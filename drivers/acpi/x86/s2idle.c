// SPDX-License-Identifier: GPL-2.0
/*
 * Architecture-specific ACPI-based support for suspend-to-idle.
 *
 * Author: Rafael J. Wysocki <rafael.j.wysocki@intel.com>
 * Author: Srinivas Pandruvada <srinivas.pandruvada@linux.intel.com>
 * Author: Shyam Sundar S K <Shyam-sundar.S-k@amd.com>
 *
 * On platforms supporting the Low Power S0 Idle interface there is an ACPI
 * device object with the PNP0D80 compatible device ID (System Power Management
 * Controller) and a specific _DSM method under it.  That method, if present,
 * can be used to indicate to the platform that the OS is transitioning into a
 * low-power state in which certain types of activity are not desirable or that
 * it is leaving such a state, which allows the platform to adjust its operation
 * mode accordingly.
 */

#include <linux/acpi.h>
#include <linux/device.h>
#include <linux/dmi.h>
#include <linux/suspend.h>

#include "../sleep.h"

#ifdef CONFIG_SUSPEND

static bool sleep_no_lps0 __read_mostly;
module_param(sleep_no_lps0, bool, 0644);
MODULE_PARM_DESC(sleep_no_lps0, "Do not use the special LPS0 device interface");

static const struct acpi_device_id lps0_device_ids[] = {
	{"PNP0D80", },
	{"", },
};

/* Microsoft platform agnostic UUID */
#define ACPI_LPS0_DSM_UUID_MICROSOFT      "11e00d56-ce64-47ce-837b-1f898f9aa461"

#define ACPI_LPS0_DSM_UUID	"c4eb40a0-6cd2-11e2-bcfd-0800200c9a66"

#define ACPI_LPS0_GET_DEVICE_CONSTRAINTS	1
#define ACPI_LPS0_SCREEN_OFF	3
#define ACPI_LPS0_SCREEN_ON	4
#define ACPI_LPS0_ENTRY		5
#define ACPI_LPS0_EXIT		6
#define ACPI_LPS0_MS_ENTRY      7
#define ACPI_LPS0_MS_EXIT       8

/* AMD */
#define ACPI_LPS0_DSM_UUID_AMD      "e3f32452-febc-43ce-9039-932122d37721"
#define ACPI_LPS0_ENTRY_AMD         2
#define ACPI_LPS0_EXIT_AMD          3
#define ACPI_LPS0_SCREEN_OFF_AMD    4
#define ACPI_LPS0_SCREEN_ON_AMD     5

static acpi_handle lps0_device_handle;
static guid_t lps0_dsm_guid;
static int lps0_dsm_func_mask;

static guid_t lps0_dsm_guid_microsoft;
static int lps0_dsm_func_mask_microsoft;
static int lps0_dsm_state;

/* Device constraint entry structure */
struct lpi_device_info {
	char *name;
	int enabled;
	union acpi_object *package;
};

/* Constraint package structure */
struct lpi_device_constraint {
	int uid;
	int min_dstate;
	int function_states;
};

struct lpi_constraints {
	acpi_handle handle;
	int min_dstate;
};

/* AMD Constraint package structure */
struct lpi_device_constraint_amd {
	char *name;
	int enabled;
	int function_states;
	int min_dstate;
};

static LIST_HEAD(lps0_s2idle_devops_head);

static struct lpi_constraints *lpi_constraints_table;
static int lpi_constraints_table_size;
static int rev_id;

#define for_each_lpi_constraint(entry)						\
	for (int i = 0;								\
	     entry = &lpi_constraints_table[i], i < lpi_constraints_table_size;	\
	     i++)

static void lpi_device_get_constraints_amd(void)
{
	union acpi_object *out_obj;
	int i, j, k;

	out_obj = acpi_evaluate_dsm_typed(lps0_device_handle, &lps0_dsm_guid,
					  rev_id, ACPI_LPS0_GET_DEVICE_CONSTRAINTS,
					  NULL, ACPI_TYPE_PACKAGE);

	acpi_handle_debug(lps0_device_handle, "_DSM function 1 eval %s\n",
			  out_obj ? "successful" : "failed");

	if (!out_obj)
		return;

	for (i = 0; i < out_obj->package.count; i++) {
		union acpi_object *package = &out_obj->package.elements[i];

		if (package->type == ACPI_TYPE_PACKAGE) {
			if (lpi_constraints_table) {
				acpi_handle_err(lps0_device_handle,
						"Duplicate constraints list\n");
				goto free_acpi_buffer;
			}

			lpi_constraints_table = kcalloc(package->package.count,
							sizeof(*lpi_constraints_table),
							GFP_KERNEL);

			if (!lpi_constraints_table)
				goto free_acpi_buffer;

			acpi_handle_debug(lps0_device_handle,
					  "LPI: constraints list begin:\n");

			for (j = 0; j < package->package.count; j++) {
				union acpi_object *info_obj = &package->package.elements[j];
				struct lpi_device_constraint_amd dev_info = {};
				struct lpi_constraints *list;
				acpi_status status;

				list = &lpi_constraints_table[lpi_constraints_table_size];

				for (k = 0; k < info_obj->package.count; k++) {
					union acpi_object *obj = &info_obj->package.elements[k];

					switch (k) {
					case 0:
						dev_info.enabled = obj->integer.value;
						break;
					case 1:
						dev_info.name = obj->string.pointer;
						break;
					case 2:
						dev_info.function_states = obj->integer.value;
						break;
					case 3:
						dev_info.min_dstate = obj->integer.value;
						break;
					}
				}

				acpi_handle_debug(lps0_device_handle,
						  "Name:%s, Enabled: %d, States: %d, MinDstate: %d\n",
						  dev_info.name,
						  dev_info.enabled,
						  dev_info.function_states,
						  dev_info.min_dstate);

				if (!dev_info.enabled || !dev_info.name ||
				    !dev_info.min_dstate)
					continue;

				status = acpi_get_handle(NULL, dev_info.name, &list->handle);
				if (ACPI_FAILURE(status))
					continue;

				list->min_dstate = dev_info.min_dstate;

				lpi_constraints_table_size++;
			}
		}
	}

	acpi_handle_debug(lps0_device_handle, "LPI: constraints list end\n");

free_acpi_buffer:
	ACPI_FREE(out_obj);
}

static void lpi_device_get_constraints(void)
{
	union acpi_object *out_obj;
	int i;

	out_obj = acpi_evaluate_dsm_typed(lps0_device_handle, &lps0_dsm_guid,
					  1, ACPI_LPS0_GET_DEVICE_CONSTRAINTS,
					  NULL, ACPI_TYPE_PACKAGE);

	acpi_handle_debug(lps0_device_handle, "_DSM function 1 eval %s\n",
			  out_obj ? "successful" : "failed");

	if (!out_obj)
		return;

	lpi_constraints_table = kcalloc(out_obj->package.count,
					sizeof(*lpi_constraints_table),
					GFP_KERNEL);
	if (!lpi_constraints_table)
		goto free_acpi_buffer;

	acpi_handle_debug(lps0_device_handle, "LPI: constraints list begin:\n");

	for (i = 0; i < out_obj->package.count; i++) {
		struct lpi_constraints *constraint;
		acpi_status status;
		union acpi_object *package = &out_obj->package.elements[i];
		struct lpi_device_info info = { };
		int package_count = 0, j;

		if (!package)
			continue;

		for (j = 0; j < package->package.count; j++) {
			union acpi_object *element =
					&(package->package.elements[j]);

			switch (element->type) {
			case ACPI_TYPE_INTEGER:
				info.enabled = element->integer.value;
				break;
			case ACPI_TYPE_STRING:
				info.name = element->string.pointer;
				break;
			case ACPI_TYPE_PACKAGE:
				package_count = element->package.count;
				info.package = element->package.elements;
				break;
			}
		}

		if (!info.enabled || !info.package || !info.name)
			continue;

		constraint = &lpi_constraints_table[lpi_constraints_table_size];

		status = acpi_get_handle(NULL, info.name, &constraint->handle);
		if (ACPI_FAILURE(status))
			continue;

		acpi_handle_debug(lps0_device_handle,
				  "index:%d Name:%s\n", i, info.name);

		constraint->min_dstate = -1;

		for (j = 0; j < package_count; j++) {
			union acpi_object *info_obj = &info.package[j];
			union acpi_object *cnstr_pkg;
			union acpi_object *obj;
			struct lpi_device_constraint dev_info;

			switch (info_obj->type) {
			case ACPI_TYPE_INTEGER:
				/* version */
				break;
			case ACPI_TYPE_PACKAGE:
				if (info_obj->package.count < 2)
					break;

				cnstr_pkg = info_obj->package.elements;
				obj = &cnstr_pkg[0];
				dev_info.uid = obj->integer.value;
				obj = &cnstr_pkg[1];
				dev_info.min_dstate = obj->integer.value;

				acpi_handle_debug(lps0_device_handle,
					"uid:%d min_dstate:%s\n",
					dev_info.uid,
					acpi_power_state_string(dev_info.min_dstate));

				constraint->min_dstate = dev_info.min_dstate;
				break;
			}
		}

		if (constraint->min_dstate < 0) {
			acpi_handle_debug(lps0_device_handle,
					  "Incomplete constraint defined\n");
			continue;
		}

		lpi_constraints_table_size++;
	}

	acpi_handle_debug(lps0_device_handle, "LPI: constraints list end\n");

free_acpi_buffer:
	ACPI_FREE(out_obj);
}

/**
 * acpi_get_lps0_constraint - Get the LPS0 constraint for a device.
 * @adev: Device to get the constraint for.
 *
 * The LPS0 constraint is the shallowest (minimum) power state in which the
 * device can be so as to allow the platform as a whole to achieve additional
 * energy conservation by utilizing a system-wide low-power state.
 *
 * Returns:
 *  - ACPI power state value of the constraint for @adev on success.
 *  - Otherwise, ACPI_STATE_UNKNOWN.
 */
int acpi_get_lps0_constraint(struct acpi_device *adev)
{
	struct lpi_constraints *entry;

	for_each_lpi_constraint(entry) {
		if (adev->handle == entry->handle)
			return entry->min_dstate;
	}

	return ACPI_STATE_UNKNOWN;
}

static void lpi_check_constraints(void)
{
	struct lpi_constraints *entry;

	for_each_lpi_constraint(entry) {
		struct acpi_device *adev = acpi_fetch_acpi_dev(entry->handle);

		if (!adev)
			continue;

		acpi_handle_debug(entry->handle,
			"LPI: required min power state:%s current power state:%s\n",
			acpi_power_state_string(entry->min_dstate),
			acpi_power_state_string(adev->power.state));

		if (!adev->flags.power_manageable) {
			acpi_handle_info(entry->handle, "LPI: Device not power manageable\n");
			entry->handle = NULL;
			continue;
		}

		if (adev->power.state < entry->min_dstate)
			acpi_handle_info(entry->handle,
				"LPI: Constraint not met; min power state:%s current power state:%s\n",
				acpi_power_state_string(entry->min_dstate),
				acpi_power_state_string(adev->power.state));
	}
}

static bool acpi_s2idle_vendor_amd(void)
{
	return boot_cpu_data.x86_vendor == X86_VENDOR_AMD;
}

static const char *acpi_sleep_dsm_state_to_str(unsigned int state)
{
	if (lps0_dsm_func_mask_microsoft || !acpi_s2idle_vendor_amd()) {
		switch (state) {
		case ACPI_LPS0_SCREEN_OFF:
			return "screen off";
		case ACPI_LPS0_SCREEN_ON:
			return "screen on";
		case ACPI_LPS0_ENTRY:
			return "lps0 entry";
		case ACPI_LPS0_EXIT:
			return "lps0 exit";
		case ACPI_LPS0_MS_ENTRY:
			return "lps0 ms entry";
		case ACPI_LPS0_MS_EXIT:
			return "lps0 ms exit";
		}
	} else {
		switch (state) {
		case ACPI_LPS0_SCREEN_ON_AMD:
			return "screen on";
		case ACPI_LPS0_SCREEN_OFF_AMD:
			return "screen off";
		case ACPI_LPS0_ENTRY_AMD:
			return "lps0 entry";
		case ACPI_LPS0_EXIT_AMD:
			return "lps0 exit";
		}
	}

	return "unknown";
}

static void acpi_sleep_run_lps0_dsm(unsigned int func, unsigned int func_mask, guid_t dsm_guid)
{
	union acpi_object *out_obj;

	if (!(func_mask & (1 << func)))
		return;

	out_obj = acpi_evaluate_dsm(lps0_device_handle, &dsm_guid,
					rev_id, func, NULL);
	ACPI_FREE(out_obj);

	lps0_dsm_state = func;
	if (pm_debug_messages_on) {
		acpi_handle_info(lps0_device_handle,
				"%s transitioned to state %s\n",
				 out_obj ? "Successfully" : "Failed to",
				 acpi_sleep_dsm_state_to_str(lps0_dsm_state));
	}
}


static int validate_dsm(acpi_handle handle, const char *uuid, int rev, guid_t *dsm_guid)
{
	union acpi_object *obj;
	int ret = -EINVAL;

	guid_parse(uuid, dsm_guid);

	/* Check if the _DSM is present and as expected. */
	obj = acpi_evaluate_dsm_typed(handle, dsm_guid, rev, 0, NULL, ACPI_TYPE_BUFFER);
	if (!obj || obj->buffer.length == 0 || obj->buffer.length > sizeof(u32)) {
		acpi_handle_debug(handle,
				"_DSM UUID %s rev %d function 0 evaluation failed\n", uuid, rev);
		goto out;
	}

	ret = *(int *)obj->buffer.pointer;
	acpi_handle_debug(handle, "_DSM UUID %s rev %d function mask: 0x%x\n", uuid, rev, ret);

out:
	ACPI_FREE(obj);
	return ret;
}

struct amd_lps0_hid_device_data {
	const bool check_off_by_one;
};

static const struct amd_lps0_hid_device_data amd_picasso = {
	.check_off_by_one = true,
};

static const struct amd_lps0_hid_device_data amd_cezanne = {
	.check_off_by_one = false,
};

static const struct acpi_device_id amd_hid_ids[] = {
	{"AMD0004",	(kernel_ulong_t)&amd_picasso,	},
	{"AMD0005",	(kernel_ulong_t)&amd_picasso,	},
	{"AMDI0005",	(kernel_ulong_t)&amd_picasso,	},
	{"AMDI0006",	(kernel_ulong_t)&amd_cezanne,	},
	{}
};

static int lps0_device_attach(struct acpi_device *adev,
			      const struct acpi_device_id *not_used)
{
	if (lps0_device_handle)
		return 0;

	lps0_dsm_func_mask_microsoft = validate_dsm(adev->handle,
						    ACPI_LPS0_DSM_UUID_MICROSOFT, 0,
						    &lps0_dsm_guid_microsoft);
	if (acpi_s2idle_vendor_amd()) {
		static const struct acpi_device_id *dev_id;
		const struct amd_lps0_hid_device_data *data;

		for (dev_id = &amd_hid_ids[0]; dev_id->id[0]; dev_id++)
			if (acpi_dev_hid_uid_match(adev, dev_id->id, NULL))
				break;
		if (dev_id->id[0])
			data = (const struct amd_lps0_hid_device_data *) dev_id->driver_data;
		else
			data = &amd_cezanne;
		lps0_dsm_func_mask = validate_dsm(adev->handle,
					ACPI_LPS0_DSM_UUID_AMD, rev_id, &lps0_dsm_guid);
		if (lps0_dsm_func_mask > 0x3 && data->check_off_by_one) {
			lps0_dsm_func_mask = (lps0_dsm_func_mask << 1) | 0x1;
			acpi_handle_debug(adev->handle, "_DSM UUID %s: Adjusted function mask: 0x%x\n",
					  ACPI_LPS0_DSM_UUID_AMD, lps0_dsm_func_mask);
		} else if (lps0_dsm_func_mask_microsoft > 0 && rev_id) {
			lps0_dsm_func_mask_microsoft = -EINVAL;
			acpi_handle_debug(adev->handle, "_DSM Using AMD method\n");
		}
	} else {
		rev_id = 1;
		lps0_dsm_func_mask = validate_dsm(adev->handle,
					ACPI_LPS0_DSM_UUID, rev_id, &lps0_dsm_guid);
		if (lps0_dsm_func_mask > 0 && lps0_dsm_func_mask_microsoft > 0) {
			unsigned int func_mask;

			/*
			 * Log a message if the _DSM function sets for two
			 * different UUIDs overlap.
			 */
			func_mask = lps0_dsm_func_mask & lps0_dsm_func_mask_microsoft;
			if (func_mask)
				acpi_handle_info(adev->handle,
						 "Duplicate LPS0 _DSM functions (mask: 0x%x)\n",
						 func_mask);
		}
	}

	if (lps0_dsm_func_mask < 0 && lps0_dsm_func_mask_microsoft < 0)
		return 0; //function evaluation failed

	lps0_device_handle = adev->handle;

	if (acpi_s2idle_vendor_amd())
		lpi_device_get_constraints_amd();
	else
		lpi_device_get_constraints();

	/*
	 * Use suspend-to-idle by default if ACPI_FADT_LOW_POWER_S0 is set in
	 * the FADT and the default suspend mode was not set from the command
	 * line.
	 */
	if ((acpi_gbl_FADT.flags & ACPI_FADT_LOW_POWER_S0) &&
	    mem_sleep_default > PM_SUSPEND_MEM && !acpi_sleep_default_s3) {
		mem_sleep_current = PM_SUSPEND_TO_IDLE;
		pr_info("Low-power S0 idle used by default for system suspend\n");
	}

	/*
	 * Some LPS0 systems, like ASUS Zenbook UX430UNR/i7-8550U, require the
	 * EC GPE to be enabled while suspended for certain wakeup devices to
	 * work, so mark it as wakeup-capable.
	 */
	acpi_ec_mark_gpe_for_wake();

	return 0;
}

static struct acpi_scan_handler lps0_handler = {
	.ids = lps0_device_ids,
	.attach = lps0_device_attach,
};

int acpi_s2idle_prepare_late(void)
{
	struct acpi_s2idle_dev_ops *handler;

	if (!lps0_device_handle || sleep_no_lps0)
		return 0;

	if (pm_debug_messages_on)
		lpi_check_constraints();

	/* Screen off */
	if (lps0_dsm_func_mask > 0)
		acpi_sleep_run_lps0_dsm(acpi_s2idle_vendor_amd() ?
					ACPI_LPS0_SCREEN_OFF_AMD :
					ACPI_LPS0_SCREEN_OFF,
					lps0_dsm_func_mask, lps0_dsm_guid);

	if (lps0_dsm_func_mask_microsoft > 0)
		acpi_sleep_run_lps0_dsm(ACPI_LPS0_SCREEN_OFF,
				lps0_dsm_func_mask_microsoft, lps0_dsm_guid_microsoft);

	/* LPS0 entry */
	if (lps0_dsm_func_mask > 0 && acpi_s2idle_vendor_amd())
		acpi_sleep_run_lps0_dsm(ACPI_LPS0_ENTRY_AMD,
					lps0_dsm_func_mask, lps0_dsm_guid);

	if (lps0_dsm_func_mask_microsoft > 0) {
<<<<<<< HEAD
		/* modern standby entry */
=======
		/* Modern Standby entry */
>>>>>>> 2d5404ca
		acpi_sleep_run_lps0_dsm(ACPI_LPS0_MS_ENTRY,
				lps0_dsm_func_mask_microsoft, lps0_dsm_guid_microsoft);
		acpi_sleep_run_lps0_dsm(ACPI_LPS0_ENTRY,
				lps0_dsm_func_mask_microsoft, lps0_dsm_guid_microsoft);
	}

	if (lps0_dsm_func_mask > 0 && !acpi_s2idle_vendor_amd())
		acpi_sleep_run_lps0_dsm(ACPI_LPS0_ENTRY,
					lps0_dsm_func_mask, lps0_dsm_guid);

	list_for_each_entry(handler, &lps0_s2idle_devops_head, list_node) {
		if (handler->prepare)
			handler->prepare();
	}

	return 0;
}

void acpi_s2idle_check(void)
{
	struct acpi_s2idle_dev_ops *handler;

	if (!lps0_device_handle || sleep_no_lps0)
		return;

	list_for_each_entry(handler, &lps0_s2idle_devops_head, list_node) {
		if (handler->check)
			handler->check();
	}
}

void acpi_s2idle_restore_early(void)
{
	struct acpi_s2idle_dev_ops *handler;

	if (!lps0_device_handle || sleep_no_lps0)
		return;

	list_for_each_entry(handler, &lps0_s2idle_devops_head, list_node)
		if (handler->restore)
			handler->restore();

	/* LPS0 exit */
	if (lps0_dsm_func_mask > 0)
		acpi_sleep_run_lps0_dsm(acpi_s2idle_vendor_amd() ?
					ACPI_LPS0_EXIT_AMD :
					ACPI_LPS0_EXIT,
					lps0_dsm_func_mask, lps0_dsm_guid);

	if (lps0_dsm_func_mask_microsoft > 0) {
		acpi_sleep_run_lps0_dsm(ACPI_LPS0_EXIT,
				lps0_dsm_func_mask_microsoft, lps0_dsm_guid_microsoft);
		/* Modern Standby exit */
		acpi_sleep_run_lps0_dsm(ACPI_LPS0_MS_EXIT,
				lps0_dsm_func_mask_microsoft, lps0_dsm_guid_microsoft);
	}

	/* Modern standby exit */
	if (lps0_dsm_func_mask_microsoft > 0)
		acpi_sleep_run_lps0_dsm(ACPI_LPS0_MS_EXIT,
				lps0_dsm_func_mask_microsoft, lps0_dsm_guid_microsoft);

	/* Screen on */
	if (lps0_dsm_func_mask_microsoft > 0)
		acpi_sleep_run_lps0_dsm(ACPI_LPS0_SCREEN_ON,
				lps0_dsm_func_mask_microsoft, lps0_dsm_guid_microsoft);
	if (lps0_dsm_func_mask > 0)
		acpi_sleep_run_lps0_dsm(acpi_s2idle_vendor_amd() ?
					ACPI_LPS0_SCREEN_ON_AMD :
					ACPI_LPS0_SCREEN_ON,
					lps0_dsm_func_mask, lps0_dsm_guid);
}

static const struct platform_s2idle_ops acpi_s2idle_ops_lps0 = {
	.begin = acpi_s2idle_begin,
	.prepare = acpi_s2idle_prepare,
	.prepare_late = acpi_s2idle_prepare_late,
	.check = acpi_s2idle_check,
	.wake = acpi_s2idle_wake,
	.restore_early = acpi_s2idle_restore_early,
	.restore = acpi_s2idle_restore,
	.end = acpi_s2idle_end,
};

void __init acpi_s2idle_setup(void)
{
	acpi_scan_add_handler(&lps0_handler);
	s2idle_set_ops(&acpi_s2idle_ops_lps0);
}

int acpi_register_lps0_dev(struct acpi_s2idle_dev_ops *arg)
{
	unsigned int sleep_flags;

	if (!lps0_device_handle || sleep_no_lps0)
		return -ENODEV;

	sleep_flags = lock_system_sleep();
	list_add(&arg->list_node, &lps0_s2idle_devops_head);
	unlock_system_sleep(sleep_flags);

	return 0;
}
EXPORT_SYMBOL_GPL(acpi_register_lps0_dev);

void acpi_unregister_lps0_dev(struct acpi_s2idle_dev_ops *arg)
{
	unsigned int sleep_flags;

	if (!lps0_device_handle || sleep_no_lps0)
		return;

	sleep_flags = lock_system_sleep();
	list_del(&arg->list_node);
	unlock_system_sleep(sleep_flags);
}
EXPORT_SYMBOL_GPL(acpi_unregister_lps0_dev);

#endif /* CONFIG_SUSPEND */<|MERGE_RESOLUTION|>--- conflicted
+++ resolved
@@ -566,11 +566,7 @@
 					lps0_dsm_func_mask, lps0_dsm_guid);
 
 	if (lps0_dsm_func_mask_microsoft > 0) {
-<<<<<<< HEAD
-		/* modern standby entry */
-=======
 		/* Modern Standby entry */
->>>>>>> 2d5404ca
 		acpi_sleep_run_lps0_dsm(ACPI_LPS0_MS_ENTRY,
 				lps0_dsm_func_mask_microsoft, lps0_dsm_guid_microsoft);
 		acpi_sleep_run_lps0_dsm(ACPI_LPS0_ENTRY,
@@ -627,11 +623,6 @@
 		acpi_sleep_run_lps0_dsm(ACPI_LPS0_MS_EXIT,
 				lps0_dsm_func_mask_microsoft, lps0_dsm_guid_microsoft);
 	}
-
-	/* Modern standby exit */
-	if (lps0_dsm_func_mask_microsoft > 0)
-		acpi_sleep_run_lps0_dsm(ACPI_LPS0_MS_EXIT,
-				lps0_dsm_func_mask_microsoft, lps0_dsm_guid_microsoft);
 
 	/* Screen on */
 	if (lps0_dsm_func_mask_microsoft > 0)
