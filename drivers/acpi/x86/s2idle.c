// SPDX-License-Identifier: GPL-2.0
/*
 * Architecture-specific ACPI-based support for suspend-to-idle.
 *
 * Author: Rafael J. Wysocki <rafael.j.wysocki@intel.com>
 * Author: Srinivas Pandruvada <srinivas.pandruvada@linux.intel.com>
 * Author: Shyam Sundar S K <Shyam-sundar.S-k@amd.com>
 *
 * On platforms supporting the Low Power S0 Idle interface there is an ACPI
 * device object with the PNP0D80 compatible device ID (System Power Management
 * Controller) and a specific _DSM method under it.  That method, if present,
 * can be used to indicate to the platform that the OS is transitioning into a
 * low-power state in which certain types of activity are not desirable or that
 * it is leaving such a state, which allows the platform to adjust its operation
 * mode accordingly.
 */

#include <linux/acpi.h>
#include <linux/device.h>
#include <linux/dmi.h>
#include <linux/suspend.h>

#include "../sleep.h"

#ifdef CONFIG_SUSPEND

static bool sleep_no_lps0 __read_mostly;
module_param(sleep_no_lps0, bool, 0644);
MODULE_PARM_DESC(sleep_no_lps0, "Do not use the special LPS0 device interface");

static const struct acpi_device_id lps0_device_ids[] = {
	{"PNP0D80", },
	{"", },
};

/* Microsoft platform agnostic UUID */
#define ACPI_LPS0_DSM_UUID_MICROSOFT      "11e00d56-ce64-47ce-837b-1f898f9aa461"

#define ACPI_LPS0_DSM_UUID	"c4eb40a0-6cd2-11e2-bcfd-0800200c9a66"

#define ACPI_LPS0_GET_DEVICE_CONSTRAINTS	1
#define ACPI_LPS0_SCREEN_OFF	3
#define ACPI_LPS0_SCREEN_ON	4
#define ACPI_LPS0_ENTRY		5
#define ACPI_LPS0_EXIT		6
#define ACPI_LPS0_MS_ENTRY      7
#define ACPI_LPS0_MS_EXIT       8

/* AMD */
#define ACPI_LPS0_DSM_UUID_AMD      "e3f32452-febc-43ce-9039-932122d37721"
#define ACPI_LPS0_ENTRY_AMD         2
#define ACPI_LPS0_EXIT_AMD          3
#define ACPI_LPS0_SCREEN_OFF_AMD    4
#define ACPI_LPS0_SCREEN_ON_AMD     5

static acpi_handle lps0_device_handle;
static guid_t lps0_dsm_guid;
static int lps0_dsm_func_mask;

static guid_t lps0_dsm_guid_microsoft;
static int lps0_dsm_func_mask_microsoft;

/* Device constraint entry structure */
struct lpi_device_info {
	char *name;
	int enabled;
	union acpi_object *package;
};

/* Constraint package structure */
struct lpi_device_constraint {
	int uid;
	int min_dstate;
	int function_states;
};

struct lpi_constraints {
	acpi_handle handle;
	int min_dstate;
};

/* AMD Constraint package structure */
struct lpi_device_constraint_amd {
	char *name;
	int enabled;
	int function_states;
	int min_dstate;
};

static LIST_HEAD(lps0_s2idle_devops_head);

static struct lpi_constraints *lpi_constraints_table;
static int lpi_constraints_table_size;
static int rev_id;

static void lpi_device_get_constraints_amd(void)
{
	union acpi_object *out_obj;
	int i, j, k;

	out_obj = acpi_evaluate_dsm_typed(lps0_device_handle, &lps0_dsm_guid,
					  rev_id, ACPI_LPS0_GET_DEVICE_CONSTRAINTS,
					  NULL, ACPI_TYPE_PACKAGE);

	acpi_handle_debug(lps0_device_handle, "_DSM function 1 eval %s\n",
			  out_obj ? "successful" : "failed");

	if (!out_obj)
		return;

	for (i = 0; i < out_obj->package.count; i++) {
		union acpi_object *package = &out_obj->package.elements[i];

		if (package->type == ACPI_TYPE_PACKAGE) {
			lpi_constraints_table = kcalloc(package->package.count,
							sizeof(*lpi_constraints_table),
							GFP_KERNEL);

			if (!lpi_constraints_table)
				goto free_acpi_buffer;

			acpi_handle_debug(lps0_device_handle,
					  "LPI: constraints list begin:\n");

			for (j = 0; j < package->package.count; ++j) {
				union acpi_object *info_obj = &package->package.elements[j];
				struct lpi_device_constraint_amd dev_info = {};
				struct lpi_constraints *list;
				acpi_status status;

				for (k = 0; k < info_obj->package.count; ++k) {
					union acpi_object *obj = &info_obj->package.elements[k];

					list = &lpi_constraints_table[lpi_constraints_table_size];
					list->min_dstate = -1;

					switch (k) {
					case 0:
						dev_info.enabled = obj->integer.value;
						break;
					case 1:
						dev_info.name = obj->string.pointer;
						break;
					case 2:
						dev_info.function_states = obj->integer.value;
						break;
					case 3:
						dev_info.min_dstate = obj->integer.value;
						break;
					}

					if (!dev_info.enabled || !dev_info.name ||
					    !dev_info.min_dstate)
						continue;

					status = acpi_get_handle(NULL, dev_info.name,
								 &list->handle);
					if (ACPI_FAILURE(status))
						continue;

					acpi_handle_debug(lps0_device_handle,
							  "Name:%s\n", dev_info.name);

					list->min_dstate = dev_info.min_dstate;

					if (list->min_dstate < 0) {
						acpi_handle_debug(lps0_device_handle,
								  "Incomplete constraint defined\n");
						continue;
					}
				}
				lpi_constraints_table_size++;
			}
		}
	}

	acpi_handle_debug(lps0_device_handle, "LPI: constraints list end\n");

free_acpi_buffer:
	ACPI_FREE(out_obj);
}

static void lpi_device_get_constraints(void)
{
	union acpi_object *out_obj;
	int i;

	out_obj = acpi_evaluate_dsm_typed(lps0_device_handle, &lps0_dsm_guid,
					  1, ACPI_LPS0_GET_DEVICE_CONSTRAINTS,
					  NULL, ACPI_TYPE_PACKAGE);

	acpi_handle_debug(lps0_device_handle, "_DSM function 1 eval %s\n",
			  out_obj ? "successful" : "failed");

	if (!out_obj)
		return;

	lpi_constraints_table = kcalloc(out_obj->package.count,
					sizeof(*lpi_constraints_table),
					GFP_KERNEL);
	if (!lpi_constraints_table)
		goto free_acpi_buffer;

	acpi_handle_debug(lps0_device_handle, "LPI: constraints list begin:\n");

	for (i = 0; i < out_obj->package.count; i++) {
		struct lpi_constraints *constraint;
		acpi_status status;
		union acpi_object *package = &out_obj->package.elements[i];
		struct lpi_device_info info = { };
		int package_count = 0, j;

		if (!package)
			continue;

		for (j = 0; j < package->package.count; ++j) {
			union acpi_object *element =
					&(package->package.elements[j]);

			switch (element->type) {
			case ACPI_TYPE_INTEGER:
				info.enabled = element->integer.value;
				break;
			case ACPI_TYPE_STRING:
				info.name = element->string.pointer;
				break;
			case ACPI_TYPE_PACKAGE:
				package_count = element->package.count;
				info.package = element->package.elements;
				break;
			}
		}

		if (!info.enabled || !info.package || !info.name)
			continue;

		constraint = &lpi_constraints_table[lpi_constraints_table_size];

		status = acpi_get_handle(NULL, info.name, &constraint->handle);
		if (ACPI_FAILURE(status))
			continue;

		acpi_handle_debug(lps0_device_handle,
				  "index:%d Name:%s\n", i, info.name);

		constraint->min_dstate = -1;

		for (j = 0; j < package_count; ++j) {
			union acpi_object *info_obj = &info.package[j];
			union acpi_object *cnstr_pkg;
			union acpi_object *obj;
			struct lpi_device_constraint dev_info;

			switch (info_obj->type) {
			case ACPI_TYPE_INTEGER:
				/* version */
				break;
			case ACPI_TYPE_PACKAGE:
				if (info_obj->package.count < 2)
					break;

				cnstr_pkg = info_obj->package.elements;
				obj = &cnstr_pkg[0];
				dev_info.uid = obj->integer.value;
				obj = &cnstr_pkg[1];
				dev_info.min_dstate = obj->integer.value;

				acpi_handle_debug(lps0_device_handle,
					"uid:%d min_dstate:%s\n",
					dev_info.uid,
					acpi_power_state_string(dev_info.min_dstate));

				constraint->min_dstate = dev_info.min_dstate;
				break;
			}
		}

		if (constraint->min_dstate < 0) {
			acpi_handle_debug(lps0_device_handle,
					  "Incomplete constraint defined\n");
			continue;
		}

		lpi_constraints_table_size++;
	}

	acpi_handle_debug(lps0_device_handle, "LPI: constraints list end\n");

free_acpi_buffer:
	ACPI_FREE(out_obj);
}

static void lpi_check_constraints(void)
{
	int i;

	for (i = 0; i < lpi_constraints_table_size; ++i) {
		acpi_handle handle = lpi_constraints_table[i].handle;
		struct acpi_device *adev = acpi_fetch_acpi_dev(handle);

		if (!adev)
			continue;

		acpi_handle_debug(handle,
			"LPI: required min power state:%s current power state:%s\n",
			acpi_power_state_string(lpi_constraints_table[i].min_dstate),
			acpi_power_state_string(adev->power.state));

		if (!adev->flags.power_manageable) {
			acpi_handle_info(handle, "LPI: Device not power manageable\n");
			lpi_constraints_table[i].handle = NULL;
			continue;
		}

		if (adev->power.state < lpi_constraints_table[i].min_dstate)
			acpi_handle_info(handle,
				"LPI: Constraint not met; min power state:%s current power state:%s\n",
				acpi_power_state_string(lpi_constraints_table[i].min_dstate),
				acpi_power_state_string(adev->power.state));
	}
}

static void acpi_sleep_run_lps0_dsm(unsigned int func, unsigned int func_mask, guid_t dsm_guid)
{
	union acpi_object *out_obj;

	if (!(func_mask & (1 << func)))
		return;

	out_obj = acpi_evaluate_dsm(lps0_device_handle, &dsm_guid,
					rev_id, func, NULL);
	ACPI_FREE(out_obj);

	acpi_handle_debug(lps0_device_handle, "_DSM function %u evaluation %s\n",
			  func, out_obj ? "successful" : "failed");
}

static bool acpi_s2idle_vendor_amd(void)
{
	return boot_cpu_data.x86_vendor == X86_VENDOR_AMD;
}

static int validate_dsm(acpi_handle handle, const char *uuid, int rev, guid_t *dsm_guid)
{
	union acpi_object *obj;
	int ret = -EINVAL;

	guid_parse(uuid, dsm_guid);
	obj = acpi_evaluate_dsm(handle, dsm_guid, rev, 0, NULL);

	/* Check if the _DSM is present and as expected. */
	if (!obj || obj->type != ACPI_TYPE_BUFFER || obj->buffer.length == 0 ||
	    obj->buffer.length > sizeof(u32)) {
		acpi_handle_debug(handle,
				"_DSM UUID %s rev %d function 0 evaluation failed\n", uuid, rev);
		goto out;
	}

	ret = *(int *)obj->buffer.pointer;
	acpi_handle_debug(handle, "_DSM UUID %s rev %d function mask: 0x%x\n", uuid, rev, ret);

out:
	ACPI_FREE(obj);
	return ret;
}

struct amd_lps0_hid_device_data {
	const bool check_off_by_one;
};

static const struct amd_lps0_hid_device_data amd_picasso = {
	.check_off_by_one = true,
};

static const struct amd_lps0_hid_device_data amd_cezanne = {
	.check_off_by_one = false,
};

static const struct acpi_device_id amd_hid_ids[] = {
	{"AMD0004",	(kernel_ulong_t)&amd_picasso,	},
	{"AMD0005",	(kernel_ulong_t)&amd_picasso,	},
	{"AMDI0005",	(kernel_ulong_t)&amd_picasso,	},
	{"AMDI0006",	(kernel_ulong_t)&amd_cezanne,	},
	{}
};

static int lps0_prefer_amd(const struct dmi_system_id *id)
{
	pr_debug("Using AMD GUID w/ _REV 2.\n");
	rev_id = 2;
	return 0;
}
static const struct dmi_system_id s2idle_dmi_table[] __initconst = {
	{
		/*
		 * AMD Rembrandt based HP EliteBook 835/845/865 G9
		 * Contains specialized AML in AMD/_REV 2 path to avoid
		 * triggering a bug in Qualcomm WLAN firmware. This may be
		 * removed in the future if that firmware is fixed.
		 */
		.callback = lps0_prefer_amd,
		.matches = {
			DMI_MATCH(DMI_BOARD_VENDOR, "HP"),
			DMI_MATCH(DMI_BOARD_NAME, "8990"),
		},
	},
	{}
};

static int lps0_device_attach(struct acpi_device *adev,
			      const struct acpi_device_id *not_used)
{
	if (lps0_device_handle)
		return 0;

<<<<<<< HEAD
=======
	lps0_dsm_func_mask_microsoft = validate_dsm(adev->handle,
						    ACPI_LPS0_DSM_UUID_MICROSOFT, 0,
						    &lps0_dsm_guid_microsoft);
>>>>>>> 7564adbd
	if (acpi_s2idle_vendor_amd()) {
		static const struct acpi_device_id *dev_id;
		const struct amd_lps0_hid_device_data *data;

		for (dev_id = &amd_hid_ids[0]; dev_id->id[0]; dev_id++)
			if (acpi_dev_hid_uid_match(adev, dev_id->id, NULL))
				break;
		if (dev_id->id[0])
			data = (const struct amd_lps0_hid_device_data *) dev_id->driver_data;
		else
			data = &amd_cezanne;
		lps0_dsm_func_mask = validate_dsm(adev->handle,
					ACPI_LPS0_DSM_UUID_AMD, rev_id, &lps0_dsm_guid);
		if (lps0_dsm_func_mask > 0x3 && data->check_off_by_one) {
			lps0_dsm_func_mask = (lps0_dsm_func_mask << 1) | 0x1;
			acpi_handle_debug(adev->handle, "_DSM UUID %s: Adjusted function mask: 0x%x\n",
					  ACPI_LPS0_DSM_UUID_AMD, lps0_dsm_func_mask);
<<<<<<< HEAD
		} else if (lps0_dsm_func_mask_microsoft > 0 &&
				(!strcmp(hid, "AMDI0007") ||
				 !strcmp(hid, "AMDI0008"))) {
=======
		} else if (lps0_dsm_func_mask_microsoft > 0 && rev_id) {
>>>>>>> 7564adbd
			lps0_dsm_func_mask_microsoft = -EINVAL;
			acpi_handle_debug(adev->handle, "_DSM Using AMD method\n");
		}
	} else {
		rev_id = 1;
		lps0_dsm_func_mask = validate_dsm(adev->handle,
					ACPI_LPS0_DSM_UUID, rev_id, &lps0_dsm_guid);
		lps0_dsm_func_mask_microsoft = -EINVAL;
	}

	if (lps0_dsm_func_mask < 0 && lps0_dsm_func_mask_microsoft < 0)
		return 0; //function evaluation failed

	lps0_device_handle = adev->handle;

	if (acpi_s2idle_vendor_amd())
		lpi_device_get_constraints_amd();
	else
		lpi_device_get_constraints();

	/*
	 * Use suspend-to-idle by default if ACPI_FADT_LOW_POWER_S0 is set in
	 * the FADT and the default suspend mode was not set from the command
	 * line.
	 */
	if ((acpi_gbl_FADT.flags & ACPI_FADT_LOW_POWER_S0) &&
<<<<<<< HEAD
	    mem_sleep_default > PM_SUSPEND_MEM && !acpi_sleep_default_s3) {
=======
	    mem_sleep_default > PM_SUSPEND_MEM && !acpi_sleep_default_s3)
>>>>>>> 7564adbd
		mem_sleep_current = PM_SUSPEND_TO_IDLE;
		pr_info("Low-power S0 idle used by default for system suspend\n");
	}

	/*
	 * Some LPS0 systems, like ASUS Zenbook UX430UNR/i7-8550U, require the
	 * EC GPE to be enabled while suspended for certain wakeup devices to
	 * work, so mark it as wakeup-capable.
	 */
	acpi_ec_mark_gpe_for_wake();

	return 0;
}

static struct acpi_scan_handler lps0_handler = {
	.ids = lps0_device_ids,
	.attach = lps0_device_attach,
};

int acpi_s2idle_prepare_late(void)
{
	struct acpi_s2idle_dev_ops *handler;

	if (!lps0_device_handle || sleep_no_lps0)
		return 0;

	if (pm_debug_messages_on)
		lpi_check_constraints();

	/* Screen off */
	if (lps0_dsm_func_mask > 0)
		acpi_sleep_run_lps0_dsm(acpi_s2idle_vendor_amd() ?
					ACPI_LPS0_SCREEN_OFF_AMD :
					ACPI_LPS0_SCREEN_OFF,
					lps0_dsm_func_mask, lps0_dsm_guid);

	if (lps0_dsm_func_mask_microsoft > 0)
		acpi_sleep_run_lps0_dsm(ACPI_LPS0_SCREEN_OFF,
				lps0_dsm_func_mask_microsoft, lps0_dsm_guid_microsoft);

	/* LPS0 entry */
	if (lps0_dsm_func_mask > 0)
		acpi_sleep_run_lps0_dsm(acpi_s2idle_vendor_amd() ?
					ACPI_LPS0_ENTRY_AMD :
					ACPI_LPS0_ENTRY,
					lps0_dsm_func_mask, lps0_dsm_guid);
	if (lps0_dsm_func_mask_microsoft > 0) {
		acpi_sleep_run_lps0_dsm(ACPI_LPS0_ENTRY,
				lps0_dsm_func_mask_microsoft, lps0_dsm_guid_microsoft);
		/* modern standby entry */
		acpi_sleep_run_lps0_dsm(ACPI_LPS0_MS_ENTRY,
				lps0_dsm_func_mask_microsoft, lps0_dsm_guid_microsoft);
	}

	list_for_each_entry(handler, &lps0_s2idle_devops_head, list_node) {
		if (handler->prepare)
			handler->prepare();
	}

	return 0;
}

void acpi_s2idle_restore_early(void)
{
	struct acpi_s2idle_dev_ops *handler;

	if (!lps0_device_handle || sleep_no_lps0)
		return;

	list_for_each_entry(handler, &lps0_s2idle_devops_head, list_node)
		if (handler->restore)
			handler->restore();

	/* Modern standby exit */
	if (lps0_dsm_func_mask_microsoft > 0)
		acpi_sleep_run_lps0_dsm(ACPI_LPS0_MS_EXIT,
				lps0_dsm_func_mask_microsoft, lps0_dsm_guid_microsoft);

	/* LPS0 exit */
	if (lps0_dsm_func_mask > 0)
		acpi_sleep_run_lps0_dsm(acpi_s2idle_vendor_amd() ?
					ACPI_LPS0_EXIT_AMD :
					ACPI_LPS0_EXIT,
					lps0_dsm_func_mask, lps0_dsm_guid);
	if (lps0_dsm_func_mask_microsoft > 0)
		acpi_sleep_run_lps0_dsm(ACPI_LPS0_EXIT,
				lps0_dsm_func_mask_microsoft, lps0_dsm_guid_microsoft);

	/* Screen on */
	if (lps0_dsm_func_mask_microsoft > 0)
		acpi_sleep_run_lps0_dsm(ACPI_LPS0_SCREEN_ON,
				lps0_dsm_func_mask_microsoft, lps0_dsm_guid_microsoft);
	if (lps0_dsm_func_mask > 0)
		acpi_sleep_run_lps0_dsm(acpi_s2idle_vendor_amd() ?
					ACPI_LPS0_SCREEN_ON_AMD :
					ACPI_LPS0_SCREEN_ON,
					lps0_dsm_func_mask, lps0_dsm_guid);
}

static const struct platform_s2idle_ops acpi_s2idle_ops_lps0 = {
	.begin = acpi_s2idle_begin,
	.prepare = acpi_s2idle_prepare,
	.prepare_late = acpi_s2idle_prepare_late,
	.wake = acpi_s2idle_wake,
	.restore_early = acpi_s2idle_restore_early,
	.restore = acpi_s2idle_restore,
	.end = acpi_s2idle_end,
};

void __init acpi_s2idle_setup(void)
{
	dmi_check_system(s2idle_dmi_table);
	acpi_scan_add_handler(&lps0_handler);
	s2idle_set_ops(&acpi_s2idle_ops_lps0);
}

int acpi_register_lps0_dev(struct acpi_s2idle_dev_ops *arg)
{
	if (!lps0_device_handle || sleep_no_lps0)
		return -ENODEV;

	lock_system_sleep();
	list_add(&arg->list_node, &lps0_s2idle_devops_head);
	unlock_system_sleep();

	return 0;
}
EXPORT_SYMBOL_GPL(acpi_register_lps0_dev);

void acpi_unregister_lps0_dev(struct acpi_s2idle_dev_ops *arg)
{
	if (!lps0_device_handle || sleep_no_lps0)
		return;

	lock_system_sleep();
	list_del(&arg->list_node);
	unlock_system_sleep();
}
EXPORT_SYMBOL_GPL(acpi_unregister_lps0_dev);

#endif /* CONFIG_SUSPEND */<|MERGE_RESOLUTION|>--- conflicted
+++ resolved
@@ -413,12 +413,9 @@
 	if (lps0_device_handle)
 		return 0;
 
-<<<<<<< HEAD
-=======
 	lps0_dsm_func_mask_microsoft = validate_dsm(adev->handle,
 						    ACPI_LPS0_DSM_UUID_MICROSOFT, 0,
 						    &lps0_dsm_guid_microsoft);
->>>>>>> 7564adbd
 	if (acpi_s2idle_vendor_amd()) {
 		static const struct acpi_device_id *dev_id;
 		const struct amd_lps0_hid_device_data *data;
@@ -436,13 +433,7 @@
 			lps0_dsm_func_mask = (lps0_dsm_func_mask << 1) | 0x1;
 			acpi_handle_debug(adev->handle, "_DSM UUID %s: Adjusted function mask: 0x%x\n",
 					  ACPI_LPS0_DSM_UUID_AMD, lps0_dsm_func_mask);
-<<<<<<< HEAD
-		} else if (lps0_dsm_func_mask_microsoft > 0 &&
-				(!strcmp(hid, "AMDI0007") ||
-				 !strcmp(hid, "AMDI0008"))) {
-=======
 		} else if (lps0_dsm_func_mask_microsoft > 0 && rev_id) {
->>>>>>> 7564adbd
 			lps0_dsm_func_mask_microsoft = -EINVAL;
 			acpi_handle_debug(adev->handle, "_DSM Using AMD method\n");
 		}
@@ -469,11 +460,7 @@
 	 * line.
 	 */
 	if ((acpi_gbl_FADT.flags & ACPI_FADT_LOW_POWER_S0) &&
-<<<<<<< HEAD
 	    mem_sleep_default > PM_SUSPEND_MEM && !acpi_sleep_default_s3) {
-=======
-	    mem_sleep_default > PM_SUSPEND_MEM && !acpi_sleep_default_s3)
->>>>>>> 7564adbd
 		mem_sleep_current = PM_SUSPEND_TO_IDLE;
 		pr_info("Low-power S0 idle used by default for system suspend\n");
 	}
