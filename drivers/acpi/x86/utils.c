// SPDX-License-Identifier: GPL-2.0-only
/*
 * X86 ACPI Utility Functions
 *
 * Copyright (C) 2017 Hans de Goede <hdegoede@redhat.com>
 *
 * Based on various non upstream patches to support the CHT Whiskey Cove PMIC:
 * Copyright (C) 2013-2015 Intel Corporation. All rights reserved.
 */

#define pr_fmt(fmt) "ACPI: " fmt

#include <linux/acpi.h>
#include <linux/dmi.h>
#include <linux/pci.h>
#include <linux/platform_device.h>
#include <asm/cpu_device_id.h>
#include <asm/intel-family.h>
#include "../internal.h"

/*
 * Some ACPI devices are hidden (status == 0x0) in recent BIOS-es because
 * some recent Windows drivers bind to one device but poke at multiple
 * devices at the same time, so the others get hidden.
 *
 * Some BIOS-es (temporarily) hide specific APCI devices to work around Windows
 * driver bugs. We use DMI matching to match known cases of this.
 *
 * Likewise sometimes some not-actually present devices are sometimes
 * reported as present, which may cause issues.
 *
 * We work around this by using the below quirk list to override the status
 * reported by the _STA method with a fixed value (ACPI_STA_DEFAULT or 0).
 * Note this MUST only be done for devices where this is safe.
 *
 * This status overriding is limited to specific CPU (SoC) models both to
 * avoid potentially causing trouble on other models and because some HIDs
 * are re-used on different SoCs for completely different devices.
 */
struct override_status_id {
	struct acpi_device_id hid[2];
	struct x86_cpu_id cpu_ids[2];
	struct dmi_system_id dmi_ids[2]; /* Optional */
	const char *uid;
	const char *path;
	unsigned long long status;
};

#define ENTRY(status, hid, uid, path, cpu_vfm, dmi...) {		\
	{ { hid, }, {} },						\
	{ X86_MATCH_VFM(cpu_vfm, NULL), {} },				\
	{ { .matches = dmi }, {} },					\
	uid,								\
	path,								\
	status,								\
}

#define PRESENT_ENTRY_HID(hid, uid, cpu_vfm, dmi...) \
	ENTRY(ACPI_STA_DEFAULT, hid, uid, NULL, cpu_vfm, dmi)

#define NOT_PRESENT_ENTRY_HID(hid, uid, cpu_vfm, dmi...) \
	ENTRY(0, hid, uid, NULL, cpu_vfm, dmi)

#define PRESENT_ENTRY_PATH(path, cpu_vfm, dmi...) \
	ENTRY(ACPI_STA_DEFAULT, "", NULL, path, cpu_vfm, dmi)

#define NOT_PRESENT_ENTRY_PATH(path, cpu_vfm, dmi...) \
	ENTRY(0, "", NULL, path, cpu_vfm, dmi)

static const struct override_status_id override_status_ids[] = {
	/*
	 * Bay / Cherry Trail PWM directly poked by GPU driver in win10,
	 * but Linux uses a separate PWM driver, harmless if not used.
	 */
	PRESENT_ENTRY_HID("80860F09", "1", INTEL_ATOM_SILVERMONT, {}),
	PRESENT_ENTRY_HID("80862288", "1", INTEL_ATOM_AIRMONT, {}),

	/* The Xiaomi Mi Pad 2 uses PWM2 for touchkeys backlight control */
	PRESENT_ENTRY_HID("80862289", "2", INTEL_ATOM_AIRMONT, {
		DMI_MATCH(DMI_SYS_VENDOR, "Xiaomi Inc"),
		DMI_MATCH(DMI_PRODUCT_NAME, "Mipad2"),
	      }),

	/*
	 * The INT0002 device is necessary to clear wakeup interrupt sources
	 * on Cherry Trail devices, without it we get nobody cared IRQ msgs.
	 */
	PRESENT_ENTRY_HID("INT0002", "1", INTEL_ATOM_AIRMONT, {}),
	/*
	 * On the Dell Venue 11 Pro 7130 and 7139, the DSDT hides
	 * the touchscreen ACPI device until a certain time
	 * after _SB.PCI0.GFX0.LCD.LCD1._ON gets called has passed
	 * *and* _STA has been called at least 3 times since.
	 */
	PRESENT_ENTRY_HID("SYNA7500", "1", INTEL_HASWELL_L, {
		DMI_MATCH(DMI_SYS_VENDOR, "Dell Inc."),
		DMI_MATCH(DMI_PRODUCT_NAME, "Venue 11 Pro 7130"),
	      }),
	PRESENT_ENTRY_HID("SYNA7500", "1", INTEL_HASWELL_L, {
		DMI_MATCH(DMI_SYS_VENDOR, "Dell Inc."),
		DMI_MATCH(DMI_PRODUCT_NAME, "Venue 11 Pro 7139"),
	      }),

	/*
	 * The Dell XPS 15 9550 has a SMO8110 accelerometer /
	 * HDD freefall sensor which is wrongly marked as not present.
	 */
	PRESENT_ENTRY_HID("SMO8810", "1", INTEL_SKYLAKE, {
		DMI_MATCH(DMI_SYS_VENDOR, "Dell Inc."),
		DMI_MATCH(DMI_PRODUCT_NAME, "XPS 15 9550"),
	      }),

	/*
	 * The GPD win BIOS dated 20170221 has disabled the accelerometer, the
	 * drivers sometimes cause crashes under Windows and this is how the
	 * manufacturer has solved this :|  The DMI match may not seem unique,
	 * but it is. In the 67000+ DMI decode dumps from linux-hardware.org
	 * only 116 have board_vendor set to "AMI Corporation" and of those 116
	 * only the GPD win and pocket entries' board_name is "Default string".
	 *
	 * Unfortunately the GPD pocket also uses these strings and its BIOS
	 * was copy-pasted from the GPD win, so it has a disabled KIOX000A
	 * node which we should not enable, thus we also check the BIOS date.
	 */
	PRESENT_ENTRY_HID("KIOX000A", "1", INTEL_ATOM_AIRMONT, {
		DMI_MATCH(DMI_BOARD_VENDOR, "AMI Corporation"),
		DMI_MATCH(DMI_BOARD_NAME, "Default string"),
		DMI_MATCH(DMI_PRODUCT_NAME, "Default string"),
		DMI_MATCH(DMI_BIOS_DATE, "02/21/2017")
	      }),
	PRESENT_ENTRY_HID("KIOX000A", "1", INTEL_ATOM_AIRMONT, {
		DMI_MATCH(DMI_BOARD_VENDOR, "AMI Corporation"),
		DMI_MATCH(DMI_BOARD_NAME, "Default string"),
		DMI_MATCH(DMI_PRODUCT_NAME, "Default string"),
		DMI_MATCH(DMI_BIOS_DATE, "03/20/2017")
	      }),
	PRESENT_ENTRY_HID("KIOX000A", "1", INTEL_ATOM_AIRMONT, {
		DMI_MATCH(DMI_BOARD_VENDOR, "AMI Corporation"),
		DMI_MATCH(DMI_BOARD_NAME, "Default string"),
		DMI_MATCH(DMI_PRODUCT_NAME, "Default string"),
		DMI_MATCH(DMI_BIOS_DATE, "05/25/2017")
	      }),

	/*
	 * The GPD win/pocket have a PCI wifi card, but its DSDT has the SDIO
	 * mmc controller enabled and that has a child-device which _PS3
	 * method sets a GPIO causing the PCI wifi card to turn off.
	 * See above remark about uniqueness of the DMI match.
	 */
	NOT_PRESENT_ENTRY_PATH("\\_SB_.PCI0.SDHB.BRC1", INTEL_ATOM_AIRMONT, {
		DMI_EXACT_MATCH(DMI_BOARD_VENDOR, "AMI Corporation"),
		DMI_EXACT_MATCH(DMI_BOARD_NAME, "Default string"),
		DMI_EXACT_MATCH(DMI_BOARD_SERIAL, "Default string"),
		DMI_EXACT_MATCH(DMI_PRODUCT_NAME, "Default string"),
	      }),

	/*
	 * The LSM303D on the Lenovo Yoga Tablet 2 series is present
	 * as both ACCL0001 and MAGN0001. As we can only ever register an
	 * i2c client for one of them, ignore MAGN0001.
	 */
	NOT_PRESENT_ENTRY_HID("MAGN0001", "1", INTEL_ATOM_SILVERMONT, {
		DMI_MATCH(DMI_SYS_VENDOR, "LENOVO"),
		DMI_MATCH(DMI_PRODUCT_FAMILY, "YOGATablet2"),
	      }),
};

bool acpi_device_override_status(struct acpi_device *adev, unsigned long long *status)
{
	bool ret = false;
	unsigned int i;

	for (i = 0; i < ARRAY_SIZE(override_status_ids); i++) {
		if (!x86_match_cpu(override_status_ids[i].cpu_ids))
			continue;

		if (override_status_ids[i].dmi_ids[0].matches[0].slot &&
		    !dmi_check_system(override_status_ids[i].dmi_ids))
			continue;

		if (override_status_ids[i].path) {
			struct acpi_buffer path = { ACPI_ALLOCATE_BUFFER, NULL };
			bool match;

			if (acpi_get_name(adev->handle, ACPI_FULL_PATHNAME, &path))
				continue;

			match = strcmp((char *)path.pointer, override_status_ids[i].path) == 0;
			kfree(path.pointer);

			if (!match)
				continue;
		} else {
			if (acpi_match_device_ids(adev, override_status_ids[i].hid))
				continue;

			if (!acpi_dev_uid_match(adev, override_status_ids[i].uid))
				continue;
		}

		*status = override_status_ids[i].status;
		ret = true;
		break;
	}

	return ret;
}

/*
 * AMD systems from Renoir onwards *require* that the NVME controller
 * is put into D3 over a Modern Standby / suspend-to-idle cycle.
 *
 * This is "typically" accomplished using the `StorageD3Enable`
 * property in the _DSD that is checked via the `acpi_storage_d3` function
 * but some OEM systems still don't have it in their BIOS.
 *
 * The Microsoft documentation for StorageD3Enable mentioned that Windows has
 * a hardcoded allowlist for D3 support as well as a registry key to override
 * the BIOS, which has been used for these cases.
 *
 * This allows quirking on Linux in a similar fashion.
 *
 * Cezanne systems shouldn't *normally* need this as the BIOS includes
 * StorageD3Enable.  But for two reasons we have added it.
 * 1) The BIOS on a number of Dell systems have ambiguity
 *    between the same value used for _ADR on ACPI nodes GPP1.DEV0 and GPP1.NVME.
 *    GPP1.NVME is needed to get StorageD3Enable node set properly.
 *    https://bugzilla.kernel.org/show_bug.cgi?id=216440
 *    https://bugzilla.kernel.org/show_bug.cgi?id=216773
 *    https://bugzilla.kernel.org/show_bug.cgi?id=217003
 * 2) On at least one HP system StorageD3Enable is missing on the second NVME
 *    disk in the system.
 * 3) On at least one HP Rembrandt system StorageD3Enable is missing on the only
 *    NVME device.
 */
bool force_storage_d3(void)
{
	if (!cpu_feature_enabled(X86_FEATURE_ZEN))
		return false;
	return acpi_gbl_FADT.flags & ACPI_FADT_LOW_POWER_S0;
}

/*
 * x86 ACPI boards which ship with only Android as their factory image usually
 * declare a whole bunch of bogus I2C devices in their ACPI tables and sometimes
 * there are issues with serdev devices on these boards too, e.g. the resource
 * points to the wrong serdev_controller.
 *
 * Instantiating I2C / serdev devs for these bogus devs causes various issues,
 * e.g. GPIO/IRQ resource conflicts because sometimes drivers do bind to them.
 * The Android x86 kernel fork shipped on these devices has some special code
 * to remove the bogus I2C clients (and AFAICT serdevs are ignored completely).
 *
 * The acpi_quirk_skip_*_enumeration() functions below are used by the I2C or
 * serdev code to skip instantiating any I2C or serdev devs on broken boards.
 *
 * In case of I2C an exception is made for HIDs on the i2c_acpi_known_good_ids
 * list. These are known to always be correct (and in case of the audio-codecs
 * the drivers heavily rely on the codec being enumerated through ACPI).
 *
 * Note these boards typically do actually have I2C and serdev devices,
 * just different ones then the ones described in their DSDT. The devices
 * which are actually present are manually instantiated by the
 * drivers/platform/x86/x86-android-tablets.c kernel module.
 */
#define ACPI_QUIRK_SKIP_I2C_CLIENTS				BIT(0)
#define ACPI_QUIRK_UART1_SKIP					BIT(1)
#define ACPI_QUIRK_UART1_TTY_UART2_SKIP				BIT(2)
#define ACPI_QUIRK_PNP_UART1_SKIP				BIT(3)
#define ACPI_QUIRK_SKIP_ACPI_AC_AND_BATTERY			BIT(4)
#define ACPI_QUIRK_USE_ACPI_AC_AND_BATTERY			BIT(5)
#define ACPI_QUIRK_SKIP_GPIO_EVENT_HANDLERS			BIT(6)

static const struct dmi_system_id acpi_quirk_skip_dmi_ids[] = {
	/*
	 * 1. Devices with only the skip / don't-skip AC and battery quirks,
	 *    sorted alphabetically.
	 */
	{
		/* ECS EF20EA, AXP288 PMIC but uses separate fuel-gauge */
		.matches = {
			DMI_MATCH(DMI_PRODUCT_NAME, "EF20EA"),
		},
		.driver_data = (void *)ACPI_QUIRK_USE_ACPI_AC_AND_BATTERY
	},
	{
		/* Lenovo Ideapad Miix 320, AXP288 PMIC, separate fuel-gauge */
		.matches = {
			DMI_MATCH(DMI_SYS_VENDOR, "LENOVO"),
			DMI_MATCH(DMI_PRODUCT_NAME, "80XF"),
			DMI_MATCH(DMI_PRODUCT_VERSION, "Lenovo MIIX 320-10ICR"),
		},
		.driver_data = (void *)ACPI_QUIRK_USE_ACPI_AC_AND_BATTERY
	},

	/*
	 * 2. Devices which also have the skip i2c/serdev quirks and which
	 *    need the x86-android-tablets module to properly work.
	 *    Sorted alphabetically.
	 */
#if IS_ENABLED(CONFIG_X86_ANDROID_TABLETS)
	{
		/* Acer Iconia One 7 B1-750 */
		.matches = {
			DMI_MATCH(DMI_SYS_VENDOR, "Insyde"),
			DMI_MATCH(DMI_PRODUCT_NAME, "VESPA2"),
		},
		.driver_data = (void *)(ACPI_QUIRK_SKIP_I2C_CLIENTS |
					ACPI_QUIRK_SKIP_ACPI_AC_AND_BATTERY |
					ACPI_QUIRK_SKIP_GPIO_EVENT_HANDLERS),
	},
	{
		/* Acer Iconia One 8 A1-840 (non FHD version) */
		.matches = {
			DMI_MATCH(DMI_SYS_VENDOR, "Insyde"),
			DMI_MATCH(DMI_PRODUCT_NAME, "BayTrail"),
			/* Above strings are too generic also match BIOS date */
			DMI_MATCH(DMI_BIOS_DATE, "04/01/2014"),
		},
		.driver_data = (void *)(ACPI_QUIRK_SKIP_I2C_CLIENTS |
					ACPI_QUIRK_SKIP_ACPI_AC_AND_BATTERY |
					ACPI_QUIRK_SKIP_GPIO_EVENT_HANDLERS),
	},
	{
		/* Asus ME176C tablet */
		.matches = {
			DMI_EXACT_MATCH(DMI_SYS_VENDOR, "ASUSTeK COMPUTER INC."),
			DMI_EXACT_MATCH(DMI_PRODUCT_NAME, "ME176C"),
		},
		.driver_data = (void *)(ACPI_QUIRK_SKIP_I2C_CLIENTS |
					ACPI_QUIRK_UART1_TTY_UART2_SKIP |
					ACPI_QUIRK_SKIP_ACPI_AC_AND_BATTERY |
					ACPI_QUIRK_SKIP_GPIO_EVENT_HANDLERS),
	},
	{
		/* Asus TF103C transformer 2-in-1 */
		.matches = {
			DMI_MATCH(DMI_SYS_VENDOR, "ASUSTeK COMPUTER INC."),
			DMI_MATCH(DMI_PRODUCT_NAME, "TF103C"),
		},
		.driver_data = (void *)(ACPI_QUIRK_SKIP_I2C_CLIENTS |
					ACPI_QUIRK_SKIP_ACPI_AC_AND_BATTERY |
					ACPI_QUIRK_SKIP_GPIO_EVENT_HANDLERS),
	},
	{
		/* Lenovo Yoga Book X90F/L */
		.matches = {
			DMI_EXACT_MATCH(DMI_SYS_VENDOR, "Intel Corporation"),
			DMI_EXACT_MATCH(DMI_PRODUCT_NAME, "CHERRYVIEW D1 PLATFORM"),
			DMI_EXACT_MATCH(DMI_PRODUCT_VERSION, "YETI-11"),
		},
		.driver_data = (void *)(ACPI_QUIRK_SKIP_I2C_CLIENTS |
					ACPI_QUIRK_UART1_SKIP |
					ACPI_QUIRK_SKIP_ACPI_AC_AND_BATTERY |
					ACPI_QUIRK_SKIP_GPIO_EVENT_HANDLERS),
	},
	{
		/* Lenovo Yoga Tablet 2 1050F/L */
		.matches = {
			DMI_MATCH(DMI_SYS_VENDOR, "Intel Corp."),
			DMI_MATCH(DMI_PRODUCT_NAME, "VALLEYVIEW C0 PLATFORM"),
			DMI_MATCH(DMI_BOARD_NAME, "BYT-T FFD8"),
			/* Partial match on beginning of BIOS version */
			DMI_MATCH(DMI_BIOS_VERSION, "BLADE_21"),
		},
		.driver_data = (void *)(ACPI_QUIRK_SKIP_I2C_CLIENTS |
					ACPI_QUIRK_PNP_UART1_SKIP |
					ACPI_QUIRK_SKIP_ACPI_AC_AND_BATTERY),
	},
	{
		/* Lenovo Yoga Tab 3 Pro X90F */
		.matches = {
			DMI_MATCH(DMI_SYS_VENDOR, "Intel Corporation"),
			DMI_MATCH(DMI_PRODUCT_NAME, "CHERRYVIEW D1 PLATFORM"),
			DMI_MATCH(DMI_PRODUCT_VERSION, "Blade3-10A-001"),
		},
		.driver_data = (void *)(ACPI_QUIRK_SKIP_I2C_CLIENTS |
					ACPI_QUIRK_SKIP_ACPI_AC_AND_BATTERY),
	},
	{
		/* Medion Lifetab S10346 */
		.matches = {
			DMI_MATCH(DMI_BOARD_VENDOR, "AMI Corporation"),
			DMI_MATCH(DMI_BOARD_NAME, "Aptio CRB"),
			/* Way too generic, also match on BIOS data */
			DMI_MATCH(DMI_BIOS_DATE, "10/22/2015"),
		},
		.driver_data = (void *)(ACPI_QUIRK_SKIP_I2C_CLIENTS |
					ACPI_QUIRK_SKIP_ACPI_AC_AND_BATTERY),
	},
	{
		/* Nextbook Ares 8 (BYT version)*/
		.matches = {
			DMI_MATCH(DMI_SYS_VENDOR, "Insyde"),
			DMI_MATCH(DMI_PRODUCT_NAME, "M890BAP"),
		},
		.driver_data = (void *)(ACPI_QUIRK_SKIP_I2C_CLIENTS |
					ACPI_QUIRK_SKIP_ACPI_AC_AND_BATTERY |
					ACPI_QUIRK_SKIP_GPIO_EVENT_HANDLERS),
	},
	{
		/* Nextbook Ares 8A (CHT version)*/
		.matches = {
			DMI_MATCH(DMI_SYS_VENDOR, "Insyde"),
			DMI_MATCH(DMI_PRODUCT_NAME, "CherryTrail"),
			DMI_MATCH(DMI_BIOS_VERSION, "M882"),
		},
		.driver_data = (void *)(ACPI_QUIRK_SKIP_I2C_CLIENTS |
					ACPI_QUIRK_SKIP_ACPI_AC_AND_BATTERY),
	},
	{
<<<<<<< HEAD
		/* Vexia Edu Atla 10 tablet 9V version */
		.matches = {
			DMI_MATCH(DMI_BOARD_VENDOR, "AMI Corporation"),
			DMI_MATCH(DMI_BOARD_NAME, "Aptio CRB"),
			/* Above strings are too generic, also match on BIOS date */
			DMI_MATCH(DMI_BIOS_DATE, "08/25/2014"),
		},
		.driver_data = (void *)(ACPI_QUIRK_SKIP_I2C_CLIENTS |
					ACPI_QUIRK_UART1_SKIP |
					ACPI_QUIRK_SKIP_ACPI_AC_AND_BATTERY |
					ACPI_QUIRK_SKIP_GPIO_EVENT_HANDLERS),
=======
		/* Vexia Edu Atla 10 tablet 5V version */
		.matches = {
			/* Having all 3 of these not set is somewhat unique */
			DMI_MATCH(DMI_SYS_VENDOR, "To be filled by O.E.M."),
			DMI_MATCH(DMI_PRODUCT_NAME, "To be filled by O.E.M."),
			DMI_MATCH(DMI_BOARD_NAME, "To be filled by O.E.M."),
			/* Above strings are too generic, also match on BIOS date */
			DMI_MATCH(DMI_BIOS_DATE, "05/14/2015"),
		},
		.driver_data = (void *)(ACPI_QUIRK_SKIP_I2C_CLIENTS |
					ACPI_QUIRK_SKIP_ACPI_AC_AND_BATTERY),
>>>>>>> 1cdf1d92
	},
	{
		/* Whitelabel (sold as various brands) TM800A550L */
		.matches = {
			DMI_MATCH(DMI_BOARD_VENDOR, "AMI Corporation"),
			DMI_MATCH(DMI_BOARD_NAME, "Aptio CRB"),
			/* Above strings are too generic, also match on BIOS version */
			DMI_MATCH(DMI_BIOS_VERSION, "ZY-8-BI-PX4S70VTR400-X423B-005-D"),
		},
		.driver_data = (void *)(ACPI_QUIRK_SKIP_I2C_CLIENTS |
					ACPI_QUIRK_SKIP_ACPI_AC_AND_BATTERY),
	},
#endif
	{}
};

#if IS_ENABLED(CONFIG_X86_ANDROID_TABLETS)
static const struct acpi_device_id i2c_acpi_known_good_ids[] = {
	{ "10EC5640", 0 }, /* RealTek ALC5640 audio codec */
	{ "10EC5651", 0 }, /* RealTek ALC5651 audio codec */
	{ "INT33F4", 0 },  /* X-Powers AXP288 PMIC */
	{ "INT33F5", 0 },  /* TI Dollar Cove PMIC */
	{ "INT33FD", 0 },  /* Intel Crystal Cove PMIC */
	{ "INT34D3", 0 },  /* Intel Whiskey Cove PMIC */
	{ "NPCE69A", 0 },  /* Asus Transformer keyboard dock */
	{}
};

bool acpi_quirk_skip_i2c_client_enumeration(struct acpi_device *adev)
{
	const struct dmi_system_id *dmi_id;
	long quirks;

	dmi_id = dmi_first_match(acpi_quirk_skip_dmi_ids);
	if (!dmi_id)
		return false;

	quirks = (unsigned long)dmi_id->driver_data;
	if (!(quirks & ACPI_QUIRK_SKIP_I2C_CLIENTS))
		return false;

	return acpi_match_device_ids(adev, i2c_acpi_known_good_ids);
}
EXPORT_SYMBOL_GPL(acpi_quirk_skip_i2c_client_enumeration);

static int acpi_dmi_skip_serdev_enumeration(struct device *controller_parent, bool *skip)
{
	struct acpi_device *adev = ACPI_COMPANION(controller_parent);
	const struct dmi_system_id *dmi_id;
	long quirks = 0;
	u64 uid = 0;

	dmi_id = dmi_first_match(acpi_quirk_skip_dmi_ids);
	if (!dmi_id)
		return 0;

	quirks = (unsigned long)dmi_id->driver_data;

	/* uid is left at 0 on errors and 0 is not a valid UART UID */
	acpi_dev_uid_to_integer(adev, &uid);

	/* For PCI UARTs without an UID */
	if (!uid && dev_is_pci(controller_parent)) {
		struct pci_dev *pdev = to_pci_dev(controller_parent);

		/*
		 * Devfn values for PCI UARTs on Bay Trail SoCs, which are
		 * the only devices where this fallback is necessary.
		 */
		if (pdev->devfn == PCI_DEVFN(0x1e, 3))
			uid = 1;
		else if (pdev->devfn == PCI_DEVFN(0x1e, 4))
			uid = 2;
	}

	if (!uid)
		return 0;

	if (!dev_is_platform(controller_parent) && !dev_is_pci(controller_parent)) {
		/* PNP enumerated UARTs */
		if ((quirks & ACPI_QUIRK_PNP_UART1_SKIP) && uid == 1)
			*skip = true;

		return 0;
	}

	if ((quirks & ACPI_QUIRK_UART1_SKIP) && uid == 1)
		*skip = true;

	if (quirks & ACPI_QUIRK_UART1_TTY_UART2_SKIP) {
		if (uid == 1)
			return -ENODEV; /* Create tty cdev instead of serdev */

		if (uid == 2)
			*skip = true;
	}

	return 0;
}

bool acpi_quirk_skip_gpio_event_handlers(void)
{
	const struct dmi_system_id *dmi_id;
	long quirks;

	dmi_id = dmi_first_match(acpi_quirk_skip_dmi_ids);
	if (!dmi_id)
		return false;

	quirks = (unsigned long)dmi_id->driver_data;
	return (quirks & ACPI_QUIRK_SKIP_GPIO_EVENT_HANDLERS);
}
EXPORT_SYMBOL_GPL(acpi_quirk_skip_gpio_event_handlers);
#else
static int acpi_dmi_skip_serdev_enumeration(struct device *controller_parent, bool *skip)
{
	return 0;
}
#endif

int acpi_quirk_skip_serdev_enumeration(struct device *controller_parent, bool *skip)
{
	struct acpi_device *adev = ACPI_COMPANION(controller_parent);

	*skip = false;

	/*
	 * The DELL0501 ACPI HID represents an UART (CID is set to PNP0501) with
	 * a backlight-controller attached. There is no separate ACPI device with
	 * an UartSerialBusV2() resource to model the backlight-controller.
	 * Set skip to true so that the tty core creates a serdev ctrl device.
	 * The backlight driver will manually create the serdev client device.
	 */
	if (acpi_dev_hid_match(adev, "DELL0501")) {
		*skip = true;
		/*
		 * Create a platform dev for dell-uart-backlight to bind to.
		 * This is a static device, so no need to store the result.
		 */
		platform_device_register_simple("dell-uart-backlight", PLATFORM_DEVID_NONE,
						NULL, 0);
		return 0;
	}

	return acpi_dmi_skip_serdev_enumeration(controller_parent, skip);
}
EXPORT_SYMBOL_GPL(acpi_quirk_skip_serdev_enumeration);

/* Lists of PMIC ACPI HIDs with an (often better) native charger driver */
static const struct {
	const char *hid;
	int hrv;
} acpi_skip_ac_and_battery_pmic_ids[] = {
	{ "INT33F4", -1 }, /* X-Powers AXP288 PMIC */
	{ "INT34D3",  3 }, /* Intel Cherrytrail Whiskey Cove PMIC */
};

bool acpi_quirk_skip_acpi_ac_and_battery(void)
{
	const struct dmi_system_id *dmi_id;
	long quirks = 0;
	int i;

	dmi_id = dmi_first_match(acpi_quirk_skip_dmi_ids);
	if (dmi_id)
		quirks = (unsigned long)dmi_id->driver_data;

	if (quirks & ACPI_QUIRK_SKIP_ACPI_AC_AND_BATTERY)
		return true;

	if (quirks & ACPI_QUIRK_USE_ACPI_AC_AND_BATTERY)
		return false;

	for (i = 0; i < ARRAY_SIZE(acpi_skip_ac_and_battery_pmic_ids); i++) {
		if (acpi_dev_present(acpi_skip_ac_and_battery_pmic_ids[i].hid, "1",
				     acpi_skip_ac_and_battery_pmic_ids[i].hrv)) {
			pr_info_once("found native %s PMIC, skipping ACPI AC and battery devices\n",
				     acpi_skip_ac_and_battery_pmic_ids[i].hid);
			return true;
		}
	}

	return false;
}
EXPORT_SYMBOL_GPL(acpi_quirk_skip_acpi_ac_and_battery);

/* This section provides a workaround for a specific x86 system
 * which requires disabling of mwait to work correctly.
 */
static int __init acpi_proc_quirk_set_no_mwait(const struct dmi_system_id *id)
{
	pr_notice("%s detected - disabling mwait for CPU C-states\n",
		  id->ident);
	boot_option_idle_override = IDLE_NOMWAIT;
	return 0;
}

static const struct dmi_system_id acpi_proc_quirk_mwait_dmi_table[] __initconst = {
	{
		.callback = acpi_proc_quirk_set_no_mwait,
		.ident = "Extensa 5220",
		.matches =  {
			DMI_MATCH(DMI_BIOS_VENDOR, "Phoenix Technologies LTD"),
			DMI_MATCH(DMI_SYS_VENDOR, "Acer"),
			DMI_MATCH(DMI_PRODUCT_VERSION, "0100"),
			DMI_MATCH(DMI_BOARD_NAME, "Columbia"),
		},
		.driver_data = NULL,
	},
	{}
};

void __init acpi_proc_quirk_mwait_check(void)
{
	/*
	 * Check whether the system is DMI table. If yes, OSPM
	 * should not use mwait for CPU-states.
	 */
	dmi_check_system(acpi_proc_quirk_mwait_dmi_table);
}<|MERGE_RESOLUTION|>--- conflicted
+++ resolved
@@ -409,19 +409,6 @@
 					ACPI_QUIRK_SKIP_ACPI_AC_AND_BATTERY),
 	},
 	{
-<<<<<<< HEAD
-		/* Vexia Edu Atla 10 tablet 9V version */
-		.matches = {
-			DMI_MATCH(DMI_BOARD_VENDOR, "AMI Corporation"),
-			DMI_MATCH(DMI_BOARD_NAME, "Aptio CRB"),
-			/* Above strings are too generic, also match on BIOS date */
-			DMI_MATCH(DMI_BIOS_DATE, "08/25/2014"),
-		},
-		.driver_data = (void *)(ACPI_QUIRK_SKIP_I2C_CLIENTS |
-					ACPI_QUIRK_UART1_SKIP |
-					ACPI_QUIRK_SKIP_ACPI_AC_AND_BATTERY |
-					ACPI_QUIRK_SKIP_GPIO_EVENT_HANDLERS),
-=======
 		/* Vexia Edu Atla 10 tablet 5V version */
 		.matches = {
 			/* Having all 3 of these not set is somewhat unique */
@@ -433,7 +420,19 @@
 		},
 		.driver_data = (void *)(ACPI_QUIRK_SKIP_I2C_CLIENTS |
 					ACPI_QUIRK_SKIP_ACPI_AC_AND_BATTERY),
->>>>>>> 1cdf1d92
+	},
+	{
+		/* Vexia Edu Atla 10 tablet 9V version */
+		.matches = {
+			DMI_MATCH(DMI_BOARD_VENDOR, "AMI Corporation"),
+			DMI_MATCH(DMI_BOARD_NAME, "Aptio CRB"),
+			/* Above strings are too generic, also match on BIOS date */
+			DMI_MATCH(DMI_BIOS_DATE, "08/25/2014"),
+		},
+		.driver_data = (void *)(ACPI_QUIRK_SKIP_I2C_CLIENTS |
+					ACPI_QUIRK_UART1_SKIP |
+					ACPI_QUIRK_SKIP_ACPI_AC_AND_BATTERY |
+					ACPI_QUIRK_SKIP_GPIO_EVENT_HANDLERS),
 	},
 	{
 		/* Whitelabel (sold as various brands) TM800A550L */
