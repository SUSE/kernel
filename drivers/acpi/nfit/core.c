/*
 * Copyright(c) 2013-2015 Intel Corporation. All rights reserved.
 *
 * This program is free software; you can redistribute it and/or modify
 * it under the terms of version 2 of the GNU General Public License as
 * published by the Free Software Foundation.
 *
 * This program is distributed in the hope that it will be useful, but
 * WITHOUT ANY WARRANTY; without even the implied warranty of
 * MERCHANTABILITY or FITNESS FOR A PARTICULAR PURPOSE.  See the GNU
 * General Public License for more details.
 */
#include <linux/list_sort.h>
#include <linux/libnvdimm.h>
#include <linux/module.h>
#include <linux/mutex.h>
#include <linux/ndctl.h>
#include <linux/sysfs.h>
#include <linux/delay.h>
#include <linux/list.h>
#include <linux/acpi.h>
#include <linux/sort.h>
#include <linux/io.h>
#include <linux/nd.h>
#include <asm/cacheflush.h>
#include <acpi/nfit.h>
#include "nfit.h"

/*
 * For readq() and writeq() on 32-bit builds, the hi-lo, lo-hi order is
 * irrelevant.
 */
#include <linux/io-64-nonatomic-hi-lo.h>

static bool force_enable_dimms;
module_param(force_enable_dimms, bool, S_IRUGO|S_IWUSR);
MODULE_PARM_DESC(force_enable_dimms, "Ignore _STA (ACPI DIMM device) status");

static bool disable_vendor_specific;
module_param(disable_vendor_specific, bool, S_IRUGO);
MODULE_PARM_DESC(disable_vendor_specific,
		"Limit commands to the publicly specified set");

static unsigned long override_dsm_mask;
module_param(override_dsm_mask, ulong, S_IRUGO);
MODULE_PARM_DESC(override_dsm_mask, "Bitmask of allowed NVDIMM DSM functions");

static int default_dsm_family = -1;
module_param(default_dsm_family, int, S_IRUGO);
MODULE_PARM_DESC(default_dsm_family,
		"Try this DSM type first when identifying NVDIMM family");

static bool no_init_ars;
module_param(no_init_ars, bool, 0644);
MODULE_PARM_DESC(no_init_ars, "Skip ARS run at nfit init time");

LIST_HEAD(acpi_descs);
DEFINE_MUTEX(acpi_desc_lock);

static struct workqueue_struct *nfit_wq;

struct nfit_table_prev {
	struct list_head spas;
	struct list_head memdevs;
	struct list_head dcrs;
	struct list_head bdws;
	struct list_head idts;
	struct list_head flushes;
};

static guid_t nfit_uuid[NFIT_UUID_MAX];

const guid_t *to_nfit_uuid(enum nfit_uuids id)
{
	return &nfit_uuid[id];
}
EXPORT_SYMBOL(to_nfit_uuid);

static struct acpi_nfit_desc *to_acpi_nfit_desc(
		struct nvdimm_bus_descriptor *nd_desc)
{
	return container_of(nd_desc, struct acpi_nfit_desc, nd_desc);
}

static struct acpi_device *to_acpi_dev(struct acpi_nfit_desc *acpi_desc)
{
	struct nvdimm_bus_descriptor *nd_desc = &acpi_desc->nd_desc;

	/*
	 * If provider == 'ACPI.NFIT' we can assume 'dev' is a struct
	 * acpi_device.
	 */
	if (!nd_desc->provider_name
			|| strcmp(nd_desc->provider_name, "ACPI.NFIT") != 0)
		return NULL;

	return to_acpi_device(acpi_desc->dev);
}

static int xlat_bus_status(void *buf, unsigned int cmd, u32 status)
{
	struct nd_cmd_clear_error *clear_err;
	struct nd_cmd_ars_status *ars_status;
	u16 flags;

	switch (cmd) {
	case ND_CMD_ARS_CAP:
		if ((status & 0xffff) == NFIT_ARS_CAP_NONE)
			return -ENOTTY;

		/* Command failed */
		if (status & 0xffff)
			return -EIO;

		/* No supported scan types for this range */
		flags = ND_ARS_PERSISTENT | ND_ARS_VOLATILE;
		if ((status >> 16 & flags) == 0)
			return -ENOTTY;
		return 0;
	case ND_CMD_ARS_START:
		/* ARS is in progress */
		if ((status & 0xffff) == NFIT_ARS_START_BUSY)
			return -EBUSY;

		/* Command failed */
		if (status & 0xffff)
			return -EIO;
		return 0;
	case ND_CMD_ARS_STATUS:
		ars_status = buf;
		/* Command failed */
		if (status & 0xffff)
			return -EIO;
		/* Check extended status (Upper two bytes) */
		if (status == NFIT_ARS_STATUS_DONE)
			return 0;

		/* ARS is in progress */
		if (status == NFIT_ARS_STATUS_BUSY)
			return -EBUSY;

		/* No ARS performed for the current boot */
		if (status == NFIT_ARS_STATUS_NONE)
			return -EAGAIN;

		/*
		 * ARS interrupted, either we overflowed or some other
		 * agent wants the scan to stop.  If we didn't overflow
		 * then just continue with the returned results.
		 */
		if (status == NFIT_ARS_STATUS_INTR) {
			if (ars_status->out_length >= 40 && (ars_status->flags
						& NFIT_ARS_F_OVERFLOW))
				return -ENOSPC;
			return 0;
		}

		/* Unknown status */
		if (status >> 16)
			return -EIO;
		return 0;
	case ND_CMD_CLEAR_ERROR:
		clear_err = buf;
		if (status & 0xffff)
			return -EIO;
		if (!clear_err->cleared)
			return -EIO;
		if (clear_err->length > clear_err->cleared)
			return clear_err->cleared;
		return 0;
	default:
		break;
	}

	/* all other non-zero status results in an error */
	if (status)
		return -EIO;
	return 0;
}

#define ACPI_LABELS_LOCKED 3

static int xlat_nvdimm_status(struct nvdimm *nvdimm, void *buf, unsigned int cmd,
		u32 status)
{
	struct nfit_mem *nfit_mem = nvdimm_provider_data(nvdimm);

	switch (cmd) {
	case ND_CMD_GET_CONFIG_SIZE:
		/*
		 * In the _LSI, _LSR, _LSW case the locked status is
		 * communicated via the read/write commands
		 */
		if (nfit_mem->has_lsr)
			break;

		if (status >> 16 & ND_CONFIG_LOCKED)
			return -EACCES;
		break;
	case ND_CMD_GET_CONFIG_DATA:
		if (nfit_mem->has_lsr && status == ACPI_LABELS_LOCKED)
			return -EACCES;
		break;
	case ND_CMD_SET_CONFIG_DATA:
		if (nfit_mem->has_lsw && status == ACPI_LABELS_LOCKED)
			return -EACCES;
		break;
	default:
		break;
	}

	/* all other non-zero status results in an error */
	if (status)
		return -EIO;
	return 0;
}

static int xlat_status(struct nvdimm *nvdimm, void *buf, unsigned int cmd,
		u32 status)
{
	if (!nvdimm)
		return xlat_bus_status(buf, cmd, status);
	return xlat_nvdimm_status(nvdimm, buf, cmd, status);
}

/* convert _LS{I,R} packages to the buffer object acpi_nfit_ctl expects */
static union acpi_object *pkg_to_buf(union acpi_object *pkg)
{
	int i;
	void *dst;
	size_t size = 0;
	union acpi_object *buf = NULL;

	if (pkg->type != ACPI_TYPE_PACKAGE) {
		WARN_ONCE(1, "BIOS bug, unexpected element type: %d\n",
				pkg->type);
		goto err;
	}

	for (i = 0; i < pkg->package.count; i++) {
		union acpi_object *obj = &pkg->package.elements[i];

		if (obj->type == ACPI_TYPE_INTEGER)
			size += 4;
		else if (obj->type == ACPI_TYPE_BUFFER)
			size += obj->buffer.length;
		else {
			WARN_ONCE(1, "BIOS bug, unexpected element type: %d\n",
					obj->type);
			goto err;
		}
	}

	buf = ACPI_ALLOCATE(sizeof(*buf) + size);
	if (!buf)
		goto err;

	dst = buf + 1;
	buf->type = ACPI_TYPE_BUFFER;
	buf->buffer.length = size;
	buf->buffer.pointer = dst;
	for (i = 0; i < pkg->package.count; i++) {
		union acpi_object *obj = &pkg->package.elements[i];

		if (obj->type == ACPI_TYPE_INTEGER) {
			memcpy(dst, &obj->integer.value, 4);
			dst += 4;
		} else if (obj->type == ACPI_TYPE_BUFFER) {
			memcpy(dst, obj->buffer.pointer, obj->buffer.length);
			dst += obj->buffer.length;
		}
	}
err:
	ACPI_FREE(pkg);
	return buf;
}

static union acpi_object *int_to_buf(union acpi_object *integer)
{
	union acpi_object *buf = ACPI_ALLOCATE(sizeof(*buf) + 4);
	void *dst = NULL;

	if (!buf)
		goto err;

	if (integer->type != ACPI_TYPE_INTEGER) {
		WARN_ONCE(1, "BIOS bug, unexpected element type: %d\n",
				integer->type);
		goto err;
	}

	dst = buf + 1;
	buf->type = ACPI_TYPE_BUFFER;
	buf->buffer.length = 4;
	buf->buffer.pointer = dst;
	memcpy(dst, &integer->integer.value, 4);
err:
	ACPI_FREE(integer);
	return buf;
}

static union acpi_object *acpi_label_write(acpi_handle handle, u32 offset,
		u32 len, void *data)
{
	acpi_status rc;
	struct acpi_buffer buf = { ACPI_ALLOCATE_BUFFER, NULL };
	struct acpi_object_list input = {
		.count = 3,
		.pointer = (union acpi_object []) {
			[0] = {
				.integer.type = ACPI_TYPE_INTEGER,
				.integer.value = offset,
			},
			[1] = {
				.integer.type = ACPI_TYPE_INTEGER,
				.integer.value = len,
			},
			[2] = {
				.buffer.type = ACPI_TYPE_BUFFER,
				.buffer.pointer = data,
				.buffer.length = len,
			},
		},
	};

	rc = acpi_evaluate_object(handle, "_LSW", &input, &buf);
	if (ACPI_FAILURE(rc))
		return NULL;
	return int_to_buf(buf.pointer);
}

static union acpi_object *acpi_label_read(acpi_handle handle, u32 offset,
		u32 len)
{
	acpi_status rc;
	struct acpi_buffer buf = { ACPI_ALLOCATE_BUFFER, NULL };
	struct acpi_object_list input = {
		.count = 2,
		.pointer = (union acpi_object []) {
			[0] = {
				.integer.type = ACPI_TYPE_INTEGER,
				.integer.value = offset,
			},
			[1] = {
				.integer.type = ACPI_TYPE_INTEGER,
				.integer.value = len,
			},
		},
	};

	rc = acpi_evaluate_object(handle, "_LSR", &input, &buf);
	if (ACPI_FAILURE(rc))
		return NULL;
	return pkg_to_buf(buf.pointer);
}

static union acpi_object *acpi_label_info(acpi_handle handle)
{
	acpi_status rc;
	struct acpi_buffer buf = { ACPI_ALLOCATE_BUFFER, NULL };

	rc = acpi_evaluate_object(handle, "_LSI", NULL, &buf);
	if (ACPI_FAILURE(rc))
		return NULL;
	return pkg_to_buf(buf.pointer);
}

static u8 nfit_dsm_revid(unsigned family, unsigned func)
{
	static const u8 revid_table[NVDIMM_FAMILY_MAX+1][32] = {
		[NVDIMM_FAMILY_INTEL] = {
			[NVDIMM_INTEL_GET_MODES] = 2,
			[NVDIMM_INTEL_GET_FWINFO] = 2,
			[NVDIMM_INTEL_START_FWUPDATE] = 2,
			[NVDIMM_INTEL_SEND_FWUPDATE] = 2,
			[NVDIMM_INTEL_FINISH_FWUPDATE] = 2,
			[NVDIMM_INTEL_QUERY_FWUPDATE] = 2,
			[NVDIMM_INTEL_SET_THRESHOLD] = 2,
			[NVDIMM_INTEL_INJECT_ERROR] = 2,
		},
	};
	u8 id;

	if (family > NVDIMM_FAMILY_MAX)
		return 0;
	if (func > 31)
		return 0;
	id = revid_table[family][func];
	if (id == 0)
		return 1; /* default */
	return id;
}

int acpi_nfit_ctl(struct nvdimm_bus_descriptor *nd_desc, struct nvdimm *nvdimm,
		unsigned int cmd, void *buf, unsigned int buf_len, int *cmd_rc)
{
	struct acpi_nfit_desc *acpi_desc = to_acpi_nfit_desc(nd_desc);
	struct nfit_mem *nfit_mem = nvdimm_provider_data(nvdimm);
	union acpi_object in_obj, in_buf, *out_obj;
	const struct nd_cmd_desc *desc = NULL;
	struct device *dev = acpi_desc->dev;
	struct nd_cmd_pkg *call_pkg = NULL;
	const char *cmd_name, *dimm_name;
	unsigned long cmd_mask, dsm_mask;
	u32 offset, fw_status = 0;
	acpi_handle handle;
	unsigned int func;
	const guid_t *guid;
	int rc, i;

	func = cmd;
	if (cmd == ND_CMD_CALL) {
		call_pkg = buf;
		func = call_pkg->nd_command;

		for (i = 0; i < ARRAY_SIZE(call_pkg->nd_reserved2); i++)
			if (call_pkg->nd_reserved2[i])
				return -EINVAL;
	}

	if (nvdimm) {
		struct acpi_device *adev = nfit_mem->adev;

		if (!adev)
			return -ENOTTY;
		if (call_pkg && nfit_mem->family != call_pkg->nd_family)
			return -ENOTTY;

		dimm_name = nvdimm_name(nvdimm);
		cmd_name = nvdimm_cmd_name(cmd);
		cmd_mask = nvdimm_cmd_mask(nvdimm);
		dsm_mask = nfit_mem->dsm_mask;
		desc = nd_cmd_dimm_desc(cmd);
		guid = to_nfit_uuid(nfit_mem->family);
		handle = adev->handle;
	} else {
		struct acpi_device *adev = to_acpi_dev(acpi_desc);

		cmd_name = nvdimm_bus_cmd_name(cmd);
		cmd_mask = nd_desc->cmd_mask;
		dsm_mask = cmd_mask;
		if (cmd == ND_CMD_CALL)
			dsm_mask = nd_desc->bus_dsm_mask;
		desc = nd_cmd_bus_desc(cmd);
		guid = to_nfit_uuid(NFIT_DEV_BUS);
		handle = adev->handle;
		dimm_name = "bus";
	}

	if (!desc || (cmd && (desc->out_num + desc->in_num == 0)))
		return -ENOTTY;

	if (!test_bit(cmd, &cmd_mask) || !test_bit(func, &dsm_mask))
		return -ENOTTY;

	in_obj.type = ACPI_TYPE_PACKAGE;
	in_obj.package.count = 1;
	in_obj.package.elements = &in_buf;
	in_buf.type = ACPI_TYPE_BUFFER;
	in_buf.buffer.pointer = buf;
	in_buf.buffer.length = 0;

	/* libnvdimm has already validated the input envelope */
	for (i = 0; i < desc->in_num; i++)
		in_buf.buffer.length += nd_cmd_in_size(nvdimm, cmd, desc,
				i, buf);

	if (call_pkg) {
		/* skip over package wrapper */
		in_buf.buffer.pointer = (void *) &call_pkg->nd_payload;
		in_buf.buffer.length = call_pkg->nd_size_in;
	}

	dev_dbg(dev, "%s cmd: %d: func: %d input length: %d\n",
		dimm_name, cmd, func, in_buf.buffer.length);
	print_hex_dump_debug("nvdimm in  ", DUMP_PREFIX_OFFSET, 4, 4,
			in_buf.buffer.pointer,
			min_t(u32, 256, in_buf.buffer.length), true);

	/* call the BIOS, prefer the named methods over _DSM if available */
	if (nvdimm && cmd == ND_CMD_GET_CONFIG_SIZE && nfit_mem->has_lsr)
		out_obj = acpi_label_info(handle);
	else if (nvdimm && cmd == ND_CMD_GET_CONFIG_DATA && nfit_mem->has_lsr) {
		struct nd_cmd_get_config_data_hdr *p = buf;

		out_obj = acpi_label_read(handle, p->in_offset, p->in_length);
	} else if (nvdimm && cmd == ND_CMD_SET_CONFIG_DATA
			&& nfit_mem->has_lsw) {
		struct nd_cmd_set_config_hdr *p = buf;

		out_obj = acpi_label_write(handle, p->in_offset, p->in_length,
				p->in_buf);
	} else {
		u8 revid;

		if (nvdimm)
			revid = nfit_dsm_revid(nfit_mem->family, func);
		else
			revid = 1;
		out_obj = acpi_evaluate_dsm(handle, guid, revid, func, &in_obj);
	}

	if (!out_obj) {
		dev_dbg(dev, "%s _DSM failed cmd: %s\n", dimm_name, cmd_name);
		return -EINVAL;
	}

	if (call_pkg) {
		call_pkg->nd_fw_size = out_obj->buffer.length;
		memcpy(call_pkg->nd_payload + call_pkg->nd_size_in,
			out_obj->buffer.pointer,
			min(call_pkg->nd_fw_size, call_pkg->nd_size_out));

		ACPI_FREE(out_obj);
		/*
		 * Need to support FW function w/o known size in advance.
		 * Caller can determine required size based upon nd_fw_size.
		 * If we return an error (like elsewhere) then caller wouldn't
		 * be able to rely upon data returned to make calculation.
		 */
		return 0;
	}

	if (out_obj->package.type != ACPI_TYPE_BUFFER) {
		dev_dbg(dev, "%s unexpected output object type cmd: %s type: %d\n",
				dimm_name, cmd_name, out_obj->type);
		rc = -EINVAL;
		goto out;
	}

	dev_dbg(dev, "%s cmd: %s output length: %d\n", dimm_name,
			cmd_name, out_obj->buffer.length);
	print_hex_dump_debug(cmd_name, DUMP_PREFIX_OFFSET, 4, 4,
			out_obj->buffer.pointer,
			min_t(u32, 128, out_obj->buffer.length), true);

	for (i = 0, offset = 0; i < desc->out_num; i++) {
		u32 out_size = nd_cmd_out_size(nvdimm, cmd, desc, i, buf,
				(u32 *) out_obj->buffer.pointer,
				out_obj->buffer.length - offset);

		if (offset + out_size > out_obj->buffer.length) {
			dev_dbg(dev, "%s output object underflow cmd: %s field: %d\n",
					dimm_name, cmd_name, i);
			break;
		}

		if (in_buf.buffer.length + offset + out_size > buf_len) {
			dev_dbg(dev, "%s output overrun cmd: %s field: %d\n",
					dimm_name, cmd_name, i);
			rc = -ENXIO;
			goto out;
		}
		memcpy(buf + in_buf.buffer.length + offset,
				out_obj->buffer.pointer + offset, out_size);
		offset += out_size;
	}

	/*
	 * Set fw_status for all the commands with a known format to be
	 * later interpreted by xlat_status().
	 */
	if (i >= 1 && ((!nvdimm && cmd >= ND_CMD_ARS_CAP
					&& cmd <= ND_CMD_CLEAR_ERROR)
				|| (nvdimm && cmd >= ND_CMD_SMART
					&& cmd <= ND_CMD_VENDOR)))
		fw_status = *(u32 *) out_obj->buffer.pointer;

	if (offset + in_buf.buffer.length < buf_len) {
		if (i >= 1) {
			/*
			 * status valid, return the number of bytes left
			 * unfilled in the output buffer
			 */
			rc = buf_len - offset - in_buf.buffer.length;
			if (cmd_rc)
				*cmd_rc = xlat_status(nvdimm, buf, cmd,
						fw_status);
		} else {
			dev_err(dev, "%s:%s underrun cmd: %s buf_len: %d out_len: %d\n",
					__func__, dimm_name, cmd_name, buf_len,
					offset);
			rc = -ENXIO;
		}
	} else {
		rc = 0;
		if (cmd_rc)
			*cmd_rc = xlat_status(nvdimm, buf, cmd, fw_status);
	}

 out:
	ACPI_FREE(out_obj);

	return rc;
}
EXPORT_SYMBOL_GPL(acpi_nfit_ctl);

static const char *spa_type_name(u16 type)
{
	static const char *to_name[] = {
		[NFIT_SPA_VOLATILE] = "volatile",
		[NFIT_SPA_PM] = "pmem",
		[NFIT_SPA_DCR] = "dimm-control-region",
		[NFIT_SPA_BDW] = "block-data-window",
		[NFIT_SPA_VDISK] = "volatile-disk",
		[NFIT_SPA_VCD] = "volatile-cd",
		[NFIT_SPA_PDISK] = "persistent-disk",
		[NFIT_SPA_PCD] = "persistent-cd",

	};

	if (type > NFIT_SPA_PCD)
		return "unknown";

	return to_name[type];
}

int nfit_spa_type(struct acpi_nfit_system_address *spa)
{
	int i;

	for (i = 0; i < NFIT_UUID_MAX; i++)
		if (guid_equal(to_nfit_uuid(i), (guid_t *)&spa->range_guid))
			return i;
	return -1;
}

static bool add_spa(struct acpi_nfit_desc *acpi_desc,
		struct nfit_table_prev *prev,
		struct acpi_nfit_system_address *spa)
{
	struct device *dev = acpi_desc->dev;
	struct nfit_spa *nfit_spa;

	if (spa->header.length != sizeof(*spa))
		return false;

	list_for_each_entry(nfit_spa, &prev->spas, list) {
		if (memcmp(nfit_spa->spa, spa, sizeof(*spa)) == 0) {
			list_move_tail(&nfit_spa->list, &acpi_desc->spas);
			return true;
		}
	}

	nfit_spa = devm_kzalloc(dev, sizeof(*nfit_spa) + sizeof(*spa),
			GFP_KERNEL);
	if (!nfit_spa)
		return false;
	INIT_LIST_HEAD(&nfit_spa->list);
	memcpy(nfit_spa->spa, spa, sizeof(*spa));
	list_add_tail(&nfit_spa->list, &acpi_desc->spas);
	dev_dbg(dev, "spa index: %d type: %s\n",
			spa->range_index,
			spa_type_name(nfit_spa_type(spa)));
	return true;
}

static bool add_memdev(struct acpi_nfit_desc *acpi_desc,
		struct nfit_table_prev *prev,
		struct acpi_nfit_memory_map *memdev)
{
	struct device *dev = acpi_desc->dev;
	struct nfit_memdev *nfit_memdev;

	if (memdev->header.length != sizeof(*memdev))
		return false;

	list_for_each_entry(nfit_memdev, &prev->memdevs, list)
		if (memcmp(nfit_memdev->memdev, memdev, sizeof(*memdev)) == 0) {
			list_move_tail(&nfit_memdev->list, &acpi_desc->memdevs);
			return true;
		}

	nfit_memdev = devm_kzalloc(dev, sizeof(*nfit_memdev) + sizeof(*memdev),
			GFP_KERNEL);
	if (!nfit_memdev)
		return false;
	INIT_LIST_HEAD(&nfit_memdev->list);
	memcpy(nfit_memdev->memdev, memdev, sizeof(*memdev));
	list_add_tail(&nfit_memdev->list, &acpi_desc->memdevs);
	dev_dbg(dev, "memdev handle: %#x spa: %d dcr: %d flags: %#x\n",
			memdev->device_handle, memdev->range_index,
			memdev->region_index, memdev->flags);
	return true;
}

int nfit_get_smbios_id(u32 device_handle, u16 *flags)
{
	struct acpi_nfit_memory_map *memdev;
	struct acpi_nfit_desc *acpi_desc;
	struct nfit_mem *nfit_mem;

	mutex_lock(&acpi_desc_lock);
	list_for_each_entry(acpi_desc, &acpi_descs, list) {
		mutex_lock(&acpi_desc->init_mutex);
		list_for_each_entry(nfit_mem, &acpi_desc->dimms, list) {
			memdev = __to_nfit_memdev(nfit_mem);
			if (memdev->device_handle == device_handle) {
				mutex_unlock(&acpi_desc->init_mutex);
				mutex_unlock(&acpi_desc_lock);
				*flags = memdev->flags;
				return memdev->physical_id;
			}
		}
		mutex_unlock(&acpi_desc->init_mutex);
	}
	mutex_unlock(&acpi_desc_lock);

	return -ENODEV;
}
EXPORT_SYMBOL_GPL(nfit_get_smbios_id);

/*
 * An implementation may provide a truncated control region if no block windows
 * are defined.
 */
static size_t sizeof_dcr(struct acpi_nfit_control_region *dcr)
{
	if (dcr->header.length < offsetof(struct acpi_nfit_control_region,
				window_size))
		return 0;
	if (dcr->windows)
		return sizeof(*dcr);
	return offsetof(struct acpi_nfit_control_region, window_size);
}

static bool add_dcr(struct acpi_nfit_desc *acpi_desc,
		struct nfit_table_prev *prev,
		struct acpi_nfit_control_region *dcr)
{
	struct device *dev = acpi_desc->dev;
	struct nfit_dcr *nfit_dcr;

	if (!sizeof_dcr(dcr))
		return false;

	list_for_each_entry(nfit_dcr, &prev->dcrs, list)
		if (memcmp(nfit_dcr->dcr, dcr, sizeof_dcr(dcr)) == 0) {
			list_move_tail(&nfit_dcr->list, &acpi_desc->dcrs);
			return true;
		}

	nfit_dcr = devm_kzalloc(dev, sizeof(*nfit_dcr) + sizeof(*dcr),
			GFP_KERNEL);
	if (!nfit_dcr)
		return false;
	INIT_LIST_HEAD(&nfit_dcr->list);
	memcpy(nfit_dcr->dcr, dcr, sizeof_dcr(dcr));
	list_add_tail(&nfit_dcr->list, &acpi_desc->dcrs);
	dev_dbg(dev, "dcr index: %d windows: %d\n",
			dcr->region_index, dcr->windows);
	return true;
}

static bool add_bdw(struct acpi_nfit_desc *acpi_desc,
		struct nfit_table_prev *prev,
		struct acpi_nfit_data_region *bdw)
{
	struct device *dev = acpi_desc->dev;
	struct nfit_bdw *nfit_bdw;

	if (bdw->header.length != sizeof(*bdw))
		return false;
	list_for_each_entry(nfit_bdw, &prev->bdws, list)
		if (memcmp(nfit_bdw->bdw, bdw, sizeof(*bdw)) == 0) {
			list_move_tail(&nfit_bdw->list, &acpi_desc->bdws);
			return true;
		}

	nfit_bdw = devm_kzalloc(dev, sizeof(*nfit_bdw) + sizeof(*bdw),
			GFP_KERNEL);
	if (!nfit_bdw)
		return false;
	INIT_LIST_HEAD(&nfit_bdw->list);
	memcpy(nfit_bdw->bdw, bdw, sizeof(*bdw));
	list_add_tail(&nfit_bdw->list, &acpi_desc->bdws);
	dev_dbg(dev, "bdw dcr: %d windows: %d\n",
			bdw->region_index, bdw->windows);
	return true;
}

static size_t sizeof_idt(struct acpi_nfit_interleave *idt)
{
	if (idt->header.length < sizeof(*idt))
		return 0;
	return sizeof(*idt) + sizeof(u32) * (idt->line_count - 1);
}

static bool add_idt(struct acpi_nfit_desc *acpi_desc,
		struct nfit_table_prev *prev,
		struct acpi_nfit_interleave *idt)
{
	struct device *dev = acpi_desc->dev;
	struct nfit_idt *nfit_idt;

	if (!sizeof_idt(idt))
		return false;

	list_for_each_entry(nfit_idt, &prev->idts, list) {
		if (sizeof_idt(nfit_idt->idt) != sizeof_idt(idt))
			continue;

		if (memcmp(nfit_idt->idt, idt, sizeof_idt(idt)) == 0) {
			list_move_tail(&nfit_idt->list, &acpi_desc->idts);
			return true;
		}
	}

	nfit_idt = devm_kzalloc(dev, sizeof(*nfit_idt) + sizeof_idt(idt),
			GFP_KERNEL);
	if (!nfit_idt)
		return false;
	INIT_LIST_HEAD(&nfit_idt->list);
	memcpy(nfit_idt->idt, idt, sizeof_idt(idt));
	list_add_tail(&nfit_idt->list, &acpi_desc->idts);
	dev_dbg(dev, "idt index: %d num_lines: %d\n",
			idt->interleave_index, idt->line_count);
	return true;
}

static size_t sizeof_flush(struct acpi_nfit_flush_address *flush)
{
	if (flush->header.length < sizeof(*flush))
		return 0;
	return sizeof(*flush) + sizeof(u64) * (flush->hint_count - 1);
}

static bool add_flush(struct acpi_nfit_desc *acpi_desc,
		struct nfit_table_prev *prev,
		struct acpi_nfit_flush_address *flush)
{
	struct device *dev = acpi_desc->dev;
	struct nfit_flush *nfit_flush;

	if (!sizeof_flush(flush))
		return false;

	list_for_each_entry(nfit_flush, &prev->flushes, list) {
		if (sizeof_flush(nfit_flush->flush) != sizeof_flush(flush))
			continue;

		if (memcmp(nfit_flush->flush, flush,
					sizeof_flush(flush)) == 0) {
			list_move_tail(&nfit_flush->list, &acpi_desc->flushes);
			return true;
		}
	}

	nfit_flush = devm_kzalloc(dev, sizeof(*nfit_flush)
			+ sizeof_flush(flush), GFP_KERNEL);
	if (!nfit_flush)
		return false;
	INIT_LIST_HEAD(&nfit_flush->list);
	memcpy(nfit_flush->flush, flush, sizeof_flush(flush));
	list_add_tail(&nfit_flush->list, &acpi_desc->flushes);
	dev_dbg(dev, "nfit_flush handle: %d hint_count: %d\n",
			flush->device_handle, flush->hint_count);
	return true;
}

static bool add_platform_cap(struct acpi_nfit_desc *acpi_desc,
		struct acpi_nfit_capabilities *pcap)
{
	struct device *dev = acpi_desc->dev;
	u32 mask;

	mask = (1 << (pcap->highest_capability + 1)) - 1;
	acpi_desc->platform_cap = pcap->capabilities & mask;
	dev_dbg(dev, "cap: %#x\n", acpi_desc->platform_cap);
	return true;
}

static void *add_table(struct acpi_nfit_desc *acpi_desc,
		struct nfit_table_prev *prev, void *table, const void *end)
{
	struct device *dev = acpi_desc->dev;
	struct acpi_nfit_header *hdr;
	void *err = ERR_PTR(-ENOMEM);

	if (table >= end)
		return NULL;

	hdr = table;
	if (!hdr->length) {
		dev_warn(dev, "found a zero length table '%d' parsing nfit\n",
			hdr->type);
		return NULL;
	}

	switch (hdr->type) {
	case ACPI_NFIT_TYPE_SYSTEM_ADDRESS:
		if (!add_spa(acpi_desc, prev, table))
			return err;
		break;
	case ACPI_NFIT_TYPE_MEMORY_MAP:
		if (!add_memdev(acpi_desc, prev, table))
			return err;
		break;
	case ACPI_NFIT_TYPE_CONTROL_REGION:
		if (!add_dcr(acpi_desc, prev, table))
			return err;
		break;
	case ACPI_NFIT_TYPE_DATA_REGION:
		if (!add_bdw(acpi_desc, prev, table))
			return err;
		break;
	case ACPI_NFIT_TYPE_INTERLEAVE:
		if (!add_idt(acpi_desc, prev, table))
			return err;
		break;
	case ACPI_NFIT_TYPE_FLUSH_ADDRESS:
		if (!add_flush(acpi_desc, prev, table))
			return err;
		break;
	case ACPI_NFIT_TYPE_SMBIOS:
		dev_dbg(dev, "smbios\n");
		break;
	case ACPI_NFIT_TYPE_CAPABILITIES:
		if (!add_platform_cap(acpi_desc, table))
			return err;
		break;
	default:
		dev_err(dev, "unknown table '%d' parsing nfit\n", hdr->type);
		break;
	}

	return table + hdr->length;
}

static void nfit_mem_find_spa_bdw(struct acpi_nfit_desc *acpi_desc,
		struct nfit_mem *nfit_mem)
{
	u32 device_handle = __to_nfit_memdev(nfit_mem)->device_handle;
	u16 dcr = nfit_mem->dcr->region_index;
	struct nfit_spa *nfit_spa;

	list_for_each_entry(nfit_spa, &acpi_desc->spas, list) {
		u16 range_index = nfit_spa->spa->range_index;
		int type = nfit_spa_type(nfit_spa->spa);
		struct nfit_memdev *nfit_memdev;

		if (type != NFIT_SPA_BDW)
			continue;

		list_for_each_entry(nfit_memdev, &acpi_desc->memdevs, list) {
			if (nfit_memdev->memdev->range_index != range_index)
				continue;
			if (nfit_memdev->memdev->device_handle != device_handle)
				continue;
			if (nfit_memdev->memdev->region_index != dcr)
				continue;

			nfit_mem->spa_bdw = nfit_spa->spa;
			return;
		}
	}

	dev_dbg(acpi_desc->dev, "SPA-BDW not found for SPA-DCR %d\n",
			nfit_mem->spa_dcr->range_index);
	nfit_mem->bdw = NULL;
}

static void nfit_mem_init_bdw(struct acpi_nfit_desc *acpi_desc,
		struct nfit_mem *nfit_mem, struct acpi_nfit_system_address *spa)
{
	u16 dcr = __to_nfit_memdev(nfit_mem)->region_index;
	struct nfit_memdev *nfit_memdev;
	struct nfit_bdw *nfit_bdw;
	struct nfit_idt *nfit_idt;
	u16 idt_idx, range_index;

	list_for_each_entry(nfit_bdw, &acpi_desc->bdws, list) {
		if (nfit_bdw->bdw->region_index != dcr)
			continue;
		nfit_mem->bdw = nfit_bdw->bdw;
		break;
	}

	if (!nfit_mem->bdw)
		return;

	nfit_mem_find_spa_bdw(acpi_desc, nfit_mem);

	if (!nfit_mem->spa_bdw)
		return;

	range_index = nfit_mem->spa_bdw->range_index;
	list_for_each_entry(nfit_memdev, &acpi_desc->memdevs, list) {
		if (nfit_memdev->memdev->range_index != range_index ||
				nfit_memdev->memdev->region_index != dcr)
			continue;
		nfit_mem->memdev_bdw = nfit_memdev->memdev;
		idt_idx = nfit_memdev->memdev->interleave_index;
		list_for_each_entry(nfit_idt, &acpi_desc->idts, list) {
			if (nfit_idt->idt->interleave_index != idt_idx)
				continue;
			nfit_mem->idt_bdw = nfit_idt->idt;
			break;
		}
		break;
	}
}

static int __nfit_mem_init(struct acpi_nfit_desc *acpi_desc,
		struct acpi_nfit_system_address *spa)
{
	struct nfit_mem *nfit_mem, *found;
	struct nfit_memdev *nfit_memdev;
	int type = spa ? nfit_spa_type(spa) : 0;

	switch (type) {
	case NFIT_SPA_DCR:
	case NFIT_SPA_PM:
		break;
	default:
		if (spa)
			return 0;
	}

	/*
	 * This loop runs in two modes, when a dimm is mapped the loop
	 * adds memdev associations to an existing dimm, or creates a
	 * dimm. In the unmapped dimm case this loop sweeps for memdev
	 * instances with an invalid / zero range_index and adds those
	 * dimms without spa associations.
	 */
	list_for_each_entry(nfit_memdev, &acpi_desc->memdevs, list) {
		struct nfit_flush *nfit_flush;
		struct nfit_dcr *nfit_dcr;
		u32 device_handle;
		u16 dcr;

		if (spa && nfit_memdev->memdev->range_index != spa->range_index)
			continue;
		if (!spa && nfit_memdev->memdev->range_index)
			continue;
		found = NULL;
		dcr = nfit_memdev->memdev->region_index;
		device_handle = nfit_memdev->memdev->device_handle;
		list_for_each_entry(nfit_mem, &acpi_desc->dimms, list)
			if (__to_nfit_memdev(nfit_mem)->device_handle
					== device_handle) {
				found = nfit_mem;
				break;
			}

		if (found)
			nfit_mem = found;
		else {
			nfit_mem = devm_kzalloc(acpi_desc->dev,
					sizeof(*nfit_mem), GFP_KERNEL);
			if (!nfit_mem)
				return -ENOMEM;
			INIT_LIST_HEAD(&nfit_mem->list);
			nfit_mem->acpi_desc = acpi_desc;
			list_add(&nfit_mem->list, &acpi_desc->dimms);
		}

		list_for_each_entry(nfit_dcr, &acpi_desc->dcrs, list) {
			if (nfit_dcr->dcr->region_index != dcr)
				continue;
			/*
			 * Record the control region for the dimm.  For
			 * the ACPI 6.1 case, where there are separate
			 * control regions for the pmem vs blk
			 * interfaces, be sure to record the extended
			 * blk details.
			 */
			if (!nfit_mem->dcr)
				nfit_mem->dcr = nfit_dcr->dcr;
			else if (nfit_mem->dcr->windows == 0
					&& nfit_dcr->dcr->windows)
				nfit_mem->dcr = nfit_dcr->dcr;
			break;
		}

		list_for_each_entry(nfit_flush, &acpi_desc->flushes, list) {
			struct acpi_nfit_flush_address *flush;
			u16 i;

			if (nfit_flush->flush->device_handle != device_handle)
				continue;
			nfit_mem->nfit_flush = nfit_flush;
			flush = nfit_flush->flush;
			nfit_mem->flush_wpq = devm_kzalloc(acpi_desc->dev,
					flush->hint_count
					* sizeof(struct resource), GFP_KERNEL);
			if (!nfit_mem->flush_wpq)
				return -ENOMEM;
			for (i = 0; i < flush->hint_count; i++) {
				struct resource *res = &nfit_mem->flush_wpq[i];

				res->start = flush->hint_address[i];
				res->end = res->start + 8 - 1;
			}
			break;
		}

		if (dcr && !nfit_mem->dcr) {
			dev_err(acpi_desc->dev, "SPA %d missing DCR %d\n",
					spa->range_index, dcr);
			return -ENODEV;
		}

		if (type == NFIT_SPA_DCR) {
			struct nfit_idt *nfit_idt;
			u16 idt_idx;

			/* multiple dimms may share a SPA when interleaved */
			nfit_mem->spa_dcr = spa;
			nfit_mem->memdev_dcr = nfit_memdev->memdev;
			idt_idx = nfit_memdev->memdev->interleave_index;
			list_for_each_entry(nfit_idt, &acpi_desc->idts, list) {
				if (nfit_idt->idt->interleave_index != idt_idx)
					continue;
				nfit_mem->idt_dcr = nfit_idt->idt;
				break;
			}
			nfit_mem_init_bdw(acpi_desc, nfit_mem, spa);
		} else if (type == NFIT_SPA_PM) {
			/*
			 * A single dimm may belong to multiple SPA-PM
			 * ranges, record at least one in addition to
			 * any SPA-DCR range.
			 */
			nfit_mem->memdev_pmem = nfit_memdev->memdev;
		} else
			nfit_mem->memdev_dcr = nfit_memdev->memdev;
	}

	return 0;
}

static int nfit_mem_cmp(void *priv, struct list_head *_a, struct list_head *_b)
{
	struct nfit_mem *a = container_of(_a, typeof(*a), list);
	struct nfit_mem *b = container_of(_b, typeof(*b), list);
	u32 handleA, handleB;

	handleA = __to_nfit_memdev(a)->device_handle;
	handleB = __to_nfit_memdev(b)->device_handle;
	if (handleA < handleB)
		return -1;
	else if (handleA > handleB)
		return 1;
	return 0;
}

static int nfit_mem_init(struct acpi_nfit_desc *acpi_desc)
{
	struct nfit_spa *nfit_spa;
	int rc;


	/*
	 * For each SPA-DCR or SPA-PMEM address range find its
	 * corresponding MEMDEV(s).  From each MEMDEV find the
	 * corresponding DCR.  Then, if we're operating on a SPA-DCR,
	 * try to find a SPA-BDW and a corresponding BDW that references
	 * the DCR.  Throw it all into an nfit_mem object.  Note, that
	 * BDWs are optional.
	 */
	list_for_each_entry(nfit_spa, &acpi_desc->spas, list) {
		rc = __nfit_mem_init(acpi_desc, nfit_spa->spa);
		if (rc)
			return rc;
	}

	/*
	 * If a DIMM has failed to be mapped into SPA there will be no
	 * SPA entries above. Find and register all the unmapped DIMMs
	 * for reporting and recovery purposes.
	 */
	rc = __nfit_mem_init(acpi_desc, NULL);
	if (rc)
		return rc;

	list_sort(NULL, &acpi_desc->dimms, nfit_mem_cmp);

	return 0;
}

static ssize_t bus_dsm_mask_show(struct device *dev,
		struct device_attribute *attr, char *buf)
{
	struct nvdimm_bus *nvdimm_bus = to_nvdimm_bus(dev);
	struct nvdimm_bus_descriptor *nd_desc = to_nd_desc(nvdimm_bus);

	return sprintf(buf, "%#lx\n", nd_desc->bus_dsm_mask);
}
static struct device_attribute dev_attr_bus_dsm_mask =
		__ATTR(dsm_mask, 0444, bus_dsm_mask_show, NULL);

static ssize_t revision_show(struct device *dev,
		struct device_attribute *attr, char *buf)
{
	struct nvdimm_bus *nvdimm_bus = to_nvdimm_bus(dev);
	struct nvdimm_bus_descriptor *nd_desc = to_nd_desc(nvdimm_bus);
	struct acpi_nfit_desc *acpi_desc = to_acpi_desc(nd_desc);

	return sprintf(buf, "%d\n", acpi_desc->acpi_header.revision);
}
static DEVICE_ATTR_RO(revision);

static ssize_t hw_error_scrub_show(struct device *dev,
		struct device_attribute *attr, char *buf)
{
	struct nvdimm_bus *nvdimm_bus = to_nvdimm_bus(dev);
	struct nvdimm_bus_descriptor *nd_desc = to_nd_desc(nvdimm_bus);
	struct acpi_nfit_desc *acpi_desc = to_acpi_desc(nd_desc);

	return sprintf(buf, "%d\n", acpi_desc->scrub_mode);
}

/*
 * The 'hw_error_scrub' attribute can have the following values written to it:
 * '0': Switch to the default mode where an exception will only insert
 *      the address of the memory error into the poison and badblocks lists.
 * '1': Enable a full scrub to happen if an exception for a memory error is
 *      received.
 */
static ssize_t hw_error_scrub_store(struct device *dev,
		struct device_attribute *attr, const char *buf, size_t size)
{
	struct nvdimm_bus_descriptor *nd_desc;
	ssize_t rc;
	long val;

	rc = kstrtol(buf, 0, &val);
	if (rc)
		return rc;

	device_lock(dev);
	nd_desc = dev_get_drvdata(dev);
	if (nd_desc) {
		struct acpi_nfit_desc *acpi_desc = to_acpi_desc(nd_desc);

		switch (val) {
		case HW_ERROR_SCRUB_ON:
			acpi_desc->scrub_mode = HW_ERROR_SCRUB_ON;
			break;
		case HW_ERROR_SCRUB_OFF:
			acpi_desc->scrub_mode = HW_ERROR_SCRUB_OFF;
			break;
		default:
			rc = -EINVAL;
			break;
		}
	}
	device_unlock(dev);
	if (rc)
		return rc;
	return size;
}
static DEVICE_ATTR_RW(hw_error_scrub);

/*
 * This shows the number of full Address Range Scrubs that have been
 * completed since driver load time. Userspace can wait on this using
 * select/poll etc. A '+' at the end indicates an ARS is in progress
 */
static ssize_t scrub_show(struct device *dev,
		struct device_attribute *attr, char *buf)
{
	struct nvdimm_bus_descriptor *nd_desc;
	ssize_t rc = -ENXIO;

	device_lock(dev);
	nd_desc = dev_get_drvdata(dev);
	if (nd_desc) {
		struct acpi_nfit_desc *acpi_desc = to_acpi_desc(nd_desc);

		mutex_lock(&acpi_desc->init_mutex);
		rc = sprintf(buf, "%d%s", acpi_desc->scrub_count,
				work_busy(&acpi_desc->dwork.work)
				&& !acpi_desc->cancel ? "+\n" : "\n");
		mutex_unlock(&acpi_desc->init_mutex);
	}
	device_unlock(dev);
	return rc;
}

static ssize_t scrub_store(struct device *dev,
		struct device_attribute *attr, const char *buf, size_t size)
{
	struct nvdimm_bus_descriptor *nd_desc;
	ssize_t rc;
	long val;

	rc = kstrtol(buf, 0, &val);
	if (rc)
		return rc;
	if (val != 1)
		return -EINVAL;

	device_lock(dev);
	nd_desc = dev_get_drvdata(dev);
	if (nd_desc) {
		struct acpi_nfit_desc *acpi_desc = to_acpi_desc(nd_desc);

		rc = acpi_nfit_ars_rescan(acpi_desc, 0);
	}
	device_unlock(dev);
	if (rc)
		return rc;
	return size;
}
static DEVICE_ATTR_RW(scrub);

static bool ars_supported(struct nvdimm_bus *nvdimm_bus)
{
	struct nvdimm_bus_descriptor *nd_desc = to_nd_desc(nvdimm_bus);
	const unsigned long mask = 1 << ND_CMD_ARS_CAP | 1 << ND_CMD_ARS_START
		| 1 << ND_CMD_ARS_STATUS;

	return (nd_desc->cmd_mask & mask) == mask;
}

static umode_t nfit_visible(struct kobject *kobj, struct attribute *a, int n)
{
	struct device *dev = container_of(kobj, struct device, kobj);
	struct nvdimm_bus *nvdimm_bus = to_nvdimm_bus(dev);

	if (a == &dev_attr_scrub.attr && !ars_supported(nvdimm_bus))
		return 0;
	return a->mode;
}

static struct attribute *acpi_nfit_attributes[] = {
	&dev_attr_revision.attr,
	&dev_attr_scrub.attr,
	&dev_attr_hw_error_scrub.attr,
	&dev_attr_bus_dsm_mask.attr,
	NULL,
};

static const struct attribute_group acpi_nfit_attribute_group = {
	.name = "nfit",
	.attrs = acpi_nfit_attributes,
	.is_visible = nfit_visible,
};

static const struct attribute_group *acpi_nfit_attribute_groups[] = {
	&nvdimm_bus_attribute_group,
	&acpi_nfit_attribute_group,
	NULL,
};

static struct acpi_nfit_memory_map *to_nfit_memdev(struct device *dev)
{
	struct nvdimm *nvdimm = to_nvdimm(dev);
	struct nfit_mem *nfit_mem = nvdimm_provider_data(nvdimm);

	return __to_nfit_memdev(nfit_mem);
}

static struct acpi_nfit_control_region *to_nfit_dcr(struct device *dev)
{
	struct nvdimm *nvdimm = to_nvdimm(dev);
	struct nfit_mem *nfit_mem = nvdimm_provider_data(nvdimm);

	return nfit_mem->dcr;
}

static ssize_t handle_show(struct device *dev,
		struct device_attribute *attr, char *buf)
{
	struct acpi_nfit_memory_map *memdev = to_nfit_memdev(dev);

	return sprintf(buf, "%#x\n", memdev->device_handle);
}
static DEVICE_ATTR_RO(handle);

static ssize_t phys_id_show(struct device *dev,
		struct device_attribute *attr, char *buf)
{
	struct acpi_nfit_memory_map *memdev = to_nfit_memdev(dev);

	return sprintf(buf, "%#x\n", memdev->physical_id);
}
static DEVICE_ATTR_RO(phys_id);

static ssize_t vendor_show(struct device *dev,
		struct device_attribute *attr, char *buf)
{
	struct acpi_nfit_control_region *dcr = to_nfit_dcr(dev);

	return sprintf(buf, "0x%04x\n", be16_to_cpu(dcr->vendor_id));
}
static DEVICE_ATTR_RO(vendor);

static ssize_t rev_id_show(struct device *dev,
		struct device_attribute *attr, char *buf)
{
	struct acpi_nfit_control_region *dcr = to_nfit_dcr(dev);

	return sprintf(buf, "0x%04x\n", be16_to_cpu(dcr->revision_id));
}
static DEVICE_ATTR_RO(rev_id);

static ssize_t device_show(struct device *dev,
		struct device_attribute *attr, char *buf)
{
	struct acpi_nfit_control_region *dcr = to_nfit_dcr(dev);

	return sprintf(buf, "0x%04x\n", be16_to_cpu(dcr->device_id));
}
static DEVICE_ATTR_RO(device);

static ssize_t subsystem_vendor_show(struct device *dev,
		struct device_attribute *attr, char *buf)
{
	struct acpi_nfit_control_region *dcr = to_nfit_dcr(dev);

	return sprintf(buf, "0x%04x\n", be16_to_cpu(dcr->subsystem_vendor_id));
}
static DEVICE_ATTR_RO(subsystem_vendor);

static ssize_t subsystem_rev_id_show(struct device *dev,
		struct device_attribute *attr, char *buf)
{
	struct acpi_nfit_control_region *dcr = to_nfit_dcr(dev);

	return sprintf(buf, "0x%04x\n",
			be16_to_cpu(dcr->subsystem_revision_id));
}
static DEVICE_ATTR_RO(subsystem_rev_id);

static ssize_t subsystem_device_show(struct device *dev,
		struct device_attribute *attr, char *buf)
{
	struct acpi_nfit_control_region *dcr = to_nfit_dcr(dev);

	return sprintf(buf, "0x%04x\n", be16_to_cpu(dcr->subsystem_device_id));
}
static DEVICE_ATTR_RO(subsystem_device);

static int num_nvdimm_formats(struct nvdimm *nvdimm)
{
	struct nfit_mem *nfit_mem = nvdimm_provider_data(nvdimm);
	int formats = 0;

	if (nfit_mem->memdev_pmem)
		formats++;
	if (nfit_mem->memdev_bdw)
		formats++;
	return formats;
}

static ssize_t format_show(struct device *dev,
		struct device_attribute *attr, char *buf)
{
	struct acpi_nfit_control_region *dcr = to_nfit_dcr(dev);

	return sprintf(buf, "0x%04x\n", le16_to_cpu(dcr->code));
}
static DEVICE_ATTR_RO(format);

static ssize_t format1_show(struct device *dev,
		struct device_attribute *attr, char *buf)
{
	u32 handle;
	ssize_t rc = -ENXIO;
	struct nfit_mem *nfit_mem;
	struct nfit_memdev *nfit_memdev;
	struct acpi_nfit_desc *acpi_desc;
	struct nvdimm *nvdimm = to_nvdimm(dev);
	struct acpi_nfit_control_region *dcr = to_nfit_dcr(dev);

	nfit_mem = nvdimm_provider_data(nvdimm);
	acpi_desc = nfit_mem->acpi_desc;
	handle = to_nfit_memdev(dev)->device_handle;

	/* assumes DIMMs have at most 2 published interface codes */
	mutex_lock(&acpi_desc->init_mutex);
	list_for_each_entry(nfit_memdev, &acpi_desc->memdevs, list) {
		struct acpi_nfit_memory_map *memdev = nfit_memdev->memdev;
		struct nfit_dcr *nfit_dcr;

		if (memdev->device_handle != handle)
			continue;

		list_for_each_entry(nfit_dcr, &acpi_desc->dcrs, list) {
			if (nfit_dcr->dcr->region_index != memdev->region_index)
				continue;
			if (nfit_dcr->dcr->code == dcr->code)
				continue;
			rc = sprintf(buf, "0x%04x\n",
					le16_to_cpu(nfit_dcr->dcr->code));
			break;
		}
		if (rc != ENXIO)
			break;
	}
	mutex_unlock(&acpi_desc->init_mutex);
	return rc;
}
static DEVICE_ATTR_RO(format1);

static ssize_t formats_show(struct device *dev,
		struct device_attribute *attr, char *buf)
{
	struct nvdimm *nvdimm = to_nvdimm(dev);

	return sprintf(buf, "%d\n", num_nvdimm_formats(nvdimm));
}
static DEVICE_ATTR_RO(formats);

static ssize_t serial_show(struct device *dev,
		struct device_attribute *attr, char *buf)
{
	struct acpi_nfit_control_region *dcr = to_nfit_dcr(dev);

	return sprintf(buf, "0x%08x\n", be32_to_cpu(dcr->serial_number));
}
static DEVICE_ATTR_RO(serial);

static ssize_t family_show(struct device *dev,
		struct device_attribute *attr, char *buf)
{
	struct nvdimm *nvdimm = to_nvdimm(dev);
	struct nfit_mem *nfit_mem = nvdimm_provider_data(nvdimm);

	if (nfit_mem->family < 0)
		return -ENXIO;
	return sprintf(buf, "%d\n", nfit_mem->family);
}
static DEVICE_ATTR_RO(family);

static ssize_t dsm_mask_show(struct device *dev,
		struct device_attribute *attr, char *buf)
{
	struct nvdimm *nvdimm = to_nvdimm(dev);
	struct nfit_mem *nfit_mem = nvdimm_provider_data(nvdimm);

	if (nfit_mem->family < 0)
		return -ENXIO;
	return sprintf(buf, "%#lx\n", nfit_mem->dsm_mask);
}
static DEVICE_ATTR_RO(dsm_mask);

static ssize_t flags_show(struct device *dev,
		struct device_attribute *attr, char *buf)
{
	u16 flags = to_nfit_memdev(dev)->flags;

	return sprintf(buf, "%s%s%s%s%s%s%s\n",
		flags & ACPI_NFIT_MEM_SAVE_FAILED ? "save_fail " : "",
		flags & ACPI_NFIT_MEM_RESTORE_FAILED ? "restore_fail " : "",
		flags & ACPI_NFIT_MEM_FLUSH_FAILED ? "flush_fail " : "",
		flags & ACPI_NFIT_MEM_NOT_ARMED ? "not_armed " : "",
		flags & ACPI_NFIT_MEM_HEALTH_OBSERVED ? "smart_event " : "",
		flags & ACPI_NFIT_MEM_MAP_FAILED ? "map_fail " : "",
		flags & ACPI_NFIT_MEM_HEALTH_ENABLED ? "smart_notify " : "");
}
static DEVICE_ATTR_RO(flags);

static ssize_t id_show(struct device *dev,
		struct device_attribute *attr, char *buf)
{
	struct acpi_nfit_control_region *dcr = to_nfit_dcr(dev);

	if (dcr->valid_fields & ACPI_NFIT_CONTROL_MFG_INFO_VALID)
		return sprintf(buf, "%04x-%02x-%04x-%08x\n",
				be16_to_cpu(dcr->vendor_id),
				dcr->manufacturing_location,
				be16_to_cpu(dcr->manufacturing_date),
				be32_to_cpu(dcr->serial_number));
	else
		return sprintf(buf, "%04x-%08x\n",
				be16_to_cpu(dcr->vendor_id),
				be32_to_cpu(dcr->serial_number));
}
static DEVICE_ATTR_RO(id);

static struct attribute *acpi_nfit_dimm_attributes[] = {
	&dev_attr_handle.attr,
	&dev_attr_phys_id.attr,
	&dev_attr_vendor.attr,
	&dev_attr_device.attr,
	&dev_attr_rev_id.attr,
	&dev_attr_subsystem_vendor.attr,
	&dev_attr_subsystem_device.attr,
	&dev_attr_subsystem_rev_id.attr,
	&dev_attr_format.attr,
	&dev_attr_formats.attr,
	&dev_attr_format1.attr,
	&dev_attr_serial.attr,
	&dev_attr_flags.attr,
	&dev_attr_id.attr,
	&dev_attr_family.attr,
	&dev_attr_dsm_mask.attr,
	NULL,
};

static umode_t acpi_nfit_dimm_attr_visible(struct kobject *kobj,
		struct attribute *a, int n)
{
	struct device *dev = container_of(kobj, struct device, kobj);
	struct nvdimm *nvdimm = to_nvdimm(dev);

	if (!to_nfit_dcr(dev)) {
		/* Without a dcr only the memdev attributes can be surfaced */
		if (a == &dev_attr_handle.attr || a == &dev_attr_phys_id.attr
				|| a == &dev_attr_flags.attr
				|| a == &dev_attr_family.attr
				|| a == &dev_attr_dsm_mask.attr)
			return a->mode;
		return 0;
	}

	if (a == &dev_attr_format1.attr && num_nvdimm_formats(nvdimm) <= 1)
		return 0;
	return a->mode;
}

static const struct attribute_group acpi_nfit_dimm_attribute_group = {
	.name = "nfit",
	.attrs = acpi_nfit_dimm_attributes,
	.is_visible = acpi_nfit_dimm_attr_visible,
};

static const struct attribute_group *acpi_nfit_dimm_attribute_groups[] = {
	&nvdimm_attribute_group,
	&nd_device_attribute_group,
	&acpi_nfit_dimm_attribute_group,
	NULL,
};

static struct nvdimm *acpi_nfit_dimm_by_handle(struct acpi_nfit_desc *acpi_desc,
		u32 device_handle)
{
	struct nfit_mem *nfit_mem;

	list_for_each_entry(nfit_mem, &acpi_desc->dimms, list)
		if (__to_nfit_memdev(nfit_mem)->device_handle == device_handle)
			return nfit_mem->nvdimm;

	return NULL;
}

void __acpi_nvdimm_notify(struct device *dev, u32 event)
{
	struct nfit_mem *nfit_mem;
	struct acpi_nfit_desc *acpi_desc;

	dev_dbg(dev->parent, "%s: event: %d\n", dev_name(dev),
			event);

	if (event != NFIT_NOTIFY_DIMM_HEALTH) {
		dev_dbg(dev->parent, "%s: unknown event: %d\n", dev_name(dev),
				event);
		return;
	}

	acpi_desc = dev_get_drvdata(dev->parent);
	if (!acpi_desc)
		return;

	/*
	 * If we successfully retrieved acpi_desc, then we know nfit_mem data
	 * is still valid.
	 */
	nfit_mem = dev_get_drvdata(dev);
	if (nfit_mem && nfit_mem->flags_attr)
		sysfs_notify_dirent(nfit_mem->flags_attr);
}
EXPORT_SYMBOL_GPL(__acpi_nvdimm_notify);

static void acpi_nvdimm_notify(acpi_handle handle, u32 event, void *data)
{
	struct acpi_device *adev = data;
	struct device *dev = &adev->dev;

	device_lock(dev->parent);
	__acpi_nvdimm_notify(dev, event);
	device_unlock(dev->parent);
}

static bool acpi_nvdimm_has_method(struct acpi_device *adev, char *method)
{
	acpi_handle handle;
	acpi_status status;

	status = acpi_get_handle(adev->handle, method, &handle);

	if (ACPI_SUCCESS(status))
		return true;
	return false;
}

static int acpi_nfit_add_dimm(struct acpi_nfit_desc *acpi_desc,
		struct nfit_mem *nfit_mem, u32 device_handle)
{
	struct acpi_device *adev, *adev_dimm;
	struct device *dev = acpi_desc->dev;
	unsigned long dsm_mask;
	const guid_t *guid;
	int i;
	int family = -1;

	/* nfit test assumes 1:1 relationship between commands and dsms */
	nfit_mem->dsm_mask = acpi_desc->dimm_cmd_force_en;
	nfit_mem->family = NVDIMM_FAMILY_INTEL;
	adev = to_acpi_dev(acpi_desc);
	if (!adev)
		return 0;

	adev_dimm = acpi_find_child_device(adev, device_handle, false);
	nfit_mem->adev = adev_dimm;
	if (!adev_dimm) {
		dev_err(dev, "no ACPI.NFIT device with _ADR %#x, disabling...\n",
				device_handle);
		return force_enable_dimms ? 0 : -ENODEV;
	}

	if (ACPI_FAILURE(acpi_install_notify_handler(adev_dimm->handle,
		ACPI_DEVICE_NOTIFY, acpi_nvdimm_notify, adev_dimm))) {
		dev_err(dev, "%s: notification registration failed\n",
				dev_name(&adev_dimm->dev));
		return -ENXIO;
	}
	/*
	 * Record nfit_mem for the notification path to track back to
	 * the nfit sysfs attributes for this dimm device object.
	 */
	dev_set_drvdata(&adev_dimm->dev, nfit_mem);

	/*
	 * Until standardization materializes we need to consider 4
	 * different command sets.  Note, that checking for function0 (bit0)
	 * tells us if any commands are reachable through this GUID.
	 */
	for (i = 0; i <= NVDIMM_FAMILY_MAX; i++)
		if (acpi_check_dsm(adev_dimm->handle, to_nfit_uuid(i), 1, 1))
			if (family < 0 || i == default_dsm_family)
				family = i;

	/* limit the supported commands to those that are publicly documented */
	nfit_mem->family = family;
	if (override_dsm_mask && !disable_vendor_specific)
		dsm_mask = override_dsm_mask;
	else if (nfit_mem->family == NVDIMM_FAMILY_INTEL) {
		dsm_mask = NVDIMM_INTEL_CMDMASK;
		if (disable_vendor_specific)
			dsm_mask &= ~(1 << ND_CMD_VENDOR);
	} else if (nfit_mem->family == NVDIMM_FAMILY_HPE1) {
		dsm_mask = 0x1c3c76;
	} else if (nfit_mem->family == NVDIMM_FAMILY_HPE2) {
		dsm_mask = 0x1fe;
		if (disable_vendor_specific)
			dsm_mask &= ~(1 << 8);
	} else if (nfit_mem->family == NVDIMM_FAMILY_MSFT) {
		dsm_mask = 0xffffffff;
	} else {
		dev_dbg(dev, "unknown dimm command family\n");
		nfit_mem->family = -1;
		/* DSMs are optional, continue loading the driver... */
		return 0;
	}

	guid = to_nfit_uuid(nfit_mem->family);
	for_each_set_bit(i, &dsm_mask, BITS_PER_LONG)
		if (acpi_check_dsm(adev_dimm->handle, guid,
					nfit_dsm_revid(nfit_mem->family, i),
					1ULL << i))
			set_bit(i, &nfit_mem->dsm_mask);

	if (acpi_nvdimm_has_method(adev_dimm, "_LSI")
			&& acpi_nvdimm_has_method(adev_dimm, "_LSR")) {
		dev_dbg(dev, "%s: has _LSR\n", dev_name(&adev_dimm->dev));
		nfit_mem->has_lsr = true;
	}

	if (nfit_mem->has_lsr && acpi_nvdimm_has_method(adev_dimm, "_LSW")) {
		dev_dbg(dev, "%s: has _LSW\n", dev_name(&adev_dimm->dev));
		nfit_mem->has_lsw = true;
	}

	return 0;
}

static void shutdown_dimm_notify(void *data)
{
	struct acpi_nfit_desc *acpi_desc = data;
	struct nfit_mem *nfit_mem;

	mutex_lock(&acpi_desc->init_mutex);
	/*
	 * Clear out the nfit_mem->flags_attr and shut down dimm event
	 * notifications.
	 */
	list_for_each_entry(nfit_mem, &acpi_desc->dimms, list) {
		struct acpi_device *adev_dimm = nfit_mem->adev;

		if (nfit_mem->flags_attr) {
			sysfs_put(nfit_mem->flags_attr);
			nfit_mem->flags_attr = NULL;
		}
		if (adev_dimm) {
			acpi_remove_notify_handler(adev_dimm->handle,
					ACPI_DEVICE_NOTIFY, acpi_nvdimm_notify);
			dev_set_drvdata(&adev_dimm->dev, NULL);
		}
	}
	mutex_unlock(&acpi_desc->init_mutex);
}

static int acpi_nfit_register_dimms(struct acpi_nfit_desc *acpi_desc)
{
	struct nfit_mem *nfit_mem;
	int dimm_count = 0, rc;
	struct nvdimm *nvdimm;

	list_for_each_entry(nfit_mem, &acpi_desc->dimms, list) {
		struct acpi_nfit_flush_address *flush;
		unsigned long flags = 0, cmd_mask;
		struct nfit_memdev *nfit_memdev;
		u32 device_handle;
		u16 mem_flags;

		device_handle = __to_nfit_memdev(nfit_mem)->device_handle;
		nvdimm = acpi_nfit_dimm_by_handle(acpi_desc, device_handle);
		if (nvdimm) {
			dimm_count++;
			continue;
		}

		if (nfit_mem->bdw && nfit_mem->memdev_pmem)
			set_bit(NDD_ALIASING, &flags);

		/* collate flags across all memdevs for this dimm */
		list_for_each_entry(nfit_memdev, &acpi_desc->memdevs, list) {
			struct acpi_nfit_memory_map *dimm_memdev;

			dimm_memdev = __to_nfit_memdev(nfit_mem);
			if (dimm_memdev->device_handle
					!= nfit_memdev->memdev->device_handle)
				continue;
			dimm_memdev->flags |= nfit_memdev->memdev->flags;
		}

		mem_flags = __to_nfit_memdev(nfit_mem)->flags;
		if (mem_flags & ACPI_NFIT_MEM_NOT_ARMED)
			set_bit(NDD_UNARMED, &flags);

		rc = acpi_nfit_add_dimm(acpi_desc, nfit_mem, device_handle);
		if (rc)
			continue;

		/*
		 * TODO: provide translation for non-NVDIMM_FAMILY_INTEL
		 * devices (i.e. from nd_cmd to acpi_dsm) to standardize the
		 * userspace interface.
		 */
		cmd_mask = 1UL << ND_CMD_CALL;
		if (nfit_mem->family == NVDIMM_FAMILY_INTEL) {
			/*
			 * These commands have a 1:1 correspondence
			 * between DSM payload and libnvdimm ioctl
			 * payload format.
			 */
			cmd_mask |= nfit_mem->dsm_mask & NVDIMM_STANDARD_CMDMASK;
		}

		if (nfit_mem->has_lsr) {
			set_bit(ND_CMD_GET_CONFIG_SIZE, &cmd_mask);
			set_bit(ND_CMD_GET_CONFIG_DATA, &cmd_mask);
		}
		if (nfit_mem->has_lsw)
			set_bit(ND_CMD_SET_CONFIG_DATA, &cmd_mask);

		flush = nfit_mem->nfit_flush ? nfit_mem->nfit_flush->flush
			: NULL;
		nvdimm = nvdimm_create(acpi_desc->nvdimm_bus, nfit_mem,
				acpi_nfit_dimm_attribute_groups,
				flags, cmd_mask, flush ? flush->hint_count : 0,
				nfit_mem->flush_wpq);
		if (!nvdimm)
			return -ENOMEM;

		nfit_mem->nvdimm = nvdimm;
		dimm_count++;

		if ((mem_flags & ACPI_NFIT_MEM_FAILED_MASK) == 0)
			continue;

		dev_info(acpi_desc->dev, "%s flags:%s%s%s%s%s\n",
				nvdimm_name(nvdimm),
		  mem_flags & ACPI_NFIT_MEM_SAVE_FAILED ? " save_fail" : "",
		  mem_flags & ACPI_NFIT_MEM_RESTORE_FAILED ? " restore_fail":"",
		  mem_flags & ACPI_NFIT_MEM_FLUSH_FAILED ? " flush_fail" : "",
		  mem_flags & ACPI_NFIT_MEM_NOT_ARMED ? " not_armed" : "",
		  mem_flags & ACPI_NFIT_MEM_MAP_FAILED ? " map_fail" : "");

	}

	rc = nvdimm_bus_check_dimm_count(acpi_desc->nvdimm_bus, dimm_count);
	if (rc)
		return rc;

	/*
	 * Now that dimms are successfully registered, and async registration
	 * is flushed, attempt to enable event notification.
	 */
	list_for_each_entry(nfit_mem, &acpi_desc->dimms, list) {
		struct kernfs_node *nfit_kernfs;

		nvdimm = nfit_mem->nvdimm;
		if (!nvdimm)
			continue;

		nfit_kernfs = sysfs_get_dirent(nvdimm_kobj(nvdimm)->sd, "nfit");
		if (nfit_kernfs)
			nfit_mem->flags_attr = sysfs_get_dirent(nfit_kernfs,
					"flags");
		sysfs_put(nfit_kernfs);
		if (!nfit_mem->flags_attr)
			dev_warn(acpi_desc->dev, "%s: notifications disabled\n",
					nvdimm_name(nvdimm));
	}

	return devm_add_action_or_reset(acpi_desc->dev, shutdown_dimm_notify,
			acpi_desc);
}

/*
 * These constants are private because there are no kernel consumers of
 * these commands.
 */
enum nfit_aux_cmds {
        NFIT_CMD_TRANSLATE_SPA = 5,
        NFIT_CMD_ARS_INJECT_SET = 7,
        NFIT_CMD_ARS_INJECT_CLEAR = 8,
        NFIT_CMD_ARS_INJECT_GET = 9,
};

static void acpi_nfit_init_dsms(struct acpi_nfit_desc *acpi_desc)
{
	struct nvdimm_bus_descriptor *nd_desc = &acpi_desc->nd_desc;
	const guid_t *guid = to_nfit_uuid(NFIT_DEV_BUS);
	struct acpi_device *adev;
	unsigned long dsm_mask;
	int i;

	nd_desc->cmd_mask = acpi_desc->bus_cmd_force_en;
	nd_desc->bus_dsm_mask = acpi_desc->bus_nfit_cmd_force_en;
	adev = to_acpi_dev(acpi_desc);
	if (!adev)
		return;

	for (i = ND_CMD_ARS_CAP; i <= ND_CMD_CLEAR_ERROR; i++)
		if (acpi_check_dsm(adev->handle, guid, 1, 1ULL << i))
			set_bit(i, &nd_desc->cmd_mask);
	set_bit(ND_CMD_CALL, &nd_desc->cmd_mask);

	dsm_mask =
		(1 << ND_CMD_ARS_CAP) |
		(1 << ND_CMD_ARS_START) |
		(1 << ND_CMD_ARS_STATUS) |
		(1 << ND_CMD_CLEAR_ERROR) |
		(1 << NFIT_CMD_TRANSLATE_SPA) |
		(1 << NFIT_CMD_ARS_INJECT_SET) |
		(1 << NFIT_CMD_ARS_INJECT_CLEAR) |
		(1 << NFIT_CMD_ARS_INJECT_GET);
	for_each_set_bit(i, &dsm_mask, BITS_PER_LONG)
		if (acpi_check_dsm(adev->handle, guid, 1, 1ULL << i))
			set_bit(i, &nd_desc->bus_dsm_mask);
}

static ssize_t range_index_show(struct device *dev,
		struct device_attribute *attr, char *buf)
{
	struct nd_region *nd_region = to_nd_region(dev);
	struct nfit_spa *nfit_spa = nd_region_provider_data(nd_region);

	return sprintf(buf, "%d\n", nfit_spa->spa->range_index);
}
static DEVICE_ATTR_RO(range_index);

static ssize_t ecc_unit_size_show(struct device *dev,
		struct device_attribute *attr, char *buf)
{
	struct nd_region *nd_region = to_nd_region(dev);
	struct nfit_spa *nfit_spa = nd_region_provider_data(nd_region);

	return sprintf(buf, "%d\n", nfit_spa->clear_err_unit);
}
static DEVICE_ATTR_RO(ecc_unit_size);

static struct attribute *acpi_nfit_region_attributes[] = {
	&dev_attr_range_index.attr,
	&dev_attr_ecc_unit_size.attr,
	NULL,
};

static const struct attribute_group acpi_nfit_region_attribute_group = {
	.name = "nfit",
	.attrs = acpi_nfit_region_attributes,
};

static const struct attribute_group *acpi_nfit_region_attribute_groups[] = {
	&nd_region_attribute_group,
	&nd_mapping_attribute_group,
	&nd_device_attribute_group,
	&nd_numa_attribute_group,
	&acpi_nfit_region_attribute_group,
	NULL,
};

/* enough info to uniquely specify an interleave set */
struct nfit_set_info {
	struct nfit_set_info_map {
		u64 region_offset;
		u32 serial_number;
		u32 pad;
	} mapping[0];
};

struct nfit_set_info2 {
	struct nfit_set_info_map2 {
		u64 region_offset;
		u32 serial_number;
		u16 vendor_id;
		u16 manufacturing_date;
		u8  manufacturing_location;
		u8  reserved[31];
	} mapping[0];
};

static size_t sizeof_nfit_set_info(int num_mappings)
{
	return sizeof(struct nfit_set_info)
		+ num_mappings * sizeof(struct nfit_set_info_map);
}

static size_t sizeof_nfit_set_info2(int num_mappings)
{
	return sizeof(struct nfit_set_info2)
		+ num_mappings * sizeof(struct nfit_set_info_map2);
}

static int cmp_map_compat(const void *m0, const void *m1)
{
	const struct nfit_set_info_map *map0 = m0;
	const struct nfit_set_info_map *map1 = m1;

	return memcmp(&map0->region_offset, &map1->region_offset,
			sizeof(u64));
}

static int cmp_map(const void *m0, const void *m1)
{
	const struct nfit_set_info_map *map0 = m0;
	const struct nfit_set_info_map *map1 = m1;

	if (map0->region_offset < map1->region_offset)
		return -1;
	else if (map0->region_offset > map1->region_offset)
		return 1;
	return 0;
}

static int cmp_map2(const void *m0, const void *m1)
{
	const struct nfit_set_info_map2 *map0 = m0;
	const struct nfit_set_info_map2 *map1 = m1;

	if (map0->region_offset < map1->region_offset)
		return -1;
	else if (map0->region_offset > map1->region_offset)
		return 1;
	return 0;
}

/* Retrieve the nth entry referencing this spa */
static struct acpi_nfit_memory_map *memdev_from_spa(
		struct acpi_nfit_desc *acpi_desc, u16 range_index, int n)
{
	struct nfit_memdev *nfit_memdev;

	list_for_each_entry(nfit_memdev, &acpi_desc->memdevs, list)
		if (nfit_memdev->memdev->range_index == range_index)
			if (n-- == 0)
				return nfit_memdev->memdev;
	return NULL;
}

static int acpi_nfit_init_interleave_set(struct acpi_nfit_desc *acpi_desc,
		struct nd_region_desc *ndr_desc,
		struct acpi_nfit_system_address *spa)
{
	struct device *dev = acpi_desc->dev;
	struct nd_interleave_set *nd_set;
	u16 nr = ndr_desc->num_mappings;
	struct nfit_set_info2 *info2;
	struct nfit_set_info *info;
	int i;

	nd_set = devm_kzalloc(dev, sizeof(*nd_set), GFP_KERNEL);
	if (!nd_set)
		return -ENOMEM;
	ndr_desc->nd_set = nd_set;
	guid_copy(&nd_set->type_guid, (guid_t *) spa->range_guid);

	info = devm_kzalloc(dev, sizeof_nfit_set_info(nr), GFP_KERNEL);
	if (!info)
		return -ENOMEM;

	info2 = devm_kzalloc(dev, sizeof_nfit_set_info2(nr), GFP_KERNEL);
	if (!info2)
		return -ENOMEM;

	for (i = 0; i < nr; i++) {
		struct nd_mapping_desc *mapping = &ndr_desc->mapping[i];
		struct nfit_set_info_map *map = &info->mapping[i];
		struct nfit_set_info_map2 *map2 = &info2->mapping[i];
		struct nvdimm *nvdimm = mapping->nvdimm;
		struct nfit_mem *nfit_mem = nvdimm_provider_data(nvdimm);
		struct acpi_nfit_memory_map *memdev = memdev_from_spa(acpi_desc,
				spa->range_index, i);
		struct acpi_nfit_control_region *dcr = nfit_mem->dcr;

		if (!memdev || !nfit_mem->dcr) {
			dev_err(dev, "%s: failed to find DCR\n", __func__);
			return -ENODEV;
		}

		map->region_offset = memdev->region_offset;
		map->serial_number = dcr->serial_number;

		map2->region_offset = memdev->region_offset;
		map2->serial_number = dcr->serial_number;
		map2->vendor_id = dcr->vendor_id;
		map2->manufacturing_date = dcr->manufacturing_date;
		map2->manufacturing_location = dcr->manufacturing_location;
	}

	/* v1.1 namespaces */
	sort(&info->mapping[0], nr, sizeof(struct nfit_set_info_map),
			cmp_map, NULL);
	nd_set->cookie1 = nd_fletcher64(info, sizeof_nfit_set_info(nr), 0);

	/* v1.2 namespaces */
	sort(&info2->mapping[0], nr, sizeof(struct nfit_set_info_map2),
			cmp_map2, NULL);
	nd_set->cookie2 = nd_fletcher64(info2, sizeof_nfit_set_info2(nr), 0);

	/* support v1.1 namespaces created with the wrong sort order */
	sort(&info->mapping[0], nr, sizeof(struct nfit_set_info_map),
			cmp_map_compat, NULL);
	nd_set->altcookie = nd_fletcher64(info, sizeof_nfit_set_info(nr), 0);

	/* record the result of the sort for the mapping position */
	for (i = 0; i < nr; i++) {
		struct nfit_set_info_map2 *map2 = &info2->mapping[i];
		int j;

		for (j = 0; j < nr; j++) {
			struct nd_mapping_desc *mapping = &ndr_desc->mapping[j];
			struct nvdimm *nvdimm = mapping->nvdimm;
			struct nfit_mem *nfit_mem = nvdimm_provider_data(nvdimm);
			struct acpi_nfit_control_region *dcr = nfit_mem->dcr;

			if (map2->serial_number == dcr->serial_number &&
			    map2->vendor_id == dcr->vendor_id &&
			    map2->manufacturing_date == dcr->manufacturing_date &&
			    map2->manufacturing_location
				    == dcr->manufacturing_location) {
				mapping->position = i;
				break;
			}
		}
	}

	ndr_desc->nd_set = nd_set;
	devm_kfree(dev, info);
	devm_kfree(dev, info2);

	return 0;
}

static u64 to_interleave_offset(u64 offset, struct nfit_blk_mmio *mmio)
{
	struct acpi_nfit_interleave *idt = mmio->idt;
	u32 sub_line_offset, line_index, line_offset;
	u64 line_no, table_skip_count, table_offset;

	line_no = div_u64_rem(offset, mmio->line_size, &sub_line_offset);
	table_skip_count = div_u64_rem(line_no, mmio->num_lines, &line_index);
	line_offset = idt->line_offset[line_index]
		* mmio->line_size;
	table_offset = table_skip_count * mmio->table_size;

	return mmio->base_offset + line_offset + table_offset + sub_line_offset;
}

static u32 read_blk_stat(struct nfit_blk *nfit_blk, unsigned int bw)
{
	struct nfit_blk_mmio *mmio = &nfit_blk->mmio[DCR];
	u64 offset = nfit_blk->stat_offset + mmio->size * bw;
	const u32 STATUS_MASK = 0x80000037;

	if (mmio->num_lines)
		offset = to_interleave_offset(offset, mmio);

	return readl(mmio->addr.base + offset) & STATUS_MASK;
}

static void write_blk_ctl(struct nfit_blk *nfit_blk, unsigned int bw,
		resource_size_t dpa, unsigned int len, unsigned int write)
{
	u64 cmd, offset;
	struct nfit_blk_mmio *mmio = &nfit_blk->mmio[DCR];

	enum {
		BCW_OFFSET_MASK = (1ULL << 48)-1,
		BCW_LEN_SHIFT = 48,
		BCW_LEN_MASK = (1ULL << 8) - 1,
		BCW_CMD_SHIFT = 56,
	};

	cmd = (dpa >> L1_CACHE_SHIFT) & BCW_OFFSET_MASK;
	len = len >> L1_CACHE_SHIFT;
	cmd |= ((u64) len & BCW_LEN_MASK) << BCW_LEN_SHIFT;
	cmd |= ((u64) write) << BCW_CMD_SHIFT;

	offset = nfit_blk->cmd_offset + mmio->size * bw;
	if (mmio->num_lines)
		offset = to_interleave_offset(offset, mmio);

	writeq(cmd, mmio->addr.base + offset);
	nvdimm_flush(nfit_blk->nd_region);

	if (nfit_blk->dimm_flags & NFIT_BLK_DCR_LATCH)
		readq(mmio->addr.base + offset);
}

static int acpi_nfit_blk_single_io(struct nfit_blk *nfit_blk,
		resource_size_t dpa, void *iobuf, size_t len, int rw,
		unsigned int lane)
{
	struct nfit_blk_mmio *mmio = &nfit_blk->mmio[BDW];
	unsigned int copied = 0;
	u64 base_offset;
	int rc;

	base_offset = nfit_blk->bdw_offset + dpa % L1_CACHE_BYTES
		+ lane * mmio->size;
	write_blk_ctl(nfit_blk, lane, dpa, len, rw);
	while (len) {
		unsigned int c;
		u64 offset;

		if (mmio->num_lines) {
			u32 line_offset;

			offset = to_interleave_offset(base_offset + copied,
					mmio);
			div_u64_rem(offset, mmio->line_size, &line_offset);
			c = min_t(size_t, len, mmio->line_size - line_offset);
		} else {
			offset = base_offset + nfit_blk->bdw_offset;
			c = len;
		}

		if (rw)
			memcpy_flushcache(mmio->addr.aperture + offset, iobuf + copied, c);
		else {
			if (nfit_blk->dimm_flags & NFIT_BLK_READ_FLUSH)
				arch_invalidate_pmem((void __force *)
					mmio->addr.aperture + offset, c);

			memcpy(iobuf + copied, mmio->addr.aperture + offset, c);
		}

		copied += c;
		len -= c;
	}

	if (rw)
		nvdimm_flush(nfit_blk->nd_region);

	rc = read_blk_stat(nfit_blk, lane) ? -EIO : 0;
	return rc;
}

static int acpi_nfit_blk_region_do_io(struct nd_blk_region *ndbr,
		resource_size_t dpa, void *iobuf, u64 len, int rw)
{
	struct nfit_blk *nfit_blk = nd_blk_region_provider_data(ndbr);
	struct nfit_blk_mmio *mmio = &nfit_blk->mmio[BDW];
	struct nd_region *nd_region = nfit_blk->nd_region;
	unsigned int lane, copied = 0;
	int rc = 0;

	lane = nd_region_acquire_lane(nd_region);
	while (len) {
		u64 c = min(len, mmio->size);

		rc = acpi_nfit_blk_single_io(nfit_blk, dpa + copied,
				iobuf + copied, c, rw, lane);
		if (rc)
			break;

		copied += c;
		len -= c;
	}
	nd_region_release_lane(nd_region, lane);

	return rc;
}

static int nfit_blk_init_interleave(struct nfit_blk_mmio *mmio,
		struct acpi_nfit_interleave *idt, u16 interleave_ways)
{
	if (idt) {
		mmio->num_lines = idt->line_count;
		mmio->line_size = idt->line_size;
		if (interleave_ways == 0)
			return -ENXIO;
		mmio->table_size = mmio->num_lines * interleave_ways
			* mmio->line_size;
	}

	return 0;
}

static int acpi_nfit_blk_get_flags(struct nvdimm_bus_descriptor *nd_desc,
		struct nvdimm *nvdimm, struct nfit_blk *nfit_blk)
{
	struct nd_cmd_dimm_flags flags;
	int rc;

	memset(&flags, 0, sizeof(flags));
	rc = nd_desc->ndctl(nd_desc, nvdimm, ND_CMD_DIMM_FLAGS, &flags,
			sizeof(flags), NULL);

	if (rc >= 0 && flags.status == 0)
		nfit_blk->dimm_flags = flags.flags;
	else if (rc == -ENOTTY) {
		/* fall back to a conservative default */
		nfit_blk->dimm_flags = NFIT_BLK_DCR_LATCH | NFIT_BLK_READ_FLUSH;
		rc = 0;
	} else
		rc = -ENXIO;

	return rc;
}

static int acpi_nfit_blk_region_enable(struct nvdimm_bus *nvdimm_bus,
		struct device *dev)
{
	struct nvdimm_bus_descriptor *nd_desc = to_nd_desc(nvdimm_bus);
	struct nd_blk_region *ndbr = to_nd_blk_region(dev);
	struct nfit_blk_mmio *mmio;
	struct nfit_blk *nfit_blk;
	struct nfit_mem *nfit_mem;
	struct nvdimm *nvdimm;
	int rc;

	nvdimm = nd_blk_region_to_dimm(ndbr);
	nfit_mem = nvdimm_provider_data(nvdimm);
	if (!nfit_mem || !nfit_mem->dcr || !nfit_mem->bdw) {
		dev_dbg(dev, "missing%s%s%s\n",
				nfit_mem ? "" : " nfit_mem",
				(nfit_mem && nfit_mem->dcr) ? "" : " dcr",
				(nfit_mem && nfit_mem->bdw) ? "" : " bdw");
		return -ENXIO;
	}

	nfit_blk = devm_kzalloc(dev, sizeof(*nfit_blk), GFP_KERNEL);
	if (!nfit_blk)
		return -ENOMEM;
	nd_blk_region_set_provider_data(ndbr, nfit_blk);
	nfit_blk->nd_region = to_nd_region(dev);

	/* map block aperture memory */
	nfit_blk->bdw_offset = nfit_mem->bdw->offset;
	mmio = &nfit_blk->mmio[BDW];
	mmio->addr.base = devm_nvdimm_memremap(dev, nfit_mem->spa_bdw->address,
                        nfit_mem->spa_bdw->length, nd_blk_memremap_flags(ndbr));
	if (!mmio->addr.base) {
		dev_dbg(dev, "%s failed to map bdw\n",
				nvdimm_name(nvdimm));
		return -ENOMEM;
	}
	mmio->size = nfit_mem->bdw->size;
	mmio->base_offset = nfit_mem->memdev_bdw->region_offset;
	mmio->idt = nfit_mem->idt_bdw;
	mmio->spa = nfit_mem->spa_bdw;
	rc = nfit_blk_init_interleave(mmio, nfit_mem->idt_bdw,
			nfit_mem->memdev_bdw->interleave_ways);
	if (rc) {
		dev_dbg(dev, "%s failed to init bdw interleave\n",
				nvdimm_name(nvdimm));
		return rc;
	}

	/* map block control memory */
	nfit_blk->cmd_offset = nfit_mem->dcr->command_offset;
	nfit_blk->stat_offset = nfit_mem->dcr->status_offset;
	mmio = &nfit_blk->mmio[DCR];
	mmio->addr.base = devm_nvdimm_ioremap(dev, nfit_mem->spa_dcr->address,
			nfit_mem->spa_dcr->length);
	if (!mmio->addr.base) {
		dev_dbg(dev, "%s failed to map dcr\n",
				nvdimm_name(nvdimm));
		return -ENOMEM;
	}
	mmio->size = nfit_mem->dcr->window_size;
	mmio->base_offset = nfit_mem->memdev_dcr->region_offset;
	mmio->idt = nfit_mem->idt_dcr;
	mmio->spa = nfit_mem->spa_dcr;
	rc = nfit_blk_init_interleave(mmio, nfit_mem->idt_dcr,
			nfit_mem->memdev_dcr->interleave_ways);
	if (rc) {
		dev_dbg(dev, "%s failed to init dcr interleave\n",
				nvdimm_name(nvdimm));
		return rc;
	}

	rc = acpi_nfit_blk_get_flags(nd_desc, nvdimm, nfit_blk);
	if (rc < 0) {
		dev_dbg(dev, "%s failed get DIMM flags\n",
				nvdimm_name(nvdimm));
		return rc;
	}

	if (nvdimm_has_flush(nfit_blk->nd_region) < 0)
		dev_warn(dev, "unable to guarantee persistence of writes\n");

	if (mmio->line_size == 0)
		return 0;

	if ((u32) nfit_blk->cmd_offset % mmio->line_size
			+ 8 > mmio->line_size) {
		dev_dbg(dev, "cmd_offset crosses interleave boundary\n");
		return -ENXIO;
	} else if ((u32) nfit_blk->stat_offset % mmio->line_size
			+ 8 > mmio->line_size) {
		dev_dbg(dev, "stat_offset crosses interleave boundary\n");
		return -ENXIO;
	}

	return 0;
}

static int ars_get_cap(struct acpi_nfit_desc *acpi_desc,
		struct nd_cmd_ars_cap *cmd, struct nfit_spa *nfit_spa)
{
	struct nvdimm_bus_descriptor *nd_desc = &acpi_desc->nd_desc;
	struct acpi_nfit_system_address *spa = nfit_spa->spa;
	int cmd_rc, rc;

	cmd->address = spa->address;
	cmd->length = spa->length;
	rc = nd_desc->ndctl(nd_desc, NULL, ND_CMD_ARS_CAP, cmd,
			sizeof(*cmd), &cmd_rc);
	if (rc < 0)
		return rc;
	return cmd_rc;
}

static int ars_start(struct acpi_nfit_desc *acpi_desc, struct nfit_spa *nfit_spa)
{
	int rc;
	int cmd_rc;
	struct nd_cmd_ars_start ars_start;
	struct acpi_nfit_system_address *spa = nfit_spa->spa;
	struct nvdimm_bus_descriptor *nd_desc = &acpi_desc->nd_desc;

	memset(&ars_start, 0, sizeof(ars_start));
	ars_start.address = spa->address;
	ars_start.length = spa->length;
	if (test_bit(ARS_SHORT, &nfit_spa->ars_state))
		ars_start.flags = ND_ARS_RETURN_PREV_DATA;
	if (nfit_spa_type(spa) == NFIT_SPA_PM)
		ars_start.type = ND_ARS_PERSISTENT;
	else if (nfit_spa_type(spa) == NFIT_SPA_VOLATILE)
		ars_start.type = ND_ARS_VOLATILE;
	else
		return -ENOTTY;

	rc = nd_desc->ndctl(nd_desc, NULL, ND_CMD_ARS_START, &ars_start,
			sizeof(ars_start), &cmd_rc);

	if (rc < 0)
		return rc;
	return cmd_rc;
}

static int ars_continue(struct acpi_nfit_desc *acpi_desc)
{
	int rc, cmd_rc;
	struct nd_cmd_ars_start ars_start;
	struct nvdimm_bus_descriptor *nd_desc = &acpi_desc->nd_desc;
	struct nd_cmd_ars_status *ars_status = acpi_desc->ars_status;

	memset(&ars_start, 0, sizeof(ars_start));
	ars_start.address = ars_status->restart_address;
	ars_start.length = ars_status->restart_length;
	ars_start.type = ars_status->type;
	ars_start.flags = acpi_desc->ars_start_flags;
	rc = nd_desc->ndctl(nd_desc, NULL, ND_CMD_ARS_START, &ars_start,
			sizeof(ars_start), &cmd_rc);
	if (rc < 0)
		return rc;
	return cmd_rc;
}

static int ars_get_status(struct acpi_nfit_desc *acpi_desc)
{
	struct nvdimm_bus_descriptor *nd_desc = &acpi_desc->nd_desc;
	struct nd_cmd_ars_status *ars_status = acpi_desc->ars_status;
	int rc, cmd_rc;

	rc = nd_desc->ndctl(nd_desc, NULL, ND_CMD_ARS_STATUS, ars_status,
			acpi_desc->max_ars, &cmd_rc);
	if (rc < 0)
		return rc;
	return cmd_rc;
}

static void ars_complete(struct acpi_nfit_desc *acpi_desc,
		struct nfit_spa *nfit_spa)
{
	struct nd_cmd_ars_status *ars_status = acpi_desc->ars_status;
	struct acpi_nfit_system_address *spa = nfit_spa->spa;
	struct nd_region *nd_region = nfit_spa->nd_region;
	struct device *dev;

	if ((ars_status->address >= spa->address && ars_status->address
				< spa->address + spa->length)
			|| (ars_status->address < spa->address)) {
		/*
		 * Assume that if a scrub starts at an offset from the
		 * start of nfit_spa that we are in the continuation
		 * case.
		 *
		 * Otherwise, if the scrub covers the spa range, mark
		 * any pending request complete.
		 */
		if (ars_status->address + ars_status->length
				>= spa->address + spa->length)
				/* complete */;
		else
			return;
	} else
		return;

	if (test_bit(ARS_DONE, &nfit_spa->ars_state))
		return;

	if (!test_and_clear_bit(ARS_REQ, &nfit_spa->ars_state))
		return;

	if (nd_region) {
		dev = nd_region_dev(nd_region);
		nvdimm_region_notify(nd_region, NVDIMM_REVALIDATE_POISON);
	} else
		dev = acpi_desc->dev;

	dev_dbg(dev, "ARS: range %d %s complete\n", spa->range_index,
			test_bit(ARS_SHORT, &nfit_spa->ars_state)
			? "short" : "long");
	clear_bit(ARS_SHORT, &nfit_spa->ars_state);
	set_bit(ARS_DONE, &nfit_spa->ars_state);
}

static int ars_status_process_records(struct acpi_nfit_desc *acpi_desc)
{
	struct nvdimm_bus *nvdimm_bus = acpi_desc->nvdimm_bus;
	struct nd_cmd_ars_status *ars_status = acpi_desc->ars_status;
	int rc;
	u32 i;

	/*
	 * First record starts at 44 byte offset from the start of the
	 * payload.
	 */
	if (ars_status->out_length < 44)
		return 0;
	for (i = 0; i < ars_status->num_records; i++) {
		/* only process full records */
		if (ars_status->out_length
				< 44 + sizeof(struct nd_ars_record) * (i + 1))
			break;
		rc = nvdimm_bus_add_badrange(nvdimm_bus,
				ars_status->records[i].err_address,
				ars_status->records[i].length);
		if (rc)
			return rc;
	}
	if (i < ars_status->num_records)
		dev_warn(acpi_desc->dev, "detected truncated ars results\n");

	return 0;
}

static void acpi_nfit_remove_resource(void *data)
{
	struct resource *res = data;

	remove_resource(res);
}

static int acpi_nfit_insert_resource(struct acpi_nfit_desc *acpi_desc,
		struct nd_region_desc *ndr_desc)
{
	struct resource *res, *nd_res = ndr_desc->res;
	int is_pmem, ret;

	/* No operation if the region is already registered as PMEM */
	is_pmem = region_intersects(nd_res->start, resource_size(nd_res),
				IORESOURCE_MEM, IORES_DESC_PERSISTENT_MEMORY);
	if (is_pmem == REGION_INTERSECTS)
		return 0;

	res = devm_kzalloc(acpi_desc->dev, sizeof(*res), GFP_KERNEL);
	if (!res)
		return -ENOMEM;

	res->name = "Persistent Memory";
	res->start = nd_res->start;
	res->end = nd_res->end;
	res->flags = IORESOURCE_MEM;
	res->desc = IORES_DESC_PERSISTENT_MEMORY;

	ret = insert_resource(&iomem_resource, res);
	if (ret)
		return ret;

	ret = devm_add_action_or_reset(acpi_desc->dev,
					acpi_nfit_remove_resource,
					res);
	if (ret)
		return ret;

	return 0;
}

static int acpi_nfit_init_mapping(struct acpi_nfit_desc *acpi_desc,
		struct nd_mapping_desc *mapping, struct nd_region_desc *ndr_desc,
		struct acpi_nfit_memory_map *memdev,
		struct nfit_spa *nfit_spa)
{
	struct nvdimm *nvdimm = acpi_nfit_dimm_by_handle(acpi_desc,
			memdev->device_handle);
	struct acpi_nfit_system_address *spa = nfit_spa->spa;
	struct nd_blk_region_desc *ndbr_desc;
	struct nfit_mem *nfit_mem;
	int rc;

	if (!nvdimm) {
		dev_err(acpi_desc->dev, "spa%d dimm: %#x not found\n",
				spa->range_index, memdev->device_handle);
		return -ENODEV;
	}

	mapping->nvdimm = nvdimm;
	switch (nfit_spa_type(spa)) {
	case NFIT_SPA_PM:
	case NFIT_SPA_VOLATILE:
		mapping->start = memdev->address;
		mapping->size = memdev->region_size;
		break;
	case NFIT_SPA_DCR:
		nfit_mem = nvdimm_provider_data(nvdimm);
		if (!nfit_mem || !nfit_mem->bdw) {
			dev_dbg(acpi_desc->dev, "spa%d %s missing bdw\n",
					spa->range_index, nvdimm_name(nvdimm));
			break;
		}

		mapping->size = nfit_mem->bdw->capacity;
		mapping->start = nfit_mem->bdw->start_address;
		ndr_desc->num_lanes = nfit_mem->bdw->windows;
		ndr_desc->mapping = mapping;
		ndr_desc->num_mappings = 1;
		ndbr_desc = to_blk_region_desc(ndr_desc);
		ndbr_desc->enable = acpi_nfit_blk_region_enable;
		ndbr_desc->do_io = acpi_desc->blk_do_io;
		rc = acpi_nfit_init_interleave_set(acpi_desc, ndr_desc, spa);
		if (rc)
			return rc;
		nfit_spa->nd_region = nvdimm_blk_region_create(acpi_desc->nvdimm_bus,
				ndr_desc);
		if (!nfit_spa->nd_region)
			return -ENOMEM;
		break;
	}

	return 0;
}

static bool nfit_spa_is_virtual(struct acpi_nfit_system_address *spa)
{
	return (nfit_spa_type(spa) == NFIT_SPA_VDISK ||
		nfit_spa_type(spa) == NFIT_SPA_VCD   ||
		nfit_spa_type(spa) == NFIT_SPA_PDISK ||
		nfit_spa_type(spa) == NFIT_SPA_PCD);
}

static bool nfit_spa_is_volatile(struct acpi_nfit_system_address *spa)
{
	return (nfit_spa_type(spa) == NFIT_SPA_VDISK ||
		nfit_spa_type(spa) == NFIT_SPA_VCD   ||
		nfit_spa_type(spa) == NFIT_SPA_VOLATILE);
}

static int acpi_nfit_register_region(struct acpi_nfit_desc *acpi_desc,
		struct nfit_spa *nfit_spa)
{
	static struct nd_mapping_desc mappings[ND_MAX_MAPPINGS];
	struct acpi_nfit_system_address *spa = nfit_spa->spa;
	struct nd_blk_region_desc ndbr_desc;
	struct nd_region_desc *ndr_desc;
	struct nfit_memdev *nfit_memdev;
	struct nvdimm_bus *nvdimm_bus;
	struct resource res;
	int count = 0, rc;

	if (nfit_spa->nd_region)
		return 0;

	if (spa->range_index == 0 && !nfit_spa_is_virtual(spa)) {
		dev_dbg(acpi_desc->dev, "detected invalid spa index\n");
		return 0;
	}

	memset(&res, 0, sizeof(res));
	memset(&mappings, 0, sizeof(mappings));
	memset(&ndbr_desc, 0, sizeof(ndbr_desc));
	res.start = spa->address;
	res.end = res.start + spa->length - 1;
	ndr_desc = &ndbr_desc.ndr_desc;
	ndr_desc->res = &res;
	ndr_desc->provider_data = nfit_spa;
	ndr_desc->attr_groups = acpi_nfit_region_attribute_groups;
	if (spa->flags & ACPI_NFIT_PROXIMITY_VALID)
		ndr_desc->numa_node = acpi_map_pxm_to_online_node(
						spa->proximity_domain);
	else
		ndr_desc->numa_node = NUMA_NO_NODE;

	/*
	 * Persistence domain bits are hierarchical, if
	 * ACPI_NFIT_CAPABILITY_CACHE_FLUSH is set then
	 * ACPI_NFIT_CAPABILITY_MEM_FLUSH is implied.
	 */
	if (acpi_desc->platform_cap & ACPI_NFIT_CAPABILITY_CACHE_FLUSH)
		set_bit(ND_REGION_PERSIST_CACHE, &ndr_desc->flags);
	else if (acpi_desc->platform_cap & ACPI_NFIT_CAPABILITY_MEM_FLUSH)
		set_bit(ND_REGION_PERSIST_MEMCTRL, &ndr_desc->flags);

	list_for_each_entry(nfit_memdev, &acpi_desc->memdevs, list) {
		struct acpi_nfit_memory_map *memdev = nfit_memdev->memdev;
		struct nd_mapping_desc *mapping;

		if (memdev->range_index != spa->range_index)
			continue;
		if (count >= ND_MAX_MAPPINGS) {
			dev_err(acpi_desc->dev, "spa%d exceeds max mappings %d\n",
					spa->range_index, ND_MAX_MAPPINGS);
			return -ENXIO;
		}
		mapping = &mappings[count++];
		rc = acpi_nfit_init_mapping(acpi_desc, mapping, ndr_desc,
				memdev, nfit_spa);
		if (rc)
			goto out;
	}

	ndr_desc->mapping = mappings;
	ndr_desc->num_mappings = count;
	rc = acpi_nfit_init_interleave_set(acpi_desc, ndr_desc, spa);
	if (rc)
		goto out;

	nvdimm_bus = acpi_desc->nvdimm_bus;
	if (nfit_spa_type(spa) == NFIT_SPA_PM) {
		rc = acpi_nfit_insert_resource(acpi_desc, ndr_desc);
		if (rc) {
			dev_warn(acpi_desc->dev,
				"failed to insert pmem resource to iomem: %d\n",
				rc);
			goto out;
		}

		nfit_spa->nd_region = nvdimm_pmem_region_create(nvdimm_bus,
				ndr_desc);
		if (!nfit_spa->nd_region)
			rc = -ENOMEM;
	} else if (nfit_spa_is_volatile(spa)) {
		nfit_spa->nd_region = nvdimm_volatile_region_create(nvdimm_bus,
				ndr_desc);
		if (!nfit_spa->nd_region)
			rc = -ENOMEM;
	} else if (nfit_spa_is_virtual(spa)) {
		nfit_spa->nd_region = nvdimm_pmem_region_create(nvdimm_bus,
				ndr_desc);
		if (!nfit_spa->nd_region)
			rc = -ENOMEM;
	}

 out:
	if (rc)
		dev_err(acpi_desc->dev, "failed to register spa range %d\n",
				nfit_spa->spa->range_index);
	return rc;
}

static int ars_status_alloc(struct acpi_nfit_desc *acpi_desc)
{
	struct device *dev = acpi_desc->dev;
	struct nd_cmd_ars_status *ars_status;

	if (acpi_desc->ars_status) {
		memset(acpi_desc->ars_status, 0, acpi_desc->max_ars);
		return 0;
	}

	ars_status = devm_kzalloc(dev, acpi_desc->max_ars, GFP_KERNEL);
	if (!ars_status)
		return -ENOMEM;
	acpi_desc->ars_status = ars_status;
	return 0;
}

static int acpi_nfit_query_poison(struct acpi_nfit_desc *acpi_desc)
{
	int rc;

	if (ars_status_alloc(acpi_desc))
		return -ENOMEM;

	rc = ars_get_status(acpi_desc);

	if (rc < 0 && rc != -ENOSPC)
		return rc;

	if (ars_status_process_records(acpi_desc))
		return -ENOMEM;

	return 0;
}

static int ars_register(struct acpi_nfit_desc *acpi_desc, struct nfit_spa *nfit_spa,
		int *query_rc)
{
	int rc = *query_rc;

	if (no_init_ars)
		return acpi_nfit_register_region(acpi_desc, nfit_spa);

	set_bit(ARS_REQ, &nfit_spa->ars_state);
	set_bit(ARS_SHORT, &nfit_spa->ars_state);

	switch (rc) {
	case 0:
	case -EAGAIN:
		rc = ars_start(acpi_desc, nfit_spa);
		if (rc == -EBUSY) {
			*query_rc = rc;
			break;
		} else if (rc == 0) {
			rc = acpi_nfit_query_poison(acpi_desc);
		} else {
			set_bit(ARS_FAILED, &nfit_spa->ars_state);
			break;
		}
		if (rc == -EAGAIN)
			clear_bit(ARS_SHORT, &nfit_spa->ars_state);
		else if (rc == 0)
			ars_complete(acpi_desc, nfit_spa);
		break;
	case -EBUSY:
	case -ENOSPC:
		break;
	default:
		set_bit(ARS_FAILED, &nfit_spa->ars_state);
		break;
	}

	if (test_and_clear_bit(ARS_DONE, &nfit_spa->ars_state))
		set_bit(ARS_REQ, &nfit_spa->ars_state);

	return acpi_nfit_register_region(acpi_desc, nfit_spa);
}

static void ars_complete_all(struct acpi_nfit_desc *acpi_desc)
{
	struct nfit_spa *nfit_spa;

	list_for_each_entry(nfit_spa, &acpi_desc->spas, list) {
		if (test_bit(ARS_FAILED, &nfit_spa->ars_state))
			continue;
		ars_complete(acpi_desc, nfit_spa);
	}
}

static unsigned int __acpi_nfit_scrub(struct acpi_nfit_desc *acpi_desc,
		int query_rc)
{
	unsigned int tmo = acpi_desc->scrub_tmo;
	struct device *dev = acpi_desc->dev;
	struct nfit_spa *nfit_spa;

	if (acpi_desc->cancel)
		return 0;

	if (query_rc == -EBUSY) {
		dev_dbg(dev, "ARS: ARS busy\n");
		return min(30U * 60U, tmo * 2);
	}
	if (query_rc == -ENOSPC) {
		dev_dbg(dev, "ARS: ARS continue\n");
		ars_continue(acpi_desc);
		return 1;
	}
	if (query_rc && query_rc != -EAGAIN) {
		unsigned long long addr, end;

		addr = acpi_desc->ars_status->address;
		end = addr + acpi_desc->ars_status->length;
		dev_dbg(dev, "ARS: %llx-%llx failed (%d)\n", addr, end,
				query_rc);
	}

	ars_complete_all(acpi_desc);
	list_for_each_entry(nfit_spa, &acpi_desc->spas, list) {
		if (test_bit(ARS_FAILED, &nfit_spa->ars_state))
			continue;
		if (test_bit(ARS_REQ, &nfit_spa->ars_state)) {
			int rc = ars_start(acpi_desc, nfit_spa);

			clear_bit(ARS_DONE, &nfit_spa->ars_state);
			dev = nd_region_dev(nfit_spa->nd_region);
			dev_dbg(dev, "ARS: range %d ARS start (%d)\n",
					nfit_spa->spa->range_index, rc);
			if (rc == 0 || rc == -EBUSY)
				return 1;
			dev_err(dev, "ARS: range %d ARS failed (%d)\n",
					nfit_spa->spa->range_index, rc);
			set_bit(ARS_FAILED, &nfit_spa->ars_state);
		}
	}
	return 0;
}

static void acpi_nfit_scrub(struct work_struct *work)
{
	struct acpi_nfit_desc *acpi_desc;
	unsigned int tmo;
	int query_rc;

	acpi_desc = container_of(work, typeof(*acpi_desc), dwork.work);
	mutex_lock(&acpi_desc->init_mutex);
	query_rc = acpi_nfit_query_poison(acpi_desc);
	tmo = __acpi_nfit_scrub(acpi_desc, query_rc);
	if (tmo) {
		queue_delayed_work(nfit_wq, &acpi_desc->dwork, tmo * HZ);
		acpi_desc->scrub_tmo = tmo;
	} else {
		acpi_desc->scrub_count++;
		if (acpi_desc->scrub_count_state)
			sysfs_notify_dirent(acpi_desc->scrub_count_state);
	}
	memset(acpi_desc->ars_status, 0, acpi_desc->max_ars);
	mutex_unlock(&acpi_desc->init_mutex);
}

static void acpi_nfit_init_ars(struct acpi_nfit_desc *acpi_desc,
		struct nfit_spa *nfit_spa)
{
	int type = nfit_spa_type(nfit_spa->spa);
	struct nd_cmd_ars_cap ars_cap;
	int rc;

	memset(&ars_cap, 0, sizeof(ars_cap));
	rc = ars_get_cap(acpi_desc, &ars_cap, nfit_spa);
	if (rc < 0)
		return;
	/* check that the supported scrub types match the spa type */
	if (type == NFIT_SPA_VOLATILE && ((ars_cap.status >> 16)
				& ND_ARS_VOLATILE) == 0)
		return;
	if (type == NFIT_SPA_PM && ((ars_cap.status >> 16)
				& ND_ARS_PERSISTENT) == 0)
		return;

	nfit_spa->max_ars = ars_cap.max_ars_out;
	nfit_spa->clear_err_unit = ars_cap.clear_err_unit;
	acpi_desc->max_ars = max(nfit_spa->max_ars, acpi_desc->max_ars);
	clear_bit(ARS_FAILED, &nfit_spa->ars_state);
	set_bit(ARS_REQ, &nfit_spa->ars_state);
}

static int acpi_nfit_register_regions(struct acpi_nfit_desc *acpi_desc)
{
	struct nfit_spa *nfit_spa;
<<<<<<< HEAD

	list_for_each_entry(nfit_spa, &acpi_desc->spas, list) {
		int rc, type = nfit_spa_type(nfit_spa->spa);

		/* PMEM and VMEM will be registered by the ARS workqueue */
		if (type == NFIT_SPA_PM || type == NFIT_SPA_VOLATILE)
			continue;
		/* BLK apertures belong to BLK region registration below */
		if (type == NFIT_SPA_BDW)
			continue;
		/* BLK regions don't need to wait for ARS results */
		rc = acpi_nfit_register_region(acpi_desc, nfit_spa);
		if (rc)
			return rc;
	}
=======
	int rc, query_rc;

	list_for_each_entry(nfit_spa, &acpi_desc->spas, list) {
		set_bit(ARS_FAILED, &nfit_spa->ars_state);
		switch (nfit_spa_type(nfit_spa->spa)) {
		case NFIT_SPA_VOLATILE:
		case NFIT_SPA_PM:
			acpi_nfit_init_ars(acpi_desc, nfit_spa);
			break;
		}
	}

	/*
	 * Reap any results that might be pending before starting new
	 * short requests.
	 */
	query_rc = acpi_nfit_query_poison(acpi_desc);
	if (query_rc == 0)
		ars_complete_all(acpi_desc);

	list_for_each_entry(nfit_spa, &acpi_desc->spas, list)
		switch (nfit_spa_type(nfit_spa->spa)) {
		case NFIT_SPA_VOLATILE:
		case NFIT_SPA_PM:
			/* register regions and kick off initial ARS run */
			rc = ars_register(acpi_desc, nfit_spa, &query_rc);
			if (rc)
				return rc;
			break;
		case NFIT_SPA_BDW:
			/* nothing to register */
			break;
		case NFIT_SPA_DCR:
		case NFIT_SPA_VDISK:
		case NFIT_SPA_VCD:
		case NFIT_SPA_PDISK:
		case NFIT_SPA_PCD:
			/* register known regions that don't support ARS */
			rc = acpi_nfit_register_region(acpi_desc, nfit_spa);
			if (rc)
				return rc;
			break;
		default:
			/* don't register unknown regions */
			break;
		}
>>>>>>> 28783bf4

	queue_delayed_work(nfit_wq, &acpi_desc->dwork, 0);
	return 0;
}

static int acpi_nfit_check_deletions(struct acpi_nfit_desc *acpi_desc,
		struct nfit_table_prev *prev)
{
	struct device *dev = acpi_desc->dev;

	if (!list_empty(&prev->spas) ||
			!list_empty(&prev->memdevs) ||
			!list_empty(&prev->dcrs) ||
			!list_empty(&prev->bdws) ||
			!list_empty(&prev->idts) ||
			!list_empty(&prev->flushes)) {
		dev_err(dev, "new nfit deletes entries (unsupported)\n");
		return -ENXIO;
	}
	return 0;
}

static int acpi_nfit_desc_init_scrub_attr(struct acpi_nfit_desc *acpi_desc)
{
	struct device *dev = acpi_desc->dev;
	struct kernfs_node *nfit;
	struct device *bus_dev;

	if (!ars_supported(acpi_desc->nvdimm_bus))
		return 0;

	bus_dev = to_nvdimm_bus_dev(acpi_desc->nvdimm_bus);
	nfit = sysfs_get_dirent(bus_dev->kobj.sd, "nfit");
	if (!nfit) {
		dev_err(dev, "sysfs_get_dirent 'nfit' failed\n");
		return -ENODEV;
	}
	acpi_desc->scrub_count_state = sysfs_get_dirent(nfit, "scrub");
	sysfs_put(nfit);
	if (!acpi_desc->scrub_count_state) {
		dev_err(dev, "sysfs_get_dirent 'scrub' failed\n");
		return -ENODEV;
	}

	return 0;
}

static void acpi_nfit_unregister(void *data)
{
	struct acpi_nfit_desc *acpi_desc = data;

	nvdimm_bus_unregister(acpi_desc->nvdimm_bus);
}

int acpi_nfit_init(struct acpi_nfit_desc *acpi_desc, void *data, acpi_size sz)
{
	struct device *dev = acpi_desc->dev;
	struct nfit_table_prev prev;
	const void *end;
	int rc;

	if (!acpi_desc->nvdimm_bus) {
		acpi_nfit_init_dsms(acpi_desc);

		acpi_desc->nvdimm_bus = nvdimm_bus_register(dev,
				&acpi_desc->nd_desc);
		if (!acpi_desc->nvdimm_bus)
			return -ENOMEM;

		rc = devm_add_action_or_reset(dev, acpi_nfit_unregister,
				acpi_desc);
		if (rc)
			return rc;

		rc = acpi_nfit_desc_init_scrub_attr(acpi_desc);
		if (rc)
			return rc;

		/* register this acpi_desc for mce notifications */
		mutex_lock(&acpi_desc_lock);
		list_add_tail(&acpi_desc->list, &acpi_descs);
		mutex_unlock(&acpi_desc_lock);
	}

	mutex_lock(&acpi_desc->init_mutex);

	INIT_LIST_HEAD(&prev.spas);
	INIT_LIST_HEAD(&prev.memdevs);
	INIT_LIST_HEAD(&prev.dcrs);
	INIT_LIST_HEAD(&prev.bdws);
	INIT_LIST_HEAD(&prev.idts);
	INIT_LIST_HEAD(&prev.flushes);

	list_cut_position(&prev.spas, &acpi_desc->spas,
				acpi_desc->spas.prev);
	list_cut_position(&prev.memdevs, &acpi_desc->memdevs,
				acpi_desc->memdevs.prev);
	list_cut_position(&prev.dcrs, &acpi_desc->dcrs,
				acpi_desc->dcrs.prev);
	list_cut_position(&prev.bdws, &acpi_desc->bdws,
				acpi_desc->bdws.prev);
	list_cut_position(&prev.idts, &acpi_desc->idts,
				acpi_desc->idts.prev);
	list_cut_position(&prev.flushes, &acpi_desc->flushes,
				acpi_desc->flushes.prev);

	end = data + sz;
	while (!IS_ERR_OR_NULL(data))
		data = add_table(acpi_desc, &prev, data, end);

	if (IS_ERR(data)) {
		dev_dbg(dev, "nfit table parsing error: %ld\n",	PTR_ERR(data));
		rc = PTR_ERR(data);
		goto out_unlock;
	}

	rc = acpi_nfit_check_deletions(acpi_desc, &prev);
	if (rc)
		goto out_unlock;

	rc = nfit_mem_init(acpi_desc);
	if (rc)
		goto out_unlock;

	rc = acpi_nfit_register_dimms(acpi_desc);
	if (rc)
		goto out_unlock;

	rc = acpi_nfit_register_regions(acpi_desc);

 out_unlock:
	mutex_unlock(&acpi_desc->init_mutex);
	return rc;
}
EXPORT_SYMBOL_GPL(acpi_nfit_init);

static int acpi_nfit_flush_probe(struct nvdimm_bus_descriptor *nd_desc)
{
	struct acpi_nfit_desc *acpi_desc = to_acpi_nfit_desc(nd_desc);
	struct device *dev = acpi_desc->dev;

	/* Bounce the device lock to flush acpi_nfit_add / acpi_nfit_notify */
	device_lock(dev);
	device_unlock(dev);

	/* Bounce the init_mutex to complete initial registration */
	mutex_lock(&acpi_desc->init_mutex);
	mutex_unlock(&acpi_desc->init_mutex);

	return 0;
}

static int acpi_nfit_clear_to_send(struct nvdimm_bus_descriptor *nd_desc,
		struct nvdimm *nvdimm, unsigned int cmd)
{
	struct acpi_nfit_desc *acpi_desc = to_acpi_nfit_desc(nd_desc);

	if (nvdimm)
		return 0;
	if (cmd != ND_CMD_ARS_START)
		return 0;

	/*
	 * The kernel and userspace may race to initiate a scrub, but
	 * the scrub thread is prepared to lose that initial race.  It
	 * just needs guarantees that any ars it initiates are not
	 * interrupted by any intervening start reqeusts from userspace.
	 */
	if (work_busy(&acpi_desc->dwork.work))
		return -EBUSY;

	return 0;
}

int acpi_nfit_ars_rescan(struct acpi_nfit_desc *acpi_desc, unsigned long flags)
{
	struct device *dev = acpi_desc->dev;
	int scheduled = 0, busy = 0;
	struct nfit_spa *nfit_spa;

	mutex_lock(&acpi_desc->init_mutex);
	if (acpi_desc->cancel) {
		mutex_unlock(&acpi_desc->init_mutex);
		return 0;
	}

	list_for_each_entry(nfit_spa, &acpi_desc->spas, list) {
		int type = nfit_spa_type(nfit_spa->spa);

		if (type != NFIT_SPA_PM && type != NFIT_SPA_VOLATILE)
			continue;
		if (test_bit(ARS_FAILED, &nfit_spa->ars_state))
			continue;

		if (test_and_set_bit(ARS_REQ, &nfit_spa->ars_state))
			busy++;
		else {
			if (test_bit(ARS_SHORT, &flags))
				set_bit(ARS_SHORT, &nfit_spa->ars_state);
			scheduled++;
		}
	}
	if (scheduled) {
		queue_delayed_work(nfit_wq, &acpi_desc->dwork, 0);
		dev_dbg(dev, "ars_scan triggered\n");
	}
	mutex_unlock(&acpi_desc->init_mutex);

	if (scheduled)
		return 0;
	if (busy)
		return -EBUSY;
	return -ENOTTY;
}

void acpi_nfit_desc_init(struct acpi_nfit_desc *acpi_desc, struct device *dev)
{
	struct nvdimm_bus_descriptor *nd_desc;

	dev_set_drvdata(dev, acpi_desc);
	acpi_desc->dev = dev;
	acpi_desc->blk_do_io = acpi_nfit_blk_region_do_io;
	nd_desc = &acpi_desc->nd_desc;
	nd_desc->provider_name = "ACPI.NFIT";
	nd_desc->module = THIS_MODULE;
	nd_desc->ndctl = acpi_nfit_ctl;
	nd_desc->flush_probe = acpi_nfit_flush_probe;
	nd_desc->clear_to_send = acpi_nfit_clear_to_send;
	nd_desc->attr_groups = acpi_nfit_attribute_groups;

	INIT_LIST_HEAD(&acpi_desc->spas);
	INIT_LIST_HEAD(&acpi_desc->dcrs);
	INIT_LIST_HEAD(&acpi_desc->bdws);
	INIT_LIST_HEAD(&acpi_desc->idts);
	INIT_LIST_HEAD(&acpi_desc->flushes);
	INIT_LIST_HEAD(&acpi_desc->memdevs);
	INIT_LIST_HEAD(&acpi_desc->dimms);
	INIT_LIST_HEAD(&acpi_desc->list);
	mutex_init(&acpi_desc->init_mutex);
	acpi_desc->scrub_tmo = 1;
	INIT_DELAYED_WORK(&acpi_desc->dwork, acpi_nfit_scrub);
}
EXPORT_SYMBOL_GPL(acpi_nfit_desc_init);

static void acpi_nfit_put_table(void *table)
{
	acpi_put_table(table);
}

void acpi_nfit_shutdown(void *data)
{
	struct acpi_nfit_desc *acpi_desc = data;
	struct device *bus_dev = to_nvdimm_bus_dev(acpi_desc->nvdimm_bus);

	/*
	 * Destruct under acpi_desc_lock so that nfit_handle_mce does not
	 * race teardown
	 */
	mutex_lock(&acpi_desc_lock);
	list_del(&acpi_desc->list);
	mutex_unlock(&acpi_desc_lock);

	mutex_lock(&acpi_desc->init_mutex);
	acpi_desc->cancel = 1;
	cancel_delayed_work_sync(&acpi_desc->dwork);
	mutex_unlock(&acpi_desc->init_mutex);

	/*
	 * Bounce the nvdimm bus lock to make sure any in-flight
	 * acpi_nfit_ars_rescan() submissions have had a chance to
	 * either submit or see ->cancel set.
	 */
	device_lock(bus_dev);
	device_unlock(bus_dev);

	flush_workqueue(nfit_wq);
}
EXPORT_SYMBOL_GPL(acpi_nfit_shutdown);

static int acpi_nfit_add(struct acpi_device *adev)
{
	struct acpi_buffer buf = { ACPI_ALLOCATE_BUFFER, NULL };
	struct acpi_nfit_desc *acpi_desc;
	struct device *dev = &adev->dev;
	struct acpi_table_header *tbl;
	acpi_status status = AE_OK;
	acpi_size sz;
	int rc = 0;

	status = acpi_get_table(ACPI_SIG_NFIT, 0, &tbl);
	if (ACPI_FAILURE(status)) {
		/* This is ok, we could have an nvdimm hotplugged later */
		dev_dbg(dev, "failed to find NFIT at startup\n");
		return 0;
	}

	rc = devm_add_action_or_reset(dev, acpi_nfit_put_table, tbl);
	if (rc)
		return rc;
	sz = tbl->length;

	acpi_desc = devm_kzalloc(dev, sizeof(*acpi_desc), GFP_KERNEL);
	if (!acpi_desc)
		return -ENOMEM;
	acpi_nfit_desc_init(acpi_desc, &adev->dev);

	/* Save the acpi header for exporting the revision via sysfs */
	acpi_desc->acpi_header = *tbl;

	/* Evaluate _FIT and override with that if present */
	status = acpi_evaluate_object(adev->handle, "_FIT", NULL, &buf);
	if (ACPI_SUCCESS(status) && buf.length > 0) {
		union acpi_object *obj = buf.pointer;

		if (obj->type == ACPI_TYPE_BUFFER)
			rc = acpi_nfit_init(acpi_desc, obj->buffer.pointer,
					obj->buffer.length);
		else
			dev_dbg(dev, "invalid type %d, ignoring _FIT\n",
				(int) obj->type);
		kfree(buf.pointer);
	} else
		/* skip over the lead-in header table */
		rc = acpi_nfit_init(acpi_desc, (void *) tbl
				+ sizeof(struct acpi_table_nfit),
				sz - sizeof(struct acpi_table_nfit));

	if (rc)
		return rc;
	return devm_add_action_or_reset(dev, acpi_nfit_shutdown, acpi_desc);
}

static int acpi_nfit_remove(struct acpi_device *adev)
{
	/* see acpi_nfit_unregister */
	return 0;
}

static void acpi_nfit_update_notify(struct device *dev, acpi_handle handle)
{
	struct acpi_nfit_desc *acpi_desc = dev_get_drvdata(dev);
	struct acpi_buffer buf = { ACPI_ALLOCATE_BUFFER, NULL };
	union acpi_object *obj;
	acpi_status status;
	int ret;

	if (!dev->driver) {
		/* dev->driver may be null if we're being removed */
		dev_dbg(dev, "no driver found for dev\n");
		return;
	}

	if (!acpi_desc) {
		acpi_desc = devm_kzalloc(dev, sizeof(*acpi_desc), GFP_KERNEL);
		if (!acpi_desc)
			return;
		acpi_nfit_desc_init(acpi_desc, dev);
	} else {
		/*
		 * Finish previous registration before considering new
		 * regions.
		 */
		flush_workqueue(nfit_wq);
	}

	/* Evaluate _FIT */
	status = acpi_evaluate_object(handle, "_FIT", NULL, &buf);
	if (ACPI_FAILURE(status)) {
		dev_err(dev, "failed to evaluate _FIT\n");
		return;
	}

	obj = buf.pointer;
	if (obj->type == ACPI_TYPE_BUFFER) {
		ret = acpi_nfit_init(acpi_desc, obj->buffer.pointer,
				obj->buffer.length);
		if (ret)
			dev_err(dev, "failed to merge updated NFIT\n");
	} else
		dev_err(dev, "Invalid _FIT\n");
	kfree(buf.pointer);
}

static void acpi_nfit_uc_error_notify(struct device *dev, acpi_handle handle)
{
	struct acpi_nfit_desc *acpi_desc = dev_get_drvdata(dev);
	unsigned long flags = (acpi_desc->scrub_mode == HW_ERROR_SCRUB_ON) ?
			0 : 1 << ARS_SHORT;

	acpi_nfit_ars_rescan(acpi_desc, flags);
}

void __acpi_nfit_notify(struct device *dev, acpi_handle handle, u32 event)
{
	dev_dbg(dev, "event: 0x%x\n", event);

	switch (event) {
	case NFIT_NOTIFY_UPDATE:
		return acpi_nfit_update_notify(dev, handle);
	case NFIT_NOTIFY_UC_MEMORY_ERROR:
		return acpi_nfit_uc_error_notify(dev, handle);
	default:
		return;
	}
}
EXPORT_SYMBOL_GPL(__acpi_nfit_notify);

static void acpi_nfit_notify(struct acpi_device *adev, u32 event)
{
	device_lock(&adev->dev);
	__acpi_nfit_notify(&adev->dev, adev->handle, event);
	device_unlock(&adev->dev);
}

static const struct acpi_device_id acpi_nfit_ids[] = {
	{ "ACPI0012", 0 },
	{ "", 0 },
};
MODULE_DEVICE_TABLE(acpi, acpi_nfit_ids);

static struct acpi_driver acpi_nfit_driver = {
	.name = KBUILD_MODNAME,
	.ids = acpi_nfit_ids,
	.ops = {
		.add = acpi_nfit_add,
		.remove = acpi_nfit_remove,
		.notify = acpi_nfit_notify,
	},
};

static __init int nfit_init(void)
{
	int ret;

	BUILD_BUG_ON(sizeof(struct acpi_table_nfit) != 40);
	BUILD_BUG_ON(sizeof(struct acpi_nfit_system_address) != 56);
	BUILD_BUG_ON(sizeof(struct acpi_nfit_memory_map) != 48);
	BUILD_BUG_ON(sizeof(struct acpi_nfit_interleave) != 20);
	BUILD_BUG_ON(sizeof(struct acpi_nfit_smbios) != 9);
	BUILD_BUG_ON(sizeof(struct acpi_nfit_control_region) != 80);
	BUILD_BUG_ON(sizeof(struct acpi_nfit_data_region) != 40);
	BUILD_BUG_ON(sizeof(struct acpi_nfit_capabilities) != 16);

	guid_parse(UUID_VOLATILE_MEMORY, &nfit_uuid[NFIT_SPA_VOLATILE]);
	guid_parse(UUID_PERSISTENT_MEMORY, &nfit_uuid[NFIT_SPA_PM]);
	guid_parse(UUID_CONTROL_REGION, &nfit_uuid[NFIT_SPA_DCR]);
	guid_parse(UUID_DATA_REGION, &nfit_uuid[NFIT_SPA_BDW]);
	guid_parse(UUID_VOLATILE_VIRTUAL_DISK, &nfit_uuid[NFIT_SPA_VDISK]);
	guid_parse(UUID_VOLATILE_VIRTUAL_CD, &nfit_uuid[NFIT_SPA_VCD]);
	guid_parse(UUID_PERSISTENT_VIRTUAL_DISK, &nfit_uuid[NFIT_SPA_PDISK]);
	guid_parse(UUID_PERSISTENT_VIRTUAL_CD, &nfit_uuid[NFIT_SPA_PCD]);
	guid_parse(UUID_NFIT_BUS, &nfit_uuid[NFIT_DEV_BUS]);
	guid_parse(UUID_NFIT_DIMM, &nfit_uuid[NFIT_DEV_DIMM]);
	guid_parse(UUID_NFIT_DIMM_N_HPE1, &nfit_uuid[NFIT_DEV_DIMM_N_HPE1]);
	guid_parse(UUID_NFIT_DIMM_N_HPE2, &nfit_uuid[NFIT_DEV_DIMM_N_HPE2]);
	guid_parse(UUID_NFIT_DIMM_N_MSFT, &nfit_uuid[NFIT_DEV_DIMM_N_MSFT]);

	nfit_wq = create_singlethread_workqueue("nfit");
	if (!nfit_wq)
		return -ENOMEM;

	nfit_mce_register();
	ret = acpi_bus_register_driver(&acpi_nfit_driver);
	if (ret) {
		nfit_mce_unregister();
		destroy_workqueue(nfit_wq);
	}

	return ret;

}

static __exit void nfit_exit(void)
{
	nfit_mce_unregister();
	acpi_bus_unregister_driver(&acpi_nfit_driver);
	destroy_workqueue(nfit_wq);
	WARN_ON(!list_empty(&acpi_descs));
}

module_init(nfit_init);
module_exit(nfit_exit);
MODULE_LICENSE("GPL v2");
MODULE_AUTHOR("Intel Corporation");<|MERGE_RESOLUTION|>--- conflicted
+++ resolved
@@ -3000,23 +3000,6 @@
 static int acpi_nfit_register_regions(struct acpi_nfit_desc *acpi_desc)
 {
 	struct nfit_spa *nfit_spa;
-<<<<<<< HEAD
-
-	list_for_each_entry(nfit_spa, &acpi_desc->spas, list) {
-		int rc, type = nfit_spa_type(nfit_spa->spa);
-
-		/* PMEM and VMEM will be registered by the ARS workqueue */
-		if (type == NFIT_SPA_PM || type == NFIT_SPA_VOLATILE)
-			continue;
-		/* BLK apertures belong to BLK region registration below */
-		if (type == NFIT_SPA_BDW)
-			continue;
-		/* BLK regions don't need to wait for ARS results */
-		rc = acpi_nfit_register_region(acpi_desc, nfit_spa);
-		if (rc)
-			return rc;
-	}
-=======
 	int rc, query_rc;
 
 	list_for_each_entry(nfit_spa, &acpi_desc->spas, list) {
@@ -3063,7 +3046,6 @@
 			/* don't register unknown regions */
 			break;
 		}
->>>>>>> 28783bf4
 
 	queue_delayed_work(nfit_wq, &acpi_desc->dwork, 0);
 	return 0;
