--- conflicted
+++ resolved
@@ -398,8 +398,6 @@
 	return id;
 }
 
-<<<<<<< HEAD
-=======
 static bool payload_dumpable(struct nvdimm *nvdimm, unsigned int func)
 {
 	struct nfit_mem *nfit_mem = nvdimm_provider_data(nvdimm);
@@ -411,7 +409,6 @@
 	return true;
 }
 
->>>>>>> 8ccc0d69
 static int cmd_to_func(struct nfit_mem *nfit_mem, unsigned int cmd,
 		struct nd_cmd_pkg *call_pkg)
 {
