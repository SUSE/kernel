--- conflicted
+++ resolved
@@ -1128,13 +1128,8 @@
 		return -ENOMEM;
 	}
 
-<<<<<<< HEAD
-	strcpy(acpi_device_name(device), ACPI_VIDEO_DEVICE_NAME);
-	strcpy(acpi_device_class(device), ACPI_VIDEO_CLASS);
-=======
 	strscpy(acpi_device_name(device), ACPI_VIDEO_DEVICE_NAME);
 	strscpy(acpi_device_class(device), ACPI_VIDEO_CLASS);
->>>>>>> 2d5404ca
 
 	data->device_id = device_id;
 	data->video = video;
@@ -2066,11 +2061,7 @@
 		goto err_del;
 
 	error = acpi_dev_install_notify_handler(device, ACPI_DEVICE_NOTIFY,
-<<<<<<< HEAD
-						acpi_video_bus_notify);
-=======
 						acpi_video_bus_notify, device);
->>>>>>> 2d5404ca
 	if (error)
 		goto err_remove;
 
