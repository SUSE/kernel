// SPDX-License-Identifier: GPL-2.0-or-later
/*
 *  video.c - ACPI Video Driver
 *
 *  Copyright (C) 2004 Luming Yu <luming.yu@intel.com>
 *  Copyright (C) 2004 Bruno Ducrot <ducrot@poupinou.org>
 *  Copyright (C) 2006 Thomas Tuttle <linux-kernel@ttuttle.net>
 */

#define pr_fmt(fmt) "ACPI: video: " fmt

#include <linux/kernel.h>
#include <linux/module.h>
#include <linux/init.h>
#include <linux/types.h>
#include <linux/list.h>
#include <linux/mutex.h>
#include <linux/input.h>
#include <linux/backlight.h>
#include <linux/thermal.h>
#include <linux/sort.h>
#include <linux/pci.h>
#include <linux/pci_ids.h>
#include <linux/slab.h>
#include <linux/dmi.h>
#include <linux/suspend.h>
#include <linux/acpi.h>
#include <acpi/video.h>
#include <linux/uaccess.h>

#define ACPI_VIDEO_BUS_NAME		"Video Bus"
#define ACPI_VIDEO_DEVICE_NAME		"Video Device"

#define MAX_NAME_LEN	20

MODULE_AUTHOR("Bruno Ducrot");
MODULE_DESCRIPTION("ACPI Video Driver");
MODULE_LICENSE("GPL");

static bool brightness_switch_enabled = true;
module_param(brightness_switch_enabled, bool, 0644);

/*
 * By default, we don't allow duplicate ACPI video bus devices
 * under the same VGA controller
 */
static bool allow_duplicates;
module_param(allow_duplicates, bool, 0644);

#define REPORT_OUTPUT_KEY_EVENTS		0x01
#define REPORT_BRIGHTNESS_KEY_EVENTS		0x02
static int report_key_events = -1;
module_param(report_key_events, int, 0644);
MODULE_PARM_DESC(report_key_events,
	"0: none, 1: output changes, 2: brightness changes, 3: all");

static int hw_changes_brightness = -1;
module_param(hw_changes_brightness, int, 0644);
MODULE_PARM_DESC(hw_changes_brightness,
	"Set this to 1 on buggy hw which changes the brightness itself when "
	"a hotkey is pressed: -1: auto, 0: normal 1: hw-changes-brightness");

/*
 * Whether the struct acpi_video_device_attrib::device_id_scheme bit should be
 * assumed even if not actually set.
 */
static bool device_id_scheme = false;
module_param(device_id_scheme, bool, 0444);

static int only_lcd = -1;
module_param(only_lcd, int, 0444);

<<<<<<< HEAD
/*
 * Display probing is known to take up to 5 seconds, so delay the fallback
 * backlight registration by 5 seconds + 3 seconds for some extra margin.
 */
static int register_backlight_delay = 8;
module_param(register_backlight_delay, int, 0444);
MODULE_PARM_DESC(register_backlight_delay,
	"Delay in seconds before doing fallback (non GPU driver triggered) "
	"backlight registration, set to 0 to disable.");

=======
>>>>>>> eb3cdb58
static bool may_report_brightness_keys;
static int register_count;
static DEFINE_MUTEX(register_count_mutex);
static DEFINE_MUTEX(video_list_lock);
static LIST_HEAD(video_bus_head);
static int acpi_video_bus_add(struct acpi_device *device);
static void acpi_video_bus_remove(struct acpi_device *device);
static void acpi_video_bus_notify(struct acpi_device *device, u32 event);
<<<<<<< HEAD
static void acpi_video_bus_register_backlight_work(struct work_struct *ignored);
static DECLARE_DELAYED_WORK(video_bus_register_backlight_work,
			    acpi_video_bus_register_backlight_work);
void acpi_video_detect_exit(void);
=======
>>>>>>> eb3cdb58

/*
 * Indices in the _BCL method response: the first two items are special,
 * the rest are all supported levels.
 *
 * See page 575 of the ACPI spec 3.0
 */
enum acpi_video_level_idx {
	ACPI_VIDEO_AC_LEVEL,		/* level when machine has full power */
	ACPI_VIDEO_BATTERY_LEVEL,	/* level when machine is on batteries */
	ACPI_VIDEO_FIRST_LEVEL,		/* actual supported levels begin here */
};

static const struct acpi_device_id video_device_ids[] = {
	{ACPI_VIDEO_HID, 0},
	{"", 0},
};
MODULE_DEVICE_TABLE(acpi, video_device_ids);

static struct acpi_driver acpi_video_bus = {
	.name = "video",
	.class = ACPI_VIDEO_CLASS,
	.ids = video_device_ids,
	.ops = {
		.add = acpi_video_bus_add,
		.remove = acpi_video_bus_remove,
		.notify = acpi_video_bus_notify,
		},
};

struct acpi_video_bus_flags {
	u8 multihead:1;		/* can switch video heads */
	u8 rom:1;		/* can retrieve a video rom */
	u8 post:1;		/* can configure the head to */
	u8 reserved:5;
};

struct acpi_video_bus_cap {
	u8 _DOS:1;		/* Enable/Disable output switching */
	u8 _DOD:1;		/* Enumerate all devices attached to display adapter */
	u8 _ROM:1;		/* Get ROM Data */
	u8 _GPD:1;		/* Get POST Device */
	u8 _SPD:1;		/* Set POST Device */
	u8 _VPO:1;		/* Video POST Options */
	u8 reserved:2;
};

struct acpi_video_device_attrib {
	u32 display_index:4;	/* A zero-based instance of the Display */
	u32 display_port_attachment:4;	/* This field differentiates the display type */
	u32 display_type:4;	/* Describe the specific type in use */
	u32 vendor_specific:4;	/* Chipset Vendor Specific */
	u32 bios_can_detect:1;	/* BIOS can detect the device */
	u32 depend_on_vga:1;	/* Non-VGA output device whose power is related to
				   the VGA device. */
	u32 pipe_id:3;		/* For VGA multiple-head devices. */
	u32 reserved:10;	/* Must be 0 */

	/*
	 * The device ID might not actually follow the scheme described by this
	 * struct acpi_video_device_attrib. If it does, then this bit
	 * device_id_scheme is set; otherwise, other fields should be ignored.
	 *
	 * (but also see the global flag device_id_scheme)
	 */
	u32 device_id_scheme:1;
};

struct acpi_video_enumerated_device {
	union {
		u32 int_val;
		struct acpi_video_device_attrib attrib;
	} value;
	struct acpi_video_device *bind_info;
};

struct acpi_video_bus {
	struct acpi_device *device;
	bool backlight_registered;
	u8 dos_setting;
	struct acpi_video_enumerated_device *attached_array;
	u8 attached_count;
	u8 child_count;
	struct acpi_video_bus_cap cap;
	struct acpi_video_bus_flags flags;
	struct list_head video_device_list;
	struct mutex device_list_lock;	/* protects video_device_list */
	struct list_head entry;
	struct input_dev *input;
	char phys[32];	/* for input device */
	struct notifier_block pm_nb;
};

struct acpi_video_device_flags {
	u8 crt:1;
	u8 lcd:1;
	u8 tvout:1;
	u8 dvi:1;
	u8 bios:1;
	u8 unknown:1;
	u8 notify:1;
	u8 reserved:1;
};

struct acpi_video_device_cap {
	u8 _ADR:1;		/* Return the unique ID */
	u8 _BCL:1;		/* Query list of brightness control levels supported */
	u8 _BCM:1;		/* Set the brightness level */
	u8 _BQC:1;		/* Get current brightness level */
	u8 _BCQ:1;		/* Some buggy BIOS uses _BCQ instead of _BQC */
	u8 _DDC:1;		/* Return the EDID for this device */
};

struct acpi_video_device {
	unsigned long device_id;
	struct acpi_video_device_flags flags;
	struct acpi_video_device_cap cap;
	struct list_head entry;
	struct delayed_work switch_brightness_work;
	int switch_brightness_event;
	struct acpi_video_bus *video;
	struct acpi_device *dev;
	struct acpi_video_device_brightness *brightness;
	struct backlight_device *backlight;
	struct thermal_cooling_device *cooling_dev;
};

static void acpi_video_device_notify(acpi_handle handle, u32 event, void *data);
static void acpi_video_device_rebind(struct acpi_video_bus *video);
static void acpi_video_device_bind(struct acpi_video_bus *video,
				   struct acpi_video_device *device);
static int acpi_video_device_enumerate(struct acpi_video_bus *video);
static int acpi_video_device_lcd_set_level(struct acpi_video_device *device,
			int level);
static int acpi_video_device_lcd_get_level_current(
			struct acpi_video_device *device,
			unsigned long long *level, bool raw);
static int acpi_video_get_next_level(struct acpi_video_device *device,
				     u32 level_current, u32 event);
static void acpi_video_switch_brightness(struct work_struct *work);

/* backlight device sysfs support */
static int acpi_video_get_brightness(struct backlight_device *bd)
{
	unsigned long long cur_level;
	int i;
	struct acpi_video_device *vd = bl_get_data(bd);

	if (acpi_video_device_lcd_get_level_current(vd, &cur_level, false))
		return -EINVAL;
	for (i = ACPI_VIDEO_FIRST_LEVEL; i < vd->brightness->count; i++) {
		if (vd->brightness->levels[i] == cur_level)
			return i - ACPI_VIDEO_FIRST_LEVEL;
	}
	return 0;
}

static int acpi_video_set_brightness(struct backlight_device *bd)
{
	int request_level = bd->props.brightness + ACPI_VIDEO_FIRST_LEVEL;
	struct acpi_video_device *vd = bl_get_data(bd);

	cancel_delayed_work(&vd->switch_brightness_work);
	return acpi_video_device_lcd_set_level(vd,
				vd->brightness->levels[request_level]);
}

static const struct backlight_ops acpi_backlight_ops = {
	.get_brightness = acpi_video_get_brightness,
	.update_status  = acpi_video_set_brightness,
};

/* thermal cooling device callbacks */
static int video_get_max_state(struct thermal_cooling_device *cooling_dev,
			       unsigned long *state)
{
	struct acpi_device *device = cooling_dev->devdata;
	struct acpi_video_device *video = acpi_driver_data(device);

	*state = video->brightness->count - ACPI_VIDEO_FIRST_LEVEL - 1;
	return 0;
}

static int video_get_cur_state(struct thermal_cooling_device *cooling_dev,
			       unsigned long *state)
{
	struct acpi_device *device = cooling_dev->devdata;
	struct acpi_video_device *video = acpi_driver_data(device);
	unsigned long long level;
	int offset;

	if (acpi_video_device_lcd_get_level_current(video, &level, false))
		return -EINVAL;
	for (offset = ACPI_VIDEO_FIRST_LEVEL; offset < video->brightness->count;
	     offset++)
		if (level == video->brightness->levels[offset]) {
			*state = video->brightness->count - offset - 1;
			return 0;
		}

	return -EINVAL;
}

static int
video_set_cur_state(struct thermal_cooling_device *cooling_dev, unsigned long state)
{
	struct acpi_device *device = cooling_dev->devdata;
	struct acpi_video_device *video = acpi_driver_data(device);
	int level;

	if (state >= video->brightness->count - ACPI_VIDEO_FIRST_LEVEL)
		return -EINVAL;

	state = video->brightness->count - state;
	level = video->brightness->levels[state - 1];
	return acpi_video_device_lcd_set_level(video, level);
}

static const struct thermal_cooling_device_ops video_cooling_ops = {
	.get_max_state = video_get_max_state,
	.get_cur_state = video_get_cur_state,
	.set_cur_state = video_set_cur_state,
};

/*
 * --------------------------------------------------------------------------
 *                             Video Management
 * --------------------------------------------------------------------------
 */

static int
acpi_video_device_lcd_query_levels(acpi_handle handle,
				   union acpi_object **levels)
{
	int status;
	struct acpi_buffer buffer = { ACPI_ALLOCATE_BUFFER, NULL };
	union acpi_object *obj;


	*levels = NULL;

	status = acpi_evaluate_object(handle, "_BCL", NULL, &buffer);
	if (ACPI_FAILURE(status))
		return status;
	obj = (union acpi_object *)buffer.pointer;
	if (!obj || (obj->type != ACPI_TYPE_PACKAGE)) {
		acpi_handle_info(handle, "Invalid _BCL data\n");
		status = -EFAULT;
		goto err;
	}

	*levels = obj;

	return 0;

err:
	kfree(buffer.pointer);

	return status;
}

static int
acpi_video_device_lcd_set_level(struct acpi_video_device *device, int level)
{
	int status;
	int state;

	status = acpi_execute_simple_method(device->dev->handle,
					    "_BCM", level);
	if (ACPI_FAILURE(status)) {
		acpi_handle_info(device->dev->handle, "_BCM evaluation failed\n");
		return -EIO;
	}

	device->brightness->curr = level;
	for (state = ACPI_VIDEO_FIRST_LEVEL; state < device->brightness->count;
	     state++)
		if (level == device->brightness->levels[state]) {
			if (device->backlight)
				device->backlight->props.brightness =
					state - ACPI_VIDEO_FIRST_LEVEL;
			return 0;
		}

	acpi_handle_info(device->dev->handle, "Current brightness invalid\n");
	return -EINVAL;
}

/*
 * For some buggy _BQC methods, we need to add a constant value to
 * the _BQC return value to get the actual current brightness level
 */

static int bqc_offset_aml_bug_workaround;
static int video_set_bqc_offset(const struct dmi_system_id *d)
{
	bqc_offset_aml_bug_workaround = 9;
	return 0;
}

static int video_set_device_id_scheme(const struct dmi_system_id *d)
{
	device_id_scheme = true;
	return 0;
}

static int video_enable_only_lcd(const struct dmi_system_id *d)
{
	only_lcd = true;
	return 0;
}

static int video_set_report_key_events(const struct dmi_system_id *id)
{
	if (report_key_events == -1)
		report_key_events = (uintptr_t)id->driver_data;
	return 0;
}

static int video_hw_changes_brightness(
	const struct dmi_system_id *d)
{
	if (hw_changes_brightness == -1)
		hw_changes_brightness = 1;
	return 0;
}

static const struct dmi_system_id video_dmi_table[] = {
	/*
	 * Broken _BQC workaround http://bugzilla.kernel.org/show_bug.cgi?id=13121
	 */
	{
	 .callback = video_set_bqc_offset,
	 .ident = "Acer Aspire 5720",
	 .matches = {
		DMI_MATCH(DMI_BOARD_VENDOR, "Acer"),
		DMI_MATCH(DMI_PRODUCT_NAME, "Aspire 5720"),
		},
	},
	{
	 .callback = video_set_bqc_offset,
	 .ident = "Acer Aspire 5710Z",
	 .matches = {
		DMI_MATCH(DMI_BOARD_VENDOR, "Acer"),
		DMI_MATCH(DMI_PRODUCT_NAME, "Aspire 5710Z"),
		},
	},
	{
	 .callback = video_set_bqc_offset,
	 .ident = "eMachines E510",
	 .matches = {
		DMI_MATCH(DMI_BOARD_VENDOR, "EMACHINES"),
		DMI_MATCH(DMI_PRODUCT_NAME, "eMachines E510"),
		},
	},
	{
	 .callback = video_set_bqc_offset,
	 .ident = "Acer Aspire 5315",
	 .matches = {
		DMI_MATCH(DMI_BOARD_VENDOR, "Acer"),
		DMI_MATCH(DMI_PRODUCT_NAME, "Aspire 5315"),
		},
	},
	{
	 .callback = video_set_bqc_offset,
	 .ident = "Acer Aspire 7720",
	 .matches = {
		DMI_MATCH(DMI_BOARD_VENDOR, "Acer"),
		DMI_MATCH(DMI_PRODUCT_NAME, "Aspire 7720"),
		},
	},

	/*
<<<<<<< HEAD
	 * Some machines have a broken acpi-video interface for brightness
	 * control, but still need an acpi_video_device_lcd_set_level() call
	 * on resume to turn the backlight power on.  We Enable backlight
	 * control on these systems, but do not register a backlight sysfs
	 * as brightness control does not work.
	 */
	{
	 /* https://bugzilla.kernel.org/show_bug.cgi?id=21012 */
	 .callback = video_disable_backlight_sysfs_if,
	 .ident = "Toshiba Portege R700",
	 .matches = {
		DMI_MATCH(DMI_SYS_VENDOR, "TOSHIBA"),
		DMI_MATCH(DMI_PRODUCT_NAME, "PORTEGE R700"),
		},
	},
	{
	 /* https://bugs.freedesktop.org/show_bug.cgi?id=82634 */
	 .callback = video_disable_backlight_sysfs_if,
	 .ident = "Toshiba Portege R830",
	 .matches = {
		DMI_MATCH(DMI_SYS_VENDOR, "TOSHIBA"),
		DMI_MATCH(DMI_PRODUCT_NAME, "PORTEGE R830"),
		},
	},
	{
	 /* https://bugzilla.kernel.org/show_bug.cgi?id=21012 */
	 .callback = video_disable_backlight_sysfs_if,
	 .ident = "Toshiba Satellite R830",
	 .matches = {
		DMI_MATCH(DMI_SYS_VENDOR, "TOSHIBA"),
		DMI_MATCH(DMI_PRODUCT_NAME, "SATELLITE R830"),
		},
	},
	{
	 .callback = video_disable_backlight_sysfs_if,
	 .ident = "Toshiba Satellite Z830",
	 .matches = {
		DMI_MATCH(DMI_SYS_VENDOR, "TOSHIBA"),
		DMI_MATCH(DMI_PRODUCT_NAME, "SATELLITE Z830"),
		},
	},
	{
	 .callback = video_disable_backlight_sysfs_if,
	 .ident = "Toshiba Portege Z830",
	 .matches = {
		DMI_MATCH(DMI_SYS_VENDOR, "TOSHIBA"),
		DMI_MATCH(DMI_PRODUCT_NAME, "PORTEGE Z830"),
		},
	},
	/*
=======
>>>>>>> eb3cdb58
	 * Some machine's _DOD IDs don't have bit 31(Device ID Scheme) set
	 * but the IDs actually follow the Device ID Scheme.
	 */
	{
	 /* https://bugzilla.kernel.org/show_bug.cgi?id=104121 */
	 .callback = video_set_device_id_scheme,
	 .ident = "ESPRIMO Mobile M9410",
	 .matches = {
		DMI_MATCH(DMI_SYS_VENDOR, "FUJITSU SIEMENS"),
		DMI_MATCH(DMI_PRODUCT_NAME, "ESPRIMO Mobile M9410"),
		},
	},
	/*
	 * Some machines have multiple video output devices, but only the one
	 * that is the type of LCD can do the backlight control so we should not
	 * register backlight interface for other video output devices.
	 */
	{
	 /* https://bugzilla.kernel.org/show_bug.cgi?id=104121 */
	 .callback = video_enable_only_lcd,
	 .ident = "ESPRIMO Mobile M9410",
	 .matches = {
		DMI_MATCH(DMI_SYS_VENDOR, "FUJITSU SIEMENS"),
		DMI_MATCH(DMI_PRODUCT_NAME, "ESPRIMO Mobile M9410"),
		},
	},
	/*
	 * Some machines report wrong key events on the acpi-bus, suppress
	 * key event reporting on these.  Note this is only intended to work
	 * around events which are plain wrong. In some cases we get double
	 * events, in this case acpi-video is considered the canonical source
	 * and the events from the other source should be filtered. E.g.
	 * by calling acpi_video_handles_brightness_key_presses() from the
	 * vendor acpi/wmi driver or by using /lib/udev/hwdb.d/60-keyboard.hwdb
	 */
	{
	 .callback = video_set_report_key_events,
	 .driver_data = (void *)((uintptr_t)REPORT_OUTPUT_KEY_EVENTS),
	 .ident = "Dell Vostro V131",
	 .matches = {
		DMI_MATCH(DMI_SYS_VENDOR, "Dell Inc."),
		DMI_MATCH(DMI_PRODUCT_NAME, "Vostro V131"),
		},
	},
	{
	 .callback = video_set_report_key_events,
	 .driver_data = (void *)((uintptr_t)REPORT_BRIGHTNESS_KEY_EVENTS),
	 .ident = "Dell Vostro 3350",
	 .matches = {
		DMI_MATCH(DMI_SYS_VENDOR, "Dell Inc."),
		DMI_MATCH(DMI_PRODUCT_NAME, "Vostro 3350"),
		},
	},
	/*
	 * Some machines change the brightness themselves when a brightness
	 * hotkey gets pressed, despite us telling them not to. In this case
	 * acpi_video_device_notify() should only call backlight_force_update(
	 * BACKLIGHT_UPDATE_HOTKEY) and not do anything else.
	 */
	{
	 /* https://bugzilla.kernel.org/show_bug.cgi?id=204077 */
	 .callback = video_hw_changes_brightness,
	 .ident = "Packard Bell EasyNote MZ35",
	 .matches = {
		DMI_MATCH(DMI_SYS_VENDOR, "Packard Bell"),
		DMI_MATCH(DMI_PRODUCT_NAME, "EasyNote MZ35"),
		},
	},
	{}
};

static unsigned long long
acpi_video_bqc_value_to_level(struct acpi_video_device *device,
			      unsigned long long bqc_value)
{
	unsigned long long level;

	if (device->brightness->flags._BQC_use_index) {
		/*
		 * _BQC returns an index that doesn't account for the first 2
		 * items with special meaning (see enum acpi_video_level_idx),
		 * so we need to compensate for that by offsetting ourselves
		 */
		if (device->brightness->flags._BCL_reversed)
			bqc_value = device->brightness->count -
				ACPI_VIDEO_FIRST_LEVEL - 1 - bqc_value;

		level = device->brightness->levels[bqc_value +
						   ACPI_VIDEO_FIRST_LEVEL];
	} else {
		level = bqc_value;
	}

	level += bqc_offset_aml_bug_workaround;

	return level;
}

static int
acpi_video_device_lcd_get_level_current(struct acpi_video_device *device,
					unsigned long long *level, bool raw)
{
	acpi_status status = AE_OK;
	int i;

	if (device->cap._BQC || device->cap._BCQ) {
		char *buf = device->cap._BQC ? "_BQC" : "_BCQ";

		status = acpi_evaluate_integer(device->dev->handle, buf,
						NULL, level);
		if (ACPI_SUCCESS(status)) {
			if (raw) {
				/*
				 * Caller has indicated he wants the raw
				 * value returned by _BQC, so don't furtherly
				 * mess with the value.
				 */
				return 0;
			}

			*level = acpi_video_bqc_value_to_level(device, *level);

			for (i = ACPI_VIDEO_FIRST_LEVEL;
			     i < device->brightness->count; i++)
				if (device->brightness->levels[i] == *level) {
					device->brightness->curr = *level;
					return 0;
				}
			/*
			 * BQC returned an invalid level.
			 * Stop using it.
			 */
			acpi_handle_info(device->dev->handle,
					 "%s returned an invalid level", buf);
			device->cap._BQC = device->cap._BCQ = 0;
		} else {
			/*
			 * Fixme:
			 * should we return an error or ignore this failure?
			 * dev->brightness->curr is a cached value which stores
			 * the correct current backlight level in most cases.
			 * ACPI video backlight still works w/ buggy _BQC.
			 * http://bugzilla.kernel.org/show_bug.cgi?id=12233
			 */
			acpi_handle_info(device->dev->handle,
					 "%s evaluation failed", buf);
			device->cap._BQC = device->cap._BCQ = 0;
		}
	}

	*level = device->brightness->curr;
	return 0;
}

static int
acpi_video_device_EDID(struct acpi_video_device *device,
		       union acpi_object **edid, ssize_t length)
{
	int status;
	struct acpi_buffer buffer = { ACPI_ALLOCATE_BUFFER, NULL };
	union acpi_object *obj;
	union acpi_object arg0 = { ACPI_TYPE_INTEGER };
	struct acpi_object_list args = { 1, &arg0 };


	*edid = NULL;

	if (!device)
		return -ENODEV;
	if (length == 128)
		arg0.integer.value = 1;
	else if (length == 256)
		arg0.integer.value = 2;
	else
		return -EINVAL;

	status = acpi_evaluate_object(device->dev->handle, "_DDC", &args, &buffer);
	if (ACPI_FAILURE(status))
		return -ENODEV;

	obj = buffer.pointer;

	if (obj && obj->type == ACPI_TYPE_BUFFER)
		*edid = obj;
	else {
		acpi_handle_info(device->dev->handle, "Invalid _DDC data\n");
		status = -EFAULT;
		kfree(obj);
	}

	return status;
}

/* bus */

/*
 *  Arg:
 *	video		: video bus device pointer
 *	bios_flag	:
 *		0.	The system BIOS should NOT automatically switch(toggle)
 *			the active display output.
 *		1.	The system BIOS should automatically switch (toggle) the
 *			active display output. No switch event.
 *		2.	The _DGS value should be locked.
 *		3.	The system BIOS should not automatically switch (toggle) the
 *			active display output, but instead generate the display switch
 *			event notify code.
 *	lcd_flag	:
 *		0.	The system BIOS should automatically control the brightness level
 *			of the LCD when:
 *			- the power changes from AC to DC (ACPI appendix B)
 *			- a brightness hotkey gets pressed (implied by Win7/8 backlight docs)
 *		1.	The system BIOS should NOT automatically control the brightness
 *			level of the LCD when:
 *			- the power changes from AC to DC (ACPI appendix B)
 *			- a brightness hotkey gets pressed (implied by Win7/8 backlight docs)
 *  Return Value:
 *		-EINVAL	wrong arg.
 */

static int
acpi_video_bus_DOS(struct acpi_video_bus *video, int bios_flag, int lcd_flag)
{
	acpi_status status;

	if (!video->cap._DOS)
		return 0;

	if (bios_flag < 0 || bios_flag > 3 || lcd_flag < 0 || lcd_flag > 1)
		return -EINVAL;
	video->dos_setting = (lcd_flag << 2) | bios_flag;
	status = acpi_execute_simple_method(video->device->handle, "_DOS",
					    (lcd_flag << 2) | bios_flag);
	if (ACPI_FAILURE(status))
		return -EIO;

	return 0;
}

/*
 * Simple comparison function used to sort backlight levels.
 */

static int
acpi_video_cmp_level(const void *a, const void *b)
{
	return *(int *)a - *(int *)b;
}

/*
 * Decides if _BQC/_BCQ for this system is usable
 *
 * We do this by changing the level first and then read out the current
 * brightness level, if the value does not match, find out if it is using
 * index. If not, clear the _BQC/_BCQ capability.
 */
static int acpi_video_bqc_quirk(struct acpi_video_device *device,
				int max_level, int current_level)
{
	struct acpi_video_device_brightness *br = device->brightness;
	int result;
	unsigned long long level;
	int test_level;

	/* don't mess with existing known broken systems */
	if (bqc_offset_aml_bug_workaround)
		return 0;

	/*
	 * Some systems always report current brightness level as maximum
	 * through _BQC, we need to test another value for them. However,
	 * there is a subtlety:
	 *
	 * If the _BCL package ordering is descending, the first level
	 * (br->levels[2]) is likely to be 0, and if the number of levels
	 * matches the number of steps, we might confuse a returned level to
	 * mean the index.
	 *
	 * For example:
	 *
	 *     current_level = max_level = 100
	 *     test_level = 0
	 *     returned level = 100
	 *
	 * In this case 100 means the level, not the index, and _BCM failed.
	 * Still, if the _BCL package ordering is descending, the index of
	 * level 0 is also 100, so we assume _BQC is indexed, when it's not.
	 *
	 * This causes all _BQC calls to return bogus values causing weird
	 * behavior from the user's perspective.  For example:
	 *
	 * xbacklight -set 10; xbacklight -set 20;
	 *
	 * would flash to 90% and then slowly down to the desired level (20).
	 *
	 * The solution is simple; test anything other than the first level
	 * (e.g. 1).
	 */
	test_level = current_level == max_level
		? br->levels[ACPI_VIDEO_FIRST_LEVEL + 1]
		: max_level;

	result = acpi_video_device_lcd_set_level(device, test_level);
	if (result)
		return result;

	result = acpi_video_device_lcd_get_level_current(device, &level, true);
	if (result)
		return result;

	if (level != test_level) {
		/* buggy _BQC found, need to find out if it uses index */
		if (level < br->count) {
			if (br->flags._BCL_reversed)
				level = br->count - ACPI_VIDEO_FIRST_LEVEL - 1 - level;
			if (br->levels[level + ACPI_VIDEO_FIRST_LEVEL] == test_level)
				br->flags._BQC_use_index = 1;
		}

		if (!br->flags._BQC_use_index)
			device->cap._BQC = device->cap._BCQ = 0;
	}

	return 0;
}

int acpi_video_get_levels(struct acpi_device *device,
			  struct acpi_video_device_brightness **dev_br,
			  int *pmax_level)
{
	union acpi_object *obj = NULL;
	int i, max_level = 0, count = 0, level_ac_battery = 0;
	union acpi_object *o;
	struct acpi_video_device_brightness *br = NULL;
	int result = 0;
	u32 value;

	if (ACPI_FAILURE(acpi_video_device_lcd_query_levels(device->handle, &obj))) {
		acpi_handle_debug(device->handle,
				  "Could not query available LCD brightness level\n");
		result = -ENODEV;
		goto out;
	}

	if (obj->package.count < ACPI_VIDEO_FIRST_LEVEL) {
		result = -EINVAL;
		goto out;
	}

	br = kzalloc(sizeof(*br), GFP_KERNEL);
	if (!br) {
		result = -ENOMEM;
		goto out;
	}

	/*
	 * Note that we have to reserve 2 extra items (ACPI_VIDEO_FIRST_LEVEL),
	 * in order to account for buggy BIOS which don't export the first two
	 * special levels (see below)
	 */
	br->levels = kmalloc_array(obj->package.count + ACPI_VIDEO_FIRST_LEVEL,
				   sizeof(*br->levels),
				   GFP_KERNEL);
	if (!br->levels) {
		result = -ENOMEM;
		goto out_free;
	}

	for (i = 0; i < obj->package.count; i++) {
		o = (union acpi_object *)&obj->package.elements[i];
		if (o->type != ACPI_TYPE_INTEGER) {
			acpi_handle_info(device->handle, "Invalid data\n");
			continue;
		}
		value = (u32) o->integer.value;
		/* Skip duplicate entries */
		if (count > ACPI_VIDEO_FIRST_LEVEL
		    && br->levels[count - 1] == value)
			continue;

		br->levels[count] = value;

		if (br->levels[count] > max_level)
			max_level = br->levels[count];
		count++;
	}

	/*
	 * some buggy BIOS don't export the levels
	 * when machine is on AC/Battery in _BCL package.
	 * In this case, the first two elements in _BCL packages
	 * are also supported brightness levels that OS should take care of.
	 */
	for (i = ACPI_VIDEO_FIRST_LEVEL; i < count; i++) {
		if (br->levels[i] == br->levels[ACPI_VIDEO_AC_LEVEL])
			level_ac_battery++;
		if (br->levels[i] == br->levels[ACPI_VIDEO_BATTERY_LEVEL])
			level_ac_battery++;
	}

	if (level_ac_battery < ACPI_VIDEO_FIRST_LEVEL) {
		level_ac_battery = ACPI_VIDEO_FIRST_LEVEL - level_ac_battery;
		br->flags._BCL_no_ac_battery_levels = 1;
		for (i = (count - 1 + level_ac_battery);
		     i >= ACPI_VIDEO_FIRST_LEVEL; i--)
			br->levels[i] = br->levels[i - level_ac_battery];
		count += level_ac_battery;
	} else if (level_ac_battery > ACPI_VIDEO_FIRST_LEVEL)
		acpi_handle_info(device->handle,
				 "Too many duplicates in _BCL package");

	/* Check if the _BCL package is in a reversed order */
	if (max_level == br->levels[ACPI_VIDEO_FIRST_LEVEL]) {
		br->flags._BCL_reversed = 1;
		sort(&br->levels[ACPI_VIDEO_FIRST_LEVEL],
		     count - ACPI_VIDEO_FIRST_LEVEL,
		     sizeof(br->levels[ACPI_VIDEO_FIRST_LEVEL]),
		     acpi_video_cmp_level, NULL);
	} else if (max_level != br->levels[count - 1])
		acpi_handle_info(device->handle,
				 "Found unordered _BCL package");

	br->count = count;
	*dev_br = br;
	if (pmax_level)
		*pmax_level = max_level;

out:
	kfree(obj);
	return result;
out_free:
	kfree(br);
	goto out;
}
EXPORT_SYMBOL(acpi_video_get_levels);

/*
 *  Arg:
 *	device	: video output device (LCD, CRT, ..)
 *
 *  Return Value:
 *	Maximum brightness level
 *
 *  Allocate and initialize device->brightness.
 */

static int
acpi_video_init_brightness(struct acpi_video_device *device)
{
	int i, max_level = 0;
	unsigned long long level, level_old;
	struct acpi_video_device_brightness *br = NULL;
	int result;

	result = acpi_video_get_levels(device->dev, &br, &max_level);
	if (result)
		return result;
	device->brightness = br;

	/* _BQC uses INDEX while _BCL uses VALUE in some laptops */
	br->curr = level = max_level;

	if (!device->cap._BQC)
		goto set_level;

	result = acpi_video_device_lcd_get_level_current(device,
							 &level_old, true);
	if (result)
		goto out_free_levels;

	result = acpi_video_bqc_quirk(device, max_level, level_old);
	if (result)
		goto out_free_levels;
	/*
	 * cap._BQC may get cleared due to _BQC is found to be broken
	 * in acpi_video_bqc_quirk, so check again here.
	 */
	if (!device->cap._BQC)
		goto set_level;

	level = acpi_video_bqc_value_to_level(device, level_old);
	/*
	 * On some buggy laptops, _BQC returns an uninitialized
	 * value when invoked for the first time, i.e.
	 * level_old is invalid (no matter whether it's a level
	 * or an index). Set the backlight to max_level in this case.
	 */
	for (i = ACPI_VIDEO_FIRST_LEVEL; i < br->count; i++)
		if (level == br->levels[i])
			break;
	if (i == br->count || !level)
		level = max_level;

set_level:
	result = acpi_video_device_lcd_set_level(device, level);
	if (result)
		goto out_free_levels;

	acpi_handle_debug(device->dev->handle, "found %d brightness levels\n",
			  br->count - ACPI_VIDEO_FIRST_LEVEL);

	return 0;

out_free_levels:
	kfree(br->levels);
	kfree(br);
	device->brightness = NULL;
	return result;
}

/*
 *  Arg:
 *	device	: video output device (LCD, CRT, ..)
 *
 *  Return Value:
 *	None
 *
 *  Find out all required AML methods defined under the output
 *  device.
 */

static void acpi_video_device_find_cap(struct acpi_video_device *device)
{
	if (acpi_has_method(device->dev->handle, "_ADR"))
		device->cap._ADR = 1;
	if (acpi_has_method(device->dev->handle, "_BCL"))
		device->cap._BCL = 1;
	if (acpi_has_method(device->dev->handle, "_BCM"))
		device->cap._BCM = 1;
	if (acpi_has_method(device->dev->handle, "_BQC")) {
		device->cap._BQC = 1;
	} else if (acpi_has_method(device->dev->handle, "_BCQ")) {
		acpi_handle_info(device->dev->handle,
				 "_BCQ is used instead of _BQC\n");
		device->cap._BCQ = 1;
	}

	if (acpi_has_method(device->dev->handle, "_DDC"))
		device->cap._DDC = 1;
}

/*
 *  Arg:
 *	device	: video output device (VGA)
 *
 *  Return Value:
 *	None
 *
 *  Find out all required AML methods defined under the video bus device.
 */

static void acpi_video_bus_find_cap(struct acpi_video_bus *video)
{
	if (acpi_has_method(video->device->handle, "_DOS"))
		video->cap._DOS = 1;
	if (acpi_has_method(video->device->handle, "_DOD"))
		video->cap._DOD = 1;
	if (acpi_has_method(video->device->handle, "_ROM"))
		video->cap._ROM = 1;
	if (acpi_has_method(video->device->handle, "_GPD"))
		video->cap._GPD = 1;
	if (acpi_has_method(video->device->handle, "_SPD"))
		video->cap._SPD = 1;
	if (acpi_has_method(video->device->handle, "_VPO"))
		video->cap._VPO = 1;
}

/*
 * Check whether the video bus device has required AML method to
 * support the desired features
 */

static int acpi_video_bus_check(struct acpi_video_bus *video)
{
	acpi_status status = -ENOENT;
	struct pci_dev *dev;

	if (!video)
		return -EINVAL;

	dev = acpi_get_pci_dev(video->device->handle);
	if (!dev)
		return -ENODEV;
	pci_dev_put(dev);

	/*
	 * Since there is no HID, CID and so on for VGA driver, we have
	 * to check well known required nodes.
	 */

	/* Does this device support video switching? */
	if (video->cap._DOS || video->cap._DOD) {
		if (!video->cap._DOS) {
			pr_info(FW_BUG "ACPI(%s) defines _DOD but not _DOS\n",
				acpi_device_bid(video->device));
		}
		video->flags.multihead = 1;
		status = 0;
	}

	/* Does this device support retrieving a video ROM? */
	if (video->cap._ROM) {
		video->flags.rom = 1;
		status = 0;
	}

	/* Does this device support configuring which video device to POST? */
	if (video->cap._GPD && video->cap._SPD && video->cap._VPO) {
		video->flags.post = 1;
		status = 0;
	}

	return status;
}

/*
 * --------------------------------------------------------------------------
 *                               Driver Interface
 * --------------------------------------------------------------------------
 */

/* device interface */
static struct acpi_video_device_attrib *
acpi_video_get_device_attr(struct acpi_video_bus *video, unsigned long device_id)
{
	struct acpi_video_enumerated_device *ids;
	int i;

	for (i = 0; i < video->attached_count; i++) {
		ids = &video->attached_array[i];
		if ((ids->value.int_val & 0xffff) == device_id)
			return &ids->value.attrib;
	}

	return NULL;
}

static int
acpi_video_get_device_type(struct acpi_video_bus *video,
			   unsigned long device_id)
{
	struct acpi_video_enumerated_device *ids;
	int i;

	for (i = 0; i < video->attached_count; i++) {
		ids = &video->attached_array[i];
		if ((ids->value.int_val & 0xffff) == device_id)
			return ids->value.int_val;
	}

	return 0;
}

static int acpi_video_bus_get_one_device(struct acpi_device *device, void *arg)
{
	struct acpi_video_bus *video = arg;
	struct acpi_video_device_attrib *attribute;
	struct acpi_video_device *data;
	unsigned long long device_id;
	acpi_status status;
	int device_type;

	status = acpi_evaluate_integer(device->handle, "_ADR", NULL, &device_id);
	/* Skip devices without _ADR instead of failing. */
	if (ACPI_FAILURE(status))
		goto exit;

	data = kzalloc(sizeof(struct acpi_video_device), GFP_KERNEL);
	if (!data) {
		dev_dbg(&device->dev, "Cannot attach\n");
		return -ENOMEM;
	}

	strcpy(acpi_device_name(device), ACPI_VIDEO_DEVICE_NAME);
	strcpy(acpi_device_class(device), ACPI_VIDEO_CLASS);
	device->driver_data = data;

	data->device_id = device_id;
	data->video = video;
	data->dev = device;
	INIT_DELAYED_WORK(&data->switch_brightness_work,
			  acpi_video_switch_brightness);

	attribute = acpi_video_get_device_attr(video, device_id);

	if (attribute && (attribute->device_id_scheme || device_id_scheme)) {
		switch (attribute->display_type) {
		case ACPI_VIDEO_DISPLAY_CRT:
			data->flags.crt = 1;
			break;
		case ACPI_VIDEO_DISPLAY_TV:
			data->flags.tvout = 1;
			break;
		case ACPI_VIDEO_DISPLAY_DVI:
			data->flags.dvi = 1;
			break;
		case ACPI_VIDEO_DISPLAY_LCD:
			data->flags.lcd = 1;
			break;
		default:
			data->flags.unknown = 1;
			break;
		}
		if (attribute->bios_can_detect)
			data->flags.bios = 1;
	} else {
		/* Check for legacy IDs */
		device_type = acpi_video_get_device_type(video, device_id);
		/* Ignore bits 16 and 18-20 */
		switch (device_type & 0xffe2ffff) {
		case ACPI_VIDEO_DISPLAY_LEGACY_MONITOR:
			data->flags.crt = 1;
			break;
		case ACPI_VIDEO_DISPLAY_LEGACY_PANEL:
			data->flags.lcd = 1;
			break;
		case ACPI_VIDEO_DISPLAY_LEGACY_TV:
			data->flags.tvout = 1;
			break;
		default:
			data->flags.unknown = 1;
		}
	}

	acpi_video_device_bind(video, data);
	acpi_video_device_find_cap(data);

	if (data->cap._BCM && data->cap._BCL)
		may_report_brightness_keys = true;

	mutex_lock(&video->device_list_lock);
	list_add_tail(&data->entry, &video->video_device_list);
	mutex_unlock(&video->device_list_lock);

exit:
	video->child_count++;
	return 0;
}

/*
 *  Arg:
 *	video	: video bus device
 *
 *  Return:
 *	none
 *
 *  Enumerate the video device list of the video bus,
 *  bind the ids with the corresponding video devices
 *  under the video bus.
 */

static void acpi_video_device_rebind(struct acpi_video_bus *video)
{
	struct acpi_video_device *dev;

	mutex_lock(&video->device_list_lock);

	list_for_each_entry(dev, &video->video_device_list, entry)
		acpi_video_device_bind(video, dev);

	mutex_unlock(&video->device_list_lock);
}

/*
 *  Arg:
 *	video	: video bus device
 *	device	: video output device under the video
 *		bus
 *
 *  Return:
 *	none
 *
 *  Bind the ids with the corresponding video devices
 *  under the video bus.
 */

static void
acpi_video_device_bind(struct acpi_video_bus *video,
		       struct acpi_video_device *device)
{
	struct acpi_video_enumerated_device *ids;
	int i;

	for (i = 0; i < video->attached_count; i++) {
		ids = &video->attached_array[i];
		if (device->device_id == (ids->value.int_val & 0xffff)) {
			ids->bind_info = device;
			acpi_handle_debug(video->device->handle, "%s: %d\n",
					  __func__, i);
		}
	}
}

static bool acpi_video_device_in_dod(struct acpi_video_device *device)
{
	struct acpi_video_bus *video = device->video;
	int i;

	/*
	 * If we have a broken _DOD or we have more than 8 output devices
	 * under the graphics controller node that we can't proper deal with
	 * in the operation region code currently, no need to test.
	 */
	if (!video->attached_count || video->child_count > 8)
		return true;

	for (i = 0; i < video->attached_count; i++) {
		if ((video->attached_array[i].value.int_val & 0xfff) ==
		    (device->device_id & 0xfff))
			return true;
	}

	return false;
}

/*
 *  Arg:
 *	video	: video bus device
 *
 *  Return:
 *	< 0	: error
 *
 *  Call _DOD to enumerate all devices attached to display adapter
 *
 */

static int acpi_video_device_enumerate(struct acpi_video_bus *video)
{
	int status;
	int count;
	int i;
	struct acpi_video_enumerated_device *active_list;
	struct acpi_buffer buffer = { ACPI_ALLOCATE_BUFFER, NULL };
	union acpi_object *dod = NULL;
	union acpi_object *obj;

	if (!video->cap._DOD)
		return AE_NOT_EXIST;

	status = acpi_evaluate_object(video->device->handle, "_DOD", NULL, &buffer);
	if (ACPI_FAILURE(status)) {
		acpi_handle_info(video->device->handle,
				 "_DOD evaluation failed: %s\n",
				 acpi_format_exception(status));
		return status;
	}

	dod = buffer.pointer;
	if (!dod || (dod->type != ACPI_TYPE_PACKAGE)) {
		acpi_handle_info(video->device->handle, "Invalid _DOD data\n");
		status = -EFAULT;
		goto out;
	}

	acpi_handle_debug(video->device->handle, "Found %d video heads in _DOD\n",
			  dod->package.count);

	active_list = kcalloc(1 + dod->package.count,
			      sizeof(struct acpi_video_enumerated_device),
			      GFP_KERNEL);
	if (!active_list) {
		status = -ENOMEM;
		goto out;
	}

	count = 0;
	for (i = 0; i < dod->package.count; i++) {
		obj = &dod->package.elements[i];

		if (obj->type != ACPI_TYPE_INTEGER) {
			acpi_handle_info(video->device->handle,
					 "Invalid _DOD data in element %d\n", i);
			continue;
		}

		active_list[count].value.int_val = obj->integer.value;
		active_list[count].bind_info = NULL;

		acpi_handle_debug(video->device->handle,
				  "_DOD element[%d] = %d\n", i,
				  (int)obj->integer.value);

		count++;
	}

	kfree(video->attached_array);

	video->attached_array = active_list;
	video->attached_count = count;

out:
	kfree(buffer.pointer);
	return status;
}

static int
acpi_video_get_next_level(struct acpi_video_device *device,
			  u32 level_current, u32 event)
{
	int min, max, min_above, max_below, i, l, delta = 255;
	max = max_below = 0;
	min = min_above = 255;
	/* Find closest level to level_current */
	for (i = ACPI_VIDEO_FIRST_LEVEL; i < device->brightness->count; i++) {
		l = device->brightness->levels[i];
		if (abs(l - level_current) < abs(delta)) {
			delta = l - level_current;
			if (!delta)
				break;
		}
	}
	/* Adjust level_current to closest available level */
	level_current += delta;
	for (i = ACPI_VIDEO_FIRST_LEVEL; i < device->brightness->count; i++) {
		l = device->brightness->levels[i];
		if (l < min)
			min = l;
		if (l > max)
			max = l;
		if (l < min_above && l > level_current)
			min_above = l;
		if (l > max_below && l < level_current)
			max_below = l;
	}

	switch (event) {
	case ACPI_VIDEO_NOTIFY_CYCLE_BRIGHTNESS:
		return (level_current < max) ? min_above : min;
	case ACPI_VIDEO_NOTIFY_INC_BRIGHTNESS:
		return (level_current < max) ? min_above : max;
	case ACPI_VIDEO_NOTIFY_DEC_BRIGHTNESS:
		return (level_current > min) ? max_below : min;
	case ACPI_VIDEO_NOTIFY_ZERO_BRIGHTNESS:
	case ACPI_VIDEO_NOTIFY_DISPLAY_OFF:
		return 0;
	default:
		return level_current;
	}
}

static void
acpi_video_switch_brightness(struct work_struct *work)
{
	struct acpi_video_device *device = container_of(to_delayed_work(work),
			     struct acpi_video_device, switch_brightness_work);
	unsigned long long level_current, level_next;
	int event = device->switch_brightness_event;
	int result = -EINVAL;

	/* no warning message if acpi_backlight=vendor or a quirk is used */
	if (!device->backlight)
		return;

	if (!device->brightness)
		goto out;

	result = acpi_video_device_lcd_get_level_current(device,
							 &level_current,
							 false);
	if (result)
		goto out;

	level_next = acpi_video_get_next_level(device, level_current, event);

	result = acpi_video_device_lcd_set_level(device, level_next);

	if (!result)
		backlight_force_update(device->backlight,
				       BACKLIGHT_UPDATE_HOTKEY);

out:
	if (result)
		acpi_handle_info(device->dev->handle,
				 "Failed to switch brightness\n");
}

int acpi_video_get_edid(struct acpi_device *device, int type, int device_id,
			void **edid)
{
	struct acpi_video_bus *video;
	struct acpi_video_device *video_device;
	union acpi_object *buffer = NULL;
	acpi_status status;
	int i, length;

	if (!device || !acpi_driver_data(device))
		return -EINVAL;

	video = acpi_driver_data(device);

	for (i = 0; i < video->attached_count; i++) {
		video_device = video->attached_array[i].bind_info;
		length = 256;

		if (!video_device)
			continue;

		if (!video_device->cap._DDC)
			continue;

		if (type) {
			switch (type) {
			case ACPI_VIDEO_DISPLAY_CRT:
				if (!video_device->flags.crt)
					continue;
				break;
			case ACPI_VIDEO_DISPLAY_TV:
				if (!video_device->flags.tvout)
					continue;
				break;
			case ACPI_VIDEO_DISPLAY_DVI:
				if (!video_device->flags.dvi)
					continue;
				break;
			case ACPI_VIDEO_DISPLAY_LCD:
				if (!video_device->flags.lcd)
					continue;
				break;
			}
		} else if (video_device->device_id != device_id) {
			continue;
		}

		status = acpi_video_device_EDID(video_device, &buffer, length);

		if (ACPI_FAILURE(status) || !buffer ||
		    buffer->type != ACPI_TYPE_BUFFER) {
			length = 128;
			status = acpi_video_device_EDID(video_device, &buffer,
							length);
			if (ACPI_FAILURE(status) || !buffer ||
			    buffer->type != ACPI_TYPE_BUFFER) {
				continue;
			}
		}

		*edid = buffer->buffer.pointer;
		return length;
	}

	return -ENODEV;
}
EXPORT_SYMBOL(acpi_video_get_edid);

static int
acpi_video_bus_get_devices(struct acpi_video_bus *video,
			   struct acpi_device *device)
{
	/*
	 * There are systems where video module known to work fine regardless
	 * of broken _DOD and ignoring returned value here doesn't cause
	 * any issues later.
	 */
	acpi_video_device_enumerate(video);

	return acpi_dev_for_each_child(device, acpi_video_bus_get_one_device, video);
}

/* acpi_video interface */

/*
 * Win8 requires setting bit2 of _DOS to let firmware know it shouldn't
 * perform any automatic brightness change on receiving a notification.
 */
static int acpi_video_bus_start_devices(struct acpi_video_bus *video)
{
	return acpi_video_bus_DOS(video, 0,
				  acpi_osi_is_win8() ? 1 : 0);
}

static int acpi_video_bus_stop_devices(struct acpi_video_bus *video)
{
	return acpi_video_bus_DOS(video, 0,
				  acpi_osi_is_win8() ? 0 : 1);
}

static void acpi_video_bus_notify(struct acpi_device *device, u32 event)
{
	struct acpi_video_bus *video = acpi_driver_data(device);
	struct input_dev *input;
	int keycode = 0;

	if (!video || !video->input)
		return;

	input = video->input;

	switch (event) {
	case ACPI_VIDEO_NOTIFY_SWITCH:	/* User requested a switch,
					 * most likely via hotkey. */
		keycode = KEY_SWITCHVIDEOMODE;
		break;

	case ACPI_VIDEO_NOTIFY_PROBE:	/* User plugged in or removed a video
					 * connector. */
		acpi_video_device_enumerate(video);
		acpi_video_device_rebind(video);
		keycode = KEY_SWITCHVIDEOMODE;
		break;

	case ACPI_VIDEO_NOTIFY_CYCLE:	/* Cycle Display output hotkey pressed. */
		keycode = KEY_SWITCHVIDEOMODE;
		break;
	case ACPI_VIDEO_NOTIFY_NEXT_OUTPUT:	/* Next Display output hotkey pressed. */
		keycode = KEY_VIDEO_NEXT;
		break;
	case ACPI_VIDEO_NOTIFY_PREV_OUTPUT:	/* previous Display output hotkey pressed. */
		keycode = KEY_VIDEO_PREV;
		break;

	default:
		acpi_handle_debug(device->handle, "Unsupported event [0x%x]\n",
				  event);
		break;
	}

	if (acpi_notifier_call_chain(device, event, 0))
		/* Something vetoed the keypress. */
		keycode = 0;

	if (keycode && (report_key_events & REPORT_OUTPUT_KEY_EVENTS)) {
		input_report_key(input, keycode, 1);
		input_sync(input);
		input_report_key(input, keycode, 0);
		input_sync(input);
	}
}

static void brightness_switch_event(struct acpi_video_device *video_device,
				    u32 event)
{
	if (!brightness_switch_enabled)
		return;

	video_device->switch_brightness_event = event;
	schedule_delayed_work(&video_device->switch_brightness_work, HZ / 10);
}

static void acpi_video_device_notify(acpi_handle handle, u32 event, void *data)
{
	struct acpi_video_device *video_device = data;
	struct acpi_device *device = NULL;
	struct acpi_video_bus *bus;
	struct input_dev *input;
	int keycode = 0;

	if (!video_device)
		return;

	device = video_device->dev;
	bus = video_device->video;
	input = bus->input;

	if (hw_changes_brightness > 0) {
		if (video_device->backlight)
			backlight_force_update(video_device->backlight,
					       BACKLIGHT_UPDATE_HOTKEY);
		acpi_notifier_call_chain(device, event, 0);
		return;
	}

	switch (event) {
	case ACPI_VIDEO_NOTIFY_CYCLE_BRIGHTNESS:	/* Cycle brightness */
		brightness_switch_event(video_device, event);
		keycode = KEY_BRIGHTNESS_CYCLE;
		break;
	case ACPI_VIDEO_NOTIFY_INC_BRIGHTNESS:	/* Increase brightness */
		brightness_switch_event(video_device, event);
		keycode = KEY_BRIGHTNESSUP;
		break;
	case ACPI_VIDEO_NOTIFY_DEC_BRIGHTNESS:	/* Decrease brightness */
		brightness_switch_event(video_device, event);
		keycode = KEY_BRIGHTNESSDOWN;
		break;
	case ACPI_VIDEO_NOTIFY_ZERO_BRIGHTNESS:	/* zero brightness */
		brightness_switch_event(video_device, event);
		keycode = KEY_BRIGHTNESS_ZERO;
		break;
	case ACPI_VIDEO_NOTIFY_DISPLAY_OFF:	/* display device off */
		brightness_switch_event(video_device, event);
		keycode = KEY_DISPLAY_OFF;
		break;
	default:
		acpi_handle_debug(handle, "Unsupported event [0x%x]\n", event);
		break;
	}

	if (keycode)
		may_report_brightness_keys = true;

	acpi_notifier_call_chain(device, event, 0);

	if (keycode && (report_key_events & REPORT_BRIGHTNESS_KEY_EVENTS)) {
		input_report_key(input, keycode, 1);
		input_sync(input);
		input_report_key(input, keycode, 0);
		input_sync(input);
	}
}

static int acpi_video_resume(struct notifier_block *nb,
				unsigned long val, void *ign)
{
	struct acpi_video_bus *video;
	struct acpi_video_device *video_device;
	int i;

	switch (val) {
	case PM_POST_HIBERNATION:
	case PM_POST_SUSPEND:
	case PM_POST_RESTORE:
		video = container_of(nb, struct acpi_video_bus, pm_nb);

		dev_info(&video->device->dev, "Restoring backlight state\n");

		for (i = 0; i < video->attached_count; i++) {
			video_device = video->attached_array[i].bind_info;
			if (video_device && video_device->brightness)
				acpi_video_device_lcd_set_level(video_device,
						video_device->brightness->curr);
		}

		return NOTIFY_OK;
	}
	return NOTIFY_DONE;
}

static acpi_status
acpi_video_bus_match(acpi_handle handle, u32 level, void *context,
			void **return_value)
{
	struct acpi_device *device = context;
	struct acpi_device *sibling;

	if (handle == device->handle)
		return AE_CTRL_TERMINATE;

	sibling = acpi_fetch_acpi_dev(handle);
	if (!sibling)
		return AE_OK;

	if (!strcmp(acpi_device_name(sibling), ACPI_VIDEO_BUS_NAME))
			return AE_ALREADY_EXISTS;

	return AE_OK;
}

static void acpi_video_dev_register_backlight(struct acpi_video_device *device)
{
	struct backlight_properties props;
	struct pci_dev *pdev;
	acpi_handle acpi_parent;
	struct device *parent = NULL;
	int result;
	static int count;
	char *name;

	result = acpi_video_init_brightness(device);
	if (result)
		return;

	name = kasprintf(GFP_KERNEL, "acpi_video%d", count);
	if (!name)
		return;
	count++;

	acpi_get_parent(device->dev->handle, &acpi_parent);

	pdev = acpi_get_pci_dev(acpi_parent);
	if (pdev) {
		parent = &pdev->dev;
		pci_dev_put(pdev);
	}

	memset(&props, 0, sizeof(struct backlight_properties));
	props.type = BACKLIGHT_FIRMWARE;
	props.max_brightness =
		device->brightness->count - ACPI_VIDEO_FIRST_LEVEL - 1;
	device->backlight = backlight_device_register(name,
						      parent,
						      device,
						      &acpi_backlight_ops,
						      &props);
	kfree(name);
	if (IS_ERR(device->backlight)) {
		device->backlight = NULL;
		return;
	}

	/*
	 * Save current brightness level in case we have to restore it
	 * before acpi_video_device_lcd_set_level() is called next time.
	 */
	device->backlight->props.brightness =
			acpi_video_get_brightness(device->backlight);

	device->cooling_dev = thermal_cooling_device_register("LCD",
				device->dev, &video_cooling_ops);
	if (IS_ERR(device->cooling_dev)) {
		/*
		 * Set cooling_dev to NULL so we don't crash trying to free it.
		 * Also, why the hell we are returning early and not attempt to
		 * register video output if cooling device registration failed?
		 * -- dtor
		 */
		device->cooling_dev = NULL;
		return;
	}

	dev_info(&device->dev->dev, "registered as cooling_device%d\n",
		 device->cooling_dev->id);
	result = sysfs_create_link(&device->dev->dev.kobj,
			&device->cooling_dev->device.kobj,
			"thermal_cooling");
	if (result)
		pr_info("sysfs link creation failed\n");

	result = sysfs_create_link(&device->cooling_dev->device.kobj,
			&device->dev->dev.kobj, "device");
	if (result)
		pr_info("Reverse sysfs link creation failed\n");
}

static void acpi_video_run_bcl_for_osi(struct acpi_video_bus *video)
{
	struct acpi_video_device *dev;
	union acpi_object *levels;

	mutex_lock(&video->device_list_lock);
	list_for_each_entry(dev, &video->video_device_list, entry) {
		if (!acpi_video_device_lcd_query_levels(dev->dev->handle, &levels))
			kfree(levels);
	}
	mutex_unlock(&video->device_list_lock);
}

static bool acpi_video_should_register_backlight(struct acpi_video_device *dev)
{
	/*
	 * Do not create backlight device for video output
	 * device that is not in the enumerated list.
	 */
	if (!acpi_video_device_in_dod(dev)) {
		dev_dbg(&dev->dev->dev, "not in _DOD list, ignore\n");
		return false;
	}

	if (only_lcd)
		return dev->flags.lcd;
	return true;
}

static int acpi_video_bus_register_backlight(struct acpi_video_bus *video)
{
	struct acpi_video_device *dev;

	if (video->backlight_registered)
		return 0;

	if (acpi_video_get_backlight_type() != acpi_backlight_video)
		return 0;

	mutex_lock(&video->device_list_lock);
	list_for_each_entry(dev, &video->video_device_list, entry) {
		if (acpi_video_should_register_backlight(dev))
			acpi_video_dev_register_backlight(dev);
	}
	mutex_unlock(&video->device_list_lock);

	video->backlight_registered = true;

	video->pm_nb.notifier_call = acpi_video_resume;
	video->pm_nb.priority = 0;
	return register_pm_notifier(&video->pm_nb);
}

static void acpi_video_dev_unregister_backlight(struct acpi_video_device *device)
{
	if (device->backlight) {
		backlight_device_unregister(device->backlight);
		device->backlight = NULL;
	}
	if (device->brightness) {
		kfree(device->brightness->levels);
		kfree(device->brightness);
		device->brightness = NULL;
	}
	if (device->cooling_dev) {
		sysfs_remove_link(&device->dev->dev.kobj, "thermal_cooling");
		sysfs_remove_link(&device->cooling_dev->device.kobj, "device");
		thermal_cooling_device_unregister(device->cooling_dev);
		device->cooling_dev = NULL;
	}
}

static int acpi_video_bus_unregister_backlight(struct acpi_video_bus *video)
{
	struct acpi_video_device *dev;
	int error;

	if (!video->backlight_registered)
		return 0;

	error = unregister_pm_notifier(&video->pm_nb);

	mutex_lock(&video->device_list_lock);
	list_for_each_entry(dev, &video->video_device_list, entry)
		acpi_video_dev_unregister_backlight(dev);
	mutex_unlock(&video->device_list_lock);

	video->backlight_registered = false;

	return error;
}

static void acpi_video_dev_add_notify_handler(struct acpi_video_device *device)
{
	acpi_status status;
	struct acpi_device *adev = device->dev;

	status = acpi_install_notify_handler(adev->handle, ACPI_DEVICE_NOTIFY,
					     acpi_video_device_notify, device);
	if (ACPI_FAILURE(status))
		dev_err(&adev->dev, "Error installing notify handler\n");
	else
		device->flags.notify = 1;
}

static int acpi_video_bus_add_notify_handler(struct acpi_video_bus *video)
{
	struct input_dev *input;
	struct acpi_video_device *dev;
	int error;

	video->input = input = input_allocate_device();
	if (!input) {
		error = -ENOMEM;
		goto out;
	}

	error = acpi_video_bus_start_devices(video);
	if (error)
		goto err_free_input;

	snprintf(video->phys, sizeof(video->phys),
			"%s/video/input0", acpi_device_hid(video->device));

	input->name = acpi_device_name(video->device);
	input->phys = video->phys;
	input->id.bustype = BUS_HOST;
	input->id.product = 0x06;
	input->dev.parent = &video->device->dev;
	input->evbit[0] = BIT(EV_KEY);
	set_bit(KEY_SWITCHVIDEOMODE, input->keybit);
	set_bit(KEY_VIDEO_NEXT, input->keybit);
	set_bit(KEY_VIDEO_PREV, input->keybit);
	set_bit(KEY_BRIGHTNESS_CYCLE, input->keybit);
	set_bit(KEY_BRIGHTNESSUP, input->keybit);
	set_bit(KEY_BRIGHTNESSDOWN, input->keybit);
	set_bit(KEY_BRIGHTNESS_ZERO, input->keybit);
	set_bit(KEY_DISPLAY_OFF, input->keybit);

	error = input_register_device(input);
	if (error)
		goto err_stop_dev;

	mutex_lock(&video->device_list_lock);
	list_for_each_entry(dev, &video->video_device_list, entry)
		acpi_video_dev_add_notify_handler(dev);
	mutex_unlock(&video->device_list_lock);

	return 0;

err_stop_dev:
	acpi_video_bus_stop_devices(video);
err_free_input:
	input_free_device(input);
	video->input = NULL;
out:
	return error;
}

static void acpi_video_dev_remove_notify_handler(struct acpi_video_device *dev)
{
	if (dev->flags.notify) {
		acpi_remove_notify_handler(dev->dev->handle, ACPI_DEVICE_NOTIFY,
					   acpi_video_device_notify);
		dev->flags.notify = 0;
	}
}

static void acpi_video_bus_remove_notify_handler(struct acpi_video_bus *video)
{
	struct acpi_video_device *dev;

	mutex_lock(&video->device_list_lock);
	list_for_each_entry(dev, &video->video_device_list, entry)
		acpi_video_dev_remove_notify_handler(dev);
	mutex_unlock(&video->device_list_lock);

	acpi_video_bus_stop_devices(video);
	input_unregister_device(video->input);
	video->input = NULL;
}

static int acpi_video_bus_put_devices(struct acpi_video_bus *video)
{
	struct acpi_video_device *dev, *next;

	mutex_lock(&video->device_list_lock);
	list_for_each_entry_safe(dev, next, &video->video_device_list, entry) {
		list_del(&dev->entry);
		kfree(dev);
	}
	mutex_unlock(&video->device_list_lock);

	return 0;
}

static int instance;

static int acpi_video_bus_add(struct acpi_device *device)
{
	struct acpi_video_bus *video;
	bool auto_detect;
	int error;
	acpi_status status;

	status = acpi_walk_namespace(ACPI_TYPE_DEVICE,
				acpi_dev_parent(device)->handle, 1,
				acpi_video_bus_match, NULL,
				device, NULL);
	if (status == AE_ALREADY_EXISTS) {
		pr_info(FW_BUG
			"Duplicate ACPI video bus devices for the"
			" same VGA controller, please try module "
			"parameter \"video.allow_duplicates=1\""
			"if the current driver doesn't work.\n");
		if (!allow_duplicates)
			return -ENODEV;
	}

	video = kzalloc(sizeof(struct acpi_video_bus), GFP_KERNEL);
	if (!video)
		return -ENOMEM;

	/* a hack to fix the duplicate name "VID" problem on T61 */
	if (!strcmp(device->pnp.bus_id, "VID")) {
		if (instance)
			device->pnp.bus_id[3] = '0' + instance;
		instance++;
	}
	/* a hack to fix the duplicate name "VGA" problem on Pa 3553 */
	if (!strcmp(device->pnp.bus_id, "VGA")) {
		if (instance)
			device->pnp.bus_id[3] = '0' + instance;
		instance++;
	}

	video->device = device;
	strcpy(acpi_device_name(device), ACPI_VIDEO_BUS_NAME);
	strcpy(acpi_device_class(device), ACPI_VIDEO_CLASS);
	device->driver_data = video;

	acpi_video_bus_find_cap(video);
	error = acpi_video_bus_check(video);
	if (error)
		goto err_free_video;

	mutex_init(&video->device_list_lock);
	INIT_LIST_HEAD(&video->video_device_list);

	error = acpi_video_bus_get_devices(video, device);
	if (error)
		goto err_put_video;

	pr_info("%s [%s] (multi-head: %s  rom: %s  post: %s)\n",
	       ACPI_VIDEO_DEVICE_NAME, acpi_device_bid(device),
	       video->flags.multihead ? "yes" : "no",
	       video->flags.rom ? "yes" : "no",
	       video->flags.post ? "yes" : "no");
	mutex_lock(&video_list_lock);
	list_add_tail(&video->entry, &video_bus_head);
	mutex_unlock(&video_list_lock);

	/*
<<<<<<< HEAD
	 * The userspace visible backlight_device gets registered separately
	 * from acpi_video_register_backlight().
	 */
	acpi_video_run_bcl_for_osi(video);
=======
	 * If backlight-type auto-detection is used then a native backlight may
	 * show up later and this may change the result from video to native.
	 * Therefor normally the userspace visible /sys/class/backlight device
	 * gets registered separately by the GPU driver calling
	 * acpi_video_register_backlight() when an internal panel is detected.
	 * Register the backlight now when not using auto-detection, so that
	 * when the kernel cmdline or DMI-quirks are used the backlight will
	 * get registered even if acpi_video_register_backlight() is not called.
	 */
	acpi_video_run_bcl_for_osi(video);
	if (__acpi_video_get_backlight_type(false, &auto_detect) == acpi_backlight_video &&
	    !auto_detect)
		acpi_video_bus_register_backlight(video);

>>>>>>> eb3cdb58
	acpi_video_bus_add_notify_handler(video);

	return 0;

err_put_video:
	acpi_video_bus_put_devices(video);
	kfree(video->attached_array);
err_free_video:
	kfree(video);
	device->driver_data = NULL;

	return error;
}

static void acpi_video_bus_remove(struct acpi_device *device)
{
	struct acpi_video_bus *video = NULL;


	if (!device || !acpi_driver_data(device))
		return;

	video = acpi_driver_data(device);

	mutex_lock(&video_list_lock);
	list_del(&video->entry);
	mutex_unlock(&video_list_lock);

	acpi_video_bus_remove_notify_handler(video);
	acpi_video_bus_unregister_backlight(video);
	acpi_video_bus_put_devices(video);

	kfree(video->attached_array);
	kfree(video);
}

static void acpi_video_bus_register_backlight_work(struct work_struct *ignored)
{
	acpi_video_register_backlight();
}

static int __init is_i740(struct pci_dev *dev)
{
	if (dev->device == 0x00D1)
		return 1;
	if (dev->device == 0x7000)
		return 1;
	return 0;
}

static int __init intel_opregion_present(void)
{
	int opregion = 0;
	struct pci_dev *dev = NULL;
	u32 address;

	for_each_pci_dev(dev) {
		if ((dev->class >> 8) != PCI_CLASS_DISPLAY_VGA)
			continue;
		if (dev->vendor != PCI_VENDOR_ID_INTEL)
			continue;
		/* We don't want to poke around undefined i740 registers */
		if (is_i740(dev))
			continue;
		pci_read_config_dword(dev, 0xfc, &address);
		if (!address)
			continue;
		opregion = 1;
	}
	return opregion;
}

/* Check if the chassis-type indicates there is no builtin LCD panel */
static bool dmi_is_desktop(void)
{
	const char *chassis_type;
	unsigned long type;

	chassis_type = dmi_get_system_info(DMI_CHASSIS_TYPE);
	if (!chassis_type)
		return false;

	if (kstrtoul(chassis_type, 10, &type) != 0)
		return false;

	switch (type) {
	case 0x03: /* Desktop */
	case 0x04: /* Low Profile Desktop */
	case 0x05: /* Pizza Box */
	case 0x06: /* Mini Tower */
	case 0x07: /* Tower */
	case 0x10: /* Lunch Box */
	case 0x11: /* Main Server Chassis */
		return true;
	}

	return false;
}

/*
 * We're seeing a lot of bogus backlight interfaces on newer machines
 * without a LCD such as desktops, servers and HDMI sticks. Checking the
 * lcd flag fixes this, enable this by default on any machines which are:
 * 1.  Win8 ready (where we also prefer the native backlight driver, so
 *     normally the acpi_video code should not register there anyways); *and*
 * 2.1 Report a desktop/server DMI chassis-type, or
 * 2.2 Are an ACPI-reduced-hardware platform (and thus won't use the EC for
       backlight control)
 */
static bool should_check_lcd_flag(void)
{
	if (!acpi_osi_is_win8())
		return false;

	if (dmi_is_desktop())
		return true;

	if (acpi_reduced_hardware())
		return true;

	return false;
}

/*
 * At least one graphics driver has reported that no LCD is connected
 * via the native interface. cancel the registration for fallback acpi_video0.
 * If another driver still deems this necessary, it can explicitly register it.
 */
void acpi_video_report_nolcd(void)
{
	cancel_delayed_work(&video_bus_register_backlight_work);
}
EXPORT_SYMBOL(acpi_video_report_nolcd);

int acpi_video_register(void)
{
	int ret = 0;

	mutex_lock(&register_count_mutex);
	if (register_count) {
		/*
		 * if the function of acpi_video_register is already called,
		 * don't register the acpi_video_bus again and return no error.
		 */
		goto leave;
	}

	if (only_lcd == -1)
		only_lcd = should_check_lcd_flag();

	dmi_check_system(video_dmi_table);

	ret = acpi_bus_register_driver(&acpi_video_bus);
	if (ret)
		goto leave;

	/*
	 * When the acpi_video_bus is loaded successfully, increase
	 * the counter reference.
	 */
	register_count = 1;

	/*
	 * acpi_video_bus_add() skips registering the userspace visible
	 * backlight_device. The intend is for this to be registered by the
	 * drm/kms driver calling acpi_video_register_backlight() *after* it is
	 * done setting up its own native backlight device. The delayed work
	 * ensures that acpi_video_register_backlight() always gets called
	 * eventually, in case there is no drm/kms driver or it is disabled.
	 */
	if (register_backlight_delay)
		schedule_delayed_work(&video_bus_register_backlight_work,
				      register_backlight_delay * HZ);

leave:
	mutex_unlock(&register_count_mutex);
	return ret;
}
EXPORT_SYMBOL(acpi_video_register);

void acpi_video_unregister(void)
{
	mutex_lock(&register_count_mutex);
	if (register_count) {
		cancel_delayed_work_sync(&video_bus_register_backlight_work);
		acpi_bus_unregister_driver(&acpi_video_bus);
		register_count = 0;
		may_report_brightness_keys = false;
	}
	mutex_unlock(&register_count_mutex);
}
EXPORT_SYMBOL(acpi_video_unregister);

void acpi_video_register_backlight(void)
<<<<<<< HEAD
{
	struct acpi_video_bus *video;

	mutex_lock(&video_list_lock);
	list_for_each_entry(video, &video_bus_head, entry)
		acpi_video_bus_register_backlight(video);
	mutex_unlock(&video_list_lock);
}
EXPORT_SYMBOL(acpi_video_register_backlight);

void acpi_video_unregister_backlight(void)
=======
>>>>>>> eb3cdb58
{
	struct acpi_video_bus *video;

	mutex_lock(&video_list_lock);
	list_for_each_entry(video, &video_bus_head, entry)
		acpi_video_bus_register_backlight(video);
	mutex_unlock(&video_list_lock);
}
EXPORT_SYMBOL(acpi_video_register_backlight);

bool acpi_video_handles_brightness_key_presses(void)
{
	return may_report_brightness_keys &&
	       (report_key_events & REPORT_BRIGHTNESS_KEY_EVENTS);
}
EXPORT_SYMBOL(acpi_video_handles_brightness_key_presses);

/*
 * This is kind of nasty. Hardware using Intel chipsets may require
 * the video opregion code to be run first in order to initialise
 * state before any ACPI video calls are made. To handle this we defer
 * registration of the video class until the opregion code has run.
 */

static int __init acpi_video_init(void)
{
	/*
	 * Let the module load even if ACPI is disabled (e.g. due to
	 * a broken BIOS) so that i915.ko can still be loaded on such
	 * old systems without an AcpiOpRegion.
	 *
	 * acpi_video_register() will report -ENODEV later as well due
	 * to acpi_disabled when i915.ko tries to register itself afterwards.
	 */
	if (acpi_disabled)
		return 0;

	if (intel_opregion_present())
		return 0;

	return acpi_video_register();
}

static void __exit acpi_video_exit(void)
{
	acpi_video_unregister();
}

module_init(acpi_video_init);
module_exit(acpi_video_exit);<|MERGE_RESOLUTION|>--- conflicted
+++ resolved
@@ -70,19 +70,6 @@
 static int only_lcd = -1;
 module_param(only_lcd, int, 0444);
 
-<<<<<<< HEAD
-/*
- * Display probing is known to take up to 5 seconds, so delay the fallback
- * backlight registration by 5 seconds + 3 seconds for some extra margin.
- */
-static int register_backlight_delay = 8;
-module_param(register_backlight_delay, int, 0444);
-MODULE_PARM_DESC(register_backlight_delay,
-	"Delay in seconds before doing fallback (non GPU driver triggered) "
-	"backlight registration, set to 0 to disable.");
-
-=======
->>>>>>> eb3cdb58
 static bool may_report_brightness_keys;
 static int register_count;
 static DEFINE_MUTEX(register_count_mutex);
@@ -91,13 +78,6 @@
 static int acpi_video_bus_add(struct acpi_device *device);
 static void acpi_video_bus_remove(struct acpi_device *device);
 static void acpi_video_bus_notify(struct acpi_device *device, u32 event);
-<<<<<<< HEAD
-static void acpi_video_bus_register_backlight_work(struct work_struct *ignored);
-static DECLARE_DELAYED_WORK(video_bus_register_backlight_work,
-			    acpi_video_bus_register_backlight_work);
-void acpi_video_detect_exit(void);
-=======
->>>>>>> eb3cdb58
 
 /*
  * Indices in the _BCL method response: the first two items are special,
@@ -471,59 +451,6 @@
 	},
 
 	/*
-<<<<<<< HEAD
-	 * Some machines have a broken acpi-video interface for brightness
-	 * control, but still need an acpi_video_device_lcd_set_level() call
-	 * on resume to turn the backlight power on.  We Enable backlight
-	 * control on these systems, but do not register a backlight sysfs
-	 * as brightness control does not work.
-	 */
-	{
-	 /* https://bugzilla.kernel.org/show_bug.cgi?id=21012 */
-	 .callback = video_disable_backlight_sysfs_if,
-	 .ident = "Toshiba Portege R700",
-	 .matches = {
-		DMI_MATCH(DMI_SYS_VENDOR, "TOSHIBA"),
-		DMI_MATCH(DMI_PRODUCT_NAME, "PORTEGE R700"),
-		},
-	},
-	{
-	 /* https://bugs.freedesktop.org/show_bug.cgi?id=82634 */
-	 .callback = video_disable_backlight_sysfs_if,
-	 .ident = "Toshiba Portege R830",
-	 .matches = {
-		DMI_MATCH(DMI_SYS_VENDOR, "TOSHIBA"),
-		DMI_MATCH(DMI_PRODUCT_NAME, "PORTEGE R830"),
-		},
-	},
-	{
-	 /* https://bugzilla.kernel.org/show_bug.cgi?id=21012 */
-	 .callback = video_disable_backlight_sysfs_if,
-	 .ident = "Toshiba Satellite R830",
-	 .matches = {
-		DMI_MATCH(DMI_SYS_VENDOR, "TOSHIBA"),
-		DMI_MATCH(DMI_PRODUCT_NAME, "SATELLITE R830"),
-		},
-	},
-	{
-	 .callback = video_disable_backlight_sysfs_if,
-	 .ident = "Toshiba Satellite Z830",
-	 .matches = {
-		DMI_MATCH(DMI_SYS_VENDOR, "TOSHIBA"),
-		DMI_MATCH(DMI_PRODUCT_NAME, "SATELLITE Z830"),
-		},
-	},
-	{
-	 .callback = video_disable_backlight_sysfs_if,
-	 .ident = "Toshiba Portege Z830",
-	 .matches = {
-		DMI_MATCH(DMI_SYS_VENDOR, "TOSHIBA"),
-		DMI_MATCH(DMI_PRODUCT_NAME, "PORTEGE Z830"),
-		},
-	},
-	/*
-=======
->>>>>>> eb3cdb58
 	 * Some machine's _DOD IDs don't have bit 31(Device ID Scheme) set
 	 * but the IDs actually follow the Device ID Scheme.
 	 */
@@ -2110,12 +2037,6 @@
 	mutex_unlock(&video_list_lock);
 
 	/*
-<<<<<<< HEAD
-	 * The userspace visible backlight_device gets registered separately
-	 * from acpi_video_register_backlight().
-	 */
-	acpi_video_run_bcl_for_osi(video);
-=======
 	 * If backlight-type auto-detection is used then a native backlight may
 	 * show up later and this may change the result from video to native.
 	 * Therefor normally the userspace visible /sys/class/backlight device
@@ -2130,7 +2051,6 @@
 	    !auto_detect)
 		acpi_video_bus_register_backlight(video);
 
->>>>>>> eb3cdb58
 	acpi_video_bus_add_notify_handler(video);
 
 	return 0;
@@ -2165,11 +2085,6 @@
 
 	kfree(video->attached_array);
 	kfree(video);
-}
-
-static void acpi_video_bus_register_backlight_work(struct work_struct *ignored)
-{
-	acpi_video_register_backlight();
 }
 
 static int __init is_i740(struct pci_dev *dev)
@@ -2254,17 +2169,6 @@
 	return false;
 }
 
-/*
- * At least one graphics driver has reported that no LCD is connected
- * via the native interface. cancel the registration for fallback acpi_video0.
- * If another driver still deems this necessary, it can explicitly register it.
- */
-void acpi_video_report_nolcd(void)
-{
-	cancel_delayed_work(&video_bus_register_backlight_work);
-}
-EXPORT_SYMBOL(acpi_video_report_nolcd);
-
 int acpi_video_register(void)
 {
 	int ret = 0;
@@ -2293,18 +2197,6 @@
 	 */
 	register_count = 1;
 
-	/*
-	 * acpi_video_bus_add() skips registering the userspace visible
-	 * backlight_device. The intend is for this to be registered by the
-	 * drm/kms driver calling acpi_video_register_backlight() *after* it is
-	 * done setting up its own native backlight device. The delayed work
-	 * ensures that acpi_video_register_backlight() always gets called
-	 * eventually, in case there is no drm/kms driver or it is disabled.
-	 */
-	if (register_backlight_delay)
-		schedule_delayed_work(&video_bus_register_backlight_work,
-				      register_backlight_delay * HZ);
-
 leave:
 	mutex_unlock(&register_count_mutex);
 	return ret;
@@ -2315,7 +2207,6 @@
 {
 	mutex_lock(&register_count_mutex);
 	if (register_count) {
-		cancel_delayed_work_sync(&video_bus_register_backlight_work);
 		acpi_bus_unregister_driver(&acpi_video_bus);
 		register_count = 0;
 		may_report_brightness_keys = false;
@@ -2325,20 +2216,6 @@
 EXPORT_SYMBOL(acpi_video_unregister);
 
 void acpi_video_register_backlight(void)
-<<<<<<< HEAD
-{
-	struct acpi_video_bus *video;
-
-	mutex_lock(&video_list_lock);
-	list_for_each_entry(video, &video_bus_head, entry)
-		acpi_video_bus_register_backlight(video);
-	mutex_unlock(&video_list_lock);
-}
-EXPORT_SYMBOL(acpi_video_register_backlight);
-
-void acpi_video_unregister_backlight(void)
-=======
->>>>>>> eb3cdb58
 {
 	struct acpi_video_bus *video;
 
