--- conflicted
+++ resolved
@@ -1243,21 +1243,12 @@
 	device_init_wakeup(&device->dev, 1);
 
 	result = acpi_dev_install_notify_handler(device, ACPI_ALL_NOTIFY,
-<<<<<<< HEAD
-						 acpi_battery_notify);
-	if (result)
-		goto fail_pm;
-
-	return 0;
-
-=======
 						 acpi_battery_notify, device);
 	if (result)
 		goto fail_pm;
 
 	return 0;
 
->>>>>>> 2d5404ca
 fail_pm:
 	device_init_wakeup(&device->dev, 0);
 	unregister_pm_notifier(&battery->pm_nb);
