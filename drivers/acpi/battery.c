--- conflicted
+++ resolved
@@ -454,19 +454,8 @@
 			case ACPI_TYPE_INTEGER:
 				strscpy(ptr, (u8 *)&element->integer.value, sizeof(u64) + 1);
 
-<<<<<<< HEAD
-			if (element->type == ACPI_TYPE_STRING ||
-			    element->type == ACPI_TYPE_BUFFER)
-				strscpy(ptr, element->string.pointer, 32);
-			else if (element->type == ACPI_TYPE_INTEGER) {
-				strncpy(ptr, (u8 *)&element->integer.value,
-					sizeof(u64));
-				ptr[sizeof(u64)] = 0;
-			} else
-=======
 				break;
 			default:
->>>>>>> eb3cdb58
 				*ptr = 0; /* don't have value */
 			}
 		} else {
