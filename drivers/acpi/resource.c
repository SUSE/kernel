--- conflicted
+++ resolved
@@ -440,9 +440,6 @@
 			DMI_MATCH(DMI_BOARD_NAME, "S5602ZA"),
 		},
 	},
-<<<<<<< HEAD
- 	{
-=======
 	{
 		/* Asus Vivobook X1504VAP */
 		.matches = {
@@ -451,7 +448,6 @@
 		},
 	},
 	{
->>>>>>> 75c140e5
 		/* Asus Vivobook X1704VAP */
 		.matches = {
 			DMI_MATCH(DMI_SYS_VENDOR, "ASUSTeK COMPUTER INC."),
