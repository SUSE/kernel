--- conflicted
+++ resolved
@@ -498,8 +498,6 @@
 	{ }
 };
 
-<<<<<<< HEAD
-=======
 static const struct dmi_system_id pcspecialist_laptop[] = {
 	{
 		.ident = "PCSpecialist Elimina Pro 16 M",
@@ -511,7 +509,6 @@
 	{ }
 };
 
->>>>>>> eb3cdb58
 static const struct dmi_system_id lg_laptop[] = {
 	{
 		.ident = "LG Electronics 17U70P",
@@ -537,10 +534,7 @@
 	{ asus_laptop, 1, ACPI_LEVEL_SENSITIVE, ACPI_ACTIVE_LOW, 0, false },
 	{ tongfang_gm_rg, 1, ACPI_EDGE_SENSITIVE, ACPI_ACTIVE_LOW, 1, true },
 	{ maingear_laptop, 1, ACPI_EDGE_SENSITIVE, ACPI_ACTIVE_LOW, 1, true },
-<<<<<<< HEAD
-=======
 	{ pcspecialist_laptop, 1, ACPI_EDGE_SENSITIVE, ACPI_ACTIVE_LOW, 1, true },
->>>>>>> eb3cdb58
 	{ lg_laptop, 1, ACPI_LEVEL_SENSITIVE, ACPI_ACTIVE_LOW, 0, false },
 };
 
