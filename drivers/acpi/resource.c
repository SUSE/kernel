--- conflicted
+++ resolved
@@ -442,36 +442,12 @@
 	},
 	{
 		/* Asus Vivobook X1704VAP */
-<<<<<<< HEAD
 		.matches = {
 			DMI_MATCH(DMI_SYS_VENDOR, "ASUSTeK COMPUTER INC."),
 			DMI_MATCH(DMI_BOARD_NAME, "X1704VAP"),
 		},
 	},
 	{
-		.ident = "Asus ExpertBook B1402CBA",
-		.matches = {
-			DMI_MATCH(DMI_SYS_VENDOR, "ASUSTeK COMPUTER INC."),
-			DMI_MATCH(DMI_BOARD_NAME, "B1402CBA"),
-		},
-	},
-	{
-		/* Asus ExpertBook B1402CVA */
-		.matches = {
-			DMI_MATCH(DMI_SYS_VENDOR, "ASUSTeK COMPUTER INC."),
-			DMI_MATCH(DMI_BOARD_NAME, "B1402CVA"),
-		},
-	},
-	{
-		.ident = "Asus ExpertBook B1502CBA",
-=======
->>>>>>> 2d5404ca
-		.matches = {
-			DMI_MATCH(DMI_SYS_VENDOR, "ASUSTeK COMPUTER INC."),
-			DMI_MATCH(DMI_BOARD_NAME, "X1704VAP"),
-		},
-	},
-	{
 		/* Asus ExpertBook B1402C* */
 		.matches = {
 			DMI_MATCH(DMI_SYS_VENDOR, "ASUSTeK COMPUTER INC."),
@@ -520,20 +496,6 @@
 			DMI_MATCH(DMI_BOARD_NAME, "N6506M"),
 		},
 	},
-<<<<<<< HEAD
-	{ }
-};
-
-static const struct dmi_system_id tongfang_gm_rg[] = {
-	{
-		.ident = "TongFang GMxRGxx/XMG CORE 15 (M22)/TUXEDO Stellaris 15 Gen4 AMD",
-		.matches = {
-			DMI_MATCH(DMI_BOARD_NAME, "GMxRGxx"),
-		},
-	},
-	{
-		/* LG Electronics 16T90SP */
-=======
 	{
 		/* LG Electronics 17U70P */
 		.matches = {
@@ -571,10 +533,8 @@
 	},
 	{
 		/* TongFang GMxRGxx/XMG CORE 15 (M22)/TUXEDO Stellaris 15 Gen4 AMD */
->>>>>>> 2d5404ca
-		.matches = {
-			DMI_MATCH(DMI_SYS_VENDOR, "LG Electronics"),
-			DMI_MATCH(DMI_BOARD_NAME, "16T90SP"),
+		.matches = {
+			DMI_MATCH(DMI_BOARD_NAME, "GMxRGxx"),
 		},
 	},
 	{
@@ -616,47 +576,10 @@
 			DMI_MATCH(DMI_PRODUCT_NAME, "MG-VCP2-17A3070T"),
 		},
 	},
-<<<<<<< HEAD
-	{ }
-};
-
-static const struct dmi_system_id pcspecialist_laptop[] = {
 	{
 		/* TongFang GM6BGEQ / PCSpecialist Elimina Pro 16 M, RTX 3050 */
 		.matches = {
 			DMI_MATCH(DMI_BOARD_NAME, "GM6BGEQ"),
-		},
-	},
-	{
-		/* Asus ExpertBook B2502CVA */
-		.matches = {
-			DMI_MATCH(DMI_SYS_VENDOR, "ASUSTeK COMPUTER INC."),
-			DMI_MATCH(DMI_BOARD_NAME, "B2502CVA"),
-		},
-	},
-	{
-		/* TongFang GMxXGxx/TUXEDO Polaris 15 Gen5 AMD */
-		.matches = {
-			DMI_MATCH(DMI_BOARD_NAME, "GMxXGxx"),
-		},
-	},
-	{
-		/* TongFang GMxXGxX/TUXEDO Polaris 15 Gen5 AMD */
-		.matches = {
-			DMI_MATCH(DMI_BOARD_NAME, "GMxXGxX"),
-		},
-	},
-	{
-		/* TongFang GMxXGxx sold as Eluktronics Inc. RP-15 */
-		.matches = {
-			DMI_MATCH(DMI_SYS_VENDOR, "Eluktronics Inc."),
-			DMI_MATCH(DMI_BOARD_NAME, "RP-15"),
-		},
-	},
-	{
-		/* TongFang GM6XGxX/TUXEDO Stellaris 16 Gen5 AMD */
-		.matches = {
-			DMI_MATCH(DMI_BOARD_NAME, "GM6XGxX"),
 		},
 	},
 	{
@@ -697,56 +620,6 @@
 			DMI_MATCH(DMI_BOARD_NAME, "LL6FA"),
 		},
 	},
-	{ }
-};
-
-static const struct dmi_system_id lg_laptop[] = {
-=======
->>>>>>> 2d5404ca
-	{
-		/* TongFang GM6BGEQ / PCSpecialist Elimina Pro 16 M, RTX 3050 */
-		.matches = {
-			DMI_MATCH(DMI_BOARD_NAME, "GM6BGEQ"),
-		},
-	},
-	{
-		/* TongFang GM6BG5Q, RTX 4050 */
-		.matches = {
-			DMI_MATCH(DMI_BOARD_NAME, "GM6BG5Q"),
-		},
-	},
-	{
-		/* TongFang GM6BG0Q / PCSpecialist Elimina Pro 16 M, RTX 4060 */
-		.matches = {
-			DMI_MATCH(DMI_BOARD_NAME, "GM6BG0Q"),
-		},
-	},
-	{
-		/* Infinity E15-5A165-BM */
-		.matches = {
-			DMI_MATCH(DMI_BOARD_NAME, "GM5RG1E0009COM"),
-		},
-	},
-	{
-		/* Infinity E15-5A305-1M */
-		.matches = {
-			DMI_MATCH(DMI_BOARD_NAME, "GM5RGEE0016COM"),
-		},
-	},
-	{
-		/* Lunnen Ground 15 / AMD Ryzen 5 5500U */
-		.matches = {
-			DMI_MATCH(DMI_SYS_VENDOR, "Lunnen"),
-			DMI_MATCH(DMI_BOARD_NAME, "LLL5DAW"),
-		},
-	},
-	{
-		/* Lunnen Ground 16 / AMD Ryzen 7 5800U */
-		.matches = {
-			DMI_MATCH(DMI_SYS_VENDOR, "Lunnen"),
-			DMI_MATCH(DMI_BOARD_NAME, "LL6FA"),
-		},
-	},
 	{
 		/* MAIBENBEN X577 */
 		.matches = {
@@ -759,25 +632,6 @@
 		.matches = {
 			DMI_MATCH(DMI_SYS_VENDOR, "MAIBENBEN"),
 			DMI_MATCH(DMI_BOARD_NAME, "X565"),
-		},
-	},
-	{
-		/* TongFang GXxHRXx/TUXEDO InfinityBook Pro Gen9 AMD */
-		.matches = {
-			DMI_MATCH(DMI_BOARD_NAME, "GXxHRXx"),
-		},
-	},
-	{
-		/* TongFang GMxHGxx/TUXEDO Stellaris Slim Gen1 AMD */
-		.matches = {
-			DMI_MATCH(DMI_BOARD_NAME, "GMxHGxx"),
-		},
-	},
-	{
-		/* MAIBENBEN X577 */
-		.matches = {
-			DMI_MATCH(DMI_SYS_VENDOR, "MAIBENBEN"),
-			DMI_MATCH(DMI_BOARD_NAME, "X577"),
 		},
 	},
 	{
@@ -805,17 +659,8 @@
 };
 
 static const struct irq_override_cmp override_table[] = {
-<<<<<<< HEAD
-	{ medion_laptop, 1, ACPI_LEVEL_SENSITIVE, ACPI_ACTIVE_LOW, 0, false },
-	{ asus_laptop, 1, ACPI_LEVEL_SENSITIVE, ACPI_ACTIVE_LOW, 0, false },
-	{ tongfang_gm_rg, 1, ACPI_EDGE_SENSITIVE, ACPI_ACTIVE_LOW, 1, true },
-	{ maingear_laptop, 1, ACPI_EDGE_SENSITIVE, ACPI_ACTIVE_LOW, 1, true },
-	{ pcspecialist_laptop, 1, ACPI_EDGE_SENSITIVE, ACPI_ACTIVE_LOW, 1, true },
-	{ lg_laptop, 1, ACPI_LEVEL_SENSITIVE, ACPI_ACTIVE_LOW, 0, false },
-=======
 	{ irq1_level_low_skip_override, 1, ACPI_LEVEL_SENSITIVE, ACPI_ACTIVE_LOW, 0, false },
 	{ irq1_edge_low_force_override, 1, ACPI_EDGE_SENSITIVE, ACPI_ACTIVE_LOW, 1, true },
->>>>>>> 2d5404ca
 };
 
 static bool acpi_dev_irq_override(u32 gsi, u8 triggering, u8 polarity,
