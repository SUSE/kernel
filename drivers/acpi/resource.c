// SPDX-License-Identifier: GPL-2.0-only
/*
 * drivers/acpi/resource.c - ACPI device resources interpretation.
 *
 * Copyright (C) 2012, Intel Corp.
 * Author: Rafael J. Wysocki <rafael.j.wysocki@intel.com>
 *
 * ~~~~~~~~~~~~~~~~~~~~~~~~~~~~~~~~~~~~~~~~~~~~~~~~~~~~~~~~~~~~~~~~~~~~~~~~~~~
 *
 * ~~~~~~~~~~~~~~~~~~~~~~~~~~~~~~~~~~~~~~~~~~~~~~~~~~~~~~~~~~~~~~~~~~~~~~~~~~~
 */

#include <linux/acpi.h>
#include <linux/device.h>
#include <linux/export.h>
#include <linux/ioport.h>
#include <linux/slab.h>
#include <linux/irq.h>
#include <linux/dmi.h>

#ifdef CONFIG_X86
#define valid_IRQ(i) (((i) != 0) && ((i) != 2))
static inline bool acpi_iospace_resource_valid(struct resource *res)
{
	/* On X86 IO space is limited to the [0 - 64K] IO port range */
	return res->end < 0x10003;
}
#else
#define valid_IRQ(i) (true)
/*
 * ACPI IO descriptors on arches other than X86 contain MMIO CPU physical
 * addresses mapping IO space in CPU physical address space, IO space
 * resources can be placed anywhere in the 64-bit physical address space.
 */
static inline bool
acpi_iospace_resource_valid(struct resource *res) { return true; }
#endif

#if IS_ENABLED(CONFIG_ACPI_GENERIC_GSI)
static inline bool is_gsi(struct acpi_resource_extended_irq *ext_irq)
{
	return ext_irq->resource_source.string_length == 0 &&
	       ext_irq->producer_consumer == ACPI_CONSUMER;
}
#else
static inline bool is_gsi(struct acpi_resource_extended_irq *ext_irq)
{
	return true;
}
#endif

static bool acpi_dev_resource_len_valid(u64 start, u64 end, u64 len, bool io)
{
	u64 reslen = end - start + 1;

	/*
	 * CHECKME: len might be required to check versus a minimum
	 * length as well. 1 for io is fine, but for memory it does
	 * not make any sense at all.
	 * Note: some BIOSes report incorrect length for ACPI address space
	 * descriptor, so remove check of 'reslen == len' to avoid regression.
	 */
	if (len && reslen && start <= end)
		return true;

	pr_debug("ACPI: invalid or unassigned resource %s [%016llx - %016llx] length [%016llx]\n",
		io ? "io" : "mem", start, end, len);

	return false;
}

static void acpi_dev_memresource_flags(struct resource *res, u64 len,
				       u8 write_protect)
{
	res->flags = IORESOURCE_MEM;

	if (!acpi_dev_resource_len_valid(res->start, res->end, len, false))
		res->flags |= IORESOURCE_DISABLED | IORESOURCE_UNSET;

	if (write_protect == ACPI_READ_WRITE_MEMORY)
		res->flags |= IORESOURCE_MEM_WRITEABLE;
}

static void acpi_dev_get_memresource(struct resource *res, u64 start, u64 len,
				     u8 write_protect)
{
	res->start = start;
	res->end = start + len - 1;
	acpi_dev_memresource_flags(res, len, write_protect);
}

/**
 * acpi_dev_resource_memory - Extract ACPI memory resource information.
 * @ares: Input ACPI resource object.
 * @res: Output generic resource object.
 *
 * Check if the given ACPI resource object represents a memory resource and
 * if that's the case, use the information in it to populate the generic
 * resource object pointed to by @res.
 *
 * Return:
 * 1) false with res->flags setting to zero: not the expected resource type
 * 2) false with IORESOURCE_DISABLED in res->flags: valid unassigned resource
 * 3) true: valid assigned resource
 */
bool acpi_dev_resource_memory(struct acpi_resource *ares, struct resource *res)
{
	struct acpi_resource_memory24 *memory24;
	struct acpi_resource_memory32 *memory32;
	struct acpi_resource_fixed_memory32 *fixed_memory32;

	switch (ares->type) {
	case ACPI_RESOURCE_TYPE_MEMORY24:
		memory24 = &ares->data.memory24;
		acpi_dev_get_memresource(res, memory24->minimum << 8,
					 memory24->address_length << 8,
					 memory24->write_protect);
		break;
	case ACPI_RESOURCE_TYPE_MEMORY32:
		memory32 = &ares->data.memory32;
		acpi_dev_get_memresource(res, memory32->minimum,
					 memory32->address_length,
					 memory32->write_protect);
		break;
	case ACPI_RESOURCE_TYPE_FIXED_MEMORY32:
		fixed_memory32 = &ares->data.fixed_memory32;
		acpi_dev_get_memresource(res, fixed_memory32->address,
					 fixed_memory32->address_length,
					 fixed_memory32->write_protect);
		break;
	default:
		res->flags = 0;
		return false;
	}

	return !(res->flags & IORESOURCE_DISABLED);
}
EXPORT_SYMBOL_GPL(acpi_dev_resource_memory);

static void acpi_dev_ioresource_flags(struct resource *res, u64 len,
				      u8 io_decode, u8 translation_type)
{
	res->flags = IORESOURCE_IO;

	if (!acpi_dev_resource_len_valid(res->start, res->end, len, true))
		res->flags |= IORESOURCE_DISABLED | IORESOURCE_UNSET;

	if (!acpi_iospace_resource_valid(res))
		res->flags |= IORESOURCE_DISABLED | IORESOURCE_UNSET;

	if (io_decode == ACPI_DECODE_16)
		res->flags |= IORESOURCE_IO_16BIT_ADDR;
	if (translation_type == ACPI_SPARSE_TRANSLATION)
		res->flags |= IORESOURCE_IO_SPARSE;
}

static void acpi_dev_get_ioresource(struct resource *res, u64 start, u64 len,
				    u8 io_decode)
{
	res->start = start;
	res->end = start + len - 1;
	acpi_dev_ioresource_flags(res, len, io_decode, 0);
}

/**
 * acpi_dev_resource_io - Extract ACPI I/O resource information.
 * @ares: Input ACPI resource object.
 * @res: Output generic resource object.
 *
 * Check if the given ACPI resource object represents an I/O resource and
 * if that's the case, use the information in it to populate the generic
 * resource object pointed to by @res.
 *
 * Return:
 * 1) false with res->flags setting to zero: not the expected resource type
 * 2) false with IORESOURCE_DISABLED in res->flags: valid unassigned resource
 * 3) true: valid assigned resource
 */
bool acpi_dev_resource_io(struct acpi_resource *ares, struct resource *res)
{
	struct acpi_resource_io *io;
	struct acpi_resource_fixed_io *fixed_io;

	switch (ares->type) {
	case ACPI_RESOURCE_TYPE_IO:
		io = &ares->data.io;
		acpi_dev_get_ioresource(res, io->minimum,
					io->address_length,
					io->io_decode);
		break;
	case ACPI_RESOURCE_TYPE_FIXED_IO:
		fixed_io = &ares->data.fixed_io;
		acpi_dev_get_ioresource(res, fixed_io->address,
					fixed_io->address_length,
					ACPI_DECODE_10);
		break;
	default:
		res->flags = 0;
		return false;
	}

	return !(res->flags & IORESOURCE_DISABLED);
}
EXPORT_SYMBOL_GPL(acpi_dev_resource_io);

static bool acpi_decode_space(struct resource_win *win,
			      struct acpi_resource_address *addr,
			      struct acpi_address64_attribute *attr)
{
	u8 iodec = attr->granularity == 0xfff ? ACPI_DECODE_10 : ACPI_DECODE_16;
	bool wp = addr->info.mem.write_protect;
	u64 len = attr->address_length;
	u64 start, end, offset = 0;
	struct resource *res = &win->res;

	/*
	 * Filter out invalid descriptor according to ACPI Spec 5.0, section
	 * 6.4.3.5 Address Space Resource Descriptors.
	 */
	if ((addr->min_address_fixed != addr->max_address_fixed && len) ||
	    (addr->min_address_fixed && addr->max_address_fixed && !len))
		pr_debug("ACPI: Invalid address space min_addr_fix %d, max_addr_fix %d, len %llx\n",
			 addr->min_address_fixed, addr->max_address_fixed, len);

	/*
	 * For bridges that translate addresses across the bridge,
	 * translation_offset is the offset that must be added to the
	 * address on the secondary side to obtain the address on the
	 * primary side. Non-bridge devices must list 0 for all Address
	 * Translation offset bits.
	 */
	if (addr->producer_consumer == ACPI_PRODUCER)
		offset = attr->translation_offset;
	else if (attr->translation_offset)
		pr_debug("ACPI: translation_offset(%lld) is invalid for non-bridge device.\n",
			 attr->translation_offset);
	start = attr->minimum + offset;
	end = attr->maximum + offset;

	win->offset = offset;
	res->start = start;
	res->end = end;
	if (sizeof(resource_size_t) < sizeof(u64) &&
	    (offset != win->offset || start != res->start || end != res->end)) {
		pr_warn("acpi resource window ([%#llx-%#llx] ignored, not CPU addressable)\n",
			attr->minimum, attr->maximum);
		return false;
	}

	switch (addr->resource_type) {
	case ACPI_MEMORY_RANGE:
		acpi_dev_memresource_flags(res, len, wp);
		break;
	case ACPI_IO_RANGE:
		acpi_dev_ioresource_flags(res, len, iodec,
					  addr->info.io.translation_type);
		break;
	case ACPI_BUS_NUMBER_RANGE:
		res->flags = IORESOURCE_BUS;
		break;
	default:
		return false;
	}

	if (addr->producer_consumer == ACPI_PRODUCER)
		res->flags |= IORESOURCE_WINDOW;

	if (addr->info.mem.caching == ACPI_PREFETCHABLE_MEMORY)
		res->flags |= IORESOURCE_PREFETCH;

	return !(res->flags & IORESOURCE_DISABLED);
}

/**
 * acpi_dev_resource_address_space - Extract ACPI address space information.
 * @ares: Input ACPI resource object.
 * @win: Output generic resource object.
 *
 * Check if the given ACPI resource object represents an address space resource
 * and if that's the case, use the information in it to populate the generic
 * resource object pointed to by @win.
 *
 * Return:
 * 1) false with win->res.flags setting to zero: not the expected resource type
 * 2) false with IORESOURCE_DISABLED in win->res.flags: valid unassigned
 *    resource
 * 3) true: valid assigned resource
 */
bool acpi_dev_resource_address_space(struct acpi_resource *ares,
				     struct resource_win *win)
{
	struct acpi_resource_address64 addr;

	win->res.flags = 0;
	if (ACPI_FAILURE(acpi_resource_to_address64(ares, &addr)))
		return false;

	return acpi_decode_space(win, (struct acpi_resource_address *)&addr,
				 &addr.address);
}
EXPORT_SYMBOL_GPL(acpi_dev_resource_address_space);

/**
 * acpi_dev_resource_ext_address_space - Extract ACPI address space information.
 * @ares: Input ACPI resource object.
 * @win: Output generic resource object.
 *
 * Check if the given ACPI resource object represents an extended address space
 * resource and if that's the case, use the information in it to populate the
 * generic resource object pointed to by @win.
 *
 * Return:
 * 1) false with win->res.flags setting to zero: not the expected resource type
 * 2) false with IORESOURCE_DISABLED in win->res.flags: valid unassigned
 *    resource
 * 3) true: valid assigned resource
 */
bool acpi_dev_resource_ext_address_space(struct acpi_resource *ares,
					 struct resource_win *win)
{
	struct acpi_resource_extended_address64 *ext_addr;

	win->res.flags = 0;
	if (ares->type != ACPI_RESOURCE_TYPE_EXTENDED_ADDRESS64)
		return false;

	ext_addr = &ares->data.ext_address64;

	return acpi_decode_space(win, (struct acpi_resource_address *)ext_addr,
				 &ext_addr->address);
}
EXPORT_SYMBOL_GPL(acpi_dev_resource_ext_address_space);

/**
 * acpi_dev_irq_flags - Determine IRQ resource flags.
 * @triggering: Triggering type as provided by ACPI.
 * @polarity: Interrupt polarity as provided by ACPI.
 * @shareable: Whether or not the interrupt is shareable.
 * @wake_capable: Wake capability as provided by ACPI.
 */
unsigned long acpi_dev_irq_flags(u8 triggering, u8 polarity, u8 shareable, u8 wake_capable)
{
	unsigned long flags;

	if (triggering == ACPI_LEVEL_SENSITIVE)
		flags = polarity == ACPI_ACTIVE_LOW ?
			IORESOURCE_IRQ_LOWLEVEL : IORESOURCE_IRQ_HIGHLEVEL;
	else
		flags = polarity == ACPI_ACTIVE_LOW ?
			IORESOURCE_IRQ_LOWEDGE : IORESOURCE_IRQ_HIGHEDGE;

	if (shareable == ACPI_SHARED)
		flags |= IORESOURCE_IRQ_SHAREABLE;

	if (wake_capable == ACPI_WAKE_CAPABLE)
		flags |= IORESOURCE_IRQ_WAKECAPABLE;

	return flags | IORESOURCE_IRQ;
}
EXPORT_SYMBOL_GPL(acpi_dev_irq_flags);

/**
 * acpi_dev_get_irq_type - Determine irq type.
 * @triggering: Triggering type as provided by ACPI.
 * @polarity: Interrupt polarity as provided by ACPI.
 */
unsigned int acpi_dev_get_irq_type(int triggering, int polarity)
{
	switch (polarity) {
	case ACPI_ACTIVE_LOW:
		return triggering == ACPI_EDGE_SENSITIVE ?
		       IRQ_TYPE_EDGE_FALLING :
		       IRQ_TYPE_LEVEL_LOW;
	case ACPI_ACTIVE_HIGH:
		return triggering == ACPI_EDGE_SENSITIVE ?
		       IRQ_TYPE_EDGE_RISING :
		       IRQ_TYPE_LEVEL_HIGH;
	case ACPI_ACTIVE_BOTH:
		if (triggering == ACPI_EDGE_SENSITIVE)
			return IRQ_TYPE_EDGE_BOTH;
		fallthrough;
	default:
		return IRQ_TYPE_NONE;
	}
}
EXPORT_SYMBOL_GPL(acpi_dev_get_irq_type);

/*
 * DMI matches for boards where the DSDT specifies the kbd IRQ as
 * level active-low and using the override changes this to rising edge,
 * stopping the keyboard from working.
 */
static const struct dmi_system_id irq1_level_low_skip_override[] = {
	{
		/* MEDION P15651 */
		.matches = {
			DMI_MATCH(DMI_SYS_VENDOR, "MEDION"),
			DMI_MATCH(DMI_BOARD_NAME, "M15T"),
		},
	},
	{
		/* MEDION S17405 */
		.matches = {
			DMI_MATCH(DMI_SYS_VENDOR, "MEDION"),
			DMI_MATCH(DMI_BOARD_NAME, "M17T"),
		},
	},
	{
		/* MEDION S17413 */
		.matches = {
			DMI_MATCH(DMI_SYS_VENDOR, "MEDION"),
			DMI_MATCH(DMI_BOARD_NAME, "M1xA"),
		},
	},
	{
		/* Asus Vivobook K3402ZA */
		.matches = {
			DMI_MATCH(DMI_SYS_VENDOR, "ASUSTeK COMPUTER INC."),
			DMI_MATCH(DMI_BOARD_NAME, "K3402ZA"),
		},
	},
	{
		/* Asus Vivobook K3502ZA */
		.matches = {
			DMI_MATCH(DMI_SYS_VENDOR, "ASUSTeK COMPUTER INC."),
			DMI_MATCH(DMI_BOARD_NAME, "K3502ZA"),
		},
	},
	{
		/* Asus Vivobook S5402ZA */
		.matches = {
			DMI_MATCH(DMI_SYS_VENDOR, "ASUSTeK COMPUTER INC."),
			DMI_MATCH(DMI_BOARD_NAME, "S5402ZA"),
		},
	},
	{
		/* Asus Vivobook S5602ZA */
		.matches = {
			DMI_MATCH(DMI_SYS_VENDOR, "ASUSTeK COMPUTER INC."),
			DMI_MATCH(DMI_BOARD_NAME, "S5602ZA"),
		},
	},
 	{
		/* Asus Vivobook X1704VAP */
		.matches = {
			DMI_MATCH(DMI_SYS_VENDOR, "ASUSTeK COMPUTER INC."),
			DMI_MATCH(DMI_BOARD_NAME, "X1704VAP"),
		},
	},
	{
		/* Asus ExpertBook B1402CBA */
		.matches = {
			DMI_MATCH(DMI_SYS_VENDOR, "ASUSTeK COMPUTER INC."),
			DMI_MATCH(DMI_BOARD_NAME, "B1402CBA"),
		},
	},
 	{
		/* Asus ExpertBook B1402CVA */
		.matches = {
			DMI_MATCH(DMI_SYS_VENDOR, "ASUSTeK COMPUTER INC."),
			DMI_MATCH(DMI_BOARD_NAME, "B1402CVA"),
		},
	},
	{
		/* Asus ExpertBook B1502CBA */
		.matches = {
			DMI_MATCH(DMI_SYS_VENDOR, "ASUSTeK COMPUTER INC."),
			DMI_MATCH(DMI_BOARD_NAME, "B1502CBA"),
		},
	},
	{
		/* Asus ExpertBook B1502CGA */
		.matches = {
			DMI_MATCH(DMI_SYS_VENDOR, "ASUSTeK COMPUTER INC."),
			DMI_MATCH(DMI_BOARD_NAME, "B1502CGA"),
		},
	},
        {
                /* Asus ExpertBook B1502CVA */
                .matches = {
                        DMI_MATCH(DMI_SYS_VENDOR, "ASUSTeK COMPUTER INC."),
                        DMI_MATCH(DMI_BOARD_NAME, "B1502CVA"),
                },
        },
	{
		/* Asus ExpertBook B2402CBA */
		.matches = {
			DMI_MATCH(DMI_SYS_VENDOR, "ASUSTeK COMPUTER INC."),
			DMI_MATCH(DMI_BOARD_NAME, "B2402CBA"),
		},
	},
	{
		/* Asus ExpertBook B2402FBA */
		.matches = {
			DMI_MATCH(DMI_SYS_VENDOR, "ASUSTeK COMPUTER INC."),
			DMI_MATCH(DMI_BOARD_NAME, "B2402FBA"),
		},
	},
	{
		/* Asus ExpertBook B2502 */
		.matches = {
			DMI_MATCH(DMI_SYS_VENDOR, "ASUSTeK COMPUTER INC."),
			DMI_MATCH(DMI_BOARD_NAME, "B2502CBA"),
		},
	},
	{
		/* Asus ExpertBook B2502FBA */
		.matches = {
			DMI_MATCH(DMI_SYS_VENDOR, "ASUSTeK COMPUTER INC."),
			DMI_MATCH(DMI_BOARD_NAME, "B2502FBA"),
		},
	},
	{
		/* Asus Vivobook E1504GA* */
		.matches = {
			DMI_MATCH(DMI_SYS_VENDOR, "ASUSTeK COMPUTER INC."),
			DMI_MATCH(DMI_BOARD_NAME, "E1504GA"),
		},
	},
	{
		/* LG Electronics 17U70P */
		.matches = {
			DMI_MATCH(DMI_SYS_VENDOR, "LG Electronics"),
			DMI_MATCH(DMI_BOARD_NAME, "17U70P"),
		},
	},
	{
		/* MAIBENBEN X577 */
		.matches = {
			DMI_MATCH(DMI_SYS_VENDOR, "MAIBENBEN"),
			DMI_MATCH(DMI_BOARD_NAME, "X577"),
		},
	},
	{
		/* Maibenben X565 */
		.matches = {
			DMI_MATCH(DMI_SYS_VENDOR, "MAIBENBEN"),
			DMI_MATCH(DMI_BOARD_NAME, "X565"),
		},
	},
	{ }
};

/*
 * DMI matches for AMD Zen boards where the DSDT specifies the kbd IRQ
 * as falling edge and this must be overridden to rising edge,
 * to have a working keyboard.
 */
static const struct dmi_system_id irq1_edge_low_force_override[] = {
	{
		/* MECHREV Jiaolong17KS Series GM7XG0M */
		.matches = {
			DMI_MATCH(DMI_BOARD_NAME, "GM7XG0M"),
		},
	},
	{
		/* TongFang GMxRGxx/XMG CORE 15 (M22)/TUXEDO Stellaris 15 Gen4 AMD */
		.matches = {
			DMI_MATCH(DMI_BOARD_NAME, "GMxRGxx"),
		},
	},
<<<<<<< HEAD
=======
	{
		/* LG Electronics 16T90SP */
		.matches = {
			DMI_MATCH(DMI_SYS_VENDOR, "LG Electronics"),
			DMI_MATCH(DMI_BOARD_NAME, "16T90SP"),
		},
	},
	{ }
};

static const struct dmi_system_id maingear_laptop[] = {
>>>>>>> 765a2ae1
	{
		/* MAINGEAR Vector Pro 2 15 */
		.matches = {
			DMI_MATCH(DMI_SYS_VENDOR, "Micro Electronics Inc"),
			DMI_MATCH(DMI_PRODUCT_NAME, "MG-VCP2-15A3070T"),
		}
	},
	{
		/* MAINGEAR Vector Pro 2 17 */
		.matches = {
			DMI_MATCH(DMI_SYS_VENDOR, "Micro Electronics Inc"),
			DMI_MATCH(DMI_PRODUCT_NAME, "MG-VCP2-17A3070T"),
		},
	},
	{
		/* TongFang GM6BGEQ / PCSpecialist Elimina Pro 16 M, RTX 3050 */
		.matches = {
			DMI_MATCH(DMI_BOARD_NAME, "GM6BGEQ"),
		},
	},
	{
		/* Asus ExpertBook B2502CVA */
		.matches = {
			DMI_MATCH(DMI_SYS_VENDOR, "ASUSTeK COMPUTER INC."),
			DMI_MATCH(DMI_BOARD_NAME, "B2502CVA"),
		},
	},
	{
		/* TongFang GMxXGxx/TUXEDO Polaris 15 Gen5 AMD */
		.matches = {
			DMI_MATCH(DMI_BOARD_NAME, "GMxXGxx"),
		},
	},
	{
		/* TongFang GMxXGxX/TUXEDO Polaris 15 Gen5 AMD */
		.matches = {
			DMI_MATCH(DMI_BOARD_NAME, "GMxXGxX"),
		},
	},
	{
		/* TongFang GMxXGxx sold as Eluktronics Inc. RP-15 */
		.matches = {
			DMI_MATCH(DMI_SYS_VENDOR, "Eluktronics Inc."),
			DMI_MATCH(DMI_BOARD_NAME, "RP-15"),
		},
	},
	{
		/* TongFang GM6XGxX/TUXEDO Stellaris 16 Gen5 AMD */
		.matches = {
			DMI_MATCH(DMI_BOARD_NAME, "GM6XGxX"),
		},
	},
	{
		/* TongFang GM6BG5Q, RTX 4050 */
		.matches = {
			DMI_MATCH(DMI_BOARD_NAME, "GM6BG5Q"),
		},
	},
	{
		/* TongFang GM6BG0Q / PCSpecialist Elimina Pro 16 M, RTX 4060 */
		.matches = {
			DMI_MATCH(DMI_BOARD_NAME, "GM6BG0Q"),
		},
	},
	{
		/* Infinity E15-5A165-BM */
		.matches = {
			DMI_MATCH(DMI_BOARD_NAME, "GM5RG1E0009COM"),
		},
	},
	{
		/* Infinity E15-5A305-1M */
		.matches = {
			DMI_MATCH(DMI_BOARD_NAME, "GM5RGEE0016COM"),
		},
	},
	{
		/* Lunnen Ground 15 / AMD Ryzen 5 5500U */
		.matches = {
			DMI_MATCH(DMI_SYS_VENDOR, "Lunnen"),
			DMI_MATCH(DMI_BOARD_NAME, "LLL5DAW"),
		},
	},
	{
		/* Lunnen Ground 16 / AMD Ryzen 7 5800U */
		.matches = {
			DMI_MATCH(DMI_SYS_VENDOR, "Lunnen"),
			DMI_MATCH(DMI_BOARD_NAME, "LL6FA"),
		},
	},
	{
		/* TongFang GXxHRXx/TUXEDO InfinityBook Pro Gen9 AMD */
		.matches = {
			DMI_MATCH(DMI_BOARD_NAME, "GXxHRXx"),
		},
	},
	{
		/* TongFang GMxHGxx/TUXEDO Stellaris Slim Gen1 AMD */
		.matches = {
			DMI_MATCH(DMI_BOARD_NAME, "GMxHGxx"),
		},
	},
	{ }
};

struct irq_override_cmp {
	const struct dmi_system_id *system;
	unsigned char irq;
	unsigned char triggering;
	unsigned char polarity;
	unsigned char shareable;
	bool override;
};

static const struct irq_override_cmp override_table[] = {
	{ irq1_level_low_skip_override, 1, ACPI_LEVEL_SENSITIVE, ACPI_ACTIVE_LOW, 0, false },
	{ irq1_edge_low_force_override, 1, ACPI_EDGE_SENSITIVE, ACPI_ACTIVE_LOW, 1, true },
};

static bool acpi_dev_irq_override(u32 gsi, u8 triggering, u8 polarity,
				  u8 shareable)
{
	int i;

	for (i = 0; i < ARRAY_SIZE(override_table); i++) {
		const struct irq_override_cmp *entry = &override_table[i];

		if (dmi_check_system(entry->system) &&
		    entry->irq == gsi &&
		    entry->triggering == triggering &&
		    entry->polarity == polarity &&
		    entry->shareable == shareable)
			return entry->override;
	}

#ifdef CONFIG_X86
	/*
	 * Always use the MADT override info, except for the i8042 PS/2 ctrl
	 * IRQs (1 and 12). For these the DSDT IRQ settings should sometimes
	 * be used otherwise PS/2 keyboards / mice will not work.
	 */
	if (gsi != 1 && gsi != 12)
		return true;

	/* If the override comes from an INT_SRC_OVR MADT entry, honor it. */
	if (acpi_int_src_ovr[gsi])
		return true;

	/*
	 * IRQ override isn't needed on modern AMD Zen systems and
	 * this override breaks active low IRQs on AMD Ryzen 6000 and
	 * newer systems. Skip it.
	 */
	if (boot_cpu_has(X86_FEATURE_ZEN))
		return false;
#endif

	return true;
}

static void acpi_dev_get_irqresource(struct resource *res, u32 gsi,
				     u8 triggering, u8 polarity, u8 shareable,
				     u8 wake_capable, bool check_override)
{
	int irq, p, t;

	if (!valid_IRQ(gsi)) {
		irqresource_disabled(res, gsi);
		return;
	}

	/*
	 * In IO-APIC mode, use overridden attribute. Two reasons:
	 * 1. BIOS bug in DSDT
	 * 2. BIOS uses IO-APIC mode Interrupt Source Override
	 *
	 * We do this only if we are dealing with IRQ() or IRQNoFlags()
	 * resource (the legacy ISA resources). With modern ACPI 5 devices
	 * using extended IRQ descriptors we take the IRQ configuration
	 * from _CRS directly.
	 */
	if (check_override &&
	    acpi_dev_irq_override(gsi, triggering, polarity, shareable) &&
	    !acpi_get_override_irq(gsi, &t, &p)) {
		u8 trig = t ? ACPI_LEVEL_SENSITIVE : ACPI_EDGE_SENSITIVE;
		u8 pol = p ? ACPI_ACTIVE_LOW : ACPI_ACTIVE_HIGH;

		if (triggering != trig || polarity != pol) {
			pr_warn("ACPI: IRQ %d override to %s%s, %s%s\n", gsi,
				t ? "level" : "edge",
				trig == triggering ? "" : "(!)",
				p ? "low" : "high",
				pol == polarity ? "" : "(!)");
			triggering = trig;
			polarity = pol;
		}
	}

	res->flags = acpi_dev_irq_flags(triggering, polarity, shareable, wake_capable);
	irq = acpi_register_gsi(NULL, gsi, triggering, polarity);
	if (irq >= 0) {
		res->start = irq;
		res->end = irq;
	} else {
		irqresource_disabled(res, gsi);
	}
}

/**
 * acpi_dev_resource_interrupt - Extract ACPI interrupt resource information.
 * @ares: Input ACPI resource object.
 * @index: Index into the array of GSIs represented by the resource.
 * @res: Output generic resource object.
 *
 * Check if the given ACPI resource object represents an interrupt resource
 * and @index does not exceed the resource's interrupt count (true is returned
 * in that case regardless of the results of the other checks)).  If that's the
 * case, register the GSI corresponding to @index from the array of interrupts
 * represented by the resource and populate the generic resource object pointed
 * to by @res accordingly.  If the registration of the GSI is not successful,
 * IORESOURCE_DISABLED will be set it that object's flags.
 *
 * Return:
 * 1) false with res->flags setting to zero: not the expected resource type
 * 2) false with IORESOURCE_DISABLED in res->flags: valid unassigned resource
 * 3) true: valid assigned resource
 */
bool acpi_dev_resource_interrupt(struct acpi_resource *ares, int index,
				 struct resource *res)
{
	struct acpi_resource_irq *irq;
	struct acpi_resource_extended_irq *ext_irq;

	switch (ares->type) {
	case ACPI_RESOURCE_TYPE_IRQ:
		/*
		 * Per spec, only one interrupt per descriptor is allowed in
		 * _CRS, but some firmware violates this, so parse them all.
		 */
		irq = &ares->data.irq;
		if (index >= irq->interrupt_count) {
			irqresource_disabled(res, 0);
			return false;
		}
		acpi_dev_get_irqresource(res, irq->interrupts[index],
					 irq->triggering, irq->polarity,
					 irq->shareable, irq->wake_capable,
					 true);
		break;
	case ACPI_RESOURCE_TYPE_EXTENDED_IRQ:
		ext_irq = &ares->data.extended_irq;
		if (index >= ext_irq->interrupt_count) {
			irqresource_disabled(res, 0);
			return false;
		}
		if (is_gsi(ext_irq))
			acpi_dev_get_irqresource(res, ext_irq->interrupts[index],
					 ext_irq->triggering, ext_irq->polarity,
					 ext_irq->shareable, ext_irq->wake_capable,
					 false);
		else
			irqresource_disabled(res, 0);
		break;
	default:
		res->flags = 0;
		return false;
	}

	return true;
}
EXPORT_SYMBOL_GPL(acpi_dev_resource_interrupt);

/**
 * acpi_dev_free_resource_list - Free resource from %acpi_dev_get_resources().
 * @list: The head of the resource list to free.
 */
void acpi_dev_free_resource_list(struct list_head *list)
{
	resource_list_free(list);
}
EXPORT_SYMBOL_GPL(acpi_dev_free_resource_list);

struct res_proc_context {
	struct list_head *list;
	int (*preproc)(struct acpi_resource *, void *);
	void *preproc_data;
	int count;
	int error;
};

static acpi_status acpi_dev_new_resource_entry(struct resource_win *win,
					       struct res_proc_context *c)
{
	struct resource_entry *rentry;

	rentry = resource_list_create_entry(NULL, 0);
	if (!rentry) {
		c->error = -ENOMEM;
		return AE_NO_MEMORY;
	}
	*rentry->res = win->res;
	rentry->offset = win->offset;
	resource_list_add_tail(rentry, c->list);
	c->count++;
	return AE_OK;
}

static acpi_status acpi_dev_process_resource(struct acpi_resource *ares,
					     void *context)
{
	struct res_proc_context *c = context;
	struct resource_win win;
	struct resource *res = &win.res;
	int i;

	if (c->preproc) {
		int ret;

		ret = c->preproc(ares, c->preproc_data);
		if (ret < 0) {
			c->error = ret;
			return AE_ABORT_METHOD;
		} else if (ret > 0) {
			return AE_OK;
		}
	}

	memset(&win, 0, sizeof(win));

	if (acpi_dev_resource_memory(ares, res)
	    || acpi_dev_resource_io(ares, res)
	    || acpi_dev_resource_address_space(ares, &win)
	    || acpi_dev_resource_ext_address_space(ares, &win))
		return acpi_dev_new_resource_entry(&win, c);

	for (i = 0; acpi_dev_resource_interrupt(ares, i, res); i++) {
		acpi_status status;

		status = acpi_dev_new_resource_entry(&win, c);
		if (ACPI_FAILURE(status))
			return status;
	}

	return AE_OK;
}

static int __acpi_dev_get_resources(struct acpi_device *adev,
				    struct list_head *list,
				    int (*preproc)(struct acpi_resource *, void *),
				    void *preproc_data, char *method)
{
	struct res_proc_context c;
	acpi_status status;

	if (!adev || !adev->handle || !list_empty(list))
		return -EINVAL;

	if (!acpi_has_method(adev->handle, method))
		return 0;

	c.list = list;
	c.preproc = preproc;
	c.preproc_data = preproc_data;
	c.count = 0;
	c.error = 0;
	status = acpi_walk_resources(adev->handle, method,
				     acpi_dev_process_resource, &c);
	if (ACPI_FAILURE(status)) {
		acpi_dev_free_resource_list(list);
		return c.error ? c.error : -EIO;
	}

	return c.count;
}

/**
 * acpi_dev_get_resources - Get current resources of a device.
 * @adev: ACPI device node to get the resources for.
 * @list: Head of the resultant list of resources (must be empty).
 * @preproc: The caller's preprocessing routine.
 * @preproc_data: Pointer passed to the caller's preprocessing routine.
 *
 * Evaluate the _CRS method for the given device node and process its output by
 * (1) executing the @preproc() routine provided by the caller, passing the
 * resource pointer and @preproc_data to it as arguments, for each ACPI resource
 * returned and (2) converting all of the returned ACPI resources into struct
 * resource objects if possible.  If the return value of @preproc() in step (1)
 * is different from 0, step (2) is not applied to the given ACPI resource and
 * if that value is negative, the whole processing is aborted and that value is
 * returned as the final error code.
 *
 * The resultant struct resource objects are put on the list pointed to by
 * @list, that must be empty initially, as members of struct resource_entry
 * objects.  Callers of this routine should use %acpi_dev_free_resource_list() to
 * free that list.
 *
 * The number of resources in the output list is returned on success, an error
 * code reflecting the error condition is returned otherwise.
 */
int acpi_dev_get_resources(struct acpi_device *adev, struct list_head *list,
			   int (*preproc)(struct acpi_resource *, void *),
			   void *preproc_data)
{
	return __acpi_dev_get_resources(adev, list, preproc, preproc_data,
					METHOD_NAME__CRS);
}
EXPORT_SYMBOL_GPL(acpi_dev_get_resources);

static int is_memory(struct acpi_resource *ares, void *not_used)
{
	struct resource_win win;
	struct resource *res = &win.res;

	memset(&win, 0, sizeof(win));

	if (acpi_dev_filter_resource_type(ares, IORESOURCE_MEM))
		return 1;

	return !(acpi_dev_resource_memory(ares, res)
	       || acpi_dev_resource_address_space(ares, &win)
	       || acpi_dev_resource_ext_address_space(ares, &win));
}

/**
 * acpi_dev_get_dma_resources - Get current DMA resources of a device.
 * @adev: ACPI device node to get the resources for.
 * @list: Head of the resultant list of resources (must be empty).
 *
 * Evaluate the _DMA method for the given device node and process its
 * output.
 *
 * The resultant struct resource objects are put on the list pointed to
 * by @list, that must be empty initially, as members of struct
 * resource_entry objects.  Callers of this routine should use
 * %acpi_dev_free_resource_list() to free that list.
 *
 * The number of resources in the output list is returned on success,
 * an error code reflecting the error condition is returned otherwise.
 */
int acpi_dev_get_dma_resources(struct acpi_device *adev, struct list_head *list)
{
	return __acpi_dev_get_resources(adev, list, is_memory, NULL,
					METHOD_NAME__DMA);
}
EXPORT_SYMBOL_GPL(acpi_dev_get_dma_resources);

/**
 * acpi_dev_get_memory_resources - Get current memory resources of a device.
 * @adev: ACPI device node to get the resources for.
 * @list: Head of the resultant list of resources (must be empty).
 *
 * This is a helper function that locates all memory type resources of @adev
 * with acpi_dev_get_resources().
 *
 * The number of resources in the output list is returned on success, an error
 * code reflecting the error condition is returned otherwise.
 */
int acpi_dev_get_memory_resources(struct acpi_device *adev, struct list_head *list)
{
	return acpi_dev_get_resources(adev, list, is_memory, NULL);
}
EXPORT_SYMBOL_GPL(acpi_dev_get_memory_resources);

/**
 * acpi_dev_filter_resource_type - Filter ACPI resource according to resource
 *				   types
 * @ares: Input ACPI resource object.
 * @types: Valid resource types of IORESOURCE_XXX
 *
 * This is a helper function to support acpi_dev_get_resources(), which filters
 * ACPI resource objects according to resource types.
 */
int acpi_dev_filter_resource_type(struct acpi_resource *ares,
				  unsigned long types)
{
	unsigned long type = 0;

	switch (ares->type) {
	case ACPI_RESOURCE_TYPE_MEMORY24:
	case ACPI_RESOURCE_TYPE_MEMORY32:
	case ACPI_RESOURCE_TYPE_FIXED_MEMORY32:
		type = IORESOURCE_MEM;
		break;
	case ACPI_RESOURCE_TYPE_IO:
	case ACPI_RESOURCE_TYPE_FIXED_IO:
		type = IORESOURCE_IO;
		break;
	case ACPI_RESOURCE_TYPE_IRQ:
	case ACPI_RESOURCE_TYPE_EXTENDED_IRQ:
		type = IORESOURCE_IRQ;
		break;
	case ACPI_RESOURCE_TYPE_DMA:
	case ACPI_RESOURCE_TYPE_FIXED_DMA:
		type = IORESOURCE_DMA;
		break;
	case ACPI_RESOURCE_TYPE_GENERIC_REGISTER:
		type = IORESOURCE_REG;
		break;
	case ACPI_RESOURCE_TYPE_ADDRESS16:
	case ACPI_RESOURCE_TYPE_ADDRESS32:
	case ACPI_RESOURCE_TYPE_ADDRESS64:
	case ACPI_RESOURCE_TYPE_EXTENDED_ADDRESS64:
		if (ares->data.address.resource_type == ACPI_MEMORY_RANGE)
			type = IORESOURCE_MEM;
		else if (ares->data.address.resource_type == ACPI_IO_RANGE)
			type = IORESOURCE_IO;
		else if (ares->data.address.resource_type ==
			 ACPI_BUS_NUMBER_RANGE)
			type = IORESOURCE_BUS;
		break;
	default:
		break;
	}

	return (type & types) ? 0 : 1;
}
EXPORT_SYMBOL_GPL(acpi_dev_filter_resource_type);

static int acpi_dev_consumes_res(struct acpi_device *adev, struct resource *res)
{
	struct list_head resource_list;
	struct resource_entry *rentry;
	int ret, found = 0;

	INIT_LIST_HEAD(&resource_list);
	ret = acpi_dev_get_resources(adev, &resource_list, NULL, NULL);
	if (ret < 0)
		return 0;

	list_for_each_entry(rentry, &resource_list, node) {
		if (resource_contains(rentry->res, res)) {
			found = 1;
			break;
		}

	}

	acpi_dev_free_resource_list(&resource_list);
	return found;
}

static acpi_status acpi_res_consumer_cb(acpi_handle handle, u32 depth,
					 void *context, void **ret)
{
	struct resource *res = context;
	struct acpi_device **consumer = (struct acpi_device **) ret;
	struct acpi_device *adev = acpi_fetch_acpi_dev(handle);

	if (!adev)
		return AE_OK;

	if (acpi_dev_consumes_res(adev, res)) {
		*consumer = adev;
		return AE_CTRL_TERMINATE;
	}

	return AE_OK;
}

/**
 * acpi_resource_consumer - Find the ACPI device that consumes @res.
 * @res: Resource to search for.
 *
 * Search the current resource settings (_CRS) of every ACPI device node
 * for @res.  If we find an ACPI device whose _CRS includes @res, return
 * it.  Otherwise, return NULL.
 */
struct acpi_device *acpi_resource_consumer(struct resource *res)
{
	struct acpi_device *consumer = NULL;

	acpi_get_devices(NULL, acpi_res_consumer_cb, res, (void **) &consumer);
	return consumer;
}<|MERGE_RESOLUTION|>--- conflicted
+++ resolved
@@ -538,6 +538,13 @@
 			DMI_MATCH(DMI_BOARD_NAME, "X565"),
 		},
 	},
+	{
+		/* LG Electronics 16T90SP */
+		.matches = {
+			DMI_MATCH(DMI_SYS_VENDOR, "LG Electronics"),
+			DMI_MATCH(DMI_BOARD_NAME, "16T90SP"),
+		},
+	},
 	{ }
 };
 
@@ -559,20 +566,6 @@
 			DMI_MATCH(DMI_BOARD_NAME, "GMxRGxx"),
 		},
 	},
-<<<<<<< HEAD
-=======
-	{
-		/* LG Electronics 16T90SP */
-		.matches = {
-			DMI_MATCH(DMI_SYS_VENDOR, "LG Electronics"),
-			DMI_MATCH(DMI_BOARD_NAME, "16T90SP"),
-		},
-	},
-	{ }
-};
-
-static const struct dmi_system_id maingear_laptop[] = {
->>>>>>> 765a2ae1
 	{
 		/* MAINGEAR Vector Pro 2 15 */
 		.matches = {
