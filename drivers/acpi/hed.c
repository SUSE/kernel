--- conflicted
+++ resolved
@@ -57,11 +57,7 @@
 	hed_handle = device->handle;
 
 	err = acpi_dev_install_notify_handler(device, ACPI_DEVICE_NOTIFY,
-<<<<<<< HEAD
-					      acpi_hed_notify);
-=======
 					      acpi_hed_notify, device);
->>>>>>> 2d5404ca
 	if (err)
 		hed_handle = NULL;
 
