/*
 *  Copyright (C) 2015       Red Hat Inc.
 *                           Hans de Goede <hdegoede@redhat.com>
 *  Copyright (C) 2008       SuSE Linux Products GmbH
 *                           Thomas Renninger <trenn@suse.de>
 *
 *  May be copied or modified under the terms of the GNU General Public License
 *
 * video_detect.c:
 * After PCI devices are glued with ACPI devices
 * acpi_get_pci_dev() can be called to identify ACPI graphics
 * devices for which a real graphics card is plugged in
 *
 * Depending on whether ACPI graphics extensions (cmp. ACPI spec Appendix B)
 * are available, video.ko should be used to handle the device.
 *
 * Otherwise vendor specific drivers like thinkpad_acpi, asus-laptop,
 * sony_acpi,... can take care about backlight brightness.
 *
 * Backlight drivers can use acpi_video_get_backlight_type() to determine which
 * driver should handle the backlight. RAW/GPU-driver backlight drivers must
 * use the acpi_video_backlight_use_native() helper for this.
 *
 * If CONFIG_ACPI_VIDEO is neither set as "compiled in" (y) nor as a module (m)
 * this file will not be compiled and acpi_video_get_backlight_type() will
 * always return acpi_backlight_vendor.
 */

#include <linux/export.h>
#include <linux/acpi.h>
#include <linux/apple-gmux.h>
#include <linux/backlight.h>
#include <linux/dmi.h>
#include <linux/module.h>
#include <linux/pci.h>
#include <linux/platform_data/x86/nvidia-wmi-ec-backlight.h>
#include <linux/pnp.h>
#include <linux/types.h>
#include <linux/workqueue.h>
#include <acpi/video.h>

static enum acpi_backlight_type acpi_backlight_cmdline = acpi_backlight_undef;
static enum acpi_backlight_type acpi_backlight_dmi = acpi_backlight_undef;

static void acpi_video_parse_cmdline(void)
{
	if (!strcmp("vendor", acpi_video_backlight_string))
		acpi_backlight_cmdline = acpi_backlight_vendor;
	if (!strcmp("video", acpi_video_backlight_string))
		acpi_backlight_cmdline = acpi_backlight_video;
	if (!strcmp("native", acpi_video_backlight_string))
		acpi_backlight_cmdline = acpi_backlight_native;
	if (!strcmp("nvidia_wmi_ec", acpi_video_backlight_string))
		acpi_backlight_cmdline = acpi_backlight_nvidia_wmi_ec;
	if (!strcmp("apple_gmux", acpi_video_backlight_string))
		acpi_backlight_cmdline = acpi_backlight_apple_gmux;
	if (!strcmp("none", acpi_video_backlight_string))
		acpi_backlight_cmdline = acpi_backlight_none;
}

static acpi_status
find_video(acpi_handle handle, u32 lvl, void *context, void **rv)
{
	struct acpi_device *acpi_dev = acpi_fetch_acpi_dev(handle);
	long *cap = context;
	struct pci_dev *dev;

	static const struct acpi_device_id video_ids[] = {
		{ACPI_VIDEO_HID, 0},
		{"", 0},
	};

	if (acpi_dev && !acpi_match_device_ids(acpi_dev, video_ids)) {
		dev = acpi_get_pci_dev(handle);
		if (!dev)
			return AE_OK;
		pci_dev_put(dev);
		*cap |= acpi_is_video_device(handle);
	}
	return AE_OK;
}

/* This depends on ACPI_WMI which is X86 only */
#ifdef CONFIG_X86
static bool nvidia_wmi_ec_supported(void)
{
	struct wmi_brightness_args args = {
		.mode = WMI_BRIGHTNESS_MODE_GET,
		.val = 0,
		.ret = 0,
	};
	struct acpi_buffer buf = { (acpi_size)sizeof(args), &args };
	acpi_status status;

	status = wmi_evaluate_method(WMI_BRIGHTNESS_GUID, 0,
				     WMI_BRIGHTNESS_METHOD_SOURCE, &buf, &buf);
	if (ACPI_FAILURE(status))
		return false;

	/*
	 * If brightness is handled by the EC then nvidia-wmi-ec-backlight
	 * should be used, else the GPU driver(s) should be used.
	 */
	return args.ret == WMI_BRIGHTNESS_SOURCE_EC;
}
#else
static bool nvidia_wmi_ec_supported(void)
{
	return false;
}
#endif

/* Force to use vendor driver when the ACPI device is known to be
 * buggy */
static int video_detect_force_vendor(const struct dmi_system_id *d)
{
	acpi_backlight_dmi = acpi_backlight_vendor;
	return 0;
}

static int video_detect_force_video(const struct dmi_system_id *d)
{
	acpi_backlight_dmi = acpi_backlight_video;
	return 0;
}

static int video_detect_force_native(const struct dmi_system_id *d)
{
	acpi_backlight_dmi = acpi_backlight_native;
	return 0;
}

static const struct dmi_system_id video_detect_dmi_table[] = {
	/*
	 * Models which should use the vendor backlight interface,
	 * because of broken ACPI video backlight control.
	 */
	{
	 /* https://bugzilla.redhat.com/show_bug.cgi?id=1128309 */
	 .callback = video_detect_force_vendor,
<<<<<<< HEAD
	 /* X360 */
=======
	 /* Acer KAV80 */
>>>>>>> eb3cdb58
	 .matches = {
		DMI_MATCH(DMI_SYS_VENDOR, "Acer"),
		DMI_MATCH(DMI_PRODUCT_NAME, "KAV80"),
		},
	},
	{
<<<<<<< HEAD
	.callback = video_detect_force_vendor,
	/* Asus UL30VT */
	.matches = {
=======
	 .callback = video_detect_force_vendor,
	 /* Asus UL30VT */
	 .matches = {
>>>>>>> eb3cdb58
		DMI_MATCH(DMI_SYS_VENDOR, "ASUSTeK Computer Inc."),
		DMI_MATCH(DMI_PRODUCT_NAME, "UL30VT"),
		},
	},
	{
<<<<<<< HEAD
	.callback = video_detect_force_vendor,
	/* Asus UL30A */
	.matches = {
=======
	 .callback = video_detect_force_vendor,
	 /* Asus UL30A */
	 .matches = {
>>>>>>> eb3cdb58
		DMI_MATCH(DMI_SYS_VENDOR, "ASUSTeK Computer Inc."),
		DMI_MATCH(DMI_PRODUCT_NAME, "UL30A"),
		},
	},
	{
<<<<<<< HEAD
	.callback = video_detect_force_vendor,
	/* GIGABYTE GB-BXBT-2807 */
	.matches = {
		DMI_MATCH(DMI_SYS_VENDOR, "GIGABYTE"),
		DMI_MATCH(DMI_PRODUCT_NAME, "GB-BXBT-2807"),
		},
	},
	{
	.callback = video_detect_force_vendor,
	/* Sony VPCEH3U1E */
	.matches = {
=======
	 .callback = video_detect_force_vendor,
	 /* Asus X55U */
	 .matches = {
		DMI_MATCH(DMI_SYS_VENDOR, "ASUSTeK COMPUTER INC."),
		DMI_MATCH(DMI_PRODUCT_NAME, "X55U"),
		},
	},
	{
	 /* https://bugs.launchpad.net/bugs/1000146 */
	 .callback = video_detect_force_vendor,
	 /* Asus X101CH */
	 .matches = {
		DMI_MATCH(DMI_SYS_VENDOR, "ASUSTeK COMPUTER INC."),
		DMI_MATCH(DMI_PRODUCT_NAME, "X101CH"),
		},
	},
	{
	 .callback = video_detect_force_vendor,
	 /* Asus X401U */
	 .matches = {
		DMI_MATCH(DMI_SYS_VENDOR, "ASUSTeK COMPUTER INC."),
		DMI_MATCH(DMI_PRODUCT_NAME, "X401U"),
		},
	},
	{
	 .callback = video_detect_force_vendor,
	 /* Asus X501U */
	 .matches = {
		DMI_MATCH(DMI_SYS_VENDOR, "ASUSTeK COMPUTER INC."),
		DMI_MATCH(DMI_PRODUCT_NAME, "X501U"),
		},
	},
	{
	 /* https://bugs.launchpad.net/bugs/1000146 */
	 .callback = video_detect_force_vendor,
	 /* Asus 1015CX */
	 .matches = {
		DMI_MATCH(DMI_SYS_VENDOR, "ASUSTeK COMPUTER INC."),
		DMI_MATCH(DMI_PRODUCT_NAME, "1015CX"),
		},
	},
	{
	 .callback = video_detect_force_vendor,
	 /* Samsung N150/N210/N220 */
	 .matches = {
		DMI_MATCH(DMI_SYS_VENDOR, "SAMSUNG ELECTRONICS CO., LTD."),
		DMI_MATCH(DMI_PRODUCT_NAME, "N150/N210/N220"),
		DMI_MATCH(DMI_BOARD_NAME, "N150/N210/N220"),
		},
	},
	{
	 .callback = video_detect_force_vendor,
	 /* Samsung NF110/NF210/NF310 */
	 .matches = {
		DMI_MATCH(DMI_SYS_VENDOR, "SAMSUNG ELECTRONICS CO., LTD."),
		DMI_MATCH(DMI_PRODUCT_NAME, "NF110/NF210/NF310"),
		DMI_MATCH(DMI_BOARD_NAME, "NF110/NF210/NF310"),
		},
	},
	{
	 .callback = video_detect_force_vendor,
	 /* Samsung NC210 */
	 .matches = {
		DMI_MATCH(DMI_SYS_VENDOR, "SAMSUNG ELECTRONICS CO., LTD."),
		DMI_MATCH(DMI_PRODUCT_NAME, "NC210/NC110"),
		DMI_MATCH(DMI_BOARD_NAME, "NC210/NC110"),
		},
	},
	{
	 .callback = video_detect_force_vendor,
	 /* Xiaomi Mi Pad 2 */
	 .matches = {
			DMI_MATCH(DMI_SYS_VENDOR, "Xiaomi Inc"),
			DMI_MATCH(DMI_PRODUCT_NAME, "Mipad2"),
		},
	},

	/*
	 * Models which should use the vendor backlight interface,
	 * because of broken native backlight control.
	 */
	{
	 .callback = video_detect_force_vendor,
	 /* Sony Vaio PCG-FRV35 */
	 .matches = {
>>>>>>> eb3cdb58
		DMI_MATCH(DMI_SYS_VENDOR, "Sony Corporation"),
		DMI_MATCH(DMI_PRODUCT_NAME, "PCG-FRV35"),
		},
	},

	/*
	 * Toshiba models with Transflective display, these need to use
	 * the toshiba_acpi vendor driver for proper Transflective handling.
	 */
	{
	 .callback = video_detect_force_vendor,
	 .matches = {
		DMI_MATCH(DMI_SYS_VENDOR, "TOSHIBA"),
		DMI_MATCH(DMI_PRODUCT_NAME, "PORTEGE R500"),
		},
	},
	{
	 .callback = video_detect_force_vendor,
	 .matches = {
		DMI_MATCH(DMI_SYS_VENDOR, "TOSHIBA"),
		DMI_MATCH(DMI_PRODUCT_NAME, "PORTEGE R600"),
		},
	},

	/*
	 * Models which need acpi_video backlight control where the GPU drivers
	 * do not call acpi_video_register_backlight() because no internal panel
	 * is detected. Typically these are all-in-ones (monitors with builtin
	 * PC) where the panel connection shows up as regular DP instead of eDP.
	 */
	{
	 .callback = video_detect_force_video,
	 /* Apple iMac14,1 */
	 .matches = {
		DMI_MATCH(DMI_SYS_VENDOR, "Apple Inc."),
		DMI_MATCH(DMI_PRODUCT_NAME, "iMac14,1"),
		},
	},
	{
	 .callback = video_detect_force_video,
	 /* Apple iMac14,2 */
	 .matches = {
		DMI_MATCH(DMI_SYS_VENDOR, "Apple Inc."),
		DMI_MATCH(DMI_PRODUCT_NAME, "iMac14,2"),
		},
	},
	{
	.callback = video_detect_force_vendor,
	/* Xiaomi Mi Pad 2 */
	.matches = {
			DMI_MATCH(DMI_SYS_VENDOR, "Xiaomi Inc"),
			DMI_MATCH(DMI_PRODUCT_NAME, "Mipad2"),
		},
	},

	/*
	 * These models have a working acpi_video backlight control, and using
	 * native backlight causes a regression where backlight does not work
	 * when userspace is not handling brightness key events. Disable
	 * native_backlight on these to fix this:
	 * https://bugzilla.kernel.org/show_bug.cgi?id=81691
	 */
	{
	 .callback = video_detect_force_video,
	 /* ThinkPad T420 */
	 .matches = {
		DMI_MATCH(DMI_SYS_VENDOR, "LENOVO"),
		DMI_MATCH(DMI_PRODUCT_VERSION, "ThinkPad T420"),
		},
	},
	{
	 .callback = video_detect_force_video,
	 /* ThinkPad T520 */
	 .matches = {
		DMI_MATCH(DMI_SYS_VENDOR, "LENOVO"),
		DMI_MATCH(DMI_PRODUCT_VERSION, "ThinkPad T520"),
		},
	},
	{
	 .callback = video_detect_force_video,
	 /* ThinkPad X201s */
	 .matches = {
		DMI_MATCH(DMI_SYS_VENDOR, "LENOVO"),
		DMI_MATCH(DMI_PRODUCT_VERSION, "ThinkPad X201s"),
		},
	},
	{
	 .callback = video_detect_force_video,
	 /* ThinkPad X201T */
	 .matches = {
		DMI_MATCH(DMI_SYS_VENDOR, "LENOVO"),
		DMI_MATCH(DMI_PRODUCT_VERSION, "ThinkPad X201T"),
		},
	},

	/* The native backlight controls do not work on some older machines */
	{
	 /* https://bugs.freedesktop.org/show_bug.cgi?id=81515 */
	 .callback = video_detect_force_video,
	 /* HP ENVY 15 Notebook */
	 .matches = {
		DMI_MATCH(DMI_SYS_VENDOR, "Hewlett-Packard"),
		DMI_MATCH(DMI_PRODUCT_NAME, "HP ENVY 15 Notebook PC"),
		},
	},
	{
	 .callback = video_detect_force_video,
	 /* SAMSUNG 870Z5E/880Z5E/680Z5E */
	 .matches = {
		DMI_MATCH(DMI_SYS_VENDOR, "SAMSUNG ELECTRONICS CO., LTD."),
		DMI_MATCH(DMI_PRODUCT_NAME, "870Z5E/880Z5E/680Z5E"),
		},
	},
	{
	 .callback = video_detect_force_video,
	 /* SAMSUNG 370R4E/370R4V/370R5E/3570RE/370R5V */
	 .matches = {
		DMI_MATCH(DMI_SYS_VENDOR, "SAMSUNG ELECTRONICS CO., LTD."),
		DMI_MATCH(DMI_PRODUCT_NAME,
			  "370R4E/370R4V/370R5E/3570RE/370R5V"),
		},
	},
	{
	 /* https://bugzilla.redhat.com/show_bug.cgi?id=1186097 */
	 .callback = video_detect_force_video,
	 /* SAMSUNG 3570R/370R/470R/450R/510R/4450RV */
	 .matches = {
		DMI_MATCH(DMI_SYS_VENDOR, "SAMSUNG ELECTRONICS CO., LTD."),
		DMI_MATCH(DMI_PRODUCT_NAME,
			  "3570R/370R/470R/450R/510R/4450RV"),
		},
	},
	{
	 /* https://bugzilla.redhat.com/show_bug.cgi?id=1557060 */
	 .callback = video_detect_force_video,
	 /* SAMSUNG 670Z5E */
	 .matches = {
		DMI_MATCH(DMI_SYS_VENDOR, "SAMSUNG ELECTRONICS CO., LTD."),
		DMI_MATCH(DMI_PRODUCT_NAME, "670Z5E"),
		},
	},
	{
	 /* https://bugzilla.redhat.com/show_bug.cgi?id=1094948 */
	 .callback = video_detect_force_video,
	 /* SAMSUNG 730U3E/740U3E */
	 .matches = {
		DMI_MATCH(DMI_SYS_VENDOR, "SAMSUNG ELECTRONICS CO., LTD."),
		DMI_MATCH(DMI_PRODUCT_NAME, "730U3E/740U3E"),
		},
	},
	{
	 /* https://bugs.freedesktop.org/show_bug.cgi?id=87286 */
	 .callback = video_detect_force_video,
	 /* SAMSUNG 900X3C/900X3D/900X3E/900X4C/900X4D */
	 .matches = {
		DMI_MATCH(DMI_SYS_VENDOR, "SAMSUNG ELECTRONICS CO., LTD."),
		DMI_MATCH(DMI_PRODUCT_NAME,
			  "900X3C/900X3D/900X3E/900X4C/900X4D"),
		},
	},
	{
	 /* https://bugzilla.redhat.com/show_bug.cgi?id=1272633 */
	 .callback = video_detect_force_video,
	 /* Dell XPS14 L421X */
	 .matches = {
		DMI_MATCH(DMI_SYS_VENDOR, "Dell Inc."),
		DMI_MATCH(DMI_PRODUCT_NAME, "XPS L421X"),
		},
	},
	{
	 /* https://bugzilla.redhat.com/show_bug.cgi?id=1163574 */
	 .callback = video_detect_force_video,
	 /* Dell XPS15 L521X */
	 .matches = {
		DMI_MATCH(DMI_SYS_VENDOR, "Dell Inc."),
		DMI_MATCH(DMI_PRODUCT_NAME, "XPS L521X"),
		},
	},
	{
	 /* https://bugzilla.kernel.org/show_bug.cgi?id=108971 */
	 .callback = video_detect_force_video,
	 /* SAMSUNG 530U4E/540U4E */
	 .matches = {
		DMI_MATCH(DMI_SYS_VENDOR, "SAMSUNG ELECTRONICS CO., LTD."),
		DMI_MATCH(DMI_PRODUCT_NAME, "530U4E/540U4E"),
		},
	},
	{
	 /* https://bugs.launchpad.net/bugs/1894667 */
	 .callback = video_detect_force_video,
	 /* HP 635 Notebook */
	 .matches = {
		DMI_MATCH(DMI_SYS_VENDOR, "Hewlett-Packard"),
		DMI_MATCH(DMI_PRODUCT_NAME, "HP 635 Notebook PC"),
		},
	},

	/* Non win8 machines which need native backlight nevertheless */
	{
	 /* https://bugzilla.redhat.com/show_bug.cgi?id=1201530 */
	 .callback = video_detect_force_native,
	 /* Lenovo Ideapad S405 */
	 .matches = {
		DMI_MATCH(DMI_SYS_VENDOR, "LENOVO"),
		DMI_MATCH(DMI_BOARD_NAME, "Lenovo IdeaPad S405"),
		},
	},
	{
	 /* https://bugzilla.redhat.com/show_bug.cgi?id=1187004 */
	 .callback = video_detect_force_native,
	 /* Lenovo Ideapad Z570 */
	 .matches = {
		DMI_MATCH(DMI_SYS_VENDOR, "LENOVO"),
		DMI_MATCH(DMI_PRODUCT_VERSION, "Ideapad Z570"),
		},
	},
	{
	 .callback = video_detect_force_native,
	 /* Lenovo E41-25 */
	 .matches = {
		DMI_MATCH(DMI_SYS_VENDOR, "LENOVO"),
		DMI_MATCH(DMI_PRODUCT_NAME, "81FS"),
		},
	},
	{
	 .callback = video_detect_force_native,
	 /* Lenovo E41-45 */
	 .matches = {
		DMI_MATCH(DMI_SYS_VENDOR, "LENOVO"),
		DMI_MATCH(DMI_PRODUCT_NAME, "82BK"),
		},
	},
	{
	 .callback = video_detect_force_native,
	 /* Lenovo ThinkPad X131e (3371 AMD version) */
	 .matches = {
		DMI_MATCH(DMI_SYS_VENDOR, "LENOVO"),
		DMI_MATCH(DMI_PRODUCT_NAME, "3371"),
		},
	},
	{
	 .callback = video_detect_force_native,
	 /* Apple iMac11,3 */
	 .matches = {
		DMI_MATCH(DMI_SYS_VENDOR, "Apple Inc."),
		DMI_MATCH(DMI_PRODUCT_NAME, "iMac11,3"),
		},
	},
	{
	 /* https://bugzilla.redhat.com/show_bug.cgi?id=1217249 */
	 .callback = video_detect_force_native,
	 /* Apple MacBook Pro 12,1 */
	 .matches = {
		DMI_MATCH(DMI_SYS_VENDOR, "Apple Inc."),
		DMI_MATCH(DMI_PRODUCT_NAME, "MacBookPro12,1"),
		},
	},
	{
	 .callback = video_detect_force_native,
	 /* Dell Inspiron N4010 */
	 .matches = {
		DMI_MATCH(DMI_SYS_VENDOR, "Dell Inc."),
		DMI_MATCH(DMI_PRODUCT_NAME, "Inspiron N4010"),
		},
	},
	{
	 .callback = video_detect_force_native,
	 /* Dell Vostro V131 */
	 .matches = {
		DMI_MATCH(DMI_SYS_VENDOR, "Dell Inc."),
		DMI_MATCH(DMI_PRODUCT_NAME, "Vostro V131"),
		},
	},
	{
	 /* https://bugzilla.redhat.com/show_bug.cgi?id=1123661 */
	 .callback = video_detect_force_native,
	 /* Dell XPS 17 L702X */
	 .matches = {
		DMI_MATCH(DMI_SYS_VENDOR, "Dell Inc."),
		DMI_MATCH(DMI_PRODUCT_NAME, "Dell System XPS L702X"),
		},
	},
	{
	 .callback = video_detect_force_native,
	 /* Dell Precision 7510 */
	 .matches = {
		DMI_MATCH(DMI_SYS_VENDOR, "Dell Inc."),
		DMI_MATCH(DMI_PRODUCT_NAME, "Precision 7510"),
		},
	},
	{
	 .callback = video_detect_force_native,
<<<<<<< HEAD
=======
	 /* Dell Studio 1569 */
	 .matches = {
		DMI_MATCH(DMI_SYS_VENDOR, "Dell Inc."),
		DMI_MATCH(DMI_PRODUCT_NAME, "Studio 1569"),
		},
	},
	{
	 .callback = video_detect_force_native,
	 /* Acer Aspire 3830TG */
	 .matches = {
		DMI_MATCH(DMI_SYS_VENDOR, "Acer"),
		DMI_MATCH(DMI_PRODUCT_NAME, "Aspire 3830TG"),
		},
	},
	{
	 .callback = video_detect_force_native,
	 /* Acer Aspire 4810T */
	 .matches = {
		DMI_MATCH(DMI_SYS_VENDOR, "Acer"),
		DMI_MATCH(DMI_PRODUCT_NAME, "Aspire 4810T"),
		},
	},
	{
	 .callback = video_detect_force_native,
>>>>>>> eb3cdb58
	 /* Acer Aspire 5738z */
	 .matches = {
		DMI_MATCH(DMI_SYS_VENDOR, "Acer"),
		DMI_MATCH(DMI_PRODUCT_NAME, "Aspire 5738"),
		DMI_MATCH(DMI_BOARD_NAME, "JV50"),
		},
	},
	{
	 /* https://bugzilla.redhat.com/show_bug.cgi?id=1012674 */
	 .callback = video_detect_force_native,
	 /* Acer Aspire 5741 */
	 .matches = {
		DMI_MATCH(DMI_BOARD_VENDOR, "Acer"),
		DMI_MATCH(DMI_PRODUCT_NAME, "Aspire 5741"),
		},
	},
	{
	 /* https://bugzilla.kernel.org/show_bug.cgi?id=42993 */
	 .callback = video_detect_force_native,
	 /* Acer Aspire 5750 */
	 .matches = {
		DMI_MATCH(DMI_BOARD_VENDOR, "Acer"),
		DMI_MATCH(DMI_PRODUCT_NAME, "Aspire 5750"),
		},
	},
	{
	 /* https://bugzilla.kernel.org/show_bug.cgi?id=42833 */
	 .callback = video_detect_force_native,
	 /* Acer Extensa 5235 */
	 .matches = {
		DMI_MATCH(DMI_BOARD_VENDOR, "Acer"),
		DMI_MATCH(DMI_PRODUCT_NAME, "Extensa 5235"),
		},
	},
	{
	 .callback = video_detect_force_native,
	 /* Acer TravelMate 4750 */
	 .matches = {
		DMI_MATCH(DMI_BOARD_VENDOR, "Acer"),
		DMI_MATCH(DMI_PRODUCT_NAME, "TravelMate 4750"),
		},
	},
	{
	 /* https://bugzilla.kernel.org/show_bug.cgi?id=207835 */
	 .callback = video_detect_force_native,
	 /* Acer TravelMate 5735Z */
	 .matches = {
		DMI_MATCH(DMI_SYS_VENDOR, "Acer"),
		DMI_MATCH(DMI_PRODUCT_NAME, "TravelMate 5735Z"),
		DMI_MATCH(DMI_BOARD_NAME, "BA51_MV"),
		},
	},
	{
<<<<<<< HEAD
	.callback = video_detect_force_native,
	/* ASUSTeK COMPUTER INC. GA401 */
	.matches = {
=======
	 /* https://bugzilla.kernel.org/show_bug.cgi?id=36322 */
	 .callback = video_detect_force_native,
	 /* Acer TravelMate 5760 */
	 .matches = {
		DMI_MATCH(DMI_BOARD_VENDOR, "Acer"),
		DMI_MATCH(DMI_PRODUCT_NAME, "TravelMate 5760"),
		},
	},
	{
	 .callback = video_detect_force_native,
	 /* ASUSTeK COMPUTER INC. GA401 */
	 .matches = {
>>>>>>> eb3cdb58
		DMI_MATCH(DMI_SYS_VENDOR, "ASUSTeK COMPUTER INC."),
		DMI_MATCH(DMI_PRODUCT_NAME, "GA401"),
		},
	},
	{
<<<<<<< HEAD
	.callback = video_detect_force_native,
	/* ASUSTeK COMPUTER INC. GA502 */
	.matches = {
=======
	 .callback = video_detect_force_native,
	 /* ASUSTeK COMPUTER INC. GA502 */
	 .matches = {
>>>>>>> eb3cdb58
		DMI_MATCH(DMI_SYS_VENDOR, "ASUSTeK COMPUTER INC."),
		DMI_MATCH(DMI_PRODUCT_NAME, "GA502"),
		},
	},
	{
<<<<<<< HEAD
	.callback = video_detect_force_native,
	/* ASUSTeK COMPUTER INC. GA503 */
	.matches = {
=======
	 .callback = video_detect_force_native,
	 /* ASUSTeK COMPUTER INC. GA503 */
	 .matches = {
>>>>>>> eb3cdb58
		DMI_MATCH(DMI_SYS_VENDOR, "ASUSTeK COMPUTER INC."),
		DMI_MATCH(DMI_PRODUCT_NAME, "GA503"),
		},
	},
<<<<<<< HEAD
	/*
	 * Clevo NL5xRU and NL5xNU/TUXEDO Aura 15 Gen1 and Gen2 have both a
	 * working native and video interface. However the default detection
	 * mechanism first registers the video interface before unregistering
	 * it again and switching to the native interface during boot. This
	 * results in a dangling SBIOS request for backlight change for some
	 * reason, causing the backlight to switch to ~2% once per boot on the
	 * first power cord connect or disconnect event. Setting the native
	 * interface explicitly circumvents this buggy behaviour, by avoiding
	 * the unregistering process.
	 */
	{
	.callback = video_detect_force_native,
	.ident = "Clevo NL5xRU",
	.matches = {
		DMI_MATCH(DMI_BOARD_NAME, "NL5xRU"),
		},
	},
	{
	.callback = video_detect_force_native,
	.ident = "Clevo NL5xRU",
	.matches = {
		DMI_MATCH(DMI_SYS_VENDOR, "TUXEDO"),
		DMI_MATCH(DMI_BOARD_NAME, "AURA1501"),
		},
	},
	{
	.callback = video_detect_force_native,
	.ident = "Clevo NL5xRU",
	.matches = {
		DMI_MATCH(DMI_SYS_VENDOR, "TUXEDO"),
		DMI_MATCH(DMI_BOARD_NAME, "EDUBOOK1502"),
		},
	},
	{
	.callback = video_detect_force_native,
	.ident = "Clevo NL5xNU",
	.matches = {
		DMI_MATCH(DMI_BOARD_NAME, "NL5xNU"),
		},
	},
	/*
	 * The TongFang PF5PU1G, PF4NU1F, PF5NU1G, and PF5LUXG/TUXEDO BA15 Gen10,
	 * Pulse 14/15 Gen1, and Pulse 15 Gen2 have the same problem as the Clevo
	 * NL5xRU and NL5xNU/TUXEDO Aura 15 Gen1 and Gen2. See the description
	 * above.
	 */
	{
	.callback = video_detect_force_native,
	.ident = "TongFang PF5PU1G",
	.matches = {
		DMI_MATCH(DMI_BOARD_NAME, "PF5PU1G"),
		},
	},
	{
	.callback = video_detect_force_native,
	.ident = "TongFang PF4NU1F",
	.matches = {
		DMI_MATCH(DMI_BOARD_NAME, "PF4NU1F"),
		},
	},
	{
	.callback = video_detect_force_native,
	.ident = "TongFang PF4NU1F",
	.matches = {
		DMI_MATCH(DMI_SYS_VENDOR, "TUXEDO"),
		DMI_MATCH(DMI_BOARD_NAME, "PULSE1401"),
		},
	},
	{
	.callback = video_detect_force_native,
	.ident = "TongFang PF5NU1G",
	.matches = {
		DMI_MATCH(DMI_BOARD_NAME, "PF5NU1G"),
		},
	},
	{
	.callback = video_detect_force_native,
	.ident = "TongFang PF5NU1G",
	.matches = {
		DMI_MATCH(DMI_SYS_VENDOR, "TUXEDO"),
		DMI_MATCH(DMI_BOARD_NAME, "PULSE1501"),
		},
	},
	{
	.callback = video_detect_force_native,
	.ident = "TongFang PF5LUXG",
	.matches = {
		DMI_MATCH(DMI_BOARD_NAME, "PF5LUXG"),
		},
	},
=======
	{
	 .callback = video_detect_force_native,
	 /* Asus U46E */
	 .matches = {
		DMI_MATCH(DMI_SYS_VENDOR, "ASUSTeK Computer Inc."),
		DMI_MATCH(DMI_PRODUCT_NAME, "U46E"),
		},
	},
	{
	 .callback = video_detect_force_native,
	 /* Asus UX303UB */
	 .matches = {
		DMI_MATCH(DMI_SYS_VENDOR, "ASUSTeK COMPUTER INC."),
		DMI_MATCH(DMI_PRODUCT_NAME, "UX303UB"),
		},
	},
	{
	 .callback = video_detect_force_native,
	 /* HP EliteBook 8460p */
	 .matches = {
		DMI_MATCH(DMI_SYS_VENDOR, "Hewlett-Packard"),
		DMI_MATCH(DMI_PRODUCT_NAME, "HP EliteBook 8460p"),
		},
	},
	{
	 .callback = video_detect_force_native,
	 /* HP Pavilion g6-1d80nr / B4U19UA */
	 .matches = {
		DMI_MATCH(DMI_SYS_VENDOR, "Hewlett-Packard"),
		DMI_MATCH(DMI_PRODUCT_NAME, "HP Pavilion g6 Notebook PC"),
		DMI_MATCH(DMI_PRODUCT_SKU, "B4U19UA"),
		},
	},
	{
	 .callback = video_detect_force_native,
	 /* Samsung N150P */
	 .matches = {
		DMI_MATCH(DMI_SYS_VENDOR, "SAMSUNG ELECTRONICS CO., LTD."),
		DMI_MATCH(DMI_PRODUCT_NAME, "N150P"),
		DMI_MATCH(DMI_BOARD_NAME, "N150P"),
		},
	},
	{
	 .callback = video_detect_force_native,
	 /* Samsung N145P/N250P/N260P */
	 .matches = {
		DMI_MATCH(DMI_SYS_VENDOR, "SAMSUNG ELECTRONICS CO., LTD."),
		DMI_MATCH(DMI_PRODUCT_NAME, "N145P/N250P/N260P"),
		DMI_MATCH(DMI_BOARD_NAME, "N145P/N250P/N260P"),
		},
	},
	{
	 .callback = video_detect_force_native,
	 /* Samsung N250P */
	 .matches = {
		DMI_MATCH(DMI_SYS_VENDOR, "SAMSUNG ELECTRONICS CO., LTD."),
		DMI_MATCH(DMI_PRODUCT_NAME, "N250P"),
		DMI_MATCH(DMI_BOARD_NAME, "N250P"),
		},
	},
	{
	 /* https://bugzilla.kernel.org/show_bug.cgi?id=202401 */
	 .callback = video_detect_force_native,
	 /* Sony Vaio VPCEH3U1E */
	 .matches = {
		DMI_MATCH(DMI_SYS_VENDOR, "Sony Corporation"),
		DMI_MATCH(DMI_PRODUCT_NAME, "VPCEH3U1E"),
		},
	},
	{
	 .callback = video_detect_force_native,
	 /* Sony Vaio VPCY11S1E */
	 .matches = {
		DMI_MATCH(DMI_SYS_VENDOR, "Sony Corporation"),
		DMI_MATCH(DMI_PRODUCT_NAME, "VPCY11S1E"),
		},
	},

>>>>>>> eb3cdb58
	/*
	 * These Toshibas have a broken acpi-video interface for brightness
	 * control. They also have an issue where the panel is off after
	 * suspend until a special firmware call is made to turn it back
	 * on. This is handled by the toshiba_acpi kernel module, so that
	 * module must be enabled for these models to work correctly.
	 */
	{
<<<<<<< HEAD
	 .callback = video_detect_force_none,
	 /* Dell OptiPlex 9020M */
=======
	 /* https://bugzilla.kernel.org/show_bug.cgi?id=21012 */
	 .callback = video_detect_force_native,
	 /* Toshiba Portégé R700 */
	 .matches = {
		DMI_MATCH(DMI_SYS_VENDOR, "TOSHIBA"),
		DMI_MATCH(DMI_PRODUCT_NAME, "PORTEGE R700"),
		},
	},
	{
	 /* Portégé: https://bugs.freedesktop.org/show_bug.cgi?id=82634 */
	 /* Satellite: https://bugzilla.kernel.org/show_bug.cgi?id=21012 */
	 .callback = video_detect_force_native,
	 /* Toshiba Satellite/Portégé R830 */
	 .matches = {
		DMI_MATCH(DMI_SYS_VENDOR, "TOSHIBA"),
		DMI_MATCH(DMI_PRODUCT_NAME, "R830"),
		},
	},
	{
	 .callback = video_detect_force_native,
	 /* Toshiba Satellite/Portégé Z830 */
	 .matches = {
		DMI_MATCH(DMI_SYS_VENDOR, "TOSHIBA"),
		DMI_MATCH(DMI_PRODUCT_NAME, "Z830"),
		},
	},

	/*
	 * Models which have nvidia-ec-wmi support, but should not use it.
	 * Note this indicates a likely firmware bug on these models and should
	 * be revisited if/when Linux gets support for dynamic mux mode.
	 */
	{
	 .callback = video_detect_force_native,
	 /* Dell G15 5515 */
>>>>>>> eb3cdb58
	 .matches = {
		DMI_MATCH(DMI_SYS_VENDOR, "Dell Inc."),
		DMI_MATCH(DMI_PRODUCT_NAME, "Dell G15 5515"),
		},
	},
	{
<<<<<<< HEAD
	 .callback = video_detect_force_none,
	 /* MSI MS-7721 */
=======
	 .callback = video_detect_force_native,
>>>>>>> eb3cdb58
	 .matches = {
		DMI_MATCH(DMI_SYS_VENDOR, "Dell Inc."),
		DMI_MATCH(DMI_PRODUCT_NAME, "Vostro 15 3535"),
		},
	},
	{ },
};

static bool google_cros_ec_present(void)
{
	return acpi_dev_found("GOOG0004") || acpi_dev_found("GOOG000C");
}

/*
 * Windows 8 and newer no longer use the ACPI video interface, so it often
 * does not work. So on win8+ systems prefer native brightness control.
 * Chromebooks should always prefer native backlight control.
 */
static bool prefer_native_over_acpi_video(void)
{
	return acpi_osi_is_win8() || google_cros_ec_present();
}

static bool google_cros_ec_present(void)
{
	return acpi_dev_found("GOOG0004");
}

/*
 * Determine which type of backlight interface to use on this system,
 * First check cmdline, then dmi quirks, then do autodetect.
 */
<<<<<<< HEAD
static enum acpi_backlight_type __acpi_video_get_backlight_type(bool native)
{
	static DEFINE_MUTEX(init_mutex);
=======
enum acpi_backlight_type __acpi_video_get_backlight_type(bool native, bool *auto_detect)
{
	static DEFINE_MUTEX(init_mutex);
	static bool nvidia_wmi_ec_present;
	static bool apple_gmux_present;
>>>>>>> eb3cdb58
	static bool native_available;
	static bool init_done;
	static long video_caps;

	/* Parse cmdline, dmi and acpi only once */
	mutex_lock(&init_mutex);
	if (!init_done) {
		acpi_video_parse_cmdline();
		dmi_check_system(video_detect_dmi_table);
		acpi_walk_namespace(ACPI_TYPE_DEVICE, ACPI_ROOT_OBJECT,
				    ACPI_UINT32_MAX, find_video, NULL,
				    &video_caps, NULL);
		nvidia_wmi_ec_present = nvidia_wmi_ec_supported();
		apple_gmux_present = apple_gmux_detect(NULL, NULL);
		init_done = true;
	}
	if (native)
		native_available = true;
	mutex_unlock(&init_mutex);

<<<<<<< HEAD
=======
	if (auto_detect)
		*auto_detect = false;

>>>>>>> eb3cdb58
	/*
	 * The below heuristics / detection steps are in order of descending
	 * presedence. The commandline takes presedence over anything else.
	 */
	if (acpi_backlight_cmdline != acpi_backlight_undef)
		return acpi_backlight_cmdline;

	/* DMI quirks override any autodetection. */
	if (acpi_backlight_dmi != acpi_backlight_undef)
		return acpi_backlight_dmi;

<<<<<<< HEAD
	/* On systems with ACPI video use either native or ACPI video. */
	if (video_caps & ACPI_VIDEO_BACKLIGHT) {
		/*
		 * Windows 8 and newer no longer use the ACPI video interface,
		 * so it often does not work. If the ACPI tables are written
		 * for win8 and native brightness ctl is available, use that.
		 *
		 * The native check deliberately is inside the if acpi-video
		 * block on older devices without acpi-video support native
		 * is usually not the best choice.
		 */
		if (acpi_osi_is_win8() &&
		    (native_available || backlight_device_get_by_type(BACKLIGHT_RAW)))
			return acpi_backlight_native;
		else
			return acpi_backlight_video;
	}

	/*
	 * Chromebooks that don't have backlight handle in ACPI table
	 * are supposed to use native backlight if it's available.
	 */
	if (google_cros_ec_present() && native_available)
		return acpi_backlight_native;

	/* No ACPI video (old hw), use vendor specific fw methods. */
	return acpi_backlight_vendor;
}

enum acpi_backlight_type acpi_video_get_backlight_type(void)
{
	return __acpi_video_get_backlight_type(false);
}
EXPORT_SYMBOL(acpi_video_get_backlight_type);

bool acpi_video_backlight_use_native(void)
{
	return __acpi_video_get_backlight_type(true) == acpi_backlight_native;
}
EXPORT_SYMBOL(acpi_video_backlight_use_native);

/*
 * Set the preferred backlight interface type based on DMI info.
 * This function allows DMI blacklists to be implemented by external
 * platform drivers instead of putting a big blacklist in video_detect.c
 */
void acpi_video_set_dmi_backlight_type(enum acpi_backlight_type type)
{
	acpi_backlight_dmi = type;
	/* Remove acpi-video backlight interface if it is no longer desired */
	if (acpi_video_get_backlight_type() != acpi_backlight_video)
		acpi_video_unregister_backlight();
}
EXPORT_SYMBOL(acpi_video_set_dmi_backlight_type);
=======
	if (auto_detect)
		*auto_detect = true;

	/* Special cases such as nvidia_wmi_ec and apple gmux. */
	if (nvidia_wmi_ec_present)
		return acpi_backlight_nvidia_wmi_ec;

	if (apple_gmux_present)
		return acpi_backlight_apple_gmux;

	/* Use ACPI video if available, except when native should be preferred. */
	if ((video_caps & ACPI_VIDEO_BACKLIGHT) &&
	     !(native_available && prefer_native_over_acpi_video()))
		return acpi_backlight_video;
>>>>>>> eb3cdb58

	/* Use native if available */
	if (native_available)
		return acpi_backlight_native;

	/* No ACPI video/native (old hw), use vendor specific fw methods. */
	return acpi_backlight_vendor;
}
EXPORT_SYMBOL(__acpi_video_get_backlight_type);<|MERGE_RESOLUTION|>--- conflicted
+++ resolved
@@ -138,58 +138,29 @@
 	{
 	 /* https://bugzilla.redhat.com/show_bug.cgi?id=1128309 */
 	 .callback = video_detect_force_vendor,
-<<<<<<< HEAD
-	 /* X360 */
-=======
 	 /* Acer KAV80 */
->>>>>>> eb3cdb58
 	 .matches = {
 		DMI_MATCH(DMI_SYS_VENDOR, "Acer"),
 		DMI_MATCH(DMI_PRODUCT_NAME, "KAV80"),
 		},
 	},
 	{
-<<<<<<< HEAD
-	.callback = video_detect_force_vendor,
-	/* Asus UL30VT */
-	.matches = {
-=======
 	 .callback = video_detect_force_vendor,
 	 /* Asus UL30VT */
 	 .matches = {
->>>>>>> eb3cdb58
 		DMI_MATCH(DMI_SYS_VENDOR, "ASUSTeK Computer Inc."),
 		DMI_MATCH(DMI_PRODUCT_NAME, "UL30VT"),
 		},
 	},
 	{
-<<<<<<< HEAD
-	.callback = video_detect_force_vendor,
-	/* Asus UL30A */
-	.matches = {
-=======
 	 .callback = video_detect_force_vendor,
 	 /* Asus UL30A */
 	 .matches = {
->>>>>>> eb3cdb58
 		DMI_MATCH(DMI_SYS_VENDOR, "ASUSTeK Computer Inc."),
 		DMI_MATCH(DMI_PRODUCT_NAME, "UL30A"),
 		},
 	},
 	{
-<<<<<<< HEAD
-	.callback = video_detect_force_vendor,
-	/* GIGABYTE GB-BXBT-2807 */
-	.matches = {
-		DMI_MATCH(DMI_SYS_VENDOR, "GIGABYTE"),
-		DMI_MATCH(DMI_PRODUCT_NAME, "GB-BXBT-2807"),
-		},
-	},
-	{
-	.callback = video_detect_force_vendor,
-	/* Sony VPCEH3U1E */
-	.matches = {
-=======
 	 .callback = video_detect_force_vendor,
 	 /* Asus X55U */
 	 .matches = {
@@ -275,7 +246,6 @@
 	 .callback = video_detect_force_vendor,
 	 /* Sony Vaio PCG-FRV35 */
 	 .matches = {
->>>>>>> eb3cdb58
 		DMI_MATCH(DMI_SYS_VENDOR, "Sony Corporation"),
 		DMI_MATCH(DMI_PRODUCT_NAME, "PCG-FRV35"),
 		},
@@ -320,14 +290,6 @@
 	 .matches = {
 		DMI_MATCH(DMI_SYS_VENDOR, "Apple Inc."),
 		DMI_MATCH(DMI_PRODUCT_NAME, "iMac14,2"),
-		},
-	},
-	{
-	.callback = video_detect_force_vendor,
-	/* Xiaomi Mi Pad 2 */
-	.matches = {
-			DMI_MATCH(DMI_SYS_VENDOR, "Xiaomi Inc"),
-			DMI_MATCH(DMI_PRODUCT_NAME, "Mipad2"),
 		},
 	},
 
@@ -484,6 +446,15 @@
 		},
 	},
 	{
+	 /* https://bugzilla.suse.com/show_bug.cgi?id=1208724 */
+	 .callback = video_detect_force_native,
+	 /* Lenovo Ideapad Z470 */
+	 .matches = {
+		DMI_MATCH(DMI_SYS_VENDOR, "LENOVO"),
+		DMI_MATCH(DMI_PRODUCT_VERSION, "IdeaPad Z470"),
+		},
+	},
+	{
 	 /* https://bugzilla.redhat.com/show_bug.cgi?id=1187004 */
 	 .callback = video_detect_force_native,
 	 /* Lenovo Ideapad Z570 */
@@ -568,8 +539,6 @@
 	},
 	{
 	 .callback = video_detect_force_native,
-<<<<<<< HEAD
-=======
 	 /* Dell Studio 1569 */
 	 .matches = {
 		DMI_MATCH(DMI_SYS_VENDOR, "Dell Inc."),
@@ -594,7 +563,6 @@
 	},
 	{
 	 .callback = video_detect_force_native,
->>>>>>> eb3cdb58
 	 /* Acer Aspire 5738z */
 	 .matches = {
 		DMI_MATCH(DMI_SYS_VENDOR, "Acer"),
@@ -648,11 +616,6 @@
 		},
 	},
 	{
-<<<<<<< HEAD
-	.callback = video_detect_force_native,
-	/* ASUSTeK COMPUTER INC. GA401 */
-	.matches = {
-=======
 	 /* https://bugzilla.kernel.org/show_bug.cgi?id=36322 */
 	 .callback = video_detect_force_native,
 	 /* Acer TravelMate 5760 */
@@ -665,132 +628,26 @@
 	 .callback = video_detect_force_native,
 	 /* ASUSTeK COMPUTER INC. GA401 */
 	 .matches = {
->>>>>>> eb3cdb58
 		DMI_MATCH(DMI_SYS_VENDOR, "ASUSTeK COMPUTER INC."),
 		DMI_MATCH(DMI_PRODUCT_NAME, "GA401"),
 		},
 	},
 	{
-<<<<<<< HEAD
-	.callback = video_detect_force_native,
-	/* ASUSTeK COMPUTER INC. GA502 */
-	.matches = {
-=======
 	 .callback = video_detect_force_native,
 	 /* ASUSTeK COMPUTER INC. GA502 */
 	 .matches = {
->>>>>>> eb3cdb58
 		DMI_MATCH(DMI_SYS_VENDOR, "ASUSTeK COMPUTER INC."),
 		DMI_MATCH(DMI_PRODUCT_NAME, "GA502"),
 		},
 	},
 	{
-<<<<<<< HEAD
-	.callback = video_detect_force_native,
-	/* ASUSTeK COMPUTER INC. GA503 */
-	.matches = {
-=======
 	 .callback = video_detect_force_native,
 	 /* ASUSTeK COMPUTER INC. GA503 */
 	 .matches = {
->>>>>>> eb3cdb58
 		DMI_MATCH(DMI_SYS_VENDOR, "ASUSTeK COMPUTER INC."),
 		DMI_MATCH(DMI_PRODUCT_NAME, "GA503"),
 		},
 	},
-<<<<<<< HEAD
-	/*
-	 * Clevo NL5xRU and NL5xNU/TUXEDO Aura 15 Gen1 and Gen2 have both a
-	 * working native and video interface. However the default detection
-	 * mechanism first registers the video interface before unregistering
-	 * it again and switching to the native interface during boot. This
-	 * results in a dangling SBIOS request for backlight change for some
-	 * reason, causing the backlight to switch to ~2% once per boot on the
-	 * first power cord connect or disconnect event. Setting the native
-	 * interface explicitly circumvents this buggy behaviour, by avoiding
-	 * the unregistering process.
-	 */
-	{
-	.callback = video_detect_force_native,
-	.ident = "Clevo NL5xRU",
-	.matches = {
-		DMI_MATCH(DMI_BOARD_NAME, "NL5xRU"),
-		},
-	},
-	{
-	.callback = video_detect_force_native,
-	.ident = "Clevo NL5xRU",
-	.matches = {
-		DMI_MATCH(DMI_SYS_VENDOR, "TUXEDO"),
-		DMI_MATCH(DMI_BOARD_NAME, "AURA1501"),
-		},
-	},
-	{
-	.callback = video_detect_force_native,
-	.ident = "Clevo NL5xRU",
-	.matches = {
-		DMI_MATCH(DMI_SYS_VENDOR, "TUXEDO"),
-		DMI_MATCH(DMI_BOARD_NAME, "EDUBOOK1502"),
-		},
-	},
-	{
-	.callback = video_detect_force_native,
-	.ident = "Clevo NL5xNU",
-	.matches = {
-		DMI_MATCH(DMI_BOARD_NAME, "NL5xNU"),
-		},
-	},
-	/*
-	 * The TongFang PF5PU1G, PF4NU1F, PF5NU1G, and PF5LUXG/TUXEDO BA15 Gen10,
-	 * Pulse 14/15 Gen1, and Pulse 15 Gen2 have the same problem as the Clevo
-	 * NL5xRU and NL5xNU/TUXEDO Aura 15 Gen1 and Gen2. See the description
-	 * above.
-	 */
-	{
-	.callback = video_detect_force_native,
-	.ident = "TongFang PF5PU1G",
-	.matches = {
-		DMI_MATCH(DMI_BOARD_NAME, "PF5PU1G"),
-		},
-	},
-	{
-	.callback = video_detect_force_native,
-	.ident = "TongFang PF4NU1F",
-	.matches = {
-		DMI_MATCH(DMI_BOARD_NAME, "PF4NU1F"),
-		},
-	},
-	{
-	.callback = video_detect_force_native,
-	.ident = "TongFang PF4NU1F",
-	.matches = {
-		DMI_MATCH(DMI_SYS_VENDOR, "TUXEDO"),
-		DMI_MATCH(DMI_BOARD_NAME, "PULSE1401"),
-		},
-	},
-	{
-	.callback = video_detect_force_native,
-	.ident = "TongFang PF5NU1G",
-	.matches = {
-		DMI_MATCH(DMI_BOARD_NAME, "PF5NU1G"),
-		},
-	},
-	{
-	.callback = video_detect_force_native,
-	.ident = "TongFang PF5NU1G",
-	.matches = {
-		DMI_MATCH(DMI_SYS_VENDOR, "TUXEDO"),
-		DMI_MATCH(DMI_BOARD_NAME, "PULSE1501"),
-		},
-	},
-	{
-	.callback = video_detect_force_native,
-	.ident = "TongFang PF5LUXG",
-	.matches = {
-		DMI_MATCH(DMI_BOARD_NAME, "PF5LUXG"),
-		},
-	},
-=======
 	{
 	 .callback = video_detect_force_native,
 	 /* Asus U46E */
@@ -869,7 +726,6 @@
 		},
 	},
 
->>>>>>> eb3cdb58
 	/*
 	 * These Toshibas have a broken acpi-video interface for brightness
 	 * control. They also have an issue where the panel is off after
@@ -878,10 +734,6 @@
 	 * module must be enabled for these models to work correctly.
 	 */
 	{
-<<<<<<< HEAD
-	 .callback = video_detect_force_none,
-	 /* Dell OptiPlex 9020M */
-=======
 	 /* https://bugzilla.kernel.org/show_bug.cgi?id=21012 */
 	 .callback = video_detect_force_native,
 	 /* Toshiba Portégé R700 */
@@ -917,19 +769,13 @@
 	{
 	 .callback = video_detect_force_native,
 	 /* Dell G15 5515 */
->>>>>>> eb3cdb58
 	 .matches = {
 		DMI_MATCH(DMI_SYS_VENDOR, "Dell Inc."),
 		DMI_MATCH(DMI_PRODUCT_NAME, "Dell G15 5515"),
 		},
 	},
 	{
-<<<<<<< HEAD
-	 .callback = video_detect_force_none,
-	 /* MSI MS-7721 */
-=======
-	 .callback = video_detect_force_native,
->>>>>>> eb3cdb58
+	 .callback = video_detect_force_native,
 	 .matches = {
 		DMI_MATCH(DMI_SYS_VENDOR, "Dell Inc."),
 		DMI_MATCH(DMI_PRODUCT_NAME, "Vostro 15 3535"),
@@ -953,26 +799,15 @@
 	return acpi_osi_is_win8() || google_cros_ec_present();
 }
 
-static bool google_cros_ec_present(void)
-{
-	return acpi_dev_found("GOOG0004");
-}
-
 /*
  * Determine which type of backlight interface to use on this system,
  * First check cmdline, then dmi quirks, then do autodetect.
  */
-<<<<<<< HEAD
-static enum acpi_backlight_type __acpi_video_get_backlight_type(bool native)
-{
-	static DEFINE_MUTEX(init_mutex);
-=======
 enum acpi_backlight_type __acpi_video_get_backlight_type(bool native, bool *auto_detect)
 {
 	static DEFINE_MUTEX(init_mutex);
 	static bool nvidia_wmi_ec_present;
 	static bool apple_gmux_present;
->>>>>>> eb3cdb58
 	static bool native_available;
 	static bool init_done;
 	static long video_caps;
@@ -993,12 +828,9 @@
 		native_available = true;
 	mutex_unlock(&init_mutex);
 
-<<<<<<< HEAD
-=======
 	if (auto_detect)
 		*auto_detect = false;
 
->>>>>>> eb3cdb58
 	/*
 	 * The below heuristics / detection steps are in order of descending
 	 * presedence. The commandline takes presedence over anything else.
@@ -1010,62 +842,6 @@
 	if (acpi_backlight_dmi != acpi_backlight_undef)
 		return acpi_backlight_dmi;
 
-<<<<<<< HEAD
-	/* On systems with ACPI video use either native or ACPI video. */
-	if (video_caps & ACPI_VIDEO_BACKLIGHT) {
-		/*
-		 * Windows 8 and newer no longer use the ACPI video interface,
-		 * so it often does not work. If the ACPI tables are written
-		 * for win8 and native brightness ctl is available, use that.
-		 *
-		 * The native check deliberately is inside the if acpi-video
-		 * block on older devices without acpi-video support native
-		 * is usually not the best choice.
-		 */
-		if (acpi_osi_is_win8() &&
-		    (native_available || backlight_device_get_by_type(BACKLIGHT_RAW)))
-			return acpi_backlight_native;
-		else
-			return acpi_backlight_video;
-	}
-
-	/*
-	 * Chromebooks that don't have backlight handle in ACPI table
-	 * are supposed to use native backlight if it's available.
-	 */
-	if (google_cros_ec_present() && native_available)
-		return acpi_backlight_native;
-
-	/* No ACPI video (old hw), use vendor specific fw methods. */
-	return acpi_backlight_vendor;
-}
-
-enum acpi_backlight_type acpi_video_get_backlight_type(void)
-{
-	return __acpi_video_get_backlight_type(false);
-}
-EXPORT_SYMBOL(acpi_video_get_backlight_type);
-
-bool acpi_video_backlight_use_native(void)
-{
-	return __acpi_video_get_backlight_type(true) == acpi_backlight_native;
-}
-EXPORT_SYMBOL(acpi_video_backlight_use_native);
-
-/*
- * Set the preferred backlight interface type based on DMI info.
- * This function allows DMI blacklists to be implemented by external
- * platform drivers instead of putting a big blacklist in video_detect.c
- */
-void acpi_video_set_dmi_backlight_type(enum acpi_backlight_type type)
-{
-	acpi_backlight_dmi = type;
-	/* Remove acpi-video backlight interface if it is no longer desired */
-	if (acpi_video_get_backlight_type() != acpi_backlight_video)
-		acpi_video_unregister_backlight();
-}
-EXPORT_SYMBOL(acpi_video_set_dmi_backlight_type);
-=======
 	if (auto_detect)
 		*auto_detect = true;
 
@@ -1080,7 +856,6 @@
 	if ((video_caps & ACPI_VIDEO_BACKLIGHT) &&
 	     !(native_available && prefer_native_over_acpi_video()))
 		return acpi_backlight_video;
->>>>>>> eb3cdb58
 
 	/* Use native if available */
 	if (native_available)
