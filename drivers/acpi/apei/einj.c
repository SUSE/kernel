// SPDX-License-Identifier: GPL-2.0-only
/*
 * APEI Error INJection support
 *
 * EINJ provides a hardware error injection mechanism, this is useful
 * for debugging and testing of other APEI and RAS features.
 *
 * For more information about EINJ, please refer to ACPI Specification
 * version 4.0, section 17.5.
 *
 * Copyright 2009-2010 Intel Corp.
 *   Author: Huang Ying <ying.huang@intel.com>
 */

#include <linux/kernel.h>
#include <linux/module.h>
#include <linux/init.h>
#include <linux/io.h>
#include <linux/debugfs.h>
#include <linux/seq_file.h>
#include <linux/nmi.h>
#include <linux/delay.h>
#include <linux/mm.h>
#include <linux/security.h>
#include <asm/unaligned.h>

#include "apei-internal.h"

#undef pr_fmt
#define pr_fmt(fmt) "EINJ: " fmt

#define SLEEP_UNIT_MIN		1000			/* 1ms */
#define SLEEP_UNIT_MAX		5000			/* 5ms */
/* Firmware should respond within 1 seconds */
#define FIRMWARE_TIMEOUT	(1 * USEC_PER_SEC)
#define ACPI5_VENDOR_BIT	BIT(31)
#define MEM_ERROR_MASK		(ACPI_EINJ_MEMORY_CORRECTABLE | \
				ACPI_EINJ_MEMORY_UNCORRECTABLE | \
				ACPI_EINJ_MEMORY_FATAL)

/*
 * ACPI version 5 provides a SET_ERROR_TYPE_WITH_ADDRESS action.
 */
static int acpi5;

struct set_error_type_with_address {
	u32	type;
	u32	vendor_extension;
	u32	flags;
	u32	apicid;
	u64	memory_address;
	u64	memory_address_range;
	u32	pcie_sbdf;
};
enum {
	SETWA_FLAGS_APICID = 1,
	SETWA_FLAGS_MEM = 2,
	SETWA_FLAGS_PCIE_SBDF = 4,
};

/*
 * Vendor extensions for platform specific operations
 */
struct vendor_error_type_extension {
	u32	length;
	u32	pcie_sbdf;
	u16	vendor_id;
	u16	device_id;
	u8	rev_id;
	u8	reserved[3];
};

static u32 notrigger;

static u32 vendor_flags;
static struct debugfs_blob_wrapper vendor_blob;
static char vendor_dev[64];

/*
 * Some BIOSes allow parameters to the SET_ERROR_TYPE entries in the
 * EINJ table through an unpublished extension. Use with caution as
 * most will ignore the parameter and make their own choice of address
 * for error injection.  This extension is used only if
 * param_extension module parameter is specified.
 */
struct einj_parameter {
	u64 type;
	u64 reserved1;
	u64 reserved2;
	u64 param1;
	u64 param2;
};

#define EINJ_OP_BUSY			0x1
#define EINJ_STATUS_SUCCESS		0x0
#define EINJ_STATUS_FAIL		0x1
#define EINJ_STATUS_INVAL		0x2

#define EINJ_TAB_ENTRY(tab)						\
	((struct acpi_whea_header *)((char *)(tab) +			\
				    sizeof(struct acpi_table_einj)))

static bool param_extension;
module_param(param_extension, bool, 0);

static struct acpi_table_einj *einj_tab;

static struct apei_resources einj_resources;

static struct apei_exec_ins_type einj_ins_type[] = {
	[ACPI_EINJ_READ_REGISTER] = {
		.flags = APEI_EXEC_INS_ACCESS_REGISTER,
		.run   = apei_exec_read_register,
	},
	[ACPI_EINJ_READ_REGISTER_VALUE] = {
		.flags = APEI_EXEC_INS_ACCESS_REGISTER,
		.run   = apei_exec_read_register_value,
	},
	[ACPI_EINJ_WRITE_REGISTER] = {
		.flags = APEI_EXEC_INS_ACCESS_REGISTER,
		.run   = apei_exec_write_register,
	},
	[ACPI_EINJ_WRITE_REGISTER_VALUE] = {
		.flags = APEI_EXEC_INS_ACCESS_REGISTER,
		.run   = apei_exec_write_register_value,
	},
	[ACPI_EINJ_NOOP] = {
		.flags = 0,
		.run   = apei_exec_noop,
	},
};

/*
 * Prevent EINJ interpreter to run simultaneously, because the
 * corresponding firmware implementation may not work properly when
 * invoked simultaneously.
 */
static DEFINE_MUTEX(einj_mutex);

static void *einj_param;

static void einj_exec_ctx_init(struct apei_exec_context *ctx)
{
	apei_exec_ctx_init(ctx, einj_ins_type, ARRAY_SIZE(einj_ins_type),
			   EINJ_TAB_ENTRY(einj_tab), einj_tab->entries);
}

static int __einj_get_available_error_type(u32 *type)
{
	struct apei_exec_context ctx;
	int rc;

	einj_exec_ctx_init(&ctx);
	rc = apei_exec_run(&ctx, ACPI_EINJ_GET_ERROR_TYPE);
	if (rc)
		return rc;
	*type = apei_exec_ctx_get_output(&ctx);

	return 0;
}

/* Get error injection capabilities of the platform */
static int einj_get_available_error_type(u32 *type)
{
	int rc;

	mutex_lock(&einj_mutex);
	rc = __einj_get_available_error_type(type);
	mutex_unlock(&einj_mutex);

	return rc;
}

static int einj_timedout(u64 *t)
{
	if ((s64)*t < SLEEP_UNIT_MIN) {
		pr_warn(FW_WARN "Firmware does not respond in time\n");
		return 1;
	}
	*t -= SLEEP_UNIT_MIN;
	usleep_range(SLEEP_UNIT_MIN, SLEEP_UNIT_MAX);

	return 0;
}

static void check_vendor_extension(u64 paddr,
				   struct set_error_type_with_address *v5param)
{
	int	offset = v5param->vendor_extension;
	struct	vendor_error_type_extension *v;
	u32	sbdf;

	if (!offset)
		return;
	v = acpi_os_map_iomem(paddr + offset, sizeof(*v));
	if (!v)
		return;
	sbdf = v->pcie_sbdf;
	sprintf(vendor_dev, "%x:%x:%x.%x vendor_id=%x device_id=%x rev_id=%x\n",
		sbdf >> 24, (sbdf >> 16) & 0xff,
		(sbdf >> 11) & 0x1f, (sbdf >> 8) & 0x7,
		 v->vendor_id, v->device_id, v->rev_id);
	acpi_os_unmap_iomem(v, sizeof(*v));
}

static void *einj_get_parameter_address(void)
{
	int i;
	u64 pa_v4 = 0, pa_v5 = 0;
	struct acpi_whea_header *entry;

	entry = EINJ_TAB_ENTRY(einj_tab);
	for (i = 0; i < einj_tab->entries; i++) {
		if (entry->action == ACPI_EINJ_SET_ERROR_TYPE &&
		    entry->instruction == ACPI_EINJ_WRITE_REGISTER &&
		    entry->register_region.space_id ==
		    ACPI_ADR_SPACE_SYSTEM_MEMORY)
			pa_v4 = get_unaligned(&entry->register_region.address);
		if (entry->action == ACPI_EINJ_SET_ERROR_TYPE_WITH_ADDRESS &&
		    entry->instruction == ACPI_EINJ_WRITE_REGISTER &&
		    entry->register_region.space_id ==
		    ACPI_ADR_SPACE_SYSTEM_MEMORY)
			pa_v5 = get_unaligned(&entry->register_region.address);
		entry++;
	}
	if (pa_v5) {
		struct set_error_type_with_address *v5param;

		v5param = acpi_os_map_iomem(pa_v5, sizeof(*v5param));
		if (v5param) {
			acpi5 = 1;
			check_vendor_extension(pa_v5, v5param);
			return v5param;
		}
	}
	if (param_extension && pa_v4) {
		struct einj_parameter *v4param;

		v4param = acpi_os_map_iomem(pa_v4, sizeof(*v4param));
		if (!v4param)
			return NULL;
		if (v4param->reserved1 || v4param->reserved2) {
			acpi_os_unmap_iomem(v4param, sizeof(*v4param));
			return NULL;
		}
		return v4param;
	}

	return NULL;
}

/* do sanity check to trigger table */
static int einj_check_trigger_header(struct acpi_einj_trigger *trigger_tab)
{
	if (trigger_tab->header_size != sizeof(struct acpi_einj_trigger))
		return -EINVAL;
	if (trigger_tab->table_size > PAGE_SIZE ||
	    trigger_tab->table_size < trigger_tab->header_size)
		return -EINVAL;
	if (trigger_tab->entry_count !=
	    (trigger_tab->table_size - trigger_tab->header_size) /
	    sizeof(struct acpi_einj_entry))
		return -EINVAL;

	return 0;
}

static struct acpi_generic_address *einj_get_trigger_parameter_region(
	struct acpi_einj_trigger *trigger_tab, u64 param1, u64 param2)
{
	int i;
	struct acpi_whea_header *entry;

	entry = (struct acpi_whea_header *)
		((char *)trigger_tab + sizeof(struct acpi_einj_trigger));
	for (i = 0; i < trigger_tab->entry_count; i++) {
		if (entry->action == ACPI_EINJ_TRIGGER_ERROR &&
		entry->instruction <= ACPI_EINJ_WRITE_REGISTER_VALUE &&
		entry->register_region.space_id ==
			ACPI_ADR_SPACE_SYSTEM_MEMORY &&
		(entry->register_region.address & param2) == (param1 & param2))
			return &entry->register_region;
		entry++;
	}

	return NULL;
}
/* Execute instructions in trigger error action table */
static int __einj_error_trigger(u64 trigger_paddr, u32 type,
				u64 param1, u64 param2)
{
	struct acpi_einj_trigger *trigger_tab = NULL;
	struct apei_exec_context trigger_ctx;
	struct apei_resources trigger_resources;
	struct acpi_whea_header *trigger_entry;
	struct resource *r;
	u32 table_size;
	int rc = -EIO;
	struct acpi_generic_address *trigger_param_region = NULL;

	r = request_mem_region(trigger_paddr, sizeof(*trigger_tab),
			       "APEI EINJ Trigger Table");
	if (!r) {
		pr_err("Can not request [mem %#010llx-%#010llx] for Trigger table\n",
		       (unsigned long long)trigger_paddr,
		       (unsigned long long)trigger_paddr +
			    sizeof(*trigger_tab) - 1);
		goto out;
	}
	trigger_tab = ioremap_cache(trigger_paddr, sizeof(*trigger_tab));
	if (!trigger_tab) {
		pr_err("Failed to map trigger table!\n");
		goto out_rel_header;
	}
	rc = einj_check_trigger_header(trigger_tab);
	if (rc) {
		pr_warn(FW_BUG "Invalid trigger error action table.\n");
		goto out_rel_header;
	}

	/* No action structures in the TRIGGER_ERROR table, nothing to do */
	if (!trigger_tab->entry_count)
		goto out_rel_header;

	rc = -EIO;
	table_size = trigger_tab->table_size;
	r = request_mem_region(trigger_paddr + sizeof(*trigger_tab),
			       table_size - sizeof(*trigger_tab),
			       "APEI EINJ Trigger Table");
	if (!r) {
		pr_err("Can not request [mem %#010llx-%#010llx] for Trigger Table Entry\n",
		       (unsigned long long)trigger_paddr + sizeof(*trigger_tab),
		       (unsigned long long)trigger_paddr + table_size - 1);
		goto out_rel_header;
	}
	iounmap(trigger_tab);
	trigger_tab = ioremap_cache(trigger_paddr, table_size);
	if (!trigger_tab) {
		pr_err("Failed to map trigger table!\n");
		goto out_rel_entry;
	}
	trigger_entry = (struct acpi_whea_header *)
		((char *)trigger_tab + sizeof(struct acpi_einj_trigger));
	apei_resources_init(&trigger_resources);
	apei_exec_ctx_init(&trigger_ctx, einj_ins_type,
			   ARRAY_SIZE(einj_ins_type),
			   trigger_entry, trigger_tab->entry_count);
	rc = apei_exec_collect_resources(&trigger_ctx, &trigger_resources);
	if (rc)
		goto out_fini;
	rc = apei_resources_sub(&trigger_resources, &einj_resources);
	if (rc)
		goto out_fini;
	/*
	 * Some firmware will access target address specified in
	 * param1 to trigger the error when injecting memory error.
	 * This will cause resource conflict with regular memory.  So
	 * remove it from trigger table resources.
	 */
	if ((param_extension || acpi5) && (type & MEM_ERROR_MASK) && param2) {
		struct apei_resources addr_resources;

		apei_resources_init(&addr_resources);
		trigger_param_region = einj_get_trigger_parameter_region(
			trigger_tab, param1, param2);
		if (trigger_param_region) {
			rc = apei_resources_add(&addr_resources,
				trigger_param_region->address,
				trigger_param_region->bit_width/8, true);
			if (rc)
				goto out_fini;
			rc = apei_resources_sub(&trigger_resources,
					&addr_resources);
		}
		apei_resources_fini(&addr_resources);
		if (rc)
			goto out_fini;
	}
	rc = apei_resources_request(&trigger_resources, "APEI EINJ Trigger");
	if (rc)
		goto out_fini;
	rc = apei_exec_pre_map_gars(&trigger_ctx);
	if (rc)
		goto out_release;

	rc = apei_exec_run(&trigger_ctx, ACPI_EINJ_TRIGGER_ERROR);

	apei_exec_post_unmap_gars(&trigger_ctx);
out_release:
	apei_resources_release(&trigger_resources);
out_fini:
	apei_resources_fini(&trigger_resources);
out_rel_entry:
	release_mem_region(trigger_paddr + sizeof(*trigger_tab),
			   table_size - sizeof(*trigger_tab));
out_rel_header:
	release_mem_region(trigger_paddr, sizeof(*trigger_tab));
out:
	if (trigger_tab)
		iounmap(trigger_tab);

	return rc;
}

static int __einj_error_inject(u32 type, u32 flags, u64 param1, u64 param2,
			       u64 param3, u64 param4)
{
	struct apei_exec_context ctx;
	u64 val, trigger_paddr, timeout = FIRMWARE_TIMEOUT;
	int rc;

	einj_exec_ctx_init(&ctx);

	rc = apei_exec_run_optional(&ctx, ACPI_EINJ_BEGIN_OPERATION);
	if (rc)
		return rc;
	apei_exec_ctx_set_input(&ctx, type);
	if (acpi5) {
		struct set_error_type_with_address *v5param = einj_param;

		v5param->type = type;
		if (type & ACPI5_VENDOR_BIT) {
			switch (vendor_flags) {
			case SETWA_FLAGS_APICID:
				v5param->apicid = param1;
				break;
			case SETWA_FLAGS_MEM:
				v5param->memory_address = param1;
				v5param->memory_address_range = param2;
				break;
			case SETWA_FLAGS_PCIE_SBDF:
				v5param->pcie_sbdf = param1;
				break;
			}
			v5param->flags = vendor_flags;
		} else if (flags) {
			v5param->flags = flags;
			v5param->memory_address = param1;
			v5param->memory_address_range = param2;
			v5param->apicid = param3;
			v5param->pcie_sbdf = param4;
		} else {
			switch (type) {
			case ACPI_EINJ_PROCESSOR_CORRECTABLE:
			case ACPI_EINJ_PROCESSOR_UNCORRECTABLE:
			case ACPI_EINJ_PROCESSOR_FATAL:
				v5param->apicid = param1;
				v5param->flags = SETWA_FLAGS_APICID;
				break;
			case ACPI_EINJ_MEMORY_CORRECTABLE:
			case ACPI_EINJ_MEMORY_UNCORRECTABLE:
			case ACPI_EINJ_MEMORY_FATAL:
				v5param->memory_address = param1;
				v5param->memory_address_range = param2;
				v5param->flags = SETWA_FLAGS_MEM;
				break;
			case ACPI_EINJ_PCIX_CORRECTABLE:
			case ACPI_EINJ_PCIX_UNCORRECTABLE:
			case ACPI_EINJ_PCIX_FATAL:
				v5param->pcie_sbdf = param1;
				v5param->flags = SETWA_FLAGS_PCIE_SBDF;
				break;
			}
		}
	} else {
		rc = apei_exec_run(&ctx, ACPI_EINJ_SET_ERROR_TYPE);
		if (rc)
			return rc;
		if (einj_param) {
			struct einj_parameter *v4param = einj_param;

			v4param->param1 = param1;
			v4param->param2 = param2;
		}
	}
	rc = apei_exec_run(&ctx, ACPI_EINJ_EXECUTE_OPERATION);
	if (rc)
		return rc;
	for (;;) {
		rc = apei_exec_run(&ctx, ACPI_EINJ_CHECK_BUSY_STATUS);
		if (rc)
			return rc;
		val = apei_exec_ctx_get_output(&ctx);
		if (!(val & EINJ_OP_BUSY))
			break;
		if (einj_timedout(&timeout))
			return -EIO;
	}
	rc = apei_exec_run(&ctx, ACPI_EINJ_GET_COMMAND_STATUS);
	if (rc)
		return rc;
	val = apei_exec_ctx_get_output(&ctx);
	if (val == EINJ_STATUS_FAIL)
		return -EBUSY;
	else if (val == EINJ_STATUS_INVAL)
		return -EINVAL;

	/*
	 * The error is injected into the platform successfully, then it needs
	 * to trigger the error.
	 */
	rc = apei_exec_run(&ctx, ACPI_EINJ_GET_TRIGGER_TABLE);
	if (rc)
		return rc;
	trigger_paddr = apei_exec_ctx_get_output(&ctx);
	if (notrigger == 0) {
		rc = __einj_error_trigger(trigger_paddr, type, param1, param2);
		if (rc)
			return rc;
	}
	rc = apei_exec_run_optional(&ctx, ACPI_EINJ_END_OPERATION);

	return rc;
}

/* Inject the specified hardware error */
static int einj_error_inject(u32 type, u32 flags, u64 param1, u64 param2,
			     u64 param3, u64 param4)
{
	int rc;
	u64 base_addr, size;

	if (security_locked_down(LOCKDOWN_ACPI_TABLES))
		return -EPERM;

	/* If user manually set "flags", make sure it is legal */
	if (flags && (flags &
		~(SETWA_FLAGS_APICID|SETWA_FLAGS_MEM|SETWA_FLAGS_PCIE_SBDF)))
		return -EINVAL;

	/*
	 * We need extra sanity checks for memory errors.
	 * Other types leap directly to injection.
	 */

	/* ensure param1/param2 existed */
	if (!(param_extension || acpi5))
		goto inject;

	/* ensure injection is memory related */
	if (type & ACPI5_VENDOR_BIT) {
		if (vendor_flags != SETWA_FLAGS_MEM)
			goto inject;
	} else if (!(type & MEM_ERROR_MASK) && !(flags & SETWA_FLAGS_MEM))
		goto inject;

	/*
	 * Disallow crazy address masks that give BIOS leeway to pick
	 * injection address almost anywhere. Insist on page or
	 * better granularity and that target address is normal RAM or
	 * NVDIMM.
	 */
	base_addr = param1 & param2;
	size = ~param2 + 1;

	if (((param2 & PAGE_MASK) != PAGE_MASK) ||
	    ((region_intersects(base_addr, size, IORESOURCE_SYSTEM_RAM, IORES_DESC_NONE)
				!= REGION_INTERSECTS) &&
	     (region_intersects(base_addr, size, IORESOURCE_MEM, IORES_DESC_PERSISTENT_MEMORY)
				!= REGION_INTERSECTS) &&
	     (region_intersects(base_addr, size, IORESOURCE_MEM, IORES_DESC_SOFT_RESERVED)
<<<<<<< HEAD
				!= REGION_INTERSECTS)))
=======
				!= REGION_INTERSECTS) &&
	     !arch_is_platform_page(base_addr)))
>>>>>>> eb3cdb58
		return -EINVAL;

	if (is_zero_pfn(base_addr >> PAGE_SHIFT))
		return -EADDRINUSE;

inject:
	mutex_lock(&einj_mutex);
	rc = __einj_error_inject(type, flags, param1, param2, param3, param4);
	mutex_unlock(&einj_mutex);

	return rc;
}

static u32 error_type;
static u32 error_flags;
static u64 error_param1;
static u64 error_param2;
static u64 error_param3;
static u64 error_param4;
static struct dentry *einj_debug_dir;
static const char * const einj_error_type_string[] = {
	"0x00000001\tProcessor Correctable\n",
	"0x00000002\tProcessor Uncorrectable non-fatal\n",
	"0x00000004\tProcessor Uncorrectable fatal\n",
	"0x00000008\tMemory Correctable\n",
	"0x00000010\tMemory Uncorrectable non-fatal\n",
	"0x00000020\tMemory Uncorrectable fatal\n",
	"0x00000040\tPCI Express Correctable\n",
	"0x00000080\tPCI Express Uncorrectable non-fatal\n",
	"0x00000100\tPCI Express Uncorrectable fatal\n",
	"0x00000200\tPlatform Correctable\n",
	"0x00000400\tPlatform Uncorrectable non-fatal\n",
	"0x00000800\tPlatform Uncorrectable fatal\n",
	"0x00001000\tCXL.cache Protocol Correctable\n",
	"0x00002000\tCXL.cache Protocol Uncorrectable non-fatal\n",
	"0x00004000\tCXL.cache Protocol Uncorrectable fatal\n",
	"0x00008000\tCXL.mem Protocol Correctable\n",
	"0x00010000\tCXL.mem Protocol Uncorrectable non-fatal\n",
	"0x00020000\tCXL.mem Protocol Uncorrectable fatal\n",
};

static int available_error_type_show(struct seq_file *m, void *v)
{
	int rc;
	u32 available_error_type = 0;

	rc = einj_get_available_error_type(&available_error_type);
	if (rc)
		return rc;
	for (int pos = 0; pos < ARRAY_SIZE(einj_error_type_string); pos++)
		if (available_error_type & BIT(pos))
			seq_puts(m, einj_error_type_string[pos]);

	return 0;
}

DEFINE_SHOW_ATTRIBUTE(available_error_type);

static int error_type_get(void *data, u64 *val)
{
	*val = error_type;

	return 0;
}

static int error_type_set(void *data, u64 val)
{
	int rc;
	u32 available_error_type = 0;
	u32 tval, vendor;

	/* Only low 32 bits for error type are valid */
	if (val & GENMASK_ULL(63, 32))
		return -EINVAL;

	/*
	 * Vendor defined types have 0x80000000 bit set, and
	 * are not enumerated by ACPI_EINJ_GET_ERROR_TYPE
	 */
	vendor = val & ACPI5_VENDOR_BIT;
	tval = val & 0x7fffffff;

	/* Only one error type can be specified */
	if (tval & (tval - 1))
		return -EINVAL;
	if (!vendor) {
		rc = einj_get_available_error_type(&available_error_type);
		if (rc)
			return rc;
		if (!(val & available_error_type))
			return -EINVAL;
	}
	error_type = val;

	return 0;
}

DEFINE_DEBUGFS_ATTRIBUTE(error_type_fops, error_type_get, error_type_set,
			 "0x%llx\n");

static int error_inject_set(void *data, u64 val)
{
	if (!error_type)
		return -EINVAL;

	return einj_error_inject(error_type, error_flags, error_param1, error_param2,
		error_param3, error_param4);
}

DEFINE_DEBUGFS_ATTRIBUTE(error_inject_fops, NULL, error_inject_set, "%llu\n");

static int einj_check_table(struct acpi_table_einj *einj_tab)
{
	if ((einj_tab->header_length !=
	     (sizeof(struct acpi_table_einj) - sizeof(einj_tab->header)))
	    && (einj_tab->header_length != sizeof(struct acpi_table_einj)))
		return -EINVAL;
	if (einj_tab->header.length < sizeof(struct acpi_table_einj))
		return -EINVAL;
	if (einj_tab->entries !=
	    (einj_tab->header.length - sizeof(struct acpi_table_einj)) /
	    sizeof(struct acpi_einj_entry))
		return -EINVAL;

	return 0;
}

static int __init einj_init(void)
{
	int rc;
	acpi_status status;
	struct apei_exec_context ctx;

	if (acpi_disabled) {
		pr_info("ACPI disabled.\n");
		return -ENODEV;
	}

	status = acpi_get_table(ACPI_SIG_EINJ, 0,
				(struct acpi_table_header **)&einj_tab);
	if (status == AE_NOT_FOUND) {
		pr_warn("EINJ table not found.\n");
		return -ENODEV;
	} else if (ACPI_FAILURE(status)) {
		pr_err("Failed to get EINJ table: %s\n",
				acpi_format_exception(status));
		return -EINVAL;
	}

	rc = einj_check_table(einj_tab);
	if (rc) {
		pr_warn(FW_BUG "Invalid EINJ table.\n");
		goto err_put_table;
	}

	rc = -ENOMEM;
	einj_debug_dir = debugfs_create_dir("einj", apei_get_debugfs_dir());

	debugfs_create_file("available_error_type", S_IRUSR, einj_debug_dir,
			    NULL, &available_error_type_fops);
	debugfs_create_file_unsafe("error_type", 0600, einj_debug_dir,
				   NULL, &error_type_fops);
	debugfs_create_file_unsafe("error_inject", 0200, einj_debug_dir,
				   NULL, &error_inject_fops);

	apei_resources_init(&einj_resources);
	einj_exec_ctx_init(&ctx);
	rc = apei_exec_collect_resources(&ctx, &einj_resources);
	if (rc) {
		pr_err("Error collecting EINJ resources.\n");
		goto err_fini;
	}

	rc = apei_resources_request(&einj_resources, "APEI EINJ");
	if (rc) {
		pr_err("Error requesting memory/port resources.\n");
		goto err_fini;
	}

	rc = apei_exec_pre_map_gars(&ctx);
	if (rc) {
		pr_err("Error pre-mapping GARs.\n");
		goto err_release;
	}

	einj_param = einj_get_parameter_address();
	if ((param_extension || acpi5) && einj_param) {
		debugfs_create_x32("flags", S_IRUSR | S_IWUSR, einj_debug_dir,
				   &error_flags);
		debugfs_create_x64("param1", S_IRUSR | S_IWUSR, einj_debug_dir,
				   &error_param1);
		debugfs_create_x64("param2", S_IRUSR | S_IWUSR, einj_debug_dir,
				   &error_param2);
		debugfs_create_x64("param3", S_IRUSR | S_IWUSR, einj_debug_dir,
				   &error_param3);
		debugfs_create_x64("param4", S_IRUSR | S_IWUSR, einj_debug_dir,
				   &error_param4);
		debugfs_create_x32("notrigger", S_IRUSR | S_IWUSR,
				   einj_debug_dir, &notrigger);
	}

	if (vendor_dev[0]) {
		vendor_blob.data = vendor_dev;
		vendor_blob.size = strlen(vendor_dev);
		debugfs_create_blob("vendor", S_IRUSR, einj_debug_dir,
				    &vendor_blob);
		debugfs_create_x32("vendor_flags", S_IRUSR | S_IWUSR,
				   einj_debug_dir, &vendor_flags);
	}

	pr_info("Error INJection is initialized.\n");

	return 0;

err_release:
	apei_resources_release(&einj_resources);
err_fini:
	apei_resources_fini(&einj_resources);
	debugfs_remove_recursive(einj_debug_dir);
err_put_table:
	acpi_put_table((struct acpi_table_header *)einj_tab);

	return rc;
}

static void __exit einj_exit(void)
{
	struct apei_exec_context ctx;

	if (einj_param) {
		acpi_size size = (acpi5) ?
			sizeof(struct set_error_type_with_address) :
			sizeof(struct einj_parameter);

		acpi_os_unmap_iomem(einj_param, size);
	}
	einj_exec_ctx_init(&ctx);
	apei_exec_post_unmap_gars(&ctx);
	apei_resources_release(&einj_resources);
	apei_resources_fini(&einj_resources);
	debugfs_remove_recursive(einj_debug_dir);
	acpi_put_table((struct acpi_table_header *)einj_tab);
}

module_init(einj_init);
module_exit(einj_exit);

MODULE_AUTHOR("Huang Ying");
MODULE_DESCRIPTION("APEI Error INJection support");
MODULE_LICENSE("GPL");<|MERGE_RESOLUTION|>--- conflicted
+++ resolved
@@ -21,7 +21,6 @@
 #include <linux/nmi.h>
 #include <linux/delay.h>
 #include <linux/mm.h>
-#include <linux/security.h>
 #include <asm/unaligned.h>
 
 #include "apei-internal.h"
@@ -520,9 +519,6 @@
 	int rc;
 	u64 base_addr, size;
 
-	if (security_locked_down(LOCKDOWN_ACPI_TABLES))
-		return -EPERM;
-
 	/* If user manually set "flags", make sure it is legal */
 	if (flags && (flags &
 		~(SETWA_FLAGS_APICID|SETWA_FLAGS_MEM|SETWA_FLAGS_PCIE_SBDF)))
@@ -559,12 +555,8 @@
 	     (region_intersects(base_addr, size, IORESOURCE_MEM, IORES_DESC_PERSISTENT_MEMORY)
 				!= REGION_INTERSECTS) &&
 	     (region_intersects(base_addr, size, IORESOURCE_MEM, IORES_DESC_SOFT_RESERVED)
-<<<<<<< HEAD
-				!= REGION_INTERSECTS)))
-=======
 				!= REGION_INTERSECTS) &&
 	     !arch_is_platform_page(base_addr)))
->>>>>>> eb3cdb58
 		return -EINVAL;
 
 	if (is_zero_pfn(base_addr >> PAGE_SHIFT))
