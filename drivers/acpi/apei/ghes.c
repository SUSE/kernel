// SPDX-License-Identifier: GPL-2.0-only
/*
 * APEI Generic Hardware Error Source support
 *
 * Generic Hardware Error Source provides a way to report platform
 * hardware errors (such as that from chipset). It works in so called
 * "Firmware First" mode, that is, hardware errors are reported to
 * firmware firstly, then reported to Linux by firmware. This way,
 * some non-standard hardware error registers or non-standard hardware
 * link can be checked by firmware to produce more hardware error
 * information for Linux.
 *
 * For more information about Generic Hardware Error Source, please
 * refer to ACPI Specification version 4.0, section 17.3.2.6
 *
 * Copyright 2010,2011 Intel Corp.
 *   Author: Huang Ying <ying.huang@intel.com>
 */

#include <linux/arm_sdei.h>
#include <linux/kernel.h>
#include <linux/moduleparam.h>
#include <linux/init.h>
#include <linux/acpi.h>
#include <linux/io.h>
#include <linux/interrupt.h>
#include <linux/timer.h>
#include <linux/cper.h>
#include <linux/platform_device.h>
#include <linux/mutex.h>
#include <linux/ratelimit.h>
#include <linux/vmalloc.h>
#include <linux/irq_work.h>
#include <linux/llist.h>
#include <linux/genalloc.h>
#include <linux/pci.h>
#include <linux/pfn.h>
#include <linux/aer.h>
#include <linux/nmi.h>
#include <linux/sched/clock.h>
#include <linux/uuid.h>
#include <linux/ras.h>
#include <linux/task_work.h>

#include <acpi/actbl1.h>
#include <acpi/ghes.h>
#include <acpi/apei.h>
#include <asm/fixmap.h>
#include <asm/tlbflush.h>
#include <ras/ras_event.h>

#include "apei-internal.h"

#define GHES_PFX	"GHES: "

#define GHES_ESTATUS_MAX_SIZE		65536
#define GHES_ESOURCE_PREALLOC_MAX_SIZE	65536

#define GHES_ESTATUS_POOL_MIN_ALLOC_ORDER 3

/* This is just an estimation for memory pool allocation */
#define GHES_ESTATUS_CACHE_AVG_SIZE	512

#define GHES_ESTATUS_CACHES_SIZE	4

#define GHES_ESTATUS_IN_CACHE_MAX_NSEC	10000000000ULL
/* Prevent too many caches are allocated because of RCU */
#define GHES_ESTATUS_CACHE_ALLOCED_MAX	(GHES_ESTATUS_CACHES_SIZE * 3 / 2)

#define GHES_ESTATUS_CACHE_LEN(estatus_len)			\
	(sizeof(struct ghes_estatus_cache) + (estatus_len))
#define GHES_ESTATUS_FROM_CACHE(estatus_cache)			\
	((struct acpi_hest_generic_status *)				\
	 ((struct ghes_estatus_cache *)(estatus_cache) + 1))

#define GHES_ESTATUS_NODE_LEN(estatus_len)			\
	(sizeof(struct ghes_estatus_node) + (estatus_len))
#define GHES_ESTATUS_FROM_NODE(estatus_node)			\
	((struct acpi_hest_generic_status *)				\
	 ((struct ghes_estatus_node *)(estatus_node) + 1))

#define GHES_VENDOR_ENTRY_LEN(gdata_len)                               \
	(sizeof(struct ghes_vendor_record_entry) + (gdata_len))
#define GHES_GDATA_FROM_VENDOR_ENTRY(vendor_entry)                     \
	((struct acpi_hest_generic_data *)                              \
	((struct ghes_vendor_record_entry *)(vendor_entry) + 1))

/*
 *  NMI-like notifications vary by architecture, before the compiler can prune
 *  unused static functions it needs a value for these enums.
 */
#ifndef CONFIG_ARM_SDE_INTERFACE
#define FIX_APEI_GHES_SDEI_NORMAL	__end_of_fixed_addresses
#define FIX_APEI_GHES_SDEI_CRITICAL	__end_of_fixed_addresses
#endif

static ATOMIC_NOTIFIER_HEAD(ghes_report_chain);

static inline bool is_hest_type_generic_v2(struct ghes *ghes)
{
	return ghes->generic->header.type == ACPI_HEST_TYPE_GENERIC_ERROR_V2;
}

/*
 * This driver isn't really modular, however for the time being,
 * continuing to use module_param is the easiest way to remain
 * compatible with existing boot arg use cases.
 */
bool ghes_disable;
module_param_named(disable, ghes_disable, bool, 0);

/*
 * "ghes.edac_force_enable" forcibly enables ghes_edac and skips the platform
 * check.
 */
static bool ghes_edac_force_enable;
module_param_named(edac_force_enable, ghes_edac_force_enable, bool, 0);

/*
 * All error sources notified with HED (Hardware Error Device) share a
 * single notifier callback, so they need to be linked and checked one
 * by one. This holds true for NMI too.
 *
 * RCU is used for these lists, so ghes_list_mutex is only used for
 * list changing, not for traversing.
 */
static LIST_HEAD(ghes_hed);
static DEFINE_MUTEX(ghes_list_mutex);

/*
 * A list of GHES devices which are given to the corresponding EDAC driver
 * ghes_edac for further use.
 */
static LIST_HEAD(ghes_devs);
static DEFINE_MUTEX(ghes_devs_mutex);

/*
 * Because the memory area used to transfer hardware error information
 * from BIOS to Linux can be determined only in NMI, IRQ or timer
 * handler, but general ioremap can not be used in atomic context, so
 * the fixmap is used instead.
 *
 * This spinlock is used to prevent the fixmap entry from being used
 * simultaneously.
 */
static DEFINE_SPINLOCK(ghes_notify_lock_irq);

struct ghes_vendor_record_entry {
	struct work_struct work;
	int error_severity;
	char vendor_record[];
};

static struct gen_pool *ghes_estatus_pool;
static unsigned long ghes_estatus_pool_size_request;

static struct ghes_estatus_cache __rcu *ghes_estatus_caches[GHES_ESTATUS_CACHES_SIZE];
static atomic_t ghes_estatus_cache_alloced;

static int ghes_panic_timeout __read_mostly = 30;

static void __iomem *ghes_map(u64 pfn, enum fixed_addresses fixmap_idx)
{
	phys_addr_t paddr;
	pgprot_t prot;

	paddr = PFN_PHYS(pfn);
	prot = arch_apei_get_mem_attribute(paddr);
	__set_fixmap(fixmap_idx, paddr, prot);

	return (void __iomem *) __fix_to_virt(fixmap_idx);
}

static void ghes_unmap(void __iomem *vaddr, enum fixed_addresses fixmap_idx)
{
	int _idx = virt_to_fix((unsigned long)vaddr);

	WARN_ON_ONCE(fixmap_idx != _idx);
	clear_fixmap(fixmap_idx);
}

int ghes_estatus_pool_init(unsigned int num_ghes)
{
	unsigned long addr, len;
	int rc;

	ghes_estatus_pool = gen_pool_create(GHES_ESTATUS_POOL_MIN_ALLOC_ORDER, -1);
	if (!ghes_estatus_pool)
		return -ENOMEM;

	len = GHES_ESTATUS_CACHE_AVG_SIZE * GHES_ESTATUS_CACHE_ALLOCED_MAX;
	len += (num_ghes * GHES_ESOURCE_PREALLOC_MAX_SIZE);

	ghes_estatus_pool_size_request = PAGE_ALIGN(len);
	addr = (unsigned long)vmalloc(PAGE_ALIGN(len));
	if (!addr)
		goto err_pool_alloc;

	rc = gen_pool_add(ghes_estatus_pool, addr, PAGE_ALIGN(len), -1);
	if (rc)
		goto err_pool_add;

	return 0;

err_pool_add:
	vfree((void *)addr);

err_pool_alloc:
	gen_pool_destroy(ghes_estatus_pool);

	return -ENOMEM;
}

static int map_gen_v2(struct ghes *ghes)
{
	return apei_map_generic_address(&ghes->generic_v2->read_ack_register);
}

static void unmap_gen_v2(struct ghes *ghes)
{
	apei_unmap_generic_address(&ghes->generic_v2->read_ack_register);
}

static void ghes_ack_error(struct acpi_hest_generic_v2 *gv2)
{
	int rc;
	u64 val = 0;

	rc = apei_read(&val, &gv2->read_ack_register);
	if (rc)
		return;

	val &= gv2->read_ack_preserve << gv2->read_ack_register.bit_offset;
	val |= gv2->read_ack_write    << gv2->read_ack_register.bit_offset;

	apei_write(val, &gv2->read_ack_register);
}

static struct ghes *ghes_new(struct acpi_hest_generic *generic)
{
	struct ghes *ghes;
	unsigned int error_block_length;
	int rc;

	ghes = kzalloc(sizeof(*ghes), GFP_KERNEL);
	if (!ghes)
		return ERR_PTR(-ENOMEM);

	ghes->generic = generic;
	if (is_hest_type_generic_v2(ghes)) {
		rc = map_gen_v2(ghes);
		if (rc)
			goto err_free;
	}

	rc = apei_map_generic_address(&generic->error_status_address);
	if (rc)
		goto err_unmap_read_ack_addr;
	error_block_length = generic->error_block_length;
	if (error_block_length > GHES_ESTATUS_MAX_SIZE) {
		pr_warn(FW_WARN GHES_PFX
			"Error status block length is too long: %u for "
			"generic hardware error source: %d.\n",
			error_block_length, generic->header.source_id);
		error_block_length = GHES_ESTATUS_MAX_SIZE;
	}
	ghes->estatus = kmalloc(error_block_length, GFP_KERNEL);
	if (!ghes->estatus) {
		rc = -ENOMEM;
		goto err_unmap_status_addr;
	}

	return ghes;

err_unmap_status_addr:
	apei_unmap_generic_address(&generic->error_status_address);
err_unmap_read_ack_addr:
	if (is_hest_type_generic_v2(ghes))
		unmap_gen_v2(ghes);
err_free:
	kfree(ghes);
	return ERR_PTR(rc);
}

static void ghes_fini(struct ghes *ghes)
{
	kfree(ghes->estatus);
	apei_unmap_generic_address(&ghes->generic->error_status_address);
	if (is_hest_type_generic_v2(ghes))
		unmap_gen_v2(ghes);
}

static inline int ghes_severity(int severity)
{
	switch (severity) {
	case CPER_SEV_INFORMATIONAL:
		return GHES_SEV_NO;
	case CPER_SEV_CORRECTED:
		return GHES_SEV_CORRECTED;
	case CPER_SEV_RECOVERABLE:
		return GHES_SEV_RECOVERABLE;
	case CPER_SEV_FATAL:
		return GHES_SEV_PANIC;
	default:
		/* Unknown, go panic */
		return GHES_SEV_PANIC;
	}
}

static void ghes_copy_tofrom_phys(void *buffer, u64 paddr, u32 len,
				  int from_phys,
				  enum fixed_addresses fixmap_idx)
{
	void __iomem *vaddr;
	u64 offset;
	u32 trunk;

	while (len > 0) {
		offset = paddr - (paddr & PAGE_MASK);
		vaddr = ghes_map(PHYS_PFN(paddr), fixmap_idx);
		trunk = PAGE_SIZE - offset;
		trunk = min(trunk, len);
		if (from_phys)
			memcpy_fromio(buffer, vaddr + offset, trunk);
		else
			memcpy_toio(vaddr + offset, buffer, trunk);
		len -= trunk;
		paddr += trunk;
		buffer += trunk;
		ghes_unmap(vaddr, fixmap_idx);
	}
}

/* Check the top-level record header has an appropriate size. */
static int __ghes_check_estatus(struct ghes *ghes,
				struct acpi_hest_generic_status *estatus)
{
	u32 len = cper_estatus_len(estatus);

	if (len < sizeof(*estatus)) {
		pr_warn_ratelimited(FW_WARN GHES_PFX "Truncated error status block!\n");
		return -EIO;
	}

	if (len > ghes->generic->error_block_length) {
		pr_warn_ratelimited(FW_WARN GHES_PFX "Invalid error status block length!\n");
		return -EIO;
	}

	if (cper_estatus_check_header(estatus)) {
		pr_warn_ratelimited(FW_WARN GHES_PFX "Invalid CPER header!\n");
		return -EIO;
	}

	return 0;
}

/* Read the CPER block, returning its address, and header in estatus. */
static int __ghes_peek_estatus(struct ghes *ghes,
			       struct acpi_hest_generic_status *estatus,
			       u64 *buf_paddr, enum fixed_addresses fixmap_idx)
{
	struct acpi_hest_generic *g = ghes->generic;
	int rc;

	rc = apei_read(buf_paddr, &g->error_status_address);
	if (rc) {
		*buf_paddr = 0;
		pr_warn_ratelimited(FW_WARN GHES_PFX
"Failed to read error status block address for hardware error source: %d.\n",
				   g->header.source_id);
		return -EIO;
	}
	if (!*buf_paddr)
		return -ENOENT;

	ghes_copy_tofrom_phys(estatus, *buf_paddr, sizeof(*estatus), 1,
			      fixmap_idx);
	if (!estatus->block_status) {
		*buf_paddr = 0;
		return -ENOENT;
	}

	return 0;
}

static int __ghes_read_estatus(struct acpi_hest_generic_status *estatus,
			       u64 buf_paddr, enum fixed_addresses fixmap_idx,
			       size_t buf_len)
{
	ghes_copy_tofrom_phys(estatus, buf_paddr, buf_len, 1, fixmap_idx);
	if (cper_estatus_check(estatus)) {
		pr_warn_ratelimited(FW_WARN GHES_PFX
				    "Failed to read error status block!\n");
		return -EIO;
	}

	return 0;
}

static int ghes_read_estatus(struct ghes *ghes,
			     struct acpi_hest_generic_status *estatus,
			     u64 *buf_paddr, enum fixed_addresses fixmap_idx)
{
	int rc;

	rc = __ghes_peek_estatus(ghes, estatus, buf_paddr, fixmap_idx);
	if (rc)
		return rc;

	rc = __ghes_check_estatus(ghes, estatus);
	if (rc)
		return rc;

	return __ghes_read_estatus(estatus, *buf_paddr, fixmap_idx,
				   cper_estatus_len(estatus));
}

static void ghes_clear_estatus(struct ghes *ghes,
			       struct acpi_hest_generic_status *estatus,
			       u64 buf_paddr, enum fixed_addresses fixmap_idx)
{
	estatus->block_status = 0;

	if (!buf_paddr)
		return;

	ghes_copy_tofrom_phys(estatus, buf_paddr,
			      sizeof(estatus->block_status), 0,
			      fixmap_idx);

	/*
	 * GHESv2 type HEST entries introduce support for error acknowledgment,
	 * so only acknowledge the error if this support is present.
	 */
	if (is_hest_type_generic_v2(ghes))
		ghes_ack_error(ghes->generic_v2);
}

/*
 * Called as task_work before returning to user-space.
 * Ensure any queued work has been done before we return to the context that
 * triggered the notification.
 */
static void ghes_kick_task_work(struct callback_head *head)
{
	struct acpi_hest_generic_status *estatus;
	struct ghes_estatus_node *estatus_node;
	u32 node_len;

	estatus_node = container_of(head, struct ghes_estatus_node, task_work);
	if (IS_ENABLED(CONFIG_ACPI_APEI_MEMORY_FAILURE))
		memory_failure_queue_kick(estatus_node->task_work_cpu);

	estatus = GHES_ESTATUS_FROM_NODE(estatus_node);
	node_len = GHES_ESTATUS_NODE_LEN(cper_estatus_len(estatus));
	gen_pool_free(ghes_estatus_pool, (unsigned long)estatus_node, node_len);
}

static bool ghes_do_memory_failure(u64 physical_addr, int flags)
{
	unsigned long pfn;

	if (!IS_ENABLED(CONFIG_ACPI_APEI_MEMORY_FAILURE))
		return false;

	pfn = PHYS_PFN(physical_addr);
	if (!pfn_valid(pfn) && !arch_is_platform_page(physical_addr)) {
		pr_warn_ratelimited(FW_WARN GHES_PFX
		"Invalid address in generic error data: %#llx\n",
		physical_addr);
		return false;
	}

	memory_failure_queue(pfn, flags);
	return true;
}

static bool ghes_handle_memory_failure(struct acpi_hest_generic_data *gdata,
				       int sev)
{
	int flags = -1;
	int sec_sev = ghes_severity(gdata->error_severity);
	struct cper_sec_mem_err *mem_err = acpi_hest_get_payload(gdata);

	if (!(mem_err->validation_bits & CPER_MEM_VALID_PA))
		return false;

	/* iff following two events can be handled properly by now */
	if (sec_sev == GHES_SEV_CORRECTED &&
	    (gdata->flags & CPER_SEC_ERROR_THRESHOLD_EXCEEDED))
		flags = MF_SOFT_OFFLINE;
	if (sev == GHES_SEV_RECOVERABLE && sec_sev == GHES_SEV_RECOVERABLE)
		flags = 0;

	if (flags != -1)
		return ghes_do_memory_failure(mem_err->physical_addr, flags);

	return false;
}

static bool ghes_handle_arm_hw_error(struct acpi_hest_generic_data *gdata, int sev)
{
	struct cper_sec_proc_arm *err = acpi_hest_get_payload(gdata);
	bool queued = false;
	int sec_sev, i;
	char *p;

	log_arm_hw_error(err);

	sec_sev = ghes_severity(gdata->error_severity);
	if (sev != GHES_SEV_RECOVERABLE || sec_sev != GHES_SEV_RECOVERABLE)
		return false;

	p = (char *)(err + 1);
	for (i = 0; i < err->err_info_num; i++) {
		struct cper_arm_err_info *err_info = (struct cper_arm_err_info *)p;
		bool is_cache = (err_info->type == CPER_ARM_CACHE_ERROR);
		bool has_pa = (err_info->validation_bits & CPER_ARM_INFO_VALID_PHYSICAL_ADDR);
		const char *error_type = "unknown error";

		/*
		 * The field (err_info->error_info & BIT(26)) is fixed to set to
		 * 1 in some old firmware of HiSilicon Kunpeng920. We assume that
		 * firmware won't mix corrected errors in an uncorrected section,
		 * and don't filter out 'corrected' error here.
		 */
		if (is_cache && has_pa) {
			queued = ghes_do_memory_failure(err_info->physical_fault_addr, 0);
			p += err_info->length;
			continue;
		}

		if (err_info->type < ARRAY_SIZE(cper_proc_error_type_strs))
			error_type = cper_proc_error_type_strs[err_info->type];

		pr_warn_ratelimited(FW_WARN GHES_PFX
				    "Unhandled processor error type: %s\n",
				    error_type);
		p += err_info->length;
	}

	return queued;
}

/*
 * PCIe AER errors need to be sent to the AER driver for reporting and
 * recovery. The GHES severities map to the following AER severities and
 * require the following handling:
 *
 * GHES_SEV_CORRECTABLE -> AER_CORRECTABLE
 *     These need to be reported by the AER driver but no recovery is
 *     necessary.
 * GHES_SEV_RECOVERABLE -> AER_NONFATAL
 * GHES_SEV_RECOVERABLE && CPER_SEC_RESET -> AER_FATAL
 *     These both need to be reported and recovered from by the AER driver.
 * GHES_SEV_PANIC does not make it to this handling since the kernel must
 *     panic.
 */
static void ghes_handle_aer(struct acpi_hest_generic_data *gdata)
{
#ifdef CONFIG_ACPI_APEI_PCIEAER
	struct cper_sec_pcie *pcie_err = acpi_hest_get_payload(gdata);

	if (pcie_err->validation_bits & CPER_PCIE_VALID_DEVICE_ID &&
	    pcie_err->validation_bits & CPER_PCIE_VALID_AER_INFO) {
		unsigned int devfn;
		int aer_severity;

		devfn = PCI_DEVFN(pcie_err->device_id.device,
				  pcie_err->device_id.function);
		aer_severity = cper_severity_to_aer(gdata->error_severity);

		/*
		 * If firmware reset the component to contain
		 * the error, we must reinitialize it before
		 * use, so treat it as a fatal AER error.
		 */
		if (gdata->flags & CPER_SEC_RESET)
			aer_severity = AER_FATAL;

		aer_recover_queue(pcie_err->device_id.segment,
				  pcie_err->device_id.bus,
				  devfn, aer_severity,
				  (struct aer_capability_regs *)
				  pcie_err->aer_info);
	}
#endif
}

static BLOCKING_NOTIFIER_HEAD(vendor_record_notify_list);

int ghes_register_vendor_record_notifier(struct notifier_block *nb)
{
	return blocking_notifier_chain_register(&vendor_record_notify_list, nb);
}
EXPORT_SYMBOL_GPL(ghes_register_vendor_record_notifier);

void ghes_unregister_vendor_record_notifier(struct notifier_block *nb)
{
	blocking_notifier_chain_unregister(&vendor_record_notify_list, nb);
}
EXPORT_SYMBOL_GPL(ghes_unregister_vendor_record_notifier);

static void ghes_vendor_record_work_func(struct work_struct *work)
{
	struct ghes_vendor_record_entry *entry;
	struct acpi_hest_generic_data *gdata;
	u32 len;

	entry = container_of(work, struct ghes_vendor_record_entry, work);
	gdata = GHES_GDATA_FROM_VENDOR_ENTRY(entry);

	blocking_notifier_call_chain(&vendor_record_notify_list,
				     entry->error_severity, gdata);

	len = GHES_VENDOR_ENTRY_LEN(acpi_hest_get_record_size(gdata));
	gen_pool_free(ghes_estatus_pool, (unsigned long)entry, len);
}

static void ghes_defer_non_standard_event(struct acpi_hest_generic_data *gdata,
					  int sev)
{
	struct acpi_hest_generic_data *copied_gdata;
	struct ghes_vendor_record_entry *entry;
	u32 len;

	len = GHES_VENDOR_ENTRY_LEN(acpi_hest_get_record_size(gdata));
	entry = (void *)gen_pool_alloc(ghes_estatus_pool, len);
	if (!entry)
		return;

	copied_gdata = GHES_GDATA_FROM_VENDOR_ENTRY(entry);
	memcpy(copied_gdata, gdata, acpi_hest_get_record_size(gdata));
	entry->error_severity = sev;

	INIT_WORK(&entry->work, ghes_vendor_record_work_func);
	schedule_work(&entry->work);
}

static bool ghes_do_proc(struct ghes *ghes,
			 const struct acpi_hest_generic_status *estatus)
{
	int sev, sec_sev;
	struct acpi_hest_generic_data *gdata;
	guid_t *sec_type;
	const guid_t *fru_id = &guid_null;
	char *fru_text = "";
	bool queued = false;

	sev = ghes_severity(estatus->error_severity);
	apei_estatus_for_each_section(estatus, gdata) {
		sec_type = (guid_t *)gdata->section_type;
		sec_sev = ghes_severity(gdata->error_severity);
		if (gdata->validation_bits & CPER_SEC_VALID_FRU_ID)
			fru_id = (guid_t *)gdata->fru_id;

		if (gdata->validation_bits & CPER_SEC_VALID_FRU_TEXT)
			fru_text = gdata->fru_text;

		if (guid_equal(sec_type, &CPER_SEC_PLATFORM_MEM)) {
			struct cper_sec_mem_err *mem_err = acpi_hest_get_payload(gdata);

			atomic_notifier_call_chain(&ghes_report_chain, sev, mem_err);

			arch_apei_report_mem_error(sev, mem_err);
			queued = ghes_handle_memory_failure(gdata, sev);
		}
		else if (guid_equal(sec_type, &CPER_SEC_PCIE)) {
			ghes_handle_aer(gdata);
		}
		else if (guid_equal(sec_type, &CPER_SEC_PROC_ARM)) {
			queued = ghes_handle_arm_hw_error(gdata, sev);
		} else {
			void *err = acpi_hest_get_payload(gdata);

			ghes_defer_non_standard_event(gdata, sev);
			log_non_standard_event(sec_type, fru_id, fru_text,
					       sec_sev, err,
					       gdata->error_data_length);
		}
	}

	return queued;
}

static void __ghes_print_estatus(const char *pfx,
				 const struct acpi_hest_generic *generic,
				 const struct acpi_hest_generic_status *estatus)
{
	static atomic_t seqno;
	unsigned int curr_seqno;
	char pfx_seq[64];

	if (pfx == NULL) {
		if (ghes_severity(estatus->error_severity) <=
		    GHES_SEV_CORRECTED)
			pfx = KERN_WARNING;
		else
			pfx = KERN_ERR;
	}
	curr_seqno = atomic_inc_return(&seqno);
	snprintf(pfx_seq, sizeof(pfx_seq), "%s{%u}" HW_ERR, pfx, curr_seqno);
	printk("%s""Hardware error from APEI Generic Hardware Error Source: %d\n",
	       pfx_seq, generic->header.source_id);
	cper_estatus_print(pfx_seq, estatus);
}

static int ghes_print_estatus(const char *pfx,
			      const struct acpi_hest_generic *generic,
			      const struct acpi_hest_generic_status *estatus)
{
	/* Not more than 2 messages every 5 seconds */
	static DEFINE_RATELIMIT_STATE(ratelimit_corrected, 5*HZ, 2);
	static DEFINE_RATELIMIT_STATE(ratelimit_uncorrected, 5*HZ, 2);
	struct ratelimit_state *ratelimit;

	if (ghes_severity(estatus->error_severity) <= GHES_SEV_CORRECTED)
		ratelimit = &ratelimit_corrected;
	else
		ratelimit = &ratelimit_uncorrected;
	if (__ratelimit(ratelimit)) {
		__ghes_print_estatus(pfx, generic, estatus);
		return 1;
	}
	return 0;
}

/*
 * GHES error status reporting throttle, to report more kinds of
 * errors, instead of just most frequently occurred errors.
 */
static int ghes_estatus_cached(struct acpi_hest_generic_status *estatus)
{
	u32 len;
	int i, cached = 0;
	unsigned long long now;
	struct ghes_estatus_cache *cache;
	struct acpi_hest_generic_status *cache_estatus;

	len = cper_estatus_len(estatus);
	rcu_read_lock();
	for (i = 0; i < GHES_ESTATUS_CACHES_SIZE; i++) {
		cache = rcu_dereference(ghes_estatus_caches[i]);
		if (cache == NULL)
			continue;
		if (len != cache->estatus_len)
			continue;
		cache_estatus = GHES_ESTATUS_FROM_CACHE(cache);
		if (memcmp(estatus, cache_estatus, len))
			continue;
		atomic_inc(&cache->count);
		now = sched_clock();
		if (now - cache->time_in < GHES_ESTATUS_IN_CACHE_MAX_NSEC)
			cached = 1;
		break;
	}
	rcu_read_unlock();
	return cached;
}

static struct ghes_estatus_cache *ghes_estatus_cache_alloc(
	struct acpi_hest_generic *generic,
	struct acpi_hest_generic_status *estatus)
{
	int alloced;
	u32 len, cache_len;
	struct ghes_estatus_cache *cache;
	struct acpi_hest_generic_status *cache_estatus;

	alloced = atomic_add_return(1, &ghes_estatus_cache_alloced);
	if (alloced > GHES_ESTATUS_CACHE_ALLOCED_MAX) {
		atomic_dec(&ghes_estatus_cache_alloced);
		return NULL;
	}
	len = cper_estatus_len(estatus);
	cache_len = GHES_ESTATUS_CACHE_LEN(len);
	cache = (void *)gen_pool_alloc(ghes_estatus_pool, cache_len);
	if (!cache) {
		atomic_dec(&ghes_estatus_cache_alloced);
		return NULL;
	}
	cache_estatus = GHES_ESTATUS_FROM_CACHE(cache);
	memcpy(cache_estatus, estatus, len);
	cache->estatus_len = len;
	atomic_set(&cache->count, 0);
	cache->generic = generic;
	cache->time_in = sched_clock();
	return cache;
}

static void ghes_estatus_cache_rcu_free(struct rcu_head *head)
{
	struct ghes_estatus_cache *cache;
	u32 len;

	cache = container_of(head, struct ghes_estatus_cache, rcu);
	len = cper_estatus_len(GHES_ESTATUS_FROM_CACHE(cache));
	len = GHES_ESTATUS_CACHE_LEN(len);
	gen_pool_free(ghes_estatus_pool, (unsigned long)cache, len);
	atomic_dec(&ghes_estatus_cache_alloced);
}

static void
ghes_estatus_cache_add(struct acpi_hest_generic *generic,
		       struct acpi_hest_generic_status *estatus)
{
	unsigned long long now, duration, period, max_period = 0;
	struct ghes_estatus_cache *cache, *new_cache;
	struct ghes_estatus_cache __rcu *victim;
	int i, slot = -1, count;

	new_cache = ghes_estatus_cache_alloc(generic, estatus);
	if (!new_cache)
		return;

	rcu_read_lock();
	now = sched_clock();
	for (i = 0; i < GHES_ESTATUS_CACHES_SIZE; i++) {
		cache = rcu_dereference(ghes_estatus_caches[i]);
		if (cache == NULL) {
			slot = i;
			break;
		}
		duration = now - cache->time_in;
		if (duration >= GHES_ESTATUS_IN_CACHE_MAX_NSEC) {
			slot = i;
			break;
		}
		count = atomic_read(&cache->count);
		period = duration;
		do_div(period, (count + 1));
		if (period > max_period) {
			max_period = period;
			slot = i;
		}
	}
	rcu_read_unlock();

	if (slot != -1) {
		/*
		 * Use release semantics to ensure that ghes_estatus_cached()
		 * running on another CPU will see the updated cache fields if
		 * it can see the new value of the pointer.
		 */
		victim = xchg_release(&ghes_estatus_caches[slot],
				      RCU_INITIALIZER(new_cache));

		/*
		 * At this point, victim may point to a cached item different
		 * from the one based on which we selected the slot. Instead of
		 * going to the loop again to pick another slot, let's just
		 * drop the other item anyway: this may cause a false cache
		 * miss later on, but that won't cause any problems.
		 */
		if (victim)
			call_rcu(&unrcu_pointer(victim)->rcu,
				 ghes_estatus_cache_rcu_free);
	}
}

static void __ghes_panic(struct ghes *ghes,
			 struct acpi_hest_generic_status *estatus,
			 u64 buf_paddr, enum fixed_addresses fixmap_idx)
{
	__ghes_print_estatus(KERN_EMERG, ghes->generic, estatus);

	ghes_clear_estatus(ghes, estatus, buf_paddr, fixmap_idx);

	/* reboot to log the error! */
	if (!panic_timeout)
		panic_timeout = ghes_panic_timeout;
	panic("Fatal hardware error!");
}

static int ghes_proc(struct ghes *ghes)
{
	struct acpi_hest_generic_status *estatus = ghes->estatus;
	u64 buf_paddr;
	int rc;

	rc = ghes_read_estatus(ghes, estatus, &buf_paddr, FIX_APEI_GHES_IRQ);
	if (rc)
		goto out;

	if (ghes_severity(estatus->error_severity) >= GHES_SEV_PANIC)
		__ghes_panic(ghes, estatus, buf_paddr, FIX_APEI_GHES_IRQ);

	if (!ghes_estatus_cached(estatus)) {
		if (ghes_print_estatus(NULL, ghes->generic, estatus))
			ghes_estatus_cache_add(ghes->generic, estatus);
	}
	ghes_do_proc(ghes, estatus);

out:
	ghes_clear_estatus(ghes, estatus, buf_paddr, FIX_APEI_GHES_IRQ);

	return rc;
}

static void ghes_add_timer(struct ghes *ghes)
{
	struct acpi_hest_generic *g = ghes->generic;
	unsigned long expire;

	if (!g->notify.poll_interval) {
		pr_warn(FW_WARN GHES_PFX "Poll interval is 0 for generic hardware error source: %d, disabled.\n",
			g->header.source_id);
		return;
	}
	expire = jiffies + msecs_to_jiffies(g->notify.poll_interval);
	ghes->timer.expires = round_jiffies_relative(expire);
	add_timer(&ghes->timer);
}

static void ghes_poll_func(struct timer_list *t)
{
	struct ghes *ghes = from_timer(ghes, t, timer);
	unsigned long flags;

	spin_lock_irqsave(&ghes_notify_lock_irq, flags);
	ghes_proc(ghes);
	spin_unlock_irqrestore(&ghes_notify_lock_irq, flags);
	if (!(ghes->flags & GHES_EXITING))
		ghes_add_timer(ghes);
}

static irqreturn_t ghes_irq_func(int irq, void *data)
{
	struct ghes *ghes = data;
	unsigned long flags;
	int rc;

	spin_lock_irqsave(&ghes_notify_lock_irq, flags);
	rc = ghes_proc(ghes);
	spin_unlock_irqrestore(&ghes_notify_lock_irq, flags);
	if (rc)
		return IRQ_NONE;

	return IRQ_HANDLED;
}

static int ghes_notify_hed(struct notifier_block *this, unsigned long event,
			   void *data)
{
	struct ghes *ghes;
	unsigned long flags;
	int ret = NOTIFY_DONE;

	spin_lock_irqsave(&ghes_notify_lock_irq, flags);
	rcu_read_lock();
	list_for_each_entry_rcu(ghes, &ghes_hed, list) {
		if (!ghes_proc(ghes))
			ret = NOTIFY_OK;
	}
	rcu_read_unlock();
	spin_unlock_irqrestore(&ghes_notify_lock_irq, flags);

	return ret;
}

static struct notifier_block ghes_notifier_hed = {
	.notifier_call = ghes_notify_hed,
};

/*
 * Handlers for CPER records may not be NMI safe. For example,
 * memory_failure_queue() takes spinlocks and calls schedule_work_on().
 * In any NMI-like handler, memory from ghes_estatus_pool is used to save
 * estatus, and added to the ghes_estatus_llist. irq_work_queue() causes
 * ghes_proc_in_irq() to run in IRQ context where each estatus in
 * ghes_estatus_llist is processed.
 *
 * Memory from the ghes_estatus_pool is also used with the ghes_estatus_cache
 * to suppress frequent messages.
 */
static struct llist_head ghes_estatus_llist;
static struct irq_work ghes_proc_irq_work;

static void ghes_proc_in_irq(struct irq_work *irq_work)
{
	struct llist_node *llnode, *next;
	struct ghes_estatus_node *estatus_node;
	struct acpi_hest_generic *generic;
	struct acpi_hest_generic_status *estatus;
	bool task_work_pending;
	u32 len, node_len;
	int ret;

	llnode = llist_del_all(&ghes_estatus_llist);
	/*
	 * Because the time order of estatus in list is reversed,
	 * revert it back to proper order.
	 */
	llnode = llist_reverse_order(llnode);
	while (llnode) {
		next = llnode->next;
		estatus_node = llist_entry(llnode, struct ghes_estatus_node,
					   llnode);
		estatus = GHES_ESTATUS_FROM_NODE(estatus_node);
		len = cper_estatus_len(estatus);
		node_len = GHES_ESTATUS_NODE_LEN(len);
		task_work_pending = ghes_do_proc(estatus_node->ghes, estatus);
		if (!ghes_estatus_cached(estatus)) {
			generic = estatus_node->generic;
			if (ghes_print_estatus(NULL, generic, estatus))
				ghes_estatus_cache_add(generic, estatus);
		}

		if (task_work_pending && current->mm) {
			estatus_node->task_work.func = ghes_kick_task_work;
			estatus_node->task_work_cpu = smp_processor_id();
			ret = task_work_add(current, &estatus_node->task_work,
					    TWA_RESUME);
			if (ret)
				estatus_node->task_work.func = NULL;
		}

		if (!estatus_node->task_work.func)
			gen_pool_free(ghes_estatus_pool,
				      (unsigned long)estatus_node, node_len);

		llnode = next;
	}
}

static void ghes_print_queued_estatus(void)
{
	struct llist_node *llnode;
	struct ghes_estatus_node *estatus_node;
	struct acpi_hest_generic *generic;
	struct acpi_hest_generic_status *estatus;

	llnode = llist_del_all(&ghes_estatus_llist);
	/*
	 * Because the time order of estatus in list is reversed,
	 * revert it back to proper order.
	 */
	llnode = llist_reverse_order(llnode);
	while (llnode) {
		estatus_node = llist_entry(llnode, struct ghes_estatus_node,
					   llnode);
		estatus = GHES_ESTATUS_FROM_NODE(estatus_node);
		generic = estatus_node->generic;
		ghes_print_estatus(NULL, generic, estatus);
		llnode = llnode->next;
	}
}

static int ghes_in_nmi_queue_one_entry(struct ghes *ghes,
				       enum fixed_addresses fixmap_idx)
{
	struct acpi_hest_generic_status *estatus, tmp_header;
	struct ghes_estatus_node *estatus_node;
	u32 len, node_len;
	u64 buf_paddr;
	int sev, rc;

	if (!IS_ENABLED(CONFIG_ARCH_HAVE_NMI_SAFE_CMPXCHG))
		return -EOPNOTSUPP;

	rc = __ghes_peek_estatus(ghes, &tmp_header, &buf_paddr, fixmap_idx);
	if (rc) {
		ghes_clear_estatus(ghes, &tmp_header, buf_paddr, fixmap_idx);
		return rc;
	}

	rc = __ghes_check_estatus(ghes, &tmp_header);
	if (rc) {
		ghes_clear_estatus(ghes, &tmp_header, buf_paddr, fixmap_idx);
		return rc;
	}

	len = cper_estatus_len(&tmp_header);
	node_len = GHES_ESTATUS_NODE_LEN(len);
	estatus_node = (void *)gen_pool_alloc(ghes_estatus_pool, node_len);
	if (!estatus_node)
		return -ENOMEM;

	estatus_node->ghes = ghes;
	estatus_node->generic = ghes->generic;
	estatus_node->task_work.func = NULL;
	estatus = GHES_ESTATUS_FROM_NODE(estatus_node);

	if (__ghes_read_estatus(estatus, buf_paddr, fixmap_idx, len)) {
		ghes_clear_estatus(ghes, estatus, buf_paddr, fixmap_idx);
		rc = -ENOENT;
		goto no_work;
	}

	sev = ghes_severity(estatus->error_severity);
	if (sev >= GHES_SEV_PANIC) {
		ghes_print_queued_estatus();
		__ghes_panic(ghes, estatus, buf_paddr, fixmap_idx);
	}

	ghes_clear_estatus(ghes, &tmp_header, buf_paddr, fixmap_idx);

	/* This error has been reported before, don't process it again. */
	if (ghes_estatus_cached(estatus))
		goto no_work;

	llist_add(&estatus_node->llnode, &ghes_estatus_llist);

	return rc;

no_work:
	gen_pool_free(ghes_estatus_pool, (unsigned long)estatus_node,
		      node_len);

	return rc;
}

static int ghes_in_nmi_spool_from_list(struct list_head *rcu_list,
				       enum fixed_addresses fixmap_idx)
{
	int ret = -ENOENT;
	struct ghes *ghes;

	rcu_read_lock();
	list_for_each_entry_rcu(ghes, rcu_list, list) {
		if (!ghes_in_nmi_queue_one_entry(ghes, fixmap_idx))
			ret = 0;
	}
	rcu_read_unlock();

	if (IS_ENABLED(CONFIG_ARCH_HAVE_NMI_SAFE_CMPXCHG) && !ret)
		irq_work_queue(&ghes_proc_irq_work);

	return ret;
}

#ifdef CONFIG_ACPI_APEI_SEA
static LIST_HEAD(ghes_sea);

/*
 * Return 0 only if one of the SEA error sources successfully reported an error
 * record sent from the firmware.
 */
int ghes_notify_sea(void)
{
	static DEFINE_RAW_SPINLOCK(ghes_notify_lock_sea);
	int rv;

	raw_spin_lock(&ghes_notify_lock_sea);
	rv = ghes_in_nmi_spool_from_list(&ghes_sea, FIX_APEI_GHES_SEA);
	raw_spin_unlock(&ghes_notify_lock_sea);

	return rv;
}

static void ghes_sea_add(struct ghes *ghes)
{
	mutex_lock(&ghes_list_mutex);
	list_add_rcu(&ghes->list, &ghes_sea);
	mutex_unlock(&ghes_list_mutex);
}

static void ghes_sea_remove(struct ghes *ghes)
{
	mutex_lock(&ghes_list_mutex);
	list_del_rcu(&ghes->list);
	mutex_unlock(&ghes_list_mutex);
	synchronize_rcu();
}
#else /* CONFIG_ACPI_APEI_SEA */
static inline void ghes_sea_add(struct ghes *ghes) { }
static inline void ghes_sea_remove(struct ghes *ghes) { }
#endif /* CONFIG_ACPI_APEI_SEA */

#ifdef CONFIG_HAVE_ACPI_APEI_NMI
/*
 * NMI may be triggered on any CPU, so ghes_in_nmi is used for
 * having only one concurrent reader.
 */
static atomic_t ghes_in_nmi = ATOMIC_INIT(0);

static LIST_HEAD(ghes_nmi);

static int ghes_notify_nmi(unsigned int cmd, struct pt_regs *regs)
{
	static DEFINE_RAW_SPINLOCK(ghes_notify_lock_nmi);
	int ret = NMI_DONE;

	if (!atomic_add_unless(&ghes_in_nmi, 1, 1))
		return ret;

	raw_spin_lock(&ghes_notify_lock_nmi);
	if (!ghes_in_nmi_spool_from_list(&ghes_nmi, FIX_APEI_GHES_NMI))
		ret = NMI_HANDLED;
	raw_spin_unlock(&ghes_notify_lock_nmi);

	atomic_dec(&ghes_in_nmi);
	return ret;
}

static void ghes_nmi_add(struct ghes *ghes)
{
	mutex_lock(&ghes_list_mutex);
	if (list_empty(&ghes_nmi))
		register_nmi_handler(NMI_LOCAL, ghes_notify_nmi, 0, "ghes");
	list_add_rcu(&ghes->list, &ghes_nmi);
	mutex_unlock(&ghes_list_mutex);
}

static void ghes_nmi_remove(struct ghes *ghes)
{
	mutex_lock(&ghes_list_mutex);
	list_del_rcu(&ghes->list);
	if (list_empty(&ghes_nmi))
		unregister_nmi_handler(NMI_LOCAL, "ghes");
	mutex_unlock(&ghes_list_mutex);
	/*
	 * To synchronize with NMI handler, ghes can only be
	 * freed after NMI handler finishes.
	 */
	synchronize_rcu();
}
#else /* CONFIG_HAVE_ACPI_APEI_NMI */
static inline void ghes_nmi_add(struct ghes *ghes) { }
static inline void ghes_nmi_remove(struct ghes *ghes) { }
#endif /* CONFIG_HAVE_ACPI_APEI_NMI */

static void ghes_nmi_init_cxt(void)
{
	init_irq_work(&ghes_proc_irq_work, ghes_proc_in_irq);
}

static int __ghes_sdei_callback(struct ghes *ghes,
				enum fixed_addresses fixmap_idx)
{
	if (!ghes_in_nmi_queue_one_entry(ghes, fixmap_idx)) {
		irq_work_queue(&ghes_proc_irq_work);

		return 0;
	}

	return -ENOENT;
}

static int ghes_sdei_normal_callback(u32 event_num, struct pt_regs *regs,
				      void *arg)
{
	static DEFINE_RAW_SPINLOCK(ghes_notify_lock_sdei_normal);
	struct ghes *ghes = arg;
	int err;

	raw_spin_lock(&ghes_notify_lock_sdei_normal);
	err = __ghes_sdei_callback(ghes, FIX_APEI_GHES_SDEI_NORMAL);
	raw_spin_unlock(&ghes_notify_lock_sdei_normal);

	return err;
}

static int ghes_sdei_critical_callback(u32 event_num, struct pt_regs *regs,
				       void *arg)
{
	static DEFINE_RAW_SPINLOCK(ghes_notify_lock_sdei_critical);
	struct ghes *ghes = arg;
	int err;

	raw_spin_lock(&ghes_notify_lock_sdei_critical);
	err = __ghes_sdei_callback(ghes, FIX_APEI_GHES_SDEI_CRITICAL);
	raw_spin_unlock(&ghes_notify_lock_sdei_critical);

	return err;
}

static int apei_sdei_register_ghes(struct ghes *ghes)
{
	if (!IS_ENABLED(CONFIG_ARM_SDE_INTERFACE))
		return -EOPNOTSUPP;

	return sdei_register_ghes(ghes, ghes_sdei_normal_callback,
				 ghes_sdei_critical_callback);
}

static int apei_sdei_unregister_ghes(struct ghes *ghes)
{
	if (!IS_ENABLED(CONFIG_ARM_SDE_INTERFACE))
		return -EOPNOTSUPP;

	return sdei_unregister_ghes(ghes);
}

static int ghes_probe(struct platform_device *ghes_dev)
{
	struct acpi_hest_generic *generic;
	struct ghes *ghes = NULL;
	unsigned long flags;

	int rc = -EINVAL;

	generic = *(struct acpi_hest_generic **)ghes_dev->dev.platform_data;
	if (!generic->enabled)
		return -ENODEV;

	switch (generic->notify.type) {
	case ACPI_HEST_NOTIFY_POLLED:
	case ACPI_HEST_NOTIFY_EXTERNAL:
	case ACPI_HEST_NOTIFY_SCI:
	case ACPI_HEST_NOTIFY_GSIV:
	case ACPI_HEST_NOTIFY_GPIO:
		break;

	case ACPI_HEST_NOTIFY_SEA:
		if (!IS_ENABLED(CONFIG_ACPI_APEI_SEA)) {
			pr_warn(GHES_PFX "Generic hardware error source: %d notified via SEA is not supported\n",
				generic->header.source_id);
			rc = -ENOTSUPP;
			goto err;
		}
		break;
	case ACPI_HEST_NOTIFY_NMI:
		if (!IS_ENABLED(CONFIG_HAVE_ACPI_APEI_NMI)) {
			pr_warn(GHES_PFX "Generic hardware error source: %d notified via NMI interrupt is not supported!\n",
				generic->header.source_id);
			goto err;
		}
		break;
	case ACPI_HEST_NOTIFY_SOFTWARE_DELEGATED:
		if (!IS_ENABLED(CONFIG_ARM_SDE_INTERFACE)) {
			pr_warn(GHES_PFX "Generic hardware error source: %d notified via SDE Interface is not supported!\n",
				generic->header.source_id);
			goto err;
		}
		break;
	case ACPI_HEST_NOTIFY_LOCAL:
		pr_warn(GHES_PFX "Generic hardware error source: %d notified via local interrupt is not supported!\n",
			generic->header.source_id);
		goto err;
	default:
		pr_warn(FW_WARN GHES_PFX "Unknown notification type: %u for generic hardware error source: %d\n",
			generic->notify.type, generic->header.source_id);
		goto err;
	}

	rc = -EIO;
	if (generic->error_block_length <
	    sizeof(struct acpi_hest_generic_status)) {
		pr_warn(FW_BUG GHES_PFX "Invalid error block length: %u for generic hardware error source: %d\n",
			generic->error_block_length, generic->header.source_id);
		goto err;
	}
	ghes = ghes_new(generic);
	if (IS_ERR(ghes)) {
		rc = PTR_ERR(ghes);
		ghes = NULL;
		goto err;
	}

	switch (generic->notify.type) {
	case ACPI_HEST_NOTIFY_POLLED:
		timer_setup(&ghes->timer, ghes_poll_func, 0);
		ghes_add_timer(ghes);
		break;
	case ACPI_HEST_NOTIFY_EXTERNAL:
		/* External interrupt vector is GSI */
		rc = acpi_gsi_to_irq(generic->notify.vector, &ghes->irq);
		if (rc) {
			pr_err(GHES_PFX "Failed to map GSI to IRQ for generic hardware error source: %d\n",
			       generic->header.source_id);
			goto err;
		}
		rc = request_irq(ghes->irq, ghes_irq_func, IRQF_SHARED,
				 "GHES IRQ", ghes);
		if (rc) {
			pr_err(GHES_PFX "Failed to register IRQ for generic hardware error source: %d\n",
			       generic->header.source_id);
			goto err;
		}
		break;

	case ACPI_HEST_NOTIFY_SCI:
	case ACPI_HEST_NOTIFY_GSIV:
	case ACPI_HEST_NOTIFY_GPIO:
		mutex_lock(&ghes_list_mutex);
		if (list_empty(&ghes_hed))
			register_acpi_hed_notifier(&ghes_notifier_hed);
		list_add_rcu(&ghes->list, &ghes_hed);
		mutex_unlock(&ghes_list_mutex);
		break;

	case ACPI_HEST_NOTIFY_SEA:
		ghes_sea_add(ghes);
		break;
	case ACPI_HEST_NOTIFY_NMI:
		ghes_nmi_add(ghes);
		break;
	case ACPI_HEST_NOTIFY_SOFTWARE_DELEGATED:
		rc = apei_sdei_register_ghes(ghes);
		if (rc)
			goto err;
		break;
	default:
		BUG();
	}

	platform_set_drvdata(ghes_dev, ghes);

	ghes->dev = &ghes_dev->dev;

	mutex_lock(&ghes_devs_mutex);
	list_add_tail(&ghes->elist, &ghes_devs);
	mutex_unlock(&ghes_devs_mutex);

	/* Handle any pending errors right away */
	spin_lock_irqsave(&ghes_notify_lock_irq, flags);
	ghes_proc(ghes);
	spin_unlock_irqrestore(&ghes_notify_lock_irq, flags);

	return 0;

err:
	if (ghes) {
		ghes_fini(ghes);
		kfree(ghes);
	}
	return rc;
}

static int ghes_remove(struct platform_device *ghes_dev)
{
	int rc;
	struct ghes *ghes;
	struct acpi_hest_generic *generic;

	ghes = platform_get_drvdata(ghes_dev);
	generic = ghes->generic;

	ghes->flags |= GHES_EXITING;
	switch (generic->notify.type) {
	case ACPI_HEST_NOTIFY_POLLED:
		timer_shutdown_sync(&ghes->timer);
		break;
	case ACPI_HEST_NOTIFY_EXTERNAL:
		free_irq(ghes->irq, ghes);
		break;

	case ACPI_HEST_NOTIFY_SCI:
	case ACPI_HEST_NOTIFY_GSIV:
	case ACPI_HEST_NOTIFY_GPIO:
		mutex_lock(&ghes_list_mutex);
		list_del_rcu(&ghes->list);
		if (list_empty(&ghes_hed))
			unregister_acpi_hed_notifier(&ghes_notifier_hed);
		mutex_unlock(&ghes_list_mutex);
		synchronize_rcu();
		break;

	case ACPI_HEST_NOTIFY_SEA:
		ghes_sea_remove(ghes);
		break;
	case ACPI_HEST_NOTIFY_NMI:
		ghes_nmi_remove(ghes);
		break;
	case ACPI_HEST_NOTIFY_SOFTWARE_DELEGATED:
		rc = apei_sdei_unregister_ghes(ghes);
		if (rc)
			return rc;
		break;
	default:
		BUG();
		break;
	}

	ghes_fini(ghes);

	mutex_lock(&ghes_devs_mutex);
	list_del(&ghes->elist);
	mutex_unlock(&ghes_devs_mutex);

	kfree(ghes);

	return 0;
}

static struct platform_driver ghes_platform_driver = {
	.driver		= {
		.name	= "GHES",
	},
	.probe		= ghes_probe,
	.remove		= ghes_remove,
};

void __init acpi_ghes_init(void)
{
	int rc;

	sdei_init();

	if (acpi_disabled)
		return;

	switch (hest_disable) {
	case HEST_NOT_FOUND:
		return;
	case HEST_DISABLED:
		pr_info(GHES_PFX "HEST is not enabled!\n");
		return;
	default:
		break;
	}

	if (ghes_disable) {
		pr_info(GHES_PFX "GHES is not enabled!\n");
		return;
	}

	ghes_nmi_init_cxt();

	rc = platform_driver_register(&ghes_platform_driver);
	if (rc)
		return;

	rc = apei_osc_setup();
	if (rc == 0 && osc_sb_apei_support_acked)
		pr_info(GHES_PFX "APEI firmware first mode is enabled by APEI bit and WHEA _OSC.\n");
	else if (rc == 0 && !osc_sb_apei_support_acked)
		pr_info(GHES_PFX "APEI firmware first mode is enabled by WHEA _OSC.\n");
	else if (rc && osc_sb_apei_support_acked)
		pr_info(GHES_PFX "APEI firmware first mode is enabled by APEI bit.\n");
	else
		pr_info(GHES_PFX "Failed to enable APEI firmware first mode.\n");
<<<<<<< HEAD
}
=======
}

/*
 * Known x86 systems that prefer GHES error reporting:
 */
static struct acpi_platform_list plat_list[] = {
	{"HPE   ", "Server  ", 0, ACPI_SIG_FADT, all_versions},
	{ } /* End */
};

struct list_head *ghes_get_devices(void)
{
	int idx = -1;

	if (IS_ENABLED(CONFIG_X86)) {
		idx = acpi_match_platform_list(plat_list);
		if (idx < 0) {
			if (!ghes_edac_force_enable)
				return NULL;

			pr_warn_once("Force-loading ghes_edac on an unsupported platform. You're on your own!\n");
		}
	} else if (list_empty(&ghes_devs)) {
		return NULL;
	}

	return &ghes_devs;
}
EXPORT_SYMBOL_GPL(ghes_get_devices);

void ghes_register_report_chain(struct notifier_block *nb)
{
	atomic_notifier_chain_register(&ghes_report_chain, nb);
}
EXPORT_SYMBOL_GPL(ghes_register_report_chain);

void ghes_unregister_report_chain(struct notifier_block *nb)
{
	atomic_notifier_chain_unregister(&ghes_report_chain, nb);
}
EXPORT_SYMBOL_GPL(ghes_unregister_report_chain);
>>>>>>> eb3cdb58
<|MERGE_RESOLUTION|>--- conflicted
+++ resolved
@@ -1522,9 +1522,6 @@
 		pr_info(GHES_PFX "APEI firmware first mode is enabled by APEI bit.\n");
 	else
 		pr_info(GHES_PFX "Failed to enable APEI firmware first mode.\n");
-<<<<<<< HEAD
-}
-=======
 }
 
 /*
@@ -1565,5 +1562,4 @@
 {
 	atomic_notifier_chain_unregister(&ghes_report_chain, nb);
 }
-EXPORT_SYMBOL_GPL(ghes_unregister_report_chain);
->>>>>>> eb3cdb58
+EXPORT_SYMBOL_GPL(ghes_unregister_report_chain);