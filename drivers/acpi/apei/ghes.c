// SPDX-License-Identifier: GPL-2.0-only
/*
 * APEI Generic Hardware Error Source support
 *
 * Generic Hardware Error Source provides a way to report platform
 * hardware errors (such as that from chipset). It works in so called
 * "Firmware First" mode, that is, hardware errors are reported to
 * firmware firstly, then reported to Linux by firmware. This way,
 * some non-standard hardware error registers or non-standard hardware
 * link can be checked by firmware to produce more hardware error
 * information for Linux.
 *
 * For more information about Generic Hardware Error Source, please
 * refer to ACPI Specification version 4.0, section 17.3.2.6
 *
 * Copyright 2010,2011 Intel Corp.
 *   Author: Huang Ying <ying.huang@intel.com>
 */

#include <linux/arm_sdei.h>
#include <linux/kernel.h>
#include <linux/moduleparam.h>
#include <linux/init.h>
#include <linux/acpi.h>
#include <linux/io.h>
#include <linux/interrupt.h>
#include <linux/timer.h>
#include <linux/cper.h>
#include <linux/cleanup.h>
#include <linux/platform_device.h>
#include <linux/mutex.h>
#include <linux/ratelimit.h>
#include <linux/vmalloc.h>
#include <linux/irq_work.h>
#include <linux/llist.h>
#include <linux/genalloc.h>
#include <linux/kfifo.h>
#include <linux/pci.h>
#include <linux/pfn.h>
#include <linux/aer.h>
#include <linux/nmi.h>
#include <linux/sched/clock.h>
#include <linux/uuid.h>
#include <linux/ras.h>
#include <linux/task_work.h>

#include <acpi/actbl1.h>
#include <acpi/ghes.h>
#include <acpi/apei.h>
#include <asm/fixmap.h>
#include <asm/tlbflush.h>
#include <cxl/event.h>
#include <ras/ras_event.h>

#include "apei-internal.h"

#define GHES_PFX	"GHES: "

#define GHES_ESTATUS_MAX_SIZE		65536
#define GHES_ESOURCE_PREALLOC_MAX_SIZE	65536

#define GHES_ESTATUS_POOL_MIN_ALLOC_ORDER 3

/* This is just an estimation for memory pool allocation */
#define GHES_ESTATUS_CACHE_AVG_SIZE	512

#define GHES_ESTATUS_CACHES_SIZE	4

#define GHES_ESTATUS_IN_CACHE_MAX_NSEC	10000000000ULL
/* Prevent too many caches are allocated because of RCU */
#define GHES_ESTATUS_CACHE_ALLOCED_MAX	(GHES_ESTATUS_CACHES_SIZE * 3 / 2)

#define GHES_ESTATUS_CACHE_LEN(estatus_len)			\
	(sizeof(struct ghes_estatus_cache) + (estatus_len))
#define GHES_ESTATUS_FROM_CACHE(estatus_cache)			\
	((struct acpi_hest_generic_status *)				\
	 ((struct ghes_estatus_cache *)(estatus_cache) + 1))

#define GHES_ESTATUS_NODE_LEN(estatus_len)			\
	(sizeof(struct ghes_estatus_node) + (estatus_len))
#define GHES_ESTATUS_FROM_NODE(estatus_node)			\
	((struct acpi_hest_generic_status *)				\
	 ((struct ghes_estatus_node *)(estatus_node) + 1))

#define GHES_VENDOR_ENTRY_LEN(gdata_len)                               \
	(sizeof(struct ghes_vendor_record_entry) + (gdata_len))
#define GHES_GDATA_FROM_VENDOR_ENTRY(vendor_entry)                     \
	((struct acpi_hest_generic_data *)                              \
	((struct ghes_vendor_record_entry *)(vendor_entry) + 1))

/*
 *  NMI-like notifications vary by architecture, before the compiler can prune
 *  unused static functions it needs a value for these enums.
 */
#ifndef CONFIG_ARM_SDE_INTERFACE
#define FIX_APEI_GHES_SDEI_NORMAL	__end_of_fixed_addresses
#define FIX_APEI_GHES_SDEI_CRITICAL	__end_of_fixed_addresses
#endif

static ATOMIC_NOTIFIER_HEAD(ghes_report_chain);

static inline bool is_hest_type_generic_v2(struct ghes *ghes)
{
	return ghes->generic->header.type == ACPI_HEST_TYPE_GENERIC_ERROR_V2;
}

/*
 * A platform may describe one error source for the handling of synchronous
 * errors (e.g. MCE or SEA), or for handling asynchronous errors (e.g. SCI
 * or External Interrupt). On x86, the HEST notifications are always
 * asynchronous, so only SEA on ARM is delivered as a synchronous
 * notification.
 */
static inline bool is_hest_sync_notify(struct ghes *ghes)
{
	u8 notify_type = ghes->generic->notify.type;

	return notify_type == ACPI_HEST_NOTIFY_SEA;
}

/*
 * This driver isn't really modular, however for the time being,
 * continuing to use module_param is the easiest way to remain
 * compatible with existing boot arg use cases.
 */
bool ghes_disable;
module_param_named(disable, ghes_disable, bool, 0);

/*
 * "ghes.edac_force_enable" forcibly enables ghes_edac and skips the platform
 * check.
 */
static bool ghes_edac_force_enable;
module_param_named(edac_force_enable, ghes_edac_force_enable, bool, 0);

/*
 * All error sources notified with HED (Hardware Error Device) share a
 * single notifier callback, so they need to be linked and checked one
 * by one. This holds true for NMI too.
 *
 * RCU is used for these lists, so ghes_list_mutex is only used for
 * list changing, not for traversing.
 */
static LIST_HEAD(ghes_hed);
static DEFINE_MUTEX(ghes_list_mutex);

/*
 * A list of GHES devices which are given to the corresponding EDAC driver
 * ghes_edac for further use.
 */
static LIST_HEAD(ghes_devs);
static DEFINE_MUTEX(ghes_devs_mutex);

/*
 * Because the memory area used to transfer hardware error information
 * from BIOS to Linux can be determined only in NMI, IRQ or timer
 * handler, but general ioremap can not be used in atomic context, so
 * the fixmap is used instead.
 *
 * This spinlock is used to prevent the fixmap entry from being used
 * simultaneously.
 */
static DEFINE_SPINLOCK(ghes_notify_lock_irq);

struct ghes_vendor_record_entry {
	struct work_struct work;
	int error_severity;
	char vendor_record[];
};

static struct gen_pool *ghes_estatus_pool;

static struct ghes_estatus_cache __rcu *ghes_estatus_caches[GHES_ESTATUS_CACHES_SIZE];
static atomic_t ghes_estatus_cache_alloced;

static void __iomem *ghes_map(u64 pfn, enum fixed_addresses fixmap_idx)
{
	phys_addr_t paddr;
	pgprot_t prot;

	paddr = PFN_PHYS(pfn);
	prot = arch_apei_get_mem_attribute(paddr);
	__set_fixmap(fixmap_idx, paddr, prot);

	return (void __iomem *) __fix_to_virt(fixmap_idx);
}

static void ghes_unmap(void __iomem *vaddr, enum fixed_addresses fixmap_idx)
{
	int _idx = virt_to_fix((unsigned long)vaddr);

	WARN_ON_ONCE(fixmap_idx != _idx);
	clear_fixmap(fixmap_idx);
}

int ghes_estatus_pool_init(unsigned int num_ghes)
{
	unsigned long addr, len;
	int rc;

	ghes_estatus_pool = gen_pool_create(GHES_ESTATUS_POOL_MIN_ALLOC_ORDER, -1);
	if (!ghes_estatus_pool)
		return -ENOMEM;

	len = GHES_ESTATUS_CACHE_AVG_SIZE * GHES_ESTATUS_CACHE_ALLOCED_MAX;
	len += (num_ghes * GHES_ESOURCE_PREALLOC_MAX_SIZE);

	addr = (unsigned long)vmalloc(PAGE_ALIGN(len));
	if (!addr)
		goto err_pool_alloc;

	rc = gen_pool_add(ghes_estatus_pool, addr, PAGE_ALIGN(len), -1);
	if (rc)
		goto err_pool_add;

	return 0;

err_pool_add:
	vfree((void *)addr);

err_pool_alloc:
	gen_pool_destroy(ghes_estatus_pool);

	return -ENOMEM;
}

/**
 * ghes_estatus_pool_region_free - free previously allocated memory
 *				   from the ghes_estatus_pool.
 * @addr: address of memory to free.
 * @size: size of memory to free.
 *
 * Returns none.
 */
void ghes_estatus_pool_region_free(unsigned long addr, u32 size)
{
	gen_pool_free(ghes_estatus_pool, addr, size);
}
EXPORT_SYMBOL_GPL(ghes_estatus_pool_region_free);

static int map_gen_v2(struct ghes *ghes)
{
	return apei_map_generic_address(&ghes->generic_v2->read_ack_register);
}

static void unmap_gen_v2(struct ghes *ghes)
{
	apei_unmap_generic_address(&ghes->generic_v2->read_ack_register);
}

static void ghes_ack_error(struct acpi_hest_generic_v2 *gv2)
{
	int rc;
	u64 val = 0;

	rc = apei_read(&val, &gv2->read_ack_register);
	if (rc)
		return;

	val &= gv2->read_ack_preserve << gv2->read_ack_register.bit_offset;
	val |= gv2->read_ack_write    << gv2->read_ack_register.bit_offset;

	apei_write(val, &gv2->read_ack_register);
}

static struct ghes *ghes_new(struct acpi_hest_generic *generic)
{
	struct ghes *ghes;
	unsigned int error_block_length;
	int rc;

	ghes = kzalloc(sizeof(*ghes), GFP_KERNEL);
	if (!ghes)
		return ERR_PTR(-ENOMEM);

	ghes->generic = generic;
	if (is_hest_type_generic_v2(ghes)) {
		rc = map_gen_v2(ghes);
		if (rc)
			goto err_free;
	}

	rc = apei_map_generic_address(&generic->error_status_address);
	if (rc)
		goto err_unmap_read_ack_addr;
	error_block_length = generic->error_block_length;
	if (error_block_length > GHES_ESTATUS_MAX_SIZE) {
		pr_warn(FW_WARN GHES_PFX
			"Error status block length is too long: %u for "
			"generic hardware error source: %d.\n",
			error_block_length, generic->header.source_id);
		error_block_length = GHES_ESTATUS_MAX_SIZE;
	}
	ghes->estatus = kmalloc(error_block_length, GFP_KERNEL);
	if (!ghes->estatus) {
		rc = -ENOMEM;
		goto err_unmap_status_addr;
	}

	return ghes;

err_unmap_status_addr:
	apei_unmap_generic_address(&generic->error_status_address);
err_unmap_read_ack_addr:
	if (is_hest_type_generic_v2(ghes))
		unmap_gen_v2(ghes);
err_free:
	kfree(ghes);
	return ERR_PTR(rc);
}

static void ghes_fini(struct ghes *ghes)
{
	kfree(ghes->estatus);
	apei_unmap_generic_address(&ghes->generic->error_status_address);
	if (is_hest_type_generic_v2(ghes))
		unmap_gen_v2(ghes);
}

static inline int ghes_severity(int severity)
{
	switch (severity) {
	case CPER_SEV_INFORMATIONAL:
		return GHES_SEV_NO;
	case CPER_SEV_CORRECTED:
		return GHES_SEV_CORRECTED;
	case CPER_SEV_RECOVERABLE:
		return GHES_SEV_RECOVERABLE;
	case CPER_SEV_FATAL:
		return GHES_SEV_PANIC;
	default:
		/* Unknown, go panic */
		return GHES_SEV_PANIC;
	}
}

static void ghes_copy_tofrom_phys(void *buffer, u64 paddr, u32 len,
				  int from_phys,
				  enum fixed_addresses fixmap_idx)
{
	void __iomem *vaddr;
	u64 offset;
	u32 trunk;

	while (len > 0) {
		offset = paddr - (paddr & PAGE_MASK);
		vaddr = ghes_map(PHYS_PFN(paddr), fixmap_idx);
		trunk = PAGE_SIZE - offset;
		trunk = min(trunk, len);
		if (from_phys)
			memcpy_fromio(buffer, vaddr + offset, trunk);
		else
			memcpy_toio(vaddr + offset, buffer, trunk);
		len -= trunk;
		paddr += trunk;
		buffer += trunk;
		ghes_unmap(vaddr, fixmap_idx);
	}
}

/* Check the top-level record header has an appropriate size. */
static int __ghes_check_estatus(struct ghes *ghes,
				struct acpi_hest_generic_status *estatus)
{
	u32 len = cper_estatus_len(estatus);

	if (len < sizeof(*estatus)) {
		pr_warn_ratelimited(FW_WARN GHES_PFX "Truncated error status block!\n");
		return -EIO;
	}

	if (len > ghes->generic->error_block_length) {
		pr_warn_ratelimited(FW_WARN GHES_PFX "Invalid error status block length!\n");
		return -EIO;
	}

	if (cper_estatus_check_header(estatus)) {
		pr_warn_ratelimited(FW_WARN GHES_PFX "Invalid CPER header!\n");
		return -EIO;
	}

	return 0;
}

/* Read the CPER block, returning its address, and header in estatus. */
static int __ghes_peek_estatus(struct ghes *ghes,
			       struct acpi_hest_generic_status *estatus,
			       u64 *buf_paddr, enum fixed_addresses fixmap_idx)
{
	struct acpi_hest_generic *g = ghes->generic;
	int rc;

	rc = apei_read(buf_paddr, &g->error_status_address);
	if (rc) {
		*buf_paddr = 0;
		pr_warn_ratelimited(FW_WARN GHES_PFX
"Failed to read error status block address for hardware error source: %d.\n",
				   g->header.source_id);
		return -EIO;
	}
	if (!*buf_paddr)
		return -ENOENT;

	ghes_copy_tofrom_phys(estatus, *buf_paddr, sizeof(*estatus), 1,
			      fixmap_idx);
	if (!estatus->block_status) {
		*buf_paddr = 0;
		return -ENOENT;
	}

	return 0;
}

static int __ghes_read_estatus(struct acpi_hest_generic_status *estatus,
			       u64 buf_paddr, enum fixed_addresses fixmap_idx,
			       size_t buf_len)
{
	ghes_copy_tofrom_phys(estatus, buf_paddr, buf_len, 1, fixmap_idx);
	if (cper_estatus_check(estatus)) {
		pr_warn_ratelimited(FW_WARN GHES_PFX
				    "Failed to read error status block!\n");
		return -EIO;
	}

	return 0;
}

static int ghes_read_estatus(struct ghes *ghes,
			     struct acpi_hest_generic_status *estatus,
			     u64 *buf_paddr, enum fixed_addresses fixmap_idx)
{
	int rc;

	rc = __ghes_peek_estatus(ghes, estatus, buf_paddr, fixmap_idx);
	if (rc)
		return rc;

	rc = __ghes_check_estatus(ghes, estatus);
	if (rc)
		return rc;

	return __ghes_read_estatus(estatus, *buf_paddr, fixmap_idx,
				   cper_estatus_len(estatus));
}

static void ghes_clear_estatus(struct ghes *ghes,
			       struct acpi_hest_generic_status *estatus,
			       u64 buf_paddr, enum fixed_addresses fixmap_idx)
{
	estatus->block_status = 0;

	if (!buf_paddr)
		return;

	ghes_copy_tofrom_phys(estatus, buf_paddr,
			      sizeof(estatus->block_status), 0,
			      fixmap_idx);

	/*
	 * GHESv2 type HEST entries introduce support for error acknowledgment,
	 * so only acknowledge the error if this support is present.
	 */
	if (is_hest_type_generic_v2(ghes))
		ghes_ack_error(ghes->generic_v2);
}

/**
 * struct ghes_task_work - for synchronous RAS event
 *
 * @twork:                callback_head for task work
 * @pfn:                  page frame number of corrupted page
 * @flags:                work control flags
 *
 * Structure to pass task work to be handled before
 * returning to user-space via task_work_add().
 */
struct ghes_task_work {
	struct callback_head twork;
	u64 pfn;
	int flags;
};

static void memory_failure_cb(struct callback_head *twork)
{
	struct ghes_task_work *twcb = container_of(twork, struct ghes_task_work, twork);
	int ret;

	ret = memory_failure(twcb->pfn, twcb->flags);
	gen_pool_free(ghes_estatus_pool, (unsigned long)twcb, sizeof(*twcb));

	if (!ret || ret == -EHWPOISON || ret == -EOPNOTSUPP)
		return;

	pr_err("%#llx: Sending SIGBUS to %s:%d due to hardware memory corruption\n",
			twcb->pfn, current->comm, task_pid_nr(current));
	force_sig(SIGBUS);
}

static bool ghes_do_memory_failure(u64 physical_addr, int flags)
{
	struct ghes_task_work *twcb;
	unsigned long pfn;

	if (!IS_ENABLED(CONFIG_ACPI_APEI_MEMORY_FAILURE))
		return false;

	pfn = PHYS_PFN(physical_addr);
	if (!pfn_valid(pfn) && !arch_is_platform_page(physical_addr)) {
		pr_warn_ratelimited(FW_WARN GHES_PFX
		"Invalid address in generic error data: %#llx\n",
		physical_addr);
		return false;
	}

	if (flags == MF_ACTION_REQUIRED && current->mm) {
		twcb = (void *)gen_pool_alloc(ghes_estatus_pool, sizeof(*twcb));
		if (!twcb)
			return false;

		twcb->pfn = pfn;
		twcb->flags = flags;
		init_task_work(&twcb->twork, memory_failure_cb);
		task_work_add(current, &twcb->twork, TWA_RESUME);
		return true;
	}

	memory_failure_queue(pfn, flags);
	return true;
}

static bool ghes_handle_memory_failure(struct acpi_hest_generic_data *gdata,
				       int sev, bool sync)
{
	int flags = -1;
	int sec_sev = ghes_severity(gdata->error_severity);
	struct cper_sec_mem_err *mem_err = acpi_hest_get_payload(gdata);

	if (!(mem_err->validation_bits & CPER_MEM_VALID_PA))
		return false;

	/* iff following two events can be handled properly by now */
	if (sec_sev == GHES_SEV_CORRECTED &&
	    (gdata->flags & CPER_SEC_ERROR_THRESHOLD_EXCEEDED))
		flags = MF_SOFT_OFFLINE;
	if (sev == GHES_SEV_RECOVERABLE && sec_sev == GHES_SEV_RECOVERABLE)
		flags = sync ? MF_ACTION_REQUIRED : 0;

	if (flags != -1)
		return ghes_do_memory_failure(mem_err->physical_addr, flags);

	return false;
}

static bool ghes_handle_arm_hw_error(struct acpi_hest_generic_data *gdata,
				       int sev, bool sync)
{
	struct cper_sec_proc_arm *err = acpi_hest_get_payload(gdata);
	int flags = sync ? MF_ACTION_REQUIRED : 0;
	bool queued = false;
	int sec_sev, i;
	char *p;

	log_arm_hw_error(err);

	sec_sev = ghes_severity(gdata->error_severity);
	if (sev != GHES_SEV_RECOVERABLE || sec_sev != GHES_SEV_RECOVERABLE)
		return false;

	p = (char *)(err + 1);
	for (i = 0; i < err->err_info_num; i++) {
		struct cper_arm_err_info *err_info = (struct cper_arm_err_info *)p;
		bool is_cache = (err_info->type == CPER_ARM_CACHE_ERROR);
		bool has_pa = (err_info->validation_bits & CPER_ARM_INFO_VALID_PHYSICAL_ADDR);
		const char *error_type = "unknown error";

		/*
		 * The field (err_info->error_info & BIT(26)) is fixed to set to
		 * 1 in some old firmware of HiSilicon Kunpeng920. We assume that
		 * firmware won't mix corrected errors in an uncorrected section,
		 * and don't filter out 'corrected' error here.
		 */
		if (is_cache && has_pa) {
			queued = ghes_do_memory_failure(err_info->physical_fault_addr, flags);
			p += err_info->length;
			continue;
		}

		if (err_info->type < ARRAY_SIZE(cper_proc_error_type_strs))
			error_type = cper_proc_error_type_strs[err_info->type];

		pr_warn_ratelimited(FW_WARN GHES_PFX
				    "Unhandled processor error type: %s\n",
				    error_type);
		p += err_info->length;
	}

	return queued;
}

/*
 * PCIe AER errors need to be sent to the AER driver for reporting and
 * recovery. The GHES severities map to the following AER severities and
 * require the following handling:
 *
 * GHES_SEV_CORRECTABLE -> AER_CORRECTABLE
 *     These need to be reported by the AER driver but no recovery is
 *     necessary.
 * GHES_SEV_RECOVERABLE -> AER_NONFATAL
 * GHES_SEV_RECOVERABLE && CPER_SEC_RESET -> AER_FATAL
 *     These both need to be reported and recovered from by the AER driver.
 * GHES_SEV_PANIC does not make it to this handling since the kernel must
 *     panic.
 */
static void ghes_handle_aer(struct acpi_hest_generic_data *gdata)
{
#ifdef CONFIG_ACPI_APEI_PCIEAER
	struct cper_sec_pcie *pcie_err = acpi_hest_get_payload(gdata);

	if (pcie_err->validation_bits & CPER_PCIE_VALID_DEVICE_ID &&
	    pcie_err->validation_bits & CPER_PCIE_VALID_AER_INFO) {
		unsigned int devfn;
		int aer_severity;
		u8 *aer_info;

		devfn = PCI_DEVFN(pcie_err->device_id.device,
				  pcie_err->device_id.function);
		aer_severity = cper_severity_to_aer(gdata->error_severity);

		/*
		 * If firmware reset the component to contain
		 * the error, we must reinitialize it before
		 * use, so treat it as a fatal AER error.
		 */
		if (gdata->flags & CPER_SEC_RESET)
			aer_severity = AER_FATAL;

		aer_info = (void *)gen_pool_alloc(ghes_estatus_pool,
						  sizeof(struct aer_capability_regs));
		if (!aer_info)
			return;
		memcpy(aer_info, pcie_err->aer_info, sizeof(struct aer_capability_regs));

		aer_recover_queue(pcie_err->device_id.segment,
				  pcie_err->device_id.bus,
				  devfn, aer_severity,
				  (struct aer_capability_regs *)
				  aer_info);
	}
#endif
}

static BLOCKING_NOTIFIER_HEAD(vendor_record_notify_list);

int ghes_register_vendor_record_notifier(struct notifier_block *nb)
{
	return blocking_notifier_chain_register(&vendor_record_notify_list, nb);
}
EXPORT_SYMBOL_GPL(ghes_register_vendor_record_notifier);

void ghes_unregister_vendor_record_notifier(struct notifier_block *nb)
{
	blocking_notifier_chain_unregister(&vendor_record_notify_list, nb);
}
EXPORT_SYMBOL_GPL(ghes_unregister_vendor_record_notifier);

static void ghes_vendor_record_work_func(struct work_struct *work)
{
	struct ghes_vendor_record_entry *entry;
	struct acpi_hest_generic_data *gdata;
	u32 len;

	entry = container_of(work, struct ghes_vendor_record_entry, work);
	gdata = GHES_GDATA_FROM_VENDOR_ENTRY(entry);

	blocking_notifier_call_chain(&vendor_record_notify_list,
				     entry->error_severity, gdata);

	len = GHES_VENDOR_ENTRY_LEN(acpi_hest_get_record_size(gdata));
	gen_pool_free(ghes_estatus_pool, (unsigned long)entry, len);
}

static void ghes_defer_non_standard_event(struct acpi_hest_generic_data *gdata,
					  int sev)
{
	struct acpi_hest_generic_data *copied_gdata;
	struct ghes_vendor_record_entry *entry;
	u32 len;

	len = GHES_VENDOR_ENTRY_LEN(acpi_hest_get_record_size(gdata));
	entry = (void *)gen_pool_alloc(ghes_estatus_pool, len);
	if (!entry)
		return;

	copied_gdata = GHES_GDATA_FROM_VENDOR_ENTRY(entry);
	memcpy(copied_gdata, gdata, acpi_hest_get_record_size(gdata));
	entry->error_severity = sev;

	INIT_WORK(&entry->work, ghes_vendor_record_work_func);
	schedule_work(&entry->work);
}

/* Room for 8 entries */
#define CXL_CPER_PROT_ERR_FIFO_DEPTH 8
static DEFINE_KFIFO(cxl_cper_prot_err_fifo, struct cxl_cper_prot_err_work_data,
		    CXL_CPER_PROT_ERR_FIFO_DEPTH);

/* Synchronize schedule_work() with cxl_cper_prot_err_work changes */
static DEFINE_SPINLOCK(cxl_cper_prot_err_work_lock);
struct work_struct *cxl_cper_prot_err_work;

static void cxl_cper_post_prot_err(struct cxl_cper_sec_prot_err *prot_err,
				   int severity)
{
#ifdef CONFIG_ACPI_APEI_PCIEAER
	struct cxl_cper_prot_err_work_data wd;
	u8 *dvsec_start, *cap_start;

	if (!(prot_err->valid_bits & PROT_ERR_VALID_AGENT_ADDRESS)) {
		pr_err_ratelimited("CXL CPER invalid agent type\n");
		return;
	}

	if (!(prot_err->valid_bits & PROT_ERR_VALID_ERROR_LOG)) {
		pr_err_ratelimited("CXL CPER invalid protocol error log\n");
		return;
	}

	if (prot_err->err_len != sizeof(struct cxl_ras_capability_regs)) {
		pr_err_ratelimited("CXL CPER invalid RAS Cap size (%u)\n",
				   prot_err->err_len);
		return;
	}

	if (!(prot_err->valid_bits & PROT_ERR_VALID_SERIAL_NUMBER))
		pr_warn(FW_WARN "CXL CPER no device serial number\n");

	guard(spinlock_irqsave)(&cxl_cper_prot_err_work_lock);

	if (!cxl_cper_prot_err_work)
		return;

	switch (prot_err->agent_type) {
	case RCD:
	case DEVICE:
	case LD:
	case FMLD:
	case RP:
	case DSP:
	case USP:
		memcpy(&wd.prot_err, prot_err, sizeof(wd.prot_err));

		dvsec_start = (u8 *)(prot_err + 1);
		cap_start = dvsec_start + prot_err->dvsec_len;

		memcpy(&wd.ras_cap, cap_start, sizeof(wd.ras_cap));
		wd.severity = cper_severity_to_aer(severity);
		break;
	default:
		pr_err_ratelimited("CXL CPER invalid agent type: %d\n",
				   prot_err->agent_type);
		return;
	}

	if (!kfifo_put(&cxl_cper_prot_err_fifo, wd)) {
		pr_err_ratelimited("CXL CPER kfifo overflow\n");
		return;
	}

	schedule_work(cxl_cper_prot_err_work);
#endif
}

int cxl_cper_register_prot_err_work(struct work_struct *work)
{
	if (cxl_cper_prot_err_work)
		return -EINVAL;

	guard(spinlock)(&cxl_cper_prot_err_work_lock);
	cxl_cper_prot_err_work = work;
	return 0;
}
EXPORT_SYMBOL_NS_GPL(cxl_cper_register_prot_err_work, "CXL");

int cxl_cper_unregister_prot_err_work(struct work_struct *work)
{
	if (cxl_cper_prot_err_work != work)
		return -EINVAL;

	guard(spinlock)(&cxl_cper_prot_err_work_lock);
	cxl_cper_prot_err_work = NULL;
	return 0;
}
EXPORT_SYMBOL_NS_GPL(cxl_cper_unregister_prot_err_work, "CXL");

int cxl_cper_prot_err_kfifo_get(struct cxl_cper_prot_err_work_data *wd)
{
	return kfifo_get(&cxl_cper_prot_err_fifo, wd);
}
EXPORT_SYMBOL_NS_GPL(cxl_cper_prot_err_kfifo_get, "CXL");

/* Room for 8 entries for each of the 4 event log queues */
#define CXL_CPER_FIFO_DEPTH 32
DEFINE_KFIFO(cxl_cper_fifo, struct cxl_cper_work_data, CXL_CPER_FIFO_DEPTH);

/* Synchronize schedule_work() with cxl_cper_work changes */
static DEFINE_SPINLOCK(cxl_cper_work_lock);
struct work_struct *cxl_cper_work;

static void cxl_cper_post_event(enum cxl_event_type event_type,
				struct cxl_cper_event_rec *rec)
{
	struct cxl_cper_work_data wd;

	if (rec->hdr.length <= sizeof(rec->hdr) ||
	    rec->hdr.length > sizeof(*rec)) {
		pr_err(FW_WARN "CXL CPER Invalid section length (%u)\n",
		       rec->hdr.length);
		return;
	}

	if (!(rec->hdr.validation_bits & CPER_CXL_COMP_EVENT_LOG_VALID)) {
		pr_err(FW_WARN "CXL CPER invalid event\n");
		return;
	}

	guard(spinlock_irqsave)(&cxl_cper_work_lock);

	if (!cxl_cper_work)
		return;

	wd.event_type = event_type;
	memcpy(&wd.rec, rec, sizeof(wd.rec));

	if (!kfifo_put(&cxl_cper_fifo, wd)) {
		pr_err_ratelimited("CXL CPER kfifo overflow\n");
		return;
	}

	schedule_work(cxl_cper_work);
}

int cxl_cper_register_work(struct work_struct *work)
{
	if (cxl_cper_work)
		return -EINVAL;

	guard(spinlock)(&cxl_cper_work_lock);
	cxl_cper_work = work;
	return 0;
}
EXPORT_SYMBOL_NS_GPL(cxl_cper_register_work, "CXL");

int cxl_cper_unregister_work(struct work_struct *work)
{
	if (cxl_cper_work != work)
		return -EINVAL;

	guard(spinlock)(&cxl_cper_work_lock);
	cxl_cper_work = NULL;
	return 0;
}
EXPORT_SYMBOL_NS_GPL(cxl_cper_unregister_work, "CXL");

int cxl_cper_kfifo_get(struct cxl_cper_work_data *wd)
{
	return kfifo_get(&cxl_cper_fifo, wd);
}
EXPORT_SYMBOL_NS_GPL(cxl_cper_kfifo_get, "CXL");

static void ghes_do_proc(struct ghes *ghes,
			 const struct acpi_hest_generic_status *estatus)
{
	int sev, sec_sev;
	struct acpi_hest_generic_data *gdata;
	guid_t *sec_type;
	const guid_t *fru_id = &guid_null;
	char *fru_text = "";
	bool queued = false;
	bool sync = is_hest_sync_notify(ghes);

	sev = ghes_severity(estatus->error_severity);
	apei_estatus_for_each_section(estatus, gdata) {
		sec_type = (guid_t *)gdata->section_type;
		sec_sev = ghes_severity(gdata->error_severity);
		if (gdata->validation_bits & CPER_SEC_VALID_FRU_ID)
			fru_id = (guid_t *)gdata->fru_id;

		if (gdata->validation_bits & CPER_SEC_VALID_FRU_TEXT)
			fru_text = gdata->fru_text;

		if (guid_equal(sec_type, &CPER_SEC_PLATFORM_MEM)) {
			struct cper_sec_mem_err *mem_err = acpi_hest_get_payload(gdata);

			atomic_notifier_call_chain(&ghes_report_chain, sev, mem_err);

			arch_apei_report_mem_error(sev, mem_err);
			queued = ghes_handle_memory_failure(gdata, sev, sync);
		}
		else if (guid_equal(sec_type, &CPER_SEC_PCIE)) {
			ghes_handle_aer(gdata);
		}
		else if (guid_equal(sec_type, &CPER_SEC_PROC_ARM)) {
			queued = ghes_handle_arm_hw_error(gdata, sev, sync);
		} else if (guid_equal(sec_type, &CPER_SEC_CXL_PROT_ERR)) {
			struct cxl_cper_sec_prot_err *prot_err = acpi_hest_get_payload(gdata);

			cxl_cper_post_prot_err(prot_err, gdata->error_severity);
		} else if (guid_equal(sec_type, &CPER_SEC_CXL_GEN_MEDIA_GUID)) {
			struct cxl_cper_event_rec *rec = acpi_hest_get_payload(gdata);

			cxl_cper_post_event(CXL_CPER_EVENT_GEN_MEDIA, rec);
		} else if (guid_equal(sec_type, &CPER_SEC_CXL_DRAM_GUID)) {
			struct cxl_cper_event_rec *rec = acpi_hest_get_payload(gdata);

			cxl_cper_post_event(CXL_CPER_EVENT_DRAM, rec);
		} else if (guid_equal(sec_type, &CPER_SEC_CXL_MEM_MODULE_GUID)) {
			struct cxl_cper_event_rec *rec = acpi_hest_get_payload(gdata);

			cxl_cper_post_event(CXL_CPER_EVENT_MEM_MODULE, rec);
		} else {
			void *err = acpi_hest_get_payload(gdata);

			ghes_defer_non_standard_event(gdata, sev);
			log_non_standard_event(sec_type, fru_id, fru_text,
					       sec_sev, err,
					       gdata->error_data_length);
		}
	}

	/*
	 * If no memory failure work is queued for abnormal synchronous
	 * errors, do a force kill.
	 */
	if (sync && !queued) {
		dev_err(ghes->dev,
			HW_ERR GHES_PFX "%s:%d: synchronous unrecoverable error (SIGBUS)\n",
			current->comm, task_pid_nr(current));
		force_sig(SIGBUS);
	}
<<<<<<< HEAD

	return queued;
=======
>>>>>>> 3476aa7d
}

static void __ghes_print_estatus(const char *pfx,
				 const struct acpi_hest_generic *generic,
				 const struct acpi_hest_generic_status *estatus)
{
	static atomic_t seqno;
	unsigned int curr_seqno;
	char pfx_seq[64];

	if (pfx == NULL) {
		if (ghes_severity(estatus->error_severity) <=
		    GHES_SEV_CORRECTED)
			pfx = KERN_WARNING;
		else
			pfx = KERN_ERR;
	}
	curr_seqno = atomic_inc_return(&seqno);
	snprintf(pfx_seq, sizeof(pfx_seq), "%s{%u}" HW_ERR, pfx, curr_seqno);
	printk("%s""Hardware error from APEI Generic Hardware Error Source: %d\n",
	       pfx_seq, generic->header.source_id);
	cper_estatus_print(pfx_seq, estatus);
}

static int ghes_print_estatus(const char *pfx,
			      const struct acpi_hest_generic *generic,
			      const struct acpi_hest_generic_status *estatus)
{
	/* Not more than 2 messages every 5 seconds */
	static DEFINE_RATELIMIT_STATE(ratelimit_corrected, 5*HZ, 2);
	static DEFINE_RATELIMIT_STATE(ratelimit_uncorrected, 5*HZ, 2);
	struct ratelimit_state *ratelimit;

	if (ghes_severity(estatus->error_severity) <= GHES_SEV_CORRECTED)
		ratelimit = &ratelimit_corrected;
	else
		ratelimit = &ratelimit_uncorrected;
	if (__ratelimit(ratelimit)) {
		__ghes_print_estatus(pfx, generic, estatus);
		return 1;
	}
	return 0;
}

/*
 * GHES error status reporting throttle, to report more kinds of
 * errors, instead of just most frequently occurred errors.
 */
static int ghes_estatus_cached(struct acpi_hest_generic_status *estatus)
{
	u32 len;
	int i, cached = 0;
	unsigned long long now;
	struct ghes_estatus_cache *cache;
	struct acpi_hest_generic_status *cache_estatus;

	len = cper_estatus_len(estatus);
	rcu_read_lock();
	for (i = 0; i < GHES_ESTATUS_CACHES_SIZE; i++) {
		cache = rcu_dereference(ghes_estatus_caches[i]);
		if (cache == NULL)
			continue;
		if (len != cache->estatus_len)
			continue;
		cache_estatus = GHES_ESTATUS_FROM_CACHE(cache);
		if (memcmp(estatus, cache_estatus, len))
			continue;
		atomic_inc(&cache->count);
		now = sched_clock();
		if (now - cache->time_in < GHES_ESTATUS_IN_CACHE_MAX_NSEC)
			cached = 1;
		break;
	}
	rcu_read_unlock();
	return cached;
}

static struct ghes_estatus_cache *ghes_estatus_cache_alloc(
	struct acpi_hest_generic *generic,
	struct acpi_hest_generic_status *estatus)
{
	int alloced;
	u32 len, cache_len;
	struct ghes_estatus_cache *cache;
	struct acpi_hest_generic_status *cache_estatus;

	alloced = atomic_add_return(1, &ghes_estatus_cache_alloced);
	if (alloced > GHES_ESTATUS_CACHE_ALLOCED_MAX) {
		atomic_dec(&ghes_estatus_cache_alloced);
		return NULL;
	}
	len = cper_estatus_len(estatus);
	cache_len = GHES_ESTATUS_CACHE_LEN(len);
	cache = (void *)gen_pool_alloc(ghes_estatus_pool, cache_len);
	if (!cache) {
		atomic_dec(&ghes_estatus_cache_alloced);
		return NULL;
	}
	cache_estatus = GHES_ESTATUS_FROM_CACHE(cache);
	memcpy(cache_estatus, estatus, len);
	cache->estatus_len = len;
	atomic_set(&cache->count, 0);
	cache->generic = generic;
	cache->time_in = sched_clock();
	return cache;
}

static void ghes_estatus_cache_rcu_free(struct rcu_head *head)
{
	struct ghes_estatus_cache *cache;
	u32 len;

	cache = container_of(head, struct ghes_estatus_cache, rcu);
	len = cper_estatus_len(GHES_ESTATUS_FROM_CACHE(cache));
	len = GHES_ESTATUS_CACHE_LEN(len);
	gen_pool_free(ghes_estatus_pool, (unsigned long)cache, len);
	atomic_dec(&ghes_estatus_cache_alloced);
}

static void
ghes_estatus_cache_add(struct acpi_hest_generic *generic,
		       struct acpi_hest_generic_status *estatus)
{
	unsigned long long now, duration, period, max_period = 0;
	struct ghes_estatus_cache *cache, *new_cache;
	struct ghes_estatus_cache __rcu *victim;
	int i, slot = -1, count;

	new_cache = ghes_estatus_cache_alloc(generic, estatus);
	if (!new_cache)
		return;

	rcu_read_lock();
	now = sched_clock();
	for (i = 0; i < GHES_ESTATUS_CACHES_SIZE; i++) {
		cache = rcu_dereference(ghes_estatus_caches[i]);
		if (cache == NULL) {
			slot = i;
			break;
		}
		duration = now - cache->time_in;
		if (duration >= GHES_ESTATUS_IN_CACHE_MAX_NSEC) {
			slot = i;
			break;
		}
		count = atomic_read(&cache->count);
		period = duration;
		do_div(period, (count + 1));
		if (period > max_period) {
			max_period = period;
			slot = i;
		}
	}
	rcu_read_unlock();

	if (slot != -1) {
		/*
		 * Use release semantics to ensure that ghes_estatus_cached()
		 * running on another CPU will see the updated cache fields if
		 * it can see the new value of the pointer.
		 */
		victim = xchg_release(&ghes_estatus_caches[slot],
				      RCU_INITIALIZER(new_cache));

		/*
		 * At this point, victim may point to a cached item different
		 * from the one based on which we selected the slot. Instead of
		 * going to the loop again to pick another slot, let's just
		 * drop the other item anyway: this may cause a false cache
		 * miss later on, but that won't cause any problems.
		 */
		if (victim)
			call_rcu(&unrcu_pointer(victim)->rcu,
				 ghes_estatus_cache_rcu_free);
	}
}

static void __ghes_panic(struct ghes *ghes,
			 struct acpi_hest_generic_status *estatus,
			 u64 buf_paddr, enum fixed_addresses fixmap_idx)
{
	const char *msg = GHES_PFX "Fatal hardware error";

	__ghes_print_estatus(KERN_EMERG, ghes->generic, estatus);

	add_taint(TAINT_MACHINE_CHECK, LOCKDEP_STILL_OK);

	ghes_clear_estatus(ghes, estatus, buf_paddr, fixmap_idx);

	if (!panic_timeout)
		pr_emerg("%s but panic disabled\n", msg);

	panic(msg);
}

static int ghes_proc(struct ghes *ghes)
{
	struct acpi_hest_generic_status *estatus = ghes->estatus;
	u64 buf_paddr;
	int rc;

	rc = ghes_read_estatus(ghes, estatus, &buf_paddr, FIX_APEI_GHES_IRQ);
	if (rc)
		goto out;

	if (ghes_severity(estatus->error_severity) >= GHES_SEV_PANIC)
		__ghes_panic(ghes, estatus, buf_paddr, FIX_APEI_GHES_IRQ);

	if (!ghes_estatus_cached(estatus)) {
		if (ghes_print_estatus(NULL, ghes->generic, estatus))
			ghes_estatus_cache_add(ghes->generic, estatus);
	}
	ghes_do_proc(ghes, estatus);

out:
	ghes_clear_estatus(ghes, estatus, buf_paddr, FIX_APEI_GHES_IRQ);

	return rc;
}

static void ghes_add_timer(struct ghes *ghes)
{
	struct acpi_hest_generic *g = ghes->generic;
	unsigned long expire;

	if (!g->notify.poll_interval) {
		pr_warn(FW_WARN GHES_PFX "Poll interval is 0 for generic hardware error source: %d, disabled.\n",
			g->header.source_id);
		return;
	}
	expire = jiffies + msecs_to_jiffies(g->notify.poll_interval);
	ghes->timer.expires = round_jiffies_relative(expire);
	add_timer(&ghes->timer);
}

static void ghes_poll_func(struct timer_list *t)
{
	struct ghes *ghes = timer_container_of(ghes, t, timer);
	unsigned long flags;

	spin_lock_irqsave(&ghes_notify_lock_irq, flags);
	ghes_proc(ghes);
	spin_unlock_irqrestore(&ghes_notify_lock_irq, flags);
	if (!(ghes->flags & GHES_EXITING))
		ghes_add_timer(ghes);
}

static irqreturn_t ghes_irq_func(int irq, void *data)
{
	struct ghes *ghes = data;
	unsigned long flags;
	int rc;

	spin_lock_irqsave(&ghes_notify_lock_irq, flags);
	rc = ghes_proc(ghes);
	spin_unlock_irqrestore(&ghes_notify_lock_irq, flags);
	if (rc)
		return IRQ_NONE;

	return IRQ_HANDLED;
}

static int ghes_notify_hed(struct notifier_block *this, unsigned long event,
			   void *data)
{
	struct ghes *ghes;
	unsigned long flags;
	int ret = NOTIFY_DONE;

	spin_lock_irqsave(&ghes_notify_lock_irq, flags);
	rcu_read_lock();
	list_for_each_entry_rcu(ghes, &ghes_hed, list) {
		if (!ghes_proc(ghes))
			ret = NOTIFY_OK;
	}
	rcu_read_unlock();
	spin_unlock_irqrestore(&ghes_notify_lock_irq, flags);

	return ret;
}

static struct notifier_block ghes_notifier_hed = {
	.notifier_call = ghes_notify_hed,
};

/*
 * Handlers for CPER records may not be NMI safe. For example,
 * memory_failure_queue() takes spinlocks and calls schedule_work_on().
 * In any NMI-like handler, memory from ghes_estatus_pool is used to save
 * estatus, and added to the ghes_estatus_llist. irq_work_queue() causes
 * ghes_proc_in_irq() to run in IRQ context where each estatus in
 * ghes_estatus_llist is processed.
 *
 * Memory from the ghes_estatus_pool is also used with the ghes_estatus_cache
 * to suppress frequent messages.
 */
static struct llist_head ghes_estatus_llist;
static struct irq_work ghes_proc_irq_work;

static void ghes_proc_in_irq(struct irq_work *irq_work)
{
	struct llist_node *llnode, *next;
	struct ghes_estatus_node *estatus_node;
	struct acpi_hest_generic *generic;
	struct acpi_hest_generic_status *estatus;
	u32 len, node_len;

	llnode = llist_del_all(&ghes_estatus_llist);
	/*
	 * Because the time order of estatus in list is reversed,
	 * revert it back to proper order.
	 */
	llnode = llist_reverse_order(llnode);
	while (llnode) {
		next = llnode->next;
		estatus_node = llist_entry(llnode, struct ghes_estatus_node,
					   llnode);
		estatus = GHES_ESTATUS_FROM_NODE(estatus_node);
		len = cper_estatus_len(estatus);
		node_len = GHES_ESTATUS_NODE_LEN(len);

		ghes_do_proc(estatus_node->ghes, estatus);

		if (!ghes_estatus_cached(estatus)) {
			generic = estatus_node->generic;
			if (ghes_print_estatus(NULL, generic, estatus))
				ghes_estatus_cache_add(generic, estatus);
		}
		gen_pool_free(ghes_estatus_pool, (unsigned long)estatus_node,
			      node_len);

		llnode = next;
	}
}

static void ghes_print_queued_estatus(void)
{
	struct llist_node *llnode;
	struct ghes_estatus_node *estatus_node;
	struct acpi_hest_generic *generic;
	struct acpi_hest_generic_status *estatus;

	llnode = llist_del_all(&ghes_estatus_llist);
	/*
	 * Because the time order of estatus in list is reversed,
	 * revert it back to proper order.
	 */
	llnode = llist_reverse_order(llnode);
	while (llnode) {
		estatus_node = llist_entry(llnode, struct ghes_estatus_node,
					   llnode);
		estatus = GHES_ESTATUS_FROM_NODE(estatus_node);
		generic = estatus_node->generic;
		ghes_print_estatus(NULL, generic, estatus);
		llnode = llnode->next;
	}
}

static int ghes_in_nmi_queue_one_entry(struct ghes *ghes,
				       enum fixed_addresses fixmap_idx)
{
	struct acpi_hest_generic_status *estatus, tmp_header;
	struct ghes_estatus_node *estatus_node;
	u32 len, node_len;
	u64 buf_paddr;
	int sev, rc;

	if (!IS_ENABLED(CONFIG_ARCH_HAVE_NMI_SAFE_CMPXCHG))
		return -EOPNOTSUPP;

	rc = __ghes_peek_estatus(ghes, &tmp_header, &buf_paddr, fixmap_idx);
	if (rc) {
		ghes_clear_estatus(ghes, &tmp_header, buf_paddr, fixmap_idx);
		return rc;
	}

	rc = __ghes_check_estatus(ghes, &tmp_header);
	if (rc) {
		ghes_clear_estatus(ghes, &tmp_header, buf_paddr, fixmap_idx);
		return rc;
	}

	len = cper_estatus_len(&tmp_header);
	node_len = GHES_ESTATUS_NODE_LEN(len);
	estatus_node = (void *)gen_pool_alloc(ghes_estatus_pool, node_len);
	if (!estatus_node)
		return -ENOMEM;

	estatus_node->ghes = ghes;
	estatus_node->generic = ghes->generic;
	estatus = GHES_ESTATUS_FROM_NODE(estatus_node);

	if (__ghes_read_estatus(estatus, buf_paddr, fixmap_idx, len)) {
		ghes_clear_estatus(ghes, estatus, buf_paddr, fixmap_idx);
		rc = -ENOENT;
		goto no_work;
	}

	sev = ghes_severity(estatus->error_severity);
	if (sev >= GHES_SEV_PANIC) {
		ghes_print_queued_estatus();
		__ghes_panic(ghes, estatus, buf_paddr, fixmap_idx);
	}

	ghes_clear_estatus(ghes, &tmp_header, buf_paddr, fixmap_idx);

	/* This error has been reported before, don't process it again. */
	if (ghes_estatus_cached(estatus))
		goto no_work;

	llist_add(&estatus_node->llnode, &ghes_estatus_llist);

	return rc;

no_work:
	gen_pool_free(ghes_estatus_pool, (unsigned long)estatus_node,
		      node_len);

	return rc;
}

static int ghes_in_nmi_spool_from_list(struct list_head *rcu_list,
				       enum fixed_addresses fixmap_idx)
{
	int ret = -ENOENT;
	struct ghes *ghes;

	rcu_read_lock();
	list_for_each_entry_rcu(ghes, rcu_list, list) {
		if (!ghes_in_nmi_queue_one_entry(ghes, fixmap_idx))
			ret = 0;
	}
	rcu_read_unlock();

	if (IS_ENABLED(CONFIG_ARCH_HAVE_NMI_SAFE_CMPXCHG) && !ret)
		irq_work_queue(&ghes_proc_irq_work);

	return ret;
}

#ifdef CONFIG_ACPI_APEI_SEA
static LIST_HEAD(ghes_sea);

/*
 * Return 0 only if one of the SEA error sources successfully reported an error
 * record sent from the firmware.
 */
int ghes_notify_sea(void)
{
	static DEFINE_RAW_SPINLOCK(ghes_notify_lock_sea);
	int rv;

	raw_spin_lock(&ghes_notify_lock_sea);
	rv = ghes_in_nmi_spool_from_list(&ghes_sea, FIX_APEI_GHES_SEA);
	raw_spin_unlock(&ghes_notify_lock_sea);

	return rv;
}

static void ghes_sea_add(struct ghes *ghes)
{
	mutex_lock(&ghes_list_mutex);
	list_add_rcu(&ghes->list, &ghes_sea);
	mutex_unlock(&ghes_list_mutex);
}

static void ghes_sea_remove(struct ghes *ghes)
{
	mutex_lock(&ghes_list_mutex);
	list_del_rcu(&ghes->list);
	mutex_unlock(&ghes_list_mutex);
	synchronize_rcu();
}
#else /* CONFIG_ACPI_APEI_SEA */
static inline void ghes_sea_add(struct ghes *ghes) { }
static inline void ghes_sea_remove(struct ghes *ghes) { }
#endif /* CONFIG_ACPI_APEI_SEA */

#ifdef CONFIG_HAVE_ACPI_APEI_NMI
/*
 * NMI may be triggered on any CPU, so ghes_in_nmi is used for
 * having only one concurrent reader.
 */
static atomic_t ghes_in_nmi = ATOMIC_INIT(0);

static LIST_HEAD(ghes_nmi);

static int ghes_notify_nmi(unsigned int cmd, struct pt_regs *regs)
{
	static DEFINE_RAW_SPINLOCK(ghes_notify_lock_nmi);
	int ret = NMI_DONE;

	if (!atomic_add_unless(&ghes_in_nmi, 1, 1))
		return ret;

	raw_spin_lock(&ghes_notify_lock_nmi);
	if (!ghes_in_nmi_spool_from_list(&ghes_nmi, FIX_APEI_GHES_NMI))
		ret = NMI_HANDLED;
	raw_spin_unlock(&ghes_notify_lock_nmi);

	atomic_dec(&ghes_in_nmi);
	return ret;
}

static void ghes_nmi_add(struct ghes *ghes)
{
	mutex_lock(&ghes_list_mutex);
	if (list_empty(&ghes_nmi))
		register_nmi_handler(NMI_LOCAL, ghes_notify_nmi, 0, "ghes");
	list_add_rcu(&ghes->list, &ghes_nmi);
	mutex_unlock(&ghes_list_mutex);
}

static void ghes_nmi_remove(struct ghes *ghes)
{
	mutex_lock(&ghes_list_mutex);
	list_del_rcu(&ghes->list);
	if (list_empty(&ghes_nmi))
		unregister_nmi_handler(NMI_LOCAL, "ghes");
	mutex_unlock(&ghes_list_mutex);
	/*
	 * To synchronize with NMI handler, ghes can only be
	 * freed after NMI handler finishes.
	 */
	synchronize_rcu();
}
#else /* CONFIG_HAVE_ACPI_APEI_NMI */
static inline void ghes_nmi_add(struct ghes *ghes) { }
static inline void ghes_nmi_remove(struct ghes *ghes) { }
#endif /* CONFIG_HAVE_ACPI_APEI_NMI */

static void ghes_nmi_init_cxt(void)
{
	init_irq_work(&ghes_proc_irq_work, ghes_proc_in_irq);
}

static int __ghes_sdei_callback(struct ghes *ghes,
				enum fixed_addresses fixmap_idx)
{
	if (!ghes_in_nmi_queue_one_entry(ghes, fixmap_idx)) {
		irq_work_queue(&ghes_proc_irq_work);

		return 0;
	}

	return -ENOENT;
}

static int ghes_sdei_normal_callback(u32 event_num, struct pt_regs *regs,
				      void *arg)
{
	static DEFINE_RAW_SPINLOCK(ghes_notify_lock_sdei_normal);
	struct ghes *ghes = arg;
	int err;

	raw_spin_lock(&ghes_notify_lock_sdei_normal);
	err = __ghes_sdei_callback(ghes, FIX_APEI_GHES_SDEI_NORMAL);
	raw_spin_unlock(&ghes_notify_lock_sdei_normal);

	return err;
}

static int ghes_sdei_critical_callback(u32 event_num, struct pt_regs *regs,
				       void *arg)
{
	static DEFINE_RAW_SPINLOCK(ghes_notify_lock_sdei_critical);
	struct ghes *ghes = arg;
	int err;

	raw_spin_lock(&ghes_notify_lock_sdei_critical);
	err = __ghes_sdei_callback(ghes, FIX_APEI_GHES_SDEI_CRITICAL);
	raw_spin_unlock(&ghes_notify_lock_sdei_critical);

	return err;
}

static int apei_sdei_register_ghes(struct ghes *ghes)
{
	if (!IS_ENABLED(CONFIG_ARM_SDE_INTERFACE))
		return -EOPNOTSUPP;

	return sdei_register_ghes(ghes, ghes_sdei_normal_callback,
				 ghes_sdei_critical_callback);
}

static int apei_sdei_unregister_ghes(struct ghes *ghes)
{
	if (!IS_ENABLED(CONFIG_ARM_SDE_INTERFACE))
		return -EOPNOTSUPP;

	return sdei_unregister_ghes(ghes);
}

static int ghes_probe(struct platform_device *ghes_dev)
{
	struct acpi_hest_generic *generic;
	struct ghes *ghes = NULL;
	unsigned long flags;

	int rc = -EINVAL;

	generic = *(struct acpi_hest_generic **)ghes_dev->dev.platform_data;
	if (!generic->enabled)
		return -ENODEV;

	switch (generic->notify.type) {
	case ACPI_HEST_NOTIFY_POLLED:
	case ACPI_HEST_NOTIFY_EXTERNAL:
	case ACPI_HEST_NOTIFY_SCI:
	case ACPI_HEST_NOTIFY_GSIV:
	case ACPI_HEST_NOTIFY_GPIO:
		break;

	case ACPI_HEST_NOTIFY_SEA:
		if (!IS_ENABLED(CONFIG_ACPI_APEI_SEA)) {
			pr_warn(GHES_PFX "Generic hardware error source: %d notified via SEA is not supported\n",
				generic->header.source_id);
			rc = -ENOTSUPP;
			goto err;
		}
		break;
	case ACPI_HEST_NOTIFY_NMI:
		if (!IS_ENABLED(CONFIG_HAVE_ACPI_APEI_NMI)) {
			pr_warn(GHES_PFX "Generic hardware error source: %d notified via NMI interrupt is not supported!\n",
				generic->header.source_id);
			goto err;
		}
		break;
	case ACPI_HEST_NOTIFY_SOFTWARE_DELEGATED:
		if (!IS_ENABLED(CONFIG_ARM_SDE_INTERFACE)) {
			pr_warn(GHES_PFX "Generic hardware error source: %d notified via SDE Interface is not supported!\n",
				generic->header.source_id);
			goto err;
		}
		break;
	case ACPI_HEST_NOTIFY_LOCAL:
		pr_warn(GHES_PFX "Generic hardware error source: %d notified via local interrupt is not supported!\n",
			generic->header.source_id);
		goto err;
	default:
		pr_warn(FW_WARN GHES_PFX "Unknown notification type: %u for generic hardware error source: %d\n",
			generic->notify.type, generic->header.source_id);
		goto err;
	}

	rc = -EIO;
	if (generic->error_block_length <
	    sizeof(struct acpi_hest_generic_status)) {
		pr_warn(FW_BUG GHES_PFX "Invalid error block length: %u for generic hardware error source: %d\n",
			generic->error_block_length, generic->header.source_id);
		goto err;
	}
	ghes = ghes_new(generic);
	if (IS_ERR(ghes)) {
		rc = PTR_ERR(ghes);
		ghes = NULL;
		goto err;
	}

	switch (generic->notify.type) {
	case ACPI_HEST_NOTIFY_POLLED:
		timer_setup(&ghes->timer, ghes_poll_func, 0);
		ghes_add_timer(ghes);
		break;
	case ACPI_HEST_NOTIFY_EXTERNAL:
		/* External interrupt vector is GSI */
		rc = acpi_gsi_to_irq(generic->notify.vector, &ghes->irq);
		if (rc) {
			pr_err(GHES_PFX "Failed to map GSI to IRQ for generic hardware error source: %d\n",
			       generic->header.source_id);
			goto err;
		}
		rc = request_irq(ghes->irq, ghes_irq_func, IRQF_SHARED,
				 "GHES IRQ", ghes);
		if (rc) {
			pr_err(GHES_PFX "Failed to register IRQ for generic hardware error source: %d\n",
			       generic->header.source_id);
			goto err;
		}
		break;

	case ACPI_HEST_NOTIFY_SCI:
	case ACPI_HEST_NOTIFY_GSIV:
	case ACPI_HEST_NOTIFY_GPIO:
		mutex_lock(&ghes_list_mutex);
		if (list_empty(&ghes_hed))
			register_acpi_hed_notifier(&ghes_notifier_hed);
		list_add_rcu(&ghes->list, &ghes_hed);
		mutex_unlock(&ghes_list_mutex);
		break;

	case ACPI_HEST_NOTIFY_SEA:
		ghes_sea_add(ghes);
		break;
	case ACPI_HEST_NOTIFY_NMI:
		ghes_nmi_add(ghes);
		break;
	case ACPI_HEST_NOTIFY_SOFTWARE_DELEGATED:
		rc = apei_sdei_register_ghes(ghes);
		if (rc)
			goto err;
		break;
	default:
		BUG();
	}

	platform_set_drvdata(ghes_dev, ghes);

	ghes->dev = &ghes_dev->dev;

	mutex_lock(&ghes_devs_mutex);
	list_add_tail(&ghes->elist, &ghes_devs);
	mutex_unlock(&ghes_devs_mutex);

	/* Handle any pending errors right away */
	spin_lock_irqsave(&ghes_notify_lock_irq, flags);
	ghes_proc(ghes);
	spin_unlock_irqrestore(&ghes_notify_lock_irq, flags);

	return 0;

err:
	if (ghes) {
		ghes_fini(ghes);
		kfree(ghes);
	}
	return rc;
}

static void ghes_remove(struct platform_device *ghes_dev)
{
	int rc;
	struct ghes *ghes;
	struct acpi_hest_generic *generic;

	ghes = platform_get_drvdata(ghes_dev);
	generic = ghes->generic;

	ghes->flags |= GHES_EXITING;
	switch (generic->notify.type) {
	case ACPI_HEST_NOTIFY_POLLED:
		timer_shutdown_sync(&ghes->timer);
		break;
	case ACPI_HEST_NOTIFY_EXTERNAL:
		free_irq(ghes->irq, ghes);
		break;

	case ACPI_HEST_NOTIFY_SCI:
	case ACPI_HEST_NOTIFY_GSIV:
	case ACPI_HEST_NOTIFY_GPIO:
		mutex_lock(&ghes_list_mutex);
		list_del_rcu(&ghes->list);
		if (list_empty(&ghes_hed))
			unregister_acpi_hed_notifier(&ghes_notifier_hed);
		mutex_unlock(&ghes_list_mutex);
		synchronize_rcu();
		break;

	case ACPI_HEST_NOTIFY_SEA:
		ghes_sea_remove(ghes);
		break;
	case ACPI_HEST_NOTIFY_NMI:
		ghes_nmi_remove(ghes);
		break;
	case ACPI_HEST_NOTIFY_SOFTWARE_DELEGATED:
		rc = apei_sdei_unregister_ghes(ghes);
		if (rc) {
			/*
			 * Returning early results in a resource leak, but we're
			 * only here if stopping the hardware failed.
			 */
			dev_err(&ghes_dev->dev, "Failed to unregister ghes (%pe)\n",
				ERR_PTR(rc));
			return;
		}
		break;
	default:
		BUG();
		break;
	}

	ghes_fini(ghes);

	mutex_lock(&ghes_devs_mutex);
	list_del(&ghes->elist);
	mutex_unlock(&ghes_devs_mutex);

	kfree(ghes);
}

static struct platform_driver ghes_platform_driver = {
	.driver		= {
		.name	= "GHES",
	},
	.probe		= ghes_probe,
	.remove		= ghes_remove,
};

void __init acpi_ghes_init(void)
{
	int rc;

	acpi_sdei_init();

	if (acpi_disabled)
		return;

	switch (hest_disable) {
	case HEST_NOT_FOUND:
		return;
	case HEST_DISABLED:
		pr_info(GHES_PFX "HEST is not enabled!\n");
		return;
	default:
		break;
	}

	if (ghes_disable) {
		pr_info(GHES_PFX "GHES is not enabled!\n");
		return;
	}

	ghes_nmi_init_cxt();

	rc = platform_driver_register(&ghes_platform_driver);
	if (rc)
		return;

	rc = apei_osc_setup();
	if (rc == 0 && osc_sb_apei_support_acked)
		pr_info(GHES_PFX "APEI firmware first mode is enabled by APEI bit and WHEA _OSC.\n");
	else if (rc == 0 && !osc_sb_apei_support_acked)
		pr_info(GHES_PFX "APEI firmware first mode is enabled by WHEA _OSC.\n");
	else if (rc && osc_sb_apei_support_acked)
		pr_info(GHES_PFX "APEI firmware first mode is enabled by APEI bit.\n");
	else
		pr_info(GHES_PFX "Failed to enable APEI firmware first mode.\n");
}

/*
 * Known x86 systems that prefer GHES error reporting:
 */
static struct acpi_platform_list plat_list[] = {
	{"HPE   ", "Server  ", 0, ACPI_SIG_FADT, all_versions},
	{ } /* End */
};

struct list_head *ghes_get_devices(void)
{
	int idx = -1;

	if (IS_ENABLED(CONFIG_X86)) {
		idx = acpi_match_platform_list(plat_list);
		if (idx < 0) {
			if (!ghes_edac_force_enable)
				return NULL;

			pr_warn_once("Force-loading ghes_edac on an unsupported platform. You're on your own!\n");
		}
	} else if (list_empty(&ghes_devs)) {
		return NULL;
	}

	return &ghes_devs;
}
EXPORT_SYMBOL_GPL(ghes_get_devices);

void ghes_register_report_chain(struct notifier_block *nb)
{
	atomic_notifier_chain_register(&ghes_report_chain, nb);
}
EXPORT_SYMBOL_GPL(ghes_register_report_chain);

void ghes_unregister_report_chain(struct notifier_block *nb)
{
	atomic_notifier_chain_unregister(&ghes_report_chain, nb);
}
EXPORT_SYMBOL_GPL(ghes_unregister_report_chain);<|MERGE_RESOLUTION|>--- conflicted
+++ resolved
@@ -937,11 +937,6 @@
 			current->comm, task_pid_nr(current));
 		force_sig(SIGBUS);
 	}
-<<<<<<< HEAD
-
-	return queued;
-=======
->>>>>>> 3476aa7d
 }
 
 static void __ghes_print_estatus(const char *pfx,
