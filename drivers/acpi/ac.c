// SPDX-License-Identifier: GPL-2.0-or-later
/*
 *  acpi_ac.c - ACPI AC Adapter Driver (Revision: 27)
 *
 *  Copyright (C) 2001, 2002 Andy Grover <andrew.grover@intel.com>
 *  Copyright (C) 2001, 2002 Paul Diefenbaugh <paul.s.diefenbaugh@intel.com>
 */

#define pr_fmt(fmt) "ACPI: AC: " fmt

#include <linux/kernel.h>
#include <linux/module.h>
#include <linux/slab.h>
#include <linux/init.h>
#include <linux/types.h>
#include <linux/dmi.h>
#include <linux/delay.h>
#include <linux/platform_device.h>
#include <linux/power_supply.h>
#include <linux/string_choices.h>
#include <linux/acpi.h>
#include <acpi/battery.h>

#define ACPI_AC_CLASS			"ac_adapter"
#define ACPI_AC_DEVICE_NAME		"AC Adapter"
#define ACPI_AC_FILE_STATE		"state"
#define ACPI_AC_NOTIFY_STATUS		0x80
#define ACPI_AC_STATUS_OFFLINE		0x00
#define ACPI_AC_STATUS_ONLINE		0x01
#define ACPI_AC_STATUS_UNKNOWN		0xFF

MODULE_AUTHOR("Paul Diefenbaugh");
MODULE_DESCRIPTION("ACPI AC Adapter Driver");
MODULE_LICENSE("GPL");

<<<<<<< HEAD
static int acpi_ac_add(struct acpi_device *device);
static void acpi_ac_remove(struct acpi_device *device);
=======
static int acpi_ac_probe(struct platform_device *pdev);
static void acpi_ac_remove(struct platform_device *pdev);

>>>>>>> 2d5404ca
static void acpi_ac_notify(acpi_handle handle, u32 event, void *data);

static const struct acpi_device_id ac_device_ids[] = {
	{"ACPI0003", 0},
	{"", 0},
};
MODULE_DEVICE_TABLE(acpi, ac_device_ids);

#ifdef CONFIG_PM_SLEEP
static int acpi_ac_resume(struct device *dev);
#endif
static SIMPLE_DEV_PM_OPS(acpi_ac_pm, NULL, acpi_ac_resume);

static int ac_sleep_before_get_state_ms;
static int ac_only;

<<<<<<< HEAD
static struct acpi_driver acpi_ac_driver = {
	.name = "ac",
	.class = ACPI_AC_CLASS,
	.ids = ac_device_ids,
	.ops = {
		.add = acpi_ac_add,
		.remove = acpi_ac_remove,
		},
	.drv.pm = &acpi_ac_pm,
};

=======
>>>>>>> 2d5404ca
struct acpi_ac {
	struct power_supply *charger;
	struct power_supply_desc charger_desc;
	struct acpi_device *device;
	unsigned long long state;
	struct notifier_block battery_nb;
};

#define to_acpi_ac(x) power_supply_get_drvdata(x)

/* AC Adapter Management */
static int acpi_ac_get_state(struct acpi_ac *ac)
{
	acpi_status status = AE_OK;

	if (!ac)
		return -EINVAL;

	if (ac_only) {
		ac->state = 1;
		return 0;
	}

	status = acpi_evaluate_integer(ac->device->handle, "_PSR", NULL,
				       &ac->state);
	if (ACPI_FAILURE(status)) {
		acpi_handle_info(ac->device->handle,
				"Error reading AC Adapter state: %s\n",
				acpi_format_exception(status));
		ac->state = ACPI_AC_STATUS_UNKNOWN;
		return -ENODEV;
	}

	return 0;
}

/* sysfs I/F */
static int get_ac_property(struct power_supply *psy,
			   enum power_supply_property psp,
			   union power_supply_propval *val)
{
	struct acpi_ac *ac = to_acpi_ac(psy);

	if (!ac)
		return -ENODEV;

	if (acpi_ac_get_state(ac))
		return -ENODEV;

	switch (psp) {
	case POWER_SUPPLY_PROP_ONLINE:
		val->intval = ac->state;
		break;
	default:
		return -EINVAL;
	}

	return 0;
}

static const enum power_supply_property ac_props[] = {
	POWER_SUPPLY_PROP_ONLINE,
};

/* Driver Model */
static void acpi_ac_notify(acpi_handle handle, u32 event, void *data)
{
<<<<<<< HEAD
	struct acpi_device *device = data;
	struct acpi_ac *ac = acpi_driver_data(device);

	if (!ac)
		return;
=======
	struct acpi_ac *ac = data;
	struct acpi_device *adev = ac->device;
>>>>>>> 2d5404ca

	switch (event) {
	default:
		acpi_handle_debug(adev->handle, "Unsupported event [0x%x]\n",
				  event);
		fallthrough;
	case ACPI_AC_NOTIFY_STATUS:
	case ACPI_NOTIFY_BUS_CHECK:
	case ACPI_NOTIFY_DEVICE_CHECK:
		/*
		 * A buggy BIOS may notify AC first and then sleep for
		 * a specific time before doing actual operations in the
		 * EC event handler (_Qxx). This will cause the AC state
		 * reported by the ACPI event to be incorrect, so wait for a
		 * specific time for the EC event handler to make progress.
		 */
		if (ac_sleep_before_get_state_ms > 0)
			msleep(ac_sleep_before_get_state_ms);

		acpi_ac_get_state(ac);
		acpi_bus_generate_netlink_event(adev->pnp.device_class,
						  dev_name(&adev->dev), event,
						  (u32) ac->state);
		acpi_notifier_call_chain(adev, event, (u32) ac->state);
		power_supply_changed(ac->charger);
	}
}

static int acpi_ac_battery_notify(struct notifier_block *nb,
				  unsigned long action, void *data)
{
	struct acpi_ac *ac = container_of(nb, struct acpi_ac, battery_nb);
	struct acpi_bus_event *event = (struct acpi_bus_event *)data;

	/*
	 * On HP Pavilion dv6-6179er AC status notifications aren't triggered
	 * when adapter is plugged/unplugged. However, battery status
	 * notifications are triggered when battery starts charging or
	 * discharging. Re-reading AC status triggers lost AC notifications,
	 * if AC status has changed.
	 */
	if (strcmp(event->device_class, ACPI_BATTERY_CLASS) == 0 &&
	    event->type == ACPI_BATTERY_NOTIFY_STATUS)
		acpi_ac_get_state(ac);

	return NOTIFY_OK;
}

static int __init thinkpad_e530_quirk(const struct dmi_system_id *d)
{
	ac_sleep_before_get_state_ms = 1000;
	return 0;
}

static int __init ac_only_quirk(const struct dmi_system_id *d)
{
	ac_only = 1;
	return 0;
}

/* Please keep this list alphabetically sorted */
static const struct dmi_system_id ac_dmi_table[]  __initconst = {
	{
		/* Kodlix GK45 returning incorrect state */
		.callback = ac_only_quirk,
		.matches = {
			DMI_MATCH(DMI_PRODUCT_NAME, "GK45"),
		},
	},
	{
		/* Lenovo Thinkpad e530, see comment in acpi_ac_notify() */
		.callback = thinkpad_e530_quirk,
		.matches = {
			DMI_MATCH(DMI_SYS_VENDOR, "LENOVO"),
			DMI_MATCH(DMI_PRODUCT_NAME, "32597CG"),
		},
	},
	{},
};

static int acpi_ac_probe(struct platform_device *pdev)
{
	struct acpi_device *adev = ACPI_COMPANION(&pdev->dev);
	struct power_supply_config psy_cfg = {};
	struct acpi_ac *ac;
	int result;

	ac = kzalloc(sizeof(struct acpi_ac), GFP_KERNEL);
	if (!ac)
		return -ENOMEM;

	ac->device = adev;
	strscpy(acpi_device_name(adev), ACPI_AC_DEVICE_NAME);
	strscpy(acpi_device_class(adev), ACPI_AC_CLASS);

	platform_set_drvdata(pdev, ac);

	result = acpi_ac_get_state(ac);
	if (result)
		goto err_release_ac;

	psy_cfg.drv_data = ac;

	ac->charger_desc.name = acpi_device_bid(adev);
	ac->charger_desc.type = POWER_SUPPLY_TYPE_MAINS;
	ac->charger_desc.properties = ac_props;
	ac->charger_desc.num_properties = ARRAY_SIZE(ac_props);
	ac->charger_desc.get_property = get_ac_property;
	ac->charger = power_supply_register(&pdev->dev,
					    &ac->charger_desc, &psy_cfg);
	if (IS_ERR(ac->charger)) {
		result = PTR_ERR(ac->charger);
		goto err_release_ac;
	}

	pr_info("%s [%s] (%s-line)\n", acpi_device_name(adev),
		acpi_device_bid(adev), str_on_off(ac->state));

	ac->battery_nb.notifier_call = acpi_ac_battery_notify;
	register_acpi_notifier(&ac->battery_nb);

<<<<<<< HEAD
	result = acpi_dev_install_notify_handler(device, ACPI_ALL_NOTIFY,
						 acpi_ac_notify);
=======
	result = acpi_dev_install_notify_handler(adev, ACPI_ALL_NOTIFY,
						 acpi_ac_notify, ac);
>>>>>>> 2d5404ca
	if (result)
		goto err_unregister;

	return 0;

err_unregister:
	power_supply_unregister(ac->charger);
	unregister_acpi_notifier(&ac->battery_nb);
err_release_ac:
	kfree(ac);

	return result;
}

#ifdef CONFIG_PM_SLEEP
static int acpi_ac_resume(struct device *dev)
{
	struct acpi_ac *ac = dev_get_drvdata(dev);
	unsigned int old_state;

	old_state = ac->state;
	if (acpi_ac_get_state(ac))
		return 0;
	if (old_state != ac->state)
		power_supply_changed(ac->charger);

	return 0;
}
#else
#define acpi_ac_resume NULL
#endif

static void acpi_ac_remove(struct platform_device *pdev)
{
	struct acpi_ac *ac = platform_get_drvdata(pdev);

<<<<<<< HEAD
	acpi_dev_remove_notify_handler(device, ACPI_ALL_NOTIFY,
=======
	acpi_dev_remove_notify_handler(ac->device, ACPI_ALL_NOTIFY,
>>>>>>> 2d5404ca
				       acpi_ac_notify);
	power_supply_unregister(ac->charger);
	unregister_acpi_notifier(&ac->battery_nb);

	kfree(ac);
}

static struct platform_driver acpi_ac_driver = {
	.probe = acpi_ac_probe,
	.remove_new = acpi_ac_remove,
	.driver = {
		.name = "ac",
		.acpi_match_table = ac_device_ids,
		.pm = &acpi_ac_pm,
	},
};

static int __init acpi_ac_init(void)
{
	int result;

	if (acpi_disabled)
		return -ENODEV;

	if (acpi_quirk_skip_acpi_ac_and_battery())
		return -ENODEV;

	dmi_check_system(ac_dmi_table);

	result = platform_driver_register(&acpi_ac_driver);
	if (result < 0)
		return -ENODEV;

	return 0;
}

static void __exit acpi_ac_exit(void)
{
	platform_driver_unregister(&acpi_ac_driver);
}
module_init(acpi_ac_init);
module_exit(acpi_ac_exit);<|MERGE_RESOLUTION|>--- conflicted
+++ resolved
@@ -33,14 +33,9 @@
 MODULE_DESCRIPTION("ACPI AC Adapter Driver");
 MODULE_LICENSE("GPL");
 
-<<<<<<< HEAD
-static int acpi_ac_add(struct acpi_device *device);
-static void acpi_ac_remove(struct acpi_device *device);
-=======
 static int acpi_ac_probe(struct platform_device *pdev);
 static void acpi_ac_remove(struct platform_device *pdev);
 
->>>>>>> 2d5404ca
 static void acpi_ac_notify(acpi_handle handle, u32 event, void *data);
 
 static const struct acpi_device_id ac_device_ids[] = {
@@ -57,20 +52,6 @@
 static int ac_sleep_before_get_state_ms;
 static int ac_only;
 
-<<<<<<< HEAD
-static struct acpi_driver acpi_ac_driver = {
-	.name = "ac",
-	.class = ACPI_AC_CLASS,
-	.ids = ac_device_ids,
-	.ops = {
-		.add = acpi_ac_add,
-		.remove = acpi_ac_remove,
-		},
-	.drv.pm = &acpi_ac_pm,
-};
-
-=======
->>>>>>> 2d5404ca
 struct acpi_ac {
 	struct power_supply *charger;
 	struct power_supply_desc charger_desc;
@@ -138,16 +119,8 @@
 /* Driver Model */
 static void acpi_ac_notify(acpi_handle handle, u32 event, void *data)
 {
-<<<<<<< HEAD
-	struct acpi_device *device = data;
-	struct acpi_ac *ac = acpi_driver_data(device);
-
-	if (!ac)
-		return;
-=======
 	struct acpi_ac *ac = data;
 	struct acpi_device *adev = ac->device;
->>>>>>> 2d5404ca
 
 	switch (event) {
 	default:
@@ -269,13 +242,8 @@
 	ac->battery_nb.notifier_call = acpi_ac_battery_notify;
 	register_acpi_notifier(&ac->battery_nb);
 
-<<<<<<< HEAD
-	result = acpi_dev_install_notify_handler(device, ACPI_ALL_NOTIFY,
-						 acpi_ac_notify);
-=======
 	result = acpi_dev_install_notify_handler(adev, ACPI_ALL_NOTIFY,
 						 acpi_ac_notify, ac);
->>>>>>> 2d5404ca
 	if (result)
 		goto err_unregister;
 
@@ -312,11 +280,7 @@
 {
 	struct acpi_ac *ac = platform_get_drvdata(pdev);
 
-<<<<<<< HEAD
-	acpi_dev_remove_notify_handler(device, ACPI_ALL_NOTIFY,
-=======
 	acpi_dev_remove_notify_handler(ac->device, ACPI_ALL_NOTIFY,
->>>>>>> 2d5404ca
 				       acpi_ac_notify);
 	power_supply_unregister(ac->charger);
 	unregister_acpi_notifier(&ac->battery_nb);
