// SPDX-License-Identifier: GPL-2.0-only
/*
 * Copyright (c) 2012, Intel Corporation
 * Copyright (c) 2015, Red Hat, Inc.
 * Copyright (c) 2015, 2016 Linaro Ltd.
 */

#define pr_fmt(fmt) "ACPI: SPCR: " fmt

#include <linux/acpi.h>
#include <linux/console.h>
#include <linux/kernel.h>
#include <linux/serial_core.h>

/*
 * Erratum 44 for QDF2432v1 and QDF2400v1 SoCs describes the BUSY bit as
 * occasionally getting stuck as 1. To avoid the potential for a hang, check
 * TXFE == 0 instead of BUSY == 1. This may not be suitable for all UART
 * implementations, so only do so if an affected platform is detected in
 * acpi_parse_spcr().
 */
bool qdf2400_e44_present;
EXPORT_SYMBOL(qdf2400_e44_present);

/*
 * Some Qualcomm Datacenter Technologies SoCs have a defective UART BUSY bit.
 * Detect them by examining the OEM fields in the SPCR header, similar to PCI
 * quirk detection in pci_mcfg.c.
 */
static bool qdf2400_erratum_44_present(struct acpi_table_header *h)
{
	if (memcmp(h->oem_id, "QCOM  ", ACPI_OEM_ID_SIZE))
		return false;

	if (!memcmp(h->oem_table_id, "QDF2432 ", ACPI_OEM_TABLE_ID_SIZE))
		return true;

	if (!memcmp(h->oem_table_id, "QDF2400 ", ACPI_OEM_TABLE_ID_SIZE) &&
			h->oem_revision == 1)
		return true;

	return false;
}

/*
 * APM X-Gene v1 and v2 UART hardware is an 16550 like device but has its
 * register aligned to 32-bit. In addition, the BIOS also encoded the
 * access width to be 8 bits. This function detects this errata condition.
 */
static bool xgene_8250_erratum_present(struct acpi_table_spcr *tb)
{
	bool xgene_8250 = false;

	if (tb->interface_type != ACPI_DBG2_16550_COMPATIBLE)
		return false;

	if (memcmp(tb->header.oem_id, "APMC0D", ACPI_OEM_ID_SIZE) &&
	    memcmp(tb->header.oem_id, "HPE   ", ACPI_OEM_ID_SIZE))
		return false;

	if (!memcmp(tb->header.oem_table_id, "XGENESPC",
	    ACPI_OEM_TABLE_ID_SIZE) && tb->header.oem_revision == 0)
		xgene_8250 = true;

	if (!memcmp(tb->header.oem_table_id, "ProLiant",
	    ACPI_OEM_TABLE_ID_SIZE) && tb->header.oem_revision == 1)
		xgene_8250 = true;

	return xgene_8250;
}

/**
 * acpi_parse_spcr() - parse ACPI SPCR table and add preferred console
 * @enable_earlycon: set up earlycon for the console specified by the table
 * @enable_console: setup the console specified by the table.
 *
 * For the architectures with support for ACPI, CONFIG_ACPI_SPCR_TABLE may be
 * defined to parse ACPI SPCR table.  As a result of the parsing preferred
 * console is registered and if @enable_earlycon is true, earlycon is set up.
 * If @enable_console is true the system console is also configured.
 *
 * When CONFIG_ACPI_SPCR_TABLE is defined, this function should be called
 * from arch initialization code as soon as the DT/ACPI decision is made.
 */
int __init acpi_parse_spcr(bool enable_earlycon, bool enable_console)
{
	static char opts[64];
	struct acpi_table_spcr *table;
	acpi_status status;
	char *uart;
	char *iotype;
	int baud_rate;
	int err;

	if (acpi_disabled)
		return -ENODEV;

	status = acpi_get_table(ACPI_SIG_SPCR, 0, (struct acpi_table_header **)&table);
	if (ACPI_FAILURE(status))
		return -ENOENT;

	if (table->header.revision < 2)
		pr_info("SPCR table version %d\n", table->header.revision);

	if (table->serial_port.space_id == ACPI_ADR_SPACE_SYSTEM_MEMORY) {
		u32 bit_width = table->serial_port.access_width;

		if (bit_width > ACPI_ACCESS_BIT_MAX) {
<<<<<<< HEAD
			pr_err("Unacceptable wide SPCR Access Width.  Defaulting to byte size\n");
=======
			pr_err(FW_BUG "Unacceptable wide SPCR Access Width. Defaulting to byte size\n");
>>>>>>> eb3cdb58
			bit_width = ACPI_ACCESS_BIT_DEFAULT;
		}
		switch (ACPI_ACCESS_BIT_WIDTH((bit_width))) {
		default:
			pr_err(FW_BUG "Unexpected SPCR Access Width. Defaulting to byte size\n");
			fallthrough;
		case 8:
			iotype = "mmio";
			break;
		case 16:
			iotype = "mmio16";
			break;
		case 32:
			iotype = "mmio32";
			break;
		}
	} else
		iotype = "io";

	switch (table->interface_type) {
	case ACPI_DBG2_ARM_SBSA_32BIT:
		iotype = "mmio32";
		fallthrough;
	case ACPI_DBG2_ARM_PL011:
	case ACPI_DBG2_ARM_SBSA_GENERIC:
	case ACPI_DBG2_BCM2835:
		uart = "pl011";
		break;
	case ACPI_DBG2_16550_COMPATIBLE:
	case ACPI_DBG2_16550_SUBSET:
	case ACPI_DBG2_16550_WITH_GAS:
	case ACPI_DBG2_16550_NVIDIA:
		uart = "uart";
		break;
	default:
		err = -ENOENT;
		goto done;
	}

	switch (table->baud_rate) {
	case 0:
		/*
		 * SPCR 1.04 defines 0 as a preconfigured state of UART.
		 * Assume firmware or bootloader configures console correctly.
		 */
		baud_rate = 0;
		break;
	case 3:
		baud_rate = 9600;
		break;
	case 4:
		baud_rate = 19200;
		break;
	case 6:
		baud_rate = 57600;
		break;
	case 7:
		baud_rate = 115200;
		break;
	default:
		err = -ENOENT;
		goto done;
	}

	/*
	 * If the E44 erratum is required, then we need to tell the pl011
	 * driver to implement the work-around.
	 *
	 * The global variable is used by the probe function when it
	 * creates the UARTs, whether or not they're used as a console.
	 *
	 * If the user specifies "traditional" earlycon, the qdf2400_e44
	 * console name matches the EARLYCON_DECLARE() statement, and
	 * SPCR is not used.  Parameter "earlycon" is false.
	 *
	 * If the user specifies "SPCR" earlycon, then we need to update
	 * the console name so that it also says "qdf2400_e44".  Parameter
	 * "earlycon" is true.
	 *
	 * For consistency, if we change the console name, then we do it
	 * for everyone, not just earlycon.
	 */
	if (qdf2400_erratum_44_present(&table->header)) {
		qdf2400_e44_present = true;
		if (enable_earlycon)
			uart = "qdf2400_e44";
	}

	if (xgene_8250_erratum_present(table)) {
		iotype = "mmio32";

		/*
		 * For xgene v1 and v2 we don't know the clock rate of the
		 * UART so don't attempt to change to the baud rate state
		 * in the table because driver cannot calculate the dividers
		 */
		baud_rate = 0;
	}

	if (!baud_rate) {
		snprintf(opts, sizeof(opts), "%s,%s,0x%llx", uart, iotype,
			 table->serial_port.address);
	} else {
		snprintf(opts, sizeof(opts), "%s,%s,0x%llx,%d", uart, iotype,
			 table->serial_port.address, baud_rate);
	}

	pr_info("console: %s\n", opts);

	if (enable_earlycon)
		setup_earlycon(opts);

	if (enable_console)
		err = add_preferred_console(uart, 0, opts + strlen(uart) + 1);
	else
		err = 0;
done:
	acpi_put_table((struct acpi_table_header *)table);
	return err;
}<|MERGE_RESOLUTION|>--- conflicted
+++ resolved
@@ -106,11 +106,7 @@
 		u32 bit_width = table->serial_port.access_width;
 
 		if (bit_width > ACPI_ACCESS_BIT_MAX) {
-<<<<<<< HEAD
-			pr_err("Unacceptable wide SPCR Access Width.  Defaulting to byte size\n");
-=======
 			pr_err(FW_BUG "Unacceptable wide SPCR Access Width. Defaulting to byte size\n");
->>>>>>> eb3cdb58
 			bit_width = ACPI_ACCESS_BIT_DEFAULT;
 		}
 		switch (ACPI_ACCESS_BIT_WIDTH((bit_width))) {
