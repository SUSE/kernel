--- conflicted
+++ resolved
@@ -17,11 +17,6 @@
 #include <linux/tick.h>
 #include <linux/slab.h>
 #include <linux/acpi.h>
-<<<<<<< HEAD
-#include <linux/kernel_stat.h>
-#include <linux/jiffies.h>
-=======
->>>>>>> eb3cdb58
 #include <linux/perf_event.h>
 #include <asm/mwait.h>
 #include <xen/xen.h>
@@ -259,62 +254,12 @@
 	}
 }
 
-/*
- * Extra acpi_pad threads should not be created until
- * the requested idle count is less than/equals to the
- * number of the busy cpus - it does not make sense to
- * throttle the idle cpus.
- */
-#define SAMPLE_INTERVAL_JIF	20
-
-static u64 get_acpi_pad_idle_time(int cpu)
-{
-	u64 idle, idle_usecs = -1ULL;
-
-	idle_usecs = get_cpu_idle_time_us(cpu, NULL);
-
-	if (idle_usecs == -1ULL)
-		idle = kcpustat_cpu(cpu).cpustat[CPUTIME_IDLE];
-	else
-		idle = idle_usecs * NSEC_PER_USEC;
-
-	return idle;
-}
-
-static bool idle_nr_valid(unsigned int num_cpus)
-{
-	int busy_nr = 0, i = 0, load_thresh = 100 - idle_pct;
-
-	if (!num_cpus)
-		return true;
-
-	for_each_online_cpu(i) {
-		u64 wall_time, idle_time;
-		unsigned int elapsed_delta, idle_delta, load;
-
-		wall_time = jiffies64_to_nsecs(get_jiffies_64());
-		idle_time = get_acpi_pad_idle_time(i);
-		/* Wait and see... */
-		schedule_timeout_uninterruptible(SAMPLE_INTERVAL_JIF);
-
-		idle_delta = get_acpi_pad_idle_time(i) - idle_time;
-		elapsed_delta = jiffies64_to_nsecs(get_jiffies_64()) - wall_time;
-		idle_delta = (idle_delta > elapsed_delta) ? elapsed_delta : idle_delta;
-		load = 100 * (elapsed_delta - idle_delta) / elapsed_delta;
-		if (load >= load_thresh)
-			busy_nr++;
-	}
-
-	return (busy_nr >= num_cpus) ? true : false;
-}
-
 static void acpi_pad_idle_cpus(unsigned int num_cpus)
 {
 	cpus_read_lock();
 
 	num_cpus = min_t(unsigned int, num_cpus, num_online_cpus());
-	if (idle_nr_valid(num_cpus))
-		set_power_saving_task_num(num_cpus);
+	set_power_saving_task_num(num_cpus);
 
 	cpus_read_unlock();
 }
