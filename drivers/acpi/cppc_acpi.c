// SPDX-License-Identifier: GPL-2.0-only
/*
 * CPPC (Collaborative Processor Performance Control) methods used by CPUfreq drivers.
 *
 * (C) Copyright 2014, 2015 Linaro Ltd.
 * Author: Ashwin Chaugule <ashwin.chaugule@linaro.org>
 *
 * CPPC describes a few methods for controlling CPU performance using
 * information from a per CPU table called CPC. This table is described in
 * the ACPI v5.0+ specification. The table consists of a list of
 * registers which may be memory mapped or hardware registers and also may
 * include some static integer values.
 *
 * CPU performance is on an abstract continuous scale as against a discretized
 * P-state scale which is tied to CPU frequency only. In brief, the basic
 * operation involves:
 *
 * - OS makes a CPU performance request. (Can provide min and max bounds)
 *
 * - Platform (such as BMC) is free to optimize request within requested bounds
 *   depending on power/thermal budgets etc.
 *
 * - Platform conveys its decision back to OS
 *
 * The communication between OS and platform occurs through another medium
 * called (PCC) Platform Communication Channel. This is a generic mailbox like
 * mechanism which includes doorbell semantics to indicate register updates.
 * See drivers/mailbox/pcc.c for details on PCC.
 *
 * Finer details about the PCC and CPPC spec are available in the ACPI v5.1 and
 * above specifications.
 */

#define pr_fmt(fmt)	"ACPI CPPC: " fmt

#include <linux/delay.h>
#include <linux/iopoll.h>
#include <linux/ktime.h>
#include <linux/rwsem.h>
#include <linux/wait.h>
#include <linux/topology.h>
#include <linux/dmi.h>
#include <linux/units.h>
#include <linux/unaligned.h>

#include <acpi/cppc_acpi.h>

struct cppc_pcc_data {
	struct pcc_mbox_chan *pcc_channel;
	void __iomem *pcc_comm_addr;
	bool pcc_channel_acquired;
	unsigned int deadline_us;
	unsigned int pcc_mpar, pcc_mrtt, pcc_nominal;

	bool pending_pcc_write_cmd;	/* Any pending/batched PCC write cmds? */
	bool platform_owns_pcc;		/* Ownership of PCC subspace */
	unsigned int pcc_write_cnt;	/* Running count of PCC write commands */

	/*
	 * Lock to provide controlled access to the PCC channel.
	 *
	 * For performance critical usecases(currently cppc_set_perf)
	 *	We need to take read_lock and check if channel belongs to OSPM
	 * before reading or writing to PCC subspace
	 *	We need to take write_lock before transferring the channel
	 * ownership to the platform via a Doorbell
	 *	This allows us to batch a number of CPPC requests if they happen
	 * to originate in about the same time
	 *
	 * For non-performance critical usecases(init)
	 *	Take write_lock for all purposes which gives exclusive access
	 */
	struct rw_semaphore pcc_lock;

	/* Wait queue for CPUs whose requests were batched */
	wait_queue_head_t pcc_write_wait_q;
	ktime_t last_cmd_cmpl_time;
	ktime_t last_mpar_reset;
	int mpar_count;
	int refcount;
};

/* Array to represent the PCC channel per subspace ID */
static struct cppc_pcc_data *pcc_data[MAX_PCC_SUBSPACES];
/* The cpu_pcc_subspace_idx contains per CPU subspace ID */
static DEFINE_PER_CPU(int, cpu_pcc_subspace_idx);

/*
 * The cpc_desc structure contains the ACPI register details
 * as described in the per CPU _CPC tables. The details
 * include the type of register (e.g. PCC, System IO, FFH etc.)
 * and destination addresses which lets us READ/WRITE CPU performance
 * information using the appropriate I/O methods.
 */
static DEFINE_PER_CPU(struct cpc_desc *, cpc_desc_ptr);

/* pcc mapped address + header size + offset within PCC subspace */
#define GET_PCC_VADDR(offs, pcc_ss_id) (pcc_data[pcc_ss_id]->pcc_comm_addr + \
						0x8 + (offs))

/* Check if a CPC register is in PCC */
#define CPC_IN_PCC(cpc) ((cpc)->type == ACPI_TYPE_BUFFER &&		\
				(cpc)->cpc_entry.reg.space_id ==	\
				ACPI_ADR_SPACE_PLATFORM_COMM)

/* Check if a CPC register is in FFH */
#define CPC_IN_FFH(cpc) ((cpc)->type == ACPI_TYPE_BUFFER &&		\
				(cpc)->cpc_entry.reg.space_id ==	\
				ACPI_ADR_SPACE_FIXED_HARDWARE)

/* Check if a CPC register is in SystemMemory */
#define CPC_IN_SYSTEM_MEMORY(cpc) ((cpc)->type == ACPI_TYPE_BUFFER &&	\
				(cpc)->cpc_entry.reg.space_id ==	\
				ACPI_ADR_SPACE_SYSTEM_MEMORY)

/* Check if a CPC register is in SystemIo */
#define CPC_IN_SYSTEM_IO(cpc) ((cpc)->type == ACPI_TYPE_BUFFER &&	\
				(cpc)->cpc_entry.reg.space_id ==	\
				ACPI_ADR_SPACE_SYSTEM_IO)

/* Evaluates to True if reg is a NULL register descriptor */
#define IS_NULL_REG(reg) ((reg)->space_id ==  ACPI_ADR_SPACE_SYSTEM_MEMORY && \
				(reg)->address == 0 &&			\
				(reg)->bit_width == 0 &&		\
				(reg)->bit_offset == 0 &&		\
				(reg)->access_width == 0)

/* Evaluates to True if an optional cpc field is supported */
#define CPC_SUPPORTED(cpc) ((cpc)->type == ACPI_TYPE_INTEGER ?		\
				!!(cpc)->cpc_entry.int_value :		\
				!IS_NULL_REG(&(cpc)->cpc_entry.reg))
/*
 * Arbitrary Retries in case the remote processor is slow to respond
 * to PCC commands. Keeping it high enough to cover emulators where
 * the processors run painfully slow.
 */
#define NUM_RETRIES 500ULL

#define OVER_16BTS_MASK ~0xFFFFULL

#define define_one_cppc_ro(_name)		\
static struct kobj_attribute _name =		\
__ATTR(_name, 0444, show_##_name, NULL)

#define to_cpc_desc(a) container_of(a, struct cpc_desc, kobj)

#define show_cppc_data(access_fn, struct_name, member_name)		\
	static ssize_t show_##member_name(struct kobject *kobj,		\
				struct kobj_attribute *attr, char *buf)	\
	{								\
		struct cpc_desc *cpc_ptr = to_cpc_desc(kobj);		\
		struct struct_name st_name = {0};			\
		int ret;						\
									\
		ret = access_fn(cpc_ptr->cpu_id, &st_name);		\
		if (ret)						\
			return ret;					\
									\
		return sysfs_emit(buf, "%llu\n",		\
				(u64)st_name.member_name);		\
	}								\
	define_one_cppc_ro(member_name)

show_cppc_data(cppc_get_perf_caps, cppc_perf_caps, highest_perf);
show_cppc_data(cppc_get_perf_caps, cppc_perf_caps, lowest_perf);
show_cppc_data(cppc_get_perf_caps, cppc_perf_caps, nominal_perf);
show_cppc_data(cppc_get_perf_caps, cppc_perf_caps, lowest_nonlinear_perf);
show_cppc_data(cppc_get_perf_caps, cppc_perf_caps, guaranteed_perf);
show_cppc_data(cppc_get_perf_caps, cppc_perf_caps, lowest_freq);
show_cppc_data(cppc_get_perf_caps, cppc_perf_caps, nominal_freq);

show_cppc_data(cppc_get_perf_ctrs, cppc_perf_fb_ctrs, reference_perf);
show_cppc_data(cppc_get_perf_ctrs, cppc_perf_fb_ctrs, wraparound_time);

/* Check for valid access_width, otherwise, fallback to using bit_width */
#define GET_BIT_WIDTH(reg) ((reg)->access_width ? (8 << ((reg)->access_width - 1)) : (reg)->bit_width)

/* Shift and apply the mask for CPC reads/writes */
#define MASK_VAL_READ(reg, val) (((val) >> (reg)->bit_offset) &				\
					GENMASK(((reg)->bit_width) - 1, 0))
#define MASK_VAL_WRITE(reg, prev_val, val)						\
	((((val) & GENMASK(((reg)->bit_width) - 1, 0)) << (reg)->bit_offset) |		\
	((prev_val) & ~(GENMASK(((reg)->bit_width) - 1, 0) << (reg)->bit_offset)))	\

static ssize_t show_feedback_ctrs(struct kobject *kobj,
		struct kobj_attribute *attr, char *buf)
{
	struct cpc_desc *cpc_ptr = to_cpc_desc(kobj);
	struct cppc_perf_fb_ctrs fb_ctrs = {0};
	int ret;

	ret = cppc_get_perf_ctrs(cpc_ptr->cpu_id, &fb_ctrs);
	if (ret)
		return ret;

	return sysfs_emit(buf, "ref:%llu del:%llu\n",
			fb_ctrs.reference, fb_ctrs.delivered);
}
define_one_cppc_ro(feedback_ctrs);

static struct attribute *cppc_attrs[] = {
	&feedback_ctrs.attr,
	&reference_perf.attr,
	&wraparound_time.attr,
	&highest_perf.attr,
	&lowest_perf.attr,
	&lowest_nonlinear_perf.attr,
	&guaranteed_perf.attr,
	&nominal_perf.attr,
	&nominal_freq.attr,
	&lowest_freq.attr,
	NULL
};
ATTRIBUTE_GROUPS(cppc);

static const struct kobj_type cppc_ktype = {
	.sysfs_ops = &kobj_sysfs_ops,
	.default_groups = cppc_groups,
};

static int check_pcc_chan(int pcc_ss_id, bool chk_err_bit)
{
	int ret, status;
	struct cppc_pcc_data *pcc_ss_data = pcc_data[pcc_ss_id];
	struct acpi_pcct_shared_memory __iomem *generic_comm_base =
		pcc_ss_data->pcc_comm_addr;

	if (!pcc_ss_data->platform_owns_pcc)
		return 0;

	/*
	 * Poll PCC status register every 3us(delay_us) for maximum of
	 * deadline_us(timeout_us) until PCC command complete bit is set(cond)
	 */
	ret = readw_relaxed_poll_timeout(&generic_comm_base->status, status,
					status & PCC_CMD_COMPLETE_MASK, 3,
					pcc_ss_data->deadline_us);

	if (likely(!ret)) {
		pcc_ss_data->platform_owns_pcc = false;
		if (chk_err_bit && (status & PCC_ERROR_MASK))
			ret = -EIO;
	}

	if (unlikely(ret))
		pr_err("PCC check channel failed for ss: %d. ret=%d\n",
		       pcc_ss_id, ret);

	return ret;
}

/*
 * This function transfers the ownership of the PCC to the platform
 * So it must be called while holding write_lock(pcc_lock)
 */
static int send_pcc_cmd(int pcc_ss_id, u16 cmd)
{
	int ret = -EIO, i;
	struct cppc_pcc_data *pcc_ss_data = pcc_data[pcc_ss_id];
	struct acpi_pcct_shared_memory __iomem *generic_comm_base =
		pcc_ss_data->pcc_comm_addr;
	unsigned int time_delta;

	/*
	 * For CMD_WRITE we know for a fact the caller should have checked
	 * the channel before writing to PCC space
	 */
	if (cmd == CMD_READ) {
		/*
		 * If there are pending cpc_writes, then we stole the channel
		 * before write completion, so first send a WRITE command to
		 * platform
		 */
		if (pcc_ss_data->pending_pcc_write_cmd)
			send_pcc_cmd(pcc_ss_id, CMD_WRITE);

		ret = check_pcc_chan(pcc_ss_id, false);
		if (ret)
			goto end;
	} else /* CMD_WRITE */
		pcc_ss_data->pending_pcc_write_cmd = FALSE;

	/*
	 * Handle the Minimum Request Turnaround Time(MRTT)
	 * "The minimum amount of time that OSPM must wait after the completion
	 * of a command before issuing the next command, in microseconds"
	 */
	if (pcc_ss_data->pcc_mrtt) {
		time_delta = ktime_us_delta(ktime_get(),
					    pcc_ss_data->last_cmd_cmpl_time);
		if (pcc_ss_data->pcc_mrtt > time_delta)
			udelay(pcc_ss_data->pcc_mrtt - time_delta);
	}

	/*
	 * Handle the non-zero Maximum Periodic Access Rate(MPAR)
	 * "The maximum number of periodic requests that the subspace channel can
	 * support, reported in commands per minute. 0 indicates no limitation."
	 *
	 * This parameter should be ideally zero or large enough so that it can
	 * handle maximum number of requests that all the cores in the system can
	 * collectively generate. If it is not, we will follow the spec and just
	 * not send the request to the platform after hitting the MPAR limit in
	 * any 60s window
	 */
	if (pcc_ss_data->pcc_mpar) {
		if (pcc_ss_data->mpar_count == 0) {
			time_delta = ktime_ms_delta(ktime_get(),
						    pcc_ss_data->last_mpar_reset);
			if ((time_delta < 60 * MSEC_PER_SEC) && pcc_ss_data->last_mpar_reset) {
				pr_debug("PCC cmd for subspace %d not sent due to MPAR limit",
					 pcc_ss_id);
				ret = -EIO;
				goto end;
			}
			pcc_ss_data->last_mpar_reset = ktime_get();
			pcc_ss_data->mpar_count = pcc_ss_data->pcc_mpar;
		}
		pcc_ss_data->mpar_count--;
	}

	/* Write to the shared comm region. */
	writew_relaxed(cmd, &generic_comm_base->command);

	/* Flip CMD COMPLETE bit */
	writew_relaxed(0, &generic_comm_base->status);

	pcc_ss_data->platform_owns_pcc = true;

	/* Ring doorbell */
	ret = mbox_send_message(pcc_ss_data->pcc_channel->mchan, &cmd);
	if (ret < 0) {
		pr_err("Err sending PCC mbox message. ss: %d cmd:%d, ret:%d\n",
		       pcc_ss_id, cmd, ret);
		goto end;
	}

	/* wait for completion and check for PCC error bit */
	ret = check_pcc_chan(pcc_ss_id, true);

	if (pcc_ss_data->pcc_mrtt)
		pcc_ss_data->last_cmd_cmpl_time = ktime_get();

	if (pcc_ss_data->pcc_channel->mchan->mbox->txdone_irq)
		mbox_chan_txdone(pcc_ss_data->pcc_channel->mchan, ret);
	else
		mbox_client_txdone(pcc_ss_data->pcc_channel->mchan, ret);

end:
	if (cmd == CMD_WRITE) {
		if (unlikely(ret)) {
			for_each_possible_cpu(i) {
				struct cpc_desc *desc = per_cpu(cpc_desc_ptr, i);

				if (!desc)
					continue;

				if (desc->write_cmd_id == pcc_ss_data->pcc_write_cnt)
					desc->write_cmd_status = ret;
			}
		}
		pcc_ss_data->pcc_write_cnt++;
		wake_up_all(&pcc_ss_data->pcc_write_wait_q);
	}

	return ret;
}

static void cppc_chan_tx_done(struct mbox_client *cl, void *msg, int ret)
{
	if (ret < 0)
		pr_debug("TX did not complete: CMD sent:%x, ret:%d\n",
				*(u16 *)msg, ret);
	else
		pr_debug("TX completed. CMD sent:%x, ret:%d\n",
				*(u16 *)msg, ret);
}

static struct mbox_client cppc_mbox_cl = {
	.tx_done = cppc_chan_tx_done,
	.knows_txdone = true,
};

static int acpi_get_psd(struct cpc_desc *cpc_ptr, acpi_handle handle)
{
	int result = -EFAULT;
	acpi_status status = AE_OK;
	struct acpi_buffer buffer = {ACPI_ALLOCATE_BUFFER, NULL};
	struct acpi_buffer format = {sizeof("NNNNN"), "NNNNN"};
	struct acpi_buffer state = {0, NULL};
	union acpi_object  *psd = NULL;
	struct acpi_psd_package *pdomain;

	status = acpi_evaluate_object_typed(handle, "_PSD", NULL,
					    &buffer, ACPI_TYPE_PACKAGE);
	if (status == AE_NOT_FOUND)	/* _PSD is optional */
		return 0;
	if (ACPI_FAILURE(status))
		return -ENODEV;

	psd = buffer.pointer;
	if (!psd || psd->package.count != 1) {
		pr_debug("Invalid _PSD data\n");
		goto end;
	}

	pdomain = &(cpc_ptr->domain_info);

	state.length = sizeof(struct acpi_psd_package);
	state.pointer = pdomain;

	status = acpi_extract_package(&(psd->package.elements[0]),
		&format, &state);
	if (ACPI_FAILURE(status)) {
		pr_debug("Invalid _PSD data for CPU:%d\n", cpc_ptr->cpu_id);
		goto end;
	}

	if (pdomain->num_entries != ACPI_PSD_REV0_ENTRIES) {
		pr_debug("Unknown _PSD:num_entries for CPU:%d\n", cpc_ptr->cpu_id);
		goto end;
	}

	if (pdomain->revision != ACPI_PSD_REV0_REVISION) {
		pr_debug("Unknown _PSD:revision for CPU: %d\n", cpc_ptr->cpu_id);
		goto end;
	}

	if (pdomain->coord_type != DOMAIN_COORD_TYPE_SW_ALL &&
	    pdomain->coord_type != DOMAIN_COORD_TYPE_SW_ANY &&
	    pdomain->coord_type != DOMAIN_COORD_TYPE_HW_ALL) {
		pr_debug("Invalid _PSD:coord_type for CPU:%d\n", cpc_ptr->cpu_id);
		goto end;
	}

	result = 0;
end:
	kfree(buffer.pointer);
	return result;
}

bool acpi_cpc_valid(void)
{
	struct cpc_desc *cpc_ptr;
	int cpu;

	if (acpi_disabled)
		return false;

	for_each_present_cpu(cpu) {
		cpc_ptr = per_cpu(cpc_desc_ptr, cpu);
		if (!cpc_ptr)
			return false;
	}

	return true;
}
EXPORT_SYMBOL_GPL(acpi_cpc_valid);

bool cppc_allow_fast_switch(void)
{
	struct cpc_register_resource *desired_reg;
	struct cpc_desc *cpc_ptr;
	int cpu;

	for_each_possible_cpu(cpu) {
		cpc_ptr = per_cpu(cpc_desc_ptr, cpu);
		desired_reg = &cpc_ptr->cpc_regs[DESIRED_PERF];
		if (!CPC_IN_SYSTEM_MEMORY(desired_reg) &&
				!CPC_IN_SYSTEM_IO(desired_reg))
			return false;
	}

	return true;
}
EXPORT_SYMBOL_GPL(cppc_allow_fast_switch);

/**
 * acpi_get_psd_map - Map the CPUs in the freq domain of a given cpu
 * @cpu: Find all CPUs that share a domain with cpu.
 * @cpu_data: Pointer to CPU specific CPPC data including PSD info.
 *
 *	Return: 0 for success or negative value for err.
 */
int acpi_get_psd_map(unsigned int cpu, struct cppc_cpudata *cpu_data)
{
	struct cpc_desc *cpc_ptr, *match_cpc_ptr;
	struct acpi_psd_package *match_pdomain;
	struct acpi_psd_package *pdomain;
	int count_target, i;

	/*
	 * Now that we have _PSD data from all CPUs, let's setup P-state
	 * domain info.
	 */
	cpc_ptr = per_cpu(cpc_desc_ptr, cpu);
	if (!cpc_ptr)
		return -EFAULT;

	pdomain = &(cpc_ptr->domain_info);
	cpumask_set_cpu(cpu, cpu_data->shared_cpu_map);
	if (pdomain->num_processors <= 1)
		return 0;

	/* Validate the Domain info */
	count_target = pdomain->num_processors;
	if (pdomain->coord_type == DOMAIN_COORD_TYPE_SW_ALL)
		cpu_data->shared_type = CPUFREQ_SHARED_TYPE_ALL;
	else if (pdomain->coord_type == DOMAIN_COORD_TYPE_HW_ALL)
		cpu_data->shared_type = CPUFREQ_SHARED_TYPE_HW;
	else if (pdomain->coord_type == DOMAIN_COORD_TYPE_SW_ANY)
		cpu_data->shared_type = CPUFREQ_SHARED_TYPE_ANY;

	for_each_possible_cpu(i) {
		if (i == cpu)
			continue;

		match_cpc_ptr = per_cpu(cpc_desc_ptr, i);
		if (!match_cpc_ptr)
			goto err_fault;

		match_pdomain = &(match_cpc_ptr->domain_info);
		if (match_pdomain->domain != pdomain->domain)
			continue;

		/* Here i and cpu are in the same domain */
		if (match_pdomain->num_processors != count_target)
			goto err_fault;

		if (pdomain->coord_type != match_pdomain->coord_type)
			goto err_fault;

		cpumask_set_cpu(i, cpu_data->shared_cpu_map);
	}

	return 0;

err_fault:
	/* Assume no coordination on any error parsing domain info */
	cpumask_clear(cpu_data->shared_cpu_map);
	cpumask_set_cpu(cpu, cpu_data->shared_cpu_map);
	cpu_data->shared_type = CPUFREQ_SHARED_TYPE_NONE;

	return -EFAULT;
}
EXPORT_SYMBOL_GPL(acpi_get_psd_map);

static int register_pcc_channel(int pcc_ss_idx)
{
	struct pcc_mbox_chan *pcc_chan;
	u64 usecs_lat;

	if (pcc_ss_idx >= 0) {
		pcc_chan = pcc_mbox_request_channel(&cppc_mbox_cl, pcc_ss_idx);

		if (IS_ERR(pcc_chan)) {
			pr_err("Failed to find PCC channel for subspace %d\n",
			       pcc_ss_idx);
			return -ENODEV;
		}

		pcc_data[pcc_ss_idx]->pcc_channel = pcc_chan;
		/*
		 * cppc_ss->latency is just a Nominal value. In reality
		 * the remote processor could be much slower to reply.
		 * So add an arbitrary amount of wait on top of Nominal.
		 */
		usecs_lat = NUM_RETRIES * pcc_chan->latency;
		pcc_data[pcc_ss_idx]->deadline_us = usecs_lat;
		pcc_data[pcc_ss_idx]->pcc_mrtt = pcc_chan->min_turnaround_time;
		pcc_data[pcc_ss_idx]->pcc_mpar = pcc_chan->max_access_rate;
		pcc_data[pcc_ss_idx]->pcc_nominal = pcc_chan->latency;

		pcc_data[pcc_ss_idx]->pcc_comm_addr =
			acpi_os_ioremap(pcc_chan->shmem_base_addr,
					pcc_chan->shmem_size);
		if (!pcc_data[pcc_ss_idx]->pcc_comm_addr) {
			pr_err("Failed to ioremap PCC comm region mem for %d\n",
			       pcc_ss_idx);
			return -ENOMEM;
		}

		/* Set flag so that we don't come here for each CPU. */
		pcc_data[pcc_ss_idx]->pcc_channel_acquired = true;
	}

	return 0;
}

/**
 * cpc_ffh_supported() - check if FFH reading supported
 *
 * Check if the architecture has support for functional fixed hardware
 * read/write capability.
 *
 * Return: true for supported, false for not supported
 */
bool __weak cpc_ffh_supported(void)
{
	return false;
}

/**
 * cpc_supported_by_cpu() - check if CPPC is supported by CPU
 *
 * Check if the architectural support for CPPC is present even
 * if the _OSC hasn't prescribed it
 *
 * Return: true for supported, false for not supported
 */
bool __weak cpc_supported_by_cpu(void)
{
	return false;
}

/**
 * pcc_data_alloc() - Allocate the pcc_data memory for pcc subspace
 * @pcc_ss_id: PCC Subspace index as in the PCC client ACPI package.
 *
 * Check and allocate the cppc_pcc_data memory.
 * In some processor configurations it is possible that same subspace
 * is shared between multiple CPUs. This is seen especially in CPUs
 * with hardware multi-threading support.
 *
 * Return: 0 for success, errno for failure
 */
static int pcc_data_alloc(int pcc_ss_id)
{
	if (pcc_ss_id < 0 || pcc_ss_id >= MAX_PCC_SUBSPACES)
		return -EINVAL;

	if (pcc_data[pcc_ss_id]) {
		pcc_data[pcc_ss_id]->refcount++;
	} else {
		pcc_data[pcc_ss_id] = kzalloc(sizeof(struct cppc_pcc_data),
					      GFP_KERNEL);
		if (!pcc_data[pcc_ss_id])
			return -ENOMEM;
		pcc_data[pcc_ss_id]->refcount++;
	}

	return 0;
}

/*
 * An example CPC table looks like the following.
 *
 *  Name (_CPC, Package() {
 *      17,							// NumEntries
 *      1,							// Revision
 *      ResourceTemplate() {Register(PCC, 32, 0, 0x120, 2)},	// Highest Performance
 *      ResourceTemplate() {Register(PCC, 32, 0, 0x124, 2)},	// Nominal Performance
 *      ResourceTemplate() {Register(PCC, 32, 0, 0x128, 2)},	// Lowest Nonlinear Performance
 *      ResourceTemplate() {Register(PCC, 32, 0, 0x12C, 2)},	// Lowest Performance
 *      ResourceTemplate() {Register(PCC, 32, 0, 0x130, 2)},	// Guaranteed Performance Register
 *      ResourceTemplate() {Register(PCC, 32, 0, 0x110, 2)},	// Desired Performance Register
 *      ResourceTemplate() {Register(SystemMemory, 0, 0, 0, 0)},
 *      ...
 *      ...
 *      ...
 *  }
 * Each Register() encodes how to access that specific register.
 * e.g. a sample PCC entry has the following encoding:
 *
 *  Register (
 *      PCC,	// AddressSpaceKeyword
 *      8,	// RegisterBitWidth
 *      8,	// RegisterBitOffset
 *      0x30,	// RegisterAddress
 *      9,	// AccessSize (subspace ID)
 *  )
 */

/**
 * acpi_cppc_processor_probe - Search for per CPU _CPC objects.
 * @pr: Ptr to acpi_processor containing this CPU's logical ID.
 *
 *	Return: 0 for success or negative value for err.
 */
int acpi_cppc_processor_probe(struct acpi_processor *pr)
{
	struct acpi_buffer output = {ACPI_ALLOCATE_BUFFER, NULL};
	union acpi_object *out_obj, *cpc_obj;
	struct cpc_desc *cpc_ptr;
	struct cpc_reg *gas_t;
	struct device *cpu_dev;
	acpi_handle handle = pr->handle;
	unsigned int num_ent, i, cpc_rev;
	int pcc_subspace_id = -1;
	acpi_status status;
	int ret = -ENODATA;

	if (!osc_sb_cppc2_support_acked) {
		pr_debug("CPPC v2 _OSC not acked\n");
		if (!cpc_supported_by_cpu()) {
			pr_debug("CPPC is not supported by the CPU\n");
			return -ENODEV;
		}
	}

	/* Parse the ACPI _CPC table for this CPU. */
	status = acpi_evaluate_object_typed(handle, "_CPC", NULL, &output,
			ACPI_TYPE_PACKAGE);
	if (ACPI_FAILURE(status)) {
		ret = -ENODEV;
		goto out_buf_free;
	}

	out_obj = (union acpi_object *) output.pointer;

	cpc_ptr = kzalloc(sizeof(struct cpc_desc), GFP_KERNEL);
	if (!cpc_ptr) {
		ret = -ENOMEM;
		goto out_buf_free;
	}

	/* First entry is NumEntries. */
	cpc_obj = &out_obj->package.elements[0];
	if (cpc_obj->type == ACPI_TYPE_INTEGER)	{
		num_ent = cpc_obj->integer.value;
		if (num_ent <= 1) {
			pr_debug("Unexpected _CPC NumEntries value (%d) for CPU:%d\n",
				 num_ent, pr->id);
			goto out_free;
		}
	} else {
		pr_debug("Unexpected _CPC NumEntries entry type (%d) for CPU:%d\n",
			 cpc_obj->type, pr->id);
		goto out_free;
	}

	/* Second entry should be revision. */
	cpc_obj = &out_obj->package.elements[1];
	if (cpc_obj->type == ACPI_TYPE_INTEGER)	{
		cpc_rev = cpc_obj->integer.value;
	} else {
		pr_debug("Unexpected _CPC Revision entry type (%d) for CPU:%d\n",
			 cpc_obj->type, pr->id);
		goto out_free;
	}

	if (cpc_rev < CPPC_V2_REV) {
		pr_debug("Unsupported _CPC Revision (%d) for CPU:%d\n", cpc_rev,
			 pr->id);
		goto out_free;
	}

	/*
	 * Disregard _CPC if the number of entries in the return pachage is not
	 * as expected, but support future revisions being proper supersets of
	 * the v3 and only causing more entries to be returned by _CPC.
	 */
	if ((cpc_rev == CPPC_V2_REV && num_ent != CPPC_V2_NUM_ENT) ||
	    (cpc_rev == CPPC_V3_REV && num_ent != CPPC_V3_NUM_ENT) ||
	    (cpc_rev > CPPC_V3_REV && num_ent <= CPPC_V3_NUM_ENT)) {
		pr_debug("Unexpected number of _CPC return package entries (%d) for CPU:%d\n",
			 num_ent, pr->id);
		goto out_free;
	}
	if (cpc_rev > CPPC_V3_REV) {
		num_ent = CPPC_V3_NUM_ENT;
		cpc_rev = CPPC_V3_REV;
	}

	cpc_ptr->num_entries = num_ent;
	cpc_ptr->version = cpc_rev;

	/* Iterate through remaining entries in _CPC */
	for (i = 2; i < num_ent; i++) {
		cpc_obj = &out_obj->package.elements[i];

		if (cpc_obj->type == ACPI_TYPE_INTEGER)	{
			cpc_ptr->cpc_regs[i-2].type = ACPI_TYPE_INTEGER;
			cpc_ptr->cpc_regs[i-2].cpc_entry.int_value = cpc_obj->integer.value;
		} else if (cpc_obj->type == ACPI_TYPE_BUFFER) {
			gas_t = (struct cpc_reg *)
				cpc_obj->buffer.pointer;

			/*
			 * The PCC Subspace index is encoded inside
			 * the CPC table entries. The same PCC index
			 * will be used for all the PCC entries,
			 * so extract it only once.
			 */
			if (gas_t->space_id == ACPI_ADR_SPACE_PLATFORM_COMM) {
				if (pcc_subspace_id < 0) {
					pcc_subspace_id = gas_t->access_width;
					if (pcc_data_alloc(pcc_subspace_id))
						goto out_free;
				} else if (pcc_subspace_id != gas_t->access_width) {
					pr_debug("Mismatched PCC ids in _CPC for CPU:%d\n",
						 pr->id);
					goto out_free;
				}
			} else if (gas_t->space_id == ACPI_ADR_SPACE_SYSTEM_MEMORY) {
				if (gas_t->address) {
					void __iomem *addr;
					size_t access_width;

					if (!osc_cpc_flexible_adr_space_confirmed) {
						pr_debug("Flexible address space capability not supported\n");
						if (!cpc_supported_by_cpu())
							goto out_free;
					}

					access_width = GET_BIT_WIDTH(gas_t) / 8;
					addr = ioremap(gas_t->address, access_width);
					if (!addr)
						goto out_free;
					cpc_ptr->cpc_regs[i-2].sys_mem_vaddr = addr;
				}
			} else if (gas_t->space_id == ACPI_ADR_SPACE_SYSTEM_IO) {
				if (gas_t->access_width < 1 || gas_t->access_width > 3) {
					/*
					 * 1 = 8-bit, 2 = 16-bit, and 3 = 32-bit.
					 * SystemIO doesn't implement 64-bit
					 * registers.
					 */
					pr_debug("Invalid access width %d for SystemIO register in _CPC\n",
						 gas_t->access_width);
					goto out_free;
				}
				if (gas_t->address & OVER_16BTS_MASK) {
					/* SystemIO registers use 16-bit integer addresses */
					pr_debug("Invalid IO port %llu for SystemIO register in _CPC\n",
						 gas_t->address);
					goto out_free;
				}
				if (!osc_cpc_flexible_adr_space_confirmed) {
					pr_debug("Flexible address space capability not supported\n");
					if (!cpc_supported_by_cpu())
						goto out_free;
				}
			} else {
				if (gas_t->space_id != ACPI_ADR_SPACE_FIXED_HARDWARE || !cpc_ffh_supported()) {
					/* Support only PCC, SystemMemory, SystemIO, and FFH type regs. */
					pr_debug("Unsupported register type (%d) in _CPC\n",
						 gas_t->space_id);
					goto out_free;
				}
			}

			cpc_ptr->cpc_regs[i-2].type = ACPI_TYPE_BUFFER;
			memcpy(&cpc_ptr->cpc_regs[i-2].cpc_entry.reg, gas_t, sizeof(*gas_t));
		} else {
			pr_debug("Invalid entry type (%d) in _CPC for CPU:%d\n",
				 i, pr->id);
			goto out_free;
		}
	}
	per_cpu(cpu_pcc_subspace_idx, pr->id) = pcc_subspace_id;

	/*
	 * Initialize the remaining cpc_regs as unsupported.
	 * Example: In case FW exposes CPPC v2, the below loop will initialize
	 * LOWEST_FREQ and NOMINAL_FREQ regs as unsupported
	 */
	for (i = num_ent - 2; i < MAX_CPC_REG_ENT; i++) {
		cpc_ptr->cpc_regs[i].type = ACPI_TYPE_INTEGER;
		cpc_ptr->cpc_regs[i].cpc_entry.int_value = 0;
	}


	/* Store CPU Logical ID */
	cpc_ptr->cpu_id = pr->id;
	raw_spin_lock_init(&cpc_ptr->rmw_lock);

	/* Parse PSD data for this CPU */
	ret = acpi_get_psd(cpc_ptr, handle);
	if (ret)
		goto out_free;

	/* Register PCC channel once for all PCC subspace ID. */
	if (pcc_subspace_id >= 0 && !pcc_data[pcc_subspace_id]->pcc_channel_acquired) {
		ret = register_pcc_channel(pcc_subspace_id);
		if (ret)
			goto out_free;

		init_rwsem(&pcc_data[pcc_subspace_id]->pcc_lock);
		init_waitqueue_head(&pcc_data[pcc_subspace_id]->pcc_write_wait_q);
	}

	/* Everything looks okay */
	pr_debug("Parsed CPC struct for CPU: %d\n", pr->id);

	/* Add per logical CPU nodes for reading its feedback counters. */
	cpu_dev = get_cpu_device(pr->id);
	if (!cpu_dev) {
		ret = -EINVAL;
		goto out_free;
	}

	/* Plug PSD data into this CPU's CPC descriptor. */
	per_cpu(cpc_desc_ptr, pr->id) = cpc_ptr;

	ret = kobject_init_and_add(&cpc_ptr->kobj, &cppc_ktype, &cpu_dev->kobj,
			"acpi_cppc");
	if (ret) {
		per_cpu(cpc_desc_ptr, pr->id) = NULL;
		kobject_put(&cpc_ptr->kobj);
		goto out_free;
	}

	kfree(output.pointer);
	return 0;

out_free:
	/* Free all the mapped sys mem areas for this CPU */
	for (i = 2; i < cpc_ptr->num_entries; i++) {
		void __iomem *addr = cpc_ptr->cpc_regs[i-2].sys_mem_vaddr;

		if (addr)
			iounmap(addr);
	}
	kfree(cpc_ptr);

out_buf_free:
	kfree(output.pointer);
	return ret;
}
EXPORT_SYMBOL_GPL(acpi_cppc_processor_probe);

/**
 * acpi_cppc_processor_exit - Cleanup CPC structs.
 * @pr: Ptr to acpi_processor containing this CPU's logical ID.
 *
 * Return: Void
 */
void acpi_cppc_processor_exit(struct acpi_processor *pr)
{
	struct cpc_desc *cpc_ptr;
	unsigned int i;
	void __iomem *addr;
	int pcc_ss_id = per_cpu(cpu_pcc_subspace_idx, pr->id);

	if (pcc_ss_id >= 0 && pcc_data[pcc_ss_id]) {
		if (pcc_data[pcc_ss_id]->pcc_channel_acquired) {
			pcc_data[pcc_ss_id]->refcount--;
			if (!pcc_data[pcc_ss_id]->refcount) {
				pcc_mbox_free_channel(pcc_data[pcc_ss_id]->pcc_channel);
				kfree(pcc_data[pcc_ss_id]);
				pcc_data[pcc_ss_id] = NULL;
			}
		}
	}

	cpc_ptr = per_cpu(cpc_desc_ptr, pr->id);
	if (!cpc_ptr)
		return;

	/* Free all the mapped sys mem areas for this CPU */
	for (i = 2; i < cpc_ptr->num_entries; i++) {
		addr = cpc_ptr->cpc_regs[i-2].sys_mem_vaddr;
		if (addr)
			iounmap(addr);
	}

	kobject_put(&cpc_ptr->kobj);
	kfree(cpc_ptr);
}
EXPORT_SYMBOL_GPL(acpi_cppc_processor_exit);

/**
 * cpc_read_ffh() - Read FFH register
 * @cpunum:	CPU number to read
 * @reg:	cppc register information
 * @val:	place holder for return value
 *
 * Read bit_width bits from a specified address and bit_offset
 *
 * Return: 0 for success and error code
 */
int __weak cpc_read_ffh(int cpunum, struct cpc_reg *reg, u64 *val)
{
	return -ENOTSUPP;
}

/**
 * cpc_write_ffh() - Write FFH register
 * @cpunum:	CPU number to write
 * @reg:	cppc register information
 * @val:	value to write
 *
 * Write value of bit_width bits to a specified address and bit_offset
 *
 * Return: 0 for success and error code
 */
int __weak cpc_write_ffh(int cpunum, struct cpc_reg *reg, u64 val)
{
	return -ENOTSUPP;
}

/*
 * Since cpc_read and cpc_write are called while holding pcc_lock, it should be
 * as fast as possible. We have already mapped the PCC subspace during init, so
 * we can directly write to it.
 */

static int cpc_read(int cpu, struct cpc_register_resource *reg_res, u64 *val)
{
	void __iomem *vaddr = NULL;
	int size;
	int pcc_ss_id = per_cpu(cpu_pcc_subspace_idx, cpu);
	struct cpc_reg *reg = &reg_res->cpc_entry.reg;

	if (reg_res->type == ACPI_TYPE_INTEGER) {
		*val = reg_res->cpc_entry.int_value;
		return 0;
	}

	*val = 0;
	size = GET_BIT_WIDTH(reg);

	if (reg->space_id == ACPI_ADR_SPACE_SYSTEM_IO) {
		u32 val_u32;
		acpi_status status;

		status = acpi_os_read_port((acpi_io_address)reg->address,
					   &val_u32, size);
		if (ACPI_FAILURE(status)) {
			pr_debug("Error: Failed to read SystemIO port %llx\n",
				 reg->address);
			return -EFAULT;
		}

		*val = val_u32;
		return 0;
	} else if (reg->space_id == ACPI_ADR_SPACE_PLATFORM_COMM && pcc_ss_id >= 0) {
		/*
		 * For registers in PCC space, the register size is determined
		 * by the bit width field; the access size is used to indicate
		 * the PCC subspace id.
		 */
		size = reg->bit_width;
		vaddr = GET_PCC_VADDR(reg->address, pcc_ss_id);
	}
	else if (reg->space_id == ACPI_ADR_SPACE_SYSTEM_MEMORY)
		vaddr = reg_res->sys_mem_vaddr;
	else if (reg->space_id == ACPI_ADR_SPACE_FIXED_HARDWARE)
		return cpc_read_ffh(cpu, reg, val);
	else
		return acpi_os_read_memory((acpi_physical_address)reg->address,
				val, size);

	switch (size) {
	case 8:
		*val = readb_relaxed(vaddr);
		break;
	case 16:
		*val = readw_relaxed(vaddr);
		break;
	case 32:
		*val = readl_relaxed(vaddr);
		break;
	case 64:
		*val = readq_relaxed(vaddr);
		break;
	default:
		if (reg->space_id == ACPI_ADR_SPACE_SYSTEM_MEMORY) {
			pr_debug("Error: Cannot read %u bit width from system memory: 0x%llx\n",
				size, reg->address);
		} else if (reg->space_id == ACPI_ADR_SPACE_PLATFORM_COMM) {
			pr_debug("Error: Cannot read %u bit width from PCC for ss: %d\n",
				size, pcc_ss_id);
		}
		return -EFAULT;
	}

	if (reg->space_id == ACPI_ADR_SPACE_SYSTEM_MEMORY)
		*val = MASK_VAL_READ(reg, *val);

	return 0;
}

static int cpc_write(int cpu, struct cpc_register_resource *reg_res, u64 val)
{
	int ret_val = 0;
	int size;
	u64 prev_val;
	void __iomem *vaddr = NULL;
	int pcc_ss_id = per_cpu(cpu_pcc_subspace_idx, cpu);
	struct cpc_reg *reg = &reg_res->cpc_entry.reg;
	struct cpc_desc *cpc_desc;
	unsigned long flags;

	size = GET_BIT_WIDTH(reg);

	if (reg->space_id == ACPI_ADR_SPACE_SYSTEM_IO) {
		acpi_status status;

		status = acpi_os_write_port((acpi_io_address)reg->address,
					    (u32)val, size);
		if (ACPI_FAILURE(status)) {
			pr_debug("Error: Failed to write SystemIO port %llx\n",
				 reg->address);
			return -EFAULT;
		}

		return 0;
	} else if (reg->space_id == ACPI_ADR_SPACE_PLATFORM_COMM && pcc_ss_id >= 0) {
		/*
		 * For registers in PCC space, the register size is determined
		 * by the bit width field; the access size is used to indicate
		 * the PCC subspace id.
		 */
		size = reg->bit_width;
		vaddr = GET_PCC_VADDR(reg->address, pcc_ss_id);
	}
	else if (reg->space_id == ACPI_ADR_SPACE_SYSTEM_MEMORY)
		vaddr = reg_res->sys_mem_vaddr;
	else if (reg->space_id == ACPI_ADR_SPACE_FIXED_HARDWARE)
		return cpc_write_ffh(cpu, reg, val);
	else
		return acpi_os_write_memory((acpi_physical_address)reg->address,
				val, size);

	if (reg->space_id == ACPI_ADR_SPACE_SYSTEM_MEMORY) {
		cpc_desc = per_cpu(cpc_desc_ptr, cpu);
		if (!cpc_desc) {
			pr_debug("No CPC descriptor for CPU:%d\n", cpu);
			return -ENODEV;
		}
<<<<<<< HEAD

		raw_spin_lock_irqsave(&cpc_desc->rmw_lock, flags);
		switch (size) {
		case 8:
			prev_val = readb_relaxed(vaddr);
			break;
		case 16:
			prev_val = readw_relaxed(vaddr);
			break;
		case 32:
			prev_val = readl_relaxed(vaddr);
			break;
		case 64:
			prev_val = readq_relaxed(vaddr);
			break;
		default:
			raw_spin_unlock_irqrestore(&cpc_desc->rmw_lock, flags);
			return -EFAULT;
		}
		val = MASK_VAL_WRITE(reg, prev_val, val);
		val |= prev_val;
	}

=======

		raw_spin_lock_irqsave(&cpc_desc->rmw_lock, flags);
		switch (size) {
		case 8:
			prev_val = readb_relaxed(vaddr);
			break;
		case 16:
			prev_val = readw_relaxed(vaddr);
			break;
		case 32:
			prev_val = readl_relaxed(vaddr);
			break;
		case 64:
			prev_val = readq_relaxed(vaddr);
			break;
		default:
			raw_spin_unlock_irqrestore(&cpc_desc->rmw_lock, flags);
			return -EFAULT;
		}
		val = MASK_VAL_WRITE(reg, prev_val, val);
		val |= prev_val;
	}

>>>>>>> 2d5404ca
	switch (size) {
	case 8:
		writeb_relaxed(val, vaddr);
		break;
	case 16:
		writew_relaxed(val, vaddr);
		break;
	case 32:
		writel_relaxed(val, vaddr);
		break;
	case 64:
		writeq_relaxed(val, vaddr);
		break;
	default:
		if (reg->space_id == ACPI_ADR_SPACE_SYSTEM_MEMORY) {
			pr_debug("Error: Cannot write %u bit width to system memory: 0x%llx\n",
				size, reg->address);
		} else if (reg->space_id == ACPI_ADR_SPACE_PLATFORM_COMM) {
			pr_debug("Error: Cannot write %u bit width to PCC for ss: %d\n",
				size, pcc_ss_id);
		}
		ret_val = -EFAULT;
		break;
	}

	if (reg->space_id == ACPI_ADR_SPACE_SYSTEM_MEMORY)
		raw_spin_unlock_irqrestore(&cpc_desc->rmw_lock, flags);

	return ret_val;
}

static int cppc_get_perf(int cpunum, enum cppc_regs reg_idx, u64 *perf)
{
	struct cpc_desc *cpc_desc = per_cpu(cpc_desc_ptr, cpunum);
	struct cpc_register_resource *reg;

	if (!cpc_desc) {
		pr_debug("No CPC descriptor for CPU:%d\n", cpunum);
		return -ENODEV;
	}

	reg = &cpc_desc->cpc_regs[reg_idx];

	if (CPC_IN_PCC(reg)) {
		int pcc_ss_id = per_cpu(cpu_pcc_subspace_idx, cpunum);
		struct cppc_pcc_data *pcc_ss_data = NULL;
		int ret = 0;

		if (pcc_ss_id < 0)
			return -EIO;

		pcc_ss_data = pcc_data[pcc_ss_id];

		down_write(&pcc_ss_data->pcc_lock);

		if (send_pcc_cmd(pcc_ss_id, CMD_READ) >= 0)
			cpc_read(cpunum, reg, perf);
		else
			ret = -EIO;

		up_write(&pcc_ss_data->pcc_lock);

		return ret;
	}

	cpc_read(cpunum, reg, perf);

	return 0;
}

/**
 * cppc_get_desired_perf - Get the desired performance register value.
 * @cpunum: CPU from which to get desired performance.
 * @desired_perf: Return address.
 *
 * Return: 0 for success, -EIO otherwise.
 */
int cppc_get_desired_perf(int cpunum, u64 *desired_perf)
{
	return cppc_get_perf(cpunum, DESIRED_PERF, desired_perf);
}
EXPORT_SYMBOL_GPL(cppc_get_desired_perf);

/**
 * cppc_get_nominal_perf - Get the nominal performance register value.
 * @cpunum: CPU from which to get nominal performance.
 * @nominal_perf: Return address.
 *
 * Return: 0 for success, -EIO otherwise.
 */
int cppc_get_nominal_perf(int cpunum, u64 *nominal_perf)
{
	return cppc_get_perf(cpunum, NOMINAL_PERF, nominal_perf);
}

/**
 * cppc_get_highest_perf - Get the highest performance register value.
 * @cpunum: CPU from which to get highest performance.
 * @highest_perf: Return address.
 *
 * Return: 0 for success, -EIO otherwise.
 */
int cppc_get_highest_perf(int cpunum, u64 *highest_perf)
{
	return cppc_get_perf(cpunum, HIGHEST_PERF, highest_perf);
}
EXPORT_SYMBOL_GPL(cppc_get_highest_perf);

/**
 * cppc_get_epp_perf - Get the epp register value.
 * @cpunum: CPU from which to get epp preference value.
 * @epp_perf: Return address.
 *
 * Return: 0 for success, -EIO otherwise.
 */
int cppc_get_epp_perf(int cpunum, u64 *epp_perf)
{
	return cppc_get_perf(cpunum, ENERGY_PERF, epp_perf);
}
EXPORT_SYMBOL_GPL(cppc_get_epp_perf);

/**
 * cppc_get_perf_caps - Get a CPU's performance capabilities.
 * @cpunum: CPU from which to get capabilities info.
 * @perf_caps: ptr to cppc_perf_caps. See cppc_acpi.h
 *
 * Return: 0 for success with perf_caps populated else -ERRNO.
 */
int cppc_get_perf_caps(int cpunum, struct cppc_perf_caps *perf_caps)
{
	struct cpc_desc *cpc_desc = per_cpu(cpc_desc_ptr, cpunum);
	struct cpc_register_resource *highest_reg, *lowest_reg,
		*lowest_non_linear_reg, *nominal_reg, *guaranteed_reg,
		*low_freq_reg = NULL, *nom_freq_reg = NULL;
	u64 high, low, guaranteed, nom, min_nonlinear, low_f = 0, nom_f = 0;
	int pcc_ss_id = per_cpu(cpu_pcc_subspace_idx, cpunum);
	struct cppc_pcc_data *pcc_ss_data = NULL;
	int ret = 0, regs_in_pcc = 0;

	if (!cpc_desc) {
		pr_debug("No CPC descriptor for CPU:%d\n", cpunum);
		return -ENODEV;
	}

	highest_reg = &cpc_desc->cpc_regs[HIGHEST_PERF];
	lowest_reg = &cpc_desc->cpc_regs[LOWEST_PERF];
	lowest_non_linear_reg = &cpc_desc->cpc_regs[LOW_NON_LINEAR_PERF];
	nominal_reg = &cpc_desc->cpc_regs[NOMINAL_PERF];
	low_freq_reg = &cpc_desc->cpc_regs[LOWEST_FREQ];
	nom_freq_reg = &cpc_desc->cpc_regs[NOMINAL_FREQ];
	guaranteed_reg = &cpc_desc->cpc_regs[GUARANTEED_PERF];

	/* Are any of the regs PCC ?*/
	if (CPC_IN_PCC(highest_reg) || CPC_IN_PCC(lowest_reg) ||
		CPC_IN_PCC(lowest_non_linear_reg) || CPC_IN_PCC(nominal_reg) ||
		CPC_IN_PCC(low_freq_reg) || CPC_IN_PCC(nom_freq_reg)) {
		if (pcc_ss_id < 0) {
			pr_debug("Invalid pcc_ss_id\n");
			return -ENODEV;
		}
		pcc_ss_data = pcc_data[pcc_ss_id];
		regs_in_pcc = 1;
		down_write(&pcc_ss_data->pcc_lock);
		/* Ring doorbell once to update PCC subspace */
		if (send_pcc_cmd(pcc_ss_id, CMD_READ) < 0) {
			ret = -EIO;
			goto out_err;
		}
	}

	cpc_read(cpunum, highest_reg, &high);
	perf_caps->highest_perf = high;

	cpc_read(cpunum, lowest_reg, &low);
	perf_caps->lowest_perf = low;

	cpc_read(cpunum, nominal_reg, &nom);
	perf_caps->nominal_perf = nom;

	if (guaranteed_reg->type != ACPI_TYPE_BUFFER  ||
	    IS_NULL_REG(&guaranteed_reg->cpc_entry.reg)) {
		perf_caps->guaranteed_perf = 0;
	} else {
		cpc_read(cpunum, guaranteed_reg, &guaranteed);
		perf_caps->guaranteed_perf = guaranteed;
	}

	cpc_read(cpunum, lowest_non_linear_reg, &min_nonlinear);
	perf_caps->lowest_nonlinear_perf = min_nonlinear;

	if (!high || !low || !nom || !min_nonlinear)
		ret = -EFAULT;

	/* Read optional lowest and nominal frequencies if present */
	if (CPC_SUPPORTED(low_freq_reg))
		cpc_read(cpunum, low_freq_reg, &low_f);

	if (CPC_SUPPORTED(nom_freq_reg))
		cpc_read(cpunum, nom_freq_reg, &nom_f);

	perf_caps->lowest_freq = low_f;
	perf_caps->nominal_freq = nom_f;


out_err:
	if (regs_in_pcc)
		up_write(&pcc_ss_data->pcc_lock);
	return ret;
}
EXPORT_SYMBOL_GPL(cppc_get_perf_caps);

/**
 * cppc_perf_ctrs_in_pcc - Check if any perf counters are in a PCC region.
 *
 * CPPC has flexibility about how CPU performance counters are accessed.
 * One of the choices is PCC regions, which can have a high access latency. This
 * routine allows callers of cppc_get_perf_ctrs() to know this ahead of time.
 *
 * Return: true if any of the counters are in PCC regions, false otherwise
 */
bool cppc_perf_ctrs_in_pcc(void)
{
	int cpu;

	for_each_present_cpu(cpu) {
		struct cpc_register_resource *ref_perf_reg;
		struct cpc_desc *cpc_desc;

		cpc_desc = per_cpu(cpc_desc_ptr, cpu);

		if (CPC_IN_PCC(&cpc_desc->cpc_regs[DELIVERED_CTR]) ||
		    CPC_IN_PCC(&cpc_desc->cpc_regs[REFERENCE_CTR]) ||
		    CPC_IN_PCC(&cpc_desc->cpc_regs[CTR_WRAP_TIME]))
			return true;


		ref_perf_reg = &cpc_desc->cpc_regs[REFERENCE_PERF];

		/*
		 * If reference perf register is not supported then we should
		 * use the nominal perf value
		 */
		if (!CPC_SUPPORTED(ref_perf_reg))
			ref_perf_reg = &cpc_desc->cpc_regs[NOMINAL_PERF];

		if (CPC_IN_PCC(ref_perf_reg))
			return true;
	}

	return false;
}
EXPORT_SYMBOL_GPL(cppc_perf_ctrs_in_pcc);

/**
 * cppc_get_perf_ctrs - Read a CPU's performance feedback counters.
 * @cpunum: CPU from which to read counters.
 * @perf_fb_ctrs: ptr to cppc_perf_fb_ctrs. See cppc_acpi.h
 *
 * Return: 0 for success with perf_fb_ctrs populated else -ERRNO.
 */
int cppc_get_perf_ctrs(int cpunum, struct cppc_perf_fb_ctrs *perf_fb_ctrs)
{
	struct cpc_desc *cpc_desc = per_cpu(cpc_desc_ptr, cpunum);
	struct cpc_register_resource *delivered_reg, *reference_reg,
		*ref_perf_reg, *ctr_wrap_reg;
	int pcc_ss_id = per_cpu(cpu_pcc_subspace_idx, cpunum);
	struct cppc_pcc_data *pcc_ss_data = NULL;
	u64 delivered, reference, ref_perf, ctr_wrap_time;
	int ret = 0, regs_in_pcc = 0;

	if (!cpc_desc) {
		pr_debug("No CPC descriptor for CPU:%d\n", cpunum);
		return -ENODEV;
	}

	delivered_reg = &cpc_desc->cpc_regs[DELIVERED_CTR];
	reference_reg = &cpc_desc->cpc_regs[REFERENCE_CTR];
	ref_perf_reg = &cpc_desc->cpc_regs[REFERENCE_PERF];
	ctr_wrap_reg = &cpc_desc->cpc_regs[CTR_WRAP_TIME];

	/*
	 * If reference perf register is not supported then we should
	 * use the nominal perf value
	 */
	if (!CPC_SUPPORTED(ref_perf_reg))
		ref_perf_reg = &cpc_desc->cpc_regs[NOMINAL_PERF];

	/* Are any of the regs PCC ?*/
	if (CPC_IN_PCC(delivered_reg) || CPC_IN_PCC(reference_reg) ||
		CPC_IN_PCC(ctr_wrap_reg) || CPC_IN_PCC(ref_perf_reg)) {
		if (pcc_ss_id < 0) {
			pr_debug("Invalid pcc_ss_id\n");
			return -ENODEV;
		}
		pcc_ss_data = pcc_data[pcc_ss_id];
		down_write(&pcc_ss_data->pcc_lock);
		regs_in_pcc = 1;
		/* Ring doorbell once to update PCC subspace */
		if (send_pcc_cmd(pcc_ss_id, CMD_READ) < 0) {
			ret = -EIO;
			goto out_err;
		}
	}

	cpc_read(cpunum, delivered_reg, &delivered);
	cpc_read(cpunum, reference_reg, &reference);
	cpc_read(cpunum, ref_perf_reg, &ref_perf);

	/*
	 * Per spec, if ctr_wrap_time optional register is unsupported, then the
	 * performance counters are assumed to never wrap during the lifetime of
	 * platform
	 */
	ctr_wrap_time = (u64)(~((u64)0));
	if (CPC_SUPPORTED(ctr_wrap_reg))
		cpc_read(cpunum, ctr_wrap_reg, &ctr_wrap_time);

	if (!delivered || !reference ||	!ref_perf) {
		ret = -EFAULT;
		goto out_err;
	}

	perf_fb_ctrs->delivered = delivered;
	perf_fb_ctrs->reference = reference;
	perf_fb_ctrs->reference_perf = ref_perf;
	perf_fb_ctrs->wraparound_time = ctr_wrap_time;
out_err:
	if (regs_in_pcc)
		up_write(&pcc_ss_data->pcc_lock);
	return ret;
}
EXPORT_SYMBOL_GPL(cppc_get_perf_ctrs);

/*
 * Set Energy Performance Preference Register value through
 * Performance Controls Interface
 */
int cppc_set_epp_perf(int cpu, struct cppc_perf_ctrls *perf_ctrls, bool enable)
{
	int pcc_ss_id = per_cpu(cpu_pcc_subspace_idx, cpu);
	struct cpc_register_resource *epp_set_reg;
	struct cpc_register_resource *auto_sel_reg;
	struct cpc_desc *cpc_desc = per_cpu(cpc_desc_ptr, cpu);
	struct cppc_pcc_data *pcc_ss_data = NULL;
	int ret;

	if (!cpc_desc) {
		pr_debug("No CPC descriptor for CPU:%d\n", cpu);
		return -ENODEV;
	}

	auto_sel_reg = &cpc_desc->cpc_regs[AUTO_SEL_ENABLE];
	epp_set_reg = &cpc_desc->cpc_regs[ENERGY_PERF];

	if (CPC_IN_PCC(epp_set_reg) || CPC_IN_PCC(auto_sel_reg)) {
		if (pcc_ss_id < 0) {
			pr_debug("Invalid pcc_ss_id for CPU:%d\n", cpu);
			return -ENODEV;
		}

		if (CPC_SUPPORTED(auto_sel_reg)) {
			ret = cpc_write(cpu, auto_sel_reg, enable);
			if (ret)
				return ret;
		}

		if (CPC_SUPPORTED(epp_set_reg)) {
			ret = cpc_write(cpu, epp_set_reg, perf_ctrls->energy_perf);
			if (ret)
				return ret;
		}

		pcc_ss_data = pcc_data[pcc_ss_id];

		down_write(&pcc_ss_data->pcc_lock);
		/* after writing CPC, transfer the ownership of PCC to platform */
		ret = send_pcc_cmd(pcc_ss_id, CMD_WRITE);
		up_write(&pcc_ss_data->pcc_lock);
	} else if (osc_cpc_flexible_adr_space_confirmed &&
		   CPC_SUPPORTED(epp_set_reg) && CPC_IN_FFH(epp_set_reg)) {
		ret = cpc_write(cpu, epp_set_reg, perf_ctrls->energy_perf);
	} else {
		ret = -ENOTSUPP;
		pr_debug("_CPC in PCC and _CPC in FFH are not supported\n");
	}

	return ret;
}
EXPORT_SYMBOL_GPL(cppc_set_epp_perf);

/**
 * cppc_get_auto_sel_caps - Read autonomous selection register.
 * @cpunum : CPU from which to read register.
 * @perf_caps : struct where autonomous selection register value is updated.
 */
int cppc_get_auto_sel_caps(int cpunum, struct cppc_perf_caps *perf_caps)
{
	struct cpc_desc *cpc_desc = per_cpu(cpc_desc_ptr, cpunum);
	struct cpc_register_resource *auto_sel_reg;
	u64  auto_sel;

	if (!cpc_desc) {
		pr_debug("No CPC descriptor for CPU:%d\n", cpunum);
		return -ENODEV;
	}

	auto_sel_reg = &cpc_desc->cpc_regs[AUTO_SEL_ENABLE];

	if (!CPC_SUPPORTED(auto_sel_reg))
		pr_warn_once("Autonomous mode is not unsupported!\n");

	if (CPC_IN_PCC(auto_sel_reg)) {
		int pcc_ss_id = per_cpu(cpu_pcc_subspace_idx, cpunum);
		struct cppc_pcc_data *pcc_ss_data = NULL;
		int ret = 0;

		if (pcc_ss_id < 0)
			return -ENODEV;

		pcc_ss_data = pcc_data[pcc_ss_id];

		down_write(&pcc_ss_data->pcc_lock);

		if (send_pcc_cmd(pcc_ss_id, CMD_READ) >= 0) {
			cpc_read(cpunum, auto_sel_reg, &auto_sel);
			perf_caps->auto_sel = (bool)auto_sel;
		} else {
			ret = -EIO;
		}

		up_write(&pcc_ss_data->pcc_lock);

		return ret;
	}

	return 0;
}
EXPORT_SYMBOL_GPL(cppc_get_auto_sel_caps);

/**
 * cppc_set_auto_sel - Write autonomous selection register.
 * @cpu    : CPU to which to write register.
 * @enable : the desired value of autonomous selection resiter to be updated.
 */
int cppc_set_auto_sel(int cpu, bool enable)
{
	int pcc_ss_id = per_cpu(cpu_pcc_subspace_idx, cpu);
	struct cpc_register_resource *auto_sel_reg;
	struct cpc_desc *cpc_desc = per_cpu(cpc_desc_ptr, cpu);
	struct cppc_pcc_data *pcc_ss_data = NULL;
	int ret = -EINVAL;

	if (!cpc_desc) {
		pr_debug("No CPC descriptor for CPU:%d\n", cpu);
		return -ENODEV;
	}

	auto_sel_reg = &cpc_desc->cpc_regs[AUTO_SEL_ENABLE];

	if (CPC_IN_PCC(auto_sel_reg)) {
		if (pcc_ss_id < 0) {
			pr_debug("Invalid pcc_ss_id\n");
			return -ENODEV;
		}

		if (CPC_SUPPORTED(auto_sel_reg)) {
			ret = cpc_write(cpu, auto_sel_reg, enable);
			if (ret)
				return ret;
		}

		pcc_ss_data = pcc_data[pcc_ss_id];

		down_write(&pcc_ss_data->pcc_lock);
		/* after writing CPC, transfer the ownership of PCC to platform */
		ret = send_pcc_cmd(pcc_ss_id, CMD_WRITE);
		up_write(&pcc_ss_data->pcc_lock);
	} else {
		ret = -ENOTSUPP;
		pr_debug("_CPC in PCC is not supported\n");
	}

	return ret;
}
EXPORT_SYMBOL_GPL(cppc_set_auto_sel);

/**
 * cppc_set_enable - Set to enable CPPC on the processor by writing the
 * Continuous Performance Control package EnableRegister field.
 * @cpu: CPU for which to enable CPPC register.
 * @enable: 0 - disable, 1 - enable CPPC feature on the processor.
 *
 * Return: 0 for success, -ERRNO or -EIO otherwise.
 */
int cppc_set_enable(int cpu, bool enable)
{
	int pcc_ss_id = per_cpu(cpu_pcc_subspace_idx, cpu);
	struct cpc_register_resource *enable_reg;
	struct cpc_desc *cpc_desc = per_cpu(cpc_desc_ptr, cpu);
	struct cppc_pcc_data *pcc_ss_data = NULL;
	int ret = -EINVAL;

	if (!cpc_desc) {
		pr_debug("No CPC descriptor for CPU:%d\n", cpu);
		return -EINVAL;
	}

	enable_reg = &cpc_desc->cpc_regs[ENABLE];

	if (CPC_IN_PCC(enable_reg)) {

		if (pcc_ss_id < 0)
			return -EIO;

		ret = cpc_write(cpu, enable_reg, enable);
		if (ret)
			return ret;

		pcc_ss_data = pcc_data[pcc_ss_id];

		down_write(&pcc_ss_data->pcc_lock);
		/* after writing CPC, transfer the ownership of PCC to platfrom */
		ret = send_pcc_cmd(pcc_ss_id, CMD_WRITE);
		up_write(&pcc_ss_data->pcc_lock);
		return ret;
	}

	return cpc_write(cpu, enable_reg, enable);
}
EXPORT_SYMBOL_GPL(cppc_set_enable);

/**
 * cppc_set_perf - Set a CPU's performance controls.
 * @cpu: CPU for which to set performance controls.
 * @perf_ctrls: ptr to cppc_perf_ctrls. See cppc_acpi.h
 *
 * Return: 0 for success, -ERRNO otherwise.
 */
int cppc_set_perf(int cpu, struct cppc_perf_ctrls *perf_ctrls)
{
	struct cpc_desc *cpc_desc = per_cpu(cpc_desc_ptr, cpu);
	struct cpc_register_resource *desired_reg, *min_perf_reg, *max_perf_reg;
	int pcc_ss_id = per_cpu(cpu_pcc_subspace_idx, cpu);
	struct cppc_pcc_data *pcc_ss_data = NULL;
	int ret = 0;

	if (!cpc_desc) {
		pr_debug("No CPC descriptor for CPU:%d\n", cpu);
		return -ENODEV;
	}

	desired_reg = &cpc_desc->cpc_regs[DESIRED_PERF];
	min_perf_reg = &cpc_desc->cpc_regs[MIN_PERF];
	max_perf_reg = &cpc_desc->cpc_regs[MAX_PERF];

	/*
	 * This is Phase-I where we want to write to CPC registers
	 * -> We want all CPUs to be able to execute this phase in parallel
	 *
	 * Since read_lock can be acquired by multiple CPUs simultaneously we
	 * achieve that goal here
	 */
	if (CPC_IN_PCC(desired_reg) || CPC_IN_PCC(min_perf_reg) || CPC_IN_PCC(max_perf_reg)) {
		if (pcc_ss_id < 0) {
			pr_debug("Invalid pcc_ss_id\n");
			return -ENODEV;
		}
		pcc_ss_data = pcc_data[pcc_ss_id];
		down_read(&pcc_ss_data->pcc_lock); /* BEGIN Phase-I */
		if (pcc_ss_data->platform_owns_pcc) {
			ret = check_pcc_chan(pcc_ss_id, false);
			if (ret) {
				up_read(&pcc_ss_data->pcc_lock);
				return ret;
			}
		}
		/*
		 * Update the pending_write to make sure a PCC CMD_READ will not
		 * arrive and steal the channel during the switch to write lock
		 */
		pcc_ss_data->pending_pcc_write_cmd = true;
		cpc_desc->write_cmd_id = pcc_ss_data->pcc_write_cnt;
		cpc_desc->write_cmd_status = 0;
	}

	cpc_write(cpu, desired_reg, perf_ctrls->desired_perf);

	/*
	 * Only write if min_perf and max_perf not zero. Some drivers pass zero
	 * value to min and max perf, but they don't mean to set the zero value,
	 * they just don't want to write to those registers.
	 */
	if (perf_ctrls->min_perf)
		cpc_write(cpu, min_perf_reg, perf_ctrls->min_perf);
	if (perf_ctrls->max_perf)
		cpc_write(cpu, max_perf_reg, perf_ctrls->max_perf);

	if (CPC_IN_PCC(desired_reg) || CPC_IN_PCC(min_perf_reg) || CPC_IN_PCC(max_perf_reg))
		up_read(&pcc_ss_data->pcc_lock);	/* END Phase-I */
	/*
	 * This is Phase-II where we transfer the ownership of PCC to Platform
	 *
	 * Short Summary: Basically if we think of a group of cppc_set_perf
	 * requests that happened in short overlapping interval. The last CPU to
	 * come out of Phase-I will enter Phase-II and ring the doorbell.
	 *
	 * We have the following requirements for Phase-II:
	 *     1. We want to execute Phase-II only when there are no CPUs
	 * currently executing in Phase-I
	 *     2. Once we start Phase-II we want to avoid all other CPUs from
	 * entering Phase-I.
	 *     3. We want only one CPU among all those who went through Phase-I
	 * to run phase-II
	 *
	 * If write_trylock fails to get the lock and doesn't transfer the
	 * PCC ownership to the platform, then one of the following will be TRUE
	 *     1. There is at-least one CPU in Phase-I which will later execute
	 * write_trylock, so the CPUs in Phase-I will be responsible for
	 * executing the Phase-II.
	 *     2. Some other CPU has beaten this CPU to successfully execute the
	 * write_trylock and has already acquired the write_lock. We know for a
	 * fact it (other CPU acquiring the write_lock) couldn't have happened
	 * before this CPU's Phase-I as we held the read_lock.
	 *     3. Some other CPU executing pcc CMD_READ has stolen the
	 * down_write, in which case, send_pcc_cmd will check for pending
	 * CMD_WRITE commands by checking the pending_pcc_write_cmd.
	 * So this CPU can be certain that its request will be delivered
	 *    So in all cases, this CPU knows that its request will be delivered
	 * by another CPU and can return
	 *
	 * After getting the down_write we still need to check for
	 * pending_pcc_write_cmd to take care of the following scenario
	 *    The thread running this code could be scheduled out between
	 * Phase-I and Phase-II. Before it is scheduled back on, another CPU
	 * could have delivered the request to Platform by triggering the
	 * doorbell and transferred the ownership of PCC to platform. So this
	 * avoids triggering an unnecessary doorbell and more importantly before
	 * triggering the doorbell it makes sure that the PCC channel ownership
	 * is still with OSPM.
	 *   pending_pcc_write_cmd can also be cleared by a different CPU, if
	 * there was a pcc CMD_READ waiting on down_write and it steals the lock
	 * before the pcc CMD_WRITE is completed. send_pcc_cmd checks for this
	 * case during a CMD_READ and if there are pending writes it delivers
	 * the write command before servicing the read command
	 */
	if (CPC_IN_PCC(desired_reg) || CPC_IN_PCC(min_perf_reg) || CPC_IN_PCC(max_perf_reg)) {
		if (down_write_trylock(&pcc_ss_data->pcc_lock)) {/* BEGIN Phase-II */
			/* Update only if there are pending write commands */
			if (pcc_ss_data->pending_pcc_write_cmd)
				send_pcc_cmd(pcc_ss_id, CMD_WRITE);
			up_write(&pcc_ss_data->pcc_lock);	/* END Phase-II */
		} else
			/* Wait until pcc_write_cnt is updated by send_pcc_cmd */
			wait_event(pcc_ss_data->pcc_write_wait_q,
				   cpc_desc->write_cmd_id != pcc_ss_data->pcc_write_cnt);

		/* send_pcc_cmd updates the status in case of failure */
		ret = cpc_desc->write_cmd_status;
	}
	return ret;
}
EXPORT_SYMBOL_GPL(cppc_set_perf);

/**
 * cppc_get_transition_latency - returns frequency transition latency in ns
 * @cpu_num: CPU number for per_cpu().
 *
 * ACPI CPPC does not explicitly specify how a platform can specify the
 * transition latency for performance change requests. The closest we have
 * is the timing information from the PCCT tables which provides the info
 * on the number and frequency of PCC commands the platform can handle.
 *
 * If desired_reg is in the SystemMemory or SystemIo ACPI address space,
 * then assume there is no latency.
 */
unsigned int cppc_get_transition_latency(int cpu_num)
{
	/*
	 * Expected transition latency is based on the PCCT timing values
	 * Below are definition from ACPI spec:
	 * pcc_nominal- Expected latency to process a command, in microseconds
	 * pcc_mpar   - The maximum number of periodic requests that the subspace
	 *              channel can support, reported in commands per minute. 0
	 *              indicates no limitation.
	 * pcc_mrtt   - The minimum amount of time that OSPM must wait after the
	 *              completion of a command before issuing the next command,
	 *              in microseconds.
	 */
	unsigned int latency_ns = 0;
	struct cpc_desc *cpc_desc;
	struct cpc_register_resource *desired_reg;
	int pcc_ss_id = per_cpu(cpu_pcc_subspace_idx, cpu_num);
	struct cppc_pcc_data *pcc_ss_data;

	cpc_desc = per_cpu(cpc_desc_ptr, cpu_num);
	if (!cpc_desc)
		return CPUFREQ_ETERNAL;

	desired_reg = &cpc_desc->cpc_regs[DESIRED_PERF];
	if (CPC_IN_SYSTEM_MEMORY(desired_reg) || CPC_IN_SYSTEM_IO(desired_reg))
		return 0;
	else if (!CPC_IN_PCC(desired_reg))
		return CPUFREQ_ETERNAL;

	if (pcc_ss_id < 0)
		return CPUFREQ_ETERNAL;

	pcc_ss_data = pcc_data[pcc_ss_id];
	if (pcc_ss_data->pcc_mpar)
		latency_ns = 60 * (1000 * 1000 * 1000 / pcc_ss_data->pcc_mpar);

	latency_ns = max(latency_ns, pcc_ss_data->pcc_nominal * 1000);
	latency_ns = max(latency_ns, pcc_ss_data->pcc_mrtt * 1000);

	return latency_ns;
}
EXPORT_SYMBOL_GPL(cppc_get_transition_latency);

/* Minimum struct length needed for the DMI processor entry we want */
#define DMI_ENTRY_PROCESSOR_MIN_LENGTH	48

/* Offset in the DMI processor structure for the max frequency */
#define DMI_PROCESSOR_MAX_SPEED		0x14

/* Callback function used to retrieve the max frequency from DMI */
static void cppc_find_dmi_mhz(const struct dmi_header *dm, void *private)
{
	const u8 *dmi_data = (const u8 *)dm;
	u16 *mhz = (u16 *)private;

	if (dm->type == DMI_ENTRY_PROCESSOR &&
	    dm->length >= DMI_ENTRY_PROCESSOR_MIN_LENGTH) {
		u16 val = (u16)get_unaligned((const u16 *)
				(dmi_data + DMI_PROCESSOR_MAX_SPEED));
		*mhz = umax(val, *mhz);
	}
}

/* Look up the max frequency in DMI */
static u64 cppc_get_dmi_max_khz(void)
{
	u16 mhz = 0;

	dmi_walk(cppc_find_dmi_mhz, &mhz);

	/*
	 * Real stupid fallback value, just in case there is no
	 * actual value set.
	 */
	mhz = mhz ? mhz : 1;

	return KHZ_PER_MHZ * mhz;
}

/*
 * If CPPC lowest_freq and nominal_freq registers are exposed then we can
 * use them to convert perf to freq and vice versa. The conversion is
 * extrapolated as an affine function passing by the 2 points:
 *  - (Low perf, Low freq)
 *  - (Nominal perf, Nominal freq)
 */
unsigned int cppc_perf_to_khz(struct cppc_perf_caps *caps, unsigned int perf)
{
	s64 retval, offset = 0;
	static u64 max_khz;
	u64 mul, div;

	if (caps->lowest_freq && caps->nominal_freq) {
		/* Avoid special case when nominal_freq is equal to lowest_freq */
		if (caps->lowest_freq == caps->nominal_freq) {
			mul = caps->nominal_freq;
			div = caps->nominal_perf;
		} else {
			mul = caps->nominal_freq - caps->lowest_freq;
			div = caps->nominal_perf - caps->lowest_perf;
		}
		mul *= KHZ_PER_MHZ;
		offset = caps->nominal_freq * KHZ_PER_MHZ -
			 div64_u64(caps->nominal_perf * mul, div);
	} else {
		if (!max_khz)
			max_khz = cppc_get_dmi_max_khz();
		mul = max_khz;
		div = caps->highest_perf;
	}

	retval = offset + div64_u64(perf * mul, div);
	if (retval >= 0)
		return retval;
	return 0;
}
EXPORT_SYMBOL_GPL(cppc_perf_to_khz);

unsigned int cppc_khz_to_perf(struct cppc_perf_caps *caps, unsigned int freq)
{
	s64 retval, offset = 0;
	static u64 max_khz;
	u64 mul, div;

	if (caps->lowest_freq && caps->nominal_freq) {
		/* Avoid special case when nominal_freq is equal to lowest_freq */
		if (caps->lowest_freq == caps->nominal_freq) {
			mul = caps->nominal_perf;
			div = caps->nominal_freq;
		} else {
			mul = caps->nominal_perf - caps->lowest_perf;
			div = caps->nominal_freq - caps->lowest_freq;
		}
		/*
		 * We don't need to convert to kHz for computing offset and can
		 * directly use nominal_freq and lowest_freq as the div64_u64
		 * will remove the frequency unit.
		 */
		offset = caps->nominal_perf -
			 div64_u64(caps->nominal_freq * mul, div);
		/* But we need it for computing the perf level. */
		div *= KHZ_PER_MHZ;
	} else {
		if (!max_khz)
			max_khz = cppc_get_dmi_max_khz();
		mul = caps->highest_perf;
		div = max_khz;
	}

	retval = offset + div64_u64(freq * mul, div);
	if (retval >= 0)
		return retval;
	return 0;
}
EXPORT_SYMBOL_GPL(cppc_khz_to_perf);<|MERGE_RESOLUTION|>--- conflicted
+++ resolved
@@ -1120,7 +1120,6 @@
 			pr_debug("No CPC descriptor for CPU:%d\n", cpu);
 			return -ENODEV;
 		}
-<<<<<<< HEAD
 
 		raw_spin_lock_irqsave(&cpc_desc->rmw_lock, flags);
 		switch (size) {
@@ -1144,31 +1143,6 @@
 		val |= prev_val;
 	}
 
-=======
-
-		raw_spin_lock_irqsave(&cpc_desc->rmw_lock, flags);
-		switch (size) {
-		case 8:
-			prev_val = readb_relaxed(vaddr);
-			break;
-		case 16:
-			prev_val = readw_relaxed(vaddr);
-			break;
-		case 32:
-			prev_val = readl_relaxed(vaddr);
-			break;
-		case 64:
-			prev_val = readq_relaxed(vaddr);
-			break;
-		default:
-			raw_spin_unlock_irqrestore(&cpc_desc->rmw_lock, flags);
-			return -EFAULT;
-		}
-		val = MASK_VAL_WRITE(reg, prev_val, val);
-		val |= prev_val;
-	}
-
->>>>>>> 2d5404ca
 	switch (size) {
 	case 8:
 		writeb_relaxed(val, vaddr);
