--- conflicted
+++ resolved
@@ -1383,11 +1383,7 @@
  * Set Energy Performance Preference Register value through
  * Performance Controls Interface
  */
-<<<<<<< HEAD
-int cppc_set_epp_perf(int cpu, struct cppc_epp_perf_ctrls *perf_ctrls, bool enable)
-=======
 int cppc_set_epp_perf(int cpu, struct cppc_perf_ctrls *perf_ctrls, bool enable)
->>>>>>> eb3cdb58
 {
 	int pcc_ss_id = per_cpu(cpu_pcc_subspace_idx, cpu);
 	struct cpc_register_resource *epp_set_reg;
@@ -1442,11 +1438,7 @@
  * @cpunum : CPU from which to read register.
  * @perf_caps : struct where autonomous selection register value is updated.
  */
-<<<<<<< HEAD
-int cppc_get_auto_sel_caps(int cpunum, struct cppc_epp_perf_caps *perf_caps)
-=======
 int cppc_get_auto_sel_caps(int cpunum, struct cppc_perf_caps *perf_caps)
->>>>>>> eb3cdb58
 {
 	struct cpc_desc *cpc_desc = per_cpu(cpc_desc_ptr, cpunum);
 	struct cpc_register_resource *auto_sel_reg;
