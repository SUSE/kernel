--- conflicted
+++ resolved
@@ -529,14 +529,6 @@
 			 "(_OSC support mask: 0x%02x)\n", flags);
 	}
 
-<<<<<<< HEAD
-#ifdef CONFIG_PCI_GUESTDEV
-	if (device_create_file(&device->dev, &dev_attr_seg))
-		dev_warn(&device->dev, "could not create seg attr\n");
-	if (device_create_file(&device->dev, &dev_attr_bbn))
-		dev_warn(&device->dev, "could not create bbn attr\n");
-#endif
-=======
 	/*
 	 * TBD: Need PCI interface for enumeration/configuration of roots.
 	 */
@@ -563,7 +555,13 @@
 	}
 	if (no_aspm)
 		pcie_no_aspm();
->>>>>>> a3308b5d
+
+#ifdef CONFIG_PCI_GUESTDEV
+	if (device_create_file(&device->dev, &dev_attr_seg))
+		dev_warn(&device->dev, "could not create seg attr\n");
+	if (device_create_file(&device->dev, &dev_attr_bbn))
+		dev_warn(&device->dev, "could not create bbn attr\n");
+#endif
 
 	pci_acpi_add_bus_pm_notifier(device, root->bus);
 	if (device->wakeup.flags.run_wake)
