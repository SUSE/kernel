// SPDX-License-Identifier: GPL-2.0-only
/*
 * Copyright (C) ST-Ericsson SA 2010
 *
 * Author: Arun R Murthy <arun.murthy@stericsson.com>
 * Datasheet: https://web.archive.org/web/20130614115108/http://www.stericsson.com/developers/CD00291561_UM1031_AB8500_user_manual-rev5_CTDS_public.pdf
 */
#include <linux/err.h>
#include <linux/platform_device.h>
#include <linux/slab.h>
#include <linux/pwm.h>
#include <linux/mfd/abx500.h>
#include <linux/mfd/abx500/ab8500.h>
#include <linux/module.h>

/*
 * PWM Out generators
 * Bank: 0x10
 */
#define AB8500_PWM_OUT_CTRL1_REG	0x60
#define AB8500_PWM_OUT_CTRL2_REG	0x61
#define AB8500_PWM_OUT_CTRL7_REG	0x66

#define AB8500_PWM_CLKRATE 9600000

struct ab8500_pwm_chip {
	struct pwm_chip chip;
	unsigned int hwid;
};

static struct ab8500_pwm_chip *ab8500_pwm_from_chip(struct pwm_chip *chip)
{
	return container_of(chip, struct ab8500_pwm_chip, chip);
}

static int ab8500_pwm_apply(struct pwm_chip *chip, struct pwm_device *pwm,
			    const struct pwm_state *state)
{
	int ret;
	u8 reg;
<<<<<<< HEAD
	unsigned int higher_val, lower_val;
=======
	u8 higher_val, lower_val;
	unsigned int duty_steps, div;
>>>>>>> eb3cdb58
	struct ab8500_pwm_chip *ab8500 = ab8500_pwm_from_chip(chip);

	if (state->polarity != PWM_POLARITY_NORMAL)
		return -EINVAL;

	if (state->enabled) {
		/*
		 * A time quantum is
		 *   q = (32 - FreqPWMOutx[3:0]) / AB8500_PWM_CLKRATE
		 * The period is always 1024 q, duty_cycle is between 1q and 1024q.
		 *
		 * FreqPWMOutx[3:0] | output frequency | output frequency | 1024q = period
		 *                  | (from manual)    |   (1 / 1024q)    | = 1 / freq
		 * -----------------+------------------+------------------+--------------
		 *      b0000       |      293 Hz      |  292.968750 Hz   | 3413333.33 ns
		 *      b0001       |      302 Hz      |  302.419355 Hz   | 3306666.66 ns
		 *      b0010       |      312 Hz      |  312.500000 Hz   | 3200000    ns
		 *      b0011       |      323 Hz      |  323.275862 Hz   | 3093333.33 ns
		 *      b0100       |      334 Hz      |  334.821429 Hz   | 2986666.66 ns
		 *      b0101       |      347 Hz      |  347.222222 Hz   | 2880000    ns
		 *      b0110       |      360 Hz      |  360.576923 Hz   | 2773333.33 ns
		 *      b0111       |      375 Hz      |  375.000000 Hz   | 2666666.66 ns
		 *      b1000       |      390 Hz      |  390.625000 Hz   | 2560000    ns
		 *      b1001       |      407 Hz      |  407.608696 Hz   | 2453333.33 ns
		 *      b1010       |      426 Hz      |  426.136364 Hz   | 2346666.66 ns
		 *      b1011       |      446 Hz      |  446.428571 Hz   | 2240000    ns
		 *      b1100       |      468 Hz      |  468.750000 Hz   | 2133333.33 ns
		 *      b1101       |      493 Hz      |  493.421053 Hz   | 2026666.66 ns
		 *      b1110       |      520 Hz      |  520.833333 Hz   | 1920000    ns
		 *      b1111       |      551 Hz      |  551.470588 Hz   | 1813333.33 ns
		 *
		 *
		 * AB8500_PWM_CLKRATE is a multiple of 1024, so the division by
		 * 1024 can be done in this factor without loss of precision.
		 */
		div = min_t(u64, mul_u64_u64_div_u64(state->period,
						     AB8500_PWM_CLKRATE >> 10,
						     NSEC_PER_SEC), 32); /* 32 - FreqPWMOutx[3:0] */
		if (div <= 16)
			/* requested period < 3413333.33 */
			return -EINVAL;

		duty_steps = max_t(u64, mul_u64_u64_div_u64(state->duty_cycle,
							    AB8500_PWM_CLKRATE,
							    (u64)NSEC_PER_SEC * div), 1024);
	}

	/*
	 * The hardware doesn't support duty_steps = 0 explicitly, but emits low
	 * when disabled.
	 */
	if (!state->enabled || duty_steps == 0) {
		ret = abx500_mask_and_set_register_interruptible(chip->dev,
					AB8500_MISC, AB8500_PWM_OUT_CTRL7_REG,
					1 << ab8500->hwid, 0);

		if (ret < 0)
			dev_err(chip->dev, "%s: Failed to disable PWM, Error %d\n",
								pwm->label, ret);
		return ret;
	}

	/*
	 * The lower 8 bits of duty_steps is written to ...
	 * AB8500_PWM_OUT_CTRL1_REG[0:7]
	 */
	lower_val = (duty_steps - 1) & 0x00ff;
	/*
	 * The two remaining high bits to
	 * AB8500_PWM_OUT_CTRL2_REG[0:1]; together with FreqPWMOutx.
	 */
	higher_val = ((duty_steps - 1) & 0x0300) >> 8 | (32 - div) << 4;

	reg = AB8500_PWM_OUT_CTRL1_REG + (ab8500->hwid * 2);

	ret = abx500_set_register_interruptible(chip->dev, AB8500_MISC,
			reg, lower_val);
	if (ret < 0)
		return ret;

	ret = abx500_set_register_interruptible(chip->dev, AB8500_MISC,
			(reg + 1), higher_val);
	if (ret < 0)
		return ret;

	/* enable */
	ret = abx500_mask_and_set_register_interruptible(chip->dev,
				AB8500_MISC, AB8500_PWM_OUT_CTRL7_REG,
				1 << ab8500->hwid, 1 << ab8500->hwid);
	if (ret < 0)
		dev_err(chip->dev, "%s: Failed to enable PWM, Error %d\n",
							pwm->label, ret);

	return ret;
}

static int ab8500_pwm_get_state(struct pwm_chip *chip, struct pwm_device *pwm,
				struct pwm_state *state)
{
	u8 ctrl7, lower_val, higher_val;
	int ret;
	struct ab8500_pwm_chip *ab8500 = ab8500_pwm_from_chip(chip);
	unsigned int div, duty_steps;

	ret = abx500_get_register_interruptible(chip->dev, AB8500_MISC,
						AB8500_PWM_OUT_CTRL7_REG,
						&ctrl7);
	if (ret)
		return ret;

	state->polarity = PWM_POLARITY_NORMAL;

	if (!(ctrl7 & 1 << ab8500->hwid)) {
		state->enabled = false;
		return 0;
	}

	ret = abx500_get_register_interruptible(chip->dev, AB8500_MISC,
						AB8500_PWM_OUT_CTRL1_REG + (ab8500->hwid * 2),
						&lower_val);
	if (ret)
		return ret;

	ret = abx500_get_register_interruptible(chip->dev, AB8500_MISC,
						AB8500_PWM_OUT_CTRL2_REG + (ab8500->hwid * 2),
						&higher_val);
	if (ret)
		return ret;

	div = 32 - ((higher_val & 0xf0) >> 4);
	duty_steps = ((higher_val & 3) << 8 | lower_val) + 1;

	state->period = DIV64_U64_ROUND_UP((u64)div << 10, AB8500_PWM_CLKRATE);
	state->duty_cycle = DIV64_U64_ROUND_UP((u64)div * duty_steps, AB8500_PWM_CLKRATE);

	return 0;
}

static const struct pwm_ops ab8500_pwm_ops = {
	.apply = ab8500_pwm_apply,
	.get_state = ab8500_pwm_get_state,
	.owner = THIS_MODULE,
};

static int ab8500_pwm_probe(struct platform_device *pdev)
{
	struct ab8500_pwm_chip *ab8500;
	int err;

	if (pdev->id < 1 || pdev->id > 31)
		return dev_err_probe(&pdev->dev, -EINVAL, "Invalid device id %d\n", pdev->id);

	/*
	 * Nothing to be done in probe, this is required to get the
	 * device which is required for ab8500 read and write
	 */
	ab8500 = devm_kzalloc(&pdev->dev, sizeof(*ab8500), GFP_KERNEL);
	if (ab8500 == NULL)
		return -ENOMEM;

	ab8500->chip.dev = &pdev->dev;
	ab8500->chip.ops = &ab8500_pwm_ops;
	ab8500->chip.npwm = 1;
	ab8500->hwid = pdev->id - 1;

	err = devm_pwmchip_add(&pdev->dev, &ab8500->chip);
	if (err < 0)
		return dev_err_probe(&pdev->dev, err, "Failed to add pwm chip\n");

	dev_dbg(&pdev->dev, "pwm probe successful\n");

	return 0;
}

static struct platform_driver ab8500_pwm_driver = {
	.driver = {
		.name = "ab8500-pwm",
	},
	.probe = ab8500_pwm_probe,
};
module_platform_driver(ab8500_pwm_driver);

MODULE_AUTHOR("Arun MURTHY <arun.murthy@stericsson.com>");
MODULE_DESCRIPTION("AB8500 Pulse Width Modulation Driver");
MODULE_ALIAS("platform:ab8500-pwm");
MODULE_LICENSE("GPL v2");<|MERGE_RESOLUTION|>--- conflicted
+++ resolved
@@ -38,12 +38,8 @@
 {
 	int ret;
 	u8 reg;
-<<<<<<< HEAD
-	unsigned int higher_val, lower_val;
-=======
 	u8 higher_val, lower_val;
 	unsigned int duty_steps, div;
->>>>>>> eb3cdb58
 	struct ab8500_pwm_chip *ab8500 = ab8500_pwm_from_chip(chip);
 
 	if (state->polarity != PWM_POLARITY_NORMAL)
