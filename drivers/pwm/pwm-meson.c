// SPDX-License-Identifier: GPL-2.0 OR BSD-3-Clause
/*
 * PWM controller driver for Amlogic Meson SoCs.
 *
 * This PWM is only a set of Gates, Dividers and Counters:
 * PWM output is achieved by calculating a clock that permits calculating
 * two periods (low and high). The counter then has to be set to switch after
 * N cycles for the first half period.
 * The hardware has no "polarity" setting. This driver reverses the period
 * cycles (the low length is inverted with the high length) for
 * PWM_POLARITY_INVERSED. This means that .get_state cannot read the polarity
 * from the hardware.
 * Setting the duty cycle will disable and re-enable the PWM output.
 * Disabling the PWM stops the output immediately (without waiting for the
 * current period to complete first).
 *
 * The public S912 (GXM) datasheet contains some documentation for this PWM
 * controller starting on page 543:
 * https://dl.khadas.com/Hardware/VIM2/Datasheet/S912_Datasheet_V0.220170314publicversion-Wesion.pdf
 * An updated version of this IP block is found in S922X (G12B) SoCs. The
 * datasheet contains the description for this IP block revision starting at
 * page 1084:
 * https://dn.odroid.com/S922X/ODROID-N2/Datasheet/S922X_Public_Datasheet_V0.2.pdf
 *
 * Copyright (c) 2016 BayLibre, SAS.
 * Author: Neil Armstrong <narmstrong@baylibre.com>
 * Copyright (C) 2014 Amlogic, Inc.
 */

#include <linux/bitfield.h>
#include <linux/bits.h>
#include <linux/clk.h>
#include <linux/clk-provider.h>
#include <linux/err.h>
#include <linux/io.h>
#include <linux/kernel.h>
#include <linux/math64.h>
#include <linux/module.h>
#include <linux/of.h>
#include <linux/platform_device.h>
#include <linux/pwm.h>
#include <linux/slab.h>
#include <linux/spinlock.h>

#define REG_PWM_A		0x0
#define REG_PWM_B		0x4
#define PWM_LOW_MASK		GENMASK(15, 0)
#define PWM_HIGH_MASK		GENMASK(31, 16)

#define REG_MISC_AB		0x8
#define MISC_B_CLK_EN_SHIFT	23
#define MISC_A_CLK_EN_SHIFT	15
#define MISC_CLK_DIV_WIDTH	7
#define MISC_B_CLK_DIV_SHIFT	16
#define MISC_A_CLK_DIV_SHIFT	8
#define MISC_B_CLK_SEL_SHIFT	6
#define MISC_A_CLK_SEL_SHIFT	4
#define MISC_CLK_SEL_MASK	0x3
#define MISC_B_EN		BIT(1)
#define MISC_A_EN		BIT(0)

#define MESON_NUM_PWMS		2
#define MESON_NUM_MUX_PARENTS	4

static struct meson_pwm_channel_data {
	u8		reg_offset;
	u8		clk_sel_shift;
	u8		clk_div_shift;
	u8		clk_en_shift;
	u32		pwm_en_mask;
} meson_pwm_per_channel_data[MESON_NUM_PWMS] = {
	{
		.reg_offset	= REG_PWM_A,
		.clk_sel_shift	= MISC_A_CLK_SEL_SHIFT,
		.clk_div_shift	= MISC_A_CLK_DIV_SHIFT,
		.clk_en_shift	= MISC_A_CLK_EN_SHIFT,
		.pwm_en_mask	= MISC_A_EN,
	},
	{
		.reg_offset	= REG_PWM_B,
		.clk_sel_shift	= MISC_B_CLK_SEL_SHIFT,
		.clk_div_shift	= MISC_B_CLK_DIV_SHIFT,
		.clk_en_shift	= MISC_B_CLK_EN_SHIFT,
		.pwm_en_mask	= MISC_B_EN,
	}
};

struct meson_pwm_channel {
	unsigned long rate;
	unsigned int hi;
	unsigned int lo;

	struct clk_mux mux;
	struct clk_divider div;
	struct clk_gate gate;
	struct clk *clk;
};

struct meson_pwm_data {
	const char *const parent_names[MESON_NUM_MUX_PARENTS];
	int (*channels_init)(struct pwm_chip *chip);
};

struct meson_pwm {
	const struct meson_pwm_data *data;
	struct meson_pwm_channel channels[MESON_NUM_PWMS];
	void __iomem *base;
	/*
	 * Protects register (write) access to the REG_MISC_AB register
	 * that is shared between the two PWMs.
	 */
	spinlock_t lock;
};

static inline struct meson_pwm *to_meson_pwm(struct pwm_chip *chip)
{
	return pwmchip_get_drvdata(chip);
}

static int meson_pwm_request(struct pwm_chip *chip, struct pwm_device *pwm)
{
	struct meson_pwm *meson = to_meson_pwm(chip);
	struct meson_pwm_channel *channel = &meson->channels[pwm->hwpwm];
	struct device *dev = pwmchip_parent(chip);
	int err;

	err = clk_prepare_enable(channel->clk);
	if (err < 0) {
		dev_err(dev, "failed to enable clock %s: %d\n",
			__clk_get_name(channel->clk), err);
		return err;
	}

	return 0;
}

static void meson_pwm_free(struct pwm_chip *chip, struct pwm_device *pwm)
{
	struct meson_pwm *meson = to_meson_pwm(chip);
	struct meson_pwm_channel *channel = &meson->channels[pwm->hwpwm];

	clk_disable_unprepare(channel->clk);
}

static int meson_pwm_calc(struct pwm_chip *chip, struct pwm_device *pwm,
			  const struct pwm_state *state)
{
	struct meson_pwm *meson = to_meson_pwm(chip);
	struct meson_pwm_channel *channel = &meson->channels[pwm->hwpwm];
<<<<<<< HEAD
	unsigned int pre_div, cnt, duty_cnt;
	unsigned long fin_freq;
	u64 duty, period;
=======
	unsigned int cnt, duty_cnt;
	long fin_freq;
	u64 duty, period, freq;
>>>>>>> 2d5404ca

	duty = state->duty_cycle;
	period = state->period;

	/*
	 * Note this is wrong. The result is an output wave that isn't really
	 * inverted and so is wrongly identified by .get_state as normal.
	 * Fixing this needs some care however as some machines might rely on
	 * this.
	 */
	if (state->polarity == PWM_POLARITY_INVERSED)
		duty = period - duty;

	freq = div64_u64(NSEC_PER_SEC * 0xffffULL, period);
	if (freq > ULONG_MAX)
		freq = ULONG_MAX;

<<<<<<< HEAD
	pre_div = div64_u64(fin_freq * period, NSEC_PER_SEC * 0xffffLL);
	if (pre_div > MISC_CLK_DIV_MASK) {
		dev_err(meson->chip.dev, "unable to get period pre_div\n");
		return -EINVAL;
	}

	cnt = div64_u64(fin_freq * period, NSEC_PER_SEC * (pre_div + 1));
=======
	fin_freq = clk_round_rate(channel->clk, freq);
	if (fin_freq <= 0) {
		dev_err(pwmchip_parent(chip),
			"invalid source clock frequency %llu\n", freq);
		return fin_freq ? fin_freq : -EINVAL;
	}

	dev_dbg(pwmchip_parent(chip), "fin_freq: %ld Hz\n", fin_freq);

	cnt = mul_u64_u64_div_u64(fin_freq, period, NSEC_PER_SEC);
>>>>>>> 2d5404ca
	if (cnt > 0xffff) {
		dev_err(pwmchip_parent(chip), "unable to get period cnt\n");
		return -EINVAL;
	}

<<<<<<< HEAD
	dev_dbg(meson->chip.dev, "period=%llu pre_div=%u cnt=%u\n", period,
		pre_div, cnt);
=======
	dev_dbg(pwmchip_parent(chip), "period=%llu cnt=%u\n", period, cnt);
>>>>>>> 2d5404ca

	if (duty == period) {
		channel->hi = cnt;
		channel->lo = 0;
	} else if (duty == 0) {
		channel->hi = 0;
		channel->lo = cnt;
	} else {
<<<<<<< HEAD
		/* Then check is we can have the duty with the same pre_div */
		duty_cnt = div64_u64(fin_freq * duty, NSEC_PER_SEC * (pre_div + 1));
		if (duty_cnt > 0xffff) {
			dev_err(meson->chip.dev, "unable to get duty cycle\n");
			return -EINVAL;
		}

		dev_dbg(meson->chip.dev, "duty=%llu pre_div=%u duty_cnt=%u\n",
			duty, pre_div, duty_cnt);
=======
		duty_cnt = mul_u64_u64_div_u64(fin_freq, duty, NSEC_PER_SEC);

		dev_dbg(pwmchip_parent(chip), "duty=%llu duty_cnt=%u\n", duty, duty_cnt);
>>>>>>> 2d5404ca

		channel->hi = duty_cnt;
		channel->lo = cnt - duty_cnt;
	}

	channel->rate = fin_freq;

	return 0;
}

static void meson_pwm_enable(struct pwm_chip *chip, struct pwm_device *pwm)
{
	struct meson_pwm *meson = to_meson_pwm(chip);
	struct meson_pwm_channel *channel = &meson->channels[pwm->hwpwm];
	struct meson_pwm_channel_data *channel_data;
	unsigned long flags;
	u32 value;
	int err;

	channel_data = &meson_pwm_per_channel_data[pwm->hwpwm];

	err = clk_set_rate(channel->clk, channel->rate);
	if (err)
		dev_err(pwmchip_parent(chip), "setting clock rate failed\n");

	spin_lock_irqsave(&meson->lock, flags);

	value = FIELD_PREP(PWM_HIGH_MASK, channel->hi) |
		FIELD_PREP(PWM_LOW_MASK, channel->lo);
	writel(value, meson->base + channel_data->reg_offset);

	value = readl(meson->base + REG_MISC_AB);
	value |= channel_data->pwm_en_mask;
	writel(value, meson->base + REG_MISC_AB);

	spin_unlock_irqrestore(&meson->lock, flags);
}

static void meson_pwm_disable(struct pwm_chip *chip, struct pwm_device *pwm)
{
	struct meson_pwm *meson = to_meson_pwm(chip);
	unsigned long flags;
	u32 value;

	spin_lock_irqsave(&meson->lock, flags);

	value = readl(meson->base + REG_MISC_AB);
	value &= ~meson_pwm_per_channel_data[pwm->hwpwm].pwm_en_mask;
	writel(value, meson->base + REG_MISC_AB);

	spin_unlock_irqrestore(&meson->lock, flags);
}

static int meson_pwm_apply(struct pwm_chip *chip, struct pwm_device *pwm,
			   const struct pwm_state *state)
{
	struct meson_pwm *meson = to_meson_pwm(chip);
	struct meson_pwm_channel *channel = &meson->channels[pwm->hwpwm];
	int err = 0;

	if (!state->enabled) {
		if (state->polarity == PWM_POLARITY_INVERSED) {
			/*
			 * This IP block revision doesn't have an "always high"
			 * setting which we can use for "inverted disabled".
			 * Instead we achieve this by setting mux parent with
			 * highest rate and minimum divider value, resulting
			 * in the shortest possible duration for one "count"
			 * and "period == duty_cycle". This results in a signal
			 * which is LOW for one "count", while being HIGH for
			 * the rest of the (so the signal is HIGH for slightly
			 * less than 100% of the period, but this is the best
			 * we can achieve).
			 */
			channel->rate = ULONG_MAX;
			channel->hi = ~0;
			channel->lo = 0;

			meson_pwm_enable(chip, pwm);
		} else {
			meson_pwm_disable(chip, pwm);
		}
	} else {
		err = meson_pwm_calc(chip, pwm, state);
		if (err < 0)
			return err;

		meson_pwm_enable(chip, pwm);
	}

	return 0;
}

static u64 meson_pwm_cnt_to_ns(struct pwm_chip *chip, struct pwm_device *pwm,
			       u32 cnt)
{
	struct meson_pwm *meson = to_meson_pwm(chip);
	struct meson_pwm_channel *channel;
	unsigned long fin_freq;

	/* to_meson_pwm() can only be used after .get_state() is called */
	channel = &meson->channels[pwm->hwpwm];

	fin_freq = clk_get_rate(channel->clk);
	if (fin_freq == 0)
		return 0;

	return div64_ul(NSEC_PER_SEC * (u64)cnt, fin_freq);
}

static int meson_pwm_get_state(struct pwm_chip *chip, struct pwm_device *pwm,
			       struct pwm_state *state)
{
	struct meson_pwm *meson = to_meson_pwm(chip);
	struct meson_pwm_channel_data *channel_data;
	struct meson_pwm_channel *channel;
	u32 value;

	channel = &meson->channels[pwm->hwpwm];
	channel_data = &meson_pwm_per_channel_data[pwm->hwpwm];

	value = readl(meson->base + REG_MISC_AB);
	state->enabled = value & channel_data->pwm_en_mask;

	value = readl(meson->base + channel_data->reg_offset);
	channel->lo = FIELD_GET(PWM_LOW_MASK, value);
	channel->hi = FIELD_GET(PWM_HIGH_MASK, value);

	state->period = meson_pwm_cnt_to_ns(chip, pwm, channel->lo + channel->hi);
	state->duty_cycle = meson_pwm_cnt_to_ns(chip, pwm, channel->hi);

	state->polarity = PWM_POLARITY_NORMAL;

	return 0;
}

static const struct pwm_ops meson_pwm_ops = {
	.request = meson_pwm_request,
	.free = meson_pwm_free,
	.apply = meson_pwm_apply,
	.get_state = meson_pwm_get_state,
};

static int meson_pwm_init_clocks_meson8b(struct pwm_chip *chip,
					 struct clk_parent_data *mux_parent_data)
{
	struct meson_pwm *meson = to_meson_pwm(chip);
	struct device *dev = pwmchip_parent(chip);
	unsigned int i;
	char name[255];
	int err;

	for (i = 0; i < MESON_NUM_PWMS; i++) {
		struct meson_pwm_channel *channel = &meson->channels[i];
		struct clk_parent_data div_parent = {}, gate_parent = {};
		struct clk_init_data init = {};

		snprintf(name, sizeof(name), "%s#mux%u", dev_name(dev), i);

		init.name = name;
		init.ops = &clk_mux_ops;
		init.flags = 0;
		init.parent_data = mux_parent_data;
		init.num_parents = MESON_NUM_MUX_PARENTS;

		channel->mux.reg = meson->base + REG_MISC_AB;
		channel->mux.shift =
				meson_pwm_per_channel_data[i].clk_sel_shift;
		channel->mux.mask = MISC_CLK_SEL_MASK;
		channel->mux.flags = 0;
		channel->mux.lock = &meson->lock;
		channel->mux.table = NULL;
		channel->mux.hw.init = &init;

		err = devm_clk_hw_register(dev, &channel->mux.hw);
		if (err)
			return dev_err_probe(dev, err,
					     "failed to register %s\n", name);

		snprintf(name, sizeof(name), "%s#div%u", dev_name(dev), i);

		init.name = name;
		init.ops = &clk_divider_ops;
		init.flags = CLK_SET_RATE_PARENT;
		div_parent.index = -1;
		div_parent.hw = &channel->mux.hw;
		init.parent_data = &div_parent;
		init.num_parents = 1;

		channel->div.reg = meson->base + REG_MISC_AB;
		channel->div.shift = meson_pwm_per_channel_data[i].clk_div_shift;
		channel->div.width = MISC_CLK_DIV_WIDTH;
		channel->div.hw.init = &init;
		channel->div.flags = 0;
		channel->div.lock = &meson->lock;

		err = devm_clk_hw_register(dev, &channel->div.hw);
		if (err)
			return dev_err_probe(dev, err,
					     "failed to register %s\n", name);

		snprintf(name, sizeof(name), "%s#gate%u", dev_name(dev), i);

		init.name = name;
		init.ops = &clk_gate_ops;
		init.flags = CLK_SET_RATE_PARENT | CLK_IGNORE_UNUSED;
		gate_parent.index = -1;
		gate_parent.hw = &channel->div.hw;
		init.parent_data = &gate_parent;
		init.num_parents = 1;

		channel->gate.reg = meson->base + REG_MISC_AB;
		channel->gate.bit_idx = meson_pwm_per_channel_data[i].clk_en_shift;
		channel->gate.hw.init = &init;
		channel->gate.flags = 0;
		channel->gate.lock = &meson->lock;

		err = devm_clk_hw_register(dev, &channel->gate.hw);
		if (err)
			return dev_err_probe(dev, err, "failed to register %s\n", name);

		channel->clk = devm_clk_hw_get_clk(dev, &channel->gate.hw, NULL);
		if (IS_ERR(channel->clk))
			return dev_err_probe(dev, PTR_ERR(channel->clk),
					     "failed to register %s\n", name);
	}

	return 0;
}

static int meson_pwm_init_channels_meson8b_legacy(struct pwm_chip *chip)
{
	struct clk_parent_data mux_parent_data[MESON_NUM_MUX_PARENTS] = {};
	struct meson_pwm *meson = to_meson_pwm(chip);
	int i;

	dev_warn_once(pwmchip_parent(chip),
		      "using obsolete compatible, please consider updating dt\n");

	for (i = 0; i < MESON_NUM_MUX_PARENTS; i++) {
		mux_parent_data[i].index = -1;
		mux_parent_data[i].name = meson->data->parent_names[i];
	}

	return meson_pwm_init_clocks_meson8b(chip, mux_parent_data);
}

static int meson_pwm_init_channels_meson8b_v2(struct pwm_chip *chip)
{
	struct clk_parent_data mux_parent_data[MESON_NUM_MUX_PARENTS] = {};
	int i;

	/*
	 * NOTE: Instead of relying on the hard coded names in the driver
	 * as the legacy version, this relies on DT to provide the list of
	 * clocks.
	 * For once, using input numbers actually makes more sense than names.
	 * Also DT requires clock-names to be explicitly ordered, so there is
	 * no point bothering with clock names in this case.
	 */
	for (i = 0; i < MESON_NUM_MUX_PARENTS; i++)
		mux_parent_data[i].index = i;

	return meson_pwm_init_clocks_meson8b(chip, mux_parent_data);
}

static void meson_pwm_s4_put_clk(void *data)
{
	struct clk *clk = data;

	clk_put(clk);
}

static int meson_pwm_init_channels_s4(struct pwm_chip *chip)
{
	struct device *dev = pwmchip_parent(chip);
	struct device_node *np = dev->of_node;
	struct meson_pwm *meson = to_meson_pwm(chip);
	int i, ret;

	for (i = 0; i < MESON_NUM_PWMS; i++) {
		meson->channels[i].clk = of_clk_get(np, i);
		if (IS_ERR(meson->channels[i].clk))
			return dev_err_probe(dev,
					     PTR_ERR(meson->channels[i].clk),
					     "Failed to get clk\n");

		ret = devm_add_action_or_reset(dev, meson_pwm_s4_put_clk,
					       meson->channels[i].clk);
		if (ret)
			return dev_err_probe(dev, ret,
					     "Failed to add clk_put action\n");
	}

	return 0;
}

static const struct meson_pwm_data pwm_meson8b_data = {
	.parent_names = { "xtal", NULL, "fclk_div4", "fclk_div3" },
	.channels_init = meson_pwm_init_channels_meson8b_legacy,
};

/*
 * Only the 2 first inputs of the GXBB AO PWMs are valid
 * The last 2 are grounded
 */
static const struct meson_pwm_data pwm_gxbb_ao_data = {
	.parent_names = { "xtal", "clk81", NULL, NULL },
	.channels_init = meson_pwm_init_channels_meson8b_legacy,
};

static const struct meson_pwm_data pwm_axg_ee_data = {
	.parent_names = { "xtal", "fclk_div5", "fclk_div4", "fclk_div3" },
	.channels_init = meson_pwm_init_channels_meson8b_legacy,
};

static const struct meson_pwm_data pwm_axg_ao_data = {
	.parent_names = { "xtal", "axg_ao_clk81", "fclk_div4", "fclk_div5" },
	.channels_init = meson_pwm_init_channels_meson8b_legacy,
};

static const struct meson_pwm_data pwm_g12a_ao_ab_data = {
	.parent_names = { "xtal", "g12a_ao_clk81", "fclk_div4", "fclk_div5" },
	.channels_init = meson_pwm_init_channels_meson8b_legacy,
};

static const struct meson_pwm_data pwm_g12a_ao_cd_data = {
	.parent_names = { "xtal", "g12a_ao_clk81", NULL, NULL },
	.channels_init = meson_pwm_init_channels_meson8b_legacy,
};

static const struct meson_pwm_data pwm_meson8_v2_data = {
	.channels_init = meson_pwm_init_channels_meson8b_v2,
};

static const struct meson_pwm_data pwm_s4_data = {
	.channels_init = meson_pwm_init_channels_s4,
};

static const struct of_device_id meson_pwm_matches[] = {
	{
		.compatible = "amlogic,meson8-pwm-v2",
		.data = &pwm_meson8_v2_data
	},
	/* The following compatibles are obsolete */
	{
		.compatible = "amlogic,meson8b-pwm",
		.data = &pwm_meson8b_data
	},
	{
		.compatible = "amlogic,meson-gxbb-pwm",
		.data = &pwm_meson8b_data
	},
	{
		.compatible = "amlogic,meson-gxbb-ao-pwm",
		.data = &pwm_gxbb_ao_data
	},
	{
		.compatible = "amlogic,meson-axg-ee-pwm",
		.data = &pwm_axg_ee_data
	},
	{
		.compatible = "amlogic,meson-axg-ao-pwm",
		.data = &pwm_axg_ao_data
	},
	{
		.compatible = "amlogic,meson-g12a-ee-pwm",
		.data = &pwm_meson8b_data
	},
	{
		.compatible = "amlogic,meson-g12a-ao-pwm-ab",
		.data = &pwm_g12a_ao_ab_data
	},
	{
		.compatible = "amlogic,meson-g12a-ao-pwm-cd",
		.data = &pwm_g12a_ao_cd_data
	},
	{
		.compatible = "amlogic,meson-s4-pwm",
		.data = &pwm_s4_data
	},
	{},
};
MODULE_DEVICE_TABLE(of, meson_pwm_matches);

static int meson_pwm_probe(struct platform_device *pdev)
{
	struct pwm_chip *chip;
	struct meson_pwm *meson;
	int err;

	chip = devm_pwmchip_alloc(&pdev->dev, MESON_NUM_PWMS, sizeof(*meson));
	if (IS_ERR(chip))
		return PTR_ERR(chip);
	meson = to_meson_pwm(chip);

	meson->base = devm_platform_ioremap_resource(pdev, 0);
	if (IS_ERR(meson->base))
		return PTR_ERR(meson->base);

	spin_lock_init(&meson->lock);
	chip->ops = &meson_pwm_ops;

	meson->data = of_device_get_match_data(&pdev->dev);

	err = meson->data->channels_init(chip);
	if (err < 0)
		return err;

	err = devm_pwmchip_add(&pdev->dev, chip);
	if (err < 0)
		return dev_err_probe(&pdev->dev, err,
				     "failed to register PWM chip\n");

	return 0;
}

static struct platform_driver meson_pwm_driver = {
	.driver = {
		.name = "meson-pwm",
		.of_match_table = meson_pwm_matches,
	},
	.probe = meson_pwm_probe,
};
module_platform_driver(meson_pwm_driver);

MODULE_DESCRIPTION("Amlogic Meson PWM Generator driver");
MODULE_AUTHOR("Neil Armstrong <narmstrong@baylibre.com>");
MODULE_LICENSE("Dual BSD/GPL");<|MERGE_RESOLUTION|>--- conflicted
+++ resolved
@@ -147,15 +147,9 @@
 {
 	struct meson_pwm *meson = to_meson_pwm(chip);
 	struct meson_pwm_channel *channel = &meson->channels[pwm->hwpwm];
-<<<<<<< HEAD
-	unsigned int pre_div, cnt, duty_cnt;
-	unsigned long fin_freq;
-	u64 duty, period;
-=======
 	unsigned int cnt, duty_cnt;
 	long fin_freq;
 	u64 duty, period, freq;
->>>>>>> 2d5404ca
 
 	duty = state->duty_cycle;
 	period = state->period;
@@ -173,15 +167,6 @@
 	if (freq > ULONG_MAX)
 		freq = ULONG_MAX;
 
-<<<<<<< HEAD
-	pre_div = div64_u64(fin_freq * period, NSEC_PER_SEC * 0xffffLL);
-	if (pre_div > MISC_CLK_DIV_MASK) {
-		dev_err(meson->chip.dev, "unable to get period pre_div\n");
-		return -EINVAL;
-	}
-
-	cnt = div64_u64(fin_freq * period, NSEC_PER_SEC * (pre_div + 1));
-=======
 	fin_freq = clk_round_rate(channel->clk, freq);
 	if (fin_freq <= 0) {
 		dev_err(pwmchip_parent(chip),
@@ -192,18 +177,12 @@
 	dev_dbg(pwmchip_parent(chip), "fin_freq: %ld Hz\n", fin_freq);
 
 	cnt = mul_u64_u64_div_u64(fin_freq, period, NSEC_PER_SEC);
->>>>>>> 2d5404ca
 	if (cnt > 0xffff) {
 		dev_err(pwmchip_parent(chip), "unable to get period cnt\n");
 		return -EINVAL;
 	}
 
-<<<<<<< HEAD
-	dev_dbg(meson->chip.dev, "period=%llu pre_div=%u cnt=%u\n", period,
-		pre_div, cnt);
-=======
 	dev_dbg(pwmchip_parent(chip), "period=%llu cnt=%u\n", period, cnt);
->>>>>>> 2d5404ca
 
 	if (duty == period) {
 		channel->hi = cnt;
@@ -212,21 +191,9 @@
 		channel->hi = 0;
 		channel->lo = cnt;
 	} else {
-<<<<<<< HEAD
-		/* Then check is we can have the duty with the same pre_div */
-		duty_cnt = div64_u64(fin_freq * duty, NSEC_PER_SEC * (pre_div + 1));
-		if (duty_cnt > 0xffff) {
-			dev_err(meson->chip.dev, "unable to get duty cycle\n");
-			return -EINVAL;
-		}
-
-		dev_dbg(meson->chip.dev, "duty=%llu pre_div=%u duty_cnt=%u\n",
-			duty, pre_div, duty_cnt);
-=======
 		duty_cnt = mul_u64_u64_div_u64(fin_freq, duty, NSEC_PER_SEC);
 
 		dev_dbg(pwmchip_parent(chip), "duty=%llu duty_cnt=%u\n", duty, duty_cnt);
->>>>>>> 2d5404ca
 
 		channel->hi = duty_cnt;
 		channel->lo = cnt - duty_cnt;
