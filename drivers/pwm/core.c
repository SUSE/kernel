--- conflicted
+++ resolved
@@ -802,14 +802,9 @@
 	if (IS_ERR(pwm))
 		return PTR_ERR(pwm);
 
-<<<<<<< HEAD
-	if (args->args_count == 2 && args->args[1] & PWM_POLARITY_INVERTED)
-		pwm->args.polarity = PWM_POLARITY_INVERSED;
-=======
 	ret = pwm_export_child(pwmchip_dev, pwm);
 	if (ret < 0)
 		pwm_put(pwm);
->>>>>>> 2d5404ca
 
 	return ret ? : len;
 }
@@ -920,17 +915,7 @@
 	return ret;
 }
 
-<<<<<<< HEAD
-/**
- * pwmchip_remove() - remove a PWM chip
- * @chip: the PWM chip to remove
- *
- * Removes a PWM chip.
- */
-void pwmchip_remove(struct pwm_chip *chip)
-=======
 static int pwm_class_suspend(struct device *pwmchip_dev)
->>>>>>> 2d5404ca
 {
 	struct pwm_chip *chip = pwmchip_from_dev(pwmchip_dev);
 	unsigned int i;
