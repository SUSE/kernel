--- conflicted
+++ resolved
@@ -271,13 +271,7 @@
 {
 	struct brcmstb_pwm *p = dev_get_drvdata(dev);
 
-<<<<<<< HEAD
-	clk_prepare_enable(p->clk);
-
-	return 0;
-=======
 	return clk_prepare_enable(p->clk);
->>>>>>> 2d5404ca
 }
 
 static DEFINE_SIMPLE_DEV_PM_OPS(brcmstb_pwm_pm_ops, brcmstb_pwm_suspend,
