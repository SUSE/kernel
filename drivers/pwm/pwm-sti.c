// SPDX-License-Identifier: GPL-2.0-or-later
/*
 * PWM device driver for ST SoCs
 *
 * Copyright (C) 2013-2016 STMicroelectronics (R&D) Limited
 *
 * Author: Ajit Pal Singh <ajitpal.singh@st.com>
 *         Lee Jones <lee.jones@linaro.org>
 */

#include <linux/clk.h>
#include <linux/interrupt.h>
#include <linux/math64.h>
#include <linux/mfd/syscon.h>
#include <linux/module.h>
#include <linux/of.h>
#include <linux/platform_device.h>
#include <linux/pwm.h>
#include <linux/regmap.h>
#include <linux/sched.h>
#include <linux/slab.h>
#include <linux/time.h>
#include <linux/wait.h>

#define PWM_OUT_VAL(x)	(0x00 + (4 * (x))) /* Device's Duty Cycle register */
#define PWM_CPT_VAL(x)	(0x10 + (4 * (x))) /* Capture value */
#define PWM_CPT_EDGE(x) (0x30 + (4 * (x))) /* Edge to capture on */

#define STI_PWM_CTRL		0x50	/* Control/Config register */
#define STI_INT_EN		0x54	/* Interrupt Enable/Disable register */
#define STI_INT_STA		0x58	/* Interrupt Status register */
#define PWM_INT_ACK		0x5c
#define PWM_PRESCALE_LOW_MASK	0x0f
#define PWM_PRESCALE_HIGH_MASK	0xf0
#define PWM_CPT_EDGE_MASK	0x03
#define PWM_INT_ACK_MASK	0x1ff

#define STI_MAX_CPT_DEVS	4
#define CPT_DC_MAX		0xff

/* Regfield IDs */
enum {
	/* Bits in PWM_CTRL*/
	PWMCLK_PRESCALE_LOW,
	PWMCLK_PRESCALE_HIGH,
	CPTCLK_PRESCALE,

	PWM_OUT_EN,
	PWM_CPT_EN,

	PWM_CPT_INT_EN,
	PWM_CPT_INT_STAT,

	/* Keep last */
	MAX_REGFIELDS
};

/*
 * Each capture input can be programmed to detect rising-edge, falling-edge,
 * either edge or neither egde.
 */
enum sti_cpt_edge {
	CPT_EDGE_DISABLED,
	CPT_EDGE_RISING,
	CPT_EDGE_FALLING,
	CPT_EDGE_BOTH,
};

struct sti_cpt_ddata {
	u32 snapshot[3];
	unsigned int index;
	struct mutex lock;
	wait_queue_head_t wait;
};

struct sti_pwm_compat_data {
	const struct reg_field *reg_fields;
	unsigned int pwm_num_devs;
	unsigned int cpt_num_devs;
	unsigned int max_pwm_cnt;
	unsigned int max_prescale;
	struct sti_cpt_ddata *ddata;
};

struct sti_pwm_chip {
	struct device *dev;
	struct clk *pwm_clk;
	struct clk *cpt_clk;
	struct regmap *regmap;
	struct sti_pwm_compat_data *cdata;
	struct regmap_field *prescale_low;
	struct regmap_field *prescale_high;
	struct regmap_field *pwm_out_en;
	struct regmap_field *pwm_cpt_en;
	struct regmap_field *pwm_cpt_int_en;
	struct regmap_field *pwm_cpt_int_stat;
	struct pwm_device *cur;
	unsigned long configured;
	unsigned int en_count;
	struct mutex sti_pwm_lock; /* To sync between enable/disable calls */
	void __iomem *mmio;
};

static const struct reg_field sti_pwm_regfields[MAX_REGFIELDS] = {
	[PWMCLK_PRESCALE_LOW] = REG_FIELD(STI_PWM_CTRL, 0, 3),
	[PWMCLK_PRESCALE_HIGH] = REG_FIELD(STI_PWM_CTRL, 11, 14),
	[CPTCLK_PRESCALE] = REG_FIELD(STI_PWM_CTRL, 4, 8),
	[PWM_OUT_EN] = REG_FIELD(STI_PWM_CTRL, 9, 9),
	[PWM_CPT_EN] = REG_FIELD(STI_PWM_CTRL, 10, 10),
	[PWM_CPT_INT_EN] = REG_FIELD(STI_INT_EN, 1, 4),
	[PWM_CPT_INT_STAT] = REG_FIELD(STI_INT_STA, 1, 4),
};

static inline struct sti_pwm_chip *to_sti_pwmchip(struct pwm_chip *chip)
{
	return pwmchip_get_drvdata(chip);
}

/*
 * Calculate the prescaler value corresponding to the period.
 */
static int sti_pwm_get_prescale(struct sti_pwm_chip *pc, unsigned long period,
				unsigned int *prescale)
{
	struct sti_pwm_compat_data *cdata = pc->cdata;
	unsigned long clk_rate;
	unsigned long value;
	unsigned int ps;

	clk_rate = clk_get_rate(pc->pwm_clk);
	if (!clk_rate) {
		dev_err(pc->dev, "failed to get clock rate\n");
		return -EINVAL;
	}

	/*
	 * prescale = ((period_ns * clk_rate) / (10^9 * (max_pwm_cnt + 1)) - 1
	 */
	value = NSEC_PER_SEC / clk_rate;
	value *= cdata->max_pwm_cnt + 1;

	if (period % value)
		return -EINVAL;

	ps  = period / value - 1;
	if (ps > cdata->max_prescale)
		return -EINVAL;

	*prescale = ps;

	return 0;
}

/*
 * For STiH4xx PWM IP, the PWM period is fixed to 256 local clock cycles. The
 * only way to change the period (apart from changing the PWM input clock) is
 * to change the PWM clock prescaler.
 *
 * The prescaler is of 8 bits, so 256 prescaler values and hence 256 possible
 * period values are supported (for a particular clock rate). The requested
 * period will be applied only if it matches one of these 256 values.
 */
static int sti_pwm_config(struct pwm_chip *chip, struct pwm_device *pwm,
			  int duty_ns, int period_ns)
{
	struct sti_pwm_chip *pc = to_sti_pwmchip(chip);
	struct sti_pwm_compat_data *cdata = pc->cdata;
	unsigned int ncfg, value, prescale = 0;
	struct pwm_device *cur = pc->cur;
	struct device *dev = pc->dev;
	bool period_same = false;
	int ret;

	ncfg = hweight_long(pc->configured);
	if (ncfg)
		period_same = (period_ns == pwm_get_period(cur));

	/*
	 * Allow configuration changes if one of the following conditions
	 * satisfy.
	 * 1. No devices have been configured.
	 * 2. Only one device has been configured and the new request is for
	 *    the same device.
	 * 3. Only one device has been configured and the new request is for
	 *    a new device and period of the new device is same as the current
	 *    configured period.
	 * 4. More than one devices are configured and period of the new
	 *    requestis the same as the current period.
	 */
	if (!ncfg ||
	    ((ncfg == 1) && (pwm->hwpwm == cur->hwpwm)) ||
	    ((ncfg == 1) && (pwm->hwpwm != cur->hwpwm) && period_same) ||
	    ((ncfg > 1) && period_same)) {
		/* Enable clock before writing to PWM registers. */
		ret = clk_enable(pc->pwm_clk);
		if (ret)
			return ret;

		ret = clk_enable(pc->cpt_clk);
		if (ret)
			return ret;

		if (!period_same) {
			ret = sti_pwm_get_prescale(pc, period_ns, &prescale);
			if (ret)
				goto clk_dis;

			value = prescale & PWM_PRESCALE_LOW_MASK;

			ret = regmap_field_write(pc->prescale_low, value);
			if (ret)
				goto clk_dis;

			value = (prescale & PWM_PRESCALE_HIGH_MASK) >> 4;

			ret = regmap_field_write(pc->prescale_high, value);
			if (ret)
				goto clk_dis;
		}

		/*
		 * When PWMVal == 0, PWM pulse = 1 local clock cycle.
		 * When PWMVal == max_pwm_count,
		 * PWM pulse = (max_pwm_count + 1) local cycles,
		 * that is continuous pulse: signal never goes low.
		 */
		value = cdata->max_pwm_cnt * duty_ns / period_ns;

		ret = regmap_write(pc->regmap, PWM_OUT_VAL(pwm->hwpwm), value);
		if (ret)
			goto clk_dis;

		ret = regmap_field_write(pc->pwm_cpt_int_en, 0);

		set_bit(pwm->hwpwm, &pc->configured);
		pc->cur = pwm;

		dev_dbg(dev, "prescale:%u, period:%i, duty:%i, value:%u\n",
			prescale, period_ns, duty_ns, value);
	} else {
		return -EINVAL;
	}

clk_dis:
	clk_disable(pc->pwm_clk);
	clk_disable(pc->cpt_clk);
	return ret;
}

static int sti_pwm_enable(struct pwm_chip *chip, struct pwm_device *pwm)
{
	struct sti_pwm_chip *pc = to_sti_pwmchip(chip);
	struct device *dev = pc->dev;
	int ret = 0;

	/*
	 * Since we have a common enable for all PWM devices, do not enable if
	 * already enabled.
	 */
	mutex_lock(&pc->sti_pwm_lock);

	if (!pc->en_count) {
		ret = clk_enable(pc->pwm_clk);
		if (ret)
			goto out;

		ret = clk_enable(pc->cpt_clk);
		if (ret)
			goto out;

		ret = regmap_field_write(pc->pwm_out_en, 1);
		if (ret) {
			dev_err(dev, "failed to enable PWM device %u: %d\n",
				pwm->hwpwm, ret);
			goto out;
		}
	}

	pc->en_count++;

out:
	mutex_unlock(&pc->sti_pwm_lock);
	return ret;
}

static void sti_pwm_disable(struct pwm_chip *chip, struct pwm_device *pwm)
{
	struct sti_pwm_chip *pc = to_sti_pwmchip(chip);

	mutex_lock(&pc->sti_pwm_lock);

	if (--pc->en_count) {
		mutex_unlock(&pc->sti_pwm_lock);
		return;
	}

	regmap_field_write(pc->pwm_out_en, 0);

	clk_disable(pc->pwm_clk);
	clk_disable(pc->cpt_clk);

	mutex_unlock(&pc->sti_pwm_lock);
}

static void sti_pwm_free(struct pwm_chip *chip, struct pwm_device *pwm)
{
	struct sti_pwm_chip *pc = to_sti_pwmchip(chip);

	clear_bit(pwm->hwpwm, &pc->configured);
}

static int sti_pwm_capture(struct pwm_chip *chip, struct pwm_device *pwm,
			   struct pwm_capture *result, unsigned long timeout)
{
	struct sti_pwm_chip *pc = to_sti_pwmchip(chip);
	struct sti_pwm_compat_data *cdata = pc->cdata;
	struct sti_cpt_ddata *ddata = &cdata->ddata[pwm->hwpwm];
	struct device *dev = pc->dev;
	unsigned int effective_ticks;
	unsigned long long high, low;
	int ret;

	if (pwm->hwpwm >= cdata->cpt_num_devs) {
		dev_err(dev, "device %u is not valid\n", pwm->hwpwm);
		return -EINVAL;
	}

	mutex_lock(&ddata->lock);
	ddata->index = 0;

	/* Prepare capture measurement */
	regmap_write(pc->regmap, PWM_CPT_EDGE(pwm->hwpwm), CPT_EDGE_RISING);
	regmap_field_write(pc->pwm_cpt_int_en, BIT(pwm->hwpwm));

	/* Enable capture */
	ret = regmap_field_write(pc->pwm_cpt_en, 1);
	if (ret) {
		dev_err(dev, "failed to enable PWM capture %u: %d\n",
			pwm->hwpwm, ret);
		goto out;
	}

	ret = wait_event_interruptible_timeout(ddata->wait, ddata->index > 1,
					       msecs_to_jiffies(timeout));

	regmap_write(pc->regmap, PWM_CPT_EDGE(pwm->hwpwm), CPT_EDGE_DISABLED);

	if (ret == -ERESTARTSYS)
		goto out;

	switch (ddata->index) {
	case 0:
	case 1:
		/*
		 * Getting here could mean:
		 *  - input signal is constant of less than 1 Hz
		 *  - there is no input signal at all
		 *
		 * In such case the frequency is rounded down to 0
		 */
		result->period = 0;
		result->duty_cycle = 0;

		break;

	case 2:
		/* We have everying we need */
		high = ddata->snapshot[1] - ddata->snapshot[0];
		low = ddata->snapshot[2] - ddata->snapshot[1];

		effective_ticks = clk_get_rate(pc->cpt_clk);

		result->period = (high + low) * NSEC_PER_SEC;
		result->period /= effective_ticks;

		result->duty_cycle = high * NSEC_PER_SEC;
		result->duty_cycle /= effective_ticks;

		break;

	default:
		dev_err(dev, "internal error\n");
		break;
	}

out:
	/* Disable capture */
	regmap_field_write(pc->pwm_cpt_en, 0);

	mutex_unlock(&ddata->lock);
	return ret;
}

static int sti_pwm_apply(struct pwm_chip *chip, struct pwm_device *pwm,
			 const struct pwm_state *state)
{
	struct sti_pwm_chip *pc = to_sti_pwmchip(chip);
	struct sti_pwm_compat_data *cdata = pc->cdata;
	struct device *dev = pc->dev;
	int err;

	if (pwm->hwpwm >= cdata->pwm_num_devs) {
		dev_err(dev, "device %u is not valid for pwm mode\n",
			pwm->hwpwm);
		return -EINVAL;
	}

	if (state->polarity != PWM_POLARITY_NORMAL)
		return -EINVAL;

	if (!state->enabled) {
		if (pwm->state.enabled)
			sti_pwm_disable(chip, pwm);

		return 0;
	}

	err = sti_pwm_config(chip, pwm, state->duty_cycle, state->period);
	if (err)
		return err;

	if (!pwm->state.enabled)
		err = sti_pwm_enable(chip, pwm);

	return err;
}

static const struct pwm_ops sti_pwm_ops = {
	.capture = sti_pwm_capture,
	.apply = sti_pwm_apply,
	.free = sti_pwm_free,
};

static irqreturn_t sti_pwm_interrupt(int irq, void *data)
{
	struct sti_pwm_chip *pc = data;
	struct device *dev = pc->dev;
	struct sti_cpt_ddata *ddata;
	int devicenum;
	unsigned int cpt_int_stat;
	unsigned int reg;
	int ret = IRQ_NONE;

	ret = regmap_field_read(pc->pwm_cpt_int_stat, &cpt_int_stat);
	if (ret)
		return ret;

	while (cpt_int_stat) {
		devicenum = ffs(cpt_int_stat) - 1;

		ddata = &pc->cdata->ddata[devicenum];

		/*
		 * Capture input:
		 *    _______                   _______
		 *   |       |                 |       |
		 * __|       |_________________|       |________
		 *   ^0      ^1                ^2
		 *
		 * Capture start by the first available rising edge. When a
		 * capture event occurs, capture value (CPT_VALx) is stored,
		 * index incremented, capture edge changed.
		 *
		 * After the capture, if the index > 1, we have collected the
		 * necessary data so we signal the thread waiting for it and
		 * disable the capture by setting capture edge to none
		 */

		regmap_read(pc->regmap,
			    PWM_CPT_VAL(devicenum),
			    &ddata->snapshot[ddata->index]);

		switch (ddata->index) {
		case 0:
		case 1:
			regmap_read(pc->regmap, PWM_CPT_EDGE(devicenum), &reg);
			reg ^= PWM_CPT_EDGE_MASK;
			regmap_write(pc->regmap, PWM_CPT_EDGE(devicenum), reg);

			ddata->index++;
			break;

		case 2:
			regmap_write(pc->regmap,
				     PWM_CPT_EDGE(devicenum),
				     CPT_EDGE_DISABLED);
			wake_up(&ddata->wait);
			break;

		default:
			dev_err(dev, "Internal error\n");
		}

		cpt_int_stat &= ~BIT_MASK(devicenum);

		ret = IRQ_HANDLED;
	}

	/* Just ACK everything */
	regmap_write(pc->regmap, PWM_INT_ACK, PWM_INT_ACK_MASK);

	return ret;
}

static int sti_pwm_probe_dt(struct sti_pwm_chip *pc)
{
	struct device *dev = pc->dev;
	const struct reg_field *reg_fields;
	struct sti_pwm_compat_data *cdata = pc->cdata;

	reg_fields = cdata->reg_fields;

	pc->prescale_low = devm_regmap_field_alloc(dev, pc->regmap,
					reg_fields[PWMCLK_PRESCALE_LOW]);
	if (IS_ERR(pc->prescale_low))
		return PTR_ERR(pc->prescale_low);

	pc->prescale_high = devm_regmap_field_alloc(dev, pc->regmap,
					reg_fields[PWMCLK_PRESCALE_HIGH]);
	if (IS_ERR(pc->prescale_high))
		return PTR_ERR(pc->prescale_high);

	pc->pwm_out_en = devm_regmap_field_alloc(dev, pc->regmap,
						 reg_fields[PWM_OUT_EN]);
	if (IS_ERR(pc->pwm_out_en))
		return PTR_ERR(pc->pwm_out_en);

	pc->pwm_cpt_en = devm_regmap_field_alloc(dev, pc->regmap,
						 reg_fields[PWM_CPT_EN]);
	if (IS_ERR(pc->pwm_cpt_en))
		return PTR_ERR(pc->pwm_cpt_en);

	pc->pwm_cpt_int_en = devm_regmap_field_alloc(dev, pc->regmap,
						reg_fields[PWM_CPT_INT_EN]);
	if (IS_ERR(pc->pwm_cpt_int_en))
		return PTR_ERR(pc->pwm_cpt_int_en);

	pc->pwm_cpt_int_stat = devm_regmap_field_alloc(dev, pc->regmap,
						reg_fields[PWM_CPT_INT_STAT]);
	if (PTR_ERR_OR_ZERO(pc->pwm_cpt_int_stat))
		return PTR_ERR(pc->pwm_cpt_int_stat);

	return 0;
}

static const struct regmap_config sti_pwm_regmap_config = {
	.reg_bits = 32,
	.val_bits = 32,
	.reg_stride = 4,
};

static int sti_pwm_probe(struct platform_device *pdev)
{
	struct device *dev = &pdev->dev;
	struct device_node *np = dev->of_node;
	u32 num_devs;
	unsigned int pwm_num_devs = 0;
	unsigned int cpt_num_devs = 0;
	struct sti_pwm_compat_data *cdata;
	struct pwm_chip *chip;
	struct sti_pwm_chip *pc;
	unsigned int i;
	int irq, ret;

	ret = of_property_read_u32(np, "st,pwm-num-chan", &num_devs);
	if (!ret)
		pwm_num_devs = num_devs;

	ret = of_property_read_u32(np, "st,capture-num-chan", &num_devs);
	if (!ret)
		cpt_num_devs = num_devs;

	if (!pwm_num_devs && !cpt_num_devs) {
		dev_err(dev, "No channels configured\n");
		return -EINVAL;
	}

	chip = devm_pwmchip_alloc(dev, max(pwm_num_devs, cpt_num_devs), sizeof(*pc));
	if (IS_ERR(chip))
		return PTR_ERR(chip);
	pc = to_sti_pwmchip(chip);

	cdata = devm_kzalloc(dev, sizeof(*cdata), GFP_KERNEL);
	if (!cdata)
		return -ENOMEM;

	pc->mmio = devm_platform_ioremap_resource(pdev, 0);
	if (IS_ERR(pc->mmio))
		return PTR_ERR(pc->mmio);

	pc->regmap = devm_regmap_init_mmio(dev, pc->mmio,
					   &sti_pwm_regmap_config);
	if (IS_ERR(pc->regmap))
		return PTR_ERR(pc->regmap);

	irq = platform_get_irq(pdev, 0);
	if (irq < 0)
		return irq;

	ret = devm_request_irq(&pdev->dev, irq, sti_pwm_interrupt, 0,
			       pdev->name, pc);
	if (ret < 0) {
		dev_err(&pdev->dev, "Failed to request IRQ\n");
		return ret;
	}

	/*
	 * Setup PWM data with default values: some values could be replaced
	 * with specific ones provided from Device Tree.
	 */
	cdata->reg_fields = sti_pwm_regfields;
	cdata->max_prescale = 0xff;
	cdata->max_pwm_cnt = 255;
	cdata->pwm_num_devs = pwm_num_devs;
	cdata->cpt_num_devs = cpt_num_devs;

	pc->cdata = cdata;
	pc->dev = dev;
	pc->en_count = 0;
	mutex_init(&pc->sti_pwm_lock);

	ret = sti_pwm_probe_dt(pc);
	if (ret)
		return ret;

	if (cdata->pwm_num_devs) {
		pc->pwm_clk = of_clk_get_by_name(dev->of_node, "pwm");
		if (IS_ERR(pc->pwm_clk)) {
			dev_err(dev, "failed to get PWM clock\n");
			return PTR_ERR(pc->pwm_clk);
		}

		ret = clk_prepare(pc->pwm_clk);
		if (ret) {
			dev_err(dev, "failed to prepare clock\n");
			return ret;
		}
	}

	if (cdata->cpt_num_devs) {
		pc->cpt_clk = of_clk_get_by_name(dev->of_node, "capture");
		if (IS_ERR(pc->cpt_clk)) {
			dev_err(dev, "failed to get PWM capture clock\n");
			return PTR_ERR(pc->cpt_clk);
		}

		ret = clk_prepare(pc->cpt_clk);
		if (ret) {
			dev_err(dev, "failed to prepare clock\n");
			return ret;
		}

		cdata->ddata = devm_kzalloc(dev, cdata->cpt_num_devs * sizeof(*cdata->ddata), GFP_KERNEL);
		if (!cdata->ddata)
			return -ENOMEM;
	}

<<<<<<< HEAD
	pc->chip.dev = dev;
	pc->chip.ops = &sti_pwm_ops;
	pc->chip.npwm = max(cdata->pwm_num_devs, cdata->cpt_num_devs);
=======
	chip->ops = &sti_pwm_ops;
>>>>>>> b48d67c4

	for (i = 0; i < cdata->cpt_num_devs; i++) {
		struct sti_cpt_ddata *ddata = &cdata->ddata[i];

		init_waitqueue_head(&ddata->wait);
		mutex_init(&ddata->lock);
	}

	ret = pwmchip_add(chip);
	if (ret < 0) {
		clk_unprepare(pc->pwm_clk);
		clk_unprepare(pc->cpt_clk);
		return ret;
	}

	platform_set_drvdata(pdev, chip);

	return 0;
}

static void sti_pwm_remove(struct platform_device *pdev)
{
	struct pwm_chip *chip = platform_get_drvdata(pdev);
	struct sti_pwm_chip *pc = to_sti_pwmchip(chip);

	pwmchip_remove(chip);

	clk_unprepare(pc->pwm_clk);
	clk_unprepare(pc->cpt_clk);
}

static const struct of_device_id sti_pwm_of_match[] = {
	{ .compatible = "st,sti-pwm", },
	{ /* sentinel */ }
};
MODULE_DEVICE_TABLE(of, sti_pwm_of_match);

static struct platform_driver sti_pwm_driver = {
	.driver = {
		.name = "sti-pwm",
		.of_match_table = sti_pwm_of_match,
	},
	.probe = sti_pwm_probe,
	.remove_new = sti_pwm_remove,
};
module_platform_driver(sti_pwm_driver);

MODULE_AUTHOR("Ajit Pal Singh <ajitpal.singh@st.com>");
MODULE_DESCRIPTION("STMicroelectronics ST PWM driver");
MODULE_LICENSE("GPL");<|MERGE_RESOLUTION|>--- conflicted
+++ resolved
@@ -655,13 +655,7 @@
 			return -ENOMEM;
 	}
 
-<<<<<<< HEAD
-	pc->chip.dev = dev;
-	pc->chip.ops = &sti_pwm_ops;
-	pc->chip.npwm = max(cdata->pwm_num_devs, cdata->cpt_num_devs);
-=======
 	chip->ops = &sti_pwm_ops;
->>>>>>> b48d67c4
 
 	for (i = 0; i < cdata->cpt_num_devs; i++) {
 		struct sti_cpt_ddata *ddata = &cdata->ddata[i];
