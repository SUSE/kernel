// SPDX-License-Identifier: GPL-2.0+
/*
 *	intel TCO Watchdog Driver
 *
 *	(c) Copyright 2006-2011 Wim Van Sebroeck <wim@iguana.be>.
 *
 *	Neither Wim Van Sebroeck nor Iguana vzw. admit liability nor
 *	provide warranty for any of this software. This material is
 *	provided "AS-IS" and at no charge.
 *
 *	The TCO watchdog is implemented in the following I/O controller hubs:
 *	(See the intel documentation on http://developer.intel.com.)
 *	document number 290655-003, 290677-014: 82801AA (ICH), 82801AB (ICHO)
 *	document number 290687-002, 298242-027: 82801BA (ICH2)
 *	document number 290733-003, 290739-013: 82801CA (ICH3-S)
 *	document number 290716-001, 290718-007: 82801CAM (ICH3-M)
 *	document number 290744-001, 290745-025: 82801DB (ICH4)
 *	document number 252337-001, 252663-008: 82801DBM (ICH4-M)
 *	document number 273599-001, 273645-002: 82801E (C-ICH)
 *	document number 252516-001, 252517-028: 82801EB (ICH5), 82801ER (ICH5R)
 *	document number 300641-004, 300884-013: 6300ESB
 *	document number 301473-002, 301474-026: 82801F (ICH6)
 *	document number 313082-001, 313075-006: 631xESB, 632xESB
 *	document number 307013-003, 307014-024: 82801G (ICH7)
 *	document number 322896-001, 322897-001: NM10
 *	document number 313056-003, 313057-017: 82801H (ICH8)
 *	document number 316972-004, 316973-012: 82801I (ICH9)
 *	document number 319973-002, 319974-002: 82801J (ICH10)
 *	document number 322169-001, 322170-003: 5 Series, 3400 Series (PCH)
 *	document number 320066-003, 320257-008: EP80597 (IICH)
 *	document number 324645-001, 324646-001: Cougar Point (CPT)
 *	document number TBD                   : Patsburg (PBG)
 *	document number TBD                   : DH89xxCC
 *	document number TBD                   : Panther Point
 *	document number TBD                   : Lynx Point
 *	document number TBD                   : Lynx Point-LP
 */

/*
 *	Includes, defines, variables, module parameters, ...
 */

/* Module and version information */
#define DRV_NAME	"iTCO_wdt"
#define DRV_VERSION	"1.11"

/* Includes */
#include <linux/acpi.h>			/* For ACPI support */
#include <linux/bits.h>			/* For BIT() */
#include <linux/module.h>		/* For module specific items */
#include <linux/moduleparam.h>		/* For new moduleparam's */
#include <linux/types.h>		/* For standard types (like size_t) */
#include <linux/errno.h>		/* For the -ENODEV/... values */
#include <linux/kernel.h>		/* For printk/panic/... */
#include <linux/watchdog.h>		/* For the watchdog specific items */
#include <linux/init.h>			/* For __init/__exit/... */
#include <linux/fs.h>			/* For file operations */
#include <linux/platform_device.h>	/* For platform_driver framework */
#include <linux/pci.h>			/* For pci functions */
#include <linux/ioport.h>		/* For io-port access */
#include <linux/spinlock.h>		/* For spin_lock/spin_unlock/... */
#include <linux/uaccess.h>		/* For copy_to_user/put_user/... */
#include <linux/io.h>			/* For inb/outb/... */
#include <linux/platform_data/itco_wdt.h>
#include <linux/mfd/intel_pmc_bxt.h>

#include "iTCO_vendor.h"

/* Address definitions for the TCO */
/* TCO base address */
#define TCOBASE(p)	((p)->tco_res->start)
/* SMI Control and Enable Register */
#define SMI_EN(p)	((p)->smi_res->start)

#define TCO_RLD(p)	(TCOBASE(p) + 0x00) /* TCO Timer Reload/Curr. Value */
#define TCOv1_TMR(p)	(TCOBASE(p) + 0x01) /* TCOv1 Timer Initial Value*/
#define TCO_DAT_IN(p)	(TCOBASE(p) + 0x02) /* TCO Data In Register	*/
#define TCO_DAT_OUT(p)	(TCOBASE(p) + 0x03) /* TCO Data Out Register	*/
#define TCO1_STS(p)	(TCOBASE(p) + 0x04) /* TCO1 Status Register	*/
#define TCO2_STS(p)	(TCOBASE(p) + 0x06) /* TCO2 Status Register	*/
#define TCO1_CNT(p)	(TCOBASE(p) + 0x08) /* TCO1 Control Register	*/
#define TCO2_CNT(p)	(TCOBASE(p) + 0x0a) /* TCO2 Control Register	*/
#define TCOv2_TMR(p)	(TCOBASE(p) + 0x12) /* TCOv2 Timer Initial Value*/

/* internal variables */
struct iTCO_wdt_private {
	struct watchdog_device wddev;

	/* TCO version/generation */
	unsigned int iTCO_version;
	struct resource *tco_res;
	struct resource *smi_res;
	/*
	 * NO_REBOOT flag is Memory-Mapped GCS register bit 5 (TCO version 2),
	 * or memory-mapped PMC register bit 4 (TCO version 3).
	 */
	struct resource *gcs_pmc_res;
	unsigned long __iomem *gcs_pmc;
	/* the lock for io operations */
	spinlock_t io_lock;
	/* the PCI-device */
	struct pci_dev *pci_dev;
	/* whether or not the watchdog has been suspended */
	bool suspended;
	/* no reboot API private data */
	void *no_reboot_priv;
	/* no reboot update function pointer */
	int (*update_no_reboot_bit)(void *p, bool set);
};

/* module parameters */
#define WATCHDOG_TIMEOUT 30	/* 30 sec default heartbeat */
static int heartbeat = WATCHDOG_TIMEOUT;  /* in seconds */
module_param(heartbeat, int, 0);
MODULE_PARM_DESC(heartbeat, "Watchdog timeout in seconds. "
	"5..76 (TCO v1) or 3..614 (TCO v2), default="
				__MODULE_STRING(WATCHDOG_TIMEOUT) ")");

static bool nowayout = WATCHDOG_NOWAYOUT;
module_param(nowayout, bool, 0);
MODULE_PARM_DESC(nowayout,
	"Watchdog cannot be stopped once started (default="
				__MODULE_STRING(WATCHDOG_NOWAYOUT) ")");

static int turn_SMI_watchdog_clear_off = 1;
module_param(turn_SMI_watchdog_clear_off, int, 0);
MODULE_PARM_DESC(turn_SMI_watchdog_clear_off,
	"Turn off SMI clearing watchdog (depends on TCO-version)(default=1)");

/*
 * Some TCO specific functions
 */

/*
 * The iTCO v1 and v2's internal timer is stored as ticks which decrement
 * every 0.6 seconds.  v3's internal timer is stored as seconds (some
 * datasheets incorrectly state 0.6 seconds).
 */
static inline unsigned int seconds_to_ticks(struct iTCO_wdt_private *p,
					    int secs)
{
	return p->iTCO_version == 3 ? secs : (secs * 10) / 6;
}

static inline unsigned int ticks_to_seconds(struct iTCO_wdt_private *p,
					    int ticks)
{
	return p->iTCO_version == 3 ? ticks : (ticks * 6) / 10;
}

static inline u32 no_reboot_bit(struct iTCO_wdt_private *p)
{
	u32 enable_bit;

	switch (p->iTCO_version) {
	case 5:
	case 3:
		enable_bit = 0x00000010;
		break;
	case 2:
		enable_bit = 0x00000020;
		break;
	case 4:
	case 1:
	default:
		enable_bit = 0x00000002;
		break;
	}

	return enable_bit;
}

static int update_no_reboot_bit_def(void *priv, bool set)
{
	return 0;
}

static int update_no_reboot_bit_pci(void *priv, bool set)
{
	struct iTCO_wdt_private *p = priv;
	u32 val32 = 0, newval32 = 0;

	pci_read_config_dword(p->pci_dev, 0xd4, &val32);
	if (set)
		val32 |= no_reboot_bit(p);
	else
		val32 &= ~no_reboot_bit(p);
	pci_write_config_dword(p->pci_dev, 0xd4, val32);
	pci_read_config_dword(p->pci_dev, 0xd4, &newval32);

	/* make sure the update is successful */
	if (val32 != newval32)
		return -EIO;

	return 0;
}

static int update_no_reboot_bit_mem(void *priv, bool set)
{
	struct iTCO_wdt_private *p = priv;
	u32 val32 = 0, newval32 = 0;

	val32 = readl(p->gcs_pmc);
	if (set)
		val32 |= no_reboot_bit(p);
	else
		val32 &= ~no_reboot_bit(p);
	writel(val32, p->gcs_pmc);
	newval32 = readl(p->gcs_pmc);

	/* make sure the update is successful */
	if (val32 != newval32)
		return -EIO;

	return 0;
}

static int update_no_reboot_bit_cnt(void *priv, bool set)
{
	struct iTCO_wdt_private *p = priv;
	u16 val, newval;

	val = inw(TCO1_CNT(p));
	if (set)
		val |= BIT(0);
	else
		val &= ~BIT(0);
	outw(val, TCO1_CNT(p));
	newval = inw(TCO1_CNT(p));

	/* make sure the update is successful */
	return val != newval ? -EIO : 0;
}

static int update_no_reboot_bit_pmc(void *priv, bool set)
{
	struct intel_pmc_dev *pmc = priv;
	u32 bits = PMC_CFG_NO_REBOOT_EN;
	u32 value = set ? bits : 0;

	return intel_pmc_gcr_update(pmc, PMC_GCR_PMC_CFG_REG, bits, value);
}

static void iTCO_wdt_no_reboot_bit_setup(struct iTCO_wdt_private *p,
					 struct platform_device *pdev,
					 struct itco_wdt_platform_data *pdata)
{
	if (pdata->no_reboot_use_pmc) {
		struct intel_pmc_dev *pmc = dev_get_drvdata(pdev->dev.parent);

		p->update_no_reboot_bit = update_no_reboot_bit_pmc;
		p->no_reboot_priv = pmc;
		return;
	}

	if (p->iTCO_version >= 6)
		p->update_no_reboot_bit = update_no_reboot_bit_cnt;
	else if (p->iTCO_version >= 2)
		p->update_no_reboot_bit = update_no_reboot_bit_mem;
	else if (p->iTCO_version == 1)
		p->update_no_reboot_bit = update_no_reboot_bit_pci;
	else
		p->update_no_reboot_bit = update_no_reboot_bit_def;

	p->no_reboot_priv = p;
}

static int iTCO_wdt_start(struct watchdog_device *wd_dev)
{
	struct iTCO_wdt_private *p = watchdog_get_drvdata(wd_dev);
	unsigned int val;

	spin_lock(&p->io_lock);

	iTCO_vendor_pre_start(p->smi_res, wd_dev->timeout);

	/* disable chipset's NO_REBOOT bit */
	if (p->update_no_reboot_bit(p->no_reboot_priv, false)) {
		spin_unlock(&p->io_lock);
		dev_err(wd_dev->parent, "failed to reset NO_REBOOT flag, reboot disabled by hardware/BIOS\n");
		return -EIO;
	}

	/* Force the timer to its reload value by writing to the TCO_RLD
	   register */
	if (p->iTCO_version >= 2)
		outw(0x01, TCO_RLD(p));
	else if (p->iTCO_version == 1)
		outb(0x01, TCO_RLD(p));

	/* Bit 11: TCO Timer Halt -> 0 = The TCO timer is enabled to count */
	val = inw(TCO1_CNT(p));
	val &= 0xf7ff;
	outw(val, TCO1_CNT(p));
	val = inw(TCO1_CNT(p));
	spin_unlock(&p->io_lock);

	if (val & 0x0800)
		return -1;
	return 0;
}

static int iTCO_wdt_stop(struct watchdog_device *wd_dev)
{
	struct iTCO_wdt_private *p = watchdog_get_drvdata(wd_dev);
	unsigned int val;

	spin_lock(&p->io_lock);

	iTCO_vendor_pre_stop(p->smi_res);

	/* Bit 11: TCO Timer Halt -> 1 = The TCO timer is disabled */
	val = inw(TCO1_CNT(p));
	val |= 0x0800;
	outw(val, TCO1_CNT(p));
	val = inw(TCO1_CNT(p));

	/* Set the NO_REBOOT bit to prevent later reboots, just for sure */
	p->update_no_reboot_bit(p->no_reboot_priv, true);

	spin_unlock(&p->io_lock);

	if ((val & 0x0800) == 0)
		return -1;
	return 0;
}

static int iTCO_wdt_ping(struct watchdog_device *wd_dev)
{
	struct iTCO_wdt_private *p = watchdog_get_drvdata(wd_dev);

	spin_lock(&p->io_lock);

	/* Reload the timer by writing to the TCO Timer Counter register */
	if (p->iTCO_version >= 2) {
		outw(0x01, TCO_RLD(p));
	} else if (p->iTCO_version == 1) {
		/* Reset the timeout status bit so that the timer
		 * needs to count down twice again before rebooting */
		outw(0x0008, TCO1_STS(p));	/* write 1 to clear bit */

		outb(0x01, TCO_RLD(p));
	}

	spin_unlock(&p->io_lock);
	return 0;
}

static int iTCO_wdt_set_timeout(struct watchdog_device *wd_dev, unsigned int t)
{
	struct iTCO_wdt_private *p = watchdog_get_drvdata(wd_dev);
	unsigned int val16;
	unsigned char val8;
	unsigned int tmrval;

	tmrval = seconds_to_ticks(p, t);

<<<<<<< HEAD
	/*
	 * If TCO SMIs are off, the timer counts down twice before rebooting.
	 * Otherwise, the BIOS generally reboots when the SMI triggers.
	 */
	if (p->smi_res &&
	    (inl(SMI_EN(p)) & (TCO_EN | GBL_SMI_EN)) != (TCO_EN | GBL_SMI_EN))
=======
	/* For TCO v1 the timer counts down twice before rebooting */
	if (p->iTCO_version == 1)
>>>>>>> c5ffbcff
		tmrval /= 2;

	/* from the specs: */
	/* "Values of 0h-3h are ignored and should not be attempted" */
	if (tmrval < 0x04)
		return -EINVAL;
	if ((p->iTCO_version >= 2 && tmrval > 0x3ff) ||
	    (p->iTCO_version == 1 && tmrval > 0x03f))
		return -EINVAL;

	/* Write new heartbeat to watchdog */
	if (p->iTCO_version >= 2) {
		spin_lock(&p->io_lock);
		val16 = inw(TCOv2_TMR(p));
		val16 &= 0xfc00;
		val16 |= tmrval;
		outw(val16, TCOv2_TMR(p));
		val16 = inw(TCOv2_TMR(p));
		spin_unlock(&p->io_lock);

		if ((val16 & 0x3ff) != tmrval)
			return -EINVAL;
	} else if (p->iTCO_version == 1) {
		spin_lock(&p->io_lock);
		val8 = inb(TCOv1_TMR(p));
		val8 &= 0xc0;
		val8 |= (tmrval & 0xff);
		outb(val8, TCOv1_TMR(p));
		val8 = inb(TCOv1_TMR(p));
		spin_unlock(&p->io_lock);

		if ((val8 & 0x3f) != tmrval)
			return -EINVAL;
	}

	wd_dev->timeout = t;
	return 0;
}

static unsigned int iTCO_wdt_get_timeleft(struct watchdog_device *wd_dev)
{
	struct iTCO_wdt_private *p = watchdog_get_drvdata(wd_dev);
	unsigned int val16;
	unsigned char val8;
	unsigned int time_left = 0;

	/* read the TCO Timer */
	if (p->iTCO_version >= 2) {
		spin_lock(&p->io_lock);
		val16 = inw(TCO_RLD(p));
		val16 &= 0x3ff;
		spin_unlock(&p->io_lock);

		time_left = ticks_to_seconds(p, val16);
	} else if (p->iTCO_version == 1) {
		spin_lock(&p->io_lock);
		val8 = inb(TCO_RLD(p));
		val8 &= 0x3f;
		if (!(inw(TCO1_STS(p)) & 0x0008))
			val8 += (inb(TCOv1_TMR(p)) & 0x3f);
		spin_unlock(&p->io_lock);

		time_left = ticks_to_seconds(p, val8);
	}
	return time_left;
}

/*
 *	Kernel Interfaces
 */

static const struct watchdog_info ident = {
	.options =		WDIOF_SETTIMEOUT |
				WDIOF_KEEPALIVEPING |
				WDIOF_MAGICCLOSE,
	.firmware_version =	0,
	.identity =		DRV_NAME,
};

static const struct watchdog_ops iTCO_wdt_ops = {
	.owner =		THIS_MODULE,
	.start =		iTCO_wdt_start,
	.stop =			iTCO_wdt_stop,
	.ping =			iTCO_wdt_ping,
	.set_timeout =		iTCO_wdt_set_timeout,
	.get_timeleft =		iTCO_wdt_get_timeleft,
};

/*
 *	Init & exit routines
 */

static int iTCO_wdt_probe(struct platform_device *pdev)
{
	struct device *dev = &pdev->dev;
	struct itco_wdt_platform_data *pdata = dev_get_platdata(dev);
	struct iTCO_wdt_private *p;
	unsigned long val32;
	int ret;

	if (!pdata)
		return -ENODEV;

	p = devm_kzalloc(dev, sizeof(*p), GFP_KERNEL);
	if (!p)
		return -ENOMEM;

	spin_lock_init(&p->io_lock);

	p->tco_res = platform_get_resource(pdev, IORESOURCE_IO, ICH_RES_IO_TCO);
	if (!p->tco_res)
		return -ENODEV;

	p->iTCO_version = pdata->version;
	p->pci_dev = to_pci_dev(dev->parent);

	p->smi_res = platform_get_resource(pdev, IORESOURCE_IO, ICH_RES_IO_SMI);
	if (p->smi_res) {
		/* The TCO logic uses the TCO_EN bit in the SMI_EN register */
		if (!devm_request_region(dev, p->smi_res->start,
					 resource_size(p->smi_res),
					 pdev->name)) {
			dev_err(dev, "I/O address 0x%04llx already in use, device disabled\n",
			       (u64)SMI_EN(p));
			return -EBUSY;
		}
	} else if (iTCO_vendorsupport ||
		   turn_SMI_watchdog_clear_off >= p->iTCO_version) {
		dev_err(dev, "SMI I/O resource is missing\n");
		return -ENODEV;
	}

	iTCO_wdt_no_reboot_bit_setup(p, pdev, pdata);

	/*
	 * Get the Memory-Mapped GCS or PMC register, we need it for the
	 * NO_REBOOT flag (TCO v2 and v3).
	 */
	if (p->iTCO_version >= 2 && p->iTCO_version < 6 &&
	    !pdata->no_reboot_use_pmc) {
		p->gcs_pmc_res = platform_get_resource(pdev,
						       IORESOURCE_MEM,
						       ICH_RES_MEM_GCS_PMC);
		p->gcs_pmc = devm_ioremap_resource(dev, p->gcs_pmc_res);
		if (IS_ERR(p->gcs_pmc))
			return PTR_ERR(p->gcs_pmc);
	}

	/* Check chipset's NO_REBOOT bit */
	if (p->update_no_reboot_bit(p->no_reboot_priv, false) &&
	    iTCO_vendor_check_noreboot_on()) {
		dev_info(dev, "unable to reset NO_REBOOT flag, device disabled by hardware/BIOS\n");
		return -ENODEV;	/* Cannot reset NO_REBOOT bit */
	}

	/* Set the NO_REBOOT bit to prevent later reboots, just for sure */
	p->update_no_reboot_bit(p->no_reboot_priv, true);

	if (turn_SMI_watchdog_clear_off >= p->iTCO_version) {
		/*
		 * Bit 13: TCO_EN -> 0
		 * Disables TCO logic generating an SMI#
		 */
		val32 = inl(SMI_EN(p));
		val32 &= 0xffffdfff;	/* Turn off SMI clearing watchdog */
		outl(val32, SMI_EN(p));
	}

	if (!devm_request_region(dev, p->tco_res->start,
				 resource_size(p->tco_res),
				 pdev->name)) {
		dev_err(dev, "I/O address 0x%04llx already in use, device disabled\n",
		       (u64)TCOBASE(p));
		return -EBUSY;
	}

	dev_info(dev, "Found a %s TCO device (Version=%d, TCOBASE=0x%04llx)\n",
		pdata->name, pdata->version, (u64)TCOBASE(p));

	/* Clear out the (probably old) status */
	switch (p->iTCO_version) {
	case 6:
	case 5:
	case 4:
		outw(0x0008, TCO1_STS(p)); /* Clear the Time Out Status bit */
		outw(0x0002, TCO2_STS(p)); /* Clear SECOND_TO_STS bit */
		break;
	case 3:
		outl(0x20008, TCO1_STS(p));
		break;
	case 2:
	case 1:
	default:
		outw(0x0008, TCO1_STS(p)); /* Clear the Time Out Status bit */
		outw(0x0002, TCO2_STS(p)); /* Clear SECOND_TO_STS bit */
		outw(0x0004, TCO2_STS(p)); /* Clear BOOT_STS bit */
		break;
	}

	p->wddev.info = &ident,
	p->wddev.ops = &iTCO_wdt_ops,
	p->wddev.bootstatus = 0;
	p->wddev.timeout = WATCHDOG_TIMEOUT;
	watchdog_set_nowayout(&p->wddev, nowayout);
	p->wddev.parent = dev;

	watchdog_set_drvdata(&p->wddev, p);
	platform_set_drvdata(pdev, p);

	/* Make sure the watchdog is not running */
	iTCO_wdt_stop(&p->wddev);

	/* Check that the heartbeat value is within it's range;
	   if not reset to the default */
	if (iTCO_wdt_set_timeout(&p->wddev, heartbeat)) {
		iTCO_wdt_set_timeout(&p->wddev, WATCHDOG_TIMEOUT);
		dev_info(dev, "timeout value out of range, using %d\n",
			WATCHDOG_TIMEOUT);
	}

	watchdog_stop_on_reboot(&p->wddev);
	watchdog_stop_on_unregister(&p->wddev);
	ret = devm_watchdog_register_device(dev, &p->wddev);
	if (ret != 0) {
		dev_err(dev, "cannot register watchdog device (err=%d)\n", ret);
		return ret;
	}

	dev_info(dev, "initialized. heartbeat=%d sec (nowayout=%d)\n",
		heartbeat, nowayout);

	return 0;
}

#ifdef CONFIG_PM_SLEEP
/*
 * Suspend-to-idle requires this, because it stops the ticks and timekeeping, so
 * the watchdog cannot be pinged while in that state.  In ACPI sleep states the
 * watchdog is stopped by the platform firmware.
 */

#ifdef CONFIG_ACPI
static inline bool need_suspend(void)
{
	return acpi_target_system_state() == ACPI_STATE_S0;
}
#else
static inline bool need_suspend(void) { return true; }
#endif

static int iTCO_wdt_suspend_noirq(struct device *dev)
{
	struct iTCO_wdt_private *p = dev_get_drvdata(dev);
	int ret = 0;

	p->suspended = false;
	if (watchdog_active(&p->wddev) && need_suspend()) {
		ret = iTCO_wdt_stop(&p->wddev);
		if (!ret)
			p->suspended = true;
	}
	return ret;
}

static int iTCO_wdt_resume_noirq(struct device *dev)
{
	struct iTCO_wdt_private *p = dev_get_drvdata(dev);

	if (p->suspended)
		iTCO_wdt_start(&p->wddev);

	return 0;
}

static const struct dev_pm_ops iTCO_wdt_pm = {
	.suspend_noirq = iTCO_wdt_suspend_noirq,
	.resume_noirq = iTCO_wdt_resume_noirq,
};

#define ITCO_WDT_PM_OPS	(&iTCO_wdt_pm)
#else
#define ITCO_WDT_PM_OPS	NULL
#endif /* CONFIG_PM_SLEEP */

static struct platform_driver iTCO_wdt_driver = {
	.probe          = iTCO_wdt_probe,
	.driver         = {
		.name   = DRV_NAME,
		.pm     = ITCO_WDT_PM_OPS,
	},
};

module_platform_driver(iTCO_wdt_driver);

MODULE_AUTHOR("Wim Van Sebroeck <wim@iguana.be>");
MODULE_DESCRIPTION("Intel TCO WatchDog Timer Driver");
MODULE_VERSION(DRV_VERSION);
MODULE_LICENSE("GPL");
MODULE_ALIAS("platform:" DRV_NAME);<|MERGE_RESOLUTION|>--- conflicted
+++ resolved
@@ -355,17 +355,8 @@
 
 	tmrval = seconds_to_ticks(p, t);
 
-<<<<<<< HEAD
-	/*
-	 * If TCO SMIs are off, the timer counts down twice before rebooting.
-	 * Otherwise, the BIOS generally reboots when the SMI triggers.
-	 */
-	if (p->smi_res &&
-	    (inl(SMI_EN(p)) & (TCO_EN | GBL_SMI_EN)) != (TCO_EN | GBL_SMI_EN))
-=======
 	/* For TCO v1 the timer counts down twice before rebooting */
 	if (p->iTCO_version == 1)
->>>>>>> c5ffbcff
 		tmrval /= 2;
 
 	/* from the specs: */
