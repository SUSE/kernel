--- conflicted
+++ resolved
@@ -1120,11 +1120,7 @@
 
 config ADVANTECH_EC_WDT
 	tristate "Advantech Embedded Controller Watchdog Timer"
-<<<<<<< HEAD
-	depends on X86
-=======
 	depends on (X86 || COMPILE_TEST) && HAS_IOPORT
->>>>>>> 2d5404ca
 	select ISA_BUS_API
 	select WATCHDOG_CORE
 	help
