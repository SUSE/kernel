--- conflicted
+++ resolved
@@ -452,12 +452,7 @@
 	 * watchdog properly after it has opened the device. In some cases
 	 * the BIOS default is too short and causes immediate reboot.
 	 */
-<<<<<<< HEAD
-	if (timeout < wdat->wdd.min_timeout ||
-	    timeout > wdat->wdd.max_timeout) {
-=======
 	if (watchdog_timeout_invalid(&wdat->wdd, timeout)) {
->>>>>>> eb3cdb58
 		dev_warn(dev, "Invalid timeout %d given, using %d\n",
 			 timeout, WDAT_DEFAULT_TIMEOUT);
 		timeout = WDAT_DEFAULT_TIMEOUT;
@@ -469,10 +464,7 @@
 
 	watchdog_set_nowayout(&wdat->wdd, nowayout);
 	watchdog_stop_on_reboot(&wdat->wdd);
-<<<<<<< HEAD
-=======
 	watchdog_stop_on_unregister(&wdat->wdd);
->>>>>>> eb3cdb58
 	return devm_watchdog_register_device(dev, &wdat->wdd);
 }
 
