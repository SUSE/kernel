--- conflicted
+++ resolved
@@ -131,11 +131,7 @@
 	 * wait 150ms here to be safe.
 	 */
 	(void)readl(wdt->regs + APPLE_WDT_WD1_CUR_TIME);
-<<<<<<< HEAD
-	mdelay(50);
-=======
 	mdelay(150);
->>>>>>> b5de2a2a
 
 	return 0;
 }
