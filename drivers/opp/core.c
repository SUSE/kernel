// SPDX-License-Identifier: GPL-2.0-only
/*
 * Generic OPP Interface
 *
 * Copyright (C) 2009-2010 Texas Instruments Incorporated.
 *	Nishanth Menon
 *	Romit Dasgupta
 *	Kevin Hilman
 */

#define pr_fmt(fmt) KBUILD_MODNAME ": " fmt

#include <linux/clk.h>
#include <linux/errno.h>
#include <linux/err.h>
#include <linux/device.h>
#include <linux/export.h>
#include <linux/pm_domain.h>
#include <linux/regulator/consumer.h>
#include <linux/slab.h>
#include <linux/xarray.h>

#include "opp.h"

/*
 * The root of the list of all opp-tables. All opp_table structures branch off
 * from here, with each opp_table containing the list of opps it supports in
 * various states of availability.
 */
LIST_HEAD(opp_tables);

/* OPP tables with uninitialized required OPPs */
LIST_HEAD(lazy_opp_tables);

/* Lock to allow exclusive modification to the device and opp lists */
DEFINE_MUTEX(opp_table_lock);
/* Flag indicating that opp_tables list is being updated at the moment */
static bool opp_tables_busy;

/* OPP ID allocator */
static DEFINE_XARRAY_ALLOC1(opp_configs);

static bool _find_opp_dev(const struct device *dev, struct opp_table *opp_table)
{
	struct opp_device *opp_dev;
	bool found = false;

	mutex_lock(&opp_table->lock);
	list_for_each_entry(opp_dev, &opp_table->dev_list, node)
		if (opp_dev->dev == dev) {
			found = true;
			break;
		}

	mutex_unlock(&opp_table->lock);
	return found;
}

static struct opp_table *_find_opp_table_unlocked(struct device *dev)
{
	struct opp_table *opp_table;

	list_for_each_entry(opp_table, &opp_tables, node) {
		if (_find_opp_dev(dev, opp_table)) {
			_get_opp_table_kref(opp_table);
			return opp_table;
		}
	}

	return ERR_PTR(-ENODEV);
}

/**
 * _find_opp_table() - find opp_table struct using device pointer
 * @dev:	device pointer used to lookup OPP table
 *
 * Search OPP table for one containing matching device.
 *
 * Return: pointer to 'struct opp_table' if found, otherwise -ENODEV or
 * -EINVAL based on type of error.
 *
 * The callers must call dev_pm_opp_put_opp_table() after the table is used.
 */
struct opp_table *_find_opp_table(struct device *dev)
{
	struct opp_table *opp_table;

	if (IS_ERR_OR_NULL(dev)) {
		pr_err("%s: Invalid parameters\n", __func__);
		return ERR_PTR(-EINVAL);
	}

	mutex_lock(&opp_table_lock);
	opp_table = _find_opp_table_unlocked(dev);
	mutex_unlock(&opp_table_lock);

	return opp_table;
}

/*
 * Returns true if multiple clocks aren't there, else returns false with WARN.
 *
 * We don't force clk_count == 1 here as there are users who don't have a clock
 * representation in the OPP table and manage the clock configuration themselves
 * in an platform specific way.
 */
static bool assert_single_clk(struct opp_table *opp_table)
{
	return !WARN_ON(opp_table->clk_count > 1);
}

/**
 * dev_pm_opp_get_voltage() - Gets the voltage corresponding to an opp
 * @opp:	opp for which voltage has to be returned for
 *
 * Return: voltage in micro volt corresponding to the opp, else
 * return 0
 *
 * This is useful only for devices with single power supply.
 */
unsigned long dev_pm_opp_get_voltage(struct dev_pm_opp *opp)
{
	if (IS_ERR_OR_NULL(opp)) {
		pr_err("%s: Invalid parameters\n", __func__);
		return 0;
	}

	return opp->supplies[0].u_volt;
}
EXPORT_SYMBOL_GPL(dev_pm_opp_get_voltage);

/**
 * dev_pm_opp_get_supplies() - Gets the supply information corresponding to an opp
 * @opp:	opp for which voltage has to be returned for
 * @supplies:	Placeholder for copying the supply information.
 *
 * Return: negative error number on failure, 0 otherwise on success after
 * setting @supplies.
 *
 * This can be used for devices with any number of power supplies. The caller
 * must ensure the @supplies array must contain space for each regulator.
 */
int dev_pm_opp_get_supplies(struct dev_pm_opp *opp,
			    struct dev_pm_opp_supply *supplies)
{
	if (IS_ERR_OR_NULL(opp) || !supplies) {
		pr_err("%s: Invalid parameters\n", __func__);
		return -EINVAL;
	}

	memcpy(supplies, opp->supplies,
	       sizeof(*supplies) * opp->opp_table->regulator_count);
	return 0;
}
EXPORT_SYMBOL_GPL(dev_pm_opp_get_supplies);

/**
 * dev_pm_opp_get_power() - Gets the power corresponding to an opp
 * @opp:	opp for which power has to be returned for
 *
 * Return: power in micro watt corresponding to the opp, else
 * return 0
 *
 * This is useful only for devices with single power supply.
 */
unsigned long dev_pm_opp_get_power(struct dev_pm_opp *opp)
{
	unsigned long opp_power = 0;
	int i;

	if (IS_ERR_OR_NULL(opp)) {
		pr_err("%s: Invalid parameters\n", __func__);
		return 0;
	}
	for (i = 0; i < opp->opp_table->regulator_count; i++)
		opp_power += opp->supplies[i].u_watt;

	return opp_power;
}
EXPORT_SYMBOL_GPL(dev_pm_opp_get_power);

/**
 * dev_pm_opp_get_freq() - Gets the frequency corresponding to an available opp
 * @opp:	opp for which frequency has to be returned for
 *
 * Return: frequency in hertz corresponding to the opp, else
 * return 0
 */
unsigned long dev_pm_opp_get_freq(struct dev_pm_opp *opp)
{
	if (IS_ERR_OR_NULL(opp)) {
		pr_err("%s: Invalid parameters\n", __func__);
		return 0;
	}

	if (!assert_single_clk(opp->opp_table))
		return 0;

	return opp->rates[0];
}
EXPORT_SYMBOL_GPL(dev_pm_opp_get_freq);

/**
 * dev_pm_opp_get_level() - Gets the level corresponding to an available opp
 * @opp:	opp for which level value has to be returned for
 *
 * Return: level read from device tree corresponding to the opp, else
 * return 0.
 */
unsigned int dev_pm_opp_get_level(struct dev_pm_opp *opp)
{
	if (IS_ERR_OR_NULL(opp) || !opp->available) {
		pr_err("%s: Invalid parameters\n", __func__);
		return 0;
	}

	return opp->level;
}
EXPORT_SYMBOL_GPL(dev_pm_opp_get_level);

/**
 * dev_pm_opp_get_required_pstate() - Gets the required performance state
 *                                    corresponding to an available opp
 * @opp:	opp for which performance state has to be returned for
 * @index:	index of the required opp
 *
 * Return: performance state read from device tree corresponding to the
 * required opp, else return 0.
 */
unsigned int dev_pm_opp_get_required_pstate(struct dev_pm_opp *opp,
					    unsigned int index)
{
	if (IS_ERR_OR_NULL(opp) || !opp->available ||
	    index >= opp->opp_table->required_opp_count) {
		pr_err("%s: Invalid parameters\n", __func__);
		return 0;
	}

	/* required-opps not fully initialized yet */
	if (lazy_linking_pending(opp->opp_table))
		return 0;

	return opp->required_opps[index]->pstate;
}
EXPORT_SYMBOL_GPL(dev_pm_opp_get_required_pstate);

/**
 * dev_pm_opp_is_turbo() - Returns if opp is turbo OPP or not
 * @opp: opp for which turbo mode is being verified
 *
 * Turbo OPPs are not for normal use, and can be enabled (under certain
 * conditions) for short duration of times to finish high throughput work
 * quickly. Running on them for longer times may overheat the chip.
 *
 * Return: true if opp is turbo opp, else false.
 */
bool dev_pm_opp_is_turbo(struct dev_pm_opp *opp)
{
	if (IS_ERR_OR_NULL(opp) || !opp->available) {
		pr_err("%s: Invalid parameters\n", __func__);
		return false;
	}

	return opp->turbo;
}
EXPORT_SYMBOL_GPL(dev_pm_opp_is_turbo);

/**
 * dev_pm_opp_get_max_clock_latency() - Get max clock latency in nanoseconds
 * @dev:	device for which we do this operation
 *
 * Return: This function returns the max clock latency in nanoseconds.
 */
unsigned long dev_pm_opp_get_max_clock_latency(struct device *dev)
{
	struct opp_table *opp_table;
	unsigned long clock_latency_ns;

	opp_table = _find_opp_table(dev);
	if (IS_ERR(opp_table))
		return 0;

	clock_latency_ns = opp_table->clock_latency_ns_max;

	dev_pm_opp_put_opp_table(opp_table);

	return clock_latency_ns;
}
EXPORT_SYMBOL_GPL(dev_pm_opp_get_max_clock_latency);

/**
 * dev_pm_opp_get_max_volt_latency() - Get max voltage latency in nanoseconds
 * @dev: device for which we do this operation
 *
 * Return: This function returns the max voltage latency in nanoseconds.
 */
unsigned long dev_pm_opp_get_max_volt_latency(struct device *dev)
{
	struct opp_table *opp_table;
	struct dev_pm_opp *opp;
	struct regulator *reg;
	unsigned long latency_ns = 0;
	int ret, i, count;
	struct {
		unsigned long min;
		unsigned long max;
	} *uV;

	opp_table = _find_opp_table(dev);
	if (IS_ERR(opp_table))
		return 0;

	/* Regulator may not be required for the device */
	if (!opp_table->regulators)
		goto put_opp_table;

	count = opp_table->regulator_count;

	uV = kmalloc_array(count, sizeof(*uV), GFP_KERNEL);
	if (!uV)
		goto put_opp_table;

	mutex_lock(&opp_table->lock);

	for (i = 0; i < count; i++) {
		uV[i].min = ~0;
		uV[i].max = 0;

		list_for_each_entry(opp, &opp_table->opp_list, node) {
			if (!opp->available)
				continue;

			if (opp->supplies[i].u_volt_min < uV[i].min)
				uV[i].min = opp->supplies[i].u_volt_min;
			if (opp->supplies[i].u_volt_max > uV[i].max)
				uV[i].max = opp->supplies[i].u_volt_max;
		}
	}

	mutex_unlock(&opp_table->lock);

	/*
	 * The caller needs to ensure that opp_table (and hence the regulator)
	 * isn't freed, while we are executing this routine.
	 */
	for (i = 0; i < count; i++) {
		reg = opp_table->regulators[i];
		ret = regulator_set_voltage_time(reg, uV[i].min, uV[i].max);
		if (ret > 0)
			latency_ns += ret * 1000;
	}

	kfree(uV);
put_opp_table:
	dev_pm_opp_put_opp_table(opp_table);

	return latency_ns;
}
EXPORT_SYMBOL_GPL(dev_pm_opp_get_max_volt_latency);

/**
 * dev_pm_opp_get_max_transition_latency() - Get max transition latency in
 *					     nanoseconds
 * @dev: device for which we do this operation
 *
 * Return: This function returns the max transition latency, in nanoseconds, to
 * switch from one OPP to other.
 */
unsigned long dev_pm_opp_get_max_transition_latency(struct device *dev)
{
	return dev_pm_opp_get_max_volt_latency(dev) +
		dev_pm_opp_get_max_clock_latency(dev);
}
EXPORT_SYMBOL_GPL(dev_pm_opp_get_max_transition_latency);

/**
 * dev_pm_opp_get_suspend_opp_freq() - Get frequency of suspend opp in Hz
 * @dev:	device for which we do this operation
 *
 * Return: This function returns the frequency of the OPP marked as suspend_opp
 * if one is available, else returns 0;
 */
unsigned long dev_pm_opp_get_suspend_opp_freq(struct device *dev)
{
	struct opp_table *opp_table;
	unsigned long freq = 0;

	opp_table = _find_opp_table(dev);
	if (IS_ERR(opp_table))
		return 0;

	if (opp_table->suspend_opp && opp_table->suspend_opp->available)
		freq = dev_pm_opp_get_freq(opp_table->suspend_opp);

	dev_pm_opp_put_opp_table(opp_table);

	return freq;
}
EXPORT_SYMBOL_GPL(dev_pm_opp_get_suspend_opp_freq);

int _get_opp_count(struct opp_table *opp_table)
{
	struct dev_pm_opp *opp;
	int count = 0;

	mutex_lock(&opp_table->lock);

	list_for_each_entry(opp, &opp_table->opp_list, node) {
		if (opp->available)
			count++;
	}

	mutex_unlock(&opp_table->lock);

	return count;
}

/**
 * dev_pm_opp_get_opp_count() - Get number of opps available in the opp table
 * @dev:	device for which we do this operation
 *
 * Return: This function returns the number of available opps if there are any,
 * else returns 0 if none or the corresponding error value.
 */
int dev_pm_opp_get_opp_count(struct device *dev)
{
	struct opp_table *opp_table;
	int count;

	opp_table = _find_opp_table(dev);
	if (IS_ERR(opp_table)) {
		count = PTR_ERR(opp_table);
		dev_dbg(dev, "%s: OPP table not found (%d)\n",
			__func__, count);
		return count;
	}

	count = _get_opp_count(opp_table);
	dev_pm_opp_put_opp_table(opp_table);

	return count;
}
EXPORT_SYMBOL_GPL(dev_pm_opp_get_opp_count);

/* Helpers to read keys */
static unsigned long _read_freq(struct dev_pm_opp *opp, int index)
{
	return opp->rates[0];
}

static unsigned long _read_level(struct dev_pm_opp *opp, int index)
{
	return opp->level;
}

static unsigned long _read_bw(struct dev_pm_opp *opp, int index)
{
	return opp->bandwidth[index].peak;
}

/* Generic comparison helpers */
static bool _compare_exact(struct dev_pm_opp **opp, struct dev_pm_opp *temp_opp,
			   unsigned long opp_key, unsigned long key)
{
	if (opp_key == key) {
		*opp = temp_opp;
		return true;
	}

	return false;
}

static bool _compare_ceil(struct dev_pm_opp **opp, struct dev_pm_opp *temp_opp,
			  unsigned long opp_key, unsigned long key)
{
	if (opp_key >= key) {
		*opp = temp_opp;
		return true;
	}

	return false;
}

static bool _compare_floor(struct dev_pm_opp **opp, struct dev_pm_opp *temp_opp,
			   unsigned long opp_key, unsigned long key)
{
	if (opp_key > key)
		return true;

	*opp = temp_opp;
	return false;
}

/* Generic key finding helpers */
static struct dev_pm_opp *_opp_table_find_key(struct opp_table *opp_table,
		unsigned long *key, int index, bool available,
		unsigned long (*read)(struct dev_pm_opp *opp, int index),
		bool (*compare)(struct dev_pm_opp **opp, struct dev_pm_opp *temp_opp,
				unsigned long opp_key, unsigned long key),
		bool (*assert)(struct opp_table *opp_table))
{
	struct dev_pm_opp *temp_opp, *opp = ERR_PTR(-ERANGE);

	/* Assert that the requirement is met */
	if (assert && !assert(opp_table))
		return ERR_PTR(-EINVAL);

	mutex_lock(&opp_table->lock);

	list_for_each_entry(temp_opp, &opp_table->opp_list, node) {
		if (temp_opp->available == available) {
			if (compare(&opp, temp_opp, read(temp_opp, index), *key))
				break;
		}
	}

	/* Increment the reference count of OPP */
	if (!IS_ERR(opp)) {
		*key = read(opp, index);
		dev_pm_opp_get(opp);
	}

	mutex_unlock(&opp_table->lock);

	return opp;
}

static struct dev_pm_opp *
_find_key(struct device *dev, unsigned long *key, int index, bool available,
	  unsigned long (*read)(struct dev_pm_opp *opp, int index),
	  bool (*compare)(struct dev_pm_opp **opp, struct dev_pm_opp *temp_opp,
			  unsigned long opp_key, unsigned long key),
	  bool (*assert)(struct opp_table *opp_table))
{
	struct opp_table *opp_table;
	struct dev_pm_opp *opp;

	opp_table = _find_opp_table(dev);
	if (IS_ERR(opp_table)) {
		dev_err(dev, "%s: OPP table not found (%ld)\n", __func__,
			PTR_ERR(opp_table));
		return ERR_CAST(opp_table);
	}

	opp = _opp_table_find_key(opp_table, key, index, available, read,
				  compare, assert);

	dev_pm_opp_put_opp_table(opp_table);

	return opp;
}

static struct dev_pm_opp *_find_key_exact(struct device *dev,
		unsigned long key, int index, bool available,
		unsigned long (*read)(struct dev_pm_opp *opp, int index),
		bool (*assert)(struct opp_table *opp_table))
{
	/*
	 * The value of key will be updated here, but will be ignored as the
	 * caller doesn't need it.
	 */
	return _find_key(dev, &key, index, available, read, _compare_exact,
			 assert);
}

static struct dev_pm_opp *_opp_table_find_key_ceil(struct opp_table *opp_table,
		unsigned long *key, int index, bool available,
		unsigned long (*read)(struct dev_pm_opp *opp, int index),
		bool (*assert)(struct opp_table *opp_table))
{
	return _opp_table_find_key(opp_table, key, index, available, read,
				   _compare_ceil, assert);
}

static struct dev_pm_opp *_find_key_ceil(struct device *dev, unsigned long *key,
		int index, bool available,
		unsigned long (*read)(struct dev_pm_opp *opp, int index),
		bool (*assert)(struct opp_table *opp_table))
{
	return _find_key(dev, key, index, available, read, _compare_ceil,
			 assert);
}

static struct dev_pm_opp *_find_key_floor(struct device *dev,
		unsigned long *key, int index, bool available,
		unsigned long (*read)(struct dev_pm_opp *opp, int index),
		bool (*assert)(struct opp_table *opp_table))
{
	return _find_key(dev, key, index, available, read, _compare_floor,
			 assert);
}

/**
 * dev_pm_opp_find_freq_exact() - search for an exact frequency
 * @dev:		device for which we do this operation
 * @freq:		frequency to search for
 * @available:		true/false - match for available opp
 *
 * Return: Searches for exact match in the opp table and returns pointer to the
 * matching opp if found, else returns ERR_PTR in case of error and should
 * be handled using IS_ERR. Error return values can be:
 * EINVAL:	for bad pointer
 * ERANGE:	no match found for search
 * ENODEV:	if device not found in list of registered devices
 *
 * Note: available is a modifier for the search. if available=true, then the
 * match is for exact matching frequency and is available in the stored OPP
 * table. if false, the match is for exact frequency which is not available.
 *
 * This provides a mechanism to enable an opp which is not available currently
 * or the opposite as well.
 *
 * The callers are required to call dev_pm_opp_put() for the returned OPP after
 * use.
 */
struct dev_pm_opp *dev_pm_opp_find_freq_exact(struct device *dev,
		unsigned long freq, bool available)
{
	return _find_key_exact(dev, freq, 0, available, _read_freq,
			       assert_single_clk);
}
EXPORT_SYMBOL_GPL(dev_pm_opp_find_freq_exact);

static noinline struct dev_pm_opp *_find_freq_ceil(struct opp_table *opp_table,
						   unsigned long *freq)
{
	return _opp_table_find_key_ceil(opp_table, freq, 0, true, _read_freq,
					assert_single_clk);
}

/**
 * dev_pm_opp_find_freq_ceil() - Search for an rounded ceil freq
 * @dev:	device for which we do this operation
 * @freq:	Start frequency
 *
 * Search for the matching ceil *available* OPP from a starting freq
 * for a device.
 *
 * Return: matching *opp and refreshes *freq accordingly, else returns
 * ERR_PTR in case of error and should be handled using IS_ERR. Error return
 * values can be:
 * EINVAL:	for bad pointer
 * ERANGE:	no match found for search
 * ENODEV:	if device not found in list of registered devices
 *
 * The callers are required to call dev_pm_opp_put() for the returned OPP after
 * use.
 */
struct dev_pm_opp *dev_pm_opp_find_freq_ceil(struct device *dev,
					     unsigned long *freq)
{
	return _find_key_ceil(dev, freq, 0, true, _read_freq, assert_single_clk);
}
EXPORT_SYMBOL_GPL(dev_pm_opp_find_freq_ceil);

/**
 * dev_pm_opp_find_freq_floor() - Search for a rounded floor freq
 * @dev:	device for which we do this operation
 * @freq:	Start frequency
 *
 * Search for the matching floor *available* OPP from a starting freq
 * for a device.
 *
 * Return: matching *opp and refreshes *freq accordingly, else returns
 * ERR_PTR in case of error and should be handled using IS_ERR. Error return
 * values can be:
 * EINVAL:	for bad pointer
 * ERANGE:	no match found for search
 * ENODEV:	if device not found in list of registered devices
 *
 * The callers are required to call dev_pm_opp_put() for the returned OPP after
 * use.
 */
struct dev_pm_opp *dev_pm_opp_find_freq_floor(struct device *dev,
					      unsigned long *freq)
{
	return _find_key_floor(dev, freq, 0, true, _read_freq, assert_single_clk);
}
EXPORT_SYMBOL_GPL(dev_pm_opp_find_freq_floor);

/**
 * dev_pm_opp_find_level_exact() - search for an exact level
 * @dev:		device for which we do this operation
 * @level:		level to search for
 *
 * Return: Searches for exact match in the opp table and returns pointer to the
 * matching opp if found, else returns ERR_PTR in case of error and should
 * be handled using IS_ERR. Error return values can be:
 * EINVAL:	for bad pointer
 * ERANGE:	no match found for search
 * ENODEV:	if device not found in list of registered devices
 *
 * The callers are required to call dev_pm_opp_put() for the returned OPP after
 * use.
 */
struct dev_pm_opp *dev_pm_opp_find_level_exact(struct device *dev,
					       unsigned int level)
{
	return _find_key_exact(dev, level, 0, true, _read_level, NULL);
}
EXPORT_SYMBOL_GPL(dev_pm_opp_find_level_exact);

/**
 * dev_pm_opp_find_level_ceil() - search for an rounded up level
 * @dev:		device for which we do this operation
 * @level:		level to search for
 *
 * Return: Searches for rounded up match in the opp table and returns pointer
 * to the  matching opp if found, else returns ERR_PTR in case of error and
 * should be handled using IS_ERR. Error return values can be:
 * EINVAL:	for bad pointer
 * ERANGE:	no match found for search
 * ENODEV:	if device not found in list of registered devices
 *
 * The callers are required to call dev_pm_opp_put() for the returned OPP after
 * use.
 */
struct dev_pm_opp *dev_pm_opp_find_level_ceil(struct device *dev,
					      unsigned int *level)
{
	unsigned long temp = *level;
	struct dev_pm_opp *opp;

	opp = _find_key_ceil(dev, &temp, 0, true, _read_level, NULL);
	*level = temp;
	return opp;
}
EXPORT_SYMBOL_GPL(dev_pm_opp_find_level_ceil);

/**
 * dev_pm_opp_find_bw_ceil() - Search for a rounded ceil bandwidth
 * @dev:	device for which we do this operation
 * @bw:	start bandwidth
 * @index:	which bandwidth to compare, in case of OPPs with several values
 *
 * Search for the matching floor *available* OPP from a starting bandwidth
 * for a device.
 *
 * Return: matching *opp and refreshes *bw accordingly, else returns
 * ERR_PTR in case of error and should be handled using IS_ERR. Error return
 * values can be:
 * EINVAL:	for bad pointer
 * ERANGE:	no match found for search
 * ENODEV:	if device not found in list of registered devices
 *
 * The callers are required to call dev_pm_opp_put() for the returned OPP after
 * use.
 */
struct dev_pm_opp *dev_pm_opp_find_bw_ceil(struct device *dev, unsigned int *bw,
					   int index)
{
	unsigned long temp = *bw;
	struct dev_pm_opp *opp;

	opp = _find_key_ceil(dev, &temp, index, true, _read_bw, NULL);
	*bw = temp;
	return opp;
}
EXPORT_SYMBOL_GPL(dev_pm_opp_find_bw_ceil);

/**
 * dev_pm_opp_find_bw_floor() - Search for a rounded floor bandwidth
 * @dev:	device for which we do this operation
 * @bw:	start bandwidth
 * @index:	which bandwidth to compare, in case of OPPs with several values
 *
 * Search for the matching floor *available* OPP from a starting bandwidth
 * for a device.
 *
 * Return: matching *opp and refreshes *bw accordingly, else returns
 * ERR_PTR in case of error and should be handled using IS_ERR. Error return
 * values can be:
 * EINVAL:	for bad pointer
 * ERANGE:	no match found for search
 * ENODEV:	if device not found in list of registered devices
 *
 * The callers are required to call dev_pm_opp_put() for the returned OPP after
 * use.
 */
struct dev_pm_opp *dev_pm_opp_find_bw_floor(struct device *dev,
					    unsigned int *bw, int index)
{
	unsigned long temp = *bw;
	struct dev_pm_opp *opp;

	opp = _find_key_floor(dev, &temp, index, true, _read_bw, NULL);
	*bw = temp;
	return opp;
}
EXPORT_SYMBOL_GPL(dev_pm_opp_find_bw_floor);

static int _set_opp_voltage(struct device *dev, struct regulator *reg,
			    struct dev_pm_opp_supply *supply)
{
	int ret;

	/* Regulator not available for device */
	if (IS_ERR(reg)) {
		dev_dbg(dev, "%s: regulator not available: %ld\n", __func__,
			PTR_ERR(reg));
		return 0;
	}

	dev_dbg(dev, "%s: voltages (mV): %lu %lu %lu\n", __func__,
		supply->u_volt_min, supply->u_volt, supply->u_volt_max);

	ret = regulator_set_voltage_triplet(reg, supply->u_volt_min,
					    supply->u_volt, supply->u_volt_max);
	if (ret)
		dev_err(dev, "%s: failed to set voltage (%lu %lu %lu mV): %d\n",
			__func__, supply->u_volt_min, supply->u_volt,
			supply->u_volt_max, ret);

	return ret;
}

static int
_opp_config_clk_single(struct device *dev, struct opp_table *opp_table,
		       struct dev_pm_opp *opp, void *data, bool scaling_down)
{
	unsigned long *target = data;
	unsigned long freq;
	int ret;

	/* One of target and opp must be available */
	if (target) {
		freq = *target;
	} else if (opp) {
		freq = opp->rates[0];
	} else {
		WARN_ON(1);
		return -EINVAL;
	}

	ret = clk_set_rate(opp_table->clk, freq);
	if (ret) {
		dev_err(dev, "%s: failed to set clock rate: %d\n", __func__,
			ret);
	} else {
		opp_table->rate_clk_single = freq;
	}

	return ret;
}

/*
 * Simple implementation for configuring multiple clocks. Configure clocks in
 * the order in which they are present in the array while scaling up.
 */
int dev_pm_opp_config_clks_simple(struct device *dev,
		struct opp_table *opp_table, struct dev_pm_opp *opp, void *data,
		bool scaling_down)
{
	int ret, i;

	if (scaling_down) {
		for (i = opp_table->clk_count - 1; i >= 0; i--) {
			ret = clk_set_rate(opp_table->clks[i], opp->rates[i]);
			if (ret) {
				dev_err(dev, "%s: failed to set clock rate: %d\n", __func__,
					ret);
				return ret;
			}
		}
	} else {
		for (i = 0; i < opp_table->clk_count; i++) {
			ret = clk_set_rate(opp_table->clks[i], opp->rates[i]);
			if (ret) {
				dev_err(dev, "%s: failed to set clock rate: %d\n", __func__,
					ret);
				return ret;
			}
		}
	}

	return 0;
}
EXPORT_SYMBOL_GPL(dev_pm_opp_config_clks_simple);

static int _opp_config_regulator_single(struct device *dev,
			struct dev_pm_opp *old_opp, struct dev_pm_opp *new_opp,
			struct regulator **regulators, unsigned int count)
{
	struct regulator *reg = regulators[0];
	int ret;

	/* This function only supports single regulator per device */
	if (WARN_ON(count > 1)) {
		dev_err(dev, "multiple regulators are not supported\n");
		return -EINVAL;
	}

	ret = _set_opp_voltage(dev, reg, new_opp->supplies);
	if (ret)
		return ret;

	/*
	 * Enable the regulator after setting its voltages, otherwise it breaks
	 * some boot-enabled regulators.
	 */
	if (unlikely(!new_opp->opp_table->enabled)) {
		ret = regulator_enable(reg);
		if (ret < 0)
			dev_warn(dev, "Failed to enable regulator: %d", ret);
	}

	return 0;
}

static int _set_opp_bw(const struct opp_table *opp_table,
		       struct dev_pm_opp *opp, struct device *dev)
{
	u32 avg, peak;
	int i, ret;

	if (!opp_table->paths)
		return 0;

	for (i = 0; i < opp_table->path_count; i++) {
		if (!opp) {
			avg = 0;
			peak = 0;
		} else {
			avg = opp->bandwidth[i].avg;
			peak = opp->bandwidth[i].peak;
		}
		ret = icc_set_bw(opp_table->paths[i], avg, peak);
		if (ret) {
			dev_err(dev, "Failed to %s bandwidth[%d]: %d\n",
				opp ? "set" : "remove", i, ret);
			return ret;
		}
	}

	return 0;
}

static int _set_performance_state(struct device *dev, struct device *pd_dev,
				  struct dev_pm_opp *opp, int i)
{
	unsigned int pstate = likely(opp) ? opp->required_opps[i]->pstate : 0;
	int ret;

	if (!pd_dev)
		return 0;

	ret = dev_pm_genpd_set_performance_state(pd_dev, pstate);
	if (ret) {
		dev_err(dev, "Failed to set performance state of %s: %d (%d)\n",
			dev_name(pd_dev), pstate, ret);
	}

	return ret;
}

static int _opp_set_required_opps_generic(struct device *dev,
	struct opp_table *opp_table, struct dev_pm_opp *opp, bool scaling_down)
{
	dev_err(dev, "setting required-opps isn't supported for non-genpd devices\n");
	return -ENOENT;
}

static int _opp_set_required_opps_genpd(struct device *dev,
	struct opp_table *opp_table, struct dev_pm_opp *opp, bool scaling_down)
{
	struct device **genpd_virt_devs =
		opp_table->genpd_virt_devs ? opp_table->genpd_virt_devs : &dev;
	int i, ret = 0;

	/*
	 * Acquire genpd_virt_dev_lock to make sure we don't use a genpd_dev
	 * after it is freed from another thread.
	 */
	mutex_lock(&opp_table->genpd_virt_dev_lock);

	/* Scaling up? Set required OPPs in normal order, else reverse */
	if (!scaling_down) {
		for (i = 0; i < opp_table->required_opp_count; i++) {
			ret = _set_performance_state(dev, genpd_virt_devs[i], opp, i);
			if (ret)
				break;
		}
	} else {
		for (i = opp_table->required_opp_count - 1; i >= 0; i--) {
			ret = _set_performance_state(dev, genpd_virt_devs[i], opp, i);
			if (ret)
				break;
		}
	}

	mutex_unlock(&opp_table->genpd_virt_dev_lock);

	return ret;
}

/* This is only called for PM domain for now */
static int _set_required_opps(struct device *dev, struct opp_table *opp_table,
			      struct dev_pm_opp *opp, bool up)
{
	/* required-opps not fully initialized yet */
	if (lazy_linking_pending(opp_table))
		return -EBUSY;

	if (opp_table->set_required_opps)
		return opp_table->set_required_opps(dev, opp_table, opp, up);

	return 0;
}

/* Update set_required_opps handler */
void _update_set_required_opps(struct opp_table *opp_table)
{
	/* Already set */
	if (opp_table->set_required_opps)
		return;

	/* All required OPPs will belong to genpd or none */
	if (opp_table->required_opp_tables[0]->is_genpd)
		opp_table->set_required_opps = _opp_set_required_opps_genpd;
	else
		opp_table->set_required_opps = _opp_set_required_opps_generic;
}

static void _find_current_opp(struct device *dev, struct opp_table *opp_table)
{
	struct dev_pm_opp *opp = ERR_PTR(-ENODEV);
	unsigned long freq;

	if (!IS_ERR(opp_table->clk)) {
		freq = clk_get_rate(opp_table->clk);
		opp = _find_freq_ceil(opp_table, &freq);
	}

	/*
	 * Unable to find the current OPP ? Pick the first from the list since
	 * it is in ascending order, otherwise rest of the code will need to
	 * make special checks to validate current_opp.
	 */
	if (IS_ERR(opp)) {
		mutex_lock(&opp_table->lock);
		opp = list_first_entry(&opp_table->opp_list, struct dev_pm_opp, node);
		dev_pm_opp_get(opp);
		mutex_unlock(&opp_table->lock);
	}

	opp_table->current_opp = opp;
}

static int _disable_opp_table(struct device *dev, struct opp_table *opp_table)
{
	int ret;

	if (!opp_table->enabled)
		return 0;

	/*
	 * Some drivers need to support cases where some platforms may
	 * have OPP table for the device, while others don't and
	 * opp_set_rate() just needs to behave like clk_set_rate().
	 */
	if (!_get_opp_count(opp_table))
		return 0;

	ret = _set_opp_bw(opp_table, NULL, dev);
	if (ret)
		return ret;

	if (opp_table->regulators)
		regulator_disable(opp_table->regulators[0]);

	ret = _set_required_opps(dev, opp_table, NULL, false);

	opp_table->enabled = false;
	return ret;
}

static int _set_opp(struct device *dev, struct opp_table *opp_table,
		    struct dev_pm_opp *opp, void *clk_data, bool forced)
{
	struct dev_pm_opp *old_opp;
	int scaling_down, ret;

	if (unlikely(!opp))
		return _disable_opp_table(dev, opp_table);

	/* Find the currently set OPP if we don't know already */
	if (unlikely(!opp_table->current_opp))
		_find_current_opp(dev, opp_table);

	old_opp = opp_table->current_opp;

	/* Return early if nothing to do */
	if (!forced && old_opp == opp && opp_table->enabled) {
		dev_dbg(dev, "%s: OPPs are same, nothing to do\n", __func__);
		return 0;
	}

	dev_dbg(dev, "%s: switching OPP: Freq %lu -> %lu Hz, Level %u -> %u, Bw %u -> %u\n",
		__func__, old_opp->rates[0], opp->rates[0], old_opp->level,
		opp->level, old_opp->bandwidth ? old_opp->bandwidth[0].peak : 0,
		opp->bandwidth ? opp->bandwidth[0].peak : 0);

	scaling_down = _opp_compare_key(opp_table, old_opp, opp);
	if (scaling_down == -1)
		scaling_down = 0;

	/* Scaling up? Configure required OPPs before frequency */
	if (!scaling_down) {
		ret = _set_required_opps(dev, opp_table, opp, true);
		if (ret) {
			dev_err(dev, "Failed to set required opps: %d\n", ret);
			return ret;
		}

		ret = _set_opp_bw(opp_table, opp, dev);
		if (ret) {
			dev_err(dev, "Failed to set bw: %d\n", ret);
			return ret;
		}

		if (opp_table->config_regulators) {
			ret = opp_table->config_regulators(dev, old_opp, opp,
							   opp_table->regulators,
							   opp_table->regulator_count);
			if (ret) {
				dev_err(dev, "Failed to set regulator voltages: %d\n",
					ret);
				return ret;
			}
		}
	}

	if (opp_table->config_clks) {
		ret = opp_table->config_clks(dev, opp_table, opp, clk_data, scaling_down);
		if (ret)
			return ret;
	}

	/* Scaling down? Configure required OPPs after frequency */
	if (scaling_down) {
		if (opp_table->config_regulators) {
			ret = opp_table->config_regulators(dev, old_opp, opp,
							   opp_table->regulators,
							   opp_table->regulator_count);
			if (ret) {
				dev_err(dev, "Failed to set regulator voltages: %d\n",
					ret);
				return ret;
			}
		}

		ret = _set_opp_bw(opp_table, opp, dev);
		if (ret) {
			dev_err(dev, "Failed to set bw: %d\n", ret);
			return ret;
		}

		ret = _set_required_opps(dev, opp_table, opp, false);
		if (ret) {
			dev_err(dev, "Failed to set required opps: %d\n", ret);
			return ret;
		}
	}

	opp_table->enabled = true;
	dev_pm_opp_put(old_opp);

	/* Make sure current_opp doesn't get freed */
	dev_pm_opp_get(opp);
	opp_table->current_opp = opp;

	return ret;
}

/**
 * dev_pm_opp_set_rate() - Configure new OPP based on frequency
 * @dev:	 device for which we do this operation
 * @target_freq: frequency to achieve
 *
 * This configures the power-supplies to the levels specified by the OPP
 * corresponding to the target_freq, and programs the clock to a value <=
 * target_freq, as rounded by clk_round_rate(). Device wanting to run at fmax
 * provided by the opp, should have already rounded to the target OPP's
 * frequency.
 */
int dev_pm_opp_set_rate(struct device *dev, unsigned long target_freq)
{
	struct opp_table *opp_table;
	unsigned long freq = 0, temp_freq;
	struct dev_pm_opp *opp = NULL;
	bool forced = false;
	int ret;

	opp_table = _find_opp_table(dev);
	if (IS_ERR(opp_table)) {
		dev_err(dev, "%s: device's opp table doesn't exist\n", __func__);
		return PTR_ERR(opp_table);
	}

	if (target_freq) {
		/*
		 * For IO devices which require an OPP on some platforms/SoCs
		 * while just needing to scale the clock on some others
		 * we look for empty OPP tables with just a clock handle and
		 * scale only the clk. This makes dev_pm_opp_set_rate()
		 * equivalent to a clk_set_rate()
		 */
		if (!_get_opp_count(opp_table)) {
			ret = opp_table->config_clks(dev, opp_table, NULL,
						     &target_freq, false);
			goto put_opp_table;
		}

		freq = clk_round_rate(opp_table->clk, target_freq);
		if ((long)freq <= 0)
			freq = target_freq;

		/*
		 * The clock driver may support finer resolution of the
		 * frequencies than the OPP table, don't update the frequency we
		 * pass to clk_set_rate() here.
		 */
		temp_freq = freq;
		opp = _find_freq_ceil(opp_table, &temp_freq);
		if (IS_ERR(opp)) {
			ret = PTR_ERR(opp);
			dev_err(dev, "%s: failed to find OPP for freq %lu (%d)\n",
				__func__, freq, ret);
			goto put_opp_table;
		}

		/*
		 * An OPP entry specifies the highest frequency at which other
		 * properties of the OPP entry apply. Even if the new OPP is
		 * same as the old one, we may still reach here for a different
		 * value of the frequency. In such a case, do not abort but
		 * configure the hardware to the desired frequency forcefully.
		 */
		forced = opp_table->rate_clk_single != target_freq;
	}

	ret = _set_opp(dev, opp_table, opp, &target_freq, forced);

	if (target_freq)
		dev_pm_opp_put(opp);

put_opp_table:
	dev_pm_opp_put_opp_table(opp_table);
	return ret;
}
EXPORT_SYMBOL_GPL(dev_pm_opp_set_rate);

/**
 * dev_pm_opp_set_opp() - Configure device for OPP
 * @dev: device for which we do this operation
 * @opp: OPP to set to
 *
 * This configures the device based on the properties of the OPP passed to this
 * routine.
 *
 * Return: 0 on success, a negative error number otherwise.
 */
int dev_pm_opp_set_opp(struct device *dev, struct dev_pm_opp *opp)
{
	struct opp_table *opp_table;
	int ret;

	opp_table = _find_opp_table(dev);
	if (IS_ERR(opp_table)) {
		dev_err(dev, "%s: device opp doesn't exist\n", __func__);
		return PTR_ERR(opp_table);
	}

	ret = _set_opp(dev, opp_table, opp, NULL, false);
	dev_pm_opp_put_opp_table(opp_table);

	return ret;
}
EXPORT_SYMBOL_GPL(dev_pm_opp_set_opp);

/* OPP-dev Helpers */
static void _remove_opp_dev(struct opp_device *opp_dev,
			    struct opp_table *opp_table)
{
	opp_debug_unregister(opp_dev, opp_table);
	list_del(&opp_dev->node);
	kfree(opp_dev);
}

struct opp_device *_add_opp_dev(const struct device *dev,
				struct opp_table *opp_table)
{
	struct opp_device *opp_dev;

	opp_dev = kzalloc(sizeof(*opp_dev), GFP_KERNEL);
	if (!opp_dev)
		return NULL;

	/* Initialize opp-dev */
	opp_dev->dev = dev;

	mutex_lock(&opp_table->lock);
	list_add(&opp_dev->node, &opp_table->dev_list);
	mutex_unlock(&opp_table->lock);

	/* Create debugfs entries for the opp_table */
	opp_debug_register(opp_dev, opp_table);

	return opp_dev;
}

static struct opp_table *_allocate_opp_table(struct device *dev, int index)
{
	struct opp_table *opp_table;
	struct opp_device *opp_dev;
	int ret;

	/*
	 * Allocate a new OPP table. In the infrequent case where a new
	 * device is needed to be added, we pay this penalty.
	 */
	opp_table = kzalloc(sizeof(*opp_table), GFP_KERNEL);
	if (!opp_table)
		return ERR_PTR(-ENOMEM);

	mutex_init(&opp_table->lock);
	mutex_init(&opp_table->genpd_virt_dev_lock);
	INIT_LIST_HEAD(&opp_table->dev_list);
	INIT_LIST_HEAD(&opp_table->lazy);

	opp_table->clk = ERR_PTR(-ENODEV);

	/* Mark regulator count uninitialized */
	opp_table->regulator_count = -1;

	opp_dev = _add_opp_dev(dev, opp_table);
	if (!opp_dev) {
		ret = -ENOMEM;
		goto err;
	}

	_of_init_opp_table(opp_table, dev, index);

	/* Find interconnect path(s) for the device */
	ret = dev_pm_opp_of_find_icc_paths(dev, opp_table);
	if (ret) {
		if (ret == -EPROBE_DEFER)
			goto remove_opp_dev;

		dev_warn(dev, "%s: Error finding interconnect paths: %d\n",
			 __func__, ret);
	}

	BLOCKING_INIT_NOTIFIER_HEAD(&opp_table->head);
	INIT_LIST_HEAD(&opp_table->opp_list);
	kref_init(&opp_table->kref);

	return opp_table;

remove_opp_dev:
	_of_clear_opp_table(opp_table);
	_remove_opp_dev(opp_dev, opp_table);
	mutex_destroy(&opp_table->genpd_virt_dev_lock);
	mutex_destroy(&opp_table->lock);
err:
	kfree(opp_table);
	return ERR_PTR(ret);
}

void _get_opp_table_kref(struct opp_table *opp_table)
{
	kref_get(&opp_table->kref);
}

static struct opp_table *_update_opp_table_clk(struct device *dev,
					       struct opp_table *opp_table,
					       bool getclk)
{
	int ret;

	/*
	 * Return early if we don't need to get clk or we have already done it
	 * earlier.
	 */
	if (!getclk || IS_ERR(opp_table) || !IS_ERR(opp_table->clk) ||
	    opp_table->clks)
		return opp_table;

	/* Find clk for the device */
	opp_table->clk = clk_get(dev, NULL);

	ret = PTR_ERR_OR_ZERO(opp_table->clk);
	if (!ret) {
		opp_table->config_clks = _opp_config_clk_single;
		opp_table->clk_count = 1;
		return opp_table;
	}

	if (ret == -ENOENT) {
		/*
		 * There are few platforms which don't want the OPP core to
		 * manage device's clock settings. In such cases neither the
		 * platform provides the clks explicitly to us, nor the DT
		 * contains a valid clk entry. The OPP nodes in DT may still
		 * contain "opp-hz" property though, which we need to parse and
		 * allow the platform to find an OPP based on freq later on.
		 *
		 * This is a simple solution to take care of such corner cases,
		 * i.e. make the clk_count 1, which lets us allocate space for
		 * frequency in opp->rates and also parse the entries in DT.
		 */
		opp_table->clk_count = 1;

		dev_dbg(dev, "%s: Couldn't find clock: %d\n", __func__, ret);
		return opp_table;
	}

	dev_pm_opp_put_opp_table(opp_table);
	dev_err_probe(dev, ret, "Couldn't find clock\n");

	return ERR_PTR(ret);
}

/*
 * We need to make sure that the OPP table for a device doesn't get added twice,
 * if this routine gets called in parallel with the same device pointer.
 *
 * The simplest way to enforce that is to perform everything (find existing
 * table and if not found, create a new one) under the opp_table_lock, so only
 * one creator gets access to the same. But that expands the critical section
 * under the lock and may end up causing circular dependencies with frameworks
 * like debugfs, interconnect or clock framework as they may be direct or
 * indirect users of OPP core.
 *
 * And for that reason we have to go for a bit tricky implementation here, which
 * uses the opp_tables_busy flag to indicate if another creator is in the middle
 * of adding an OPP table and others should wait for it to finish.
 */
struct opp_table *_add_opp_table_indexed(struct device *dev, int index,
					 bool getclk)
{
	struct opp_table *opp_table;

again:
	mutex_lock(&opp_table_lock);

	opp_table = _find_opp_table_unlocked(dev);
	if (!IS_ERR(opp_table))
		goto unlock;

	/*
	 * The opp_tables list or an OPP table's dev_list is getting updated by
	 * another user, wait for it to finish.
	 */
	if (unlikely(opp_tables_busy)) {
		mutex_unlock(&opp_table_lock);
		cpu_relax();
		goto again;
	}

	opp_tables_busy = true;
	opp_table = _managed_opp(dev, index);

	/* Drop the lock to reduce the size of critical section */
	mutex_unlock(&opp_table_lock);

	if (opp_table) {
		if (!_add_opp_dev(dev, opp_table)) {
			dev_pm_opp_put_opp_table(opp_table);
			opp_table = ERR_PTR(-ENOMEM);
		}

		mutex_lock(&opp_table_lock);
	} else {
		opp_table = _allocate_opp_table(dev, index);

		mutex_lock(&opp_table_lock);
		if (!IS_ERR(opp_table))
			list_add(&opp_table->node, &opp_tables);
	}

	opp_tables_busy = false;

unlock:
	mutex_unlock(&opp_table_lock);

	return _update_opp_table_clk(dev, opp_table, getclk);
}

static struct opp_table *_add_opp_table(struct device *dev, bool getclk)
{
	return _add_opp_table_indexed(dev, 0, getclk);
}

struct opp_table *dev_pm_opp_get_opp_table(struct device *dev)
{
	return _find_opp_table(dev);
}
EXPORT_SYMBOL_GPL(dev_pm_opp_get_opp_table);

static void _opp_table_kref_release(struct kref *kref)
{
	struct opp_table *opp_table = container_of(kref, struct opp_table, kref);
	struct opp_device *opp_dev, *temp;
	int i;

	/* Drop the lock as soon as we can */
	list_del(&opp_table->node);
	mutex_unlock(&opp_table_lock);

	if (opp_table->current_opp)
		dev_pm_opp_put(opp_table->current_opp);

	_of_clear_opp_table(opp_table);

	/* Release automatically acquired single clk */
	if (!IS_ERR(opp_table->clk))
		clk_put(opp_table->clk);

	if (opp_table->paths) {
		for (i = 0; i < opp_table->path_count; i++)
			icc_put(opp_table->paths[i]);
		kfree(opp_table->paths);
	}

	WARN_ON(!list_empty(&opp_table->opp_list));

	list_for_each_entry_safe(opp_dev, temp, &opp_table->dev_list, node) {
		/*
		 * The OPP table is getting removed, drop the performance state
		 * constraints.
		 */
		if (opp_table->genpd_performance_state)
			dev_pm_genpd_set_performance_state((struct device *)(opp_dev->dev), 0);

		_remove_opp_dev(opp_dev, opp_table);
	}

	mutex_destroy(&opp_table->genpd_virt_dev_lock);
	mutex_destroy(&opp_table->lock);
	kfree(opp_table);
}

void dev_pm_opp_put_opp_table(struct opp_table *opp_table)
{
	kref_put_mutex(&opp_table->kref, _opp_table_kref_release,
		       &opp_table_lock);
}
EXPORT_SYMBOL_GPL(dev_pm_opp_put_opp_table);

void _opp_free(struct dev_pm_opp *opp)
{
	kfree(opp);
}

static void _opp_kref_release(struct kref *kref)
{
	struct dev_pm_opp *opp = container_of(kref, struct dev_pm_opp, kref);
	struct opp_table *opp_table = opp->opp_table;

	list_del(&opp->node);
	mutex_unlock(&opp_table->lock);

	/*
	 * Notify the changes in the availability of the operable
	 * frequency/voltage list.
	 */
	blocking_notifier_call_chain(&opp_table->head, OPP_EVENT_REMOVE, opp);
	_of_clear_opp(opp_table, opp);
	opp_debug_remove_one(opp);
	kfree(opp);
}

void dev_pm_opp_get(struct dev_pm_opp *opp)
{
	kref_get(&opp->kref);
}

void dev_pm_opp_put(struct dev_pm_opp *opp)
{
	kref_put_mutex(&opp->kref, _opp_kref_release, &opp->opp_table->lock);
}
EXPORT_SYMBOL_GPL(dev_pm_opp_put);

/**
 * dev_pm_opp_remove()  - Remove an OPP from OPP table
 * @dev:	device for which we do this operation
 * @freq:	OPP to remove with matching 'freq'
 *
 * This function removes an opp from the opp table.
 */
void dev_pm_opp_remove(struct device *dev, unsigned long freq)
{
	struct dev_pm_opp *opp = NULL, *iter;
	struct opp_table *opp_table;

	opp_table = _find_opp_table(dev);
	if (IS_ERR(opp_table))
		return;

	if (!assert_single_clk(opp_table))
		goto put_table;

	mutex_lock(&opp_table->lock);

	list_for_each_entry(iter, &opp_table->opp_list, node) {
		if (iter->rates[0] == freq) {
			opp = iter;
			break;
		}
	}

	mutex_unlock(&opp_table->lock);

	if (opp) {
		dev_pm_opp_put(opp);

		/* Drop the reference taken by dev_pm_opp_add() */
		dev_pm_opp_put_opp_table(opp_table);
	} else {
		dev_warn(dev, "%s: Couldn't find OPP with freq: %lu\n",
			 __func__, freq);
	}

put_table:
	/* Drop the reference taken by _find_opp_table() */
	dev_pm_opp_put_opp_table(opp_table);
}
EXPORT_SYMBOL_GPL(dev_pm_opp_remove);

static struct dev_pm_opp *_opp_get_next(struct opp_table *opp_table,
					bool dynamic)
{
	struct dev_pm_opp *opp = NULL, *temp;

	mutex_lock(&opp_table->lock);
	list_for_each_entry(temp, &opp_table->opp_list, node) {
		/*
		 * Refcount must be dropped only once for each OPP by OPP core,
		 * do that with help of "removed" flag.
		 */
		if (!temp->removed && dynamic == temp->dynamic) {
			opp = temp;
			break;
		}
	}

	mutex_unlock(&opp_table->lock);
	return opp;
}

/*
 * Can't call dev_pm_opp_put() from under the lock as debugfs removal needs to
 * happen lock less to avoid circular dependency issues. This routine must be
 * called without the opp_table->lock held.
 */
static void _opp_remove_all(struct opp_table *opp_table, bool dynamic)
{
	struct dev_pm_opp *opp;

	while ((opp = _opp_get_next(opp_table, dynamic))) {
		opp->removed = true;
		dev_pm_opp_put(opp);

		/* Drop the references taken by dev_pm_opp_add() */
		if (dynamic)
			dev_pm_opp_put_opp_table(opp_table);
	}
}

bool _opp_remove_all_static(struct opp_table *opp_table)
{
	mutex_lock(&opp_table->lock);

	if (!opp_table->parsed_static_opps) {
		mutex_unlock(&opp_table->lock);
		return false;
	}

	if (--opp_table->parsed_static_opps) {
		mutex_unlock(&opp_table->lock);
		return true;
	}

	mutex_unlock(&opp_table->lock);

	_opp_remove_all(opp_table, false);
	return true;
}

/**
 * dev_pm_opp_remove_all_dynamic() - Remove all dynamically created OPPs
 * @dev:	device for which we do this operation
 *
 * This function removes all dynamically created OPPs from the opp table.
 */
void dev_pm_opp_remove_all_dynamic(struct device *dev)
{
	struct opp_table *opp_table;

	opp_table = _find_opp_table(dev);
	if (IS_ERR(opp_table))
		return;

	_opp_remove_all(opp_table, true);

	/* Drop the reference taken by _find_opp_table() */
	dev_pm_opp_put_opp_table(opp_table);
}
EXPORT_SYMBOL_GPL(dev_pm_opp_remove_all_dynamic);

struct dev_pm_opp *_opp_allocate(struct opp_table *opp_table)
{
	struct dev_pm_opp *opp;
	int supply_count, supply_size, icc_size, clk_size;

	/* Allocate space for at least one supply */
	supply_count = opp_table->regulator_count > 0 ?
			opp_table->regulator_count : 1;
	supply_size = sizeof(*opp->supplies) * supply_count;
	clk_size = sizeof(*opp->rates) * opp_table->clk_count;
	icc_size = sizeof(*opp->bandwidth) * opp_table->path_count;

	/* allocate new OPP node and supplies structures */
	opp = kzalloc(sizeof(*opp) + supply_size + clk_size + icc_size, GFP_KERNEL);
	if (!opp)
		return NULL;

	/* Put the supplies, bw and clock at the end of the OPP structure */
	opp->supplies = (struct dev_pm_opp_supply *)(opp + 1);

	opp->rates = (unsigned long *)(opp->supplies + supply_count);

	if (icc_size)
		opp->bandwidth = (struct dev_pm_opp_icc_bw *)(opp->rates + opp_table->clk_count);

	INIT_LIST_HEAD(&opp->node);

	return opp;
}

static bool _opp_supported_by_regulators(struct dev_pm_opp *opp,
					 struct opp_table *opp_table)
{
	struct regulator *reg;
	int i;

	if (!opp_table->regulators)
		return true;

	for (i = 0; i < opp_table->regulator_count; i++) {
		reg = opp_table->regulators[i];

		if (!regulator_is_supported_voltage(reg,
					opp->supplies[i].u_volt_min,
					opp->supplies[i].u_volt_max)) {
			pr_warn("%s: OPP minuV: %lu maxuV: %lu, not supported by regulator\n",
				__func__, opp->supplies[i].u_volt_min,
				opp->supplies[i].u_volt_max);
			return false;
		}
	}

	return true;
}

static int _opp_compare_rate(struct opp_table *opp_table,
			     struct dev_pm_opp *opp1, struct dev_pm_opp *opp2)
{
	int i;

	for (i = 0; i < opp_table->clk_count; i++) {
		if (opp1->rates[i] != opp2->rates[i])
			return opp1->rates[i] < opp2->rates[i] ? -1 : 1;
	}

	/* Same rates for both OPPs */
	return 0;
}

static int _opp_compare_bw(struct opp_table *opp_table, struct dev_pm_opp *opp1,
			   struct dev_pm_opp *opp2)
{
	int i;

	for (i = 0; i < opp_table->path_count; i++) {
		if (opp1->bandwidth[i].peak != opp2->bandwidth[i].peak)
			return opp1->bandwidth[i].peak < opp2->bandwidth[i].peak ? -1 : 1;
	}

	/* Same bw for both OPPs */
	return 0;
}

/*
 * Returns
 * 0: opp1 == opp2
 * 1: opp1 > opp2
 * -1: opp1 < opp2
 */
int _opp_compare_key(struct opp_table *opp_table, struct dev_pm_opp *opp1,
		     struct dev_pm_opp *opp2)
{
	int ret;

	ret = _opp_compare_rate(opp_table, opp1, opp2);
	if (ret)
		return ret;

	ret = _opp_compare_bw(opp_table, opp1, opp2);
	if (ret)
		return ret;

	if (opp1->level != opp2->level)
		return opp1->level < opp2->level ? -1 : 1;

	/* Duplicate OPPs */
	return 0;
}

static int _opp_is_duplicate(struct device *dev, struct dev_pm_opp *new_opp,
			     struct opp_table *opp_table,
			     struct list_head **head)
{
	struct dev_pm_opp *opp;
	int opp_cmp;

	/*
	 * Insert new OPP in order of increasing frequency and discard if
	 * already present.
	 *
	 * Need to use &opp_table->opp_list in the condition part of the 'for'
	 * loop, don't replace it with head otherwise it will become an infinite
	 * loop.
	 */
	list_for_each_entry(opp, &opp_table->opp_list, node) {
		opp_cmp = _opp_compare_key(opp_table, new_opp, opp);
		if (opp_cmp > 0) {
			*head = &opp->node;
			continue;
		}

		if (opp_cmp < 0)
			return 0;

		/* Duplicate OPPs */
		dev_warn(dev, "%s: duplicate OPPs detected. Existing: freq: %lu, volt: %lu, enabled: %d. New: freq: %lu, volt: %lu, enabled: %d\n",
			 __func__, opp->rates[0], opp->supplies[0].u_volt,
			 opp->available, new_opp->rates[0],
			 new_opp->supplies[0].u_volt, new_opp->available);

		/* Should we compare voltages for all regulators here ? */
		return opp->available &&
		       new_opp->supplies[0].u_volt == opp->supplies[0].u_volt ? -EBUSY : -EEXIST;
	}

	return 0;
}

void _required_opps_available(struct dev_pm_opp *opp, int count)
{
	int i;

	for (i = 0; i < count; i++) {
		if (opp->required_opps[i]->available)
			continue;

		opp->available = false;
		pr_warn("%s: OPP not supported by required OPP %pOF (%lu)\n",
			 __func__, opp->required_opps[i]->np, opp->rates[0]);
		return;
	}
}

/*
 * Returns:
 * 0: On success. And appropriate error message for duplicate OPPs.
 * -EBUSY: For OPP with same freq/volt and is available. The callers of
 *  _opp_add() must return 0 if they receive -EBUSY from it. This is to make
 *  sure we don't print error messages unnecessarily if different parts of
 *  kernel try to initialize the OPP table.
 * -EEXIST: For OPP with same freq but different volt or is unavailable. This
 *  should be considered an error by the callers of _opp_add().
 */
int _opp_add(struct device *dev, struct dev_pm_opp *new_opp,
	     struct opp_table *opp_table)
{
	struct list_head *head;
	int ret;

	mutex_lock(&opp_table->lock);
	head = &opp_table->opp_list;

	ret = _opp_is_duplicate(dev, new_opp, opp_table, &head);
	if (ret) {
		mutex_unlock(&opp_table->lock);
		return ret;
	}

	list_add(&new_opp->node, head);
	mutex_unlock(&opp_table->lock);

	new_opp->opp_table = opp_table;
	kref_init(&new_opp->kref);

	opp_debug_create_one(new_opp, opp_table);

	if (!_opp_supported_by_regulators(new_opp, opp_table)) {
		new_opp->available = false;
		dev_warn(dev, "%s: OPP not supported by regulators (%lu)\n",
			 __func__, new_opp->rates[0]);
	}

	/* required-opps not fully initialized yet */
	if (lazy_linking_pending(opp_table))
		return 0;

	_required_opps_available(new_opp, opp_table->required_opp_count);

	return 0;
}

/**
 * _opp_add_v1() - Allocate a OPP based on v1 bindings.
 * @opp_table:	OPP table
 * @dev:	device for which we do this operation
 * @freq:	Frequency in Hz for this OPP
 * @u_volt:	Voltage in uVolts for this OPP
 * @dynamic:	Dynamically added OPPs.
 *
 * This function adds an opp definition to the opp table and returns status.
 * The opp is made available by default and it can be controlled using
 * dev_pm_opp_enable/disable functions and may be removed by dev_pm_opp_remove.
 *
 * NOTE: "dynamic" parameter impacts OPPs added by the dev_pm_opp_of_add_table
 * and freed by dev_pm_opp_of_remove_table.
 *
 * Return:
 * 0		On success OR
 *		Duplicate OPPs (both freq and volt are same) and opp->available
 * -EEXIST	Freq are same and volt are different OR
 *		Duplicate OPPs (both freq and volt are same) and !opp->available
 * -ENOMEM	Memory allocation failure
 */
int _opp_add_v1(struct opp_table *opp_table, struct device *dev,
		unsigned long freq, long u_volt, bool dynamic)
{
	struct dev_pm_opp *new_opp;
	unsigned long tol;
	int ret;

	if (!assert_single_clk(opp_table))
		return -EINVAL;

	new_opp = _opp_allocate(opp_table);
	if (!new_opp)
		return -ENOMEM;

	/* populate the opp table */
	new_opp->rates[0] = freq;
	tol = u_volt * opp_table->voltage_tolerance_v1 / 100;
	new_opp->supplies[0].u_volt = u_volt;
	new_opp->supplies[0].u_volt_min = u_volt - tol;
	new_opp->supplies[0].u_volt_max = u_volt + tol;
	new_opp->available = true;
	new_opp->dynamic = dynamic;

	ret = _opp_add(dev, new_opp, opp_table);
	if (ret) {
		/* Don't return error for duplicate OPPs */
		if (ret == -EBUSY)
			ret = 0;
		goto free_opp;
	}

	/*
	 * Notify the changes in the availability of the operable
	 * frequency/voltage list.
	 */
	blocking_notifier_call_chain(&opp_table->head, OPP_EVENT_ADD, new_opp);
	return 0;

free_opp:
	_opp_free(new_opp);

	return ret;
}

/**
 * _opp_set_supported_hw() - Set supported platforms
 * @dev: Device for which supported-hw has to be set.
 * @versions: Array of hierarchy of versions to match.
 * @count: Number of elements in the array.
 *
 * This is required only for the V2 bindings, and it enables a platform to
 * specify the hierarchy of versions it supports. OPP layer will then enable
 * OPPs, which are available for those versions, based on its 'opp-supported-hw'
 * property.
 */
static int _opp_set_supported_hw(struct opp_table *opp_table,
				 const u32 *versions, unsigned int count)
{
	/* Another CPU that shares the OPP table has set the property ? */
	if (opp_table->supported_hw)
		return 0;

	opp_table->supported_hw = kmemdup(versions, count * sizeof(*versions),
					GFP_KERNEL);
	if (!opp_table->supported_hw)
		return -ENOMEM;

	opp_table->supported_hw_count = count;

	return 0;
}

/**
 * _opp_put_supported_hw() - Releases resources blocked for supported hw
 * @opp_table: OPP table returned by _opp_set_supported_hw().
 *
 * This is required only for the V2 bindings, and is called for a matching
 * _opp_set_supported_hw(). Until this is called, the opp_table structure
 * will not be freed.
 */
static void _opp_put_supported_hw(struct opp_table *opp_table)
{
	if (opp_table->supported_hw) {
		kfree(opp_table->supported_hw);
		opp_table->supported_hw = NULL;
		opp_table->supported_hw_count = 0;
	}
}

/**
 * _opp_set_prop_name() - Set prop-extn name
 * @dev: Device for which the prop-name has to be set.
 * @name: name to postfix to properties.
 *
 * This is required only for the V2 bindings, and it enables a platform to
 * specify the extn to be used for certain property names. The properties to
 * which the extension will apply are opp-microvolt and opp-microamp. OPP core
 * should postfix the property name with -<name> while looking for them.
 */
static int _opp_set_prop_name(struct opp_table *opp_table, const char *name)
{
	/* Another CPU that shares the OPP table has set the property ? */
	if (!opp_table->prop_name) {
		opp_table->prop_name = kstrdup(name, GFP_KERNEL);
		if (!opp_table->prop_name)
			return -ENOMEM;
	}

	return 0;
}

/**
 * _opp_put_prop_name() - Releases resources blocked for prop-name
 * @opp_table: OPP table returned by _opp_set_prop_name().
 *
 * This is required only for the V2 bindings, and is called for a matching
 * _opp_set_prop_name(). Until this is called, the opp_table structure
 * will not be freed.
 */
static void _opp_put_prop_name(struct opp_table *opp_table)
{
	if (opp_table->prop_name) {
		kfree(opp_table->prop_name);
		opp_table->prop_name = NULL;
	}
}

/**
 * _opp_set_regulators() - Set regulator names for the device
 * @dev: Device for which regulator name is being set.
 * @names: Array of pointers to the names of the regulator.
 * @count: Number of regulators.
 *
 * In order to support OPP switching, OPP layer needs to know the name of the
 * device's regulators, as the core would be required to switch voltages as
 * well.
 *
 * This must be called before any OPPs are initialized for the device.
 */
<<<<<<< HEAD
struct opp_table *dev_pm_opp_set_regulators(struct device *dev,
					    const char * const names[])
{
	struct dev_pm_opp_supply *supplies;
	const char * const *temp = names;
	struct opp_table *opp_table;
	struct regulator *reg;
	int count = 0, ret, i;

	/* Count number of regulators */
	while (*temp++)
		count++;

	if (!count)
		return ERR_PTR(-EINVAL);
=======
static int _opp_set_regulators(struct opp_table *opp_table, struct device *dev,
			       const char * const names[])
{
	const char * const *temp = names;
	struct regulator *reg;
	int count = 0, ret, i;
>>>>>>> eb3cdb58

	/* Count number of regulators */
	while (*temp++)
		count++;

	if (!count)
		return -EINVAL;

	/* Another CPU that shares the OPP table has set the regulators ? */
	if (opp_table->regulators)
		return 0;

	opp_table->regulators = kmalloc_array(count,
					      sizeof(*opp_table->regulators),
					      GFP_KERNEL);
	if (!opp_table->regulators)
		return -ENOMEM;

	for (i = 0; i < count; i++) {
		reg = regulator_get_optional(dev, names[i]);
		if (IS_ERR(reg)) {
			ret = dev_err_probe(dev, PTR_ERR(reg),
					    "%s: no regulator (%s) found\n",
					    __func__, names[i]);
			goto free_regulators;
		}

		opp_table->regulators[i] = reg;
	}

	opp_table->regulator_count = count;

	/* Set generic config_regulators() for single regulators here */
	if (count == 1)
		opp_table->config_regulators = _opp_config_regulator_single;

	return 0;

free_regulators:
	while (i != 0)
		regulator_put(opp_table->regulators[--i]);

	kfree(opp_table->regulators);
	opp_table->regulators = NULL;
	opp_table->regulator_count = -1;

	return ret;
}

/**
 * _opp_put_regulators() - Releases resources blocked for regulator
 * @opp_table: OPP table returned from _opp_set_regulators().
 */
static void _opp_put_regulators(struct opp_table *opp_table)
{
	int i;

	if (!opp_table->regulators)
		return;

	if (opp_table->enabled) {
		for (i = opp_table->regulator_count - 1; i >= 0; i--)
			regulator_disable(opp_table->regulators[i]);
	}

	for (i = opp_table->regulator_count - 1; i >= 0; i--)
		regulator_put(opp_table->regulators[i]);

	kfree(opp_table->regulators);
	opp_table->regulators = NULL;
	opp_table->regulator_count = -1;
}

<<<<<<< HEAD
static void devm_pm_opp_regulators_release(void *data)
{
	dev_pm_opp_put_regulators(data);
}

/**
 * devm_pm_opp_set_regulators() - Set regulator names for the device
 * @dev: Device for which regulator name is being set.
 * @names: Array of pointers to the names of the regulator.
 * @count: Number of regulators.
 *
 * This is a resource-managed variant of dev_pm_opp_set_regulators().
 *
 * Return: 0 on success and errorno otherwise.
 */
int devm_pm_opp_set_regulators(struct device *dev,
			       const char * const names[])
=======
static void _put_clks(struct opp_table *opp_table, int count)
>>>>>>> eb3cdb58
{
	int i;

<<<<<<< HEAD
	opp_table = dev_pm_opp_set_regulators(dev, names);
	if (IS_ERR(opp_table))
		return PTR_ERR(opp_table);
=======
	for (i = count - 1; i >= 0; i--)
		clk_put(opp_table->clks[i]);
>>>>>>> eb3cdb58

	kfree(opp_table->clks);
	opp_table->clks = NULL;
}

/**
 * _opp_set_clknames() - Set clk names for the device
 * @dev: Device for which clk names is being set.
 * @names: Clk names.
 *
 * In order to support OPP switching, OPP layer needs to get pointers to the
 * clocks for the device. Simple cases work fine without using this routine
 * (i.e. by passing connection-id as NULL), but for a device with multiple
 * clocks available, the OPP core needs to know the exact names of the clks to
 * use.
 *
 * This must be called before any OPPs are initialized for the device.
 */
static int _opp_set_clknames(struct opp_table *opp_table, struct device *dev,
			     const char * const names[],
			     config_clks_t config_clks)
{
	const char * const *temp = names;
	int count = 0, ret, i;
	struct clk *clk;

	/* Count number of clks */
	while (*temp++)
		count++;

	/*
	 * This is a special case where we have a single clock, whose connection
	 * id name is NULL, i.e. first two entries are NULL in the array.
	 */
	if (!count && !names[1])
		count = 1;

	/* Fail early for invalid configurations */
	if (!count || (!config_clks && count > 1))
		return -EINVAL;

	/* Another CPU that shares the OPP table has set the clkname ? */
	if (opp_table->clks)
		return 0;

	opp_table->clks = kmalloc_array(count, sizeof(*opp_table->clks),
					GFP_KERNEL);
	if (!opp_table->clks)
		return -ENOMEM;

	/* Find clks for the device */
	for (i = 0; i < count; i++) {
		clk = clk_get(dev, names[i]);
		if (IS_ERR(clk)) {
			ret = dev_err_probe(dev, PTR_ERR(clk),
					    "%s: Couldn't find clock with name: %s\n",
					    __func__, names[i]);
			goto free_clks;
		}

		opp_table->clks[i] = clk;
	}

	opp_table->clk_count = count;
	opp_table->config_clks = config_clks;

	/* Set generic single clk set here */
	if (count == 1) {
		if (!opp_table->config_clks)
			opp_table->config_clks = _opp_config_clk_single;

		/*
		 * We could have just dropped the "clk" field and used "clks"
		 * everywhere. Instead we kept the "clk" field around for
		 * following reasons:
		 *
		 * - avoiding clks[0] everywhere else.
		 * - not running single clk helpers for multiple clk usecase by
		 *   mistake.
		 *
		 * Since this is single-clk case, just update the clk pointer
		 * too.
		 */
		opp_table->clk = opp_table->clks[0];
	}

	return 0;

free_clks:
	_put_clks(opp_table, i);
	return ret;
}

/**
 * _opp_put_clknames() - Releases resources blocked for clks.
 * @opp_table: OPP table returned from _opp_set_clknames().
 */
static void _opp_put_clknames(struct opp_table *opp_table)
{
	if (!opp_table->clks)
		return;

	opp_table->config_clks = NULL;
	opp_table->clk = ERR_PTR(-ENODEV);

	_put_clks(opp_table, opp_table->clk_count);
}

/**
 * _opp_set_config_regulators_helper() - Register custom set regulator helper.
 * @dev: Device for which the helper is getting registered.
 * @config_regulators: Custom set regulator helper.
 *
 * This is useful to support platforms with multiple regulators per device.
 *
 * This must be called before any OPPs are initialized for the device.
 */
static int _opp_set_config_regulators_helper(struct opp_table *opp_table,
		struct device *dev, config_regulators_t config_regulators)
{
	/* Another CPU that shares the OPP table has set the helper ? */
	if (!opp_table->config_regulators)
		opp_table->config_regulators = config_regulators;

	return 0;
}

/**
 * _opp_put_config_regulators_helper() - Releases resources blocked for
 *					 config_regulators helper.
 * @opp_table: OPP table returned from _opp_set_config_regulators_helper().
 *
 * Release resources blocked for platform specific config_regulators helper.
 */
static void _opp_put_config_regulators_helper(struct opp_table *opp_table)
{
	if (opp_table->config_regulators)
		opp_table->config_regulators = NULL;
}

static void _detach_genpd(struct opp_table *opp_table)
{
	int index;

	if (!opp_table->genpd_virt_devs)
		return;

	for (index = 0; index < opp_table->required_opp_count; index++) {
		if (!opp_table->genpd_virt_devs[index])
			continue;

		dev_pm_domain_detach(opp_table->genpd_virt_devs[index], false);
		opp_table->genpd_virt_devs[index] = NULL;
	}

	kfree(opp_table->genpd_virt_devs);
	opp_table->genpd_virt_devs = NULL;
}

/**
 * _opp_attach_genpd - Attach genpd(s) for the device and save virtual device pointer
 * @dev: Consumer device for which the genpd is getting attached.
 * @names: Null terminated array of pointers containing names of genpd to attach.
 * @virt_devs: Pointer to return the array of virtual devices.
 *
 * Multiple generic power domains for a device are supported with the help of
 * virtual genpd devices, which are created for each consumer device - genpd
 * pair. These are the device structures which are attached to the power domain
 * and are required by the OPP core to set the performance state of the genpd.
 * The same API also works for the case where single genpd is available and so
 * we don't need to support that separately.
 *
 * This helper will normally be called by the consumer driver of the device
 * "dev", as only that has details of the genpd names.
 *
 * This helper needs to be called once with a list of all genpd to attach.
 * Otherwise the original device structure will be used instead by the OPP core.
 *
 * The order of entries in the names array must match the order in which
 * "required-opps" are added in DT.
 */
static int _opp_attach_genpd(struct opp_table *opp_table, struct device *dev,
			const char * const *names, struct device ***virt_devs)
{
	struct device *virt_dev;
	int index = 0, ret = -EINVAL;
	const char * const *name = names;

	if (opp_table->genpd_virt_devs)
		return 0;

	/*
	 * If the genpd's OPP table isn't already initialized, parsing of the
	 * required-opps fail for dev. We should retry this after genpd's OPP
	 * table is added.
	 */
	if (!opp_table->required_opp_count)
		return -EPROBE_DEFER;

	mutex_lock(&opp_table->genpd_virt_dev_lock);

	opp_table->genpd_virt_devs = kcalloc(opp_table->required_opp_count,
					     sizeof(*opp_table->genpd_virt_devs),
					     GFP_KERNEL);
	if (!opp_table->genpd_virt_devs)
		goto unlock;

	while (*name) {
		if (index >= opp_table->required_opp_count) {
			dev_err(dev, "Index can't be greater than required-opp-count - 1, %s (%d : %d)\n",
				*name, opp_table->required_opp_count, index);
			goto err;
		}

		virt_dev = dev_pm_domain_attach_by_name(dev, *name);
		if (IS_ERR_OR_NULL(virt_dev)) {
			ret = PTR_ERR(virt_dev) ? : -ENODEV;
			dev_err(dev, "Couldn't attach to pm_domain: %d\n", ret);
			goto err;
		}

		opp_table->genpd_virt_devs[index] = virt_dev;
		index++;
		name++;
	}

	if (virt_devs)
		*virt_devs = opp_table->genpd_virt_devs;
	mutex_unlock(&opp_table->genpd_virt_dev_lock);

	return 0;

err:
	_detach_genpd(opp_table);
unlock:
	mutex_unlock(&opp_table->genpd_virt_dev_lock);
	return ret;

}

/**
 * _opp_detach_genpd() - Detach genpd(s) from the device.
 * @opp_table: OPP table returned by _opp_attach_genpd().
 *
 * This detaches the genpd(s), resets the virtual device pointers, and puts the
 * OPP table.
 */
static void _opp_detach_genpd(struct opp_table *opp_table)
{
	/*
	 * Acquire genpd_virt_dev_lock to make sure virt_dev isn't getting
	 * used in parallel.
	 */
	mutex_lock(&opp_table->genpd_virt_dev_lock);
	_detach_genpd(opp_table);
	mutex_unlock(&opp_table->genpd_virt_dev_lock);
}

static void _opp_clear_config(struct opp_config_data *data)
{
	if (data->flags & OPP_CONFIG_GENPD)
		_opp_detach_genpd(data->opp_table);
	if (data->flags & OPP_CONFIG_REGULATOR)
		_opp_put_regulators(data->opp_table);
	if (data->flags & OPP_CONFIG_SUPPORTED_HW)
		_opp_put_supported_hw(data->opp_table);
	if (data->flags & OPP_CONFIG_REGULATOR_HELPER)
		_opp_put_config_regulators_helper(data->opp_table);
	if (data->flags & OPP_CONFIG_PROP_NAME)
		_opp_put_prop_name(data->opp_table);
	if (data->flags & OPP_CONFIG_CLK)
		_opp_put_clknames(data->opp_table);

	dev_pm_opp_put_opp_table(data->opp_table);
	kfree(data);
}

/**
 * dev_pm_opp_set_config() - Set OPP configuration for the device.
 * @dev: Device for which configuration is being set.
 * @config: OPP configuration.
 *
 * This allows all device OPP configurations to be performed at once.
 *
 * This must be called before any OPPs are initialized for the device. This may
 * be called multiple times for the same OPP table, for example once for each
 * CPU that share the same table. This must be balanced by the same number of
 * calls to dev_pm_opp_clear_config() in order to free the OPP table properly.
 *
 * This returns a token to the caller, which must be passed to
 * dev_pm_opp_clear_config() to free the resources later. The value of the
 * returned token will be >= 1 for success and negative for errors. The minimum
 * value of 1 is chosen here to make it easy for callers to manage the resource.
 */
int dev_pm_opp_set_config(struct device *dev, struct dev_pm_opp_config *config)
{
	struct opp_table *opp_table;
	struct opp_config_data *data;
	unsigned int id;
	int ret;

	data = kmalloc(sizeof(*data), GFP_KERNEL);
	if (!data)
		return -ENOMEM;

	opp_table = _add_opp_table(dev, false);
	if (IS_ERR(opp_table)) {
		kfree(data);
		return PTR_ERR(opp_table);
	}

	data->opp_table = opp_table;
	data->flags = 0;

	/* This should be called before OPPs are initialized */
	if (WARN_ON(!list_empty(&opp_table->opp_list))) {
		ret = -EBUSY;
		goto err;
	}

	/* Configure clocks */
	if (config->clk_names) {
		ret = _opp_set_clknames(opp_table, dev, config->clk_names,
					config->config_clks);
		if (ret)
			goto err;

		data->flags |= OPP_CONFIG_CLK;
	} else if (config->config_clks) {
		/* Don't allow config callback without clocks */
		ret = -EINVAL;
		goto err;
	}

	/* Configure property names */
	if (config->prop_name) {
		ret = _opp_set_prop_name(opp_table, config->prop_name);
		if (ret)
			goto err;

		data->flags |= OPP_CONFIG_PROP_NAME;
	}

	/* Configure config_regulators helper */
	if (config->config_regulators) {
		ret = _opp_set_config_regulators_helper(opp_table, dev,
						config->config_regulators);
		if (ret)
			goto err;

		data->flags |= OPP_CONFIG_REGULATOR_HELPER;
	}

	/* Configure supported hardware */
	if (config->supported_hw) {
		ret = _opp_set_supported_hw(opp_table, config->supported_hw,
					    config->supported_hw_count);
		if (ret)
			goto err;

		data->flags |= OPP_CONFIG_SUPPORTED_HW;
	}

	/* Configure supplies */
	if (config->regulator_names) {
		ret = _opp_set_regulators(opp_table, dev,
					  config->regulator_names);
		if (ret)
			goto err;

		data->flags |= OPP_CONFIG_REGULATOR;
	}

	/* Attach genpds */
	if (config->genpd_names) {
		ret = _opp_attach_genpd(opp_table, dev, config->genpd_names,
					config->virt_devs);
		if (ret)
			goto err;

		data->flags |= OPP_CONFIG_GENPD;
	}

	ret = xa_alloc(&opp_configs, &id, data, XA_LIMIT(1, INT_MAX),
		       GFP_KERNEL);
	if (ret)
		goto err;

	return id;

err:
	_opp_clear_config(data);
	return ret;
}
EXPORT_SYMBOL_GPL(dev_pm_opp_set_config);

/**
 * dev_pm_opp_clear_config() - Releases resources blocked for OPP configuration.
 * @opp_table: OPP table returned from dev_pm_opp_set_config().
 *
 * This allows all device OPP configurations to be cleared at once. This must be
 * called once for each call made to dev_pm_opp_set_config(), in order to free
 * the OPPs properly.
 *
 * Currently the first call itself ends up freeing all the OPP configurations,
 * while the later ones only drop the OPP table reference. This works well for
 * now as we would never want to use an half initialized OPP table and want to
 * remove the configurations together.
 */
void dev_pm_opp_clear_config(int token)
{
	struct opp_config_data *data;

	/*
	 * This lets the callers call this unconditionally and keep their code
	 * simple.
	 */
	if (unlikely(token <= 0))
		return;

	data = xa_erase(&opp_configs, token);
	if (WARN_ON(!data))
		return;

	_opp_clear_config(data);
}
EXPORT_SYMBOL_GPL(dev_pm_opp_clear_config);

static void devm_pm_opp_config_release(void *token)
{
	dev_pm_opp_clear_config((unsigned long)token);
}

/**
 * devm_pm_opp_set_config() - Set OPP configuration for the device.
 * @dev: Device for which configuration is being set.
 * @config: OPP configuration.
 *
 * This allows all device OPP configurations to be performed at once.
 * This is a resource-managed variant of dev_pm_opp_set_config().
 *
 * Return: 0 on success and errorno otherwise.
 */
int devm_pm_opp_set_config(struct device *dev, struct dev_pm_opp_config *config)
{
	int token = dev_pm_opp_set_config(dev, config);

	if (token < 0)
		return token;

	return devm_add_action_or_reset(dev, devm_pm_opp_config_release,
					(void *) ((unsigned long) token));
}
EXPORT_SYMBOL_GPL(devm_pm_opp_set_config);

/**
 * dev_pm_opp_xlate_required_opp() - Find required OPP for @src_table OPP.
 * @src_table: OPP table which has @dst_table as one of its required OPP table.
 * @dst_table: Required OPP table of the @src_table.
 * @src_opp: OPP from the @src_table.
 *
 * This function returns the OPP (present in @dst_table) pointed out by the
 * "required-opps" property of the @src_opp (present in @src_table).
 *
 * The callers are required to call dev_pm_opp_put() for the returned OPP after
 * use.
 *
 * Return: pointer to 'struct dev_pm_opp' on success and errorno otherwise.
 */
struct dev_pm_opp *dev_pm_opp_xlate_required_opp(struct opp_table *src_table,
						 struct opp_table *dst_table,
						 struct dev_pm_opp *src_opp)
{
	struct dev_pm_opp *opp, *dest_opp = ERR_PTR(-ENODEV);
	int i;

	if (!src_table || !dst_table || !src_opp ||
	    !src_table->required_opp_tables)
		return ERR_PTR(-EINVAL);

	/* required-opps not fully initialized yet */
	if (lazy_linking_pending(src_table))
		return ERR_PTR(-EBUSY);

	for (i = 0; i < src_table->required_opp_count; i++) {
		if (src_table->required_opp_tables[i] == dst_table) {
			mutex_lock(&src_table->lock);

			list_for_each_entry(opp, &src_table->opp_list, node) {
				if (opp == src_opp) {
					dest_opp = opp->required_opps[i];
					dev_pm_opp_get(dest_opp);
					break;
				}
			}

			mutex_unlock(&src_table->lock);
			break;
		}
	}

	if (IS_ERR(dest_opp)) {
		pr_err("%s: Couldn't find matching OPP (%p: %p)\n", __func__,
		       src_table, dst_table);
	}

	return dest_opp;
}
EXPORT_SYMBOL_GPL(dev_pm_opp_xlate_required_opp);

/**
 * dev_pm_opp_xlate_performance_state() - Find required OPP's pstate for src_table.
 * @src_table: OPP table which has dst_table as one of its required OPP table.
 * @dst_table: Required OPP table of the src_table.
 * @pstate: Current performance state of the src_table.
 *
 * This Returns pstate of the OPP (present in @dst_table) pointed out by the
 * "required-opps" property of the OPP (present in @src_table) which has
 * performance state set to @pstate.
 *
 * Return: Zero or positive performance state on success, otherwise negative
 * value on errors.
 */
int dev_pm_opp_xlate_performance_state(struct opp_table *src_table,
				       struct opp_table *dst_table,
				       unsigned int pstate)
{
	struct dev_pm_opp *opp;
	int dest_pstate = -EINVAL;
	int i;

	/*
	 * Normally the src_table will have the "required_opps" property set to
	 * point to one of the OPPs in the dst_table, but in some cases the
	 * genpd and its master have one to one mapping of performance states
	 * and so none of them have the "required-opps" property set. Return the
	 * pstate of the src_table as it is in such cases.
	 */
	if (!src_table || !src_table->required_opp_count)
		return pstate;

	/* required-opps not fully initialized yet */
	if (lazy_linking_pending(src_table))
		return -EBUSY;

	for (i = 0; i < src_table->required_opp_count; i++) {
		if (src_table->required_opp_tables[i]->np == dst_table->np)
			break;
	}

	if (unlikely(i == src_table->required_opp_count)) {
		pr_err("%s: Couldn't find matching OPP table (%p: %p)\n",
		       __func__, src_table, dst_table);
		return -EINVAL;
	}

	mutex_lock(&src_table->lock);

	list_for_each_entry(opp, &src_table->opp_list, node) {
		if (opp->pstate == pstate) {
			dest_pstate = opp->required_opps[i]->pstate;
			goto unlock;
		}
	}

	pr_err("%s: Couldn't find matching OPP (%p: %p)\n", __func__, src_table,
	       dst_table);

unlock:
	mutex_unlock(&src_table->lock);

	return dest_pstate;
}

/**
 * dev_pm_opp_add()  - Add an OPP table from a table definitions
 * @dev:	device for which we do this operation
 * @freq:	Frequency in Hz for this OPP
 * @u_volt:	Voltage in uVolts for this OPP
 *
 * This function adds an opp definition to the opp table and returns status.
 * The opp is made available by default and it can be controlled using
 * dev_pm_opp_enable/disable functions.
 *
 * Return:
 * 0		On success OR
 *		Duplicate OPPs (both freq and volt are same) and opp->available
 * -EEXIST	Freq are same and volt are different OR
 *		Duplicate OPPs (both freq and volt are same) and !opp->available
 * -ENOMEM	Memory allocation failure
 */
int dev_pm_opp_add(struct device *dev, unsigned long freq, unsigned long u_volt)
{
	struct opp_table *opp_table;
	int ret;

	opp_table = _add_opp_table(dev, true);
	if (IS_ERR(opp_table))
		return PTR_ERR(opp_table);

	/* Fix regulator count for dynamic OPPs */
	opp_table->regulator_count = 1;

	ret = _opp_add_v1(opp_table, dev, freq, u_volt, true);
	if (ret)
		dev_pm_opp_put_opp_table(opp_table);

	return ret;
}
EXPORT_SYMBOL_GPL(dev_pm_opp_add);

/**
 * _opp_set_availability() - helper to set the availability of an opp
 * @dev:		device for which we do this operation
 * @freq:		OPP frequency to modify availability
 * @availability_req:	availability status requested for this opp
 *
 * Set the availability of an OPP, opp_{enable,disable} share a common logic
 * which is isolated here.
 *
 * Return: -EINVAL for bad pointers, -ENOMEM if no memory available for the
 * copy operation, returns 0 if no modification was done OR modification was
 * successful.
 */
static int _opp_set_availability(struct device *dev, unsigned long freq,
				 bool availability_req)
{
	struct opp_table *opp_table;
	struct dev_pm_opp *tmp_opp, *opp = ERR_PTR(-ENODEV);
	int r = 0;

	/* Find the opp_table */
	opp_table = _find_opp_table(dev);
	if (IS_ERR(opp_table)) {
		r = PTR_ERR(opp_table);
		dev_warn(dev, "%s: Device OPP not found (%d)\n", __func__, r);
		return r;
	}

	if (!assert_single_clk(opp_table)) {
		r = -EINVAL;
		goto put_table;
	}

	mutex_lock(&opp_table->lock);

	/* Do we have the frequency? */
	list_for_each_entry(tmp_opp, &opp_table->opp_list, node) {
		if (tmp_opp->rates[0] == freq) {
			opp = tmp_opp;
			break;
		}
	}

	if (IS_ERR(opp)) {
		r = PTR_ERR(opp);
		goto unlock;
	}

	/* Is update really needed? */
	if (opp->available == availability_req)
		goto unlock;

	opp->available = availability_req;

	dev_pm_opp_get(opp);
	mutex_unlock(&opp_table->lock);

	/* Notify the change of the OPP availability */
	if (availability_req)
		blocking_notifier_call_chain(&opp_table->head, OPP_EVENT_ENABLE,
					     opp);
	else
		blocking_notifier_call_chain(&opp_table->head,
					     OPP_EVENT_DISABLE, opp);

	dev_pm_opp_put(opp);
	goto put_table;

unlock:
	mutex_unlock(&opp_table->lock);
put_table:
	dev_pm_opp_put_opp_table(opp_table);
	return r;
}

/**
 * dev_pm_opp_adjust_voltage() - helper to change the voltage of an OPP
 * @dev:		device for which we do this operation
 * @freq:		OPP frequency to adjust voltage of
 * @u_volt:		new OPP target voltage
 * @u_volt_min:		new OPP min voltage
 * @u_volt_max:		new OPP max voltage
 *
 * Return: -EINVAL for bad pointers, -ENOMEM if no memory available for the
 * copy operation, returns 0 if no modifcation was done OR modification was
 * successful.
 */
int dev_pm_opp_adjust_voltage(struct device *dev, unsigned long freq,
			      unsigned long u_volt, unsigned long u_volt_min,
			      unsigned long u_volt_max)

{
	struct opp_table *opp_table;
	struct dev_pm_opp *tmp_opp, *opp = ERR_PTR(-ENODEV);
	int r = 0;

	/* Find the opp_table */
	opp_table = _find_opp_table(dev);
	if (IS_ERR(opp_table)) {
		r = PTR_ERR(opp_table);
		dev_warn(dev, "%s: Device OPP not found (%d)\n", __func__, r);
		return r;
	}

	if (!assert_single_clk(opp_table)) {
		r = -EINVAL;
		goto put_table;
	}

	mutex_lock(&opp_table->lock);

	/* Do we have the frequency? */
	list_for_each_entry(tmp_opp, &opp_table->opp_list, node) {
		if (tmp_opp->rates[0] == freq) {
			opp = tmp_opp;
			break;
		}
	}

	if (IS_ERR(opp)) {
		r = PTR_ERR(opp);
		goto adjust_unlock;
	}

	/* Is update really needed? */
	if (opp->supplies->u_volt == u_volt)
		goto adjust_unlock;

	opp->supplies->u_volt = u_volt;
	opp->supplies->u_volt_min = u_volt_min;
	opp->supplies->u_volt_max = u_volt_max;

	dev_pm_opp_get(opp);
	mutex_unlock(&opp_table->lock);

	/* Notify the voltage change of the OPP */
	blocking_notifier_call_chain(&opp_table->head, OPP_EVENT_ADJUST_VOLTAGE,
				     opp);

	dev_pm_opp_put(opp);
	goto put_table;

adjust_unlock:
	mutex_unlock(&opp_table->lock);
put_table:
	dev_pm_opp_put_opp_table(opp_table);
	return r;
}
EXPORT_SYMBOL_GPL(dev_pm_opp_adjust_voltage);

/**
 * dev_pm_opp_enable() - Enable a specific OPP
 * @dev:	device for which we do this operation
 * @freq:	OPP frequency to enable
 *
 * Enables a provided opp. If the operation is valid, this returns 0, else the
 * corresponding error value. It is meant to be used for users an OPP available
 * after being temporarily made unavailable with dev_pm_opp_disable.
 *
 * Return: -EINVAL for bad pointers, -ENOMEM if no memory available for the
 * copy operation, returns 0 if no modification was done OR modification was
 * successful.
 */
int dev_pm_opp_enable(struct device *dev, unsigned long freq)
{
	return _opp_set_availability(dev, freq, true);
}
EXPORT_SYMBOL_GPL(dev_pm_opp_enable);

/**
 * dev_pm_opp_disable() - Disable a specific OPP
 * @dev:	device for which we do this operation
 * @freq:	OPP frequency to disable
 *
 * Disables a provided opp. If the operation is valid, this returns
 * 0, else the corresponding error value. It is meant to be a temporary
 * control by users to make this OPP not available until the circumstances are
 * right to make it available again (with a call to dev_pm_opp_enable).
 *
 * Return: -EINVAL for bad pointers, -ENOMEM if no memory available for the
 * copy operation, returns 0 if no modification was done OR modification was
 * successful.
 */
int dev_pm_opp_disable(struct device *dev, unsigned long freq)
{
	return _opp_set_availability(dev, freq, false);
}
EXPORT_SYMBOL_GPL(dev_pm_opp_disable);

/**
 * dev_pm_opp_register_notifier() - Register OPP notifier for the device
 * @dev:	Device for which notifier needs to be registered
 * @nb:		Notifier block to be registered
 *
 * Return: 0 on success or a negative error value.
 */
int dev_pm_opp_register_notifier(struct device *dev, struct notifier_block *nb)
{
	struct opp_table *opp_table;
	int ret;

	opp_table = _find_opp_table(dev);
	if (IS_ERR(opp_table))
		return PTR_ERR(opp_table);

	ret = blocking_notifier_chain_register(&opp_table->head, nb);

	dev_pm_opp_put_opp_table(opp_table);

	return ret;
}
EXPORT_SYMBOL(dev_pm_opp_register_notifier);

/**
 * dev_pm_opp_unregister_notifier() - Unregister OPP notifier for the device
 * @dev:	Device for which notifier needs to be unregistered
 * @nb:		Notifier block to be unregistered
 *
 * Return: 0 on success or a negative error value.
 */
int dev_pm_opp_unregister_notifier(struct device *dev,
				   struct notifier_block *nb)
{
	struct opp_table *opp_table;
	int ret;

	opp_table = _find_opp_table(dev);
	if (IS_ERR(opp_table))
		return PTR_ERR(opp_table);

	ret = blocking_notifier_chain_unregister(&opp_table->head, nb);

	dev_pm_opp_put_opp_table(opp_table);

	return ret;
}
EXPORT_SYMBOL(dev_pm_opp_unregister_notifier);

/**
 * dev_pm_opp_remove_table() - Free all OPPs associated with the device
 * @dev:	device pointer used to lookup OPP table.
 *
 * Free both OPPs created using static entries present in DT and the
 * dynamically added entries.
 */
void dev_pm_opp_remove_table(struct device *dev)
{
	struct opp_table *opp_table;

	/* Check for existing table for 'dev' */
	opp_table = _find_opp_table(dev);
	if (IS_ERR(opp_table)) {
		int error = PTR_ERR(opp_table);

		if (error != -ENODEV)
			WARN(1, "%s: opp_table: %d\n",
			     IS_ERR_OR_NULL(dev) ?
					"Invalid device" : dev_name(dev),
			     error);
		return;
	}

	/*
	 * Drop the extra reference only if the OPP table was successfully added
	 * with dev_pm_opp_of_add_table() earlier.
	 **/
	if (_opp_remove_all_static(opp_table))
		dev_pm_opp_put_opp_table(opp_table);

	/* Drop reference taken by _find_opp_table() */
	dev_pm_opp_put_opp_table(opp_table);
}
EXPORT_SYMBOL_GPL(dev_pm_opp_remove_table);

/**
 * dev_pm_opp_sync_regulators() - Sync state of voltage regulators
 * @dev:	device for which we do this operation
 *
 * Sync voltage state of the OPP table regulators.
 *
 * Return: 0 on success or a negative error value.
 */
int dev_pm_opp_sync_regulators(struct device *dev)
{
	struct opp_table *opp_table;
	struct regulator *reg;
	int i, ret = 0;

	/* Device may not have OPP table */
	opp_table = _find_opp_table(dev);
	if (IS_ERR(opp_table))
		return 0;

	/* Regulator may not be required for the device */
	if (unlikely(!opp_table->regulators))
		goto put_table;

	/* Nothing to sync if voltage wasn't changed */
	if (!opp_table->enabled)
		goto put_table;

	for (i = 0; i < opp_table->regulator_count; i++) {
		reg = opp_table->regulators[i];
		ret = regulator_sync_voltage(reg);
		if (ret)
			break;
	}
put_table:
	/* Drop reference taken by _find_opp_table() */
	dev_pm_opp_put_opp_table(opp_table);

	return ret;
}
EXPORT_SYMBOL_GPL(dev_pm_opp_sync_regulators);<|MERGE_RESOLUTION|>--- conflicted
+++ resolved
@@ -2081,30 +2081,12 @@
  *
  * This must be called before any OPPs are initialized for the device.
  */
-<<<<<<< HEAD
-struct opp_table *dev_pm_opp_set_regulators(struct device *dev,
-					    const char * const names[])
-{
-	struct dev_pm_opp_supply *supplies;
-	const char * const *temp = names;
-	struct opp_table *opp_table;
-	struct regulator *reg;
-	int count = 0, ret, i;
-
-	/* Count number of regulators */
-	while (*temp++)
-		count++;
-
-	if (!count)
-		return ERR_PTR(-EINVAL);
-=======
 static int _opp_set_regulators(struct opp_table *opp_table, struct device *dev,
 			       const char * const names[])
 {
 	const char * const *temp = names;
 	struct regulator *reg;
 	int count = 0, ret, i;
->>>>>>> eb3cdb58
 
 	/* Count number of regulators */
 	while (*temp++)
@@ -2178,38 +2160,12 @@
 	opp_table->regulator_count = -1;
 }
 
-<<<<<<< HEAD
-static void devm_pm_opp_regulators_release(void *data)
-{
-	dev_pm_opp_put_regulators(data);
-}
-
-/**
- * devm_pm_opp_set_regulators() - Set regulator names for the device
- * @dev: Device for which regulator name is being set.
- * @names: Array of pointers to the names of the regulator.
- * @count: Number of regulators.
- *
- * This is a resource-managed variant of dev_pm_opp_set_regulators().
- *
- * Return: 0 on success and errorno otherwise.
- */
-int devm_pm_opp_set_regulators(struct device *dev,
-			       const char * const names[])
-=======
 static void _put_clks(struct opp_table *opp_table, int count)
->>>>>>> eb3cdb58
 {
 	int i;
 
-<<<<<<< HEAD
-	opp_table = dev_pm_opp_set_regulators(dev, names);
-	if (IS_ERR(opp_table))
-		return PTR_ERR(opp_table);
-=======
 	for (i = count - 1; i >= 0; i--)
 		clk_put(opp_table->clks[i]);
->>>>>>> eb3cdb58
 
 	kfree(opp_table->clks);
 	opp_table->clks = NULL;
