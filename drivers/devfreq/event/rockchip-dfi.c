--- conflicted
+++ resolved
@@ -789,16 +789,6 @@
 	node = of_parse_phandle(np, "rockchip,pmu", 0);
 	if (!node)
 		return dev_err_probe(&pdev->dev, -ENODEV, "Can't find pmu_grf registers\n");
-<<<<<<< HEAD
-
-	data->regmap_pmu = syscon_node_to_regmap(node);
-	of_node_put(node);
-	if (IS_ERR(data->regmap_pmu))
-		return PTR_ERR(data->regmap_pmu);
-
-	data->dev = dev;
-=======
->>>>>>> 2d5404ca
 
 	dfi->regmap_pmu = syscon_node_to_regmap(node);
 	of_node_put(node);
