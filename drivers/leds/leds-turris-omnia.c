--- conflicted
+++ resolved
@@ -60,30 +60,6 @@
 static int omnia_cmd_write_u8(const struct i2c_client *client, u8 cmd, u8 val)
 {
 	u8 buf[2] = { cmd, val };
-<<<<<<< HEAD
-
-	return i2c_master_send(client, buf, sizeof(buf));
-}
-
-static int omnia_cmd_read_u8(const struct i2c_client *client, u8 cmd)
-{
-	struct i2c_msg msgs[2];
-	u8 reply;
-	int ret;
-
-	msgs[0].addr = client->addr;
-	msgs[0].flags = 0;
-	msgs[0].len = 1;
-	msgs[0].buf = &cmd;
-	msgs[1].addr = client->addr;
-	msgs[1].flags = I2C_M_RD;
-	msgs[1].len = 1;
-	msgs[1].buf = &reply;
-
-	ret = i2c_transfer(client->adapter, msgs, ARRAY_SIZE(msgs));
-	if (likely(ret == ARRAY_SIZE(msgs)))
-		return reply;
-=======
 	int ret;
 
 	ret = i2c_master_send(client, buf, sizeof(buf));
@@ -109,15 +85,12 @@
 	ret = i2c_transfer(adapter, msgs, ARRAY_SIZE(msgs));
 	if (likely(ret == ARRAY_SIZE(msgs)))
 		return 0;
->>>>>>> 2d5404ca
 	else if (ret < 0)
 		return ret;
 	else
 		return -EIO;
 }
 
-<<<<<<< HEAD
-=======
 static int omnia_cmd_read_u8(const struct i2c_client *client, u8 cmd)
 {
 	u8 reply;
@@ -164,7 +137,6 @@
 	return false;
 }
 
->>>>>>> 2d5404ca
 static int omnia_led_brightness_set_blocking(struct led_classdev *cdev,
 					     enum led_brightness brightness)
 {
@@ -237,11 +209,6 @@
 			err = omnia_led_send_color_cmd(leds->client, led);
 	}
 
-<<<<<<< HEAD
-	ret = omnia_cmd_write_u8(leds->client, CMD_LED_STATE, state);
-	if (ret >= 0 && (state & CMD_LED_STATE_ON))
-		ret = i2c_master_send(leds->client, buf, 5);
-=======
 	if (!err) {
 		/* Put the LED into MCU controlled mode */
 		err = omnia_cmd_write_u8(leds->client, CMD_LED_MODE,
@@ -249,7 +216,6 @@
 		if (!err)
 			led->hwtrig = true;
 	}
->>>>>>> 2d5404ca
 
 	mutex_unlock(&leds->lock);
 
@@ -339,11 +305,7 @@
 	ret = omnia_cmd_write_u8(client, CMD_LED_MODE,
 				 CMD_LED_MODE_LED(led->reg) |
 				 CMD_LED_MODE_USER);
-<<<<<<< HEAD
-	if (ret < 0) {
-=======
 	if (ret) {
->>>>>>> 2d5404ca
 		dev_err(dev, "Cannot set LED %pOF to software mode: %i\n", np,
 			ret);
 		return ret;
@@ -352,11 +314,7 @@
 	/* disable the LED */
 	ret = omnia_cmd_write_u8(client, CMD_LED_STATE,
 				 CMD_LED_STATE_LED(led->reg));
-<<<<<<< HEAD
-	if (ret < 0) {
-=======
 	if (ret) {
->>>>>>> 2d5404ca
 		dev_err(dev, "Cannot set LED %pOF brightness: %i\n", np, ret);
 		return ret;
 	}
@@ -417,15 +375,9 @@
 	if (brightness > 100)
 		return -EINVAL;
 
-<<<<<<< HEAD
-	ret = omnia_cmd_write_u8(client, CMD_LED_SET_BRIGHTNESS, brightness);
-
-	return ret < 0 ? ret : count;
-=======
 	err = omnia_cmd_write_u8(client, CMD_LED_SET_BRIGHTNESS, brightness);
 
 	return err ?: count;
->>>>>>> 2d5404ca
 }
 static DEVICE_ATTR_RW(brightness);
 
