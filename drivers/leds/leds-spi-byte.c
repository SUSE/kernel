// SPDX-License-Identifier: GPL-2.0
// Copyright (c) 2019 Christian Mauderer <oss@c-mauderer.de>

/*
 * The driver supports controllers with a very simple SPI protocol:
 * - one LED is controlled by a single byte on MOSI
 * - the value of the byte gives the brightness between two values (lowest to
 *   highest)
 * - no return value is necessary (no MISO signal)
 *
 * The value for minimum and maximum brightness depends on the device
 * (compatible string).
 *
 * Supported devices:
 * - "ubnt,acb-spi-led": Microcontroller (SONiX 8F26E611LA) based device used
 *   for example in Ubiquiti airCube ISP. Reverse engineered protocol for this
 *   controller:
 *   * Higher two bits set a mode. Lower six bits are a parameter.
 *   * Mode: 00 -> set brightness between 0x00 (min) and 0x3F (max)
 *   * Mode: 01 -> pulsing pattern (min -> max -> min) with an interval. From
 *     some tests, the period is about (50ms + 102ms * parameter). There is a
 *     slightly different pattern starting from 0x10 (longer gap between the
 *     pulses) but the time still follows that calculation.
 *   * Mode: 10 -> same as 01 but with only a ramp from min to max. Again a
 *     slight jump in the pattern at 0x10.
 *   * Mode: 11 -> blinking (off -> 25% -> off -> 25% -> ...) with a period of
 *     (105ms * parameter)
 *   NOTE: This driver currently only supports mode 00.
 */

#include <linux/leds.h>
#include <linux/mod_devicetable.h>
#include <linux/module.h>
#include <linux/mutex.h>
#include <linux/property.h>
#include <linux/spi/spi.h>
#include <uapi/linux/uleds.h>

struct spi_byte_chipdef {
	/* SPI byte that will be send to switch the LED off */
	u8	off_value;
	/* SPI byte that will be send to switch the LED to maximum brightness */
	u8	max_value;
};

struct spi_byte_led {
	struct led_classdev		ldev;
	struct spi_device		*spi;
	char				name[LED_MAX_NAME_SIZE];
	struct mutex			mutex;
	const struct spi_byte_chipdef	*cdef;
};

static const struct spi_byte_chipdef ubnt_acb_spi_led_cdef = {
	.off_value = 0x0,
	.max_value = 0x3F,
};

static int spi_byte_brightness_set_blocking(struct led_classdev *dev,
					    enum led_brightness brightness)
{
	struct spi_byte_led *led = container_of(dev, struct spi_byte_led, ldev);
	u8 value;
	int ret;

	value = (u8) brightness + led->cdef->off_value;

	mutex_lock(&led->mutex);
	ret = spi_write(led->spi, &value, sizeof(value));
	mutex_unlock(&led->mutex);

	return ret;
}

static int spi_byte_probe(struct spi_device *spi)
{
	struct fwnode_handle *child __free(fwnode_handle) = NULL;
	struct device *dev = &spi->dev;
	struct spi_byte_led *led;
	struct led_init_data init_data = {};
	enum led_default_state state;
	int ret;

	if (device_get_child_node_count(dev) != 1) {
		dev_err(dev, "Device must have exactly one LED sub-node.");
		return -EINVAL;
	}

	led = devm_kzalloc(dev, sizeof(*led), GFP_KERNEL);
	if (!led)
		return -ENOMEM;

	ret = devm_mutex_init(dev, &led->mutex);
	if (ret)
		return ret;

	led->spi = spi;
	led->cdef = device_get_match_data(dev);
	led->ldev.brightness = LED_OFF;
	led->ldev.max_brightness = led->cdef->max_value - led->cdef->off_value;
	led->ldev.brightness_set_blocking = spi_byte_brightness_set_blocking;

<<<<<<< HEAD
	child = of_get_next_available_child(dev_of_node(dev), NULL);
	state = of_get_property(child, "default-state", NULL);
	if (state) {
		if (!strcmp(state, "on")) {
			led->ldev.brightness = led->ldev.max_brightness;
		} else if (strcmp(state, "off")) {
			of_node_put(child);
			/* all other cases except "off" */
			dev_err(dev, "default-state can only be 'on' or 'off'");
			return -EINVAL;
		}
	}
=======
	child = device_get_next_child_node(dev, NULL);

	state = led_init_default_state_get(child);
	if (state == LEDS_DEFSTATE_ON)
		led->ldev.brightness = led->ldev.max_brightness;
>>>>>>> b806d6ef
	spi_byte_brightness_set_blocking(&led->ldev,
					 led->ldev.brightness);

	init_data.fwnode = child;
	init_data.devicename = "leds-spi-byte";
	init_data.default_label = ":";

<<<<<<< HEAD
	ret = devm_led_classdev_register_ext(&spi->dev, &led->ldev, &init_data);
	if (ret) {
		of_node_put(child);
		mutex_destroy(&led->mutex);
		return ret;
	}

	of_node_put(child);
	spi_set_drvdata(spi, led);

	return 0;
=======
	return devm_led_classdev_register_ext(dev, &led->ldev, &init_data);
>>>>>>> b806d6ef
}

static const struct of_device_id spi_byte_dt_ids[] = {
	{ .compatible = "ubnt,acb-spi-led", .data = &ubnt_acb_spi_led_cdef },
	{}
};
MODULE_DEVICE_TABLE(of, spi_byte_dt_ids);

static struct spi_driver spi_byte_driver = {
	.probe		= spi_byte_probe,
	.driver = {
		.name		= KBUILD_MODNAME,
		.of_match_table	= spi_byte_dt_ids,
	},
};
module_spi_driver(spi_byte_driver);

MODULE_AUTHOR("Christian Mauderer <oss@c-mauderer.de>");
MODULE_DESCRIPTION("single byte SPI LED driver");
MODULE_LICENSE("GPL v2");
MODULE_ALIAS("spi:leds-spi-byte");<|MERGE_RESOLUTION|>--- conflicted
+++ resolved
@@ -100,26 +100,11 @@
 	led->ldev.max_brightness = led->cdef->max_value - led->cdef->off_value;
 	led->ldev.brightness_set_blocking = spi_byte_brightness_set_blocking;
 
-<<<<<<< HEAD
-	child = of_get_next_available_child(dev_of_node(dev), NULL);
-	state = of_get_property(child, "default-state", NULL);
-	if (state) {
-		if (!strcmp(state, "on")) {
-			led->ldev.brightness = led->ldev.max_brightness;
-		} else if (strcmp(state, "off")) {
-			of_node_put(child);
-			/* all other cases except "off" */
-			dev_err(dev, "default-state can only be 'on' or 'off'");
-			return -EINVAL;
-		}
-	}
-=======
 	child = device_get_next_child_node(dev, NULL);
 
 	state = led_init_default_state_get(child);
 	if (state == LEDS_DEFSTATE_ON)
 		led->ldev.brightness = led->ldev.max_brightness;
->>>>>>> b806d6ef
 	spi_byte_brightness_set_blocking(&led->ldev,
 					 led->ldev.brightness);
 
@@ -127,21 +112,7 @@
 	init_data.devicename = "leds-spi-byte";
 	init_data.default_label = ":";
 
-<<<<<<< HEAD
-	ret = devm_led_classdev_register_ext(&spi->dev, &led->ldev, &init_data);
-	if (ret) {
-		of_node_put(child);
-		mutex_destroy(&led->mutex);
-		return ret;
-	}
-
-	of_node_put(child);
-	spi_set_drvdata(spi, led);
-
-	return 0;
-=======
 	return devm_led_classdev_register_ext(dev, &led->ldev, &init_data);
->>>>>>> b806d6ef
 }
 
 static const struct of_device_id spi_byte_dt_ids[] = {
