--- conflicted
+++ resolved
@@ -416,10 +416,6 @@
 
 error:
 	mutex_unlock(&chip->mutex);
-<<<<<<< HEAD
-	mutex_destroy(&chip->mutex);
-=======
->>>>>>> 2d5404ca
 	return ret;
 }
 
