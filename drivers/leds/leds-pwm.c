--- conflicted
+++ resolved
@@ -60,11 +60,7 @@
 	 * LED might stay (or even go) on.
 	 */
 	led_dat->pwmstate.enabled = !(led_cdev->flags & LED_SUSPENDED);
-<<<<<<< HEAD
-	return pwm_apply_state(led_dat->pwm, &led_dat->pwmstate);
-=======
 	return pwm_apply_might_sleep(led_dat->pwm, &led_dat->pwmstate);
->>>>>>> 2d5404ca
 }
 
 __attribute__((nonnull))
