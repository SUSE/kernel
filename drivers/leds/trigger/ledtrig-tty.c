--- conflicted
+++ resolved
@@ -250,21 +250,6 @@
 		}
 	}
 
-<<<<<<< HEAD
-	if (icount.rx != trigger_data->rx ||
-	    icount.tx != trigger_data->tx) {
-		unsigned long interval = LEDTRIG_TTY_INTERVAL;
-
-		led_blink_set_oneshot(trigger_data->led_cdev, &interval,
-				      &interval, 0);
-
-		trigger_data->rx = icount.rx;
-		trigger_data->tx = icount.tx;
-	}
-
-out:
-	mutex_unlock(&trigger_data->mutex);
-=======
 	/*
 	 * The evaluation of rx/tx must be done after the evaluation
 	 * of TIOCM_*, because rx/tx has priority.
@@ -307,7 +292,6 @@
 	}
 
 	complete_all(&trigger_data->sysfs);
->>>>>>> 2d5404ca
 	schedule_delayed_work(&trigger_data->dwork,
 			      msecs_to_jiffies(LEDTRIG_TTY_INTERVAL * 2));
 }
