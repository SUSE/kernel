// SPDX-License-Identifier: GPL-2.0-only
/*
 * Copyright(c) 2013-2015 Intel Corporation. All rights reserved.
 */
#define pr_fmt(fmt) KBUILD_MODNAME ": " fmt
#include <linux/libnvdimm.h>
#include <linux/sched/mm.h>
#include <linux/vmalloc.h>
#include <linux/uaccess.h>
#include <linux/module.h>
#include <linux/blkdev.h>
#include <linux/fcntl.h>
#include <linux/async.h>
#include <linux/ndctl.h>
#include <linux/sched.h>
#include <linux/slab.h>
#include <linux/cpu.h>
#include <linux/fs.h>
#include <linux/io.h>
#include <linux/mm.h>
#include <linux/nd.h>
#include "nd-core.h"
#include "nd.h"
#include "pfn.h"

int nvdimm_major;
static int nvdimm_bus_major;
<<<<<<< HEAD
static struct class *nd_class;
=======
>>>>>>> 2d5404ca
static DEFINE_IDA(nd_ida);

static const struct class nd_class = {
	.name = "nd",
};

static int to_nd_device_type(const struct device *dev)
{
	if (is_nvdimm(dev))
		return ND_DEVICE_DIMM;
	else if (is_memory(dev))
		return ND_DEVICE_REGION_PMEM;
	else if (is_nd_dax(dev))
		return ND_DEVICE_DAX_PMEM;
	else if (is_nd_region(dev->parent))
		return nd_region_to_nstype(to_nd_region(dev->parent));

	return 0;
}

static int nvdimm_bus_uevent(const struct device *dev, struct kobj_uevent_env *env)
{
	return add_uevent_var(env, "MODALIAS=" ND_DEVICE_MODALIAS_FMT,
			to_nd_device_type(dev));
}

static struct module *to_bus_provider(struct device *dev)
{
	/* pin bus providers while regions are enabled */
	if (is_nd_region(dev)) {
		struct nvdimm_bus *nvdimm_bus = walk_to_nvdimm_bus(dev);

		return nvdimm_bus->nd_desc->module;
	}
	return NULL;
}

static void nvdimm_bus_probe_start(struct nvdimm_bus *nvdimm_bus)
{
	nvdimm_bus_lock(&nvdimm_bus->dev);
	nvdimm_bus->probe_active++;
	nvdimm_bus_unlock(&nvdimm_bus->dev);
}

static void nvdimm_bus_probe_end(struct nvdimm_bus *nvdimm_bus)
{
	nvdimm_bus_lock(&nvdimm_bus->dev);
	if (--nvdimm_bus->probe_active == 0)
		wake_up(&nvdimm_bus->wait);
	nvdimm_bus_unlock(&nvdimm_bus->dev);
}

static int nvdimm_bus_probe(struct device *dev)
{
	struct nd_device_driver *nd_drv = to_nd_device_driver(dev->driver);
	struct module *provider = to_bus_provider(dev);
	struct nvdimm_bus *nvdimm_bus = walk_to_nvdimm_bus(dev);
	int rc;

	if (!try_module_get(provider))
		return -ENXIO;

	dev_dbg(&nvdimm_bus->dev, "START: %s.probe(%s)\n",
			dev->driver->name, dev_name(dev));

	nvdimm_bus_probe_start(nvdimm_bus);
	rc = nd_drv->probe(dev);
	if ((rc == 0 || rc == -EOPNOTSUPP) &&
			dev->parent && is_nd_region(dev->parent))
		nd_region_advance_seeds(to_nd_region(dev->parent), dev);
	nvdimm_bus_probe_end(nvdimm_bus);

	dev_dbg(&nvdimm_bus->dev, "END: %s.probe(%s) = %d\n", dev->driver->name,
			dev_name(dev), rc);

	if (rc != 0)
		module_put(provider);
	return rc;
}

static void nvdimm_bus_remove(struct device *dev)
{
	struct nd_device_driver *nd_drv = to_nd_device_driver(dev->driver);
	struct module *provider = to_bus_provider(dev);
	struct nvdimm_bus *nvdimm_bus = walk_to_nvdimm_bus(dev);

	if (nd_drv->remove)
		nd_drv->remove(dev);

	dev_dbg(&nvdimm_bus->dev, "%s.remove(%s)\n", dev->driver->name,
			dev_name(dev));
	module_put(provider);
}

static void nvdimm_bus_shutdown(struct device *dev)
{
	struct nvdimm_bus *nvdimm_bus = walk_to_nvdimm_bus(dev);
	struct nd_device_driver *nd_drv = NULL;

	if (dev->driver)
		nd_drv = to_nd_device_driver(dev->driver);

	if (nd_drv && nd_drv->shutdown) {
		nd_drv->shutdown(dev);
		dev_dbg(&nvdimm_bus->dev, "%s.shutdown(%s)\n",
				dev->driver->name, dev_name(dev));
	}
}

void nd_device_notify(struct device *dev, enum nvdimm_event event)
{
	device_lock(dev);
	if (dev->driver) {
		struct nd_device_driver *nd_drv;

		nd_drv = to_nd_device_driver(dev->driver);
		if (nd_drv->notify)
			nd_drv->notify(dev, event);
	}
	device_unlock(dev);
}
EXPORT_SYMBOL(nd_device_notify);

void nvdimm_region_notify(struct nd_region *nd_region, enum nvdimm_event event)
{
	struct nvdimm_bus *nvdimm_bus = walk_to_nvdimm_bus(&nd_region->dev);

	if (!nvdimm_bus)
		return;

	/* caller is responsible for holding a reference on the device */
	nd_device_notify(&nd_region->dev, event);
}
EXPORT_SYMBOL_GPL(nvdimm_region_notify);

struct clear_badblocks_context {
	resource_size_t phys, cleared;
};

static int nvdimm_clear_badblocks_region(struct device *dev, void *data)
{
	struct clear_badblocks_context *ctx = data;
	struct nd_region *nd_region;
	resource_size_t ndr_end;
	sector_t sector;

	/* make sure device is a region */
	if (!is_memory(dev))
		return 0;

	nd_region = to_nd_region(dev);
	ndr_end = nd_region->ndr_start + nd_region->ndr_size - 1;

	/* make sure we are in the region */
	if (ctx->phys < nd_region->ndr_start ||
	    (ctx->phys + ctx->cleared - 1) > ndr_end)
		return 0;

	sector = (ctx->phys - nd_region->ndr_start) / 512;
	badblocks_clear(&nd_region->bb, sector, ctx->cleared / 512);

	if (nd_region->bb_state)
		sysfs_notify_dirent(nd_region->bb_state);

	return 0;
}

static void nvdimm_clear_badblocks_regions(struct nvdimm_bus *nvdimm_bus,
		phys_addr_t phys, u64 cleared)
{
	struct clear_badblocks_context ctx = {
		.phys = phys,
		.cleared = cleared,
	};

	device_for_each_child(&nvdimm_bus->dev, &ctx,
			nvdimm_clear_badblocks_region);
}

static void nvdimm_account_cleared_poison(struct nvdimm_bus *nvdimm_bus,
		phys_addr_t phys, u64 cleared)
{
	if (cleared > 0)
		badrange_forget(&nvdimm_bus->badrange, phys, cleared);

	if (cleared > 0 && cleared / 512)
		nvdimm_clear_badblocks_regions(nvdimm_bus, phys, cleared);
}

long nvdimm_clear_poison(struct device *dev, phys_addr_t phys,
		unsigned int len)
{
	struct nvdimm_bus *nvdimm_bus = walk_to_nvdimm_bus(dev);
	struct nvdimm_bus_descriptor *nd_desc;
	struct nd_cmd_clear_error clear_err;
	struct nd_cmd_ars_cap ars_cap;
	u32 clear_err_unit, mask;
	unsigned int noio_flag;
	int cmd_rc, rc;

	if (!nvdimm_bus)
		return -ENXIO;

	nd_desc = nvdimm_bus->nd_desc;
	/*
	 * if ndctl does not exist, it's PMEM_LEGACY and
	 * we want to just pretend everything is handled.
	 */
	if (!nd_desc->ndctl)
		return len;

	memset(&ars_cap, 0, sizeof(ars_cap));
	ars_cap.address = phys;
	ars_cap.length = len;
	noio_flag = memalloc_noio_save();
	rc = nd_desc->ndctl(nd_desc, NULL, ND_CMD_ARS_CAP, &ars_cap,
			sizeof(ars_cap), &cmd_rc);
	memalloc_noio_restore(noio_flag);
	if (rc < 0)
		return rc;
	if (cmd_rc < 0)
		return cmd_rc;
	clear_err_unit = ars_cap.clear_err_unit;
	if (!clear_err_unit || !is_power_of_2(clear_err_unit))
		return -ENXIO;

	mask = clear_err_unit - 1;
	if ((phys | len) & mask)
		return -ENXIO;
	memset(&clear_err, 0, sizeof(clear_err));
	clear_err.address = phys;
	clear_err.length = len;
	noio_flag = memalloc_noio_save();
	rc = nd_desc->ndctl(nd_desc, NULL, ND_CMD_CLEAR_ERROR, &clear_err,
			sizeof(clear_err), &cmd_rc);
	memalloc_noio_restore(noio_flag);
	if (rc < 0)
		return rc;
	if (cmd_rc < 0)
		return cmd_rc;

	nvdimm_account_cleared_poison(nvdimm_bus, phys, clear_err.cleared);

	return clear_err.cleared;
}
EXPORT_SYMBOL_GPL(nvdimm_clear_poison);

static int nvdimm_bus_match(struct device *dev, const struct device_driver *drv);

static const struct bus_type nvdimm_bus_type = {
	.name = "nd",
	.uevent = nvdimm_bus_uevent,
	.match = nvdimm_bus_match,
	.probe = nvdimm_bus_probe,
	.remove = nvdimm_bus_remove,
	.shutdown = nvdimm_bus_shutdown,
};

static void nvdimm_bus_release(struct device *dev)
{
	struct nvdimm_bus *nvdimm_bus;

	nvdimm_bus = container_of(dev, struct nvdimm_bus, dev);
	ida_free(&nd_ida, nvdimm_bus->id);
	kfree(nvdimm_bus);
}

static const struct device_type nvdimm_bus_dev_type = {
	.release = nvdimm_bus_release,
	.groups = nvdimm_bus_attribute_groups,
};

bool is_nvdimm_bus(struct device *dev)
{
	return dev->type == &nvdimm_bus_dev_type;
}

struct nvdimm_bus *walk_to_nvdimm_bus(struct device *nd_dev)
{
	struct device *dev;

	for (dev = nd_dev; dev; dev = dev->parent)
		if (is_nvdimm_bus(dev))
			break;
	dev_WARN_ONCE(nd_dev, !dev, "invalid dev, not on nd bus\n");
	if (dev)
		return to_nvdimm_bus(dev);
	return NULL;
}

struct nvdimm_bus *to_nvdimm_bus(struct device *dev)
{
	struct nvdimm_bus *nvdimm_bus;

	nvdimm_bus = container_of(dev, struct nvdimm_bus, dev);
	WARN_ON(!is_nvdimm_bus(dev));
	return nvdimm_bus;
}
EXPORT_SYMBOL_GPL(to_nvdimm_bus);

struct nvdimm_bus *nvdimm_to_bus(struct nvdimm *nvdimm)
{
	return to_nvdimm_bus(nvdimm->dev.parent);
}
EXPORT_SYMBOL_GPL(nvdimm_to_bus);

static struct lock_class_key nvdimm_bus_key;

struct nvdimm_bus *nvdimm_bus_register(struct device *parent,
		struct nvdimm_bus_descriptor *nd_desc)
{
	struct nvdimm_bus *nvdimm_bus;
	int rc;

	nvdimm_bus = kzalloc(sizeof(*nvdimm_bus), GFP_KERNEL);
	if (!nvdimm_bus)
		return NULL;
	INIT_LIST_HEAD(&nvdimm_bus->list);
	INIT_LIST_HEAD(&nvdimm_bus->mapping_list);
	init_waitqueue_head(&nvdimm_bus->wait);
	nvdimm_bus->id = ida_alloc(&nd_ida, GFP_KERNEL);
	if (nvdimm_bus->id < 0) {
		kfree(nvdimm_bus);
		return NULL;
	}
	mutex_init(&nvdimm_bus->reconfig_mutex);
	badrange_init(&nvdimm_bus->badrange);
	nvdimm_bus->nd_desc = nd_desc;
	nvdimm_bus->dev.parent = parent;
	nvdimm_bus->dev.type = &nvdimm_bus_dev_type;
	nvdimm_bus->dev.groups = nd_desc->attr_groups;
	nvdimm_bus->dev.bus = &nvdimm_bus_type;
	nvdimm_bus->dev.of_node = nd_desc->of_node;
	device_initialize(&nvdimm_bus->dev);
	lockdep_set_class(&nvdimm_bus->dev.mutex, &nvdimm_bus_key);
	device_set_pm_not_required(&nvdimm_bus->dev);
	rc = dev_set_name(&nvdimm_bus->dev, "ndbus%d", nvdimm_bus->id);
	if (rc)
		goto err;

	rc = device_add(&nvdimm_bus->dev);
	if (rc) {
		dev_dbg(&nvdimm_bus->dev, "registration failed: %d\n", rc);
		goto err;
	}

	return nvdimm_bus;
 err:
	put_device(&nvdimm_bus->dev);
	return NULL;
}
EXPORT_SYMBOL_GPL(nvdimm_bus_register);

void nvdimm_bus_unregister(struct nvdimm_bus *nvdimm_bus)
{
	if (!nvdimm_bus)
		return;
	device_unregister(&nvdimm_bus->dev);
}
EXPORT_SYMBOL_GPL(nvdimm_bus_unregister);

static int child_unregister(struct device *dev, void *data)
{
	/*
	 * the singular ndctl class device per bus needs to be
	 * "device_destroy"ed, so skip it here
	 *
	 * i.e. remove classless children
	 */
	if (dev->class)
		return 0;

	if (is_nvdimm(dev))
		nvdimm_delete(to_nvdimm(dev));
	else
		nd_device_unregister(dev, ND_SYNC);

	return 0;
}

static void free_badrange_list(struct list_head *badrange_list)
{
	struct badrange_entry *bre, *next;

	list_for_each_entry_safe(bre, next, badrange_list, list) {
		list_del(&bre->list);
		kfree(bre);
	}
	list_del_init(badrange_list);
}

static void nd_bus_remove(struct device *dev)
{
	struct nvdimm_bus *nvdimm_bus = to_nvdimm_bus(dev);

	mutex_lock(&nvdimm_bus_list_mutex);
	list_del_init(&nvdimm_bus->list);
	mutex_unlock(&nvdimm_bus_list_mutex);

	wait_event(nvdimm_bus->wait,
			atomic_read(&nvdimm_bus->ioctl_active) == 0);

	nd_synchronize();
	device_for_each_child(&nvdimm_bus->dev, NULL, child_unregister);

	spin_lock(&nvdimm_bus->badrange.lock);
	free_badrange_list(&nvdimm_bus->badrange.list);
	spin_unlock(&nvdimm_bus->badrange.lock);

	nvdimm_bus_destroy_ndctl(nvdimm_bus);
}

static int nd_bus_probe(struct device *dev)
{
	struct nvdimm_bus *nvdimm_bus = to_nvdimm_bus(dev);
	int rc;

	rc = nvdimm_bus_create_ndctl(nvdimm_bus);
	if (rc)
		return rc;

	mutex_lock(&nvdimm_bus_list_mutex);
	list_add_tail(&nvdimm_bus->list, &nvdimm_bus_list);
	mutex_unlock(&nvdimm_bus_list_mutex);

	/* enable bus provider attributes to look up their local context */
	dev_set_drvdata(dev, nvdimm_bus->nd_desc);

	return 0;
}

static struct nd_device_driver nd_bus_driver = {
	.probe = nd_bus_probe,
	.remove = nd_bus_remove,
	.drv = {
		.name = "nd_bus",
		.suppress_bind_attrs = true,
		.bus = &nvdimm_bus_type,
		.owner = THIS_MODULE,
		.mod_name = KBUILD_MODNAME,
	},
};

static int nvdimm_bus_match(struct device *dev, const struct device_driver *drv)
{
	const struct nd_device_driver *nd_drv = to_nd_device_driver(drv);

	if (is_nvdimm_bus(dev) && nd_drv == &nd_bus_driver)
		return true;

	return !!test_bit(to_nd_device_type(dev), &nd_drv->type);
}

static ASYNC_DOMAIN_EXCLUSIVE(nd_async_domain);

void nd_synchronize(void)
{
	async_synchronize_full_domain(&nd_async_domain);
}
EXPORT_SYMBOL_GPL(nd_synchronize);

static void nd_async_device_register(void *d, async_cookie_t cookie)
{
	struct device *dev = d;

	if (device_add(dev) != 0) {
		dev_err(dev, "%s: failed\n", __func__);
		put_device(dev);
	}
	put_device(dev);
	if (dev->parent)
		put_device(dev->parent);
}

static void nd_async_device_unregister(void *d, async_cookie_t cookie)
{
	struct device *dev = d;

	/* flush bus operations before delete */
	nvdimm_bus_lock(dev);
	nvdimm_bus_unlock(dev);

	device_unregister(dev);
	put_device(dev);
}

static void __nd_device_register(struct device *dev, bool sync)
{
	if (!dev)
		return;

	/*
	 * Ensure that region devices always have their NUMA node set as
	 * early as possible. This way we are able to make certain that
	 * any memory associated with the creation and the creation
	 * itself of the region is associated with the correct node.
	 */
	if (is_nd_region(dev))
		set_dev_node(dev, to_nd_region(dev)->numa_node);

	dev->bus = &nvdimm_bus_type;
	device_set_pm_not_required(dev);
	if (dev->parent) {
		get_device(dev->parent);
		if (dev_to_node(dev) == NUMA_NO_NODE)
			set_dev_node(dev, dev_to_node(dev->parent));
	}
	get_device(dev);

	if (sync)
		nd_async_device_register(dev, 0);
	else
		async_schedule_dev_domain(nd_async_device_register, dev,
					  &nd_async_domain);
}

void nd_device_register(struct device *dev)
{
	__nd_device_register(dev, false);
}
EXPORT_SYMBOL(nd_device_register);

void nd_device_register_sync(struct device *dev)
{
	__nd_device_register(dev, true);
}

void nd_device_unregister(struct device *dev, enum nd_async_mode mode)
{
	bool killed;

	switch (mode) {
	case ND_ASYNC:
		/*
		 * In the async case this is being triggered with the
		 * device lock held and the unregistration work needs to
		 * be moved out of line iff this is thread has won the
		 * race to schedule the deletion.
		 */
		if (!kill_device(dev))
			return;

		get_device(dev);
		async_schedule_domain(nd_async_device_unregister, dev,
				&nd_async_domain);
		break;
	case ND_SYNC:
		/*
		 * In the sync case the device is being unregistered due
		 * to a state change of the parent. Claim the kill state
		 * to synchronize against other unregistration requests,
		 * or otherwise let the async path handle it if the
		 * unregistration was already queued.
		 */
		device_lock(dev);
		killed = kill_device(dev);
		device_unlock(dev);

		if (!killed)
			return;

		nd_synchronize();
		device_unregister(dev);
		break;
	}
}
EXPORT_SYMBOL(nd_device_unregister);

/**
 * __nd_driver_register() - register a region or a namespace driver
 * @nd_drv: driver to register
 * @owner: automatically set by nd_driver_register() macro
 * @mod_name: automatically set by nd_driver_register() macro
 */
int __nd_driver_register(struct nd_device_driver *nd_drv, struct module *owner,
		const char *mod_name)
{
	struct device_driver *drv = &nd_drv->drv;

	if (!nd_drv->type) {
		pr_debug("driver type bitmask not set (%ps)\n",
				__builtin_return_address(0));
		return -EINVAL;
	}

	if (!nd_drv->probe) {
		pr_debug("%s ->probe() must be specified\n", mod_name);
		return -EINVAL;
	}

	drv->bus = &nvdimm_bus_type;
	drv->owner = owner;
	drv->mod_name = mod_name;

	return driver_register(drv);
}
EXPORT_SYMBOL(__nd_driver_register);

void nvdimm_check_and_set_ro(struct gendisk *disk)
{
	struct device *dev = disk_to_dev(disk)->parent;
	struct nd_region *nd_region = to_nd_region(dev->parent);
	int disk_ro = get_disk_ro(disk);

	/* catch the disk up with the region ro state */
	if (disk_ro == nd_region->ro)
		return;

	dev_info(dev, "%s read-%s, marking %s read-%s\n",
		 dev_name(&nd_region->dev), nd_region->ro ? "only" : "write",
		 disk->disk_name, nd_region->ro ? "only" : "write");
	set_disk_ro(disk, nd_region->ro);
}
EXPORT_SYMBOL(nvdimm_check_and_set_ro);

static ssize_t modalias_show(struct device *dev, struct device_attribute *attr,
		char *buf)
{
	return sprintf(buf, ND_DEVICE_MODALIAS_FMT "\n",
			to_nd_device_type(dev));
}
static DEVICE_ATTR_RO(modalias);

static ssize_t devtype_show(struct device *dev, struct device_attribute *attr,
		char *buf)
{
	return sprintf(buf, "%s\n", dev->type->name);
}
static DEVICE_ATTR_RO(devtype);

static struct attribute *nd_device_attributes[] = {
	&dev_attr_modalias.attr,
	&dev_attr_devtype.attr,
	NULL,
};

/*
 * nd_device_attribute_group - generic attributes for all devices on an nd bus
 */
const struct attribute_group nd_device_attribute_group = {
	.attrs = nd_device_attributes,
};

static ssize_t numa_node_show(struct device *dev,
		struct device_attribute *attr, char *buf)
{
	return sprintf(buf, "%d\n", dev_to_node(dev));
}
static DEVICE_ATTR_RO(numa_node);

static int nvdimm_dev_to_target_node(struct device *dev)
{
	struct device *parent = dev->parent;
	struct nd_region *nd_region = NULL;

	if (is_nd_region(dev))
		nd_region = to_nd_region(dev);
	else if (parent && is_nd_region(parent))
		nd_region = to_nd_region(parent);

	if (!nd_region)
		return NUMA_NO_NODE;
	return nd_region->target_node;
}

static ssize_t target_node_show(struct device *dev,
		struct device_attribute *attr, char *buf)
{
	return sprintf(buf, "%d\n", nvdimm_dev_to_target_node(dev));
}
static DEVICE_ATTR_RO(target_node);

static struct attribute *nd_numa_attributes[] = {
	&dev_attr_numa_node.attr,
	&dev_attr_target_node.attr,
	NULL,
};

static umode_t nd_numa_attr_visible(struct kobject *kobj, struct attribute *a,
		int n)
{
	struct device *dev = container_of(kobj, typeof(*dev), kobj);

	if (!IS_ENABLED(CONFIG_NUMA))
		return 0;

	if (a == &dev_attr_target_node.attr &&
			nvdimm_dev_to_target_node(dev) == NUMA_NO_NODE)
		return 0;

	return a->mode;
}

/*
 * nd_numa_attribute_group - NUMA attributes for all devices on an nd bus
 */
const struct attribute_group nd_numa_attribute_group = {
	.attrs = nd_numa_attributes,
	.is_visible = nd_numa_attr_visible,
};

static void ndctl_release(struct device *dev)
{
	kfree(dev);
}

static struct lock_class_key nvdimm_ndctl_key;

int nvdimm_bus_create_ndctl(struct nvdimm_bus *nvdimm_bus)
{
	dev_t devt = MKDEV(nvdimm_bus_major, nvdimm_bus->id);
	struct device *dev;
	int rc;

	dev = kzalloc(sizeof(*dev), GFP_KERNEL);
	if (!dev)
		return -ENOMEM;
	device_initialize(dev);
	lockdep_set_class(&dev->mutex, &nvdimm_ndctl_key);
	device_set_pm_not_required(dev);
	dev->class = &nd_class;
	dev->parent = &nvdimm_bus->dev;
	dev->devt = devt;
	dev->release = ndctl_release;
	rc = dev_set_name(dev, "ndctl%d", nvdimm_bus->id);
	if (rc)
		goto err;

	rc = device_add(dev);
	if (rc) {
		dev_dbg(&nvdimm_bus->dev, "failed to register ndctl%d: %d\n",
				nvdimm_bus->id, rc);
		goto err;
	}
	return 0;

err:
	put_device(dev);
	return rc;
}

void nvdimm_bus_destroy_ndctl(struct nvdimm_bus *nvdimm_bus)
{
	device_destroy(&nd_class, MKDEV(nvdimm_bus_major, nvdimm_bus->id));
}

static const struct nd_cmd_desc __nd_cmd_dimm_descs[] = {
	[ND_CMD_IMPLEMENTED] = { },
	[ND_CMD_SMART] = {
		.out_num = 2,
		.out_sizes = { 4, 128, },
	},
	[ND_CMD_SMART_THRESHOLD] = {
		.out_num = 2,
		.out_sizes = { 4, 8, },
	},
	[ND_CMD_DIMM_FLAGS] = {
		.out_num = 2,
		.out_sizes = { 4, 4 },
	},
	[ND_CMD_GET_CONFIG_SIZE] = {
		.out_num = 3,
		.out_sizes = { 4, 4, 4, },
	},
	[ND_CMD_GET_CONFIG_DATA] = {
		.in_num = 2,
		.in_sizes = { 4, 4, },
		.out_num = 2,
		.out_sizes = { 4, UINT_MAX, },
	},
	[ND_CMD_SET_CONFIG_DATA] = {
		.in_num = 3,
		.in_sizes = { 4, 4, UINT_MAX, },
		.out_num = 1,
		.out_sizes = { 4, },
	},
	[ND_CMD_VENDOR] = {
		.in_num = 3,
		.in_sizes = { 4, 4, UINT_MAX, },
		.out_num = 3,
		.out_sizes = { 4, 4, UINT_MAX, },
	},
	[ND_CMD_CALL] = {
		.in_num = 2,
		.in_sizes = { sizeof(struct nd_cmd_pkg), UINT_MAX, },
		.out_num = 1,
		.out_sizes = { UINT_MAX, },
	},
};

const struct nd_cmd_desc *nd_cmd_dimm_desc(int cmd)
{
	if (cmd < ARRAY_SIZE(__nd_cmd_dimm_descs))
		return &__nd_cmd_dimm_descs[cmd];
	return NULL;
}
EXPORT_SYMBOL_GPL(nd_cmd_dimm_desc);

static const struct nd_cmd_desc __nd_cmd_bus_descs[] = {
	[ND_CMD_IMPLEMENTED] = { },
	[ND_CMD_ARS_CAP] = {
		.in_num = 2,
		.in_sizes = { 8, 8, },
		.out_num = 4,
		.out_sizes = { 4, 4, 4, 4, },
	},
	[ND_CMD_ARS_START] = {
		.in_num = 5,
		.in_sizes = { 8, 8, 2, 1, 5, },
		.out_num = 2,
		.out_sizes = { 4, 4, },
	},
	[ND_CMD_ARS_STATUS] = {
		.out_num = 3,
		.out_sizes = { 4, 4, UINT_MAX, },
	},
	[ND_CMD_CLEAR_ERROR] = {
		.in_num = 2,
		.in_sizes = { 8, 8, },
		.out_num = 3,
		.out_sizes = { 4, 4, 8, },
	},
	[ND_CMD_CALL] = {
		.in_num = 2,
		.in_sizes = { sizeof(struct nd_cmd_pkg), UINT_MAX, },
		.out_num = 1,
		.out_sizes = { UINT_MAX, },
	},
};

const struct nd_cmd_desc *nd_cmd_bus_desc(int cmd)
{
	if (cmd < ARRAY_SIZE(__nd_cmd_bus_descs))
		return &__nd_cmd_bus_descs[cmd];
	return NULL;
}
EXPORT_SYMBOL_GPL(nd_cmd_bus_desc);

u32 nd_cmd_in_size(struct nvdimm *nvdimm, int cmd,
		const struct nd_cmd_desc *desc, int idx, void *buf)
{
	if (idx >= desc->in_num)
		return UINT_MAX;

	if (desc->in_sizes[idx] < UINT_MAX)
		return desc->in_sizes[idx];

	if (nvdimm && cmd == ND_CMD_SET_CONFIG_DATA && idx == 2) {
		struct nd_cmd_set_config_hdr *hdr = buf;

		return hdr->in_length;
	} else if (nvdimm && cmd == ND_CMD_VENDOR && idx == 2) {
		struct nd_cmd_vendor_hdr *hdr = buf;

		return hdr->in_length;
	} else if (cmd == ND_CMD_CALL) {
		struct nd_cmd_pkg *pkg = buf;

		return pkg->nd_size_in;
	}

	return UINT_MAX;
}
EXPORT_SYMBOL_GPL(nd_cmd_in_size);

u32 nd_cmd_out_size(struct nvdimm *nvdimm, int cmd,
		const struct nd_cmd_desc *desc, int idx, const u32 *in_field,
		const u32 *out_field, unsigned long remainder)
{
	if (idx >= desc->out_num)
		return UINT_MAX;

	if (desc->out_sizes[idx] < UINT_MAX)
		return desc->out_sizes[idx];

	if (nvdimm && cmd == ND_CMD_GET_CONFIG_DATA && idx == 1)
		return in_field[1];
	else if (nvdimm && cmd == ND_CMD_VENDOR && idx == 2)
		return out_field[1];
	else if (!nvdimm && cmd == ND_CMD_ARS_STATUS && idx == 2) {
		/*
		 * Per table 9-276 ARS Data in ACPI 6.1, out_field[1] is
		 * "Size of Output Buffer in bytes, including this
		 * field."
		 */
		if (out_field[1] < 4)
			return 0;
		/*
		 * ACPI 6.1 is ambiguous if 'status' is included in the
		 * output size. If we encounter an output size that
		 * overshoots the remainder by 4 bytes, assume it was
		 * including 'status'.
		 */
		if (out_field[1] - 4 == remainder)
			return remainder;
		return out_field[1] - 8;
	} else if (cmd == ND_CMD_CALL) {
		struct nd_cmd_pkg *pkg = (struct nd_cmd_pkg *) in_field;

		return pkg->nd_size_out;
	}


	return UINT_MAX;
}
EXPORT_SYMBOL_GPL(nd_cmd_out_size);

void wait_nvdimm_bus_probe_idle(struct device *dev)
{
	struct nvdimm_bus *nvdimm_bus = walk_to_nvdimm_bus(dev);

	do {
		if (nvdimm_bus->probe_active == 0)
			break;
		nvdimm_bus_unlock(dev);
		device_unlock(dev);
		wait_event(nvdimm_bus->wait,
				nvdimm_bus->probe_active == 0);
		device_lock(dev);
		nvdimm_bus_lock(dev);
	} while (true);
}

static int nd_pmem_forget_poison_check(struct device *dev, void *data)
{
	struct nd_cmd_clear_error *clear_err =
		(struct nd_cmd_clear_error *)data;
	struct nd_btt *nd_btt = is_nd_btt(dev) ? to_nd_btt(dev) : NULL;
	struct nd_pfn *nd_pfn = is_nd_pfn(dev) ? to_nd_pfn(dev) : NULL;
	struct nd_dax *nd_dax = is_nd_dax(dev) ? to_nd_dax(dev) : NULL;
	struct nd_namespace_common *ndns = NULL;
	struct nd_namespace_io *nsio;
	resource_size_t offset = 0, end_trunc = 0, start, end, pstart, pend;

	if (nd_dax || !dev->driver)
		return 0;

	start = clear_err->address;
	end = clear_err->address + clear_err->cleared - 1;

	if (nd_btt || nd_pfn || nd_dax) {
		if (nd_btt)
			ndns = nd_btt->ndns;
		else if (nd_pfn)
			ndns = nd_pfn->ndns;
		else if (nd_dax)
			ndns = nd_dax->nd_pfn.ndns;

		if (!ndns)
			return 0;
	} else
		ndns = to_ndns(dev);

	nsio = to_nd_namespace_io(&ndns->dev);
	pstart = nsio->res.start + offset;
	pend = nsio->res.end - end_trunc;

	if ((pstart >= start) && (pend <= end))
		return -EBUSY;

	return 0;

}

static int nd_ns_forget_poison_check(struct device *dev, void *data)
{
	return device_for_each_child(dev, data, nd_pmem_forget_poison_check);
}

/* set_config requires an idle interleave set */
static int nd_cmd_clear_to_send(struct nvdimm_bus *nvdimm_bus,
		struct nvdimm *nvdimm, unsigned int cmd, void *data)
{
	struct nvdimm_bus_descriptor *nd_desc = nvdimm_bus->nd_desc;

	/* ask the bus provider if it would like to block this request */
	if (nd_desc->clear_to_send) {
		int rc = nd_desc->clear_to_send(nd_desc, nvdimm, cmd, data);

		if (rc)
			return rc;
	}

	/* require clear error to go through the pmem driver */
	if (!nvdimm && cmd == ND_CMD_CLEAR_ERROR)
		return device_for_each_child(&nvdimm_bus->dev, data,
				nd_ns_forget_poison_check);

	if (!nvdimm || cmd != ND_CMD_SET_CONFIG_DATA)
		return 0;

	/* prevent label manipulation while the kernel owns label updates */
	wait_nvdimm_bus_probe_idle(&nvdimm_bus->dev);
	if (atomic_read(&nvdimm->busy))
		return -EBUSY;
	return 0;
}

static int __nd_ioctl(struct nvdimm_bus *nvdimm_bus, struct nvdimm *nvdimm,
		int read_only, unsigned int ioctl_cmd, unsigned long arg)
{
	struct nvdimm_bus_descriptor *nd_desc = nvdimm_bus->nd_desc;
	const struct nd_cmd_desc *desc = NULL;
	unsigned int cmd = _IOC_NR(ioctl_cmd);
	struct device *dev = &nvdimm_bus->dev;
	void __user *p = (void __user *) arg;
	char *out_env = NULL, *in_env = NULL;
	const char *cmd_name, *dimm_name;
	u32 in_len = 0, out_len = 0;
	unsigned int func = cmd;
	unsigned long cmd_mask;
	struct nd_cmd_pkg pkg;
	int rc, i, cmd_rc;
	void *buf = NULL;
	u64 buf_len = 0;

	if (nvdimm) {
		desc = nd_cmd_dimm_desc(cmd);
		cmd_name = nvdimm_cmd_name(cmd);
		cmd_mask = nvdimm->cmd_mask;
		dimm_name = dev_name(&nvdimm->dev);
	} else {
		desc = nd_cmd_bus_desc(cmd);
		cmd_name = nvdimm_bus_cmd_name(cmd);
		cmd_mask = nd_desc->cmd_mask;
		dimm_name = "bus";
	}

	/* Validate command family support against bus declared support */
	if (cmd == ND_CMD_CALL) {
		unsigned long *mask;

		if (copy_from_user(&pkg, p, sizeof(pkg)))
			return -EFAULT;

		if (nvdimm) {
			if (pkg.nd_family > NVDIMM_FAMILY_MAX)
				return -EINVAL;
			mask = &nd_desc->dimm_family_mask;
		} else {
			if (pkg.nd_family > NVDIMM_BUS_FAMILY_MAX)
				return -EINVAL;
			mask = &nd_desc->bus_family_mask;
		}

		if (!test_bit(pkg.nd_family, mask))
			return -EINVAL;
	}

	if (!desc ||
	    (desc->out_num + desc->in_num == 0) ||
	    cmd > ND_CMD_CALL ||
	    !test_bit(cmd, &cmd_mask))
		return -ENOTTY;

	/* fail write commands (when read-only) */
	if (read_only)
		switch (cmd) {
		case ND_CMD_VENDOR:
		case ND_CMD_SET_CONFIG_DATA:
		case ND_CMD_ARS_START:
		case ND_CMD_CLEAR_ERROR:
		case ND_CMD_CALL:
			dev_dbg(dev, "'%s' command while read-only.\n",
					nvdimm ? nvdimm_cmd_name(cmd)
					: nvdimm_bus_cmd_name(cmd));
			return -EPERM;
		default:
			break;
		}

	/* process an input envelope */
	in_env = kzalloc(ND_CMD_MAX_ENVELOPE, GFP_KERNEL);
	if (!in_env)
		return -ENOMEM;
	for (i = 0; i < desc->in_num; i++) {
		u32 in_size, copy;

		in_size = nd_cmd_in_size(nvdimm, cmd, desc, i, in_env);
		if (in_size == UINT_MAX) {
			dev_err(dev, "%s:%s unknown input size cmd: %s field: %d\n",
					__func__, dimm_name, cmd_name, i);
			rc = -ENXIO;
			goto out;
		}
		if (in_len < ND_CMD_MAX_ENVELOPE)
			copy = min_t(u32, ND_CMD_MAX_ENVELOPE - in_len, in_size);
		else
			copy = 0;
		if (copy && copy_from_user(&in_env[in_len], p + in_len, copy)) {
			rc = -EFAULT;
			goto out;
		}
		in_len += in_size;
	}

	if (cmd == ND_CMD_CALL) {
		func = pkg.nd_command;
		dev_dbg(dev, "%s, idx: %llu, in: %u, out: %u, len %llu\n",
				dimm_name, pkg.nd_command,
				in_len, out_len, buf_len);
	}

	/* process an output envelope */
	out_env = kzalloc(ND_CMD_MAX_ENVELOPE, GFP_KERNEL);
	if (!out_env) {
		rc = -ENOMEM;
		goto out;
	}

	for (i = 0; i < desc->out_num; i++) {
		u32 out_size = nd_cmd_out_size(nvdimm, cmd, desc, i,
				(u32 *) in_env, (u32 *) out_env, 0);
		u32 copy;

		if (out_size == UINT_MAX) {
			dev_dbg(dev, "%s unknown output size cmd: %s field: %d\n",
					dimm_name, cmd_name, i);
			rc = -EFAULT;
			goto out;
		}
		if (out_len < ND_CMD_MAX_ENVELOPE)
			copy = min_t(u32, ND_CMD_MAX_ENVELOPE - out_len, out_size);
		else
			copy = 0;
		if (copy && copy_from_user(&out_env[out_len],
					p + in_len + out_len, copy)) {
			rc = -EFAULT;
			goto out;
		}
		out_len += out_size;
	}

	buf_len = (u64) out_len + (u64) in_len;
	if (buf_len > ND_IOCTL_MAX_BUFLEN) {
		dev_dbg(dev, "%s cmd: %s buf_len: %llu > %d\n", dimm_name,
				cmd_name, buf_len, ND_IOCTL_MAX_BUFLEN);
		rc = -EINVAL;
		goto out;
	}

	buf = vmalloc(buf_len);
	if (!buf) {
		rc = -ENOMEM;
		goto out;
	}

	if (copy_from_user(buf, p, buf_len)) {
		rc = -EFAULT;
		goto out;
	}

	device_lock(dev);
	nvdimm_bus_lock(dev);
	rc = nd_cmd_clear_to_send(nvdimm_bus, nvdimm, func, buf);
	if (rc)
		goto out_unlock;

	rc = nd_desc->ndctl(nd_desc, nvdimm, cmd, buf, buf_len, &cmd_rc);
	if (rc < 0)
		goto out_unlock;

	if (!nvdimm && cmd == ND_CMD_CLEAR_ERROR && cmd_rc >= 0) {
		struct nd_cmd_clear_error *clear_err = buf;

		nvdimm_account_cleared_poison(nvdimm_bus, clear_err->address,
				clear_err->cleared);
	}

	if (copy_to_user(p, buf, buf_len))
		rc = -EFAULT;

out_unlock:
	nvdimm_bus_unlock(dev);
	device_unlock(dev);
out:
	kfree(in_env);
	kfree(out_env);
	vfree(buf);
	return rc;
}

enum nd_ioctl_mode {
	BUS_IOCTL,
	DIMM_IOCTL,
};

static int match_dimm(struct device *dev, void *data)
{
	long id = (long) data;

	if (is_nvdimm(dev)) {
		struct nvdimm *nvdimm = to_nvdimm(dev);

		return nvdimm->id == id;
	}

	return 0;
}

static long nd_ioctl(struct file *file, unsigned int cmd, unsigned long arg,
		enum nd_ioctl_mode mode)

{
	struct nvdimm_bus *nvdimm_bus, *found = NULL;
	long id = (long) file->private_data;
	struct nvdimm *nvdimm = NULL;
	int rc, ro;

	ro = ((file->f_flags & O_ACCMODE) == O_RDONLY);
	mutex_lock(&nvdimm_bus_list_mutex);
	list_for_each_entry(nvdimm_bus, &nvdimm_bus_list, list) {
		if (mode == DIMM_IOCTL) {
			struct device *dev;

			dev = device_find_child(&nvdimm_bus->dev,
					file->private_data, match_dimm);
			if (!dev)
				continue;
			nvdimm = to_nvdimm(dev);
			found = nvdimm_bus;
		} else if (nvdimm_bus->id == id) {
			found = nvdimm_bus;
		}

		if (found) {
			atomic_inc(&nvdimm_bus->ioctl_active);
			break;
		}
	}
	mutex_unlock(&nvdimm_bus_list_mutex);

	if (!found)
		return -ENXIO;

	nvdimm_bus = found;
	rc = __nd_ioctl(nvdimm_bus, nvdimm, ro, cmd, arg);

	if (nvdimm)
		put_device(&nvdimm->dev);
	if (atomic_dec_and_test(&nvdimm_bus->ioctl_active))
		wake_up(&nvdimm_bus->wait);

	return rc;
}

static long bus_ioctl(struct file *file, unsigned int cmd, unsigned long arg)
{
	return nd_ioctl(file, cmd, arg, BUS_IOCTL);
}

static long dimm_ioctl(struct file *file, unsigned int cmd, unsigned long arg)
{
	return nd_ioctl(file, cmd, arg, DIMM_IOCTL);
}

static int nd_open(struct inode *inode, struct file *file)
{
	long minor = iminor(inode);

	file->private_data = (void *) minor;
	return 0;
}

static const struct file_operations nvdimm_bus_fops = {
	.owner = THIS_MODULE,
	.open = nd_open,
	.unlocked_ioctl = bus_ioctl,
	.compat_ioctl = compat_ptr_ioctl,
	.llseek = noop_llseek,
};

static const struct file_operations nvdimm_fops = {
	.owner = THIS_MODULE,
	.open = nd_open,
	.unlocked_ioctl = dimm_ioctl,
	.compat_ioctl = compat_ptr_ioctl,
	.llseek = noop_llseek,
};

int __init nvdimm_bus_init(void)
{
	int rc;

	rc = bus_register(&nvdimm_bus_type);
	if (rc)
		return rc;

	rc = register_chrdev(0, "ndctl", &nvdimm_bus_fops);
	if (rc < 0)
		goto err_bus_chrdev;
	nvdimm_bus_major = rc;

	rc = register_chrdev(0, "dimmctl", &nvdimm_fops);
	if (rc < 0)
		goto err_dimm_chrdev;
	nvdimm_major = rc;

	rc = class_register(&nd_class);
	if (rc)
		goto err_class;

	rc = driver_register(&nd_bus_driver.drv);
	if (rc)
		goto err_nd_bus;

	return 0;

 err_nd_bus:
	class_unregister(&nd_class);
 err_class:
	unregister_chrdev(nvdimm_major, "dimmctl");
 err_dimm_chrdev:
	unregister_chrdev(nvdimm_bus_major, "ndctl");
 err_bus_chrdev:
	bus_unregister(&nvdimm_bus_type);

	return rc;
}

void nvdimm_bus_exit(void)
{
	driver_unregister(&nd_bus_driver.drv);
	class_unregister(&nd_class);
	unregister_chrdev(nvdimm_bus_major, "ndctl");
	unregister_chrdev(nvdimm_major, "dimmctl");
	bus_unregister(&nvdimm_bus_type);
	ida_destroy(&nd_ida);
}<|MERGE_RESOLUTION|>--- conflicted
+++ resolved
@@ -25,10 +25,6 @@
 
 int nvdimm_major;
 static int nvdimm_bus_major;
-<<<<<<< HEAD
-static struct class *nd_class;
-=======
->>>>>>> 2d5404ca
 static DEFINE_IDA(nd_ida);
 
 static const struct class nd_class = {
