--- conflicted
+++ resolved
@@ -179,12 +179,8 @@
 		put_device(&nvdimm->dev);
 	}
 	free_percpu(nd_region->lane);
-<<<<<<< HEAD
-	memregion_free(nd_region->id);
-=======
 	if (!test_bit(ND_REGION_CXL, &nd_region->flags))
 		memregion_free(nd_region->id);
->>>>>>> eb3cdb58
 	kfree(nd_region);
 }
 
@@ -848,11 +844,7 @@
 	return dev ? dev->type == &nd_pmem_device_type : false;
 }
 
-<<<<<<< HEAD
-bool is_nd_volatile(struct device *dev)
-=======
 bool is_nd_volatile(const struct device *dev)
->>>>>>> eb3cdb58
 {
 	return dev ? dev->type == &nd_volatile_device_type : false;
 }
@@ -1101,16 +1093,10 @@
 
 	return nd_region;
 
-<<<<<<< HEAD
- err_percpu:
-	memregion_free(nd_region->id);
- err_id:
-=======
 err_percpu:
 	if (!test_bit(ND_REGION_CXL, &ndr_desc->flags))
 		memregion_free(nd_region->id);
 err_id:
->>>>>>> eb3cdb58
 	kfree(nd_region);
 	return NULL;
 }
@@ -1154,11 +1140,7 @@
 	return rc;
 }
 /**
-<<<<<<< HEAD
- * nvdimm_flush - flush any posted write queues between the cpu and pmem media
-=======
  * generic_nvdimm_flush() - flush any posted write queues between the cpu and pmem media
->>>>>>> eb3cdb58
  * @nd_region: interleaved pmem region
  */
 int generic_nvdimm_flush(struct nd_region *nd_region)
