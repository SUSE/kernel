--- conflicted
+++ resolved
@@ -67,11 +67,7 @@
 }
 
 static int pmem_do_bvec(struct pmem_device *pmem, struct page *page,
-<<<<<<< HEAD
-			unsigned int len, unsigned int off, int op,
-=======
 			unsigned int len, unsigned int off, bool is_write,
->>>>>>> 29b4817d
 			sector_t sector)
 {
 	int rc = 0;
@@ -83,11 +79,7 @@
 	if (unlikely(is_bad_pmem(&pmem->bb, sector, len)))
 		bad_pmem = true;
 
-<<<<<<< HEAD
-	if (!op_is_write(op)) {
-=======
 	if (!is_write) {
->>>>>>> 29b4817d
 		if (unlikely(bad_pmem))
 			rc = -EIO;
 		else {
@@ -136,21 +128,13 @@
 	struct pmem_device *pmem = q->queuedata;
 	struct nd_region *nd_region = to_region(pmem);
 
-<<<<<<< HEAD
-	if (bio->bi_rw & REQ_FLUSH)
-=======
 	if (bio->bi_opf & REQ_FLUSH)
->>>>>>> 29b4817d
 		nvdimm_flush(nd_region);
 
 	do_acct = nd_iostat_start(bio, &start);
 	bio_for_each_segment(bvec, bio, iter) {
 		rc = pmem_do_bvec(pmem, bvec.bv_page, bvec.bv_len,
-<<<<<<< HEAD
-				bvec.bv_offset, bio_op(bio),
-=======
 				bvec.bv_offset, op_is_write(bio_op(bio)),
->>>>>>> 29b4817d
 				iter.bi_sector);
 		if (rc) {
 			bio->bi_error = rc;
@@ -160,11 +144,7 @@
 	if (do_acct)
 		nd_iostat_end(bio, start);
 
-<<<<<<< HEAD
-	if (bio->bi_rw & REQ_FUA)
-=======
 	if (bio->bi_opf & REQ_FUA)
->>>>>>> 29b4817d
 		nvdimm_flush(nd_region);
 
 	bio_endio(bio);
@@ -172,20 +152,12 @@
 }
 
 static int pmem_rw_page(struct block_device *bdev, sector_t sector,
-<<<<<<< HEAD
-		       struct page *page, int op)
-=======
 		       struct page *page, bool is_write)
->>>>>>> 29b4817d
 {
 	struct pmem_device *pmem = bdev->bd_queue->queuedata;
 	int rc;
 
-<<<<<<< HEAD
-	rc = pmem_do_bvec(pmem, page, PAGE_SIZE, 0, op, sector);
-=======
 	rc = pmem_do_bvec(pmem, page, PAGE_SIZE, 0, is_write, sector);
->>>>>>> 29b4817d
 
 	/*
 	 * The ->rw_page interface is subtle and tricky.  The core
@@ -194,11 +166,7 @@
 	 * caused by double completion.
 	 */
 	if (rc == 0)
-<<<<<<< HEAD
-		page_endio(page, op, 0);
-=======
 		page_endio(page, is_write, 0);
->>>>>>> 29b4817d
 
 	return rc;
 }
