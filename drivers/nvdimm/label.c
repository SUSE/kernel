--- conflicted
+++ resolved
@@ -389,30 +389,10 @@
 	/* check that we are written where we expect to be written */
 	if (slot != nsl_get_slot(ndd, nd_label))
 		return false;
-<<<<<<< HEAD
-
-	/* check checksum */
-	if (namespace_label_has(ndd, checksum)) {
-		u64 sum, sum_save;
-
-		sum_save = nsl_get_checksum(ndd, nd_label);
-		nsl_set_checksum(ndd, nd_label, 0);
-		sum = nd_fletcher64(nd_label, sizeof_namespace_label(ndd), 1);
-		nsl_set_checksum(ndd, nd_label, sum_save);
-		if (sum != sum_save) {
-			dev_dbg(ndd->dev, "fail checksum. slot: %d expect: %#llx\n",
-				slot, sum);
-			return false;
-		}
-	}
-
-	return true;
-=======
 	valid = nsl_validate_checksum(ndd, nd_label);
 	if (!valid)
 		dev_dbg(ndd->dev, "fail checksum. slot: %d\n", slot);
 	return valid;
->>>>>>> eb3cdb58
 }
 
 int nd_label_reserve_dpa(struct nvdimm_drvdata *ndd)
@@ -934,35 +914,16 @@
 	nsl_set_name(ndd, nd_label, nspm->alt_name);
 	nsl_set_flags(ndd, nd_label, flags);
 	nsl_set_nlabel(ndd, nd_label, nd_region->ndr_mappings);
-<<<<<<< HEAD
-=======
 	nsl_set_nrange(ndd, nd_label, 1);
->>>>>>> eb3cdb58
 	nsl_set_position(ndd, nd_label, pos);
 	nsl_set_isetcookie(ndd, nd_label, cookie);
 	nsl_set_rawsize(ndd, nd_label, resource_size(res));
 	nsl_set_lbasize(ndd, nd_label, nspm->lbasize);
 	nsl_set_dpa(ndd, nd_label, res->start);
 	nsl_set_slot(ndd, nd_label, slot);
-<<<<<<< HEAD
-	if (namespace_label_has(ndd, type_guid))
-		guid_copy(&nd_label->type_guid, &nd_set->type_guid);
-	if (namespace_label_has(ndd, abstraction_guid))
-		guid_copy(&nd_label->abstraction_guid,
-				to_abstraction_guid(ndns->claim_class,
-					&nd_label->abstraction_guid));
-	if (namespace_label_has(ndd, checksum)) {
-		u64 sum;
-
-		nsl_set_checksum(ndd, nd_label, 0);
-		sum = nd_fletcher64(nd_label, sizeof_namespace_label(ndd), 1);
-		nsl_set_checksum(ndd, nd_label, sum);
-	}
-=======
 	nsl_set_type_guid(ndd, nd_label, &nd_set->type_guid);
 	nsl_set_claim_class(ndd, nd_label, ndns->claim_class);
 	nsl_calculate_checksum(ndd, nd_label);
->>>>>>> eb3cdb58
 	nd_dbg_dpa(nd_region, ndd, res, "\n");
 
 	/* update label */
