// SPDX-License-Identifier: GPL-2.0-only
/*
 * Copyright(c) 2013-2015 Intel Corporation. All rights reserved.
 */
#include <linux/module.h>
#include <linux/device.h>
#include <linux/sort.h>
#include <linux/slab.h>
#include <linux/list.h>
#include <linux/nd.h>
#include "nd-core.h"
#include "pmem.h"
#include "pfn.h"
#include "nd.h"

static void namespace_io_release(struct device *dev)
{
	struct nd_namespace_io *nsio = to_nd_namespace_io(dev);

	kfree(nsio);
}

static void namespace_pmem_release(struct device *dev)
{
	struct nd_namespace_pmem *nspm = to_nd_namespace_pmem(dev);
	struct nd_region *nd_region = to_nd_region(dev->parent);

	if (nspm->id >= 0)
		ida_simple_remove(&nd_region->ns_ida, nspm->id);
	kfree(nspm->alt_name);
	kfree(nspm->uuid);
	kfree(nspm);
}

static bool is_namespace_pmem(const struct device *dev);
static bool is_namespace_io(const struct device *dev);

static int is_uuid_busy(struct device *dev, void *data)
{
	uuid_t *uuid1 = data, *uuid2 = NULL;

	if (is_namespace_pmem(dev)) {
		struct nd_namespace_pmem *nspm = to_nd_namespace_pmem(dev);

		uuid2 = nspm->uuid;
	} else if (is_nd_btt(dev)) {
		struct nd_btt *nd_btt = to_nd_btt(dev);

		uuid2 = nd_btt->uuid;
	} else if (is_nd_pfn(dev)) {
		struct nd_pfn *nd_pfn = to_nd_pfn(dev);

		uuid2 = nd_pfn->uuid;
	}

	if (uuid2 && uuid_equal(uuid1, uuid2))
		return -EBUSY;

	return 0;
}

static int is_namespace_uuid_busy(struct device *dev, void *data)
{
	if (is_nd_region(dev))
		return device_for_each_child(dev, data, is_uuid_busy);
	return 0;
}

/**
 * nd_is_uuid_unique - verify that no other namespace has @uuid
 * @dev: any device on a nvdimm_bus
 * @uuid: uuid to check
 */
bool nd_is_uuid_unique(struct device *dev, uuid_t *uuid)
{
	struct nvdimm_bus *nvdimm_bus = walk_to_nvdimm_bus(dev);

	if (!nvdimm_bus)
		return false;
	WARN_ON_ONCE(!is_nvdimm_bus_locked(&nvdimm_bus->dev));
	if (device_for_each_child(&nvdimm_bus->dev, uuid,
				is_namespace_uuid_busy) != 0)
		return false;
	return true;
}

bool pmem_should_map_pages(struct device *dev)
{
	struct nd_region *nd_region = to_nd_region(dev->parent);
	struct nd_namespace_common *ndns = to_ndns(dev);
	struct nd_namespace_io *nsio;

	if (!IS_ENABLED(CONFIG_ZONE_DEVICE))
		return false;

	if (!test_bit(ND_REGION_PAGEMAP, &nd_region->flags))
		return false;

	if (is_nd_pfn(dev) || is_nd_btt(dev))
		return false;

	if (ndns->force_raw)
		return false;

	nsio = to_nd_namespace_io(dev);
	if (region_intersects(nsio->res.start, resource_size(&nsio->res),
				IORESOURCE_SYSTEM_RAM,
				IORES_DESC_NONE) == REGION_MIXED)
		return false;

	return ARCH_MEMREMAP_PMEM == MEMREMAP_WB;
}
EXPORT_SYMBOL(pmem_should_map_pages);

unsigned int pmem_sector_size(struct nd_namespace_common *ndns)
{
	if (is_namespace_pmem(&ndns->dev)) {
		struct nd_namespace_pmem *nspm;

		nspm = to_nd_namespace_pmem(&ndns->dev);
		if (nspm->lbasize == 0 || nspm->lbasize == 512)
			/* default */;
		else if (nspm->lbasize == 4096)
			return 4096;
		else
			dev_WARN(&ndns->dev, "unsupported sector size: %ld\n",
					nspm->lbasize);
	}

	/*
	 * There is no namespace label (is_namespace_io()), or the label
	 * indicates the default sector size.
	 */
	return 512;
}
EXPORT_SYMBOL(pmem_sector_size);

const char *nvdimm_namespace_disk_name(struct nd_namespace_common *ndns,
		char *name)
{
	struct nd_region *nd_region = to_nd_region(ndns->dev.parent);
	const char *suffix = NULL;

	if (ndns->claim && is_nd_btt(ndns->claim))
		suffix = "s";

	if (is_namespace_pmem(&ndns->dev) || is_namespace_io(&ndns->dev)) {
		int nsidx = 0;

		if (is_namespace_pmem(&ndns->dev)) {
			struct nd_namespace_pmem *nspm;

			nspm = to_nd_namespace_pmem(&ndns->dev);
			nsidx = nspm->id;
		}

		if (nsidx)
			sprintf(name, "pmem%d.%d%s", nd_region->id, nsidx,
					suffix ? suffix : "");
		else
			sprintf(name, "pmem%d%s", nd_region->id,
					suffix ? suffix : "");
	} else {
		return NULL;
	}

	return name;
}
EXPORT_SYMBOL(nvdimm_namespace_disk_name);

const uuid_t *nd_dev_to_uuid(struct device *dev)
{
<<<<<<< HEAD
	if (!dev)
		return &uuid_null;

	if (is_namespace_pmem(dev)) {
		struct nd_namespace_pmem *nspm = to_nd_namespace_pmem(dev);

		return nspm->uuid;
	} else
		return &uuid_null;
=======
	if (dev && is_namespace_pmem(dev)) {
		struct nd_namespace_pmem *nspm = to_nd_namespace_pmem(dev);

		return nspm->uuid;
	}
	return &uuid_null;
>>>>>>> eb3cdb58
}
EXPORT_SYMBOL(nd_dev_to_uuid);

static ssize_t nstype_show(struct device *dev,
		struct device_attribute *attr, char *buf)
{
	struct nd_region *nd_region = to_nd_region(dev->parent);

	return sprintf(buf, "%d\n", nd_region_to_nstype(nd_region));
}
static DEVICE_ATTR_RO(nstype);

static ssize_t __alt_name_store(struct device *dev, const char *buf,
		const size_t len)
{
	char *input, *pos, *alt_name, **ns_altname;
	ssize_t rc;

	if (is_namespace_pmem(dev)) {
		struct nd_namespace_pmem *nspm = to_nd_namespace_pmem(dev);

		ns_altname = &nspm->alt_name;
	} else
		return -ENXIO;

	if (dev->driver || to_ndns(dev)->claim)
		return -EBUSY;

	input = kstrndup(buf, len, GFP_KERNEL);
	if (!input)
		return -ENOMEM;

	pos = strim(input);
	if (strlen(pos) + 1 > NSLABEL_NAME_LEN) {
		rc = -EINVAL;
		goto out;
	}

	alt_name = kzalloc(NSLABEL_NAME_LEN, GFP_KERNEL);
	if (!alt_name) {
		rc = -ENOMEM;
		goto out;
	}
	kfree(*ns_altname);
	*ns_altname = alt_name;
	sprintf(*ns_altname, "%s", pos);
	rc = len;

out:
	kfree(input);
	return rc;
}

static int nd_namespace_label_update(struct nd_region *nd_region,
		struct device *dev)
{
	dev_WARN_ONCE(dev, dev->driver || to_ndns(dev)->claim,
			"namespace must be idle during label update\n");
	if (dev->driver || to_ndns(dev)->claim)
		return 0;

	/*
	 * Only allow label writes that will result in a valid namespace
	 * or deletion of an existing namespace.
	 */
	if (is_namespace_pmem(dev)) {
		struct nd_namespace_pmem *nspm = to_nd_namespace_pmem(dev);
		resource_size_t size = resource_size(&nspm->nsio.res);

		if (size == 0 && nspm->uuid)
			/* delete allocation */;
		else if (!nspm->uuid)
			return 0;

		return nd_pmem_namespace_label_update(nd_region, nspm, size);
	} else
		return -ENXIO;
}

static ssize_t alt_name_store(struct device *dev,
		struct device_attribute *attr, const char *buf, size_t len)
{
	struct nd_region *nd_region = to_nd_region(dev->parent);
	ssize_t rc;

	device_lock(dev);
	nvdimm_bus_lock(dev);
	wait_nvdimm_bus_probe_idle(dev);
	rc = __alt_name_store(dev, buf, len);
	if (rc >= 0)
		rc = nd_namespace_label_update(nd_region, dev);
	dev_dbg(dev, "%s(%zd)\n", rc < 0 ? "fail " : "", rc);
	nvdimm_bus_unlock(dev);
	device_unlock(dev);

	return rc < 0 ? rc : len;
}

static ssize_t alt_name_show(struct device *dev,
		struct device_attribute *attr, char *buf)
{
	char *ns_altname;

	if (is_namespace_pmem(dev)) {
		struct nd_namespace_pmem *nspm = to_nd_namespace_pmem(dev);

		ns_altname = nspm->alt_name;
	} else
		return -ENXIO;

	return sprintf(buf, "%s\n", ns_altname ? ns_altname : "");
}
static DEVICE_ATTR_RW(alt_name);

static int scan_free(struct nd_region *nd_region,
		struct nd_mapping *nd_mapping, struct nd_label_id *label_id,
		resource_size_t n)
{
	struct nvdimm_drvdata *ndd = to_ndd(nd_mapping);
	int rc = 0;

	while (n) {
		struct resource *res, *last;

		last = NULL;
		for_each_dpa_resource(ndd, res)
			if (strcmp(res->name, label_id->id) == 0)
				last = res;
		res = last;
		if (!res)
			return 0;

		if (n >= resource_size(res)) {
			n -= resource_size(res);
			nd_dbg_dpa(nd_region, ndd, res, "delete %d\n", rc);
			nvdimm_free_dpa(ndd, res);
			/* retry with last resource deleted */
			continue;
		}

		rc = adjust_resource(res, res->start, resource_size(res) - n);
		if (rc == 0)
			res->flags |= DPA_RESOURCE_ADJUSTED;
		nd_dbg_dpa(nd_region, ndd, res, "shrink %d\n", rc);
		break;
	}

	return rc;
}

/**
 * shrink_dpa_allocation - for each dimm in region free n bytes for label_id
 * @nd_region: the set of dimms to reclaim @n bytes from
 * @label_id: unique identifier for the namespace consuming this dpa range
 * @n: number of bytes per-dimm to release
 *
 * Assumes resources are ordered.  Starting from the end try to
 * adjust_resource() the allocation to @n, but if @n is larger than the
 * allocation delete it and find the 'new' last allocation in the label
 * set.
 */
static int shrink_dpa_allocation(struct nd_region *nd_region,
		struct nd_label_id *label_id, resource_size_t n)
{
	int i;

	for (i = 0; i < nd_region->ndr_mappings; i++) {
		struct nd_mapping *nd_mapping = &nd_region->mapping[i];
		int rc;

		rc = scan_free(nd_region, nd_mapping, label_id, n);
		if (rc)
			return rc;
	}

	return 0;
}

static resource_size_t init_dpa_allocation(struct nd_label_id *label_id,
		struct nd_region *nd_region, struct nd_mapping *nd_mapping,
		resource_size_t n)
{
	struct nvdimm_drvdata *ndd = to_ndd(nd_mapping);
	struct resource *res;
	int rc = 0;

	/* first resource allocation for this label-id or dimm */
	res = nvdimm_allocate_dpa(ndd, label_id, nd_mapping->start, n);
	if (!res)
		rc = -EBUSY;

	nd_dbg_dpa(nd_region, ndd, res, "init %d\n", rc);
	return rc ? n : 0;
}


/**
 * space_valid() - validate free dpa space against constraints
 * @nd_region: hosting region of the free space
 * @ndd: dimm device data for debug
 * @label_id: namespace id to allocate space
 * @prev: potential allocation that precedes free space
 * @next: allocation that follows the given free space range
 * @exist: first allocation with same id in the mapping
 * @n: range that must satisfied for pmem allocations
 * @valid: free space range to validate
 *
 * BLK-space is valid as long as it does not precede a PMEM
 * allocation in a given region. PMEM-space must be contiguous
 * and adjacent to an existing allocation (if one
 * exists).  If reserving PMEM any space is valid.
 */
static void space_valid(struct nd_region *nd_region, struct nvdimm_drvdata *ndd,
		struct nd_label_id *label_id, struct resource *prev,
		struct resource *next, struct resource *exist,
		resource_size_t n, struct resource *valid)
{
	bool is_reserve = strcmp(label_id->id, "pmem-reserve") == 0;
	unsigned long align;

	align = nd_region->align / nd_region->ndr_mappings;
	valid->start = ALIGN(valid->start, align);
	valid->end = ALIGN_DOWN(valid->end + 1, align) - 1;

	if (valid->start >= valid->end)
		goto invalid;

	if (is_reserve)
		return;

	/* allocation needs to be contiguous, so this is all or nothing */
	if (resource_size(valid) < n)
		goto invalid;

	/* we've got all the space we need and no existing allocation */
	if (!exist)
		return;

	/* allocation needs to be contiguous with the existing namespace */
	if (valid->start == exist->end + 1
			|| valid->end == exist->start - 1)
		return;

 invalid:
	/* truncate @valid size to 0 */
	valid->end = valid->start - 1;
}

enum alloc_loc {
	ALLOC_ERR = 0, ALLOC_BEFORE, ALLOC_MID, ALLOC_AFTER,
};

static resource_size_t scan_allocate(struct nd_region *nd_region,
		struct nd_mapping *nd_mapping, struct nd_label_id *label_id,
		resource_size_t n)
{
	resource_size_t mapping_end = nd_mapping->start + nd_mapping->size - 1;
	struct nvdimm_drvdata *ndd = to_ndd(nd_mapping);
	struct resource *res, *exist = NULL, valid;
	const resource_size_t to_allocate = n;
	int first;

	for_each_dpa_resource(ndd, res)
		if (strcmp(label_id->id, res->name) == 0)
			exist = res;

	valid.start = nd_mapping->start;
	valid.end = mapping_end;
	valid.name = "free space";
 retry:
	first = 0;
	for_each_dpa_resource(ndd, res) {
		struct resource *next = res->sibling, *new_res = NULL;
		resource_size_t allocate, available = 0;
		enum alloc_loc loc = ALLOC_ERR;
		const char *action;
		int rc = 0;

		/* ignore resources outside this nd_mapping */
		if (res->start > mapping_end)
			continue;
		if (res->end < nd_mapping->start)
			continue;

		/* space at the beginning of the mapping */
		if (!first++ && res->start > nd_mapping->start) {
			valid.start = nd_mapping->start;
			valid.end = res->start - 1;
			space_valid(nd_region, ndd, label_id, NULL, next, exist,
					to_allocate, &valid);
			available = resource_size(&valid);
			if (available)
				loc = ALLOC_BEFORE;
		}

		/* space between allocations */
		if (!loc && next) {
			valid.start = res->start + resource_size(res);
			valid.end = min(mapping_end, next->start - 1);
			space_valid(nd_region, ndd, label_id, res, next, exist,
					to_allocate, &valid);
			available = resource_size(&valid);
			if (available)
				loc = ALLOC_MID;
		}

		/* space at the end of the mapping */
		if (!loc && !next) {
			valid.start = res->start + resource_size(res);
			valid.end = mapping_end;
			space_valid(nd_region, ndd, label_id, res, next, exist,
					to_allocate, &valid);
			available = resource_size(&valid);
			if (available)
				loc = ALLOC_AFTER;
		}

		if (!loc || !available)
			continue;
		allocate = min(available, n);
		switch (loc) {
		case ALLOC_BEFORE:
			if (strcmp(res->name, label_id->id) == 0) {
				/* adjust current resource up */
				rc = adjust_resource(res, res->start - allocate,
						resource_size(res) + allocate);
				action = "cur grow up";
			} else
				action = "allocate";
			break;
		case ALLOC_MID:
			if (strcmp(next->name, label_id->id) == 0) {
				/* adjust next resource up */
				rc = adjust_resource(next, next->start
						- allocate, resource_size(next)
						+ allocate);
				new_res = next;
				action = "next grow up";
			} else if (strcmp(res->name, label_id->id) == 0) {
				action = "grow down";
			} else
				action = "allocate";
			break;
		case ALLOC_AFTER:
			if (strcmp(res->name, label_id->id) == 0)
				action = "grow down";
			else
				action = "allocate";
			break;
		default:
			return n;
		}

		if (strcmp(action, "allocate") == 0) {
			new_res = nvdimm_allocate_dpa(ndd, label_id,
					valid.start, allocate);
			if (!new_res)
				rc = -EBUSY;
		} else if (strcmp(action, "grow down") == 0) {
			/* adjust current resource down */
			rc = adjust_resource(res, res->start, resource_size(res)
					+ allocate);
			if (rc == 0)
				res->flags |= DPA_RESOURCE_ADJUSTED;
		}

		if (!new_res)
			new_res = res;

		nd_dbg_dpa(nd_region, ndd, new_res, "%s(%d) %d\n",
				action, loc, rc);

		if (rc)
			return n;

		n -= allocate;
		if (n) {
			/*
			 * Retry scan with newly inserted resources.
			 * For example, if we did an ALLOC_BEFORE
			 * insertion there may also have been space
			 * available for an ALLOC_AFTER insertion, so we
			 * need to check this same resource again
			 */
			goto retry;
		} else
			return 0;
	}

	if (n == to_allocate)
		return init_dpa_allocation(label_id, nd_region, nd_mapping, n);
	return n;
}

static int merge_dpa(struct nd_region *nd_region,
		struct nd_mapping *nd_mapping, struct nd_label_id *label_id)
{
	struct nvdimm_drvdata *ndd = to_ndd(nd_mapping);
	struct resource *res;

	if (strncmp("pmem", label_id->id, 4) == 0)
		return 0;
 retry:
	for_each_dpa_resource(ndd, res) {
		int rc;
		struct resource *next = res->sibling;
		resource_size_t end = res->start + resource_size(res);

		if (!next || strcmp(res->name, label_id->id) != 0
				|| strcmp(next->name, label_id->id) != 0
				|| end != next->start)
			continue;
		end += resource_size(next);
		nvdimm_free_dpa(ndd, next);
		rc = adjust_resource(res, res->start, end - res->start);
		nd_dbg_dpa(nd_region, ndd, res, "merge %d\n", rc);
		if (rc)
			return rc;
		res->flags |= DPA_RESOURCE_ADJUSTED;
		goto retry;
	}

	return 0;
}

int __reserve_free_pmem(struct device *dev, void *data)
{
	struct nvdimm *nvdimm = data;
	struct nd_region *nd_region;
	struct nd_label_id label_id;
	int i;

	if (!is_memory(dev))
		return 0;

	nd_region = to_nd_region(dev);
	if (nd_region->ndr_mappings == 0)
		return 0;

	memset(&label_id, 0, sizeof(label_id));
	strcat(label_id.id, "pmem-reserve");
	for (i = 0; i < nd_region->ndr_mappings; i++) {
		struct nd_mapping *nd_mapping = &nd_region->mapping[i];
		resource_size_t n, rem = 0;

		if (nd_mapping->nvdimm != nvdimm)
			continue;

		n = nd_pmem_available_dpa(nd_region, nd_mapping);
		if (n == 0)
			return 0;
		rem = scan_allocate(nd_region, nd_mapping, &label_id, n);
		dev_WARN_ONCE(&nd_region->dev, rem,
				"pmem reserve underrun: %#llx of %#llx bytes\n",
				(unsigned long long) n - rem,
				(unsigned long long) n);
		return rem ? -ENXIO : 0;
	}

	return 0;
}

void release_free_pmem(struct nvdimm_bus *nvdimm_bus,
		struct nd_mapping *nd_mapping)
{
	struct nvdimm_drvdata *ndd = to_ndd(nd_mapping);
	struct resource *res, *_res;

	for_each_dpa_resource_safe(ndd, res, _res)
		if (strcmp(res->name, "pmem-reserve") == 0)
			nvdimm_free_dpa(ndd, res);
}

/**
 * grow_dpa_allocation - for each dimm allocate n bytes for @label_id
 * @nd_region: the set of dimms to allocate @n more bytes from
 * @label_id: unique identifier for the namespace consuming this dpa range
 * @n: number of bytes per-dimm to add to the existing allocation
 *
 * Assumes resources are ordered.  For BLK regions, first consume
 * BLK-only available DPA free space, then consume PMEM-aliased DPA
 * space starting at the highest DPA.  For PMEM regions start
 * allocations from the start of an interleave set and end at the first
 * BLK allocation or the end of the interleave set, whichever comes
 * first.
 */
static int grow_dpa_allocation(struct nd_region *nd_region,
		struct nd_label_id *label_id, resource_size_t n)
{
	int i;

	for (i = 0; i < nd_region->ndr_mappings; i++) {
		struct nd_mapping *nd_mapping = &nd_region->mapping[i];
		resource_size_t rem = n;
		int rc;

		rem = scan_allocate(nd_region, nd_mapping, label_id, rem);
		dev_WARN_ONCE(&nd_region->dev, rem,
				"allocation underrun: %#llx of %#llx bytes\n",
				(unsigned long long) n - rem,
				(unsigned long long) n);
		if (rem)
			return -ENXIO;

		rc = merge_dpa(nd_region, nd_mapping, label_id);
		if (rc)
			return rc;
	}

	return 0;
}

static void nd_namespace_pmem_set_resource(struct nd_region *nd_region,
		struct nd_namespace_pmem *nspm, resource_size_t size)
{
	struct resource *res = &nspm->nsio.res;
	resource_size_t offset = 0;

	if (size && !nspm->uuid) {
		WARN_ON_ONCE(1);
		size = 0;
	}

	if (size && nspm->uuid) {
		struct nd_mapping *nd_mapping = &nd_region->mapping[0];
		struct nvdimm_drvdata *ndd = to_ndd(nd_mapping);
		struct nd_label_id label_id;
		struct resource *res;

		if (!ndd) {
			size = 0;
			goto out;
		}

		nd_label_gen_id(&label_id, nspm->uuid, 0);

		/* calculate a spa offset from the dpa allocation offset */
		for_each_dpa_resource(ndd, res)
			if (strcmp(res->name, label_id.id) == 0) {
				offset = (res->start - nd_mapping->start)
					* nd_region->ndr_mappings;
				goto out;
			}

		WARN_ON_ONCE(1);
		size = 0;
	}

 out:
	res->start = nd_region->ndr_start + offset;
	res->end = res->start + size - 1;
}

static bool uuid_not_set(const uuid_t *uuid, struct device *dev,
			 const char *where)
{
	if (!uuid) {
		dev_dbg(dev, "%s: uuid not set\n", where);
		return true;
	}
	return false;
}

static ssize_t __size_store(struct device *dev, unsigned long long val)
{
	resource_size_t allocated = 0, available = 0;
	struct nd_region *nd_region = to_nd_region(dev->parent);
	struct nd_namespace_common *ndns = to_ndns(dev);
	struct nd_mapping *nd_mapping;
	struct nvdimm_drvdata *ndd;
	struct nd_label_id label_id;
	u32 flags = 0, remainder;
	int rc, i, id = -1;
	uuid_t *uuid = NULL;

	if (dev->driver || ndns->claim)
		return -EBUSY;

	if (is_namespace_pmem(dev)) {
		struct nd_namespace_pmem *nspm = to_nd_namespace_pmem(dev);

		uuid = nspm->uuid;
		id = nspm->id;
	}

	/*
	 * We need a uuid for the allocation-label and dimm(s) on which
	 * to store the label.
	 */
	if (uuid_not_set(uuid, dev, __func__))
		return -ENXIO;
	if (nd_region->ndr_mappings == 0) {
		dev_dbg(dev, "not associated with dimm(s)\n");
		return -ENXIO;
	}

	div_u64_rem(val, nd_region->align, &remainder);
	if (remainder) {
		dev_dbg(dev, "%llu is not %ldK aligned\n", val,
				nd_region->align / SZ_1K);
		return -EINVAL;
	}

	nd_label_gen_id(&label_id, uuid, flags);
	for (i = 0; i < nd_region->ndr_mappings; i++) {
		nd_mapping = &nd_region->mapping[i];
		ndd = to_ndd(nd_mapping);

		/*
		 * All dimms in an interleave set, need to be enabled
		 * for the size to be changed.
		 */
		if (!ndd)
			return -ENXIO;

		allocated += nvdimm_allocated_dpa(ndd, &label_id);
	}
	available = nd_region_allocatable_dpa(nd_region);

	if (val > available + allocated)
		return -ENOSPC;

	if (val == allocated)
		return 0;

	val = div_u64(val, nd_region->ndr_mappings);
	allocated = div_u64(allocated, nd_region->ndr_mappings);
	if (val < allocated)
		rc = shrink_dpa_allocation(nd_region, &label_id,
				allocated - val);
	else
		rc = grow_dpa_allocation(nd_region, &label_id, val - allocated);

	if (rc)
		return rc;

	if (is_namespace_pmem(dev)) {
		struct nd_namespace_pmem *nspm = to_nd_namespace_pmem(dev);

		nd_namespace_pmem_set_resource(nd_region, nspm,
				val * nd_region->ndr_mappings);
	}

	/*
	 * Try to delete the namespace if we deleted all of its
	 * allocation, this is not the seed or 0th device for the
	 * region, and it is not actively claimed by a btt, pfn, or dax
	 * instance.
	 */
	if (val == 0 && id != 0 && nd_region->ns_seed != dev && !ndns->claim)
		nd_device_unregister(dev, ND_ASYNC);

	return rc;
}

static ssize_t size_store(struct device *dev,
		struct device_attribute *attr, const char *buf, size_t len)
{
	struct nd_region *nd_region = to_nd_region(dev->parent);
	unsigned long long val;
<<<<<<< HEAD
	uuid_t **uuid = NULL;
=======
>>>>>>> eb3cdb58
	int rc;

	rc = kstrtoull(buf, 0, &val);
	if (rc)
		return rc;

	device_lock(dev);
	nvdimm_bus_lock(dev);
	wait_nvdimm_bus_probe_idle(dev);
	rc = __size_store(dev, val);
	if (rc >= 0)
		rc = nd_namespace_label_update(nd_region, dev);

	/* setting size zero == 'delete namespace' */
	if (rc == 0 && val == 0 && is_namespace_pmem(dev)) {
		struct nd_namespace_pmem *nspm = to_nd_namespace_pmem(dev);

<<<<<<< HEAD
		uuid = &nspm->uuid;
	}

	if (rc == 0 && val == 0 && uuid) {
		/* setting size zero == 'delete namespace' */
		kfree(*uuid);
		*uuid = NULL;
=======
		kfree(nspm->uuid);
		nspm->uuid = NULL;
>>>>>>> eb3cdb58
	}

	dev_dbg(dev, "%llx %s (%d)\n", val, rc < 0 ? "fail" : "success", rc);

	nvdimm_bus_unlock(dev);
	device_unlock(dev);

	return rc < 0 ? rc : len;
}

resource_size_t __nvdimm_namespace_capacity(struct nd_namespace_common *ndns)
{
	struct device *dev = &ndns->dev;

	if (is_namespace_pmem(dev)) {
		struct nd_namespace_pmem *nspm = to_nd_namespace_pmem(dev);

		return resource_size(&nspm->nsio.res);
	} else if (is_namespace_io(dev)) {
		struct nd_namespace_io *nsio = to_nd_namespace_io(dev);

		return resource_size(&nsio->res);
	} else
		WARN_ONCE(1, "unknown namespace type\n");
	return 0;
}

resource_size_t nvdimm_namespace_capacity(struct nd_namespace_common *ndns)
{
	resource_size_t size;

	nvdimm_bus_lock(&ndns->dev);
	size = __nvdimm_namespace_capacity(ndns);
	nvdimm_bus_unlock(&ndns->dev);

	return size;
}
EXPORT_SYMBOL(nvdimm_namespace_capacity);

bool nvdimm_namespace_locked(struct nd_namespace_common *ndns)
{
	int i;
	bool locked = false;
	struct device *dev = &ndns->dev;
	struct nd_region *nd_region = to_nd_region(dev->parent);

	for (i = 0; i < nd_region->ndr_mappings; i++) {
		struct nd_mapping *nd_mapping = &nd_region->mapping[i];
		struct nvdimm *nvdimm = nd_mapping->nvdimm;

		if (test_bit(NDD_LOCKED, &nvdimm->flags)) {
			dev_dbg(dev, "%s locked\n", nvdimm_name(nvdimm));
			locked = true;
		}
	}
	return locked;
}
EXPORT_SYMBOL(nvdimm_namespace_locked);

static ssize_t size_show(struct device *dev,
		struct device_attribute *attr, char *buf)
{
	return sprintf(buf, "%llu\n", (unsigned long long)
			nvdimm_namespace_capacity(to_ndns(dev)));
}
static DEVICE_ATTR(size, 0444, size_show, size_store);

static uuid_t *namespace_to_uuid(struct device *dev)
{
	if (is_namespace_pmem(dev)) {
		struct nd_namespace_pmem *nspm = to_nd_namespace_pmem(dev);

		return nspm->uuid;
	}
	return ERR_PTR(-ENXIO);
}

static ssize_t uuid_show(struct device *dev, struct device_attribute *attr,
			 char *buf)
{
	uuid_t *uuid = namespace_to_uuid(dev);

	if (IS_ERR(uuid))
		return PTR_ERR(uuid);
	if (uuid)
		return sprintf(buf, "%pUb\n", uuid);
	return sprintf(buf, "\n");
}

/**
 * namespace_update_uuid - check for a unique uuid and whether we're "renaming"
 * @nd_region: parent region so we can updates all dimms in the set
 * @dev: namespace type for generating label_id
 * @new_uuid: incoming uuid
 * @old_uuid: reference to the uuid storage location in the namespace object
 */
static int namespace_update_uuid(struct nd_region *nd_region,
				 struct device *dev, uuid_t *new_uuid,
				 uuid_t **old_uuid)
{
	struct nd_label_id old_label_id;
	struct nd_label_id new_label_id;
	int i;

	if (!nd_is_uuid_unique(dev, new_uuid))
		return -EINVAL;

	if (*old_uuid == NULL)
		goto out;

	/*
	 * If we've already written a label with this uuid, then it's
	 * too late to rename because we can't reliably update the uuid
	 * without losing the old namespace.  Userspace must delete this
	 * namespace to abandon the old uuid.
	 */
	for (i = 0; i < nd_region->ndr_mappings; i++) {
		struct nd_mapping *nd_mapping = &nd_region->mapping[i];

		/*
		 * This check by itself is sufficient because old_uuid
		 * would be NULL above if this uuid did not exist in the
		 * currently written set.
		 *
		 * FIXME: can we delete uuid with zero dpa allocated?
		 */
		if (list_empty(&nd_mapping->labels))
			return -EBUSY;
	}

	nd_label_gen_id(&old_label_id, *old_uuid, 0);
	nd_label_gen_id(&new_label_id, new_uuid, 0);
	for (i = 0; i < nd_region->ndr_mappings; i++) {
		struct nd_mapping *nd_mapping = &nd_region->mapping[i];
		struct nvdimm_drvdata *ndd = to_ndd(nd_mapping);
		struct nd_label_ent *label_ent;
		struct resource *res;

		for_each_dpa_resource(ndd, res)
			if (strcmp(res->name, old_label_id.id) == 0)
				sprintf((void *) res->name, "%s",
						new_label_id.id);

		mutex_lock(&nd_mapping->lock);
		list_for_each_entry(label_ent, &nd_mapping->labels, list) {
			struct nd_namespace_label *nd_label = label_ent->label;
			struct nd_label_id label_id;
			uuid_t uuid;

			if (!nd_label)
				continue;
			nsl_get_uuid(ndd, nd_label, &uuid);
			nd_label_gen_id(&label_id, &uuid,
					nsl_get_flags(ndd, nd_label));
			if (strcmp(old_label_id.id, label_id.id) == 0)
				set_bit(ND_LABEL_REAP, &label_ent->flags);
		}
		mutex_unlock(&nd_mapping->lock);
	}
	kfree(*old_uuid);
 out:
	*old_uuid = new_uuid;
	return 0;
}

static ssize_t uuid_store(struct device *dev,
		struct device_attribute *attr, const char *buf, size_t len)
{
	struct nd_region *nd_region = to_nd_region(dev->parent);
	uuid_t *uuid = NULL;
	uuid_t **ns_uuid;
	ssize_t rc = 0;

	if (is_namespace_pmem(dev)) {
		struct nd_namespace_pmem *nspm = to_nd_namespace_pmem(dev);

		ns_uuid = &nspm->uuid;
	} else
		return -ENXIO;

	device_lock(dev);
	nvdimm_bus_lock(dev);
	wait_nvdimm_bus_probe_idle(dev);
	if (to_ndns(dev)->claim)
		rc = -EBUSY;
	if (rc >= 0)
		rc = nd_uuid_store(dev, &uuid, buf, len);
	if (rc >= 0)
		rc = namespace_update_uuid(nd_region, dev, uuid, ns_uuid);
	if (rc >= 0)
		rc = nd_namespace_label_update(nd_region, dev);
	else
		kfree(uuid);
	dev_dbg(dev, "result: %zd wrote: %s%s", rc, buf,
			buf[len - 1] == '\n' ? "" : "\n");
	nvdimm_bus_unlock(dev);
	device_unlock(dev);

	return rc < 0 ? rc : len;
}
static DEVICE_ATTR_RW(uuid);

static ssize_t resource_show(struct device *dev,
		struct device_attribute *attr, char *buf)
{
	struct resource *res;

	if (is_namespace_pmem(dev)) {
		struct nd_namespace_pmem *nspm = to_nd_namespace_pmem(dev);

		res = &nspm->nsio.res;
	} else if (is_namespace_io(dev)) {
		struct nd_namespace_io *nsio = to_nd_namespace_io(dev);

		res = &nsio->res;
	} else
		return -ENXIO;

	/* no address to convey if the namespace has no allocation */
	if (resource_size(res) == 0)
		return -ENXIO;
	return sprintf(buf, "%#llx\n", (unsigned long long) res->start);
}
static DEVICE_ATTR_ADMIN_RO(resource);

static const unsigned long pmem_lbasize_supported[] = { 512, 4096, 0 };

static ssize_t sector_size_show(struct device *dev,
		struct device_attribute *attr, char *buf)
{
	if (is_namespace_pmem(dev)) {
		struct nd_namespace_pmem *nspm = to_nd_namespace_pmem(dev);

		return nd_size_select_show(nspm->lbasize,
				pmem_lbasize_supported, buf);
	}
	return -ENXIO;
}

static ssize_t sector_size_store(struct device *dev,
		struct device_attribute *attr, const char *buf, size_t len)
{
	struct nd_region *nd_region = to_nd_region(dev->parent);
	const unsigned long *supported;
	unsigned long *lbasize;
	ssize_t rc = 0;

	if (is_namespace_pmem(dev)) {
		struct nd_namespace_pmem *nspm = to_nd_namespace_pmem(dev);

		lbasize = &nspm->lbasize;
		supported = pmem_lbasize_supported;
	} else
		return -ENXIO;

	device_lock(dev);
	nvdimm_bus_lock(dev);
	if (to_ndns(dev)->claim)
		rc = -EBUSY;
	if (rc >= 0)
		rc = nd_size_select_store(dev, buf, lbasize, supported);
	if (rc >= 0)
		rc = nd_namespace_label_update(nd_region, dev);
	dev_dbg(dev, "result: %zd %s: %s%s", rc, rc < 0 ? "tried" : "wrote",
			buf, buf[len - 1] == '\n' ? "" : "\n");
	nvdimm_bus_unlock(dev);
	device_unlock(dev);

	return rc ? rc : len;
}
static DEVICE_ATTR_RW(sector_size);

static ssize_t dpa_extents_show(struct device *dev,
		struct device_attribute *attr, char *buf)
{
	struct nd_region *nd_region = to_nd_region(dev->parent);
	struct nd_label_id label_id;
	uuid_t *uuid = NULL;
	int count = 0, i;
	u32 flags = 0;

	nvdimm_bus_lock(dev);
	if (is_namespace_pmem(dev)) {
		struct nd_namespace_pmem *nspm = to_nd_namespace_pmem(dev);

		uuid = nspm->uuid;
		flags = 0;
	}

	if (!uuid)
		goto out;

	nd_label_gen_id(&label_id, uuid, flags);
	for (i = 0; i < nd_region->ndr_mappings; i++) {
		struct nd_mapping *nd_mapping = &nd_region->mapping[i];
		struct nvdimm_drvdata *ndd = to_ndd(nd_mapping);
		struct resource *res;

		for_each_dpa_resource(ndd, res)
			if (strcmp(res->name, label_id.id) == 0)
				count++;
	}
 out:
	nvdimm_bus_unlock(dev);

	return sprintf(buf, "%d\n", count);
}
static DEVICE_ATTR_RO(dpa_extents);

static int btt_claim_class(struct device *dev)
{
	struct nd_region *nd_region = to_nd_region(dev->parent);
	int i, loop_bitmask = 0;

	for (i = 0; i < nd_region->ndr_mappings; i++) {
		struct nd_mapping *nd_mapping = &nd_region->mapping[i];
		struct nvdimm_drvdata *ndd = to_ndd(nd_mapping);
		struct nd_namespace_index *nsindex;

		/*
		 * If any of the DIMMs do not support labels the only
		 * possible BTT format is v1.
		 */
		if (!ndd) {
			loop_bitmask = 0;
			break;
		}

		nsindex = to_namespace_index(ndd, ndd->ns_current);
		if (nsindex == NULL)
			loop_bitmask |= 1;
		else {
			/* check whether existing labels are v1.1 or v1.2 */
			if (__le16_to_cpu(nsindex->major) == 1
					&& __le16_to_cpu(nsindex->minor) == 1)
				loop_bitmask |= 2;
			else
				loop_bitmask |= 4;
		}
	}
	/*
	 * If nsindex is null loop_bitmask's bit 0 will be set, and if an index
	 * block is found, a v1.1 label for any mapping will set bit 1, and a
	 * v1.2 label will set bit 2.
	 *
	 * At the end of the loop, at most one of the three bits must be set.
	 * If multiple bits were set, it means the different mappings disagree
	 * about their labels, and this must be cleaned up first.
	 *
	 * If all the label index blocks are found to agree, nsindex of NULL
	 * implies labels haven't been initialized yet, and when they will,
	 * they will be of the 1.2 format, so we can assume BTT2.0
	 *
	 * If 1.1 labels are found, we enforce BTT1.1, and if 1.2 labels are
	 * found, we enforce BTT2.0
	 *
	 * If the loop was never entered, default to BTT1.1 (legacy namespaces)
	 */
	switch (loop_bitmask) {
	case 0:
	case 2:
		return NVDIMM_CCLASS_BTT;
	case 1:
	case 4:
		return NVDIMM_CCLASS_BTT2;
	default:
		return -ENXIO;
	}
}

static ssize_t holder_show(struct device *dev,
		struct device_attribute *attr, char *buf)
{
	struct nd_namespace_common *ndns = to_ndns(dev);
	ssize_t rc;

	device_lock(dev);
	rc = sprintf(buf, "%s\n", ndns->claim ? dev_name(ndns->claim) : "");
	device_unlock(dev);

	return rc;
}
static DEVICE_ATTR_RO(holder);

static int __holder_class_store(struct device *dev, const char *buf)
{
	struct nd_namespace_common *ndns = to_ndns(dev);

	if (dev->driver || ndns->claim)
		return -EBUSY;

	if (sysfs_streq(buf, "btt")) {
		int rc = btt_claim_class(dev);

		if (rc < NVDIMM_CCLASS_NONE)
			return rc;
		ndns->claim_class = rc;
	} else if (sysfs_streq(buf, "pfn"))
		ndns->claim_class = NVDIMM_CCLASS_PFN;
	else if (sysfs_streq(buf, "dax"))
		ndns->claim_class = NVDIMM_CCLASS_DAX;
	else if (sysfs_streq(buf, ""))
		ndns->claim_class = NVDIMM_CCLASS_NONE;
	else
		return -EINVAL;

	return 0;
}

static ssize_t holder_class_store(struct device *dev,
		struct device_attribute *attr, const char *buf, size_t len)
{
	struct nd_region *nd_region = to_nd_region(dev->parent);
	int rc;

	device_lock(dev);
	nvdimm_bus_lock(dev);
	wait_nvdimm_bus_probe_idle(dev);
	rc = __holder_class_store(dev, buf);
	if (rc >= 0)
		rc = nd_namespace_label_update(nd_region, dev);
	dev_dbg(dev, "%s(%d)\n", rc < 0 ? "fail " : "", rc);
	nvdimm_bus_unlock(dev);
	device_unlock(dev);

	return rc < 0 ? rc : len;
}

static ssize_t holder_class_show(struct device *dev,
		struct device_attribute *attr, char *buf)
{
	struct nd_namespace_common *ndns = to_ndns(dev);
	ssize_t rc;

	device_lock(dev);
	if (ndns->claim_class == NVDIMM_CCLASS_NONE)
		rc = sprintf(buf, "\n");
	else if ((ndns->claim_class == NVDIMM_CCLASS_BTT) ||
			(ndns->claim_class == NVDIMM_CCLASS_BTT2))
		rc = sprintf(buf, "btt\n");
	else if (ndns->claim_class == NVDIMM_CCLASS_PFN)
		rc = sprintf(buf, "pfn\n");
	else if (ndns->claim_class == NVDIMM_CCLASS_DAX)
		rc = sprintf(buf, "dax\n");
	else
		rc = sprintf(buf, "<unknown>\n");
	device_unlock(dev);

	return rc;
}
static DEVICE_ATTR_RW(holder_class);

static ssize_t mode_show(struct device *dev,
		struct device_attribute *attr, char *buf)
{
	struct nd_namespace_common *ndns = to_ndns(dev);
	struct device *claim;
	char *mode;
	ssize_t rc;

	device_lock(dev);
	claim = ndns->claim;
	if (claim && is_nd_btt(claim))
		mode = "safe";
	else if (claim && is_nd_pfn(claim))
		mode = "memory";
	else if (claim && is_nd_dax(claim))
		mode = "dax";
	else if (!claim && pmem_should_map_pages(dev))
		mode = "memory";
	else
		mode = "raw";
	rc = sprintf(buf, "%s\n", mode);
	device_unlock(dev);

	return rc;
}
static DEVICE_ATTR_RO(mode);

static ssize_t force_raw_store(struct device *dev,
		struct device_attribute *attr, const char *buf, size_t len)
{
	bool force_raw;
	int rc = strtobool(buf, &force_raw);

	if (rc)
		return rc;

	to_ndns(dev)->force_raw = force_raw;
	return len;
}

static ssize_t force_raw_show(struct device *dev,
		struct device_attribute *attr, char *buf)
{
	return sprintf(buf, "%d\n", to_ndns(dev)->force_raw);
}
static DEVICE_ATTR_RW(force_raw);

static struct attribute *nd_namespace_attributes[] = {
	&dev_attr_nstype.attr,
	&dev_attr_size.attr,
	&dev_attr_mode.attr,
	&dev_attr_uuid.attr,
	&dev_attr_holder.attr,
	&dev_attr_resource.attr,
	&dev_attr_alt_name.attr,
	&dev_attr_force_raw.attr,
	&dev_attr_sector_size.attr,
	&dev_attr_dpa_extents.attr,
	&dev_attr_holder_class.attr,
	NULL,
};

static umode_t namespace_visible(struct kobject *kobj,
		struct attribute *a, int n)
{
	struct device *dev = container_of(kobj, struct device, kobj);

	if (is_namespace_pmem(dev)) {
		if (a == &dev_attr_size.attr)
			return 0644;

		return a->mode;
	}

	/* base is_namespace_io() attributes */
	if (a == &dev_attr_nstype.attr || a == &dev_attr_size.attr ||
	    a == &dev_attr_holder.attr || a == &dev_attr_holder_class.attr ||
	    a == &dev_attr_force_raw.attr || a == &dev_attr_mode.attr ||
	    a == &dev_attr_resource.attr)
		return a->mode;

	return 0;
}

static struct attribute_group nd_namespace_attribute_group = {
	.attrs = nd_namespace_attributes,
	.is_visible = namespace_visible,
};

static const struct attribute_group *nd_namespace_attribute_groups[] = {
	&nd_device_attribute_group,
	&nd_namespace_attribute_group,
	&nd_numa_attribute_group,
	NULL,
};

static const struct device_type namespace_io_device_type = {
	.name = "nd_namespace_io",
	.release = namespace_io_release,
	.groups = nd_namespace_attribute_groups,
};

static const struct device_type namespace_pmem_device_type = {
	.name = "nd_namespace_pmem",
	.release = namespace_pmem_release,
	.groups = nd_namespace_attribute_groups,
};

static bool is_namespace_pmem(const struct device *dev)
{
	return dev ? dev->type == &namespace_pmem_device_type : false;
}

static bool is_namespace_io(const struct device *dev)
{
	return dev ? dev->type == &namespace_io_device_type : false;
}

struct nd_namespace_common *nvdimm_namespace_common_probe(struct device *dev)
{
	struct nd_btt *nd_btt = is_nd_btt(dev) ? to_nd_btt(dev) : NULL;
	struct nd_pfn *nd_pfn = is_nd_pfn(dev) ? to_nd_pfn(dev) : NULL;
	struct nd_dax *nd_dax = is_nd_dax(dev) ? to_nd_dax(dev) : NULL;
	struct nd_namespace_common *ndns = NULL;
	resource_size_t size;

	if (nd_btt || nd_pfn || nd_dax) {
		if (nd_btt)
			ndns = nd_btt->ndns;
		else if (nd_pfn)
			ndns = nd_pfn->ndns;
		else if (nd_dax)
			ndns = nd_dax->nd_pfn.ndns;

		if (!ndns)
			return ERR_PTR(-ENODEV);

		/*
		 * Flush any in-progess probes / removals in the driver
		 * for the raw personality of this namespace.
		 */
		device_lock(&ndns->dev);
		device_unlock(&ndns->dev);
		if (ndns->dev.driver) {
			dev_dbg(&ndns->dev, "is active, can't bind %s\n",
					dev_name(dev));
			return ERR_PTR(-EBUSY);
		}
		if (dev_WARN_ONCE(&ndns->dev, ndns->claim != dev,
					"host (%s) vs claim (%s) mismatch\n",
					dev_name(dev),
					dev_name(ndns->claim)))
			return ERR_PTR(-ENXIO);
	} else {
		ndns = to_ndns(dev);
		if (ndns->claim) {
			dev_dbg(dev, "claimed by %s, failing probe\n",
				dev_name(ndns->claim));

			return ERR_PTR(-ENXIO);
		}
	}

	if (nvdimm_namespace_locked(ndns))
		return ERR_PTR(-EACCES);

	size = nvdimm_namespace_capacity(ndns);
	if (size < ND_MIN_NAMESPACE_SIZE) {
		dev_dbg(&ndns->dev, "%pa, too small must be at least %#x\n",
				&size, ND_MIN_NAMESPACE_SIZE);
		return ERR_PTR(-ENODEV);
	}

	/*
	 * Note, alignment validation for fsdax and devdax mode
	 * namespaces happens in nd_pfn_validate() where infoblock
	 * padding parameters can be applied.
	 */
	if (pmem_should_map_pages(dev)) {
		struct nd_namespace_io *nsio = to_nd_namespace_io(&ndns->dev);
		struct resource *res = &nsio->res;

		if (!IS_ALIGNED(res->start | (res->end + 1),
					memremap_compat_align())) {
			dev_err(&ndns->dev, "%pr misaligned, unable to map\n", res);
			return ERR_PTR(-EOPNOTSUPP);
		}
	}

	if (is_namespace_pmem(&ndns->dev)) {
		struct nd_namespace_pmem *nspm;

		nspm = to_nd_namespace_pmem(&ndns->dev);
		if (uuid_not_set(nspm->uuid, &ndns->dev, __func__))
			return ERR_PTR(-ENODEV);
	}

	return ndns;
}
EXPORT_SYMBOL(nvdimm_namespace_common_probe);

int devm_namespace_enable(struct device *dev, struct nd_namespace_common *ndns,
		resource_size_t size)
{
	return devm_nsio_enable(dev, to_nd_namespace_io(&ndns->dev), size);
}
EXPORT_SYMBOL_GPL(devm_namespace_enable);

void devm_namespace_disable(struct device *dev, struct nd_namespace_common *ndns)
{
	devm_nsio_disable(dev, to_nd_namespace_io(&ndns->dev));
}
EXPORT_SYMBOL_GPL(devm_namespace_disable);

static struct device **create_namespace_io(struct nd_region *nd_region)
{
	struct nd_namespace_io *nsio;
	struct device *dev, **devs;
	struct resource *res;

	nsio = kzalloc(sizeof(*nsio), GFP_KERNEL);
	if (!nsio)
		return NULL;

	devs = kcalloc(2, sizeof(struct device *), GFP_KERNEL);
	if (!devs) {
		kfree(nsio);
		return NULL;
	}

	dev = &nsio->common.dev;
	dev->type = &namespace_io_device_type;
	dev->parent = &nd_region->dev;
	res = &nsio->res;
	res->name = dev_name(&nd_region->dev);
	res->flags = IORESOURCE_MEM;
	res->start = nd_region->ndr_start;
	res->end = res->start + nd_region->ndr_size - 1;

	devs[0] = dev;
	return devs;
}

static bool has_uuid_at_pos(struct nd_region *nd_region, const uuid_t *uuid,
			    u64 cookie, u16 pos)
{
	struct nd_namespace_label *found = NULL;
	int i;

	for (i = 0; i < nd_region->ndr_mappings; i++) {
		struct nd_mapping *nd_mapping = &nd_region->mapping[i];
		struct nd_interleave_set *nd_set = nd_region->nd_set;
		struct nvdimm_drvdata *ndd = to_ndd(nd_mapping);
		struct nd_label_ent *label_ent;
		bool found_uuid = false;

		list_for_each_entry(label_ent, &nd_mapping->labels, list) {
			struct nd_namespace_label *nd_label = label_ent->label;
<<<<<<< HEAD
			u16 position, nlabel;
=======
			u16 position;
>>>>>>> eb3cdb58

			if (!nd_label)
				continue;
			position = nsl_get_position(ndd, nd_label);
<<<<<<< HEAD
			nlabel = nsl_get_nlabel(ndd, nd_label);
=======
>>>>>>> eb3cdb58

			if (!nsl_validate_isetcookie(ndd, nd_label, cookie))
				continue;

			if (!nsl_uuid_equal(ndd, nd_label, uuid))
				continue;

			if (!nsl_validate_type_guid(ndd, nd_label,
						    &nd_set->type_guid))
				continue;

			if (found_uuid) {
				dev_dbg(ndd->dev, "duplicate entry for uuid\n");
				return false;
			}
			found_uuid = true;
			if (!nsl_validate_nlabel(nd_region, ndd, nd_label))
				continue;
			if (position != pos)
				continue;
			found = nd_label;
			break;
		}
		if (found)
			break;
	}
	return found != NULL;
}

static int select_pmem_id(struct nd_region *nd_region, const uuid_t *pmem_id)
{
	int i;

	if (!pmem_id)
		return -ENODEV;

	for (i = 0; i < nd_region->ndr_mappings; i++) {
		struct nd_mapping *nd_mapping = &nd_region->mapping[i];
		struct nvdimm_drvdata *ndd = to_ndd(nd_mapping);
		struct nd_namespace_label *nd_label = NULL;
		u64 hw_start, hw_end, pmem_start, pmem_end;
		struct nd_label_ent *label_ent;

		lockdep_assert_held(&nd_mapping->lock);
		list_for_each_entry(label_ent, &nd_mapping->labels, list) {
			nd_label = label_ent->label;
			if (!nd_label)
				continue;
			if (nsl_uuid_equal(ndd, nd_label, pmem_id))
				break;
			nd_label = NULL;
		}

		if (!nd_label) {
			WARN_ON(1);
			return -EINVAL;
		}

		/*
		 * Check that this label is compliant with the dpa
		 * range published in NFIT
		 */
		hw_start = nd_mapping->start;
		hw_end = hw_start + nd_mapping->size;
		pmem_start = nsl_get_dpa(ndd, nd_label);
		pmem_end = pmem_start + nsl_get_rawsize(ndd, nd_label);
		if (pmem_start >= hw_start && pmem_start < hw_end
				&& pmem_end <= hw_end && pmem_end > hw_start)
			/* pass */;
		else {
			dev_dbg(&nd_region->dev, "%s invalid label for %pUb\n",
				dev_name(ndd->dev),
				nsl_uuid_raw(ndd, nd_label));
			return -EINVAL;
		}

		/* move recently validated label to the front of the list */
		list_move(&label_ent->list, &nd_mapping->labels);
	}
	return 0;
}

/**
 * create_namespace_pmem - validate interleave set labelling, retrieve label0
 * @nd_region: region with mappings to validate
 * @nspm: target namespace to create
 * @nd_label: target pmem namespace label to evaluate
 */
static struct device *create_namespace_pmem(struct nd_region *nd_region,
					    struct nd_mapping *nd_mapping,
					    struct nd_namespace_label *nd_label)
{
	struct nvdimm_drvdata *ndd = to_ndd(nd_mapping);
	struct nd_namespace_index *nsindex =
		to_namespace_index(ndd, ndd->ns_current);
	u64 cookie = nd_region_interleave_set_cookie(nd_region, nsindex);
	u64 altcookie = nd_region_interleave_set_altcookie(nd_region);
	struct nd_label_ent *label_ent;
	struct nd_namespace_pmem *nspm;
	resource_size_t size = 0;
	struct resource *res;
	struct device *dev;
	uuid_t uuid;
	int rc = 0;
	u16 i;

	if (cookie == 0) {
		dev_dbg(&nd_region->dev, "invalid interleave-set-cookie\n");
		return ERR_PTR(-ENXIO);
	}

	if (!nsl_validate_isetcookie(ndd, nd_label, cookie)) {
		dev_dbg(&nd_region->dev, "invalid cookie in label: %pUb\n",
			nsl_uuid_raw(ndd, nd_label));
		if (!nsl_validate_isetcookie(ndd, nd_label, altcookie))
			return ERR_PTR(-EAGAIN);

		dev_dbg(&nd_region->dev, "valid altcookie in label: %pUb\n",
			nsl_uuid_raw(ndd, nd_label));
	}

	nspm = kzalloc(sizeof(*nspm), GFP_KERNEL);
	if (!nspm)
		return ERR_PTR(-ENOMEM);

	nspm->id = -1;
	dev = &nspm->nsio.common.dev;
	dev->type = &namespace_pmem_device_type;
	dev->parent = &nd_region->dev;
	res = &nspm->nsio.res;
	res->name = dev_name(&nd_region->dev);
	res->flags = IORESOURCE_MEM;

	for (i = 0; i < nd_region->ndr_mappings; i++) {
<<<<<<< HEAD
		uuid_t uuid;

=======
>>>>>>> eb3cdb58
		nsl_get_uuid(ndd, nd_label, &uuid);
		if (has_uuid_at_pos(nd_region, &uuid, cookie, i))
			continue;
		if (has_uuid_at_pos(nd_region, &uuid, altcookie, i))
			continue;
		break;
	}

	if (i < nd_region->ndr_mappings) {
		struct nvdimm *nvdimm = nd_region->mapping[i].nvdimm;

		/*
		 * Give up if we don't find an instance of a uuid at each
		 * position (from 0 to nd_region->ndr_mappings - 1), or if we
		 * find a dimm with two instances of the same uuid.
		 */
		dev_err(&nd_region->dev, "%s missing label for %pUb\n",
			nvdimm_name(nvdimm), nsl_uuid_raw(ndd, nd_label));
		rc = -EINVAL;
		goto err;
	}

	/*
	 * Fix up each mapping's 'labels' to have the validated pmem label for
	 * that position at labels[0], and NULL at labels[1].  In the process,
	 * check that the namespace aligns with interleave-set.
	 */
	nsl_get_uuid(ndd, nd_label, &uuid);
	rc = select_pmem_id(nd_region, &uuid);
	if (rc)
		goto err;

	/* Calculate total size and populate namespace properties from label0 */
	for (i = 0; i < nd_region->ndr_mappings; i++) {
		struct nd_namespace_label *label0;
		struct nvdimm_drvdata *ndd;

		nd_mapping = &nd_region->mapping[i];
		label_ent = list_first_entry_or_null(&nd_mapping->labels,
				typeof(*label_ent), list);
		label0 = label_ent ? label_ent->label : NULL;

		if (!label0) {
			WARN_ON(1);
			continue;
		}

		ndd = to_ndd(nd_mapping);
		size += nsl_get_rawsize(ndd, label0);
		if (nsl_get_position(ndd, label0) != 0)
			continue;
		WARN_ON(nspm->alt_name || nspm->uuid);
		nspm->alt_name = kmemdup(nsl_ref_name(ndd, label0),
					 NSLABEL_NAME_LEN, GFP_KERNEL);
		nsl_get_uuid(ndd, label0, &uuid);
		nspm->uuid = kmemdup(&uuid, sizeof(uuid_t), GFP_KERNEL);
		nspm->lbasize = nsl_get_lbasize(ndd, label0);
<<<<<<< HEAD
		if (namespace_label_has(ndd, abstraction_guid))
			nspm->nsio.common.claim_class
				= to_nvdimm_cclass(&label0->abstraction_guid);

=======
		nspm->nsio.common.claim_class =
			nsl_get_claim_class(ndd, label0);
>>>>>>> eb3cdb58
	}

	if (!nspm->alt_name || !nspm->uuid) {
		rc = -ENOMEM;
		goto err;
	}

	nd_namespace_pmem_set_resource(nd_region, nspm, size);

	return dev;
 err:
	namespace_pmem_release(dev);
	switch (rc) {
	case -EINVAL:
		dev_dbg(&nd_region->dev, "invalid label(s)\n");
		break;
	case -ENODEV:
		dev_dbg(&nd_region->dev, "label not found\n");
		break;
	default:
		dev_dbg(&nd_region->dev, "unexpected err: %d\n", rc);
		break;
	}
	return ERR_PTR(rc);
}

static struct device *nd_namespace_pmem_create(struct nd_region *nd_region)
{
	struct nd_namespace_pmem *nspm;
	struct resource *res;
	struct device *dev;

	if (!is_memory(&nd_region->dev))
		return NULL;

	nspm = kzalloc(sizeof(*nspm), GFP_KERNEL);
	if (!nspm)
		return NULL;

	dev = &nspm->nsio.common.dev;
	dev->type = &namespace_pmem_device_type;
	dev->parent = &nd_region->dev;
	res = &nspm->nsio.res;
	res->name = dev_name(&nd_region->dev);
	res->flags = IORESOURCE_MEM;

	nspm->id = ida_simple_get(&nd_region->ns_ida, 0, 0, GFP_KERNEL);
	if (nspm->id < 0) {
		kfree(nspm);
		return NULL;
	}
	dev_set_name(dev, "namespace%d.%d", nd_region->id, nspm->id);
	nd_namespace_pmem_set_resource(nd_region, nspm, 0);

	return dev;
}

static struct lock_class_key nvdimm_namespace_key;

void nd_region_create_ns_seed(struct nd_region *nd_region)
{
	WARN_ON(!is_nvdimm_bus_locked(&nd_region->dev));

	if (nd_region_to_nstype(nd_region) == ND_DEVICE_NAMESPACE_IO)
		return;

	nd_region->ns_seed = nd_namespace_pmem_create(nd_region);

	/*
	 * Seed creation failures are not fatal, provisioning is simply
	 * disabled until memory becomes available
	 */
	if (!nd_region->ns_seed)
		dev_err(&nd_region->dev, "failed to create namespace\n");
<<<<<<< HEAD
	else
=======
	else {
		device_initialize(nd_region->ns_seed);
		lockdep_set_class(&nd_region->ns_seed->mutex,
				  &nvdimm_namespace_key);
>>>>>>> eb3cdb58
		nd_device_register(nd_region->ns_seed);
	}
}

void nd_region_create_dax_seed(struct nd_region *nd_region)
{
	WARN_ON(!is_nvdimm_bus_locked(&nd_region->dev));
	nd_region->dax_seed = nd_dax_create(nd_region);
	/*
	 * Seed creation failures are not fatal, provisioning is simply
	 * disabled until memory becomes available
	 */
	if (!nd_region->dax_seed)
		dev_err(&nd_region->dev, "failed to create dax namespace\n");
}

void nd_region_create_pfn_seed(struct nd_region *nd_region)
{
	WARN_ON(!is_nvdimm_bus_locked(&nd_region->dev));
	nd_region->pfn_seed = nd_pfn_create(nd_region);
	/*
	 * Seed creation failures are not fatal, provisioning is simply
	 * disabled until memory becomes available
	 */
	if (!nd_region->pfn_seed)
		dev_err(&nd_region->dev, "failed to create pfn namespace\n");
}

void nd_region_create_btt_seed(struct nd_region *nd_region)
{
	WARN_ON(!is_nvdimm_bus_locked(&nd_region->dev));
	nd_region->btt_seed = nd_btt_create(nd_region);
	/*
	 * Seed creation failures are not fatal, provisioning is simply
	 * disabled until memory becomes available
	 */
	if (!nd_region->btt_seed)
		dev_err(&nd_region->dev, "failed to create btt namespace\n");
}

static int add_namespace_resource(struct nd_region *nd_region,
		struct nd_namespace_label *nd_label, struct device **devs,
		int count)
{
	struct nd_mapping *nd_mapping = &nd_region->mapping[0];
	struct nvdimm_drvdata *ndd = to_ndd(nd_mapping);
	int i;

	for (i = 0; i < count; i++) {
		uuid_t *uuid = namespace_to_uuid(devs[i]);

		if (IS_ERR(uuid)) {
			WARN_ON(1);
			continue;
		}

		if (!nsl_uuid_equal(ndd, nd_label, uuid))
			continue;
		dev_err(&nd_region->dev,
			"error: conflicting extents for uuid: %pUb\n", uuid);
		return -ENXIO;
	}

	return i;
}

static int cmp_dpa(const void *a, const void *b)
{
	const struct device *dev_a = *(const struct device **) a;
	const struct device *dev_b = *(const struct device **) b;
	struct nd_namespace_pmem *nspm_a, *nspm_b;

	if (is_namespace_io(dev_a))
		return 0;

	nspm_a = to_nd_namespace_pmem(dev_a);
	nspm_b = to_nd_namespace_pmem(dev_b);

	return memcmp(&nspm_a->nsio.res.start, &nspm_b->nsio.res.start,
			sizeof(resource_size_t));
}

static struct device **scan_labels(struct nd_region *nd_region)
{
	int i, count = 0;
	struct device *dev, **devs = NULL;
	struct nd_label_ent *label_ent, *e;
	struct nd_mapping *nd_mapping = &nd_region->mapping[0];
	struct nvdimm_drvdata *ndd = to_ndd(nd_mapping);
	resource_size_t map_end = nd_mapping->start + nd_mapping->size - 1;

	/* "safe" because create_namespace_pmem() might list_move() label_ent */
	list_for_each_entry_safe(label_ent, e, &nd_mapping->labels, list) {
		struct nd_namespace_label *nd_label = label_ent->label;
		struct device **__devs;

		if (!nd_label)
			continue;

		/* skip labels that describe extents outside of the region */
		if (nsl_get_dpa(ndd, nd_label) < nd_mapping->start ||
		    nsl_get_dpa(ndd, nd_label) > map_end)
			continue;

		i = add_namespace_resource(nd_region, nd_label, devs, count);
		if (i < 0)
			goto err;
		if (i < count)
			continue;
		__devs = kcalloc(count + 2, sizeof(dev), GFP_KERNEL);
		if (!__devs)
			goto err;
		memcpy(__devs, devs, sizeof(dev) * count);
		kfree(devs);
		devs = __devs;

		dev = create_namespace_pmem(nd_region, nd_mapping, nd_label);
		if (IS_ERR(dev)) {
			switch (PTR_ERR(dev)) {
			case -EAGAIN:
				/* skip invalid labels */
				continue;
			case -ENODEV:
				/* fallthrough to seed creation */
				break;
			default:
				goto err;
			}
		} else
			devs[count++] = dev;

	}

	dev_dbg(&nd_region->dev, "discovered %d namespace%s\n", count,
		count == 1 ? "" : "s");

	if (count == 0) {
		struct nd_namespace_pmem *nspm;

		/* Publish a zero-sized namespace for userspace to configure. */
		nd_mapping_free_labels(nd_mapping);

		devs = kcalloc(2, sizeof(dev), GFP_KERNEL);
		if (!devs)
			goto err;

		nspm = kzalloc(sizeof(*nspm), GFP_KERNEL);
		if (!nspm)
			goto err;
		dev = &nspm->nsio.common.dev;
		dev->type = &namespace_pmem_device_type;
		nd_namespace_pmem_set_resource(nd_region, nspm, 0);
		dev->parent = &nd_region->dev;
		devs[count++] = dev;
	} else if (is_memory(&nd_region->dev)) {
		/* clean unselected labels */
		for (i = 0; i < nd_region->ndr_mappings; i++) {
			struct list_head *l, *e;
			LIST_HEAD(list);
			int j;

			nd_mapping = &nd_region->mapping[i];
			if (list_empty(&nd_mapping->labels)) {
				WARN_ON(1);
				continue;
			}

			j = count;
			list_for_each_safe(l, e, &nd_mapping->labels) {
				if (!j--)
					break;
				list_move_tail(l, &list);
			}
			nd_mapping_free_labels(nd_mapping);
			list_splice_init(&list, &nd_mapping->labels);
		}
	}

	if (count > 1)
		sort(devs, count, sizeof(struct device *), cmp_dpa, NULL);

	return devs;

 err:
	if (devs) {
		for (i = 0; devs[i]; i++)
			namespace_pmem_release(devs[i]);
		kfree(devs);
	}
	return NULL;
}

static struct device **create_namespaces(struct nd_region *nd_region)
{
	struct nd_mapping *nd_mapping;
	struct device **devs;
	int i;

	if (nd_region->ndr_mappings == 0)
		return NULL;

	/* lock down all mappings while we scan labels */
	for (i = 0; i < nd_region->ndr_mappings; i++) {
		nd_mapping = &nd_region->mapping[i];
		mutex_lock_nested(&nd_mapping->lock, i);
	}

	devs = scan_labels(nd_region);

	for (i = 0; i < nd_region->ndr_mappings; i++) {
		int reverse = nd_region->ndr_mappings - 1 - i;

		nd_mapping = &nd_region->mapping[reverse];
		mutex_unlock(&nd_mapping->lock);
	}

	return devs;
}

static void deactivate_labels(void *region)
{
	struct nd_region *nd_region = region;
	int i;

	for (i = 0; i < nd_region->ndr_mappings; i++) {
		struct nd_mapping *nd_mapping = &nd_region->mapping[i];
		struct nvdimm_drvdata *ndd = nd_mapping->ndd;
		struct nvdimm *nvdimm = nd_mapping->nvdimm;

		mutex_lock(&nd_mapping->lock);
		nd_mapping_free_labels(nd_mapping);
		mutex_unlock(&nd_mapping->lock);

		put_ndd(ndd);
		nd_mapping->ndd = NULL;
		if (ndd)
			atomic_dec(&nvdimm->busy);
	}
}

static int init_active_labels(struct nd_region *nd_region)
{
	int i, rc = 0;

	for (i = 0; i < nd_region->ndr_mappings; i++) {
		struct nd_mapping *nd_mapping = &nd_region->mapping[i];
		struct nvdimm_drvdata *ndd = to_ndd(nd_mapping);
		struct nvdimm *nvdimm = nd_mapping->nvdimm;
		struct nd_label_ent *label_ent;
		int count, j;

		/*
		 * If the dimm is disabled then we may need to prevent
		 * the region from being activated.
		 */
		if (!ndd) {
			if (test_bit(NDD_LOCKED, &nvdimm->flags))
				/* fail, label data may be unreadable */;
			else if (test_bit(NDD_LABELING, &nvdimm->flags))
				/* fail, labels needed to disambiguate dpa */;
			else
				continue;

			dev_err(&nd_region->dev, "%s: is %s, failing probe\n",
					dev_name(&nd_mapping->nvdimm->dev),
					test_bit(NDD_LOCKED, &nvdimm->flags)
					? "locked" : "disabled");
			rc = -ENXIO;
			goto out;
		}
		nd_mapping->ndd = ndd;
		atomic_inc(&nvdimm->busy);
		get_ndd(ndd);

		count = nd_label_active_count(ndd);
		dev_dbg(ndd->dev, "count: %d\n", count);
		if (!count)
			continue;
		for (j = 0; j < count; j++) {
			struct nd_namespace_label *label;

			label_ent = kzalloc(sizeof(*label_ent), GFP_KERNEL);
			if (!label_ent)
				break;
			label = nd_label_active(ndd, j);
			label_ent->label = label;

			mutex_lock(&nd_mapping->lock);
			list_add_tail(&label_ent->list, &nd_mapping->labels);
			mutex_unlock(&nd_mapping->lock);
		}

		if (j < count)
			break;
	}

	if (i < nd_region->ndr_mappings)
		rc = -ENOMEM;

out:
	if (rc) {
		deactivate_labels(nd_region);
		return rc;
	}

	return devm_add_action_or_reset(&nd_region->dev, deactivate_labels,
					nd_region);
}

int nd_region_register_namespaces(struct nd_region *nd_region, int *err)
{
	struct device **devs = NULL;
	int i, rc = 0, type;

	*err = 0;
	nvdimm_bus_lock(&nd_region->dev);
	rc = init_active_labels(nd_region);
	if (rc) {
		nvdimm_bus_unlock(&nd_region->dev);
		return rc;
	}

	type = nd_region_to_nstype(nd_region);
	switch (type) {
	case ND_DEVICE_NAMESPACE_IO:
		devs = create_namespace_io(nd_region);
		break;
	case ND_DEVICE_NAMESPACE_PMEM:
		devs = create_namespaces(nd_region);
		break;
	default:
		break;
	}
	nvdimm_bus_unlock(&nd_region->dev);

	if (!devs)
		return -ENODEV;

	for (i = 0; devs[i]; i++) {
		struct device *dev = devs[i];
		int id;

		if (type == ND_DEVICE_NAMESPACE_PMEM) {
			struct nd_namespace_pmem *nspm;

			nspm = to_nd_namespace_pmem(dev);
			id = ida_simple_get(&nd_region->ns_ida, 0, 0,
					    GFP_KERNEL);
			nspm->id = id;
		} else
			id = i;

		if (id < 0)
			break;
		dev_set_name(dev, "namespace%d.%d", nd_region->id, id);
		device_initialize(dev);
		lockdep_set_class(&dev->mutex, &nvdimm_namespace_key);
		nd_device_register(dev);
	}
	if (i)
		nd_region->ns_seed = devs[0];

	if (devs[i]) {
		int j;

		for (j = i; devs[j]; j++) {
			struct device *dev = devs[j];

			device_initialize(dev);
			put_device(dev);
		}
		*err = j - i;
		/*
		 * All of the namespaces we tried to register failed, so
		 * fail region activation.
		 */
		if (*err == 0)
			rc = -ENODEV;
	}
	kfree(devs);

	if (rc == -ENODEV)
		return rc;

	return i;
}<|MERGE_RESOLUTION|>--- conflicted
+++ resolved
@@ -170,24 +170,12 @@
 
 const uuid_t *nd_dev_to_uuid(struct device *dev)
 {
-<<<<<<< HEAD
-	if (!dev)
-		return &uuid_null;
-
-	if (is_namespace_pmem(dev)) {
-		struct nd_namespace_pmem *nspm = to_nd_namespace_pmem(dev);
-
-		return nspm->uuid;
-	} else
-		return &uuid_null;
-=======
 	if (dev && is_namespace_pmem(dev)) {
 		struct nd_namespace_pmem *nspm = to_nd_namespace_pmem(dev);
 
 		return nspm->uuid;
 	}
 	return &uuid_null;
->>>>>>> eb3cdb58
 }
 EXPORT_SYMBOL(nd_dev_to_uuid);
 
@@ -848,10 +836,6 @@
 {
 	struct nd_region *nd_region = to_nd_region(dev->parent);
 	unsigned long long val;
-<<<<<<< HEAD
-	uuid_t **uuid = NULL;
-=======
->>>>>>> eb3cdb58
 	int rc;
 
 	rc = kstrtoull(buf, 0, &val);
@@ -869,18 +853,8 @@
 	if (rc == 0 && val == 0 && is_namespace_pmem(dev)) {
 		struct nd_namespace_pmem *nspm = to_nd_namespace_pmem(dev);
 
-<<<<<<< HEAD
-		uuid = &nspm->uuid;
-	}
-
-	if (rc == 0 && val == 0 && uuid) {
-		/* setting size zero == 'delete namespace' */
-		kfree(*uuid);
-		*uuid = NULL;
-=======
 		kfree(nspm->uuid);
 		nspm->uuid = NULL;
->>>>>>> eb3cdb58
 	}
 
 	dev_dbg(dev, "%llx %s (%d)\n", val, rc < 0 ? "fail" : "success", rc);
@@ -1591,19 +1565,11 @@
 
 		list_for_each_entry(label_ent, &nd_mapping->labels, list) {
 			struct nd_namespace_label *nd_label = label_ent->label;
-<<<<<<< HEAD
-			u16 position, nlabel;
-=======
 			u16 position;
->>>>>>> eb3cdb58
 
 			if (!nd_label)
 				continue;
 			position = nsl_get_position(ndd, nd_label);
-<<<<<<< HEAD
-			nlabel = nsl_get_nlabel(ndd, nd_label);
-=======
->>>>>>> eb3cdb58
 
 			if (!nsl_validate_isetcookie(ndd, nd_label, cookie))
 				continue;
@@ -1738,11 +1704,6 @@
 	res->flags = IORESOURCE_MEM;
 
 	for (i = 0; i < nd_region->ndr_mappings; i++) {
-<<<<<<< HEAD
-		uuid_t uuid;
-
-=======
->>>>>>> eb3cdb58
 		nsl_get_uuid(ndd, nd_label, &uuid);
 		if (has_uuid_at_pos(nd_region, &uuid, cookie, i))
 			continue;
@@ -1800,15 +1761,8 @@
 		nsl_get_uuid(ndd, label0, &uuid);
 		nspm->uuid = kmemdup(&uuid, sizeof(uuid_t), GFP_KERNEL);
 		nspm->lbasize = nsl_get_lbasize(ndd, label0);
-<<<<<<< HEAD
-		if (namespace_label_has(ndd, abstraction_guid))
-			nspm->nsio.common.claim_class
-				= to_nvdimm_cclass(&label0->abstraction_guid);
-
-=======
 		nspm->nsio.common.claim_class =
 			nsl_get_claim_class(ndd, label0);
->>>>>>> eb3cdb58
 	}
 
 	if (!nspm->alt_name || !nspm->uuid) {
@@ -1883,14 +1837,10 @@
 	 */
 	if (!nd_region->ns_seed)
 		dev_err(&nd_region->dev, "failed to create namespace\n");
-<<<<<<< HEAD
-	else
-=======
 	else {
 		device_initialize(nd_region->ns_seed);
 		lockdep_set_class(&nd_region->ns_seed->mutex,
 				  &nvdimm_namespace_key);
->>>>>>> eb3cdb58
 		nd_device_register(nd_region->ns_seed);
 	}
 }
