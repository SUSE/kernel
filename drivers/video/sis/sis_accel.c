--- conflicted
+++ resolved
@@ -330,11 +330,7 @@
 
 #if LINUX_VERSION_CODE >= KERNEL_VERSION(2,5,34)  /* --- KERNEL 2.5.34 and later --- */
 
-<<<<<<< HEAD
-void fbcon_sis_fillrect(struct fb_info *info, const struct fb_fillrect *rect)
-=======
 int sisfb_sync(struct fb_info *info)
->>>>>>> 08c8d743
 {
    if(!sisfb_accel) return 0;
    CRITFLAGS
@@ -386,11 +382,7 @@
 
 }
 
-<<<<<<< HEAD
-void fbcon_sis_copyarea(struct fb_info *info, const struct fb_copyarea *area)
-=======
 void sisfb_copyarea(struct fb_info *info, const struct fb_copyarea *area)
->>>>>>> 08c8d743
 {
    int xdir, ydir;
    CRITFLAGS
