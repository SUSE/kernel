--- conflicted
+++ resolved
@@ -197,31 +197,18 @@
 	spin_lock_irqsave(&par->lock, flags);
 
 	switch (blank) {
-<<<<<<< HEAD
 	case FB_BLANK_UNBLANK: /* Unblanking */
-		val = sbus_readl(&regs->control);
-=======
-	case 0: /* Unblanking */
 		val = sbus_readb(&regs->control);
->>>>>>> fd656881
 		val |= CG3_CR_ENABLE_VIDEO;
 		sbus_writeb(val, &regs->control);
 		par->flags &= ~CG3_FLAG_BLANKED;
 		break;
 
-<<<<<<< HEAD
 	case FB_BLANK_NORMAL: /* Normal blanking */
 	case FB_BLANK_VSYNC_SUSPEND: /* VESA blank (vsync off) */
 	case FB_BLANK_HSYNC_SUSPEND: /* VESA blank (hsync off) */
 	case FB_BLANK_POWERDOWN: /* Poweroff */
-		val = sbus_readl(&regs->control);
-=======
-	case 1: /* Normal blanking */
-	case 2: /* VESA blank (vsync off) */
-	case 3: /* VESA blank (hsync off) */
-	case 4: /* Poweroff */
 		val = sbus_readb(&regs->control);
->>>>>>> fd656881
 		val |= CG3_CR_ENABLE_VIDEO;
 		sbus_writeb(val, &regs->control);
 		par->flags |= CG3_FLAG_BLANKED;
