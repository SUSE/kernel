# SPDX-License-Identifier: GPL-2.0-only
#
# Video configuration
#

menu "Console display driver support"

config VGA_CONSOLE
	bool "VGA text console" if EXPERT || !X86
<<<<<<< HEAD
	depends on ALPHA || IA64 || X86 || \
=======
	depends on ALPHA || X86 || \
>>>>>>> 2d5404ca
		(ARM && ARCH_FOOTBRIDGE) || \
		(MIPS && (MIPS_MALTA || SIBYTE_BCM112X || SIBYTE_SB1250 || SIBYTE_BCM1x80 || SNI_RM))
	select APERTURE_HELPERS if (DRM || FB || VFIO_PCI_CORE)
	default y
	help
	  Saying Y here will allow you to use Linux in text mode through a
	  display that complies with the generic VGA standard. Virtually
	  everyone wants that.

	  The program SVGATextMode can be used to utilize SVGA video cards to
	  their full potential in text mode. Download it from
	  <ftp://ibiblio.org/pub/Linux/utils/console/>.

	  Say Y.

config MDA_CONSOLE
	depends on !M68K && !PARISC && ISA
	tristate "MDA text console (dual-headed)"
	help
	  Say Y here if you have an old MDA or monochrome Hercules graphics
	  adapter in your system acting as a second head ( = video card). You
	  will then be able to use two monitors with your Linux system. Do not
	  say Y here if your MDA card is the primary card in your system; the
	  normal VGA driver will handle it.

	  To compile this driver as a module, choose M here: the
	  module will be called mdacon.

	  If unsure, say N.

config SGI_NEWPORT_CONSOLE
	tristate "SGI Newport Console support"
	depends on SGI_IP22 && HAS_IOMEM
	select FONT_SUPPORT
	help
	  Say Y here if you want the console on the Newport aka XL graphics
	  card of your Indy.  Most people say Y here.

config DUMMY_CONSOLE
	bool
	default y

config DUMMY_CONSOLE_COLUMNS
	int "Initial number of console screen columns"
	depends on DUMMY_CONSOLE && !ARCH_FOOTBRIDGE
	default 160 if PARISC
	default 80
	help
	  On PA-RISC, the default value is 160, which should fit a 1280x1024
	  monitor.
	  Select 80 if you use a 640x480 resolution by default.

config DUMMY_CONSOLE_ROWS
	int "Initial number of console screen rows"
	depends on DUMMY_CONSOLE && !ARCH_FOOTBRIDGE
	default 64 if PARISC
	default 30 if ARM
	default 25
	help
	  On PA-RISC, the default value is 64, which should fit a 1280x1024
	  monitor.
	  Select 25 if you use a 640x480 resolution by default.

config FRAMEBUFFER_CONSOLE
	bool "Framebuffer Console support"
	depends on FB_CORE && !UML
	default DRM_FBDEV_EMULATION
	select VT_HW_CONSOLE_BINDING
	select CRC32
	select FONT_SUPPORT
	help
	  Low-level framebuffer-based console driver.

config FRAMEBUFFER_CONSOLE_LEGACY_ACCELERATION
	bool "Enable legacy fbcon hardware acceleration code"
	depends on FRAMEBUFFER_CONSOLE
	default y if PARISC
	default n
	help
	  This option enables the fbcon (framebuffer text-based) hardware
	  acceleration for graphics drivers which were written for the fbdev
	  graphics interface.

	  On modern machines, on mainstream machines (like x86-64) or when
	  using a modern Linux distribution those fbdev drivers usually aren't used.
	  So enabling this option wouldn't have any effect, which is why you want
	  to disable this option on such newer machines.

	  If you compile this kernel for older machines which still require the
	  fbdev drivers, you may want to say Y.

	  If unsure, select n.

config FRAMEBUFFER_CONSOLE_DETECT_PRIMARY
       bool "Map the console to the primary display device"
       depends on FRAMEBUFFER_CONSOLE
       default n
	help
	 If this option is selected, the framebuffer console will
	 automatically select the primary display device (if the architecture
	 supports this feature).  Otherwise, the framebuffer console will
	 always select the first framebuffer driver that is loaded. The latter
	 is the default behavior.

	 You can always override the automatic selection of the primary device
	 by using the fbcon=map: boot option.

	 If unsure, select n.

config FRAMEBUFFER_CONSOLE_ROTATION
       bool "Framebuffer Console Rotation"
       depends on FRAMEBUFFER_CONSOLE
       help
	 Enable display rotation for the framebuffer console.  This is done
	 in software and may be significantly slower than a normally oriented
	 display.  Note that the rotation is done at the console level only
	 such that other users of the framebuffer will remain normally
	 oriented.

config FRAMEBUFFER_CONSOLE_DEFERRED_TAKEOVER
	bool "Framebuffer Console Deferred Takeover"
	depends on FB=y && FRAMEBUFFER_CONSOLE && DUMMY_CONSOLE
	help
	  If enabled this defers the framebuffer console taking over the
	  console from the dummy console until the first text is displayed on
	  the console. This is useful in combination with the "quiet" kernel
	  commandline option to keep the framebuffer contents initially put up
	  by the firmware in place, rather then replacing the contents with a
	  black screen as soon as fbcon loads.

config STI_CONSOLE
	bool "STI text console"
	depends on PARISC && HAS_IOMEM
	select FONT_SUPPORT
	select CRC32
	select STI_CORE
	default y
	help
	  The STI console is the builtin display/keyboard on HP-PARISC
	  machines.  Say Y here to build support for it into your kernel.
	  The alternative is to use your primary serial port as a console.

endmenu
<|MERGE_RESOLUTION|>--- conflicted
+++ resolved
@@ -7,11 +7,7 @@
 
 config VGA_CONSOLE
 	bool "VGA text console" if EXPERT || !X86
-<<<<<<< HEAD
-	depends on ALPHA || IA64 || X86 || \
-=======
 	depends on ALPHA || X86 || \
->>>>>>> 2d5404ca
 		(ARM && ARCH_FOOTBRIDGE) || \
 		(MIPS && (MIPS_MALTA || SIBYTE_BCM112X || SIBYTE_SB1250 || SIBYTE_BCM1x80 || SNI_RM))
 	select APERTURE_HELPERS if (DRM || FB || VFIO_PCI_CORE)
