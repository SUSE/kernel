# SPDX-License-Identifier: GPL-2.0-only
#
# Video configuration
#

menu "Console display driver support"

config VGA_CONSOLE
	bool "VGA text console" if EXPERT || !X86
	depends on !4xx && !PPC_8xx && !SPARC && !M68K && !PARISC &&  !SUPERH && \
		(!ARM || ARCH_FOOTBRIDGE || ARCH_INTEGRATOR || ARCH_NETWINDER) && \
		!ARM64 && !ARC && !MICROBLAZE && !OPENRISC && !NDS32 && !S390 && !UML
	default y
	help
	  Saying Y here will allow you to use Linux in text mode through a
	  display that complies with the generic VGA standard. Virtually
	  everyone wants that.

	  The program SVGATextMode can be used to utilize SVGA video cards to
	  their full potential in text mode. Download it from
	  <ftp://ibiblio.org/pub/Linux/utils/console/>.

	  Say Y.

config MDA_CONSOLE
	depends on !M68K && !PARISC && ISA
	tristate "MDA text console (dual-headed)"
	help
	  Say Y here if you have an old MDA or monochrome Hercules graphics
	  adapter in your system acting as a second head ( = video card). You
	  will then be able to use two monitors with your Linux system. Do not
	  say Y here if your MDA card is the primary card in your system; the
	  normal VGA driver will handle it.

	  To compile this driver as a module, choose M here: the
	  module will be called mdacon.

	  If unsure, say N.

config SGI_NEWPORT_CONSOLE
	tristate "SGI Newport Console support"
	depends on SGI_IP22 && HAS_IOMEM
	select FONT_SUPPORT
	help
	  Say Y here if you want the console on the Newport aka XL graphics
	  card of your Indy.  Most people say Y here.

config DUMMY_CONSOLE
	bool
	default y

config DUMMY_CONSOLE_COLUMNS
	int "Initial number of console screen columns"
	depends on DUMMY_CONSOLE && !ARM
	default 160 if PARISC
	default 80
	help
	  On PA-RISC, the default value is 160, which should fit a 1280x1024
	  monitor.
	  Select 80 if you use a 640x480 resolution by default.

config DUMMY_CONSOLE_ROWS
	int "Initial number of console screen rows"
	depends on DUMMY_CONSOLE && !ARM
	default 64 if PARISC
	default 25
	help
	  On PA-RISC, the default value is 64, which should fit a 1280x1024
	  monitor.
	  Select 25 if you use a 640x480 resolution by default.

config FRAMEBUFFER_CONSOLE
	bool "Framebuffer Console support"
	depends on FB && !UML
	select VT_HW_CONSOLE_BINDING
	select CRC32
	select FONT_SUPPORT
	help
	  Low-level framebuffer-based console driver.

config FRAMEBUFFER_CONSOLE_DETECT_PRIMARY
       bool "Map the console to the primary display device"
       depends on FRAMEBUFFER_CONSOLE
       default n
<<<<<<< HEAD
       ---help---
=======
	help
>>>>>>> 7d2a07b7
	 If this option is selected, the framebuffer console will
	 automatically select the primary display device (if the architecture
	 supports this feature).  Otherwise, the framebuffer console will
	 always select the first framebuffer driver that is loaded. The latter
	 is the default behavior.

	 You can always override the automatic selection of the primary device
	 by using the fbcon=map: boot option.

	 If unsure, select n.

config FRAMEBUFFER_CONSOLE_ROTATION
       bool "Framebuffer Console Rotation"
       depends on FRAMEBUFFER_CONSOLE
       help
	 Enable display rotation for the framebuffer console.  This is done
	 in software and may be significantly slower than a normally oriented
	 display.  Note that the rotation is done at the console level only
	 such that other users of the framebuffer will remain normally
	 oriented.

config FRAMEBUFFER_CONSOLE_DEFERRED_TAKEOVER
	bool "Framebuffer Console Deferred Takeover"
	depends on FB=y && FRAMEBUFFER_CONSOLE && DUMMY_CONSOLE
	help
	  If enabled this defers the framebuffer console taking over the
	  console from the dummy console until the first text is displayed on
	  the console. This is useful in combination with the "quiet" kernel
	  commandline option to keep the framebuffer contents initially put up
	  by the firmware in place, rather then replacing the contents with a
	  black screen as soon as fbcon loads.

config STI_CONSOLE
	bool "STI text console"
	depends on PARISC && HAS_IOMEM
	select FONT_SUPPORT
<<<<<<< HEAD
=======
	select CRC32
>>>>>>> 7d2a07b7
	default y
	help
	  The STI console is the builtin display/keyboard on HP-PARISC
	  machines.  Say Y here to build support for it into your kernel.
	  The alternative is to use your primary serial port as a console.

endmenu
<|MERGE_RESOLUTION|>--- conflicted
+++ resolved
@@ -82,11 +82,7 @@
        bool "Map the console to the primary display device"
        depends on FRAMEBUFFER_CONSOLE
        default n
-<<<<<<< HEAD
-       ---help---
-=======
 	help
->>>>>>> 7d2a07b7
 	 If this option is selected, the framebuffer console will
 	 automatically select the primary display device (if the architecture
 	 supports this feature).  Otherwise, the framebuffer console will
@@ -123,10 +119,7 @@
 	bool "STI text console"
 	depends on PARISC && HAS_IOMEM
 	select FONT_SUPPORT
-<<<<<<< HEAD
-=======
 	select CRC32
->>>>>>> 7d2a07b7
 	default y
 	help
 	  The STI console is the builtin display/keyboard on HP-PARISC
