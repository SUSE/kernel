--- conflicted
+++ resolved
@@ -194,11 +194,7 @@
 	arch_phys_wc_del(par->wc_cookie);
 	if (info->screen_base)
 		iounmap(info->screen_base);
-<<<<<<< HEAD
-	release_mem_region(info->apertures->ranges[0].base, info->apertures->ranges[0].size);
-=======
 	release_mem_region(par->base, par->size);
->>>>>>> eb3cdb58
 
 	framebuffer_release(info);
 }
@@ -495,12 +491,6 @@
 
 	if (((struct vesafb_par *)(info->par))->region)
 		release_region(0x3c0, 32);
-<<<<<<< HEAD
-
-	/* vesafb_destroy takes care of info cleanup */
-	unregister_framebuffer(info);
-=======
->>>>>>> eb3cdb58
 
 	/* vesafb_destroy takes care of info cleanup */
 	unregister_framebuffer(info);
