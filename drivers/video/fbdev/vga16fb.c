/*
 * linux/drivers/video/vga16.c -- VGA 16-color framebuffer driver
 *
 * Copyright 1999 Ben Pfaff <pfaffben@debian.org> and Petr Vandrovec <VANDROVE@vc.cvut.cz>
 * Based on VGA info at http://www.goodnet.com/~tinara/FreeVGA/home.htm
 * Based on VESA framebuffer (c) 1998 Gerd Knorr <kraxel@goldbach.in-berlin.de>
 *
 * This file is subject to the terms and conditions of the GNU General
 * Public License.  See the file COPYING in the main directory of this
 * archive for more details.
 */

#include <linux/aperture.h>
#include <linux/module.h>
#include <linux/kernel.h>
#include <linux/errno.h>
#include <linux/string.h>
#include <linux/mm.h>
#include <linux/delay.h>
#include <linux/fb.h>
#include <linux/ioport.h>
#include <linux/init.h>
#include <linux/platform_device.h>
#include <linux/screen_info.h>

#include <asm/io.h>
#include <video/vga.h>

#define MODE_SKIP4	1
#define MODE_8BPP	2
#define MODE_CFB	4
#define MODE_TEXT	8

/* --------------------------------------------------------------------- */

/*
 * card parameters
 */

struct vga16fb_par {
	/* structure holding original VGA register settings when the
           screen is blanked */
	struct {
		unsigned char	SeqCtrlIndex;	  /* Sequencer Index reg.   */
		unsigned char	CrtCtrlIndex;	  /* CRT-Contr. Index reg.  */
		unsigned char	CrtMiscIO;	  /* Miscellaneous register */
		unsigned char	HorizontalTotal;  /* CRT-Controller:00h */
		unsigned char	HorizDisplayEnd;  /* CRT-Controller:01h */
		unsigned char	StartHorizRetrace;/* CRT-Controller:04h */
		unsigned char	EndHorizRetrace;  /* CRT-Controller:05h */
		unsigned char	Overflow;	  /* CRT-Controller:07h */
		unsigned char	StartVertRetrace; /* CRT-Controller:10h */
		unsigned char	EndVertRetrace;	  /* CRT-Controller:11h */
		unsigned char	ModeControl;	  /* CRT-Controller:17h */
		unsigned char	ClockingMode;	  /* Seq-Controller:01h */
	} vga_state;
	struct vgastate state;
	unsigned int ref_count;
	int palette_blanked, vesa_blanked, mode, isVGA;
	u8 misc, pel_msk, vss, clkdiv;
	u8 crtc[VGA_CRT_C];
};

/* --------------------------------------------------------------------- */

static struct fb_var_screeninfo vga16fb_defined = {
	.xres		= 640,
	.yres		= 480,
	.xres_virtual	= 640,
	.yres_virtual	= 480,
	.bits_per_pixel	= 4,
	.activate	= FB_ACTIVATE_TEST,
	.height		= -1,
	.width		= -1,
	.pixclock	= 39721,
	.left_margin	= 48,
	.right_margin	= 16,
	.upper_margin	= 33,
	.lower_margin	= 10,
	.hsync_len 	= 96,
	.vsync_len	= 2,
	.vmode		= FB_VMODE_NONINTERLACED,
};

/* name should not depend on EGA/VGA */
static const struct fb_fix_screeninfo vga16fb_fix = {
	.id		= "VGA16 VGA",
	.smem_start	= VGA_FB_PHYS_BASE,
	.smem_len	= VGA_FB_PHYS_SIZE,
	.type		= FB_TYPE_VGA_PLANES,
	.type_aux	= FB_AUX_VGA_PLANES_VGA4,
	.visual		= FB_VISUAL_PSEUDOCOLOR,
	.xpanstep	= 8,
	.ypanstep	= 1,
	.line_length	= 640 / 8,
	.accel		= FB_ACCEL_NONE
};

/* The VGA's weird architecture often requires that we read a byte and
   write a byte to the same location.  It doesn't matter *what* byte
   we write, however.  This is because all the action goes on behind
   the scenes in the VGA's 32-bit latch register, and reading and writing
   video memory just invokes latch behavior.

   To avoid race conditions (is this necessary?), reading and writing
   the memory byte should be done with a single instruction.  One
   suitable instruction is the x86 bitwise OR.  The following
   read-modify-write routine should optimize to one such bitwise
   OR. */
static inline void rmw(volatile char __iomem *p)
{
	readb(p);
	writeb(1, p);
}

/* Set the Graphics Mode Register, and return its previous value.
   Bits 0-1 are write mode, bit 3 is read mode. */
static inline int setmode(int mode)
{
	int oldmode;

	oldmode = vga_io_rgfx(VGA_GFX_MODE);
	vga_io_w(VGA_GFX_D, mode);
	return oldmode;
}

/* Select the Bit Mask Register and return its value. */
static inline int selectmask(void)
{
	return vga_io_rgfx(VGA_GFX_BIT_MASK);
}

/* Set the value of the Bit Mask Register.  It must already have been
   selected with selectmask(). */
static inline void setmask(int mask)
{
	vga_io_w(VGA_GFX_D, mask);
}

/* Set the Data Rotate Register and return its old value.
   Bits 0-2 are rotate count, bits 3-4 are logical operation
   (0=NOP, 1=AND, 2=OR, 3=XOR). */
static inline int setop(int op)
{
	int oldop;

	oldop = vga_io_rgfx(VGA_GFX_DATA_ROTATE);
	vga_io_w(VGA_GFX_D, op);
	return oldop;
}

/* Set the Enable Set/Reset Register and return its old value.
   The code here always uses value 0xf for this register. */
static inline int setsr(int sr)
{
	int oldsr;

	oldsr = vga_io_rgfx(VGA_GFX_SR_ENABLE);
	vga_io_w(VGA_GFX_D, sr);
	return oldsr;
}

/* Set the Set/Reset Register and return its old value. */
static inline int setcolor(int color)
{
	int oldcolor;

	oldcolor = vga_io_rgfx(VGA_GFX_SR_VALUE);
	vga_io_w(VGA_GFX_D, color);
	return oldcolor;
}

/* Return the value in the Graphics Address Register. */
static inline int getindex(void)
{
	return vga_io_r(VGA_GFX_I);
}

/* Set the value in the Graphics Address Register. */
static inline void setindex(int index)
{
	vga_io_w(VGA_GFX_I, index);
}

/* Check if the video mode is supported by the driver */
static inline int check_mode_supported(const struct screen_info *si)
{
	/* only EGA and VGA in 16 color graphic mode are supported */
	if (si->orig_video_isVGA != VIDEO_TYPE_EGAC &&
	    si->orig_video_isVGA != VIDEO_TYPE_VGAC)
		return -ENODEV;

	if (si->orig_video_mode != 0x0D &&	/* 320x200/4 (EGA) */
	    si->orig_video_mode != 0x0E &&	/* 640x200/4 (EGA) */
	    si->orig_video_mode != 0x10 &&	/* 640x350/4 (EGA) */
	    si->orig_video_mode != 0x12)	/* 640x480/4 (VGA) */
		return -ENODEV;

	return 0;
}

static void vga16fb_pan_var(struct fb_info *info,
			    struct fb_var_screeninfo *var)
{
	struct vga16fb_par *par = info->par;
	u32 xoffset, pos;

	xoffset = var->xoffset;
	if (info->var.bits_per_pixel == 8) {
		pos = (info->var.xres_virtual * var->yoffset + xoffset) >> 2;
	} else if (par->mode & MODE_TEXT) {
		int fh = 16; // FIXME !!! font height. Fugde for now.
		pos = (info->var.xres_virtual * (var->yoffset / fh) + xoffset) >> 3;
	} else {
		if (info->var.nonstd)
			xoffset--;
		pos = (info->var.xres_virtual * var->yoffset + xoffset) >> 3;
	}
	vga_io_wcrt(VGA_CRTC_START_HI, pos >> 8);
	vga_io_wcrt(VGA_CRTC_START_LO, pos & 0xFF);
	/* if we support CFB4, then we must! support xoffset with pixel
	 * granularity if someone supports xoffset in bit resolution */
	vga_io_r(VGA_IS1_RC);		/* reset flip-flop */
	vga_io_w(VGA_ATT_IW, VGA_ATC_PEL);
	if (info->var.bits_per_pixel == 8)
		vga_io_w(VGA_ATT_IW, (xoffset & 3) << 1);
	else
		vga_io_w(VGA_ATT_IW, xoffset & 7);
	vga_io_r(VGA_IS1_RC);
	vga_io_w(VGA_ATT_IW, 0x20);
}

static void vga16fb_update_fix(struct fb_info *info)
{
	if (info->var.bits_per_pixel == 4) {
		if (info->var.nonstd) {
			info->fix.type = FB_TYPE_PACKED_PIXELS;
			info->fix.line_length = info->var.xres_virtual / 2;
		} else {
			info->fix.type = FB_TYPE_VGA_PLANES;
			info->fix.type_aux = FB_AUX_VGA_PLANES_VGA4;
			info->fix.line_length = info->var.xres_virtual / 8;
		}
	} else if (info->var.bits_per_pixel == 0) {
		info->fix.type = FB_TYPE_TEXT;
		info->fix.type_aux = FB_AUX_TEXT_CGA;
		info->fix.line_length = info->var.xres_virtual / 4;
	} else {	/* 8bpp */
		if (info->var.nonstd) {
			info->fix.type = FB_TYPE_VGA_PLANES;
			info->fix.type_aux = FB_AUX_VGA_PLANES_CFB8;
			info->fix.line_length = info->var.xres_virtual / 4;
		} else {
			info->fix.type = FB_TYPE_PACKED_PIXELS;
			info->fix.line_length = info->var.xres_virtual;
		}
	}
}

static void vga16fb_clock_chip(struct vga16fb_par *par,
			       unsigned int *pixclock,
			       const struct fb_info *info,
			       int mul, int div)
{
	static const struct {
		u32 pixclock;
		u8  misc;
		u8  seq_clock_mode;
	} *ptr, *best, vgaclocks[] = {
		{ 79442 /* 12.587 */, 0x00, 0x08},
		{ 70616 /* 14.161 */, 0x04, 0x08},
		{ 39721 /* 25.175 */, 0x00, 0x00},
		{ 35308 /* 28.322 */, 0x04, 0x00},
		{     0 /* bad */,    0x00, 0x00}};
	int err;

	*pixclock = (*pixclock * mul) / div;
	best = vgaclocks;
	err = *pixclock - best->pixclock;
	if (err < 0) err = -err;
	for (ptr = vgaclocks + 1; ptr->pixclock; ptr++) {
		int tmp;

		tmp = *pixclock - ptr->pixclock;
		if (tmp < 0) tmp = -tmp;
		if (tmp < err) {
			err = tmp;
			best = ptr;
		}
	}
	par->misc |= best->misc;
	par->clkdiv = best->seq_clock_mode;
	*pixclock = (best->pixclock * div) / mul;
}

#define FAIL(X) return -EINVAL

static int vga16fb_open(struct fb_info *info, int user)
{
	struct vga16fb_par *par = info->par;

	if (!par->ref_count) {
		memset(&par->state, 0, sizeof(struct vgastate));
		par->state.flags = VGA_SAVE_FONTS | VGA_SAVE_MODE |
			VGA_SAVE_CMAP;
		save_vga(&par->state);
	}
	par->ref_count++;

	return 0;
}

static int vga16fb_release(struct fb_info *info, int user)
{
	struct vga16fb_par *par = info->par;

	if (!par->ref_count)
		return -EINVAL;

	if (par->ref_count == 1)
		restore_vga(&par->state);
	par->ref_count--;

	return 0;
}

static int vga16fb_check_var(struct fb_var_screeninfo *var,
			     struct fb_info *info)
{
	struct vga16fb_par *par = info->par;
	u32 xres, right, hslen, left, xtotal;
	u32 yres, lower, vslen, upper, ytotal;
	u32 vxres, xoffset, vyres, yoffset;
	u32 pos;
	u8 r7, rMode;
	int shift;
	int mode;
	u32 maxmem;

	par->pel_msk = 0xFF;

	if (var->bits_per_pixel == 4) {
		if (var->nonstd) {
			if (!par->isVGA)
				return -EINVAL;
			shift = 3;
			mode = MODE_SKIP4 | MODE_CFB;
			maxmem = 16384;
			par->pel_msk = 0x0F;
		} else {
			shift = 3;
			mode = 0;
			maxmem = 65536;
		}
	} else if (var->bits_per_pixel == 8) {
		if (!par->isVGA)
			return -EINVAL;	/* no support on EGA */
		shift = 2;
		if (var->nonstd) {
			mode = MODE_8BPP | MODE_CFB;
			maxmem = 65536;
		} else {
			mode = MODE_SKIP4 | MODE_8BPP | MODE_CFB;
			maxmem = 16384;
		}
	} else
		return -EINVAL;

	xres = (var->xres + 7) & ~7;
	vxres = (var->xres_virtual + 0xF) & ~0xF;
	xoffset = (var->xoffset + 7) & ~7;
	left = (var->left_margin + 7) & ~7;
	right = (var->right_margin + 7) & ~7;
	hslen = (var->hsync_len + 7) & ~7;

	if (vxres < xres)
		vxres = xres;
	if (xres + xoffset > vxres)
		xoffset = vxres - xres;

	var->xres = xres;
	var->right_margin = right;
	var->hsync_len = hslen;
	var->left_margin = left;
	var->xres_virtual = vxres;
	var->xoffset = xoffset;

	xres >>= shift;
	right >>= shift;
	hslen >>= shift;
	left >>= shift;
	vxres >>= shift;
	xtotal = xres + right + hslen + left;
	if (xtotal >= 256)
		FAIL("xtotal too big");
	if (hslen > 32)
		FAIL("hslen too big");
	if (right + hslen + left > 64)
		FAIL("hblank too big");
	par->crtc[VGA_CRTC_H_TOTAL] = xtotal - 5;
	par->crtc[VGA_CRTC_H_BLANK_START] = xres - 1;
	par->crtc[VGA_CRTC_H_DISP] = xres - 1;
	pos = xres + right;
	par->crtc[VGA_CRTC_H_SYNC_START] = pos;
	pos += hslen;
	par->crtc[VGA_CRTC_H_SYNC_END] = pos & 0x1F;
	pos += left - 2; /* blank_end + 2 <= total + 5 */
	par->crtc[VGA_CRTC_H_BLANK_END] = (pos & 0x1F) | 0x80;
	if (pos & 0x20)
		par->crtc[VGA_CRTC_H_SYNC_END] |= 0x80;

	yres = var->yres;
	lower = var->lower_margin;
	vslen = var->vsync_len;
	upper = var->upper_margin;
	vyres = var->yres_virtual;
	yoffset = var->yoffset;

	if (yres > vyres)
		vyres = yres;
	if (vxres * vyres > maxmem) {
		vyres = maxmem / vxres;
		if (vyres < yres)
			return -ENOMEM;
	}
	if (yoffset + yres > vyres)
		yoffset = vyres - yres;
	var->yres = yres;
	var->lower_margin = lower;
	var->vsync_len = vslen;
	var->upper_margin = upper;
	var->yres_virtual = vyres;
	var->yoffset = yoffset;

	if (var->vmode & FB_VMODE_DOUBLE) {
		yres <<= 1;
		lower <<= 1;
		vslen <<= 1;
		upper <<= 1;
	}
	ytotal = yres + lower + vslen + upper;
	if (ytotal > 1024) {
		ytotal >>= 1;
		yres >>= 1;
		lower >>= 1;
		vslen >>= 1;
		upper >>= 1;
		rMode = 0x04;
	} else
		rMode = 0x00;
	if (ytotal > 1024)
		FAIL("ytotal too big");
	if (vslen > 16)
		FAIL("vslen too big");
	par->crtc[VGA_CRTC_V_TOTAL] = ytotal - 2;
	r7 = 0x10;	/* disable linecompare */
	if (ytotal & 0x100) r7 |= 0x01;
	if (ytotal & 0x200) r7 |= 0x20;
	par->crtc[VGA_CRTC_PRESET_ROW] = 0;
	par->crtc[VGA_CRTC_MAX_SCAN] = 0x40;	/* 1 scanline, no linecmp */
	if (var->vmode & FB_VMODE_DOUBLE)
		par->crtc[VGA_CRTC_MAX_SCAN] |= 0x80;
	par->crtc[VGA_CRTC_CURSOR_START] = 0x20;
	par->crtc[VGA_CRTC_CURSOR_END]   = 0x00;
	if ((mode & (MODE_CFB | MODE_8BPP)) == MODE_CFB)
		xoffset--;
	pos = yoffset * vxres + (xoffset >> shift);
	par->crtc[VGA_CRTC_START_HI]     = pos >> 8;
	par->crtc[VGA_CRTC_START_LO]     = pos & 0xFF;
	par->crtc[VGA_CRTC_CURSOR_HI]    = 0x00;
	par->crtc[VGA_CRTC_CURSOR_LO]    = 0x00;
	pos = yres - 1;
	par->crtc[VGA_CRTC_V_DISP_END] = pos & 0xFF;
	par->crtc[VGA_CRTC_V_BLANK_START] = pos & 0xFF;
	if (pos & 0x100)
		r7 |= 0x0A;	/* 0x02 -> DISP_END, 0x08 -> BLANK_START */
	if (pos & 0x200) {
		r7 |= 0x40;	/* 0x40 -> DISP_END */
		par->crtc[VGA_CRTC_MAX_SCAN] |= 0x20; /* BLANK_START */
	}
	pos += lower;
	par->crtc[VGA_CRTC_V_SYNC_START] = pos & 0xFF;
	if (pos & 0x100)
		r7 |= 0x04;
	if (pos & 0x200)
		r7 |= 0x80;
	pos += vslen;
	par->crtc[VGA_CRTC_V_SYNC_END] = (pos & 0x0F) & ~0x10; /* disabled IRQ */
	pos += upper - 1; /* blank_end + 1 <= ytotal + 2 */
	par->crtc[VGA_CRTC_V_BLANK_END] = pos & 0xFF; /* 0x7F for original VGA,
                     but some SVGA chips requires all 8 bits to set */
	if (vxres >= 512)
		FAIL("vxres too long");
	par->crtc[VGA_CRTC_OFFSET] = vxres >> 1;
	if (mode & MODE_SKIP4)
		par->crtc[VGA_CRTC_UNDERLINE] = 0x5F;	/* 256, cfb8 */
	else
		par->crtc[VGA_CRTC_UNDERLINE] = 0x1F;	/* 16, vgap */
	par->crtc[VGA_CRTC_MODE] = rMode | ((mode & MODE_TEXT) ? 0xA3 : 0xE3);
	par->crtc[VGA_CRTC_LINE_COMPARE] = 0xFF;
	par->crtc[VGA_CRTC_OVERFLOW] = r7;

	par->vss = 0x00;	/* 3DA */

	par->misc = 0xE3;	/* enable CPU, ports 0x3Dx, positive sync */
	if (var->sync & FB_SYNC_HOR_HIGH_ACT)
		par->misc &= ~0x40;
	if (var->sync & FB_SYNC_VERT_HIGH_ACT)
		par->misc &= ~0x80;

	par->mode = mode;

	if (mode & MODE_8BPP)
		/* pixel clock == vga clock / 2 */
		vga16fb_clock_chip(par, &var->pixclock, info, 1, 2);
	else
		/* pixel clock == vga clock */
		vga16fb_clock_chip(par, &var->pixclock, info, 1, 1);

	var->red.offset = var->green.offset = var->blue.offset =
	var->transp.offset = 0;
	var->red.length = var->green.length = var->blue.length =
		(par->isVGA) ? 6 : 2;
	var->transp.length = 0;
	var->activate = FB_ACTIVATE_NOW;
	var->height = -1;
	var->width = -1;
	var->accel_flags = 0;
	return 0;
}
#undef FAIL

static int vga16fb_set_par(struct fb_info *info)
{
	struct vga16fb_par *par = info->par;
	u8 gdc[VGA_GFX_C];
	u8 seq[VGA_SEQ_C];
	u8 atc[VGA_ATT_C];
	int fh, i;

	seq[VGA_SEQ_CLOCK_MODE] = 0x01 | par->clkdiv;
	if (par->mode & MODE_TEXT)
		seq[VGA_SEQ_PLANE_WRITE] = 0x03;
	else
		seq[VGA_SEQ_PLANE_WRITE] = 0x0F;
	seq[VGA_SEQ_CHARACTER_MAP] = 0x00;
	if (par->mode & MODE_TEXT)
		seq[VGA_SEQ_MEMORY_MODE] = 0x03;
	else if (par->mode & MODE_SKIP4)
		seq[VGA_SEQ_MEMORY_MODE] = 0x0E;
	else
		seq[VGA_SEQ_MEMORY_MODE] = 0x06;

	gdc[VGA_GFX_SR_VALUE] = 0x00;
	gdc[VGA_GFX_SR_ENABLE] = 0x00;
	gdc[VGA_GFX_COMPARE_VALUE] = 0x00;
	gdc[VGA_GFX_DATA_ROTATE] = 0x00;
	gdc[VGA_GFX_PLANE_READ] = 0;
	if (par->mode & MODE_TEXT) {
		gdc[VGA_GFX_MODE] = 0x10;
		gdc[VGA_GFX_MISC] = 0x06;
	} else {
		if (par->mode & MODE_CFB)
			gdc[VGA_GFX_MODE] = 0x40;
		else
			gdc[VGA_GFX_MODE] = 0x00;
		gdc[VGA_GFX_MISC] = 0x05;
	}
	gdc[VGA_GFX_COMPARE_MASK] = 0x0F;
	gdc[VGA_GFX_BIT_MASK] = 0xFF;

	for (i = 0x00; i < 0x10; i++)
		atc[i] = i;
	if (par->mode & MODE_TEXT)
		atc[VGA_ATC_MODE] = 0x04;
	else if (par->mode & MODE_8BPP)
		atc[VGA_ATC_MODE] = 0x41;
	else
		atc[VGA_ATC_MODE] = 0x81;
	atc[VGA_ATC_OVERSCAN] = 0x00;	/* 0 for EGA, 0xFF for VGA */
	atc[VGA_ATC_PLANE_ENABLE] = 0x0F;
	if (par->mode & MODE_8BPP)
		atc[VGA_ATC_PEL] = (info->var.xoffset & 3) << 1;
	else
		atc[VGA_ATC_PEL] = info->var.xoffset & 7;
	atc[VGA_ATC_COLOR_PAGE] = 0x00;

	if (par->mode & MODE_TEXT) {
		fh = 16; // FIXME !!! Fudge font height.
		par->crtc[VGA_CRTC_MAX_SCAN] = (par->crtc[VGA_CRTC_MAX_SCAN]
					       & ~0x1F) | (fh - 1);
	}

	vga_io_w(VGA_MIS_W, vga_io_r(VGA_MIS_R) | 0x01);

	/* Enable graphics register modification */
	if (!par->isVGA) {
		vga_io_w(EGA_GFX_E0, 0x00);
		vga_io_w(EGA_GFX_E1, 0x01);
	}

	/* update misc output register */
	vga_io_w(VGA_MIS_W, par->misc);

	/* synchronous reset on */
	vga_io_wseq(0x00, 0x01);

	if (par->isVGA)
		vga_io_w(VGA_PEL_MSK, par->pel_msk);

	/* write sequencer registers */
	vga_io_wseq(VGA_SEQ_CLOCK_MODE, seq[VGA_SEQ_CLOCK_MODE] | 0x20);
	for (i = 2; i < VGA_SEQ_C; i++) {
		vga_io_wseq(i, seq[i]);
	}

	/* synchronous reset off */
	vga_io_wseq(0x00, 0x03);

	/* deprotect CRT registers 0-7 */
	vga_io_wcrt(VGA_CRTC_V_SYNC_END, par->crtc[VGA_CRTC_V_SYNC_END]);

	/* write CRT registers */
	for (i = 0; i < VGA_CRTC_REGS; i++) {
		vga_io_wcrt(i, par->crtc[i]);
	}

	/* write graphics controller registers */
	for (i = 0; i < VGA_GFX_C; i++) {
		vga_io_wgfx(i, gdc[i]);
	}

	/* write attribute controller registers */
	for (i = 0; i < VGA_ATT_C; i++) {
		vga_io_r(VGA_IS1_RC);		/* reset flip-flop */
		vga_io_wattr(i, atc[i]);
	}

	/* Wait for screen to stabilize. */
	mdelay(50);

	vga_io_wseq(VGA_SEQ_CLOCK_MODE, seq[VGA_SEQ_CLOCK_MODE]);

	vga_io_r(VGA_IS1_RC);
	vga_io_w(VGA_ATT_IW, 0x20);

	vga16fb_update_fix(info);
	return 0;
}

static void ega16_setpalette(int regno, unsigned red, unsigned green, unsigned blue)
{
	static const unsigned char map[] = { 000, 001, 010, 011 };
	int val;

	if (regno >= 16)
		return;
	val = map[red>>14] | ((map[green>>14]) << 1) | ((map[blue>>14]) << 2);
	vga_io_r(VGA_IS1_RC);   /* ! 0x3BA */
	vga_io_wattr(regno, val);
	vga_io_r(VGA_IS1_RC);   /* some clones need it */
	vga_io_w(VGA_ATT_IW, 0x20); /* unblank screen */
}

static void vga16_setpalette(int regno, unsigned red, unsigned green, unsigned blue)
{
	outb(regno,       VGA_PEL_IW);
	outb(red   >> 10, VGA_PEL_D);
	outb(green >> 10, VGA_PEL_D);
	outb(blue  >> 10, VGA_PEL_D);
}

static int vga16fb_setcolreg(unsigned regno, unsigned red, unsigned green,
			     unsigned blue, unsigned transp,
			     struct fb_info *info)
{
	struct vga16fb_par *par = info->par;
	int gray;

	/*
	 *  Set a single color register. The values supplied are
	 *  already rounded down to the hardware's capabilities
	 *  (according to the entries in the `var' structure). Return
	 *  != 0 for invalid regno.
	 */

	if (regno >= 256)
		return 1;

	gray = info->var.grayscale;

	if (gray) {
		/* gray = 0.30*R + 0.59*G + 0.11*B */
		red = green = blue = (red * 77 + green * 151 + blue * 28) >> 8;
	}
	if (par->isVGA)
		vga16_setpalette(regno,red,green,blue);
	else
		ega16_setpalette(regno,red,green,blue);
	return 0;
}

static int vga16fb_pan_display(struct fb_var_screeninfo *var,
			       struct fb_info *info)
{
	vga16fb_pan_var(info, var);
	return 0;
}

/* The following VESA blanking code is taken from vgacon.c.  The VGA
   blanking code was originally by Huang shi chao, and modified by
   Christoph Rimek (chrimek@toppoint.de) and todd j. derr
   (tjd@barefoot.org) for Linux. */

static void vga_vesa_blank(struct vga16fb_par *par, int mode)
{
	unsigned char SeqCtrlIndex = vga_io_r(VGA_SEQ_I);
	unsigned char CrtCtrlIndex = vga_io_r(VGA_CRT_IC);

	/* save original values of VGA controller registers */
	if(!par->vesa_blanked) {
		par->vga_state.CrtMiscIO = vga_io_r(VGA_MIS_R);
		//sti();

		par->vga_state.HorizontalTotal = vga_io_rcrt(0x00);	/* HorizontalTotal */
		par->vga_state.HorizDisplayEnd = vga_io_rcrt(0x01);	/* HorizDisplayEnd */
		par->vga_state.StartHorizRetrace = vga_io_rcrt(0x04);	/* StartHorizRetrace */
		par->vga_state.EndHorizRetrace = vga_io_rcrt(0x05);	/* EndHorizRetrace */
		par->vga_state.Overflow = vga_io_rcrt(0x07);		/* Overflow */
		par->vga_state.StartVertRetrace = vga_io_rcrt(0x10);	/* StartVertRetrace */
		par->vga_state.EndVertRetrace = vga_io_rcrt(0x11);	/* EndVertRetrace */
		par->vga_state.ModeControl = vga_io_rcrt(0x17);	/* ModeControl */
		par->vga_state.ClockingMode = vga_io_rseq(0x01);	/* ClockingMode */
	}

	/* assure that video is enabled */
	/* "0x20" is VIDEO_ENABLE_bit in register 01 of sequencer */
	vga_io_wseq(0x01, par->vga_state.ClockingMode | 0x20);

	/* test for vertical retrace in process.... */
	if ((par->vga_state.CrtMiscIO & 0x80) == 0x80)
		vga_io_w(VGA_MIS_W, par->vga_state.CrtMiscIO & 0xef);

	/*
	 * Set <End of vertical retrace> to minimum (0) and
	 * <Start of vertical Retrace> to maximum (incl. overflow)
	 * Result: turn off vertical sync (VSync) pulse.
	 */
	if (mode & FB_BLANK_VSYNC_SUSPEND) {
		vga_io_wcrt(VGA_CRTC_V_SYNC_START, 0xff);
		vga_io_wcrt(VGA_CRTC_V_SYNC_END, 0x40);
		/* bits 9,10 of vert. retrace */
		vga_io_wcrt(VGA_CRTC_OVERFLOW, par->vga_state.Overflow | 0x84);
	}

	if (mode & FB_BLANK_HSYNC_SUSPEND) {
		/*
		 * Set <End of horizontal retrace> to minimum (0) and
		 *  <Start of horizontal Retrace> to maximum
		 * Result: turn off horizontal sync (HSync) pulse.
		 */
		vga_io_wcrt(VGA_CRTC_H_SYNC_START, 0xff);
		vga_io_wcrt(VGA_CRTC_H_SYNC_END, 0x00);
	}

	/* restore both index registers */
	outb_p(SeqCtrlIndex, VGA_SEQ_I);
	outb_p(CrtCtrlIndex, VGA_CRT_IC);
}

static void vga_vesa_unblank(struct vga16fb_par *par)
{
	unsigned char SeqCtrlIndex = vga_io_r(VGA_SEQ_I);
	unsigned char CrtCtrlIndex = vga_io_r(VGA_CRT_IC);

	/* restore original values of VGA controller registers */
	vga_io_w(VGA_MIS_W, par->vga_state.CrtMiscIO);

	/* HorizontalTotal */
	vga_io_wcrt(0x00, par->vga_state.HorizontalTotal);
	/* HorizDisplayEnd */
	vga_io_wcrt(0x01, par->vga_state.HorizDisplayEnd);
	/* StartHorizRetrace */
	vga_io_wcrt(0x04, par->vga_state.StartHorizRetrace);
	/* EndHorizRetrace */
	vga_io_wcrt(0x05, par->vga_state.EndHorizRetrace);
	/* Overflow */
	vga_io_wcrt(0x07, par->vga_state.Overflow);
	/* StartVertRetrace */
	vga_io_wcrt(0x10, par->vga_state.StartVertRetrace);
	/* EndVertRetrace */
	vga_io_wcrt(0x11, par->vga_state.EndVertRetrace);
	/* ModeControl */
	vga_io_wcrt(0x17, par->vga_state.ModeControl);
	/* ClockingMode */
	vga_io_wseq(0x01, par->vga_state.ClockingMode);

	/* restore index/control registers */
	vga_io_w(VGA_SEQ_I, SeqCtrlIndex);
	vga_io_w(VGA_CRT_IC, CrtCtrlIndex);
}

static void vga_pal_blank(void)
{
	int i;

	for (i=0; i<16; i++) {
		outb_p(i, VGA_PEL_IW);
		outb_p(0, VGA_PEL_D);
		outb_p(0, VGA_PEL_D);
		outb_p(0, VGA_PEL_D);
	}
}

/* 0 unblank, 1 blank, 2 no vsync, 3 no hsync, 4 off */
static int vga16fb_blank(int blank, struct fb_info *info)
{
	struct vga16fb_par *par = info->par;

	switch (blank) {
	case FB_BLANK_UNBLANK:				/* Unblank */
		if (par->vesa_blanked) {
			vga_vesa_unblank(par);
			par->vesa_blanked = 0;
		}
		if (par->palette_blanked) {
			par->palette_blanked = 0;
		}
		break;
	case FB_BLANK_NORMAL:				/* blank */
		vga_pal_blank();
		par->palette_blanked = 1;
		break;
	default:			/* VESA blanking */
		vga_vesa_blank(par, blank);
		par->vesa_blanked = 1;
		break;
	}
	return 0;
}

static void vga_8planes_fillrect(struct fb_info *info, const struct fb_fillrect *rect)
{
	u32 dx = rect->dx, width = rect->width;
        char oldindex = getindex();
        char oldmode = setmode(0x40);
        char oldmask = selectmask();
        int line_ofs, height;
        char oldop, oldsr;
        char __iomem *where;

        dx /= 4;
        where = info->screen_base + dx + rect->dy * info->fix.line_length;

        if (rect->rop == ROP_COPY) {
                oldop = setop(0);
                oldsr = setsr(0);

                width /= 4;
                line_ofs = info->fix.line_length - width;
                setmask(0xff);

                height = rect->height;

                while (height--) {
                        int x;

                        /* we can do memset... */
                        for (x = width; x > 0; --x) {
                                writeb(rect->color, where);
                                where++;
                        }
                        where += line_ofs;
                }
        } else {
                char oldcolor = setcolor(0xf);
                int y;

                oldop = setop(0x18);
                oldsr = setsr(0xf);
                setmask(0x0F);
                for (y = 0; y < rect->height; y++) {
                        rmw(where);
                        rmw(where+1);
                        where += info->fix.line_length;
                }
                setcolor(oldcolor);
        }
        setmask(oldmask);
        setsr(oldsr);
        setop(oldop);
        setmode(oldmode);
        setindex(oldindex);
}

static void vga16fb_fillrect(struct fb_info *info, const struct fb_fillrect *rect)
{
	int x, x2, y2, vxres, vyres, width, height, line_ofs;
	char __iomem *dst;

	vxres = info->var.xres_virtual;
	vyres = info->var.yres_virtual;

	if (!rect->width || !rect->height || rect->dx > vxres || rect->dy > vyres)
		return;

	/* We could use hardware clipping but on many cards you get around
	 * hardware clipping by writing to framebuffer directly. */

	x2 = rect->dx + rect->width;
	y2 = rect->dy + rect->height;
	x2 = x2 < vxres ? x2 : vxres;
	y2 = y2 < vyres ? y2 : vyres;
	width = x2 - rect->dx;

	switch (info->fix.type) {
	case FB_TYPE_VGA_PLANES:
		if (info->fix.type_aux == FB_AUX_VGA_PLANES_VGA4) {

			height = y2 - rect->dy;
			width = rect->width/8;

			line_ofs = info->fix.line_length - width;
			dst = info->screen_base + (rect->dx/8) + rect->dy * info->fix.line_length;

			switch (rect->rop) {
			case ROP_COPY:
				setmode(0);
				setop(0);
				setsr(0xf);
				setcolor(rect->color);
				selectmask();

				setmask(0xff);

				while (height--) {
					for (x = 0; x < width; x++) {
						writeb(0, dst);
						dst++;
					}
					dst += line_ofs;
				}
				break;
			case ROP_XOR:
				setmode(0);
				setop(0x18);
				setsr(0xf);
				setcolor(0xf);
				selectmask();

				setmask(0xff);
				while (height--) {
					for (x = 0; x < width; x++) {
						rmw(dst);
						dst++;
					}
					dst += line_ofs;
				}
				break;
			}
		} else
			vga_8planes_fillrect(info, rect);
		break;
	case FB_TYPE_PACKED_PIXELS:
	default:
		cfb_fillrect(info, rect);
		break;
	}
}

static void vga_8planes_copyarea(struct fb_info *info, const struct fb_copyarea *area)
{
        char oldindex = getindex();
        char oldmode = setmode(0x41);
        char oldop = setop(0);
        char oldsr = setsr(0xf);
        int height, line_ofs, x;
	u32 sx, dx, width;
	char __iomem *dest;
	char __iomem *src;

        height = area->height;

        sx = area->sx / 4;
        dx = area->dx / 4;
        width = area->width / 4;

        if (area->dy < area->sy || (area->dy == area->sy && dx < sx)) {
                line_ofs = info->fix.line_length - width;
                dest = info->screen_base + dx + area->dy * info->fix.line_length;
                src = info->screen_base + sx + area->sy * info->fix.line_length;
                while (height--) {
                        for (x = 0; x < width; x++) {
                                readb(src);
                                writeb(0, dest);
                                src++;
                                dest++;
                        }
                        src += line_ofs;
                        dest += line_ofs;
                }
        } else {
                line_ofs = info->fix.line_length - width;
                dest = info->screen_base + dx + width +
			(area->dy + height - 1) * info->fix.line_length;
                src = info->screen_base + sx + width +
			(area->sy + height - 1) * info->fix.line_length;
                while (height--) {
                        for (x = 0; x < width; x++) {
                                --src;
                                --dest;
                                readb(src);
                                writeb(0, dest);
                        }
                        src -= line_ofs;
                        dest -= line_ofs;
                }
        }

        setsr(oldsr);
        setop(oldop);
        setmode(oldmode);
        setindex(oldindex);
}

static void vga16fb_copyarea(struct fb_info *info, const struct fb_copyarea *area)
{
	u32 dx = area->dx, dy = area->dy, sx = area->sx, sy = area->sy;
	int x, x2, y2, old_dx, old_dy, vxres, vyres;
	int height, width, line_ofs;
	char __iomem *dst = NULL;
	char __iomem *src = NULL;

	vxres = info->var.xres_virtual;
	vyres = info->var.yres_virtual;

	if (area->dx > vxres || area->sx > vxres || area->dy > vyres ||
	    area->sy > vyres)
		return;

	/* clip the destination */
	old_dx = area->dx;
	old_dy = area->dy;

	/*
	 * We could use hardware clipping but on many cards you get around
	 * hardware clipping by writing to framebuffer directly.
	 */
	x2 = area->dx + area->width;
	y2 = area->dy + area->height;
	dx = area->dx > 0 ? area->dx : 0;
	dy = area->dy > 0 ? area->dy : 0;
	x2 = x2 < vxres ? x2 : vxres;
	y2 = y2 < vyres ? y2 : vyres;
	width = x2 - dx;
	height = y2 - dy;

	if (sx + dx < old_dx || sy + dy < old_dy)
		return;

	/* update sx1,sy1 */
	sx += (dx - old_dx);
	sy += (dy - old_dy);

	/* the source must be completely inside the virtual screen */
	if (sx + width > vxres || sy + height > vyres)
		return;

	switch (info->fix.type) {
	case FB_TYPE_VGA_PLANES:
		if (info->fix.type_aux == FB_AUX_VGA_PLANES_VGA4) {
			width = width/8;
			line_ofs = info->fix.line_length - width;

			setmode(1);
			setop(0);
			setsr(0xf);

			if (dy < sy || (dy == sy && dx < sx)) {
				dst = info->screen_base + (dx/8) + dy * info->fix.line_length;
				src = info->screen_base + (sx/8) + sy * info->fix.line_length;
				while (height--) {
					for (x = 0; x < width; x++) {
						readb(src);
						writeb(0, dst);
						dst++;
						src++;
					}
					src += line_ofs;
					dst += line_ofs;
				}
			} else {
				dst = info->screen_base + (dx/8) + width +
					(dy + height - 1) * info->fix.line_length;
				src = info->screen_base + (sx/8) + width +
					(sy + height  - 1) * info->fix.line_length;
				while (height--) {
					for (x = 0; x < width; x++) {
						dst--;
						src--;
						readb(src);
						writeb(0, dst);
					}
					src -= line_ofs;
					dst -= line_ofs;
				}
			}
		} else
			vga_8planes_copyarea(info, area);
		break;
	case FB_TYPE_PACKED_PIXELS:
	default:
		cfb_copyarea(info, area);
		break;
	}
}

#define TRANS_MASK_LOW  {0x0,0x8,0x4,0xC,0x2,0xA,0x6,0xE,0x1,0x9,0x5,0xD,0x3,0xB,0x7,0xF}
#define TRANS_MASK_HIGH {0x000, 0x800, 0x400, 0xC00, 0x200, 0xA00, 0x600, 0xE00, \
			 0x100, 0x900, 0x500, 0xD00, 0x300, 0xB00, 0x700, 0xF00}

#if defined(__LITTLE_ENDIAN)
static const u16 transl_l[] = TRANS_MASK_LOW;
static const u16 transl_h[] = TRANS_MASK_HIGH;
#elif defined(__BIG_ENDIAN)
static const u16 transl_l[] = TRANS_MASK_HIGH;
static const u16 transl_h[] = TRANS_MASK_LOW;
#else
#error "Only __BIG_ENDIAN and __LITTLE_ENDIAN are supported in vga-planes"
#endif

static void vga_8planes_imageblit(struct fb_info *info, const struct fb_image *image)
{
        char oldindex = getindex();
        char oldmode = setmode(0x40);
        char oldop = setop(0);
        char oldsr = setsr(0);
        char oldmask = selectmask();
	const unsigned char *cdat = image->data;
	u32 dx = image->dx;
        char __iomem *where;
        int y;

        dx /= 4;
        where = info->screen_base + dx + image->dy * info->fix.line_length;

        setmask(0xff);
        writeb(image->bg_color, where);
        readb(where);
        selectmask();
        setmask(image->fg_color ^ image->bg_color);
        setmode(0x42);
        setop(0x18);
        for (y = 0; y < image->height; y++, where += info->fix.line_length)
                writew(transl_h[cdat[y]&0xF] | transl_l[cdat[y] >> 4], where);
        setmask(oldmask);
        setsr(oldsr);
        setop(oldop);
        setmode(oldmode);
        setindex(oldindex);
}

static void vga_imageblit_expand(struct fb_info *info, const struct fb_image *image)
{
	char __iomem *where = info->screen_base + (image->dx/8) +
		image->dy * info->fix.line_length;
	struct vga16fb_par *par = info->par;
	char *cdat = (char *) image->data;
	char __iomem *dst;
	int x, y;

	switch (info->fix.type) {
	case FB_TYPE_VGA_PLANES:
		if (info->fix.type_aux == FB_AUX_VGA_PLANES_VGA4) {
			if (par->isVGA) {
				setmode(2);
				setop(0);
				setsr(0xf);
				setcolor(image->fg_color);
				selectmask();

				setmask(0xff);
				writeb(image->bg_color, where);
				rmb();
				readb(where); /* fill latches */
				setmode(3);
				wmb();
				for (y = 0; y < image->height; y++) {
					dst = where;
					for (x = image->width/8; x--;)
						writeb(*cdat++, dst++);
					where += info->fix.line_length;
				}
				wmb();
			} else {
				setmode(0);
				setop(0);
				setsr(0xf);
				setcolor(image->bg_color);
				selectmask();

				setmask(0xff);
				for (y = 0; y < image->height; y++) {
					dst = where;
					for (x=image->width/8; x--;){
						rmw(dst);
						setcolor(image->fg_color);
						selectmask();
						if (*cdat) {
							setmask(*cdat++);
							rmw(dst++);
						}
					}
					where += info->fix.line_length;
				}
			}
		} else
			vga_8planes_imageblit(info, image);
		break;
	case FB_TYPE_PACKED_PIXELS:
	default:
		cfb_imageblit(info, image);
		break;
	}
}

static void vga_imageblit_color(struct fb_info *info, const struct fb_image *image)
{
	/*
	 * Draw logo
	 */
	struct vga16fb_par *par = info->par;
	char __iomem *where =
		info->screen_base + image->dy * info->fix.line_length +
		image->dx/8;
	const char *cdat = image->data;
	char __iomem *dst;
	int x, y;

	switch (info->fix.type) {
	case FB_TYPE_VGA_PLANES:
		if (info->fix.type_aux == FB_AUX_VGA_PLANES_VGA4 &&
		    par->isVGA) {
			setsr(0xf);
			setop(0);
			setmode(0);

			for (y = 0; y < image->height; y++) {
				for (x = 0; x < image->width; x++) {
					dst = where + x/8;

					setcolor(*cdat);
					selectmask();
					setmask(1 << (7 - (x % 8)));
					fb_readb(dst);
					fb_writeb(0, dst);

					cdat++;
				}
				where += info->fix.line_length;
			}
		}
		break;
	case FB_TYPE_PACKED_PIXELS:
		cfb_imageblit(info, image);
		break;
	default:
		break;
	}
}

static void vga16fb_imageblit(struct fb_info *info, const struct fb_image *image)
{
	if (image->depth == 1)
		vga_imageblit_expand(info, image);
	else
		vga_imageblit_color(info, image);
}

static void vga16fb_destroy(struct fb_info *info)
{
	iounmap(info->screen_base);
	fb_dealloc_cmap(&info->cmap);
	/* XXX unshare VGA regions */
	framebuffer_release(info);
}

static const struct fb_ops vga16fb_ops = {
	.owner		= THIS_MODULE,
	.fb_open        = vga16fb_open,
	.fb_release     = vga16fb_release,
	__FB_DEFAULT_IOMEM_OPS_RDWR,
	.fb_destroy	= vga16fb_destroy,
	.fb_check_var	= vga16fb_check_var,
	.fb_set_par	= vga16fb_set_par,
	.fb_setcolreg 	= vga16fb_setcolreg,
	.fb_pan_display = vga16fb_pan_display,
	.fb_blank 	= vga16fb_blank,
	.fb_fillrect	= vga16fb_fillrect,
	.fb_copyarea	= vga16fb_copyarea,
	.fb_imageblit	= vga16fb_imageblit,
	__FB_DEFAULT_IOMEM_OPS_MMAP,
};

static int vga16fb_probe(struct platform_device *dev)
{
	struct screen_info *si;
	struct fb_info *info;
	struct vga16fb_par *par;
	int i;
	int ret = 0;

	si = dev_get_platdata(&dev->dev);
	if (!si)
		return -ENODEV;

	ret = check_mode_supported(si);
	if (ret)
		return ret;

	printk(KERN_DEBUG "vga16fb: initializing\n");
	info = framebuffer_alloc(sizeof(struct vga16fb_par), &dev->dev);

	if (!info) {
		ret = -ENOMEM;
		goto err_fb_alloc;
	}

	/* XXX share VGA_FB_PHYS_BASE and I/O region with vgacon and others */
	info->screen_base = (void __iomem *)VGA_MAP_MEM(VGA_FB_PHYS_BASE, 0);

	if (!info->screen_base) {
		printk(KERN_ERR "vga16fb: unable to map device\n");
		ret = -ENOMEM;
		goto err_ioremap;
	}

	printk(KERN_INFO "vga16fb: mapped to 0x%p\n", info->screen_base);
	par = info->par;

	par->isVGA = si->orig_video_isVGA == VIDEO_TYPE_VGAC;
	par->palette_blanked = 0;
	par->vesa_blanked = 0;

	i = par->isVGA? 6 : 2;

	vga16fb_defined.red.length   = i;
	vga16fb_defined.green.length = i;
	vga16fb_defined.blue.length  = i;

	/* name should not depend on EGA/VGA */
	info->fbops = &vga16fb_ops;
	info->var = vga16fb_defined;
	info->fix = vga16fb_fix;
	/* supports rectangles with widths of multiples of 8 */
<<<<<<< HEAD
	info->pixmap.blit_x = 1 << 7 | 1 << 15 | 1 << 23 | 1 << 31;
=======
	bitmap_zero(info->pixmap.blit_x, FB_MAX_BLIT_WIDTH);
	set_bit(8 - 1, info->pixmap.blit_x);
	set_bit(16 - 1, info->pixmap.blit_x);
	set_bit(24 - 1, info->pixmap.blit_x);
	set_bit(32 - 1, info->pixmap.blit_x);
>>>>>>> 2d5404ca
	info->flags = FBINFO_HWACCEL_YPAN;

	i = (info->var.bits_per_pixel == 8) ? 256 : 16;
	ret = fb_alloc_cmap(&info->cmap, i, 0);
	if (ret) {
		printk(KERN_ERR "vga16fb: unable to allocate colormap\n");
		ret = -ENOMEM;
		goto err_alloc_cmap;
	}

	if (vga16fb_check_var(&info->var, info)) {
		printk(KERN_ERR "vga16fb: unable to validate variable\n");
		ret = -EINVAL;
		goto err_check_var;
	}

	vga16fb_update_fix(info);

	ret = devm_aperture_acquire_for_platform_device(dev, VGA_FB_PHYS_BASE, VGA_FB_PHYS_SIZE);
	if (ret)
		goto err_check_var;
	if (register_framebuffer(info) < 0) {
		printk(KERN_ERR "vga16fb: unable to register framebuffer\n");
		ret = -EINVAL;
		goto err_check_var;
	}

	fb_info(info, "%s frame buffer device\n", info->fix.id);
	platform_set_drvdata(dev, info);

	return 0;

 err_check_var:
	fb_dealloc_cmap(&info->cmap);
 err_alloc_cmap:
	iounmap(info->screen_base);
 err_ioremap:
	framebuffer_release(info);
 err_fb_alloc:
	return ret;
}

static void vga16fb_remove(struct platform_device *dev)
{
	struct fb_info *info = platform_get_drvdata(dev);

	if (info)
		unregister_framebuffer(info);
}

static const struct platform_device_id vga16fb_driver_id_table[] = {
	{"ega-framebuffer", 0},
	{"vga-framebuffer", 0},
	{ }
};
MODULE_DEVICE_TABLE(platform, vga16fb_driver_id_table);

static struct platform_driver vga16fb_driver = {
	.probe = vga16fb_probe,
	.remove = vga16fb_remove,
	.driver = {
		.name = "vga16fb",
	},
	.id_table = vga16fb_driver_id_table,
};

module_platform_driver(vga16fb_driver);

MODULE_DESCRIPTION("Legacy VGA framebuffer device driver");
MODULE_LICENSE("GPL");<|MERGE_RESOLUTION|>--- conflicted
+++ resolved
@@ -1353,15 +1353,11 @@
 	info->var = vga16fb_defined;
 	info->fix = vga16fb_fix;
 	/* supports rectangles with widths of multiples of 8 */
-<<<<<<< HEAD
-	info->pixmap.blit_x = 1 << 7 | 1 << 15 | 1 << 23 | 1 << 31;
-=======
 	bitmap_zero(info->pixmap.blit_x, FB_MAX_BLIT_WIDTH);
 	set_bit(8 - 1, info->pixmap.blit_x);
 	set_bit(16 - 1, info->pixmap.blit_x);
 	set_bit(24 - 1, info->pixmap.blit_x);
 	set_bit(32 - 1, info->pixmap.blit_x);
->>>>>>> 2d5404ca
 	info->flags = FBINFO_HWACCEL_YPAN;
 
 	i = (info->var.bits_per_pixel == 8) ? 256 : 16;
