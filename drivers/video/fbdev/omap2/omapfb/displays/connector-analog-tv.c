// SPDX-License-Identifier: GPL-2.0-only
/*
 * Analog TV Connector driver
 *
 * Copyright (C) 2013 Texas Instruments
 * Author: Tomi Valkeinen <tomi.valkeinen@ti.com>
 */

#include <linux/slab.h>
#include <linux/module.h>
#include <linux/platform_device.h>
#include <linux/of.h>

#include <video/omapfb_dss.h>

struct panel_drv_data {
	struct omap_dss_device dssdev;
	struct omap_dss_device *in;

	struct device *dev;

	struct omap_video_timings timings;

	bool invert_polarity;
};

static const struct omap_video_timings tvc_pal_timings = {
	.x_res		= 720,
	.y_res		= 574,
	.pixelclock	= 13500000,
	.hsw		= 64,
	.hfp		= 12,
	.hbp		= 68,
	.vsw		= 5,
	.vfp		= 5,
	.vbp		= 41,

	.interlace	= true,
};

static const struct of_device_id tvc_of_match[];

#define to_panel_data(x) container_of(x, struct panel_drv_data, dssdev)

static int tvc_connect(struct omap_dss_device *dssdev)
{
	struct panel_drv_data *ddata = to_panel_data(dssdev);
	struct omap_dss_device *in = ddata->in;

	dev_dbg(ddata->dev, "connect\n");

	if (omapdss_device_is_connected(dssdev))
		return 0;

	return in->ops.atv->connect(in, dssdev);
}

static void tvc_disconnect(struct omap_dss_device *dssdev)
{
	struct panel_drv_data *ddata = to_panel_data(dssdev);
	struct omap_dss_device *in = ddata->in;

	dev_dbg(ddata->dev, "disconnect\n");

	if (!omapdss_device_is_connected(dssdev))
		return;

	in->ops.atv->disconnect(in, dssdev);
}

static int tvc_enable(struct omap_dss_device *dssdev)
{
	struct panel_drv_data *ddata = to_panel_data(dssdev);
	struct omap_dss_device *in = ddata->in;
	int r;

	dev_dbg(ddata->dev, "enable\n");

	if (!omapdss_device_is_connected(dssdev))
		return -ENODEV;

	if (omapdss_device_is_enabled(dssdev))
		return 0;

	in->ops.atv->set_timings(in, &ddata->timings);

	if (!ddata->dev->of_node) {
		in->ops.atv->set_type(in, OMAP_DSS_VENC_TYPE_COMPOSITE);

		in->ops.atv->invert_vid_out_polarity(in,
			ddata->invert_polarity);
	}

	r = in->ops.atv->enable(in);
	if (r)
		return r;

	dssdev->state = OMAP_DSS_DISPLAY_ACTIVE;

	return r;
}

static void tvc_disable(struct omap_dss_device *dssdev)
{
	struct panel_drv_data *ddata = to_panel_data(dssdev);
	struct omap_dss_device *in = ddata->in;

	dev_dbg(ddata->dev, "disable\n");

	if (!omapdss_device_is_enabled(dssdev))
		return;

	in->ops.atv->disable(in);

	dssdev->state = OMAP_DSS_DISPLAY_DISABLED;
}

static void tvc_set_timings(struct omap_dss_device *dssdev,
		struct omap_video_timings *timings)
{
	struct panel_drv_data *ddata = to_panel_data(dssdev);
	struct omap_dss_device *in = ddata->in;

	ddata->timings = *timings;
	dssdev->panel.timings = *timings;

	in->ops.atv->set_timings(in, timings);
}

static void tvc_get_timings(struct omap_dss_device *dssdev,
		struct omap_video_timings *timings)
{
	struct panel_drv_data *ddata = to_panel_data(dssdev);

	*timings = ddata->timings;
}

static int tvc_check_timings(struct omap_dss_device *dssdev,
		struct omap_video_timings *timings)
{
	struct panel_drv_data *ddata = to_panel_data(dssdev);
	struct omap_dss_device *in = ddata->in;

	return in->ops.atv->check_timings(in, timings);
}

static u32 tvc_get_wss(struct omap_dss_device *dssdev)
{
	struct panel_drv_data *ddata = to_panel_data(dssdev);
	struct omap_dss_device *in = ddata->in;

	return in->ops.atv->get_wss(in);
}

static int tvc_set_wss(struct omap_dss_device *dssdev, u32 wss)
{
	struct panel_drv_data *ddata = to_panel_data(dssdev);
	struct omap_dss_device *in = ddata->in;

	return in->ops.atv->set_wss(in, wss);
}

static struct omap_dss_driver tvc_driver = {
	.connect		= tvc_connect,
	.disconnect		= tvc_disconnect,

	.enable			= tvc_enable,
	.disable		= tvc_disable,

	.set_timings		= tvc_set_timings,
	.get_timings		= tvc_get_timings,
	.check_timings		= tvc_check_timings,

	.get_resolution		= omapdss_default_get_resolution,

	.get_wss		= tvc_get_wss,
	.set_wss		= tvc_set_wss,
};

static int tvc_probe(struct platform_device *pdev)
{
	struct panel_drv_data *ddata;
	struct omap_dss_device *dssdev;
	int r;

	if (!pdev->dev.of_node)
		return -ENODEV;

	ddata = devm_kzalloc(&pdev->dev, sizeof(*ddata), GFP_KERNEL);
	if (!ddata)
		return -ENOMEM;

	platform_set_drvdata(pdev, ddata);
	ddata->dev = &pdev->dev;

	ddata->in = omapdss_of_find_source_for_first_ep(pdev->dev.of_node);
	r = PTR_ERR_OR_ZERO(ddata->in);
	if (r) {
		dev_err(&pdev->dev, "failed to find video source\n");
		return r;
	}

	ddata->timings = tvc_pal_timings;

	dssdev = &ddata->dssdev;
	dssdev->driver = &tvc_driver;
	dssdev->dev = &pdev->dev;
	dssdev->type = OMAP_DISPLAY_TYPE_VENC;
	dssdev->owner = THIS_MODULE;
	dssdev->panel.timings = tvc_pal_timings;

	r = omapdss_register_display(dssdev);
	if (r) {
		dev_err(&pdev->dev, "Failed to register panel\n");
		goto err_reg;
	}

	return 0;
err_reg:
	omap_dss_put_device(ddata->in);
	return r;
}

static void tvc_remove(struct platform_device *pdev)
{
	struct panel_drv_data *ddata = platform_get_drvdata(pdev);
	struct omap_dss_device *dssdev = &ddata->dssdev;
	struct omap_dss_device *in = ddata->in;

	omapdss_unregister_display(&ddata->dssdev);

	tvc_disable(dssdev);
	tvc_disconnect(dssdev);

	omap_dss_put_device(in);
}

static const struct of_device_id tvc_of_match[] = {
	{ .compatible = "omapdss,svideo-connector", },
	{ .compatible = "omapdss,composite-video-connector", },
	{},
};

MODULE_DEVICE_TABLE(of, tvc_of_match);

static struct platform_driver tvc_connector_driver = {
	.probe	= tvc_probe,
<<<<<<< HEAD
	.remove_new = tvc_remove,
=======
	.remove	= tvc_remove,
>>>>>>> 2d5404ca
	.driver	= {
		.name	= "connector-analog-tv",
		.of_match_table = tvc_of_match,
	},
};

module_platform_driver(tvc_connector_driver);

MODULE_AUTHOR("Tomi Valkeinen <tomi.valkeinen@ti.com>");
MODULE_DESCRIPTION("Analog TV Connector driver");
MODULE_LICENSE("GPL");<|MERGE_RESOLUTION|>--- conflicted
+++ resolved
@@ -245,11 +245,7 @@
 
 static struct platform_driver tvc_connector_driver = {
 	.probe	= tvc_probe,
-<<<<<<< HEAD
-	.remove_new = tvc_remove,
-=======
 	.remove	= tvc_remove,
->>>>>>> 2d5404ca
 	.driver	= {
 		.name	= "connector-analog-tv",
 		.of_match_table = tvc_of_match,
