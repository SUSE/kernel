// SPDX-License-Identifier: GPL-2.0-or-later
/*
 * linux/drivers/video/mmp/hw/mmp_ctrl.c
 * Marvell MMP series Display Controller support
 *
 * Copyright (C) 2012 Marvell Technology Group Ltd.
 * Authors:  Guoqing Li <ligq@marvell.com>
 *          Lisa Du <cldu@marvell.com>
 *          Zhou Zhu <zzhu3@marvell.com>
 */
#include <linux/module.h>
#include <linux/moduleparam.h>
#include <linux/kernel.h>
#include <linux/errno.h>
#include <linux/string.h>
#include <linux/interrupt.h>
#include <linux/slab.h>
#include <linux/delay.h>
#include <linux/platform_device.h>
#include <linux/dma-mapping.h>
#include <linux/clk.h>
#include <linux/err.h>
#include <linux/vmalloc.h>
#include <linux/uaccess.h>
#include <linux/kthread.h>
#include <linux/io.h>

#include "mmp_ctrl.h"

static irqreturn_t ctrl_handle_irq(int irq, void *dev_id)
{
	struct mmphw_ctrl *ctrl = (struct mmphw_ctrl *)dev_id;
	u32 isr, imask, tmp;

	isr = readl_relaxed(ctrl->reg_base + SPU_IRQ_ISR);
	imask = readl_relaxed(ctrl->reg_base + SPU_IRQ_ENA);

	do {
		/* clear clock only */
		tmp = readl_relaxed(ctrl->reg_base + SPU_IRQ_ISR);
		if (tmp & isr)
			writel_relaxed(~isr, ctrl->reg_base + SPU_IRQ_ISR);
	} while ((isr = readl_relaxed(ctrl->reg_base + SPU_IRQ_ISR)) & imask);

	return IRQ_HANDLED;
}

static u32 fmt_to_reg(struct mmp_overlay *overlay, int pix_fmt)
{
	u32 rbswap = 0, uvswap = 0, yuvswap = 0,
		csc_en = 0, val = 0,
		vid = overlay_is_vid(overlay);

	switch (pix_fmt) {
	case PIXFMT_RGB565:
	case PIXFMT_RGB1555:
	case PIXFMT_RGB888PACK:
	case PIXFMT_RGB888UNPACK:
	case PIXFMT_RGBA888:
		rbswap = 1;
		break;
	case PIXFMT_VYUY:
	case PIXFMT_YVU422P:
	case PIXFMT_YVU420P:
		uvswap = 1;
		break;
	case PIXFMT_YUYV:
		yuvswap = 1;
		break;
	default:
		break;
	}

	switch (pix_fmt) {
	case PIXFMT_RGB565:
	case PIXFMT_BGR565:
		break;
	case PIXFMT_RGB1555:
	case PIXFMT_BGR1555:
		val = 0x1;
		break;
	case PIXFMT_RGB888PACK:
	case PIXFMT_BGR888PACK:
		val = 0x2;
		break;
	case PIXFMT_RGB888UNPACK:
	case PIXFMT_BGR888UNPACK:
		val = 0x3;
		break;
	case PIXFMT_RGBA888:
	case PIXFMT_BGRA888:
		val = 0x4;
		break;
	case PIXFMT_UYVY:
	case PIXFMT_VYUY:
	case PIXFMT_YUYV:
		val = 0x5;
		csc_en = 1;
		break;
	case PIXFMT_YUV422P:
	case PIXFMT_YVU422P:
		val = 0x6;
		csc_en = 1;
		break;
	case PIXFMT_YUV420P:
	case PIXFMT_YVU420P:
		val = 0x7;
		csc_en = 1;
		break;
	default:
		break;
	}

	return (dma_palette(0) | dma_fmt(vid, val) |
		dma_swaprb(vid, rbswap) | dma_swapuv(vid, uvswap) |
		dma_swapyuv(vid, yuvswap) | dma_csc(vid, csc_en));
}

static void dmafetch_set_fmt(struct mmp_overlay *overlay)
{
	u32 tmp;
	struct mmp_path *path = overlay->path;
	tmp = readl_relaxed(ctrl_regs(path) + dma_ctrl(0, path->id));
	tmp &= ~dma_mask(overlay_is_vid(overlay));
	tmp |= fmt_to_reg(overlay, overlay->win.pix_fmt);
	writel_relaxed(tmp, ctrl_regs(path) + dma_ctrl(0, path->id));
}

static void overlay_set_win(struct mmp_overlay *overlay, struct mmp_win *win)
{
	struct lcd_regs *regs = path_regs(overlay->path);

	/* assert win supported */
	memcpy(&overlay->win, win, sizeof(struct mmp_win));

	mutex_lock(&overlay->access_ok);

	if (overlay_is_vid(overlay)) {
		writel_relaxed(win->pitch[0],
				(void __iomem *)&regs->v_pitch_yc);
		writel_relaxed(win->pitch[2] << 16 | win->pitch[1],
				(void __iomem *)&regs->v_pitch_uv);

		writel_relaxed((win->ysrc << 16) | win->xsrc,
				(void __iomem *)&regs->v_size);
		writel_relaxed((win->ydst << 16) | win->xdst,
				(void __iomem *)&regs->v_size_z);
		writel_relaxed(win->ypos << 16 | win->xpos,
				(void __iomem *)&regs->v_start);
	} else {
		writel_relaxed(win->pitch[0], (void __iomem *)&regs->g_pitch);

		writel_relaxed((win->ysrc << 16) | win->xsrc,
				(void __iomem *)&regs->g_size);
		writel_relaxed((win->ydst << 16) | win->xdst,
				(void __iomem *)&regs->g_size_z);
		writel_relaxed(win->ypos << 16 | win->xpos,
				(void __iomem *)&regs->g_start);
	}

	dmafetch_set_fmt(overlay);
	mutex_unlock(&overlay->access_ok);
}

static void dmafetch_onoff(struct mmp_overlay *overlay, int on)
{
	u32 mask = overlay_is_vid(overlay) ? CFG_DMA_ENA_MASK :
		   CFG_GRA_ENA_MASK;
	u32 enable = overlay_is_vid(overlay) ? CFG_DMA_ENA(1) : CFG_GRA_ENA(1);
	u32 tmp;
	struct mmp_path *path = overlay->path;

	mutex_lock(&overlay->access_ok);
	tmp = readl_relaxed(ctrl_regs(path) + dma_ctrl(0, path->id));
	tmp &= ~mask;
	tmp |= (on ? enable : 0);
	writel(tmp, ctrl_regs(path) + dma_ctrl(0, path->id));
	mutex_unlock(&overlay->access_ok);
}

static void path_enabledisable(struct mmp_path *path, int on)
{
	u32 tmp;
	mutex_lock(&path->access_ok);
	tmp = readl_relaxed(ctrl_regs(path) + LCD_SCLK(path));
	if (on)
		tmp &= ~SCLK_DISABLE;
	else
		tmp |= SCLK_DISABLE;
	writel_relaxed(tmp, ctrl_regs(path) + LCD_SCLK(path));
	mutex_unlock(&path->access_ok);
}

static void path_onoff(struct mmp_path *path, int on)
{
	if (path->status == on) {
		dev_info(path->dev, "path %s is already %s\n",
				path->name, stat_name(path->status));
		return;
	}

	if (on) {
		path_enabledisable(path, 1);

		if (path->panel && path->panel->set_onoff)
			path->panel->set_onoff(path->panel, 1);
	} else {
		if (path->panel && path->panel->set_onoff)
			path->panel->set_onoff(path->panel, 0);

		path_enabledisable(path, 0);
	}
	path->status = on;
}

static void overlay_set_onoff(struct mmp_overlay *overlay, int on)
{
	if (overlay->status == on) {
		dev_info(overlay_to_ctrl(overlay)->dev, "overlay %s is already %s\n",
			overlay->path->name, stat_name(overlay->status));
		return;
	}
	overlay->status = on;
	dmafetch_onoff(overlay, on);
	if (overlay->path->ops.check_status(overlay->path)
			!= overlay->path->status)
		path_onoff(overlay->path, on);
}

static void overlay_set_fetch(struct mmp_overlay *overlay, int fetch_id)
{
	overlay->dmafetch_id = fetch_id;
}

static int overlay_set_addr(struct mmp_overlay *overlay, struct mmp_addr *addr)
{
	struct lcd_regs *regs = path_regs(overlay->path);

	/* FIXME: assert addr supported */
	memcpy(&overlay->addr, addr, sizeof(struct mmp_addr));

	if (overlay_is_vid(overlay)) {
		writel_relaxed(addr->phys[0], (void __iomem *)&regs->v_y0);
		writel_relaxed(addr->phys[1], (void __iomem *)&regs->v_u0);
		writel_relaxed(addr->phys[2], (void __iomem *)&regs->v_v0);
	} else
		writel_relaxed(addr->phys[0], (void __iomem *)&regs->g_0);

	return overlay->addr.phys[0];
}

static void path_set_mode(struct mmp_path *path, struct mmp_mode *mode)
{
	struct lcd_regs *regs = path_regs(path);
	u32 total_x, total_y, vsync_ctrl, tmp, sclk_src, sclk_div,
		link_config = path_to_path_plat(path)->link_config,
		dsi_rbswap = path_to_path_plat(path)->link_config;

	/* FIXME: assert videomode supported */
	memcpy(&path->mode, mode, sizeof(struct mmp_mode));

	mutex_lock(&path->access_ok);

	/* polarity of timing signals */
	tmp = readl_relaxed(ctrl_regs(path) + intf_ctrl(path->id)) & 0x1;
	tmp |= mode->vsync_invert ? 0 : 0x8;
	tmp |= mode->hsync_invert ? 0 : 0x4;
	tmp |= link_config & CFG_DUMBMODE_MASK;
	tmp |= CFG_DUMB_ENA(1);
	writel_relaxed(tmp, ctrl_regs(path) + intf_ctrl(path->id));

	/* interface rb_swap setting */
	tmp = readl_relaxed(ctrl_regs(path) + intf_rbswap_ctrl(path->id)) &
		(~(CFG_INTFRBSWAP_MASK));
	tmp |= dsi_rbswap & CFG_INTFRBSWAP_MASK;
	writel_relaxed(tmp, ctrl_regs(path) + intf_rbswap_ctrl(path->id));

	writel_relaxed((mode->yres << 16) | mode->xres,
		(void __iomem *)&regs->screen_active);
	writel_relaxed((mode->left_margin << 16) | mode->right_margin,
		(void __iomem *)&regs->screen_h_porch);
	writel_relaxed((mode->upper_margin << 16) | mode->lower_margin,
		(void __iomem *)&regs->screen_v_porch);
	total_x = mode->xres + mode->left_margin + mode->right_margin +
		mode->hsync_len;
	total_y = mode->yres + mode->upper_margin + mode->lower_margin +
		mode->vsync_len;
	writel_relaxed((total_y << 16) | total_x,
		(void __iomem *)&regs->screen_size);

	/* vsync ctrl */
	if (path->output_type == PATH_OUT_DSI)
		vsync_ctrl = 0x01330133;
	else
		vsync_ctrl = ((mode->xres + mode->right_margin) << 16)
					| (mode->xres + mode->right_margin);
	writel_relaxed(vsync_ctrl, (void __iomem *)&regs->vsync_ctrl);

	/* set pixclock div */
	sclk_src = clk_get_rate(path_to_ctrl(path)->clk);
	sclk_div = sclk_src / mode->pixclock_freq;
	if (sclk_div * mode->pixclock_freq < sclk_src)
		sclk_div++;

	dev_info(path->dev, "%s sclk_src %d sclk_div 0x%x pclk %d\n",
			__func__, sclk_src, sclk_div, mode->pixclock_freq);

	tmp = readl_relaxed(ctrl_regs(path) + LCD_SCLK(path));
	tmp &= ~CLK_INT_DIV_MASK;
	tmp |= sclk_div;
	writel_relaxed(tmp, ctrl_regs(path) + LCD_SCLK(path));

	mutex_unlock(&path->access_ok);
}

static const struct mmp_overlay_ops mmphw_overlay_ops = {
	.set_fetch = overlay_set_fetch,
	.set_onoff = overlay_set_onoff,
	.set_win = overlay_set_win,
	.set_addr = overlay_set_addr,
};

static void ctrl_set_default(struct mmphw_ctrl *ctrl)
{
	u32 tmp, irq_mask;

	/*
	 * LCD Global control(LCD_TOP_CTRL) should be configed before
	 * any other LCD registers read/write, or there maybe issues.
	 */
	tmp = readl_relaxed(ctrl->reg_base + LCD_TOP_CTRL);
	tmp |= 0xfff0;
	writel_relaxed(tmp, ctrl->reg_base + LCD_TOP_CTRL);


	/* disable all interrupts */
	irq_mask = path_imasks(0) | err_imask(0) |
		   path_imasks(1) | err_imask(1);
	tmp = readl_relaxed(ctrl->reg_base + SPU_IRQ_ENA);
	tmp &= ~irq_mask;
	tmp |= irq_mask;
	writel_relaxed(tmp, ctrl->reg_base + SPU_IRQ_ENA);
}

static void path_set_default(struct mmp_path *path)
{
	struct lcd_regs *regs = path_regs(path);
	u32 dma_ctrl1, mask, tmp, path_config;

	path_config = path_to_path_plat(path)->path_config;

	/* Configure IOPAD: should be parallel only */
	if (PATH_OUT_PARALLEL == path->output_type) {
		mask = CFG_IOPADMODE_MASK | CFG_BURST_MASK | CFG_BOUNDARY_MASK;
		tmp = readl_relaxed(ctrl_regs(path) + SPU_IOPAD_CONTROL);
		tmp &= ~mask;
		tmp |= path_config;
		writel_relaxed(tmp, ctrl_regs(path) + SPU_IOPAD_CONTROL);
	}

	/* Select path clock source */
	tmp = readl_relaxed(ctrl_regs(path) + LCD_SCLK(path));
	tmp &= ~SCLK_SRC_SEL_MASK;
	tmp |= path_config;
	writel_relaxed(tmp, ctrl_regs(path) + LCD_SCLK(path));

	/*
	 * Configure default bits: vsync triggers DMA,
	 * power save enable, configure alpha registers to
	 * display 100% graphics, and set pixel command.
	 */
	dma_ctrl1 = 0x2032ff81;

	dma_ctrl1 |= CFG_VSYNC_INV_MASK;
	writel_relaxed(dma_ctrl1, ctrl_regs(path) + dma_ctrl(1, path->id));

	/* Configure default register values */
	writel_relaxed(0x00000000, (void __iomem *)&regs->blank_color);
	writel_relaxed(0x00000000, (void __iomem *)&regs->g_1);
	writel_relaxed(0x00000000, (void __iomem *)&regs->g_start);

	/*
	 * 1.enable multiple burst request in DMA AXI
	 * bus arbiter for faster read if not tv path;
	 * 2.enable horizontal smooth filter;
	 */
	mask = CFG_GRA_HSMOOTH_MASK | CFG_DMA_HSMOOTH_MASK | CFG_ARBFAST_ENA(1);
	tmp = readl_relaxed(ctrl_regs(path) + dma_ctrl(0, path->id));
	tmp |= mask;
	if (PATH_TV == path->id)
		tmp &= ~CFG_ARBFAST_ENA(1);
	writel_relaxed(tmp, ctrl_regs(path) + dma_ctrl(0, path->id));
}

static int path_init(struct mmphw_path_plat *path_plat,
		struct mmp_mach_path_config *config)
{
	struct mmphw_ctrl *ctrl = path_plat->ctrl;
	struct mmp_path_info *path_info;
	struct mmp_path *path = NULL;

	dev_info(ctrl->dev, "%s: %s\n", __func__, config->name);

	/* init driver data */
	path_info = kzalloc(sizeof(*path_info), GFP_KERNEL);
	if (!path_info)
		return 0;

	path_info->name = config->name;
	path_info->id = path_plat->id;
	path_info->dev = ctrl->dev;
	path_info->overlay_num = config->overlay_num;
	path_info->overlay_ops = &mmphw_overlay_ops;
	path_info->set_mode = path_set_mode;
	path_info->plat_data = path_plat;

	/* create/register platform device */
	path = mmp_register_path(path_info);
	if (!path) {
		kfree(path_info);
		return 0;
	}
	path_plat->path = path;
	path_plat->path_config = config->path_config;
	path_plat->link_config = config->link_config;
	path_plat->dsi_rbswap = config->dsi_rbswap;
	path_set_default(path);

	kfree(path_info);
	return 1;
}

static void path_deinit(struct mmphw_path_plat *path_plat)
{
	if (!path_plat)
		return;

	mmp_unregister_path(path_plat->path);
}

static int mmphw_probe(struct platform_device *pdev)
{
	struct mmp_mach_plat_info *mi;
	struct resource *res;
	int ret, i, irq;
	struct mmphw_path_plat *path_plat;
	struct mmphw_ctrl *ctrl = NULL;

	/* get resources from platform data */
	res = platform_get_resource(pdev, IORESOURCE_MEM, 0);
	if (res == NULL) {
		dev_err(&pdev->dev, "%s: no IO memory defined\n", __func__);
		ret = -ENOENT;
		goto failed;
	}

	irq = platform_get_irq(pdev, 0);
	if (irq < 0) {
		ret = -ENOENT;
		goto failed;
	}

	/* get configs from platform data */
	mi = pdev->dev.platform_data;
	if (mi == NULL || !mi->path_num || !mi->paths) {
		dev_err(&pdev->dev, "%s: no platform data defined\n", __func__);
		ret = -EINVAL;
		goto failed;
	}

	/* allocate */
	ctrl = devm_kzalloc(&pdev->dev,
			    struct_size(ctrl, path_plats, mi->path_num),
			    GFP_KERNEL);
	if (!ctrl) {
		ret = -ENOMEM;
		goto failed;
	}

	ctrl->name = mi->name;
	ctrl->path_num = mi->path_num;
	ctrl->dev = &pdev->dev;
	ctrl->irq = irq;
	platform_set_drvdata(pdev, ctrl);
	mutex_init(&ctrl->access_ok);

	/* map registers.*/
	if (!devm_request_mem_region(ctrl->dev, res->start,
			resource_size(res), ctrl->name)) {
		dev_err(ctrl->dev,
			"can't request region for resource %pR\n", res);
		ret = -EINVAL;
		goto failed;
	}

	ctrl->reg_base = devm_ioremap(ctrl->dev,
			res->start, resource_size(res));
	if (ctrl->reg_base == NULL) {
		dev_err(ctrl->dev, "%s: res %pR map failed\n", __func__, res);
		ret = -ENOMEM;
		goto failed;
	}

	/* request irq */
	ret = devm_request_irq(ctrl->dev, ctrl->irq, ctrl_handle_irq,
		IRQF_SHARED, "lcd_controller", ctrl);
	if (ret < 0) {
		dev_err(ctrl->dev, "%s unable to request IRQ %d\n",
				__func__, ctrl->irq);
		ret = -ENXIO;
		goto failed;
	}

	/* get clock */
	ctrl->clk = devm_clk_get_enabled(ctrl->dev, mi->clk_name);
	if (IS_ERR(ctrl->clk)) {
		ret = PTR_ERR(ctrl->clk);
		dev_err_probe(ctrl->dev, ret,
			      "unable to get clk %s\n", mi->clk_name);
		goto failed;
	}
<<<<<<< HEAD
	ret = clk_prepare_enable(ctrl->clk);
	if (ret)
		goto failed;
=======
>>>>>>> 2d5404ca

	/* init global regs */
	ctrl_set_default(ctrl);

	/* init pathes from machine info and register them */
	for (i = 0; i < ctrl->path_num; i++) {
		/* get from config and machine info */
		path_plat = &ctrl->path_plats[i];
		path_plat->id = i;
		path_plat->ctrl = ctrl;

		/* path init */
		if (!path_init(path_plat, &mi->paths[i])) {
			ret = -EINVAL;
			goto failed_path_init;
		}
	}

#ifdef CONFIG_MMP_DISP_SPI
	ret = lcd_spi_register(ctrl);
	if (ret < 0)
		goto failed_path_init;
#endif

	dev_info(ctrl->dev, "device init done\n");

	return 0;

failed_path_init:
	for (i = 0; i < ctrl->path_num; i++) {
		path_plat = &ctrl->path_plats[i];
		path_deinit(path_plat);
	}

failed:
	dev_err(&pdev->dev, "device init failed\n");

	return ret;
}

static struct platform_driver mmphw_driver = {
	.driver		= {
		.name	= "mmp-disp",
	},
	.probe		= mmphw_probe,
};

static int mmphw_init(void)
{
	return platform_driver_register(&mmphw_driver);
}
module_init(mmphw_init);

MODULE_AUTHOR("Li Guoqing<ligq@marvell.com>");
MODULE_DESCRIPTION("Framebuffer driver for mmp");
MODULE_LICENSE("GPL");<|MERGE_RESOLUTION|>--- conflicted
+++ resolved
@@ -519,12 +519,6 @@
 			      "unable to get clk %s\n", mi->clk_name);
 		goto failed;
 	}
-<<<<<<< HEAD
-	ret = clk_prepare_enable(ctrl->clk);
-	if (ret)
-		goto failed;
-=======
->>>>>>> 2d5404ca
 
 	/* init global regs */
 	ctrl_set_default(ctrl);
