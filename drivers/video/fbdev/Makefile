# SPDX-License-Identifier: GPL-2.0
# Makefile for the Linux video drivers.
# 5 Aug 1999, James Simmons, <mailto:jsimmons@users.sf.net>
# Rewritten to use lists instead of if-statements.

# Each configuration option enables a list of files.

obj-y				+= core/

obj-$(CONFIG_FB_MACMODES)      += macmodes.o
obj-$(CONFIG_FB_SBUS)          += sbuslib.o
obj-$(CONFIG_FB_WMT_GE_ROPS)   += wmt_ge_rops.o

# Hardware specific drivers go first
obj-$(CONFIG_FB_AMIGA)            += amifb.o c2p_planar.o
obj-$(CONFIG_FB_ARC)              += arcfb.o
obj-$(CONFIG_FB_CLPS711X)	  += clps711x-fb.o
obj-$(CONFIG_FB_CYBER2000)        += cyber2000fb.o
obj-$(CONFIG_FB_GRVGA)            += grvga.o
obj-$(CONFIG_FB_PM2)              += pm2fb.o
obj-$(CONFIG_FB_PM3)		  += pm3fb.o

obj-$(CONFIG_FB_I740)		  += i740fb.o
obj-$(CONFIG_FB_MATROX)		  += matrox/
obj-$(CONFIG_FB_RIVA)		  += riva/
obj-$(CONFIG_FB_NVIDIA)		  += nvidia/
obj-$(CONFIG_FB_ATY)		  += aty/ macmodes.o
obj-$(CONFIG_FB_ATY128)		  += aty/ macmodes.o
obj-$(CONFIG_FB_RADEON)		  += aty/
obj-$(CONFIG_FB_SIS)		  += sis/
obj-$(CONFIG_FB_VIA)		  += via/
obj-$(CONFIG_FB_KYRO)             += kyro/
obj-$(CONFIG_FB_SAVAGE)		  += savage/
obj-$(CONFIG_FB_GEODE)		  += geode/
obj-$(CONFIG_FB_NEOMAGIC)         += neofb.o
obj-$(CONFIG_FB_3DFX)             += tdfxfb.o
obj-$(CONFIG_FB_CONTROL)          += controlfb.o
obj-$(CONFIG_FB_PLATINUM)         += platinumfb.o
obj-$(CONFIG_FB_VALKYRIE)         += valkyriefb.o
obj-$(CONFIG_FB_CT65550)          += chipsfb.o
obj-$(CONFIG_FB_IMSTT)            += imsttfb.o
obj-$(CONFIG_FB_FM2)              += fm2fb.o
obj-$(CONFIG_FB_VT8623)           += vt8623fb.o
obj-$(CONFIG_FB_TRIDENT)          += tridentfb.o
obj-$(CONFIG_FB_S3)               += s3fb.o
obj-$(CONFIG_FB_ARK)              += arkfb.o
obj-$(CONFIG_FB_STI)              += stifb.o
obj-$(CONFIG_FB_FFB)              += ffb.o
obj-$(CONFIG_FB_CG6)              += cg6.o
obj-$(CONFIG_FB_CG3)              += cg3.o
obj-$(CONFIG_FB_BW2)              += bw2.o
obj-$(CONFIG_FB_CG14)             += cg14.o
obj-$(CONFIG_FB_P9100)            += p9100.o
obj-$(CONFIG_FB_TCX)              += tcx.o
obj-$(CONFIG_FB_LEO)              += leo.o
obj-$(CONFIG_FB_ACORN)            += acornfb.o
obj-$(CONFIG_FB_ATARI)            += atafb.o c2p_iplan2.o atafb_mfb.o \
                                     atafb_iplan2p2.o atafb_iplan2p4.o atafb_iplan2p8.o
obj-$(CONFIG_FB_MAC)              += macfb.o
obj-$(CONFIG_FB_HECUBA)           += hecubafb.o
obj-$(CONFIG_FB_N411)             += n411.o
obj-$(CONFIG_FB_HGA)              += hgafb.o
obj-$(CONFIG_FB_XVR500)           += sunxvr500.o
obj-$(CONFIG_FB_XVR2500)          += sunxvr2500.o
obj-$(CONFIG_FB_XVR1000)          += sunxvr1000.o
obj-$(CONFIG_FB_APOLLO)           += dnfb.o
obj-$(CONFIG_FB_Q40)              += q40fb.o
obj-$(CONFIG_FB_TGA)              += tgafb.o
obj-$(CONFIG_FB_HP300)            += hpfb.o
obj-$(CONFIG_FB_G364)             += g364fb.o
obj-$(CONFIG_FB_EP93XX)		  += ep93xx-fb.o
obj-$(CONFIG_FB_SA1100)           += sa1100fb.o
obj-$(CONFIG_FB_HIT)              += hitfb.o
obj-$(CONFIG_FB_ATMEL)		  += atmel_lcdfb.o
obj-$(CONFIG_FB_PVR2)             += pvr2fb.o
obj-$(CONFIG_FB_VOODOO1)          += sstfb.o
obj-$(CONFIG_FB_GOLDFISH)         += goldfishfb.o
obj-$(CONFIG_FB_68328)            += 68328fb.o
obj-$(CONFIG_FB_GBE)              += gbefb.o
obj-$(CONFIG_FB_CIRRUS)		  += cirrusfb.o
obj-$(CONFIG_FB_ASILIANT)	  += asiliantfb.o
obj-$(CONFIG_FB_PXA)		  += pxafb.o
obj-$(CONFIG_FB_PXA168)		  += pxa168fb.o
obj-$(CONFIG_PXA3XX_GCU)	  += pxa3xx-gcu.o
obj-$(CONFIG_MMP_DISP)           += mmp/
obj-$(CONFIG_FB_AU1100)		  += au1100fb.o
obj-$(CONFIG_FB_AU1200)		  += au1200fb.o
obj-$(CONFIG_FB_VT8500)		  += vt8500lcdfb.o
obj-$(CONFIG_FB_WM8505)		  += wm8505fb.o
obj-$(CONFIG_FB_PMAG_AA)	  += pmag-aa-fb.o
obj-$(CONFIG_FB_PMAG_BA)	  += pmag-ba-fb.o
obj-$(CONFIG_FB_PMAGB_B)	  += pmagb-b-fb.o
obj-$(CONFIG_FB_MAXINE)		  += maxinefb.o
obj-$(CONFIG_FB_METRONOME)        += metronomefb.o
obj-$(CONFIG_FB_BROADSHEET)       += broadsheetfb.o
obj-$(CONFIG_FB_S1D13XXX)	  += s1d13xxxfb.o
obj-$(CONFIG_FB_SH7760)		  += sh7760fb.o
obj-$(CONFIG_FB_IMX)              += imxfb.o
obj-$(CONFIG_FB_S3C)		  += s3c-fb.o
obj-$(CONFIG_FB_FSL_DIU)	  += fsl-diu-fb.o
obj-$(CONFIG_FB_COBALT)           += cobalt_lcdfb.o
obj-$(CONFIG_FB_IBM_GXT4500)	  += gxt4500.o
obj-$(CONFIG_FB_PS3)		  += ps3fb.o
obj-$(CONFIG_FB_SM501)            += sm501fb.o
obj-$(CONFIG_FB_UDL)		  += udlfb.o
obj-$(CONFIG_FB_SMSCUFX)	  += smscufx.o
obj-$(CONFIG_FB_XILINX)           += xilinxfb.o
obj-$(CONFIG_FB_SH_MOBILE_LCDC)	  += sh_mobile_lcdcfb.o
obj-y				  += omap/
obj-y                             += omap2/
obj-$(CONFIG_XEN_FBDEV_FRONTEND)  += xen-fbfront.o
obj-$(CONFIG_FB_CARMINE)          += carminefb.o
obj-$(CONFIG_FB_MB862XX)	  += mb862xx/
obj-$(CONFIG_FB_HYPERV)		  += hyperv_fb.o
obj-$(CONFIG_FB_OPENCORES)	  += ocfb.o
obj-$(CONFIG_FB_SM712)		  += sm712fb.o

# Platform or fallback drivers go here
obj-$(CONFIG_FB_UVESA)            += uvesafb.o
obj-$(CONFIG_FB_VESA)             += vesafb.o
obj-$(CONFIG_FB_EFI)              += efifb.o
obj-$(CONFIG_FB_VGA16)            += vga16fb.o
obj-$(CONFIG_FB_OF)               += offb.o
<<<<<<< HEAD
obj-$(CONFIG_FB_DA8XX)		  += da8xx-fb.o
=======
>>>>>>> 2d5404ca
obj-$(CONFIG_FB_SSD1307)	  += ssd1307fb.o
obj-$(CONFIG_FB_SIMPLE)           += simplefb.o

# the test framebuffer is last
obj-$(CONFIG_FB_VIRTUAL)          += vfb.o<|MERGE_RESOLUTION|>--- conflicted
+++ resolved
@@ -121,10 +121,6 @@
 obj-$(CONFIG_FB_EFI)              += efifb.o
 obj-$(CONFIG_FB_VGA16)            += vga16fb.o
 obj-$(CONFIG_FB_OF)               += offb.o
-<<<<<<< HEAD
-obj-$(CONFIG_FB_DA8XX)		  += da8xx-fb.o
-=======
->>>>>>> 2d5404ca
 obj-$(CONFIG_FB_SSD1307)	  += ssd1307fb.o
 obj-$(CONFIG_FB_SIMPLE)           += simplefb.o
 
