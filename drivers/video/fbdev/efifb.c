// SPDX-License-Identifier: GPL-2.0
/*
 * Framebuffer driver for EFI/UEFI based system
 *
 * (c) 2006 Edgar Hucek <gimli@dark-green.com>
 * Original efi driver written by Gerd Knorr <kraxel@goldbach.in-berlin.de>
 *
 */

#include <linux/aperture.h>
#include <linux/kernel.h>
#include <linux/efi.h>
#include <linux/efi-bgrt.h>
#include <linux/errno.h>
#include <linux/fb.h>
#include <linux/pci.h>
#include <linux/platform_device.h>
#include <linux/printk.h>
#include <linux/screen_info.h>
#include <linux/pm_runtime.h>
#include <video/vga.h>
#include <asm/efi.h>
#include <drm/drm_utils.h> /* For drm_get_panel_orientation_quirk */
#include <drm/drm_connector.h>  /* For DRM_MODE_PANEL_ORIENTATION_* */

struct bmp_file_header {
	u16 id;
	u32 file_size;
	u32 reserved;
	u32 bitmap_offset;
} __packed;

struct bmp_dib_header {
	u32 dib_header_size;
	s32 width;
	s32 height;
	u16 planes;
	u16 bpp;
	u32 compression;
	u32 bitmap_size;
	u32 horz_resolution;
	u32 vert_resolution;
	u32 colors_used;
	u32 colors_important;
} __packed;

static bool use_bgrt = true;
static bool request_mem_succeeded = false;
static u64 mem_flags = EFI_MEMORY_WC | EFI_MEMORY_UC;

static struct pci_dev *efifb_pci_dev;	/* dev with BAR covering the efifb */

<<<<<<< HEAD
=======
struct efifb_par {
	u32 pseudo_palette[16];
	resource_size_t base;
	resource_size_t size;
};

>>>>>>> eb3cdb58
static struct fb_var_screeninfo efifb_defined = {
	.activate		= FB_ACTIVATE_NOW,
	.height			= -1,
	.width			= -1,
	.right_margin		= 32,
	.upper_margin		= 16,
	.lower_margin		= 4,
	.vsync_len		= 4,
	.vmode			= FB_VMODE_NONINTERLACED,
};

static struct fb_fix_screeninfo efifb_fix = {
	.id			= "EFI VGA",
	.type			= FB_TYPE_PACKED_PIXELS,
	.accel			= FB_ACCEL_NONE,
	.visual			= FB_VISUAL_TRUECOLOR,
};

static int efifb_setcolreg(unsigned regno, unsigned red, unsigned green,
			   unsigned blue, unsigned transp,
			   struct fb_info *info)
{
	/*
	 *  Set a single color register. The values supplied are
	 *  already rounded down to the hardware's capabilities
	 *  (according to the entries in the `var' structure). Return
	 *  != 0 for invalid regno.
	 */

	if (regno >= info->cmap.len)
		return 1;

	if (regno < 16) {
		red   >>= 16 - info->var.red.length;
		green >>= 16 - info->var.green.length;
		blue  >>= 16 - info->var.blue.length;
		((u32 *)(info->pseudo_palette))[regno] =
			(red   << info->var.red.offset)   |
			(green << info->var.green.offset) |
			(blue  << info->var.blue.offset);
	}
	return 0;
}

/*
 * If fbcon deffered console takeover is configured, the intent is for the
 * framebuffer to show the boot graphics (e.g. vendor logo) until there is some
 * (error) message to display. But the boot graphics may have been destroyed by
 * e.g. option ROM output, detect this and restore the boot graphics.
 */
#if defined CONFIG_FRAMEBUFFER_CONSOLE_DEFERRED_TAKEOVER && \
    defined CONFIG_ACPI_BGRT
static void efifb_copy_bmp(u8 *src, u32 *dst, int width, struct screen_info *si)
{
	u8 r, g, b;

	while (width--) {
		b = *src++;
		g = *src++;
		r = *src++;
		*dst++ = (r << si->red_pos)   |
			 (g << si->green_pos) |
			 (b << si->blue_pos);
	}
}

#ifdef CONFIG_X86
/*
 * On x86 some firmwares use a low non native resolution for the display when
 * they have shown some text messages. While keeping the bgrt filled with info
 * for the native resolution. If the bgrt image intended for the native
 * resolution still fits, it will be displayed very close to the right edge of
 * the display looking quite bad. This function checks for this.
 */
static bool efifb_bgrt_sanity_check(struct screen_info *si, u32 bmp_width)
{
	/*
	 * All x86 firmwares horizontally center the image (the yoffset
	 * calculations differ between boards, but xoffset is predictable).
	 */
	u32 expected_xoffset = (si->lfb_width - bmp_width) / 2;

	return bgrt_tab.image_offset_x == expected_xoffset;
}
#else
static bool efifb_bgrt_sanity_check(struct screen_info *si, u32 bmp_width)
{
	return true;
}
#endif

static void efifb_show_boot_graphics(struct fb_info *info)
{
	u32 bmp_width, bmp_height, bmp_pitch, dst_x, y, src_y;
	struct screen_info *si = &screen_info;
	struct bmp_file_header *file_header;
	struct bmp_dib_header *dib_header;
	void *bgrt_image = NULL;
	u8 *dst = info->screen_base;

	if (!use_bgrt)
		return;

	if (!bgrt_tab.image_address) {
		pr_info("efifb: No BGRT, not showing boot graphics\n");
		return;
	}

	if (bgrt_tab.status & 0x06) {
		pr_info("efifb: BGRT rotation bits set, not showing boot graphics\n");
		return;
	}

	/* Avoid flashing the logo if we're going to print std probe messages */
	if (console_loglevel > CONSOLE_LOGLEVEL_QUIET)
		return;

	/* bgrt_tab.status is unreliable, so we don't check it */

	if (si->lfb_depth != 32) {
		pr_info("efifb: not 32 bits, not showing boot graphics\n");
		return;
	}

	bgrt_image = memremap(bgrt_tab.image_address, bgrt_image_size,
			      MEMREMAP_WB);
	if (!bgrt_image) {
		pr_warn("efifb: Ignoring BGRT: failed to map image memory\n");
		return;
	}

	if (bgrt_image_size < (sizeof(*file_header) + sizeof(*dib_header)))
		goto error;

	file_header = bgrt_image;
	if (file_header->id != 0x4d42 || file_header->reserved != 0)
		goto error;

	dib_header = bgrt_image + sizeof(*file_header);
	if (dib_header->dib_header_size != 40 || dib_header->width < 0 ||
	    dib_header->planes != 1 || dib_header->bpp != 24 ||
	    dib_header->compression != 0)
		goto error;

	bmp_width = dib_header->width;
	bmp_height = abs(dib_header->height);
	bmp_pitch = round_up(3 * bmp_width, 4);

	if ((file_header->bitmap_offset + bmp_pitch * bmp_height) >
				bgrt_image_size)
		goto error;

	if ((bgrt_tab.image_offset_x + bmp_width) > si->lfb_width ||
	    (bgrt_tab.image_offset_y + bmp_height) > si->lfb_height)
		goto error;

	if (!efifb_bgrt_sanity_check(si, bmp_width))
		goto error;

	pr_info("efifb: showing boot graphics\n");

	for (y = 0; y < si->lfb_height; y++, dst += si->lfb_linelength) {
		/* Only background? */
		if (y < bgrt_tab.image_offset_y ||
		    y >= (bgrt_tab.image_offset_y + bmp_height)) {
			memset(dst, 0, 4 * si->lfb_width);
			continue;
		}

		src_y = y - bgrt_tab.image_offset_y;
		/* Positive header height means upside down row order */
		if (dib_header->height > 0)
			src_y = (bmp_height - 1) - src_y;

		memset(dst, 0, bgrt_tab.image_offset_x * 4);
		dst_x = bgrt_tab.image_offset_x;
		efifb_copy_bmp(bgrt_image + file_header->bitmap_offset +
					    src_y * bmp_pitch,
			       (u32 *)dst + dst_x, bmp_width, si);
		dst_x += bmp_width;
		memset((u32 *)dst + dst_x, 0, (si->lfb_width - dst_x) * 4);
	}

	memunmap(bgrt_image);
	return;

error:
	memunmap(bgrt_image);
	pr_warn("efifb: Ignoring BGRT: unexpected or invalid BMP data\n");
}
#else
static inline void efifb_show_boot_graphics(struct fb_info *info) {}
#endif

/*
 * fb_ops.fb_destroy is called by the last put_fb_info() call at the end
 * of unregister_framebuffer() or fb_release(). Do any cleanup here.
 */
static void efifb_destroy(struct fb_info *info)
{
<<<<<<< HEAD
=======
	struct efifb_par *par = info->par;

>>>>>>> eb3cdb58
	if (efifb_pci_dev)
		pm_runtime_put(&efifb_pci_dev->dev);

	if (info->screen_base) {
		if (mem_flags & (EFI_MEMORY_UC | EFI_MEMORY_WC))
			iounmap(info->screen_base);
		else
			memunmap(info->screen_base);
	}

	if (request_mem_succeeded)
		release_mem_region(par->base, par->size);
	fb_dealloc_cmap(&info->cmap);

	framebuffer_release(info);
}

static const struct fb_ops efifb_ops = {
	.owner		= THIS_MODULE,
	.fb_destroy	= efifb_destroy,
	.fb_setcolreg	= efifb_setcolreg,
	.fb_fillrect	= cfb_fillrect,
	.fb_copyarea	= cfb_copyarea,
	.fb_imageblit	= cfb_imageblit,
};

static int efifb_setup(char *options)
{
	char *this_opt;

	if (options && *options) {
		while ((this_opt = strsep(&options, ",")) != NULL) {
			if (!*this_opt) continue;

			efifb_setup_from_dmi(&screen_info, this_opt);

			if (!strncmp(this_opt, "base:", 5))
				screen_info.lfb_base = simple_strtoul(this_opt+5, NULL, 0);
			else if (!strncmp(this_opt, "stride:", 7))
				screen_info.lfb_linelength = simple_strtoul(this_opt+7, NULL, 0) * 4;
			else if (!strncmp(this_opt, "height:", 7))
				screen_info.lfb_height = simple_strtoul(this_opt+7, NULL, 0);
			else if (!strncmp(this_opt, "width:", 6))
				screen_info.lfb_width = simple_strtoul(this_opt+6, NULL, 0);
			else if (!strcmp(this_opt, "nowc"))
				mem_flags &= ~EFI_MEMORY_WC;
			else if (!strcmp(this_opt, "nobgrt"))
				use_bgrt = false;
		}
	}

	return 0;
}

static inline bool fb_base_is_valid(void)
{
	if (screen_info.lfb_base)
		return true;

	if (!(screen_info.capabilities & VIDEO_CAPABILITY_64BIT_BASE))
		return false;

	if (screen_info.ext_lfb_base)
		return true;

	return false;
}

#define efifb_attr_decl(name, fmt)					\
static ssize_t name##_show(struct device *dev,				\
			   struct device_attribute *attr,		\
			   char *buf)					\
{									\
	return sprintf(buf, fmt "\n", (screen_info.lfb_##name));	\
}									\
static DEVICE_ATTR_RO(name)

efifb_attr_decl(base, "0x%x");
efifb_attr_decl(linelength, "%u");
efifb_attr_decl(height, "%u");
efifb_attr_decl(width, "%u");
efifb_attr_decl(depth, "%u");

static struct attribute *efifb_attrs[] = {
	&dev_attr_base.attr,
	&dev_attr_linelength.attr,
	&dev_attr_width.attr,
	&dev_attr_height.attr,
	&dev_attr_depth.attr,
	NULL
};
ATTRIBUTE_GROUPS(efifb);

static bool pci_dev_disabled;	/* FB base matches BAR of a disabled device */

static struct resource *bar_resource;
static u64 bar_offset;

static int efifb_probe(struct platform_device *dev)
{
	struct fb_info *info;
	struct efifb_par *par;
	int err, orientation;
	unsigned int size_vmode;
	unsigned int size_remap;
	unsigned int size_total;
	char *option = NULL;
	efi_memory_desc_t md;

	if (screen_info.orig_video_isVGA != VIDEO_TYPE_EFI || pci_dev_disabled)
		return -ENODEV;

	if (fb_get_options("efifb", &option))
		return -ENODEV;
	efifb_setup(option);

	/* We don't get linelength from UGA Draw Protocol, only from
	 * EFI Graphics Protocol.  So if it's not in DMI, and it's not
	 * passed in from the user, we really can't use the framebuffer.
	 */
	if (!screen_info.lfb_linelength)
		return -ENODEV;

	if (!screen_info.lfb_depth)
		screen_info.lfb_depth = 32;
	if (!screen_info.pages)
		screen_info.pages = 1;
	if (!fb_base_is_valid()) {
		printk(KERN_DEBUG "efifb: invalid framebuffer address\n");
		return -ENODEV;
	}
	printk(KERN_INFO "efifb: probing for efifb\n");

	/* just assume they're all unset if any are */
	if (!screen_info.blue_size) {
		screen_info.blue_size = 8;
		screen_info.blue_pos = 0;
		screen_info.green_size = 8;
		screen_info.green_pos = 8;
		screen_info.red_size = 8;
		screen_info.red_pos = 16;
		screen_info.rsvd_size = 8;
		screen_info.rsvd_pos = 24;
	}

	efifb_fix.smem_start = screen_info.lfb_base;

	if (screen_info.capabilities & VIDEO_CAPABILITY_64BIT_BASE) {
		u64 ext_lfb_base;

		ext_lfb_base = (u64)(unsigned long)screen_info.ext_lfb_base << 32;
		efifb_fix.smem_start |= ext_lfb_base;
	}

	if (bar_resource &&
	    bar_resource->start + bar_offset != efifb_fix.smem_start) {
		dev_info(&efifb_pci_dev->dev,
			 "BAR has moved, updating efifb address\n");
		efifb_fix.smem_start = bar_resource->start + bar_offset;
	}

	efifb_defined.bits_per_pixel = screen_info.lfb_depth;
	efifb_defined.xres = screen_info.lfb_width;
	efifb_defined.yres = screen_info.lfb_height;
	efifb_fix.line_length = screen_info.lfb_linelength;

	/*   size_vmode -- that is the amount of memory needed for the
	 *                 used video mode, i.e. the minimum amount of
	 *                 memory we need. */
	size_vmode = efifb_defined.yres * efifb_fix.line_length;

	/*   size_total -- all video memory we have. Used for
	 *                 entries, ressource allocation and bounds
	 *                 checking. */
	size_total = screen_info.lfb_size;
	if (size_total < size_vmode)
		size_total = size_vmode;

	/*   size_remap -- the amount of video memory we are going to
	 *                 use for efifb.  With modern cards it is no
	 *                 option to simply use size_total as that
	 *                 wastes plenty of kernel address space. */
	size_remap  = size_vmode * 2;
	if (size_remap > size_total)
		size_remap = size_total;
	if (size_remap % PAGE_SIZE)
		size_remap += PAGE_SIZE - (size_remap % PAGE_SIZE);
	efifb_fix.smem_len = size_remap;

	if (request_mem_region(efifb_fix.smem_start, size_remap, "efifb")) {
		request_mem_succeeded = true;
	} else {
		/* We cannot make this fatal. Sometimes this comes from magic
		   spaces our resource handlers simply don't know about */
		pr_warn("efifb: cannot reserve video memory at 0x%lx\n",
			efifb_fix.smem_start);
	}

	info = framebuffer_alloc(sizeof(*par), &dev->dev);
	if (!info) {
		err = -ENOMEM;
		goto err_release_mem;
	}
	platform_set_drvdata(dev, info);
	par = info->par;
	info->pseudo_palette = par->pseudo_palette;

	par->base = efifb_fix.smem_start;
	par->size = size_remap;

	if (efi_enabled(EFI_MEMMAP) &&
	    !efi_mem_desc_lookup(efifb_fix.smem_start, &md)) {
		if ((efifb_fix.smem_start + efifb_fix.smem_len) >
		    (md.phys_addr + (md.num_pages << EFI_PAGE_SHIFT))) {
			pr_err("efifb: video memory @ 0x%lx spans multiple EFI memory regions\n",
			       efifb_fix.smem_start);
			err = -EIO;
			goto err_release_fb;
		}
		/*
		 * If the UEFI memory map covers the efifb region, we may only
		 * remap it using the attributes the memory map prescribes.
		 */
		md.attribute &= EFI_MEMORY_UC | EFI_MEMORY_WC |
				EFI_MEMORY_WT | EFI_MEMORY_WB;
		if (md.attribute) {
			mem_flags |= EFI_MEMORY_WT | EFI_MEMORY_WB;
			mem_flags &= md.attribute;
		}
	}
	if (mem_flags & EFI_MEMORY_WC)
		info->screen_base = ioremap_wc(efifb_fix.smem_start,
					       efifb_fix.smem_len);
	else if (mem_flags & EFI_MEMORY_UC)
		info->screen_base = ioremap(efifb_fix.smem_start,
					    efifb_fix.smem_len);
	else if (mem_flags & EFI_MEMORY_WT)
		info->screen_base = memremap(efifb_fix.smem_start,
					     efifb_fix.smem_len, MEMREMAP_WT);
	else if (mem_flags & EFI_MEMORY_WB)
		info->screen_base = memremap(efifb_fix.smem_start,
					     efifb_fix.smem_len, MEMREMAP_WB);
	if (!info->screen_base) {
		pr_err("efifb: abort, cannot remap video memory 0x%x @ 0x%lx\n",
			efifb_fix.smem_len, efifb_fix.smem_start);
		err = -EIO;
		goto err_release_fb;
	}

	efifb_show_boot_graphics(info);

	pr_info("efifb: framebuffer at 0x%lx, using %dk, total %dk\n",
	       efifb_fix.smem_start, size_remap/1024, size_total/1024);
	pr_info("efifb: mode is %dx%dx%d, linelength=%d, pages=%d\n",
	       efifb_defined.xres, efifb_defined.yres,
	       efifb_defined.bits_per_pixel, efifb_fix.line_length,
	       screen_info.pages);

	efifb_defined.xres_virtual = efifb_defined.xres;
	efifb_defined.yres_virtual = efifb_fix.smem_len /
					efifb_fix.line_length;
	pr_info("efifb: scrolling: redraw\n");
	efifb_defined.yres_virtual = efifb_defined.yres;

	/* some dummy values for timing to make fbset happy */
	efifb_defined.pixclock     = 10000000 / efifb_defined.xres *
					1000 / efifb_defined.yres;
	efifb_defined.left_margin  = (efifb_defined.xres / 8) & 0xf8;
	efifb_defined.hsync_len    = (efifb_defined.xres / 8) & 0xf8;

	efifb_defined.red.offset    = screen_info.red_pos;
	efifb_defined.red.length    = screen_info.red_size;
	efifb_defined.green.offset  = screen_info.green_pos;
	efifb_defined.green.length  = screen_info.green_size;
	efifb_defined.blue.offset   = screen_info.blue_pos;
	efifb_defined.blue.length   = screen_info.blue_size;
	efifb_defined.transp.offset = screen_info.rsvd_pos;
	efifb_defined.transp.length = screen_info.rsvd_size;

	pr_info("efifb: %s: "
	       "size=%d:%d:%d:%d, shift=%d:%d:%d:%d\n",
	       "Truecolor",
	       screen_info.rsvd_size,
	       screen_info.red_size,
	       screen_info.green_size,
	       screen_info.blue_size,
	       screen_info.rsvd_pos,
	       screen_info.red_pos,
	       screen_info.green_pos,
	       screen_info.blue_pos);

	efifb_fix.ypanstep  = 0;
	efifb_fix.ywrapstep = 0;

	info->fbops = &efifb_ops;
	info->var = efifb_defined;
	info->fix = efifb_fix;
	info->flags = FBINFO_FLAG_DEFAULT;

	orientation = drm_get_panel_orientation_quirk(efifb_defined.xres,
						      efifb_defined.yres);
	switch (orientation) {
	default:
		info->fbcon_rotate_hint = FB_ROTATE_UR;
		break;
	case DRM_MODE_PANEL_ORIENTATION_BOTTOM_UP:
		info->fbcon_rotate_hint = FB_ROTATE_UD;
		break;
	case DRM_MODE_PANEL_ORIENTATION_LEFT_UP:
		info->fbcon_rotate_hint = FB_ROTATE_CCW;
		break;
	case DRM_MODE_PANEL_ORIENTATION_RIGHT_UP:
		info->fbcon_rotate_hint = FB_ROTATE_CW;
		break;
	}

	err = sysfs_create_groups(&dev->dev.kobj, efifb_groups);
	if (err) {
		pr_err("efifb: cannot add sysfs attrs\n");
		goto err_unmap;
	}
	err = fb_alloc_cmap(&info->cmap, 256, 0);
	if (err < 0) {
		pr_err("efifb: cannot allocate colormap\n");
		goto err_groups;
	}

	if (efifb_pci_dev)
		WARN_ON(pm_runtime_get_sync(&efifb_pci_dev->dev) < 0);

<<<<<<< HEAD
=======
	err = devm_aperture_acquire_for_platform_device(dev, par->base, par->size);
	if (err) {
		pr_err("efifb: cannot acquire aperture\n");
		goto err_put_rpm_ref;
	}
>>>>>>> eb3cdb58
	err = register_framebuffer(info);
	if (err < 0) {
		pr_err("efifb: cannot register framebuffer\n");
		goto err_put_rpm_ref;
	}
	fb_info(info, "%s frame buffer device\n", info->fix.id);
	return 0;

err_put_rpm_ref:
	if (efifb_pci_dev)
		pm_runtime_put(&efifb_pci_dev->dev);

	fb_dealloc_cmap(&info->cmap);
err_groups:
	sysfs_remove_groups(&dev->dev.kobj, efifb_groups);
err_unmap:
	if (mem_flags & (EFI_MEMORY_UC | EFI_MEMORY_WC))
		iounmap(info->screen_base);
	else
		memunmap(info->screen_base);
err_release_fb:
	framebuffer_release(info);
err_release_mem:
	if (request_mem_succeeded)
		release_mem_region(efifb_fix.smem_start, size_total);
	return err;
}

static void efifb_remove(struct platform_device *pdev)
{
	struct fb_info *info = platform_get_drvdata(pdev);

	/* efifb_destroy takes care of info cleanup */
	unregister_framebuffer(info);
	sysfs_remove_groups(&pdev->dev.kobj, efifb_groups);
<<<<<<< HEAD

	return 0;
=======
>>>>>>> eb3cdb58
}

static struct platform_driver efifb_driver = {
	.driver = {
		.name = "efi-framebuffer",
	},
	.probe = efifb_probe,
	.remove_new = efifb_remove,
};

builtin_platform_driver(efifb_driver);

#if defined(CONFIG_PCI)

static void record_efifb_bar_resource(struct pci_dev *dev, int idx, u64 offset)
{
	u16 word;

	efifb_pci_dev = dev;

	pci_read_config_word(dev, PCI_COMMAND, &word);
	if (!(word & PCI_COMMAND_MEMORY)) {
		pci_dev_disabled = true;
		dev_err(&dev->dev,
			"BAR %d: assigned to efifb but device is disabled!\n",
			idx);
		return;
	}

	bar_resource = &dev->resource[idx];
	bar_offset = offset;

	dev_info(&dev->dev, "BAR %d: assigned to efifb\n", idx);
}

static void efifb_fixup_resources(struct pci_dev *dev)
{
	u64 base = screen_info.lfb_base;
	u64 size = screen_info.lfb_size;
	int i;

	if (efifb_pci_dev || screen_info.orig_video_isVGA != VIDEO_TYPE_EFI)
		return;

	if (screen_info.capabilities & VIDEO_CAPABILITY_64BIT_BASE)
		base |= (u64)screen_info.ext_lfb_base << 32;

	if (!base)
		return;

	for (i = 0; i < PCI_STD_NUM_BARS; i++) {
		struct resource *res = &dev->resource[i];

		if (!(res->flags & IORESOURCE_MEM))
			continue;

		if (res->start <= base && res->end >= base + size - 1) {
			record_efifb_bar_resource(dev, i, base - res->start);
			break;
		}
	}
}
DECLARE_PCI_FIXUP_CLASS_HEADER(PCI_ANY_ID, PCI_ANY_ID, PCI_BASE_CLASS_DISPLAY,
			       16, efifb_fixup_resources);

#endif<|MERGE_RESOLUTION|>--- conflicted
+++ resolved
@@ -50,15 +50,12 @@
 
 static struct pci_dev *efifb_pci_dev;	/* dev with BAR covering the efifb */
 
-<<<<<<< HEAD
-=======
 struct efifb_par {
 	u32 pseudo_palette[16];
 	resource_size_t base;
 	resource_size_t size;
 };
 
->>>>>>> eb3cdb58
 static struct fb_var_screeninfo efifb_defined = {
 	.activate		= FB_ACTIVATE_NOW,
 	.height			= -1,
@@ -259,11 +256,8 @@
  */
 static void efifb_destroy(struct fb_info *info)
 {
-<<<<<<< HEAD
-=======
 	struct efifb_par *par = info->par;
 
->>>>>>> eb3cdb58
 	if (efifb_pci_dev)
 		pm_runtime_put(&efifb_pci_dev->dev);
 
@@ -594,14 +588,11 @@
 	if (efifb_pci_dev)
 		WARN_ON(pm_runtime_get_sync(&efifb_pci_dev->dev) < 0);
 
-<<<<<<< HEAD
-=======
 	err = devm_aperture_acquire_for_platform_device(dev, par->base, par->size);
 	if (err) {
 		pr_err("efifb: cannot acquire aperture\n");
 		goto err_put_rpm_ref;
 	}
->>>>>>> eb3cdb58
 	err = register_framebuffer(info);
 	if (err < 0) {
 		pr_err("efifb: cannot register framebuffer\n");
@@ -637,11 +628,6 @@
 	/* efifb_destroy takes care of info cleanup */
 	unregister_framebuffer(info);
 	sysfs_remove_groups(&pdev->dev.kobj, efifb_groups);
-<<<<<<< HEAD
-
-	return 0;
-=======
->>>>>>> eb3cdb58
 }
 
 static struct platform_driver efifb_driver = {
