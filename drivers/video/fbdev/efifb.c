// SPDX-License-Identifier: GPL-2.0
/*
 * Framebuffer driver for EFI/UEFI based system
 *
 * (c) 2006 Edgar Hucek <gimli@dark-green.com>
 * Original efi driver written by Gerd Knorr <kraxel@goldbach.in-berlin.de>
 *
 */

#include <linux/kernel.h>
#include <linux/efi.h>
#include <linux/efi-bgrt.h>
#include <linux/errno.h>
#include <linux/fb.h>
#include <linux/pci.h>
#include <linux/platform_device.h>
#include <linux/printk.h>
#include <linux/screen_info.h>
#include <linux/pm_runtime.h>
#include <video/vga.h>
#include <asm/efi.h>
#include <drm/drm_utils.h> /* For drm_get_panel_orientation_quirk */
#include <drm/drm_connector.h>  /* For DRM_MODE_PANEL_ORIENTATION_* */

struct bmp_file_header {
	u16 id;
	u32 file_size;
	u32 reserved;
	u32 bitmap_offset;
} __packed;

struct bmp_dib_header {
	u32 dib_header_size;
	s32 width;
	s32 height;
	u16 planes;
	u16 bpp;
	u32 compression;
	u32 bitmap_size;
	u32 horz_resolution;
	u32 vert_resolution;
	u32 colors_used;
	u32 colors_important;
} __packed;

static bool use_bgrt = true;
static bool request_mem_succeeded = false;
static u64 mem_flags = EFI_MEMORY_WC | EFI_MEMORY_UC;

static struct pci_dev *efifb_pci_dev;	/* dev with BAR covering the efifb */

static struct fb_var_screeninfo efifb_defined = {
	.activate		= FB_ACTIVATE_NOW,
	.height			= -1,
	.width			= -1,
	.right_margin		= 32,
	.upper_margin		= 16,
	.lower_margin		= 4,
	.vsync_len		= 4,
	.vmode			= FB_VMODE_NONINTERLACED,
};

static struct fb_fix_screeninfo efifb_fix = {
	.id			= "EFI VGA",
	.type			= FB_TYPE_PACKED_PIXELS,
	.accel			= FB_ACCEL_NONE,
	.visual			= FB_VISUAL_TRUECOLOR,
};

static int efifb_setcolreg(unsigned regno, unsigned red, unsigned green,
			   unsigned blue, unsigned transp,
			   struct fb_info *info)
{
	/*
	 *  Set a single color register. The values supplied are
	 *  already rounded down to the hardware's capabilities
	 *  (according to the entries in the `var' structure). Return
	 *  != 0 for invalid regno.
	 */

	if (regno >= info->cmap.len)
		return 1;

	if (regno < 16) {
		red   >>= 16 - info->var.red.length;
		green >>= 16 - info->var.green.length;
		blue  >>= 16 - info->var.blue.length;
		((u32 *)(info->pseudo_palette))[regno] =
			(red   << info->var.red.offset)   |
			(green << info->var.green.offset) |
			(blue  << info->var.blue.offset);
	}
	return 0;
}

/*
 * If fbcon deffered console takeover is configured, the intent is for the
 * framebuffer to show the boot graphics (e.g. vendor logo) until there is some
 * (error) message to display. But the boot graphics may have been destroyed by
 * e.g. option ROM output, detect this and restore the boot graphics.
 */
#if defined CONFIG_FRAMEBUFFER_CONSOLE_DEFERRED_TAKEOVER && \
    defined CONFIG_ACPI_BGRT
static void efifb_copy_bmp(u8 *src, u32 *dst, int width, struct screen_info *si)
{
	u8 r, g, b;

	while (width--) {
		b = *src++;
		g = *src++;
		r = *src++;
		*dst++ = (r << si->red_pos)   |
			 (g << si->green_pos) |
			 (b << si->blue_pos);
	}
}

#ifdef CONFIG_X86
/*
 * On x86 some firmwares use a low non native resolution for the display when
 * they have shown some text messages. While keeping the bgrt filled with info
 * for the native resolution. If the bgrt image intended for the native
 * resolution still fits, it will be displayed very close to the right edge of
 * the display looking quite bad. This function checks for this.
 */
static bool efifb_bgrt_sanity_check(struct screen_info *si, u32 bmp_width)
{
	/*
	 * All x86 firmwares horizontally center the image (the yoffset
	 * calculations differ between boards, but xoffset is predictable).
	 */
	u32 expected_xoffset = (si->lfb_width - bmp_width) / 2;

	return bgrt_tab.image_offset_x == expected_xoffset;
}
#else
static bool efifb_bgrt_sanity_check(struct screen_info *si, u32 bmp_width)
{
	return true;
}
#endif

static void efifb_show_boot_graphics(struct fb_info *info)
{
	u32 bmp_width, bmp_height, bmp_pitch, dst_x, y, src_y;
	struct screen_info *si = &screen_info;
	struct bmp_file_header *file_header;
	struct bmp_dib_header *dib_header;
	void *bgrt_image = NULL;
	u8 *dst = info->screen_base;

	if (!use_bgrt)
		return;

	if (!bgrt_tab.image_address) {
		pr_info("efifb: No BGRT, not showing boot graphics\n");
		return;
	}

	if (bgrt_tab.status & 0x06) {
		pr_info("efifb: BGRT rotation bits set, not showing boot graphics\n");
		return;
	}

	/* Avoid flashing the logo if we're going to print std probe messages */
	if (console_loglevel > CONSOLE_LOGLEVEL_QUIET)
		return;

	/* bgrt_tab.status is unreliable, so we don't check it */

	if (si->lfb_depth != 32) {
		pr_info("efifb: not 32 bits, not showing boot graphics\n");
		return;
	}

	bgrt_image = memremap(bgrt_tab.image_address, bgrt_image_size,
			      MEMREMAP_WB);
	if (!bgrt_image) {
		pr_warn("efifb: Ignoring BGRT: failed to map image memory\n");
		return;
	}

	if (bgrt_image_size < (sizeof(*file_header) + sizeof(*dib_header)))
		goto error;

	file_header = bgrt_image;
	if (file_header->id != 0x4d42 || file_header->reserved != 0)
		goto error;

	dib_header = bgrt_image + sizeof(*file_header);
	if (dib_header->dib_header_size != 40 || dib_header->width < 0 ||
	    dib_header->planes != 1 || dib_header->bpp != 24 ||
	    dib_header->compression != 0)
		goto error;

	bmp_width = dib_header->width;
	bmp_height = abs(dib_header->height);
	bmp_pitch = round_up(3 * bmp_width, 4);

	if ((file_header->bitmap_offset + bmp_pitch * bmp_height) >
				bgrt_image_size)
		goto error;

	if ((bgrt_tab.image_offset_x + bmp_width) > si->lfb_width ||
	    (bgrt_tab.image_offset_y + bmp_height) > si->lfb_height)
		goto error;

	if (!efifb_bgrt_sanity_check(si, bmp_width))
		goto error;

	pr_info("efifb: showing boot graphics\n");

	for (y = 0; y < si->lfb_height; y++, dst += si->lfb_linelength) {
		/* Only background? */
		if (y < bgrt_tab.image_offset_y ||
		    y >= (bgrt_tab.image_offset_y + bmp_height)) {
			memset(dst, 0, 4 * si->lfb_width);
			continue;
		}

		src_y = y - bgrt_tab.image_offset_y;
		/* Positive header height means upside down row order */
		if (dib_header->height > 0)
			src_y = (bmp_height - 1) - src_y;

		memset(dst, 0, bgrt_tab.image_offset_x * 4);
		dst_x = bgrt_tab.image_offset_x;
		efifb_copy_bmp(bgrt_image + file_header->bitmap_offset +
					    src_y * bmp_pitch,
			       (u32 *)dst + dst_x, bmp_width, si);
		dst_x += bmp_width;
		memset((u32 *)dst + dst_x, 0, (si->lfb_width - dst_x) * 4);
	}

	memunmap(bgrt_image);
	return;

error:
	memunmap(bgrt_image);
	pr_warn("efifb: Ignoring BGRT: unexpected or invalid BMP data\n");
}
#else
static inline void efifb_show_boot_graphics(struct fb_info *info) {}
#endif

/*
 * fb_ops.fb_destroy is called by the last put_fb_info() call at the end
 * of unregister_framebuffer() or fb_release(). Do any cleanup here.
 */
static void efifb_destroy(struct fb_info *info)
{
	if (efifb_pci_dev)
		pm_runtime_put(&efifb_pci_dev->dev);

	if (info->screen_base) {
		if (mem_flags & (EFI_MEMORY_UC | EFI_MEMORY_WC))
			iounmap(info->screen_base);
		else
			memunmap(info->screen_base);
	}

	if (request_mem_succeeded)
		release_mem_region(info->apertures->ranges[0].base,
				   info->apertures->ranges[0].size);
	fb_dealloc_cmap(&info->cmap);

	framebuffer_release(info);
}

static const struct fb_ops efifb_ops = {
	.owner		= THIS_MODULE,
	.fb_destroy	= efifb_destroy,
	.fb_setcolreg	= efifb_setcolreg,
	.fb_fillrect	= cfb_fillrect,
	.fb_copyarea	= cfb_copyarea,
	.fb_imageblit	= cfb_imageblit,
};

static int efifb_setup(char *options)
{
	char *this_opt;

	if (options && *options) {
		while ((this_opt = strsep(&options, ",")) != NULL) {
			if (!*this_opt) continue;

			efifb_setup_from_dmi(&screen_info, this_opt);

			if (!strncmp(this_opt, "base:", 5))
				screen_info.lfb_base = simple_strtoul(this_opt+5, NULL, 0);
			else if (!strncmp(this_opt, "stride:", 7))
				screen_info.lfb_linelength = simple_strtoul(this_opt+7, NULL, 0) * 4;
			else if (!strncmp(this_opt, "height:", 7))
				screen_info.lfb_height = simple_strtoul(this_opt+7, NULL, 0);
			else if (!strncmp(this_opt, "width:", 6))
				screen_info.lfb_width = simple_strtoul(this_opt+6, NULL, 0);
			else if (!strcmp(this_opt, "nowc"))
				mem_flags &= ~EFI_MEMORY_WC;
			else if (!strcmp(this_opt, "nobgrt"))
				use_bgrt = false;
		}
	}

	return 0;
}

static inline bool fb_base_is_valid(void)
{
	if (screen_info.lfb_base)
		return true;

	if (!(screen_info.capabilities & VIDEO_CAPABILITY_64BIT_BASE))
		return false;

	if (screen_info.ext_lfb_base)
		return true;

	return false;
}

#define efifb_attr_decl(name, fmt)					\
static ssize_t name##_show(struct device *dev,				\
			   struct device_attribute *attr,		\
			   char *buf)					\
{									\
	return sprintf(buf, fmt "\n", (screen_info.lfb_##name));	\
}									\
static DEVICE_ATTR_RO(name)

efifb_attr_decl(base, "0x%x");
efifb_attr_decl(linelength, "%u");
efifb_attr_decl(height, "%u");
efifb_attr_decl(width, "%u");
efifb_attr_decl(depth, "%u");

static struct attribute *efifb_attrs[] = {
	&dev_attr_base.attr,
	&dev_attr_linelength.attr,
	&dev_attr_width.attr,
	&dev_attr_height.attr,
	&dev_attr_depth.attr,
	NULL
};
ATTRIBUTE_GROUPS(efifb);

static bool pci_dev_disabled;	/* FB base matches BAR of a disabled device */

static struct resource *bar_resource;
static u64 bar_offset;

static int efifb_probe(struct platform_device *dev)
{
	struct fb_info *info;
	int err, orientation;
	unsigned int size_vmode;
	unsigned int size_remap;
	unsigned int size_total;
	char *option = NULL;
	efi_memory_desc_t md;

	if (screen_info.orig_video_isVGA != VIDEO_TYPE_EFI || pci_dev_disabled)
		return -ENODEV;

	if (fb_get_options("efifb", &option))
		return -ENODEV;
	efifb_setup(option);

	/* We don't get linelength from UGA Draw Protocol, only from
	 * EFI Graphics Protocol.  So if it's not in DMI, and it's not
	 * passed in from the user, we really can't use the framebuffer.
	 */
	if (!screen_info.lfb_linelength)
		return -ENODEV;

	if (!screen_info.lfb_depth)
		screen_info.lfb_depth = 32;
	if (!screen_info.pages)
		screen_info.pages = 1;
	if (!fb_base_is_valid()) {
		printk(KERN_DEBUG "efifb: invalid framebuffer address\n");
		return -ENODEV;
	}
	printk(KERN_INFO "efifb: probing for efifb\n");

	/* just assume they're all unset if any are */
	if (!screen_info.blue_size) {
		screen_info.blue_size = 8;
		screen_info.blue_pos = 0;
		screen_info.green_size = 8;
		screen_info.green_pos = 8;
		screen_info.red_size = 8;
		screen_info.red_pos = 16;
		screen_info.rsvd_size = 8;
		screen_info.rsvd_pos = 24;
	}

	efifb_fix.smem_start = screen_info.lfb_base;

	if (screen_info.capabilities & VIDEO_CAPABILITY_64BIT_BASE) {
		u64 ext_lfb_base;

		ext_lfb_base = (u64)(unsigned long)screen_info.ext_lfb_base << 32;
		efifb_fix.smem_start |= ext_lfb_base;
	}

	if (bar_resource &&
	    bar_resource->start + bar_offset != efifb_fix.smem_start) {
		dev_info(&efifb_pci_dev->dev,
			 "BAR has moved, updating efifb address\n");
		efifb_fix.smem_start = bar_resource->start + bar_offset;
	}

	efifb_defined.bits_per_pixel = screen_info.lfb_depth;
	efifb_defined.xres = screen_info.lfb_width;
	efifb_defined.yres = screen_info.lfb_height;
	efifb_fix.line_length = screen_info.lfb_linelength;

	/*   size_vmode -- that is the amount of memory needed for the
	 *                 used video mode, i.e. the minimum amount of
	 *                 memory we need. */
	size_vmode = efifb_defined.yres * efifb_fix.line_length;

	/*   size_total -- all video memory we have. Used for
	 *                 entries, ressource allocation and bounds
	 *                 checking. */
	size_total = screen_info.lfb_size;
	if (size_total < size_vmode)
		size_total = size_vmode;

	/*   size_remap -- the amount of video memory we are going to
	 *                 use for efifb.  With modern cards it is no
	 *                 option to simply use size_total as that
	 *                 wastes plenty of kernel address space. */
	size_remap  = size_vmode * 2;
	if (size_remap > size_total)
		size_remap = size_total;
	if (size_remap % PAGE_SIZE)
		size_remap += PAGE_SIZE - (size_remap % PAGE_SIZE);
	efifb_fix.smem_len = size_remap;

	if (request_mem_region(efifb_fix.smem_start, size_remap, "efifb")) {
		request_mem_succeeded = true;
	} else {
		/* We cannot make this fatal. Sometimes this comes from magic
		   spaces our resource handlers simply don't know about */
		pr_warn("efifb: cannot reserve video memory at 0x%lx\n",
			efifb_fix.smem_start);
	}

	info = framebuffer_alloc(sizeof(u32) * 16, &dev->dev);
	if (!info) {
		err = -ENOMEM;
		goto err_release_mem;
	}
	platform_set_drvdata(dev, info);
	info->pseudo_palette = info->par;
	info->par = NULL;

	info->apertures = alloc_apertures(1);
	if (!info->apertures) {
		err = -ENOMEM;
		goto err_release_fb;
	}
	info->apertures->ranges[0].base = efifb_fix.smem_start;
	info->apertures->ranges[0].size = size_remap;

	if (efi_enabled(EFI_MEMMAP) &&
	    !efi_mem_desc_lookup(efifb_fix.smem_start, &md)) {
		if ((efifb_fix.smem_start + efifb_fix.smem_len) >
		    (md.phys_addr + (md.num_pages << EFI_PAGE_SHIFT))) {
			pr_err("efifb: video memory @ 0x%lx spans multiple EFI memory regions\n",
			       efifb_fix.smem_start);
			err = -EIO;
			goto err_release_fb;
		}
		/*
		 * If the UEFI memory map covers the efifb region, we may only
		 * remap it using the attributes the memory map prescribes.
		 */
		md.attribute &= EFI_MEMORY_UC | EFI_MEMORY_WC |
				EFI_MEMORY_WT | EFI_MEMORY_WB;
		if (md.attribute) {
			mem_flags |= EFI_MEMORY_WT | EFI_MEMORY_WB;
			mem_flags &= md.attribute;
		}
	}
	if (mem_flags & EFI_MEMORY_WC)
		info->screen_base = ioremap_wc(efifb_fix.smem_start,
					       efifb_fix.smem_len);
	else if (mem_flags & EFI_MEMORY_UC)
		info->screen_base = ioremap(efifb_fix.smem_start,
					    efifb_fix.smem_len);
	else if (mem_flags & EFI_MEMORY_WT)
		info->screen_base = memremap(efifb_fix.smem_start,
					     efifb_fix.smem_len, MEMREMAP_WT);
	else if (mem_flags & EFI_MEMORY_WB)
		info->screen_base = memremap(efifb_fix.smem_start,
					     efifb_fix.smem_len, MEMREMAP_WB);
	if (!info->screen_base) {
		pr_err("efifb: abort, cannot remap video memory 0x%x @ 0x%lx\n",
			efifb_fix.smem_len, efifb_fix.smem_start);
		err = -EIO;
		goto err_release_fb;
	}

	efifb_show_boot_graphics(info);

	pr_info("efifb: framebuffer at 0x%lx, using %dk, total %dk\n",
	       efifb_fix.smem_start, size_remap/1024, size_total/1024);
	pr_info("efifb: mode is %dx%dx%d, linelength=%d, pages=%d\n",
	       efifb_defined.xres, efifb_defined.yres,
	       efifb_defined.bits_per_pixel, efifb_fix.line_length,
	       screen_info.pages);

	efifb_defined.xres_virtual = efifb_defined.xres;
	efifb_defined.yres_virtual = efifb_fix.smem_len /
					efifb_fix.line_length;
	pr_info("efifb: scrolling: redraw\n");
	efifb_defined.yres_virtual = efifb_defined.yres;

	/* some dummy values for timing to make fbset happy */
	efifb_defined.pixclock     = 10000000 / efifb_defined.xres *
					1000 / efifb_defined.yres;
	efifb_defined.left_margin  = (efifb_defined.xres / 8) & 0xf8;
	efifb_defined.hsync_len    = (efifb_defined.xres / 8) & 0xf8;

	efifb_defined.red.offset    = screen_info.red_pos;
	efifb_defined.red.length    = screen_info.red_size;
	efifb_defined.green.offset  = screen_info.green_pos;
	efifb_defined.green.length  = screen_info.green_size;
	efifb_defined.blue.offset   = screen_info.blue_pos;
	efifb_defined.blue.length   = screen_info.blue_size;
	efifb_defined.transp.offset = screen_info.rsvd_pos;
	efifb_defined.transp.length = screen_info.rsvd_size;

	pr_info("efifb: %s: "
	       "size=%d:%d:%d:%d, shift=%d:%d:%d:%d\n",
	       "Truecolor",
	       screen_info.rsvd_size,
	       screen_info.red_size,
	       screen_info.green_size,
	       screen_info.blue_size,
	       screen_info.rsvd_pos,
	       screen_info.red_pos,
	       screen_info.green_pos,
	       screen_info.blue_pos);

	efifb_fix.ypanstep  = 0;
	efifb_fix.ywrapstep = 0;

	info->fbops = &efifb_ops;
	info->var = efifb_defined;
	info->fix = efifb_fix;
	info->flags = FBINFO_FLAG_DEFAULT | FBINFO_MISC_FIRMWARE;

	orientation = drm_get_panel_orientation_quirk(efifb_defined.xres,
						      efifb_defined.yres);
	switch (orientation) {
	default:
		info->fbcon_rotate_hint = FB_ROTATE_UR;
		break;
	case DRM_MODE_PANEL_ORIENTATION_BOTTOM_UP:
		info->fbcon_rotate_hint = FB_ROTATE_UD;
		break;
	case DRM_MODE_PANEL_ORIENTATION_LEFT_UP:
		info->fbcon_rotate_hint = FB_ROTATE_CCW;
		break;
	case DRM_MODE_PANEL_ORIENTATION_RIGHT_UP:
		info->fbcon_rotate_hint = FB_ROTATE_CW;
		break;
	}

	err = fb_alloc_cmap(&info->cmap, 256, 0);
	if (err < 0) {
		pr_err("efifb: cannot allocate colormap\n");
		goto err_unmap;
	}

	if (efifb_pci_dev)
		WARN_ON(pm_runtime_get_sync(&efifb_pci_dev->dev) < 0);

	err = register_framebuffer(info);
	if (err < 0) {
		pr_err("efifb: cannot register framebuffer\n");
		goto err_put_rpm_ref;
	}
	fb_info(info, "%s frame buffer device\n", info->fix.id);
	return 0;

err_put_rpm_ref:
	if (efifb_pci_dev)
		pm_runtime_put(&efifb_pci_dev->dev);

	fb_dealloc_cmap(&info->cmap);
err_unmap:
	if (mem_flags & (EFI_MEMORY_UC | EFI_MEMORY_WC))
		iounmap(info->screen_base);
	else
		memunmap(info->screen_base);
err_release_fb:
	framebuffer_release(info);
err_release_mem:
	if (request_mem_succeeded)
		release_mem_region(efifb_fix.smem_start, size_total);
	return err;
}

static int efifb_remove(struct platform_device *pdev)
{
	struct fb_info *info = platform_get_drvdata(pdev);

	/* efifb_destroy takes care of info cleanup */
	unregister_framebuffer(info);
<<<<<<< HEAD
	sysfs_remove_groups(&pdev->dev.kobj, efifb_groups);
=======
	framebuffer_release(info);
>>>>>>> 5560b11b

	return 0;
}

static struct platform_driver efifb_driver = {
	.driver = {
		.name = "efi-framebuffer",
		.dev_groups = efifb_groups,
	},
	.probe = efifb_probe,
	.remove = efifb_remove,
};

builtin_platform_driver(efifb_driver);

#if defined(CONFIG_PCI)

static void record_efifb_bar_resource(struct pci_dev *dev, int idx, u64 offset)
{
	u16 word;

	efifb_pci_dev = dev;

	pci_read_config_word(dev, PCI_COMMAND, &word);
	if (!(word & PCI_COMMAND_MEMORY)) {
		pci_dev_disabled = true;
		dev_err(&dev->dev,
			"BAR %d: assigned to efifb but device is disabled!\n",
			idx);
		return;
	}

	bar_resource = &dev->resource[idx];
	bar_offset = offset;

	dev_info(&dev->dev, "BAR %d: assigned to efifb\n", idx);
}

static void efifb_fixup_resources(struct pci_dev *dev)
{
	u64 base = screen_info.lfb_base;
	u64 size = screen_info.lfb_size;
	int i;

	if (efifb_pci_dev || screen_info.orig_video_isVGA != VIDEO_TYPE_EFI)
		return;

	if (screen_info.capabilities & VIDEO_CAPABILITY_64BIT_BASE)
		base |= (u64)screen_info.ext_lfb_base << 32;

	if (!base)
		return;

	for (i = 0; i < PCI_STD_NUM_BARS; i++) {
		struct resource *res = &dev->resource[i];

		if (!(res->flags & IORESOURCE_MEM))
			continue;

		if (res->start <= base && res->end >= base + size - 1) {
			record_efifb_bar_resource(dev, i, base - res->start);
			break;
		}
	}
}
DECLARE_PCI_FIXUP_CLASS_HEADER(PCI_ANY_ID, PCI_ANY_ID, PCI_BASE_CLASS_DISPLAY,
			       16, efifb_fixup_resources);

#endif<|MERGE_RESOLUTION|>--- conflicted
+++ resolved
@@ -611,11 +611,6 @@
 
 	/* efifb_destroy takes care of info cleanup */
 	unregister_framebuffer(info);
-<<<<<<< HEAD
-	sysfs_remove_groups(&pdev->dev.kobj, efifb_groups);
-=======
-	framebuffer_release(info);
->>>>>>> 5560b11b
 
 	return 0;
 }
