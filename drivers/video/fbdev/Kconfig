--- conflicted
+++ resolved
@@ -75,10 +75,6 @@
 	select FB_CFB_COPYAREA
 	select FB_CFB_IMAGEBLIT
 	select FB_IOMEM_FOPS
-<<<<<<< HEAD
-	select VIDEO_NOMODESET
-=======
->>>>>>> 2d5404ca
 	help
 	  This enables support for Cirrus Logic GD542x/543x based boards on
 	  Amiga: SD64, Piccolo, Picasso II/II+, Picasso IV, or EGS Spectrum.
@@ -98,10 +94,6 @@
 	select FB_CFB_COPYAREA
 	select FB_CFB_IMAGEBLIT
 	select FB_IOMEM_FOPS
-<<<<<<< HEAD
-	select VIDEO_NOMODESET
-=======
->>>>>>> 2d5404ca
 	help
 	  This is the frame buffer device driver for cards based on
 	  the 3D Labs Permedia, Permedia 2 and Permedia 2V chips.
@@ -122,27 +114,6 @@
 	help
 	  Support the Permedia2 FIFO disconnect feature.
 
-<<<<<<< HEAD
-config FB_ARMCLCD
-	tristate "ARM PrimeCell PL110 support"
-	depends on ARM || ARM64 || COMPILE_TEST
-	depends on FB && ARM_AMBA && HAS_IOMEM
-	select FB_IOMEM_HELPERS
-	select FB_MODE_HELPERS if OF
-	select VIDEOMODE_HELPERS if OF
-	select BACKLIGHT_CLASS_DEVICE if OF
-	help
-	  This framebuffer device driver is for the ARM PrimeCell PL110
-	  Colour LCD controller.  ARM PrimeCells provide the building
-	  blocks for System on a Chip devices.
-
-	  If you want to compile this as a module (=code which can be
-	  inserted into and removed from the running kernel), say M
-	  here and read <file:Documentation/kbuild/modules.rst>.  The module
-	  will be called amba-clcd.
-
-=======
->>>>>>> 2d5404ca
 config FB_ACORN
 	bool "Acorn VIDC support"
 	depends on (FB = y) && ARM && ARCH_ACORN
@@ -186,17 +157,8 @@
 
 config FB_CYBER2000
 	tristate "CyberPro 2000/2010/5000 support"
-<<<<<<< HEAD
-	depends on FB && PCI && (BROKEN || !SPARC64)
-	select FB_CFB_FILLRECT
-	select FB_CFB_COPYAREA
-	select FB_CFB_IMAGEBLIT
-	select FB_IOMEM_FOPS
-	select VIDEO_NOMODESET
-=======
 	depends on FB && PCI && HAS_IOPORT && (BROKEN || !SPARC64)
 	select FB_IOMEM_HELPERS
->>>>>>> 2d5404ca
 	help
 	  This enables support for the Integraphics CyberPro 20x0 and 5000
 	  VGA chips used in the Rebel.com Netwinder and other machines.
@@ -347,10 +309,6 @@
 	bool "Chips 65550 display support"
 	depends on (FB = y) && PPC32 && PCI
 	select FB_IOMEM_HELPERS
-<<<<<<< HEAD
-	select VIDEO_NOMODESET
-=======
->>>>>>> 2d5404ca
 	help
 	  This is the frame buffer device driver for the Chips & Technologies
 	  65550 graphics chip in PowerBooks.
@@ -359,10 +317,6 @@
 	bool "Asiliant (Chips) 69000 display support"
 	depends on (FB = y) && PCI
 	select FB_IOMEM_HELPERS
-<<<<<<< HEAD
-	select VIDEO_NOMODESET
-=======
->>>>>>> 2d5404ca
 	help
 	  This is the frame buffer device driver for the Asiliant 69030 chipset
 
@@ -436,10 +390,6 @@
 	select FB_CFB_COPYAREA
 	select FB_CFB_IMAGEBLIT
 	select FB_IOMEM_FOPS
-<<<<<<< HEAD
-	select VIDEO_NOMODESET
-=======
->>>>>>> 2d5404ca
 	help
 	  This is the frame buffer device driver for generic TGA and SFB+
 	  graphic cards.  These include DEC ZLXp-E1, -E2 and -E3 PCI cards,
@@ -544,10 +494,7 @@
 	select FB_CFB_COPYAREA
 	select FB_CFB_FILLRECT
 	select FB_CFB_IMAGEBLIT
-<<<<<<< HEAD
-=======
-	select FB_IOMEM_FOPS
->>>>>>> 2d5404ca
+	select FB_IOMEM_FOPS
 
 config FB_BW2
 	bool "BWtwo support"
@@ -622,10 +569,6 @@
 	select FB_CFB_COPYAREA
 	select FB_CFB_IMAGEBLIT
 	select FB_IOMEM_FOPS
-<<<<<<< HEAD
-	select VIDEO_NOMODESET
-=======
->>>>>>> 2d5404ca
 	help
 	  This is the framebuffer device for the Sun XVR-500 and similar
 	  graphics cards based upon the 3DLABS Wildcat chipset.  The driver
@@ -637,10 +580,6 @@
 	bool "Sun XVR-2500 3DLABS Wildcat support"
 	depends on (FB = y) && PCI && SPARC64
 	select FB_IOMEM_HELPERS
-<<<<<<< HEAD
-	select VIDEO_NOMODESET
-=======
->>>>>>> 2d5404ca
 	help
 	  This is the framebuffer device for the Sun XVR-2500 and similar
 	  graphics cards based upon the 3DLABS Wildcat chipset.  The driver
@@ -666,10 +605,6 @@
 	select FB_CFB_COPYAREA
 	select FB_CFB_IMAGEBLIT
 	select FB_IOMEM_FOPS
-<<<<<<< HEAD
-	select VIDEO_NOMODESET
-=======
->>>>>>> 2d5404ca
 	help
 	  Say Y here if you have a PowerVR 2 card in your box.  If you plan to
 	  run linux on your Dreamcast, you will have to say Y here.
@@ -875,63 +810,6 @@
 
 	  If unsure, say Y.
 
-<<<<<<< HEAD
-config FB_LE80578
-	tristate "Intel LE80578 (Vermilion) support"
-	depends on FB && PCI && X86
-	select FB_IOMEM_HELPERS
-	select FB_MODE_HELPERS
-	select VIDEO_NOMODESET
-	help
-	  This driver supports the LE80578 (Vermilion Range) chipset
-
-config FB_CARILLO_RANCH
-	tristate "Intel Carillo Ranch support"
-	depends on FB_LE80578 && FB && PCI && X86
-	help
-	  This driver supports the LE80578 (Carillo Ranch) board
-
-config FB_INTEL
-	tristate "Intel 830M/845G/852GM/855GM/865G/915G/945G/945GM/965G/965GM support"
-	depends on FB && PCI && X86 && AGP_INTEL && EXPERT
-	select FB_CFB_FILLRECT
-	select FB_CFB_COPYAREA
-	select FB_CFB_IMAGEBLIT
-	select FB_IOMEM_FOPS
-	select FB_MODE_HELPERS
-	select BOOT_VESA_SUPPORT if FB_INTEL = y
-	select VIDEO_NOMODESET
-	depends on !DRM_I915
-	help
-	  This driver supports the on-board graphics built in to the Intel
-	  830M/845G/852GM/855GM/865G/915G/915GM/945G/945GM/965G/965GM chipsets.
-	  Say Y if you have and plan to use such a board.
-
-	  To make FB_INTEL=Y work you need to say AGP_INTEL=y too.
-
-	  To compile this driver as a module, choose M here: the
-	  module will be called intelfb.
-
-	  For more information, please read <file:Documentation/fb/intelfb.rst>
-
-config FB_INTEL_DEBUG
-	bool "Intel driver Debug Messages"
-	depends on FB_INTEL
-	help
-	  Say Y here if you want the Intel driver to output all sorts
-	  of debugging information to provide to the maintainer when
-	  something goes wrong.
-
-config FB_INTEL_I2C
-	bool "DDC/I2C for Intel framebuffer support"
-	depends on FB_INTEL
-	select FB_DDC
-	default y
-	help
-	  Say Y here if you want DDC/I2C support for your on-board Intel graphics.
-
-=======
->>>>>>> 2d5404ca
 config FB_MATROX
 	tristate "Matrox acceleration"
 	depends on FB && PCI
@@ -1063,10 +941,6 @@
 	select FB_IOMEM_FOPS
 	select FB_MACMODES if PPC
 	select FB_MODE_HELPERS
-<<<<<<< HEAD
-	select VIDEO_NOMODESET
-=======
->>>>>>> 2d5404ca
 	help
 	  Choose this option if you want to use an ATI Radeon graphics card as
 	  a framebuffer device.  There are both PCI and AGP versions.  You
@@ -1233,11 +1107,7 @@
 
 config FB_SIS
 	tristate "SiS/XGI display support"
-<<<<<<< HEAD
-	depends on FB && PCI
-=======
 	depends on FB && PCI && HAS_IOPORT
->>>>>>> 2d5404ca
 	select BOOT_VESA_SUPPORT if FB_SIS = y
 	select FB_CFB_FILLRECT
 	select FB_CFB_COPYAREA
@@ -1307,11 +1177,7 @@
 
 config FB_NEOMAGIC
 	tristate "NeoMagic display support"
-<<<<<<< HEAD
-	depends on FB && PCI
-=======
 	depends on FB && PCI && HAS_IOPORT
->>>>>>> 2d5404ca
 	select FB_CFB_FILLRECT
 	select FB_CFB_COPYAREA
 	select FB_CFB_IMAGEBLIT
@@ -1329,10 +1195,6 @@
 	tristate "IMG Kyro support"
 	depends on FB && PCI
 	select FB_IOMEM_HELPERS
-<<<<<<< HEAD
-	select VIDEO_NOMODESET
-=======
->>>>>>> 2d5404ca
 	help
 	  Say Y here if you have a STG4000 / Kyro / PowerVR 3 based
 	  graphics board.
@@ -1342,11 +1204,7 @@
 
 config FB_3DFX
 	tristate "3Dfx Banshee/Voodoo3/Voodoo5 display support"
-<<<<<<< HEAD
-	depends on FB && PCI
-=======
 	depends on FB && PCI && HAS_IOPORT
->>>>>>> 2d5404ca
 	select FB_CFB_FILLRECT
 	select FB_CFB_COPYAREA
 	select FB_CFB_IMAGEBLIT
@@ -1378,13 +1236,7 @@
 config FB_VOODOO1
 	tristate "3Dfx Voodoo Graphics (sst1) support"
 	depends on FB && PCI
-<<<<<<< HEAD
-	depends on FB_DEVICE
-	select FB_IOMEM_HELPERS
-	select VIDEO_NOMODESET
-=======
-	select FB_IOMEM_HELPERS
->>>>>>> 2d5404ca
+	select FB_IOMEM_HELPERS
 	help
 	  Say Y here if you have a 3Dfx Voodoo Graphics (Voodoo1/sst1) or
 	  Voodoo2 (cvg) based graphics card.
@@ -1457,10 +1309,6 @@
 	select FB_CFB_COPYAREA
 	select FB_CFB_IMAGEBLIT
 	select FB_IOMEM_FOPS
-<<<<<<< HEAD
-	select VIDEO_NOMODESET
-=======
->>>>>>> 2d5404ca
 	help
 	  This is the frame buffer device driver for the 3DLabs Permedia3
 	  chipset, used in Formac ProFormance III, 3DLabs Oxygen VX1 &
@@ -1471,10 +1319,6 @@
 	tristate "Fujitsu carmine frame buffer support"
 	depends on FB && PCI
 	select FB_IOMEM_HELPERS
-<<<<<<< HEAD
-	select VIDEO_NOMODESET
-=======
->>>>>>> 2d5404ca
 	help
 	  This is the frame buffer device driver for the Fujitsu Carmine chip.
 	  The driver provides two independent frame buffer devices.
@@ -1682,18 +1526,8 @@
 config FB_SH_MOBILE_LCDC
 	tristate "SuperH Mobile LCDC framebuffer support"
 	depends on FB && HAVE_CLK && HAS_IOMEM
-<<<<<<< HEAD
-	depends on SUPERH || ARCH_RENESAS || COMPILE_TEST
-	depends on FB_DEVICE
-	select FB_SYS_FILLRECT
-	select FB_SYS_COPYAREA
-	select FB_SYS_IMAGEBLIT
-	select FB_SYS_FOPS
-	select FB_DEFERRED_IO
-=======
 	depends on SUPERH || COMPILE_TEST
 	depends on FB_DEVICE
->>>>>>> 2d5404ca
 	select FB_BACKLIGHT
 	select FB_DEFERRED_IO
 	select FB_DMAMEM_HELPERS
@@ -1767,10 +1601,6 @@
 	tristate "Framebuffer support for IBM GXT4000P/4500P/6000P/6500P adaptors"
 	depends on FB
 	select FB_IOMEM_HELPERS
-<<<<<<< HEAD
-	select VIDEO_NOMODESET
-=======
->>>>>>> 2d5404ca
 	help
 	  Say Y here to enable support for the IBM GXT4000P/6000P and
 	  GXT4500P/6500P display adaptor based on Raster Engine RC1000,
@@ -1830,22 +1660,6 @@
 	  and 8, 15 or 16 bpp color; 90 degrees clockwise display rotation for
 	  panels <= 320 pixel horizontal resolution.
 
-<<<<<<< HEAD
-config FB_DA8XX
-	tristate "DA8xx/OMAP-L1xx/AM335x Framebuffer support"
-	depends on FB && HAVE_CLK && HAS_IOMEM
-	depends on ARCH_DAVINCI_DA8XX || SOC_AM33XX || COMPILE_TEST
-	select FB_CFB_REV_PIXELS_IN_BYTE
-	select FB_IOMEM_HELPERS
-	select FB_MODE_HELPERS
-	select VIDEOMODE_HELPERS
-	help
-	  This is the frame buffer device driver for the TI LCD controller
-	  found on DA8xx/OMAP-L1xx/AM335x SoCs.
-	  If unsure, say N.
-
-=======
->>>>>>> 2d5404ca
 config FB_VIRTUAL
 	tristate "Virtual Frame Buffer support (ONLY FOR TESTING!)"
 	depends on FB
@@ -1891,10 +1705,6 @@
 	depends on FB
 	depends on PCI || (OF && PPC)
 	select FB_IOMEM_HELPERS
-<<<<<<< HEAD
-	select VIDEO_NOMODESET
-=======
->>>>>>> 2d5404ca
 	help
 	  Frame buffer driver for Fujitsu Carmine/Coral-P(A)/Lime controllers.
 
@@ -1960,10 +1770,6 @@
 	depends on FB && HYPERV
 	select DMA_CMA if HAVE_DMA_CONTIGUOUS && CMA
 	select FB_IOMEM_HELPERS_DEFERRED
-<<<<<<< HEAD
-	select VIDEO_NOMODESET
-=======
->>>>>>> 2d5404ca
 	help
 	  This framebuffer driver supports Microsoft Hyper-V Synthetic Video.
 
@@ -1995,14 +1801,8 @@
 
 config FB_SM712
 	tristate "Silicon Motion SM712 framebuffer support"
-<<<<<<< HEAD
-	depends on FB && PCI
-	select FB_IOMEM_HELPERS
-	select VIDEO_NOMODESET
-=======
 	depends on FB && PCI && HAS_IOPORT
 	select FB_IOMEM_HELPERS
->>>>>>> 2d5404ca
 	help
 	  Frame buffer driver for the Silicon Motion SM710, SM712, SM721
 	  and SM722 chips.
