/*
 *  linux/drivers/video/fbcon.c -- Low level frame buffer based console driver
 *
 *	Copyright (C) 1995 Geert Uytterhoeven
 *
 *
 *  This file is based on the original Amiga console driver (amicon.c):
 *
 *	Copyright (C) 1993 Hamish Macdonald
 *			   Greg Harp
 *	Copyright (C) 1994 David Carter [carter@compsci.bristol.ac.uk]
 *
 *	      with work by William Rucklidge (wjr@cs.cornell.edu)
 *			   Geert Uytterhoeven
 *			   Jes Sorensen (jds@kom.auc.dk)
 *			   Martin Apel
 *
 *  and on the original Atari console driver (atacon.c):
 *
 *	Copyright (C) 1993 Bjoern Brauel
 *			   Roman Hodek
 *
 *	      with work by Guenther Kelleter
 *			   Martin Schaller
 *			   Andreas Schwab
 *
 *  Hardware cursor support added by Emmanuel Marty (core@ggi-project.org)
 *  Smart redraw scrolling, arbitrary font width support, 512char font support
 *  and software scrollback added by 
 *                         Jakub Jelinek (jj@ultra.linux.cz)
 *
 *  Random hacking by Martin Mares <mj@ucw.cz>
 *
 *	2001 - Documented with DocBook
 *	- Brad Douglas <brad@neruo.com>
 *
 *  The low level operations for the various display memory organizations are
 *  now in separate source files.
 *
 *  Currently the following organizations are supported:
 *
 *    o afb			Amiga bitplanes
 *    o cfb{2,4,8,16,24,32}	Packed pixels
 *    o ilbm			Amiga interleaved bitplanes
 *    o iplan2p[248]		Atari interleaved bitplanes
 *    o mfb			Monochrome
 *    o vga			VGA characters/attributes
 *
 *  To do:
 *
 *    - Implement 16 plane mode (iplan2p16)
 *
 *
 *  This file is subject to the terms and conditions of the GNU General Public
 *  License.  See the file COPYING in the main directory of this archive for
 *  more details.
 */

#include <linux/module.h>
#include <linux/types.h>
#include <linux/fs.h>
#include <linux/kernel.h>
#include <linux/delay.h>	/* MSch: for IRQ probe */
#include <linux/console.h>
#include <linux/string.h>
#include <linux/kd.h>
#include <linux/slab.h>
#include <linux/fb.h>
#include <linux/fbcon.h>
#include <linux/vt_kern.h>
#include <linux/selection.h>
#include <linux/font.h>
#include <linux/smp.h>
#include <linux/init.h>
#include <linux/interrupt.h>
#include <linux/crc32.h> /* For counting font checksums */
#include <linux/uaccess.h>
#include <asm/fb.h>
#include <asm/irq.h>

#include "fbcon.h"

/*
 * FIXME: Locking
 *
 * - fbcon state itself is protected by the console_lock, and the code does a
 *   pretty good job at making sure that lock is held everywhere it's needed.
 *
 * - access to the registered_fb array is entirely unprotected. This should use
 *   proper object lifetime handling, i.e. get/put_fb_info. This also means
 *   switching from indices to proper pointers for fb_info everywhere.
 *
 * - fbcon doesn't bother with fb_lock/unlock at all. This is buggy, since it
 *   means concurrent access to the same fbdev from both fbcon and userspace
 *   will blow up. To fix this all fbcon calls from fbmem.c need to be moved out
 *   of fb_lock/unlock protected sections, since otherwise we'll recurse and
 *   deadlock eventually. Aside: Due to these deadlock issues the fbdev code in
 *   fbmem.c cannot use locking asserts, and there's lots of callers which get
 *   the rules wrong, e.g. fbsysfs.c entirely missed fb_lock/unlock calls too.
 */

enum {
	FBCON_LOGO_CANSHOW	= -1,	/* the logo can be shown */
	FBCON_LOGO_DRAW		= -2,	/* draw the logo to a console */
	FBCON_LOGO_DONTSHOW	= -3	/* do not show the logo */
};

static struct fbcon_display fb_display[MAX_NR_CONSOLES];

static signed char con2fb_map[MAX_NR_CONSOLES];
static signed char con2fb_map_boot[MAX_NR_CONSOLES];

static int logo_lines;
/* logo_shown is an index to vc_cons when >= 0; otherwise follows FBCON_LOGO
   enums.  */
static int logo_shown = FBCON_LOGO_CANSHOW;
/* console mappings */
static int first_fb_vc;
static int last_fb_vc = MAX_NR_CONSOLES - 1;
static int fbcon_is_default = 1; 
static int primary_device = -1;
static int fbcon_has_console_bind;

#ifdef CONFIG_FRAMEBUFFER_CONSOLE_DETECT_PRIMARY
static int map_override;

static inline void fbcon_map_override(void)
{
	map_override = 1;
}
#else
static inline void fbcon_map_override(void)
{
}
#endif /* CONFIG_FRAMEBUFFER_CONSOLE_DETECT_PRIMARY */

#ifdef CONFIG_FRAMEBUFFER_CONSOLE_DEFERRED_TAKEOVER
static bool deferred_takeover = true;
#else
#define deferred_takeover false
#endif

/* font data */
static char fontname[40];

/* current fb_info */
static int info_idx = -1;

/* console rotation */
static int initial_rotation = -1;
static int fbcon_has_sysfs;
static int margin_color;

static const struct consw fb_con;

#define advance_row(p, delta) (unsigned short *)((unsigned long)(p) + (delta) * vc->vc_size_row)

static int fbcon_cursor_noblink;

#define divides(a, b)	((!(a) || (b)%(a)) ? 0 : 1)

/*
 *  Interface used by the world
 */

static const char *fbcon_startup(void);
static void fbcon_init(struct vc_data *vc, int init);
static void fbcon_deinit(struct vc_data *vc);
static void fbcon_clear(struct vc_data *vc, int sy, int sx, int height,
			int width);
static void fbcon_putc(struct vc_data *vc, int c, int ypos, int xpos);
static void fbcon_putcs(struct vc_data *vc, const unsigned short *s,
			int count, int ypos, int xpos);
static void fbcon_clear_margins(struct vc_data *vc, int bottom_only);
static void fbcon_cursor(struct vc_data *vc, int mode);
static void fbcon_bmove(struct vc_data *vc, int sy, int sx, int dy, int dx,
			int height, int width);
static int fbcon_switch(struct vc_data *vc);
static int fbcon_blank(struct vc_data *vc, int blank, int mode_switch);
static void fbcon_set_palette(struct vc_data *vc, const unsigned char *table);

/*
 *  Internal routines
 */
static __inline__ void ywrap_up(struct vc_data *vc, int count);
static __inline__ void ywrap_down(struct vc_data *vc, int count);
static __inline__ void ypan_up(struct vc_data *vc, int count);
static __inline__ void ypan_down(struct vc_data *vc, int count);
static void fbcon_bmove_rec(struct vc_data *vc, struct fbcon_display *p, int sy, int sx,
			    int dy, int dx, int height, int width, u_int y_break);
static void fbcon_set_disp(struct fb_info *info, struct fb_var_screeninfo *var,
			   int unit);
static void fbcon_redraw_move(struct vc_data *vc, struct fbcon_display *p,
			      int line, int count, int dy);
static void fbcon_modechanged(struct fb_info *info);
static void fbcon_set_all_vcs(struct fb_info *info);
static void fbcon_start(void);
static void fbcon_exit(void);
static struct device *fbcon_device;

#ifdef CONFIG_FRAMEBUFFER_CONSOLE_ROTATION
static inline void fbcon_set_rotation(struct fb_info *info)
{
	struct fbcon_ops *ops = info->fbcon_par;

	if (!(info->flags & FBINFO_MISC_TILEBLITTING) &&
	    ops->p->con_rotate < 4)
		ops->rotate = ops->p->con_rotate;
	else
		ops->rotate = 0;
}

static void fbcon_rotate(struct fb_info *info, u32 rotate)
{
	struct fbcon_ops *ops= info->fbcon_par;
	struct fb_info *fb_info;

	if (!ops || ops->currcon == -1)
		return;

	fb_info = registered_fb[con2fb_map[ops->currcon]];

	if (info == fb_info) {
		struct fbcon_display *p = &fb_display[ops->currcon];

		if (rotate < 4)
			p->con_rotate = rotate;
		else
			p->con_rotate = 0;

		fbcon_modechanged(info);
	}
}

static void fbcon_rotate_all(struct fb_info *info, u32 rotate)
{
	struct fbcon_ops *ops = info->fbcon_par;
	struct vc_data *vc;
	struct fbcon_display *p;
	int i;

	if (!ops || ops->currcon < 0 || rotate > 3)
		return;

	for (i = first_fb_vc; i <= last_fb_vc; i++) {
		vc = vc_cons[i].d;
		if (!vc || vc->vc_mode != KD_TEXT ||
		    registered_fb[con2fb_map[i]] != info)
			continue;

		p = &fb_display[vc->vc_num];
		p->con_rotate = rotate;
	}

	fbcon_set_all_vcs(info);
}
#else
static inline void fbcon_set_rotation(struct fb_info *info)
{
	struct fbcon_ops *ops = info->fbcon_par;

	ops->rotate = FB_ROTATE_UR;
}

static void fbcon_rotate(struct fb_info *info, u32 rotate)
{
	return;
}

static void fbcon_rotate_all(struct fb_info *info, u32 rotate)
{
	return;
}
#endif /* CONFIG_FRAMEBUFFER_CONSOLE_ROTATION */

static int fbcon_get_rotate(struct fb_info *info)
{
	struct fbcon_ops *ops = info->fbcon_par;

	return (ops) ? ops->rotate : 0;
}

static inline int fbcon_is_inactive(struct vc_data *vc, struct fb_info *info)
{
	struct fbcon_ops *ops = info->fbcon_par;

	return (info->state != FBINFO_STATE_RUNNING ||
		vc->vc_mode != KD_TEXT || ops->graphics);
}

static int get_color(struct vc_data *vc, struct fb_info *info,
	      u16 c, int is_fg)
{
	int depth = fb_get_color_depth(&info->var, &info->fix);
	int color = 0;

	if (console_blanked) {
		unsigned short charmask = vc->vc_hi_font_mask ? 0x1ff : 0xff;

		c = vc->vc_video_erase_char & charmask;
	}

	if (depth != 1)
		color = (is_fg) ? attr_fgcol((vc->vc_hi_font_mask) ? 9 : 8, c)
			: attr_bgcol((vc->vc_hi_font_mask) ? 13 : 12, c);

	switch (depth) {
	case 1:
	{
		int col = mono_col(info);
		/* 0 or 1 */
		int fg = (info->fix.visual != FB_VISUAL_MONO01) ? col : 0;
		int bg = (info->fix.visual != FB_VISUAL_MONO01) ? 0 : col;

		if (console_blanked)
			fg = bg;

		color = (is_fg) ? fg : bg;
		break;
	}
	case 2:
		/*
		 * Scale down 16-colors to 4 colors. Default 4-color palette
		 * is grayscale. However, simply dividing the values by 4
		 * will not work, as colors 1, 2 and 3 will be scaled-down
		 * to zero rendering them invisible.  So empirically convert
		 * colors to a sane 4-level grayscale.
		 */
		switch (color) {
		case 0:
			color = 0; /* black */
			break;
		case 1 ... 6:
			color = 2; /* white */
			break;
		case 7 ... 8:
			color = 1; /* gray */
			break;
		default:
			color = 3; /* intense white */
			break;
		}
		break;
	case 3:
		/*
		 * Last 8 entries of default 16-color palette is a more intense
		 * version of the first 8 (i.e., same chrominance, different
		 * luminance).
		 */
		color &= 7;
		break;
	}


	return color;
}

static void fb_flashcursor(struct work_struct *work)
{
	struct fb_info *info = container_of(work, struct fb_info, queue);
	struct fbcon_ops *ops = info->fbcon_par;
	struct vc_data *vc = NULL;
	int c;
	int mode;
	int ret;

	/* FIXME: we should sort out the unbind locking instead */
	/* instead we just fail to flash the cursor if we can't get
	 * the lock instead of blocking fbcon deinit */
	ret = console_trylock();
	if (ret == 0)
		return;

	if (ops && ops->currcon != -1)
		vc = vc_cons[ops->currcon].d;

	if (!vc || !con_is_visible(vc) ||
 	    registered_fb[con2fb_map[vc->vc_num]] != info ||
	    vc->vc_deccm != 1) {
		console_unlock();
		return;
	}

	c = scr_readw((u16 *) vc->vc_pos);
	mode = (!ops->cursor_flash || ops->cursor_state.enable) ?
		CM_ERASE : CM_DRAW;
	ops->cursor(vc, info, mode, get_color(vc, info, c, 1),
		    get_color(vc, info, c, 0));
	console_unlock();
}

static void cursor_timer_handler(struct timer_list *t)
{
	struct fbcon_ops *ops = from_timer(ops, t, cursor_timer);
	struct fb_info *info = ops->info;

	queue_work(system_power_efficient_wq, &info->queue);
	mod_timer(&ops->cursor_timer, jiffies + ops->cur_blink_jiffies);
}

static void fbcon_add_cursor_timer(struct fb_info *info)
{
	struct fbcon_ops *ops = info->fbcon_par;

	if ((!info->queue.func || info->queue.func == fb_flashcursor) &&
	    !(ops->flags & FBCON_FLAGS_CURSOR_TIMER) &&
	    !fbcon_cursor_noblink) {
		if (!info->queue.func)
			INIT_WORK(&info->queue, fb_flashcursor);

		timer_setup(&ops->cursor_timer, cursor_timer_handler, 0);
		mod_timer(&ops->cursor_timer, jiffies + ops->cur_blink_jiffies);
		ops->flags |= FBCON_FLAGS_CURSOR_TIMER;
	}
}

static void fbcon_del_cursor_timer(struct fb_info *info)
{
	struct fbcon_ops *ops = info->fbcon_par;

	if (info->queue.func == fb_flashcursor &&
	    ops->flags & FBCON_FLAGS_CURSOR_TIMER) {
		del_timer_sync(&ops->cursor_timer);
		ops->flags &= ~FBCON_FLAGS_CURSOR_TIMER;
	}
}

#ifndef MODULE
static int __init fb_console_setup(char *this_opt)
{
	char *options;
	int i, j;

	if (!this_opt || !*this_opt)
		return 1;

	while ((options = strsep(&this_opt, ",")) != NULL) {
		if (!strncmp(options, "font:", 5)) {
			strlcpy(fontname, options + 5, sizeof(fontname));
			continue;
		}
		
		if (!strncmp(options, "scrollback:", 11)) {
			pr_warn("Ignoring scrollback size option\n");
			continue;
		}
		
		if (!strncmp(options, "map:", 4)) {
			options += 4;
			if (*options) {
				for (i = 0, j = 0; i < MAX_NR_CONSOLES; i++) {
					if (!options[j])
						j = 0;
					con2fb_map_boot[i] =
						(options[j++]-'0') % FB_MAX;
				}

				fbcon_map_override();
			}
			continue;
		}

		if (!strncmp(options, "vc:", 3)) {
			options += 3;
			if (*options)
				first_fb_vc = simple_strtoul(options, &options, 10) - 1;
			if (first_fb_vc < 0)
				first_fb_vc = 0;
			if (*options++ == '-')
				last_fb_vc = simple_strtoul(options, &options, 10) - 1;
			fbcon_is_default = 0; 
			continue;
		}

		if (!strncmp(options, "rotate:", 7)) {
			options += 7;
			if (*options)
				initial_rotation = simple_strtoul(options, &options, 0);
			if (initial_rotation > 3)
				initial_rotation = 0;
			continue;
		}

		if (!strncmp(options, "margin:", 7)) {
			options += 7;
			if (*options)
				margin_color = simple_strtoul(options, &options, 0);
			continue;
		}
#ifdef CONFIG_FRAMEBUFFER_CONSOLE_DEFERRED_TAKEOVER
		if (!strcmp(options, "nodefer")) {
			deferred_takeover = false;
			continue;
		}
#endif

		if (!strncmp(options, "logo-pos:", 9)) {
			options += 9;
			if (!strcmp(options, "center"))
				fb_center_logo = true;
			continue;
		}

		if (!strncmp(options, "logo-count:", 11)) {
			options += 11;
			if (*options)
				fb_logo_count = simple_strtol(options, &options, 0);
			continue;
		}
	}
	return 1;
}

__setup("fbcon=", fb_console_setup);
#endif

static int search_fb_in_map(int idx)
{
	int i, retval = 0;

	for (i = first_fb_vc; i <= last_fb_vc; i++) {
		if (con2fb_map[i] == idx)
			retval = 1;
	}
	return retval;
}

static int search_for_mapped_con(void)
{
	int i, retval = 0;

	for (i = first_fb_vc; i <= last_fb_vc; i++) {
		if (con2fb_map[i] != -1)
			retval = 1;
	}
	return retval;
}

static int do_fbcon_takeover(int show_logo)
{
	int err, i;

	if (!num_registered_fb)
		return -ENODEV;

	if (!show_logo)
		logo_shown = FBCON_LOGO_DONTSHOW;

	for (i = first_fb_vc; i <= last_fb_vc; i++)
		con2fb_map[i] = info_idx;

	err = do_take_over_console(&fb_con, first_fb_vc, last_fb_vc,
				fbcon_is_default);

	if (err) {
		for (i = first_fb_vc; i <= last_fb_vc; i++)
			con2fb_map[i] = -1;
		info_idx = -1;
	} else {
		fbcon_has_console_bind = 1;
	}

	return err;
}

#ifdef MODULE
static void fbcon_prepare_logo(struct vc_data *vc, struct fb_info *info,
			       int cols, int rows, int new_cols, int new_rows)
{
	logo_shown = FBCON_LOGO_DONTSHOW;
}
#else
static void fbcon_prepare_logo(struct vc_data *vc, struct fb_info *info,
			       int cols, int rows, int new_cols, int new_rows)
{
	/* Need to make room for the logo */
	struct fbcon_ops *ops = info->fbcon_par;
	int cnt, erase = vc->vc_video_erase_char, step;
	unsigned short *save = NULL, *r, *q;
	int logo_height;

	if (info->fbops->owner) {
		logo_shown = FBCON_LOGO_DONTSHOW;
		return;
	}

	/*
	 * remove underline attribute from erase character
	 * if black and white framebuffer.
	 */
	if (fb_get_color_depth(&info->var, &info->fix) == 1)
		erase &= ~0x400;
	logo_height = fb_prepare_logo(info, ops->rotate);
	logo_lines = DIV_ROUND_UP(logo_height, vc->vc_font.height);
	q = (unsigned short *) (vc->vc_origin +
				vc->vc_size_row * rows);
	step = logo_lines * cols;
	for (r = q - logo_lines * cols; r < q; r++)
		if (scr_readw(r) != vc->vc_video_erase_char)
			break;
	if (r != q && new_rows >= rows + logo_lines) {
		save = kmalloc(array3_size(logo_lines, new_cols, 2),
			       GFP_KERNEL);
		if (save) {
			int i = cols < new_cols ? cols : new_cols;
			scr_memsetw(save, erase, array3_size(logo_lines, new_cols, 2));
			r = q - step;
			for (cnt = 0; cnt < logo_lines; cnt++, r += i)
				scr_memcpyw(save + cnt * new_cols, r, 2 * i);
			r = q;
		}
	}
	if (r == q) {
		/* We can scroll screen down */
		r = q - step - cols;
		for (cnt = rows - logo_lines; cnt > 0; cnt--) {
			scr_memcpyw(r + step, r, vc->vc_size_row);
			r -= cols;
		}
		if (!save) {
			int lines;
			if (vc->state.y + logo_lines >= rows)
				lines = rows - vc->state.y - 1;
			else
				lines = logo_lines;
			vc->state.y += lines;
			vc->vc_pos += lines * vc->vc_size_row;
		}
	}
	scr_memsetw((unsigned short *) vc->vc_origin,
		    erase,
		    vc->vc_size_row * logo_lines);

	if (con_is_visible(vc) && vc->vc_mode == KD_TEXT) {
		fbcon_clear_margins(vc, 0);
		update_screen(vc);
	}

	if (save) {
		q = (unsigned short *) (vc->vc_origin +
					vc->vc_size_row *
					rows);
		scr_memcpyw(q, save, array3_size(logo_lines, new_cols, 2));
<<<<<<< HEAD
		vc->vc_y += logo_lines;
=======
		vc->state.y += logo_lines;
>>>>>>> 7d2a07b7
		vc->vc_pos += logo_lines * vc->vc_size_row;
		kfree(save);
	}

	if (logo_shown == FBCON_LOGO_DONTSHOW)
		return;

	if (logo_lines > vc->vc_bottom) {
		logo_shown = FBCON_LOGO_CANSHOW;
		printk(KERN_INFO
		       "fbcon_init: disable boot-logo (boot-logo bigger than screen).\n");
	} else {
		logo_shown = FBCON_LOGO_DRAW;
		vc->vc_top = logo_lines;
	}
}
#endif /* MODULE */

#ifdef CONFIG_FB_TILEBLITTING
static void set_blitting_type(struct vc_data *vc, struct fb_info *info)
{
	struct fbcon_ops *ops = info->fbcon_par;

	ops->p = &fb_display[vc->vc_num];

	if ((info->flags & FBINFO_MISC_TILEBLITTING))
		fbcon_set_tileops(vc, info);
	else {
		fbcon_set_rotation(info);
		fbcon_set_bitops(ops);
	}
}

static int fbcon_invalid_charcount(struct fb_info *info, unsigned charcount)
{
	int err = 0;

	if (info->flags & FBINFO_MISC_TILEBLITTING &&
	    info->tileops->fb_get_tilemax(info) < charcount)
		err = 1;

	return err;
}
#else
static void set_blitting_type(struct vc_data *vc, struct fb_info *info)
{
	struct fbcon_ops *ops = info->fbcon_par;

	info->flags &= ~FBINFO_MISC_TILEBLITTING;
	ops->p = &fb_display[vc->vc_num];
	fbcon_set_rotation(info);
	fbcon_set_bitops(ops);
}

static int fbcon_invalid_charcount(struct fb_info *info, unsigned charcount)
{
	return 0;
}

#endif /* CONFIG_MISC_TILEBLITTING */


static int con2fb_acquire_newinfo(struct vc_data *vc, struct fb_info *info,
				  int unit, int oldidx)
{
	struct fbcon_ops *ops = NULL;
	int err = 0;

	if (!try_module_get(info->fbops->owner))
		err = -ENODEV;

	if (!err && info->fbops->fb_open &&
	    info->fbops->fb_open(info, 0))
		err = -ENODEV;

	if (!err) {
		ops = kzalloc(sizeof(struct fbcon_ops), GFP_KERNEL);
		if (!ops)
			err = -ENOMEM;
	}

	if (!err) {
		ops->cur_blink_jiffies = HZ / 5;
		ops->info = info;
		info->fbcon_par = ops;

		if (vc)
			set_blitting_type(vc, info);
	}

	if (err) {
		con2fb_map[unit] = oldidx;
		module_put(info->fbops->owner);
	}

	return err;
}

static int con2fb_release_oldinfo(struct vc_data *vc, struct fb_info *oldinfo,
				  struct fb_info *newinfo, int unit,
				  int oldidx, int found)
{
	struct fbcon_ops *ops = oldinfo->fbcon_par;
	int err = 0, ret;

	if (oldinfo->fbops->fb_release &&
	    oldinfo->fbops->fb_release(oldinfo, 0)) {
		con2fb_map[unit] = oldidx;
		if (!found && newinfo->fbops->fb_release)
			newinfo->fbops->fb_release(newinfo, 0);
		if (!found)
			module_put(newinfo->fbops->owner);
		err = -ENODEV;
	}

	if (!err) {
		fbcon_del_cursor_timer(oldinfo);
		kfree(ops->cursor_state.mask);
		kfree(ops->cursor_data);
		kfree(ops->cursor_src);
		kfree(ops->fontbuffer);
		kfree(oldinfo->fbcon_par);
		oldinfo->fbcon_par = NULL;
		module_put(oldinfo->fbops->owner);
		/*
		  If oldinfo and newinfo are driving the same hardware,
		  the fb_release() method of oldinfo may attempt to
		  restore the hardware state.  This will leave the
		  newinfo in an undefined state. Thus, a call to
		  fb_set_par() may be needed for the newinfo.
		*/
		if (newinfo && newinfo->fbops->fb_set_par) {
			ret = newinfo->fbops->fb_set_par(newinfo);

			if (ret)
				printk(KERN_ERR "con2fb_release_oldinfo: "
					"detected unhandled fb_set_par error, "
					"error code %d\n", ret);
		}
	}

	return err;
}

static void con2fb_init_display(struct vc_data *vc, struct fb_info *info,
				int unit, int show_logo)
{
	struct fbcon_ops *ops = info->fbcon_par;
	int ret;

	ops->currcon = fg_console;

	if (info->fbops->fb_set_par && !(ops->flags & FBCON_FLAGS_INIT)) {
		ret = info->fbops->fb_set_par(info);

		if (ret)
			printk(KERN_ERR "con2fb_init_display: detected "
				"unhandled fb_set_par error, "
				"error code %d\n", ret);
	}

	ops->flags |= FBCON_FLAGS_INIT;
	ops->graphics = 0;
	fbcon_set_disp(info, &info->var, unit);

	if (show_logo) {
		struct vc_data *fg_vc = vc_cons[fg_console].d;
		struct fb_info *fg_info =
			registered_fb[con2fb_map[fg_console]];

		fbcon_prepare_logo(fg_vc, fg_info, fg_vc->vc_cols,
				   fg_vc->vc_rows, fg_vc->vc_cols,
				   fg_vc->vc_rows);
	}

	update_screen(vc_cons[fg_console].d);
}

/**
 *	set_con2fb_map - map console to frame buffer device
 *	@unit: virtual console number to map
 *	@newidx: frame buffer index to map virtual console to
 *      @user: user request
 *
 *	Maps a virtual console @unit to a frame buffer device
 *	@newidx.
 *
 *	This should be called with the console lock held.
 */
static int set_con2fb_map(int unit, int newidx, int user)
{
	struct vc_data *vc = vc_cons[unit].d;
	int oldidx = con2fb_map[unit];
	struct fb_info *info = registered_fb[newidx];
	struct fb_info *oldinfo = NULL;
	int found, err = 0;

	WARN_CONSOLE_UNLOCKED();

	if (oldidx == newidx)
		return 0;

	if (!info)
		return -EINVAL;

	if (!search_for_mapped_con() || !con_is_bound(&fb_con)) {
		info_idx = newidx;
		return do_fbcon_takeover(0);
	}

	if (oldidx != -1)
		oldinfo = registered_fb[oldidx];

	found = search_fb_in_map(newidx);

	con2fb_map[unit] = newidx;
	if (!err && !found)
		err = con2fb_acquire_newinfo(vc, info, unit, oldidx);

	/*
	 * If old fb is not mapped to any of the consoles,
	 * fbcon should release it.
	 */
	if (!err && oldinfo && !search_fb_in_map(oldidx))
		err = con2fb_release_oldinfo(vc, oldinfo, info, unit, oldidx,
					     found);

	if (!err) {
		int show_logo = (fg_console == 0 && !user &&
				 logo_shown != FBCON_LOGO_DONTSHOW);

		if (!found)
			fbcon_add_cursor_timer(info);
		con2fb_map_boot[unit] = newidx;
		con2fb_init_display(vc, info, unit, show_logo);
	}

	if (!search_fb_in_map(info_idx))
		info_idx = newidx;

	return err;
}

/*
 *  Low Level Operations
 */
/* NOTE: fbcon cannot be __init: it may be called from do_take_over_console later */
static int var_to_display(struct fbcon_display *disp,
			  struct fb_var_screeninfo *var,
			  struct fb_info *info)
{
	disp->xres_virtual = var->xres_virtual;
	disp->yres_virtual = var->yres_virtual;
	disp->bits_per_pixel = var->bits_per_pixel;
	disp->grayscale = var->grayscale;
	disp->nonstd = var->nonstd;
	disp->accel_flags = var->accel_flags;
	disp->height = var->height;
	disp->width = var->width;
	disp->red = var->red;
	disp->green = var->green;
	disp->blue = var->blue;
	disp->transp = var->transp;
	disp->rotate = var->rotate;
	disp->mode = fb_match_mode(var, &info->modelist);
	if (disp->mode == NULL)
		/* This should not happen */
		return -EINVAL;
	return 0;
}

static void display_to_var(struct fb_var_screeninfo *var,
			   struct fbcon_display *disp)
{
	fb_videomode_to_var(var, disp->mode);
	var->xres_virtual = disp->xres_virtual;
	var->yres_virtual = disp->yres_virtual;
	var->bits_per_pixel = disp->bits_per_pixel;
	var->grayscale = disp->grayscale;
	var->nonstd = disp->nonstd;
	var->accel_flags = disp->accel_flags;
	var->height = disp->height;
	var->width = disp->width;
	var->red = disp->red;
	var->green = disp->green;
	var->blue = disp->blue;
	var->transp = disp->transp;
	var->rotate = disp->rotate;
}

static const char *fbcon_startup(void)
{
	const char *display_desc = "frame buffer device";
	struct fbcon_display *p = &fb_display[fg_console];
	struct vc_data *vc = vc_cons[fg_console].d;
	const struct font_desc *font = NULL;
	struct module *owner;
	struct fb_info *info = NULL;
	struct fbcon_ops *ops;
	int rows, cols;

	/*
	 *  If num_registered_fb is zero, this is a call for the dummy part.
	 *  The frame buffer devices weren't initialized yet.
	 */
	if (!num_registered_fb || info_idx == -1)
		return display_desc;
	/*
	 * Instead of blindly using registered_fb[0], we use info_idx, set by
	 * fb_console_init();
	 */
	info = registered_fb[info_idx];
	if (!info)
		return NULL;
	
	owner = info->fbops->owner;
	if (!try_module_get(owner))
		return NULL;
	if (info->fbops->fb_open && info->fbops->fb_open(info, 0)) {
		module_put(owner);
		return NULL;
	}

	ops = kzalloc(sizeof(struct fbcon_ops), GFP_KERNEL);
	if (!ops) {
		module_put(owner);
		return NULL;
	}

	ops->currcon = -1;
	ops->graphics = 1;
	ops->cur_rotate = -1;
	ops->cur_blink_jiffies = HZ / 5;
	ops->info = info;
	info->fbcon_par = ops;

	p->con_rotate = initial_rotation;
	if (p->con_rotate == -1)
		p->con_rotate = info->fbcon_rotate_hint;
	if (p->con_rotate == -1)
		p->con_rotate = FB_ROTATE_UR;

	set_blitting_type(vc, info);

	/* Setup default font */
	if (!p->fontdata && !vc->vc_font.data) {
		if (!fontname[0] || !(font = find_font(fontname)))
			font = get_default_font(info->var.xres,
						info->var.yres,
						info->pixmap.blit_x,
						info->pixmap.blit_y);
		vc->vc_font.width = font->width;
		vc->vc_font.height = font->height;
		vc->vc_font.data = (void *)(p->fontdata = font->data);
		vc->vc_font.charcount = font->charcount;
	} else {
		p->fontdata = vc->vc_font.data;
	}

	cols = FBCON_SWAP(ops->rotate, info->var.xres, info->var.yres);
	rows = FBCON_SWAP(ops->rotate, info->var.yres, info->var.xres);
	cols /= vc->vc_font.width;
	rows /= vc->vc_font.height;
	vc_resize(vc, cols, rows);

	pr_debug("mode:   %s\n", info->fix.id);
	pr_debug("visual: %d\n", info->fix.visual);
	pr_debug("res:    %dx%d-%d\n", info->var.xres,
		 info->var.yres,
		 info->var.bits_per_pixel);

	fbcon_add_cursor_timer(info);
	return display_desc;
}

static void fbcon_init(struct vc_data *vc, int init)
{
	struct fb_info *info;
	struct fbcon_ops *ops;
	struct vc_data **default_mode = vc->vc_display_fg;
	struct vc_data *svc = *default_mode;
	struct fbcon_display *t, *p = &fb_display[vc->vc_num];
	int logo = 1, new_rows, new_cols, rows, cols;
	int ret;

	if (WARN_ON(info_idx == -1))
	    return;

	if (con2fb_map[vc->vc_num] == -1)
		con2fb_map[vc->vc_num] = info_idx;

	info = registered_fb[con2fb_map[vc->vc_num]];

	if (logo_shown < 0 && console_loglevel <= CONSOLE_LOGLEVEL_QUIET)
		logo_shown = FBCON_LOGO_DONTSHOW;

	if (vc != svc || logo_shown == FBCON_LOGO_DONTSHOW ||
	    (info->fix.type == FB_TYPE_TEXT))
		logo = 0;

	if (var_to_display(p, &info->var, info))
		return;

	if (!info->fbcon_par)
		con2fb_acquire_newinfo(vc, info, vc->vc_num, -1);

	/* If we are not the first console on this
	   fb, copy the font from that console */
	t = &fb_display[fg_console];
	if (!p->fontdata) {
		if (t->fontdata) {
			struct vc_data *fvc = vc_cons[fg_console].d;

			vc->vc_font.data = (void *)(p->fontdata =
						    fvc->vc_font.data);
			vc->vc_font.width = fvc->vc_font.width;
			vc->vc_font.height = fvc->vc_font.height;
			vc->vc_font.charcount = fvc->vc_font.charcount;
			p->userfont = t->userfont;

			if (p->userfont)
				REFCOUNT(p->fontdata)++;
		} else {
			const struct font_desc *font = NULL;

			if (!fontname[0] || !(font = find_font(fontname)))
				font = get_default_font(info->var.xres,
							info->var.yres,
							info->pixmap.blit_x,
							info->pixmap.blit_y);
			vc->vc_font.width = font->width;
			vc->vc_font.height = font->height;
			vc->vc_font.data = (void *)(p->fontdata = font->data);
			vc->vc_font.charcount = font->charcount;
		}
	}

	vc->vc_can_do_color = (fb_get_color_depth(&info->var, &info->fix)!=1);
	vc->vc_complement_mask = vc->vc_can_do_color ? 0x7700 : 0x0800;
	if (vc->vc_font.charcount == 256) {
		vc->vc_hi_font_mask = 0;
	} else {
		vc->vc_hi_font_mask = 0x100;
		if (vc->vc_can_do_color)
			vc->vc_complement_mask <<= 1;
	}

	if (!*svc->vc_uni_pagedir_loc)
		con_set_default_unimap(svc);
	if (!*vc->vc_uni_pagedir_loc)
		con_copy_unimap(vc, svc);

	ops = info->fbcon_par;
	ops->cur_blink_jiffies = msecs_to_jiffies(vc->vc_cur_blink_ms);

	p->con_rotate = initial_rotation;
	if (p->con_rotate == -1)
		p->con_rotate = info->fbcon_rotate_hint;
	if (p->con_rotate == -1)
		p->con_rotate = FB_ROTATE_UR;

	set_blitting_type(vc, info);

	cols = vc->vc_cols;
	rows = vc->vc_rows;
	new_cols = FBCON_SWAP(ops->rotate, info->var.xres, info->var.yres);
	new_rows = FBCON_SWAP(ops->rotate, info->var.yres, info->var.xres);
	new_cols /= vc->vc_font.width;
	new_rows /= vc->vc_font.height;

	/*
	 * We must always set the mode. The mode of the previous console
	 * driver could be in the same resolution but we are using different
	 * hardware so we have to initialize the hardware.
	 *
	 * We need to do it in fbcon_init() to prevent screen corruption.
	 */
	if (con_is_visible(vc) && vc->vc_mode == KD_TEXT) {
		if (info->fbops->fb_set_par &&
		    !(ops->flags & FBCON_FLAGS_INIT)) {
			ret = info->fbops->fb_set_par(info);

			if (ret)
				printk(KERN_ERR "fbcon_init: detected "
					"unhandled fb_set_par error, "
					"error code %d\n", ret);
		}

		ops->flags |= FBCON_FLAGS_INIT;
	}

	ops->graphics = 0;

	/*
	 * No more hw acceleration for fbcon.
	 *
	 * FIXME: Garbage collect all the now dead code after sufficient time
	 * has passed.
	 */
	p->scrollmode = SCROLL_REDRAW;

	/*
	 *  ++guenther: console.c:vc_allocate() relies on initializing
	 *  vc_{cols,rows}, but we must not set those if we are only
	 *  resizing the console.
	 */
	if (init) {
		vc->vc_cols = new_cols;
		vc->vc_rows = new_rows;
	} else
		vc_resize(vc, new_cols, new_rows);

	if (logo)
		fbcon_prepare_logo(vc, info, cols, rows, new_cols, new_rows);

	if (ops->rotate_font && ops->rotate_font(info, vc)) {
		ops->rotate = FB_ROTATE_UR;
		set_blitting_type(vc, info);
	}

	ops->p = &fb_display[fg_console];
}

static void fbcon_free_font(struct fbcon_display *p, bool freefont)
{
	if (freefont && p->userfont && p->fontdata && (--REFCOUNT(p->fontdata) == 0))
		kfree(p->fontdata - FONT_EXTRA_WORDS * sizeof(int));
	p->fontdata = NULL;
	p->userfont = 0;
}

static void set_vc_hi_font(struct vc_data *vc, bool set);

static void fbcon_deinit(struct vc_data *vc)
{
	struct fbcon_display *p = &fb_display[vc->vc_num];
	struct fb_info *info;
	struct fbcon_ops *ops;
	int idx;
	bool free_font = true;

	idx = con2fb_map[vc->vc_num];

	if (idx == -1)
		goto finished;

	info = registered_fb[idx];

	if (!info)
		goto finished;

	if (info->flags & FBINFO_MISC_FIRMWARE)
		free_font = false;
	ops = info->fbcon_par;

	if (!ops)
		goto finished;

	if (con_is_visible(vc))
		fbcon_del_cursor_timer(info);

	ops->flags &= ~FBCON_FLAGS_INIT;
finished:

	fbcon_free_font(p, free_font);
	if (free_font)
		vc->vc_font.data = NULL;

	if (vc->vc_hi_font_mask && vc->vc_screenbuf)
		set_vc_hi_font(vc, false);

	if (!con_is_bound(&fb_con))
		fbcon_exit();

	if (vc->vc_num == logo_shown)
		logo_shown = FBCON_LOGO_CANSHOW;

	return;
}

/* ====================================================================== */

/*  fbcon_XXX routines - interface used by the world
 *
 *  This system is now divided into two levels because of complications
 *  caused by hardware scrolling. Top level functions:
 *
 *	fbcon_bmove(), fbcon_clear(), fbcon_putc(), fbcon_clear_margins()
 *
 *  handles y values in range [0, scr_height-1] that correspond to real
 *  screen positions. y_wrap shift means that first line of bitmap may be
 *  anywhere on this display. These functions convert lineoffsets to
 *  bitmap offsets and deal with the wrap-around case by splitting blits.
 *
 *	fbcon_bmove_physical_8()    -- These functions fast implementations
 *	fbcon_clear_physical_8()    -- of original fbcon_XXX fns.
 *	fbcon_putc_physical_8()	    -- (font width != 8) may be added later
 *
 *  WARNING:
 *
 *  At the moment fbcon_putc() cannot blit across vertical wrap boundary
 *  Implies should only really hardware scroll in rows. Only reason for
 *  restriction is simplicity & efficiency at the moment.
 */

static void fbcon_clear(struct vc_data *vc, int sy, int sx, int height,
			int width)
{
	struct fb_info *info = registered_fb[con2fb_map[vc->vc_num]];
	struct fbcon_ops *ops = info->fbcon_par;

	struct fbcon_display *p = &fb_display[vc->vc_num];
	u_int y_break;

	if (fbcon_is_inactive(vc, info))
		return;

	if (!height || !width)
		return;

	if (sy < vc->vc_top && vc->vc_top == logo_lines) {
		vc->vc_top = 0;
		/*
		 * If the font dimensions are not an integral of the display
		 * dimensions then the ops->clear below won't end up clearing
		 * the margins.  Call clear_margins here in case the logo
		 * bitmap stretched into the margin area.
		 */
		fbcon_clear_margins(vc, 0);
	}

	/* Split blits that cross physical y_wrap boundary */

	y_break = p->vrows - p->yscroll;
	if (sy < y_break && sy + height - 1 >= y_break) {
		u_int b = y_break - sy;
		ops->clear(vc, info, real_y(p, sy), sx, b, width);
		ops->clear(vc, info, real_y(p, sy + b), sx, height - b,
				 width);
	} else
		ops->clear(vc, info, real_y(p, sy), sx, height, width);
}

static void fbcon_putcs(struct vc_data *vc, const unsigned short *s,
			int count, int ypos, int xpos)
{
	struct fb_info *info = registered_fb[con2fb_map[vc->vc_num]];
	struct fbcon_display *p = &fb_display[vc->vc_num];
	struct fbcon_ops *ops = info->fbcon_par;

	if (!fbcon_is_inactive(vc, info))
		ops->putcs(vc, info, s, count, real_y(p, ypos), xpos,
			   get_color(vc, info, scr_readw(s), 1),
			   get_color(vc, info, scr_readw(s), 0));
}

static void fbcon_putc(struct vc_data *vc, int c, int ypos, int xpos)
{
	unsigned short chr;

	scr_writew(c, &chr);
	fbcon_putcs(vc, &chr, 1, ypos, xpos);
}

static void fbcon_clear_margins(struct vc_data *vc, int bottom_only)
{
	struct fb_info *info = registered_fb[con2fb_map[vc->vc_num]];
	struct fbcon_ops *ops = info->fbcon_par;

	if (!fbcon_is_inactive(vc, info))
		ops->clear_margins(vc, info, margin_color, bottom_only);
}

static void fbcon_cursor(struct vc_data *vc, int mode)
{
	struct fb_info *info = registered_fb[con2fb_map[vc->vc_num]];
	struct fbcon_ops *ops = info->fbcon_par;
 	int c = scr_readw((u16 *) vc->vc_pos);

	ops->cur_blink_jiffies = msecs_to_jiffies(vc->vc_cur_blink_ms);

	if (fbcon_is_inactive(vc, info) || vc->vc_deccm != 1)
		return;

	if (vc->vc_cursor_type & CUR_SW)
		fbcon_del_cursor_timer(info);
	else
		fbcon_add_cursor_timer(info);

	ops->cursor_flash = (mode == CM_ERASE) ? 0 : 1;

	if (!ops->cursor)
		return;

	ops->cursor(vc, info, mode, get_color(vc, info, c, 1),
		    get_color(vc, info, c, 0));
}

static int scrollback_phys_max = 0;
static int scrollback_max = 0;
static int scrollback_current = 0;

static void fbcon_set_disp(struct fb_info *info, struct fb_var_screeninfo *var,
			   int unit)
{
	struct fbcon_display *p, *t;
	struct vc_data **default_mode, *vc;
	struct vc_data *svc;
	struct fbcon_ops *ops = info->fbcon_par;
	int rows, cols;

	p = &fb_display[unit];

	if (var_to_display(p, var, info))
		return;

	vc = vc_cons[unit].d;

	if (!vc)
		return;

	default_mode = vc->vc_display_fg;
	svc = *default_mode;
	t = &fb_display[svc->vc_num];

	if (!vc->vc_font.data) {
		vc->vc_font.data = (void *)(p->fontdata = t->fontdata);
		vc->vc_font.width = (*default_mode)->vc_font.width;
		vc->vc_font.height = (*default_mode)->vc_font.height;
		vc->vc_font.charcount = (*default_mode)->vc_font.charcount;
		p->userfont = t->userfont;
		if (p->userfont)
			REFCOUNT(p->fontdata)++;
	}

	var->activate = FB_ACTIVATE_NOW;
	info->var.activate = var->activate;
	var->yoffset = info->var.yoffset;
	var->xoffset = info->var.xoffset;
	fb_set_var(info, var);
	ops->var = info->var;
	vc->vc_can_do_color = (fb_get_color_depth(&info->var, &info->fix)!=1);
	vc->vc_complement_mask = vc->vc_can_do_color ? 0x7700 : 0x0800;
	if (vc->vc_font.charcount == 256) {
		vc->vc_hi_font_mask = 0;
	} else {
		vc->vc_hi_font_mask = 0x100;
		if (vc->vc_can_do_color)
			vc->vc_complement_mask <<= 1;
	}

	if (!*svc->vc_uni_pagedir_loc)
		con_set_default_unimap(svc);
	if (!*vc->vc_uni_pagedir_loc)
		con_copy_unimap(vc, svc);

	cols = FBCON_SWAP(ops->rotate, info->var.xres, info->var.yres);
	rows = FBCON_SWAP(ops->rotate, info->var.yres, info->var.xres);
	cols /= vc->vc_font.width;
	rows /= vc->vc_font.height;
	vc_resize(vc, cols, rows);

	if (con_is_visible(vc)) {
		update_screen(vc);
	}
}

static __inline__ void ywrap_up(struct vc_data *vc, int count)
{
	struct fb_info *info = registered_fb[con2fb_map[vc->vc_num]];
	struct fbcon_ops *ops = info->fbcon_par;
	struct fbcon_display *p = &fb_display[vc->vc_num];
	
	p->yscroll += count;
	if (p->yscroll >= p->vrows)	/* Deal with wrap */
		p->yscroll -= p->vrows;
	ops->var.xoffset = 0;
	ops->var.yoffset = p->yscroll * vc->vc_font.height;
	ops->var.vmode |= FB_VMODE_YWRAP;
	ops->update_start(info);
	scrollback_max += count;
	if (scrollback_max > scrollback_phys_max)
		scrollback_max = scrollback_phys_max;
	scrollback_current = 0;
}

static __inline__ void ywrap_down(struct vc_data *vc, int count)
{
	struct fb_info *info = registered_fb[con2fb_map[vc->vc_num]];
	struct fbcon_ops *ops = info->fbcon_par;
	struct fbcon_display *p = &fb_display[vc->vc_num];
	
	p->yscroll -= count;
	if (p->yscroll < 0)	/* Deal with wrap */
		p->yscroll += p->vrows;
	ops->var.xoffset = 0;
	ops->var.yoffset = p->yscroll * vc->vc_font.height;
	ops->var.vmode |= FB_VMODE_YWRAP;
	ops->update_start(info);
	scrollback_max -= count;
	if (scrollback_max < 0)
		scrollback_max = 0;
	scrollback_current = 0;
}

static __inline__ void ypan_up(struct vc_data *vc, int count)
{
	struct fb_info *info = registered_fb[con2fb_map[vc->vc_num]];
	struct fbcon_display *p = &fb_display[vc->vc_num];
	struct fbcon_ops *ops = info->fbcon_par;

	p->yscroll += count;
	if (p->yscroll > p->vrows - vc->vc_rows) {
		ops->bmove(vc, info, p->vrows - vc->vc_rows,
			    0, 0, 0, vc->vc_rows, vc->vc_cols);
		p->yscroll -= p->vrows - vc->vc_rows;
	}

	ops->var.xoffset = 0;
	ops->var.yoffset = p->yscroll * vc->vc_font.height;
	ops->var.vmode &= ~FB_VMODE_YWRAP;
	ops->update_start(info);
	fbcon_clear_margins(vc, 1);
	scrollback_max += count;
	if (scrollback_max > scrollback_phys_max)
		scrollback_max = scrollback_phys_max;
	scrollback_current = 0;
}

static __inline__ void ypan_up_redraw(struct vc_data *vc, int t, int count)
{
	struct fb_info *info = registered_fb[con2fb_map[vc->vc_num]];
	struct fbcon_ops *ops = info->fbcon_par;
	struct fbcon_display *p = &fb_display[vc->vc_num];

	p->yscroll += count;

	if (p->yscroll > p->vrows - vc->vc_rows) {
		p->yscroll -= p->vrows - vc->vc_rows;
		fbcon_redraw_move(vc, p, t + count, vc->vc_rows - count, t);
	}

	ops->var.xoffset = 0;
	ops->var.yoffset = p->yscroll * vc->vc_font.height;
	ops->var.vmode &= ~FB_VMODE_YWRAP;
	ops->update_start(info);
	fbcon_clear_margins(vc, 1);
	scrollback_max += count;
	if (scrollback_max > scrollback_phys_max)
		scrollback_max = scrollback_phys_max;
	scrollback_current = 0;
}

static __inline__ void ypan_down(struct vc_data *vc, int count)
{
	struct fb_info *info = registered_fb[con2fb_map[vc->vc_num]];
	struct fbcon_display *p = &fb_display[vc->vc_num];
	struct fbcon_ops *ops = info->fbcon_par;
	
	p->yscroll -= count;
	if (p->yscroll < 0) {
		ops->bmove(vc, info, 0, 0, p->vrows - vc->vc_rows,
			    0, vc->vc_rows, vc->vc_cols);
		p->yscroll += p->vrows - vc->vc_rows;
	}

	ops->var.xoffset = 0;
	ops->var.yoffset = p->yscroll * vc->vc_font.height;
	ops->var.vmode &= ~FB_VMODE_YWRAP;
	ops->update_start(info);
	fbcon_clear_margins(vc, 1);
	scrollback_max -= count;
	if (scrollback_max < 0)
		scrollback_max = 0;
	scrollback_current = 0;
}

static __inline__ void ypan_down_redraw(struct vc_data *vc, int t, int count)
{
	struct fb_info *info = registered_fb[con2fb_map[vc->vc_num]];
	struct fbcon_ops *ops = info->fbcon_par;
	struct fbcon_display *p = &fb_display[vc->vc_num];

	p->yscroll -= count;

	if (p->yscroll < 0) {
		p->yscroll += p->vrows - vc->vc_rows;
		fbcon_redraw_move(vc, p, t, vc->vc_rows - count, t + count);
	}

	ops->var.xoffset = 0;
	ops->var.yoffset = p->yscroll * vc->vc_font.height;
	ops->var.vmode &= ~FB_VMODE_YWRAP;
	ops->update_start(info);
	fbcon_clear_margins(vc, 1);
	scrollback_max -= count;
	if (scrollback_max < 0)
		scrollback_max = 0;
	scrollback_current = 0;
}

static void fbcon_redraw_move(struct vc_data *vc, struct fbcon_display *p,
			      int line, int count, int dy)
{
	unsigned short *s = (unsigned short *)
		(vc->vc_origin + vc->vc_size_row * line);

	while (count--) {
		unsigned short *start = s;
		unsigned short *le = advance_row(s, 1);
		unsigned short c;
		int x = 0;
		unsigned short attr = 1;

		do {
			c = scr_readw(s);
			if (attr != (c & 0xff00)) {
				attr = c & 0xff00;
				if (s > start) {
					fbcon_putcs(vc, start, s - start,
						    dy, x);
					x += s - start;
					start = s;
				}
			}
			console_conditional_schedule();
			s++;
		} while (s < le);
		if (s > start)
			fbcon_putcs(vc, start, s - start, dy, x);
		console_conditional_schedule();
		dy++;
	}
}

static void fbcon_redraw_blit(struct vc_data *vc, struct fb_info *info,
			struct fbcon_display *p, int line, int count, int ycount)
{
	int offset = ycount * vc->vc_cols;
	unsigned short *d = (unsigned short *)
	    (vc->vc_origin + vc->vc_size_row * line);
	unsigned short *s = d + offset;
	struct fbcon_ops *ops = info->fbcon_par;

	while (count--) {
		unsigned short *start = s;
		unsigned short *le = advance_row(s, 1);
		unsigned short c;
		int x = 0;

		do {
			c = scr_readw(s);

			if (c == scr_readw(d)) {
				if (s > start) {
					ops->bmove(vc, info, line + ycount, x,
						   line, x, 1, s-start);
					x += s - start + 1;
					start = s + 1;
				} else {
					x++;
					start++;
				}
			}

			scr_writew(c, d);
			console_conditional_schedule();
			s++;
			d++;
		} while (s < le);
		if (s > start)
			ops->bmove(vc, info, line + ycount, x, line, x, 1,
				   s-start);
		console_conditional_schedule();
		if (ycount > 0)
			line++;
		else {
			line--;
			/* NOTE: We subtract two lines from these pointers */
			s -= vc->vc_size_row;
			d -= vc->vc_size_row;
		}
	}
}

static void fbcon_redraw(struct vc_data *vc, struct fbcon_display *p,
			 int line, int count, int offset)
{
	unsigned short *d = (unsigned short *)
	    (vc->vc_origin + vc->vc_size_row * line);
	unsigned short *s = d + offset;

	while (count--) {
		unsigned short *start = s;
		unsigned short *le = advance_row(s, 1);
		unsigned short c;
		int x = 0;
		unsigned short attr = 1;

		do {
			c = scr_readw(s);
			if (attr != (c & 0xff00)) {
				attr = c & 0xff00;
				if (s > start) {
					fbcon_putcs(vc, start, s - start,
						    line, x);
					x += s - start;
					start = s;
				}
			}
			if (c == scr_readw(d)) {
				if (s > start) {
					fbcon_putcs(vc, start, s - start,
						     line, x);
					x += s - start + 1;
					start = s + 1;
				} else {
					x++;
					start++;
				}
			}
			scr_writew(c, d);
			console_conditional_schedule();
			s++;
			d++;
		} while (s < le);
		if (s > start)
			fbcon_putcs(vc, start, s - start, line, x);
		console_conditional_schedule();
		if (offset > 0)
			line++;
		else {
			line--;
			/* NOTE: We subtract two lines from these pointers */
			s -= vc->vc_size_row;
			d -= vc->vc_size_row;
		}
	}
}

static bool fbcon_scroll(struct vc_data *vc, unsigned int t, unsigned int b,
		enum con_scroll dir, unsigned int count)
{
	struct fb_info *info = registered_fb[con2fb_map[vc->vc_num]];
	struct fbcon_display *p = &fb_display[vc->vc_num];
	int scroll_partial = info->flags & FBINFO_PARTIAL_PAN_OK;

	if (fbcon_is_inactive(vc, info))
		return true;

	fbcon_cursor(vc, CM_ERASE);

	/*
	 * ++Geert: Only use ywrap/ypan if the console is in text mode
	 * ++Andrew: Only use ypan on hardware text mode when scrolling the
	 *           whole screen (prevents flicker).
	 */

	switch (dir) {
	case SM_UP:
		if (count > vc->vc_rows)	/* Maximum realistic size */
			count = vc->vc_rows;
		if (logo_shown >= 0)
			goto redraw_up;
		switch (p->scrollmode) {
		case SCROLL_MOVE:
			fbcon_redraw_blit(vc, info, p, t, b - t - count,
				     count);
			fbcon_clear(vc, b - count, 0, count, vc->vc_cols);
			scr_memsetw((unsigned short *) (vc->vc_origin +
							vc->vc_size_row *
							(b - count)),
				    vc->vc_video_erase_char,
				    vc->vc_size_row * count);
			return true;

		case SCROLL_WRAP_MOVE:
			if (b - t - count > 3 * vc->vc_rows >> 2) {
				if (t > 0)
					fbcon_bmove(vc, 0, 0, count, 0, t,
						    vc->vc_cols);
				ywrap_up(vc, count);
				if (vc->vc_rows - b > 0)
					fbcon_bmove(vc, b - count, 0, b, 0,
						    vc->vc_rows - b,
						    vc->vc_cols);
			} else if (info->flags & FBINFO_READS_FAST)
				fbcon_bmove(vc, t + count, 0, t, 0,
					    b - t - count, vc->vc_cols);
			else
				goto redraw_up;
			fbcon_clear(vc, b - count, 0, count, vc->vc_cols);
			break;

		case SCROLL_PAN_REDRAW:
			if ((p->yscroll + count <=
			     2 * (p->vrows - vc->vc_rows))
			    && ((!scroll_partial && (b - t == vc->vc_rows))
				|| (scroll_partial
				    && (b - t - count >
					3 * vc->vc_rows >> 2)))) {
				if (t > 0)
					fbcon_redraw_move(vc, p, 0, t, count);
				ypan_up_redraw(vc, t, count);
				if (vc->vc_rows - b > 0)
					fbcon_redraw_move(vc, p, b,
							  vc->vc_rows - b, b);
			} else
				fbcon_redraw_move(vc, p, t + count, b - t - count, t);
			fbcon_clear(vc, b - count, 0, count, vc->vc_cols);
			break;

		case SCROLL_PAN_MOVE:
			if ((p->yscroll + count <=
			     2 * (p->vrows - vc->vc_rows))
			    && ((!scroll_partial && (b - t == vc->vc_rows))
				|| (scroll_partial
				    && (b - t - count >
					3 * vc->vc_rows >> 2)))) {
				if (t > 0)
					fbcon_bmove(vc, 0, 0, count, 0, t,
						    vc->vc_cols);
				ypan_up(vc, count);
				if (vc->vc_rows - b > 0)
					fbcon_bmove(vc, b - count, 0, b, 0,
						    vc->vc_rows - b,
						    vc->vc_cols);
			} else if (info->flags & FBINFO_READS_FAST)
				fbcon_bmove(vc, t + count, 0, t, 0,
					    b - t - count, vc->vc_cols);
			else
				goto redraw_up;
			fbcon_clear(vc, b - count, 0, count, vc->vc_cols);
			break;

		case SCROLL_REDRAW:
		      redraw_up:
			fbcon_redraw(vc, p, t, b - t - count,
				     count * vc->vc_cols);
			fbcon_clear(vc, b - count, 0, count, vc->vc_cols);
			scr_memsetw((unsigned short *) (vc->vc_origin +
							vc->vc_size_row *
							(b - count)),
				    vc->vc_video_erase_char,
				    vc->vc_size_row * count);
			return true;
		}
		break;

	case SM_DOWN:
		if (count > vc->vc_rows)	/* Maximum realistic size */
			count = vc->vc_rows;
		if (logo_shown >= 0)
			goto redraw_down;
		switch (p->scrollmode) {
		case SCROLL_MOVE:
			fbcon_redraw_blit(vc, info, p, b - 1, b - t - count,
				     -count);
			fbcon_clear(vc, t, 0, count, vc->vc_cols);
			scr_memsetw((unsigned short *) (vc->vc_origin +
							vc->vc_size_row *
							t),
				    vc->vc_video_erase_char,
				    vc->vc_size_row * count);
			return true;

		case SCROLL_WRAP_MOVE:
			if (b - t - count > 3 * vc->vc_rows >> 2) {
				if (vc->vc_rows - b > 0)
					fbcon_bmove(vc, b, 0, b - count, 0,
						    vc->vc_rows - b,
						    vc->vc_cols);
				ywrap_down(vc, count);
				if (t > 0)
					fbcon_bmove(vc, count, 0, 0, 0, t,
						    vc->vc_cols);
			} else if (info->flags & FBINFO_READS_FAST)
				fbcon_bmove(vc, t, 0, t + count, 0,
					    b - t - count, vc->vc_cols);
			else
				goto redraw_down;
			fbcon_clear(vc, t, 0, count, vc->vc_cols);
			break;

		case SCROLL_PAN_MOVE:
			if ((count - p->yscroll <= p->vrows - vc->vc_rows)
			    && ((!scroll_partial && (b - t == vc->vc_rows))
				|| (scroll_partial
				    && (b - t - count >
					3 * vc->vc_rows >> 2)))) {
				if (vc->vc_rows - b > 0)
					fbcon_bmove(vc, b, 0, b - count, 0,
						    vc->vc_rows - b,
						    vc->vc_cols);
				ypan_down(vc, count);
				if (t > 0)
					fbcon_bmove(vc, count, 0, 0, 0, t,
						    vc->vc_cols);
			} else if (info->flags & FBINFO_READS_FAST)
				fbcon_bmove(vc, t, 0, t + count, 0,
					    b - t - count, vc->vc_cols);
			else
				goto redraw_down;
			fbcon_clear(vc, t, 0, count, vc->vc_cols);
			break;

		case SCROLL_PAN_REDRAW:
			if ((count - p->yscroll <= p->vrows - vc->vc_rows)
			    && ((!scroll_partial && (b - t == vc->vc_rows))
				|| (scroll_partial
				    && (b - t - count >
					3 * vc->vc_rows >> 2)))) {
				if (vc->vc_rows - b > 0)
					fbcon_redraw_move(vc, p, b, vc->vc_rows - b,
							  b - count);
				ypan_down_redraw(vc, t, count);
				if (t > 0)
					fbcon_redraw_move(vc, p, count, t, 0);
			} else
				fbcon_redraw_move(vc, p, t, b - t - count, t + count);
			fbcon_clear(vc, t, 0, count, vc->vc_cols);
			break;

		case SCROLL_REDRAW:
		      redraw_down:
			fbcon_redraw(vc, p, b - 1, b - t - count,
				     -count * vc->vc_cols);
			fbcon_clear(vc, t, 0, count, vc->vc_cols);
			scr_memsetw((unsigned short *) (vc->vc_origin +
							vc->vc_size_row *
							t),
				    vc->vc_video_erase_char,
				    vc->vc_size_row * count);
			return true;
		}
	}
	return false;
}


static void fbcon_bmove(struct vc_data *vc, int sy, int sx, int dy, int dx,
			int height, int width)
{
	struct fb_info *info = registered_fb[con2fb_map[vc->vc_num]];
	struct fbcon_display *p = &fb_display[vc->vc_num];
	
	if (fbcon_is_inactive(vc, info))
		return;

	if (!width || !height)
		return;

	/*  Split blits that cross physical y_wrap case.
	 *  Pathological case involves 4 blits, better to use recursive
	 *  code rather than unrolled case
	 *
	 *  Recursive invocations don't need to erase the cursor over and
	 *  over again, so we use fbcon_bmove_rec()
	 */
	fbcon_bmove_rec(vc, p, sy, sx, dy, dx, height, width,
			p->vrows - p->yscroll);
}

static void fbcon_bmove_rec(struct vc_data *vc, struct fbcon_display *p, int sy, int sx,
			    int dy, int dx, int height, int width, u_int y_break)
{
	struct fb_info *info = registered_fb[con2fb_map[vc->vc_num]];
	struct fbcon_ops *ops = info->fbcon_par;
	u_int b;

	if (sy < y_break && sy + height > y_break) {
		b = y_break - sy;
		if (dy < sy) {	/* Avoid trashing self */
			fbcon_bmove_rec(vc, p, sy, sx, dy, dx, b, width,
					y_break);
			fbcon_bmove_rec(vc, p, sy + b, sx, dy + b, dx,
					height - b, width, y_break);
		} else {
			fbcon_bmove_rec(vc, p, sy + b, sx, dy + b, dx,
					height - b, width, y_break);
			fbcon_bmove_rec(vc, p, sy, sx, dy, dx, b, width,
					y_break);
		}
		return;
	}

	if (dy < y_break && dy + height > y_break) {
		b = y_break - dy;
		if (dy < sy) {	/* Avoid trashing self */
			fbcon_bmove_rec(vc, p, sy, sx, dy, dx, b, width,
					y_break);
			fbcon_bmove_rec(vc, p, sy + b, sx, dy + b, dx,
					height - b, width, y_break);
		} else {
			fbcon_bmove_rec(vc, p, sy + b, sx, dy + b, dx,
					height - b, width, y_break);
			fbcon_bmove_rec(vc, p, sy, sx, dy, dx, b, width,
					y_break);
		}
		return;
	}
	ops->bmove(vc, info, real_y(p, sy), sx, real_y(p, dy), dx,
		   height, width);
}

static void updatescrollmode(struct fbcon_display *p,
					struct fb_info *info,
					struct vc_data *vc)
{
	struct fbcon_ops *ops = info->fbcon_par;
	int fh = vc->vc_font.height;
	int yres = FBCON_SWAP(ops->rotate, info->var.yres, info->var.xres);
	int vyres = FBCON_SWAP(ops->rotate, info->var.yres_virtual,
				   info->var.xres_virtual);

	p->vrows = vyres/fh;
	if (yres > (fh * (vc->vc_rows + 1)))
		p->vrows -= (yres - (fh * vc->vc_rows)) / fh;
	if ((yres % fh) && (vyres % fh < yres % fh))
		p->vrows--;
}

#define PITCH(w) (((w) + 7) >> 3)
#define CALC_FONTSZ(h, p, c) ((h) * (p) * (c)) /* size = height * pitch * charcount */

static int fbcon_resize(struct vc_data *vc, unsigned int width, 
			unsigned int height, unsigned int user)
{
	struct fb_info *info = registered_fb[con2fb_map[vc->vc_num]];
	struct fbcon_ops *ops = info->fbcon_par;
	struct fbcon_display *p = &fb_display[vc->vc_num];
	struct fb_var_screeninfo var = info->var;
	int x_diff, y_diff, virt_w, virt_h, virt_fw, virt_fh;

	if (p->userfont && FNTSIZE(vc->vc_font.data)) {
		int size;
		int pitch = PITCH(vc->vc_font.width);

		/*
		 * If user font, ensure that a possible change to user font
		 * height or width will not allow a font data out-of-bounds access.
		 * NOTE: must use original charcount in calculation as font
		 * charcount can change and cannot be used to determine the
		 * font data allocated size.
		 */
		if (pitch <= 0)
			return -EINVAL;
<<<<<<< HEAD
		size = CALC_FONTSZ(vc->vc_font.height, pitch, FNTCHARCNT(vc->vc_font.data));
=======
		size = CALC_FONTSZ(vc->vc_font.height, pitch, vc->vc_font.charcount);
>>>>>>> 7d2a07b7
		if (size > FNTSIZE(vc->vc_font.data))
			return -EINVAL;
	}

	virt_w = FBCON_SWAP(ops->rotate, width, height);
	virt_h = FBCON_SWAP(ops->rotate, height, width);
	virt_fw = FBCON_SWAP(ops->rotate, vc->vc_font.width,
				 vc->vc_font.height);
	virt_fh = FBCON_SWAP(ops->rotate, vc->vc_font.height,
				 vc->vc_font.width);
	var.xres = virt_w * virt_fw;
	var.yres = virt_h * virt_fh;
	x_diff = info->var.xres - var.xres;
	y_diff = info->var.yres - var.yres;
	if (x_diff < 0 || x_diff > virt_fw ||
	    y_diff < 0 || y_diff > virt_fh) {
		const struct fb_videomode *mode;

		pr_debug("attempting resize %ix%i\n", var.xres, var.yres);
		mode = fb_find_best_mode(&var, &info->modelist);
		if (mode == NULL)
			return -EINVAL;
		display_to_var(&var, p);
		fb_videomode_to_var(&var, mode);

		if (virt_w > var.xres/virt_fw || virt_h > var.yres/virt_fh)
			return -EINVAL;

		pr_debug("resize now %ix%i\n", var.xres, var.yres);
		if (con_is_visible(vc) && vc->vc_mode == KD_TEXT) {
			var.activate = FB_ACTIVATE_NOW |
				FB_ACTIVATE_FORCE;
			fb_set_var(info, &var);
		}
		var_to_display(p, &info->var, info);
		ops->var = info->var;
	}
	updatescrollmode(p, info, vc);
	return 0;
}

static int fbcon_switch(struct vc_data *vc)
{
	struct fb_info *info, *old_info = NULL;
	struct fbcon_ops *ops;
	struct fbcon_display *p = &fb_display[vc->vc_num];
	struct fb_var_screeninfo var;
	int i, ret, prev_console;

	info = registered_fb[con2fb_map[vc->vc_num]];
	ops = info->fbcon_par;

	if (logo_shown >= 0) {
		struct vc_data *conp2 = vc_cons[logo_shown].d;

		if (conp2->vc_top == logo_lines
		    && conp2->vc_bottom == conp2->vc_rows)
			conp2->vc_top = 0;
		logo_shown = FBCON_LOGO_CANSHOW;
	}

	prev_console = ops->currcon;
	if (prev_console != -1)
		old_info = registered_fb[con2fb_map[prev_console]];
	/*
	 * FIXME: If we have multiple fbdev's loaded, we need to
	 * update all info->currcon.  Perhaps, we can place this
	 * in a centralized structure, but this might break some
	 * drivers.
	 *
	 * info->currcon = vc->vc_num;
	 */
	for_each_registered_fb(i) {
		if (registered_fb[i]->fbcon_par) {
			struct fbcon_ops *o = registered_fb[i]->fbcon_par;

			o->currcon = vc->vc_num;
		}
	}
	memset(&var, 0, sizeof(struct fb_var_screeninfo));
	display_to_var(&var, p);
	var.activate = FB_ACTIVATE_NOW;

	/*
	 * make sure we don't unnecessarily trip the memcmp()
	 * in fb_set_var()
	 */
	info->var.activate = var.activate;
	var.vmode |= info->var.vmode & ~FB_VMODE_MASK;
	fb_set_var(info, &var);
	ops->var = info->var;

	if (old_info != NULL && (old_info != info ||
				 info->flags & FBINFO_MISC_ALWAYS_SETPAR)) {
		if (info->fbops->fb_set_par) {
			ret = info->fbops->fb_set_par(info);

			if (ret)
				printk(KERN_ERR "fbcon_switch: detected "
					"unhandled fb_set_par error, "
					"error code %d\n", ret);
		}

		if (old_info != info)
			fbcon_del_cursor_timer(old_info);
	}

	if (fbcon_is_inactive(vc, info) ||
	    ops->blank_state != FB_BLANK_UNBLANK)
		fbcon_del_cursor_timer(info);
	else
		fbcon_add_cursor_timer(info);

	set_blitting_type(vc, info);
	ops->cursor_reset = 1;

	if (ops->rotate_font && ops->rotate_font(info, vc)) {
		ops->rotate = FB_ROTATE_UR;
		set_blitting_type(vc, info);
	}

	vc->vc_can_do_color = (fb_get_color_depth(&info->var, &info->fix)!=1);
	vc->vc_complement_mask = vc->vc_can_do_color ? 0x7700 : 0x0800;

	if (vc->vc_font.charcount > 256)
		vc->vc_complement_mask <<= 1;

	updatescrollmode(p, info, vc);

	switch (p->scrollmode) {
	case SCROLL_WRAP_MOVE:
		scrollback_phys_max = p->vrows - vc->vc_rows;
		break;
	case SCROLL_PAN_MOVE:
	case SCROLL_PAN_REDRAW:
		scrollback_phys_max = p->vrows - 2 * vc->vc_rows;
		if (scrollback_phys_max < 0)
			scrollback_phys_max = 0;
		break;
	default:
		scrollback_phys_max = 0;
		break;
	}

	scrollback_max = 0;
	scrollback_current = 0;

	if (!fbcon_is_inactive(vc, info)) {
	    ops->var.xoffset = ops->var.yoffset = p->yscroll = 0;
	    ops->update_start(info);
	}

	fbcon_set_palette(vc, color_table); 	
	fbcon_clear_margins(vc, 0);

	if (logo_shown == FBCON_LOGO_DRAW) {

		logo_shown = fg_console;
		/* This is protected above by initmem_freed */
		fb_show_logo(info, ops->rotate);
		update_region(vc,
			      vc->vc_origin + vc->vc_size_row * vc->vc_top,
			      vc->vc_size_row * (vc->vc_bottom -
						 vc->vc_top) / 2);
		return 0;
	}
	return 1;
}

static void fbcon_generic_blank(struct vc_data *vc, struct fb_info *info,
				int blank)
{
	if (blank) {
		unsigned short charmask = vc->vc_hi_font_mask ?
			0x1ff : 0xff;
		unsigned short oldc;

		oldc = vc->vc_video_erase_char;
		vc->vc_video_erase_char &= charmask;
		fbcon_clear(vc, 0, 0, vc->vc_rows, vc->vc_cols);
		vc->vc_video_erase_char = oldc;
	}
}

static int fbcon_blank(struct vc_data *vc, int blank, int mode_switch)
{
	struct fb_info *info = registered_fb[con2fb_map[vc->vc_num]];
	struct fbcon_ops *ops = info->fbcon_par;

	if (mode_switch) {
		struct fb_var_screeninfo var = info->var;

		ops->graphics = 1;

		if (!blank) {
			var.activate = FB_ACTIVATE_NOW | FB_ACTIVATE_FORCE |
				FB_ACTIVATE_KD_TEXT;
			fb_set_var(info, &var);
			ops->graphics = 0;
			ops->var = info->var;
		}
	}

 	if (!fbcon_is_inactive(vc, info)) {
		if (ops->blank_state != blank) {
			ops->blank_state = blank;
			fbcon_cursor(vc, blank ? CM_ERASE : CM_DRAW);
			ops->cursor_flash = (!blank);

			if (fb_blank(info, blank))
				fbcon_generic_blank(vc, info, blank);
		}

		if (!blank)
			update_screen(vc);
	}

	if (mode_switch || fbcon_is_inactive(vc, info) ||
	    ops->blank_state != FB_BLANK_UNBLANK)
		fbcon_del_cursor_timer(info);
	else
		fbcon_add_cursor_timer(info);

	return 0;
}

static int fbcon_debug_enter(struct vc_data *vc)
{
	struct fb_info *info = registered_fb[con2fb_map[vc->vc_num]];
	struct fbcon_ops *ops = info->fbcon_par;

	ops->save_graphics = ops->graphics;
	ops->graphics = 0;
	if (info->fbops->fb_debug_enter)
		info->fbops->fb_debug_enter(info);
	fbcon_set_palette(vc, color_table);
	return 0;
}

static int fbcon_debug_leave(struct vc_data *vc)
{
	struct fb_info *info = registered_fb[con2fb_map[vc->vc_num]];
	struct fbcon_ops *ops = info->fbcon_par;

	ops->graphics = ops->save_graphics;
	if (info->fbops->fb_debug_leave)
		info->fbops->fb_debug_leave(info);
	return 0;
}

static int fbcon_get_font(struct vc_data *vc, struct console_font *font)
{
	u8 *fontdata = vc->vc_font.data;
	u8 *data = font->data;
	int i, j;

	font->width = vc->vc_font.width;
	font->height = vc->vc_font.height;
	font->charcount = vc->vc_hi_font_mask ? 512 : 256;
	if (!font->data)
		return 0;

	if (font->width <= 8) {
		j = vc->vc_font.height;
		if (font->charcount * j > FNTSIZE(fontdata))
			return -EINVAL;

		for (i = 0; i < font->charcount; i++) {
			memcpy(data, fontdata, j);
			memset(data + j, 0, 32 - j);
			data += 32;
			fontdata += j;
		}
	} else if (font->width <= 16) {
		j = vc->vc_font.height * 2;
		if (font->charcount * j > FNTSIZE(fontdata))
			return -EINVAL;

		for (i = 0; i < font->charcount; i++) {
			memcpy(data, fontdata, j);
			memset(data + j, 0, 64 - j);
			data += 64;
			fontdata += j;
		}
	} else if (font->width <= 24) {
		if (font->charcount * (vc->vc_font.height * sizeof(u32)) > FNTSIZE(fontdata))
			return -EINVAL;

		for (i = 0; i < font->charcount; i++) {
			for (j = 0; j < vc->vc_font.height; j++) {
				*data++ = fontdata[0];
				*data++ = fontdata[1];
				*data++ = fontdata[2];
				fontdata += sizeof(u32);
			}
			memset(data, 0, 3 * (32 - j));
			data += 3 * (32 - j);
		}
	} else {
		j = vc->vc_font.height * 4;
		if (font->charcount * j > FNTSIZE(fontdata))
			return -EINVAL;

		for (i = 0; i < font->charcount; i++) {
			memcpy(data, fontdata, j);
			memset(data + j, 0, 128 - j);
			data += 128;
			fontdata += j;
		}
	}
	return 0;
}

/* set/clear vc_hi_font_mask and update vc attrs accordingly */
static void set_vc_hi_font(struct vc_data *vc, bool set)
{
	if (!set) {
		vc->vc_hi_font_mask = 0;
		if (vc->vc_can_do_color) {
			vc->vc_complement_mask >>= 1;
			vc->vc_s_complement_mask >>= 1;
		}
			
		/* ++Edmund: reorder the attribute bits */
		if (vc->vc_can_do_color) {
			unsigned short *cp =
			    (unsigned short *) vc->vc_origin;
			int count = vc->vc_screenbuf_size / 2;
			unsigned short c;
			for (; count > 0; count--, cp++) {
				c = scr_readw(cp);
				scr_writew(((c & 0xfe00) >> 1) |
					   (c & 0xff), cp);
			}
			c = vc->vc_video_erase_char;
			vc->vc_video_erase_char =
			    ((c & 0xfe00) >> 1) | (c & 0xff);
			vc->vc_attr >>= 1;
		}
	} else {
		vc->vc_hi_font_mask = 0x100;
		if (vc->vc_can_do_color) {
			vc->vc_complement_mask <<= 1;
			vc->vc_s_complement_mask <<= 1;
		}
			
		/* ++Edmund: reorder the attribute bits */
		{
			unsigned short *cp =
			    (unsigned short *) vc->vc_origin;
			int count = vc->vc_screenbuf_size / 2;
			unsigned short c;
			for (; count > 0; count--, cp++) {
				unsigned short newc;
				c = scr_readw(cp);
				if (vc->vc_can_do_color)
					newc =
					    ((c & 0xff00) << 1) | (c &
								   0xff);
				else
					newc = c & ~0x100;
				scr_writew(newc, cp);
			}
			c = vc->vc_video_erase_char;
			if (vc->vc_can_do_color) {
				vc->vc_video_erase_char =
				    ((c & 0xff00) << 1) | (c & 0xff);
				vc->vc_attr <<= 1;
			} else
				vc->vc_video_erase_char = c & ~0x100;
		}
	}
}

static int fbcon_do_set_font(struct vc_data *vc, int w, int h, int charcount,
			     const u8 * data, int userfont)
{
	struct fb_info *info = registered_fb[con2fb_map[vc->vc_num]];
	struct fbcon_ops *ops = info->fbcon_par;
	struct fbcon_display *p = &fb_display[vc->vc_num];
	int resize;
	char *old_data = NULL;

	resize = (w != vc->vc_font.width) || (h != vc->vc_font.height);
	if (p->userfont)
		old_data = vc->vc_font.data;
	vc->vc_font.data = (void *)(p->fontdata = data);
	if ((p->userfont = userfont))
		REFCOUNT(data)++;
	vc->vc_font.width = w;
	vc->vc_font.height = h;
	vc->vc_font.charcount = charcount;
	if (vc->vc_hi_font_mask && charcount == 256)
		set_vc_hi_font(vc, false);
	else if (!vc->vc_hi_font_mask && charcount == 512)
		set_vc_hi_font(vc, true);

	if (resize) {
		int cols, rows;

		cols = FBCON_SWAP(ops->rotate, info->var.xres, info->var.yres);
		rows = FBCON_SWAP(ops->rotate, info->var.yres, info->var.xres);
		cols /= w;
		rows /= h;
		vc_resize(vc, cols, rows);
	} else if (con_is_visible(vc)
		   && vc->vc_mode == KD_TEXT) {
		fbcon_clear_margins(vc, 0);
		update_screen(vc);
	}

	if (old_data && (--REFCOUNT(old_data) == 0))
		kfree(old_data - FONT_EXTRA_WORDS * sizeof(int));
	return 0;
}

/*
 *  User asked to set font; we are guaranteed that
 *	a) width and height are in range 1..32
 *	b) charcount does not exceed 512
 *  but lets not assume that, since someone might someday want to use larger
 *  fonts. And charcount of 512 is small for unicode support.
 *
 *  However, user space gives the font in 32 rows , regardless of
 *  actual font height. So a new API is needed if support for larger fonts
 *  is ever implemented.
 */

static int fbcon_set_font(struct vc_data *vc, struct console_font *font,
			  unsigned int flags)
{
	struct fb_info *info = registered_fb[con2fb_map[vc->vc_num]];
	unsigned charcount = font->charcount;
	int w = font->width;
	int h = font->height;
	int size;
	int i, csum;
	u8 *new_data, *data = font->data;
	int pitch = PITCH(font->width);

	/* Is there a reason why fbconsole couldn't handle any charcount >256?
	 * If not this check should be changed to charcount < 256 */
	if (charcount != 256 && charcount != 512)
		return -EINVAL;

	/* Make sure drawing engine can handle the font */
	if (!(info->pixmap.blit_x & (1 << (font->width - 1))) ||
	    !(info->pixmap.blit_y & (1 << (font->height - 1))))
		return -EINVAL;

	/* Make sure driver can handle the font length */
	if (fbcon_invalid_charcount(info, charcount))
		return -EINVAL;

	size = CALC_FONTSZ(h, pitch, charcount);

	new_data = kmalloc(FONT_EXTRA_WORDS * sizeof(int) + size, GFP_USER);

	if (!new_data)
		return -ENOMEM;

	memset(new_data, 0, FONT_EXTRA_WORDS * sizeof(int));

	new_data += FONT_EXTRA_WORDS * sizeof(int);
	FNTSIZE(new_data) = size;
	REFCOUNT(new_data) = 0;	/* usage counter */
	for (i=0; i< charcount; i++) {
		memcpy(new_data + i*h*pitch, data +  i*32*pitch, h*pitch);
	}

	/* Since linux has a nice crc32 function use it for counting font
	 * checksums. */
	csum = crc32(0, new_data, size);

	FNTSUM(new_data) = csum;
	/* Check if the same font is on some other console already */
	for (i = first_fb_vc; i <= last_fb_vc; i++) {
		struct vc_data *tmp = vc_cons[i].d;
		
		if (fb_display[i].userfont &&
		    fb_display[i].fontdata &&
		    FNTSUM(fb_display[i].fontdata) == csum &&
		    FNTSIZE(fb_display[i].fontdata) == size &&
		    tmp->vc_font.width == w &&
		    !memcmp(fb_display[i].fontdata, new_data, size)) {
			kfree(new_data - FONT_EXTRA_WORDS * sizeof(int));
			new_data = (u8 *)fb_display[i].fontdata;
			break;
		}
	}
	return fbcon_do_set_font(vc, font->width, font->height, charcount, new_data, 1);
}

static int fbcon_set_def_font(struct vc_data *vc, struct console_font *font, char *name)
{
	struct fb_info *info = registered_fb[con2fb_map[vc->vc_num]];
	const struct font_desc *f;

	if (!name)
		f = get_default_font(info->var.xres, info->var.yres,
				     info->pixmap.blit_x, info->pixmap.blit_y);
	else if (!(f = find_font(name)))
		return -ENOENT;

	font->width = f->width;
	font->height = f->height;
	return fbcon_do_set_font(vc, f->width, f->height, f->charcount, f->data, 0);
}

static u16 palette_red[16];
static u16 palette_green[16];
static u16 palette_blue[16];

static struct fb_cmap palette_cmap = {
	0, 16, palette_red, palette_green, palette_blue, NULL
};

static void fbcon_set_palette(struct vc_data *vc, const unsigned char *table)
{
	struct fb_info *info = registered_fb[con2fb_map[vc->vc_num]];
	int i, j, k, depth;
	u8 val;

	if (fbcon_is_inactive(vc, info))
		return;

	if (!con_is_visible(vc))
		return;

	depth = fb_get_color_depth(&info->var, &info->fix);
	if (depth > 3) {
		for (i = j = 0; i < 16; i++) {
			k = table[i];
			val = vc->vc_palette[j++];
			palette_red[k] = (val << 8) | val;
			val = vc->vc_palette[j++];
			palette_green[k] = (val << 8) | val;
			val = vc->vc_palette[j++];
			palette_blue[k] = (val << 8) | val;
		}
		palette_cmap.len = 16;
		palette_cmap.start = 0;
	/*
	 * If framebuffer is capable of less than 16 colors,
	 * use default palette of fbcon.
	 */
	} else
		fb_copy_cmap(fb_default_cmap(1 << depth), &palette_cmap);

	fb_set_cmap(&palette_cmap, info);
}

static u16 *fbcon_screen_pos(const struct vc_data *vc, int offset)
{
	return (u16 *) (vc->vc_origin + offset);
}

static unsigned long fbcon_getxy(struct vc_data *vc, unsigned long pos,
				 int *px, int *py)
{
	unsigned long ret;
	int x, y;

	if (pos >= vc->vc_origin && pos < vc->vc_scr_end) {
		unsigned long offset = (pos - vc->vc_origin) / 2;

		x = offset % vc->vc_cols;
		y = offset / vc->vc_cols;
		ret = pos + (vc->vc_cols - x) * 2;
	} else {
		/* Should not happen */
		x = y = 0;
		ret = vc->vc_origin;
	}
	if (px)
		*px = x;
	if (py)
		*py = y;
	return ret;
}

/* As we might be inside of softback, we may work with non-contiguous buffer,
   that's why we have to use a separate routine. */
static void fbcon_invert_region(struct vc_data *vc, u16 * p, int cnt)
{
	while (cnt--) {
		u16 a = scr_readw(p);
		if (!vc->vc_can_do_color)
			a ^= 0x0800;
		else if (vc->vc_hi_font_mask == 0x100)
			a = ((a) & 0x11ff) | (((a) & 0xe000) >> 4) |
			    (((a) & 0x0e00) << 4);
		else
			a = ((a) & 0x88ff) | (((a) & 0x7000) >> 4) |
			    (((a) & 0x0700) << 4);
		scr_writew(a, p++);
	}
<<<<<<< HEAD
}

static int fbcon_set_origin(struct vc_data *vc)
{
	return 0;
=======
>>>>>>> 7d2a07b7
}

void fbcon_suspended(struct fb_info *info)
{
	struct vc_data *vc = NULL;
	struct fbcon_ops *ops = info->fbcon_par;

	if (!ops || ops->currcon < 0)
		return;
	vc = vc_cons[ops->currcon].d;

	/* Clear cursor, restore saved data */
	fbcon_cursor(vc, CM_ERASE);
}

void fbcon_resumed(struct fb_info *info)
{
	struct vc_data *vc;
	struct fbcon_ops *ops = info->fbcon_par;

	if (!ops || ops->currcon < 0)
		return;
	vc = vc_cons[ops->currcon].d;

	update_screen(vc);
}

static void fbcon_modechanged(struct fb_info *info)
{
	struct fbcon_ops *ops = info->fbcon_par;
	struct vc_data *vc;
	struct fbcon_display *p;
	int rows, cols;

	if (!ops || ops->currcon < 0)
		return;
	vc = vc_cons[ops->currcon].d;
	if (vc->vc_mode != KD_TEXT ||
	    registered_fb[con2fb_map[ops->currcon]] != info)
		return;

	p = &fb_display[vc->vc_num];
	set_blitting_type(vc, info);

	if (con_is_visible(vc)) {
		var_to_display(p, &info->var, info);
		cols = FBCON_SWAP(ops->rotate, info->var.xres, info->var.yres);
		rows = FBCON_SWAP(ops->rotate, info->var.yres, info->var.xres);
		cols /= vc->vc_font.width;
		rows /= vc->vc_font.height;
		vc_resize(vc, cols, rows);
		updatescrollmode(p, info, vc);
		scrollback_max = 0;
		scrollback_current = 0;

		if (!fbcon_is_inactive(vc, info)) {
		    ops->var.xoffset = ops->var.yoffset = p->yscroll = 0;
		    ops->update_start(info);
		}

		fbcon_set_palette(vc, color_table);
		update_screen(vc);
	}
}

static void fbcon_set_all_vcs(struct fb_info *info)
{
	struct fbcon_ops *ops = info->fbcon_par;
	struct vc_data *vc;
	struct fbcon_display *p;
	int i, rows, cols, fg = -1;

	if (!ops || ops->currcon < 0)
		return;

	for (i = first_fb_vc; i <= last_fb_vc; i++) {
		vc = vc_cons[i].d;
		if (!vc || vc->vc_mode != KD_TEXT ||
		    registered_fb[con2fb_map[i]] != info)
			continue;

		if (con_is_visible(vc)) {
			fg = i;
			continue;
		}

		p = &fb_display[vc->vc_num];
		set_blitting_type(vc, info);
		var_to_display(p, &info->var, info);
		cols = FBCON_SWAP(ops->rotate, info->var.xres, info->var.yres);
		rows = FBCON_SWAP(ops->rotate, info->var.yres, info->var.xres);
		cols /= vc->vc_font.width;
		rows /= vc->vc_font.height;
		vc_resize(vc, cols, rows);
	}

	if (fg != -1)
		fbcon_modechanged(info);
}


void fbcon_update_vcs(struct fb_info *info, bool all)
{
	if (all)
		fbcon_set_all_vcs(info);
	else
		fbcon_modechanged(info);
}
EXPORT_SYMBOL(fbcon_update_vcs);

int fbcon_mode_deleted(struct fb_info *info,
		       struct fb_videomode *mode)
{
	struct fb_info *fb_info;
	struct fbcon_display *p;
	int i, j, found = 0;

	/* before deletion, ensure that mode is not in use */
	for (i = first_fb_vc; i <= last_fb_vc; i++) {
		j = con2fb_map[i];
		if (j == -1)
			continue;
		fb_info = registered_fb[j];
		if (fb_info != info)
			continue;
		p = &fb_display[i];
		if (!p || !p->mode)
			continue;
		if (fb_mode_is_equal(p->mode, mode)) {
			found = 1;
			break;
		}
	}
	return found;
}

#ifdef CONFIG_VT_HW_CONSOLE_BINDING
static void fbcon_unbind(void)
{
	int ret;

	ret = do_unbind_con_driver(&fb_con, first_fb_vc, last_fb_vc,
				fbcon_is_default);

	if (!ret)
		fbcon_has_console_bind = 0;
}
#else
static inline void fbcon_unbind(void) {}
#endif /* CONFIG_VT_HW_CONSOLE_BINDING */

/* called with console_lock held */
void fbcon_fb_unbind(struct fb_info *info)
{
	int i, new_idx = -1, ret = 0;
	int idx = info->node;

	WARN_CONSOLE_UNLOCKED();

	if (!fbcon_has_console_bind)
		return;

	for (i = first_fb_vc; i <= last_fb_vc; i++) {
		if (con2fb_map[i] != idx &&
		    con2fb_map[i] != -1) {
			new_idx = con2fb_map[i];
			break;
		}
	}

	if (new_idx != -1) {
		for (i = first_fb_vc; i <= last_fb_vc; i++) {
			if (con2fb_map[i] == idx)
				set_con2fb_map(i, new_idx, 0);
		}
	} else {
		struct fb_info *info = registered_fb[idx];

		/* This is sort of like set_con2fb_map, except it maps
		 * the consoles to no device and then releases the
		 * oldinfo to free memory and cancel the cursor blink
		 * timer. I can imagine this just becoming part of
		 * set_con2fb_map where new_idx is -1
		 */
		for (i = first_fb_vc; i <= last_fb_vc; i++) {
			if (con2fb_map[i] == idx) {
				con2fb_map[i] = -1;
				if (!search_fb_in_map(idx)) {
					ret = con2fb_release_oldinfo(vc_cons[i].d,
								     info, NULL, i,
								     idx, 0);
					if (ret) {
						con2fb_map[i] = idx;
						return;
					}
				}
			}
		}
		fbcon_unbind();
	}
}

/* called with console_lock held */
void fbcon_fb_unregistered(struct fb_info *info)
{
	int i, idx;

	WARN_CONSOLE_UNLOCKED();

	if (deferred_takeover)
		return;

	idx = info->node;
	for (i = first_fb_vc; i <= last_fb_vc; i++) {
		if (con2fb_map[i] == idx)
			con2fb_map[i] = -1;
	}

	if (idx == info_idx) {
		info_idx = -1;

		for_each_registered_fb(i) {
			info_idx = i;
			break;
		}
	}

	if (info_idx != -1) {
		for (i = first_fb_vc; i <= last_fb_vc; i++) {
			if (con2fb_map[i] == -1)
				con2fb_map[i] = info_idx;
		}
	}

	if (primary_device == idx)
		primary_device = -1;

	if (!num_registered_fb)
		do_unregister_con_driver(&fb_con);
}

void fbcon_remap_all(struct fb_info *info)
{
	int i, idx = info->node;

	console_lock();
	if (deferred_takeover) {
		for (i = first_fb_vc; i <= last_fb_vc; i++)
			con2fb_map_boot[i] = idx;
		fbcon_map_override();
		console_unlock();
		return;
	}

	for (i = first_fb_vc; i <= last_fb_vc; i++)
		set_con2fb_map(i, idx, 0);

	if (con_is_bound(&fb_con)) {
		printk(KERN_INFO "fbcon: Remapping primary device, "
		       "fb%i, to tty %i-%i\n", idx,
		       first_fb_vc + 1, last_fb_vc + 1);
		info_idx = idx;
	}
	console_unlock();
}

#ifdef CONFIG_FRAMEBUFFER_CONSOLE_DETECT_PRIMARY
static void fbcon_select_primary(struct fb_info *info)
{
	if (!map_override && primary_device == -1 &&
	    fb_is_primary_device(info)) {
		int i;

		printk(KERN_INFO "fbcon: %s (fb%i) is primary device\n",
		       info->fix.id, info->node);
		primary_device = info->node;

		for (i = first_fb_vc; i <= last_fb_vc; i++)
			con2fb_map_boot[i] = primary_device;

		if (con_is_bound(&fb_con)) {
			printk(KERN_INFO "fbcon: Remapping primary device, "
			       "fb%i, to tty %i-%i\n", info->node,
			       first_fb_vc + 1, last_fb_vc + 1);
			info_idx = primary_device;
		}
	}

}
#else
static inline void fbcon_select_primary(struct fb_info *info)
{
	return;
}
#endif /* CONFIG_FRAMEBUFFER_DETECT_PRIMARY */

/* called with console_lock held */
int fbcon_fb_registered(struct fb_info *info)
{
	int ret = 0, i, idx;

	WARN_CONSOLE_UNLOCKED();

	idx = info->node;
	fbcon_select_primary(info);

	if (deferred_takeover) {
		pr_info("fbcon: Deferring console take-over\n");
		return 0;
	}

	if (info_idx == -1) {
		for (i = first_fb_vc; i <= last_fb_vc; i++) {
			if (con2fb_map_boot[i] == idx) {
				info_idx = idx;
				break;
			}
		}

		if (info_idx != -1)
			ret = do_fbcon_takeover(1);
	} else {
		for (i = first_fb_vc; i <= last_fb_vc; i++) {
			if (con2fb_map_boot[i] == idx)
				set_con2fb_map(i, idx, 0);
		}
	}

	return ret;
}

void fbcon_fb_blanked(struct fb_info *info, int blank)
{
	struct fbcon_ops *ops = info->fbcon_par;
	struct vc_data *vc;

	if (!ops || ops->currcon < 0)
		return;

	vc = vc_cons[ops->currcon].d;
	if (vc->vc_mode != KD_TEXT ||
			registered_fb[con2fb_map[ops->currcon]] != info)
		return;

	if (con_is_visible(vc)) {
		if (blank)
			do_blank_screen(0);
		else
			do_unblank_screen(0);
	}
	ops->blank_state = blank;
}

void fbcon_new_modelist(struct fb_info *info)
{
	int i;
	struct vc_data *vc;
	struct fb_var_screeninfo var;
	const struct fb_videomode *mode;

	for (i = first_fb_vc; i <= last_fb_vc; i++) {
		if (registered_fb[con2fb_map[i]] != info)
			continue;
		if (!fb_display[i].mode)
			continue;
		vc = vc_cons[i].d;
		display_to_var(&var, &fb_display[i]);
		mode = fb_find_nearest_mode(fb_display[i].mode,
					    &info->modelist);
		fb_videomode_to_var(&var, mode);
		fbcon_set_disp(info, &var, vc->vc_num);
	}
}

void fbcon_get_requirement(struct fb_info *info,
			   struct fb_blit_caps *caps)
{
	struct vc_data *vc;

	if (caps->flags) {
		int i, charcnt;

		for (i = first_fb_vc; i <= last_fb_vc; i++) {
			vc = vc_cons[i].d;
			if (vc && vc->vc_mode == KD_TEXT &&
			    info->node == con2fb_map[i]) {
				caps->x |= 1 << (vc->vc_font.width - 1);
				caps->y |= 1 << (vc->vc_font.height - 1);
				charcnt = vc->vc_font.charcount;
				if (caps->len < charcnt)
					caps->len = charcnt;
			}
		}
	} else {
		vc = vc_cons[fg_console].d;

		if (vc && vc->vc_mode == KD_TEXT &&
		    info->node == con2fb_map[fg_console]) {
			caps->x = 1 << (vc->vc_font.width - 1);
			caps->y = 1 << (vc->vc_font.height - 1);
			caps->len = vc->vc_font.charcount;
		}
	}
}

int fbcon_set_con2fb_map_ioctl(void __user *argp)
{
	struct fb_con2fbmap con2fb;
	int ret;

	if (copy_from_user(&con2fb, argp, sizeof(con2fb)))
		return -EFAULT;
	if (con2fb.console < 1 || con2fb.console > MAX_NR_CONSOLES)
		return -EINVAL;
	if (con2fb.framebuffer >= FB_MAX)
		return -EINVAL;
	if (!registered_fb[con2fb.framebuffer])
		request_module("fb%d", con2fb.framebuffer);
	if (!registered_fb[con2fb.framebuffer]) {
		return -EINVAL;
	}

	console_lock();
	ret = set_con2fb_map(con2fb.console - 1,
			     con2fb.framebuffer, 1);
	console_unlock();

	return ret;
}

int fbcon_get_con2fb_map_ioctl(void __user *argp)
{
	struct fb_con2fbmap con2fb;

	if (copy_from_user(&con2fb, argp, sizeof(con2fb)))
		return -EFAULT;
	if (con2fb.console < 1 || con2fb.console > MAX_NR_CONSOLES)
		return -EINVAL;

	console_lock();
	con2fb.framebuffer = con2fb_map[con2fb.console - 1];
	console_unlock();

	return copy_to_user(argp, &con2fb, sizeof(con2fb)) ? -EFAULT : 0;
}

/*
 *  The console `switch' structure for the frame buffer based console
 */

static const struct consw fb_con = {
	.owner			= THIS_MODULE,
	.con_startup 		= fbcon_startup,
	.con_init 		= fbcon_init,
	.con_deinit 		= fbcon_deinit,
	.con_clear 		= fbcon_clear,
	.con_putc 		= fbcon_putc,
	.con_putcs 		= fbcon_putcs,
	.con_cursor 		= fbcon_cursor,
	.con_scroll 		= fbcon_scroll,
	.con_switch 		= fbcon_switch,
	.con_blank 		= fbcon_blank,
	.con_font_set 		= fbcon_set_font,
	.con_font_get 		= fbcon_get_font,
	.con_font_default	= fbcon_set_def_font,
	.con_set_palette 	= fbcon_set_palette,
<<<<<<< HEAD
	.con_set_origin 	= fbcon_set_origin,
=======
>>>>>>> 7d2a07b7
	.con_invert_region 	= fbcon_invert_region,
	.con_screen_pos 	= fbcon_screen_pos,
	.con_getxy 		= fbcon_getxy,
	.con_resize             = fbcon_resize,
	.con_debug_enter	= fbcon_debug_enter,
	.con_debug_leave	= fbcon_debug_leave,
};

static ssize_t store_rotate(struct device *device,
			    struct device_attribute *attr, const char *buf,
			    size_t count)
{
	struct fb_info *info;
	int rotate, idx;
	char **last = NULL;

	console_lock();
	idx = con2fb_map[fg_console];

	if (idx == -1 || registered_fb[idx] == NULL)
		goto err;

	info = registered_fb[idx];
	rotate = simple_strtoul(buf, last, 0);
	fbcon_rotate(info, rotate);
err:
	console_unlock();
	return count;
}

static ssize_t store_rotate_all(struct device *device,
				struct device_attribute *attr,const char *buf,
				size_t count)
{
	struct fb_info *info;
	int rotate, idx;
	char **last = NULL;

	console_lock();
	idx = con2fb_map[fg_console];

	if (idx == -1 || registered_fb[idx] == NULL)
		goto err;

	info = registered_fb[idx];
	rotate = simple_strtoul(buf, last, 0);
	fbcon_rotate_all(info, rotate);
err:
	console_unlock();
	return count;
}

static ssize_t show_rotate(struct device *device,
			   struct device_attribute *attr,char *buf)
{
	struct fb_info *info;
	int rotate = 0, idx;

	console_lock();
	idx = con2fb_map[fg_console];

	if (idx == -1 || registered_fb[idx] == NULL)
		goto err;

	info = registered_fb[idx];
	rotate = fbcon_get_rotate(info);
err:
	console_unlock();
	return snprintf(buf, PAGE_SIZE, "%d\n", rotate);
}

static ssize_t show_cursor_blink(struct device *device,
				 struct device_attribute *attr, char *buf)
{
	struct fb_info *info;
	struct fbcon_ops *ops;
	int idx, blink = -1;

	console_lock();
	idx = con2fb_map[fg_console];

	if (idx == -1 || registered_fb[idx] == NULL)
		goto err;

	info = registered_fb[idx];
	ops = info->fbcon_par;

	if (!ops)
		goto err;

	blink = (ops->flags & FBCON_FLAGS_CURSOR_TIMER) ? 1 : 0;
err:
	console_unlock();
	return snprintf(buf, PAGE_SIZE, "%d\n", blink);
}

static ssize_t store_cursor_blink(struct device *device,
				  struct device_attribute *attr,
				  const char *buf, size_t count)
{
	struct fb_info *info;
	int blink, idx;
	char **last = NULL;

	console_lock();
	idx = con2fb_map[fg_console];

	if (idx == -1 || registered_fb[idx] == NULL)
		goto err;

	info = registered_fb[idx];

	if (!info->fbcon_par)
		goto err;

	blink = simple_strtoul(buf, last, 0);

	if (blink) {
		fbcon_cursor_noblink = 0;
		fbcon_add_cursor_timer(info);
	} else {
		fbcon_cursor_noblink = 1;
		fbcon_del_cursor_timer(info);
	}

err:
	console_unlock();
	return count;
}

static struct device_attribute device_attrs[] = {
	__ATTR(rotate, S_IRUGO|S_IWUSR, show_rotate, store_rotate),
	__ATTR(rotate_all, S_IWUSR, NULL, store_rotate_all),
	__ATTR(cursor_blink, S_IRUGO|S_IWUSR, show_cursor_blink,
	       store_cursor_blink),
};

static int fbcon_init_device(void)
{
	int i, error = 0;

	fbcon_has_sysfs = 1;

	for (i = 0; i < ARRAY_SIZE(device_attrs); i++) {
		error = device_create_file(fbcon_device, &device_attrs[i]);

		if (error)
			break;
	}

	if (error) {
		while (--i >= 0)
			device_remove_file(fbcon_device, &device_attrs[i]);

		fbcon_has_sysfs = 0;
	}

	return 0;
}

#ifdef CONFIG_FRAMEBUFFER_CONSOLE_DEFERRED_TAKEOVER
static void fbcon_register_existing_fbs(struct work_struct *work)
{
	int i;

	console_lock();

	for_each_registered_fb(i)
		fbcon_fb_registered(registered_fb[i]);

	console_unlock();
}

static struct notifier_block fbcon_output_nb;
static DECLARE_WORK(fbcon_deferred_takeover_work, fbcon_register_existing_fbs);

static int fbcon_output_notifier(struct notifier_block *nb,
				 unsigned long action, void *data)
{
	WARN_CONSOLE_UNLOCKED();

	pr_info("fbcon: Taking over console\n");

	dummycon_unregister_output_notifier(&fbcon_output_nb);
	deferred_takeover = false;
	logo_shown = FBCON_LOGO_DONTSHOW;

	/* We may get called in atomic context */
	schedule_work(&fbcon_deferred_takeover_work);

	return NOTIFY_OK;
}
#endif

static void fbcon_start(void)
{
	WARN_CONSOLE_UNLOCKED();

#ifdef CONFIG_FRAMEBUFFER_CONSOLE_DEFERRED_TAKEOVER
	if (conswitchp != &dummy_con)
		deferred_takeover = false;

	if (deferred_takeover) {
		fbcon_output_nb.notifier_call = fbcon_output_notifier;
		dummycon_register_output_notifier(&fbcon_output_nb);
		return;
	}
#endif

	if (num_registered_fb) {
		int i;

		for_each_registered_fb(i) {
			info_idx = i;
			break;
		}

		do_fbcon_takeover(0);
	}
}

static void fbcon_exit(void)
{
	struct fb_info *info;
	int i, j, mapped;

#ifdef CONFIG_FRAMEBUFFER_CONSOLE_DEFERRED_TAKEOVER
	if (deferred_takeover) {
		dummycon_unregister_output_notifier(&fbcon_output_nb);
		deferred_takeover = false;
	}
#endif

	for_each_registered_fb(i) {
		int pending = 0;

		mapped = 0;
		info = registered_fb[i];

		if (info->queue.func)
			pending = cancel_work_sync(&info->queue);
		pr_debug("fbcon: %s pending work\n", (pending ? "canceled" : "no"));

		for (j = first_fb_vc; j <= last_fb_vc; j++) {
			if (con2fb_map[j] == i) {
				mapped = 1;
				con2fb_map[j] = -1;
			}
		}

		if (mapped) {
			if (info->fbops->fb_release)
				info->fbops->fb_release(info, 0);
			module_put(info->fbops->owner);

			if (info->fbcon_par) {
				struct fbcon_ops *ops = info->fbcon_par;

				fbcon_del_cursor_timer(info);
				kfree(ops->cursor_src);
				kfree(ops->cursor_state.mask);
				kfree(info->fbcon_par);
				info->fbcon_par = NULL;
			}

			if (info->queue.func == fb_flashcursor)
				info->queue.func = NULL;
		}
	}
}

void __init fb_console_init(void)
{
	int i;

	console_lock();
	fbcon_device = device_create(fb_class, NULL, MKDEV(0, 0), NULL,
				     "fbcon");

	if (IS_ERR(fbcon_device)) {
		printk(KERN_WARNING "Unable to create device "
		       "for fbcon; errno = %ld\n",
		       PTR_ERR(fbcon_device));
		fbcon_device = NULL;
	} else
		fbcon_init_device();

	for (i = 0; i < MAX_NR_CONSOLES; i++)
		con2fb_map[i] = -1;

	fbcon_start();
	console_unlock();
}

#ifdef MODULE

static void __exit fbcon_deinit_device(void)
{
	int i;

	if (fbcon_has_sysfs) {
		for (i = 0; i < ARRAY_SIZE(device_attrs); i++)
			device_remove_file(fbcon_device, &device_attrs[i]);

		fbcon_has_sysfs = 0;
	}
}

void __exit fb_console_exit(void)
{
	console_lock();
	fbcon_deinit_device();
	device_destroy(fb_class, MKDEV(0, 0));
	fbcon_exit();
	do_unregister_con_driver(&fb_con);
	console_unlock();
}	
#endif<|MERGE_RESOLUTION|>--- conflicted
+++ resolved
@@ -641,11 +641,7 @@
 					vc->vc_size_row *
 					rows);
 		scr_memcpyw(q, save, array3_size(logo_lines, new_cols, 2));
-<<<<<<< HEAD
-		vc->vc_y += logo_lines;
-=======
 		vc->state.y += logo_lines;
->>>>>>> 7d2a07b7
 		vc->vc_pos += logo_lines * vc->vc_size_row;
 		kfree(save);
 	}
@@ -1993,11 +1989,7 @@
 		 */
 		if (pitch <= 0)
 			return -EINVAL;
-<<<<<<< HEAD
-		size = CALC_FONTSZ(vc->vc_font.height, pitch, FNTCHARCNT(vc->vc_font.data));
-=======
 		size = CALC_FONTSZ(vc->vc_font.height, pitch, vc->vc_font.charcount);
->>>>>>> 7d2a07b7
 		if (size > FNTSIZE(vc->vc_font.data))
 			return -EINVAL;
 	}
@@ -2595,14 +2587,6 @@
 			    (((a) & 0x0700) << 4);
 		scr_writew(a, p++);
 	}
-<<<<<<< HEAD
-}
-
-static int fbcon_set_origin(struct vc_data *vc)
-{
-	return 0;
-=======
->>>>>>> 7d2a07b7
 }
 
 void fbcon_suspended(struct fb_info *info)
@@ -3069,10 +3053,6 @@
 	.con_font_get 		= fbcon_get_font,
 	.con_font_default	= fbcon_set_def_font,
 	.con_set_palette 	= fbcon_set_palette,
-<<<<<<< HEAD
-	.con_set_origin 	= fbcon_set_origin,
-=======
->>>>>>> 7d2a07b7
 	.con_invert_region 	= fbcon_invert_region,
 	.con_screen_pos 	= fbcon_screen_pos,
 	.con_getxy 		= fbcon_getxy,
