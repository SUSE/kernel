/*
 *  linux/drivers/video/fbcon.c -- Low level frame buffer based console driver
 *
 *	Copyright (C) 1995 Geert Uytterhoeven
 *
 *
 *  This file is based on the original Amiga console driver (amicon.c):
 *
 *	Copyright (C) 1993 Hamish Macdonald
 *			   Greg Harp
 *	Copyright (C) 1994 David Carter [carter@compsci.bristol.ac.uk]
 *
 *	      with work by William Rucklidge (wjr@cs.cornell.edu)
 *			   Geert Uytterhoeven
 *			   Jes Sorensen (jds@kom.auc.dk)
 *			   Martin Apel
 *
 *  and on the original Atari console driver (atacon.c):
 *
 *	Copyright (C) 1993 Bjoern Brauel
 *			   Roman Hodek
 *
 *	      with work by Guenther Kelleter
 *			   Martin Schaller
 *			   Andreas Schwab
 *
 *  Hardware cursor support added by Emmanuel Marty (core@ggi-project.org)
 *  Smart redraw scrolling, arbitrary font width support, 512char font support
 *  and software scrollback added by
 *                         Jakub Jelinek (jj@ultra.linux.cz)
 *
 *  Random hacking by Martin Mares <mj@ucw.cz>
 *
 *	2001 - Documented with DocBook
 *	- Brad Douglas <brad@neruo.com>
 *
 *  The low level operations for the various display memory organizations are
 *  now in separate source files.
 *
 *  Currently the following organizations are supported:
 *
 *    o afb			Amiga bitplanes
 *    o cfb{2,4,8,16,24,32}	Packed pixels
 *    o ilbm			Amiga interleaved bitplanes
 *    o iplan2p[248]		Atari interleaved bitplanes
 *    o mfb			Monochrome
 *    o vga			VGA characters/attributes
 *
 *  To do:
 *
 *    - Implement 16 plane mode (iplan2p16)
 *
 *
 *  This file is subject to the terms and conditions of the GNU General Public
 *  License.  See the file COPYING in the main directory of this archive for
 *  more details.
 */

#include <linux/module.h>
#include <linux/types.h>
#include <linux/fs.h>
#include <linux/kernel.h>
#include <linux/delay.h>	/* MSch: for IRQ probe */
#include <linux/console.h>
#include <linux/string.h>
#include <linux/kd.h>
#include <linux/slab.h>
#include <linux/fb.h>
#include <linux/fbcon.h>
#include <linux/vt_kern.h>
#include <linux/selection.h>
#include <linux/font.h>
#include <linux/smp.h>
#include <linux/init.h>
#include <linux/interrupt.h>
#include <linux/crc32.h> /* For counting font checksums */
#include <linux/uaccess.h>
#include <asm/fb.h>
#include <asm/irq.h>

#include "fbcon.h"

/*
 * FIXME: Locking
 *
 * - fbcon state itself is protected by the console_lock, and the code does a
 *   pretty good job at making sure that lock is held everywhere it's needed.
 *
 * - fbcon doesn't bother with fb_lock/unlock at all. This is buggy, since it
 *   means concurrent access to the same fbdev from both fbcon and userspace
 *   will blow up. To fix this all fbcon calls from fbmem.c need to be moved out
 *   of fb_lock/unlock protected sections, since otherwise we'll recurse and
 *   deadlock eventually. Aside: Due to these deadlock issues the fbdev code in
 *   fbmem.c cannot use locking asserts, and there's lots of callers which get
 *   the rules wrong, e.g. fbsysfs.c entirely missed fb_lock/unlock calls too.
 */

enum {
	FBCON_LOGO_CANSHOW	= -1,	/* the logo can be shown */
	FBCON_LOGO_DRAW		= -2,	/* draw the logo to a console */
	FBCON_LOGO_DONTSHOW	= -3	/* do not show the logo */
};

static struct fbcon_display fb_display[MAX_NR_CONSOLES];

struct fb_info *fbcon_registered_fb[FB_MAX];
int fbcon_num_registered_fb;

#define fbcon_for_each_registered_fb(i)		\
	for (i = 0; WARN_CONSOLE_UNLOCKED(), i < FB_MAX; i++)		\
		if (!fbcon_registered_fb[i]) {} else

static signed char con2fb_map[MAX_NR_CONSOLES];
static signed char con2fb_map_boot[MAX_NR_CONSOLES];

static struct fb_info *fbcon_info_from_console(int console)
{
	WARN_CONSOLE_UNLOCKED();

	return fbcon_registered_fb[con2fb_map[console]];
}

static int logo_lines;
/* logo_shown is an index to vc_cons when >= 0; otherwise follows FBCON_LOGO
   enums.  */
static int logo_shown = FBCON_LOGO_CANSHOW;
/* console mappings */
static unsigned int first_fb_vc;
static unsigned int last_fb_vc = MAX_NR_CONSOLES - 1;
<<<<<<< HEAD
static int fbcon_is_default = 1; 
=======
static int fbcon_is_default = 1;
>>>>>>> eb3cdb58
static int primary_device = -1;
static int fbcon_has_console_bind;

#ifdef CONFIG_FRAMEBUFFER_CONSOLE_DETECT_PRIMARY
static int map_override;

static inline void fbcon_map_override(void)
{
	map_override = 1;
}
#else
static inline void fbcon_map_override(void)
{
}
#endif /* CONFIG_FRAMEBUFFER_CONSOLE_DETECT_PRIMARY */

#ifdef CONFIG_FRAMEBUFFER_CONSOLE_DEFERRED_TAKEOVER
static bool deferred_takeover = true;
#else
#define deferred_takeover false
#endif

/* font data */
static char fontname[40];

/* current fb_info */
static int info_idx = -1;

/* console rotation */
static int initial_rotation = -1;
static int fbcon_has_sysfs;
static int margin_color;

static const struct consw fb_con;

#define advance_row(p, delta) (unsigned short *)((unsigned long)(p) + (delta) * vc->vc_size_row)

static int fbcon_cursor_noblink;

#define divides(a, b)	((!(a) || (b)%(a)) ? 0 : 1)

/*
 *  Interface used by the world
 */

static void fbcon_clear_margins(struct vc_data *vc, int bottom_only);
<<<<<<< HEAD
static void fbcon_bmove(struct vc_data *vc, int sy, int sx, int dy, int dx,
			int height, int width);
=======
>>>>>>> eb3cdb58
static void fbcon_set_palette(struct vc_data *vc, const unsigned char *table);

/*
 *  Internal routines
 */
<<<<<<< HEAD
static void fbcon_bmove_rec(struct vc_data *vc, struct fbcon_display *p, int sy, int sx,
			    int dy, int dx, int height, int width, u_int y_break);
=======
>>>>>>> eb3cdb58
static void fbcon_set_disp(struct fb_info *info, struct fb_var_screeninfo *var,
			   int unit);
static void fbcon_redraw_move(struct vc_data *vc, struct fbcon_display *p,
			      int line, int count, int dy);
static void fbcon_modechanged(struct fb_info *info);
static void fbcon_set_all_vcs(struct fb_info *info);

static struct device *fbcon_device;

#ifdef CONFIG_FRAMEBUFFER_CONSOLE_ROTATION
static inline void fbcon_set_rotation(struct fb_info *info)
{
	struct fbcon_ops *ops = info->fbcon_par;

	if (!(info->flags & FBINFO_MISC_TILEBLITTING) &&
	    ops->p->con_rotate < 4)
		ops->rotate = ops->p->con_rotate;
	else
		ops->rotate = 0;
}

static void fbcon_rotate(struct fb_info *info, u32 rotate)
{
	struct fbcon_ops *ops= info->fbcon_par;
	struct fb_info *fb_info;

	if (!ops || ops->currcon == -1)
		return;

	fb_info = fbcon_info_from_console(ops->currcon);

	if (info == fb_info) {
		struct fbcon_display *p = &fb_display[ops->currcon];

		if (rotate < 4)
			p->con_rotate = rotate;
		else
			p->con_rotate = 0;

		fbcon_modechanged(info);
	}
}

static void fbcon_rotate_all(struct fb_info *info, u32 rotate)
{
	struct fbcon_ops *ops = info->fbcon_par;
	struct vc_data *vc;
	struct fbcon_display *p;
	int i;

	if (!ops || ops->currcon < 0 || rotate > 3)
		return;

	for (i = first_fb_vc; i <= last_fb_vc; i++) {
		vc = vc_cons[i].d;
		if (!vc || vc->vc_mode != KD_TEXT ||
		    fbcon_info_from_console(i) != info)
			continue;

		p = &fb_display[vc->vc_num];
		p->con_rotate = rotate;
	}

	fbcon_set_all_vcs(info);
}
#else
static inline void fbcon_set_rotation(struct fb_info *info)
{
	struct fbcon_ops *ops = info->fbcon_par;

	ops->rotate = FB_ROTATE_UR;
}

static void fbcon_rotate(struct fb_info *info, u32 rotate)
{
	return;
}

static void fbcon_rotate_all(struct fb_info *info, u32 rotate)
{
	return;
}
#endif /* CONFIG_FRAMEBUFFER_CONSOLE_ROTATION */

static int fbcon_get_rotate(struct fb_info *info)
{
	struct fbcon_ops *ops = info->fbcon_par;

	return (ops) ? ops->rotate : 0;
}

static inline int fbcon_is_inactive(struct vc_data *vc, struct fb_info *info)
{
	struct fbcon_ops *ops = info->fbcon_par;

	return (info->state != FBINFO_STATE_RUNNING ||
		vc->vc_mode != KD_TEXT || ops->graphics);
}

static int get_color(struct vc_data *vc, struct fb_info *info,
	      u16 c, int is_fg)
{
	int depth = fb_get_color_depth(&info->var, &info->fix);
	int color = 0;

	if (console_blanked) {
		unsigned short charmask = vc->vc_hi_font_mask ? 0x1ff : 0xff;

		c = vc->vc_video_erase_char & charmask;
	}

	if (depth != 1)
		color = (is_fg) ? attr_fgcol((vc->vc_hi_font_mask) ? 9 : 8, c)
			: attr_bgcol((vc->vc_hi_font_mask) ? 13 : 12, c);

	switch (depth) {
	case 1:
	{
		int col = mono_col(info);
		/* 0 or 1 */
		int fg = (info->fix.visual != FB_VISUAL_MONO01) ? col : 0;
		int bg = (info->fix.visual != FB_VISUAL_MONO01) ? 0 : col;

		if (console_blanked)
			fg = bg;

		color = (is_fg) ? fg : bg;
		break;
	}
	case 2:
		/*
		 * Scale down 16-colors to 4 colors. Default 4-color palette
		 * is grayscale. However, simply dividing the values by 4
		 * will not work, as colors 1, 2 and 3 will be scaled-down
		 * to zero rendering them invisible.  So empirically convert
		 * colors to a sane 4-level grayscale.
		 */
		switch (color) {
		case 0:
			color = 0; /* black */
			break;
		case 1 ... 6:
			color = 2; /* white */
			break;
		case 7 ... 8:
			color = 1; /* gray */
			break;
		default:
			color = 3; /* intense white */
			break;
		}
		break;
	case 3:
		/*
		 * Last 8 entries of default 16-color palette is a more intense
		 * version of the first 8 (i.e., same chrominance, different
		 * luminance).
		 */
		color &= 7;
		break;
	}


	return color;
}

static void fb_flashcursor(struct work_struct *work)
{
	struct fbcon_ops *ops = container_of(work, struct fbcon_ops, cursor_work.work);
	struct fb_info *info;
	struct vc_data *vc = NULL;
	int c;
	int mode;
	int ret;

	/* FIXME: we should sort out the unbind locking instead */
	/* instead we just fail to flash the cursor if we can't get
	 * the lock instead of blocking fbcon deinit */
	ret = console_trylock();
	if (ret == 0)
		return;

	/* protected by console_lock */
	info = ops->info;

	if (ops->currcon != -1)
		vc = vc_cons[ops->currcon].d;

	if (!vc || !con_is_visible(vc) ||
	    fbcon_info_from_console(vc->vc_num) != info ||
	    vc->vc_deccm != 1) {
		console_unlock();
		return;
	}

	c = scr_readw((u16 *) vc->vc_pos);
	mode = (!ops->cursor_flash || ops->cursor_state.enable) ?
		CM_ERASE : CM_DRAW;
	ops->cursor(vc, info, mode, get_color(vc, info, c, 1),
		    get_color(vc, info, c, 0));
	console_unlock();

	queue_delayed_work(system_power_efficient_wq, &ops->cursor_work,
			   ops->cur_blink_jiffies);
}

static void fbcon_add_cursor_work(struct fb_info *info)
{
	struct fbcon_ops *ops = info->fbcon_par;

	if (!fbcon_cursor_noblink)
		queue_delayed_work(system_power_efficient_wq, &ops->cursor_work,
				   ops->cur_blink_jiffies);
}

static void fbcon_del_cursor_work(struct fb_info *info)
{
	struct fbcon_ops *ops = info->fbcon_par;

	cancel_delayed_work_sync(&ops->cursor_work);
}

#ifndef MODULE
static int __init fb_console_setup(char *this_opt)
{
	char *options;
	int i, j;

	if (!this_opt || !*this_opt)
		return 1;

	while ((options = strsep(&this_opt, ",")) != NULL) {
		if (!strncmp(options, "font:", 5)) {
			strscpy(fontname, options + 5, sizeof(fontname));
			continue;
		}

		if (!strncmp(options, "scrollback:", 11)) {
			pr_warn("Ignoring scrollback size option\n");
			continue;
		}

		if (!strncmp(options, "map:", 4)) {
			options += 4;
			if (*options) {
				for (i = 0, j = 0; i < MAX_NR_CONSOLES; i++) {
					if (!options[j])
						j = 0;
					con2fb_map_boot[i] =
						(options[j++]-'0') % FB_MAX;
				}

				fbcon_map_override();
			}
			continue;
		}

		if (!strncmp(options, "vc:", 3)) {
			options += 3;
			if (*options)
				first_fb_vc = simple_strtoul(options, &options, 10) - 1;
			if (first_fb_vc >= MAX_NR_CONSOLES)
				first_fb_vc = 0;
			if (*options++ == '-')
				last_fb_vc = simple_strtoul(options, &options, 10) - 1;
			if (last_fb_vc < first_fb_vc || last_fb_vc >= MAX_NR_CONSOLES)
				last_fb_vc = MAX_NR_CONSOLES - 1;
<<<<<<< HEAD
			fbcon_is_default = 0; 
=======
			fbcon_is_default = 0;
>>>>>>> eb3cdb58
			continue;
		}

		if (!strncmp(options, "rotate:", 7)) {
			options += 7;
			if (*options)
				initial_rotation = simple_strtoul(options, &options, 0);
			if (initial_rotation > 3)
				initial_rotation = 0;
			continue;
		}

		if (!strncmp(options, "margin:", 7)) {
			options += 7;
			if (*options)
				margin_color = simple_strtoul(options, &options, 0);
			continue;
		}
#ifdef CONFIG_FRAMEBUFFER_CONSOLE_DEFERRED_TAKEOVER
		if (!strcmp(options, "nodefer")) {
			deferred_takeover = false;
			continue;
		}
#endif

		if (!strncmp(options, "logo-pos:", 9)) {
			options += 9;
			if (!strcmp(options, "center"))
				fb_center_logo = true;
			continue;
		}

		if (!strncmp(options, "logo-count:", 11)) {
			options += 11;
			if (*options)
				fb_logo_count = simple_strtol(options, &options, 0);
			continue;
		}
	}
	return 1;
}

__setup("fbcon=", fb_console_setup);
#endif

static int search_fb_in_map(int idx)
{
	int i, retval = 0;

	for (i = first_fb_vc; i <= last_fb_vc; i++) {
		if (con2fb_map[i] == idx)
			retval = 1;
	}
	return retval;
}

static int search_for_mapped_con(void)
{
	int i, retval = 0;

	for (i = first_fb_vc; i <= last_fb_vc; i++) {
		if (con2fb_map[i] != -1)
			retval = 1;
	}
	return retval;
}

static int do_fbcon_takeover(int show_logo)
{
	int err, i;

	if (!fbcon_num_registered_fb)
		return -ENODEV;

	if (!show_logo)
		logo_shown = FBCON_LOGO_DONTSHOW;

	for (i = first_fb_vc; i <= last_fb_vc; i++)
		con2fb_map[i] = info_idx;

	err = do_take_over_console(&fb_con, first_fb_vc, last_fb_vc,
				fbcon_is_default);

	if (err) {
		for (i = first_fb_vc; i <= last_fb_vc; i++)
			con2fb_map[i] = -1;
		info_idx = -1;
	} else {
		fbcon_has_console_bind = 1;
	}

	return err;
}

#ifdef MODULE
static void fbcon_prepare_logo(struct vc_data *vc, struct fb_info *info,
			       int cols, int rows, int new_cols, int new_rows)
{
	logo_shown = FBCON_LOGO_DONTSHOW;
}
#else
static void fbcon_prepare_logo(struct vc_data *vc, struct fb_info *info,
			       int cols, int rows, int new_cols, int new_rows)
{
	/* Need to make room for the logo */
	struct fbcon_ops *ops = info->fbcon_par;
	int cnt, erase = vc->vc_video_erase_char, step;
	unsigned short *save = NULL, *r, *q;
	int logo_height;

	if (info->fbops->owner) {
		logo_shown = FBCON_LOGO_DONTSHOW;
		return;
	}

	/*
	 * remove underline attribute from erase character
	 * if black and white framebuffer.
	 */
	if (fb_get_color_depth(&info->var, &info->fix) == 1)
		erase &= ~0x400;
	logo_height = fb_prepare_logo(info, ops->rotate);
	logo_lines = DIV_ROUND_UP(logo_height, vc->vc_font.height);
	q = (unsigned short *) (vc->vc_origin +
				vc->vc_size_row * rows);
	step = logo_lines * cols;
	for (r = q - logo_lines * cols; r < q; r++)
		if (scr_readw(r) != vc->vc_video_erase_char)
			break;
	if (r != q && new_rows >= rows + logo_lines) {
		save = kzalloc(array3_size(logo_lines, new_cols, 2),
			       GFP_KERNEL);
		if (save) {
			int i = min(cols, new_cols);
			scr_memsetw(save, erase, array3_size(logo_lines, new_cols, 2));
			r = q - step;
			for (cnt = 0; cnt < logo_lines; cnt++, r += i)
				scr_memcpyw(save + cnt * new_cols, r, 2 * i);
			r = q;
		}
	}
	if (r == q) {
		/* We can scroll screen down */
		r = q - step - cols;
		for (cnt = rows - logo_lines; cnt > 0; cnt--) {
			scr_memcpyw(r + step, r, vc->vc_size_row);
			r -= cols;
		}
		if (!save) {
			int lines;
			if (vc->state.y + logo_lines >= rows)
				lines = rows - vc->state.y - 1;
			else
				lines = logo_lines;
			vc->state.y += lines;
			vc->vc_pos += lines * vc->vc_size_row;
		}
	}
	scr_memsetw((unsigned short *) vc->vc_origin,
		    erase,
		    vc->vc_size_row * logo_lines);

	if (con_is_visible(vc) && vc->vc_mode == KD_TEXT) {
		fbcon_clear_margins(vc, 0);
		update_screen(vc);
	}

	if (save) {
		q = (unsigned short *) (vc->vc_origin +
					vc->vc_size_row *
					rows);
		scr_memcpyw(q, save, array3_size(logo_lines, new_cols, 2));
		vc->state.y += logo_lines;
		vc->vc_pos += logo_lines * vc->vc_size_row;
		kfree(save);
	}

	if (logo_shown == FBCON_LOGO_DONTSHOW)
		return;

	if (logo_lines > vc->vc_bottom) {
		logo_shown = FBCON_LOGO_CANSHOW;
		printk(KERN_INFO
		       "fbcon_init: disable boot-logo (boot-logo bigger than screen).\n");
	} else {
		logo_shown = FBCON_LOGO_DRAW;
		vc->vc_top = logo_lines;
	}
}
#endif /* MODULE */

#ifdef CONFIG_FB_TILEBLITTING
static void set_blitting_type(struct vc_data *vc, struct fb_info *info)
{
	struct fbcon_ops *ops = info->fbcon_par;

	ops->p = &fb_display[vc->vc_num];

	if ((info->flags & FBINFO_MISC_TILEBLITTING))
		fbcon_set_tileops(vc, info);
	else {
		fbcon_set_rotation(info);
		fbcon_set_bitops(ops);
	}
}

static int fbcon_invalid_charcount(struct fb_info *info, unsigned charcount)
{
	int err = 0;

	if (info->flags & FBINFO_MISC_TILEBLITTING &&
	    info->tileops->fb_get_tilemax(info) < charcount)
		err = 1;

	return err;
}
#else
static void set_blitting_type(struct vc_data *vc, struct fb_info *info)
{
	struct fbcon_ops *ops = info->fbcon_par;

	info->flags &= ~FBINFO_MISC_TILEBLITTING;
	ops->p = &fb_display[vc->vc_num];
	fbcon_set_rotation(info);
	fbcon_set_bitops(ops);
}

static int fbcon_invalid_charcount(struct fb_info *info, unsigned charcount)
{
	return 0;
}

#endif /* CONFIG_MISC_TILEBLITTING */

static void fbcon_release(struct fb_info *info)
{
	lock_fb_info(info);
	if (info->fbops->fb_release)
		info->fbops->fb_release(info, 0);
	unlock_fb_info(info);

	module_put(info->fbops->owner);

	if (info->fbcon_par) {
		struct fbcon_ops *ops = info->fbcon_par;

		fbcon_del_cursor_work(info);
		kfree(ops->cursor_state.mask);
		kfree(ops->cursor_data);
		kfree(ops->cursor_src);
		kfree(ops->fontbuffer);
		kfree(info->fbcon_par);
		info->fbcon_par = NULL;
	}
}

static int fbcon_open(struct fb_info *info)
{
	struct fbcon_ops *ops;

	if (!try_module_get(info->fbops->owner))
		return -ENODEV;

	lock_fb_info(info);
	if (info->fbops->fb_open &&
	    info->fbops->fb_open(info, 0)) {
		unlock_fb_info(info);
		module_put(info->fbops->owner);
		return -ENODEV;
	}
	unlock_fb_info(info);

	ops = kzalloc(sizeof(struct fbcon_ops), GFP_KERNEL);
	if (!ops) {
		fbcon_release(info);
		return -ENOMEM;
	}

	INIT_DELAYED_WORK(&ops->cursor_work, fb_flashcursor);
	ops->info = info;
	info->fbcon_par = ops;
	ops->cur_blink_jiffies = HZ / 5;

	return 0;
}

static int con2fb_acquire_newinfo(struct vc_data *vc, struct fb_info *info,
				  int unit)
{
	int err;

	err = fbcon_open(info);
	if (err)
		return err;

	if (vc)
		set_blitting_type(vc, info);

	return err;
}

static void con2fb_release_oldinfo(struct vc_data *vc, struct fb_info *oldinfo,
				   struct fb_info *newinfo)
{
	int ret;

	fbcon_release(oldinfo);

	/*
	  If oldinfo and newinfo are driving the same hardware,
	  the fb_release() method of oldinfo may attempt to
	  restore the hardware state.  This will leave the
	  newinfo in an undefined state. Thus, a call to
	  fb_set_par() may be needed for the newinfo.
	*/
	if (newinfo && newinfo->fbops->fb_set_par) {
		ret = newinfo->fbops->fb_set_par(newinfo);

		if (ret)
			printk(KERN_ERR "con2fb_release_oldinfo: "
				"detected unhandled fb_set_par error, "
				"error code %d\n", ret);
	}
}

static void con2fb_init_display(struct vc_data *vc, struct fb_info *info,
				int unit, int show_logo)
{
	struct fbcon_ops *ops = info->fbcon_par;
	int ret;

	ops->currcon = fg_console;

	if (info->fbops->fb_set_par && !ops->initialized) {
		ret = info->fbops->fb_set_par(info);

		if (ret)
			printk(KERN_ERR "con2fb_init_display: detected "
				"unhandled fb_set_par error, "
				"error code %d\n", ret);
	}

	ops->initialized = true;
	ops->graphics = 0;
	fbcon_set_disp(info, &info->var, unit);

	if (show_logo) {
		struct vc_data *fg_vc = vc_cons[fg_console].d;
		struct fb_info *fg_info =
			fbcon_info_from_console(fg_console);

		fbcon_prepare_logo(fg_vc, fg_info, fg_vc->vc_cols,
				   fg_vc->vc_rows, fg_vc->vc_cols,
				   fg_vc->vc_rows);
	}

	update_screen(vc_cons[fg_console].d);
}

/**
 *	set_con2fb_map - map console to frame buffer device
 *	@unit: virtual console number to map
 *	@newidx: frame buffer index to map virtual console to
 *      @user: user request
 *
 *	Maps a virtual console @unit to a frame buffer device
 *	@newidx.
 *
 *	This should be called with the console lock held.
 */
static int set_con2fb_map(int unit, int newidx, int user)
{
	struct vc_data *vc = vc_cons[unit].d;
	int oldidx = con2fb_map[unit];
	struct fb_info *info = fbcon_registered_fb[newidx];
	struct fb_info *oldinfo = NULL;
	int err = 0, show_logo;

	WARN_CONSOLE_UNLOCKED();

	if (oldidx == newidx)
		return 0;

	if (!info)
		return -EINVAL;

	if (!search_for_mapped_con() || !con_is_bound(&fb_con)) {
		info_idx = newidx;
		return do_fbcon_takeover(0);
	}

	if (oldidx != -1)
		oldinfo = fbcon_registered_fb[oldidx];
<<<<<<< HEAD

	if (!search_fb_in_map(newidx)) {
		err = con2fb_acquire_newinfo(vc, info, unit);
		if (err)
			return err;

=======

	if (!search_fb_in_map(newidx)) {
		err = con2fb_acquire_newinfo(vc, info, unit);
		if (err)
			return err;

>>>>>>> eb3cdb58
		fbcon_add_cursor_work(info);
	}

	con2fb_map[unit] = newidx;

	/*
	 * If old fb is not mapped to any of the consoles,
	 * fbcon should release it.
	 */
	if (oldinfo && !search_fb_in_map(oldidx))
		con2fb_release_oldinfo(vc, oldinfo, info);

	show_logo = (fg_console == 0 && !user &&
			 logo_shown != FBCON_LOGO_DONTSHOW);

	con2fb_map_boot[unit] = newidx;
	con2fb_init_display(vc, info, unit, show_logo);

	if (!search_fb_in_map(info_idx))
		info_idx = newidx;

	return err;
}

/*
 *  Low Level Operations
 */
/* NOTE: fbcon cannot be __init: it may be called from do_take_over_console later */
static int var_to_display(struct fbcon_display *disp,
			  struct fb_var_screeninfo *var,
			  struct fb_info *info)
{
	disp->xres_virtual = var->xres_virtual;
	disp->yres_virtual = var->yres_virtual;
	disp->bits_per_pixel = var->bits_per_pixel;
	disp->grayscale = var->grayscale;
	disp->nonstd = var->nonstd;
	disp->accel_flags = var->accel_flags;
	disp->height = var->height;
	disp->width = var->width;
	disp->red = var->red;
	disp->green = var->green;
	disp->blue = var->blue;
	disp->transp = var->transp;
	disp->rotate = var->rotate;
	disp->mode = fb_match_mode(var, &info->modelist);
	if (disp->mode == NULL)
		/* This should not happen */
		return -EINVAL;
	return 0;
}

static void display_to_var(struct fb_var_screeninfo *var,
			   struct fbcon_display *disp)
{
	fb_videomode_to_var(var, disp->mode);
	var->xres_virtual = disp->xres_virtual;
	var->yres_virtual = disp->yres_virtual;
	var->bits_per_pixel = disp->bits_per_pixel;
	var->grayscale = disp->grayscale;
	var->nonstd = disp->nonstd;
	var->accel_flags = disp->accel_flags;
	var->height = disp->height;
	var->width = disp->width;
	var->red = disp->red;
	var->green = disp->green;
	var->blue = disp->blue;
	var->transp = disp->transp;
	var->rotate = disp->rotate;
}

static const char *fbcon_startup(void)
{
	const char *display_desc = "frame buffer device";
	struct fbcon_display *p = &fb_display[fg_console];
	struct vc_data *vc = vc_cons[fg_console].d;
	const struct font_desc *font = NULL;
	struct fb_info *info = NULL;
	struct fbcon_ops *ops;
	int rows, cols;

	/*
	 *  If num_registered_fb is zero, this is a call for the dummy part.
	 *  The frame buffer devices weren't initialized yet.
	 */
	if (!fbcon_num_registered_fb || info_idx == -1)
		return display_desc;
	/*
	 * Instead of blindly using registered_fb[0], we use info_idx, set by
	 * fbcon_fb_registered();
	 */
	info = fbcon_registered_fb[info_idx];
	if (!info)
		return NULL;
<<<<<<< HEAD
	
=======

>>>>>>> eb3cdb58
	if (fbcon_open(info))
		return NULL;

	ops = info->fbcon_par;
	ops->currcon = -1;
	ops->graphics = 1;
	ops->cur_rotate = -1;

	p->con_rotate = initial_rotation;
	if (p->con_rotate == -1)
		p->con_rotate = info->fbcon_rotate_hint;
	if (p->con_rotate == -1)
		p->con_rotate = FB_ROTATE_UR;

	set_blitting_type(vc, info);

	/* Setup default font */
	if (!p->fontdata) {
		if (!fontname[0] || !(font = find_font(fontname)))
			font = get_default_font(info->var.xres,
						info->var.yres,
						info->pixmap.blit_x,
						info->pixmap.blit_y);
		vc->vc_font.width = font->width;
		vc->vc_font.height = font->height;
		vc->vc_font.data = (void *)(p->fontdata = font->data);
		vc->vc_font.charcount = font->charcount;
	}

	cols = FBCON_SWAP(ops->rotate, info->var.xres, info->var.yres);
	rows = FBCON_SWAP(ops->rotate, info->var.yres, info->var.xres);
	cols /= vc->vc_font.width;
	rows /= vc->vc_font.height;
	vc_resize(vc, cols, rows);

	pr_debug("mode:   %s\n", info->fix.id);
	pr_debug("visual: %d\n", info->fix.visual);
	pr_debug("res:    %dx%d-%d\n", info->var.xres,
		 info->var.yres,
		 info->var.bits_per_pixel);

	fbcon_add_cursor_work(info);
	return display_desc;
}

static void fbcon_init(struct vc_data *vc, int init)
{
	struct fb_info *info;
	struct fbcon_ops *ops;
	struct vc_data **default_mode = vc->vc_display_fg;
	struct vc_data *svc = *default_mode;
	struct fbcon_display *t, *p = &fb_display[vc->vc_num];
	int logo = 1, new_rows, new_cols, rows, cols;
	int ret;

	if (WARN_ON(info_idx == -1))
	    return;

	if (con2fb_map[vc->vc_num] == -1)
		con2fb_map[vc->vc_num] = info_idx;

	info = fbcon_info_from_console(vc->vc_num);

	if (logo_shown < 0 && console_loglevel <= CONSOLE_LOGLEVEL_QUIET)
		logo_shown = FBCON_LOGO_DONTSHOW;

	if (vc != svc || logo_shown == FBCON_LOGO_DONTSHOW ||
	    (info->fix.type == FB_TYPE_TEXT))
		logo = 0;

	if (var_to_display(p, &info->var, info))
		return;

	if (!info->fbcon_par)
		con2fb_acquire_newinfo(vc, info, vc->vc_num);

	/* If we are not the first console on this
	   fb, copy the font from that console */
	t = &fb_display[fg_console];
	if (!p->fontdata) {
		if (t->fontdata) {
			struct vc_data *fvc = vc_cons[fg_console].d;

			vc->vc_font.data = (void *)(p->fontdata =
						    fvc->vc_font.data);
			vc->vc_font.width = fvc->vc_font.width;
			vc->vc_font.height = fvc->vc_font.height;
			vc->vc_font.charcount = fvc->vc_font.charcount;
			p->userfont = t->userfont;

			if (p->userfont)
				REFCOUNT(p->fontdata)++;
		} else {
			const struct font_desc *font = NULL;

			if (!fontname[0] || !(font = find_font(fontname)))
				font = get_default_font(info->var.xres,
							info->var.yres,
							info->pixmap.blit_x,
							info->pixmap.blit_y);
			vc->vc_font.width = font->width;
			vc->vc_font.height = font->height;
			vc->vc_font.data = (void *)(p->fontdata = font->data);
			vc->vc_font.charcount = font->charcount;
		}
	}

	vc->vc_can_do_color = (fb_get_color_depth(&info->var, &info->fix)!=1);
	vc->vc_complement_mask = vc->vc_can_do_color ? 0x7700 : 0x0800;
	if (vc->vc_font.charcount == 256) {
		vc->vc_hi_font_mask = 0;
	} else {
		vc->vc_hi_font_mask = 0x100;
		if (vc->vc_can_do_color)
			vc->vc_complement_mask <<= 1;
	}

	if (!*svc->uni_pagedict_loc)
		con_set_default_unimap(svc);
	if (!*vc->uni_pagedict_loc)
		con_copy_unimap(vc, svc);

	ops = info->fbcon_par;
	ops->cur_blink_jiffies = msecs_to_jiffies(vc->vc_cur_blink_ms);

	p->con_rotate = initial_rotation;
	if (p->con_rotate == -1)
		p->con_rotate = info->fbcon_rotate_hint;
	if (p->con_rotate == -1)
		p->con_rotate = FB_ROTATE_UR;

	set_blitting_type(vc, info);

	cols = vc->vc_cols;
	rows = vc->vc_rows;
	new_cols = FBCON_SWAP(ops->rotate, info->var.xres, info->var.yres);
	new_rows = FBCON_SWAP(ops->rotate, info->var.yres, info->var.xres);
	new_cols /= vc->vc_font.width;
	new_rows /= vc->vc_font.height;

	/*
	 * We must always set the mode. The mode of the previous console
	 * driver could be in the same resolution but we are using different
	 * hardware so we have to initialize the hardware.
	 *
	 * We need to do it in fbcon_init() to prevent screen corruption.
	 */
	if (con_is_visible(vc) && vc->vc_mode == KD_TEXT) {
		if (info->fbops->fb_set_par && !ops->initialized) {
			ret = info->fbops->fb_set_par(info);

			if (ret)
				printk(KERN_ERR "fbcon_init: detected "
					"unhandled fb_set_par error, "
					"error code %d\n", ret);
		}

		ops->initialized = true;
	}

	ops->graphics = 0;

#ifdef CONFIG_FRAMEBUFFER_CONSOLE_LEGACY_ACCELERATION
	if ((info->flags & FBINFO_HWACCEL_COPYAREA) &&
	    !(info->flags & FBINFO_HWACCEL_DISABLED))
		p->scrollmode = SCROLL_MOVE;
	else /* default to something safe */
		p->scrollmode = SCROLL_REDRAW;
#endif

	/*
	 *  ++guenther: console.c:vc_allocate() relies on initializing
	 *  vc_{cols,rows}, but we must not set those if we are only
	 *  resizing the console.
	 */
	if (init) {
		vc->vc_cols = new_cols;
		vc->vc_rows = new_rows;
	} else
		vc_resize(vc, new_cols, new_rows);

	if (logo)
		fbcon_prepare_logo(vc, info, cols, rows, new_cols, new_rows);

	if (ops->rotate_font && ops->rotate_font(info, vc)) {
		ops->rotate = FB_ROTATE_UR;
		set_blitting_type(vc, info);
	}

	ops->p = &fb_display[fg_console];
}

static void fbcon_free_font(struct fbcon_display *p)
{
	if (p->userfont && p->fontdata && (--REFCOUNT(p->fontdata) == 0))
		kfree(p->fontdata - FONT_EXTRA_WORDS * sizeof(int));
	p->fontdata = NULL;
	p->userfont = 0;
}

static void set_vc_hi_font(struct vc_data *vc, bool set);

static void fbcon_release_all(void)
{
	struct fb_info *info;
	int i, j, mapped;

	fbcon_for_each_registered_fb(i) {
		mapped = 0;
		info = fbcon_registered_fb[i];

		for (j = first_fb_vc; j <= last_fb_vc; j++) {
			if (con2fb_map[j] == i) {
				mapped = 1;
				con2fb_map[j] = -1;
			}
		}

		if (mapped)
			fbcon_release(info);
	}
}

static void fbcon_deinit(struct vc_data *vc)
{
	struct fbcon_display *p = &fb_display[vc->vc_num];
	struct fb_info *info;
	struct fbcon_ops *ops;
	int idx;

	fbcon_free_font(p);
	idx = con2fb_map[vc->vc_num];

	if (idx == -1)
		goto finished;

	info = fbcon_registered_fb[idx];

	if (!info)
		goto finished;

	ops = info->fbcon_par;

	if (!ops)
		goto finished;

	if (con_is_visible(vc))
		fbcon_del_cursor_work(info);

	ops->initialized = false;
finished:

	fbcon_free_font(p);
	vc->vc_font.data = NULL;

	if (vc->vc_hi_font_mask && vc->vc_screenbuf)
		set_vc_hi_font(vc, false);

	if (!con_is_bound(&fb_con))
		fbcon_release_all();

	if (vc->vc_num == logo_shown)
		logo_shown = FBCON_LOGO_CANSHOW;

	return;
}

/* ====================================================================== */

/*  fbcon_XXX routines - interface used by the world
 *
 *  This system is now divided into two levels because of complications
 *  caused by hardware scrolling. Top level functions:
 *
 *	fbcon_bmove(), fbcon_clear(), fbcon_putc(), fbcon_clear_margins()
 *
 *  handles y values in range [0, scr_height-1] that correspond to real
 *  screen positions. y_wrap shift means that first line of bitmap may be
 *  anywhere on this display. These functions convert lineoffsets to
 *  bitmap offsets and deal with the wrap-around case by splitting blits.
 *
 *	fbcon_bmove_physical_8()    -- These functions fast implementations
 *	fbcon_clear_physical_8()    -- of original fbcon_XXX fns.
 *	fbcon_putc_physical_8()	    -- (font width != 8) may be added later
 *
 *  WARNING:
 *
 *  At the moment fbcon_putc() cannot blit across vertical wrap boundary
 *  Implies should only really hardware scroll in rows. Only reason for
 *  restriction is simplicity & efficiency at the moment.
 */

static void fbcon_clear(struct vc_data *vc, int sy, int sx, int height,
			int width)
{
	struct fb_info *info = fbcon_info_from_console(vc->vc_num);
	struct fbcon_ops *ops = info->fbcon_par;

	struct fbcon_display *p = &fb_display[vc->vc_num];
	u_int y_break;

	if (fbcon_is_inactive(vc, info))
		return;

	if (!height || !width)
		return;

	if (sy < vc->vc_top && vc->vc_top == logo_lines) {
		vc->vc_top = 0;
		/*
		 * If the font dimensions are not an integral of the display
		 * dimensions then the ops->clear below won't end up clearing
		 * the margins.  Call clear_margins here in case the logo
		 * bitmap stretched into the margin area.
		 */
		fbcon_clear_margins(vc, 0);
	}

	/* Split blits that cross physical y_wrap boundary */

	y_break = p->vrows - p->yscroll;
	if (sy < y_break && sy + height - 1 >= y_break) {
		u_int b = y_break - sy;
		ops->clear(vc, info, real_y(p, sy), sx, b, width);
		ops->clear(vc, info, real_y(p, sy + b), sx, height - b,
				 width);
	} else
		ops->clear(vc, info, real_y(p, sy), sx, height, width);
}

static void fbcon_putcs(struct vc_data *vc, const unsigned short *s,
			int count, int ypos, int xpos)
{
	struct fb_info *info = fbcon_info_from_console(vc->vc_num);
	struct fbcon_display *p = &fb_display[vc->vc_num];
	struct fbcon_ops *ops = info->fbcon_par;

	if (!fbcon_is_inactive(vc, info))
		ops->putcs(vc, info, s, count, real_y(p, ypos), xpos,
			   get_color(vc, info, scr_readw(s), 1),
			   get_color(vc, info, scr_readw(s), 0));
}

static void fbcon_putc(struct vc_data *vc, int c, int ypos, int xpos)
{
	unsigned short chr;

	scr_writew(c, &chr);
	fbcon_putcs(vc, &chr, 1, ypos, xpos);
}

static void fbcon_clear_margins(struct vc_data *vc, int bottom_only)
{
	struct fb_info *info = fbcon_info_from_console(vc->vc_num);
	struct fbcon_ops *ops = info->fbcon_par;

	if (!fbcon_is_inactive(vc, info))
		ops->clear_margins(vc, info, margin_color, bottom_only);
}

static void fbcon_cursor(struct vc_data *vc, int mode)
{
	struct fb_info *info = fbcon_info_from_console(vc->vc_num);
	struct fbcon_ops *ops = info->fbcon_par;
 	int c = scr_readw((u16 *) vc->vc_pos);

	ops->cur_blink_jiffies = msecs_to_jiffies(vc->vc_cur_blink_ms);

	if (fbcon_is_inactive(vc, info) || vc->vc_deccm != 1)
		return;

	if (vc->vc_cursor_type & CUR_SW)
		fbcon_del_cursor_work(info);
	else
		fbcon_add_cursor_work(info);

	ops->cursor_flash = (mode == CM_ERASE) ? 0 : 1;

	if (!ops->cursor)
		return;

	ops->cursor(vc, info, mode, get_color(vc, info, c, 1),
		    get_color(vc, info, c, 0));
}

static int scrollback_phys_max = 0;
static int scrollback_max = 0;
static int scrollback_current = 0;

static void fbcon_set_disp(struct fb_info *info, struct fb_var_screeninfo *var,
			   int unit)
{
	struct fbcon_display *p, *t;
	struct vc_data **default_mode, *vc;
	struct vc_data *svc;
	struct fbcon_ops *ops = info->fbcon_par;
	int rows, cols;

	p = &fb_display[unit];

	if (var_to_display(p, var, info))
		return;

	vc = vc_cons[unit].d;

	if (!vc)
		return;

	default_mode = vc->vc_display_fg;
	svc = *default_mode;
	t = &fb_display[svc->vc_num];

	if (!vc->vc_font.data) {
		vc->vc_font.data = (void *)(p->fontdata = t->fontdata);
		vc->vc_font.width = (*default_mode)->vc_font.width;
		vc->vc_font.height = (*default_mode)->vc_font.height;
		vc->vc_font.charcount = (*default_mode)->vc_font.charcount;
		p->userfont = t->userfont;
		if (p->userfont)
			REFCOUNT(p->fontdata)++;
	}

	var->activate = FB_ACTIVATE_NOW;
	info->var.activate = var->activate;
	var->yoffset = info->var.yoffset;
	var->xoffset = info->var.xoffset;
	fb_set_var(info, var);
	ops->var = info->var;
	vc->vc_can_do_color = (fb_get_color_depth(&info->var, &info->fix)!=1);
	vc->vc_complement_mask = vc->vc_can_do_color ? 0x7700 : 0x0800;
	if (vc->vc_font.charcount == 256) {
		vc->vc_hi_font_mask = 0;
	} else {
		vc->vc_hi_font_mask = 0x100;
		if (vc->vc_can_do_color)
			vc->vc_complement_mask <<= 1;
	}

	if (!*svc->uni_pagedict_loc)
		con_set_default_unimap(svc);
	if (!*vc->uni_pagedict_loc)
		con_copy_unimap(vc, svc);

	cols = FBCON_SWAP(ops->rotate, info->var.xres, info->var.yres);
	rows = FBCON_SWAP(ops->rotate, info->var.yres, info->var.xres);
	cols /= vc->vc_font.width;
	rows /= vc->vc_font.height;
	vc_resize(vc, cols, rows);

	if (con_is_visible(vc)) {
		update_screen(vc);
	}
}

static __inline__ void ywrap_up(struct vc_data *vc, int count)
{
	struct fb_info *info = fbcon_info_from_console(vc->vc_num);
	struct fbcon_ops *ops = info->fbcon_par;
	struct fbcon_display *p = &fb_display[vc->vc_num];

	p->yscroll += count;
	if (p->yscroll >= p->vrows)	/* Deal with wrap */
		p->yscroll -= p->vrows;
	ops->var.xoffset = 0;
	ops->var.yoffset = p->yscroll * vc->vc_font.height;
	ops->var.vmode |= FB_VMODE_YWRAP;
	ops->update_start(info);
	scrollback_max += count;
	if (scrollback_max > scrollback_phys_max)
		scrollback_max = scrollback_phys_max;
	scrollback_current = 0;
}

static __inline__ void ywrap_down(struct vc_data *vc, int count)
{
	struct fb_info *info = fbcon_info_from_console(vc->vc_num);
	struct fbcon_ops *ops = info->fbcon_par;
	struct fbcon_display *p = &fb_display[vc->vc_num];

	p->yscroll -= count;
	if (p->yscroll < 0)	/* Deal with wrap */
		p->yscroll += p->vrows;
	ops->var.xoffset = 0;
	ops->var.yoffset = p->yscroll * vc->vc_font.height;
	ops->var.vmode |= FB_VMODE_YWRAP;
	ops->update_start(info);
	scrollback_max -= count;
	if (scrollback_max < 0)
		scrollback_max = 0;
	scrollback_current = 0;
}

static __inline__ void ypan_up(struct vc_data *vc, int count)
{
	struct fb_info *info = fbcon_info_from_console(vc->vc_num);
	struct fbcon_display *p = &fb_display[vc->vc_num];
	struct fbcon_ops *ops = info->fbcon_par;

	p->yscroll += count;
	if (p->yscroll > p->vrows - vc->vc_rows) {
		ops->bmove(vc, info, p->vrows - vc->vc_rows,
			    0, 0, 0, vc->vc_rows, vc->vc_cols);
		p->yscroll -= p->vrows - vc->vc_rows;
	}

	ops->var.xoffset = 0;
	ops->var.yoffset = p->yscroll * vc->vc_font.height;
	ops->var.vmode &= ~FB_VMODE_YWRAP;
	ops->update_start(info);
	fbcon_clear_margins(vc, 1);
	scrollback_max += count;
	if (scrollback_max > scrollback_phys_max)
		scrollback_max = scrollback_phys_max;
	scrollback_current = 0;
}

static __inline__ void ypan_up_redraw(struct vc_data *vc, int t, int count)
{
	struct fb_info *info = fbcon_info_from_console(vc->vc_num);
	struct fbcon_ops *ops = info->fbcon_par;
	struct fbcon_display *p = &fb_display[vc->vc_num];

	p->yscroll += count;

	if (p->yscroll > p->vrows - vc->vc_rows) {
		p->yscroll -= p->vrows - vc->vc_rows;
		fbcon_redraw_move(vc, p, t + count, vc->vc_rows - count, t);
	}

	ops->var.xoffset = 0;
	ops->var.yoffset = p->yscroll * vc->vc_font.height;
	ops->var.vmode &= ~FB_VMODE_YWRAP;
	ops->update_start(info);
	fbcon_clear_margins(vc, 1);
	scrollback_max += count;
	if (scrollback_max > scrollback_phys_max)
		scrollback_max = scrollback_phys_max;
	scrollback_current = 0;
}

static __inline__ void ypan_down(struct vc_data *vc, int count)
{
	struct fb_info *info = fbcon_info_from_console(vc->vc_num);
	struct fbcon_display *p = &fb_display[vc->vc_num];
	struct fbcon_ops *ops = info->fbcon_par;

	p->yscroll -= count;
	if (p->yscroll < 0) {
		ops->bmove(vc, info, 0, 0, p->vrows - vc->vc_rows,
			    0, vc->vc_rows, vc->vc_cols);
		p->yscroll += p->vrows - vc->vc_rows;
	}

	ops->var.xoffset = 0;
	ops->var.yoffset = p->yscroll * vc->vc_font.height;
	ops->var.vmode &= ~FB_VMODE_YWRAP;
	ops->update_start(info);
	fbcon_clear_margins(vc, 1);
	scrollback_max -= count;
	if (scrollback_max < 0)
		scrollback_max = 0;
	scrollback_current = 0;
}

static __inline__ void ypan_down_redraw(struct vc_data *vc, int t, int count)
{
	struct fb_info *info = fbcon_info_from_console(vc->vc_num);
	struct fbcon_ops *ops = info->fbcon_par;
	struct fbcon_display *p = &fb_display[vc->vc_num];

	p->yscroll -= count;

	if (p->yscroll < 0) {
		p->yscroll += p->vrows - vc->vc_rows;
		fbcon_redraw_move(vc, p, t, vc->vc_rows - count, t + count);
	}

	ops->var.xoffset = 0;
	ops->var.yoffset = p->yscroll * vc->vc_font.height;
	ops->var.vmode &= ~FB_VMODE_YWRAP;
	ops->update_start(info);
	fbcon_clear_margins(vc, 1);
	scrollback_max -= count;
	if (scrollback_max < 0)
		scrollback_max = 0;
	scrollback_current = 0;
}

static void fbcon_redraw_move(struct vc_data *vc, struct fbcon_display *p,
			      int line, int count, int dy)
{
	unsigned short *s = (unsigned short *)
		(vc->vc_origin + vc->vc_size_row * line);

	while (count--) {
		unsigned short *start = s;
		unsigned short *le = advance_row(s, 1);
		unsigned short c;
		int x = 0;
		unsigned short attr = 1;

		do {
			c = scr_readw(s);
			if (attr != (c & 0xff00)) {
				attr = c & 0xff00;
				if (s > start) {
					fbcon_putcs(vc, start, s - start,
						    dy, x);
					x += s - start;
					start = s;
				}
			}
			console_conditional_schedule();
			s++;
		} while (s < le);
		if (s > start)
			fbcon_putcs(vc, start, s - start, dy, x);
		console_conditional_schedule();
		dy++;
	}
}

static void fbcon_redraw_blit(struct vc_data *vc, struct fb_info *info,
			struct fbcon_display *p, int line, int count, int ycount)
{
	int offset = ycount * vc->vc_cols;
	unsigned short *d = (unsigned short *)
	    (vc->vc_origin + vc->vc_size_row * line);
	unsigned short *s = d + offset;
	struct fbcon_ops *ops = info->fbcon_par;

	while (count--) {
		unsigned short *start = s;
		unsigned short *le = advance_row(s, 1);
		unsigned short c;
		int x = 0;

		do {
			c = scr_readw(s);

			if (c == scr_readw(d)) {
				if (s > start) {
					ops->bmove(vc, info, line + ycount, x,
						   line, x, 1, s-start);
					x += s - start + 1;
					start = s + 1;
				} else {
					x++;
					start++;
				}
			}

			scr_writew(c, d);
			console_conditional_schedule();
			s++;
			d++;
		} while (s < le);
		if (s > start)
			ops->bmove(vc, info, line + ycount, x, line, x, 1,
				   s-start);
		console_conditional_schedule();
		if (ycount > 0)
			line++;
		else {
			line--;
			/* NOTE: We subtract two lines from these pointers */
			s -= vc->vc_size_row;
			d -= vc->vc_size_row;
		}
	}
}

static void fbcon_redraw(struct vc_data *vc, struct fbcon_display *p,
			 int line, int count, int offset)
{
	unsigned short *d = (unsigned short *)
	    (vc->vc_origin + vc->vc_size_row * line);
	unsigned short *s = d + offset;

	while (count--) {
		unsigned short *start = s;
		unsigned short *le = advance_row(s, 1);
		unsigned short c;
		int x = 0;
		unsigned short attr = 1;

		do {
			c = scr_readw(s);
			if (attr != (c & 0xff00)) {
				attr = c & 0xff00;
				if (s > start) {
					fbcon_putcs(vc, start, s - start,
						    line, x);
					x += s - start;
					start = s;
				}
			}
			if (c == scr_readw(d)) {
				if (s > start) {
					fbcon_putcs(vc, start, s - start,
						     line, x);
					x += s - start + 1;
					start = s + 1;
				} else {
					x++;
					start++;
				}
			}
			scr_writew(c, d);
			console_conditional_schedule();
			s++;
			d++;
		} while (s < le);
		if (s > start)
			fbcon_putcs(vc, start, s - start, line, x);
		console_conditional_schedule();
		if (offset > 0)
			line++;
		else {
			line--;
			/* NOTE: We subtract two lines from these pointers */
			s -= vc->vc_size_row;
			d -= vc->vc_size_row;
		}
	}
}

static void fbcon_bmove_rec(struct vc_data *vc, struct fbcon_display *p, int sy, int sx,
			    int dy, int dx, int height, int width, u_int y_break)
{
	struct fb_info *info = fbcon_info_from_console(vc->vc_num);
	struct fbcon_ops *ops = info->fbcon_par;
	u_int b;

	if (sy < y_break && sy + height > y_break) {
		b = y_break - sy;
		if (dy < sy) {	/* Avoid trashing self */
			fbcon_bmove_rec(vc, p, sy, sx, dy, dx, b, width,
					y_break);
			fbcon_bmove_rec(vc, p, sy + b, sx, dy + b, dx,
					height - b, width, y_break);
		} else {
			fbcon_bmove_rec(vc, p, sy + b, sx, dy + b, dx,
					height - b, width, y_break);
			fbcon_bmove_rec(vc, p, sy, sx, dy, dx, b, width,
					y_break);
		}
		return;
	}

	if (dy < y_break && dy + height > y_break) {
		b = y_break - dy;
		if (dy < sy) {	/* Avoid trashing self */
			fbcon_bmove_rec(vc, p, sy, sx, dy, dx, b, width,
					y_break);
			fbcon_bmove_rec(vc, p, sy + b, sx, dy + b, dx,
					height - b, width, y_break);
		} else {
			fbcon_bmove_rec(vc, p, sy + b, sx, dy + b, dx,
					height - b, width, y_break);
			fbcon_bmove_rec(vc, p, sy, sx, dy, dx, b, width,
					y_break);
		}
		return;
	}
	ops->bmove(vc, info, real_y(p, sy), sx, real_y(p, dy), dx,
		   height, width);
}

static void fbcon_bmove(struct vc_data *vc, int sy, int sx, int dy, int dx,
			int height, int width)
{
	struct fb_info *info = fbcon_info_from_console(vc->vc_num);
	struct fbcon_display *p = &fb_display[vc->vc_num];

	if (fbcon_is_inactive(vc, info))
		return;

	if (!width || !height)
		return;

	/*  Split blits that cross physical y_wrap case.
	 *  Pathological case involves 4 blits, better to use recursive
	 *  code rather than unrolled case
	 *
	 *  Recursive invocations don't need to erase the cursor over and
	 *  over again, so we use fbcon_bmove_rec()
	 */
	fbcon_bmove_rec(vc, p, sy, sx, dy, dx, height, width,
			p->vrows - p->yscroll);
}

static bool fbcon_scroll(struct vc_data *vc, unsigned int t, unsigned int b,
		enum con_scroll dir, unsigned int count)
{
	struct fb_info *info = fbcon_info_from_console(vc->vc_num);
	struct fbcon_display *p = &fb_display[vc->vc_num];
	int scroll_partial = info->flags & FBINFO_PARTIAL_PAN_OK;

	if (fbcon_is_inactive(vc, info))
		return true;

	fbcon_cursor(vc, CM_ERASE);

	/*
	 * ++Geert: Only use ywrap/ypan if the console is in text mode
	 * ++Andrew: Only use ypan on hardware text mode when scrolling the
	 *           whole screen (prevents flicker).
	 */

	switch (dir) {
	case SM_UP:
		if (count > vc->vc_rows)	/* Maximum realistic size */
			count = vc->vc_rows;
		switch (fb_scrollmode(p)) {
		case SCROLL_MOVE:
			fbcon_redraw_blit(vc, info, p, t, b - t - count,
				     count);
			fbcon_clear(vc, b - count, 0, count, vc->vc_cols);
			scr_memsetw((unsigned short *) (vc->vc_origin +
							vc->vc_size_row *
							(b - count)),
				    vc->vc_video_erase_char,
				    vc->vc_size_row * count);
			return true;

		case SCROLL_WRAP_MOVE:
			if (b - t - count > 3 * vc->vc_rows >> 2) {
				if (t > 0)
					fbcon_bmove(vc, 0, 0, count, 0, t,
						    vc->vc_cols);
				ywrap_up(vc, count);
				if (vc->vc_rows - b > 0)
					fbcon_bmove(vc, b - count, 0, b, 0,
						    vc->vc_rows - b,
						    vc->vc_cols);
			} else if (info->flags & FBINFO_READS_FAST)
				fbcon_bmove(vc, t + count, 0, t, 0,
					    b - t - count, vc->vc_cols);
			else
				goto redraw_up;
			fbcon_clear(vc, b - count, 0, count, vc->vc_cols);
			break;

		case SCROLL_PAN_REDRAW:
			if ((p->yscroll + count <=
			     2 * (p->vrows - vc->vc_rows))
			    && ((!scroll_partial && (b - t == vc->vc_rows))
				|| (scroll_partial
				    && (b - t - count >
					3 * vc->vc_rows >> 2)))) {
				if (t > 0)
					fbcon_redraw_move(vc, p, 0, t, count);
				ypan_up_redraw(vc, t, count);
				if (vc->vc_rows - b > 0)
					fbcon_redraw_move(vc, p, b,
							  vc->vc_rows - b, b);
			} else
				fbcon_redraw_move(vc, p, t + count, b - t - count, t);
			fbcon_clear(vc, b - count, 0, count, vc->vc_cols);
			break;

		case SCROLL_PAN_MOVE:
			if ((p->yscroll + count <=
			     2 * (p->vrows - vc->vc_rows))
			    && ((!scroll_partial && (b - t == vc->vc_rows))
				|| (scroll_partial
				    && (b - t - count >
					3 * vc->vc_rows >> 2)))) {
				if (t > 0)
					fbcon_bmove(vc, 0, 0, count, 0, t,
						    vc->vc_cols);
				ypan_up(vc, count);
				if (vc->vc_rows - b > 0)
					fbcon_bmove(vc, b - count, 0, b, 0,
						    vc->vc_rows - b,
						    vc->vc_cols);
			} else if (info->flags & FBINFO_READS_FAST)
				fbcon_bmove(vc, t + count, 0, t, 0,
					    b - t - count, vc->vc_cols);
			else
				goto redraw_up;
			fbcon_clear(vc, b - count, 0, count, vc->vc_cols);
			break;

		case SCROLL_REDRAW:
		      redraw_up:
			fbcon_redraw(vc, p, t, b - t - count,
				     count * vc->vc_cols);
			fbcon_clear(vc, b - count, 0, count, vc->vc_cols);
			scr_memsetw((unsigned short *) (vc->vc_origin +
							vc->vc_size_row *
							(b - count)),
				    vc->vc_video_erase_char,
				    vc->vc_size_row * count);
			return true;
		}
		break;

	case SM_DOWN:
		if (count > vc->vc_rows)	/* Maximum realistic size */
			count = vc->vc_rows;
		switch (fb_scrollmode(p)) {
		case SCROLL_MOVE:
			fbcon_redraw_blit(vc, info, p, b - 1, b - t - count,
				     -count);
			fbcon_clear(vc, t, 0, count, vc->vc_cols);
			scr_memsetw((unsigned short *) (vc->vc_origin +
							vc->vc_size_row *
							t),
				    vc->vc_video_erase_char,
				    vc->vc_size_row * count);
			return true;

		case SCROLL_WRAP_MOVE:
			if (b - t - count > 3 * vc->vc_rows >> 2) {
				if (vc->vc_rows - b > 0)
					fbcon_bmove(vc, b, 0, b - count, 0,
						    vc->vc_rows - b,
						    vc->vc_cols);
				ywrap_down(vc, count);
				if (t > 0)
					fbcon_bmove(vc, count, 0, 0, 0, t,
						    vc->vc_cols);
			} else if (info->flags & FBINFO_READS_FAST)
				fbcon_bmove(vc, t, 0, t + count, 0,
					    b - t - count, vc->vc_cols);
			else
				goto redraw_down;
			fbcon_clear(vc, t, 0, count, vc->vc_cols);
			break;

		case SCROLL_PAN_MOVE:
			if ((count - p->yscroll <= p->vrows - vc->vc_rows)
			    && ((!scroll_partial && (b - t == vc->vc_rows))
				|| (scroll_partial
				    && (b - t - count >
					3 * vc->vc_rows >> 2)))) {
				if (vc->vc_rows - b > 0)
					fbcon_bmove(vc, b, 0, b - count, 0,
						    vc->vc_rows - b,
						    vc->vc_cols);
				ypan_down(vc, count);
				if (t > 0)
					fbcon_bmove(vc, count, 0, 0, 0, t,
						    vc->vc_cols);
			} else if (info->flags & FBINFO_READS_FAST)
				fbcon_bmove(vc, t, 0, t + count, 0,
					    b - t - count, vc->vc_cols);
			else
				goto redraw_down;
			fbcon_clear(vc, t, 0, count, vc->vc_cols);
			break;

		case SCROLL_PAN_REDRAW:
			if ((count - p->yscroll <= p->vrows - vc->vc_rows)
			    && ((!scroll_partial && (b - t == vc->vc_rows))
				|| (scroll_partial
				    && (b - t - count >
					3 * vc->vc_rows >> 2)))) {
				if (vc->vc_rows - b > 0)
					fbcon_redraw_move(vc, p, b, vc->vc_rows - b,
							  b - count);
				ypan_down_redraw(vc, t, count);
				if (t > 0)
					fbcon_redraw_move(vc, p, count, t, 0);
			} else
				fbcon_redraw_move(vc, p, t, b - t - count, t + count);
			fbcon_clear(vc, t, 0, count, vc->vc_cols);
			break;

		case SCROLL_REDRAW:
		      redraw_down:
			fbcon_redraw(vc, p, b - 1, b - t - count,
				     -count * vc->vc_cols);
			fbcon_clear(vc, t, 0, count, vc->vc_cols);
			scr_memsetw((unsigned short *) (vc->vc_origin +
							vc->vc_size_row *
							t),
				    vc->vc_video_erase_char,
				    vc->vc_size_row * count);
			return true;
		}
	}
	return false;
}


<<<<<<< HEAD
static void fbcon_bmove(struct vc_data *vc, int sy, int sx, int dy, int dx,
			int height, int width)
{
	struct fb_info *info = fbcon_info_from_console(vc->vc_num);
	struct fbcon_display *p = &fb_display[vc->vc_num];
	
	if (fbcon_is_inactive(vc, info))
		return;

	if (!width || !height)
		return;

	/*  Split blits that cross physical y_wrap case.
	 *  Pathological case involves 4 blits, better to use recursive
	 *  code rather than unrolled case
	 *
	 *  Recursive invocations don't need to erase the cursor over and
	 *  over again, so we use fbcon_bmove_rec()
	 */
	fbcon_bmove_rec(vc, p, sy, sx, dy, dx, height, width,
			p->vrows - p->yscroll);
}

static void fbcon_bmove_rec(struct vc_data *vc, struct fbcon_display *p, int sy, int sx,
			    int dy, int dx, int height, int width, u_int y_break)
{
	struct fb_info *info = fbcon_info_from_console(vc->vc_num);
=======
static void updatescrollmode_accel(struct fbcon_display *p,
					struct fb_info *info,
					struct vc_data *vc)
{
#ifdef CONFIG_FRAMEBUFFER_CONSOLE_LEGACY_ACCELERATION
>>>>>>> eb3cdb58
	struct fbcon_ops *ops = info->fbcon_par;
	int cap = info->flags;
	u16 t = 0;
	int ypan = FBCON_SWAP(ops->rotate, info->fix.ypanstep,
				  info->fix.xpanstep);
	int ywrap = FBCON_SWAP(ops->rotate, info->fix.ywrapstep, t);
	int yres = FBCON_SWAP(ops->rotate, info->var.yres, info->var.xres);
	int vyres = FBCON_SWAP(ops->rotate, info->var.yres_virtual,
				   info->var.xres_virtual);
	int good_pan = (cap & FBINFO_HWACCEL_YPAN) &&
		divides(ypan, vc->vc_font.height) && vyres > yres;
	int good_wrap = (cap & FBINFO_HWACCEL_YWRAP) &&
		divides(ywrap, vc->vc_font.height) &&
		divides(vc->vc_font.height, vyres) &&
		divides(vc->vc_font.height, yres);
	int reading_fast = cap & FBINFO_READS_FAST;
	int fast_copyarea = (cap & FBINFO_HWACCEL_COPYAREA) &&
		!(cap & FBINFO_HWACCEL_DISABLED);
	int fast_imageblit = (cap & FBINFO_HWACCEL_IMAGEBLIT) &&
		!(cap & FBINFO_HWACCEL_DISABLED);

	if (good_wrap || good_pan) {
		if (reading_fast || fast_copyarea)
			p->scrollmode = good_wrap ?
				SCROLL_WRAP_MOVE : SCROLL_PAN_MOVE;
		else
			p->scrollmode = good_wrap ? SCROLL_REDRAW :
				SCROLL_PAN_REDRAW;
	} else {
		if (reading_fast || (fast_copyarea && !fast_imageblit))
			p->scrollmode = SCROLL_MOVE;
		else
			p->scrollmode = SCROLL_REDRAW;
	}
#endif
}

static void updatescrollmode_accel(struct fbcon_display *p,
					struct fb_info *info,
					struct vc_data *vc)
{
#ifdef CONFIG_FRAMEBUFFER_CONSOLE_LEGACY_ACCELERATION
	struct fbcon_ops *ops = info->fbcon_par;
	int cap = info->flags;
	u16 t = 0;
	int ypan = FBCON_SWAP(ops->rotate, info->fix.ypanstep,
				  info->fix.xpanstep);
	int ywrap = FBCON_SWAP(ops->rotate, info->fix.ywrapstep, t);
	int yres = FBCON_SWAP(ops->rotate, info->var.yres, info->var.xres);
	int vyres = FBCON_SWAP(ops->rotate, info->var.yres_virtual,
				   info->var.xres_virtual);
	int good_pan = (cap & FBINFO_HWACCEL_YPAN) &&
		divides(ypan, vc->vc_font.height) && vyres > yres;
	int good_wrap = (cap & FBINFO_HWACCEL_YWRAP) &&
		divides(ywrap, vc->vc_font.height) &&
		divides(vc->vc_font.height, vyres) &&
		divides(vc->vc_font.height, yres);
	int reading_fast = cap & FBINFO_READS_FAST;
	int fast_copyarea = (cap & FBINFO_HWACCEL_COPYAREA) &&
		!(cap & FBINFO_HWACCEL_DISABLED);
	int fast_imageblit = (cap & FBINFO_HWACCEL_IMAGEBLIT) &&
		!(cap & FBINFO_HWACCEL_DISABLED);

	if (good_wrap || good_pan) {
		if (reading_fast || fast_copyarea)
			p->scrollmode = good_wrap ?
				SCROLL_WRAP_MOVE : SCROLL_PAN_MOVE;
		else
			p->scrollmode = good_wrap ? SCROLL_REDRAW :
				SCROLL_PAN_REDRAW;
	} else {
		if (reading_fast || (fast_copyarea && !fast_imageblit))
			p->scrollmode = SCROLL_MOVE;
		else
			p->scrollmode = SCROLL_REDRAW;
	}
#endif
}

static void updatescrollmode(struct fbcon_display *p,
					struct fb_info *info,
					struct vc_data *vc)
{
	struct fbcon_ops *ops = info->fbcon_par;
	int fh = vc->vc_font.height;
	int yres = FBCON_SWAP(ops->rotate, info->var.yres, info->var.xres);
	int vyres = FBCON_SWAP(ops->rotate, info->var.yres_virtual,
				   info->var.xres_virtual);

	p->vrows = vyres/fh;
	if (yres > (fh * (vc->vc_rows + 1)))
		p->vrows -= (yres - (fh * vc->vc_rows)) / fh;
	if ((yres % fh) && (vyres % fh < yres % fh))
		p->vrows--;

	/* update scrollmode in case hardware acceleration is used */
	updatescrollmode_accel(p, info, vc);
}

#define PITCH(w) (((w) + 7) >> 3)
#define CALC_FONTSZ(h, p, c) ((h) * (p) * (c)) /* size = height * pitch * charcount */

static int fbcon_resize(struct vc_data *vc, unsigned int width,
			unsigned int height, unsigned int user)
{
	struct fb_info *info = fbcon_info_from_console(vc->vc_num);
	struct fbcon_ops *ops = info->fbcon_par;
	struct fbcon_display *p = &fb_display[vc->vc_num];
	struct fb_var_screeninfo var = info->var;
	int x_diff, y_diff, virt_w, virt_h, virt_fw, virt_fh;

	if (p->userfont && FNTSIZE(vc->vc_font.data)) {
		int size;
		int pitch = PITCH(vc->vc_font.width);

		/*
		 * If user font, ensure that a possible change to user font
		 * height or width will not allow a font data out-of-bounds access.
		 * NOTE: must use original charcount in calculation as font
		 * charcount can change and cannot be used to determine the
		 * font data allocated size.
		 */
		if (pitch <= 0)
			return -EINVAL;
		size = CALC_FONTSZ(vc->vc_font.height, pitch, vc->vc_font.charcount);
		if (size > FNTSIZE(vc->vc_font.data))
			return -EINVAL;
	}

	virt_w = FBCON_SWAP(ops->rotate, width, height);
	virt_h = FBCON_SWAP(ops->rotate, height, width);
	virt_fw = FBCON_SWAP(ops->rotate, vc->vc_font.width,
				 vc->vc_font.height);
	virt_fh = FBCON_SWAP(ops->rotate, vc->vc_font.height,
				 vc->vc_font.width);
	var.xres = virt_w * virt_fw;
	var.yres = virt_h * virt_fh;
	x_diff = info->var.xres - var.xres;
	y_diff = info->var.yres - var.yres;
	if (x_diff < 0 || x_diff > virt_fw ||
	    y_diff < 0 || y_diff > virt_fh) {
		const struct fb_videomode *mode;

		pr_debug("attempting resize %ix%i\n", var.xres, var.yres);
		mode = fb_find_best_mode(&var, &info->modelist);
		if (mode == NULL)
			return -EINVAL;
		display_to_var(&var, p);
		fb_videomode_to_var(&var, mode);

		if (virt_w > var.xres/virt_fw || virt_h > var.yres/virt_fh)
			return -EINVAL;

		pr_debug("resize now %ix%i\n", var.xres, var.yres);
		if (con_is_visible(vc) && vc->vc_mode == KD_TEXT) {
			var.activate = FB_ACTIVATE_NOW |
				FB_ACTIVATE_FORCE;
			fb_set_var(info, &var);
		}
		var_to_display(p, &info->var, info);
		ops->var = info->var;
	}
	updatescrollmode(p, info, vc);
	return 0;
}

static int fbcon_switch(struct vc_data *vc)
{
	struct fb_info *info, *old_info = NULL;
	struct fbcon_ops *ops;
	struct fbcon_display *p = &fb_display[vc->vc_num];
	struct fb_var_screeninfo var;
	int i, ret, prev_console;

	info = fbcon_info_from_console(vc->vc_num);
	ops = info->fbcon_par;

	if (logo_shown >= 0) {
		struct vc_data *conp2 = vc_cons[logo_shown].d;

		if (conp2->vc_top == logo_lines
		    && conp2->vc_bottom == conp2->vc_rows)
			conp2->vc_top = 0;
		logo_shown = FBCON_LOGO_CANSHOW;
	}

	prev_console = ops->currcon;
	if (prev_console != -1)
		old_info = fbcon_info_from_console(prev_console);
	/*
	 * FIXME: If we have multiple fbdev's loaded, we need to
	 * update all info->currcon.  Perhaps, we can place this
	 * in a centralized structure, but this might break some
	 * drivers.
	 *
	 * info->currcon = vc->vc_num;
	 */
	fbcon_for_each_registered_fb(i) {
		if (fbcon_registered_fb[i]->fbcon_par) {
			struct fbcon_ops *o = fbcon_registered_fb[i]->fbcon_par;

			o->currcon = vc->vc_num;
		}
	}
	memset(&var, 0, sizeof(struct fb_var_screeninfo));
	display_to_var(&var, p);
	var.activate = FB_ACTIVATE_NOW;

	/*
	 * make sure we don't unnecessarily trip the memcmp()
	 * in fb_set_var()
	 */
	info->var.activate = var.activate;
	var.vmode |= info->var.vmode & ~FB_VMODE_MASK;
	fb_set_var(info, &var);
	ops->var = info->var;

	if (old_info != NULL && (old_info != info ||
				 info->flags & FBINFO_MISC_ALWAYS_SETPAR)) {
		if (info->fbops->fb_set_par) {
			ret = info->fbops->fb_set_par(info);

			if (ret)
				printk(KERN_ERR "fbcon_switch: detected "
					"unhandled fb_set_par error, "
					"error code %d\n", ret);
		}

		if (old_info != info)
			fbcon_del_cursor_work(old_info);
	}

	if (fbcon_is_inactive(vc, info) ||
	    ops->blank_state != FB_BLANK_UNBLANK)
		fbcon_del_cursor_work(info);
	else
		fbcon_add_cursor_work(info);

	set_blitting_type(vc, info);
	ops->cursor_reset = 1;

	if (ops->rotate_font && ops->rotate_font(info, vc)) {
		ops->rotate = FB_ROTATE_UR;
		set_blitting_type(vc, info);
	}

	vc->vc_can_do_color = (fb_get_color_depth(&info->var, &info->fix)!=1);
	vc->vc_complement_mask = vc->vc_can_do_color ? 0x7700 : 0x0800;

	if (vc->vc_font.charcount > 256)
		vc->vc_complement_mask <<= 1;

	updatescrollmode(p, info, vc);

	switch (fb_scrollmode(p)) {
	case SCROLL_WRAP_MOVE:
		scrollback_phys_max = p->vrows - vc->vc_rows;
		break;
	case SCROLL_PAN_MOVE:
	case SCROLL_PAN_REDRAW:
		scrollback_phys_max = p->vrows - 2 * vc->vc_rows;
		if (scrollback_phys_max < 0)
			scrollback_phys_max = 0;
		break;
	default:
		scrollback_phys_max = 0;
		break;
	}

	scrollback_max = 0;
	scrollback_current = 0;

	if (!fbcon_is_inactive(vc, info)) {
	    ops->var.xoffset = ops->var.yoffset = p->yscroll = 0;
	    ops->update_start(info);
	}

	fbcon_set_palette(vc, color_table);
	fbcon_clear_margins(vc, 0);

	if (logo_shown == FBCON_LOGO_DRAW) {

		logo_shown = fg_console;
		fb_show_logo(info, ops->rotate);
		update_region(vc,
			      vc->vc_origin + vc->vc_size_row * vc->vc_top,
			      vc->vc_size_row * (vc->vc_bottom -
						 vc->vc_top) / 2);
		return 0;
	}
	return 1;
}

static void fbcon_generic_blank(struct vc_data *vc, struct fb_info *info,
				int blank)
{
	if (blank) {
		unsigned short charmask = vc->vc_hi_font_mask ?
			0x1ff : 0xff;
		unsigned short oldc;

		oldc = vc->vc_video_erase_char;
		vc->vc_video_erase_char &= charmask;
		fbcon_clear(vc, 0, 0, vc->vc_rows, vc->vc_cols);
		vc->vc_video_erase_char = oldc;
	}
}

static int fbcon_blank(struct vc_data *vc, int blank, int mode_switch)
{
	struct fb_info *info = fbcon_info_from_console(vc->vc_num);
	struct fbcon_ops *ops = info->fbcon_par;

	if (mode_switch) {
		struct fb_var_screeninfo var = info->var;

		ops->graphics = 1;

		if (!blank) {
			var.activate = FB_ACTIVATE_NOW | FB_ACTIVATE_FORCE |
				FB_ACTIVATE_KD_TEXT;
			fb_set_var(info, &var);
			ops->graphics = 0;
			ops->var = info->var;
		}
	}

 	if (!fbcon_is_inactive(vc, info)) {
		if (ops->blank_state != blank) {
			ops->blank_state = blank;
			fbcon_cursor(vc, blank ? CM_ERASE : CM_DRAW);
			ops->cursor_flash = (!blank);

			if (fb_blank(info, blank))
				fbcon_generic_blank(vc, info, blank);
		}

		if (!blank)
			update_screen(vc);
	}

	if (mode_switch || fbcon_is_inactive(vc, info) ||
	    ops->blank_state != FB_BLANK_UNBLANK)
		fbcon_del_cursor_work(info);
	else
		fbcon_add_cursor_work(info);

	return 0;
}

static int fbcon_debug_enter(struct vc_data *vc)
{
	struct fb_info *info = fbcon_info_from_console(vc->vc_num);
	struct fbcon_ops *ops = info->fbcon_par;

	ops->save_graphics = ops->graphics;
	ops->graphics = 0;
	if (info->fbops->fb_debug_enter)
		info->fbops->fb_debug_enter(info);
	fbcon_set_palette(vc, color_table);
	return 0;
}

static int fbcon_debug_leave(struct vc_data *vc)
{
	struct fb_info *info = fbcon_info_from_console(vc->vc_num);
	struct fbcon_ops *ops = info->fbcon_par;

	ops->graphics = ops->save_graphics;
	if (info->fbops->fb_debug_leave)
		info->fbops->fb_debug_leave(info);
	return 0;
}

static int fbcon_get_font(struct vc_data *vc, struct console_font *font, unsigned int vpitch)
{
	u8 *fontdata = vc->vc_font.data;
	u8 *data = font->data;
	int i, j;

	font->width = vc->vc_font.width;
	font->height = vc->vc_font.height;
	if (font->height > vpitch)
		return -ENOSPC;
	font->charcount = vc->vc_hi_font_mask ? 512 : 256;
	if (!font->data)
		return 0;

	if (font->width <= 8) {
		j = vc->vc_font.height;
		if (font->charcount * j > FNTSIZE(fontdata))
			return -EINVAL;

		for (i = 0; i < font->charcount; i++) {
			memcpy(data, fontdata, j);
			memset(data + j, 0, vpitch - j);
			data += vpitch;
			fontdata += j;
		}
	} else if (font->width <= 16) {
		j = vc->vc_font.height * 2;
		if (font->charcount * j > FNTSIZE(fontdata))
			return -EINVAL;

		for (i = 0; i < font->charcount; i++) {
			memcpy(data, fontdata, j);
			memset(data + j, 0, 2*vpitch - j);
			data += 2*vpitch;
			fontdata += j;
		}
	} else if (font->width <= 24) {
		if (font->charcount * (vc->vc_font.height * sizeof(u32)) > FNTSIZE(fontdata))
			return -EINVAL;

		for (i = 0; i < font->charcount; i++) {
			for (j = 0; j < vc->vc_font.height; j++) {
				*data++ = fontdata[0];
				*data++ = fontdata[1];
				*data++ = fontdata[2];
				fontdata += sizeof(u32);
			}
			memset(data, 0, 3 * (vpitch - j));
			data += 3 * (vpitch - j);
		}
	} else {
		j = vc->vc_font.height * 4;
		if (font->charcount * j > FNTSIZE(fontdata))
			return -EINVAL;

		for (i = 0; i < font->charcount; i++) {
			memcpy(data, fontdata, j);
			memset(data + j, 0, 4 * vpitch - j);
			data += 4 * vpitch;
			fontdata += j;
		}
	}
	return 0;
}

/* set/clear vc_hi_font_mask and update vc attrs accordingly */
static void set_vc_hi_font(struct vc_data *vc, bool set)
{
	if (!set) {
		vc->vc_hi_font_mask = 0;
		if (vc->vc_can_do_color) {
			vc->vc_complement_mask >>= 1;
			vc->vc_s_complement_mask >>= 1;
		}

		/* ++Edmund: reorder the attribute bits */
		if (vc->vc_can_do_color) {
			unsigned short *cp =
			    (unsigned short *) vc->vc_origin;
			int count = vc->vc_screenbuf_size / 2;
			unsigned short c;
			for (; count > 0; count--, cp++) {
				c = scr_readw(cp);
				scr_writew(((c & 0xfe00) >> 1) |
					   (c & 0xff), cp);
			}
			c = vc->vc_video_erase_char;
			vc->vc_video_erase_char =
			    ((c & 0xfe00) >> 1) | (c & 0xff);
			vc->vc_attr >>= 1;
		}
	} else {
		vc->vc_hi_font_mask = 0x100;
		if (vc->vc_can_do_color) {
			vc->vc_complement_mask <<= 1;
			vc->vc_s_complement_mask <<= 1;
		}

		/* ++Edmund: reorder the attribute bits */
		{
			unsigned short *cp =
			    (unsigned short *) vc->vc_origin;
			int count = vc->vc_screenbuf_size / 2;
			unsigned short c;
			for (; count > 0; count--, cp++) {
				unsigned short newc;
				c = scr_readw(cp);
				if (vc->vc_can_do_color)
					newc =
					    ((c & 0xff00) << 1) | (c &
								   0xff);
				else
					newc = c & ~0x100;
				scr_writew(newc, cp);
			}
			c = vc->vc_video_erase_char;
			if (vc->vc_can_do_color) {
				vc->vc_video_erase_char =
				    ((c & 0xff00) << 1) | (c & 0xff);
				vc->vc_attr <<= 1;
			} else
				vc->vc_video_erase_char = c & ~0x100;
		}
	}
}

static int fbcon_do_set_font(struct vc_data *vc, int w, int h, int charcount,
			     const u8 * data, int userfont)
{
	struct fb_info *info = fbcon_info_from_console(vc->vc_num);
	struct fbcon_ops *ops = info->fbcon_par;
	struct fbcon_display *p = &fb_display[vc->vc_num];
	int resize, ret, old_userfont, old_width, old_height, old_charcount;
	char *old_data = NULL;

	resize = (w != vc->vc_font.width) || (h != vc->vc_font.height);
	if (p->userfont)
		old_data = vc->vc_font.data;
	vc->vc_font.data = (void *)(p->fontdata = data);
	old_userfont = p->userfont;
	if ((p->userfont = userfont))
		REFCOUNT(data)++;

	old_width = vc->vc_font.width;
	old_height = vc->vc_font.height;
	old_charcount = vc->vc_font.charcount;

	vc->vc_font.width = w;
	vc->vc_font.height = h;
	vc->vc_font.charcount = charcount;
	if (vc->vc_hi_font_mask && charcount == 256)
		set_vc_hi_font(vc, false);
	else if (!vc->vc_hi_font_mask && charcount == 512)
		set_vc_hi_font(vc, true);

	if (resize) {
		int cols, rows;

		cols = FBCON_SWAP(ops->rotate, info->var.xres, info->var.yres);
		rows = FBCON_SWAP(ops->rotate, info->var.yres, info->var.xres);
		cols /= w;
		rows /= h;
		ret = vc_resize(vc, cols, rows);
		if (ret)
			goto err_out;
	} else if (con_is_visible(vc)
		   && vc->vc_mode == KD_TEXT) {
		fbcon_clear_margins(vc, 0);
		update_screen(vc);
	}

	if (old_data && (--REFCOUNT(old_data) == 0))
		kfree(old_data - FONT_EXTRA_WORDS * sizeof(int));
	return 0;

err_out:
	p->fontdata = old_data;
	vc->vc_font.data = (void *)old_data;

	if (userfont) {
		p->userfont = old_userfont;
		if (--REFCOUNT(data) == 0)
			kfree(data - FONT_EXTRA_WORDS * sizeof(int));
	}

	vc->vc_font.width = old_width;
	vc->vc_font.height = old_height;
	vc->vc_font.charcount = old_charcount;

	return ret;
}

/*
 *  User asked to set font; we are guaranteed that charcount does not exceed 512
 *  but lets not assume that, since charcount of 512 is small for unicode support.
 */

static int fbcon_set_font(struct vc_data *vc, struct console_font *font,
			  unsigned int vpitch, unsigned int flags)
{
	struct fb_info *info = fbcon_info_from_console(vc->vc_num);
	unsigned charcount = font->charcount;
	int w = font->width;
	int h = font->height;
	int size;
	int i, csum;
	u8 *new_data, *data = font->data;
	int pitch = PITCH(font->width);

	/* Is there a reason why fbconsole couldn't handle any charcount >256?
	 * If not this check should be changed to charcount < 256 */
	if (charcount != 256 && charcount != 512)
		return -EINVAL;

	/* font bigger than screen resolution ? */
	if (w > FBCON_SWAP(info->var.rotate, info->var.xres, info->var.yres) ||
	    h > FBCON_SWAP(info->var.rotate, info->var.yres, info->var.xres))
		return -EINVAL;

	if (font->width > 32 || font->height > 32)
		return -EINVAL;

	/* Make sure drawing engine can handle the font */
	if (!(info->pixmap.blit_x & BIT(font->width - 1)) ||
	    !(info->pixmap.blit_y & BIT(font->height - 1)))
		return -EINVAL;

	/* Make sure driver can handle the font length */
	if (fbcon_invalid_charcount(info, charcount))
		return -EINVAL;

	size = CALC_FONTSZ(h, pitch, charcount);

	new_data = kmalloc(FONT_EXTRA_WORDS * sizeof(int) + size, GFP_USER);

	if (!new_data)
		return -ENOMEM;

	memset(new_data, 0, FONT_EXTRA_WORDS * sizeof(int));

	new_data += FONT_EXTRA_WORDS * sizeof(int);
	FNTSIZE(new_data) = size;
	REFCOUNT(new_data) = 0;	/* usage counter */
	for (i=0; i< charcount; i++) {
		memcpy(new_data + i*h*pitch, data +  i*vpitch*pitch, h*pitch);
	}

	/* Since linux has a nice crc32 function use it for counting font
	 * checksums. */
	csum = crc32(0, new_data, size);

	FNTSUM(new_data) = csum;
	/* Check if the same font is on some other console already */
	for (i = first_fb_vc; i <= last_fb_vc; i++) {
		struct vc_data *tmp = vc_cons[i].d;

		if (fb_display[i].userfont &&
		    fb_display[i].fontdata &&
		    FNTSUM(fb_display[i].fontdata) == csum &&
		    FNTSIZE(fb_display[i].fontdata) == size &&
		    tmp->vc_font.width == w &&
		    !memcmp(fb_display[i].fontdata, new_data, size)) {
			kfree(new_data - FONT_EXTRA_WORDS * sizeof(int));
			new_data = (u8 *)fb_display[i].fontdata;
			break;
		}
	}
	return fbcon_do_set_font(vc, font->width, font->height, charcount, new_data, 1);
}

static int fbcon_set_def_font(struct vc_data *vc, struct console_font *font, char *name)
{
	struct fb_info *info = fbcon_info_from_console(vc->vc_num);
	const struct font_desc *f;

	if (!name)
		f = get_default_font(info->var.xres, info->var.yres,
				     info->pixmap.blit_x, info->pixmap.blit_y);
	else if (!(f = find_font(name)))
		return -ENOENT;

	font->width = f->width;
	font->height = f->height;
	return fbcon_do_set_font(vc, f->width, f->height, f->charcount, f->data, 0);
}

static u16 palette_red[16];
static u16 palette_green[16];
static u16 palette_blue[16];

static struct fb_cmap palette_cmap = {
	0, 16, palette_red, palette_green, palette_blue, NULL
};

static void fbcon_set_palette(struct vc_data *vc, const unsigned char *table)
{
	struct fb_info *info = fbcon_info_from_console(vc->vc_num);
	int i, j, k, depth;
	u8 val;

	if (fbcon_is_inactive(vc, info))
		return;

	if (!con_is_visible(vc))
		return;

	depth = fb_get_color_depth(&info->var, &info->fix);
	if (depth > 3) {
		for (i = j = 0; i < 16; i++) {
			k = table[i];
			val = vc->vc_palette[j++];
			palette_red[k] = (val << 8) | val;
			val = vc->vc_palette[j++];
			palette_green[k] = (val << 8) | val;
			val = vc->vc_palette[j++];
			palette_blue[k] = (val << 8) | val;
		}
		palette_cmap.len = 16;
		palette_cmap.start = 0;
	/*
	 * If framebuffer is capable of less than 16 colors,
	 * use default palette of fbcon.
	 */
	} else
		fb_copy_cmap(fb_default_cmap(1 << depth), &palette_cmap);

	fb_set_cmap(&palette_cmap, info);
}

static u16 *fbcon_screen_pos(const struct vc_data *vc, int offset)
{
	return (u16 *) (vc->vc_origin + offset);
}

static unsigned long fbcon_getxy(struct vc_data *vc, unsigned long pos,
				 int *px, int *py)
{
	unsigned long ret;
	int x, y;

	if (pos >= vc->vc_origin && pos < vc->vc_scr_end) {
		unsigned long offset = (pos - vc->vc_origin) / 2;

		x = offset % vc->vc_cols;
		y = offset / vc->vc_cols;
		ret = pos + (vc->vc_cols - x) * 2;
	} else {
		/* Should not happen */
		x = y = 0;
		ret = vc->vc_origin;
	}
	if (px)
		*px = x;
	if (py)
		*py = y;
	return ret;
}

/* As we might be inside of softback, we may work with non-contiguous buffer,
   that's why we have to use a separate routine. */
static void fbcon_invert_region(struct vc_data *vc, u16 * p, int cnt)
{
	while (cnt--) {
		u16 a = scr_readw(p);
		if (!vc->vc_can_do_color)
			a ^= 0x0800;
		else if (vc->vc_hi_font_mask == 0x100)
			a = ((a) & 0x11ff) | (((a) & 0xe000) >> 4) |
			    (((a) & 0x0e00) << 4);
		else
			a = ((a) & 0x88ff) | (((a) & 0x7000) >> 4) |
			    (((a) & 0x0700) << 4);
		scr_writew(a, p++);
	}
}

void fbcon_suspended(struct fb_info *info)
{
	struct vc_data *vc = NULL;
	struct fbcon_ops *ops = info->fbcon_par;

	if (!ops || ops->currcon < 0)
		return;
	vc = vc_cons[ops->currcon].d;

	/* Clear cursor, restore saved data */
	fbcon_cursor(vc, CM_ERASE);
}

void fbcon_resumed(struct fb_info *info)
{
	struct vc_data *vc;
	struct fbcon_ops *ops = info->fbcon_par;

	if (!ops || ops->currcon < 0)
		return;
	vc = vc_cons[ops->currcon].d;

	update_screen(vc);
}

static void fbcon_modechanged(struct fb_info *info)
{
	struct fbcon_ops *ops = info->fbcon_par;
	struct vc_data *vc;
	struct fbcon_display *p;
	int rows, cols;

	if (!ops || ops->currcon < 0)
		return;
	vc = vc_cons[ops->currcon].d;
	if (vc->vc_mode != KD_TEXT ||
	    fbcon_info_from_console(ops->currcon) != info)
		return;

	p = &fb_display[vc->vc_num];
	set_blitting_type(vc, info);

	if (con_is_visible(vc)) {
		var_to_display(p, &info->var, info);
		cols = FBCON_SWAP(ops->rotate, info->var.xres, info->var.yres);
		rows = FBCON_SWAP(ops->rotate, info->var.yres, info->var.xres);
		cols /= vc->vc_font.width;
		rows /= vc->vc_font.height;
		vc_resize(vc, cols, rows);
		updatescrollmode(p, info, vc);
		scrollback_max = 0;
		scrollback_current = 0;

		if (!fbcon_is_inactive(vc, info)) {
		    ops->var.xoffset = ops->var.yoffset = p->yscroll = 0;
		    ops->update_start(info);
		}

		fbcon_set_palette(vc, color_table);
		update_screen(vc);
	}
}

static void fbcon_set_all_vcs(struct fb_info *info)
{
	struct fbcon_ops *ops = info->fbcon_par;
	struct vc_data *vc;
	struct fbcon_display *p;
	int i, rows, cols, fg = -1;

	if (!ops || ops->currcon < 0)
		return;

	for (i = first_fb_vc; i <= last_fb_vc; i++) {
		vc = vc_cons[i].d;
		if (!vc || vc->vc_mode != KD_TEXT ||
		    fbcon_info_from_console(i) != info)
			continue;

		if (con_is_visible(vc)) {
			fg = i;
			continue;
		}

		p = &fb_display[vc->vc_num];
		set_blitting_type(vc, info);
		var_to_display(p, &info->var, info);
		cols = FBCON_SWAP(ops->rotate, info->var.xres, info->var.yres);
		rows = FBCON_SWAP(ops->rotate, info->var.yres, info->var.xres);
		cols /= vc->vc_font.width;
		rows /= vc->vc_font.height;
		vc_resize(vc, cols, rows);
	}

	if (fg != -1)
		fbcon_modechanged(info);
}


void fbcon_update_vcs(struct fb_info *info, bool all)
{
	if (all)
		fbcon_set_all_vcs(info);
	else
		fbcon_modechanged(info);
}
EXPORT_SYMBOL(fbcon_update_vcs);

/* let fbcon check if it supports a new screen resolution */
int fbcon_modechange_possible(struct fb_info *info, struct fb_var_screeninfo *var)
{
	struct fbcon_ops *ops = info->fbcon_par;
	struct vc_data *vc;
	unsigned int i;

	WARN_CONSOLE_UNLOCKED();

	if (!ops)
		return 0;

	/* prevent setting a screen size which is smaller than font size */
	for (i = first_fb_vc; i <= last_fb_vc; i++) {
		vc = vc_cons[i].d;
		if (!vc || vc->vc_mode != KD_TEXT ||
			   fbcon_info_from_console(i) != info)
			continue;

		if (vc->vc_font.width  > FBCON_SWAP(var->rotate, var->xres, var->yres) ||
		    vc->vc_font.height > FBCON_SWAP(var->rotate, var->yres, var->xres))
			return -EINVAL;
	}

	return 0;
}
EXPORT_SYMBOL_GPL(fbcon_modechange_possible);

int fbcon_mode_deleted(struct fb_info *info,
		       struct fb_videomode *mode)
{
	struct fb_info *fb_info;
	struct fbcon_display *p;
	int i, j, found = 0;

	/* before deletion, ensure that mode is not in use */
	for (i = first_fb_vc; i <= last_fb_vc; i++) {
		j = con2fb_map[i];
		if (j == -1)
			continue;
		fb_info = fbcon_registered_fb[j];
		if (fb_info != info)
			continue;
		p = &fb_display[i];
		if (!p || !p->mode)
			continue;
		if (fb_mode_is_equal(p->mode, mode)) {
			found = 1;
			break;
		}
	}
	return found;
}

#ifdef CONFIG_VT_HW_CONSOLE_BINDING
static void fbcon_unbind(void)
{
	int ret;

	ret = do_unbind_con_driver(&fb_con, first_fb_vc, last_fb_vc,
				fbcon_is_default);

	if (!ret)
		fbcon_has_console_bind = 0;
}
#else
static inline void fbcon_unbind(void) {}
#endif /* CONFIG_VT_HW_CONSOLE_BINDING */

void fbcon_fb_unbind(struct fb_info *info)
{
	int i, new_idx = -1;
	int idx = info->node;

	console_lock();

	if (!fbcon_has_console_bind) {
		console_unlock();
		return;
	}

	for (i = first_fb_vc; i <= last_fb_vc; i++) {
		if (con2fb_map[i] != idx &&
		    con2fb_map[i] != -1) {
			new_idx = con2fb_map[i];
			break;
		}
	}

	if (new_idx != -1) {
		for (i = first_fb_vc; i <= last_fb_vc; i++) {
			if (con2fb_map[i] == idx)
				set_con2fb_map(i, new_idx, 0);
		}
	} else {
		struct fb_info *info = fbcon_registered_fb[idx];

		/* This is sort of like set_con2fb_map, except it maps
		 * the consoles to no device and then releases the
		 * oldinfo to free memory and cancel the cursor blink
		 * timer. I can imagine this just becoming part of
		 * set_con2fb_map where new_idx is -1
		 */
		for (i = first_fb_vc; i <= last_fb_vc; i++) {
			if (con2fb_map[i] == idx) {
				con2fb_map[i] = -1;
				if (!search_fb_in_map(idx)) {
					con2fb_release_oldinfo(vc_cons[i].d,
							       info, NULL);
				}
			}
		}
		fbcon_unbind();
	}

	console_unlock();
}

void fbcon_fb_unregistered(struct fb_info *info)
{
	int i, idx;

	console_lock();

	fbcon_registered_fb[info->node] = NULL;
	fbcon_num_registered_fb--;

	if (deferred_takeover) {
		console_unlock();
		return;
	}

	idx = info->node;
	for (i = first_fb_vc; i <= last_fb_vc; i++) {
		if (con2fb_map[i] == idx)
			con2fb_map[i] = -1;
	}

	if (idx == info_idx) {
		info_idx = -1;

		fbcon_for_each_registered_fb(i) {
			info_idx = i;
			break;
		}
	}

	if (info_idx != -1) {
		for (i = first_fb_vc; i <= last_fb_vc; i++) {
			if (con2fb_map[i] == -1)
				con2fb_map[i] = info_idx;
		}
	}

	if (primary_device == idx)
		primary_device = -1;

	if (!fbcon_num_registered_fb)
		do_unregister_con_driver(&fb_con);
	console_unlock();
}

void fbcon_remap_all(struct fb_info *info)
{
	int i, idx = info->node;

	console_lock();
	if (deferred_takeover) {
		for (i = first_fb_vc; i <= last_fb_vc; i++)
			con2fb_map_boot[i] = idx;
		fbcon_map_override();
		console_unlock();
		return;
	}

	for (i = first_fb_vc; i <= last_fb_vc; i++)
		set_con2fb_map(i, idx, 0);

	if (con_is_bound(&fb_con)) {
		printk(KERN_INFO "fbcon: Remapping primary device, "
		       "fb%i, to tty %i-%i\n", idx,
		       first_fb_vc + 1, last_fb_vc + 1);
		info_idx = idx;
	}
	console_unlock();
}

#ifdef CONFIG_FRAMEBUFFER_CONSOLE_DETECT_PRIMARY
static void fbcon_select_primary(struct fb_info *info)
{
	if (!map_override && primary_device == -1 &&
	    fb_is_primary_device(info)) {
		int i;

		printk(KERN_INFO "fbcon: %s (fb%i) is primary device\n",
		       info->fix.id, info->node);
		primary_device = info->node;

		for (i = first_fb_vc; i <= last_fb_vc; i++)
			con2fb_map_boot[i] = primary_device;

		if (con_is_bound(&fb_con)) {
			printk(KERN_INFO "fbcon: Remapping primary device, "
			       "fb%i, to tty %i-%i\n", info->node,
			       first_fb_vc + 1, last_fb_vc + 1);
			info_idx = primary_device;
		}
	}

}
#else
static inline void fbcon_select_primary(struct fb_info *info)
{
	return;
}
#endif /* CONFIG_FRAMEBUFFER_DETECT_PRIMARY */

static bool lockless_register_fb;
module_param_named_unsafe(lockless_register_fb, lockless_register_fb, bool, 0400);
MODULE_PARM_DESC(lockless_register_fb,
	"Lockless framebuffer registration for debugging [default=off]");

/* called with console_lock held */
static int do_fb_registered(struct fb_info *info)
{
	int ret = 0, i, idx;

	WARN_CONSOLE_UNLOCKED();

	fbcon_registered_fb[info->node] = info;
	fbcon_num_registered_fb++;

	idx = info->node;
	fbcon_select_primary(info);

	if (deferred_takeover) {
		pr_info("fbcon: Deferring console take-over\n");
		return 0;
	}

	if (info_idx == -1) {
		for (i = first_fb_vc; i <= last_fb_vc; i++) {
			if (con2fb_map_boot[i] == idx) {
				info_idx = idx;
				break;
			}
		}

		if (info_idx != -1)
			ret = do_fbcon_takeover(1);
	} else {
		for (i = first_fb_vc; i <= last_fb_vc; i++) {
			if (con2fb_map_boot[i] == idx)
				set_con2fb_map(i, idx, 0);
		}
	}

	return ret;
}

int fbcon_fb_registered(struct fb_info *info)
{
	int ret;

	if (!lockless_register_fb)
		console_lock();
	else
		atomic_inc(&ignore_console_lock_warning);

	ret = do_fb_registered(info);

	if (!lockless_register_fb)
		console_unlock();
	else
		atomic_dec(&ignore_console_lock_warning);

	return ret;
}

void fbcon_fb_blanked(struct fb_info *info, int blank)
{
	struct fbcon_ops *ops = info->fbcon_par;
	struct vc_data *vc;

	if (!ops || ops->currcon < 0)
		return;

	vc = vc_cons[ops->currcon].d;
	if (vc->vc_mode != KD_TEXT ||
			fbcon_info_from_console(ops->currcon) != info)
		return;

	if (con_is_visible(vc)) {
		if (blank)
			do_blank_screen(0);
		else
			do_unblank_screen(0);
	}
	ops->blank_state = blank;
}

void fbcon_new_modelist(struct fb_info *info)
{
	int i;
	struct vc_data *vc;
	struct fb_var_screeninfo var;
	const struct fb_videomode *mode;

	for (i = first_fb_vc; i <= last_fb_vc; i++) {
		if (fbcon_info_from_console(i) != info)
			continue;
		if (!fb_display[i].mode)
			continue;
		vc = vc_cons[i].d;
		display_to_var(&var, &fb_display[i]);
		mode = fb_find_nearest_mode(fb_display[i].mode,
					    &info->modelist);
		fb_videomode_to_var(&var, mode);
		fbcon_set_disp(info, &var, vc->vc_num);
	}
}

void fbcon_get_requirement(struct fb_info *info,
			   struct fb_blit_caps *caps)
{
	struct vc_data *vc;

	if (caps->flags) {
		int i, charcnt;

		for (i = first_fb_vc; i <= last_fb_vc; i++) {
			vc = vc_cons[i].d;
			if (vc && vc->vc_mode == KD_TEXT &&
			    info->node == con2fb_map[i]) {
				caps->x |= 1 << (vc->vc_font.width - 1);
				caps->y |= 1 << (vc->vc_font.height - 1);
				charcnt = vc->vc_font.charcount;
				if (caps->len < charcnt)
					caps->len = charcnt;
			}
		}
	} else {
		vc = vc_cons[fg_console].d;

		if (vc && vc->vc_mode == KD_TEXT &&
		    info->node == con2fb_map[fg_console]) {
			caps->x = 1 << (vc->vc_font.width - 1);
			caps->y = 1 << (vc->vc_font.height - 1);
			caps->len = vc->vc_font.charcount;
		}
	}
}

int fbcon_set_con2fb_map_ioctl(void __user *argp)
{
	struct fb_con2fbmap con2fb;
	int ret;

	if (copy_from_user(&con2fb, argp, sizeof(con2fb)))
		return -EFAULT;
	if (con2fb.console < 1 || con2fb.console > MAX_NR_CONSOLES)
		return -EINVAL;
	if (con2fb.framebuffer >= FB_MAX)
		return -EINVAL;
	if (!fbcon_registered_fb[con2fb.framebuffer])
		request_module("fb%d", con2fb.framebuffer);
	if (!fbcon_registered_fb[con2fb.framebuffer]) {
		return -EINVAL;
	}

	console_lock();
	ret = set_con2fb_map(con2fb.console - 1,
			     con2fb.framebuffer, 1);
	console_unlock();

	return ret;
}

int fbcon_get_con2fb_map_ioctl(void __user *argp)
{
	struct fb_con2fbmap con2fb;

	if (copy_from_user(&con2fb, argp, sizeof(con2fb)))
		return -EFAULT;
	if (con2fb.console < 1 || con2fb.console > MAX_NR_CONSOLES)
		return -EINVAL;

	console_lock();
	con2fb.framebuffer = con2fb_map[con2fb.console - 1];
	console_unlock();

	return copy_to_user(argp, &con2fb, sizeof(con2fb)) ? -EFAULT : 0;
}

/*
 *  The console `switch' structure for the frame buffer based console
 */

static const struct consw fb_con = {
	.owner			= THIS_MODULE,
	.con_startup 		= fbcon_startup,
	.con_init 		= fbcon_init,
	.con_deinit 		= fbcon_deinit,
	.con_clear 		= fbcon_clear,
	.con_putc 		= fbcon_putc,
	.con_putcs 		= fbcon_putcs,
	.con_cursor 		= fbcon_cursor,
	.con_scroll 		= fbcon_scroll,
	.con_switch 		= fbcon_switch,
	.con_blank 		= fbcon_blank,
	.con_font_set 		= fbcon_set_font,
	.con_font_get 		= fbcon_get_font,
	.con_font_default	= fbcon_set_def_font,
	.con_set_palette 	= fbcon_set_palette,
	.con_invert_region 	= fbcon_invert_region,
	.con_screen_pos 	= fbcon_screen_pos,
	.con_getxy 		= fbcon_getxy,
	.con_resize             = fbcon_resize,
	.con_debug_enter	= fbcon_debug_enter,
	.con_debug_leave	= fbcon_debug_leave,
};

static ssize_t store_rotate(struct device *device,
			    struct device_attribute *attr, const char *buf,
			    size_t count)
{
	struct fb_info *info;
	int rotate, idx;
	char **last = NULL;

	console_lock();
	idx = con2fb_map[fg_console];

	if (idx == -1 || fbcon_registered_fb[idx] == NULL)
		goto err;

	info = fbcon_registered_fb[idx];
	rotate = simple_strtoul(buf, last, 0);
	fbcon_rotate(info, rotate);
err:
	console_unlock();
	return count;
}

static ssize_t store_rotate_all(struct device *device,
				struct device_attribute *attr,const char *buf,
				size_t count)
{
	struct fb_info *info;
	int rotate, idx;
	char **last = NULL;

	console_lock();
	idx = con2fb_map[fg_console];

	if (idx == -1 || fbcon_registered_fb[idx] == NULL)
		goto err;

	info = fbcon_registered_fb[idx];
	rotate = simple_strtoul(buf, last, 0);
	fbcon_rotate_all(info, rotate);
err:
	console_unlock();
	return count;
}

static ssize_t show_rotate(struct device *device,
			   struct device_attribute *attr,char *buf)
{
	struct fb_info *info;
	int rotate = 0, idx;

	console_lock();
	idx = con2fb_map[fg_console];

	if (idx == -1 || fbcon_registered_fb[idx] == NULL)
		goto err;

	info = fbcon_registered_fb[idx];
	rotate = fbcon_get_rotate(info);
err:
	console_unlock();
	return sysfs_emit(buf, "%d\n", rotate);
}

static ssize_t show_cursor_blink(struct device *device,
				 struct device_attribute *attr, char *buf)
{
	struct fb_info *info;
	struct fbcon_ops *ops;
	int idx, blink = -1;

	console_lock();
	idx = con2fb_map[fg_console];

	if (idx == -1 || fbcon_registered_fb[idx] == NULL)
		goto err;

	info = fbcon_registered_fb[idx];
	ops = info->fbcon_par;

	if (!ops)
		goto err;

	blink = delayed_work_pending(&ops->cursor_work);
err:
	console_unlock();
	return sysfs_emit(buf, "%d\n", blink);
}

static ssize_t store_cursor_blink(struct device *device,
				  struct device_attribute *attr,
				  const char *buf, size_t count)
{
	struct fb_info *info;
	int blink, idx;
	char **last = NULL;

	console_lock();
	idx = con2fb_map[fg_console];

	if (idx == -1 || fbcon_registered_fb[idx] == NULL)
		goto err;

	info = fbcon_registered_fb[idx];

	if (!info->fbcon_par)
		goto err;

	blink = simple_strtoul(buf, last, 0);

	if (blink) {
		fbcon_cursor_noblink = 0;
		fbcon_add_cursor_work(info);
	} else {
		fbcon_cursor_noblink = 1;
		fbcon_del_cursor_work(info);
	}

err:
	console_unlock();
	return count;
}

static struct device_attribute device_attrs[] = {
	__ATTR(rotate, S_IRUGO|S_IWUSR, show_rotate, store_rotate),
	__ATTR(rotate_all, S_IWUSR, NULL, store_rotate_all),
	__ATTR(cursor_blink, S_IRUGO|S_IWUSR, show_cursor_blink,
	       store_cursor_blink),
};

static int fbcon_init_device(void)
{
	int i, error = 0;

	fbcon_has_sysfs = 1;

	for (i = 0; i < ARRAY_SIZE(device_attrs); i++) {
		error = device_create_file(fbcon_device, &device_attrs[i]);

		if (error)
			break;
	}

	if (error) {
		while (--i >= 0)
			device_remove_file(fbcon_device, &device_attrs[i]);

		fbcon_has_sysfs = 0;
	}

	return 0;
}

#ifdef CONFIG_FRAMEBUFFER_CONSOLE_DEFERRED_TAKEOVER
static void fbcon_register_existing_fbs(struct work_struct *work)
{
	int i;

	console_lock();

	deferred_takeover = false;
	logo_shown = FBCON_LOGO_DONTSHOW;

	fbcon_for_each_registered_fb(i)
		do_fb_registered(fbcon_registered_fb[i]);

	console_unlock();
}

static struct notifier_block fbcon_output_nb;
static DECLARE_WORK(fbcon_deferred_takeover_work, fbcon_register_existing_fbs);

static int fbcon_output_notifier(struct notifier_block *nb,
				 unsigned long action, void *data)
{
	WARN_CONSOLE_UNLOCKED();

	pr_info("fbcon: Taking over console\n");

	dummycon_unregister_output_notifier(&fbcon_output_nb);

	/* We may get called in atomic context */
	schedule_work(&fbcon_deferred_takeover_work);

	return NOTIFY_OK;
}
#endif

static void fbcon_start(void)
{
	WARN_CONSOLE_UNLOCKED();

#ifdef CONFIG_FRAMEBUFFER_CONSOLE_DEFERRED_TAKEOVER
	if (conswitchp != &dummy_con)
		deferred_takeover = false;

	if (deferred_takeover) {
		fbcon_output_nb.notifier_call = fbcon_output_notifier;
		dummycon_register_output_notifier(&fbcon_output_nb);
		return;
	}
#endif
}

void __init fb_console_init(void)
{
	int i;

	console_lock();
	fbcon_device = device_create(fb_class, NULL, MKDEV(0, 0), NULL,
				     "fbcon");

	if (IS_ERR(fbcon_device)) {
		printk(KERN_WARNING "Unable to create device "
		       "for fbcon; errno = %ld\n",
		       PTR_ERR(fbcon_device));
		fbcon_device = NULL;
	} else
		fbcon_init_device();

	for (i = 0; i < MAX_NR_CONSOLES; i++)
		con2fb_map[i] = -1;

	fbcon_start();
	console_unlock();
}

#ifdef MODULE

static void __exit fbcon_deinit_device(void)
{
	int i;

	if (fbcon_has_sysfs) {
		for (i = 0; i < ARRAY_SIZE(device_attrs); i++)
			device_remove_file(fbcon_device, &device_attrs[i]);

		fbcon_has_sysfs = 0;
	}
}

void __exit fb_console_exit(void)
{
#ifdef CONFIG_FRAMEBUFFER_CONSOLE_DEFERRED_TAKEOVER
	console_lock();
	if (deferred_takeover)
		dummycon_unregister_output_notifier(&fbcon_output_nb);
	console_unlock();

	cancel_work_sync(&fbcon_deferred_takeover_work);
#endif

	console_lock();
	fbcon_deinit_device();
	device_destroy(fb_class, MKDEV(0, 0));

	do_unregister_con_driver(&fb_con);
	console_unlock();
}
#endif<|MERGE_RESOLUTION|>--- conflicted
+++ resolved
@@ -127,11 +127,7 @@
 /* console mappings */
 static unsigned int first_fb_vc;
 static unsigned int last_fb_vc = MAX_NR_CONSOLES - 1;
-<<<<<<< HEAD
-static int fbcon_is_default = 1; 
-=======
 static int fbcon_is_default = 1;
->>>>>>> eb3cdb58
 static int primary_device = -1;
 static int fbcon_has_console_bind;
 
@@ -178,21 +174,11 @@
  */
 
 static void fbcon_clear_margins(struct vc_data *vc, int bottom_only);
-<<<<<<< HEAD
-static void fbcon_bmove(struct vc_data *vc, int sy, int sx, int dy, int dx,
-			int height, int width);
-=======
->>>>>>> eb3cdb58
 static void fbcon_set_palette(struct vc_data *vc, const unsigned char *table);
 
 /*
  *  Internal routines
  */
-<<<<<<< HEAD
-static void fbcon_bmove_rec(struct vc_data *vc, struct fbcon_display *p, int sy, int sx,
-			    int dy, int dx, int height, int width, u_int y_break);
-=======
->>>>>>> eb3cdb58
 static void fbcon_set_disp(struct fb_info *info, struct fb_var_screeninfo *var,
 			   int unit);
 static void fbcon_redraw_move(struct vc_data *vc, struct fbcon_display *p,
@@ -460,11 +446,7 @@
 				last_fb_vc = simple_strtoul(options, &options, 10) - 1;
 			if (last_fb_vc < first_fb_vc || last_fb_vc >= MAX_NR_CONSOLES)
 				last_fb_vc = MAX_NR_CONSOLES - 1;
-<<<<<<< HEAD
-			fbcon_is_default = 0; 
-=======
 			fbcon_is_default = 0;
->>>>>>> eb3cdb58
 			continue;
 		}
 
@@ -858,21 +840,12 @@
 
 	if (oldidx != -1)
 		oldinfo = fbcon_registered_fb[oldidx];
-<<<<<<< HEAD
 
 	if (!search_fb_in_map(newidx)) {
 		err = con2fb_acquire_newinfo(vc, info, unit);
 		if (err)
 			return err;
 
-=======
-
-	if (!search_fb_in_map(newidx)) {
-		err = con2fb_acquire_newinfo(vc, info, unit);
-		if (err)
-			return err;
-
->>>>>>> eb3cdb58
 		fbcon_add_cursor_work(info);
 	}
 
@@ -967,11 +940,7 @@
 	info = fbcon_registered_fb[info_idx];
 	if (!info)
 		return NULL;
-<<<<<<< HEAD
-	
-=======
-
->>>>>>> eb3cdb58
+
 	if (fbcon_open(info))
 		return NULL;
 
@@ -1960,78 +1929,6 @@
 }
 
 
-<<<<<<< HEAD
-static void fbcon_bmove(struct vc_data *vc, int sy, int sx, int dy, int dx,
-			int height, int width)
-{
-	struct fb_info *info = fbcon_info_from_console(vc->vc_num);
-	struct fbcon_display *p = &fb_display[vc->vc_num];
-	
-	if (fbcon_is_inactive(vc, info))
-		return;
-
-	if (!width || !height)
-		return;
-
-	/*  Split blits that cross physical y_wrap case.
-	 *  Pathological case involves 4 blits, better to use recursive
-	 *  code rather than unrolled case
-	 *
-	 *  Recursive invocations don't need to erase the cursor over and
-	 *  over again, so we use fbcon_bmove_rec()
-	 */
-	fbcon_bmove_rec(vc, p, sy, sx, dy, dx, height, width,
-			p->vrows - p->yscroll);
-}
-
-static void fbcon_bmove_rec(struct vc_data *vc, struct fbcon_display *p, int sy, int sx,
-			    int dy, int dx, int height, int width, u_int y_break)
-{
-	struct fb_info *info = fbcon_info_from_console(vc->vc_num);
-=======
-static void updatescrollmode_accel(struct fbcon_display *p,
-					struct fb_info *info,
-					struct vc_data *vc)
-{
-#ifdef CONFIG_FRAMEBUFFER_CONSOLE_LEGACY_ACCELERATION
->>>>>>> eb3cdb58
-	struct fbcon_ops *ops = info->fbcon_par;
-	int cap = info->flags;
-	u16 t = 0;
-	int ypan = FBCON_SWAP(ops->rotate, info->fix.ypanstep,
-				  info->fix.xpanstep);
-	int ywrap = FBCON_SWAP(ops->rotate, info->fix.ywrapstep, t);
-	int yres = FBCON_SWAP(ops->rotate, info->var.yres, info->var.xres);
-	int vyres = FBCON_SWAP(ops->rotate, info->var.yres_virtual,
-				   info->var.xres_virtual);
-	int good_pan = (cap & FBINFO_HWACCEL_YPAN) &&
-		divides(ypan, vc->vc_font.height) && vyres > yres;
-	int good_wrap = (cap & FBINFO_HWACCEL_YWRAP) &&
-		divides(ywrap, vc->vc_font.height) &&
-		divides(vc->vc_font.height, vyres) &&
-		divides(vc->vc_font.height, yres);
-	int reading_fast = cap & FBINFO_READS_FAST;
-	int fast_copyarea = (cap & FBINFO_HWACCEL_COPYAREA) &&
-		!(cap & FBINFO_HWACCEL_DISABLED);
-	int fast_imageblit = (cap & FBINFO_HWACCEL_IMAGEBLIT) &&
-		!(cap & FBINFO_HWACCEL_DISABLED);
-
-	if (good_wrap || good_pan) {
-		if (reading_fast || fast_copyarea)
-			p->scrollmode = good_wrap ?
-				SCROLL_WRAP_MOVE : SCROLL_PAN_MOVE;
-		else
-			p->scrollmode = good_wrap ? SCROLL_REDRAW :
-				SCROLL_PAN_REDRAW;
-	} else {
-		if (reading_fast || (fast_copyarea && !fast_imageblit))
-			p->scrollmode = SCROLL_MOVE;
-		else
-			p->scrollmode = SCROLL_REDRAW;
-	}
-#endif
-}
-
 static void updatescrollmode_accel(struct fbcon_display *p,
 					struct fb_info *info,
 					struct vc_data *vc)
