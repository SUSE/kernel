--- conflicted
+++ resolved
@@ -22,12 +22,9 @@
 	unsigned long total_size, c;
 	ssize_t ret;
 
-<<<<<<< HEAD
-=======
 	if (!(info->flags & FBINFO_VIRTFB))
 		fb_warn_once(info, "Framebuffer is not in virtual address space.");
 
->>>>>>> 2d5404ca
 	if (!info->screen_buffer)
 		return -ENODEV;
 
@@ -69,12 +66,9 @@
 	int err = 0;
 	unsigned long total_size, c;
 	size_t ret;
-<<<<<<< HEAD
-=======
 
 	if (!(info->flags & FBINFO_VIRTFB))
 		fb_warn_once(info, "Framebuffer is not in virtual address space.");
->>>>>>> 2d5404ca
 
 	if (!info->screen_buffer)
 		return -ENODEV;
