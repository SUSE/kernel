--- conflicted
+++ resolved
@@ -189,11 +189,7 @@
 	u32 fgx = fgcolor, bgx = bgcolor, bpp = p->var.bits_per_pixel;
 	u32 ppw = 32/bpp, spitch = (image->width + 7)/8;
 	u32 bit_mask, eorx, shift;
-<<<<<<< HEAD
-	const char *s = image->data, *src;
-=======
 	const u8 *s = image->data, *src;
->>>>>>> eb3cdb58
 	u32 *dst;
 	const u32 *tab;
 	size_t tablen;
