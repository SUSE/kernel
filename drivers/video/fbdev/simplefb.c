--- conflicted
+++ resolved
@@ -69,11 +69,8 @@
 
 struct simplefb_par {
 	u32 palette[PSEUDO_PALETTE_SIZE];
-<<<<<<< HEAD
-=======
 	resource_size_t base;
 	resource_size_t size;
->>>>>>> eb3cdb58
 	struct resource *mem;
 #if defined CONFIG_OF && defined CONFIG_COMMON_CLK
 	bool clks_enabled;
@@ -512,14 +509,11 @@
 	if (mem != res)
 		par->mem = mem; /* release in clean-up handler */
 
-<<<<<<< HEAD
-=======
 	ret = devm_aperture_acquire_for_platform_device(pdev, par->base, par->size);
 	if (ret) {
 		dev_err(&pdev->dev, "Unable to acquire aperture: %d\n", ret);
 		goto error_regulators;
 	}
->>>>>>> eb3cdb58
 	ret = register_framebuffer(info);
 	if (ret < 0) {
 		dev_err(&pdev->dev, "Unable to register simplefb: %d\n", ret);
@@ -550,11 +544,6 @@
 
 	/* simplefb_destroy takes care of info cleanup */
 	unregister_framebuffer(info);
-<<<<<<< HEAD
-
-	return 0;
-=======
->>>>>>> eb3cdb58
 }
 
 static const struct of_device_id simplefb_of_match[] = {
