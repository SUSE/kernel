--- conflicted
+++ resolved
@@ -11,18 +11,7 @@
 	  Support tracking and hand-over of aperture ownership. Required
 	  by graphics drivers for firmware-provided framebuffers.
 
-<<<<<<< HEAD
-config STI_CORE
-	bool
-	depends on PARISC
-	help
-	  STI refers to the HP "Standard Text Interface" which is a set of
-	  BIOS routines contained in a ROM chip in HP PA-RISC based machines.
-
-config VIDEO_CMDLINE
-=======
 config SCREEN_INFO
->>>>>>> 2d5404ca
 	bool
 	default n
 
