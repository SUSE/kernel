--- conflicted
+++ resolved
@@ -234,11 +234,7 @@
 	state.duty_cycle = div_u64(br * state.period, max_br);
 	state.enabled = state.duty_cycle;
 
-<<<<<<< HEAD
-	return pwm_apply_state(lp->pwm, &state);
-=======
 	return pwm_apply_might_sleep(lp->pwm, &state);
->>>>>>> 2d5404ca
 }
 
 static int lp855x_bl_update_status(struct backlight_device *bl)
