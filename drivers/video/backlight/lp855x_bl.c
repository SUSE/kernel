// SPDX-License-Identifier: GPL-2.0-only
/*
 * TI LP855x Backlight Driver
 *
 *			Copyright (C) 2011 Texas Instruments
 */

#include <linux/acpi.h>
#include <linux/module.h>
#include <linux/slab.h>
#include <linux/i2c.h>
#include <linux/backlight.h>
#include <linux/delay.h>
#include <linux/err.h>
#include <linux/of.h>
#include <linux/platform_data/lp855x.h>
#include <linux/pwm.h>
#include <linux/regulator/consumer.h>

/* LP8550/1/2/3/6 Registers */
#define LP855X_BRIGHTNESS_CTRL		0x00
#define LP855X_DEVICE_CTRL		0x01
#define LP855X_EEPROM_START		0xA0
#define LP855X_EEPROM_END		0xA7
#define LP8556_EPROM_START		0xA0
#define LP8556_EPROM_END		0xAF

/* LP8555/7 Registers */
#define LP8557_BL_CMD			0x00
#define LP8557_BL_MASK			0x01
#define LP8557_BL_ON			0x01
#define LP8557_BL_OFF			0x00
#define LP8557_BRIGHTNESS_CTRL		0x04
#define LP8557_CONFIG			0x10
#define LP8555_EPROM_START		0x10
#define LP8555_EPROM_END		0x7A
#define LP8557_EPROM_START		0x10
#define LP8557_EPROM_END		0x1E

#define DEFAULT_BL_NAME		"lcd-backlight"
#define MAX_BRIGHTNESS		255

enum lp855x_brightness_ctrl_mode {
	PWM_BASED = 1,
	REGISTER_BASED,
};

struct lp855x;

/*
 * struct lp855x_device_config
 * @pre_init_device: init device function call before updating the brightness
 * @reg_brightness: register address for brigthenss control
 * @reg_devicectrl: register address for device control
 * @post_init_device: late init device function call
 */
struct lp855x_device_config {
	int (*pre_init_device)(struct lp855x *);
	u8 reg_brightness;
	u8 reg_devicectrl;
	int (*post_init_device)(struct lp855x *);
};

struct lp855x {
	const char *chipname;
	enum lp855x_chip_id chip_id;
	enum lp855x_brightness_ctrl_mode mode;
	struct lp855x_device_config *cfg;
	struct i2c_client *client;
	struct backlight_device *bl;
	struct device *dev;
	struct lp855x_platform_data *pdata;
	struct pwm_device *pwm;
	struct regulator *supply;	/* regulator for VDD input */
	struct regulator *enable;	/* regulator for EN/VDDIO input */
};

static int lp855x_write_byte(struct lp855x *lp, u8 reg, u8 data)
{
	return i2c_smbus_write_byte_data(lp->client, reg, data);
}

static int lp855x_update_bit(struct lp855x *lp, u8 reg, u8 mask, u8 data)
{
	int ret;
	u8 tmp;

	ret = i2c_smbus_read_byte_data(lp->client, reg);
	if (ret < 0) {
		dev_err(lp->dev, "failed to read 0x%.2x\n", reg);
		return ret;
	}

	tmp = (u8)ret;
	tmp &= ~mask;
	tmp |= data & mask;

	return lp855x_write_byte(lp, reg, tmp);
}

static bool lp855x_is_valid_rom_area(struct lp855x *lp, u8 addr)
{
	u8 start, end;

	switch (lp->chip_id) {
	case LP8550:
	case LP8551:
	case LP8552:
	case LP8553:
		start = LP855X_EEPROM_START;
		end = LP855X_EEPROM_END;
		break;
	case LP8556:
		start = LP8556_EPROM_START;
		end = LP8556_EPROM_END;
		break;
	case LP8555:
		start = LP8555_EPROM_START;
		end = LP8555_EPROM_END;
		break;
	case LP8557:
		start = LP8557_EPROM_START;
		end = LP8557_EPROM_END;
		break;
	default:
		return false;
	}

	return addr >= start && addr <= end;
}

static int lp8557_bl_off(struct lp855x *lp)
{
	/* BL_ON = 0 before updating EPROM settings */
	return lp855x_update_bit(lp, LP8557_BL_CMD, LP8557_BL_MASK,
				LP8557_BL_OFF);
}

static int lp8557_bl_on(struct lp855x *lp)
{
	/* BL_ON = 1 after updating EPROM settings */
	return lp855x_update_bit(lp, LP8557_BL_CMD, LP8557_BL_MASK,
				LP8557_BL_ON);
}

static struct lp855x_device_config lp855x_dev_cfg = {
	.reg_brightness = LP855X_BRIGHTNESS_CTRL,
	.reg_devicectrl = LP855X_DEVICE_CTRL,
};

static struct lp855x_device_config lp8557_dev_cfg = {
	.reg_brightness = LP8557_BRIGHTNESS_CTRL,
	.reg_devicectrl = LP8557_CONFIG,
	.pre_init_device = lp8557_bl_off,
	.post_init_device = lp8557_bl_on,
};

/*
 * Device specific configuration flow
 *
 *    a) pre_init_device(optional)
 *    b) update the brightness register
 *    c) update device control register
 *    d) update ROM area(optional)
 *    e) post_init_device(optional)
 *
 */
static int lp855x_configure(struct lp855x *lp)
{
	u8 val, addr;
	int i, ret;
	struct lp855x_platform_data *pd = lp->pdata;

	if (lp->cfg->pre_init_device) {
		ret = lp->cfg->pre_init_device(lp);
		if (ret) {
			dev_err(lp->dev, "pre init device err: %d\n", ret);
			goto err;
		}
	}

	val = pd->initial_brightness;
	ret = lp855x_write_byte(lp, lp->cfg->reg_brightness, val);
	if (ret)
		goto err;

	val = pd->device_control;
	ret = lp855x_write_byte(lp, lp->cfg->reg_devicectrl, val);
	if (ret)
		goto err;

	if (pd->size_program > 0) {
		for (i = 0; i < pd->size_program; i++) {
			addr = pd->rom_data[i].addr;
			val = pd->rom_data[i].val;
			if (!lp855x_is_valid_rom_area(lp, addr))
				continue;

			ret = lp855x_write_byte(lp, addr, val);
			if (ret)
				goto err;
		}
	}

	if (lp->cfg->post_init_device) {
		ret = lp->cfg->post_init_device(lp);
		if (ret) {
			dev_err(lp->dev, "post init device err: %d\n", ret);
			goto err;
		}
	}

	return 0;

err:
	return ret;
}

static void lp855x_pwm_ctrl(struct lp855x *lp, int br, int max_br)
{
	struct pwm_device *pwm;
	struct pwm_state state;

	/* request pwm device with the consumer name */
	if (!lp->pwm) {
		pwm = devm_pwm_get(lp->dev, lp->chipname);
		if (IS_ERR(pwm))
			return;

		lp->pwm = pwm;

		pwm_init_state(lp->pwm, &state);
	} else {
		pwm_get_state(lp->pwm, &state);
	}

	state.period = lp->pdata->period_ns;
	state.duty_cycle = div_u64(br * state.period, max_br);
	state.enabled = state.duty_cycle;

	pwm_apply_state(lp->pwm, &state);
}

static int lp855x_bl_update_status(struct backlight_device *bl)
{
	struct lp855x *lp = bl_get_data(bl);
	int brightness = bl->props.brightness;

	if (bl->props.state & (BL_CORE_SUSPENDED | BL_CORE_FBBLANK))
		brightness = 0;

	if (lp->mode == PWM_BASED)
		lp855x_pwm_ctrl(lp, brightness, bl->props.max_brightness);
	else if (lp->mode == REGISTER_BASED)
		lp855x_write_byte(lp, lp->cfg->reg_brightness, (u8)brightness);

	return 0;
}

static const struct backlight_ops lp855x_bl_ops = {
	.options = BL_CORE_SUSPENDRESUME,
	.update_status = lp855x_bl_update_status,
};

static int lp855x_backlight_register(struct lp855x *lp)
{
	struct backlight_device *bl;
	struct backlight_properties props;
	struct lp855x_platform_data *pdata = lp->pdata;
	const char *name = pdata->name ? : DEFAULT_BL_NAME;

	memset(&props, 0, sizeof(props));
	props.type = BACKLIGHT_PLATFORM;
	props.max_brightness = MAX_BRIGHTNESS;

	if (pdata->initial_brightness > props.max_brightness)
		pdata->initial_brightness = props.max_brightness;

	props.brightness = pdata->initial_brightness;

	bl = devm_backlight_device_register(lp->dev, name, lp->dev, lp,
				       &lp855x_bl_ops, &props);
	if (IS_ERR(bl))
		return PTR_ERR(bl);

	lp->bl = bl;

	return 0;
}

static ssize_t lp855x_get_chip_id(struct device *dev,
				struct device_attribute *attr, char *buf)
{
	struct lp855x *lp = dev_get_drvdata(dev);

	return scnprintf(buf, PAGE_SIZE, "%s\n", lp->chipname);
}

static ssize_t lp855x_get_bl_ctl_mode(struct device *dev,
				     struct device_attribute *attr, char *buf)
{
	struct lp855x *lp = dev_get_drvdata(dev);
	char *strmode = NULL;

	if (lp->mode == PWM_BASED)
		strmode = "pwm based";
	else if (lp->mode == REGISTER_BASED)
		strmode = "register based";

	return scnprintf(buf, PAGE_SIZE, "%s\n", strmode);
}

static DEVICE_ATTR(chip_id, S_IRUGO, lp855x_get_chip_id, NULL);
static DEVICE_ATTR(bl_ctl_mode, S_IRUGO, lp855x_get_bl_ctl_mode, NULL);

static struct attribute *lp855x_attributes[] = {
	&dev_attr_chip_id.attr,
	&dev_attr_bl_ctl_mode.attr,
	NULL,
};

static const struct attribute_group lp855x_attr_group = {
	.attrs = lp855x_attributes,
};

#ifdef CONFIG_OF
static int lp855x_parse_dt(struct lp855x *lp)
{
	struct device *dev = lp->dev;
	struct device_node *node = dev->of_node;
	struct lp855x_platform_data *pdata = lp->pdata;
	int rom_length;

	if (!node) {
		dev_err(dev, "no platform data\n");
		return -EINVAL;
	}

	of_property_read_string(node, "bl-name", &pdata->name);
	of_property_read_u8(node, "dev-ctrl", &pdata->device_control);
	of_property_read_u8(node, "init-brt", &pdata->initial_brightness);
	of_property_read_u32(node, "pwm-period", &pdata->period_ns);

	/* Fill ROM platform data if defined */
	rom_length = of_get_child_count(node);
	if (rom_length > 0) {
		struct lp855x_rom_data *rom;
		struct device_node *child;
		int i = 0;

		rom = devm_kcalloc(dev, rom_length, sizeof(*rom), GFP_KERNEL);
		if (!rom)
			return -ENOMEM;

		for_each_child_of_node(node, child) {
			of_property_read_u8(child, "rom-addr", &rom[i].addr);
			of_property_read_u8(child, "rom-val", &rom[i].val);
			i++;
		}

		pdata->size_program = rom_length;
		pdata->rom_data = &rom[0];
	}

	return 0;
}
#else
static int lp855x_parse_dt(struct lp855x *lp)
{
	return -EINVAL;
}
#endif

static int lp855x_parse_acpi(struct lp855x *lp)
<<<<<<< HEAD
{
	int ret;

	/*
	 * On ACPI the device has already been initialized by the firmware
	 * and is in register mode, so we can read back the settings from
	 * the registers.
	 */
	ret = i2c_smbus_read_byte_data(lp->client, lp->cfg->reg_brightness);
	if (ret < 0)
		return ret;

	lp->pdata->initial_brightness = ret;

	ret = i2c_smbus_read_byte_data(lp->client, lp->cfg->reg_devicectrl);
	if (ret < 0)
		return ret;

	lp->pdata->device_control = ret;
	return 0;
}

static int lp855x_probe(struct i2c_client *cl, const struct i2c_device_id *id)
{
=======
{
	int ret;

	/*
	 * On ACPI the device has already been initialized by the firmware
	 * and is in register mode, so we can read back the settings from
	 * the registers.
	 */
	ret = i2c_smbus_read_byte_data(lp->client, lp->cfg->reg_brightness);
	if (ret < 0)
		return ret;

	lp->pdata->initial_brightness = ret;

	ret = i2c_smbus_read_byte_data(lp->client, lp->cfg->reg_devicectrl);
	if (ret < 0)
		return ret;

	lp->pdata->device_control = ret;
	return 0;
}

static int lp855x_probe(struct i2c_client *cl)
{
	const struct i2c_device_id *id = i2c_client_get_device_id(cl);
>>>>>>> eb3cdb58
	const struct acpi_device_id *acpi_id = NULL;
	struct device *dev = &cl->dev;
	struct lp855x *lp;
	int ret;

	if (!i2c_check_functionality(cl->adapter, I2C_FUNC_SMBUS_I2C_BLOCK))
		return -EIO;

	lp = devm_kzalloc(dev, sizeof(struct lp855x), GFP_KERNEL);
	if (!lp)
		return -ENOMEM;

	lp->client = cl;
	lp->dev = dev;
	lp->pdata = dev_get_platdata(dev);

	if (id) {
		lp->chipname = id->name;
		lp->chip_id = id->driver_data;
	} else {
		acpi_id = acpi_match_device(dev->driver->acpi_match_table, dev);
		if (!acpi_id)
			return -ENODEV;

		lp->chipname = acpi_id->id;
		lp->chip_id = acpi_id->driver_data;
	}

	switch (lp->chip_id) {
	case LP8550:
	case LP8551:
	case LP8552:
	case LP8553:
	case LP8556:
		lp->cfg = &lp855x_dev_cfg;
		break;
	case LP8555:
	case LP8557:
		lp->cfg = &lp8557_dev_cfg;
		break;
	default:
		return -EINVAL;
	}

	if (!lp->pdata) {
		lp->pdata = devm_kzalloc(dev, sizeof(*lp->pdata), GFP_KERNEL);
		if (!lp->pdata)
			return -ENOMEM;

		if (id) {
			ret = lp855x_parse_dt(lp);
			if (ret < 0)
				return ret;
		} else {
			ret = lp855x_parse_acpi(lp);
			if (ret < 0)
				return ret;
		}
	}

	if (lp->pdata->period_ns > 0)
		lp->mode = PWM_BASED;
	else
		lp->mode = REGISTER_BASED;

	lp->supply = devm_regulator_get(dev, "power");
	if (IS_ERR(lp->supply)) {
		if (PTR_ERR(lp->supply) == -EPROBE_DEFER)
			return -EPROBE_DEFER;
		lp->supply = NULL;
	}

	lp->enable = devm_regulator_get_optional(dev, "enable");
	if (IS_ERR(lp->enable)) {
		ret = PTR_ERR(lp->enable);
		if (ret == -ENODEV) {
			lp->enable = NULL;
		} else {
			return dev_err_probe(dev, ret, "getting enable regulator\n");
		}
	}

	if (lp->supply) {
		ret = regulator_enable(lp->supply);
		if (ret < 0) {
			dev_err(dev, "failed to enable supply: %d\n", ret);
			return ret;
		}
	}

	if (lp->enable) {
		ret = regulator_enable(lp->enable);
		if (ret < 0) {
			dev_err(dev, "failed to enable vddio: %d\n", ret);
			goto disable_supply;
		}

		/*
		 * LP8555 datasheet says t_RESPONSE (time between VDDIO and
		 * I2C) is 1ms.
		 */
		usleep_range(1000, 2000);
	}

	i2c_set_clientdata(cl, lp);

	ret = lp855x_configure(lp);
	if (ret) {
		dev_err(dev, "device config err: %d", ret);
		goto disable_vddio;
	}

	ret = lp855x_backlight_register(lp);
	if (ret) {
		dev_err(dev, "failed to register backlight. err: %d\n", ret);
		goto disable_vddio;
	}

	ret = sysfs_create_group(&dev->kobj, &lp855x_attr_group);
	if (ret) {
		dev_err(dev, "failed to register sysfs. err: %d\n", ret);
		goto disable_vddio;
	}

	backlight_update_status(lp->bl);

	return 0;

disable_vddio:
	if (lp->enable)
		regulator_disable(lp->enable);
disable_supply:
	if (lp->supply)
		regulator_disable(lp->supply);

	return ret;
}

static void lp855x_remove(struct i2c_client *cl)
{
	struct lp855x *lp = i2c_get_clientdata(cl);

	lp->bl->props.brightness = 0;
	backlight_update_status(lp->bl);
	if (lp->enable)
		regulator_disable(lp->enable);
	if (lp->supply)
		regulator_disable(lp->supply);
	sysfs_remove_group(&lp->dev->kobj, &lp855x_attr_group);
}

static const struct of_device_id lp855x_dt_ids[] __maybe_unused = {
	{ .compatible = "ti,lp8550", },
	{ .compatible = "ti,lp8551", },
	{ .compatible = "ti,lp8552", },
	{ .compatible = "ti,lp8553", },
	{ .compatible = "ti,lp8555", },
	{ .compatible = "ti,lp8556", },
	{ .compatible = "ti,lp8557", },
	{ }
};
MODULE_DEVICE_TABLE(of, lp855x_dt_ids);

static const struct i2c_device_id lp855x_ids[] = {
	{"lp8550", LP8550},
	{"lp8551", LP8551},
	{"lp8552", LP8552},
	{"lp8553", LP8553},
	{"lp8555", LP8555},
	{"lp8556", LP8556},
	{"lp8557", LP8557},
	{ }
};
MODULE_DEVICE_TABLE(i2c, lp855x_ids);

#ifdef CONFIG_ACPI
static const struct acpi_device_id lp855x_acpi_match[] = {
	/* Xiaomi specific HID used for the LP8556 on the Mi Pad 2 */
	{ "XMCC0001", LP8556 },
	{ }
};
MODULE_DEVICE_TABLE(acpi, lp855x_acpi_match);
#endif

static struct i2c_driver lp855x_driver = {
	.driver = {
		   .name = "lp855x",
		   .of_match_table = of_match_ptr(lp855x_dt_ids),
		   .acpi_match_table = ACPI_PTR(lp855x_acpi_match),
		   },
	.probe_new = lp855x_probe,
	.remove = lp855x_remove,
	.id_table = lp855x_ids,
};

module_i2c_driver(lp855x_driver);

MODULE_DESCRIPTION("Texas Instruments LP855x Backlight driver");
MODULE_AUTHOR("Milo Kim <milo.kim@ti.com>");
MODULE_LICENSE("GPL");<|MERGE_RESOLUTION|>--- conflicted
+++ resolved
@@ -372,7 +372,6 @@
 #endif
 
 static int lp855x_parse_acpi(struct lp855x *lp)
-<<<<<<< HEAD
 {
 	int ret;
 
@@ -395,35 +394,9 @@
 	return 0;
 }
 
-static int lp855x_probe(struct i2c_client *cl, const struct i2c_device_id *id)
-{
-=======
-{
-	int ret;
-
-	/*
-	 * On ACPI the device has already been initialized by the firmware
-	 * and is in register mode, so we can read back the settings from
-	 * the registers.
-	 */
-	ret = i2c_smbus_read_byte_data(lp->client, lp->cfg->reg_brightness);
-	if (ret < 0)
-		return ret;
-
-	lp->pdata->initial_brightness = ret;
-
-	ret = i2c_smbus_read_byte_data(lp->client, lp->cfg->reg_devicectrl);
-	if (ret < 0)
-		return ret;
-
-	lp->pdata->device_control = ret;
-	return 0;
-}
-
 static int lp855x_probe(struct i2c_client *cl)
 {
 	const struct i2c_device_id *id = i2c_client_get_device_id(cl);
->>>>>>> eb3cdb58
 	const struct acpi_device_id *acpi_id = NULL;
 	struct device *dev = &cl->dev;
 	struct lp855x *lp;
