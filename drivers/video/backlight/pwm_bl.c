--- conflicted
+++ resolved
@@ -419,11 +419,7 @@
 	if (pb->enable_gpio && gpiod_get_value_cansleep(pb->enable_gpio) == 0)
 		active = false;
 
-<<<<<<< HEAD
-	if (!regulator_is_enabled(pb->power_supply))
-=======
 	if (pb->power_supply && !regulator_is_enabled(pb->power_supply))
->>>>>>> eb3cdb58
 		active = false;
 
 	if (!pwm_is_enabled(pb->pwm))
@@ -504,11 +500,7 @@
 		goto err_alloc;
 	}
 
-<<<<<<< HEAD
-	pb->power_supply = devm_regulator_get(&pdev->dev, "power");
-=======
 	pb->power_supply = devm_regulator_get_optional(&pdev->dev, "power");
->>>>>>> eb3cdb58
 	if (IS_ERR(pb->power_supply)) {
 		ret = PTR_ERR(pb->power_supply);
 		if (ret == -ENODEV)
