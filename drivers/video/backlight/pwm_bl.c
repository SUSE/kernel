--- conflicted
+++ resolved
@@ -623,11 +623,7 @@
 	pwm_get_state(pb->pwm, &state);
 	state.duty_cycle = 0;
 	state.enabled = false;
-<<<<<<< HEAD
-	pwm_apply_state(pb->pwm, &state);
-=======
 	pwm_apply_might_sleep(pb->pwm, &state);
->>>>>>> 2d5404ca
 
 	if (pb->exit)
 		pb->exit(&pdev->dev);
@@ -643,11 +639,7 @@
 	pwm_get_state(pb->pwm, &state);
 	state.duty_cycle = 0;
 	state.enabled = false;
-<<<<<<< HEAD
-	pwm_apply_state(pb->pwm, &state);
-=======
 	pwm_apply_might_sleep(pb->pwm, &state);
->>>>>>> 2d5404ca
 }
 
 #ifdef CONFIG_PM_SLEEP
@@ -671,11 +663,7 @@
 	pwm_get_state(pb->pwm, &state);
 	state.duty_cycle = 0;
 	state.enabled = false;
-<<<<<<< HEAD
-	pwm_apply_state(pb->pwm, &state);
-=======
 	pwm_apply_might_sleep(pb->pwm, &state);
->>>>>>> 2d5404ca
 
 	if (pb->notify_after)
 		pb->notify_after(pb->dev, 0);
