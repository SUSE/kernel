--- conflicted
+++ resolved
@@ -202,15 +202,9 @@
 		goto out_i2c_err;
 	usleep_range(1000, 2000);
 	/* minimum brightness is 0x04 */
-<<<<<<< HEAD
-	ret = lm3630a_write(pchip, REG_BRT_A, bl->props.brightness);
-
-	if (backlight_is_blank(bl) || (backlight_get_brightness(bl) < 0x4))
-=======
 	ret = lm3630a_write(pchip, REG_BRT_A, brightness);
 
 	if (brightness < 0x4)
->>>>>>> 2d5404ca
 		/* turn the string off  */
 		ret |= lm3630a_update(pchip, REG_CTRL, LM3630A_LEDA_ENABLE, 0);
 	else
@@ -283,15 +277,9 @@
 		goto out_i2c_err;
 	usleep_range(1000, 2000);
 	/* minimum brightness is 0x04 */
-<<<<<<< HEAD
-	ret = lm3630a_write(pchip, REG_BRT_B, bl->props.brightness);
-
-	if (backlight_is_blank(bl) || (backlight_get_brightness(bl) < 0x4))
-=======
 	ret = lm3630a_write(pchip, REG_BRT_B, brightness);
 
 	if (brightness < 0x4)
->>>>>>> 2d5404ca
 		/* turn the string off  */
 		ret |= lm3630a_update(pchip, REG_CTRL, LM3630A_LEDB_ENABLE, 0);
 	else
