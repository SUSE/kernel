--- conflicted
+++ resolved
@@ -3,11 +3,7 @@
 #
 config FB_GEODE
 	bool "AMD Geode family framebuffer support"
-<<<<<<< HEAD
-	depends on FB && PCI && X86_32
-=======
 	depends on FB && PCI && (X86_32 || (X86 && COMPILE_TEST))
->>>>>>> ad81f054
 	---help---
 	  Say 'Y' here to allow you to select framebuffer drivers for
 	  the AMD Geode family of processors.
