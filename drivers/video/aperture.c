--- conflicted
+++ resolved
@@ -349,15 +349,7 @@
 	resource_size_t base, size;
 	int bar, ret = 0;
 
-<<<<<<< HEAD
-	if (pdev == vga_default_device())
-		primary = true;
-
-	if (primary)
-		sysfb_disable();
-=======
 	sysfb_disable(&pdev->dev);
->>>>>>> 2d5404ca
 
 	for (bar = 0; bar < PCI_STD_NUM_BARS; ++bar) {
 		if (!(pci_resource_flags(pdev, bar) & IORESOURCE_MEM))
@@ -373,11 +365,7 @@
 	 * that consumes the VGA framebuffer I/O range. Remove this
 	 * device as well.
 	 */
-<<<<<<< HEAD
-	if (primary)
-=======
 	if (pdev == vga_default_device())
->>>>>>> 2d5404ca
 		ret = __aperture_remove_legacy_vga_devices(pdev);
 
 	return ret;
