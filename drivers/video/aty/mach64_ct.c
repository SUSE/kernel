--- conflicted
+++ resolved
@@ -608,14 +608,12 @@
 		aty_st_pll_ct(SCLK_FB_DIV, pll->ct.sclk_fb_div, par);
 		aty_st_pll_ct(SPLL_CNTL2, pll->ct.spll_cntl2, par);
 		/*
-		 * The sclk has been started. Wait for the PLL to lock. 5 ms
-		 * should be enough according to mach64 programmers guide.
+		 * The sclk has been started. However, I believe the first clock
+		 * ticks it generates are not very stable. Hope this primitive loop
+		 * helps for Rage Mobilities that sometimes crash when
+		 * we switch to sclk. (Daniel Mantione, 13-05-2003)
 		 */
-<<<<<<< HEAD
-		mdelay(5);
-=======
 		udelay(500);
->>>>>>> 026164e7
 	}
 
 	aty_st_pll_ct(PLL_REF_DIV, pll->ct.pll_ref_div, par);
