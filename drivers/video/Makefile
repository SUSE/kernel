# SPDX-License-Identifier: GPL-2.0

obj-$(CONFIG_APERTURE_HELPERS)    += aperture.o
<<<<<<< HEAD
=======
obj-$(CONFIG_SCREEN_INFO)         += screen_info.o
>>>>>>> 2d5404ca
obj-$(CONFIG_STI_CORE)            += sticore.o
obj-$(CONFIG_VGASTATE)            += vgastate.o
obj-$(CONFIG_VIDEO)               += cmdline.o nomodeset.o
obj-$(CONFIG_HDMI)                += hdmi.o

screen_info-y			  := screen_info_generic.o
screen_info-$(CONFIG_PCI)         += screen_info_pci.o

obj-$(CONFIG_VT)		  += console/
obj-$(CONFIG_FB_STI)		  += console/
obj-$(CONFIG_LOGO)		  += logo/
obj-y				  += backlight/

obj-y				  += fbdev/

obj-$(CONFIG_VIDEOMODE_HELPERS) += display_timing.o videomode.o
ifeq ($(CONFIG_OF),y)
obj-$(CONFIG_VIDEOMODE_HELPERS) += of_display_timing.o of_videomode.o
endif<|MERGE_RESOLUTION|>--- conflicted
+++ resolved
@@ -1,10 +1,7 @@
 # SPDX-License-Identifier: GPL-2.0
 
 obj-$(CONFIG_APERTURE_HELPERS)    += aperture.o
-<<<<<<< HEAD
-=======
 obj-$(CONFIG_SCREEN_INFO)         += screen_info.o
->>>>>>> 2d5404ca
 obj-$(CONFIG_STI_CORE)            += sticore.o
 obj-$(CONFIG_VGASTATE)            += vgastate.o
 obj-$(CONFIG_VIDEO)               += cmdline.o nomodeset.o
