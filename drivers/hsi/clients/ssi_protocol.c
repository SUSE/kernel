// SPDX-License-Identifier: GPL-2.0-only
/*
 * ssi_protocol.c
 *
 * Implementation of the SSI McSAAB improved protocol.
 *
 * Copyright (C) 2010 Nokia Corporation. All rights reserved.
 * Copyright (C) 2013 Sebastian Reichel <sre@kernel.org>
 *
 * Contact: Carlos Chinea <carlos.chinea@nokia.com>
 */

#include <linux/atomic.h>
#include <linux/clk.h>
#include <linux/device.h>
#include <linux/err.h>
#include <linux/if_ether.h>
#include <linux/if_arp.h>
#include <linux/if_phonet.h>
#include <linux/init.h>
#include <linux/irq.h>
#include <linux/list.h>
#include <linux/module.h>
#include <linux/netdevice.h>
#include <linux/notifier.h>
#include <linux/scatterlist.h>
#include <linux/skbuff.h>
#include <linux/slab.h>
#include <linux/spinlock.h>
#include <linux/timer.h>
#include <linux/hsi/hsi.h>
#include <linux/hsi/ssi_protocol.h>

#define SSIP_TXQUEUE_LEN	100
#define SSIP_MAX_MTU		65535
#define SSIP_DEFAULT_MTU	4000
#define PN_MEDIA_SOS		21
#define SSIP_MIN_PN_HDR		6	/* FIXME: Revisit */
#define SSIP_WDTOUT		2000	/* FIXME: has to be 500 msecs */
#define SSIP_KATOUT		15	/* 15 msecs */
#define SSIP_MAX_CMDS		5 /* Number of pre-allocated commands buffers */
#define SSIP_BYTES_TO_FRAMES(x) ((((x) - 1) >> 2) + 1)
#define SSIP_CMT_LOADER_SYNC	0x11223344
/*
 * SSI protocol command definitions
 */
#define SSIP_COMMAND(data)	((data) >> 28)
#define SSIP_PAYLOAD(data)	((data) & 0xfffffff)
/* Commands */
#define SSIP_SW_BREAK		0
#define SSIP_BOOTINFO_REQ	1
#define SSIP_BOOTINFO_RESP	2
#define SSIP_WAKETEST_RESULT	3
#define SSIP_START_TRANS	4
#define SSIP_READY		5
/* Payloads */
#define SSIP_DATA_VERSION(data)	((data) & 0xff)
#define SSIP_LOCAL_VERID	1
#define SSIP_WAKETEST_OK	0
#define SSIP_WAKETEST_FAILED	1
#define SSIP_PDU_LENGTH(data)	(((data) >> 8) & 0xffff)
#define SSIP_MSG_ID(data)	((data) & 0xff)
/* Generic Command */
#define SSIP_CMD(cmd, payload)	(((cmd) << 28) | ((payload) & 0xfffffff))
/* Commands for the control channel */
#define SSIP_BOOTINFO_REQ_CMD(ver) \
		SSIP_CMD(SSIP_BOOTINFO_REQ, SSIP_DATA_VERSION(ver))
#define SSIP_BOOTINFO_RESP_CMD(ver) \
		SSIP_CMD(SSIP_BOOTINFO_RESP, SSIP_DATA_VERSION(ver))
#define SSIP_START_TRANS_CMD(pdulen, id) \
		SSIP_CMD(SSIP_START_TRANS, (((pdulen) << 8) | SSIP_MSG_ID(id)))
#define SSIP_READY_CMD		SSIP_CMD(SSIP_READY, 0)
#define SSIP_SWBREAK_CMD	SSIP_CMD(SSIP_SW_BREAK, 0)

#define SSIP_WAKETEST_FLAG 0

/* Main state machine states */
enum {
	INIT,
	HANDSHAKE,
	ACTIVE,
};

/* Send state machine states */
enum {
	SEND_IDLE,
	WAIT4READY,
	SEND_READY,
	SENDING,
	SENDING_SWBREAK,
};

/* Receive state machine states */
enum {
	RECV_IDLE,
	RECV_READY,
	RECEIVING,
};

/**
 * struct ssi_protocol - SSI protocol (McSAAB) data
 * @main_state: Main state machine
 * @send_state: TX state machine
 * @recv_state: RX state machine
 * @flags: Flags, currently only used to follow wake line test
 * @rxid: RX data id
 * @txid: TX data id
 * @txqueue_len: TX queue length
 * @tx_wd: TX watchdog
 * @rx_wd: RX watchdog
 * @keep_alive: Workaround for SSI HW bug
 * @lock: To serialize access to this struct
 * @netdev: Phonet network device
 * @txqueue: TX data queue
 * @cmdqueue: Queue of free commands
 * @work: &struct work_struct for scheduled work
 * @cl: HSI client own reference
 * @link: Link for ssip_list
 * @tx_usecnt: Refcount to keep track the slaves that use the wake line
 * @channel_id_cmd: HSI channel id for command stream
 * @channel_id_data: HSI channel id for data stream
 */
struct ssi_protocol {
	unsigned int		main_state;
	unsigned int		send_state;
	unsigned int		recv_state;
	unsigned long		flags;
	u8			rxid;
	u8			txid;
	unsigned int		txqueue_len;
	struct timer_list	tx_wd;
	struct timer_list	rx_wd;
	struct timer_list	keep_alive; /* wake-up workaround */
	spinlock_t		lock;
	struct net_device	*netdev;
	struct list_head	txqueue;
	struct list_head	cmdqueue;
	struct work_struct	work;
	struct hsi_client	*cl;
	struct list_head	link;
	atomic_t		tx_usecnt;
	int			channel_id_cmd;
	int			channel_id_data;
};

/* List of ssi protocol instances */
static LIST_HEAD(ssip_list);

static void ssip_rxcmd_complete(struct hsi_msg *msg);

static inline void ssip_set_cmd(struct hsi_msg *msg, u32 cmd)
{
	u32 *data;

	data = sg_virt(msg->sgt.sgl);
	*data = cmd;
}

static inline u32 ssip_get_cmd(struct hsi_msg *msg)
{
	u32 *data;

	data = sg_virt(msg->sgt.sgl);

	return *data;
}

static void ssip_skb_to_msg(struct sk_buff *skb, struct hsi_msg *msg)
{
	skb_frag_t *frag;
	struct scatterlist *sg;
	int i;

	BUG_ON(msg->sgt.nents != (unsigned int)(skb_shinfo(skb)->nr_frags + 1));

	sg = msg->sgt.sgl;
	sg_set_buf(sg, skb->data, skb_headlen(skb));
	for (i = 0; i < skb_shinfo(skb)->nr_frags; i++) {
		sg = sg_next(sg);
		BUG_ON(!sg);
		frag = &skb_shinfo(skb)->frags[i];
		sg_set_page(sg, skb_frag_page(frag), skb_frag_size(frag),
				skb_frag_off(frag));
	}
}

static void ssip_free_data(struct hsi_msg *msg)
{
	struct sk_buff *skb;

	skb = msg->context;
	pr_debug("free data: msg %p context %p skb %p\n", msg, msg->context,
								skb);
	msg->destructor = NULL;
	dev_kfree_skb(skb);
	hsi_free_msg(msg);
}

static struct hsi_msg *ssip_alloc_data(struct ssi_protocol *ssi,
					struct sk_buff *skb, gfp_t flags)
{
	struct hsi_msg *msg;

	msg = hsi_alloc_msg(skb_shinfo(skb)->nr_frags + 1, flags);
	if (!msg)
		return NULL;
	ssip_skb_to_msg(skb, msg);
	msg->destructor = ssip_free_data;
	msg->channel = ssi->channel_id_data;
	msg->context = skb;

	return msg;
}

static inline void ssip_release_cmd(struct hsi_msg *msg)
{
	struct ssi_protocol *ssi = hsi_client_drvdata(msg->cl);

	dev_dbg(&msg->cl->device, "Release cmd 0x%08x\n", ssip_get_cmd(msg));
	spin_lock_bh(&ssi->lock);
	list_add_tail(&msg->link, &ssi->cmdqueue);
	spin_unlock_bh(&ssi->lock);
}

static struct hsi_msg *ssip_claim_cmd(struct ssi_protocol *ssi)
{
	struct hsi_msg *msg;

	BUG_ON(list_empty(&ssi->cmdqueue));

	spin_lock_bh(&ssi->lock);
	msg = list_first_entry(&ssi->cmdqueue, struct hsi_msg, link);
	list_del(&msg->link);
	spin_unlock_bh(&ssi->lock);
	msg->destructor = ssip_release_cmd;

	return msg;
}

static void ssip_free_cmds(struct ssi_protocol *ssi)
{
	struct hsi_msg *msg, *tmp;

	list_for_each_entry_safe(msg, tmp, &ssi->cmdqueue, link) {
		list_del(&msg->link);
		msg->destructor = NULL;
		kfree(sg_virt(msg->sgt.sgl));
		hsi_free_msg(msg);
	}
}

static int ssip_alloc_cmds(struct ssi_protocol *ssi)
{
	struct hsi_msg *msg;
	u32 *buf;
	unsigned int i;

	for (i = 0; i < SSIP_MAX_CMDS; i++) {
		msg = hsi_alloc_msg(1, GFP_KERNEL);
		if (!msg)
			goto out;
		buf = kmalloc(sizeof(*buf), GFP_KERNEL);
		if (!buf) {
			hsi_free_msg(msg);
			goto out;
		}
		sg_init_one(msg->sgt.sgl, buf, sizeof(*buf));
		msg->channel = ssi->channel_id_cmd;
		list_add_tail(&msg->link, &ssi->cmdqueue);
	}

	return 0;
out:
	ssip_free_cmds(ssi);

	return -ENOMEM;
}

static void ssip_set_rxstate(struct ssi_protocol *ssi, unsigned int state)
{
	ssi->recv_state = state;
	switch (state) {
	case RECV_IDLE:
		timer_delete(&ssi->rx_wd);
		if (ssi->send_state == SEND_IDLE)
			timer_delete(&ssi->keep_alive);
		break;
	case RECV_READY:
		/* CMT speech workaround */
		if (atomic_read(&ssi->tx_usecnt))
			break;
		fallthrough;
	case RECEIVING:
		mod_timer(&ssi->keep_alive, jiffies +
						msecs_to_jiffies(SSIP_KATOUT));
		mod_timer(&ssi->rx_wd, jiffies + msecs_to_jiffies(SSIP_WDTOUT));
		break;
	default:
		break;
	}
}

static void ssip_set_txstate(struct ssi_protocol *ssi, unsigned int state)
{
	ssi->send_state = state;
	switch (state) {
	case SEND_IDLE:
	case SEND_READY:
		timer_delete(&ssi->tx_wd);
		if (ssi->recv_state == RECV_IDLE)
			timer_delete(&ssi->keep_alive);
		break;
	case WAIT4READY:
	case SENDING:
	case SENDING_SWBREAK:
		mod_timer(&ssi->keep_alive,
				jiffies + msecs_to_jiffies(SSIP_KATOUT));
		mod_timer(&ssi->tx_wd, jiffies + msecs_to_jiffies(SSIP_WDTOUT));
		break;
	default:
		break;
	}
}

struct hsi_client *ssip_slave_get_master(struct hsi_client *slave)
{
	struct hsi_client *master = ERR_PTR(-ENODEV);
	struct ssi_protocol *ssi;

	list_for_each_entry(ssi, &ssip_list, link)
		if (slave->device.parent == ssi->cl->device.parent) {
			master = ssi->cl;
			break;
		}

	return master;
}
EXPORT_SYMBOL_GPL(ssip_slave_get_master);

int ssip_slave_start_tx(struct hsi_client *master)
{
	struct ssi_protocol *ssi = hsi_client_drvdata(master);

	dev_dbg(&master->device, "start TX %d\n", atomic_read(&ssi->tx_usecnt));
	spin_lock_bh(&ssi->lock);
	if (ssi->send_state == SEND_IDLE) {
		ssip_set_txstate(ssi, WAIT4READY);
		hsi_start_tx(master);
	}
	spin_unlock_bh(&ssi->lock);
	atomic_inc(&ssi->tx_usecnt);

	return 0;
}
EXPORT_SYMBOL_GPL(ssip_slave_start_tx);

int ssip_slave_stop_tx(struct hsi_client *master)
{
	struct ssi_protocol *ssi = hsi_client_drvdata(master);

	WARN_ON_ONCE(atomic_read(&ssi->tx_usecnt) == 0);

	if (atomic_dec_and_test(&ssi->tx_usecnt)) {
		spin_lock_bh(&ssi->lock);
		if ((ssi->send_state == SEND_READY) ||
			(ssi->send_state == WAIT4READY)) {
			ssip_set_txstate(ssi, SEND_IDLE);
			hsi_stop_tx(master);
		}
		spin_unlock_bh(&ssi->lock);
	}
	dev_dbg(&master->device, "stop TX %d\n", atomic_read(&ssi->tx_usecnt));

	return 0;
}
EXPORT_SYMBOL_GPL(ssip_slave_stop_tx);

int ssip_slave_running(struct hsi_client *master)
{
	struct ssi_protocol *ssi = hsi_client_drvdata(master);
	return netif_running(ssi->netdev);
}
EXPORT_SYMBOL_GPL(ssip_slave_running);

static void ssip_reset(struct hsi_client *cl)
{
	struct ssi_protocol *ssi = hsi_client_drvdata(cl);
	struct list_head *head, *tmp;
	struct hsi_msg *msg;

	if (netif_running(ssi->netdev))
		netif_carrier_off(ssi->netdev);
	hsi_flush(cl);
	spin_lock_bh(&ssi->lock);
	if (ssi->send_state != SEND_IDLE)
		hsi_stop_tx(cl);
	spin_unlock_bh(&ssi->lock);
	if (test_and_clear_bit(SSIP_WAKETEST_FLAG, &ssi->flags))
		ssi_waketest(cl, 0); /* FIXME: To be removed */
	spin_lock_bh(&ssi->lock);
<<<<<<< HEAD
	del_timer(&ssi->rx_wd);
	del_timer(&ssi->tx_wd);
	del_timer(&ssi->keep_alive);
=======
	timer_delete(&ssi->rx_wd);
	timer_delete(&ssi->tx_wd);
	timer_delete(&ssi->keep_alive);
>>>>>>> e747403a
	cancel_work_sync(&ssi->work);
	ssi->main_state = 0;
	ssi->send_state = 0;
	ssi->recv_state = 0;
	ssi->flags = 0;
	ssi->rxid = 0;
	ssi->txid = 0;
	list_for_each_safe(head, tmp, &ssi->txqueue) {
		msg = list_entry(head, struct hsi_msg, link);
		dev_dbg(&cl->device, "Pending TX data\n");
		list_del(head);
		ssip_free_data(msg);
	}
	ssi->txqueue_len = 0;
	spin_unlock_bh(&ssi->lock);
}

static void ssip_dump_state(struct hsi_client *cl)
{
	struct ssi_protocol *ssi = hsi_client_drvdata(cl);
	struct hsi_msg *msg;

	spin_lock_bh(&ssi->lock);
	dev_err(&cl->device, "Main state: %d\n", ssi->main_state);
	dev_err(&cl->device, "Recv state: %d\n", ssi->recv_state);
	dev_err(&cl->device, "Send state: %d\n", ssi->send_state);
	dev_err(&cl->device, "CMT %s\n", (ssi->main_state == ACTIVE) ?
							"Online" : "Offline");
	dev_err(&cl->device, "Wake test %d\n",
				test_bit(SSIP_WAKETEST_FLAG, &ssi->flags));
	dev_err(&cl->device, "Data RX id: %d\n", ssi->rxid);
	dev_err(&cl->device, "Data TX id: %d\n", ssi->txid);

	list_for_each_entry(msg, &ssi->txqueue, link)
		dev_err(&cl->device, "pending TX data (%p)\n", msg);
	spin_unlock_bh(&ssi->lock);
}

static void ssip_error(struct hsi_client *cl)
{
	struct ssi_protocol *ssi = hsi_client_drvdata(cl);
	struct hsi_msg *msg;

	ssip_dump_state(cl);
	ssip_reset(cl);
	msg = ssip_claim_cmd(ssi);
	msg->complete = ssip_rxcmd_complete;
	hsi_async_read(cl, msg);
}

static void ssip_keep_alive(struct timer_list *t)
{
	struct ssi_protocol *ssi = from_timer(ssi, t, keep_alive);
	struct hsi_client *cl = ssi->cl;

	dev_dbg(&cl->device, "Keep alive kick in: m(%d) r(%d) s(%d)\n",
		ssi->main_state, ssi->recv_state, ssi->send_state);

	spin_lock(&ssi->lock);
	if (ssi->recv_state == RECV_IDLE)
		switch (ssi->send_state) {
		case SEND_READY:
			if (atomic_read(&ssi->tx_usecnt) == 0)
				break;
			fallthrough;
			/*
			 * Workaround for cmt-speech in that case
			 * we relay on audio timers.
			 */
		case SEND_IDLE:
			spin_unlock(&ssi->lock);
			return;
		}
	mod_timer(&ssi->keep_alive, jiffies + msecs_to_jiffies(SSIP_KATOUT));
	spin_unlock(&ssi->lock);
}

static void ssip_rx_wd(struct timer_list *t)
{
	struct ssi_protocol *ssi = from_timer(ssi, t, rx_wd);
	struct hsi_client *cl = ssi->cl;

	dev_err(&cl->device, "Watchdog triggered\n");
	ssip_error(cl);
}

static void ssip_tx_wd(struct timer_list *t)
{
	struct ssi_protocol *ssi = from_timer(ssi, t, tx_wd);
	struct hsi_client *cl = ssi->cl;

	dev_err(&cl->device, "Watchdog triggered\n");
	ssip_error(cl);
}

static void ssip_send_bootinfo_req_cmd(struct hsi_client *cl)
{
	struct ssi_protocol *ssi = hsi_client_drvdata(cl);
	struct hsi_msg *msg;

	dev_dbg(&cl->device, "Issuing BOOT INFO REQ command\n");
	msg = ssip_claim_cmd(ssi);
	ssip_set_cmd(msg, SSIP_BOOTINFO_REQ_CMD(SSIP_LOCAL_VERID));
	msg->complete = ssip_release_cmd;
	hsi_async_write(cl, msg);
	dev_dbg(&cl->device, "Issuing RX command\n");
	msg = ssip_claim_cmd(ssi);
	msg->complete = ssip_rxcmd_complete;
	hsi_async_read(cl, msg);
}

static void ssip_start_rx(struct hsi_client *cl)
{
	struct ssi_protocol *ssi = hsi_client_drvdata(cl);
	struct hsi_msg *msg;

	dev_dbg(&cl->device, "RX start M(%d) R(%d)\n", ssi->main_state,
						ssi->recv_state);
	spin_lock_bh(&ssi->lock);
	/*
	 * We can have two UP events in a row due to a short low
	 * high transition. Therefore we need to ignore the sencond UP event.
	 */
	if ((ssi->main_state != ACTIVE) || (ssi->recv_state == RECV_READY)) {
		spin_unlock_bh(&ssi->lock);
		return;
	}
	ssip_set_rxstate(ssi, RECV_READY);
	spin_unlock_bh(&ssi->lock);

	msg = ssip_claim_cmd(ssi);
	ssip_set_cmd(msg, SSIP_READY_CMD);
	msg->complete = ssip_release_cmd;
	dev_dbg(&cl->device, "Send READY\n");
	hsi_async_write(cl, msg);
}

static void ssip_stop_rx(struct hsi_client *cl)
{
	struct ssi_protocol *ssi = hsi_client_drvdata(cl);

	dev_dbg(&cl->device, "RX stop M(%d)\n", ssi->main_state);
	spin_lock_bh(&ssi->lock);
	if (likely(ssi->main_state == ACTIVE))
		ssip_set_rxstate(ssi, RECV_IDLE);
	spin_unlock_bh(&ssi->lock);
}

static void ssip_free_strans(struct hsi_msg *msg)
{
	ssip_free_data(msg->context);
	ssip_release_cmd(msg);
}

static void ssip_strans_complete(struct hsi_msg *msg)
{
	struct hsi_client *cl = msg->cl;
	struct ssi_protocol *ssi = hsi_client_drvdata(cl);
	struct hsi_msg *data;

	data = msg->context;
	ssip_release_cmd(msg);
	spin_lock_bh(&ssi->lock);
	ssip_set_txstate(ssi, SENDING);
	spin_unlock_bh(&ssi->lock);
	hsi_async_write(cl, data);
}

static int ssip_xmit(struct hsi_client *cl)
{
	struct ssi_protocol *ssi = hsi_client_drvdata(cl);
	struct hsi_msg *msg, *dmsg;
	struct sk_buff *skb;

	spin_lock_bh(&ssi->lock);
	if (list_empty(&ssi->txqueue)) {
		spin_unlock_bh(&ssi->lock);
		return 0;
	}
	dmsg = list_first_entry(&ssi->txqueue, struct hsi_msg, link);
	list_del(&dmsg->link);
	ssi->txqueue_len--;
	spin_unlock_bh(&ssi->lock);

	msg = ssip_claim_cmd(ssi);
	skb = dmsg->context;
	msg->context = dmsg;
	msg->complete = ssip_strans_complete;
	msg->destructor = ssip_free_strans;

	spin_lock_bh(&ssi->lock);
	ssip_set_cmd(msg, SSIP_START_TRANS_CMD(SSIP_BYTES_TO_FRAMES(skb->len),
								ssi->txid));
	ssi->txid++;
	ssip_set_txstate(ssi, SENDING);
	spin_unlock_bh(&ssi->lock);

	dev_dbg(&cl->device, "Send STRANS (%d frames)\n",
						SSIP_BYTES_TO_FRAMES(skb->len));

	return hsi_async_write(cl, msg);
}

/* In soft IRQ context */
static void ssip_pn_rx(struct sk_buff *skb)
{
	struct net_device *dev = skb->dev;

	if (unlikely(!netif_running(dev))) {
		dev_dbg(&dev->dev, "Drop RX packet\n");
		dev->stats.rx_dropped++;
		dev_kfree_skb(skb);
		return;
	}
	if (unlikely(!pskb_may_pull(skb, SSIP_MIN_PN_HDR))) {
		dev_dbg(&dev->dev, "Error drop RX packet\n");
		dev->stats.rx_errors++;
		dev->stats.rx_length_errors++;
		dev_kfree_skb(skb);
		return;
	}
	dev->stats.rx_packets++;
	dev->stats.rx_bytes += skb->len;

	/* length field is exchanged in network byte order */
	((u16 *)skb->data)[2] = ntohs(((u16 *)skb->data)[2]);
	dev_dbg(&dev->dev, "RX length fixed (%04x -> %u)\n",
			((u16 *)skb->data)[2], ntohs(((u16 *)skb->data)[2]));

	skb->protocol = htons(ETH_P_PHONET);
	skb_reset_mac_header(skb);
	__skb_pull(skb, 1);
	netif_rx(skb);
}

static void ssip_rx_data_complete(struct hsi_msg *msg)
{
	struct hsi_client *cl = msg->cl;
	struct ssi_protocol *ssi = hsi_client_drvdata(cl);
	struct sk_buff *skb;

	if (msg->status == HSI_STATUS_ERROR) {
		dev_err(&cl->device, "RX data error\n");
		ssip_free_data(msg);
		ssip_error(cl);
		return;
	}
	timer_delete(&ssi->rx_wd); /* FIXME: Revisit */
	skb = msg->context;
	ssip_pn_rx(skb);
	hsi_free_msg(msg);
}

static void ssip_rx_bootinforeq(struct hsi_client *cl, u32 cmd)
{
	struct ssi_protocol *ssi = hsi_client_drvdata(cl);
	struct hsi_msg *msg;

	/* Workaroud: Ignore CMT Loader message leftover */
	if (cmd == SSIP_CMT_LOADER_SYNC)
		return;

	switch (ssi->main_state) {
	case ACTIVE:
		dev_err(&cl->device, "Boot info req on active state\n");
		ssip_error(cl);
		fallthrough;
	case INIT:
	case HANDSHAKE:
		spin_lock_bh(&ssi->lock);
		ssi->main_state = HANDSHAKE;
		spin_unlock_bh(&ssi->lock);

		if (!test_and_set_bit(SSIP_WAKETEST_FLAG, &ssi->flags))
			ssi_waketest(cl, 1); /* FIXME: To be removed */

		spin_lock_bh(&ssi->lock);
		/* Start boot handshake watchdog */
		mod_timer(&ssi->tx_wd, jiffies + msecs_to_jiffies(SSIP_WDTOUT));
		spin_unlock_bh(&ssi->lock);
		dev_dbg(&cl->device, "Send BOOTINFO_RESP\n");
		if (SSIP_DATA_VERSION(cmd) != SSIP_LOCAL_VERID)
			dev_warn(&cl->device, "boot info req verid mismatch\n");
		msg = ssip_claim_cmd(ssi);
		ssip_set_cmd(msg, SSIP_BOOTINFO_RESP_CMD(SSIP_LOCAL_VERID));
		msg->complete = ssip_release_cmd;
		hsi_async_write(cl, msg);
		break;
	default:
		dev_dbg(&cl->device, "Wrong state M(%d)\n", ssi->main_state);
		break;
	}
}

static void ssip_rx_bootinforesp(struct hsi_client *cl, u32 cmd)
{
	struct ssi_protocol *ssi = hsi_client_drvdata(cl);

	if (SSIP_DATA_VERSION(cmd) != SSIP_LOCAL_VERID)
		dev_warn(&cl->device, "boot info resp verid mismatch\n");

	spin_lock_bh(&ssi->lock);
	if (ssi->main_state != ACTIVE)
		/* Use tx_wd as a boot watchdog in non ACTIVE state */
		mod_timer(&ssi->tx_wd, jiffies + msecs_to_jiffies(SSIP_WDTOUT));
	else
		dev_dbg(&cl->device, "boot info resp ignored M(%d)\n",
							ssi->main_state);
	spin_unlock_bh(&ssi->lock);
}

static void ssip_rx_waketest(struct hsi_client *cl, u32 cmd)
{
	struct ssi_protocol *ssi = hsi_client_drvdata(cl);
	unsigned int wkres = SSIP_PAYLOAD(cmd);

	spin_lock_bh(&ssi->lock);
	if (ssi->main_state != HANDSHAKE) {
		dev_dbg(&cl->device, "wake lines test ignored M(%d)\n",
							ssi->main_state);
		spin_unlock_bh(&ssi->lock);
		return;
	}
	spin_unlock_bh(&ssi->lock);

	if (test_and_clear_bit(SSIP_WAKETEST_FLAG, &ssi->flags))
		ssi_waketest(cl, 0); /* FIXME: To be removed */

	spin_lock_bh(&ssi->lock);
	ssi->main_state = ACTIVE;
	timer_delete(&ssi->tx_wd); /* Stop boot handshake timer */
	spin_unlock_bh(&ssi->lock);

	dev_notice(&cl->device, "WAKELINES TEST %s\n",
				wkres & SSIP_WAKETEST_FAILED ? "FAILED" : "OK");
	if (wkres & SSIP_WAKETEST_FAILED) {
		ssip_error(cl);
		return;
	}
	dev_dbg(&cl->device, "CMT is ONLINE\n");
	netif_wake_queue(ssi->netdev);
	netif_carrier_on(ssi->netdev);
}

static void ssip_rx_ready(struct hsi_client *cl)
{
	struct ssi_protocol *ssi = hsi_client_drvdata(cl);

	spin_lock_bh(&ssi->lock);
	if (unlikely(ssi->main_state != ACTIVE)) {
		dev_dbg(&cl->device, "READY on wrong state: S(%d) M(%d)\n",
					ssi->send_state, ssi->main_state);
		spin_unlock_bh(&ssi->lock);
		return;
	}
	if (ssi->send_state != WAIT4READY) {
		dev_dbg(&cl->device, "Ignore spurious READY command\n");
		spin_unlock_bh(&ssi->lock);
		return;
	}
	ssip_set_txstate(ssi, SEND_READY);
	spin_unlock_bh(&ssi->lock);
	ssip_xmit(cl);
}

static void ssip_rx_strans(struct hsi_client *cl, u32 cmd)
{
	struct ssi_protocol *ssi = hsi_client_drvdata(cl);
	struct sk_buff *skb;
	struct hsi_msg *msg;
	int len = SSIP_PDU_LENGTH(cmd);

	dev_dbg(&cl->device, "RX strans: %d frames\n", len);
	spin_lock_bh(&ssi->lock);
	if (unlikely(ssi->main_state != ACTIVE)) {
		dev_err(&cl->device, "START TRANS wrong state: S(%d) M(%d)\n",
					ssi->send_state, ssi->main_state);
		spin_unlock_bh(&ssi->lock);
		return;
	}
	ssip_set_rxstate(ssi, RECEIVING);
	if (unlikely(SSIP_MSG_ID(cmd) != ssi->rxid)) {
		dev_err(&cl->device, "START TRANS id %d expected %d\n",
					SSIP_MSG_ID(cmd), ssi->rxid);
		spin_unlock_bh(&ssi->lock);
		goto out1;
	}
	ssi->rxid++;
	spin_unlock_bh(&ssi->lock);
	skb = netdev_alloc_skb(ssi->netdev, len * 4);
	if (unlikely(!skb)) {
		dev_err(&cl->device, "No memory for rx skb\n");
		goto out1;
	}
	skb_put(skb, len * 4);
	msg = ssip_alloc_data(ssi, skb, GFP_ATOMIC);
	if (unlikely(!msg)) {
		dev_err(&cl->device, "No memory for RX data msg\n");
		goto out2;
	}
	msg->complete = ssip_rx_data_complete;
	hsi_async_read(cl, msg);

	return;
out2:
	dev_kfree_skb(skb);
out1:
	ssip_error(cl);
}

static void ssip_rxcmd_complete(struct hsi_msg *msg)
{
	struct hsi_client *cl = msg->cl;
	u32 cmd = ssip_get_cmd(msg);
	unsigned int cmdid = SSIP_COMMAND(cmd);

	if (msg->status == HSI_STATUS_ERROR) {
		dev_err(&cl->device, "RX error detected\n");
		ssip_release_cmd(msg);
		ssip_error(cl);
		return;
	}
	hsi_async_read(cl, msg);
	dev_dbg(&cl->device, "RX cmd: 0x%08x\n", cmd);
	switch (cmdid) {
	case SSIP_SW_BREAK:
		/* Ignored */
		break;
	case SSIP_BOOTINFO_REQ:
		ssip_rx_bootinforeq(cl, cmd);
		break;
	case SSIP_BOOTINFO_RESP:
		ssip_rx_bootinforesp(cl, cmd);
		break;
	case SSIP_WAKETEST_RESULT:
		ssip_rx_waketest(cl, cmd);
		break;
	case SSIP_START_TRANS:
		ssip_rx_strans(cl, cmd);
		break;
	case SSIP_READY:
		ssip_rx_ready(cl);
		break;
	default:
		dev_warn(&cl->device, "command 0x%08x not supported\n", cmd);
		break;
	}
}

static void ssip_swbreak_complete(struct hsi_msg *msg)
{
	struct hsi_client *cl = msg->cl;
	struct ssi_protocol *ssi = hsi_client_drvdata(cl);

	ssip_release_cmd(msg);
	spin_lock_bh(&ssi->lock);
	if (list_empty(&ssi->txqueue)) {
		if (atomic_read(&ssi->tx_usecnt)) {
			ssip_set_txstate(ssi, SEND_READY);
		} else {
			ssip_set_txstate(ssi, SEND_IDLE);
			hsi_stop_tx(cl);
		}
		spin_unlock_bh(&ssi->lock);
	} else {
		spin_unlock_bh(&ssi->lock);
		ssip_xmit(cl);
	}
	netif_wake_queue(ssi->netdev);
}

static void ssip_tx_data_complete(struct hsi_msg *msg)
{
	struct hsi_client *cl = msg->cl;
	struct ssi_protocol *ssi = hsi_client_drvdata(cl);
	struct hsi_msg *cmsg;

	if (msg->status == HSI_STATUS_ERROR) {
		dev_err(&cl->device, "TX data error\n");
		ssip_error(cl);
		goto out;
	}
	spin_lock_bh(&ssi->lock);
	if (list_empty(&ssi->txqueue)) {
		ssip_set_txstate(ssi, SENDING_SWBREAK);
		spin_unlock_bh(&ssi->lock);
		cmsg = ssip_claim_cmd(ssi);
		ssip_set_cmd(cmsg, SSIP_SWBREAK_CMD);
		cmsg->complete = ssip_swbreak_complete;
		dev_dbg(&cl->device, "Send SWBREAK\n");
		hsi_async_write(cl, cmsg);
	} else {
		spin_unlock_bh(&ssi->lock);
		ssip_xmit(cl);
	}
out:
	ssip_free_data(msg);
}

static void ssip_port_event(struct hsi_client *cl, unsigned long event)
{
	switch (event) {
	case HSI_EVENT_START_RX:
		ssip_start_rx(cl);
		break;
	case HSI_EVENT_STOP_RX:
		ssip_stop_rx(cl);
		break;
	default:
		return;
	}
}

static int ssip_pn_open(struct net_device *dev)
{
	struct hsi_client *cl = to_hsi_client(dev->dev.parent);
	struct ssi_protocol *ssi = hsi_client_drvdata(cl);
	int err;

	err = hsi_claim_port(cl, 1);
	if (err < 0) {
		dev_err(&cl->device, "SSI port already claimed\n");
		return err;
	}
	err = hsi_register_port_event(cl, ssip_port_event);
	if (err < 0) {
		dev_err(&cl->device, "Register HSI port event failed (%d)\n",
			err);
		hsi_release_port(cl);
		return err;
	}
	dev_dbg(&cl->device, "Configuring SSI port\n");
	hsi_setup(cl);

	if (!test_and_set_bit(SSIP_WAKETEST_FLAG, &ssi->flags))
		ssi_waketest(cl, 1); /* FIXME: To be removed */

	spin_lock_bh(&ssi->lock);
	ssi->main_state = HANDSHAKE;
	spin_unlock_bh(&ssi->lock);

	ssip_send_bootinfo_req_cmd(cl);

	return 0;
}

static int ssip_pn_stop(struct net_device *dev)
{
	struct hsi_client *cl = to_hsi_client(dev->dev.parent);

	ssip_reset(cl);
	hsi_unregister_port_event(cl);
	hsi_release_port(cl);

	return 0;
}

static void ssip_xmit_work(struct work_struct *work)
{
	struct ssi_protocol *ssi =
				container_of(work, struct ssi_protocol, work);
	struct hsi_client *cl = ssi->cl;

	ssip_xmit(cl);
}

static netdev_tx_t ssip_pn_xmit(struct sk_buff *skb, struct net_device *dev)
{
	struct hsi_client *cl = to_hsi_client(dev->dev.parent);
	struct ssi_protocol *ssi = hsi_client_drvdata(cl);
	struct hsi_msg *msg;

	if ((skb->protocol != htons(ETH_P_PHONET)) ||
					(skb->len < SSIP_MIN_PN_HDR))
		goto drop;
	/* Pad to 32-bits - FIXME: Revisit*/
	if ((skb->len & 3) && skb_pad(skb, 4 - (skb->len & 3)))
		goto inc_dropped;

	/*
	 * Modem sends Phonet messages over SSI with its own endianness.
	 * Assume that modem has the same endianness as we do.
	 */
	if (skb_cow_head(skb, 0))
		goto drop;

	/* length field is exchanged in network byte order */
	((u16 *)skb->data)[2] = htons(((u16 *)skb->data)[2]);

	msg = ssip_alloc_data(ssi, skb, GFP_ATOMIC);
	if (!msg) {
		dev_dbg(&cl->device, "Dropping tx data: No memory\n");
		goto drop;
	}
	msg->complete = ssip_tx_data_complete;

	spin_lock_bh(&ssi->lock);
	if (unlikely(ssi->main_state != ACTIVE)) {
		spin_unlock_bh(&ssi->lock);
		dev_dbg(&cl->device, "Dropping tx data: CMT is OFFLINE\n");
		goto drop2;
	}
	list_add_tail(&msg->link, &ssi->txqueue);
	ssi->txqueue_len++;
	if (dev->tx_queue_len < ssi->txqueue_len) {
		dev_info(&cl->device, "TX queue full %d\n", ssi->txqueue_len);
		netif_stop_queue(dev);
	}
	if (ssi->send_state == SEND_IDLE) {
		ssip_set_txstate(ssi, WAIT4READY);
		spin_unlock_bh(&ssi->lock);
		dev_dbg(&cl->device, "Start TX qlen %d\n", ssi->txqueue_len);
		hsi_start_tx(cl);
	} else if (ssi->send_state == SEND_READY) {
		/* Needed for cmt-speech workaround */
		dev_dbg(&cl->device, "Start TX on SEND READY qlen %d\n",
							ssi->txqueue_len);
		spin_unlock_bh(&ssi->lock);
		schedule_work(&ssi->work);
	} else {
		spin_unlock_bh(&ssi->lock);
	}
	dev->stats.tx_packets++;
	dev->stats.tx_bytes += skb->len;

	return NETDEV_TX_OK;
drop2:
	hsi_free_msg(msg);
drop:
	dev_kfree_skb(skb);
inc_dropped:
	dev->stats.tx_dropped++;

	return NETDEV_TX_OK;
}

/* CMT reset event handler */
void ssip_reset_event(struct hsi_client *master)
{
	struct ssi_protocol *ssi = hsi_client_drvdata(master);
	dev_err(&ssi->cl->device, "CMT reset detected!\n");
	ssip_error(ssi->cl);
}
EXPORT_SYMBOL_GPL(ssip_reset_event);

static const struct net_device_ops ssip_pn_ops = {
	.ndo_open	= ssip_pn_open,
	.ndo_stop	= ssip_pn_stop,
	.ndo_start_xmit	= ssip_pn_xmit,
};

static void ssip_pn_setup(struct net_device *dev)
{
	static const u8 addr = PN_MEDIA_SOS;

	dev->features		= 0;
	dev->netdev_ops		= &ssip_pn_ops;
	dev->type		= ARPHRD_PHONET;
	dev->flags		= IFF_POINTOPOINT | IFF_NOARP;
	dev->mtu		= SSIP_DEFAULT_MTU;
	dev->hard_header_len	= 1;
	dev->addr_len		= 1;
	dev_addr_set(dev, &addr);
	dev->tx_queue_len	= SSIP_TXQUEUE_LEN;

	dev->needs_free_netdev	= true;
	dev->header_ops		= &phonet_header_ops;
}

static int ssi_protocol_probe(struct device *dev)
{
	static const char ifname[] = "phonet%d";
	struct hsi_client *cl = to_hsi_client(dev);
	struct ssi_protocol *ssi;
	int err;

	ssi = kzalloc(sizeof(*ssi), GFP_KERNEL);
	if (!ssi)
		return -ENOMEM;

	spin_lock_init(&ssi->lock);
	timer_setup(&ssi->rx_wd, ssip_rx_wd, TIMER_DEFERRABLE);
	timer_setup(&ssi->tx_wd, ssip_tx_wd, TIMER_DEFERRABLE);
	timer_setup(&ssi->keep_alive, ssip_keep_alive, 0);
	INIT_LIST_HEAD(&ssi->txqueue);
	INIT_LIST_HEAD(&ssi->cmdqueue);
	atomic_set(&ssi->tx_usecnt, 0);
	hsi_client_set_drvdata(cl, ssi);
	ssi->cl = cl;
	INIT_WORK(&ssi->work, ssip_xmit_work);

	ssi->channel_id_cmd = hsi_get_channel_id_by_name(cl, "mcsaab-control");
	if (ssi->channel_id_cmd < 0) {
		err = ssi->channel_id_cmd;
		dev_err(dev, "Could not get cmd channel (%d)\n", err);
		goto out;
	}

	ssi->channel_id_data = hsi_get_channel_id_by_name(cl, "mcsaab-data");
	if (ssi->channel_id_data < 0) {
		err = ssi->channel_id_data;
		dev_err(dev, "Could not get data channel (%d)\n", err);
		goto out;
	}

	err = ssip_alloc_cmds(ssi);
	if (err < 0) {
		dev_err(dev, "No memory for commands\n");
		goto out;
	}

	ssi->netdev = alloc_netdev(0, ifname, NET_NAME_UNKNOWN, ssip_pn_setup);
	if (!ssi->netdev) {
		dev_err(dev, "No memory for netdev\n");
		err = -ENOMEM;
		goto out1;
	}

	/* MTU range: 6 - 65535 */
	ssi->netdev->min_mtu = PHONET_MIN_MTU;
	ssi->netdev->max_mtu = SSIP_MAX_MTU;

	SET_NETDEV_DEV(ssi->netdev, dev);
	netif_carrier_off(ssi->netdev);
	err = register_netdev(ssi->netdev);
	if (err < 0) {
		dev_err(dev, "Register netdev failed (%d)\n", err);
		goto out2;
	}

	list_add(&ssi->link, &ssip_list);

	dev_dbg(dev, "channel configuration: cmd=%d, data=%d\n",
		ssi->channel_id_cmd, ssi->channel_id_data);

	return 0;
out2:
	free_netdev(ssi->netdev);
out1:
	ssip_free_cmds(ssi);
out:
	kfree(ssi);

	return err;
}

static int ssi_protocol_remove(struct device *dev)
{
	struct hsi_client *cl = to_hsi_client(dev);
	struct ssi_protocol *ssi = hsi_client_drvdata(cl);

	list_del(&ssi->link);
	unregister_netdev(ssi->netdev);
	ssip_free_cmds(ssi);
	hsi_client_set_drvdata(cl, NULL);
	kfree(ssi);

	return 0;
}

static struct hsi_client_driver ssip_driver = {
	.driver = {
		.name	= "ssi-protocol",
		.owner	= THIS_MODULE,
		.probe	= ssi_protocol_probe,
		.remove	= ssi_protocol_remove,
	},
};

static int __init ssip_init(void)
{
	pr_info("SSI protocol aka McSAAB added\n");

	return hsi_register_client_driver(&ssip_driver);
}
module_init(ssip_init);

static void __exit ssip_exit(void)
{
	hsi_unregister_client_driver(&ssip_driver);
	pr_info("SSI protocol driver removed\n");
}
module_exit(ssip_exit);

MODULE_ALIAS("hsi:ssi-protocol");
MODULE_AUTHOR("Carlos Chinea <carlos.chinea@nokia.com>");
MODULE_AUTHOR("Remi Denis-Courmont <remi.denis-courmont@nokia.com>");
MODULE_DESCRIPTION("SSI protocol improved aka McSAAB");
MODULE_LICENSE("GPL");<|MERGE_RESOLUTION|>--- conflicted
+++ resolved
@@ -398,15 +398,9 @@
 	if (test_and_clear_bit(SSIP_WAKETEST_FLAG, &ssi->flags))
 		ssi_waketest(cl, 0); /* FIXME: To be removed */
 	spin_lock_bh(&ssi->lock);
-<<<<<<< HEAD
-	del_timer(&ssi->rx_wd);
-	del_timer(&ssi->tx_wd);
-	del_timer(&ssi->keep_alive);
-=======
 	timer_delete(&ssi->rx_wd);
 	timer_delete(&ssi->tx_wd);
 	timer_delete(&ssi->keep_alive);
->>>>>>> e747403a
 	cancel_work_sync(&ssi->work);
 	ssi->main_state = 0;
 	ssi->send_state = 0;
