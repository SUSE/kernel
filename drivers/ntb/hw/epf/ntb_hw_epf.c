--- conflicted
+++ resolved
@@ -745,8 +745,6 @@
 	[BAR_MW2]	= BAR_5,
 	[BAR_MW3]	= NO_BAR,
 	[BAR_MW4]	= NO_BAR
-<<<<<<< HEAD
-=======
 };
 
 static const enum pci_barno rcar_barno[NTB_BAR_NUM] = {
@@ -757,7 +755,6 @@
 	[BAR_MW2]	= NO_BAR,
 	[BAR_MW3]	= NO_BAR,
 	[BAR_MW4]	= NO_BAR,
->>>>>>> b35fc656
 };
 
 static const struct pci_device_id ntb_epf_pci_tbl[] = {
@@ -770,14 +767,11 @@
 		PCI_DEVICE(PCI_VENDOR_ID_FREESCALE, 0x0809),
 		.class = PCI_CLASS_MEMORY_RAM << 8, .class_mask = 0xffff00,
 		.driver_data = (kernel_ulong_t)mx8_map,
-<<<<<<< HEAD
-=======
 	},
 	{
 		PCI_DEVICE(PCI_VENDOR_ID_RENESAS, 0x0030),
 		.class = PCI_CLASS_MEMORY_RAM << 8, .class_mask = 0xffff00,
 		.driver_data = (kernel_ulong_t)rcar_barno,
->>>>>>> b35fc656
 	},
 	{ },
 };
