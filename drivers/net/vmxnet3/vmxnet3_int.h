--- conflicted
+++ resolved
@@ -69,19 +69,12 @@
 /*
  * Version numbers
  */
-<<<<<<< HEAD
-#define VMXNET3_DRIVER_VERSION_STRING   "1.4.13.0-k"
-
-/* a 32-bit int, each byte encode a verion number in VMXNET3_DRIVER_VERSION */
-#define VMXNET3_DRIVER_VERSION_NUM      0x01040d00
-=======
 #define VMXNET3_DRIVER_VERSION_STRING   "1.4.16.0-k"
 
 /* Each byte of this 32-bit integer encodes a version number in
  * VMXNET3_DRIVER_VERSION_STRING.
  */
 #define VMXNET3_DRIVER_VERSION_NUM      0x01041000
->>>>>>> e2a75b6d
 
 #if defined(CONFIG_PCI_MSI)
 	/* RSS only makes sense if MSI-X is supported. */
