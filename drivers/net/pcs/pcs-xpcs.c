// SPDX-License-Identifier: GPL-2.0
/*
 * Copyright (c) 2020 Synopsys, Inc. and/or its affiliates.
 * Synopsys DesignWare XPCS helpers
 *
 * Author: Jose Abreu <Jose.Abreu@synopsys.com>
 */

#include <linux/delay.h>
#include <linux/pcs/pcs-xpcs.h>
#include <linux/mdio.h>
#include <linux/phylink.h>
#include <linux/workqueue.h>
#include "pcs-xpcs.h"

#define phylink_pcs_to_xpcs(pl_pcs) \
	container_of((pl_pcs), struct dw_xpcs, pcs)

static const int xpcs_usxgmii_features[] = {
	ETHTOOL_LINK_MODE_Pause_BIT,
	ETHTOOL_LINK_MODE_Asym_Pause_BIT,
	ETHTOOL_LINK_MODE_Autoneg_BIT,
	ETHTOOL_LINK_MODE_1000baseKX_Full_BIT,
	ETHTOOL_LINK_MODE_10000baseKX4_Full_BIT,
	ETHTOOL_LINK_MODE_10000baseKR_Full_BIT,
	ETHTOOL_LINK_MODE_2500baseX_Full_BIT,
	__ETHTOOL_LINK_MODE_MASK_NBITS,
};

static const int xpcs_10gkr_features[] = {
	ETHTOOL_LINK_MODE_Pause_BIT,
	ETHTOOL_LINK_MODE_Asym_Pause_BIT,
	ETHTOOL_LINK_MODE_10000baseKR_Full_BIT,
	__ETHTOOL_LINK_MODE_MASK_NBITS,
};

static const int xpcs_xlgmii_features[] = {
	ETHTOOL_LINK_MODE_Pause_BIT,
	ETHTOOL_LINK_MODE_Asym_Pause_BIT,
	ETHTOOL_LINK_MODE_25000baseCR_Full_BIT,
	ETHTOOL_LINK_MODE_25000baseKR_Full_BIT,
	ETHTOOL_LINK_MODE_25000baseSR_Full_BIT,
	ETHTOOL_LINK_MODE_40000baseKR4_Full_BIT,
	ETHTOOL_LINK_MODE_40000baseCR4_Full_BIT,
	ETHTOOL_LINK_MODE_40000baseSR4_Full_BIT,
	ETHTOOL_LINK_MODE_40000baseLR4_Full_BIT,
	ETHTOOL_LINK_MODE_50000baseCR2_Full_BIT,
	ETHTOOL_LINK_MODE_50000baseKR2_Full_BIT,
	ETHTOOL_LINK_MODE_50000baseSR2_Full_BIT,
	ETHTOOL_LINK_MODE_50000baseKR_Full_BIT,
	ETHTOOL_LINK_MODE_50000baseSR_Full_BIT,
	ETHTOOL_LINK_MODE_50000baseCR_Full_BIT,
	ETHTOOL_LINK_MODE_50000baseLR_ER_FR_Full_BIT,
	ETHTOOL_LINK_MODE_50000baseDR_Full_BIT,
	ETHTOOL_LINK_MODE_100000baseKR4_Full_BIT,
	ETHTOOL_LINK_MODE_100000baseSR4_Full_BIT,
	ETHTOOL_LINK_MODE_100000baseCR4_Full_BIT,
	ETHTOOL_LINK_MODE_100000baseLR4_ER4_Full_BIT,
	ETHTOOL_LINK_MODE_100000baseKR2_Full_BIT,
	ETHTOOL_LINK_MODE_100000baseSR2_Full_BIT,
	ETHTOOL_LINK_MODE_100000baseCR2_Full_BIT,
	ETHTOOL_LINK_MODE_100000baseLR2_ER2_FR2_Full_BIT,
	ETHTOOL_LINK_MODE_100000baseDR2_Full_BIT,
	__ETHTOOL_LINK_MODE_MASK_NBITS,
};

static const int xpcs_sgmii_features[] = {
	ETHTOOL_LINK_MODE_Pause_BIT,
	ETHTOOL_LINK_MODE_Asym_Pause_BIT,
	ETHTOOL_LINK_MODE_Autoneg_BIT,
	ETHTOOL_LINK_MODE_10baseT_Half_BIT,
	ETHTOOL_LINK_MODE_10baseT_Full_BIT,
	ETHTOOL_LINK_MODE_100baseT_Half_BIT,
	ETHTOOL_LINK_MODE_100baseT_Full_BIT,
	ETHTOOL_LINK_MODE_1000baseT_Half_BIT,
	ETHTOOL_LINK_MODE_1000baseT_Full_BIT,
	__ETHTOOL_LINK_MODE_MASK_NBITS,
};

static const int xpcs_1000basex_features[] = {
	ETHTOOL_LINK_MODE_Pause_BIT,
	ETHTOOL_LINK_MODE_Asym_Pause_BIT,
	ETHTOOL_LINK_MODE_Autoneg_BIT,
	ETHTOOL_LINK_MODE_1000baseX_Full_BIT,
	__ETHTOOL_LINK_MODE_MASK_NBITS,
};

static const int xpcs_2500basex_features[] = {
	ETHTOOL_LINK_MODE_Pause_BIT,
	ETHTOOL_LINK_MODE_Asym_Pause_BIT,
	ETHTOOL_LINK_MODE_Autoneg_BIT,
	ETHTOOL_LINK_MODE_2500baseX_Full_BIT,
	ETHTOOL_LINK_MODE_2500baseT_Full_BIT,
	__ETHTOOL_LINK_MODE_MASK_NBITS,
};

static const phy_interface_t xpcs_usxgmii_interfaces[] = {
	PHY_INTERFACE_MODE_USXGMII,
};

static const phy_interface_t xpcs_10gkr_interfaces[] = {
	PHY_INTERFACE_MODE_10GKR,
};

static const phy_interface_t xpcs_xlgmii_interfaces[] = {
	PHY_INTERFACE_MODE_XLGMII,
};

static const phy_interface_t xpcs_sgmii_interfaces[] = {
	PHY_INTERFACE_MODE_SGMII,
};

static const phy_interface_t xpcs_1000basex_interfaces[] = {
	PHY_INTERFACE_MODE_1000BASEX,
};

static const phy_interface_t xpcs_2500basex_interfaces[] = {
	PHY_INTERFACE_MODE_2500BASEX,
	PHY_INTERFACE_MODE_MAX,
};

enum {
	DW_XPCS_USXGMII,
	DW_XPCS_10GKR,
	DW_XPCS_XLGMII,
	DW_XPCS_SGMII,
	DW_XPCS_1000BASEX,
	DW_XPCS_2500BASEX,
	DW_XPCS_INTERFACE_MAX,
};

struct xpcs_compat {
	const int *supported;
	const phy_interface_t *interface;
	int num_interfaces;
	int an_mode;
	int (*pma_config)(struct dw_xpcs *xpcs);
};

struct xpcs_id {
	u32 id;
	u32 mask;
	const struct xpcs_compat *compat;
};

static const struct xpcs_compat *xpcs_find_compat(const struct xpcs_id *id,
						  phy_interface_t interface)
{
	int i, j;

	for (i = 0; i < DW_XPCS_INTERFACE_MAX; i++) {
		const struct xpcs_compat *compat = &id->compat[i];

		for (j = 0; j < compat->num_interfaces; j++)
			if (compat->interface[j] == interface)
				return compat;
	}

	return NULL;
}

int xpcs_get_an_mode(struct dw_xpcs *xpcs, phy_interface_t interface)
{
	const struct xpcs_compat *compat;

	compat = xpcs_find_compat(xpcs->id, interface);
	if (!compat)
		return -ENODEV;

	return compat->an_mode;
}
EXPORT_SYMBOL_GPL(xpcs_get_an_mode);

static bool __xpcs_linkmode_supported(const struct xpcs_compat *compat,
				      enum ethtool_link_mode_bit_indices linkmode)
{
	int i;

	for (i = 0; compat->supported[i] != __ETHTOOL_LINK_MODE_MASK_NBITS; i++)
		if (compat->supported[i] == linkmode)
			return true;

	return false;
}

#define xpcs_linkmode_supported(compat, mode) \
	__xpcs_linkmode_supported(compat, ETHTOOL_LINK_MODE_ ## mode ## _BIT)

int xpcs_read(struct dw_xpcs *xpcs, int dev, u32 reg)
{
	return mdiodev_c45_read(xpcs->mdiodev, dev, reg);
}

int xpcs_write(struct dw_xpcs *xpcs, int dev, u32 reg, u16 val)
{
	return mdiodev_c45_write(xpcs->mdiodev, dev, reg, val);
}

static int xpcs_modify_changed(struct dw_xpcs *xpcs, int dev, u32 reg,
			       u16 mask, u16 set)
{
	return mdiodev_c45_modify_changed(xpcs->mdiodev, dev, reg, mask, set);
}

static int xpcs_read_vendor(struct dw_xpcs *xpcs, int dev, u32 reg)
{
	return xpcs_read(xpcs, dev, DW_VENDOR | reg);
}

static int xpcs_write_vendor(struct dw_xpcs *xpcs, int dev, int reg,
			     u16 val)
{
	return xpcs_write(xpcs, dev, DW_VENDOR | reg, val);
}

static int xpcs_read_vpcs(struct dw_xpcs *xpcs, int reg)
{
	return xpcs_read_vendor(xpcs, MDIO_MMD_PCS, reg);
}

static int xpcs_write_vpcs(struct dw_xpcs *xpcs, int reg, u16 val)
{
	return xpcs_write_vendor(xpcs, MDIO_MMD_PCS, reg, val);
}

static int xpcs_poll_reset(struct dw_xpcs *xpcs, int dev)
{
	/* Poll until the reset bit clears (50ms per retry == 0.6 sec) */
	unsigned int retries = 12;
	int ret;

	do {
		msleep(50);
		ret = xpcs_read(xpcs, dev, MDIO_CTRL1);
		if (ret < 0)
			return ret;
	} while (ret & MDIO_CTRL1_RESET && --retries);

	return (ret & MDIO_CTRL1_RESET) ? -ETIMEDOUT : 0;
}

static int xpcs_soft_reset(struct dw_xpcs *xpcs,
			   const struct xpcs_compat *compat)
{
	int ret, dev;

	switch (compat->an_mode) {
	case DW_AN_C73:
		dev = MDIO_MMD_PCS;
		break;
	case DW_AN_C37_SGMII:
	case DW_2500BASEX:
	case DW_AN_C37_1000BASEX:
		dev = MDIO_MMD_VEND2;
		break;
	default:
		return -1;
	}

	ret = xpcs_write(xpcs, dev, MDIO_CTRL1, MDIO_CTRL1_RESET);
	if (ret < 0)
		return ret;

	return xpcs_poll_reset(xpcs, dev);
}

#define xpcs_warn(__xpcs, __state, __args...) \
({ \
	if ((__state)->link) \
		dev_warn(&(__xpcs)->mdiodev->dev, ##__args); \
})

static int xpcs_read_fault_c73(struct dw_xpcs *xpcs,
			       struct phylink_link_state *state)
{
	int ret;

	ret = xpcs_read(xpcs, MDIO_MMD_PCS, MDIO_STAT1);
	if (ret < 0)
		return ret;

	if (ret & MDIO_STAT1_FAULT) {
		xpcs_warn(xpcs, state, "Link fault condition detected!\n");
		return -EFAULT;
	}

	ret = xpcs_read(xpcs, MDIO_MMD_PCS, MDIO_STAT2);
	if (ret < 0)
		return ret;

	if (ret & MDIO_STAT2_RXFAULT)
		xpcs_warn(xpcs, state, "Receiver fault detected!\n");
	if (ret & MDIO_STAT2_TXFAULT)
		xpcs_warn(xpcs, state, "Transmitter fault detected!\n");

	ret = xpcs_read_vendor(xpcs, MDIO_MMD_PCS, DW_VR_XS_PCS_DIG_STS);
	if (ret < 0)
		return ret;

	if (ret & DW_RXFIFO_ERR) {
		xpcs_warn(xpcs, state, "FIFO fault condition detected!\n");
		return -EFAULT;
	}

	ret = xpcs_read(xpcs, MDIO_MMD_PCS, MDIO_PCS_10GBRT_STAT1);
	if (ret < 0)
		return ret;

	if (!(ret & MDIO_PCS_10GBRT_STAT1_BLKLK))
		xpcs_warn(xpcs, state, "Link is not locked!\n");

	ret = xpcs_read(xpcs, MDIO_MMD_PCS, MDIO_PCS_10GBRT_STAT2);
	if (ret < 0)
		return ret;

	if (ret & MDIO_PCS_10GBRT_STAT2_ERR) {
		xpcs_warn(xpcs, state, "Link has errors!\n");
		return -EFAULT;
	}

	return 0;
}

static int xpcs_read_link_c73(struct dw_xpcs *xpcs)
{
	bool link = true;
	int ret;

	ret = xpcs_read(xpcs, MDIO_MMD_PCS, MDIO_STAT1);
	if (ret < 0)
		return ret;

	if (!(ret & MDIO_STAT1_LSTATUS))
		link = false;

	return link;
}

static int xpcs_get_max_usxgmii_speed(const unsigned long *supported)
{
	int max = SPEED_UNKNOWN;

	if (phylink_test(supported, 1000baseKX_Full))
		max = SPEED_1000;
	if (phylink_test(supported, 2500baseX_Full))
		max = SPEED_2500;
	if (phylink_test(supported, 10000baseKX4_Full))
		max = SPEED_10000;
	if (phylink_test(supported, 10000baseKR_Full))
		max = SPEED_10000;

	return max;
}

static void xpcs_config_usxgmii(struct dw_xpcs *xpcs, int speed)
{
	int ret, speed_sel;

	switch (speed) {
	case SPEED_10:
		speed_sel = DW_USXGMII_10;
		break;
	case SPEED_100:
		speed_sel = DW_USXGMII_100;
		break;
	case SPEED_1000:
		speed_sel = DW_USXGMII_1000;
		break;
	case SPEED_2500:
		speed_sel = DW_USXGMII_2500;
		break;
	case SPEED_5000:
		speed_sel = DW_USXGMII_5000;
		break;
	case SPEED_10000:
		speed_sel = DW_USXGMII_10000;
		break;
	default:
		/* Nothing to do here */
		return;
	}

	ret = xpcs_read_vpcs(xpcs, MDIO_CTRL1);
	if (ret < 0)
		goto out;

	ret = xpcs_write_vpcs(xpcs, MDIO_CTRL1, ret | DW_USXGMII_EN);
	if (ret < 0)
		goto out;

	ret = xpcs_read(xpcs, MDIO_MMD_VEND2, MDIO_CTRL1);
	if (ret < 0)
		goto out;

	ret &= ~DW_USXGMII_SS_MASK;
	ret |= speed_sel | DW_USXGMII_FULL;

	ret = xpcs_write(xpcs, MDIO_MMD_VEND2, MDIO_CTRL1, ret);
	if (ret < 0)
		goto out;

	ret = xpcs_read_vpcs(xpcs, MDIO_CTRL1);
	if (ret < 0)
		goto out;

	ret = xpcs_write_vpcs(xpcs, MDIO_CTRL1, ret | DW_USXGMII_RST);
	if (ret < 0)
		goto out;

	return;

out:
	pr_err("%s: XPCS access returned %pe\n", __func__, ERR_PTR(ret));
}

static int _xpcs_config_aneg_c73(struct dw_xpcs *xpcs,
				 const struct xpcs_compat *compat)
{
	int ret, adv;

	/* By default, in USXGMII mode XPCS operates at 10G baud and
	 * replicates data to achieve lower speeds. Hereby, in this
	 * default configuration we need to advertise all supported
	 * modes and not only the ones we want to use.
	 */

	/* SR_AN_ADV3 */
	adv = 0;
	if (xpcs_linkmode_supported(compat, 2500baseX_Full))
		adv |= DW_C73_2500KX;

	/* TODO: 5000baseKR */

	ret = xpcs_write(xpcs, MDIO_MMD_AN, DW_SR_AN_ADV3, adv);
	if (ret < 0)
		return ret;

	/* SR_AN_ADV2 */
	adv = 0;
	if (xpcs_linkmode_supported(compat, 1000baseKX_Full))
		adv |= DW_C73_1000KX;
	if (xpcs_linkmode_supported(compat, 10000baseKX4_Full))
		adv |= DW_C73_10000KX4;
	if (xpcs_linkmode_supported(compat, 10000baseKR_Full))
		adv |= DW_C73_10000KR;

	ret = xpcs_write(xpcs, MDIO_MMD_AN, DW_SR_AN_ADV2, adv);
	if (ret < 0)
		return ret;

	/* SR_AN_ADV1 */
	adv = DW_C73_AN_ADV_SF;
	if (xpcs_linkmode_supported(compat, Pause))
		adv |= DW_C73_PAUSE;
	if (xpcs_linkmode_supported(compat, Asym_Pause))
		adv |= DW_C73_ASYM_PAUSE;

	return xpcs_write(xpcs, MDIO_MMD_AN, DW_SR_AN_ADV1, adv);
}

static int xpcs_config_aneg_c73(struct dw_xpcs *xpcs,
				const struct xpcs_compat *compat)
{
	int ret;

	ret = _xpcs_config_aneg_c73(xpcs, compat);
	if (ret < 0)
		return ret;

	ret = xpcs_read(xpcs, MDIO_MMD_AN, MDIO_CTRL1);
	if (ret < 0)
		return ret;

	ret |= MDIO_AN_CTRL1_ENABLE | MDIO_AN_CTRL1_RESTART;

	return xpcs_write(xpcs, MDIO_MMD_AN, MDIO_CTRL1, ret);
}

static int xpcs_aneg_done_c73(struct dw_xpcs *xpcs,
			      struct phylink_link_state *state,
			      const struct xpcs_compat *compat)
{
	int ret;

	ret = xpcs_read(xpcs, MDIO_MMD_AN, MDIO_STAT1);
	if (ret < 0)
		return ret;

	if (ret & MDIO_AN_STAT1_COMPLETE) {
		ret = xpcs_read(xpcs, MDIO_MMD_AN, DW_SR_AN_LP_ABL1);
		if (ret < 0)
			return ret;

		/* Check if Aneg outcome is valid */
		if (!(ret & DW_C73_AN_ADV_SF)) {
			xpcs_config_aneg_c73(xpcs, compat);
			return 0;
		}

		return 1;
	}

	return 0;
}

static int xpcs_read_lpa_c73(struct dw_xpcs *xpcs,
			     struct phylink_link_state *state)
{
	int ret;

	ret = xpcs_read(xpcs, MDIO_MMD_AN, MDIO_STAT1);
	if (ret < 0)
		return ret;

	if (!(ret & MDIO_AN_STAT1_LPABLE)) {
		phylink_clear(state->lp_advertising, Autoneg);
		return 0;
	}

	phylink_set(state->lp_advertising, Autoneg);

	/* Clause 73 outcome */
	ret = xpcs_read(xpcs, MDIO_MMD_AN, DW_SR_AN_LP_ABL3);
	if (ret < 0)
		return ret;

	if (ret & DW_C73_2500KX)
		phylink_set(state->lp_advertising, 2500baseX_Full);

	ret = xpcs_read(xpcs, MDIO_MMD_AN, DW_SR_AN_LP_ABL2);
	if (ret < 0)
		return ret;

	if (ret & DW_C73_1000KX)
		phylink_set(state->lp_advertising, 1000baseKX_Full);
	if (ret & DW_C73_10000KX4)
		phylink_set(state->lp_advertising, 10000baseKX4_Full);
	if (ret & DW_C73_10000KR)
		phylink_set(state->lp_advertising, 10000baseKR_Full);

	ret = xpcs_read(xpcs, MDIO_MMD_AN, DW_SR_AN_LP_ABL1);
	if (ret < 0)
		return ret;

	if (ret & DW_C73_PAUSE)
		phylink_set(state->lp_advertising, Pause);
	if (ret & DW_C73_ASYM_PAUSE)
		phylink_set(state->lp_advertising, Asym_Pause);

	linkmode_and(state->lp_advertising, state->lp_advertising,
		     state->advertising);
	return 0;
}

static void xpcs_resolve_lpa_c73(struct dw_xpcs *xpcs,
				 struct phylink_link_state *state)
{
	int max_speed = xpcs_get_max_usxgmii_speed(state->lp_advertising);

	state->pause = MLO_PAUSE_TX | MLO_PAUSE_RX;
	state->speed = max_speed;
	state->duplex = DUPLEX_FULL;
}

static int xpcs_get_max_xlgmii_speed(struct dw_xpcs *xpcs,
				     struct phylink_link_state *state)
{
	unsigned long *adv = state->advertising;
	int speed = SPEED_UNKNOWN;
	int bit;

	for_each_set_bit(bit, adv, __ETHTOOL_LINK_MODE_MASK_NBITS) {
		int new_speed = SPEED_UNKNOWN;

		switch (bit) {
		case ETHTOOL_LINK_MODE_25000baseCR_Full_BIT:
		case ETHTOOL_LINK_MODE_25000baseKR_Full_BIT:
		case ETHTOOL_LINK_MODE_25000baseSR_Full_BIT:
			new_speed = SPEED_25000;
			break;
		case ETHTOOL_LINK_MODE_40000baseKR4_Full_BIT:
		case ETHTOOL_LINK_MODE_40000baseCR4_Full_BIT:
		case ETHTOOL_LINK_MODE_40000baseSR4_Full_BIT:
		case ETHTOOL_LINK_MODE_40000baseLR4_Full_BIT:
			new_speed = SPEED_40000;
			break;
		case ETHTOOL_LINK_MODE_50000baseCR2_Full_BIT:
		case ETHTOOL_LINK_MODE_50000baseKR2_Full_BIT:
		case ETHTOOL_LINK_MODE_50000baseSR2_Full_BIT:
		case ETHTOOL_LINK_MODE_50000baseKR_Full_BIT:
		case ETHTOOL_LINK_MODE_50000baseSR_Full_BIT:
		case ETHTOOL_LINK_MODE_50000baseCR_Full_BIT:
		case ETHTOOL_LINK_MODE_50000baseLR_ER_FR_Full_BIT:
		case ETHTOOL_LINK_MODE_50000baseDR_Full_BIT:
			new_speed = SPEED_50000;
			break;
		case ETHTOOL_LINK_MODE_100000baseKR4_Full_BIT:
		case ETHTOOL_LINK_MODE_100000baseSR4_Full_BIT:
		case ETHTOOL_LINK_MODE_100000baseCR4_Full_BIT:
		case ETHTOOL_LINK_MODE_100000baseLR4_ER4_Full_BIT:
		case ETHTOOL_LINK_MODE_100000baseKR2_Full_BIT:
		case ETHTOOL_LINK_MODE_100000baseSR2_Full_BIT:
		case ETHTOOL_LINK_MODE_100000baseCR2_Full_BIT:
		case ETHTOOL_LINK_MODE_100000baseLR2_ER2_FR2_Full_BIT:
		case ETHTOOL_LINK_MODE_100000baseDR2_Full_BIT:
			new_speed = SPEED_100000;
			break;
		default:
			continue;
		}

		if (new_speed > speed)
			speed = new_speed;
	}

	return speed;
}

static void xpcs_resolve_pma(struct dw_xpcs *xpcs,
			     struct phylink_link_state *state)
{
	state->pause = MLO_PAUSE_TX | MLO_PAUSE_RX;
	state->duplex = DUPLEX_FULL;

	switch (state->interface) {
	case PHY_INTERFACE_MODE_10GKR:
		state->speed = SPEED_10000;
		break;
	case PHY_INTERFACE_MODE_XLGMII:
		state->speed = xpcs_get_max_xlgmii_speed(xpcs, state);
		break;
	default:
		state->speed = SPEED_UNKNOWN;
		break;
	}
}

static int xpcs_validate(struct phylink_pcs *pcs, unsigned long *supported,
			 const struct phylink_link_state *state)
{
	__ETHTOOL_DECLARE_LINK_MODE_MASK(xpcs_supported) = { 0, };
	const struct xpcs_compat *compat;
	struct dw_xpcs *xpcs;
	int i;

	xpcs = phylink_pcs_to_xpcs(pcs);
	compat = xpcs_find_compat(xpcs->id, state->interface);

	/* Populate the supported link modes for this PHY interface type.
	 * FIXME: what about the port modes and autoneg bit? This masks
	 * all those away.
	 */
	if (compat)
		for (i = 0; compat->supported[i] != __ETHTOOL_LINK_MODE_MASK_NBITS; i++)
			set_bit(compat->supported[i], xpcs_supported);

	linkmode_and(supported, supported, xpcs_supported);

	return 0;
}

void xpcs_get_interfaces(struct dw_xpcs *xpcs, unsigned long *interfaces)
{
	int i, j;

	for (i = 0; i < DW_XPCS_INTERFACE_MAX; i++) {
		const struct xpcs_compat *compat = &xpcs->id->compat[i];

		for (j = 0; j < compat->num_interfaces; j++)
			if (compat->interface[j] < PHY_INTERFACE_MODE_MAX)
				__set_bit(compat->interface[j], interfaces);
	}
}
EXPORT_SYMBOL_GPL(xpcs_get_interfaces);

int xpcs_config_eee(struct dw_xpcs *xpcs, int mult_fact_100ns, int enable)
{
	int ret;

	ret = xpcs_read(xpcs, MDIO_MMD_VEND2, DW_VR_MII_EEE_MCTRL0);
	if (ret < 0)
		return ret;

	if (enable) {
	/* Enable EEE */
		ret = DW_VR_MII_EEE_LTX_EN | DW_VR_MII_EEE_LRX_EN |
		      DW_VR_MII_EEE_TX_QUIET_EN | DW_VR_MII_EEE_RX_QUIET_EN |
		      DW_VR_MII_EEE_TX_EN_CTRL | DW_VR_MII_EEE_RX_EN_CTRL |
		      mult_fact_100ns << DW_VR_MII_EEE_MULT_FACT_100NS_SHIFT;
	} else {
		ret &= ~(DW_VR_MII_EEE_LTX_EN | DW_VR_MII_EEE_LRX_EN |
		       DW_VR_MII_EEE_TX_QUIET_EN | DW_VR_MII_EEE_RX_QUIET_EN |
		       DW_VR_MII_EEE_TX_EN_CTRL | DW_VR_MII_EEE_RX_EN_CTRL |
		       DW_VR_MII_EEE_MULT_FACT_100NS);
	}

	ret = xpcs_write(xpcs, MDIO_MMD_VEND2, DW_VR_MII_EEE_MCTRL0, ret);
	if (ret < 0)
		return ret;

	ret = xpcs_read(xpcs, MDIO_MMD_VEND2, DW_VR_MII_EEE_MCTRL1);
	if (ret < 0)
		return ret;

	if (enable)
		ret |= DW_VR_MII_EEE_TRN_LPI;
	else
		ret &= ~DW_VR_MII_EEE_TRN_LPI;

	return xpcs_write(xpcs, MDIO_MMD_VEND2, DW_VR_MII_EEE_MCTRL1, ret);
}
EXPORT_SYMBOL_GPL(xpcs_config_eee);

static int xpcs_config_aneg_c37_sgmii(struct dw_xpcs *xpcs, unsigned int mode)
{
	int ret, mdio_ctrl;

	/* For AN for C37 SGMII mode, the settings are :-
	 * 1) VR_MII_MMD_CTRL Bit(12) [AN_ENABLE] = 0b (Disable SGMII AN in case
	      it is already enabled)
	 * 2) VR_MII_AN_CTRL Bit(2:1)[PCS_MODE] = 10b (SGMII AN)
	 * 3) VR_MII_AN_CTRL Bit(3) [TX_CONFIG] = 0b (MAC side SGMII)
	 *    DW xPCS used with DW EQoS MAC is always MAC side SGMII.
	 * 4) VR_MII_DIG_CTRL1 Bit(9) [MAC_AUTO_SW] = 1b (Automatic
	 *    speed/duplex mode change by HW after SGMII AN complete)
	 * 5) VR_MII_MMD_CTRL Bit(12) [AN_ENABLE] = 1b (Enable SGMII AN)
	 *
	 * Note: Since it is MAC side SGMII, there is no need to set
	 *	 SR_MII_AN_ADV. MAC side SGMII receives AN Tx Config from
	 *	 PHY about the link state change after C28 AN is completed
	 *	 between PHY and Link Partner. There is also no need to
	 *	 trigger AN restart for MAC-side SGMII.
	 */
	mdio_ctrl = xpcs_read(xpcs, MDIO_MMD_VEND2, DW_VR_MII_MMD_CTRL);
	if (mdio_ctrl < 0)
		return mdio_ctrl;

	if (mdio_ctrl & AN_CL37_EN) {
		ret = xpcs_write(xpcs, MDIO_MMD_VEND2, DW_VR_MII_MMD_CTRL,
				 mdio_ctrl & ~AN_CL37_EN);
		if (ret < 0)
			return ret;
	}

	ret = xpcs_read(xpcs, MDIO_MMD_VEND2, DW_VR_MII_AN_CTRL);
	if (ret < 0)
		return ret;

	ret &= ~(DW_VR_MII_PCS_MODE_MASK | DW_VR_MII_TX_CONFIG_MASK);
	ret |= (DW_VR_MII_PCS_MODE_C37_SGMII <<
		DW_VR_MII_AN_CTRL_PCS_MODE_SHIFT &
		DW_VR_MII_PCS_MODE_MASK);
	ret |= (DW_VR_MII_TX_CONFIG_MAC_SIDE_SGMII <<
		DW_VR_MII_AN_CTRL_TX_CONFIG_SHIFT &
		DW_VR_MII_TX_CONFIG_MASK);
	ret = xpcs_write(xpcs, MDIO_MMD_VEND2, DW_VR_MII_AN_CTRL, ret);
	if (ret < 0)
		return ret;

	ret = xpcs_read(xpcs, MDIO_MMD_VEND2, DW_VR_MII_DIG_CTRL1);
	if (ret < 0)
		return ret;

	if (phylink_autoneg_inband(mode))
		ret |= DW_VR_MII_DIG_CTRL1_MAC_AUTO_SW;
	else
		ret &= ~DW_VR_MII_DIG_CTRL1_MAC_AUTO_SW;

	ret = xpcs_write(xpcs, MDIO_MMD_VEND2, DW_VR_MII_DIG_CTRL1, ret);
	if (ret < 0)
		return ret;

	if (phylink_autoneg_inband(mode))
		ret = xpcs_write(xpcs, MDIO_MMD_VEND2, DW_VR_MII_MMD_CTRL,
				 mdio_ctrl | AN_CL37_EN);

	return ret;
<<<<<<< HEAD
=======
}

static int xpcs_config_aneg_c37_1000basex(struct dw_xpcs *xpcs, unsigned int mode,
					  const unsigned long *advertising)
{
	phy_interface_t interface = PHY_INTERFACE_MODE_1000BASEX;
	int ret, mdio_ctrl, adv;
	bool changed = 0;

	/* According to Chap 7.12, to set 1000BASE-X C37 AN, AN must
	 * be disabled first:-
	 * 1) VR_MII_MMD_CTRL Bit(12)[AN_ENABLE] = 0b
	 * 2) VR_MII_AN_CTRL Bit(2:1)[PCS_MODE] = 00b (1000BASE-X C37)
	 */
	mdio_ctrl = xpcs_read(xpcs, MDIO_MMD_VEND2, DW_VR_MII_MMD_CTRL);
	if (mdio_ctrl < 0)
		return mdio_ctrl;

	if (mdio_ctrl & AN_CL37_EN) {
		ret = xpcs_write(xpcs, MDIO_MMD_VEND2, DW_VR_MII_MMD_CTRL,
				 mdio_ctrl & ~AN_CL37_EN);
		if (ret < 0)
			return ret;
	}

	ret = xpcs_read(xpcs, MDIO_MMD_VEND2, DW_VR_MII_AN_CTRL);
	if (ret < 0)
		return ret;

	ret &= ~DW_VR_MII_PCS_MODE_MASK;
	ret = xpcs_write(xpcs, MDIO_MMD_VEND2, DW_VR_MII_AN_CTRL, ret);
	if (ret < 0)
		return ret;

	/* Check for advertising changes and update the C45 MII ADV
	 * register accordingly.
	 */
	adv = phylink_mii_c22_pcs_encode_advertisement(interface,
						       advertising);
	if (adv >= 0) {
		ret = xpcs_modify_changed(xpcs, MDIO_MMD_VEND2,
					  MII_ADVERTISE, 0xffff, adv);
		if (ret < 0)
			return ret;

		changed = ret;
	}

	/* Clear CL37 AN complete status */
	ret = xpcs_write(xpcs, MDIO_MMD_VEND2, DW_VR_MII_AN_INTR_STS, 0);
	if (ret < 0)
		return ret;

	if (phylink_autoneg_inband(mode) &&
	    linkmode_test_bit(ETHTOOL_LINK_MODE_Autoneg_BIT, advertising)) {
		ret = xpcs_write(xpcs, MDIO_MMD_VEND2, DW_VR_MII_MMD_CTRL,
				 mdio_ctrl | AN_CL37_EN);
		if (ret < 0)
			return ret;
	}

	return changed;
>>>>>>> eb3cdb58
}

static int xpcs_config_2500basex(struct dw_xpcs *xpcs)
{
	int ret;

	ret = xpcs_read(xpcs, MDIO_MMD_VEND2, DW_VR_MII_DIG_CTRL1);
	if (ret < 0)
		return ret;
	ret |= DW_VR_MII_DIG_CTRL1_2G5_EN;
	ret &= ~DW_VR_MII_DIG_CTRL1_MAC_AUTO_SW;
	ret = xpcs_write(xpcs, MDIO_MMD_VEND2, DW_VR_MII_DIG_CTRL1, ret);
	if (ret < 0)
		return ret;

	ret = xpcs_read(xpcs, MDIO_MMD_VEND2, DW_VR_MII_MMD_CTRL);
	if (ret < 0)
		return ret;
	ret &= ~AN_CL37_EN;
	ret |= SGMII_SPEED_SS6;
	ret &= ~SGMII_SPEED_SS13;
	return xpcs_write(xpcs, MDIO_MMD_VEND2, DW_VR_MII_MMD_CTRL, ret);
}

int xpcs_do_config(struct dw_xpcs *xpcs, phy_interface_t interface,
		   unsigned int mode, const unsigned long *advertising)
{
	const struct xpcs_compat *compat;
	int ret;

	compat = xpcs_find_compat(xpcs->id, interface);
	if (!compat)
		return -ENODEV;

	switch (compat->an_mode) {
	case DW_AN_C73:
		if (test_bit(ETHTOOL_LINK_MODE_Autoneg_BIT, advertising)) {
			ret = xpcs_config_aneg_c73(xpcs, compat);
			if (ret)
				return ret;
		}
		break;
	case DW_AN_C37_SGMII:
		ret = xpcs_config_aneg_c37_sgmii(xpcs, mode);
		if (ret)
			return ret;
		break;
	case DW_AN_C37_1000BASEX:
		ret = xpcs_config_aneg_c37_1000basex(xpcs, mode,
						     advertising);
		if (ret)
			return ret;
		break;
	case DW_2500BASEX:
		ret = xpcs_config_2500basex(xpcs);
		if (ret)
			return ret;
		break;
	default:
		return -1;
	}

	if (compat->pma_config) {
		ret = compat->pma_config(xpcs);
		if (ret)
			return ret;
	}

	return 0;
}
EXPORT_SYMBOL_GPL(xpcs_do_config);

static int xpcs_config(struct phylink_pcs *pcs, unsigned int mode,
		       phy_interface_t interface,
		       const unsigned long *advertising,
		       bool permit_pause_to_mac)
{
	struct dw_xpcs *xpcs = phylink_pcs_to_xpcs(pcs);

	return xpcs_do_config(xpcs, interface, mode, advertising);
}

static int xpcs_get_state_c73(struct dw_xpcs *xpcs,
			      struct phylink_link_state *state,
			      const struct xpcs_compat *compat)
{
	bool an_enabled;
	int ret;

	/* Link needs to be read first ... */
	state->link = xpcs_read_link_c73(xpcs) > 0 ? 1 : 0;

	/* ... and then we check the faults. */
	ret = xpcs_read_fault_c73(xpcs, state);
	if (ret) {
		ret = xpcs_soft_reset(xpcs, compat);
		if (ret)
			return ret;

		state->link = 0;

		return xpcs_do_config(xpcs, state->interface, MLO_AN_INBAND, NULL);
	}

	an_enabled = linkmode_test_bit(ETHTOOL_LINK_MODE_Autoneg_BIT,
				       state->advertising);
	if (an_enabled && xpcs_aneg_done_c73(xpcs, state, compat)) {
		state->an_complete = true;
		xpcs_read_lpa_c73(xpcs, state);
		xpcs_resolve_lpa_c73(xpcs, state);
	} else if (an_enabled) {
		state->link = 0;
	} else if (state->link) {
		xpcs_resolve_pma(xpcs, state);
	}

	return 0;
}

static int xpcs_get_state_c37_sgmii(struct dw_xpcs *xpcs,
				    struct phylink_link_state *state)
{
	int ret;

	/* Reset link_state */
	state->link = false;
	state->speed = SPEED_UNKNOWN;
	state->duplex = DUPLEX_UNKNOWN;
	state->pause = 0;

	/* For C37 SGMII mode, we check DW_VR_MII_AN_INTR_STS for link
	 * status, speed and duplex.
	 */
	ret = xpcs_read(xpcs, MDIO_MMD_VEND2, DW_VR_MII_AN_INTR_STS);
	if (ret < 0)
		return ret;

	if (ret & DW_VR_MII_C37_ANSGM_SP_LNKSTS) {
		int speed_value;

		state->link = true;

		speed_value = (ret & DW_VR_MII_AN_STS_C37_ANSGM_SP) >>
			      DW_VR_MII_AN_STS_C37_ANSGM_SP_SHIFT;
		if (speed_value == DW_VR_MII_C37_ANSGM_SP_1000)
			state->speed = SPEED_1000;
		else if (speed_value == DW_VR_MII_C37_ANSGM_SP_100)
			state->speed = SPEED_100;
		else
			state->speed = SPEED_10;

		if (ret & DW_VR_MII_AN_STS_C37_ANSGM_FD)
			state->duplex = DUPLEX_FULL;
		else
			state->duplex = DUPLEX_HALF;
	}

	return 0;
}

static int xpcs_get_state_c37_1000basex(struct dw_xpcs *xpcs,
					struct phylink_link_state *state)
{
	int lpa, bmsr;

	if (linkmode_test_bit(ETHTOOL_LINK_MODE_Autoneg_BIT,
			      state->advertising)) {
		/* Reset link state */
		state->link = false;

		lpa = xpcs_read(xpcs, MDIO_MMD_VEND2, MII_LPA);
		if (lpa < 0 || lpa & LPA_RFAULT)
			return lpa;

		bmsr = xpcs_read(xpcs, MDIO_MMD_VEND2, MII_BMSR);
		if (bmsr < 0)
			return bmsr;

		phylink_mii_c22_pcs_decode_state(state, bmsr, lpa);
	}

	return 0;
}

static void xpcs_get_state(struct phylink_pcs *pcs,
			   struct phylink_link_state *state)
{
	struct dw_xpcs *xpcs = phylink_pcs_to_xpcs(pcs);
	const struct xpcs_compat *compat;
	int ret;

	compat = xpcs_find_compat(xpcs->id, state->interface);
	if (!compat)
		return;

	switch (compat->an_mode) {
	case DW_AN_C73:
		ret = xpcs_get_state_c73(xpcs, state, compat);
		if (ret) {
			pr_err("xpcs_get_state_c73 returned %pe\n",
			       ERR_PTR(ret));
			return;
		}
		break;
	case DW_AN_C37_SGMII:
		ret = xpcs_get_state_c37_sgmii(xpcs, state);
		if (ret) {
			pr_err("xpcs_get_state_c37_sgmii returned %pe\n",
			       ERR_PTR(ret));
		}
		break;
	case DW_AN_C37_1000BASEX:
		ret = xpcs_get_state_c37_1000basex(xpcs, state);
		if (ret) {
			pr_err("xpcs_get_state_c37_1000basex returned %pe\n",
			       ERR_PTR(ret));
		}
		break;
	default:
		return;
	}
}

static void xpcs_link_up_sgmii(struct dw_xpcs *xpcs, unsigned int mode,
			       int speed, int duplex)
{
	int val, ret;

	if (phylink_autoneg_inband(mode))
		return;

	val = mii_bmcr_encode_fixed(speed, duplex);
	ret = xpcs_write(xpcs, MDIO_MMD_VEND2, MDIO_CTRL1, val);
	if (ret)
		pr_err("%s: xpcs_write returned %pe\n", __func__, ERR_PTR(ret));
}

static void xpcs_link_up_1000basex(struct dw_xpcs *xpcs, unsigned int mode,
				   int speed, int duplex)
{
	int val, ret;

	if (phylink_autoneg_inband(mode))
		return;

	switch (speed) {
	case SPEED_1000:
		val = BMCR_SPEED1000;
		break;
	case SPEED_100:
	case SPEED_10:
	default:
		pr_err("%s: speed = %d\n", __func__, speed);
		return;
	}

	if (duplex == DUPLEX_FULL)
		val |= BMCR_FULLDPLX;
	else
		pr_err("%s: half duplex not supported\n", __func__);

	ret = xpcs_write(xpcs, MDIO_MMD_VEND2, MDIO_CTRL1, val);
	if (ret)
		pr_err("%s: xpcs_write returned %pe\n", __func__, ERR_PTR(ret));
}

void xpcs_link_up(struct phylink_pcs *pcs, unsigned int mode,
		  phy_interface_t interface, int speed, int duplex)
{
	struct dw_xpcs *xpcs = phylink_pcs_to_xpcs(pcs);

	if (interface == PHY_INTERFACE_MODE_USXGMII)
		return xpcs_config_usxgmii(xpcs, speed);
	if (interface == PHY_INTERFACE_MODE_SGMII)
		return xpcs_link_up_sgmii(xpcs, mode, speed, duplex);
	if (interface == PHY_INTERFACE_MODE_1000BASEX)
		return xpcs_link_up_1000basex(xpcs, mode, speed, duplex);
}
EXPORT_SYMBOL_GPL(xpcs_link_up);

static void xpcs_an_restart(struct phylink_pcs *pcs)
{
	struct dw_xpcs *xpcs = phylink_pcs_to_xpcs(pcs);
	int ret;

	ret = xpcs_read(xpcs, MDIO_MMD_VEND2, MDIO_CTRL1);
	if (ret >= 0) {
		ret |= BMCR_ANRESTART;
		xpcs_write(xpcs, MDIO_MMD_VEND2, MDIO_CTRL1, ret);
	}
}

static u32 xpcs_get_id(struct dw_xpcs *xpcs)
{
	int ret;
	u32 id;

	/* First, search C73 PCS using PCS MMD */
	ret = xpcs_read(xpcs, MDIO_MMD_PCS, MII_PHYSID1);
	if (ret < 0)
		return 0xffffffff;

	id = ret << 16;

	ret = xpcs_read(xpcs, MDIO_MMD_PCS, MII_PHYSID2);
	if (ret < 0)
		return 0xffffffff;

	/* If Device IDs are not all zeros or all ones,
	 * we found C73 AN-type device
	 */
	if ((id | ret) && (id | ret) != 0xffffffff)
		return id | ret;

	/* Next, search C37 PCS using Vendor-Specific MII MMD */
	ret = xpcs_read(xpcs, MDIO_MMD_VEND2, MII_PHYSID1);
	if (ret < 0)
		return 0xffffffff;

	id = ret << 16;

	ret = xpcs_read(xpcs, MDIO_MMD_VEND2, MII_PHYSID2);
	if (ret < 0)
		return 0xffffffff;

	/* If Device IDs are not all zeros, we found C37 AN-type device */
	if (id | ret)
		return id | ret;

	return 0xffffffff;
}

static const struct xpcs_compat synopsys_xpcs_compat[DW_XPCS_INTERFACE_MAX] = {
	[DW_XPCS_USXGMII] = {
		.supported = xpcs_usxgmii_features,
		.interface = xpcs_usxgmii_interfaces,
		.num_interfaces = ARRAY_SIZE(xpcs_usxgmii_interfaces),
		.an_mode = DW_AN_C73,
	},
	[DW_XPCS_10GKR] = {
		.supported = xpcs_10gkr_features,
		.interface = xpcs_10gkr_interfaces,
		.num_interfaces = ARRAY_SIZE(xpcs_10gkr_interfaces),
		.an_mode = DW_AN_C73,
	},
	[DW_XPCS_XLGMII] = {
		.supported = xpcs_xlgmii_features,
		.interface = xpcs_xlgmii_interfaces,
		.num_interfaces = ARRAY_SIZE(xpcs_xlgmii_interfaces),
		.an_mode = DW_AN_C73,
	},
	[DW_XPCS_SGMII] = {
		.supported = xpcs_sgmii_features,
		.interface = xpcs_sgmii_interfaces,
		.num_interfaces = ARRAY_SIZE(xpcs_sgmii_interfaces),
		.an_mode = DW_AN_C37_SGMII,
	},
	[DW_XPCS_1000BASEX] = {
		.supported = xpcs_1000basex_features,
		.interface = xpcs_1000basex_interfaces,
		.num_interfaces = ARRAY_SIZE(xpcs_1000basex_interfaces),
		.an_mode = DW_AN_C37_1000BASEX,
	},
	[DW_XPCS_2500BASEX] = {
		.supported = xpcs_2500basex_features,
		.interface = xpcs_2500basex_interfaces,
		.num_interfaces = ARRAY_SIZE(xpcs_2500basex_interfaces),
		.an_mode = DW_2500BASEX,
	},
};

static const struct xpcs_compat nxp_sja1105_xpcs_compat[DW_XPCS_INTERFACE_MAX] = {
	[DW_XPCS_SGMII] = {
		.supported = xpcs_sgmii_features,
		.interface = xpcs_sgmii_interfaces,
		.num_interfaces = ARRAY_SIZE(xpcs_sgmii_interfaces),
		.an_mode = DW_AN_C37_SGMII,
		.pma_config = nxp_sja1105_sgmii_pma_config,
	},
};

static const struct xpcs_compat nxp_sja1110_xpcs_compat[DW_XPCS_INTERFACE_MAX] = {
	[DW_XPCS_SGMII] = {
		.supported = xpcs_sgmii_features,
		.interface = xpcs_sgmii_interfaces,
		.num_interfaces = ARRAY_SIZE(xpcs_sgmii_interfaces),
		.an_mode = DW_AN_C37_SGMII,
		.pma_config = nxp_sja1110_sgmii_pma_config,
	},
	[DW_XPCS_2500BASEX] = {
		.supported = xpcs_2500basex_features,
		.interface = xpcs_2500basex_interfaces,
		.num_interfaces = ARRAY_SIZE(xpcs_2500basex_interfaces),
		.an_mode = DW_2500BASEX,
		.pma_config = nxp_sja1110_2500basex_pma_config,
	},
};

static const struct xpcs_id xpcs_id_list[] = {
	{
		.id = SYNOPSYS_XPCS_ID,
		.mask = SYNOPSYS_XPCS_MASK,
		.compat = synopsys_xpcs_compat,
	}, {
		.id = NXP_SJA1105_XPCS_ID,
		.mask = SYNOPSYS_XPCS_MASK,
		.compat = nxp_sja1105_xpcs_compat,
	}, {
		.id = NXP_SJA1110_XPCS_ID,
		.mask = SYNOPSYS_XPCS_MASK,
		.compat = nxp_sja1110_xpcs_compat,
	},
};

static const struct phylink_pcs_ops xpcs_phylink_ops = {
	.pcs_validate = xpcs_validate,
	.pcs_config = xpcs_config,
	.pcs_get_state = xpcs_get_state,
	.pcs_an_restart = xpcs_an_restart,
	.pcs_link_up = xpcs_link_up,
};

struct dw_xpcs *xpcs_create(struct mdio_device *mdiodev,
			    phy_interface_t interface)
{
	struct dw_xpcs *xpcs;
	u32 xpcs_id;
	int i, ret;

	xpcs = kzalloc(sizeof(*xpcs), GFP_KERNEL);
	if (!xpcs)
		return ERR_PTR(-ENOMEM);

	xpcs->mdiodev = mdiodev;

	xpcs_id = xpcs_get_id(xpcs);

	for (i = 0; i < ARRAY_SIZE(xpcs_id_list); i++) {
		const struct xpcs_id *entry = &xpcs_id_list[i];
		const struct xpcs_compat *compat;

		if ((xpcs_id & entry->mask) != entry->id)
			continue;

		xpcs->id = entry;

		compat = xpcs_find_compat(entry, interface);
		if (!compat) {
			ret = -ENODEV;
			goto out;
		}

		xpcs->pcs.ops = &xpcs_phylink_ops;
		xpcs->pcs.poll = true;

		ret = xpcs_soft_reset(xpcs, compat);
		if (ret)
			goto out;

		return xpcs;
	}

	ret = -ENODEV;

out:
	kfree(xpcs);

	return ERR_PTR(ret);
}
EXPORT_SYMBOL_GPL(xpcs_create);

void xpcs_destroy(struct dw_xpcs *xpcs)
{
	kfree(xpcs);
}
EXPORT_SYMBOL_GPL(xpcs_destroy);

MODULE_LICENSE("GPL v2");<|MERGE_RESOLUTION|>--- conflicted
+++ resolved
@@ -775,8 +775,6 @@
 				 mdio_ctrl | AN_CL37_EN);
 
 	return ret;
-<<<<<<< HEAD
-=======
 }
 
 static int xpcs_config_aneg_c37_1000basex(struct dw_xpcs *xpcs, unsigned int mode,
@@ -839,7 +837,6 @@
 	}
 
 	return changed;
->>>>>>> eb3cdb58
 }
 
 static int xpcs_config_2500basex(struct dw_xpcs *xpcs)
