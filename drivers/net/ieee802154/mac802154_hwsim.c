// SPDX-License-Identifier: GPL-2.0-only
/*
 * HWSIM IEEE 802.15.4 interface
 *
 * (C) 2018 Mojatau, Alexander Aring <aring@mojatau.com>
 * Copyright 2007-2012 Siemens AG
 *
 * Based on fakelb, original Written by:
 * Sergey Lapin <slapin@ossfans.org>
 * Dmitry Eremin-Solenikov <dbaryshkov@gmail.com>
 * Alexander Smirnov <alex.bluesman.smirnov@gmail.com>
 */

#include <linux/module.h>
#include <linux/timer.h>
#include <linux/platform_device.h>
#include <linux/rtnetlink.h>
#include <linux/netdevice.h>
#include <linux/device.h>
#include <linux/spinlock.h>
#include <net/ieee802154_netdev.h>
#include <net/mac802154.h>
#include <net/cfg802154.h>
#include <net/genetlink.h>
#include "mac802154_hwsim.h"

MODULE_DESCRIPTION("Software simulator of IEEE 802.15.4 radio(s) for mac802154");
MODULE_LICENSE("GPL");

static LIST_HEAD(hwsim_phys);
static DEFINE_MUTEX(hwsim_phys_lock);

static struct platform_device *mac802154hwsim_dev;

/* MAC802154_HWSIM netlink family */
static struct genl_family hwsim_genl_family;

static int hwsim_radio_idx;

enum hwsim_multicast_groups {
	HWSIM_MCGRP_CONFIG,
};

static const struct genl_multicast_group hwsim_mcgrps[] = {
	[HWSIM_MCGRP_CONFIG] = { .name = "config", },
};

struct hwsim_pib {
	u8 page;
	u8 channel;
	struct ieee802154_hw_addr_filt filt;
	enum ieee802154_filtering_level filt_level;

	struct rcu_head rcu;
};

struct hwsim_edge_info {
	u8 lqi;

	struct rcu_head rcu;
};

struct hwsim_edge {
	struct hwsim_phy *endpoint;
	struct hwsim_edge_info __rcu *info;

	struct list_head list;
	struct rcu_head rcu;
};

struct hwsim_phy {
	struct ieee802154_hw *hw;
	u32 idx;

	struct hwsim_pib __rcu *pib;

	bool suspended;
	struct list_head edges;

	struct list_head list;
};

static int hwsim_add_one(struct genl_info *info, struct device *dev,
			 bool init);
static void hwsim_del(struct hwsim_phy *phy);

static int hwsim_hw_ed(struct ieee802154_hw *hw, u8 *level)
{
	*level = 0xbe;

	return 0;
}

static int hwsim_update_pib(struct ieee802154_hw *hw, u8 page, u8 channel,
			    struct ieee802154_hw_addr_filt *filt,
			    enum ieee802154_filtering_level filt_level)
{
	struct hwsim_phy *phy = hw->priv;
	struct hwsim_pib *pib, *pib_old;

	pib = kzalloc(sizeof(*pib), GFP_ATOMIC);
	if (!pib)
		return -ENOMEM;

	pib_old = rtnl_dereference(phy->pib);

	pib->page = page;
	pib->channel = channel;
	pib->filt.short_addr = filt->short_addr;
	pib->filt.pan_id = filt->pan_id;
	pib->filt.ieee_addr = filt->ieee_addr;
	pib->filt.pan_coord = filt->pan_coord;
	pib->filt_level = filt_level;

	rcu_assign_pointer(phy->pib, pib);
	kfree_rcu(pib_old, rcu);
	return 0;
}

static int hwsim_hw_channel(struct ieee802154_hw *hw, u8 page, u8 channel)
{
	struct hwsim_phy *phy = hw->priv;
	struct hwsim_pib *pib;
	int ret;

	rcu_read_lock();
	pib = rcu_dereference(phy->pib);
	ret = hwsim_update_pib(hw, page, channel, &pib->filt, pib->filt_level);
	rcu_read_unlock();

	return ret;
}

static int hwsim_hw_addr_filt(struct ieee802154_hw *hw,
			      struct ieee802154_hw_addr_filt *filt,
			      unsigned long changed)
{
	struct hwsim_phy *phy = hw->priv;
	struct hwsim_pib *pib;
	int ret;

	rcu_read_lock();
	pib = rcu_dereference(phy->pib);
	ret = hwsim_update_pib(hw, pib->page, pib->channel, filt, pib->filt_level);
	rcu_read_unlock();

	return ret;
}

static void hwsim_hw_receive(struct ieee802154_hw *hw, struct sk_buff *skb,
			     u8 lqi)
{
	struct ieee802154_hdr hdr;
	struct hwsim_phy *phy = hw->priv;
	struct hwsim_pib *pib;

	rcu_read_lock();
	pib = rcu_dereference(phy->pib);

	if (!pskb_may_pull(skb, 3)) {
		dev_dbg(hw->parent, "invalid frame\n");
		goto drop;
	}

	memcpy(&hdr, skb->data, 3);

	/* Level 4 filtering: Frame fields validity */
	if (pib->filt_level == IEEE802154_FILTERING_4_FRAME_FIELDS) {
		/* a) Drop reserved frame types */
		switch (mac_cb(skb)->type) {
		case IEEE802154_FC_TYPE_BEACON:
		case IEEE802154_FC_TYPE_DATA:
		case IEEE802154_FC_TYPE_ACK:
		case IEEE802154_FC_TYPE_MAC_CMD:
			break;
		default:
			dev_dbg(hw->parent, "unrecognized frame type 0x%x\n",
				mac_cb(skb)->type);
			goto drop;
		}

		/* b) Drop reserved frame versions */
		switch (hdr.fc.version) {
		case IEEE802154_2003_STD:
		case IEEE802154_2006_STD:
		case IEEE802154_STD:
			break;
		default:
			dev_dbg(hw->parent,
				"unrecognized frame version 0x%x\n",
				hdr.fc.version);
			goto drop;
		}

		/* c) PAN ID constraints */
		if ((mac_cb(skb)->dest.mode == IEEE802154_ADDR_LONG ||
		     mac_cb(skb)->dest.mode == IEEE802154_ADDR_SHORT) &&
		    mac_cb(skb)->dest.pan_id != pib->filt.pan_id &&
		    mac_cb(skb)->dest.pan_id != cpu_to_le16(IEEE802154_PANID_BROADCAST)) {
			dev_dbg(hw->parent,
				"unrecognized PAN ID %04x\n",
				le16_to_cpu(mac_cb(skb)->dest.pan_id));
			goto drop;
		}

		/* d1) Short address constraints */
		if (mac_cb(skb)->dest.mode == IEEE802154_ADDR_SHORT &&
		    mac_cb(skb)->dest.short_addr != pib->filt.short_addr &&
		    mac_cb(skb)->dest.short_addr != cpu_to_le16(IEEE802154_ADDR_BROADCAST)) {
			dev_dbg(hw->parent,
				"unrecognized short address %04x\n",
				le16_to_cpu(mac_cb(skb)->dest.short_addr));
			goto drop;
		}

		/* d2) Extended address constraints */
		if (mac_cb(skb)->dest.mode == IEEE802154_ADDR_LONG &&
		    mac_cb(skb)->dest.extended_addr != pib->filt.ieee_addr) {
			dev_dbg(hw->parent,
				"unrecognized long address 0x%016llx\n",
				mac_cb(skb)->dest.extended_addr);
			goto drop;
		}

		/* d4) Specific PAN coordinator case (no parent) */
		if ((mac_cb(skb)->type == IEEE802154_FC_TYPE_DATA ||
		     mac_cb(skb)->type == IEEE802154_FC_TYPE_MAC_CMD) &&
		    mac_cb(skb)->dest.mode == IEEE802154_ADDR_NONE) {
			dev_dbg(hw->parent,
				"relaying is not supported\n");
			goto drop;
		}

		/* e) Beacon frames follow specific PAN ID rules */
		if (mac_cb(skb)->type == IEEE802154_FC_TYPE_BEACON &&
		    pib->filt.pan_id != cpu_to_le16(IEEE802154_PANID_BROADCAST) &&
		    mac_cb(skb)->dest.pan_id != pib->filt.pan_id) {
			dev_dbg(hw->parent,
				"invalid beacon PAN ID %04x\n",
				le16_to_cpu(mac_cb(skb)->dest.pan_id));
			goto drop;
		}
	}

	rcu_read_unlock();

	ieee802154_rx_irqsafe(hw, skb, lqi);

	return;

drop:
	rcu_read_unlock();
	kfree_skb(skb);
}

static int hwsim_hw_xmit(struct ieee802154_hw *hw, struct sk_buff *skb)
{
	struct hwsim_phy *current_phy = hw->priv;
	struct hwsim_pib *current_pib, *endpoint_pib;
	struct hwsim_edge_info *einfo;
	struct hwsim_edge *e;

	WARN_ON(current_phy->suspended);

	rcu_read_lock();
	current_pib = rcu_dereference(current_phy->pib);
	list_for_each_entry_rcu(e, &current_phy->edges, list) {
		/* Can be changed later in rx_irqsafe, but this is only a
		 * performance tweak. Received radio should drop the frame
		 * in mac802154 stack anyway... so we don't need to be
		 * 100% of locking here to check on suspended
		 */
		if (e->endpoint->suspended)
			continue;

		endpoint_pib = rcu_dereference(e->endpoint->pib);
		if (current_pib->page == endpoint_pib->page &&
		    current_pib->channel == endpoint_pib->channel) {
			struct sk_buff *newskb = pskb_copy(skb, GFP_ATOMIC);

			einfo = rcu_dereference(e->info);
			if (newskb)
				hwsim_hw_receive(e->endpoint->hw, newskb, einfo->lqi);
		}
	}
	rcu_read_unlock();

	ieee802154_xmit_complete(hw, skb, false);
	return 0;
}

static int hwsim_hw_start(struct ieee802154_hw *hw)
{
	struct hwsim_phy *phy = hw->priv;

	phy->suspended = false;

	return 0;
}

static void hwsim_hw_stop(struct ieee802154_hw *hw)
{
	struct hwsim_phy *phy = hw->priv;

	phy->suspended = true;
}

static int
hwsim_set_promiscuous_mode(struct ieee802154_hw *hw, const bool on)
{
	enum ieee802154_filtering_level filt_level;
	struct hwsim_phy *phy = hw->priv;
	struct hwsim_pib *pib;
	int ret;

	if (on)
		filt_level = IEEE802154_FILTERING_NONE;
	else
		filt_level = IEEE802154_FILTERING_4_FRAME_FIELDS;

	rcu_read_lock();
	pib = rcu_dereference(phy->pib);
	ret = hwsim_update_pib(hw, pib->page, pib->channel, &pib->filt, filt_level);
	rcu_read_unlock();

	return ret;
}

static const struct ieee802154_ops hwsim_ops = {
	.owner = THIS_MODULE,
	.xmit_async = hwsim_hw_xmit,
	.ed = hwsim_hw_ed,
	.set_channel = hwsim_hw_channel,
	.start = hwsim_hw_start,
	.stop = hwsim_hw_stop,
	.set_promiscuous_mode = hwsim_set_promiscuous_mode,
	.set_hw_addr_filt = hwsim_hw_addr_filt,
};

static int hwsim_new_radio_nl(struct sk_buff *msg, struct genl_info *info)
{
	return hwsim_add_one(info, &mac802154hwsim_dev->dev, false);
}

static int hwsim_del_radio_nl(struct sk_buff *msg, struct genl_info *info)
{
	struct hwsim_phy *phy, *tmp;
	s64 idx = -1;

	if (!info->attrs[MAC802154_HWSIM_ATTR_RADIO_ID])
		return -EINVAL;

	idx = nla_get_u32(info->attrs[MAC802154_HWSIM_ATTR_RADIO_ID]);

	mutex_lock(&hwsim_phys_lock);
	list_for_each_entry_safe(phy, tmp, &hwsim_phys, list) {
		if (idx == phy->idx) {
			hwsim_del(phy);
			mutex_unlock(&hwsim_phys_lock);
			return 0;
		}
	}
	mutex_unlock(&hwsim_phys_lock);

	return -ENODEV;
}

static int append_radio_msg(struct sk_buff *skb, struct hwsim_phy *phy)
{
	struct nlattr *nl_edges, *nl_edge;
	struct hwsim_edge_info *einfo;
	struct hwsim_edge *e;
	int ret;

	ret = nla_put_u32(skb, MAC802154_HWSIM_ATTR_RADIO_ID, phy->idx);
	if (ret < 0)
		return ret;

	rcu_read_lock();
	if (list_empty(&phy->edges)) {
		rcu_read_unlock();
		return 0;
	}

	nl_edges = nla_nest_start_noflag(skb,
					 MAC802154_HWSIM_ATTR_RADIO_EDGES);
	if (!nl_edges) {
		rcu_read_unlock();
		return -ENOBUFS;
	}

	list_for_each_entry_rcu(e, &phy->edges, list) {
		nl_edge = nla_nest_start_noflag(skb,
						MAC802154_HWSIM_ATTR_RADIO_EDGE);
		if (!nl_edge) {
			rcu_read_unlock();
			nla_nest_cancel(skb, nl_edges);
			return -ENOBUFS;
		}

		ret = nla_put_u32(skb, MAC802154_HWSIM_EDGE_ATTR_ENDPOINT_ID,
				  e->endpoint->idx);
		if (ret < 0) {
			rcu_read_unlock();
			nla_nest_cancel(skb, nl_edge);
			nla_nest_cancel(skb, nl_edges);
			return ret;
		}

		einfo = rcu_dereference(e->info);
		ret = nla_put_u8(skb, MAC802154_HWSIM_EDGE_ATTR_LQI,
				 einfo->lqi);
		if (ret < 0) {
			rcu_read_unlock();
			nla_nest_cancel(skb, nl_edge);
			nla_nest_cancel(skb, nl_edges);
			return ret;
		}

		nla_nest_end(skb, nl_edge);
	}
	rcu_read_unlock();

	nla_nest_end(skb, nl_edges);

	return 0;
}

static int hwsim_get_radio(struct sk_buff *skb, struct hwsim_phy *phy,
			   u32 portid, u32 seq,
			   struct netlink_callback *cb, int flags)
{
	void *hdr;
	int res;

	hdr = genlmsg_put(skb, portid, seq, &hwsim_genl_family, flags,
			  MAC802154_HWSIM_CMD_GET_RADIO);
	if (!hdr)
		return -EMSGSIZE;

	if (cb)
		genl_dump_check_consistent(cb, hdr);

	res = append_radio_msg(skb, phy);
	if (res < 0)
		goto out_err;

	genlmsg_end(skb, hdr);
	return 0;

out_err:
	genlmsg_cancel(skb, hdr);
	return res;
}

static int hwsim_get_radio_nl(struct sk_buff *msg, struct genl_info *info)
{
	struct hwsim_phy *phy;
	struct sk_buff *skb;
	int idx, res = -ENODEV;

	if (!info->attrs[MAC802154_HWSIM_ATTR_RADIO_ID])
		return -EINVAL;
	idx = nla_get_u32(info->attrs[MAC802154_HWSIM_ATTR_RADIO_ID]);

	mutex_lock(&hwsim_phys_lock);
	list_for_each_entry(phy, &hwsim_phys, list) {
		if (phy->idx != idx)
			continue;

		skb = nlmsg_new(NLMSG_DEFAULT_SIZE, GFP_ATOMIC);
		if (!skb) {
			res = -ENOMEM;
			goto out_err;
		}

		res = hwsim_get_radio(skb, phy, info->snd_portid,
				      info->snd_seq, NULL, 0);
		if (res < 0) {
			nlmsg_free(skb);
			goto out_err;
		}

		res = genlmsg_reply(skb, info);
		break;
	}

out_err:
	mutex_unlock(&hwsim_phys_lock);

	return res;
}

static int hwsim_dump_radio_nl(struct sk_buff *skb,
			       struct netlink_callback *cb)
{
	int idx = cb->args[0];
	struct hwsim_phy *phy;
	int res;

	mutex_lock(&hwsim_phys_lock);

	if (idx == hwsim_radio_idx)
		goto done;

	list_for_each_entry(phy, &hwsim_phys, list) {
		if (phy->idx < idx)
			continue;

		res = hwsim_get_radio(skb, phy, NETLINK_CB(cb->skb).portid,
				      cb->nlh->nlmsg_seq, cb, NLM_F_MULTI);
		if (res < 0)
			break;

		idx = phy->idx + 1;
	}

	cb->args[0] = idx;

done:
	mutex_unlock(&hwsim_phys_lock);
	return skb->len;
}

/* caller need to held hwsim_phys_lock */
static struct hwsim_phy *hwsim_get_radio_by_id(uint32_t idx)
{
	struct hwsim_phy *phy;

	list_for_each_entry(phy, &hwsim_phys, list) {
		if (phy->idx == idx)
			return phy;
	}

	return NULL;
}

static const struct nla_policy hwsim_edge_policy[MAC802154_HWSIM_EDGE_ATTR_MAX + 1] = {
	[MAC802154_HWSIM_EDGE_ATTR_ENDPOINT_ID] = { .type = NLA_U32 },
	[MAC802154_HWSIM_EDGE_ATTR_LQI] = { .type = NLA_U8 },
};

static struct hwsim_edge *hwsim_alloc_edge(struct hwsim_phy *endpoint, u8 lqi)
{
	struct hwsim_edge_info *einfo;
	struct hwsim_edge *e;

	e = kzalloc(sizeof(*e), GFP_KERNEL);
	if (!e)
		return NULL;

	einfo = kzalloc(sizeof(*einfo), GFP_KERNEL);
	if (!einfo) {
		kfree(e);
		return NULL;
	}

	einfo->lqi = 0xff;
	rcu_assign_pointer(e->info, einfo);
	e->endpoint = endpoint;

	return e;
}

static void hwsim_free_edge(struct hwsim_edge *e)
{
	struct hwsim_edge_info *einfo;

	rcu_read_lock();
	einfo = rcu_dereference(e->info);
	rcu_read_unlock();

	kfree_rcu(einfo, rcu);
	kfree_rcu(e, rcu);
}

static int hwsim_new_edge_nl(struct sk_buff *msg, struct genl_info *info)
{
	struct nlattr *edge_attrs[MAC802154_HWSIM_EDGE_ATTR_MAX + 1];
	struct hwsim_phy *phy_v0, *phy_v1;
	struct hwsim_edge *e;
	u32 v0, v1;

	if (!info->attrs[MAC802154_HWSIM_ATTR_RADIO_ID] ||
	    !info->attrs[MAC802154_HWSIM_ATTR_RADIO_EDGE])
		return -EINVAL;

	if (nla_parse_nested_deprecated(edge_attrs, MAC802154_HWSIM_EDGE_ATTR_MAX, info->attrs[MAC802154_HWSIM_ATTR_RADIO_EDGE], hwsim_edge_policy, NULL))
		return -EINVAL;

	if (!edge_attrs[MAC802154_HWSIM_EDGE_ATTR_ENDPOINT_ID])
		return -EINVAL;

	v0 = nla_get_u32(info->attrs[MAC802154_HWSIM_ATTR_RADIO_ID]);
	v1 = nla_get_u32(edge_attrs[MAC802154_HWSIM_EDGE_ATTR_ENDPOINT_ID]);

	if (v0 == v1)
		return -EINVAL;

	mutex_lock(&hwsim_phys_lock);
	phy_v0 = hwsim_get_radio_by_id(v0);
	if (!phy_v0) {
		mutex_unlock(&hwsim_phys_lock);
		return -ENOENT;
	}

	phy_v1 = hwsim_get_radio_by_id(v1);
	if (!phy_v1) {
		mutex_unlock(&hwsim_phys_lock);
		return -ENOENT;
	}

	rcu_read_lock();
	list_for_each_entry_rcu(e, &phy_v0->edges, list) {
		if (e->endpoint->idx == v1) {
			mutex_unlock(&hwsim_phys_lock);
			rcu_read_unlock();
			return -EEXIST;
		}
	}
	rcu_read_unlock();

	e = hwsim_alloc_edge(phy_v1, 0xff);
	if (!e) {
		mutex_unlock(&hwsim_phys_lock);
		return -ENOMEM;
	}
	list_add_rcu(&e->list, &phy_v0->edges);
	/* wait until changes are done under hwsim_phys_lock lock
	 * should prevent of calling this function twice while
	 * edges list has not the changes yet.
	 */
	synchronize_rcu();
	mutex_unlock(&hwsim_phys_lock);

	return 0;
}

static int hwsim_del_edge_nl(struct sk_buff *msg, struct genl_info *info)
{
	struct nlattr *edge_attrs[MAC802154_HWSIM_EDGE_ATTR_MAX + 1];
	struct hwsim_phy *phy_v0;
	struct hwsim_edge *e;
	u32 v0, v1;

	if (!info->attrs[MAC802154_HWSIM_ATTR_RADIO_ID] ||
	    !info->attrs[MAC802154_HWSIM_ATTR_RADIO_EDGE])
		return -EINVAL;

	if (nla_parse_nested_deprecated(edge_attrs, MAC802154_HWSIM_EDGE_ATTR_MAX, info->attrs[MAC802154_HWSIM_ATTR_RADIO_EDGE], hwsim_edge_policy, NULL))
		return -EINVAL;

	if (!edge_attrs[MAC802154_HWSIM_EDGE_ATTR_ENDPOINT_ID])
		return -EINVAL;

	v0 = nla_get_u32(info->attrs[MAC802154_HWSIM_ATTR_RADIO_ID]);
	v1 = nla_get_u32(edge_attrs[MAC802154_HWSIM_EDGE_ATTR_ENDPOINT_ID]);

	mutex_lock(&hwsim_phys_lock);
	phy_v0 = hwsim_get_radio_by_id(v0);
	if (!phy_v0) {
		mutex_unlock(&hwsim_phys_lock);
		return -ENOENT;
	}

	rcu_read_lock();
	list_for_each_entry_rcu(e, &phy_v0->edges, list) {
		if (e->endpoint->idx == v1) {
			rcu_read_unlock();
			list_del_rcu(&e->list);
			hwsim_free_edge(e);
			/* same again - wait until list changes are done */
			synchronize_rcu();
			mutex_unlock(&hwsim_phys_lock);
			return 0;
		}
	}
	rcu_read_unlock();

	mutex_unlock(&hwsim_phys_lock);

	return -ENOENT;
}

static int hwsim_set_edge_lqi(struct sk_buff *msg, struct genl_info *info)
{
	struct nlattr *edge_attrs[MAC802154_HWSIM_EDGE_ATTR_MAX + 1];
	struct hwsim_edge_info *einfo, *einfo_old;
	struct hwsim_phy *phy_v0;
	struct hwsim_edge *e;
	u32 v0, v1;
	u8 lqi;

	if (!info->attrs[MAC802154_HWSIM_ATTR_RADIO_ID] ||
	    !info->attrs[MAC802154_HWSIM_ATTR_RADIO_EDGE])
		return -EINVAL;

	if (nla_parse_nested_deprecated(edge_attrs, MAC802154_HWSIM_EDGE_ATTR_MAX, info->attrs[MAC802154_HWSIM_ATTR_RADIO_EDGE], hwsim_edge_policy, NULL))
		return -EINVAL;

	if (!edge_attrs[MAC802154_HWSIM_EDGE_ATTR_ENDPOINT_ID] ||
	    !edge_attrs[MAC802154_HWSIM_EDGE_ATTR_LQI])
		return -EINVAL;

	v0 = nla_get_u32(info->attrs[MAC802154_HWSIM_ATTR_RADIO_ID]);
	v1 = nla_get_u32(edge_attrs[MAC802154_HWSIM_EDGE_ATTR_ENDPOINT_ID]);
	lqi = nla_get_u8(edge_attrs[MAC802154_HWSIM_EDGE_ATTR_LQI]);

	mutex_lock(&hwsim_phys_lock);
	phy_v0 = hwsim_get_radio_by_id(v0);
	if (!phy_v0) {
		mutex_unlock(&hwsim_phys_lock);
		return -ENOENT;
	}

	einfo = kzalloc(sizeof(*einfo), GFP_KERNEL);
	if (!einfo) {
		mutex_unlock(&hwsim_phys_lock);
		return -ENOMEM;
	}

	rcu_read_lock();
	list_for_each_entry_rcu(e, &phy_v0->edges, list) {
		if (e->endpoint->idx == v1) {
			einfo->lqi = lqi;
			einfo_old = rcu_replace_pointer(e->info, einfo,
							lockdep_is_held(&hwsim_phys_lock));
			rcu_read_unlock();
			kfree_rcu(einfo_old, rcu);
			mutex_unlock(&hwsim_phys_lock);
			return 0;
		}
	}
	rcu_read_unlock();

	kfree(einfo);
	mutex_unlock(&hwsim_phys_lock);

	return -ENOENT;
}

/* MAC802154_HWSIM netlink policy */

static const struct nla_policy hwsim_genl_policy[MAC802154_HWSIM_ATTR_MAX + 1] = {
	[MAC802154_HWSIM_ATTR_RADIO_ID] = { .type = NLA_U32 },
	[MAC802154_HWSIM_ATTR_RADIO_EDGE] = { .type = NLA_NESTED },
	[MAC802154_HWSIM_ATTR_RADIO_EDGES] = { .type = NLA_NESTED },
};

/* Generic Netlink operations array */
static const struct genl_small_ops hwsim_nl_ops[] = {
	{
		.cmd = MAC802154_HWSIM_CMD_NEW_RADIO,
		.validate = GENL_DONT_VALIDATE_STRICT | GENL_DONT_VALIDATE_DUMP,
		.doit = hwsim_new_radio_nl,
		.flags = GENL_UNS_ADMIN_PERM,
	},
	{
		.cmd = MAC802154_HWSIM_CMD_DEL_RADIO,
		.validate = GENL_DONT_VALIDATE_STRICT | GENL_DONT_VALIDATE_DUMP,
		.doit = hwsim_del_radio_nl,
		.flags = GENL_UNS_ADMIN_PERM,
	},
	{
		.cmd = MAC802154_HWSIM_CMD_GET_RADIO,
		.validate = GENL_DONT_VALIDATE_STRICT | GENL_DONT_VALIDATE_DUMP,
		.doit = hwsim_get_radio_nl,
		.dumpit = hwsim_dump_radio_nl,
	},
	{
		.cmd = MAC802154_HWSIM_CMD_NEW_EDGE,
		.validate = GENL_DONT_VALIDATE_STRICT | GENL_DONT_VALIDATE_DUMP,
		.doit = hwsim_new_edge_nl,
		.flags = GENL_UNS_ADMIN_PERM,
	},
	{
		.cmd = MAC802154_HWSIM_CMD_DEL_EDGE,
		.validate = GENL_DONT_VALIDATE_STRICT | GENL_DONT_VALIDATE_DUMP,
		.doit = hwsim_del_edge_nl,
		.flags = GENL_UNS_ADMIN_PERM,
	},
	{
		.cmd = MAC802154_HWSIM_CMD_SET_EDGE,
		.validate = GENL_DONT_VALIDATE_STRICT | GENL_DONT_VALIDATE_DUMP,
		.doit = hwsim_set_edge_lqi,
		.flags = GENL_UNS_ADMIN_PERM,
	},
};

static struct genl_family hwsim_genl_family __ro_after_init = {
	.name = "MAC802154_HWSIM",
	.version = 1,
	.maxattr = MAC802154_HWSIM_ATTR_MAX,
	.policy = hwsim_genl_policy,
	.module = THIS_MODULE,
	.small_ops = hwsim_nl_ops,
	.n_small_ops = ARRAY_SIZE(hwsim_nl_ops),
	.resv_start_op = MAC802154_HWSIM_CMD_NEW_EDGE + 1,
	.mcgrps = hwsim_mcgrps,
	.n_mcgrps = ARRAY_SIZE(hwsim_mcgrps),
};

static void hwsim_mcast_config_msg(struct sk_buff *mcast_skb,
				   struct genl_info *info)
{
	if (info)
		genl_notify(&hwsim_genl_family, mcast_skb, info,
			    HWSIM_MCGRP_CONFIG, GFP_KERNEL);
	else
		genlmsg_multicast(&hwsim_genl_family, mcast_skb, 0,
				  HWSIM_MCGRP_CONFIG, GFP_KERNEL);
}

static void hwsim_mcast_new_radio(struct genl_info *info, struct hwsim_phy *phy)
{
	struct sk_buff *mcast_skb;
	void *data;

	mcast_skb = genlmsg_new(GENLMSG_DEFAULT_SIZE, GFP_KERNEL);
	if (!mcast_skb)
		return;

	data = genlmsg_put(mcast_skb, 0, 0, &hwsim_genl_family, 0,
			   MAC802154_HWSIM_CMD_NEW_RADIO);
	if (!data)
		goto out_err;

	if (append_radio_msg(mcast_skb, phy) < 0)
		goto out_err;

	genlmsg_end(mcast_skb, data);

	hwsim_mcast_config_msg(mcast_skb, info);
	return;

out_err:
	genlmsg_cancel(mcast_skb, data);
	nlmsg_free(mcast_skb);
}

static void hwsim_edge_unsubscribe_me(struct hwsim_phy *phy)
{
	struct hwsim_phy *tmp;
	struct hwsim_edge *e;

	rcu_read_lock();
	/* going to all phy edges and remove phy from it */
	list_for_each_entry(tmp, &hwsim_phys, list) {
		list_for_each_entry_rcu(e, &tmp->edges, list) {
			if (e->endpoint->idx == phy->idx) {
				list_del_rcu(&e->list);
				hwsim_free_edge(e);
			}
		}
	}
	rcu_read_unlock();

	synchronize_rcu();
}

static int hwsim_subscribe_all_others(struct hwsim_phy *phy)
{
	struct hwsim_phy *sub;
	struct hwsim_edge *e;

	list_for_each_entry(sub, &hwsim_phys, list) {
		e = hwsim_alloc_edge(sub, 0xff);
		if (!e)
			goto me_fail;

		list_add_rcu(&e->list, &phy->edges);
	}

	list_for_each_entry(sub, &hwsim_phys, list) {
		e = hwsim_alloc_edge(phy, 0xff);
		if (!e)
			goto sub_fail;

		list_add_rcu(&e->list, &sub->edges);
	}

	return 0;

sub_fail:
	hwsim_edge_unsubscribe_me(phy);
me_fail:
	rcu_read_lock();
	list_for_each_entry_rcu(e, &phy->edges, list) {
		list_del_rcu(&e->list);
		hwsim_free_edge(e);
	}
	rcu_read_unlock();
	return -ENOMEM;
}

static int hwsim_add_one(struct genl_info *info, struct device *dev,
			 bool init)
{
	struct ieee802154_hw *hw;
	struct hwsim_phy *phy;
	struct hwsim_pib *pib;
	int idx;
	int err;

	idx = hwsim_radio_idx++;

	hw = ieee802154_alloc_hw(sizeof(*phy), &hwsim_ops);
	if (!hw)
		return -ENOMEM;

	phy = hw->priv;
	phy->hw = hw;

	/* 868 MHz BPSK	802.15.4-2003 */
	hw->phy->supported.channels[0] |= 1;
	/* 915 MHz BPSK	802.15.4-2003 */
	hw->phy->supported.channels[0] |= 0x7fe;
	/* 2.4 GHz O-QPSK 802.15.4-2003 */
	hw->phy->supported.channels[0] |= 0x7FFF800;
	/* 868 MHz ASK 802.15.4-2006 */
	hw->phy->supported.channels[1] |= 1;
	/* 915 MHz ASK 802.15.4-2006 */
	hw->phy->supported.channels[1] |= 0x7fe;
	/* 868 MHz O-QPSK 802.15.4-2006 */
	hw->phy->supported.channels[2] |= 1;
	/* 915 MHz O-QPSK 802.15.4-2006 */
	hw->phy->supported.channels[2] |= 0x7fe;
	/* 2.4 GHz CSS 802.15.4a-2007 */
	hw->phy->supported.channels[3] |= 0x3fff;
	/* UWB Sub-gigahertz 802.15.4a-2007 */
	hw->phy->supported.channels[4] |= 1;
	/* UWB Low band 802.15.4a-2007 */
	hw->phy->supported.channels[4] |= 0x1e;
	/* UWB High band 802.15.4a-2007 */
	hw->phy->supported.channels[4] |= 0xffe0;
	/* 750 MHz O-QPSK 802.15.4c-2009 */
	hw->phy->supported.channels[5] |= 0xf;
	/* 750 MHz MPSK 802.15.4c-2009 */
	hw->phy->supported.channels[5] |= 0xf0;
	/* 950 MHz BPSK 802.15.4d-2009 */
	hw->phy->supported.channels[6] |= 0x3ff;
	/* 950 MHz GFSK 802.15.4d-2009 */
	hw->phy->supported.channels[6] |= 0x3ffc00;

	ieee802154_random_extended_addr(&hw->phy->perm_extended_addr);

	/* hwsim phy channel 13 as default */
	hw->phy->current_channel = 13;
	pib = kzalloc(sizeof(*pib), GFP_KERNEL);
	if (!pib) {
		err = -ENOMEM;
		goto err_pib;
	}

	pib->channel = 13;
<<<<<<< HEAD
=======
	pib->filt.short_addr = cpu_to_le16(IEEE802154_ADDR_BROADCAST);
	pib->filt.pan_id = cpu_to_le16(IEEE802154_PANID_BROADCAST);
>>>>>>> eb3cdb58
	rcu_assign_pointer(phy->pib, pib);
	phy->idx = idx;
	INIT_LIST_HEAD(&phy->edges);

	hw->flags = IEEE802154_HW_PROMISCUOUS;
	hw->parent = dev;

	err = ieee802154_register_hw(hw);
	if (err)
		goto err_reg;

	mutex_lock(&hwsim_phys_lock);
	if (init) {
		err = hwsim_subscribe_all_others(phy);
		if (err < 0) {
			mutex_unlock(&hwsim_phys_lock);
			goto err_subscribe;
		}
	}
	list_add_tail(&phy->list, &hwsim_phys);
	mutex_unlock(&hwsim_phys_lock);

	hwsim_mcast_new_radio(info, phy);

	return idx;

err_subscribe:
	ieee802154_unregister_hw(phy->hw);
err_reg:
	kfree(pib);
err_pib:
	ieee802154_free_hw(phy->hw);
	return err;
}

static void hwsim_del(struct hwsim_phy *phy)
{
	struct hwsim_pib *pib;
	struct hwsim_edge *e;

	hwsim_edge_unsubscribe_me(phy);

	list_del(&phy->list);

	rcu_read_lock();
	list_for_each_entry_rcu(e, &phy->edges, list) {
		list_del_rcu(&e->list);
		hwsim_free_edge(e);
	}
	pib = rcu_dereference(phy->pib);
	rcu_read_unlock();

	kfree_rcu(pib, rcu);

	ieee802154_unregister_hw(phy->hw);
	ieee802154_free_hw(phy->hw);
}

static int hwsim_probe(struct platform_device *pdev)
{
	struct hwsim_phy *phy, *tmp;
	int err, i;

	for (i = 0; i < 2; i++) {
		err = hwsim_add_one(NULL, &pdev->dev, true);
		if (err < 0)
			goto err_slave;
	}

	dev_info(&pdev->dev, "Added 2 mac802154 hwsim hardware radios\n");
	return 0;

err_slave:
	mutex_lock(&hwsim_phys_lock);
	list_for_each_entry_safe(phy, tmp, &hwsim_phys, list)
		hwsim_del(phy);
	mutex_unlock(&hwsim_phys_lock);
	return err;
}

static int hwsim_remove(struct platform_device *pdev)
{
	struct hwsim_phy *phy, *tmp;

	mutex_lock(&hwsim_phys_lock);
	list_for_each_entry_safe(phy, tmp, &hwsim_phys, list)
		hwsim_del(phy);
	mutex_unlock(&hwsim_phys_lock);

	return 0;
}

static struct platform_driver mac802154hwsim_driver = {
	.probe = hwsim_probe,
	.remove = hwsim_remove,
	.driver = {
			.name = "mac802154_hwsim",
	},
};

static __init int hwsim_init_module(void)
{
	int rc;

	rc = genl_register_family(&hwsim_genl_family);
	if (rc)
		return rc;

	mac802154hwsim_dev = platform_device_register_simple("mac802154_hwsim",
							     -1, NULL, 0);
	if (IS_ERR(mac802154hwsim_dev)) {
		rc = PTR_ERR(mac802154hwsim_dev);
		goto platform_dev;
	}

	rc = platform_driver_register(&mac802154hwsim_driver);
	if (rc < 0)
		goto platform_drv;

	return 0;

platform_drv:
	platform_device_unregister(mac802154hwsim_dev);
platform_dev:
	genl_unregister_family(&hwsim_genl_family);
	return rc;
}

static __exit void hwsim_remove_module(void)
{
	genl_unregister_family(&hwsim_genl_family);
	platform_driver_unregister(&mac802154hwsim_driver);
	platform_device_unregister(mac802154hwsim_dev);
}

module_init(hwsim_init_module);
module_exit(hwsim_remove_module);<|MERGE_RESOLUTION|>--- conflicted
+++ resolved
@@ -953,11 +953,8 @@
 	}
 
 	pib->channel = 13;
-<<<<<<< HEAD
-=======
 	pib->filt.short_addr = cpu_to_le16(IEEE802154_ADDR_BROADCAST);
 	pib->filt.pan_id = cpu_to_le16(IEEE802154_PANID_BROADCAST);
->>>>>>> eb3cdb58
 	rcu_assign_pointer(phy->pib, pib);
 	phy->idx = idx;
 	INIT_LIST_HEAD(&phy->edges);
