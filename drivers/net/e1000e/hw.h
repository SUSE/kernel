--- conflicted
+++ resolved
@@ -313,11 +313,7 @@
 #define E1000_KMRNCTRLSTA_DIAG_NELPBK	0x1000 /* Nearend Loopback mode */
 #define E1000_KMRNCTRLSTA_K1_CONFIG	0x7
 #define E1000_KMRNCTRLSTA_K1_ENABLE	0x0002
-<<<<<<< HEAD
-#define E1000_KMRNCTRLSTA_K1_DISABLE	0x1400
-=======
 #define E1000_KMRNCTRLSTA_HD_CTRL	0x10   /* Kumeran HD Control */
->>>>>>> da5cabf8
 
 #define IFE_PHY_EXTENDED_STATUS_CONTROL	0x10
 #define IFE_PHY_SPECIAL_CONTROL		0x11 /* 100BaseTx PHY Special Control */
