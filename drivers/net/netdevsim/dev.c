/*
 * Copyright (c) 2018 Cumulus Networks. All rights reserved.
 * Copyright (c) 2018 David Ahern <dsa@cumulusnetworks.com>
 * Copyright (c) 2019 Mellanox Technologies. All rights reserved.
 *
 * This software is licensed under the GNU General License Version 2,
 * June 1991 as shown in the file COPYING in the top-level directory of this
 * source tree.
 *
 * THE COPYRIGHT HOLDERS AND/OR OTHER PARTIES PROVIDE THE PROGRAM "AS IS"
 * WITHOUT WARRANTY OF ANY KIND, EITHER EXPRESSED OR IMPLIED, INCLUDING,
 * BUT NOT LIMITED TO, THE IMPLIED WARRANTIES OF MERCHANTABILITY AND FITNESS
 * FOR A PARTICULAR PURPOSE. THE ENTIRE RISK AS TO THE QUALITY AND PERFORMANCE
 * OF THE PROGRAM IS WITH YOU. SHOULD THE PROGRAM PROVE DEFECTIVE, YOU ASSUME
 * THE COST OF ALL NECESSARY SERVICING, REPAIR OR CORRECTION.
 */

#include <linux/debugfs.h>
#include <linux/device.h>
#include <linux/etherdevice.h>
#include <linux/inet.h>
#include <linux/jiffies.h>
#include <linux/kernel.h>
#include <linux/list.h>
#include <linux/mutex.h>
#include <linux/random.h>
#include <linux/rtnetlink.h>
#include <linux/workqueue.h>
#include <net/devlink.h>
#include <net/ip.h>
#include <net/flow_offload.h>
#include <uapi/linux/devlink.h>
#include <uapi/linux/ip.h>
#include <uapi/linux/udp.h>

#include "netdevsim.h"

static unsigned int
nsim_dev_port_index(enum nsim_dev_port_type type, unsigned int port_index)
{
	switch (type) {
	case NSIM_DEV_PORT_TYPE_VF:
		port_index = NSIM_DEV_VF_PORT_INDEX_BASE + port_index;
		break;
	case NSIM_DEV_PORT_TYPE_PF:
		break;
	}

	return port_index;
}

static inline unsigned int nsim_dev_port_index_to_vf_index(unsigned int port_index)
{
	return port_index - NSIM_DEV_VF_PORT_INDEX_BASE;
}

static struct dentry *nsim_dev_ddir;

unsigned int nsim_dev_get_vfs(struct nsim_dev *nsim_dev)
{
	WARN_ON(!lockdep_rtnl_is_held() &&
		!devl_lock_is_held(priv_to_devlink(nsim_dev)));

	return nsim_dev->nsim_bus_dev->num_vfs;
}

static void
nsim_bus_dev_set_vfs(struct nsim_bus_dev *nsim_bus_dev, unsigned int num_vfs)
{
	rtnl_lock();
	nsim_bus_dev->num_vfs = num_vfs;
	rtnl_unlock();
}

#define NSIM_DEV_DUMMY_REGION_SIZE (1024 * 32)

static int
nsim_dev_take_snapshot(struct devlink *devlink,
		       const struct devlink_region_ops *ops,
		       struct netlink_ext_ack *extack,
		       u8 **data)
{
	void *dummy_data;

	dummy_data = kmalloc(NSIM_DEV_DUMMY_REGION_SIZE, GFP_KERNEL);
	if (!dummy_data)
		return -ENOMEM;

	get_random_bytes(dummy_data, NSIM_DEV_DUMMY_REGION_SIZE);

	*data = dummy_data;

	return 0;
}

static ssize_t nsim_dev_take_snapshot_write(struct file *file,
					    const char __user *data,
					    size_t count, loff_t *ppos)
{
	struct nsim_dev *nsim_dev = file->private_data;
	struct devlink *devlink;
	u8 *dummy_data;
	int err;
	u32 id;

	devlink = priv_to_devlink(nsim_dev);

	err = nsim_dev_take_snapshot(devlink, NULL, NULL, &dummy_data);
	if (err)
		return err;

	err = devlink_region_snapshot_id_get(devlink, &id);
	if (err) {
		pr_err("Failed to get snapshot id\n");
		kfree(dummy_data);
		return err;
	}
	err = devlink_region_snapshot_create(nsim_dev->dummy_region,
					     dummy_data, id);
	devlink_region_snapshot_id_put(devlink, id);
	if (err) {
		pr_err("Failed to create region snapshot\n");
		kfree(dummy_data);
		return err;
	}

	return count;
}

static const struct file_operations nsim_dev_take_snapshot_fops = {
	.open = simple_open,
	.write = nsim_dev_take_snapshot_write,
	.llseek = generic_file_llseek,
	.owner = THIS_MODULE,
};

static ssize_t nsim_dev_trap_fa_cookie_read(struct file *file,
					    char __user *data,
					    size_t count, loff_t *ppos)
{
	struct nsim_dev *nsim_dev = file->private_data;
	struct flow_action_cookie *fa_cookie;
	unsigned int buf_len;
	ssize_t ret;
	char *buf;

	spin_lock(&nsim_dev->fa_cookie_lock);
	fa_cookie = nsim_dev->fa_cookie;
	if (!fa_cookie) {
		ret = -EINVAL;
		goto errout;
	}
	buf_len = fa_cookie->cookie_len * 2;
	buf = kmalloc(buf_len, GFP_ATOMIC);
	if (!buf) {
		ret = -ENOMEM;
		goto errout;
	}
	bin2hex(buf, fa_cookie->cookie, fa_cookie->cookie_len);
	spin_unlock(&nsim_dev->fa_cookie_lock);

	ret = simple_read_from_buffer(data, count, ppos, buf, buf_len);

	kfree(buf);
	return ret;

errout:
	spin_unlock(&nsim_dev->fa_cookie_lock);
	return ret;
}

static ssize_t nsim_dev_trap_fa_cookie_write(struct file *file,
					     const char __user *data,
					     size_t count, loff_t *ppos)
{
	struct nsim_dev *nsim_dev = file->private_data;
	struct flow_action_cookie *fa_cookie;
	size_t cookie_len;
	ssize_t ret;
	char *buf;

	if (*ppos != 0)
		return -EINVAL;
	cookie_len = (count - 1) / 2;
	if ((count - 1) % 2)
		return -EINVAL;

	buf = memdup_user(data, count);
	if (IS_ERR(buf))
		return PTR_ERR(buf);

	fa_cookie = kmalloc(sizeof(*fa_cookie) + cookie_len,
			    GFP_KERNEL | __GFP_NOWARN);
	if (!fa_cookie) {
		ret = -ENOMEM;
		goto free_buf;
	}

	fa_cookie->cookie_len = cookie_len;
	ret = hex2bin(fa_cookie->cookie, buf, cookie_len);
	if (ret)
		goto free_fa_cookie;
	kfree(buf);

	spin_lock(&nsim_dev->fa_cookie_lock);
	kfree(nsim_dev->fa_cookie);
	nsim_dev->fa_cookie = fa_cookie;
	spin_unlock(&nsim_dev->fa_cookie_lock);

	return count;

free_fa_cookie:
	kfree(fa_cookie);
free_buf:
	kfree(buf);
	return ret;
}

static const struct file_operations nsim_dev_trap_fa_cookie_fops = {
	.open = simple_open,
	.read = nsim_dev_trap_fa_cookie_read,
	.write = nsim_dev_trap_fa_cookie_write,
	.llseek = generic_file_llseek,
	.owner = THIS_MODULE,
};

static ssize_t nsim_bus_dev_max_vfs_read(struct file *file, char __user *data,
					 size_t count, loff_t *ppos)
{
	struct nsim_dev *nsim_dev = file->private_data;
	char buf[11];
	ssize_t len;

	len = scnprintf(buf, sizeof(buf), "%u\n",
			READ_ONCE(nsim_dev->nsim_bus_dev->max_vfs));

	return simple_read_from_buffer(data, count, ppos, buf, len);
}

static ssize_t nsim_bus_dev_max_vfs_write(struct file *file,
					  const char __user *data,
					  size_t count, loff_t *ppos)
{
	struct nsim_vf_config *vfconfigs;
	struct nsim_dev *nsim_dev;
	char buf[10];
	ssize_t ret;
	u32 val;

	if (*ppos != 0)
		return 0;

	if (count >= sizeof(buf))
		return -ENOSPC;

	ret = copy_from_user(buf, data, count);
	if (ret)
		return -EFAULT;
	buf[count] = '\0';

	ret = kstrtouint(buf, 10, &val);
	if (ret)
		return -EINVAL;

	/* max_vfs limited by the maximum number of provided port indexes */
	if (val > NSIM_DEV_VF_PORT_INDEX_MAX - NSIM_DEV_VF_PORT_INDEX_BASE)
		return -ERANGE;

	vfconfigs = kcalloc(val, sizeof(struct nsim_vf_config),
			    GFP_KERNEL | __GFP_NOWARN);
	if (!vfconfigs)
		return -ENOMEM;

	nsim_dev = file->private_data;
	devl_lock(priv_to_devlink(nsim_dev));
	/* Reject if VFs are configured */
	if (nsim_dev_get_vfs(nsim_dev)) {
		ret = -EBUSY;
	} else {
		swap(nsim_dev->vfconfigs, vfconfigs);
		WRITE_ONCE(nsim_dev->nsim_bus_dev->max_vfs, val);
		*ppos += count;
		ret = count;
	}
	devl_unlock(priv_to_devlink(nsim_dev));

	kfree(vfconfigs);
	return ret;
}

static const struct file_operations nsim_dev_max_vfs_fops = {
	.open = simple_open,
	.read = nsim_bus_dev_max_vfs_read,
	.write = nsim_bus_dev_max_vfs_write,
	.llseek = generic_file_llseek,
	.owner = THIS_MODULE,
};

static int nsim_dev_debugfs_init(struct nsim_dev *nsim_dev)
{
	char dev_ddir_name[sizeof(DRV_NAME) + 10];
	int err;

	sprintf(dev_ddir_name, DRV_NAME "%u", nsim_dev->nsim_bus_dev->dev.id);
	nsim_dev->ddir = debugfs_create_dir(dev_ddir_name, nsim_dev_ddir);
	if (IS_ERR(nsim_dev->ddir))
		return PTR_ERR(nsim_dev->ddir);
	nsim_dev->ports_ddir = debugfs_create_dir("ports", nsim_dev->ddir);
	if (IS_ERR(nsim_dev->ports_ddir)) {
		err = PTR_ERR(nsim_dev->ports_ddir);
		goto err_ddir;
	}
	debugfs_create_bool("fw_update_status", 0600, nsim_dev->ddir,
			    &nsim_dev->fw_update_status);
	debugfs_create_u32("fw_update_overwrite_mask", 0600, nsim_dev->ddir,
			    &nsim_dev->fw_update_overwrite_mask);
	debugfs_create_u32("max_macs", 0600, nsim_dev->ddir,
			   &nsim_dev->max_macs);
	debugfs_create_bool("test1", 0600, nsim_dev->ddir,
			    &nsim_dev->test1);
	nsim_dev->take_snapshot = debugfs_create_file("take_snapshot",
						      0200,
						      nsim_dev->ddir,
						      nsim_dev,
						&nsim_dev_take_snapshot_fops);
	debugfs_create_bool("dont_allow_reload", 0600, nsim_dev->ddir,
			    &nsim_dev->dont_allow_reload);
	debugfs_create_bool("fail_reload", 0600, nsim_dev->ddir,
			    &nsim_dev->fail_reload);
	debugfs_create_file("trap_flow_action_cookie", 0600, nsim_dev->ddir,
			    nsim_dev, &nsim_dev_trap_fa_cookie_fops);
	debugfs_create_bool("fail_trap_group_set", 0600,
			    nsim_dev->ddir,
			    &nsim_dev->fail_trap_group_set);
	debugfs_create_bool("fail_trap_policer_set", 0600,
			    nsim_dev->ddir,
			    &nsim_dev->fail_trap_policer_set);
	debugfs_create_bool("fail_trap_policer_counter_get", 0600,
			    nsim_dev->ddir,
			    &nsim_dev->fail_trap_policer_counter_get);
	/* caution, dev_max_vfs write takes devlink lock */
	debugfs_create_file("max_vfs", 0600, nsim_dev->ddir,
			    nsim_dev, &nsim_dev_max_vfs_fops);

	nsim_dev->nodes_ddir = debugfs_create_dir("rate_nodes", nsim_dev->ddir);
	if (IS_ERR(nsim_dev->nodes_ddir)) {
		err = PTR_ERR(nsim_dev->nodes_ddir);
		goto err_ports_ddir;
	}
	debugfs_create_bool("fail_trap_drop_counter_get", 0600,
			    nsim_dev->ddir,
			    &nsim_dev->fail_trap_drop_counter_get);
	nsim_udp_tunnels_debugfs_create(nsim_dev);
	return 0;

err_ports_ddir:
	debugfs_remove_recursive(nsim_dev->ports_ddir);
err_ddir:
	debugfs_remove_recursive(nsim_dev->ddir);
	return err;
}

static void nsim_dev_debugfs_exit(struct nsim_dev *nsim_dev)
{
	debugfs_remove_recursive(nsim_dev->nodes_ddir);
	debugfs_remove_recursive(nsim_dev->ports_ddir);
	debugfs_remove_recursive(nsim_dev->ddir);
}

static ssize_t nsim_dev_rate_parent_read(struct file *file,
					 char __user *data,
					 size_t count, loff_t *ppos)
{
	char **name_ptr = file->private_data;
	size_t len;

	if (!*name_ptr)
		return 0;

	len = strlen(*name_ptr);
	return simple_read_from_buffer(data, count, ppos, *name_ptr, len);
}

static const struct file_operations nsim_dev_rate_parent_fops = {
	.open = simple_open,
	.read = nsim_dev_rate_parent_read,
	.llseek = generic_file_llseek,
	.owner = THIS_MODULE,
};

static int nsim_dev_port_debugfs_init(struct nsim_dev *nsim_dev,
				      struct nsim_dev_port *nsim_dev_port)
{
	struct nsim_bus_dev *nsim_bus_dev = nsim_dev->nsim_bus_dev;
	unsigned int port_index = nsim_dev_port->port_index;
	char port_ddir_name[16];
	char dev_link_name[32];

	sprintf(port_ddir_name, "%u", port_index);
	nsim_dev_port->ddir = debugfs_create_dir(port_ddir_name,
						 nsim_dev->ports_ddir);
	if (IS_ERR(nsim_dev_port->ddir))
		return PTR_ERR(nsim_dev_port->ddir);

	sprintf(dev_link_name, "../../../" DRV_NAME "%u", nsim_bus_dev->dev.id);
	if (nsim_dev_port_is_vf(nsim_dev_port)) {
		unsigned int vf_id = nsim_dev_port_index_to_vf_index(port_index);

		debugfs_create_u16("tx_share", 0400, nsim_dev_port->ddir,
				   &nsim_dev->vfconfigs[vf_id].min_tx_rate);
		debugfs_create_u16("tx_max", 0400, nsim_dev_port->ddir,
				   &nsim_dev->vfconfigs[vf_id].max_tx_rate);
		nsim_dev_port->rate_parent = debugfs_create_file("rate_parent",
								 0400,
								 nsim_dev_port->ddir,
								 &nsim_dev_port->parent_name,
								 &nsim_dev_rate_parent_fops);
	}
	debugfs_create_symlink("dev", nsim_dev_port->ddir, dev_link_name);

	return 0;
}

static void nsim_dev_port_debugfs_exit(struct nsim_dev_port *nsim_dev_port)
{
	debugfs_remove_recursive(nsim_dev_port->ddir);
}

static int nsim_dev_resources_register(struct devlink *devlink)
{
	struct devlink_resource_size_params params = {
		.size_max = (u64)-1,
		.size_granularity = 1,
		.unit = DEVLINK_RESOURCE_UNIT_ENTRY
	};
	int err;

	/* Resources for IPv4 */
	err = devl_resource_register(devlink, "IPv4", (u64)-1,
				     NSIM_RESOURCE_IPV4,
				     DEVLINK_RESOURCE_ID_PARENT_TOP,
				     &params);
	if (err) {
		pr_err("Failed to register IPv4 top resource\n");
		goto err_out;
	}

	err = devl_resource_register(devlink, "fib", (u64)-1,
				     NSIM_RESOURCE_IPV4_FIB,
				     NSIM_RESOURCE_IPV4, &params);
	if (err) {
		pr_err("Failed to register IPv4 FIB resource\n");
		goto err_out;
	}

	err = devl_resource_register(devlink, "fib-rules", (u64)-1,
				     NSIM_RESOURCE_IPV4_FIB_RULES,
				     NSIM_RESOURCE_IPV4, &params);
	if (err) {
		pr_err("Failed to register IPv4 FIB rules resource\n");
		goto err_out;
	}

	/* Resources for IPv6 */
	err = devl_resource_register(devlink, "IPv6", (u64)-1,
				     NSIM_RESOURCE_IPV6,
				     DEVLINK_RESOURCE_ID_PARENT_TOP,
				     &params);
	if (err) {
		pr_err("Failed to register IPv6 top resource\n");
		goto err_out;
	}

	err = devl_resource_register(devlink, "fib", (u64)-1,
				     NSIM_RESOURCE_IPV6_FIB,
				     NSIM_RESOURCE_IPV6, &params);
	if (err) {
		pr_err("Failed to register IPv6 FIB resource\n");
		goto err_out;
	}

	err = devl_resource_register(devlink, "fib-rules", (u64)-1,
				     NSIM_RESOURCE_IPV6_FIB_RULES,
				     NSIM_RESOURCE_IPV6, &params);
	if (err) {
		pr_err("Failed to register IPv6 FIB rules resource\n");
		goto err_out;
	}

	/* Resources for nexthops */
	err = devl_resource_register(devlink, "nexthops", (u64)-1,
				     NSIM_RESOURCE_NEXTHOPS,
				     DEVLINK_RESOURCE_ID_PARENT_TOP,
				     &params);
<<<<<<< HEAD
=======
	if (err) {
		pr_err("Failed to register NEXTHOPS resource\n");
		goto err_out;
	}
	return 0;
>>>>>>> eb3cdb58

err_out:
	devl_resources_unregister(devlink);
	return err;
}

enum nsim_devlink_param_id {
	NSIM_DEVLINK_PARAM_ID_BASE = DEVLINK_PARAM_GENERIC_ID_MAX,
	NSIM_DEVLINK_PARAM_ID_TEST1,
};

static const struct devlink_param nsim_devlink_params[] = {
	DEVLINK_PARAM_GENERIC(MAX_MACS,
			      BIT(DEVLINK_PARAM_CMODE_DRIVERINIT),
			      NULL, NULL, NULL),
	DEVLINK_PARAM_DRIVER(NSIM_DEVLINK_PARAM_ID_TEST1,
			     "test1", DEVLINK_PARAM_TYPE_BOOL,
			     BIT(DEVLINK_PARAM_CMODE_DRIVERINIT),
			     NULL, NULL, NULL),
};

static void nsim_devlink_set_params_init_values(struct nsim_dev *nsim_dev,
						struct devlink *devlink)
{
	union devlink_param_value value;

	value.vu32 = nsim_dev->max_macs;
	devl_param_driverinit_value_set(devlink,
					DEVLINK_PARAM_GENERIC_ID_MAX_MACS,
					value);
	value.vbool = nsim_dev->test1;
	devl_param_driverinit_value_set(devlink,
					NSIM_DEVLINK_PARAM_ID_TEST1,
					value);
}

static void nsim_devlink_param_load_driverinit_values(struct devlink *devlink)
{
	struct nsim_dev *nsim_dev = devlink_priv(devlink);
	union devlink_param_value saved_value;
	int err;

	err = devl_param_driverinit_value_get(devlink,
					      DEVLINK_PARAM_GENERIC_ID_MAX_MACS,
					      &saved_value);
	if (!err)
		nsim_dev->max_macs = saved_value.vu32;
	err = devl_param_driverinit_value_get(devlink,
					      NSIM_DEVLINK_PARAM_ID_TEST1,
					      &saved_value);
	if (!err)
		nsim_dev->test1 = saved_value.vbool;
}

#define NSIM_DEV_DUMMY_REGION_SNAPSHOT_MAX 16

static const struct devlink_region_ops dummy_region_ops = {
	.name = "dummy",
	.destructor = &kfree,
	.snapshot = nsim_dev_take_snapshot,
};

static int nsim_dev_dummy_region_init(struct nsim_dev *nsim_dev,
				      struct devlink *devlink)
{
	nsim_dev->dummy_region =
		devl_region_create(devlink, &dummy_region_ops,
				   NSIM_DEV_DUMMY_REGION_SNAPSHOT_MAX,
				   NSIM_DEV_DUMMY_REGION_SIZE);
	return PTR_ERR_OR_ZERO(nsim_dev->dummy_region);
}

static void nsim_dev_dummy_region_exit(struct nsim_dev *nsim_dev)
{
	devl_region_destroy(nsim_dev->dummy_region);
}

static int
__nsim_dev_port_add(struct nsim_dev *nsim_dev, enum nsim_dev_port_type type,
		    unsigned int port_index);
static void __nsim_dev_port_del(struct nsim_dev_port *nsim_dev_port);

static int nsim_esw_legacy_enable(struct nsim_dev *nsim_dev,
				  struct netlink_ext_ack *extack)
{
	struct devlink *devlink = priv_to_devlink(nsim_dev);
	struct nsim_dev_port *nsim_dev_port, *tmp;

	devl_rate_nodes_destroy(devlink);
	list_for_each_entry_safe(nsim_dev_port, tmp, &nsim_dev->port_list, list)
		if (nsim_dev_port_is_vf(nsim_dev_port))
			__nsim_dev_port_del(nsim_dev_port);
	nsim_dev->esw_mode = DEVLINK_ESWITCH_MODE_LEGACY;
	return 0;
}

static int nsim_esw_switchdev_enable(struct nsim_dev *nsim_dev,
				     struct netlink_ext_ack *extack)
{
	struct nsim_dev_port *nsim_dev_port, *tmp;
	int i, err;

	for (i = 0; i < nsim_dev_get_vfs(nsim_dev); i++) {
		err = __nsim_dev_port_add(nsim_dev, NSIM_DEV_PORT_TYPE_VF, i);
		if (err) {
			NL_SET_ERR_MSG_MOD(extack, "Failed to initialize VFs' netdevsim ports");
			pr_err("Failed to initialize VF id=%d. %d.\n", i, err);
			goto err_port_add_vfs;
		}
	}
	nsim_dev->esw_mode = DEVLINK_ESWITCH_MODE_SWITCHDEV;
	return 0;

err_port_add_vfs:
	list_for_each_entry_safe(nsim_dev_port, tmp, &nsim_dev->port_list, list)
		if (nsim_dev_port_is_vf(nsim_dev_port))
			__nsim_dev_port_del(nsim_dev_port);
	return err;
}

static int nsim_devlink_eswitch_mode_set(struct devlink *devlink, u16 mode,
					 struct netlink_ext_ack *extack)
{
	struct nsim_dev *nsim_dev = devlink_priv(devlink);

	if (mode == nsim_dev->esw_mode)
		return 0;

	if (mode == DEVLINK_ESWITCH_MODE_LEGACY)
		return nsim_esw_legacy_enable(nsim_dev, extack);
	if (mode == DEVLINK_ESWITCH_MODE_SWITCHDEV)
		return nsim_esw_switchdev_enable(nsim_dev, extack);

	return -EINVAL;
}

static int nsim_devlink_eswitch_mode_get(struct devlink *devlink, u16 *mode)
{
	struct nsim_dev *nsim_dev = devlink_priv(devlink);

	*mode = nsim_dev->esw_mode;
	return 0;
}

struct nsim_trap_item {
	void *trap_ctx;
	enum devlink_trap_action action;
};

struct nsim_trap_data {
	struct delayed_work trap_report_dw;
	struct nsim_trap_item *trap_items_arr;
	u64 *trap_policers_cnt_arr;
	u64 trap_pkt_cnt;
	struct nsim_dev *nsim_dev;
	spinlock_t trap_lock;	/* Protects trap_items_arr */
};

/* All driver-specific traps must be documented in
 * Documentation/networking/devlink/netdevsim.rst
 */
enum {
	NSIM_TRAP_ID_BASE = DEVLINK_TRAP_GENERIC_ID_MAX,
	NSIM_TRAP_ID_FID_MISS,
};

#define NSIM_TRAP_NAME_FID_MISS "fid_miss"

#define NSIM_TRAP_METADATA DEVLINK_TRAP_METADATA_TYPE_F_IN_PORT

#define NSIM_TRAP_DROP(_id, _group_id)					      \
	DEVLINK_TRAP_GENERIC(DROP, DROP, _id,				      \
			     DEVLINK_TRAP_GROUP_GENERIC_ID_##_group_id,	      \
			     NSIM_TRAP_METADATA)
#define NSIM_TRAP_DROP_EXT(_id, _group_id, _metadata)			      \
	DEVLINK_TRAP_GENERIC(DROP, DROP, _id,				      \
			     DEVLINK_TRAP_GROUP_GENERIC_ID_##_group_id,	      \
			     NSIM_TRAP_METADATA | (_metadata))
#define NSIM_TRAP_EXCEPTION(_id, _group_id)				      \
	DEVLINK_TRAP_GENERIC(EXCEPTION, TRAP, _id,			      \
			     DEVLINK_TRAP_GROUP_GENERIC_ID_##_group_id,	      \
			     NSIM_TRAP_METADATA)
#define NSIM_TRAP_CONTROL(_id, _group_id, _action)			      \
	DEVLINK_TRAP_GENERIC(CONTROL, _action, _id,			      \
			     DEVLINK_TRAP_GROUP_GENERIC_ID_##_group_id,	      \
			     NSIM_TRAP_METADATA)
#define NSIM_TRAP_DRIVER_EXCEPTION(_id, _group_id)			      \
	DEVLINK_TRAP_DRIVER(EXCEPTION, TRAP, NSIM_TRAP_ID_##_id,	      \
			    NSIM_TRAP_NAME_##_id,			      \
			    DEVLINK_TRAP_GROUP_GENERIC_ID_##_group_id,	      \
			    NSIM_TRAP_METADATA)

#define NSIM_DEV_TRAP_POLICER_MIN_RATE	1
#define NSIM_DEV_TRAP_POLICER_MAX_RATE	8000
#define NSIM_DEV_TRAP_POLICER_MIN_BURST	8
#define NSIM_DEV_TRAP_POLICER_MAX_BURST	65536

#define NSIM_TRAP_POLICER(_id, _rate, _burst)				      \
	DEVLINK_TRAP_POLICER(_id, _rate, _burst,			      \
			     NSIM_DEV_TRAP_POLICER_MAX_RATE,		      \
			     NSIM_DEV_TRAP_POLICER_MIN_RATE,		      \
			     NSIM_DEV_TRAP_POLICER_MAX_BURST,		      \
			     NSIM_DEV_TRAP_POLICER_MIN_BURST)

static const struct devlink_trap_policer nsim_trap_policers_arr[] = {
	NSIM_TRAP_POLICER(1, 1000, 128),
	NSIM_TRAP_POLICER(2, 2000, 256),
	NSIM_TRAP_POLICER(3, 3000, 512),
};

static const struct devlink_trap_group nsim_trap_groups_arr[] = {
	DEVLINK_TRAP_GROUP_GENERIC(L2_DROPS, 0),
	DEVLINK_TRAP_GROUP_GENERIC(L3_DROPS, 1),
	DEVLINK_TRAP_GROUP_GENERIC(L3_EXCEPTIONS, 1),
	DEVLINK_TRAP_GROUP_GENERIC(BUFFER_DROPS, 2),
	DEVLINK_TRAP_GROUP_GENERIC(ACL_DROPS, 3),
	DEVLINK_TRAP_GROUP_GENERIC(MC_SNOOPING, 3),
};

static const struct devlink_trap nsim_traps_arr[] = {
	NSIM_TRAP_DROP(SMAC_MC, L2_DROPS),
	NSIM_TRAP_DROP(VLAN_TAG_MISMATCH, L2_DROPS),
	NSIM_TRAP_DROP(INGRESS_VLAN_FILTER, L2_DROPS),
	NSIM_TRAP_DROP(INGRESS_STP_FILTER, L2_DROPS),
	NSIM_TRAP_DROP(EMPTY_TX_LIST, L2_DROPS),
	NSIM_TRAP_DROP(PORT_LOOPBACK_FILTER, L2_DROPS),
	NSIM_TRAP_DRIVER_EXCEPTION(FID_MISS, L2_DROPS),
	NSIM_TRAP_DROP(BLACKHOLE_ROUTE, L3_DROPS),
	NSIM_TRAP_EXCEPTION(TTL_ERROR, L3_EXCEPTIONS),
	NSIM_TRAP_DROP(TAIL_DROP, BUFFER_DROPS),
	NSIM_TRAP_DROP_EXT(INGRESS_FLOW_ACTION_DROP, ACL_DROPS,
			   DEVLINK_TRAP_METADATA_TYPE_F_FA_COOKIE),
	NSIM_TRAP_DROP_EXT(EGRESS_FLOW_ACTION_DROP, ACL_DROPS,
			   DEVLINK_TRAP_METADATA_TYPE_F_FA_COOKIE),
	NSIM_TRAP_CONTROL(IGMP_QUERY, MC_SNOOPING, MIRROR),
	NSIM_TRAP_CONTROL(IGMP_V1_REPORT, MC_SNOOPING, TRAP),
};

#define NSIM_TRAP_L4_DATA_LEN 100

static struct sk_buff *nsim_dev_trap_skb_build(void)
{
	int tot_len, data_len = NSIM_TRAP_L4_DATA_LEN;
	struct sk_buff *skb;
	struct udphdr *udph;
	struct ethhdr *eth;
	struct iphdr *iph;

	skb = alloc_skb(NLMSG_GOODSIZE, GFP_ATOMIC);
	if (!skb)
		return NULL;
	tot_len = sizeof(struct iphdr) + sizeof(struct udphdr) + data_len;

	skb_reset_mac_header(skb);
	eth = skb_put(skb, sizeof(struct ethhdr));
	eth_random_addr(eth->h_dest);
	eth_random_addr(eth->h_source);
	eth->h_proto = htons(ETH_P_IP);
	skb->protocol = htons(ETH_P_IP);

	skb_set_network_header(skb, skb->len);
	iph = skb_put(skb, sizeof(struct iphdr));
	iph->protocol = IPPROTO_UDP;
	iph->saddr = in_aton("192.0.2.1");
	iph->daddr = in_aton("198.51.100.1");
	iph->version = 0x4;
	iph->frag_off = 0;
	iph->ihl = 0x5;
	iph->tot_len = htons(tot_len);
	iph->ttl = 100;
	iph->check = 0;
	iph->check = ip_fast_csum((unsigned char *)iph, iph->ihl);

	skb_set_transport_header(skb, skb->len);
	udph = skb_put_zero(skb, sizeof(struct udphdr) + data_len);
	get_random_bytes(&udph->source, sizeof(u16));
	get_random_bytes(&udph->dest, sizeof(u16));
	udph->len = htons(sizeof(struct udphdr) + data_len);

	return skb;
}

static void nsim_dev_trap_report(struct nsim_dev_port *nsim_dev_port)
{
	struct nsim_dev *nsim_dev = nsim_dev_port->ns->nsim_dev;
	struct devlink *devlink = priv_to_devlink(nsim_dev);
	struct nsim_trap_data *nsim_trap_data;
	int i;

	nsim_trap_data = nsim_dev->trap_data;

	spin_lock(&nsim_trap_data->trap_lock);
	for (i = 0; i < ARRAY_SIZE(nsim_traps_arr); i++) {
		struct flow_action_cookie *fa_cookie = NULL;
		struct nsim_trap_item *nsim_trap_item;
		struct sk_buff *skb;
		bool has_fa_cookie;

		has_fa_cookie = nsim_traps_arr[i].metadata_cap &
				DEVLINK_TRAP_METADATA_TYPE_F_FA_COOKIE;

		nsim_trap_item = &nsim_trap_data->trap_items_arr[i];
		if (nsim_trap_item->action == DEVLINK_TRAP_ACTION_DROP)
			continue;

		skb = nsim_dev_trap_skb_build();
		if (!skb)
			continue;
		skb->dev = nsim_dev_port->ns->netdev;

		/* Trapped packets are usually passed to devlink in softIRQ,
		 * but in this case they are generated in a workqueue. Disable
		 * softIRQs to prevent lockdep from complaining about
		 * "incosistent lock state".
		 */

		spin_lock_bh(&nsim_dev->fa_cookie_lock);
		fa_cookie = has_fa_cookie ? nsim_dev->fa_cookie : NULL;
		devlink_trap_report(devlink, skb, nsim_trap_item->trap_ctx,
				    &nsim_dev_port->devlink_port, fa_cookie);
		spin_unlock_bh(&nsim_dev->fa_cookie_lock);
		consume_skb(skb);
	}
	spin_unlock(&nsim_trap_data->trap_lock);
}

#define NSIM_TRAP_REPORT_INTERVAL_MS	100

static void nsim_dev_trap_report_work(struct work_struct *work)
{
	struct nsim_trap_data *nsim_trap_data;
	struct nsim_dev_port *nsim_dev_port;
	struct nsim_dev *nsim_dev;

	nsim_trap_data = container_of(work, struct nsim_trap_data,
				      trap_report_dw.work);
	nsim_dev = nsim_trap_data->nsim_dev;

	/* For each running port and enabled packet trap, generate a UDP
	 * packet with a random 5-tuple and report it.
	 */
	if (!devl_trylock(priv_to_devlink(nsim_dev))) {
		schedule_delayed_work(&nsim_dev->trap_data->trap_report_dw, 0);
		return;
	}

	list_for_each_entry(nsim_dev_port, &nsim_dev->port_list, list) {
		if (!netif_running(nsim_dev_port->ns->netdev))
			continue;

		nsim_dev_trap_report(nsim_dev_port);
	}
	devl_unlock(priv_to_devlink(nsim_dev));

	schedule_delayed_work(&nsim_dev->trap_data->trap_report_dw,
			      msecs_to_jiffies(NSIM_TRAP_REPORT_INTERVAL_MS));
}

static int nsim_dev_traps_init(struct devlink *devlink)
{
	size_t policers_count = ARRAY_SIZE(nsim_trap_policers_arr);
	struct nsim_dev *nsim_dev = devlink_priv(devlink);
	struct nsim_trap_data *nsim_trap_data;
	int err;

	nsim_trap_data = kzalloc(sizeof(*nsim_trap_data), GFP_KERNEL);
	if (!nsim_trap_data)
		return -ENOMEM;

	nsim_trap_data->trap_items_arr = kcalloc(ARRAY_SIZE(nsim_traps_arr),
						 sizeof(struct nsim_trap_item),
						 GFP_KERNEL);
	if (!nsim_trap_data->trap_items_arr) {
		err = -ENOMEM;
		goto err_trap_data_free;
	}

	nsim_trap_data->trap_policers_cnt_arr = kcalloc(policers_count,
							sizeof(u64),
							GFP_KERNEL);
	if (!nsim_trap_data->trap_policers_cnt_arr) {
		err = -ENOMEM;
		goto err_trap_items_free;
	}

	/* The lock is used to protect the action state of the registered
	 * traps. The value is written by user and read in delayed work when
	 * iterating over all the traps.
	 */
	spin_lock_init(&nsim_trap_data->trap_lock);
	nsim_trap_data->nsim_dev = nsim_dev;
	nsim_dev->trap_data = nsim_trap_data;

	err = devl_trap_policers_register(devlink, nsim_trap_policers_arr,
					  policers_count);
	if (err)
		goto err_trap_policers_cnt_free;

	err = devl_trap_groups_register(devlink, nsim_trap_groups_arr,
					ARRAY_SIZE(nsim_trap_groups_arr));
	if (err)
		goto err_trap_policers_unregister;

	err = devl_traps_register(devlink, nsim_traps_arr,
				  ARRAY_SIZE(nsim_traps_arr), NULL);
	if (err)
		goto err_trap_groups_unregister;

	INIT_DELAYED_WORK(&nsim_dev->trap_data->trap_report_dw,
			  nsim_dev_trap_report_work);
	schedule_delayed_work(&nsim_dev->trap_data->trap_report_dw,
			      msecs_to_jiffies(NSIM_TRAP_REPORT_INTERVAL_MS));

	return 0;

err_trap_groups_unregister:
	devl_trap_groups_unregister(devlink, nsim_trap_groups_arr,
				    ARRAY_SIZE(nsim_trap_groups_arr));
err_trap_policers_unregister:
	devl_trap_policers_unregister(devlink, nsim_trap_policers_arr,
				      ARRAY_SIZE(nsim_trap_policers_arr));
err_trap_policers_cnt_free:
	kfree(nsim_trap_data->trap_policers_cnt_arr);
err_trap_items_free:
	kfree(nsim_trap_data->trap_items_arr);
err_trap_data_free:
	kfree(nsim_trap_data);
	return err;
}

static void nsim_dev_traps_exit(struct devlink *devlink)
{
	struct nsim_dev *nsim_dev = devlink_priv(devlink);

	/* caution, trap work takes devlink lock */
	cancel_delayed_work_sync(&nsim_dev->trap_data->trap_report_dw);
	devl_traps_unregister(devlink, nsim_traps_arr,
			      ARRAY_SIZE(nsim_traps_arr));
	devl_trap_groups_unregister(devlink, nsim_trap_groups_arr,
				    ARRAY_SIZE(nsim_trap_groups_arr));
	devl_trap_policers_unregister(devlink, nsim_trap_policers_arr,
				      ARRAY_SIZE(nsim_trap_policers_arr));
	kfree(nsim_dev->trap_data->trap_policers_cnt_arr);
	kfree(nsim_dev->trap_data->trap_items_arr);
	kfree(nsim_dev->trap_data);
}

static int nsim_dev_reload_create(struct nsim_dev *nsim_dev,
				  struct netlink_ext_ack *extack);
static void nsim_dev_reload_destroy(struct nsim_dev *nsim_dev);

static int nsim_dev_reload_down(struct devlink *devlink, bool netns_change,
				enum devlink_reload_action action, enum devlink_reload_limit limit,
				struct netlink_ext_ack *extack)
{
	struct nsim_dev *nsim_dev = devlink_priv(devlink);

	if (nsim_dev->dont_allow_reload) {
		/* For testing purposes, user set debugfs dont_allow_reload
		 * value to true. So forbid it.
		 */
		NL_SET_ERR_MSG_MOD(extack, "User forbid the reload for testing purposes");
		return -EOPNOTSUPP;
	}

	nsim_dev_reload_destroy(nsim_dev);
	return 0;
}

static int nsim_dev_reload_up(struct devlink *devlink, enum devlink_reload_action action,
			      enum devlink_reload_limit limit, u32 *actions_performed,
			      struct netlink_ext_ack *extack)
{
	struct nsim_dev *nsim_dev = devlink_priv(devlink);
	int ret;

	if (nsim_dev->fail_reload) {
		/* For testing purposes, user set debugfs fail_reload
		 * value to true. Fail right away.
		 */
		NL_SET_ERR_MSG_MOD(extack, "User setup the reload to fail for testing purposes");
		return -EINVAL;
	}

	*actions_performed = BIT(DEVLINK_RELOAD_ACTION_DRIVER_REINIT);
<<<<<<< HEAD
	ret = nsim_dev_reload_create(nsim_dev, extack);
	return ret;
=======

	return nsim_dev_reload_create(nsim_dev, extack);
>>>>>>> eb3cdb58
}

static int nsim_dev_info_get(struct devlink *devlink,
			     struct devlink_info_req *req,
			     struct netlink_ext_ack *extack)
{
	int err;

	err = devlink_info_version_stored_put_ext(req, "fw.mgmt", "10.20.30",
						  DEVLINK_INFO_VERSION_TYPE_COMPONENT);
	if (err)
		return err;
	return devlink_info_version_running_put_ext(req, "fw.mgmt", "10.20.30",
						    DEVLINK_INFO_VERSION_TYPE_COMPONENT);
}

#define NSIM_DEV_FLASH_SIZE 500000
#define NSIM_DEV_FLASH_CHUNK_SIZE 1000
#define NSIM_DEV_FLASH_CHUNK_TIME_MS 10

static int nsim_dev_flash_update(struct devlink *devlink,
				 struct devlink_flash_update_params *params,
				 struct netlink_ext_ack *extack)
{
	struct nsim_dev *nsim_dev = devlink_priv(devlink);
	int i;

	if ((params->overwrite_mask & ~nsim_dev->fw_update_overwrite_mask) != 0)
		return -EOPNOTSUPP;

	if (nsim_dev->fw_update_status) {
		devlink_flash_update_status_notify(devlink,
						   "Preparing to flash",
						   params->component, 0, 0);
	}

	for (i = 0; i < NSIM_DEV_FLASH_SIZE / NSIM_DEV_FLASH_CHUNK_SIZE; i++) {
		if (nsim_dev->fw_update_status)
			devlink_flash_update_status_notify(devlink, "Flashing",
							   params->component,
							   i * NSIM_DEV_FLASH_CHUNK_SIZE,
							   NSIM_DEV_FLASH_SIZE);
		msleep(NSIM_DEV_FLASH_CHUNK_TIME_MS);
	}

	if (nsim_dev->fw_update_status) {
		devlink_flash_update_status_notify(devlink, "Flashing",
						   params->component,
						   NSIM_DEV_FLASH_SIZE,
						   NSIM_DEV_FLASH_SIZE);
		devlink_flash_update_timeout_notify(devlink, "Flash select",
						    params->component, 81);
		devlink_flash_update_status_notify(devlink, "Flashing done",
						   params->component, 0, 0);
	}

	return 0;
}

static struct nsim_trap_item *
nsim_dev_trap_item_lookup(struct nsim_dev *nsim_dev, u16 trap_id)
{
	struct nsim_trap_data *nsim_trap_data = nsim_dev->trap_data;
	int i;

	for (i = 0; i < ARRAY_SIZE(nsim_traps_arr); i++) {
		if (nsim_traps_arr[i].id == trap_id)
			return &nsim_trap_data->trap_items_arr[i];
	}

	return NULL;
}

static int nsim_dev_devlink_trap_init(struct devlink *devlink,
				      const struct devlink_trap *trap,
				      void *trap_ctx)
{
	struct nsim_dev *nsim_dev = devlink_priv(devlink);
	struct nsim_trap_item *nsim_trap_item;

	nsim_trap_item = nsim_dev_trap_item_lookup(nsim_dev, trap->id);
	if (WARN_ON(!nsim_trap_item))
		return -ENOENT;

	nsim_trap_item->trap_ctx = trap_ctx;
	nsim_trap_item->action = trap->init_action;

	return 0;
}

static int
nsim_dev_devlink_trap_action_set(struct devlink *devlink,
				 const struct devlink_trap *trap,
				 enum devlink_trap_action action,
				 struct netlink_ext_ack *extack)
{
	struct nsim_dev *nsim_dev = devlink_priv(devlink);
	struct nsim_trap_item *nsim_trap_item;

	nsim_trap_item = nsim_dev_trap_item_lookup(nsim_dev, trap->id);
	if (WARN_ON(!nsim_trap_item))
		return -ENOENT;

	spin_lock(&nsim_dev->trap_data->trap_lock);
	nsim_trap_item->action = action;
	spin_unlock(&nsim_dev->trap_data->trap_lock);

	return 0;
}

static int
nsim_dev_devlink_trap_group_set(struct devlink *devlink,
				const struct devlink_trap_group *group,
				const struct devlink_trap_policer *policer,
				struct netlink_ext_ack *extack)
{
	struct nsim_dev *nsim_dev = devlink_priv(devlink);

	if (nsim_dev->fail_trap_group_set)
		return -EINVAL;

	return 0;
}

static int
nsim_dev_devlink_trap_policer_set(struct devlink *devlink,
				  const struct devlink_trap_policer *policer,
				  u64 rate, u64 burst,
				  struct netlink_ext_ack *extack)
{
	struct nsim_dev *nsim_dev = devlink_priv(devlink);

	if (nsim_dev->fail_trap_policer_set) {
		NL_SET_ERR_MSG_MOD(extack, "User setup the operation to fail for testing purposes");
		return -EINVAL;
	}

	return 0;
}

static int
nsim_dev_devlink_trap_policer_counter_get(struct devlink *devlink,
					  const struct devlink_trap_policer *policer,
					  u64 *p_drops)
{
	struct nsim_dev *nsim_dev = devlink_priv(devlink);
	u64 *cnt;

	if (nsim_dev->fail_trap_policer_counter_get)
		return -EINVAL;

	cnt = &nsim_dev->trap_data->trap_policers_cnt_arr[policer->id - 1];
	*p_drops = (*cnt)++;

	return 0;
}

#define NSIM_LINK_SPEED_MAX     5000 /* Mbps */
#define NSIM_LINK_SPEED_UNIT    125000 /* 1 Mbps given in bytes/sec to avoid
					* u64 overflow during conversion from
					* bytes to bits.
					*/

static int nsim_rate_bytes_to_units(char *name, u64 *rate, struct netlink_ext_ack *extack)
{
	u64 val;
	u32 rem;

	val = div_u64_rem(*rate, NSIM_LINK_SPEED_UNIT, &rem);
	if (rem) {
		pr_err("%s rate value %lluBps not in link speed units of 1Mbps.\n",
		       name, *rate);
		NL_SET_ERR_MSG_MOD(extack, "TX rate value not in link speed units of 1Mbps.");
		return -EINVAL;
	}

	if (val > NSIM_LINK_SPEED_MAX) {
		pr_err("%s rate value %lluMbps exceed link maximum speed 5000Mbps.\n",
		       name, val);
		NL_SET_ERR_MSG_MOD(extack, "TX rate value exceed link maximum speed 5000Mbps.");
		return -EINVAL;
	}
	*rate = val;
	return 0;
}

static int nsim_leaf_tx_share_set(struct devlink_rate *devlink_rate, void *priv,
				  u64 tx_share, struct netlink_ext_ack *extack)
{
	struct nsim_dev_port *nsim_dev_port = priv;
	struct nsim_dev *nsim_dev = nsim_dev_port->ns->nsim_dev;
	int vf_id = nsim_dev_port_index_to_vf_index(nsim_dev_port->port_index);
	int err;

	err = nsim_rate_bytes_to_units("tx_share", &tx_share, extack);
	if (err)
		return err;

	nsim_dev->vfconfigs[vf_id].min_tx_rate = tx_share;
	return 0;
}

static int nsim_leaf_tx_max_set(struct devlink_rate *devlink_rate, void *priv,
				u64 tx_max, struct netlink_ext_ack *extack)
{
	struct nsim_dev_port *nsim_dev_port = priv;
	struct nsim_dev *nsim_dev = nsim_dev_port->ns->nsim_dev;
	int vf_id = nsim_dev_port_index_to_vf_index(nsim_dev_port->port_index);
	int err;

	err = nsim_rate_bytes_to_units("tx_max", &tx_max, extack);
	if (err)
		return err;

	nsim_dev->vfconfigs[vf_id].max_tx_rate = tx_max;
	return 0;
}

struct nsim_rate_node {
	struct dentry *ddir;
	struct dentry *rate_parent;
	char *parent_name;
	u16 tx_share;
	u16 tx_max;
};

static int nsim_node_tx_share_set(struct devlink_rate *devlink_rate, void *priv,
				  u64 tx_share, struct netlink_ext_ack *extack)
{
	struct nsim_rate_node *nsim_node = priv;
	int err;

	err = nsim_rate_bytes_to_units("tx_share", &tx_share, extack);
	if (err)
		return err;

	nsim_node->tx_share = tx_share;
	return 0;
}

static int nsim_node_tx_max_set(struct devlink_rate *devlink_rate, void *priv,
				u64 tx_max, struct netlink_ext_ack *extack)
{
	struct nsim_rate_node *nsim_node = priv;
	int err;

	err = nsim_rate_bytes_to_units("tx_max", &tx_max, extack);
	if (err)
		return err;

	nsim_node->tx_max = tx_max;
	return 0;
}

static int nsim_rate_node_new(struct devlink_rate *node, void **priv,
			      struct netlink_ext_ack *extack)
{
	struct nsim_dev *nsim_dev = devlink_priv(node->devlink);
	struct nsim_rate_node *nsim_node;

	if (!nsim_esw_mode_is_switchdev(nsim_dev)) {
		NL_SET_ERR_MSG_MOD(extack, "Node creation allowed only in switchdev mode.");
		return -EOPNOTSUPP;
	}

	nsim_node = kzalloc(sizeof(*nsim_node), GFP_KERNEL);
	if (!nsim_node)
		return -ENOMEM;

	nsim_node->ddir = debugfs_create_dir(node->name, nsim_dev->nodes_ddir);

	debugfs_create_u16("tx_share", 0400, nsim_node->ddir, &nsim_node->tx_share);
	debugfs_create_u16("tx_max", 0400, nsim_node->ddir, &nsim_node->tx_max);
	nsim_node->rate_parent = debugfs_create_file("rate_parent", 0400,
						     nsim_node->ddir,
						     &nsim_node->parent_name,
						     &nsim_dev_rate_parent_fops);

	*priv = nsim_node;
	return 0;
}

static int nsim_rate_node_del(struct devlink_rate *node, void *priv,
			      struct netlink_ext_ack *extack)
{
	struct nsim_rate_node *nsim_node = priv;

	debugfs_remove(nsim_node->rate_parent);
	debugfs_remove_recursive(nsim_node->ddir);
	kfree(nsim_node);
	return 0;
}

static int nsim_rate_leaf_parent_set(struct devlink_rate *child,
				     struct devlink_rate *parent,
				     void *priv_child, void *priv_parent,
				     struct netlink_ext_ack *extack)
{
	struct nsim_dev_port *nsim_dev_port = priv_child;

	if (parent)
		nsim_dev_port->parent_name = parent->name;
	else
		nsim_dev_port->parent_name = NULL;
	return 0;
}

static int nsim_rate_node_parent_set(struct devlink_rate *child,
				     struct devlink_rate *parent,
				     void *priv_child, void *priv_parent,
				     struct netlink_ext_ack *extack)
{
	struct nsim_rate_node *nsim_node = priv_child;

	if (parent)
		nsim_node->parent_name = parent->name;
	else
		nsim_node->parent_name = NULL;
	return 0;
}

static int
nsim_dev_devlink_trap_drop_counter_get(struct devlink *devlink,
				       const struct devlink_trap *trap,
				       u64 *p_drops)
{
	struct nsim_dev *nsim_dev = devlink_priv(devlink);
	u64 *cnt;

	if (nsim_dev->fail_trap_drop_counter_get)
		return -EINVAL;

	cnt = &nsim_dev->trap_data->trap_pkt_cnt;
	*p_drops = (*cnt)++;

	return 0;
}

static const struct devlink_ops nsim_dev_devlink_ops = {
	.eswitch_mode_set = nsim_devlink_eswitch_mode_set,
	.eswitch_mode_get = nsim_devlink_eswitch_mode_get,
	.supported_flash_update_params = DEVLINK_SUPPORT_FLASH_UPDATE_OVERWRITE_MASK,
	.reload_actions = BIT(DEVLINK_RELOAD_ACTION_DRIVER_REINIT),
	.reload_down = nsim_dev_reload_down,
	.reload_up = nsim_dev_reload_up,
	.info_get = nsim_dev_info_get,
	.flash_update = nsim_dev_flash_update,
	.trap_init = nsim_dev_devlink_trap_init,
	.trap_action_set = nsim_dev_devlink_trap_action_set,
	.trap_group_set = nsim_dev_devlink_trap_group_set,
	.trap_policer_set = nsim_dev_devlink_trap_policer_set,
	.trap_policer_counter_get = nsim_dev_devlink_trap_policer_counter_get,
	.rate_leaf_tx_share_set = nsim_leaf_tx_share_set,
	.rate_leaf_tx_max_set = nsim_leaf_tx_max_set,
	.rate_node_tx_share_set = nsim_node_tx_share_set,
	.rate_node_tx_max_set = nsim_node_tx_max_set,
	.rate_node_new = nsim_rate_node_new,
	.rate_node_del = nsim_rate_node_del,
	.rate_leaf_parent_set = nsim_rate_leaf_parent_set,
	.rate_node_parent_set = nsim_rate_node_parent_set,
	.trap_drop_counter_get = nsim_dev_devlink_trap_drop_counter_get,
};

#define NSIM_DEV_MAX_MACS_DEFAULT 32
#define NSIM_DEV_TEST1_DEFAULT true

static int __nsim_dev_port_add(struct nsim_dev *nsim_dev, enum nsim_dev_port_type type,
			       unsigned int port_index)
{
	struct devlink_port_attrs attrs = {};
	struct nsim_dev_port *nsim_dev_port;
	struct devlink_port *devlink_port;
	int err;

	if (type == NSIM_DEV_PORT_TYPE_VF && !nsim_dev_get_vfs(nsim_dev))
		return -EINVAL;

	nsim_dev_port = kzalloc(sizeof(*nsim_dev_port), GFP_KERNEL);
	if (!nsim_dev_port)
		return -ENOMEM;
	nsim_dev_port->port_index = nsim_dev_port_index(type, port_index);
	nsim_dev_port->port_type = type;

	devlink_port = &nsim_dev_port->devlink_port;
	if (nsim_dev_port_is_pf(nsim_dev_port)) {
		attrs.flavour = DEVLINK_PORT_FLAVOUR_PHYSICAL;
		attrs.phys.port_number = port_index + 1;
	} else {
		attrs.flavour = DEVLINK_PORT_FLAVOUR_PCI_VF;
		attrs.pci_vf.pf = 0;
		attrs.pci_vf.vf = port_index;
	}
	memcpy(attrs.switch_id.id, nsim_dev->switch_id.id, nsim_dev->switch_id.id_len);
	attrs.switch_id.id_len = nsim_dev->switch_id.id_len;
	devlink_port_attrs_set(devlink_port, &attrs);
	err = devl_port_register(priv_to_devlink(nsim_dev), devlink_port,
				 nsim_dev_port->port_index);
	if (err)
		goto err_port_free;

	err = nsim_dev_port_debugfs_init(nsim_dev, nsim_dev_port);
	if (err)
		goto err_dl_port_unregister;

	nsim_dev_port->ns = nsim_create(nsim_dev, nsim_dev_port);
	if (IS_ERR(nsim_dev_port->ns)) {
		err = PTR_ERR(nsim_dev_port->ns);
		goto err_port_debugfs_exit;
	}

	if (nsim_dev_port_is_vf(nsim_dev_port)) {
		err = devl_rate_leaf_create(&nsim_dev_port->devlink_port,
<<<<<<< HEAD
					    nsim_dev_port);
=======
					    nsim_dev_port, NULL);
>>>>>>> eb3cdb58
		if (err)
			goto err_nsim_destroy;
	}

	list_add(&nsim_dev_port->list, &nsim_dev->port_list);

	return 0;

err_nsim_destroy:
	nsim_destroy(nsim_dev_port->ns);
err_port_debugfs_exit:
	nsim_dev_port_debugfs_exit(nsim_dev_port);
err_dl_port_unregister:
	devl_port_unregister(devlink_port);
err_port_free:
	kfree(nsim_dev_port);
	return err;
}

static void __nsim_dev_port_del(struct nsim_dev_port *nsim_dev_port)
{
	struct devlink_port *devlink_port = &nsim_dev_port->devlink_port;

	list_del(&nsim_dev_port->list);
	if (nsim_dev_port_is_vf(nsim_dev_port))
		devl_rate_leaf_destroy(&nsim_dev_port->devlink_port);
<<<<<<< HEAD
	devlink_port_type_clear(devlink_port);
=======
>>>>>>> eb3cdb58
	nsim_destroy(nsim_dev_port->ns);
	nsim_dev_port_debugfs_exit(nsim_dev_port);
	devl_port_unregister(devlink_port);
	kfree(nsim_dev_port);
}

static void nsim_dev_port_del_all(struct nsim_dev *nsim_dev)
{
	struct nsim_dev_port *nsim_dev_port, *tmp;

	list_for_each_entry_safe(nsim_dev_port, tmp,
				 &nsim_dev->port_list, list)
		__nsim_dev_port_del(nsim_dev_port);
}

static int nsim_dev_port_add_all(struct nsim_dev *nsim_dev,
				 unsigned int port_count)
{
	int i, err;

	for (i = 0; i < port_count; i++) {
		err = __nsim_dev_port_add(nsim_dev, NSIM_DEV_PORT_TYPE_PF, i);
		if (err)
			goto err_port_del_all;
	}
	return 0;

err_port_del_all:
	nsim_dev_port_del_all(nsim_dev);
	return err;
}

static int nsim_dev_reload_create(struct nsim_dev *nsim_dev,
				  struct netlink_ext_ack *extack)
{
	struct nsim_bus_dev *nsim_bus_dev = nsim_dev->nsim_bus_dev;
	struct devlink *devlink;
	int err;

	devlink = priv_to_devlink(nsim_dev);
	nsim_dev = devlink_priv(devlink);
	INIT_LIST_HEAD(&nsim_dev->port_list);
	nsim_dev->fw_update_status = true;
	nsim_dev->fw_update_overwrite_mask = 0;

	nsim_devlink_param_load_driverinit_values(devlink);

	err = nsim_dev_dummy_region_init(nsim_dev, devlink);
	if (err)
		return err;

	err = nsim_dev_traps_init(devlink);
	if (err)
		goto err_dummy_region_exit;

	nsim_dev->fib_data = nsim_fib_create(devlink, extack);
	if (IS_ERR(nsim_dev->fib_data)) {
		err = PTR_ERR(nsim_dev->fib_data);
		goto err_traps_exit;
	}

	err = nsim_dev_health_init(nsim_dev, devlink);
	if (err)
		goto err_fib_destroy;

	err = nsim_dev_psample_init(nsim_dev);
	if (err)
		goto err_health_exit;

	err = nsim_dev_hwstats_init(nsim_dev);
	if (err)
		goto err_psample_exit;

	err = nsim_dev_port_add_all(nsim_dev, nsim_bus_dev->port_count);
	if (err)
		goto err_hwstats_exit;

	nsim_dev->take_snapshot = debugfs_create_file("take_snapshot",
						      0200,
						      nsim_dev->ddir,
						      nsim_dev,
						&nsim_dev_take_snapshot_fops);
	return 0;

err_hwstats_exit:
	nsim_dev_hwstats_exit(nsim_dev);
err_psample_exit:
	nsim_dev_psample_exit(nsim_dev);
err_health_exit:
	nsim_dev_health_exit(nsim_dev);
err_fib_destroy:
	nsim_fib_destroy(devlink, nsim_dev->fib_data);
err_traps_exit:
	nsim_dev_traps_exit(devlink);
err_dummy_region_exit:
	nsim_dev_dummy_region_exit(nsim_dev);
	return err;
}

int nsim_drv_probe(struct nsim_bus_dev *nsim_bus_dev)
{
	struct nsim_dev *nsim_dev;
	struct devlink *devlink;
	int err;

	devlink = devlink_alloc_ns(&nsim_dev_devlink_ops, sizeof(*nsim_dev),
				 nsim_bus_dev->initial_net, &nsim_bus_dev->dev);
	if (!devlink)
		return -ENOMEM;
	devl_lock(devlink);
	nsim_dev = devlink_priv(devlink);
	nsim_dev->nsim_bus_dev = nsim_bus_dev;
	nsim_dev->switch_id.id_len = sizeof(nsim_dev->switch_id.id);
	get_random_bytes(nsim_dev->switch_id.id, nsim_dev->switch_id.id_len);
	INIT_LIST_HEAD(&nsim_dev->port_list);
	nsim_dev->fw_update_status = true;
	nsim_dev->fw_update_overwrite_mask = 0;
	nsim_dev->max_macs = NSIM_DEV_MAX_MACS_DEFAULT;
	nsim_dev->test1 = NSIM_DEV_TEST1_DEFAULT;
	spin_lock_init(&nsim_dev->fa_cookie_lock);

	dev_set_drvdata(&nsim_bus_dev->dev, nsim_dev);

	nsim_dev->vfconfigs = kcalloc(nsim_bus_dev->max_vfs,
				      sizeof(struct nsim_vf_config),
				      GFP_KERNEL | __GFP_NOWARN);
	if (!nsim_dev->vfconfigs) {
		err = -ENOMEM;
		goto err_devlink_unlock;
	}

<<<<<<< HEAD
	err = nsim_dev_resources_register(devlink);
=======
	err = devl_register(devlink);
>>>>>>> eb3cdb58
	if (err)
		goto err_vfc_free;

	err = nsim_dev_resources_register(devlink);
	if (err)
		goto err_dl_unregister;

	err = devl_params_register(devlink, nsim_devlink_params,
				   ARRAY_SIZE(nsim_devlink_params));
	if (err)
		goto err_resource_unregister;
	nsim_devlink_set_params_init_values(nsim_dev, devlink);

	err = nsim_dev_dummy_region_init(nsim_dev, devlink);
	if (err)
		goto err_params_unregister;

	err = nsim_dev_traps_init(devlink);
	if (err)
		goto err_dummy_region_exit;

	err = nsim_dev_debugfs_init(nsim_dev);
	if (err)
		goto err_traps_exit;

	nsim_dev->fib_data = nsim_fib_create(devlink, NULL);
	if (IS_ERR(nsim_dev->fib_data)) {
		err = PTR_ERR(nsim_dev->fib_data);
		goto err_debugfs_exit;
	}

	err = nsim_dev_health_init(nsim_dev, devlink);
	if (err)
		goto err_fib_destroy;

	err = nsim_bpf_dev_init(nsim_dev);
	if (err)
		goto err_health_exit;

	err = nsim_dev_psample_init(nsim_dev);
	if (err)
		goto err_bpf_dev_exit;

	err = nsim_dev_hwstats_init(nsim_dev);
	if (err)
		goto err_psample_exit;

<<<<<<< HEAD
	nsim_dev->esw_mode = DEVLINK_ESWITCH_MODE_LEGACY;
	devlink_set_features(devlink, DEVLINK_F_RELOAD);
	devl_unlock(devlink);
	devlink_register(devlink);
=======
	err = nsim_dev_port_add_all(nsim_dev, nsim_bus_dev->port_count);
	if (err)
		goto err_hwstats_exit;

	nsim_dev->esw_mode = DEVLINK_ESWITCH_MODE_LEGACY;
	devl_unlock(devlink);
>>>>>>> eb3cdb58
	return 0;

err_hwstats_exit:
	nsim_dev_hwstats_exit(nsim_dev);
err_psample_exit:
	nsim_dev_psample_exit(nsim_dev);
err_bpf_dev_exit:
	nsim_bpf_dev_exit(nsim_dev);
err_health_exit:
	nsim_dev_health_exit(nsim_dev);
err_fib_destroy:
	nsim_fib_destroy(devlink, nsim_dev->fib_data);
err_debugfs_exit:
	nsim_dev_debugfs_exit(nsim_dev);
err_traps_exit:
	nsim_dev_traps_exit(devlink);
err_dummy_region_exit:
	nsim_dev_dummy_region_exit(nsim_dev);
err_params_unregister:
	devl_params_unregister(devlink, nsim_devlink_params,
			       ARRAY_SIZE(nsim_devlink_params));
err_resource_unregister:
	devl_resources_unregister(devlink);
err_dl_unregister:
<<<<<<< HEAD
	devl_resources_unregister(devlink);
=======
	devl_unregister(devlink);
>>>>>>> eb3cdb58
err_vfc_free:
	kfree(nsim_dev->vfconfigs);
err_devlink_unlock:
	devl_unlock(devlink);
	devlink_free(devlink);
	dev_set_drvdata(&nsim_bus_dev->dev, NULL);
	return err;
}

static void nsim_dev_reload_destroy(struct nsim_dev *nsim_dev)
{
	struct devlink *devlink = priv_to_devlink(nsim_dev);

	if (devlink_is_reload_failed(devlink))
		return;
	debugfs_remove(nsim_dev->take_snapshot);

	if (nsim_dev_get_vfs(nsim_dev)) {
		nsim_bus_dev_set_vfs(nsim_dev->nsim_bus_dev, 0);
		if (nsim_esw_mode_is_switchdev(nsim_dev))
			nsim_esw_legacy_enable(nsim_dev, NULL);
	}

	nsim_dev_port_del_all(nsim_dev);
	nsim_dev_hwstats_exit(nsim_dev);
	nsim_dev_psample_exit(nsim_dev);
	nsim_dev_health_exit(nsim_dev);
	nsim_fib_destroy(devlink, nsim_dev->fib_data);
	nsim_dev_traps_exit(devlink);
	nsim_dev_dummy_region_exit(nsim_dev);
}

void nsim_drv_remove(struct nsim_bus_dev *nsim_bus_dev)
{
	struct nsim_dev *nsim_dev = dev_get_drvdata(&nsim_bus_dev->dev);
	struct devlink *devlink = priv_to_devlink(nsim_dev);

<<<<<<< HEAD
	devlink_unregister(devlink);
=======
>>>>>>> eb3cdb58
	devl_lock(devlink);
	nsim_dev_reload_destroy(nsim_dev);

	nsim_bpf_dev_exit(nsim_dev);
	nsim_dev_debugfs_exit(nsim_dev);
<<<<<<< HEAD
	devlink_params_unregister(devlink, nsim_devlink_params,
				  ARRAY_SIZE(nsim_devlink_params));
	devl_resources_unregister(devlink);
	kfree(nsim_dev->vfconfigs);
=======
	devl_params_unregister(devlink, nsim_devlink_params,
			       ARRAY_SIZE(nsim_devlink_params));
	devl_resources_unregister(devlink);
	devl_unregister(devlink);
	kfree(nsim_dev->vfconfigs);
	kfree(nsim_dev->fa_cookie);
>>>>>>> eb3cdb58
	devl_unlock(devlink);
	devlink_free(devlink);
	dev_set_drvdata(&nsim_bus_dev->dev, NULL);
}

static struct nsim_dev_port *
__nsim_dev_port_lookup(struct nsim_dev *nsim_dev, enum nsim_dev_port_type type,
		       unsigned int port_index)
{
	struct nsim_dev_port *nsim_dev_port;

	port_index = nsim_dev_port_index(type, port_index);
	list_for_each_entry(nsim_dev_port, &nsim_dev->port_list, list)
		if (nsim_dev_port->port_index == port_index)
			return nsim_dev_port;
	return NULL;
}

int nsim_drv_port_add(struct nsim_bus_dev *nsim_bus_dev, enum nsim_dev_port_type type,
		      unsigned int port_index)
{
	struct nsim_dev *nsim_dev = dev_get_drvdata(&nsim_bus_dev->dev);
	int err;

	devl_lock(priv_to_devlink(nsim_dev));
	if (__nsim_dev_port_lookup(nsim_dev, type, port_index))
		err = -EEXIST;
	else
		err = __nsim_dev_port_add(nsim_dev, type, port_index);
	devl_unlock(priv_to_devlink(nsim_dev));
	return err;
}

int nsim_drv_port_del(struct nsim_bus_dev *nsim_bus_dev, enum nsim_dev_port_type type,
		      unsigned int port_index)
{
	struct nsim_dev *nsim_dev = dev_get_drvdata(&nsim_bus_dev->dev);
	struct nsim_dev_port *nsim_dev_port;
	int err = 0;

	devl_lock(priv_to_devlink(nsim_dev));
	nsim_dev_port = __nsim_dev_port_lookup(nsim_dev, type, port_index);
	if (!nsim_dev_port)
		err = -ENOENT;
	else
		__nsim_dev_port_del(nsim_dev_port);
	devl_unlock(priv_to_devlink(nsim_dev));
	return err;
}

int nsim_drv_configure_vfs(struct nsim_bus_dev *nsim_bus_dev,
			   unsigned int num_vfs)
{
	struct nsim_dev *nsim_dev = dev_get_drvdata(&nsim_bus_dev->dev);
	struct devlink *devlink = priv_to_devlink(nsim_dev);
	int ret = 0;

	devl_lock(devlink);
	if (nsim_bus_dev->num_vfs == num_vfs)
		goto exit_unlock;
	if (nsim_bus_dev->num_vfs && num_vfs) {
		ret = -EBUSY;
		goto exit_unlock;
	}
	if (nsim_bus_dev->max_vfs < num_vfs) {
		ret = -ENOMEM;
		goto exit_unlock;
	}

	nsim_bus_dev_set_vfs(nsim_bus_dev, num_vfs);
	if (nsim_esw_mode_is_switchdev(nsim_dev)) {
		if (num_vfs) {
			ret = nsim_esw_switchdev_enable(nsim_dev, NULL);
			if (ret) {
				nsim_bus_dev_set_vfs(nsim_bus_dev, 0);
				goto exit_unlock;
			}
		} else {
			nsim_esw_legacy_enable(nsim_dev, NULL);
		}
	}

exit_unlock:
	devl_unlock(devlink);

	return ret;
}

int nsim_dev_init(void)
{
	nsim_dev_ddir = debugfs_create_dir(DRV_NAME, NULL);
	return PTR_ERR_OR_ZERO(nsim_dev_ddir);
}

void nsim_dev_exit(void)
{
	debugfs_remove_recursive(nsim_dev_ddir);
}<|MERGE_RESOLUTION|>--- conflicted
+++ resolved
@@ -492,14 +492,11 @@
 				     NSIM_RESOURCE_NEXTHOPS,
 				     DEVLINK_RESOURCE_ID_PARENT_TOP,
 				     &params);
-<<<<<<< HEAD
-=======
 	if (err) {
 		pr_err("Failed to register NEXTHOPS resource\n");
 		goto err_out;
 	}
 	return 0;
->>>>>>> eb3cdb58
 
 err_out:
 	devl_resources_unregister(devlink);
@@ -974,7 +971,6 @@
 			      struct netlink_ext_ack *extack)
 {
 	struct nsim_dev *nsim_dev = devlink_priv(devlink);
-	int ret;
 
 	if (nsim_dev->fail_reload) {
 		/* For testing purposes, user set debugfs fail_reload
@@ -985,13 +981,8 @@
 	}
 
 	*actions_performed = BIT(DEVLINK_RELOAD_ACTION_DRIVER_REINIT);
-<<<<<<< HEAD
-	ret = nsim_dev_reload_create(nsim_dev, extack);
-	return ret;
-=======
 
 	return nsim_dev_reload_create(nsim_dev, extack);
->>>>>>> eb3cdb58
 }
 
 static int nsim_dev_info_get(struct devlink *devlink,
@@ -1404,11 +1395,7 @@
 
 	if (nsim_dev_port_is_vf(nsim_dev_port)) {
 		err = devl_rate_leaf_create(&nsim_dev_port->devlink_port,
-<<<<<<< HEAD
-					    nsim_dev_port);
-=======
 					    nsim_dev_port, NULL);
->>>>>>> eb3cdb58
 		if (err)
 			goto err_nsim_destroy;
 	}
@@ -1435,10 +1422,6 @@
 	list_del(&nsim_dev_port->list);
 	if (nsim_dev_port_is_vf(nsim_dev_port))
 		devl_rate_leaf_destroy(&nsim_dev_port->devlink_port);
-<<<<<<< HEAD
-	devlink_port_type_clear(devlink_port);
-=======
->>>>>>> eb3cdb58
 	nsim_destroy(nsim_dev_port->ns);
 	nsim_dev_port_debugfs_exit(nsim_dev_port);
 	devl_port_unregister(devlink_port);
@@ -1570,11 +1553,7 @@
 		goto err_devlink_unlock;
 	}
 
-<<<<<<< HEAD
-	err = nsim_dev_resources_register(devlink);
-=======
 	err = devl_register(devlink);
->>>>>>> eb3cdb58
 	if (err)
 		goto err_vfc_free;
 
@@ -1622,19 +1601,12 @@
 	if (err)
 		goto err_psample_exit;
 
-<<<<<<< HEAD
-	nsim_dev->esw_mode = DEVLINK_ESWITCH_MODE_LEGACY;
-	devlink_set_features(devlink, DEVLINK_F_RELOAD);
-	devl_unlock(devlink);
-	devlink_register(devlink);
-=======
 	err = nsim_dev_port_add_all(nsim_dev, nsim_bus_dev->port_count);
 	if (err)
 		goto err_hwstats_exit;
 
 	nsim_dev->esw_mode = DEVLINK_ESWITCH_MODE_LEGACY;
 	devl_unlock(devlink);
->>>>>>> eb3cdb58
 	return 0;
 
 err_hwstats_exit:
@@ -1659,11 +1631,7 @@
 err_resource_unregister:
 	devl_resources_unregister(devlink);
 err_dl_unregister:
-<<<<<<< HEAD
-	devl_resources_unregister(devlink);
-=======
 	devl_unregister(devlink);
->>>>>>> eb3cdb58
 err_vfc_free:
 	kfree(nsim_dev->vfconfigs);
 err_devlink_unlock:
@@ -1701,28 +1669,17 @@
 	struct nsim_dev *nsim_dev = dev_get_drvdata(&nsim_bus_dev->dev);
 	struct devlink *devlink = priv_to_devlink(nsim_dev);
 
-<<<<<<< HEAD
-	devlink_unregister(devlink);
-=======
->>>>>>> eb3cdb58
 	devl_lock(devlink);
 	nsim_dev_reload_destroy(nsim_dev);
 
 	nsim_bpf_dev_exit(nsim_dev);
 	nsim_dev_debugfs_exit(nsim_dev);
-<<<<<<< HEAD
-	devlink_params_unregister(devlink, nsim_devlink_params,
-				  ARRAY_SIZE(nsim_devlink_params));
-	devl_resources_unregister(devlink);
-	kfree(nsim_dev->vfconfigs);
-=======
 	devl_params_unregister(devlink, nsim_devlink_params,
 			       ARRAY_SIZE(nsim_devlink_params));
 	devl_resources_unregister(devlink);
 	devl_unregister(devlink);
 	kfree(nsim_dev->vfconfigs);
 	kfree(nsim_dev->fa_cookie);
->>>>>>> eb3cdb58
 	devl_unlock(devlink);
 	devlink_free(devlink);
 	dev_set_drvdata(&nsim_bus_dev->dev, NULL);
