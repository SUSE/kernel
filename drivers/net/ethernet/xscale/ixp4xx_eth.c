--- conflicted
+++ resolved
@@ -1495,14 +1495,10 @@
 
 	port->plat = plat;
 	npe_port_tab[NPE_ID(port->id)] = port;
-<<<<<<< HEAD
-	eth_hw_addr_set(ndev, plat->hwaddr);
-=======
 	if (is_valid_ether_addr(plat->hwaddr))
 		eth_hw_addr_set(ndev, plat->hwaddr);
 	else
 		eth_hw_addr_random(ndev);
->>>>>>> eb3cdb58
 
 	platform_set_drvdata(pdev, ndev);
 
