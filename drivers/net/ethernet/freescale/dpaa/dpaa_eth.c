// SPDX-License-Identifier: BSD-3-Clause OR GPL-2.0-or-later
/*
 * Copyright 2008 - 2016 Freescale Semiconductor Inc.
 * Copyright 2020 NXP
 */

#define pr_fmt(fmt) KBUILD_MODNAME ": " fmt

#include <linux/init.h>
#include <linux/mod_devicetable.h>
#include <linux/module.h>
#include <linux/of_mdio.h>
#include <linux/of_net.h>
#include <linux/io.h>
#include <linux/if_arp.h>
#include <linux/if_vlan.h>
#include <linux/icmp.h>
#include <linux/ip.h>
#include <linux/ipv6.h>
#include <linux/platform_device.h>
#include <linux/udp.h>
#include <linux/tcp.h>
#include <linux/net.h>
#include <linux/skbuff.h>
#include <linux/etherdevice.h>
#include <linux/if_ether.h>
#include <linux/highmem.h>
#include <linux/percpu.h>
#include <linux/dma-mapping.h>
#include <linux/sort.h>
#include <linux/phy_fixed.h>
#include <linux/bpf.h>
#include <linux/bpf_trace.h>
#include <soc/fsl/bman.h>
#include <soc/fsl/qman.h>
#include "fman.h"
#include "fman_port.h"
#include "mac.h"
#include "dpaa_eth.h"

/* CREATE_TRACE_POINTS only needs to be defined once. Other dpaa files
 * using trace events only need to #include <trace/events/sched.h>
 */
#define CREATE_TRACE_POINTS
#include "dpaa_eth_trace.h"

static int debug = -1;
module_param(debug, int, 0444);
MODULE_PARM_DESC(debug, "Module/Driver verbosity level (0=none,...,16=all)");

static u16 tx_timeout = 1000;
module_param(tx_timeout, ushort, 0444);
MODULE_PARM_DESC(tx_timeout, "The Tx timeout in ms");

#define FM_FD_STAT_RX_ERRORS						\
	(FM_FD_ERR_DMA | FM_FD_ERR_PHYSICAL	| \
	 FM_FD_ERR_SIZE | FM_FD_ERR_CLS_DISCARD | \
	 FM_FD_ERR_EXTRACTION | FM_FD_ERR_NO_SCHEME	| \
	 FM_FD_ERR_PRS_TIMEOUT | FM_FD_ERR_PRS_ILL_INSTRUCT | \
	 FM_FD_ERR_PRS_HDR_ERR)

#define FM_FD_STAT_TX_ERRORS \
	(FM_FD_ERR_UNSUPPORTED_FORMAT | \
	 FM_FD_ERR_LENGTH | FM_FD_ERR_DMA)

#define DPAA_MSG_DEFAULT (NETIF_MSG_DRV | NETIF_MSG_PROBE | \
			  NETIF_MSG_LINK | NETIF_MSG_IFUP | \
			  NETIF_MSG_IFDOWN | NETIF_MSG_HW)

#define DPAA_INGRESS_CS_THRESHOLD 0x10000000
/* Ingress congestion threshold on FMan ports
 * The size in bytes of the ingress tail-drop threshold on FMan ports.
 * Traffic piling up above this value will be rejected by QMan and discarded
 * by FMan.
 */

/* Size in bytes of the FQ taildrop threshold */
#define DPAA_FQ_TD 0x200000

#define DPAA_CS_THRESHOLD_1G 0x06000000
/* Egress congestion threshold on 1G ports, range 0x1000 .. 0x10000000
 * The size in bytes of the egress Congestion State notification threshold on
 * 1G ports. The 1G dTSECs can quite easily be flooded by cores doing Tx in a
 * tight loop (e.g. by sending UDP datagrams at "while(1) speed"),
 * and the larger the frame size, the more acute the problem.
 * So we have to find a balance between these factors:
 * - avoiding the device staying congested for a prolonged time (risking
 *   the netdev watchdog to fire - see also the tx_timeout module param);
 * - affecting performance of protocols such as TCP, which otherwise
 *   behave well under the congestion notification mechanism;
 * - preventing the Tx cores from tightly-looping (as if the congestion
 *   threshold was too low to be effective);
 * - running out of memory if the CS threshold is set too high.
 */

#define DPAA_CS_THRESHOLD_10G 0x10000000
/* The size in bytes of the egress Congestion State notification threshold on
 * 10G ports, range 0x1000 .. 0x10000000
 */

/* Largest value that the FQD's OAL field can hold */
#define FSL_QMAN_MAX_OAL	127

/* Default alignment for start of data in an Rx FD */
#ifdef CONFIG_DPAA_ERRATUM_A050385
/* aligning data start to 64 avoids DMA transaction splits, unless the buffer
 * is crossing a 4k page boundary
 */
#define DPAA_FD_DATA_ALIGNMENT  (fman_has_errata_a050385() ? 64 : 16)
/* aligning to 256 avoids DMA transaction splits caused by 4k page boundary
 * crossings; also, all SG fragments except the last must have a size multiple
 * of 256 to avoid DMA transaction splits
 */
#define DPAA_A050385_ALIGN 256
#define DPAA_FD_RX_DATA_ALIGNMENT (fman_has_errata_a050385() ? \
				   DPAA_A050385_ALIGN : 16)
#else
#define DPAA_FD_DATA_ALIGNMENT  16
#define DPAA_FD_RX_DATA_ALIGNMENT DPAA_FD_DATA_ALIGNMENT
#endif

/* The DPAA requires 256 bytes reserved and mapped for the SGT */
#define DPAA_SGT_SIZE 256

/* Values for the L3R field of the FM Parse Results
 */
/* L3 Type field: First IP Present IPv4 */
#define FM_L3_PARSE_RESULT_IPV4	0x8000
/* L3 Type field: First IP Present IPv6 */
#define FM_L3_PARSE_RESULT_IPV6	0x4000
/* Values for the L4R field of the FM Parse Results */
/* L4 Type field: UDP */
#define FM_L4_PARSE_RESULT_UDP	0x40
/* L4 Type field: TCP */
#define FM_L4_PARSE_RESULT_TCP	0x20

/* FD status field indicating whether the FM Parser has attempted to validate
 * the L4 csum of the frame.
 * Note that having this bit set doesn't necessarily imply that the checksum
 * is valid. One would have to check the parse results to find that out.
 */
#define FM_FD_STAT_L4CV         0x00000004

#define DPAA_SGT_MAX_ENTRIES 16 /* maximum number of entries in SG Table */
#define DPAA_BUFF_RELEASE_MAX 8 /* maximum number of buffers released at once */

#define FSL_DPAA_BPID_INV		0xff
#define FSL_DPAA_ETH_MAX_BUF_COUNT	128
#define FSL_DPAA_ETH_REFILL_THRESHOLD	80

#define DPAA_TX_PRIV_DATA_SIZE	16
#define DPAA_PARSE_RESULTS_SIZE sizeof(struct fman_prs_result)
#define DPAA_TIME_STAMP_SIZE 8
#define DPAA_HASH_RESULTS_SIZE 8
#define DPAA_HWA_SIZE (DPAA_PARSE_RESULTS_SIZE + DPAA_TIME_STAMP_SIZE \
		       + DPAA_HASH_RESULTS_SIZE)
#define DPAA_RX_PRIV_DATA_DEFAULT_SIZE (DPAA_TX_PRIV_DATA_SIZE + \
					XDP_PACKET_HEADROOM - DPAA_HWA_SIZE)
#ifdef CONFIG_DPAA_ERRATUM_A050385
#define DPAA_RX_PRIV_DATA_A050385_SIZE (DPAA_A050385_ALIGN - DPAA_HWA_SIZE)
#define DPAA_RX_PRIV_DATA_SIZE (fman_has_errata_a050385() ? \
				DPAA_RX_PRIV_DATA_A050385_SIZE : \
				DPAA_RX_PRIV_DATA_DEFAULT_SIZE)
#else
#define DPAA_RX_PRIV_DATA_SIZE DPAA_RX_PRIV_DATA_DEFAULT_SIZE
#endif

#define DPAA_ETH_PCD_RXQ_NUM	128

#define DPAA_ENQUEUE_RETRIES	100000

enum port_type {RX, TX};

struct fm_port_fqs {
	struct dpaa_fq *tx_defq;
	struct dpaa_fq *tx_errq;
	struct dpaa_fq *rx_defq;
	struct dpaa_fq *rx_errq;
	struct dpaa_fq *rx_pcdq;
};

/* All the dpa bps in use at any moment */
static struct dpaa_bp *dpaa_bp_array[BM_MAX_NUM_OF_POOLS];

#define DPAA_BP_RAW_SIZE 4096

#ifdef CONFIG_DPAA_ERRATUM_A050385
#define dpaa_bp_size(raw_size) (SKB_WITH_OVERHEAD(raw_size) & \
				~(DPAA_A050385_ALIGN - 1))
#else
#define dpaa_bp_size(raw_size) SKB_WITH_OVERHEAD(raw_size)
#endif

static int dpaa_max_frm;

static int dpaa_rx_extra_headroom;

#define dpaa_get_max_mtu()	\
	(dpaa_max_frm - (VLAN_ETH_HLEN + ETH_FCS_LEN))

static void dpaa_eth_cgr_set_speed(struct mac_device *mac_dev, int speed);

static int dpaa_netdev_init(struct net_device *net_dev,
			    const struct net_device_ops *dpaa_ops,
			    u16 tx_timeout)
{
	struct dpaa_priv *priv = netdev_priv(net_dev);
	struct device *dev = net_dev->dev.parent;
	struct mac_device *mac_dev = priv->mac_dev;
	struct dpaa_percpu_priv *percpu_priv;
	const u8 *mac_addr;
	int i, err;

	/* Although we access another CPU's private data here
	 * we do it at initialization so it is safe
	 */
	for_each_possible_cpu(i) {
		percpu_priv = per_cpu_ptr(priv->percpu_priv, i);
		percpu_priv->net_dev = net_dev;
	}

	net_dev->netdev_ops = dpaa_ops;
	mac_addr = mac_dev->addr;

	net_dev->mem_start = (unsigned long)priv->mac_dev->res->start;
	net_dev->mem_end = (unsigned long)priv->mac_dev->res->end;

	net_dev->min_mtu = ETH_MIN_MTU;
	net_dev->max_mtu = dpaa_get_max_mtu();

	net_dev->hw_features |= (NETIF_F_IP_CSUM | NETIF_F_IPV6_CSUM |
				 NETIF_F_LLTX | NETIF_F_RXHASH);

	net_dev->hw_features |= NETIF_F_SG | NETIF_F_HIGHDMA;
	/* The kernels enables GSO automatically, if we declare NETIF_F_SG.
	 * For conformity, we'll still declare GSO explicitly.
	 */
	net_dev->features |= NETIF_F_GSO;
	net_dev->features |= NETIF_F_RXCSUM;

	net_dev->priv_flags |= IFF_LIVE_ADDR_CHANGE;
	/* we do not want shared skbs on TX */
	net_dev->priv_flags &= ~IFF_TX_SKB_SHARING;

	net_dev->features |= net_dev->hw_features;
	net_dev->vlan_features = net_dev->features;

	net_dev->xdp_features = NETDEV_XDP_ACT_BASIC |
				NETDEV_XDP_ACT_REDIRECT |
				NETDEV_XDP_ACT_NDO_XMIT;

	if (is_valid_ether_addr(mac_addr)) {
		memcpy(net_dev->perm_addr, mac_addr, net_dev->addr_len);
		eth_hw_addr_set(net_dev, mac_addr);
	} else {
		eth_hw_addr_random(net_dev);
		err = mac_dev->change_addr(mac_dev->fman_mac,
			(const enet_addr_t *)net_dev->dev_addr);
		if (err) {
			dev_err(dev, "Failed to set random MAC address\n");
			return -EINVAL;
		}
		dev_info(dev, "Using random MAC address: %pM\n",
			 net_dev->dev_addr);
	}

	net_dev->ethtool_ops = &dpaa_ethtool_ops;

	net_dev->needed_headroom = priv->tx_headroom;
	net_dev->watchdog_timeo = msecs_to_jiffies(tx_timeout);

	/* The rest of the config is filled in by the mac device already */
	mac_dev->phylink_config.dev = &net_dev->dev;
	mac_dev->phylink_config.type = PHYLINK_NETDEV;
	mac_dev->update_speed = dpaa_eth_cgr_set_speed;
	mac_dev->phylink = phylink_create(&mac_dev->phylink_config,
					  dev_fwnode(mac_dev->dev),
					  mac_dev->phy_if,
					  mac_dev->phylink_ops);
	if (IS_ERR(mac_dev->phylink)) {
		err = PTR_ERR(mac_dev->phylink);
		dev_err_probe(dev, err, "Could not create phylink\n");
		return err;
	}

	/* start without the RUNNING flag, phylib controls it later */
	netif_carrier_off(net_dev);

	err = register_netdev(net_dev);
	if (err < 0) {
		dev_err(dev, "register_netdev() = %d\n", err);
		phylink_destroy(mac_dev->phylink);
		return err;
	}

	return 0;
}

static int dpaa_stop(struct net_device *net_dev)
{
	struct mac_device *mac_dev;
	struct dpaa_priv *priv;
	int i, error;
	int err = 0;

	priv = netdev_priv(net_dev);
	mac_dev = priv->mac_dev;

	netif_tx_stop_all_queues(net_dev);
	/* Allow the Fman (Tx) port to process in-flight frames before we
	 * try switching it off.
	 */
	msleep(200);

	phylink_stop(mac_dev->phylink);
	mac_dev->disable(mac_dev->fman_mac);

	for (i = 0; i < ARRAY_SIZE(mac_dev->port); i++) {
		error = fman_port_disable(mac_dev->port[i]);
		if (error)
			err = error;
	}

	phylink_disconnect_phy(mac_dev->phylink);
	net_dev->phydev = NULL;

	msleep(200);

	return err;
}

static void dpaa_tx_timeout(struct net_device *net_dev, unsigned int txqueue)
{
	struct dpaa_percpu_priv *percpu_priv;
	const struct dpaa_priv	*priv;

	priv = netdev_priv(net_dev);
	percpu_priv = this_cpu_ptr(priv->percpu_priv);

	netif_crit(priv, timer, net_dev, "Transmit timeout latency: %u ms\n",
		   jiffies_to_msecs(jiffies - dev_trans_start(net_dev)));

	percpu_priv->stats.tx_errors++;
}

/* Calculates the statistics for the given device by adding the statistics
 * collected by each CPU.
 */
static void dpaa_get_stats64(struct net_device *net_dev,
			     struct rtnl_link_stats64 *s)
{
	int numstats = sizeof(struct rtnl_link_stats64) / sizeof(u64);
	struct dpaa_priv *priv = netdev_priv(net_dev);
	struct dpaa_percpu_priv *percpu_priv;
	u64 *netstats = (u64 *)s;
	u64 *cpustats;
	int i, j;

	for_each_possible_cpu(i) {
		percpu_priv = per_cpu_ptr(priv->percpu_priv, i);

		cpustats = (u64 *)&percpu_priv->stats;

		/* add stats from all CPUs */
		for (j = 0; j < numstats; j++)
			netstats[j] += cpustats[j];
	}
}

static int dpaa_setup_tc(struct net_device *net_dev, enum tc_setup_type type,
			 void *type_data)
{
	struct dpaa_priv *priv = netdev_priv(net_dev);
	int num_txqs_per_tc = dpaa_num_txqs_per_tc();
	struct tc_mqprio_qopt *mqprio = type_data;
	u8 num_tc;
	int i;

	if (type != TC_SETUP_QDISC_MQPRIO)
		return -EOPNOTSUPP;

	mqprio->hw = TC_MQPRIO_HW_OFFLOAD_TCS;
	num_tc = mqprio->num_tc;

	if (num_tc == priv->num_tc)
		return 0;

	if (!num_tc) {
		netdev_reset_tc(net_dev);
		goto out;
	}

	if (num_tc > DPAA_TC_NUM) {
		netdev_err(net_dev, "Too many traffic classes: max %d supported.\n",
			   DPAA_TC_NUM);
		return -EINVAL;
	}

	netdev_set_num_tc(net_dev, num_tc);

	for (i = 0; i < num_tc; i++)
		netdev_set_tc_queue(net_dev, i, num_txqs_per_tc,
				    i * num_txqs_per_tc);

out:
	priv->num_tc = num_tc ? : 1;
	netif_set_real_num_tx_queues(net_dev, priv->num_tc * num_txqs_per_tc);
	return 0;
}

static struct mac_device *dpaa_mac_dev_get(struct platform_device *pdev)
{
	struct dpaa_eth_data *eth_data;
	struct device *dpaa_dev;
	struct mac_device *mac_dev;

	dpaa_dev = &pdev->dev;
	eth_data = dpaa_dev->platform_data;
	if (!eth_data) {
		dev_err(dpaa_dev, "eth_data missing\n");
		return ERR_PTR(-ENODEV);
	}
	mac_dev = eth_data->mac_dev;
	if (!mac_dev) {
		dev_err(dpaa_dev, "mac_dev missing\n");
		return ERR_PTR(-EINVAL);
	}

	return mac_dev;
}

static int dpaa_set_mac_address(struct net_device *net_dev, void *addr)
{
	const struct dpaa_priv *priv;
	struct mac_device *mac_dev;
	struct sockaddr old_addr;
	int err;

	priv = netdev_priv(net_dev);

	memcpy(old_addr.sa_data, net_dev->dev_addr,  ETH_ALEN);

	err = eth_mac_addr(net_dev, addr);
	if (err < 0) {
		netif_err(priv, drv, net_dev, "eth_mac_addr() = %d\n", err);
		return err;
	}

	mac_dev = priv->mac_dev;

	err = mac_dev->change_addr(mac_dev->fman_mac,
				   (const enet_addr_t *)net_dev->dev_addr);
	if (err < 0) {
		netif_err(priv, drv, net_dev, "mac_dev->change_addr() = %d\n",
			  err);
		/* reverting to previous address */
		eth_mac_addr(net_dev, &old_addr);

		return err;
	}

	return 0;
}

static void dpaa_set_rx_mode(struct net_device *net_dev)
{
	const struct dpaa_priv	*priv;
	int err;

	priv = netdev_priv(net_dev);

	if (!!(net_dev->flags & IFF_PROMISC) != priv->mac_dev->promisc) {
		priv->mac_dev->promisc = !priv->mac_dev->promisc;
		err = priv->mac_dev->set_promisc(priv->mac_dev->fman_mac,
						 priv->mac_dev->promisc);
		if (err < 0)
			netif_err(priv, drv, net_dev,
				  "mac_dev->set_promisc() = %d\n",
				  err);
	}

	if (!!(net_dev->flags & IFF_ALLMULTI) != priv->mac_dev->allmulti) {
		priv->mac_dev->allmulti = !priv->mac_dev->allmulti;
		err = priv->mac_dev->set_allmulti(priv->mac_dev->fman_mac,
						  priv->mac_dev->allmulti);
		if (err < 0)
			netif_err(priv, drv, net_dev,
				  "mac_dev->set_allmulti() = %d\n",
				  err);
	}

	err = priv->mac_dev->set_multi(net_dev, priv->mac_dev);
	if (err < 0)
		netif_err(priv, drv, net_dev, "mac_dev->set_multi() = %d\n",
			  err);
}

static struct dpaa_bp *dpaa_bpid2pool(int bpid)
{
	if (WARN_ON(bpid < 0 || bpid >= BM_MAX_NUM_OF_POOLS))
		return NULL;

	return dpaa_bp_array[bpid];
}

/* checks if this bpool is already allocated */
static bool dpaa_bpid2pool_use(int bpid)
{
	if (dpaa_bpid2pool(bpid)) {
		refcount_inc(&dpaa_bp_array[bpid]->refs);
		return true;
	}

	return false;
}

/* called only once per bpid by dpaa_bp_alloc_pool() */
static void dpaa_bpid2pool_map(int bpid, struct dpaa_bp *dpaa_bp)
{
	dpaa_bp_array[bpid] = dpaa_bp;
	refcount_set(&dpaa_bp->refs, 1);
}

static int dpaa_bp_alloc_pool(struct dpaa_bp *dpaa_bp)
{
	int err;

	if (dpaa_bp->size == 0 || dpaa_bp->config_count == 0) {
		pr_err("%s: Buffer pool is not properly initialized! Missing size or initial number of buffers\n",
		       __func__);
		return -EINVAL;
	}

	/* If the pool is already specified, we only create one per bpid */
	if (dpaa_bp->bpid != FSL_DPAA_BPID_INV &&
	    dpaa_bpid2pool_use(dpaa_bp->bpid))
		return 0;

	if (dpaa_bp->bpid == FSL_DPAA_BPID_INV) {
		dpaa_bp->pool = bman_new_pool();
		if (!dpaa_bp->pool) {
			pr_err("%s: bman_new_pool() failed\n",
			       __func__);
			return -ENODEV;
		}

		dpaa_bp->bpid = (u8)bman_get_bpid(dpaa_bp->pool);
	}

	if (dpaa_bp->seed_cb) {
		err = dpaa_bp->seed_cb(dpaa_bp);
		if (err)
			goto pool_seed_failed;
	}

	dpaa_bpid2pool_map(dpaa_bp->bpid, dpaa_bp);

	return 0;

pool_seed_failed:
	pr_err("%s: pool seeding failed\n", __func__);
	bman_free_pool(dpaa_bp->pool);

	return err;
}

/* remove and free all the buffers from the given buffer pool */
static void dpaa_bp_drain(struct dpaa_bp *bp)
{
	u8 num = 8;
	int ret;

	do {
		struct bm_buffer bmb[8];
		int i;

		ret = bman_acquire(bp->pool, bmb, num);
		if (ret < 0) {
			if (num == 8) {
				/* we have less than 8 buffers left;
				 * drain them one by one
				 */
				num = 1;
				ret = 1;
				continue;
			} else {
				/* Pool is fully drained */
				break;
			}
		}

		if (bp->free_buf_cb)
			for (i = 0; i < num; i++)
				bp->free_buf_cb(bp, &bmb[i]);
	} while (ret > 0);
}

static void dpaa_bp_free(struct dpaa_bp *dpaa_bp)
{
	struct dpaa_bp *bp = dpaa_bpid2pool(dpaa_bp->bpid);

	/* the mapping between bpid and dpaa_bp is done very late in the
	 * allocation procedure; if something failed before the mapping, the bp
	 * was not configured, therefore we don't need the below instructions
	 */
	if (!bp)
		return;

	if (!refcount_dec_and_test(&bp->refs))
		return;

	if (bp->free_buf_cb)
		dpaa_bp_drain(bp);

	dpaa_bp_array[bp->bpid] = NULL;
	bman_free_pool(bp->pool);
}

static void dpaa_bps_free(struct dpaa_priv *priv)
{
	dpaa_bp_free(priv->dpaa_bp);
}

/* Use multiple WQs for FQ assignment:
 *	- Tx Confirmation queues go to WQ1.
 *	- Rx Error and Tx Error queues go to WQ5 (giving them a better chance
 *	  to be scheduled, in case there are many more FQs in WQ6).
 *	- Rx Default goes to WQ6.
 *	- Tx queues go to different WQs depending on their priority. Equal
 *	  chunks of NR_CPUS queues go to WQ6 (lowest priority), WQ2, WQ1 and
 *	  WQ0 (highest priority).
 * This ensures that Tx-confirmed buffers are timely released. In particular,
 * it avoids congestion on the Tx Confirm FQs, which can pile up PFDRs if they
 * are greatly outnumbered by other FQs in the system, while
 * dequeue scheduling is round-robin.
 */
static inline void dpaa_assign_wq(struct dpaa_fq *fq, int idx)
{
	switch (fq->fq_type) {
	case FQ_TYPE_TX_CONFIRM:
	case FQ_TYPE_TX_CONF_MQ:
		fq->wq = 1;
		break;
	case FQ_TYPE_RX_ERROR:
	case FQ_TYPE_TX_ERROR:
		fq->wq = 5;
		break;
	case FQ_TYPE_RX_DEFAULT:
	case FQ_TYPE_RX_PCD:
		fq->wq = 6;
		break;
	case FQ_TYPE_TX:
		switch (idx / dpaa_num_txqs_per_tc()) {
		case 0:
			/* Low priority (best effort) */
			fq->wq = 6;
			break;
		case 1:
			/* Medium priority */
			fq->wq = 2;
			break;
		case 2:
			/* High priority */
			fq->wq = 1;
			break;
		case 3:
			/* Very high priority */
			fq->wq = 0;
			break;
		default:
			WARN(1, "Too many TX FQs: more than %zu!\n",
			     dpaa_max_num_txqs());
		}
		break;
	default:
		WARN(1, "Invalid FQ type %d for FQID %d!\n",
		     fq->fq_type, fq->fqid);
	}
}

static struct dpaa_fq *dpaa_fq_alloc(struct device *dev,
				     u32 start, u32 count,
				     struct list_head *list,
				     enum dpaa_fq_type fq_type)
{
	struct dpaa_fq *dpaa_fq;
	int i;

	dpaa_fq = devm_kcalloc(dev, count, sizeof(*dpaa_fq),
			       GFP_KERNEL);
	if (!dpaa_fq)
		return NULL;

	for (i = 0; i < count; i++) {
		dpaa_fq[i].fq_type = fq_type;
		dpaa_fq[i].fqid = start ? start + i : 0;
		list_add_tail(&dpaa_fq[i].list, list);
	}

	for (i = 0; i < count; i++)
		dpaa_assign_wq(dpaa_fq + i, i);

	return dpaa_fq;
}

static int dpaa_alloc_all_fqs(struct device *dev, struct list_head *list,
			      struct fm_port_fqs *port_fqs)
{
	struct dpaa_fq *dpaa_fq;
	u32 fq_base, fq_base_aligned, i;

	dpaa_fq = dpaa_fq_alloc(dev, 0, 1, list, FQ_TYPE_RX_ERROR);
	if (!dpaa_fq)
		goto fq_alloc_failed;

	port_fqs->rx_errq = &dpaa_fq[0];

	dpaa_fq = dpaa_fq_alloc(dev, 0, 1, list, FQ_TYPE_RX_DEFAULT);
	if (!dpaa_fq)
		goto fq_alloc_failed;

	port_fqs->rx_defq = &dpaa_fq[0];

	/* the PCD FQIDs range needs to be aligned for correct operation */
	if (qman_alloc_fqid_range(&fq_base, 2 * DPAA_ETH_PCD_RXQ_NUM))
		goto fq_alloc_failed;

	fq_base_aligned = ALIGN(fq_base, DPAA_ETH_PCD_RXQ_NUM);

	for (i = fq_base; i < fq_base_aligned; i++)
		qman_release_fqid(i);

	for (i = fq_base_aligned + DPAA_ETH_PCD_RXQ_NUM;
	     i < (fq_base + 2 * DPAA_ETH_PCD_RXQ_NUM); i++)
		qman_release_fqid(i);

	dpaa_fq = dpaa_fq_alloc(dev, fq_base_aligned, DPAA_ETH_PCD_RXQ_NUM,
				list, FQ_TYPE_RX_PCD);
	if (!dpaa_fq)
		goto fq_alloc_failed;

	port_fqs->rx_pcdq = &dpaa_fq[0];

	if (!dpaa_fq_alloc(dev, 0, dpaa_max_num_txqs(), list,
			   FQ_TYPE_TX_CONF_MQ))
		goto fq_alloc_failed;

	dpaa_fq = dpaa_fq_alloc(dev, 0, 1, list, FQ_TYPE_TX_ERROR);
	if (!dpaa_fq)
		goto fq_alloc_failed;

	port_fqs->tx_errq = &dpaa_fq[0];

	dpaa_fq = dpaa_fq_alloc(dev, 0, 1, list, FQ_TYPE_TX_CONFIRM);
	if (!dpaa_fq)
		goto fq_alloc_failed;

	port_fqs->tx_defq = &dpaa_fq[0];

	if (!dpaa_fq_alloc(dev, 0, dpaa_max_num_txqs(), list, FQ_TYPE_TX))
		goto fq_alloc_failed;

	return 0;

fq_alloc_failed:
	dev_err(dev, "dpaa_fq_alloc() failed\n");
	return -ENOMEM;
}

static u32 rx_pool_channel;
static DEFINE_SPINLOCK(rx_pool_channel_init);

static int dpaa_get_channel(void)
{
	spin_lock(&rx_pool_channel_init);
	if (!rx_pool_channel) {
		u32 pool;
		int ret;

		ret = qman_alloc_pool(&pool);

		if (!ret)
			rx_pool_channel = pool;
	}
	spin_unlock(&rx_pool_channel_init);
	if (!rx_pool_channel)
		return -ENOMEM;
	return rx_pool_channel;
}

static void dpaa_release_channel(void)
{
	qman_release_pool(rx_pool_channel);
}

static void dpaa_eth_add_channel(u16 channel, struct device *dev)
{
	u32 pool = QM_SDQCR_CHANNELS_POOL_CONV(channel);
	const cpumask_t *cpus = qman_affine_cpus();
	struct qman_portal *portal;
	int cpu;

	for_each_cpu_and(cpu, cpus, cpu_online_mask) {
		portal = qman_get_affine_portal(cpu);
		qman_p_static_dequeue_add(portal, pool);
		qman_start_using_portal(portal, dev);
	}
}

/* Congestion group state change notification callback.
 * Stops the device's egress queues while they are congested and
 * wakes them upon exiting congested state.
 * Also updates some CGR-related stats.
 */
static void dpaa_eth_cgscn(struct qman_portal *qm, struct qman_cgr *cgr,
			   int congested)
{
	struct dpaa_priv *priv = (struct dpaa_priv *)container_of(cgr,
		struct dpaa_priv, cgr_data.cgr);

	if (congested) {
		priv->cgr_data.congestion_start_jiffies = jiffies;
		netif_tx_stop_all_queues(priv->net_dev);
		priv->cgr_data.cgr_congested_count++;
	} else {
		priv->cgr_data.congested_jiffies +=
			(jiffies - priv->cgr_data.congestion_start_jiffies);
		netif_tx_wake_all_queues(priv->net_dev);
	}
}

static int dpaa_eth_cgr_init(struct dpaa_priv *priv)
{
	struct qm_mcc_initcgr initcgr;
	u32 cs_th;
	int err;

	err = qman_alloc_cgrid(&priv->cgr_data.cgr.cgrid);
	if (err < 0) {
		if (netif_msg_drv(priv))
			pr_err("%s: Error %d allocating CGR ID\n",
			       __func__, err);
		goto out_error;
	}
	priv->cgr_data.cgr.cb = dpaa_eth_cgscn;

	/* Enable Congestion State Change Notifications and CS taildrop */
	memset(&initcgr, 0, sizeof(initcgr));
	initcgr.we_mask = cpu_to_be16(QM_CGR_WE_CSCN_EN | QM_CGR_WE_CS_THRES);
	initcgr.cgr.cscn_en = QM_CGR_EN;

	/* Set different thresholds based on the configured MAC speed.
	 * This may turn suboptimal if the MAC is reconfigured at another
	 * speed, so MACs must call dpaa_eth_cgr_set_speed in their link_up
	 * callback.
	 */
	if (priv->mac_dev->phylink_config.mac_capabilities & MAC_10000FD)
		cs_th = DPAA_CS_THRESHOLD_10G;
	else
		cs_th = DPAA_CS_THRESHOLD_1G;
	qm_cgr_cs_thres_set64(&initcgr.cgr.cs_thres, cs_th, 1);

	initcgr.we_mask |= cpu_to_be16(QM_CGR_WE_CSTD_EN);
	initcgr.cgr.cstd_en = QM_CGR_EN;

	err = qman_create_cgr(&priv->cgr_data.cgr, QMAN_CGR_FLAG_USE_INIT,
			      &initcgr);
	if (err < 0) {
		if (netif_msg_drv(priv))
			pr_err("%s: Error %d creating CGR with ID %d\n",
			       __func__, err, priv->cgr_data.cgr.cgrid);
		qman_release_cgrid(priv->cgr_data.cgr.cgrid);
		goto out_error;
	}
	if (netif_msg_drv(priv))
		pr_debug("Created CGR %d for netdev with hwaddr %pM on QMan channel %d\n",
			 priv->cgr_data.cgr.cgrid, priv->mac_dev->addr,
			 priv->cgr_data.cgr.chan);

out_error:
	return err;
}

static void dpaa_eth_cgr_set_speed(struct mac_device *mac_dev, int speed)
{
	struct net_device *net_dev = to_net_dev(mac_dev->phylink_config.dev);
	struct dpaa_priv *priv = netdev_priv(net_dev);
	struct qm_mcc_initcgr opts = { };
	u32 cs_th;
	int err;

	opts.we_mask = cpu_to_be16(QM_CGR_WE_CS_THRES);
	switch (speed) {
	case SPEED_10000:
		cs_th = DPAA_CS_THRESHOLD_10G;
		break;
	case SPEED_1000:
	default:
		cs_th = DPAA_CS_THRESHOLD_1G;
		break;
	}
	qm_cgr_cs_thres_set64(&opts.cgr.cs_thres, cs_th, 1);

	err = qman_update_cgr_safe(&priv->cgr_data.cgr, &opts);
	if (err)
		netdev_err(net_dev, "could not update speed: %d\n", err);
}

static inline void dpaa_setup_ingress(const struct dpaa_priv *priv,
				      struct dpaa_fq *fq,
				      const struct qman_fq *template)
{
	fq->fq_base = *template;
	fq->net_dev = priv->net_dev;

	fq->flags = QMAN_FQ_FLAG_NO_ENQUEUE;
	fq->channel = priv->channel;
}

static inline void dpaa_setup_egress(const struct dpaa_priv *priv,
				     struct dpaa_fq *fq,
				     struct fman_port *port,
				     const struct qman_fq *template)
{
	fq->fq_base = *template;
	fq->net_dev = priv->net_dev;

	if (port) {
		fq->flags = QMAN_FQ_FLAG_TO_DCPORTAL;
		fq->channel = (u16)fman_port_get_qman_channel_id(port);
	} else {
		fq->flags = QMAN_FQ_FLAG_NO_MODIFY;
	}
}

static int dpaa_fq_setup(struct dpaa_priv *priv,
			 const struct dpaa_fq_cbs *fq_cbs,
			 struct fman_port *tx_port)
{
	int egress_cnt = 0, conf_cnt = 0, num_portals = 0, portal_cnt = 0, cpu;
	const cpumask_t *affine_cpus = qman_affine_cpus();
	struct dpaa_fq *fq;
	u16 *channels;

	channels = kcalloc(num_possible_cpus(), sizeof(u16), GFP_KERNEL);
	if (!channels)
		return -ENOMEM;

	for_each_cpu_and(cpu, affine_cpus, cpu_online_mask)
		channels[num_portals++] = qman_affine_channel(cpu);

	if (num_portals == 0)
		dev_err(priv->net_dev->dev.parent,
			"No Qman software (affine) channels found\n");

	/* Initialize each FQ in the list */
	list_for_each_entry(fq, &priv->dpaa_fq_list, list) {
		switch (fq->fq_type) {
		case FQ_TYPE_RX_DEFAULT:
			dpaa_setup_ingress(priv, fq, &fq_cbs->rx_defq);
			break;
		case FQ_TYPE_RX_ERROR:
			dpaa_setup_ingress(priv, fq, &fq_cbs->rx_errq);
			break;
		case FQ_TYPE_RX_PCD:
			if (!num_portals)
				continue;
			dpaa_setup_ingress(priv, fq, &fq_cbs->rx_defq);
			fq->channel = channels[portal_cnt++ % num_portals];
			break;
		case FQ_TYPE_TX:
			dpaa_setup_egress(priv, fq, tx_port,
					  &fq_cbs->egress_ern);
			priv->egress_fqs[egress_cnt++] = &fq->fq_base;
			break;
		case FQ_TYPE_TX_CONF_MQ:
			priv->conf_fqs[conf_cnt++] = &fq->fq_base;
			fallthrough;
		case FQ_TYPE_TX_CONFIRM:
			dpaa_setup_ingress(priv, fq, &fq_cbs->tx_defq);
			break;
		case FQ_TYPE_TX_ERROR:
			dpaa_setup_ingress(priv, fq, &fq_cbs->tx_errq);
			break;
		default:
			dev_warn(priv->net_dev->dev.parent,
				 "Unknown FQ type detected!\n");
			break;
		}
	}

<<<<<<< HEAD
	 /* Make sure all CPUs receive a corresponding Tx queue. */
	while (egress_cnt < DPAA_ETH_TXQ_NUM) {
		list_for_each_entry(fq, &priv->dpaa_fq_list, list) {
			if (fq->fq_type != FQ_TYPE_TX)
				continue;
			priv->egress_fqs[egress_cnt++] = &fq->fq_base;
			if (egress_cnt == DPAA_ETH_TXQ_NUM)
				break;
		}
	}

=======
>>>>>>> b806d6ef
	kfree(channels);

	return 0;
}

static inline int dpaa_tx_fq_to_id(const struct dpaa_priv *priv,
				   struct qman_fq *tx_fq)
{
	int i;

	for (i = 0; i < dpaa_max_num_txqs(); i++)
		if (priv->egress_fqs[i] == tx_fq)
			return i;

	return -EINVAL;
}

static int dpaa_fq_init(struct dpaa_fq *dpaa_fq, bool td_enable)
{
	const struct dpaa_priv	*priv;
	struct qman_fq *confq = NULL;
	struct qm_mcc_initfq initfq;
	struct device *dev;
	struct qman_fq *fq;
	int queue_id;
	int err;

	priv = netdev_priv(dpaa_fq->net_dev);
	dev = dpaa_fq->net_dev->dev.parent;

	if (dpaa_fq->fqid == 0)
		dpaa_fq->flags |= QMAN_FQ_FLAG_DYNAMIC_FQID;

	dpaa_fq->init = !(dpaa_fq->flags & QMAN_FQ_FLAG_NO_MODIFY);

	err = qman_create_fq(dpaa_fq->fqid, dpaa_fq->flags, &dpaa_fq->fq_base);
	if (err) {
		dev_err(dev, "qman_create_fq() failed\n");
		return err;
	}
	fq = &dpaa_fq->fq_base;

	if (dpaa_fq->init) {
		memset(&initfq, 0, sizeof(initfq));

		initfq.we_mask = cpu_to_be16(QM_INITFQ_WE_FQCTRL);
		/* Note: we may get to keep an empty FQ in cache */
		initfq.fqd.fq_ctrl = cpu_to_be16(QM_FQCTRL_PREFERINCACHE);

		/* Try to reduce the number of portal interrupts for
		 * Tx Confirmation FQs.
		 */
		if (dpaa_fq->fq_type == FQ_TYPE_TX_CONFIRM)
			initfq.fqd.fq_ctrl |= cpu_to_be16(QM_FQCTRL_AVOIDBLOCK);

		/* FQ placement */
		initfq.we_mask |= cpu_to_be16(QM_INITFQ_WE_DESTWQ);

		qm_fqd_set_destwq(&initfq.fqd, dpaa_fq->channel, dpaa_fq->wq);

		/* Put all egress queues in a congestion group of their own.
		 * Sensu stricto, the Tx confirmation queues are Rx FQs,
		 * rather than Tx - but they nonetheless account for the
		 * memory footprint on behalf of egress traffic. We therefore
		 * place them in the netdev's CGR, along with the Tx FQs.
		 */
		if (dpaa_fq->fq_type == FQ_TYPE_TX ||
		    dpaa_fq->fq_type == FQ_TYPE_TX_CONFIRM ||
		    dpaa_fq->fq_type == FQ_TYPE_TX_CONF_MQ) {
			initfq.we_mask |= cpu_to_be16(QM_INITFQ_WE_CGID);
			initfq.fqd.fq_ctrl |= cpu_to_be16(QM_FQCTRL_CGE);
			initfq.fqd.cgid = (u8)priv->cgr_data.cgr.cgrid;
			/* Set a fixed overhead accounting, in an attempt to
			 * reduce the impact of fixed-size skb shells and the
			 * driver's needed headroom on system memory. This is
			 * especially the case when the egress traffic is
			 * composed of small datagrams.
			 * Unfortunately, QMan's OAL value is capped to an
			 * insufficient value, but even that is better than
			 * no overhead accounting at all.
			 */
			initfq.we_mask |= cpu_to_be16(QM_INITFQ_WE_OAC);
			qm_fqd_set_oac(&initfq.fqd, QM_OAC_CG);
			qm_fqd_set_oal(&initfq.fqd,
				       min(sizeof(struct sk_buff) +
				       priv->tx_headroom,
				       (size_t)FSL_QMAN_MAX_OAL));
		}

		if (td_enable) {
			initfq.we_mask |= cpu_to_be16(QM_INITFQ_WE_TDTHRESH);
			qm_fqd_set_taildrop(&initfq.fqd, DPAA_FQ_TD, 1);
			initfq.fqd.fq_ctrl = cpu_to_be16(QM_FQCTRL_TDE);
		}

		if (dpaa_fq->fq_type == FQ_TYPE_TX) {
			queue_id = dpaa_tx_fq_to_id(priv, &dpaa_fq->fq_base);
			if (queue_id >= 0)
				confq = priv->conf_fqs[queue_id];
			if (confq) {
				initfq.we_mask |=
					cpu_to_be16(QM_INITFQ_WE_CONTEXTA);
			/* ContextA: OVOM=1(use contextA2 bits instead of ICAD)
			 *	     A2V=1 (contextA A2 field is valid)
			 *	     A0V=1 (contextA A0 field is valid)
			 *	     B0V=1 (contextB field is valid)
			 * ContextA A2: EBD=1 (deallocate buffers inside FMan)
			 * ContextB B0(ASPID): 0 (absolute Virtual Storage ID)
			 */
				qm_fqd_context_a_set64(&initfq.fqd,
						       0x1e00000080000000ULL);
			}
		}

		/* Put all the ingress queues in our "ingress CGR". */
		if (priv->use_ingress_cgr &&
		    (dpaa_fq->fq_type == FQ_TYPE_RX_DEFAULT ||
		     dpaa_fq->fq_type == FQ_TYPE_RX_ERROR ||
		     dpaa_fq->fq_type == FQ_TYPE_RX_PCD)) {
			initfq.we_mask |= cpu_to_be16(QM_INITFQ_WE_CGID);
			initfq.fqd.fq_ctrl |= cpu_to_be16(QM_FQCTRL_CGE);
			initfq.fqd.cgid = (u8)priv->ingress_cgr.cgrid;
			/* Set a fixed overhead accounting, just like for the
			 * egress CGR.
			 */
			initfq.we_mask |= cpu_to_be16(QM_INITFQ_WE_OAC);
			qm_fqd_set_oac(&initfq.fqd, QM_OAC_CG);
			qm_fqd_set_oal(&initfq.fqd,
				       min(sizeof(struct sk_buff) +
				       priv->tx_headroom,
				       (size_t)FSL_QMAN_MAX_OAL));
		}

		/* Initialization common to all ingress queues */
		if (dpaa_fq->flags & QMAN_FQ_FLAG_NO_ENQUEUE) {
			initfq.we_mask |= cpu_to_be16(QM_INITFQ_WE_CONTEXTA);
			initfq.fqd.fq_ctrl |= cpu_to_be16(QM_FQCTRL_HOLDACTIVE |
						QM_FQCTRL_CTXASTASHING);
			initfq.fqd.context_a.stashing.exclusive =
				QM_STASHING_EXCL_DATA | QM_STASHING_EXCL_CTX |
				QM_STASHING_EXCL_ANNOTATION;
			qm_fqd_set_stashing(&initfq.fqd, 1, 2,
					    DIV_ROUND_UP(sizeof(struct qman_fq),
							 64));
		}

		err = qman_init_fq(fq, QMAN_INITFQ_FLAG_SCHED, &initfq);
		if (err < 0) {
			dev_err(dev, "qman_init_fq(%u) = %d\n",
				qman_fq_fqid(fq), err);
			qman_destroy_fq(fq);
			return err;
		}
	}

	dpaa_fq->fqid = qman_fq_fqid(fq);

	if (dpaa_fq->fq_type == FQ_TYPE_RX_DEFAULT ||
	    dpaa_fq->fq_type == FQ_TYPE_RX_PCD) {
		err = xdp_rxq_info_reg(&dpaa_fq->xdp_rxq, dpaa_fq->net_dev,
				       dpaa_fq->fqid, 0);
		if (err) {
			dev_err(dev, "xdp_rxq_info_reg() = %d\n", err);
			return err;
		}

		err = xdp_rxq_info_reg_mem_model(&dpaa_fq->xdp_rxq,
						 MEM_TYPE_PAGE_ORDER0, NULL);
		if (err) {
			dev_err(dev, "xdp_rxq_info_reg_mem_model() = %d\n",
				err);
			xdp_rxq_info_unreg(&dpaa_fq->xdp_rxq);
			return err;
		}
	}

	return 0;
}

static int dpaa_fq_free_entry(struct device *dev, struct qman_fq *fq)
{
	const struct dpaa_priv  *priv;
	struct dpaa_fq *dpaa_fq;
	int err, error;

	err = 0;

	dpaa_fq = container_of(fq, struct dpaa_fq, fq_base);
	priv = netdev_priv(dpaa_fq->net_dev);

	if (dpaa_fq->init) {
		err = qman_retire_fq(fq, NULL);
		if (err < 0 && netif_msg_drv(priv))
			dev_err(dev, "qman_retire_fq(%u) = %d\n",
				qman_fq_fqid(fq), err);

		error = qman_oos_fq(fq);
		if (error < 0 && netif_msg_drv(priv)) {
			dev_err(dev, "qman_oos_fq(%u) = %d\n",
				qman_fq_fqid(fq), error);
			if (err >= 0)
				err = error;
		}
	}

	if ((dpaa_fq->fq_type == FQ_TYPE_RX_DEFAULT ||
	     dpaa_fq->fq_type == FQ_TYPE_RX_PCD) &&
	    xdp_rxq_info_is_reg(&dpaa_fq->xdp_rxq))
		xdp_rxq_info_unreg(&dpaa_fq->xdp_rxq);

	qman_destroy_fq(fq);
	list_del(&dpaa_fq->list);

	return err;
}

static int dpaa_fq_free(struct device *dev, struct list_head *list)
{
	struct dpaa_fq *dpaa_fq, *tmp;
	int err, error;

	err = 0;
	list_for_each_entry_safe(dpaa_fq, tmp, list, list) {
		error = dpaa_fq_free_entry(dev, (struct qman_fq *)dpaa_fq);
		if (error < 0 && err >= 0)
			err = error;
	}

	return err;
}

static int dpaa_eth_init_tx_port(struct fman_port *port, struct dpaa_fq *errq,
				 struct dpaa_fq *defq,
				 struct dpaa_buffer_layout *buf_layout)
{
	struct fman_buffer_prefix_content buf_prefix_content;
	struct fman_port_params params;
	int err;

	memset(&params, 0, sizeof(params));
	memset(&buf_prefix_content, 0, sizeof(buf_prefix_content));

	buf_prefix_content.priv_data_size = buf_layout->priv_data_size;
	buf_prefix_content.pass_prs_result = true;
	buf_prefix_content.pass_hash_result = true;
	buf_prefix_content.pass_time_stamp = true;
	buf_prefix_content.data_align = DPAA_FD_DATA_ALIGNMENT;

	params.specific_params.non_rx_params.err_fqid = errq->fqid;
	params.specific_params.non_rx_params.dflt_fqid = defq->fqid;

	err = fman_port_config(port, &params);
	if (err) {
		pr_err("%s: fman_port_config failed\n", __func__);
		return err;
	}

	err = fman_port_cfg_buf_prefix_content(port, &buf_prefix_content);
	if (err) {
		pr_err("%s: fman_port_cfg_buf_prefix_content failed\n",
		       __func__);
		return err;
	}

	err = fman_port_init(port);
	if (err)
		pr_err("%s: fm_port_init failed\n", __func__);

	return err;
}

static int dpaa_eth_init_rx_port(struct fman_port *port, struct dpaa_bp *bp,
				 struct dpaa_fq *errq,
				 struct dpaa_fq *defq, struct dpaa_fq *pcdq,
				 struct dpaa_buffer_layout *buf_layout)
{
	struct fman_buffer_prefix_content buf_prefix_content;
	struct fman_port_rx_params *rx_p;
	struct fman_port_params params;
	int err;

	memset(&params, 0, sizeof(params));
	memset(&buf_prefix_content, 0, sizeof(buf_prefix_content));

	buf_prefix_content.priv_data_size = buf_layout->priv_data_size;
	buf_prefix_content.pass_prs_result = true;
	buf_prefix_content.pass_hash_result = true;
	buf_prefix_content.pass_time_stamp = true;
	buf_prefix_content.data_align = DPAA_FD_RX_DATA_ALIGNMENT;

	rx_p = &params.specific_params.rx_params;
	rx_p->err_fqid = errq->fqid;
	rx_p->dflt_fqid = defq->fqid;
	if (pcdq) {
		rx_p->pcd_base_fqid = pcdq->fqid;
		rx_p->pcd_fqs_count = DPAA_ETH_PCD_RXQ_NUM;
	}

	rx_p->ext_buf_pools.num_of_pools_used = 1;
	rx_p->ext_buf_pools.ext_buf_pool[0].id =  bp->bpid;
	rx_p->ext_buf_pools.ext_buf_pool[0].size = (u16)bp->size;

	err = fman_port_config(port, &params);
	if (err) {
		pr_err("%s: fman_port_config failed\n", __func__);
		return err;
	}

	err = fman_port_cfg_buf_prefix_content(port, &buf_prefix_content);
	if (err) {
		pr_err("%s: fman_port_cfg_buf_prefix_content failed\n",
		       __func__);
		return err;
	}

	err = fman_port_init(port);
	if (err)
		pr_err("%s: fm_port_init failed\n", __func__);

	return err;
}

static int dpaa_eth_init_ports(struct mac_device *mac_dev,
			       struct dpaa_bp *bp,
			       struct fm_port_fqs *port_fqs,
			       struct dpaa_buffer_layout *buf_layout,
			       struct device *dev)
{
	struct fman_port *rxport = mac_dev->port[RX];
	struct fman_port *txport = mac_dev->port[TX];
	int err;

	err = dpaa_eth_init_tx_port(txport, port_fqs->tx_errq,
				    port_fqs->tx_defq, &buf_layout[TX]);
	if (err)
		return err;

	err = dpaa_eth_init_rx_port(rxport, bp, port_fqs->rx_errq,
				    port_fqs->rx_defq, port_fqs->rx_pcdq,
				    &buf_layout[RX]);

	return err;
}

static int dpaa_bman_release(const struct dpaa_bp *dpaa_bp,
			     struct bm_buffer *bmb, int cnt)
{
	int err;

	err = bman_release(dpaa_bp->pool, bmb, cnt);
	/* Should never occur, address anyway to avoid leaking the buffers */
	if (WARN_ON(err) && dpaa_bp->free_buf_cb)
		while (cnt-- > 0)
			dpaa_bp->free_buf_cb(dpaa_bp, &bmb[cnt]);

	return cnt;
}

static void dpaa_release_sgt_members(struct qm_sg_entry *sgt)
{
	struct bm_buffer bmb[DPAA_BUFF_RELEASE_MAX];
	struct dpaa_bp *dpaa_bp;
	int i = 0, j;

	memset(bmb, 0, sizeof(bmb));

	do {
		dpaa_bp = dpaa_bpid2pool(sgt[i].bpid);
		if (!dpaa_bp)
			return;

		j = 0;
		do {
			WARN_ON(qm_sg_entry_is_ext(&sgt[i]));

			bm_buffer_set64(&bmb[j], qm_sg_entry_get64(&sgt[i]));

			j++; i++;
		} while (j < ARRAY_SIZE(bmb) &&
				!qm_sg_entry_is_final(&sgt[i - 1]) &&
				sgt[i - 1].bpid == sgt[i].bpid);

		dpaa_bman_release(dpaa_bp, bmb, j);
	} while (!qm_sg_entry_is_final(&sgt[i - 1]));
}

static void dpaa_fd_release(const struct net_device *net_dev,
			    const struct qm_fd *fd)
{
	struct qm_sg_entry *sgt;
	struct dpaa_bp *dpaa_bp;
	struct bm_buffer bmb;
	dma_addr_t addr;
	void *vaddr;

	bmb.data = 0;
	bm_buffer_set64(&bmb, qm_fd_addr(fd));

	dpaa_bp = dpaa_bpid2pool(fd->bpid);
	if (!dpaa_bp)
		return;

	if (qm_fd_get_format(fd) == qm_fd_sg) {
		vaddr = phys_to_virt(qm_fd_addr(fd));
		sgt = vaddr + qm_fd_get_offset(fd);

		dma_unmap_page(dpaa_bp->priv->rx_dma_dev, qm_fd_addr(fd),
			       DPAA_BP_RAW_SIZE, DMA_FROM_DEVICE);

		dpaa_release_sgt_members(sgt);

		addr = dma_map_page(dpaa_bp->priv->rx_dma_dev,
				    virt_to_page(vaddr), 0, DPAA_BP_RAW_SIZE,
				    DMA_FROM_DEVICE);
		if (dma_mapping_error(dpaa_bp->priv->rx_dma_dev, addr)) {
			netdev_err(net_dev, "DMA mapping failed\n");
			return;
		}
		bm_buffer_set64(&bmb, addr);
	}

	dpaa_bman_release(dpaa_bp, &bmb, 1);
}

static void count_ern(struct dpaa_percpu_priv *percpu_priv,
		      const union qm_mr_entry *msg)
{
	switch (msg->ern.rc & QM_MR_RC_MASK) {
	case QM_MR_RC_CGR_TAILDROP:
		percpu_priv->ern_cnt.cg_tdrop++;
		break;
	case QM_MR_RC_WRED:
		percpu_priv->ern_cnt.wred++;
		break;
	case QM_MR_RC_ERROR:
		percpu_priv->ern_cnt.err_cond++;
		break;
	case QM_MR_RC_ORPWINDOW_EARLY:
		percpu_priv->ern_cnt.early_window++;
		break;
	case QM_MR_RC_ORPWINDOW_LATE:
		percpu_priv->ern_cnt.late_window++;
		break;
	case QM_MR_RC_FQ_TAILDROP:
		percpu_priv->ern_cnt.fq_tdrop++;
		break;
	case QM_MR_RC_ORPWINDOW_RETIRED:
		percpu_priv->ern_cnt.fq_retired++;
		break;
	case QM_MR_RC_ORP_ZERO:
		percpu_priv->ern_cnt.orp_zero++;
		break;
	}
}

/* Turn on HW checksum computation for this outgoing frame.
 * If the current protocol is not something we support in this regard
 * (or if the stack has already computed the SW checksum), we do nothing.
 *
 * Returns 0 if all goes well (or HW csum doesn't apply), and a negative value
 * otherwise.
 *
 * Note that this function may modify the fd->cmd field and the skb data buffer
 * (the Parse Results area).
 */
static int dpaa_enable_tx_csum(struct dpaa_priv *priv,
			       struct sk_buff *skb,
			       struct qm_fd *fd,
			       void *parse_results)
{
	struct fman_prs_result *parse_result;
	u16 ethertype = ntohs(skb->protocol);
	struct ipv6hdr *ipv6h = NULL;
	struct iphdr *iph;
	int retval = 0;
	u8 l4_proto;

	if (skb->ip_summed != CHECKSUM_PARTIAL)
		return 0;

	/* Note: L3 csum seems to be already computed in sw, but we can't choose
	 * L4 alone from the FM configuration anyway.
	 */

	/* Fill in some fields of the Parse Results array, so the FMan
	 * can find them as if they came from the FMan Parser.
	 */
	parse_result = (struct fman_prs_result *)parse_results;

	/* If we're dealing with VLAN, get the real Ethernet type */
	if (ethertype == ETH_P_8021Q)
		ethertype = ntohs(skb_vlan_eth_hdr(skb)->h_vlan_encapsulated_proto);

	/* Fill in the relevant L3 parse result fields
	 * and read the L4 protocol type
	 */
	switch (ethertype) {
	case ETH_P_IP:
		parse_result->l3r = cpu_to_be16(FM_L3_PARSE_RESULT_IPV4);
		iph = ip_hdr(skb);
		WARN_ON(!iph);
		l4_proto = iph->protocol;
		break;
	case ETH_P_IPV6:
		parse_result->l3r = cpu_to_be16(FM_L3_PARSE_RESULT_IPV6);
		ipv6h = ipv6_hdr(skb);
		WARN_ON(!ipv6h);
		l4_proto = ipv6h->nexthdr;
		break;
	default:
		/* We shouldn't even be here */
		if (net_ratelimit())
			netif_alert(priv, tx_err, priv->net_dev,
				    "Can't compute HW csum for L3 proto 0x%x\n",
				    ntohs(skb->protocol));
		retval = -EIO;
		goto return_error;
	}

	/* Fill in the relevant L4 parse result fields */
	switch (l4_proto) {
	case IPPROTO_UDP:
		parse_result->l4r = FM_L4_PARSE_RESULT_UDP;
		break;
	case IPPROTO_TCP:
		parse_result->l4r = FM_L4_PARSE_RESULT_TCP;
		break;
	default:
		if (net_ratelimit())
			netif_alert(priv, tx_err, priv->net_dev,
				    "Can't compute HW csum for L4 proto 0x%x\n",
				    l4_proto);
		retval = -EIO;
		goto return_error;
	}

	/* At index 0 is IPOffset_1 as defined in the Parse Results */
	parse_result->ip_off[0] = (u8)skb_network_offset(skb);
	parse_result->l4_off = (u8)skb_transport_offset(skb);

	/* Enable L3 (and L4, if TCP or UDP) HW checksum. */
	fd->cmd |= cpu_to_be32(FM_FD_CMD_RPD | FM_FD_CMD_DTC);

	/* On P1023 and similar platforms fd->cmd interpretation could
	 * be disabled by setting CONTEXT_A bit ICMD; currently this bit
	 * is not set so we do not need to check; in the future, if/when
	 * using context_a we need to check this bit
	 */

return_error:
	return retval;
}

static int dpaa_bp_add_8_bufs(const struct dpaa_bp *dpaa_bp)
{
	struct net_device *net_dev = dpaa_bp->priv->net_dev;
	struct bm_buffer bmb[8];
	dma_addr_t addr;
	struct page *p;
	u8 i;

	for (i = 0; i < 8; i++) {
		p = dev_alloc_pages(0);
		if (unlikely(!p)) {
			netdev_err(net_dev, "dev_alloc_pages() failed\n");
			goto release_previous_buffs;
		}

		addr = dma_map_page(dpaa_bp->priv->rx_dma_dev, p, 0,
				    DPAA_BP_RAW_SIZE, DMA_FROM_DEVICE);
		if (unlikely(dma_mapping_error(dpaa_bp->priv->rx_dma_dev,
					       addr))) {
			netdev_err(net_dev, "DMA map failed\n");
			goto release_previous_buffs;
		}

		bmb[i].data = 0;
		bm_buffer_set64(&bmb[i], addr);
	}

release_bufs:
	return dpaa_bman_release(dpaa_bp, bmb, i);

release_previous_buffs:
	WARN_ONCE(1, "dpaa_eth: failed to add buffers on Rx\n");

	bm_buffer_set64(&bmb[i], 0);
	/* Avoid releasing a completely null buffer; bman_release() requires
	 * at least one buffer.
	 */
	if (likely(i))
		goto release_bufs;

	return 0;
}

static int dpaa_bp_seed(struct dpaa_bp *dpaa_bp)
{
	int i;

	/* Give each CPU an allotment of "config_count" buffers */
	for_each_possible_cpu(i) {
		int *count_ptr = per_cpu_ptr(dpaa_bp->percpu_count, i);
		int j;

		/* Although we access another CPU's counters here
		 * we do it at boot time so it is safe
		 */
		for (j = 0; j < dpaa_bp->config_count; j += 8)
			*count_ptr += dpaa_bp_add_8_bufs(dpaa_bp);
	}
	return 0;
}

/* Add buffers/(pages) for Rx processing whenever bpool count falls below
 * REFILL_THRESHOLD.
 */
static int dpaa_eth_refill_bpool(struct dpaa_bp *dpaa_bp, int *countptr)
{
	int count = *countptr;
	int new_bufs;

	if (unlikely(count < FSL_DPAA_ETH_REFILL_THRESHOLD)) {
		do {
			new_bufs = dpaa_bp_add_8_bufs(dpaa_bp);
			if (unlikely(!new_bufs)) {
				/* Avoid looping forever if we've temporarily
				 * run out of memory. We'll try again at the
				 * next NAPI cycle.
				 */
				break;
			}
			count += new_bufs;
		} while (count < FSL_DPAA_ETH_MAX_BUF_COUNT);

		*countptr = count;
		if (unlikely(count < FSL_DPAA_ETH_MAX_BUF_COUNT))
			return -ENOMEM;
	}

	return 0;
}

static int dpaa_eth_refill_bpools(struct dpaa_priv *priv)
{
	struct dpaa_bp *dpaa_bp;
	int *countptr;

	dpaa_bp = priv->dpaa_bp;
	if (!dpaa_bp)
		return -EINVAL;
	countptr = this_cpu_ptr(dpaa_bp->percpu_count);

	return dpaa_eth_refill_bpool(dpaa_bp, countptr);
}

/* Cleanup function for outgoing frame descriptors that were built on Tx path,
 * either contiguous frames or scatter/gather ones.
 * Skb freeing is not handled here.
 *
 * This function may be called on error paths in the Tx function, so guard
 * against cases when not all fd relevant fields were filled in. To avoid
 * reading the invalid transmission timestamp for the error paths set ts to
 * false.
 *
 * Return the skb backpointer, since for S/G frames the buffer containing it
 * gets freed here.
 *
 * No skb backpointer is set when transmitting XDP frames. Cleanup the buffer
 * and return NULL in this case.
 */
static struct sk_buff *dpaa_cleanup_tx_fd(const struct dpaa_priv *priv,
					  const struct qm_fd *fd, bool ts)
{
	const enum dma_data_direction dma_dir = DMA_TO_DEVICE;
	struct device *dev = priv->net_dev->dev.parent;
	struct skb_shared_hwtstamps shhwtstamps;
	dma_addr_t addr = qm_fd_addr(fd);
	void *vaddr = phys_to_virt(addr);
	const struct qm_sg_entry *sgt;
	struct dpaa_eth_swbp *swbp;
	struct sk_buff *skb;
	u64 ns;
	int i;

	if (unlikely(qm_fd_get_format(fd) == qm_fd_sg)) {
		dma_unmap_page(priv->tx_dma_dev, addr,
			       qm_fd_get_offset(fd) + DPAA_SGT_SIZE,
			       dma_dir);

		/* The sgt buffer has been allocated with netdev_alloc_frag(),
		 * it's from lowmem.
		 */
		sgt = vaddr + qm_fd_get_offset(fd);

		/* sgt[0] is from lowmem, was dma_map_single()-ed */
		dma_unmap_single(priv->tx_dma_dev, qm_sg_addr(&sgt[0]),
				 qm_sg_entry_get_len(&sgt[0]), dma_dir);

		/* remaining pages were mapped with skb_frag_dma_map() */
		for (i = 1; (i < DPAA_SGT_MAX_ENTRIES) &&
		     !qm_sg_entry_is_final(&sgt[i - 1]); i++) {
			WARN_ON(qm_sg_entry_is_ext(&sgt[i]));

			dma_unmap_page(priv->tx_dma_dev, qm_sg_addr(&sgt[i]),
				       qm_sg_entry_get_len(&sgt[i]), dma_dir);
		}
	} else {
		dma_unmap_single(priv->tx_dma_dev, addr,
				 qm_fd_get_offset(fd) + qm_fd_get_length(fd),
				 dma_dir);
	}

	swbp = (struct dpaa_eth_swbp *)vaddr;
	skb = swbp->skb;

	/* No skb backpointer is set when running XDP. An xdp_frame
	 * backpointer is saved instead.
	 */
	if (!skb) {
		xdp_return_frame(swbp->xdpf);
		return NULL;
	}

	/* DMA unmapping is required before accessing the HW provided info */
	if (ts && priv->tx_tstamp &&
	    skb_shinfo(skb)->tx_flags & SKBTX_HW_TSTAMP) {
		memset(&shhwtstamps, 0, sizeof(shhwtstamps));

		if (!fman_port_get_tstamp(priv->mac_dev->port[TX], vaddr,
					  &ns)) {
			shhwtstamps.hwtstamp = ns_to_ktime(ns);
			skb_tstamp_tx(skb, &shhwtstamps);
		} else {
			dev_warn(dev, "fman_port_get_tstamp failed!\n");
		}
	}

	if (qm_fd_get_format(fd) == qm_fd_sg)
		/* Free the page that we allocated on Tx for the SGT */
		free_pages((unsigned long)vaddr, 0);

	return skb;
}

static u8 rx_csum_offload(const struct dpaa_priv *priv, const struct qm_fd *fd)
{
	/* The parser has run and performed L4 checksum validation.
	 * We know there were no parser errors (and implicitly no
	 * L4 csum error), otherwise we wouldn't be here.
	 */
	if ((priv->net_dev->features & NETIF_F_RXCSUM) &&
	    (be32_to_cpu(fd->status) & FM_FD_STAT_L4CV))
		return CHECKSUM_UNNECESSARY;

	/* We're here because either the parser didn't run or the L4 checksum
	 * was not verified. This may include the case of a UDP frame with
	 * checksum zero or an L4 proto other than TCP/UDP
	 */
	return CHECKSUM_NONE;
}

#define PTR_IS_ALIGNED(x, a) (IS_ALIGNED((unsigned long)(x), (a)))

/* Build a linear skb around the received buffer.
 * We are guaranteed there is enough room at the end of the data buffer to
 * accommodate the shared info area of the skb.
 */
static struct sk_buff *contig_fd_to_skb(const struct dpaa_priv *priv,
					const struct qm_fd *fd)
{
	ssize_t fd_off = qm_fd_get_offset(fd);
	dma_addr_t addr = qm_fd_addr(fd);
	struct dpaa_bp *dpaa_bp;
	struct sk_buff *skb;
	void *vaddr;

	vaddr = phys_to_virt(addr);
	WARN_ON(!IS_ALIGNED((unsigned long)vaddr, SMP_CACHE_BYTES));

	dpaa_bp = dpaa_bpid2pool(fd->bpid);
	if (!dpaa_bp)
		goto free_buffer;

	skb = build_skb(vaddr, dpaa_bp->size +
			SKB_DATA_ALIGN(sizeof(struct skb_shared_info)));
	if (WARN_ONCE(!skb, "Build skb failure on Rx\n"))
		goto free_buffer;
	skb_reserve(skb, fd_off);
	skb_put(skb, qm_fd_get_length(fd));

	skb->ip_summed = rx_csum_offload(priv, fd);

	return skb;

free_buffer:
	free_pages((unsigned long)vaddr, 0);
	return NULL;
}

/* Build an skb with the data of the first S/G entry in the linear portion and
 * the rest of the frame as skb fragments.
 *
 * The page fragment holding the S/G Table is recycled here.
 */
static struct sk_buff *sg_fd_to_skb(const struct dpaa_priv *priv,
				    const struct qm_fd *fd)
{
	ssize_t fd_off = qm_fd_get_offset(fd);
	dma_addr_t addr = qm_fd_addr(fd);
	const struct qm_sg_entry *sgt;
	struct page *page, *head_page;
	struct dpaa_bp *dpaa_bp;
	void *vaddr, *sg_vaddr;
	int frag_off, frag_len;
	struct sk_buff *skb;
	dma_addr_t sg_addr;
	int page_offset;
	unsigned int sz;
	int *count_ptr;
	int i, j;

	vaddr = phys_to_virt(addr);
	WARN_ON(!IS_ALIGNED((unsigned long)vaddr, SMP_CACHE_BYTES));

	/* Iterate through the SGT entries and add data buffers to the skb */
	sgt = vaddr + fd_off;
	skb = NULL;
	for (i = 0; i < DPAA_SGT_MAX_ENTRIES; i++) {
		/* Extension bit is not supported */
		WARN_ON(qm_sg_entry_is_ext(&sgt[i]));

		sg_addr = qm_sg_addr(&sgt[i]);
		sg_vaddr = phys_to_virt(sg_addr);
		WARN_ON(!PTR_IS_ALIGNED(sg_vaddr, SMP_CACHE_BYTES));

		dma_unmap_page(priv->rx_dma_dev, sg_addr,
			       DPAA_BP_RAW_SIZE, DMA_FROM_DEVICE);

		/* We may use multiple Rx pools */
		dpaa_bp = dpaa_bpid2pool(sgt[i].bpid);
		if (!dpaa_bp)
			goto free_buffers;

		if (!skb) {
			sz = dpaa_bp->size +
				SKB_DATA_ALIGN(sizeof(struct skb_shared_info));
			skb = build_skb(sg_vaddr, sz);
			if (WARN_ON(!skb))
				goto free_buffers;

			skb->ip_summed = rx_csum_offload(priv, fd);

			/* Make sure forwarded skbs will have enough space
			 * on Tx, if extra headers are added.
			 */
			WARN_ON(fd_off != priv->rx_headroom);
			skb_reserve(skb, fd_off);
			skb_put(skb, qm_sg_entry_get_len(&sgt[i]));
		} else {
			/* Not the first S/G entry; all data from buffer will
			 * be added in an skb fragment; fragment index is offset
			 * by one since first S/G entry was incorporated in the
			 * linear part of the skb.
			 *
			 * Caution: 'page' may be a tail page.
			 */
			page = virt_to_page(sg_vaddr);
			head_page = virt_to_head_page(sg_vaddr);

			/* Compute offset in (possibly tail) page */
			page_offset = ((unsigned long)sg_vaddr &
					(PAGE_SIZE - 1)) +
				(page_address(page) - page_address(head_page));
			/* page_offset only refers to the beginning of sgt[i];
			 * but the buffer itself may have an internal offset.
			 */
			frag_off = qm_sg_entry_get_off(&sgt[i]) + page_offset;
			frag_len = qm_sg_entry_get_len(&sgt[i]);
			/* skb_add_rx_frag() does no checking on the page; if
			 * we pass it a tail page, we'll end up with
			 * bad page accounting and eventually with segafults.
			 */
			skb_add_rx_frag(skb, i - 1, head_page, frag_off,
					frag_len, dpaa_bp->size);
		}

		/* Update the pool count for the current {cpu x bpool} */
		count_ptr = this_cpu_ptr(dpaa_bp->percpu_count);
		(*count_ptr)--;

		if (qm_sg_entry_is_final(&sgt[i]))
			break;
	}
	WARN_ONCE(i == DPAA_SGT_MAX_ENTRIES, "No final bit on SGT\n");

	/* free the SG table buffer */
	free_pages((unsigned long)vaddr, 0);

	return skb;

free_buffers:
	/* free all the SG entries */
	for (j = 0; j < DPAA_SGT_MAX_ENTRIES ; j++) {
		sg_addr = qm_sg_addr(&sgt[j]);
		sg_vaddr = phys_to_virt(sg_addr);
		/* all pages 0..i were unmaped */
		if (j > i)
			dma_unmap_page(priv->rx_dma_dev, qm_sg_addr(&sgt[j]),
				       DPAA_BP_RAW_SIZE, DMA_FROM_DEVICE);
		free_pages((unsigned long)sg_vaddr, 0);
		/* counters 0..i-1 were decremented */
		if (j >= i) {
			dpaa_bp = dpaa_bpid2pool(sgt[j].bpid);
			if (dpaa_bp) {
				count_ptr = this_cpu_ptr(dpaa_bp->percpu_count);
				(*count_ptr)--;
			}
		}

		if (qm_sg_entry_is_final(&sgt[j]))
			break;
	}
	/* free the SGT fragment */
	free_pages((unsigned long)vaddr, 0);

	return NULL;
}

static int skb_to_contig_fd(struct dpaa_priv *priv,
			    struct sk_buff *skb, struct qm_fd *fd,
			    int *offset)
{
	struct net_device *net_dev = priv->net_dev;
	enum dma_data_direction dma_dir;
	struct dpaa_eth_swbp *swbp;
	unsigned char *buff_start;
	dma_addr_t addr;
	int err;

	/* We are guaranteed to have at least tx_headroom bytes
	 * available, so just use that for offset.
	 */
	fd->bpid = FSL_DPAA_BPID_INV;
	buff_start = skb->data - priv->tx_headroom;
	dma_dir = DMA_TO_DEVICE;

	swbp = (struct dpaa_eth_swbp *)buff_start;
	swbp->skb = skb;

	/* Enable L3/L4 hardware checksum computation.
	 *
	 * We must do this before dma_map_single(DMA_TO_DEVICE), because we may
	 * need to write into the skb.
	 */
	err = dpaa_enable_tx_csum(priv, skb, fd,
				  buff_start + DPAA_TX_PRIV_DATA_SIZE);
	if (unlikely(err < 0)) {
		if (net_ratelimit())
			netif_err(priv, tx_err, net_dev, "HW csum error: %d\n",
				  err);
		return err;
	}

	/* Fill in the rest of the FD fields */
	qm_fd_set_contig(fd, priv->tx_headroom, skb->len);
	fd->cmd |= cpu_to_be32(FM_FD_CMD_FCO);

	/* Map the entire buffer size that may be seen by FMan, but no more */
	addr = dma_map_single(priv->tx_dma_dev, buff_start,
			      priv->tx_headroom + skb->len, dma_dir);
	if (unlikely(dma_mapping_error(priv->tx_dma_dev, addr))) {
		if (net_ratelimit())
			netif_err(priv, tx_err, net_dev, "dma_map_single() failed\n");
		return -EINVAL;
	}
	qm_fd_addr_set64(fd, addr);

	return 0;
}

static int skb_to_sg_fd(struct dpaa_priv *priv,
			struct sk_buff *skb, struct qm_fd *fd)
{
	const enum dma_data_direction dma_dir = DMA_TO_DEVICE;
	const int nr_frags = skb_shinfo(skb)->nr_frags;
	struct net_device *net_dev = priv->net_dev;
	struct dpaa_eth_swbp *swbp;
	struct qm_sg_entry *sgt;
	void *buff_start;
	skb_frag_t *frag;
	dma_addr_t addr;
	size_t frag_len;
	struct page *p;
	int i, j, err;

	/* get a page to store the SGTable */
	p = dev_alloc_pages(0);
	if (unlikely(!p)) {
		netdev_err(net_dev, "dev_alloc_pages() failed\n");
		return -ENOMEM;
	}
	buff_start = page_address(p);

	/* Enable L3/L4 hardware checksum computation.
	 *
	 * We must do this before dma_map_single(DMA_TO_DEVICE), because we may
	 * need to write into the skb.
	 */
	err = dpaa_enable_tx_csum(priv, skb, fd,
				  buff_start + DPAA_TX_PRIV_DATA_SIZE);
	if (unlikely(err < 0)) {
		if (net_ratelimit())
			netif_err(priv, tx_err, net_dev, "HW csum error: %d\n",
				  err);
		goto csum_failed;
	}

	/* SGT[0] is used by the linear part */
	sgt = (struct qm_sg_entry *)(buff_start + priv->tx_headroom);
	frag_len = skb_headlen(skb);
	qm_sg_entry_set_len(&sgt[0], frag_len);
	sgt[0].bpid = FSL_DPAA_BPID_INV;
	sgt[0].offset = 0;
	addr = dma_map_single(priv->tx_dma_dev, skb->data,
			      skb_headlen(skb), dma_dir);
	if (unlikely(dma_mapping_error(priv->tx_dma_dev, addr))) {
		netdev_err(priv->net_dev, "DMA mapping failed\n");
		err = -EINVAL;
		goto sg0_map_failed;
	}
	qm_sg_entry_set64(&sgt[0], addr);

	/* populate the rest of SGT entries */
	for (i = 0; i < nr_frags; i++) {
		frag = &skb_shinfo(skb)->frags[i];
		frag_len = skb_frag_size(frag);
		WARN_ON(!skb_frag_page(frag));
		addr = skb_frag_dma_map(priv->tx_dma_dev, frag, 0,
					frag_len, dma_dir);
		if (unlikely(dma_mapping_error(priv->tx_dma_dev, addr))) {
			netdev_err(priv->net_dev, "DMA mapping failed\n");
			err = -EINVAL;
			goto sg_map_failed;
		}

		qm_sg_entry_set_len(&sgt[i + 1], frag_len);
		sgt[i + 1].bpid = FSL_DPAA_BPID_INV;
		sgt[i + 1].offset = 0;

		/* keep the offset in the address */
		qm_sg_entry_set64(&sgt[i + 1], addr);
	}

	/* Set the final bit in the last used entry of the SGT */
	qm_sg_entry_set_f(&sgt[nr_frags], frag_len);

	/* set fd offset to priv->tx_headroom */
	qm_fd_set_sg(fd, priv->tx_headroom, skb->len);

	/* DMA map the SGT page */
	swbp = (struct dpaa_eth_swbp *)buff_start;
	swbp->skb = skb;

	addr = dma_map_page(priv->tx_dma_dev, p, 0,
			    priv->tx_headroom + DPAA_SGT_SIZE, dma_dir);
	if (unlikely(dma_mapping_error(priv->tx_dma_dev, addr))) {
		netdev_err(priv->net_dev, "DMA mapping failed\n");
		err = -EINVAL;
		goto sgt_map_failed;
	}

	fd->bpid = FSL_DPAA_BPID_INV;
	fd->cmd |= cpu_to_be32(FM_FD_CMD_FCO);
	qm_fd_addr_set64(fd, addr);

	return 0;

sgt_map_failed:
sg_map_failed:
	for (j = 0; j < i; j++)
		dma_unmap_page(priv->tx_dma_dev, qm_sg_addr(&sgt[j]),
			       qm_sg_entry_get_len(&sgt[j]), dma_dir);
sg0_map_failed:
csum_failed:
	free_pages((unsigned long)buff_start, 0);

	return err;
}

static inline int dpaa_xmit(struct dpaa_priv *priv,
			    struct rtnl_link_stats64 *percpu_stats,
			    int queue,
			    struct qm_fd *fd)
{
	struct qman_fq *egress_fq;
	int err, i;

	egress_fq = priv->egress_fqs[queue];
	if (fd->bpid == FSL_DPAA_BPID_INV)
		fd->cmd |= cpu_to_be32(qman_fq_fqid(priv->conf_fqs[queue]));

	/* Trace this Tx fd */
	trace_dpaa_tx_fd(priv->net_dev, egress_fq, fd);

	for (i = 0; i < DPAA_ENQUEUE_RETRIES; i++) {
		err = qman_enqueue(egress_fq, fd);
		if (err != -EBUSY)
			break;
	}

	if (unlikely(err < 0)) {
		percpu_stats->tx_fifo_errors++;
		return err;
	}

	percpu_stats->tx_packets++;
	percpu_stats->tx_bytes += qm_fd_get_length(fd);

	return 0;
}

#ifdef CONFIG_DPAA_ERRATUM_A050385
static int dpaa_a050385_wa_skb(struct net_device *net_dev, struct sk_buff **s)
{
	struct dpaa_priv *priv = netdev_priv(net_dev);
	struct sk_buff *new_skb, *skb = *s;
	unsigned char *start, i;

	/* check linear buffer alignment */
	if (!PTR_IS_ALIGNED(skb->data, DPAA_A050385_ALIGN))
		goto workaround;

	/* linear buffers just need to have an aligned start */
	if (!skb_is_nonlinear(skb))
		return 0;

	/* linear data size for nonlinear skbs needs to be aligned */
	if (!IS_ALIGNED(skb_headlen(skb), DPAA_A050385_ALIGN))
		goto workaround;

	for (i = 0; i < skb_shinfo(skb)->nr_frags; i++) {
		skb_frag_t *frag = &skb_shinfo(skb)->frags[i];

		/* all fragments need to have aligned start addresses */
		if (!IS_ALIGNED(skb_frag_off(frag), DPAA_A050385_ALIGN))
			goto workaround;

		/* all but last fragment need to have aligned sizes */
		if (!IS_ALIGNED(skb_frag_size(frag), DPAA_A050385_ALIGN) &&
		    (i < skb_shinfo(skb)->nr_frags - 1))
			goto workaround;
	}

	return 0;

workaround:
	/* copy all the skb content into a new linear buffer */
	new_skb = netdev_alloc_skb(net_dev, skb->len + DPAA_A050385_ALIGN - 1 +
						priv->tx_headroom);
	if (!new_skb)
		return -ENOMEM;

	/* NET_SKB_PAD bytes already reserved, adding up to tx_headroom */
	skb_reserve(new_skb, priv->tx_headroom - NET_SKB_PAD);

	/* Workaround for DPAA_A050385 requires data start to be aligned */
	start = PTR_ALIGN(new_skb->data, DPAA_A050385_ALIGN);
	if (start - new_skb->data)
		skb_reserve(new_skb, start - new_skb->data);

	skb_put(new_skb, skb->len);
	skb_copy_bits(skb, 0, new_skb->data, skb->len);
	skb_copy_header(new_skb, skb);
	new_skb->dev = skb->dev;

	/* Copy relevant timestamp info from the old skb to the new */
	if (priv->tx_tstamp) {
		skb_shinfo(new_skb)->tx_flags = skb_shinfo(skb)->tx_flags;
		skb_shinfo(new_skb)->hwtstamps = skb_shinfo(skb)->hwtstamps;
		skb_shinfo(new_skb)->tskey = skb_shinfo(skb)->tskey;
		if (skb->sk)
			skb_set_owner_w(new_skb, skb->sk);
	}

	/* We move the headroom when we align it so we have to reset the
	 * network and transport header offsets relative to the new data
	 * pointer. The checksum offload relies on these offsets.
	 */
	skb_set_network_header(new_skb, skb_network_offset(skb));
	skb_set_transport_header(new_skb, skb_transport_offset(skb));

	dev_kfree_skb(skb);
	*s = new_skb;

	return 0;
}

static int dpaa_a050385_wa_xdpf(struct dpaa_priv *priv,
				struct xdp_frame **init_xdpf)
{
	struct xdp_frame *new_xdpf, *xdpf = *init_xdpf;
	void *new_buff, *aligned_data;
	struct page *p;
	u32 data_shift;
	int headroom;

	/* Check the data alignment and make sure the headroom is large
	 * enough to store the xdpf backpointer. Use an aligned headroom
	 * value.
	 *
	 * Due to alignment constraints, we give XDP access to the full 256
	 * byte frame headroom. If the XDP program uses all of it, copy the
	 * data to a new buffer and make room for storing the backpointer.
	 */
	if (PTR_IS_ALIGNED(xdpf->data, DPAA_FD_DATA_ALIGNMENT) &&
	    xdpf->headroom >= priv->tx_headroom) {
		xdpf->headroom = priv->tx_headroom;
		return 0;
	}

	/* Try to move the data inside the buffer just enough to align it and
	 * store the xdpf backpointer. If the available headroom isn't large
	 * enough, resort to allocating a new buffer and copying the data.
	 */
	aligned_data = PTR_ALIGN_DOWN(xdpf->data, DPAA_FD_DATA_ALIGNMENT);
	data_shift = xdpf->data - aligned_data;

	/* The XDP frame's headroom needs to be large enough to accommodate
	 * shifting the data as well as storing the xdpf backpointer.
	 */
	if (xdpf->headroom  >= data_shift + priv->tx_headroom) {
		memmove(aligned_data, xdpf->data, xdpf->len);
		xdpf->data = aligned_data;
		xdpf->headroom = priv->tx_headroom;
		return 0;
	}

	/* The new xdp_frame is stored in the new buffer. Reserve enough space
	 * in the headroom for storing it along with the driver's private
	 * info. The headroom needs to be aligned to DPAA_FD_DATA_ALIGNMENT to
	 * guarantee the data's alignment in the buffer.
	 */
	headroom = ALIGN(sizeof(*new_xdpf) + priv->tx_headroom,
			 DPAA_FD_DATA_ALIGNMENT);

	/* Assure the extended headroom and data don't overflow the buffer,
	 * while maintaining the mandatory tailroom.
	 */
	if (headroom + xdpf->len > DPAA_BP_RAW_SIZE -
			SKB_DATA_ALIGN(sizeof(struct skb_shared_info)))
		return -ENOMEM;

	p = dev_alloc_pages(0);
	if (unlikely(!p))
		return -ENOMEM;

	/* Copy the data to the new buffer at a properly aligned offset */
	new_buff = page_address(p);
	memcpy(new_buff + headroom, xdpf->data, xdpf->len);

	/* Create an XDP frame around the new buffer in a similar fashion
	 * to xdp_convert_buff_to_frame.
	 */
	new_xdpf = new_buff;
	new_xdpf->data = new_buff + headroom;
	new_xdpf->len = xdpf->len;
	new_xdpf->headroom = priv->tx_headroom;
	new_xdpf->frame_sz = DPAA_BP_RAW_SIZE;
	new_xdpf->mem.type = MEM_TYPE_PAGE_ORDER0;

	/* Release the initial buffer */
	xdp_return_frame_rx_napi(xdpf);

	*init_xdpf = new_xdpf;
	return 0;
}
#endif

static netdev_tx_t
dpaa_start_xmit(struct sk_buff *skb, struct net_device *net_dev)
{
	const int queue_mapping = skb_get_queue_mapping(skb);
	struct rtnl_link_stats64 *percpu_stats;
	struct dpaa_percpu_priv *percpu_priv;
	struct netdev_queue *txq;
	struct dpaa_priv *priv;
	struct qm_fd fd;
	bool nonlinear;
	int offset = 0;
	int err = 0;

	priv = netdev_priv(net_dev);
	percpu_priv = this_cpu_ptr(priv->percpu_priv);
	percpu_stats = &percpu_priv->stats;

	qm_fd_clear_fd(&fd);

	/* Packet data is always read as 32-bit words, so zero out any part of
	 * the skb which might be sent if we have to pad the packet
	 */
	if (__skb_put_padto(skb, ETH_ZLEN, false))
		goto enomem;

	nonlinear = skb_is_nonlinear(skb);
	if (!nonlinear) {
		/* We're going to store the skb backpointer at the beginning
		 * of the data buffer, so we need a privately owned skb
		 *
		 * We've made sure skb is not shared in dev->priv_flags,
		 * we need to verify the skb head is not cloned
		 */
		if (skb_cow_head(skb, priv->tx_headroom))
			goto enomem;

		WARN_ON(skb_is_nonlinear(skb));
	}

	/* MAX_SKB_FRAGS is equal or larger than our dpaa_SGT_MAX_ENTRIES;
	 * make sure we don't feed FMan with more fragments than it supports.
	 */
	if (unlikely(nonlinear &&
		     (skb_shinfo(skb)->nr_frags >= DPAA_SGT_MAX_ENTRIES))) {
		/* If the egress skb contains more fragments than we support
		 * we have no choice but to linearize it ourselves.
		 */
		if (__skb_linearize(skb))
			goto enomem;

		nonlinear = skb_is_nonlinear(skb);
	}

#ifdef CONFIG_DPAA_ERRATUM_A050385
	if (unlikely(fman_has_errata_a050385())) {
		if (dpaa_a050385_wa_skb(net_dev, &skb))
			goto enomem;
		nonlinear = skb_is_nonlinear(skb);
	}
#endif

	if (nonlinear) {
		/* Just create a S/G fd based on the skb */
		err = skb_to_sg_fd(priv, skb, &fd);
		percpu_priv->tx_frag_skbuffs++;
	} else {
		/* Create a contig FD from this skb */
		err = skb_to_contig_fd(priv, skb, &fd, &offset);
	}
	if (unlikely(err < 0))
		goto skb_to_fd_failed;

	txq = netdev_get_tx_queue(net_dev, queue_mapping);

	/* LLTX requires to do our own update of trans_start */
	txq_trans_cond_update(txq);

	if (priv->tx_tstamp && skb_shinfo(skb)->tx_flags & SKBTX_HW_TSTAMP) {
		fd.cmd |= cpu_to_be32(FM_FD_CMD_UPD);
		skb_shinfo(skb)->tx_flags |= SKBTX_IN_PROGRESS;
	}

	if (likely(dpaa_xmit(priv, percpu_stats, queue_mapping, &fd) == 0))
		return NETDEV_TX_OK;

	dpaa_cleanup_tx_fd(priv, &fd, false);
skb_to_fd_failed:
enomem:
	percpu_stats->tx_errors++;
	dev_kfree_skb(skb);
	return NETDEV_TX_OK;
}

static void dpaa_rx_error(struct net_device *net_dev,
			  const struct dpaa_priv *priv,
			  struct dpaa_percpu_priv *percpu_priv,
			  const struct qm_fd *fd,
			  u32 fqid)
{
	if (net_ratelimit())
		netif_err(priv, hw, net_dev, "Err FD status = 0x%08x\n",
			  be32_to_cpu(fd->status) & FM_FD_STAT_RX_ERRORS);

	percpu_priv->stats.rx_errors++;

	if (be32_to_cpu(fd->status) & FM_FD_ERR_DMA)
		percpu_priv->rx_errors.dme++;
	if (be32_to_cpu(fd->status) & FM_FD_ERR_PHYSICAL)
		percpu_priv->rx_errors.fpe++;
	if (be32_to_cpu(fd->status) & FM_FD_ERR_SIZE)
		percpu_priv->rx_errors.fse++;
	if (be32_to_cpu(fd->status) & FM_FD_ERR_PRS_HDR_ERR)
		percpu_priv->rx_errors.phe++;

	dpaa_fd_release(net_dev, fd);
}

static void dpaa_tx_error(struct net_device *net_dev,
			  const struct dpaa_priv *priv,
			  struct dpaa_percpu_priv *percpu_priv,
			  const struct qm_fd *fd,
			  u32 fqid)
{
	struct sk_buff *skb;

	if (net_ratelimit())
		netif_warn(priv, hw, net_dev, "FD status = 0x%08x\n",
			   be32_to_cpu(fd->status) & FM_FD_STAT_TX_ERRORS);

	percpu_priv->stats.tx_errors++;

	skb = dpaa_cleanup_tx_fd(priv, fd, false);
	dev_kfree_skb(skb);
}

static int dpaa_eth_poll(struct napi_struct *napi, int budget)
{
	struct dpaa_napi_portal *np =
			container_of(napi, struct dpaa_napi_portal, napi);
	int cleaned;

	np->xdp_act = 0;

	cleaned = qman_p_poll_dqrr(np->p, budget);

	if (np->xdp_act & XDP_REDIRECT)
		xdp_do_flush();

	if (cleaned < budget) {
		napi_complete_done(napi, cleaned);
		qman_p_irqsource_add(np->p, QM_PIRQ_DQRI);
	} else if (np->down) {
		qman_p_irqsource_add(np->p, QM_PIRQ_DQRI);
	}

	return cleaned;
}

static void dpaa_tx_conf(struct net_device *net_dev,
			 const struct dpaa_priv *priv,
			 struct dpaa_percpu_priv *percpu_priv,
			 const struct qm_fd *fd,
			 u32 fqid)
{
	struct sk_buff	*skb;

	if (unlikely(be32_to_cpu(fd->status) & FM_FD_STAT_TX_ERRORS)) {
		if (net_ratelimit())
			netif_warn(priv, hw, net_dev, "FD status = 0x%08x\n",
				   be32_to_cpu(fd->status) &
				   FM_FD_STAT_TX_ERRORS);

		percpu_priv->stats.tx_errors++;
	}

	percpu_priv->tx_confirm++;

	skb = dpaa_cleanup_tx_fd(priv, fd, true);

	consume_skb(skb);
}

static inline int dpaa_eth_napi_schedule(struct dpaa_percpu_priv *percpu_priv,
					 struct qman_portal *portal, bool sched_napi)
{
	if (sched_napi) {
		/* Disable QMan IRQ and invoke NAPI */
		qman_p_irqsource_remove(portal, QM_PIRQ_DQRI);

		percpu_priv->np.p = portal;
		napi_schedule(&percpu_priv->np.napi);
		percpu_priv->in_interrupt++;
		return 1;
	}
	return 0;
}

static enum qman_cb_dqrr_result rx_error_dqrr(struct qman_portal *portal,
					      struct qman_fq *fq,
					      const struct qm_dqrr_entry *dq,
					      bool sched_napi)
{
	struct dpaa_fq *dpaa_fq = container_of(fq, struct dpaa_fq, fq_base);
	struct dpaa_percpu_priv *percpu_priv;
	struct net_device *net_dev;
	struct dpaa_bp *dpaa_bp;
	struct dpaa_priv *priv;

	net_dev = dpaa_fq->net_dev;
	priv = netdev_priv(net_dev);
	dpaa_bp = dpaa_bpid2pool(dq->fd.bpid);
	if (!dpaa_bp)
		return qman_cb_dqrr_consume;

	percpu_priv = this_cpu_ptr(priv->percpu_priv);

	if (dpaa_eth_napi_schedule(percpu_priv, portal, sched_napi))
		return qman_cb_dqrr_stop;

	dpaa_eth_refill_bpools(priv);
	dpaa_rx_error(net_dev, priv, percpu_priv, &dq->fd, fq->fqid);

	return qman_cb_dqrr_consume;
}

static int dpaa_xdp_xmit_frame(struct net_device *net_dev,
			       struct xdp_frame *xdpf)
{
	struct dpaa_priv *priv = netdev_priv(net_dev);
	struct rtnl_link_stats64 *percpu_stats;
	struct dpaa_percpu_priv *percpu_priv;
	struct dpaa_eth_swbp *swbp;
	struct netdev_queue *txq;
	void *buff_start;
	struct qm_fd fd;
	dma_addr_t addr;
	int err;

	percpu_priv = this_cpu_ptr(priv->percpu_priv);
	percpu_stats = &percpu_priv->stats;

#ifdef CONFIG_DPAA_ERRATUM_A050385
	if (unlikely(fman_has_errata_a050385())) {
		if (dpaa_a050385_wa_xdpf(priv, &xdpf)) {
			err = -ENOMEM;
			goto out_error;
		}
	}
#endif

	if (xdpf->headroom < DPAA_TX_PRIV_DATA_SIZE) {
		err = -EINVAL;
		goto out_error;
	}

	buff_start = xdpf->data - xdpf->headroom;

	/* Leave empty the skb backpointer at the start of the buffer.
	 * Save the XDP frame for easy cleanup on confirmation.
	 */
	swbp = (struct dpaa_eth_swbp *)buff_start;
	swbp->skb = NULL;
	swbp->xdpf = xdpf;

	qm_fd_clear_fd(&fd);
	fd.bpid = FSL_DPAA_BPID_INV;
	fd.cmd |= cpu_to_be32(FM_FD_CMD_FCO);
	qm_fd_set_contig(&fd, xdpf->headroom, xdpf->len);

	addr = dma_map_single(priv->tx_dma_dev, buff_start,
			      xdpf->headroom + xdpf->len,
			      DMA_TO_DEVICE);
	if (unlikely(dma_mapping_error(priv->tx_dma_dev, addr))) {
		err = -EINVAL;
		goto out_error;
	}

	qm_fd_addr_set64(&fd, addr);

	/* Bump the trans_start */
	txq = netdev_get_tx_queue(net_dev, smp_processor_id());
	txq_trans_cond_update(txq);

	err = dpaa_xmit(priv, percpu_stats, smp_processor_id(), &fd);
	if (err) {
		dma_unmap_single(priv->tx_dma_dev, addr,
				 qm_fd_get_offset(&fd) + qm_fd_get_length(&fd),
				 DMA_TO_DEVICE);
		goto out_error;
	}

	return 0;

out_error:
	percpu_stats->tx_errors++;
	return err;
}

static u32 dpaa_run_xdp(struct dpaa_priv *priv, struct qm_fd *fd, void *vaddr,
			struct dpaa_fq *dpaa_fq, unsigned int *xdp_meta_len)
{
	ssize_t fd_off = qm_fd_get_offset(fd);
	struct bpf_prog *xdp_prog;
	struct xdp_frame *xdpf;
	struct xdp_buff xdp;
	u32 xdp_act;
	int err;

	xdp_prog = READ_ONCE(priv->xdp_prog);
	if (!xdp_prog)
		return XDP_PASS;

	xdp_init_buff(&xdp, DPAA_BP_RAW_SIZE - DPAA_TX_PRIV_DATA_SIZE,
		      &dpaa_fq->xdp_rxq);
	xdp_prepare_buff(&xdp, vaddr + fd_off - XDP_PACKET_HEADROOM,
			 XDP_PACKET_HEADROOM, qm_fd_get_length(fd), true);

	/* We reserve a fixed headroom of 256 bytes under the erratum and we
	 * offer it all to XDP programs to use. If no room is left for the
	 * xdpf backpointer on TX, we will need to copy the data.
	 * Disable metadata support since data realignments might be required
	 * and the information can be lost.
	 */
#ifdef CONFIG_DPAA_ERRATUM_A050385
	if (unlikely(fman_has_errata_a050385())) {
		xdp_set_data_meta_invalid(&xdp);
		xdp.data_hard_start = vaddr;
		xdp.frame_sz = DPAA_BP_RAW_SIZE;
	}
#endif

	xdp_act = bpf_prog_run_xdp(xdp_prog, &xdp);

	/* Update the length and the offset of the FD */
	qm_fd_set_contig(fd, xdp.data - vaddr, xdp.data_end - xdp.data);

	switch (xdp_act) {
	case XDP_PASS:
#ifdef CONFIG_DPAA_ERRATUM_A050385
		*xdp_meta_len = xdp_data_meta_unsupported(&xdp) ? 0 :
				xdp.data - xdp.data_meta;
#else
		*xdp_meta_len = xdp.data - xdp.data_meta;
#endif
		break;
	case XDP_TX:
		/* We can access the full headroom when sending the frame
		 * back out
		 */
		xdp.data_hard_start = vaddr;
		xdp.frame_sz = DPAA_BP_RAW_SIZE;
		xdpf = xdp_convert_buff_to_frame(&xdp);
		if (unlikely(!xdpf)) {
			free_pages((unsigned long)vaddr, 0);
			break;
		}

		if (dpaa_xdp_xmit_frame(priv->net_dev, xdpf))
			xdp_return_frame_rx_napi(xdpf);

		break;
	case XDP_REDIRECT:
		/* Allow redirect to use the full headroom */
		xdp.data_hard_start = vaddr;
		xdp.frame_sz = DPAA_BP_RAW_SIZE;

		err = xdp_do_redirect(priv->net_dev, &xdp, xdp_prog);
		if (err) {
			trace_xdp_exception(priv->net_dev, xdp_prog, xdp_act);
			free_pages((unsigned long)vaddr, 0);
		}
		break;
	default:
		bpf_warn_invalid_xdp_action(priv->net_dev, xdp_prog, xdp_act);
		fallthrough;
	case XDP_ABORTED:
		trace_xdp_exception(priv->net_dev, xdp_prog, xdp_act);
		fallthrough;
	case XDP_DROP:
		/* Free the buffer */
		free_pages((unsigned long)vaddr, 0);
		break;
	}

	return xdp_act;
}

static enum qman_cb_dqrr_result rx_default_dqrr(struct qman_portal *portal,
						struct qman_fq *fq,
						const struct qm_dqrr_entry *dq,
						bool sched_napi)
{
	bool ts_valid = false, hash_valid = false;
	struct skb_shared_hwtstamps *shhwtstamps;
	unsigned int skb_len, xdp_meta_len = 0;
	struct rtnl_link_stats64 *percpu_stats;
	struct dpaa_percpu_priv *percpu_priv;
	const struct qm_fd *fd = &dq->fd;
	dma_addr_t addr = qm_fd_addr(fd);
	struct dpaa_napi_portal *np;
	enum qm_fd_format fd_format;
	struct net_device *net_dev;
	u32 fd_status, hash_offset;
	struct qm_sg_entry *sgt;
	struct dpaa_bp *dpaa_bp;
	struct dpaa_fq *dpaa_fq;
	struct dpaa_priv *priv;
	struct sk_buff *skb;
	int *count_ptr;
	u32 xdp_act;
	void *vaddr;
	u32 hash;
	u64 ns;

	dpaa_fq = container_of(fq, struct dpaa_fq, fq_base);
	fd_status = be32_to_cpu(fd->status);
	fd_format = qm_fd_get_format(fd);
	net_dev = dpaa_fq->net_dev;
	priv = netdev_priv(net_dev);
	dpaa_bp = dpaa_bpid2pool(dq->fd.bpid);
	if (!dpaa_bp)
		return qman_cb_dqrr_consume;

	/* Trace the Rx fd */
	trace_dpaa_rx_fd(net_dev, fq, &dq->fd);

	percpu_priv = this_cpu_ptr(priv->percpu_priv);
	percpu_stats = &percpu_priv->stats;
	np = &percpu_priv->np;

	if (unlikely(dpaa_eth_napi_schedule(percpu_priv, portal, sched_napi)))
		return qman_cb_dqrr_stop;

	/* Make sure we didn't run out of buffers */
	if (unlikely(dpaa_eth_refill_bpools(priv))) {
		/* Unable to refill the buffer pool due to insufficient
		 * system memory. Just release the frame back into the pool,
		 * otherwise we'll soon end up with an empty buffer pool.
		 */
		dpaa_fd_release(net_dev, &dq->fd);
		return qman_cb_dqrr_consume;
	}

	if (unlikely(fd_status & FM_FD_STAT_RX_ERRORS) != 0) {
		if (net_ratelimit())
			netif_warn(priv, hw, net_dev, "FD status = 0x%08x\n",
				   fd_status & FM_FD_STAT_RX_ERRORS);

		percpu_stats->rx_errors++;
		dpaa_fd_release(net_dev, fd);
		return qman_cb_dqrr_consume;
	}

	dma_unmap_page(dpaa_bp->priv->rx_dma_dev, addr, DPAA_BP_RAW_SIZE,
		       DMA_FROM_DEVICE);

	/* prefetch the first 64 bytes of the frame or the SGT start */
	vaddr = phys_to_virt(addr);
	prefetch(vaddr + qm_fd_get_offset(fd));

	/* The only FD types that we may receive are contig and S/G */
	WARN_ON((fd_format != qm_fd_contig) && (fd_format != qm_fd_sg));

	/* Account for either the contig buffer or the SGT buffer (depending on
	 * which case we were in) having been removed from the pool.
	 */
	count_ptr = this_cpu_ptr(dpaa_bp->percpu_count);
	(*count_ptr)--;

	/* Extract the timestamp stored in the headroom before running XDP */
	if (priv->rx_tstamp) {
		if (!fman_port_get_tstamp(priv->mac_dev->port[RX], vaddr, &ns))
			ts_valid = true;
		else
			WARN_ONCE(1, "fman_port_get_tstamp failed!\n");
	}

	/* Extract the hash stored in the headroom before running XDP */
	if (net_dev->features & NETIF_F_RXHASH && priv->keygen_in_use &&
	    !fman_port_get_hash_result_offset(priv->mac_dev->port[RX],
					      &hash_offset)) {
		hash = be32_to_cpu(*(u32 *)(vaddr + hash_offset));
		hash_valid = true;
	}

	if (likely(fd_format == qm_fd_contig)) {
		xdp_act = dpaa_run_xdp(priv, (struct qm_fd *)fd, vaddr,
				       dpaa_fq, &xdp_meta_len);
		np->xdp_act |= xdp_act;
		if (xdp_act != XDP_PASS) {
			percpu_stats->rx_packets++;
			percpu_stats->rx_bytes += qm_fd_get_length(fd);
			return qman_cb_dqrr_consume;
		}
		skb = contig_fd_to_skb(priv, fd);
	} else {
		/* XDP doesn't support S/G frames. Return the fragments to the
		 * buffer pool and release the SGT.
		 */
		if (READ_ONCE(priv->xdp_prog)) {
			WARN_ONCE(1, "S/G frames not supported under XDP\n");
			sgt = vaddr + qm_fd_get_offset(fd);
			dpaa_release_sgt_members(sgt);
			free_pages((unsigned long)vaddr, 0);
			return qman_cb_dqrr_consume;
		}
		skb = sg_fd_to_skb(priv, fd);
	}
	if (!skb)
		return qman_cb_dqrr_consume;

	if (xdp_meta_len)
		skb_metadata_set(skb, xdp_meta_len);

	/* Set the previously extracted timestamp */
	if (ts_valid) {
		shhwtstamps = skb_hwtstamps(skb);
		memset(shhwtstamps, 0, sizeof(*shhwtstamps));
		shhwtstamps->hwtstamp = ns_to_ktime(ns);
	}

	skb->protocol = eth_type_trans(skb, net_dev);

	/* Set the previously extracted hash */
	if (hash_valid) {
		enum pkt_hash_types type;

		/* if L4 exists, it was used in the hash generation */
		type = be32_to_cpu(fd->status) & FM_FD_STAT_L4CV ?
			PKT_HASH_TYPE_L4 : PKT_HASH_TYPE_L3;
		skb_set_hash(skb, hash, type);
	}

	skb_len = skb->len;

	if (unlikely(netif_receive_skb(skb) == NET_RX_DROP)) {
		percpu_stats->rx_dropped++;
		return qman_cb_dqrr_consume;
	}

	percpu_stats->rx_packets++;
	percpu_stats->rx_bytes += skb_len;

	return qman_cb_dqrr_consume;
}

static enum qman_cb_dqrr_result conf_error_dqrr(struct qman_portal *portal,
						struct qman_fq *fq,
						const struct qm_dqrr_entry *dq,
						bool sched_napi)
{
	struct dpaa_percpu_priv *percpu_priv;
	struct net_device *net_dev;
	struct dpaa_priv *priv;

	net_dev = ((struct dpaa_fq *)fq)->net_dev;
	priv = netdev_priv(net_dev);

	percpu_priv = this_cpu_ptr(priv->percpu_priv);

	if (dpaa_eth_napi_schedule(percpu_priv, portal, sched_napi))
		return qman_cb_dqrr_stop;

	dpaa_tx_error(net_dev, priv, percpu_priv, &dq->fd, fq->fqid);

	return qman_cb_dqrr_consume;
}

static enum qman_cb_dqrr_result conf_dflt_dqrr(struct qman_portal *portal,
					       struct qman_fq *fq,
					       const struct qm_dqrr_entry *dq,
					       bool sched_napi)
{
	struct dpaa_percpu_priv *percpu_priv;
	struct net_device *net_dev;
	struct dpaa_priv *priv;

	net_dev = ((struct dpaa_fq *)fq)->net_dev;
	priv = netdev_priv(net_dev);

	/* Trace the fd */
	trace_dpaa_tx_conf_fd(net_dev, fq, &dq->fd);

	percpu_priv = this_cpu_ptr(priv->percpu_priv);

	if (dpaa_eth_napi_schedule(percpu_priv, portal, sched_napi))
		return qman_cb_dqrr_stop;

	dpaa_tx_conf(net_dev, priv, percpu_priv, &dq->fd, fq->fqid);

	return qman_cb_dqrr_consume;
}

static void egress_ern(struct qman_portal *portal,
		       struct qman_fq *fq,
		       const union qm_mr_entry *msg)
{
	const struct qm_fd *fd = &msg->ern.fd;
	struct dpaa_percpu_priv *percpu_priv;
	const struct dpaa_priv *priv;
	struct net_device *net_dev;
	struct sk_buff *skb;

	net_dev = ((struct dpaa_fq *)fq)->net_dev;
	priv = netdev_priv(net_dev);
	percpu_priv = this_cpu_ptr(priv->percpu_priv);

	percpu_priv->stats.tx_dropped++;
	percpu_priv->stats.tx_fifo_errors++;
	count_ern(percpu_priv, msg);

	skb = dpaa_cleanup_tx_fd(priv, fd, false);
	dev_kfree_skb_any(skb);
}

static const struct dpaa_fq_cbs dpaa_fq_cbs = {
	.rx_defq = { .cb = { .dqrr = rx_default_dqrr } },
	.tx_defq = { .cb = { .dqrr = conf_dflt_dqrr } },
	.rx_errq = { .cb = { .dqrr = rx_error_dqrr } },
	.tx_errq = { .cb = { .dqrr = conf_error_dqrr } },
	.egress_ern = { .cb = { .ern = egress_ern } }
};

static void dpaa_eth_napi_enable(struct dpaa_priv *priv)
{
	struct dpaa_percpu_priv *percpu_priv;
	int i;

	for_each_online_cpu(i) {
		percpu_priv = per_cpu_ptr(priv->percpu_priv, i);

		percpu_priv->np.down = false;
		napi_enable(&percpu_priv->np.napi);
	}
}

static void dpaa_eth_napi_disable(struct dpaa_priv *priv)
{
	struct dpaa_percpu_priv *percpu_priv;
	int i;

	for_each_online_cpu(i) {
		percpu_priv = per_cpu_ptr(priv->percpu_priv, i);

		percpu_priv->np.down = true;
		napi_disable(&percpu_priv->np.napi);
	}
}

static int dpaa_open(struct net_device *net_dev)
{
	struct mac_device *mac_dev;
	struct dpaa_priv *priv;
	int err, i;

	priv = netdev_priv(net_dev);
	mac_dev = priv->mac_dev;
	dpaa_eth_napi_enable(priv);

	err = phylink_of_phy_connect(mac_dev->phylink,
				     mac_dev->dev->of_node, 0);
	if (err)
		goto phy_init_failed;

	for (i = 0; i < ARRAY_SIZE(mac_dev->port); i++) {
		err = fman_port_enable(mac_dev->port[i]);
		if (err)
			goto mac_start_failed;
	}

	err = priv->mac_dev->enable(mac_dev->fman_mac);
	if (err < 0) {
		netif_err(priv, ifup, net_dev, "mac_dev->enable() = %d\n", err);
		goto mac_start_failed;
	}
	phylink_start(mac_dev->phylink);

	netif_tx_start_all_queues(net_dev);

	return 0;

mac_start_failed:
	for (i = 0; i < ARRAY_SIZE(mac_dev->port); i++)
		fman_port_disable(mac_dev->port[i]);
	phylink_disconnect_phy(mac_dev->phylink);

phy_init_failed:
	dpaa_eth_napi_disable(priv);

	return err;
}

static int dpaa_eth_stop(struct net_device *net_dev)
{
	struct dpaa_priv *priv;
	int err;

	err = dpaa_stop(net_dev);

	priv = netdev_priv(net_dev);
	dpaa_eth_napi_disable(priv);

	return err;
}

static bool xdp_validate_mtu(struct dpaa_priv *priv, int mtu)
{
	int max_contig_data = priv->dpaa_bp->size - priv->rx_headroom;

	/* We do not support S/G fragments when XDP is enabled.
	 * Limit the MTU in relation to the buffer size.
	 */
	if (mtu + VLAN_ETH_HLEN + ETH_FCS_LEN > max_contig_data) {
		dev_warn(priv->net_dev->dev.parent,
			 "The maximum MTU for XDP is %d\n",
			 max_contig_data - VLAN_ETH_HLEN - ETH_FCS_LEN);
		return false;
	}

	return true;
}

static int dpaa_change_mtu(struct net_device *net_dev, int new_mtu)
{
	struct dpaa_priv *priv = netdev_priv(net_dev);

	if (priv->xdp_prog && !xdp_validate_mtu(priv, new_mtu))
		return -EINVAL;

	WRITE_ONCE(net_dev->mtu, new_mtu);
	return 0;
}

static int dpaa_setup_xdp(struct net_device *net_dev, struct netdev_bpf *bpf)
{
	struct dpaa_priv *priv = netdev_priv(net_dev);
	struct bpf_prog *old_prog;
	int err;
	bool up;

	/* S/G fragments are not supported in XDP-mode */
	if (bpf->prog && !xdp_validate_mtu(priv, net_dev->mtu)) {
		NL_SET_ERR_MSG_MOD(bpf->extack, "MTU too large for XDP");
		return -EINVAL;
	}

	up = netif_running(net_dev);

	if (up)
		dpaa_eth_stop(net_dev);

	old_prog = xchg(&priv->xdp_prog, bpf->prog);
	if (old_prog)
		bpf_prog_put(old_prog);

	if (up) {
		err = dpaa_open(net_dev);
		if (err) {
			NL_SET_ERR_MSG_MOD(bpf->extack, "dpaa_open() failed");
			return err;
		}
	}

	return 0;
}

static int dpaa_xdp(struct net_device *net_dev, struct netdev_bpf *xdp)
{
	switch (xdp->command) {
	case XDP_SETUP_PROG:
		return dpaa_setup_xdp(net_dev, xdp);
	default:
		return -EINVAL;
	}
}

static int dpaa_xdp_xmit(struct net_device *net_dev, int n,
			 struct xdp_frame **frames, u32 flags)
{
	struct xdp_frame *xdpf;
	int i, nxmit = 0;

	if (unlikely(flags & ~XDP_XMIT_FLAGS_MASK))
		return -EINVAL;

	if (!netif_running(net_dev))
		return -ENETDOWN;

	for (i = 0; i < n; i++) {
		xdpf = frames[i];
		if (dpaa_xdp_xmit_frame(net_dev, xdpf))
			break;
		nxmit++;
	}

	return nxmit;
}

static int dpaa_ts_ioctl(struct net_device *dev, struct ifreq *rq, int cmd)
{
	struct dpaa_priv *priv = netdev_priv(dev);
	struct hwtstamp_config config;

	if (copy_from_user(&config, rq->ifr_data, sizeof(config)))
		return -EFAULT;

	switch (config.tx_type) {
	case HWTSTAMP_TX_OFF:
		/* Couldn't disable rx/tx timestamping separately.
		 * Do nothing here.
		 */
		priv->tx_tstamp = false;
		break;
	case HWTSTAMP_TX_ON:
		priv->mac_dev->set_tstamp(priv->mac_dev->fman_mac, true);
		priv->tx_tstamp = true;
		break;
	default:
		return -ERANGE;
	}

	if (config.rx_filter == HWTSTAMP_FILTER_NONE) {
		/* Couldn't disable rx/tx timestamping separately.
		 * Do nothing here.
		 */
		priv->rx_tstamp = false;
	} else {
		priv->mac_dev->set_tstamp(priv->mac_dev->fman_mac, true);
		priv->rx_tstamp = true;
		/* TS is set for all frame types, not only those requested */
		config.rx_filter = HWTSTAMP_FILTER_ALL;
	}

	return copy_to_user(rq->ifr_data, &config, sizeof(config)) ?
			-EFAULT : 0;
}

static int dpaa_ioctl(struct net_device *net_dev, struct ifreq *rq, int cmd)
{
	int ret = -EINVAL;
	struct dpaa_priv *priv = netdev_priv(net_dev);

	if (cmd == SIOCGMIIREG) {
		if (net_dev->phydev)
			return phylink_mii_ioctl(priv->mac_dev->phylink, rq,
						 cmd);
	}

	if (cmd == SIOCSHWTSTAMP)
		return dpaa_ts_ioctl(net_dev, rq, cmd);

	return ret;
}

static const struct net_device_ops dpaa_ops = {
	.ndo_open = dpaa_open,
	.ndo_start_xmit = dpaa_start_xmit,
	.ndo_stop = dpaa_eth_stop,
	.ndo_tx_timeout = dpaa_tx_timeout,
	.ndo_get_stats64 = dpaa_get_stats64,
	.ndo_change_carrier = fixed_phy_change_carrier,
	.ndo_set_mac_address = dpaa_set_mac_address,
	.ndo_validate_addr = eth_validate_addr,
	.ndo_set_rx_mode = dpaa_set_rx_mode,
	.ndo_eth_ioctl = dpaa_ioctl,
	.ndo_setup_tc = dpaa_setup_tc,
	.ndo_change_mtu = dpaa_change_mtu,
	.ndo_bpf = dpaa_xdp,
	.ndo_xdp_xmit = dpaa_xdp_xmit,
};

static int dpaa_napi_add(struct net_device *net_dev)
{
	struct dpaa_priv *priv = netdev_priv(net_dev);
	struct dpaa_percpu_priv *percpu_priv;
	int cpu;

	for_each_possible_cpu(cpu) {
		percpu_priv = per_cpu_ptr(priv->percpu_priv, cpu);

		netif_napi_add(net_dev, &percpu_priv->np.napi, dpaa_eth_poll);
	}

	return 0;
}

static void dpaa_napi_del(struct net_device *net_dev)
{
	struct dpaa_priv *priv = netdev_priv(net_dev);
	struct dpaa_percpu_priv *percpu_priv;
	int cpu;

	for_each_possible_cpu(cpu) {
		percpu_priv = per_cpu_ptr(priv->percpu_priv, cpu);

		netif_napi_del(&percpu_priv->np.napi);
	}
}

static inline void dpaa_bp_free_pf(const struct dpaa_bp *bp,
				   struct bm_buffer *bmb)
{
	dma_addr_t addr = bm_buf_addr(bmb);

	dma_unmap_page(bp->priv->rx_dma_dev, addr, DPAA_BP_RAW_SIZE,
		       DMA_FROM_DEVICE);

	skb_free_frag(phys_to_virt(addr));
}

/* Alloc the dpaa_bp struct and configure default values */
static struct dpaa_bp *dpaa_bp_alloc(struct device *dev)
{
	struct dpaa_bp *dpaa_bp;

	dpaa_bp = devm_kzalloc(dev, sizeof(*dpaa_bp), GFP_KERNEL);
	if (!dpaa_bp)
		return ERR_PTR(-ENOMEM);

	dpaa_bp->bpid = FSL_DPAA_BPID_INV;
	dpaa_bp->percpu_count = devm_alloc_percpu(dev, *dpaa_bp->percpu_count);
	if (!dpaa_bp->percpu_count)
		return ERR_PTR(-ENOMEM);

	dpaa_bp->config_count = FSL_DPAA_ETH_MAX_BUF_COUNT;

	dpaa_bp->seed_cb = dpaa_bp_seed;
	dpaa_bp->free_buf_cb = dpaa_bp_free_pf;

	return dpaa_bp;
}

/* Place all ingress FQs (Rx Default, Rx Error) in a dedicated CGR.
 * We won't be sending congestion notifications to FMan; for now, we just use
 * this CGR to generate enqueue rejections to FMan in order to drop the frames
 * before they reach our ingress queues and eat up memory.
 */
static int dpaa_ingress_cgr_init(struct dpaa_priv *priv)
{
	struct qm_mcc_initcgr initcgr;
	u32 cs_th;
	int err;

	err = qman_alloc_cgrid(&priv->ingress_cgr.cgrid);
	if (err < 0) {
		if (netif_msg_drv(priv))
			pr_err("Error %d allocating CGR ID\n", err);
		goto out_error;
	}

	/* Enable CS TD, but disable Congestion State Change Notifications. */
	memset(&initcgr, 0, sizeof(initcgr));
	initcgr.we_mask = cpu_to_be16(QM_CGR_WE_CS_THRES);
	initcgr.cgr.cscn_en = QM_CGR_EN;
	cs_th = DPAA_INGRESS_CS_THRESHOLD;
	qm_cgr_cs_thres_set64(&initcgr.cgr.cs_thres, cs_th, 1);

	initcgr.we_mask |= cpu_to_be16(QM_CGR_WE_CSTD_EN);
	initcgr.cgr.cstd_en = QM_CGR_EN;

	/* This CGR will be associated with the SWP affined to the current CPU.
	 * However, we'll place all our ingress FQs in it.
	 */
	err = qman_create_cgr(&priv->ingress_cgr, QMAN_CGR_FLAG_USE_INIT,
			      &initcgr);
	if (err < 0) {
		if (netif_msg_drv(priv))
			pr_err("Error %d creating ingress CGR with ID %d\n",
			       err, priv->ingress_cgr.cgrid);
		qman_release_cgrid(priv->ingress_cgr.cgrid);
		goto out_error;
	}
	if (netif_msg_drv(priv))
		pr_debug("Created ingress CGR %d for netdev with hwaddr %pM\n",
			 priv->ingress_cgr.cgrid, priv->mac_dev->addr);

	priv->use_ingress_cgr = true;

out_error:
	return err;
}

static u16 dpaa_get_headroom(struct dpaa_buffer_layout *bl,
			     enum port_type port)
{
	u16 headroom;

	/* The frame headroom must accommodate:
	 * - the driver private data area
	 * - parse results, hash results, timestamp if selected
	 * If either hash results or time stamp are selected, both will
	 * be copied to/from the frame headroom, as TS is located between PR and
	 * HR in the IC and IC copy size has a granularity of 16bytes
	 * (see description of FMBM_RICP and FMBM_TICP registers in DPAARM)
	 *
	 * Also make sure the headroom is a multiple of data_align bytes
	 */
	headroom = (u16)(bl[port].priv_data_size + DPAA_HWA_SIZE);

	if (port == RX) {
#ifdef CONFIG_DPAA_ERRATUM_A050385
		if (unlikely(fman_has_errata_a050385()))
			headroom = XDP_PACKET_HEADROOM;
#endif

		return ALIGN(headroom, DPAA_FD_RX_DATA_ALIGNMENT);
	} else {
		return ALIGN(headroom, DPAA_FD_DATA_ALIGNMENT);
	}
}

static int dpaa_eth_probe(struct platform_device *pdev)
{
	struct net_device *net_dev = NULL;
	struct dpaa_bp *dpaa_bp = NULL;
	struct dpaa_fq *dpaa_fq, *tmp;
	struct dpaa_priv *priv = NULL;
	struct fm_port_fqs port_fqs;
	struct mac_device *mac_dev;
	int err = 0, channel;
	struct device *dev;

	dev = &pdev->dev;

	err = bman_is_probed();
	if (!err)
		return -EPROBE_DEFER;
	if (err < 0) {
		dev_err(dev, "failing probe due to bman probe error\n");
		return -ENODEV;
	}
	err = qman_is_probed();
	if (!err)
		return -EPROBE_DEFER;
	if (err < 0) {
		dev_err(dev, "failing probe due to qman probe error\n");
		return -ENODEV;
	}
	err = bman_portals_probed();
	if (!err)
		return -EPROBE_DEFER;
	if (err < 0) {
		dev_err(dev,
			"failing probe due to bman portals probe error\n");
		return -ENODEV;
	}
	err = qman_portals_probed();
	if (!err)
		return -EPROBE_DEFER;
	if (err < 0) {
		dev_err(dev,
			"failing probe due to qman portals probe error\n");
		return -ENODEV;
	}

	/* Allocate this early, so we can store relevant information in
	 * the private area
	 */
	net_dev = alloc_etherdev_mq(sizeof(*priv), dpaa_max_num_txqs());
	if (!net_dev) {
		dev_err(dev, "alloc_etherdev_mq() failed\n");
		return -ENOMEM;
	}

	/* Do this here, so we can be verbose early */
	SET_NETDEV_DEV(net_dev, dev->parent);
	dev_set_drvdata(dev, net_dev);

	priv = netdev_priv(net_dev);
	priv->net_dev = net_dev;

	priv->msg_enable = netif_msg_init(debug, DPAA_MSG_DEFAULT);

	priv->egress_fqs = devm_kcalloc(dev, dpaa_max_num_txqs(),
					sizeof(*priv->egress_fqs),
					GFP_KERNEL);
	if (!priv->egress_fqs) {
		err = -ENOMEM;
		goto free_netdev;
	}

	priv->conf_fqs = devm_kcalloc(dev, dpaa_max_num_txqs(),
				      sizeof(*priv->conf_fqs),
				      GFP_KERNEL);
	if (!priv->conf_fqs) {
		err = -ENOMEM;
		goto free_netdev;
	}

	mac_dev = dpaa_mac_dev_get(pdev);
	if (IS_ERR(mac_dev)) {
		netdev_err(net_dev, "dpaa_mac_dev_get() failed\n");
		err = PTR_ERR(mac_dev);
		goto free_netdev;
	}

	/* Devices used for DMA mapping */
	priv->rx_dma_dev = fman_port_get_device(mac_dev->port[RX]);
	priv->tx_dma_dev = fman_port_get_device(mac_dev->port[TX]);
	err = dma_coerce_mask_and_coherent(priv->rx_dma_dev, DMA_BIT_MASK(40));
	if (!err)
		err = dma_coerce_mask_and_coherent(priv->tx_dma_dev,
						   DMA_BIT_MASK(40));
	if (err) {
		netdev_err(net_dev, "dma_coerce_mask_and_coherent() failed\n");
		goto free_netdev;
	}

	/* If fsl_fm_max_frm is set to a higher value than the all-common 1500,
	 * we choose conservatively and let the user explicitly set a higher
	 * MTU via ifconfig. Otherwise, the user may end up with different MTUs
	 * in the same LAN.
	 * If on the other hand fsl_fm_max_frm has been chosen below 1500,
	 * start with the maximum allowed.
	 */
	net_dev->mtu = min(dpaa_get_max_mtu(), ETH_DATA_LEN);

	netdev_dbg(net_dev, "Setting initial MTU on net device: %d\n",
		   net_dev->mtu);

	priv->buf_layout[RX].priv_data_size = DPAA_RX_PRIV_DATA_SIZE; /* Rx */
	priv->buf_layout[TX].priv_data_size = DPAA_TX_PRIV_DATA_SIZE; /* Tx */

	/* bp init */
	dpaa_bp = dpaa_bp_alloc(dev);
	if (IS_ERR(dpaa_bp)) {
		err = PTR_ERR(dpaa_bp);
		goto free_dpaa_bps;
	}
	/* the raw size of the buffers used for reception */
	dpaa_bp->raw_size = DPAA_BP_RAW_SIZE;
	/* avoid runtime computations by keeping the usable size here */
	dpaa_bp->size = dpaa_bp_size(dpaa_bp->raw_size);
	dpaa_bp->priv = priv;

	err = dpaa_bp_alloc_pool(dpaa_bp);
	if (err < 0)
		goto free_dpaa_bps;
	priv->dpaa_bp = dpaa_bp;

	INIT_LIST_HEAD(&priv->dpaa_fq_list);

	memset(&port_fqs, 0, sizeof(port_fqs));

	err = dpaa_alloc_all_fqs(dev, &priv->dpaa_fq_list, &port_fqs);
	if (err < 0) {
		dev_err(dev, "dpaa_alloc_all_fqs() failed\n");
		goto free_dpaa_bps;
	}

	priv->mac_dev = mac_dev;

	channel = dpaa_get_channel();
	if (channel < 0) {
		dev_err(dev, "dpaa_get_channel() failed\n");
		err = channel;
		goto free_dpaa_bps;
	}

	priv->channel = (u16)channel;

	/* Walk the CPUs with affine portals
	 * and add this pool channel to each's dequeue mask.
	 */
	dpaa_eth_add_channel(priv->channel, &pdev->dev);

	err = dpaa_fq_setup(priv, &dpaa_fq_cbs, priv->mac_dev->port[TX]);
	if (err)
		goto free_dpaa_bps;

	/* Create a congestion group for this netdev, with
	 * dynamically-allocated CGR ID.
	 * Must be executed after probing the MAC, but before
	 * assigning the egress FQs to the CGRs.
	 */
	err = dpaa_eth_cgr_init(priv);
	if (err < 0) {
		dev_err(dev, "Error initializing CGR\n");
		goto free_dpaa_bps;
	}

	err = dpaa_ingress_cgr_init(priv);
	if (err < 0) {
		dev_err(dev, "Error initializing ingress CGR\n");
		goto delete_egress_cgr;
	}

	/* Add the FQs to the interface, and make them active */
	list_for_each_entry_safe(dpaa_fq, tmp, &priv->dpaa_fq_list, list) {
		err = dpaa_fq_init(dpaa_fq, false);
		if (err < 0)
			goto free_dpaa_fqs;
	}

	priv->tx_headroom = dpaa_get_headroom(priv->buf_layout, TX);
	priv->rx_headroom = dpaa_get_headroom(priv->buf_layout, RX);

	/* All real interfaces need their ports initialized */
	err = dpaa_eth_init_ports(mac_dev, dpaa_bp, &port_fqs,
				  &priv->buf_layout[0], dev);
	if (err)
		goto free_dpaa_fqs;

	/* Rx traffic distribution based on keygen hashing defaults to on */
	priv->keygen_in_use = true;

	priv->percpu_priv = devm_alloc_percpu(dev, *priv->percpu_priv);
	if (!priv->percpu_priv) {
		dev_err(dev, "devm_alloc_percpu() failed\n");
		err = -ENOMEM;
		goto free_dpaa_fqs;
	}

	priv->num_tc = 1;
	netif_set_real_num_tx_queues(net_dev,
				     priv->num_tc * dpaa_num_txqs_per_tc());

	/* Initialize NAPI */
	err = dpaa_napi_add(net_dev);
	if (err < 0)
		goto delete_dpaa_napi;

	err = dpaa_netdev_init(net_dev, &dpaa_ops, tx_timeout);
	if (err < 0)
		goto delete_dpaa_napi;

	dpaa_eth_sysfs_init(&net_dev->dev);

	netif_info(priv, probe, net_dev, "Probed interface %s\n",
		   net_dev->name);

	return 0;

delete_dpaa_napi:
	dpaa_napi_del(net_dev);
free_dpaa_fqs:
	dpaa_fq_free(dev, &priv->dpaa_fq_list);
	qman_delete_cgr_safe(&priv->ingress_cgr);
	qman_release_cgrid(priv->ingress_cgr.cgrid);
delete_egress_cgr:
	qman_delete_cgr_safe(&priv->cgr_data.cgr);
	qman_release_cgrid(priv->cgr_data.cgr.cgrid);
free_dpaa_bps:
	dpaa_bps_free(priv);
free_netdev:
	dev_set_drvdata(dev, NULL);
	free_netdev(net_dev);

	return err;
}

static void dpaa_remove(struct platform_device *pdev)
{
	struct net_device *net_dev;
	struct dpaa_priv *priv;
	struct device *dev;
	int err;

	dev = &pdev->dev;
	net_dev = dev_get_drvdata(dev);

	priv = netdev_priv(net_dev);

	dpaa_eth_sysfs_remove(dev);

	dev_set_drvdata(dev, NULL);
	unregister_netdev(net_dev);
	phylink_destroy(priv->mac_dev->phylink);

	err = dpaa_fq_free(dev, &priv->dpaa_fq_list);
	if (err)
		dev_err(dev, "Failed to free FQs on remove (%pE)\n",
			ERR_PTR(err));

	qman_delete_cgr_safe(&priv->ingress_cgr);
	qman_release_cgrid(priv->ingress_cgr.cgrid);
	qman_delete_cgr_safe(&priv->cgr_data.cgr);
	qman_release_cgrid(priv->cgr_data.cgr.cgrid);

	dpaa_napi_del(net_dev);

	dpaa_bps_free(priv);

	free_netdev(net_dev);
}

static const struct platform_device_id dpaa_devtype[] = {
	{
		.name = "dpaa-ethernet",
		.driver_data = 0,
	}, {
	}
};
MODULE_DEVICE_TABLE(platform, dpaa_devtype);

static struct platform_driver dpaa_driver = {
	.driver = {
		.name = KBUILD_MODNAME,
	},
	.id_table = dpaa_devtype,
	.probe = dpaa_eth_probe,
	.remove_new = dpaa_remove
};

static int __init dpaa_load(void)
{
	int err;

	pr_debug("FSL DPAA Ethernet driver\n");

	/* initialize dpaa_eth mirror values */
	dpaa_rx_extra_headroom = fman_get_rx_extra_headroom();
	dpaa_max_frm = fman_get_max_frm();

	err = platform_driver_register(&dpaa_driver);
	if (err < 0)
		pr_err("Error, platform_driver_register() = %d\n", err);

	return err;
}
module_init(dpaa_load);

static void __exit dpaa_unload(void)
{
	platform_driver_unregister(&dpaa_driver);

	/* Only one channel is used and needs to be released after all
	 * interfaces are removed
	 */
	dpaa_release_channel();
}
module_exit(dpaa_unload);

MODULE_LICENSE("Dual BSD/GPL");
MODULE_DESCRIPTION("FSL DPAA Ethernet driver");<|MERGE_RESOLUTION|>--- conflicted
+++ resolved
@@ -989,20 +989,6 @@
 		}
 	}
 
-<<<<<<< HEAD
-	 /* Make sure all CPUs receive a corresponding Tx queue. */
-	while (egress_cnt < DPAA_ETH_TXQ_NUM) {
-		list_for_each_entry(fq, &priv->dpaa_fq_list, list) {
-			if (fq->fq_type != FQ_TYPE_TX)
-				continue;
-			priv->egress_fqs[egress_cnt++] = &fq->fq_base;
-			if (egress_cnt == DPAA_ETH_TXQ_NUM)
-				break;
-		}
-	}
-
-=======
->>>>>>> b806d6ef
 	kfree(channels);
 
 	return 0;
