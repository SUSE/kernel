--- conflicted
+++ resolved
@@ -253,11 +253,7 @@
 		eth_hw_addr_set(net_dev, mac_addr);
 	} else {
 		eth_hw_addr_random(net_dev);
-<<<<<<< HEAD
-		err = priv->mac_dev->change_addr(priv->mac_dev->fman_mac,
-=======
 		err = mac_dev->change_addr(mac_dev->fman_mac,
->>>>>>> eb3cdb58
 			(const enet_addr_t *)net_dev->dev_addr);
 		if (err) {
 			dev_err(dev, "Failed to set random MAC address\n");
