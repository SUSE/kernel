// SPDX-License-Identifier: (GPL-2.0+ OR BSD-3-Clause)
/* Copyright 2017-2019 NXP */

#include <linux/unaligned.h>
#include <linux/mdio.h>
#include <linux/module.h>
#include <linux/fsl/enetc_mdio.h>
#include <linux/of_platform.h>
#include <linux/of_mdio.h>
#include <linux/of_net.h>
#include <linux/pcs-lynx.h>
#include "enetc_ierb.h"
#include "enetc_pf.h"

#define ENETC_DRV_NAME_STR "ENETC PF driver"

static void enetc_pf_get_primary_mac_addr(struct enetc_hw *hw, int si, u8 *addr)
{
	u32 upper = __raw_readl(hw->port + ENETC_PSIPMAR0(si));
	u16 lower = __raw_readw(hw->port + ENETC_PSIPMAR1(si));

	put_unaligned_le32(upper, addr);
	put_unaligned_le16(lower, addr + 4);
}

static void enetc_pf_set_primary_mac_addr(struct enetc_hw *hw, int si,
					  const u8 *addr)
{
	u32 upper = get_unaligned_le32(addr);
	u16 lower = get_unaligned_le16(addr + 4);

	__raw_writel(upper, hw->port + ENETC_PSIPMAR0(si));
	__raw_writew(lower, hw->port + ENETC_PSIPMAR1(si));
}

static int enetc_pf_set_mac_addr(struct net_device *ndev, void *addr)
{
	struct enetc_ndev_priv *priv = netdev_priv(ndev);
	struct sockaddr *saddr = addr;

	if (!is_valid_ether_addr(saddr->sa_data))
		return -EADDRNOTAVAIL;

	eth_hw_addr_set(ndev, saddr->sa_data);
	enetc_pf_set_primary_mac_addr(&priv->si->hw, 0, saddr->sa_data);

	return 0;
}

static void enetc_set_vlan_promisc(struct enetc_hw *hw, char si_map)
{
	u32 val = enetc_port_rd(hw, ENETC_PSIPVMR);

	val &= ~ENETC_PSIPVMR_SET_VP(ENETC_VLAN_PROMISC_MAP_ALL);
	enetc_port_wr(hw, ENETC_PSIPVMR, ENETC_PSIPVMR_SET_VP(si_map) | val);
}

static void enetc_enable_si_vlan_promisc(struct enetc_pf *pf, int si_idx)
{
	pf->vlan_promisc_simap |= BIT(si_idx);
	enetc_set_vlan_promisc(&pf->si->hw, pf->vlan_promisc_simap);
}

static void enetc_disable_si_vlan_promisc(struct enetc_pf *pf, int si_idx)
{
	pf->vlan_promisc_simap &= ~BIT(si_idx);
	enetc_set_vlan_promisc(&pf->si->hw, pf->vlan_promisc_simap);
}

static void enetc_set_isol_vlan(struct enetc_hw *hw, int si, u16 vlan, u8 qos)
{
	u32 val = 0;

	if (vlan)
		val = ENETC_PSIVLAN_EN | ENETC_PSIVLAN_SET_QOS(qos) | vlan;

	enetc_port_wr(hw, ENETC_PSIVLANR(si), val);
}

static int enetc_mac_addr_hash_idx(const u8 *addr)
{
	u64 fold = __swab64(ether_addr_to_u64(addr)) >> 16;
	u64 mask = 0;
	int res = 0;
	int i;

	for (i = 0; i < 8; i++)
		mask |= BIT_ULL(i * 6);

	for (i = 0; i < 6; i++)
		res |= (hweight64(fold & (mask << i)) & 0x1) << i;

	return res;
}

static void enetc_reset_mac_addr_filter(struct enetc_mac_filter *filter)
{
	filter->mac_addr_cnt = 0;

	bitmap_zero(filter->mac_hash_table,
		    ENETC_MADDR_HASH_TBL_SZ);
}

static void enetc_add_mac_addr_em_filter(struct enetc_mac_filter *filter,
					 const unsigned char *addr)
{
	/* add exact match addr */
	ether_addr_copy(filter->mac_addr, addr);
	filter->mac_addr_cnt++;
}

static void enetc_add_mac_addr_ht_filter(struct enetc_mac_filter *filter,
					 const unsigned char *addr)
{
	int idx = enetc_mac_addr_hash_idx(addr);

	/* add hash table entry */
	__set_bit(idx, filter->mac_hash_table);
	filter->mac_addr_cnt++;
}

static void enetc_clear_mac_ht_flt(struct enetc_si *si, int si_idx, int type)
{
	bool err = si->errata & ENETC_ERR_UCMCSWP;

	if (type == UC) {
		enetc_port_wr(&si->hw, ENETC_PSIUMHFR0(si_idx, err), 0);
		enetc_port_wr(&si->hw, ENETC_PSIUMHFR1(si_idx), 0);
	} else { /* MC */
		enetc_port_wr(&si->hw, ENETC_PSIMMHFR0(si_idx, err), 0);
		enetc_port_wr(&si->hw, ENETC_PSIMMHFR1(si_idx), 0);
	}
}

static void enetc_set_mac_ht_flt(struct enetc_si *si, int si_idx, int type,
				 unsigned long hash)
{
	bool err = si->errata & ENETC_ERR_UCMCSWP;

	if (type == UC) {
		enetc_port_wr(&si->hw, ENETC_PSIUMHFR0(si_idx, err),
			      lower_32_bits(hash));
		enetc_port_wr(&si->hw, ENETC_PSIUMHFR1(si_idx),
			      upper_32_bits(hash));
	} else { /* MC */
		enetc_port_wr(&si->hw, ENETC_PSIMMHFR0(si_idx, err),
			      lower_32_bits(hash));
		enetc_port_wr(&si->hw, ENETC_PSIMMHFR1(si_idx),
			      upper_32_bits(hash));
	}
}

static void enetc_sync_mac_filters(struct enetc_pf *pf)
{
	struct enetc_mac_filter *f = pf->mac_filter;
	struct enetc_si *si = pf->si;
	int i, pos;

	pos = EMETC_MAC_ADDR_FILT_RES;

	for (i = 0; i < MADDR_TYPE; i++, f++) {
		bool em = (f->mac_addr_cnt == 1) && (i == UC);
		bool clear = !f->mac_addr_cnt;

		if (clear) {
			if (i == UC)
				enetc_clear_mac_flt_entry(si, pos);

			enetc_clear_mac_ht_flt(si, 0, i);
			continue;
		}

		/* exact match filter */
		if (em) {
			int err;

			enetc_clear_mac_ht_flt(si, 0, UC);

			err = enetc_set_mac_flt_entry(si, pos, f->mac_addr,
						      BIT(0));
			if (!err)
				continue;

			/* fallback to HT filtering */
			dev_warn(&si->pdev->dev, "fallback to HT filt (%d)\n",
				 err);
		}

		/* hash table filter, clear EM filter for UC entries */
		if (i == UC)
			enetc_clear_mac_flt_entry(si, pos);

		enetc_set_mac_ht_flt(si, 0, i, *f->mac_hash_table);
	}
}

static void enetc_pf_set_rx_mode(struct net_device *ndev)
{
	struct enetc_ndev_priv *priv = netdev_priv(ndev);
	struct enetc_pf *pf = enetc_si_priv(priv->si);
	struct enetc_hw *hw = &priv->si->hw;
	bool uprom = false, mprom = false;
	struct enetc_mac_filter *filter;
	struct netdev_hw_addr *ha;
	u32 psipmr = 0;
	bool em;

	if (ndev->flags & IFF_PROMISC) {
		/* enable promisc mode for SI0 (PF) */
		psipmr = ENETC_PSIPMR_SET_UP(0) | ENETC_PSIPMR_SET_MP(0);
		uprom = true;
		mprom = true;
	} else if (ndev->flags & IFF_ALLMULTI) {
		/* enable multi cast promisc mode for SI0 (PF) */
		psipmr = ENETC_PSIPMR_SET_MP(0);
		mprom = true;
	}

	/* first 2 filter entries belong to PF */
	if (!uprom) {
		/* Update unicast filters */
		filter = &pf->mac_filter[UC];
		enetc_reset_mac_addr_filter(filter);

		em = (netdev_uc_count(ndev) == 1);
		netdev_for_each_uc_addr(ha, ndev) {
			if (em) {
				enetc_add_mac_addr_em_filter(filter, ha->addr);
				break;
			}

			enetc_add_mac_addr_ht_filter(filter, ha->addr);
		}
	}

	if (!mprom) {
		/* Update multicast filters */
		filter = &pf->mac_filter[MC];
		enetc_reset_mac_addr_filter(filter);

		netdev_for_each_mc_addr(ha, ndev) {
			if (!is_multicast_ether_addr(ha->addr))
				continue;

			enetc_add_mac_addr_ht_filter(filter, ha->addr);
		}
	}

	if (!uprom || !mprom)
		/* update PF entries */
		enetc_sync_mac_filters(pf);

	psipmr |= enetc_port_rd(hw, ENETC_PSIPMR) &
		  ~(ENETC_PSIPMR_SET_UP(0) | ENETC_PSIPMR_SET_MP(0));
	enetc_port_wr(hw, ENETC_PSIPMR, psipmr);
}

static void enetc_set_vlan_ht_filter(struct enetc_hw *hw, int si_idx,
				     unsigned long hash)
{
	enetc_port_wr(hw, ENETC_PSIVHFR0(si_idx), lower_32_bits(hash));
	enetc_port_wr(hw, ENETC_PSIVHFR1(si_idx), upper_32_bits(hash));
}

static int enetc_vid_hash_idx(unsigned int vid)
{
	int res = 0;
	int i;

	for (i = 0; i < 6; i++)
		res |= (hweight8(vid & (BIT(i) | BIT(i + 6))) & 0x1) << i;

	return res;
}

static void enetc_sync_vlan_ht_filter(struct enetc_pf *pf, bool rehash)
{
	int i;

	if (rehash) {
		bitmap_zero(pf->vlan_ht_filter, ENETC_VLAN_HT_SIZE);

		for_each_set_bit(i, pf->active_vlans, VLAN_N_VID) {
			int hidx = enetc_vid_hash_idx(i);

			__set_bit(hidx, pf->vlan_ht_filter);
		}
	}

	enetc_set_vlan_ht_filter(&pf->si->hw, 0, *pf->vlan_ht_filter);
}

static int enetc_vlan_rx_add_vid(struct net_device *ndev, __be16 prot, u16 vid)
{
	struct enetc_ndev_priv *priv = netdev_priv(ndev);
	struct enetc_pf *pf = enetc_si_priv(priv->si);
	int idx;

	__set_bit(vid, pf->active_vlans);

	idx = enetc_vid_hash_idx(vid);
	if (!__test_and_set_bit(idx, pf->vlan_ht_filter))
		enetc_sync_vlan_ht_filter(pf, false);

	return 0;
}

static int enetc_vlan_rx_del_vid(struct net_device *ndev, __be16 prot, u16 vid)
{
	struct enetc_ndev_priv *priv = netdev_priv(ndev);
	struct enetc_pf *pf = enetc_si_priv(priv->si);

	__clear_bit(vid, pf->active_vlans);
	enetc_sync_vlan_ht_filter(pf, true);

	return 0;
}

static void enetc_set_loopback(struct net_device *ndev, bool en)
{
	struct enetc_ndev_priv *priv = netdev_priv(ndev);
	struct enetc_si *si = priv->si;
	u32 reg;

	reg = enetc_port_mac_rd(si, ENETC_PM0_IF_MODE);
	if (reg & ENETC_PM0_IFM_RG) {
		/* RGMII mode */
		reg = (reg & ~ENETC_PM0_IFM_RLP) |
		      (en ? ENETC_PM0_IFM_RLP : 0);
		enetc_port_mac_wr(si, ENETC_PM0_IF_MODE, reg);
	} else {
		/* assume SGMII mode */
		reg = enetc_port_mac_rd(si, ENETC_PM0_CMD_CFG);
		reg = (reg & ~ENETC_PM0_CMD_XGLP) |
		      (en ? ENETC_PM0_CMD_XGLP : 0);
		reg = (reg & ~ENETC_PM0_CMD_PHY_TX_EN) |
		      (en ? ENETC_PM0_CMD_PHY_TX_EN : 0);
		enetc_port_mac_wr(si, ENETC_PM0_CMD_CFG, reg);
	}
}

static int enetc_pf_set_vf_mac(struct net_device *ndev, int vf, u8 *mac)
{
	struct enetc_ndev_priv *priv = netdev_priv(ndev);
	struct enetc_pf *pf = enetc_si_priv(priv->si);
	struct enetc_vf_state *vf_state;

	if (vf >= pf->total_vfs)
		return -EINVAL;

	if (!is_valid_ether_addr(mac))
		return -EADDRNOTAVAIL;

	vf_state = &pf->vf_state[vf];
	vf_state->flags |= ENETC_VF_FLAG_PF_SET_MAC;
	enetc_pf_set_primary_mac_addr(&priv->si->hw, vf + 1, mac);
	return 0;
}

static int enetc_pf_set_vf_vlan(struct net_device *ndev, int vf, u16 vlan,
				u8 qos, __be16 proto)
{
	struct enetc_ndev_priv *priv = netdev_priv(ndev);
	struct enetc_pf *pf = enetc_si_priv(priv->si);

	if (priv->si->errata & ENETC_ERR_VLAN_ISOL)
		return -EOPNOTSUPP;

	if (vf >= pf->total_vfs)
		return -EINVAL;

	if (proto != htons(ETH_P_8021Q))
		/* only C-tags supported for now */
		return -EPROTONOSUPPORT;

	enetc_set_isol_vlan(&priv->si->hw, vf + 1, vlan, qos);
	return 0;
}

static int enetc_pf_set_vf_spoofchk(struct net_device *ndev, int vf, bool en)
{
	struct enetc_ndev_priv *priv = netdev_priv(ndev);
	struct enetc_pf *pf = enetc_si_priv(priv->si);
	u32 cfgr;

	if (vf >= pf->total_vfs)
		return -EINVAL;

	cfgr = enetc_port_rd(&priv->si->hw, ENETC_PSICFGR0(vf + 1));
	cfgr = (cfgr & ~ENETC_PSICFGR0_ASE) | (en ? ENETC_PSICFGR0_ASE : 0);
	enetc_port_wr(&priv->si->hw, ENETC_PSICFGR0(vf + 1), cfgr);

	return 0;
}

static int enetc_setup_mac_address(struct device_node *np, struct enetc_pf *pf,
				   int si)
{
	struct device *dev = &pf->si->pdev->dev;
	struct enetc_hw *hw = &pf->si->hw;
	u8 mac_addr[ETH_ALEN] = { 0 };
	int err;

	/* (1) try to get the MAC address from the device tree */
	if (np) {
		err = of_get_mac_address(np, mac_addr);
		if (err == -EPROBE_DEFER)
			return err;
	}

	/* (2) bootloader supplied MAC address */
	if (is_zero_ether_addr(mac_addr))
		enetc_pf_get_primary_mac_addr(hw, si, mac_addr);

	/* (3) choose a random one */
	if (is_zero_ether_addr(mac_addr)) {
		eth_random_addr(mac_addr);
		dev_info(dev, "no MAC address specified for SI%d, using %pM\n",
			 si, mac_addr);
	}

	enetc_pf_set_primary_mac_addr(hw, si, mac_addr);

	return 0;
}

static int enetc_setup_mac_addresses(struct device_node *np,
				     struct enetc_pf *pf)
{
	int err, i;

	/* The PF might take its MAC from the device tree */
	err = enetc_setup_mac_address(np, pf, 0);
	if (err)
		return err;

	for (i = 0; i < pf->total_vfs; i++) {
		err = enetc_setup_mac_address(NULL, pf, i + 1);
		if (err)
			return err;
	}

	return 0;
}

static void enetc_port_assign_rfs_entries(struct enetc_si *si)
{
	struct enetc_pf *pf = enetc_si_priv(si);
	struct enetc_hw *hw = &si->hw;
	int num_entries, vf_entries, i;
	u32 val;

	/* split RFS entries between functions */
	val = enetc_port_rd(hw, ENETC_PRFSCAPR);
	num_entries = ENETC_PRFSCAPR_GET_NUM_RFS(val);
	vf_entries = num_entries / (pf->total_vfs + 1);

	for (i = 0; i < pf->total_vfs; i++)
		enetc_port_wr(hw, ENETC_PSIRFSCFGR(i + 1), vf_entries);
	enetc_port_wr(hw, ENETC_PSIRFSCFGR(0),
		      num_entries - vf_entries * pf->total_vfs);

	/* enable RFS on port */
	enetc_port_wr(hw, ENETC_PRFSMR, ENETC_PRFSMR_RFSE);
}

static void enetc_port_si_configure(struct enetc_si *si)
{
	struct enetc_pf *pf = enetc_si_priv(si);
	struct enetc_hw *hw = &si->hw;
	int num_rings, i;
	u32 val;

	val = enetc_port_rd(hw, ENETC_PCAPR0);
	num_rings = min(ENETC_PCAPR0_RXBDR(val), ENETC_PCAPR0_TXBDR(val));

	val = ENETC_PSICFGR0_SET_TXBDR(ENETC_PF_NUM_RINGS);
	val |= ENETC_PSICFGR0_SET_RXBDR(ENETC_PF_NUM_RINGS);

	if (unlikely(num_rings < ENETC_PF_NUM_RINGS)) {
		val = ENETC_PSICFGR0_SET_TXBDR(num_rings);
		val |= ENETC_PSICFGR0_SET_RXBDR(num_rings);

		dev_warn(&si->pdev->dev, "Found %d rings, expected %d!\n",
			 num_rings, ENETC_PF_NUM_RINGS);

		num_rings = 0;
	}

	/* Add default one-time settings for SI0 (PF) */
	val |= ENETC_PSICFGR0_SIVC(ENETC_VLAN_TYPE_C | ENETC_VLAN_TYPE_S);

	enetc_port_wr(hw, ENETC_PSICFGR0(0), val);

	if (num_rings)
		num_rings -= ENETC_PF_NUM_RINGS;

	/* Configure the SIs for each available VF */
	val = ENETC_PSICFGR0_SIVC(ENETC_VLAN_TYPE_C | ENETC_VLAN_TYPE_S);
	val |= ENETC_PSICFGR0_VTE | ENETC_PSICFGR0_SIVIE;

	if (num_rings) {
		num_rings /= pf->total_vfs;
		val |= ENETC_PSICFGR0_SET_TXBDR(num_rings);
		val |= ENETC_PSICFGR0_SET_RXBDR(num_rings);
	}

	for (i = 0; i < pf->total_vfs; i++)
		enetc_port_wr(hw, ENETC_PSICFGR0(i + 1), val);

	/* Port level VLAN settings */
	val = ENETC_PVCLCTR_OVTPIDL(ENETC_VLAN_TYPE_C | ENETC_VLAN_TYPE_S);
	enetc_port_wr(hw, ENETC_PVCLCTR, val);
	/* use outer tag for VLAN filtering */
	enetc_port_wr(hw, ENETC_PSIVLANFMR, ENETC_PSIVLANFMR_VS);
}

void enetc_set_ptcmsdur(struct enetc_hw *hw, u32 *max_sdu)
{
	int tc;

	for (tc = 0; tc < 8; tc++) {
		u32 val = ENETC_MAC_MAXFRM_SIZE;

		if (max_sdu[tc])
			val = max_sdu[tc] + VLAN_ETH_HLEN;

		enetc_port_wr(hw, ENETC_PTCMSDUR(tc), val);
	}
}

void enetc_reset_ptcmsdur(struct enetc_hw *hw)
{
	int tc;

	for (tc = 0; tc < 8; tc++)
		enetc_port_wr(hw, ENETC_PTCMSDUR(tc), ENETC_MAC_MAXFRM_SIZE);
}

static void enetc_configure_port_mac(struct enetc_si *si)
{
	struct enetc_hw *hw = &si->hw;

	enetc_port_mac_wr(si, ENETC_PM0_MAXFRM,
			  ENETC_SET_MAXFRM(ENETC_RX_MAXFRM_SIZE));

	enetc_reset_ptcmsdur(hw);

	enetc_port_mac_wr(si, ENETC_PM0_CMD_CFG, ENETC_PM0_CMD_PHY_TX_EN |
			  ENETC_PM0_CMD_TXP | ENETC_PM0_PROMISC);

	/* On LS1028A, the MAC RX FIFO defaults to 2, which is too high
	 * and may lead to RX lock-up under traffic. Set it to 1 instead,
	 * as recommended by the hardware team.
	 */
	enetc_port_mac_wr(si, ENETC_PM0_RX_FIFO, ENETC_PM0_RX_FIFO_VAL);
}

static void enetc_mac_config(struct enetc_si *si, phy_interface_t phy_mode)
{
	u32 val;

	if (phy_interface_mode_is_rgmii(phy_mode)) {
		val = enetc_port_mac_rd(si, ENETC_PM0_IF_MODE);
		val &= ~(ENETC_PM0_IFM_EN_AUTO | ENETC_PM0_IFM_IFMODE_MASK);
		val |= ENETC_PM0_IFM_IFMODE_GMII | ENETC_PM0_IFM_RG;
		enetc_port_mac_wr(si, ENETC_PM0_IF_MODE, val);
	}

	if (phy_mode == PHY_INTERFACE_MODE_USXGMII) {
		val = ENETC_PM0_IFM_FULL_DPX | ENETC_PM0_IFM_IFMODE_XGMII;
		enetc_port_mac_wr(si, ENETC_PM0_IF_MODE, val);
	}
}

static void enetc_mac_enable(struct enetc_si *si, bool en)
{
	u32 val = enetc_port_mac_rd(si, ENETC_PM0_CMD_CFG);

	val &= ~(ENETC_PM0_TX_EN | ENETC_PM0_RX_EN);
	val |= en ? (ENETC_PM0_TX_EN | ENETC_PM0_RX_EN) : 0;

	enetc_port_mac_wr(si, ENETC_PM0_CMD_CFG, val);
}

static void enetc_configure_port(struct enetc_pf *pf)
{
	u8 hash_key[ENETC_RSSHASH_KEY_SIZE];
	struct enetc_hw *hw = &pf->si->hw;

	enetc_configure_port_mac(pf->si);

	enetc_port_si_configure(pf->si);

	/* set up hash key */
	get_random_bytes(hash_key, ENETC_RSSHASH_KEY_SIZE);
	enetc_set_rss_key(hw, hash_key);

	/* split up RFS entries */
	enetc_port_assign_rfs_entries(pf->si);

	/* enforce VLAN promisc mode for all SIs */
	pf->vlan_promisc_simap = ENETC_VLAN_PROMISC_MAP_ALL;
	enetc_set_vlan_promisc(hw, pf->vlan_promisc_simap);

	enetc_port_wr(hw, ENETC_PSIPMR, 0);

	/* enable port */
	enetc_port_wr(hw, ENETC_PMR, ENETC_PMR_EN);
}

/* Messaging */
static u16 enetc_msg_pf_set_vf_primary_mac_addr(struct enetc_pf *pf,
						int vf_id)
{
	struct enetc_vf_state *vf_state = &pf->vf_state[vf_id];
	struct enetc_msg_swbd *msg = &pf->rxmsg[vf_id];
	struct enetc_msg_cmd_set_primary_mac *cmd;
	struct device *dev = &pf->si->pdev->dev;
	u16 cmd_id;
	char *addr;

	cmd = (struct enetc_msg_cmd_set_primary_mac *)msg->vaddr;
	cmd_id = cmd->header.id;
	if (cmd_id != ENETC_MSG_CMD_MNG_ADD)
		return ENETC_MSG_CMD_STATUS_FAIL;

	addr = cmd->mac.sa_data;
	if (vf_state->flags & ENETC_VF_FLAG_PF_SET_MAC)
		dev_warn(dev, "Attempt to override PF set mac addr for VF%d\n",
			 vf_id);
	else
		enetc_pf_set_primary_mac_addr(&pf->si->hw, vf_id + 1, addr);

	return ENETC_MSG_CMD_STATUS_OK;
}

void enetc_msg_handle_rxmsg(struct enetc_pf *pf, int vf_id, u16 *status)
{
	struct enetc_msg_swbd *msg = &pf->rxmsg[vf_id];
	struct device *dev = &pf->si->pdev->dev;
	struct enetc_msg_cmd_header *cmd_hdr;
	u16 cmd_type;

	*status = ENETC_MSG_CMD_STATUS_OK;
	cmd_hdr = (struct enetc_msg_cmd_header *)msg->vaddr;
	cmd_type = cmd_hdr->type;

	switch (cmd_type) {
	case ENETC_MSG_CMD_MNG_MAC:
		*status = enetc_msg_pf_set_vf_primary_mac_addr(pf, vf_id);
		break;
	default:
		dev_err(dev, "command not supported (cmd_type: 0x%x)\n",
			cmd_type);
	}
}

#ifdef CONFIG_PCI_IOV
static int enetc_sriov_configure(struct pci_dev *pdev, int num_vfs)
{
	struct enetc_si *si = pci_get_drvdata(pdev);
	struct enetc_pf *pf = enetc_si_priv(si);
	int err;

	if (!num_vfs) {
		enetc_msg_psi_free(pf);
		pf->num_vfs = 0;
		pci_disable_sriov(pdev);
	} else {
		pf->num_vfs = num_vfs;

		err = enetc_msg_psi_init(pf);
		if (err) {
			dev_err(&pdev->dev, "enetc_msg_psi_init (%d)\n", err);
			goto err_msg_psi;
		}

		err = pci_enable_sriov(pdev, num_vfs);
		if (err) {
			dev_err(&pdev->dev, "pci_enable_sriov err %d\n", err);
			goto err_en_sriov;
		}
	}

	return num_vfs;

err_en_sriov:
	enetc_msg_psi_free(pf);
err_msg_psi:
	pf->num_vfs = 0;

	return err;
}
#else
#define enetc_sriov_configure(pdev, num_vfs)	(void)0
#endif

static int enetc_pf_set_features(struct net_device *ndev,
				 netdev_features_t features)
{
	netdev_features_t changed = ndev->features ^ features;
	struct enetc_ndev_priv *priv = netdev_priv(ndev);
	int err;

	if (changed & NETIF_F_HW_TC) {
		err = enetc_set_psfp(ndev, !!(features & NETIF_F_HW_TC));
		if (err)
			return err;
	}

	if (changed & NETIF_F_HW_VLAN_CTAG_FILTER) {
		struct enetc_pf *pf = enetc_si_priv(priv->si);

		if (!!(features & NETIF_F_HW_VLAN_CTAG_FILTER))
			enetc_disable_si_vlan_promisc(pf, 0);
		else
			enetc_enable_si_vlan_promisc(pf, 0);
	}

	if (changed & NETIF_F_LOOPBACK)
		enetc_set_loopback(ndev, !!(features & NETIF_F_LOOPBACK));

	enetc_set_features(ndev, features);

	return 0;
}

static int enetc_pf_setup_tc(struct net_device *ndev, enum tc_setup_type type,
			     void *type_data)
{
	switch (type) {
	case TC_QUERY_CAPS:
		return enetc_qos_query_caps(ndev, type_data);
	case TC_SETUP_QDISC_MQPRIO:
		return enetc_setup_tc_mqprio(ndev, type_data);
	case TC_SETUP_QDISC_TAPRIO:
		return enetc_setup_tc_taprio(ndev, type_data);
	case TC_SETUP_QDISC_CBS:
		return enetc_setup_tc_cbs(ndev, type_data);
	case TC_SETUP_QDISC_ETF:
		return enetc_setup_tc_txtime(ndev, type_data);
	case TC_SETUP_BLOCK:
		return enetc_setup_tc_psfp(ndev, type_data);
	default:
		return -EOPNOTSUPP;
	}
}

static const struct net_device_ops enetc_ndev_ops = {
	.ndo_open		= enetc_open,
	.ndo_stop		= enetc_close,
	.ndo_start_xmit		= enetc_xmit,
	.ndo_get_stats		= enetc_get_stats,
	.ndo_set_mac_address	= enetc_pf_set_mac_addr,
	.ndo_set_rx_mode	= enetc_pf_set_rx_mode,
	.ndo_vlan_rx_add_vid	= enetc_vlan_rx_add_vid,
	.ndo_vlan_rx_kill_vid	= enetc_vlan_rx_del_vid,
	.ndo_set_vf_mac		= enetc_pf_set_vf_mac,
	.ndo_set_vf_vlan	= enetc_pf_set_vf_vlan,
	.ndo_set_vf_spoofchk	= enetc_pf_set_vf_spoofchk,
	.ndo_set_features	= enetc_pf_set_features,
	.ndo_eth_ioctl		= enetc_ioctl,
	.ndo_setup_tc		= enetc_pf_setup_tc,
	.ndo_bpf		= enetc_setup_bpf,
	.ndo_xdp_xmit		= enetc_xdp_xmit,
};

static void enetc_pf_netdev_setup(struct enetc_si *si, struct net_device *ndev,
				  const struct net_device_ops *ndev_ops)
{
	struct enetc_ndev_priv *priv = netdev_priv(ndev);

	SET_NETDEV_DEV(ndev, &si->pdev->dev);
	priv->ndev = ndev;
	priv->si = si;
	priv->dev = &si->pdev->dev;
	si->ndev = ndev;

	priv->msg_enable = (NETIF_MSG_WOL << 1) - 1;
	ndev->netdev_ops = ndev_ops;
	enetc_set_ethtool_ops(ndev);
	ndev->watchdog_timeo = 5 * HZ;
	ndev->max_mtu = ENETC_MAX_MTU;

	ndev->hw_features = NETIF_F_SG | NETIF_F_RXCSUM |
			    NETIF_F_HW_VLAN_CTAG_TX | NETIF_F_HW_VLAN_CTAG_RX |
			    NETIF_F_HW_VLAN_CTAG_FILTER | NETIF_F_LOOPBACK |
			    NETIF_F_HW_CSUM | NETIF_F_TSO | NETIF_F_TSO6;
	ndev->features = NETIF_F_HIGHDMA | NETIF_F_SG | NETIF_F_RXCSUM |
			 NETIF_F_HW_VLAN_CTAG_TX |
			 NETIF_F_HW_VLAN_CTAG_RX |
			 NETIF_F_HW_CSUM | NETIF_F_TSO | NETIF_F_TSO6;
	ndev->vlan_features = NETIF_F_SG | NETIF_F_HW_CSUM |
			      NETIF_F_TSO | NETIF_F_TSO6;

	if (si->num_rss)
		ndev->hw_features |= NETIF_F_RXHASH;

	ndev->priv_flags |= IFF_UNICAST_FLT;
	ndev->xdp_features = NETDEV_XDP_ACT_BASIC | NETDEV_XDP_ACT_REDIRECT |
			     NETDEV_XDP_ACT_NDO_XMIT | NETDEV_XDP_ACT_RX_SG |
			     NETDEV_XDP_ACT_NDO_XMIT_SG;

	if (si->hw_features & ENETC_SI_F_PSFP && !enetc_psfp_enable(priv)) {
		priv->active_offloads |= ENETC_F_QCI;
		ndev->features |= NETIF_F_HW_TC;
		ndev->hw_features |= NETIF_F_HW_TC;
	}

	/* pick up primary MAC address from SI */
	enetc_load_primary_mac_addr(&si->hw, ndev);
}

static int enetc_mdio_probe(struct enetc_pf *pf, struct device_node *np)
{
	struct device *dev = &pf->si->pdev->dev;
	struct enetc_mdio_priv *mdio_priv;
	struct mii_bus *bus;
	int err;

	bus = devm_mdiobus_alloc_size(dev, sizeof(*mdio_priv));
	if (!bus)
		return -ENOMEM;

	bus->name = "Freescale ENETC MDIO Bus";
	bus->read = enetc_mdio_read_c22;
	bus->write = enetc_mdio_write_c22;
	bus->read_c45 = enetc_mdio_read_c45;
	bus->write_c45 = enetc_mdio_write_c45;
	bus->parent = dev;
	mdio_priv = bus->priv;
	mdio_priv->hw = &pf->si->hw;
	mdio_priv->mdio_base = ENETC_EMDIO_BASE;
	snprintf(bus->id, MII_BUS_ID_SIZE, "%s", dev_name(dev));

	err = of_mdiobus_register(bus, np);
	if (err)
		return dev_err_probe(dev, err, "cannot register MDIO bus\n");

	pf->mdio = bus;

	return 0;
}

static void enetc_mdio_remove(struct enetc_pf *pf)
{
	if (pf->mdio)
		mdiobus_unregister(pf->mdio);
}

static int enetc_imdio_create(struct enetc_pf *pf)
{
	struct device *dev = &pf->si->pdev->dev;
	struct enetc_mdio_priv *mdio_priv;
	struct phylink_pcs *phylink_pcs;
	struct mii_bus *bus;
	int err;

	bus = mdiobus_alloc_size(sizeof(*mdio_priv));
	if (!bus)
		return -ENOMEM;

	bus->name = "Freescale ENETC internal MDIO Bus";
	bus->read = enetc_mdio_read_c22;
	bus->write = enetc_mdio_write_c22;
	bus->read_c45 = enetc_mdio_read_c45;
	bus->write_c45 = enetc_mdio_write_c45;
	bus->parent = dev;
	bus->phy_mask = ~0;
	mdio_priv = bus->priv;
	mdio_priv->hw = &pf->si->hw;
	mdio_priv->mdio_base = ENETC_PM_IMDIO_BASE;
	snprintf(bus->id, MII_BUS_ID_SIZE, "%s-imdio", dev_name(dev));

	err = mdiobus_register(bus);
	if (err) {
		dev_err(dev, "cannot register internal MDIO bus (%d)\n", err);
		goto free_mdio_bus;
	}

	phylink_pcs = lynx_pcs_create_mdiodev(bus, 0);
	if (IS_ERR(phylink_pcs)) {
		err = PTR_ERR(phylink_pcs);
		dev_err(dev, "cannot create lynx pcs (%d)\n", err);
		goto unregister_mdiobus;
	}

	pf->imdio = bus;
	pf->pcs = phylink_pcs;

	return 0;

unregister_mdiobus:
	mdiobus_unregister(bus);
free_mdio_bus:
	mdiobus_free(bus);
	return err;
}

static void enetc_imdio_remove(struct enetc_pf *pf)
{
	if (pf->pcs)
		lynx_pcs_destroy(pf->pcs);
	if (pf->imdio) {
		mdiobus_unregister(pf->imdio);
		mdiobus_free(pf->imdio);
	}
}

static bool enetc_port_has_pcs(struct enetc_pf *pf)
{
	return (pf->if_mode == PHY_INTERFACE_MODE_SGMII ||
		pf->if_mode == PHY_INTERFACE_MODE_1000BASEX ||
		pf->if_mode == PHY_INTERFACE_MODE_2500BASEX ||
		pf->if_mode == PHY_INTERFACE_MODE_USXGMII);
}

static int enetc_mdiobus_create(struct enetc_pf *pf, struct device_node *node)
{
	struct device_node *mdio_np;
	int err;

	mdio_np = of_get_child_by_name(node, "mdio");
	if (mdio_np) {
		err = enetc_mdio_probe(pf, mdio_np);

		of_node_put(mdio_np);
		if (err)
			return err;
	}

	if (enetc_port_has_pcs(pf)) {
		err = enetc_imdio_create(pf);
		if (err) {
			enetc_mdio_remove(pf);
			return err;
		}
	}

	return 0;
}

static void enetc_mdiobus_destroy(struct enetc_pf *pf)
{
	enetc_mdio_remove(pf);
	enetc_imdio_remove(pf);
}

static struct phylink_pcs *
enetc_pl_mac_select_pcs(struct phylink_config *config, phy_interface_t iface)
{
	struct enetc_pf *pf = phylink_to_enetc_pf(config);

	return pf->pcs;
}

static void enetc_pl_mac_config(struct phylink_config *config,
				unsigned int mode,
				const struct phylink_link_state *state)
{
	struct enetc_pf *pf = phylink_to_enetc_pf(config);

	enetc_mac_config(pf->si, state->interface);
}

static void enetc_force_rgmii_mac(struct enetc_si *si, int speed, int duplex)
{
	u32 old_val, val;

	old_val = val = enetc_port_mac_rd(si, ENETC_PM0_IF_MODE);

	if (speed == SPEED_1000) {
		val &= ~ENETC_PM0_IFM_SSP_MASK;
		val |= ENETC_PM0_IFM_SSP_1000;
	} else if (speed == SPEED_100) {
		val &= ~ENETC_PM0_IFM_SSP_MASK;
		val |= ENETC_PM0_IFM_SSP_100;
	} else if (speed == SPEED_10) {
		val &= ~ENETC_PM0_IFM_SSP_MASK;
		val |= ENETC_PM0_IFM_SSP_10;
	}

	if (duplex == DUPLEX_FULL)
		val |= ENETC_PM0_IFM_FULL_DPX;
	else
		val &= ~ENETC_PM0_IFM_FULL_DPX;

	if (val == old_val)
		return;

	enetc_port_mac_wr(si, ENETC_PM0_IF_MODE, val);
}

static void enetc_pl_mac_link_up(struct phylink_config *config,
				 struct phy_device *phy, unsigned int mode,
				 phy_interface_t interface, int speed,
				 int duplex, bool tx_pause, bool rx_pause)
{
	struct enetc_pf *pf = phylink_to_enetc_pf(config);
	u32 pause_off_thresh = 0, pause_on_thresh = 0;
	u32 init_quanta = 0, refresh_quanta = 0;
	struct enetc_hw *hw = &pf->si->hw;
	struct enetc_si *si = pf->si;
	struct enetc_ndev_priv *priv;
	u32 rbmr, cmd_cfg;
	int idx;

	priv = netdev_priv(pf->si->ndev);

	if (pf->si->hw_features & ENETC_SI_F_QBV)
		enetc_sched_speed_set(priv, speed);

	if (!phylink_autoneg_inband(mode) &&
	    phy_interface_mode_is_rgmii(interface))
		enetc_force_rgmii_mac(si, speed, duplex);

	/* Flow control */
	for (idx = 0; idx < priv->num_rx_rings; idx++) {
		rbmr = enetc_rxbdr_rd(hw, idx, ENETC_RBMR);

		if (tx_pause)
			rbmr |= ENETC_RBMR_CM;
		else
			rbmr &= ~ENETC_RBMR_CM;

		enetc_rxbdr_wr(hw, idx, ENETC_RBMR, rbmr);
	}

	if (tx_pause) {
		/* When the port first enters congestion, send a PAUSE request
		 * with the maximum number of quanta. When the port exits
		 * congestion, it will automatically send a PAUSE frame with
		 * zero quanta.
		 */
		init_quanta = 0xffff;

		/* Also, set up the refresh timer to send follow-up PAUSE
		 * frames at half the quanta value, in case the congestion
		 * condition persists.
		 */
		refresh_quanta = 0xffff / 2;

		/* Start emitting PAUSE frames when 3 large frames (or more
		 * smaller frames) have accumulated in the FIFO waiting to be
		 * DMAed to the RX ring.
		 */
		pause_on_thresh = 3 * ENETC_MAC_MAXFRM_SIZE;
		pause_off_thresh = 1 * ENETC_MAC_MAXFRM_SIZE;
	}

	enetc_port_mac_wr(si, ENETC_PM0_PAUSE_QUANTA, init_quanta);
	enetc_port_mac_wr(si, ENETC_PM0_PAUSE_THRESH, refresh_quanta);
	enetc_port_wr(hw, ENETC_PPAUONTR, pause_on_thresh);
	enetc_port_wr(hw, ENETC_PPAUOFFTR, pause_off_thresh);

	cmd_cfg = enetc_port_mac_rd(si, ENETC_PM0_CMD_CFG);

	if (rx_pause)
		cmd_cfg &= ~ENETC_PM0_PAUSE_IGN;
	else
		cmd_cfg |= ENETC_PM0_PAUSE_IGN;

	enetc_port_mac_wr(si, ENETC_PM0_CMD_CFG, cmd_cfg);

	enetc_mac_enable(si, true);

	if (si->hw_features & ENETC_SI_F_QBU)
		enetc_mm_link_state_update(priv, true);
}

static void enetc_pl_mac_link_down(struct phylink_config *config,
				   unsigned int mode,
				   phy_interface_t interface)
{
	struct enetc_pf *pf = phylink_to_enetc_pf(config);
	struct enetc_si *si = pf->si;
	struct enetc_ndev_priv *priv;

	priv = netdev_priv(si->ndev);

	if (si->hw_features & ENETC_SI_F_QBU)
		enetc_mm_link_state_update(priv, false);

	enetc_mac_enable(si, false);
}

static const struct phylink_mac_ops enetc_mac_phylink_ops = {
	.mac_select_pcs = enetc_pl_mac_select_pcs,
	.mac_config = enetc_pl_mac_config,
	.mac_link_up = enetc_pl_mac_link_up,
	.mac_link_down = enetc_pl_mac_link_down,
};

static int enetc_phylink_create(struct enetc_ndev_priv *priv,
				struct device_node *node)
{
	struct enetc_pf *pf = enetc_si_priv(priv->si);
	struct phylink *phylink;
	int err;

	pf->phylink_config.dev = &priv->ndev->dev;
	pf->phylink_config.type = PHYLINK_NETDEV;
	pf->phylink_config.mac_capabilities = MAC_ASYM_PAUSE | MAC_SYM_PAUSE |
		MAC_10 | MAC_100 | MAC_1000 | MAC_2500FD;

	__set_bit(PHY_INTERFACE_MODE_INTERNAL,
		  pf->phylink_config.supported_interfaces);
	__set_bit(PHY_INTERFACE_MODE_SGMII,
		  pf->phylink_config.supported_interfaces);
	__set_bit(PHY_INTERFACE_MODE_1000BASEX,
		  pf->phylink_config.supported_interfaces);
	__set_bit(PHY_INTERFACE_MODE_2500BASEX,
		  pf->phylink_config.supported_interfaces);
	__set_bit(PHY_INTERFACE_MODE_USXGMII,
		  pf->phylink_config.supported_interfaces);
	phy_interface_set_rgmii(pf->phylink_config.supported_interfaces);

	phylink = phylink_create(&pf->phylink_config, of_fwnode_handle(node),
				 pf->if_mode, &enetc_mac_phylink_ops);
	if (IS_ERR(phylink)) {
		err = PTR_ERR(phylink);
		return err;
	}

	priv->phylink = phylink;

	return 0;
}

static void enetc_phylink_destroy(struct enetc_ndev_priv *priv)
{
	phylink_destroy(priv->phylink);
}

/* Initialize the entire shared memory for the flow steering entries
 * of this port (PF + VFs)
 */
static int enetc_init_port_rfs_memory(struct enetc_si *si)
{
	struct enetc_cmd_rfse rfse = {0};
	struct enetc_hw *hw = &si->hw;
	int num_rfs, i, err = 0;
	u32 val;

	val = enetc_port_rd(hw, ENETC_PRFSCAPR);
	num_rfs = ENETC_PRFSCAPR_GET_NUM_RFS(val);

	for (i = 0; i < num_rfs; i++) {
		err = enetc_set_fs_entry(si, &rfse, i);
		if (err)
			break;
	}

	return err;
}

static int enetc_init_port_rss_memory(struct enetc_si *si)
{
	struct enetc_hw *hw = &si->hw;
	int num_rss, err;
	int *rss_table;
	u32 val;

	val = enetc_port_rd(hw, ENETC_PRSSCAPR);
	num_rss = ENETC_PRSSCAPR_GET_NUM_RSS(val);
	if (!num_rss)
		return 0;

	rss_table = kcalloc(num_rss, sizeof(*rss_table), GFP_KERNEL);
	if (!rss_table)
		return -ENOMEM;

	err = enetc_set_rss_table(si, rss_table, num_rss);

	kfree(rss_table);

	return err;
}

static int enetc_pf_register_with_ierb(struct pci_dev *pdev)
{
	struct platform_device *ierb_pdev;
	struct device_node *ierb_node;

	ierb_node = of_find_compatible_node(NULL, NULL,
					    "fsl,ls1028a-enetc-ierb");
	if (!ierb_node || !of_device_is_available(ierb_node))
		return -ENODEV;

	ierb_pdev = of_find_device_by_node(ierb_node);
	of_node_put(ierb_node);

	if (!ierb_pdev)
		return -EPROBE_DEFER;

	return enetc_ierb_register_pf(ierb_pdev, pdev);
}

static struct enetc_si *enetc_psi_create(struct pci_dev *pdev)
{
	struct enetc_si *si;
	int err;

	err = enetc_pci_probe(pdev, KBUILD_MODNAME, sizeof(struct enetc_pf));
	if (err) {
		dev_err_probe(&pdev->dev, err, "PCI probing failed\n");
		goto out;
	}

	si = pci_get_drvdata(pdev);
	if (!si->hw.port || !si->hw.global) {
		err = -ENODEV;
		dev_err(&pdev->dev, "could not map PF space, probing a VF?\n");
		goto out_pci_remove;
	}

	err = enetc_setup_cbdr(&pdev->dev, &si->hw, ENETC_CBDR_DEFAULT_SIZE,
			       &si->cbd_ring);
	if (err)
		goto out_pci_remove;

	err = enetc_init_port_rfs_memory(si);
	if (err) {
		dev_err(&pdev->dev, "Failed to initialize RFS memory\n");
		goto out_teardown_cbdr;
	}

	err = enetc_init_port_rss_memory(si);
	if (err) {
		dev_err(&pdev->dev, "Failed to initialize RSS memory\n");
		goto out_teardown_cbdr;
<<<<<<< HEAD
	}

	return si;

out_teardown_cbdr:
	enetc_teardown_cbdr(&si->cbd_ring);
out_pci_remove:
	enetc_pci_remove(pdev);
out:
	return ERR_PTR(err);
}

static void enetc_psi_destroy(struct pci_dev *pdev)
{
	struct enetc_si *si = pci_get_drvdata(pdev);

	enetc_teardown_cbdr(&si->cbd_ring);
	enetc_pci_remove(pdev);
}

static int enetc_pf_probe(struct pci_dev *pdev,
			  const struct pci_device_id *ent)
{
	struct device_node *node = pdev->dev.of_node;
	struct enetc_ndev_priv *priv;
	struct net_device *ndev;
	struct enetc_si *si;
	struct enetc_pf *pf;
	int err;

	err = enetc_pf_register_with_ierb(pdev);
	if (err == -EPROBE_DEFER)
		return err;
	if (err)
		dev_warn(&pdev->dev,
			 "Could not register with IERB driver: %pe, please update the device tree\n",
			 ERR_PTR(err));

	si = enetc_psi_create(pdev);
	if (IS_ERR(si)) {
		err = PTR_ERR(si);
		goto err_psi_create;
=======
>>>>>>> 2d5404ca
	}

	return si;

out_teardown_cbdr:
	enetc_teardown_cbdr(&si->cbd_ring);
out_pci_remove:
	enetc_pci_remove(pdev);
out:
	return ERR_PTR(err);
}

static void enetc_psi_destroy(struct pci_dev *pdev)
{
	struct enetc_si *si = pci_get_drvdata(pdev);

	enetc_teardown_cbdr(&si->cbd_ring);
	enetc_pci_remove(pdev);
}

static int enetc_pf_probe(struct pci_dev *pdev,
			  const struct pci_device_id *ent)
{
	struct device_node *node = pdev->dev.of_node;
	struct enetc_ndev_priv *priv;
	struct net_device *ndev;
	struct enetc_si *si;
	struct enetc_pf *pf;
	int err;

	err = enetc_pf_register_with_ierb(pdev);
	if (err == -EPROBE_DEFER)
		return err;
	if (err)
		dev_warn(&pdev->dev,
			 "Could not register with IERB driver: %pe, please update the device tree\n",
			 ERR_PTR(err));

	si = enetc_psi_create(pdev);
	if (IS_ERR(si)) {
		err = PTR_ERR(si);
		goto err_psi_create;
	}

	pf = enetc_si_priv(si);
	pf->si = si;
	pf->total_vfs = pci_sriov_get_totalvfs(pdev);
	if (pf->total_vfs) {
		pf->vf_state = kcalloc(pf->total_vfs, sizeof(struct enetc_vf_state),
				       GFP_KERNEL);
		if (!pf->vf_state)
			goto err_alloc_vf_state;
	}

	err = enetc_setup_mac_addresses(node, pf);
	if (err)
		goto err_setup_mac_addresses;

	enetc_configure_port(pf);

	enetc_get_si_caps(si);

	ndev = alloc_etherdev_mq(sizeof(*priv), ENETC_MAX_NUM_TXQS);
	if (!ndev) {
		err = -ENOMEM;
		dev_err(&pdev->dev, "netdev creation failed\n");
		goto err_alloc_netdev;
	}

	enetc_pf_netdev_setup(si, ndev, &enetc_ndev_ops);

	priv = netdev_priv(ndev);

	mutex_init(&priv->mm_lock);

	enetc_init_si_rings_params(priv);

	err = enetc_alloc_si_resources(priv);
	if (err) {
		dev_err(&pdev->dev, "SI resource alloc failed\n");
		goto err_alloc_si_res;
	}

	err = enetc_configure_si(priv);
	if (err) {
		dev_err(&pdev->dev, "Failed to configure SI\n");
		goto err_config_si;
	}

	err = enetc_alloc_msix(priv);
	if (err) {
		dev_err(&pdev->dev, "MSIX alloc failed\n");
		goto err_alloc_msix;
	}

	err = of_get_phy_mode(node, &pf->if_mode);
	if (err) {
		dev_err(&pdev->dev, "Failed to read PHY mode\n");
		goto err_phy_mode;
	}

	err = enetc_mdiobus_create(pf, node);
	if (err)
		goto err_mdiobus_create;

	err = enetc_phylink_create(priv, node);
	if (err)
		goto err_phylink_create;

	err = register_netdev(ndev);
	if (err)
		goto err_reg_netdev;

	return 0;

err_reg_netdev:
	enetc_phylink_destroy(priv);
err_phylink_create:
	enetc_mdiobus_destroy(pf);
err_mdiobus_create:
err_phy_mode:
	enetc_free_msix(priv);
err_config_si:
err_alloc_msix:
	enetc_free_si_resources(priv);
err_alloc_si_res:
	si->ndev = NULL;
	free_netdev(ndev);
err_alloc_netdev:
<<<<<<< HEAD
err_device_disabled:
err_setup_mac_addresses:
=======
err_setup_mac_addresses:
	kfree(pf->vf_state);
err_alloc_vf_state:
>>>>>>> 2d5404ca
	enetc_psi_destroy(pdev);
err_psi_create:
	return err;
}

static void enetc_pf_remove(struct pci_dev *pdev)
{
	struct enetc_si *si = pci_get_drvdata(pdev);
	struct enetc_pf *pf = enetc_si_priv(si);
	struct enetc_ndev_priv *priv;

	priv = netdev_priv(si->ndev);

	if (pf->num_vfs)
		enetc_sriov_configure(pdev, 0);

	unregister_netdev(si->ndev);

	enetc_phylink_destroy(priv);
	enetc_mdiobus_destroy(pf);

	enetc_free_msix(priv);

	enetc_free_si_resources(priv);

	free_netdev(si->ndev);
	kfree(pf->vf_state);

	enetc_psi_destroy(pdev);
}

static void enetc_fixup_clear_rss_rfs(struct pci_dev *pdev)
{
	struct device_node *node = pdev->dev.of_node;
	struct enetc_si *si;

	/* Only apply quirk for disabled functions. For the ones
	 * that are enabled, enetc_pf_probe() will apply it.
	 */
	if (node && of_device_is_available(node))
		return;

	si = enetc_psi_create(pdev);
	if (!IS_ERR(si))
		enetc_psi_destroy(pdev);
}
DECLARE_PCI_FIXUP_FINAL(PCI_VENDOR_ID_FREESCALE, ENETC_DEV_ID_PF,
			enetc_fixup_clear_rss_rfs);

static const struct pci_device_id enetc_pf_id_table[] = {
	{ PCI_DEVICE(PCI_VENDOR_ID_FREESCALE, ENETC_DEV_ID_PF) },
	{ 0, } /* End of table. */
};
MODULE_DEVICE_TABLE(pci, enetc_pf_id_table);

static struct pci_driver enetc_pf_driver = {
	.name = KBUILD_MODNAME,
	.id_table = enetc_pf_id_table,
	.probe = enetc_pf_probe,
	.remove = enetc_pf_remove,
#ifdef CONFIG_PCI_IOV
	.sriov_configure = enetc_sriov_configure,
#endif
};
module_pci_driver(enetc_pf_driver);

MODULE_DESCRIPTION(ENETC_DRV_NAME_STR);
MODULE_LICENSE("Dual BSD/GPL");<|MERGE_RESOLUTION|>--- conflicted
+++ resolved
@@ -1230,51 +1230,6 @@
 	if (err) {
 		dev_err(&pdev->dev, "Failed to initialize RSS memory\n");
 		goto out_teardown_cbdr;
-<<<<<<< HEAD
-	}
-
-	return si;
-
-out_teardown_cbdr:
-	enetc_teardown_cbdr(&si->cbd_ring);
-out_pci_remove:
-	enetc_pci_remove(pdev);
-out:
-	return ERR_PTR(err);
-}
-
-static void enetc_psi_destroy(struct pci_dev *pdev)
-{
-	struct enetc_si *si = pci_get_drvdata(pdev);
-
-	enetc_teardown_cbdr(&si->cbd_ring);
-	enetc_pci_remove(pdev);
-}
-
-static int enetc_pf_probe(struct pci_dev *pdev,
-			  const struct pci_device_id *ent)
-{
-	struct device_node *node = pdev->dev.of_node;
-	struct enetc_ndev_priv *priv;
-	struct net_device *ndev;
-	struct enetc_si *si;
-	struct enetc_pf *pf;
-	int err;
-
-	err = enetc_pf_register_with_ierb(pdev);
-	if (err == -EPROBE_DEFER)
-		return err;
-	if (err)
-		dev_warn(&pdev->dev,
-			 "Could not register with IERB driver: %pe, please update the device tree\n",
-			 ERR_PTR(err));
-
-	si = enetc_psi_create(pdev);
-	if (IS_ERR(si)) {
-		err = PTR_ERR(si);
-		goto err_psi_create;
-=======
->>>>>>> 2d5404ca
 	}
 
 	return si;
@@ -1404,14 +1359,9 @@
 	si->ndev = NULL;
 	free_netdev(ndev);
 err_alloc_netdev:
-<<<<<<< HEAD
-err_device_disabled:
-err_setup_mac_addresses:
-=======
 err_setup_mac_addresses:
 	kfree(pf->vf_state);
 err_alloc_vf_state:
->>>>>>> 2d5404ca
 	enetc_psi_destroy(pdev);
 err_psi_create:
 	return err;
