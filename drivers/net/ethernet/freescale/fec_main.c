// SPDX-License-Identifier: GPL-2.0+
/*
 * Fast Ethernet Controller (FEC) driver for Motorola MPC8xx.
 * Copyright (c) 1997 Dan Malek (dmalek@jlc.net)
 *
 * Right now, I am very wasteful with the buffers.  I allocate memory
 * pages and then divide them into 2K frame buffers.  This way I know I
 * have buffers large enough to hold one frame within one buffer descriptor.
 * Once I get this working, I will use 64 or 128 byte CPM buffers, which
 * will be much more memory efficient and will easily handle lots of
 * small packets.
 *
 * Much better multiple PHY support by Magnus Damm.
 * Copyright (c) 2000 Ericsson Radio Systems AB.
 *
 * Support for FEC controller of ColdFire processors.
 * Copyright (c) 2001-2005 Greg Ungerer (gerg@snapgear.com)
 *
 * Bug fixes and cleanup by Philippe De Muyter (phdm@macqel.be)
 * Copyright (c) 2004-2006 Macq Electronique SA.
 *
 * Copyright (C) 2010-2011 Freescale Semiconductor, Inc.
 */

#include <linux/module.h>
#include <linux/kernel.h>
#include <linux/string.h>
#include <linux/pm_runtime.h>
#include <linux/ptrace.h>
#include <linux/errno.h>
#include <linux/ioport.h>
#include <linux/slab.h>
#include <linux/interrupt.h>
#include <linux/delay.h>
#include <linux/netdevice.h>
#include <linux/etherdevice.h>
#include <linux/skbuff.h>
#include <linux/in.h>
#include <linux/ip.h>
#include <net/ip.h>
#include <net/selftests.h>
#include <net/tso.h>
#include <linux/tcp.h>
#include <linux/udp.h>
#include <linux/icmp.h>
#include <linux/spinlock.h>
#include <linux/workqueue.h>
#include <linux/bitops.h>
#include <linux/io.h>
#include <linux/irq.h>
#include <linux/clk.h>
#include <linux/crc32.h>
#include <linux/platform_device.h>
#include <linux/mdio.h>
#include <linux/phy.h>
#include <linux/fec.h>
#include <linux/of.h>
#include <linux/of_device.h>
#include <linux/of_mdio.h>
#include <linux/of_net.h>
#include <linux/regulator/consumer.h>
#include <linux/if_vlan.h>
#include <linux/pinctrl/consumer.h>
#include <linux/gpio/consumer.h>
#include <linux/prefetch.h>
#include <linux/mfd/syscon.h>
#include <linux/regmap.h>
#include <soc/imx/cpuidle.h>
#include <linux/filter.h>
#include <linux/bpf.h>

#include <asm/cacheflush.h>

#include "fec.h"

static void set_multicast_list(struct net_device *ndev);
static void fec_enet_itr_coal_set(struct net_device *ndev);

#define DRIVER_NAME	"fec"

static const u16 fec_enet_vlan_pri_to_queue[8] = {0, 0, 1, 1, 1, 2, 2, 2};

/* Pause frame feild and FIFO threshold */
#define FEC_ENET_FCE	(1 << 5)
#define FEC_ENET_RSEM_V	0x84
#define FEC_ENET_RSFL_V	16
#define FEC_ENET_RAEM_V	0x8
#define FEC_ENET_RAFL_V	0x8
#define FEC_ENET_OPD_V	0xFFF0
#define FEC_MDIO_PM_TIMEOUT  100 /* ms */

#define FEC_ENET_XDP_PASS          0
#define FEC_ENET_XDP_CONSUMED      BIT(0)
#define FEC_ENET_XDP_TX            BIT(1)
#define FEC_ENET_XDP_REDIR         BIT(2)

struct fec_devinfo {
	u32 quirks;
};

static const struct fec_devinfo fec_imx25_info = {
	.quirks = FEC_QUIRK_USE_GASKET | FEC_QUIRK_MIB_CLEAR |
		  FEC_QUIRK_HAS_FRREG | FEC_QUIRK_HAS_MDIO_C45,
};

static const struct fec_devinfo fec_imx27_info = {
	.quirks = FEC_QUIRK_MIB_CLEAR | FEC_QUIRK_HAS_FRREG |
		  FEC_QUIRK_HAS_MDIO_C45,
};

static const struct fec_devinfo fec_imx28_info = {
	.quirks = FEC_QUIRK_ENET_MAC | FEC_QUIRK_SWAP_FRAME |
		  FEC_QUIRK_SINGLE_MDIO | FEC_QUIRK_HAS_RACC |
		  FEC_QUIRK_HAS_FRREG | FEC_QUIRK_CLEAR_SETUP_MII |
		  FEC_QUIRK_NO_HARD_RESET | FEC_QUIRK_HAS_MDIO_C45,
};

static const struct fec_devinfo fec_imx6q_info = {
	.quirks = FEC_QUIRK_ENET_MAC | FEC_QUIRK_HAS_GBIT |
		  FEC_QUIRK_HAS_BUFDESC_EX | FEC_QUIRK_HAS_CSUM |
		  FEC_QUIRK_HAS_VLAN | FEC_QUIRK_ERR006358 |
		  FEC_QUIRK_HAS_RACC | FEC_QUIRK_CLEAR_SETUP_MII |
		  FEC_QUIRK_HAS_PMQOS | FEC_QUIRK_HAS_MDIO_C45,
};

static const struct fec_devinfo fec_mvf600_info = {
	.quirks = FEC_QUIRK_ENET_MAC | FEC_QUIRK_HAS_RACC |
		  FEC_QUIRK_HAS_MDIO_C45,
};

static const struct fec_devinfo fec_imx6x_info = {
	.quirks = FEC_QUIRK_ENET_MAC | FEC_QUIRK_HAS_GBIT |
		  FEC_QUIRK_HAS_BUFDESC_EX | FEC_QUIRK_HAS_CSUM |
		  FEC_QUIRK_HAS_VLAN | FEC_QUIRK_HAS_AVB |
		  FEC_QUIRK_ERR007885 | FEC_QUIRK_BUG_CAPTURE |
		  FEC_QUIRK_HAS_RACC | FEC_QUIRK_HAS_COALESCE |
		  FEC_QUIRK_CLEAR_SETUP_MII | FEC_QUIRK_HAS_MULTI_QUEUES |
		  FEC_QUIRK_HAS_MDIO_C45,
};

static const struct fec_devinfo fec_imx6ul_info = {
	.quirks = FEC_QUIRK_ENET_MAC | FEC_QUIRK_HAS_GBIT |
		  FEC_QUIRK_HAS_BUFDESC_EX | FEC_QUIRK_HAS_CSUM |
		  FEC_QUIRK_HAS_VLAN | FEC_QUIRK_ERR007885 |
		  FEC_QUIRK_BUG_CAPTURE | FEC_QUIRK_HAS_RACC |
		  FEC_QUIRK_HAS_COALESCE | FEC_QUIRK_CLEAR_SETUP_MII |
		  FEC_QUIRK_HAS_MDIO_C45,
};

static const struct fec_devinfo fec_imx8mq_info = {
	.quirks = FEC_QUIRK_ENET_MAC | FEC_QUIRK_HAS_GBIT |
		  FEC_QUIRK_HAS_BUFDESC_EX | FEC_QUIRK_HAS_CSUM |
		  FEC_QUIRK_HAS_VLAN | FEC_QUIRK_HAS_AVB |
		  FEC_QUIRK_ERR007885 | FEC_QUIRK_BUG_CAPTURE |
		  FEC_QUIRK_HAS_RACC | FEC_QUIRK_HAS_COALESCE |
		  FEC_QUIRK_CLEAR_SETUP_MII | FEC_QUIRK_HAS_MULTI_QUEUES |
		  FEC_QUIRK_HAS_EEE | FEC_QUIRK_WAKEUP_FROM_INT2 |
		  FEC_QUIRK_HAS_MDIO_C45,
};

static const struct fec_devinfo fec_imx8qm_info = {
	.quirks = FEC_QUIRK_ENET_MAC | FEC_QUIRK_HAS_GBIT |
		  FEC_QUIRK_HAS_BUFDESC_EX | FEC_QUIRK_HAS_CSUM |
		  FEC_QUIRK_HAS_VLAN | FEC_QUIRK_HAS_AVB |
		  FEC_QUIRK_ERR007885 | FEC_QUIRK_BUG_CAPTURE |
		  FEC_QUIRK_HAS_RACC | FEC_QUIRK_HAS_COALESCE |
		  FEC_QUIRK_CLEAR_SETUP_MII | FEC_QUIRK_HAS_MULTI_QUEUES |
		  FEC_QUIRK_DELAYED_CLKS_SUPPORT | FEC_QUIRK_HAS_MDIO_C45,
};

static const struct fec_devinfo fec_s32v234_info = {
	.quirks = FEC_QUIRK_ENET_MAC | FEC_QUIRK_HAS_GBIT |
		  FEC_QUIRK_HAS_BUFDESC_EX | FEC_QUIRK_HAS_CSUM |
		  FEC_QUIRK_HAS_VLAN | FEC_QUIRK_HAS_AVB |
		  FEC_QUIRK_ERR007885 | FEC_QUIRK_BUG_CAPTURE |
		  FEC_QUIRK_HAS_MDIO_C45,
};

static struct platform_device_id fec_devtype[] = {
	{
		/* keep it for coldfire */
		.name = DRIVER_NAME,
		.driver_data = 0,
	}, {
		.name = "imx25-fec",
		.driver_data = (kernel_ulong_t)&fec_imx25_info,
	}, {
		.name = "imx27-fec",
		.driver_data = (kernel_ulong_t)&fec_imx27_info,
	}, {
		.name = "imx28-fec",
		.driver_data = (kernel_ulong_t)&fec_imx28_info,
	}, {
		.name = "imx6q-fec",
		.driver_data = (kernel_ulong_t)&fec_imx6q_info,
	}, {
		.name = "mvf600-fec",
		.driver_data = (kernel_ulong_t)&fec_mvf600_info,
	}, {
		.name = "imx6sx-fec",
		.driver_data = (kernel_ulong_t)&fec_imx6x_info,
	}, {
		.name = "imx6ul-fec",
		.driver_data = (kernel_ulong_t)&fec_imx6ul_info,
	}, {
		.name = "imx8mq-fec",
		.driver_data = (kernel_ulong_t)&fec_imx8mq_info,
	}, {
		.name = "imx8qm-fec",
		.driver_data = (kernel_ulong_t)&fec_imx8qm_info,
	}, {
		.name = "s32v234-fec",
		.driver_data = (kernel_ulong_t)&fec_s32v234_info,
	}, {
		/* sentinel */
	}
};
MODULE_DEVICE_TABLE(platform, fec_devtype);

enum imx_fec_type {
	IMX25_FEC = 1,	/* runs on i.mx25/50/53 */
	IMX27_FEC,	/* runs on i.mx27/35/51 */
	IMX28_FEC,
	IMX6Q_FEC,
	MVF600_FEC,
	IMX6SX_FEC,
	IMX6UL_FEC,
	IMX8MQ_FEC,
	IMX8QM_FEC,
	S32V234_FEC,
};

static const struct of_device_id fec_dt_ids[] = {
	{ .compatible = "fsl,imx25-fec", .data = &fec_devtype[IMX25_FEC], },
	{ .compatible = "fsl,imx27-fec", .data = &fec_devtype[IMX27_FEC], },
	{ .compatible = "fsl,imx28-fec", .data = &fec_devtype[IMX28_FEC], },
	{ .compatible = "fsl,imx6q-fec", .data = &fec_devtype[IMX6Q_FEC], },
	{ .compatible = "fsl,mvf600-fec", .data = &fec_devtype[MVF600_FEC], },
	{ .compatible = "fsl,imx6sx-fec", .data = &fec_devtype[IMX6SX_FEC], },
	{ .compatible = "fsl,imx6ul-fec", .data = &fec_devtype[IMX6UL_FEC], },
	{ .compatible = "fsl,imx8mq-fec", .data = &fec_devtype[IMX8MQ_FEC], },
	{ .compatible = "fsl,imx8qm-fec", .data = &fec_devtype[IMX8QM_FEC], },
	{ .compatible = "fsl,s32v234-fec", .data = &fec_devtype[S32V234_FEC], },
	{ /* sentinel */ }
};
MODULE_DEVICE_TABLE(of, fec_dt_ids);

static unsigned char macaddr[ETH_ALEN];
module_param_array(macaddr, byte, NULL, 0);
MODULE_PARM_DESC(macaddr, "FEC Ethernet MAC address");

#if defined(CONFIG_M5272)
/*
 * Some hardware gets it MAC address out of local flash memory.
 * if this is non-zero then assume it is the address to get MAC from.
 */
#if defined(CONFIG_NETtel)
#define	FEC_FLASHMAC	0xf0006006
#elif defined(CONFIG_GILBARCONAP) || defined(CONFIG_SCALES)
#define	FEC_FLASHMAC	0xf0006000
#elif defined(CONFIG_CANCam)
#define	FEC_FLASHMAC	0xf0020000
#elif defined (CONFIG_M5272C3)
#define	FEC_FLASHMAC	(0xffe04000 + 4)
#elif defined(CONFIG_MOD5272)
#define FEC_FLASHMAC	0xffc0406b
#else
#define	FEC_FLASHMAC	0
#endif
#endif /* CONFIG_M5272 */

/* The FEC stores dest/src/type/vlan, data, and checksum for receive packets.
 *
 * 2048 byte skbufs are allocated. However, alignment requirements
 * varies between FEC variants. Worst case is 64, so round down by 64.
 */
#define PKT_MAXBUF_SIZE		(round_down(2048 - 64, 64))
#define PKT_MINBUF_SIZE		64

/* FEC receive acceleration */
#define FEC_RACC_IPDIS		(1 << 1)
#define FEC_RACC_PRODIS		(1 << 2)
#define FEC_RACC_SHIFT16	BIT(7)
#define FEC_RACC_OPTIONS	(FEC_RACC_IPDIS | FEC_RACC_PRODIS)

/* MIB Control Register */
#define FEC_MIB_CTRLSTAT_DISABLE	BIT(31)

/*
 * The 5270/5271/5280/5282/532x RX control register also contains maximum frame
 * size bits. Other FEC hardware does not, so we need to take that into
 * account when setting it.
 */
#if defined(CONFIG_M523x) || defined(CONFIG_M527x) || defined(CONFIG_M528x) || \
    defined(CONFIG_M520x) || defined(CONFIG_M532x) || defined(CONFIG_ARM) || \
    defined(CONFIG_ARM64)
#define	OPT_FRAME_SIZE	(PKT_MAXBUF_SIZE << 16)
#else
#define	OPT_FRAME_SIZE	0
#endif

/* FEC MII MMFR bits definition */
#define FEC_MMFR_ST		(1 << 30)
#define FEC_MMFR_ST_C45		(0)
#define FEC_MMFR_OP_READ	(2 << 28)
#define FEC_MMFR_OP_READ_C45	(3 << 28)
#define FEC_MMFR_OP_WRITE	(1 << 28)
#define FEC_MMFR_OP_ADDR_WRITE	(0)
#define FEC_MMFR_PA(v)		((v & 0x1f) << 23)
#define FEC_MMFR_RA(v)		((v & 0x1f) << 18)
#define FEC_MMFR_TA		(2 << 16)
#define FEC_MMFR_DATA(v)	(v & 0xffff)
/* FEC ECR bits definition */
#define FEC_ECR_MAGICEN		(1 << 2)
#define FEC_ECR_SLEEP		(1 << 3)

#define FEC_MII_TIMEOUT		30000 /* us */

/* Transmitter timeout */
#define TX_TIMEOUT (2 * HZ)

#define FEC_PAUSE_FLAG_AUTONEG	0x1
#define FEC_PAUSE_FLAG_ENABLE	0x2
#define FEC_WOL_HAS_MAGIC_PACKET	(0x1 << 0)
#define FEC_WOL_FLAG_ENABLE		(0x1 << 1)
#define FEC_WOL_FLAG_SLEEP_ON		(0x1 << 2)

#define COPYBREAK_DEFAULT	256

/* Max number of allowed TCP segments for software TSO */
#define FEC_MAX_TSO_SEGS	100
#define FEC_MAX_SKB_DESCS	(FEC_MAX_TSO_SEGS * 2 + MAX_SKB_FRAGS)

#define IS_TSO_HEADER(txq, addr) \
	((addr >= txq->tso_hdrs_dma) && \
	(addr < txq->tso_hdrs_dma + txq->bd.ring_size * TSO_HEADER_SIZE))

static int mii_cnt;

static struct bufdesc *fec_enet_get_nextdesc(struct bufdesc *bdp,
					     struct bufdesc_prop *bd)
{
	return (bdp >= bd->last) ? bd->base
			: (struct bufdesc *)(((void *)bdp) + bd->dsize);
}

static struct bufdesc *fec_enet_get_prevdesc(struct bufdesc *bdp,
					     struct bufdesc_prop *bd)
{
	return (bdp <= bd->base) ? bd->last
			: (struct bufdesc *)(((void *)bdp) - bd->dsize);
}

static int fec_enet_get_bd_index(struct bufdesc *bdp,
				 struct bufdesc_prop *bd)
{
	return ((const char *)bdp - (const char *)bd->base) >> bd->dsize_log2;
}

static int fec_enet_get_free_txdesc_num(struct fec_enet_priv_tx_q *txq)
{
	int entries;

	entries = (((const char *)txq->dirty_tx -
			(const char *)txq->bd.cur) >> txq->bd.dsize_log2) - 1;

	return entries >= 0 ? entries : entries + txq->bd.ring_size;
}

static void swap_buffer(void *bufaddr, int len)
{
	int i;
	unsigned int *buf = bufaddr;

	for (i = 0; i < len; i += 4, buf++)
		swab32s(buf);
}

static void fec_dump(struct net_device *ndev)
{
	struct fec_enet_private *fep = netdev_priv(ndev);
	struct bufdesc *bdp;
	struct fec_enet_priv_tx_q *txq;
	int index = 0;

	netdev_info(ndev, "TX ring dump\n");
	pr_info("Nr     SC     addr       len  SKB\n");

	txq = fep->tx_queue[0];
	bdp = txq->bd.base;

	do {
		pr_info("%3u %c%c 0x%04x 0x%08x %4u %p\n",
			index,
			bdp == txq->bd.cur ? 'S' : ' ',
			bdp == txq->dirty_tx ? 'H' : ' ',
			fec16_to_cpu(bdp->cbd_sc),
			fec32_to_cpu(bdp->cbd_bufaddr),
			fec16_to_cpu(bdp->cbd_datlen),
			txq->tx_buf[index].skb);
		bdp = fec_enet_get_nextdesc(bdp, &txq->bd);
		index++;
	} while (bdp != txq->bd.base);
}

static inline bool is_ipv4_pkt(struct sk_buff *skb)
{
	return skb->protocol == htons(ETH_P_IP) && ip_hdr(skb)->version == 4;
}

static int
fec_enet_clear_csum(struct sk_buff *skb, struct net_device *ndev)
{
	/* Only run for packets requiring a checksum. */
	if (skb->ip_summed != CHECKSUM_PARTIAL)
		return 0;

	if (unlikely(skb_cow_head(skb, 0)))
		return -1;

	if (is_ipv4_pkt(skb))
		ip_hdr(skb)->check = 0;
	*(__sum16 *)(skb->head + skb->csum_start + skb->csum_offset) = 0;

	return 0;
}

static int
fec_enet_create_page_pool(struct fec_enet_private *fep,
			  struct fec_enet_priv_rx_q *rxq, int size)
{
	struct bpf_prog *xdp_prog = READ_ONCE(fep->xdp_prog);
	struct page_pool_params pp_params = {
		.order = 0,
		.flags = PP_FLAG_DMA_MAP | PP_FLAG_DMA_SYNC_DEV,
		.pool_size = size,
		.nid = dev_to_node(&fep->pdev->dev),
		.dev = &fep->pdev->dev,
		.dma_dir = xdp_prog ? DMA_BIDIRECTIONAL : DMA_FROM_DEVICE,
		.offset = FEC_ENET_XDP_HEADROOM,
		.max_len = FEC_ENET_RX_FRSIZE,
	};
	int err;

	rxq->page_pool = page_pool_create(&pp_params);
	if (IS_ERR(rxq->page_pool)) {
		err = PTR_ERR(rxq->page_pool);
		rxq->page_pool = NULL;
		return err;
	}

	err = xdp_rxq_info_reg(&rxq->xdp_rxq, fep->netdev, rxq->id, 0);
	if (err < 0)
		goto err_free_pp;

	err = xdp_rxq_info_reg_mem_model(&rxq->xdp_rxq, MEM_TYPE_PAGE_POOL,
					 rxq->page_pool);
	if (err)
		goto err_unregister_rxq;

	return 0;

err_unregister_rxq:
	xdp_rxq_info_unreg(&rxq->xdp_rxq);
err_free_pp:
	page_pool_destroy(rxq->page_pool);
	rxq->page_pool = NULL;
	return err;
}

static struct bufdesc *
fec_enet_txq_submit_frag_skb(struct fec_enet_priv_tx_q *txq,
			     struct sk_buff *skb,
			     struct net_device *ndev)
{
	struct fec_enet_private *fep = netdev_priv(ndev);
	struct bufdesc *bdp = txq->bd.cur;
	struct bufdesc_ex *ebdp;
	int nr_frags = skb_shinfo(skb)->nr_frags;
	int frag, frag_len;
	unsigned short status;
	unsigned int estatus = 0;
	skb_frag_t *this_frag;
	unsigned int index;
	void *bufaddr;
	dma_addr_t addr;
	int i;

	for (frag = 0; frag < nr_frags; frag++) {
		this_frag = &skb_shinfo(skb)->frags[frag];
		bdp = fec_enet_get_nextdesc(bdp, &txq->bd);
		ebdp = (struct bufdesc_ex *)bdp;

		status = fec16_to_cpu(bdp->cbd_sc);
		status &= ~BD_ENET_TX_STATS;
		status |= (BD_ENET_TX_TC | BD_ENET_TX_READY);
		frag_len = skb_frag_size(&skb_shinfo(skb)->frags[frag]);

		/* Handle the last BD specially */
		if (frag == nr_frags - 1) {
			status |= (BD_ENET_TX_INTR | BD_ENET_TX_LAST);
			if (fep->bufdesc_ex) {
				estatus |= BD_ENET_TX_INT;
				if (unlikely(skb_shinfo(skb)->tx_flags &
					SKBTX_HW_TSTAMP && fep->hwts_tx_en))
					estatus |= BD_ENET_TX_TS;
			}
		}

		if (fep->bufdesc_ex) {
			if (fep->quirks & FEC_QUIRK_HAS_AVB)
				estatus |= FEC_TX_BD_FTYPE(txq->bd.qid);
			if (skb->ip_summed == CHECKSUM_PARTIAL)
				estatus |= BD_ENET_TX_PINS | BD_ENET_TX_IINS;

			ebdp->cbd_bdu = 0;
			ebdp->cbd_esc = cpu_to_fec32(estatus);
		}

		bufaddr = skb_frag_address(this_frag);

		index = fec_enet_get_bd_index(bdp, &txq->bd);
		if (((unsigned long) bufaddr) & fep->tx_align ||
			fep->quirks & FEC_QUIRK_SWAP_FRAME) {
			memcpy(txq->tx_bounce[index], bufaddr, frag_len);
			bufaddr = txq->tx_bounce[index];

			if (fep->quirks & FEC_QUIRK_SWAP_FRAME)
				swap_buffer(bufaddr, frag_len);
		}

		addr = dma_map_single(&fep->pdev->dev, bufaddr, frag_len,
				      DMA_TO_DEVICE);
		if (dma_mapping_error(&fep->pdev->dev, addr)) {
			if (net_ratelimit())
				netdev_err(ndev, "Tx DMA memory map failed\n");
			goto dma_mapping_error;
		}

		bdp->cbd_bufaddr = cpu_to_fec32(addr);
		bdp->cbd_datlen = cpu_to_fec16(frag_len);
		/* Make sure the updates to rest of the descriptor are
		 * performed before transferring ownership.
		 */
		wmb();
		bdp->cbd_sc = cpu_to_fec16(status);
	}

	return bdp;
dma_mapping_error:
	bdp = txq->bd.cur;
	for (i = 0; i < frag; i++) {
		bdp = fec_enet_get_nextdesc(bdp, &txq->bd);
		dma_unmap_single(&fep->pdev->dev, fec32_to_cpu(bdp->cbd_bufaddr),
				 fec16_to_cpu(bdp->cbd_datlen), DMA_TO_DEVICE);
	}
	return ERR_PTR(-ENOMEM);
}

static int fec_enet_txq_submit_skb(struct fec_enet_priv_tx_q *txq,
				   struct sk_buff *skb, struct net_device *ndev)
{
	struct fec_enet_private *fep = netdev_priv(ndev);
	int nr_frags = skb_shinfo(skb)->nr_frags;
	struct bufdesc *bdp, *last_bdp;
	void *bufaddr;
	dma_addr_t addr;
	unsigned short status;
	unsigned short buflen;
	unsigned int estatus = 0;
	unsigned int index;
	int entries_free;

	entries_free = fec_enet_get_free_txdesc_num(txq);
	if (entries_free < MAX_SKB_FRAGS + 1) {
		dev_kfree_skb_any(skb);
		if (net_ratelimit())
			netdev_err(ndev, "NOT enough BD for SG!\n");
		return NETDEV_TX_OK;
	}

	/* Protocol checksum off-load for TCP and UDP. */
	if (fec_enet_clear_csum(skb, ndev)) {
		dev_kfree_skb_any(skb);
		return NETDEV_TX_OK;
	}

	/* Fill in a Tx ring entry */
	bdp = txq->bd.cur;
	last_bdp = bdp;
	status = fec16_to_cpu(bdp->cbd_sc);
	status &= ~BD_ENET_TX_STATS;

	/* Set buffer length and buffer pointer */
	bufaddr = skb->data;
	buflen = skb_headlen(skb);

	index = fec_enet_get_bd_index(bdp, &txq->bd);
	if (((unsigned long) bufaddr) & fep->tx_align ||
		fep->quirks & FEC_QUIRK_SWAP_FRAME) {
		memcpy(txq->tx_bounce[index], skb->data, buflen);
		bufaddr = txq->tx_bounce[index];

		if (fep->quirks & FEC_QUIRK_SWAP_FRAME)
			swap_buffer(bufaddr, buflen);
	}

	/* Push the data cache so the CPM does not get stale memory data. */
	addr = dma_map_single(&fep->pdev->dev, bufaddr, buflen, DMA_TO_DEVICE);
	if (dma_mapping_error(&fep->pdev->dev, addr)) {
		dev_kfree_skb_any(skb);
		if (net_ratelimit())
			netdev_err(ndev, "Tx DMA memory map failed\n");
		return NETDEV_TX_OK;
	}

	if (nr_frags) {
		last_bdp = fec_enet_txq_submit_frag_skb(txq, skb, ndev);
		if (IS_ERR(last_bdp)) {
			dma_unmap_single(&fep->pdev->dev, addr,
					 buflen, DMA_TO_DEVICE);
			dev_kfree_skb_any(skb);
			return NETDEV_TX_OK;
		}
	} else {
		status |= (BD_ENET_TX_INTR | BD_ENET_TX_LAST);
		if (fep->bufdesc_ex) {
			estatus = BD_ENET_TX_INT;
			if (unlikely(skb_shinfo(skb)->tx_flags &
				SKBTX_HW_TSTAMP && fep->hwts_tx_en))
				estatus |= BD_ENET_TX_TS;
		}
	}
	bdp->cbd_bufaddr = cpu_to_fec32(addr);
	bdp->cbd_datlen = cpu_to_fec16(buflen);

	if (fep->bufdesc_ex) {

		struct bufdesc_ex *ebdp = (struct bufdesc_ex *)bdp;

		if (unlikely(skb_shinfo(skb)->tx_flags & SKBTX_HW_TSTAMP &&
			fep->hwts_tx_en))
			skb_shinfo(skb)->tx_flags |= SKBTX_IN_PROGRESS;

		if (fep->quirks & FEC_QUIRK_HAS_AVB)
			estatus |= FEC_TX_BD_FTYPE(txq->bd.qid);

		if (skb->ip_summed == CHECKSUM_PARTIAL)
			estatus |= BD_ENET_TX_PINS | BD_ENET_TX_IINS;

		ebdp->cbd_bdu = 0;
		ebdp->cbd_esc = cpu_to_fec32(estatus);
	}

	index = fec_enet_get_bd_index(last_bdp, &txq->bd);
	/* Save skb pointer */
	txq->tx_buf[index].skb = skb;

	/* Make sure the updates to rest of the descriptor are performed before
	 * transferring ownership.
	 */
	wmb();

	/* Send it on its way.  Tell FEC it's ready, interrupt when done,
	 * it's the last BD of the frame, and to put the CRC on the end.
	 */
	status |= (BD_ENET_TX_READY | BD_ENET_TX_TC);
	bdp->cbd_sc = cpu_to_fec16(status);

	/* If this was the last BD in the ring, start at the beginning again. */
	bdp = fec_enet_get_nextdesc(last_bdp, &txq->bd);

	skb_tx_timestamp(skb);

	/* Make sure the update to bdp is performed before txq->bd.cur. */
	wmb();
	txq->bd.cur = bdp;

	/* Trigger transmission start */
	writel(0, txq->bd.reg_desc_active);

	return 0;
}

static int
fec_enet_txq_put_data_tso(struct fec_enet_priv_tx_q *txq, struct sk_buff *skb,
			  struct net_device *ndev,
			  struct bufdesc *bdp, int index, char *data,
			  int size, bool last_tcp, bool is_last)
{
	struct fec_enet_private *fep = netdev_priv(ndev);
	struct bufdesc_ex *ebdp = container_of(bdp, struct bufdesc_ex, desc);
	unsigned short status;
	unsigned int estatus = 0;
	dma_addr_t addr;

	status = fec16_to_cpu(bdp->cbd_sc);
	status &= ~BD_ENET_TX_STATS;

	status |= (BD_ENET_TX_TC | BD_ENET_TX_READY);

	if (((unsigned long) data) & fep->tx_align ||
		fep->quirks & FEC_QUIRK_SWAP_FRAME) {
		memcpy(txq->tx_bounce[index], data, size);
		data = txq->tx_bounce[index];

		if (fep->quirks & FEC_QUIRK_SWAP_FRAME)
			swap_buffer(data, size);
	}

	addr = dma_map_single(&fep->pdev->dev, data, size, DMA_TO_DEVICE);
	if (dma_mapping_error(&fep->pdev->dev, addr)) {
		dev_kfree_skb_any(skb);
		if (net_ratelimit())
			netdev_err(ndev, "Tx DMA memory map failed\n");
		return NETDEV_TX_OK;
	}

	bdp->cbd_datlen = cpu_to_fec16(size);
	bdp->cbd_bufaddr = cpu_to_fec32(addr);

	if (fep->bufdesc_ex) {
		if (fep->quirks & FEC_QUIRK_HAS_AVB)
			estatus |= FEC_TX_BD_FTYPE(txq->bd.qid);
		if (skb->ip_summed == CHECKSUM_PARTIAL)
			estatus |= BD_ENET_TX_PINS | BD_ENET_TX_IINS;
		ebdp->cbd_bdu = 0;
		ebdp->cbd_esc = cpu_to_fec32(estatus);
	}

	/* Handle the last BD specially */
	if (last_tcp)
		status |= (BD_ENET_TX_LAST | BD_ENET_TX_TC);
	if (is_last) {
		status |= BD_ENET_TX_INTR;
		if (fep->bufdesc_ex)
			ebdp->cbd_esc |= cpu_to_fec32(BD_ENET_TX_INT);
	}

	bdp->cbd_sc = cpu_to_fec16(status);

	return 0;
}

static int
fec_enet_txq_put_hdr_tso(struct fec_enet_priv_tx_q *txq,
			 struct sk_buff *skb, struct net_device *ndev,
			 struct bufdesc *bdp, int index)
{
	struct fec_enet_private *fep = netdev_priv(ndev);
	int hdr_len = skb_tcp_all_headers(skb);
	struct bufdesc_ex *ebdp = container_of(bdp, struct bufdesc_ex, desc);
	void *bufaddr;
	unsigned long dmabuf;
	unsigned short status;
	unsigned int estatus = 0;

	status = fec16_to_cpu(bdp->cbd_sc);
	status &= ~BD_ENET_TX_STATS;
	status |= (BD_ENET_TX_TC | BD_ENET_TX_READY);

	bufaddr = txq->tso_hdrs + index * TSO_HEADER_SIZE;
	dmabuf = txq->tso_hdrs_dma + index * TSO_HEADER_SIZE;
	if (((unsigned long)bufaddr) & fep->tx_align ||
		fep->quirks & FEC_QUIRK_SWAP_FRAME) {
		memcpy(txq->tx_bounce[index], skb->data, hdr_len);
		bufaddr = txq->tx_bounce[index];

		if (fep->quirks & FEC_QUIRK_SWAP_FRAME)
			swap_buffer(bufaddr, hdr_len);

		dmabuf = dma_map_single(&fep->pdev->dev, bufaddr,
					hdr_len, DMA_TO_DEVICE);
		if (dma_mapping_error(&fep->pdev->dev, dmabuf)) {
			dev_kfree_skb_any(skb);
			if (net_ratelimit())
				netdev_err(ndev, "Tx DMA memory map failed\n");
			return NETDEV_TX_OK;
		}
	}

	bdp->cbd_bufaddr = cpu_to_fec32(dmabuf);
	bdp->cbd_datlen = cpu_to_fec16(hdr_len);

	if (fep->bufdesc_ex) {
		if (fep->quirks & FEC_QUIRK_HAS_AVB)
			estatus |= FEC_TX_BD_FTYPE(txq->bd.qid);
		if (skb->ip_summed == CHECKSUM_PARTIAL)
			estatus |= BD_ENET_TX_PINS | BD_ENET_TX_IINS;
		ebdp->cbd_bdu = 0;
		ebdp->cbd_esc = cpu_to_fec32(estatus);
	}

	bdp->cbd_sc = cpu_to_fec16(status);

	return 0;
}

static int fec_enet_txq_submit_tso(struct fec_enet_priv_tx_q *txq,
				   struct sk_buff *skb,
				   struct net_device *ndev)
{
	struct fec_enet_private *fep = netdev_priv(ndev);
	int hdr_len, total_len, data_left;
	struct bufdesc *bdp = txq->bd.cur;
	struct tso_t tso;
	unsigned int index = 0;
	int ret;

	if (tso_count_descs(skb) >= fec_enet_get_free_txdesc_num(txq)) {
		dev_kfree_skb_any(skb);
		if (net_ratelimit())
			netdev_err(ndev, "NOT enough BD for TSO!\n");
		return NETDEV_TX_OK;
	}

	/* Protocol checksum off-load for TCP and UDP. */
	if (fec_enet_clear_csum(skb, ndev)) {
		dev_kfree_skb_any(skb);
		return NETDEV_TX_OK;
	}

	/* Initialize the TSO handler, and prepare the first payload */
	hdr_len = tso_start(skb, &tso);

	total_len = skb->len - hdr_len;
	while (total_len > 0) {
		char *hdr;

		index = fec_enet_get_bd_index(bdp, &txq->bd);
		data_left = min_t(int, skb_shinfo(skb)->gso_size, total_len);
		total_len -= data_left;

		/* prepare packet headers: MAC + IP + TCP */
		hdr = txq->tso_hdrs + index * TSO_HEADER_SIZE;
		tso_build_hdr(skb, hdr, &tso, data_left, total_len == 0);
		ret = fec_enet_txq_put_hdr_tso(txq, skb, ndev, bdp, index);
		if (ret)
			goto err_release;

		while (data_left > 0) {
			int size;

			size = min_t(int, tso.size, data_left);
			bdp = fec_enet_get_nextdesc(bdp, &txq->bd);
			index = fec_enet_get_bd_index(bdp, &txq->bd);
			ret = fec_enet_txq_put_data_tso(txq, skb, ndev,
							bdp, index,
							tso.data, size,
							size == data_left,
							total_len == 0);
			if (ret)
				goto err_release;

			data_left -= size;
			tso_build_data(skb, &tso, size);
		}

		bdp = fec_enet_get_nextdesc(bdp, &txq->bd);
	}

	/* Save skb pointer */
	txq->tx_buf[index].skb = skb;

	skb_tx_timestamp(skb);
	txq->bd.cur = bdp;

	/* Trigger transmission start */
	if (!(fep->quirks & FEC_QUIRK_ERR007885) ||
	    !readl(txq->bd.reg_desc_active) ||
	    !readl(txq->bd.reg_desc_active) ||
	    !readl(txq->bd.reg_desc_active) ||
	    !readl(txq->bd.reg_desc_active))
		writel(0, txq->bd.reg_desc_active);

	return 0;

err_release:
	/* TODO: Release all used data descriptors for TSO */
	return ret;
}

static netdev_tx_t
fec_enet_start_xmit(struct sk_buff *skb, struct net_device *ndev)
{
	struct fec_enet_private *fep = netdev_priv(ndev);
	int entries_free;
	unsigned short queue;
	struct fec_enet_priv_tx_q *txq;
	struct netdev_queue *nq;
	int ret;

	queue = skb_get_queue_mapping(skb);
	txq = fep->tx_queue[queue];
	nq = netdev_get_tx_queue(ndev, queue);

	if (skb_is_gso(skb))
		ret = fec_enet_txq_submit_tso(txq, skb, ndev);
	else
		ret = fec_enet_txq_submit_skb(txq, skb, ndev);
	if (ret)
		return ret;

	entries_free = fec_enet_get_free_txdesc_num(txq);
	if (entries_free <= txq->tx_stop_threshold)
		netif_tx_stop_queue(nq);

	return NETDEV_TX_OK;
}

/* Init RX & TX buffer descriptors
 */
static void fec_enet_bd_init(struct net_device *dev)
{
	struct fec_enet_private *fep = netdev_priv(dev);
	struct fec_enet_priv_tx_q *txq;
	struct fec_enet_priv_rx_q *rxq;
	struct bufdesc *bdp;
	unsigned int i;
	unsigned int q;

	for (q = 0; q < fep->num_rx_queues; q++) {
		/* Initialize the receive buffer descriptors. */
		rxq = fep->rx_queue[q];
		bdp = rxq->bd.base;

		for (i = 0; i < rxq->bd.ring_size; i++) {

			/* Initialize the BD for every fragment in the page. */
			if (bdp->cbd_bufaddr)
				bdp->cbd_sc = cpu_to_fec16(BD_ENET_RX_EMPTY);
			else
				bdp->cbd_sc = cpu_to_fec16(0);
			bdp = fec_enet_get_nextdesc(bdp, &rxq->bd);
		}

		/* Set the last buffer to wrap */
		bdp = fec_enet_get_prevdesc(bdp, &rxq->bd);
		bdp->cbd_sc |= cpu_to_fec16(BD_SC_WRAP);

		rxq->bd.cur = rxq->bd.base;
	}

	for (q = 0; q < fep->num_tx_queues; q++) {
		/* ...and the same for transmit */
		txq = fep->tx_queue[q];
		bdp = txq->bd.base;
		txq->bd.cur = bdp;

		for (i = 0; i < txq->bd.ring_size; i++) {
			/* Initialize the BD for every fragment in the page. */
			bdp->cbd_sc = cpu_to_fec16(0);
			if (txq->tx_buf[i].type == FEC_TXBUF_T_SKB) {
				if (bdp->cbd_bufaddr &&
				    !IS_TSO_HEADER(txq, fec32_to_cpu(bdp->cbd_bufaddr)))
					dma_unmap_single(&fep->pdev->dev,
							 fec32_to_cpu(bdp->cbd_bufaddr),
							 fec16_to_cpu(bdp->cbd_datlen),
							 DMA_TO_DEVICE);
				if (txq->tx_buf[i].skb) {
					dev_kfree_skb_any(txq->tx_buf[i].skb);
					txq->tx_buf[i].skb = NULL;
				}
			} else {
				if (bdp->cbd_bufaddr)
					dma_unmap_single(&fep->pdev->dev,
							 fec32_to_cpu(bdp->cbd_bufaddr),
							 fec16_to_cpu(bdp->cbd_datlen),
							 DMA_TO_DEVICE);

				if (txq->tx_buf[i].xdp) {
					xdp_return_frame(txq->tx_buf[i].xdp);
					txq->tx_buf[i].xdp = NULL;
				}

				/* restore default tx buffer type: FEC_TXBUF_T_SKB */
				txq->tx_buf[i].type = FEC_TXBUF_T_SKB;
			}

			bdp->cbd_bufaddr = cpu_to_fec32(0);
			bdp = fec_enet_get_nextdesc(bdp, &txq->bd);
		}

		/* Set the last buffer to wrap */
		bdp = fec_enet_get_prevdesc(bdp, &txq->bd);
		bdp->cbd_sc |= cpu_to_fec16(BD_SC_WRAP);
		txq->dirty_tx = bdp;
	}
}

static void fec_enet_active_rxring(struct net_device *ndev)
{
	struct fec_enet_private *fep = netdev_priv(ndev);
	int i;

	for (i = 0; i < fep->num_rx_queues; i++)
		writel(0, fep->rx_queue[i]->bd.reg_desc_active);
}

static void fec_enet_enable_ring(struct net_device *ndev)
{
	struct fec_enet_private *fep = netdev_priv(ndev);
	struct fec_enet_priv_tx_q *txq;
	struct fec_enet_priv_rx_q *rxq;
	int i;

	for (i = 0; i < fep->num_rx_queues; i++) {
		rxq = fep->rx_queue[i];
		writel(rxq->bd.dma, fep->hwp + FEC_R_DES_START(i));
		writel(PKT_MAXBUF_SIZE, fep->hwp + FEC_R_BUFF_SIZE(i));

		/* enable DMA1/2 */
		if (i)
			writel(RCMR_MATCHEN | RCMR_CMP(i),
			       fep->hwp + FEC_RCMR(i));
	}

	for (i = 0; i < fep->num_tx_queues; i++) {
		txq = fep->tx_queue[i];
		writel(txq->bd.dma, fep->hwp + FEC_X_DES_START(i));

		/* enable DMA1/2 */
		if (i)
			writel(DMA_CLASS_EN | IDLE_SLOPE(i),
			       fep->hwp + FEC_DMA_CFG(i));
	}
}

/*
 * This function is called to start or restart the FEC during a link
 * change, transmit timeout, or to reconfigure the FEC.  The network
 * packet processing for this device must be stopped before this call.
 */
static void
fec_restart(struct net_device *ndev)
{
	struct fec_enet_private *fep = netdev_priv(ndev);
	u32 temp_mac[2];
	u32 rcntl = OPT_FRAME_SIZE | 0x04;
	u32 ecntl = 0x2; /* ETHEREN */

	/* Whack a reset.  We should wait for this.
	 * For i.MX6SX SOC, enet use AXI bus, we use disable MAC
	 * instead of reset MAC itself.
	 */
	if (fep->quirks & FEC_QUIRK_HAS_MULTI_QUEUES ||
	    ((fep->quirks & FEC_QUIRK_NO_HARD_RESET) && fep->link)) {
		writel(0, fep->hwp + FEC_ECNTRL);
	} else {
		writel(1, fep->hwp + FEC_ECNTRL);
		udelay(10);
	}

	/*
	 * enet-mac reset will reset mac address registers too,
	 * so need to reconfigure it.
	 */
	memcpy(&temp_mac, ndev->dev_addr, ETH_ALEN);
	writel((__force u32)cpu_to_be32(temp_mac[0]),
	       fep->hwp + FEC_ADDR_LOW);
	writel((__force u32)cpu_to_be32(temp_mac[1]),
	       fep->hwp + FEC_ADDR_HIGH);

	/* Clear any outstanding interrupt, except MDIO. */
	writel((0xffffffff & ~FEC_ENET_MII), fep->hwp + FEC_IEVENT);

	fec_enet_bd_init(ndev);

	fec_enet_enable_ring(ndev);

	/* Enable MII mode */
	if (fep->full_duplex == DUPLEX_FULL) {
		/* FD enable */
		writel(0x04, fep->hwp + FEC_X_CNTRL);
	} else {
		/* No Rcv on Xmit */
		rcntl |= 0x02;
		writel(0x0, fep->hwp + FEC_X_CNTRL);
	}

	/* Set MII speed */
	writel(fep->phy_speed, fep->hwp + FEC_MII_SPEED);

#if !defined(CONFIG_M5272)
	if (fep->quirks & FEC_QUIRK_HAS_RACC) {
		u32 val = readl(fep->hwp + FEC_RACC);

		/* align IP header */
		val |= FEC_RACC_SHIFT16;
		if (fep->csum_flags & FLAG_RX_CSUM_ENABLED)
			/* set RX checksum */
			val |= FEC_RACC_OPTIONS;
		else
			val &= ~FEC_RACC_OPTIONS;
		writel(val, fep->hwp + FEC_RACC);
		writel(PKT_MAXBUF_SIZE, fep->hwp + FEC_FTRL);
	}
#endif

	/*
	 * The phy interface and speed need to get configured
	 * differently on enet-mac.
	 */
	if (fep->quirks & FEC_QUIRK_ENET_MAC) {
		/* Enable flow control and length check */
		rcntl |= 0x40000000 | 0x00000020;

		/* RGMII, RMII or MII */
		if (fep->phy_interface == PHY_INTERFACE_MODE_RGMII ||
		    fep->phy_interface == PHY_INTERFACE_MODE_RGMII_ID ||
		    fep->phy_interface == PHY_INTERFACE_MODE_RGMII_RXID ||
		    fep->phy_interface == PHY_INTERFACE_MODE_RGMII_TXID)
			rcntl |= (1 << 6);
		else if (fep->phy_interface == PHY_INTERFACE_MODE_RMII)
			rcntl |= (1 << 8);
		else
			rcntl &= ~(1 << 8);

		/* 1G, 100M or 10M */
		if (ndev->phydev) {
			if (ndev->phydev->speed == SPEED_1000)
				ecntl |= (1 << 5);
			else if (ndev->phydev->speed == SPEED_100)
				rcntl &= ~(1 << 9);
			else
				rcntl |= (1 << 9);
		}
	} else {
#ifdef FEC_MIIGSK_ENR
		if (fep->quirks & FEC_QUIRK_USE_GASKET) {
			u32 cfgr;
			/* disable the gasket and wait */
			writel(0, fep->hwp + FEC_MIIGSK_ENR);
			while (readl(fep->hwp + FEC_MIIGSK_ENR) & 4)
				udelay(1);

			/*
			 * configure the gasket:
			 *   RMII, 50 MHz, no loopback, no echo
			 *   MII, 25 MHz, no loopback, no echo
			 */
			cfgr = (fep->phy_interface == PHY_INTERFACE_MODE_RMII)
				? BM_MIIGSK_CFGR_RMII : BM_MIIGSK_CFGR_MII;
			if (ndev->phydev && ndev->phydev->speed == SPEED_10)
				cfgr |= BM_MIIGSK_CFGR_FRCONT_10M;
			writel(cfgr, fep->hwp + FEC_MIIGSK_CFGR);

			/* re-enable the gasket */
			writel(2, fep->hwp + FEC_MIIGSK_ENR);
		}
#endif
	}

#if !defined(CONFIG_M5272)
	/* enable pause frame*/
	if ((fep->pause_flag & FEC_PAUSE_FLAG_ENABLE) ||
	    ((fep->pause_flag & FEC_PAUSE_FLAG_AUTONEG) &&
	     ndev->phydev && ndev->phydev->pause)) {
		rcntl |= FEC_ENET_FCE;

		/* set FIFO threshold parameter to reduce overrun */
		writel(FEC_ENET_RSEM_V, fep->hwp + FEC_R_FIFO_RSEM);
		writel(FEC_ENET_RSFL_V, fep->hwp + FEC_R_FIFO_RSFL);
		writel(FEC_ENET_RAEM_V, fep->hwp + FEC_R_FIFO_RAEM);
		writel(FEC_ENET_RAFL_V, fep->hwp + FEC_R_FIFO_RAFL);

		/* OPD */
		writel(FEC_ENET_OPD_V, fep->hwp + FEC_OPD);
	} else {
		rcntl &= ~FEC_ENET_FCE;
	}
#endif /* !defined(CONFIG_M5272) */

	writel(rcntl, fep->hwp + FEC_R_CNTRL);

	/* Setup multicast filter. */
	set_multicast_list(ndev);
#ifndef CONFIG_M5272
	writel(0, fep->hwp + FEC_HASH_TABLE_HIGH);
	writel(0, fep->hwp + FEC_HASH_TABLE_LOW);
#endif

	if (fep->quirks & FEC_QUIRK_ENET_MAC) {
		/* enable ENET endian swap */
		ecntl |= (1 << 8);
		/* enable ENET store and forward mode */
		writel(1 << 8, fep->hwp + FEC_X_WMRK);
	}

	if (fep->bufdesc_ex)
		ecntl |= (1 << 4);

	if (fep->quirks & FEC_QUIRK_DELAYED_CLKS_SUPPORT &&
	    fep->rgmii_txc_dly)
		ecntl |= FEC_ENET_TXC_DLY;
	if (fep->quirks & FEC_QUIRK_DELAYED_CLKS_SUPPORT &&
	    fep->rgmii_rxc_dly)
		ecntl |= FEC_ENET_RXC_DLY;

#ifndef CONFIG_M5272
	/* Enable the MIB statistic event counters */
	writel(0 << 31, fep->hwp + FEC_MIB_CTRLSTAT);
#endif

	/* And last, enable the transmit and receive processing */
	writel(ecntl, fep->hwp + FEC_ECNTRL);
	fec_enet_active_rxring(ndev);

	if (fep->bufdesc_ex)
		fec_ptp_start_cyclecounter(ndev);

	/* Enable interrupts we wish to service */
	if (fep->link)
		writel(FEC_DEFAULT_IMASK, fep->hwp + FEC_IMASK);
	else
		writel(0, fep->hwp + FEC_IMASK);

	/* Init the interrupt coalescing */
	if (fep->quirks & FEC_QUIRK_HAS_COALESCE)
		fec_enet_itr_coal_set(ndev);
}

static int fec_enet_ipc_handle_init(struct fec_enet_private *fep)
{
	if (!(of_machine_is_compatible("fsl,imx8qm") ||
	      of_machine_is_compatible("fsl,imx8qxp") ||
	      of_machine_is_compatible("fsl,imx8dxl")))
		return 0;

	return imx_scu_get_handle(&fep->ipc_handle);
}

static void fec_enet_ipg_stop_set(struct fec_enet_private *fep, bool enabled)
{
	struct device_node *np = fep->pdev->dev.of_node;
	u32 rsrc_id, val;
	int idx;

	if (!np || !fep->ipc_handle)
		return;

	idx = of_alias_get_id(np, "ethernet");
	if (idx < 0)
		idx = 0;
	rsrc_id = idx ? IMX_SC_R_ENET_1 : IMX_SC_R_ENET_0;

	val = enabled ? 1 : 0;
	imx_sc_misc_set_control(fep->ipc_handle, rsrc_id, IMX_SC_C_IPG_STOP, val);
}

static void fec_enet_stop_mode(struct fec_enet_private *fep, bool enabled)
{
	struct fec_platform_data *pdata = fep->pdev->dev.platform_data;
	struct fec_stop_mode_gpr *stop_gpr = &fep->stop_gpr;

	if (stop_gpr->gpr) {
		if (enabled)
			regmap_update_bits(stop_gpr->gpr, stop_gpr->reg,
					   BIT(stop_gpr->bit),
					   BIT(stop_gpr->bit));
		else
			regmap_update_bits(stop_gpr->gpr, stop_gpr->reg,
					   BIT(stop_gpr->bit), 0);
	} else if (pdata && pdata->sleep_mode_enable) {
		pdata->sleep_mode_enable(enabled);
	} else {
		fec_enet_ipg_stop_set(fep, enabled);
	}
}

static void fec_irqs_disable(struct net_device *ndev)
{
	struct fec_enet_private *fep = netdev_priv(ndev);

	writel(0, fep->hwp + FEC_IMASK);
}

static void fec_irqs_disable_except_wakeup(struct net_device *ndev)
{
	struct fec_enet_private *fep = netdev_priv(ndev);

	writel(0, fep->hwp + FEC_IMASK);
	writel(FEC_ENET_WAKEUP, fep->hwp + FEC_IMASK);
}

static void
fec_stop(struct net_device *ndev)
{
	struct fec_enet_private *fep = netdev_priv(ndev);
	u32 rmii_mode = readl(fep->hwp + FEC_R_CNTRL) & (1 << 8);
	u32 val;

	/* We cannot expect a graceful transmit stop without link !!! */
	if (fep->link) {
		writel(1, fep->hwp + FEC_X_CNTRL); /* Graceful transmit stop */
		udelay(10);
		if (!(readl(fep->hwp + FEC_IEVENT) & FEC_ENET_GRA))
			netdev_err(ndev, "Graceful transmit stop did not complete!\n");
	}

	/* Whack a reset.  We should wait for this.
	 * For i.MX6SX SOC, enet use AXI bus, we use disable MAC
	 * instead of reset MAC itself.
	 */
	if (!(fep->wol_flag & FEC_WOL_FLAG_SLEEP_ON)) {
		if (fep->quirks & FEC_QUIRK_HAS_MULTI_QUEUES) {
			writel(0, fep->hwp + FEC_ECNTRL);
		} else {
			writel(1, fep->hwp + FEC_ECNTRL);
			udelay(10);
		}
	} else {
		val = readl(fep->hwp + FEC_ECNTRL);
		val |= (FEC_ECR_MAGICEN | FEC_ECR_SLEEP);
		writel(val, fep->hwp + FEC_ECNTRL);
	}
	writel(fep->phy_speed, fep->hwp + FEC_MII_SPEED);
	writel(FEC_DEFAULT_IMASK, fep->hwp + FEC_IMASK);

	/* We have to keep ENET enabled to have MII interrupt stay working */
	if (fep->quirks & FEC_QUIRK_ENET_MAC &&
		!(fep->wol_flag & FEC_WOL_FLAG_SLEEP_ON)) {
		writel(2, fep->hwp + FEC_ECNTRL);
		writel(rmii_mode, fep->hwp + FEC_R_CNTRL);
	}
}


static void
fec_timeout(struct net_device *ndev, unsigned int txqueue)
{
	struct fec_enet_private *fep = netdev_priv(ndev);

	fec_dump(ndev);

	ndev->stats.tx_errors++;

	schedule_work(&fep->tx_timeout_work);
}

static void fec_enet_timeout_work(struct work_struct *work)
{
	struct fec_enet_private *fep =
		container_of(work, struct fec_enet_private, tx_timeout_work);
	struct net_device *ndev = fep->netdev;

	rtnl_lock();
	if (netif_device_present(ndev) || netif_running(ndev)) {
		napi_disable(&fep->napi);
		netif_tx_lock_bh(ndev);
		fec_restart(ndev);
		netif_tx_wake_all_queues(ndev);
		netif_tx_unlock_bh(ndev);
		napi_enable(&fep->napi);
	}
	rtnl_unlock();
}

static void
fec_enet_hwtstamp(struct fec_enet_private *fep, unsigned ts,
	struct skb_shared_hwtstamps *hwtstamps)
{
	unsigned long flags;
	u64 ns;

	spin_lock_irqsave(&fep->tmreg_lock, flags);
	ns = timecounter_cyc2time(&fep->tc, ts);
	spin_unlock_irqrestore(&fep->tmreg_lock, flags);

	memset(hwtstamps, 0, sizeof(*hwtstamps));
	hwtstamps->hwtstamp = ns_to_ktime(ns);
}

static void
fec_enet_tx_queue(struct net_device *ndev, u16 queue_id, int budget)
{
	struct	fec_enet_private *fep;
	struct xdp_frame *xdpf;
	struct bufdesc *bdp;
	unsigned short status;
	struct	sk_buff	*skb;
	struct fec_enet_priv_tx_q *txq;
	struct netdev_queue *nq;
	int	index = 0;
	int	entries_free;

	fep = netdev_priv(ndev);

	txq = fep->tx_queue[queue_id];
	/* get next bdp of dirty_tx */
	nq = netdev_get_tx_queue(ndev, queue_id);
	bdp = txq->dirty_tx;

	/* get next bdp of dirty_tx */
	bdp = fec_enet_get_nextdesc(bdp, &txq->bd);

	while (bdp != READ_ONCE(txq->bd.cur)) {
		/* Order the load of bd.cur and cbd_sc */
		rmb();
		status = fec16_to_cpu(READ_ONCE(bdp->cbd_sc));
		if (status & BD_ENET_TX_READY)
			break;

		index = fec_enet_get_bd_index(bdp, &txq->bd);

		if (txq->tx_buf[index].type == FEC_TXBUF_T_SKB) {
			skb = txq->tx_buf[index].skb;
			txq->tx_buf[index].skb = NULL;
			if (bdp->cbd_bufaddr &&
			    !IS_TSO_HEADER(txq, fec32_to_cpu(bdp->cbd_bufaddr)))
				dma_unmap_single(&fep->pdev->dev,
						 fec32_to_cpu(bdp->cbd_bufaddr),
						 fec16_to_cpu(bdp->cbd_datlen),
						 DMA_TO_DEVICE);
			bdp->cbd_bufaddr = cpu_to_fec32(0);
			if (!skb)
				goto tx_buf_done;
		} else {
			/* Tx processing cannot call any XDP (or page pool) APIs if
			 * the "budget" is 0. Because NAPI is called with budget of
			 * 0 (such as netpoll) indicates we may be in an IRQ context,
			 * however, we can't use the page pool from IRQ context.
			 */
			if (unlikely(!budget))
				break;

			xdpf = txq->tx_buf[index].xdp;
			if (bdp->cbd_bufaddr)
				dma_unmap_single(&fep->pdev->dev,
						 fec32_to_cpu(bdp->cbd_bufaddr),
						 fec16_to_cpu(bdp->cbd_datlen),
						 DMA_TO_DEVICE);
			bdp->cbd_bufaddr = cpu_to_fec32(0);
			if (!xdpf) {
				txq->tx_buf[index].type = FEC_TXBUF_T_SKB;
				goto tx_buf_done;
			}
		}

		/* Check for errors. */
		if (status & (BD_ENET_TX_HB | BD_ENET_TX_LC |
				   BD_ENET_TX_RL | BD_ENET_TX_UN |
				   BD_ENET_TX_CSL)) {
			ndev->stats.tx_errors++;
			if (status & BD_ENET_TX_HB)  /* No heartbeat */
				ndev->stats.tx_heartbeat_errors++;
			if (status & BD_ENET_TX_LC)  /* Late collision */
				ndev->stats.tx_window_errors++;
			if (status & BD_ENET_TX_RL)  /* Retrans limit */
				ndev->stats.tx_aborted_errors++;
			if (status & BD_ENET_TX_UN)  /* Underrun */
				ndev->stats.tx_fifo_errors++;
			if (status & BD_ENET_TX_CSL) /* Carrier lost */
				ndev->stats.tx_carrier_errors++;
		} else {
			ndev->stats.tx_packets++;

			if (txq->tx_buf[index].type == FEC_TXBUF_T_SKB)
				ndev->stats.tx_bytes += skb->len;
			else
				ndev->stats.tx_bytes += xdpf->len;
		}

		/* Deferred means some collisions occurred during transmit,
		 * but we eventually sent the packet OK.
		 */
		if (status & BD_ENET_TX_DEF)
			ndev->stats.collisions++;

		if (txq->tx_buf[index].type == FEC_TXBUF_T_SKB) {
			/* NOTE: SKBTX_IN_PROGRESS being set does not imply it's we who
			 * are to time stamp the packet, so we still need to check time
			 * stamping enabled flag.
			 */
			if (unlikely(skb_shinfo(skb)->tx_flags & SKBTX_IN_PROGRESS &&
				     fep->hwts_tx_en) && fep->bufdesc_ex) {
				struct skb_shared_hwtstamps shhwtstamps;
				struct bufdesc_ex *ebdp = (struct bufdesc_ex *)bdp;

				fec_enet_hwtstamp(fep, fec32_to_cpu(ebdp->ts), &shhwtstamps);
				skb_tstamp_tx(skb, &shhwtstamps);
			}

			/* Free the sk buffer associated with this last transmit */
			dev_kfree_skb_any(skb);
		} else {
			xdp_return_frame(xdpf);

			txq->tx_buf[index].xdp = NULL;
			/* restore default tx buffer type: FEC_TXBUF_T_SKB */
			txq->tx_buf[index].type = FEC_TXBUF_T_SKB;
		}

tx_buf_done:
		/* Make sure the update to bdp and tx_buf are performed
		 * before dirty_tx
		 */
		wmb();
		txq->dirty_tx = bdp;

		/* Update pointer to next buffer descriptor to be transmitted */
		bdp = fec_enet_get_nextdesc(bdp, &txq->bd);

		/* Since we have freed up a buffer, the ring is no longer full
		 */
		if (netif_tx_queue_stopped(nq)) {
			entries_free = fec_enet_get_free_txdesc_num(txq);
			if (entries_free >= txq->tx_wake_threshold)
				netif_tx_wake_queue(nq);
		}
	}

	/* ERR006358: Keep the transmitter going */
	if (bdp != txq->bd.cur &&
	    readl(txq->bd.reg_desc_active) == 0)
		writel(0, txq->bd.reg_desc_active);
}

static void fec_enet_tx(struct net_device *ndev, int budget)
{
	struct fec_enet_private *fep = netdev_priv(ndev);
	int i;

	/* Make sure that AVB queues are processed first. */
	for (i = fep->num_tx_queues - 1; i >= 0; i--)
		fec_enet_tx_queue(ndev, i, budget);
}

static void fec_enet_update_cbd(struct fec_enet_priv_rx_q *rxq,
				struct bufdesc *bdp, int index)
{
	struct page *new_page;
	dma_addr_t phys_addr;

	new_page = page_pool_dev_alloc_pages(rxq->page_pool);
	WARN_ON(!new_page);
	rxq->rx_skb_info[index].page = new_page;

	rxq->rx_skb_info[index].offset = FEC_ENET_XDP_HEADROOM;
	phys_addr = page_pool_get_dma_addr(new_page) + FEC_ENET_XDP_HEADROOM;
	bdp->cbd_bufaddr = cpu_to_fec32(phys_addr);
}

static u32
fec_enet_run_xdp(struct fec_enet_private *fep, struct bpf_prog *prog,
		 struct xdp_buff *xdp, struct fec_enet_priv_rx_q *rxq, int index)
{
	unsigned int sync, len = xdp->data_end - xdp->data;
	u32 ret = FEC_ENET_XDP_PASS;
	struct page *page;
	int err;
	u32 act;

	act = bpf_prog_run_xdp(prog, xdp);

	/* Due xdp_adjust_tail: DMA sync for_device cover max len CPU touch */
	sync = xdp->data_end - xdp->data_hard_start - FEC_ENET_XDP_HEADROOM;
	sync = max(sync, len);

	switch (act) {
	case XDP_PASS:
		rxq->stats[RX_XDP_PASS]++;
		ret = FEC_ENET_XDP_PASS;
		break;

	case XDP_REDIRECT:
		rxq->stats[RX_XDP_REDIRECT]++;
		err = xdp_do_redirect(fep->netdev, xdp, prog);
		if (!err) {
			ret = FEC_ENET_XDP_REDIR;
		} else {
			ret = FEC_ENET_XDP_CONSUMED;
			page = virt_to_head_page(xdp->data);
			page_pool_put_page(rxq->page_pool, page, sync, true);
		}
		break;

	default:
		bpf_warn_invalid_xdp_action(fep->netdev, prog, act);
		fallthrough;

	case XDP_TX:
		bpf_warn_invalid_xdp_action(fep->netdev, prog, act);
		fallthrough;

	case XDP_ABORTED:
		fallthrough;    /* handle aborts by dropping packet */

	case XDP_DROP:
		rxq->stats[RX_XDP_DROP]++;
		ret = FEC_ENET_XDP_CONSUMED;
		page = virt_to_head_page(xdp->data);
		page_pool_put_page(rxq->page_pool, page, sync, true);
		break;
	}

	return ret;
}

/* During a receive, the bd_rx.cur points to the current incoming buffer.
 * When we update through the ring, if the next incoming buffer has
 * not been given to the system, we just set the empty indicator,
 * effectively tossing the packet.
 */
static int
fec_enet_rx_queue(struct net_device *ndev, int budget, u16 queue_id)
{
	struct fec_enet_private *fep = netdev_priv(ndev);
	struct fec_enet_priv_rx_q *rxq;
	struct bufdesc *bdp;
	unsigned short status;
	struct  sk_buff *skb;
	ushort	pkt_len;
	__u8 *data;
	int	pkt_received = 0;
	struct	bufdesc_ex *ebdp = NULL;
	bool	vlan_packet_rcvd = false;
	u16	vlan_tag;
	int	index = 0;
	bool	need_swap = fep->quirks & FEC_QUIRK_SWAP_FRAME;
	struct bpf_prog *xdp_prog = READ_ONCE(fep->xdp_prog);
	u32 ret, xdp_result = FEC_ENET_XDP_PASS;
	u32 data_start = FEC_ENET_XDP_HEADROOM;
	struct xdp_buff xdp;
	struct page *page;
	u32 sub_len = 4;

#if !defined(CONFIG_M5272)
	/*If it has the FEC_QUIRK_HAS_RACC quirk property, the bit of
	 * FEC_RACC_SHIFT16 is set by default in the probe function.
	 */
	if (fep->quirks & FEC_QUIRK_HAS_RACC) {
		data_start += 2;
		sub_len += 2;
	}
#endif

#ifdef CONFIG_M532x
	flush_cache_all();
#endif
	rxq = fep->rx_queue[queue_id];

	/* First, grab all of the stats for the incoming packet.
	 * These get messed up if we get called due to a busy condition.
	 */
	bdp = rxq->bd.cur;
	xdp_init_buff(&xdp, PAGE_SIZE, &rxq->xdp_rxq);

	while (!((status = fec16_to_cpu(bdp->cbd_sc)) & BD_ENET_RX_EMPTY)) {

		if (pkt_received >= budget)
			break;
		pkt_received++;

		writel(FEC_ENET_RXF_GET(queue_id), fep->hwp + FEC_IEVENT);

		/* Check for errors. */
		status ^= BD_ENET_RX_LAST;
		if (status & (BD_ENET_RX_LG | BD_ENET_RX_SH | BD_ENET_RX_NO |
			   BD_ENET_RX_CR | BD_ENET_RX_OV | BD_ENET_RX_LAST |
			   BD_ENET_RX_CL)) {
			ndev->stats.rx_errors++;
			if (status & BD_ENET_RX_OV) {
				/* FIFO overrun */
				ndev->stats.rx_fifo_errors++;
				goto rx_processing_done;
			}
			if (status & (BD_ENET_RX_LG | BD_ENET_RX_SH
						| BD_ENET_RX_LAST)) {
				/* Frame too long or too short. */
				ndev->stats.rx_length_errors++;
				if (status & BD_ENET_RX_LAST)
					netdev_err(ndev, "rcv is not +last\n");
			}
			if (status & BD_ENET_RX_CR)	/* CRC Error */
				ndev->stats.rx_crc_errors++;
			/* Report late collisions as a frame error. */
			if (status & (BD_ENET_RX_NO | BD_ENET_RX_CL))
				ndev->stats.rx_frame_errors++;
			goto rx_processing_done;
		}

		/* Process the incoming frame. */
		ndev->stats.rx_packets++;
		pkt_len = fec16_to_cpu(bdp->cbd_datlen);
		ndev->stats.rx_bytes += pkt_len;

		index = fec_enet_get_bd_index(bdp, &rxq->bd);
		page = rxq->rx_skb_info[index].page;
		dma_sync_single_for_cpu(&fep->pdev->dev,
					fec32_to_cpu(bdp->cbd_bufaddr),
					pkt_len,
					DMA_FROM_DEVICE);
		prefetch(page_address(page));
		fec_enet_update_cbd(rxq, bdp, index);

		if (xdp_prog) {
			xdp_buff_clear_frags_flag(&xdp);
			/* subtract 16bit shift and FCS */
			xdp_prepare_buff(&xdp, page_address(page),
					 data_start, pkt_len - sub_len, false);
			ret = fec_enet_run_xdp(fep, xdp_prog, &xdp, rxq, index);
			xdp_result |= ret;
			if (ret != FEC_ENET_XDP_PASS)
				goto rx_processing_done;
		}

		/* The packet length includes FCS, but we don't want to
		 * include that when passing upstream as it messes up
		 * bridging applications.
		 */
		skb = build_skb(page_address(page), PAGE_SIZE);
		if (unlikely(!skb)) {
			page_pool_recycle_direct(rxq->page_pool, page);
			ndev->stats.rx_dropped++;

			netdev_err_once(ndev, "build_skb failed!\n");
			goto rx_processing_done;
		}

		skb_reserve(skb, data_start);
		skb_put(skb, pkt_len - sub_len);
		skb_mark_for_recycle(skb);

		if (unlikely(need_swap)) {
			data = page_address(page) + FEC_ENET_XDP_HEADROOM;
			swap_buffer(data, pkt_len);
		}
		data = skb->data;

		/* Extract the enhanced buffer descriptor */
		ebdp = NULL;
		if (fep->bufdesc_ex)
			ebdp = (struct bufdesc_ex *)bdp;

		/* If this is a VLAN packet remove the VLAN Tag */
		vlan_packet_rcvd = false;
		if ((ndev->features & NETIF_F_HW_VLAN_CTAG_RX) &&
		    fep->bufdesc_ex &&
		    (ebdp->cbd_esc & cpu_to_fec32(BD_ENET_RX_VLAN))) {
			/* Push and remove the vlan tag */
			struct vlan_hdr *vlan_header =
					(struct vlan_hdr *) (data + ETH_HLEN);
			vlan_tag = ntohs(vlan_header->h_vlan_TCI);

			vlan_packet_rcvd = true;

			memmove(skb->data + VLAN_HLEN, data, ETH_ALEN * 2);
			skb_pull(skb, VLAN_HLEN);
		}

		skb->protocol = eth_type_trans(skb, ndev);

		/* Get receive timestamp from the skb */
		if (fep->hwts_rx_en && fep->bufdesc_ex)
			fec_enet_hwtstamp(fep, fec32_to_cpu(ebdp->ts),
					  skb_hwtstamps(skb));

		if (fep->bufdesc_ex &&
		    (fep->csum_flags & FLAG_RX_CSUM_ENABLED)) {
			if (!(ebdp->cbd_esc & cpu_to_fec32(FLAG_RX_CSUM_ERROR))) {
				/* don't check it */
				skb->ip_summed = CHECKSUM_UNNECESSARY;
			} else {
				skb_checksum_none_assert(skb);
			}
		}

		/* Handle received VLAN packets */
		if (vlan_packet_rcvd)
			__vlan_hwaccel_put_tag(skb,
					       htons(ETH_P_8021Q),
					       vlan_tag);

		skb_record_rx_queue(skb, queue_id);
		napi_gro_receive(&fep->napi, skb);

rx_processing_done:
		/* Clear the status flags for this buffer */
		status &= ~BD_ENET_RX_STATS;

		/* Mark the buffer empty */
		status |= BD_ENET_RX_EMPTY;

		if (fep->bufdesc_ex) {
			struct bufdesc_ex *ebdp = (struct bufdesc_ex *)bdp;

			ebdp->cbd_esc = cpu_to_fec32(BD_ENET_RX_INT);
			ebdp->cbd_prot = 0;
			ebdp->cbd_bdu = 0;
		}
		/* Make sure the updates to rest of the descriptor are
		 * performed before transferring ownership.
		 */
		wmb();
		bdp->cbd_sc = cpu_to_fec16(status);

		/* Update BD pointer to next entry */
		bdp = fec_enet_get_nextdesc(bdp, &rxq->bd);

		/* Doing this here will keep the FEC running while we process
		 * incoming frames.  On a heavily loaded network, we should be
		 * able to keep up at the expense of system resources.
		 */
		writel(0, rxq->bd.reg_desc_active);
	}
	rxq->bd.cur = bdp;

	if (xdp_result & FEC_ENET_XDP_REDIR)
		xdp_do_flush_map();

	return pkt_received;
}

static int fec_enet_rx(struct net_device *ndev, int budget)
{
	struct fec_enet_private *fep = netdev_priv(ndev);
	int i, done = 0;

	/* Make sure that AVB queues are processed first. */
	for (i = fep->num_rx_queues - 1; i >= 0; i--)
		done += fec_enet_rx_queue(ndev, budget - done, i);

	return done;
}

static bool fec_enet_collect_events(struct fec_enet_private *fep)
{
	uint int_events;

	int_events = readl(fep->hwp + FEC_IEVENT);

	/* Don't clear MDIO events, we poll for those */
	int_events &= ~FEC_ENET_MII;

	writel(int_events, fep->hwp + FEC_IEVENT);

	return int_events != 0;
}

static irqreturn_t
fec_enet_interrupt(int irq, void *dev_id)
{
	struct net_device *ndev = dev_id;
	struct fec_enet_private *fep = netdev_priv(ndev);
	irqreturn_t ret = IRQ_NONE;

	if (fec_enet_collect_events(fep) && fep->link) {
		ret = IRQ_HANDLED;

		if (napi_schedule_prep(&fep->napi)) {
			/* Disable interrupts */
			writel(0, fep->hwp + FEC_IMASK);
			__napi_schedule(&fep->napi);
		}
	}

	return ret;
}

static int fec_enet_rx_napi(struct napi_struct *napi, int budget)
{
	struct net_device *ndev = napi->dev;
	struct fec_enet_private *fep = netdev_priv(ndev);
	int done = 0;

	do {
		done += fec_enet_rx(ndev, budget - done);
		fec_enet_tx(ndev, budget);
	} while ((done < budget) && fec_enet_collect_events(fep));

	if (done < budget) {
		napi_complete_done(napi, done);
		writel(FEC_DEFAULT_IMASK, fep->hwp + FEC_IMASK);
	}

	return done;
}

/* ------------------------------------------------------------------------- */
static int fec_get_mac(struct net_device *ndev)
{
	struct fec_enet_private *fep = netdev_priv(ndev);
	unsigned char *iap, tmpaddr[ETH_ALEN];
	int ret;

	/*
	 * try to get mac address in following order:
	 *
	 * 1) module parameter via kernel command line in form
	 *    fec.macaddr=0x00,0x04,0x9f,0x01,0x30,0xe0
	 */
	iap = macaddr;

	/*
	 * 2) from device tree data
	 */
	if (!is_valid_ether_addr(iap)) {
		struct device_node *np = fep->pdev->dev.of_node;
		if (np) {
			ret = of_get_mac_address(np, tmpaddr);
			if (!ret)
				iap = tmpaddr;
			else if (ret == -EPROBE_DEFER)
				return ret;
		}
	}

	/*
	 * 3) from flash or fuse (via platform data)
	 */
	if (!is_valid_ether_addr(iap)) {
#ifdef CONFIG_M5272
		if (FEC_FLASHMAC)
			iap = (unsigned char *)FEC_FLASHMAC;
#else
		struct fec_platform_data *pdata = dev_get_platdata(&fep->pdev->dev);

		if (pdata)
			iap = (unsigned char *)&pdata->mac;
#endif
	}

	/*
	 * 4) FEC mac registers set by bootloader
	 */
	if (!is_valid_ether_addr(iap)) {
		*((__be32 *) &tmpaddr[0]) =
			cpu_to_be32(readl(fep->hwp + FEC_ADDR_LOW));
		*((__be16 *) &tmpaddr[4]) =
			cpu_to_be16(readl(fep->hwp + FEC_ADDR_HIGH) >> 16);
		iap = &tmpaddr[0];
	}

	/*
	 * 5) random mac address
	 */
	if (!is_valid_ether_addr(iap)) {
		/* Report it and use a random ethernet address instead */
		dev_err(&fep->pdev->dev, "Invalid MAC address: %pM\n", iap);
		eth_hw_addr_random(ndev);
		dev_info(&fep->pdev->dev, "Using random MAC address: %pM\n",
			 ndev->dev_addr);
		return 0;
	}

	/* Adjust MAC if using macaddr */
	eth_hw_addr_gen(ndev, iap, iap == macaddr ? fep->dev_id : 0);

	return 0;
}

/* ------------------------------------------------------------------------- */

/*
 * Phy section
 */
static void fec_enet_adjust_link(struct net_device *ndev)
{
	struct fec_enet_private *fep = netdev_priv(ndev);
	struct phy_device *phy_dev = ndev->phydev;
	int status_change = 0;

	/*
	 * If the netdev is down, or is going down, we're not interested
	 * in link state events, so just mark our idea of the link as down
	 * and ignore the event.
	 */
	if (!netif_running(ndev) || !netif_device_present(ndev)) {
		fep->link = 0;
	} else if (phy_dev->link) {
		if (!fep->link) {
			fep->link = phy_dev->link;
			status_change = 1;
		}

		if (fep->full_duplex != phy_dev->duplex) {
			fep->full_duplex = phy_dev->duplex;
			status_change = 1;
		}

		if (phy_dev->speed != fep->speed) {
			fep->speed = phy_dev->speed;
			status_change = 1;
		}

		/* if any of the above changed restart the FEC */
		if (status_change) {
			napi_disable(&fep->napi);
			netif_tx_lock_bh(ndev);
			fec_restart(ndev);
			netif_tx_wake_all_queues(ndev);
			netif_tx_unlock_bh(ndev);
			napi_enable(&fep->napi);
		}
	} else {
		if (fep->link) {
			napi_disable(&fep->napi);
			netif_tx_lock_bh(ndev);
			fec_stop(ndev);
			netif_tx_unlock_bh(ndev);
			napi_enable(&fep->napi);
			fep->link = phy_dev->link;
			status_change = 1;
		}
	}

	if (status_change)
		phy_print_status(phy_dev);
}

static int fec_enet_mdio_wait(struct fec_enet_private *fep)
{
	uint ievent;
	int ret;

	ret = readl_poll_timeout_atomic(fep->hwp + FEC_IEVENT, ievent,
					ievent & FEC_ENET_MII, 2, 30000);

	if (!ret)
		writel(FEC_ENET_MII, fep->hwp + FEC_IEVENT);

	return ret;
}

static int fec_enet_mdio_read_c22(struct mii_bus *bus, int mii_id, int regnum)
{
	struct fec_enet_private *fep = bus->priv;
	struct device *dev = &fep->pdev->dev;
	int ret = 0, frame_start, frame_addr, frame_op;

	ret = pm_runtime_resume_and_get(dev);
	if (ret < 0)
		return ret;

	/* C22 read */
	frame_op = FEC_MMFR_OP_READ;
	frame_start = FEC_MMFR_ST;
	frame_addr = regnum;

	/* start a read op */
	writel(frame_start | frame_op |
	       FEC_MMFR_PA(mii_id) | FEC_MMFR_RA(frame_addr) |
	       FEC_MMFR_TA, fep->hwp + FEC_MII_DATA);

	/* wait for end of transfer */
	ret = fec_enet_mdio_wait(fep);
	if (ret) {
		netdev_err(fep->netdev, "MDIO read timeout\n");
		goto out;
	}

	ret = FEC_MMFR_DATA(readl(fep->hwp + FEC_MII_DATA));

out:
	pm_runtime_mark_last_busy(dev);
	pm_runtime_put_autosuspend(dev);

	return ret;
}

static int fec_enet_mdio_read_c45(struct mii_bus *bus, int mii_id,
				  int devad, int regnum)
{
	struct fec_enet_private *fep = bus->priv;
	struct device *dev = &fep->pdev->dev;
	int ret = 0, frame_start, frame_op;

	ret = pm_runtime_resume_and_get(dev);
	if (ret < 0)
		return ret;

	frame_start = FEC_MMFR_ST_C45;

	/* write address */
	writel(frame_start | FEC_MMFR_OP_ADDR_WRITE |
	       FEC_MMFR_PA(mii_id) | FEC_MMFR_RA(devad) |
	       FEC_MMFR_TA | (regnum & 0xFFFF),
	       fep->hwp + FEC_MII_DATA);

	/* wait for end of transfer */
	ret = fec_enet_mdio_wait(fep);
	if (ret) {
		netdev_err(fep->netdev, "MDIO address write timeout\n");
		goto out;
	}

	frame_op = FEC_MMFR_OP_READ_C45;

	/* start a read op */
	writel(frame_start | frame_op |
	       FEC_MMFR_PA(mii_id) | FEC_MMFR_RA(devad) |
	       FEC_MMFR_TA, fep->hwp + FEC_MII_DATA);

	/* wait for end of transfer */
	ret = fec_enet_mdio_wait(fep);
	if (ret) {
		netdev_err(fep->netdev, "MDIO read timeout\n");
		goto out;
	}

	ret = FEC_MMFR_DATA(readl(fep->hwp + FEC_MII_DATA));

out:
	pm_runtime_mark_last_busy(dev);
	pm_runtime_put_autosuspend(dev);

	return ret;
}

static int fec_enet_mdio_write_c22(struct mii_bus *bus, int mii_id, int regnum,
				   u16 value)
{
	struct fec_enet_private *fep = bus->priv;
	struct device *dev = &fep->pdev->dev;
	int ret, frame_start, frame_addr;

	ret = pm_runtime_resume_and_get(dev);
	if (ret < 0)
		return ret;

	/* C22 write */
	frame_start = FEC_MMFR_ST;
	frame_addr = regnum;

	/* start a write op */
	writel(frame_start | FEC_MMFR_OP_WRITE |
	       FEC_MMFR_PA(mii_id) | FEC_MMFR_RA(frame_addr) |
	       FEC_MMFR_TA | FEC_MMFR_DATA(value),
	       fep->hwp + FEC_MII_DATA);

	/* wait for end of transfer */
	ret = fec_enet_mdio_wait(fep);
	if (ret)
		netdev_err(fep->netdev, "MDIO write timeout\n");

	pm_runtime_mark_last_busy(dev);
	pm_runtime_put_autosuspend(dev);

	return ret;
}

static int fec_enet_mdio_write_c45(struct mii_bus *bus, int mii_id,
				   int devad, int regnum, u16 value)
{
	struct fec_enet_private *fep = bus->priv;
	struct device *dev = &fep->pdev->dev;
	int ret, frame_start;

	ret = pm_runtime_resume_and_get(dev);
	if (ret < 0)
		return ret;

	frame_start = FEC_MMFR_ST_C45;

	/* write address */
	writel(frame_start | FEC_MMFR_OP_ADDR_WRITE |
	       FEC_MMFR_PA(mii_id) | FEC_MMFR_RA(devad) |
	       FEC_MMFR_TA | (regnum & 0xFFFF),
	       fep->hwp + FEC_MII_DATA);

	/* wait for end of transfer */
	ret = fec_enet_mdio_wait(fep);
	if (ret) {
		netdev_err(fep->netdev, "MDIO address write timeout\n");
		goto out;
	}

	/* start a write op */
	writel(frame_start | FEC_MMFR_OP_WRITE |
	       FEC_MMFR_PA(mii_id) | FEC_MMFR_RA(devad) |
	       FEC_MMFR_TA | FEC_MMFR_DATA(value),
	       fep->hwp + FEC_MII_DATA);

	/* wait for end of transfer */
	ret = fec_enet_mdio_wait(fep);
	if (ret)
		netdev_err(fep->netdev, "MDIO write timeout\n");

out:
	pm_runtime_mark_last_busy(dev);
	pm_runtime_put_autosuspend(dev);

	return ret;
}

static void fec_enet_phy_reset_after_clk_enable(struct net_device *ndev)
{
	struct fec_enet_private *fep = netdev_priv(ndev);
	struct phy_device *phy_dev = ndev->phydev;

	if (phy_dev) {
		phy_reset_after_clk_enable(phy_dev);
	} else if (fep->phy_node) {
		/*
		 * If the PHY still is not bound to the MAC, but there is
		 * OF PHY node and a matching PHY device instance already,
		 * use the OF PHY node to obtain the PHY device instance,
		 * and then use that PHY device instance when triggering
		 * the PHY reset.
		 */
		phy_dev = of_phy_find_device(fep->phy_node);
		phy_reset_after_clk_enable(phy_dev);
		put_device(&phy_dev->mdio.dev);
	}
}

static int fec_enet_clk_enable(struct net_device *ndev, bool enable)
{
	struct fec_enet_private *fep = netdev_priv(ndev);
	int ret;

	if (enable) {
		ret = clk_prepare_enable(fep->clk_enet_out);
		if (ret)
			return ret;

		if (fep->clk_ptp) {
			mutex_lock(&fep->ptp_clk_mutex);
			ret = clk_prepare_enable(fep->clk_ptp);
			if (ret) {
				mutex_unlock(&fep->ptp_clk_mutex);
				goto failed_clk_ptp;
			} else {
				fep->ptp_clk_on = true;
			}
			mutex_unlock(&fep->ptp_clk_mutex);
		}

		ret = clk_prepare_enable(fep->clk_ref);
		if (ret)
			goto failed_clk_ref;

		ret = clk_prepare_enable(fep->clk_2x_txclk);
		if (ret)
			goto failed_clk_2x_txclk;

		fec_enet_phy_reset_after_clk_enable(ndev);
	} else {
		clk_disable_unprepare(fep->clk_enet_out);
		if (fep->clk_ptp) {
			mutex_lock(&fep->ptp_clk_mutex);
			clk_disable_unprepare(fep->clk_ptp);
			fep->ptp_clk_on = false;
			mutex_unlock(&fep->ptp_clk_mutex);
		}
		clk_disable_unprepare(fep->clk_ref);
		clk_disable_unprepare(fep->clk_2x_txclk);
	}

	return 0;

failed_clk_2x_txclk:
	if (fep->clk_ref)
		clk_disable_unprepare(fep->clk_ref);
failed_clk_ref:
	if (fep->clk_ptp) {
		mutex_lock(&fep->ptp_clk_mutex);
		clk_disable_unprepare(fep->clk_ptp);
		fep->ptp_clk_on = false;
		mutex_unlock(&fep->ptp_clk_mutex);
	}
failed_clk_ptp:
	clk_disable_unprepare(fep->clk_enet_out);

	return ret;
}

static int fec_enet_parse_rgmii_delay(struct fec_enet_private *fep,
				      struct device_node *np)
{
	u32 rgmii_tx_delay, rgmii_rx_delay;

	/* For rgmii tx internal delay, valid values are 0ps and 2000ps */
	if (!of_property_read_u32(np, "tx-internal-delay-ps", &rgmii_tx_delay)) {
		if (rgmii_tx_delay != 0 && rgmii_tx_delay != 2000) {
			dev_err(&fep->pdev->dev, "The only allowed RGMII TX delay values are: 0ps, 2000ps");
			return -EINVAL;
		} else if (rgmii_tx_delay == 2000) {
			fep->rgmii_txc_dly = true;
		}
	}

	/* For rgmii rx internal delay, valid values are 0ps and 2000ps */
	if (!of_property_read_u32(np, "rx-internal-delay-ps", &rgmii_rx_delay)) {
		if (rgmii_rx_delay != 0 && rgmii_rx_delay != 2000) {
			dev_err(&fep->pdev->dev, "The only allowed RGMII RX delay values are: 0ps, 2000ps");
			return -EINVAL;
		} else if (rgmii_rx_delay == 2000) {
			fep->rgmii_rxc_dly = true;
		}
	}

	return 0;
}

static int fec_enet_mii_probe(struct net_device *ndev)
{
	struct fec_enet_private *fep = netdev_priv(ndev);
	struct phy_device *phy_dev = NULL;
	char mdio_bus_id[MII_BUS_ID_SIZE];
	char phy_name[MII_BUS_ID_SIZE + 3];
	int phy_id;
	int dev_id = fep->dev_id;

	if (fep->phy_node) {
		phy_dev = of_phy_connect(ndev, fep->phy_node,
					 &fec_enet_adjust_link, 0,
					 fep->phy_interface);
		if (!phy_dev) {
			netdev_err(ndev, "Unable to connect to phy\n");
			return -ENODEV;
		}
	} else {
		/* check for attached phy */
		for (phy_id = 0; (phy_id < PHY_MAX_ADDR); phy_id++) {
			if (!mdiobus_is_registered_device(fep->mii_bus, phy_id))
				continue;
			if (dev_id--)
				continue;
			strscpy(mdio_bus_id, fep->mii_bus->id, MII_BUS_ID_SIZE);
			break;
		}

		if (phy_id >= PHY_MAX_ADDR) {
			netdev_info(ndev, "no PHY, assuming direct connection to switch\n");
			strscpy(mdio_bus_id, "fixed-0", MII_BUS_ID_SIZE);
			phy_id = 0;
		}

		snprintf(phy_name, sizeof(phy_name),
			 PHY_ID_FMT, mdio_bus_id, phy_id);
		phy_dev = phy_connect(ndev, phy_name, &fec_enet_adjust_link,
				      fep->phy_interface);
	}

	if (IS_ERR(phy_dev)) {
		netdev_err(ndev, "could not attach to PHY\n");
		return PTR_ERR(phy_dev);
	}

	/* mask with MAC supported features */
	if (fep->quirks & FEC_QUIRK_HAS_GBIT) {
		phy_set_max_speed(phy_dev, 1000);
		phy_remove_link_mode(phy_dev,
				     ETHTOOL_LINK_MODE_1000baseT_Half_BIT);
#if !defined(CONFIG_M5272)
		phy_support_sym_pause(phy_dev);
#endif
	}
	else
		phy_set_max_speed(phy_dev, 100);

	fep->link = 0;
	fep->full_duplex = 0;

	phy_dev->mac_managed_pm = true;

	phy_attached_info(phy_dev);

	return 0;
}

static int fec_enet_mii_init(struct platform_device *pdev)
{
	static struct mii_bus *fec0_mii_bus;
	struct net_device *ndev = platform_get_drvdata(pdev);
	struct fec_enet_private *fep = netdev_priv(ndev);
	bool suppress_preamble = false;
	struct device_node *node;
	int err = -ENXIO;
	u32 mii_speed, holdtime;
	u32 bus_freq;

	/*
	 * The i.MX28 dual fec interfaces are not equal.
	 * Here are the differences:
	 *
	 *  - fec0 supports MII & RMII modes while fec1 only supports RMII
	 *  - fec0 acts as the 1588 time master while fec1 is slave
	 *  - external phys can only be configured by fec0
	 *
	 * That is to say fec1 can not work independently. It only works
	 * when fec0 is working. The reason behind this design is that the
	 * second interface is added primarily for Switch mode.
	 *
	 * Because of the last point above, both phys are attached on fec0
	 * mdio interface in board design, and need to be configured by
	 * fec0 mii_bus.
	 */
	if ((fep->quirks & FEC_QUIRK_SINGLE_MDIO) && fep->dev_id > 0) {
		/* fec1 uses fec0 mii_bus */
		if (mii_cnt && fec0_mii_bus) {
			fep->mii_bus = fec0_mii_bus;
			mii_cnt++;
			return 0;
		}
		return -ENOENT;
	}

	bus_freq = 2500000; /* 2.5MHz by default */
	node = of_get_child_by_name(pdev->dev.of_node, "mdio");
	if (node) {
		of_property_read_u32(node, "clock-frequency", &bus_freq);
		suppress_preamble = of_property_read_bool(node,
							  "suppress-preamble");
	}

	/*
	 * Set MII speed (= clk_get_rate() / 2 * phy_speed)
	 *
	 * The formula for FEC MDC is 'ref_freq / (MII_SPEED x 2)' while
	 * for ENET-MAC is 'ref_freq / ((MII_SPEED + 1) x 2)'.  The i.MX28
	 * Reference Manual has an error on this, and gets fixed on i.MX6Q
	 * document.
	 */
	mii_speed = DIV_ROUND_UP(clk_get_rate(fep->clk_ipg), bus_freq * 2);
	if (fep->quirks & FEC_QUIRK_ENET_MAC)
		mii_speed--;
	if (mii_speed > 63) {
		dev_err(&pdev->dev,
			"fec clock (%lu) too fast to get right mii speed\n",
			clk_get_rate(fep->clk_ipg));
		err = -EINVAL;
		goto err_out;
	}

	/*
	 * The i.MX28 and i.MX6 types have another filed in the MSCR (aka
	 * MII_SPEED) register that defines the MDIO output hold time. Earlier
	 * versions are RAZ there, so just ignore the difference and write the
	 * register always.
	 * The minimal hold time according to IEE802.3 (clause 22) is 10 ns.
	 * HOLDTIME + 1 is the number of clk cycles the fec is holding the
	 * output.
	 * The HOLDTIME bitfield takes values between 0 and 7 (inclusive).
	 * Given that ceil(clkrate / 5000000) <= 64, the calculation for
	 * holdtime cannot result in a value greater than 3.
	 */
	holdtime = DIV_ROUND_UP(clk_get_rate(fep->clk_ipg), 100000000) - 1;

	fep->phy_speed = mii_speed << 1 | holdtime << 8;

	if (suppress_preamble)
		fep->phy_speed |= BIT(7);

	if (fep->quirks & FEC_QUIRK_CLEAR_SETUP_MII) {
		/* Clear MMFR to avoid to generate MII event by writing MSCR.
		 * MII event generation condition:
		 * - writing MSCR:
		 *	- mmfr[31:0]_not_zero & mscr[7:0]_is_zero &
		 *	  mscr_reg_data_in[7:0] != 0
		 * - writing MMFR:
		 *	- mscr[7:0]_not_zero
		 */
		writel(0, fep->hwp + FEC_MII_DATA);
	}

	writel(fep->phy_speed, fep->hwp + FEC_MII_SPEED);

	/* Clear any pending transaction complete indication */
	writel(FEC_ENET_MII, fep->hwp + FEC_IEVENT);

	fep->mii_bus = mdiobus_alloc();
	if (fep->mii_bus == NULL) {
		err = -ENOMEM;
		goto err_out;
	}

	fep->mii_bus->name = "fec_enet_mii_bus";
	fep->mii_bus->read = fec_enet_mdio_read_c22;
	fep->mii_bus->write = fec_enet_mdio_write_c22;
	if (fep->quirks & FEC_QUIRK_HAS_MDIO_C45) {
		fep->mii_bus->read_c45 = fec_enet_mdio_read_c45;
		fep->mii_bus->write_c45 = fec_enet_mdio_write_c45;
	}
	snprintf(fep->mii_bus->id, MII_BUS_ID_SIZE, "%s-%x",
		pdev->name, fep->dev_id + 1);
	fep->mii_bus->priv = fep;
	fep->mii_bus->parent = &pdev->dev;

	err = of_mdiobus_register(fep->mii_bus, node);
	if (err)
		goto err_out_free_mdiobus;
	of_node_put(node);

	mii_cnt++;

	/* save fec0 mii_bus */
	if (fep->quirks & FEC_QUIRK_SINGLE_MDIO)
		fec0_mii_bus = fep->mii_bus;

	return 0;

err_out_free_mdiobus:
	mdiobus_free(fep->mii_bus);
err_out:
	of_node_put(node);
	return err;
}

static void fec_enet_mii_remove(struct fec_enet_private *fep)
{
	if (--mii_cnt == 0) {
		mdiobus_unregister(fep->mii_bus);
		mdiobus_free(fep->mii_bus);
	}
}

static void fec_enet_get_drvinfo(struct net_device *ndev,
				 struct ethtool_drvinfo *info)
{
	struct fec_enet_private *fep = netdev_priv(ndev);

	strscpy(info->driver, fep->pdev->dev.driver->name,
		sizeof(info->driver));
	strscpy(info->bus_info, dev_name(&ndev->dev), sizeof(info->bus_info));
}

static int fec_enet_get_regs_len(struct net_device *ndev)
{
	struct fec_enet_private *fep = netdev_priv(ndev);
	struct resource *r;
	int s = 0;

	r = platform_get_resource(fep->pdev, IORESOURCE_MEM, 0);
	if (r)
		s = resource_size(r);

	return s;
}

/* List of registers that can be safety be read to dump them with ethtool */
#if defined(CONFIG_M523x) || defined(CONFIG_M527x) || defined(CONFIG_M528x) || \
	defined(CONFIG_M520x) || defined(CONFIG_M532x) || defined(CONFIG_ARM) || \
	defined(CONFIG_ARM64) || defined(CONFIG_COMPILE_TEST)
static __u32 fec_enet_register_version = 2;
static u32 fec_enet_register_offset[] = {
	FEC_IEVENT, FEC_IMASK, FEC_R_DES_ACTIVE_0, FEC_X_DES_ACTIVE_0,
	FEC_ECNTRL, FEC_MII_DATA, FEC_MII_SPEED, FEC_MIB_CTRLSTAT, FEC_R_CNTRL,
	FEC_X_CNTRL, FEC_ADDR_LOW, FEC_ADDR_HIGH, FEC_OPD, FEC_TXIC0, FEC_TXIC1,
	FEC_TXIC2, FEC_RXIC0, FEC_RXIC1, FEC_RXIC2, FEC_HASH_TABLE_HIGH,
	FEC_HASH_TABLE_LOW, FEC_GRP_HASH_TABLE_HIGH, FEC_GRP_HASH_TABLE_LOW,
	FEC_X_WMRK, FEC_R_BOUND, FEC_R_FSTART, FEC_R_DES_START_1,
	FEC_X_DES_START_1, FEC_R_BUFF_SIZE_1, FEC_R_DES_START_2,
	FEC_X_DES_START_2, FEC_R_BUFF_SIZE_2, FEC_R_DES_START_0,
	FEC_X_DES_START_0, FEC_R_BUFF_SIZE_0, FEC_R_FIFO_RSFL, FEC_R_FIFO_RSEM,
	FEC_R_FIFO_RAEM, FEC_R_FIFO_RAFL, FEC_RACC, FEC_RCMR_1, FEC_RCMR_2,
	FEC_DMA_CFG_1, FEC_DMA_CFG_2, FEC_R_DES_ACTIVE_1, FEC_X_DES_ACTIVE_1,
	FEC_R_DES_ACTIVE_2, FEC_X_DES_ACTIVE_2, FEC_QOS_SCHEME,
	RMON_T_DROP, RMON_T_PACKETS, RMON_T_BC_PKT, RMON_T_MC_PKT,
	RMON_T_CRC_ALIGN, RMON_T_UNDERSIZE, RMON_T_OVERSIZE, RMON_T_FRAG,
	RMON_T_JAB, RMON_T_COL, RMON_T_P64, RMON_T_P65TO127, RMON_T_P128TO255,
	RMON_T_P256TO511, RMON_T_P512TO1023, RMON_T_P1024TO2047,
	RMON_T_P_GTE2048, RMON_T_OCTETS,
	IEEE_T_DROP, IEEE_T_FRAME_OK, IEEE_T_1COL, IEEE_T_MCOL, IEEE_T_DEF,
	IEEE_T_LCOL, IEEE_T_EXCOL, IEEE_T_MACERR, IEEE_T_CSERR, IEEE_T_SQE,
	IEEE_T_FDXFC, IEEE_T_OCTETS_OK,
	RMON_R_PACKETS, RMON_R_BC_PKT, RMON_R_MC_PKT, RMON_R_CRC_ALIGN,
	RMON_R_UNDERSIZE, RMON_R_OVERSIZE, RMON_R_FRAG, RMON_R_JAB,
	RMON_R_RESVD_O, RMON_R_P64, RMON_R_P65TO127, RMON_R_P128TO255,
	RMON_R_P256TO511, RMON_R_P512TO1023, RMON_R_P1024TO2047,
	RMON_R_P_GTE2048, RMON_R_OCTETS,
	IEEE_R_DROP, IEEE_R_FRAME_OK, IEEE_R_CRC, IEEE_R_ALIGN, IEEE_R_MACERR,
	IEEE_R_FDXFC, IEEE_R_OCTETS_OK
};
/* for i.MX6ul */
static u32 fec_enet_register_offset_6ul[] = {
	FEC_IEVENT, FEC_IMASK, FEC_R_DES_ACTIVE_0, FEC_X_DES_ACTIVE_0,
	FEC_ECNTRL, FEC_MII_DATA, FEC_MII_SPEED, FEC_MIB_CTRLSTAT, FEC_R_CNTRL,
	FEC_X_CNTRL, FEC_ADDR_LOW, FEC_ADDR_HIGH, FEC_OPD, FEC_TXIC0, FEC_RXIC0,
	FEC_HASH_TABLE_HIGH, FEC_HASH_TABLE_LOW, FEC_GRP_HASH_TABLE_HIGH,
	FEC_GRP_HASH_TABLE_LOW, FEC_X_WMRK, FEC_R_DES_START_0,
	FEC_X_DES_START_0, FEC_R_BUFF_SIZE_0, FEC_R_FIFO_RSFL, FEC_R_FIFO_RSEM,
	FEC_R_FIFO_RAEM, FEC_R_FIFO_RAFL, FEC_RACC,
	RMON_T_DROP, RMON_T_PACKETS, RMON_T_BC_PKT, RMON_T_MC_PKT,
	RMON_T_CRC_ALIGN, RMON_T_UNDERSIZE, RMON_T_OVERSIZE, RMON_T_FRAG,
	RMON_T_JAB, RMON_T_COL, RMON_T_P64, RMON_T_P65TO127, RMON_T_P128TO255,
	RMON_T_P256TO511, RMON_T_P512TO1023, RMON_T_P1024TO2047,
	RMON_T_P_GTE2048, RMON_T_OCTETS,
	IEEE_T_DROP, IEEE_T_FRAME_OK, IEEE_T_1COL, IEEE_T_MCOL, IEEE_T_DEF,
	IEEE_T_LCOL, IEEE_T_EXCOL, IEEE_T_MACERR, IEEE_T_CSERR, IEEE_T_SQE,
	IEEE_T_FDXFC, IEEE_T_OCTETS_OK,
	RMON_R_PACKETS, RMON_R_BC_PKT, RMON_R_MC_PKT, RMON_R_CRC_ALIGN,
	RMON_R_UNDERSIZE, RMON_R_OVERSIZE, RMON_R_FRAG, RMON_R_JAB,
	RMON_R_RESVD_O, RMON_R_P64, RMON_R_P65TO127, RMON_R_P128TO255,
	RMON_R_P256TO511, RMON_R_P512TO1023, RMON_R_P1024TO2047,
	RMON_R_P_GTE2048, RMON_R_OCTETS,
	IEEE_R_DROP, IEEE_R_FRAME_OK, IEEE_R_CRC, IEEE_R_ALIGN, IEEE_R_MACERR,
	IEEE_R_FDXFC, IEEE_R_OCTETS_OK
};
#else
static __u32 fec_enet_register_version = 1;
static u32 fec_enet_register_offset[] = {
	FEC_ECNTRL, FEC_IEVENT, FEC_IMASK, FEC_IVEC, FEC_R_DES_ACTIVE_0,
	FEC_R_DES_ACTIVE_1, FEC_R_DES_ACTIVE_2, FEC_X_DES_ACTIVE_0,
	FEC_X_DES_ACTIVE_1, FEC_X_DES_ACTIVE_2, FEC_MII_DATA, FEC_MII_SPEED,
	FEC_R_BOUND, FEC_R_FSTART, FEC_X_WMRK, FEC_X_FSTART, FEC_R_CNTRL,
	FEC_MAX_FRM_LEN, FEC_X_CNTRL, FEC_ADDR_LOW, FEC_ADDR_HIGH,
	FEC_GRP_HASH_TABLE_HIGH, FEC_GRP_HASH_TABLE_LOW, FEC_R_DES_START_0,
	FEC_R_DES_START_1, FEC_R_DES_START_2, FEC_X_DES_START_0,
	FEC_X_DES_START_1, FEC_X_DES_START_2, FEC_R_BUFF_SIZE_0,
	FEC_R_BUFF_SIZE_1, FEC_R_BUFF_SIZE_2
};
#endif

static void fec_enet_get_regs(struct net_device *ndev,
			      struct ethtool_regs *regs, void *regbuf)
{
	struct fec_enet_private *fep = netdev_priv(ndev);
	u32 __iomem *theregs = (u32 __iomem *)fep->hwp;
	struct device *dev = &fep->pdev->dev;
	u32 *buf = (u32 *)regbuf;
	u32 i, off;
	int ret;
#if defined(CONFIG_M523x) || defined(CONFIG_M527x) || defined(CONFIG_M528x) || \
	defined(CONFIG_M520x) || defined(CONFIG_M532x) || defined(CONFIG_ARM) || \
	defined(CONFIG_ARM64) || defined(CONFIG_COMPILE_TEST)
	u32 *reg_list;
	u32 reg_cnt;

	if (!of_machine_is_compatible("fsl,imx6ul")) {
		reg_list = fec_enet_register_offset;
		reg_cnt = ARRAY_SIZE(fec_enet_register_offset);
	} else {
		reg_list = fec_enet_register_offset_6ul;
		reg_cnt = ARRAY_SIZE(fec_enet_register_offset_6ul);
	}
#else
	/* coldfire */
	static u32 *reg_list = fec_enet_register_offset;
	static const u32 reg_cnt = ARRAY_SIZE(fec_enet_register_offset);
#endif
	ret = pm_runtime_resume_and_get(dev);
	if (ret < 0)
		return;

	regs->version = fec_enet_register_version;

	memset(buf, 0, regs->len);

	for (i = 0; i < reg_cnt; i++) {
		off = reg_list[i];

		if ((off == FEC_R_BOUND || off == FEC_R_FSTART) &&
		    !(fep->quirks & FEC_QUIRK_HAS_FRREG))
			continue;

		off >>= 2;
		buf[off] = readl(&theregs[off]);
	}

	pm_runtime_mark_last_busy(dev);
	pm_runtime_put_autosuspend(dev);
}

static int fec_enet_get_ts_info(struct net_device *ndev,
				struct ethtool_ts_info *info)
{
	struct fec_enet_private *fep = netdev_priv(ndev);

	if (fep->bufdesc_ex) {

		info->so_timestamping = SOF_TIMESTAMPING_TX_SOFTWARE |
					SOF_TIMESTAMPING_RX_SOFTWARE |
					SOF_TIMESTAMPING_SOFTWARE |
					SOF_TIMESTAMPING_TX_HARDWARE |
					SOF_TIMESTAMPING_RX_HARDWARE |
					SOF_TIMESTAMPING_RAW_HARDWARE;
		if (fep->ptp_clock)
			info->phc_index = ptp_clock_index(fep->ptp_clock);
		else
			info->phc_index = -1;

		info->tx_types = (1 << HWTSTAMP_TX_OFF) |
				 (1 << HWTSTAMP_TX_ON);

		info->rx_filters = (1 << HWTSTAMP_FILTER_NONE) |
				   (1 << HWTSTAMP_FILTER_ALL);
		return 0;
	} else {
		return ethtool_op_get_ts_info(ndev, info);
	}
}

#if !defined(CONFIG_M5272)

static void fec_enet_get_pauseparam(struct net_device *ndev,
				    struct ethtool_pauseparam *pause)
{
	struct fec_enet_private *fep = netdev_priv(ndev);

	pause->autoneg = (fep->pause_flag & FEC_PAUSE_FLAG_AUTONEG) != 0;
	pause->tx_pause = (fep->pause_flag & FEC_PAUSE_FLAG_ENABLE) != 0;
	pause->rx_pause = pause->tx_pause;
}

static int fec_enet_set_pauseparam(struct net_device *ndev,
				   struct ethtool_pauseparam *pause)
{
	struct fec_enet_private *fep = netdev_priv(ndev);

	if (!ndev->phydev)
		return -ENODEV;

	if (pause->tx_pause != pause->rx_pause) {
		netdev_info(ndev,
			"hardware only support enable/disable both tx and rx");
		return -EINVAL;
	}

	fep->pause_flag = 0;

	/* tx pause must be same as rx pause */
	fep->pause_flag |= pause->rx_pause ? FEC_PAUSE_FLAG_ENABLE : 0;
	fep->pause_flag |= pause->autoneg ? FEC_PAUSE_FLAG_AUTONEG : 0;

	phy_set_sym_pause(ndev->phydev, pause->rx_pause, pause->tx_pause,
			  pause->autoneg);

	if (pause->autoneg) {
		if (netif_running(ndev))
			fec_stop(ndev);
		phy_start_aneg(ndev->phydev);
	}
	if (netif_running(ndev)) {
		napi_disable(&fep->napi);
		netif_tx_lock_bh(ndev);
		fec_restart(ndev);
		netif_tx_wake_all_queues(ndev);
		netif_tx_unlock_bh(ndev);
		napi_enable(&fep->napi);
	}

	return 0;
}

static const struct fec_stat {
	char name[ETH_GSTRING_LEN];
	u16 offset;
} fec_stats[] = {
	/* RMON TX */
	{ "tx_dropped", RMON_T_DROP },
	{ "tx_packets", RMON_T_PACKETS },
	{ "tx_broadcast", RMON_T_BC_PKT },
	{ "tx_multicast", RMON_T_MC_PKT },
	{ "tx_crc_errors", RMON_T_CRC_ALIGN },
	{ "tx_undersize", RMON_T_UNDERSIZE },
	{ "tx_oversize", RMON_T_OVERSIZE },
	{ "tx_fragment", RMON_T_FRAG },
	{ "tx_jabber", RMON_T_JAB },
	{ "tx_collision", RMON_T_COL },
	{ "tx_64byte", RMON_T_P64 },
	{ "tx_65to127byte", RMON_T_P65TO127 },
	{ "tx_128to255byte", RMON_T_P128TO255 },
	{ "tx_256to511byte", RMON_T_P256TO511 },
	{ "tx_512to1023byte", RMON_T_P512TO1023 },
	{ "tx_1024to2047byte", RMON_T_P1024TO2047 },
	{ "tx_GTE2048byte", RMON_T_P_GTE2048 },
	{ "tx_octets", RMON_T_OCTETS },

	/* IEEE TX */
	{ "IEEE_tx_drop", IEEE_T_DROP },
	{ "IEEE_tx_frame_ok", IEEE_T_FRAME_OK },
	{ "IEEE_tx_1col", IEEE_T_1COL },
	{ "IEEE_tx_mcol", IEEE_T_MCOL },
	{ "IEEE_tx_def", IEEE_T_DEF },
	{ "IEEE_tx_lcol", IEEE_T_LCOL },
	{ "IEEE_tx_excol", IEEE_T_EXCOL },
	{ "IEEE_tx_macerr", IEEE_T_MACERR },
	{ "IEEE_tx_cserr", IEEE_T_CSERR },
	{ "IEEE_tx_sqe", IEEE_T_SQE },
	{ "IEEE_tx_fdxfc", IEEE_T_FDXFC },
	{ "IEEE_tx_octets_ok", IEEE_T_OCTETS_OK },

	/* RMON RX */
	{ "rx_packets", RMON_R_PACKETS },
	{ "rx_broadcast", RMON_R_BC_PKT },
	{ "rx_multicast", RMON_R_MC_PKT },
	{ "rx_crc_errors", RMON_R_CRC_ALIGN },
	{ "rx_undersize", RMON_R_UNDERSIZE },
	{ "rx_oversize", RMON_R_OVERSIZE },
	{ "rx_fragment", RMON_R_FRAG },
	{ "rx_jabber", RMON_R_JAB },
	{ "rx_64byte", RMON_R_P64 },
	{ "rx_65to127byte", RMON_R_P65TO127 },
	{ "rx_128to255byte", RMON_R_P128TO255 },
	{ "rx_256to511byte", RMON_R_P256TO511 },
	{ "rx_512to1023byte", RMON_R_P512TO1023 },
	{ "rx_1024to2047byte", RMON_R_P1024TO2047 },
	{ "rx_GTE2048byte", RMON_R_P_GTE2048 },
	{ "rx_octets", RMON_R_OCTETS },

	/* IEEE RX */
	{ "IEEE_rx_drop", IEEE_R_DROP },
	{ "IEEE_rx_frame_ok", IEEE_R_FRAME_OK },
	{ "IEEE_rx_crc", IEEE_R_CRC },
	{ "IEEE_rx_align", IEEE_R_ALIGN },
	{ "IEEE_rx_macerr", IEEE_R_MACERR },
	{ "IEEE_rx_fdxfc", IEEE_R_FDXFC },
	{ "IEEE_rx_octets_ok", IEEE_R_OCTETS_OK },
};

#define FEC_STATS_SIZE		(ARRAY_SIZE(fec_stats) * sizeof(u64))

static const char *fec_xdp_stat_strs[XDP_STATS_TOTAL] = {
	"rx_xdp_redirect",           /* RX_XDP_REDIRECT = 0, */
	"rx_xdp_pass",               /* RX_XDP_PASS, */
	"rx_xdp_drop",               /* RX_XDP_DROP, */
	"rx_xdp_tx",                 /* RX_XDP_TX, */
	"rx_xdp_tx_errors",          /* RX_XDP_TX_ERRORS, */
	"tx_xdp_xmit",               /* TX_XDP_XMIT, */
	"tx_xdp_xmit_errors",        /* TX_XDP_XMIT_ERRORS, */
};

static void fec_enet_update_ethtool_stats(struct net_device *dev)
{
	struct fec_enet_private *fep = netdev_priv(dev);
	int i;

	for (i = 0; i < ARRAY_SIZE(fec_stats); i++)
		fep->ethtool_stats[i] = readl(fep->hwp + fec_stats[i].offset);
}

static void fec_enet_get_xdp_stats(struct fec_enet_private *fep, u64 *data)
{
	u64 xdp_stats[XDP_STATS_TOTAL] = { 0 };
	struct fec_enet_priv_rx_q *rxq;
	int i, j;

	for (i = fep->num_rx_queues - 1; i >= 0; i--) {
		rxq = fep->rx_queue[i];

		for (j = 0; j < XDP_STATS_TOTAL; j++)
			xdp_stats[j] += rxq->stats[j];
	}

	memcpy(data, xdp_stats, sizeof(xdp_stats));
}

static void fec_enet_page_pool_stats(struct fec_enet_private *fep, u64 *data)
{
	struct page_pool_stats stats = {};
	struct fec_enet_priv_rx_q *rxq;
	int i;

	for (i = fep->num_rx_queues - 1; i >= 0; i--) {
		rxq = fep->rx_queue[i];

		if (!rxq->page_pool)
			continue;

		page_pool_get_stats(rxq->page_pool, &stats);
	}

	page_pool_ethtool_stats_get(data, &stats);
}

static void fec_enet_get_ethtool_stats(struct net_device *dev,
				       struct ethtool_stats *stats, u64 *data)
{
	struct fec_enet_private *fep = netdev_priv(dev);

	if (netif_running(dev))
		fec_enet_update_ethtool_stats(dev);

	memcpy(data, fep->ethtool_stats, FEC_STATS_SIZE);
	data += FEC_STATS_SIZE / sizeof(u64);

	fec_enet_get_xdp_stats(fep, data);
	data += XDP_STATS_TOTAL;

	fec_enet_page_pool_stats(fep, data);
}

static void fec_enet_get_strings(struct net_device *netdev,
	u32 stringset, u8 *data)
{
	int i;
	switch (stringset) {
	case ETH_SS_STATS:
		for (i = 0; i < ARRAY_SIZE(fec_stats); i++) {
			memcpy(data, fec_stats[i].name, ETH_GSTRING_LEN);
			data += ETH_GSTRING_LEN;
		}
		for (i = 0; i < ARRAY_SIZE(fec_xdp_stat_strs); i++) {
			strncpy(data, fec_xdp_stat_strs[i], ETH_GSTRING_LEN);
			data += ETH_GSTRING_LEN;
		}
		page_pool_ethtool_stats_get_strings(data);

		break;
	case ETH_SS_TEST:
		net_selftest_get_strings(data);
		break;
	}
}

static int fec_enet_get_sset_count(struct net_device *dev, int sset)
{
	int count;

	switch (sset) {
	case ETH_SS_STATS:
		count = ARRAY_SIZE(fec_stats) + XDP_STATS_TOTAL;
		count += page_pool_ethtool_stats_get_count();
		return count;

	case ETH_SS_TEST:
		return net_selftest_get_count();
	default:
		return -EOPNOTSUPP;
	}
}

static void fec_enet_clear_ethtool_stats(struct net_device *dev)
{
	struct fec_enet_private *fep = netdev_priv(dev);
	struct fec_enet_priv_rx_q *rxq;
	int i, j;

	/* Disable MIB statistics counters */
	writel(FEC_MIB_CTRLSTAT_DISABLE, fep->hwp + FEC_MIB_CTRLSTAT);

	for (i = 0; i < ARRAY_SIZE(fec_stats); i++)
		writel(0, fep->hwp + fec_stats[i].offset);

	for (i = fep->num_rx_queues - 1; i >= 0; i--) {
		rxq = fep->rx_queue[i];
		for (j = 0; j < XDP_STATS_TOTAL; j++)
			rxq->stats[j] = 0;
	}

	/* Don't disable MIB statistics counters */
	writel(0, fep->hwp + FEC_MIB_CTRLSTAT);
}

#else	/* !defined(CONFIG_M5272) */
#define FEC_STATS_SIZE	0
static inline void fec_enet_update_ethtool_stats(struct net_device *dev)
{
}

static inline void fec_enet_clear_ethtool_stats(struct net_device *dev)
{
}
#endif /* !defined(CONFIG_M5272) */

/* ITR clock source is enet system clock (clk_ahb).
 * TCTT unit is cycle_ns * 64 cycle
 * So, the ICTT value = X us / (cycle_ns * 64)
 */
static int fec_enet_us_to_itr_clock(struct net_device *ndev, int us)
{
	struct fec_enet_private *fep = netdev_priv(ndev);

	return us * (fep->itr_clk_rate / 64000) / 1000;
}

/* Set threshold for interrupt coalescing */
static void fec_enet_itr_coal_set(struct net_device *ndev)
{
	struct fec_enet_private *fep = netdev_priv(ndev);
	int rx_itr, tx_itr;

	/* Must be greater than zero to avoid unpredictable behavior */
	if (!fep->rx_time_itr || !fep->rx_pkts_itr ||
	    !fep->tx_time_itr || !fep->tx_pkts_itr)
		return;

	/* Select enet system clock as Interrupt Coalescing
	 * timer Clock Source
	 */
	rx_itr = FEC_ITR_CLK_SEL;
	tx_itr = FEC_ITR_CLK_SEL;

	/* set ICFT and ICTT */
	rx_itr |= FEC_ITR_ICFT(fep->rx_pkts_itr);
	rx_itr |= FEC_ITR_ICTT(fec_enet_us_to_itr_clock(ndev, fep->rx_time_itr));
	tx_itr |= FEC_ITR_ICFT(fep->tx_pkts_itr);
	tx_itr |= FEC_ITR_ICTT(fec_enet_us_to_itr_clock(ndev, fep->tx_time_itr));

	rx_itr |= FEC_ITR_EN;
	tx_itr |= FEC_ITR_EN;

	writel(tx_itr, fep->hwp + FEC_TXIC0);
	writel(rx_itr, fep->hwp + FEC_RXIC0);
	if (fep->quirks & FEC_QUIRK_HAS_MULTI_QUEUES) {
		writel(tx_itr, fep->hwp + FEC_TXIC1);
		writel(rx_itr, fep->hwp + FEC_RXIC1);
		writel(tx_itr, fep->hwp + FEC_TXIC2);
		writel(rx_itr, fep->hwp + FEC_RXIC2);
	}
}

static int fec_enet_get_coalesce(struct net_device *ndev,
				 struct ethtool_coalesce *ec,
				 struct kernel_ethtool_coalesce *kernel_coal,
				 struct netlink_ext_ack *extack)
{
	struct fec_enet_private *fep = netdev_priv(ndev);

	if (!(fep->quirks & FEC_QUIRK_HAS_COALESCE))
		return -EOPNOTSUPP;

	ec->rx_coalesce_usecs = fep->rx_time_itr;
	ec->rx_max_coalesced_frames = fep->rx_pkts_itr;

	ec->tx_coalesce_usecs = fep->tx_time_itr;
	ec->tx_max_coalesced_frames = fep->tx_pkts_itr;

	return 0;
}

static int fec_enet_set_coalesce(struct net_device *ndev,
				 struct ethtool_coalesce *ec,
				 struct kernel_ethtool_coalesce *kernel_coal,
				 struct netlink_ext_ack *extack)
{
	struct fec_enet_private *fep = netdev_priv(ndev);
	struct device *dev = &fep->pdev->dev;
	unsigned int cycle;

	if (!(fep->quirks & FEC_QUIRK_HAS_COALESCE))
		return -EOPNOTSUPP;

	if (ec->rx_max_coalesced_frames > 255) {
		dev_err(dev, "Rx coalesced frames exceed hardware limitation\n");
		return -EINVAL;
	}

	if (ec->tx_max_coalesced_frames > 255) {
		dev_err(dev, "Tx coalesced frame exceed hardware limitation\n");
		return -EINVAL;
	}

	cycle = fec_enet_us_to_itr_clock(ndev, ec->rx_coalesce_usecs);
	if (cycle > 0xFFFF) {
		dev_err(dev, "Rx coalesced usec exceed hardware limitation\n");
		return -EINVAL;
	}

	cycle = fec_enet_us_to_itr_clock(ndev, ec->tx_coalesce_usecs);
	if (cycle > 0xFFFF) {
		dev_err(dev, "Tx coalesced usec exceed hardware limitation\n");
		return -EINVAL;
	}

	fep->rx_time_itr = ec->rx_coalesce_usecs;
	fep->rx_pkts_itr = ec->rx_max_coalesced_frames;

	fep->tx_time_itr = ec->tx_coalesce_usecs;
	fep->tx_pkts_itr = ec->tx_max_coalesced_frames;

	fec_enet_itr_coal_set(ndev);

	return 0;
}

<<<<<<< HEAD
static void fec_enet_itr_coal_init(struct net_device *ndev)
{
	struct ethtool_coalesce ec;

	ec.rx_coalesce_usecs = FEC_ITR_ICTT_DEFAULT;
	ec.rx_max_coalesced_frames = FEC_ITR_ICFT_DEFAULT;

	ec.tx_coalesce_usecs = FEC_ITR_ICTT_DEFAULT;
	ec.tx_max_coalesced_frames = FEC_ITR_ICFT_DEFAULT;

	fec_enet_set_coalesce(ndev, &ec, NULL, NULL);
}

=======
>>>>>>> eb3cdb58
static int fec_enet_get_tunable(struct net_device *netdev,
				const struct ethtool_tunable *tuna,
				void *data)
{
	struct fec_enet_private *fep = netdev_priv(netdev);
	int ret = 0;

	switch (tuna->id) {
	case ETHTOOL_RX_COPYBREAK:
		*(u32 *)data = fep->rx_copybreak;
		break;
	default:
		ret = -EINVAL;
		break;
	}

	return ret;
}

static int fec_enet_set_tunable(struct net_device *netdev,
				const struct ethtool_tunable *tuna,
				const void *data)
{
	struct fec_enet_private *fep = netdev_priv(netdev);
	int ret = 0;

	switch (tuna->id) {
	case ETHTOOL_RX_COPYBREAK:
		fep->rx_copybreak = *(u32 *)data;
		break;
	default:
		ret = -EINVAL;
		break;
	}

	return ret;
}

/* LPI Sleep Ts count base on tx clk (clk_ref).
 * The lpi sleep cnt value = X us / (cycle_ns).
 */
static int fec_enet_us_to_tx_cycle(struct net_device *ndev, int us)
{
	struct fec_enet_private *fep = netdev_priv(ndev);

	return us * (fep->clk_ref_rate / 1000) / 1000;
}

static int fec_enet_eee_mode_set(struct net_device *ndev, bool enable)
{
	struct fec_enet_private *fep = netdev_priv(ndev);
	struct ethtool_eee *p = &fep->eee;
	unsigned int sleep_cycle, wake_cycle;
	int ret = 0;

	if (enable) {
		ret = phy_init_eee(ndev->phydev, false);
		if (ret)
			return ret;

		sleep_cycle = fec_enet_us_to_tx_cycle(ndev, p->tx_lpi_timer);
		wake_cycle = sleep_cycle;
	} else {
		sleep_cycle = 0;
		wake_cycle = 0;
	}

	p->tx_lpi_enabled = enable;
	p->eee_enabled = enable;
	p->eee_active = enable;

	writel(sleep_cycle, fep->hwp + FEC_LPI_SLEEP);
	writel(wake_cycle, fep->hwp + FEC_LPI_WAKE);

	return 0;
}

static int
fec_enet_get_eee(struct net_device *ndev, struct ethtool_eee *edata)
{
	struct fec_enet_private *fep = netdev_priv(ndev);
	struct ethtool_eee *p = &fep->eee;

	if (!(fep->quirks & FEC_QUIRK_HAS_EEE))
		return -EOPNOTSUPP;

	if (!netif_running(ndev))
		return -ENETDOWN;

	edata->eee_enabled = p->eee_enabled;
	edata->eee_active = p->eee_active;
	edata->tx_lpi_timer = p->tx_lpi_timer;
	edata->tx_lpi_enabled = p->tx_lpi_enabled;

	return phy_ethtool_get_eee(ndev->phydev, edata);
}

static int
fec_enet_set_eee(struct net_device *ndev, struct ethtool_eee *edata)
{
	struct fec_enet_private *fep = netdev_priv(ndev);
	struct ethtool_eee *p = &fep->eee;
	int ret = 0;

	if (!(fep->quirks & FEC_QUIRK_HAS_EEE))
		return -EOPNOTSUPP;

	if (!netif_running(ndev))
		return -ENETDOWN;

	p->tx_lpi_timer = edata->tx_lpi_timer;

	if (!edata->eee_enabled || !edata->tx_lpi_enabled ||
	    !edata->tx_lpi_timer)
		ret = fec_enet_eee_mode_set(ndev, false);
	else
		ret = fec_enet_eee_mode_set(ndev, true);

	if (ret)
		return ret;

	return phy_ethtool_set_eee(ndev->phydev, edata);
}

static void
fec_enet_get_wol(struct net_device *ndev, struct ethtool_wolinfo *wol)
{
	struct fec_enet_private *fep = netdev_priv(ndev);

	if (fep->wol_flag & FEC_WOL_HAS_MAGIC_PACKET) {
		wol->supported = WAKE_MAGIC;
		wol->wolopts = fep->wol_flag & FEC_WOL_FLAG_ENABLE ? WAKE_MAGIC : 0;
	} else {
		wol->supported = wol->wolopts = 0;
	}
}

static int
fec_enet_set_wol(struct net_device *ndev, struct ethtool_wolinfo *wol)
{
	struct fec_enet_private *fep = netdev_priv(ndev);

	if (!(fep->wol_flag & FEC_WOL_HAS_MAGIC_PACKET))
		return -EINVAL;

	if (wol->wolopts & ~WAKE_MAGIC)
		return -EINVAL;

	device_set_wakeup_enable(&ndev->dev, wol->wolopts & WAKE_MAGIC);
	if (device_may_wakeup(&ndev->dev))
		fep->wol_flag |= FEC_WOL_FLAG_ENABLE;
	else
		fep->wol_flag &= (~FEC_WOL_FLAG_ENABLE);

	return 0;
}

static const struct ethtool_ops fec_enet_ethtool_ops = {
	.supported_coalesce_params = ETHTOOL_COALESCE_USECS |
				     ETHTOOL_COALESCE_MAX_FRAMES,
	.get_drvinfo		= fec_enet_get_drvinfo,
	.get_regs_len		= fec_enet_get_regs_len,
	.get_regs		= fec_enet_get_regs,
	.nway_reset		= phy_ethtool_nway_reset,
	.get_link		= ethtool_op_get_link,
	.get_coalesce		= fec_enet_get_coalesce,
	.set_coalesce		= fec_enet_set_coalesce,
#ifndef CONFIG_M5272
	.get_pauseparam		= fec_enet_get_pauseparam,
	.set_pauseparam		= fec_enet_set_pauseparam,
	.get_strings		= fec_enet_get_strings,
	.get_ethtool_stats	= fec_enet_get_ethtool_stats,
	.get_sset_count		= fec_enet_get_sset_count,
#endif
	.get_ts_info		= fec_enet_get_ts_info,
	.get_tunable		= fec_enet_get_tunable,
	.set_tunable		= fec_enet_set_tunable,
	.get_wol		= fec_enet_get_wol,
	.set_wol		= fec_enet_set_wol,
	.get_eee		= fec_enet_get_eee,
	.set_eee		= fec_enet_set_eee,
	.get_link_ksettings	= phy_ethtool_get_link_ksettings,
	.set_link_ksettings	= phy_ethtool_set_link_ksettings,
	.self_test		= net_selftest,
};

static int fec_enet_ioctl(struct net_device *ndev, struct ifreq *rq, int cmd)
{
	struct fec_enet_private *fep = netdev_priv(ndev);
	struct phy_device *phydev = ndev->phydev;

	if (!netif_running(ndev))
		return -EINVAL;

	if (!phydev)
		return -ENODEV;

	if (fep->bufdesc_ex) {
		bool use_fec_hwts = !phy_has_hwtstamp(phydev);

		if (cmd == SIOCSHWTSTAMP) {
			if (use_fec_hwts)
				return fec_ptp_set(ndev, rq);
			fec_ptp_disable_hwts(ndev);
		} else if (cmd == SIOCGHWTSTAMP) {
			if (use_fec_hwts)
				return fec_ptp_get(ndev, rq);
		}
	}

	return phy_mii_ioctl(phydev, rq, cmd);
}

static void fec_enet_free_buffers(struct net_device *ndev)
{
	struct fec_enet_private *fep = netdev_priv(ndev);
	unsigned int i;
	struct sk_buff *skb;
	struct fec_enet_priv_tx_q *txq;
	struct fec_enet_priv_rx_q *rxq;
	unsigned int q;

	for (q = 0; q < fep->num_rx_queues; q++) {
		rxq = fep->rx_queue[q];
		for (i = 0; i < rxq->bd.ring_size; i++)
			page_pool_put_full_page(rxq->page_pool, rxq->rx_skb_info[i].page, false);

		for (i = 0; i < XDP_STATS_TOTAL; i++)
			rxq->stats[i] = 0;

		if (xdp_rxq_info_is_reg(&rxq->xdp_rxq))
			xdp_rxq_info_unreg(&rxq->xdp_rxq);
		page_pool_destroy(rxq->page_pool);
		rxq->page_pool = NULL;
	}

	for (q = 0; q < fep->num_tx_queues; q++) {
		txq = fep->tx_queue[q];
		for (i = 0; i < txq->bd.ring_size; i++) {
			kfree(txq->tx_bounce[i]);
			txq->tx_bounce[i] = NULL;

			if (txq->tx_buf[i].type == FEC_TXBUF_T_SKB) {
				skb = txq->tx_buf[i].skb;
				txq->tx_buf[i].skb = NULL;
				dev_kfree_skb(skb);
			} else {
				if (txq->tx_buf[i].xdp) {
					xdp_return_frame(txq->tx_buf[i].xdp);
					txq->tx_buf[i].xdp = NULL;
				}

				txq->tx_buf[i].type = FEC_TXBUF_T_SKB;
			}
		}
	}
}

static void fec_enet_free_queue(struct net_device *ndev)
{
	struct fec_enet_private *fep = netdev_priv(ndev);
	int i;
	struct fec_enet_priv_tx_q *txq;

	for (i = 0; i < fep->num_tx_queues; i++)
		if (fep->tx_queue[i] && fep->tx_queue[i]->tso_hdrs) {
			txq = fep->tx_queue[i];
			dma_free_coherent(&fep->pdev->dev,
					  txq->bd.ring_size * TSO_HEADER_SIZE,
					  txq->tso_hdrs,
					  txq->tso_hdrs_dma);
		}

	for (i = 0; i < fep->num_rx_queues; i++)
		kfree(fep->rx_queue[i]);
	for (i = 0; i < fep->num_tx_queues; i++)
		kfree(fep->tx_queue[i]);
}

static int fec_enet_alloc_queue(struct net_device *ndev)
{
	struct fec_enet_private *fep = netdev_priv(ndev);
	int i;
	int ret = 0;
	struct fec_enet_priv_tx_q *txq;

	for (i = 0; i < fep->num_tx_queues; i++) {
		txq = kzalloc(sizeof(*txq), GFP_KERNEL);
		if (!txq) {
			ret = -ENOMEM;
			goto alloc_failed;
		}

		fep->tx_queue[i] = txq;
		txq->bd.ring_size = TX_RING_SIZE;
		fep->total_tx_ring_size += fep->tx_queue[i]->bd.ring_size;

		txq->tx_stop_threshold = FEC_MAX_SKB_DESCS;
		txq->tx_wake_threshold = FEC_MAX_SKB_DESCS + 2 * MAX_SKB_FRAGS;

		txq->tso_hdrs = dma_alloc_coherent(&fep->pdev->dev,
					txq->bd.ring_size * TSO_HEADER_SIZE,
					&txq->tso_hdrs_dma,
					GFP_KERNEL);
		if (!txq->tso_hdrs) {
			ret = -ENOMEM;
			goto alloc_failed;
		}
	}

	for (i = 0; i < fep->num_rx_queues; i++) {
		fep->rx_queue[i] = kzalloc(sizeof(*fep->rx_queue[i]),
					   GFP_KERNEL);
		if (!fep->rx_queue[i]) {
			ret = -ENOMEM;
			goto alloc_failed;
		}

		fep->rx_queue[i]->bd.ring_size = RX_RING_SIZE;
		fep->total_rx_ring_size += fep->rx_queue[i]->bd.ring_size;
	}
	return ret;

alloc_failed:
	fec_enet_free_queue(ndev);
	return ret;
}

static int
fec_enet_alloc_rxq_buffers(struct net_device *ndev, unsigned int queue)
{
	struct fec_enet_private *fep = netdev_priv(ndev);
	struct fec_enet_priv_rx_q *rxq;
	dma_addr_t phys_addr;
	struct bufdesc	*bdp;
	struct page *page;
	int i, err;

	rxq = fep->rx_queue[queue];
	bdp = rxq->bd.base;

	err = fec_enet_create_page_pool(fep, rxq, rxq->bd.ring_size);
	if (err < 0) {
		netdev_err(ndev, "%s failed queue %d (%d)\n", __func__, queue, err);
		return err;
	}

	for (i = 0; i < rxq->bd.ring_size; i++) {
		page = page_pool_dev_alloc_pages(rxq->page_pool);
		if (!page)
			goto err_alloc;

		phys_addr = page_pool_get_dma_addr(page) + FEC_ENET_XDP_HEADROOM;
		bdp->cbd_bufaddr = cpu_to_fec32(phys_addr);

		rxq->rx_skb_info[i].page = page;
		rxq->rx_skb_info[i].offset = FEC_ENET_XDP_HEADROOM;
		bdp->cbd_sc = cpu_to_fec16(BD_ENET_RX_EMPTY);

		if (fep->bufdesc_ex) {
			struct bufdesc_ex *ebdp = (struct bufdesc_ex *)bdp;
			ebdp->cbd_esc = cpu_to_fec32(BD_ENET_RX_INT);
		}

		bdp = fec_enet_get_nextdesc(bdp, &rxq->bd);
	}

	/* Set the last buffer to wrap. */
	bdp = fec_enet_get_prevdesc(bdp, &rxq->bd);
	bdp->cbd_sc |= cpu_to_fec16(BD_SC_WRAP);
	return 0;

 err_alloc:
	fec_enet_free_buffers(ndev);
	return -ENOMEM;
}

static int
fec_enet_alloc_txq_buffers(struct net_device *ndev, unsigned int queue)
{
	struct fec_enet_private *fep = netdev_priv(ndev);
	unsigned int i;
	struct bufdesc  *bdp;
	struct fec_enet_priv_tx_q *txq;

	txq = fep->tx_queue[queue];
	bdp = txq->bd.base;
	for (i = 0; i < txq->bd.ring_size; i++) {
		txq->tx_bounce[i] = kmalloc(FEC_ENET_TX_FRSIZE, GFP_KERNEL);
		if (!txq->tx_bounce[i])
			goto err_alloc;

		bdp->cbd_sc = cpu_to_fec16(0);
		bdp->cbd_bufaddr = cpu_to_fec32(0);

		if (fep->bufdesc_ex) {
			struct bufdesc_ex *ebdp = (struct bufdesc_ex *)bdp;
			ebdp->cbd_esc = cpu_to_fec32(BD_ENET_TX_INT);
		}

		bdp = fec_enet_get_nextdesc(bdp, &txq->bd);
	}

	/* Set the last buffer to wrap. */
	bdp = fec_enet_get_prevdesc(bdp, &txq->bd);
	bdp->cbd_sc |= cpu_to_fec16(BD_SC_WRAP);

	return 0;

 err_alloc:
	fec_enet_free_buffers(ndev);
	return -ENOMEM;
}

static int fec_enet_alloc_buffers(struct net_device *ndev)
{
	struct fec_enet_private *fep = netdev_priv(ndev);
	unsigned int i;

	for (i = 0; i < fep->num_rx_queues; i++)
		if (fec_enet_alloc_rxq_buffers(ndev, i))
			return -ENOMEM;

	for (i = 0; i < fep->num_tx_queues; i++)
		if (fec_enet_alloc_txq_buffers(ndev, i))
			return -ENOMEM;
	return 0;
}

static int
fec_enet_open(struct net_device *ndev)
{
	struct fec_enet_private *fep = netdev_priv(ndev);
	int ret;
	bool reset_again;

	ret = pm_runtime_resume_and_get(&fep->pdev->dev);
	if (ret < 0)
		return ret;

	pinctrl_pm_select_default_state(&fep->pdev->dev);
	ret = fec_enet_clk_enable(ndev, true);
	if (ret)
		goto clk_enable;

	/* During the first fec_enet_open call the PHY isn't probed at this
	 * point. Therefore the phy_reset_after_clk_enable() call within
	 * fec_enet_clk_enable() fails. As we need this reset in order to be
	 * sure the PHY is working correctly we check if we need to reset again
	 * later when the PHY is probed
	 */
	if (ndev->phydev && ndev->phydev->drv)
		reset_again = false;
	else
		reset_again = true;

	/* I should reset the ring buffers here, but I don't yet know
	 * a simple way to do that.
	 */

	ret = fec_enet_alloc_buffers(ndev);
	if (ret)
		goto err_enet_alloc;

	/* Init MAC prior to mii bus probe */
	fec_restart(ndev);

	/* Call phy_reset_after_clk_enable() again if it failed during
	 * phy_reset_after_clk_enable() before because the PHY wasn't probed.
	 */
	if (reset_again)
		fec_enet_phy_reset_after_clk_enable(ndev);

	/* Probe and connect to PHY when open the interface */
	ret = fec_enet_mii_probe(ndev);
	if (ret)
		goto err_enet_mii_probe;

	if (fep->quirks & FEC_QUIRK_ERR006687)
		imx6q_cpuidle_fec_irqs_used();

	if (fep->quirks & FEC_QUIRK_HAS_PMQOS)
		cpu_latency_qos_add_request(&fep->pm_qos_req, 0);

	napi_enable(&fep->napi);
	phy_start(ndev->phydev);
	netif_tx_start_all_queues(ndev);

	device_set_wakeup_enable(&ndev->dev, fep->wol_flag &
				 FEC_WOL_FLAG_ENABLE);

	return 0;

err_enet_mii_probe:
	fec_enet_free_buffers(ndev);
err_enet_alloc:
	fec_enet_clk_enable(ndev, false);
clk_enable:
	pm_runtime_mark_last_busy(&fep->pdev->dev);
	pm_runtime_put_autosuspend(&fep->pdev->dev);
	pinctrl_pm_select_sleep_state(&fep->pdev->dev);
	return ret;
}

static int
fec_enet_close(struct net_device *ndev)
{
	struct fec_enet_private *fep = netdev_priv(ndev);

	phy_stop(ndev->phydev);

	if (netif_device_present(ndev)) {
		napi_disable(&fep->napi);
		netif_tx_disable(ndev);
		fec_stop(ndev);
	}

	phy_disconnect(ndev->phydev);

	if (fep->quirks & FEC_QUIRK_ERR006687)
		imx6q_cpuidle_fec_irqs_unused();

	fec_enet_update_ethtool_stats(ndev);

	fec_enet_clk_enable(ndev, false);
	if (fep->quirks & FEC_QUIRK_HAS_PMQOS)
		cpu_latency_qos_remove_request(&fep->pm_qos_req);

	pinctrl_pm_select_sleep_state(&fep->pdev->dev);
	pm_runtime_mark_last_busy(&fep->pdev->dev);
	pm_runtime_put_autosuspend(&fep->pdev->dev);

	fec_enet_free_buffers(ndev);

	return 0;
}

/* Set or clear the multicast filter for this adaptor.
 * Skeleton taken from sunlance driver.
 * The CPM Ethernet implementation allows Multicast as well as individual
 * MAC address filtering.  Some of the drivers check to make sure it is
 * a group multicast address, and discard those that are not.  I guess I
 * will do the same for now, but just remove the test if you want
 * individual filtering as well (do the upper net layers want or support
 * this kind of feature?).
 */

#define FEC_HASH_BITS	6		/* #bits in hash */

static void set_multicast_list(struct net_device *ndev)
{
	struct fec_enet_private *fep = netdev_priv(ndev);
	struct netdev_hw_addr *ha;
	unsigned int crc, tmp;
	unsigned char hash;
	unsigned int hash_high = 0, hash_low = 0;

	if (ndev->flags & IFF_PROMISC) {
		tmp = readl(fep->hwp + FEC_R_CNTRL);
		tmp |= 0x8;
		writel(tmp, fep->hwp + FEC_R_CNTRL);
		return;
	}

	tmp = readl(fep->hwp + FEC_R_CNTRL);
	tmp &= ~0x8;
	writel(tmp, fep->hwp + FEC_R_CNTRL);

	if (ndev->flags & IFF_ALLMULTI) {
		/* Catch all multicast addresses, so set the
		 * filter to all 1's
		 */
		writel(0xffffffff, fep->hwp + FEC_GRP_HASH_TABLE_HIGH);
		writel(0xffffffff, fep->hwp + FEC_GRP_HASH_TABLE_LOW);

		return;
	}

	/* Add the addresses in hash register */
	netdev_for_each_mc_addr(ha, ndev) {
		/* calculate crc32 value of mac address */
		crc = ether_crc_le(ndev->addr_len, ha->addr);

		/* only upper 6 bits (FEC_HASH_BITS) are used
		 * which point to specific bit in the hash registers
		 */
		hash = (crc >> (32 - FEC_HASH_BITS)) & 0x3f;

		if (hash > 31)
			hash_high |= 1 << (hash - 32);
		else
			hash_low |= 1 << hash;
	}

	writel(hash_high, fep->hwp + FEC_GRP_HASH_TABLE_HIGH);
	writel(hash_low, fep->hwp + FEC_GRP_HASH_TABLE_LOW);
}

/* Set a MAC change in hardware. */
static int
fec_set_mac_address(struct net_device *ndev, void *p)
{
	struct fec_enet_private *fep = netdev_priv(ndev);
	struct sockaddr *addr = p;

	if (addr) {
		if (!is_valid_ether_addr(addr->sa_data))
			return -EADDRNOTAVAIL;
		eth_hw_addr_set(ndev, addr->sa_data);
	}

	/* Add netif status check here to avoid system hang in below case:
	 * ifconfig ethx down; ifconfig ethx hw ether xx:xx:xx:xx:xx:xx;
	 * After ethx down, fec all clocks are gated off and then register
	 * access causes system hang.
	 */
	if (!netif_running(ndev))
		return 0;

	writel(ndev->dev_addr[3] | (ndev->dev_addr[2] << 8) |
		(ndev->dev_addr[1] << 16) | (ndev->dev_addr[0] << 24),
		fep->hwp + FEC_ADDR_LOW);
	writel((ndev->dev_addr[5] << 16) | (ndev->dev_addr[4] << 24),
		fep->hwp + FEC_ADDR_HIGH);
	return 0;
}

#ifdef CONFIG_NET_POLL_CONTROLLER
/**
 * fec_poll_controller - FEC Poll controller function
 * @dev: The FEC network adapter
 *
 * Polled functionality used by netconsole and others in non interrupt mode
 *
 */
static void fec_poll_controller(struct net_device *dev)
{
	int i;
	struct fec_enet_private *fep = netdev_priv(dev);

	for (i = 0; i < FEC_IRQ_NUM; i++) {
		if (fep->irq[i] > 0) {
			disable_irq(fep->irq[i]);
			fec_enet_interrupt(fep->irq[i], dev);
			enable_irq(fep->irq[i]);
		}
	}
}
#endif

static inline void fec_enet_set_netdev_features(struct net_device *netdev,
	netdev_features_t features)
{
	struct fec_enet_private *fep = netdev_priv(netdev);
	netdev_features_t changed = features ^ netdev->features;

	netdev->features = features;

	/* Receive checksum has been changed */
	if (changed & NETIF_F_RXCSUM) {
		if (features & NETIF_F_RXCSUM)
			fep->csum_flags |= FLAG_RX_CSUM_ENABLED;
		else
			fep->csum_flags &= ~FLAG_RX_CSUM_ENABLED;
	}
}

static int fec_set_features(struct net_device *netdev,
	netdev_features_t features)
{
	struct fec_enet_private *fep = netdev_priv(netdev);
	netdev_features_t changed = features ^ netdev->features;

	if (netif_running(netdev) && changed & NETIF_F_RXCSUM) {
		napi_disable(&fep->napi);
		netif_tx_lock_bh(netdev);
		fec_stop(netdev);
		fec_enet_set_netdev_features(netdev, features);
		fec_restart(netdev);
		netif_tx_wake_all_queues(netdev);
		netif_tx_unlock_bh(netdev);
		napi_enable(&fep->napi);
	} else {
		fec_enet_set_netdev_features(netdev, features);
	}

	return 0;
}

static u16 fec_enet_get_raw_vlan_tci(struct sk_buff *skb)
{
	struct vlan_ethhdr *vhdr;
	unsigned short vlan_TCI = 0;

	if (skb->protocol == htons(ETH_P_ALL)) {
		vhdr = (struct vlan_ethhdr *)(skb->data);
		vlan_TCI = ntohs(vhdr->h_vlan_TCI);
	}

	return vlan_TCI;
}

static u16 fec_enet_select_queue(struct net_device *ndev, struct sk_buff *skb,
				 struct net_device *sb_dev)
{
	struct fec_enet_private *fep = netdev_priv(ndev);
	u16 vlan_tag;

	if (!(fep->quirks & FEC_QUIRK_HAS_AVB))
		return netdev_pick_tx(ndev, skb, NULL);

	vlan_tag = fec_enet_get_raw_vlan_tci(skb);
	if (!vlan_tag)
		return vlan_tag;

	return fec_enet_vlan_pri_to_queue[vlan_tag >> 13];
}

static int fec_enet_bpf(struct net_device *dev, struct netdev_bpf *bpf)
{
	struct fec_enet_private *fep = netdev_priv(dev);
	bool is_run = netif_running(dev);
	struct bpf_prog *old_prog;

	switch (bpf->command) {
	case XDP_SETUP_PROG:
		/* No need to support the SoCs that require to
		 * do the frame swap because the performance wouldn't be
		 * better than the skb mode.
		 */
		if (fep->quirks & FEC_QUIRK_SWAP_FRAME)
			return -EOPNOTSUPP;

		if (is_run) {
			napi_disable(&fep->napi);
			netif_tx_disable(dev);
		}

		old_prog = xchg(&fep->xdp_prog, bpf->prog);
		fec_restart(dev);

		if (is_run) {
			napi_enable(&fep->napi);
			netif_tx_start_all_queues(dev);
		}

		if (old_prog)
			bpf_prog_put(old_prog);

		return 0;

	case XDP_SETUP_XSK_POOL:
		return -EOPNOTSUPP;

	default:
		return -EOPNOTSUPP;
	}
}

static int
fec_enet_xdp_get_tx_queue(struct fec_enet_private *fep, int index)
{
	if (unlikely(index < 0))
		return 0;

	return (index % fep->num_tx_queues);
}

static int fec_enet_txq_xmit_frame(struct fec_enet_private *fep,
				   struct fec_enet_priv_tx_q *txq,
				   struct xdp_frame *frame)
{
	unsigned int index, status, estatus;
	struct bufdesc *bdp;
	dma_addr_t dma_addr;
	int entries_free;

	entries_free = fec_enet_get_free_txdesc_num(txq);
	if (entries_free < MAX_SKB_FRAGS + 1) {
		netdev_err(fep->netdev, "NOT enough BD for SG!\n");
		return NETDEV_TX_BUSY;
	}

	/* Fill in a Tx ring entry */
	bdp = txq->bd.cur;
	status = fec16_to_cpu(bdp->cbd_sc);
	status &= ~BD_ENET_TX_STATS;

	index = fec_enet_get_bd_index(bdp, &txq->bd);

	dma_addr = dma_map_single(&fep->pdev->dev, frame->data,
				  frame->len, DMA_TO_DEVICE);
	if (dma_mapping_error(&fep->pdev->dev, dma_addr))
		return FEC_ENET_XDP_CONSUMED;

	status |= (BD_ENET_TX_INTR | BD_ENET_TX_LAST);
	if (fep->bufdesc_ex)
		estatus = BD_ENET_TX_INT;

	bdp->cbd_bufaddr = cpu_to_fec32(dma_addr);
	bdp->cbd_datlen = cpu_to_fec16(frame->len);

	if (fep->bufdesc_ex) {
		struct bufdesc_ex *ebdp = (struct bufdesc_ex *)bdp;

		if (fep->quirks & FEC_QUIRK_HAS_AVB)
			estatus |= FEC_TX_BD_FTYPE(txq->bd.qid);

		ebdp->cbd_bdu = 0;
		ebdp->cbd_esc = cpu_to_fec32(estatus);
	}

	txq->tx_buf[index].type = FEC_TXBUF_T_XDP_NDO;
	txq->tx_buf[index].xdp = frame;

	/* Make sure the updates to rest of the descriptor are performed before
	 * transferring ownership.
	 */
	dma_wmb();

	/* Send it on its way.  Tell FEC it's ready, interrupt when done,
	 * it's the last BD of the frame, and to put the CRC on the end.
	 */
	status |= (BD_ENET_TX_READY | BD_ENET_TX_TC);
	bdp->cbd_sc = cpu_to_fec16(status);

	/* If this was the last BD in the ring, start at the beginning again. */
	bdp = fec_enet_get_nextdesc(bdp, &txq->bd);

	/* Make sure the update to bdp are performed before txq->bd.cur. */
	dma_wmb();

	txq->bd.cur = bdp;

	/* Trigger transmission start */
	writel(0, txq->bd.reg_desc_active);

	return 0;
}

static int fec_enet_xdp_xmit(struct net_device *dev,
			     int num_frames,
			     struct xdp_frame **frames,
			     u32 flags)
{
	struct fec_enet_private *fep = netdev_priv(dev);
	struct fec_enet_priv_tx_q *txq;
	int cpu = smp_processor_id();
	unsigned int sent_frames = 0;
	struct netdev_queue *nq;
	unsigned int queue;
	int i;

	queue = fec_enet_xdp_get_tx_queue(fep, cpu);
	txq = fep->tx_queue[queue];
	nq = netdev_get_tx_queue(fep->netdev, queue);

	__netif_tx_lock(nq, cpu);

	/* Avoid tx timeout as XDP shares the queue with kernel stack */
	txq_trans_cond_update(nq);
	for (i = 0; i < num_frames; i++) {
		if (fec_enet_txq_xmit_frame(fep, txq, frames[i]) != 0)
			break;
		sent_frames++;
	}

	__netif_tx_unlock(nq);

	return sent_frames;
}

static const struct net_device_ops fec_netdev_ops = {
	.ndo_open		= fec_enet_open,
	.ndo_stop		= fec_enet_close,
	.ndo_start_xmit		= fec_enet_start_xmit,
	.ndo_select_queue       = fec_enet_select_queue,
	.ndo_set_rx_mode	= set_multicast_list,
	.ndo_validate_addr	= eth_validate_addr,
	.ndo_tx_timeout		= fec_timeout,
	.ndo_set_mac_address	= fec_set_mac_address,
	.ndo_eth_ioctl		= fec_enet_ioctl,
#ifdef CONFIG_NET_POLL_CONTROLLER
	.ndo_poll_controller	= fec_poll_controller,
#endif
	.ndo_set_features	= fec_set_features,
	.ndo_bpf		= fec_enet_bpf,
	.ndo_xdp_xmit		= fec_enet_xdp_xmit,
};

static const unsigned short offset_des_active_rxq[] = {
	FEC_R_DES_ACTIVE_0, FEC_R_DES_ACTIVE_1, FEC_R_DES_ACTIVE_2
};

static const unsigned short offset_des_active_txq[] = {
	FEC_X_DES_ACTIVE_0, FEC_X_DES_ACTIVE_1, FEC_X_DES_ACTIVE_2
};

 /*
  * XXX:  We need to clean up on failure exits here.
  *
  */
static int fec_enet_init(struct net_device *ndev)
{
	struct fec_enet_private *fep = netdev_priv(ndev);
	struct bufdesc *cbd_base;
	dma_addr_t bd_dma;
	int bd_size;
	unsigned int i;
	unsigned dsize = fep->bufdesc_ex ? sizeof(struct bufdesc_ex) :
			sizeof(struct bufdesc);
	unsigned dsize_log2 = __fls(dsize);
	int ret;

	WARN_ON(dsize != (1 << dsize_log2));
#if defined(CONFIG_ARM) || defined(CONFIG_ARM64)
	fep->rx_align = 0xf;
	fep->tx_align = 0xf;
#else
	fep->rx_align = 0x3;
	fep->tx_align = 0x3;
#endif
	fep->rx_pkts_itr = FEC_ITR_ICFT_DEFAULT;
	fep->tx_pkts_itr = FEC_ITR_ICFT_DEFAULT;
	fep->rx_time_itr = FEC_ITR_ICTT_DEFAULT;
	fep->tx_time_itr = FEC_ITR_ICTT_DEFAULT;

	/* Check mask of the streaming and coherent API */
	ret = dma_set_mask_and_coherent(&fep->pdev->dev, DMA_BIT_MASK(32));
	if (ret < 0) {
		dev_warn(&fep->pdev->dev, "No suitable DMA available\n");
		return ret;
	}

	ret = fec_enet_alloc_queue(ndev);
	if (ret)
		return ret;

	bd_size = (fep->total_tx_ring_size + fep->total_rx_ring_size) * dsize;

	/* Allocate memory for buffer descriptors. */
	cbd_base = dmam_alloc_coherent(&fep->pdev->dev, bd_size, &bd_dma,
				       GFP_KERNEL);
	if (!cbd_base) {
		ret = -ENOMEM;
		goto free_queue_mem;
	}

	/* Get the Ethernet address */
	ret = fec_get_mac(ndev);
	if (ret)
		goto free_queue_mem;

	/* make sure MAC we just acquired is programmed into the hw */
	fec_set_mac_address(ndev, NULL);

	/* Set receive and transmit descriptor base. */
	for (i = 0; i < fep->num_rx_queues; i++) {
		struct fec_enet_priv_rx_q *rxq = fep->rx_queue[i];
		unsigned size = dsize * rxq->bd.ring_size;

		rxq->bd.qid = i;
		rxq->bd.base = cbd_base;
		rxq->bd.cur = cbd_base;
		rxq->bd.dma = bd_dma;
		rxq->bd.dsize = dsize;
		rxq->bd.dsize_log2 = dsize_log2;
		rxq->bd.reg_desc_active = fep->hwp + offset_des_active_rxq[i];
		bd_dma += size;
		cbd_base = (struct bufdesc *)(((void *)cbd_base) + size);
		rxq->bd.last = (struct bufdesc *)(((void *)cbd_base) - dsize);
	}

	for (i = 0; i < fep->num_tx_queues; i++) {
		struct fec_enet_priv_tx_q *txq = fep->tx_queue[i];
		unsigned size = dsize * txq->bd.ring_size;

		txq->bd.qid = i;
		txq->bd.base = cbd_base;
		txq->bd.cur = cbd_base;
		txq->bd.dma = bd_dma;
		txq->bd.dsize = dsize;
		txq->bd.dsize_log2 = dsize_log2;
		txq->bd.reg_desc_active = fep->hwp + offset_des_active_txq[i];
		bd_dma += size;
		cbd_base = (struct bufdesc *)(((void *)cbd_base) + size);
		txq->bd.last = (struct bufdesc *)(((void *)cbd_base) - dsize);
	}


	/* The FEC Ethernet specific entries in the device structure */
	ndev->watchdog_timeo = TX_TIMEOUT;
	ndev->netdev_ops = &fec_netdev_ops;
	ndev->ethtool_ops = &fec_enet_ethtool_ops;

	writel(FEC_RX_DISABLED_IMASK, fep->hwp + FEC_IMASK);
	netif_napi_add(ndev, &fep->napi, fec_enet_rx_napi);

	if (fep->quirks & FEC_QUIRK_HAS_VLAN)
		/* enable hw VLAN support */
		ndev->features |= NETIF_F_HW_VLAN_CTAG_RX;

	if (fep->quirks & FEC_QUIRK_HAS_CSUM) {
		netif_set_tso_max_segs(ndev, FEC_MAX_TSO_SEGS);

		/* enable hw accelerator */
		ndev->features |= (NETIF_F_IP_CSUM | NETIF_F_IPV6_CSUM
				| NETIF_F_RXCSUM | NETIF_F_SG | NETIF_F_TSO);
		fep->csum_flags |= FLAG_RX_CSUM_ENABLED;
	}

	if (fep->quirks & FEC_QUIRK_HAS_MULTI_QUEUES) {
		fep->tx_align = 0;
		fep->rx_align = 0x3f;
	}

	ndev->hw_features = ndev->features;

	fec_restart(ndev);

	if (fep->quirks & FEC_QUIRK_MIB_CLEAR)
		fec_enet_clear_ethtool_stats(ndev);
	else
		fec_enet_update_ethtool_stats(ndev);

	return 0;

free_queue_mem:
	fec_enet_free_queue(ndev);
	return ret;
}

#ifdef CONFIG_OF
static int fec_reset_phy(struct platform_device *pdev)
{
	struct gpio_desc *phy_reset;
	int msec = 1, phy_post_delay = 0;
	struct device_node *np = pdev->dev.of_node;
	int err;

	if (!np)
		return 0;

	err = of_property_read_u32(np, "phy-reset-duration", &msec);
	/* A sane reset duration should not be longer than 1s */
	if (!err && msec > 1000)
		msec = 1;

	err = of_property_read_u32(np, "phy-reset-post-delay", &phy_post_delay);
	/* valid reset duration should be less than 1s */
	if (!err && phy_post_delay > 1000)
		return -EINVAL;

	phy_reset = devm_gpiod_get_optional(&pdev->dev, "phy-reset",
					    GPIOD_OUT_HIGH);
	if (IS_ERR(phy_reset))
		return dev_err_probe(&pdev->dev, PTR_ERR(phy_reset),
				     "failed to get phy-reset-gpios\n");

	if (!phy_reset)
		return 0;

	if (msec > 20)
		msleep(msec);
	else
		usleep_range(msec * 1000, msec * 1000 + 1000);

	gpiod_set_value_cansleep(phy_reset, 0);

	if (!phy_post_delay)
		return 0;

	if (phy_post_delay > 20)
		msleep(phy_post_delay);
	else
		usleep_range(phy_post_delay * 1000,
			     phy_post_delay * 1000 + 1000);

	return 0;
}
#else /* CONFIG_OF */
static int fec_reset_phy(struct platform_device *pdev)
{
	/*
	 * In case of platform probe, the reset has been done
	 * by machine code.
	 */
	return 0;
}
#endif /* CONFIG_OF */

static void
fec_enet_get_queue_num(struct platform_device *pdev, int *num_tx, int *num_rx)
{
	struct device_node *np = pdev->dev.of_node;

	*num_tx = *num_rx = 1;

	if (!np || !of_device_is_available(np))
		return;

	/* parse the num of tx and rx queues */
	of_property_read_u32(np, "fsl,num-tx-queues", num_tx);

	of_property_read_u32(np, "fsl,num-rx-queues", num_rx);

	if (*num_tx < 1 || *num_tx > FEC_ENET_MAX_TX_QS) {
		dev_warn(&pdev->dev, "Invalid num_tx(=%d), fall back to 1\n",
			 *num_tx);
		*num_tx = 1;
		return;
	}

	if (*num_rx < 1 || *num_rx > FEC_ENET_MAX_RX_QS) {
		dev_warn(&pdev->dev, "Invalid num_rx(=%d), fall back to 1\n",
			 *num_rx);
		*num_rx = 1;
		return;
	}

}

static int fec_enet_get_irq_cnt(struct platform_device *pdev)
{
	int irq_cnt = platform_irq_count(pdev);

	if (irq_cnt > FEC_IRQ_NUM)
		irq_cnt = FEC_IRQ_NUM;	/* last for pps */
	else if (irq_cnt == 2)
		irq_cnt = 1;	/* last for pps */
	else if (irq_cnt <= 0)
		irq_cnt = 1;	/* At least 1 irq is needed */
	return irq_cnt;
}

static void fec_enet_get_wakeup_irq(struct platform_device *pdev)
{
	struct net_device *ndev = platform_get_drvdata(pdev);
	struct fec_enet_private *fep = netdev_priv(ndev);

	if (fep->quirks & FEC_QUIRK_WAKEUP_FROM_INT2)
		fep->wake_irq = fep->irq[2];
	else
		fep->wake_irq = fep->irq[0];
}

static int fec_enet_init_stop_mode(struct fec_enet_private *fep,
				   struct device_node *np)
{
	struct device_node *gpr_np;
	u32 out_val[3];
	int ret = 0;

	gpr_np = of_parse_phandle(np, "fsl,stop-mode", 0);
	if (!gpr_np)
		return 0;

	ret = of_property_read_u32_array(np, "fsl,stop-mode", out_val,
					 ARRAY_SIZE(out_val));
	if (ret) {
		dev_dbg(&fep->pdev->dev, "no stop mode property\n");
		goto out;
	}

	fep->stop_gpr.gpr = syscon_node_to_regmap(gpr_np);
	if (IS_ERR(fep->stop_gpr.gpr)) {
		dev_err(&fep->pdev->dev, "could not find gpr regmap\n");
		ret = PTR_ERR(fep->stop_gpr.gpr);
		fep->stop_gpr.gpr = NULL;
		goto out;
	}

	fep->stop_gpr.reg = out_val[1];
	fep->stop_gpr.bit = out_val[2];

out:
	of_node_put(gpr_np);

	return ret;
}

static int
fec_probe(struct platform_device *pdev)
{
	struct fec_enet_private *fep;
	struct fec_platform_data *pdata;
	phy_interface_t interface;
	struct net_device *ndev;
	int i, irq, ret = 0;
	const struct of_device_id *of_id;
	static int dev_id;
	struct device_node *np = pdev->dev.of_node, *phy_node;
	int num_tx_qs;
	int num_rx_qs;
	char irq_name[8];
	int irq_cnt;
	struct fec_devinfo *dev_info;

	fec_enet_get_queue_num(pdev, &num_tx_qs, &num_rx_qs);

	/* Init network device */
	ndev = alloc_etherdev_mqs(sizeof(struct fec_enet_private) +
				  FEC_STATS_SIZE, num_tx_qs, num_rx_qs);
	if (!ndev)
		return -ENOMEM;

	SET_NETDEV_DEV(ndev, &pdev->dev);

	/* setup board info structure */
	fep = netdev_priv(ndev);

	of_id = of_match_device(fec_dt_ids, &pdev->dev);
	if (of_id)
		pdev->id_entry = of_id->data;
	dev_info = (struct fec_devinfo *)pdev->id_entry->driver_data;
	if (dev_info)
		fep->quirks = dev_info->quirks;

	fep->netdev = ndev;
	fep->num_rx_queues = num_rx_qs;
	fep->num_tx_queues = num_tx_qs;

#if !defined(CONFIG_M5272)
	/* default enable pause frame auto negotiation */
	if (fep->quirks & FEC_QUIRK_HAS_GBIT)
		fep->pause_flag |= FEC_PAUSE_FLAG_AUTONEG;
#endif

	/* Select default pin state */
	pinctrl_pm_select_default_state(&pdev->dev);

	fep->hwp = devm_platform_ioremap_resource(pdev, 0);
	if (IS_ERR(fep->hwp)) {
		ret = PTR_ERR(fep->hwp);
		goto failed_ioremap;
	}

	fep->pdev = pdev;
	fep->dev_id = dev_id++;

	platform_set_drvdata(pdev, ndev);

	if ((of_machine_is_compatible("fsl,imx6q") ||
	     of_machine_is_compatible("fsl,imx6dl")) &&
	    !of_property_read_bool(np, "fsl,err006687-workaround-present"))
		fep->quirks |= FEC_QUIRK_ERR006687;

	ret = fec_enet_ipc_handle_init(fep);
	if (ret)
		goto failed_ipc_init;

	if (of_property_read_bool(np, "fsl,magic-packet"))
		fep->wol_flag |= FEC_WOL_HAS_MAGIC_PACKET;

	ret = fec_enet_init_stop_mode(fep, np);
	if (ret)
		goto failed_stop_mode;

	phy_node = of_parse_phandle(np, "phy-handle", 0);
	if (!phy_node && of_phy_is_fixed_link(np)) {
		ret = of_phy_register_fixed_link(np);
		if (ret < 0) {
			dev_err(&pdev->dev,
				"broken fixed-link specification\n");
			goto failed_phy;
		}
		phy_node = of_node_get(np);
	}
	fep->phy_node = phy_node;

	ret = of_get_phy_mode(pdev->dev.of_node, &interface);
	if (ret) {
		pdata = dev_get_platdata(&pdev->dev);
		if (pdata)
			fep->phy_interface = pdata->phy;
		else
			fep->phy_interface = PHY_INTERFACE_MODE_MII;
	} else {
		fep->phy_interface = interface;
	}

	ret = fec_enet_parse_rgmii_delay(fep, np);
	if (ret)
		goto failed_rgmii_delay;

	fep->clk_ipg = devm_clk_get(&pdev->dev, "ipg");
	if (IS_ERR(fep->clk_ipg)) {
		ret = PTR_ERR(fep->clk_ipg);
		goto failed_clk;
	}

	fep->clk_ahb = devm_clk_get(&pdev->dev, "ahb");
	if (IS_ERR(fep->clk_ahb)) {
		ret = PTR_ERR(fep->clk_ahb);
		goto failed_clk;
	}

	fep->itr_clk_rate = clk_get_rate(fep->clk_ahb);

	/* enet_out is optional, depends on board */
	fep->clk_enet_out = devm_clk_get_optional(&pdev->dev, "enet_out");
	if (IS_ERR(fep->clk_enet_out)) {
		ret = PTR_ERR(fep->clk_enet_out);
		goto failed_clk;
	}

	fep->ptp_clk_on = false;
	mutex_init(&fep->ptp_clk_mutex);

	/* clk_ref is optional, depends on board */
	fep->clk_ref = devm_clk_get_optional(&pdev->dev, "enet_clk_ref");
	if (IS_ERR(fep->clk_ref)) {
		ret = PTR_ERR(fep->clk_ref);
		goto failed_clk;
	}
	fep->clk_ref_rate = clk_get_rate(fep->clk_ref);

	/* clk_2x_txclk is optional, depends on board */
	if (fep->rgmii_txc_dly || fep->rgmii_rxc_dly) {
		fep->clk_2x_txclk = devm_clk_get(&pdev->dev, "enet_2x_txclk");
		if (IS_ERR(fep->clk_2x_txclk))
			fep->clk_2x_txclk = NULL;
	}

	fep->bufdesc_ex = fep->quirks & FEC_QUIRK_HAS_BUFDESC_EX;
	fep->clk_ptp = devm_clk_get(&pdev->dev, "ptp");
	if (IS_ERR(fep->clk_ptp)) {
		fep->clk_ptp = NULL;
		fep->bufdesc_ex = false;
	}

	ret = fec_enet_clk_enable(ndev, true);
	if (ret)
		goto failed_clk;

	ret = clk_prepare_enable(fep->clk_ipg);
	if (ret)
		goto failed_clk_ipg;
	ret = clk_prepare_enable(fep->clk_ahb);
	if (ret)
		goto failed_clk_ahb;

	fep->reg_phy = devm_regulator_get_optional(&pdev->dev, "phy");
	if (!IS_ERR(fep->reg_phy)) {
		ret = regulator_enable(fep->reg_phy);
		if (ret) {
			dev_err(&pdev->dev,
				"Failed to enable phy regulator: %d\n", ret);
			goto failed_regulator;
		}
	} else {
		if (PTR_ERR(fep->reg_phy) == -EPROBE_DEFER) {
			ret = -EPROBE_DEFER;
			goto failed_regulator;
		}
		fep->reg_phy = NULL;
	}

	pm_runtime_set_autosuspend_delay(&pdev->dev, FEC_MDIO_PM_TIMEOUT);
	pm_runtime_use_autosuspend(&pdev->dev);
	pm_runtime_get_noresume(&pdev->dev);
	pm_runtime_set_active(&pdev->dev);
	pm_runtime_enable(&pdev->dev);

	ret = fec_reset_phy(pdev);
	if (ret)
		goto failed_reset;

	irq_cnt = fec_enet_get_irq_cnt(pdev);
	if (fep->bufdesc_ex)
		fec_ptp_init(pdev, irq_cnt);

	ret = fec_enet_init(ndev);
	if (ret)
		goto failed_init;

	for (i = 0; i < irq_cnt; i++) {
		snprintf(irq_name, sizeof(irq_name), "int%d", i);
		irq = platform_get_irq_byname_optional(pdev, irq_name);
		if (irq < 0)
			irq = platform_get_irq(pdev, i);
		if (irq < 0) {
			ret = irq;
			goto failed_irq;
		}
		ret = devm_request_irq(&pdev->dev, irq, fec_enet_interrupt,
				       0, pdev->name, ndev);
		if (ret)
			goto failed_irq;

		fep->irq[i] = irq;
	}

	/* Decide which interrupt line is wakeup capable */
	fec_enet_get_wakeup_irq(pdev);

	ret = fec_enet_mii_init(pdev);
	if (ret)
		goto failed_mii_init;

	/* Carrier starts down, phylib will bring it up */
	netif_carrier_off(ndev);
	fec_enet_clk_enable(ndev, false);
	pinctrl_pm_select_sleep_state(&pdev->dev);

	ndev->max_mtu = PKT_MAXBUF_SIZE - ETH_HLEN - ETH_FCS_LEN;

	ret = register_netdev(ndev);
	if (ret)
		goto failed_register;

	device_init_wakeup(&ndev->dev, fep->wol_flag &
			   FEC_WOL_HAS_MAGIC_PACKET);

	if (fep->bufdesc_ex && fep->ptp_clock)
		netdev_info(ndev, "registered PHC device %d\n", fep->dev_id);

	fep->rx_copybreak = COPYBREAK_DEFAULT;
	INIT_WORK(&fep->tx_timeout_work, fec_enet_timeout_work);

	pm_runtime_mark_last_busy(&pdev->dev);
	pm_runtime_put_autosuspend(&pdev->dev);

	return 0;

failed_register:
	fec_enet_mii_remove(fep);
failed_mii_init:
failed_irq:
failed_init:
	fec_ptp_stop(pdev);
failed_reset:
	pm_runtime_put_noidle(&pdev->dev);
	pm_runtime_disable(&pdev->dev);
	if (fep->reg_phy)
		regulator_disable(fep->reg_phy);
failed_regulator:
	clk_disable_unprepare(fep->clk_ahb);
failed_clk_ahb:
	clk_disable_unprepare(fep->clk_ipg);
failed_clk_ipg:
	fec_enet_clk_enable(ndev, false);
failed_clk:
failed_rgmii_delay:
	if (of_phy_is_fixed_link(np))
		of_phy_deregister_fixed_link(np);
	of_node_put(phy_node);
failed_stop_mode:
failed_ipc_init:
failed_phy:
	dev_id--;
failed_ioremap:
	free_netdev(ndev);

	return ret;
}

static int
fec_drv_remove(struct platform_device *pdev)
{
	struct net_device *ndev = platform_get_drvdata(pdev);
	struct fec_enet_private *fep = netdev_priv(ndev);
	struct device_node *np = pdev->dev.of_node;
	int ret;

	ret = pm_runtime_get_sync(&pdev->dev);
	if (ret < 0)
		dev_err(&pdev->dev,
			"Failed to resume device in remove callback (%pe)\n",
			ERR_PTR(ret));

	cancel_work_sync(&fep->tx_timeout_work);
	fec_ptp_stop(pdev);
	unregister_netdev(ndev);
	fec_enet_mii_remove(fep);
	if (fep->reg_phy)
		regulator_disable(fep->reg_phy);

	if (of_phy_is_fixed_link(np))
		of_phy_deregister_fixed_link(np);
	of_node_put(fep->phy_node);

	/* After pm_runtime_get_sync() failed, the clks are still off, so skip
	 * disabling them again.
	 */
	if (ret >= 0) {
		clk_disable_unprepare(fep->clk_ahb);
		clk_disable_unprepare(fep->clk_ipg);
	}
	pm_runtime_put_noidle(&pdev->dev);
	pm_runtime_disable(&pdev->dev);

	free_netdev(ndev);
	return 0;
}

static int __maybe_unused fec_suspend(struct device *dev)
{
	struct net_device *ndev = dev_get_drvdata(dev);
	struct fec_enet_private *fep = netdev_priv(ndev);
	int ret;

	rtnl_lock();
	if (netif_running(ndev)) {
		if (fep->wol_flag & FEC_WOL_FLAG_ENABLE)
			fep->wol_flag |= FEC_WOL_FLAG_SLEEP_ON;
		phy_stop(ndev->phydev);
		napi_disable(&fep->napi);
		netif_tx_lock_bh(ndev);
		netif_device_detach(ndev);
		netif_tx_unlock_bh(ndev);
		fec_stop(ndev);
		if (!(fep->wol_flag & FEC_WOL_FLAG_ENABLE)) {
			fec_irqs_disable(ndev);
			pinctrl_pm_select_sleep_state(&fep->pdev->dev);
		} else {
			fec_irqs_disable_except_wakeup(ndev);
			if (fep->wake_irq > 0) {
				disable_irq(fep->wake_irq);
				enable_irq_wake(fep->wake_irq);
			}
			fec_enet_stop_mode(fep, true);
		}
		/* It's safe to disable clocks since interrupts are masked */
		fec_enet_clk_enable(ndev, false);

		fep->rpm_active = !pm_runtime_status_suspended(dev);
		if (fep->rpm_active) {
			ret = pm_runtime_force_suspend(dev);
			if (ret < 0) {
				rtnl_unlock();
				return ret;
			}
		}
	}
	rtnl_unlock();

	if (fep->reg_phy && !(fep->wol_flag & FEC_WOL_FLAG_ENABLE))
		regulator_disable(fep->reg_phy);

	/* SOC supply clock to phy, when clock is disabled, phy link down
	 * SOC control phy regulator, when regulator is disabled, phy link down
	 */
	if (fep->clk_enet_out || fep->reg_phy)
		fep->link = 0;

	return 0;
}

static int __maybe_unused fec_resume(struct device *dev)
{
	struct net_device *ndev = dev_get_drvdata(dev);
	struct fec_enet_private *fep = netdev_priv(ndev);
	int ret;
	int val;

	if (fep->reg_phy && !(fep->wol_flag & FEC_WOL_FLAG_ENABLE)) {
		ret = regulator_enable(fep->reg_phy);
		if (ret)
			return ret;
	}

	rtnl_lock();
	if (netif_running(ndev)) {
		if (fep->rpm_active)
			pm_runtime_force_resume(dev);

		ret = fec_enet_clk_enable(ndev, true);
		if (ret) {
			rtnl_unlock();
			goto failed_clk;
		}
		if (fep->wol_flag & FEC_WOL_FLAG_ENABLE) {
			fec_enet_stop_mode(fep, false);
			if (fep->wake_irq) {
				disable_irq_wake(fep->wake_irq);
				enable_irq(fep->wake_irq);
			}

			val = readl(fep->hwp + FEC_ECNTRL);
			val &= ~(FEC_ECR_MAGICEN | FEC_ECR_SLEEP);
			writel(val, fep->hwp + FEC_ECNTRL);
			fep->wol_flag &= ~FEC_WOL_FLAG_SLEEP_ON;
		} else {
			pinctrl_pm_select_default_state(&fep->pdev->dev);
		}
		fec_restart(ndev);
		netif_tx_lock_bh(ndev);
		netif_device_attach(ndev);
		netif_tx_unlock_bh(ndev);
		napi_enable(&fep->napi);
		phy_init_hw(ndev->phydev);
		phy_start(ndev->phydev);
	}
	rtnl_unlock();

	return 0;

failed_clk:
	if (fep->reg_phy)
		regulator_disable(fep->reg_phy);
	return ret;
}

static int __maybe_unused fec_runtime_suspend(struct device *dev)
{
	struct net_device *ndev = dev_get_drvdata(dev);
	struct fec_enet_private *fep = netdev_priv(ndev);

	clk_disable_unprepare(fep->clk_ahb);
	clk_disable_unprepare(fep->clk_ipg);

	return 0;
}

static int __maybe_unused fec_runtime_resume(struct device *dev)
{
	struct net_device *ndev = dev_get_drvdata(dev);
	struct fec_enet_private *fep = netdev_priv(ndev);
	int ret;

	ret = clk_prepare_enable(fep->clk_ahb);
	if (ret)
		return ret;
	ret = clk_prepare_enable(fep->clk_ipg);
	if (ret)
		goto failed_clk_ipg;

	return 0;

failed_clk_ipg:
	clk_disable_unprepare(fep->clk_ahb);
	return ret;
}

static const struct dev_pm_ops fec_pm_ops = {
	SET_SYSTEM_SLEEP_PM_OPS(fec_suspend, fec_resume)
	SET_RUNTIME_PM_OPS(fec_runtime_suspend, fec_runtime_resume, NULL)
};

static struct platform_driver fec_driver = {
	.driver	= {
		.name	= DRIVER_NAME,
		.pm	= &fec_pm_ops,
		.of_match_table = fec_dt_ids,
		.suppress_bind_attrs = true,
	},
	.id_table = fec_devtype,
	.probe	= fec_probe,
	.remove	= fec_drv_remove,
};

module_platform_driver(fec_driver);

MODULE_LICENSE("GPL");<|MERGE_RESOLUTION|>--- conflicted
+++ resolved
@@ -3057,22 +3057,6 @@
 	return 0;
 }
 
-<<<<<<< HEAD
-static void fec_enet_itr_coal_init(struct net_device *ndev)
-{
-	struct ethtool_coalesce ec;
-
-	ec.rx_coalesce_usecs = FEC_ITR_ICTT_DEFAULT;
-	ec.rx_max_coalesced_frames = FEC_ITR_ICFT_DEFAULT;
-
-	ec.tx_coalesce_usecs = FEC_ITR_ICTT_DEFAULT;
-	ec.tx_max_coalesced_frames = FEC_ITR_ICFT_DEFAULT;
-
-	fec_enet_set_coalesce(ndev, &ec, NULL, NULL);
-}
-
-=======
->>>>>>> eb3cdb58
 static int fec_enet_get_tunable(struct net_device *netdev,
 				const struct ethtool_tunable *tuna,
 				void *data)
