--- conflicted
+++ resolved
@@ -548,21 +548,11 @@
 enum fec_txbuf_type {
 	FEC_TXBUF_T_SKB,
 	FEC_TXBUF_T_XDP_NDO,
-<<<<<<< HEAD
-};
-
-struct fec_tx_buffer {
-	union {
-		struct sk_buff *skb;
-		struct xdp_frame *xdp;
-	};
-=======
 	FEC_TXBUF_T_XDP_TX,
 };
 
 struct fec_tx_buffer {
 	void *buf_p;
->>>>>>> 2d5404ca
 	enum fec_txbuf_type type;
 };
 
