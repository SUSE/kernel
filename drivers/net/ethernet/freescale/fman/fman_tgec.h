--- conflicted
+++ resolved
@@ -8,31 +8,10 @@
 
 #include "fman_mac.h"
 
-<<<<<<< HEAD
-struct fman_mac *tgec_config(struct fman_mac_params *params);
-int tgec_set_promiscuous(struct fman_mac *tgec, bool new_val);
-int tgec_modify_mac_address(struct fman_mac *tgec, const enet_addr_t *enet_addr);
-int tgec_cfg_max_frame_len(struct fman_mac *tgec, u16 new_val);
-int tgec_enable(struct fman_mac *tgec, enum comm_mode mode);
-int tgec_disable(struct fman_mac *tgec, enum comm_mode mode);
-int tgec_init(struct fman_mac *tgec);
-int tgec_free(struct fman_mac *tgec);
-int tgec_accept_rx_pause_frames(struct fman_mac *tgec, bool en);
-int tgec_set_tx_pause_frames(struct fman_mac *tgec, u8 priority,
-			     u16 pause_time, u16 thresh_time);
-int tgec_set_exception(struct fman_mac *tgec,
-		       enum fman_mac_exceptions exception, bool enable);
-int tgec_add_hash_mac_address(struct fman_mac *tgec, enet_addr_t *eth_addr);
-int tgec_del_hash_mac_address(struct fman_mac *tgec, enet_addr_t *eth_addr);
-int tgec_get_version(struct fman_mac *tgec, u32 *mac_version);
-int tgec_set_allmulti(struct fman_mac *tgec, bool enable);
-int tgec_set_tstamp(struct fman_mac *tgec, bool enable);
-=======
 struct mac_device;
 
 int tgec_initialization(struct mac_device *mac_dev,
 			struct device_node *mac_node,
 			struct fman_mac_params *params);
->>>>>>> eb3cdb58
 
 #endif /* __TGEC_H */