--- conflicted
+++ resolved
@@ -880,12 +880,8 @@
 	return 0;
 }
 
-<<<<<<< HEAD
-int dtsec_modify_mac_address(struct fman_mac *dtsec, const enet_addr_t *enet_addr)
-=======
 static struct phylink_pcs *dtsec_select_pcs(struct phylink_config *config,
 					    phy_interface_t iface)
->>>>>>> eb3cdb58
 {
 	struct fman_mac *dtsec = fman_config_to_mac(config)->fman_mac;
 
