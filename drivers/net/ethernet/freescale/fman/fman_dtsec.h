--- conflicted
+++ resolved
@@ -8,35 +8,10 @@
 
 #include "fman_mac.h"
 
-<<<<<<< HEAD
-struct fman_mac *dtsec_config(struct fman_mac_params *params);
-int dtsec_set_promiscuous(struct fman_mac *dtsec, bool new_val);
-int dtsec_modify_mac_address(struct fman_mac *dtsec, const enet_addr_t *enet_addr);
-int dtsec_adjust_link(struct fman_mac *dtsec,
-		      u16 speed);
-int dtsec_restart_autoneg(struct fman_mac *dtsec);
-int dtsec_cfg_max_frame_len(struct fman_mac *dtsec, u16 new_val);
-int dtsec_cfg_pad_and_crc(struct fman_mac *dtsec, bool new_val);
-int dtsec_enable(struct fman_mac *dtsec, enum comm_mode mode);
-int dtsec_disable(struct fman_mac *dtsec, enum comm_mode mode);
-int dtsec_init(struct fman_mac *dtsec);
-int dtsec_free(struct fman_mac *dtsec);
-int dtsec_accept_rx_pause_frames(struct fman_mac *dtsec, bool en);
-int dtsec_set_tx_pause_frames(struct fman_mac *dtsec, u8 priority,
-			      u16 pause_time, u16 thresh_time);
-int dtsec_set_exception(struct fman_mac *dtsec,
-			enum fman_mac_exceptions exception, bool enable);
-int dtsec_add_hash_mac_address(struct fman_mac *dtsec, enet_addr_t *eth_addr);
-int dtsec_del_hash_mac_address(struct fman_mac *dtsec, enet_addr_t *eth_addr);
-int dtsec_get_version(struct fman_mac *dtsec, u32 *mac_version);
-int dtsec_set_allmulti(struct fman_mac *dtsec, bool enable);
-int dtsec_set_tstamp(struct fman_mac *dtsec, bool enable);
-=======
 struct mac_device;
 
 int dtsec_initialization(struct mac_device *mac_dev,
 			 struct device_node *mac_node,
 			 struct fman_mac_params *params);
->>>>>>> eb3cdb58
 
 #endif /* __DTSEC_H */