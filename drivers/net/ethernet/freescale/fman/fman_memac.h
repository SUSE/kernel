--- conflicted
+++ resolved
@@ -11,34 +11,10 @@
 #include <linux/netdevice.h>
 #include <linux/phy_fixed.h>
 
-<<<<<<< HEAD
-struct fman_mac *memac_config(struct fman_mac_params *params);
-int memac_set_promiscuous(struct fman_mac *memac, bool new_val);
-int memac_modify_mac_address(struct fman_mac *memac, const enet_addr_t *enet_addr);
-int memac_adjust_link(struct fman_mac *memac, u16 speed);
-int memac_cfg_max_frame_len(struct fman_mac *memac, u16 new_val);
-int memac_cfg_reset_on_init(struct fman_mac *memac, bool enable);
-int memac_cfg_fixed_link(struct fman_mac *memac,
-			 struct fixed_phy_status *fixed_link);
-int memac_enable(struct fman_mac *memac, enum comm_mode mode);
-int memac_disable(struct fman_mac *memac, enum comm_mode mode);
-int memac_init(struct fman_mac *memac);
-int memac_free(struct fman_mac *memac);
-int memac_accept_rx_pause_frames(struct fman_mac *memac, bool en);
-int memac_set_tx_pause_frames(struct fman_mac *memac, u8 priority,
-			      u16 pause_time, u16 thresh_time);
-int memac_set_exception(struct fman_mac *memac,
-			enum fman_mac_exceptions exception, bool enable);
-int memac_add_hash_mac_address(struct fman_mac *memac, enet_addr_t *eth_addr);
-int memac_del_hash_mac_address(struct fman_mac *memac, enet_addr_t *eth_addr);
-int memac_set_allmulti(struct fman_mac *memac, bool enable);
-int memac_set_tstamp(struct fman_mac *memac, bool enable);
-=======
 struct mac_device;
 
 int memac_initialization(struct mac_device *mac_dev,
 			 struct device_node *mac_node,
 			 struct fman_mac_params *params);
->>>>>>> eb3cdb58
 
 #endif /* __MEMAC_H */