--- conflicted
+++ resolved
@@ -638,94 +638,6 @@
 	return 0;
 }
 
-<<<<<<< HEAD
-/* Initialize driver's PHY state, and attach to the PHY
- */
-static int init_phy(struct net_device *dev)
-{
-	struct altera_tse_private *priv = netdev_priv(dev);
-	struct phy_device *phydev;
-	struct device_node *phynode;
-	bool fixed_link = false;
-	int rc = 0;
-
-	/* Avoid init phy in case of no phy present */
-	if (!priv->phy_iface)
-		return 0;
-
-	priv->oldlink = 0;
-	priv->oldspeed = 0;
-	priv->oldduplex = -1;
-
-	phynode = of_parse_phandle(priv->device->of_node, "phy-handle", 0);
-
-	if (!phynode) {
-		/* check if a fixed-link is defined in device-tree */
-		if (of_phy_is_fixed_link(priv->device->of_node)) {
-			rc = of_phy_register_fixed_link(priv->device->of_node);
-			if (rc < 0) {
-				netdev_err(dev, "cannot register fixed PHY\n");
-				return rc;
-			}
-
-			/* In the case of a fixed PHY, the DT node associated
-			 * to the PHY is the Ethernet MAC DT node.
-			 */
-			phynode = of_node_get(priv->device->of_node);
-			fixed_link = true;
-
-			netdev_dbg(dev, "fixed-link detected\n");
-			phydev = of_phy_connect(dev, phynode,
-						&altera_tse_adjust_link,
-						0, priv->phy_iface);
-		} else {
-			netdev_dbg(dev, "no phy-handle found\n");
-			if (!priv->mdio) {
-				netdev_err(dev, "No phy-handle nor local mdio specified\n");
-				return -ENODEV;
-			}
-			phydev = connect_local_phy(dev);
-		}
-	} else {
-		netdev_dbg(dev, "phy-handle found\n");
-		phydev = of_phy_connect(dev, phynode,
-			&altera_tse_adjust_link, 0, priv->phy_iface);
-	}
-	of_node_put(phynode);
-
-	if (!phydev) {
-		netdev_err(dev, "Could not find the PHY\n");
-		if (fixed_link)
-			of_phy_deregister_fixed_link(priv->device->of_node);
-		return -ENODEV;
-	}
-
-	/* Stop Advertising 1000BASE Capability if interface is not GMII
-	 */
-	if ((priv->phy_iface == PHY_INTERFACE_MODE_MII) ||
-	    (priv->phy_iface == PHY_INTERFACE_MODE_RMII))
-		phy_set_max_speed(phydev, SPEED_100);
-
-	/* Broken HW is sometimes missing the pull-up resistor on the
-	 * MDIO line, which results in reads to non-existent devices returning
-	 * 0 rather than 0xffff. Catch this here and treat 0 as a non-existent
-	 * device as well. If a fixed-link is used the phy_id is always 0.
-	 * Note: phydev->phy_id is the result of reading the UID PHY registers.
-	 */
-	if ((phydev->phy_id == 0) && !fixed_link) {
-		netdev_err(dev, "Bad PHY UID 0x%08x\n", phydev->phy_id);
-		phy_disconnect(phydev);
-		return -ENODEV;
-	}
-
-	netdev_dbg(dev, "attached to PHY %d UID 0x%08x Link = %d\n",
-		   phydev->mdio.addr, phydev->phy_id, phydev->link);
-
-	return 0;
-}
-
-=======
->>>>>>> eb3cdb58
 static void tse_update_mac_addr(struct altera_tse_private *priv, const u8 *addr)
 {
 	u32 msb;
