// SPDX-License-Identifier: (GPL-2.0 OR MIT)
/* Microsemi Ocelot Switch driver
 * Copyright (c) 2019 Microsemi Corporation
 */

#include <net/pkt_cls.h>
#include <net/tc_act/tc_gact.h>
#include <soc/mscc/ocelot_vcap.h>
#include "ocelot_police.h"
#include "ocelot_vcap.h"

/* Arbitrarily chosen constants for encoding the VCAP block and lookup number
 * into the chain number. This is UAPI.
 */
#define VCAP_BLOCK			10000
#define VCAP_LOOKUP			1000
#define VCAP_IS1_NUM_LOOKUPS		3
#define VCAP_IS2_NUM_LOOKUPS		2
#define VCAP_IS2_NUM_PAG		256
#define VCAP_IS1_CHAIN(lookup)		\
	(1 * VCAP_BLOCK + (lookup) * VCAP_LOOKUP)
#define VCAP_IS2_CHAIN(lookup, pag)	\
	(2 * VCAP_BLOCK + (lookup) * VCAP_LOOKUP + (pag))
/* PSFP chain and block ID */
#define PSFP_BLOCK_ID			OCELOT_NUM_VCAP_BLOCKS
#define OCELOT_PSFP_CHAIN		(3 * VCAP_BLOCK)

static int ocelot_chain_to_block(int chain, bool ingress)
{
	int lookup, pag;

	if (!ingress) {
		if (chain == 0)
			return VCAP_ES0;
		return -EOPNOTSUPP;
	}

	/* Backwards compatibility with older, single-chain tc-flower
	 * offload support in Ocelot
	 */
	if (chain == 0)
		return VCAP_IS2;

	for (lookup = 0; lookup < VCAP_IS1_NUM_LOOKUPS; lookup++)
		if (chain == VCAP_IS1_CHAIN(lookup))
			return VCAP_IS1;

	for (lookup = 0; lookup < VCAP_IS2_NUM_LOOKUPS; lookup++)
		for (pag = 0; pag < VCAP_IS2_NUM_PAG; pag++)
			if (chain == VCAP_IS2_CHAIN(lookup, pag))
				return VCAP_IS2;

	if (chain == OCELOT_PSFP_CHAIN)
		return PSFP_BLOCK_ID;

	return -EOPNOTSUPP;
}

/* Caller must ensure this is a valid IS1 or IS2 chain first,
 * by calling ocelot_chain_to_block.
 */
static int ocelot_chain_to_lookup(int chain)
{
	/* Backwards compatibility with older, single-chain tc-flower
	 * offload support in Ocelot
	 */
	if (chain == 0)
		return 0;

	return (chain / VCAP_LOOKUP) % 10;
}

/* Caller must ensure this is a valid IS2 chain first,
 * by calling ocelot_chain_to_block.
 */
static int ocelot_chain_to_pag(int chain)
{
	int lookup;

	/* Backwards compatibility with older, single-chain tc-flower
	 * offload support in Ocelot
	 */
	if (chain == 0)
		return 0;

	lookup = ocelot_chain_to_lookup(chain);

	/* calculate PAG value as chain index relative to the first PAG */
	return chain - VCAP_IS2_CHAIN(lookup, 0);
}

static bool ocelot_is_goto_target_valid(int goto_target, int chain,
					bool ingress)
{
	int pag;

	/* Can't offload GOTO in VCAP ES0 */
	if (!ingress)
		return (goto_target < 0);

	/* Non-optional GOTOs */
	if (chain == 0)
		/* VCAP IS1 can be skipped, either partially or completely */
		return (goto_target == VCAP_IS1_CHAIN(0) ||
			goto_target == VCAP_IS1_CHAIN(1) ||
			goto_target == VCAP_IS1_CHAIN(2) ||
			goto_target == VCAP_IS2_CHAIN(0, 0) ||
			goto_target == VCAP_IS2_CHAIN(1, 0) ||
			goto_target == OCELOT_PSFP_CHAIN);

	if (chain == VCAP_IS1_CHAIN(0))
		return (goto_target == VCAP_IS1_CHAIN(1));

	if (chain == VCAP_IS1_CHAIN(1))
		return (goto_target == VCAP_IS1_CHAIN(2));

	/* Lookup 2 of VCAP IS1 can really support non-optional GOTOs,
	 * using a Policy Association Group (PAG) value, which is an 8-bit
	 * value encoding a VCAP IS2 target chain.
	 */
	if (chain == VCAP_IS1_CHAIN(2)) {
		for (pag = 0; pag < VCAP_IS2_NUM_PAG; pag++)
			if (goto_target == VCAP_IS2_CHAIN(0, pag))
				return true;

		return false;
	}

	/* Non-optional GOTO from VCAP IS2 lookup 0 to lookup 1.
	 * We cannot change the PAG at this point.
	 */
	for (pag = 0; pag < VCAP_IS2_NUM_PAG; pag++)
		if (chain == VCAP_IS2_CHAIN(0, pag))
			return (goto_target == VCAP_IS2_CHAIN(1, pag));

	/* VCAP IS2 lookup 1 can goto to PSFP block if hardware support */
	for (pag = 0; pag < VCAP_IS2_NUM_PAG; pag++)
		if (chain == VCAP_IS2_CHAIN(1, pag))
			return (goto_target == OCELOT_PSFP_CHAIN);

	return false;
}

static struct ocelot_vcap_filter *
ocelot_find_vcap_filter_that_points_at(struct ocelot *ocelot, int chain)
{
	struct ocelot_vcap_filter *filter;
	struct ocelot_vcap_block *block;
	int block_id;

	block_id = ocelot_chain_to_block(chain, true);
	if (block_id < 0)
		return NULL;

	if (block_id == VCAP_IS2) {
		block = &ocelot->block[VCAP_IS1];

		list_for_each_entry(filter, &block->rules, list)
			if (filter->type == OCELOT_VCAP_FILTER_PAG &&
			    filter->goto_target == chain)
				return filter;
	}

	list_for_each_entry(filter, &ocelot->dummy_rules, list)
		if (filter->goto_target == chain)
			return filter;

	return NULL;
}

static int
ocelot_flower_parse_ingress_vlan_modify(struct ocelot *ocelot, int port,
					struct ocelot_vcap_filter *filter,
					const struct flow_action_entry *a,
					struct netlink_ext_ack *extack)
{
	struct ocelot_port *ocelot_port = ocelot->ports[port];

	if (filter->goto_target != -1) {
		NL_SET_ERR_MSG_MOD(extack,
				   "Last action must be GOTO");
		return -EOPNOTSUPP;
	}

	if (!ocelot_port->vlan_aware) {
		NL_SET_ERR_MSG_MOD(extack,
				   "Can only modify VLAN under VLAN aware bridge");
		return -EOPNOTSUPP;
	}

	filter->action.vid_replace_ena = true;
	filter->action.pcp_dei_ena = true;
	filter->action.vid = a->vlan.vid;
	filter->action.pcp = a->vlan.prio;
	filter->type = OCELOT_VCAP_FILTER_OFFLOAD;

	return 0;
}

static int
ocelot_flower_parse_egress_vlan_modify(struct ocelot_vcap_filter *filter,
				       const struct flow_action_entry *a,
				       struct netlink_ext_ack *extack)
{
	enum ocelot_tag_tpid_sel tpid;

	switch (ntohs(a->vlan.proto)) {
	case ETH_P_8021Q:
		tpid = OCELOT_TAG_TPID_SEL_8021Q;
		break;
	case ETH_P_8021AD:
		tpid = OCELOT_TAG_TPID_SEL_8021AD;
		break;
	default:
		NL_SET_ERR_MSG_MOD(extack,
				   "Cannot modify custom TPID");
		return -EOPNOTSUPP;
	}

	filter->action.tag_a_tpid_sel = tpid;
	filter->action.push_outer_tag = OCELOT_ES0_TAG;
	filter->action.tag_a_vid_sel = OCELOT_ES0_VID_PLUS_CLASSIFIED_VID;
	filter->action.vid_a_val = a->vlan.vid;
	filter->action.pcp_a_val = a->vlan.prio;
	filter->action.tag_a_pcp_sel = OCELOT_ES0_PCP;
	filter->type = OCELOT_VCAP_FILTER_OFFLOAD;

	return 0;
}

static int ocelot_flower_parse_action(struct ocelot *ocelot, int port,
				      bool ingress, struct flow_cls_offload *f,
				      struct ocelot_vcap_filter *filter)
{
	const struct flow_action *action = &f->rule->action;
	struct netlink_ext_ack *extack = f->common.extack;
	bool allow_missing_goto_target = false;
	const struct flow_action_entry *a;
	enum ocelot_tag_tpid_sel tpid;
	int i, chain, egress_port;
	u32 pol_ix, pol_max;
	u64 rate;
	int err;

	if (!flow_action_basic_hw_stats_check(&f->rule->action,
					      f->common.extack))
		return -EOPNOTSUPP;

	chain = f->common.chain_index;
	filter->block_id = ocelot_chain_to_block(chain, ingress);
	if (filter->block_id < 0) {
		NL_SET_ERR_MSG_MOD(extack, "Cannot offload to this chain");
		return -EOPNOTSUPP;
	}
	if (filter->block_id == VCAP_IS1 || filter->block_id == VCAP_IS2)
		filter->lookup = ocelot_chain_to_lookup(chain);
	if (filter->block_id == VCAP_IS2)
		filter->pag = ocelot_chain_to_pag(chain);

	filter->goto_target = -1;
	filter->type = OCELOT_VCAP_FILTER_DUMMY;

	flow_action_for_each(i, a, action) {
		switch (a->id) {
		case FLOW_ACTION_DROP:
			if (filter->block_id != VCAP_IS2) {
				NL_SET_ERR_MSG_MOD(extack,
						   "Drop action can only be offloaded to VCAP IS2");
				return -EOPNOTSUPP;
			}
			if (filter->goto_target != -1) {
				NL_SET_ERR_MSG_MOD(extack,
						   "Last action must be GOTO");
				return -EOPNOTSUPP;
			}
			filter->action.mask_mode = OCELOT_MASK_MODE_PERMIT_DENY;
			filter->action.port_mask = 0;
			filter->action.police_ena = true;
			filter->action.pol_ix = OCELOT_POLICER_DISCARD;
			filter->type = OCELOT_VCAP_FILTER_OFFLOAD;
			break;
		case FLOW_ACTION_ACCEPT:
			if (filter->block_id != VCAP_ES0 &&
			    filter->block_id != VCAP_IS1 &&
			    filter->block_id != VCAP_IS2) {
				NL_SET_ERR_MSG_MOD(extack,
						   "Accept action can only be offloaded to VCAP chains");
				return -EOPNOTSUPP;
			}
			if (filter->block_id != VCAP_ES0 &&
			    filter->goto_target != -1) {
				NL_SET_ERR_MSG_MOD(extack,
						   "Last action must be GOTO");
				return -EOPNOTSUPP;
			}
			filter->type = OCELOT_VCAP_FILTER_OFFLOAD;
			break;
		case FLOW_ACTION_TRAP:
			if (filter->block_id != VCAP_IS2 ||
			    filter->lookup != 0) {
				NL_SET_ERR_MSG_MOD(extack,
						   "Trap action can only be offloaded to VCAP IS2 lookup 0");
				return -EOPNOTSUPP;
			}
			if (filter->goto_target != -1) {
				NL_SET_ERR_MSG_MOD(extack,
						   "Last action must be GOTO");
				return -EOPNOTSUPP;
			}
			filter->action.mask_mode = OCELOT_MASK_MODE_PERMIT_DENY;
			filter->action.port_mask = 0;
			filter->action.cpu_copy_ena = true;
			filter->action.cpu_qu_num = 0;
			filter->type = OCELOT_VCAP_FILTER_OFFLOAD;
			filter->is_trap = true;
			break;
		case FLOW_ACTION_POLICE:
			if (filter->block_id == PSFP_BLOCK_ID) {
				filter->type = OCELOT_PSFP_FILTER_OFFLOAD;
				break;
			}
			if (filter->block_id != VCAP_IS2 ||
			    filter->lookup != 0) {
				NL_SET_ERR_MSG_MOD(extack,
						   "Police action can only be offloaded to VCAP IS2 lookup 0 or PSFP");
				return -EOPNOTSUPP;
			}
			if (filter->goto_target != -1) {
				NL_SET_ERR_MSG_MOD(extack,
						   "Last action must be GOTO");
				return -EOPNOTSUPP;
			}

			err = ocelot_policer_validate(action, a, extack);
			if (err)
				return err;

			filter->action.police_ena = true;

			pol_ix = a->hw_index + ocelot->vcap_pol.base;
			pol_max = ocelot->vcap_pol.max;

			if (ocelot->vcap_pol.max2 && pol_ix > pol_max) {
				pol_ix += ocelot->vcap_pol.base2 - pol_max - 1;
				pol_max = ocelot->vcap_pol.max2;
			}

			if (pol_ix >= pol_max)
				return -EINVAL;

			filter->action.pol_ix = pol_ix;

			rate = a->police.rate_bytes_ps;
			filter->action.pol.rate = div_u64(rate, 1000) * 8;
			filter->action.pol.burst = a->police.burst;
			filter->type = OCELOT_VCAP_FILTER_OFFLOAD;
			break;
		case FLOW_ACTION_REDIRECT:
			if (filter->block_id != VCAP_IS2) {
				NL_SET_ERR_MSG_MOD(extack,
						   "Redirect action can only be offloaded to VCAP IS2");
				return -EOPNOTSUPP;
			}
			if (filter->goto_target != -1) {
				NL_SET_ERR_MSG_MOD(extack,
						   "Last action must be GOTO");
				return -EOPNOTSUPP;
			}
			egress_port = ocelot->ops->netdev_to_port(a->dev);
			if (egress_port < 0) {
				NL_SET_ERR_MSG_MOD(extack,
						   "Destination not an ocelot port");
				return -EOPNOTSUPP;
			}
			filter->action.mask_mode = OCELOT_MASK_MODE_REDIRECT;
			filter->action.port_mask = BIT(egress_port);
			filter->type = OCELOT_VCAP_FILTER_OFFLOAD;
			break;
		case FLOW_ACTION_MIRRED:
			if (filter->block_id != VCAP_IS2) {
				NL_SET_ERR_MSG_MOD(extack,
						   "Mirror action can only be offloaded to VCAP IS2");
				return -EOPNOTSUPP;
			}
			if (filter->goto_target != -1) {
				NL_SET_ERR_MSG_MOD(extack,
						   "Last action must be GOTO");
				return -EOPNOTSUPP;
			}
			egress_port = ocelot->ops->netdev_to_port(a->dev);
			if (egress_port < 0) {
				NL_SET_ERR_MSG_MOD(extack,
						   "Destination not an ocelot port");
				return -EOPNOTSUPP;
			}
			filter->egress_port.value = egress_port;
			filter->action.mirror_ena = true;
			filter->type = OCELOT_VCAP_FILTER_OFFLOAD;
			break;
<<<<<<< HEAD
		case FLOW_ACTION_VLAN_MANGLE:
			if (filter->block_id == VCAP_IS1) {
				err = ocelot_flower_parse_ingress_vlan_modify(ocelot, port,
									      filter, a,
									      extack);
			} else if (filter->block_id == VCAP_ES0) {
				err = ocelot_flower_parse_egress_vlan_modify(filter, a,
									     extack);
			} else {
				NL_SET_ERR_MSG_MOD(extack,
						   "VLAN modify action can only be offloaded to VCAP IS1 or ES0");
				err = -EOPNOTSUPP;
			}
			if (err)
				return err;
=======
		case FLOW_ACTION_VLAN_POP:
			if (filter->block_id != VCAP_IS1) {
				NL_SET_ERR_MSG_MOD(extack,
						   "VLAN pop action can only be offloaded to VCAP IS1");
				return -EOPNOTSUPP;
			}
			if (filter->goto_target != -1) {
				NL_SET_ERR_MSG_MOD(extack,
						   "Last action must be GOTO");
				return -EOPNOTSUPP;
			}
			filter->action.vlan_pop_cnt_ena = true;
			filter->action.vlan_pop_cnt++;
			if (filter->action.vlan_pop_cnt > 2) {
				NL_SET_ERR_MSG_MOD(extack,
						   "Cannot pop more than 2 VLAN headers");
				return -EOPNOTSUPP;
			}
			filter->type = OCELOT_VCAP_FILTER_OFFLOAD;
>>>>>>> eb3cdb58
			break;
		case FLOW_ACTION_VLAN_MANGLE:
			if (filter->block_id == VCAP_IS1) {
				err = ocelot_flower_parse_ingress_vlan_modify(ocelot, port,
									      filter, a,
									      extack);
			} else if (filter->block_id == VCAP_ES0) {
				err = ocelot_flower_parse_egress_vlan_modify(filter, a,
									     extack);
			} else {
				NL_SET_ERR_MSG_MOD(extack,
						   "VLAN modify action can only be offloaded to VCAP IS1 or ES0");
				err = -EOPNOTSUPP;
			}
			if (err)
				return err;
			break;
		case FLOW_ACTION_PRIORITY:
			if (filter->block_id != VCAP_IS1) {
				NL_SET_ERR_MSG_MOD(extack,
						   "Priority action can only be offloaded to VCAP IS1");
				return -EOPNOTSUPP;
			}
			if (filter->goto_target != -1) {
				NL_SET_ERR_MSG_MOD(extack,
						   "Last action must be GOTO");
				return -EOPNOTSUPP;
			}
			filter->action.qos_ena = true;
			filter->action.qos_val = a->priority;
			filter->type = OCELOT_VCAP_FILTER_OFFLOAD;
			break;
		case FLOW_ACTION_GOTO:
			filter->goto_target = a->chain_index;

			if (filter->block_id == VCAP_IS1 && filter->lookup == 2) {
				int pag = ocelot_chain_to_pag(filter->goto_target);

				filter->action.pag_override_mask = 0xff;
				filter->action.pag_val = pag;
				filter->type = OCELOT_VCAP_FILTER_PAG;
			}
			break;
		case FLOW_ACTION_VLAN_PUSH:
			if (filter->block_id != VCAP_ES0) {
				NL_SET_ERR_MSG_MOD(extack,
						   "VLAN push action can only be offloaded to VCAP ES0");
				return -EOPNOTSUPP;
			}
			switch (ntohs(a->vlan.proto)) {
			case ETH_P_8021Q:
				tpid = OCELOT_TAG_TPID_SEL_8021Q;
				break;
			case ETH_P_8021AD:
				tpid = OCELOT_TAG_TPID_SEL_8021AD;
				break;
			default:
				NL_SET_ERR_MSG_MOD(extack,
						   "Cannot push custom TPID");
				return -EOPNOTSUPP;
			}
			filter->action.tag_a_tpid_sel = tpid;
			filter->action.push_outer_tag = OCELOT_ES0_TAG;
			filter->action.tag_a_vid_sel = OCELOT_ES0_VID;
			filter->action.vid_a_val = a->vlan.vid;
			filter->action.pcp_a_val = a->vlan.prio;
			filter->type = OCELOT_VCAP_FILTER_OFFLOAD;
			break;
		case FLOW_ACTION_GATE:
			if (filter->block_id != PSFP_BLOCK_ID) {
				NL_SET_ERR_MSG_MOD(extack,
						   "Gate action can only be offloaded to PSFP chain");
				return -EOPNOTSUPP;
			}
			filter->type = OCELOT_PSFP_FILTER_OFFLOAD;
			break;
		default:
			NL_SET_ERR_MSG_MOD(extack, "Cannot offload action");
			return -EOPNOTSUPP;
		}
	}

	if (filter->goto_target == -1) {
		if ((filter->block_id == VCAP_IS2 && filter->lookup == 1) ||
		    chain == 0 || filter->block_id == PSFP_BLOCK_ID) {
			allow_missing_goto_target = true;
		} else {
			NL_SET_ERR_MSG_MOD(extack, "Missing GOTO action");
			return -EOPNOTSUPP;
		}
	}

	if (!ocelot_is_goto_target_valid(filter->goto_target, chain, ingress) &&
	    !allow_missing_goto_target) {
		NL_SET_ERR_MSG_MOD(extack, "Cannot offload this GOTO target");
		return -EOPNOTSUPP;
	}

	return 0;
}

static int ocelot_flower_parse_indev(struct ocelot *ocelot, int port,
				     struct flow_cls_offload *f,
				     struct ocelot_vcap_filter *filter)
{
	struct flow_rule *rule = flow_cls_offload_flow_rule(f);
	const struct vcap_props *vcap = &ocelot->vcap[VCAP_ES0];
	int key_length = vcap->keys[VCAP_ES0_IGR_PORT].length;
	struct netlink_ext_ack *extack = f->common.extack;
	struct net_device *dev, *indev;
	struct flow_match_meta match;
	int ingress_port;

	flow_rule_match_meta(rule, &match);

	if (!match.mask->ingress_ifindex)
		return 0;

	if (match.mask->ingress_ifindex != 0xFFFFFFFF) {
		NL_SET_ERR_MSG_MOD(extack, "Unsupported ingress ifindex mask");
		return -EOPNOTSUPP;
	}

	dev = ocelot->ops->port_to_netdev(ocelot, port);
	if (!dev)
		return -EINVAL;

	indev = __dev_get_by_index(dev_net(dev), match.key->ingress_ifindex);
	if (!indev) {
		NL_SET_ERR_MSG_MOD(extack,
				   "Can't find the ingress port to match on");
		return -ENOENT;
	}

	ingress_port = ocelot->ops->netdev_to_port(indev);
	if (ingress_port < 0) {
		NL_SET_ERR_MSG_MOD(extack,
				   "Can only offload an ocelot ingress port");
		return -EOPNOTSUPP;
	}
	if (ingress_port == port) {
		NL_SET_ERR_MSG_MOD(extack,
				   "Ingress port is equal to the egress port");
		return -EINVAL;
	}

	filter->ingress_port.value = ingress_port;
	filter->ingress_port.mask = GENMASK(key_length - 1, 0);

	return 0;
}

static int
ocelot_flower_parse_key(struct ocelot *ocelot, int port, bool ingress,
			struct flow_cls_offload *f,
			struct ocelot_vcap_filter *filter)
{
	struct flow_rule *rule = flow_cls_offload_flow_rule(f);
	struct flow_dissector *dissector = rule->match.dissector;
	struct netlink_ext_ack *extack = f->common.extack;
	u16 proto = ntohs(f->common.protocol);
	bool match_protocol = true;
	int ret;

	if (dissector->used_keys &
	    ~(BIT(FLOW_DISSECTOR_KEY_CONTROL) |
	      BIT(FLOW_DISSECTOR_KEY_BASIC) |
	      BIT(FLOW_DISSECTOR_KEY_META) |
	      BIT(FLOW_DISSECTOR_KEY_PORTS) |
	      BIT(FLOW_DISSECTOR_KEY_VLAN) |
	      BIT(FLOW_DISSECTOR_KEY_IPV4_ADDRS) |
	      BIT(FLOW_DISSECTOR_KEY_IPV6_ADDRS) |
	      BIT(FLOW_DISSECTOR_KEY_ETH_ADDRS))) {
		return -EOPNOTSUPP;
	}

	/* For VCAP ES0 (egress rewriter) we can match on the ingress port */
	if (!ingress) {
		ret = ocelot_flower_parse_indev(ocelot, port, f, filter);
		if (ret)
			return ret;
	}

	if (flow_rule_match_key(rule, FLOW_DISSECTOR_KEY_CONTROL)) {
		struct flow_match_control match;

		flow_rule_match_control(rule, &match);
	}

	if (flow_rule_match_key(rule, FLOW_DISSECTOR_KEY_VLAN)) {
		struct flow_match_vlan match;

		flow_rule_match_vlan(rule, &match);
		filter->key_type = OCELOT_VCAP_KEY_ANY;
		filter->vlan.vid.value = match.key->vlan_id;
		filter->vlan.vid.mask = match.mask->vlan_id;
		filter->vlan.pcp.value[0] = match.key->vlan_priority;
		filter->vlan.pcp.mask[0] = match.mask->vlan_priority;
		match_protocol = false;
	}

	if (flow_rule_match_key(rule, FLOW_DISSECTOR_KEY_ETH_ADDRS)) {
		struct flow_match_eth_addrs match;

		if (filter->block_id == VCAP_ES0) {
			NL_SET_ERR_MSG_MOD(extack,
					   "VCAP ES0 cannot match on MAC address");
			return -EOPNOTSUPP;
		}

		/* The hw support mac matches only for MAC_ETYPE key,
		 * therefore if other matches(port, tcp flags, etc) are added
		 * then just bail out
		 */
		if ((dissector->used_keys &
		    (BIT(FLOW_DISSECTOR_KEY_ETH_ADDRS) |
		     BIT(FLOW_DISSECTOR_KEY_BASIC) |
		     BIT(FLOW_DISSECTOR_KEY_CONTROL))) !=
		    (BIT(FLOW_DISSECTOR_KEY_ETH_ADDRS) |
		     BIT(FLOW_DISSECTOR_KEY_BASIC) |
		     BIT(FLOW_DISSECTOR_KEY_CONTROL)))
			return -EOPNOTSUPP;

		flow_rule_match_eth_addrs(rule, &match);

		if (filter->block_id == VCAP_IS1 &&
		    !is_zero_ether_addr(match.mask->dst)) {
			NL_SET_ERR_MSG_MOD(extack,
					   "Key type S1_NORMAL cannot match on destination MAC");
			return -EOPNOTSUPP;
		}

		filter->key_type = OCELOT_VCAP_KEY_ETYPE;
		ether_addr_copy(filter->key.etype.dmac.value,
				match.key->dst);
		ether_addr_copy(filter->key.etype.smac.value,
				match.key->src);
		ether_addr_copy(filter->key.etype.dmac.mask,
				match.mask->dst);
		ether_addr_copy(filter->key.etype.smac.mask,
				match.mask->src);
		goto finished_key_parsing;
	}

	if (flow_rule_match_key(rule, FLOW_DISSECTOR_KEY_BASIC)) {
		struct flow_match_basic match;

		flow_rule_match_basic(rule, &match);
		if (ntohs(match.key->n_proto) == ETH_P_IP) {
			if (filter->block_id == VCAP_ES0) {
				NL_SET_ERR_MSG_MOD(extack,
						   "VCAP ES0 cannot match on IP protocol");
				return -EOPNOTSUPP;
			}

			filter->key_type = OCELOT_VCAP_KEY_IPV4;
			filter->key.ipv4.proto.value[0] =
				match.key->ip_proto;
			filter->key.ipv4.proto.mask[0] =
				match.mask->ip_proto;
			match_protocol = false;
		}
		if (ntohs(match.key->n_proto) == ETH_P_IPV6) {
			if (filter->block_id == VCAP_ES0) {
				NL_SET_ERR_MSG_MOD(extack,
						   "VCAP ES0 cannot match on IP protocol");
				return -EOPNOTSUPP;
			}

			filter->key_type = OCELOT_VCAP_KEY_IPV6;
			filter->key.ipv6.proto.value[0] =
				match.key->ip_proto;
			filter->key.ipv6.proto.mask[0] =
				match.mask->ip_proto;
			match_protocol = false;
		}
	}

	if (flow_rule_match_key(rule, FLOW_DISSECTOR_KEY_IPV4_ADDRS) &&
	    proto == ETH_P_IP) {
		struct flow_match_ipv4_addrs match;
		u8 *tmp;

		if (filter->block_id == VCAP_ES0) {
			NL_SET_ERR_MSG_MOD(extack,
					   "VCAP ES0 cannot match on IP address");
			return -EOPNOTSUPP;
		}

		flow_rule_match_ipv4_addrs(rule, &match);

		if (filter->block_id == VCAP_IS1 && *(u32 *)&match.mask->dst) {
			NL_SET_ERR_MSG_MOD(extack,
					   "Key type S1_NORMAL cannot match on destination IP");
			return -EOPNOTSUPP;
		}

		tmp = &filter->key.ipv4.sip.value.addr[0];
		memcpy(tmp, &match.key->src, 4);

		tmp = &filter->key.ipv4.sip.mask.addr[0];
		memcpy(tmp, &match.mask->src, 4);

		tmp = &filter->key.ipv4.dip.value.addr[0];
		memcpy(tmp, &match.key->dst, 4);

		tmp = &filter->key.ipv4.dip.mask.addr[0];
		memcpy(tmp, &match.mask->dst, 4);
		match_protocol = false;
	}

	if (flow_rule_match_key(rule, FLOW_DISSECTOR_KEY_IPV6_ADDRS) &&
	    proto == ETH_P_IPV6) {
		return -EOPNOTSUPP;
	}

	if (flow_rule_match_key(rule, FLOW_DISSECTOR_KEY_PORTS)) {
		struct flow_match_ports match;

		if (filter->block_id == VCAP_ES0) {
			NL_SET_ERR_MSG_MOD(extack,
					   "VCAP ES0 cannot match on L4 ports");
			return -EOPNOTSUPP;
		}

		flow_rule_match_ports(rule, &match);
		filter->key.ipv4.sport.value = ntohs(match.key->src);
		filter->key.ipv4.sport.mask = ntohs(match.mask->src);
		filter->key.ipv4.dport.value = ntohs(match.key->dst);
		filter->key.ipv4.dport.mask = ntohs(match.mask->dst);
		match_protocol = false;
	}

finished_key_parsing:
	if (match_protocol && proto != ETH_P_ALL) {
		if (filter->block_id == VCAP_ES0) {
			NL_SET_ERR_MSG_MOD(extack,
					   "VCAP ES0 cannot match on L2 proto");
			return -EOPNOTSUPP;
		}

		/* TODO: support SNAP, LLC etc */
		if (proto < ETH_P_802_3_MIN)
			return -EOPNOTSUPP;
		filter->key_type = OCELOT_VCAP_KEY_ETYPE;
		*(__be16 *)filter->key.etype.etype.value = htons(proto);
		*(__be16 *)filter->key.etype.etype.mask = htons(0xffff);
	}
	/* else, a filter of type OCELOT_VCAP_KEY_ANY is implicitly added */

	return 0;
}

static int ocelot_flower_parse(struct ocelot *ocelot, int port, bool ingress,
			       struct flow_cls_offload *f,
			       struct ocelot_vcap_filter *filter)
{
	int ret;

	filter->prio = f->common.prio;
	filter->id.cookie = f->cookie;
	filter->id.tc_offload = true;

	ret = ocelot_flower_parse_action(ocelot, port, ingress, f, filter);
	if (ret)
		return ret;

	/* PSFP filter need to parse key by stream identification function. */
	if (filter->type == OCELOT_PSFP_FILTER_OFFLOAD)
		return 0;

	return ocelot_flower_parse_key(ocelot, port, ingress, f, filter);
}

static struct ocelot_vcap_filter
*ocelot_vcap_filter_create(struct ocelot *ocelot, int port, bool ingress,
			   struct flow_cls_offload *f)
{
	struct ocelot_vcap_filter *filter;

	filter = kzalloc(sizeof(*filter), GFP_KERNEL);
	if (!filter)
		return NULL;

	if (ingress) {
		filter->ingress_port_mask = BIT(port);
	} else {
		const struct vcap_props *vcap = &ocelot->vcap[VCAP_ES0];
		int key_length = vcap->keys[VCAP_ES0_EGR_PORT].length;

		filter->egress_port.value = port;
		filter->egress_port.mask = GENMASK(key_length - 1, 0);
	}

	return filter;
}

static int ocelot_vcap_dummy_filter_add(struct ocelot *ocelot,
					struct ocelot_vcap_filter *filter)
{
	list_add(&filter->list, &ocelot->dummy_rules);

	return 0;
}

static int ocelot_vcap_dummy_filter_del(struct ocelot *ocelot,
					struct ocelot_vcap_filter *filter)
{
	list_del(&filter->list);
	kfree(filter);

	return 0;
}

/* If we have an egress VLAN modification rule, we need to actually write the
 * delta between the input VLAN (from the key) and the output VLAN (from the
 * action), but the action was parsed first. So we need to patch the delta into
 * the action here.
 */
static int
ocelot_flower_patch_es0_vlan_modify(struct ocelot_vcap_filter *filter,
				    struct netlink_ext_ack *extack)
{
	if (filter->block_id != VCAP_ES0 ||
	    filter->action.tag_a_vid_sel != OCELOT_ES0_VID_PLUS_CLASSIFIED_VID)
		return 0;

	if (filter->vlan.vid.mask != VLAN_VID_MASK) {
		NL_SET_ERR_MSG_MOD(extack,
				   "VCAP ES0 VLAN rewriting needs a full VLAN in the key");
		return -EOPNOTSUPP;
	}

	filter->action.vid_a_val -= filter->vlan.vid.value;
	filter->action.vid_a_val &= VLAN_VID_MASK;

	return 0;
}

int ocelot_cls_flower_replace(struct ocelot *ocelot, int port,
			      struct flow_cls_offload *f, bool ingress)
{
	struct netlink_ext_ack *extack = f->common.extack;
	struct ocelot_vcap_filter *filter;
	int chain = f->common.chain_index;
	int block_id, ret;

	if (chain && !ocelot_find_vcap_filter_that_points_at(ocelot, chain)) {
		NL_SET_ERR_MSG_MOD(extack, "No default GOTO action points to this chain");
		return -EOPNOTSUPP;
	}

	block_id = ocelot_chain_to_block(chain, ingress);
	if (block_id < 0) {
		NL_SET_ERR_MSG_MOD(extack, "Cannot offload to this chain");
		return -EOPNOTSUPP;
	}

	filter = ocelot_vcap_block_find_filter_by_id(&ocelot->block[block_id],
						     f->cookie, true);
	if (filter) {
		/* Filter already exists on other ports */
		if (!ingress) {
			NL_SET_ERR_MSG_MOD(extack, "VCAP ES0 does not support shared filters");
			return -EOPNOTSUPP;
		}

		filter->ingress_port_mask |= BIT(port);

		return ocelot_vcap_filter_replace(ocelot, filter);
	}

	/* Filter didn't exist, create it now */
	filter = ocelot_vcap_filter_create(ocelot, port, ingress, f);
	if (!filter)
		return -ENOMEM;

	ret = ocelot_flower_parse(ocelot, port, ingress, f, filter);
	if (ret) {
		kfree(filter);
		return ret;
	}

	ret = ocelot_flower_patch_es0_vlan_modify(filter, extack);
	if (ret) {
		kfree(filter);
		return ret;
	}

	/* The non-optional GOTOs for the TCAM skeleton don't need
	 * to be actually offloaded.
	 */
	if (filter->type == OCELOT_VCAP_FILTER_DUMMY)
		return ocelot_vcap_dummy_filter_add(ocelot, filter);

	if (filter->type == OCELOT_PSFP_FILTER_OFFLOAD) {
		kfree(filter);
		if (ocelot->ops->psfp_filter_add)
			return ocelot->ops->psfp_filter_add(ocelot, port, f);

		NL_SET_ERR_MSG_MOD(extack, "PSFP chain is not supported in HW");
		return -EOPNOTSUPP;
	}

	return ocelot_vcap_filter_add(ocelot, filter, f->common.extack);
}
EXPORT_SYMBOL_GPL(ocelot_cls_flower_replace);

int ocelot_cls_flower_destroy(struct ocelot *ocelot, int port,
			      struct flow_cls_offload *f, bool ingress)
{
	struct ocelot_vcap_filter *filter;
	struct ocelot_vcap_block *block;
	int block_id;

	block_id = ocelot_chain_to_block(f->common.chain_index, ingress);
	if (block_id < 0)
		return 0;

	if (block_id == PSFP_BLOCK_ID) {
		if (ocelot->ops->psfp_filter_del)
			return ocelot->ops->psfp_filter_del(ocelot, f);

		return -EOPNOTSUPP;
	}

	block = &ocelot->block[block_id];

	filter = ocelot_vcap_block_find_filter_by_id(block, f->cookie, true);
	if (!filter)
		return 0;

	if (filter->type == OCELOT_VCAP_FILTER_DUMMY)
		return ocelot_vcap_dummy_filter_del(ocelot, filter);

	if (ingress) {
		filter->ingress_port_mask &= ~BIT(port);
		if (filter->ingress_port_mask)
			return ocelot_vcap_filter_replace(ocelot, filter);
	}

	return ocelot_vcap_filter_del(ocelot, filter);
}
EXPORT_SYMBOL_GPL(ocelot_cls_flower_destroy);

int ocelot_cls_flower_stats(struct ocelot *ocelot, int port,
			    struct flow_cls_offload *f, bool ingress)
{
	struct ocelot_vcap_filter *filter;
	struct ocelot_vcap_block *block;
	struct flow_stats stats = {0};
	int block_id, ret;

	block_id = ocelot_chain_to_block(f->common.chain_index, ingress);
	if (block_id < 0)
		return 0;

	if (block_id == PSFP_BLOCK_ID) {
		if (ocelot->ops->psfp_stats_get) {
			ret = ocelot->ops->psfp_stats_get(ocelot, f, &stats);
			if (ret)
				return ret;

			goto stats_update;
		}

		return -EOPNOTSUPP;
	}

	block = &ocelot->block[block_id];

	filter = ocelot_vcap_block_find_filter_by_id(block, f->cookie, true);
	if (!filter || filter->type == OCELOT_VCAP_FILTER_DUMMY)
		return 0;

	ret = ocelot_vcap_filter_stats_update(ocelot, filter);
	if (ret)
		return ret;

	stats.pkts = filter->stats.pkts;

stats_update:
	flow_stats_update(&f->stats, 0x0, stats.pkts, stats.drops, 0x0,
			  FLOW_ACTION_HW_STATS_IMMEDIATE);
	return 0;
}
EXPORT_SYMBOL_GPL(ocelot_cls_flower_stats);<|MERGE_RESOLUTION|>--- conflicted
+++ resolved
@@ -397,23 +397,6 @@
 			filter->action.mirror_ena = true;
 			filter->type = OCELOT_VCAP_FILTER_OFFLOAD;
 			break;
-<<<<<<< HEAD
-		case FLOW_ACTION_VLAN_MANGLE:
-			if (filter->block_id == VCAP_IS1) {
-				err = ocelot_flower_parse_ingress_vlan_modify(ocelot, port,
-									      filter, a,
-									      extack);
-			} else if (filter->block_id == VCAP_ES0) {
-				err = ocelot_flower_parse_egress_vlan_modify(filter, a,
-									     extack);
-			} else {
-				NL_SET_ERR_MSG_MOD(extack,
-						   "VLAN modify action can only be offloaded to VCAP IS1 or ES0");
-				err = -EOPNOTSUPP;
-			}
-			if (err)
-				return err;
-=======
 		case FLOW_ACTION_VLAN_POP:
 			if (filter->block_id != VCAP_IS1) {
 				NL_SET_ERR_MSG_MOD(extack,
@@ -433,7 +416,6 @@
 				return -EOPNOTSUPP;
 			}
 			filter->type = OCELOT_VCAP_FILTER_OFFLOAD;
->>>>>>> eb3cdb58
 			break;
 		case FLOW_ACTION_VLAN_MANGLE:
 			if (filter->block_id == VCAP_IS1) {
