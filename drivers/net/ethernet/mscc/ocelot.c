--- conflicted
+++ resolved
@@ -873,154 +873,6 @@
 
 	/* No loopback */
 	ocelot_port_writel(ocelot_port, 0, PCS1G_LB_CFG);
-<<<<<<< HEAD
-
-	/* Enable MAC module */
-	ocelot_port_writel(ocelot_port, DEV_MAC_ENA_CFG_RX_ENA |
-			   DEV_MAC_ENA_CFG_TX_ENA, DEV_MAC_ENA_CFG);
-
-	/* Take MAC, Port, Phy (intern) and PCS (SGMII/Serdes) clock out of
-	 * reset
-	 */
-	ocelot_port_writel(ocelot_port, DEV_CLOCK_CFG_LINK_SPEED(speed),
-			   DEV_CLOCK_CFG);
-
-	/* No PFC */
-	ocelot_write_gix(ocelot, ANA_PFC_PFC_CFG_FC_LINK_SPEED(speed),
-			 ANA_PFC_PFC_CFG, port);
-
-	/* Core: Enable port for frame transfer */
-	ocelot_fields_write(ocelot, port,
-			    QSYS_SWITCH_PORT_MODE_PORT_ENA, 1);
-
-	/* Flow control */
-	ocelot_write_rix(ocelot, SYS_MAC_FC_CFG_PAUSE_VAL_CFG(0xffff) |
-			 SYS_MAC_FC_CFG_RX_FC_ENA | SYS_MAC_FC_CFG_TX_FC_ENA |
-			 SYS_MAC_FC_CFG_ZERO_PAUSE_ENA |
-			 SYS_MAC_FC_CFG_FC_LATENCY_CFG(0x7) |
-			 SYS_MAC_FC_CFG_FC_LINK_SPEED(speed),
-			 SYS_MAC_FC_CFG, port);
-	ocelot_write_rix(ocelot, 0, ANA_POL_FLOWC, port);
-}
-EXPORT_SYMBOL(ocelot_adjust_link);
-
-void ocelot_port_enable(struct ocelot *ocelot, int port,
-			struct phy_device *phy)
-{
-	/* Enable receiving frames on the port, and activate auto-learning of
-	 * MAC addresses.
-	 */
-	ocelot_write_gix(ocelot, ANA_PORT_PORT_CFG_LEARNAUTO |
-			 ANA_PORT_PORT_CFG_RECV_ENA |
-			 ANA_PORT_PORT_CFG_PORTID_VAL(port),
-			 ANA_PORT_PORT_CFG, port);
-}
-EXPORT_SYMBOL(ocelot_port_enable);
-
-void ocelot_port_disable(struct ocelot *ocelot, int port)
-{
-	struct ocelot_port *ocelot_port = ocelot->ports[port];
-
-	ocelot_port_writel(ocelot_port, 0, DEV_MAC_ENA_CFG);
-	ocelot_fields_write(ocelot, port, QSYS_SWITCH_PORT_MODE_PORT_ENA, 0);
-}
-EXPORT_SYMBOL(ocelot_port_disable);
-
-static int ocelot_port_add_txtstamp_skb(struct ocelot *ocelot, int port,
-					struct sk_buff *clone)
-{
-	struct ocelot_port *ocelot_port = ocelot->ports[port];
-	unsigned long flags;
-
-	spin_lock_irqsave(&ocelot->ts_id_lock, flags);
-
-	if (ocelot_port->ptp_skbs_in_flight == OCELOT_MAX_PTP_ID ||
-	    ocelot->ptp_skbs_in_flight == OCELOT_PTP_FIFO_SIZE) {
-		spin_unlock_irqrestore(&ocelot->ts_id_lock, flags);
-		return -EBUSY;
-	}
-
-	skb_shinfo(clone)->tx_flags |= SKBTX_IN_PROGRESS;
-	/* Store timestamp ID in OCELOT_SKB_CB(clone)->ts_id */
-	OCELOT_SKB_CB(clone)->ts_id = ocelot_port->ts_id;
-
-	ocelot_port->ts_id++;
-	if (ocelot_port->ts_id == OCELOT_MAX_PTP_ID)
-		ocelot_port->ts_id = 0;
-
-	ocelot_port->ptp_skbs_in_flight++;
-	ocelot->ptp_skbs_in_flight++;
-
-	skb_queue_tail(&ocelot_port->tx_skbs, clone);
-
-	spin_unlock_irqrestore(&ocelot->ts_id_lock, flags);
-
-	return 0;
-}
-
-static bool ocelot_ptp_is_onestep_sync(struct sk_buff *skb,
-				       unsigned int ptp_class)
-{
-	struct ptp_header *hdr;
-	u8 msgtype, twostep;
-
-	hdr = ptp_parse_header(skb, ptp_class);
-	if (!hdr)
-		return false;
-
-	msgtype = ptp_get_msgtype(hdr, ptp_class);
-	twostep = hdr->flag_field[0] & 0x2;
-
-	if (msgtype == PTP_MSGTYPE_SYNC && twostep == 0)
-		return true;
-
-	return false;
-}
-
-int ocelot_port_txtstamp_request(struct ocelot *ocelot, int port,
-				 struct sk_buff *skb,
-				 struct sk_buff **clone)
-{
-	struct ocelot_port *ocelot_port = ocelot->ports[port];
-	u8 ptp_cmd = ocelot_port->ptp_cmd;
-	unsigned int ptp_class;
-	int err;
-
-	/* Don't do anything if PTP timestamping not enabled */
-	if (!ptp_cmd)
-		return 0;
-
-	ptp_class = ptp_classify_raw(skb);
-	if (ptp_class == PTP_CLASS_NONE)
-		return -EINVAL;
-
-	/* Store ptp_cmd in OCELOT_SKB_CB(skb)->ptp_cmd */
-	if (ptp_cmd == IFH_REW_OP_ORIGIN_PTP) {
-		if (ocelot_ptp_is_onestep_sync(skb, ptp_class)) {
-			OCELOT_SKB_CB(skb)->ptp_cmd = ptp_cmd;
-			return 0;
-		}
-
-		/* Fall back to two-step timestamping */
-		ptp_cmd = IFH_REW_OP_TWO_STEP_PTP;
-	}
-
-	if (ptp_cmd == IFH_REW_OP_TWO_STEP_PTP) {
-		*clone = skb_clone_sk(skb);
-		if (!(*clone))
-			return -ENOMEM;
-
-		err = ocelot_port_add_txtstamp_skb(ocelot, port, *clone);
-		if (err)
-			return err;
-
-		OCELOT_SKB_CB(skb)->ptp_cmd = ptp_cmd;
-		OCELOT_SKB_CB(*clone)->ptp_class = ptp_class;
-	}
-
-	return 0;
-=======
->>>>>>> eb3cdb58
 }
 EXPORT_SYMBOL_GPL(ocelot_phylink_mac_config);
 
@@ -1045,20 +897,6 @@
 
 	ocelot_fields_write(ocelot, port, QSYS_SWITCH_PORT_MODE_PORT_ENA, 0);
 
-<<<<<<< HEAD
-static bool ocelot_validate_ptp_skb(struct sk_buff *clone, u16 seqid)
-{
-	struct ptp_header *hdr;
-
-	hdr = ptp_parse_header(clone, OCELOT_SKB_CB(clone)->ptp_class);
-	if (WARN_ON(!hdr))
-		return false;
-
-	return seqid == ntohs(hdr->sequence_id);
-}
-
-void ocelot_get_txtstamp(struct ocelot *ocelot)
-=======
 	err = ocelot_port_flush(ocelot, port);
 	if (err)
 		dev_err(ocelot->dev, "failed to flush port %d: %d\n",
@@ -1083,23 +921,12 @@
 				int speed, int duplex,
 				bool tx_pause, bool rx_pause,
 				unsigned long quirks)
->>>>>>> eb3cdb58
 {
 	struct ocelot_port *ocelot_port = ocelot->ports[port];
 	int mac_speed, mode = 0;
 	u32 mac_fc_cfg;
 
-<<<<<<< HEAD
-	while (budget--) {
-		struct sk_buff *skb, *skb_tmp, *skb_match = NULL;
-		struct skb_shared_hwtstamps shhwtstamps;
-		u32 val, id, seqid, txport;
-		struct ocelot_port *port;
-		struct timespec64 ts;
-		unsigned long flags;
-=======
 	ocelot_port->speed = speed;
->>>>>>> eb3cdb58
 
 	/* The MAC might be integrated in systems where the MAC speed is fixed
 	 * and it's the PCS who is performing the rate adaptation, so we have
@@ -1124,23 +951,6 @@
 
 	ocelot_port_writel(ocelot_port, mode, DEV_MAC_MODE_CFG);
 
-<<<<<<< HEAD
-		/* Retrieve the ts ID and Tx port */
-		id = SYS_PTP_STATUS_PTP_MESS_ID_X(val);
-		txport = SYS_PTP_STATUS_PTP_MESS_TXPORT_X(val);
-		seqid = SYS_PTP_STATUS_PTP_MESS_SEQ_ID(val);
-
-		port = ocelot->ports[txport];
-
-		spin_lock(&ocelot->ts_id_lock);
-		port->ptp_skbs_in_flight--;
-		ocelot->ptp_skbs_in_flight--;
-		spin_unlock(&ocelot->ts_id_lock);
-
-		/* Retrieve its associated skb */
-try_again:
-		spin_lock_irqsave(&port->tx_skbs.lock, flags);
-=======
 	/* Take port out of reset by clearing the MAC_TX_RST, MAC_RX_RST and
 	 * PORT_RST bits in DEV_CLOCK_CFG.
 	 */
@@ -1166,7 +976,6 @@
 
 	if (rx_pause)
 		mac_fc_cfg |= SYS_MAC_FC_CFG_RX_FC_ENA;
->>>>>>> eb3cdb58
 
 	if (tx_pause)
 		mac_fc_cfg |= SYS_MAC_FC_CFG_TX_FC_ENA |
@@ -1179,26 +988,6 @@
 	 */
 	ocelot_write_rix(ocelot, mac_fc_cfg, SYS_MAC_FC_CFG, port);
 
-<<<<<<< HEAD
-		if (WARN_ON(!skb_match))
-			continue;
-
-		if (!ocelot_validate_ptp_skb(skb_match, seqid)) {
-			dev_err_ratelimited(ocelot->dev,
-					    "port %d received stale TX timestamp for seqid %d, discarding\n",
-					    txport, seqid);
-			dev_kfree_skb_any(skb);
-			goto try_again;
-		}
-
-		/* Get the h/w timestamp */
-		ocelot_get_hwtimestamp(ocelot, &ts);
-
-		/* Set the timestamp into the skb */
-		memset(&shhwtstamps, 0, sizeof(shhwtstamps));
-		shhwtstamps.hwtstamp = ktime_set(ts.tv_sec, ts.tv_nsec);
-		skb_complete_tx_timestamp(skb_match, &shhwtstamps);
-=======
 	ocelot_write_rix(ocelot, 0, ANA_POL_FLOWC, port);
 
 	/* Don't attempt to send PAUSE frames on the NPI port, it's broken */
@@ -1211,7 +1000,6 @@
 	 */
 	ocelot_port_writel(ocelot_port, DEV_MAC_ENA_CFG_RX_ENA |
 			   DEV_MAC_ENA_CFG_TX_ENA, DEV_MAC_ENA_CFG);
->>>>>>> eb3cdb58
 
 	/* If the port supports cut-through forwarding, update the masks before
 	 * enabling forwarding on the port.
@@ -1484,53 +1272,6 @@
 }
 EXPORT_SYMBOL(ocelot_fdb_del);
 
-<<<<<<< HEAD
-int ocelot_port_fdb_do_dump(const unsigned char *addr, u16 vid,
-			    bool is_static, void *data)
-{
-	struct ocelot_dump_ctx *dump = data;
-	u32 portid = NETLINK_CB(dump->cb->skb).portid;
-	u32 seq = dump->cb->nlh->nlmsg_seq;
-	struct nlmsghdr *nlh;
-	struct ndmsg *ndm;
-
-	if (dump->idx < dump->cb->args[2])
-		goto skip;
-
-	nlh = nlmsg_put(dump->skb, portid, seq, RTM_NEWNEIGH,
-			sizeof(*ndm), NLM_F_MULTI);
-	if (!nlh)
-		return -EMSGSIZE;
-
-	ndm = nlmsg_data(nlh);
-	ndm->ndm_family  = AF_BRIDGE;
-	ndm->ndm_pad1    = 0;
-	ndm->ndm_pad2    = 0;
-	ndm->ndm_flags   = NTF_SELF;
-	ndm->ndm_type    = 0;
-	ndm->ndm_ifindex = dump->dev->ifindex;
-	ndm->ndm_state   = is_static ? NUD_NOARP : NUD_REACHABLE;
-
-	if (nla_put(dump->skb, NDA_LLADDR, ETH_ALEN, addr))
-		goto nla_put_failure;
-
-	if (vid && nla_put_u16(dump->skb, NDA_VLAN, vid))
-		goto nla_put_failure;
-
-	nlmsg_end(dump->skb, nlh);
-
-skip:
-	dump->idx++;
-	return 0;
-
-nla_put_failure:
-	nlmsg_cancel(dump->skb, nlh);
-	return -EMSGSIZE;
-}
-EXPORT_SYMBOL(ocelot_port_fdb_do_dump);
-
-=======
->>>>>>> eb3cdb58
 /* Caller must hold &ocelot->mact_lock */
 static int ocelot_mact_read(struct ocelot *ocelot, int port, int row, int col,
 			    struct ocelot_mact_entry *entry)
@@ -1644,15 +1385,12 @@
 
 			is_static = (entry.type == ENTRYTYPE_LOCKED);
 
-<<<<<<< HEAD
-=======
 			/* Hide the reserved VLANs used for
 			 * VLAN-unaware bridging.
 			 */
 			if (entry.vid > OCELOT_RSV_VLAN_RANGE_START)
 				entry.vid = 0;
 
->>>>>>> eb3cdb58
 			err = cb(entry.mac, entry.vid, is_static, data);
 			if (err)
 				break;
@@ -1660,263 +1398,18 @@
 	}
 
 	mutex_unlock(&ocelot->mact_lock);
-<<<<<<< HEAD
 
 	return err;
 }
 EXPORT_SYMBOL(ocelot_fdb_dump);
 
-static void ocelot_populate_l2_ptp_trap_key(struct ocelot_vcap_filter *trap)
-{
-	trap->key_type = OCELOT_VCAP_KEY_ETYPE;
-	*(__be16 *)trap->key.etype.etype.value = htons(ETH_P_1588);
-	*(__be16 *)trap->key.etype.etype.mask = htons(0xffff);
-}
-
-static void
-ocelot_populate_ipv4_ptp_event_trap_key(struct ocelot_vcap_filter *trap)
-{
-	trap->key_type = OCELOT_VCAP_KEY_IPV4;
-	trap->key.ipv4.proto.value[0] = IPPROTO_UDP;
-	trap->key.ipv4.proto.mask[0] = 0xff;
-	trap->key.ipv4.dport.value = PTP_EV_PORT;
-	trap->key.ipv4.dport.mask = 0xffff;
-}
-
-static void
-ocelot_populate_ipv6_ptp_event_trap_key(struct ocelot_vcap_filter *trap)
-{
-	trap->key_type = OCELOT_VCAP_KEY_IPV6;
-	trap->key.ipv4.proto.value[0] = IPPROTO_UDP;
-	trap->key.ipv4.proto.mask[0] = 0xff;
-	trap->key.ipv6.dport.value = PTP_EV_PORT;
-	trap->key.ipv6.dport.mask = 0xffff;
-}
-
-static void
-ocelot_populate_ipv4_ptp_general_trap_key(struct ocelot_vcap_filter *trap)
-{
-	trap->key_type = OCELOT_VCAP_KEY_IPV4;
-	trap->key.ipv4.proto.value[0] = IPPROTO_UDP;
-	trap->key.ipv4.proto.mask[0] = 0xff;
-	trap->key.ipv4.dport.value = PTP_GEN_PORT;
-	trap->key.ipv4.dport.mask = 0xffff;
-}
-
-static void
-ocelot_populate_ipv6_ptp_general_trap_key(struct ocelot_vcap_filter *trap)
-{
-	trap->key_type = OCELOT_VCAP_KEY_IPV6;
-	trap->key.ipv4.proto.value[0] = IPPROTO_UDP;
-	trap->key.ipv4.proto.mask[0] = 0xff;
-	trap->key.ipv6.dport.value = PTP_GEN_PORT;
-	trap->key.ipv6.dport.mask = 0xffff;
-}
-
-static int ocelot_trap_add(struct ocelot *ocelot, int port,
-			   unsigned long cookie,
-			   void (*populate)(struct ocelot_vcap_filter *f))
+int ocelot_trap_add(struct ocelot *ocelot, int port,
+		    unsigned long cookie, bool take_ts,
+		    void (*populate)(struct ocelot_vcap_filter *f))
 {
 	struct ocelot_vcap_block *block_vcap_is2;
 	struct ocelot_vcap_filter *trap;
 	bool new = false;
-	int err;
-
-	block_vcap_is2 = &ocelot->block[VCAP_IS2];
-
-	trap = ocelot_vcap_block_find_filter_by_id(block_vcap_is2, cookie,
-						   false);
-	if (!trap) {
-		trap = kzalloc(sizeof(*trap), GFP_KERNEL);
-		if (!trap)
-			return -ENOMEM;
-
-		populate(trap);
-		trap->prio = 1;
-		trap->id.cookie = cookie;
-		trap->id.tc_offload = false;
-		trap->block_id = VCAP_IS2;
-		trap->type = OCELOT_VCAP_FILTER_OFFLOAD;
-		trap->lookup = 0;
-		trap->action.cpu_copy_ena = true;
-		trap->action.mask_mode = OCELOT_MASK_MODE_PERMIT_DENY;
-		trap->action.port_mask = 0;
-		new = true;
-	}
-
-	trap->ingress_port_mask |= BIT(port);
-
-	if (new)
-		err = ocelot_vcap_filter_add(ocelot, trap, NULL);
-	else
-		err = ocelot_vcap_filter_replace(ocelot, trap);
-	if (err) {
-		trap->ingress_port_mask &= ~BIT(port);
-		if (!trap->ingress_port_mask)
-			kfree(trap);
-		return err;
-	}
-
-	return 0;
-}
-
-static int ocelot_trap_del(struct ocelot *ocelot, int port,
-			   unsigned long cookie)
-{
-	struct ocelot_vcap_block *block_vcap_is2;
-	struct ocelot_vcap_filter *trap;
-
-	block_vcap_is2 = &ocelot->block[VCAP_IS2];
-
-	trap = ocelot_vcap_block_find_filter_by_id(block_vcap_is2, cookie,
-						   false);
-	if (!trap)
-		return 0;
-
-	trap->ingress_port_mask &= ~BIT(port);
-	if (!trap->ingress_port_mask)
-		return ocelot_vcap_filter_del(ocelot, trap);
-
-	return ocelot_vcap_filter_replace(ocelot, trap);
-}
-
-static int ocelot_l2_ptp_trap_add(struct ocelot *ocelot, int port)
-{
-	unsigned long l2_cookie = ocelot->num_phys_ports + 1;
-
-	return ocelot_trap_add(ocelot, port, l2_cookie,
-			       ocelot_populate_l2_ptp_trap_key);
-}
-
-static int ocelot_l2_ptp_trap_del(struct ocelot *ocelot, int port)
-{
-	unsigned long l2_cookie = ocelot->num_phys_ports + 1;
-
-	return ocelot_trap_del(ocelot, port, l2_cookie);
-}
-
-static int ocelot_ipv4_ptp_trap_add(struct ocelot *ocelot, int port)
-{
-	unsigned long ipv4_gen_cookie = ocelot->num_phys_ports + 2;
-	unsigned long ipv4_ev_cookie = ocelot->num_phys_ports + 3;
-	int err;
-
-	err = ocelot_trap_add(ocelot, port, ipv4_ev_cookie,
-			      ocelot_populate_ipv4_ptp_event_trap_key);
-	if (err)
-		return err;
-
-	err = ocelot_trap_add(ocelot, port, ipv4_gen_cookie,
-			      ocelot_populate_ipv4_ptp_general_trap_key);
-	if (err)
-		ocelot_trap_del(ocelot, port, ipv4_ev_cookie);
-
-	return err;
-}
-
-static int ocelot_ipv4_ptp_trap_del(struct ocelot *ocelot, int port)
-{
-	unsigned long ipv4_gen_cookie = ocelot->num_phys_ports + 2;
-	unsigned long ipv4_ev_cookie = ocelot->num_phys_ports + 3;
-	int err;
-
-	err = ocelot_trap_del(ocelot, port, ipv4_ev_cookie);
-	err |= ocelot_trap_del(ocelot, port, ipv4_gen_cookie);
-	return err;
-}
-
-static int ocelot_ipv6_ptp_trap_add(struct ocelot *ocelot, int port)
-{
-	unsigned long ipv6_gen_cookie = ocelot->num_phys_ports + 4;
-	unsigned long ipv6_ev_cookie = ocelot->num_phys_ports + 5;
-	int err;
-
-	err = ocelot_trap_add(ocelot, port, ipv6_ev_cookie,
-			      ocelot_populate_ipv6_ptp_event_trap_key);
-	if (err)
-		return err;
-
-	err = ocelot_trap_add(ocelot, port, ipv6_gen_cookie,
-			      ocelot_populate_ipv6_ptp_general_trap_key);
-	if (err)
-		ocelot_trap_del(ocelot, port, ipv6_ev_cookie);
-
-	return err;
-}
-
-static int ocelot_ipv6_ptp_trap_del(struct ocelot *ocelot, int port)
-{
-	unsigned long ipv6_gen_cookie = ocelot->num_phys_ports + 4;
-	unsigned long ipv6_ev_cookie = ocelot->num_phys_ports + 5;
-	int err;
-
-	err = ocelot_trap_del(ocelot, port, ipv6_ev_cookie);
-	err |= ocelot_trap_del(ocelot, port, ipv6_gen_cookie);
-	return err;
-}
-
-static int ocelot_setup_ptp_traps(struct ocelot *ocelot, int port,
-				  bool l2, bool l4)
-{
-	int err;
-
-	if (l2)
-		err = ocelot_l2_ptp_trap_add(ocelot, port);
-	else
-		err = ocelot_l2_ptp_trap_del(ocelot, port);
-	if (err)
-		return err;
-
-	if (l4) {
-		err = ocelot_ipv4_ptp_trap_add(ocelot, port);
-		if (err)
-			goto err_ipv4;
-
-		err = ocelot_ipv6_ptp_trap_add(ocelot, port);
-		if (err)
-			goto err_ipv6;
-	} else {
-		err = ocelot_ipv4_ptp_trap_del(ocelot, port);
-
-		err |= ocelot_ipv6_ptp_trap_del(ocelot, port);
-	}
-	if (err)
-		return err;
-
-	return 0;
-
-err_ipv6:
-	ocelot_ipv4_ptp_trap_del(ocelot, port);
-err_ipv4:
-	if (l2)
-		ocelot_l2_ptp_trap_del(ocelot, port);
-	return err;
-}
-
-int ocelot_hwstamp_get(struct ocelot *ocelot, int port, struct ifreq *ifr)
-{
-	return copy_to_user(ifr->ifr_data, &ocelot->hwtstamp_config,
-			    sizeof(ocelot->hwtstamp_config)) ? -EFAULT : 0;
-=======
-
-	return err;
->>>>>>> eb3cdb58
-}
-EXPORT_SYMBOL(ocelot_fdb_dump);
-
-int ocelot_trap_add(struct ocelot *ocelot, int port,
-		    unsigned long cookie, bool take_ts,
-		    void (*populate)(struct ocelot_vcap_filter *f))
-{
-<<<<<<< HEAD
-	struct ocelot_port *ocelot_port = ocelot->ports[port];
-	bool l2 = false, l4 = false;
-	struct hwtstamp_config cfg;
-=======
-	struct ocelot_vcap_block *block_vcap_is2;
-	struct ocelot_vcap_filter *trap;
-	bool new = false;
->>>>>>> eb3cdb58
 	int err;
 
 	block_vcap_is2 = &ocelot->block[VCAP_IS2];
@@ -1945,65 +1438,6 @@
 
 	trap->ingress_port_mask |= BIT(port);
 
-<<<<<<< HEAD
-	switch (cfg.rx_filter) {
-	case HWTSTAMP_FILTER_NONE:
-		break;
-	case HWTSTAMP_FILTER_PTP_V2_L4_EVENT:
-	case HWTSTAMP_FILTER_PTP_V2_L4_SYNC:
-	case HWTSTAMP_FILTER_PTP_V2_L4_DELAY_REQ:
-		l4 = true;
-		break;
-	case HWTSTAMP_FILTER_PTP_V2_L2_EVENT:
-	case HWTSTAMP_FILTER_PTP_V2_L2_SYNC:
-	case HWTSTAMP_FILTER_PTP_V2_L2_DELAY_REQ:
-		l2 = true;
-		break;
-	case HWTSTAMP_FILTER_PTP_V2_EVENT:
-	case HWTSTAMP_FILTER_PTP_V2_SYNC:
-	case HWTSTAMP_FILTER_PTP_V2_DELAY_REQ:
-		l2 = true;
-		l4 = true;
-		break;
-	default:
-		mutex_unlock(&ocelot->ptp_lock);
-		return -ERANGE;
-	}
-
-	err = ocelot_setup_ptp_traps(ocelot, port, l2, l4);
-	if (err) {
-		mutex_unlock(&ocelot->ptp_lock);
-		return err;
-	}
-
-	if (l2 && l4)
-		cfg.rx_filter = HWTSTAMP_FILTER_PTP_V2_EVENT;
-	else if (l2)
-		cfg.rx_filter = HWTSTAMP_FILTER_PTP_V2_L2_EVENT;
-	else if (l4)
-		cfg.rx_filter = HWTSTAMP_FILTER_PTP_V2_L4_EVENT;
-	else
-		cfg.rx_filter = HWTSTAMP_FILTER_NONE;
-
-	/* Commit back the result & save it */
-	memcpy(&ocelot->hwtstamp_config, &cfg, sizeof(cfg));
-	mutex_unlock(&ocelot->ptp_lock);
-
-	return copy_to_user(ifr->ifr_data, &cfg, sizeof(cfg)) ? -EFAULT : 0;
-}
-EXPORT_SYMBOL(ocelot_hwstamp_set);
-
-void ocelot_get_strings(struct ocelot *ocelot, int port, u32 sset, u8 *data)
-{
-	int i;
-
-	if (sset != ETH_SS_STATS)
-		return;
-
-	for (i = 0; i < ocelot->num_stats; i++)
-		memcpy(data + i * ETH_GSTRING_LEN, ocelot->stats_layout[i].name,
-		       ETH_GSTRING_LEN);
-=======
 	if (new)
 		err = ocelot_vcap_filter_add(ocelot, trap, NULL);
 	else
@@ -2016,44 +1450,25 @@
 	}
 
 	return 0;
->>>>>>> eb3cdb58
-}
-
-<<<<<<< HEAD
-/* Caller must hold &ocelot->stats_lock */
-static void ocelot_update_stats(struct ocelot *ocelot)
-{
-	int i, j;
-
-	for (i = 0; i < ocelot->num_phys_ports; i++) {
-		/* Configure the port to read the stats from */
-		ocelot_write(ocelot, SYS_STAT_CFG_STAT_VIEW(i), SYS_STAT_CFG);
-=======
+}
+
 int ocelot_trap_del(struct ocelot *ocelot, int port, unsigned long cookie)
 {
 	struct ocelot_vcap_block *block_vcap_is2;
 	struct ocelot_vcap_filter *trap;
 
 	block_vcap_is2 = &ocelot->block[VCAP_IS2];
->>>>>>> eb3cdb58
 
 	trap = ocelot_vcap_block_find_filter_by_id(block_vcap_is2, cookie,
 						   false);
 	if (!trap)
 		return 0;
 
-<<<<<<< HEAD
-			ocelot->stats[idx] = (ocelot->stats[idx] &
-					      ~(u64)U32_MAX) + val;
-		}
-	}
-=======
 	trap->ingress_port_mask &= ~BIT(port);
 	if (!trap->ingress_port_mask)
 		return ocelot_vcap_filter_del(ocelot, trap);
 
 	return ocelot_vcap_filter_replace(ocelot, trap);
->>>>>>> eb3cdb58
 }
 
 static u32 ocelot_get_bond_mask(struct ocelot *ocelot, struct net_device *bond)
@@ -2061,13 +1476,7 @@
 	u32 mask = 0;
 	int port;
 
-<<<<<<< HEAD
-	mutex_lock(&ocelot->stats_lock);
-	ocelot_update_stats(ocelot);
-	mutex_unlock(&ocelot->stats_lock);
-=======
 	lockdep_assert_held(&ocelot->fwd_domain_lock);
->>>>>>> eb3cdb58
 
 	for (port = 0; port < ocelot->num_phys_ports; port++) {
 		struct ocelot_port *ocelot_port = ocelot->ports[port];
@@ -2075,24 +1484,11 @@
 		if (!ocelot_port)
 			continue;
 
-<<<<<<< HEAD
-	mutex_lock(&ocelot->stats_lock);
-
-	/* check and update now */
-	ocelot_update_stats(ocelot);
-
-	/* Copy all counters */
-	for (i = 0; i < ocelot->num_stats; i++)
-		*data++ = ocelot->stats[port * ocelot->num_stats + i];
-
-	mutex_unlock(&ocelot->stats_lock);
-=======
 		if (ocelot_port->bond == bond)
 			mask |= BIT(port);
 	}
 
 	return mask;
->>>>>>> eb3cdb58
 }
 
 /* The logical port number of a LAG is equal to the lowest numbered physical
@@ -2102,42 +1498,13 @@
 {
 	int bond_mask = ocelot_get_bond_mask(ocelot, bond);
 
-<<<<<<< HEAD
-int ocelot_get_ts_info(struct ocelot *ocelot, int port,
-		       struct ethtool_ts_info *info)
-{
-	info->phc_index = ocelot->ptp_clock ?
-			  ptp_clock_index(ocelot->ptp_clock) : -1;
-	if (info->phc_index == -1) {
-		info->so_timestamping |= SOF_TIMESTAMPING_TX_SOFTWARE |
-					 SOF_TIMESTAMPING_RX_SOFTWARE |
-					 SOF_TIMESTAMPING_SOFTWARE;
-		return 0;
-	}
-	info->so_timestamping |= SOF_TIMESTAMPING_TX_SOFTWARE |
-				 SOF_TIMESTAMPING_RX_SOFTWARE |
-				 SOF_TIMESTAMPING_SOFTWARE |
-				 SOF_TIMESTAMPING_TX_HARDWARE |
-				 SOF_TIMESTAMPING_RX_HARDWARE |
-				 SOF_TIMESTAMPING_RAW_HARDWARE;
-	info->tx_types = BIT(HWTSTAMP_TX_OFF) | BIT(HWTSTAMP_TX_ON) |
-			 BIT(HWTSTAMP_TX_ONESTEP_SYNC);
-	info->rx_filters = BIT(HWTSTAMP_FILTER_NONE) |
-			   BIT(HWTSTAMP_FILTER_PTP_V2_EVENT) |
-			   BIT(HWTSTAMP_FILTER_PTP_V2_L2_EVENT) |
-			   BIT(HWTSTAMP_FILTER_PTP_V2_L4_EVENT);
-=======
 	if (!bond_mask)
 		return -ENOENT;
->>>>>>> eb3cdb58
 
 	return __ffs(bond_mask);
 }
 EXPORT_SYMBOL_GPL(ocelot_bond_get_id);
 
-<<<<<<< HEAD
-static u32 ocelot_get_bond_mask(struct ocelot *ocelot, struct net_device *bond)
-=======
 /* Returns the mask of user ports assigned to this DSA tag_8021q CPU port.
  * Note that when CPU ports are in a LAG, the user ports are assigned to the
  * 'primary' CPU port, the one whose physical port number gives the logical
@@ -2150,7 +1517,6 @@
  */
 static u32 ocelot_dsa_8021q_cpu_assigned_ports(struct ocelot *ocelot,
 					       struct ocelot_port *cpu)
->>>>>>> eb3cdb58
 {
 	u32 mask = 0;
 	int port;
@@ -2161,11 +1527,7 @@
 		if (!ocelot_port)
 			continue;
 
-<<<<<<< HEAD
-		if (ocelot_port->bond == bond)
-=======
 		if (ocelot_port->dsa_8021q_cpu == cpu)
->>>>>>> eb3cdb58
 			mask |= BIT(port);
 	}
 
@@ -2175,21 +1537,6 @@
 	return mask;
 }
 
-<<<<<<< HEAD
-static u32 ocelot_get_bridge_fwd_mask(struct ocelot *ocelot, int src_port,
-				      struct net_device *bridge)
-{
-	struct ocelot_port *ocelot_port = ocelot->ports[src_port];
-	u32 mask = 0;
-	int port;
-
-	if (!ocelot_port || ocelot_port->bridge != bridge ||
-	    ocelot_port->stp_state != BR_STATE_FORWARDING)
-		return 0;
-
-	for (port = 0; port < ocelot->num_phys_ports; port++) {
-		ocelot_port = ocelot->ports[port];
-=======
 /* Returns the DSA tag_8021q CPU port that the given port is assigned to,
  * or the bit mask of CPU ports if said CPU port is in a LAG.
  */
@@ -2197,7 +1544,6 @@
 {
 	struct ocelot_port *ocelot_port = ocelot->ports[port];
 	struct ocelot_port *cpu_port = ocelot_port->dsa_8021q_cpu;
->>>>>>> eb3cdb58
 
 	if (!cpu_port)
 		return 0;
@@ -2270,18 +1616,12 @@
 		} else if (ocelot_port->bridge) {
 			struct net_device *bond = ocelot_port->bond;
 
-<<<<<<< HEAD
-			mask = ocelot_get_bridge_fwd_mask(ocelot, port, bridge);
-			mask |= cpu_fwd_mask;
-			mask &= ~BIT(port);
-=======
 			mask = ocelot_get_bridge_fwd_mask(ocelot, port);
 			mask &= ~BIT(port);
 
 			mask |= ocelot_port_assigned_dsa_8021q_cpu_mask(ocelot,
 									port);
 
->>>>>>> eb3cdb58
 			if (bond)
 				mask &= ~ocelot_get_bond_mask(ocelot, bond);
 		} else {
@@ -2787,11 +2127,7 @@
 
 		bond = ocelot_port->bond;
 		if (bond) {
-<<<<<<< HEAD
-			int lag = __ffs(ocelot_get_bond_mask(ocelot, bond));
-=======
 			int lag = ocelot_bond_get_id(ocelot, bond);
->>>>>>> eb3cdb58
 
 			ocelot_rmw_gix(ocelot,
 				       ANA_PORT_PORT_CFG_PORTID_VAL(lag),
@@ -3589,30 +2925,11 @@
 		}
 	}
 
-<<<<<<< HEAD
-	ocelot->stats = devm_kcalloc(ocelot->dev,
-				     ocelot->num_phys_ports * ocelot->num_stats,
-				     sizeof(u64), GFP_KERNEL);
-	if (!ocelot->stats)
-		return -ENOMEM;
-
-	mutex_init(&ocelot->stats_lock);
-	mutex_init(&ocelot->ptp_lock);
-	mutex_init(&ocelot->mact_lock);
-	spin_lock_init(&ocelot->ptp_clock_lock);
-	spin_lock_init(&ocelot->ts_id_lock);
-	snprintf(queue_name, sizeof(queue_name), "%s-stats",
-		 dev_name(ocelot->dev));
-	ocelot->stats_queue = create_singlethread_workqueue(queue_name);
-	if (!ocelot->stats_queue)
-		return -ENOMEM;
-=======
 	mutex_init(&ocelot->mact_lock);
 	mutex_init(&ocelot->fwd_domain_lock);
 	mutex_init(&ocelot->tas_lock);
 	spin_lock_init(&ocelot->ptp_clock_lock);
 	spin_lock_init(&ocelot->ts_id_lock);
->>>>>>> eb3cdb58
 
 	ocelot->owq = alloc_ordered_workqueue("ocelot-owq", 0);
 	if (!ocelot->owq)
@@ -3635,15 +2952,12 @@
 	if (ocelot->ops->psfp_init)
 		ocelot->ops->psfp_init(ocelot);
 
-<<<<<<< HEAD
-=======
 	if (ocelot->mm_supported) {
 		ret = ocelot_mm_init(ocelot);
 		if (ret)
 			goto err_mm_init;
 	}
 
->>>>>>> eb3cdb58
 	for (port = 0; port < ocelot->num_phys_ports; port++) {
 		/* Clear all counters (5 groups) */
 		ocelot_write(ocelot, SYS_STAT_CFG_STAT_VIEW(port) |
