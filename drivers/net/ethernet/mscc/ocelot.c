// SPDX-License-Identifier: (GPL-2.0 OR MIT)
/*
 * Microsemi Ocelot Switch driver
 *
 * Copyright (c) 2017 Microsemi Corporation
 */
#include <linux/etherdevice.h>
#include <linux/ethtool.h>
#include <linux/if_bridge.h>
#include <linux/if_ether.h>
#include <linux/if_vlan.h>
#include <linux/interrupt.h>
#include <linux/kernel.h>
#include <linux/module.h>
#include <linux/netdevice.h>
#include <linux/phy.h>
#include <linux/ptp_clock_kernel.h>
#include <linux/skbuff.h>
#include <linux/iopoll.h>
#include <net/arp.h>
#include <net/netevent.h>
#include <net/rtnetlink.h>
#include <net/switchdev.h>

#include "ocelot.h"
#include "ocelot_ace.h"

#define TABLE_UPDATE_SLEEP_US 10
#define TABLE_UPDATE_TIMEOUT_US 100000

/* MAC table entry types.
 * ENTRYTYPE_NORMAL is subject to aging.
 * ENTRYTYPE_LOCKED is not subject to aging.
 * ENTRYTYPE_MACv4 is not subject to aging. For IPv4 multicast.
 * ENTRYTYPE_MACv6 is not subject to aging. For IPv6 multicast.
 */
enum macaccess_entry_type {
	ENTRYTYPE_NORMAL = 0,
	ENTRYTYPE_LOCKED,
	ENTRYTYPE_MACv4,
	ENTRYTYPE_MACv6,
};

struct ocelot_mact_entry {
	u8 mac[ETH_ALEN];
	u16 vid;
	enum macaccess_entry_type type;
};

static inline u32 ocelot_mact_read_macaccess(struct ocelot *ocelot)
{
	return ocelot_read(ocelot, ANA_TABLES_MACACCESS);
}

static inline int ocelot_mact_wait_for_completion(struct ocelot *ocelot)
{
	u32 val;

	return readx_poll_timeout(ocelot_mact_read_macaccess,
		ocelot, val,
		(val & ANA_TABLES_MACACCESS_MAC_TABLE_CMD_M) ==
		MACACCESS_CMD_IDLE,
		TABLE_UPDATE_SLEEP_US, TABLE_UPDATE_TIMEOUT_US);
}

static void ocelot_mact_select(struct ocelot *ocelot,
			       const unsigned char mac[ETH_ALEN],
			       unsigned int vid)
{
	u32 macl = 0, mach = 0;

	/* Set the MAC address to handle and the vlan associated in a format
	 * understood by the hardware.
	 */
	mach |= vid    << 16;
	mach |= mac[0] << 8;
	mach |= mac[1] << 0;
	macl |= mac[2] << 24;
	macl |= mac[3] << 16;
	macl |= mac[4] << 8;
	macl |= mac[5] << 0;

	ocelot_write(ocelot, macl, ANA_TABLES_MACLDATA);
	ocelot_write(ocelot, mach, ANA_TABLES_MACHDATA);

}

static int ocelot_mact_learn(struct ocelot *ocelot, int port,
			     const unsigned char mac[ETH_ALEN],
			     unsigned int vid,
			     enum macaccess_entry_type type)
{
	ocelot_mact_select(ocelot, mac, vid);

	/* Issue a write command */
	ocelot_write(ocelot, ANA_TABLES_MACACCESS_VALID |
			     ANA_TABLES_MACACCESS_DEST_IDX(port) |
			     ANA_TABLES_MACACCESS_ENTRYTYPE(type) |
			     ANA_TABLES_MACACCESS_MAC_TABLE_CMD(MACACCESS_CMD_LEARN),
			     ANA_TABLES_MACACCESS);

	return ocelot_mact_wait_for_completion(ocelot);
}

static int ocelot_mact_forget(struct ocelot *ocelot,
			      const unsigned char mac[ETH_ALEN],
			      unsigned int vid)
{
	ocelot_mact_select(ocelot, mac, vid);

	/* Issue a forget command */
	ocelot_write(ocelot,
		     ANA_TABLES_MACACCESS_MAC_TABLE_CMD(MACACCESS_CMD_FORGET),
		     ANA_TABLES_MACACCESS);

	return ocelot_mact_wait_for_completion(ocelot);
}

static void ocelot_mact_init(struct ocelot *ocelot)
{
	/* Configure the learning mode entries attributes:
	 * - Do not copy the frame to the CPU extraction queues.
	 * - Use the vlan and mac_cpoy for dmac lookup.
	 */
	ocelot_rmw(ocelot, 0,
		   ANA_AGENCTRL_LEARN_CPU_COPY | ANA_AGENCTRL_IGNORE_DMAC_FLAGS
		   | ANA_AGENCTRL_LEARN_FWD_KILL
		   | ANA_AGENCTRL_LEARN_IGNORE_VLAN,
		   ANA_AGENCTRL);

	/* Clear the MAC table */
	ocelot_write(ocelot, MACACCESS_CMD_INIT, ANA_TABLES_MACACCESS);
}

static void ocelot_vcap_enable(struct ocelot *ocelot, int port)
{
	ocelot_write_gix(ocelot, ANA_PORT_VCAP_S2_CFG_S2_ENA |
			 ANA_PORT_VCAP_S2_CFG_S2_IP6_CFG(0xa),
			 ANA_PORT_VCAP_S2_CFG, port);
}

static inline u32 ocelot_vlant_read_vlanaccess(struct ocelot *ocelot)
{
	return ocelot_read(ocelot, ANA_TABLES_VLANACCESS);
}

static inline int ocelot_vlant_wait_for_completion(struct ocelot *ocelot)
{
	u32 val;

	return readx_poll_timeout(ocelot_vlant_read_vlanaccess,
		ocelot,
		val,
		(val & ANA_TABLES_VLANACCESS_VLAN_TBL_CMD_M) ==
		ANA_TABLES_VLANACCESS_CMD_IDLE,
		TABLE_UPDATE_SLEEP_US, TABLE_UPDATE_TIMEOUT_US);
}

static int ocelot_vlant_set_mask(struct ocelot *ocelot, u16 vid, u32 mask)
{
	/* Select the VID to configure */
	ocelot_write(ocelot, ANA_TABLES_VLANTIDX_V_INDEX(vid),
		     ANA_TABLES_VLANTIDX);
	/* Set the vlan port members mask and issue a write command */
	ocelot_write(ocelot, ANA_TABLES_VLANACCESS_VLAN_PORT_MASK(mask) |
			     ANA_TABLES_VLANACCESS_CMD_WRITE,
		     ANA_TABLES_VLANACCESS);

	return ocelot_vlant_wait_for_completion(ocelot);
}

static void ocelot_vlan_mode(struct ocelot *ocelot, int port,
			     netdev_features_t features)
{
	u32 val;

	/* Filtering */
	val = ocelot_read(ocelot, ANA_VLANMASK);
	if (features & NETIF_F_HW_VLAN_CTAG_FILTER)
		val |= BIT(port);
	else
		val &= ~BIT(port);
	ocelot_write(ocelot, val, ANA_VLANMASK);
}

void ocelot_port_vlan_filtering(struct ocelot *ocelot, int port,
				bool vlan_aware)
{
	struct ocelot_port *ocelot_port = ocelot->ports[port];
	u32 val;

	if (vlan_aware)
		val = ANA_PORT_VLAN_CFG_VLAN_AWARE_ENA |
		      ANA_PORT_VLAN_CFG_VLAN_POP_CNT(1);
	else
		val = 0;
	ocelot_rmw_gix(ocelot, val,
		       ANA_PORT_VLAN_CFG_VLAN_AWARE_ENA |
		       ANA_PORT_VLAN_CFG_VLAN_POP_CNT_M,
		       ANA_PORT_VLAN_CFG, port);

	if (vlan_aware && !ocelot_port->vid)
		/* If port is vlan-aware and tagged, drop untagged and priority
		 * tagged frames.
		 */
		val = ANA_PORT_DROP_CFG_DROP_UNTAGGED_ENA |
		      ANA_PORT_DROP_CFG_DROP_PRIO_S_TAGGED_ENA |
		      ANA_PORT_DROP_CFG_DROP_PRIO_C_TAGGED_ENA;
	else
		val = 0;
	ocelot_rmw_gix(ocelot, val,
		       ANA_PORT_DROP_CFG_DROP_UNTAGGED_ENA |
		       ANA_PORT_DROP_CFG_DROP_PRIO_S_TAGGED_ENA |
		       ANA_PORT_DROP_CFG_DROP_PRIO_C_TAGGED_ENA,
		       ANA_PORT_DROP_CFG, port);

	if (vlan_aware) {
		if (ocelot_port->vid)
			/* Tag all frames except when VID == DEFAULT_VLAN */
			val |= REW_TAG_CFG_TAG_CFG(1);
		else
			/* Tag all frames */
			val |= REW_TAG_CFG_TAG_CFG(3);
	} else {
		/* Port tagging disabled. */
		val = REW_TAG_CFG_TAG_CFG(0);
	}
	ocelot_rmw_gix(ocelot, val,
		       REW_TAG_CFG_TAG_CFG_M,
		       REW_TAG_CFG, port);
}
EXPORT_SYMBOL(ocelot_port_vlan_filtering);

static int ocelot_port_set_native_vlan(struct ocelot *ocelot, int port,
				       u16 vid)
{
	struct ocelot_port *ocelot_port = ocelot->ports[port];

	if (ocelot_port->vid != vid) {
		/* Always permit deleting the native VLAN (vid = 0) */
		if (ocelot_port->vid && vid) {
			dev_err(ocelot->dev,
				"Port already has a native VLAN: %d\n",
				ocelot_port->vid);
			return -EBUSY;
		}
		ocelot_port->vid = vid;
	}

	ocelot_rmw_gix(ocelot, REW_PORT_VLAN_CFG_PORT_VID(vid),
		       REW_PORT_VLAN_CFG_PORT_VID_M,
		       REW_PORT_VLAN_CFG, port);

	return 0;
}

/* Default vlan to clasify for untagged frames (may be zero) */
static void ocelot_port_set_pvid(struct ocelot *ocelot, int port, u16 pvid)
{
	struct ocelot_port *ocelot_port = ocelot->ports[port];

	ocelot_rmw_gix(ocelot,
		       ANA_PORT_VLAN_CFG_VLAN_VID(pvid),
		       ANA_PORT_VLAN_CFG_VLAN_VID_M,
		       ANA_PORT_VLAN_CFG, port);

	ocelot_port->pvid = pvid;
}

int ocelot_vlan_add(struct ocelot *ocelot, int port, u16 vid, bool pvid,
		    bool untagged)
{
	int ret;

	/* Make the port a member of the VLAN */
	ocelot->vlan_mask[vid] |= BIT(port);
	ret = ocelot_vlant_set_mask(ocelot, vid, ocelot->vlan_mask[vid]);
	if (ret)
		return ret;

	/* Default ingress vlan classification */
	if (pvid)
		ocelot_port_set_pvid(ocelot, port, vid);

	/* Untagged egress vlan clasification */
	if (untagged) {
		ret = ocelot_port_set_native_vlan(ocelot, port, vid);
		if (ret)
			return ret;
	}

	return 0;
}
EXPORT_SYMBOL(ocelot_vlan_add);

static int ocelot_vlan_vid_add(struct net_device *dev, u16 vid, bool pvid,
			       bool untagged)
{
	struct ocelot_port_private *priv = netdev_priv(dev);
	struct ocelot_port *ocelot_port = &priv->port;
	struct ocelot *ocelot = ocelot_port->ocelot;
	int port = priv->chip_port;
	int ret;

	ret = ocelot_vlan_add(ocelot, port, vid, pvid, untagged);
	if (ret)
		return ret;

	/* Add the port MAC address to with the right VLAN information */
	ocelot_mact_learn(ocelot, PGID_CPU, dev->dev_addr, vid,
			  ENTRYTYPE_LOCKED);

	return 0;
}

int ocelot_vlan_del(struct ocelot *ocelot, int port, u16 vid)
{
	struct ocelot_port *ocelot_port = ocelot->ports[port];
	int ret;

	/* Stop the port from being a member of the vlan */
	ocelot->vlan_mask[vid] &= ~BIT(port);
	ret = ocelot_vlant_set_mask(ocelot, vid, ocelot->vlan_mask[vid]);
	if (ret)
		return ret;

	/* Ingress */
	if (ocelot_port->pvid == vid)
		ocelot_port_set_pvid(ocelot, port, 0);

	/* Egress */
	if (ocelot_port->vid == vid)
		ocelot_port_set_native_vlan(ocelot, port, 0);

	return 0;
}
EXPORT_SYMBOL(ocelot_vlan_del);

static int ocelot_vlan_vid_del(struct net_device *dev, u16 vid)
{
	struct ocelot_port_private *priv = netdev_priv(dev);
	struct ocelot *ocelot = priv->port.ocelot;
	int port = priv->chip_port;
	int ret;

	/* 8021q removes VID 0 on module unload for all interfaces
	 * with VLAN filtering feature. We need to keep it to receive
	 * untagged traffic.
	 */
	if (vid == 0)
		return 0;

	ret = ocelot_vlan_del(ocelot, port, vid);
	if (ret)
		return ret;

	/* Del the port MAC address to with the right VLAN information */
	ocelot_mact_forget(ocelot, dev->dev_addr, vid);

	return 0;
}

static void ocelot_vlan_init(struct ocelot *ocelot)
{
	u16 port, vid;

	/* Clear VLAN table, by default all ports are members of all VLANs */
	ocelot_write(ocelot, ANA_TABLES_VLANACCESS_CMD_INIT,
		     ANA_TABLES_VLANACCESS);
	ocelot_vlant_wait_for_completion(ocelot);

	/* Configure the port VLAN memberships */
	for (vid = 1; vid < VLAN_N_VID; vid++) {
		ocelot->vlan_mask[vid] = 0;
		ocelot_vlant_set_mask(ocelot, vid, ocelot->vlan_mask[vid]);
	}

	/* Because VLAN filtering is enabled, we need VID 0 to get untagged
	 * traffic.  It is added automatically if 8021q module is loaded, but
	 * we can't rely on it since module may be not loaded.
	 */
	ocelot->vlan_mask[0] = GENMASK(ocelot->num_phys_ports - 1, 0);
	ocelot_vlant_set_mask(ocelot, 0, ocelot->vlan_mask[0]);

	/* Set vlan ingress filter mask to all ports but the CPU port by
	 * default.
	 */
	ocelot_write(ocelot, GENMASK(ocelot->num_phys_ports - 1, 0),
		     ANA_VLANMASK);

	for (port = 0; port < ocelot->num_phys_ports; port++) {
		ocelot_write_gix(ocelot, 0, REW_PORT_VLAN_CFG, port);
		ocelot_write_gix(ocelot, 0, REW_TAG_CFG, port);
	}
}

/* Watermark encode
 * Bit 8:   Unit; 0:1, 1:16
 * Bit 7-0: Value to be multiplied with unit
 */
static u16 ocelot_wm_enc(u16 value)
{
	if (value >= BIT(8))
		return BIT(8) | (value / 16);

	return value;
}

void ocelot_adjust_link(struct ocelot *ocelot, int port,
			struct phy_device *phydev)
{
	struct ocelot_port *ocelot_port = ocelot->ports[port];
	int speed, mode = 0;

	switch (phydev->speed) {
	case SPEED_10:
		speed = OCELOT_SPEED_10;
		break;
	case SPEED_100:
		speed = OCELOT_SPEED_100;
		break;
	case SPEED_1000:
		speed = OCELOT_SPEED_1000;
		mode = DEV_MAC_MODE_CFG_GIGA_MODE_ENA;
		break;
	case SPEED_2500:
		speed = OCELOT_SPEED_2500;
		mode = DEV_MAC_MODE_CFG_GIGA_MODE_ENA;
		break;
	default:
		dev_err(ocelot->dev, "Unsupported PHY speed on port %d: %d\n",
			port, phydev->speed);
		return;
	}

	phy_print_status(phydev);

	if (!phydev->link)
		return;

	/* Only full duplex supported for now */
	ocelot_port_writel(ocelot_port, DEV_MAC_MODE_CFG_FDX_ENA |
			   mode, DEV_MAC_MODE_CFG);

	if (ocelot->ops->pcs_init)
		ocelot->ops->pcs_init(ocelot, port);

	/* Enable MAC module */
	ocelot_port_writel(ocelot_port, DEV_MAC_ENA_CFG_RX_ENA |
			   DEV_MAC_ENA_CFG_TX_ENA, DEV_MAC_ENA_CFG);

	/* Take MAC, Port, Phy (intern) and PCS (SGMII/Serdes) clock out of
	 * reset */
	ocelot_port_writel(ocelot_port, DEV_CLOCK_CFG_LINK_SPEED(speed),
			   DEV_CLOCK_CFG);

	/* No PFC */
	ocelot_write_gix(ocelot, ANA_PFC_PFC_CFG_FC_LINK_SPEED(speed),
			 ANA_PFC_PFC_CFG, port);

	/* Core: Enable port for frame transfer */
	ocelot_write_rix(ocelot, QSYS_SWITCH_PORT_MODE_INGRESS_DROP_MODE |
			 QSYS_SWITCH_PORT_MODE_SCH_NEXT_CFG(1) |
			 QSYS_SWITCH_PORT_MODE_PORT_ENA,
			 QSYS_SWITCH_PORT_MODE, port);

	/* Flow control */
	ocelot_write_rix(ocelot, SYS_MAC_FC_CFG_PAUSE_VAL_CFG(0xffff) |
			 SYS_MAC_FC_CFG_RX_FC_ENA | SYS_MAC_FC_CFG_TX_FC_ENA |
			 SYS_MAC_FC_CFG_ZERO_PAUSE_ENA |
			 SYS_MAC_FC_CFG_FC_LATENCY_CFG(0x7) |
			 SYS_MAC_FC_CFG_FC_LINK_SPEED(speed),
			 SYS_MAC_FC_CFG, port);
	ocelot_write_rix(ocelot, 0, ANA_POL_FLOWC, port);
}
EXPORT_SYMBOL(ocelot_adjust_link);

static void ocelot_port_adjust_link(struct net_device *dev)
{
	struct ocelot_port_private *priv = netdev_priv(dev);
	struct ocelot *ocelot = priv->port.ocelot;
	int port = priv->chip_port;
<<<<<<< HEAD

	ocelot_adjust_link(ocelot, port, dev->phydev);
}

=======

	ocelot_adjust_link(ocelot, port, dev->phydev);
}

>>>>>>> e42617b8
void ocelot_port_enable(struct ocelot *ocelot, int port,
			struct phy_device *phy)
{
	/* Enable receiving frames on the port, and activate auto-learning of
	 * MAC addresses.
	 */
	ocelot_write_gix(ocelot, ANA_PORT_PORT_CFG_LEARNAUTO |
			 ANA_PORT_PORT_CFG_RECV_ENA |
			 ANA_PORT_PORT_CFG_PORTID_VAL(port),
			 ANA_PORT_PORT_CFG, port);
}
EXPORT_SYMBOL(ocelot_port_enable);

static int ocelot_port_open(struct net_device *dev)
{
	struct ocelot_port_private *priv = netdev_priv(dev);
	struct ocelot *ocelot = priv->port.ocelot;
	int port = priv->chip_port;
	int err;

	if (priv->serdes) {
		err = phy_set_mode_ext(priv->serdes, PHY_MODE_ETHERNET,
				       priv->phy_mode);
		if (err) {
			netdev_err(dev, "Could not set mode of SerDes\n");
			return err;
		}
	}

	err = phy_connect_direct(dev, priv->phy, &ocelot_port_adjust_link,
				 priv->phy_mode);
	if (err) {
		netdev_err(dev, "Could not attach to PHY\n");
		return err;
	}

	dev->phydev = priv->phy;

	phy_attached_info(priv->phy);
	phy_start(priv->phy);

	ocelot_port_enable(ocelot, port, priv->phy);

	return 0;
}

void ocelot_port_disable(struct ocelot *ocelot, int port)
{
	struct ocelot_port *ocelot_port = ocelot->ports[port];

	ocelot_port_writel(ocelot_port, 0, DEV_MAC_ENA_CFG);
	ocelot_rmw_rix(ocelot, 0, QSYS_SWITCH_PORT_MODE_PORT_ENA,
		       QSYS_SWITCH_PORT_MODE, port);
}
EXPORT_SYMBOL(ocelot_port_disable);

static int ocelot_port_stop(struct net_device *dev)
{
	struct ocelot_port_private *priv = netdev_priv(dev);
	struct ocelot *ocelot = priv->port.ocelot;
	int port = priv->chip_port;

	phy_disconnect(priv->phy);

	dev->phydev = NULL;

	ocelot_port_disable(ocelot, port);

	return 0;
}

/* Generate the IFH for frame injection
 *
 * The IFH is a 128bit-value
 * bit 127: bypass the analyzer processing
 * bit 56-67: destination mask
 * bit 28-29: pop_cnt: 3 disables all rewriting of the frame
 * bit 20-27: cpu extraction queue mask
 * bit 16: tag type 0: C-tag, 1: S-tag
 * bit 0-11: VID
 */
static int ocelot_gen_ifh(u32 *ifh, struct frame_info *info)
{
	ifh[0] = IFH_INJ_BYPASS | ((0x1ff & info->rew_op) << 21);
	ifh[1] = (0xf00 & info->port) >> 8;
	ifh[2] = (0xff & info->port) << 24;
	ifh[3] = (info->tag_type << 16) | info->vid;

	return 0;
}

int ocelot_port_add_txtstamp_skb(struct ocelot_port *ocelot_port,
				 struct sk_buff *skb)
{
	struct skb_shared_info *shinfo = skb_shinfo(skb);
	struct ocelot *ocelot = ocelot_port->ocelot;

	if (ocelot->ptp && shinfo->tx_flags & SKBTX_HW_TSTAMP &&
	    ocelot_port->ptp_cmd == IFH_REW_OP_TWO_STEP_PTP) {
		shinfo->tx_flags |= SKBTX_IN_PROGRESS;
		/* Store timestamp ID in cb[0] of sk_buff */
		skb->cb[0] = ocelot_port->ts_id % 4;
		skb_queue_tail(&ocelot_port->tx_skbs, skb);
		return 0;
	}
	return -ENODATA;
}
EXPORT_SYMBOL(ocelot_port_add_txtstamp_skb);

static int ocelot_port_xmit(struct sk_buff *skb, struct net_device *dev)
{
	struct ocelot_port_private *priv = netdev_priv(dev);
	struct skb_shared_info *shinfo = skb_shinfo(skb);
	struct ocelot_port *ocelot_port = &priv->port;
	struct ocelot *ocelot = ocelot_port->ocelot;
	u32 val, ifh[OCELOT_TAG_LEN / 4];
	struct frame_info info = {};
	u8 grp = 0; /* Send everything on CPU group 0 */
	unsigned int i, count, last;
	int port = priv->chip_port;

	val = ocelot_read(ocelot, QS_INJ_STATUS);
	if (!(val & QS_INJ_STATUS_FIFO_RDY(BIT(grp))) ||
	    (val & QS_INJ_STATUS_WMARK_REACHED(BIT(grp))))
		return NETDEV_TX_BUSY;

	ocelot_write_rix(ocelot, QS_INJ_CTRL_GAP_SIZE(1) |
			 QS_INJ_CTRL_SOF, QS_INJ_CTRL, grp);

	info.port = BIT(port);
	info.tag_type = IFH_TAG_TYPE_C;
	info.vid = skb_vlan_tag_get(skb);

	/* Check if timestamping is needed */
	if (ocelot->ptp && shinfo->tx_flags & SKBTX_HW_TSTAMP) {
		info.rew_op = ocelot_port->ptp_cmd;
		if (ocelot_port->ptp_cmd == IFH_REW_OP_TWO_STEP_PTP)
			info.rew_op |= (ocelot_port->ts_id  % 4) << 3;
	}

	ocelot_gen_ifh(ifh, &info);

	for (i = 0; i < OCELOT_TAG_LEN / 4; i++)
		ocelot_write_rix(ocelot, (__force u32)cpu_to_be32(ifh[i]),
				 QS_INJ_WR, grp);

	count = (skb->len + 3) / 4;
	last = skb->len % 4;
	for (i = 0; i < count; i++) {
		ocelot_write_rix(ocelot, ((u32 *)skb->data)[i], QS_INJ_WR, grp);
	}

	/* Add padding */
	while (i < (OCELOT_BUFFER_CELL_SZ / 4)) {
		ocelot_write_rix(ocelot, 0, QS_INJ_WR, grp);
		i++;
	}

	/* Indicate EOF and valid bytes in last word */
	ocelot_write_rix(ocelot, QS_INJ_CTRL_GAP_SIZE(1) |
			 QS_INJ_CTRL_VLD_BYTES(skb->len < OCELOT_BUFFER_CELL_SZ ? 0 : last) |
			 QS_INJ_CTRL_EOF,
			 QS_INJ_CTRL, grp);

	/* Add dummy CRC */
	ocelot_write_rix(ocelot, 0, QS_INJ_WR, grp);
	skb_tx_timestamp(skb);

	dev->stats.tx_packets++;
	dev->stats.tx_bytes += skb->len;

	if (!ocelot_port_add_txtstamp_skb(ocelot_port, skb)) {
		ocelot_port->ts_id++;
		return NETDEV_TX_OK;
	}

	dev_kfree_skb_any(skb);
	return NETDEV_TX_OK;
}

static void ocelot_get_hwtimestamp(struct ocelot *ocelot,
				   struct timespec64 *ts)
{
	unsigned long flags;
	u32 val;

	spin_lock_irqsave(&ocelot->ptp_clock_lock, flags);

	/* Read current PTP time to get seconds */
	val = ocelot_read_rix(ocelot, PTP_PIN_CFG, TOD_ACC_PIN);

	val &= ~(PTP_PIN_CFG_SYNC | PTP_PIN_CFG_ACTION_MASK | PTP_PIN_CFG_DOM);
	val |= PTP_PIN_CFG_ACTION(PTP_PIN_ACTION_SAVE);
	ocelot_write_rix(ocelot, val, PTP_PIN_CFG, TOD_ACC_PIN);
	ts->tv_sec = ocelot_read_rix(ocelot, PTP_PIN_TOD_SEC_LSB, TOD_ACC_PIN);

	/* Read packet HW timestamp from FIFO */
	val = ocelot_read(ocelot, SYS_PTP_TXSTAMP);
	ts->tv_nsec = SYS_PTP_TXSTAMP_PTP_TXSTAMP(val);

	/* Sec has incremented since the ts was registered */
	if ((ts->tv_sec & 0x1) != !!(val & SYS_PTP_TXSTAMP_PTP_TXSTAMP_SEC))
		ts->tv_sec--;

	spin_unlock_irqrestore(&ocelot->ptp_clock_lock, flags);
}

void ocelot_get_txtstamp(struct ocelot *ocelot)
{
	int budget = OCELOT_PTP_QUEUE_SZ;

	while (budget--) {
		struct sk_buff *skb, *skb_tmp, *skb_match = NULL;
		struct skb_shared_hwtstamps shhwtstamps;
		struct ocelot_port *port;
		struct timespec64 ts;
		unsigned long flags;
		u32 val, id, txport;

		val = ocelot_read(ocelot, SYS_PTP_STATUS);

		/* Check if a timestamp can be retrieved */
		if (!(val & SYS_PTP_STATUS_PTP_MESS_VLD))
			break;

		WARN_ON(val & SYS_PTP_STATUS_PTP_OVFL);

		/* Retrieve the ts ID and Tx port */
		id = SYS_PTP_STATUS_PTP_MESS_ID_X(val);
		txport = SYS_PTP_STATUS_PTP_MESS_TXPORT_X(val);

		/* Retrieve its associated skb */
		port = ocelot->ports[txport];

		spin_lock_irqsave(&port->tx_skbs.lock, flags);

		skb_queue_walk_safe(&port->tx_skbs, skb, skb_tmp) {
			if (skb->cb[0] != id)
				continue;
			__skb_unlink(skb, &port->tx_skbs);
			skb_match = skb;
			break;
		}

		spin_unlock_irqrestore(&port->tx_skbs.lock, flags);

		/* Next ts */
		ocelot_write(ocelot, SYS_PTP_NXT_PTP_NXT, SYS_PTP_NXT);

		if (unlikely(!skb_match))
			continue;

		/* Get the h/w timestamp */
		ocelot_get_hwtimestamp(ocelot, &ts);

		/* Set the timestamp into the skb */
		memset(&shhwtstamps, 0, sizeof(shhwtstamps));
		shhwtstamps.hwtstamp = ktime_set(ts.tv_sec, ts.tv_nsec);
		skb_tstamp_tx(skb_match, &shhwtstamps);

		dev_kfree_skb_any(skb_match);
	}
}
EXPORT_SYMBOL(ocelot_get_txtstamp);

static int ocelot_mc_unsync(struct net_device *dev, const unsigned char *addr)
{
	struct ocelot_port_private *priv = netdev_priv(dev);
	struct ocelot_port *ocelot_port = &priv->port;
	struct ocelot *ocelot = ocelot_port->ocelot;

	return ocelot_mact_forget(ocelot, addr, ocelot_port->pvid);
}

static int ocelot_mc_sync(struct net_device *dev, const unsigned char *addr)
{
	struct ocelot_port_private *priv = netdev_priv(dev);
	struct ocelot_port *ocelot_port = &priv->port;
	struct ocelot *ocelot = ocelot_port->ocelot;

	return ocelot_mact_learn(ocelot, PGID_CPU, addr, ocelot_port->pvid,
				 ENTRYTYPE_LOCKED);
}

static void ocelot_set_rx_mode(struct net_device *dev)
{
	struct ocelot_port_private *priv = netdev_priv(dev);
	struct ocelot *ocelot = priv->port.ocelot;
	u32 val;
	int i;

	/* This doesn't handle promiscuous mode because the bridge core is
	 * setting IFF_PROMISC on all slave interfaces and all frames would be
	 * forwarded to the CPU port.
	 */
	val = GENMASK(ocelot->num_phys_ports - 1, 0);
	for (i = ocelot->num_phys_ports + 1; i < PGID_CPU; i++)
		ocelot_write_rix(ocelot, val, ANA_PGID_PGID, i);

	__dev_mc_sync(dev, ocelot_mc_sync, ocelot_mc_unsync);
}

static int ocelot_port_get_phys_port_name(struct net_device *dev,
					  char *buf, size_t len)
{
	struct ocelot_port_private *priv = netdev_priv(dev);
	int port = priv->chip_port;
	int ret;

	ret = snprintf(buf, len, "p%d", port);
	if (ret >= len)
		return -EINVAL;

	return 0;
}

static int ocelot_port_set_mac_address(struct net_device *dev, void *p)
{
	struct ocelot_port_private *priv = netdev_priv(dev);
	struct ocelot_port *ocelot_port = &priv->port;
	struct ocelot *ocelot = ocelot_port->ocelot;
	const struct sockaddr *addr = p;

	/* Learn the new net device MAC address in the mac table. */
	ocelot_mact_learn(ocelot, PGID_CPU, addr->sa_data, ocelot_port->pvid,
			  ENTRYTYPE_LOCKED);
	/* Then forget the previous one. */
	ocelot_mact_forget(ocelot, dev->dev_addr, ocelot_port->pvid);

	ether_addr_copy(dev->dev_addr, addr->sa_data);
	return 0;
}

static void ocelot_get_stats64(struct net_device *dev,
			       struct rtnl_link_stats64 *stats)
{
	struct ocelot_port_private *priv = netdev_priv(dev);
	struct ocelot *ocelot = priv->port.ocelot;
	int port = priv->chip_port;

	/* Configure the port to read the stats from */
	ocelot_write(ocelot, SYS_STAT_CFG_STAT_VIEW(port),
		     SYS_STAT_CFG);

	/* Get Rx stats */
	stats->rx_bytes = ocelot_read(ocelot, SYS_COUNT_RX_OCTETS);
	stats->rx_packets = ocelot_read(ocelot, SYS_COUNT_RX_SHORTS) +
			    ocelot_read(ocelot, SYS_COUNT_RX_FRAGMENTS) +
			    ocelot_read(ocelot, SYS_COUNT_RX_JABBERS) +
			    ocelot_read(ocelot, SYS_COUNT_RX_LONGS) +
			    ocelot_read(ocelot, SYS_COUNT_RX_64) +
			    ocelot_read(ocelot, SYS_COUNT_RX_65_127) +
			    ocelot_read(ocelot, SYS_COUNT_RX_128_255) +
			    ocelot_read(ocelot, SYS_COUNT_RX_256_1023) +
			    ocelot_read(ocelot, SYS_COUNT_RX_1024_1526) +
			    ocelot_read(ocelot, SYS_COUNT_RX_1527_MAX);
	stats->multicast = ocelot_read(ocelot, SYS_COUNT_RX_MULTICAST);
	stats->rx_dropped = dev->stats.rx_dropped;

	/* Get Tx stats */
	stats->tx_bytes = ocelot_read(ocelot, SYS_COUNT_TX_OCTETS);
	stats->tx_packets = ocelot_read(ocelot, SYS_COUNT_TX_64) +
			    ocelot_read(ocelot, SYS_COUNT_TX_65_127) +
			    ocelot_read(ocelot, SYS_COUNT_TX_128_511) +
			    ocelot_read(ocelot, SYS_COUNT_TX_512_1023) +
			    ocelot_read(ocelot, SYS_COUNT_TX_1024_1526) +
			    ocelot_read(ocelot, SYS_COUNT_TX_1527_MAX);
	stats->tx_dropped = ocelot_read(ocelot, SYS_COUNT_TX_DROPS) +
			    ocelot_read(ocelot, SYS_COUNT_TX_AGING);
	stats->collisions = ocelot_read(ocelot, SYS_COUNT_TX_COLLISION);
}

int ocelot_fdb_add(struct ocelot *ocelot, int port,
		   const unsigned char *addr, u16 vid, bool vlan_aware)
{
	struct ocelot_port *ocelot_port = ocelot->ports[port];

	if (!vid) {
		if (!vlan_aware)
			/* If the bridge is not VLAN aware and no VID was
			 * provided, set it to pvid to ensure the MAC entry
			 * matches incoming untagged packets
			 */
			vid = ocelot_port->pvid;
		else
			/* If the bridge is VLAN aware a VID must be provided as
			 * otherwise the learnt entry wouldn't match any frame.
			 */
			return -EINVAL;
	}

	return ocelot_mact_learn(ocelot, port, addr, vid, ENTRYTYPE_LOCKED);
}
EXPORT_SYMBOL(ocelot_fdb_add);

static int ocelot_port_fdb_add(struct ndmsg *ndm, struct nlattr *tb[],
			       struct net_device *dev,
			       const unsigned char *addr,
			       u16 vid, u16 flags,
			       struct netlink_ext_ack *extack)
{
	struct ocelot_port_private *priv = netdev_priv(dev);
	struct ocelot *ocelot = priv->port.ocelot;
	int port = priv->chip_port;
<<<<<<< HEAD

	return ocelot_fdb_add(ocelot, port, addr, vid, priv->vlan_aware);
}

=======

	return ocelot_fdb_add(ocelot, port, addr, vid, priv->vlan_aware);
}

>>>>>>> e42617b8
int ocelot_fdb_del(struct ocelot *ocelot, int port,
		   const unsigned char *addr, u16 vid)
{
	return ocelot_mact_forget(ocelot, addr, vid);
}
EXPORT_SYMBOL(ocelot_fdb_del);

static int ocelot_port_fdb_del(struct ndmsg *ndm, struct nlattr *tb[],
			       struct net_device *dev,
			       const unsigned char *addr, u16 vid)
{
	struct ocelot_port_private *priv = netdev_priv(dev);
	struct ocelot *ocelot = priv->port.ocelot;
	int port = priv->chip_port;

	return ocelot_fdb_del(ocelot, port, addr, vid);
}

struct ocelot_dump_ctx {
	struct net_device *dev;
	struct sk_buff *skb;
	struct netlink_callback *cb;
	int idx;
};

static int ocelot_port_fdb_do_dump(const unsigned char *addr, u16 vid,
				   bool is_static, void *data)
{
	struct ocelot_dump_ctx *dump = data;
	u32 portid = NETLINK_CB(dump->cb->skb).portid;
	u32 seq = dump->cb->nlh->nlmsg_seq;
	struct nlmsghdr *nlh;
	struct ndmsg *ndm;

	if (dump->idx < dump->cb->args[2])
		goto skip;

	nlh = nlmsg_put(dump->skb, portid, seq, RTM_NEWNEIGH,
			sizeof(*ndm), NLM_F_MULTI);
	if (!nlh)
		return -EMSGSIZE;

	ndm = nlmsg_data(nlh);
	ndm->ndm_family  = AF_BRIDGE;
	ndm->ndm_pad1    = 0;
	ndm->ndm_pad2    = 0;
	ndm->ndm_flags   = NTF_SELF;
	ndm->ndm_type    = 0;
	ndm->ndm_ifindex = dump->dev->ifindex;
	ndm->ndm_state   = is_static ? NUD_NOARP : NUD_REACHABLE;

	if (nla_put(dump->skb, NDA_LLADDR, ETH_ALEN, addr))
		goto nla_put_failure;

	if (vid && nla_put_u16(dump->skb, NDA_VLAN, vid))
		goto nla_put_failure;

	nlmsg_end(dump->skb, nlh);

skip:
	dump->idx++;
	return 0;

nla_put_failure:
	nlmsg_cancel(dump->skb, nlh);
	return -EMSGSIZE;
}

static int ocelot_mact_read(struct ocelot *ocelot, int port, int row, int col,
			    struct ocelot_mact_entry *entry)
{
	u32 val, dst, macl, mach;
	char mac[ETH_ALEN];

	/* Set row and column to read from */
	ocelot_field_write(ocelot, ANA_TABLES_MACTINDX_M_INDEX, row);
	ocelot_field_write(ocelot, ANA_TABLES_MACTINDX_BUCKET, col);

	/* Issue a read command */
	ocelot_write(ocelot,
		     ANA_TABLES_MACACCESS_MAC_TABLE_CMD(MACACCESS_CMD_READ),
		     ANA_TABLES_MACACCESS);

	if (ocelot_mact_wait_for_completion(ocelot))
		return -ETIMEDOUT;

	/* Read the entry flags */
	val = ocelot_read(ocelot, ANA_TABLES_MACACCESS);
	if (!(val & ANA_TABLES_MACACCESS_VALID))
		return -EINVAL;

	/* If the entry read has another port configured as its destination,
	 * do not report it.
	 */
	dst = (val & ANA_TABLES_MACACCESS_DEST_IDX_M) >> 3;
	if (dst != port)
		return -EINVAL;

	/* Get the entry's MAC address and VLAN id */
	macl = ocelot_read(ocelot, ANA_TABLES_MACLDATA);
	mach = ocelot_read(ocelot, ANA_TABLES_MACHDATA);

	mac[0] = (mach >> 8)  & 0xff;
	mac[1] = (mach >> 0)  & 0xff;
	mac[2] = (macl >> 24) & 0xff;
	mac[3] = (macl >> 16) & 0xff;
	mac[4] = (macl >> 8)  & 0xff;
	mac[5] = (macl >> 0)  & 0xff;

	entry->vid = (mach >> 16) & 0xfff;
	ether_addr_copy(entry->mac, mac);

	return 0;
}

int ocelot_fdb_dump(struct ocelot *ocelot, int port,
		    dsa_fdb_dump_cb_t *cb, void *data)
{
	int i, j;

	/* Loop through all the mac tables entries. There are 1024 rows of 4
	 * entries.
	 */
	for (i = 0; i < 1024; i++) {
		for (j = 0; j < 4; j++) {
			struct ocelot_mact_entry entry;
			bool is_static;
			int ret;

			ret = ocelot_mact_read(ocelot, port, i, j, &entry);
			/* If the entry is invalid (wrong port, invalid...),
			 * skip it.
			 */
			if (ret == -EINVAL)
				continue;
			else if (ret)
				return ret;

			is_static = (entry.type == ENTRYTYPE_LOCKED);

			ret = cb(entry.mac, entry.vid, is_static, data);
			if (ret)
				return ret;
		}
	}

	return 0;
}
EXPORT_SYMBOL(ocelot_fdb_dump);

static int ocelot_port_fdb_dump(struct sk_buff *skb,
				struct netlink_callback *cb,
				struct net_device *dev,
				struct net_device *filter_dev, int *idx)
{
	struct ocelot_port_private *priv = netdev_priv(dev);
	struct ocelot *ocelot = priv->port.ocelot;
	struct ocelot_dump_ctx dump = {
		.dev = dev,
		.skb = skb,
		.cb = cb,
		.idx = *idx,
	};
	int port = priv->chip_port;
	int ret;

	ret = ocelot_fdb_dump(ocelot, port, ocelot_port_fdb_do_dump, &dump);

	*idx = dump.idx;

	return ret;
}

static int ocelot_vlan_rx_add_vid(struct net_device *dev, __be16 proto,
				  u16 vid)
{
	return ocelot_vlan_vid_add(dev, vid, false, false);
}

static int ocelot_vlan_rx_kill_vid(struct net_device *dev, __be16 proto,
				   u16 vid)
{
	return ocelot_vlan_vid_del(dev, vid);
}

static int ocelot_set_features(struct net_device *dev,
			       netdev_features_t features)
{
	netdev_features_t changed = dev->features ^ features;
	struct ocelot_port_private *priv = netdev_priv(dev);
	struct ocelot *ocelot = priv->port.ocelot;
	int port = priv->chip_port;

	if ((dev->features & NETIF_F_HW_TC) > (features & NETIF_F_HW_TC) &&
	    priv->tc.offload_cnt) {
		netdev_err(dev,
			   "Cannot disable HW TC offload while offloads active\n");
		return -EBUSY;
	}

	if (changed & NETIF_F_HW_VLAN_CTAG_FILTER)
		ocelot_vlan_mode(ocelot, port, features);

	return 0;
}

static int ocelot_get_port_parent_id(struct net_device *dev,
				     struct netdev_phys_item_id *ppid)
{
	struct ocelot_port_private *priv = netdev_priv(dev);
	struct ocelot *ocelot = priv->port.ocelot;

	ppid->id_len = sizeof(ocelot->base_mac);
	memcpy(&ppid->id, &ocelot->base_mac, ppid->id_len);

	return 0;
}

int ocelot_hwstamp_get(struct ocelot *ocelot, int port, struct ifreq *ifr)
{
	return copy_to_user(ifr->ifr_data, &ocelot->hwtstamp_config,
			    sizeof(ocelot->hwtstamp_config)) ? -EFAULT : 0;
}
EXPORT_SYMBOL(ocelot_hwstamp_get);

int ocelot_hwstamp_set(struct ocelot *ocelot, int port, struct ifreq *ifr)
{
	struct ocelot_port *ocelot_port = ocelot->ports[port];
	struct hwtstamp_config cfg;

	if (copy_from_user(&cfg, ifr->ifr_data, sizeof(cfg)))
		return -EFAULT;

	/* reserved for future extensions */
	if (cfg.flags)
		return -EINVAL;

	/* Tx type sanity check */
	switch (cfg.tx_type) {
	case HWTSTAMP_TX_ON:
		ocelot_port->ptp_cmd = IFH_REW_OP_TWO_STEP_PTP;
		break;
	case HWTSTAMP_TX_ONESTEP_SYNC:
		/* IFH_REW_OP_ONE_STEP_PTP updates the correctional field, we
		 * need to update the origin time.
		 */
		ocelot_port->ptp_cmd = IFH_REW_OP_ORIGIN_PTP;
		break;
	case HWTSTAMP_TX_OFF:
		ocelot_port->ptp_cmd = 0;
		break;
	default:
		return -ERANGE;
	}

	mutex_lock(&ocelot->ptp_lock);

	switch (cfg.rx_filter) {
	case HWTSTAMP_FILTER_NONE:
		break;
	case HWTSTAMP_FILTER_ALL:
	case HWTSTAMP_FILTER_SOME:
	case HWTSTAMP_FILTER_PTP_V1_L4_EVENT:
	case HWTSTAMP_FILTER_PTP_V1_L4_SYNC:
	case HWTSTAMP_FILTER_PTP_V1_L4_DELAY_REQ:
	case HWTSTAMP_FILTER_NTP_ALL:
	case HWTSTAMP_FILTER_PTP_V2_L4_EVENT:
	case HWTSTAMP_FILTER_PTP_V2_L4_SYNC:
	case HWTSTAMP_FILTER_PTP_V2_L4_DELAY_REQ:
	case HWTSTAMP_FILTER_PTP_V2_L2_EVENT:
	case HWTSTAMP_FILTER_PTP_V2_L2_SYNC:
	case HWTSTAMP_FILTER_PTP_V2_L2_DELAY_REQ:
	case HWTSTAMP_FILTER_PTP_V2_EVENT:
	case HWTSTAMP_FILTER_PTP_V2_SYNC:
	case HWTSTAMP_FILTER_PTP_V2_DELAY_REQ:
		cfg.rx_filter = HWTSTAMP_FILTER_PTP_V2_EVENT;
		break;
	default:
		mutex_unlock(&ocelot->ptp_lock);
		return -ERANGE;
	}

	/* Commit back the result & save it */
	memcpy(&ocelot->hwtstamp_config, &cfg, sizeof(cfg));
	mutex_unlock(&ocelot->ptp_lock);

	return copy_to_user(ifr->ifr_data, &cfg, sizeof(cfg)) ? -EFAULT : 0;
}
EXPORT_SYMBOL(ocelot_hwstamp_set);

static int ocelot_ioctl(struct net_device *dev, struct ifreq *ifr, int cmd)
{
	struct ocelot_port_private *priv = netdev_priv(dev);
	struct ocelot *ocelot = priv->port.ocelot;
	int port = priv->chip_port;

	/* The function is only used for PTP operations for now */
	if (!ocelot->ptp)
		return -EOPNOTSUPP;

	switch (cmd) {
	case SIOCSHWTSTAMP:
		return ocelot_hwstamp_set(ocelot, port, ifr);
	case SIOCGHWTSTAMP:
		return ocelot_hwstamp_get(ocelot, port, ifr);
	default:
		return -EOPNOTSUPP;
	}
}

static const struct net_device_ops ocelot_port_netdev_ops = {
	.ndo_open			= ocelot_port_open,
	.ndo_stop			= ocelot_port_stop,
	.ndo_start_xmit			= ocelot_port_xmit,
	.ndo_set_rx_mode		= ocelot_set_rx_mode,
	.ndo_get_phys_port_name		= ocelot_port_get_phys_port_name,
	.ndo_set_mac_address		= ocelot_port_set_mac_address,
	.ndo_get_stats64		= ocelot_get_stats64,
	.ndo_fdb_add			= ocelot_port_fdb_add,
	.ndo_fdb_del			= ocelot_port_fdb_del,
	.ndo_fdb_dump			= ocelot_port_fdb_dump,
	.ndo_vlan_rx_add_vid		= ocelot_vlan_rx_add_vid,
	.ndo_vlan_rx_kill_vid		= ocelot_vlan_rx_kill_vid,
	.ndo_set_features		= ocelot_set_features,
	.ndo_get_port_parent_id		= ocelot_get_port_parent_id,
	.ndo_setup_tc			= ocelot_setup_tc,
	.ndo_do_ioctl			= ocelot_ioctl,
};

void ocelot_get_strings(struct ocelot *ocelot, int port, u32 sset, u8 *data)
{
	int i;

	if (sset != ETH_SS_STATS)
		return;

	for (i = 0; i < ocelot->num_stats; i++)
		memcpy(data + i * ETH_GSTRING_LEN, ocelot->stats_layout[i].name,
		       ETH_GSTRING_LEN);
}
EXPORT_SYMBOL(ocelot_get_strings);

static void ocelot_port_get_strings(struct net_device *netdev, u32 sset,
				    u8 *data)
{
	struct ocelot_port_private *priv = netdev_priv(netdev);
	struct ocelot *ocelot = priv->port.ocelot;
	int port = priv->chip_port;

	ocelot_get_strings(ocelot, port, sset, data);
}

static void ocelot_update_stats(struct ocelot *ocelot)
{
	int i, j;

	mutex_lock(&ocelot->stats_lock);

	for (i = 0; i < ocelot->num_phys_ports; i++) {
		/* Configure the port to read the stats from */
		ocelot_write(ocelot, SYS_STAT_CFG_STAT_VIEW(i), SYS_STAT_CFG);

		for (j = 0; j < ocelot->num_stats; j++) {
			u32 val;
			unsigned int idx = i * ocelot->num_stats + j;

			val = ocelot_read_rix(ocelot, SYS_COUNT_RX_OCTETS,
					      ocelot->stats_layout[j].offset);

			if (val < (ocelot->stats[idx] & U32_MAX))
				ocelot->stats[idx] += (u64)1 << 32;

			ocelot->stats[idx] = (ocelot->stats[idx] &
					      ~(u64)U32_MAX) + val;
		}
	}

	mutex_unlock(&ocelot->stats_lock);
}

static void ocelot_check_stats_work(struct work_struct *work)
{
	struct delayed_work *del_work = to_delayed_work(work);
	struct ocelot *ocelot = container_of(del_work, struct ocelot,
					     stats_work);

	ocelot_update_stats(ocelot);

	queue_delayed_work(ocelot->stats_queue, &ocelot->stats_work,
			   OCELOT_STATS_CHECK_DELAY);
}

void ocelot_get_ethtool_stats(struct ocelot *ocelot, int port, u64 *data)
{
	int i;

	/* check and update now */
	ocelot_update_stats(ocelot);

	/* Copy all counters */
	for (i = 0; i < ocelot->num_stats; i++)
		*data++ = ocelot->stats[port * ocelot->num_stats + i];
}
EXPORT_SYMBOL(ocelot_get_ethtool_stats);

static void ocelot_port_get_ethtool_stats(struct net_device *dev,
					  struct ethtool_stats *stats,
					  u64 *data)
{
	struct ocelot_port_private *priv = netdev_priv(dev);
	struct ocelot *ocelot = priv->port.ocelot;
	int port = priv->chip_port;
<<<<<<< HEAD

	ocelot_get_ethtool_stats(ocelot, port, data);
}

=======

	ocelot_get_ethtool_stats(ocelot, port, data);
}

>>>>>>> e42617b8
int ocelot_get_sset_count(struct ocelot *ocelot, int port, int sset)
{
	if (sset != ETH_SS_STATS)
		return -EOPNOTSUPP;

	return ocelot->num_stats;
}
EXPORT_SYMBOL(ocelot_get_sset_count);

static int ocelot_port_get_sset_count(struct net_device *dev, int sset)
{
	struct ocelot_port_private *priv = netdev_priv(dev);
	struct ocelot *ocelot = priv->port.ocelot;
	int port = priv->chip_port;

	return ocelot_get_sset_count(ocelot, port, sset);
}

int ocelot_get_ts_info(struct ocelot *ocelot, int port,
		       struct ethtool_ts_info *info)
{
	info->phc_index = ocelot->ptp_clock ?
			  ptp_clock_index(ocelot->ptp_clock) : -1;
	info->so_timestamping |= SOF_TIMESTAMPING_TX_SOFTWARE |
				 SOF_TIMESTAMPING_RX_SOFTWARE |
				 SOF_TIMESTAMPING_SOFTWARE |
				 SOF_TIMESTAMPING_TX_HARDWARE |
				 SOF_TIMESTAMPING_RX_HARDWARE |
				 SOF_TIMESTAMPING_RAW_HARDWARE;
	info->tx_types = BIT(HWTSTAMP_TX_OFF) | BIT(HWTSTAMP_TX_ON) |
			 BIT(HWTSTAMP_TX_ONESTEP_SYNC);
	info->rx_filters = BIT(HWTSTAMP_FILTER_NONE) | BIT(HWTSTAMP_FILTER_ALL);

	return 0;
}
EXPORT_SYMBOL(ocelot_get_ts_info);

static int ocelot_port_get_ts_info(struct net_device *dev,
				   struct ethtool_ts_info *info)
{
	struct ocelot_port_private *priv = netdev_priv(dev);
	struct ocelot *ocelot = priv->port.ocelot;
	int port = priv->chip_port;

	if (!ocelot->ptp)
		return ethtool_op_get_ts_info(dev, info);

	return ocelot_get_ts_info(ocelot, port, info);
}

static const struct ethtool_ops ocelot_ethtool_ops = {
	.get_strings		= ocelot_port_get_strings,
	.get_ethtool_stats	= ocelot_port_get_ethtool_stats,
	.get_sset_count		= ocelot_port_get_sset_count,
	.get_link_ksettings	= phy_ethtool_get_link_ksettings,
	.set_link_ksettings	= phy_ethtool_set_link_ksettings,
	.get_ts_info		= ocelot_port_get_ts_info,
};

void ocelot_bridge_stp_state_set(struct ocelot *ocelot, int port, u8 state)
{
	u32 port_cfg;
	int p, i;

	if (!(BIT(port) & ocelot->bridge_mask))
		return;

	port_cfg = ocelot_read_gix(ocelot, ANA_PORT_PORT_CFG, port);

	switch (state) {
	case BR_STATE_FORWARDING:
		ocelot->bridge_fwd_mask |= BIT(port);
		/* Fallthrough */
	case BR_STATE_LEARNING:
		port_cfg |= ANA_PORT_PORT_CFG_LEARN_ENA;
		break;

	default:
		port_cfg &= ~ANA_PORT_PORT_CFG_LEARN_ENA;
		ocelot->bridge_fwd_mask &= ~BIT(port);
		break;
	}

	ocelot_write_gix(ocelot, port_cfg, ANA_PORT_PORT_CFG, port);

	/* Apply FWD mask. The loop is needed to add/remove the current port as
	 * a source for the other ports.
	 */
	for (p = 0; p < ocelot->num_phys_ports; p++) {
		if (p == ocelot->cpu || (ocelot->bridge_fwd_mask & BIT(p))) {
			unsigned long mask = ocelot->bridge_fwd_mask & ~BIT(p);

			for (i = 0; i < ocelot->num_phys_ports; i++) {
				unsigned long bond_mask = ocelot->lags[i];

				if (!bond_mask)
					continue;

				if (bond_mask & BIT(p)) {
					mask &= ~bond_mask;
					break;
				}
			}

			/* Avoid the NPI port from looping back to itself */
			if (p != ocelot->cpu)
				mask |= BIT(ocelot->cpu);

			ocelot_write_rix(ocelot, mask,
					 ANA_PGID_PGID, PGID_SRC + p);
		} else {
			/* Only the CPU port, this is compatible with link
			 * aggregation.
			 */
			ocelot_write_rix(ocelot,
					 BIT(ocelot->cpu),
					 ANA_PGID_PGID, PGID_SRC + p);
		}
	}
}
EXPORT_SYMBOL(ocelot_bridge_stp_state_set);

static void ocelot_port_attr_stp_state_set(struct ocelot *ocelot, int port,
					   struct switchdev_trans *trans,
					   u8 state)
{
	if (switchdev_trans_ph_prepare(trans))
		return;

	ocelot_bridge_stp_state_set(ocelot, port, state);
}

void ocelot_set_ageing_time(struct ocelot *ocelot, unsigned int msecs)
{
	ocelot_write(ocelot, ANA_AUTOAGE_AGE_PERIOD(msecs / 2),
		     ANA_AUTOAGE);
}
EXPORT_SYMBOL(ocelot_set_ageing_time);

static void ocelot_port_attr_ageing_set(struct ocelot *ocelot, int port,
					unsigned long ageing_clock_t)
{
	unsigned long ageing_jiffies = clock_t_to_jiffies(ageing_clock_t);
	u32 ageing_time = jiffies_to_msecs(ageing_jiffies) / 1000;

	ocelot_set_ageing_time(ocelot, ageing_time);
}

static void ocelot_port_attr_mc_set(struct ocelot *ocelot, int port, bool mc)
{
	u32 cpu_fwd_mcast = ANA_PORT_CPU_FWD_CFG_CPU_IGMP_REDIR_ENA |
			    ANA_PORT_CPU_FWD_CFG_CPU_MLD_REDIR_ENA |
			    ANA_PORT_CPU_FWD_CFG_CPU_IPMC_CTRL_COPY_ENA;
	u32 val = 0;

	if (mc)
		val = cpu_fwd_mcast;

	ocelot_rmw_gix(ocelot, val, cpu_fwd_mcast,
		       ANA_PORT_CPU_FWD_CFG, port);
}

static int ocelot_port_attr_set(struct net_device *dev,
				const struct switchdev_attr *attr,
				struct switchdev_trans *trans)
{
	struct ocelot_port_private *priv = netdev_priv(dev);
	struct ocelot *ocelot = priv->port.ocelot;
	int port = priv->chip_port;
	int err = 0;

	switch (attr->id) {
	case SWITCHDEV_ATTR_ID_PORT_STP_STATE:
		ocelot_port_attr_stp_state_set(ocelot, port, trans,
					       attr->u.stp_state);
		break;
	case SWITCHDEV_ATTR_ID_BRIDGE_AGEING_TIME:
		ocelot_port_attr_ageing_set(ocelot, port, attr->u.ageing_time);
		break;
	case SWITCHDEV_ATTR_ID_BRIDGE_VLAN_FILTERING:
		priv->vlan_aware = attr->u.vlan_filtering;
		ocelot_port_vlan_filtering(ocelot, port, priv->vlan_aware);
		break;
	case SWITCHDEV_ATTR_ID_BRIDGE_MC_DISABLED:
		ocelot_port_attr_mc_set(ocelot, port, !attr->u.mc_disabled);
		break;
	default:
		err = -EOPNOTSUPP;
		break;
	}

	return err;
}

static int ocelot_port_obj_add_vlan(struct net_device *dev,
				    const struct switchdev_obj_port_vlan *vlan,
				    struct switchdev_trans *trans)
{
	int ret;
	u16 vid;

	for (vid = vlan->vid_begin; vid <= vlan->vid_end; vid++) {
		ret = ocelot_vlan_vid_add(dev, vid,
					  vlan->flags & BRIDGE_VLAN_INFO_PVID,
					  vlan->flags & BRIDGE_VLAN_INFO_UNTAGGED);
		if (ret)
			return ret;
	}

	return 0;
}

static int ocelot_port_vlan_del_vlan(struct net_device *dev,
				     const struct switchdev_obj_port_vlan *vlan)
{
	int ret;
	u16 vid;

	for (vid = vlan->vid_begin; vid <= vlan->vid_end; vid++) {
		ret = ocelot_vlan_vid_del(dev, vid);

		if (ret)
			return ret;
	}

	return 0;
}

static struct ocelot_multicast *ocelot_multicast_get(struct ocelot *ocelot,
						     const unsigned char *addr,
						     u16 vid)
{
	struct ocelot_multicast *mc;

	list_for_each_entry(mc, &ocelot->multicast, list) {
		if (ether_addr_equal(mc->addr, addr) && mc->vid == vid)
			return mc;
	}

	return NULL;
}

static int ocelot_port_obj_add_mdb(struct net_device *dev,
				   const struct switchdev_obj_port_mdb *mdb,
				   struct switchdev_trans *trans)
{
	struct ocelot_port_private *priv = netdev_priv(dev);
	struct ocelot_port *ocelot_port = &priv->port;
	struct ocelot *ocelot = ocelot_port->ocelot;
	unsigned char addr[ETH_ALEN];
	struct ocelot_multicast *mc;
	int port = priv->chip_port;
	u16 vid = mdb->vid;
	bool new = false;

	if (!vid)
		vid = ocelot_port->pvid;

	mc = ocelot_multicast_get(ocelot, mdb->addr, vid);
	if (!mc) {
		mc = devm_kzalloc(ocelot->dev, sizeof(*mc), GFP_KERNEL);
		if (!mc)
			return -ENOMEM;

		memcpy(mc->addr, mdb->addr, ETH_ALEN);
		mc->vid = vid;

		list_add_tail(&mc->list, &ocelot->multicast);
		new = true;
	}

	memcpy(addr, mc->addr, ETH_ALEN);
	addr[0] = 0;

	if (!new) {
		addr[2] = mc->ports << 0;
		addr[1] = mc->ports << 8;
		ocelot_mact_forget(ocelot, addr, vid);
	}

	mc->ports |= BIT(port);
	addr[2] = mc->ports << 0;
	addr[1] = mc->ports << 8;

	return ocelot_mact_learn(ocelot, 0, addr, vid, ENTRYTYPE_MACv4);
}

static int ocelot_port_obj_del_mdb(struct net_device *dev,
				   const struct switchdev_obj_port_mdb *mdb)
{
	struct ocelot_port_private *priv = netdev_priv(dev);
	struct ocelot_port *ocelot_port = &priv->port;
	struct ocelot *ocelot = ocelot_port->ocelot;
	unsigned char addr[ETH_ALEN];
	struct ocelot_multicast *mc;
	int port = priv->chip_port;
	u16 vid = mdb->vid;

	if (!vid)
		vid = ocelot_port->pvid;

	mc = ocelot_multicast_get(ocelot, mdb->addr, vid);
	if (!mc)
		return -ENOENT;

	memcpy(addr, mc->addr, ETH_ALEN);
	addr[2] = mc->ports << 0;
	addr[1] = mc->ports << 8;
	addr[0] = 0;
	ocelot_mact_forget(ocelot, addr, vid);

	mc->ports &= ~BIT(port);
	if (!mc->ports) {
		list_del(&mc->list);
		devm_kfree(ocelot->dev, mc);
		return 0;
	}

	addr[2] = mc->ports << 0;
	addr[1] = mc->ports << 8;

	return ocelot_mact_learn(ocelot, 0, addr, vid, ENTRYTYPE_MACv4);
}

static int ocelot_port_obj_add(struct net_device *dev,
			       const struct switchdev_obj *obj,
			       struct switchdev_trans *trans,
			       struct netlink_ext_ack *extack)
{
	int ret = 0;

	switch (obj->id) {
	case SWITCHDEV_OBJ_ID_PORT_VLAN:
		ret = ocelot_port_obj_add_vlan(dev,
					       SWITCHDEV_OBJ_PORT_VLAN(obj),
					       trans);
		break;
	case SWITCHDEV_OBJ_ID_PORT_MDB:
		ret = ocelot_port_obj_add_mdb(dev, SWITCHDEV_OBJ_PORT_MDB(obj),
					      trans);
		break;
	default:
		return -EOPNOTSUPP;
	}

	return ret;
}

static int ocelot_port_obj_del(struct net_device *dev,
			       const struct switchdev_obj *obj)
{
	int ret = 0;

	switch (obj->id) {
	case SWITCHDEV_OBJ_ID_PORT_VLAN:
		ret = ocelot_port_vlan_del_vlan(dev,
						SWITCHDEV_OBJ_PORT_VLAN(obj));
		break;
	case SWITCHDEV_OBJ_ID_PORT_MDB:
		ret = ocelot_port_obj_del_mdb(dev, SWITCHDEV_OBJ_PORT_MDB(obj));
		break;
	default:
		return -EOPNOTSUPP;
	}

	return ret;
}

int ocelot_port_bridge_join(struct ocelot *ocelot, int port,
			    struct net_device *bridge)
{
	if (!ocelot->bridge_mask) {
		ocelot->hw_bridge_dev = bridge;
	} else {
		if (ocelot->hw_bridge_dev != bridge)
			/* This is adding the port to a second bridge, this is
			 * unsupported */
			return -ENODEV;
	}

	ocelot->bridge_mask |= BIT(port);

	return 0;
}
EXPORT_SYMBOL(ocelot_port_bridge_join);

int ocelot_port_bridge_leave(struct ocelot *ocelot, int port,
			     struct net_device *bridge)
{
	ocelot->bridge_mask &= ~BIT(port);

	if (!ocelot->bridge_mask)
		ocelot->hw_bridge_dev = NULL;

	ocelot_port_vlan_filtering(ocelot, port, 0);
	ocelot_port_set_pvid(ocelot, port, 0);
	return ocelot_port_set_native_vlan(ocelot, port, 0);
}
EXPORT_SYMBOL(ocelot_port_bridge_leave);

static void ocelot_set_aggr_pgids(struct ocelot *ocelot)
{
	int i, port, lag;

	/* Reset destination and aggregation PGIDS */
	for (port = 0; port < ocelot->num_phys_ports; port++)
		ocelot_write_rix(ocelot, BIT(port), ANA_PGID_PGID, port);

	for (i = PGID_AGGR; i < PGID_SRC; i++)
		ocelot_write_rix(ocelot, GENMASK(ocelot->num_phys_ports - 1, 0),
				 ANA_PGID_PGID, i);

	/* Now, set PGIDs for each LAG */
	for (lag = 0; lag < ocelot->num_phys_ports; lag++) {
		unsigned long bond_mask;
		int aggr_count = 0;
		u8 aggr_idx[16];

		bond_mask = ocelot->lags[lag];
		if (!bond_mask)
			continue;

		for_each_set_bit(port, &bond_mask, ocelot->num_phys_ports) {
			// Destination mask
			ocelot_write_rix(ocelot, bond_mask,
					 ANA_PGID_PGID, port);
			aggr_idx[aggr_count] = port;
			aggr_count++;
		}

		for (i = PGID_AGGR; i < PGID_SRC; i++) {
			u32 ac;

			ac = ocelot_read_rix(ocelot, ANA_PGID_PGID, i);
			ac &= ~bond_mask;
			ac |= BIT(aggr_idx[i % aggr_count]);
			ocelot_write_rix(ocelot, ac, ANA_PGID_PGID, i);
		}
	}
}

static void ocelot_setup_lag(struct ocelot *ocelot, int lag)
{
	unsigned long bond_mask = ocelot->lags[lag];
	unsigned int p;

	for_each_set_bit(p, &bond_mask, ocelot->num_phys_ports) {
		u32 port_cfg = ocelot_read_gix(ocelot, ANA_PORT_PORT_CFG, p);

		port_cfg &= ~ANA_PORT_PORT_CFG_PORTID_VAL_M;

		/* Use lag port as logical port for port i */
		ocelot_write_gix(ocelot, port_cfg |
				 ANA_PORT_PORT_CFG_PORTID_VAL(lag),
				 ANA_PORT_PORT_CFG, p);
	}
}

static int ocelot_port_lag_join(struct ocelot *ocelot, int port,
				struct net_device *bond)
{
	struct net_device *ndev;
	u32 bond_mask = 0;
	int lag, lp;

	rcu_read_lock();
	for_each_netdev_in_bond_rcu(bond, ndev) {
		struct ocelot_port_private *priv = netdev_priv(ndev);

		bond_mask |= BIT(priv->chip_port);
	}
	rcu_read_unlock();

	lp = __ffs(bond_mask);

	/* If the new port is the lowest one, use it as the logical port from
	 * now on
	 */
	if (port == lp) {
		lag = port;
		ocelot->lags[port] = bond_mask;
		bond_mask &= ~BIT(port);
		if (bond_mask) {
			lp = __ffs(bond_mask);
			ocelot->lags[lp] = 0;
		}
	} else {
		lag = lp;
		ocelot->lags[lp] |= BIT(port);
	}

	ocelot_setup_lag(ocelot, lag);
	ocelot_set_aggr_pgids(ocelot);

	return 0;
}

static void ocelot_port_lag_leave(struct ocelot *ocelot, int port,
				  struct net_device *bond)
{
	u32 port_cfg;
	int i;

	/* Remove port from any lag */
	for (i = 0; i < ocelot->num_phys_ports; i++)
		ocelot->lags[i] &= ~BIT(port);

	/* if it was the logical port of the lag, move the lag config to the
	 * next port
	 */
	if (ocelot->lags[port]) {
		int n = __ffs(ocelot->lags[port]);

		ocelot->lags[n] = ocelot->lags[port];
		ocelot->lags[port] = 0;

		ocelot_setup_lag(ocelot, n);
	}

	port_cfg = ocelot_read_gix(ocelot, ANA_PORT_PORT_CFG, port);
	port_cfg &= ~ANA_PORT_PORT_CFG_PORTID_VAL_M;
	ocelot_write_gix(ocelot, port_cfg | ANA_PORT_PORT_CFG_PORTID_VAL(port),
			 ANA_PORT_PORT_CFG, port);

	ocelot_set_aggr_pgids(ocelot);
}

/* Checks if the net_device instance given to us originate from our driver. */
static bool ocelot_netdevice_dev_check(const struct net_device *dev)
{
	return dev->netdev_ops == &ocelot_port_netdev_ops;
}

static int ocelot_netdevice_port_event(struct net_device *dev,
				       unsigned long event,
				       struct netdev_notifier_changeupper_info *info)
{
	struct ocelot_port_private *priv = netdev_priv(dev);
	struct ocelot_port *ocelot_port = &priv->port;
	struct ocelot *ocelot = ocelot_port->ocelot;
	int port = priv->chip_port;
	int err = 0;

	switch (event) {
	case NETDEV_CHANGEUPPER:
		if (netif_is_bridge_master(info->upper_dev)) {
			if (info->linking) {
				err = ocelot_port_bridge_join(ocelot, port,
							      info->upper_dev);
			} else {
				err = ocelot_port_bridge_leave(ocelot, port,
							       info->upper_dev);
				priv->vlan_aware = false;
			}
		}
		if (netif_is_lag_master(info->upper_dev)) {
			if (info->linking)
				err = ocelot_port_lag_join(ocelot, port,
							   info->upper_dev);
			else
				ocelot_port_lag_leave(ocelot, port,
						      info->upper_dev);
		}
		break;
	default:
		break;
	}

	return err;
}

static int ocelot_netdevice_event(struct notifier_block *unused,
				  unsigned long event, void *ptr)
{
	struct netdev_notifier_changeupper_info *info = ptr;
	struct net_device *dev = netdev_notifier_info_to_dev(ptr);
	int ret = 0;

	if (!ocelot_netdevice_dev_check(dev))
		return 0;

	if (event == NETDEV_PRECHANGEUPPER &&
	    netif_is_lag_master(info->upper_dev)) {
		struct netdev_lag_upper_info *lag_upper_info = info->upper_info;
		struct netlink_ext_ack *extack;

		if (lag_upper_info &&
		    lag_upper_info->tx_type != NETDEV_LAG_TX_TYPE_HASH) {
			extack = netdev_notifier_info_to_extack(&info->info);
			NL_SET_ERR_MSG_MOD(extack, "LAG device using unsupported Tx type");

			ret = -EINVAL;
			goto notify;
		}
	}

	if (netif_is_lag_master(dev)) {
		struct net_device *slave;
		struct list_head *iter;

		netdev_for_each_lower_dev(dev, slave, iter) {
			ret = ocelot_netdevice_port_event(slave, event, info);
			if (ret)
				goto notify;
		}
	} else {
		ret = ocelot_netdevice_port_event(dev, event, info);
	}

notify:
	return notifier_from_errno(ret);
}

struct notifier_block ocelot_netdevice_nb __read_mostly = {
	.notifier_call = ocelot_netdevice_event,
};
EXPORT_SYMBOL(ocelot_netdevice_nb);

static int ocelot_switchdev_event(struct notifier_block *unused,
				  unsigned long event, void *ptr)
{
	struct net_device *dev = switchdev_notifier_info_to_dev(ptr);
	int err;

	switch (event) {
	case SWITCHDEV_PORT_ATTR_SET:
		err = switchdev_handle_port_attr_set(dev, ptr,
						     ocelot_netdevice_dev_check,
						     ocelot_port_attr_set);
		return notifier_from_errno(err);
	}

	return NOTIFY_DONE;
}

struct notifier_block ocelot_switchdev_nb __read_mostly = {
	.notifier_call = ocelot_switchdev_event,
};
EXPORT_SYMBOL(ocelot_switchdev_nb);

static int ocelot_switchdev_blocking_event(struct notifier_block *unused,
					   unsigned long event, void *ptr)
{
	struct net_device *dev = switchdev_notifier_info_to_dev(ptr);
	int err;

	switch (event) {
		/* Blocking events. */
	case SWITCHDEV_PORT_OBJ_ADD:
		err = switchdev_handle_port_obj_add(dev, ptr,
						    ocelot_netdevice_dev_check,
						    ocelot_port_obj_add);
		return notifier_from_errno(err);
	case SWITCHDEV_PORT_OBJ_DEL:
		err = switchdev_handle_port_obj_del(dev, ptr,
						    ocelot_netdevice_dev_check,
						    ocelot_port_obj_del);
		return notifier_from_errno(err);
	case SWITCHDEV_PORT_ATTR_SET:
		err = switchdev_handle_port_attr_set(dev, ptr,
						     ocelot_netdevice_dev_check,
						     ocelot_port_attr_set);
		return notifier_from_errno(err);
	}

	return NOTIFY_DONE;
}

struct notifier_block ocelot_switchdev_blocking_nb __read_mostly = {
	.notifier_call = ocelot_switchdev_blocking_event,
};
EXPORT_SYMBOL(ocelot_switchdev_blocking_nb);

int ocelot_ptp_gettime64(struct ptp_clock_info *ptp, struct timespec64 *ts)
{
	struct ocelot *ocelot = container_of(ptp, struct ocelot, ptp_info);
	unsigned long flags;
	time64_t s;
	u32 val;
	s64 ns;

	spin_lock_irqsave(&ocelot->ptp_clock_lock, flags);

	val = ocelot_read_rix(ocelot, PTP_PIN_CFG, TOD_ACC_PIN);
	val &= ~(PTP_PIN_CFG_SYNC | PTP_PIN_CFG_ACTION_MASK | PTP_PIN_CFG_DOM);
	val |= PTP_PIN_CFG_ACTION(PTP_PIN_ACTION_SAVE);
	ocelot_write_rix(ocelot, val, PTP_PIN_CFG, TOD_ACC_PIN);

	s = ocelot_read_rix(ocelot, PTP_PIN_TOD_SEC_MSB, TOD_ACC_PIN) & 0xffff;
	s <<= 32;
	s += ocelot_read_rix(ocelot, PTP_PIN_TOD_SEC_LSB, TOD_ACC_PIN);
	ns = ocelot_read_rix(ocelot, PTP_PIN_TOD_NSEC, TOD_ACC_PIN);

	spin_unlock_irqrestore(&ocelot->ptp_clock_lock, flags);

	/* Deal with negative values */
	if (ns >= 0x3ffffff0 && ns <= 0x3fffffff) {
		s--;
		ns &= 0xf;
		ns += 999999984;
	}

	set_normalized_timespec64(ts, s, ns);
	return 0;
}
EXPORT_SYMBOL(ocelot_ptp_gettime64);

static int ocelot_ptp_settime64(struct ptp_clock_info *ptp,
				const struct timespec64 *ts)
{
	struct ocelot *ocelot = container_of(ptp, struct ocelot, ptp_info);
	unsigned long flags;
	u32 val;

	spin_lock_irqsave(&ocelot->ptp_clock_lock, flags);

	val = ocelot_read_rix(ocelot, PTP_PIN_CFG, TOD_ACC_PIN);
	val &= ~(PTP_PIN_CFG_SYNC | PTP_PIN_CFG_ACTION_MASK | PTP_PIN_CFG_DOM);
	val |= PTP_PIN_CFG_ACTION(PTP_PIN_ACTION_IDLE);

	ocelot_write_rix(ocelot, val, PTP_PIN_CFG, TOD_ACC_PIN);

	ocelot_write_rix(ocelot, lower_32_bits(ts->tv_sec), PTP_PIN_TOD_SEC_LSB,
			 TOD_ACC_PIN);
	ocelot_write_rix(ocelot, upper_32_bits(ts->tv_sec), PTP_PIN_TOD_SEC_MSB,
			 TOD_ACC_PIN);
	ocelot_write_rix(ocelot, ts->tv_nsec, PTP_PIN_TOD_NSEC, TOD_ACC_PIN);

	val = ocelot_read_rix(ocelot, PTP_PIN_CFG, TOD_ACC_PIN);
	val &= ~(PTP_PIN_CFG_SYNC | PTP_PIN_CFG_ACTION_MASK | PTP_PIN_CFG_DOM);
	val |= PTP_PIN_CFG_ACTION(PTP_PIN_ACTION_LOAD);

	ocelot_write_rix(ocelot, val, PTP_PIN_CFG, TOD_ACC_PIN);

	spin_unlock_irqrestore(&ocelot->ptp_clock_lock, flags);
	return 0;
}

static int ocelot_ptp_adjtime(struct ptp_clock_info *ptp, s64 delta)
{
	if (delta > -(NSEC_PER_SEC / 2) && delta < (NSEC_PER_SEC / 2)) {
		struct ocelot *ocelot = container_of(ptp, struct ocelot, ptp_info);
		unsigned long flags;
		u32 val;

		spin_lock_irqsave(&ocelot->ptp_clock_lock, flags);

		val = ocelot_read_rix(ocelot, PTP_PIN_CFG, TOD_ACC_PIN);
		val &= ~(PTP_PIN_CFG_SYNC | PTP_PIN_CFG_ACTION_MASK | PTP_PIN_CFG_DOM);
		val |= PTP_PIN_CFG_ACTION(PTP_PIN_ACTION_IDLE);

		ocelot_write_rix(ocelot, val, PTP_PIN_CFG, TOD_ACC_PIN);

		ocelot_write_rix(ocelot, 0, PTP_PIN_TOD_SEC_LSB, TOD_ACC_PIN);
		ocelot_write_rix(ocelot, 0, PTP_PIN_TOD_SEC_MSB, TOD_ACC_PIN);
		ocelot_write_rix(ocelot, delta, PTP_PIN_TOD_NSEC, TOD_ACC_PIN);

		val = ocelot_read_rix(ocelot, PTP_PIN_CFG, TOD_ACC_PIN);
		val &= ~(PTP_PIN_CFG_SYNC | PTP_PIN_CFG_ACTION_MASK | PTP_PIN_CFG_DOM);
		val |= PTP_PIN_CFG_ACTION(PTP_PIN_ACTION_DELTA);

		ocelot_write_rix(ocelot, val, PTP_PIN_CFG, TOD_ACC_PIN);

		spin_unlock_irqrestore(&ocelot->ptp_clock_lock, flags);
	} else {
		/* Fall back using ocelot_ptp_settime64 which is not exact. */
		struct timespec64 ts;
		u64 now;

		ocelot_ptp_gettime64(ptp, &ts);

		now = ktime_to_ns(timespec64_to_ktime(ts));
		ts = ns_to_timespec64(now + delta);

		ocelot_ptp_settime64(ptp, &ts);
	}
	return 0;
}

static int ocelot_ptp_adjfine(struct ptp_clock_info *ptp, long scaled_ppm)
{
	struct ocelot *ocelot = container_of(ptp, struct ocelot, ptp_info);
	u32 unit = 0, direction = 0;
	unsigned long flags;
	u64 adj = 0;

	spin_lock_irqsave(&ocelot->ptp_clock_lock, flags);

	if (!scaled_ppm)
		goto disable_adj;

	if (scaled_ppm < 0) {
		direction = PTP_CFG_CLK_ADJ_CFG_DIR;
		scaled_ppm = -scaled_ppm;
	}

	adj = PSEC_PER_SEC << 16;
	do_div(adj, scaled_ppm);
	do_div(adj, 1000);

	/* If the adjustment value is too large, use ns instead */
	if (adj >= (1L << 30)) {
		unit = PTP_CFG_CLK_ADJ_FREQ_NS;
		do_div(adj, 1000);
	}

	/* Still too big */
	if (adj >= (1L << 30))
		goto disable_adj;

	ocelot_write(ocelot, unit | adj, PTP_CLK_CFG_ADJ_FREQ);
	ocelot_write(ocelot, PTP_CFG_CLK_ADJ_CFG_ENA | direction,
		     PTP_CLK_CFG_ADJ_CFG);

	spin_unlock_irqrestore(&ocelot->ptp_clock_lock, flags);
	return 0;

disable_adj:
	ocelot_write(ocelot, 0, PTP_CLK_CFG_ADJ_CFG);

	spin_unlock_irqrestore(&ocelot->ptp_clock_lock, flags);
	return 0;
}

static struct ptp_clock_info ocelot_ptp_clock_info = {
	.owner		= THIS_MODULE,
	.name		= "ocelot ptp",
	.max_adj	= 0x7fffffff,
	.n_alarm	= 0,
	.n_ext_ts	= 0,
	.n_per_out	= 0,
	.n_pins		= 0,
	.pps		= 0,
	.gettime64	= ocelot_ptp_gettime64,
	.settime64	= ocelot_ptp_settime64,
	.adjtime	= ocelot_ptp_adjtime,
	.adjfine	= ocelot_ptp_adjfine,
};

static int ocelot_init_timestamp(struct ocelot *ocelot)
{
	struct ptp_clock *ptp_clock;

	ocelot->ptp_info = ocelot_ptp_clock_info;
	ptp_clock = ptp_clock_register(&ocelot->ptp_info, ocelot->dev);
	if (IS_ERR(ptp_clock))
		return PTR_ERR(ptp_clock);
	/* Check if PHC support is missing at the configuration level */
	if (!ptp_clock)
		return 0;

	ocelot->ptp_clock = ptp_clock;

	ocelot_write(ocelot, SYS_PTP_CFG_PTP_STAMP_WID(30), SYS_PTP_CFG);
	ocelot_write(ocelot, 0xffffffff, ANA_TABLES_PTP_ID_LOW);
	ocelot_write(ocelot, 0xffffffff, ANA_TABLES_PTP_ID_HIGH);

	ocelot_write(ocelot, PTP_CFG_MISC_PTP_EN, PTP_CFG_MISC);

	/* There is no device reconfiguration, PTP Rx stamping is always
	 * enabled.
	 */
	ocelot->hwtstamp_config.rx_filter = HWTSTAMP_FILTER_PTP_V2_EVENT;

	return 0;
}

static void ocelot_port_set_mtu(struct ocelot *ocelot, int port, size_t mtu)
{
	struct ocelot_port *ocelot_port = ocelot->ports[port];
	int atop_wm;

	ocelot_port_writel(ocelot_port, mtu, DEV_MAC_MAXLEN_CFG);

	/* Set Pause WM hysteresis
	 * 152 = 6 * mtu / OCELOT_BUFFER_CELL_SZ
	 * 101 = 4 * mtu / OCELOT_BUFFER_CELL_SZ
	 */
	ocelot_write_rix(ocelot, SYS_PAUSE_CFG_PAUSE_ENA |
			 SYS_PAUSE_CFG_PAUSE_STOP(101) |
			 SYS_PAUSE_CFG_PAUSE_START(152), SYS_PAUSE_CFG, port);

	/* Tail dropping watermark */
	atop_wm = (ocelot->shared_queue_sz - 9 * mtu) / OCELOT_BUFFER_CELL_SZ;
	ocelot_write_rix(ocelot, ocelot_wm_enc(9 * mtu),
			 SYS_ATOP, port);
	ocelot_write(ocelot, ocelot_wm_enc(atop_wm), SYS_ATOP_TOT_CFG);
}

void ocelot_init_port(struct ocelot *ocelot, int port)
{
	struct ocelot_port *ocelot_port = ocelot->ports[port];

	skb_queue_head_init(&ocelot_port->tx_skbs);

	/* Basic L2 initialization */

	/* Set MAC IFG Gaps
	 * FDX: TX_IFG = 5, RX_IFG1 = RX_IFG2 = 0
	 * !FDX: TX_IFG = 5, RX_IFG1 = RX_IFG2 = 5
	 */
	ocelot_port_writel(ocelot_port, DEV_MAC_IFG_CFG_TX_IFG(5),
			   DEV_MAC_IFG_CFG);

	/* Load seed (0) and set MAC HDX late collision  */
	ocelot_port_writel(ocelot_port, DEV_MAC_HDX_CFG_LATE_COL_POS(67) |
			   DEV_MAC_HDX_CFG_SEED_LOAD,
			   DEV_MAC_HDX_CFG);
	mdelay(1);
	ocelot_port_writel(ocelot_port, DEV_MAC_HDX_CFG_LATE_COL_POS(67),
			   DEV_MAC_HDX_CFG);

	/* Set Max Length and maximum tags allowed */
	ocelot_port_set_mtu(ocelot, port, VLAN_ETH_FRAME_LEN);
	ocelot_port_writel(ocelot_port, DEV_MAC_TAGS_CFG_TAG_ID(ETH_P_8021AD) |
			   DEV_MAC_TAGS_CFG_VLAN_AWR_ENA |
			   DEV_MAC_TAGS_CFG_VLAN_LEN_AWR_ENA,
			   DEV_MAC_TAGS_CFG);

	/* Set SMAC of Pause frame (00:00:00:00:00:00) */
	ocelot_port_writel(ocelot_port, 0, DEV_MAC_FC_MAC_HIGH_CFG);
	ocelot_port_writel(ocelot_port, 0, DEV_MAC_FC_MAC_LOW_CFG);

	/* Drop frames with multicast source address */
	ocelot_rmw_gix(ocelot, ANA_PORT_DROP_CFG_DROP_MC_SMAC_ENA,
		       ANA_PORT_DROP_CFG_DROP_MC_SMAC_ENA,
		       ANA_PORT_DROP_CFG, port);

	/* Set default VLAN and tag type to 8021Q. */
	ocelot_rmw_gix(ocelot, REW_PORT_VLAN_CFG_PORT_TPID(ETH_P_8021Q),
		       REW_PORT_VLAN_CFG_PORT_TPID_M,
		       REW_PORT_VLAN_CFG, port);

	/* Enable vcap lookups */
	ocelot_vcap_enable(ocelot, port);
}
EXPORT_SYMBOL(ocelot_init_port);

int ocelot_probe_port(struct ocelot *ocelot, u8 port,
		      void __iomem *regs,
		      struct phy_device *phy)
{
	struct ocelot_port_private *priv;
	struct ocelot_port *ocelot_port;
	struct net_device *dev;
	int err;

	dev = alloc_etherdev(sizeof(struct ocelot_port_private));
	if (!dev)
		return -ENOMEM;
	SET_NETDEV_DEV(dev, ocelot->dev);
	priv = netdev_priv(dev);
	priv->dev = dev;
	priv->phy = phy;
	priv->chip_port = port;
	ocelot_port = &priv->port;
	ocelot_port->ocelot = ocelot;
	ocelot_port->regs = regs;
	ocelot->ports[port] = ocelot_port;

	dev->netdev_ops = &ocelot_port_netdev_ops;
	dev->ethtool_ops = &ocelot_ethtool_ops;

	dev->hw_features |= NETIF_F_HW_VLAN_CTAG_FILTER | NETIF_F_RXFCS |
		NETIF_F_HW_TC;
	dev->features |= NETIF_F_HW_VLAN_CTAG_FILTER | NETIF_F_HW_TC;

	memcpy(dev->dev_addr, ocelot->base_mac, ETH_ALEN);
	dev->dev_addr[ETH_ALEN - 1] += port;
	ocelot_mact_learn(ocelot, PGID_CPU, dev->dev_addr, ocelot_port->pvid,
			  ENTRYTYPE_LOCKED);

	ocelot_init_port(ocelot, port);

	err = register_netdev(dev);
	if (err) {
		dev_err(ocelot->dev, "register_netdev failed\n");
		free_netdev(dev);
	}

	return err;
}
EXPORT_SYMBOL(ocelot_probe_port);

void ocelot_set_cpu_port(struct ocelot *ocelot, int cpu,
			 enum ocelot_tag_prefix injection,
			 enum ocelot_tag_prefix extraction)
{
	/* Configure and enable the CPU port. */
	ocelot_write_rix(ocelot, 0, ANA_PGID_PGID, cpu);
	ocelot_write_rix(ocelot, BIT(cpu), ANA_PGID_PGID, PGID_CPU);
	ocelot_write_gix(ocelot, ANA_PORT_PORT_CFG_RECV_ENA |
			 ANA_PORT_PORT_CFG_PORTID_VAL(cpu),
			 ANA_PORT_PORT_CFG, cpu);

	/* If the CPU port is a physical port, set up the port in Node
	 * Processor Interface (NPI) mode. This is the mode through which
	 * frames can be injected from and extracted to an external CPU.
	 * Only one port can be an NPI at the same time.
	 */
	if (cpu < ocelot->num_phys_ports) {
		int mtu = VLAN_ETH_FRAME_LEN + OCELOT_TAG_LEN;

		ocelot_write(ocelot, QSYS_EXT_CPU_CFG_EXT_CPUQ_MSK_M |
			     QSYS_EXT_CPU_CFG_EXT_CPU_PORT(cpu),
			     QSYS_EXT_CPU_CFG);

		if (injection == OCELOT_TAG_PREFIX_SHORT)
			mtu += OCELOT_SHORT_PREFIX_LEN;
		else if (injection == OCELOT_TAG_PREFIX_LONG)
			mtu += OCELOT_LONG_PREFIX_LEN;

		ocelot_port_set_mtu(ocelot, cpu, mtu);
	}

	/* CPU port Injection/Extraction configuration */
	ocelot_write_rix(ocelot, QSYS_SWITCH_PORT_MODE_INGRESS_DROP_MODE |
			 QSYS_SWITCH_PORT_MODE_SCH_NEXT_CFG(1) |
			 QSYS_SWITCH_PORT_MODE_PORT_ENA,
			 QSYS_SWITCH_PORT_MODE, cpu);
	ocelot_write_rix(ocelot, SYS_PORT_MODE_INCL_XTR_HDR(extraction) |
			 SYS_PORT_MODE_INCL_INJ_HDR(injection),
			 SYS_PORT_MODE, cpu);

	/* Configure the CPU port to be VLAN aware */
	ocelot_write_gix(ocelot, ANA_PORT_VLAN_CFG_VLAN_VID(0) |
				 ANA_PORT_VLAN_CFG_VLAN_AWARE_ENA |
				 ANA_PORT_VLAN_CFG_VLAN_POP_CNT(1),
			 ANA_PORT_VLAN_CFG, cpu);

	ocelot->cpu = cpu;
}
EXPORT_SYMBOL(ocelot_set_cpu_port);

int ocelot_init(struct ocelot *ocelot)
{
	char queue_name[32];
	int i, ret;
	u32 port;

	if (ocelot->ops->reset) {
		ret = ocelot->ops->reset(ocelot);
		if (ret) {
			dev_err(ocelot->dev, "Switch reset failed\n");
			return ret;
		}
	}

	ocelot->lags = devm_kcalloc(ocelot->dev, ocelot->num_phys_ports,
				    sizeof(u32), GFP_KERNEL);
	if (!ocelot->lags)
		return -ENOMEM;

	ocelot->stats = devm_kcalloc(ocelot->dev,
				     ocelot->num_phys_ports * ocelot->num_stats,
				     sizeof(u64), GFP_KERNEL);
	if (!ocelot->stats)
		return -ENOMEM;

	mutex_init(&ocelot->stats_lock);
	mutex_init(&ocelot->ptp_lock);
	spin_lock_init(&ocelot->ptp_clock_lock);
	snprintf(queue_name, sizeof(queue_name), "%s-stats",
		 dev_name(ocelot->dev));
	ocelot->stats_queue = create_singlethread_workqueue(queue_name);
	if (!ocelot->stats_queue)
		return -ENOMEM;

	INIT_LIST_HEAD(&ocelot->multicast);
	ocelot_mact_init(ocelot);
	ocelot_vlan_init(ocelot);
	ocelot_ace_init(ocelot);

	for (port = 0; port < ocelot->num_phys_ports; port++) {
		/* Clear all counters (5 groups) */
		ocelot_write(ocelot, SYS_STAT_CFG_STAT_VIEW(port) |
				     SYS_STAT_CFG_STAT_CLEAR_SHOT(0x7f),
			     SYS_STAT_CFG);
	}

	/* Only use S-Tag */
	ocelot_write(ocelot, ETH_P_8021AD, SYS_VLAN_ETYPE_CFG);

	/* Aggregation mode */
	ocelot_write(ocelot, ANA_AGGR_CFG_AC_SMAC_ENA |
			     ANA_AGGR_CFG_AC_DMAC_ENA |
			     ANA_AGGR_CFG_AC_IP4_SIPDIP_ENA |
			     ANA_AGGR_CFG_AC_IP4_TCPUDP_ENA, ANA_AGGR_CFG);

	/* Set MAC age time to default value. The entry is aged after
	 * 2*AGE_PERIOD
	 */
	ocelot_write(ocelot,
		     ANA_AUTOAGE_AGE_PERIOD(BR_DEFAULT_AGEING_TIME / 2 / HZ),
		     ANA_AUTOAGE);

	/* Disable learning for frames discarded by VLAN ingress filtering */
	regmap_field_write(ocelot->regfields[ANA_ADVLEARN_VLAN_CHK], 1);

	/* Setup frame ageing - fixed value "2 sec" - in 6.5 us units */
	ocelot_write(ocelot, SYS_FRM_AGING_AGE_TX_ENA |
		     SYS_FRM_AGING_MAX_AGE(307692), SYS_FRM_AGING);

	/* Setup flooding PGIDs */
	ocelot_write_rix(ocelot, ANA_FLOODING_FLD_MULTICAST(PGID_MC) |
			 ANA_FLOODING_FLD_BROADCAST(PGID_MC) |
			 ANA_FLOODING_FLD_UNICAST(PGID_UC),
			 ANA_FLOODING, 0);
	ocelot_write(ocelot, ANA_FLOODING_IPMC_FLD_MC6_DATA(PGID_MCIPV6) |
		     ANA_FLOODING_IPMC_FLD_MC6_CTRL(PGID_MC) |
		     ANA_FLOODING_IPMC_FLD_MC4_DATA(PGID_MCIPV4) |
		     ANA_FLOODING_IPMC_FLD_MC4_CTRL(PGID_MC),
		     ANA_FLOODING_IPMC);

	for (port = 0; port < ocelot->num_phys_ports; port++) {
		/* Transmit the frame to the local port. */
		ocelot_write_rix(ocelot, BIT(port), ANA_PGID_PGID, port);
		/* Do not forward BPDU frames to the front ports. */
		ocelot_write_gix(ocelot,
				 ANA_PORT_CPU_FWD_BPDU_CFG_BPDU_REDIR_ENA(0xffff),
				 ANA_PORT_CPU_FWD_BPDU_CFG,
				 port);
		/* Ensure bridging is disabled */
		ocelot_write_rix(ocelot, 0, ANA_PGID_PGID, PGID_SRC + port);
	}

	/* Allow broadcast MAC frames. */
	for (i = ocelot->num_phys_ports + 1; i < PGID_CPU; i++) {
		u32 val = ANA_PGID_PGID_PGID(GENMASK(ocelot->num_phys_ports - 1, 0));

		ocelot_write_rix(ocelot, val, ANA_PGID_PGID, i);
	}
	ocelot_write_rix(ocelot,
			 ANA_PGID_PGID_PGID(GENMASK(ocelot->num_phys_ports, 0)),
			 ANA_PGID_PGID, PGID_MC);
	ocelot_write_rix(ocelot, 0, ANA_PGID_PGID, PGID_MCIPV4);
	ocelot_write_rix(ocelot, 0, ANA_PGID_PGID, PGID_MCIPV6);

	/* Allow manual injection via DEVCPU_QS registers, and byte swap these
	 * registers endianness.
	 */
	ocelot_write_rix(ocelot, QS_INJ_GRP_CFG_BYTE_SWAP |
			 QS_INJ_GRP_CFG_MODE(1), QS_INJ_GRP_CFG, 0);
	ocelot_write_rix(ocelot, QS_XTR_GRP_CFG_BYTE_SWAP |
			 QS_XTR_GRP_CFG_MODE(1), QS_XTR_GRP_CFG, 0);
	ocelot_write(ocelot, ANA_CPUQ_CFG_CPUQ_MIRROR(2) |
		     ANA_CPUQ_CFG_CPUQ_LRN(2) |
		     ANA_CPUQ_CFG_CPUQ_MAC_COPY(2) |
		     ANA_CPUQ_CFG_CPUQ_SRC_COPY(2) |
		     ANA_CPUQ_CFG_CPUQ_LOCKED_PORTMOVE(2) |
		     ANA_CPUQ_CFG_CPUQ_ALLBRIDGE(6) |
		     ANA_CPUQ_CFG_CPUQ_IPMC_CTRL(6) |
		     ANA_CPUQ_CFG_CPUQ_IGMP(6) |
		     ANA_CPUQ_CFG_CPUQ_MLD(6), ANA_CPUQ_CFG);
	for (i = 0; i < 16; i++)
		ocelot_write_rix(ocelot, ANA_CPUQ_8021_CFG_CPUQ_GARP_VAL(6) |
				 ANA_CPUQ_8021_CFG_CPUQ_BPDU_VAL(6),
				 ANA_CPUQ_8021_CFG, i);

	INIT_DELAYED_WORK(&ocelot->stats_work, ocelot_check_stats_work);
	queue_delayed_work(ocelot->stats_queue, &ocelot->stats_work,
			   OCELOT_STATS_CHECK_DELAY);

	if (ocelot->ptp) {
		ret = ocelot_init_timestamp(ocelot);
		if (ret) {
			dev_err(ocelot->dev,
				"Timestamp initialization failed\n");
			return ret;
		}
	}

	return 0;
}
EXPORT_SYMBOL(ocelot_init);

void ocelot_deinit(struct ocelot *ocelot)
{
	struct ocelot_port *port;
	int i;

	cancel_delayed_work(&ocelot->stats_work);
	destroy_workqueue(ocelot->stats_queue);
	mutex_destroy(&ocelot->stats_lock);
	ocelot_ace_deinit();
	if (ocelot->ptp_clock)
		ptp_clock_unregister(ocelot->ptp_clock);

	for (i = 0; i < ocelot->num_phys_ports; i++) {
		port = ocelot->ports[i];
		skb_queue_purge(&port->tx_skbs);
	}
}
EXPORT_SYMBOL(ocelot_deinit);

MODULE_LICENSE("Dual MIT/GPL");<|MERGE_RESOLUTION|>--- conflicted
+++ resolved
@@ -480,17 +480,10 @@
 	struct ocelot_port_private *priv = netdev_priv(dev);
 	struct ocelot *ocelot = priv->port.ocelot;
 	int port = priv->chip_port;
-<<<<<<< HEAD
 
 	ocelot_adjust_link(ocelot, port, dev->phydev);
 }
 
-=======
-
-	ocelot_adjust_link(ocelot, port, dev->phydev);
-}
-
->>>>>>> e42617b8
 void ocelot_port_enable(struct ocelot *ocelot, int port,
 			struct phy_device *phy)
 {
@@ -895,17 +888,10 @@
 	struct ocelot_port_private *priv = netdev_priv(dev);
 	struct ocelot *ocelot = priv->port.ocelot;
 	int port = priv->chip_port;
-<<<<<<< HEAD
 
 	return ocelot_fdb_add(ocelot, port, addr, vid, priv->vlan_aware);
 }
 
-=======
-
-	return ocelot_fdb_add(ocelot, port, addr, vid, priv->vlan_aware);
-}
-
->>>>>>> e42617b8
 int ocelot_fdb_del(struct ocelot *ocelot, int port,
 		   const unsigned char *addr, u16 vid)
 {
@@ -1318,17 +1304,10 @@
 	struct ocelot_port_private *priv = netdev_priv(dev);
 	struct ocelot *ocelot = priv->port.ocelot;
 	int port = priv->chip_port;
-<<<<<<< HEAD
 
 	ocelot_get_ethtool_stats(ocelot, port, data);
 }
 
-=======
-
-	ocelot_get_ethtool_stats(ocelot, port, data);
-}
-
->>>>>>> e42617b8
 int ocelot_get_sset_count(struct ocelot *ocelot, int port, int sset)
 {
 	if (sset != ETH_SS_STATS)
