--- conflicted
+++ resolved
@@ -51,16 +51,6 @@
 	struct ocelot_port_tc tc;
 };
 
-<<<<<<< HEAD
-struct ocelot_dump_ctx {
-	struct net_device *dev;
-	struct sk_buff *skb;
-	struct netlink_callback *cb;
-	int idx;
-};
-
-=======
->>>>>>> eb3cdb58
 /* A (PGID) port mask structure, encoding the 2^ocelot->num_phys_ports
  * possibilities of egress port masks for L2 multicast traffic.
  * For a switch with 9 user ports, there are 512 possible port masks, but the
