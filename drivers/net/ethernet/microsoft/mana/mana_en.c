--- conflicted
+++ resolved
@@ -3238,7 +3238,7 @@
 	gd->driver_data = NULL;
 	gd->gdma_context = NULL;
 	kfree(ac);
-<<<<<<< HEAD
+	dev_dbg(dev, "%s succeeded\n", __func__);
 }
 
 struct net_device *mana_get_primary_netdev_rcu(struct mana_context *ac, u32 port_index)
@@ -3258,8 +3258,4 @@
 
 	return ndev;
 }
-EXPORT_SYMBOL_NS(mana_get_primary_netdev_rcu, NET_MANA);
-=======
-	dev_dbg(dev, "%s succeeded\n", __func__);
-}
->>>>>>> ca960377
+EXPORT_SYMBOL_NS(mana_get_primary_netdev_rcu, NET_MANA);