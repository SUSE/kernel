// SPDX-License-Identifier: GPL-2.0 OR BSD-3-Clause
/* Copyright (c) 2021, Microsoft Corporation. */

#include <uapi/linux/bpf.h>

#include <linux/inetdevice.h>
#include <linux/etherdevice.h>
#include <linux/ethtool.h>
#include <linux/filter.h>
#include <linux/mm.h>
#include <linux/pci.h>

#include <net/checksum.h>
#include <net/ip6_checksum.h>

#include <net/mana/mana.h>
#include <net/mana/mana_auxiliary.h>

static DEFINE_IDA(mana_adev_ida);

static int mana_adev_idx_alloc(void)
{
	return ida_alloc(&mana_adev_ida, GFP_KERNEL);
}

static void mana_adev_idx_free(int idx)
{
	ida_free(&mana_adev_ida, idx);
}

/* Microsoft Azure Network Adapter (MANA) functions */

static int mana_open(struct net_device *ndev)
{
	struct mana_port_context *apc = netdev_priv(ndev);
	int err;

	err = mana_alloc_queues(ndev);
	if (err)
		return err;

	apc->port_is_up = true;

	/* Ensure port state updated before txq state */
	smp_wmb();

	netif_carrier_on(ndev);
	netif_tx_wake_all_queues(ndev);

	return 0;
}

static int mana_close(struct net_device *ndev)
{
	struct mana_port_context *apc = netdev_priv(ndev);

	if (!apc->port_is_up)
		return 0;

	return mana_detach(ndev, true);
}

static bool mana_can_tx(struct gdma_queue *wq)
{
	return mana_gd_wq_avail_space(wq) >= MAX_TX_WQE_SIZE;
}

static unsigned int mana_checksum_info(struct sk_buff *skb)
{
	if (skb->protocol == htons(ETH_P_IP)) {
		struct iphdr *ip = ip_hdr(skb);

		if (ip->protocol == IPPROTO_TCP)
			return IPPROTO_TCP;

		if (ip->protocol == IPPROTO_UDP)
			return IPPROTO_UDP;
	} else if (skb->protocol == htons(ETH_P_IPV6)) {
		struct ipv6hdr *ip6 = ipv6_hdr(skb);

		if (ip6->nexthdr == IPPROTO_TCP)
			return IPPROTO_TCP;

		if (ip6->nexthdr == IPPROTO_UDP)
			return IPPROTO_UDP;
	}

	/* No csum offloading */
	return 0;
}

static int mana_map_skb(struct sk_buff *skb, struct mana_port_context *apc,
			struct mana_tx_package *tp)
{
	struct mana_skb_head *ash = (struct mana_skb_head *)skb->head;
	struct gdma_dev *gd = apc->ac->gdma_dev;
	struct gdma_context *gc;
	struct device *dev;
	skb_frag_t *frag;
	dma_addr_t da;
	int i;

	gc = gd->gdma_context;
	dev = gc->dev;
	da = dma_map_single(dev, skb->data, skb_headlen(skb), DMA_TO_DEVICE);

	if (dma_mapping_error(dev, da))
		return -ENOMEM;

	ash->dma_handle[0] = da;
	ash->size[0] = skb_headlen(skb);

	tp->wqe_req.sgl[0].address = ash->dma_handle[0];
	tp->wqe_req.sgl[0].mem_key = gd->gpa_mkey;
	tp->wqe_req.sgl[0].size = ash->size[0];

	for (i = 0; i < skb_shinfo(skb)->nr_frags; i++) {
		frag = &skb_shinfo(skb)->frags[i];
		da = skb_frag_dma_map(dev, frag, 0, skb_frag_size(frag),
				      DMA_TO_DEVICE);

		if (dma_mapping_error(dev, da))
			goto frag_err;

		ash->dma_handle[i + 1] = da;
		ash->size[i + 1] = skb_frag_size(frag);

		tp->wqe_req.sgl[i + 1].address = ash->dma_handle[i + 1];
		tp->wqe_req.sgl[i + 1].mem_key = gd->gpa_mkey;
		tp->wqe_req.sgl[i + 1].size = ash->size[i + 1];
	}

	return 0;

frag_err:
	for (i = i - 1; i >= 0; i--)
		dma_unmap_page(dev, ash->dma_handle[i + 1], ash->size[i + 1],
			       DMA_TO_DEVICE);

	dma_unmap_single(dev, ash->dma_handle[0], ash->size[0], DMA_TO_DEVICE);

	return -ENOMEM;
}

<<<<<<< HEAD
int mana_start_xmit(struct sk_buff *skb, struct net_device *ndev)
=======
netdev_tx_t mana_start_xmit(struct sk_buff *skb, struct net_device *ndev)
>>>>>>> eb3cdb58
{
	enum mana_tx_pkt_format pkt_fmt = MANA_SHORT_PKT_FMT;
	struct mana_port_context *apc = netdev_priv(ndev);
	u16 txq_idx = skb_get_queue_mapping(skb);
	struct gdma_dev *gd = apc->ac->gdma_dev;
	bool ipv4 = false, ipv6 = false;
	struct mana_tx_package pkg = {};
	struct netdev_queue *net_txq;
	struct mana_stats_tx *tx_stats;
	struct gdma_queue *gdma_sq;
	unsigned int csum_type;
	struct mana_txq *txq;
	struct mana_cq *cq;
	int err, len;
	u16 ihs;

	if (unlikely(!apc->port_is_up))
		goto tx_drop;

	if (skb_cow_head(skb, MANA_HEADROOM))
		goto tx_drop_count;

	txq = &apc->tx_qp[txq_idx].txq;
	gdma_sq = txq->gdma_sq;
	cq = &apc->tx_qp[txq_idx].tx_cq;
	tx_stats = &txq->stats;

	pkg.tx_oob.s_oob.vcq_num = cq->gdma_id;
	pkg.tx_oob.s_oob.vsq_frame = txq->vsq_frame;

	if (txq->vp_offset > MANA_SHORT_VPORT_OFFSET_MAX) {
		pkg.tx_oob.l_oob.long_vp_offset = txq->vp_offset;
		pkt_fmt = MANA_LONG_PKT_FMT;
	} else {
		pkg.tx_oob.s_oob.short_vp_offset = txq->vp_offset;
	}

	if (skb_vlan_tag_present(skb)) {
		pkt_fmt = MANA_LONG_PKT_FMT;
		pkg.tx_oob.l_oob.inject_vlan_pri_tag = 1;
		pkg.tx_oob.l_oob.pcp = skb_vlan_tag_get_prio(skb);
		pkg.tx_oob.l_oob.dei = skb_vlan_tag_get_cfi(skb);
		pkg.tx_oob.l_oob.vlan_id = skb_vlan_tag_get_id(skb);
	}

	pkg.tx_oob.s_oob.pkt_fmt = pkt_fmt;

	if (pkt_fmt == MANA_SHORT_PKT_FMT) {
		pkg.wqe_req.inline_oob_size = sizeof(struct mana_tx_short_oob);
		u64_stats_update_begin(&tx_stats->syncp);
		tx_stats->short_pkt_fmt++;
		u64_stats_update_end(&tx_stats->syncp);
	} else {
		pkg.wqe_req.inline_oob_size = sizeof(struct mana_tx_oob);
		u64_stats_update_begin(&tx_stats->syncp);
		tx_stats->long_pkt_fmt++;
		u64_stats_update_end(&tx_stats->syncp);
	}

	pkg.wqe_req.inline_oob_data = &pkg.tx_oob;
	pkg.wqe_req.flags = 0;
	pkg.wqe_req.client_data_unit = 0;

	pkg.wqe_req.num_sge = 1 + skb_shinfo(skb)->nr_frags;
	WARN_ON_ONCE(pkg.wqe_req.num_sge > MAX_TX_WQE_SGL_ENTRIES);

	if (pkg.wqe_req.num_sge <= ARRAY_SIZE(pkg.sgl_array)) {
		pkg.wqe_req.sgl = pkg.sgl_array;
	} else {
		pkg.sgl_ptr = kmalloc_array(pkg.wqe_req.num_sge,
					    sizeof(struct gdma_sge),
					    GFP_ATOMIC);
		if (!pkg.sgl_ptr)
			goto tx_drop_count;

		pkg.wqe_req.sgl = pkg.sgl_ptr;
	}

	if (skb->protocol == htons(ETH_P_IP))
		ipv4 = true;
	else if (skb->protocol == htons(ETH_P_IPV6))
		ipv6 = true;

	if (skb_is_gso(skb)) {
		pkg.tx_oob.s_oob.is_outer_ipv4 = ipv4;
		pkg.tx_oob.s_oob.is_outer_ipv6 = ipv6;

		pkg.tx_oob.s_oob.comp_iphdr_csum = 1;
		pkg.tx_oob.s_oob.comp_tcp_csum = 1;
		pkg.tx_oob.s_oob.trans_off = skb_transport_offset(skb);

		pkg.wqe_req.client_data_unit = skb_shinfo(skb)->gso_size;
		pkg.wqe_req.flags = GDMA_WR_OOB_IN_SGL | GDMA_WR_PAD_BY_SGE0;
		if (ipv4) {
			ip_hdr(skb)->tot_len = 0;
			ip_hdr(skb)->check = 0;
			tcp_hdr(skb)->check =
				~csum_tcpudp_magic(ip_hdr(skb)->saddr,
						   ip_hdr(skb)->daddr, 0,
						   IPPROTO_TCP, 0);
		} else {
			ipv6_hdr(skb)->payload_len = 0;
			tcp_hdr(skb)->check =
				~csum_ipv6_magic(&ipv6_hdr(skb)->saddr,
						 &ipv6_hdr(skb)->daddr, 0,
						 IPPROTO_TCP, 0);
		}

		if (skb->encapsulation) {
<<<<<<< HEAD
			ihs = skb_inner_transport_offset(skb) + inner_tcp_hdrlen(skb);
=======
			ihs = skb_inner_tcp_all_headers(skb);
>>>>>>> eb3cdb58
			u64_stats_update_begin(&tx_stats->syncp);
			tx_stats->tso_inner_packets++;
			tx_stats->tso_inner_bytes += skb->len - ihs;
			u64_stats_update_end(&tx_stats->syncp);
		} else {
			if (skb_shinfo(skb)->gso_type & SKB_GSO_UDP_L4) {
				ihs = skb_transport_offset(skb) + sizeof(struct udphdr);
			} else {
<<<<<<< HEAD
				ihs = skb_transport_offset(skb) + tcp_hdrlen(skb);
=======
				ihs = skb_tcp_all_headers(skb);
				if (ipv6_has_hopopt_jumbo(skb))
					ihs -= sizeof(struct hop_jumbo_hdr);
>>>>>>> eb3cdb58
			}

			u64_stats_update_begin(&tx_stats->syncp);
			tx_stats->tso_packets++;
			tx_stats->tso_bytes += skb->len - ihs;
			u64_stats_update_end(&tx_stats->syncp);
		}

	} else if (skb->ip_summed == CHECKSUM_PARTIAL) {
		csum_type = mana_checksum_info(skb);

		u64_stats_update_begin(&tx_stats->syncp);
		tx_stats->csum_partial++;
		u64_stats_update_end(&tx_stats->syncp);

		if (csum_type == IPPROTO_TCP) {
			pkg.tx_oob.s_oob.is_outer_ipv4 = ipv4;
			pkg.tx_oob.s_oob.is_outer_ipv6 = ipv6;

			pkg.tx_oob.s_oob.comp_tcp_csum = 1;
			pkg.tx_oob.s_oob.trans_off = skb_transport_offset(skb);

		} else if (csum_type == IPPROTO_UDP) {
			pkg.tx_oob.s_oob.is_outer_ipv4 = ipv4;
			pkg.tx_oob.s_oob.is_outer_ipv6 = ipv6;

			pkg.tx_oob.s_oob.comp_udp_csum = 1;
		} else {
			/* Can't do offload of this type of checksum */
			if (skb_checksum_help(skb))
				goto free_sgl_ptr;
		}
	}

	if (mana_map_skb(skb, apc, &pkg)) {
		u64_stats_update_begin(&tx_stats->syncp);
		tx_stats->mana_map_err++;
		u64_stats_update_end(&tx_stats->syncp);
		goto free_sgl_ptr;
	}

	skb_queue_tail(&txq->pending_skbs, skb);

	len = skb->len;
	net_txq = netdev_get_tx_queue(ndev, txq_idx);

	err = mana_gd_post_work_request(gdma_sq, &pkg.wqe_req,
					(struct gdma_posted_wqe_info *)skb->cb);
	if (!mana_can_tx(gdma_sq)) {
		netif_tx_stop_queue(net_txq);
		apc->eth_stats.stop_queue++;
	}

	if (err) {
		(void)skb_dequeue_tail(&txq->pending_skbs);
		netdev_warn(ndev, "Failed to post TX OOB: %d\n", err);
		err = NETDEV_TX_BUSY;
		goto tx_busy;
	}

	err = NETDEV_TX_OK;
	atomic_inc(&txq->pending_sends);

	mana_gd_wq_ring_doorbell(gd->gdma_context, gdma_sq);

	/* skb may be freed after mana_gd_post_work_request. Do not use it. */
	skb = NULL;

	tx_stats = &txq->stats;
	u64_stats_update_begin(&tx_stats->syncp);
	tx_stats->packets++;
	tx_stats->bytes += len;
	u64_stats_update_end(&tx_stats->syncp);

tx_busy:
	if (netif_tx_queue_stopped(net_txq) && mana_can_tx(gdma_sq)) {
		netif_tx_wake_queue(net_txq);
		apc->eth_stats.wake_queue++;
	}

	kfree(pkg.sgl_ptr);
	return err;

free_sgl_ptr:
	kfree(pkg.sgl_ptr);
tx_drop_count:
	ndev->stats.tx_dropped++;
tx_drop:
	dev_kfree_skb_any(skb);
	return NETDEV_TX_OK;
}

static void mana_get_stats64(struct net_device *ndev,
			     struct rtnl_link_stats64 *st)
{
	struct mana_port_context *apc = netdev_priv(ndev);
	unsigned int num_queues = apc->num_queues;
	struct mana_stats_rx *rx_stats;
	struct mana_stats_tx *tx_stats;
	unsigned int start;
	u64 packets, bytes;
	int q;

	if (!apc->port_is_up)
		return;

	netdev_stats_to_stats64(st, &ndev->stats);

	for (q = 0; q < num_queues; q++) {
		rx_stats = &apc->rxqs[q]->stats;

		do {
<<<<<<< HEAD
			start = u64_stats_fetch_begin_irq(&rx_stats->syncp);
			packets = rx_stats->packets;
			bytes = rx_stats->bytes;
		} while (u64_stats_fetch_retry_irq(&rx_stats->syncp, start));
=======
			start = u64_stats_fetch_begin(&rx_stats->syncp);
			packets = rx_stats->packets;
			bytes = rx_stats->bytes;
		} while (u64_stats_fetch_retry(&rx_stats->syncp, start));
>>>>>>> eb3cdb58

		st->rx_packets += packets;
		st->rx_bytes += bytes;
	}

	for (q = 0; q < num_queues; q++) {
		tx_stats = &apc->tx_qp[q].txq.stats;

		do {
<<<<<<< HEAD
			start = u64_stats_fetch_begin_irq(&tx_stats->syncp);
			packets = tx_stats->packets;
			bytes = tx_stats->bytes;
		} while (u64_stats_fetch_retry_irq(&tx_stats->syncp, start));
=======
			start = u64_stats_fetch_begin(&tx_stats->syncp);
			packets = tx_stats->packets;
			bytes = tx_stats->bytes;
		} while (u64_stats_fetch_retry(&tx_stats->syncp, start));
>>>>>>> eb3cdb58

		st->tx_packets += packets;
		st->tx_bytes += bytes;
	}
}

static int mana_get_tx_queue(struct net_device *ndev, struct sk_buff *skb,
			     int old_q)
{
	struct mana_port_context *apc = netdev_priv(ndev);
	u32 hash = skb_get_hash(skb);
	struct sock *sk = skb->sk;
	int txq;

	txq = apc->indir_table[hash & MANA_INDIRECT_TABLE_MASK];

	if (txq != old_q && sk && sk_fullsock(sk) &&
	    rcu_access_pointer(sk->sk_dst_cache))
		sk_tx_queue_set(sk, txq);

	return txq;
}

static u16 mana_select_queue(struct net_device *ndev, struct sk_buff *skb,
			     struct net_device *sb_dev)
{
	int txq;

	if (ndev->real_num_tx_queues == 1)
		return 0;

	txq = sk_tx_queue_get(skb->sk);

	if (txq < 0 || skb->ooo_okay || txq >= ndev->real_num_tx_queues) {
		if (skb_rx_queue_recorded(skb))
			txq = skb_get_rx_queue(skb);
		else
			txq = mana_get_tx_queue(ndev, skb, txq);
	}

	return txq;
}

/* Release pre-allocated RX buffers */
static void mana_pre_dealloc_rxbufs(struct mana_port_context *mpc)
{
	struct device *dev;
	int i;

	dev = mpc->ac->gdma_dev->gdma_context->dev;

	if (!mpc->rxbufs_pre)
		goto out1;

	if (!mpc->das_pre)
		goto out2;

	while (mpc->rxbpre_total) {
		i = --mpc->rxbpre_total;
		dma_unmap_single(dev, mpc->das_pre[i], mpc->rxbpre_datasize,
				 DMA_FROM_DEVICE);
		put_page(virt_to_head_page(mpc->rxbufs_pre[i]));
	}

	kfree(mpc->das_pre);
	mpc->das_pre = NULL;

out2:
	kfree(mpc->rxbufs_pre);
	mpc->rxbufs_pre = NULL;

out1:
	mpc->rxbpre_datasize = 0;
	mpc->rxbpre_alloc_size = 0;
	mpc->rxbpre_headroom = 0;
}

/* Get a buffer from the pre-allocated RX buffers */
static void *mana_get_rxbuf_pre(struct mana_rxq *rxq, dma_addr_t *da)
{
	struct net_device *ndev = rxq->ndev;
	struct mana_port_context *mpc;
	void *va;

	mpc = netdev_priv(ndev);

	if (!mpc->rxbufs_pre || !mpc->das_pre || !mpc->rxbpre_total) {
		netdev_err(ndev, "No RX pre-allocated bufs\n");
		return NULL;
	}

	/* Check sizes to catch unexpected coding error */
	if (mpc->rxbpre_datasize != rxq->datasize) {
		netdev_err(ndev, "rxbpre_datasize mismatch: %u: %u\n",
			   mpc->rxbpre_datasize, rxq->datasize);
		return NULL;
	}

	if (mpc->rxbpre_alloc_size != rxq->alloc_size) {
		netdev_err(ndev, "rxbpre_alloc_size mismatch: %u: %u\n",
			   mpc->rxbpre_alloc_size, rxq->alloc_size);
		return NULL;
	}

	if (mpc->rxbpre_headroom != rxq->headroom) {
		netdev_err(ndev, "rxbpre_headroom mismatch: %u: %u\n",
			   mpc->rxbpre_headroom, rxq->headroom);
		return NULL;
	}

	mpc->rxbpre_total--;

	*da = mpc->das_pre[mpc->rxbpre_total];
	va = mpc->rxbufs_pre[mpc->rxbpre_total];
	mpc->rxbufs_pre[mpc->rxbpre_total] = NULL;

	/* Deallocate the array after all buffers are gone */
	if (!mpc->rxbpre_total)
		mana_pre_dealloc_rxbufs(mpc);

	return va;
}

/* Get RX buffer's data size, alloc size, XDP headroom based on MTU */
static void mana_get_rxbuf_cfg(int mtu, u32 *datasize, u32 *alloc_size,
			       u32 *headroom)
{
	if (mtu > MANA_XDP_MTU_MAX)
		*headroom = 0; /* no support for XDP */
	else
		*headroom = XDP_PACKET_HEADROOM;

	*alloc_size = mtu + MANA_RXBUF_PAD + *headroom;

	*datasize = ALIGN(mtu + ETH_HLEN, MANA_RX_DATA_ALIGN);
}

static int mana_pre_alloc_rxbufs(struct mana_port_context *mpc, int new_mtu)
{
	struct device *dev;
	struct page *page;
	dma_addr_t da;
	int num_rxb;
	void *va;
	int i;

	mana_get_rxbuf_cfg(new_mtu, &mpc->rxbpre_datasize,
			   &mpc->rxbpre_alloc_size, &mpc->rxbpre_headroom);

	dev = mpc->ac->gdma_dev->gdma_context->dev;

	num_rxb = mpc->num_queues * RX_BUFFERS_PER_QUEUE;

	WARN(mpc->rxbufs_pre, "mana rxbufs_pre exists\n");
	mpc->rxbufs_pre = kmalloc_array(num_rxb, sizeof(void *), GFP_KERNEL);
	if (!mpc->rxbufs_pre)
		goto error;

	mpc->das_pre = kmalloc_array(num_rxb, sizeof(dma_addr_t), GFP_KERNEL);
	if (!mpc->das_pre)
		goto error;

	mpc->rxbpre_total = 0;

	for (i = 0; i < num_rxb; i++) {
		if (mpc->rxbpre_alloc_size > PAGE_SIZE) {
			va = netdev_alloc_frag(mpc->rxbpre_alloc_size);
			if (!va)
				goto error;

			page = virt_to_head_page(va);
			/* Check if the frag falls back to single page */
			if (compound_order(page) <
			    get_order(mpc->rxbpre_alloc_size)) {
				put_page(page);
				goto error;
			}
		} else {
			page = dev_alloc_page();
			if (!page)
				goto error;

			va = page_to_virt(page);
		}

		da = dma_map_single(dev, va + mpc->rxbpre_headroom,
				    mpc->rxbpre_datasize, DMA_FROM_DEVICE);
		if (dma_mapping_error(dev, da)) {
			put_page(virt_to_head_page(va));
			goto error;
		}

		mpc->rxbufs_pre[i] = va;
		mpc->das_pre[i] = da;
		mpc->rxbpre_total = i + 1;
	}

	return 0;

error:
	mana_pre_dealloc_rxbufs(mpc);
	return -ENOMEM;
}

static int mana_change_mtu(struct net_device *ndev, int new_mtu)
{
	struct mana_port_context *mpc = netdev_priv(ndev);
	unsigned int old_mtu = ndev->mtu;
	int err;

	/* Pre-allocate buffers to prevent failure in mana_attach later */
	err = mana_pre_alloc_rxbufs(mpc, new_mtu);
	if (err) {
		netdev_err(ndev, "Insufficient memory for new MTU\n");
		return err;
	}

	err = mana_detach(ndev, false);
	if (err) {
		netdev_err(ndev, "mana_detach failed: %d\n", err);
		goto out;
	}

	ndev->mtu = new_mtu;

	err = mana_attach(ndev);
	if (err) {
		netdev_err(ndev, "mana_attach failed: %d\n", err);
		ndev->mtu = old_mtu;
	}

out:
	mana_pre_dealloc_rxbufs(mpc);
	return err;
}

static const struct net_device_ops mana_devops = {
	.ndo_open		= mana_open,
	.ndo_stop		= mana_close,
	.ndo_select_queue	= mana_select_queue,
	.ndo_start_xmit		= mana_start_xmit,
	.ndo_validate_addr	= eth_validate_addr,
	.ndo_get_stats64	= mana_get_stats64,
	.ndo_bpf		= mana_bpf,
	.ndo_xdp_xmit		= mana_xdp_xmit,
	.ndo_change_mtu		= mana_change_mtu,
};

static void mana_cleanup_port_context(struct mana_port_context *apc)
{
	kfree(apc->rxqs);
	apc->rxqs = NULL;
}

static int mana_init_port_context(struct mana_port_context *apc)
{
	apc->rxqs = kcalloc(apc->num_queues, sizeof(struct mana_rxq *),
			    GFP_KERNEL);

	return !apc->rxqs ? -ENOMEM : 0;
}

static int mana_send_request(struct mana_context *ac, void *in_buf,
			     u32 in_len, void *out_buf, u32 out_len)
{
	struct gdma_context *gc = ac->gdma_dev->gdma_context;
	struct gdma_resp_hdr *resp = out_buf;
	struct gdma_req_hdr *req = in_buf;
	struct device *dev = gc->dev;
	static atomic_t activity_id;
	int err;

	req->dev_id = gc->mana.dev_id;
	req->activity_id = atomic_inc_return(&activity_id);

	err = mana_gd_send_request(gc, in_len, in_buf, out_len,
				   out_buf);
	if (err || resp->status) {
		dev_err(dev, "Failed to send mana message: %d, 0x%x\n",
			err, resp->status);
		return err ? err : -EPROTO;
	}

	if (req->dev_id.as_uint32 != resp->dev_id.as_uint32 ||
	    req->activity_id != resp->activity_id) {
		dev_err(dev, "Unexpected mana message response: %x,%x,%x,%x\n",
			req->dev_id.as_uint32, resp->dev_id.as_uint32,
			req->activity_id, resp->activity_id);
		return -EPROTO;
	}

	return 0;
}

static int mana_verify_resp_hdr(const struct gdma_resp_hdr *resp_hdr,
				const enum mana_command_code expected_code,
				const u32 min_size)
{
	if (resp_hdr->response.msg_type != expected_code)
		return -EPROTO;

	if (resp_hdr->response.msg_version < GDMA_MESSAGE_V1)
		return -EPROTO;

	if (resp_hdr->response.msg_size < min_size)
		return -EPROTO;

	return 0;
}

static int mana_pf_register_hw_vport(struct mana_port_context *apc)
{
	struct mana_register_hw_vport_resp resp = {};
	struct mana_register_hw_vport_req req = {};
	int err;

	mana_gd_init_req_hdr(&req.hdr, MANA_REGISTER_HW_PORT,
			     sizeof(req), sizeof(resp));
	req.attached_gfid = 1;
	req.is_pf_default_vport = 1;
	req.allow_all_ether_types = 1;

	err = mana_send_request(apc->ac, &req, sizeof(req), &resp,
				sizeof(resp));
	if (err) {
		netdev_err(apc->ndev, "Failed to register hw vPort: %d\n", err);
		return err;
	}

	err = mana_verify_resp_hdr(&resp.hdr, MANA_REGISTER_HW_PORT,
				   sizeof(resp));
	if (err || resp.hdr.status) {
		netdev_err(apc->ndev, "Failed to register hw vPort: %d, 0x%x\n",
			   err, resp.hdr.status);
		return err ? err : -EPROTO;
	}

	apc->port_handle = resp.hw_vport_handle;
	return 0;
}

static void mana_pf_deregister_hw_vport(struct mana_port_context *apc)
{
	struct mana_deregister_hw_vport_resp resp = {};
	struct mana_deregister_hw_vport_req req = {};
	int err;

	mana_gd_init_req_hdr(&req.hdr, MANA_DEREGISTER_HW_PORT,
			     sizeof(req), sizeof(resp));
	req.hw_vport_handle = apc->port_handle;

	err = mana_send_request(apc->ac, &req, sizeof(req), &resp,
				sizeof(resp));
	if (err) {
		netdev_err(apc->ndev, "Failed to unregister hw vPort: %d\n",
			   err);
		return;
	}

	err = mana_verify_resp_hdr(&resp.hdr, MANA_DEREGISTER_HW_PORT,
				   sizeof(resp));
	if (err || resp.hdr.status)
		netdev_err(apc->ndev,
			   "Failed to deregister hw vPort: %d, 0x%x\n",
			   err, resp.hdr.status);
}

static int mana_pf_register_filter(struct mana_port_context *apc)
{
	struct mana_register_filter_resp resp = {};
	struct mana_register_filter_req req = {};
	int err;

	mana_gd_init_req_hdr(&req.hdr, MANA_REGISTER_FILTER,
			     sizeof(req), sizeof(resp));
	req.vport = apc->port_handle;
	memcpy(req.mac_addr, apc->mac_addr, ETH_ALEN);

	err = mana_send_request(apc->ac, &req, sizeof(req), &resp,
				sizeof(resp));
	if (err) {
		netdev_err(apc->ndev, "Failed to register filter: %d\n", err);
		return err;
	}

	err = mana_verify_resp_hdr(&resp.hdr, MANA_REGISTER_FILTER,
				   sizeof(resp));
	if (err || resp.hdr.status) {
		netdev_err(apc->ndev, "Failed to register filter: %d, 0x%x\n",
			   err, resp.hdr.status);
		return err ? err : -EPROTO;
	}

	apc->pf_filter_handle = resp.filter_handle;
	return 0;
}

static void mana_pf_deregister_filter(struct mana_port_context *apc)
{
	struct mana_deregister_filter_resp resp = {};
	struct mana_deregister_filter_req req = {};
	int err;

	mana_gd_init_req_hdr(&req.hdr, MANA_DEREGISTER_FILTER,
			     sizeof(req), sizeof(resp));
	req.filter_handle = apc->pf_filter_handle;

	err = mana_send_request(apc->ac, &req, sizeof(req), &resp,
				sizeof(resp));
	if (err) {
		netdev_err(apc->ndev, "Failed to unregister filter: %d\n",
			   err);
		return;
	}

	err = mana_verify_resp_hdr(&resp.hdr, MANA_DEREGISTER_FILTER,
				   sizeof(resp));
	if (err || resp.hdr.status)
		netdev_err(apc->ndev,
			   "Failed to deregister filter: %d, 0x%x\n",
			   err, resp.hdr.status);
}

static int mana_query_device_cfg(struct mana_context *ac, u32 proto_major_ver,
				 u32 proto_minor_ver, u32 proto_micro_ver,
				 u16 *max_num_vports)
{
	struct gdma_context *gc = ac->gdma_dev->gdma_context;
	struct mana_query_device_cfg_resp resp = {};
	struct mana_query_device_cfg_req req = {};
	struct device *dev = gc->dev;
	int err = 0;

	mana_gd_init_req_hdr(&req.hdr, MANA_QUERY_DEV_CONFIG,
			     sizeof(req), sizeof(resp));

	req.hdr.resp.msg_version = GDMA_MESSAGE_V2;

	req.proto_major_ver = proto_major_ver;
	req.proto_minor_ver = proto_minor_ver;
	req.proto_micro_ver = proto_micro_ver;

	err = mana_send_request(ac, &req, sizeof(req), &resp, sizeof(resp));
	if (err) {
		dev_err(dev, "Failed to query config: %d", err);
		return err;
	}

	err = mana_verify_resp_hdr(&resp.hdr, MANA_QUERY_DEV_CONFIG,
				   sizeof(resp));
	if (err || resp.hdr.status) {
		dev_err(dev, "Invalid query result: %d, 0x%x\n", err,
			resp.hdr.status);
		if (!err)
			err = -EPROTO;
		return err;
	}

	*max_num_vports = resp.max_num_vports;

	if (resp.hdr.response.msg_version == GDMA_MESSAGE_V2)
		gc->adapter_mtu = resp.adapter_mtu;
	else
		gc->adapter_mtu = ETH_FRAME_LEN;

	return 0;
}

static int mana_query_vport_cfg(struct mana_port_context *apc, u32 vport_index,
				u32 *max_sq, u32 *max_rq, u32 *num_indir_entry)
{
	struct mana_query_vport_cfg_resp resp = {};
	struct mana_query_vport_cfg_req req = {};
	int err;

	mana_gd_init_req_hdr(&req.hdr, MANA_QUERY_VPORT_CONFIG,
			     sizeof(req), sizeof(resp));

	req.vport_index = vport_index;

	err = mana_send_request(apc->ac, &req, sizeof(req), &resp,
				sizeof(resp));
	if (err)
		return err;

	err = mana_verify_resp_hdr(&resp.hdr, MANA_QUERY_VPORT_CONFIG,
				   sizeof(resp));
	if (err)
		return err;

	if (resp.hdr.status)
		return -EPROTO;

	*max_sq = resp.max_num_sq;
	*max_rq = resp.max_num_rq;
	*num_indir_entry = resp.num_indirection_ent;

	apc->port_handle = resp.vport;
	ether_addr_copy(apc->mac_addr, resp.mac_addr);

	return 0;
}

void mana_uncfg_vport(struct mana_port_context *apc)
{
	mutex_lock(&apc->vport_mutex);
	apc->vport_use_count--;
	WARN_ON(apc->vport_use_count < 0);
	mutex_unlock(&apc->vport_mutex);
}
EXPORT_SYMBOL_NS(mana_uncfg_vport, NET_MANA);

int mana_cfg_vport(struct mana_port_context *apc, u32 protection_dom_id,
		   u32 doorbell_pg_id)
{
	struct mana_config_vport_resp resp = {};
	struct mana_config_vport_req req = {};
	int err;

	/* This function is used to program the Ethernet port in the hardware
	 * table. It can be called from the Ethernet driver or the RDMA driver.
	 *
	 * For Ethernet usage, the hardware supports only one active user on a
	 * physical port. The driver checks on the port usage before programming
	 * the hardware when creating the RAW QP (RDMA driver) or exposing the
	 * device to kernel NET layer (Ethernet driver).
	 *
	 * Because the RDMA driver doesn't know in advance which QP type the
	 * user will create, it exposes the device with all its ports. The user
	 * may not be able to create RAW QP on a port if this port is already
	 * in used by the Ethernet driver from the kernel.
	 *
	 * This physical port limitation only applies to the RAW QP. For RC QP,
	 * the hardware doesn't have this limitation. The user can create RC
	 * QPs on a physical port up to the hardware limits independent of the
	 * Ethernet usage on the same port.
	 */
	mutex_lock(&apc->vport_mutex);
	if (apc->vport_use_count > 0) {
		mutex_unlock(&apc->vport_mutex);
		return -EBUSY;
	}
	apc->vport_use_count++;
	mutex_unlock(&apc->vport_mutex);

	mana_gd_init_req_hdr(&req.hdr, MANA_CONFIG_VPORT_TX,
			     sizeof(req), sizeof(resp));
	req.vport = apc->port_handle;
	req.pdid = protection_dom_id;
	req.doorbell_pageid = doorbell_pg_id;

	err = mana_send_request(apc->ac, &req, sizeof(req), &resp,
				sizeof(resp));
	if (err) {
		netdev_err(apc->ndev, "Failed to configure vPort: %d\n", err);
		goto out;
	}

	err = mana_verify_resp_hdr(&resp.hdr, MANA_CONFIG_VPORT_TX,
				   sizeof(resp));
	if (err || resp.hdr.status) {
		netdev_err(apc->ndev, "Failed to configure vPort: %d, 0x%x\n",
			   err, resp.hdr.status);
		if (!err)
			err = -EPROTO;

		goto out;
	}

	apc->tx_shortform_allowed = resp.short_form_allowed;
	apc->tx_vp_offset = resp.tx_vport_offset;

	netdev_info(apc->ndev, "Configured vPort %llu PD %u DB %u\n",
		    apc->port_handle, protection_dom_id, doorbell_pg_id);
out:
	if (err)
		mana_uncfg_vport(apc);

	return err;
}
EXPORT_SYMBOL_NS(mana_cfg_vport, NET_MANA);

static int mana_cfg_vport_steering(struct mana_port_context *apc,
				   enum TRI_STATE rx,
				   bool update_default_rxobj, bool update_key,
				   bool update_tab)
{
	u16 num_entries = MANA_INDIRECT_TABLE_SIZE;
	struct mana_cfg_rx_steer_req *req = NULL;
	struct mana_cfg_rx_steer_resp resp = {};
	struct net_device *ndev = apc->ndev;
	mana_handle_t *req_indir_tab;
	u32 req_buf_size;
	int err;

	req_buf_size = sizeof(*req) + sizeof(mana_handle_t) * num_entries;
	req = kzalloc(req_buf_size, GFP_KERNEL);
	if (!req)
		return -ENOMEM;

	mana_gd_init_req_hdr(&req->hdr, MANA_CONFIG_VPORT_RX, req_buf_size,
			     sizeof(resp));

	req->vport = apc->port_handle;
	req->num_indir_entries = num_entries;
	req->indir_tab_offset = sizeof(*req);
	req->rx_enable = rx;
	req->rss_enable = apc->rss_state;
	req->update_default_rxobj = update_default_rxobj;
	req->update_hashkey = update_key;
	req->update_indir_tab = update_tab;
	req->default_rxobj = apc->default_rxobj;

	if (update_key)
		memcpy(&req->hashkey, apc->hashkey, MANA_HASH_KEY_SIZE);

	if (update_tab) {
		req_indir_tab = (mana_handle_t *)(req + 1);
		memcpy(req_indir_tab, apc->rxobj_table,
		       req->num_indir_entries * sizeof(mana_handle_t));
	}

	err = mana_send_request(apc->ac, req, req_buf_size, &resp,
				sizeof(resp));
	if (err) {
		netdev_err(ndev, "Failed to configure vPort RX: %d\n", err);
		goto out;
	}

	err = mana_verify_resp_hdr(&resp.hdr, MANA_CONFIG_VPORT_RX,
				   sizeof(resp));
	if (err) {
		netdev_err(ndev, "vPort RX configuration failed: %d\n", err);
		goto out;
	}

	if (resp.hdr.status) {
		netdev_err(ndev, "vPort RX configuration failed: 0x%x\n",
			   resp.hdr.status);
		err = -EPROTO;
	}

	netdev_info(ndev, "Configured steering vPort %llu entries %u\n",
		    apc->port_handle, num_entries);
out:
	kfree(req);
	return err;
}

int mana_create_wq_obj(struct mana_port_context *apc,
		       mana_handle_t vport,
		       u32 wq_type, struct mana_obj_spec *wq_spec,
		       struct mana_obj_spec *cq_spec,
		       mana_handle_t *wq_obj)
{
	struct mana_create_wqobj_resp resp = {};
	struct mana_create_wqobj_req req = {};
	struct net_device *ndev = apc->ndev;
	int err;

	mana_gd_init_req_hdr(&req.hdr, MANA_CREATE_WQ_OBJ,
			     sizeof(req), sizeof(resp));
	req.vport = vport;
	req.wq_type = wq_type;
	req.wq_gdma_region = wq_spec->gdma_region;
	req.cq_gdma_region = cq_spec->gdma_region;
	req.wq_size = wq_spec->queue_size;
	req.cq_size = cq_spec->queue_size;
	req.cq_moderation_ctx_id = cq_spec->modr_ctx_id;
	req.cq_parent_qid = cq_spec->attached_eq;

	err = mana_send_request(apc->ac, &req, sizeof(req), &resp,
				sizeof(resp));
	if (err) {
		netdev_err(ndev, "Failed to create WQ object: %d\n", err);
		goto out;
	}

	err = mana_verify_resp_hdr(&resp.hdr, MANA_CREATE_WQ_OBJ,
				   sizeof(resp));
	if (err || resp.hdr.status) {
		netdev_err(ndev, "Failed to create WQ object: %d, 0x%x\n", err,
			   resp.hdr.status);
		if (!err)
			err = -EPROTO;
		goto out;
	}

	if (resp.wq_obj == INVALID_MANA_HANDLE) {
		netdev_err(ndev, "Got an invalid WQ object handle\n");
		err = -EPROTO;
		goto out;
	}

	*wq_obj = resp.wq_obj;
	wq_spec->queue_index = resp.wq_id;
	cq_spec->queue_index = resp.cq_id;

	return 0;
out:
	return err;
}
EXPORT_SYMBOL_NS(mana_create_wq_obj, NET_MANA);

void mana_destroy_wq_obj(struct mana_port_context *apc, u32 wq_type,
			 mana_handle_t wq_obj)
{
	struct mana_destroy_wqobj_resp resp = {};
	struct mana_destroy_wqobj_req req = {};
	struct net_device *ndev = apc->ndev;
	int err;

	mana_gd_init_req_hdr(&req.hdr, MANA_DESTROY_WQ_OBJ,
			     sizeof(req), sizeof(resp));
	req.wq_type = wq_type;
	req.wq_obj_handle = wq_obj;

	err = mana_send_request(apc->ac, &req, sizeof(req), &resp,
				sizeof(resp));
	if (err) {
		netdev_err(ndev, "Failed to destroy WQ object: %d\n", err);
		return;
	}

	err = mana_verify_resp_hdr(&resp.hdr, MANA_DESTROY_WQ_OBJ,
				   sizeof(resp));
	if (err || resp.hdr.status)
		netdev_err(ndev, "Failed to destroy WQ object: %d, 0x%x\n", err,
			   resp.hdr.status);
}
EXPORT_SYMBOL_NS(mana_destroy_wq_obj, NET_MANA);

static void mana_destroy_eq(struct mana_context *ac)
{
	struct gdma_context *gc = ac->gdma_dev->gdma_context;
	struct gdma_queue *eq;
	int i;

	if (!ac->eqs)
		return;

	for (i = 0; i < gc->max_num_queues; i++) {
		eq = ac->eqs[i].eq;
		if (!eq)
			continue;

		mana_gd_destroy_queue(gc, eq);
	}

	kfree(ac->eqs);
	ac->eqs = NULL;
}

static int mana_create_eq(struct mana_context *ac)
{
	struct gdma_dev *gd = ac->gdma_dev;
	struct gdma_context *gc = gd->gdma_context;
	struct gdma_queue_spec spec = {};
	int err;
	int i;

	ac->eqs = kcalloc(gc->max_num_queues, sizeof(struct mana_eq),
			  GFP_KERNEL);
	if (!ac->eqs)
		return -ENOMEM;

	spec.type = GDMA_EQ;
	spec.monitor_avl_buf = false;
	spec.queue_size = EQ_SIZE;
	spec.eq.callback = NULL;
	spec.eq.context = ac->eqs;
	spec.eq.log2_throttle_limit = LOG2_EQ_THROTTLE;

	for (i = 0; i < gc->max_num_queues; i++) {
		err = mana_gd_create_mana_eq(gd, &spec, &ac->eqs[i].eq);
		if (err)
			goto out;
	}

	return 0;
out:
	mana_destroy_eq(ac);
	return err;
}

static int mana_fence_rq(struct mana_port_context *apc, struct mana_rxq *rxq)
{
	struct mana_fence_rq_resp resp = {};
	struct mana_fence_rq_req req = {};
	int err;

	init_completion(&rxq->fence_event);

	mana_gd_init_req_hdr(&req.hdr, MANA_FENCE_RQ,
			     sizeof(req), sizeof(resp));
	req.wq_obj_handle =  rxq->rxobj;

	err = mana_send_request(apc->ac, &req, sizeof(req), &resp,
				sizeof(resp));
	if (err) {
		netdev_err(apc->ndev, "Failed to fence RQ %u: %d\n",
			   rxq->rxq_idx, err);
		return err;
	}

	err = mana_verify_resp_hdr(&resp.hdr, MANA_FENCE_RQ, sizeof(resp));
	if (err || resp.hdr.status) {
		netdev_err(apc->ndev, "Failed to fence RQ %u: %d, 0x%x\n",
			   rxq->rxq_idx, err, resp.hdr.status);
		if (!err)
			err = -EPROTO;

		return err;
	}

	if (wait_for_completion_timeout(&rxq->fence_event, 10 * HZ) == 0) {
		netdev_err(apc->ndev, "Failed to fence RQ %u: timed out\n",
			   rxq->rxq_idx);
		return -ETIMEDOUT;
	}

	return 0;
}

static void mana_fence_rqs(struct mana_port_context *apc)
{
	unsigned int rxq_idx;
	struct mana_rxq *rxq;
	int err;

	for (rxq_idx = 0; rxq_idx < apc->num_queues; rxq_idx++) {
		rxq = apc->rxqs[rxq_idx];
		err = mana_fence_rq(apc, rxq);

		/* In case of any error, use sleep instead. */
		if (err)
			msleep(100);
	}
}

static int mana_move_wq_tail(struct gdma_queue *wq, u32 num_units)
{
	u32 used_space_old;
	u32 used_space_new;

	used_space_old = wq->head - wq->tail;
	used_space_new = wq->head - (wq->tail + num_units);

	if (WARN_ON_ONCE(used_space_new > used_space_old))
		return -ERANGE;

	wq->tail += num_units;
	return 0;
}

static void mana_unmap_skb(struct sk_buff *skb, struct mana_port_context *apc)
{
	struct mana_skb_head *ash = (struct mana_skb_head *)skb->head;
	struct gdma_context *gc = apc->ac->gdma_dev->gdma_context;
	struct device *dev = gc->dev;
	int i;

	dma_unmap_single(dev, ash->dma_handle[0], ash->size[0], DMA_TO_DEVICE);

	for (i = 1; i < skb_shinfo(skb)->nr_frags + 1; i++)
		dma_unmap_page(dev, ash->dma_handle[i], ash->size[i],
			       DMA_TO_DEVICE);
}

static void mana_poll_tx_cq(struct mana_cq *cq)
{
	struct gdma_comp *completions = cq->gdma_comp_buf;
	struct gdma_posted_wqe_info *wqe_info;
	unsigned int pkt_transmitted = 0;
	unsigned int wqe_unit_cnt = 0;
	struct mana_txq *txq = cq->txq;
	struct mana_port_context *apc;
	struct netdev_queue *net_txq;
	struct gdma_queue *gdma_wq;
	unsigned int avail_space;
	struct net_device *ndev;
	struct sk_buff *skb;
	bool txq_stopped;
	int comp_read;
	int i;

	ndev = txq->ndev;
	apc = netdev_priv(ndev);

	comp_read = mana_gd_poll_cq(cq->gdma_cq, completions,
				    CQE_POLLING_BUFFER);

	if (comp_read < 1)
		return;

	for (i = 0; i < comp_read; i++) {
		struct mana_tx_comp_oob *cqe_oob;

		if (WARN_ON_ONCE(!completions[i].is_sq))
			return;

		cqe_oob = (struct mana_tx_comp_oob *)completions[i].cqe_data;
		if (WARN_ON_ONCE(cqe_oob->cqe_hdr.client_type !=
				 MANA_CQE_COMPLETION))
			return;

		switch (cqe_oob->cqe_hdr.cqe_type) {
		case CQE_TX_OKAY:
			break;

		case CQE_TX_SA_DROP:
		case CQE_TX_MTU_DROP:
		case CQE_TX_INVALID_OOB:
		case CQE_TX_INVALID_ETH_TYPE:
		case CQE_TX_HDR_PROCESSING_ERROR:
		case CQE_TX_VF_DISABLED:
		case CQE_TX_VPORT_IDX_OUT_OF_RANGE:
		case CQE_TX_VPORT_DISABLED:
		case CQE_TX_VLAN_TAGGING_VIOLATION:
			WARN_ONCE(1, "TX: CQE error %d: ignored.\n",
				  cqe_oob->cqe_hdr.cqe_type);
			apc->eth_stats.tx_cqe_err++;
			break;

		default:
			/* If the CQE type is unexpected, log an error, assert,
			 * and go through the error path.
			 */
			WARN_ONCE(1, "TX: Unexpected CQE type %d: HW BUG?\n",
				  cqe_oob->cqe_hdr.cqe_type);
			apc->eth_stats.tx_cqe_unknown_type++;
			return;
		}

		if (WARN_ON_ONCE(txq->gdma_txq_id != completions[i].wq_num))
			return;

		skb = skb_dequeue(&txq->pending_skbs);
		if (WARN_ON_ONCE(!skb))
			return;

		wqe_info = (struct gdma_posted_wqe_info *)skb->cb;
		wqe_unit_cnt += wqe_info->wqe_size_in_bu;

		mana_unmap_skb(skb, apc);

		napi_consume_skb(skb, cq->budget);

		pkt_transmitted++;
	}

	if (WARN_ON_ONCE(wqe_unit_cnt == 0))
		return;

	mana_move_wq_tail(txq->gdma_sq, wqe_unit_cnt);

	gdma_wq = txq->gdma_sq;
	avail_space = mana_gd_wq_avail_space(gdma_wq);

	/* Ensure tail updated before checking q stop */
	smp_mb();

	net_txq = txq->net_txq;
	txq_stopped = netif_tx_queue_stopped(net_txq);

	/* Ensure checking txq_stopped before apc->port_is_up. */
	smp_rmb();

	if (txq_stopped && apc->port_is_up && avail_space >= MAX_TX_WQE_SIZE) {
		netif_tx_wake_queue(net_txq);
		apc->eth_stats.wake_queue++;
	}

	if (atomic_sub_return(pkt_transmitted, &txq->pending_sends) < 0)
		WARN_ON_ONCE(1);

	cq->work_done = pkt_transmitted;
}

static void mana_post_pkt_rxq(struct mana_rxq *rxq)
{
	struct mana_recv_buf_oob *recv_buf_oob;
	u32 curr_index;
	int err;

	curr_index = rxq->buf_index++;
	if (rxq->buf_index == rxq->num_rx_buf)
		rxq->buf_index = 0;

	recv_buf_oob = &rxq->rx_oobs[curr_index];

	err = mana_gd_post_work_request(rxq->gdma_rq, &recv_buf_oob->wqe_req,
					&recv_buf_oob->wqe_inf);
	if (WARN_ON_ONCE(err))
		return;

	WARN_ON_ONCE(recv_buf_oob->wqe_inf.wqe_size_in_bu != 1);
}

static struct sk_buff *mana_build_skb(struct mana_rxq *rxq, void *buf_va,
				      uint pkt_len, struct xdp_buff *xdp)
{
	struct sk_buff *skb = napi_build_skb(buf_va, rxq->alloc_size);

	if (!skb)
		return NULL;

	if (xdp->data_hard_start) {
		skb_reserve(skb, xdp->data - xdp->data_hard_start);
		skb_put(skb, xdp->data_end - xdp->data);
		return skb;
	}

	skb_reserve(skb, rxq->headroom);
	skb_put(skb, pkt_len);

	return skb;
}

static void mana_rx_skb(void *buf_va, struct mana_rxcomp_oob *cqe,
			struct mana_rxq *rxq)
{
	struct mana_stats_rx *rx_stats = &rxq->stats;
	struct net_device *ndev = rxq->ndev;
	uint pkt_len = cqe->ppi[0].pkt_len;
	u16 rxq_idx = rxq->rxq_idx;
	struct napi_struct *napi;
	struct xdp_buff xdp = {};
	struct sk_buff *skb;
	u32 hash_value;
	u32 act;

	rxq->rx_cq.work_done++;
	napi = &rxq->rx_cq.napi;

	if (!buf_va) {
		++ndev->stats.rx_dropped;
		return;
	}

	act = mana_run_xdp(ndev, rxq, &xdp, buf_va, pkt_len);

	if (act == XDP_REDIRECT && !rxq->xdp_rc)
		return;

	if (act != XDP_PASS && act != XDP_TX)
		goto drop_xdp;

	skb = mana_build_skb(rxq, buf_va, pkt_len, &xdp);

	if (!skb)
		goto drop;

	skb->dev = napi->dev;

	skb->protocol = eth_type_trans(skb, ndev);
	skb_checksum_none_assert(skb);
	skb_record_rx_queue(skb, rxq_idx);

	if ((ndev->features & NETIF_F_RXCSUM) && cqe->rx_iphdr_csum_succeed) {
		if (cqe->rx_tcp_csum_succeed || cqe->rx_udp_csum_succeed)
			skb->ip_summed = CHECKSUM_UNNECESSARY;
	}

	if (cqe->rx_hashtype != 0 && (ndev->features & NETIF_F_RXHASH)) {
		hash_value = cqe->ppi[0].pkt_hash;

		if (cqe->rx_hashtype & MANA_HASH_L4)
			skb_set_hash(skb, hash_value, PKT_HASH_TYPE_L4);
		else
			skb_set_hash(skb, hash_value, PKT_HASH_TYPE_L3);
	}

<<<<<<< HEAD
	if (cqe->rx_vlantag_present) {
		u16 vlan_tci = cqe->rx_vlan_id;

		__vlan_hwaccel_put_tag(skb, htons(ETH_P_8021Q), vlan_tci);
	}

=======
>>>>>>> eb3cdb58
	u64_stats_update_begin(&rx_stats->syncp);
	rx_stats->packets++;
	rx_stats->bytes += pkt_len;

	if (act == XDP_TX)
		rx_stats->xdp_tx++;
	u64_stats_update_end(&rx_stats->syncp);

	if (act == XDP_TX) {
		skb_set_queue_mapping(skb, rxq_idx);
		mana_xdp_tx(skb, ndev);
		return;
	}

	napi_gro_receive(napi, skb);

	return;

drop_xdp:
	u64_stats_update_begin(&rx_stats->syncp);
	rx_stats->xdp_drop++;
	u64_stats_update_end(&rx_stats->syncp);

drop:
	WARN_ON_ONCE(rxq->xdp_save_va);
	/* Save for reuse */
	rxq->xdp_save_va = buf_va;

	++ndev->stats.rx_dropped;

	return;
}

static void *mana_get_rxfrag(struct mana_rxq *rxq, struct device *dev,
			     dma_addr_t *da, bool is_napi)
{
	struct page *page;
	void *va;

	/* Reuse XDP dropped page if available */
	if (rxq->xdp_save_va) {
		va = rxq->xdp_save_va;
		rxq->xdp_save_va = NULL;
	} else if (rxq->alloc_size > PAGE_SIZE) {
		if (is_napi)
			va = napi_alloc_frag(rxq->alloc_size);
		else
			va = netdev_alloc_frag(rxq->alloc_size);

		if (!va)
			return NULL;

		page = virt_to_head_page(va);
		/* Check if the frag falls back to single page */
		if (compound_order(page) < get_order(rxq->alloc_size)) {
			put_page(page);
			return NULL;
		}
	} else {
		page = dev_alloc_page();
		if (!page)
			return NULL;

		va = page_to_virt(page);
	}

	*da = dma_map_single(dev, va + rxq->headroom, rxq->datasize,
			     DMA_FROM_DEVICE);
	if (dma_mapping_error(dev, *da)) {
		put_page(virt_to_head_page(va));
		return NULL;
	}

	return va;
}

/* Allocate frag for rx buffer, and save the old buf */
static void mana_refill_rx_oob(struct device *dev, struct mana_rxq *rxq,
			       struct mana_recv_buf_oob *rxoob, void **old_buf)
{
	dma_addr_t da;
	void *va;

	va = mana_get_rxfrag(rxq, dev, &da, true);
	if (!va)
		return;

	dma_unmap_single(dev, rxoob->sgl[0].address, rxq->datasize,
			 DMA_FROM_DEVICE);
	*old_buf = rxoob->buf_va;

	rxoob->buf_va = va;
	rxoob->sgl[0].address = da;
}

static void mana_process_rx_cqe(struct mana_rxq *rxq, struct mana_cq *cq,
				struct gdma_comp *cqe)
{
	struct mana_rxcomp_oob *oob = (struct mana_rxcomp_oob *)cqe->cqe_data;
	struct gdma_context *gc = rxq->gdma_rq->gdma_dev->gdma_context;
	struct net_device *ndev = rxq->ndev;
	struct mana_recv_buf_oob *rxbuf_oob;
	struct mana_port_context *apc;
	struct device *dev = gc->dev;
	void *old_buf = NULL;
	u32 curr, pktlen;

	apc = netdev_priv(ndev);

	switch (oob->cqe_hdr.cqe_type) {
	case CQE_RX_OKAY:
		break;

	case CQE_RX_TRUNCATED:
		++ndev->stats.rx_dropped;
		rxbuf_oob = &rxq->rx_oobs[rxq->buf_index];
		netdev_warn_once(ndev, "Dropped a truncated packet\n");
		goto drop;

	case CQE_RX_COALESCED_4:
		netdev_err(ndev, "RX coalescing is unsupported\n");
		apc->eth_stats.rx_coalesced_err++;
		return;

	case CQE_RX_OBJECT_FENCE:
		complete(&rxq->fence_event);
		return;

	default:
		netdev_err(ndev, "Unknown RX CQE type = %d\n",
			   oob->cqe_hdr.cqe_type);
		apc->eth_stats.rx_cqe_unknown_type++;
		return;
	}

	pktlen = oob->ppi[0].pkt_len;

	if (pktlen == 0) {
		/* data packets should never have packetlength of zero */
		netdev_err(ndev, "RX pkt len=0, rq=%u, cq=%u, rxobj=0x%llx\n",
			   rxq->gdma_id, cq->gdma_id, rxq->rxobj);
		return;
	}

	curr = rxq->buf_index;
	rxbuf_oob = &rxq->rx_oobs[curr];
	WARN_ON_ONCE(rxbuf_oob->wqe_inf.wqe_size_in_bu != 1);

	mana_refill_rx_oob(dev, rxq, rxbuf_oob, &old_buf);

	/* Unsuccessful refill will have old_buf == NULL.
	 * In this case, mana_rx_skb() will drop the packet.
	 */
	mana_rx_skb(old_buf, oob, rxq);

drop:
	mana_move_wq_tail(rxq->gdma_rq, rxbuf_oob->wqe_inf.wqe_size_in_bu);

	mana_post_pkt_rxq(rxq);
}

static void mana_poll_rx_cq(struct mana_cq *cq)
{
	struct gdma_comp *comp = cq->gdma_comp_buf;
	struct mana_rxq *rxq = cq->rxq;
	int comp_read, i;

	comp_read = mana_gd_poll_cq(cq->gdma_cq, comp, CQE_POLLING_BUFFER);
	WARN_ON_ONCE(comp_read > CQE_POLLING_BUFFER);

	rxq->xdp_flush = false;

	for (i = 0; i < comp_read; i++) {
		if (WARN_ON_ONCE(comp[i].is_sq))
			return;

		/* verify recv cqe references the right rxq */
		if (WARN_ON_ONCE(comp[i].wq_num != cq->rxq->gdma_id))
			return;

		mana_process_rx_cqe(rxq, cq, &comp[i]);
	}

<<<<<<< HEAD
	if (comp_read > 0) {
		struct gdma_context *gc = rxq->gdma_rq->gdma_dev->gdma_context;

		mana_gd_wq_ring_doorbell(gc, rxq->gdma_rq);
	}

=======
>>>>>>> eb3cdb58
	if (rxq->xdp_flush)
		xdp_do_flush();
}

static int mana_cq_handler(void *context, struct gdma_queue *gdma_queue)
{
	struct mana_cq *cq = context;
	u8 arm_bit;
	int w;

	WARN_ON_ONCE(cq->gdma_cq != gdma_queue);

	if (cq->type == MANA_CQ_TYPE_RX)
		mana_poll_rx_cq(cq);
	else
		mana_poll_tx_cq(cq);

	w = cq->work_done;

	if (w < cq->budget &&
	    napi_complete_done(&cq->napi, w)) {
		arm_bit = SET_ARM_BIT;
	} else {
		arm_bit = 0;
	}

	mana_gd_ring_cq(gdma_queue, arm_bit);

	return w;
}

static int mana_poll(struct napi_struct *napi, int budget)
{
	struct mana_cq *cq = container_of(napi, struct mana_cq, napi);
	int w;

	cq->work_done = 0;
	cq->budget = budget;

	w = mana_cq_handler(cq, cq->gdma_cq);

	return min(w, budget);
}

static void mana_schedule_napi(void *context, struct gdma_queue *gdma_queue)
{
	struct mana_cq *cq = context;

	napi_schedule_irqoff(&cq->napi);
}

static void mana_deinit_cq(struct mana_port_context *apc, struct mana_cq *cq)
{
	struct gdma_dev *gd = apc->ac->gdma_dev;

	if (!cq->gdma_cq)
		return;

	mana_gd_destroy_queue(gd->gdma_context, cq->gdma_cq);
}

static void mana_deinit_txq(struct mana_port_context *apc, struct mana_txq *txq)
{
	struct gdma_dev *gd = apc->ac->gdma_dev;

	if (!txq->gdma_sq)
		return;

	mana_gd_destroy_queue(gd->gdma_context, txq->gdma_sq);
}

static void mana_destroy_txq(struct mana_port_context *apc)
{
	struct napi_struct *napi;
	int i;

	if (!apc->tx_qp)
		return;

	for (i = 0; i < apc->num_queues; i++) {
		napi = &apc->tx_qp[i].tx_cq.napi;
		napi_synchronize(napi);
		napi_disable(napi);
		netif_napi_del(napi);

		mana_destroy_wq_obj(apc, GDMA_SQ, apc->tx_qp[i].tx_object);

		mana_deinit_cq(apc, &apc->tx_qp[i].tx_cq);

		mana_deinit_txq(apc, &apc->tx_qp[i].txq);
	}

	kfree(apc->tx_qp);
	apc->tx_qp = NULL;
}

static int mana_create_txq(struct mana_port_context *apc,
			   struct net_device *net)
{
	struct mana_context *ac = apc->ac;
	struct gdma_dev *gd = ac->gdma_dev;
	struct mana_obj_spec wq_spec;
	struct mana_obj_spec cq_spec;
	struct gdma_queue_spec spec;
	struct gdma_context *gc;
	struct mana_txq *txq;
	struct mana_cq *cq;
	u32 txq_size;
	u32 cq_size;
	int err;
	int i;

	apc->tx_qp = kcalloc(apc->num_queues, sizeof(struct mana_tx_qp),
			     GFP_KERNEL);
	if (!apc->tx_qp)
		return -ENOMEM;

	/*  The minimum size of the WQE is 32 bytes, hence
	 *  MAX_SEND_BUFFERS_PER_QUEUE represents the maximum number of WQEs
	 *  the SQ can store. This value is then used to size other queues
	 *  to prevent overflow.
	 */
	txq_size = MAX_SEND_BUFFERS_PER_QUEUE * 32;
	BUILD_BUG_ON(!PAGE_ALIGNED(txq_size));

	cq_size = MAX_SEND_BUFFERS_PER_QUEUE * COMP_ENTRY_SIZE;
	cq_size = PAGE_ALIGN(cq_size);

	gc = gd->gdma_context;

	for (i = 0; i < apc->num_queues; i++) {
		apc->tx_qp[i].tx_object = INVALID_MANA_HANDLE;

		/* Create SQ */
		txq = &apc->tx_qp[i].txq;

		u64_stats_init(&txq->stats.syncp);
		txq->ndev = net;
		txq->net_txq = netdev_get_tx_queue(net, i);
		txq->vp_offset = apc->tx_vp_offset;
		skb_queue_head_init(&txq->pending_skbs);

		memset(&spec, 0, sizeof(spec));
		spec.type = GDMA_SQ;
		spec.monitor_avl_buf = true;
		spec.queue_size = txq_size;
		err = mana_gd_create_mana_wq_cq(gd, &spec, &txq->gdma_sq);
		if (err)
			goto out;

		/* Create SQ's CQ */
		cq = &apc->tx_qp[i].tx_cq;
		cq->type = MANA_CQ_TYPE_TX;

		cq->txq = txq;

		memset(&spec, 0, sizeof(spec));
		spec.type = GDMA_CQ;
		spec.monitor_avl_buf = false;
		spec.queue_size = cq_size;
		spec.cq.callback = mana_schedule_napi;
		spec.cq.parent_eq = ac->eqs[i].eq;
		spec.cq.context = cq;
		err = mana_gd_create_mana_wq_cq(gd, &spec, &cq->gdma_cq);
		if (err)
			goto out;

		memset(&wq_spec, 0, sizeof(wq_spec));
		memset(&cq_spec, 0, sizeof(cq_spec));

		wq_spec.gdma_region = txq->gdma_sq->mem_info.dma_region_handle;
		wq_spec.queue_size = txq->gdma_sq->queue_size;

		cq_spec.gdma_region = cq->gdma_cq->mem_info.dma_region_handle;
		cq_spec.queue_size = cq->gdma_cq->queue_size;
		cq_spec.modr_ctx_id = 0;
		cq_spec.attached_eq = cq->gdma_cq->cq.parent->id;

		err = mana_create_wq_obj(apc, apc->port_handle, GDMA_SQ,
					 &wq_spec, &cq_spec,
					 &apc->tx_qp[i].tx_object);

		if (err)
			goto out;

		txq->gdma_sq->id = wq_spec.queue_index;
		cq->gdma_cq->id = cq_spec.queue_index;

		txq->gdma_sq->mem_info.dma_region_handle =
			GDMA_INVALID_DMA_REGION;
		cq->gdma_cq->mem_info.dma_region_handle =
			GDMA_INVALID_DMA_REGION;

		txq->gdma_txq_id = txq->gdma_sq->id;

		cq->gdma_id = cq->gdma_cq->id;

		if (WARN_ON(cq->gdma_id >= gc->max_num_cqs)) {
			err = -EINVAL;
			goto out;
		}

		gc->cq_table[cq->gdma_id] = cq->gdma_cq;

		netif_napi_add_tx(net, &cq->napi, mana_poll);
		napi_enable(&cq->napi);

		mana_gd_ring_cq(cq->gdma_cq, SET_ARM_BIT);
	}

	return 0;
out:
	mana_destroy_txq(apc);
	return err;
}

static void mana_destroy_rxq(struct mana_port_context *apc,
			     struct mana_rxq *rxq, bool validate_state)

{
	struct gdma_context *gc = apc->ac->gdma_dev->gdma_context;
	struct mana_recv_buf_oob *rx_oob;
	struct device *dev = gc->dev;
	struct napi_struct *napi;
	int i;

	if (!rxq)
		return;

	napi = &rxq->rx_cq.napi;

	if (validate_state)
		napi_synchronize(napi);

	napi_disable(napi);

	xdp_rxq_info_unreg(&rxq->xdp_rxq);

	netif_napi_del(napi);

	mana_destroy_wq_obj(apc, GDMA_RQ, rxq->rxobj);

	mana_deinit_cq(apc, &rxq->rx_cq);

	if (rxq->xdp_save_va)
		put_page(virt_to_head_page(rxq->xdp_save_va));

	for (i = 0; i < rxq->num_rx_buf; i++) {
		rx_oob = &rxq->rx_oobs[i];

		if (!rx_oob->buf_va)
			continue;

		dma_unmap_single(dev, rx_oob->sgl[0].address,
				 rx_oob->sgl[0].size, DMA_FROM_DEVICE);

		put_page(virt_to_head_page(rx_oob->buf_va));
		rx_oob->buf_va = NULL;
	}

	if (rxq->gdma_rq)
		mana_gd_destroy_queue(gc, rxq->gdma_rq);

	kfree(rxq);
}

static int mana_fill_rx_oob(struct mana_recv_buf_oob *rx_oob, u32 mem_key,
			    struct mana_rxq *rxq, struct device *dev)
{
	struct mana_port_context *mpc = netdev_priv(rxq->ndev);
	dma_addr_t da;
	void *va;

	if (mpc->rxbufs_pre)
		va = mana_get_rxbuf_pre(rxq, &da);
	else
		va = mana_get_rxfrag(rxq, dev, &da, false);

	if (!va)
		return -ENOMEM;

	rx_oob->buf_va = va;

	rx_oob->sgl[0].address = da;
	rx_oob->sgl[0].size = rxq->datasize;
	rx_oob->sgl[0].mem_key = mem_key;

	return 0;
}

#define MANA_WQE_HEADER_SIZE 16
#define MANA_WQE_SGE_SIZE 16

static int mana_alloc_rx_wqe(struct mana_port_context *apc,
			     struct mana_rxq *rxq, u32 *rxq_size, u32 *cq_size)
{
	struct gdma_context *gc = apc->ac->gdma_dev->gdma_context;
	struct mana_recv_buf_oob *rx_oob;
	struct device *dev = gc->dev;
	u32 buf_idx;
	int ret;

	WARN_ON(rxq->datasize == 0);

	*rxq_size = 0;
	*cq_size = 0;

	for (buf_idx = 0; buf_idx < rxq->num_rx_buf; buf_idx++) {
		rx_oob = &rxq->rx_oobs[buf_idx];
		memset(rx_oob, 0, sizeof(*rx_oob));

		rx_oob->num_sge = 1;

		ret = mana_fill_rx_oob(rx_oob, apc->ac->gdma_dev->gpa_mkey, rxq,
				       dev);
		if (ret)
			return ret;

		rx_oob->wqe_req.sgl = rx_oob->sgl;
		rx_oob->wqe_req.num_sge = rx_oob->num_sge;
		rx_oob->wqe_req.inline_oob_size = 0;
		rx_oob->wqe_req.inline_oob_data = NULL;
		rx_oob->wqe_req.flags = 0;
		rx_oob->wqe_req.client_data_unit = 0;

		*rxq_size += ALIGN(MANA_WQE_HEADER_SIZE +
				   MANA_WQE_SGE_SIZE * rx_oob->num_sge, 32);
		*cq_size += COMP_ENTRY_SIZE;
	}

	return 0;
}

static int mana_push_wqe(struct mana_rxq *rxq)
{
	struct mana_recv_buf_oob *rx_oob;
	u32 buf_idx;
	int err;

	for (buf_idx = 0; buf_idx < rxq->num_rx_buf; buf_idx++) {
		rx_oob = &rxq->rx_oobs[buf_idx];

		err = mana_gd_post_and_ring(rxq->gdma_rq, &rx_oob->wqe_req,
					    &rx_oob->wqe_inf);
		if (err)
			return -ENOSPC;
	}

	return 0;
}

static struct mana_rxq *mana_create_rxq(struct mana_port_context *apc,
					u32 rxq_idx, struct mana_eq *eq,
					struct net_device *ndev)
{
	struct gdma_dev *gd = apc->ac->gdma_dev;
	struct mana_obj_spec wq_spec;
	struct mana_obj_spec cq_spec;
	struct gdma_queue_spec spec;
	struct mana_cq *cq = NULL;
	struct gdma_context *gc;
	u32 cq_size, rq_size;
	struct mana_rxq *rxq;
	int err;

	gc = gd->gdma_context;

	rxq = kzalloc(struct_size(rxq, rx_oobs, RX_BUFFERS_PER_QUEUE),
		      GFP_KERNEL);
	if (!rxq)
		return NULL;

	rxq->ndev = ndev;
	rxq->num_rx_buf = RX_BUFFERS_PER_QUEUE;
	rxq->rxq_idx = rxq_idx;
	rxq->rxobj = INVALID_MANA_HANDLE;

	mana_get_rxbuf_cfg(ndev->mtu, &rxq->datasize, &rxq->alloc_size,
			   &rxq->headroom);

	err = mana_alloc_rx_wqe(apc, rxq, &rq_size, &cq_size);
	if (err)
		goto out;

	rq_size = PAGE_ALIGN(rq_size);
	cq_size = PAGE_ALIGN(cq_size);

	/* Create RQ */
	memset(&spec, 0, sizeof(spec));
	spec.type = GDMA_RQ;
	spec.monitor_avl_buf = true;
	spec.queue_size = rq_size;
	err = mana_gd_create_mana_wq_cq(gd, &spec, &rxq->gdma_rq);
	if (err)
		goto out;

	/* Create RQ's CQ */
	cq = &rxq->rx_cq;
	cq->type = MANA_CQ_TYPE_RX;
	cq->rxq = rxq;

	memset(&spec, 0, sizeof(spec));
	spec.type = GDMA_CQ;
	spec.monitor_avl_buf = false;
	spec.queue_size = cq_size;
	spec.cq.callback = mana_schedule_napi;
	spec.cq.parent_eq = eq->eq;
	spec.cq.context = cq;
	err = mana_gd_create_mana_wq_cq(gd, &spec, &cq->gdma_cq);
	if (err)
		goto out;

	memset(&wq_spec, 0, sizeof(wq_spec));
	memset(&cq_spec, 0, sizeof(cq_spec));
	wq_spec.gdma_region = rxq->gdma_rq->mem_info.dma_region_handle;
	wq_spec.queue_size = rxq->gdma_rq->queue_size;

	cq_spec.gdma_region = cq->gdma_cq->mem_info.dma_region_handle;
	cq_spec.queue_size = cq->gdma_cq->queue_size;
	cq_spec.modr_ctx_id = 0;
	cq_spec.attached_eq = cq->gdma_cq->cq.parent->id;

	err = mana_create_wq_obj(apc, apc->port_handle, GDMA_RQ,
				 &wq_spec, &cq_spec, &rxq->rxobj);
	if (err)
		goto out;

	rxq->gdma_rq->id = wq_spec.queue_index;
	cq->gdma_cq->id = cq_spec.queue_index;

	rxq->gdma_rq->mem_info.dma_region_handle = GDMA_INVALID_DMA_REGION;
	cq->gdma_cq->mem_info.dma_region_handle = GDMA_INVALID_DMA_REGION;

	rxq->gdma_id = rxq->gdma_rq->id;
	cq->gdma_id = cq->gdma_cq->id;

	err = mana_push_wqe(rxq);
	if (err)
		goto out;

	if (WARN_ON(cq->gdma_id >= gc->max_num_cqs)) {
		err = -EINVAL;
		goto out;
	}

	gc->cq_table[cq->gdma_id] = cq->gdma_cq;

<<<<<<< HEAD
	netif_napi_add(ndev, &cq->napi, mana_poll, 1);
=======
	netif_napi_add_weight(ndev, &cq->napi, mana_poll, 1);
>>>>>>> eb3cdb58

	WARN_ON(xdp_rxq_info_reg(&rxq->xdp_rxq, ndev, rxq_idx,
				 cq->napi.napi_id));
	WARN_ON(xdp_rxq_info_reg_mem_model(&rxq->xdp_rxq,
					   MEM_TYPE_PAGE_SHARED, NULL));

	napi_enable(&cq->napi);

	mana_gd_ring_cq(cq->gdma_cq, SET_ARM_BIT);
out:
	if (!err)
		return rxq;

	netdev_err(ndev, "Failed to create RXQ: err = %d\n", err);

	mana_destroy_rxq(apc, rxq, false);

	if (cq)
		mana_deinit_cq(apc, cq);

	return NULL;
}

static int mana_add_rx_queues(struct mana_port_context *apc,
			      struct net_device *ndev)
{
	struct mana_context *ac = apc->ac;
	struct mana_rxq *rxq;
	int err = 0;
	int i;

	for (i = 0; i < apc->num_queues; i++) {
		rxq = mana_create_rxq(apc, i, &ac->eqs[i], ndev);
		if (!rxq) {
			err = -ENOMEM;
			goto out;
		}

		u64_stats_init(&rxq->stats.syncp);

		apc->rxqs[i] = rxq;
	}

	apc->default_rxobj = apc->rxqs[0]->rxobj;
out:
	return err;
}

static void mana_destroy_vport(struct mana_port_context *apc)
{
	struct gdma_dev *gd = apc->ac->gdma_dev;
	struct mana_rxq *rxq;
	u32 rxq_idx;

	for (rxq_idx = 0; rxq_idx < apc->num_queues; rxq_idx++) {
		rxq = apc->rxqs[rxq_idx];
		if (!rxq)
			continue;

		mana_destroy_rxq(apc, rxq, true);
		apc->rxqs[rxq_idx] = NULL;
	}

	mana_destroy_txq(apc);
	mana_uncfg_vport(apc);

	if (gd->gdma_context->is_pf)
		mana_pf_deregister_hw_vport(apc);
}

static int mana_create_vport(struct mana_port_context *apc,
			     struct net_device *net)
{
	struct gdma_dev *gd = apc->ac->gdma_dev;
	int err;

	apc->default_rxobj = INVALID_MANA_HANDLE;

	if (gd->gdma_context->is_pf) {
		err = mana_pf_register_hw_vport(apc);
		if (err)
			return err;
	}

	err = mana_cfg_vport(apc, gd->pdid, gd->doorbell);
	if (err)
		return err;

	return mana_create_txq(apc, net);
}

static void mana_rss_table_init(struct mana_port_context *apc)
{
	int i;

	for (i = 0; i < MANA_INDIRECT_TABLE_SIZE; i++)
		apc->indir_table[i] =
			ethtool_rxfh_indir_default(i, apc->num_queues);
}

int mana_config_rss(struct mana_port_context *apc, enum TRI_STATE rx,
		    bool update_hash, bool update_tab)
{
	u32 queue_idx;
	int err;
	int i;

	if (update_tab) {
		for (i = 0; i < MANA_INDIRECT_TABLE_SIZE; i++) {
			queue_idx = apc->indir_table[i];
			apc->rxobj_table[i] = apc->rxqs[queue_idx]->rxobj;
		}
	}

	err = mana_cfg_vport_steering(apc, rx, true, update_hash, update_tab);
	if (err)
		return err;

	mana_fence_rqs(apc);

	return 0;
}

static int mana_init_port(struct net_device *ndev)
{
	struct mana_port_context *apc = netdev_priv(ndev);
	u32 max_txq, max_rxq, max_queues;
	int port_idx = apc->port_idx;
	u32 num_indirect_entries;
	int err;

	err = mana_init_port_context(apc);
	if (err)
		return err;

	err = mana_query_vport_cfg(apc, port_idx, &max_txq, &max_rxq,
				   &num_indirect_entries);
	if (err) {
		netdev_err(ndev, "Failed to query info for vPort %d\n",
			   port_idx);
		goto reset_apc;
	}

	max_queues = min_t(u32, max_txq, max_rxq);
	if (apc->max_queues > max_queues)
		apc->max_queues = max_queues;

	if (apc->num_queues > apc->max_queues)
		apc->num_queues = apc->max_queues;

	eth_hw_addr_set(ndev, apc->mac_addr);

	return 0;

reset_apc:
	kfree(apc->rxqs);
	apc->rxqs = NULL;
	return err;
}

int mana_alloc_queues(struct net_device *ndev)
{
	struct mana_port_context *apc = netdev_priv(ndev);
	struct gdma_dev *gd = apc->ac->gdma_dev;
	int err;

	err = mana_create_vport(apc, ndev);
	if (err)
		return err;

	err = netif_set_real_num_tx_queues(ndev, apc->num_queues);
	if (err)
		goto destroy_vport;

	err = mana_add_rx_queues(apc, ndev);
	if (err)
		goto destroy_vport;

	apc->rss_state = apc->num_queues > 1 ? TRI_STATE_TRUE : TRI_STATE_FALSE;

	err = netif_set_real_num_rx_queues(ndev, apc->num_queues);
	if (err)
		goto destroy_vport;

	mana_rss_table_init(apc);

	err = mana_config_rss(apc, TRI_STATE_TRUE, true, true);
	if (err)
		goto destroy_vport;

	if (gd->gdma_context->is_pf) {
		err = mana_pf_register_filter(apc);
		if (err)
			goto destroy_vport;
	}

	mana_chn_setxdp(apc, mana_xdp_get(apc));

	return 0;

destroy_vport:
	mana_destroy_vport(apc);
	return err;
}

int mana_attach(struct net_device *ndev)
{
	struct mana_port_context *apc = netdev_priv(ndev);
	int err;

	ASSERT_RTNL();

	err = mana_init_port(ndev);
	if (err)
		return err;

	if (apc->port_st_save) {
		err = mana_alloc_queues(ndev);
		if (err) {
			mana_cleanup_port_context(apc);
			return err;
		}
	}

	apc->port_is_up = apc->port_st_save;

	/* Ensure port state updated before txq state */
	smp_wmb();

	if (apc->port_is_up)
		netif_carrier_on(ndev);

	netif_device_attach(ndev);

	return 0;
}

static int mana_dealloc_queues(struct net_device *ndev)
{
	struct mana_port_context *apc = netdev_priv(ndev);
<<<<<<< HEAD
=======
	unsigned long timeout = jiffies + 120 * HZ;
>>>>>>> eb3cdb58
	struct gdma_dev *gd = apc->ac->gdma_dev;
	struct mana_txq *txq;
	struct sk_buff *skb;
	int i, err;
	u32 tsleep;

	if (apc->port_is_up)
		return -EINVAL;

	mana_chn_setxdp(apc, NULL);

	if (gd->gdma_context->is_pf)
		mana_pf_deregister_filter(apc);

	/* No packet can be transmitted now since apc->port_is_up is false.
	 * There is still a tiny chance that mana_poll_tx_cq() can re-enable
	 * a txq because it may not timely see apc->port_is_up being cleared
	 * to false, but it doesn't matter since mana_start_xmit() drops any
	 * new packets due to apc->port_is_up being false.
	 *
	 * Drain all the in-flight TX packets.
	 * A timeout of 120 seconds for all the queues is used.
	 * This will break the while loop when h/w is not responding.
	 * This value of 120 has been decided here considering max
	 * number of queues.
	 */

	for (i = 0; i < apc->num_queues; i++) {
		txq = &apc->tx_qp[i].txq;
		tsleep = 1000;
		while (atomic_read(&txq->pending_sends) > 0 &&
		       time_before(jiffies, timeout)) {
			usleep_range(tsleep, tsleep + 1000);
			tsleep <<= 1;
		}
		if (atomic_read(&txq->pending_sends)) {
			err = pcie_flr(to_pci_dev(gd->gdma_context->dev));
			if (err) {
				netdev_err(ndev, "flr failed %d with %d pkts pending in txq %u\n",
					   err, atomic_read(&txq->pending_sends),
					   txq->gdma_txq_id);
			}
			break;
		}
	}

	for (i = 0; i < apc->num_queues; i++) {
		txq = &apc->tx_qp[i].txq;
		while ((skb = skb_dequeue(&txq->pending_skbs))) {
			mana_unmap_skb(skb, apc);
			dev_kfree_skb_any(skb);
		}
		atomic_set(&txq->pending_sends, 0);
	}
	/* We're 100% sure the queues can no longer be woken up, because
	 * we're sure now mana_poll_tx_cq() can't be running.
	 */

	apc->rss_state = TRI_STATE_FALSE;
	err = mana_config_rss(apc, TRI_STATE_FALSE, false, false);
	if (err) {
		netdev_err(ndev, "Failed to disable vPort: %d\n", err);
		return err;
	}

	mana_destroy_vport(apc);

	return 0;
}

int mana_detach(struct net_device *ndev, bool from_close)
{
	struct mana_port_context *apc = netdev_priv(ndev);
	int err;

	ASSERT_RTNL();

	apc->port_st_save = apc->port_is_up;
	apc->port_is_up = false;

	/* Ensure port state updated before txq state */
	smp_wmb();

	netif_tx_disable(ndev);
	netif_carrier_off(ndev);

	if (apc->port_st_save) {
		err = mana_dealloc_queues(ndev);
		if (err)
			return err;
	}

	if (!from_close) {
		netif_device_detach(ndev);
		mana_cleanup_port_context(apc);
	}

	return 0;
}

static int mana_probe_port(struct mana_context *ac, int port_idx,
			   struct net_device **ndev_storage)
{
	struct gdma_context *gc = ac->gdma_dev->gdma_context;
	struct mana_port_context *apc;
	struct net_device *ndev;
	int err;

	ndev = alloc_etherdev_mq(sizeof(struct mana_port_context),
				 gc->max_num_queues);
	if (!ndev)
		return -ENOMEM;

	*ndev_storage = ndev;

	apc = netdev_priv(ndev);
	apc->ac = ac;
	apc->ndev = ndev;
	apc->max_queues = gc->max_num_queues;
	apc->num_queues = gc->max_num_queues;
	apc->port_handle = INVALID_MANA_HANDLE;
	apc->pf_filter_handle = INVALID_MANA_HANDLE;
	apc->port_idx = port_idx;

	mutex_init(&apc->vport_mutex);
	apc->vport_use_count = 0;

	ndev->netdev_ops = &mana_devops;
	ndev->ethtool_ops = &mana_ethtool_ops;
	ndev->mtu = ETH_DATA_LEN;
	ndev->max_mtu = gc->adapter_mtu - ETH_HLEN;
	ndev->min_mtu = ETH_MIN_MTU;
	ndev->needed_headroom = MANA_HEADROOM;
	ndev->dev_port = port_idx;
	SET_NETDEV_DEV(ndev, gc->dev);

	netif_carrier_off(ndev);

	netdev_rss_key_fill(apc->hashkey, MANA_HASH_KEY_SIZE);

	err = mana_init_port(ndev);
	if (err)
		goto free_net;

	netdev_lockdep_set_classes(ndev);

	ndev->hw_features = NETIF_F_SG | NETIF_F_IP_CSUM | NETIF_F_IPV6_CSUM;
	ndev->hw_features |= NETIF_F_RXCSUM;
	ndev->hw_features |= NETIF_F_TSO | NETIF_F_TSO6;
	ndev->hw_features |= NETIF_F_RXHASH;
<<<<<<< HEAD
	ndev->features = ndev->hw_features | NETIF_F_HW_VLAN_CTAG_TX |
			 NETIF_F_HW_VLAN_CTAG_RX;
	ndev->vlan_features = ndev->features;
=======
	ndev->features = ndev->hw_features;
	ndev->vlan_features = 0;
	ndev->xdp_features = NETDEV_XDP_ACT_BASIC | NETDEV_XDP_ACT_REDIRECT |
			     NETDEV_XDP_ACT_NDO_XMIT;
>>>>>>> eb3cdb58

	err = register_netdev(ndev);
	if (err) {
		netdev_err(ndev, "Unable to register netdev.\n");
		goto reset_apc;
	}

	return 0;

reset_apc:
	kfree(apc->rxqs);
	apc->rxqs = NULL;
free_net:
	*ndev_storage = NULL;
	netdev_err(ndev, "Failed to probe vPort %d: %d\n", port_idx, err);
	free_netdev(ndev);
	return err;
}

static void adev_release(struct device *dev)
{
	struct mana_adev *madev = container_of(dev, struct mana_adev, adev.dev);

	kfree(madev);
}

static void remove_adev(struct gdma_dev *gd)
{
	struct auxiliary_device *adev = gd->adev;
	int id = adev->id;

	auxiliary_device_delete(adev);
	auxiliary_device_uninit(adev);

	mana_adev_idx_free(id);
	gd->adev = NULL;
}

static int add_adev(struct gdma_dev *gd)
{
	struct auxiliary_device *adev;
	struct mana_adev *madev;
	int ret;

	madev = kzalloc(sizeof(*madev), GFP_KERNEL);
	if (!madev)
		return -ENOMEM;

	adev = &madev->adev;
	ret = mana_adev_idx_alloc();
	if (ret < 0)
		goto idx_fail;
	adev->id = ret;

	adev->name = "rdma";
	adev->dev.parent = gd->gdma_context->dev;
	adev->dev.release = adev_release;
	madev->mdev = gd;

	ret = auxiliary_device_init(adev);
	if (ret)
		goto init_fail;

	ret = auxiliary_device_add(adev);
	if (ret)
		goto add_fail;

	gd->adev = adev;
	return 0;

add_fail:
	auxiliary_device_uninit(adev);

init_fail:
	mana_adev_idx_free(adev->id);

idx_fail:
	kfree(madev);

	return ret;
}

int mana_probe(struct gdma_dev *gd, bool resuming)
{
	struct gdma_context *gc = gd->gdma_context;
	struct mana_context *ac = gd->driver_data;
	struct device *dev = gc->dev;
	u16 num_ports = 0;
	int err;
	int i;

	dev_info(dev,
		 "Microsoft Azure Network Adapter protocol version: %d.%d.%d\n",
		 MANA_MAJOR_VERSION, MANA_MINOR_VERSION, MANA_MICRO_VERSION);

	err = mana_gd_register_device(gd);
	if (err)
		return err;

	if (!resuming) {
		ac = kzalloc(sizeof(*ac), GFP_KERNEL);
		if (!ac)
			return -ENOMEM;

		ac->gdma_dev = gd;
		gd->driver_data = ac;
	}

	err = mana_create_eq(ac);
	if (err)
		goto out;

	err = mana_query_device_cfg(ac, MANA_MAJOR_VERSION, MANA_MINOR_VERSION,
				    MANA_MICRO_VERSION, &num_ports);
	if (err)
		goto out;

	if (!resuming) {
		ac->num_ports = num_ports;
	} else {
		if (ac->num_ports != num_ports) {
			dev_err(dev, "The number of vPorts changed: %d->%d\n",
				ac->num_ports, num_ports);
			err = -EPROTO;
			goto out;
		}
	}

	if (ac->num_ports == 0)
		dev_err(dev, "Failed to detect any vPort\n");

	if (ac->num_ports > MAX_PORTS_IN_MANA_DEV)
		ac->num_ports = MAX_PORTS_IN_MANA_DEV;

	if (!resuming) {
		for (i = 0; i < ac->num_ports; i++) {
			err = mana_probe_port(ac, i, &ac->ports[i]);
			if (err)
				break;
		}
	} else {
		for (i = 0; i < ac->num_ports; i++) {
			rtnl_lock();
			err = mana_attach(ac->ports[i]);
			rtnl_unlock();
			if (err)
				break;
		}
	}

	err = add_adev(gd);
out:
	if (err)
		mana_remove(gd, false);

	return err;
}

void mana_remove(struct gdma_dev *gd, bool suspending)
{
	struct gdma_context *gc = gd->gdma_context;
	struct mana_context *ac = gd->driver_data;
	struct device *dev = gc->dev;
	struct net_device *ndev;
	int err;
	int i;

	/* adev currently doesn't support suspending, always remove it */
	if (gd->adev)
		remove_adev(gd);

	for (i = 0; i < ac->num_ports; i++) {
		ndev = ac->ports[i];
		if (!ndev) {
			if (i == 0)
				dev_err(dev, "No net device to remove\n");
			goto out;
		}

		/* All cleanup actions should stay after rtnl_lock(), otherwise
		 * other functions may access partially cleaned up data.
		 */
		rtnl_lock();

		err = mana_detach(ndev, false);
		if (err)
			netdev_err(ndev, "Failed to detach vPort %d: %d\n",
				   i, err);

		if (suspending) {
			/* No need to unregister the ndev. */
			rtnl_unlock();
			continue;
		}

		unregister_netdevice(ndev);

		rtnl_unlock();

		free_netdev(ndev);
	}

	mana_destroy_eq(ac);
out:
	mana_gd_deregister_device(gd);

	if (suspending)
		return;

	gd->driver_data = NULL;
	gd->gdma_context = NULL;
	kfree(ac);
}<|MERGE_RESOLUTION|>--- conflicted
+++ resolved
@@ -142,11 +142,7 @@
 	return -ENOMEM;
 }
 
-<<<<<<< HEAD
-int mana_start_xmit(struct sk_buff *skb, struct net_device *ndev)
-=======
 netdev_tx_t mana_start_xmit(struct sk_buff *skb, struct net_device *ndev)
->>>>>>> eb3cdb58
 {
 	enum mana_tx_pkt_format pkt_fmt = MANA_SHORT_PKT_FMT;
 	struct mana_port_context *apc = netdev_priv(ndev);
@@ -182,14 +178,6 @@
 		pkt_fmt = MANA_LONG_PKT_FMT;
 	} else {
 		pkg.tx_oob.s_oob.short_vp_offset = txq->vp_offset;
-	}
-
-	if (skb_vlan_tag_present(skb)) {
-		pkt_fmt = MANA_LONG_PKT_FMT;
-		pkg.tx_oob.l_oob.inject_vlan_pri_tag = 1;
-		pkg.tx_oob.l_oob.pcp = skb_vlan_tag_get_prio(skb);
-		pkg.tx_oob.l_oob.dei = skb_vlan_tag_get_cfi(skb);
-		pkg.tx_oob.l_oob.vlan_id = skb_vlan_tag_get_id(skb);
 	}
 
 	pkg.tx_oob.s_oob.pkt_fmt = pkt_fmt;
@@ -256,11 +244,7 @@
 		}
 
 		if (skb->encapsulation) {
-<<<<<<< HEAD
-			ihs = skb_inner_transport_offset(skb) + inner_tcp_hdrlen(skb);
-=======
 			ihs = skb_inner_tcp_all_headers(skb);
->>>>>>> eb3cdb58
 			u64_stats_update_begin(&tx_stats->syncp);
 			tx_stats->tso_inner_packets++;
 			tx_stats->tso_inner_bytes += skb->len - ihs;
@@ -269,13 +253,9 @@
 			if (skb_shinfo(skb)->gso_type & SKB_GSO_UDP_L4) {
 				ihs = skb_transport_offset(skb) + sizeof(struct udphdr);
 			} else {
-<<<<<<< HEAD
-				ihs = skb_transport_offset(skb) + tcp_hdrlen(skb);
-=======
 				ihs = skb_tcp_all_headers(skb);
 				if (ipv6_has_hopopt_jumbo(skb))
 					ihs -= sizeof(struct hop_jumbo_hdr);
->>>>>>> eb3cdb58
 			}
 
 			u64_stats_update_begin(&tx_stats->syncp);
@@ -388,17 +368,10 @@
 		rx_stats = &apc->rxqs[q]->stats;
 
 		do {
-<<<<<<< HEAD
-			start = u64_stats_fetch_begin_irq(&rx_stats->syncp);
-			packets = rx_stats->packets;
-			bytes = rx_stats->bytes;
-		} while (u64_stats_fetch_retry_irq(&rx_stats->syncp, start));
-=======
 			start = u64_stats_fetch_begin(&rx_stats->syncp);
 			packets = rx_stats->packets;
 			bytes = rx_stats->bytes;
 		} while (u64_stats_fetch_retry(&rx_stats->syncp, start));
->>>>>>> eb3cdb58
 
 		st->rx_packets += packets;
 		st->rx_bytes += bytes;
@@ -408,17 +381,10 @@
 		tx_stats = &apc->tx_qp[q].txq.stats;
 
 		do {
-<<<<<<< HEAD
-			start = u64_stats_fetch_begin_irq(&tx_stats->syncp);
-			packets = tx_stats->packets;
-			bytes = tx_stats->bytes;
-		} while (u64_stats_fetch_retry_irq(&tx_stats->syncp, start));
-=======
 			start = u64_stats_fetch_begin(&tx_stats->syncp);
 			packets = tx_stats->packets;
 			bytes = tx_stats->bytes;
 		} while (u64_stats_fetch_retry(&tx_stats->syncp, start));
->>>>>>> eb3cdb58
 
 		st->tx_packets += packets;
 		st->tx_bytes += bytes;
@@ -1410,8 +1376,8 @@
 
 	recv_buf_oob = &rxq->rx_oobs[curr_index];
 
-	err = mana_gd_post_work_request(rxq->gdma_rq, &recv_buf_oob->wqe_req,
-					&recv_buf_oob->wqe_inf);
+	err = mana_gd_post_and_ring(rxq->gdma_rq, &recv_buf_oob->wqe_req,
+				    &recv_buf_oob->wqe_inf);
 	if (WARN_ON_ONCE(err))
 		return;
 
@@ -1492,15 +1458,6 @@
 			skb_set_hash(skb, hash_value, PKT_HASH_TYPE_L3);
 	}
 
-<<<<<<< HEAD
-	if (cqe->rx_vlantag_present) {
-		u16 vlan_tci = cqe->rx_vlan_id;
-
-		__vlan_hwaccel_put_tag(skb, htons(ETH_P_8021Q), vlan_tci);
-	}
-
-=======
->>>>>>> eb3cdb58
 	u64_stats_update_begin(&rx_stats->syncp);
 	rx_stats->packets++;
 	rx_stats->bytes += pkt_len;
@@ -1684,15 +1641,6 @@
 		mana_process_rx_cqe(rxq, cq, &comp[i]);
 	}
 
-<<<<<<< HEAD
-	if (comp_read > 0) {
-		struct gdma_context *gc = rxq->gdma_rq->gdma_dev->gdma_context;
-
-		mana_gd_wq_ring_doorbell(gc, rxq->gdma_rq);
-	}
-
-=======
->>>>>>> eb3cdb58
 	if (rxq->xdp_flush)
 		xdp_do_flush();
 }
@@ -2140,11 +2088,7 @@
 
 	gc->cq_table[cq->gdma_id] = cq->gdma_cq;
 
-<<<<<<< HEAD
-	netif_napi_add(ndev, &cq->napi, mana_poll, 1);
-=======
 	netif_napi_add_weight(ndev, &cq->napi, mana_poll, 1);
->>>>>>> eb3cdb58
 
 	WARN_ON(xdp_rxq_info_reg(&rxq->xdp_rxq, ndev, rxq_idx,
 				 cq->napi.napi_id));
@@ -2385,10 +2329,7 @@
 static int mana_dealloc_queues(struct net_device *ndev)
 {
 	struct mana_port_context *apc = netdev_priv(ndev);
-<<<<<<< HEAD
-=======
 	unsigned long timeout = jiffies + 120 * HZ;
->>>>>>> eb3cdb58
 	struct gdma_dev *gd = apc->ac->gdma_dev;
 	struct mana_txq *txq;
 	struct sk_buff *skb;
@@ -2539,16 +2480,10 @@
 	ndev->hw_features |= NETIF_F_RXCSUM;
 	ndev->hw_features |= NETIF_F_TSO | NETIF_F_TSO6;
 	ndev->hw_features |= NETIF_F_RXHASH;
-<<<<<<< HEAD
-	ndev->features = ndev->hw_features | NETIF_F_HW_VLAN_CTAG_TX |
-			 NETIF_F_HW_VLAN_CTAG_RX;
-	ndev->vlan_features = ndev->features;
-=======
 	ndev->features = ndev->hw_features;
 	ndev->vlan_features = 0;
 	ndev->xdp_features = NETDEV_XDP_ACT_BASIC | NETDEV_XDP_ACT_REDIRECT |
 			     NETDEV_XDP_ACT_NDO_XMIT;
->>>>>>> eb3cdb58
 
 	err = register_netdev(ndev);
 	if (err) {
