// SPDX-License-Identifier: GPL-2.0+

#include <linux/types.h>
#include <linux/clk.h>
#include <linux/platform_device.h>
#include <linux/pm_runtime.h>
#include <linux/acpi.h>
#include <linux/of_mdio.h>
#include <linux/of_net.h>
#include <linux/etherdevice.h>
#include <linux/interrupt.h>
#include <linux/io.h>
#include <linux/netlink.h>
#include <linux/bpf.h>
#include <linux/bpf_trace.h>

#include <net/tcp.h>
#include <net/page_pool.h>
#include <net/ip6_checksum.h>

#define NETSEC_REG_SOFT_RST			0x104
#define NETSEC_REG_COM_INIT			0x120

#define NETSEC_REG_TOP_STATUS			0x200
#define NETSEC_IRQ_RX				BIT(1)
#define NETSEC_IRQ_TX				BIT(0)

#define NETSEC_REG_TOP_INTEN			0x204
#define NETSEC_REG_INTEN_SET			0x234
#define NETSEC_REG_INTEN_CLR			0x238

#define NETSEC_REG_NRM_TX_STATUS		0x400
#define NETSEC_REG_NRM_TX_INTEN			0x404
#define NETSEC_REG_NRM_TX_INTEN_SET		0x428
#define NETSEC_REG_NRM_TX_INTEN_CLR		0x42c
#define NRM_TX_ST_NTOWNR	BIT(17)
#define NRM_TX_ST_TR_ERR	BIT(16)
#define NRM_TX_ST_TXDONE	BIT(15)
#define NRM_TX_ST_TMREXP	BIT(14)

#define NETSEC_REG_NRM_RX_STATUS		0x440
#define NETSEC_REG_NRM_RX_INTEN			0x444
#define NETSEC_REG_NRM_RX_INTEN_SET		0x468
#define NETSEC_REG_NRM_RX_INTEN_CLR		0x46c
#define NRM_RX_ST_RC_ERR	BIT(16)
#define NRM_RX_ST_PKTCNT	BIT(15)
#define NRM_RX_ST_TMREXP	BIT(14)

#define NETSEC_REG_PKT_CMD_BUF			0xd0

#define NETSEC_REG_CLK_EN			0x100

#define NETSEC_REG_PKT_CTRL			0x140

#define NETSEC_REG_DMA_TMR_CTRL			0x20c
#define NETSEC_REG_F_TAIKI_MC_VER		0x22c
#define NETSEC_REG_F_TAIKI_VER			0x230
#define NETSEC_REG_DMA_HM_CTRL			0x214
#define NETSEC_REG_DMA_MH_CTRL			0x220
#define NETSEC_REG_ADDR_DIS_CORE		0x218
#define NETSEC_REG_DMAC_HM_CMD_BUF		0x210
#define NETSEC_REG_DMAC_MH_CMD_BUF		0x21c

#define NETSEC_REG_NRM_TX_PKTCNT		0x410

#define NETSEC_REG_NRM_TX_DONE_PKTCNT		0x414
#define NETSEC_REG_NRM_TX_DONE_TXINT_PKTCNT	0x418

#define NETSEC_REG_NRM_TX_TMR			0x41c

#define NETSEC_REG_NRM_RX_PKTCNT		0x454
#define NETSEC_REG_NRM_RX_RXINT_PKTCNT		0x458
#define NETSEC_REG_NRM_TX_TXINT_TMR		0x420
#define NETSEC_REG_NRM_RX_RXINT_TMR		0x460

#define NETSEC_REG_NRM_RX_TMR			0x45c

#define NETSEC_REG_NRM_TX_DESC_START_UP		0x434
#define NETSEC_REG_NRM_TX_DESC_START_LW		0x408
#define NETSEC_REG_NRM_RX_DESC_START_UP		0x474
#define NETSEC_REG_NRM_RX_DESC_START_LW		0x448

#define NETSEC_REG_NRM_TX_CONFIG		0x430
#define NETSEC_REG_NRM_RX_CONFIG		0x470

#define MAC_REG_STATUS				0x1024
#define MAC_REG_DATA				0x11c0
#define MAC_REG_CMD				0x11c4
#define MAC_REG_FLOW_TH				0x11cc
#define MAC_REG_INTF_SEL			0x11d4
#define MAC_REG_DESC_INIT			0x11fc
#define MAC_REG_DESC_SOFT_RST			0x1204
#define NETSEC_REG_MODE_TRANS_COMP_STATUS	0x500

#define GMAC_REG_MCR				0x0000
#define GMAC_REG_MFFR				0x0004
#define GMAC_REG_GAR				0x0010
#define GMAC_REG_GDR				0x0014
#define GMAC_REG_FCR				0x0018
#define GMAC_REG_BMR				0x1000
#define GMAC_REG_RDLAR				0x100c
#define GMAC_REG_TDLAR				0x1010
#define GMAC_REG_OMR				0x1018

#define MHZ(n)		((n) * 1000 * 1000)

#define NETSEC_TX_SHIFT_OWN_FIELD		31
#define NETSEC_TX_SHIFT_LD_FIELD		30
#define NETSEC_TX_SHIFT_DRID_FIELD		24
#define NETSEC_TX_SHIFT_PT_FIELD		21
#define NETSEC_TX_SHIFT_TDRID_FIELD		16
#define NETSEC_TX_SHIFT_CC_FIELD		15
#define NETSEC_TX_SHIFT_FS_FIELD		9
#define NETSEC_TX_LAST				8
#define NETSEC_TX_SHIFT_CO			7
#define NETSEC_TX_SHIFT_SO			6
#define NETSEC_TX_SHIFT_TRS_FIELD		4

#define NETSEC_RX_PKT_OWN_FIELD			31
#define NETSEC_RX_PKT_LD_FIELD			30
#define NETSEC_RX_PKT_SDRID_FIELD		24
#define NETSEC_RX_PKT_FR_FIELD			23
#define NETSEC_RX_PKT_ER_FIELD			21
#define NETSEC_RX_PKT_ERR_FIELD			16
#define NETSEC_RX_PKT_TDRID_FIELD		12
#define NETSEC_RX_PKT_FS_FIELD			9
#define NETSEC_RX_PKT_LS_FIELD			8
#define NETSEC_RX_PKT_CO_FIELD			6

#define NETSEC_RX_PKT_ERR_MASK			3

#define NETSEC_MAX_TX_PKT_LEN			1518
#define NETSEC_MAX_TX_JUMBO_PKT_LEN		9018

#define NETSEC_RING_GMAC			15
#define NETSEC_RING_MAX				2

#define NETSEC_TCP_SEG_LEN_MAX			1460
#define NETSEC_TCP_JUMBO_SEG_LEN_MAX		8960

#define NETSEC_RX_CKSUM_NOTAVAIL		0
#define NETSEC_RX_CKSUM_OK			1
#define NETSEC_RX_CKSUM_NG			2

#define NETSEC_TOP_IRQ_REG_CODE_LOAD_END	BIT(20)
#define NETSEC_IRQ_TRANSITION_COMPLETE		BIT(4)

#define NETSEC_MODE_TRANS_COMP_IRQ_N2T		BIT(20)
#define NETSEC_MODE_TRANS_COMP_IRQ_T2N		BIT(19)

#define NETSEC_INT_PKTCNT_MAX			2047

#define NETSEC_FLOW_START_TH_MAX		95
#define NETSEC_FLOW_STOP_TH_MAX			95
#define NETSEC_FLOW_PAUSE_TIME_MIN		5

#define NETSEC_CLK_EN_REG_DOM_ALL		0x3f

#define NETSEC_PKT_CTRL_REG_MODE_NRM		BIT(28)
#define NETSEC_PKT_CTRL_REG_EN_JUMBO		BIT(27)
#define NETSEC_PKT_CTRL_REG_LOG_CHKSUM_ER	BIT(3)
#define NETSEC_PKT_CTRL_REG_LOG_HD_INCOMPLETE	BIT(2)
#define NETSEC_PKT_CTRL_REG_LOG_HD_ER		BIT(1)
#define NETSEC_PKT_CTRL_REG_DRP_NO_MATCH	BIT(0)

#define NETSEC_CLK_EN_REG_DOM_G			BIT(5)
#define NETSEC_CLK_EN_REG_DOM_C			BIT(1)
#define NETSEC_CLK_EN_REG_DOM_D			BIT(0)

#define NETSEC_COM_INIT_REG_DB			BIT(2)
#define NETSEC_COM_INIT_REG_CLS			BIT(1)
#define NETSEC_COM_INIT_REG_ALL			(NETSEC_COM_INIT_REG_CLS | \
						 NETSEC_COM_INIT_REG_DB)

#define NETSEC_SOFT_RST_REG_RESET		0
#define NETSEC_SOFT_RST_REG_RUN			BIT(31)

#define NETSEC_DMA_CTRL_REG_STOP		1
#define MH_CTRL__MODE_TRANS			BIT(20)

#define NETSEC_GMAC_CMD_ST_READ			0
#define NETSEC_GMAC_CMD_ST_WRITE		BIT(28)
#define NETSEC_GMAC_CMD_ST_BUSY			BIT(31)

#define NETSEC_GMAC_BMR_REG_COMMON		0x00412080
#define NETSEC_GMAC_BMR_REG_RESET		0x00020181
#define NETSEC_GMAC_BMR_REG_SWR			0x00000001

#define NETSEC_GMAC_OMR_REG_ST			BIT(13)
#define NETSEC_GMAC_OMR_REG_SR			BIT(1)

#define NETSEC_GMAC_MCR_REG_IBN			BIT(30)
#define NETSEC_GMAC_MCR_REG_CST			BIT(25)
#define NETSEC_GMAC_MCR_REG_JE			BIT(20)
#define NETSEC_MCR_PS				BIT(15)
#define NETSEC_GMAC_MCR_REG_FES			BIT(14)
#define NETSEC_GMAC_MCR_REG_FULL_DUPLEX_COMMON	0x0000280c
#define NETSEC_GMAC_MCR_REG_HALF_DUPLEX_COMMON	0x0001a00c

#define NETSEC_FCR_RFE				BIT(2)
#define NETSEC_FCR_TFE				BIT(1)

#define NETSEC_GMAC_GAR_REG_GW			BIT(1)
#define NETSEC_GMAC_GAR_REG_GB			BIT(0)

#define NETSEC_GMAC_GAR_REG_SHIFT_PA		11
#define NETSEC_GMAC_GAR_REG_SHIFT_GR		6
#define GMAC_REG_SHIFT_CR_GAR			2

#define NETSEC_GMAC_GAR_REG_CR_25_35_MHZ	2
#define NETSEC_GMAC_GAR_REG_CR_35_60_MHZ	3
#define NETSEC_GMAC_GAR_REG_CR_60_100_MHZ	0
#define NETSEC_GMAC_GAR_REG_CR_100_150_MHZ	1
#define NETSEC_GMAC_GAR_REG_CR_150_250_MHZ	4
#define NETSEC_GMAC_GAR_REG_CR_250_300_MHZ	5

#define NETSEC_GMAC_RDLAR_REG_COMMON		0x18000
#define NETSEC_GMAC_TDLAR_REG_COMMON		0x1c000

#define NETSEC_REG_NETSEC_VER_F_TAIKI		0x50000

#define NETSEC_REG_DESC_RING_CONFIG_CFG_UP	BIT(31)
#define NETSEC_REG_DESC_RING_CONFIG_CH_RST	BIT(30)
#define NETSEC_REG_DESC_TMR_MODE		4
#define NETSEC_REG_DESC_ENDIAN			0

#define NETSEC_MAC_DESC_SOFT_RST_SOFT_RST	1
#define NETSEC_MAC_DESC_INIT_REG_INIT		1

#define NETSEC_EEPROM_MAC_ADDRESS		0x00
#define NETSEC_EEPROM_HM_ME_ADDRESS_H		0x08
#define NETSEC_EEPROM_HM_ME_ADDRESS_L		0x0C
#define NETSEC_EEPROM_HM_ME_SIZE		0x10
#define NETSEC_EEPROM_MH_ME_ADDRESS_H		0x14
#define NETSEC_EEPROM_MH_ME_ADDRESS_L		0x18
#define NETSEC_EEPROM_MH_ME_SIZE		0x1C
#define NETSEC_EEPROM_PKT_ME_ADDRESS		0x20
#define NETSEC_EEPROM_PKT_ME_SIZE		0x24

#define DESC_NUM	256

#define NETSEC_SKB_PAD (NET_SKB_PAD + NET_IP_ALIGN)
#define NETSEC_RXBUF_HEADROOM (max(XDP_PACKET_HEADROOM, NET_SKB_PAD) + \
			       NET_IP_ALIGN)
#define NETSEC_RX_BUF_NON_DATA (NETSEC_RXBUF_HEADROOM + \
				SKB_DATA_ALIGN(sizeof(struct skb_shared_info)))
#define NETSEC_RX_BUF_SIZE	(PAGE_SIZE - NETSEC_RX_BUF_NON_DATA)

#define DESC_SZ	sizeof(struct netsec_de)

#define NETSEC_F_NETSEC_VER_MAJOR_NUM(x)	((x) & 0xffff0000)

#define NETSEC_XDP_PASS          0
#define NETSEC_XDP_CONSUMED      BIT(0)
#define NETSEC_XDP_TX            BIT(1)
#define NETSEC_XDP_REDIR         BIT(2)

enum ring_id {
	NETSEC_RING_TX = 0,
	NETSEC_RING_RX
};

enum buf_type {
	TYPE_NETSEC_SKB = 0,
	TYPE_NETSEC_XDP_TX,
	TYPE_NETSEC_XDP_NDO,
};

struct netsec_desc {
	union {
		struct sk_buff *skb;
		struct xdp_frame *xdpf;
	};
	dma_addr_t dma_addr;
	void *addr;
	u16 len;
	u8 buf_type;
};

struct netsec_desc_ring {
	dma_addr_t desc_dma;
	struct netsec_desc *desc;
	void *vaddr;
	u16 head, tail;
	u16 xdp_xmit; /* netsec_xdp_xmit packets */
	struct page_pool *page_pool;
	struct xdp_rxq_info xdp_rxq;
	spinlock_t lock; /* XDP tx queue locking */
};

struct netsec_priv {
	struct netsec_desc_ring desc_ring[NETSEC_RING_MAX];
	struct ethtool_coalesce et_coalesce;
	struct bpf_prog *xdp_prog;
	spinlock_t reglock; /* protect reg access */
	struct napi_struct napi;
	phy_interface_t phy_interface;
	struct net_device *ndev;
	struct device_node *phy_np;
	struct phy_device *phydev;
	struct mii_bus *mii_bus;
	void __iomem *ioaddr;
	void __iomem *eeprom_base;
	struct device *dev;
	struct clk *clk;
	u32 msg_enable;
	u32 freq;
	u32 phy_addr;
	bool rx_cksum_offload_flag;
};

struct netsec_de { /* Netsec Descriptor layout */
	u32 attr;
	u32 data_buf_addr_up;
	u32 data_buf_addr_lw;
	u32 buf_len_info;
};

struct netsec_tx_pkt_ctrl {
	u16 tcp_seg_len;
	bool tcp_seg_offload_flag;
	bool cksum_offload_flag;
};

struct netsec_rx_pkt_info {
	int rx_cksum_result;
	int err_code;
	bool err_flag;
};

static void netsec_write(struct netsec_priv *priv, u32 reg_addr, u32 val)
{
	writel(val, priv->ioaddr + reg_addr);
}

static u32 netsec_read(struct netsec_priv *priv, u32 reg_addr)
{
	return readl(priv->ioaddr + reg_addr);
}

/************* MDIO BUS OPS FOLLOW *************/

#define TIMEOUT_SPINS_MAC		1000
#define TIMEOUT_SECONDARY_MS_MAC	100

static u32 netsec_clk_type(u32 freq)
{
	if (freq < MHZ(35))
		return NETSEC_GMAC_GAR_REG_CR_25_35_MHZ;
	if (freq < MHZ(60))
		return NETSEC_GMAC_GAR_REG_CR_35_60_MHZ;
	if (freq < MHZ(100))
		return NETSEC_GMAC_GAR_REG_CR_60_100_MHZ;
	if (freq < MHZ(150))
		return NETSEC_GMAC_GAR_REG_CR_100_150_MHZ;
	if (freq < MHZ(250))
		return NETSEC_GMAC_GAR_REG_CR_150_250_MHZ;

	return NETSEC_GMAC_GAR_REG_CR_250_300_MHZ;
}

static int netsec_wait_while_busy(struct netsec_priv *priv, u32 addr, u32 mask)
{
	u32 timeout = TIMEOUT_SPINS_MAC;

	while (--timeout && netsec_read(priv, addr) & mask)
		cpu_relax();
	if (timeout)
		return 0;

	timeout = TIMEOUT_SECONDARY_MS_MAC;
	while (--timeout && netsec_read(priv, addr) & mask)
		usleep_range(1000, 2000);

	if (timeout)
		return 0;

	netdev_WARN(priv->ndev, "%s: timeout\n", __func__);

	return -ETIMEDOUT;
}

static int netsec_mac_write(struct netsec_priv *priv, u32 addr, u32 value)
{
	netsec_write(priv, MAC_REG_DATA, value);
	netsec_write(priv, MAC_REG_CMD, addr | NETSEC_GMAC_CMD_ST_WRITE);
	return netsec_wait_while_busy(priv,
				      MAC_REG_CMD, NETSEC_GMAC_CMD_ST_BUSY);
}

static int netsec_mac_read(struct netsec_priv *priv, u32 addr, u32 *read)
{
	int ret;

	netsec_write(priv, MAC_REG_CMD, addr | NETSEC_GMAC_CMD_ST_READ);
	ret = netsec_wait_while_busy(priv,
				     MAC_REG_CMD, NETSEC_GMAC_CMD_ST_BUSY);
	if (ret)
		return ret;

	*read = netsec_read(priv, MAC_REG_DATA);

	return 0;
}

static int netsec_mac_wait_while_busy(struct netsec_priv *priv,
				      u32 addr, u32 mask)
{
	u32 timeout = TIMEOUT_SPINS_MAC;
	int ret, data;

	do {
		ret = netsec_mac_read(priv, addr, &data);
		if (ret)
			break;
		cpu_relax();
	} while (--timeout && (data & mask));

	if (timeout)
		return 0;

	timeout = TIMEOUT_SECONDARY_MS_MAC;
	do {
		usleep_range(1000, 2000);

		ret = netsec_mac_read(priv, addr, &data);
		if (ret)
			break;
		cpu_relax();
	} while (--timeout && (data & mask));

	if (timeout && !ret)
		return 0;

	netdev_WARN(priv->ndev, "%s: timeout\n", __func__);

	return -ETIMEDOUT;
}

static int netsec_mac_update_to_phy_state(struct netsec_priv *priv)
{
	struct phy_device *phydev = priv->ndev->phydev;
	u32 value = 0;

	value = phydev->duplex ? NETSEC_GMAC_MCR_REG_FULL_DUPLEX_COMMON :
				 NETSEC_GMAC_MCR_REG_HALF_DUPLEX_COMMON;

	if (phydev->speed != SPEED_1000)
		value |= NETSEC_MCR_PS;

	if (priv->phy_interface != PHY_INTERFACE_MODE_GMII &&
	    phydev->speed == SPEED_100)
		value |= NETSEC_GMAC_MCR_REG_FES;

	value |= NETSEC_GMAC_MCR_REG_CST | NETSEC_GMAC_MCR_REG_JE;

	if (phy_interface_mode_is_rgmii(priv->phy_interface))
		value |= NETSEC_GMAC_MCR_REG_IBN;

	if (netsec_mac_write(priv, GMAC_REG_MCR, value))
		return -ETIMEDOUT;

	return 0;
}

static int netsec_phy_read(struct mii_bus *bus, int phy_addr, int reg_addr);

static int netsec_phy_write(struct mii_bus *bus,
			    int phy_addr, int reg, u16 val)
{
	int status;
	struct netsec_priv *priv = bus->priv;

	if (netsec_mac_write(priv, GMAC_REG_GDR, val))
		return -ETIMEDOUT;
	if (netsec_mac_write(priv, GMAC_REG_GAR,
			     phy_addr << NETSEC_GMAC_GAR_REG_SHIFT_PA |
			     reg << NETSEC_GMAC_GAR_REG_SHIFT_GR |
			     NETSEC_GMAC_GAR_REG_GW | NETSEC_GMAC_GAR_REG_GB |
			     (netsec_clk_type(priv->freq) <<
			      GMAC_REG_SHIFT_CR_GAR)))
		return -ETIMEDOUT;

	status = netsec_mac_wait_while_busy(priv, GMAC_REG_GAR,
					    NETSEC_GMAC_GAR_REG_GB);

	/* Developerbox implements RTL8211E PHY and there is
	 * a compatibility problem with F_GMAC4.
	 * RTL8211E expects MDC clock must be kept toggling for several
	 * clock cycle with MDIO high before entering the IDLE state.
	 * To meet this requirement, netsec driver needs to issue dummy
	 * read(e.g. read PHYID1(offset 0x2) register) right after write.
	 */
	netsec_phy_read(bus, phy_addr, MII_PHYSID1);

	return status;
}

static int netsec_phy_read(struct mii_bus *bus, int phy_addr, int reg_addr)
{
	struct netsec_priv *priv = bus->priv;
	u32 data;
	int ret;

	if (netsec_mac_write(priv, GMAC_REG_GAR, NETSEC_GMAC_GAR_REG_GB |
			     phy_addr << NETSEC_GMAC_GAR_REG_SHIFT_PA |
			     reg_addr << NETSEC_GMAC_GAR_REG_SHIFT_GR |
			     (netsec_clk_type(priv->freq) <<
			      GMAC_REG_SHIFT_CR_GAR)))
		return -ETIMEDOUT;

	ret = netsec_mac_wait_while_busy(priv, GMAC_REG_GAR,
					 NETSEC_GMAC_GAR_REG_GB);
	if (ret)
		return ret;

	ret = netsec_mac_read(priv, GMAC_REG_GDR, &data);
	if (ret)
		return ret;

	return data;
}

/************* ETHTOOL_OPS FOLLOW *************/

static void netsec_et_get_drvinfo(struct net_device *net_device,
				  struct ethtool_drvinfo *info)
{
	strscpy(info->driver, "netsec", sizeof(info->driver));
	strscpy(info->bus_info, dev_name(net_device->dev.parent),
		sizeof(info->bus_info));
}

static int netsec_et_get_coalesce(struct net_device *net_device,
				  struct ethtool_coalesce *et_coalesce,
				  struct kernel_ethtool_coalesce *kernel_coal,
				  struct netlink_ext_ack *extack)
{
	struct netsec_priv *priv = netdev_priv(net_device);

	*et_coalesce = priv->et_coalesce;

	return 0;
}

static int netsec_et_set_coalesce(struct net_device *net_device,
				  struct ethtool_coalesce *et_coalesce,
				  struct kernel_ethtool_coalesce *kernel_coal,
				  struct netlink_ext_ack *extack)
{
	struct netsec_priv *priv = netdev_priv(net_device);

	priv->et_coalesce = *et_coalesce;

	if (priv->et_coalesce.tx_coalesce_usecs < 50)
		priv->et_coalesce.tx_coalesce_usecs = 50;
	if (priv->et_coalesce.tx_max_coalesced_frames < 1)
		priv->et_coalesce.tx_max_coalesced_frames = 1;

	netsec_write(priv, NETSEC_REG_NRM_TX_DONE_TXINT_PKTCNT,
		     priv->et_coalesce.tx_max_coalesced_frames);
	netsec_write(priv, NETSEC_REG_NRM_TX_TXINT_TMR,
		     priv->et_coalesce.tx_coalesce_usecs);
	netsec_write(priv, NETSEC_REG_NRM_TX_INTEN_SET, NRM_TX_ST_TXDONE);
	netsec_write(priv, NETSEC_REG_NRM_TX_INTEN_SET, NRM_TX_ST_TMREXP);

	if (priv->et_coalesce.rx_coalesce_usecs < 50)
		priv->et_coalesce.rx_coalesce_usecs = 50;
	if (priv->et_coalesce.rx_max_coalesced_frames < 1)
		priv->et_coalesce.rx_max_coalesced_frames = 1;

	netsec_write(priv, NETSEC_REG_NRM_RX_RXINT_PKTCNT,
		     priv->et_coalesce.rx_max_coalesced_frames);
	netsec_write(priv, NETSEC_REG_NRM_RX_RXINT_TMR,
		     priv->et_coalesce.rx_coalesce_usecs);
	netsec_write(priv, NETSEC_REG_NRM_RX_INTEN_SET, NRM_RX_ST_PKTCNT);
	netsec_write(priv, NETSEC_REG_NRM_RX_INTEN_SET, NRM_RX_ST_TMREXP);

	return 0;
}

static u32 netsec_et_get_msglevel(struct net_device *dev)
{
	struct netsec_priv *priv = netdev_priv(dev);

	return priv->msg_enable;
}

static void netsec_et_set_msglevel(struct net_device *dev, u32 datum)
{
	struct netsec_priv *priv = netdev_priv(dev);

	priv->msg_enable = datum;
}

static const struct ethtool_ops netsec_ethtool_ops = {
	.supported_coalesce_params = ETHTOOL_COALESCE_USECS |
				     ETHTOOL_COALESCE_MAX_FRAMES,
	.get_drvinfo		= netsec_et_get_drvinfo,
	.get_link_ksettings	= phy_ethtool_get_link_ksettings,
	.set_link_ksettings	= phy_ethtool_set_link_ksettings,
	.get_link		= ethtool_op_get_link,
	.get_coalesce		= netsec_et_get_coalesce,
	.set_coalesce		= netsec_et_set_coalesce,
	.get_msglevel		= netsec_et_get_msglevel,
	.set_msglevel		= netsec_et_set_msglevel,
};

/************* NETDEV_OPS FOLLOW *************/


static void netsec_set_rx_de(struct netsec_priv *priv,
			     struct netsec_desc_ring *dring, u16 idx,
			     const struct netsec_desc *desc)
{
	struct netsec_de *de = dring->vaddr + DESC_SZ * idx;
	u32 attr = (1 << NETSEC_RX_PKT_OWN_FIELD) |
		   (1 << NETSEC_RX_PKT_FS_FIELD) |
		   (1 << NETSEC_RX_PKT_LS_FIELD);

	if (idx == DESC_NUM - 1)
		attr |= (1 << NETSEC_RX_PKT_LD_FIELD);

	de->data_buf_addr_up = upper_32_bits(desc->dma_addr);
	de->data_buf_addr_lw = lower_32_bits(desc->dma_addr);
	de->buf_len_info = desc->len;
	de->attr = attr;
	dma_wmb();

	dring->desc[idx].dma_addr = desc->dma_addr;
	dring->desc[idx].addr = desc->addr;
	dring->desc[idx].len = desc->len;
}

static bool netsec_clean_tx_dring(struct netsec_priv *priv)
{
	struct netsec_desc_ring *dring = &priv->desc_ring[NETSEC_RING_TX];
	struct xdp_frame_bulk bq;
	struct netsec_de *entry;
	int tail = dring->tail;
	unsigned int bytes;
	int cnt = 0;

	spin_lock(&dring->lock);

	bytes = 0;
	xdp_frame_bulk_init(&bq);
	entry = dring->vaddr + DESC_SZ * tail;

	rcu_read_lock(); /* need for xdp_return_frame_bulk */

	while (!(entry->attr & (1U << NETSEC_TX_SHIFT_OWN_FIELD)) &&
	       cnt < DESC_NUM) {
		struct netsec_desc *desc;
		int eop;

		desc = &dring->desc[tail];
		eop = (entry->attr >> NETSEC_TX_LAST) & 1;
		dma_rmb();

		/* if buf_type is either TYPE_NETSEC_SKB or
		 * TYPE_NETSEC_XDP_NDO we mapped it
		 */
		if (desc->buf_type != TYPE_NETSEC_XDP_TX)
			dma_unmap_single(priv->dev, desc->dma_addr, desc->len,
					 DMA_TO_DEVICE);

		if (!eop)
			goto next;

		if (desc->buf_type == TYPE_NETSEC_SKB) {
			bytes += desc->skb->len;
			dev_kfree_skb(desc->skb);
		} else {
			bytes += desc->xdpf->len;
			if (desc->buf_type == TYPE_NETSEC_XDP_TX)
				xdp_return_frame_rx_napi(desc->xdpf);
			else
				xdp_return_frame_bulk(desc->xdpf, &bq);
		}
next:
		/* clean up so netsec_uninit_pkt_dring() won't free the skb
		 * again
		 */
		*desc = (struct netsec_desc){};

		/* entry->attr is not going to be accessed by the NIC until
		 * netsec_set_tx_de() is called. No need for a dma_wmb() here
		 */
		entry->attr = 1U << NETSEC_TX_SHIFT_OWN_FIELD;
		/* move tail ahead */
		dring->tail = (tail + 1) % DESC_NUM;

		tail = dring->tail;
		entry = dring->vaddr + DESC_SZ * tail;
		cnt++;
	}
	xdp_flush_frame_bulk(&bq);

	rcu_read_unlock();

	spin_unlock(&dring->lock);

	if (!cnt)
		return false;

	/* reading the register clears the irq */
	netsec_read(priv, NETSEC_REG_NRM_TX_DONE_PKTCNT);

	priv->ndev->stats.tx_packets += cnt;
	priv->ndev->stats.tx_bytes += bytes;

	netdev_completed_queue(priv->ndev, cnt, bytes);

	return true;
}

static void netsec_process_tx(struct netsec_priv *priv)
{
	struct net_device *ndev = priv->ndev;
	bool cleaned;

	cleaned = netsec_clean_tx_dring(priv);

	if (cleaned && netif_queue_stopped(ndev)) {
		/* Make sure we update the value, anyone stopping the queue
		 * after this will read the proper consumer idx
		 */
		smp_wmb();
		netif_wake_queue(ndev);
	}
}

static void *netsec_alloc_rx_data(struct netsec_priv *priv,
				  dma_addr_t *dma_handle, u16 *desc_len)

{

	struct netsec_desc_ring *dring = &priv->desc_ring[NETSEC_RING_RX];
	struct page *page;

	page = page_pool_dev_alloc_pages(dring->page_pool);
	if (!page)
		return NULL;

	/* We allocate the same buffer length for XDP and non-XDP cases.
	 * page_pool API will map the whole page, skip what's needed for
	 * network payloads and/or XDP
	 */
	*dma_handle = page_pool_get_dma_addr(page) + NETSEC_RXBUF_HEADROOM;
	/* Make sure the incoming payload fits in the page for XDP and non-XDP
	 * cases and reserve enough space for headroom + skb_shared_info
	 */
	*desc_len = NETSEC_RX_BUF_SIZE;

	return page_address(page);
}

static void netsec_rx_fill(struct netsec_priv *priv, u16 from, u16 num)
{
	struct netsec_desc_ring *dring = &priv->desc_ring[NETSEC_RING_RX];
	u16 idx = from;

	while (num) {
		netsec_set_rx_de(priv, dring, idx, &dring->desc[idx]);
		idx++;
		if (idx >= DESC_NUM)
			idx = 0;
		num--;
	}
}

static void netsec_xdp_ring_tx_db(struct netsec_priv *priv, u16 pkts)
{
	if (likely(pkts))
		netsec_write(priv, NETSEC_REG_NRM_TX_PKTCNT, pkts);
}

static void netsec_finalize_xdp_rx(struct netsec_priv *priv, u32 xdp_res,
				   u16 pkts)
{
	if (xdp_res & NETSEC_XDP_REDIR)
		xdp_do_flush_map();

	if (xdp_res & NETSEC_XDP_TX)
		netsec_xdp_ring_tx_db(priv, pkts);
}

static void netsec_set_tx_de(struct netsec_priv *priv,
			     struct netsec_desc_ring *dring,
			     const struct netsec_tx_pkt_ctrl *tx_ctrl,
			     const struct netsec_desc *desc, void *buf)
{
	int idx = dring->head;
	struct netsec_de *de;
	u32 attr;

	de = dring->vaddr + (DESC_SZ * idx);

	attr = (1 << NETSEC_TX_SHIFT_OWN_FIELD) |
	       (1 << NETSEC_TX_SHIFT_PT_FIELD) |
	       (NETSEC_RING_GMAC << NETSEC_TX_SHIFT_TDRID_FIELD) |
	       (1 << NETSEC_TX_SHIFT_FS_FIELD) |
	       (1 << NETSEC_TX_LAST) |
	       (tx_ctrl->cksum_offload_flag << NETSEC_TX_SHIFT_CO) |
	       (tx_ctrl->tcp_seg_offload_flag << NETSEC_TX_SHIFT_SO) |
	       (1 << NETSEC_TX_SHIFT_TRS_FIELD);
	if (idx == DESC_NUM - 1)
		attr |= (1 << NETSEC_TX_SHIFT_LD_FIELD);

	de->data_buf_addr_up = upper_32_bits(desc->dma_addr);
	de->data_buf_addr_lw = lower_32_bits(desc->dma_addr);
	de->buf_len_info = (tx_ctrl->tcp_seg_len << 16) | desc->len;
	de->attr = attr;

	dring->desc[idx] = *desc;
	if (desc->buf_type == TYPE_NETSEC_SKB)
		dring->desc[idx].skb = buf;
	else if (desc->buf_type == TYPE_NETSEC_XDP_TX ||
		 desc->buf_type == TYPE_NETSEC_XDP_NDO)
		dring->desc[idx].xdpf = buf;

	/* move head ahead */
	dring->head = (dring->head + 1) % DESC_NUM;
}

/* The current driver only supports 1 Txq, this should run under spin_lock() */
static u32 netsec_xdp_queue_one(struct netsec_priv *priv,
				struct xdp_frame *xdpf, bool is_ndo)

{
	struct netsec_desc_ring *tx_ring = &priv->desc_ring[NETSEC_RING_TX];
	struct page *page = virt_to_page(xdpf->data);
	struct netsec_tx_pkt_ctrl tx_ctrl = {};
	struct netsec_desc tx_desc;
	dma_addr_t dma_handle;
	u16 filled;

	if (tx_ring->head >= tx_ring->tail)
		filled = tx_ring->head - tx_ring->tail;
	else
		filled = tx_ring->head + DESC_NUM - tx_ring->tail;

	if (DESC_NUM - filled <= 1)
		return NETSEC_XDP_CONSUMED;

	if (is_ndo) {
		/* this is for ndo_xdp_xmit, the buffer needs mapping before
		 * sending
		 */
		dma_handle = dma_map_single(priv->dev, xdpf->data, xdpf->len,
					    DMA_TO_DEVICE);
		if (dma_mapping_error(priv->dev, dma_handle))
			return NETSEC_XDP_CONSUMED;
		tx_desc.buf_type = TYPE_NETSEC_XDP_NDO;
	} else {
		/* This is the device Rx buffer from page_pool. No need to remap
		 * just sync and send it
		 */
		struct netsec_desc_ring *rx_ring =
			&priv->desc_ring[NETSEC_RING_RX];
		enum dma_data_direction dma_dir =
			page_pool_get_dma_dir(rx_ring->page_pool);

		dma_handle = page_pool_get_dma_addr(page) + xdpf->headroom +
			sizeof(*xdpf);
		dma_sync_single_for_device(priv->dev, dma_handle, xdpf->len,
					   dma_dir);
		tx_desc.buf_type = TYPE_NETSEC_XDP_TX;
	}

	tx_desc.dma_addr = dma_handle;
	tx_desc.addr = xdpf->data;
	tx_desc.len = xdpf->len;

	netdev_sent_queue(priv->ndev, xdpf->len);
	netsec_set_tx_de(priv, tx_ring, &tx_ctrl, &tx_desc, xdpf);

	return NETSEC_XDP_TX;
}

static u32 netsec_xdp_xmit_back(struct netsec_priv *priv, struct xdp_buff *xdp)
{
	struct netsec_desc_ring *tx_ring = &priv->desc_ring[NETSEC_RING_TX];
	struct xdp_frame *xdpf = xdp_convert_buff_to_frame(xdp);
	u32 ret;

	if (unlikely(!xdpf))
		return NETSEC_XDP_CONSUMED;

	spin_lock(&tx_ring->lock);
	ret = netsec_xdp_queue_one(priv, xdpf, false);
	spin_unlock(&tx_ring->lock);

	return ret;
}

static u32 netsec_run_xdp(struct netsec_priv *priv, struct bpf_prog *prog,
			  struct xdp_buff *xdp)
{
	struct netsec_desc_ring *dring = &priv->desc_ring[NETSEC_RING_RX];
	unsigned int sync, len = xdp->data_end - xdp->data;
	u32 ret = NETSEC_XDP_PASS;
	struct page *page;
	int err;
	u32 act;

	act = bpf_prog_run_xdp(prog, xdp);

	/* Due xdp_adjust_tail: DMA sync for_device cover max len CPU touch */
	sync = xdp->data_end - xdp->data_hard_start - NETSEC_RXBUF_HEADROOM;
	sync = max(sync, len);

	switch (act) {
	case XDP_PASS:
		ret = NETSEC_XDP_PASS;
		break;
	case XDP_TX:
		ret = netsec_xdp_xmit_back(priv, xdp);
		if (ret != NETSEC_XDP_TX) {
			page = virt_to_head_page(xdp->data);
			page_pool_put_page(dring->page_pool, page, sync, true);
		}
		break;
	case XDP_REDIRECT:
		err = xdp_do_redirect(priv->ndev, xdp, prog);
		if (!err) {
			ret = NETSEC_XDP_REDIR;
		} else {
			ret = NETSEC_XDP_CONSUMED;
			page = virt_to_head_page(xdp->data);
			page_pool_put_page(dring->page_pool, page, sync, true);
		}
		break;
	default:
		bpf_warn_invalid_xdp_action(priv->ndev, prog, act);
		fallthrough;
	case XDP_ABORTED:
		trace_xdp_exception(priv->ndev, prog, act);
		fallthrough;	/* handle aborts by dropping packet */
	case XDP_DROP:
		ret = NETSEC_XDP_CONSUMED;
		page = virt_to_head_page(xdp->data);
		page_pool_put_page(dring->page_pool, page, sync, true);
		break;
	}

	return ret;
}

static int netsec_process_rx(struct netsec_priv *priv, int budget)
{
	struct netsec_desc_ring *dring = &priv->desc_ring[NETSEC_RING_RX];
	struct net_device *ndev = priv->ndev;
	struct netsec_rx_pkt_info rx_info;
	enum dma_data_direction dma_dir;
	struct bpf_prog *xdp_prog;
	struct xdp_buff xdp;
	u16 xdp_xmit = 0;
	u32 xdp_act = 0;
	int done = 0;

	xdp_init_buff(&xdp, PAGE_SIZE, &dring->xdp_rxq);

	xdp_prog = READ_ONCE(priv->xdp_prog);
	dma_dir = page_pool_get_dma_dir(dring->page_pool);

	while (done < budget) {
		u16 idx = dring->tail;
		struct netsec_de *de = dring->vaddr + (DESC_SZ * idx);
		struct netsec_desc *desc = &dring->desc[idx];
		struct page *page = virt_to_page(desc->addr);
		u32 xdp_result = NETSEC_XDP_PASS;
		struct sk_buff *skb = NULL;
		u16 pkt_len, desc_len;
		dma_addr_t dma_handle;
		void *buf_addr;

		if (de->attr & (1U << NETSEC_RX_PKT_OWN_FIELD)) {
			/* reading the register clears the irq */
			netsec_read(priv, NETSEC_REG_NRM_RX_PKTCNT);
			break;
		}

		/* This  barrier is needed to keep us from reading
		 * any other fields out of the netsec_de until we have
		 * verified the descriptor has been written back
		 */
		dma_rmb();
		done++;

		pkt_len = de->buf_len_info >> 16;
		rx_info.err_code = (de->attr >> NETSEC_RX_PKT_ERR_FIELD) &
			NETSEC_RX_PKT_ERR_MASK;
		rx_info.err_flag = (de->attr >> NETSEC_RX_PKT_ER_FIELD) & 1;
		if (rx_info.err_flag) {
			netif_err(priv, drv, priv->ndev,
				  "%s: rx fail err(%d)\n", __func__,
				  rx_info.err_code);
			ndev->stats.rx_dropped++;
			dring->tail = (dring->tail + 1) % DESC_NUM;
			/* reuse buffer page frag */
			netsec_rx_fill(priv, idx, 1);
			continue;
		}
		rx_info.rx_cksum_result =
			(de->attr >> NETSEC_RX_PKT_CO_FIELD) & 3;

		/* allocate a fresh buffer and map it to the hardware.
		 * This will eventually replace the old buffer in the hardware
		 */
		buf_addr = netsec_alloc_rx_data(priv, &dma_handle, &desc_len);

		if (unlikely(!buf_addr))
			break;

		dma_sync_single_for_cpu(priv->dev, desc->dma_addr, pkt_len,
					dma_dir);
		prefetch(desc->addr);

		xdp_prepare_buff(&xdp, desc->addr, NETSEC_RXBUF_HEADROOM,
				 pkt_len, false);

		if (xdp_prog) {
			xdp_result = netsec_run_xdp(priv, xdp_prog, &xdp);
			if (xdp_result != NETSEC_XDP_PASS) {
				xdp_act |= xdp_result;
				if (xdp_result == NETSEC_XDP_TX)
					xdp_xmit++;
				goto next;
			}
		}
		skb = build_skb(desc->addr, desc->len + NETSEC_RX_BUF_NON_DATA);

		if (unlikely(!skb)) {
			/* If skb fails recycle_direct will either unmap and
			 * free the page or refill the cache depending on the
			 * cache state. Since we paid the allocation cost if
			 * building an skb fails try to put the page into cache
			 */
			page_pool_put_page(dring->page_pool, page, pkt_len,
					   true);
			netif_err(priv, drv, priv->ndev,
				  "rx failed to build skb\n");
			break;
		}
		skb_mark_for_recycle(skb);

		skb_reserve(skb, xdp.data - xdp.data_hard_start);
		skb_put(skb, xdp.data_end - xdp.data);
		skb->protocol = eth_type_trans(skb, priv->ndev);

		if (priv->rx_cksum_offload_flag &&
		    rx_info.rx_cksum_result == NETSEC_RX_CKSUM_OK)
			skb->ip_summed = CHECKSUM_UNNECESSARY;

next:
		if (skb)
			napi_gro_receive(&priv->napi, skb);
		if (skb || xdp_result) {
			ndev->stats.rx_packets++;
			ndev->stats.rx_bytes += xdp.data_end - xdp.data;
		}

		/* Update the descriptor with fresh buffers */
		desc->len = desc_len;
		desc->dma_addr = dma_handle;
		desc->addr = buf_addr;

		netsec_rx_fill(priv, idx, 1);
		dring->tail = (dring->tail + 1) % DESC_NUM;
	}
	netsec_finalize_xdp_rx(priv, xdp_act, xdp_xmit);

	return done;
}

static int netsec_napi_poll(struct napi_struct *napi, int budget)
{
	struct netsec_priv *priv;
	int done;

	priv = container_of(napi, struct netsec_priv, napi);

	netsec_process_tx(priv);
	done = netsec_process_rx(priv, budget);

	if (done < budget && napi_complete_done(napi, done)) {
		unsigned long flags;

		spin_lock_irqsave(&priv->reglock, flags);
		netsec_write(priv, NETSEC_REG_INTEN_SET,
			     NETSEC_IRQ_RX | NETSEC_IRQ_TX);
		spin_unlock_irqrestore(&priv->reglock, flags);
	}

	return done;
}


static int netsec_desc_used(struct netsec_desc_ring *dring)
{
	int used;

	if (dring->head >= dring->tail)
		used = dring->head - dring->tail;
	else
		used = dring->head + DESC_NUM - dring->tail;

	return used;
}

static int netsec_check_stop_tx(struct netsec_priv *priv, int used)
{
	struct netsec_desc_ring *dring = &priv->desc_ring[NETSEC_RING_TX];

	/* keep tail from touching the queue */
	if (DESC_NUM - used < 2) {
		netif_stop_queue(priv->ndev);

		/* Make sure we read the updated value in case
		 * descriptors got freed
		 */
		smp_rmb();

		used = netsec_desc_used(dring);
		if (DESC_NUM - used < 2)
			return NETDEV_TX_BUSY;

		netif_wake_queue(priv->ndev);
	}

	return 0;
}

static netdev_tx_t netsec_netdev_start_xmit(struct sk_buff *skb,
					    struct net_device *ndev)
{
	struct netsec_priv *priv = netdev_priv(ndev);
	struct netsec_desc_ring *dring = &priv->desc_ring[NETSEC_RING_TX];
	struct netsec_tx_pkt_ctrl tx_ctrl = {};
	struct netsec_desc tx_desc;
	u16 tso_seg_len = 0;
	int filled;

	spin_lock_bh(&dring->lock);
	filled = netsec_desc_used(dring);
	if (netsec_check_stop_tx(priv, filled)) {
		spin_unlock_bh(&dring->lock);
		net_warn_ratelimited("%s %s Tx queue full\n",
				     dev_name(priv->dev), ndev->name);
		return NETDEV_TX_BUSY;
	}

	if (skb->ip_summed == CHECKSUM_PARTIAL)
		tx_ctrl.cksum_offload_flag = true;

	if (skb_is_gso(skb))
		tso_seg_len = skb_shinfo(skb)->gso_size;

	if (tso_seg_len > 0) {
		if (skb->protocol == htons(ETH_P_IP)) {
			ip_hdr(skb)->tot_len = 0;
			tcp_hdr(skb)->check =
				~tcp_v4_check(0, ip_hdr(skb)->saddr,
					      ip_hdr(skb)->daddr, 0);
		} else {
			tcp_v6_gso_csum_prep(skb);
		}

		tx_ctrl.tcp_seg_offload_flag = true;
		tx_ctrl.tcp_seg_len = tso_seg_len;
	}

	tx_desc.dma_addr = dma_map_single(priv->dev, skb->data,
					  skb_headlen(skb), DMA_TO_DEVICE);
	if (dma_mapping_error(priv->dev, tx_desc.dma_addr)) {
		spin_unlock_bh(&dring->lock);
		netif_err(priv, drv, priv->ndev,
			  "%s: DMA mapping failed\n", __func__);
		ndev->stats.tx_dropped++;
		dev_kfree_skb_any(skb);
		return NETDEV_TX_OK;
	}
	tx_desc.addr = skb->data;
	tx_desc.len = skb_headlen(skb);
	tx_desc.buf_type = TYPE_NETSEC_SKB;

	skb_tx_timestamp(skb);
	netdev_sent_queue(priv->ndev, skb->len);

	netsec_set_tx_de(priv, dring, &tx_ctrl, &tx_desc, skb);
	spin_unlock_bh(&dring->lock);
	netsec_write(priv, NETSEC_REG_NRM_TX_PKTCNT, 1); /* submit another tx */

	return NETDEV_TX_OK;
}

static void netsec_uninit_pkt_dring(struct netsec_priv *priv, int id)
{
	struct netsec_desc_ring *dring = &priv->desc_ring[id];
	struct netsec_desc *desc;
	u16 idx;

	if (!dring->vaddr || !dring->desc)
		return;
	for (idx = 0; idx < DESC_NUM; idx++) {
		desc = &dring->desc[idx];
		if (!desc->addr)
			continue;

		if (id == NETSEC_RING_RX) {
			struct page *page = virt_to_page(desc->addr);

			page_pool_put_full_page(dring->page_pool, page, false);
		} else if (id == NETSEC_RING_TX) {
			dma_unmap_single(priv->dev, desc->dma_addr, desc->len,
					 DMA_TO_DEVICE);
			dev_kfree_skb(desc->skb);
		}
	}

	/* Rx is currently using page_pool */
	if (id == NETSEC_RING_RX) {
		if (xdp_rxq_info_is_reg(&dring->xdp_rxq))
			xdp_rxq_info_unreg(&dring->xdp_rxq);
		page_pool_destroy(dring->page_pool);
	}

	memset(dring->desc, 0, sizeof(struct netsec_desc) * DESC_NUM);
	memset(dring->vaddr, 0, DESC_SZ * DESC_NUM);

	dring->head = 0;
	dring->tail = 0;

	if (id == NETSEC_RING_TX)
		netdev_reset_queue(priv->ndev);
}

static void netsec_free_dring(struct netsec_priv *priv, int id)
{
	struct netsec_desc_ring *dring = &priv->desc_ring[id];

	if (dring->vaddr) {
		dma_free_coherent(priv->dev, DESC_SZ * DESC_NUM,
				  dring->vaddr, dring->desc_dma);
		dring->vaddr = NULL;
	}

	kfree(dring->desc);
	dring->desc = NULL;
}

static int netsec_alloc_dring(struct netsec_priv *priv, enum ring_id id)
{
	struct netsec_desc_ring *dring = &priv->desc_ring[id];

	dring->vaddr = dma_alloc_coherent(priv->dev, DESC_SZ * DESC_NUM,
					  &dring->desc_dma, GFP_KERNEL);
	if (!dring->vaddr)
		goto err;

	dring->desc = kcalloc(DESC_NUM, sizeof(*dring->desc), GFP_KERNEL);
	if (!dring->desc)
		goto err;

	return 0;
err:
	netsec_free_dring(priv, id);

	return -ENOMEM;
}

static void netsec_setup_tx_dring(struct netsec_priv *priv)
{
	struct netsec_desc_ring *dring = &priv->desc_ring[NETSEC_RING_TX];
	int i;

	for (i = 0; i < DESC_NUM; i++) {
		struct netsec_de *de;

		de = dring->vaddr + (DESC_SZ * i);
		/* de->attr is not going to be accessed by the NIC
		 * until netsec_set_tx_de() is called.
		 * No need for a dma_wmb() here
		 */
		de->attr = 1U << NETSEC_TX_SHIFT_OWN_FIELD;
	}
}

static int netsec_setup_rx_dring(struct netsec_priv *priv)
{
	struct netsec_desc_ring *dring = &priv->desc_ring[NETSEC_RING_RX];
	struct bpf_prog *xdp_prog = READ_ONCE(priv->xdp_prog);
	struct page_pool_params pp_params = {
		.order = 0,
		/* internal DMA mapping in page_pool */
		.flags = PP_FLAG_DMA_MAP | PP_FLAG_DMA_SYNC_DEV,
		.pool_size = DESC_NUM,
		.nid = NUMA_NO_NODE,
		.dev = priv->dev,
		.dma_dir = xdp_prog ? DMA_BIDIRECTIONAL : DMA_FROM_DEVICE,
		.offset = NETSEC_RXBUF_HEADROOM,
		.max_len = NETSEC_RX_BUF_SIZE,
	};
	int i, err;

	dring->page_pool = page_pool_create(&pp_params);
	if (IS_ERR(dring->page_pool)) {
		err = PTR_ERR(dring->page_pool);
		dring->page_pool = NULL;
		goto err_out;
	}

	err = xdp_rxq_info_reg(&dring->xdp_rxq, priv->ndev, 0, priv->napi.napi_id);
	if (err)
		goto err_out;

	err = xdp_rxq_info_reg_mem_model(&dring->xdp_rxq, MEM_TYPE_PAGE_POOL,
					 dring->page_pool);
	if (err)
		goto err_out;

	for (i = 0; i < DESC_NUM; i++) {
		struct netsec_desc *desc = &dring->desc[i];
		dma_addr_t dma_handle;
		void *buf;
		u16 len;

		buf = netsec_alloc_rx_data(priv, &dma_handle, &len);

		if (!buf) {
			err = -ENOMEM;
			goto err_out;
		}
		desc->dma_addr = dma_handle;
		desc->addr = buf;
		desc->len = len;
	}

	netsec_rx_fill(priv, 0, DESC_NUM);

	return 0;

err_out:
	netsec_uninit_pkt_dring(priv, NETSEC_RING_RX);
	return err;
}

static int netsec_netdev_load_ucode_region(struct netsec_priv *priv, u32 reg,
					   u32 addr_h, u32 addr_l, u32 size)
{
	u64 base = (u64)addr_h << 32 | addr_l;
	void __iomem *ucode;
	u32 i;

	ucode = ioremap(base, size * sizeof(u32));
	if (!ucode)
		return -ENOMEM;

	for (i = 0; i < size; i++)
		netsec_write(priv, reg, readl(ucode + i * 4));

	iounmap(ucode);
	return 0;
}

static int netsec_netdev_load_microcode(struct netsec_priv *priv)
{
	u32 addr_h, addr_l, size;
	int err;

	addr_h = readl(priv->eeprom_base + NETSEC_EEPROM_HM_ME_ADDRESS_H);
	addr_l = readl(priv->eeprom_base + NETSEC_EEPROM_HM_ME_ADDRESS_L);
	size = readl(priv->eeprom_base + NETSEC_EEPROM_HM_ME_SIZE);
	err = netsec_netdev_load_ucode_region(priv, NETSEC_REG_DMAC_HM_CMD_BUF,
					      addr_h, addr_l, size);
	if (err)
		return err;

	addr_h = readl(priv->eeprom_base + NETSEC_EEPROM_MH_ME_ADDRESS_H);
	addr_l = readl(priv->eeprom_base + NETSEC_EEPROM_MH_ME_ADDRESS_L);
	size = readl(priv->eeprom_base + NETSEC_EEPROM_MH_ME_SIZE);
	err = netsec_netdev_load_ucode_region(priv, NETSEC_REG_DMAC_MH_CMD_BUF,
					      addr_h, addr_l, size);
	if (err)
		return err;

	addr_h = 0;
	addr_l = readl(priv->eeprom_base + NETSEC_EEPROM_PKT_ME_ADDRESS);
	size = readl(priv->eeprom_base + NETSEC_EEPROM_PKT_ME_SIZE);
	err = netsec_netdev_load_ucode_region(priv, NETSEC_REG_PKT_CMD_BUF,
					      addr_h, addr_l, size);
	if (err)
		return err;

	return 0;
}

static int netsec_reset_hardware(struct netsec_priv *priv,
				 bool load_ucode)
{
	u32 value;
	int err;

	/* stop DMA engines */
	if (!netsec_read(priv, NETSEC_REG_ADDR_DIS_CORE)) {
		netsec_write(priv, NETSEC_REG_DMA_HM_CTRL,
			     NETSEC_DMA_CTRL_REG_STOP);
		netsec_write(priv, NETSEC_REG_DMA_MH_CTRL,
			     NETSEC_DMA_CTRL_REG_STOP);

		while (netsec_read(priv, NETSEC_REG_DMA_HM_CTRL) &
		       NETSEC_DMA_CTRL_REG_STOP)
			cpu_relax();

		while (netsec_read(priv, NETSEC_REG_DMA_MH_CTRL) &
		       NETSEC_DMA_CTRL_REG_STOP)
			cpu_relax();
	}

	netsec_write(priv, NETSEC_REG_SOFT_RST, NETSEC_SOFT_RST_REG_RESET);
	netsec_write(priv, NETSEC_REG_SOFT_RST, NETSEC_SOFT_RST_REG_RUN);
	netsec_write(priv, NETSEC_REG_COM_INIT, NETSEC_COM_INIT_REG_ALL);

	while (netsec_read(priv, NETSEC_REG_COM_INIT) != 0)
		cpu_relax();

	/* set desc_start addr */
	netsec_write(priv, NETSEC_REG_NRM_RX_DESC_START_UP,
		     upper_32_bits(priv->desc_ring[NETSEC_RING_RX].desc_dma));
	netsec_write(priv, NETSEC_REG_NRM_RX_DESC_START_LW,
		     lower_32_bits(priv->desc_ring[NETSEC_RING_RX].desc_dma));

	netsec_write(priv, NETSEC_REG_NRM_TX_DESC_START_UP,
		     upper_32_bits(priv->desc_ring[NETSEC_RING_TX].desc_dma));
	netsec_write(priv, NETSEC_REG_NRM_TX_DESC_START_LW,
		     lower_32_bits(priv->desc_ring[NETSEC_RING_TX].desc_dma));

	/* set normal tx dring ring config */
	netsec_write(priv, NETSEC_REG_NRM_TX_CONFIG,
		     1 << NETSEC_REG_DESC_ENDIAN);
	netsec_write(priv, NETSEC_REG_NRM_RX_CONFIG,
		     1 << NETSEC_REG_DESC_ENDIAN);

	if (load_ucode) {
		err = netsec_netdev_load_microcode(priv);
		if (err) {
			netif_err(priv, probe, priv->ndev,
				  "%s: failed to load microcode (%d)\n",
				  __func__, err);
			return err;
		}
	}

	/* start DMA engines */
	netsec_write(priv, NETSEC_REG_DMA_TMR_CTRL, priv->freq / 1000000 - 1);
	netsec_write(priv, NETSEC_REG_ADDR_DIS_CORE, 0);

	usleep_range(1000, 2000);

	if (!(netsec_read(priv, NETSEC_REG_TOP_STATUS) &
	      NETSEC_TOP_IRQ_REG_CODE_LOAD_END)) {
		netif_err(priv, probe, priv->ndev,
			  "microengine start failed\n");
		return -ENXIO;
	}
	netsec_write(priv, NETSEC_REG_TOP_STATUS,
		     NETSEC_TOP_IRQ_REG_CODE_LOAD_END);

	value = NETSEC_PKT_CTRL_REG_MODE_NRM;
	if (priv->ndev->mtu > ETH_DATA_LEN)
		value |= NETSEC_PKT_CTRL_REG_EN_JUMBO;

	/* change to normal mode */
	netsec_write(priv, NETSEC_REG_DMA_MH_CTRL, MH_CTRL__MODE_TRANS);
	netsec_write(priv, NETSEC_REG_PKT_CTRL, value);

	while ((netsec_read(priv, NETSEC_REG_MODE_TRANS_COMP_STATUS) &
		NETSEC_MODE_TRANS_COMP_IRQ_T2N) == 0)
		cpu_relax();

	/* clear any pending EMPTY/ERR irq status */
	netsec_write(priv, NETSEC_REG_NRM_TX_STATUS, ~0);

	/* Disable TX & RX intr */
	netsec_write(priv, NETSEC_REG_INTEN_CLR, ~0);

	return 0;
}

static int netsec_start_gmac(struct netsec_priv *priv)
{
	struct phy_device *phydev = priv->ndev->phydev;
	u32 value = 0;
	int ret;

	if (phydev->speed != SPEED_1000)
		value = (NETSEC_GMAC_MCR_REG_CST |
			 NETSEC_GMAC_MCR_REG_HALF_DUPLEX_COMMON);

	if (netsec_mac_write(priv, GMAC_REG_MCR, value))
		return -ETIMEDOUT;
	if (netsec_mac_write(priv, GMAC_REG_BMR,
			     NETSEC_GMAC_BMR_REG_RESET))
		return -ETIMEDOUT;

	/* Wait soft reset */
	usleep_range(1000, 5000);

	ret = netsec_mac_read(priv, GMAC_REG_BMR, &value);
	if (ret)
		return ret;
	if (value & NETSEC_GMAC_BMR_REG_SWR)
		return -EAGAIN;

	netsec_write(priv, MAC_REG_DESC_SOFT_RST, 1);
	if (netsec_wait_while_busy(priv, MAC_REG_DESC_SOFT_RST, 1))
		return -ETIMEDOUT;

	netsec_write(priv, MAC_REG_DESC_INIT, 1);
	if (netsec_wait_while_busy(priv, MAC_REG_DESC_INIT, 1))
		return -ETIMEDOUT;

	if (netsec_mac_write(priv, GMAC_REG_BMR,
			     NETSEC_GMAC_BMR_REG_COMMON))
		return -ETIMEDOUT;
	if (netsec_mac_write(priv, GMAC_REG_RDLAR,
			     NETSEC_GMAC_RDLAR_REG_COMMON))
		return -ETIMEDOUT;
	if (netsec_mac_write(priv, GMAC_REG_TDLAR,
			     NETSEC_GMAC_TDLAR_REG_COMMON))
		return -ETIMEDOUT;
	if (netsec_mac_write(priv, GMAC_REG_MFFR, 0x80000001))
		return -ETIMEDOUT;

	ret = netsec_mac_update_to_phy_state(priv);
	if (ret)
		return ret;

	ret = netsec_mac_read(priv, GMAC_REG_OMR, &value);
	if (ret)
		return ret;

	value |= NETSEC_GMAC_OMR_REG_SR;
	value |= NETSEC_GMAC_OMR_REG_ST;

	netsec_write(priv, NETSEC_REG_NRM_RX_INTEN_CLR, ~0);
	netsec_write(priv, NETSEC_REG_NRM_TX_INTEN_CLR, ~0);

	netsec_et_set_coalesce(priv->ndev, &priv->et_coalesce, NULL, NULL);

	if (netsec_mac_write(priv, GMAC_REG_OMR, value))
		return -ETIMEDOUT;

	return 0;
}

static int netsec_stop_gmac(struct netsec_priv *priv)
{
	u32 value;
	int ret;

	ret = netsec_mac_read(priv, GMAC_REG_OMR, &value);
	if (ret)
		return ret;
	value &= ~NETSEC_GMAC_OMR_REG_SR;
	value &= ~NETSEC_GMAC_OMR_REG_ST;

	/* disable all interrupts */
	netsec_write(priv, NETSEC_REG_NRM_RX_INTEN_CLR, ~0);
	netsec_write(priv, NETSEC_REG_NRM_TX_INTEN_CLR, ~0);

	return netsec_mac_write(priv, GMAC_REG_OMR, value);
}

static void netsec_phy_adjust_link(struct net_device *ndev)
{
	struct netsec_priv *priv = netdev_priv(ndev);

	if (ndev->phydev->link)
		netsec_start_gmac(priv);
	else
		netsec_stop_gmac(priv);

	phy_print_status(ndev->phydev);
}

static irqreturn_t netsec_irq_handler(int irq, void *dev_id)
{
	struct netsec_priv *priv = dev_id;
	u32 val, status = netsec_read(priv, NETSEC_REG_TOP_STATUS);
	unsigned long flags;

	/* Disable interrupts */
	if (status & NETSEC_IRQ_TX) {
		val = netsec_read(priv, NETSEC_REG_NRM_TX_STATUS);
		netsec_write(priv, NETSEC_REG_NRM_TX_STATUS, val);
	}
	if (status & NETSEC_IRQ_RX) {
		val = netsec_read(priv, NETSEC_REG_NRM_RX_STATUS);
		netsec_write(priv, NETSEC_REG_NRM_RX_STATUS, val);
	}

	spin_lock_irqsave(&priv->reglock, flags);
	netsec_write(priv, NETSEC_REG_INTEN_CLR, NETSEC_IRQ_RX | NETSEC_IRQ_TX);
	spin_unlock_irqrestore(&priv->reglock, flags);

	napi_schedule(&priv->napi);

	return IRQ_HANDLED;
}

static int netsec_netdev_open(struct net_device *ndev)
{
	struct netsec_priv *priv = netdev_priv(ndev);
	int ret;

	pm_runtime_get_sync(priv->dev);

	netsec_setup_tx_dring(priv);
	ret = netsec_setup_rx_dring(priv);
	if (ret) {
		netif_err(priv, probe, priv->ndev,
			  "%s: fail setup ring\n", __func__);
		goto err1;
	}

	ret = request_irq(priv->ndev->irq, netsec_irq_handler,
			  IRQF_SHARED, "netsec", priv);
	if (ret) {
		netif_err(priv, drv, priv->ndev, "request_irq failed\n");
		goto err2;
	}

	if (dev_of_node(priv->dev)) {
		if (!of_phy_connect(priv->ndev, priv->phy_np,
				    netsec_phy_adjust_link, 0,
				    priv->phy_interface)) {
			netif_err(priv, link, priv->ndev, "missing PHY\n");
			ret = -ENODEV;
			goto err3;
		}
	} else {
		ret = phy_connect_direct(priv->ndev, priv->phydev,
					 netsec_phy_adjust_link,
					 priv->phy_interface);
		if (ret) {
			netif_err(priv, link, priv->ndev,
				  "phy_connect_direct() failed (%d)\n", ret);
			goto err3;
		}
	}

	phy_start(ndev->phydev);

	netsec_start_gmac(priv);
	napi_enable(&priv->napi);
	netif_start_queue(ndev);

	/* Enable TX+RX intr. */
	netsec_write(priv, NETSEC_REG_INTEN_SET, NETSEC_IRQ_RX | NETSEC_IRQ_TX);

	return 0;
err3:
	free_irq(priv->ndev->irq, priv);
err2:
	netsec_uninit_pkt_dring(priv, NETSEC_RING_RX);
err1:
	pm_runtime_put_sync(priv->dev);
	return ret;
}

static int netsec_netdev_stop(struct net_device *ndev)
{
	int ret;
	struct netsec_priv *priv = netdev_priv(ndev);

	netif_stop_queue(priv->ndev);
	dma_wmb();

	napi_disable(&priv->napi);

	netsec_write(priv, NETSEC_REG_INTEN_CLR, ~0);
	netsec_stop_gmac(priv);

	free_irq(priv->ndev->irq, priv);

	netsec_uninit_pkt_dring(priv, NETSEC_RING_TX);
	netsec_uninit_pkt_dring(priv, NETSEC_RING_RX);

	phy_stop(ndev->phydev);
	phy_disconnect(ndev->phydev);

	ret = netsec_reset_hardware(priv, false);

	pm_runtime_put_sync(priv->dev);

	return ret;
}

static int netsec_netdev_init(struct net_device *ndev)
{
	struct netsec_priv *priv = netdev_priv(ndev);
	int ret;
	u16 data;

	BUILD_BUG_ON_NOT_POWER_OF_2(DESC_NUM);

	ret = netsec_alloc_dring(priv, NETSEC_RING_TX);
	if (ret)
		return ret;

	ret = netsec_alloc_dring(priv, NETSEC_RING_RX);
	if (ret)
		goto err1;

	/* set phy power down */
	data = netsec_phy_read(priv->mii_bus, priv->phy_addr, MII_BMCR);
	netsec_phy_write(priv->mii_bus, priv->phy_addr, MII_BMCR,
			 data | BMCR_PDOWN);

	ret = netsec_reset_hardware(priv, true);
	if (ret)
		goto err2;

	/* Restore phy power state */
	netsec_phy_write(priv->mii_bus, priv->phy_addr, MII_BMCR, data);

	spin_lock_init(&priv->desc_ring[NETSEC_RING_TX].lock);
	spin_lock_init(&priv->desc_ring[NETSEC_RING_RX].lock);

	return 0;
err2:
	netsec_free_dring(priv, NETSEC_RING_RX);
err1:
	netsec_free_dring(priv, NETSEC_RING_TX);
	return ret;
}

static void netsec_netdev_uninit(struct net_device *ndev)
{
	struct netsec_priv *priv = netdev_priv(ndev);

	netsec_free_dring(priv, NETSEC_RING_RX);
	netsec_free_dring(priv, NETSEC_RING_TX);
}

static int netsec_netdev_set_features(struct net_device *ndev,
				      netdev_features_t features)
{
	struct netsec_priv *priv = netdev_priv(ndev);

	priv->rx_cksum_offload_flag = !!(features & NETIF_F_RXCSUM);

	return 0;
}

static int netsec_xdp_xmit(struct net_device *ndev, int n,
			   struct xdp_frame **frames, u32 flags)
{
	struct netsec_priv *priv = netdev_priv(ndev);
	struct netsec_desc_ring *tx_ring = &priv->desc_ring[NETSEC_RING_TX];
	int i, nxmit = 0;

	if (unlikely(flags & ~XDP_XMIT_FLAGS_MASK))
		return -EINVAL;

	spin_lock(&tx_ring->lock);
	for (i = 0; i < n; i++) {
		struct xdp_frame *xdpf = frames[i];
		int err;

		err = netsec_xdp_queue_one(priv, xdpf, true);
		if (err != NETSEC_XDP_TX)
			break;

		tx_ring->xdp_xmit++;
		nxmit++;
	}
	spin_unlock(&tx_ring->lock);

	if (unlikely(flags & XDP_XMIT_FLUSH)) {
		netsec_xdp_ring_tx_db(priv, tx_ring->xdp_xmit);
		tx_ring->xdp_xmit = 0;
	}

	return nxmit;
}

static int netsec_xdp_setup(struct netsec_priv *priv, struct bpf_prog *prog,
			    struct netlink_ext_ack *extack)
{
	struct net_device *dev = priv->ndev;
	struct bpf_prog *old_prog;

	/* For now just support only the usual MTU sized frames */
	if (prog && dev->mtu > 1500) {
		NL_SET_ERR_MSG_MOD(extack, "Jumbo frames not supported on XDP");
		return -EOPNOTSUPP;
	}

	if (netif_running(dev))
		netsec_netdev_stop(dev);

	/* Detach old prog, if any */
	old_prog = xchg(&priv->xdp_prog, prog);
	if (old_prog)
		bpf_prog_put(old_prog);

	if (netif_running(dev))
		netsec_netdev_open(dev);

	return 0;
}

static int netsec_xdp(struct net_device *ndev, struct netdev_bpf *xdp)
{
	struct netsec_priv *priv = netdev_priv(ndev);

	switch (xdp->command) {
	case XDP_SETUP_PROG:
		return netsec_xdp_setup(priv, xdp->prog, xdp->extack);
	default:
		return -EINVAL;
	}
}

static const struct net_device_ops netsec_netdev_ops = {
	.ndo_init		= netsec_netdev_init,
	.ndo_uninit		= netsec_netdev_uninit,
	.ndo_open		= netsec_netdev_open,
	.ndo_stop		= netsec_netdev_stop,
	.ndo_start_xmit		= netsec_netdev_start_xmit,
	.ndo_set_features	= netsec_netdev_set_features,
	.ndo_set_mac_address    = eth_mac_addr,
	.ndo_validate_addr	= eth_validate_addr,
	.ndo_eth_ioctl		= phy_do_ioctl,
	.ndo_xdp_xmit		= netsec_xdp_xmit,
	.ndo_bpf		= netsec_xdp,
};

static int netsec_of_probe(struct platform_device *pdev,
			   struct netsec_priv *priv, u32 *phy_addr)
{
	int err;

	err = of_get_phy_mode(pdev->dev.of_node, &priv->phy_interface);
	if (err) {
		dev_err(&pdev->dev, "missing required property 'phy-mode'\n");
		return err;
	}

	/*
	 * SynQuacer is physically configured with TX and RX delays
	 * but the standard firmware claimed otherwise for a long
	 * time, ignore it.
	 */
	if (of_machine_is_compatible("socionext,developer-box") &&
	    priv->phy_interface != PHY_INTERFACE_MODE_RGMII_ID) {
		dev_warn(&pdev->dev, "Outdated firmware reports incorrect PHY mode, overriding\n");
		priv->phy_interface = PHY_INTERFACE_MODE_RGMII_ID;
	}

	priv->phy_np = of_parse_phandle(pdev->dev.of_node, "phy-handle", 0);
	if (!priv->phy_np) {
		dev_err(&pdev->dev, "missing required property 'phy-handle'\n");
		return -EINVAL;
	}

	*phy_addr = of_mdio_parse_addr(&pdev->dev, priv->phy_np);

	priv->clk = devm_clk_get(&pdev->dev, NULL); /* get by 'phy_ref_clk' */
	if (IS_ERR(priv->clk))
		return dev_err_probe(&pdev->dev, PTR_ERR(priv->clk),
				     "phy_ref_clk not found\n");
	priv->freq = clk_get_rate(priv->clk);

	return 0;
}

static int netsec_acpi_probe(struct platform_device *pdev,
			     struct netsec_priv *priv, u32 *phy_addr)
{
	int ret;

	if (!IS_ENABLED(CONFIG_ACPI))
		return -ENODEV;

	/* ACPI systems are assumed to configure the PHY in firmware, so
	 * there is really no need to discover the PHY mode from the DSDT.
	 * Since firmware is known to exist in the field that configures the
	 * PHY correctly but passes the wrong mode string in the phy-mode
	 * device property, we have no choice but to ignore it.
	 */
	priv->phy_interface = PHY_INTERFACE_MODE_NA;

	ret = device_property_read_u32(&pdev->dev, "phy-channel", phy_addr);
	if (ret)
		return dev_err_probe(&pdev->dev, ret,
				     "missing required property 'phy-channel'\n");

	ret = device_property_read_u32(&pdev->dev,
				       "socionext,phy-clock-frequency",
				       &priv->freq);
	if (ret)
		return dev_err_probe(&pdev->dev, ret,
				     "missing required property 'socionext,phy-clock-frequency'\n");
	return 0;
}

static void netsec_unregister_mdio(struct netsec_priv *priv)
{
	struct phy_device *phydev = priv->phydev;

	if (!dev_of_node(priv->dev) && phydev) {
		phy_device_remove(phydev);
		phy_device_free(phydev);
	}

	mdiobus_unregister(priv->mii_bus);
}

static int netsec_register_mdio(struct netsec_priv *priv, u32 phy_addr)
{
	struct mii_bus *bus;
	int ret;

	bus = devm_mdiobus_alloc(priv->dev);
	if (!bus)
		return -ENOMEM;

	snprintf(bus->id, MII_BUS_ID_SIZE, "%s", dev_name(priv->dev));
	bus->priv = priv;
	bus->name = "SNI NETSEC MDIO";
	bus->read = netsec_phy_read;
	bus->write = netsec_phy_write;
	bus->parent = priv->dev;
	priv->mii_bus = bus;

	if (dev_of_node(priv->dev)) {
		struct device_node *mdio_node, *parent = dev_of_node(priv->dev);

		mdio_node = of_get_child_by_name(parent, "mdio");
		if (mdio_node) {
			parent = mdio_node;
		} else {
			/* older f/w doesn't populate the mdio subnode,
			 * allow relaxed upgrade of f/w in due time.
			 */
			dev_info(priv->dev, "Upgrade f/w for mdio subnode!\n");
		}

		ret = of_mdiobus_register(bus, parent);
		of_node_put(mdio_node);

		if (ret) {
			dev_err(priv->dev, "mdiobus register err(%d)\n", ret);
			return ret;
		}
	} else {
		/* Mask out all PHYs from auto probing. */
		bus->phy_mask = ~0;
		ret = mdiobus_register(bus);
		if (ret) {
			dev_err(priv->dev, "mdiobus register err(%d)\n", ret);
			return ret;
		}

		priv->phydev = get_phy_device(bus, phy_addr, false);
		if (IS_ERR(priv->phydev)) {
			ret = PTR_ERR(priv->phydev);
			dev_err(priv->dev, "get_phy_device err(%d)\n", ret);
			priv->phydev = NULL;
			mdiobus_unregister(bus);
			return -ENODEV;
		}

		ret = phy_device_register(priv->phydev);
		if (ret) {
			phy_device_free(priv->phydev);
			mdiobus_unregister(bus);
			dev_err(priv->dev,
				"phy_device_register err(%d)\n", ret);
		}
	}

	return ret;
}

static int netsec_probe(struct platform_device *pdev)
{
<<<<<<< HEAD
	struct resource *mmio_res, *eeprom_res, *irq_res;
=======
	struct resource *mmio_res, *eeprom_res;
>>>>>>> eb3cdb58
	struct netsec_priv *priv;
	u32 hw_ver, phy_addr = 0;
	struct net_device *ndev;
	u8 macbuf[ETH_ALEN];
	int ret;
	int irq;

	mmio_res = platform_get_resource(pdev, IORESOURCE_MEM, 0);
	if (!mmio_res) {
		dev_err(&pdev->dev, "No MMIO resource found.\n");
		return -ENODEV;
	}

	eeprom_res = platform_get_resource(pdev, IORESOURCE_MEM, 1);
	if (!eeprom_res) {
		dev_info(&pdev->dev, "No EEPROM resource found.\n");
		return -ENODEV;
	}

	irq = platform_get_irq(pdev, 0);
	if (irq < 0)
		return irq;

	ndev = alloc_etherdev(sizeof(*priv));
	if (!ndev)
		return -ENOMEM;

	priv = netdev_priv(ndev);

	spin_lock_init(&priv->reglock);
	SET_NETDEV_DEV(ndev, &pdev->dev);
	platform_set_drvdata(pdev, priv);
	ndev->irq = irq;
	priv->dev = &pdev->dev;
	priv->ndev = ndev;

	priv->msg_enable = NETIF_MSG_TX_ERR | NETIF_MSG_HW | NETIF_MSG_DRV |
			   NETIF_MSG_LINK | NETIF_MSG_PROBE;

	priv->ioaddr = devm_ioremap(&pdev->dev, mmio_res->start,
				    resource_size(mmio_res));
	if (!priv->ioaddr) {
		dev_err(&pdev->dev, "devm_ioremap() failed\n");
		ret = -ENXIO;
		goto free_ndev;
	}

	priv->eeprom_base = devm_ioremap(&pdev->dev, eeprom_res->start,
					 resource_size(eeprom_res));
	if (!priv->eeprom_base) {
		dev_err(&pdev->dev, "devm_ioremap() failed for EEPROM\n");
		ret = -ENXIO;
		goto free_ndev;
	}

<<<<<<< HEAD
	ret = device_get_mac_address(&pdev->dev, macbuf);
	if (!ret)
		eth_hw_addr_set(ndev, macbuf);

	if (priv->eeprom_base &&
	    (ret || !is_valid_ether_addr(ndev->dev_addr))) {
=======
	ret = device_get_ethdev_address(&pdev->dev, ndev);
	if (ret && priv->eeprom_base) {
>>>>>>> eb3cdb58
		void __iomem *macp = priv->eeprom_base +
					NETSEC_EEPROM_MAC_ADDRESS;
		u8 addr[ETH_ALEN];

		addr[0] = readb(macp + 3);
		addr[1] = readb(macp + 2);
		addr[2] = readb(macp + 1);
		addr[3] = readb(macp + 0);
		addr[4] = readb(macp + 7);
		addr[5] = readb(macp + 6);
		eth_hw_addr_set(ndev, addr);
	}

	if (!is_valid_ether_addr(ndev->dev_addr)) {
		dev_warn(&pdev->dev, "No MAC address found, using random\n");
		eth_hw_addr_random(ndev);
	}

	if (dev_of_node(&pdev->dev))
		ret = netsec_of_probe(pdev, priv, &phy_addr);
	else
		ret = netsec_acpi_probe(pdev, priv, &phy_addr);
	if (ret)
		goto free_ndev;

	priv->phy_addr = phy_addr;

	if (!priv->freq) {
		dev_err(&pdev->dev, "missing PHY reference clock frequency\n");
		ret = -ENODEV;
		goto free_ndev;
	}

	/* default for throughput */
	priv->et_coalesce.rx_coalesce_usecs = 500;
	priv->et_coalesce.rx_max_coalesced_frames = 8;
	priv->et_coalesce.tx_coalesce_usecs = 500;
	priv->et_coalesce.tx_max_coalesced_frames = 8;

	ret = device_property_read_u32(&pdev->dev, "max-frame-size",
				       &ndev->max_mtu);
	if (ret < 0)
		ndev->max_mtu = ETH_DATA_LEN;

	/* runtime_pm coverage just for probe, open/close also cover it */
	pm_runtime_enable(&pdev->dev);
	pm_runtime_get_sync(&pdev->dev);

	hw_ver = netsec_read(priv, NETSEC_REG_F_TAIKI_VER);
	/* this driver only supports F_TAIKI style NETSEC */
	if (NETSEC_F_NETSEC_VER_MAJOR_NUM(hw_ver) !=
	    NETSEC_F_NETSEC_VER_MAJOR_NUM(NETSEC_REG_NETSEC_VER_F_TAIKI)) {
		ret = -ENODEV;
		goto pm_disable;
	}

	dev_info(&pdev->dev, "hardware revision %d.%d\n",
		 hw_ver >> 16, hw_ver & 0xffff);

	netif_napi_add(ndev, &priv->napi, netsec_napi_poll);

	ndev->netdev_ops = &netsec_netdev_ops;
	ndev->ethtool_ops = &netsec_ethtool_ops;

	ndev->features |= NETIF_F_HIGHDMA | NETIF_F_RXCSUM | NETIF_F_GSO |
				NETIF_F_IP_CSUM | NETIF_F_IPV6_CSUM;
	ndev->hw_features = ndev->features;

	ndev->xdp_features = NETDEV_XDP_ACT_BASIC | NETDEV_XDP_ACT_REDIRECT |
			     NETDEV_XDP_ACT_NDO_XMIT;

	priv->rx_cksum_offload_flag = true;

	ret = netsec_register_mdio(priv, phy_addr);
	if (ret)
		goto unreg_napi;

	if (dma_set_mask_and_coherent(&pdev->dev, DMA_BIT_MASK(40)))
		dev_warn(&pdev->dev, "Failed to set DMA mask\n");

	ret = register_netdev(ndev);
	if (ret) {
		netif_err(priv, probe, ndev, "register_netdev() failed\n");
		goto unreg_mii;
	}

	pm_runtime_put_sync(&pdev->dev);
	return 0;

unreg_mii:
	netsec_unregister_mdio(priv);
unreg_napi:
	netif_napi_del(&priv->napi);
pm_disable:
	pm_runtime_put_sync(&pdev->dev);
	pm_runtime_disable(&pdev->dev);
free_ndev:
	free_netdev(ndev);
	dev_err(&pdev->dev, "init failed\n");

	return ret;
}

static int netsec_remove(struct platform_device *pdev)
{
	struct netsec_priv *priv = platform_get_drvdata(pdev);

	unregister_netdev(priv->ndev);

	netsec_unregister_mdio(priv);

	netif_napi_del(&priv->napi);

	pm_runtime_disable(&pdev->dev);
	free_netdev(priv->ndev);

	return 0;
}

#ifdef CONFIG_PM
static int netsec_runtime_suspend(struct device *dev)
{
	struct netsec_priv *priv = dev_get_drvdata(dev);

	netsec_write(priv, NETSEC_REG_CLK_EN, 0);

	clk_disable_unprepare(priv->clk);

	return 0;
}

static int netsec_runtime_resume(struct device *dev)
{
	struct netsec_priv *priv = dev_get_drvdata(dev);

	clk_prepare_enable(priv->clk);

	netsec_write(priv, NETSEC_REG_CLK_EN, NETSEC_CLK_EN_REG_DOM_D |
					       NETSEC_CLK_EN_REG_DOM_C |
					       NETSEC_CLK_EN_REG_DOM_G);
	return 0;
}
#endif

static const struct dev_pm_ops netsec_pm_ops = {
	SET_RUNTIME_PM_OPS(netsec_runtime_suspend, netsec_runtime_resume, NULL)
};

static const struct of_device_id netsec_dt_ids[] = {
	{ .compatible = "socionext,synquacer-netsec" },
	{ }
};
MODULE_DEVICE_TABLE(of, netsec_dt_ids);

#ifdef CONFIG_ACPI
static const struct acpi_device_id netsec_acpi_ids[] = {
	{ "SCX0001" },
	{ }
};
MODULE_DEVICE_TABLE(acpi, netsec_acpi_ids);
#endif

static struct platform_driver netsec_driver = {
	.probe	= netsec_probe,
	.remove	= netsec_remove,
	.driver = {
		.name = "netsec",
		.pm = &netsec_pm_ops,
		.of_match_table = netsec_dt_ids,
		.acpi_match_table = ACPI_PTR(netsec_acpi_ids),
	},
};
module_platform_driver(netsec_driver);

MODULE_AUTHOR("Jassi Brar <jaswinder.singh@linaro.org>");
MODULE_AUTHOR("Ard Biesheuvel <ard.biesheuvel@linaro.org>");
MODULE_DESCRIPTION("NETSEC Ethernet driver");
MODULE_LICENSE("GPL");<|MERGE_RESOLUTION|>--- conflicted
+++ resolved
@@ -1990,15 +1990,10 @@
 
 static int netsec_probe(struct platform_device *pdev)
 {
-<<<<<<< HEAD
-	struct resource *mmio_res, *eeprom_res, *irq_res;
-=======
 	struct resource *mmio_res, *eeprom_res;
->>>>>>> eb3cdb58
 	struct netsec_priv *priv;
 	u32 hw_ver, phy_addr = 0;
 	struct net_device *ndev;
-	u8 macbuf[ETH_ALEN];
 	int ret;
 	int irq;
 
@@ -2050,17 +2045,8 @@
 		goto free_ndev;
 	}
 
-<<<<<<< HEAD
-	ret = device_get_mac_address(&pdev->dev, macbuf);
-	if (!ret)
-		eth_hw_addr_set(ndev, macbuf);
-
-	if (priv->eeprom_base &&
-	    (ret || !is_valid_ether_addr(ndev->dev_addr))) {
-=======
 	ret = device_get_ethdev_address(&pdev->dev, ndev);
 	if (ret && priv->eeprom_base) {
->>>>>>> eb3cdb58
 		void __iomem *macp = priv->eeprom_base +
 					NETSEC_EEPROM_MAC_ADDRESS;
 		u8 addr[ETH_ALEN];
