/*
 * Copyright (c) 2003-2008 Chelsio, Inc. All rights reserved.
 *
 * This software is available to you under a choice of one of two
 * licenses.  You may choose to be licensed under the terms of the GNU
 * General Public License (GPL) Version 2, available from the file
 * COPYING in the main directory of this source tree, or the
 * OpenIB.org BSD license below:
 *
 *     Redistribution and use in source and binary forms, with or
 *     without modification, are permitted provided that the following
 *     conditions are met:
 *
 *      - Redistributions of source code must retain the above
 *        copyright notice, this list of conditions and the following
 *        disclaimer.
 *
 *      - Redistributions in binary form must reproduce the above
 *        copyright notice, this list of conditions and the following
 *        disclaimer in the documentation and/or other materials
 *        provided with the distribution.
 *
 * THE SOFTWARE IS PROVIDED "AS IS", WITHOUT WARRANTY OF ANY KIND,
 * EXPRESS OR IMPLIED, INCLUDING BUT NOT LIMITED TO THE WARRANTIES OF
 * MERCHANTABILITY, FITNESS FOR A PARTICULAR PURPOSE AND
 * NONINFRINGEMENT. IN NO EVENT SHALL THE AUTHORS OR COPYRIGHT HOLDERS
 * BE LIABLE FOR ANY CLAIM, DAMAGES OR OTHER LIABILITY, WHETHER IN AN
 * ACTION OF CONTRACT, TORT OR OTHERWISE, ARISING FROM, OUT OF OR IN
 * CONNECTION WITH THE SOFTWARE OR THE USE OR OTHER DEALINGS IN THE
 * SOFTWARE.
 */

#define pr_fmt(fmt) KBUILD_MODNAME ": " fmt

#include <linux/module.h>
#include <linux/init.h>
#include <linux/pci.h>
#include <linux/dma-mapping.h>
#include <linux/netdevice.h>
#include <linux/etherdevice.h>
#include <linux/if_vlan.h>
#include <linux/mdio.h>
#include <linux/sockios.h>
#include <linux/workqueue.h>
#include <linux/proc_fs.h>
#include <linux/rtnetlink.h>
#include <linux/firmware.h>
#include <linux/log2.h>
#include <linux/stringify.h>
#include <linux/sched.h>
#include <linux/slab.h>
#include <linux/uaccess.h>
#include <linux/nospec.h>

#include "common.h"
#include "cxgb3_ioctl.h"
#include "regs.h"
#include "cxgb3_offload.h"
#include "version.h"

#include "cxgb3_ctl_defs.h"
#include "t3_cpl.h"
#include "firmware_exports.h"

enum {
	MAX_TXQ_ENTRIES = 16384,
	MAX_CTRL_TXQ_ENTRIES = 1024,
	MAX_RSPQ_ENTRIES = 16384,
	MAX_RX_BUFFERS = 16384,
	MAX_RX_JUMBO_BUFFERS = 16384,
	MIN_TXQ_ENTRIES = 4,
	MIN_CTRL_TXQ_ENTRIES = 4,
	MIN_RSPQ_ENTRIES = 32,
	MIN_FL_ENTRIES = 32
};

#define PORT_MASK ((1 << MAX_NPORTS) - 1)

#define DFLT_MSG_ENABLE (NETIF_MSG_DRV | NETIF_MSG_PROBE | NETIF_MSG_LINK | \
			 NETIF_MSG_TIMER | NETIF_MSG_IFDOWN | NETIF_MSG_IFUP |\
			 NETIF_MSG_RX_ERR | NETIF_MSG_TX_ERR)

#define EEPROM_MAGIC 0x38E2F10C

#define CH_DEVICE(devid, idx) \
	{ PCI_VENDOR_ID_CHELSIO, devid, PCI_ANY_ID, PCI_ANY_ID, 0, 0, idx }

static const struct pci_device_id cxgb3_pci_tbl[] = {
	CH_DEVICE(0x20, 0),	/* PE9000 */
	CH_DEVICE(0x21, 1),	/* T302E */
	CH_DEVICE(0x22, 2),	/* T310E */
	CH_DEVICE(0x23, 3),	/* T320X */
	CH_DEVICE(0x24, 1),	/* T302X */
	CH_DEVICE(0x25, 3),	/* T320E */
	CH_DEVICE(0x26, 2),	/* T310X */
	CH_DEVICE(0x30, 2),	/* T3B10 */
	CH_DEVICE(0x31, 3),	/* T3B20 */
	CH_DEVICE(0x32, 1),	/* T3B02 */
	CH_DEVICE(0x35, 6),	/* T3C20-derived T3C10 */
	CH_DEVICE(0x36, 3),	/* S320E-CR */
	CH_DEVICE(0x37, 7),	/* N320E-G2 */
	{0,}
};

MODULE_DESCRIPTION(DRV_DESC);
MODULE_AUTHOR("Chelsio Communications");
MODULE_LICENSE("Dual BSD/GPL");
MODULE_DEVICE_TABLE(pci, cxgb3_pci_tbl);

static int dflt_msg_enable = DFLT_MSG_ENABLE;

module_param(dflt_msg_enable, int, 0644);
MODULE_PARM_DESC(dflt_msg_enable, "Chelsio T3 default message enable bitmap");

/*
 * The driver uses the best interrupt scheme available on a platform in the
 * order MSI-X, MSI, legacy pin interrupts.  This parameter determines which
 * of these schemes the driver may consider as follows:
 *
 * msi = 2: choose from among all three options
 * msi = 1: only consider MSI and pin interrupts
 * msi = 0: force pin interrupts
 */
static int msi = 2;

module_param(msi, int, 0644);
MODULE_PARM_DESC(msi, "whether to use MSI or MSI-X");

/*
 * The driver enables offload as a default.
 * To disable it, use ofld_disable = 1.
 */

static int ofld_disable = 0;

module_param(ofld_disable, int, 0644);
MODULE_PARM_DESC(ofld_disable, "whether to enable offload at init time or not");

/*
 * We have work elements that we need to cancel when an interface is taken
 * down.  Normally the work elements would be executed by keventd but that
 * can deadlock because of linkwatch.  If our close method takes the rtnl
 * lock and linkwatch is ahead of our work elements in keventd, linkwatch
 * will block keventd as it needs the rtnl lock, and we'll deadlock waiting
 * for our work to complete.  Get our own work queue to solve this.
 */
struct workqueue_struct *cxgb3_wq;

/**
 *	link_report - show link status and link speed/duplex
 *	@dev: the port whose settings are to be reported
 *
 *	Shows the link status, speed, and duplex of a port.
 */
static void link_report(struct net_device *dev)
{
	if (!netif_carrier_ok(dev))
		netdev_info(dev, "link down\n");
	else {
		const char *s = "10Mbps";
		const struct port_info *p = netdev_priv(dev);

		switch (p->link_config.speed) {
		case SPEED_10000:
			s = "10Gbps";
			break;
		case SPEED_1000:
			s = "1000Mbps";
			break;
		case SPEED_100:
			s = "100Mbps";
			break;
		}

		netdev_info(dev, "link up, %s, %s-duplex\n",
			    s, p->link_config.duplex == DUPLEX_FULL
			    ? "full" : "half");
	}
}

static void enable_tx_fifo_drain(struct adapter *adapter,
				 struct port_info *pi)
{
	t3_set_reg_field(adapter, A_XGM_TXFIFO_CFG + pi->mac.offset, 0,
			 F_ENDROPPKT);
	t3_write_reg(adapter, A_XGM_RX_CTRL + pi->mac.offset, 0);
	t3_write_reg(adapter, A_XGM_TX_CTRL + pi->mac.offset, F_TXEN);
	t3_write_reg(adapter, A_XGM_RX_CTRL + pi->mac.offset, F_RXEN);
}

static void disable_tx_fifo_drain(struct adapter *adapter,
				  struct port_info *pi)
{
	t3_set_reg_field(adapter, A_XGM_TXFIFO_CFG + pi->mac.offset,
			 F_ENDROPPKT, 0);
}

void t3_os_link_fault(struct adapter *adap, int port_id, int state)
{
	struct net_device *dev = adap->port[port_id];
	struct port_info *pi = netdev_priv(dev);

	if (state == netif_carrier_ok(dev))
		return;

	if (state) {
		struct cmac *mac = &pi->mac;

		netif_carrier_on(dev);

		disable_tx_fifo_drain(adap, pi);

		/* Clear local faults */
		t3_xgm_intr_disable(adap, pi->port_id);
		t3_read_reg(adap, A_XGM_INT_STATUS +
				    pi->mac.offset);
		t3_write_reg(adap,
			     A_XGM_INT_CAUSE + pi->mac.offset,
			     F_XGM_INT);

		t3_set_reg_field(adap,
				 A_XGM_INT_ENABLE +
				 pi->mac.offset,
				 F_XGM_INT, F_XGM_INT);
		t3_xgm_intr_enable(adap, pi->port_id);

		t3_mac_enable(mac, MAC_DIRECTION_TX);
	} else {
		netif_carrier_off(dev);

		/* Flush TX FIFO */
		enable_tx_fifo_drain(adap, pi);
	}
	link_report(dev);
}

/**
 *	t3_os_link_changed - handle link status changes
 *	@adapter: the adapter associated with the link change
 *	@port_id: the port index whose limk status has changed
 *	@link_stat: the new status of the link
 *	@speed: the new speed setting
 *	@duplex: the new duplex setting
 *	@pause: the new flow-control setting
 *
 *	This is the OS-dependent handler for link status changes.  The OS
 *	neutral handler takes care of most of the processing for these events,
 *	then calls this handler for any OS-specific processing.
 */
void t3_os_link_changed(struct adapter *adapter, int port_id, int link_stat,
			int speed, int duplex, int pause)
{
	struct net_device *dev = adapter->port[port_id];
	struct port_info *pi = netdev_priv(dev);
	struct cmac *mac = &pi->mac;

	/* Skip changes from disabled ports. */
	if (!netif_running(dev))
		return;

	if (link_stat != netif_carrier_ok(dev)) {
		if (link_stat) {
			disable_tx_fifo_drain(adapter, pi);

			t3_mac_enable(mac, MAC_DIRECTION_RX);

			/* Clear local faults */
			t3_xgm_intr_disable(adapter, pi->port_id);
			t3_read_reg(adapter, A_XGM_INT_STATUS +
				    pi->mac.offset);
			t3_write_reg(adapter,
				     A_XGM_INT_CAUSE + pi->mac.offset,
				     F_XGM_INT);

			t3_set_reg_field(adapter,
					 A_XGM_INT_ENABLE + pi->mac.offset,
					 F_XGM_INT, F_XGM_INT);
			t3_xgm_intr_enable(adapter, pi->port_id);

			netif_carrier_on(dev);
		} else {
			netif_carrier_off(dev);

			t3_xgm_intr_disable(adapter, pi->port_id);
			t3_read_reg(adapter, A_XGM_INT_STATUS + pi->mac.offset);
			t3_set_reg_field(adapter,
					 A_XGM_INT_ENABLE + pi->mac.offset,
					 F_XGM_INT, 0);

			if (is_10G(adapter))
				pi->phy.ops->power_down(&pi->phy, 1);

			t3_read_reg(adapter, A_XGM_INT_STATUS + pi->mac.offset);
			t3_mac_disable(mac, MAC_DIRECTION_RX);
			t3_link_start(&pi->phy, mac, &pi->link_config);

			/* Flush TX FIFO */
			enable_tx_fifo_drain(adapter, pi);
		}

		link_report(dev);
	}
}

/**
 *	t3_os_phymod_changed - handle PHY module changes
 *	@adap: the adapter associated with the link change
 *	@port_id: the port index whose limk status has changed
 *
 *	This is the OS-dependent handler for PHY module changes.  It is
 *	invoked when a PHY module is removed or inserted for any OS-specific
 *	processing.
 */
void t3_os_phymod_changed(struct adapter *adap, int port_id)
{
	static const char *mod_str[] = {
		NULL, "SR", "LR", "LRM", "TWINAX", "TWINAX", "unknown"
	};

	const struct net_device *dev = adap->port[port_id];
	const struct port_info *pi = netdev_priv(dev);

	if (pi->phy.modtype == phy_modtype_none)
		netdev_info(dev, "PHY module unplugged\n");
	else
		netdev_info(dev, "%s PHY module inserted\n",
			    mod_str[pi->phy.modtype]);
}

static void cxgb_set_rxmode(struct net_device *dev)
{
	struct port_info *pi = netdev_priv(dev);

	t3_mac_set_rx_mode(&pi->mac, dev);
}

/**
 *	link_start - enable a port
 *	@dev: the device to enable
 *
 *	Performs the MAC and PHY actions needed to enable a port.
 */
static void link_start(struct net_device *dev)
{
	struct port_info *pi = netdev_priv(dev);
	struct cmac *mac = &pi->mac;

	t3_mac_reset(mac);
	t3_mac_set_num_ucast(mac, MAX_MAC_IDX);
	t3_mac_set_mtu(mac, dev->mtu);
	t3_mac_set_address(mac, LAN_MAC_IDX, dev->dev_addr);
	t3_mac_set_address(mac, SAN_MAC_IDX, pi->iscsic.mac_addr);
	t3_mac_set_rx_mode(mac, dev);
	t3_link_start(&pi->phy, mac, &pi->link_config);
	t3_mac_enable(mac, MAC_DIRECTION_RX | MAC_DIRECTION_TX);
}

static inline void cxgb_disable_msi(struct adapter *adapter)
{
	if (adapter->flags & USING_MSIX) {
		pci_disable_msix(adapter->pdev);
		adapter->flags &= ~USING_MSIX;
	} else if (adapter->flags & USING_MSI) {
		pci_disable_msi(adapter->pdev);
		adapter->flags &= ~USING_MSI;
	}
}

/*
 * Interrupt handler for asynchronous events used with MSI-X.
 */
static irqreturn_t t3_async_intr_handler(int irq, void *cookie)
{
	t3_slow_intr_handler(cookie);
	return IRQ_HANDLED;
}

/*
 * Name the MSI-X interrupts.
 */
static void name_msix_vecs(struct adapter *adap)
{
	int i, j, msi_idx = 1, n = sizeof(adap->msix_info[0].desc) - 1;

	snprintf(adap->msix_info[0].desc, n, "%s", adap->name);
	adap->msix_info[0].desc[n] = 0;

	for_each_port(adap, j) {
		struct net_device *d = adap->port[j];
		const struct port_info *pi = netdev_priv(d);

		for (i = 0; i < pi->nqsets; i++, msi_idx++) {
			snprintf(adap->msix_info[msi_idx].desc, n,
				 "%s-%d", d->name, pi->first_qset + i);
			adap->msix_info[msi_idx].desc[n] = 0;
		}
	}
}

static int request_msix_data_irqs(struct adapter *adap)
{
	int i, j, err, qidx = 0;

	for_each_port(adap, i) {
		int nqsets = adap2pinfo(adap, i)->nqsets;

		for (j = 0; j < nqsets; ++j) {
			err = request_irq(adap->msix_info[qidx + 1].vec,
					  t3_intr_handler(adap,
							  adap->sge.qs[qidx].
							  rspq.polling), 0,
					  adap->msix_info[qidx + 1].desc,
					  &adap->sge.qs[qidx]);
			if (err) {
				while (--qidx >= 0)
					free_irq(adap->msix_info[qidx + 1].vec,
						 &adap->sge.qs[qidx]);
				return err;
			}
			qidx++;
		}
	}
	return 0;
}

static void free_irq_resources(struct adapter *adapter)
{
	if (adapter->flags & USING_MSIX) {
		int i, n = 0;

		free_irq(adapter->msix_info[0].vec, adapter);
		for_each_port(adapter, i)
			n += adap2pinfo(adapter, i)->nqsets;

		for (i = 0; i < n; ++i)
			free_irq(adapter->msix_info[i + 1].vec,
				 &adapter->sge.qs[i]);
	} else
		free_irq(adapter->pdev->irq, adapter);
}

static int await_mgmt_replies(struct adapter *adap, unsigned long init_cnt,
			      unsigned long n)
{
	int attempts = 10;

	while (adap->sge.qs[0].rspq.offload_pkts < init_cnt + n) {
		if (!--attempts)
			return -ETIMEDOUT;
		msleep(10);
	}
	return 0;
}

static int init_tp_parity(struct adapter *adap)
{
	int i;
	struct sk_buff *skb;
	struct cpl_set_tcb_field *greq;
	unsigned long cnt = adap->sge.qs[0].rspq.offload_pkts;

	t3_tp_set_offload_mode(adap, 1);

	for (i = 0; i < 16; i++) {
		struct cpl_smt_write_req *req;

		skb = alloc_skb(sizeof(*req), GFP_KERNEL);
		if (!skb)
			skb = adap->nofail_skb;
		if (!skb)
			goto alloc_skb_fail;

		req = __skb_put_zero(skb, sizeof(*req));
		req->wr.wr_hi = htonl(V_WR_OP(FW_WROPCODE_FORWARD));
		OPCODE_TID(req) = htonl(MK_OPCODE_TID(CPL_SMT_WRITE_REQ, i));
		req->mtu_idx = NMTUS - 1;
		req->iff = i;
		t3_mgmt_tx(adap, skb);
		if (skb == adap->nofail_skb) {
			await_mgmt_replies(adap, cnt, i + 1);
			adap->nofail_skb = alloc_skb(sizeof(*greq), GFP_KERNEL);
			if (!adap->nofail_skb)
				goto alloc_skb_fail;
		}
	}

	for (i = 0; i < 2048; i++) {
		struct cpl_l2t_write_req *req;

		skb = alloc_skb(sizeof(*req), GFP_KERNEL);
		if (!skb)
			skb = adap->nofail_skb;
		if (!skb)
			goto alloc_skb_fail;

		req = __skb_put_zero(skb, sizeof(*req));
		req->wr.wr_hi = htonl(V_WR_OP(FW_WROPCODE_FORWARD));
		OPCODE_TID(req) = htonl(MK_OPCODE_TID(CPL_L2T_WRITE_REQ, i));
		req->params = htonl(V_L2T_W_IDX(i));
		t3_mgmt_tx(adap, skb);
		if (skb == adap->nofail_skb) {
			await_mgmt_replies(adap, cnt, 16 + i + 1);
			adap->nofail_skb = alloc_skb(sizeof(*greq), GFP_KERNEL);
			if (!adap->nofail_skb)
				goto alloc_skb_fail;
		}
	}

	for (i = 0; i < 2048; i++) {
		struct cpl_rte_write_req *req;

		skb = alloc_skb(sizeof(*req), GFP_KERNEL);
		if (!skb)
			skb = adap->nofail_skb;
		if (!skb)
			goto alloc_skb_fail;

		req = __skb_put_zero(skb, sizeof(*req));
		req->wr.wr_hi = htonl(V_WR_OP(FW_WROPCODE_FORWARD));
		OPCODE_TID(req) = htonl(MK_OPCODE_TID(CPL_RTE_WRITE_REQ, i));
		req->l2t_idx = htonl(V_L2T_W_IDX(i));
		t3_mgmt_tx(adap, skb);
		if (skb == adap->nofail_skb) {
			await_mgmt_replies(adap, cnt, 16 + 2048 + i + 1);
			adap->nofail_skb = alloc_skb(sizeof(*greq), GFP_KERNEL);
			if (!adap->nofail_skb)
				goto alloc_skb_fail;
		}
	}

	skb = alloc_skb(sizeof(*greq), GFP_KERNEL);
	if (!skb)
		skb = adap->nofail_skb;
	if (!skb)
		goto alloc_skb_fail;

	greq = __skb_put_zero(skb, sizeof(*greq));
	greq->wr.wr_hi = htonl(V_WR_OP(FW_WROPCODE_FORWARD));
	OPCODE_TID(greq) = htonl(MK_OPCODE_TID(CPL_SET_TCB_FIELD, 0));
	greq->mask = cpu_to_be64(1);
	t3_mgmt_tx(adap, skb);

	i = await_mgmt_replies(adap, cnt, 16 + 2048 + 2048 + 1);
	if (skb == adap->nofail_skb) {
		i = await_mgmt_replies(adap, cnt, 16 + 2048 + 2048 + 1);
		adap->nofail_skb = alloc_skb(sizeof(*greq), GFP_KERNEL);
	}

	t3_tp_set_offload_mode(adap, 0);
	return i;

alloc_skb_fail:
	t3_tp_set_offload_mode(adap, 0);
	return -ENOMEM;
}

/**
 *	setup_rss - configure RSS
 *	@adap: the adapter
 *
 *	Sets up RSS to distribute packets to multiple receive queues.  We
 *	configure the RSS CPU lookup table to distribute to the number of HW
 *	receive queues, and the response queue lookup table to narrow that
 *	down to the response queues actually configured for each port.
 *	We always configure the RSS mapping for two ports since the mapping
 *	table has plenty of entries.
 */
static void setup_rss(struct adapter *adap)
{
	int i;
	unsigned int nq0 = adap2pinfo(adap, 0)->nqsets;
	unsigned int nq1 = adap->port[1] ? adap2pinfo(adap, 1)->nqsets : 1;
	u8 cpus[SGE_QSETS + 1];
	u16 rspq_map[RSS_TABLE_SIZE + 1];

	for (i = 0; i < SGE_QSETS; ++i)
		cpus[i] = i;
	cpus[SGE_QSETS] = 0xff;	/* terminator */

	for (i = 0; i < RSS_TABLE_SIZE / 2; ++i) {
		rspq_map[i] = i % nq0;
		rspq_map[i + RSS_TABLE_SIZE / 2] = (i % nq1) + nq0;
	}
	rspq_map[RSS_TABLE_SIZE] = 0xffff; /* terminator */

	t3_config_rss(adap, F_RQFEEDBACKENABLE | F_TNLLKPEN | F_TNLMAPEN |
		      F_TNLPRTEN | F_TNL2TUPEN | F_TNL4TUPEN |
		      V_RRCPLCPUSIZE(6) | F_HASHTOEPLITZ, cpus, rspq_map);
}

static void ring_dbs(struct adapter *adap)
{
	int i, j;

	for (i = 0; i < SGE_QSETS; i++) {
		struct sge_qset *qs = &adap->sge.qs[i];

		if (qs->adap)
			for (j = 0; j < SGE_TXQ_PER_SET; j++)
				t3_write_reg(adap, A_SG_KDOORBELL, F_SELEGRCNTX | V_EGRCNTX(qs->txq[j].cntxt_id));
	}
}

static void init_napi(struct adapter *adap)
{
	int i;

	for (i = 0; i < SGE_QSETS; i++) {
		struct sge_qset *qs = &adap->sge.qs[i];

		if (qs->adap)
			netif_napi_add(qs->netdev, &qs->napi, qs->napi.poll);
	}

	/*
	 * netif_napi_add() can be called only once per napi_struct because it
	 * adds each new napi_struct to a list.  Be careful not to call it a
	 * second time, e.g., during EEH recovery, by making a note of it.
	 */
	adap->flags |= NAPI_INIT;
}

/*
 * Wait until all NAPI handlers are descheduled.  This includes the handlers of
 * both netdevices representing interfaces and the dummy ones for the extra
 * queues.
 */
static void quiesce_rx(struct adapter *adap)
{
	int i;

	for (i = 0; i < SGE_QSETS; i++)
		if (adap->sge.qs[i].adap)
			napi_disable(&adap->sge.qs[i].napi);
}

static void enable_all_napi(struct adapter *adap)
{
	int i;
	for (i = 0; i < SGE_QSETS; i++)
		if (adap->sge.qs[i].adap)
			napi_enable(&adap->sge.qs[i].napi);
}

/**
 *	setup_sge_qsets - configure SGE Tx/Rx/response queues
 *	@adap: the adapter
 *
 *	Determines how many sets of SGE queues to use and initializes them.
 *	We support multiple queue sets per port if we have MSI-X, otherwise
 *	just one queue set per port.
 */
static int setup_sge_qsets(struct adapter *adap)
{
	int i, j, err, irq_idx = 0, qset_idx = 0;
	unsigned int ntxq = SGE_TXQ_PER_SET;

	if (adap->params.rev > 0 && !(adap->flags & USING_MSI))
		irq_idx = -1;

	for_each_port(adap, i) {
		struct net_device *dev = adap->port[i];
		struct port_info *pi = netdev_priv(dev);

		pi->qs = &adap->sge.qs[pi->first_qset];
		for (j = 0; j < pi->nqsets; ++j, ++qset_idx) {
			err = t3_sge_alloc_qset(adap, qset_idx, 1,
				(adap->flags & USING_MSIX) ? qset_idx + 1 :
							     irq_idx,
				&adap->params.sge.qset[qset_idx], ntxq, dev,
				netdev_get_tx_queue(dev, j));
			if (err) {
				t3_free_sge_resources(adap);
				return err;
			}
		}
	}

	return 0;
}

static ssize_t attr_show(struct device *d, char *buf,
			 ssize_t(*format) (struct net_device *, char *))
{
	ssize_t len;

	/* Synchronize with ioctls that may shut down the device */
	rtnl_lock();
	len = (*format) (to_net_dev(d), buf);
	rtnl_unlock();
	return len;
}

static ssize_t attr_store(struct device *d,
			  const char *buf, size_t len,
			  ssize_t(*set) (struct net_device *, unsigned int),
			  unsigned int min_val, unsigned int max_val)
{
	ssize_t ret;
	unsigned int val;

	if (!capable(CAP_NET_ADMIN))
		return -EPERM;

	ret = kstrtouint(buf, 0, &val);
	if (ret)
		return ret;
	if (val < min_val || val > max_val)
		return -EINVAL;

	rtnl_lock();
	ret = (*set) (to_net_dev(d), val);
	if (!ret)
		ret = len;
	rtnl_unlock();
	return ret;
}

#define CXGB3_SHOW(name, val_expr) \
static ssize_t format_##name(struct net_device *dev, char *buf) \
{ \
	struct port_info *pi = netdev_priv(dev); \
	struct adapter *adap = pi->adapter; \
	return sprintf(buf, "%u\n", val_expr); \
} \
static ssize_t show_##name(struct device *d, struct device_attribute *attr, \
			   char *buf) \
{ \
	return attr_show(d, buf, format_##name); \
}

static ssize_t set_nfilters(struct net_device *dev, unsigned int val)
{
	struct port_info *pi = netdev_priv(dev);
	struct adapter *adap = pi->adapter;
	int min_tids = is_offload(adap) ? MC5_MIN_TIDS : 0;

	if (adap->flags & FULL_INIT_DONE)
		return -EBUSY;
	if (val && adap->params.rev == 0)
		return -EINVAL;
	if (val > t3_mc5_size(&adap->mc5) - adap->params.mc5.nservers -
	    min_tids)
		return -EINVAL;
	adap->params.mc5.nfilters = val;
	return 0;
}

static ssize_t store_nfilters(struct device *d, struct device_attribute *attr,
			      const char *buf, size_t len)
{
	return attr_store(d, buf, len, set_nfilters, 0, ~0);
}

static ssize_t set_nservers(struct net_device *dev, unsigned int val)
{
	struct port_info *pi = netdev_priv(dev);
	struct adapter *adap = pi->adapter;

	if (adap->flags & FULL_INIT_DONE)
		return -EBUSY;
	if (val > t3_mc5_size(&adap->mc5) - adap->params.mc5.nfilters -
	    MC5_MIN_TIDS)
		return -EINVAL;
	adap->params.mc5.nservers = val;
	return 0;
}

static ssize_t store_nservers(struct device *d, struct device_attribute *attr,
			      const char *buf, size_t len)
{
	return attr_store(d, buf, len, set_nservers, 0, ~0);
}

#define CXGB3_ATTR_R(name, val_expr) \
CXGB3_SHOW(name, val_expr) \
static DEVICE_ATTR(name, 0444, show_##name, NULL)

#define CXGB3_ATTR_RW(name, val_expr, store_method) \
CXGB3_SHOW(name, val_expr) \
static DEVICE_ATTR(name, 0644, show_##name, store_method)

CXGB3_ATTR_R(cam_size, t3_mc5_size(&adap->mc5));
CXGB3_ATTR_RW(nfilters, adap->params.mc5.nfilters, store_nfilters);
CXGB3_ATTR_RW(nservers, adap->params.mc5.nservers, store_nservers);

static struct attribute *cxgb3_attrs[] = {
	&dev_attr_cam_size.attr,
	&dev_attr_nfilters.attr,
	&dev_attr_nservers.attr,
	NULL
};

static const struct attribute_group cxgb3_attr_group = {
	.attrs = cxgb3_attrs,
};

static ssize_t tm_attr_show(struct device *d,
			    char *buf, int sched)
{
	struct port_info *pi = netdev_priv(to_net_dev(d));
	struct adapter *adap = pi->adapter;
	unsigned int v, addr, bpt, cpt;
	ssize_t len;

	addr = A_TP_TX_MOD_Q1_Q0_RATE_LIMIT - sched / 2;
	rtnl_lock();
	t3_write_reg(adap, A_TP_TM_PIO_ADDR, addr);
	v = t3_read_reg(adap, A_TP_TM_PIO_DATA);
	if (sched & 1)
		v >>= 16;
	bpt = (v >> 8) & 0xff;
	cpt = v & 0xff;
	if (!cpt)
		len = sprintf(buf, "disabled\n");
	else {
		v = (adap->params.vpd.cclk * 1000) / cpt;
		len = sprintf(buf, "%u Kbps\n", (v * bpt) / 125);
	}
	rtnl_unlock();
	return len;
}

static ssize_t tm_attr_store(struct device *d,
			     const char *buf, size_t len, int sched)
{
	struct port_info *pi = netdev_priv(to_net_dev(d));
	struct adapter *adap = pi->adapter;
	unsigned int val;
	ssize_t ret;

	if (!capable(CAP_NET_ADMIN))
		return -EPERM;

	ret = kstrtouint(buf, 0, &val);
	if (ret)
		return ret;
	if (val > 10000000)
		return -EINVAL;

	rtnl_lock();
	ret = t3_config_sched(adap, val, sched);
	if (!ret)
		ret = len;
	rtnl_unlock();
	return ret;
}

#define TM_ATTR(name, sched) \
static ssize_t show_##name(struct device *d, struct device_attribute *attr, \
			   char *buf) \
{ \
	return tm_attr_show(d, buf, sched); \
} \
static ssize_t store_##name(struct device *d, struct device_attribute *attr, \
			    const char *buf, size_t len) \
{ \
	return tm_attr_store(d, buf, len, sched); \
} \
static DEVICE_ATTR(name, 0644, show_##name, store_##name)

TM_ATTR(sched0, 0);
TM_ATTR(sched1, 1);
TM_ATTR(sched2, 2);
TM_ATTR(sched3, 3);
TM_ATTR(sched4, 4);
TM_ATTR(sched5, 5);
TM_ATTR(sched6, 6);
TM_ATTR(sched7, 7);

static struct attribute *offload_attrs[] = {
	&dev_attr_sched0.attr,
	&dev_attr_sched1.attr,
	&dev_attr_sched2.attr,
	&dev_attr_sched3.attr,
	&dev_attr_sched4.attr,
	&dev_attr_sched5.attr,
	&dev_attr_sched6.attr,
	&dev_attr_sched7.attr,
	NULL
};

static const struct attribute_group offload_attr_group = {
	.attrs = offload_attrs,
};

/*
 * Sends an sk_buff to an offload queue driver
 * after dealing with any active network taps.
 */
static inline int offload_tx(struct t3cdev *tdev, struct sk_buff *skb)
{
	int ret;

	local_bh_disable();
	ret = t3_offload_tx(tdev, skb);
	local_bh_enable();
	return ret;
}

static int write_smt_entry(struct adapter *adapter, int idx)
{
	struct cpl_smt_write_req *req;
	struct port_info *pi = netdev_priv(adapter->port[idx]);
	struct sk_buff *skb = alloc_skb(sizeof(*req), GFP_KERNEL);

	if (!skb)
		return -ENOMEM;

	req = __skb_put(skb, sizeof(*req));
	req->wr.wr_hi = htonl(V_WR_OP(FW_WROPCODE_FORWARD));
	OPCODE_TID(req) = htonl(MK_OPCODE_TID(CPL_SMT_WRITE_REQ, idx));
	req->mtu_idx = NMTUS - 1;	/* should be 0 but there's a T3 bug */
	req->iff = idx;
	memcpy(req->src_mac0, adapter->port[idx]->dev_addr, ETH_ALEN);
	memcpy(req->src_mac1, pi->iscsic.mac_addr, ETH_ALEN);
	skb->priority = 1;
	offload_tx(&adapter->tdev, skb);
	return 0;
}

static int init_smt(struct adapter *adapter)
{
	int i;

	for_each_port(adapter, i)
	    write_smt_entry(adapter, i);
	return 0;
}

static void init_port_mtus(struct adapter *adapter)
{
	unsigned int mtus = adapter->port[0]->mtu;

	if (adapter->port[1])
		mtus |= adapter->port[1]->mtu << 16;
	t3_write_reg(adapter, A_TP_MTU_PORT_TABLE, mtus);
}

static int send_pktsched_cmd(struct adapter *adap, int sched, int qidx, int lo,
			      int hi, int port)
{
	struct sk_buff *skb;
	struct mngt_pktsched_wr *req;
	int ret;

	skb = alloc_skb(sizeof(*req), GFP_KERNEL);
	if (!skb)
		skb = adap->nofail_skb;
	if (!skb)
		return -ENOMEM;

	req = skb_put(skb, sizeof(*req));
	req->wr_hi = htonl(V_WR_OP(FW_WROPCODE_MNGT));
	req->mngt_opcode = FW_MNGTOPCODE_PKTSCHED_SET;
	req->sched = sched;
	req->idx = qidx;
	req->min = lo;
	req->max = hi;
	req->binding = port;
	ret = t3_mgmt_tx(adap, skb);
	if (skb == adap->nofail_skb) {
		adap->nofail_skb = alloc_skb(sizeof(struct cpl_set_tcb_field),
					     GFP_KERNEL);
		if (!adap->nofail_skb)
			ret = -ENOMEM;
	}

	return ret;
}

static int bind_qsets(struct adapter *adap)
{
	int i, j, err = 0;

	for_each_port(adap, i) {
		const struct port_info *pi = adap2pinfo(adap, i);

		for (j = 0; j < pi->nqsets; ++j) {
			int ret = send_pktsched_cmd(adap, 1,
						    pi->first_qset + j, -1,
						    -1, i);
			if (ret)
				err = ret;
		}
	}

	return err;
}

#define FW_VERSION __stringify(FW_VERSION_MAJOR) "."			\
	__stringify(FW_VERSION_MINOR) "." __stringify(FW_VERSION_MICRO)
#define FW_FNAME "cxgb3/t3fw-" FW_VERSION ".bin"
#define TPSRAM_VERSION __stringify(TP_VERSION_MAJOR) "."		\
	__stringify(TP_VERSION_MINOR) "." __stringify(TP_VERSION_MICRO)
#define TPSRAM_NAME "cxgb3/t3%c_psram-" TPSRAM_VERSION ".bin"
#define AEL2005_OPT_EDC_NAME "cxgb3/ael2005_opt_edc.bin"
#define AEL2005_TWX_EDC_NAME "cxgb3/ael2005_twx_edc.bin"
#define AEL2020_TWX_EDC_NAME "cxgb3/ael2020_twx_edc.bin"
MODULE_FIRMWARE(FW_FNAME);
MODULE_FIRMWARE("cxgb3/t3b_psram-" TPSRAM_VERSION ".bin");
MODULE_FIRMWARE("cxgb3/t3c_psram-" TPSRAM_VERSION ".bin");
MODULE_FIRMWARE(AEL2005_OPT_EDC_NAME);
MODULE_FIRMWARE(AEL2005_TWX_EDC_NAME);
MODULE_FIRMWARE(AEL2020_TWX_EDC_NAME);

static inline const char *get_edc_fw_name(int edc_idx)
{
	const char *fw_name = NULL;

	switch (edc_idx) {
	case EDC_OPT_AEL2005:
		fw_name = AEL2005_OPT_EDC_NAME;
		break;
	case EDC_TWX_AEL2005:
		fw_name = AEL2005_TWX_EDC_NAME;
		break;
	case EDC_TWX_AEL2020:
		fw_name = AEL2020_TWX_EDC_NAME;
		break;
	}
	return fw_name;
}

int t3_get_edc_fw(struct cphy *phy, int edc_idx, int size)
{
	struct adapter *adapter = phy->adapter;
	const struct firmware *fw;
	const char *fw_name;
	u32 csum;
	const __be32 *p;
	u16 *cache = phy->phy_cache;
	int i, ret = -EINVAL;

	fw_name = get_edc_fw_name(edc_idx);
	if (fw_name)
		ret = request_firmware(&fw, fw_name, &adapter->pdev->dev);
	if (ret < 0) {
		dev_err(&adapter->pdev->dev,
			"could not upgrade firmware: unable to load %s\n",
			fw_name);
		return ret;
	}

	/* check size, take checksum in account */
	if (fw->size > size + 4) {
		CH_ERR(adapter, "firmware image too large %u, expected %d\n",
		       (unsigned int)fw->size, size + 4);
		ret = -EINVAL;
	}

	/* compute checksum */
	p = (const __be32 *)fw->data;
	for (csum = 0, i = 0; i < fw->size / sizeof(csum); i++)
		csum += ntohl(p[i]);

	if (csum != 0xffffffff) {
		CH_ERR(adapter, "corrupted firmware image, checksum %u\n",
		       csum);
		ret = -EINVAL;
	}

	for (i = 0; i < size / 4 ; i++) {
		*cache++ = (be32_to_cpu(p[i]) & 0xffff0000) >> 16;
		*cache++ = be32_to_cpu(p[i]) & 0xffff;
	}

	release_firmware(fw);

	return ret;
}

static int upgrade_fw(struct adapter *adap)
{
	int ret;
	const struct firmware *fw;
	struct device *dev = &adap->pdev->dev;

	ret = request_firmware(&fw, FW_FNAME, dev);
	if (ret < 0) {
		dev_err(dev, "could not upgrade firmware: unable to load %s\n",
			FW_FNAME);
		return ret;
	}
	ret = t3_load_fw(adap, fw->data, fw->size);
	release_firmware(fw);

	if (ret == 0)
		dev_info(dev, "successful upgrade to firmware %d.%d.%d\n",
			 FW_VERSION_MAJOR, FW_VERSION_MINOR, FW_VERSION_MICRO);
	else
		dev_err(dev, "failed to upgrade to firmware %d.%d.%d\n",
			FW_VERSION_MAJOR, FW_VERSION_MINOR, FW_VERSION_MICRO);

	return ret;
}

static inline char t3rev2char(struct adapter *adapter)
{
	char rev = 0;

	switch(adapter->params.rev) {
	case T3_REV_B:
	case T3_REV_B2:
		rev = 'b';
		break;
	case T3_REV_C:
		rev = 'c';
		break;
	}
	return rev;
}

static int update_tpsram(struct adapter *adap)
{
	const struct firmware *tpsram;
	char buf[64];
	struct device *dev = &adap->pdev->dev;
	int ret;
	char rev;

	rev = t3rev2char(adap);
	if (!rev)
		return 0;

	snprintf(buf, sizeof(buf), TPSRAM_NAME, rev);

	ret = request_firmware(&tpsram, buf, dev);
	if (ret < 0) {
		dev_err(dev, "could not load TP SRAM: unable to load %s\n",
			buf);
		return ret;
	}

	ret = t3_check_tpsram(adap, tpsram->data, tpsram->size);
	if (ret)
		goto release_tpsram;

	ret = t3_set_proto_sram(adap, tpsram->data);
	if (ret == 0)
		dev_info(dev,
			 "successful update of protocol engine "
			 "to %d.%d.%d\n",
			 TP_VERSION_MAJOR, TP_VERSION_MINOR, TP_VERSION_MICRO);
	else
		dev_err(dev, "failed to update of protocol engine %d.%d.%d\n",
			TP_VERSION_MAJOR, TP_VERSION_MINOR, TP_VERSION_MICRO);
	if (ret)
		dev_err(dev, "loading protocol SRAM failed\n");

release_tpsram:
	release_firmware(tpsram);

	return ret;
}

/**
 * t3_synchronize_rx - wait for current Rx processing on a port to complete
 * @adap: the adapter
 * @p: the port
 *
 * Ensures that current Rx processing on any of the queues associated with
 * the given port completes before returning.  We do this by acquiring and
 * releasing the locks of the response queues associated with the port.
 */
static void t3_synchronize_rx(struct adapter *adap, const struct port_info *p)
{
	int i;

	for (i = p->first_qset; i < p->first_qset + p->nqsets; i++) {
		struct sge_rspq *q = &adap->sge.qs[i].rspq;

		spin_lock_irq(&q->lock);
		spin_unlock_irq(&q->lock);
	}
}

static void cxgb_vlan_mode(struct net_device *dev, netdev_features_t features)
{
	struct port_info *pi = netdev_priv(dev);
	struct adapter *adapter = pi->adapter;

	if (adapter->params.rev > 0) {
		t3_set_vlan_accel(adapter, 1 << pi->port_id,
				  features & NETIF_F_HW_VLAN_CTAG_RX);
	} else {
		/* single control for all ports */
		unsigned int i, have_vlans = features & NETIF_F_HW_VLAN_CTAG_RX;

		for_each_port(adapter, i)
			have_vlans |=
				adapter->port[i]->features &
				NETIF_F_HW_VLAN_CTAG_RX;

		t3_set_vlan_accel(adapter, 1, have_vlans);
	}
	t3_synchronize_rx(adapter, pi);
}

/**
 *	cxgb_up - enable the adapter
 *	@adap: adapter being enabled
 *
 *	Called when the first port is enabled, this function performs the
 *	actions necessary to make an adapter operational, such as completing
 *	the initialization of HW modules, and enabling interrupts.
 *
 *	Must be called with the rtnl lock held.
 */
static int cxgb_up(struct adapter *adap)
{
	int i, err;

	if (!(adap->flags & FULL_INIT_DONE)) {
		err = t3_check_fw_version(adap);
		if (err == -EINVAL) {
			err = upgrade_fw(adap);
			CH_WARN(adap, "FW upgrade to %d.%d.%d %s\n",
				FW_VERSION_MAJOR, FW_VERSION_MINOR,
				FW_VERSION_MICRO, err ? "failed" : "succeeded");
		}

		err = t3_check_tpsram_version(adap);
		if (err == -EINVAL) {
			err = update_tpsram(adap);
			CH_WARN(adap, "TP upgrade to %d.%d.%d %s\n",
				TP_VERSION_MAJOR, TP_VERSION_MINOR,
				TP_VERSION_MICRO, err ? "failed" : "succeeded");
		}

		/*
		 * Clear interrupts now to catch errors if t3_init_hw fails.
		 * We clear them again later as initialization may trigger
		 * conditions that can interrupt.
		 */
		t3_intr_clear(adap);

		err = t3_init_hw(adap, 0);
		if (err)
			goto out;

		t3_set_reg_field(adap, A_TP_PARA_REG5, 0, F_RXDDPOFFINIT);
		t3_write_reg(adap, A_ULPRX_TDDP_PSZ, V_HPZ0(PAGE_SHIFT - 12));

		err = setup_sge_qsets(adap);
		if (err)
			goto out;

		for_each_port(adap, i)
			cxgb_vlan_mode(adap->port[i], adap->port[i]->features);

		setup_rss(adap);
		if (!(adap->flags & NAPI_INIT))
			init_napi(adap);

		t3_start_sge_timers(adap);
		adap->flags |= FULL_INIT_DONE;
	}

	t3_intr_clear(adap);

	if (adap->flags & USING_MSIX) {
		name_msix_vecs(adap);
		err = request_irq(adap->msix_info[0].vec,
				  t3_async_intr_handler, 0,
				  adap->msix_info[0].desc, adap);
		if (err)
			goto irq_err;

		err = request_msix_data_irqs(adap);
		if (err) {
			free_irq(adap->msix_info[0].vec, adap);
			goto irq_err;
		}
	} else {
		err = request_irq(adap->pdev->irq,
				  t3_intr_handler(adap, adap->sge.qs[0].rspq.polling),
				  (adap->flags & USING_MSI) ? 0 : IRQF_SHARED,
				  adap->name, adap);
		if (err)
			goto irq_err;
	}

	enable_all_napi(adap);
	t3_sge_start(adap);
	t3_intr_enable(adap);

	if (adap->params.rev >= T3_REV_C && !(adap->flags & TP_PARITY_INIT) &&
	    is_offload(adap) && init_tp_parity(adap) == 0)
		adap->flags |= TP_PARITY_INIT;

	if (adap->flags & TP_PARITY_INIT) {
		t3_write_reg(adap, A_TP_INT_CAUSE,
			     F_CMCACHEPERR | F_ARPLUTPERR);
		t3_write_reg(adap, A_TP_INT_ENABLE, 0x7fbfffff);
	}

	if (!(adap->flags & QUEUES_BOUND)) {
		int ret = bind_qsets(adap);

		if (ret < 0) {
			CH_ERR(adap, "failed to bind qsets, err %d\n", ret);
			t3_intr_disable(adap);
			quiesce_rx(adap);
			free_irq_resources(adap);
			err = ret;
			goto out;
		}
		adap->flags |= QUEUES_BOUND;
	}

out:
	return err;
irq_err:
	CH_ERR(adap, "request_irq failed, err %d\n", err);
	goto out;
}

/*
 * Release resources when all the ports and offloading have been stopped.
 */
static void cxgb_down(struct adapter *adapter, int on_wq)
{
	t3_sge_stop(adapter);
	spin_lock_irq(&adapter->work_lock);	/* sync with PHY intr task */
	t3_intr_disable(adapter);
	spin_unlock_irq(&adapter->work_lock);

	free_irq_resources(adapter);
	quiesce_rx(adapter);
	t3_sge_stop(adapter);
	if (!on_wq)
		flush_workqueue(cxgb3_wq);/* wait for external IRQ handler */
}

static void schedule_chk_task(struct adapter *adap)
{
	unsigned int timeo;

	timeo = adap->params.linkpoll_period ?
	    (HZ * adap->params.linkpoll_period) / 10 :
	    adap->params.stats_update_period * HZ;
	if (timeo)
		queue_delayed_work(cxgb3_wq, &adap->adap_check_task, timeo);
}

static int offload_open(struct net_device *dev)
{
	struct port_info *pi = netdev_priv(dev);
	struct adapter *adapter = pi->adapter;
	struct t3cdev *tdev = dev2t3cdev(dev);
	int adap_up = adapter->open_device_map & PORT_MASK;
	int err;

	if (test_and_set_bit(OFFLOAD_DEVMAP_BIT, &adapter->open_device_map))
		return 0;

	if (!adap_up && (err = cxgb_up(adapter)) < 0)
		goto out;

	t3_tp_set_offload_mode(adapter, 1);
	tdev->lldev = adapter->port[0];
	err = cxgb3_offload_activate(adapter);
	if (err)
		goto out;

	init_port_mtus(adapter);
	t3_load_mtus(adapter, adapter->params.mtus, adapter->params.a_wnd,
		     adapter->params.b_wnd,
		     adapter->params.rev == 0 ?
		     adapter->port[0]->mtu : 0xffff);
	init_smt(adapter);

	if (sysfs_create_group(&tdev->lldev->dev.kobj, &offload_attr_group))
		dev_dbg(&dev->dev, "cannot create sysfs group\n");

	/* Call back all registered clients */
	cxgb3_add_clients(tdev);

out:
	/* restore them in case the offload module has changed them */
	if (err) {
		t3_tp_set_offload_mode(adapter, 0);
		clear_bit(OFFLOAD_DEVMAP_BIT, &adapter->open_device_map);
		cxgb3_set_dummy_ops(tdev);
	}
	return err;
}

static int offload_close(struct t3cdev *tdev)
{
	struct adapter *adapter = tdev2adap(tdev);
	struct t3c_data *td = T3C_DATA(tdev);

	if (!test_bit(OFFLOAD_DEVMAP_BIT, &adapter->open_device_map))
		return 0;

	/* Call back all registered clients */
	cxgb3_remove_clients(tdev);

	sysfs_remove_group(&tdev->lldev->dev.kobj, &offload_attr_group);

	/* Flush work scheduled while releasing TIDs */
	flush_work(&td->tid_release_task);

	tdev->lldev = NULL;
	cxgb3_set_dummy_ops(tdev);
	t3_tp_set_offload_mode(adapter, 0);
	clear_bit(OFFLOAD_DEVMAP_BIT, &adapter->open_device_map);

	if (!adapter->open_device_map)
		cxgb_down(adapter, 0);

	cxgb3_offload_deactivate(adapter);
	return 0;
}

static int cxgb_open(struct net_device *dev)
{
	struct port_info *pi = netdev_priv(dev);
	struct adapter *adapter = pi->adapter;
	int other_ports = adapter->open_device_map & PORT_MASK;
	int err;

	if (!adapter->open_device_map && (err = cxgb_up(adapter)) < 0)
		return err;

	set_bit(pi->port_id, &adapter->open_device_map);
	if (is_offload(adapter) && !ofld_disable) {
		err = offload_open(dev);
		if (err)
			pr_warn("Could not initialize offload capabilities\n");
	}

	netif_set_real_num_tx_queues(dev, pi->nqsets);
	err = netif_set_real_num_rx_queues(dev, pi->nqsets);
	if (err)
		return err;
	link_start(dev);
	t3_port_intr_enable(adapter, pi->port_id);
	netif_tx_start_all_queues(dev);
	if (!other_ports)
		schedule_chk_task(adapter);

	cxgb3_event_notify(&adapter->tdev, OFFLOAD_PORT_UP, pi->port_id);
	return 0;
}

static int __cxgb_close(struct net_device *dev, int on_wq)
{
	struct port_info *pi = netdev_priv(dev);
	struct adapter *adapter = pi->adapter;

	
	if (!adapter->open_device_map)
		return 0;

	/* Stop link fault interrupts */
	t3_xgm_intr_disable(adapter, pi->port_id);
	t3_read_reg(adapter, A_XGM_INT_STATUS + pi->mac.offset);

	t3_port_intr_disable(adapter, pi->port_id);
	netif_tx_stop_all_queues(dev);
	pi->phy.ops->power_down(&pi->phy, 1);
	netif_carrier_off(dev);
	t3_mac_disable(&pi->mac, MAC_DIRECTION_TX | MAC_DIRECTION_RX);

	spin_lock_irq(&adapter->work_lock);	/* sync with update task */
	clear_bit(pi->port_id, &adapter->open_device_map);
	spin_unlock_irq(&adapter->work_lock);

	if (!(adapter->open_device_map & PORT_MASK))
		cancel_delayed_work_sync(&adapter->adap_check_task);

	if (!adapter->open_device_map)
		cxgb_down(adapter, on_wq);

	cxgb3_event_notify(&adapter->tdev, OFFLOAD_PORT_DOWN, pi->port_id);
	return 0;
}

static int cxgb_close(struct net_device *dev)
{
	return __cxgb_close(dev, 0);
}

static struct net_device_stats *cxgb_get_stats(struct net_device *dev)
{
	struct port_info *pi = netdev_priv(dev);
	struct adapter *adapter = pi->adapter;
	struct net_device_stats *ns = &dev->stats;
	const struct mac_stats *pstats;

	spin_lock(&adapter->stats_lock);
	pstats = t3_mac_update_stats(&pi->mac);
	spin_unlock(&adapter->stats_lock);

	ns->tx_bytes = pstats->tx_octets;
	ns->tx_packets = pstats->tx_frames;
	ns->rx_bytes = pstats->rx_octets;
	ns->rx_packets = pstats->rx_frames;
	ns->multicast = pstats->rx_mcast_frames;

	ns->tx_errors = pstats->tx_underrun;
	ns->rx_errors = pstats->rx_symbol_errs + pstats->rx_fcs_errs +
	    pstats->rx_too_long + pstats->rx_jabber + pstats->rx_short +
	    pstats->rx_fifo_ovfl;

	/* detailed rx_errors */
	ns->rx_length_errors = pstats->rx_jabber + pstats->rx_too_long;
	ns->rx_over_errors = 0;
	ns->rx_crc_errors = pstats->rx_fcs_errs;
	ns->rx_frame_errors = pstats->rx_symbol_errs;
	ns->rx_fifo_errors = pstats->rx_fifo_ovfl;
	ns->rx_missed_errors = pstats->rx_cong_drops;

	/* detailed tx_errors */
	ns->tx_aborted_errors = 0;
	ns->tx_carrier_errors = 0;
	ns->tx_fifo_errors = pstats->tx_underrun;
	ns->tx_heartbeat_errors = 0;
	ns->tx_window_errors = 0;
	return ns;
}

static u32 get_msglevel(struct net_device *dev)
{
	struct port_info *pi = netdev_priv(dev);
	struct adapter *adapter = pi->adapter;

	return adapter->msg_enable;
}

static void set_msglevel(struct net_device *dev, u32 val)
{
	struct port_info *pi = netdev_priv(dev);
	struct adapter *adapter = pi->adapter;

	adapter->msg_enable = val;
}

static const char stats_strings[][ETH_GSTRING_LEN] = {
	"TxOctetsOK         ",
	"TxFramesOK         ",
	"TxMulticastFramesOK",
	"TxBroadcastFramesOK",
	"TxPauseFrames      ",
	"TxUnderrun         ",
	"TxExtUnderrun      ",

	"TxFrames64         ",
	"TxFrames65To127    ",
	"TxFrames128To255   ",
	"TxFrames256To511   ",
	"TxFrames512To1023  ",
	"TxFrames1024To1518 ",
	"TxFrames1519ToMax  ",

	"RxOctetsOK         ",
	"RxFramesOK         ",
	"RxMulticastFramesOK",
	"RxBroadcastFramesOK",
	"RxPauseFrames      ",
	"RxFCSErrors        ",
	"RxSymbolErrors     ",
	"RxShortErrors      ",
	"RxJabberErrors     ",
	"RxLengthErrors     ",
	"RxFIFOoverflow     ",

	"RxFrames64         ",
	"RxFrames65To127    ",
	"RxFrames128To255   ",
	"RxFrames256To511   ",
	"RxFrames512To1023  ",
	"RxFrames1024To1518 ",
	"RxFrames1519ToMax  ",

	"PhyFIFOErrors      ",
	"TSO                ",
	"VLANextractions    ",
	"VLANinsertions     ",
	"TxCsumOffload      ",
	"RxCsumGood         ",
	"LroAggregated      ",
	"LroFlushed         ",
	"LroNoDesc          ",
	"RxDrops            ",

	"CheckTXEnToggled   ",
	"CheckResets        ",

	"LinkFaults         ",
};

static int get_sset_count(struct net_device *dev, int sset)
{
	switch (sset) {
	case ETH_SS_STATS:
		return ARRAY_SIZE(stats_strings);
	default:
		return -EOPNOTSUPP;
	}
}

#define T3_REGMAP_SIZE (3 * 1024)

static int get_regs_len(struct net_device *dev)
{
	return T3_REGMAP_SIZE;
}

static int get_eeprom_len(struct net_device *dev)
{
	return EEPROMSIZE;
}

static void get_drvinfo(struct net_device *dev, struct ethtool_drvinfo *info)
{
	struct port_info *pi = netdev_priv(dev);
	struct adapter *adapter = pi->adapter;
	u32 fw_vers = 0;
	u32 tp_vers = 0;

	spin_lock(&adapter->stats_lock);
	t3_get_fw_version(adapter, &fw_vers);
	t3_get_tp_version(adapter, &tp_vers);
	spin_unlock(&adapter->stats_lock);

	strscpy(info->driver, DRV_NAME, sizeof(info->driver));
	strscpy(info->bus_info, pci_name(adapter->pdev),
		sizeof(info->bus_info));
	if (fw_vers)
		snprintf(info->fw_version, sizeof(info->fw_version),
			 "%s %u.%u.%u TP %u.%u.%u",
			 G_FW_VERSION_TYPE(fw_vers) ? "T" : "N",
			 G_FW_VERSION_MAJOR(fw_vers),
			 G_FW_VERSION_MINOR(fw_vers),
			 G_FW_VERSION_MICRO(fw_vers),
			 G_TP_VERSION_MAJOR(tp_vers),
			 G_TP_VERSION_MINOR(tp_vers),
			 G_TP_VERSION_MICRO(tp_vers));
}

static void get_strings(struct net_device *dev, u32 stringset, u8 * data)
{
	if (stringset == ETH_SS_STATS)
		memcpy(data, stats_strings, sizeof(stats_strings));
}

static unsigned long collect_sge_port_stats(struct adapter *adapter,
					    struct port_info *p, int idx)
{
	int i;
	unsigned long tot = 0;

	for (i = p->first_qset; i < p->first_qset + p->nqsets; ++i)
		tot += adapter->sge.qs[i].port_stats[idx];
	return tot;
}

static void get_stats(struct net_device *dev, struct ethtool_stats *stats,
		      u64 *data)
{
	struct port_info *pi = netdev_priv(dev);
	struct adapter *adapter = pi->adapter;
	const struct mac_stats *s;

	spin_lock(&adapter->stats_lock);
	s = t3_mac_update_stats(&pi->mac);
	spin_unlock(&adapter->stats_lock);

	*data++ = s->tx_octets;
	*data++ = s->tx_frames;
	*data++ = s->tx_mcast_frames;
	*data++ = s->tx_bcast_frames;
	*data++ = s->tx_pause;
	*data++ = s->tx_underrun;
	*data++ = s->tx_fifo_urun;

	*data++ = s->tx_frames_64;
	*data++ = s->tx_frames_65_127;
	*data++ = s->tx_frames_128_255;
	*data++ = s->tx_frames_256_511;
	*data++ = s->tx_frames_512_1023;
	*data++ = s->tx_frames_1024_1518;
	*data++ = s->tx_frames_1519_max;

	*data++ = s->rx_octets;
	*data++ = s->rx_frames;
	*data++ = s->rx_mcast_frames;
	*data++ = s->rx_bcast_frames;
	*data++ = s->rx_pause;
	*data++ = s->rx_fcs_errs;
	*data++ = s->rx_symbol_errs;
	*data++ = s->rx_short;
	*data++ = s->rx_jabber;
	*data++ = s->rx_too_long;
	*data++ = s->rx_fifo_ovfl;

	*data++ = s->rx_frames_64;
	*data++ = s->rx_frames_65_127;
	*data++ = s->rx_frames_128_255;
	*data++ = s->rx_frames_256_511;
	*data++ = s->rx_frames_512_1023;
	*data++ = s->rx_frames_1024_1518;
	*data++ = s->rx_frames_1519_max;

	*data++ = pi->phy.fifo_errors;

	*data++ = collect_sge_port_stats(adapter, pi, SGE_PSTAT_TSO);
	*data++ = collect_sge_port_stats(adapter, pi, SGE_PSTAT_VLANEX);
	*data++ = collect_sge_port_stats(adapter, pi, SGE_PSTAT_VLANINS);
	*data++ = collect_sge_port_stats(adapter, pi, SGE_PSTAT_TX_CSUM);
	*data++ = collect_sge_port_stats(adapter, pi, SGE_PSTAT_RX_CSUM_GOOD);
	*data++ = 0;
	*data++ = 0;
	*data++ = 0;
	*data++ = s->rx_cong_drops;

	*data++ = s->num_toggled;
	*data++ = s->num_resets;

	*data++ = s->link_faults;
}

static inline void reg_block_dump(struct adapter *ap, void *buf,
				  unsigned int start, unsigned int end)
{
	u32 *p = buf + start;

	for (; start <= end; start += sizeof(u32))
		*p++ = t3_read_reg(ap, start);
}

static void get_regs(struct net_device *dev, struct ethtool_regs *regs,
		     void *buf)
{
	struct port_info *pi = netdev_priv(dev);
	struct adapter *ap = pi->adapter;

	/*
	 * Version scheme:
	 * bits 0..9: chip version
	 * bits 10..15: chip revision
	 * bit 31: set for PCIe cards
	 */
	regs->version = 3 | (ap->params.rev << 10) | (is_pcie(ap) << 31);

	/*
	 * We skip the MAC statistics registers because they are clear-on-read.
	 * Also reading multi-register stats would need to synchronize with the
	 * periodic mac stats accumulation.  Hard to justify the complexity.
	 */
	memset(buf, 0, T3_REGMAP_SIZE);
	reg_block_dump(ap, buf, 0, A_SG_RSPQ_CREDIT_RETURN);
	reg_block_dump(ap, buf, A_SG_HI_DRB_HI_THRSH, A_ULPRX_PBL_ULIMIT);
	reg_block_dump(ap, buf, A_ULPTX_CONFIG, A_MPS_INT_CAUSE);
	reg_block_dump(ap, buf, A_CPL_SWITCH_CNTRL, A_CPL_MAP_TBL_DATA);
	reg_block_dump(ap, buf, A_SMB_GLOBAL_TIME_CFG, A_XGM_SERDES_STAT3);
	reg_block_dump(ap, buf, A_XGM_SERDES_STATUS0,
		       XGM_REG(A_XGM_SERDES_STAT3, 1));
	reg_block_dump(ap, buf, XGM_REG(A_XGM_SERDES_STATUS0, 1),
		       XGM_REG(A_XGM_RX_SPI4_SOP_EOP_CNT, 1));
}

static int restart_autoneg(struct net_device *dev)
{
	struct port_info *p = netdev_priv(dev);

	if (!netif_running(dev))
		return -EAGAIN;
	if (p->link_config.autoneg != AUTONEG_ENABLE)
		return -EINVAL;
	p->phy.ops->autoneg_restart(&p->phy);
	return 0;
}

static int set_phys_id(struct net_device *dev,
		       enum ethtool_phys_id_state state)
{
	struct port_info *pi = netdev_priv(dev);
	struct adapter *adapter = pi->adapter;

	switch (state) {
	case ETHTOOL_ID_ACTIVE:
		return 1;	/* cycle on/off once per second */

	case ETHTOOL_ID_OFF:
		t3_set_reg_field(adapter, A_T3DBG_GPIO_EN, F_GPIO0_OUT_VAL, 0);
		break;

	case ETHTOOL_ID_ON:
	case ETHTOOL_ID_INACTIVE:
		t3_set_reg_field(adapter, A_T3DBG_GPIO_EN, F_GPIO0_OUT_VAL,
			 F_GPIO0_OUT_VAL);
	}

	return 0;
}

static int get_link_ksettings(struct net_device *dev,
			      struct ethtool_link_ksettings *cmd)
{
	struct port_info *p = netdev_priv(dev);
	u32 supported;

	ethtool_convert_legacy_u32_to_link_mode(cmd->link_modes.supported,
						p->link_config.supported);
	ethtool_convert_legacy_u32_to_link_mode(cmd->link_modes.advertising,
						p->link_config.advertising);

	if (netif_carrier_ok(dev)) {
		cmd->base.speed = p->link_config.speed;
		cmd->base.duplex = p->link_config.duplex;
	} else {
		cmd->base.speed = SPEED_UNKNOWN;
		cmd->base.duplex = DUPLEX_UNKNOWN;
	}

	ethtool_convert_link_mode_to_legacy_u32(&supported,
						cmd->link_modes.supported);

	cmd->base.port = (supported & SUPPORTED_TP) ? PORT_TP : PORT_FIBRE;
	cmd->base.phy_address = p->phy.mdio.prtad;
	cmd->base.autoneg = p->link_config.autoneg;
	return 0;
}

static int speed_duplex_to_caps(int speed, int duplex)
{
	int cap = 0;

	switch (speed) {
	case SPEED_10:
		if (duplex == DUPLEX_FULL)
			cap = SUPPORTED_10baseT_Full;
		else
			cap = SUPPORTED_10baseT_Half;
		break;
	case SPEED_100:
		if (duplex == DUPLEX_FULL)
			cap = SUPPORTED_100baseT_Full;
		else
			cap = SUPPORTED_100baseT_Half;
		break;
	case SPEED_1000:
		if (duplex == DUPLEX_FULL)
			cap = SUPPORTED_1000baseT_Full;
		else
			cap = SUPPORTED_1000baseT_Half;
		break;
	case SPEED_10000:
		if (duplex == DUPLEX_FULL)
			cap = SUPPORTED_10000baseT_Full;
	}
	return cap;
}

#define ADVERTISED_MASK (ADVERTISED_10baseT_Half | ADVERTISED_10baseT_Full | \
		      ADVERTISED_100baseT_Half | ADVERTISED_100baseT_Full | \
		      ADVERTISED_1000baseT_Half | ADVERTISED_1000baseT_Full | \
		      ADVERTISED_10000baseT_Full)

static int set_link_ksettings(struct net_device *dev,
			      const struct ethtool_link_ksettings *cmd)
{
	struct port_info *p = netdev_priv(dev);
	struct link_config *lc = &p->link_config;
	u32 advertising;

	ethtool_convert_link_mode_to_legacy_u32(&advertising,
						cmd->link_modes.advertising);

	if (!(lc->supported & SUPPORTED_Autoneg)) {
		/*
		 * PHY offers a single speed/duplex.  See if that's what's
		 * being requested.
		 */
		if (cmd->base.autoneg == AUTONEG_DISABLE) {
			u32 speed = cmd->base.speed;
			int cap = speed_duplex_to_caps(speed, cmd->base.duplex);
			if (lc->supported & cap)
				return 0;
		}
		return -EINVAL;
	}

	if (cmd->base.autoneg == AUTONEG_DISABLE) {
		u32 speed = cmd->base.speed;
		int cap = speed_duplex_to_caps(speed, cmd->base.duplex);

		if (!(lc->supported & cap) || (speed == SPEED_1000))
			return -EINVAL;
		lc->requested_speed = speed;
		lc->requested_duplex = cmd->base.duplex;
		lc->advertising = 0;
	} else {
		advertising &= ADVERTISED_MASK;
		advertising &= lc->supported;
		if (!advertising)
			return -EINVAL;
		lc->requested_speed = SPEED_INVALID;
		lc->requested_duplex = DUPLEX_INVALID;
		lc->advertising = advertising | ADVERTISED_Autoneg;
	}
	lc->autoneg = cmd->base.autoneg;
	if (netif_running(dev))
		t3_link_start(&p->phy, &p->mac, lc);
	return 0;
}

static void get_pauseparam(struct net_device *dev,
			   struct ethtool_pauseparam *epause)
{
	struct port_info *p = netdev_priv(dev);

	epause->autoneg = (p->link_config.requested_fc & PAUSE_AUTONEG) != 0;
	epause->rx_pause = (p->link_config.fc & PAUSE_RX) != 0;
	epause->tx_pause = (p->link_config.fc & PAUSE_TX) != 0;
}

static int set_pauseparam(struct net_device *dev,
			  struct ethtool_pauseparam *epause)
{
	struct port_info *p = netdev_priv(dev);
	struct link_config *lc = &p->link_config;

	if (epause->autoneg == AUTONEG_DISABLE)
		lc->requested_fc = 0;
	else if (lc->supported & SUPPORTED_Autoneg)
		lc->requested_fc = PAUSE_AUTONEG;
	else
		return -EINVAL;

	if (epause->rx_pause)
		lc->requested_fc |= PAUSE_RX;
	if (epause->tx_pause)
		lc->requested_fc |= PAUSE_TX;
	if (lc->autoneg == AUTONEG_ENABLE) {
		if (netif_running(dev))
			t3_link_start(&p->phy, &p->mac, lc);
	} else {
		lc->fc = lc->requested_fc & (PAUSE_RX | PAUSE_TX);
		if (netif_running(dev))
			t3_mac_set_speed_duplex_fc(&p->mac, -1, -1, lc->fc);
	}
	return 0;
}

static void get_sge_param(struct net_device *dev, struct ethtool_ringparam *e,
			  struct kernel_ethtool_ringparam *kernel_e,
			  struct netlink_ext_ack *extack)
{
	struct port_info *pi = netdev_priv(dev);
	struct adapter *adapter = pi->adapter;
	const struct qset_params *q = &adapter->params.sge.qset[pi->first_qset];

	e->rx_max_pending = MAX_RX_BUFFERS;
	e->rx_jumbo_max_pending = MAX_RX_JUMBO_BUFFERS;
	e->tx_max_pending = MAX_TXQ_ENTRIES;

	e->rx_pending = q->fl_size;
	e->rx_mini_pending = q->rspq_size;
	e->rx_jumbo_pending = q->jumbo_size;
	e->tx_pending = q->txq_size[0];
}

static int set_sge_param(struct net_device *dev, struct ethtool_ringparam *e,
			 struct kernel_ethtool_ringparam *kernel_e,
			 struct netlink_ext_ack *extack)
{
	struct port_info *pi = netdev_priv(dev);
	struct adapter *adapter = pi->adapter;
	struct qset_params *q;
	int i;

	if (e->rx_pending > MAX_RX_BUFFERS ||
	    e->rx_jumbo_pending > MAX_RX_JUMBO_BUFFERS ||
	    e->tx_pending > MAX_TXQ_ENTRIES ||
	    e->rx_mini_pending > MAX_RSPQ_ENTRIES ||
	    e->rx_mini_pending < MIN_RSPQ_ENTRIES ||
	    e->rx_pending < MIN_FL_ENTRIES ||
	    e->rx_jumbo_pending < MIN_FL_ENTRIES ||
	    e->tx_pending < adapter->params.nports * MIN_TXQ_ENTRIES)
		return -EINVAL;

	if (adapter->flags & FULL_INIT_DONE)
		return -EBUSY;

	q = &adapter->params.sge.qset[pi->first_qset];
	for (i = 0; i < pi->nqsets; ++i, ++q) {
		q->rspq_size = e->rx_mini_pending;
		q->fl_size = e->rx_pending;
		q->jumbo_size = e->rx_jumbo_pending;
		q->txq_size[0] = e->tx_pending;
		q->txq_size[1] = e->tx_pending;
		q->txq_size[2] = e->tx_pending;
	}
	return 0;
}

static int set_coalesce(struct net_device *dev, struct ethtool_coalesce *c,
			struct kernel_ethtool_coalesce *kernel_coal,
			struct netlink_ext_ack *extack)
{
	struct port_info *pi = netdev_priv(dev);
	struct adapter *adapter = pi->adapter;
	struct qset_params *qsp;
	struct sge_qset *qs;
	int i;

	if (c->rx_coalesce_usecs * 10 > M_NEWTIMER)
		return -EINVAL;

	for (i = 0; i < pi->nqsets; i++) {
		qsp = &adapter->params.sge.qset[i];
		qs = &adapter->sge.qs[i];
		qsp->coalesce_usecs = c->rx_coalesce_usecs;
		t3_update_qset_coalesce(qs, qsp);
	}

	return 0;
}

static int get_coalesce(struct net_device *dev, struct ethtool_coalesce *c,
			struct kernel_ethtool_coalesce *kernel_coal,
			struct netlink_ext_ack *extack)
{
	struct port_info *pi = netdev_priv(dev);
	struct adapter *adapter = pi->adapter;
	struct qset_params *q = adapter->params.sge.qset;

	c->rx_coalesce_usecs = q->coalesce_usecs;
	return 0;
}

static int get_eeprom(struct net_device *dev, struct ethtool_eeprom *e,
		      u8 * data)
{
	struct port_info *pi = netdev_priv(dev);
	struct adapter *adapter = pi->adapter;
	int cnt;

	e->magic = EEPROM_MAGIC;
	cnt = pci_read_vpd(adapter->pdev, e->offset, e->len, data);
	if (cnt < 0)
		return cnt;

	e->len = cnt;

	return 0;
}

static int set_eeprom(struct net_device *dev, struct ethtool_eeprom *eeprom,
		      u8 * data)
{
	struct port_info *pi = netdev_priv(dev);
	struct adapter *adapter = pi->adapter;
	u32 aligned_offset, aligned_len;
	u8 *buf;
	int err;

	if (eeprom->magic != EEPROM_MAGIC)
		return -EINVAL;

	aligned_offset = eeprom->offset & ~3;
	aligned_len = (eeprom->len + (eeprom->offset & 3) + 3) & ~3;

	if (aligned_offset != eeprom->offset || aligned_len != eeprom->len) {
		buf = kmalloc(aligned_len, GFP_KERNEL);
		if (!buf)
			return -ENOMEM;
		err = pci_read_vpd(adapter->pdev, aligned_offset, aligned_len,
				   buf);
		if (err < 0)
			goto out;
		memcpy(buf + (eeprom->offset & 3), data, eeprom->len);
	} else
		buf = data;

	err = t3_seeprom_wp(adapter, 0);
	if (err)
		goto out;

	err = pci_write_vpd(adapter->pdev, aligned_offset, aligned_len, buf);
	if (err >= 0)
		err = t3_seeprom_wp(adapter, 1);
out:
	if (buf != data)
		kfree(buf);
	return err < 0 ? err : 0;
}

static void get_wol(struct net_device *dev, struct ethtool_wolinfo *wol)
{
	wol->supported = 0;
	wol->wolopts = 0;
	memset(&wol->sopass, 0, sizeof(wol->sopass));
}

static const struct ethtool_ops cxgb_ethtool_ops = {
	.supported_coalesce_params = ETHTOOL_COALESCE_RX_USECS,
	.get_drvinfo = get_drvinfo,
	.get_msglevel = get_msglevel,
	.set_msglevel = set_msglevel,
	.get_ringparam = get_sge_param,
	.set_ringparam = set_sge_param,
	.get_coalesce = get_coalesce,
	.set_coalesce = set_coalesce,
	.get_eeprom_len = get_eeprom_len,
	.get_eeprom = get_eeprom,
	.set_eeprom = set_eeprom,
	.get_pauseparam = get_pauseparam,
	.set_pauseparam = set_pauseparam,
	.get_link = ethtool_op_get_link,
	.get_strings = get_strings,
	.set_phys_id = set_phys_id,
	.nway_reset = restart_autoneg,
	.get_sset_count = get_sset_count,
	.get_ethtool_stats = get_stats,
	.get_regs_len = get_regs_len,
	.get_regs = get_regs,
	.get_wol = get_wol,
	.get_link_ksettings = get_link_ksettings,
	.set_link_ksettings = set_link_ksettings,
};

static int in_range(int val, int lo, int hi)
{
	return val < 0 || (val <= hi && val >= lo);
}

static int cxgb_siocdevprivate(struct net_device *dev,
			       struct ifreq *ifreq,
			       void __user *useraddr,
			       int cmd)
{
	struct port_info *pi = netdev_priv(dev);
	struct adapter *adapter = pi->adapter;
	int ret;

	if (cmd != SIOCCHIOCTL)
		return -EOPNOTSUPP;

	if (copy_from_user(&cmd, useraddr, sizeof(cmd)))
		return -EFAULT;

	switch (cmd) {
	case CHELSIO_SET_QSET_PARAMS:{
		int i;
		struct qset_params *q;
		struct ch_qset_params t;
		int q1 = pi->first_qset;
		int nqsets = pi->nqsets;

		if (!capable(CAP_NET_ADMIN))
			return -EPERM;
		if (copy_from_user(&t, useraddr, sizeof(t)))
			return -EFAULT;
		if (t.cmd != CHELSIO_SET_QSET_PARAMS)
			return -EINVAL;
		if (t.qset_idx >= SGE_QSETS)
			return -EINVAL;
		if (!in_range(t.intr_lat, 0, M_NEWTIMER) ||
		    !in_range(t.cong_thres, 0, 255) ||
		    !in_range(t.txq_size[0], MIN_TXQ_ENTRIES,
			      MAX_TXQ_ENTRIES) ||
		    !in_range(t.txq_size[1], MIN_TXQ_ENTRIES,
			      MAX_TXQ_ENTRIES) ||
		    !in_range(t.txq_size[2], MIN_CTRL_TXQ_ENTRIES,
			      MAX_CTRL_TXQ_ENTRIES) ||
		    !in_range(t.fl_size[0], MIN_FL_ENTRIES,
			      MAX_RX_BUFFERS) ||
		    !in_range(t.fl_size[1], MIN_FL_ENTRIES,
			      MAX_RX_JUMBO_BUFFERS) ||
		    !in_range(t.rspq_size, MIN_RSPQ_ENTRIES,
			      MAX_RSPQ_ENTRIES))
			return -EINVAL;

		if ((adapter->flags & FULL_INIT_DONE) &&
			(t.rspq_size >= 0 || t.fl_size[0] >= 0 ||
			t.fl_size[1] >= 0 || t.txq_size[0] >= 0 ||
			t.txq_size[1] >= 0 || t.txq_size[2] >= 0 ||
			t.polling >= 0 || t.cong_thres >= 0))
			return -EBUSY;

		/* Allow setting of any available qset when offload enabled */
		if (test_bit(OFFLOAD_DEVMAP_BIT, &adapter->open_device_map)) {
			q1 = 0;
			for_each_port(adapter, i) {
				pi = adap2pinfo(adapter, i);
				nqsets += pi->first_qset + pi->nqsets;
			}
		}

		if (t.qset_idx < q1)
			return -EINVAL;
		if (t.qset_idx > q1 + nqsets - 1)
			return -EINVAL;

		q = &adapter->params.sge.qset[t.qset_idx];

		if (t.rspq_size >= 0)
			q->rspq_size = t.rspq_size;
		if (t.fl_size[0] >= 0)
			q->fl_size = t.fl_size[0];
		if (t.fl_size[1] >= 0)
			q->jumbo_size = t.fl_size[1];
		if (t.txq_size[0] >= 0)
			q->txq_size[0] = t.txq_size[0];
		if (t.txq_size[1] >= 0)
			q->txq_size[1] = t.txq_size[1];
		if (t.txq_size[2] >= 0)
			q->txq_size[2] = t.txq_size[2];
		if (t.cong_thres >= 0)
			q->cong_thres = t.cong_thres;
		if (t.intr_lat >= 0) {
			struct sge_qset *qs =
				&adapter->sge.qs[t.qset_idx];

			q->coalesce_usecs = t.intr_lat;
			t3_update_qset_coalesce(qs, q);
		}
		if (t.polling >= 0) {
			if (adapter->flags & USING_MSIX)
				q->polling = t.polling;
			else {
				/* No polling with INTx for T3A */
				if (adapter->params.rev == 0 &&
					!(adapter->flags & USING_MSI))
					t.polling = 0;

				for (i = 0; i < SGE_QSETS; i++) {
					q = &adapter->params.sge.
						qset[i];
					q->polling = t.polling;
				}
			}
		}

		if (t.lro >= 0) {
			if (t.lro)
				dev->wanted_features |= NETIF_F_GRO;
			else
				dev->wanted_features &= ~NETIF_F_GRO;
			netdev_update_features(dev);
		}

		break;
	}
	case CHELSIO_GET_QSET_PARAMS:{
		struct qset_params *q;
		struct ch_qset_params t;
		int q1 = pi->first_qset;
		int nqsets = pi->nqsets;
		int i;

		if (copy_from_user(&t, useraddr, sizeof(t)))
			return -EFAULT;

		if (t.cmd != CHELSIO_GET_QSET_PARAMS)
			return -EINVAL;

		/* Display qsets for all ports when offload enabled */
		if (test_bit(OFFLOAD_DEVMAP_BIT, &adapter->open_device_map)) {
			q1 = 0;
			for_each_port(adapter, i) {
				pi = adap2pinfo(adapter, i);
				nqsets = pi->first_qset + pi->nqsets;
			}
		}

		if (t.qset_idx >= nqsets)
			return -EINVAL;
		t.qset_idx = array_index_nospec(t.qset_idx, nqsets);

		q = &adapter->params.sge.qset[q1 + t.qset_idx];
		t.rspq_size = q->rspq_size;
		t.txq_size[0] = q->txq_size[0];
		t.txq_size[1] = q->txq_size[1];
		t.txq_size[2] = q->txq_size[2];
		t.fl_size[0] = q->fl_size;
		t.fl_size[1] = q->jumbo_size;
		t.polling = q->polling;
		t.lro = !!(dev->features & NETIF_F_GRO);
		t.intr_lat = q->coalesce_usecs;
		t.cong_thres = q->cong_thres;
		t.qnum = q1;

		if (adapter->flags & USING_MSIX)
			t.vector = adapter->msix_info[q1 + t.qset_idx + 1].vec;
		else
			t.vector = adapter->pdev->irq;

		if (copy_to_user(useraddr, &t, sizeof(t)))
			return -EFAULT;
		break;
	}
	case CHELSIO_SET_QSET_NUM:{
		struct ch_reg edata;
		unsigned int i, first_qset = 0, other_qsets = 0;

		if (!capable(CAP_NET_ADMIN))
			return -EPERM;
		if (adapter->flags & FULL_INIT_DONE)
			return -EBUSY;
		if (copy_from_user(&edata, useraddr, sizeof(edata)))
			return -EFAULT;
		if (edata.cmd != CHELSIO_SET_QSET_NUM)
			return -EINVAL;
		if (edata.val < 1 ||
			(edata.val > 1 && !(adapter->flags & USING_MSIX)))
			return -EINVAL;

		for_each_port(adapter, i)
			if (adapter->port[i] && adapter->port[i] != dev)
				other_qsets += adap2pinfo(adapter, i)->nqsets;

		if (edata.val + other_qsets > SGE_QSETS)
			return -EINVAL;

		pi->nqsets = edata.val;

		for_each_port(adapter, i)
			if (adapter->port[i]) {
				pi = adap2pinfo(adapter, i);
				pi->first_qset = first_qset;
				first_qset += pi->nqsets;
			}
		break;
	}
	case CHELSIO_GET_QSET_NUM:{
		struct ch_reg edata;

		memset(&edata, 0, sizeof(struct ch_reg));

		edata.cmd = CHELSIO_GET_QSET_NUM;
		edata.val = pi->nqsets;
		if (copy_to_user(useraddr, &edata, sizeof(edata)))
			return -EFAULT;
		break;
	}
	case CHELSIO_LOAD_FW:{
		u8 *fw_data;
		struct ch_mem_range t;

		if (!capable(CAP_SYS_RAWIO))
			return -EPERM;
		if (copy_from_user(&t, useraddr, sizeof(t)))
			return -EFAULT;
		if (t.cmd != CHELSIO_LOAD_FW)
			return -EINVAL;
		/* Check t.len sanity ? */
		fw_data = memdup_user(useraddr + sizeof(t), t.len);
		if (IS_ERR(fw_data))
			return PTR_ERR(fw_data);

		ret = t3_load_fw(adapter, fw_data, t.len);
		kfree(fw_data);
		if (ret)
			return ret;
		break;
	}
	case CHELSIO_SETMTUTAB:{
		struct ch_mtus m;
		int i;

		if (!is_offload(adapter))
			return -EOPNOTSUPP;
		if (!capable(CAP_NET_ADMIN))
			return -EPERM;
		if (offload_running(adapter))
			return -EBUSY;
		if (copy_from_user(&m, useraddr, sizeof(m)))
			return -EFAULT;
		if (m.cmd != CHELSIO_SETMTUTAB)
			return -EINVAL;
		if (m.nmtus != NMTUS)
			return -EINVAL;
		if (m.mtus[0] < 81)	/* accommodate SACK */
			return -EINVAL;

		/* MTUs must be in ascending order */
		for (i = 1; i < NMTUS; ++i)
			if (m.mtus[i] < m.mtus[i - 1])
				return -EINVAL;

		memcpy(adapter->params.mtus, m.mtus,
			sizeof(adapter->params.mtus));
		break;
	}
	case CHELSIO_GET_PM:{
		struct tp_params *p = &adapter->params.tp;
		struct ch_pm m = {.cmd = CHELSIO_GET_PM };

		if (!is_offload(adapter))
			return -EOPNOTSUPP;
		m.tx_pg_sz = p->tx_pg_size;
		m.tx_num_pg = p->tx_num_pgs;
		m.rx_pg_sz = p->rx_pg_size;
		m.rx_num_pg = p->rx_num_pgs;
		m.pm_total = p->pmtx_size + p->chan_rx_size * p->nchan;
		if (copy_to_user(useraddr, &m, sizeof(m)))
			return -EFAULT;
		break;
	}
	case CHELSIO_SET_PM:{
		struct ch_pm m;
		struct tp_params *p = &adapter->params.tp;

		if (!is_offload(adapter))
			return -EOPNOTSUPP;
		if (!capable(CAP_NET_ADMIN))
			return -EPERM;
		if (adapter->flags & FULL_INIT_DONE)
			return -EBUSY;
		if (copy_from_user(&m, useraddr, sizeof(m)))
			return -EFAULT;
		if (m.cmd != CHELSIO_SET_PM)
			return -EINVAL;
		if (!is_power_of_2(m.rx_pg_sz) ||
			!is_power_of_2(m.tx_pg_sz))
			return -EINVAL;	/* not power of 2 */
		if (!(m.rx_pg_sz & 0x14000))
			return -EINVAL;	/* not 16KB or 64KB */
		if (!(m.tx_pg_sz & 0x1554000))
			return -EINVAL;
		if (m.tx_num_pg == -1)
			m.tx_num_pg = p->tx_num_pgs;
		if (m.rx_num_pg == -1)
			m.rx_num_pg = p->rx_num_pgs;
		if (m.tx_num_pg % 24 || m.rx_num_pg % 24)
			return -EINVAL;
		if (m.rx_num_pg * m.rx_pg_sz > p->chan_rx_size ||
			m.tx_num_pg * m.tx_pg_sz > p->chan_tx_size)
			return -EINVAL;
		p->rx_pg_size = m.rx_pg_sz;
		p->tx_pg_size = m.tx_pg_sz;
		p->rx_num_pgs = m.rx_num_pg;
		p->tx_num_pgs = m.tx_num_pg;
		break;
	}
	case CHELSIO_GET_MEM:{
		struct ch_mem_range t;
		struct mc7 *mem;
		u64 buf[32];

		if (!is_offload(adapter))
			return -EOPNOTSUPP;
		if (!capable(CAP_NET_ADMIN))
			return -EPERM;
		if (!(adapter->flags & FULL_INIT_DONE))
			return -EIO;	/* need the memory controllers */
		if (copy_from_user(&t, useraddr, sizeof(t)))
			return -EFAULT;
		if (t.cmd != CHELSIO_GET_MEM)
			return -EINVAL;
		if ((t.addr & 7) || (t.len & 7))
			return -EINVAL;
		if (t.mem_id == MEM_CM)
			mem = &adapter->cm;
		else if (t.mem_id == MEM_PMRX)
			mem = &adapter->pmrx;
		else if (t.mem_id == MEM_PMTX)
			mem = &adapter->pmtx;
		else
			return -EINVAL;

		/*
		 * Version scheme:
		 * bits 0..9: chip version
		 * bits 10..15: chip revision
		 */
		t.version = 3 | (adapter->params.rev << 10);
		if (copy_to_user(useraddr, &t, sizeof(t)))
			return -EFAULT;

		/*
		 * Read 256 bytes at a time as len can be large and we don't
		 * want to use huge intermediate buffers.
		 */
		useraddr += sizeof(t);	/* advance to start of buffer */
		while (t.len) {
			unsigned int chunk =
				min_t(unsigned int, t.len, sizeof(buf));

			ret =
				t3_mc7_bd_read(mem, t.addr / 8, chunk / 8,
						buf);
			if (ret)
				return ret;
			if (copy_to_user(useraddr, buf, chunk))
				return -EFAULT;
			useraddr += chunk;
			t.addr += chunk;
			t.len -= chunk;
		}
		break;
	}
	case CHELSIO_SET_TRACE_FILTER:{
		struct ch_trace t;
		const struct trace_params *tp;

		if (!capable(CAP_NET_ADMIN))
			return -EPERM;
		if (!offload_running(adapter))
			return -EAGAIN;
		if (copy_from_user(&t, useraddr, sizeof(t)))
			return -EFAULT;
		if (t.cmd != CHELSIO_SET_TRACE_FILTER)
			return -EINVAL;

		tp = (const struct trace_params *)&t.sip;
		if (t.config_tx)
			t3_config_trace_filter(adapter, tp, 0,
						t.invert_match,
						t.trace_tx);
		if (t.config_rx)
			t3_config_trace_filter(adapter, tp, 1,
						t.invert_match,
						t.trace_rx);
		break;
	}
	default:
		return -EOPNOTSUPP;
	}
	return 0;
}

static int cxgb_ioctl(struct net_device *dev, struct ifreq *req, int cmd)
{
	struct mii_ioctl_data *data = if_mii(req);
	struct port_info *pi = netdev_priv(dev);
	struct adapter *adapter = pi->adapter;

	switch (cmd) {
	case SIOCGMIIREG:
	case SIOCSMIIREG:
		/* Convert phy_id from older PRTAD/DEVAD format */
		if (is_10G(adapter) &&
		    !mdio_phy_id_is_c45(data->phy_id) &&
		    (data->phy_id & 0x1f00) &&
		    !(data->phy_id & 0xe0e0))
			data->phy_id = mdio_phy_id_c45(data->phy_id >> 8,
						       data->phy_id & 0x1f);
		fallthrough;
	case SIOCGMIIPHY:
		return mdio_mii_ioctl(&pi->phy.mdio, data, cmd);
	default:
		return -EOPNOTSUPP;
	}
}

static int cxgb_change_mtu(struct net_device *dev, int new_mtu)
{
	struct port_info *pi = netdev_priv(dev);
	struct adapter *adapter = pi->adapter;
	int ret;

	if ((ret = t3_mac_set_mtu(&pi->mac, new_mtu)))
		return ret;
	dev->mtu = new_mtu;
	init_port_mtus(adapter);
	if (adapter->params.rev == 0 && offload_running(adapter))
		t3_load_mtus(adapter, adapter->params.mtus,
			     adapter->params.a_wnd, adapter->params.b_wnd,
			     adapter->port[0]->mtu);
	return 0;
}

static int cxgb_set_mac_addr(struct net_device *dev, void *p)
{
	struct port_info *pi = netdev_priv(dev);
	struct adapter *adapter = pi->adapter;
	struct sockaddr *addr = p;

	if (!is_valid_ether_addr(addr->sa_data))
		return -EADDRNOTAVAIL;

	eth_hw_addr_set(dev, addr->sa_data);
	t3_mac_set_address(&pi->mac, LAN_MAC_IDX, dev->dev_addr);
	if (offload_running(adapter))
		write_smt_entry(adapter, pi->port_id);
	return 0;
}

static netdev_features_t cxgb_fix_features(struct net_device *dev,
	netdev_features_t features)
{
	/*
	 * Since there is no support for separate rx/tx vlan accel
	 * enable/disable make sure tx flag is always in same state as rx.
	 */
	if (features & NETIF_F_HW_VLAN_CTAG_RX)
		features |= NETIF_F_HW_VLAN_CTAG_TX;
	else
		features &= ~NETIF_F_HW_VLAN_CTAG_TX;

	return features;
}

static int cxgb_set_features(struct net_device *dev, netdev_features_t features)
{
	netdev_features_t changed = dev->features ^ features;

	if (changed & NETIF_F_HW_VLAN_CTAG_RX)
		cxgb_vlan_mode(dev, features);

	return 0;
}

#ifdef CONFIG_NET_POLL_CONTROLLER
static void cxgb_netpoll(struct net_device *dev)
{
	struct port_info *pi = netdev_priv(dev);
	struct adapter *adapter = pi->adapter;
	int qidx;

	for (qidx = pi->first_qset; qidx < pi->first_qset + pi->nqsets; qidx++) {
		struct sge_qset *qs = &adapter->sge.qs[qidx];
		void *source;

		if (adapter->flags & USING_MSIX)
			source = qs;
		else
			source = adapter;

		t3_intr_handler(adapter, qs->rspq.polling) (0, source);
	}
}
#endif

/*
 * Periodic accumulation of MAC statistics.
 */
static void mac_stats_update(struct adapter *adapter)
{
	int i;

	for_each_port(adapter, i) {
		struct net_device *dev = adapter->port[i];
		struct port_info *p = netdev_priv(dev);

		if (netif_running(dev)) {
			spin_lock(&adapter->stats_lock);
			t3_mac_update_stats(&p->mac);
			spin_unlock(&adapter->stats_lock);
		}
	}
}

static void check_link_status(struct adapter *adapter)
{
	int i;

	for_each_port(adapter, i) {
		struct net_device *dev = adapter->port[i];
		struct port_info *p = netdev_priv(dev);
		int link_fault;

		spin_lock_irq(&adapter->work_lock);
		link_fault = p->link_fault;
		spin_unlock_irq(&adapter->work_lock);

		if (link_fault) {
			t3_link_fault(adapter, i);
			continue;
		}

		if (!(p->phy.caps & SUPPORTED_IRQ) && netif_running(dev)) {
			t3_xgm_intr_disable(adapter, i);
			t3_read_reg(adapter, A_XGM_INT_STATUS + p->mac.offset);

			t3_link_changed(adapter, i);
			t3_xgm_intr_enable(adapter, i);
		}
	}
}

static void check_t3b2_mac(struct adapter *adapter)
{
	int i;

	if (!rtnl_trylock())	/* synchronize with ifdown */
		return;

	for_each_port(adapter, i) {
		struct net_device *dev = adapter->port[i];
		struct port_info *p = netdev_priv(dev);
		int status;

		if (!netif_running(dev))
			continue;

		status = 0;
		if (netif_running(dev) && netif_carrier_ok(dev))
			status = t3b2_mac_watchdog_task(&p->mac);
		if (status == 1)
			p->mac.stats.num_toggled++;
		else if (status == 2) {
			struct cmac *mac = &p->mac;

			t3_mac_set_mtu(mac, dev->mtu);
			t3_mac_set_address(mac, LAN_MAC_IDX, dev->dev_addr);
			cxgb_set_rxmode(dev);
			t3_link_start(&p->phy, mac, &p->link_config);
			t3_mac_enable(mac, MAC_DIRECTION_RX | MAC_DIRECTION_TX);
			t3_port_intr_enable(adapter, p->port_id);
			p->mac.stats.num_resets++;
		}
	}
	rtnl_unlock();
}


static void t3_adap_check_task(struct work_struct *work)
{
	struct adapter *adapter = container_of(work, struct adapter,
					       adap_check_task.work);
	const struct adapter_params *p = &adapter->params;
	int port;
	unsigned int v, status, reset;

	adapter->check_task_cnt++;

	check_link_status(adapter);

	/* Accumulate MAC stats if needed */
	if (!p->linkpoll_period ||
	    (adapter->check_task_cnt * p->linkpoll_period) / 10 >=
	    p->stats_update_period) {
		mac_stats_update(adapter);
		adapter->check_task_cnt = 0;
	}

	if (p->rev == T3_REV_B2)
		check_t3b2_mac(adapter);

	/*
	 * Scan the XGMAC's to check for various conditions which we want to
	 * monitor in a periodic polling manner rather than via an interrupt
	 * condition.  This is used for conditions which would otherwise flood
	 * the system with interrupts and we only really need to know that the
	 * conditions are "happening" ...  For each condition we count the
	 * detection of the condition and reset it for the next polling loop.
	 */
	for_each_port(adapter, port) {
		struct cmac *mac =  &adap2pinfo(adapter, port)->mac;
		u32 cause;

		cause = t3_read_reg(adapter, A_XGM_INT_CAUSE + mac->offset);
		reset = 0;
		if (cause & F_RXFIFO_OVERFLOW) {
			mac->stats.rx_fifo_ovfl++;
			reset |= F_RXFIFO_OVERFLOW;
		}

		t3_write_reg(adapter, A_XGM_INT_CAUSE + mac->offset, reset);
	}

	/*
	 * We do the same as above for FL_EMPTY interrupts.
	 */
	status = t3_read_reg(adapter, A_SG_INT_CAUSE);
	reset = 0;

	if (status & F_FLEMPTY) {
		struct sge_qset *qs = &adapter->sge.qs[0];
		int i = 0;

		reset |= F_FLEMPTY;

		v = (t3_read_reg(adapter, A_SG_RSPQ_FL_STATUS) >> S_FL0EMPTY) &
		    0xffff;

		while (v) {
			qs->fl[i].empty += (v & 1);
			if (i)
				qs++;
			i ^= 1;
			v >>= 1;
		}
	}

	t3_write_reg(adapter, A_SG_INT_CAUSE, reset);

	/* Schedule the next check update if any port is active. */
	spin_lock_irq(&adapter->work_lock);
	if (adapter->open_device_map & PORT_MASK)
		schedule_chk_task(adapter);
	spin_unlock_irq(&adapter->work_lock);
}

static void db_full_task(struct work_struct *work)
{
	struct adapter *adapter = container_of(work, struct adapter,
					       db_full_task);

	cxgb3_event_notify(&adapter->tdev, OFFLOAD_DB_FULL, 0);
}

static void db_empty_task(struct work_struct *work)
{
	struct adapter *adapter = container_of(work, struct adapter,
					       db_empty_task);

	cxgb3_event_notify(&adapter->tdev, OFFLOAD_DB_EMPTY, 0);
}

static void db_drop_task(struct work_struct *work)
{
	struct adapter *adapter = container_of(work, struct adapter,
					       db_drop_task);
	unsigned long delay = 1000;
	unsigned short r;

	cxgb3_event_notify(&adapter->tdev, OFFLOAD_DB_DROP, 0);

	/*
	 * Sleep a while before ringing the driver qset dbs.
	 * The delay is between 1000-2023 usecs.
	 */
	get_random_bytes(&r, 2);
	delay += r & 1023;
	set_current_state(TASK_UNINTERRUPTIBLE);
	schedule_timeout(usecs_to_jiffies(delay));
	ring_dbs(adapter);
}

/*
 * Processes external (PHY) interrupts in process context.
 */
static void ext_intr_task(struct work_struct *work)
{
	struct adapter *adapter = container_of(work, struct adapter,
					       ext_intr_handler_task);
	int i;

	/* Disable link fault interrupts */
	for_each_port(adapter, i) {
		struct net_device *dev = adapter->port[i];
		struct port_info *p = netdev_priv(dev);

		t3_xgm_intr_disable(adapter, i);
		t3_read_reg(adapter, A_XGM_INT_STATUS + p->mac.offset);
	}

	/* Re-enable link fault interrupts */
	t3_phy_intr_handler(adapter);

	for_each_port(adapter, i)
		t3_xgm_intr_enable(adapter, i);

	/* Now reenable external interrupts */
	spin_lock_irq(&adapter->work_lock);
	if (adapter->slow_intr_mask) {
		adapter->slow_intr_mask |= F_T3DBG;
		t3_write_reg(adapter, A_PL_INT_CAUSE0, F_T3DBG);
		t3_write_reg(adapter, A_PL_INT_ENABLE0,
			     adapter->slow_intr_mask);
	}
	spin_unlock_irq(&adapter->work_lock);
}

/*
 * Interrupt-context handler for external (PHY) interrupts.
 */
void t3_os_ext_intr_handler(struct adapter *adapter)
{
	/*
	 * Schedule a task to handle external interrupts as they may be slow
	 * and we use a mutex to protect MDIO registers.  We disable PHY
	 * interrupts in the meantime and let the task reenable them when
	 * it's done.
	 */
	spin_lock(&adapter->work_lock);
	if (adapter->slow_intr_mask) {
		adapter->slow_intr_mask &= ~F_T3DBG;
		t3_write_reg(adapter, A_PL_INT_ENABLE0,
			     adapter->slow_intr_mask);
		queue_work(cxgb3_wq, &adapter->ext_intr_handler_task);
	}
	spin_unlock(&adapter->work_lock);
}

void t3_os_link_fault_handler(struct adapter *adapter, int port_id)
{
	struct net_device *netdev = adapter->port[port_id];
	struct port_info *pi = netdev_priv(netdev);

	spin_lock(&adapter->work_lock);
	pi->link_fault = 1;
	spin_unlock(&adapter->work_lock);
}

static int t3_adapter_error(struct adapter *adapter, int reset, int on_wq)
{
	int i, ret = 0;

	if (is_offload(adapter) &&
	    test_bit(OFFLOAD_DEVMAP_BIT, &adapter->open_device_map)) {
		cxgb3_event_notify(&adapter->tdev, OFFLOAD_STATUS_DOWN, 0);
		offload_close(&adapter->tdev);
	}

	/* Stop all ports */
	for_each_port(adapter, i) {
		struct net_device *netdev = adapter->port[i];

		if (netif_running(netdev))
			__cxgb_close(netdev, on_wq);
	}

	/* Stop SGE timers */
	t3_stop_sge_timers(adapter);

	adapter->flags &= ~FULL_INIT_DONE;

	if (reset)
		ret = t3_reset_adapter(adapter);

	pci_disable_device(adapter->pdev);

	return ret;
}

static int t3_reenable_adapter(struct adapter *adapter)
{
	if (pci_enable_device(adapter->pdev)) {
		dev_err(&adapter->pdev->dev,
			"Cannot re-enable PCI device after reset.\n");
		goto err;
	}
	pci_set_master(adapter->pdev);
	pci_restore_state(adapter->pdev);
	pci_save_state(adapter->pdev);

	/* Free sge resources */
	t3_free_sge_resources(adapter);

	if (t3_replay_prep_adapter(adapter))
		goto err;

	return 0;
err:
	return -1;
}

static void t3_resume_ports(struct adapter *adapter)
{
	int i;

	/* Restart the ports */
	for_each_port(adapter, i) {
		struct net_device *netdev = adapter->port[i];

		if (netif_running(netdev)) {
			if (cxgb_open(netdev)) {
				dev_err(&adapter->pdev->dev,
					"can't bring device back up"
					" after reset\n");
				continue;
			}
		}
	}

	if (is_offload(adapter) && !ofld_disable)
		cxgb3_event_notify(&adapter->tdev, OFFLOAD_STATUS_UP, 0);
}

/*
 * processes a fatal error.
 * Bring the ports down, reset the chip, bring the ports back up.
 */
static void fatal_error_task(struct work_struct *work)
{
	struct adapter *adapter = container_of(work, struct adapter,
					       fatal_error_handler_task);
	int err = 0;

	rtnl_lock();
	err = t3_adapter_error(adapter, 1, 1);
	if (!err)
		err = t3_reenable_adapter(adapter);
	if (!err)
		t3_resume_ports(adapter);

	CH_ALERT(adapter, "adapter reset %s\n", err ? "failed" : "succeeded");
	rtnl_unlock();
}

void t3_fatal_err(struct adapter *adapter)
{
	unsigned int fw_status[4];

	if (adapter->flags & FULL_INIT_DONE) {
		t3_sge_stop_dma(adapter);
		t3_write_reg(adapter, A_XGM_TX_CTRL, 0);
		t3_write_reg(adapter, A_XGM_RX_CTRL, 0);
		t3_write_reg(adapter, XGM_REG(A_XGM_TX_CTRL, 1), 0);
		t3_write_reg(adapter, XGM_REG(A_XGM_RX_CTRL, 1), 0);

		spin_lock(&adapter->work_lock);
		t3_intr_disable(adapter);
		queue_work(cxgb3_wq, &adapter->fatal_error_handler_task);
		spin_unlock(&adapter->work_lock);
	}
	CH_ALERT(adapter, "encountered fatal error, operation suspended\n");
	if (!t3_cim_ctl_blk_read(adapter, 0xa0, 4, fw_status))
		CH_ALERT(adapter, "FW status: 0x%x, 0x%x, 0x%x, 0x%x\n",
			 fw_status[0], fw_status[1],
			 fw_status[2], fw_status[3]);
}

/**
 * t3_io_error_detected - called when PCI error is detected
 * @pdev: Pointer to PCI device
 * @state: The current pci connection state
 *
 * This function is called after a PCI bus error affecting
 * this device has been detected.
 */
static pci_ers_result_t t3_io_error_detected(struct pci_dev *pdev,
					     pci_channel_state_t state)
{
	struct adapter *adapter = pci_get_drvdata(pdev);

	if (state == pci_channel_io_perm_failure)
		return PCI_ERS_RESULT_DISCONNECT;

	t3_adapter_error(adapter, 0, 0);

	/* Request a slot reset. */
	return PCI_ERS_RESULT_NEED_RESET;
}

/**
 * t3_io_slot_reset - called after the pci bus has been reset.
 * @pdev: Pointer to PCI device
 *
 * Restart the card from scratch, as if from a cold-boot.
 */
static pci_ers_result_t t3_io_slot_reset(struct pci_dev *pdev)
{
	struct adapter *adapter = pci_get_drvdata(pdev);

	if (!t3_reenable_adapter(adapter))
		return PCI_ERS_RESULT_RECOVERED;

	return PCI_ERS_RESULT_DISCONNECT;
}

/**
 * t3_io_resume - called when traffic can start flowing again.
 * @pdev: Pointer to PCI device
 *
 * This callback is called when the error recovery driver tells us that
 * its OK to resume normal operation.
 */
static void t3_io_resume(struct pci_dev *pdev)
{
	struct adapter *adapter = pci_get_drvdata(pdev);

	CH_ALERT(adapter, "adapter recovering, PEX ERR 0x%x\n",
		 t3_read_reg(adapter, A_PCIE_PEX_ERR));

	rtnl_lock();
	t3_resume_ports(adapter);
	rtnl_unlock();
}

static const struct pci_error_handlers t3_err_handler = {
	.error_detected = t3_io_error_detected,
	.slot_reset = t3_io_slot_reset,
	.resume = t3_io_resume,
};

/*
 * Set the number of qsets based on the number of CPUs and the number of ports,
 * not to exceed the number of available qsets, assuming there are enough qsets
 * per port in HW.
 */
static void set_nqsets(struct adapter *adap)
{
	int i, j = 0;
	int num_cpus = netif_get_num_default_rss_queues();
	int hwports = adap->params.nports;
	int nqsets = adap->msix_nvectors - 1;

	if (adap->params.rev > 0 && adap->flags & USING_MSIX) {
		if (hwports == 2 &&
		    (hwports * nqsets > SGE_QSETS ||
		     num_cpus >= nqsets / hwports))
			nqsets /= hwports;
		if (nqsets > num_cpus)
			nqsets = num_cpus;
		if (nqsets < 1 || hwports == 4)
			nqsets = 1;
	} else {
		nqsets = 1;
	}

	for_each_port(adap, i) {
		struct port_info *pi = adap2pinfo(adap, i);

		pi->first_qset = j;
		pi->nqsets = nqsets;
		j = pi->first_qset + nqsets;

		dev_info(&adap->pdev->dev,
			 "Port %d using %d queue sets.\n", i, nqsets);
	}
}

static int cxgb_enable_msix(struct adapter *adap)
{
	struct msix_entry entries[SGE_QSETS + 1];
	int vectors;
	int i;

	vectors = ARRAY_SIZE(entries);
	for (i = 0; i < vectors; ++i)
		entries[i].entry = i;

	vectors = pci_enable_msix_range(adap->pdev, entries,
					adap->params.nports + 1, vectors);
	if (vectors < 0)
		return vectors;

	for (i = 0; i < vectors; ++i)
		adap->msix_info[i].vec = entries[i].vector;
	adap->msix_nvectors = vectors;

	return 0;
}

static void print_port_info(struct adapter *adap, const struct adapter_info *ai)
{
	static const char *pci_variant[] = {
		"PCI", "PCI-X", "PCI-X ECC", "PCI-X 266", "PCI Express"
	};

	int i;
	char buf[80];

	if (is_pcie(adap))
		snprintf(buf, sizeof(buf), "%s x%d",
			 pci_variant[adap->params.pci.variant],
			 adap->params.pci.width);
	else
		snprintf(buf, sizeof(buf), "%s %dMHz/%d-bit",
			 pci_variant[adap->params.pci.variant],
			 adap->params.pci.speed, adap->params.pci.width);

	for_each_port(adap, i) {
		struct net_device *dev = adap->port[i];
		const struct port_info *pi = netdev_priv(dev);

		if (!test_bit(i, &adap->registered_device_map))
			continue;
		netdev_info(dev, "%s %s %sNIC (rev %d) %s%s\n",
			    ai->desc, pi->phy.desc,
			    is_offload(adap) ? "R" : "", adap->params.rev, buf,
			    (adap->flags & USING_MSIX) ? " MSI-X" :
			    (adap->flags & USING_MSI) ? " MSI" : "");
		if (adap->name == dev->name && adap->params.vpd.mclk)
			pr_info("%s: %uMB CM, %uMB PMTX, %uMB PMRX, S/N: %s\n",
			       adap->name, t3_mc7_size(&adap->cm) >> 20,
			       t3_mc7_size(&adap->pmtx) >> 20,
			       t3_mc7_size(&adap->pmrx) >> 20,
			       adap->params.vpd.sn);
	}
}

static const struct net_device_ops cxgb_netdev_ops = {
	.ndo_open		= cxgb_open,
	.ndo_stop		= cxgb_close,
	.ndo_start_xmit		= t3_eth_xmit,
	.ndo_get_stats		= cxgb_get_stats,
	.ndo_validate_addr	= eth_validate_addr,
	.ndo_set_rx_mode	= cxgb_set_rxmode,
	.ndo_eth_ioctl		= cxgb_ioctl,
	.ndo_siocdevprivate	= cxgb_siocdevprivate,
	.ndo_change_mtu		= cxgb_change_mtu,
	.ndo_set_mac_address	= cxgb_set_mac_addr,
	.ndo_fix_features	= cxgb_fix_features,
	.ndo_set_features	= cxgb_set_features,
#ifdef CONFIG_NET_POLL_CONTROLLER
	.ndo_poll_controller	= cxgb_netpoll,
#endif
};

static void cxgb3_init_iscsi_mac(struct net_device *dev)
{
	struct port_info *pi = netdev_priv(dev);

	memcpy(pi->iscsic.mac_addr, dev->dev_addr, ETH_ALEN);
	pi->iscsic.mac_addr[3] |= 0x80;
}

#define TSO_FLAGS (NETIF_F_TSO | NETIF_F_TSO6 | NETIF_F_TSO_ECN)
#define VLAN_FEAT (NETIF_F_SG | NETIF_F_IP_CSUM | TSO_FLAGS | \
			NETIF_F_IPV6_CSUM | NETIF_F_HIGHDMA)
static int init_one(struct pci_dev *pdev, const struct pci_device_id *ent)
{
	int i, err;
	resource_size_t mmio_start, mmio_len;
	const struct adapter_info *ai;
	struct adapter *adapter = NULL;
	struct port_info *pi;

	if (!cxgb3_wq) {
		cxgb3_wq = create_singlethread_workqueue(DRV_NAME);
		if (!cxgb3_wq) {
			pr_err("cannot initialize work queue\n");
			return -ENOMEM;
		}
	}

	err = pci_enable_device(pdev);
	if (err) {
		dev_err(&pdev->dev, "cannot enable PCI device\n");
		goto out;
	}

	err = pci_request_regions(pdev, DRV_NAME);
	if (err) {
		/* Just info, some other driver may have claimed the device. */
		dev_info(&pdev->dev, "cannot obtain PCI resources\n");
		goto out_disable_device;
	}

<<<<<<< HEAD
	if (!dma_set_mask_and_coherent(&pdev->dev, DMA_BIT_MASK(64))) {
		pci_using_dac = 1;
	} else if ((err = dma_set_mask(&pdev->dev, DMA_BIT_MASK(32))) != 0) {
=======
	err = dma_set_mask_and_coherent(&pdev->dev, DMA_BIT_MASK(64));
	if (err) {
>>>>>>> eb3cdb58
		dev_err(&pdev->dev, "no usable DMA configuration\n");
		goto out_release_regions;
	}

	pci_set_master(pdev);
	pci_save_state(pdev);

	mmio_start = pci_resource_start(pdev, 0);
	mmio_len = pci_resource_len(pdev, 0);
	ai = t3_get_adapter_info(ent->driver_data);

	adapter = kzalloc(sizeof(*adapter), GFP_KERNEL);
	if (!adapter) {
		err = -ENOMEM;
		goto out_release_regions;
	}

	adapter->nofail_skb =
		alloc_skb(sizeof(struct cpl_set_tcb_field), GFP_KERNEL);
	if (!adapter->nofail_skb) {
		dev_err(&pdev->dev, "cannot allocate nofail buffer\n");
		err = -ENOMEM;
		goto out_free_adapter;
	}

	adapter->regs = ioremap(mmio_start, mmio_len);
	if (!adapter->regs) {
		dev_err(&pdev->dev, "cannot map device registers\n");
		err = -ENOMEM;
		goto out_free_adapter_nofail;
	}

	adapter->pdev = pdev;
	adapter->name = pci_name(pdev);
	adapter->msg_enable = dflt_msg_enable;
	adapter->mmio_len = mmio_len;

	mutex_init(&adapter->mdio_lock);
	spin_lock_init(&adapter->work_lock);
	spin_lock_init(&adapter->stats_lock);

	INIT_LIST_HEAD(&adapter->adapter_list);
	INIT_WORK(&adapter->ext_intr_handler_task, ext_intr_task);
	INIT_WORK(&adapter->fatal_error_handler_task, fatal_error_task);

	INIT_WORK(&adapter->db_full_task, db_full_task);
	INIT_WORK(&adapter->db_empty_task, db_empty_task);
	INIT_WORK(&adapter->db_drop_task, db_drop_task);

	INIT_DELAYED_WORK(&adapter->adap_check_task, t3_adap_check_task);

	for (i = 0; i < ai->nports0 + ai->nports1; ++i) {
		struct net_device *netdev;

		netdev = alloc_etherdev_mq(sizeof(struct port_info), SGE_QSETS);
		if (!netdev) {
			err = -ENOMEM;
			goto out_free_dev;
		}

		SET_NETDEV_DEV(netdev, &pdev->dev);

		adapter->port[i] = netdev;
		pi = netdev_priv(netdev);
		pi->adapter = adapter;
		pi->port_id = i;
		netif_carrier_off(netdev);
		netdev->irq = pdev->irq;
		netdev->mem_start = mmio_start;
		netdev->mem_end = mmio_start + mmio_len - 1;
		netdev->hw_features = NETIF_F_SG | NETIF_F_IP_CSUM |
			NETIF_F_TSO | NETIF_F_RXCSUM | NETIF_F_HW_VLAN_CTAG_RX;
		netdev->features |= netdev->hw_features |
				    NETIF_F_HW_VLAN_CTAG_TX;
		netdev->vlan_features |= netdev->features & VLAN_FEAT;

		netdev->features |= NETIF_F_HIGHDMA;

		netdev->netdev_ops = &cxgb_netdev_ops;
		netdev->ethtool_ops = &cxgb_ethtool_ops;
		netdev->min_mtu = 81;
		netdev->max_mtu = ETH_MAX_MTU;
		netdev->dev_port = pi->port_id;
	}

	pci_set_drvdata(pdev, adapter);
	if (t3_prep_adapter(adapter, ai, 1) < 0) {
		err = -ENODEV;
		goto out_free_dev;
	}

	/*
	 * The card is now ready to go.  If any errors occur during device
	 * registration we do not fail the whole card but rather proceed only
	 * with the ports we manage to register successfully.  However we must
	 * register at least one net device.
	 */
	for_each_port(adapter, i) {
		err = register_netdev(adapter->port[i]);
		if (err)
			dev_warn(&pdev->dev,
				 "cannot register net device %s, skipping\n",
				 adapter->port[i]->name);
		else {
			/*
			 * Change the name we use for messages to the name of
			 * the first successfully registered interface.
			 */
			if (!adapter->registered_device_map)
				adapter->name = adapter->port[i]->name;

			__set_bit(i, &adapter->registered_device_map);
		}
	}
	if (!adapter->registered_device_map) {
		dev_err(&pdev->dev, "could not register any net devices\n");
		err = -ENODEV;
		goto out_free_dev;
	}

	for_each_port(adapter, i)
		cxgb3_init_iscsi_mac(adapter->port[i]);

	/* Driver's ready. Reflect it on LEDs */
	t3_led_ready(adapter);

	if (is_offload(adapter)) {
		__set_bit(OFFLOAD_DEVMAP_BIT, &adapter->registered_device_map);
		cxgb3_adapter_ofld(adapter);
	}

	/* See what interrupts we'll be using */
	if (msi > 1 && cxgb_enable_msix(adapter) == 0)
		adapter->flags |= USING_MSIX;
	else if (msi > 0 && pci_enable_msi(pdev) == 0)
		adapter->flags |= USING_MSI;

	set_nqsets(adapter);

	err = sysfs_create_group(&adapter->port[0]->dev.kobj,
				 &cxgb3_attr_group);
	if (err) {
		dev_err(&pdev->dev, "cannot create sysfs group\n");
		goto out_close_led;
	}

	print_port_info(adapter, ai);
	return 0;

out_close_led:
	t3_set_reg_field(adapter, A_T3DBG_GPIO_EN, F_GPIO0_OUT_VAL, 0);

out_free_dev:
	iounmap(adapter->regs);
	for (i = ai->nports0 + ai->nports1 - 1; i >= 0; --i)
		if (adapter->port[i])
			free_netdev(adapter->port[i]);

out_free_adapter_nofail:
	kfree_skb(adapter->nofail_skb);

out_free_adapter:
	kfree(adapter);

out_release_regions:
	pci_release_regions(pdev);
out_disable_device:
	pci_disable_device(pdev);
out:
	return err;
}

static void remove_one(struct pci_dev *pdev)
{
	struct adapter *adapter = pci_get_drvdata(pdev);

	if (adapter) {
		int i;

		t3_sge_stop(adapter);
		sysfs_remove_group(&adapter->port[0]->dev.kobj,
				   &cxgb3_attr_group);

		if (is_offload(adapter)) {
			cxgb3_adapter_unofld(adapter);
			if (test_bit(OFFLOAD_DEVMAP_BIT,
				     &adapter->open_device_map))
				offload_close(&adapter->tdev);
		}

		for_each_port(adapter, i)
		    if (test_bit(i, &adapter->registered_device_map))
			unregister_netdev(adapter->port[i]);

		t3_stop_sge_timers(adapter);
		t3_free_sge_resources(adapter);
		cxgb_disable_msi(adapter);

		for_each_port(adapter, i)
			if (adapter->port[i])
				free_netdev(adapter->port[i]);

		iounmap(adapter->regs);
		kfree_skb(adapter->nofail_skb);
		kfree(adapter);
		pci_release_regions(pdev);
		pci_disable_device(pdev);
	}
}

static struct pci_driver driver = {
	.name = DRV_NAME,
	.id_table = cxgb3_pci_tbl,
	.probe = init_one,
	.remove = remove_one,
	.err_handler = &t3_err_handler,
};

static int __init cxgb3_init_module(void)
{
	int ret;

	cxgb3_offload_init();

	ret = pci_register_driver(&driver);
	return ret;
}

static void __exit cxgb3_cleanup_module(void)
{
	pci_unregister_driver(&driver);
	if (cxgb3_wq)
		destroy_workqueue(cxgb3_wq);
}

module_init(cxgb3_init_module);
module_exit(cxgb3_cleanup_module);<|MERGE_RESOLUTION|>--- conflicted
+++ resolved
@@ -3231,14 +3231,8 @@
 		goto out_disable_device;
 	}
 
-<<<<<<< HEAD
-	if (!dma_set_mask_and_coherent(&pdev->dev, DMA_BIT_MASK(64))) {
-		pci_using_dac = 1;
-	} else if ((err = dma_set_mask(&pdev->dev, DMA_BIT_MASK(32))) != 0) {
-=======
 	err = dma_set_mask_and_coherent(&pdev->dev, DMA_BIT_MASK(64));
 	if (err) {
->>>>>>> eb3cdb58
 		dev_err(&pdev->dev, "no usable DMA configuration\n");
 		goto out_release_regions;
 	}
