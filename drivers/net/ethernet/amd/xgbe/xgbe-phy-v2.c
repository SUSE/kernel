--- conflicted
+++ resolved
@@ -2152,13 +2152,10 @@
 
 static void xgbe_phy_pll_ctrl(struct xgbe_prv_data *pdata, bool enable)
 {
-<<<<<<< HEAD
-=======
 	/* PLL_CTRL feature needs to be enabled for fixed PHY modes (Non-Autoneg) only */
 	if (pdata->phy.autoneg != AUTONEG_DISABLE)
 		return;
 
->>>>>>> eb3cdb58
 	XMDIO_WRITE_BITS(pdata, MDIO_MMD_PMAPMD, MDIO_VEND2_PMA_MISC_CTRL0,
 			 XGBE_PMA_PLL_CTRL_MASK,
 			 enable ? XGBE_PMA_PLL_CTRL_ENABLE
@@ -2197,11 +2194,7 @@
 	wait = XGBE_RATECHANGE_COUNT;
 	while (wait--) {
 		if (!XP_IOREAD_BITS(pdata, XP_DRIVER_INT_RO, STATUS))
-<<<<<<< HEAD
-			goto reenable_pll;
-=======
 			goto do_rx_adaptation;
->>>>>>> eb3cdb58
 
 		usleep_range(1000, 2000);
 	}
@@ -2211,12 +2204,6 @@
 
 	/* Reset on error */
 	xgbe_phy_rx_reset(pdata);
-<<<<<<< HEAD
-
-reenable_pll:
-	/* Enable PLL re-initialization */
-	xgbe_phy_pll_ctrl(pdata, true);
-=======
 	goto reenable_pll;
 
 do_rx_adaptation:
@@ -2237,7 +2224,6 @@
 	if (cmd != XGBE_MB_CMD_POWER_OFF &&
 	    cmd != XGBE_MB_CMD_RRC)
 		xgbe_phy_pll_ctrl(pdata, true);
->>>>>>> eb3cdb58
 }
 
 static void xgbe_phy_rrc(struct xgbe_prv_data *pdata)
