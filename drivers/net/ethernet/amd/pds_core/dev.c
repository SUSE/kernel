// SPDX-License-Identifier: GPL-2.0
/* Copyright(c) 2023 Advanced Micro Devices, Inc */

#include <linux/errno.h>
#include <linux/pci.h>
#include <linux/utsname.h>

#include "core.h"

int pdsc_err_to_errno(enum pds_core_status_code code)
{
	switch (code) {
	case PDS_RC_SUCCESS:
		return 0;
	case PDS_RC_EVERSION:
	case PDS_RC_EQTYPE:
	case PDS_RC_EQID:
	case PDS_RC_EINVAL:
	case PDS_RC_ENOSUPP:
		return -EINVAL;
	case PDS_RC_EPERM:
		return -EPERM;
	case PDS_RC_ENOENT:
		return -ENOENT;
	case PDS_RC_EAGAIN:
		return -EAGAIN;
	case PDS_RC_ENOMEM:
		return -ENOMEM;
	case PDS_RC_EFAULT:
		return -EFAULT;
	case PDS_RC_EBUSY:
		return -EBUSY;
	case PDS_RC_EEXIST:
		return -EEXIST;
	case PDS_RC_EVFID:
		return -ENODEV;
	case PDS_RC_ECLIENT:
		return -ECHILD;
	case PDS_RC_ENOSPC:
		return -ENOSPC;
	case PDS_RC_ERANGE:
		return -ERANGE;
	case PDS_RC_BAD_ADDR:
		return -EFAULT;
	case PDS_RC_BAD_PCI:
		return -ENXIO;
	case PDS_RC_EOPCODE:
	case PDS_RC_EINTR:
	case PDS_RC_DEV_CMD:
	case PDS_RC_ERROR:
	case PDS_RC_ERDMA:
	case PDS_RC_EIO:
	default:
		return -EIO;
	}
}

bool pdsc_is_fw_running(struct pdsc *pdsc)
{
	if (!pdsc->info_regs)
		return false;

	pdsc->fw_status = ioread8(&pdsc->info_regs->fw_status);
	pdsc->last_fw_time = jiffies;
	pdsc->last_hb = ioread32(&pdsc->info_regs->fw_heartbeat);

	/* Firmware is useful only if the running bit is set and
	 * fw_status != 0xff (bad PCI read)
	 */
	return (pdsc->fw_status != PDS_RC_BAD_PCI) &&
		(pdsc->fw_status & PDS_CORE_FW_STS_F_RUNNING);
}

bool pdsc_is_fw_good(struct pdsc *pdsc)
{
	bool fw_running = pdsc_is_fw_running(pdsc);
	u8 gen;

	/* Make sure to update the cached fw_status by calling
	 * pdsc_is_fw_running() before getting the generation
	 */
	gen = pdsc->fw_status & PDS_CORE_FW_STS_F_GENERATION;

	return fw_running && gen == pdsc->fw_generation;
}

static u8 pdsc_devcmd_status(struct pdsc *pdsc)
{
	return ioread8(&pdsc->cmd_regs->comp.status);
}

static bool pdsc_devcmd_done(struct pdsc *pdsc)
{
	return ioread32(&pdsc->cmd_regs->done) & PDS_CORE_DEV_CMD_DONE;
}

static void pdsc_devcmd_dbell(struct pdsc *pdsc)
{
	iowrite32(0, &pdsc->cmd_regs->done);
	iowrite32(1, &pdsc->cmd_regs->doorbell);
}

static void pdsc_devcmd_clean(struct pdsc *pdsc)
{
	iowrite32(0, &pdsc->cmd_regs->doorbell);
	memset_io(&pdsc->cmd_regs->cmd, 0, sizeof(pdsc->cmd_regs->cmd));
}

static const char *pdsc_devcmd_str(int opcode)
{
	switch (opcode) {
	case PDS_CORE_CMD_NOP:
		return "PDS_CORE_CMD_NOP";
	case PDS_CORE_CMD_IDENTIFY:
		return "PDS_CORE_CMD_IDENTIFY";
	case PDS_CORE_CMD_RESET:
		return "PDS_CORE_CMD_RESET";
	case PDS_CORE_CMD_INIT:
		return "PDS_CORE_CMD_INIT";
	case PDS_CORE_CMD_FW_DOWNLOAD:
		return "PDS_CORE_CMD_FW_DOWNLOAD";
	case PDS_CORE_CMD_FW_CONTROL:
		return "PDS_CORE_CMD_FW_CONTROL";
	default:
		return "PDS_CORE_CMD_UNKNOWN";
	}
}

static int pdsc_devcmd_wait(struct pdsc *pdsc, u8 opcode, int max_seconds)
{
	struct device *dev = pdsc->dev;
	unsigned long start_time;
	unsigned long max_wait;
	unsigned long duration;
	int timeout = 0;
	bool running;
	int done = 0;
	int err = 0;
	int status;

	start_time = jiffies;
	max_wait = start_time + (max_seconds * HZ);

	while (!done && !timeout) {
		running = pdsc_is_fw_running(pdsc);
		if (!running)
			break;

		done = pdsc_devcmd_done(pdsc);
		if (done)
			break;

		timeout = time_after(jiffies, max_wait);
		if (timeout)
			break;

		usleep_range(100, 200);
	}
	duration = jiffies - start_time;

	if (done && duration > HZ)
		dev_dbg(dev, "DEVCMD %d %s after %ld secs\n",
			opcode, pdsc_devcmd_str(opcode), duration / HZ);

	if ((!done || timeout) && running) {
		dev_err(dev, "DEVCMD %d %s timeout, done %d timeout %d max_seconds=%d\n",
			opcode, pdsc_devcmd_str(opcode), done, timeout,
			max_seconds);
		err = -ETIMEDOUT;
		pdsc_devcmd_clean(pdsc);
	}

	status = pdsc_devcmd_status(pdsc);
	err = pdsc_err_to_errno(status);
	if (err && err != -EAGAIN)
		dev_err(dev, "DEVCMD %d %s failed, status=%d err %d %pe\n",
			opcode, pdsc_devcmd_str(opcode), status, err,
			ERR_PTR(err));

	return err;
}

int pdsc_devcmd_locked(struct pdsc *pdsc, union pds_core_dev_cmd *cmd,
		       union pds_core_dev_comp *comp, int max_seconds)
{
	int err;

	if (!pdsc->cmd_regs)
		return -ENXIO;

	memcpy_toio(&pdsc->cmd_regs->cmd, cmd, sizeof(*cmd));
	pdsc_devcmd_dbell(pdsc);
	err = pdsc_devcmd_wait(pdsc, cmd->opcode, max_seconds);
<<<<<<< HEAD
	memcpy_fromio(comp, &pdsc->cmd_regs->comp, sizeof(*comp));
=======
>>>>>>> 2d5404ca

	if ((err == -ENXIO || err == -ETIMEDOUT) && pdsc->wq)
		queue_work(pdsc->wq, &pdsc->health_work);
	else
		memcpy_fromio(comp, &pdsc->cmd_regs->comp, sizeof(*comp));

	return err;
}

int pdsc_devcmd(struct pdsc *pdsc, union pds_core_dev_cmd *cmd,
		union pds_core_dev_comp *comp, int max_seconds)
{
	int err;

	mutex_lock(&pdsc->devcmd_lock);
	err = pdsc_devcmd_locked(pdsc, cmd, comp, max_seconds);
	mutex_unlock(&pdsc->devcmd_lock);

	return err;
}

int pdsc_devcmd_init(struct pdsc *pdsc)
{
	union pds_core_dev_comp comp = {};
	union pds_core_dev_cmd cmd = {
		.opcode = PDS_CORE_CMD_INIT,
	};

	return pdsc_devcmd(pdsc, &cmd, &comp, pdsc->devcmd_timeout);
}

int pdsc_devcmd_reset(struct pdsc *pdsc)
{
	union pds_core_dev_comp comp = {};
	union pds_core_dev_cmd cmd = {
		.reset.opcode = PDS_CORE_CMD_RESET,
	};

	if (!pdsc_is_fw_running(pdsc))
		return 0;

	return pdsc_devcmd(pdsc, &cmd, &comp, pdsc->devcmd_timeout);
}

static int pdsc_devcmd_identify_locked(struct pdsc *pdsc)
{
	union pds_core_dev_comp comp = {};
	union pds_core_dev_cmd cmd = {
		.identify.opcode = PDS_CORE_CMD_IDENTIFY,
		.identify.ver = PDS_CORE_IDENTITY_VERSION_1,
	};

	return pdsc_devcmd_locked(pdsc, &cmd, &comp, pdsc->devcmd_timeout);
}

static void pdsc_init_devinfo(struct pdsc *pdsc)
{
	pdsc->dev_info.asic_type = ioread8(&pdsc->info_regs->asic_type);
	pdsc->dev_info.asic_rev = ioread8(&pdsc->info_regs->asic_rev);
	pdsc->fw_generation = PDS_CORE_FW_STS_F_GENERATION &
			      ioread8(&pdsc->info_regs->fw_status);

	memcpy_fromio(pdsc->dev_info.fw_version,
		      pdsc->info_regs->fw_version,
		      PDS_CORE_DEVINFO_FWVERS_BUFLEN);
	pdsc->dev_info.fw_version[PDS_CORE_DEVINFO_FWVERS_BUFLEN] = 0;

	memcpy_fromio(pdsc->dev_info.serial_num,
		      pdsc->info_regs->serial_num,
		      PDS_CORE_DEVINFO_SERIAL_BUFLEN);
	pdsc->dev_info.serial_num[PDS_CORE_DEVINFO_SERIAL_BUFLEN] = 0;

	dev_dbg(pdsc->dev, "fw_version %s\n", pdsc->dev_info.fw_version);
}

static int pdsc_identify(struct pdsc *pdsc)
{
	struct pds_core_drv_identity drv = {};
	size_t sz;
	int err;
	int n;

	drv.drv_type = cpu_to_le32(PDS_DRIVER_LINUX);
	/* Catching the return quiets a Wformat-truncation complaint */
	n = snprintf(drv.driver_ver_str, sizeof(drv.driver_ver_str),
		     "%s %s", PDS_CORE_DRV_NAME, utsname()->release);
	if (n > sizeof(drv.driver_ver_str))
		dev_dbg(pdsc->dev, "release name truncated, don't care\n");

	/* Next let's get some info about the device
	 * We use the devcmd_lock at this level in order to
	 * get safe access to the cmd_regs->data before anyone
	 * else can mess it up
	 */
	mutex_lock(&pdsc->devcmd_lock);

	sz = min_t(size_t, sizeof(drv), sizeof(pdsc->cmd_regs->data));
	memcpy_toio(&pdsc->cmd_regs->data, &drv, sz);

	err = pdsc_devcmd_identify_locked(pdsc);
	if (!err) {
		sz = min_t(size_t, sizeof(pdsc->dev_ident),
			   sizeof(pdsc->cmd_regs->data));
		memcpy_fromio(&pdsc->dev_ident, &pdsc->cmd_regs->data, sz);
	}
	mutex_unlock(&pdsc->devcmd_lock);

	if (err) {
		dev_err(pdsc->dev, "Cannot identify device: %pe\n",
			ERR_PTR(err));
		return err;
	}

	if (isprint(pdsc->dev_info.fw_version[0]) &&
	    isascii(pdsc->dev_info.fw_version[0]))
		dev_info(pdsc->dev, "FW: %.*s\n",
			 (int)(sizeof(pdsc->dev_info.fw_version) - 1),
			 pdsc->dev_info.fw_version);
	else
		dev_info(pdsc->dev, "FW: (invalid string) 0x%02x 0x%02x 0x%02x 0x%02x ...\n",
			 (u8)pdsc->dev_info.fw_version[0],
			 (u8)pdsc->dev_info.fw_version[1],
			 (u8)pdsc->dev_info.fw_version[2],
			 (u8)pdsc->dev_info.fw_version[3]);

	return 0;
}

void pdsc_dev_uninit(struct pdsc *pdsc)
{
	if (pdsc->intr_info) {
		int i;

		for (i = 0; i < pdsc->nintrs; i++)
			pdsc_intr_free(pdsc, i);

		kfree(pdsc->intr_info);
		pdsc->intr_info = NULL;
		pdsc->nintrs = 0;
	}

	pci_free_irq_vectors(pdsc->pdev);
}

int pdsc_dev_init(struct pdsc *pdsc)
{
	unsigned int nintrs;
	int err;

	/* Initial init and reset of device */
	pdsc_init_devinfo(pdsc);
	pdsc->devcmd_timeout = PDS_CORE_DEVCMD_TIMEOUT;

	err = pdsc_devcmd_reset(pdsc);
	if (err)
		return err;

	err = pdsc_identify(pdsc);
	if (err)
		return err;

	pdsc_debugfs_add_ident(pdsc);

	/* Now we can reserve interrupts */
	nintrs = le32_to_cpu(pdsc->dev_ident.nintrs);
	nintrs = min_t(unsigned int, num_online_cpus(), nintrs);

	/* Get intr_info struct array for tracking */
	pdsc->intr_info = kcalloc(nintrs, sizeof(*pdsc->intr_info), GFP_KERNEL);
	if (!pdsc->intr_info)
		return -ENOMEM;

	err = pci_alloc_irq_vectors(pdsc->pdev, nintrs, nintrs, PCI_IRQ_MSIX);
	if (err != nintrs) {
		dev_err(pdsc->dev, "Can't get %d intrs from OS: %pe\n",
			nintrs, ERR_PTR(err));
		err = -ENOSPC;
		goto err_out;
	}
	pdsc->nintrs = nintrs;

	return 0;

err_out:
	kfree(pdsc->intr_info);
	pdsc->intr_info = NULL;

	return err;
}<|MERGE_RESOLUTION|>--- conflicted
+++ resolved
@@ -191,10 +191,6 @@
 	memcpy_toio(&pdsc->cmd_regs->cmd, cmd, sizeof(*cmd));
 	pdsc_devcmd_dbell(pdsc);
 	err = pdsc_devcmd_wait(pdsc, cmd->opcode, max_seconds);
-<<<<<<< HEAD
-	memcpy_fromio(comp, &pdsc->cmd_regs->comp, sizeof(*comp));
-=======
->>>>>>> 2d5404ca
 
 	if ((err == -ENXIO || err == -ETIMEDOUT) && pdsc->wq)
 		queue_work(pdsc->wq, &pdsc->health_work);
