// SPDX-License-Identifier: GPL-2.0
/* Copyright(c) 2023 Advanced Micro Devices, Inc */

#include <linux/pci.h>
#include <linux/vmalloc.h>

#include "core.h"

static BLOCKING_NOTIFIER_HEAD(pds_notify_chain);

int pdsc_register_notify(struct notifier_block *nb)
{
	return blocking_notifier_chain_register(&pds_notify_chain, nb);
}
EXPORT_SYMBOL_GPL(pdsc_register_notify);

void pdsc_unregister_notify(struct notifier_block *nb)
{
	blocking_notifier_chain_unregister(&pds_notify_chain, nb);
}
EXPORT_SYMBOL_GPL(pdsc_unregister_notify);

void pdsc_notify(unsigned long event, void *data)
{
	blocking_notifier_call_chain(&pds_notify_chain, event, data);
}

void pdsc_intr_free(struct pdsc *pdsc, int index)
{
	struct pdsc_intr_info *intr_info;

	if (index >= pdsc->nintrs || index < 0) {
		WARN(true, "bad intr index %d\n", index);
		return;
	}

	intr_info = &pdsc->intr_info[index];
	if (!intr_info->vector)
		return;
	dev_dbg(pdsc->dev, "%s: idx %d vec %d name %s\n",
		__func__, index, intr_info->vector, intr_info->name);

	pds_core_intr_mask(&pdsc->intr_ctrl[index], PDS_CORE_INTR_MASK_SET);
	pds_core_intr_clean(&pdsc->intr_ctrl[index]);

	free_irq(intr_info->vector, intr_info->data);

	memset(intr_info, 0, sizeof(*intr_info));
}

int pdsc_intr_alloc(struct pdsc *pdsc, char *name,
		    irq_handler_t handler, void *data)
{
	struct pdsc_intr_info *intr_info;
	unsigned int index;
	int err;

	/* Find the first available interrupt */
	for (index = 0; index < pdsc->nintrs; index++)
		if (!pdsc->intr_info[index].vector)
			break;
	if (index >= pdsc->nintrs) {
		dev_warn(pdsc->dev, "%s: no intr, index=%d nintrs=%d\n",
			 __func__, index, pdsc->nintrs);
		return -ENOSPC;
	}

	pds_core_intr_clean_flags(&pdsc->intr_ctrl[index],
				  PDS_CORE_INTR_CRED_RESET_COALESCE);

	intr_info = &pdsc->intr_info[index];

	intr_info->index = index;
	intr_info->data = data;
	strscpy(intr_info->name, name, sizeof(intr_info->name));

	/* Get the OS vector number for the interrupt */
	err = pci_irq_vector(pdsc->pdev, index);
	if (err < 0) {
		dev_err(pdsc->dev, "failed to get intr vector index %d: %pe\n",
			index, ERR_PTR(err));
		goto err_out_free_intr;
	}
	intr_info->vector = err;

	/* Init the device's intr mask */
	pds_core_intr_clean(&pdsc->intr_ctrl[index]);
	pds_core_intr_mask_assert(&pdsc->intr_ctrl[index], 1);
	pds_core_intr_mask(&pdsc->intr_ctrl[index], PDS_CORE_INTR_MASK_SET);

	/* Register the isr with a name */
	err = request_irq(intr_info->vector, handler, 0, intr_info->name, data);
	if (err) {
		dev_err(pdsc->dev, "failed to get intr irq vector %d: %pe\n",
			intr_info->vector, ERR_PTR(err));
		goto err_out_free_intr;
	}

	return index;

err_out_free_intr:
	pdsc_intr_free(pdsc, index);
	return err;
}

static void pdsc_qcq_intr_free(struct pdsc *pdsc, struct pdsc_qcq *qcq)
{
	if (!(qcq->flags & PDS_CORE_QCQ_F_INTR) ||
	    qcq->intx == PDS_CORE_INTR_INDEX_NOT_ASSIGNED)
		return;

	pdsc_intr_free(pdsc, qcq->intx);
	qcq->intx = PDS_CORE_INTR_INDEX_NOT_ASSIGNED;
}

static int pdsc_qcq_intr_alloc(struct pdsc *pdsc, struct pdsc_qcq *qcq)
{
	char name[PDSC_INTR_NAME_MAX_SZ];
	int index;

	if (!(qcq->flags & PDS_CORE_QCQ_F_INTR)) {
		qcq->intx = PDS_CORE_INTR_INDEX_NOT_ASSIGNED;
		return 0;
	}

	snprintf(name, sizeof(name), "%s-%d-%s",
		 PDS_CORE_DRV_NAME, pdsc->pdev->bus->number, qcq->q.name);
	index = pdsc_intr_alloc(pdsc, name, pdsc_adminq_isr, pdsc);
	if (index < 0)
		return index;
	qcq->intx = index;
	qcq->cq.bound_intr = &pdsc->intr_info[index];

	return 0;
}

void pdsc_qcq_free(struct pdsc *pdsc, struct pdsc_qcq *qcq)
{
	struct device *dev = pdsc->dev;

	if (!(qcq && qcq->pdsc))
		return;

	pdsc_debugfs_del_qcq(qcq);

	pdsc_qcq_intr_free(pdsc, qcq);

	if (qcq->q_base)
		dma_free_coherent(dev, qcq->q_size,
				  qcq->q_base, qcq->q_base_pa);

	if (qcq->cq_base)
		dma_free_coherent(dev, qcq->cq_size,
				  qcq->cq_base, qcq->cq_base_pa);

	vfree(qcq->cq.info);
	vfree(qcq->q.info);

	memset(qcq, 0, sizeof(*qcq));
}

static void pdsc_q_map(struct pdsc_queue *q, void *base, dma_addr_t base_pa)
{
	struct pdsc_q_info *cur;
	unsigned int i;

	q->base = base;
	q->base_pa = base_pa;

	for (i = 0, cur = q->info; i < q->num_descs; i++, cur++)
		cur->desc = base + (i * q->desc_size);
}

static void pdsc_cq_map(struct pdsc_cq *cq, void *base, dma_addr_t base_pa)
{
	struct pdsc_cq_info *cur;
	unsigned int i;

	cq->base = base;
	cq->base_pa = base_pa;

	for (i = 0, cur = cq->info; i < cq->num_descs; i++, cur++)
		cur->comp = base + (i * cq->desc_size);
}

int pdsc_qcq_alloc(struct pdsc *pdsc, unsigned int type, unsigned int index,
		   const char *name, unsigned int flags, unsigned int num_descs,
		   unsigned int desc_size, unsigned int cq_desc_size,
		   unsigned int pid, struct pdsc_qcq *qcq)
{
	struct device *dev = pdsc->dev;
	void *q_base, *cq_base;
	dma_addr_t cq_base_pa;
	dma_addr_t q_base_pa;
	int err;

	qcq->q.info = vcalloc(num_descs, sizeof(*qcq->q.info));
	if (!qcq->q.info) {
		err = -ENOMEM;
		goto err_out;
	}

	qcq->pdsc = pdsc;
	qcq->flags = flags;
	INIT_WORK(&qcq->work, pdsc_work_thread);

	qcq->q.type = type;
	qcq->q.index = index;
	qcq->q.num_descs = num_descs;
	qcq->q.desc_size = desc_size;
	qcq->q.tail_idx = 0;
	qcq->q.head_idx = 0;
	qcq->q.pid = pid;
	snprintf(qcq->q.name, sizeof(qcq->q.name), "%s%u", name, index);

	err = pdsc_qcq_intr_alloc(pdsc, qcq);
	if (err)
		goto err_out_free_q_info;

	qcq->cq.info = vcalloc(num_descs, sizeof(*qcq->cq.info));
	if (!qcq->cq.info) {
		err = -ENOMEM;
		goto err_out_free_irq;
	}

	qcq->cq.num_descs = num_descs;
	qcq->cq.desc_size = cq_desc_size;
	qcq->cq.tail_idx = 0;
	qcq->cq.done_color = 1;

	if (flags & PDS_CORE_QCQ_F_NOTIFYQ) {
		/* q & cq need to be contiguous in case of notifyq */
		qcq->q_size = PDS_PAGE_SIZE +
			      ALIGN(num_descs * desc_size, PDS_PAGE_SIZE) +
			      ALIGN(num_descs * cq_desc_size, PDS_PAGE_SIZE);
		qcq->q_base = dma_alloc_coherent(dev,
						 qcq->q_size + qcq->cq_size,
						 &qcq->q_base_pa,
						 GFP_KERNEL);
		if (!qcq->q_base) {
			err = -ENOMEM;
			goto err_out_free_cq_info;
		}
		q_base = PTR_ALIGN(qcq->q_base, PDS_PAGE_SIZE);
		q_base_pa = ALIGN(qcq->q_base_pa, PDS_PAGE_SIZE);
		pdsc_q_map(&qcq->q, q_base, q_base_pa);

		cq_base = PTR_ALIGN(q_base +
				    ALIGN(num_descs * desc_size, PDS_PAGE_SIZE),
				    PDS_PAGE_SIZE);
		cq_base_pa = ALIGN(qcq->q_base_pa +
				   ALIGN(num_descs * desc_size, PDS_PAGE_SIZE),
				   PDS_PAGE_SIZE);

	} else {
		/* q DMA descriptors */
		qcq->q_size = PDS_PAGE_SIZE + (num_descs * desc_size);
		qcq->q_base = dma_alloc_coherent(dev, qcq->q_size,
						 &qcq->q_base_pa,
						 GFP_KERNEL);
		if (!qcq->q_base) {
			err = -ENOMEM;
			goto err_out_free_cq_info;
		}
		q_base = PTR_ALIGN(qcq->q_base, PDS_PAGE_SIZE);
		q_base_pa = ALIGN(qcq->q_base_pa, PDS_PAGE_SIZE);
		pdsc_q_map(&qcq->q, q_base, q_base_pa);

		/* cq DMA descriptors */
		qcq->cq_size = PDS_PAGE_SIZE + (num_descs * cq_desc_size);
		qcq->cq_base = dma_alloc_coherent(dev, qcq->cq_size,
						  &qcq->cq_base_pa,
						  GFP_KERNEL);
		if (!qcq->cq_base) {
			err = -ENOMEM;
			goto err_out_free_q;
		}
		cq_base = PTR_ALIGN(qcq->cq_base, PDS_PAGE_SIZE);
		cq_base_pa = ALIGN(qcq->cq_base_pa, PDS_PAGE_SIZE);
	}

	pdsc_cq_map(&qcq->cq, cq_base, cq_base_pa);
	qcq->cq.bound_q = &qcq->q;

	pdsc_debugfs_add_qcq(pdsc, qcq);

	return 0;

err_out_free_q:
	dma_free_coherent(dev, qcq->q_size, qcq->q_base, qcq->q_base_pa);
err_out_free_cq_info:
	vfree(qcq->cq.info);
err_out_free_irq:
	pdsc_qcq_intr_free(pdsc, qcq);
err_out_free_q_info:
	vfree(qcq->q.info);
	memset(qcq, 0, sizeof(*qcq));
err_out:
	dev_err(dev, "qcq alloc of %s%d failed %d\n", name, index, err);
	return err;
}

static void pdsc_core_uninit(struct pdsc *pdsc)
{
	pdsc_qcq_free(pdsc, &pdsc->notifyqcq);
	pdsc_qcq_free(pdsc, &pdsc->adminqcq);

	if (pdsc->kern_dbpage) {
		iounmap(pdsc->kern_dbpage);
		pdsc->kern_dbpage = NULL;
	}
}

static int pdsc_core_init(struct pdsc *pdsc)
{
	union pds_core_dev_comp comp = {};
	union pds_core_dev_cmd cmd = {
		.init.opcode = PDS_CORE_CMD_INIT,
	};
	struct pds_core_dev_init_data_out cido;
	struct pds_core_dev_init_data_in cidi;
	u32 dbid_count;
	u32 dbpage_num;
	int numdescs;
	size_t sz;
	int err;

	/* Scale the descriptor ring length based on number of CPUs and VFs */
	numdescs = max_t(int, PDSC_ADMINQ_MIN_LENGTH, num_online_cpus());
	numdescs += 2 * pci_sriov_get_totalvfs(pdsc->pdev);
	numdescs = roundup_pow_of_two(numdescs);
	err = pdsc_qcq_alloc(pdsc, PDS_CORE_QTYPE_ADMINQ, 0, "adminq",
			     PDS_CORE_QCQ_F_CORE | PDS_CORE_QCQ_F_INTR,
			     numdescs,
			     sizeof(union pds_core_adminq_cmd),
			     sizeof(union pds_core_adminq_comp),
			     0, &pdsc->adminqcq);
	if (err)
		return err;

	err = pdsc_qcq_alloc(pdsc, PDS_CORE_QTYPE_NOTIFYQ, 0, "notifyq",
			     PDS_CORE_QCQ_F_NOTIFYQ,
			     PDSC_NOTIFYQ_LENGTH,
			     sizeof(struct pds_core_notifyq_cmd),
			     sizeof(union pds_core_notifyq_comp),
			     0, &pdsc->notifyqcq);
	if (err)
		goto err_out_uninit;

	cidi.adminq_q_base = cpu_to_le64(pdsc->adminqcq.q_base_pa);
	cidi.adminq_cq_base = cpu_to_le64(pdsc->adminqcq.cq_base_pa);
	cidi.notifyq_cq_base = cpu_to_le64(pdsc->notifyqcq.cq.base_pa);
	cidi.flags = cpu_to_le32(PDS_CORE_QINIT_F_IRQ | PDS_CORE_QINIT_F_ENA);
	cidi.intr_index = cpu_to_le16(pdsc->adminqcq.intx);
	cidi.adminq_ring_size = ilog2(pdsc->adminqcq.q.num_descs);
	cidi.notifyq_ring_size = ilog2(pdsc->notifyqcq.q.num_descs);

	mutex_lock(&pdsc->devcmd_lock);

	sz = min_t(size_t, sizeof(cidi), sizeof(pdsc->cmd_regs->data));
	memcpy_toio(&pdsc->cmd_regs->data, &cidi, sz);

	err = pdsc_devcmd_locked(pdsc, &cmd, &comp, pdsc->devcmd_timeout);
	if (!err) {
		sz = min_t(size_t, sizeof(cido), sizeof(pdsc->cmd_regs->data));
		memcpy_fromio(&cido, &pdsc->cmd_regs->data, sz);
	}

	mutex_unlock(&pdsc->devcmd_lock);
	if (err) {
		dev_err(pdsc->dev, "Device init command failed: %pe\n",
			ERR_PTR(err));
		goto err_out_uninit;
	}

	pdsc->hw_index = le32_to_cpu(cido.core_hw_index);

	dbid_count = le32_to_cpu(pdsc->dev_ident.ndbpgs_per_lif);
	dbpage_num = pdsc->hw_index * dbid_count;
	pdsc->kern_dbpage = pdsc_map_dbpage(pdsc, dbpage_num);
	if (!pdsc->kern_dbpage) {
		dev_err(pdsc->dev, "Cannot map dbpage, aborting\n");
		err = -ENOMEM;
		goto err_out_uninit;
	}

	pdsc->adminqcq.q.hw_type = cido.adminq_hw_type;
	pdsc->adminqcq.q.hw_index = le32_to_cpu(cido.adminq_hw_index);
	pdsc->adminqcq.q.dbval = PDS_CORE_DBELL_QID(pdsc->adminqcq.q.hw_index);

	pdsc->notifyqcq.q.hw_type = cido.notifyq_hw_type;
	pdsc->notifyqcq.q.hw_index = le32_to_cpu(cido.notifyq_hw_index);
	pdsc->notifyqcq.q.dbval = PDS_CORE_DBELL_QID(pdsc->notifyqcq.q.hw_index);

	pdsc->last_eid = 0;

	return 0;

err_out_uninit:
	pdsc_core_uninit(pdsc);
	return err;
}

static struct pdsc_viftype pdsc_viftype_defaults[] = {
	[PDS_DEV_TYPE_VDPA] = { .name = PDS_DEV_TYPE_VDPA_STR,
				.vif_id = PDS_DEV_TYPE_VDPA,
				.dl_id = DEVLINK_PARAM_GENERIC_ID_ENABLE_VNET },
	[PDS_DEV_TYPE_MAX] = {}
};

static int pdsc_viftypes_init(struct pdsc *pdsc)
{
	enum pds_core_vif_types vt;

	pdsc->viftype_status = kzalloc(sizeof(pdsc_viftype_defaults),
				       GFP_KERNEL);
	if (!pdsc->viftype_status)
		return -ENOMEM;

	for (vt = 0; vt < PDS_DEV_TYPE_MAX; vt++) {
		bool vt_support;

		if (!pdsc_viftype_defaults[vt].name)
			continue;

		/* Grab the defaults */
		pdsc->viftype_status[vt] = pdsc_viftype_defaults[vt];

		/* See what the Core device has for support */
		vt_support = !!le16_to_cpu(pdsc->dev_ident.vif_types[vt]);
		dev_dbg(pdsc->dev, "VIF %s is %ssupported\n",
			pdsc->viftype_status[vt].name,
			vt_support ? "" : "not ");

		pdsc->viftype_status[vt].supported = vt_support;
	}

	return 0;
}

int pdsc_setup(struct pdsc *pdsc, bool init)
{
	int err;

	err = pdsc_dev_init(pdsc);
	if (err)
		return err;

	/* Set up the Core with the AdminQ and NotifyQ info */
	err = pdsc_core_init(pdsc);
	if (err)
		goto err_out_teardown;

	/* Set up the VIFs */
	if (init) {
		err = pdsc_viftypes_init(pdsc);
		if (err)
			goto err_out_teardown;

		pdsc_debugfs_add_viftype(pdsc);
	}

	refcount_set(&pdsc->adminq_refcnt, 1);
	clear_bit(PDSC_S_FW_DEAD, &pdsc->state);
	return 0;

err_out_teardown:
	pdsc_teardown(pdsc, init);
	return err;
}

void pdsc_teardown(struct pdsc *pdsc, bool removing)
{
<<<<<<< HEAD
	int i;

=======
>>>>>>> 2d5404ca
	if (!pdsc->pdev->is_virtfn)
		pdsc_devcmd_reset(pdsc);
	if (pdsc->adminqcq.work.func)
		cancel_work_sync(&pdsc->adminqcq.work);
<<<<<<< HEAD
	pdsc_qcq_free(pdsc, &pdsc->notifyqcq);
	pdsc_qcq_free(pdsc, &pdsc->adminqcq);

	kfree(pdsc->viftype_status);
	pdsc->viftype_status = NULL;
=======
>>>>>>> 2d5404ca

	pdsc_core_uninit(pdsc);

	if (removing) {
		kfree(pdsc->viftype_status);
		pdsc->viftype_status = NULL;
	}

	pdsc_dev_uninit(pdsc);

	set_bit(PDSC_S_FW_DEAD, &pdsc->state);
}

int pdsc_start(struct pdsc *pdsc)
{
	pds_core_intr_mask(&pdsc->intr_ctrl[pdsc->adminqcq.intx],
			   PDS_CORE_INTR_MASK_CLEAR);

	return 0;
}

static void pdsc_adminq_wait_and_dec_once_unused(struct pdsc *pdsc)
{
	/* The driver initializes the adminq_refcnt to 1 when the adminq is
	 * allocated and ready for use. Other users/requesters will increment
	 * the refcnt while in use. If the refcnt is down to 1 then the adminq
	 * is not in use and the refcnt can be cleared and adminq freed. Before
	 * calling this function the driver will set PDSC_S_FW_DEAD, which
	 * prevent subsequent attempts to use the adminq and increment the
	 * refcnt to fail. This guarantees that this function will eventually
	 * exit.
	 */
	while (!refcount_dec_if_one(&pdsc->adminq_refcnt)) {
		dev_dbg_ratelimited(pdsc->dev, "%s: adminq in use\n",
				    __func__);
		cpu_relax();
	}
}

void pdsc_stop(struct pdsc *pdsc)
{
	int i;

	if (!pdsc->intr_info)
		return;

	/* Mask interrupts that are in use */
	for (i = 0; i < pdsc->nintrs; i++)
		if (pdsc->intr_info[i].vector)
			pds_core_intr_mask(&pdsc->intr_ctrl[i],
					   PDS_CORE_INTR_MASK_SET);
}

static void pdsc_adminq_wait_and_dec_once_unused(struct pdsc *pdsc)
{
	/* The driver initializes the adminq_refcnt to 1 when the adminq is
	 * allocated and ready for use. Other users/requesters will increment
	 * the refcnt while in use. If the refcnt is down to 1 then the adminq
	 * is not in use and the refcnt can be cleared and adminq freed. Before
	 * calling this function the driver will set PDSC_S_FW_DEAD, which
	 * prevent subsequent attempts to use the adminq and increment the
	 * refcnt to fail. This guarantees that this function will eventually
	 * exit.
	 */
	while (!refcount_dec_if_one(&pdsc->adminq_refcnt)) {
		dev_dbg_ratelimited(pdsc->dev, "%s: adminq in use\n",
				    __func__);
		cpu_relax();
	}
}

void pdsc_fw_down(struct pdsc *pdsc)
{
	union pds_core_notifyq_comp reset_event = {
		.reset.ecode = cpu_to_le16(PDS_EVENT_RESET),
		.reset.state = 0,
	};

	if (test_and_set_bit(PDSC_S_FW_DEAD, &pdsc->state)) {
		dev_warn(pdsc->dev, "%s: already happening\n", __func__);
		return;
	}

<<<<<<< HEAD
=======
	if (pdsc->pdev->is_virtfn)
		return;

>>>>>>> 2d5404ca
	pdsc_adminq_wait_and_dec_once_unused(pdsc);

	/* Notify clients of fw_down */
	if (pdsc->fw_reporter)
		devlink_health_report(pdsc->fw_reporter, "FW down reported", pdsc);
	pdsc_notify(PDS_EVENT_RESET, &reset_event);

	pdsc_stop(pdsc);
	pdsc_teardown(pdsc, PDSC_TEARDOWN_RECOVERY);
}

void pdsc_fw_up(struct pdsc *pdsc)
{
	union pds_core_notifyq_comp reset_event = {
		.reset.ecode = cpu_to_le16(PDS_EVENT_RESET),
		.reset.state = 1,
	};
	int err;

	if (!test_bit(PDSC_S_FW_DEAD, &pdsc->state)) {
		dev_err(pdsc->dev, "%s: fw not dead\n", __func__);
		return;
	}

	if (pdsc->pdev->is_virtfn) {
		clear_bit(PDSC_S_FW_DEAD, &pdsc->state);
		return;
	}

	err = pdsc_setup(pdsc, PDSC_SETUP_RECOVERY);
	if (err)
		goto err_out;

	err = pdsc_start(pdsc);
	if (err)
		goto err_out;

	/* Notify clients of fw_up */
	pdsc->fw_recoveries++;
	if (pdsc->fw_reporter)
		devlink_health_reporter_state_update(pdsc->fw_reporter,
						     DEVLINK_HEALTH_REPORTER_STATE_HEALTHY);
	pdsc_notify(PDS_EVENT_RESET, &reset_event);

	return;

err_out:
	pdsc_teardown(pdsc, PDSC_TEARDOWN_RECOVERY);
}

void pdsc_pci_reset_thread(struct work_struct *work)
{
	struct pdsc *pdsc = container_of(work, struct pdsc, pci_reset_work);
	struct pci_dev *pdev = pdsc->pdev;

	pci_dev_get(pdev);
	pci_reset_function(pdev);
	pci_dev_put(pdev);
}

static void pdsc_check_pci_health(struct pdsc *pdsc)
{
	u8 fw_status;

	/* some sort of teardown already in progress */
	if (!pdsc->info_regs)
		return;

	fw_status = ioread8(&pdsc->info_regs->fw_status);

	/* is PCI broken? */
	if (fw_status != PDS_RC_BAD_PCI)
		return;

	/* prevent deadlock between pdsc_reset_prepare and pdsc_health_thread */
	queue_work(pdsc->wq, &pdsc->pci_reset_work);
}

void pdsc_health_thread(struct work_struct *work)
{
	struct pdsc *pdsc = container_of(work, struct pdsc, health_work);
	unsigned long mask;
	bool healthy;

	mutex_lock(&pdsc->config_lock);

	/* Don't do a check when in a transition state */
	mask = BIT_ULL(PDSC_S_INITING_DRIVER) |
	       BIT_ULL(PDSC_S_STOPPING_DRIVER);
	if (pdsc->state & mask)
		goto out_unlock;

	healthy = pdsc_is_fw_good(pdsc);
	dev_dbg(pdsc->dev, "%s: health %d fw_status %#02x fw_heartbeat %d\n",
		__func__, healthy, pdsc->fw_status, pdsc->last_hb);

	if (test_bit(PDSC_S_FW_DEAD, &pdsc->state)) {
		if (healthy)
			pdsc_fw_up(pdsc);
	} else {
		if (!healthy)
			pdsc_fw_down(pdsc);
	}

	pdsc_check_pci_health(pdsc);

	pdsc->fw_generation = pdsc->fw_status & PDS_CORE_FW_STS_F_GENERATION;

out_unlock:
	mutex_unlock(&pdsc->config_lock);
}<|MERGE_RESOLUTION|>--- conflicted
+++ resolved
@@ -471,23 +471,10 @@
 
 void pdsc_teardown(struct pdsc *pdsc, bool removing)
 {
-<<<<<<< HEAD
-	int i;
-
-=======
->>>>>>> 2d5404ca
 	if (!pdsc->pdev->is_virtfn)
 		pdsc_devcmd_reset(pdsc);
 	if (pdsc->adminqcq.work.func)
 		cancel_work_sync(&pdsc->adminqcq.work);
-<<<<<<< HEAD
-	pdsc_qcq_free(pdsc, &pdsc->notifyqcq);
-	pdsc_qcq_free(pdsc, &pdsc->adminqcq);
-
-	kfree(pdsc->viftype_status);
-	pdsc->viftype_status = NULL;
-=======
->>>>>>> 2d5404ca
 
 	pdsc_core_uninit(pdsc);
 
@@ -507,6 +494,20 @@
 			   PDS_CORE_INTR_MASK_CLEAR);
 
 	return 0;
+}
+
+void pdsc_stop(struct pdsc *pdsc)
+{
+	int i;
+
+	if (!pdsc->intr_info)
+		return;
+
+	/* Mask interrupts that are in use */
+	for (i = 0; i < pdsc->nintrs; i++)
+		if (pdsc->intr_info[i].vector)
+			pds_core_intr_mask(&pdsc->intr_ctrl[i],
+					   PDS_CORE_INTR_MASK_SET);
 }
 
 static void pdsc_adminq_wait_and_dec_once_unused(struct pdsc *pdsc)
@@ -527,38 +528,6 @@
 	}
 }
 
-void pdsc_stop(struct pdsc *pdsc)
-{
-	int i;
-
-	if (!pdsc->intr_info)
-		return;
-
-	/* Mask interrupts that are in use */
-	for (i = 0; i < pdsc->nintrs; i++)
-		if (pdsc->intr_info[i].vector)
-			pds_core_intr_mask(&pdsc->intr_ctrl[i],
-					   PDS_CORE_INTR_MASK_SET);
-}
-
-static void pdsc_adminq_wait_and_dec_once_unused(struct pdsc *pdsc)
-{
-	/* The driver initializes the adminq_refcnt to 1 when the adminq is
-	 * allocated and ready for use. Other users/requesters will increment
-	 * the refcnt while in use. If the refcnt is down to 1 then the adminq
-	 * is not in use and the refcnt can be cleared and adminq freed. Before
-	 * calling this function the driver will set PDSC_S_FW_DEAD, which
-	 * prevent subsequent attempts to use the adminq and increment the
-	 * refcnt to fail. This guarantees that this function will eventually
-	 * exit.
-	 */
-	while (!refcount_dec_if_one(&pdsc->adminq_refcnt)) {
-		dev_dbg_ratelimited(pdsc->dev, "%s: adminq in use\n",
-				    __func__);
-		cpu_relax();
-	}
-}
-
 void pdsc_fw_down(struct pdsc *pdsc)
 {
 	union pds_core_notifyq_comp reset_event = {
@@ -571,12 +540,9 @@
 		return;
 	}
 
-<<<<<<< HEAD
-=======
 	if (pdsc->pdev->is_virtfn)
 		return;
 
->>>>>>> 2d5404ca
 	pdsc_adminq_wait_and_dec_once_unused(pdsc);
 
 	/* Notify clients of fw_down */
