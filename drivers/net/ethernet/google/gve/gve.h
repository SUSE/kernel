/* SPDX-License-Identifier: (GPL-2.0 OR MIT)
 * Google virtual Ethernet (gve) driver
 *
 * Copyright (C) 2015-2024 Google LLC
 */

#ifndef _GVE_H_
#define _GVE_H_

#include <linux/dma-mapping.h>
#include <linux/dmapool.h>
<<<<<<< HEAD
=======
#include <linux/ethtool_netlink.h>
>>>>>>> 2d5404ca
#include <linux/netdevice.h>
#include <linux/pci.h>
#include <linux/u64_stats_sync.h>
#include <net/xdp.h>

#include "gve_desc.h"
#include "gve_desc_dqo.h"

#ifndef PCI_VENDOR_ID_GOOGLE
#define PCI_VENDOR_ID_GOOGLE	0x1ae0
#endif

#define PCI_DEV_ID_GVNIC	0x0042

#define GVE_REGISTER_BAR	0
#define GVE_DOORBELL_BAR	2

/* Driver can alloc up to 2 segments for the header and 2 for the payload. */
#define GVE_TX_MAX_IOVEC	4
/* 1 for management, 1 for rx, 1 for tx */
#define GVE_MIN_MSIX 3

/* Numbers of gve tx/rx stats in stats report. */
#define GVE_TX_STATS_REPORT_NUM	6
#define GVE_RX_STATS_REPORT_NUM	2

/* Interval to schedule a stats report update, 20000ms. */
#define GVE_STATS_REPORT_TIMER_PERIOD	20000

/* Numbers of NIC tx/rx stats in stats report. */
#define NIC_TX_STATS_REPORT_NUM	0
#define NIC_RX_STATS_REPORT_NUM	4

#define GVE_ADMINQ_BUFFER_SIZE 4096

#define GVE_DATA_SLOT_ADDR_PAGE_MASK (~(PAGE_SIZE - 1))

/* PTYPEs are always 10 bits. */
#define GVE_NUM_PTYPES	1024

<<<<<<< HEAD
#define GVE_DEFAULT_RX_BUFFER_SIZE 2048

#define GVE_DEFAULT_RX_BUFFER_OFFSET 2048
=======
/* Default minimum ring size */
#define GVE_DEFAULT_MIN_TX_RING_SIZE 256
#define GVE_DEFAULT_MIN_RX_RING_SIZE 512

#define GVE_DEFAULT_RX_BUFFER_SIZE 2048

#define GVE_MAX_RX_BUFFER_SIZE 4096

#define GVE_DEFAULT_RX_BUFFER_OFFSET 2048

#define GVE_FLOW_RULES_CACHE_SIZE \
	(GVE_ADMINQ_BUFFER_SIZE / sizeof(struct gve_adminq_queried_flow_rule))
#define GVE_FLOW_RULE_IDS_CACHE_SIZE \
	(GVE_ADMINQ_BUFFER_SIZE / sizeof(((struct gve_adminq_queried_flow_rule *)0)->location))
>>>>>>> 2d5404ca

#define GVE_XDP_ACTIONS 5

#define GVE_GQ_TX_MIN_PKT_DESC_BYTES 182

<<<<<<< HEAD
#define DQO_QPL_DEFAULT_TX_PAGES 512
#define DQO_QPL_DEFAULT_RX_PAGES 2048
=======
#define GVE_DEFAULT_HEADER_BUFFER_SIZE 128

#define DQO_QPL_DEFAULT_TX_PAGES 512
>>>>>>> 2d5404ca

/* Maximum TSO size supported on DQO */
#define GVE_DQO_TX_MAX	0x3FFFF

#define GVE_TX_BUF_SHIFT_DQO 11

/* 2K buffers for DQO-QPL */
#define GVE_TX_BUF_SIZE_DQO BIT(GVE_TX_BUF_SHIFT_DQO)
#define GVE_TX_BUFS_PER_PAGE_DQO (PAGE_SIZE >> GVE_TX_BUF_SHIFT_DQO)
#define GVE_MAX_TX_BUFS_PER_PKT (DIV_ROUND_UP(GVE_DQO_TX_MAX, GVE_TX_BUF_SIZE_DQO))

/* If number of free/recyclable buffers are less than this threshold; driver
 * allocs and uses a non-qpl page on the receive path of DQO QPL to free
 * up buffers.
 * Value is set big enough to post at least 3 64K LRO packet via 2K buffer to NIC.
 */
#define GVE_DQO_QPL_ONDEMAND_ALLOC_THRESHOLD 96

/* Each slot in the desc ring has a 1:1 mapping to a slot in the data ring */
struct gve_rx_desc_queue {
	struct gve_rx_desc *desc_ring; /* the descriptor ring */
	dma_addr_t bus; /* the bus for the desc_ring */
	u8 seqno; /* the next expected seqno for this desc*/
};

/* The page info for a single slot in the RX data queue */
struct gve_rx_slot_page_info {
	struct page *page;
	void *page_address;
	u32 page_offset; /* offset to write to in page */
	int pagecnt_bias; /* expected pagecnt if only the driver has a ref */
	u16 pad; /* adjustment for rx padding */
	u8 can_flip; /* tracks if the networking stack is using the page */
};

/* A list of pages registered with the device during setup and used by a queue
 * as buffers
 */
struct gve_queue_page_list {
	u32 id; /* unique id */
	u32 num_entries;
	struct page **pages; /* list of num_entries pages */
	dma_addr_t *page_buses; /* the dma addrs of the pages */
};

/* Each slot in the data ring has a 1:1 mapping to a slot in the desc ring */
struct gve_rx_data_queue {
	union gve_rx_data_slot *data_ring; /* read by NIC */
	dma_addr_t data_bus; /* dma mapping of the slots */
	struct gve_rx_slot_page_info *page_info; /* page info of the buffers */
	struct gve_queue_page_list *qpl; /* qpl assigned to this queue */
	u8 raw_addressing; /* use raw_addressing? */
};

struct gve_priv;

/* RX buffer queue for posting buffers to HW.
 * Each RX (completion) queue has a corresponding buffer queue.
 */
struct gve_rx_buf_queue_dqo {
	struct gve_rx_desc_dqo *desc_ring;
	dma_addr_t bus;
	u32 head; /* Pointer to start cleaning buffers at. */
	u32 tail; /* Last posted buffer index + 1 */
	u32 mask; /* Mask for indices to the size of the ring */
};

/* RX completion queue to receive packets from HW. */
struct gve_rx_compl_queue_dqo {
	struct gve_rx_compl_desc_dqo *desc_ring;
	dma_addr_t bus;

	/* Number of slots which did not have a buffer posted yet. We should not
	 * post more buffers than the queue size to avoid HW overrunning the
	 * queue.
	 */
	int num_free_slots;

	/* HW uses a "generation bit" to notify SW of new descriptors. When a
	 * descriptor's generation bit is different from the current generation,
	 * that descriptor is ready to be consumed by SW.
	 */
	u8 cur_gen_bit;

	/* Pointer into desc_ring where the next completion descriptor will be
	 * received.
	 */
	u32 head;
	u32 mask; /* Mask for indices to the size of the ring */
};

struct gve_header_buf {
	u8 *data;
	dma_addr_t addr;
};

/* Stores state for tracking buffers posted to HW */
struct gve_rx_buf_state_dqo {
	/* The page posted to HW. */
	struct gve_rx_slot_page_info page_info;

	/* The DMA address corresponding to `page_info`. */
	dma_addr_t addr;

	/* Last offset into the page when it only had a single reference, at
	 * which point every other offset is free to be reused.
	 */
	u32 last_single_ref_offset;

	/* Linked list index to next element in the list, or -1 if none */
	s16 next;
};

/* `head` and `tail` are indices into an array, or -1 if empty. */
struct gve_index_list {
	s16 head;
	s16 tail;
};

/* A single received packet split across multiple buffers may be
 * reconstructed using the information in this structure.
 */
struct gve_rx_ctx {
	/* head and tail of skb chain for the current packet or NULL if none */
	struct sk_buff *skb_head;
	struct sk_buff *skb_tail;
	u32 total_size;
	u8 frag_cnt;
	bool drop_pkt;
};

struct gve_rx_cnts {
	u32 ok_pkt_bytes;
	u16 ok_pkt_cnt;
	u16 total_pkt_cnt;
	u16 cont_pkt_cnt;
	u16 desc_err_pkt_cnt;
};

/* Contains datapath state used to represent an RX queue. */
struct gve_rx_ring {
	struct gve_priv *gve;
	union {
		/* GQI fields */
		struct {
			struct gve_rx_desc_queue desc;
			struct gve_rx_data_queue data;

			/* threshold for posting new buffs and descs */
			u32 db_threshold;
			u16 packet_buffer_size;

			u32 qpl_copy_pool_mask;
			u32 qpl_copy_pool_head;
			struct gve_rx_slot_page_info *qpl_copy_pool;
		};

		/* DQO fields. */
		struct {
			struct gve_rx_buf_queue_dqo bufq;
			struct gve_rx_compl_queue_dqo complq;

			struct gve_rx_buf_state_dqo *buf_states;
			u16 num_buf_states;

			/* Linked list of gve_rx_buf_state_dqo. Index into
			 * buf_states, or -1 if empty.
			 */
			s16 free_buf_states;

			/* Linked list of gve_rx_buf_state_dqo. Indexes into
			 * buf_states, or -1 if empty.
			 *
			 * This list contains buf_states which are pointing to
			 * valid buffers.
			 *
			 * We use a FIFO here in order to increase the
			 * probability that buffers can be reused by increasing
			 * the time between usages.
			 */
			struct gve_index_list recycled_buf_states;

			/* Linked list of gve_rx_buf_state_dqo. Indexes into
			 * buf_states, or -1 if empty.
			 *
			 * This list contains buf_states which have buffers
			 * which cannot be reused yet.
			 */
			struct gve_index_list used_buf_states;

			/* qpl assigned to this queue */
			struct gve_queue_page_list *qpl;

			/* index into queue page list */
			u32 next_qpl_page_idx;

			/* track number of used buffers */
			u16 used_buf_states_cnt;
<<<<<<< HEAD
=======

			/* Address info of the buffers for header-split */
			struct gve_header_buf hdr_bufs;
>>>>>>> 2d5404ca
		} dqo;
	};

	u64 rbytes; /* free-running bytes received */
	u64 rx_hsplit_bytes; /* free-running header bytes received */
	u64 rpackets; /* free-running packets received */
	u32 cnt; /* free-running total number of completed packets */
	u32 fill_cnt; /* free-running total number of descs and buffs posted */
	u32 mask; /* masks the cnt and fill_cnt to the size of the ring */
	u64 rx_hsplit_pkt; /* free-running packets with headers split */
	u64 rx_copybreak_pkt; /* free-running count of copybreak packets */
	u64 rx_copied_pkt; /* free-running total number of copied packets */
	u64 rx_skb_alloc_fail; /* free-running count of skb alloc fails */
	u64 rx_buf_alloc_fail; /* free-running count of buffer alloc fails */
	u64 rx_desc_err_dropped_pkt; /* free-running count of packets dropped by descriptor error */
	/* free-running count of unsplit packets due to header buffer overflow or hdr_len is 0 */
	u64 rx_hsplit_unsplit_pkt;
	u64 rx_cont_packet_cnt; /* free-running multi-fragment packets received */
	u64 rx_frag_flip_cnt; /* free-running count of rx segments where page_flip was used */
	u64 rx_frag_copy_cnt; /* free-running count of rx segments copied */
	u64 rx_frag_alloc_cnt; /* free-running count of rx page allocations */
	u64 xdp_tx_errors;
	u64 xdp_redirect_errors;
	u64 xdp_alloc_fails;
	u64 xdp_actions[GVE_XDP_ACTIONS];
	u32 q_num; /* queue index */
	u32 ntfy_id; /* notification block index */
	struct gve_queue_resources *q_resources; /* head and tail pointer idx */
	dma_addr_t q_resources_bus; /* dma address for the queue resources */
	struct u64_stats_sync statss; /* sync stats for 32bit archs */

	struct gve_rx_ctx ctx; /* Info for packet currently being processed in this ring. */

	/* XDP stuff */
	struct xdp_rxq_info xdp_rxq;
	struct xdp_rxq_info xsk_rxq;
	struct xsk_buff_pool *xsk_pool;
	struct page_frag_cache page_cache; /* Page cache to allocate XDP frames */
};

/* A TX desc ring entry */
union gve_tx_desc {
	struct gve_tx_pkt_desc pkt; /* first desc for a packet */
	struct gve_tx_mtd_desc mtd; /* optional metadata descriptor */
	struct gve_tx_seg_desc seg; /* subsequent descs for a packet */
};

/* Tracks the memory in the fifo occupied by a segment of a packet */
struct gve_tx_iovec {
	u32 iov_offset; /* offset into this segment */
	u32 iov_len; /* length */
	u32 iov_padding; /* padding associated with this segment */
};

/* Tracks the memory in the fifo occupied by the skb. Mapped 1:1 to a desc
 * ring entry but only used for a pkt_desc not a seg_desc
 */
struct gve_tx_buffer_state {
	union {
		struct sk_buff *skb; /* skb for this pkt */
		struct xdp_frame *xdp_frame; /* xdp_frame */
	};
	struct {
		u16 size; /* size of xmitted xdp pkt */
		u8 is_xsk; /* xsk buff */
	} xdp;
	union {
		struct gve_tx_iovec iov[GVE_TX_MAX_IOVEC]; /* segments of this pkt */
		struct {
			DEFINE_DMA_UNMAP_ADDR(dma);
			DEFINE_DMA_UNMAP_LEN(len);
		};
	};
};

/* A TX buffer - each queue has one */
struct gve_tx_fifo {
	void *base; /* address of base of FIFO */
	u32 size; /* total size */
	atomic_t available; /* how much space is still available */
	u32 head; /* offset to write at */
	struct gve_queue_page_list *qpl; /* QPL mapped into this FIFO */
};

/* TX descriptor for DQO format */
union gve_tx_desc_dqo {
	struct gve_tx_pkt_desc_dqo pkt;
	struct gve_tx_tso_context_desc_dqo tso_ctx;
	struct gve_tx_general_context_desc_dqo general_ctx;
};

enum gve_packet_state {
	/* Packet is in free list, available to be allocated.
	 * This should always be zero since state is not explicitly initialized.
	 */
	GVE_PACKET_STATE_UNALLOCATED,
	/* Packet is expecting a regular data completion or miss completion */
	GVE_PACKET_STATE_PENDING_DATA_COMPL,
	/* Packet has received a miss completion and is expecting a
	 * re-injection completion.
	 */
	GVE_PACKET_STATE_PENDING_REINJECT_COMPL,
	/* No valid completion received within the specified timeout. */
	GVE_PACKET_STATE_TIMED_OUT_COMPL,
};

struct gve_tx_pending_packet_dqo {
	struct sk_buff *skb; /* skb for this packet */

	/* 0th element corresponds to the linear portion of `skb`, should be
	 * unmapped with `dma_unmap_single`.
	 *
	 * All others correspond to `skb`'s frags and should be unmapped with
	 * `dma_unmap_page`.
	 */
	union {
		struct {
			DEFINE_DMA_UNMAP_ADDR(dma[MAX_SKB_FRAGS + 1]);
			DEFINE_DMA_UNMAP_LEN(len[MAX_SKB_FRAGS + 1]);
		};
		s16 tx_qpl_buf_ids[GVE_MAX_TX_BUFS_PER_PKT];
	};

	u16 num_bufs;

	/* Linked list index to next element in the list, or -1 if none */
	s16 next;

	/* Linked list index to prev element in the list, or -1 if none.
	 * Used for tracking either outstanding miss completions or prematurely
	 * freed packets.
	 */
	s16 prev;

	/* Identifies the current state of the packet as defined in
	 * `enum gve_packet_state`.
	 */
	u8 state;

	/* If packet is an outstanding miss completion, then the packet is
	 * freed if the corresponding re-injection completion is not received
	 * before kernel jiffies exceeds timeout_jiffies.
	 */
	unsigned long timeout_jiffies;
};

/* Contains datapath state used to represent a TX queue. */
struct gve_tx_ring {
	/* Cacheline 0 -- Accessed & dirtied during transmit */
	union {
		/* GQI fields */
		struct {
			struct gve_tx_fifo tx_fifo;
			u32 req; /* driver tracked head pointer */
			u32 done; /* driver tracked tail pointer */
		};

		/* DQO fields. */
		struct {
			/* Linked list of gve_tx_pending_packet_dqo. Index into
			 * pending_packets, or -1 if empty.
			 *
			 * This is a consumer list owned by the TX path. When it
			 * runs out, the producer list is stolen from the
			 * completion handling path
			 * (dqo_compl.free_pending_packets).
			 */
			s16 free_pending_packets;

			/* Cached value of `dqo_compl.hw_tx_head` */
			u32 head;
			u32 tail; /* Last posted buffer index + 1 */

			/* Index of the last descriptor with "report event" bit
			 * set.
			 */
			u32 last_re_idx;

			/* free running number of packet buf descriptors posted */
			u16 posted_packet_desc_cnt;
			/* free running number of packet buf descriptors completed */
			u16 completed_packet_desc_cnt;

			/* QPL fields */
			struct {
			       /* Linked list of gve_tx_buf_dqo. Index into
				* tx_qpl_buf_next, or -1 if empty.
				*
				* This is a consumer list owned by the TX path. When it
				* runs out, the producer list is stolen from the
				* completion handling path
				* (dqo_compl.free_tx_qpl_buf_head).
				*/
				s16 free_tx_qpl_buf_head;

			       /* Free running count of the number of QPL tx buffers
				* allocated
				*/
				u32 alloc_tx_qpl_buf_cnt;

				/* Cached value of `dqo_compl.free_tx_qpl_buf_cnt` */
				u32 free_tx_qpl_buf_cnt;
			};
		} dqo_tx;
	};

	/* Cacheline 1 -- Accessed & dirtied during gve_clean_tx_done */
	union {
		/* GQI fields */
		struct {
			/* Spinlock for when cleanup in progress */
			spinlock_t clean_lock;
			/* Spinlock for XDP tx traffic */
			spinlock_t xdp_lock;
		};

		/* DQO fields. */
		struct {
			u32 head; /* Last read on compl_desc */

			/* Tracks the current gen bit of compl_q */
			u8 cur_gen_bit;

			/* Linked list of gve_tx_pending_packet_dqo. Index into
			 * pending_packets, or -1 if empty.
			 *
			 * This is the producer list, owned by the completion
			 * handling path. When the consumer list
			 * (dqo_tx.free_pending_packets) is runs out, this list
			 * will be stolen.
			 */
			atomic_t free_pending_packets;

			/* Last TX ring index fetched by HW */
			atomic_t hw_tx_head;

			/* List to track pending packets which received a miss
			 * completion but not a corresponding reinjection.
			 */
			struct gve_index_list miss_completions;

			/* List to track pending packets that were completed
			 * before receiving a valid completion because they
			 * reached a specified timeout.
			 */
			struct gve_index_list timed_out_completions;

			/* QPL fields */
			struct {
				/* Linked list of gve_tx_buf_dqo. Index into
				 * tx_qpl_buf_next, or -1 if empty.
				 *
				 * This is the producer list, owned by the completion
				 * handling path. When the consumer list
				 * (dqo_tx.free_tx_qpl_buf_head) is runs out, this list
				 * will be stolen.
				 */
				atomic_t free_tx_qpl_buf_head;

				/* Free running count of the number of tx buffers
				 * freed
				 */
				atomic_t free_tx_qpl_buf_cnt;
			};
		} dqo_compl;
	} ____cacheline_aligned;
	u64 pkt_done; /* free-running - total packets completed */
	u64 bytes_done; /* free-running - total bytes completed */
	u64 dropped_pkt; /* free-running - total packets dropped */
	u64 dma_mapping_error; /* count of dma mapping errors */

	/* Cacheline 2 -- Read-mostly fields */
	union {
		/* GQI fields */
		struct {
			union gve_tx_desc *desc;

			/* Maps 1:1 to a desc */
			struct gve_tx_buffer_state *info;
		};

		/* DQO fields. */
		struct {
			union gve_tx_desc_dqo *tx_ring;
			struct gve_tx_compl_desc *compl_ring;

			struct gve_tx_pending_packet_dqo *pending_packets;
			s16 num_pending_packets;

			u32 complq_mask; /* complq size is complq_mask + 1 */

			/* QPL fields */
			struct {
				/* qpl assigned to this queue */
				struct gve_queue_page_list *qpl;

				/* Each QPL page is divided into TX bounce buffers
				 * of size GVE_TX_BUF_SIZE_DQO. tx_qpl_buf_next is
				 * an array to manage linked lists of TX buffers.
				 * An entry j at index i implies that j'th buffer
				 * is next on the list after i
				 */
				s16 *tx_qpl_buf_next;
				u32 num_tx_qpl_bufs;
			};
		} dqo;
	} ____cacheline_aligned;
	struct netdev_queue *netdev_txq;
	struct gve_queue_resources *q_resources; /* head and tail pointer idx */
	struct device *dev;
	u32 mask; /* masks req and done down to queue size */
	u8 raw_addressing; /* use raw_addressing? */

	/* Slow-path fields */
	u32 q_num ____cacheline_aligned; /* queue idx */
	u32 stop_queue; /* count of queue stops */
	u32 wake_queue; /* count of queue wakes */
	u32 queue_timeout; /* count of queue timeouts */
	u32 ntfy_id; /* notification block index */
	u32 last_kick_msec; /* Last time the queue was kicked */
	dma_addr_t bus; /* dma address of the descr ring */
	dma_addr_t q_resources_bus; /* dma address of the queue resources */
	dma_addr_t complq_bus_dqo; /* dma address of the dqo.compl_ring */
	struct u64_stats_sync statss; /* sync stats for 32bit archs */
	struct xsk_buff_pool *xsk_pool;
	u32 xdp_xsk_wakeup;
	u32 xdp_xsk_done;
	u64 xdp_xsk_sent;
	u64 xdp_xmit;
	u64 xdp_xmit_errors;
} ____cacheline_aligned;

/* Wraps the info for one irq including the napi struct and the queues
 * associated with that irq.
 */
struct gve_notify_block {
	__be32 *irq_db_index; /* pointer to idx into Bar2 */
	char name[IFNAMSIZ + 16]; /* name registered with the kernel */
	struct napi_struct napi; /* kernel napi struct for this block */
	struct gve_priv *priv;
	struct gve_tx_ring *tx; /* tx rings on this block */
	struct gve_rx_ring *rx; /* rx rings on this block */
	u32 irq;
};

/* Tracks allowed and current queue settings */
struct gve_queue_config {
	u16 max_queues;
	u16 num_queues; /* current */
};

/* Tracks the available and used qpl IDs */
struct gve_qpl_config {
	u32 qpl_map_size; /* map memory size */
	unsigned long *qpl_id_map; /* bitmap of used qpl ids */
};

struct gve_irq_db {
	__be32 index;
} ____cacheline_aligned;

struct gve_ptype {
	u8 l3_type;  /* `gve_l3_type` in gve_adminq.h */
	u8 l4_type;  /* `gve_l4_type` in gve_adminq.h */
};

struct gve_ptype_lut {
	struct gve_ptype ptypes[GVE_NUM_PTYPES];
};

/* Parameters for allocating resources for tx queues */
struct gve_tx_alloc_rings_cfg {
	struct gve_queue_config *qcfg;

	u16 ring_size;
	u16 start_idx;
	u16 num_rings;
	bool raw_addressing;

	/* Allocated resources are returned here */
	struct gve_tx_ring *tx;
};

/* Parameters for allocating resources for rx queues */
struct gve_rx_alloc_rings_cfg {
	/* tx config is also needed to determine QPL ids */
	struct gve_queue_config *qcfg;
	struct gve_queue_config *qcfg_tx;

	u16 ring_size;
	u16 packet_buffer_size;
	bool raw_addressing;
	bool enable_header_split;

	/* Allocated resources are returned here */
	struct gve_rx_ring *rx;
};

/* GVE_QUEUE_FORMAT_UNSPECIFIED must be zero since 0 is the default value
 * when the entire configure_device_resources command is zeroed out and the
 * queue_format is not specified.
 */
enum gve_queue_format {
	GVE_QUEUE_FORMAT_UNSPECIFIED	= 0x0,
	GVE_GQI_RDA_FORMAT		= 0x1,
	GVE_GQI_QPL_FORMAT		= 0x2,
	GVE_DQO_RDA_FORMAT		= 0x3,
	GVE_DQO_QPL_FORMAT		= 0x4,
<<<<<<< HEAD
=======
};

struct gve_flow_spec {
	__be32 src_ip[4];
	__be32 dst_ip[4];
	union {
		struct {
			__be16 src_port;
			__be16 dst_port;
		};
		__be32 spi;
	};
	union {
		u8 tos;
		u8 tclass;
	};
};

struct gve_flow_rule {
	u32 location;
	u16 flow_type;
	u16 action;
	struct gve_flow_spec key;
	struct gve_flow_spec mask;
};

struct gve_flow_rules_cache {
	bool rules_cache_synced; /* False if the driver's rules_cache is outdated */
	struct gve_adminq_queried_flow_rule *rules_cache;
	__be32 *rule_ids_cache;
	/* The total number of queried rules that stored in the caches */
	u32 rules_cache_num;
	u32 rule_ids_cache_num;
>>>>>>> 2d5404ca
};

struct gve_priv {
	struct net_device *dev;
	struct gve_tx_ring *tx; /* array of tx_cfg.num_queues */
	struct gve_rx_ring *rx; /* array of rx_cfg.num_queues */
	struct gve_notify_block *ntfy_blocks; /* array of num_ntfy_blks */
	struct gve_irq_db *irq_db_indices; /* array of num_ntfy_blks */
	dma_addr_t irq_db_indices_bus;
	struct msix_entry *msix_vectors; /* array of num_ntfy_blks + 1 */
	char mgmt_msix_name[IFNAMSIZ + 16];
	u32 mgmt_msix_idx;
	__be32 *counter_array; /* array of num_event_counters */
	dma_addr_t counter_array_bus;

	u16 num_event_counters;
	u16 tx_desc_cnt; /* num desc per ring */
	u16 rx_desc_cnt; /* num desc per ring */
<<<<<<< HEAD
	u16 tx_pages_per_qpl; /* Suggested number of pages per qpl for TX queues by NIC */
	u16 rx_pages_per_qpl; /* Suggested number of pages per qpl for RX queues by NIC */
	u16 rx_data_slot_cnt; /* rx buffer length */
=======
	u16 max_tx_desc_cnt;
	u16 max_rx_desc_cnt;
	u16 min_tx_desc_cnt;
	u16 min_rx_desc_cnt;
	bool modify_ring_size_enabled;
	bool default_min_ring_size;
	u16 tx_pages_per_qpl; /* Suggested number of pages per qpl for TX queues by NIC */
>>>>>>> 2d5404ca
	u64 max_registered_pages;
	u64 num_registered_pages; /* num pages registered with NIC */
	struct bpf_prog *xdp_prog; /* XDP BPF program */
	u32 rx_copybreak; /* copy packets smaller than this */
	u16 default_num_queues; /* default num queues to set up */

	u16 num_xdp_queues;
	struct gve_queue_config tx_cfg;
	struct gve_queue_config rx_cfg;
	u32 num_ntfy_blks; /* spilt between TX and RX so must be even */

	struct gve_registers __iomem *reg_bar0; /* see gve_register.h */
	__be32 __iomem *db_bar2; /* "array" of doorbells */
	u32 msg_enable;	/* level for netif* netdev print macros	*/
	struct pci_dev *pdev;

	/* metrics */
	u32 tx_timeo_cnt;

	/* Admin queue - see gve_adminq.h*/
	union gve_adminq_command *adminq;
	dma_addr_t adminq_bus_addr;
	struct dma_pool *adminq_pool;
<<<<<<< HEAD
=======
	struct mutex adminq_lock; /* Protects adminq command execution */
>>>>>>> 2d5404ca
	u32 adminq_mask; /* masks prod_cnt to adminq size */
	u32 adminq_prod_cnt; /* free-running count of AQ cmds executed */
	u32 adminq_cmd_fail; /* free-running count of AQ cmds failed */
	u32 adminq_timeouts; /* free-running count of AQ cmds timeouts */
	/* free-running count of per AQ cmd executed */
	u32 adminq_describe_device_cnt;
	u32 adminq_cfg_device_resources_cnt;
	u32 adminq_register_page_list_cnt;
	u32 adminq_unregister_page_list_cnt;
	u32 adminq_create_tx_queue_cnt;
	u32 adminq_create_rx_queue_cnt;
	u32 adminq_destroy_tx_queue_cnt;
	u32 adminq_destroy_rx_queue_cnt;
	u32 adminq_dcfg_device_resources_cnt;
	u32 adminq_set_driver_parameter_cnt;
	u32 adminq_report_stats_cnt;
	u32 adminq_report_link_speed_cnt;
	u32 adminq_get_ptype_map_cnt;
	u32 adminq_verify_driver_compatibility_cnt;
	u32 adminq_query_flow_rules_cnt;
	u32 adminq_cfg_flow_rule_cnt;
	u32 adminq_cfg_rss_cnt;
	u32 adminq_query_rss_cnt;

	/* Global stats */
	u32 interface_up_cnt; /* count of times interface turned up since last reset */
	u32 interface_down_cnt; /* count of times interface turned down since last reset */
	u32 reset_cnt; /* count of reset */
	u32 page_alloc_fail; /* count of page alloc fails */
	u32 dma_mapping_error; /* count of dma mapping errors */
	u32 stats_report_trigger_cnt; /* count of device-requested stats-reports since last reset */
	u32 suspend_cnt; /* count of times suspended */
	u32 resume_cnt; /* count of times resumed */
	struct workqueue_struct *gve_wq;
	struct work_struct service_task;
	struct work_struct stats_report_task;
	unsigned long service_task_flags;
	unsigned long state_flags;

	struct gve_stats_report *stats_report;
	u64 stats_report_len;
	dma_addr_t stats_report_bus; /* dma address for the stats report */
	unsigned long ethtool_flags;

	unsigned long stats_report_timer_period;
	struct timer_list stats_report_timer;

	/* Gvnic device link speed from hypervisor. */
	u64 link_speed;
	bool up_before_suspend; /* True if dev was up before suspend */

	struct gve_ptype_lut *ptype_lut_dqo;

	/* Must be a power of two. */
	u16 data_buffer_size_dqo;
	u16 max_rx_buffer_size; /* device limit */

	enum gve_queue_format queue_format;

	/* Interrupt coalescing settings */
	u32 tx_coalesce_usecs;
	u32 rx_coalesce_usecs;

	u16 header_buf_size; /* device configured, header-split supported if non-zero */
	bool header_split_enabled; /* True if the header split is enabled by the user */

	u32 max_flow_rules;
	u32 num_flow_rules;

	struct gve_flow_rules_cache flow_rules_cache;

	u16 rss_key_size;
	u16 rss_lut_size;
};

enum gve_service_task_flags_bit {
	GVE_PRIV_FLAGS_DO_RESET			= 1,
	GVE_PRIV_FLAGS_RESET_IN_PROGRESS	= 2,
	GVE_PRIV_FLAGS_PROBE_IN_PROGRESS	= 3,
	GVE_PRIV_FLAGS_DO_REPORT_STATS = 4,
};

enum gve_state_flags_bit {
	GVE_PRIV_FLAGS_ADMIN_QUEUE_OK		= 1,
	GVE_PRIV_FLAGS_DEVICE_RESOURCES_OK	= 2,
	GVE_PRIV_FLAGS_DEVICE_RINGS_OK		= 3,
	GVE_PRIV_FLAGS_NAPI_ENABLED		= 4,
};

enum gve_ethtool_flags_bit {
	GVE_PRIV_FLAGS_REPORT_STATS		= 0,
};

static inline bool gve_get_do_reset(struct gve_priv *priv)
{
	return test_bit(GVE_PRIV_FLAGS_DO_RESET, &priv->service_task_flags);
}

static inline void gve_set_do_reset(struct gve_priv *priv)
{
	set_bit(GVE_PRIV_FLAGS_DO_RESET, &priv->service_task_flags);
}

static inline void gve_clear_do_reset(struct gve_priv *priv)
{
	clear_bit(GVE_PRIV_FLAGS_DO_RESET, &priv->service_task_flags);
}

static inline bool gve_get_reset_in_progress(struct gve_priv *priv)
{
	return test_bit(GVE_PRIV_FLAGS_RESET_IN_PROGRESS,
			&priv->service_task_flags);
}

static inline void gve_set_reset_in_progress(struct gve_priv *priv)
{
	set_bit(GVE_PRIV_FLAGS_RESET_IN_PROGRESS, &priv->service_task_flags);
}

static inline void gve_clear_reset_in_progress(struct gve_priv *priv)
{
	clear_bit(GVE_PRIV_FLAGS_RESET_IN_PROGRESS, &priv->service_task_flags);
}

static inline bool gve_get_probe_in_progress(struct gve_priv *priv)
{
	return test_bit(GVE_PRIV_FLAGS_PROBE_IN_PROGRESS,
			&priv->service_task_flags);
}

static inline void gve_set_probe_in_progress(struct gve_priv *priv)
{
	set_bit(GVE_PRIV_FLAGS_PROBE_IN_PROGRESS, &priv->service_task_flags);
}

static inline void gve_clear_probe_in_progress(struct gve_priv *priv)
{
	clear_bit(GVE_PRIV_FLAGS_PROBE_IN_PROGRESS, &priv->service_task_flags);
}

static inline bool gve_get_do_report_stats(struct gve_priv *priv)
{
	return test_bit(GVE_PRIV_FLAGS_DO_REPORT_STATS,
			&priv->service_task_flags);
}

static inline void gve_set_do_report_stats(struct gve_priv *priv)
{
	set_bit(GVE_PRIV_FLAGS_DO_REPORT_STATS, &priv->service_task_flags);
}

static inline void gve_clear_do_report_stats(struct gve_priv *priv)
{
	clear_bit(GVE_PRIV_FLAGS_DO_REPORT_STATS, &priv->service_task_flags);
}

static inline bool gve_get_admin_queue_ok(struct gve_priv *priv)
{
	return test_bit(GVE_PRIV_FLAGS_ADMIN_QUEUE_OK, &priv->state_flags);
}

static inline void gve_set_admin_queue_ok(struct gve_priv *priv)
{
	set_bit(GVE_PRIV_FLAGS_ADMIN_QUEUE_OK, &priv->state_flags);
}

static inline void gve_clear_admin_queue_ok(struct gve_priv *priv)
{
	clear_bit(GVE_PRIV_FLAGS_ADMIN_QUEUE_OK, &priv->state_flags);
}

static inline bool gve_get_device_resources_ok(struct gve_priv *priv)
{
	return test_bit(GVE_PRIV_FLAGS_DEVICE_RESOURCES_OK, &priv->state_flags);
}

static inline void gve_set_device_resources_ok(struct gve_priv *priv)
{
	set_bit(GVE_PRIV_FLAGS_DEVICE_RESOURCES_OK, &priv->state_flags);
}

static inline void gve_clear_device_resources_ok(struct gve_priv *priv)
{
	clear_bit(GVE_PRIV_FLAGS_DEVICE_RESOURCES_OK, &priv->state_flags);
}

static inline bool gve_get_device_rings_ok(struct gve_priv *priv)
{
	return test_bit(GVE_PRIV_FLAGS_DEVICE_RINGS_OK, &priv->state_flags);
}

static inline void gve_set_device_rings_ok(struct gve_priv *priv)
{
	set_bit(GVE_PRIV_FLAGS_DEVICE_RINGS_OK, &priv->state_flags);
}

static inline void gve_clear_device_rings_ok(struct gve_priv *priv)
{
	clear_bit(GVE_PRIV_FLAGS_DEVICE_RINGS_OK, &priv->state_flags);
}

static inline bool gve_get_napi_enabled(struct gve_priv *priv)
{
	return test_bit(GVE_PRIV_FLAGS_NAPI_ENABLED, &priv->state_flags);
}

static inline void gve_set_napi_enabled(struct gve_priv *priv)
{
	set_bit(GVE_PRIV_FLAGS_NAPI_ENABLED, &priv->state_flags);
}

static inline void gve_clear_napi_enabled(struct gve_priv *priv)
{
	clear_bit(GVE_PRIV_FLAGS_NAPI_ENABLED, &priv->state_flags);
}

static inline bool gve_get_report_stats(struct gve_priv *priv)
{
	return test_bit(GVE_PRIV_FLAGS_REPORT_STATS, &priv->ethtool_flags);
}

static inline void gve_clear_report_stats(struct gve_priv *priv)
{
	clear_bit(GVE_PRIV_FLAGS_REPORT_STATS, &priv->ethtool_flags);
}

/* Returns the address of the ntfy_blocks irq doorbell
 */
static inline __be32 __iomem *gve_irq_doorbell(struct gve_priv *priv,
					       struct gve_notify_block *block)
{
	return &priv->db_bar2[be32_to_cpu(*block->irq_db_index)];
}

/* Returns the index into ntfy_blocks of the given tx ring's block
 */
static inline u32 gve_tx_idx_to_ntfy(struct gve_priv *priv, u32 queue_idx)
{
	return queue_idx;
}

/* Returns the index into ntfy_blocks of the given rx ring's block
 */
static inline u32 gve_rx_idx_to_ntfy(struct gve_priv *priv, u32 queue_idx)
{
	return (priv->num_ntfy_blks / 2) + queue_idx;
}

static inline bool gve_is_qpl(struct gve_priv *priv)
<<<<<<< HEAD
{
	return priv->queue_format == GVE_GQI_QPL_FORMAT ||
		priv->queue_format == GVE_DQO_QPL_FORMAT;
}

/* Returns the number of tx queue page lists
 */
static inline u32 gve_num_tx_qpls(struct gve_priv *priv)
{
	if (!gve_is_qpl(priv))
		return 0;
=======
{
	return priv->queue_format == GVE_GQI_QPL_FORMAT ||
		priv->queue_format == GVE_DQO_QPL_FORMAT;
}
>>>>>>> 2d5404ca

/* Returns the number of tx queue page lists */
static inline u32 gve_num_tx_qpls(const struct gve_queue_config *tx_cfg,
				  int num_xdp_queues,
				  bool is_qpl)
{
	if (!is_qpl)
		return 0;
	return tx_cfg->num_queues + num_xdp_queues;
}

/* Returns the number of XDP tx queue page lists
 */
static inline u32 gve_num_xdp_qpls(struct gve_priv *priv)
{
	if (priv->queue_format != GVE_GQI_QPL_FORMAT)
		return 0;

	return priv->num_xdp_queues;
}

/* Returns the number of rx queue page lists */
static inline u32 gve_num_rx_qpls(const struct gve_queue_config *rx_cfg,
				  bool is_qpl)
{
<<<<<<< HEAD
	if (!gve_is_qpl(priv))
=======
	if (!is_qpl)
>>>>>>> 2d5404ca
		return 0;
	return rx_cfg->num_queues;
}

static inline u32 gve_tx_qpl_id(struct gve_priv *priv, int tx_qid)
{
	return tx_qid;
}

static inline u32 gve_rx_qpl_id(struct gve_priv *priv, int rx_qid)
{
	return priv->tx_cfg.max_queues + rx_qid;
}

static inline u32 gve_get_rx_qpl_id(const struct gve_queue_config *tx_cfg, int rx_qid)
{
	return tx_cfg->max_queues + rx_qid;
}

static inline u32 gve_tx_start_qpl_id(struct gve_priv *priv)
{
	return gve_tx_qpl_id(priv, 0);
}

static inline u32 gve_rx_start_qpl_id(const struct gve_queue_config *tx_cfg)
{
	return gve_get_rx_qpl_id(tx_cfg, 0);
}

static inline u32 gve_get_rx_pages_per_qpl_dqo(u32 rx_desc_cnt)
{
	/* For DQO, page count should be more than ring size for
	 * out-of-order completions. Set it to two times of ring size.
	 */
	return 2 * rx_desc_cnt;
}

/* Returns the correct dma direction for tx and rx qpls */
static inline enum dma_data_direction gve_qpl_dma_dir(struct gve_priv *priv,
						      int id)
{
	if (id < gve_rx_start_qpl_id(&priv->tx_cfg))
		return DMA_TO_DEVICE;
	else
		return DMA_FROM_DEVICE;
}

static inline bool gve_is_gqi(struct gve_priv *priv)
{
	return priv->queue_format == GVE_GQI_RDA_FORMAT ||
		priv->queue_format == GVE_GQI_QPL_FORMAT;
}

static inline u32 gve_num_tx_queues(struct gve_priv *priv)
{
	return priv->tx_cfg.num_queues + priv->num_xdp_queues;
}

static inline u32 gve_xdp_tx_queue_id(struct gve_priv *priv, u32 queue_id)
{
	return priv->tx_cfg.num_queues + queue_id;
}

static inline u32 gve_xdp_tx_start_queue_id(struct gve_priv *priv)
{
	return gve_xdp_tx_queue_id(priv, 0);
}

/* gqi napi handler defined in gve_main.c */
int gve_napi_poll(struct napi_struct *napi, int budget);

/* buffers */
int gve_alloc_page(struct gve_priv *priv, struct device *dev,
		   struct page **page, dma_addr_t *dma,
		   enum dma_data_direction, gfp_t gfp_flags);
void gve_free_page(struct device *dev, struct page *page, dma_addr_t dma,
		   enum dma_data_direction);
/* qpls */
struct gve_queue_page_list *gve_alloc_queue_page_list(struct gve_priv *priv,
						      u32 id, int pages);
void gve_free_queue_page_list(struct gve_priv *priv,
			      struct gve_queue_page_list *qpl,
			      u32 id);
/* tx handling */
netdev_tx_t gve_tx(struct sk_buff *skb, struct net_device *dev);
int gve_xdp_xmit(struct net_device *dev, int n, struct xdp_frame **frames,
		 u32 flags);
int gve_xdp_xmit_one(struct gve_priv *priv, struct gve_tx_ring *tx,
		     void *data, int len, void *frame_p);
void gve_xdp_tx_flush(struct gve_priv *priv, u32 xdp_qid);
bool gve_tx_poll(struct gve_notify_block *block, int budget);
bool gve_xdp_poll(struct gve_notify_block *block, int budget);
int gve_tx_alloc_rings_gqi(struct gve_priv *priv,
			   struct gve_tx_alloc_rings_cfg *cfg);
void gve_tx_free_rings_gqi(struct gve_priv *priv,
			   struct gve_tx_alloc_rings_cfg *cfg);
void gve_tx_start_ring_gqi(struct gve_priv *priv, int idx);
void gve_tx_stop_ring_gqi(struct gve_priv *priv, int idx);
u32 gve_tx_load_event_counter(struct gve_priv *priv,
			      struct gve_tx_ring *tx);
bool gve_tx_clean_pending(struct gve_priv *priv, struct gve_tx_ring *tx);
/* rx handling */
void gve_rx_write_doorbell(struct gve_priv *priv, struct gve_rx_ring *rx);
int gve_rx_poll(struct gve_notify_block *block, int budget);
bool gve_rx_work_pending(struct gve_rx_ring *rx);
int gve_rx_alloc_ring_gqi(struct gve_priv *priv,
			  struct gve_rx_alloc_rings_cfg *cfg,
			  struct gve_rx_ring *rx,
			  int idx);
void gve_rx_free_ring_gqi(struct gve_priv *priv, struct gve_rx_ring *rx,
			  struct gve_rx_alloc_rings_cfg *cfg);
int gve_rx_alloc_rings_gqi(struct gve_priv *priv,
			   struct gve_rx_alloc_rings_cfg *cfg);
void gve_rx_free_rings_gqi(struct gve_priv *priv,
			   struct gve_rx_alloc_rings_cfg *cfg);
void gve_rx_start_ring_gqi(struct gve_priv *priv, int idx);
void gve_rx_stop_ring_gqi(struct gve_priv *priv, int idx);
u16 gve_get_pkt_buf_size(const struct gve_priv *priv, bool enable_hplit);
bool gve_header_split_supported(const struct gve_priv *priv);
int gve_set_hsplit_config(struct gve_priv *priv, u8 tcp_data_split);
/* Reset */
void gve_schedule_reset(struct gve_priv *priv);
int gve_reset(struct gve_priv *priv, bool attempt_teardown);
void gve_get_curr_alloc_cfgs(struct gve_priv *priv,
			     struct gve_tx_alloc_rings_cfg *tx_alloc_cfg,
			     struct gve_rx_alloc_rings_cfg *rx_alloc_cfg);
int gve_adjust_config(struct gve_priv *priv,
		      struct gve_tx_alloc_rings_cfg *tx_alloc_cfg,
		      struct gve_rx_alloc_rings_cfg *rx_alloc_cfg);
int gve_adjust_queues(struct gve_priv *priv,
		      struct gve_queue_config new_rx_config,
		      struct gve_queue_config new_tx_config);
/* flow steering rule */
int gve_get_flow_rule_entry(struct gve_priv *priv, struct ethtool_rxnfc *cmd);
int gve_get_flow_rule_ids(struct gve_priv *priv, struct ethtool_rxnfc *cmd, u32 *rule_locs);
int gve_add_flow_rule(struct gve_priv *priv, struct ethtool_rxnfc *cmd);
int gve_del_flow_rule(struct gve_priv *priv, struct ethtool_rxnfc *cmd);
int gve_flow_rules_reset(struct gve_priv *priv);
/* report stats handling */
void gve_handle_report_stats(struct gve_priv *priv);
/* exported by ethtool.c */
extern const struct ethtool_ops gve_ethtool_ops;
/* needed by ethtool */
extern char gve_driver_name[];
extern const char gve_version_str[];
#endif /* _GVE_H_ */<|MERGE_RESOLUTION|>--- conflicted
+++ resolved
@@ -9,10 +9,7 @@
 
 #include <linux/dma-mapping.h>
 #include <linux/dmapool.h>
-<<<<<<< HEAD
-=======
 #include <linux/ethtool_netlink.h>
->>>>>>> 2d5404ca
 #include <linux/netdevice.h>
 #include <linux/pci.h>
 #include <linux/u64_stats_sync.h>
@@ -53,11 +50,6 @@
 /* PTYPEs are always 10 bits. */
 #define GVE_NUM_PTYPES	1024
 
-<<<<<<< HEAD
-#define GVE_DEFAULT_RX_BUFFER_SIZE 2048
-
-#define GVE_DEFAULT_RX_BUFFER_OFFSET 2048
-=======
 /* Default minimum ring size */
 #define GVE_DEFAULT_MIN_TX_RING_SIZE 256
 #define GVE_DEFAULT_MIN_RX_RING_SIZE 512
@@ -72,20 +64,14 @@
 	(GVE_ADMINQ_BUFFER_SIZE / sizeof(struct gve_adminq_queried_flow_rule))
 #define GVE_FLOW_RULE_IDS_CACHE_SIZE \
 	(GVE_ADMINQ_BUFFER_SIZE / sizeof(((struct gve_adminq_queried_flow_rule *)0)->location))
->>>>>>> 2d5404ca
 
 #define GVE_XDP_ACTIONS 5
 
 #define GVE_GQ_TX_MIN_PKT_DESC_BYTES 182
 
-<<<<<<< HEAD
+#define GVE_DEFAULT_HEADER_BUFFER_SIZE 128
+
 #define DQO_QPL_DEFAULT_TX_PAGES 512
-#define DQO_QPL_DEFAULT_RX_PAGES 2048
-=======
-#define GVE_DEFAULT_HEADER_BUFFER_SIZE 128
-
-#define DQO_QPL_DEFAULT_TX_PAGES 512
->>>>>>> 2d5404ca
 
 /* Maximum TSO size supported on DQO */
 #define GVE_DQO_TX_MAX	0x3FFFF
@@ -284,12 +270,9 @@
 
 			/* track number of used buffers */
 			u16 used_buf_states_cnt;
-<<<<<<< HEAD
-=======
 
 			/* Address info of the buffers for header-split */
 			struct gve_header_buf hdr_bufs;
->>>>>>> 2d5404ca
 		} dqo;
 	};
 
@@ -698,8 +681,6 @@
 	GVE_GQI_QPL_FORMAT		= 0x2,
 	GVE_DQO_RDA_FORMAT		= 0x3,
 	GVE_DQO_QPL_FORMAT		= 0x4,
-<<<<<<< HEAD
-=======
 };
 
 struct gve_flow_spec {
@@ -733,7 +714,6 @@
 	/* The total number of queried rules that stored in the caches */
 	u32 rules_cache_num;
 	u32 rule_ids_cache_num;
->>>>>>> 2d5404ca
 };
 
 struct gve_priv {
@@ -752,11 +732,6 @@
 	u16 num_event_counters;
 	u16 tx_desc_cnt; /* num desc per ring */
 	u16 rx_desc_cnt; /* num desc per ring */
-<<<<<<< HEAD
-	u16 tx_pages_per_qpl; /* Suggested number of pages per qpl for TX queues by NIC */
-	u16 rx_pages_per_qpl; /* Suggested number of pages per qpl for RX queues by NIC */
-	u16 rx_data_slot_cnt; /* rx buffer length */
-=======
 	u16 max_tx_desc_cnt;
 	u16 max_rx_desc_cnt;
 	u16 min_tx_desc_cnt;
@@ -764,7 +739,6 @@
 	bool modify_ring_size_enabled;
 	bool default_min_ring_size;
 	u16 tx_pages_per_qpl; /* Suggested number of pages per qpl for TX queues by NIC */
->>>>>>> 2d5404ca
 	u64 max_registered_pages;
 	u64 num_registered_pages; /* num pages registered with NIC */
 	struct bpf_prog *xdp_prog; /* XDP BPF program */
@@ -788,10 +762,7 @@
 	union gve_adminq_command *adminq;
 	dma_addr_t adminq_bus_addr;
 	struct dma_pool *adminq_pool;
-<<<<<<< HEAD
-=======
 	struct mutex adminq_lock; /* Protects adminq command execution */
->>>>>>> 2d5404ca
 	u32 adminq_mask; /* masks prod_cnt to adminq size */
 	u32 adminq_prod_cnt; /* free-running count of AQ cmds executed */
 	u32 adminq_cmd_fail; /* free-running count of AQ cmds failed */
@@ -1041,24 +1012,10 @@
 }
 
 static inline bool gve_is_qpl(struct gve_priv *priv)
-<<<<<<< HEAD
 {
 	return priv->queue_format == GVE_GQI_QPL_FORMAT ||
 		priv->queue_format == GVE_DQO_QPL_FORMAT;
 }
-
-/* Returns the number of tx queue page lists
- */
-static inline u32 gve_num_tx_qpls(struct gve_priv *priv)
-{
-	if (!gve_is_qpl(priv))
-		return 0;
-=======
-{
-	return priv->queue_format == GVE_GQI_QPL_FORMAT ||
-		priv->queue_format == GVE_DQO_QPL_FORMAT;
-}
->>>>>>> 2d5404ca
 
 /* Returns the number of tx queue page lists */
 static inline u32 gve_num_tx_qpls(const struct gve_queue_config *tx_cfg,
@@ -1084,11 +1041,7 @@
 static inline u32 gve_num_rx_qpls(const struct gve_queue_config *rx_cfg,
 				  bool is_qpl)
 {
-<<<<<<< HEAD
-	if (!gve_is_qpl(priv))
-=======
 	if (!is_qpl)
->>>>>>> 2d5404ca
 		return 0;
 	return rx_cfg->num_queues;
 }
