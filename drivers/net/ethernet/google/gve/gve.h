/* SPDX-License-Identifier: (GPL-2.0 OR MIT)
 * Google virtual Ethernet (gve) driver
 *
 * Copyright (C) 2015-2021 Google, Inc.
 */

#ifndef _GVE_H_
#define _GVE_H_

#include <linux/dma-mapping.h>
#include <linux/netdevice.h>
#include <linux/pci.h>
#include <linux/u64_stats_sync.h>

#include "gve_desc.h"
#include "gve_desc_dqo.h"

#ifndef PCI_VENDOR_ID_GOOGLE
#define PCI_VENDOR_ID_GOOGLE	0x1ae0
#endif

#define PCI_DEV_ID_GVNIC	0x0042

#define GVE_REGISTER_BAR	0
#define GVE_DOORBELL_BAR	2

/* Driver can alloc up to 2 segments for the header and 2 for the payload. */
#define GVE_TX_MAX_IOVEC	4
/* 1 for management, 1 for rx, 1 for tx */
#define GVE_MIN_MSIX 3

/* Numbers of gve tx/rx stats in stats report. */
#define GVE_TX_STATS_REPORT_NUM	6
#define GVE_RX_STATS_REPORT_NUM	2

/* Interval to schedule a stats report update, 20000ms. */
#define GVE_STATS_REPORT_TIMER_PERIOD	20000

/* Numbers of NIC tx/rx stats in stats report. */
#define NIC_TX_STATS_REPORT_NUM	0
#define NIC_RX_STATS_REPORT_NUM	4

#define GVE_DATA_SLOT_ADDR_PAGE_MASK (~(PAGE_SIZE - 1))

/* PTYPEs are always 10 bits. */
#define GVE_NUM_PTYPES	1024

#define GVE_RX_BUFFER_SIZE_DQO 2048

<<<<<<< HEAD
=======
#define GVE_XDP_ACTIONS 5

>>>>>>> eb3cdb58
#define GVE_GQ_TX_MIN_PKT_DESC_BYTES 182

/* Each slot in the desc ring has a 1:1 mapping to a slot in the data ring */
struct gve_rx_desc_queue {
	struct gve_rx_desc *desc_ring; /* the descriptor ring */
	dma_addr_t bus; /* the bus for the desc_ring */
	u8 seqno; /* the next expected seqno for this desc*/
};

/* The page info for a single slot in the RX data queue */
struct gve_rx_slot_page_info {
	struct page *page;
	void *page_address;
	u32 page_offset; /* offset to write to in page */
	int pagecnt_bias; /* expected pagecnt if only the driver has a ref */
	u16 pad; /* adjustment for rx padding */
	u8 can_flip; /* tracks if the networking stack is using the page */
};

/* A list of pages registered with the device during setup and used by a queue
 * as buffers
 */
struct gve_queue_page_list {
	u32 id; /* unique id */
	u32 num_entries;
	struct page **pages; /* list of num_entries pages */
	dma_addr_t *page_buses; /* the dma addrs of the pages */
};

/* Each slot in the data ring has a 1:1 mapping to a slot in the desc ring */
struct gve_rx_data_queue {
	union gve_rx_data_slot *data_ring; /* read by NIC */
	dma_addr_t data_bus; /* dma mapping of the slots */
	struct gve_rx_slot_page_info *page_info; /* page info of the buffers */
	struct gve_queue_page_list *qpl; /* qpl assigned to this queue */
	u8 raw_addressing; /* use raw_addressing? */
};

struct gve_priv;

/* RX buffer queue for posting buffers to HW.
 * Each RX (completion) queue has a corresponding buffer queue.
 */
struct gve_rx_buf_queue_dqo {
	struct gve_rx_desc_dqo *desc_ring;
	dma_addr_t bus;
	u32 head; /* Pointer to start cleaning buffers at. */
	u32 tail; /* Last posted buffer index + 1 */
	u32 mask; /* Mask for indices to the size of the ring */
};

/* RX completion queue to receive packets from HW. */
struct gve_rx_compl_queue_dqo {
	struct gve_rx_compl_desc_dqo *desc_ring;
	dma_addr_t bus;

	/* Number of slots which did not have a buffer posted yet. We should not
	 * post more buffers than the queue size to avoid HW overrunning the
	 * queue.
	 */
	int num_free_slots;

	/* HW uses a "generation bit" to notify SW of new descriptors. When a
	 * descriptor's generation bit is different from the current generation,
	 * that descriptor is ready to be consumed by SW.
	 */
	u8 cur_gen_bit;

	/* Pointer into desc_ring where the next completion descriptor will be
	 * received.
	 */
	u32 head;
	u32 mask; /* Mask for indices to the size of the ring */
};

/* Stores state for tracking buffers posted to HW */
struct gve_rx_buf_state_dqo {
	/* The page posted to HW. */
	struct gve_rx_slot_page_info page_info;

	/* The DMA address corresponding to `page_info`. */
	dma_addr_t addr;

	/* Last offset into the page when it only had a single reference, at
	 * which point every other offset is free to be reused.
	 */
	u32 last_single_ref_offset;

	/* Linked list index to next element in the list, or -1 if none */
	s16 next;
};

/* `head` and `tail` are indices into an array, or -1 if empty. */
struct gve_index_list {
	s16 head;
	s16 tail;
};

/* A single received packet split across multiple buffers may be
 * reconstructed using the information in this structure.
 */
struct gve_rx_ctx {
	/* head and tail of skb chain for the current packet or NULL if none */
	struct sk_buff *skb_head;
	struct sk_buff *skb_tail;
	u32 total_size;
	u8 frag_cnt;
	bool drop_pkt;
};

struct gve_rx_cnts {
	u32 ok_pkt_bytes;
	u16 ok_pkt_cnt;
	u16 total_pkt_cnt;
	u16 cont_pkt_cnt;
	u16 desc_err_pkt_cnt;
};

/* Contains datapath state used to represent an RX queue. */
struct gve_rx_ring {
	struct gve_priv *gve;
	union {
		/* GQI fields */
		struct {
			struct gve_rx_desc_queue desc;
			struct gve_rx_data_queue data;

			/* threshold for posting new buffs and descs */
			u32 db_threshold;
			u16 packet_buffer_size;

			u32 qpl_copy_pool_mask;
			u32 qpl_copy_pool_head;
			struct gve_rx_slot_page_info *qpl_copy_pool;
		};

		/* DQO fields. */
		struct {
			struct gve_rx_buf_queue_dqo bufq;
			struct gve_rx_compl_queue_dqo complq;

			struct gve_rx_buf_state_dqo *buf_states;
			u16 num_buf_states;

			/* Linked list of gve_rx_buf_state_dqo. Index into
			 * buf_states, or -1 if empty.
			 */
			s16 free_buf_states;

			/* Linked list of gve_rx_buf_state_dqo. Indexes into
			 * buf_states, or -1 if empty.
			 *
			 * This list contains buf_states which are pointing to
			 * valid buffers.
			 *
			 * We use a FIFO here in order to increase the
			 * probability that buffers can be reused by increasing
			 * the time between usages.
			 */
			struct gve_index_list recycled_buf_states;

			/* Linked list of gve_rx_buf_state_dqo. Indexes into
			 * buf_states, or -1 if empty.
			 *
			 * This list contains buf_states which have buffers
			 * which cannot be reused yet.
			 */
			struct gve_index_list used_buf_states;
		} dqo;
	};

	u64 rbytes; /* free-running bytes received */
	u64 rpackets; /* free-running packets received */
	u32 cnt; /* free-running total number of completed packets */
	u32 fill_cnt; /* free-running total number of descs and buffs posted */
	u32 mask; /* masks the cnt and fill_cnt to the size of the ring */
	u64 rx_copybreak_pkt; /* free-running count of copybreak packets */
	u64 rx_copied_pkt; /* free-running total number of copied packets */
	u64 rx_skb_alloc_fail; /* free-running count of skb alloc fails */
	u64 rx_buf_alloc_fail; /* free-running count of buffer alloc fails */
	u64 rx_desc_err_dropped_pkt; /* free-running count of packets dropped by descriptor error */
	u64 rx_cont_packet_cnt; /* free-running multi-fragment packets received */
	u64 rx_frag_flip_cnt; /* free-running count of rx segments where page_flip was used */
	u64 rx_frag_copy_cnt; /* free-running count of rx segments copied */
	u64 rx_frag_alloc_cnt; /* free-running count of rx page allocations */
<<<<<<< HEAD

=======
	u64 xdp_tx_errors;
	u64 xdp_redirect_errors;
	u64 xdp_alloc_fails;
	u64 xdp_actions[GVE_XDP_ACTIONS];
>>>>>>> eb3cdb58
	u32 q_num; /* queue index */
	u32 ntfy_id; /* notification block index */
	struct gve_queue_resources *q_resources; /* head and tail pointer idx */
	dma_addr_t q_resources_bus; /* dma address for the queue resources */
	struct u64_stats_sync statss; /* sync stats for 32bit archs */

	struct gve_rx_ctx ctx; /* Info for packet currently being processed in this ring. */
<<<<<<< HEAD
=======

	/* XDP stuff */
	struct xdp_rxq_info xdp_rxq;
	struct xdp_rxq_info xsk_rxq;
	struct xsk_buff_pool *xsk_pool;
	struct page_frag_cache page_cache; /* Page cache to allocate XDP frames */
>>>>>>> eb3cdb58
};

/* A TX desc ring entry */
union gve_tx_desc {
	struct gve_tx_pkt_desc pkt; /* first desc for a packet */
	struct gve_tx_mtd_desc mtd; /* optional metadata descriptor */
	struct gve_tx_seg_desc seg; /* subsequent descs for a packet */
};

/* Tracks the memory in the fifo occupied by a segment of a packet */
struct gve_tx_iovec {
	u32 iov_offset; /* offset into this segment */
	u32 iov_len; /* length */
	u32 iov_padding; /* padding associated with this segment */
};

/* Tracks the memory in the fifo occupied by the skb. Mapped 1:1 to a desc
 * ring entry but only used for a pkt_desc not a seg_desc
 */
struct gve_tx_buffer_state {
	union {
		struct sk_buff *skb; /* skb for this pkt */
		struct xdp_frame *xdp_frame; /* xdp_frame */
	};
	struct {
		u16 size; /* size of xmitted xdp pkt */
		u8 is_xsk; /* xsk buff */
	} xdp;
	union {
		struct gve_tx_iovec iov[GVE_TX_MAX_IOVEC]; /* segments of this pkt */
		struct {
			DEFINE_DMA_UNMAP_ADDR(dma);
			DEFINE_DMA_UNMAP_LEN(len);
		};
	};
};

/* A TX buffer - each queue has one */
struct gve_tx_fifo {
	void *base; /* address of base of FIFO */
	u32 size; /* total size */
	atomic_t available; /* how much space is still available */
	u32 head; /* offset to write at */
	struct gve_queue_page_list *qpl; /* QPL mapped into this FIFO */
};

/* TX descriptor for DQO format */
union gve_tx_desc_dqo {
	struct gve_tx_pkt_desc_dqo pkt;
	struct gve_tx_tso_context_desc_dqo tso_ctx;
	struct gve_tx_general_context_desc_dqo general_ctx;
};

enum gve_packet_state {
	/* Packet is in free list, available to be allocated.
	 * This should always be zero since state is not explicitly initialized.
	 */
	GVE_PACKET_STATE_UNALLOCATED,
	/* Packet is expecting a regular data completion or miss completion */
	GVE_PACKET_STATE_PENDING_DATA_COMPL,
	/* Packet has received a miss completion and is expecting a
	 * re-injection completion.
	 */
	GVE_PACKET_STATE_PENDING_REINJECT_COMPL,
	/* No valid completion received within the specified timeout. */
	GVE_PACKET_STATE_TIMED_OUT_COMPL,
};

struct gve_tx_pending_packet_dqo {
	struct sk_buff *skb; /* skb for this packet */

	/* 0th element corresponds to the linear portion of `skb`, should be
	 * unmapped with `dma_unmap_single`.
	 *
	 * All others correspond to `skb`'s frags and should be unmapped with
	 * `dma_unmap_page`.
	 */
	DEFINE_DMA_UNMAP_ADDR(dma[MAX_SKB_FRAGS + 1]);
	DEFINE_DMA_UNMAP_LEN(len[MAX_SKB_FRAGS + 1]);
	u16 num_bufs;

	/* Linked list index to next element in the list, or -1 if none */
	s16 next;

	/* Linked list index to prev element in the list, or -1 if none.
	 * Used for tracking either outstanding miss completions or prematurely
	 * freed packets.
	 */
	s16 prev;

	/* Identifies the current state of the packet as defined in
	 * `enum gve_packet_state`.
	 */
	u8 state;

	/* If packet is an outstanding miss completion, then the packet is
	 * freed if the corresponding re-injection completion is not received
	 * before kernel jiffies exceeds timeout_jiffies.
	 */
	unsigned long timeout_jiffies;
};

/* Contains datapath state used to represent a TX queue. */
struct gve_tx_ring {
	/* Cacheline 0 -- Accessed & dirtied during transmit */
	union {
		/* GQI fields */
		struct {
			struct gve_tx_fifo tx_fifo;
			u32 req; /* driver tracked head pointer */
			u32 done; /* driver tracked tail pointer */
		};

		/* DQO fields. */
		struct {
			/* Linked list of gve_tx_pending_packet_dqo. Index into
			 * pending_packets, or -1 if empty.
			 *
			 * This is a consumer list owned by the TX path. When it
			 * runs out, the producer list is stolen from the
			 * completion handling path
			 * (dqo_compl.free_pending_packets).
			 */
			s16 free_pending_packets;

			/* Cached value of `dqo_compl.hw_tx_head` */
			u32 head;
			u32 tail; /* Last posted buffer index + 1 */

			/* Index of the last descriptor with "report event" bit
			 * set.
			 */
			u32 last_re_idx;
		} dqo_tx;
	};

	/* Cacheline 1 -- Accessed & dirtied during gve_clean_tx_done */
	union {
		/* GQI fields */
		struct {
			/* Spinlock for when cleanup in progress */
			spinlock_t clean_lock;
<<<<<<< HEAD
=======
			/* Spinlock for XDP tx traffic */
			spinlock_t xdp_lock;
>>>>>>> eb3cdb58
		};

		/* DQO fields. */
		struct {
			u32 head; /* Last read on compl_desc */

			/* Tracks the current gen bit of compl_q */
			u8 cur_gen_bit;

			/* Linked list of gve_tx_pending_packet_dqo. Index into
			 * pending_packets, or -1 if empty.
			 *
			 * This is the producer list, owned by the completion
			 * handling path. When the consumer list
			 * (dqo_tx.free_pending_packets) is runs out, this list
			 * will be stolen.
			 */
			atomic_t free_pending_packets;

			/* Last TX ring index fetched by HW */
			atomic_t hw_tx_head;

			/* List to track pending packets which received a miss
			 * completion but not a corresponding reinjection.
			 */
			struct gve_index_list miss_completions;

			/* List to track pending packets that were completed
			 * before receiving a valid completion because they
			 * reached a specified timeout.
			 */
			struct gve_index_list timed_out_completions;
		} dqo_compl;
	} ____cacheline_aligned;
	u64 pkt_done; /* free-running - total packets completed */
	u64 bytes_done; /* free-running - total bytes completed */
	u64 dropped_pkt; /* free-running - total packets dropped */
	u64 dma_mapping_error; /* count of dma mapping errors */

	/* Cacheline 2 -- Read-mostly fields */
	union {
		/* GQI fields */
		struct {
			union gve_tx_desc *desc;

			/* Maps 1:1 to a desc */
			struct gve_tx_buffer_state *info;
		};

		/* DQO fields. */
		struct {
			union gve_tx_desc_dqo *tx_ring;
			struct gve_tx_compl_desc *compl_ring;

			struct gve_tx_pending_packet_dqo *pending_packets;
			s16 num_pending_packets;

			u32 complq_mask; /* complq size is complq_mask + 1 */
		} dqo;
	} ____cacheline_aligned;
	struct netdev_queue *netdev_txq;
	struct gve_queue_resources *q_resources; /* head and tail pointer idx */
	struct device *dev;
	u32 mask; /* masks req and done down to queue size */
	u8 raw_addressing; /* use raw_addressing? */

	/* Slow-path fields */
	u32 q_num ____cacheline_aligned; /* queue idx */
	u32 stop_queue; /* count of queue stops */
	u32 wake_queue; /* count of queue wakes */
	u32 queue_timeout; /* count of queue timeouts */
	u32 ntfy_id; /* notification block index */
	u32 last_kick_msec; /* Last time the queue was kicked */
	dma_addr_t bus; /* dma address of the descr ring */
	dma_addr_t q_resources_bus; /* dma address of the queue resources */
	dma_addr_t complq_bus_dqo; /* dma address of the dqo.compl_ring */
	struct u64_stats_sync statss; /* sync stats for 32bit archs */
	struct xsk_buff_pool *xsk_pool;
	u32 xdp_xsk_wakeup;
	u32 xdp_xsk_done;
	u64 xdp_xsk_sent;
	u64 xdp_xmit;
	u64 xdp_xmit_errors;
} ____cacheline_aligned;

/* Wraps the info for one irq including the napi struct and the queues
 * associated with that irq.
 */
struct gve_notify_block {
	__be32 *irq_db_index; /* pointer to idx into Bar2 */
	char name[IFNAMSIZ + 16]; /* name registered with the kernel */
	struct napi_struct napi; /* kernel napi struct for this block */
	struct gve_priv *priv;
	struct gve_tx_ring *tx; /* tx rings on this block */
	struct gve_rx_ring *rx; /* rx rings on this block */
};

/* Tracks allowed and current queue settings */
struct gve_queue_config {
	u16 max_queues;
	u16 num_queues; /* current */
};

/* Tracks the available and used qpl IDs */
struct gve_qpl_config {
	u32 qpl_map_size; /* map memory size */
	unsigned long *qpl_id_map; /* bitmap of used qpl ids */
};

struct gve_options_dqo_rda {
	u16 tx_comp_ring_entries; /* number of tx_comp descriptors */
	u16 rx_buff_ring_entries; /* number of rx_buff descriptors */
};

struct gve_irq_db {
	__be32 index;
} ____cacheline_aligned;

struct gve_ptype {
	u8 l3_type;  /* `gve_l3_type` in gve_adminq.h */
	u8 l4_type;  /* `gve_l4_type` in gve_adminq.h */
};

struct gve_ptype_lut {
	struct gve_ptype ptypes[GVE_NUM_PTYPES];
};

/* GVE_QUEUE_FORMAT_UNSPECIFIED must be zero since 0 is the default value
 * when the entire configure_device_resources command is zeroed out and the
 * queue_format is not specified.
 */
enum gve_queue_format {
	GVE_QUEUE_FORMAT_UNSPECIFIED	= 0x0,
	GVE_GQI_RDA_FORMAT		= 0x1,
	GVE_GQI_QPL_FORMAT		= 0x2,
	GVE_DQO_RDA_FORMAT		= 0x3,
};

struct gve_priv {
	struct net_device *dev;
	struct gve_tx_ring *tx; /* array of tx_cfg.num_queues */
	struct gve_rx_ring *rx; /* array of rx_cfg.num_queues */
	struct gve_queue_page_list *qpls; /* array of num qpls */
	struct gve_notify_block *ntfy_blocks; /* array of num_ntfy_blks */
	struct gve_irq_db *irq_db_indices; /* array of num_ntfy_blks */
	dma_addr_t irq_db_indices_bus;
	struct msix_entry *msix_vectors; /* array of num_ntfy_blks + 1 */
	char mgmt_msix_name[IFNAMSIZ + 16];
	u32 mgmt_msix_idx;
	__be32 *counter_array; /* array of num_event_counters */
	dma_addr_t counter_array_bus;

	u16 num_event_counters;
	u16 tx_desc_cnt; /* num desc per ring */
	u16 rx_desc_cnt; /* num desc per ring */
	u16 tx_pages_per_qpl; /* tx buffer length */
	u16 rx_data_slot_cnt; /* rx buffer length */
	u64 max_registered_pages;
	u64 num_registered_pages; /* num pages registered with NIC */
	struct bpf_prog *xdp_prog; /* XDP BPF program */
	u32 rx_copybreak; /* copy packets smaller than this */
	u16 default_num_queues; /* default num queues to set up */

	u16 num_xdp_queues;
	struct gve_queue_config tx_cfg;
	struct gve_queue_config rx_cfg;
	struct gve_qpl_config qpl_cfg; /* map used QPL ids */
	u32 num_ntfy_blks; /* spilt between TX and RX so must be even */

	struct gve_registers __iomem *reg_bar0; /* see gve_register.h */
	__be32 __iomem *db_bar2; /* "array" of doorbells */
	u32 msg_enable;	/* level for netif* netdev print macros	*/
	struct pci_dev *pdev;

	/* metrics */
	u32 tx_timeo_cnt;

	/* Admin queue - see gve_adminq.h*/
	union gve_adminq_command *adminq;
	dma_addr_t adminq_bus_addr;
	u32 adminq_mask; /* masks prod_cnt to adminq size */
	u32 adminq_prod_cnt; /* free-running count of AQ cmds executed */
	u32 adminq_cmd_fail; /* free-running count of AQ cmds failed */
	u32 adminq_timeouts; /* free-running count of AQ cmds timeouts */
	/* free-running count of per AQ cmd executed */
	u32 adminq_describe_device_cnt;
	u32 adminq_cfg_device_resources_cnt;
	u32 adminq_register_page_list_cnt;
	u32 adminq_unregister_page_list_cnt;
	u32 adminq_create_tx_queue_cnt;
	u32 adminq_create_rx_queue_cnt;
	u32 adminq_destroy_tx_queue_cnt;
	u32 adminq_destroy_rx_queue_cnt;
	u32 adminq_dcfg_device_resources_cnt;
	u32 adminq_set_driver_parameter_cnt;
	u32 adminq_report_stats_cnt;
	u32 adminq_report_link_speed_cnt;
	u32 adminq_get_ptype_map_cnt;
	u32 adminq_verify_driver_compatibility_cnt;

	/* Global stats */
	u32 interface_up_cnt; /* count of times interface turned up since last reset */
	u32 interface_down_cnt; /* count of times interface turned down since last reset */
	u32 reset_cnt; /* count of reset */
	u32 page_alloc_fail; /* count of page alloc fails */
	u32 dma_mapping_error; /* count of dma mapping errors */
	u32 stats_report_trigger_cnt; /* count of device-requested stats-reports since last reset */
	u32 suspend_cnt; /* count of times suspended */
	u32 resume_cnt; /* count of times resumed */
	struct workqueue_struct *gve_wq;
	struct work_struct service_task;
	struct work_struct stats_report_task;
	unsigned long service_task_flags;
	unsigned long state_flags;

	struct gve_stats_report *stats_report;
	u64 stats_report_len;
	dma_addr_t stats_report_bus; /* dma address for the stats report */
	unsigned long ethtool_flags;

	unsigned long stats_report_timer_period;
	struct timer_list stats_report_timer;

	/* Gvnic device link speed from hypervisor. */
	u64 link_speed;
	bool up_before_suspend; /* True if dev was up before suspend */

	struct gve_options_dqo_rda options_dqo_rda;
	struct gve_ptype_lut *ptype_lut_dqo;

	/* Must be a power of two. */
	int data_buffer_size_dqo;

	enum gve_queue_format queue_format;

	/* Interrupt coalescing settings */
	u32 tx_coalesce_usecs;
	u32 rx_coalesce_usecs;
};

enum gve_service_task_flags_bit {
	GVE_PRIV_FLAGS_DO_RESET			= 1,
	GVE_PRIV_FLAGS_RESET_IN_PROGRESS	= 2,
	GVE_PRIV_FLAGS_PROBE_IN_PROGRESS	= 3,
	GVE_PRIV_FLAGS_DO_REPORT_STATS = 4,
};

enum gve_state_flags_bit {
	GVE_PRIV_FLAGS_ADMIN_QUEUE_OK		= 1,
	GVE_PRIV_FLAGS_DEVICE_RESOURCES_OK	= 2,
	GVE_PRIV_FLAGS_DEVICE_RINGS_OK		= 3,
	GVE_PRIV_FLAGS_NAPI_ENABLED		= 4,
};

enum gve_ethtool_flags_bit {
	GVE_PRIV_FLAGS_REPORT_STATS		= 0,
};

static inline bool gve_get_do_reset(struct gve_priv *priv)
{
	return test_bit(GVE_PRIV_FLAGS_DO_RESET, &priv->service_task_flags);
}

static inline void gve_set_do_reset(struct gve_priv *priv)
{
	set_bit(GVE_PRIV_FLAGS_DO_RESET, &priv->service_task_flags);
}

static inline void gve_clear_do_reset(struct gve_priv *priv)
{
	clear_bit(GVE_PRIV_FLAGS_DO_RESET, &priv->service_task_flags);
}

static inline bool gve_get_reset_in_progress(struct gve_priv *priv)
{
	return test_bit(GVE_PRIV_FLAGS_RESET_IN_PROGRESS,
			&priv->service_task_flags);
}

static inline void gve_set_reset_in_progress(struct gve_priv *priv)
{
	set_bit(GVE_PRIV_FLAGS_RESET_IN_PROGRESS, &priv->service_task_flags);
}

static inline void gve_clear_reset_in_progress(struct gve_priv *priv)
{
	clear_bit(GVE_PRIV_FLAGS_RESET_IN_PROGRESS, &priv->service_task_flags);
}

static inline bool gve_get_probe_in_progress(struct gve_priv *priv)
{
	return test_bit(GVE_PRIV_FLAGS_PROBE_IN_PROGRESS,
			&priv->service_task_flags);
}

static inline void gve_set_probe_in_progress(struct gve_priv *priv)
{
	set_bit(GVE_PRIV_FLAGS_PROBE_IN_PROGRESS, &priv->service_task_flags);
}

static inline void gve_clear_probe_in_progress(struct gve_priv *priv)
{
	clear_bit(GVE_PRIV_FLAGS_PROBE_IN_PROGRESS, &priv->service_task_flags);
}

static inline bool gve_get_do_report_stats(struct gve_priv *priv)
{
	return test_bit(GVE_PRIV_FLAGS_DO_REPORT_STATS,
			&priv->service_task_flags);
}

static inline void gve_set_do_report_stats(struct gve_priv *priv)
{
	set_bit(GVE_PRIV_FLAGS_DO_REPORT_STATS, &priv->service_task_flags);
}

static inline void gve_clear_do_report_stats(struct gve_priv *priv)
{
	clear_bit(GVE_PRIV_FLAGS_DO_REPORT_STATS, &priv->service_task_flags);
}

static inline bool gve_get_admin_queue_ok(struct gve_priv *priv)
{
	return test_bit(GVE_PRIV_FLAGS_ADMIN_QUEUE_OK, &priv->state_flags);
}

static inline void gve_set_admin_queue_ok(struct gve_priv *priv)
{
	set_bit(GVE_PRIV_FLAGS_ADMIN_QUEUE_OK, &priv->state_flags);
}

static inline void gve_clear_admin_queue_ok(struct gve_priv *priv)
{
	clear_bit(GVE_PRIV_FLAGS_ADMIN_QUEUE_OK, &priv->state_flags);
}

static inline bool gve_get_device_resources_ok(struct gve_priv *priv)
{
	return test_bit(GVE_PRIV_FLAGS_DEVICE_RESOURCES_OK, &priv->state_flags);
}

static inline void gve_set_device_resources_ok(struct gve_priv *priv)
{
	set_bit(GVE_PRIV_FLAGS_DEVICE_RESOURCES_OK, &priv->state_flags);
}

static inline void gve_clear_device_resources_ok(struct gve_priv *priv)
{
	clear_bit(GVE_PRIV_FLAGS_DEVICE_RESOURCES_OK, &priv->state_flags);
}

static inline bool gve_get_device_rings_ok(struct gve_priv *priv)
{
	return test_bit(GVE_PRIV_FLAGS_DEVICE_RINGS_OK, &priv->state_flags);
}

static inline void gve_set_device_rings_ok(struct gve_priv *priv)
{
	set_bit(GVE_PRIV_FLAGS_DEVICE_RINGS_OK, &priv->state_flags);
}

static inline void gve_clear_device_rings_ok(struct gve_priv *priv)
{
	clear_bit(GVE_PRIV_FLAGS_DEVICE_RINGS_OK, &priv->state_flags);
}

static inline bool gve_get_napi_enabled(struct gve_priv *priv)
{
	return test_bit(GVE_PRIV_FLAGS_NAPI_ENABLED, &priv->state_flags);
}

static inline void gve_set_napi_enabled(struct gve_priv *priv)
{
	set_bit(GVE_PRIV_FLAGS_NAPI_ENABLED, &priv->state_flags);
}

static inline void gve_clear_napi_enabled(struct gve_priv *priv)
{
	clear_bit(GVE_PRIV_FLAGS_NAPI_ENABLED, &priv->state_flags);
}

static inline bool gve_get_report_stats(struct gve_priv *priv)
{
	return test_bit(GVE_PRIV_FLAGS_REPORT_STATS, &priv->ethtool_flags);
}

static inline void gve_clear_report_stats(struct gve_priv *priv)
{
	clear_bit(GVE_PRIV_FLAGS_REPORT_STATS, &priv->ethtool_flags);
}

/* Returns the address of the ntfy_blocks irq doorbell
 */
static inline __be32 __iomem *gve_irq_doorbell(struct gve_priv *priv,
					       struct gve_notify_block *block)
{
	return &priv->db_bar2[be32_to_cpu(*block->irq_db_index)];
}

/* Returns the index into ntfy_blocks of the given tx ring's block
 */
static inline u32 gve_tx_idx_to_ntfy(struct gve_priv *priv, u32 queue_idx)
{
	return queue_idx;
}

/* Returns the index into ntfy_blocks of the given rx ring's block
 */
static inline u32 gve_rx_idx_to_ntfy(struct gve_priv *priv, u32 queue_idx)
{
	return (priv->num_ntfy_blks / 2) + queue_idx;
}

/* Returns the number of tx queue page lists
 */
static inline u32 gve_num_tx_qpls(struct gve_priv *priv)
{
	if (priv->queue_format != GVE_GQI_QPL_FORMAT)
		return 0;

	return priv->tx_cfg.num_queues + priv->num_xdp_queues;
}

/* Returns the number of XDP tx queue page lists
 */
static inline u32 gve_num_xdp_qpls(struct gve_priv *priv)
{
	if (priv->queue_format != GVE_GQI_QPL_FORMAT)
		return 0;

	return priv->num_xdp_queues;
}

/* Returns the number of rx queue page lists
 */
static inline u32 gve_num_rx_qpls(struct gve_priv *priv)
{
	if (priv->queue_format != GVE_GQI_QPL_FORMAT)
		return 0;

	return priv->rx_cfg.num_queues;
}

static inline u32 gve_tx_qpl_id(struct gve_priv *priv, int tx_qid)
{
	return tx_qid;
}

static inline u32 gve_rx_qpl_id(struct gve_priv *priv, int rx_qid)
{
	return priv->tx_cfg.max_queues + rx_qid;
}

static inline u32 gve_tx_start_qpl_id(struct gve_priv *priv)
{
	return gve_tx_qpl_id(priv, 0);
}

static inline u32 gve_rx_start_qpl_id(struct gve_priv *priv)
{
	return gve_rx_qpl_id(priv, 0);
}

/* Returns a pointer to the next available tx qpl in the list of qpls
 */
static inline
struct gve_queue_page_list *gve_assign_tx_qpl(struct gve_priv *priv, int tx_qid)
{
	int id = gve_tx_qpl_id(priv, tx_qid);

	/* QPL already in use */
	if (test_bit(id, priv->qpl_cfg.qpl_id_map))
		return NULL;

	set_bit(id, priv->qpl_cfg.qpl_id_map);
	return &priv->qpls[id];
}

/* Returns a pointer to the next available rx qpl in the list of qpls
 */
static inline
struct gve_queue_page_list *gve_assign_rx_qpl(struct gve_priv *priv, int rx_qid)
{
	int id = gve_rx_qpl_id(priv, rx_qid);

<<<<<<< HEAD
	/* we are out of rx qpls */
	if (id == gve_num_tx_qpls(priv) + gve_num_rx_qpls(priv))
=======
	/* QPL already in use */
	if (test_bit(id, priv->qpl_cfg.qpl_id_map))
>>>>>>> eb3cdb58
		return NULL;

	set_bit(id, priv->qpl_cfg.qpl_id_map);
	return &priv->qpls[id];
}

/* Unassigns the qpl with the given id
 */
static inline void gve_unassign_qpl(struct gve_priv *priv, int id)
{
	clear_bit(id, priv->qpl_cfg.qpl_id_map);
}

/* Returns the correct dma direction for tx and rx qpls
 */
static inline enum dma_data_direction gve_qpl_dma_dir(struct gve_priv *priv,
						      int id)
{
	if (id < gve_rx_start_qpl_id(priv))
		return DMA_TO_DEVICE;
	else
		return DMA_FROM_DEVICE;
}

static inline bool gve_is_gqi(struct gve_priv *priv)
{
	return priv->queue_format == GVE_GQI_RDA_FORMAT ||
		priv->queue_format == GVE_GQI_QPL_FORMAT;
}

static inline u32 gve_num_tx_queues(struct gve_priv *priv)
{
	return priv->tx_cfg.num_queues + priv->num_xdp_queues;
}

static inline u32 gve_xdp_tx_queue_id(struct gve_priv *priv, u32 queue_id)
{
	return priv->tx_cfg.num_queues + queue_id;
}

static inline u32 gve_xdp_tx_start_queue_id(struct gve_priv *priv)
{
	return gve_xdp_tx_queue_id(priv, 0);
}

/* buffers */
int gve_alloc_page(struct gve_priv *priv, struct device *dev,
		   struct page **page, dma_addr_t *dma,
		   enum dma_data_direction, gfp_t gfp_flags);
void gve_free_page(struct device *dev, struct page *page, dma_addr_t dma,
		   enum dma_data_direction);
/* tx handling */
netdev_tx_t gve_tx(struct sk_buff *skb, struct net_device *dev);
int gve_xdp_xmit(struct net_device *dev, int n, struct xdp_frame **frames,
		 u32 flags);
int gve_xdp_xmit_one(struct gve_priv *priv, struct gve_tx_ring *tx,
		     void *data, int len, void *frame_p);
void gve_xdp_tx_flush(struct gve_priv *priv, u32 xdp_qid);
bool gve_tx_poll(struct gve_notify_block *block, int budget);
<<<<<<< HEAD
int gve_tx_alloc_rings(struct gve_priv *priv);
void gve_tx_free_rings_gqi(struct gve_priv *priv);
=======
bool gve_xdp_poll(struct gve_notify_block *block, int budget);
int gve_tx_alloc_rings(struct gve_priv *priv, int start_id, int num_rings);
void gve_tx_free_rings_gqi(struct gve_priv *priv, int start_id, int num_rings);
>>>>>>> eb3cdb58
u32 gve_tx_load_event_counter(struct gve_priv *priv,
			      struct gve_tx_ring *tx);
bool gve_tx_clean_pending(struct gve_priv *priv, struct gve_tx_ring *tx);
/* rx handling */
void gve_rx_write_doorbell(struct gve_priv *priv, struct gve_rx_ring *rx);
int gve_rx_poll(struct gve_notify_block *block, int budget);
bool gve_rx_work_pending(struct gve_rx_ring *rx);
int gve_rx_alloc_rings(struct gve_priv *priv);
void gve_rx_free_rings_gqi(struct gve_priv *priv);
/* Reset */
void gve_schedule_reset(struct gve_priv *priv);
int gve_reset(struct gve_priv *priv, bool attempt_teardown);
int gve_adjust_queues(struct gve_priv *priv,
		      struct gve_queue_config new_rx_config,
		      struct gve_queue_config new_tx_config);
/* report stats handling */
void gve_handle_report_stats(struct gve_priv *priv);
/* exported by ethtool.c */
extern const struct ethtool_ops gve_ethtool_ops;
/* needed by ethtool */
extern char gve_driver_name[];
extern const char gve_version_str[];
#endif /* _GVE_H_ */<|MERGE_RESOLUTION|>--- conflicted
+++ resolved
@@ -47,11 +47,8 @@
 
 #define GVE_RX_BUFFER_SIZE_DQO 2048
 
-<<<<<<< HEAD
-=======
 #define GVE_XDP_ACTIONS 5
 
->>>>>>> eb3cdb58
 #define GVE_GQ_TX_MIN_PKT_DESC_BYTES 182
 
 /* Each slot in the desc ring has a 1:1 mapping to a slot in the data ring */
@@ -237,14 +234,10 @@
 	u64 rx_frag_flip_cnt; /* free-running count of rx segments where page_flip was used */
 	u64 rx_frag_copy_cnt; /* free-running count of rx segments copied */
 	u64 rx_frag_alloc_cnt; /* free-running count of rx page allocations */
-<<<<<<< HEAD
-
-=======
 	u64 xdp_tx_errors;
 	u64 xdp_redirect_errors;
 	u64 xdp_alloc_fails;
 	u64 xdp_actions[GVE_XDP_ACTIONS];
->>>>>>> eb3cdb58
 	u32 q_num; /* queue index */
 	u32 ntfy_id; /* notification block index */
 	struct gve_queue_resources *q_resources; /* head and tail pointer idx */
@@ -252,15 +245,12 @@
 	struct u64_stats_sync statss; /* sync stats for 32bit archs */
 
 	struct gve_rx_ctx ctx; /* Info for packet currently being processed in this ring. */
-<<<<<<< HEAD
-=======
 
 	/* XDP stuff */
 	struct xdp_rxq_info xdp_rxq;
 	struct xdp_rxq_info xsk_rxq;
 	struct xsk_buff_pool *xsk_pool;
 	struct page_frag_cache page_cache; /* Page cache to allocate XDP frames */
->>>>>>> eb3cdb58
 };
 
 /* A TX desc ring entry */
@@ -403,11 +393,8 @@
 		struct {
 			/* Spinlock for when cleanup in progress */
 			spinlock_t clean_lock;
-<<<<<<< HEAD
-=======
 			/* Spinlock for XDP tx traffic */
 			spinlock_t xdp_lock;
->>>>>>> eb3cdb58
 		};
 
 		/* DQO fields. */
@@ -893,13 +880,8 @@
 {
 	int id = gve_rx_qpl_id(priv, rx_qid);
 
-<<<<<<< HEAD
-	/* we are out of rx qpls */
-	if (id == gve_num_tx_qpls(priv) + gve_num_rx_qpls(priv))
-=======
 	/* QPL already in use */
 	if (test_bit(id, priv->qpl_cfg.qpl_id_map))
->>>>>>> eb3cdb58
 		return NULL;
 
 	set_bit(id, priv->qpl_cfg.qpl_id_map);
@@ -959,14 +941,9 @@
 		     void *data, int len, void *frame_p);
 void gve_xdp_tx_flush(struct gve_priv *priv, u32 xdp_qid);
 bool gve_tx_poll(struct gve_notify_block *block, int budget);
-<<<<<<< HEAD
-int gve_tx_alloc_rings(struct gve_priv *priv);
-void gve_tx_free_rings_gqi(struct gve_priv *priv);
-=======
 bool gve_xdp_poll(struct gve_notify_block *block, int budget);
 int gve_tx_alloc_rings(struct gve_priv *priv, int start_id, int num_rings);
 void gve_tx_free_rings_gqi(struct gve_priv *priv, int start_id, int num_rings);
->>>>>>> eb3cdb58
 u32 gve_tx_load_event_counter(struct gve_priv *priv,
 			      struct gve_tx_ring *tx);
 bool gve_tx_clean_pending(struct gve_priv *priv, struct gve_tx_ring *tx);
@@ -987,6 +964,5 @@
 /* exported by ethtool.c */
 extern const struct ethtool_ops gve_ethtool_ops;
 /* needed by ethtool */
-extern char gve_driver_name[];
 extern const char gve_version_str[];
 #endif /* _GVE_H_ */