--- conflicted
+++ resolved
@@ -274,11 +274,7 @@
 	tx->mask = cfg->ring_size - 1;
 
 	/* alloc metadata */
-<<<<<<< HEAD
-	tx->info = vcalloc(slots, sizeof(*tx->info));
-=======
 	tx->info = vcalloc(cfg->ring_size, sizeof(*tx->info));
->>>>>>> 2d5404ca
 	if (!tx->info)
 		return -ENOMEM;
 
