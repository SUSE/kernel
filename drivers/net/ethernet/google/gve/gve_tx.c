--- conflicted
+++ resolved
@@ -205,17 +205,12 @@
 
 	gve_tx_remove_from_block(priv, idx);
 	slots = tx->mask + 1;
-<<<<<<< HEAD
-	gve_clean_tx_done(priv, tx, priv->tx_desc_cnt, false);
-	netdev_tx_reset_queue(tx->netdev_txq);
-=======
 	if (tx->q_num < priv->tx_cfg.num_queues) {
 		gve_clean_tx_done(priv, tx, priv->tx_desc_cnt, false);
 		netdev_tx_reset_queue(tx->netdev_txq);
 	} else {
 		gve_clean_xdp_done(priv, tx, priv->tx_desc_cnt);
 	}
->>>>>>> eb3cdb58
 
 	dma_free_coherent(hdev, sizeof(*tx->q_resources),
 			  tx->q_resources, tx->q_resources_bus);
@@ -247,10 +242,7 @@
 	/* Make sure everything is zeroed to start */
 	memset(tx, 0, sizeof(*tx));
 	spin_lock_init(&tx->clean_lock);
-<<<<<<< HEAD
-=======
 	spin_lock_init(&tx->xdp_lock);
->>>>>>> eb3cdb58
 	tx->q_num = idx;
 
 	tx->mask = slots - 1;
@@ -547,16 +539,10 @@
 	payload_nfrags = gve_tx_alloc_fifo(&tx->tx_fifo, skb->len - hlen,
 					   &info->iov[payload_iov]);
 
-<<<<<<< HEAD
-	gve_tx_fill_pkt_desc(pkt_desc, skb, is_gso, l4_hdr_offset,
-			     1 + mtd_desc_nr + payload_nfrags, hlen,
-			     info->iov[hdr_nfrags - 1].iov_offset);
-=======
 	gve_tx_fill_pkt_desc(pkt_desc, skb->csum_offset, skb->ip_summed,
 			     is_gso, l4_hdr_offset,
 			     1 + mtd_desc_nr + payload_nfrags, hlen,
 			     info->iov[hdr_nfrags - 1].iov_offset, skb->len);
->>>>>>> eb3cdb58
 
 	skb_copy_bits(skb, 0,
 		      tx->tx_fifo.base + info->iov[hdr_nfrags - 1].iov_offset,
@@ -635,14 +621,9 @@
 	if (mtd_desc_nr)
 		num_descriptors++;
 
-<<<<<<< HEAD
-	gve_tx_fill_pkt_desc(pkt_desc, skb, is_gso, l4_hdr_offset,
-			     num_descriptors, hlen, addr);
-=======
 	gve_tx_fill_pkt_desc(pkt_desc, skb->csum_offset, skb->ip_summed,
 			     is_gso, l4_hdr_offset,
 			     num_descriptors, hlen, addr, skb->len);
->>>>>>> eb3cdb58
 
 	if (mtd_desc_nr) {
 		idx = (idx + 1) & tx->mask;
@@ -658,13 +639,9 @@
 		addr += hlen;
 		idx = (idx + 1) & tx->mask;
 		seg_desc = &tx->desc[idx];
-<<<<<<< HEAD
-		gve_tx_fill_seg_desc(seg_desc, skb, is_gso, len, addr);
-=======
 		gve_tx_fill_seg_desc(seg_desc, skb_network_offset(skb),
 				     skb_shinfo(skb)->gso_size,
 				     skb_is_gso_v6(skb), is_gso, len, addr);
->>>>>>> eb3cdb58
 	}
 
 	for (i = 0; i < shinfo->nr_frags; i++) {
@@ -952,19 +929,9 @@
 	if (budget == 0)
 		budget = INT_MAX;
 
-	/* In TX path, it may try to clean completed pkts in order to xmit,
-	 * to avoid cleaning conflict, use spin_lock(), it yields better
-	 * concurrency between xmit/clean than netif's lock.
-	 */
-	spin_lock(&tx->clean_lock);
 	/* Find out how much work there is to be done */
 	nic_done = gve_tx_load_event_counter(priv, tx);
 	to_do = min_t(u32, (nic_done - tx->done), budget);
-<<<<<<< HEAD
-	gve_clean_tx_done(priv, tx, to_do, true);
-	spin_unlock(&tx->clean_lock);
-	/* If we still have work we want to repoll */
-=======
 	gve_clean_xdp_done(priv, tx, to_do);
 	repoll = nic_done != tx->done;
 
@@ -1005,7 +972,6 @@
 	gve_clean_tx_done(priv, tx, to_do, true);
 	spin_unlock(&tx->clean_lock);
 	/* If we still have work we want to repoll */
->>>>>>> eb3cdb58
 	return nic_done != tx->done;
 }
 
