--- conflicted
+++ resolved
@@ -178,11 +178,7 @@
 			return err;
 	} else {
 		idx = rx->dqo.next_qpl_page_idx;
-<<<<<<< HEAD
-		if (idx >= priv->rx_pages_per_qpl) {
-=======
 		if (idx >= gve_get_rx_pages_per_qpl_dqo(priv->rx_desc_cnt)) {
->>>>>>> 2d5404ca
 			net_err_ratelimited("%s: Out of QPL pages\n",
 					    priv->dev->name);
 			return -ENOMEM;
@@ -329,15 +325,10 @@
 		if (bs->page_info.page)
 			gve_free_page_dqo(priv, bs, !rx->dqo.qpl);
 	}
-<<<<<<< HEAD
-	if (rx->dqo.qpl) {
-		gve_unassign_qpl(priv, rx->dqo.qpl->id);
-=======
 
 	if (rx->dqo.qpl) {
 		qpl_id = gve_get_rx_qpl_id(cfg->qcfg_tx, rx->q_num);
 		gve_free_queue_page_list(priv, rx->dqo.qpl, qpl_id);
->>>>>>> 2d5404ca
 		rx->dqo.qpl = NULL;
 	}
 
@@ -395,15 +386,8 @@
 	size_t size;
 	u32 qpl_id;
 
-<<<<<<< HEAD
-	const u32 buffer_queue_slots =
-		priv->queue_format == GVE_DQO_RDA_FORMAT ?
-		priv->options_dqo_rda.rx_buff_ring_entries : priv->rx_desc_cnt;
-	const u32 completion_queue_slots = priv->rx_desc_cnt;
-=======
 	const u32 buffer_queue_slots = cfg->ring_size;
 	const u32 completion_queue_slots = cfg->ring_size;
->>>>>>> 2d5404ca
 
 	netif_dbg(priv, drv, priv->dev, "allocating rx ring DQO\n");
 
@@ -411,15 +395,9 @@
 	rx->gve = priv;
 	rx->q_num = idx;
 
-<<<<<<< HEAD
-	rx->dqo.num_buf_states = priv->queue_format == GVE_DQO_RDA_FORMAT ?
-		min_t(s16, S16_MAX, buffer_queue_slots * 4) :
-		priv->rx_pages_per_qpl;
-=======
 	rx->dqo.num_buf_states = cfg->raw_addressing ?
 		min_t(s16, S16_MAX, buffer_queue_slots * 4) :
 		gve_get_rx_pages_per_qpl_dqo(cfg->ring_size);
->>>>>>> 2d5404ca
 	rx->dqo.buf_states = kvcalloc(rx->dqo.num_buf_states,
 				      sizeof(rx->dqo.buf_states[0]),
 				      GFP_KERNEL);
@@ -446,17 +424,12 @@
 	if (!rx->dqo.bufq.desc_ring)
 		goto err;
 
-<<<<<<< HEAD
-	if (priv->queue_format != GVE_DQO_RDA_FORMAT) {
-		rx->dqo.qpl = gve_assign_rx_qpl(priv, rx->q_num);
-=======
 	if (!cfg->raw_addressing) {
 		qpl_id = gve_get_rx_qpl_id(cfg->qcfg_tx, rx->q_num);
 		qpl_page_cnt = gve_get_rx_pages_per_qpl_dqo(cfg->ring_size);
 
 		rx->dqo.qpl = gve_alloc_queue_page_list(priv, qpl_id,
 							qpl_page_cnt);
->>>>>>> 2d5404ca
 		if (!rx->dqo.qpl)
 			goto err;
 		rx->dqo.next_qpl_page_idx = 0;
