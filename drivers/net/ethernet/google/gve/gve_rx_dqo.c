// SPDX-License-Identifier: (GPL-2.0 OR MIT)
/* Google virtual Ethernet (gve) driver
 *
 * Copyright (C) 2015-2021 Google, Inc.
 */

#include "gve.h"
#include "gve_dqo.h"
#include "gve_adminq.h"
#include "gve_utils.h"
#include <linux/ip.h>
#include <linux/ipv6.h>
#include <linux/skbuff.h>
#include <linux/slab.h>
#include <net/ip6_checksum.h>
#include <net/ipv6.h>
#include <net/tcp.h>

static int gve_buf_ref_cnt(struct gve_rx_buf_state_dqo *bs)
{
	return page_count(bs->page_info.page) - bs->page_info.pagecnt_bias;
}

static void gve_free_page_dqo(struct gve_priv *priv,
			      struct gve_rx_buf_state_dqo *bs)
{
	page_ref_sub(bs->page_info.page, bs->page_info.pagecnt_bias - 1);
	gve_free_page(&priv->pdev->dev, bs->page_info.page, bs->addr,
		      DMA_FROM_DEVICE);
	bs->page_info.page = NULL;
}

static struct gve_rx_buf_state_dqo *gve_alloc_buf_state(struct gve_rx_ring *rx)
{
	struct gve_rx_buf_state_dqo *buf_state;
	s16 buffer_id;

	buffer_id = rx->dqo.free_buf_states;
	if (unlikely(buffer_id == -1))
		return NULL;

	buf_state = &rx->dqo.buf_states[buffer_id];

	/* Remove buf_state from free list */
	rx->dqo.free_buf_states = buf_state->next;

	/* Point buf_state to itself to mark it as allocated */
	buf_state->next = buffer_id;

	return buf_state;
}

static bool gve_buf_state_is_allocated(struct gve_rx_ring *rx,
				       struct gve_rx_buf_state_dqo *buf_state)
{
	s16 buffer_id = buf_state - rx->dqo.buf_states;

	return buf_state->next == buffer_id;
}

static void gve_free_buf_state(struct gve_rx_ring *rx,
			       struct gve_rx_buf_state_dqo *buf_state)
{
	s16 buffer_id = buf_state - rx->dqo.buf_states;

	buf_state->next = rx->dqo.free_buf_states;
	rx->dqo.free_buf_states = buffer_id;
}

static struct gve_rx_buf_state_dqo *
gve_dequeue_buf_state(struct gve_rx_ring *rx, struct gve_index_list *list)
{
	struct gve_rx_buf_state_dqo *buf_state;
	s16 buffer_id;

	buffer_id = list->head;
	if (unlikely(buffer_id == -1))
		return NULL;

	buf_state = &rx->dqo.buf_states[buffer_id];

	/* Remove buf_state from list */
	list->head = buf_state->next;
	if (buf_state->next == -1)
		list->tail = -1;

	/* Point buf_state to itself to mark it as allocated */
	buf_state->next = buffer_id;

	return buf_state;
}

static void gve_enqueue_buf_state(struct gve_rx_ring *rx,
				  struct gve_index_list *list,
				  struct gve_rx_buf_state_dqo *buf_state)
{
	s16 buffer_id = buf_state - rx->dqo.buf_states;

	buf_state->next = -1;

	if (list->head == -1) {
		list->head = buffer_id;
		list->tail = buffer_id;
	} else {
		int tail = list->tail;

		rx->dqo.buf_states[tail].next = buffer_id;
		list->tail = buffer_id;
	}
}

static struct gve_rx_buf_state_dqo *
gve_get_recycled_buf_state(struct gve_rx_ring *rx)
{
	struct gve_rx_buf_state_dqo *buf_state;
	int i;

	/* Recycled buf states are immediately usable. */
	buf_state = gve_dequeue_buf_state(rx, &rx->dqo.recycled_buf_states);
	if (likely(buf_state))
		return buf_state;

	if (unlikely(rx->dqo.used_buf_states.head == -1))
		return NULL;

	/* Used buf states are only usable when ref count reaches 0, which means
	 * no SKBs refer to them.
	 *
	 * Search a limited number before giving up.
	 */
	for (i = 0; i < 5; i++) {
		buf_state = gve_dequeue_buf_state(rx, &rx->dqo.used_buf_states);
		if (gve_buf_ref_cnt(buf_state) == 0)
			return buf_state;

		gve_enqueue_buf_state(rx, &rx->dqo.used_buf_states, buf_state);
	}

	/* If there are no free buf states discard an entry from
	 * `used_buf_states` so it can be used.
	 */
	if (unlikely(rx->dqo.free_buf_states == -1)) {
		buf_state = gve_dequeue_buf_state(rx, &rx->dqo.used_buf_states);
		if (gve_buf_ref_cnt(buf_state) == 0)
			return buf_state;

		gve_free_page_dqo(rx->gve, buf_state);
		gve_free_buf_state(rx, buf_state);
	}

	return NULL;
}

static int gve_alloc_page_dqo(struct gve_priv *priv,
			      struct gve_rx_buf_state_dqo *buf_state)
{
	int err;

	err = gve_alloc_page(priv, &priv->pdev->dev, &buf_state->page_info.page,
			     &buf_state->addr, DMA_FROM_DEVICE, GFP_ATOMIC);
	if (err)
		return err;

	buf_state->page_info.page_offset = 0;
	buf_state->page_info.page_address =
		page_address(buf_state->page_info.page);
	buf_state->last_single_ref_offset = 0;

	/* The page already has 1 ref. */
	page_ref_add(buf_state->page_info.page, INT_MAX - 1);
	buf_state->page_info.pagecnt_bias = INT_MAX;

	return 0;
}

static void gve_rx_free_ring_dqo(struct gve_priv *priv, int idx)
{
	struct gve_rx_ring *rx = &priv->rx[idx];
	struct device *hdev = &priv->pdev->dev;
	size_t completion_queue_slots;
	size_t buffer_queue_slots;
	size_t size;
	int i;

	completion_queue_slots = rx->dqo.complq.mask + 1;
	buffer_queue_slots = rx->dqo.bufq.mask + 1;

	gve_rx_remove_from_block(priv, idx);

	if (rx->q_resources) {
		dma_free_coherent(hdev, sizeof(*rx->q_resources),
				  rx->q_resources, rx->q_resources_bus);
		rx->q_resources = NULL;
	}

	for (i = 0; i < rx->dqo.num_buf_states; i++) {
		struct gve_rx_buf_state_dqo *bs = &rx->dqo.buf_states[i];

		if (bs->page_info.page)
			gve_free_page_dqo(priv, bs);
	}

	if (rx->dqo.bufq.desc_ring) {
		size = sizeof(rx->dqo.bufq.desc_ring[0]) * buffer_queue_slots;
		dma_free_coherent(hdev, size, rx->dqo.bufq.desc_ring,
				  rx->dqo.bufq.bus);
		rx->dqo.bufq.desc_ring = NULL;
	}

	if (rx->dqo.complq.desc_ring) {
		size = sizeof(rx->dqo.complq.desc_ring[0]) *
			completion_queue_slots;
		dma_free_coherent(hdev, size, rx->dqo.complq.desc_ring,
				  rx->dqo.complq.bus);
		rx->dqo.complq.desc_ring = NULL;
	}

	kvfree(rx->dqo.buf_states);
	rx->dqo.buf_states = NULL;

	netif_dbg(priv, drv, priv->dev, "freed rx ring %d\n", idx);
}

static int gve_rx_alloc_ring_dqo(struct gve_priv *priv, int idx)
{
	struct gve_rx_ring *rx = &priv->rx[idx];
	struct device *hdev = &priv->pdev->dev;
	size_t size;
	int i;

	const u32 buffer_queue_slots =
		priv->options_dqo_rda.rx_buff_ring_entries;
	const u32 completion_queue_slots = priv->rx_desc_cnt;

	netif_dbg(priv, drv, priv->dev, "allocating rx ring DQO\n");

	memset(rx, 0, sizeof(*rx));
	rx->gve = priv;
	rx->q_num = idx;
	rx->dqo.bufq.mask = buffer_queue_slots - 1;
	rx->dqo.complq.num_free_slots = completion_queue_slots;
	rx->dqo.complq.mask = completion_queue_slots - 1;
	rx->ctx.skb_head = NULL;
	rx->ctx.skb_tail = NULL;

	rx->dqo.num_buf_states = min_t(s16, S16_MAX, buffer_queue_slots * 4);
	rx->dqo.buf_states = kvcalloc(rx->dqo.num_buf_states,
				      sizeof(rx->dqo.buf_states[0]),
				      GFP_KERNEL);
	if (!rx->dqo.buf_states)
		return -ENOMEM;

	/* Set up linked list of buffer IDs */
	for (i = 0; i < rx->dqo.num_buf_states - 1; i++)
		rx->dqo.buf_states[i].next = i + 1;

	rx->dqo.buf_states[rx->dqo.num_buf_states - 1].next = -1;
	rx->dqo.recycled_buf_states.head = -1;
	rx->dqo.recycled_buf_states.tail = -1;
	rx->dqo.used_buf_states.head = -1;
	rx->dqo.used_buf_states.tail = -1;

	/* Allocate RX completion queue */
	size = sizeof(rx->dqo.complq.desc_ring[0]) *
		completion_queue_slots;
	rx->dqo.complq.desc_ring =
		dma_alloc_coherent(hdev, size, &rx->dqo.complq.bus, GFP_KERNEL);
	if (!rx->dqo.complq.desc_ring)
		goto err;

	/* Allocate RX buffer queue */
	size = sizeof(rx->dqo.bufq.desc_ring[0]) * buffer_queue_slots;
	rx->dqo.bufq.desc_ring =
		dma_alloc_coherent(hdev, size, &rx->dqo.bufq.bus, GFP_KERNEL);
	if (!rx->dqo.bufq.desc_ring)
		goto err;

	rx->q_resources = dma_alloc_coherent(hdev, sizeof(*rx->q_resources),
					     &rx->q_resources_bus, GFP_KERNEL);
	if (!rx->q_resources)
		goto err;

	gve_rx_add_to_block(priv, idx);

	return 0;

err:
	gve_rx_free_ring_dqo(priv, idx);
	return -ENOMEM;
}

void gve_rx_write_doorbell_dqo(const struct gve_priv *priv, int queue_idx)
{
	const struct gve_rx_ring *rx = &priv->rx[queue_idx];
	u64 index = be32_to_cpu(rx->q_resources->db_index);

	iowrite32(rx->dqo.bufq.tail, &priv->db_bar2[index]);
}

int gve_rx_alloc_rings_dqo(struct gve_priv *priv)
{
	int err = 0;
	int i;

	for (i = 0; i < priv->rx_cfg.num_queues; i++) {
		err = gve_rx_alloc_ring_dqo(priv, i);
		if (err) {
			netif_err(priv, drv, priv->dev,
				  "Failed to alloc rx ring=%d: err=%d\n",
				  i, err);
			goto err;
		}
	}

	return 0;

err:
	for (i--; i >= 0; i--)
		gve_rx_free_ring_dqo(priv, i);

	return err;
}

void gve_rx_free_rings_dqo(struct gve_priv *priv)
{
	int i;

	for (i = 0; i < priv->rx_cfg.num_queues; i++)
		gve_rx_free_ring_dqo(priv, i);
}

void gve_rx_post_buffers_dqo(struct gve_rx_ring *rx)
{
	struct gve_rx_compl_queue_dqo *complq = &rx->dqo.complq;
	struct gve_rx_buf_queue_dqo *bufq = &rx->dqo.bufq;
	struct gve_priv *priv = rx->gve;
	u32 num_avail_slots;
	u32 num_full_slots;
	u32 num_posted = 0;

	num_full_slots = (bufq->tail - bufq->head) & bufq->mask;
	num_avail_slots = bufq->mask - num_full_slots;

	num_avail_slots = min_t(u32, num_avail_slots, complq->num_free_slots);
	while (num_posted < num_avail_slots) {
		struct gve_rx_desc_dqo *desc = &bufq->desc_ring[bufq->tail];
		struct gve_rx_buf_state_dqo *buf_state;

		buf_state = gve_get_recycled_buf_state(rx);
		if (unlikely(!buf_state)) {
			buf_state = gve_alloc_buf_state(rx);
			if (unlikely(!buf_state))
				break;

			if (unlikely(gve_alloc_page_dqo(priv, buf_state))) {
				u64_stats_update_begin(&rx->statss);
				rx->rx_buf_alloc_fail++;
				u64_stats_update_end(&rx->statss);
				gve_free_buf_state(rx, buf_state);
				break;
			}
		}

		desc->buf_id = cpu_to_le16(buf_state - rx->dqo.buf_states);
		desc->buf_addr = cpu_to_le64(buf_state->addr +
					     buf_state->page_info.page_offset);

		bufq->tail = (bufq->tail + 1) & bufq->mask;
		complq->num_free_slots--;
		num_posted++;

		if ((bufq->tail & (GVE_RX_BUF_THRESH_DQO - 1)) == 0)
			gve_rx_write_doorbell_dqo(priv, rx->q_num);
	}

	rx->fill_cnt += num_posted;
}

static void gve_try_recycle_buf(struct gve_priv *priv, struct gve_rx_ring *rx,
				struct gve_rx_buf_state_dqo *buf_state)
{
	const int data_buffer_size = priv->data_buffer_size_dqo;
	int pagecount;

	/* Can't reuse if we only fit one buffer per page */
	if (data_buffer_size * 2 > PAGE_SIZE)
		goto mark_used;

	pagecount = gve_buf_ref_cnt(buf_state);

	/* Record the offset when we have a single remaining reference.
	 *
	 * When this happens, we know all of the other offsets of the page are
	 * usable.
	 */
	if (pagecount == 1) {
		buf_state->last_single_ref_offset =
			buf_state->page_info.page_offset;
	}

	/* Use the next buffer sized chunk in the page. */
	buf_state->page_info.page_offset += data_buffer_size;
	buf_state->page_info.page_offset &= (PAGE_SIZE - 1);

	/* If we wrap around to the same offset without ever dropping to 1
	 * reference, then we don't know if this offset was ever freed.
	 */
	if (buf_state->page_info.page_offset ==
	    buf_state->last_single_ref_offset) {
		goto mark_used;
	}

	gve_enqueue_buf_state(rx, &rx->dqo.recycled_buf_states, buf_state);
	return;

mark_used:
	gve_enqueue_buf_state(rx, &rx->dqo.used_buf_states, buf_state);
}

static void gve_rx_skb_csum(struct sk_buff *skb,
			    const struct gve_rx_compl_desc_dqo *desc,
			    struct gve_ptype ptype)
{
	skb->ip_summed = CHECKSUM_NONE;

	/* HW did not identify and process L3 and L4 headers. */
	if (unlikely(!desc->l3_l4_processed))
		return;

	if (ptype.l3_type == GVE_L3_TYPE_IPV4) {
		if (unlikely(desc->csum_ip_err || desc->csum_external_ip_err))
			return;
	} else if (ptype.l3_type == GVE_L3_TYPE_IPV6) {
		/* Checksum should be skipped if this flag is set. */
		if (unlikely(desc->ipv6_ex_add))
			return;
	}

	if (unlikely(desc->csum_l4_err))
		return;

	switch (ptype.l4_type) {
	case GVE_L4_TYPE_TCP:
	case GVE_L4_TYPE_UDP:
	case GVE_L4_TYPE_ICMP:
	case GVE_L4_TYPE_SCTP:
		skb->ip_summed = CHECKSUM_UNNECESSARY;
		break;
	default:
		break;
	}
}

static void gve_rx_skb_hash(struct sk_buff *skb,
			    const struct gve_rx_compl_desc_dqo *compl_desc,
			    struct gve_ptype ptype)
{
	enum pkt_hash_types hash_type = PKT_HASH_TYPE_L2;

	if (ptype.l4_type != GVE_L4_TYPE_UNKNOWN)
		hash_type = PKT_HASH_TYPE_L4;
	else if (ptype.l3_type != GVE_L3_TYPE_UNKNOWN)
		hash_type = PKT_HASH_TYPE_L3;

	skb_set_hash(skb, le32_to_cpu(compl_desc->hash), hash_type);
}

static void gve_rx_free_skb(struct napi_struct *napi, struct gve_rx_ring *rx)
{
	if (!rx->ctx.skb_head)
		return;

<<<<<<< HEAD
	dev_kfree_skb_any(rx->ctx.skb_head);
	rx->ctx.skb_head = NULL;
	rx->ctx.skb_tail = NULL;
=======
	if (rx->skb_head == napi->skb)
		napi->skb = NULL;
	dev_kfree_skb_any(rx->skb_head);
	rx->skb_head = NULL;
	rx->skb_tail = NULL;
>>>>>>> 4e12036d
}

/* Chains multi skbs for single rx packet.
 * Returns 0 if buffer is appended, -1 otherwise.
 */
static int gve_rx_append_frags(struct napi_struct *napi,
			       struct gve_rx_buf_state_dqo *buf_state,
			       u16 buf_len, struct gve_rx_ring *rx,
			       struct gve_priv *priv)
{
	int num_frags = skb_shinfo(rx->ctx.skb_tail)->nr_frags;

	if (unlikely(num_frags == MAX_SKB_FRAGS)) {
		struct sk_buff *skb;

		skb = napi_alloc_skb(napi, 0);
		if (!skb)
			return -1;

		skb_shinfo(rx->ctx.skb_tail)->frag_list = skb;
		rx->ctx.skb_tail = skb;
		num_frags = 0;
	}
	if (rx->ctx.skb_tail != rx->ctx.skb_head) {
		rx->ctx.skb_head->len += buf_len;
		rx->ctx.skb_head->data_len += buf_len;
		rx->ctx.skb_head->truesize += priv->data_buffer_size_dqo;
	}

	skb_add_rx_frag(rx->ctx.skb_tail, num_frags,
			buf_state->page_info.page,
			buf_state->page_info.page_offset,
			buf_len, priv->data_buffer_size_dqo);
	gve_dec_pagecnt_bias(&buf_state->page_info);

	return 0;
}

/* Returns 0 if descriptor is completed successfully.
 * Returns -EINVAL if descriptor is invalid.
 * Returns -ENOMEM if data cannot be copied to skb.
 */
static int gve_rx_dqo(struct napi_struct *napi, struct gve_rx_ring *rx,
		      const struct gve_rx_compl_desc_dqo *compl_desc,
		      int queue_idx)
{
	const u16 buffer_id = le16_to_cpu(compl_desc->buf_id);
	const bool eop = compl_desc->end_of_packet != 0;
	struct gve_rx_buf_state_dqo *buf_state;
	struct gve_priv *priv = rx->gve;
	u16 buf_len;

	if (unlikely(buffer_id >= rx->dqo.num_buf_states)) {
		net_err_ratelimited("%s: Invalid RX buffer_id=%u\n",
				    priv->dev->name, buffer_id);
		return -EINVAL;
	}
	buf_state = &rx->dqo.buf_states[buffer_id];
	if (unlikely(!gve_buf_state_is_allocated(rx, buf_state))) {
		net_err_ratelimited("%s: RX buffer_id is not allocated: %u\n",
				    priv->dev->name, buffer_id);
		return -EINVAL;
	}

	if (unlikely(compl_desc->rx_error)) {
		gve_enqueue_buf_state(rx, &rx->dqo.recycled_buf_states,
				      buf_state);
		return -EINVAL;
	}

	buf_len = compl_desc->packet_len;

	/* Page might have not been used for awhile and was likely last written
	 * by a different thread.
	 */
	prefetch(buf_state->page_info.page);

	/* Sync the portion of dma buffer for CPU to read. */
	dma_sync_single_range_for_cpu(&priv->pdev->dev, buf_state->addr,
				      buf_state->page_info.page_offset,
				      buf_len, DMA_FROM_DEVICE);

	/* Append to current skb if one exists. */
	if (rx->ctx.skb_head) {
		if (unlikely(gve_rx_append_frags(napi, buf_state, buf_len, rx,
						 priv)) != 0) {
			goto error;
		}

		gve_try_recycle_buf(priv, rx, buf_state);
		return 0;
	}

	if (eop && buf_len <= priv->rx_copybreak) {
		rx->ctx.skb_head = gve_rx_copy(priv->dev, napi,
					       &buf_state->page_info, buf_len, 0);
		if (unlikely(!rx->ctx.skb_head))
			goto error;
		rx->ctx.skb_tail = rx->ctx.skb_head;

		u64_stats_update_begin(&rx->statss);
		rx->rx_copied_pkt++;
		rx->rx_copybreak_pkt++;
		u64_stats_update_end(&rx->statss);

		gve_enqueue_buf_state(rx, &rx->dqo.recycled_buf_states,
				      buf_state);
		return 0;
	}

	rx->ctx.skb_head = napi_get_frags(napi);
	if (unlikely(!rx->ctx.skb_head))
		goto error;
	rx->ctx.skb_tail = rx->ctx.skb_head;

	skb_add_rx_frag(rx->ctx.skb_head, 0, buf_state->page_info.page,
			buf_state->page_info.page_offset, buf_len,
			priv->data_buffer_size_dqo);
	gve_dec_pagecnt_bias(&buf_state->page_info);

	gve_try_recycle_buf(priv, rx, buf_state);
	return 0;

error:
	gve_enqueue_buf_state(rx, &rx->dqo.recycled_buf_states, buf_state);
	return -ENOMEM;
}

static int gve_rx_complete_rsc(struct sk_buff *skb,
			       const struct gve_rx_compl_desc_dqo *desc,
			       struct gve_ptype ptype)
{
	struct skb_shared_info *shinfo = skb_shinfo(skb);

	/* Only TCP is supported right now. */
	if (ptype.l4_type != GVE_L4_TYPE_TCP)
		return -EINVAL;

	switch (ptype.l3_type) {
	case GVE_L3_TYPE_IPV4:
		shinfo->gso_type = SKB_GSO_TCPV4;
		break;
	case GVE_L3_TYPE_IPV6:
		shinfo->gso_type = SKB_GSO_TCPV6;
		break;
	default:
		return -EINVAL;
	}

	shinfo->gso_size = le16_to_cpu(desc->rsc_seg_len);
	return 0;
}

/* Returns 0 if skb is completed successfully, -1 otherwise. */
static int gve_rx_complete_skb(struct gve_rx_ring *rx, struct napi_struct *napi,
			       const struct gve_rx_compl_desc_dqo *desc,
			       netdev_features_t feat)
{
	struct gve_ptype ptype =
		rx->gve->ptype_lut_dqo->ptypes[desc->packet_type];
	int err;

	skb_record_rx_queue(rx->ctx.skb_head, rx->q_num);

	if (feat & NETIF_F_RXHASH)
		gve_rx_skb_hash(rx->ctx.skb_head, desc, ptype);

	if (feat & NETIF_F_RXCSUM)
		gve_rx_skb_csum(rx->ctx.skb_head, desc, ptype);

	/* RSC packets must set gso_size otherwise the TCP stack will complain
	 * that packets are larger than MTU.
	 */
	if (desc->rsc) {
		err = gve_rx_complete_rsc(rx->ctx.skb_head, desc, ptype);
		if (err < 0)
			return err;
	}

	if (skb_headlen(rx->ctx.skb_head) == 0)
		napi_gro_frags(napi);
	else
		napi_gro_receive(napi, rx->ctx.skb_head);

	return 0;
}

int gve_rx_poll_dqo(struct gve_notify_block *block, int budget)
{
	struct napi_struct *napi = &block->napi;
	netdev_features_t feat = napi->dev->features;

	struct gve_rx_ring *rx = block->rx;
	struct gve_rx_compl_queue_dqo *complq = &rx->dqo.complq;

	u32 work_done = 0;
	u64 bytes = 0;
	int err;

	while (work_done < budget) {
		struct gve_rx_compl_desc_dqo *compl_desc =
			&complq->desc_ring[complq->head];
		u32 pkt_bytes;

		/* No more new packets */
		if (compl_desc->generation == complq->cur_gen_bit)
			break;

		/* Prefetch the next two descriptors. */
		prefetch(&complq->desc_ring[(complq->head + 1) & complq->mask]);
		prefetch(&complq->desc_ring[(complq->head + 2) & complq->mask]);

		/* Do not read data until we own the descriptor */
		dma_rmb();

		err = gve_rx_dqo(napi, rx, compl_desc, rx->q_num);
		if (err < 0) {
			gve_rx_free_skb(napi, rx);
			u64_stats_update_begin(&rx->statss);
			if (err == -ENOMEM)
				rx->rx_skb_alloc_fail++;
			else if (err == -EINVAL)
				rx->rx_desc_err_dropped_pkt++;
			u64_stats_update_end(&rx->statss);
		}

		complq->head = (complq->head + 1) & complq->mask;
		complq->num_free_slots++;

		/* When the ring wraps, the generation bit is flipped. */
		complq->cur_gen_bit ^= (complq->head == 0);

		/* Receiving a completion means we have space to post another
		 * buffer on the buffer queue.
		 */
		{
			struct gve_rx_buf_queue_dqo *bufq = &rx->dqo.bufq;

			bufq->head = (bufq->head + 1) & bufq->mask;
		}

		/* Free running counter of completed descriptors */
		rx->cnt++;

		if (!rx->ctx.skb_head)
			continue;

		if (!compl_desc->end_of_packet)
			continue;

		work_done++;
		pkt_bytes = rx->ctx.skb_head->len;
		/* The ethernet header (first ETH_HLEN bytes) is snipped off
		 * by eth_type_trans.
		 */
		if (skb_headlen(rx->ctx.skb_head))
			pkt_bytes += ETH_HLEN;

		/* gve_rx_complete_skb() will consume skb if successful */
		if (gve_rx_complete_skb(rx, napi, compl_desc, feat) != 0) {
			gve_rx_free_skb(napi, rx);
			u64_stats_update_begin(&rx->statss);
			rx->rx_desc_err_dropped_pkt++;
			u64_stats_update_end(&rx->statss);
			continue;
		}

		bytes += pkt_bytes;
		rx->ctx.skb_head = NULL;
		rx->ctx.skb_tail = NULL;
	}

	gve_rx_post_buffers_dqo(rx);

	u64_stats_update_begin(&rx->statss);
	rx->rpackets += work_done;
	rx->rbytes += bytes;
	u64_stats_update_end(&rx->statss);

	return work_done;
}<|MERGE_RESOLUTION|>--- conflicted
+++ resolved
@@ -470,17 +470,11 @@
 	if (!rx->ctx.skb_head)
 		return;
 
-<<<<<<< HEAD
+	if (rx->ctx.skb_head == napi->skb)
+		napi->skb = NULL;
 	dev_kfree_skb_any(rx->ctx.skb_head);
 	rx->ctx.skb_head = NULL;
 	rx->ctx.skb_tail = NULL;
-=======
-	if (rx->skb_head == napi->skb)
-		napi->skb = NULL;
-	dev_kfree_skb_any(rx->skb_head);
-	rx->skb_head = NULL;
-	rx->skb_tail = NULL;
->>>>>>> 4e12036d
 }
 
 /* Chains multi skbs for single rx packet.
