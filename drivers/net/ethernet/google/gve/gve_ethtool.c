// SPDX-License-Identifier: (GPL-2.0 OR MIT)
/* Google virtual Ethernet (gve) driver
 *
 * Copyright (C) 2015-2021 Google, Inc.
 */

#include <linux/ethtool.h>
#include <linux/rtnetlink.h>
#include "gve.h"
#include "gve_adminq.h"
#include "gve_dqo.h"

static void gve_get_drvinfo(struct net_device *netdev,
			    struct ethtool_drvinfo *info)
{
	struct gve_priv *priv = netdev_priv(netdev);

	strscpy(info->driver, gve_driver_name, sizeof(info->driver));
	strscpy(info->version, gve_version_str, sizeof(info->version));
	strscpy(info->bus_info, pci_name(priv->pdev), sizeof(info->bus_info));
}

static void gve_set_msglevel(struct net_device *netdev, u32 value)
{
	struct gve_priv *priv = netdev_priv(netdev);

	priv->msg_enable = value;
}

static u32 gve_get_msglevel(struct net_device *netdev)
{
	struct gve_priv *priv = netdev_priv(netdev);

	return priv->msg_enable;
}

/* For the following stats column string names, make sure the order
 * matches how it is filled in the code. For xdp_aborted, xdp_drop,
 * xdp_pass, xdp_tx, xdp_redirect, make sure it also matches the order
 * as declared in enum xdp_action inside file uapi/linux/bpf.h .
 */
static const char gve_gstrings_main_stats[][ETH_GSTRING_LEN] = {
	"rx_packets", "tx_packets", "rx_bytes", "tx_bytes",
	"rx_dropped", "tx_dropped", "tx_timeouts",
	"rx_skb_alloc_fail", "rx_buf_alloc_fail", "rx_desc_err_dropped_pkt",
	"interface_up_cnt", "interface_down_cnt", "reset_cnt",
	"page_alloc_fail", "dma_mapping_error", "stats_report_trigger_cnt",
};

static const char gve_gstrings_rx_stats[][ETH_GSTRING_LEN] = {
	"rx_posted_desc[%u]", "rx_completed_desc[%u]", "rx_consumed_desc[%u]", "rx_bytes[%u]",
	"rx_cont_packet_cnt[%u]", "rx_frag_flip_cnt[%u]", "rx_frag_copy_cnt[%u]",
	"rx_frag_alloc_cnt[%u]",
	"rx_dropped_pkt[%u]", "rx_copybreak_pkt[%u]", "rx_copied_pkt[%u]",
	"rx_queue_drop_cnt[%u]", "rx_no_buffers_posted[%u]",
	"rx_drops_packet_over_mru[%u]", "rx_drops_invalid_checksum[%u]",
	"rx_xdp_aborted[%u]", "rx_xdp_drop[%u]", "rx_xdp_pass[%u]",
	"rx_xdp_tx[%u]", "rx_xdp_redirect[%u]",
	"rx_xdp_tx_errors[%u]", "rx_xdp_redirect_errors[%u]", "rx_xdp_alloc_fails[%u]",
};

static const char gve_gstrings_tx_stats[][ETH_GSTRING_LEN] = {
	"tx_posted_desc[%u]", "tx_completed_desc[%u]", "tx_consumed_desc[%u]", "tx_bytes[%u]",
	"tx_wake[%u]", "tx_stop[%u]", "tx_event_counter[%u]",
	"tx_dma_mapping_error[%u]", "tx_xsk_wakeup[%u]",
	"tx_xsk_done[%u]", "tx_xsk_sent[%u]", "tx_xdp_xmit[%u]", "tx_xdp_xmit_errors[%u]"
};

static const char gve_gstrings_adminq_stats[][ETH_GSTRING_LEN] = {
	"adminq_prod_cnt", "adminq_cmd_fail", "adminq_timeouts",
	"adminq_describe_device_cnt", "adminq_cfg_device_resources_cnt",
	"adminq_register_page_list_cnt", "adminq_unregister_page_list_cnt",
	"adminq_create_tx_queue_cnt", "adminq_create_rx_queue_cnt",
	"adminq_destroy_tx_queue_cnt", "adminq_destroy_rx_queue_cnt",
	"adminq_dcfg_device_resources_cnt", "adminq_set_driver_parameter_cnt",
	"adminq_report_stats_cnt", "adminq_report_link_speed_cnt"
};

static const char gve_gstrings_priv_flags[][ETH_GSTRING_LEN] = {
	"report-stats",
};

#define GVE_MAIN_STATS_LEN  ARRAY_SIZE(gve_gstrings_main_stats)
#define GVE_ADMINQ_STATS_LEN  ARRAY_SIZE(gve_gstrings_adminq_stats)
#define NUM_GVE_TX_CNTS	ARRAY_SIZE(gve_gstrings_tx_stats)
#define NUM_GVE_RX_CNTS	ARRAY_SIZE(gve_gstrings_rx_stats)
#define GVE_PRIV_FLAGS_STR_LEN ARRAY_SIZE(gve_gstrings_priv_flags)

static void gve_get_strings(struct net_device *netdev, u32 stringset, u8 *data)
{
	struct gve_priv *priv = netdev_priv(netdev);
	char *s = (char *)data;
	int num_tx_queues;
	int i, j;

	num_tx_queues = gve_num_tx_queues(priv);
	switch (stringset) {
	case ETH_SS_STATS:
		memcpy(s, *gve_gstrings_main_stats,
		       sizeof(gve_gstrings_main_stats));
		s += sizeof(gve_gstrings_main_stats);

		for (i = 0; i < priv->rx_cfg.num_queues; i++) {
			for (j = 0; j < NUM_GVE_RX_CNTS; j++) {
				snprintf(s, ETH_GSTRING_LEN,
					 gve_gstrings_rx_stats[j], i);
				s += ETH_GSTRING_LEN;
			}
		}

		for (i = 0; i < num_tx_queues; i++) {
			for (j = 0; j < NUM_GVE_TX_CNTS; j++) {
				snprintf(s, ETH_GSTRING_LEN,
					 gve_gstrings_tx_stats[j], i);
				s += ETH_GSTRING_LEN;
			}
		}

		memcpy(s, *gve_gstrings_adminq_stats,
		       sizeof(gve_gstrings_adminq_stats));
		s += sizeof(gve_gstrings_adminq_stats);
		break;

	case ETH_SS_PRIV_FLAGS:
		memcpy(s, *gve_gstrings_priv_flags,
		       sizeof(gve_gstrings_priv_flags));
		s += sizeof(gve_gstrings_priv_flags);
		break;

	default:
		break;
	}
}

static int gve_get_sset_count(struct net_device *netdev, int sset)
{
	struct gve_priv *priv = netdev_priv(netdev);
	int num_tx_queues;

	num_tx_queues = gve_num_tx_queues(priv);
	switch (sset) {
	case ETH_SS_STATS:
		return GVE_MAIN_STATS_LEN + GVE_ADMINQ_STATS_LEN +
		       (priv->rx_cfg.num_queues * NUM_GVE_RX_CNTS) +
		       (num_tx_queues * NUM_GVE_TX_CNTS);
	case ETH_SS_PRIV_FLAGS:
		return GVE_PRIV_FLAGS_STR_LEN;
	default:
		return -EOPNOTSUPP;
	}
}

static void
gve_get_ethtool_stats(struct net_device *netdev,
		      struct ethtool_stats *stats, u64 *data)
{
	u64 tmp_rx_pkts, tmp_rx_bytes, tmp_rx_skb_alloc_fail,
		tmp_rx_buf_alloc_fail, tmp_rx_desc_err_dropped_pkt,
		tmp_tx_pkts, tmp_tx_bytes;
	u64 rx_buf_alloc_fail, rx_desc_err_dropped_pkt, rx_pkts,
		rx_skb_alloc_fail, rx_bytes, tx_pkts, tx_bytes, tx_dropped;
	int stats_idx, base_stats_idx, max_stats_idx;
	struct stats *report_stats;
	int *rx_qid_to_stats_idx;
	int *tx_qid_to_stats_idx;
	struct gve_priv *priv;
	bool skip_nic_stats;
	unsigned int start;
	int num_tx_queues;
	int ring;
	int i, j;

	ASSERT_RTNL();

	priv = netdev_priv(netdev);
	num_tx_queues = gve_num_tx_queues(priv);
	report_stats = priv->stats_report->stats;
	rx_qid_to_stats_idx = kmalloc_array(priv->rx_cfg.num_queues,
					    sizeof(int), GFP_KERNEL);
	if (!rx_qid_to_stats_idx)
		return;
	tx_qid_to_stats_idx = kmalloc_array(num_tx_queues,
					    sizeof(int), GFP_KERNEL);
	if (!tx_qid_to_stats_idx) {
		kfree(rx_qid_to_stats_idx);
		return;
	}
	for (rx_pkts = 0, rx_bytes = 0, rx_skb_alloc_fail = 0,
	     rx_buf_alloc_fail = 0, rx_desc_err_dropped_pkt = 0, ring = 0;
	     ring < priv->rx_cfg.num_queues; ring++) {
		if (priv->rx) {
			do {
				struct gve_rx_ring *rx = &priv->rx[ring];

				start =
				  u64_stats_fetch_begin(&priv->rx[ring].statss);
				tmp_rx_pkts = rx->rpackets;
				tmp_rx_bytes = rx->rbytes;
				tmp_rx_skb_alloc_fail = rx->rx_skb_alloc_fail;
				tmp_rx_buf_alloc_fail = rx->rx_buf_alloc_fail;
				tmp_rx_desc_err_dropped_pkt =
					rx->rx_desc_err_dropped_pkt;
			} while (u64_stats_fetch_retry(&priv->rx[ring].statss,
						       start));
			rx_pkts += tmp_rx_pkts;
			rx_bytes += tmp_rx_bytes;
			rx_skb_alloc_fail += tmp_rx_skb_alloc_fail;
			rx_buf_alloc_fail += tmp_rx_buf_alloc_fail;
			rx_desc_err_dropped_pkt += tmp_rx_desc_err_dropped_pkt;
		}
	}
	for (tx_pkts = 0, tx_bytes = 0, tx_dropped = 0, ring = 0;
<<<<<<< HEAD
	     ring < priv->tx_cfg.num_queues; ring++) {
=======
	     ring < num_tx_queues; ring++) {
>>>>>>> eb3cdb58
		if (priv->tx) {
			do {
				start =
				  u64_stats_fetch_begin(&priv->tx[ring].statss);
				tmp_tx_pkts = priv->tx[ring].pkt_done;
				tmp_tx_bytes = priv->tx[ring].bytes_done;
			} while (u64_stats_fetch_retry(&priv->tx[ring].statss,
						       start));
			tx_pkts += tmp_tx_pkts;
			tx_bytes += tmp_tx_bytes;
			tx_dropped += priv->tx[ring].dropped_pkt;
		}
	}

	i = 0;
	data[i++] = rx_pkts;
	data[i++] = tx_pkts;
	data[i++] = rx_bytes;
	data[i++] = tx_bytes;
	/* total rx dropped packets */
	data[i++] = rx_skb_alloc_fail + rx_buf_alloc_fail +
		    rx_desc_err_dropped_pkt;
	data[i++] = tx_dropped;
	data[i++] = priv->tx_timeo_cnt;
	data[i++] = rx_skb_alloc_fail;
	data[i++] = rx_buf_alloc_fail;
	data[i++] = rx_desc_err_dropped_pkt;
	data[i++] = priv->interface_up_cnt;
	data[i++] = priv->interface_down_cnt;
	data[i++] = priv->reset_cnt;
	data[i++] = priv->page_alloc_fail;
	data[i++] = priv->dma_mapping_error;
	data[i++] = priv->stats_report_trigger_cnt;
	i = GVE_MAIN_STATS_LEN;

	/* For rx cross-reporting stats, start from nic rx stats in report */
	base_stats_idx = GVE_TX_STATS_REPORT_NUM * num_tx_queues +
		GVE_RX_STATS_REPORT_NUM * priv->rx_cfg.num_queues;
	max_stats_idx = NIC_RX_STATS_REPORT_NUM * priv->rx_cfg.num_queues +
		base_stats_idx;
	/* Preprocess the stats report for rx, map queue id to start index */
	skip_nic_stats = false;
	for (stats_idx = base_stats_idx; stats_idx < max_stats_idx;
		stats_idx += NIC_RX_STATS_REPORT_NUM) {
		u32 stat_name = be32_to_cpu(report_stats[stats_idx].stat_name);
		u32 queue_id = be32_to_cpu(report_stats[stats_idx].queue_id);

		if (stat_name == 0) {
			/* no stats written by NIC yet */
			skip_nic_stats = true;
			break;
		}
		rx_qid_to_stats_idx[queue_id] = stats_idx;
	}
	/* walk RX rings */
	if (priv->rx) {
		for (ring = 0; ring < priv->rx_cfg.num_queues; ring++) {
			struct gve_rx_ring *rx = &priv->rx[ring];

			data[i++] = rx->fill_cnt;
			data[i++] = rx->cnt;
			data[i++] = rx->fill_cnt - rx->cnt;
			do {
				start =
				  u64_stats_fetch_begin(&priv->rx[ring].statss);
				tmp_rx_bytes = rx->rbytes;
				tmp_rx_skb_alloc_fail = rx->rx_skb_alloc_fail;
				tmp_rx_buf_alloc_fail = rx->rx_buf_alloc_fail;
				tmp_rx_desc_err_dropped_pkt =
					rx->rx_desc_err_dropped_pkt;
			} while (u64_stats_fetch_retry(&priv->rx[ring].statss,
						       start));
			data[i++] = tmp_rx_bytes;
			data[i++] = rx->rx_cont_packet_cnt;
			data[i++] = rx->rx_frag_flip_cnt;
			data[i++] = rx->rx_frag_copy_cnt;
			data[i++] = rx->rx_frag_alloc_cnt;
			/* rx dropped packets */
			data[i++] = tmp_rx_skb_alloc_fail +
				tmp_rx_buf_alloc_fail +
				tmp_rx_desc_err_dropped_pkt;
			data[i++] = rx->rx_copybreak_pkt;
			data[i++] = rx->rx_copied_pkt;
			/* stats from NIC */
			if (skip_nic_stats) {
				/* skip NIC rx stats */
				i += NIC_RX_STATS_REPORT_NUM;
			} else {
				stats_idx = rx_qid_to_stats_idx[ring];
				for (j = 0; j < NIC_RX_STATS_REPORT_NUM; j++) {
					u64 value =
						be64_to_cpu(report_stats[stats_idx + j].value);

					data[i++] = value;
				}
			}
			/* XDP rx counters */
			do {
				start =	u64_stats_fetch_begin(&priv->rx[ring].statss);
				for (j = 0; j < GVE_XDP_ACTIONS; j++)
					data[i + j] = rx->xdp_actions[j];
				data[i + j++] = rx->xdp_tx_errors;
				data[i + j++] = rx->xdp_redirect_errors;
				data[i + j++] = rx->xdp_alloc_fails;
			} while (u64_stats_fetch_retry(&priv->rx[ring].statss,
						       start));
			i += GVE_XDP_ACTIONS + 3; /* XDP rx counters */
		}
	} else {
		i += priv->rx_cfg.num_queues * NUM_GVE_RX_CNTS;
	}

	/* For tx cross-reporting stats, start from nic tx stats in report */
	base_stats_idx = max_stats_idx;
	max_stats_idx = NIC_TX_STATS_REPORT_NUM * num_tx_queues +
		max_stats_idx;
	/* Preprocess the stats report for tx, map queue id to start index */
	skip_nic_stats = false;
	for (stats_idx = base_stats_idx; stats_idx < max_stats_idx;
		stats_idx += NIC_TX_STATS_REPORT_NUM) {
		u32 stat_name = be32_to_cpu(report_stats[stats_idx].stat_name);
		u32 queue_id = be32_to_cpu(report_stats[stats_idx].queue_id);

		if (stat_name == 0) {
			/* no stats written by NIC yet */
			skip_nic_stats = true;
			break;
		}
		tx_qid_to_stats_idx[queue_id] = stats_idx;
	}
	/* walk TX rings */
	if (priv->tx) {
		for (ring = 0; ring < num_tx_queues; ring++) {
			struct gve_tx_ring *tx = &priv->tx[ring];

			if (gve_is_gqi(priv)) {
				data[i++] = tx->req;
				data[i++] = tx->done;
				data[i++] = tx->req - tx->done;
			} else {
				/* DQO doesn't currently support
				 * posted/completed descriptor counts;
				 */
				data[i++] = 0;
				data[i++] = 0;
				data[i++] = tx->dqo_tx.tail - tx->dqo_tx.head;
			}
			do {
				start =
				  u64_stats_fetch_begin(&priv->tx[ring].statss);
				tmp_tx_bytes = tx->bytes_done;
			} while (u64_stats_fetch_retry(&priv->tx[ring].statss,
						       start));
			data[i++] = tmp_tx_bytes;
			data[i++] = tx->wake_queue;
			data[i++] = tx->stop_queue;
			data[i++] = gve_tx_load_event_counter(priv, tx);
			data[i++] = tx->dma_mapping_error;
			/* stats from NIC */
			if (skip_nic_stats) {
				/* skip NIC tx stats */
				i += NIC_TX_STATS_REPORT_NUM;
			} else {
				stats_idx = tx_qid_to_stats_idx[ring];
				for (j = 0; j < NIC_TX_STATS_REPORT_NUM; j++) {
					u64 value =
						be64_to_cpu(report_stats[stats_idx + j].value);
					data[i++] = value;
				}
			}
			/* XDP xsk counters */
			data[i++] = tx->xdp_xsk_wakeup;
			data[i++] = tx->xdp_xsk_done;
			do {
				start = u64_stats_fetch_begin(&priv->tx[ring].statss);
				data[i] = tx->xdp_xsk_sent;
				data[i + 1] = tx->xdp_xmit;
				data[i + 2] = tx->xdp_xmit_errors;
			} while (u64_stats_fetch_retry(&priv->tx[ring].statss,
						       start));
			i += 3; /* XDP tx counters */
		}
	} else {
		i += num_tx_queues * NUM_GVE_TX_CNTS;
	}

	kfree(rx_qid_to_stats_idx);
	kfree(tx_qid_to_stats_idx);
	/* AQ Stats */
	data[i++] = priv->adminq_prod_cnt;
	data[i++] = priv->adminq_cmd_fail;
	data[i++] = priv->adminq_timeouts;
	data[i++] = priv->adminq_describe_device_cnt;
	data[i++] = priv->adminq_cfg_device_resources_cnt;
	data[i++] = priv->adminq_register_page_list_cnt;
	data[i++] = priv->adminq_unregister_page_list_cnt;
	data[i++] = priv->adminq_create_tx_queue_cnt;
	data[i++] = priv->adminq_create_rx_queue_cnt;
	data[i++] = priv->adminq_destroy_tx_queue_cnt;
	data[i++] = priv->adminq_destroy_rx_queue_cnt;
	data[i++] = priv->adminq_dcfg_device_resources_cnt;
	data[i++] = priv->adminq_set_driver_parameter_cnt;
	data[i++] = priv->adminq_report_stats_cnt;
	data[i++] = priv->adminq_report_link_speed_cnt;
}

static void gve_get_channels(struct net_device *netdev,
			     struct ethtool_channels *cmd)
{
	struct gve_priv *priv = netdev_priv(netdev);

	cmd->max_rx = priv->rx_cfg.max_queues;
	cmd->max_tx = priv->tx_cfg.max_queues;
	cmd->max_other = 0;
	cmd->max_combined = 0;
	cmd->rx_count = priv->rx_cfg.num_queues;
	cmd->tx_count = priv->tx_cfg.num_queues;
	cmd->other_count = 0;
	cmd->combined_count = 0;
}

static int gve_set_channels(struct net_device *netdev,
			    struct ethtool_channels *cmd)
{
	struct gve_priv *priv = netdev_priv(netdev);
	struct gve_queue_config new_tx_cfg = priv->tx_cfg;
	struct gve_queue_config new_rx_cfg = priv->rx_cfg;
	struct ethtool_channels old_settings;
	int new_tx = cmd->tx_count;
	int new_rx = cmd->rx_count;

	gve_get_channels(netdev, &old_settings);

	/* Changing combined is not allowed */
	if (cmd->combined_count != old_settings.combined_count)
		return -EINVAL;

	if (!new_rx || !new_tx)
		return -EINVAL;

	if (priv->num_xdp_queues &&
	    (new_tx != new_rx || (2 * new_tx > priv->tx_cfg.max_queues))) {
		dev_err(&priv->pdev->dev, "XDP load failed: The number of configured RX queues should be equal to the number of configured TX queues and the number of configured RX/TX queues should be less than or equal to half the maximum number of RX/TX queues");
		return -EINVAL;
	}

	if (!netif_carrier_ok(netdev)) {
		priv->tx_cfg.num_queues = new_tx;
		priv->rx_cfg.num_queues = new_rx;
		return 0;
	}

	new_tx_cfg.num_queues = new_tx;
	new_rx_cfg.num_queues = new_rx;

	return gve_adjust_queues(priv, new_rx_cfg, new_tx_cfg);
}

static void gve_get_ringparam(struct net_device *netdev,
			      struct ethtool_ringparam *cmd,
			      struct kernel_ethtool_ringparam *kernel_cmd,
			      struct netlink_ext_ack *extack)
{
	struct gve_priv *priv = netdev_priv(netdev);

	cmd->rx_max_pending = priv->rx_desc_cnt;
	cmd->tx_max_pending = priv->tx_desc_cnt;
	cmd->rx_pending = priv->rx_desc_cnt;
	cmd->tx_pending = priv->tx_desc_cnt;
}

static int gve_user_reset(struct net_device *netdev, u32 *flags)
{
	struct gve_priv *priv = netdev_priv(netdev);

	if (*flags == ETH_RESET_ALL) {
		*flags = 0;
		return gve_reset(priv, true);
	}

	return -EOPNOTSUPP;
}

static int gve_get_tunable(struct net_device *netdev,
			   const struct ethtool_tunable *etuna, void *value)
{
	struct gve_priv *priv = netdev_priv(netdev);

	switch (etuna->id) {
	case ETHTOOL_RX_COPYBREAK:
		*(u32 *)value = priv->rx_copybreak;
		return 0;
	default:
		return -EOPNOTSUPP;
	}
}

static int gve_set_tunable(struct net_device *netdev,
			   const struct ethtool_tunable *etuna,
			   const void *value)
{
	struct gve_priv *priv = netdev_priv(netdev);
	u32 len;

	switch (etuna->id) {
	case ETHTOOL_RX_COPYBREAK:
	{
		u32 max_copybreak = gve_is_gqi(priv) ?
			(PAGE_SIZE / 2) : priv->data_buffer_size_dqo;

		len = *(u32 *)value;
		if (len > max_copybreak)
			return -EINVAL;
		priv->rx_copybreak = len;
		return 0;
	}
	default:
		return -EOPNOTSUPP;
	}
}

static u32 gve_get_priv_flags(struct net_device *netdev)
{
	struct gve_priv *priv = netdev_priv(netdev);
	u32 ret_flags = 0;

	/* Only 1 flag exists currently: report-stats (BIT(O)), so set that flag. */
	if (priv->ethtool_flags & BIT(0))
		ret_flags |= BIT(0);
	return ret_flags;
}

static int gve_set_priv_flags(struct net_device *netdev, u32 flags)
{
	struct gve_priv *priv = netdev_priv(netdev);
	u64 ori_flags, new_flags;
	int num_tx_queues;

	num_tx_queues = gve_num_tx_queues(priv);
	ori_flags = READ_ONCE(priv->ethtool_flags);
	new_flags = ori_flags;

	/* Only one priv flag exists: report-stats (BIT(0))*/
	if (flags & BIT(0))
		new_flags |= BIT(0);
	else
		new_flags &= ~(BIT(0));
	priv->ethtool_flags = new_flags;
	/* start report-stats timer when user turns report stats on. */
	if (flags & BIT(0)) {
		mod_timer(&priv->stats_report_timer,
			  round_jiffies(jiffies +
					msecs_to_jiffies(priv->stats_report_timer_period)));
	}
	/* Zero off gve stats when report-stats turned off and */
	/* delete report stats timer. */
	if (!(flags & BIT(0)) && (ori_flags & BIT(0))) {
		int tx_stats_num = GVE_TX_STATS_REPORT_NUM *
			num_tx_queues;
		int rx_stats_num = GVE_RX_STATS_REPORT_NUM *
			priv->rx_cfg.num_queues;

		memset(priv->stats_report->stats, 0, (tx_stats_num + rx_stats_num) *
				   sizeof(struct stats));
		del_timer_sync(&priv->stats_report_timer);
	}
	return 0;
}

static int gve_get_link_ksettings(struct net_device *netdev,
				  struct ethtool_link_ksettings *cmd)
{
	struct gve_priv *priv = netdev_priv(netdev);
	int err = 0;

	if (priv->link_speed == 0)
		err = gve_adminq_report_link_speed(priv);

	cmd->base.speed = priv->link_speed;

	cmd->base.duplex = DUPLEX_FULL;

	return err;
}

static int gve_get_coalesce(struct net_device *netdev,
			    struct ethtool_coalesce *ec,
			    struct kernel_ethtool_coalesce *kernel_ec,
			    struct netlink_ext_ack *extack)
{
	struct gve_priv *priv = netdev_priv(netdev);

	if (gve_is_gqi(priv))
		return -EOPNOTSUPP;
	ec->tx_coalesce_usecs = priv->tx_coalesce_usecs;
	ec->rx_coalesce_usecs = priv->rx_coalesce_usecs;

	return 0;
}

static int gve_set_coalesce(struct net_device *netdev,
			    struct ethtool_coalesce *ec,
			    struct kernel_ethtool_coalesce *kernel_ec,
			    struct netlink_ext_ack *extack)
{
	struct gve_priv *priv = netdev_priv(netdev);
	u32 tx_usecs_orig = priv->tx_coalesce_usecs;
	u32 rx_usecs_orig = priv->rx_coalesce_usecs;
	int idx;

	if (gve_is_gqi(priv))
		return -EOPNOTSUPP;

	if (ec->tx_coalesce_usecs > GVE_MAX_ITR_INTERVAL_DQO ||
	    ec->rx_coalesce_usecs > GVE_MAX_ITR_INTERVAL_DQO)
		return -EINVAL;
	priv->tx_coalesce_usecs = ec->tx_coalesce_usecs;
	priv->rx_coalesce_usecs = ec->rx_coalesce_usecs;

	if (tx_usecs_orig != priv->tx_coalesce_usecs) {
		for (idx = 0; idx < priv->tx_cfg.num_queues; idx++) {
			int ntfy_idx = gve_tx_idx_to_ntfy(priv, idx);
			struct gve_notify_block *block = &priv->ntfy_blocks[ntfy_idx];

			gve_set_itr_coalesce_usecs_dqo(priv, block,
						       priv->tx_coalesce_usecs);
		}
	}

	if (rx_usecs_orig != priv->rx_coalesce_usecs) {
		for (idx = 0; idx < priv->rx_cfg.num_queues; idx++) {
			int ntfy_idx = gve_rx_idx_to_ntfy(priv, idx);
			struct gve_notify_block *block = &priv->ntfy_blocks[ntfy_idx];

			gve_set_itr_coalesce_usecs_dqo(priv, block,
						       priv->rx_coalesce_usecs);
		}
	}

	return 0;
}

const struct ethtool_ops gve_ethtool_ops = {
	.supported_coalesce_params = ETHTOOL_COALESCE_USECS,
	.get_drvinfo = gve_get_drvinfo,
	.get_strings = gve_get_strings,
	.get_sset_count = gve_get_sset_count,
	.get_ethtool_stats = gve_get_ethtool_stats,
	.set_msglevel = gve_set_msglevel,
	.get_msglevel = gve_get_msglevel,
	.set_channels = gve_set_channels,
	.get_channels = gve_get_channels,
	.get_link = ethtool_op_get_link,
	.get_coalesce = gve_get_coalesce,
	.set_coalesce = gve_set_coalesce,
	.get_ringparam = gve_get_ringparam,
	.reset = gve_user_reset,
	.get_tunable = gve_get_tunable,
	.set_tunable = gve_set_tunable,
	.get_priv_flags = gve_get_priv_flags,
	.set_priv_flags = gve_set_priv_flags,
	.get_link_ksettings = gve_get_link_ksettings
};<|MERGE_RESOLUTION|>--- conflicted
+++ resolved
@@ -15,7 +15,7 @@
 {
 	struct gve_priv *priv = netdev_priv(netdev);
 
-	strscpy(info->driver, gve_driver_name, sizeof(info->driver));
+	strscpy(info->driver, "gve", sizeof(info->driver));
 	strscpy(info->version, gve_version_str, sizeof(info->version));
 	strscpy(info->bus_info, pci_name(priv->pdev), sizeof(info->bus_info));
 }
@@ -210,11 +210,7 @@
 		}
 	}
 	for (tx_pkts = 0, tx_bytes = 0, tx_dropped = 0, ring = 0;
-<<<<<<< HEAD
-	     ring < priv->tx_cfg.num_queues; ring++) {
-=======
 	     ring < num_tx_queues; ring++) {
->>>>>>> eb3cdb58
 		if (priv->tx) {
 			do {
 				start =
