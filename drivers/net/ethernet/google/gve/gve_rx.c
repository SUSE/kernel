// SPDX-License-Identifier: (GPL-2.0 OR MIT)
/* Google virtual Ethernet (gve) driver
 *
 * Copyright (C) 2015-2021 Google, Inc.
 */

#include "gve.h"
#include "gve_adminq.h"
#include "gve_utils.h"
#include <linux/etherdevice.h>
#include <linux/filter.h>
#include <net/xdp.h>
#include <net/xdp_sock_drv.h>

static void gve_rx_free_buffer(struct device *dev,
			       struct gve_rx_slot_page_info *page_info,
			       union gve_rx_data_slot *data_slot)
{
	dma_addr_t dma = (dma_addr_t)(be64_to_cpu(data_slot->addr) &
				      GVE_DATA_SLOT_ADDR_PAGE_MASK);

	page_ref_sub(page_info->page, page_info->pagecnt_bias - 1);
	gve_free_page(dev, page_info->page, dma, DMA_FROM_DEVICE);
}

static void gve_rx_unfill_pages(struct gve_priv *priv, struct gve_rx_ring *rx)
{
	u32 slots = rx->mask + 1;
	int i;

	if (rx->data.raw_addressing) {
		for (i = 0; i < slots; i++)
			gve_rx_free_buffer(&priv->pdev->dev, &rx->data.page_info[i],
					   &rx->data.data_ring[i]);
	} else {
		for (i = 0; i < slots; i++)
			page_ref_sub(rx->data.page_info[i].page,
				     rx->data.page_info[i].pagecnt_bias - 1);
		gve_unassign_qpl(priv, rx->data.qpl->id);
		rx->data.qpl = NULL;

		for (i = 0; i < rx->qpl_copy_pool_mask + 1; i++) {
			page_ref_sub(rx->qpl_copy_pool[i].page,
				     rx->qpl_copy_pool[i].pagecnt_bias - 1);
			put_page(rx->qpl_copy_pool[i].page);
		}
	}
	kvfree(rx->data.page_info);
	rx->data.page_info = NULL;
}

static void gve_rx_free_ring(struct gve_priv *priv, int idx)
{
	struct gve_rx_ring *rx = &priv->rx[idx];
	struct device *dev = &priv->pdev->dev;
	u32 slots = rx->mask + 1;
	size_t bytes;

	gve_rx_remove_from_block(priv, idx);

	bytes = sizeof(struct gve_rx_desc) * priv->rx_desc_cnt;
	dma_free_coherent(dev, bytes, rx->desc.desc_ring, rx->desc.bus);
	rx->desc.desc_ring = NULL;

	dma_free_coherent(dev, sizeof(*rx->q_resources),
			  rx->q_resources, rx->q_resources_bus);
	rx->q_resources = NULL;

	gve_rx_unfill_pages(priv, rx);

	bytes = sizeof(*rx->data.data_ring) * slots;
	dma_free_coherent(dev, bytes, rx->data.data_ring,
			  rx->data.data_bus);
	rx->data.data_ring = NULL;

	kvfree(rx->qpl_copy_pool);
	rx->qpl_copy_pool = NULL;

	netif_dbg(priv, drv, priv->dev, "freed rx ring %d\n", idx);
}

static void gve_setup_rx_buffer(struct gve_rx_slot_page_info *page_info,
			     dma_addr_t addr, struct page *page, __be64 *slot_addr)
{
	page_info->page = page;
	page_info->page_offset = 0;
	page_info->page_address = page_address(page);
	*slot_addr = cpu_to_be64(addr);
	/* The page already has 1 ref */
	page_ref_add(page, INT_MAX - 1);
	page_info->pagecnt_bias = INT_MAX;
}

static int gve_rx_alloc_buffer(struct gve_priv *priv, struct device *dev,
			       struct gve_rx_slot_page_info *page_info,
			       union gve_rx_data_slot *data_slot)
{
	struct page *page;
	dma_addr_t dma;
	int err;

	err = gve_alloc_page(priv, dev, &page, &dma, DMA_FROM_DEVICE,
			     GFP_ATOMIC);
	if (err)
		return err;

	gve_setup_rx_buffer(page_info, dma, page, &data_slot->addr);
	return 0;
}

static int gve_prefill_rx_pages(struct gve_rx_ring *rx)
{
	struct gve_priv *priv = rx->gve;
	u32 slots;
	int err;
	int i;
	int j;

	/* Allocate one page per Rx queue slot. Each page is split into two
	 * packet buffers, when possible we "page flip" between the two.
	 */
	slots = rx->mask + 1;

	rx->data.page_info = kvzalloc(slots *
				      sizeof(*rx->data.page_info), GFP_KERNEL);
	if (!rx->data.page_info)
		return -ENOMEM;

	if (!rx->data.raw_addressing) {
<<<<<<< HEAD
		rx->data.qpl = gve_assign_rx_qpl(priv);
=======
		rx->data.qpl = gve_assign_rx_qpl(priv, rx->q_num);
>>>>>>> eb3cdb58
		if (!rx->data.qpl) {
			kvfree(rx->data.page_info);
			rx->data.page_info = NULL;
			return -ENOMEM;
		}
	}
	for (i = 0; i < slots; i++) {
		if (!rx->data.raw_addressing) {
			struct page *page = rx->data.qpl->pages[i];
			dma_addr_t addr = i * PAGE_SIZE;

			gve_setup_rx_buffer(&rx->data.page_info[i], addr, page,
					    &rx->data.data_ring[i].qpl_offset);
			continue;
		}
		err = gve_rx_alloc_buffer(priv, &priv->pdev->dev, &rx->data.page_info[i],
					  &rx->data.data_ring[i]);
		if (err)
			goto alloc_err;
	}

	if (!rx->data.raw_addressing) {
		for (j = 0; j < rx->qpl_copy_pool_mask + 1; j++) {
			struct page *page = alloc_page(GFP_KERNEL);

			if (!page) {
				err = -ENOMEM;
				goto alloc_err_qpl;
			}

			rx->qpl_copy_pool[j].page = page;
			rx->qpl_copy_pool[j].page_offset = 0;
			rx->qpl_copy_pool[j].page_address = page_address(page);

			/* The page already has 1 ref. */
			page_ref_add(page, INT_MAX - 1);
			rx->qpl_copy_pool[j].pagecnt_bias = INT_MAX;
		}
	}

	return slots;

alloc_err_qpl:
	while (j--) {
		page_ref_sub(rx->qpl_copy_pool[j].page,
			     rx->qpl_copy_pool[j].pagecnt_bias - 1);
		put_page(rx->qpl_copy_pool[j].page);
	}
alloc_err:
	while (i--)
		gve_rx_free_buffer(&priv->pdev->dev,
				   &rx->data.page_info[i],
				   &rx->data.data_ring[i]);
	return err;
}

static void gve_rx_ctx_clear(struct gve_rx_ctx *ctx)
{
	ctx->skb_head = NULL;
	ctx->skb_tail = NULL;
	ctx->total_size = 0;
	ctx->frag_cnt = 0;
	ctx->drop_pkt = false;
}

static int gve_rx_alloc_ring(struct gve_priv *priv, int idx)
{
	struct gve_rx_ring *rx = &priv->rx[idx];
	struct device *hdev = &priv->pdev->dev;
	u32 slots, npages;
	int filled_pages;
	size_t bytes;
	int err;

	netif_dbg(priv, drv, priv->dev, "allocating rx ring\n");
	/* Make sure everything is zeroed to start with */
	memset(rx, 0, sizeof(*rx));

	rx->gve = priv;
	rx->q_num = idx;

	slots = priv->rx_data_slot_cnt;
	rx->mask = slots - 1;
	rx->data.raw_addressing = priv->queue_format == GVE_GQI_RDA_FORMAT;

	/* alloc rx data ring */
	bytes = sizeof(*rx->data.data_ring) * slots;
	rx->data.data_ring = dma_alloc_coherent(hdev, bytes,
						&rx->data.data_bus,
						GFP_KERNEL);
	if (!rx->data.data_ring)
		return -ENOMEM;

	rx->qpl_copy_pool_mask = min_t(u32, U32_MAX, slots * 2) - 1;
	rx->qpl_copy_pool_head = 0;
	rx->qpl_copy_pool = kvcalloc(rx->qpl_copy_pool_mask + 1,
				     sizeof(rx->qpl_copy_pool[0]),
				     GFP_KERNEL);

	if (!rx->qpl_copy_pool) {
		err = -ENOMEM;
		goto abort_with_slots;
	}

	filled_pages = gve_prefill_rx_pages(rx);
	if (filled_pages < 0) {
		err = -ENOMEM;
		goto abort_with_copy_pool;
	}
	rx->fill_cnt = filled_pages;
	/* Ensure data ring slots (packet buffers) are visible. */
	dma_wmb();

	/* Alloc gve_queue_resources */
	rx->q_resources =
		dma_alloc_coherent(hdev,
				   sizeof(*rx->q_resources),
				   &rx->q_resources_bus,
				   GFP_KERNEL);
	if (!rx->q_resources) {
		err = -ENOMEM;
		goto abort_filled;
	}
	netif_dbg(priv, drv, priv->dev, "rx[%d]->data.data_bus=%lx\n", idx,
		  (unsigned long)rx->data.data_bus);

	/* alloc rx desc ring */
	bytes = sizeof(struct gve_rx_desc) * priv->rx_desc_cnt;
	npages = bytes / PAGE_SIZE;
	if (npages * PAGE_SIZE != bytes) {
		err = -EIO;
		goto abort_with_q_resources;
	}

	rx->desc.desc_ring = dma_alloc_coherent(hdev, bytes, &rx->desc.bus,
						GFP_KERNEL);
	if (!rx->desc.desc_ring) {
		err = -ENOMEM;
		goto abort_with_q_resources;
	}
	rx->cnt = 0;
	rx->db_threshold = priv->rx_desc_cnt / 2;
	rx->desc.seqno = 1;

	/* Allocating half-page buffers allows page-flipping which is faster
	 * than copying or allocating new pages.
	 */
	rx->packet_buffer_size = PAGE_SIZE / 2;
	gve_rx_ctx_clear(&rx->ctx);
	gve_rx_add_to_block(priv, idx);

	return 0;

abort_with_q_resources:
	dma_free_coherent(hdev, sizeof(*rx->q_resources),
			  rx->q_resources, rx->q_resources_bus);
	rx->q_resources = NULL;
abort_filled:
	gve_rx_unfill_pages(priv, rx);
abort_with_copy_pool:
	kvfree(rx->qpl_copy_pool);
	rx->qpl_copy_pool = NULL;
abort_with_slots:
	bytes = sizeof(*rx->data.data_ring) * slots;
	dma_free_coherent(hdev, bytes, rx->data.data_ring, rx->data.data_bus);
	rx->data.data_ring = NULL;

	return err;
}

int gve_rx_alloc_rings(struct gve_priv *priv)
{
	int err = 0;
	int i;

	for (i = 0; i < priv->rx_cfg.num_queues; i++) {
		err = gve_rx_alloc_ring(priv, i);
		if (err) {
			netif_err(priv, drv, priv->dev,
				  "Failed to alloc rx ring=%d: err=%d\n",
				  i, err);
			break;
		}
	}
	/* Unallocate if there was an error */
	if (err) {
		int j;

		for (j = 0; j < i; j++)
			gve_rx_free_ring(priv, j);
	}
	return err;
}

void gve_rx_free_rings_gqi(struct gve_priv *priv)
{
	int i;

	for (i = 0; i < priv->rx_cfg.num_queues; i++)
		gve_rx_free_ring(priv, i);
}

void gve_rx_write_doorbell(struct gve_priv *priv, struct gve_rx_ring *rx)
{
	u32 db_idx = be32_to_cpu(rx->q_resources->db_index);

	iowrite32be(rx->fill_cnt, &priv->db_bar2[db_idx]);
}

static enum pkt_hash_types gve_rss_type(__be16 pkt_flags)
{
	if (likely(pkt_flags & (GVE_RXF_TCP | GVE_RXF_UDP)))
		return PKT_HASH_TYPE_L4;
	if (pkt_flags & (GVE_RXF_IPV4 | GVE_RXF_IPV6))
		return PKT_HASH_TYPE_L3;
	return PKT_HASH_TYPE_L2;
}

static struct sk_buff *gve_rx_add_frags(struct napi_struct *napi,
					struct gve_rx_slot_page_info *page_info,
					u16 packet_buffer_size, u16 len,
					struct gve_rx_ctx *ctx)
{
	u32 offset = page_info->page_offset + page_info->pad;
	struct sk_buff *skb = ctx->skb_tail;
	int num_frags = 0;

	if (!skb) {
		skb = napi_get_frags(napi);
		if (unlikely(!skb))
			return NULL;

		ctx->skb_head = skb;
		ctx->skb_tail = skb;
	} else {
		num_frags = skb_shinfo(ctx->skb_tail)->nr_frags;
		if (num_frags == MAX_SKB_FRAGS) {
			skb = napi_alloc_skb(napi, 0);
			if (!skb)
				return NULL;

			// We will never chain more than two SKBs: 2 * 16 * 2k > 64k
			// which is why we do not need to chain by using skb->next
			skb_shinfo(ctx->skb_tail)->frag_list = skb;

			ctx->skb_tail = skb;
			num_frags = 0;
		}
	}

	if (skb != ctx->skb_head) {
		ctx->skb_head->len += len;
		ctx->skb_head->data_len += len;
		ctx->skb_head->truesize += packet_buffer_size;
	}
	skb_add_rx_frag(skb, num_frags, page_info->page,
			offset, len, packet_buffer_size);

	return ctx->skb_head;
}

static void gve_rx_flip_buff(struct gve_rx_slot_page_info *page_info, __be64 *slot_addr)
{
	const __be64 offset = cpu_to_be64(PAGE_SIZE / 2);

	/* "flip" to other packet buffer on this page */
	page_info->page_offset ^= PAGE_SIZE / 2;
	*(slot_addr) ^= offset;
}

static int gve_rx_can_recycle_buffer(struct gve_rx_slot_page_info *page_info)
{
	int pagecount = page_count(page_info->page);

	/* This page is not being used by any SKBs - reuse */
	if (pagecount == page_info->pagecnt_bias)
		return 1;
	/* This page is still being used by an SKB - we can't reuse */
	else if (pagecount > page_info->pagecnt_bias)
		return 0;
	WARN(pagecount < page_info->pagecnt_bias,
	     "Pagecount should never be less than the bias.");
	return -1;
}

static struct sk_buff *
gve_rx_raw_addressing(struct device *dev, struct net_device *netdev,
		      struct gve_rx_slot_page_info *page_info, u16 len,
		      struct napi_struct *napi,
		      union gve_rx_data_slot *data_slot,
		      u16 packet_buffer_size, struct gve_rx_ctx *ctx)
{
	struct sk_buff *skb = gve_rx_add_frags(napi, page_info, packet_buffer_size, len, ctx);

	if (!skb)
		return NULL;

	/* Optimistically stop the kernel from freeing the page.
	 * We will check again in refill to determine if we need to alloc a
	 * new page.
	 */
	gve_dec_pagecnt_bias(page_info);

	return skb;
}

static struct sk_buff *gve_rx_copy_to_pool(struct gve_rx_ring *rx,
					   struct gve_rx_slot_page_info *page_info,
					   u16 len, struct napi_struct *napi)
{
	u32 pool_idx = rx->qpl_copy_pool_head & rx->qpl_copy_pool_mask;
	void *src = page_info->page_address + page_info->page_offset;
	struct gve_rx_slot_page_info *copy_page_info;
	struct gve_rx_ctx *ctx = &rx->ctx;
	bool alloc_page = false;
	struct sk_buff *skb;
	void *dst;

	copy_page_info = &rx->qpl_copy_pool[pool_idx];
	if (!copy_page_info->can_flip) {
		int recycle = gve_rx_can_recycle_buffer(copy_page_info);

		if (unlikely(recycle < 0)) {
			gve_schedule_reset(rx->gve);
			return NULL;
		}
		alloc_page = !recycle;
	}

	if (alloc_page) {
		struct gve_rx_slot_page_info alloc_page_info;
		struct page *page;

		/* The least recently used page turned out to be
		 * still in use by the kernel. Ignoring it and moving
		 * on alleviates head-of-line blocking.
		 */
		rx->qpl_copy_pool_head++;

		page = alloc_page(GFP_ATOMIC);
		if (!page)
			return NULL;

		alloc_page_info.page = page;
		alloc_page_info.page_offset = 0;
		alloc_page_info.page_address = page_address(page);
		alloc_page_info.pad = page_info->pad;

		memcpy(alloc_page_info.page_address, src, page_info->pad + len);
		skb = gve_rx_add_frags(napi, &alloc_page_info,
				       rx->packet_buffer_size,
				       len, ctx);

		u64_stats_update_begin(&rx->statss);
		rx->rx_frag_copy_cnt++;
		rx->rx_frag_alloc_cnt++;
		u64_stats_update_end(&rx->statss);

		return skb;
	}

	dst = copy_page_info->page_address + copy_page_info->page_offset;
	memcpy(dst, src, page_info->pad + len);
	copy_page_info->pad = page_info->pad;

	skb = gve_rx_add_frags(napi, copy_page_info,
			       rx->packet_buffer_size, len, ctx);
	if (unlikely(!skb))
		return NULL;

	gve_dec_pagecnt_bias(copy_page_info);
	copy_page_info->page_offset += rx->packet_buffer_size;
	copy_page_info->page_offset &= (PAGE_SIZE - 1);

	if (copy_page_info->can_flip) {
		/* We have used both halves of this copy page, it
		 * is time for it to go to the back of the queue.
		 */
		copy_page_info->can_flip = false;
		rx->qpl_copy_pool_head++;
		prefetch(rx->qpl_copy_pool[rx->qpl_copy_pool_head & rx->qpl_copy_pool_mask].page);
	} else {
		copy_page_info->can_flip = true;
	}

	u64_stats_update_begin(&rx->statss);
	rx->rx_frag_copy_cnt++;
	u64_stats_update_end(&rx->statss);

	return skb;
}

static struct sk_buff *
gve_rx_qpl(struct device *dev, struct net_device *netdev,
	   struct gve_rx_ring *rx, struct gve_rx_slot_page_info *page_info,
	   u16 len, struct napi_struct *napi,
	   union gve_rx_data_slot *data_slot)
{
	struct gve_rx_ctx *ctx = &rx->ctx;
	struct sk_buff *skb;

	/* if raw_addressing mode is not enabled gvnic can only receive into
	 * registered segments. If the buffer can't be recycled, our only
	 * choice is to copy the data out of it so that we can return it to the
	 * device.
	 */
	if (page_info->can_flip) {
		skb = gve_rx_add_frags(napi, page_info, rx->packet_buffer_size, len, ctx);
		/* No point in recycling if we didn't get the skb */
		if (skb) {
			/* Make sure that the page isn't freed. */
			gve_dec_pagecnt_bias(page_info);
			gve_rx_flip_buff(page_info, &data_slot->qpl_offset);
		}
	} else {
		skb = gve_rx_copy_to_pool(rx, page_info, len, napi);
	}
	return skb;
}

static struct sk_buff *gve_rx_skb(struct gve_priv *priv, struct gve_rx_ring *rx,
				  struct gve_rx_slot_page_info *page_info, struct napi_struct *napi,
				  u16 len, union gve_rx_data_slot *data_slot,
				  bool is_only_frag)
{
	struct net_device *netdev = priv->dev;
	struct gve_rx_ctx *ctx = &rx->ctx;
	struct sk_buff *skb = NULL;

	if (len <= priv->rx_copybreak && is_only_frag)  {
		/* Just copy small packets */
<<<<<<< HEAD
		skb = gve_rx_copy(netdev, napi, page_info, len, GVE_RX_PAD);
=======
		skb = gve_rx_copy(netdev, napi, page_info, len);
>>>>>>> eb3cdb58
		if (skb) {
			u64_stats_update_begin(&rx->statss);
			rx->rx_copied_pkt++;
			rx->rx_frag_copy_cnt++;
			rx->rx_copybreak_pkt++;
			u64_stats_update_end(&rx->statss);
		}
	} else {
		int recycle = gve_rx_can_recycle_buffer(page_info);

		if (unlikely(recycle < 0)) {
			gve_schedule_reset(priv);
			return NULL;
		}
		page_info->can_flip = recycle;
		if (page_info->can_flip) {
			u64_stats_update_begin(&rx->statss);
			rx->rx_frag_flip_cnt++;
			u64_stats_update_end(&rx->statss);
		}

		if (rx->data.raw_addressing) {
			skb = gve_rx_raw_addressing(&priv->pdev->dev, netdev,
						    page_info, len, napi,
						    data_slot,
						    rx->packet_buffer_size, ctx);
		} else {
			skb = gve_rx_qpl(&priv->pdev->dev, netdev, rx,
					 page_info, len, napi, data_slot);
		}
	}
	return skb;
}

<<<<<<< HEAD
#define GVE_PKTCONT_BIT_IS_SET(x) (GVE_RXF_PKT_CONT & (x))
static void gve_rx(struct gve_rx_ring *rx, netdev_features_t feat,
		   struct gve_rx_desc *desc, u32 idx,
		   struct gve_rx_cnts *cnts)
{
=======
static int gve_xsk_pool_redirect(struct net_device *dev,
				 struct gve_rx_ring *rx,
				 void *data, int len,
				 struct bpf_prog *xdp_prog)
{
	struct xdp_buff *xdp;
	int err;

	if (rx->xsk_pool->frame_len < len)
		return -E2BIG;
	xdp = xsk_buff_alloc(rx->xsk_pool);
	if (!xdp) {
		u64_stats_update_begin(&rx->statss);
		rx->xdp_alloc_fails++;
		u64_stats_update_end(&rx->statss);
		return -ENOMEM;
	}
	xdp->data_end = xdp->data + len;
	memcpy(xdp->data, data, len);
	err = xdp_do_redirect(dev, xdp, xdp_prog);
	if (err)
		xsk_buff_free(xdp);
	return err;
}

static int gve_xdp_redirect(struct net_device *dev, struct gve_rx_ring *rx,
			    struct xdp_buff *orig, struct bpf_prog *xdp_prog)
{
	int total_len, len = orig->data_end - orig->data;
	int headroom = XDP_PACKET_HEADROOM;
	struct xdp_buff new;
	void *frame;
	int err;

	if (rx->xsk_pool)
		return gve_xsk_pool_redirect(dev, rx, orig->data,
					     len, xdp_prog);

	total_len = headroom + SKB_DATA_ALIGN(len) +
		SKB_DATA_ALIGN(sizeof(struct skb_shared_info));
	frame = page_frag_alloc(&rx->page_cache, total_len, GFP_ATOMIC);
	if (!frame) {
		u64_stats_update_begin(&rx->statss);
		rx->xdp_alloc_fails++;
		u64_stats_update_end(&rx->statss);
		return -ENOMEM;
	}
	xdp_init_buff(&new, total_len, &rx->xdp_rxq);
	xdp_prepare_buff(&new, frame, headroom, len, false);
	memcpy(new.data, orig->data, len);

	err = xdp_do_redirect(dev, &new, xdp_prog);
	if (err)
		page_frag_free(frame);

	return err;
}

static void gve_xdp_done(struct gve_priv *priv, struct gve_rx_ring *rx,
			 struct xdp_buff *xdp, struct bpf_prog *xprog,
			 int xdp_act)
{
	struct gve_tx_ring *tx;
	int tx_qid;
	int err;

	switch (xdp_act) {
	case XDP_ABORTED:
	case XDP_DROP:
	default:
		break;
	case XDP_TX:
		tx_qid = gve_xdp_tx_queue_id(priv, rx->q_num);
		tx = &priv->tx[tx_qid];
		spin_lock(&tx->xdp_lock);
		err = gve_xdp_xmit_one(priv, tx, xdp->data,
				       xdp->data_end - xdp->data, NULL);
		spin_unlock(&tx->xdp_lock);

		if (unlikely(err)) {
			u64_stats_update_begin(&rx->statss);
			rx->xdp_tx_errors++;
			u64_stats_update_end(&rx->statss);
		}
		break;
	case XDP_REDIRECT:
		err = gve_xdp_redirect(priv->dev, rx, xdp, xprog);

		if (unlikely(err)) {
			u64_stats_update_begin(&rx->statss);
			rx->xdp_redirect_errors++;
			u64_stats_update_end(&rx->statss);
		}
		break;
	}
	u64_stats_update_begin(&rx->statss);
	if ((u32)xdp_act < GVE_XDP_ACTIONS)
		rx->xdp_actions[xdp_act]++;
	u64_stats_update_end(&rx->statss);
}

#define GVE_PKTCONT_BIT_IS_SET(x) (GVE_RXF_PKT_CONT & (x))
static void gve_rx(struct gve_rx_ring *rx, netdev_features_t feat,
		   struct gve_rx_desc *desc, u32 idx,
		   struct gve_rx_cnts *cnts)
{
>>>>>>> eb3cdb58
	bool is_last_frag = !GVE_PKTCONT_BIT_IS_SET(desc->flags_seq);
	struct gve_rx_slot_page_info *page_info;
	u16 frag_size = be16_to_cpu(desc->len);
	struct gve_rx_ctx *ctx = &rx->ctx;
	union gve_rx_data_slot *data_slot;
	struct gve_priv *priv = rx->gve;
	struct sk_buff *skb = NULL;
	struct bpf_prog *xprog;
	struct xdp_buff xdp;
	dma_addr_t page_bus;
	void *va;

<<<<<<< HEAD
=======
	u16 len = frag_size;
>>>>>>> eb3cdb58
	struct napi_struct *napi = &priv->ntfy_blocks[rx->ntfy_id].napi;
	bool is_first_frag = ctx->frag_cnt == 0;

	bool is_only_frag = is_first_frag && is_last_frag;

	if (unlikely(ctx->drop_pkt))
		goto finish_frag;

	if (desc->flags_seq & GVE_RXF_ERR) {
		ctx->drop_pkt = true;
		cnts->desc_err_pkt_cnt++;
		napi_free_frags(napi);
		goto finish_frag;
	}

	if (unlikely(frag_size > rx->packet_buffer_size)) {
		netdev_warn(priv->dev, "Unexpected frag size %d, can't exceed %d, scheduling reset",
			    frag_size, rx->packet_buffer_size);
		ctx->drop_pkt = true;
		napi_free_frags(napi);
		gve_schedule_reset(rx->gve);
		goto finish_frag;
	}
<<<<<<< HEAD

	/* Prefetch two packet buffers ahead, we will need it soon. */
	page_info = &rx->data.page_info[(idx + 2) & rx->mask];
	va = page_info->page_address + page_info->page_offset;
	prefetch(page_info->page); /* Kernel page struct. */
	prefetch(va);              /* Packet header. */
	prefetch(va + 64);         /* Next cacheline too. */

=======

	/* Prefetch two packet buffers ahead, we will need it soon. */
	page_info = &rx->data.page_info[(idx + 2) & rx->mask];
	va = page_info->page_address + page_info->page_offset;
	prefetch(page_info->page); /* Kernel page struct. */
	prefetch(va);              /* Packet header. */
	prefetch(va + 64);         /* Next cacheline too. */

>>>>>>> eb3cdb58
	page_info = &rx->data.page_info[idx];
	data_slot = &rx->data.data_ring[idx];
	page_bus = (rx->data.raw_addressing) ?
		be64_to_cpu(data_slot->addr) - page_info->page_offset :
		rx->data.qpl->page_buses[idx];
	dma_sync_single_for_cpu(&priv->pdev->dev, page_bus,
				PAGE_SIZE, DMA_FROM_DEVICE);
	page_info->pad = is_first_frag ? GVE_RX_PAD : 0;
<<<<<<< HEAD
	frag_size -= page_info->pad;

	skb = gve_rx_skb(priv, rx, page_info, napi, frag_size,
			 data_slot, is_only_frag);
	if (!skb) {
		u64_stats_update_begin(&rx->statss);
		rx->rx_skb_alloc_fail++;
		u64_stats_update_end(&rx->statss);

		napi_free_frags(napi);
		ctx->drop_pkt = true;
		goto finish_frag;
=======
	len -= page_info->pad;
	frag_size -= page_info->pad;

	xprog = READ_ONCE(priv->xdp_prog);
	if (xprog && is_only_frag) {
		void *old_data;
		int xdp_act;

		xdp_init_buff(&xdp, rx->packet_buffer_size, &rx->xdp_rxq);
		xdp_prepare_buff(&xdp, page_info->page_address +
				 page_info->page_offset, GVE_RX_PAD,
				 len, false);
		old_data = xdp.data;
		xdp_act = bpf_prog_run_xdp(xprog, &xdp);
		if (xdp_act != XDP_PASS) {
			gve_xdp_done(priv, rx, &xdp, xprog, xdp_act);
			ctx->total_size += frag_size;
			goto finish_ok_pkt;
		}

		page_info->pad += xdp.data - old_data;
		len = xdp.data_end - xdp.data;

		u64_stats_update_begin(&rx->statss);
		rx->xdp_actions[XDP_PASS]++;
		u64_stats_update_end(&rx->statss);
>>>>>>> eb3cdb58
	}
	ctx->total_size += frag_size;

	if (is_first_frag) {
		if (likely(feat & NETIF_F_RXCSUM)) {
			/* NIC passes up the partial sum */
			if (desc->csum)
				skb->ip_summed = CHECKSUM_COMPLETE;
			else
				skb->ip_summed = CHECKSUM_NONE;
			skb->csum = csum_unfold(desc->csum);
		}

<<<<<<< HEAD
		/* parse flags & pass relevant info up */
		if (likely(feat & NETIF_F_RXHASH) &&
		    gve_needs_rss(desc->flags_seq))
			skb_set_hash(skb, be32_to_cpu(desc->rss_hash),
				     gve_rss_type(desc->flags_seq));
=======
	skb = gve_rx_skb(priv, rx, page_info, napi, len,
			 data_slot, is_only_frag);
	if (!skb) {
		u64_stats_update_begin(&rx->statss);
		rx->rx_skb_alloc_fail++;
		u64_stats_update_end(&rx->statss);

		napi_free_frags(napi);
		ctx->drop_pkt = true;
		goto finish_frag;
>>>>>>> eb3cdb58
	}
	ctx->total_size += frag_size;

	if (is_first_frag) {
		if (likely(feat & NETIF_F_RXCSUM)) {
			/* NIC passes up the partial sum */
			if (desc->csum)
				skb->ip_summed = CHECKSUM_COMPLETE;
			else
				skb->ip_summed = CHECKSUM_NONE;
			skb->csum = csum_unfold(desc->csum);
		}

<<<<<<< HEAD
	if (is_last_frag) {
		skb_record_rx_queue(skb, rx->q_num);
		if (skb_is_nonlinear(skb))
			napi_gro_frags(napi);
		else
			napi_gro_receive(napi, skb);
		goto finish_ok_pkt;
	}

=======
		/* parse flags & pass relevant info up */
		if (likely(feat & NETIF_F_RXHASH) &&
		    gve_needs_rss(desc->flags_seq))
			skb_set_hash(skb, be32_to_cpu(desc->rss_hash),
				     gve_rss_type(desc->flags_seq));
	}

	if (is_last_frag) {
		skb_record_rx_queue(skb, rx->q_num);
		if (skb_is_nonlinear(skb))
			napi_gro_frags(napi);
		else
			napi_gro_receive(napi, skb);
		goto finish_ok_pkt;
	}

>>>>>>> eb3cdb58
	goto finish_frag;

finish_ok_pkt:
	cnts->ok_pkt_bytes += ctx->total_size;
	cnts->ok_pkt_cnt++;
finish_frag:
	ctx->frag_cnt++;
	if (is_last_frag) {
		cnts->total_pkt_cnt++;
		cnts->cont_pkt_cnt += (ctx->frag_cnt > 1);
		gve_rx_ctx_clear(ctx);
	}
}

bool gve_rx_work_pending(struct gve_rx_ring *rx)
{
	struct gve_rx_desc *desc;
	__be16 flags_seq;
	u32 next_idx;

	next_idx = rx->cnt & rx->mask;
	desc = rx->desc.desc_ring + next_idx;

	flags_seq = desc->flags_seq;

	return (GVE_SEQNO(flags_seq) == rx->desc.seqno);
}

static bool gve_rx_refill_buffers(struct gve_priv *priv, struct gve_rx_ring *rx)
{
	int refill_target = rx->mask + 1;
	u32 fill_cnt = rx->fill_cnt;

	while (fill_cnt - rx->cnt < refill_target) {
		struct gve_rx_slot_page_info *page_info;
		u32 idx = fill_cnt & rx->mask;

		page_info = &rx->data.page_info[idx];
		if (page_info->can_flip) {
			/* The other half of the page is free because it was
			 * free when we processed the descriptor. Flip to it.
			 */
			union gve_rx_data_slot *data_slot =
						&rx->data.data_ring[idx];

			gve_rx_flip_buff(page_info, &data_slot->addr);
			page_info->can_flip = 0;
		} else {
			/* It is possible that the networking stack has already
			 * finished processing all outstanding packets in the buffer
			 * and it can be reused.
			 * Flipping is unnecessary here - if the networking stack still
			 * owns half the page it is impossible to tell which half. Either
			 * the whole page is free or it needs to be replaced.
			 */
			int recycle = gve_rx_can_recycle_buffer(page_info);

			if (recycle < 0) {
				if (!rx->data.raw_addressing)
					gve_schedule_reset(priv);
				return false;
			}
			if (!recycle) {
				/* We can't reuse the buffer - alloc a new one*/
				union gve_rx_data_slot *data_slot =
						&rx->data.data_ring[idx];
				struct device *dev = &priv->pdev->dev;
				gve_rx_free_buffer(dev, page_info, data_slot);
				page_info->page = NULL;
				if (gve_rx_alloc_buffer(priv, dev, page_info,
							data_slot)) {
					u64_stats_update_begin(&rx->statss);
					rx->rx_buf_alloc_fail++;
					u64_stats_update_end(&rx->statss);
					break;
				}
			}
		}
		fill_cnt++;
	}
	rx->fill_cnt = fill_cnt;
	return true;
}

static int gve_clean_rx_done(struct gve_rx_ring *rx, int budget,
			     netdev_features_t feat)
{
<<<<<<< HEAD
=======
	u64 xdp_redirects = rx->xdp_actions[XDP_REDIRECT];
	u64 xdp_txs = rx->xdp_actions[XDP_TX];
>>>>>>> eb3cdb58
	struct gve_rx_ctx *ctx = &rx->ctx;
	struct gve_priv *priv = rx->gve;
	struct gve_rx_cnts cnts = {0};
	struct gve_rx_desc *next_desc;
	u32 idx = rx->cnt & rx->mask;
	u32 work_done = 0;
<<<<<<< HEAD

	struct gve_rx_desc *desc = &rx->desc.desc_ring[idx];

=======

	struct gve_rx_desc *desc = &rx->desc.desc_ring[idx];

>>>>>>> eb3cdb58
	// Exceed budget only if (and till) the inflight packet is consumed.
	while ((GVE_SEQNO(desc->flags_seq) == rx->desc.seqno) &&
	       (work_done < budget || ctx->frag_cnt)) {
		next_desc = &rx->desc.desc_ring[(idx + 1) & rx->mask];
		prefetch(next_desc);

		gve_rx(rx, feat, desc, idx, &cnts);

		rx->cnt++;
		idx = rx->cnt & rx->mask;
		desc = &rx->desc.desc_ring[idx];
		rx->desc.seqno = gve_next_seqno(rx->desc.seqno);
		work_done++;
	}

	// The device will only send whole packets.
	if (unlikely(ctx->frag_cnt)) {
		struct napi_struct *napi = &priv->ntfy_blocks[rx->ntfy_id].napi;

		napi_free_frags(napi);
		gve_rx_ctx_clear(&rx->ctx);
		netdev_warn(priv->dev, "Unexpected seq number %d with incomplete packet, expected %d, scheduling reset",
			    GVE_SEQNO(desc->flags_seq), rx->desc.seqno);
		gve_schedule_reset(rx->gve);
	}

	if (!work_done && rx->fill_cnt - rx->cnt > rx->db_threshold)
		return 0;

	if (work_done) {
		u64_stats_update_begin(&rx->statss);
		rx->rpackets += cnts.ok_pkt_cnt;
		rx->rbytes += cnts.ok_pkt_bytes;
		rx->rx_cont_packet_cnt += cnts.cont_pkt_cnt;
		rx->rx_desc_err_dropped_pkt += cnts.desc_err_pkt_cnt;
		u64_stats_update_end(&rx->statss);
	}
<<<<<<< HEAD
=======

	if (xdp_txs != rx->xdp_actions[XDP_TX])
		gve_xdp_tx_flush(priv, rx->q_num);

	if (xdp_redirects != rx->xdp_actions[XDP_REDIRECT])
		xdp_do_flush();
>>>>>>> eb3cdb58

	/* restock ring slots */
	if (!rx->data.raw_addressing) {
		/* In QPL mode buffs are refilled as the desc are processed */
		rx->fill_cnt += work_done;
	} else if (rx->fill_cnt - rx->cnt <= rx->db_threshold) {
		/* In raw addressing mode buffs are only refilled if the avail
		 * falls below a threshold.
		 */
		if (!gve_rx_refill_buffers(priv, rx))
			return 0;

		/* If we were not able to completely refill buffers, we'll want
		 * to schedule this queue for work again to refill buffers.
		 */
		if (rx->fill_cnt - rx->cnt <= rx->db_threshold) {
			gve_rx_write_doorbell(priv, rx);
			return budget;
		}
	}

	gve_rx_write_doorbell(priv, rx);
	return cnts.total_pkt_cnt;
}

int gve_rx_poll(struct gve_notify_block *block, int budget)
{
	struct gve_rx_ring *rx = block->rx;
	netdev_features_t feat;
	int work_done = 0;

	feat = block->napi.dev->features;

	/* If budget is 0, do all the work */
	if (budget == 0)
		budget = INT_MAX;

	if (budget > 0)
		work_done = gve_clean_rx_done(rx, budget, feat);

	return work_done;
}<|MERGE_RESOLUTION|>--- conflicted
+++ resolved
@@ -127,11 +127,7 @@
 		return -ENOMEM;
 
 	if (!rx->data.raw_addressing) {
-<<<<<<< HEAD
-		rx->data.qpl = gve_assign_rx_qpl(priv);
-=======
 		rx->data.qpl = gve_assign_rx_qpl(priv, rx->q_num);
->>>>>>> eb3cdb58
 		if (!rx->data.qpl) {
 			kvfree(rx->data.page_info);
 			rx->data.page_info = NULL;
@@ -563,11 +559,7 @@
 
 	if (len <= priv->rx_copybreak && is_only_frag)  {
 		/* Just copy small packets */
-<<<<<<< HEAD
-		skb = gve_rx_copy(netdev, napi, page_info, len, GVE_RX_PAD);
-=======
 		skb = gve_rx_copy(netdev, napi, page_info, len);
->>>>>>> eb3cdb58
 		if (skb) {
 			u64_stats_update_begin(&rx->statss);
 			rx->rx_copied_pkt++;
@@ -602,13 +594,6 @@
 	return skb;
 }
 
-<<<<<<< HEAD
-#define GVE_PKTCONT_BIT_IS_SET(x) (GVE_RXF_PKT_CONT & (x))
-static void gve_rx(struct gve_rx_ring *rx, netdev_features_t feat,
-		   struct gve_rx_desc *desc, u32 idx,
-		   struct gve_rx_cnts *cnts)
-{
-=======
 static int gve_xsk_pool_redirect(struct net_device *dev,
 				 struct gve_rx_ring *rx,
 				 void *data, int len,
@@ -715,7 +700,6 @@
 		   struct gve_rx_desc *desc, u32 idx,
 		   struct gve_rx_cnts *cnts)
 {
->>>>>>> eb3cdb58
 	bool is_last_frag = !GVE_PKTCONT_BIT_IS_SET(desc->flags_seq);
 	struct gve_rx_slot_page_info *page_info;
 	u16 frag_size = be16_to_cpu(desc->len);
@@ -728,10 +712,7 @@
 	dma_addr_t page_bus;
 	void *va;
 
-<<<<<<< HEAD
-=======
 	u16 len = frag_size;
->>>>>>> eb3cdb58
 	struct napi_struct *napi = &priv->ntfy_blocks[rx->ntfy_id].napi;
 	bool is_first_frag = ctx->frag_cnt == 0;
 
@@ -755,7 +736,6 @@
 		gve_schedule_reset(rx->gve);
 		goto finish_frag;
 	}
-<<<<<<< HEAD
 
 	/* Prefetch two packet buffers ahead, we will need it soon. */
 	page_info = &rx->data.page_info[(idx + 2) & rx->mask];
@@ -764,16 +744,6 @@
 	prefetch(va);              /* Packet header. */
 	prefetch(va + 64);         /* Next cacheline too. */
 
-=======
-
-	/* Prefetch two packet buffers ahead, we will need it soon. */
-	page_info = &rx->data.page_info[(idx + 2) & rx->mask];
-	va = page_info->page_address + page_info->page_offset;
-	prefetch(page_info->page); /* Kernel page struct. */
-	prefetch(va);              /* Packet header. */
-	prefetch(va + 64);         /* Next cacheline too. */
-
->>>>>>> eb3cdb58
 	page_info = &rx->data.page_info[idx];
 	data_slot = &rx->data.data_ring[idx];
 	page_bus = (rx->data.raw_addressing) ?
@@ -782,20 +752,6 @@
 	dma_sync_single_for_cpu(&priv->pdev->dev, page_bus,
 				PAGE_SIZE, DMA_FROM_DEVICE);
 	page_info->pad = is_first_frag ? GVE_RX_PAD : 0;
-<<<<<<< HEAD
-	frag_size -= page_info->pad;
-
-	skb = gve_rx_skb(priv, rx, page_info, napi, frag_size,
-			 data_slot, is_only_frag);
-	if (!skb) {
-		u64_stats_update_begin(&rx->statss);
-		rx->rx_skb_alloc_fail++;
-		u64_stats_update_end(&rx->statss);
-
-		napi_free_frags(napi);
-		ctx->drop_pkt = true;
-		goto finish_frag;
-=======
 	len -= page_info->pad;
 	frag_size -= page_info->pad;
 
@@ -822,7 +778,18 @@
 		u64_stats_update_begin(&rx->statss);
 		rx->xdp_actions[XDP_PASS]++;
 		u64_stats_update_end(&rx->statss);
->>>>>>> eb3cdb58
+	}
+
+	skb = gve_rx_skb(priv, rx, page_info, napi, len,
+			 data_slot, is_only_frag);
+	if (!skb) {
+		u64_stats_update_begin(&rx->statss);
+		rx->rx_skb_alloc_fail++;
+		u64_stats_update_end(&rx->statss);
+
+		napi_free_frags(napi);
+		ctx->drop_pkt = true;
+		goto finish_frag;
 	}
 	ctx->total_size += frag_size;
 
@@ -836,38 +803,13 @@
 			skb->csum = csum_unfold(desc->csum);
 		}
 
-<<<<<<< HEAD
 		/* parse flags & pass relevant info up */
 		if (likely(feat & NETIF_F_RXHASH) &&
 		    gve_needs_rss(desc->flags_seq))
 			skb_set_hash(skb, be32_to_cpu(desc->rss_hash),
 				     gve_rss_type(desc->flags_seq));
-=======
-	skb = gve_rx_skb(priv, rx, page_info, napi, len,
-			 data_slot, is_only_frag);
-	if (!skb) {
-		u64_stats_update_begin(&rx->statss);
-		rx->rx_skb_alloc_fail++;
-		u64_stats_update_end(&rx->statss);
-
-		napi_free_frags(napi);
-		ctx->drop_pkt = true;
-		goto finish_frag;
->>>>>>> eb3cdb58
-	}
-	ctx->total_size += frag_size;
-
-	if (is_first_frag) {
-		if (likely(feat & NETIF_F_RXCSUM)) {
-			/* NIC passes up the partial sum */
-			if (desc->csum)
-				skb->ip_summed = CHECKSUM_COMPLETE;
-			else
-				skb->ip_summed = CHECKSUM_NONE;
-			skb->csum = csum_unfold(desc->csum);
-		}
-
-<<<<<<< HEAD
+	}
+
 	if (is_last_frag) {
 		skb_record_rx_queue(skb, rx->q_num);
 		if (skb_is_nonlinear(skb))
@@ -877,24 +819,6 @@
 		goto finish_ok_pkt;
 	}
 
-=======
-		/* parse flags & pass relevant info up */
-		if (likely(feat & NETIF_F_RXHASH) &&
-		    gve_needs_rss(desc->flags_seq))
-			skb_set_hash(skb, be32_to_cpu(desc->rss_hash),
-				     gve_rss_type(desc->flags_seq));
-	}
-
-	if (is_last_frag) {
-		skb_record_rx_queue(skb, rx->q_num);
-		if (skb_is_nonlinear(skb))
-			napi_gro_frags(napi);
-		else
-			napi_gro_receive(napi, skb);
-		goto finish_ok_pkt;
-	}
-
->>>>>>> eb3cdb58
 	goto finish_frag;
 
 finish_ok_pkt:
@@ -982,26 +906,17 @@
 static int gve_clean_rx_done(struct gve_rx_ring *rx, int budget,
 			     netdev_features_t feat)
 {
-<<<<<<< HEAD
-=======
 	u64 xdp_redirects = rx->xdp_actions[XDP_REDIRECT];
 	u64 xdp_txs = rx->xdp_actions[XDP_TX];
->>>>>>> eb3cdb58
 	struct gve_rx_ctx *ctx = &rx->ctx;
 	struct gve_priv *priv = rx->gve;
 	struct gve_rx_cnts cnts = {0};
 	struct gve_rx_desc *next_desc;
 	u32 idx = rx->cnt & rx->mask;
 	u32 work_done = 0;
-<<<<<<< HEAD
 
 	struct gve_rx_desc *desc = &rx->desc.desc_ring[idx];
 
-=======
-
-	struct gve_rx_desc *desc = &rx->desc.desc_ring[idx];
-
->>>>>>> eb3cdb58
 	// Exceed budget only if (and till) the inflight packet is consumed.
 	while ((GVE_SEQNO(desc->flags_seq) == rx->desc.seqno) &&
 	       (work_done < budget || ctx->frag_cnt)) {
@@ -1039,15 +954,12 @@
 		rx->rx_desc_err_dropped_pkt += cnts.desc_err_pkt_cnt;
 		u64_stats_update_end(&rx->statss);
 	}
-<<<<<<< HEAD
-=======
 
 	if (xdp_txs != rx->xdp_actions[XDP_TX])
 		gve_xdp_tx_flush(priv, rx->q_num);
 
 	if (xdp_redirects != rx->xdp_actions[XDP_REDIRECT])
 		xdp_do_flush();
->>>>>>> eb3cdb58
 
 	/* restock ring slots */
 	if (!rx->data.raw_addressing) {
