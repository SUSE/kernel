--- conflicted
+++ resolved
@@ -246,12 +246,6 @@
 		page_ref_sub(rx->data.page_info[i].page,
 			     rx->data.page_info[i].pagecnt_bias - 1);
 
-<<<<<<< HEAD
-	gve_unassign_qpl(priv, rx->data.qpl->id);
-	rx->data.qpl = NULL;
-
-=======
->>>>>>> 2d5404ca
 	return err;
 
 alloc_err_rda:
@@ -276,15 +270,11 @@
 			  int idx)
 {
 	struct device *hdev = &priv->pdev->dev;
-<<<<<<< HEAD
-=======
 	u32 slots = cfg->ring_size;
->>>>>>> 2d5404ca
 	int filled_pages;
 	int qpl_page_cnt;
 	u32 qpl_id = 0;
 	size_t bytes;
-	u32 slots;
 	int err;
 
 	netif_dbg(priv, drv, priv->dev, "allocating rx ring\n");
@@ -351,11 +341,7 @@
 		  (unsigned long)rx->data.data_bus);
 
 	/* alloc rx desc ring */
-<<<<<<< HEAD
-	bytes = sizeof(struct gve_rx_desc) * priv->rx_desc_cnt;
-=======
 	bytes = sizeof(struct gve_rx_desc) * cfg->ring_size;
->>>>>>> 2d5404ca
 	rx->desc.desc_ring = dma_alloc_coherent(hdev, bytes, &rx->desc.bus,
 						GFP_KERNEL);
 	if (!rx->desc.desc_ring) {
@@ -365,12 +351,6 @@
 	rx->db_threshold = slots / 2;
 	gve_rx_init_ring_state_gqi(rx);
 
-<<<<<<< HEAD
-	/* Allocating half-page buffers allows page-flipping which is faster
-	 * than copying or allocating new pages.
-	 */
-=======
->>>>>>> 2d5404ca
 	rx->packet_buffer_size = GVE_DEFAULT_RX_BUFFER_SIZE;
 	gve_rx_ctx_clear(&rx->ctx);
 
