--- conflicted
+++ resolved
@@ -238,12 +238,8 @@
 	tx->dqo.tx_qpl_buf_next = NULL;
 
 	if (tx->dqo.qpl) {
-<<<<<<< HEAD
-		gve_unassign_qpl(priv, tx->dqo.qpl->id);
-=======
 		qpl_id = gve_tx_qpl_id(priv, tx->q_num);
 		gve_free_queue_page_list(priv, tx->dqo.qpl, qpl_id);
->>>>>>> 2d5404ca
 		tx->dqo.qpl = NULL;
 	}
 
@@ -251,32 +247,6 @@
 }
 
 static int gve_tx_qpl_buf_init(struct gve_tx_ring *tx)
-<<<<<<< HEAD
-{
-	int num_tx_qpl_bufs = GVE_TX_BUFS_PER_PAGE_DQO *
-		tx->dqo.qpl->num_entries;
-	int i;
-
-	tx->dqo.tx_qpl_buf_next = kvcalloc(num_tx_qpl_bufs,
-					   sizeof(tx->dqo.tx_qpl_buf_next[0]),
-					   GFP_KERNEL);
-	if (!tx->dqo.tx_qpl_buf_next)
-		return -ENOMEM;
-
-	tx->dqo.num_tx_qpl_bufs = num_tx_qpl_bufs;
-
-	/* Generate free TX buf list */
-	for (i = 0; i < num_tx_qpl_bufs - 1; i++)
-		tx->dqo.tx_qpl_buf_next[i] = i + 1;
-	tx->dqo.tx_qpl_buf_next[num_tx_qpl_bufs - 1] = -1;
-
-	atomic_set_release(&tx->dqo_compl.free_tx_qpl_buf_head, -1);
-	return 0;
-}
-
-static int gve_tx_alloc_ring_dqo(struct gve_priv *priv, int idx)
-=======
->>>>>>> 2d5404ca
 {
 	int num_tx_qpl_bufs = GVE_TX_BUFS_PER_PAGE_DQO *
 		tx->dqo.qpl->num_entries;
@@ -328,15 +298,8 @@
 	atomic_set_release(&tx->dqo_compl.hw_tx_head, 0);
 
 	/* Queue sizes must be a power of 2 */
-<<<<<<< HEAD
-	tx->mask = priv->tx_desc_cnt - 1;
-	tx->dqo.complq_mask = priv->queue_format == GVE_DQO_RDA_FORMAT ?
-		priv->options_dqo_rda.tx_comp_ring_entries - 1 :
-		tx->mask;
-=======
 	tx->mask = cfg->ring_size - 1;
 	tx->dqo.complq_mask = tx->mask;
->>>>>>> 2d5404ca
 
 	/* The max number of pending packets determines the maximum number of
 	 * descriptors which maybe written to the completion queue.
@@ -392,28 +355,18 @@
 	if (!tx->q_resources)
 		goto err;
 
-<<<<<<< HEAD
-	if (gve_is_qpl(priv)) {
-		tx->dqo.qpl = gve_assign_tx_qpl(priv, idx);
-=======
 	if (!cfg->raw_addressing) {
 		qpl_id = gve_tx_qpl_id(priv, tx->q_num);
 		qpl_page_cnt = priv->tx_pages_per_qpl;
 
 		tx->dqo.qpl = gve_alloc_queue_page_list(priv, qpl_id,
 							qpl_page_cnt);
->>>>>>> 2d5404ca
 		if (!tx->dqo.qpl)
 			goto err;
 
 		if (gve_tx_qpl_buf_init(tx))
 			goto err;
 	}
-<<<<<<< HEAD
-
-	gve_tx_add_to_block(priv, idx);
-=======
->>>>>>> 2d5404ca
 
 	return 0;
 
