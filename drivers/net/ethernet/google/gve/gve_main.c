// SPDX-License-Identifier: (GPL-2.0 OR MIT)
/* Google virtual Ethernet (gve) driver
 *
 * Copyright (C) 2015-2021 Google, Inc.
 */

#include <linux/bpf.h>
#include <linux/cpumask.h>
#include <linux/etherdevice.h>
#include <linux/filter.h>
#include <linux/interrupt.h>
#include <linux/module.h>
#include <linux/pci.h>
#include <linux/sched.h>
#include <linux/timer.h>
#include <linux/workqueue.h>
#include <linux/utsname.h>
#include <linux/version.h>
#include <net/sch_generic.h>
#include <net/xdp_sock_drv.h>
#include "gve.h"
#include "gve_dqo.h"
#include "gve_adminq.h"
#include "gve_register.h"

#define GVE_DEFAULT_RX_COPYBREAK	(256)

#define DEFAULT_MSG_LEVEL	(NETIF_MSG_DRV | NETIF_MSG_LINK)
#define GVE_VERSION		"1.0.0"
#define GVE_VERSION_PREFIX	"GVE-"

// Minimum amount of time between queue kicks in msec (10 seconds)
#define MIN_TX_TIMEOUT_GAP (1000 * 10)

<<<<<<< HEAD
char gve_driver_name[] = "gve";
=======
>>>>>>> eb3cdb58
const char gve_version_str[] = GVE_VERSION;
static const char gve_version_prefix[] = GVE_VERSION_PREFIX;

static int gve_verify_driver_compatibility(struct gve_priv *priv)
{
	int err;
	struct gve_driver_info *driver_info;
	dma_addr_t driver_info_bus;

	driver_info = dma_alloc_coherent(&priv->pdev->dev,
					 sizeof(struct gve_driver_info),
					 &driver_info_bus, GFP_KERNEL);
	if (!driver_info)
		return -ENOMEM;

	*driver_info = (struct gve_driver_info) {
		.os_type = 1, /* Linux */
		.os_version_major = cpu_to_be32(LINUX_VERSION_MAJOR),
		.os_version_minor = cpu_to_be32(LINUX_VERSION_SUBLEVEL),
		.os_version_sub = cpu_to_be32(LINUX_VERSION_PATCHLEVEL),
		.driver_capability_flags = {
			cpu_to_be64(GVE_DRIVER_CAPABILITY_FLAGS1),
			cpu_to_be64(GVE_DRIVER_CAPABILITY_FLAGS2),
			cpu_to_be64(GVE_DRIVER_CAPABILITY_FLAGS3),
			cpu_to_be64(GVE_DRIVER_CAPABILITY_FLAGS4),
		},
	};
	strscpy(driver_info->os_version_str1, utsname()->release,
		sizeof(driver_info->os_version_str1));
	strscpy(driver_info->os_version_str2, utsname()->version,
		sizeof(driver_info->os_version_str2));

	err = gve_adminq_verify_driver_compatibility(priv,
						     sizeof(struct gve_driver_info),
						     driver_info_bus);

	/* It's ok if the device doesn't support this */
	if (err == -EOPNOTSUPP)
		err = 0;

	dma_free_coherent(&priv->pdev->dev,
			  sizeof(struct gve_driver_info),
			  driver_info, driver_info_bus);
	return err;
}

static netdev_tx_t gve_start_xmit(struct sk_buff *skb, struct net_device *dev)
{
	struct gve_priv *priv = netdev_priv(dev);

	if (gve_is_gqi(priv))
		return gve_tx(skb, dev);
	else
		return gve_tx_dqo(skb, dev);
}

static void gve_get_stats(struct net_device *dev, struct rtnl_link_stats64 *s)
{
	struct gve_priv *priv = netdev_priv(dev);
	unsigned int start;
	u64 packets, bytes;
<<<<<<< HEAD
=======
	int num_tx_queues;
>>>>>>> eb3cdb58
	int ring;

	num_tx_queues = gve_num_tx_queues(priv);
	if (priv->rx) {
		for (ring = 0; ring < priv->rx_cfg.num_queues; ring++) {
			do {
				start =
				  u64_stats_fetch_begin(&priv->rx[ring].statss);
				packets = priv->rx[ring].rpackets;
				bytes = priv->rx[ring].rbytes;
			} while (u64_stats_fetch_retry(&priv->rx[ring].statss,
						       start));
			s->rx_packets += packets;
			s->rx_bytes += bytes;
		}
	}
	if (priv->tx) {
		for (ring = 0; ring < num_tx_queues; ring++) {
			do {
				start =
				  u64_stats_fetch_begin(&priv->tx[ring].statss);
				packets = priv->tx[ring].pkt_done;
				bytes = priv->tx[ring].bytes_done;
			} while (u64_stats_fetch_retry(&priv->tx[ring].statss,
						       start));
			s->tx_packets += packets;
			s->tx_bytes += bytes;
		}
	}
}

static int gve_alloc_counter_array(struct gve_priv *priv)
{
	priv->counter_array =
		dma_alloc_coherent(&priv->pdev->dev,
				   priv->num_event_counters *
				   sizeof(*priv->counter_array),
				   &priv->counter_array_bus, GFP_KERNEL);
	if (!priv->counter_array)
		return -ENOMEM;

	return 0;
}

static void gve_free_counter_array(struct gve_priv *priv)
{
	if (!priv->counter_array)
		return;

	dma_free_coherent(&priv->pdev->dev,
			  priv->num_event_counters *
			  sizeof(*priv->counter_array),
			  priv->counter_array, priv->counter_array_bus);
	priv->counter_array = NULL;
}

/* NIC requests to report stats */
static void gve_stats_report_task(struct work_struct *work)
{
	struct gve_priv *priv = container_of(work, struct gve_priv,
					     stats_report_task);
	if (gve_get_do_report_stats(priv)) {
		gve_handle_report_stats(priv);
		gve_clear_do_report_stats(priv);
	}
}

static void gve_stats_report_schedule(struct gve_priv *priv)
{
	if (!gve_get_probe_in_progress(priv) &&
	    !gve_get_reset_in_progress(priv)) {
		gve_set_do_report_stats(priv);
		queue_work(priv->gve_wq, &priv->stats_report_task);
	}
}

static void gve_stats_report_timer(struct timer_list *t)
{
	struct gve_priv *priv = from_timer(priv, t, stats_report_timer);

	mod_timer(&priv->stats_report_timer,
		  round_jiffies(jiffies +
		  msecs_to_jiffies(priv->stats_report_timer_period)));
	gve_stats_report_schedule(priv);
}

static int gve_alloc_stats_report(struct gve_priv *priv)
{
	int tx_stats_num, rx_stats_num;

	tx_stats_num = (GVE_TX_STATS_REPORT_NUM + NIC_TX_STATS_REPORT_NUM) *
		       gve_num_tx_queues(priv);
	rx_stats_num = (GVE_RX_STATS_REPORT_NUM + NIC_RX_STATS_REPORT_NUM) *
		       priv->rx_cfg.num_queues;
	priv->stats_report_len = struct_size(priv->stats_report, stats,
					     tx_stats_num + rx_stats_num);
	priv->stats_report =
		dma_alloc_coherent(&priv->pdev->dev, priv->stats_report_len,
				   &priv->stats_report_bus, GFP_KERNEL);
	if (!priv->stats_report)
		return -ENOMEM;
	/* Set up timer for the report-stats task */
	timer_setup(&priv->stats_report_timer, gve_stats_report_timer, 0);
	priv->stats_report_timer_period = GVE_STATS_REPORT_TIMER_PERIOD;
	return 0;
}

static void gve_free_stats_report(struct gve_priv *priv)
{
	if (!priv->stats_report)
		return;

	del_timer_sync(&priv->stats_report_timer);
	dma_free_coherent(&priv->pdev->dev, priv->stats_report_len,
			  priv->stats_report, priv->stats_report_bus);
	priv->stats_report = NULL;
}

static irqreturn_t gve_mgmnt_intr(int irq, void *arg)
{
	struct gve_priv *priv = arg;

	queue_work(priv->gve_wq, &priv->service_task);
	return IRQ_HANDLED;
}

static irqreturn_t gve_intr(int irq, void *arg)
{
	struct gve_notify_block *block = arg;
	struct gve_priv *priv = block->priv;

	iowrite32be(GVE_IRQ_MASK, gve_irq_doorbell(priv, block));
	napi_schedule_irqoff(&block->napi);
	return IRQ_HANDLED;
}

static irqreturn_t gve_intr_dqo(int irq, void *arg)
{
	struct gve_notify_block *block = arg;

	/* Interrupts are automatically masked */
	napi_schedule_irqoff(&block->napi);
	return IRQ_HANDLED;
}

static int gve_napi_poll(struct napi_struct *napi, int budget)
{
	struct gve_notify_block *block;
	__be32 __iomem *irq_doorbell;
	bool reschedule = false;
	struct gve_priv *priv;
	int work_done = 0;

	block = container_of(napi, struct gve_notify_block, napi);
	priv = block->priv;

<<<<<<< HEAD
	if (block->tx)
		reschedule |= gve_tx_poll(block, budget);
=======
	if (block->tx) {
		if (block->tx->q_num < priv->tx_cfg.num_queues)
			reschedule |= gve_tx_poll(block, budget);
		else
			reschedule |= gve_xdp_poll(block, budget);
	}

>>>>>>> eb3cdb58
	if (block->rx) {
		work_done = gve_rx_poll(block, budget);
		reschedule |= work_done == budget;
	}

	if (reschedule)
		return budget;

       /* Complete processing - don't unmask irq if busy polling is enabled */
	if (likely(napi_complete_done(napi, work_done))) {
		irq_doorbell = gve_irq_doorbell(priv, block);
		iowrite32be(GVE_IRQ_ACK | GVE_IRQ_EVENT, irq_doorbell);

		/* Ensure IRQ ACK is visible before we check pending work.
		 * If queue had issued updates, it would be truly visible.
		 */
		mb();

		if (block->tx)
			reschedule |= gve_tx_clean_pending(priv, block->tx);
		if (block->rx)
			reschedule |= gve_rx_work_pending(block->rx);

		if (reschedule && napi_reschedule(napi))
			iowrite32be(GVE_IRQ_MASK, irq_doorbell);
	}
	return work_done;
}

static int gve_napi_poll_dqo(struct napi_struct *napi, int budget)
{
	struct gve_notify_block *block =
		container_of(napi, struct gve_notify_block, napi);
	struct gve_priv *priv = block->priv;
	bool reschedule = false;
	int work_done = 0;

	if (block->tx)
		reschedule |= gve_tx_poll_dqo(block, /*do_clean=*/true);

	if (block->rx) {
		work_done = gve_rx_poll_dqo(block, budget);
		reschedule |= work_done == budget;
	}

	if (reschedule)
		return budget;

	if (likely(napi_complete_done(napi, work_done))) {
		/* Enable interrupts again.
		 *
		 * We don't need to repoll afterwards because HW supports the
		 * PCI MSI-X PBA feature.
		 *
		 * Another interrupt would be triggered if a new event came in
		 * since the last one.
		 */
		gve_write_irq_doorbell_dqo(priv, block,
					   GVE_ITR_NO_UPDATE_DQO | GVE_ITR_ENABLE_BIT_DQO);
	}

	return work_done;
}

static int gve_alloc_notify_blocks(struct gve_priv *priv)
{
	int num_vecs_requested = priv->num_ntfy_blks + 1;
	unsigned int active_cpus;
	int vecs_enabled;
	int i, j;
	int err;

	priv->msix_vectors = kvcalloc(num_vecs_requested,
				      sizeof(*priv->msix_vectors), GFP_KERNEL);
	if (!priv->msix_vectors)
		return -ENOMEM;
	for (i = 0; i < num_vecs_requested; i++)
		priv->msix_vectors[i].entry = i;
	vecs_enabled = pci_enable_msix_range(priv->pdev, priv->msix_vectors,
					     GVE_MIN_MSIX, num_vecs_requested);
	if (vecs_enabled < 0) {
		dev_err(&priv->pdev->dev, "Could not enable min msix %d/%d\n",
			GVE_MIN_MSIX, vecs_enabled);
		err = vecs_enabled;
		goto abort_with_msix_vectors;
	}
	if (vecs_enabled != num_vecs_requested) {
		int new_num_ntfy_blks = (vecs_enabled - 1) & ~0x1;
		int vecs_per_type = new_num_ntfy_blks / 2;
		int vecs_left = new_num_ntfy_blks % 2;

		priv->num_ntfy_blks = new_num_ntfy_blks;
		priv->mgmt_msix_idx = priv->num_ntfy_blks;
		priv->tx_cfg.max_queues = min_t(int, priv->tx_cfg.max_queues,
						vecs_per_type);
		priv->rx_cfg.max_queues = min_t(int, priv->rx_cfg.max_queues,
						vecs_per_type + vecs_left);
		dev_err(&priv->pdev->dev,
			"Could not enable desired msix, only enabled %d, adjusting tx max queues to %d, and rx max queues to %d\n",
			vecs_enabled, priv->tx_cfg.max_queues,
			priv->rx_cfg.max_queues);
		if (priv->tx_cfg.num_queues > priv->tx_cfg.max_queues)
			priv->tx_cfg.num_queues = priv->tx_cfg.max_queues;
		if (priv->rx_cfg.num_queues > priv->rx_cfg.max_queues)
			priv->rx_cfg.num_queues = priv->rx_cfg.max_queues;
	}
	/* Half the notification blocks go to TX and half to RX */
	active_cpus = min_t(int, priv->num_ntfy_blks / 2, num_online_cpus());

	/* Setup Management Vector  - the last vector */
	snprintf(priv->mgmt_msix_name, sizeof(priv->mgmt_msix_name), "gve-mgmnt@pci:%s",
		 pci_name(priv->pdev));
	err = request_irq(priv->msix_vectors[priv->mgmt_msix_idx].vector,
			  gve_mgmnt_intr, 0, priv->mgmt_msix_name, priv);
	if (err) {
		dev_err(&priv->pdev->dev, "Did not receive management vector.\n");
		goto abort_with_msix_enabled;
	}
	priv->irq_db_indices =
		dma_alloc_coherent(&priv->pdev->dev,
				   priv->num_ntfy_blks *
				   sizeof(*priv->irq_db_indices),
				   &priv->irq_db_indices_bus, GFP_KERNEL);
	if (!priv->irq_db_indices) {
		err = -ENOMEM;
		goto abort_with_mgmt_vector;
	}

	priv->ntfy_blocks = kvzalloc(priv->num_ntfy_blks *
				     sizeof(*priv->ntfy_blocks), GFP_KERNEL);
	if (!priv->ntfy_blocks) {
		err = -ENOMEM;
		goto abort_with_irq_db_indices;
	}

	/* Setup the other blocks - the first n-1 vectors */
	for (i = 0; i < priv->num_ntfy_blks; i++) {
		struct gve_notify_block *block = &priv->ntfy_blocks[i];
		int msix_idx = i;

		snprintf(block->name, sizeof(block->name), "gve-ntfy-blk%d@pci:%s",
			 i, pci_name(priv->pdev));
		block->priv = priv;
		err = request_irq(priv->msix_vectors[msix_idx].vector,
				  gve_is_gqi(priv) ? gve_intr : gve_intr_dqo,
				  0, block->name, block);
		if (err) {
			dev_err(&priv->pdev->dev,
				"Failed to receive msix vector %d\n", i);
			goto abort_with_some_ntfy_blocks;
		}
		irq_set_affinity_hint(priv->msix_vectors[msix_idx].vector,
				      get_cpu_mask(i % active_cpus));
		block->irq_db_index = &priv->irq_db_indices[i].index;
	}
	return 0;
abort_with_some_ntfy_blocks:
	for (j = 0; j < i; j++) {
		struct gve_notify_block *block = &priv->ntfy_blocks[j];
		int msix_idx = j;

		irq_set_affinity_hint(priv->msix_vectors[msix_idx].vector,
				      NULL);
		free_irq(priv->msix_vectors[msix_idx].vector, block);
	}
	kvfree(priv->ntfy_blocks);
	priv->ntfy_blocks = NULL;
abort_with_irq_db_indices:
	dma_free_coherent(&priv->pdev->dev, priv->num_ntfy_blks *
			  sizeof(*priv->irq_db_indices),
			  priv->irq_db_indices, priv->irq_db_indices_bus);
	priv->irq_db_indices = NULL;
abort_with_mgmt_vector:
	free_irq(priv->msix_vectors[priv->mgmt_msix_idx].vector, priv);
abort_with_msix_enabled:
	pci_disable_msix(priv->pdev);
abort_with_msix_vectors:
	kvfree(priv->msix_vectors);
	priv->msix_vectors = NULL;
	return err;
}

static void gve_free_notify_blocks(struct gve_priv *priv)
{
	int i;

	if (!priv->msix_vectors)
		return;
<<<<<<< HEAD

	/* Free the irqs */
	for (i = 0; i < priv->num_ntfy_blks; i++) {
		struct gve_notify_block *block = &priv->ntfy_blocks[i];
		int msix_idx = i;

=======

	/* Free the irqs */
	for (i = 0; i < priv->num_ntfy_blks; i++) {
		struct gve_notify_block *block = &priv->ntfy_blocks[i];
		int msix_idx = i;

>>>>>>> eb3cdb58
		irq_set_affinity_hint(priv->msix_vectors[msix_idx].vector,
				      NULL);
		free_irq(priv->msix_vectors[msix_idx].vector, block);
	}
	free_irq(priv->msix_vectors[priv->mgmt_msix_idx].vector, priv);
	kvfree(priv->ntfy_blocks);
	priv->ntfy_blocks = NULL;
	dma_free_coherent(&priv->pdev->dev, priv->num_ntfy_blks *
			  sizeof(*priv->irq_db_indices),
			  priv->irq_db_indices, priv->irq_db_indices_bus);
	priv->irq_db_indices = NULL;
	pci_disable_msix(priv->pdev);
	kvfree(priv->msix_vectors);
	priv->msix_vectors = NULL;
}

static int gve_setup_device_resources(struct gve_priv *priv)
{
	int err;

	err = gve_alloc_counter_array(priv);
	if (err)
		return err;
	err = gve_alloc_notify_blocks(priv);
	if (err)
		goto abort_with_counter;
	err = gve_alloc_stats_report(priv);
	if (err)
		goto abort_with_ntfy_blocks;
	err = gve_adminq_configure_device_resources(priv,
						    priv->counter_array_bus,
						    priv->num_event_counters,
						    priv->irq_db_indices_bus,
						    priv->num_ntfy_blks);
	if (unlikely(err)) {
		dev_err(&priv->pdev->dev,
			"could not setup device_resources: err=%d\n", err);
		err = -ENXIO;
		goto abort_with_stats_report;
	}

	if (priv->queue_format == GVE_DQO_RDA_FORMAT) {
		priv->ptype_lut_dqo = kvzalloc(sizeof(*priv->ptype_lut_dqo),
					       GFP_KERNEL);
		if (!priv->ptype_lut_dqo) {
			err = -ENOMEM;
			goto abort_with_stats_report;
		}
		err = gve_adminq_get_ptype_map_dqo(priv, priv->ptype_lut_dqo);
		if (err) {
			dev_err(&priv->pdev->dev,
				"Failed to get ptype map: err=%d\n", err);
			goto abort_with_ptype_lut;
		}
	}

	err = gve_adminq_report_stats(priv, priv->stats_report_len,
				      priv->stats_report_bus,
				      GVE_STATS_REPORT_TIMER_PERIOD);
	if (err)
		dev_err(&priv->pdev->dev,
			"Failed to report stats: err=%d\n", err);
	gve_set_device_resources_ok(priv);
	return 0;

abort_with_ptype_lut:
	kvfree(priv->ptype_lut_dqo);
	priv->ptype_lut_dqo = NULL;
abort_with_stats_report:
	gve_free_stats_report(priv);
abort_with_ntfy_blocks:
	gve_free_notify_blocks(priv);
abort_with_counter:
	gve_free_counter_array(priv);

	return err;
}

static void gve_trigger_reset(struct gve_priv *priv);

static void gve_teardown_device_resources(struct gve_priv *priv)
{
	int err;

	/* Tell device its resources are being freed */
	if (gve_get_device_resources_ok(priv)) {
		/* detach the stats report */
		err = gve_adminq_report_stats(priv, 0, 0x0, GVE_STATS_REPORT_TIMER_PERIOD);
		if (err) {
			dev_err(&priv->pdev->dev,
				"Failed to detach stats report: err=%d\n", err);
			gve_trigger_reset(priv);
		}
		err = gve_adminq_deconfigure_device_resources(priv);
		if (err) {
			dev_err(&priv->pdev->dev,
				"Could not deconfigure device resources: err=%d\n",
				err);
			gve_trigger_reset(priv);
		}
	}

	kvfree(priv->ptype_lut_dqo);
	priv->ptype_lut_dqo = NULL;

	gve_free_counter_array(priv);
	gve_free_notify_blocks(priv);
	gve_free_stats_report(priv);
	gve_clear_device_resources_ok(priv);
}

static void gve_add_napi(struct gve_priv *priv, int ntfy_idx,
			 int (*gve_poll)(struct napi_struct *, int))
{
	struct gve_notify_block *block = &priv->ntfy_blocks[ntfy_idx];

	netif_napi_add(priv->dev, &block->napi, gve_poll);
}

static void gve_remove_napi(struct gve_priv *priv, int ntfy_idx)
{
	struct gve_notify_block *block = &priv->ntfy_blocks[ntfy_idx];

	netif_napi_del(&block->napi);
}

static int gve_register_xdp_qpls(struct gve_priv *priv)
{
	int start_id;
	int err;
	int i;

	start_id = gve_tx_qpl_id(priv, gve_xdp_tx_start_queue_id(priv));
	for (i = start_id; i < start_id + gve_num_xdp_qpls(priv); i++) {
		err = gve_adminq_register_page_list(priv, &priv->qpls[i]);
		if (err) {
			netif_err(priv, drv, priv->dev,
				  "failed to register queue page list %d\n",
				  priv->qpls[i].id);
			/* This failure will trigger a reset - no need to clean
			 * up
			 */
			return err;
		}
	}
	return 0;
}

static int gve_register_qpls(struct gve_priv *priv)
{
	int start_id;
	int err;
	int i;

	start_id = gve_tx_start_qpl_id(priv);
	for (i = start_id; i < start_id + gve_num_tx_qpls(priv); i++) {
		err = gve_adminq_register_page_list(priv, &priv->qpls[i]);
		if (err) {
			netif_err(priv, drv, priv->dev,
				  "failed to register queue page list %d\n",
				  priv->qpls[i].id);
			/* This failure will trigger a reset - no need to clean
			 * up
			 */
			return err;
		}
	}

	start_id = gve_rx_start_qpl_id(priv);
	for (i = start_id; i < start_id + gve_num_rx_qpls(priv); i++) {
		err = gve_adminq_register_page_list(priv, &priv->qpls[i]);
		if (err) {
			netif_err(priv, drv, priv->dev,
				  "failed to register queue page list %d\n",
				  priv->qpls[i].id);
			/* This failure will trigger a reset - no need to clean
			 * up
			 */
			return err;
		}
	}
	return 0;
}

static int gve_unregister_xdp_qpls(struct gve_priv *priv)
{
	int start_id;
	int err;
	int i;

	start_id = gve_tx_qpl_id(priv, gve_xdp_tx_start_queue_id(priv));
	for (i = start_id; i < start_id + gve_num_xdp_qpls(priv); i++) {
		err = gve_adminq_unregister_page_list(priv, priv->qpls[i].id);
		/* This failure will trigger a reset - no need to clean up */
		if (err) {
			netif_err(priv, drv, priv->dev,
				  "Failed to unregister queue page list %d\n",
				  priv->qpls[i].id);
			return err;
		}
	}
	return 0;
}

static int gve_unregister_qpls(struct gve_priv *priv)
{
	int start_id;
	int err;
	int i;

	start_id = gve_tx_start_qpl_id(priv);
	for (i = start_id; i < start_id + gve_num_tx_qpls(priv); i++) {
		err = gve_adminq_unregister_page_list(priv, priv->qpls[i].id);
		/* This failure will trigger a reset - no need to clean up */
		if (err) {
			netif_err(priv, drv, priv->dev,
				  "Failed to unregister queue page list %d\n",
				  priv->qpls[i].id);
			return err;
		}
	}

	start_id = gve_rx_start_qpl_id(priv);
	for (i = start_id; i < start_id + gve_num_rx_qpls(priv); i++) {
		err = gve_adminq_unregister_page_list(priv, priv->qpls[i].id);
		/* This failure will trigger a reset - no need to clean up */
		if (err) {
			netif_err(priv, drv, priv->dev,
				  "Failed to unregister queue page list %d\n",
				  priv->qpls[i].id);
			return err;
		}
	}
	return 0;
}

static int gve_create_xdp_rings(struct gve_priv *priv)
{
	int err;

	err = gve_adminq_create_tx_queues(priv,
					  gve_xdp_tx_start_queue_id(priv),
					  priv->num_xdp_queues);
	if (err) {
		netif_err(priv, drv, priv->dev, "failed to create %d XDP tx queues\n",
			  priv->num_xdp_queues);
		/* This failure will trigger a reset - no need to clean
		 * up
		 */
		return err;
	}
	netif_dbg(priv, drv, priv->dev, "created %d XDP tx queues\n",
		  priv->num_xdp_queues);

	return 0;
}

static int gve_create_rings(struct gve_priv *priv)
{
	int num_tx_queues = gve_num_tx_queues(priv);
	int err;
	int i;

	err = gve_adminq_create_tx_queues(priv, 0, num_tx_queues);
	if (err) {
		netif_err(priv, drv, priv->dev, "failed to create %d tx queues\n",
			  num_tx_queues);
		/* This failure will trigger a reset - no need to clean
		 * up
		 */
		return err;
	}
	netif_dbg(priv, drv, priv->dev, "created %d tx queues\n",
		  num_tx_queues);

	err = gve_adminq_create_rx_queues(priv, priv->rx_cfg.num_queues);
	if (err) {
		netif_err(priv, drv, priv->dev, "failed to create %d rx queues\n",
			  priv->rx_cfg.num_queues);
		/* This failure will trigger a reset - no need to clean
		 * up
		 */
		return err;
	}
	netif_dbg(priv, drv, priv->dev, "created %d rx queues\n",
		  priv->rx_cfg.num_queues);

	if (gve_is_gqi(priv)) {
		/* Rx data ring has been prefilled with packet buffers at queue
		 * allocation time.
		 *
		 * Write the doorbell to provide descriptor slots and packet
		 * buffers to the NIC.
		 */
		for (i = 0; i < priv->rx_cfg.num_queues; i++)
			gve_rx_write_doorbell(priv, &priv->rx[i]);
	} else {
		for (i = 0; i < priv->rx_cfg.num_queues; i++) {
			/* Post buffers and ring doorbell. */
			gve_rx_post_buffers_dqo(&priv->rx[i]);
		}
	}

	return 0;
}

static void add_napi_init_xdp_sync_stats(struct gve_priv *priv,
					 int (*napi_poll)(struct napi_struct *napi,
							  int budget))
{
	int start_id = gve_xdp_tx_start_queue_id(priv);
	int i;

	/* Add xdp tx napi & init sync stats*/
	for (i = start_id; i < start_id + priv->num_xdp_queues; i++) {
		int ntfy_idx = gve_tx_idx_to_ntfy(priv, i);

		u64_stats_init(&priv->tx[i].statss);
		priv->tx[i].ntfy_id = ntfy_idx;
		gve_add_napi(priv, ntfy_idx, napi_poll);
	}
}

static void add_napi_init_sync_stats(struct gve_priv *priv,
				     int (*napi_poll)(struct napi_struct *napi,
						      int budget))
{
	int i;

	/* Add tx napi & init sync stats*/
	for (i = 0; i < gve_num_tx_queues(priv); i++) {
		int ntfy_idx = gve_tx_idx_to_ntfy(priv, i);

		u64_stats_init(&priv->tx[i].statss);
		priv->tx[i].ntfy_id = ntfy_idx;
		gve_add_napi(priv, ntfy_idx, napi_poll);
	}
	/* Add rx napi  & init sync stats*/
	for (i = 0; i < priv->rx_cfg.num_queues; i++) {
		int ntfy_idx = gve_rx_idx_to_ntfy(priv, i);

		u64_stats_init(&priv->rx[i].statss);
		priv->rx[i].ntfy_id = ntfy_idx;
		gve_add_napi(priv, ntfy_idx, napi_poll);
	}
}

static void gve_tx_free_rings(struct gve_priv *priv, int start_id, int num_rings)
{
	if (gve_is_gqi(priv)) {
		gve_tx_free_rings_gqi(priv, start_id, num_rings);
	} else {
		gve_tx_free_rings_dqo(priv);
	}
}

static int gve_alloc_xdp_rings(struct gve_priv *priv)
{
	int start_id;
	int err = 0;

	if (!priv->num_xdp_queues)
		return 0;

	start_id = gve_xdp_tx_start_queue_id(priv);
	err = gve_tx_alloc_rings(priv, start_id, priv->num_xdp_queues);
	if (err)
		return err;
	add_napi_init_xdp_sync_stats(priv, gve_napi_poll);

	return 0;
}

static int gve_alloc_rings(struct gve_priv *priv)
{
	int err;

	/* Setup tx rings */
<<<<<<< HEAD
	priv->tx = kvcalloc(priv->tx_cfg.num_queues, sizeof(*priv->tx),
=======
	priv->tx = kvcalloc(priv->tx_cfg.max_queues, sizeof(*priv->tx),
>>>>>>> eb3cdb58
			    GFP_KERNEL);
	if (!priv->tx)
		return -ENOMEM;

	if (gve_is_gqi(priv))
		err = gve_tx_alloc_rings(priv, 0, gve_num_tx_queues(priv));
	else
		err = gve_tx_alloc_rings_dqo(priv);
	if (err)
		goto free_tx;

	/* Setup rx rings */
<<<<<<< HEAD
	priv->rx = kvcalloc(priv->rx_cfg.num_queues, sizeof(*priv->rx),
=======
	priv->rx = kvcalloc(priv->rx_cfg.max_queues, sizeof(*priv->rx),
>>>>>>> eb3cdb58
			    GFP_KERNEL);
	if (!priv->rx) {
		err = -ENOMEM;
		goto free_tx_queue;
	}

	if (gve_is_gqi(priv))
		err = gve_rx_alloc_rings(priv);
	else
		err = gve_rx_alloc_rings_dqo(priv);
	if (err)
		goto free_rx;

	if (gve_is_gqi(priv))
		add_napi_init_sync_stats(priv, gve_napi_poll);
	else
		add_napi_init_sync_stats(priv, gve_napi_poll_dqo);

	return 0;

free_rx:
	kvfree(priv->rx);
	priv->rx = NULL;
free_tx_queue:
	gve_tx_free_rings(priv, 0, gve_num_tx_queues(priv));
free_tx:
	kvfree(priv->tx);
	priv->tx = NULL;
	return err;
}

static int gve_destroy_xdp_rings(struct gve_priv *priv)
{
	int start_id;
	int err;

	start_id = gve_xdp_tx_start_queue_id(priv);
	err = gve_adminq_destroy_tx_queues(priv,
					   start_id,
					   priv->num_xdp_queues);
	if (err) {
		netif_err(priv, drv, priv->dev,
			  "failed to destroy XDP queues\n");
		/* This failure will trigger a reset - no need to clean up */
		return err;
	}
	netif_dbg(priv, drv, priv->dev, "destroyed XDP queues\n");

	return 0;
}

static int gve_destroy_rings(struct gve_priv *priv)
{
	int num_tx_queues = gve_num_tx_queues(priv);
	int err;

	err = gve_adminq_destroy_tx_queues(priv, 0, num_tx_queues);
	if (err) {
		netif_err(priv, drv, priv->dev,
			  "failed to destroy tx queues\n");
		/* This failure will trigger a reset - no need to clean up */
		return err;
	}
	netif_dbg(priv, drv, priv->dev, "destroyed tx queues\n");
	err = gve_adminq_destroy_rx_queues(priv, priv->rx_cfg.num_queues);
	if (err) {
		netif_err(priv, drv, priv->dev,
			  "failed to destroy rx queues\n");
		/* This failure will trigger a reset - no need to clean up */
		return err;
	}
	netif_dbg(priv, drv, priv->dev, "destroyed rx queues\n");
	return 0;
}

static void gve_rx_free_rings(struct gve_priv *priv)
{
	if (gve_is_gqi(priv))
		gve_rx_free_rings_gqi(priv);
	else
		gve_rx_free_rings_dqo(priv);
}

static void gve_free_xdp_rings(struct gve_priv *priv)
{
	int ntfy_idx, start_id;
	int i;

	start_id = gve_xdp_tx_start_queue_id(priv);
	if (priv->tx) {
		for (i = start_id; i <  start_id + priv->num_xdp_queues; i++) {
			ntfy_idx = gve_tx_idx_to_ntfy(priv, i);
			gve_remove_napi(priv, ntfy_idx);
		}
		gve_tx_free_rings(priv, start_id, priv->num_xdp_queues);
	}
}

static void gve_free_rings(struct gve_priv *priv)
{
	int num_tx_queues = gve_num_tx_queues(priv);
	int ntfy_idx;
	int i;

	if (priv->tx) {
		for (i = 0; i < num_tx_queues; i++) {
			ntfy_idx = gve_tx_idx_to_ntfy(priv, i);
			gve_remove_napi(priv, ntfy_idx);
		}
		gve_tx_free_rings(priv, 0, num_tx_queues);
		kvfree(priv->tx);
		priv->tx = NULL;
	}
	if (priv->rx) {
		for (i = 0; i < priv->rx_cfg.num_queues; i++) {
			ntfy_idx = gve_rx_idx_to_ntfy(priv, i);
			gve_remove_napi(priv, ntfy_idx);
		}
		gve_rx_free_rings(priv);
		kvfree(priv->rx);
		priv->rx = NULL;
	}
}

int gve_alloc_page(struct gve_priv *priv, struct device *dev,
		   struct page **page, dma_addr_t *dma,
		   enum dma_data_direction dir, gfp_t gfp_flags)
{
	*page = alloc_page(gfp_flags);
	if (!*page) {
		priv->page_alloc_fail++;
		return -ENOMEM;
	}
	*dma = dma_map_page(dev, *page, 0, PAGE_SIZE, dir);
	if (dma_mapping_error(dev, *dma)) {
		priv->dma_mapping_error++;
		put_page(*page);
		return -ENOMEM;
	}
	return 0;
}

static int gve_alloc_queue_page_list(struct gve_priv *priv, u32 id,
				     int pages)
{
	struct gve_queue_page_list *qpl = &priv->qpls[id];
	int err;
	int i;

	if (pages + priv->num_registered_pages > priv->max_registered_pages) {
		netif_err(priv, drv, priv->dev,
			  "Reached max number of registered pages %llu > %llu\n",
			  pages + priv->num_registered_pages,
			  priv->max_registered_pages);
		return -EINVAL;
	}

	qpl->id = id;
	qpl->num_entries = 0;
	qpl->pages = kvcalloc(pages, sizeof(*qpl->pages), GFP_KERNEL);
	/* caller handles clean up */
	if (!qpl->pages)
		return -ENOMEM;
	qpl->page_buses = kvcalloc(pages, sizeof(*qpl->page_buses), GFP_KERNEL);
	/* caller handles clean up */
	if (!qpl->page_buses)
		return -ENOMEM;

	for (i = 0; i < pages; i++) {
		err = gve_alloc_page(priv, &priv->pdev->dev, &qpl->pages[i],
				     &qpl->page_buses[i],
				     gve_qpl_dma_dir(priv, id), GFP_KERNEL);
		/* caller handles clean up */
		if (err)
			return -ENOMEM;
		qpl->num_entries++;
	}
	priv->num_registered_pages += pages;

	return 0;
}

void gve_free_page(struct device *dev, struct page *page, dma_addr_t dma,
		   enum dma_data_direction dir)
{
	if (!dma_mapping_error(dev, dma))
		dma_unmap_page(dev, dma, PAGE_SIZE, dir);
	if (page)
		put_page(page);
}

static void gve_free_queue_page_list(struct gve_priv *priv, u32 id)
{
	struct gve_queue_page_list *qpl = &priv->qpls[id];
	int i;

	if (!qpl->pages)
		return;
	if (!qpl->page_buses)
		goto free_pages;

	for (i = 0; i < qpl->num_entries; i++)
		gve_free_page(&priv->pdev->dev, qpl->pages[i],
			      qpl->page_buses[i], gve_qpl_dma_dir(priv, id));

	kvfree(qpl->page_buses);
	qpl->page_buses = NULL;
free_pages:
	kvfree(qpl->pages);
	qpl->pages = NULL;
	priv->num_registered_pages -= qpl->num_entries;
}

static int gve_alloc_xdp_qpls(struct gve_priv *priv)
{
	int start_id;
	int i, j;
	int err;

	start_id = gve_tx_qpl_id(priv, gve_xdp_tx_start_queue_id(priv));
	for (i = start_id; i < start_id + gve_num_xdp_qpls(priv); i++) {
		err = gve_alloc_queue_page_list(priv, i,
						priv->tx_pages_per_qpl);
		if (err)
			goto free_qpls;
	}

	return 0;

free_qpls:
	for (j = start_id; j <= i; j++)
		gve_free_queue_page_list(priv, j);
	return err;
}

static int gve_alloc_qpls(struct gve_priv *priv)
{
	int max_queues = priv->tx_cfg.max_queues + priv->rx_cfg.max_queues;
	int start_id;
	int i, j;
	int err;

<<<<<<< HEAD
	if (num_qpls == 0)
		return 0;

	priv->qpls = kvcalloc(num_qpls, sizeof(*priv->qpls), GFP_KERNEL);
=======
	if (priv->queue_format != GVE_GQI_QPL_FORMAT)
		return 0;

	priv->qpls = kvcalloc(max_queues, sizeof(*priv->qpls), GFP_KERNEL);
>>>>>>> eb3cdb58
	if (!priv->qpls)
		return -ENOMEM;

	start_id = gve_tx_start_qpl_id(priv);
	for (i = start_id; i < start_id + gve_num_tx_qpls(priv); i++) {
		err = gve_alloc_queue_page_list(priv, i,
						priv->tx_pages_per_qpl);
		if (err)
			goto free_qpls;
	}

	start_id = gve_rx_start_qpl_id(priv);
	for (i = start_id; i < start_id + gve_num_rx_qpls(priv); i++) {
		err = gve_alloc_queue_page_list(priv, i,
						priv->rx_data_slot_cnt);
		if (err)
			goto free_qpls;
	}

	priv->qpl_cfg.qpl_map_size = BITS_TO_LONGS(max_queues) *
				     sizeof(unsigned long) * BITS_PER_BYTE;
<<<<<<< HEAD
	priv->qpl_cfg.qpl_id_map = kvcalloc(BITS_TO_LONGS(num_qpls),
=======
	priv->qpl_cfg.qpl_id_map = kvcalloc(BITS_TO_LONGS(max_queues),
>>>>>>> eb3cdb58
					    sizeof(unsigned long), GFP_KERNEL);
	if (!priv->qpl_cfg.qpl_id_map) {
		err = -ENOMEM;
		goto free_qpls;
	}

	return 0;

free_qpls:
	for (j = 0; j <= i; j++)
		gve_free_queue_page_list(priv, j);
	kvfree(priv->qpls);
	priv->qpls = NULL;
	return err;
}

static void gve_free_xdp_qpls(struct gve_priv *priv)
{
	int start_id;
	int i;

	start_id = gve_tx_qpl_id(priv, gve_xdp_tx_start_queue_id(priv));
	for (i = start_id; i < start_id + gve_num_xdp_qpls(priv); i++)
		gve_free_queue_page_list(priv, i);
}

static void gve_free_qpls(struct gve_priv *priv)
{
	int max_queues = priv->tx_cfg.max_queues + priv->rx_cfg.max_queues;
	int i;

<<<<<<< HEAD
	if (num_qpls == 0)
=======
	if (!priv->qpls)
>>>>>>> eb3cdb58
		return;

	kvfree(priv->qpl_cfg.qpl_id_map);
	priv->qpl_cfg.qpl_id_map = NULL;

	for (i = 0; i < max_queues; i++)
		gve_free_queue_page_list(priv, i);

	kvfree(priv->qpls);
	priv->qpls = NULL;
}

/* Use this to schedule a reset when the device is capable of continuing
 * to handle other requests in its current state. If it is not, do a reset
 * in thread instead.
 */
void gve_schedule_reset(struct gve_priv *priv)
{
	gve_set_do_reset(priv);
	queue_work(priv->gve_wq, &priv->service_task);
}

static void gve_reset_and_teardown(struct gve_priv *priv, bool was_up);
static int gve_reset_recovery(struct gve_priv *priv, bool was_up);
static void gve_turndown(struct gve_priv *priv);
static void gve_turnup(struct gve_priv *priv);

static int gve_reg_xdp_info(struct gve_priv *priv, struct net_device *dev)
{
	struct napi_struct *napi;
	struct gve_rx_ring *rx;
	int err = 0;
	int i, j;
	u32 tx_qid;

	if (!priv->num_xdp_queues)
		return 0;

	for (i = 0; i < priv->rx_cfg.num_queues; i++) {
		rx = &priv->rx[i];
		napi = &priv->ntfy_blocks[rx->ntfy_id].napi;

		err = xdp_rxq_info_reg(&rx->xdp_rxq, dev, i,
				       napi->napi_id);
		if (err)
			goto err;
		err = xdp_rxq_info_reg_mem_model(&rx->xdp_rxq,
						 MEM_TYPE_PAGE_SHARED, NULL);
		if (err)
			goto err;
		rx->xsk_pool = xsk_get_pool_from_qid(dev, i);
		if (rx->xsk_pool) {
			err = xdp_rxq_info_reg(&rx->xsk_rxq, dev, i,
					       napi->napi_id);
			if (err)
				goto err;
			err = xdp_rxq_info_reg_mem_model(&rx->xsk_rxq,
							 MEM_TYPE_XSK_BUFF_POOL, NULL);
			if (err)
				goto err;
			xsk_pool_set_rxq_info(rx->xsk_pool,
					      &rx->xsk_rxq);
		}
	}

	for (i = 0; i < priv->num_xdp_queues; i++) {
		tx_qid = gve_xdp_tx_queue_id(priv, i);
		priv->tx[tx_qid].xsk_pool = xsk_get_pool_from_qid(dev, i);
	}
	return 0;

err:
	for (j = i; j >= 0; j--) {
		rx = &priv->rx[j];
		if (xdp_rxq_info_is_reg(&rx->xdp_rxq))
			xdp_rxq_info_unreg(&rx->xdp_rxq);
		if (xdp_rxq_info_is_reg(&rx->xsk_rxq))
			xdp_rxq_info_unreg(&rx->xsk_rxq);
	}
	return err;
}

static void gve_unreg_xdp_info(struct gve_priv *priv)
{
	int i, tx_qid;

	if (!priv->num_xdp_queues)
		return;

	for (i = 0; i < priv->rx_cfg.num_queues; i++) {
		struct gve_rx_ring *rx = &priv->rx[i];

		xdp_rxq_info_unreg(&rx->xdp_rxq);
		if (rx->xsk_pool) {
			xdp_rxq_info_unreg(&rx->xsk_rxq);
			rx->xsk_pool = NULL;
		}
	}

	for (i = 0; i < priv->num_xdp_queues; i++) {
		tx_qid = gve_xdp_tx_queue_id(priv, i);
		priv->tx[tx_qid].xsk_pool = NULL;
	}
}

static void gve_drain_page_cache(struct gve_priv *priv)
{
	struct page_frag_cache *nc;
	int i;

	for (i = 0; i < priv->rx_cfg.num_queues; i++) {
		nc = &priv->rx[i].page_cache;
		if (nc->va) {
			__page_frag_cache_drain(virt_to_page(nc->va),
						nc->pagecnt_bias);
			nc->va = NULL;
		}
	}
}

static int gve_open(struct net_device *dev)
{
	struct gve_priv *priv = netdev_priv(dev);
	int err;

	if (priv->xdp_prog)
		priv->num_xdp_queues = priv->rx_cfg.num_queues;
	else
		priv->num_xdp_queues = 0;

	err = gve_alloc_qpls(priv);
	if (err)
		return err;

	err = gve_alloc_rings(priv);
	if (err)
		goto free_qpls;

	err = netif_set_real_num_tx_queues(dev, priv->tx_cfg.num_queues);
	if (err)
		goto free_rings;
	err = netif_set_real_num_rx_queues(dev, priv->rx_cfg.num_queues);
	if (err)
		goto free_rings;

	err = gve_reg_xdp_info(priv, dev);
	if (err)
		goto free_rings;

	err = gve_register_qpls(priv);
	if (err)
		goto reset;

	if (!gve_is_gqi(priv)) {
		/* Hard code this for now. This may be tuned in the future for
		 * performance.
		 */
		priv->data_buffer_size_dqo = GVE_RX_BUFFER_SIZE_DQO;
	}
	err = gve_create_rings(priv);
	if (err)
		goto reset;

	gve_set_device_rings_ok(priv);

	if (gve_get_report_stats(priv))
		mod_timer(&priv->stats_report_timer,
			  round_jiffies(jiffies +
				msecs_to_jiffies(priv->stats_report_timer_period)));

	gve_turnup(priv);
	queue_work(priv->gve_wq, &priv->service_task);
	priv->interface_up_cnt++;
	return 0;

free_rings:
	gve_free_rings(priv);
free_qpls:
	gve_free_qpls(priv);
	return err;

reset:
	/* This must have been called from a reset due to the rtnl lock
	 * so just return at this point.
	 */
	if (gve_get_reset_in_progress(priv))
		return err;
	/* Otherwise reset before returning */
	gve_reset_and_teardown(priv, true);
	/* if this fails there is nothing we can do so just ignore the return */
	gve_reset_recovery(priv, false);
	/* return the original error */
	return err;
}

static int gve_close(struct net_device *dev)
{
	struct gve_priv *priv = netdev_priv(dev);
	int err;

	netif_carrier_off(dev);
	if (gve_get_device_rings_ok(priv)) {
		gve_turndown(priv);
		gve_drain_page_cache(priv);
		err = gve_destroy_rings(priv);
		if (err)
			goto err;
		err = gve_unregister_qpls(priv);
		if (err)
			goto err;
		gve_clear_device_rings_ok(priv);
	}
	del_timer_sync(&priv->stats_report_timer);

	gve_unreg_xdp_info(priv);
	gve_free_rings(priv);
	gve_free_qpls(priv);
	priv->interface_down_cnt++;
	return 0;

err:
	/* This must have been called from a reset due to the rtnl lock
	 * so just return at this point.
	 */
	if (gve_get_reset_in_progress(priv))
		return err;
	/* Otherwise reset before returning */
	gve_reset_and_teardown(priv, true);
	return gve_reset_recovery(priv, false);
}

static int gve_remove_xdp_queues(struct gve_priv *priv)
{
	int err;

	err = gve_destroy_xdp_rings(priv);
	if (err)
		return err;

	err = gve_unregister_xdp_qpls(priv);
	if (err)
		return err;

	gve_unreg_xdp_info(priv);
	gve_free_xdp_rings(priv);
	gve_free_xdp_qpls(priv);
	priv->num_xdp_queues = 0;
	return 0;
}

static int gve_add_xdp_queues(struct gve_priv *priv)
{
	int err;

	priv->num_xdp_queues = priv->tx_cfg.num_queues;

	err = gve_alloc_xdp_qpls(priv);
	if (err)
		goto err;

	err = gve_alloc_xdp_rings(priv);
	if (err)
		goto free_xdp_qpls;

	err = gve_reg_xdp_info(priv, priv->dev);
	if (err)
		goto free_xdp_rings;

	err = gve_register_xdp_qpls(priv);
	if (err)
		goto free_xdp_rings;

	err = gve_create_xdp_rings(priv);
	if (err)
		goto free_xdp_rings;

	return 0;

free_xdp_rings:
	gve_free_xdp_rings(priv);
free_xdp_qpls:
	gve_free_xdp_qpls(priv);
err:
	priv->num_xdp_queues = 0;
	return err;
}

static void gve_handle_link_status(struct gve_priv *priv, bool link_status)
{
	if (!gve_get_napi_enabled(priv))
		return;

	if (link_status == netif_carrier_ok(priv->dev))
		return;

	if (link_status) {
		netdev_info(priv->dev, "Device link is up.\n");
		netif_carrier_on(priv->dev);
	} else {
		netdev_info(priv->dev, "Device link is down.\n");
		netif_carrier_off(priv->dev);
	}
}

static int gve_set_xdp(struct gve_priv *priv, struct bpf_prog *prog,
		       struct netlink_ext_ack *extack)
{
	struct bpf_prog *old_prog;
	int err = 0;
	u32 status;

	old_prog = READ_ONCE(priv->xdp_prog);
	if (!netif_carrier_ok(priv->dev)) {
		WRITE_ONCE(priv->xdp_prog, prog);
		if (old_prog)
			bpf_prog_put(old_prog);
		return 0;
	}

	gve_turndown(priv);
	if (!old_prog && prog) {
		// Allocate XDP TX queues if an XDP program is
		// being installed
		err = gve_add_xdp_queues(priv);
		if (err)
			goto out;
	} else if (old_prog && !prog) {
		// Remove XDP TX queues if an XDP program is
		// being uninstalled
		err = gve_remove_xdp_queues(priv);
		if (err)
			goto out;
	}
	WRITE_ONCE(priv->xdp_prog, prog);
	if (old_prog)
		bpf_prog_put(old_prog);

out:
	gve_turnup(priv);
	status = ioread32be(&priv->reg_bar0->device_status);
	gve_handle_link_status(priv, GVE_DEVICE_STATUS_LINK_STATUS_MASK & status);
	return err;
}

static int gve_xsk_pool_enable(struct net_device *dev,
			       struct xsk_buff_pool *pool,
			       u16 qid)
{
	struct gve_priv *priv = netdev_priv(dev);
	struct napi_struct *napi;
	struct gve_rx_ring *rx;
	int tx_qid;
	int err;

	if (qid >= priv->rx_cfg.num_queues) {
		dev_err(&priv->pdev->dev, "xsk pool invalid qid %d", qid);
		return -EINVAL;
	}
	if (xsk_pool_get_rx_frame_size(pool) <
	     priv->dev->max_mtu + sizeof(struct ethhdr)) {
		dev_err(&priv->pdev->dev, "xsk pool frame_len too small");
		return -EINVAL;
	}

	err = xsk_pool_dma_map(pool, &priv->pdev->dev,
			       DMA_ATTR_SKIP_CPU_SYNC | DMA_ATTR_WEAK_ORDERING);
	if (err)
		return err;

	/* If XDP prog is not installed, return */
	if (!priv->xdp_prog)
		return 0;

	rx = &priv->rx[qid];
	napi = &priv->ntfy_blocks[rx->ntfy_id].napi;
	err = xdp_rxq_info_reg(&rx->xsk_rxq, dev, qid, napi->napi_id);
	if (err)
		goto err;

	err = xdp_rxq_info_reg_mem_model(&rx->xsk_rxq,
					 MEM_TYPE_XSK_BUFF_POOL, NULL);
	if (err)
		goto err;

	xsk_pool_set_rxq_info(pool, &rx->xsk_rxq);
	rx->xsk_pool = pool;

	tx_qid = gve_xdp_tx_queue_id(priv, qid);
	priv->tx[tx_qid].xsk_pool = pool;

	return 0;
err:
	if (xdp_rxq_info_is_reg(&rx->xsk_rxq))
		xdp_rxq_info_unreg(&rx->xsk_rxq);

	xsk_pool_dma_unmap(pool,
			   DMA_ATTR_SKIP_CPU_SYNC | DMA_ATTR_WEAK_ORDERING);
	return err;
}

static int gve_xsk_pool_disable(struct net_device *dev,
				u16 qid)
{
	struct gve_priv *priv = netdev_priv(dev);
	struct napi_struct *napi_rx;
	struct napi_struct *napi_tx;
	struct xsk_buff_pool *pool;
	int tx_qid;

	pool = xsk_get_pool_from_qid(dev, qid);
	if (!pool)
		return -EINVAL;
	if (qid >= priv->rx_cfg.num_queues)
		return -EINVAL;

	/* If XDP prog is not installed, unmap DMA and return */
	if (!priv->xdp_prog)
		goto done;

	tx_qid = gve_xdp_tx_queue_id(priv, qid);
	if (!netif_running(dev)) {
		priv->rx[qid].xsk_pool = NULL;
		xdp_rxq_info_unreg(&priv->rx[qid].xsk_rxq);
		priv->tx[tx_qid].xsk_pool = NULL;
		goto done;
	}

	napi_rx = &priv->ntfy_blocks[priv->rx[qid].ntfy_id].napi;
	napi_disable(napi_rx); /* make sure current rx poll is done */

	napi_tx = &priv->ntfy_blocks[priv->tx[tx_qid].ntfy_id].napi;
	napi_disable(napi_tx); /* make sure current tx poll is done */

	priv->rx[qid].xsk_pool = NULL;
	xdp_rxq_info_unreg(&priv->rx[qid].xsk_rxq);
	priv->tx[tx_qid].xsk_pool = NULL;
	smp_mb(); /* Make sure it is visible to the workers on datapath */

	napi_enable(napi_rx);
	if (gve_rx_work_pending(&priv->rx[qid]))
		napi_schedule(napi_rx);

	napi_enable(napi_tx);
	if (gve_tx_clean_pending(priv, &priv->tx[tx_qid]))
		napi_schedule(napi_tx);

done:
	xsk_pool_dma_unmap(pool,
			   DMA_ATTR_SKIP_CPU_SYNC | DMA_ATTR_WEAK_ORDERING);
	return 0;
}

static int gve_xsk_wakeup(struct net_device *dev, u32 queue_id, u32 flags)
{
	struct gve_priv *priv = netdev_priv(dev);
	int tx_queue_id = gve_xdp_tx_queue_id(priv, queue_id);

	if (queue_id >= priv->rx_cfg.num_queues || !priv->xdp_prog)
		return -EINVAL;

	if (flags & XDP_WAKEUP_TX) {
		struct gve_tx_ring *tx = &priv->tx[tx_queue_id];
		struct napi_struct *napi =
			&priv->ntfy_blocks[tx->ntfy_id].napi;

		if (!napi_if_scheduled_mark_missed(napi)) {
			/* Call local_bh_enable to trigger SoftIRQ processing */
			local_bh_disable();
			napi_schedule(napi);
			local_bh_enable();
		}

		tx->xdp_xsk_wakeup++;
	}

	return 0;
}

static int verify_xdp_configuration(struct net_device *dev)
{
	struct gve_priv *priv = netdev_priv(dev);

	if (dev->features & NETIF_F_LRO) {
		netdev_warn(dev, "XDP is not supported when LRO is on.\n");
		return -EOPNOTSUPP;
	}

	if (priv->queue_format != GVE_GQI_QPL_FORMAT) {
		netdev_warn(dev, "XDP is not supported in mode %d.\n",
			    priv->queue_format);
		return -EOPNOTSUPP;
	}

	if (dev->mtu > (PAGE_SIZE / 2) - sizeof(struct ethhdr) - GVE_RX_PAD) {
		netdev_warn(dev, "XDP is not supported for mtu %d.\n",
			    dev->mtu);
		return -EOPNOTSUPP;
	}

	if (priv->rx_cfg.num_queues != priv->tx_cfg.num_queues ||
	    (2 * priv->tx_cfg.num_queues > priv->tx_cfg.max_queues)) {
		netdev_warn(dev, "XDP load failed: The number of configured RX queues %d should be equal to the number of configured TX queues %d and the number of configured RX/TX queues should be less than or equal to half the maximum number of RX/TX queues %d",
			    priv->rx_cfg.num_queues,
			    priv->tx_cfg.num_queues,
			    priv->tx_cfg.max_queues);
		return -EINVAL;
	}
	return 0;
}

static int gve_xdp(struct net_device *dev, struct netdev_bpf *xdp)
{
	struct gve_priv *priv = netdev_priv(dev);
	int err;

	err = verify_xdp_configuration(dev);
	if (err)
		return err;
	switch (xdp->command) {
	case XDP_SETUP_PROG:
		return gve_set_xdp(priv, xdp->prog, xdp->extack);
	case XDP_SETUP_XSK_POOL:
		if (xdp->xsk.pool)
			return gve_xsk_pool_enable(dev, xdp->xsk.pool, xdp->xsk.queue_id);
		else
			return gve_xsk_pool_disable(dev, xdp->xsk.queue_id);
	default:
		return -EINVAL;
	}
}

int gve_adjust_queues(struct gve_priv *priv,
		      struct gve_queue_config new_rx_config,
		      struct gve_queue_config new_tx_config)
{
	int err;

	if (netif_carrier_ok(priv->dev)) {
		/* To make this process as simple as possible we teardown the
		 * device, set the new configuration, and then bring the device
		 * up again.
		 */
		err = gve_close(priv->dev);
		/* we have already tried to reset in close,
		 * just fail at this point
		 */
		if (err)
			return err;
		priv->tx_cfg = new_tx_config;
		priv->rx_cfg = new_rx_config;

		err = gve_open(priv->dev);
		if (err)
			goto err;

		return 0;
	}
	/* Set the config for the next up. */
	priv->tx_cfg = new_tx_config;
	priv->rx_cfg = new_rx_config;

	return 0;
err:
	netif_err(priv, drv, priv->dev,
		  "Adjust queues failed! !!! DISABLING ALL QUEUES !!!\n");
	gve_turndown(priv);
	return err;
}

static void gve_turndown(struct gve_priv *priv)
{
	int idx;

	if (netif_carrier_ok(priv->dev))
		netif_carrier_off(priv->dev);

	if (!gve_get_napi_enabled(priv))
		return;

	/* Disable napi to prevent more work from coming in */
	for (idx = 0; idx < gve_num_tx_queues(priv); idx++) {
		int ntfy_idx = gve_tx_idx_to_ntfy(priv, idx);
		struct gve_notify_block *block = &priv->ntfy_blocks[ntfy_idx];

		napi_disable(&block->napi);
	}
	for (idx = 0; idx < priv->rx_cfg.num_queues; idx++) {
		int ntfy_idx = gve_rx_idx_to_ntfy(priv, idx);
		struct gve_notify_block *block = &priv->ntfy_blocks[ntfy_idx];

		napi_disable(&block->napi);
	}

	/* Stop tx queues */
	netif_tx_disable(priv->dev);

	gve_clear_napi_enabled(priv);
	gve_clear_report_stats(priv);
}

static void gve_turnup(struct gve_priv *priv)
{
	int idx;

	/* Start the tx queues */
	netif_tx_start_all_queues(priv->dev);

	/* Enable napi and unmask interrupts for all queues */
	for (idx = 0; idx < gve_num_tx_queues(priv); idx++) {
		int ntfy_idx = gve_tx_idx_to_ntfy(priv, idx);
		struct gve_notify_block *block = &priv->ntfy_blocks[ntfy_idx];

		napi_enable(&block->napi);
		if (gve_is_gqi(priv)) {
			iowrite32be(0, gve_irq_doorbell(priv, block));
		} else {
			gve_set_itr_coalesce_usecs_dqo(priv, block,
						       priv->tx_coalesce_usecs);
		}
	}
	for (idx = 0; idx < priv->rx_cfg.num_queues; idx++) {
		int ntfy_idx = gve_rx_idx_to_ntfy(priv, idx);
		struct gve_notify_block *block = &priv->ntfy_blocks[ntfy_idx];

		napi_enable(&block->napi);
		if (gve_is_gqi(priv)) {
			iowrite32be(0, gve_irq_doorbell(priv, block));
		} else {
			gve_set_itr_coalesce_usecs_dqo(priv, block,
						       priv->rx_coalesce_usecs);
		}
	}

	gve_set_napi_enabled(priv);
}

static void gve_tx_timeout(struct net_device *dev, unsigned int txqueue)
{
	struct gve_notify_block *block;
	struct gve_tx_ring *tx = NULL;
	struct gve_priv *priv;
	u32 last_nic_done;
	u32 current_time;
	u32 ntfy_idx;
<<<<<<< HEAD

	netdev_info(dev, "Timeout on tx queue, %d", txqueue);
	priv = netdev_priv(dev);
	if (txqueue > priv->tx_cfg.num_queues)
		goto reset;

	ntfy_idx = gve_tx_idx_to_ntfy(priv, txqueue);
	if (ntfy_idx >= priv->num_ntfy_blks)
		goto reset;

	block = &priv->ntfy_blocks[ntfy_idx];
	tx = block->tx;

	current_time = jiffies_to_msecs(jiffies);
	if (tx->last_kick_msec + MIN_TX_TIMEOUT_GAP > current_time)
		goto reset;

=======

	netdev_info(dev, "Timeout on tx queue, %d", txqueue);
	priv = netdev_priv(dev);
	if (txqueue > priv->tx_cfg.num_queues)
		goto reset;

	ntfy_idx = gve_tx_idx_to_ntfy(priv, txqueue);
	if (ntfy_idx >= priv->num_ntfy_blks)
		goto reset;

	block = &priv->ntfy_blocks[ntfy_idx];
	tx = block->tx;

	current_time = jiffies_to_msecs(jiffies);
	if (tx->last_kick_msec + MIN_TX_TIMEOUT_GAP > current_time)
		goto reset;

>>>>>>> eb3cdb58
	/* Check to see if there are missed completions, which will allow us to
	 * kick the queue.
	 */
	last_nic_done = gve_tx_load_event_counter(priv, tx);
	if (last_nic_done - tx->done) {
		netdev_info(dev, "Kicking queue %d", txqueue);
		iowrite32be(GVE_IRQ_MASK, gve_irq_doorbell(priv, block));
		napi_schedule(&block->napi);
		tx->last_kick_msec = current_time;
		goto out;
	} // Else reset.

reset:
	gve_schedule_reset(priv);

out:
	if (tx)
		tx->queue_timeout++;
	priv->tx_timeo_cnt++;
}

static int gve_set_features(struct net_device *netdev,
			    netdev_features_t features)
{
	const netdev_features_t orig_features = netdev->features;
	struct gve_priv *priv = netdev_priv(netdev);
	int err;

	if ((netdev->features & NETIF_F_LRO) != (features & NETIF_F_LRO)) {
		netdev->features ^= NETIF_F_LRO;
		if (netif_carrier_ok(netdev)) {
			/* To make this process as simple as possible we
			 * teardown the device, set the new configuration,
			 * and then bring the device up again.
			 */
			err = gve_close(netdev);
			/* We have already tried to reset in close, just fail
			 * at this point.
			 */
			if (err)
				goto err;

			err = gve_open(netdev);
			if (err)
				goto err;
		}
	}

	return 0;
err:
	/* Reverts the change on error. */
	netdev->features = orig_features;
	netif_err(priv, drv, netdev,
		  "Set features failed! !!! DISABLING ALL QUEUES !!!\n");
	return err;
}

static const struct net_device_ops gve_netdev_ops = {
	.ndo_start_xmit		=	gve_start_xmit,
	.ndo_open		=	gve_open,
	.ndo_stop		=	gve_close,
	.ndo_get_stats64	=	gve_get_stats,
	.ndo_tx_timeout         =       gve_tx_timeout,
	.ndo_set_features	=	gve_set_features,
	.ndo_bpf		=	gve_xdp,
	.ndo_xdp_xmit		=	gve_xdp_xmit,
	.ndo_xsk_wakeup		=	gve_xsk_wakeup,
};

static void gve_handle_status(struct gve_priv *priv, u32 status)
{
	if (GVE_DEVICE_STATUS_RESET_MASK & status) {
		dev_info(&priv->pdev->dev, "Device requested reset.\n");
		gve_set_do_reset(priv);
	}
	if (GVE_DEVICE_STATUS_REPORT_STATS_MASK & status) {
		priv->stats_report_trigger_cnt++;
		gve_set_do_report_stats(priv);
	}
}

static void gve_handle_reset(struct gve_priv *priv)
{
	/* A service task will be scheduled at the end of probe to catch any
	 * resets that need to happen, and we don't want to reset until
	 * probe is done.
	 */
	if (gve_get_probe_in_progress(priv))
		return;

	if (gve_get_do_reset(priv)) {
		rtnl_lock();
		gve_reset(priv, false);
		rtnl_unlock();
	}
}

void gve_handle_report_stats(struct gve_priv *priv)
{
	struct stats *stats = priv->stats_report->stats;
	int idx, stats_idx = 0;
	unsigned int start = 0;
	u64 tx_bytes;

	if (!gve_get_report_stats(priv))
		return;

	be64_add_cpu(&priv->stats_report->written_count, 1);
	/* tx stats */
	if (priv->tx) {
		for (idx = 0; idx < gve_num_tx_queues(priv); idx++) {
			u32 last_completion = 0;
			u32 tx_frames = 0;

			/* DQO doesn't currently support these metrics. */
			if (gve_is_gqi(priv)) {
				last_completion = priv->tx[idx].done;
				tx_frames = priv->tx[idx].req;
			}

			do {
				start = u64_stats_fetch_begin(&priv->tx[idx].statss);
				tx_bytes = priv->tx[idx].bytes_done;
			} while (u64_stats_fetch_retry(&priv->tx[idx].statss, start));
			stats[stats_idx++] = (struct stats) {
				.stat_name = cpu_to_be32(TX_WAKE_CNT),
				.value = cpu_to_be64(priv->tx[idx].wake_queue),
				.queue_id = cpu_to_be32(idx),
			};
			stats[stats_idx++] = (struct stats) {
				.stat_name = cpu_to_be32(TX_STOP_CNT),
				.value = cpu_to_be64(priv->tx[idx].stop_queue),
				.queue_id = cpu_to_be32(idx),
			};
			stats[stats_idx++] = (struct stats) {
				.stat_name = cpu_to_be32(TX_FRAMES_SENT),
				.value = cpu_to_be64(tx_frames),
				.queue_id = cpu_to_be32(idx),
			};
			stats[stats_idx++] = (struct stats) {
				.stat_name = cpu_to_be32(TX_BYTES_SENT),
				.value = cpu_to_be64(tx_bytes),
				.queue_id = cpu_to_be32(idx),
			};
			stats[stats_idx++] = (struct stats) {
				.stat_name = cpu_to_be32(TX_LAST_COMPLETION_PROCESSED),
				.value = cpu_to_be64(last_completion),
				.queue_id = cpu_to_be32(idx),
			};
			stats[stats_idx++] = (struct stats) {
				.stat_name = cpu_to_be32(TX_TIMEOUT_CNT),
				.value = cpu_to_be64(priv->tx[idx].queue_timeout),
				.queue_id = cpu_to_be32(idx),
			};
		}
	}
	/* rx stats */
	if (priv->rx) {
		for (idx = 0; idx < priv->rx_cfg.num_queues; idx++) {
			stats[stats_idx++] = (struct stats) {
				.stat_name = cpu_to_be32(RX_NEXT_EXPECTED_SEQUENCE),
				.value = cpu_to_be64(priv->rx[idx].desc.seqno),
				.queue_id = cpu_to_be32(idx),
			};
			stats[stats_idx++] = (struct stats) {
				.stat_name = cpu_to_be32(RX_BUFFERS_POSTED),
				.value = cpu_to_be64(priv->rx[0].fill_cnt),
				.queue_id = cpu_to_be32(idx),
			};
		}
	}
}

/* Handle NIC status register changes, reset requests and report stats */
static void gve_service_task(struct work_struct *work)
{
	struct gve_priv *priv = container_of(work, struct gve_priv,
					     service_task);
	u32 status = ioread32be(&priv->reg_bar0->device_status);

	gve_handle_status(priv, status);

	gve_handle_reset(priv);
	gve_handle_link_status(priv, GVE_DEVICE_STATUS_LINK_STATUS_MASK & status);
}

static void gve_set_netdev_xdp_features(struct gve_priv *priv)
{
	if (priv->queue_format == GVE_GQI_QPL_FORMAT) {
		priv->dev->xdp_features = NETDEV_XDP_ACT_BASIC;
		priv->dev->xdp_features |= NETDEV_XDP_ACT_REDIRECT;
		priv->dev->xdp_features |= NETDEV_XDP_ACT_NDO_XMIT;
		priv->dev->xdp_features |= NETDEV_XDP_ACT_XSK_ZEROCOPY;
	} else {
		priv->dev->xdp_features = 0;
	}
}

static int gve_init_priv(struct gve_priv *priv, bool skip_describe_device)
{
	int num_ntfy;
	int err;

	/* Set up the adminq */
	err = gve_adminq_alloc(&priv->pdev->dev, priv);
	if (err) {
		dev_err(&priv->pdev->dev,
			"Failed to alloc admin queue: err=%d\n", err);
		return err;
	}

	err = gve_verify_driver_compatibility(priv);
	if (err) {
		dev_err(&priv->pdev->dev,
			"Could not verify driver compatibility: err=%d\n", err);
		goto err;
	}

	if (skip_describe_device)
		goto setup_device;

	priv->queue_format = GVE_QUEUE_FORMAT_UNSPECIFIED;
	/* Get the initial information we need from the device */
	err = gve_adminq_describe_device(priv);
	if (err) {
		dev_err(&priv->pdev->dev,
			"Could not get device information: err=%d\n", err);
		goto err;
	}
	priv->dev->mtu = priv->dev->max_mtu;
	num_ntfy = pci_msix_vec_count(priv->pdev);
	if (num_ntfy <= 0) {
		dev_err(&priv->pdev->dev,
			"could not count MSI-x vectors: err=%d\n", num_ntfy);
		err = num_ntfy;
		goto err;
	} else if (num_ntfy < GVE_MIN_MSIX) {
		dev_err(&priv->pdev->dev, "gve needs at least %d MSI-x vectors, but only has %d\n",
			GVE_MIN_MSIX, num_ntfy);
		err = -EINVAL;
		goto err;
	}

	priv->num_registered_pages = 0;
	priv->rx_copybreak = GVE_DEFAULT_RX_COPYBREAK;
	/* gvnic has one Notification Block per MSI-x vector, except for the
	 * management vector
	 */
	priv->num_ntfy_blks = (num_ntfy - 1) & ~0x1;
	priv->mgmt_msix_idx = priv->num_ntfy_blks;

	priv->tx_cfg.max_queues =
		min_t(int, priv->tx_cfg.max_queues, priv->num_ntfy_blks / 2);
	priv->rx_cfg.max_queues =
		min_t(int, priv->rx_cfg.max_queues, priv->num_ntfy_blks / 2);

	priv->tx_cfg.num_queues = priv->tx_cfg.max_queues;
	priv->rx_cfg.num_queues = priv->rx_cfg.max_queues;
	if (priv->default_num_queues > 0) {
		priv->tx_cfg.num_queues = min_t(int, priv->default_num_queues,
						priv->tx_cfg.num_queues);
		priv->rx_cfg.num_queues = min_t(int, priv->default_num_queues,
						priv->rx_cfg.num_queues);
	}

	dev_info(&priv->pdev->dev, "TX queues %d, RX queues %d\n",
		 priv->tx_cfg.num_queues, priv->rx_cfg.num_queues);
	dev_info(&priv->pdev->dev, "Max TX queues %d, Max RX queues %d\n",
		 priv->tx_cfg.max_queues, priv->rx_cfg.max_queues);

	if (!gve_is_gqi(priv)) {
		priv->tx_coalesce_usecs = GVE_TX_IRQ_RATELIMIT_US_DQO;
		priv->rx_coalesce_usecs = GVE_RX_IRQ_RATELIMIT_US_DQO;
	}

setup_device:
	gve_set_netdev_xdp_features(priv);
	err = gve_setup_device_resources(priv);
	if (!err)
		return 0;
err:
	gve_adminq_free(&priv->pdev->dev, priv);
	return err;
}

static void gve_teardown_priv_resources(struct gve_priv *priv)
{
	gve_teardown_device_resources(priv);
	gve_adminq_free(&priv->pdev->dev, priv);
}

static void gve_trigger_reset(struct gve_priv *priv)
{
	/* Reset the device by releasing the AQ */
	gve_adminq_release(priv);
}

static void gve_reset_and_teardown(struct gve_priv *priv, bool was_up)
{
	gve_trigger_reset(priv);
	/* With the reset having already happened, close cannot fail */
	if (was_up)
		gve_close(priv->dev);
	gve_teardown_priv_resources(priv);
}

static int gve_reset_recovery(struct gve_priv *priv, bool was_up)
{
	int err;

	err = gve_init_priv(priv, true);
	if (err)
		goto err;
	if (was_up) {
		err = gve_open(priv->dev);
		if (err)
			goto err;
	}
	return 0;
err:
	dev_err(&priv->pdev->dev, "Reset failed! !!! DISABLING ALL QUEUES !!!\n");
	gve_turndown(priv);
	return err;
}

int gve_reset(struct gve_priv *priv, bool attempt_teardown)
{
	bool was_up = netif_carrier_ok(priv->dev);
	int err;

	dev_info(&priv->pdev->dev, "Performing reset\n");
	gve_clear_do_reset(priv);
	gve_set_reset_in_progress(priv);
	/* If we aren't attempting to teardown normally, just go turndown and
	 * reset right away.
	 */
	if (!attempt_teardown) {
		gve_turndown(priv);
		gve_reset_and_teardown(priv, was_up);
	} else {
		/* Otherwise attempt to close normally */
		if (was_up) {
			err = gve_close(priv->dev);
			/* If that fails reset as we did above */
			if (err)
				gve_reset_and_teardown(priv, was_up);
		}
		/* Clean up any remaining resources */
		gve_teardown_priv_resources(priv);
	}

	/* Set it all back up */
	err = gve_reset_recovery(priv, was_up);
	gve_clear_reset_in_progress(priv);
	priv->reset_cnt++;
	priv->interface_up_cnt = 0;
	priv->interface_down_cnt = 0;
	priv->stats_report_trigger_cnt = 0;
	return err;
}

static void gve_write_version(u8 __iomem *driver_version_register)
{
	const char *c = gve_version_prefix;

	while (*c) {
		writeb(*c, driver_version_register);
		c++;
	}

	c = gve_version_str;
	while (*c) {
		writeb(*c, driver_version_register);
		c++;
	}
	writeb('\n', driver_version_register);
}

static int gve_probe(struct pci_dev *pdev, const struct pci_device_id *ent)
{
	int max_tx_queues, max_rx_queues;
	struct net_device *dev;
	__be32 __iomem *db_bar;
	struct gve_registers __iomem *reg_bar;
	struct gve_priv *priv;
	int err;

	err = pci_enable_device(pdev);
	if (err)
		return err;

	err = pci_request_regions(pdev, gve_driver_name);
	if (err)
		goto abort_with_enabled;

	pci_set_master(pdev);

	err = dma_set_mask_and_coherent(&pdev->dev, DMA_BIT_MASK(64));
	if (err) {
		dev_err(&pdev->dev, "Failed to set dma mask: err=%d\n", err);
		goto abort_with_pci_region;
	}

	reg_bar = pci_iomap(pdev, GVE_REGISTER_BAR, 0);
	if (!reg_bar) {
		dev_err(&pdev->dev, "Failed to map pci bar!\n");
		err = -ENOMEM;
		goto abort_with_pci_region;
	}

	db_bar = pci_iomap(pdev, GVE_DOORBELL_BAR, 0);
	if (!db_bar) {
		dev_err(&pdev->dev, "Failed to map doorbell bar!\n");
		err = -ENOMEM;
		goto abort_with_reg_bar;
	}

	gve_write_version(&reg_bar->driver_version);
	/* Get max queues to alloc etherdev */
	max_tx_queues = ioread32be(&reg_bar->max_tx_queues);
	max_rx_queues = ioread32be(&reg_bar->max_rx_queues);
	/* Alloc and setup the netdev and priv */
	dev = alloc_etherdev_mqs(sizeof(*priv), max_tx_queues, max_rx_queues);
	if (!dev) {
		dev_err(&pdev->dev, "could not allocate netdev\n");
		err = -ENOMEM;
		goto abort_with_db_bar;
	}
	SET_NETDEV_DEV(dev, &pdev->dev);
	pci_set_drvdata(pdev, dev);
	dev->ethtool_ops = &gve_ethtool_ops;
	dev->netdev_ops = &gve_netdev_ops;

	/* Set default and supported features.
	 *
	 * Features might be set in other locations as well (such as
	 * `gve_adminq_describe_device`).
	 */
	dev->hw_features = NETIF_F_HIGHDMA;
	dev->hw_features |= NETIF_F_SG;
	dev->hw_features |= NETIF_F_HW_CSUM;
	dev->hw_features |= NETIF_F_TSO;
	dev->hw_features |= NETIF_F_TSO6;
	dev->hw_features |= NETIF_F_TSO_ECN;
	dev->hw_features |= NETIF_F_RXCSUM;
	dev->hw_features |= NETIF_F_RXHASH;
	dev->features = dev->hw_features;
	dev->watchdog_timeo = 5 * HZ;
	dev->min_mtu = ETH_MIN_MTU;
	netif_carrier_off(dev);

	priv = netdev_priv(dev);
	priv->dev = dev;
	priv->pdev = pdev;
	priv->msg_enable = DEFAULT_MSG_LEVEL;
	priv->reg_bar0 = reg_bar;
	priv->db_bar2 = db_bar;
	priv->service_task_flags = 0x0;
	priv->state_flags = 0x0;
	priv->ethtool_flags = 0x0;

	gve_set_probe_in_progress(priv);
	priv->gve_wq = alloc_ordered_workqueue("gve", 0);
	if (!priv->gve_wq) {
		dev_err(&pdev->dev, "Could not allocate workqueue");
		err = -ENOMEM;
		goto abort_with_netdev;
	}
	INIT_WORK(&priv->service_task, gve_service_task);
	INIT_WORK(&priv->stats_report_task, gve_stats_report_task);
	priv->tx_cfg.max_queues = max_tx_queues;
	priv->rx_cfg.max_queues = max_rx_queues;

	err = gve_init_priv(priv, false);
	if (err)
		goto abort_with_wq;

	err = register_netdev(dev);
	if (err)
		goto abort_with_gve_init;

	dev_info(&pdev->dev, "GVE version %s\n", gve_version_str);
	dev_info(&pdev->dev, "GVE queue format %d\n", (int)priv->queue_format);
	gve_clear_probe_in_progress(priv);
	queue_work(priv->gve_wq, &priv->service_task);
	return 0;

abort_with_gve_init:
	gve_teardown_priv_resources(priv);

abort_with_wq:
	destroy_workqueue(priv->gve_wq);

abort_with_netdev:
	free_netdev(dev);

abort_with_db_bar:
	pci_iounmap(pdev, db_bar);

abort_with_reg_bar:
	pci_iounmap(pdev, reg_bar);

abort_with_pci_region:
	pci_release_regions(pdev);

abort_with_enabled:
	pci_disable_device(pdev);
	return err;
}

static void gve_remove(struct pci_dev *pdev)
{
	struct net_device *netdev = pci_get_drvdata(pdev);
	struct gve_priv *priv = netdev_priv(netdev);
	__be32 __iomem *db_bar = priv->db_bar2;
	void __iomem *reg_bar = priv->reg_bar0;

	unregister_netdev(netdev);
	gve_teardown_priv_resources(priv);
	destroy_workqueue(priv->gve_wq);
	free_netdev(netdev);
	pci_iounmap(pdev, db_bar);
	pci_iounmap(pdev, reg_bar);
	pci_release_regions(pdev);
	pci_disable_device(pdev);
}

static void gve_shutdown(struct pci_dev *pdev)
{
	struct net_device *netdev = pci_get_drvdata(pdev);
	struct gve_priv *priv = netdev_priv(netdev);
	bool was_up = netif_carrier_ok(priv->dev);

	rtnl_lock();
	if (was_up && gve_close(priv->dev)) {
		/* If the dev was up, attempt to close, if close fails, reset */
		gve_reset_and_teardown(priv, was_up);
	} else {
		/* If the dev wasn't up or close worked, finish tearing down */
		gve_teardown_priv_resources(priv);
	}
	rtnl_unlock();
}

#ifdef CONFIG_PM
static int gve_suspend(struct pci_dev *pdev, pm_message_t state)
{
	struct net_device *netdev = pci_get_drvdata(pdev);
	struct gve_priv *priv = netdev_priv(netdev);
	bool was_up = netif_carrier_ok(priv->dev);

	priv->suspend_cnt++;
	rtnl_lock();
	if (was_up && gve_close(priv->dev)) {
		/* If the dev was up, attempt to close, if close fails, reset */
		gve_reset_and_teardown(priv, was_up);
	} else {
		/* If the dev wasn't up or close worked, finish tearing down */
		gve_teardown_priv_resources(priv);
	}
	priv->up_before_suspend = was_up;
	rtnl_unlock();
	return 0;
}

static int gve_resume(struct pci_dev *pdev)
{
	struct net_device *netdev = pci_get_drvdata(pdev);
	struct gve_priv *priv = netdev_priv(netdev);
	int err;

	priv->resume_cnt++;
	rtnl_lock();
	err = gve_reset_recovery(priv, priv->up_before_suspend);
	rtnl_unlock();
	return err;
}
#endif /* CONFIG_PM */

static const struct pci_device_id gve_id_table[] = {
	{ PCI_DEVICE(PCI_VENDOR_ID_GOOGLE, PCI_DEV_ID_GVNIC) },
	{ }
};

static struct pci_driver gve_driver = {
	.name		= gve_driver_name,
	.id_table	= gve_id_table,
	.probe		= gve_probe,
	.remove		= gve_remove,
	.shutdown	= gve_shutdown,
#ifdef CONFIG_PM
	.suspend        = gve_suspend,
	.resume         = gve_resume,
#endif
};

module_pci_driver(gve_driver);

MODULE_DEVICE_TABLE(pci, gve_id_table);
MODULE_AUTHOR("Google, Inc.");
MODULE_DESCRIPTION("Google Virtual NIC Driver");
MODULE_LICENSE("Dual MIT/GPL");
MODULE_VERSION(GVE_VERSION);<|MERGE_RESOLUTION|>--- conflicted
+++ resolved
@@ -32,10 +32,6 @@
 // Minimum amount of time between queue kicks in msec (10 seconds)
 #define MIN_TX_TIMEOUT_GAP (1000 * 10)
 
-<<<<<<< HEAD
-char gve_driver_name[] = "gve";
-=======
->>>>>>> eb3cdb58
 const char gve_version_str[] = GVE_VERSION;
 static const char gve_version_prefix[] = GVE_VERSION_PREFIX;
 
@@ -97,10 +93,7 @@
 	struct gve_priv *priv = netdev_priv(dev);
 	unsigned int start;
 	u64 packets, bytes;
-<<<<<<< HEAD
-=======
 	int num_tx_queues;
->>>>>>> eb3cdb58
 	int ring;
 
 	num_tx_queues = gve_num_tx_queues(priv);
@@ -257,10 +250,6 @@
 	block = container_of(napi, struct gve_notify_block, napi);
 	priv = block->priv;
 
-<<<<<<< HEAD
-	if (block->tx)
-		reschedule |= gve_tx_poll(block, budget);
-=======
 	if (block->tx) {
 		if (block->tx->q_num < priv->tx_cfg.num_queues)
 			reschedule |= gve_tx_poll(block, budget);
@@ -268,7 +257,6 @@
 			reschedule |= gve_xdp_poll(block, budget);
 	}
 
->>>>>>> eb3cdb58
 	if (block->rx) {
 		work_done = gve_rx_poll(block, budget);
 		reschedule |= work_done == budget;
@@ -457,21 +445,12 @@
 
 	if (!priv->msix_vectors)
 		return;
-<<<<<<< HEAD
 
 	/* Free the irqs */
 	for (i = 0; i < priv->num_ntfy_blks; i++) {
 		struct gve_notify_block *block = &priv->ntfy_blocks[i];
 		int msix_idx = i;
 
-=======
-
-	/* Free the irqs */
-	for (i = 0; i < priv->num_ntfy_blks; i++) {
-		struct gve_notify_block *block = &priv->ntfy_blocks[i];
-		int msix_idx = i;
-
->>>>>>> eb3cdb58
 		irq_set_affinity_hint(priv->msix_vectors[msix_idx].vector,
 				      NULL);
 		free_irq(priv->msix_vectors[msix_idx].vector, block);
@@ -850,11 +829,7 @@
 	int err;
 
 	/* Setup tx rings */
-<<<<<<< HEAD
-	priv->tx = kvcalloc(priv->tx_cfg.num_queues, sizeof(*priv->tx),
-=======
 	priv->tx = kvcalloc(priv->tx_cfg.max_queues, sizeof(*priv->tx),
->>>>>>> eb3cdb58
 			    GFP_KERNEL);
 	if (!priv->tx)
 		return -ENOMEM;
@@ -867,11 +842,7 @@
 		goto free_tx;
 
 	/* Setup rx rings */
-<<<<<<< HEAD
-	priv->rx = kvcalloc(priv->rx_cfg.num_queues, sizeof(*priv->rx),
-=======
 	priv->rx = kvcalloc(priv->rx_cfg.max_queues, sizeof(*priv->rx),
->>>>>>> eb3cdb58
 			    GFP_KERNEL);
 	if (!priv->rx) {
 		err = -ENOMEM;
@@ -1114,17 +1085,10 @@
 	int i, j;
 	int err;
 
-<<<<<<< HEAD
-	if (num_qpls == 0)
-		return 0;
-
-	priv->qpls = kvcalloc(num_qpls, sizeof(*priv->qpls), GFP_KERNEL);
-=======
 	if (priv->queue_format != GVE_GQI_QPL_FORMAT)
 		return 0;
 
 	priv->qpls = kvcalloc(max_queues, sizeof(*priv->qpls), GFP_KERNEL);
->>>>>>> eb3cdb58
 	if (!priv->qpls)
 		return -ENOMEM;
 
@@ -1146,11 +1110,7 @@
 
 	priv->qpl_cfg.qpl_map_size = BITS_TO_LONGS(max_queues) *
 				     sizeof(unsigned long) * BITS_PER_BYTE;
-<<<<<<< HEAD
-	priv->qpl_cfg.qpl_id_map = kvcalloc(BITS_TO_LONGS(num_qpls),
-=======
 	priv->qpl_cfg.qpl_id_map = kvcalloc(BITS_TO_LONGS(max_queues),
->>>>>>> eb3cdb58
 					    sizeof(unsigned long), GFP_KERNEL);
 	if (!priv->qpl_cfg.qpl_id_map) {
 		err = -ENOMEM;
@@ -1182,11 +1142,7 @@
 	int max_queues = priv->tx_cfg.max_queues + priv->rx_cfg.max_queues;
 	int i;
 
-<<<<<<< HEAD
-	if (num_qpls == 0)
-=======
 	if (!priv->qpls)
->>>>>>> eb3cdb58
 		return;
 
 	kvfree(priv->qpl_cfg.qpl_id_map);
@@ -1831,7 +1787,6 @@
 	u32 last_nic_done;
 	u32 current_time;
 	u32 ntfy_idx;
-<<<<<<< HEAD
 
 	netdev_info(dev, "Timeout on tx queue, %d", txqueue);
 	priv = netdev_priv(dev);
@@ -1849,25 +1804,6 @@
 	if (tx->last_kick_msec + MIN_TX_TIMEOUT_GAP > current_time)
 		goto reset;
 
-=======
-
-	netdev_info(dev, "Timeout on tx queue, %d", txqueue);
-	priv = netdev_priv(dev);
-	if (txqueue > priv->tx_cfg.num_queues)
-		goto reset;
-
-	ntfy_idx = gve_tx_idx_to_ntfy(priv, txqueue);
-	if (ntfy_idx >= priv->num_ntfy_blks)
-		goto reset;
-
-	block = &priv->ntfy_blocks[ntfy_idx];
-	tx = block->tx;
-
-	current_time = jiffies_to_msecs(jiffies);
-	if (tx->last_kick_msec + MIN_TX_TIMEOUT_GAP > current_time)
-		goto reset;
-
->>>>>>> eb3cdb58
 	/* Check to see if there are missed completions, which will allow us to
 	 * kick the queue.
 	 */
@@ -2259,7 +2195,7 @@
 	if (err)
 		return err;
 
-	err = pci_request_regions(pdev, gve_driver_name);
+	err = pci_request_regions(pdev, "gvnic-cfg");
 	if (err)
 		goto abort_with_enabled;
 
@@ -2452,8 +2388,8 @@
 	{ }
 };
 
-static struct pci_driver gve_driver = {
-	.name		= gve_driver_name,
+static struct pci_driver gvnic_driver = {
+	.name		= "gvnic",
 	.id_table	= gve_id_table,
 	.probe		= gve_probe,
 	.remove		= gve_remove,
@@ -2464,10 +2400,10 @@
 #endif
 };
 
-module_pci_driver(gve_driver);
+module_pci_driver(gvnic_driver);
 
 MODULE_DEVICE_TABLE(pci, gve_id_table);
 MODULE_AUTHOR("Google, Inc.");
-MODULE_DESCRIPTION("Google Virtual NIC Driver");
+MODULE_DESCRIPTION("gVNIC Driver");
 MODULE_LICENSE("Dual MIT/GPL");
 MODULE_VERSION(GVE_VERSION);