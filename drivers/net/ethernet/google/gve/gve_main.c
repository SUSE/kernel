--- conflicted
+++ resolved
@@ -1167,120 +1167,8 @@
 free_pages:
 	kvfree(qpl->pages);
 	qpl->pages = NULL;
-<<<<<<< HEAD
-	priv->num_registered_pages -= qpl->num_entries;
-}
-
-static int gve_alloc_xdp_qpls(struct gve_priv *priv)
-{
-	int start_id;
-	int i, j;
-	int err;
-
-	start_id = gve_tx_qpl_id(priv, gve_xdp_tx_start_queue_id(priv));
-	for (i = start_id; i < start_id + gve_num_xdp_qpls(priv); i++) {
-		err = gve_alloc_queue_page_list(priv, i,
-						priv->tx_pages_per_qpl);
-		if (err)
-			goto free_qpls;
-	}
-
-	return 0;
-
-free_qpls:
-	for (j = start_id; j <= i; j++)
-		gve_free_queue_page_list(priv, j);
-	return err;
-}
-
-static int gve_alloc_qpls(struct gve_priv *priv)
-{
-	int max_queues = priv->tx_cfg.max_queues + priv->rx_cfg.max_queues;
-	int page_count;
-	int start_id;
-	int i, j;
-	int err;
-
-	if (!gve_is_qpl(priv))
-		return 0;
-
-	priv->qpls = kvcalloc(max_queues, sizeof(*priv->qpls), GFP_KERNEL);
-	if (!priv->qpls)
-		return -ENOMEM;
-
-	start_id = gve_tx_start_qpl_id(priv);
-	page_count = priv->tx_pages_per_qpl;
-	for (i = start_id; i < start_id + gve_num_tx_qpls(priv); i++) {
-		err = gve_alloc_queue_page_list(priv, i,
-						page_count);
-		if (err)
-			goto free_qpls;
-	}
-
-	start_id = gve_rx_start_qpl_id(priv);
-
-	/* For GQI_QPL number of pages allocated have 1:1 relationship with
-	 * number of descriptors. For DQO, number of pages required are
-	 * more than descriptors (because of out of order completions).
-	 */
-	page_count = priv->queue_format == GVE_GQI_QPL_FORMAT ?
-		priv->rx_data_slot_cnt : priv->rx_pages_per_qpl;
-	for (i = start_id; i < start_id + gve_num_rx_qpls(priv); i++) {
-		err = gve_alloc_queue_page_list(priv, i,
-						page_count);
-		if (err)
-			goto free_qpls;
-	}
-
-	priv->qpl_cfg.qpl_map_size = BITS_TO_LONGS(max_queues) *
-				     sizeof(unsigned long) * BITS_PER_BYTE;
-	priv->qpl_cfg.qpl_id_map = kvcalloc(BITS_TO_LONGS(max_queues),
-					    sizeof(unsigned long), GFP_KERNEL);
-	if (!priv->qpl_cfg.qpl_id_map) {
-		err = -ENOMEM;
-		goto free_qpls;
-	}
-
-	return 0;
-
-free_qpls:
-	for (j = 0; j <= i; j++)
-		gve_free_queue_page_list(priv, j);
-	kvfree(priv->qpls);
-	priv->qpls = NULL;
-	return err;
-}
-
-static void gve_free_xdp_qpls(struct gve_priv *priv)
-{
-	int start_id;
-	int i;
-
-	start_id = gve_tx_qpl_id(priv, gve_xdp_tx_start_queue_id(priv));
-	for (i = start_id; i < start_id + gve_num_xdp_qpls(priv); i++)
-		gve_free_queue_page_list(priv, i);
-}
-
-static void gve_free_qpls(struct gve_priv *priv)
-{
-	int max_queues = priv->tx_cfg.max_queues + priv->rx_cfg.max_queues;
-	int i;
-
-	if (!priv->qpls)
-		return;
-
-	kvfree(priv->qpl_cfg.qpl_id_map);
-	priv->qpl_cfg.qpl_id_map = NULL;
-
-	for (i = 0; i < max_queues; i++)
-		gve_free_queue_page_list(priv, i);
-
-	kvfree(priv->qpls);
-	priv->qpls = NULL;
-=======
 free_qpl:
 	kvfree(qpl);
->>>>>>> 2d5404ca
 }
 
 /* Use this to schedule a reset when the device is capable of continuing
@@ -1496,18 +1384,9 @@
 	if (err)
 		goto reset;
 
-<<<<<<< HEAD
-	if (!gve_is_gqi(priv)) {
-		/* Hard code this for now. This may be tuned in the future for
-		 * performance.
-		 */
-		priv->data_buffer_size_dqo = GVE_DEFAULT_RX_BUFFER_SIZE;
-	}
-=======
 	priv->header_split_enabled = rx_alloc_cfg->enable_header_split;
 	priv->data_buffer_size_dqo = rx_alloc_cfg->packet_buffer_size;
 
->>>>>>> 2d5404ca
 	err = gve_create_rings(priv);
 	if (err)
 		goto reset;
@@ -2397,10 +2276,6 @@
 	if (!gve_is_gqi(priv))
 		netif_set_tso_max_size(priv->dev, GVE_DQO_TX_MAX);
 
-<<<<<<< HEAD
-	priv->num_registered_pages = 0;
-=======
->>>>>>> 2d5404ca
 	priv->rx_copybreak = GVE_DEFAULT_RX_COPYBREAK;
 	/* gvnic has one Notification Block per MSI-x vector, except for the
 	 * management vector
