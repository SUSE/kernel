// SPDX-License-Identifier: (GPL-2.0 OR MIT)
/* Google virtual Ethernet (gve) driver
 *
 * Copyright (C) 2015-2021 Google, Inc.
 */

#include <linux/etherdevice.h>
#include <linux/pci.h>
#include "gve.h"
#include "gve_adminq.h"
#include "gve_register.h"

#define GVE_MAX_ADMINQ_RELEASE_CHECK	500
#define GVE_ADMINQ_SLEEP_LEN		20
#define GVE_MAX_ADMINQ_EVENT_COUNTER_CHECK	100

#define GVE_DEVICE_OPTION_ERROR_FMT "%s option error:\n" \
"Expected: length=%d, feature_mask=%x.\n" \
"Actual: length=%d, feature_mask=%x.\n"

#define GVE_DEVICE_OPTION_TOO_BIG_FMT "Length of %s option larger than expected. Possible older version of guest driver.\n"

static
struct gve_device_option *gve_get_next_option(struct gve_device_descriptor *descriptor,
					      struct gve_device_option *option)
{
	void *option_end, *descriptor_end;

	option_end = (void *)(option + 1) + be16_to_cpu(option->option_length);
	descriptor_end = (void *)descriptor + be16_to_cpu(descriptor->total_length);

	return option_end > descriptor_end ? NULL : (struct gve_device_option *)option_end;
}

#define GVE_DEVICE_OPTION_NO_MIN_RING_SIZE	8

static
void gve_parse_device_option(struct gve_priv *priv,
			     struct gve_device_descriptor *device_descriptor,
			     struct gve_device_option *option,
			     struct gve_device_option_gqi_rda **dev_op_gqi_rda,
			     struct gve_device_option_gqi_qpl **dev_op_gqi_qpl,
			     struct gve_device_option_dqo_rda **dev_op_dqo_rda,
			     struct gve_device_option_jumbo_frames **dev_op_jumbo_frames,
<<<<<<< HEAD
			     struct gve_device_option_dqo_qpl **dev_op_dqo_qpl)
=======
			     struct gve_device_option_dqo_qpl **dev_op_dqo_qpl,
			     struct gve_device_option_buffer_sizes **dev_op_buffer_sizes,
			     struct gve_device_option_flow_steering **dev_op_flow_steering,
			     struct gve_device_option_rss_config **dev_op_rss_config,
			     struct gve_device_option_modify_ring **dev_op_modify_ring)
>>>>>>> 2d5404ca
{
	u32 req_feat_mask = be32_to_cpu(option->required_features_mask);
	u16 option_length = be16_to_cpu(option->option_length);
	u16 option_id = be16_to_cpu(option->option_id);

	/* If the length or feature mask doesn't match, continue without
	 * enabling the feature.
	 */
	switch (option_id) {
	case GVE_DEV_OPT_ID_GQI_RAW_ADDRESSING:
		if (option_length != GVE_DEV_OPT_LEN_GQI_RAW_ADDRESSING ||
		    req_feat_mask != GVE_DEV_OPT_REQ_FEAT_MASK_GQI_RAW_ADDRESSING) {
			dev_warn(&priv->pdev->dev, GVE_DEVICE_OPTION_ERROR_FMT,
				 "Raw Addressing",
				 GVE_DEV_OPT_LEN_GQI_RAW_ADDRESSING,
				 GVE_DEV_OPT_REQ_FEAT_MASK_GQI_RAW_ADDRESSING,
				 option_length, req_feat_mask);
			break;
		}

		dev_info(&priv->pdev->dev,
			 "Gqi raw addressing device option enabled.\n");
		priv->queue_format = GVE_GQI_RDA_FORMAT;
		break;
	case GVE_DEV_OPT_ID_GQI_RDA:
		if (option_length < sizeof(**dev_op_gqi_rda) ||
		    req_feat_mask != GVE_DEV_OPT_REQ_FEAT_MASK_GQI_RDA) {
			dev_warn(&priv->pdev->dev, GVE_DEVICE_OPTION_ERROR_FMT,
				 "GQI RDA", (int)sizeof(**dev_op_gqi_rda),
				 GVE_DEV_OPT_REQ_FEAT_MASK_GQI_RDA,
				 option_length, req_feat_mask);
			break;
		}

		if (option_length > sizeof(**dev_op_gqi_rda)) {
			dev_warn(&priv->pdev->dev,
				 GVE_DEVICE_OPTION_TOO_BIG_FMT, "GQI RDA");
		}
		*dev_op_gqi_rda = (void *)(option + 1);
		break;
	case GVE_DEV_OPT_ID_GQI_QPL:
		if (option_length < sizeof(**dev_op_gqi_qpl) ||
		    req_feat_mask != GVE_DEV_OPT_REQ_FEAT_MASK_GQI_QPL) {
			dev_warn(&priv->pdev->dev, GVE_DEVICE_OPTION_ERROR_FMT,
				 "GQI QPL", (int)sizeof(**dev_op_gqi_qpl),
				 GVE_DEV_OPT_REQ_FEAT_MASK_GQI_QPL,
				 option_length, req_feat_mask);
			break;
		}

		if (option_length > sizeof(**dev_op_gqi_qpl)) {
			dev_warn(&priv->pdev->dev,
				 GVE_DEVICE_OPTION_TOO_BIG_FMT, "GQI QPL");
		}
		*dev_op_gqi_qpl = (void *)(option + 1);
		break;
	case GVE_DEV_OPT_ID_DQO_RDA:
		if (option_length < sizeof(**dev_op_dqo_rda) ||
		    req_feat_mask != GVE_DEV_OPT_REQ_FEAT_MASK_DQO_RDA) {
			dev_warn(&priv->pdev->dev, GVE_DEVICE_OPTION_ERROR_FMT,
				 "DQO RDA", (int)sizeof(**dev_op_dqo_rda),
				 GVE_DEV_OPT_REQ_FEAT_MASK_DQO_RDA,
				 option_length, req_feat_mask);
			break;
		}

		if (option_length > sizeof(**dev_op_dqo_rda)) {
			dev_warn(&priv->pdev->dev,
				 GVE_DEVICE_OPTION_TOO_BIG_FMT, "DQO RDA");
		}
		*dev_op_dqo_rda = (void *)(option + 1);
		break;
	case GVE_DEV_OPT_ID_DQO_QPL:
		if (option_length < sizeof(**dev_op_dqo_qpl) ||
		    req_feat_mask != GVE_DEV_OPT_REQ_FEAT_MASK_DQO_QPL) {
			dev_warn(&priv->pdev->dev, GVE_DEVICE_OPTION_ERROR_FMT,
				 "DQO QPL", (int)sizeof(**dev_op_dqo_qpl),
				 GVE_DEV_OPT_REQ_FEAT_MASK_DQO_QPL,
				 option_length, req_feat_mask);
			break;
		}

		if (option_length > sizeof(**dev_op_dqo_qpl)) {
			dev_warn(&priv->pdev->dev,
				 GVE_DEVICE_OPTION_TOO_BIG_FMT, "DQO QPL");
		}
		*dev_op_dqo_qpl = (void *)(option + 1);
		break;
	case GVE_DEV_OPT_ID_JUMBO_FRAMES:
		if (option_length < sizeof(**dev_op_jumbo_frames) ||
		    req_feat_mask != GVE_DEV_OPT_REQ_FEAT_MASK_JUMBO_FRAMES) {
			dev_warn(&priv->pdev->dev, GVE_DEVICE_OPTION_ERROR_FMT,
				 "Jumbo Frames",
				 (int)sizeof(**dev_op_jumbo_frames),
				 GVE_DEV_OPT_REQ_FEAT_MASK_JUMBO_FRAMES,
				 option_length, req_feat_mask);
			break;
		}

		if (option_length > sizeof(**dev_op_jumbo_frames)) {
			dev_warn(&priv->pdev->dev,
				 GVE_DEVICE_OPTION_TOO_BIG_FMT,
				 "Jumbo Frames");
		}
		*dev_op_jumbo_frames = (void *)(option + 1);
		break;
	case GVE_DEV_OPT_ID_BUFFER_SIZES:
		if (option_length < sizeof(**dev_op_buffer_sizes) ||
		    req_feat_mask != GVE_DEV_OPT_REQ_FEAT_MASK_BUFFER_SIZES) {
			dev_warn(&priv->pdev->dev, GVE_DEVICE_OPTION_ERROR_FMT,
				 "Buffer Sizes",
				 (int)sizeof(**dev_op_buffer_sizes),
				 GVE_DEV_OPT_REQ_FEAT_MASK_BUFFER_SIZES,
				 option_length, req_feat_mask);
			break;
		}

		if (option_length > sizeof(**dev_op_buffer_sizes))
			dev_warn(&priv->pdev->dev,
				 GVE_DEVICE_OPTION_TOO_BIG_FMT,
				 "Buffer Sizes");
		*dev_op_buffer_sizes = (void *)(option + 1);
		break;
	case GVE_DEV_OPT_ID_MODIFY_RING:
		if (option_length < GVE_DEVICE_OPTION_NO_MIN_RING_SIZE ||
		    req_feat_mask != GVE_DEV_OPT_REQ_FEAT_MASK_MODIFY_RING) {
			dev_warn(&priv->pdev->dev, GVE_DEVICE_OPTION_ERROR_FMT,
				 "Modify Ring", (int)sizeof(**dev_op_modify_ring),
				 GVE_DEV_OPT_REQ_FEAT_MASK_MODIFY_RING,
				 option_length, req_feat_mask);
			break;
		}

		if (option_length > sizeof(**dev_op_modify_ring)) {
			dev_warn(&priv->pdev->dev,
				 GVE_DEVICE_OPTION_TOO_BIG_FMT, "Modify Ring");
		}

		*dev_op_modify_ring = (void *)(option + 1);

		/* device has not provided min ring size */
		if (option_length == GVE_DEVICE_OPTION_NO_MIN_RING_SIZE)
			priv->default_min_ring_size = true;
		break;
	case GVE_DEV_OPT_ID_FLOW_STEERING:
		if (option_length < sizeof(**dev_op_flow_steering) ||
		    req_feat_mask != GVE_DEV_OPT_REQ_FEAT_MASK_FLOW_STEERING) {
			dev_warn(&priv->pdev->dev, GVE_DEVICE_OPTION_ERROR_FMT,
				 "Flow Steering",
				 (int)sizeof(**dev_op_flow_steering),
				 GVE_DEV_OPT_REQ_FEAT_MASK_FLOW_STEERING,
				 option_length, req_feat_mask);
			break;
		}

		if (option_length > sizeof(**dev_op_flow_steering))
			dev_warn(&priv->pdev->dev,
				 GVE_DEVICE_OPTION_TOO_BIG_FMT,
				 "Flow Steering");
		*dev_op_flow_steering = (void *)(option + 1);
		break;
	case GVE_DEV_OPT_ID_RSS_CONFIG:
		if (option_length < sizeof(**dev_op_rss_config) ||
		    req_feat_mask != GVE_DEV_OPT_REQ_FEAT_MASK_RSS_CONFIG) {
			dev_warn(&priv->pdev->dev, GVE_DEVICE_OPTION_ERROR_FMT,
				 "RSS config",
				 (int)sizeof(**dev_op_rss_config),
				 GVE_DEV_OPT_REQ_FEAT_MASK_RSS_CONFIG,
				 option_length, req_feat_mask);
			break;
		}

		if (option_length > sizeof(**dev_op_rss_config))
			dev_warn(&priv->pdev->dev,
				 GVE_DEVICE_OPTION_TOO_BIG_FMT,
				 "RSS config");
		*dev_op_rss_config = (void *)(option + 1);
		break;
	default:
		/* If we don't recognize the option just continue
		 * without doing anything.
		 */
		dev_dbg(&priv->pdev->dev, "Unrecognized device option 0x%hx not enabled.\n",
			option_id);
	}
}

/* Process all device options for a given describe device call. */
static int
gve_process_device_options(struct gve_priv *priv,
			   struct gve_device_descriptor *descriptor,
			   struct gve_device_option_gqi_rda **dev_op_gqi_rda,
			   struct gve_device_option_gqi_qpl **dev_op_gqi_qpl,
			   struct gve_device_option_dqo_rda **dev_op_dqo_rda,
			   struct gve_device_option_jumbo_frames **dev_op_jumbo_frames,
<<<<<<< HEAD
			   struct gve_device_option_dqo_qpl **dev_op_dqo_qpl)
=======
			   struct gve_device_option_dqo_qpl **dev_op_dqo_qpl,
			   struct gve_device_option_buffer_sizes **dev_op_buffer_sizes,
			   struct gve_device_option_flow_steering **dev_op_flow_steering,
			   struct gve_device_option_rss_config **dev_op_rss_config,
			   struct gve_device_option_modify_ring **dev_op_modify_ring)
>>>>>>> 2d5404ca
{
	const int num_options = be16_to_cpu(descriptor->num_device_options);
	struct gve_device_option *dev_opt;
	int i;

	/* The options struct directly follows the device descriptor. */
	dev_opt = (void *)(descriptor + 1);
	for (i = 0; i < num_options; i++) {
		struct gve_device_option *next_opt;

		next_opt = gve_get_next_option(descriptor, dev_opt);
		if (!next_opt) {
			dev_err(&priv->dev->dev,
				"options exceed device_descriptor's total length.\n");
			return -EINVAL;
		}

		gve_parse_device_option(priv, descriptor, dev_opt,
					dev_op_gqi_rda, dev_op_gqi_qpl,
					dev_op_dqo_rda, dev_op_jumbo_frames,
<<<<<<< HEAD
					dev_op_dqo_qpl);
=======
					dev_op_dqo_qpl, dev_op_buffer_sizes,
					dev_op_flow_steering, dev_op_rss_config,
					dev_op_modify_ring);
>>>>>>> 2d5404ca
		dev_opt = next_opt;
	}

	return 0;
}

int gve_adminq_alloc(struct device *dev, struct gve_priv *priv)
{
	priv->adminq_pool = dma_pool_create("adminq_pool", dev,
					    GVE_ADMINQ_BUFFER_SIZE, 0, 0);
	if (unlikely(!priv->adminq_pool))
<<<<<<< HEAD
		return -ENOMEM;
	priv->adminq = dma_pool_alloc(priv->adminq_pool, GFP_KERNEL,
				      &priv->adminq_bus_addr);
	if (unlikely(!priv->adminq)) {
		dma_pool_destroy(priv->adminq_pool);
		return -ENOMEM;
=======
		return -ENOMEM;
	priv->adminq = dma_pool_alloc(priv->adminq_pool, GFP_KERNEL,
				      &priv->adminq_bus_addr);
	if (unlikely(!priv->adminq)) {
		dma_pool_destroy(priv->adminq_pool);
		return -ENOMEM;
>>>>>>> 2d5404ca
	}

	priv->adminq_mask =
		(GVE_ADMINQ_BUFFER_SIZE / sizeof(union gve_adminq_command)) - 1;
	priv->adminq_prod_cnt = 0;
	priv->adminq_cmd_fail = 0;
	priv->adminq_timeouts = 0;
	priv->adminq_describe_device_cnt = 0;
	priv->adminq_cfg_device_resources_cnt = 0;
	priv->adminq_register_page_list_cnt = 0;
	priv->adminq_unregister_page_list_cnt = 0;
	priv->adminq_create_tx_queue_cnt = 0;
	priv->adminq_create_rx_queue_cnt = 0;
	priv->adminq_destroy_tx_queue_cnt = 0;
	priv->adminq_destroy_rx_queue_cnt = 0;
	priv->adminq_dcfg_device_resources_cnt = 0;
	priv->adminq_set_driver_parameter_cnt = 0;
	priv->adminq_report_stats_cnt = 0;
	priv->adminq_report_link_speed_cnt = 0;
	priv->adminq_get_ptype_map_cnt = 0;
	priv->adminq_query_flow_rules_cnt = 0;
	priv->adminq_cfg_flow_rule_cnt = 0;
	priv->adminq_cfg_rss_cnt = 0;
	priv->adminq_query_rss_cnt = 0;

	/* Setup Admin queue with the device */
	if (priv->pdev->revision < 0x1) {
		iowrite32be(priv->adminq_bus_addr / PAGE_SIZE,
			    &priv->reg_bar0->adminq_pfn);
	} else {
		iowrite16be(GVE_ADMINQ_BUFFER_SIZE,
			    &priv->reg_bar0->adminq_length);
#ifdef CONFIG_ARCH_DMA_ADDR_T_64BIT
		iowrite32be(priv->adminq_bus_addr >> 32,
			    &priv->reg_bar0->adminq_base_address_hi);
#endif
		iowrite32be(priv->adminq_bus_addr,
			    &priv->reg_bar0->adminq_base_address_lo);
		iowrite32be(GVE_DRIVER_STATUS_RUN_MASK, &priv->reg_bar0->driver_status);
	}
<<<<<<< HEAD
=======
	mutex_init(&priv->adminq_lock);
>>>>>>> 2d5404ca
	gve_set_admin_queue_ok(priv);
	return 0;
}

void gve_adminq_release(struct gve_priv *priv)
{
	int i = 0;

	/* Tell the device the adminq is leaving */
	if (priv->pdev->revision < 0x1) {
		iowrite32be(0x0, &priv->reg_bar0->adminq_pfn);
		while (ioread32be(&priv->reg_bar0->adminq_pfn)) {
			/* If this is reached the device is unrecoverable and still
			 * holding memory. Continue looping to avoid memory corruption,
			 * but WARN so it is visible what is going on.
			 */
			if (i == GVE_MAX_ADMINQ_RELEASE_CHECK)
				WARN(1, "Unrecoverable platform error!");
			i++;
			msleep(GVE_ADMINQ_SLEEP_LEN);
		}
	} else {
		iowrite32be(GVE_DRIVER_STATUS_RESET_MASK, &priv->reg_bar0->driver_status);
		while (!(ioread32be(&priv->reg_bar0->device_status)
				& GVE_DEVICE_STATUS_DEVICE_IS_RESET)) {
			if (i == GVE_MAX_ADMINQ_RELEASE_CHECK)
				WARN(1, "Unrecoverable platform error!");
			i++;
			msleep(GVE_ADMINQ_SLEEP_LEN);
		}
	}
	gve_clear_device_rings_ok(priv);
	gve_clear_device_resources_ok(priv);
	gve_clear_admin_queue_ok(priv);
}

void gve_adminq_free(struct device *dev, struct gve_priv *priv)
{
	if (!gve_get_admin_queue_ok(priv))
		return;
	gve_adminq_release(priv);
	dma_pool_free(priv->adminq_pool, priv->adminq, priv->adminq_bus_addr);
	dma_pool_destroy(priv->adminq_pool);
	gve_clear_admin_queue_ok(priv);
}

static void gve_adminq_kick_cmd(struct gve_priv *priv, u32 prod_cnt)
{
	iowrite32be(prod_cnt, &priv->reg_bar0->adminq_doorbell);
}

static bool gve_adminq_wait_for_cmd(struct gve_priv *priv, u32 prod_cnt)
{
	int i;

	for (i = 0; i < GVE_MAX_ADMINQ_EVENT_COUNTER_CHECK; i++) {
		if (ioread32be(&priv->reg_bar0->adminq_event_counter)
		    == prod_cnt)
			return true;
		msleep(GVE_ADMINQ_SLEEP_LEN);
	}

	return false;
}

static int gve_adminq_parse_err(struct gve_priv *priv, u32 status)
{
	if (status != GVE_ADMINQ_COMMAND_PASSED &&
	    status != GVE_ADMINQ_COMMAND_UNSET) {
		dev_err(&priv->pdev->dev, "AQ command failed with status %d\n", status);
		priv->adminq_cmd_fail++;
	}
	switch (status) {
	case GVE_ADMINQ_COMMAND_PASSED:
		return 0;
	case GVE_ADMINQ_COMMAND_UNSET:
		dev_err(&priv->pdev->dev, "parse_aq_err: err and status both unset, this should not be possible.\n");
		return -EINVAL;
	case GVE_ADMINQ_COMMAND_ERROR_ABORTED:
	case GVE_ADMINQ_COMMAND_ERROR_CANCELLED:
	case GVE_ADMINQ_COMMAND_ERROR_DATALOSS:
	case GVE_ADMINQ_COMMAND_ERROR_FAILED_PRECONDITION:
	case GVE_ADMINQ_COMMAND_ERROR_UNAVAILABLE:
		return -EAGAIN;
	case GVE_ADMINQ_COMMAND_ERROR_ALREADY_EXISTS:
	case GVE_ADMINQ_COMMAND_ERROR_INTERNAL_ERROR:
	case GVE_ADMINQ_COMMAND_ERROR_INVALID_ARGUMENT:
	case GVE_ADMINQ_COMMAND_ERROR_NOT_FOUND:
	case GVE_ADMINQ_COMMAND_ERROR_OUT_OF_RANGE:
	case GVE_ADMINQ_COMMAND_ERROR_UNKNOWN_ERROR:
		return -EINVAL;
	case GVE_ADMINQ_COMMAND_ERROR_DEADLINE_EXCEEDED:
		return -ETIME;
	case GVE_ADMINQ_COMMAND_ERROR_PERMISSION_DENIED:
	case GVE_ADMINQ_COMMAND_ERROR_UNAUTHENTICATED:
		return -EACCES;
	case GVE_ADMINQ_COMMAND_ERROR_RESOURCE_EXHAUSTED:
		return -ENOMEM;
	case GVE_ADMINQ_COMMAND_ERROR_UNIMPLEMENTED:
		return -EOPNOTSUPP;
	default:
		dev_err(&priv->pdev->dev, "parse_aq_err: unknown status code %d\n", status);
		return -EINVAL;
	}
}

/* Flushes all AQ commands currently queued and waits for them to complete.
 * If there are failures, it will return the first error.
 */
static int gve_adminq_kick_and_wait(struct gve_priv *priv)
{
	int tail, head;
	int i;

	tail = ioread32be(&priv->reg_bar0->adminq_event_counter);
	head = priv->adminq_prod_cnt;

	gve_adminq_kick_cmd(priv, head);
	if (!gve_adminq_wait_for_cmd(priv, head)) {
		dev_err(&priv->pdev->dev, "AQ commands timed out, need to reset AQ\n");
		priv->adminq_timeouts++;
		return -ENOTRECOVERABLE;
	}

	for (i = tail; i < head; i++) {
		union gve_adminq_command *cmd;
		u32 status, err;

		cmd = &priv->adminq[i & priv->adminq_mask];
		status = be32_to_cpu(READ_ONCE(cmd->status));
		err = gve_adminq_parse_err(priv, status);
		if (err)
			// Return the first error if we failed.
			return err;
	}

	return 0;
}

/* This function is not threadsafe - the caller is responsible for any
 * necessary locks.
 */
static int gve_adminq_issue_cmd(struct gve_priv *priv,
				union gve_adminq_command *cmd_orig)
{
	union gve_adminq_command *cmd;
	u32 opcode;
	u32 tail;

	tail = ioread32be(&priv->reg_bar0->adminq_event_counter);

	// Check if next command will overflow the buffer.
	if (((priv->adminq_prod_cnt + 1) & priv->adminq_mask) ==
	    (tail & priv->adminq_mask)) {
		int err;

		// Flush existing commands to make room.
		err = gve_adminq_kick_and_wait(priv);
		if (err)
			return err;

		// Retry.
		tail = ioread32be(&priv->reg_bar0->adminq_event_counter);
		if (((priv->adminq_prod_cnt + 1) & priv->adminq_mask) ==
		    (tail & priv->adminq_mask)) {
			// This should never happen. We just flushed the
			// command queue so there should be enough space.
			return -ENOMEM;
		}
	}

	cmd = &priv->adminq[priv->adminq_prod_cnt & priv->adminq_mask];
	priv->adminq_prod_cnt++;

	memcpy(cmd, cmd_orig, sizeof(*cmd_orig));
	opcode = be32_to_cpu(READ_ONCE(cmd->opcode));
	if (opcode == GVE_ADMINQ_EXTENDED_COMMAND)
		opcode = be32_to_cpu(cmd->extended_command.inner_opcode);

	switch (opcode) {
	case GVE_ADMINQ_DESCRIBE_DEVICE:
		priv->adminq_describe_device_cnt++;
		break;
	case GVE_ADMINQ_CONFIGURE_DEVICE_RESOURCES:
		priv->adminq_cfg_device_resources_cnt++;
		break;
	case GVE_ADMINQ_REGISTER_PAGE_LIST:
		priv->adminq_register_page_list_cnt++;
		break;
	case GVE_ADMINQ_UNREGISTER_PAGE_LIST:
		priv->adminq_unregister_page_list_cnt++;
		break;
	case GVE_ADMINQ_CREATE_TX_QUEUE:
		priv->adminq_create_tx_queue_cnt++;
		break;
	case GVE_ADMINQ_CREATE_RX_QUEUE:
		priv->adminq_create_rx_queue_cnt++;
		break;
	case GVE_ADMINQ_DESTROY_TX_QUEUE:
		priv->adminq_destroy_tx_queue_cnt++;
		break;
	case GVE_ADMINQ_DESTROY_RX_QUEUE:
		priv->adminq_destroy_rx_queue_cnt++;
		break;
	case GVE_ADMINQ_DECONFIGURE_DEVICE_RESOURCES:
		priv->adminq_dcfg_device_resources_cnt++;
		break;
	case GVE_ADMINQ_SET_DRIVER_PARAMETER:
		priv->adminq_set_driver_parameter_cnt++;
		break;
	case GVE_ADMINQ_REPORT_STATS:
		priv->adminq_report_stats_cnt++;
		break;
	case GVE_ADMINQ_REPORT_LINK_SPEED:
		priv->adminq_report_link_speed_cnt++;
		break;
	case GVE_ADMINQ_GET_PTYPE_MAP:
		priv->adminq_get_ptype_map_cnt++;
		break;
	case GVE_ADMINQ_VERIFY_DRIVER_COMPATIBILITY:
		priv->adminq_verify_driver_compatibility_cnt++;
		break;
	case GVE_ADMINQ_QUERY_FLOW_RULES:
		priv->adminq_query_flow_rules_cnt++;
		break;
	case GVE_ADMINQ_CONFIGURE_FLOW_RULE:
		priv->adminq_cfg_flow_rule_cnt++;
		break;
	case GVE_ADMINQ_CONFIGURE_RSS:
		priv->adminq_cfg_rss_cnt++;
		break;
	case GVE_ADMINQ_QUERY_RSS:
		priv->adminq_query_rss_cnt++;
		break;
	default:
		dev_err(&priv->pdev->dev, "unknown AQ command opcode %d\n", opcode);
	}

	return 0;
}

static int gve_adminq_execute_cmd(struct gve_priv *priv,
				  union gve_adminq_command *cmd_orig)
{
	u32 tail, head;
	int err;

	mutex_lock(&priv->adminq_lock);
	tail = ioread32be(&priv->reg_bar0->adminq_event_counter);
	head = priv->adminq_prod_cnt;
	if (tail != head) {
		err = -EINVAL;
		goto out;
	}

	err = gve_adminq_issue_cmd(priv, cmd_orig);
	if (err)
		goto out;

	err = gve_adminq_kick_and_wait(priv);

out:
	mutex_unlock(&priv->adminq_lock);
	return err;
}

static int gve_adminq_execute_extended_cmd(struct gve_priv *priv, u32 opcode,
					   size_t cmd_size, void *cmd_orig)
{
	union gve_adminq_command cmd;
	dma_addr_t inner_cmd_bus;
	void *inner_cmd;
	int err;

	inner_cmd = dma_alloc_coherent(&priv->pdev->dev, cmd_size,
				       &inner_cmd_bus, GFP_KERNEL);
	if (!inner_cmd)
		return -ENOMEM;

	memcpy(inner_cmd, cmd_orig, cmd_size);

	memset(&cmd, 0, sizeof(cmd));
	cmd.opcode = cpu_to_be32(GVE_ADMINQ_EXTENDED_COMMAND);
	cmd.extended_command = (struct gve_adminq_extended_command) {
		.inner_opcode = cpu_to_be32(opcode),
		.inner_length = cpu_to_be32(cmd_size),
		.inner_command_addr = cpu_to_be64(inner_cmd_bus),
	};

	err = gve_adminq_execute_cmd(priv, &cmd);

	dma_free_coherent(&priv->pdev->dev, cmd_size, inner_cmd, inner_cmd_bus);
	return err;
}

/* The device specifies that the management vector can either be the first irq
 * or the last irq. ntfy_blk_msix_base_idx indicates the first irq assigned to
 * the ntfy blks. It if is 0 then the management vector is last, if it is 1 then
 * the management vector is first.
 *
 * gve arranges the msix vectors so that the management vector is last.
 */
#define GVE_NTFY_BLK_BASE_MSIX_IDX	0
int gve_adminq_configure_device_resources(struct gve_priv *priv,
					  dma_addr_t counter_array_bus_addr,
					  u32 num_counters,
					  dma_addr_t db_array_bus_addr,
					  u32 num_ntfy_blks)
{
	union gve_adminq_command cmd;

	memset(&cmd, 0, sizeof(cmd));
	cmd.opcode = cpu_to_be32(GVE_ADMINQ_CONFIGURE_DEVICE_RESOURCES);
	cmd.configure_device_resources =
		(struct gve_adminq_configure_device_resources) {
		.counter_array = cpu_to_be64(counter_array_bus_addr),
		.num_counters = cpu_to_be32(num_counters),
		.irq_db_addr = cpu_to_be64(db_array_bus_addr),
		.num_irq_dbs = cpu_to_be32(num_ntfy_blks),
		.irq_db_stride = cpu_to_be32(sizeof(*priv->irq_db_indices)),
		.ntfy_blk_msix_base_idx =
					cpu_to_be32(GVE_NTFY_BLK_BASE_MSIX_IDX),
		.queue_format = priv->queue_format,
	};

	return gve_adminq_execute_cmd(priv, &cmd);
}

int gve_adminq_deconfigure_device_resources(struct gve_priv *priv)
{
	union gve_adminq_command cmd;

	memset(&cmd, 0, sizeof(cmd));
	cmd.opcode = cpu_to_be32(GVE_ADMINQ_DECONFIGURE_DEVICE_RESOURCES);

	return gve_adminq_execute_cmd(priv, &cmd);
}

static int gve_adminq_create_tx_queue(struct gve_priv *priv, u32 queue_index)
{
	struct gve_tx_ring *tx = &priv->tx[queue_index];
	union gve_adminq_command cmd;

	memset(&cmd, 0, sizeof(cmd));
	cmd.opcode = cpu_to_be32(GVE_ADMINQ_CREATE_TX_QUEUE);
	cmd.create_tx_queue = (struct gve_adminq_create_tx_queue) {
		.queue_id = cpu_to_be32(queue_index),
		.queue_resources_addr =
			cpu_to_be64(tx->q_resources_bus),
		.tx_ring_addr = cpu_to_be64(tx->bus),
		.ntfy_id = cpu_to_be32(tx->ntfy_id),
		.tx_ring_size = cpu_to_be16(priv->tx_desc_cnt),
	};

	if (gve_is_gqi(priv)) {
		u32 qpl_id = priv->queue_format == GVE_GQI_RDA_FORMAT ?
			GVE_RAW_ADDRESSING_QPL_ID : tx->tx_fifo.qpl->id;

		cmd.create_tx_queue.queue_page_list_id = cpu_to_be32(qpl_id);
	} else {
<<<<<<< HEAD
		u16 comp_ring_size;
		u32 qpl_id = 0;

		if (priv->queue_format == GVE_DQO_RDA_FORMAT) {
			qpl_id = GVE_RAW_ADDRESSING_QPL_ID;
			comp_ring_size =
				priv->options_dqo_rda.tx_comp_ring_entries;
		} else {
			qpl_id = tx->dqo.qpl->id;
			comp_ring_size = priv->tx_desc_cnt;
		}
		cmd.create_tx_queue.queue_page_list_id = cpu_to_be32(qpl_id);
		cmd.create_tx_queue.tx_ring_size =
			cpu_to_be16(priv->tx_desc_cnt);
		cmd.create_tx_queue.tx_comp_ring_addr =
			cpu_to_be64(tx->complq_bus_dqo);
		cmd.create_tx_queue.tx_comp_ring_size =
			cpu_to_be16(comp_ring_size);
=======
		u32 qpl_id = 0;

		if (priv->queue_format == GVE_DQO_RDA_FORMAT)
			qpl_id = GVE_RAW_ADDRESSING_QPL_ID;
		else
			qpl_id = tx->dqo.qpl->id;
		cmd.create_tx_queue.queue_page_list_id = cpu_to_be32(qpl_id);
		cmd.create_tx_queue.tx_comp_ring_addr =
			cpu_to_be64(tx->complq_bus_dqo);
		cmd.create_tx_queue.tx_comp_ring_size =
			cpu_to_be16(priv->tx_desc_cnt);
>>>>>>> 2d5404ca
	}

	return gve_adminq_issue_cmd(priv, &cmd);
}

int gve_adminq_create_tx_queues(struct gve_priv *priv, u32 start_id, u32 num_queues)
{
	int err;
	int i;

	for (i = start_id; i < start_id + num_queues; i++) {
		err = gve_adminq_create_tx_queue(priv, i);
		if (err)
			return err;
	}

	return gve_adminq_kick_and_wait(priv);
}

static void gve_adminq_get_create_rx_queue_cmd(struct gve_priv *priv,
					       union gve_adminq_command *cmd,
					       u32 queue_index)
{
	struct gve_rx_ring *rx = &priv->rx[queue_index];

	memset(cmd, 0, sizeof(*cmd));
	cmd->opcode = cpu_to_be32(GVE_ADMINQ_CREATE_RX_QUEUE);
	cmd->create_rx_queue = (struct gve_adminq_create_rx_queue) {
		.queue_id = cpu_to_be32(queue_index),
		.ntfy_id = cpu_to_be32(rx->ntfy_id),
		.queue_resources_addr = cpu_to_be64(rx->q_resources_bus),
		.rx_ring_size = cpu_to_be16(priv->rx_desc_cnt),
	};

	if (gve_is_gqi(priv)) {
		u32 qpl_id = priv->queue_format == GVE_GQI_RDA_FORMAT ?
			GVE_RAW_ADDRESSING_QPL_ID : rx->data.qpl->id;

		cmd->create_rx_queue.rx_desc_ring_addr =
			cpu_to_be64(rx->desc.bus);
		cmd->create_rx_queue.rx_data_ring_addr =
			cpu_to_be64(rx->data.data_bus);
		cmd->create_rx_queue.index = cpu_to_be32(queue_index);
		cmd->create_rx_queue.queue_page_list_id = cpu_to_be32(qpl_id);
		cmd->create_rx_queue.packet_buffer_size = cpu_to_be16(rx->packet_buffer_size);
	} else {
<<<<<<< HEAD
		u16 rx_buff_ring_entries;
		u32 qpl_id = 0;

		if (priv->queue_format == GVE_DQO_RDA_FORMAT) {
			qpl_id = GVE_RAW_ADDRESSING_QPL_ID;
			rx_buff_ring_entries =
				priv->options_dqo_rda.rx_buff_ring_entries;
		} else {
			qpl_id = rx->dqo.qpl->id;
			rx_buff_ring_entries = priv->rx_desc_cnt;
		}
		cmd.create_rx_queue.queue_page_list_id = cpu_to_be32(qpl_id);
		cmd.create_rx_queue.rx_ring_size =
			cpu_to_be16(priv->rx_desc_cnt);
		cmd.create_rx_queue.rx_desc_ring_addr =
=======
		u32 qpl_id = 0;

		if (priv->queue_format == GVE_DQO_RDA_FORMAT)
			qpl_id = GVE_RAW_ADDRESSING_QPL_ID;
		else
			qpl_id = rx->dqo.qpl->id;
		cmd->create_rx_queue.queue_page_list_id = cpu_to_be32(qpl_id);
		cmd->create_rx_queue.rx_desc_ring_addr =
>>>>>>> 2d5404ca
			cpu_to_be64(rx->dqo.complq.bus);
		cmd->create_rx_queue.rx_data_ring_addr =
			cpu_to_be64(rx->dqo.bufq.bus);
		cmd->create_rx_queue.packet_buffer_size =
			cpu_to_be16(priv->data_buffer_size_dqo);
<<<<<<< HEAD
		cmd.create_rx_queue.rx_buff_ring_size =
			cpu_to_be16(rx_buff_ring_entries);
		cmd.create_rx_queue.enable_rsc =
=======
		cmd->create_rx_queue.rx_buff_ring_size =
			cpu_to_be16(priv->rx_desc_cnt);
		cmd->create_rx_queue.enable_rsc =
>>>>>>> 2d5404ca
			!!(priv->dev->features & NETIF_F_LRO);
		if (priv->header_split_enabled)
			cmd->create_rx_queue.header_buffer_size =
				cpu_to_be16(priv->header_buf_size);
	}
}

static int gve_adminq_create_rx_queue(struct gve_priv *priv, u32 queue_index)
{
	union gve_adminq_command cmd;

	gve_adminq_get_create_rx_queue_cmd(priv, &cmd, queue_index);
	return gve_adminq_issue_cmd(priv, &cmd);
}

/* Unlike gve_adminq_create_rx_queue, this actually rings the doorbell */
int gve_adminq_create_single_rx_queue(struct gve_priv *priv, u32 queue_index)
{
	union gve_adminq_command cmd;

	gve_adminq_get_create_rx_queue_cmd(priv, &cmd, queue_index);
	return gve_adminq_execute_cmd(priv, &cmd);
}

int gve_adminq_create_rx_queues(struct gve_priv *priv, u32 num_queues)
{
	int err;
	int i;

	for (i = 0; i < num_queues; i++) {
		err = gve_adminq_create_rx_queue(priv, i);
		if (err)
			return err;
	}

	return gve_adminq_kick_and_wait(priv);
}

static int gve_adminq_destroy_tx_queue(struct gve_priv *priv, u32 queue_index)
{
	union gve_adminq_command cmd;
	int err;

	memset(&cmd, 0, sizeof(cmd));
	cmd.opcode = cpu_to_be32(GVE_ADMINQ_DESTROY_TX_QUEUE);
	cmd.destroy_tx_queue = (struct gve_adminq_destroy_tx_queue) {
		.queue_id = cpu_to_be32(queue_index),
	};

	err = gve_adminq_issue_cmd(priv, &cmd);
	if (err)
		return err;

	return 0;
}

int gve_adminq_destroy_tx_queues(struct gve_priv *priv, u32 start_id, u32 num_queues)
{
	int err;
	int i;

	for (i = start_id; i < start_id + num_queues; i++) {
		err = gve_adminq_destroy_tx_queue(priv, i);
		if (err)
			return err;
	}

	return gve_adminq_kick_and_wait(priv);
}

static void gve_adminq_make_destroy_rx_queue_cmd(union gve_adminq_command *cmd,
						 u32 queue_index)
{
	memset(cmd, 0, sizeof(*cmd));
	cmd->opcode = cpu_to_be32(GVE_ADMINQ_DESTROY_RX_QUEUE);
	cmd->destroy_rx_queue = (struct gve_adminq_destroy_rx_queue) {
		.queue_id = cpu_to_be32(queue_index),
	};
}

static int gve_adminq_destroy_rx_queue(struct gve_priv *priv, u32 queue_index)
{
	union gve_adminq_command cmd;

	gve_adminq_make_destroy_rx_queue_cmd(&cmd, queue_index);
	return gve_adminq_issue_cmd(priv, &cmd);
}

/* Unlike gve_adminq_destroy_rx_queue, this actually rings the doorbell */
int gve_adminq_destroy_single_rx_queue(struct gve_priv *priv, u32 queue_index)
{
	union gve_adminq_command cmd;

	gve_adminq_make_destroy_rx_queue_cmd(&cmd, queue_index);
	return gve_adminq_execute_cmd(priv, &cmd);
}

int gve_adminq_destroy_rx_queues(struct gve_priv *priv, u32 num_queues)
{
	int err;
	int i;

	for (i = 0; i < num_queues; i++) {
		err = gve_adminq_destroy_rx_queue(priv, i);
		if (err)
			return err;
	}

	return gve_adminq_kick_and_wait(priv);
}

<<<<<<< HEAD
static int gve_set_desc_cnt(struct gve_priv *priv,
			    struct gve_device_descriptor *descriptor)
{
	priv->tx_desc_cnt = be16_to_cpu(descriptor->tx_queue_entries);
	priv->rx_desc_cnt = be16_to_cpu(descriptor->rx_queue_entries);
	return 0;
}

static int
gve_set_desc_cnt_dqo(struct gve_priv *priv,
		     const struct gve_device_descriptor *descriptor,
		     const struct gve_device_option_dqo_rda *dev_op_dqo_rda)
{
	priv->tx_desc_cnt = be16_to_cpu(descriptor->tx_queue_entries);
	priv->rx_desc_cnt = be16_to_cpu(descriptor->rx_queue_entries);

	if (priv->queue_format == GVE_DQO_QPL_FORMAT)
		return 0;

	priv->options_dqo_rda.tx_comp_ring_entries =
		be16_to_cpu(dev_op_dqo_rda->tx_comp_ring_entries);
	priv->options_dqo_rda.rx_buff_ring_entries =
		be16_to_cpu(dev_op_dqo_rda->rx_buff_ring_entries);
=======
static void gve_set_default_desc_cnt(struct gve_priv *priv,
			const struct gve_device_descriptor *descriptor)
{
	priv->tx_desc_cnt = be16_to_cpu(descriptor->tx_queue_entries);
	priv->rx_desc_cnt = be16_to_cpu(descriptor->rx_queue_entries);
>>>>>>> 2d5404ca

	/* set default ranges */
	priv->max_tx_desc_cnt = priv->tx_desc_cnt;
	priv->max_rx_desc_cnt = priv->rx_desc_cnt;
	priv->min_tx_desc_cnt = priv->tx_desc_cnt;
	priv->min_rx_desc_cnt = priv->rx_desc_cnt;
}

static void gve_enable_supported_features(struct gve_priv *priv,
					  u32 supported_features_mask,
					  const struct gve_device_option_jumbo_frames
					  *dev_op_jumbo_frames,
					  const struct gve_device_option_dqo_qpl
<<<<<<< HEAD
					  *dev_op_dqo_qpl)
=======
					  *dev_op_dqo_qpl,
					  const struct gve_device_option_buffer_sizes
					  *dev_op_buffer_sizes,
					  const struct gve_device_option_flow_steering
					  *dev_op_flow_steering,
					  const struct gve_device_option_rss_config
					  *dev_op_rss_config,
					  const struct gve_device_option_modify_ring
					  *dev_op_modify_ring)
>>>>>>> 2d5404ca
{
	/* Before control reaches this point, the page-size-capped max MTU from
	 * the gve_device_descriptor field has already been stored in
	 * priv->dev->max_mtu. We overwrite it with the true max MTU below.
	 */
	if (dev_op_jumbo_frames &&
	    (supported_features_mask & GVE_SUP_JUMBO_FRAMES_MASK)) {
		dev_info(&priv->pdev->dev,
			 "JUMBO FRAMES device option enabled.\n");
		priv->dev->max_mtu = be16_to_cpu(dev_op_jumbo_frames->max_mtu);
	}

	/* Override pages for qpl for DQO-QPL */
	if (dev_op_dqo_qpl) {
		priv->tx_pages_per_qpl =
			be16_to_cpu(dev_op_dqo_qpl->tx_pages_per_qpl);
<<<<<<< HEAD
		priv->rx_pages_per_qpl =
			be16_to_cpu(dev_op_dqo_qpl->rx_pages_per_qpl);
		if (priv->tx_pages_per_qpl == 0)
			priv->tx_pages_per_qpl = DQO_QPL_DEFAULT_TX_PAGES;
		if (priv->rx_pages_per_qpl == 0)
			priv->rx_pages_per_qpl = DQO_QPL_DEFAULT_RX_PAGES;
=======
		if (priv->tx_pages_per_qpl == 0)
			priv->tx_pages_per_qpl = DQO_QPL_DEFAULT_TX_PAGES;
	}

	if (dev_op_buffer_sizes &&
	    (supported_features_mask & GVE_SUP_BUFFER_SIZES_MASK)) {
		priv->max_rx_buffer_size =
			be16_to_cpu(dev_op_buffer_sizes->packet_buffer_size);
		priv->header_buf_size =
			be16_to_cpu(dev_op_buffer_sizes->header_buffer_size);
		dev_info(&priv->pdev->dev,
			 "BUFFER SIZES device option enabled with max_rx_buffer_size of %u, header_buf_size of %u.\n",
			 priv->max_rx_buffer_size, priv->header_buf_size);
	}

	/* Read and store ring size ranges given by device */
	if (dev_op_modify_ring &&
	    (supported_features_mask & GVE_SUP_MODIFY_RING_MASK)) {
		priv->modify_ring_size_enabled = true;

		/* max ring size for DQO QPL should not be overwritten because of device limit */
		if (priv->queue_format != GVE_DQO_QPL_FORMAT) {
			priv->max_rx_desc_cnt = be16_to_cpu(dev_op_modify_ring->max_rx_ring_size);
			priv->max_tx_desc_cnt = be16_to_cpu(dev_op_modify_ring->max_tx_ring_size);
		}
		if (priv->default_min_ring_size) {
			/* If device hasn't provided minimums, use default minimums */
			priv->min_tx_desc_cnt = GVE_DEFAULT_MIN_TX_RING_SIZE;
			priv->min_rx_desc_cnt = GVE_DEFAULT_MIN_RX_RING_SIZE;
		} else {
			priv->min_rx_desc_cnt = be16_to_cpu(dev_op_modify_ring->min_rx_ring_size);
			priv->min_tx_desc_cnt = be16_to_cpu(dev_op_modify_ring->min_tx_ring_size);
		}
	}

	if (dev_op_flow_steering &&
	    (supported_features_mask & GVE_SUP_FLOW_STEERING_MASK)) {
		if (dev_op_flow_steering->max_flow_rules) {
			priv->max_flow_rules =
				be32_to_cpu(dev_op_flow_steering->max_flow_rules);
			priv->dev->hw_features |= NETIF_F_NTUPLE;
			dev_info(&priv->pdev->dev,
				 "FLOW STEERING device option enabled with max rule limit of %u.\n",
				 priv->max_flow_rules);
		}
	}

	if (dev_op_rss_config &&
	    (supported_features_mask & GVE_SUP_RSS_CONFIG_MASK)) {
		priv->rss_key_size =
			be16_to_cpu(dev_op_rss_config->hash_key_size);
		priv->rss_lut_size =
			be16_to_cpu(dev_op_rss_config->hash_lut_size);
>>>>>>> 2d5404ca
	}
}

int gve_adminq_describe_device(struct gve_priv *priv)
{
	struct gve_device_option_flow_steering *dev_op_flow_steering = NULL;
	struct gve_device_option_buffer_sizes *dev_op_buffer_sizes = NULL;
	struct gve_device_option_jumbo_frames *dev_op_jumbo_frames = NULL;
	struct gve_device_option_modify_ring *dev_op_modify_ring = NULL;
	struct gve_device_option_rss_config *dev_op_rss_config = NULL;
	struct gve_device_option_gqi_rda *dev_op_gqi_rda = NULL;
	struct gve_device_option_gqi_qpl *dev_op_gqi_qpl = NULL;
	struct gve_device_option_dqo_rda *dev_op_dqo_rda = NULL;
	struct gve_device_option_dqo_qpl *dev_op_dqo_qpl = NULL;
	struct gve_device_descriptor *descriptor;
	u32 supported_features_mask = 0;
	union gve_adminq_command cmd;
	dma_addr_t descriptor_bus;
	int err = 0;
	u8 *mac;
	u16 mtu;

	memset(&cmd, 0, sizeof(cmd));
	descriptor = dma_pool_alloc(priv->adminq_pool, GFP_KERNEL,
				    &descriptor_bus);
	if (!descriptor)
		return -ENOMEM;
	cmd.opcode = cpu_to_be32(GVE_ADMINQ_DESCRIBE_DEVICE);
	cmd.describe_device.device_descriptor_addr =
						cpu_to_be64(descriptor_bus);
	cmd.describe_device.device_descriptor_version =
			cpu_to_be32(GVE_ADMINQ_DEVICE_DESCRIPTOR_VERSION);
	cmd.describe_device.available_length =
		cpu_to_be32(GVE_ADMINQ_BUFFER_SIZE);

	err = gve_adminq_execute_cmd(priv, &cmd);
	if (err)
		goto free_device_descriptor;

	err = gve_process_device_options(priv, descriptor, &dev_op_gqi_rda,
					 &dev_op_gqi_qpl, &dev_op_dqo_rda,
<<<<<<< HEAD
					 &dev_op_jumbo_frames,
					 &dev_op_dqo_qpl);
=======
					 &dev_op_jumbo_frames, &dev_op_dqo_qpl,
					 &dev_op_buffer_sizes,
					 &dev_op_flow_steering,
					 &dev_op_rss_config,
					 &dev_op_modify_ring);
>>>>>>> 2d5404ca
	if (err)
		goto free_device_descriptor;

	/* If the GQI_RAW_ADDRESSING option is not enabled and the queue format
	 * is not set to GqiRda, choose the queue format in a priority order:
	 * DqoRda, DqoQpl, GqiRda, GqiQpl. Use GqiQpl as default.
	 */
	if (dev_op_dqo_rda) {
		priv->queue_format = GVE_DQO_RDA_FORMAT;
		dev_info(&priv->pdev->dev,
			 "Driver is running with DQO RDA queue format.\n");
		supported_features_mask =
			be32_to_cpu(dev_op_dqo_rda->supported_features_mask);
	} else if (dev_op_dqo_qpl) {
		priv->queue_format = GVE_DQO_QPL_FORMAT;
		supported_features_mask =
			be32_to_cpu(dev_op_dqo_qpl->supported_features_mask);
	}  else if (dev_op_gqi_rda) {
		priv->queue_format = GVE_GQI_RDA_FORMAT;
		dev_info(&priv->pdev->dev,
			 "Driver is running with GQI RDA queue format.\n");
		supported_features_mask =
			be32_to_cpu(dev_op_gqi_rda->supported_features_mask);
	} else if (priv->queue_format == GVE_GQI_RDA_FORMAT) {
		dev_info(&priv->pdev->dev,
			 "Driver is running with GQI RDA queue format.\n");
	} else {
		priv->queue_format = GVE_GQI_QPL_FORMAT;
		if (dev_op_gqi_qpl)
			supported_features_mask =
				be32_to_cpu(dev_op_gqi_qpl->supported_features_mask);
		dev_info(&priv->pdev->dev,
			 "Driver is running with GQI QPL queue format.\n");
	}

	/* set default descriptor counts */
	gve_set_default_desc_cnt(priv, descriptor);

	/* DQO supports LRO. */
	if (!gve_is_gqi(priv))
		priv->dev->hw_features |= NETIF_F_LRO;

	priv->max_registered_pages =
				be64_to_cpu(descriptor->max_registered_pages);
	mtu = be16_to_cpu(descriptor->mtu);
	if (mtu < ETH_MIN_MTU) {
		dev_err(&priv->pdev->dev, "MTU %d below minimum MTU\n", mtu);
		err = -EINVAL;
		goto free_device_descriptor;
	}
	priv->dev->max_mtu = mtu;
	priv->num_event_counters = be16_to_cpu(descriptor->counters);
	eth_hw_addr_set(priv->dev, descriptor->mac);
	mac = descriptor->mac;
	dev_info(&priv->pdev->dev, "MAC addr: %pM\n", mac);
	priv->tx_pages_per_qpl = be16_to_cpu(descriptor->tx_pages_per_qpl);
	priv->default_num_queues = be16_to_cpu(descriptor->default_num_queues);

	gve_enable_supported_features(priv, supported_features_mask,
<<<<<<< HEAD
				      dev_op_jumbo_frames, dev_op_dqo_qpl);
=======
				      dev_op_jumbo_frames, dev_op_dqo_qpl,
				      dev_op_buffer_sizes, dev_op_flow_steering,
				      dev_op_rss_config, dev_op_modify_ring);
>>>>>>> 2d5404ca

free_device_descriptor:
	dma_pool_free(priv->adminq_pool, descriptor, descriptor_bus);
	return err;
}

int gve_adminq_register_page_list(struct gve_priv *priv,
				  struct gve_queue_page_list *qpl)
{
	struct device *hdev = &priv->pdev->dev;
	u32 num_entries = qpl->num_entries;
	u32 size = num_entries * sizeof(qpl->page_buses[0]);
	union gve_adminq_command cmd;
	dma_addr_t page_list_bus;
	__be64 *page_list;
	int err;
	int i;

	memset(&cmd, 0, sizeof(cmd));
	page_list = dma_alloc_coherent(hdev, size, &page_list_bus, GFP_KERNEL);
	if (!page_list)
		return -ENOMEM;

	for (i = 0; i < num_entries; i++)
		page_list[i] = cpu_to_be64(qpl->page_buses[i]);

	cmd.opcode = cpu_to_be32(GVE_ADMINQ_REGISTER_PAGE_LIST);
	cmd.reg_page_list = (struct gve_adminq_register_page_list) {
		.page_list_id = cpu_to_be32(qpl->id),
		.num_pages = cpu_to_be32(num_entries),
		.page_address_list_addr = cpu_to_be64(page_list_bus),
		.page_size = cpu_to_be64(PAGE_SIZE),
	};

	err = gve_adminq_execute_cmd(priv, &cmd);
	dma_free_coherent(hdev, size, page_list, page_list_bus);
	return err;
}

int gve_adminq_unregister_page_list(struct gve_priv *priv, u32 page_list_id)
{
	union gve_adminq_command cmd;

	memset(&cmd, 0, sizeof(cmd));
	cmd.opcode = cpu_to_be32(GVE_ADMINQ_UNREGISTER_PAGE_LIST);
	cmd.unreg_page_list = (struct gve_adminq_unregister_page_list) {
		.page_list_id = cpu_to_be32(page_list_id),
	};

	return gve_adminq_execute_cmd(priv, &cmd);
}

int gve_adminq_set_mtu(struct gve_priv *priv, u64 mtu)
{
	union gve_adminq_command cmd;

	memset(&cmd, 0, sizeof(cmd));
	cmd.opcode = cpu_to_be32(GVE_ADMINQ_SET_DRIVER_PARAMETER);
	cmd.set_driver_param = (struct gve_adminq_set_driver_parameter) {
		.parameter_type = cpu_to_be32(GVE_SET_PARAM_MTU),
		.parameter_value = cpu_to_be64(mtu),
	};

	return gve_adminq_execute_cmd(priv, &cmd);
}

int gve_adminq_report_stats(struct gve_priv *priv, u64 stats_report_len,
			    dma_addr_t stats_report_addr, u64 interval)
{
	union gve_adminq_command cmd;

	memset(&cmd, 0, sizeof(cmd));
	cmd.opcode = cpu_to_be32(GVE_ADMINQ_REPORT_STATS);
	cmd.report_stats = (struct gve_adminq_report_stats) {
		.stats_report_len = cpu_to_be64(stats_report_len),
		.stats_report_addr = cpu_to_be64(stats_report_addr),
		.interval = cpu_to_be64(interval),
	};

	return gve_adminq_execute_cmd(priv, &cmd);
}

int gve_adminq_verify_driver_compatibility(struct gve_priv *priv,
					   u64 driver_info_len,
					   dma_addr_t driver_info_addr)
{
	union gve_adminq_command cmd;

	memset(&cmd, 0, sizeof(cmd));
	cmd.opcode = cpu_to_be32(GVE_ADMINQ_VERIFY_DRIVER_COMPATIBILITY);
	cmd.verify_driver_compatibility = (struct gve_adminq_verify_driver_compatibility) {
		.driver_info_len = cpu_to_be64(driver_info_len),
		.driver_info_addr = cpu_to_be64(driver_info_addr),
	};

	return gve_adminq_execute_cmd(priv, &cmd);
}

int gve_adminq_report_link_speed(struct gve_priv *priv)
{
	union gve_adminq_command gvnic_cmd;
	dma_addr_t link_speed_region_bus;
	__be64 *link_speed_region;
	int err;

	link_speed_region =
		dma_alloc_coherent(&priv->pdev->dev, sizeof(*link_speed_region),
				   &link_speed_region_bus, GFP_KERNEL);

	if (!link_speed_region)
		return -ENOMEM;

	memset(&gvnic_cmd, 0, sizeof(gvnic_cmd));
	gvnic_cmd.opcode = cpu_to_be32(GVE_ADMINQ_REPORT_LINK_SPEED);
	gvnic_cmd.report_link_speed.link_speed_address =
		cpu_to_be64(link_speed_region_bus);

	err = gve_adminq_execute_cmd(priv, &gvnic_cmd);

	priv->link_speed = be64_to_cpu(*link_speed_region);
	dma_free_coherent(&priv->pdev->dev, sizeof(*link_speed_region), link_speed_region,
			  link_speed_region_bus);
	return err;
}

int gve_adminq_get_ptype_map_dqo(struct gve_priv *priv,
				 struct gve_ptype_lut *ptype_lut)
{
	struct gve_ptype_map *ptype_map;
	union gve_adminq_command cmd;
	dma_addr_t ptype_map_bus;
	int err = 0;
	int i;

	memset(&cmd, 0, sizeof(cmd));
	ptype_map = dma_alloc_coherent(&priv->pdev->dev, sizeof(*ptype_map),
				       &ptype_map_bus, GFP_KERNEL);
	if (!ptype_map)
		return -ENOMEM;

	cmd.opcode = cpu_to_be32(GVE_ADMINQ_GET_PTYPE_MAP);
	cmd.get_ptype_map = (struct gve_adminq_get_ptype_map) {
		.ptype_map_len = cpu_to_be64(sizeof(*ptype_map)),
		.ptype_map_addr = cpu_to_be64(ptype_map_bus),
	};

	err = gve_adminq_execute_cmd(priv, &cmd);
	if (err)
		goto err;

	/* Populate ptype_lut. */
	for (i = 0; i < GVE_NUM_PTYPES; i++) {
		ptype_lut->ptypes[i].l3_type =
			ptype_map->ptypes[i].l3_type;
		ptype_lut->ptypes[i].l4_type =
			ptype_map->ptypes[i].l4_type;
	}
err:
	dma_free_coherent(&priv->pdev->dev, sizeof(*ptype_map), ptype_map,
			  ptype_map_bus);
	return err;
}

static int
gve_adminq_configure_flow_rule(struct gve_priv *priv,
			       struct gve_adminq_configure_flow_rule *flow_rule_cmd)
{
	int err = gve_adminq_execute_extended_cmd(priv,
			GVE_ADMINQ_CONFIGURE_FLOW_RULE,
			sizeof(struct gve_adminq_configure_flow_rule),
			flow_rule_cmd);

	if (err) {
		dev_err(&priv->pdev->dev, "Timeout to configure the flow rule, trigger reset");
		gve_reset(priv, true);
	} else {
		priv->flow_rules_cache.rules_cache_synced = false;
	}

	return err;
}

int gve_adminq_add_flow_rule(struct gve_priv *priv, struct gve_adminq_flow_rule *rule, u32 loc)
{
	struct gve_adminq_configure_flow_rule flow_rule_cmd = {
		.opcode = cpu_to_be16(GVE_FLOW_RULE_CFG_ADD),
		.location = cpu_to_be32(loc),
		.rule = *rule,
	};

	return gve_adminq_configure_flow_rule(priv, &flow_rule_cmd);
}

int gve_adminq_del_flow_rule(struct gve_priv *priv, u32 loc)
{
	struct gve_adminq_configure_flow_rule flow_rule_cmd = {
		.opcode = cpu_to_be16(GVE_FLOW_RULE_CFG_DEL),
		.location = cpu_to_be32(loc),
	};

	return gve_adminq_configure_flow_rule(priv, &flow_rule_cmd);
}

int gve_adminq_reset_flow_rules(struct gve_priv *priv)
{
	struct gve_adminq_configure_flow_rule flow_rule_cmd = {
		.opcode = cpu_to_be16(GVE_FLOW_RULE_CFG_RESET),
	};

	return gve_adminq_configure_flow_rule(priv, &flow_rule_cmd);
}

int gve_adminq_configure_rss(struct gve_priv *priv, struct ethtool_rxfh_param *rxfh)
{
	dma_addr_t lut_bus = 0, key_bus = 0;
	u16 key_size = 0, lut_size = 0;
	union gve_adminq_command cmd;
	__be32 *lut = NULL;
	u8 hash_alg = 0;
	u8 *key = NULL;
	int err = 0;
	u16 i;

	switch (rxfh->hfunc) {
	case ETH_RSS_HASH_NO_CHANGE:
		break;
	case ETH_RSS_HASH_TOP:
		hash_alg = ETH_RSS_HASH_TOP;
		break;
	default:
		return -EOPNOTSUPP;
	}

	if (rxfh->indir) {
		lut_size = priv->rss_lut_size;
		lut = dma_alloc_coherent(&priv->pdev->dev,
					 lut_size * sizeof(*lut),
					 &lut_bus, GFP_KERNEL);
		if (!lut)
			return -ENOMEM;

		for (i = 0; i < priv->rss_lut_size; i++)
			lut[i] = cpu_to_be32(rxfh->indir[i]);
	}

	if (rxfh->key) {
		key_size = priv->rss_key_size;
		key = dma_alloc_coherent(&priv->pdev->dev,
					 key_size, &key_bus, GFP_KERNEL);
		if (!key) {
			err = -ENOMEM;
			goto out;
		}

		memcpy(key, rxfh->key, key_size);
	}

	/* Zero-valued fields in the cmd.configure_rss instruct the device to
	 * not update those fields.
	 */
	memset(&cmd, 0, sizeof(cmd));
	cmd.opcode = cpu_to_be32(GVE_ADMINQ_CONFIGURE_RSS);
	cmd.configure_rss = (struct gve_adminq_configure_rss) {
		.hash_types = cpu_to_be16(BIT(GVE_RSS_HASH_TCPV4) |
					  BIT(GVE_RSS_HASH_UDPV4) |
					  BIT(GVE_RSS_HASH_TCPV6) |
					  BIT(GVE_RSS_HASH_UDPV6)),
		.hash_alg = hash_alg,
		.hash_key_size = cpu_to_be16(key_size),
		.hash_lut_size = cpu_to_be16(lut_size),
		.hash_key_addr = cpu_to_be64(key_bus),
		.hash_lut_addr = cpu_to_be64(lut_bus),
	};

	err = gve_adminq_execute_cmd(priv, &cmd);

out:
	if (lut)
		dma_free_coherent(&priv->pdev->dev,
				  lut_size * sizeof(*lut),
				  lut, lut_bus);
	if (key)
		dma_free_coherent(&priv->pdev->dev,
				  key_size, key, key_bus);
	return err;
}

/* In the dma memory that the driver allocated for the device to query the flow rules, the device
 * will first write it with a struct of gve_query_flow_rules_descriptor. Next to it, the device
 * will write an array of rules or rule ids with the count that specified in the descriptor.
 * For GVE_FLOW_RULE_QUERY_STATS, the device will only write the descriptor.
 */
static int gve_adminq_process_flow_rules_query(struct gve_priv *priv, u16 query_opcode,
					       struct gve_query_flow_rules_descriptor *descriptor)
{
	struct gve_flow_rules_cache *flow_rules_cache = &priv->flow_rules_cache;
	u32 num_queried_rules, total_memory_len, rule_info_len;
	void *rule_info;

	total_memory_len = be32_to_cpu(descriptor->total_length);
	num_queried_rules = be32_to_cpu(descriptor->num_queried_rules);
	rule_info = (void *)(descriptor + 1);

	switch (query_opcode) {
	case GVE_FLOW_RULE_QUERY_RULES:
		rule_info_len = num_queried_rules * sizeof(*flow_rules_cache->rules_cache);
		if (sizeof(*descriptor) + rule_info_len != total_memory_len) {
			dev_err(&priv->dev->dev, "flow rules query is out of memory.\n");
			return -ENOMEM;
		}

		memcpy(flow_rules_cache->rules_cache, rule_info, rule_info_len);
		flow_rules_cache->rules_cache_num = num_queried_rules;
		break;
	case GVE_FLOW_RULE_QUERY_IDS:
		rule_info_len = num_queried_rules * sizeof(*flow_rules_cache->rule_ids_cache);
		if (sizeof(*descriptor) + rule_info_len != total_memory_len) {
			dev_err(&priv->dev->dev, "flow rule ids query is out of memory.\n");
			return -ENOMEM;
		}

		memcpy(flow_rules_cache->rule_ids_cache, rule_info, rule_info_len);
		flow_rules_cache->rule_ids_cache_num = num_queried_rules;
		break;
	case GVE_FLOW_RULE_QUERY_STATS:
		priv->num_flow_rules = be32_to_cpu(descriptor->num_flow_rules);
		priv->max_flow_rules = be32_to_cpu(descriptor->max_flow_rules);
		return 0;
	default:
		return -EINVAL;
	}

	return  0;
}

int gve_adminq_query_flow_rules(struct gve_priv *priv, u16 query_opcode, u32 starting_loc)
{
	struct gve_query_flow_rules_descriptor *descriptor;
	union gve_adminq_command cmd;
	dma_addr_t descriptor_bus;
	int err = 0;

	memset(&cmd, 0, sizeof(cmd));
	descriptor = dma_pool_alloc(priv->adminq_pool, GFP_KERNEL, &descriptor_bus);
	if (!descriptor)
		return -ENOMEM;

	cmd.opcode = cpu_to_be32(GVE_ADMINQ_QUERY_FLOW_RULES);
	cmd.query_flow_rules = (struct gve_adminq_query_flow_rules) {
		.opcode = cpu_to_be16(query_opcode),
		.starting_rule_id = cpu_to_be32(starting_loc),
		.available_length = cpu_to_be64(GVE_ADMINQ_BUFFER_SIZE),
		.rule_descriptor_addr = cpu_to_be64(descriptor_bus),
	};
	err = gve_adminq_execute_cmd(priv, &cmd);
	if (err)
		goto out;

	err = gve_adminq_process_flow_rules_query(priv, query_opcode, descriptor);

out:
	dma_pool_free(priv->adminq_pool, descriptor, descriptor_bus);
	return err;
}

static int gve_adminq_process_rss_query(struct gve_priv *priv,
					struct gve_query_rss_descriptor *descriptor,
					struct ethtool_rxfh_param *rxfh)
{
	u32 total_memory_length;
	u16 hash_lut_length;
	void *rss_info_addr;
	__be32 *lut;
	u16 i;

	total_memory_length = be32_to_cpu(descriptor->total_length);
	hash_lut_length = priv->rss_lut_size * sizeof(*rxfh->indir);

	if (sizeof(*descriptor) + priv->rss_key_size + hash_lut_length != total_memory_length) {
		dev_err(&priv->dev->dev,
			"rss query desc from device has invalid length parameter.\n");
		return -EINVAL;
	}

	rxfh->hfunc = descriptor->hash_alg;

	rss_info_addr = (void *)(descriptor + 1);
	if (rxfh->key)
		memcpy(rxfh->key, rss_info_addr, priv->rss_key_size);

	rss_info_addr += priv->rss_key_size;
	lut = (__be32 *)rss_info_addr;
	if (rxfh->indir) {
		for (i = 0; i < priv->rss_lut_size; i++)
			rxfh->indir[i] = be32_to_cpu(lut[i]);
	}

	return 0;
}

int gve_adminq_query_rss_config(struct gve_priv *priv, struct ethtool_rxfh_param *rxfh)
{
	struct gve_query_rss_descriptor *descriptor;
	union gve_adminq_command cmd;
	dma_addr_t descriptor_bus;
	int err = 0;

	descriptor = dma_pool_alloc(priv->adminq_pool, GFP_KERNEL, &descriptor_bus);
	if (!descriptor)
		return -ENOMEM;

	memset(&cmd, 0, sizeof(cmd));
	cmd.opcode = cpu_to_be32(GVE_ADMINQ_QUERY_RSS);
	cmd.query_rss = (struct gve_adminq_query_rss) {
		.available_length = cpu_to_be64(GVE_ADMINQ_BUFFER_SIZE),
		.rss_descriptor_addr = cpu_to_be64(descriptor_bus),
	};
	err = gve_adminq_execute_cmd(priv, &cmd);
	if (err)
		goto out;

	err = gve_adminq_process_rss_query(priv, descriptor, rxfh);

out:
	dma_pool_free(priv->adminq_pool, descriptor, descriptor_bus);
	return err;
}<|MERGE_RESOLUTION|>--- conflicted
+++ resolved
@@ -42,15 +42,11 @@
 			     struct gve_device_option_gqi_qpl **dev_op_gqi_qpl,
 			     struct gve_device_option_dqo_rda **dev_op_dqo_rda,
 			     struct gve_device_option_jumbo_frames **dev_op_jumbo_frames,
-<<<<<<< HEAD
-			     struct gve_device_option_dqo_qpl **dev_op_dqo_qpl)
-=======
 			     struct gve_device_option_dqo_qpl **dev_op_dqo_qpl,
 			     struct gve_device_option_buffer_sizes **dev_op_buffer_sizes,
 			     struct gve_device_option_flow_steering **dev_op_flow_steering,
 			     struct gve_device_option_rss_config **dev_op_rss_config,
 			     struct gve_device_option_modify_ring **dev_op_modify_ring)
->>>>>>> 2d5404ca
 {
 	u32 req_feat_mask = be32_to_cpu(option->required_features_mask);
 	u16 option_length = be16_to_cpu(option->option_length);
@@ -246,15 +242,11 @@
 			   struct gve_device_option_gqi_qpl **dev_op_gqi_qpl,
 			   struct gve_device_option_dqo_rda **dev_op_dqo_rda,
 			   struct gve_device_option_jumbo_frames **dev_op_jumbo_frames,
-<<<<<<< HEAD
-			   struct gve_device_option_dqo_qpl **dev_op_dqo_qpl)
-=======
 			   struct gve_device_option_dqo_qpl **dev_op_dqo_qpl,
 			   struct gve_device_option_buffer_sizes **dev_op_buffer_sizes,
 			   struct gve_device_option_flow_steering **dev_op_flow_steering,
 			   struct gve_device_option_rss_config **dev_op_rss_config,
 			   struct gve_device_option_modify_ring **dev_op_modify_ring)
->>>>>>> 2d5404ca
 {
 	const int num_options = be16_to_cpu(descriptor->num_device_options);
 	struct gve_device_option *dev_opt;
@@ -275,13 +267,9 @@
 		gve_parse_device_option(priv, descriptor, dev_opt,
 					dev_op_gqi_rda, dev_op_gqi_qpl,
 					dev_op_dqo_rda, dev_op_jumbo_frames,
-<<<<<<< HEAD
-					dev_op_dqo_qpl);
-=======
 					dev_op_dqo_qpl, dev_op_buffer_sizes,
 					dev_op_flow_steering, dev_op_rss_config,
 					dev_op_modify_ring);
->>>>>>> 2d5404ca
 		dev_opt = next_opt;
 	}
 
@@ -293,21 +281,12 @@
 	priv->adminq_pool = dma_pool_create("adminq_pool", dev,
 					    GVE_ADMINQ_BUFFER_SIZE, 0, 0);
 	if (unlikely(!priv->adminq_pool))
-<<<<<<< HEAD
 		return -ENOMEM;
 	priv->adminq = dma_pool_alloc(priv->adminq_pool, GFP_KERNEL,
 				      &priv->adminq_bus_addr);
 	if (unlikely(!priv->adminq)) {
 		dma_pool_destroy(priv->adminq_pool);
 		return -ENOMEM;
-=======
-		return -ENOMEM;
-	priv->adminq = dma_pool_alloc(priv->adminq_pool, GFP_KERNEL,
-				      &priv->adminq_bus_addr);
-	if (unlikely(!priv->adminq)) {
-		dma_pool_destroy(priv->adminq_pool);
-		return -ENOMEM;
->>>>>>> 2d5404ca
 	}
 
 	priv->adminq_mask =
@@ -348,10 +327,7 @@
 			    &priv->reg_bar0->adminq_base_address_lo);
 		iowrite32be(GVE_DRIVER_STATUS_RUN_MASK, &priv->reg_bar0->driver_status);
 	}
-<<<<<<< HEAD
-=======
 	mutex_init(&priv->adminq_lock);
->>>>>>> 2d5404ca
 	gve_set_admin_queue_ok(priv);
 	return 0;
 }
@@ -712,26 +688,6 @@
 
 		cmd.create_tx_queue.queue_page_list_id = cpu_to_be32(qpl_id);
 	} else {
-<<<<<<< HEAD
-		u16 comp_ring_size;
-		u32 qpl_id = 0;
-
-		if (priv->queue_format == GVE_DQO_RDA_FORMAT) {
-			qpl_id = GVE_RAW_ADDRESSING_QPL_ID;
-			comp_ring_size =
-				priv->options_dqo_rda.tx_comp_ring_entries;
-		} else {
-			qpl_id = tx->dqo.qpl->id;
-			comp_ring_size = priv->tx_desc_cnt;
-		}
-		cmd.create_tx_queue.queue_page_list_id = cpu_to_be32(qpl_id);
-		cmd.create_tx_queue.tx_ring_size =
-			cpu_to_be16(priv->tx_desc_cnt);
-		cmd.create_tx_queue.tx_comp_ring_addr =
-			cpu_to_be64(tx->complq_bus_dqo);
-		cmd.create_tx_queue.tx_comp_ring_size =
-			cpu_to_be16(comp_ring_size);
-=======
 		u32 qpl_id = 0;
 
 		if (priv->queue_format == GVE_DQO_RDA_FORMAT)
@@ -743,7 +699,6 @@
 			cpu_to_be64(tx->complq_bus_dqo);
 		cmd.create_tx_queue.tx_comp_ring_size =
 			cpu_to_be16(priv->tx_desc_cnt);
->>>>>>> 2d5404ca
 	}
 
 	return gve_adminq_issue_cmd(priv, &cmd);
@@ -790,23 +745,6 @@
 		cmd->create_rx_queue.queue_page_list_id = cpu_to_be32(qpl_id);
 		cmd->create_rx_queue.packet_buffer_size = cpu_to_be16(rx->packet_buffer_size);
 	} else {
-<<<<<<< HEAD
-		u16 rx_buff_ring_entries;
-		u32 qpl_id = 0;
-
-		if (priv->queue_format == GVE_DQO_RDA_FORMAT) {
-			qpl_id = GVE_RAW_ADDRESSING_QPL_ID;
-			rx_buff_ring_entries =
-				priv->options_dqo_rda.rx_buff_ring_entries;
-		} else {
-			qpl_id = rx->dqo.qpl->id;
-			rx_buff_ring_entries = priv->rx_desc_cnt;
-		}
-		cmd.create_rx_queue.queue_page_list_id = cpu_to_be32(qpl_id);
-		cmd.create_rx_queue.rx_ring_size =
-			cpu_to_be16(priv->rx_desc_cnt);
-		cmd.create_rx_queue.rx_desc_ring_addr =
-=======
 		u32 qpl_id = 0;
 
 		if (priv->queue_format == GVE_DQO_RDA_FORMAT)
@@ -815,21 +753,14 @@
 			qpl_id = rx->dqo.qpl->id;
 		cmd->create_rx_queue.queue_page_list_id = cpu_to_be32(qpl_id);
 		cmd->create_rx_queue.rx_desc_ring_addr =
->>>>>>> 2d5404ca
 			cpu_to_be64(rx->dqo.complq.bus);
 		cmd->create_rx_queue.rx_data_ring_addr =
 			cpu_to_be64(rx->dqo.bufq.bus);
 		cmd->create_rx_queue.packet_buffer_size =
 			cpu_to_be16(priv->data_buffer_size_dqo);
-<<<<<<< HEAD
-		cmd.create_rx_queue.rx_buff_ring_size =
-			cpu_to_be16(rx_buff_ring_entries);
-		cmd.create_rx_queue.enable_rsc =
-=======
 		cmd->create_rx_queue.rx_buff_ring_size =
 			cpu_to_be16(priv->rx_desc_cnt);
 		cmd->create_rx_queue.enable_rsc =
->>>>>>> 2d5404ca
 			!!(priv->dev->features & NETIF_F_LRO);
 		if (priv->header_split_enabled)
 			cmd->create_rx_queue.header_buffer_size =
@@ -941,37 +872,11 @@
 	return gve_adminq_kick_and_wait(priv);
 }
 
-<<<<<<< HEAD
-static int gve_set_desc_cnt(struct gve_priv *priv,
-			    struct gve_device_descriptor *descriptor)
+static void gve_set_default_desc_cnt(struct gve_priv *priv,
+			const struct gve_device_descriptor *descriptor)
 {
 	priv->tx_desc_cnt = be16_to_cpu(descriptor->tx_queue_entries);
 	priv->rx_desc_cnt = be16_to_cpu(descriptor->rx_queue_entries);
-	return 0;
-}
-
-static int
-gve_set_desc_cnt_dqo(struct gve_priv *priv,
-		     const struct gve_device_descriptor *descriptor,
-		     const struct gve_device_option_dqo_rda *dev_op_dqo_rda)
-{
-	priv->tx_desc_cnt = be16_to_cpu(descriptor->tx_queue_entries);
-	priv->rx_desc_cnt = be16_to_cpu(descriptor->rx_queue_entries);
-
-	if (priv->queue_format == GVE_DQO_QPL_FORMAT)
-		return 0;
-
-	priv->options_dqo_rda.tx_comp_ring_entries =
-		be16_to_cpu(dev_op_dqo_rda->tx_comp_ring_entries);
-	priv->options_dqo_rda.rx_buff_ring_entries =
-		be16_to_cpu(dev_op_dqo_rda->rx_buff_ring_entries);
-=======
-static void gve_set_default_desc_cnt(struct gve_priv *priv,
-			const struct gve_device_descriptor *descriptor)
-{
-	priv->tx_desc_cnt = be16_to_cpu(descriptor->tx_queue_entries);
-	priv->rx_desc_cnt = be16_to_cpu(descriptor->rx_queue_entries);
->>>>>>> 2d5404ca
 
 	/* set default ranges */
 	priv->max_tx_desc_cnt = priv->tx_desc_cnt;
@@ -985,9 +890,6 @@
 					  const struct gve_device_option_jumbo_frames
 					  *dev_op_jumbo_frames,
 					  const struct gve_device_option_dqo_qpl
-<<<<<<< HEAD
-					  *dev_op_dqo_qpl)
-=======
 					  *dev_op_dqo_qpl,
 					  const struct gve_device_option_buffer_sizes
 					  *dev_op_buffer_sizes,
@@ -997,7 +899,6 @@
 					  *dev_op_rss_config,
 					  const struct gve_device_option_modify_ring
 					  *dev_op_modify_ring)
->>>>>>> 2d5404ca
 {
 	/* Before control reaches this point, the page-size-capped max MTU from
 	 * the gve_device_descriptor field has already been stored in
@@ -1014,14 +915,6 @@
 	if (dev_op_dqo_qpl) {
 		priv->tx_pages_per_qpl =
 			be16_to_cpu(dev_op_dqo_qpl->tx_pages_per_qpl);
-<<<<<<< HEAD
-		priv->rx_pages_per_qpl =
-			be16_to_cpu(dev_op_dqo_qpl->rx_pages_per_qpl);
-		if (priv->tx_pages_per_qpl == 0)
-			priv->tx_pages_per_qpl = DQO_QPL_DEFAULT_TX_PAGES;
-		if (priv->rx_pages_per_qpl == 0)
-			priv->rx_pages_per_qpl = DQO_QPL_DEFAULT_RX_PAGES;
-=======
 		if (priv->tx_pages_per_qpl == 0)
 			priv->tx_pages_per_qpl = DQO_QPL_DEFAULT_TX_PAGES;
 	}
@@ -1075,7 +968,6 @@
 			be16_to_cpu(dev_op_rss_config->hash_key_size);
 		priv->rss_lut_size =
 			be16_to_cpu(dev_op_rss_config->hash_lut_size);
->>>>>>> 2d5404ca
 	}
 }
 
@@ -1117,16 +1009,11 @@
 
 	err = gve_process_device_options(priv, descriptor, &dev_op_gqi_rda,
 					 &dev_op_gqi_qpl, &dev_op_dqo_rda,
-<<<<<<< HEAD
-					 &dev_op_jumbo_frames,
-					 &dev_op_dqo_qpl);
-=======
 					 &dev_op_jumbo_frames, &dev_op_dqo_qpl,
 					 &dev_op_buffer_sizes,
 					 &dev_op_flow_steering,
 					 &dev_op_rss_config,
 					 &dev_op_modify_ring);
->>>>>>> 2d5404ca
 	if (err)
 		goto free_device_descriptor;
 
@@ -1186,13 +1073,9 @@
 	priv->default_num_queues = be16_to_cpu(descriptor->default_num_queues);
 
 	gve_enable_supported_features(priv, supported_features_mask,
-<<<<<<< HEAD
-				      dev_op_jumbo_frames, dev_op_dqo_qpl);
-=======
 				      dev_op_jumbo_frames, dev_op_dqo_qpl,
 				      dev_op_buffer_sizes, dev_op_flow_steering,
 				      dev_op_rss_config, dev_op_modify_ring);
->>>>>>> 2d5404ca
 
 free_device_descriptor:
 	dma_pool_free(priv->adminq_pool, descriptor, descriptor_bus);
