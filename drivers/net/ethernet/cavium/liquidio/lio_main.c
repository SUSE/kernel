--- conflicted
+++ resolved
@@ -1166,14 +1166,11 @@
 	sc = (struct octeon_soft_command *)
 		octeon_alloc_soft_command(oct, OCTNET_CMD_SIZE,
 					  16, 0);
-<<<<<<< HEAD
-=======
 	if (!sc) {
 		netif_info(lio, rx_err, lio->netdev,
 			   "Failed to allocate octeon_soft_command struct\n");
 		return -ENOMEM;
 	}
->>>>>>> 7d2a07b7
 
 	ncmd = (union octnet_cmd *)sc->virtdptr;
 
