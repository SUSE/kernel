// SPDX-License-Identifier: GPL-2.0+
/*
 * Microchip's LAN865x 10BASE-T1S MAC-PHY driver
 *
 * Author: Parthiban Veerasooran <parthiban.veerasooran@microchip.com>
 */

#include <linux/module.h>
#include <linux/kernel.h>
#include <linux/phy.h>
#include <linux/oa_tc6.h>

#define DRV_NAME			"lan8650"

/* MAC Network Control Register */
#define LAN865X_REG_MAC_NET_CTL		0x00010000
#define MAC_NET_CTL_TXEN		BIT(3) /* Transmit Enable */
#define MAC_NET_CTL_RXEN		BIT(2) /* Receive Enable */

/* MAC Network Configuration Reg */
#define LAN865X_REG_MAC_NET_CFG		0x00010001
#define MAC_NET_CFG_PROMISCUOUS_MODE	BIT(4)
#define MAC_NET_CFG_MULTICAST_MODE	BIT(6)
#define MAC_NET_CFG_UNICAST_MODE	BIT(7)

/* MAC Hash Register Bottom */
#define LAN865X_REG_MAC_L_HASH		0x00010020
/* MAC Hash Register Top */
#define LAN865X_REG_MAC_H_HASH		0x00010021
/* MAC Specific Addr 1 Bottom Reg */
#define LAN865X_REG_MAC_L_SADDR1	0x00010022
/* MAC Specific Addr 1 Top Reg */
#define LAN865X_REG_MAC_H_SADDR1	0x00010023

/* MAC TSU Timer Increment Register */
#define LAN865X_REG_MAC_TSU_TIMER_INCR		0x00010077
#define MAC_TSU_TIMER_INCR_COUNT_NANOSECONDS	0x0028

struct lan865x_priv {
	struct work_struct multicast_work;
	struct net_device *netdev;
	struct spi_device *spi;
	struct oa_tc6 *tc6;
};

static int lan865x_set_hw_macaddr_low_bytes(struct oa_tc6 *tc6, const u8 *mac)
{
	u32 regval;

	regval = (mac[3] << 24) | (mac[2] << 16) | (mac[1] << 8) | mac[0];

	return oa_tc6_write_register(tc6, LAN865X_REG_MAC_L_SADDR1, regval);
}

static int lan865x_set_hw_macaddr(struct lan865x_priv *priv, const u8 *mac)
{
	int restore_ret;
	u32 regval;
	int ret;

	/* Configure MAC address low bytes */
	ret = lan865x_set_hw_macaddr_low_bytes(priv->tc6, mac);
	if (ret)
		return ret;

	/* Prepare and configure MAC address high bytes */
	regval = (mac[5] << 8) | mac[4];
	ret = oa_tc6_write_register(priv->tc6, LAN865X_REG_MAC_H_SADDR1,
				    regval);
	if (!ret)
		return 0;

	/* Restore the old MAC address low bytes from netdev if the new MAC
	 * address high bytes setting failed.
	 */
	restore_ret = lan865x_set_hw_macaddr_low_bytes(priv->tc6,
						       priv->netdev->dev_addr);
	if (restore_ret)
		return restore_ret;

	return ret;
}

static const struct ethtool_ops lan865x_ethtool_ops = {
	.get_link_ksettings = phy_ethtool_get_link_ksettings,
	.set_link_ksettings = phy_ethtool_set_link_ksettings,
};

static int lan865x_set_mac_address(struct net_device *netdev, void *addr)
{
	struct lan865x_priv *priv = netdev_priv(netdev);
	struct sockaddr *address = addr;
	int ret;

	ret = eth_prepare_mac_addr_change(netdev, addr);
	if (ret < 0)
		return ret;

	if (ether_addr_equal(address->sa_data, netdev->dev_addr))
		return 0;

	ret = lan865x_set_hw_macaddr(priv, address->sa_data);
	if (ret)
		return ret;

	eth_commit_mac_addr_change(netdev, addr);

	return 0;
}

static u32 get_address_bit(u8 addr[ETH_ALEN], u32 bit)
{
	return ((addr[bit / 8]) >> (bit % 8)) & 1;
}

static u32 lan865x_hash(u8 addr[ETH_ALEN])
{
	u32 hash_index = 0;

	for (int i = 0; i < 6; i++) {
		u32 hash = 0;

		for (int j = 0; j < 8; j++)
			hash ^= get_address_bit(addr, (j * 6) + i);

		hash_index |= (hash << i);
	}

	return hash_index;
}

static int lan865x_set_specific_multicast_addr(struct lan865x_priv *priv)
{
	struct netdev_hw_addr *ha;
	u32 hash_lo = 0;
	u32 hash_hi = 0;
	int ret;

	netdev_for_each_mc_addr(ha, priv->netdev) {
		u32 bit_num = lan865x_hash(ha->addr);

		if (bit_num >= BIT(5))
			hash_hi |= (1 << (bit_num - BIT(5)));
		else
			hash_lo |= (1 << bit_num);
	}

	/* Enabling specific multicast addresses */
	ret = oa_tc6_write_register(priv->tc6, LAN865X_REG_MAC_H_HASH, hash_hi);
	if (ret) {
		netdev_err(priv->netdev, "Failed to write reg_hashh: %d\n",
			   ret);
		return ret;
	}

	ret = oa_tc6_write_register(priv->tc6, LAN865X_REG_MAC_L_HASH, hash_lo);
	if (ret)
		netdev_err(priv->netdev, "Failed to write reg_hashl: %d\n",
			   ret);

	return ret;
}

static int lan865x_set_all_multicast_addr(struct lan865x_priv *priv)
{
	int ret;

	/* Enabling all multicast addresses */
	ret = oa_tc6_write_register(priv->tc6, LAN865X_REG_MAC_H_HASH,
				    0xffffffff);
	if (ret) {
		netdev_err(priv->netdev, "Failed to write reg_hashh: %d\n",
			   ret);
		return ret;
	}

	ret = oa_tc6_write_register(priv->tc6, LAN865X_REG_MAC_L_HASH,
				    0xffffffff);
	if (ret)
		netdev_err(priv->netdev, "Failed to write reg_hashl: %d\n",
			   ret);

	return ret;
}

static int lan865x_clear_all_multicast_addr(struct lan865x_priv *priv)
{
	int ret;

	ret = oa_tc6_write_register(priv->tc6, LAN865X_REG_MAC_H_HASH, 0);
	if (ret) {
		netdev_err(priv->netdev, "Failed to write reg_hashh: %d\n",
			   ret);
		return ret;
	}

	ret = oa_tc6_write_register(priv->tc6, LAN865X_REG_MAC_L_HASH, 0);
	if (ret)
		netdev_err(priv->netdev, "Failed to write reg_hashl: %d\n",
			   ret);

	return ret;
}

static void lan865x_multicast_work_handler(struct work_struct *work)
{
	struct lan865x_priv *priv = container_of(work, struct lan865x_priv,
						 multicast_work);
	u32 regval = 0;
	int ret;

	if (priv->netdev->flags & IFF_PROMISC) {
		/* Enabling promiscuous mode */
		regval |= MAC_NET_CFG_PROMISCUOUS_MODE;
		regval &= (~MAC_NET_CFG_MULTICAST_MODE);
		regval &= (~MAC_NET_CFG_UNICAST_MODE);
	} else if (priv->netdev->flags & IFF_ALLMULTI) {
		/* Enabling all multicast mode */
		if (lan865x_set_all_multicast_addr(priv))
			return;

		regval &= (~MAC_NET_CFG_PROMISCUOUS_MODE);
		regval |= MAC_NET_CFG_MULTICAST_MODE;
		regval &= (~MAC_NET_CFG_UNICAST_MODE);
	} else if (!netdev_mc_empty(priv->netdev)) {
		/* Enabling specific multicast mode */
		if (lan865x_set_specific_multicast_addr(priv))
			return;

		regval &= (~MAC_NET_CFG_PROMISCUOUS_MODE);
		regval |= MAC_NET_CFG_MULTICAST_MODE;
		regval &= (~MAC_NET_CFG_UNICAST_MODE);
	} else {
		/* Enabling local mac address only */
		if (lan865x_clear_all_multicast_addr(priv))
			return;
	}
	ret = oa_tc6_write_register(priv->tc6, LAN865X_REG_MAC_NET_CFG, regval);
	if (ret)
		netdev_err(priv->netdev, "Failed to enable promiscuous/multicast/normal mode: %d\n",
			   ret);
}

static void lan865x_set_multicast_list(struct net_device *netdev)
{
	struct lan865x_priv *priv = netdev_priv(netdev);

	schedule_work(&priv->multicast_work);
}

static netdev_tx_t lan865x_send_packet(struct sk_buff *skb,
				       struct net_device *netdev)
{
	struct lan865x_priv *priv = netdev_priv(netdev);

	return oa_tc6_start_xmit(priv->tc6, skb);
}

static int lan865x_hw_disable(struct lan865x_priv *priv)
{
	u32 regval;

	if (oa_tc6_read_register(priv->tc6, LAN865X_REG_MAC_NET_CTL, &regval))
		return -ENODEV;

	regval &= ~(MAC_NET_CTL_TXEN | MAC_NET_CTL_RXEN);

	if (oa_tc6_write_register(priv->tc6, LAN865X_REG_MAC_NET_CTL, regval))
		return -ENODEV;

	return 0;
}

static int lan865x_net_close(struct net_device *netdev)
{
	struct lan865x_priv *priv = netdev_priv(netdev);
	int ret;

	netif_stop_queue(netdev);
	phy_stop(netdev->phydev);
	ret = lan865x_hw_disable(priv);
	if (ret) {
		netdev_err(netdev, "Failed to disable the hardware: %d\n", ret);
		return ret;
	}

	return 0;
}

static int lan865x_hw_enable(struct lan865x_priv *priv)
{
	u32 regval;

	if (oa_tc6_read_register(priv->tc6, LAN865X_REG_MAC_NET_CTL, &regval))
		return -ENODEV;

	regval |= MAC_NET_CTL_TXEN | MAC_NET_CTL_RXEN;

	if (oa_tc6_write_register(priv->tc6, LAN865X_REG_MAC_NET_CTL, regval))
		return -ENODEV;

	return 0;
}

static int lan865x_net_open(struct net_device *netdev)
{
	struct lan865x_priv *priv = netdev_priv(netdev);
	int ret;

	ret = lan865x_hw_enable(priv);
	if (ret) {
		netdev_err(netdev, "Failed to enable hardware: %d\n", ret);
		return ret;
	}

	phy_start(netdev->phydev);

	netif_start_queue(netdev);

	return 0;
}

static const struct net_device_ops lan865x_netdev_ops = {
	.ndo_open		= lan865x_net_open,
	.ndo_stop		= lan865x_net_close,
	.ndo_start_xmit		= lan865x_send_packet,
	.ndo_set_rx_mode	= lan865x_set_multicast_list,
	.ndo_set_mac_address	= lan865x_set_mac_address,
<<<<<<< HEAD
=======
	.ndo_validate_addr	= eth_validate_addr,
>>>>>>> b35fc656
	.ndo_eth_ioctl          = phy_do_ioctl_running,
};

static int lan865x_probe(struct spi_device *spi)
{
	struct net_device *netdev;
	struct lan865x_priv *priv;
	int ret;

	netdev = alloc_etherdev(sizeof(struct lan865x_priv));
	if (!netdev)
		return -ENOMEM;

	priv = netdev_priv(netdev);
	priv->netdev = netdev;
	priv->spi = spi;
	spi_set_drvdata(spi, priv);
	INIT_WORK(&priv->multicast_work, lan865x_multicast_work_handler);

	priv->tc6 = oa_tc6_init(spi, netdev);
	if (!priv->tc6) {
		ret = -ENODEV;
		goto free_netdev;
	}

	/* LAN865x Rev.B0/B1 configuration parameters from AN1760
	 * As per the Configuration Application Note AN1760 published in the
	 * link, https://www.microchip.com/en-us/application-notes/an1760
	 * Revision F (DS60001760G - June 2024), configure the MAC to set time
	 * stamping at the end of the Start of Frame Delimiter (SFD) and set the
	 * Timer Increment reg to 40 ns to be used as a 25 MHz internal clock.
	 */
	ret = oa_tc6_write_register(priv->tc6, LAN865X_REG_MAC_TSU_TIMER_INCR,
				    MAC_TSU_TIMER_INCR_COUNT_NANOSECONDS);
	if (ret) {
		dev_err(&spi->dev, "Failed to config TSU Timer Incr reg: %d\n",
			ret);
		goto oa_tc6_exit;
	}

	/* As per the point s3 in the below errata, SPI receive Ethernet frame
	 * transfer may halt when starting the next frame in the same data block
	 * (chunk) as the end of a previous frame. The RFA field should be
	 * configured to 01b or 10b for proper operation. In these modes, only
	 * one receive Ethernet frame will be placed in a single data block.
	 * When the RFA field is written to 01b, received frames will be forced
	 * to only start in the first word of the data block payload (SWO=0). As
	 * recommended, enable zero align receive frame feature for proper
	 * operation.
	 *
	 * https://ww1.microchip.com/downloads/aemDocuments/documents/AIS/ProductDocuments/Errata/LAN8650-1-Errata-80001075.pdf
	 */
	ret = oa_tc6_zero_align_receive_frame_enable(priv->tc6);
	if (ret) {
		dev_err(&spi->dev, "Failed to set ZARFE: %d\n", ret);
		goto oa_tc6_exit;
	}

	/* Get the MAC address from the SPI device tree node */
	if (device_get_ethdev_address(&spi->dev, netdev))
		eth_hw_addr_random(netdev);

	ret = lan865x_set_hw_macaddr(priv, netdev->dev_addr);
	if (ret) {
		dev_err(&spi->dev, "Failed to configure MAC: %d\n", ret);
		goto oa_tc6_exit;
	}

	netdev->if_port = IF_PORT_10BASET;
	netdev->irq = spi->irq;
	netdev->netdev_ops = &lan865x_netdev_ops;
	netdev->ethtool_ops = &lan865x_ethtool_ops;

	ret = register_netdev(netdev);
	if (ret) {
		dev_err(&spi->dev, "Register netdev failed (ret = %d)", ret);
		goto oa_tc6_exit;
	}

	return 0;

oa_tc6_exit:
	oa_tc6_exit(priv->tc6);
free_netdev:
	free_netdev(priv->netdev);
	return ret;
}

static void lan865x_remove(struct spi_device *spi)
{
	struct lan865x_priv *priv = spi_get_drvdata(spi);

	cancel_work_sync(&priv->multicast_work);
	unregister_netdev(priv->netdev);
	oa_tc6_exit(priv->tc6);
	free_netdev(priv->netdev);
}

static const struct spi_device_id lan865x_ids[] = {
	{ .name = "lan8650" },
	{ .name = "lan8651" },
	{},
};
MODULE_DEVICE_TABLE(spi, lan865x_ids);

static const struct of_device_id lan865x_dt_ids[] = {
	{ .compatible = "microchip,lan8650" },
	{ .compatible = "microchip,lan8651" },
	{ /* Sentinel */ }
};
MODULE_DEVICE_TABLE(of, lan865x_dt_ids);

static struct spi_driver lan865x_driver = {
	.driver = {
		.name = DRV_NAME,
		.of_match_table = lan865x_dt_ids,
	 },
	.probe = lan865x_probe,
	.remove = lan865x_remove,
	.id_table = lan865x_ids,
};
module_spi_driver(lan865x_driver);

MODULE_DESCRIPTION(DRV_NAME " 10Base-T1S MACPHY Ethernet Driver");
MODULE_AUTHOR("Parthiban Veerasooran <parthiban.veerasooran@microchip.com>");
MODULE_LICENSE("GPL");<|MERGE_RESOLUTION|>--- conflicted
+++ resolved
@@ -326,10 +326,7 @@
 	.ndo_start_xmit		= lan865x_send_packet,
 	.ndo_set_rx_mode	= lan865x_set_multicast_list,
 	.ndo_set_mac_address	= lan865x_set_mac_address,
-<<<<<<< HEAD
-=======
 	.ndo_validate_addr	= eth_validate_addr,
->>>>>>> b35fc656
 	.ndo_eth_ioctl          = phy_do_ioctl_running,
 };
 
