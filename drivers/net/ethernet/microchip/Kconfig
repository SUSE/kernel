# SPDX-License-Identifier: GPL-2.0-only
#
# Microchip network device configuration
#

config NET_VENDOR_MICROCHIP
	bool "Microchip devices"
	default y
	help
	  If you have a network (Ethernet) card belonging to this class, say Y.

	  Note that the answer to this question doesn't directly affect the
	  kernel: saying N will just cause the configurator to skip all
	  the questions about Microchip cards. If you say Y, you will be asked
	  for your specific card in the following questions.

if NET_VENDOR_MICROCHIP

config ENC28J60
	tristate "ENC28J60 support"
	depends on SPI
	select CRC32
	help
	  Support for the Microchip EN28J60 ethernet chip.

	  To compile this driver as a module, choose M here. The module will be
	  called enc28j60.

config ENC28J60_WRITEVERIFY
	bool "Enable write verify"
	depends on ENC28J60
	help
	  Enable the verify after the buffer write useful for debugging purpose.
	  If unsure, say N.

config ENCX24J600
    tristate "ENCX24J600 support"
    depends on SPI
	help
      Support for the Microchip ENC424J600/624J600 ethernet chip.

      To compile this driver as a module, choose M here. The module will be
      called encx24j600.

config LAN743X
	tristate "LAN743x support"
	depends on PCI
	depends on PTP_1588_CLOCK_OPTIONAL
<<<<<<< HEAD
	select PHYLIB
=======
	select FIXED_PHY
>>>>>>> eb3cdb58
	select CRC16
	select CRC32
	help
	  Support for the Microchip LAN743x PCI Express Gigabit Ethernet chip

	  To compile this driver as a module, choose M here. The module will be
	  called lan743x.

source "drivers/net/ethernet/microchip/lan966x/Kconfig"
source "drivers/net/ethernet/microchip/sparx5/Kconfig"
source "drivers/net/ethernet/microchip/vcap/Kconfig"

endif # NET_VENDOR_MICROCHIP<|MERGE_RESOLUTION|>--- conflicted
+++ resolved
@@ -46,11 +46,7 @@
 	tristate "LAN743x support"
 	depends on PCI
 	depends on PTP_1588_CLOCK_OPTIONAL
-<<<<<<< HEAD
-	select PHYLIB
-=======
 	select FIXED_PHY
->>>>>>> eb3cdb58
 	select CRC16
 	select CRC32
 	help
