/* SPDX-License-Identifier: GPL-2.0+ */
/* Copyright (C) 2018 Microchip Technology Inc. */

#include <linux/module.h>
#include <linux/pci.h>
#include <linux/netdevice.h>
#include <linux/etherdevice.h>
#include <linux/crc32.h>
#include <linux/microchipphy.h>
#include <linux/net_tstamp.h>
#include <linux/of_mdio.h>
#include <linux/of_net.h>
#include <linux/phy.h>
#include <linux/phy_fixed.h>
#include <linux/rtnetlink.h>
#include <linux/iopoll.h>
#include <linux/crc16.h>
#include "lan743x_main.h"
#include "lan743x_ethtool.h"

#define MMD_ACCESS_ADDRESS	0
#define MMD_ACCESS_WRITE	1
#define MMD_ACCESS_READ		2
#define MMD_ACCESS_READ_INC	3
#define PCS_POWER_STATE_DOWN	0x6
#define PCS_POWER_STATE_UP	0x4

static void pci11x1x_strap_get_status(struct lan743x_adapter *adapter)
{
	u32 chip_rev;
	u32 cfg_load;
	u32 hw_cfg;
	u32 strap;
	int ret;

	/* Timeout = 100 (i.e. 1 sec (10 msce * 100)) */
	ret = lan743x_hs_syslock_acquire(adapter, 100);
	if (ret < 0) {
		netif_err(adapter, drv, adapter->netdev,
			  "Sys Lock acquire failed ret:%d\n", ret);
		return;
	}

	cfg_load = lan743x_csr_read(adapter, ETH_SYS_CONFIG_LOAD_STARTED_REG);
	lan743x_hs_syslock_release(adapter);
	hw_cfg = lan743x_csr_read(adapter, HW_CFG);

	if (cfg_load & GEN_SYS_LOAD_STARTED_REG_ETH_ ||
	    hw_cfg & HW_CFG_RST_PROTECT_) {
		strap = lan743x_csr_read(adapter, STRAP_READ);
		if (strap & STRAP_READ_SGMII_EN_)
			adapter->is_sgmii_en = true;
		else
			adapter->is_sgmii_en = false;
	} else {
		chip_rev = lan743x_csr_read(adapter, FPGA_REV);
		if (chip_rev) {
			if (chip_rev & FPGA_SGMII_OP)
				adapter->is_sgmii_en = true;
			else
				adapter->is_sgmii_en = false;
		} else {
			adapter->is_sgmii_en = false;
		}
	}
	netif_dbg(adapter, drv, adapter->netdev,
		  "SGMII I/F %sable\n", adapter->is_sgmii_en ? "En" : "Dis");
}

static bool is_pci11x1x_chip(struct lan743x_adapter *adapter)
{
	struct lan743x_csr *csr = &adapter->csr;
	u32 id_rev = csr->id_rev;

	if (((id_rev & 0xFFFF0000) == ID_REV_ID_A011_) ||
	    ((id_rev & 0xFFFF0000) == ID_REV_ID_A041_)) {
		return true;
	}
	return false;
}

static void lan743x_pci_cleanup(struct lan743x_adapter *adapter)
{
	pci_release_selected_regions(adapter->pdev,
				     pci_select_bars(adapter->pdev,
						     IORESOURCE_MEM));
	pci_disable_device(adapter->pdev);
}

static int lan743x_pci_init(struct lan743x_adapter *adapter,
			    struct pci_dev *pdev)
{
	unsigned long bars = 0;
	int ret;

	adapter->pdev = pdev;
	ret = pci_enable_device_mem(pdev);
	if (ret)
		goto return_error;

	netif_info(adapter, probe, adapter->netdev,
		   "PCI: Vendor ID = 0x%04X, Device ID = 0x%04X\n",
		   pdev->vendor, pdev->device);
	bars = pci_select_bars(pdev, IORESOURCE_MEM);
	if (!test_bit(0, &bars))
		goto disable_device;

	ret = pci_request_selected_regions(pdev, bars, DRIVER_NAME);
	if (ret)
		goto disable_device;

	pci_set_master(pdev);
	return 0;

disable_device:
	pci_disable_device(adapter->pdev);

return_error:
	return ret;
}

u32 lan743x_csr_read(struct lan743x_adapter *adapter, int offset)
{
	return ioread32(&adapter->csr.csr_address[offset]);
}

void lan743x_csr_write(struct lan743x_adapter *adapter, int offset,
		       u32 data)
{
	iowrite32(data, &adapter->csr.csr_address[offset]);
}

#define LAN743X_CSR_READ_OP(offset)	lan743x_csr_read(adapter, offset)

static int lan743x_csr_light_reset(struct lan743x_adapter *adapter)
{
	u32 data;

	data = lan743x_csr_read(adapter, HW_CFG);
	data |= HW_CFG_LRST_;
	lan743x_csr_write(adapter, HW_CFG, data);

	return readx_poll_timeout(LAN743X_CSR_READ_OP, HW_CFG, data,
				  !(data & HW_CFG_LRST_), 100000, 10000000);
}

static int lan743x_csr_wait_for_bit_atomic(struct lan743x_adapter *adapter,
					   int offset, u32 bit_mask,
					   int target_value, int udelay_min,
					   int udelay_max, int count)
{
	u32 data;

	return readx_poll_timeout_atomic(LAN743X_CSR_READ_OP, offset, data,
					 target_value == !!(data & bit_mask),
					 udelay_max, udelay_min * count);
}

static int lan743x_csr_wait_for_bit(struct lan743x_adapter *adapter,
				    int offset, u32 bit_mask,
				    int target_value, int usleep_min,
				    int usleep_max, int count)
{
	u32 data;

	return readx_poll_timeout(LAN743X_CSR_READ_OP, offset, data,
				  target_value == ((data & bit_mask) ? 1 : 0),
				  usleep_max, usleep_min * count);
}

static int lan743x_csr_init(struct lan743x_adapter *adapter)
{
	struct lan743x_csr *csr = &adapter->csr;
	resource_size_t bar_start, bar_length;
	int result;

	bar_start = pci_resource_start(adapter->pdev, 0);
	bar_length = pci_resource_len(adapter->pdev, 0);
	csr->csr_address = devm_ioremap(&adapter->pdev->dev,
					bar_start, bar_length);
	if (!csr->csr_address) {
		result = -ENOMEM;
		goto clean_up;
	}

	csr->id_rev = lan743x_csr_read(adapter, ID_REV);
	csr->fpga_rev = lan743x_csr_read(adapter, FPGA_REV);
	netif_info(adapter, probe, adapter->netdev,
		   "ID_REV = 0x%08X, FPGA_REV = %d.%d\n",
		   csr->id_rev,	FPGA_REV_GET_MAJOR_(csr->fpga_rev),
		   FPGA_REV_GET_MINOR_(csr->fpga_rev));
	if (!ID_REV_IS_VALID_CHIP_ID_(csr->id_rev)) {
		result = -ENODEV;
		goto clean_up;
	}

	csr->flags = LAN743X_CSR_FLAG_SUPPORTS_INTR_AUTO_SET_CLR;
	switch (csr->id_rev & ID_REV_CHIP_REV_MASK_) {
	case ID_REV_CHIP_REV_A0_:
		csr->flags |= LAN743X_CSR_FLAG_IS_A0;
		csr->flags &= ~LAN743X_CSR_FLAG_SUPPORTS_INTR_AUTO_SET_CLR;
		break;
	case ID_REV_CHIP_REV_B0_:
		csr->flags |= LAN743X_CSR_FLAG_IS_B0;
		break;
	}

	result = lan743x_csr_light_reset(adapter);
	if (result)
		goto clean_up;
	return 0;
clean_up:
	return result;
}

static void lan743x_intr_software_isr(struct lan743x_adapter *adapter)
{
	struct lan743x_intr *intr = &adapter->intr;

	/* disable the interrupt to prevent repeated re-triggering */
	lan743x_csr_write(adapter, INT_EN_CLR, INT_BIT_SW_GP_);
	intr->software_isr_flag = true;
	wake_up(&intr->software_isr_wq);
}

static void lan743x_tx_isr(void *context, u32 int_sts, u32 flags)
{
	struct lan743x_tx *tx = context;
	struct lan743x_adapter *adapter = tx->adapter;
	bool enable_flag = true;

	lan743x_csr_read(adapter, INT_EN_SET);
	if (flags & LAN743X_VECTOR_FLAG_SOURCE_ENABLE_CLEAR) {
		lan743x_csr_write(adapter, INT_EN_CLR,
				  INT_BIT_DMA_TX_(tx->channel_number));
	}

	if (int_sts & INT_BIT_DMA_TX_(tx->channel_number)) {
		u32 ioc_bit = DMAC_INT_BIT_TX_IOC_(tx->channel_number);
		u32 dmac_int_sts;
		u32 dmac_int_en;

		if (flags & LAN743X_VECTOR_FLAG_SOURCE_STATUS_READ)
			dmac_int_sts = lan743x_csr_read(adapter, DMAC_INT_STS);
		else
			dmac_int_sts = ioc_bit;
		if (flags & LAN743X_VECTOR_FLAG_SOURCE_ENABLE_CHECK)
			dmac_int_en = lan743x_csr_read(adapter,
						       DMAC_INT_EN_SET);
		else
			dmac_int_en = ioc_bit;

		dmac_int_en &= ioc_bit;
		dmac_int_sts &= dmac_int_en;
		if (dmac_int_sts & ioc_bit) {
			napi_schedule(&tx->napi);
			enable_flag = false;/* poll func will enable later */
		}
	}

	if (enable_flag)
		/* enable isr */
		lan743x_csr_write(adapter, INT_EN_SET,
				  INT_BIT_DMA_TX_(tx->channel_number));
}

static void lan743x_rx_isr(void *context, u32 int_sts, u32 flags)
{
	struct lan743x_rx *rx = context;
	struct lan743x_adapter *adapter = rx->adapter;
	bool enable_flag = true;

	if (flags & LAN743X_VECTOR_FLAG_SOURCE_ENABLE_CLEAR) {
		lan743x_csr_write(adapter, INT_EN_CLR,
				  INT_BIT_DMA_RX_(rx->channel_number));
	}

	if (int_sts & INT_BIT_DMA_RX_(rx->channel_number)) {
		u32 rx_frame_bit = DMAC_INT_BIT_RXFRM_(rx->channel_number);
		u32 dmac_int_sts;
		u32 dmac_int_en;

		if (flags & LAN743X_VECTOR_FLAG_SOURCE_STATUS_READ)
			dmac_int_sts = lan743x_csr_read(adapter, DMAC_INT_STS);
		else
			dmac_int_sts = rx_frame_bit;
		if (flags & LAN743X_VECTOR_FLAG_SOURCE_ENABLE_CHECK)
			dmac_int_en = lan743x_csr_read(adapter,
						       DMAC_INT_EN_SET);
		else
			dmac_int_en = rx_frame_bit;

		dmac_int_en &= rx_frame_bit;
		dmac_int_sts &= dmac_int_en;
		if (dmac_int_sts & rx_frame_bit) {
			napi_schedule(&rx->napi);
			enable_flag = false;/* poll funct will enable later */
		}
	}

	if (enable_flag) {
		/* enable isr */
		lan743x_csr_write(adapter, INT_EN_SET,
				  INT_BIT_DMA_RX_(rx->channel_number));
	}
}

static void lan743x_intr_shared_isr(void *context, u32 int_sts, u32 flags)
{
	struct lan743x_adapter *adapter = context;
	unsigned int channel;

	if (int_sts & INT_BIT_ALL_RX_) {
		for (channel = 0; channel < LAN743X_USED_RX_CHANNELS;
			channel++) {
			u32 int_bit = INT_BIT_DMA_RX_(channel);

			if (int_sts & int_bit) {
				lan743x_rx_isr(&adapter->rx[channel],
					       int_bit, flags);
				int_sts &= ~int_bit;
			}
		}
	}
	if (int_sts & INT_BIT_ALL_TX_) {
		for (channel = 0; channel < adapter->used_tx_channels;
			channel++) {
			u32 int_bit = INT_BIT_DMA_TX_(channel);

			if (int_sts & int_bit) {
				lan743x_tx_isr(&adapter->tx[channel],
					       int_bit, flags);
				int_sts &= ~int_bit;
			}
		}
	}
	if (int_sts & INT_BIT_ALL_OTHER_) {
		if (int_sts & INT_BIT_SW_GP_) {
			lan743x_intr_software_isr(adapter);
			int_sts &= ~INT_BIT_SW_GP_;
		}
		if (int_sts & INT_BIT_1588_) {
			lan743x_ptp_isr(adapter);
			int_sts &= ~INT_BIT_1588_;
		}
	}
	if (int_sts)
		lan743x_csr_write(adapter, INT_EN_CLR, int_sts);
}

static irqreturn_t lan743x_intr_entry_isr(int irq, void *ptr)
{
	struct lan743x_vector *vector = ptr;
	struct lan743x_adapter *adapter = vector->adapter;
	irqreturn_t result = IRQ_NONE;
	u32 int_enables;
	u32 int_sts;

	if (vector->flags & LAN743X_VECTOR_FLAG_SOURCE_STATUS_READ) {
		int_sts = lan743x_csr_read(adapter, INT_STS);
	} else if (vector->flags &
		   (LAN743X_VECTOR_FLAG_SOURCE_STATUS_R2C |
		   LAN743X_VECTOR_FLAG_SOURCE_ENABLE_R2C)) {
		int_sts = lan743x_csr_read(adapter, INT_STS_R2C);
	} else {
		/* use mask as implied status */
		int_sts = vector->int_mask | INT_BIT_MAS_;
	}

	if (!(int_sts & INT_BIT_MAS_))
		goto irq_done;

	if (vector->flags & LAN743X_VECTOR_FLAG_VECTOR_ENABLE_ISR_CLEAR)
		/* disable vector interrupt */
		lan743x_csr_write(adapter,
				  INT_VEC_EN_CLR,
				  INT_VEC_EN_(vector->vector_index));

	if (vector->flags & LAN743X_VECTOR_FLAG_MASTER_ENABLE_CLEAR)
		/* disable master interrupt */
		lan743x_csr_write(adapter, INT_EN_CLR, INT_BIT_MAS_);

	if (vector->flags & LAN743X_VECTOR_FLAG_SOURCE_ENABLE_CHECK) {
		int_enables = lan743x_csr_read(adapter, INT_EN_SET);
	} else {
		/*  use vector mask as implied enable mask */
		int_enables = vector->int_mask;
	}

	int_sts &= int_enables;
	int_sts &= vector->int_mask;
	if (int_sts) {
		if (vector->handler) {
			vector->handler(vector->context,
					int_sts, vector->flags);
		} else {
			/* disable interrupts on this vector */
			lan743x_csr_write(adapter, INT_EN_CLR,
					  vector->int_mask);
		}
		result = IRQ_HANDLED;
	}

	if (vector->flags & LAN743X_VECTOR_FLAG_MASTER_ENABLE_SET)
		/* enable master interrupt */
		lan743x_csr_write(adapter, INT_EN_SET, INT_BIT_MAS_);

	if (vector->flags & LAN743X_VECTOR_FLAG_VECTOR_ENABLE_ISR_SET)
		/* enable vector interrupt */
		lan743x_csr_write(adapter,
				  INT_VEC_EN_SET,
				  INT_VEC_EN_(vector->vector_index));
irq_done:
	return result;
}

static int lan743x_intr_test_isr(struct lan743x_adapter *adapter)
{
	struct lan743x_intr *intr = &adapter->intr;
	int ret;

	intr->software_isr_flag = false;

	/* enable and activate test interrupt */
	lan743x_csr_write(adapter, INT_EN_SET, INT_BIT_SW_GP_);
	lan743x_csr_write(adapter, INT_SET, INT_BIT_SW_GP_);

	ret = wait_event_timeout(intr->software_isr_wq,
				 intr->software_isr_flag,
				 msecs_to_jiffies(200));

	/* disable test interrupt */
	lan743x_csr_write(adapter, INT_EN_CLR, INT_BIT_SW_GP_);

	return ret > 0 ? 0 : -ENODEV;
}

static int lan743x_intr_register_isr(struct lan743x_adapter *adapter,
				     int vector_index, u32 flags,
				     u32 int_mask,
				     lan743x_vector_handler handler,
				     void *context)
{
	struct lan743x_vector *vector = &adapter->intr.vector_list
					[vector_index];
	int ret;

	vector->adapter = adapter;
	vector->flags = flags;
	vector->vector_index = vector_index;
	vector->int_mask = int_mask;
	vector->handler = handler;
	vector->context = context;

	ret = request_irq(vector->irq,
			  lan743x_intr_entry_isr,
			  (flags & LAN743X_VECTOR_FLAG_IRQ_SHARED) ?
			  IRQF_SHARED : 0, DRIVER_NAME, vector);
	if (ret) {
		vector->handler = NULL;
		vector->context = NULL;
		vector->int_mask = 0;
		vector->flags = 0;
	}
	return ret;
}

static void lan743x_intr_unregister_isr(struct lan743x_adapter *adapter,
					int vector_index)
{
	struct lan743x_vector *vector = &adapter->intr.vector_list
					[vector_index];

	free_irq(vector->irq, vector);
	vector->handler = NULL;
	vector->context = NULL;
	vector->int_mask = 0;
	vector->flags = 0;
}

static u32 lan743x_intr_get_vector_flags(struct lan743x_adapter *adapter,
					 u32 int_mask)
{
	int index;

	for (index = 0; index < adapter->max_vector_count; index++) {
		if (adapter->intr.vector_list[index].int_mask & int_mask)
			return adapter->intr.vector_list[index].flags;
	}
	return 0;
}

static void lan743x_intr_close(struct lan743x_adapter *adapter)
{
	struct lan743x_intr *intr = &adapter->intr;
	int index = 0;

	lan743x_csr_write(adapter, INT_EN_CLR, INT_BIT_MAS_);
	if (adapter->is_pci11x1x)
		lan743x_csr_write(adapter, INT_VEC_EN_CLR, 0x0000FFFF);
	else
		lan743x_csr_write(adapter, INT_VEC_EN_CLR, 0x000000FF);

	for (index = 0; index < intr->number_of_vectors; index++) {
		if (intr->flags & INTR_FLAG_IRQ_REQUESTED(index)) {
			lan743x_intr_unregister_isr(adapter, index);
			intr->flags &= ~INTR_FLAG_IRQ_REQUESTED(index);
		}
	}

	if (intr->flags & INTR_FLAG_MSI_ENABLED) {
		pci_disable_msi(adapter->pdev);
		intr->flags &= ~INTR_FLAG_MSI_ENABLED;
	}

	if (intr->flags & INTR_FLAG_MSIX_ENABLED) {
		pci_disable_msix(adapter->pdev);
		intr->flags &= ~INTR_FLAG_MSIX_ENABLED;
	}
}

static int lan743x_intr_open(struct lan743x_adapter *adapter)
{
	struct msix_entry msix_entries[PCI11X1X_MAX_VECTOR_COUNT];
	struct lan743x_intr *intr = &adapter->intr;
	unsigned int used_tx_channels;
	u32 int_vec_en_auto_clr = 0;
	u8 max_vector_count;
	u32 int_vec_map0 = 0;
	u32 int_vec_map1 = 0;
	int ret = -ENODEV;
	int index = 0;
	u32 flags = 0;

	intr->number_of_vectors = 0;

	/* Try to set up MSIX interrupts */
	max_vector_count = adapter->max_vector_count;
	memset(&msix_entries[0], 0,
	       sizeof(struct msix_entry) * max_vector_count);
	for (index = 0; index < max_vector_count; index++)
		msix_entries[index].entry = index;
	used_tx_channels = adapter->used_tx_channels;
	ret = pci_enable_msix_range(adapter->pdev,
				    msix_entries, 1,
				    1 + used_tx_channels +
				    LAN743X_USED_RX_CHANNELS);

	if (ret > 0) {
		intr->flags |= INTR_FLAG_MSIX_ENABLED;
		intr->number_of_vectors = ret;
		intr->using_vectors = true;
		for (index = 0; index < intr->number_of_vectors; index++)
			intr->vector_list[index].irq = msix_entries
						       [index].vector;
		netif_info(adapter, ifup, adapter->netdev,
			   "using MSIX interrupts, number of vectors = %d\n",
			   intr->number_of_vectors);
	}

	/* If MSIX failed try to setup using MSI interrupts */
	if (!intr->number_of_vectors) {
		if (!(adapter->csr.flags & LAN743X_CSR_FLAG_IS_A0)) {
			if (!pci_enable_msi(adapter->pdev)) {
				intr->flags |= INTR_FLAG_MSI_ENABLED;
				intr->number_of_vectors = 1;
				intr->using_vectors = true;
				intr->vector_list[0].irq =
					adapter->pdev->irq;
				netif_info(adapter, ifup, adapter->netdev,
					   "using MSI interrupts, number of vectors = %d\n",
					   intr->number_of_vectors);
			}
		}
	}

	/* If MSIX, and MSI failed, setup using legacy interrupt */
	if (!intr->number_of_vectors) {
		intr->number_of_vectors = 1;
		intr->using_vectors = false;
		intr->vector_list[0].irq = intr->irq;
		netif_info(adapter, ifup, adapter->netdev,
			   "using legacy interrupts\n");
	}

	/* At this point we must have at least one irq */
	lan743x_csr_write(adapter, INT_VEC_EN_CLR, 0xFFFFFFFF);

	/* map all interrupts to vector 0 */
	lan743x_csr_write(adapter, INT_VEC_MAP0, 0x00000000);
	lan743x_csr_write(adapter, INT_VEC_MAP1, 0x00000000);
	lan743x_csr_write(adapter, INT_VEC_MAP2, 0x00000000);
	flags = LAN743X_VECTOR_FLAG_SOURCE_STATUS_READ |
		LAN743X_VECTOR_FLAG_SOURCE_STATUS_W2C |
		LAN743X_VECTOR_FLAG_SOURCE_ENABLE_CHECK |
		LAN743X_VECTOR_FLAG_SOURCE_ENABLE_CLEAR;

	if (intr->using_vectors) {
		flags |= LAN743X_VECTOR_FLAG_VECTOR_ENABLE_ISR_CLEAR |
			 LAN743X_VECTOR_FLAG_VECTOR_ENABLE_ISR_SET;
	} else {
		flags |= LAN743X_VECTOR_FLAG_MASTER_ENABLE_CLEAR |
			 LAN743X_VECTOR_FLAG_MASTER_ENABLE_SET |
			 LAN743X_VECTOR_FLAG_IRQ_SHARED;
	}

	if (adapter->csr.flags & LAN743X_CSR_FLAG_SUPPORTS_INTR_AUTO_SET_CLR) {
		flags &= ~LAN743X_VECTOR_FLAG_SOURCE_STATUS_READ;
		flags &= ~LAN743X_VECTOR_FLAG_SOURCE_STATUS_W2C;
		flags &= ~LAN743X_VECTOR_FLAG_SOURCE_ENABLE_CLEAR;
		flags &= ~LAN743X_VECTOR_FLAG_SOURCE_ENABLE_CHECK;
		flags |= LAN743X_VECTOR_FLAG_SOURCE_STATUS_R2C;
		flags |= LAN743X_VECTOR_FLAG_SOURCE_ENABLE_R2C;
	}

	init_waitqueue_head(&intr->software_isr_wq);

	ret = lan743x_intr_register_isr(adapter, 0, flags,
					INT_BIT_ALL_RX_ | INT_BIT_ALL_TX_ |
					INT_BIT_ALL_OTHER_,
					lan743x_intr_shared_isr, adapter);
	if (ret)
		goto clean_up;
	intr->flags |= INTR_FLAG_IRQ_REQUESTED(0);

	if (intr->using_vectors)
		lan743x_csr_write(adapter, INT_VEC_EN_SET,
				  INT_VEC_EN_(0));

	if (!(adapter->csr.flags & LAN743X_CSR_FLAG_IS_A0)) {
		lan743x_csr_write(adapter, INT_MOD_CFG0, LAN743X_INT_MOD);
		lan743x_csr_write(adapter, INT_MOD_CFG1, LAN743X_INT_MOD);
		lan743x_csr_write(adapter, INT_MOD_CFG2, LAN743X_INT_MOD);
		lan743x_csr_write(adapter, INT_MOD_CFG3, LAN743X_INT_MOD);
		lan743x_csr_write(adapter, INT_MOD_CFG4, LAN743X_INT_MOD);
		lan743x_csr_write(adapter, INT_MOD_CFG5, LAN743X_INT_MOD);
		lan743x_csr_write(adapter, INT_MOD_CFG6, LAN743X_INT_MOD);
		lan743x_csr_write(adapter, INT_MOD_CFG7, LAN743X_INT_MOD);
		if (adapter->is_pci11x1x) {
			lan743x_csr_write(adapter, INT_MOD_CFG8, LAN743X_INT_MOD);
			lan743x_csr_write(adapter, INT_MOD_CFG9, LAN743X_INT_MOD);
			lan743x_csr_write(adapter, INT_MOD_MAP0, 0x00007654);
			lan743x_csr_write(adapter, INT_MOD_MAP1, 0x00003210);
		} else {
			lan743x_csr_write(adapter, INT_MOD_MAP0, 0x00005432);
			lan743x_csr_write(adapter, INT_MOD_MAP1, 0x00000001);
		}
		lan743x_csr_write(adapter, INT_MOD_MAP2, 0x00FFFFFF);
	}

	/* enable interrupts */
	lan743x_csr_write(adapter, INT_EN_SET, INT_BIT_MAS_);
	ret = lan743x_intr_test_isr(adapter);
	if (ret)
		goto clean_up;

	if (intr->number_of_vectors > 1) {
		int number_of_tx_vectors = intr->number_of_vectors - 1;

		if (number_of_tx_vectors > used_tx_channels)
			number_of_tx_vectors = used_tx_channels;
		flags = LAN743X_VECTOR_FLAG_SOURCE_STATUS_READ |
			LAN743X_VECTOR_FLAG_SOURCE_STATUS_W2C |
			LAN743X_VECTOR_FLAG_SOURCE_ENABLE_CHECK |
			LAN743X_VECTOR_FLAG_SOURCE_ENABLE_CLEAR |
			LAN743X_VECTOR_FLAG_VECTOR_ENABLE_ISR_CLEAR |
			LAN743X_VECTOR_FLAG_VECTOR_ENABLE_ISR_SET;

		if (adapter->csr.flags &
		   LAN743X_CSR_FLAG_SUPPORTS_INTR_AUTO_SET_CLR) {
			flags = LAN743X_VECTOR_FLAG_VECTOR_ENABLE_AUTO_SET |
				LAN743X_VECTOR_FLAG_SOURCE_ENABLE_AUTO_SET |
				LAN743X_VECTOR_FLAG_SOURCE_ENABLE_AUTO_CLEAR |
				LAN743X_VECTOR_FLAG_SOURCE_STATUS_AUTO_CLEAR;
		}

		for (index = 0; index < number_of_tx_vectors; index++) {
			u32 int_bit = INT_BIT_DMA_TX_(index);
			int vector = index + 1;

			/* map TX interrupt to vector */
			int_vec_map1 |= INT_VEC_MAP1_TX_VEC_(index, vector);
			lan743x_csr_write(adapter, INT_VEC_MAP1, int_vec_map1);

			/* Remove TX interrupt from shared mask */
			intr->vector_list[0].int_mask &= ~int_bit;
			ret = lan743x_intr_register_isr(adapter, vector, flags,
							int_bit, lan743x_tx_isr,
							&adapter->tx[index]);
			if (ret)
				goto clean_up;
			intr->flags |= INTR_FLAG_IRQ_REQUESTED(vector);
			if (!(flags &
			    LAN743X_VECTOR_FLAG_VECTOR_ENABLE_AUTO_SET))
				lan743x_csr_write(adapter, INT_VEC_EN_SET,
						  INT_VEC_EN_(vector));
		}
	}
	if ((intr->number_of_vectors - used_tx_channels) > 1) {
		int number_of_rx_vectors = intr->number_of_vectors -
						used_tx_channels - 1;

		if (number_of_rx_vectors > LAN743X_USED_RX_CHANNELS)
			number_of_rx_vectors = LAN743X_USED_RX_CHANNELS;

		flags = LAN743X_VECTOR_FLAG_SOURCE_STATUS_READ |
			LAN743X_VECTOR_FLAG_SOURCE_STATUS_W2C |
			LAN743X_VECTOR_FLAG_SOURCE_ENABLE_CHECK |
			LAN743X_VECTOR_FLAG_SOURCE_ENABLE_CLEAR |
			LAN743X_VECTOR_FLAG_VECTOR_ENABLE_ISR_CLEAR |
			LAN743X_VECTOR_FLAG_VECTOR_ENABLE_ISR_SET;

		if (adapter->csr.flags &
		    LAN743X_CSR_FLAG_SUPPORTS_INTR_AUTO_SET_CLR) {
			flags = LAN743X_VECTOR_FLAG_VECTOR_ENABLE_AUTO_CLEAR |
				LAN743X_VECTOR_FLAG_VECTOR_ENABLE_AUTO_SET |
				LAN743X_VECTOR_FLAG_SOURCE_ENABLE_AUTO_SET |
				LAN743X_VECTOR_FLAG_SOURCE_ENABLE_AUTO_CLEAR |
				LAN743X_VECTOR_FLAG_SOURCE_STATUS_AUTO_CLEAR;
		}
		for (index = 0; index < number_of_rx_vectors; index++) {
			int vector = index + 1 + used_tx_channels;
			u32 int_bit = INT_BIT_DMA_RX_(index);

			/* map RX interrupt to vector */
			int_vec_map0 |= INT_VEC_MAP0_RX_VEC_(index, vector);
			lan743x_csr_write(adapter, INT_VEC_MAP0, int_vec_map0);
			if (flags &
			    LAN743X_VECTOR_FLAG_VECTOR_ENABLE_AUTO_CLEAR) {
				int_vec_en_auto_clr |= INT_VEC_EN_(vector);
				lan743x_csr_write(adapter, INT_VEC_EN_AUTO_CLR,
						  int_vec_en_auto_clr);
			}

			/* Remove RX interrupt from shared mask */
			intr->vector_list[0].int_mask &= ~int_bit;
			ret = lan743x_intr_register_isr(adapter, vector, flags,
							int_bit, lan743x_rx_isr,
							&adapter->rx[index]);
			if (ret)
				goto clean_up;
			intr->flags |= INTR_FLAG_IRQ_REQUESTED(vector);

			lan743x_csr_write(adapter, INT_VEC_EN_SET,
					  INT_VEC_EN_(vector));
		}
	}
	return 0;

clean_up:
	lan743x_intr_close(adapter);
	return ret;
}

static int lan743x_dp_write(struct lan743x_adapter *adapter,
			    u32 select, u32 addr, u32 length, u32 *buf)
{
	u32 dp_sel;
	int i;

	if (lan743x_csr_wait_for_bit_atomic(adapter, DP_SEL, DP_SEL_DPRDY_,
					    1, 40, 100, 100))
		return -EIO;
	dp_sel = lan743x_csr_read(adapter, DP_SEL);
	dp_sel &= ~DP_SEL_MASK_;
	dp_sel |= select;
	lan743x_csr_write(adapter, DP_SEL, dp_sel);

	for (i = 0; i < length; i++) {
		lan743x_csr_write(adapter, DP_ADDR, addr + i);
		lan743x_csr_write(adapter, DP_DATA_0, buf[i]);
		lan743x_csr_write(adapter, DP_CMD, DP_CMD_WRITE_);
		if (lan743x_csr_wait_for_bit_atomic(adapter, DP_SEL,
						    DP_SEL_DPRDY_,
						    1, 40, 100, 100))
			return -EIO;
	}

	return 0;
}

static u32 lan743x_mac_mii_access(u16 id, u16 index, int read)
{
	u32 ret;

	ret = (id << MAC_MII_ACC_PHY_ADDR_SHIFT_) &
		MAC_MII_ACC_PHY_ADDR_MASK_;
	ret |= (index << MAC_MII_ACC_MIIRINDA_SHIFT_) &
		MAC_MII_ACC_MIIRINDA_MASK_;

	if (read)
		ret |= MAC_MII_ACC_MII_READ_;
	else
		ret |= MAC_MII_ACC_MII_WRITE_;
	ret |= MAC_MII_ACC_MII_BUSY_;

	return ret;
}

static int lan743x_mac_mii_wait_till_not_busy(struct lan743x_adapter *adapter)
{
	u32 data;

	return readx_poll_timeout(LAN743X_CSR_READ_OP, MAC_MII_ACC, data,
				  !(data & MAC_MII_ACC_MII_BUSY_), 0, 1000000);
}

static int lan743x_mdiobus_read_c22(struct mii_bus *bus, int phy_id, int index)
{
	struct lan743x_adapter *adapter = bus->priv;
	u32 val, mii_access;
	int ret;

	/* comfirm MII not busy */
	ret = lan743x_mac_mii_wait_till_not_busy(adapter);
	if (ret < 0)
		return ret;

	/* set the address, index & direction (read from PHY) */
	mii_access = lan743x_mac_mii_access(phy_id, index, MAC_MII_READ);
	lan743x_csr_write(adapter, MAC_MII_ACC, mii_access);
	ret = lan743x_mac_mii_wait_till_not_busy(adapter);
	if (ret < 0)
		return ret;

	val = lan743x_csr_read(adapter, MAC_MII_DATA);
	return (int)(val & 0xFFFF);
}

static int lan743x_mdiobus_write_c22(struct mii_bus *bus,
				     int phy_id, int index, u16 regval)
{
	struct lan743x_adapter *adapter = bus->priv;
	u32 val, mii_access;
	int ret;

	/* confirm MII not busy */
	ret = lan743x_mac_mii_wait_till_not_busy(adapter);
	if (ret < 0)
		return ret;
	val = (u32)regval;
	lan743x_csr_write(adapter, MAC_MII_DATA, val);

	/* set the address, index & direction (write to PHY) */
	mii_access = lan743x_mac_mii_access(phy_id, index, MAC_MII_WRITE);
	lan743x_csr_write(adapter, MAC_MII_ACC, mii_access);
	ret = lan743x_mac_mii_wait_till_not_busy(adapter);
	return ret;
}

static u32 lan743x_mac_mmd_access(int id, int dev_addr, int op)
{
	u32 ret;

	ret = (id << MAC_MII_ACC_PHY_ADDR_SHIFT_) &
		MAC_MII_ACC_PHY_ADDR_MASK_;
	ret |= (dev_addr << MAC_MII_ACC_MIIMMD_SHIFT_) &
		MAC_MII_ACC_MIIMMD_MASK_;
	if (op == MMD_ACCESS_WRITE)
		ret |= MAC_MII_ACC_MIICMD_WRITE_;
	else if (op == MMD_ACCESS_READ)
		ret |= MAC_MII_ACC_MIICMD_READ_;
	else if (op == MMD_ACCESS_READ_INC)
		ret |= MAC_MII_ACC_MIICMD_READ_INC_;
	else
		ret |= MAC_MII_ACC_MIICMD_ADDR_;
	ret |= (MAC_MII_ACC_MII_BUSY_ | MAC_MII_ACC_MIICL45_);

	return ret;
}

static int lan743x_mdiobus_read_c45(struct mii_bus *bus, int phy_id,
				    int dev_addr, int index)
{
	struct lan743x_adapter *adapter = bus->priv;
	u32 mmd_access;
	int ret;

	/* comfirm MII not busy */
	ret = lan743x_mac_mii_wait_till_not_busy(adapter);
	if (ret < 0)
		return ret;

	/* Load Register Address */
	lan743x_csr_write(adapter, MAC_MII_DATA, index);
	mmd_access = lan743x_mac_mmd_access(phy_id, dev_addr,
					    MMD_ACCESS_ADDRESS);
	lan743x_csr_write(adapter, MAC_MII_ACC, mmd_access);
	ret = lan743x_mac_mii_wait_till_not_busy(adapter);
	if (ret < 0)
		return ret;

	/* Read Data */
	mmd_access = lan743x_mac_mmd_access(phy_id, dev_addr,
					    MMD_ACCESS_READ);
	lan743x_csr_write(adapter, MAC_MII_ACC, mmd_access);
	ret = lan743x_mac_mii_wait_till_not_busy(adapter);
	if (ret < 0)
		return ret;

	ret = lan743x_csr_read(adapter, MAC_MII_DATA);
	return (int)(ret & 0xFFFF);
}

static int lan743x_mdiobus_write_c45(struct mii_bus *bus, int phy_id,
				     int dev_addr, int index, u16 regval)
{
	struct lan743x_adapter *adapter = bus->priv;
	u32 mmd_access;
	int ret;

	/* confirm MII not busy */
	ret = lan743x_mac_mii_wait_till_not_busy(adapter);
	if (ret < 0)
		return ret;

	/* Load Register Address */
	lan743x_csr_write(adapter, MAC_MII_DATA, (u32)index);
	mmd_access = lan743x_mac_mmd_access(phy_id, dev_addr,
					    MMD_ACCESS_ADDRESS);
	lan743x_csr_write(adapter, MAC_MII_ACC, mmd_access);
	ret = lan743x_mac_mii_wait_till_not_busy(adapter);
	if (ret < 0)
		return ret;

	/* Write Data */
	lan743x_csr_write(adapter, MAC_MII_DATA, (u32)regval);
	mmd_access = lan743x_mac_mmd_access(phy_id, dev_addr,
					    MMD_ACCESS_WRITE);
	lan743x_csr_write(adapter, MAC_MII_ACC, mmd_access);

	return lan743x_mac_mii_wait_till_not_busy(adapter);
}

static int lan743x_sgmii_wait_till_not_busy(struct lan743x_adapter *adapter)
{
	u32 data;
	int ret;

	ret = readx_poll_timeout(LAN743X_CSR_READ_OP, SGMII_ACC, data,
				 !(data & SGMII_ACC_SGMII_BZY_), 100, 1000000);
	if (ret < 0)
		netif_err(adapter, drv, adapter->netdev,
			  "%s: error %d sgmii wait timeout\n", __func__, ret);

	return ret;
}

int lan743x_sgmii_read(struct lan743x_adapter *adapter, u8 mmd, u16 addr)
{
	u32 mmd_access;
	int ret;
	u32 val;

	if (mmd > 31) {
		netif_err(adapter, probe, adapter->netdev,
			  "%s mmd should <= 31\n", __func__);
		return -EINVAL;
	}

	mutex_lock(&adapter->sgmii_rw_lock);
	/* Load Register Address */
	mmd_access = mmd << SGMII_ACC_SGMII_MMD_SHIFT_;
	mmd_access |= (addr | SGMII_ACC_SGMII_BZY_);
	lan743x_csr_write(adapter, SGMII_ACC, mmd_access);
	ret = lan743x_sgmii_wait_till_not_busy(adapter);
	if (ret < 0)
		goto sgmii_unlock;

	val = lan743x_csr_read(adapter, SGMII_DATA);
	ret = (int)(val & SGMII_DATA_MASK_);

sgmii_unlock:
	mutex_unlock(&adapter->sgmii_rw_lock);

	return ret;
}

static int lan743x_sgmii_write(struct lan743x_adapter *adapter,
			       u8 mmd, u16 addr, u16 val)
{
	u32 mmd_access;
	int ret;

	if (mmd > 31) {
		netif_err(adapter, probe, adapter->netdev,
			  "%s mmd should <= 31\n", __func__);
		return -EINVAL;
	}
	mutex_lock(&adapter->sgmii_rw_lock);
	/* Load Register Data */
	lan743x_csr_write(adapter, SGMII_DATA, (u32)(val & SGMII_DATA_MASK_));
	/* Load Register Address */
	mmd_access = mmd << SGMII_ACC_SGMII_MMD_SHIFT_;
	mmd_access |= (addr | SGMII_ACC_SGMII_BZY_ | SGMII_ACC_SGMII_WR_);
	lan743x_csr_write(adapter, SGMII_ACC, mmd_access);
	ret = lan743x_sgmii_wait_till_not_busy(adapter);
	mutex_unlock(&adapter->sgmii_rw_lock);

	return ret;
}

static int lan743x_sgmii_mpll_set(struct lan743x_adapter *adapter,
				  u16 baud)
{
	int mpllctrl0;
	int mpllctrl1;
	int miscctrl1;
	int ret;

	mpllctrl0 = lan743x_sgmii_read(adapter, MDIO_MMD_VEND2,
				       VR_MII_GEN2_4_MPLL_CTRL0);
	if (mpllctrl0 < 0)
		return mpllctrl0;

	mpllctrl0 &= ~VR_MII_MPLL_CTRL0_USE_REFCLK_PAD_;
	if (baud == VR_MII_BAUD_RATE_1P25GBPS) {
		mpllctrl1 = VR_MII_MPLL_MULTIPLIER_100;
		/* mpll_baud_clk/4 */
		miscctrl1 = 0xA;
	} else {
		mpllctrl1 = VR_MII_MPLL_MULTIPLIER_125;
		/* mpll_baud_clk/2 */
		miscctrl1 = 0x5;
	}

	ret = lan743x_sgmii_write(adapter, MDIO_MMD_VEND2,
				  VR_MII_GEN2_4_MPLL_CTRL0, mpllctrl0);
	if (ret < 0)
		return ret;

	ret = lan743x_sgmii_write(adapter, MDIO_MMD_VEND2,
				  VR_MII_GEN2_4_MPLL_CTRL1, mpllctrl1);
	if (ret < 0)
		return ret;

	return lan743x_sgmii_write(adapter, MDIO_MMD_VEND2,
				  VR_MII_GEN2_4_MISC_CTRL1, miscctrl1);
}

static int lan743x_sgmii_2_5G_mode_set(struct lan743x_adapter *adapter,
				       bool enable)
{
	if (enable)
		return lan743x_sgmii_mpll_set(adapter,
					      VR_MII_BAUD_RATE_3P125GBPS);
	else
		return lan743x_sgmii_mpll_set(adapter,
					      VR_MII_BAUD_RATE_1P25GBPS);
}

static int lan743x_is_sgmii_2_5G_mode(struct lan743x_adapter *adapter,
				      bool *status)
{
	int ret;

	ret = lan743x_sgmii_read(adapter, MDIO_MMD_VEND2,
				 VR_MII_GEN2_4_MPLL_CTRL1);
	if (ret < 0)
		return ret;

	if (ret == VR_MII_MPLL_MULTIPLIER_125 ||
	    ret == VR_MII_MPLL_MULTIPLIER_50)
		*status = true;
	else
		*status = false;

	return 0;
}

static int lan743x_sgmii_aneg_update(struct lan743x_adapter *adapter)
{
	enum lan743x_sgmii_lsd lsd = adapter->sgmii_lsd;
	int mii_ctrl;
	int dgt_ctrl;
	int an_ctrl;
	int ret;

	if (lsd == LINK_2500_MASTER || lsd == LINK_2500_SLAVE)
		/* Switch to 2.5 Gbps */
		ret = lan743x_sgmii_2_5G_mode_set(adapter, true);
	else
		/* Switch to 10/100/1000 Mbps clock */
		ret = lan743x_sgmii_2_5G_mode_set(adapter, false);
	if (ret < 0)
		return ret;

	/* Enable SGMII Auto NEG */
	mii_ctrl = lan743x_sgmii_read(adapter, MDIO_MMD_VEND2, MII_BMCR);
	if (mii_ctrl < 0)
		return mii_ctrl;

	an_ctrl = lan743x_sgmii_read(adapter, MDIO_MMD_VEND2, VR_MII_AN_CTRL);
	if (an_ctrl < 0)
		return an_ctrl;

	dgt_ctrl = lan743x_sgmii_read(adapter, MDIO_MMD_VEND2,
				      VR_MII_DIG_CTRL1);
	if (dgt_ctrl < 0)
		return dgt_ctrl;

	if (lsd == LINK_2500_MASTER || lsd == LINK_2500_SLAVE) {
		mii_ctrl &= ~(BMCR_ANENABLE | BMCR_ANRESTART | BMCR_SPEED100);
		mii_ctrl |= BMCR_SPEED1000;
		dgt_ctrl |= VR_MII_DIG_CTRL1_CL37_TMR_OVR_RIDE_;
		dgt_ctrl &= ~VR_MII_DIG_CTRL1_MAC_AUTO_SW_;
		/* In order for Auto-Negotiation to operate properly at
		 * 2.5 Gbps the 1.6ms link timer values must be adjusted
		 * The VR_MII_LINK_TIMER_CTRL Register must be set to
		 * 16'h7A1 and The CL37_TMR_OVR_RIDE bit of the
		 * VR_MII_DIG_CTRL1 Register set to 1
		 */
		ret = lan743x_sgmii_write(adapter, MDIO_MMD_VEND2,
					  VR_MII_LINK_TIMER_CTRL, 0x7A1);
		if (ret < 0)
			return ret;
	} else {
		mii_ctrl |= (BMCR_ANENABLE | BMCR_ANRESTART);
		an_ctrl &= ~VR_MII_AN_CTRL_SGMII_LINK_STS_;
		dgt_ctrl &= ~VR_MII_DIG_CTRL1_CL37_TMR_OVR_RIDE_;
		dgt_ctrl |= VR_MII_DIG_CTRL1_MAC_AUTO_SW_;
	}

	ret = lan743x_sgmii_write(adapter, MDIO_MMD_VEND2, MII_BMCR,
				  mii_ctrl);
	if (ret < 0)
		return ret;

	ret = lan743x_sgmii_write(adapter, MDIO_MMD_VEND2,
				  VR_MII_DIG_CTRL1, dgt_ctrl);
	if (ret < 0)
		return ret;

	return lan743x_sgmii_write(adapter, MDIO_MMD_VEND2,
				  VR_MII_AN_CTRL, an_ctrl);
}

static int lan743x_pcs_seq_state(struct lan743x_adapter *adapter, u8 state)
{
	u8 wait_cnt = 0;
	u32 dig_sts;

	do {
		dig_sts = lan743x_sgmii_read(adapter, MDIO_MMD_VEND2,
					     VR_MII_DIG_STS);
		if (((dig_sts & VR_MII_DIG_STS_PSEQ_STATE_MASK_) >>
		      VR_MII_DIG_STS_PSEQ_STATE_POS_) == state)
			break;
		usleep_range(1000, 2000);
	} while (wait_cnt++ < 10);

	if (wait_cnt >= 10)
		return -ETIMEDOUT;

	return 0;
}

static int lan743x_sgmii_config(struct lan743x_adapter *adapter)
{
	struct net_device *netdev = adapter->netdev;
	struct phy_device *phydev = netdev->phydev;
	enum lan743x_sgmii_lsd lsd = POWER_DOWN;
	int mii_ctl;
	bool status;
	int ret;

	switch (phydev->speed) {
	case SPEED_2500:
		if (phydev->master_slave_state == MASTER_SLAVE_STATE_MASTER)
			lsd = LINK_2500_MASTER;
		else
			lsd = LINK_2500_SLAVE;
		break;
	case SPEED_1000:
		if (phydev->master_slave_state == MASTER_SLAVE_STATE_MASTER)
			lsd = LINK_1000_MASTER;
		else
			lsd = LINK_1000_SLAVE;
		break;
	case SPEED_100:
		if (phydev->duplex)
			lsd = LINK_100FD;
		else
			lsd = LINK_100HD;
		break;
	case SPEED_10:
		if (phydev->duplex)
			lsd = LINK_10FD;
		else
			lsd = LINK_10HD;
		break;
	default:
		netif_err(adapter, drv, adapter->netdev,
			  "Invalid speed %d\n", phydev->speed);
		return -EINVAL;
	}

	adapter->sgmii_lsd = lsd;
	ret = lan743x_sgmii_aneg_update(adapter);
	if (ret < 0) {
		netif_err(adapter, drv, adapter->netdev,
			  "error %d SGMII cfg failed\n", ret);
		return ret;
	}

	ret = lan743x_is_sgmii_2_5G_mode(adapter, &status);
	if (ret < 0) {
		netif_err(adapter, drv, adapter->netdev,
			  "erro %d SGMII get mode failed\n", ret);
		return ret;
	}

	if (status)
		netif_dbg(adapter, drv, adapter->netdev,
			  "SGMII 2.5G mode enable\n");
	else
		netif_dbg(adapter, drv, adapter->netdev,
			  "SGMII 1G mode enable\n");

	/* SGMII/1000/2500BASE-X PCS power down */
	mii_ctl = lan743x_sgmii_read(adapter, MDIO_MMD_VEND2, MII_BMCR);
	if (mii_ctl < 0)
		return mii_ctl;

	mii_ctl |= BMCR_PDOWN;
	ret = lan743x_sgmii_write(adapter, MDIO_MMD_VEND2, MII_BMCR, mii_ctl);
	if (ret < 0)
		return ret;

	ret = lan743x_pcs_seq_state(adapter, PCS_POWER_STATE_DOWN);
	if (ret < 0)
		return ret;

	/* SGMII/1000/2500BASE-X PCS power up */
	mii_ctl &= ~BMCR_PDOWN;
	ret = lan743x_sgmii_write(adapter, MDIO_MMD_VEND2, MII_BMCR, mii_ctl);
	if (ret < 0)
		return ret;

	ret = lan743x_pcs_seq_state(adapter, PCS_POWER_STATE_UP);
	if (ret < 0)
		return ret;

	return 0;
}

static void lan743x_mac_set_address(struct lan743x_adapter *adapter,
				    u8 *addr)
{
	u32 addr_lo, addr_hi;

	addr_lo = addr[0] |
		addr[1] << 8 |
		addr[2] << 16 |
		addr[3] << 24;
	addr_hi = addr[4] |
		addr[5] << 8;
	lan743x_csr_write(adapter, MAC_RX_ADDRL, addr_lo);
	lan743x_csr_write(adapter, MAC_RX_ADDRH, addr_hi);

	ether_addr_copy(adapter->mac_address, addr);
	netif_info(adapter, drv, adapter->netdev,
		   "MAC address set to %pM\n", addr);
}

static int lan743x_mac_init(struct lan743x_adapter *adapter)
{
	bool mac_address_valid = true;
	struct net_device *netdev;
	u32 mac_addr_hi = 0;
	u32 mac_addr_lo = 0;
	u32 data;

	netdev = adapter->netdev;

	/* disable auto duplex, and speed detection. Phylib does that */
	data = lan743x_csr_read(adapter, MAC_CR);
	data &= ~(MAC_CR_ADD_ | MAC_CR_ASD_);
	data |= MAC_CR_CNTR_RST_;
	lan743x_csr_write(adapter, MAC_CR, data);

	if (!is_valid_ether_addr(adapter->mac_address)) {
		mac_addr_hi = lan743x_csr_read(adapter, MAC_RX_ADDRH);
		mac_addr_lo = lan743x_csr_read(adapter, MAC_RX_ADDRL);
		adapter->mac_address[0] = mac_addr_lo & 0xFF;
		adapter->mac_address[1] = (mac_addr_lo >> 8) & 0xFF;
		adapter->mac_address[2] = (mac_addr_lo >> 16) & 0xFF;
		adapter->mac_address[3] = (mac_addr_lo >> 24) & 0xFF;
		adapter->mac_address[4] = mac_addr_hi & 0xFF;
		adapter->mac_address[5] = (mac_addr_hi >> 8) & 0xFF;

		if (((mac_addr_hi & 0x0000FFFF) == 0x0000FFFF) &&
		    mac_addr_lo == 0xFFFFFFFF) {
			mac_address_valid = false;
		} else if (!is_valid_ether_addr(adapter->mac_address)) {
			mac_address_valid = false;
		}

		if (!mac_address_valid)
			eth_random_addr(adapter->mac_address);
	}
	lan743x_mac_set_address(adapter, adapter->mac_address);
	eth_hw_addr_set(netdev, adapter->mac_address);

	return 0;
}

static int lan743x_mac_open(struct lan743x_adapter *adapter)
{
	u32 temp;

	temp = lan743x_csr_read(adapter, MAC_RX);
	lan743x_csr_write(adapter, MAC_RX, temp | MAC_RX_RXEN_);
	temp = lan743x_csr_read(adapter, MAC_TX);
	lan743x_csr_write(adapter, MAC_TX, temp | MAC_TX_TXEN_);
	return 0;
}

static void lan743x_mac_close(struct lan743x_adapter *adapter)
{
	u32 temp;

	temp = lan743x_csr_read(adapter, MAC_TX);
	temp &= ~MAC_TX_TXEN_;
	lan743x_csr_write(adapter, MAC_TX, temp);
	lan743x_csr_wait_for_bit(adapter, MAC_TX, MAC_TX_TXD_,
				 1, 1000, 20000, 100);

	temp = lan743x_csr_read(adapter, MAC_RX);
	temp &= ~MAC_RX_RXEN_;
	lan743x_csr_write(adapter, MAC_RX, temp);
	lan743x_csr_wait_for_bit(adapter, MAC_RX, MAC_RX_RXD_,
				 1, 1000, 20000, 100);
}

void lan743x_mac_flow_ctrl_set_enables(struct lan743x_adapter *adapter,
				       bool tx_enable, bool rx_enable)
{
	u32 flow_setting = 0;

	/* set maximum pause time because when fifo space frees
	 * up a zero value pause frame will be sent to release the pause
	 */
	flow_setting = MAC_FLOW_CR_FCPT_MASK_;
	if (tx_enable)
		flow_setting |= MAC_FLOW_CR_TX_FCEN_;
	if (rx_enable)
		flow_setting |= MAC_FLOW_CR_RX_FCEN_;
	lan743x_csr_write(adapter, MAC_FLOW, flow_setting);
}

static int lan743x_mac_set_mtu(struct lan743x_adapter *adapter, int new_mtu)
{
	int enabled = 0;
	u32 mac_rx = 0;

	mac_rx = lan743x_csr_read(adapter, MAC_RX);
	if (mac_rx & MAC_RX_RXEN_) {
		enabled = 1;
		if (mac_rx & MAC_RX_RXD_) {
			lan743x_csr_write(adapter, MAC_RX, mac_rx);
			mac_rx &= ~MAC_RX_RXD_;
		}
		mac_rx &= ~MAC_RX_RXEN_;
		lan743x_csr_write(adapter, MAC_RX, mac_rx);
		lan743x_csr_wait_for_bit(adapter, MAC_RX, MAC_RX_RXD_,
					 1, 1000, 20000, 100);
		lan743x_csr_write(adapter, MAC_RX, mac_rx | MAC_RX_RXD_);
	}

	mac_rx &= ~(MAC_RX_MAX_SIZE_MASK_);
	mac_rx |= (((new_mtu + ETH_HLEN + ETH_FCS_LEN)
		  << MAC_RX_MAX_SIZE_SHIFT_) & MAC_RX_MAX_SIZE_MASK_);
	lan743x_csr_write(adapter, MAC_RX, mac_rx);

	if (enabled) {
		mac_rx |= MAC_RX_RXEN_;
		lan743x_csr_write(adapter, MAC_RX, mac_rx);
	}
	return 0;
}

/* PHY */
static int lan743x_phy_reset(struct lan743x_adapter *adapter)
{
	u32 data;

	/* Only called with in probe, and before mdiobus_register */

	data = lan743x_csr_read(adapter, PMT_CTL);
	data |= PMT_CTL_ETH_PHY_RST_;
	lan743x_csr_write(adapter, PMT_CTL, data);

	return readx_poll_timeout(LAN743X_CSR_READ_OP, PMT_CTL, data,
				  (!(data & PMT_CTL_ETH_PHY_RST_) &&
				  (data & PMT_CTL_READY_)),
				  50000, 1000000);
}

static void lan743x_phy_update_flowcontrol(struct lan743x_adapter *adapter,
					   u16 local_adv, u16 remote_adv)
{
	struct lan743x_phy *phy = &adapter->phy;
	u8 cap;

	if (phy->fc_autoneg)
		cap = mii_resolve_flowctrl_fdx(local_adv, remote_adv);
	else
		cap = phy->fc_request_control;

	lan743x_mac_flow_ctrl_set_enables(adapter,
					  cap & FLOW_CTRL_TX,
					  cap & FLOW_CTRL_RX);
}

static int lan743x_phy_init(struct lan743x_adapter *adapter)
{
	return lan743x_phy_reset(adapter);
}

static void lan743x_phy_link_status_change(struct net_device *netdev)
{
	struct lan743x_adapter *adapter = netdev_priv(netdev);
	struct phy_device *phydev = netdev->phydev;
	u32 data;

	phy_print_status(phydev);
	if (phydev->state == PHY_RUNNING) {
		int remote_advertisement = 0;
		int local_advertisement = 0;

		data = lan743x_csr_read(adapter, MAC_CR);

		/* set duplex mode */
		if (phydev->duplex)
			data |= MAC_CR_DPX_;
		else
			data &= ~MAC_CR_DPX_;

		/* set bus speed */
		switch (phydev->speed) {
		case SPEED_10:
			data &= ~MAC_CR_CFG_H_;
			data &= ~MAC_CR_CFG_L_;
		break;
		case SPEED_100:
			data &= ~MAC_CR_CFG_H_;
			data |= MAC_CR_CFG_L_;
		break;
		case SPEED_1000:
			data |= MAC_CR_CFG_H_;
			data &= ~MAC_CR_CFG_L_;
		break;
		case SPEED_2500:
			data |= MAC_CR_CFG_H_;
			data |= MAC_CR_CFG_L_;
		break;
		}
		lan743x_csr_write(adapter, MAC_CR, data);

		local_advertisement =
			linkmode_adv_to_mii_adv_t(phydev->advertising);
		remote_advertisement =
			linkmode_adv_to_mii_adv_t(phydev->lp_advertising);

		lan743x_phy_update_flowcontrol(adapter, local_advertisement,
					       remote_advertisement);
		lan743x_ptp_update_latency(adapter, phydev->speed);
<<<<<<< HEAD
=======
		if (phydev->interface == PHY_INTERFACE_MODE_SGMII ||
		    phydev->interface == PHY_INTERFACE_MODE_1000BASEX ||
		    phydev->interface == PHY_INTERFACE_MODE_2500BASEX)
			lan743x_sgmii_config(adapter);
>>>>>>> eb3cdb58
	}
}

static void lan743x_phy_close(struct lan743x_adapter *adapter)
{
	struct net_device *netdev = adapter->netdev;

	phy_stop(netdev->phydev);
	phy_disconnect(netdev->phydev);
}

static void lan743x_phy_interface_select(struct lan743x_adapter *adapter)
{
	u32 id_rev;
	u32 data;

	data = lan743x_csr_read(adapter, MAC_CR);
	id_rev = adapter->csr.id_rev & ID_REV_ID_MASK_;

	if (adapter->is_pci11x1x && adapter->is_sgmii_en)
		adapter->phy_interface = PHY_INTERFACE_MODE_SGMII;
	else if (id_rev == ID_REV_ID_LAN7430_)
		adapter->phy_interface = PHY_INTERFACE_MODE_GMII;
	else if ((id_rev == ID_REV_ID_LAN7431_) && (data & MAC_CR_MII_EN_))
		adapter->phy_interface = PHY_INTERFACE_MODE_MII;
	else
		adapter->phy_interface = PHY_INTERFACE_MODE_RGMII;
}

static int lan743x_phy_open(struct lan743x_adapter *adapter)
{
	struct net_device *netdev = adapter->netdev;
	struct lan743x_phy *phy = &adapter->phy;
	struct fixed_phy_status fphy_status = {
		.link = 1,
		.speed = SPEED_1000,
		.duplex = DUPLEX_FULL,
	};
	struct phy_device *phydev;
	int ret = -EIO;

	/* try devicetree phy, or fixed link */
	phydev = of_phy_get_and_connect(netdev, adapter->pdev->dev.of_node,
					lan743x_phy_link_status_change);

	if (!phydev) {
		/* try internal phy */
		phydev = phy_find_first(adapter->mdiobus);
		if (!phydev)	{
			if ((adapter->csr.id_rev & ID_REV_ID_MASK_) ==
					ID_REV_ID_LAN7431_) {
				phydev = fixed_phy_register(PHY_POLL,
							    &fphy_status, NULL);
				if (IS_ERR(phydev)) {
					netdev_err(netdev, "No PHY/fixed_PHY found\n");
					return -EIO;
				}
			} else {
				goto return_error;
				}
		}

		lan743x_phy_interface_select(adapter);

		ret = phy_connect_direct(netdev, phydev,
					 lan743x_phy_link_status_change,
					 adapter->phy_interface);
		if (ret)
			goto return_error;
	}

	/* MAC doesn't support 1000T Half */
	phy_remove_link_mode(phydev, ETHTOOL_LINK_MODE_1000baseT_Half_BIT);

	/* support both flow controls */
	phy_support_asym_pause(phydev);
	phy->fc_request_control = (FLOW_CTRL_RX | FLOW_CTRL_TX);
	phy->fc_autoneg = phydev->autoneg;

	phy_start(phydev);
	phy_start_aneg(phydev);
	phy_attached_info(phydev);
	return 0;

return_error:
	return ret;
}

static void lan743x_rfe_open(struct lan743x_adapter *adapter)
{
	lan743x_csr_write(adapter, RFE_RSS_CFG,
		RFE_RSS_CFG_UDP_IPV6_EX_ |
		RFE_RSS_CFG_TCP_IPV6_EX_ |
		RFE_RSS_CFG_IPV6_EX_ |
		RFE_RSS_CFG_UDP_IPV6_ |
		RFE_RSS_CFG_TCP_IPV6_ |
		RFE_RSS_CFG_IPV6_ |
		RFE_RSS_CFG_UDP_IPV4_ |
		RFE_RSS_CFG_TCP_IPV4_ |
		RFE_RSS_CFG_IPV4_ |
		RFE_RSS_CFG_VALID_HASH_BITS_ |
		RFE_RSS_CFG_RSS_QUEUE_ENABLE_ |
		RFE_RSS_CFG_RSS_HASH_STORE_ |
		RFE_RSS_CFG_RSS_ENABLE_);
}

static void lan743x_rfe_update_mac_address(struct lan743x_adapter *adapter)
{
	u8 *mac_addr;
	u32 mac_addr_hi = 0;
	u32 mac_addr_lo = 0;

	/* Add mac address to perfect Filter */
	mac_addr = adapter->mac_address;
	mac_addr_lo = ((((u32)(mac_addr[0])) << 0) |
		      (((u32)(mac_addr[1])) << 8) |
		      (((u32)(mac_addr[2])) << 16) |
		      (((u32)(mac_addr[3])) << 24));
	mac_addr_hi = ((((u32)(mac_addr[4])) << 0) |
		      (((u32)(mac_addr[5])) << 8));

	lan743x_csr_write(adapter, RFE_ADDR_FILT_LO(0), mac_addr_lo);
	lan743x_csr_write(adapter, RFE_ADDR_FILT_HI(0),
			  mac_addr_hi | RFE_ADDR_FILT_HI_VALID_);
}

static void lan743x_rfe_set_multicast(struct lan743x_adapter *adapter)
{
	struct net_device *netdev = adapter->netdev;
	u32 hash_table[DP_SEL_VHF_HASH_LEN];
	u32 rfctl;
	u32 data;

	rfctl = lan743x_csr_read(adapter, RFE_CTL);
	rfctl &= ~(RFE_CTL_AU_ | RFE_CTL_AM_ |
		 RFE_CTL_DA_PERFECT_ | RFE_CTL_MCAST_HASH_);
	rfctl |= RFE_CTL_AB_;
	if (netdev->flags & IFF_PROMISC) {
		rfctl |= RFE_CTL_AM_ | RFE_CTL_AU_;
	} else {
		if (netdev->flags & IFF_ALLMULTI)
			rfctl |= RFE_CTL_AM_;
	}

	if (netdev->features & NETIF_F_RXCSUM)
		rfctl |= RFE_CTL_IP_COE_ | RFE_CTL_TCP_UDP_COE_;

	memset(hash_table, 0, DP_SEL_VHF_HASH_LEN * sizeof(u32));
	if (netdev_mc_count(netdev)) {
		struct netdev_hw_addr *ha;
		int i;

		rfctl |= RFE_CTL_DA_PERFECT_;
		i = 1;
		netdev_for_each_mc_addr(ha, netdev) {
			/* set first 32 into Perfect Filter */
			if (i < 33) {
				lan743x_csr_write(adapter,
						  RFE_ADDR_FILT_HI(i), 0);
				data = ha->addr[3];
				data = ha->addr[2] | (data << 8);
				data = ha->addr[1] | (data << 8);
				data = ha->addr[0] | (data << 8);
				lan743x_csr_write(adapter,
						  RFE_ADDR_FILT_LO(i), data);
				data = ha->addr[5];
				data = ha->addr[4] | (data << 8);
				data |= RFE_ADDR_FILT_HI_VALID_;
				lan743x_csr_write(adapter,
						  RFE_ADDR_FILT_HI(i), data);
			} else {
				u32 bitnum = (ether_crc(ETH_ALEN, ha->addr) >>
					     23) & 0x1FF;
				hash_table[bitnum / 32] |= (1 << (bitnum % 32));
				rfctl |= RFE_CTL_MCAST_HASH_;
			}
			i++;
		}
	}

	lan743x_dp_write(adapter, DP_SEL_RFE_RAM,
			 DP_SEL_VHF_VLAN_LEN,
			 DP_SEL_VHF_HASH_LEN, hash_table);
	lan743x_csr_write(adapter, RFE_CTL, rfctl);
}

static int lan743x_dmac_init(struct lan743x_adapter *adapter)
{
	u32 data = 0;

	lan743x_csr_write(adapter, DMAC_CMD, DMAC_CMD_SWR_);
	lan743x_csr_wait_for_bit(adapter, DMAC_CMD, DMAC_CMD_SWR_,
				 0, 1000, 20000, 100);
	switch (DEFAULT_DMA_DESCRIPTOR_SPACING) {
	case DMA_DESCRIPTOR_SPACING_16:
		data = DMAC_CFG_MAX_DSPACE_16_;
		break;
	case DMA_DESCRIPTOR_SPACING_32:
		data = DMAC_CFG_MAX_DSPACE_32_;
		break;
	case DMA_DESCRIPTOR_SPACING_64:
		data = DMAC_CFG_MAX_DSPACE_64_;
		break;
	case DMA_DESCRIPTOR_SPACING_128:
		data = DMAC_CFG_MAX_DSPACE_128_;
		break;
	default:
		return -EPERM;
	}
	if (!(adapter->csr.flags & LAN743X_CSR_FLAG_IS_A0))
		data |= DMAC_CFG_COAL_EN_;
	data |= DMAC_CFG_CH_ARB_SEL_RX_HIGH_;
	data |= DMAC_CFG_MAX_READ_REQ_SET_(6);
	lan743x_csr_write(adapter, DMAC_CFG, data);
	data = DMAC_COAL_CFG_TIMER_LIMIT_SET_(1);
	data |= DMAC_COAL_CFG_TIMER_TX_START_;
	data |= DMAC_COAL_CFG_FLUSH_INTS_;
	data |= DMAC_COAL_CFG_INT_EXIT_COAL_;
	data |= DMAC_COAL_CFG_CSR_EXIT_COAL_;
	data |= DMAC_COAL_CFG_TX_THRES_SET_(0x0A);
	data |= DMAC_COAL_CFG_RX_THRES_SET_(0x0C);
	lan743x_csr_write(adapter, DMAC_COAL_CFG, data);
	data = DMAC_OBFF_TX_THRES_SET_(0x08);
	data |= DMAC_OBFF_RX_THRES_SET_(0x0A);
	lan743x_csr_write(adapter, DMAC_OBFF_CFG, data);
	return 0;
}

static int lan743x_dmac_tx_get_state(struct lan743x_adapter *adapter,
				     int tx_channel)
{
	u32 dmac_cmd = 0;

	dmac_cmd = lan743x_csr_read(adapter, DMAC_CMD);
	return DMAC_CHANNEL_STATE_SET((dmac_cmd &
				      DMAC_CMD_START_T_(tx_channel)),
				      (dmac_cmd &
				      DMAC_CMD_STOP_T_(tx_channel)));
}

static int lan743x_dmac_tx_wait_till_stopped(struct lan743x_adapter *adapter,
					     int tx_channel)
{
	int timeout = 100;
	int result = 0;

	while (timeout &&
	       ((result = lan743x_dmac_tx_get_state(adapter, tx_channel)) ==
	       DMAC_CHANNEL_STATE_STOP_PENDING)) {
		usleep_range(1000, 20000);
		timeout--;
	}
	if (result == DMAC_CHANNEL_STATE_STOP_PENDING)
		result = -ENODEV;
	return result;
}

static int lan743x_dmac_rx_get_state(struct lan743x_adapter *adapter,
				     int rx_channel)
{
	u32 dmac_cmd = 0;

	dmac_cmd = lan743x_csr_read(adapter, DMAC_CMD);
	return DMAC_CHANNEL_STATE_SET((dmac_cmd &
				      DMAC_CMD_START_R_(rx_channel)),
				      (dmac_cmd &
				      DMAC_CMD_STOP_R_(rx_channel)));
}

static int lan743x_dmac_rx_wait_till_stopped(struct lan743x_adapter *adapter,
					     int rx_channel)
{
	int timeout = 100;
	int result = 0;

	while (timeout &&
	       ((result = lan743x_dmac_rx_get_state(adapter, rx_channel)) ==
	       DMAC_CHANNEL_STATE_STOP_PENDING)) {
		usleep_range(1000, 20000);
		timeout--;
	}
	if (result == DMAC_CHANNEL_STATE_STOP_PENDING)
		result = -ENODEV;
	return result;
}

static void lan743x_tx_release_desc(struct lan743x_tx *tx,
				    int descriptor_index, bool cleanup)
{
	struct lan743x_tx_buffer_info *buffer_info = NULL;
	struct lan743x_tx_descriptor *descriptor = NULL;
	u32 descriptor_type = 0;
	bool ignore_sync;

	descriptor = &tx->ring_cpu_ptr[descriptor_index];
	buffer_info = &tx->buffer_info[descriptor_index];
	if (!(buffer_info->flags & TX_BUFFER_INFO_FLAG_ACTIVE))
		goto done;

	descriptor_type = le32_to_cpu(descriptor->data0) &
			  TX_DESC_DATA0_DTYPE_MASK_;
	if (descriptor_type == TX_DESC_DATA0_DTYPE_DATA_)
		goto clean_up_data_descriptor;
	else
		goto clear_active;

clean_up_data_descriptor:
	if (buffer_info->dma_ptr) {
		if (buffer_info->flags &
		    TX_BUFFER_INFO_FLAG_SKB_FRAGMENT) {
			dma_unmap_page(&tx->adapter->pdev->dev,
				       buffer_info->dma_ptr,
				       buffer_info->buffer_length,
				       DMA_TO_DEVICE);
		} else {
			dma_unmap_single(&tx->adapter->pdev->dev,
					 buffer_info->dma_ptr,
					 buffer_info->buffer_length,
					 DMA_TO_DEVICE);
		}
		buffer_info->dma_ptr = 0;
		buffer_info->buffer_length = 0;
	}
	if (!buffer_info->skb)
		goto clear_active;

	if (!(buffer_info->flags & TX_BUFFER_INFO_FLAG_TIMESTAMP_REQUESTED)) {
		dev_kfree_skb_any(buffer_info->skb);
		goto clear_skb;
	}

	if (cleanup) {
		lan743x_ptp_unrequest_tx_timestamp(tx->adapter);
		dev_kfree_skb_any(buffer_info->skb);
	} else {
		ignore_sync = (buffer_info->flags &
			       TX_BUFFER_INFO_FLAG_IGNORE_SYNC) != 0;
		lan743x_ptp_tx_timestamp_skb(tx->adapter,
					     buffer_info->skb, ignore_sync);
	}

clear_skb:
	buffer_info->skb = NULL;

clear_active:
	buffer_info->flags &= ~TX_BUFFER_INFO_FLAG_ACTIVE;

done:
	memset(buffer_info, 0, sizeof(*buffer_info));
	memset(descriptor, 0, sizeof(*descriptor));
}

static int lan743x_tx_next_index(struct lan743x_tx *tx, int index)
{
	return ((++index) % tx->ring_size);
}

static void lan743x_tx_release_completed_descriptors(struct lan743x_tx *tx)
{
	while (le32_to_cpu(*tx->head_cpu_ptr) != (tx->last_head)) {
		lan743x_tx_release_desc(tx, tx->last_head, false);
		tx->last_head = lan743x_tx_next_index(tx, tx->last_head);
	}
}

static void lan743x_tx_release_all_descriptors(struct lan743x_tx *tx)
{
	u32 original_head = 0;

	original_head = tx->last_head;
	do {
		lan743x_tx_release_desc(tx, tx->last_head, true);
		tx->last_head = lan743x_tx_next_index(tx, tx->last_head);
	} while (tx->last_head != original_head);
	memset(tx->ring_cpu_ptr, 0,
	       sizeof(*tx->ring_cpu_ptr) * (tx->ring_size));
	memset(tx->buffer_info, 0,
	       sizeof(*tx->buffer_info) * (tx->ring_size));
}

static int lan743x_tx_get_desc_cnt(struct lan743x_tx *tx,
				   struct sk_buff *skb)
{
	int result = 1; /* 1 for the main skb buffer */
	int nr_frags = 0;

	if (skb_is_gso(skb))
		result++; /* requires an extension descriptor */
	nr_frags = skb_shinfo(skb)->nr_frags;
	result += nr_frags; /* 1 for each fragment buffer */
	return result;
}

static int lan743x_tx_get_avail_desc(struct lan743x_tx *tx)
{
	int last_head = tx->last_head;
	int last_tail = tx->last_tail;

	if (last_tail >= last_head)
		return tx->ring_size - last_tail + last_head - 1;
	else
		return last_head - last_tail - 1;
}

void lan743x_tx_set_timestamping_mode(struct lan743x_tx *tx,
				      bool enable_timestamping,
				      bool enable_onestep_sync)
{
	if (enable_timestamping)
		tx->ts_flags |= TX_TS_FLAG_TIMESTAMPING_ENABLED;
	else
		tx->ts_flags &= ~TX_TS_FLAG_TIMESTAMPING_ENABLED;
	if (enable_onestep_sync)
		tx->ts_flags |= TX_TS_FLAG_ONE_STEP_SYNC;
	else
		tx->ts_flags &= ~TX_TS_FLAG_ONE_STEP_SYNC;
}

static int lan743x_tx_frame_start(struct lan743x_tx *tx,
				  unsigned char *first_buffer,
				  unsigned int first_buffer_length,
				  unsigned int frame_length,
				  bool time_stamp,
				  bool check_sum)
{
	/* called only from within lan743x_tx_xmit_frame.
	 * assuming tx->ring_lock has already been acquired.
	 */
	struct lan743x_tx_descriptor *tx_descriptor = NULL;
	struct lan743x_tx_buffer_info *buffer_info = NULL;
	struct lan743x_adapter *adapter = tx->adapter;
	struct device *dev = &adapter->pdev->dev;
	dma_addr_t dma_ptr;

	tx->frame_flags |= TX_FRAME_FLAG_IN_PROGRESS;
	tx->frame_first = tx->last_tail;
	tx->frame_tail = tx->frame_first;

	tx_descriptor = &tx->ring_cpu_ptr[tx->frame_tail];
	buffer_info = &tx->buffer_info[tx->frame_tail];
	dma_ptr = dma_map_single(dev, first_buffer, first_buffer_length,
				 DMA_TO_DEVICE);
	if (dma_mapping_error(dev, dma_ptr))
		return -ENOMEM;

	tx_descriptor->data1 = cpu_to_le32(DMA_ADDR_LOW32(dma_ptr));
	tx_descriptor->data2 = cpu_to_le32(DMA_ADDR_HIGH32(dma_ptr));
	tx_descriptor->data3 = cpu_to_le32((frame_length << 16) &
		TX_DESC_DATA3_FRAME_LENGTH_MSS_MASK_);

	buffer_info->skb = NULL;
	buffer_info->dma_ptr = dma_ptr;
	buffer_info->buffer_length = first_buffer_length;
	buffer_info->flags |= TX_BUFFER_INFO_FLAG_ACTIVE;

	tx->frame_data0 = (first_buffer_length &
		TX_DESC_DATA0_BUF_LENGTH_MASK_) |
		TX_DESC_DATA0_DTYPE_DATA_ |
		TX_DESC_DATA0_FS_ |
		TX_DESC_DATA0_FCS_;
	if (time_stamp)
		tx->frame_data0 |= TX_DESC_DATA0_TSE_;

	if (check_sum)
		tx->frame_data0 |= TX_DESC_DATA0_ICE_ |
				   TX_DESC_DATA0_IPE_ |
				   TX_DESC_DATA0_TPE_;

	/* data0 will be programmed in one of other frame assembler functions */
	return 0;
}

static void lan743x_tx_frame_add_lso(struct lan743x_tx *tx,
				     unsigned int frame_length,
				     int nr_frags)
{
	/* called only from within lan743x_tx_xmit_frame.
	 * assuming tx->ring_lock has already been acquired.
	 */
	struct lan743x_tx_descriptor *tx_descriptor = NULL;
	struct lan743x_tx_buffer_info *buffer_info = NULL;

	/* wrap up previous descriptor */
	tx->frame_data0 |= TX_DESC_DATA0_EXT_;
	if (nr_frags <= 0) {
		tx->frame_data0 |= TX_DESC_DATA0_LS_;
		tx->frame_data0 |= TX_DESC_DATA0_IOC_;
	}
	tx_descriptor = &tx->ring_cpu_ptr[tx->frame_tail];
	tx_descriptor->data0 = cpu_to_le32(tx->frame_data0);

	/* move to next descriptor */
	tx->frame_tail = lan743x_tx_next_index(tx, tx->frame_tail);
	tx_descriptor = &tx->ring_cpu_ptr[tx->frame_tail];
	buffer_info = &tx->buffer_info[tx->frame_tail];

	/* add extension descriptor */
	tx_descriptor->data1 = 0;
	tx_descriptor->data2 = 0;
	tx_descriptor->data3 = 0;

	buffer_info->skb = NULL;
	buffer_info->dma_ptr = 0;
	buffer_info->buffer_length = 0;
	buffer_info->flags |= TX_BUFFER_INFO_FLAG_ACTIVE;

	tx->frame_data0 = (frame_length & TX_DESC_DATA0_EXT_PAY_LENGTH_MASK_) |
			  TX_DESC_DATA0_DTYPE_EXT_ |
			  TX_DESC_DATA0_EXT_LSO_;

	/* data0 will be programmed in one of other frame assembler functions */
}

static int lan743x_tx_frame_add_fragment(struct lan743x_tx *tx,
					 const skb_frag_t *fragment,
					 unsigned int frame_length)
{
	/* called only from within lan743x_tx_xmit_frame
	 * assuming tx->ring_lock has already been acquired
	 */
	struct lan743x_tx_descriptor *tx_descriptor = NULL;
	struct lan743x_tx_buffer_info *buffer_info = NULL;
	struct lan743x_adapter *adapter = tx->adapter;
	struct device *dev = &adapter->pdev->dev;
	unsigned int fragment_length = 0;
	dma_addr_t dma_ptr;

	fragment_length = skb_frag_size(fragment);
	if (!fragment_length)
		return 0;

	/* wrap up previous descriptor */
	tx_descriptor = &tx->ring_cpu_ptr[tx->frame_tail];
	tx_descriptor->data0 = cpu_to_le32(tx->frame_data0);

	/* move to next descriptor */
	tx->frame_tail = lan743x_tx_next_index(tx, tx->frame_tail);
	tx_descriptor = &tx->ring_cpu_ptr[tx->frame_tail];
	buffer_info = &tx->buffer_info[tx->frame_tail];
	dma_ptr = skb_frag_dma_map(dev, fragment,
				   0, fragment_length,
				   DMA_TO_DEVICE);
	if (dma_mapping_error(dev, dma_ptr)) {
		int desc_index;

		/* cleanup all previously setup descriptors */
		desc_index = tx->frame_first;
		while (desc_index != tx->frame_tail) {
			lan743x_tx_release_desc(tx, desc_index, true);
			desc_index = lan743x_tx_next_index(tx, desc_index);
		}
		dma_wmb();
		tx->frame_flags &= ~TX_FRAME_FLAG_IN_PROGRESS;
		tx->frame_first = 0;
		tx->frame_data0 = 0;
		tx->frame_tail = 0;
		return -ENOMEM;
	}

	tx_descriptor->data1 = cpu_to_le32(DMA_ADDR_LOW32(dma_ptr));
	tx_descriptor->data2 = cpu_to_le32(DMA_ADDR_HIGH32(dma_ptr));
	tx_descriptor->data3 = cpu_to_le32((frame_length << 16) &
			       TX_DESC_DATA3_FRAME_LENGTH_MSS_MASK_);

	buffer_info->skb = NULL;
	buffer_info->dma_ptr = dma_ptr;
	buffer_info->buffer_length = fragment_length;
	buffer_info->flags |= TX_BUFFER_INFO_FLAG_ACTIVE;
	buffer_info->flags |= TX_BUFFER_INFO_FLAG_SKB_FRAGMENT;

	tx->frame_data0 = (fragment_length & TX_DESC_DATA0_BUF_LENGTH_MASK_) |
			  TX_DESC_DATA0_DTYPE_DATA_ |
			  TX_DESC_DATA0_FCS_;

	/* data0 will be programmed in one of other frame assembler functions */
	return 0;
}

static void lan743x_tx_frame_end(struct lan743x_tx *tx,
				 struct sk_buff *skb,
				 bool time_stamp,
				 bool ignore_sync)
{
	/* called only from within lan743x_tx_xmit_frame
	 * assuming tx->ring_lock has already been acquired
	 */
	struct lan743x_tx_descriptor *tx_descriptor = NULL;
	struct lan743x_tx_buffer_info *buffer_info = NULL;
	struct lan743x_adapter *adapter = tx->adapter;
	u32 tx_tail_flags = 0;

	/* wrap up previous descriptor */
	if ((tx->frame_data0 & TX_DESC_DATA0_DTYPE_MASK_) ==
	    TX_DESC_DATA0_DTYPE_DATA_) {
		tx->frame_data0 |= TX_DESC_DATA0_LS_;
		tx->frame_data0 |= TX_DESC_DATA0_IOC_;
	}

	tx_descriptor = &tx->ring_cpu_ptr[tx->frame_tail];
	buffer_info = &tx->buffer_info[tx->frame_tail];
	buffer_info->skb = skb;
	if (time_stamp)
		buffer_info->flags |= TX_BUFFER_INFO_FLAG_TIMESTAMP_REQUESTED;
	if (ignore_sync)
		buffer_info->flags |= TX_BUFFER_INFO_FLAG_IGNORE_SYNC;

	tx_descriptor->data0 = cpu_to_le32(tx->frame_data0);
	tx->frame_tail = lan743x_tx_next_index(tx, tx->frame_tail);
	tx->last_tail = tx->frame_tail;

	dma_wmb();

	if (tx->vector_flags & LAN743X_VECTOR_FLAG_VECTOR_ENABLE_AUTO_SET)
		tx_tail_flags |= TX_TAIL_SET_TOP_INT_VEC_EN_;
	if (tx->vector_flags & LAN743X_VECTOR_FLAG_SOURCE_ENABLE_AUTO_SET)
		tx_tail_flags |= TX_TAIL_SET_DMAC_INT_EN_ |
		TX_TAIL_SET_TOP_INT_EN_;

	lan743x_csr_write(adapter, TX_TAIL(tx->channel_number),
			  tx_tail_flags | tx->frame_tail);
	tx->frame_flags &= ~TX_FRAME_FLAG_IN_PROGRESS;
}

static netdev_tx_t lan743x_tx_xmit_frame(struct lan743x_tx *tx,
					 struct sk_buff *skb)
{
	int required_number_of_descriptors = 0;
	unsigned int start_frame_length = 0;
	netdev_tx_t retval = NETDEV_TX_OK;
	unsigned int frame_length = 0;
	unsigned int head_length = 0;
	unsigned long irq_flags = 0;
	bool do_timestamp = false;
	bool ignore_sync = false;
	struct netdev_queue *txq;
	int nr_frags = 0;
	bool gso = false;
	int j;

	required_number_of_descriptors = lan743x_tx_get_desc_cnt(tx, skb);

	spin_lock_irqsave(&tx->ring_lock, irq_flags);
	if (required_number_of_descriptors >
		lan743x_tx_get_avail_desc(tx)) {
		if (required_number_of_descriptors > (tx->ring_size - 1)) {
			dev_kfree_skb_irq(skb);
		} else {
			/* save how many descriptors we needed to restart the queue */
			tx->rqd_descriptors = required_number_of_descriptors;
			retval = NETDEV_TX_BUSY;
			txq = netdev_get_tx_queue(tx->adapter->netdev,
						  tx->channel_number);
			netif_tx_stop_queue(txq);
		}
		goto unlock;
	}

	/* space available, transmit skb  */
	if ((skb_shinfo(skb)->tx_flags & SKBTX_HW_TSTAMP) &&
	    (tx->ts_flags & TX_TS_FLAG_TIMESTAMPING_ENABLED) &&
	    (lan743x_ptp_request_tx_timestamp(tx->adapter))) {
		skb_shinfo(skb)->tx_flags |= SKBTX_IN_PROGRESS;
		do_timestamp = true;
		if (tx->ts_flags & TX_TS_FLAG_ONE_STEP_SYNC)
			ignore_sync = true;
	}
	head_length = skb_headlen(skb);
	frame_length = skb_pagelen(skb);
	nr_frags = skb_shinfo(skb)->nr_frags;
	start_frame_length = frame_length;
	gso = skb_is_gso(skb);
	if (gso) {
		start_frame_length = max(skb_shinfo(skb)->gso_size,
					 (unsigned short)8);
	}

	if (lan743x_tx_frame_start(tx,
				   skb->data, head_length,
				   start_frame_length,
				   do_timestamp,
				   skb->ip_summed == CHECKSUM_PARTIAL)) {
		dev_kfree_skb_irq(skb);
		goto unlock;
	}
	tx->frame_count++;

	if (gso)
		lan743x_tx_frame_add_lso(tx, frame_length, nr_frags);

	if (nr_frags <= 0)
		goto finish;

	for (j = 0; j < nr_frags; j++) {
		const skb_frag_t *frag = &(skb_shinfo(skb)->frags[j]);

		if (lan743x_tx_frame_add_fragment(tx, frag, frame_length)) {
			/* upon error no need to call
			 *	lan743x_tx_frame_end
			 * frame assembler clean up was performed inside
			 *	lan743x_tx_frame_add_fragment
			 */
			dev_kfree_skb_irq(skb);
			goto unlock;
		}
	}

finish:
	lan743x_tx_frame_end(tx, skb, do_timestamp, ignore_sync);

unlock:
	spin_unlock_irqrestore(&tx->ring_lock, irq_flags);
	return retval;
}

static int lan743x_tx_napi_poll(struct napi_struct *napi, int weight)
{
	struct lan743x_tx *tx = container_of(napi, struct lan743x_tx, napi);
	struct lan743x_adapter *adapter = tx->adapter;
	unsigned long irq_flags = 0;
	struct netdev_queue *txq;
	u32 ioc_bit = 0;

	ioc_bit = DMAC_INT_BIT_TX_IOC_(tx->channel_number);
	lan743x_csr_read(adapter, DMAC_INT_STS);
	if (tx->vector_flags & LAN743X_VECTOR_FLAG_SOURCE_STATUS_W2C)
		lan743x_csr_write(adapter, DMAC_INT_STS, ioc_bit);
	spin_lock_irqsave(&tx->ring_lock, irq_flags);

	/* clean up tx ring */
	lan743x_tx_release_completed_descriptors(tx);
	txq = netdev_get_tx_queue(adapter->netdev, tx->channel_number);
	if (netif_tx_queue_stopped(txq)) {
		if (tx->rqd_descriptors) {
			if (tx->rqd_descriptors <=
			    lan743x_tx_get_avail_desc(tx)) {
				tx->rqd_descriptors = 0;
				netif_tx_wake_queue(txq);
			}
		} else {
			netif_tx_wake_queue(txq);
		}
	}
	spin_unlock_irqrestore(&tx->ring_lock, irq_flags);

	if (!napi_complete(napi))
		goto done;

	/* enable isr */
	lan743x_csr_write(adapter, INT_EN_SET,
			  INT_BIT_DMA_TX_(tx->channel_number));
	lan743x_csr_read(adapter, INT_STS);

done:
	return 0;
}

static void lan743x_tx_ring_cleanup(struct lan743x_tx *tx)
{
	if (tx->head_cpu_ptr) {
		dma_free_coherent(&tx->adapter->pdev->dev,
				  sizeof(*tx->head_cpu_ptr), tx->head_cpu_ptr,
				  tx->head_dma_ptr);
		tx->head_cpu_ptr = NULL;
		tx->head_dma_ptr = 0;
	}
	kfree(tx->buffer_info);
	tx->buffer_info = NULL;

	if (tx->ring_cpu_ptr) {
		dma_free_coherent(&tx->adapter->pdev->dev,
				  tx->ring_allocation_size, tx->ring_cpu_ptr,
				  tx->ring_dma_ptr);
		tx->ring_allocation_size = 0;
		tx->ring_cpu_ptr = NULL;
		tx->ring_dma_ptr = 0;
	}
	tx->ring_size = 0;
}

static int lan743x_tx_ring_init(struct lan743x_tx *tx)
{
	size_t ring_allocation_size = 0;
	void *cpu_ptr = NULL;
	dma_addr_t dma_ptr;
	int ret = -ENOMEM;

	tx->ring_size = LAN743X_TX_RING_SIZE;
	if (tx->ring_size & ~TX_CFG_B_TX_RING_LEN_MASK_) {
		ret = -EINVAL;
		goto cleanup;
	}
	if (dma_set_mask_and_coherent(&tx->adapter->pdev->dev,
				      DMA_BIT_MASK(64))) {
<<<<<<< HEAD
		if (dma_set_mask_and_coherent(&tx->adapter->pdev->dev,
					      DMA_BIT_MASK(32))) {
			dev_warn(&tx->adapter->pdev->dev,
				 "lan743x_: No suitable DMA available\n");
			ret = -ENOMEM;
			goto cleanup;
		}
=======
		dev_warn(&tx->adapter->pdev->dev,
			 "lan743x_: No suitable DMA available\n");
		ret = -ENOMEM;
		goto cleanup;
>>>>>>> eb3cdb58
	}
	ring_allocation_size = ALIGN(tx->ring_size *
				     sizeof(struct lan743x_tx_descriptor),
				     PAGE_SIZE);
	dma_ptr = 0;
	cpu_ptr = dma_alloc_coherent(&tx->adapter->pdev->dev,
				     ring_allocation_size, &dma_ptr, GFP_KERNEL);
	if (!cpu_ptr) {
		ret = -ENOMEM;
		goto cleanup;
	}

	tx->ring_allocation_size = ring_allocation_size;
	tx->ring_cpu_ptr = (struct lan743x_tx_descriptor *)cpu_ptr;
	tx->ring_dma_ptr = dma_ptr;

	cpu_ptr = kcalloc(tx->ring_size, sizeof(*tx->buffer_info), GFP_KERNEL);
	if (!cpu_ptr) {
		ret = -ENOMEM;
		goto cleanup;
	}
	tx->buffer_info = (struct lan743x_tx_buffer_info *)cpu_ptr;
	dma_ptr = 0;
	cpu_ptr = dma_alloc_coherent(&tx->adapter->pdev->dev,
				     sizeof(*tx->head_cpu_ptr), &dma_ptr,
				     GFP_KERNEL);
	if (!cpu_ptr) {
		ret = -ENOMEM;
		goto cleanup;
	}

	tx->head_cpu_ptr = cpu_ptr;
	tx->head_dma_ptr = dma_ptr;
	if (tx->head_dma_ptr & 0x3) {
		ret = -ENOMEM;
		goto cleanup;
	}

	return 0;

cleanup:
	lan743x_tx_ring_cleanup(tx);
	return ret;
}

static void lan743x_tx_close(struct lan743x_tx *tx)
{
	struct lan743x_adapter *adapter = tx->adapter;

	lan743x_csr_write(adapter,
			  DMAC_CMD,
			  DMAC_CMD_STOP_T_(tx->channel_number));
	lan743x_dmac_tx_wait_till_stopped(adapter, tx->channel_number);

	lan743x_csr_write(adapter,
			  DMAC_INT_EN_CLR,
			  DMAC_INT_BIT_TX_IOC_(tx->channel_number));
	lan743x_csr_write(adapter, INT_EN_CLR,
			  INT_BIT_DMA_TX_(tx->channel_number));
	napi_disable(&tx->napi);
	netif_napi_del(&tx->napi);

	lan743x_csr_write(adapter, FCT_TX_CTL,
			  FCT_TX_CTL_DIS_(tx->channel_number));
	lan743x_csr_wait_for_bit(adapter, FCT_TX_CTL,
				 FCT_TX_CTL_EN_(tx->channel_number),
				 0, 1000, 20000, 100);

	lan743x_tx_release_all_descriptors(tx);

	tx->rqd_descriptors = 0;

	lan743x_tx_ring_cleanup(tx);
}

static int lan743x_tx_open(struct lan743x_tx *tx)
{
	struct lan743x_adapter *adapter = NULL;
	u32 data = 0;
	int ret;

	adapter = tx->adapter;
	ret = lan743x_tx_ring_init(tx);
	if (ret)
		return ret;

	/* initialize fifo */
	lan743x_csr_write(adapter, FCT_TX_CTL,
			  FCT_TX_CTL_RESET_(tx->channel_number));
	lan743x_csr_wait_for_bit(adapter, FCT_TX_CTL,
				 FCT_TX_CTL_RESET_(tx->channel_number),
				 0, 1000, 20000, 100);

	/* enable fifo */
	lan743x_csr_write(adapter, FCT_TX_CTL,
			  FCT_TX_CTL_EN_(tx->channel_number));

	/* reset tx channel */
	lan743x_csr_write(adapter, DMAC_CMD,
			  DMAC_CMD_TX_SWR_(tx->channel_number));
	lan743x_csr_wait_for_bit(adapter, DMAC_CMD,
				 DMAC_CMD_TX_SWR_(tx->channel_number),
				 0, 1000, 20000, 100);

	/* Write TX_BASE_ADDR */
	lan743x_csr_write(adapter,
			  TX_BASE_ADDRH(tx->channel_number),
			  DMA_ADDR_HIGH32(tx->ring_dma_ptr));
	lan743x_csr_write(adapter,
			  TX_BASE_ADDRL(tx->channel_number),
			  DMA_ADDR_LOW32(tx->ring_dma_ptr));

	/* Write TX_CFG_B */
	data = lan743x_csr_read(adapter, TX_CFG_B(tx->channel_number));
	data &= ~TX_CFG_B_TX_RING_LEN_MASK_;
	data |= ((tx->ring_size) & TX_CFG_B_TX_RING_LEN_MASK_);
	if (!(adapter->csr.flags & LAN743X_CSR_FLAG_IS_A0))
		data |= TX_CFG_B_TDMABL_512_;
	lan743x_csr_write(adapter, TX_CFG_B(tx->channel_number), data);

	/* Write TX_CFG_A */
	data = TX_CFG_A_TX_TMR_HPWB_SEL_IOC_ | TX_CFG_A_TX_HP_WB_EN_;
	if (!(adapter->csr.flags & LAN743X_CSR_FLAG_IS_A0)) {
		data |= TX_CFG_A_TX_HP_WB_ON_INT_TMR_;
		data |= TX_CFG_A_TX_PF_THRES_SET_(0x10);
		data |= TX_CFG_A_TX_PF_PRI_THRES_SET_(0x04);
		data |= TX_CFG_A_TX_HP_WB_THRES_SET_(0x07);
	}
	lan743x_csr_write(adapter, TX_CFG_A(tx->channel_number), data);

	/* Write TX_HEAD_WRITEBACK_ADDR */
	lan743x_csr_write(adapter,
			  TX_HEAD_WRITEBACK_ADDRH(tx->channel_number),
			  DMA_ADDR_HIGH32(tx->head_dma_ptr));
	lan743x_csr_write(adapter,
			  TX_HEAD_WRITEBACK_ADDRL(tx->channel_number),
			  DMA_ADDR_LOW32(tx->head_dma_ptr));

	/* set last head */
	tx->last_head = lan743x_csr_read(adapter, TX_HEAD(tx->channel_number));

	/* write TX_TAIL */
	tx->last_tail = 0;
	lan743x_csr_write(adapter, TX_TAIL(tx->channel_number),
			  (u32)(tx->last_tail));
	tx->vector_flags = lan743x_intr_get_vector_flags(adapter,
							 INT_BIT_DMA_TX_
							 (tx->channel_number));
	netif_napi_add_tx_weight(adapter->netdev,
				 &tx->napi, lan743x_tx_napi_poll,
				 NAPI_POLL_WEIGHT);
	napi_enable(&tx->napi);

	data = 0;
	if (tx->vector_flags & LAN743X_VECTOR_FLAG_SOURCE_ENABLE_AUTO_CLEAR)
		data |= TX_CFG_C_TX_TOP_INT_EN_AUTO_CLR_;
	if (tx->vector_flags & LAN743X_VECTOR_FLAG_SOURCE_STATUS_AUTO_CLEAR)
		data |= TX_CFG_C_TX_DMA_INT_STS_AUTO_CLR_;
	if (tx->vector_flags & LAN743X_VECTOR_FLAG_SOURCE_STATUS_R2C)
		data |= TX_CFG_C_TX_INT_STS_R2C_MODE_MASK_;
	if (tx->vector_flags & LAN743X_VECTOR_FLAG_SOURCE_ENABLE_R2C)
		data |= TX_CFG_C_TX_INT_EN_R2C_;
	lan743x_csr_write(adapter, TX_CFG_C(tx->channel_number), data);

	if (!(tx->vector_flags & LAN743X_VECTOR_FLAG_SOURCE_ENABLE_AUTO_SET))
		lan743x_csr_write(adapter, INT_EN_SET,
				  INT_BIT_DMA_TX_(tx->channel_number));
	lan743x_csr_write(adapter, DMAC_INT_EN_SET,
			  DMAC_INT_BIT_TX_IOC_(tx->channel_number));

	/*  start dmac channel */
	lan743x_csr_write(adapter, DMAC_CMD,
			  DMAC_CMD_START_T_(tx->channel_number));
	return 0;
}

static int lan743x_rx_next_index(struct lan743x_rx *rx, int index)
{
	return ((++index) % rx->ring_size);
}

static void lan743x_rx_update_tail(struct lan743x_rx *rx, int index)
{
	/* update the tail once per 8 descriptors */
	if ((index & 7) == 7)
		lan743x_csr_write(rx->adapter, RX_TAIL(rx->channel_number),
				  index);
}

static int lan743x_rx_init_ring_element(struct lan743x_rx *rx, int index,
					gfp_t gfp)
{
	struct net_device *netdev = rx->adapter->netdev;
	struct device *dev = &rx->adapter->pdev->dev;
	struct lan743x_rx_buffer_info *buffer_info;
	unsigned int buffer_length, used_length;
	struct lan743x_rx_descriptor *descriptor;
	struct sk_buff *skb;
	dma_addr_t dma_ptr;

	buffer_length = netdev->mtu + ETH_HLEN + ETH_FCS_LEN + RX_HEAD_PADDING;

	descriptor = &rx->ring_cpu_ptr[index];
	buffer_info = &rx->buffer_info[index];
	skb = __netdev_alloc_skb(netdev, buffer_length, gfp);
	if (!skb)
		return -ENOMEM;
	dma_ptr = dma_map_single(dev, skb->data, buffer_length, DMA_FROM_DEVICE);
	if (dma_mapping_error(dev, dma_ptr)) {
		dev_kfree_skb_any(skb);
		return -ENOMEM;
	}
	if (buffer_info->dma_ptr) {
		/* sync used area of buffer only */
		if (le32_to_cpu(descriptor->data0) & RX_DESC_DATA0_LS_)
			/* frame length is valid only if LS bit is set.
			 * it's a safe upper bound for the used area in this
			 * buffer.
			 */
			used_length = min(RX_DESC_DATA0_FRAME_LENGTH_GET_
					  (le32_to_cpu(descriptor->data0)),
					  buffer_info->buffer_length);
		else
			used_length = buffer_info->buffer_length;
		dma_sync_single_for_cpu(dev, buffer_info->dma_ptr,
					used_length,
					DMA_FROM_DEVICE);
		dma_unmap_single_attrs(dev, buffer_info->dma_ptr,
				       buffer_info->buffer_length,
				       DMA_FROM_DEVICE,
				       DMA_ATTR_SKIP_CPU_SYNC);
	}

	buffer_info->skb = skb;
	buffer_info->dma_ptr = dma_ptr;
	buffer_info->buffer_length = buffer_length;
	descriptor->data1 = cpu_to_le32(DMA_ADDR_LOW32(buffer_info->dma_ptr));
	descriptor->data2 = cpu_to_le32(DMA_ADDR_HIGH32(buffer_info->dma_ptr));
	descriptor->data3 = 0;
	descriptor->data0 = cpu_to_le32((RX_DESC_DATA0_OWN_ |
			    (buffer_length & RX_DESC_DATA0_BUF_LENGTH_MASK_)));
	lan743x_rx_update_tail(rx, index);

	return 0;
}

static void lan743x_rx_reuse_ring_element(struct lan743x_rx *rx, int index)
{
	struct lan743x_rx_buffer_info *buffer_info;
	struct lan743x_rx_descriptor *descriptor;

	descriptor = &rx->ring_cpu_ptr[index];
	buffer_info = &rx->buffer_info[index];

	descriptor->data1 = cpu_to_le32(DMA_ADDR_LOW32(buffer_info->dma_ptr));
	descriptor->data2 = cpu_to_le32(DMA_ADDR_HIGH32(buffer_info->dma_ptr));
	descriptor->data3 = 0;
	descriptor->data0 = cpu_to_le32((RX_DESC_DATA0_OWN_ |
			    ((buffer_info->buffer_length) &
			    RX_DESC_DATA0_BUF_LENGTH_MASK_)));
	lan743x_rx_update_tail(rx, index);
}

static void lan743x_rx_release_ring_element(struct lan743x_rx *rx, int index)
{
	struct lan743x_rx_buffer_info *buffer_info;
	struct lan743x_rx_descriptor *descriptor;

	descriptor = &rx->ring_cpu_ptr[index];
	buffer_info = &rx->buffer_info[index];

	memset(descriptor, 0, sizeof(*descriptor));

	if (buffer_info->dma_ptr) {
		dma_unmap_single(&rx->adapter->pdev->dev,
				 buffer_info->dma_ptr,
				 buffer_info->buffer_length,
				 DMA_FROM_DEVICE);
		buffer_info->dma_ptr = 0;
	}

	if (buffer_info->skb) {
		dev_kfree_skb(buffer_info->skb);
		buffer_info->skb = NULL;
	}

	memset(buffer_info, 0, sizeof(*buffer_info));
}

static struct sk_buff *
lan743x_rx_trim_skb(struct sk_buff *skb, int frame_length)
{
	if (skb_linearize(skb)) {
		dev_kfree_skb_irq(skb);
		return NULL;
	}
	frame_length = max_t(int, 0, frame_length - ETH_FCS_LEN);
	if (skb->len > frame_length) {
		skb->tail -= skb->len - frame_length;
		skb->len = frame_length;
	}
	return skb;
}

static int lan743x_rx_process_buffer(struct lan743x_rx *rx)
{
	int current_head_index = le32_to_cpu(*rx->head_cpu_ptr);
	struct lan743x_rx_descriptor *descriptor, *desc_ext;
	struct net_device *netdev = rx->adapter->netdev;
	int result = RX_PROCESS_RESULT_NOTHING_TO_DO;
	struct lan743x_rx_buffer_info *buffer_info;
	int frame_length, buffer_length;
	bool is_ice, is_tce, is_icsm;
	int extension_index = -1;
	bool is_last, is_first;
	struct sk_buff *skb;

	if (current_head_index < 0 || current_head_index >= rx->ring_size)
		goto done;

	if (rx->last_head < 0 || rx->last_head >= rx->ring_size)
		goto done;

	if (rx->last_head == current_head_index)
		goto done;

	descriptor = &rx->ring_cpu_ptr[rx->last_head];
	if (le32_to_cpu(descriptor->data0) & RX_DESC_DATA0_OWN_)
		goto done;
	buffer_info = &rx->buffer_info[rx->last_head];

	is_last = le32_to_cpu(descriptor->data0) & RX_DESC_DATA0_LS_;
	is_first = le32_to_cpu(descriptor->data0) & RX_DESC_DATA0_FS_;

	if (is_last && le32_to_cpu(descriptor->data0) & RX_DESC_DATA0_EXT_) {
		/* extension is expected to follow */
		int index = lan743x_rx_next_index(rx, rx->last_head);

		if (index == current_head_index)
			/* extension not yet available */
			goto done;
		desc_ext = &rx->ring_cpu_ptr[index];
		if (le32_to_cpu(desc_ext->data0) & RX_DESC_DATA0_OWN_)
			/* extension not yet available */
			goto done;
		if (!(le32_to_cpu(desc_ext->data0) & RX_DESC_DATA0_EXT_))
			goto move_forward;
		extension_index = index;
	}

	/* Only the last buffer in a multi-buffer frame contains the total frame
	 * length. The chip occasionally sends more buffers than strictly
	 * required to reach the total frame length.
	 * Handle this by adding all buffers to the skb in their entirety.
	 * Once the real frame length is known, trim the skb.
	 */
	frame_length =
		RX_DESC_DATA0_FRAME_LENGTH_GET_(le32_to_cpu(descriptor->data0));
	buffer_length = buffer_info->buffer_length;
	is_ice = le32_to_cpu(descriptor->data1) & RX_DESC_DATA1_STATUS_ICE_;
	is_tce = le32_to_cpu(descriptor->data1) & RX_DESC_DATA1_STATUS_TCE_;
	is_icsm = le32_to_cpu(descriptor->data1) & RX_DESC_DATA1_STATUS_ICSM_;

	netdev_dbg(netdev, "%s%schunk: %d/%d",
		   is_first ? "first " : "      ",
		   is_last  ? "last  " : "      ",
		   frame_length, buffer_length);

	/* save existing skb, allocate new skb and map to dma */
	skb = buffer_info->skb;
	if (lan743x_rx_init_ring_element(rx, rx->last_head,
					 GFP_ATOMIC | GFP_DMA)) {
		/* failed to allocate next skb.
		 * Memory is very low.
		 * Drop this packet and reuse buffer.
		 */
		lan743x_rx_reuse_ring_element(rx, rx->last_head);
		/* drop packet that was being assembled */
		dev_kfree_skb_irq(rx->skb_head);
		rx->skb_head = NULL;
		goto process_extension;
	}

	/* add buffers to skb via skb->frag_list */
	if (is_first) {
		skb_reserve(skb, RX_HEAD_PADDING);
		skb_put(skb, buffer_length - RX_HEAD_PADDING);
		if (rx->skb_head)
			dev_kfree_skb_irq(rx->skb_head);
		rx->skb_head = skb;
	} else if (rx->skb_head) {
		skb_put(skb, buffer_length);
		if (skb_shinfo(rx->skb_head)->frag_list)
			rx->skb_tail->next = skb;
		else
			skb_shinfo(rx->skb_head)->frag_list = skb;
		rx->skb_tail = skb;
		rx->skb_head->len += skb->len;
		rx->skb_head->data_len += skb->len;
		rx->skb_head->truesize += skb->truesize;
	} else {
		/* packet to assemble has already been dropped because one or
		 * more of its buffers could not be allocated
		 */
		netdev_dbg(netdev, "drop buffer intended for dropped packet");
		dev_kfree_skb_irq(skb);
	}

process_extension:
	if (extension_index >= 0) {
		u32 ts_sec;
		u32 ts_nsec;

		ts_sec = le32_to_cpu(desc_ext->data1);
		ts_nsec = (le32_to_cpu(desc_ext->data2) &
			  RX_DESC_DATA2_TS_NS_MASK_);
		if (rx->skb_head)
			skb_hwtstamps(rx->skb_head)->hwtstamp =
				ktime_set(ts_sec, ts_nsec);
		lan743x_rx_reuse_ring_element(rx, extension_index);
		rx->last_head = extension_index;
		netdev_dbg(netdev, "process extension");
	}

	if (is_last && rx->skb_head)
		rx->skb_head = lan743x_rx_trim_skb(rx->skb_head, frame_length);

	if (is_last && rx->skb_head) {
		rx->skb_head->protocol = eth_type_trans(rx->skb_head,
							rx->adapter->netdev);
		if (rx->adapter->netdev->features & NETIF_F_RXCSUM) {
			if (!is_ice && !is_tce && !is_icsm)
				skb->ip_summed = CHECKSUM_UNNECESSARY;
		}
		netdev_dbg(netdev, "sending %d byte frame to OS",
			   rx->skb_head->len);
		napi_gro_receive(&rx->napi, rx->skb_head);
		rx->skb_head = NULL;
	}

move_forward:
	/* push tail and head forward */
	rx->last_tail = rx->last_head;
	rx->last_head = lan743x_rx_next_index(rx, rx->last_head);
	result = RX_PROCESS_RESULT_BUFFER_RECEIVED;
done:
	return result;
}

static int lan743x_rx_napi_poll(struct napi_struct *napi, int weight)
{
	struct lan743x_rx *rx = container_of(napi, struct lan743x_rx, napi);
	struct lan743x_adapter *adapter = rx->adapter;
	int result = RX_PROCESS_RESULT_NOTHING_TO_DO;
	u32 rx_tail_flags = 0;
	int count;

	if (rx->vector_flags & LAN743X_VECTOR_FLAG_SOURCE_STATUS_W2C) {
		/* clear int status bit before reading packet */
		lan743x_csr_write(adapter, DMAC_INT_STS,
				  DMAC_INT_BIT_RXFRM_(rx->channel_number));
	}
	for (count = 0; count < weight; count++) {
		result = lan743x_rx_process_buffer(rx);
		if (result == RX_PROCESS_RESULT_NOTHING_TO_DO)
			break;
	}
	rx->frame_count += count;
	if (count == weight || result == RX_PROCESS_RESULT_BUFFER_RECEIVED)
		return weight;

	if (!napi_complete_done(napi, count))
		return count;

	/* re-arm interrupts, must write to rx tail on some chip variants */
	if (rx->vector_flags & LAN743X_VECTOR_FLAG_VECTOR_ENABLE_AUTO_SET)
		rx_tail_flags |= RX_TAIL_SET_TOP_INT_VEC_EN_;
	if (rx->vector_flags & LAN743X_VECTOR_FLAG_SOURCE_ENABLE_AUTO_SET) {
		rx_tail_flags |= RX_TAIL_SET_TOP_INT_EN_;
	} else {
		lan743x_csr_write(adapter, INT_EN_SET,
				  INT_BIT_DMA_RX_(rx->channel_number));
	}

	if (rx_tail_flags)
		lan743x_csr_write(adapter, RX_TAIL(rx->channel_number),
				  rx_tail_flags | rx->last_tail);

	return count;
}

static void lan743x_rx_ring_cleanup(struct lan743x_rx *rx)
{
	if (rx->buffer_info && rx->ring_cpu_ptr) {
		int index;

		for (index = 0; index < rx->ring_size; index++)
			lan743x_rx_release_ring_element(rx, index);
	}

	if (rx->head_cpu_ptr) {
		dma_free_coherent(&rx->adapter->pdev->dev,
				  sizeof(*rx->head_cpu_ptr), rx->head_cpu_ptr,
				  rx->head_dma_ptr);
		rx->head_cpu_ptr = NULL;
		rx->head_dma_ptr = 0;
	}

	kfree(rx->buffer_info);
	rx->buffer_info = NULL;

	if (rx->ring_cpu_ptr) {
		dma_free_coherent(&rx->adapter->pdev->dev,
				  rx->ring_allocation_size, rx->ring_cpu_ptr,
				  rx->ring_dma_ptr);
		rx->ring_allocation_size = 0;
		rx->ring_cpu_ptr = NULL;
		rx->ring_dma_ptr = 0;
	}

	rx->ring_size = 0;
	rx->last_head = 0;
}

static int lan743x_rx_ring_init(struct lan743x_rx *rx)
{
	size_t ring_allocation_size = 0;
	dma_addr_t dma_ptr = 0;
	void *cpu_ptr = NULL;
	int ret = -ENOMEM;
	int index = 0;

	rx->ring_size = LAN743X_RX_RING_SIZE;
	if (rx->ring_size <= 1) {
		ret = -EINVAL;
		goto cleanup;
	}
	if (rx->ring_size & ~RX_CFG_B_RX_RING_LEN_MASK_) {
		ret = -EINVAL;
		goto cleanup;
	}
	if (dma_set_mask_and_coherent(&rx->adapter->pdev->dev,
				      DMA_BIT_MASK(64))) {
<<<<<<< HEAD
		if (dma_set_mask_and_coherent(&rx->adapter->pdev->dev,
					      DMA_BIT_MASK(32))) {
			dev_warn(&rx->adapter->pdev->dev,
				 "lan743x_: No suitable DMA available\n");
			ret = -ENOMEM;
			goto cleanup;
		}
=======
		dev_warn(&rx->adapter->pdev->dev,
			 "lan743x_: No suitable DMA available\n");
		ret = -ENOMEM;
		goto cleanup;
>>>>>>> eb3cdb58
	}
	ring_allocation_size = ALIGN(rx->ring_size *
				     sizeof(struct lan743x_rx_descriptor),
				     PAGE_SIZE);
	dma_ptr = 0;
	cpu_ptr = dma_alloc_coherent(&rx->adapter->pdev->dev,
				     ring_allocation_size, &dma_ptr, GFP_KERNEL);
	if (!cpu_ptr) {
		ret = -ENOMEM;
		goto cleanup;
	}
	rx->ring_allocation_size = ring_allocation_size;
	rx->ring_cpu_ptr = (struct lan743x_rx_descriptor *)cpu_ptr;
	rx->ring_dma_ptr = dma_ptr;

	cpu_ptr = kcalloc(rx->ring_size, sizeof(*rx->buffer_info),
			  GFP_KERNEL);
	if (!cpu_ptr) {
		ret = -ENOMEM;
		goto cleanup;
	}
	rx->buffer_info = (struct lan743x_rx_buffer_info *)cpu_ptr;
	dma_ptr = 0;
	cpu_ptr = dma_alloc_coherent(&rx->adapter->pdev->dev,
				     sizeof(*rx->head_cpu_ptr), &dma_ptr,
				     GFP_KERNEL);
	if (!cpu_ptr) {
		ret = -ENOMEM;
		goto cleanup;
	}

	rx->head_cpu_ptr = cpu_ptr;
	rx->head_dma_ptr = dma_ptr;
	if (rx->head_dma_ptr & 0x3) {
		ret = -ENOMEM;
		goto cleanup;
	}

	rx->last_head = 0;
	for (index = 0; index < rx->ring_size; index++) {
		ret = lan743x_rx_init_ring_element(rx, index, GFP_KERNEL);
		if (ret)
			goto cleanup;
	}
	return 0;

cleanup:
	netif_warn(rx->adapter, ifup, rx->adapter->netdev,
		   "Error allocating memory for LAN743x\n");

	lan743x_rx_ring_cleanup(rx);
	return ret;
}

static void lan743x_rx_close(struct lan743x_rx *rx)
{
	struct lan743x_adapter *adapter = rx->adapter;

	lan743x_csr_write(adapter, FCT_RX_CTL,
			  FCT_RX_CTL_DIS_(rx->channel_number));
	lan743x_csr_wait_for_bit(adapter, FCT_RX_CTL,
				 FCT_RX_CTL_EN_(rx->channel_number),
				 0, 1000, 20000, 100);

	lan743x_csr_write(adapter, DMAC_CMD,
			  DMAC_CMD_STOP_R_(rx->channel_number));
	lan743x_dmac_rx_wait_till_stopped(adapter, rx->channel_number);

	lan743x_csr_write(adapter, DMAC_INT_EN_CLR,
			  DMAC_INT_BIT_RXFRM_(rx->channel_number));
	lan743x_csr_write(adapter, INT_EN_CLR,
			  INT_BIT_DMA_RX_(rx->channel_number));
	napi_disable(&rx->napi);

	netif_napi_del(&rx->napi);

	lan743x_rx_ring_cleanup(rx);
}

static int lan743x_rx_open(struct lan743x_rx *rx)
{
	struct lan743x_adapter *adapter = rx->adapter;
	u32 data = 0;
	int ret;

	rx->frame_count = 0;
	ret = lan743x_rx_ring_init(rx);
	if (ret)
		goto return_error;

	netif_napi_add(adapter->netdev, &rx->napi, lan743x_rx_napi_poll);

	lan743x_csr_write(adapter, DMAC_CMD,
			  DMAC_CMD_RX_SWR_(rx->channel_number));
	lan743x_csr_wait_for_bit(adapter, DMAC_CMD,
				 DMAC_CMD_RX_SWR_(rx->channel_number),
				 0, 1000, 20000, 100);

	/* set ring base address */
	lan743x_csr_write(adapter,
			  RX_BASE_ADDRH(rx->channel_number),
			  DMA_ADDR_HIGH32(rx->ring_dma_ptr));
	lan743x_csr_write(adapter,
			  RX_BASE_ADDRL(rx->channel_number),
			  DMA_ADDR_LOW32(rx->ring_dma_ptr));

	/* set rx write back address */
	lan743x_csr_write(adapter,
			  RX_HEAD_WRITEBACK_ADDRH(rx->channel_number),
			  DMA_ADDR_HIGH32(rx->head_dma_ptr));
	lan743x_csr_write(adapter,
			  RX_HEAD_WRITEBACK_ADDRL(rx->channel_number),
			  DMA_ADDR_LOW32(rx->head_dma_ptr));
	data = RX_CFG_A_RX_HP_WB_EN_;
	if (!(adapter->csr.flags & LAN743X_CSR_FLAG_IS_A0)) {
		data |= (RX_CFG_A_RX_WB_ON_INT_TMR_ |
			RX_CFG_A_RX_WB_THRES_SET_(0x7) |
			RX_CFG_A_RX_PF_THRES_SET_(16) |
			RX_CFG_A_RX_PF_PRI_THRES_SET_(4));
	}

	/* set RX_CFG_A */
	lan743x_csr_write(adapter,
			  RX_CFG_A(rx->channel_number), data);

	/* set RX_CFG_B */
	data = lan743x_csr_read(adapter, RX_CFG_B(rx->channel_number));
	data &= ~RX_CFG_B_RX_PAD_MASK_;
	if (!RX_HEAD_PADDING)
		data |= RX_CFG_B_RX_PAD_0_;
	else
		data |= RX_CFG_B_RX_PAD_2_;
	data &= ~RX_CFG_B_RX_RING_LEN_MASK_;
	data |= ((rx->ring_size) & RX_CFG_B_RX_RING_LEN_MASK_);
	data |= RX_CFG_B_TS_ALL_RX_;
	if (!(adapter->csr.flags & LAN743X_CSR_FLAG_IS_A0))
		data |= RX_CFG_B_RDMABL_512_;

	lan743x_csr_write(adapter, RX_CFG_B(rx->channel_number), data);
	rx->vector_flags = lan743x_intr_get_vector_flags(adapter,
							 INT_BIT_DMA_RX_
							 (rx->channel_number));

	/* set RX_CFG_C */
	data = 0;
	if (rx->vector_flags & LAN743X_VECTOR_FLAG_SOURCE_ENABLE_AUTO_CLEAR)
		data |= RX_CFG_C_RX_TOP_INT_EN_AUTO_CLR_;
	if (rx->vector_flags & LAN743X_VECTOR_FLAG_SOURCE_STATUS_AUTO_CLEAR)
		data |= RX_CFG_C_RX_DMA_INT_STS_AUTO_CLR_;
	if (rx->vector_flags & LAN743X_VECTOR_FLAG_SOURCE_STATUS_R2C)
		data |= RX_CFG_C_RX_INT_STS_R2C_MODE_MASK_;
	if (rx->vector_flags & LAN743X_VECTOR_FLAG_SOURCE_ENABLE_R2C)
		data |= RX_CFG_C_RX_INT_EN_R2C_;
	lan743x_csr_write(adapter, RX_CFG_C(rx->channel_number), data);

	rx->last_tail = ((u32)(rx->ring_size - 1));
	lan743x_csr_write(adapter, RX_TAIL(rx->channel_number),
			  rx->last_tail);
	rx->last_head = lan743x_csr_read(adapter, RX_HEAD(rx->channel_number));
	if (rx->last_head) {
		ret = -EIO;
		goto napi_delete;
	}

	napi_enable(&rx->napi);

	lan743x_csr_write(adapter, INT_EN_SET,
			  INT_BIT_DMA_RX_(rx->channel_number));
	lan743x_csr_write(adapter, DMAC_INT_STS,
			  DMAC_INT_BIT_RXFRM_(rx->channel_number));
	lan743x_csr_write(adapter, DMAC_INT_EN_SET,
			  DMAC_INT_BIT_RXFRM_(rx->channel_number));
	lan743x_csr_write(adapter, DMAC_CMD,
			  DMAC_CMD_START_R_(rx->channel_number));

	/* initialize fifo */
	lan743x_csr_write(adapter, FCT_RX_CTL,
			  FCT_RX_CTL_RESET_(rx->channel_number));
	lan743x_csr_wait_for_bit(adapter, FCT_RX_CTL,
				 FCT_RX_CTL_RESET_(rx->channel_number),
				 0, 1000, 20000, 100);
	lan743x_csr_write(adapter, FCT_FLOW(rx->channel_number),
			  FCT_FLOW_CTL_REQ_EN_ |
			  FCT_FLOW_CTL_ON_THRESHOLD_SET_(0x2A) |
			  FCT_FLOW_CTL_OFF_THRESHOLD_SET_(0xA));

	/* enable fifo */
	lan743x_csr_write(adapter, FCT_RX_CTL,
			  FCT_RX_CTL_EN_(rx->channel_number));
	return 0;

napi_delete:
	netif_napi_del(&rx->napi);
	lan743x_rx_ring_cleanup(rx);

return_error:
	return ret;
}

static int lan743x_netdev_close(struct net_device *netdev)
{
	struct lan743x_adapter *adapter = netdev_priv(netdev);
	int index;

	for (index = 0; index < adapter->used_tx_channels; index++)
		lan743x_tx_close(&adapter->tx[index]);

	for (index = 0; index < LAN743X_USED_RX_CHANNELS; index++)
		lan743x_rx_close(&adapter->rx[index]);

	lan743x_ptp_close(adapter);

	lan743x_phy_close(adapter);

	lan743x_mac_close(adapter);

	lan743x_intr_close(adapter);

	return 0;
}

static int lan743x_netdev_open(struct net_device *netdev)
{
	struct lan743x_adapter *adapter = netdev_priv(netdev);
	int index;
	int ret;

	ret = lan743x_intr_open(adapter);
	if (ret)
		goto return_error;

	ret = lan743x_mac_open(adapter);
	if (ret)
		goto close_intr;

	ret = lan743x_phy_open(adapter);
	if (ret)
		goto close_mac;

	ret = lan743x_ptp_open(adapter);
	if (ret)
		goto close_phy;

	lan743x_rfe_open(adapter);

	for (index = 0; index < LAN743X_USED_RX_CHANNELS; index++) {
		ret = lan743x_rx_open(&adapter->rx[index]);
		if (ret)
			goto close_rx;
	}

	for (index = 0; index < adapter->used_tx_channels; index++) {
		ret = lan743x_tx_open(&adapter->tx[index]);
		if (ret)
			goto close_tx;
	}
	return 0;

close_tx:
	for (index = 0; index < adapter->used_tx_channels; index++) {
		if (adapter->tx[index].ring_cpu_ptr)
			lan743x_tx_close(&adapter->tx[index]);
	}

close_rx:
	for (index = 0; index < LAN743X_USED_RX_CHANNELS; index++) {
		if (adapter->rx[index].ring_cpu_ptr)
			lan743x_rx_close(&adapter->rx[index]);
	}
	lan743x_ptp_close(adapter);

close_phy:
	lan743x_phy_close(adapter);

close_mac:
	lan743x_mac_close(adapter);

close_intr:
	lan743x_intr_close(adapter);

return_error:
	netif_warn(adapter, ifup, adapter->netdev,
		   "Error opening LAN743x\n");
	return ret;
}

static netdev_tx_t lan743x_netdev_xmit_frame(struct sk_buff *skb,
					     struct net_device *netdev)
{
	struct lan743x_adapter *adapter = netdev_priv(netdev);
	u8 ch = 0;

	if (adapter->is_pci11x1x)
		ch = skb->queue_mapping % PCI11X1X_USED_TX_CHANNELS;

	return lan743x_tx_xmit_frame(&adapter->tx[ch], skb);
}

static int lan743x_netdev_ioctl(struct net_device *netdev,
				struct ifreq *ifr, int cmd)
{
	if (!netif_running(netdev))
		return -EINVAL;
	if (cmd == SIOCSHWTSTAMP)
		return lan743x_ptp_ioctl(netdev, ifr, cmd);
	return phy_mii_ioctl(netdev->phydev, ifr, cmd);
}

static void lan743x_netdev_set_multicast(struct net_device *netdev)
{
	struct lan743x_adapter *adapter = netdev_priv(netdev);

	lan743x_rfe_set_multicast(adapter);
}

static int lan743x_netdev_change_mtu(struct net_device *netdev, int new_mtu)
{
	struct lan743x_adapter *adapter = netdev_priv(netdev);
	int ret = 0;

	ret = lan743x_mac_set_mtu(adapter, new_mtu);
	if (!ret)
		netdev->mtu = new_mtu;
	return ret;
}

static void lan743x_netdev_get_stats64(struct net_device *netdev,
				       struct rtnl_link_stats64 *stats)
{
	struct lan743x_adapter *adapter = netdev_priv(netdev);

	stats->rx_packets = lan743x_csr_read(adapter, STAT_RX_TOTAL_FRAMES);
	stats->tx_packets = lan743x_csr_read(adapter, STAT_TX_TOTAL_FRAMES);
	stats->rx_bytes = lan743x_csr_read(adapter,
					   STAT_RX_UNICAST_BYTE_COUNT) +
			  lan743x_csr_read(adapter,
					   STAT_RX_BROADCAST_BYTE_COUNT) +
			  lan743x_csr_read(adapter,
					   STAT_RX_MULTICAST_BYTE_COUNT);
	stats->tx_bytes = lan743x_csr_read(adapter,
					   STAT_TX_UNICAST_BYTE_COUNT) +
			  lan743x_csr_read(adapter,
					   STAT_TX_BROADCAST_BYTE_COUNT) +
			  lan743x_csr_read(adapter,
					   STAT_TX_MULTICAST_BYTE_COUNT);
	stats->rx_errors = lan743x_csr_read(adapter, STAT_RX_FCS_ERRORS) +
			   lan743x_csr_read(adapter,
					    STAT_RX_ALIGNMENT_ERRORS) +
			   lan743x_csr_read(adapter, STAT_RX_JABBER_ERRORS) +
			   lan743x_csr_read(adapter,
					    STAT_RX_UNDERSIZE_FRAME_ERRORS) +
			   lan743x_csr_read(adapter,
					    STAT_RX_OVERSIZE_FRAME_ERRORS);
	stats->tx_errors = lan743x_csr_read(adapter, STAT_TX_FCS_ERRORS) +
			   lan743x_csr_read(adapter,
					    STAT_TX_EXCESS_DEFERRAL_ERRORS) +
			   lan743x_csr_read(adapter, STAT_TX_CARRIER_ERRORS);
	stats->rx_dropped = lan743x_csr_read(adapter,
					     STAT_RX_DROPPED_FRAMES);
	stats->tx_dropped = lan743x_csr_read(adapter,
					     STAT_TX_EXCESSIVE_COLLISION);
	stats->multicast = lan743x_csr_read(adapter,
					    STAT_RX_MULTICAST_FRAMES) +
			   lan743x_csr_read(adapter,
					    STAT_TX_MULTICAST_FRAMES);
	stats->collisions = lan743x_csr_read(adapter,
					     STAT_TX_SINGLE_COLLISIONS) +
			    lan743x_csr_read(adapter,
					     STAT_TX_MULTIPLE_COLLISIONS) +
			    lan743x_csr_read(adapter,
					     STAT_TX_LATE_COLLISIONS);
}

static int lan743x_netdev_set_mac_address(struct net_device *netdev,
					  void *addr)
{
	struct lan743x_adapter *adapter = netdev_priv(netdev);
	struct sockaddr *sock_addr = addr;
	int ret;

	ret = eth_prepare_mac_addr_change(netdev, sock_addr);
	if (ret)
		return ret;
	eth_hw_addr_set(netdev, sock_addr->sa_data);
	lan743x_mac_set_address(adapter, sock_addr->sa_data);
	lan743x_rfe_update_mac_address(adapter);
	return 0;
}

static const struct net_device_ops lan743x_netdev_ops = {
	.ndo_open		= lan743x_netdev_open,
	.ndo_stop		= lan743x_netdev_close,
	.ndo_start_xmit		= lan743x_netdev_xmit_frame,
	.ndo_eth_ioctl		= lan743x_netdev_ioctl,
	.ndo_set_rx_mode	= lan743x_netdev_set_multicast,
	.ndo_change_mtu		= lan743x_netdev_change_mtu,
	.ndo_get_stats64	= lan743x_netdev_get_stats64,
	.ndo_set_mac_address	= lan743x_netdev_set_mac_address,
};

static void lan743x_hardware_cleanup(struct lan743x_adapter *adapter)
{
	lan743x_csr_write(adapter, INT_EN_CLR, 0xFFFFFFFF);
}

static void lan743x_mdiobus_cleanup(struct lan743x_adapter *adapter)
{
	mdiobus_unregister(adapter->mdiobus);
}

static void lan743x_full_cleanup(struct lan743x_adapter *adapter)
{
	unregister_netdev(adapter->netdev);

	lan743x_mdiobus_cleanup(adapter);
	lan743x_hardware_cleanup(adapter);
	lan743x_pci_cleanup(adapter);
}

static int lan743x_hardware_init(struct lan743x_adapter *adapter,
				 struct pci_dev *pdev)
{
	struct lan743x_tx *tx;
	int index;
	int ret;

	adapter->is_pci11x1x = is_pci11x1x_chip(adapter);
	if (adapter->is_pci11x1x) {
		adapter->max_tx_channels = PCI11X1X_MAX_TX_CHANNELS;
		adapter->used_tx_channels = PCI11X1X_USED_TX_CHANNELS;
		adapter->max_vector_count = PCI11X1X_MAX_VECTOR_COUNT;
		pci11x1x_strap_get_status(adapter);
		spin_lock_init(&adapter->eth_syslock_spinlock);
		mutex_init(&adapter->sgmii_rw_lock);
	} else {
		adapter->max_tx_channels = LAN743X_MAX_TX_CHANNELS;
		adapter->used_tx_channels = LAN743X_USED_TX_CHANNELS;
		adapter->max_vector_count = LAN743X_MAX_VECTOR_COUNT;
	}

	adapter->intr.irq = adapter->pdev->irq;
	lan743x_csr_write(adapter, INT_EN_CLR, 0xFFFFFFFF);

	ret = lan743x_gpio_init(adapter);
	if (ret)
		return ret;

	ret = lan743x_mac_init(adapter);
	if (ret)
		return ret;

	ret = lan743x_phy_init(adapter);
	if (ret)
		return ret;

	ret = lan743x_ptp_init(adapter);
	if (ret)
		return ret;

	lan743x_rfe_update_mac_address(adapter);

	ret = lan743x_dmac_init(adapter);
	if (ret)
		return ret;

	for (index = 0; index < LAN743X_USED_RX_CHANNELS; index++) {
		adapter->rx[index].adapter = adapter;
		adapter->rx[index].channel_number = index;
	}

	for (index = 0; index < adapter->used_tx_channels; index++) {
		tx = &adapter->tx[index];
		tx->adapter = adapter;
		tx->channel_number = index;
		spin_lock_init(&tx->ring_lock);
	}

	return 0;
}

static int lan743x_mdiobus_init(struct lan743x_adapter *adapter)
{
	u32 sgmii_ctl;
	int ret;

	adapter->mdiobus = devm_mdiobus_alloc(&adapter->pdev->dev);
	if (!(adapter->mdiobus)) {
		ret = -ENOMEM;
		goto return_error;
	}

	adapter->mdiobus->priv = (void *)adapter;
	if (adapter->is_pci11x1x) {
		if (adapter->is_sgmii_en) {
			sgmii_ctl = lan743x_csr_read(adapter, SGMII_CTL);
			sgmii_ctl |= SGMII_CTL_SGMII_ENABLE_;
			sgmii_ctl &= ~SGMII_CTL_SGMII_POWER_DN_;
			lan743x_csr_write(adapter, SGMII_CTL, sgmii_ctl);
			netif_dbg(adapter, drv, adapter->netdev,
				  "SGMII operation\n");
			adapter->mdiobus->read = lan743x_mdiobus_read_c22;
			adapter->mdiobus->write = lan743x_mdiobus_write_c22;
			adapter->mdiobus->read_c45 = lan743x_mdiobus_read_c45;
			adapter->mdiobus->write_c45 = lan743x_mdiobus_write_c45;
			adapter->mdiobus->name = "lan743x-mdiobus-c45";
			netif_dbg(adapter, drv, adapter->netdev,
				  "lan743x-mdiobus-c45\n");
		} else {
			sgmii_ctl = lan743x_csr_read(adapter, SGMII_CTL);
			sgmii_ctl &= ~SGMII_CTL_SGMII_ENABLE_;
			sgmii_ctl |= SGMII_CTL_SGMII_POWER_DN_;
			lan743x_csr_write(adapter, SGMII_CTL, sgmii_ctl);
			netif_dbg(adapter, drv, adapter->netdev,
				  "RGMII operation\n");
			// Only C22 support when RGMII I/F
			adapter->mdiobus->read = lan743x_mdiobus_read_c22;
			adapter->mdiobus->write = lan743x_mdiobus_write_c22;
			adapter->mdiobus->name = "lan743x-mdiobus";
			netif_dbg(adapter, drv, adapter->netdev,
				  "lan743x-mdiobus\n");
		}
	} else {
		adapter->mdiobus->read = lan743x_mdiobus_read_c22;
		adapter->mdiobus->write = lan743x_mdiobus_write_c22;
		adapter->mdiobus->name = "lan743x-mdiobus";
		netif_dbg(adapter, drv, adapter->netdev, "lan743x-mdiobus\n");
	}

	snprintf(adapter->mdiobus->id, MII_BUS_ID_SIZE,
		 "pci-%s", pci_name(adapter->pdev));

	if ((adapter->csr.id_rev & ID_REV_ID_MASK_) == ID_REV_ID_LAN7430_)
		/* LAN7430 uses internal phy at address 1 */
		adapter->mdiobus->phy_mask = ~(u32)BIT(1);

	/* register mdiobus */
	ret = mdiobus_register(adapter->mdiobus);
	if (ret < 0)
		goto return_error;
	return 0;

return_error:
	return ret;
}

/* lan743x_pcidev_probe - Device Initialization Routine
 * @pdev: PCI device information struct
 * @id: entry in lan743x_pci_tbl
 *
 * Returns 0 on success, negative on failure
 *
 * initializes an adapter identified by a pci_dev structure.
 * The OS initialization, configuring of the adapter private structure,
 * and a hardware reset occur.
 **/
static int lan743x_pcidev_probe(struct pci_dev *pdev,
				const struct pci_device_id *id)
{
	struct lan743x_adapter *adapter = NULL;
	struct net_device *netdev = NULL;
	int ret = -ENODEV;

	if (id->device == PCI_DEVICE_ID_SMSC_A011 ||
	    id->device == PCI_DEVICE_ID_SMSC_A041) {
		netdev = devm_alloc_etherdev_mqs(&pdev->dev,
						 sizeof(struct lan743x_adapter),
						 PCI11X1X_USED_TX_CHANNELS,
						 LAN743X_USED_RX_CHANNELS);
	} else {
		netdev = devm_alloc_etherdev_mqs(&pdev->dev,
						 sizeof(struct lan743x_adapter),
						 LAN743X_USED_TX_CHANNELS,
						 LAN743X_USED_RX_CHANNELS);
	}

	if (!netdev)
		goto return_error;

	SET_NETDEV_DEV(netdev, &pdev->dev);
	pci_set_drvdata(pdev, netdev);
	adapter = netdev_priv(netdev);
	adapter->netdev = netdev;
	adapter->msg_enable = NETIF_MSG_DRV | NETIF_MSG_PROBE |
			      NETIF_MSG_LINK | NETIF_MSG_IFUP |
			      NETIF_MSG_IFDOWN | NETIF_MSG_TX_QUEUED;
	netdev->max_mtu = LAN743X_MAX_FRAME_SIZE;

	of_get_mac_address(pdev->dev.of_node, adapter->mac_address);

	ret = lan743x_pci_init(adapter, pdev);
	if (ret)
		goto return_error;

	ret = lan743x_csr_init(adapter);
	if (ret)
		goto cleanup_pci;

	ret = lan743x_hardware_init(adapter, pdev);
	if (ret)
		goto cleanup_pci;

	ret = lan743x_mdiobus_init(adapter);
	if (ret)
		goto cleanup_hardware;

	adapter->netdev->netdev_ops = &lan743x_netdev_ops;
	adapter->netdev->ethtool_ops = &lan743x_ethtool_ops;
	adapter->netdev->features = NETIF_F_SG | NETIF_F_TSO |
				    NETIF_F_HW_CSUM | NETIF_F_RXCSUM;
	adapter->netdev->hw_features = adapter->netdev->features;

	/* carrier off reporting is important to ethtool even BEFORE open */
	netif_carrier_off(netdev);

	ret = register_netdev(adapter->netdev);
	if (ret < 0)
		goto cleanup_mdiobus;
	return 0;

cleanup_mdiobus:
	lan743x_mdiobus_cleanup(adapter);

cleanup_hardware:
	lan743x_hardware_cleanup(adapter);

cleanup_pci:
	lan743x_pci_cleanup(adapter);

return_error:
	pr_warn("Initialization failed\n");
	return ret;
}

/**
 * lan743x_pcidev_remove - Device Removal Routine
 * @pdev: PCI device information struct
 *
 * this is called by the PCI subsystem to alert the driver
 * that it should release a PCI device.  This could be caused by a
 * Hot-Plug event, or because the driver is going to be removed from
 * memory.
 **/
static void lan743x_pcidev_remove(struct pci_dev *pdev)
{
	struct net_device *netdev = pci_get_drvdata(pdev);
	struct lan743x_adapter *adapter = netdev_priv(netdev);

	lan743x_full_cleanup(adapter);
}

static void lan743x_pcidev_shutdown(struct pci_dev *pdev)
{
	struct net_device *netdev = pci_get_drvdata(pdev);
	struct lan743x_adapter *adapter = netdev_priv(netdev);

	rtnl_lock();
	netif_device_detach(netdev);

	/* close netdev when netdev is at running state.
	 * For instance, it is true when system goes to sleep by pm-suspend
	 * However, it is false when system goes to sleep by suspend GUI menu
	 */
	if (netif_running(netdev))
		lan743x_netdev_close(netdev);
	rtnl_unlock();

#ifdef CONFIG_PM
	pci_save_state(pdev);
#endif

	/* clean up lan743x portion */
	lan743x_hardware_cleanup(adapter);
}

#ifdef CONFIG_PM_SLEEP
static u16 lan743x_pm_wakeframe_crc16(const u8 *buf, int len)
{
	return bitrev16(crc16(0xFFFF, buf, len));
}

static void lan743x_pm_set_wol(struct lan743x_adapter *adapter)
{
	const u8 ipv4_multicast[3] = { 0x01, 0x00, 0x5E };
	const u8 ipv6_multicast[3] = { 0x33, 0x33 };
	const u8 arp_type[2] = { 0x08, 0x06 };
	int mask_index;
	u32 sopass;
	u32 pmtctl;
	u32 wucsr;
	u32 macrx;
	u16 crc;

	for (mask_index = 0; mask_index < MAC_NUM_OF_WUF_CFG; mask_index++)
		lan743x_csr_write(adapter, MAC_WUF_CFG(mask_index), 0);

	/* clear wake settings */
	pmtctl = lan743x_csr_read(adapter, PMT_CTL);
	pmtctl |= PMT_CTL_WUPS_MASK_;
	pmtctl &= ~(PMT_CTL_GPIO_WAKEUP_EN_ | PMT_CTL_EEE_WAKEUP_EN_ |
		PMT_CTL_WOL_EN_ | PMT_CTL_MAC_D3_RX_CLK_OVR_ |
		PMT_CTL_RX_FCT_RFE_D3_CLK_OVR_ | PMT_CTL_ETH_PHY_WAKE_EN_);

	macrx = lan743x_csr_read(adapter, MAC_RX);

	wucsr = 0;
	mask_index = 0;

	pmtctl |= PMT_CTL_ETH_PHY_D3_COLD_OVR_ | PMT_CTL_ETH_PHY_D3_OVR_;

	if (adapter->wolopts & WAKE_PHY) {
		pmtctl |= PMT_CTL_ETH_PHY_EDPD_PLL_CTL_;
		pmtctl |= PMT_CTL_ETH_PHY_WAKE_EN_;
	}
	if (adapter->wolopts & WAKE_MAGIC) {
		wucsr |= MAC_WUCSR_MPEN_;
		macrx |= MAC_RX_RXEN_;
		pmtctl |= PMT_CTL_WOL_EN_ | PMT_CTL_MAC_D3_RX_CLK_OVR_;
	}
	if (adapter->wolopts & WAKE_UCAST) {
		wucsr |= MAC_WUCSR_RFE_WAKE_EN_ | MAC_WUCSR_PFDA_EN_;
		macrx |= MAC_RX_RXEN_;
		pmtctl |= PMT_CTL_WOL_EN_ | PMT_CTL_MAC_D3_RX_CLK_OVR_;
		pmtctl |= PMT_CTL_RX_FCT_RFE_D3_CLK_OVR_;
	}
	if (adapter->wolopts & WAKE_BCAST) {
		wucsr |= MAC_WUCSR_RFE_WAKE_EN_ | MAC_WUCSR_BCST_EN_;
		macrx |= MAC_RX_RXEN_;
		pmtctl |= PMT_CTL_WOL_EN_ | PMT_CTL_MAC_D3_RX_CLK_OVR_;
		pmtctl |= PMT_CTL_RX_FCT_RFE_D3_CLK_OVR_;
	}
	if (adapter->wolopts & WAKE_MCAST) {
		/* IPv4 multicast */
		crc = lan743x_pm_wakeframe_crc16(ipv4_multicast, 3);
		lan743x_csr_write(adapter, MAC_WUF_CFG(mask_index),
				  MAC_WUF_CFG_EN_ | MAC_WUF_CFG_TYPE_MCAST_ |
				  (0 << MAC_WUF_CFG_OFFSET_SHIFT_) |
				  (crc & MAC_WUF_CFG_CRC16_MASK_));
		lan743x_csr_write(adapter, MAC_WUF_MASK0(mask_index), 7);
		lan743x_csr_write(adapter, MAC_WUF_MASK1(mask_index), 0);
		lan743x_csr_write(adapter, MAC_WUF_MASK2(mask_index), 0);
		lan743x_csr_write(adapter, MAC_WUF_MASK3(mask_index), 0);
		mask_index++;

		/* IPv6 multicast */
		crc = lan743x_pm_wakeframe_crc16(ipv6_multicast, 2);
		lan743x_csr_write(adapter, MAC_WUF_CFG(mask_index),
				  MAC_WUF_CFG_EN_ | MAC_WUF_CFG_TYPE_MCAST_ |
				  (0 << MAC_WUF_CFG_OFFSET_SHIFT_) |
				  (crc & MAC_WUF_CFG_CRC16_MASK_));
		lan743x_csr_write(adapter, MAC_WUF_MASK0(mask_index), 3);
		lan743x_csr_write(adapter, MAC_WUF_MASK1(mask_index), 0);
		lan743x_csr_write(adapter, MAC_WUF_MASK2(mask_index), 0);
		lan743x_csr_write(adapter, MAC_WUF_MASK3(mask_index), 0);
		mask_index++;

		wucsr |= MAC_WUCSR_RFE_WAKE_EN_ | MAC_WUCSR_WAKE_EN_;
		macrx |= MAC_RX_RXEN_;
		pmtctl |= PMT_CTL_WOL_EN_ | PMT_CTL_MAC_D3_RX_CLK_OVR_;
		pmtctl |= PMT_CTL_RX_FCT_RFE_D3_CLK_OVR_;
	}
	if (adapter->wolopts & WAKE_ARP) {
		/* set MAC_WUF_CFG & WUF_MASK
		 * for packettype (offset 12,13) = ARP (0x0806)
		 */
		crc = lan743x_pm_wakeframe_crc16(arp_type, 2);
		lan743x_csr_write(adapter, MAC_WUF_CFG(mask_index),
				  MAC_WUF_CFG_EN_ | MAC_WUF_CFG_TYPE_ALL_ |
				  (0 << MAC_WUF_CFG_OFFSET_SHIFT_) |
				  (crc & MAC_WUF_CFG_CRC16_MASK_));
		lan743x_csr_write(adapter, MAC_WUF_MASK0(mask_index), 0x3000);
		lan743x_csr_write(adapter, MAC_WUF_MASK1(mask_index), 0);
		lan743x_csr_write(adapter, MAC_WUF_MASK2(mask_index), 0);
		lan743x_csr_write(adapter, MAC_WUF_MASK3(mask_index), 0);
		mask_index++;

		wucsr |= MAC_WUCSR_RFE_WAKE_EN_ | MAC_WUCSR_WAKE_EN_;
		macrx |= MAC_RX_RXEN_;
		pmtctl |= PMT_CTL_WOL_EN_ | PMT_CTL_MAC_D3_RX_CLK_OVR_;
		pmtctl |= PMT_CTL_RX_FCT_RFE_D3_CLK_OVR_;
	}

	if (adapter->wolopts & WAKE_MAGICSECURE) {
		sopass = *(u32 *)adapter->sopass;
		lan743x_csr_write(adapter, MAC_MP_SO_LO, sopass);
		sopass = *(u16 *)&adapter->sopass[4];
		lan743x_csr_write(adapter, MAC_MP_SO_HI, sopass);
		wucsr |= MAC_MP_SO_EN_;
	}

	lan743x_csr_write(adapter, MAC_WUCSR, wucsr);
	lan743x_csr_write(adapter, PMT_CTL, pmtctl);
	lan743x_csr_write(adapter, MAC_RX, macrx);
}

static int lan743x_pm_suspend(struct device *dev)
{
	struct pci_dev *pdev = to_pci_dev(dev);
	struct net_device *netdev = pci_get_drvdata(pdev);
	struct lan743x_adapter *adapter = netdev_priv(netdev);
	u32 data;

	lan743x_pcidev_shutdown(pdev);

	/* clear all wakes */
	lan743x_csr_write(adapter, MAC_WUCSR, 0);
	lan743x_csr_write(adapter, MAC_WUCSR2, 0);
	lan743x_csr_write(adapter, MAC_WK_SRC, 0xFFFFFFFF);

	if (adapter->wolopts)
		lan743x_pm_set_wol(adapter);

	if (adapter->is_pci11x1x) {
		/* Save HW_CFG to config again in PM resume */
		data = lan743x_csr_read(adapter, HW_CFG);
		adapter->hw_cfg = data;
		data |= (HW_CFG_RST_PROTECT_PCIE_ |
			 HW_CFG_D3_RESET_DIS_ |
			 HW_CFG_D3_VAUX_OVR_ |
			 HW_CFG_HOT_RESET_DIS_ |
			 HW_CFG_RST_PROTECT_);
		lan743x_csr_write(adapter, HW_CFG, data);
	}

	/* Host sets PME_En, put D3hot */
	return pci_prepare_to_sleep(pdev);
}

static int lan743x_pm_resume(struct device *dev)
{
	struct pci_dev *pdev = to_pci_dev(dev);
	struct net_device *netdev = pci_get_drvdata(pdev);
	struct lan743x_adapter *adapter = netdev_priv(netdev);
	int ret;

	pci_set_power_state(pdev, PCI_D0);
	pci_restore_state(pdev);
	pci_save_state(pdev);

	/* Restore HW_CFG that was saved during pm suspend */
	if (adapter->is_pci11x1x)
		lan743x_csr_write(adapter, HW_CFG, adapter->hw_cfg);

	ret = lan743x_hardware_init(adapter, pdev);
	if (ret) {
		netif_err(adapter, probe, adapter->netdev,
			  "lan743x_hardware_init returned %d\n", ret);
		lan743x_pci_cleanup(adapter);
		return ret;
	}

	/* open netdev when netdev is at running state while resume.
	 * For instance, it is true when system wakesup after pm-suspend
	 * However, it is false when system wakes up after suspend GUI menu
	 */
	if (netif_running(netdev))
		lan743x_netdev_open(netdev);

	netif_device_attach(netdev);
	ret = lan743x_csr_read(adapter, MAC_WK_SRC);
	netif_info(adapter, drv, adapter->netdev,
		   "Wakeup source : 0x%08X\n", ret);

	return 0;
}

static const struct dev_pm_ops lan743x_pm_ops = {
	SET_SYSTEM_SLEEP_PM_OPS(lan743x_pm_suspend, lan743x_pm_resume)
};
#endif /* CONFIG_PM_SLEEP */

static const struct pci_device_id lan743x_pcidev_tbl[] = {
	{ PCI_DEVICE(PCI_VENDOR_ID_SMSC, PCI_DEVICE_ID_SMSC_LAN7430) },
	{ PCI_DEVICE(PCI_VENDOR_ID_SMSC, PCI_DEVICE_ID_SMSC_LAN7431) },
	{ PCI_DEVICE(PCI_VENDOR_ID_SMSC, PCI_DEVICE_ID_SMSC_A011) },
	{ PCI_DEVICE(PCI_VENDOR_ID_SMSC, PCI_DEVICE_ID_SMSC_A041) },
	{ 0, }
};

MODULE_DEVICE_TABLE(pci, lan743x_pcidev_tbl);

static struct pci_driver lan743x_pcidev_driver = {
	.name     = DRIVER_NAME,
	.id_table = lan743x_pcidev_tbl,
	.probe    = lan743x_pcidev_probe,
	.remove   = lan743x_pcidev_remove,
#ifdef CONFIG_PM_SLEEP
	.driver.pm = &lan743x_pm_ops,
#endif
	.shutdown = lan743x_pcidev_shutdown,
};

module_pci_driver(lan743x_pcidev_driver);

MODULE_AUTHOR(DRIVER_AUTHOR);
MODULE_DESCRIPTION(DRIVER_DESC);
MODULE_LICENSE("GPL");<|MERGE_RESOLUTION|>--- conflicted
+++ resolved
@@ -1466,13 +1466,10 @@
 		lan743x_phy_update_flowcontrol(adapter, local_advertisement,
 					       remote_advertisement);
 		lan743x_ptp_update_latency(adapter, phydev->speed);
-<<<<<<< HEAD
-=======
 		if (phydev->interface == PHY_INTERFACE_MODE_SGMII ||
 		    phydev->interface == PHY_INTERFACE_MODE_1000BASEX ||
 		    phydev->interface == PHY_INTERFACE_MODE_2500BASEX)
 			lan743x_sgmii_config(adapter);
->>>>>>> eb3cdb58
 	}
 }
 
@@ -2266,20 +2263,10 @@
 	}
 	if (dma_set_mask_and_coherent(&tx->adapter->pdev->dev,
 				      DMA_BIT_MASK(64))) {
-<<<<<<< HEAD
-		if (dma_set_mask_and_coherent(&tx->adapter->pdev->dev,
-					      DMA_BIT_MASK(32))) {
-			dev_warn(&tx->adapter->pdev->dev,
-				 "lan743x_: No suitable DMA available\n");
-			ret = -ENOMEM;
-			goto cleanup;
-		}
-=======
 		dev_warn(&tx->adapter->pdev->dev,
 			 "lan743x_: No suitable DMA available\n");
 		ret = -ENOMEM;
 		goto cleanup;
->>>>>>> eb3cdb58
 	}
 	ring_allocation_size = ALIGN(tx->ring_size *
 				     sizeof(struct lan743x_tx_descriptor),
@@ -2823,20 +2810,10 @@
 	}
 	if (dma_set_mask_and_coherent(&rx->adapter->pdev->dev,
 				      DMA_BIT_MASK(64))) {
-<<<<<<< HEAD
-		if (dma_set_mask_and_coherent(&rx->adapter->pdev->dev,
-					      DMA_BIT_MASK(32))) {
-			dev_warn(&rx->adapter->pdev->dev,
-				 "lan743x_: No suitable DMA available\n");
-			ret = -ENOMEM;
-			goto cleanup;
-		}
-=======
 		dev_warn(&rx->adapter->pdev->dev,
 			 "lan743x_: No suitable DMA available\n");
 		ret = -ENOMEM;
 		goto cleanup;
->>>>>>> eb3cdb58
 	}
 	ring_allocation_size = ALIGN(rx->ring_size *
 				     sizeof(struct lan743x_rx_descriptor),
