/* SPDX-License-Identifier: GPL-2.0 */
/* Copyright(c) 2017 - 2019 Pensando Systems, Inc */

#ifndef _IONIC_LIF_H_
#define _IONIC_LIF_H_

#include <linux/ptp_clock_kernel.h>
#include <linux/timecounter.h>
#include <uapi/linux/net_tstamp.h>
#include <linux/dim.h>
#include <linux/pci.h>
#include "ionic_rx_filter.h"

#define IONIC_ADMINQ_LENGTH	16	/* must be a power of two */
#define IONIC_NOTIFYQ_LENGTH	64	/* must be a power of two */

#define ADD_ADDR	true
#define DEL_ADDR	false
#define CAN_SLEEP	true
#define CAN_NOT_SLEEP	false

#define IONIC_RX_COPYBREAK_DEFAULT	256
#define IONIC_TX_BUDGET_DEFAULT		256

struct ionic_tx_stats {
	u64 pkts;
	u64 bytes;
	u64 csum_none;
	u64 csum;
	u64 tso;
	u64 tso_bytes;
	u64 frags;
	u64 vlan_inserted;
	u64 clean;
	u64 linearize;
	u64 crc32_csum;
	u64 dma_map_err;
	u64 hwstamp_valid;
	u64 hwstamp_invalid;
};

struct ionic_rx_stats {
	u64 pkts;
	u64 bytes;
	u64 csum_none;
	u64 csum_complete;
	u64 dropped;
	u64 vlan_stripped;
	u64 csum_error;
	u64 dma_map_err;
	u64 alloc_err;
	u64 hwstamp_valid;
	u64 hwstamp_invalid;
};

#define IONIC_QCQ_F_INITED		BIT(0)
#define IONIC_QCQ_F_SG			BIT(1)
#define IONIC_QCQ_F_INTR		BIT(2)
#define IONIC_QCQ_F_TX_STATS		BIT(3)
#define IONIC_QCQ_F_RX_STATS		BIT(4)
#define IONIC_QCQ_F_NOTIFYQ		BIT(5)
<<<<<<< HEAD
=======
#define IONIC_QCQ_F_CMB_RINGS		BIT(6)
>>>>>>> eb3cdb58

struct ionic_qcq {
	void *q_base;
	dma_addr_t q_base_pa;
	u32 q_size;
	void *cq_base;
	dma_addr_t cq_base_pa;
	u32 cq_size;
	void *sg_base;
	dma_addr_t sg_base_pa;
	u32 sg_size;
	void __iomem *cmb_q_base;
	phys_addr_t cmb_q_base_pa;
	u32 cmb_q_size;
	u32 cmb_pgid;
	u32 cmb_order;
	struct dim dim;
	struct ionic_queue q;
	struct ionic_cq cq;
	struct ionic_intr_info intr;
	struct timer_list napi_deadline;
	struct napi_struct napi;
	unsigned int flags;
	struct ionic_qcq *napi_qcq;
	struct dentry *dentry;
};

#define q_to_qcq(q)		container_of(q, struct ionic_qcq, q)
#define q_to_tx_stats(q)	(&(q)->lif->txqstats[(q)->index])
#define q_to_rx_stats(q)	(&(q)->lif->rxqstats[(q)->index])
#define napi_to_qcq(napi)	container_of(napi, struct ionic_qcq, napi)
#define napi_to_cq(napi)	(&napi_to_qcq(napi)->cq)

enum ionic_deferred_work_type {
	IONIC_DW_TYPE_RX_MODE,
	IONIC_DW_TYPE_LINK_STATUS,
	IONIC_DW_TYPE_LIF_RESET,
};

struct ionic_deferred_work {
	struct list_head list;
	enum ionic_deferred_work_type type;
	union {
		u8 addr[ETH_ALEN];
		u8 fw_status;
	};
};

struct ionic_deferred {
	spinlock_t lock;		/* lock for deferred work list */
	struct list_head list;
	struct work_struct work;
};

struct ionic_lif_sw_stats {
	u64 tx_packets;
	u64 tx_bytes;
	u64 rx_packets;
	u64 rx_bytes;
	u64 tx_tso;
	u64 tx_tso_bytes;
	u64 tx_csum_none;
	u64 tx_csum;
	u64 rx_csum_none;
	u64 rx_csum_complete;
	u64 rx_csum_error;
	u64 tx_hwstamp_valid;
	u64 tx_hwstamp_invalid;
	u64 rx_hwstamp_valid;
	u64 rx_hwstamp_invalid;
	u64 hw_tx_dropped;
	u64 hw_rx_dropped;
	u64 hw_rx_over_errors;
	u64 hw_rx_missed_errors;
	u64 hw_tx_aborted_errors;
};

enum ionic_lif_state_flags {
	IONIC_LIF_F_INITED,
	IONIC_LIF_F_UP,
	IONIC_LIF_F_LINK_CHECK_REQUESTED,
	IONIC_LIF_F_FILTER_SYNC_NEEDED,
	IONIC_LIF_F_FW_RESET,
	IONIC_LIF_F_FW_STOPPING,
	IONIC_LIF_F_SPLIT_INTR,
	IONIC_LIF_F_BROKEN,
	IONIC_LIF_F_TX_DIM_INTR,
	IONIC_LIF_F_RX_DIM_INTR,
	IONIC_LIF_F_CMB_TX_RINGS,
	IONIC_LIF_F_CMB_RX_RINGS,

	/* leave this as last */
	IONIC_LIF_F_STATE_SIZE
};

struct ionic_qtype_info {
	u8  version;
	u8  supported;
	u64 features;
	u16 desc_sz;
	u16 comp_sz;
	u16 sg_desc_sz;
	u16 max_sg_elems;
	u16 sg_desc_stride;
};

struct ionic_phc;

#define IONIC_LIF_NAME_MAX_SZ		32
struct ionic_lif {
	struct net_device *netdev;
	DECLARE_BITMAP(state, IONIC_LIF_F_STATE_SIZE);
	struct ionic *ionic;
	unsigned int index;
	unsigned int hw_index;
	struct mutex queue_lock;	/* lock for queue structures */
	struct mutex config_lock;	/* lock for config actions */
	spinlock_t adminq_lock;		/* lock for AdminQ operations */
	struct ionic_qcq *adminqcq;
	struct ionic_qcq *notifyqcq;
	struct ionic_qcq **txqcqs;
	struct ionic_qcq *hwstamp_txq;
	struct ionic_tx_stats *txqstats;
	struct ionic_qcq **rxqcqs;
	struct ionic_qcq *hwstamp_rxq;
	struct ionic_rx_stats *rxqstats;
	struct ionic_deferred deferred;
	struct work_struct tx_timeout_work;
	u64 last_eid;
	unsigned int kern_pid;
	u64 __iomem *kern_dbpage;
	unsigned int neqs;
	unsigned int nxqs;
	unsigned int ntxq_descs;
	unsigned int nrxq_descs;
	u32 rx_copybreak;
	u64 rxq_features;
	u16 rx_mode;
	u64 hw_features;
	bool registered;
	u16 lif_type;
	unsigned int nmcast;
	unsigned int nucast;
	unsigned int nvlans;
	unsigned int max_vlans;
	char name[IONIC_LIF_NAME_MAX_SZ];

	union ionic_lif_identity *identity;
	struct ionic_lif_info *info;
	dma_addr_t info_pa;
	u32 info_sz;
	struct ionic_qtype_info qtype_info[IONIC_QTYPE_MAX];

	u16 rss_types;
	u8 rss_hash_key[IONIC_RSS_HASH_KEY_SIZE];
	u8 *rss_ind_tbl;
	dma_addr_t rss_ind_tbl_pa;
	u32 rss_ind_tbl_sz;

	struct ionic_rx_filters rx_filters;
	u32 rx_coalesce_usecs;		/* what the user asked for */
	u32 rx_coalesce_hw;		/* what the hw is using */
	u32 tx_coalesce_usecs;		/* what the user asked for */
	u32 tx_coalesce_hw;		/* what the hw is using */
	unsigned int dbid_count;

	struct ionic_phc *phc;

	struct dentry *dentry;
};

struct ionic_phc {
	spinlock_t lock; /* lock for cc and tc */
	struct cyclecounter cc;
	struct timecounter tc;

	struct mutex config_lock; /* lock for ts_config */
	struct hwtstamp_config ts_config;
	u64 ts_config_rx_filt;
	u32 ts_config_tx_mode;

	u32 init_cc_mult;
	long aux_work_delay;

	struct ptp_clock_info ptp_info;
	struct ptp_clock *ptp;
	struct ionic_lif *lif;
};

struct ionic_queue_params {
	unsigned int nxqs;
	unsigned int ntxq_descs;
	unsigned int nrxq_descs;
	u64 rxq_features;
	bool intr_split;
	bool cmb_tx;
	bool cmb_rx;
};

static inline void ionic_init_queue_params(struct ionic_lif *lif,
					   struct ionic_queue_params *qparam)
{
	qparam->nxqs = lif->nxqs;
	qparam->ntxq_descs = lif->ntxq_descs;
	qparam->nrxq_descs = lif->nrxq_descs;
	qparam->rxq_features = lif->rxq_features;
	qparam->intr_split = test_bit(IONIC_LIF_F_SPLIT_INTR, lif->state);
	qparam->cmb_tx = test_bit(IONIC_LIF_F_CMB_TX_RINGS, lif->state);
	qparam->cmb_rx = test_bit(IONIC_LIF_F_CMB_RX_RINGS, lif->state);
}

static inline void ionic_set_queue_params(struct ionic_lif *lif,
					  struct ionic_queue_params *qparam)
{
	lif->nxqs = qparam->nxqs;
	lif->ntxq_descs = qparam->ntxq_descs;
	lif->nrxq_descs = qparam->nrxq_descs;
	lif->rxq_features = qparam->rxq_features;

	if (qparam->intr_split)
		set_bit(IONIC_LIF_F_SPLIT_INTR, lif->state);
	else
		clear_bit(IONIC_LIF_F_SPLIT_INTR, lif->state);

	if (qparam->cmb_tx)
		set_bit(IONIC_LIF_F_CMB_TX_RINGS, lif->state);
	else
		clear_bit(IONIC_LIF_F_CMB_TX_RINGS, lif->state);

	if (qparam->cmb_rx)
		set_bit(IONIC_LIF_F_CMB_RX_RINGS, lif->state);
	else
		clear_bit(IONIC_LIF_F_CMB_RX_RINGS, lif->state);
}

static inline u32 ionic_coal_usec_to_hw(struct ionic *ionic, u32 usecs)
{
	u32 mult = le32_to_cpu(ionic->ident.dev.intr_coal_mult);
	u32 div = le32_to_cpu(ionic->ident.dev.intr_coal_div);

	/* Div-by-zero should never be an issue, but check anyway */
	if (!div || !mult)
		return 0;

	/* Round up in case usecs is close to the next hw unit */
	usecs += (div / mult) >> 1;

	/* Convert from usecs to device units */
	return (usecs * mult) / div;
}

void ionic_link_status_check_request(struct ionic_lif *lif, bool can_sleep);
void ionic_get_stats64(struct net_device *netdev,
		       struct rtnl_link_stats64 *ns);
void ionic_lif_deferred_enqueue(struct ionic_deferred *def,
				struct ionic_deferred_work *work);
int ionic_lif_alloc(struct ionic *ionic);
int ionic_lif_init(struct ionic_lif *lif);
void ionic_lif_free(struct ionic_lif *lif);
void ionic_lif_deinit(struct ionic_lif *lif);

int ionic_lif_addr_add(struct ionic_lif *lif, const u8 *addr);
int ionic_lif_addr_del(struct ionic_lif *lif, const u8 *addr);

int ionic_lif_register(struct ionic_lif *lif);
void ionic_lif_unregister(struct ionic_lif *lif);
int ionic_lif_identify(struct ionic *ionic, u8 lif_type,
		       union ionic_lif_identity *lif_ident);
int ionic_lif_size(struct ionic *ionic);

#if IS_ENABLED(CONFIG_PTP_1588_CLOCK)
void ionic_lif_hwstamp_replay(struct ionic_lif *lif);
void ionic_lif_hwstamp_recreate_queues(struct ionic_lif *lif);
int ionic_lif_hwstamp_set(struct ionic_lif *lif, struct ifreq *ifr);
int ionic_lif_hwstamp_get(struct ionic_lif *lif, struct ifreq *ifr);
ktime_t ionic_lif_phc_ktime(struct ionic_lif *lif, u64 counter);
void ionic_lif_register_phc(struct ionic_lif *lif);
void ionic_lif_unregister_phc(struct ionic_lif *lif);
void ionic_lif_alloc_phc(struct ionic_lif *lif);
void ionic_lif_free_phc(struct ionic_lif *lif);
#else
static inline void ionic_lif_hwstamp_replay(struct ionic_lif *lif) {}
static inline void ionic_lif_hwstamp_recreate_queues(struct ionic_lif *lif) {}

static inline int ionic_lif_hwstamp_set(struct ionic_lif *lif, struct ifreq *ifr)
{
	return -EOPNOTSUPP;
}

static inline int ionic_lif_hwstamp_get(struct ionic_lif *lif, struct ifreq *ifr)
{
	return -EOPNOTSUPP;
}

static inline ktime_t ionic_lif_phc_ktime(struct ionic_lif *lif, u64 counter)
{
	return ns_to_ktime(0);
}

static inline void ionic_lif_register_phc(struct ionic_lif *lif) {}
static inline void ionic_lif_unregister_phc(struct ionic_lif *lif) {}
static inline void ionic_lif_alloc_phc(struct ionic_lif *lif) {}
static inline void ionic_lif_free_phc(struct ionic_lif *lif) {}
#endif

int ionic_lif_create_hwstamp_txq(struct ionic_lif *lif);
int ionic_lif_create_hwstamp_rxq(struct ionic_lif *lif);
int ionic_lif_config_hwstamp_rxq_all(struct ionic_lif *lif, bool rx_all);
int ionic_lif_set_hwstamp_txmode(struct ionic_lif *lif, u16 txstamp_mode);
int ionic_lif_set_hwstamp_rxfilt(struct ionic_lif *lif, u64 pkt_class);

int ionic_lif_rss_config(struct ionic_lif *lif, u16 types,
			 const u8 *key, const u32 *indir);
void ionic_lif_rx_mode(struct ionic_lif *lif);
int ionic_reconfigure_queues(struct ionic_lif *lif,
			     struct ionic_queue_params *qparam);
#endif /* _IONIC_LIF_H_ */<|MERGE_RESOLUTION|>--- conflicted
+++ resolved
@@ -59,10 +59,7 @@
 #define IONIC_QCQ_F_TX_STATS		BIT(3)
 #define IONIC_QCQ_F_RX_STATS		BIT(4)
 #define IONIC_QCQ_F_NOTIFYQ		BIT(5)
-<<<<<<< HEAD
-=======
 #define IONIC_QCQ_F_CMB_RINGS		BIT(6)
->>>>>>> eb3cdb58
 
 struct ionic_qcq {
 	void *q_base;
