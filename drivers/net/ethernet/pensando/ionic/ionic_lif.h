--- conflicted
+++ resolved
@@ -329,11 +329,7 @@
 
 static inline bool ionic_txq_hwstamp_enabled(struct ionic_queue *q)
 {
-<<<<<<< HEAD
-	return unlikely(q->features & IONIC_TXQ_F_HWSTAMP);
-=======
 	return q->features & IONIC_TXQ_F_HWSTAMP;
->>>>>>> 2d5404ca
 }
 
 void ionic_link_status_check_request(struct ionic_lif *lif, bool can_sleep);
