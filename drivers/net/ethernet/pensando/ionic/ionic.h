/* SPDX-License-Identifier: GPL-2.0 */
/* Copyright(c) 2017 - 2019 Pensando Systems, Inc */

#ifndef _IONIC_H_
#define _IONIC_H_

struct ionic_lif;

#include "ionic_if.h"
#include "ionic_dev.h"
#include "ionic_devlink.h"

#define IONIC_DRV_NAME		"ionic"
#define IONIC_DRV_DESCRIPTION	"Pensando Ethernet NIC Driver"

#define PCI_VENDOR_ID_PENSANDO			0x1dd8

#define PCI_DEVICE_ID_PENSANDO_IONIC_ETH_PF	0x1002
#define PCI_DEVICE_ID_PENSANDO_IONIC_ETH_VF	0x1003

#define IONIC_ASIC_TYPE_ELBA	2

#define DEVCMD_TIMEOUT			5
#define IONIC_ADMINQ_TIME_SLICE		msecs_to_jiffies(100)

#define IONIC_PHC_UPDATE_NS	10000000000	    /* 10s in nanoseconds */
#define NORMAL_PPB		1000000000	    /* one billion parts per billion */
#define SCALED_PPM		(1000000ull << 16)  /* 2^16 million parts per 2^16 million */

struct ionic_vf {
	u16	 index;
	u8	 macaddr[6];
	__le32	 maxrate;
	__le16	 vlanid;
	u8	 spoofchk;
	u8	 trusted;
	u8	 linkstate;
	dma_addr_t       stats_pa;
	struct ionic_lif_stats stats;
};

struct ionic {
	struct pci_dev *pdev;
	struct device *dev;
	struct devlink_port dl_port;
	struct ionic_dev idev;
	struct mutex dev_cmd_lock;	/* lock for dev_cmd operations */
	struct dentry *dentry;
	struct ionic_dev_bar bars[IONIC_BARS_MAX];
	unsigned int num_bars;
	struct ionic_identity ident;
	struct workqueue_struct *wq;
	struct ionic_lif *lif;
	unsigned int nnqs_per_lif;
	unsigned int neqs_per_lif;
	unsigned int ntxqs_per_lif;
	unsigned int nrxqs_per_lif;
	unsigned int nintrs;
	DECLARE_BITMAP(intrs, IONIC_INTR_CTRL_REGS_MAX);
	cpumask_var_t *affinity_masks;
	struct delayed_work doorbell_check_dwork;
	struct work_struct nb_work;
	struct notifier_block nb;
	struct rw_semaphore vf_op_lock;	/* lock for VF operations */
	struct ionic_vf *vfs;
	int num_vfs;
	struct timer_list watchdog_timer;
	int watchdog_period;
};

struct ionic_admin_ctx {
	struct completion work;
	union ionic_adminq_cmd cmd;
	union ionic_adminq_comp comp;
};

int ionic_adminq_post(struct ionic_lif *lif, struct ionic_admin_ctx *ctx);
int ionic_adminq_wait(struct ionic_lif *lif, struct ionic_admin_ctx *ctx,
		      const int err, const bool do_msg);
int ionic_adminq_post_wait(struct ionic_lif *lif, struct ionic_admin_ctx *ctx);
int ionic_adminq_post_wait_nomsg(struct ionic_lif *lif, struct ionic_admin_ctx *ctx);
void ionic_adminq_netdev_err_print(struct ionic_lif *lif, u8 opcode,
				   u8 status, int err);
bool ionic_notifyq_service(struct ionic_cq *cq);
bool ionic_adminq_service(struct ionic_cq *cq);

int ionic_dev_cmd_wait(struct ionic *ionic, unsigned long max_wait);
int ionic_dev_cmd_wait_nomsg(struct ionic *ionic, unsigned long max_wait);
void ionic_dev_cmd_dev_err_print(struct ionic *ionic, u8 opcode, u8 status,
				 int err);
int ionic_setup(struct ionic *ionic);

int ionic_identify(struct ionic *ionic);
int ionic_init(struct ionic *ionic);
int ionic_reset(struct ionic *ionic);

int ionic_port_identify(struct ionic *ionic);
int ionic_port_init(struct ionic *ionic);
int ionic_port_reset(struct ionic *ionic);

<<<<<<< HEAD
=======
bool ionic_doorbell_wa(struct ionic *ionic);

>>>>>>> 2d5404ca
#endif /* _IONIC_H_ */<|MERGE_RESOLUTION|>--- conflicted
+++ resolved
@@ -98,9 +98,6 @@
 int ionic_port_init(struct ionic *ionic);
 int ionic_port_reset(struct ionic *ionic);
 
-<<<<<<< HEAD
-=======
 bool ionic_doorbell_wa(struct ionic *ionic);
 
->>>>>>> 2d5404ca
 #endif /* _IONIC_H_ */