--- conflicted
+++ resolved
@@ -20,8 +20,6 @@
 				  ionic_desc_cb cb_func, void *cb_arg)
 {
 	ionic_q_post(q, ring_dbell, cb_func, cb_arg);
-<<<<<<< HEAD
-=======
 }
 
 bool ionic_txq_poke_doorbell(struct ionic_queue *q)
@@ -54,7 +52,6 @@
 	HARD_TX_UNLOCK(netdev, netdev_txq);
 
 	return true;
->>>>>>> eb3cdb58
 }
 
 bool ionic_rxq_poke_doorbell(struct ionic_queue *q)
@@ -86,14 +83,11 @@
 	return true;
 }
 
-<<<<<<< HEAD
-=======
 static inline struct netdev_queue *q_to_ndq(struct ionic_queue *q)
 {
 	return netdev_get_tx_queue(q->lif->netdev, q->index);
 }
 
->>>>>>> eb3cdb58
 static int ionic_rx_page_alloc(struct ionic_queue *q,
 			       struct ionic_buf_info *buf_info)
 {
@@ -594,12 +588,9 @@
 				   work_done, flags);
 	}
 
-<<<<<<< HEAD
-=======
 	if (!work_done && ionic_txq_poke_doorbell(&qcq->q))
 		mod_timer(&qcq->napi_deadline, jiffies + IONIC_NAPI_DEADLINE);
 
->>>>>>> eb3cdb58
 	return work_done;
 }
 
@@ -633,12 +624,9 @@
 				   work_done, flags);
 	}
 
-<<<<<<< HEAD
-=======
 	if (!work_done && ionic_rxq_poke_doorbell(&qcq->q))
 		mod_timer(&qcq->napi_deadline, jiffies + IONIC_NAPI_DEADLINE);
 
->>>>>>> eb3cdb58
 	return work_done;
 }
 
@@ -681,8 +669,6 @@
 				   tx_work_done + rx_work_done, flags);
 	}
 
-<<<<<<< HEAD
-=======
 	if (!rx_work_done && ionic_rxq_poke_doorbell(&rxqcq->q))
 		resched = true;
 	if (!tx_work_done && ionic_txq_poke_doorbell(&txqcq->q))
@@ -690,7 +676,6 @@
 	if (resched)
 		mod_timer(&rxqcq->napi_deadline, jiffies + IONIC_NAPI_DEADLINE);
 
->>>>>>> eb3cdb58
 	return rx_work_done;
 }
 
@@ -1201,11 +1186,8 @@
 	desc->csum_start = 0;
 	desc->csum_offset = 0;
 
-<<<<<<< HEAD
-=======
 	ionic_write_cmb_desc(q, desc_info->cmb_desc, desc);
 
->>>>>>> eb3cdb58
 	stats->csum_none++;
 }
 
