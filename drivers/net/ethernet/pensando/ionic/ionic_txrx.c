// SPDX-License-Identifier: GPL-2.0
/* Copyright(c) 2017 - 2019 Pensando Systems, Inc */

#include <linux/ip.h>
#include <linux/ipv6.h>
#include <linux/if_vlan.h>
#include <net/ip6_checksum.h>
#include <net/netdev_queues.h>
#include <net/page_pool/helpers.h>

#include "ionic.h"
#include "ionic_lif.h"
#include "ionic_txrx.h"

static dma_addr_t ionic_tx_map_single(struct ionic_queue *q,
				      void *data, size_t len);

static dma_addr_t ionic_tx_map_frag(struct ionic_queue *q,
				    const skb_frag_t *frag,
				    size_t offset, size_t len);

static void ionic_tx_desc_unmap_bufs(struct ionic_queue *q,
				     struct ionic_tx_desc_info *desc_info);

static void ionic_tx_clean(struct ionic_queue *q,
			   struct ionic_tx_desc_info *desc_info,
			   struct ionic_txq_comp *comp,
			   bool in_napi);

static inline void ionic_txq_post(struct ionic_queue *q, bool ring_dbell)
{
	ionic_q_post(q, ring_dbell);
}

static inline void ionic_rxq_post(struct ionic_queue *q, bool ring_dbell)
{
	ionic_q_post(q, ring_dbell);
}

bool ionic_txq_poke_doorbell(struct ionic_queue *q)
{
	struct netdev_queue *netdev_txq;
	unsigned long now, then, dif;
	struct net_device *netdev;

	netdev = q->lif->netdev;
	netdev_txq = netdev_get_tx_queue(netdev, q->index);

	HARD_TX_LOCK(netdev, netdev_txq, smp_processor_id());

	if (q->tail_idx == q->head_idx) {
		HARD_TX_UNLOCK(netdev, netdev_txq);
		return false;
	}

	now = READ_ONCE(jiffies);
	then = q->dbell_jiffies;
	dif = now - then;

	if (dif > q->dbell_deadline) {
		ionic_dbell_ring(q->lif->kern_dbpage, q->hw_type,
				 q->dbval | q->head_idx);

		q->dbell_jiffies = now;
	}

	HARD_TX_UNLOCK(netdev, netdev_txq);

	return true;
}

bool ionic_rxq_poke_doorbell(struct ionic_queue *q)
{
	unsigned long now, then, dif;

	/* no lock, called from rx napi or txrx napi, nothing else can fill */

	if (q->tail_idx == q->head_idx)
		return false;

	now = READ_ONCE(jiffies);
	then = q->dbell_jiffies;
	dif = now - then;

	if (dif > q->dbell_deadline) {
		ionic_dbell_ring(q->lif->kern_dbpage, q->hw_type,
				 q->dbval | q->head_idx);

		q->dbell_jiffies = now;

		dif = 2 * q->dbell_deadline;
		if (dif > IONIC_RX_MAX_DOORBELL_DEADLINE)
			dif = IONIC_RX_MAX_DOORBELL_DEADLINE;

		q->dbell_deadline = dif;
	}

	return true;
}

static inline struct ionic_txq_sg_elem *ionic_tx_sg_elems(struct ionic_queue *q)
{
	if (likely(q->sg_desc_size == sizeof(struct ionic_txq_sg_desc_v1)))
		return q->txq_sgl_v1[q->head_idx].elems;
	else
		return q->txq_sgl[q->head_idx].elems;
}

static inline struct netdev_queue *q_to_ndq(struct net_device *netdev,
					    struct ionic_queue *q)
{
	return netdev_get_tx_queue(netdev, q->index);
}

static void *ionic_rx_buf_va(struct ionic_buf_info *buf_info)
{
	return page_address(buf_info->page) + buf_info->page_offset;
}

static dma_addr_t ionic_rx_buf_pa(struct ionic_buf_info *buf_info)
{
	return page_pool_get_dma_addr(buf_info->page) + buf_info->page_offset;
}

static void __ionic_rx_put_buf(struct ionic_queue *q,
			       struct ionic_buf_info *buf_info,
			       bool recycle_direct)
{
	if (!buf_info->page)
		return;

	page_pool_put_full_page(q->page_pool, buf_info->page, recycle_direct);
	buf_info->page = NULL;
	buf_info->len = 0;
	buf_info->page_offset = 0;
}


static void ionic_rx_put_buf(struct ionic_queue *q,
			     struct ionic_buf_info *buf_info)
{
	__ionic_rx_put_buf(q, buf_info, false);
}

static void ionic_rx_put_buf_direct(struct ionic_queue *q,
				    struct ionic_buf_info *buf_info)
{
	__ionic_rx_put_buf(q, buf_info, true);
}

static void ionic_rx_add_skb_frag(struct ionic_queue *q,
				  struct sk_buff *skb,
				  struct ionic_buf_info *buf_info,
				  u32 headroom, u32 len,
				  bool synced)
{
	if (!synced)
		page_pool_dma_sync_for_cpu(q->page_pool,
					   buf_info->page,
					   buf_info->page_offset + headroom,
					   len);

	skb_add_rx_frag(skb, skb_shinfo(skb)->nr_frags,
			buf_info->page, buf_info->page_offset + headroom,
			len, buf_info->len);

	/* napi_gro_frags() will release/recycle the
	 * page_pool buffers from the frags list
	 */
	buf_info->page = NULL;
	buf_info->len = 0;
	buf_info->page_offset = 0;
}

static struct sk_buff *ionic_rx_build_skb(struct ionic_queue *q,
					  struct ionic_rx_desc_info *desc_info,
					  unsigned int headroom,
					  unsigned int len,
					  unsigned int num_sg_elems,
					  bool synced)
{
	struct ionic_buf_info *buf_info;
	struct sk_buff *skb;
	unsigned int i;
	u16 frag_len;

	buf_info = &desc_info->bufs[0];
	prefetchw(buf_info->page);

	skb = napi_get_frags(&q_to_qcq(q)->napi);
	if (unlikely(!skb)) {
		net_warn_ratelimited("%s: SKB alloc failed on %s!\n",
				     dev_name(q->dev), q->name);
		q_to_rx_stats(q)->alloc_err++;
		return NULL;
	}
	skb_mark_for_recycle(skb);

<<<<<<< HEAD
	i = comp->num_sg_elems + 1;
	do {
		if (unlikely(!buf_info->page)) {
			dev_kfree_skb(skb);
			return NULL;
		}

		frag_len = min_t(u16, len, min_t(u32, IONIC_MAX_BUF_LEN,
						 IONIC_PAGE_SIZE - buf_info->page_offset));
		len -= frag_len;

		dma_sync_single_for_cpu(dev,
					buf_info->dma_addr + buf_info->page_offset,
					frag_len, DMA_FROM_DEVICE);

		skb_add_rx_frag(skb, skb_shinfo(skb)->nr_frags,
				buf_info->page, buf_info->page_offset, frag_len,
				IONIC_PAGE_SIZE);

		if (!ionic_rx_buf_recycle(q, buf_info, frag_len)) {
			dma_unmap_page(dev, buf_info->dma_addr,
				       IONIC_PAGE_SIZE, DMA_FROM_DEVICE);
			buf_info->page = NULL;
		}
=======
	if (headroom)
		frag_len = min_t(u16, len,
				 IONIC_XDP_MAX_LINEAR_MTU + VLAN_ETH_HLEN);
	else
		frag_len = min_t(u16, len, IONIC_PAGE_SIZE);
>>>>>>> 2d5404ca

	if (unlikely(!buf_info->page))
		goto err_bad_buf_page;
	ionic_rx_add_skb_frag(q, skb, buf_info, headroom, frag_len, synced);
	len -= frag_len;
	buf_info++;

	for (i = 0; i < num_sg_elems; i++, buf_info++) {
		if (unlikely(!buf_info->page))
			goto err_bad_buf_page;
		frag_len = min_t(u16, len, buf_info->len);
		ionic_rx_add_skb_frag(q, skb, buf_info, 0, frag_len, synced);
		len -= frag_len;
	}

	return skb;

err_bad_buf_page:
	dev_kfree_skb(skb);
	return NULL;
}

static struct sk_buff *ionic_rx_copybreak(struct net_device *netdev,
					  struct ionic_queue *q,
					  struct ionic_rx_desc_info *desc_info,
					  unsigned int headroom,
					  unsigned int len,
					  unsigned int num_sg_elems,
					  bool synced)
{
	struct ionic_buf_info *buf_info;
	struct device *dev = q->dev;
	struct sk_buff *skb;
	int i;

	buf_info = &desc_info->bufs[0];

	skb = napi_alloc_skb(&q_to_qcq(q)->napi, len);
	if (unlikely(!skb)) {
		net_warn_ratelimited("%s: SKB alloc failed on %s!\n",
				     dev_name(dev), q->name);
		q_to_rx_stats(q)->alloc_err++;
		return NULL;
	}
	skb_mark_for_recycle(skb);

	if (!synced)
		page_pool_dma_sync_for_cpu(q->page_pool,
					   buf_info->page,
					   buf_info->page_offset + headroom,
					   len);

	skb_copy_to_linear_data(skb, ionic_rx_buf_va(buf_info) + headroom, len);

	skb_put(skb, len);
	skb->protocol = eth_type_trans(skb, netdev);

	/* recycle the Rx buffer now that we're done with it */
	ionic_rx_put_buf_direct(q, buf_info);
	buf_info++;
	for (i = 0; i < num_sg_elems; i++, buf_info++)
		ionic_rx_put_buf_direct(q, buf_info);

	return skb;
}

static void ionic_xdp_tx_desc_clean(struct ionic_queue *q,
				    struct ionic_tx_desc_info *desc_info,
				    bool in_napi)
{
	struct xdp_frame_bulk bq;

	if (!desc_info->nbufs)
		return;

	xdp_frame_bulk_init(&bq);
	rcu_read_lock(); /* need for xdp_return_frame_bulk */

	if (desc_info->act == XDP_TX) {
		if (likely(in_napi))
			xdp_return_frame_rx_napi(desc_info->xdpf);
		else
			xdp_return_frame(desc_info->xdpf);
	} else if (desc_info->act == XDP_REDIRECT) {
		ionic_tx_desc_unmap_bufs(q, desc_info);
		xdp_return_frame_bulk(desc_info->xdpf, &bq);
	}

	xdp_flush_frame_bulk(&bq);
	rcu_read_unlock();

	desc_info->nbufs = 0;
	desc_info->xdpf = NULL;
	desc_info->act = 0;
}

static int ionic_xdp_post_frame(struct ionic_queue *q, struct xdp_frame *frame,
				enum xdp_action act, struct page *page, int off,
				bool ring_doorbell)
{
	struct ionic_tx_desc_info *desc_info;
	struct ionic_buf_info *buf_info;
	struct ionic_tx_stats *stats;
	struct ionic_txq_desc *desc;
	size_t len = frame->len;
	dma_addr_t dma_addr;
	u64 cmd;

	desc_info = &q->tx_info[q->head_idx];
	desc = &q->txq[q->head_idx];
	buf_info = desc_info->bufs;
	stats = q_to_tx_stats(q);

	if (act == XDP_TX) {
		dma_addr = page_pool_get_dma_addr(page) +
			   off + XDP_PACKET_HEADROOM;
		dma_sync_single_for_device(q->dev, dma_addr,
					   len, DMA_TO_DEVICE);
	} else /* XDP_REDIRECT */ {
		dma_addr = ionic_tx_map_single(q, frame->data, len);
		if (!dma_addr)
			return -EIO;
	}

	buf_info->dma_addr = dma_addr;
	buf_info->len = len;
	buf_info->page = page;
	buf_info->page_offset = off;

	desc_info->nbufs = 1;
	desc_info->xdpf = frame;
	desc_info->act = act;

	if (xdp_frame_has_frags(frame)) {
		struct ionic_txq_sg_elem *elem;
		struct skb_shared_info *sinfo;
		struct ionic_buf_info *bi;
		skb_frag_t *frag;
		int i;

		bi = &buf_info[1];
		sinfo = xdp_get_shared_info_from_frame(frame);
		frag = sinfo->frags;
		elem = ionic_tx_sg_elems(q);
		for (i = 0; i < sinfo->nr_frags; i++, frag++, bi++) {
			if (act == XDP_TX) {
				struct page *pg = skb_frag_page(frag);

				dma_addr = page_pool_get_dma_addr(pg) +
					   skb_frag_off(frag);
				dma_sync_single_for_device(q->dev, dma_addr,
							   skb_frag_size(frag),
							   DMA_TO_DEVICE);
			} else {
				dma_addr = ionic_tx_map_frag(q, frag, 0,
							     skb_frag_size(frag));
				if (dma_mapping_error(q->dev, dma_addr)) {
					ionic_tx_desc_unmap_bufs(q, desc_info);
					return -EIO;
				}
			}
			bi->dma_addr = dma_addr;
			bi->len = skb_frag_size(frag);
			bi->page = skb_frag_page(frag);

			elem->addr = cpu_to_le64(bi->dma_addr);
			elem->len = cpu_to_le16(bi->len);
			elem++;

			desc_info->nbufs++;
		}
	}

	cmd = encode_txq_desc_cmd(IONIC_TXQ_DESC_OPCODE_CSUM_NONE,
				  0, (desc_info->nbufs - 1), buf_info->dma_addr);
	desc->cmd = cpu_to_le64(cmd);
	desc->len = cpu_to_le16(len);
	desc->csum_start = 0;
	desc->csum_offset = 0;

	stats->xdp_frames++;
	stats->pkts++;
	stats->bytes += len;

	ionic_txq_post(q, ring_doorbell);

	return 0;
}

int ionic_xdp_xmit(struct net_device *netdev, int n,
		   struct xdp_frame **xdp_frames, u32 flags)
{
	struct ionic_lif *lif = netdev_priv(netdev);
	struct ionic_queue *txq;
	struct netdev_queue *nq;
	int nxmit;
	int space;
	int cpu;
	int qi;

	if (unlikely(!test_bit(IONIC_LIF_F_UP, lif->state)))
		return -ENETDOWN;

	if (unlikely(flags & ~XDP_XMIT_FLAGS_MASK))
		return -EINVAL;

	/* AdminQ is assumed on cpu 0, while we attempt to affinitize the
	 * TxRx queue pairs 0..n-1 on cpus 1..n.  We try to keep with that
	 * affinitization here, but of course irqbalance and friends might
	 * have juggled things anyway, so we have to check for the 0 case.
	 */
	cpu = smp_processor_id();
	qi = cpu ? (cpu - 1) % lif->nxqs : cpu;

	txq = &lif->txqcqs[qi]->q;
	nq = netdev_get_tx_queue(netdev, txq->index);
	__netif_tx_lock(nq, cpu);
	txq_trans_cond_update(nq);

	if (netif_tx_queue_stopped(nq) ||
	    !netif_txq_maybe_stop(q_to_ndq(netdev, txq),
				  ionic_q_space_avail(txq),
				  1, 1)) {
		__netif_tx_unlock(nq);
		return -EIO;
	}

	space = min_t(int, n, ionic_q_space_avail(txq));
	for (nxmit = 0; nxmit < space ; nxmit++) {
		if (ionic_xdp_post_frame(txq, xdp_frames[nxmit],
					 XDP_REDIRECT,
					 virt_to_page(xdp_frames[nxmit]->data),
					 0, false)) {
			nxmit--;
			break;
		}
	}

	if (flags & XDP_XMIT_FLUSH)
		ionic_dbell_ring(lif->kern_dbpage, txq->hw_type,
				 txq->dbval | txq->head_idx);

	netif_txq_maybe_stop(q_to_ndq(netdev, txq),
			     ionic_q_space_avail(txq),
			     4, 4);
	__netif_tx_unlock(nq);

	return nxmit;
}

static void ionic_xdp_rx_unlink_bufs(struct ionic_queue *q,
				     struct ionic_buf_info *buf_info,
				     int nbufs)
{
	int i;

	for (i = 0; i < nbufs; i++) {
		buf_info->page = NULL;
		buf_info++;
	}
}

static bool ionic_run_xdp(struct ionic_rx_stats *stats,
			  struct net_device *netdev,
			  struct bpf_prog *xdp_prog,
			  struct ionic_queue *rxq,
			  struct ionic_buf_info *buf_info,
			  int len)
{
	u32 xdp_action = XDP_ABORTED;
	struct xdp_buff xdp_buf;
	struct ionic_queue *txq;
	struct netdev_queue *nq;
	struct xdp_frame *xdpf;
	int remain_len;
	int nbufs = 1;
	int frag_len;
	int err = 0;

	xdp_init_buff(&xdp_buf, IONIC_PAGE_SIZE, rxq->xdp_rxq_info);
	frag_len = min_t(u16, len, IONIC_XDP_MAX_LINEAR_MTU + VLAN_ETH_HLEN);
	xdp_prepare_buff(&xdp_buf, ionic_rx_buf_va(buf_info),
			 XDP_PACKET_HEADROOM, frag_len, false);
	page_pool_dma_sync_for_cpu(rxq->page_pool, buf_info->page,
				   buf_info->page_offset + XDP_PACKET_HEADROOM,
				   frag_len);
	prefetchw(&xdp_buf.data_hard_start);

	/*  We limit MTU size to one buffer if !xdp_has_frags, so
	 *  if the recv len is bigger than one buffer
	 *     then we know we have frag info to gather
	 */
	remain_len = len - frag_len;
	if (remain_len) {
		struct skb_shared_info *sinfo;
		struct ionic_buf_info *bi;
		skb_frag_t *frag;

		bi = buf_info;
		sinfo = xdp_get_shared_info_from_buff(&xdp_buf);
		sinfo->nr_frags = 0;
		sinfo->xdp_frags_size = 0;
		xdp_buff_set_frags_flag(&xdp_buf);

		do {
			if (unlikely(sinfo->nr_frags >= MAX_SKB_FRAGS)) {
				err = -ENOSPC;
				break;
			}

			frag = &sinfo->frags[sinfo->nr_frags];
			sinfo->nr_frags++;
			bi++;
			frag_len = min_t(u16, remain_len, bi->len);
			page_pool_dma_sync_for_cpu(rxq->page_pool, bi->page,
						   buf_info->page_offset,
						   frag_len);
			skb_frag_fill_page_desc(frag, bi->page, 0, frag_len);
			sinfo->xdp_frags_size += frag_len;
			remain_len -= frag_len;

			if (page_is_pfmemalloc(bi->page))
				xdp_buff_set_frag_pfmemalloc(&xdp_buf);
		} while (remain_len > 0);
		nbufs += sinfo->nr_frags;
	}

	xdp_action = bpf_prog_run_xdp(xdp_prog, &xdp_buf);

	switch (xdp_action) {
	case XDP_PASS:
		stats->xdp_pass++;
		return false;  /* false = we didn't consume the packet */

	case XDP_DROP:
		ionic_rx_put_buf_direct(rxq, buf_info);
		stats->xdp_drop++;
		break;

	case XDP_TX:
		xdpf = xdp_convert_buff_to_frame(&xdp_buf);
		if (!xdpf) {
			err = -ENOSPC;
			break;
		}

		txq = rxq->partner;
		nq = netdev_get_tx_queue(netdev, txq->index);
		__netif_tx_lock(nq, smp_processor_id());
		txq_trans_cond_update(nq);

		if (netif_tx_queue_stopped(nq) ||
		    !netif_txq_maybe_stop(q_to_ndq(netdev, txq),
					  ionic_q_space_avail(txq),
					  1, 1)) {
			__netif_tx_unlock(nq);
			err = -EIO;
			break;
		}

		err = ionic_xdp_post_frame(txq, xdpf, XDP_TX,
					   buf_info->page,
					   buf_info->page_offset,
					   true);
		__netif_tx_unlock(nq);
		if (unlikely(err)) {
			netdev_dbg(netdev, "tx ionic_xdp_post_frame err %d\n", err);
			break;
		}
		ionic_xdp_rx_unlink_bufs(rxq, buf_info, nbufs);
		stats->xdp_tx++;
		break;

	case XDP_REDIRECT:
		err = xdp_do_redirect(netdev, &xdp_buf, xdp_prog);
		if (unlikely(err)) {
			netdev_dbg(netdev, "xdp_do_redirect err %d\n", err);
			break;
		}
		ionic_xdp_rx_unlink_bufs(rxq, buf_info, nbufs);
		rxq->xdp_flush = true;
		stats->xdp_redirect++;
		break;

	case XDP_ABORTED:
	default:
		err = -EIO;
		break;
	}

	if (err) {
		ionic_rx_put_buf_direct(rxq, buf_info);
		trace_xdp_exception(netdev, xdp_prog, xdp_action);
		stats->xdp_aborted++;
	}

	return true;
}

static void ionic_rx_clean(struct ionic_queue *q,
			   struct ionic_rx_desc_info *desc_info,
			   struct ionic_rxq_comp *comp,
			   struct bpf_prog *xdp_prog)
{
	struct net_device *netdev = q->lif->netdev;
	struct ionic_qcq *qcq = q_to_qcq(q);
	struct ionic_rx_stats *stats;
	unsigned int headroom = 0;
	struct sk_buff *skb;
	bool synced = false;
	bool use_copybreak;
	u16 len;

	stats = q_to_rx_stats(q);

	if (unlikely(comp->status)) {
		/* Most likely status==2 and the pkt received was bigger
		 * than the buffer available: comp->len will show the
		 * pkt size received that didn't fit the advertised desc.len
		 */
		dev_dbg(q->dev, "q%d drop comp->status %d comp->len %d desc->len %d\n",
			q->index, comp->status, comp->len, q->rxq[q->head_idx].len);

		stats->dropped++;
		return;
	}

	len = le16_to_cpu(comp->len);
	stats->pkts++;
	stats->bytes += len;

	if (xdp_prog) {
		if (ionic_run_xdp(stats, netdev, xdp_prog, q, desc_info->bufs, len))
			return;
		synced = true;
		headroom = XDP_PACKET_HEADROOM;
	}

	use_copybreak = len <= q->lif->rx_copybreak;
	if (use_copybreak)
		skb = ionic_rx_copybreak(netdev, q, desc_info,
					 headroom, len,
					 comp->num_sg_elems, synced);
	else
		skb = ionic_rx_build_skb(q, desc_info, headroom, len,
					 comp->num_sg_elems, synced);

	if (unlikely(!skb)) {
		stats->dropped++;
		return;
	}

	skb_record_rx_queue(skb, q->index);

	if (likely(netdev->features & NETIF_F_RXHASH)) {
		switch (comp->pkt_type_color & IONIC_RXQ_COMP_PKT_TYPE_MASK) {
		case IONIC_PKT_TYPE_IPV4:
		case IONIC_PKT_TYPE_IPV6:
			skb_set_hash(skb, le32_to_cpu(comp->rss_hash),
				     PKT_HASH_TYPE_L3);
			break;
		case IONIC_PKT_TYPE_IPV4_TCP:
		case IONIC_PKT_TYPE_IPV6_TCP:
		case IONIC_PKT_TYPE_IPV4_UDP:
		case IONIC_PKT_TYPE_IPV6_UDP:
			skb_set_hash(skb, le32_to_cpu(comp->rss_hash),
				     PKT_HASH_TYPE_L4);
			break;
		}
	}

	if (likely(netdev->features & NETIF_F_RXCSUM) &&
	    (comp->csum_flags & IONIC_RXQ_COMP_CSUM_F_CALC)) {
		skb->ip_summed = CHECKSUM_COMPLETE;
		skb->csum = (__force __wsum)le16_to_cpu(comp->csum);
		stats->csum_complete++;
	} else {
		stats->csum_none++;
	}

	if (unlikely((comp->csum_flags & IONIC_RXQ_COMP_CSUM_F_TCP_BAD) ||
		     (comp->csum_flags & IONIC_RXQ_COMP_CSUM_F_UDP_BAD) ||
		     (comp->csum_flags & IONIC_RXQ_COMP_CSUM_F_IP_BAD)))
		stats->csum_error++;

	if (likely(netdev->features & NETIF_F_HW_VLAN_CTAG_RX) &&
	    (comp->csum_flags & IONIC_RXQ_COMP_CSUM_F_VLAN)) {
		__vlan_hwaccel_put_tag(skb, htons(ETH_P_8021Q),
				       le16_to_cpu(comp->vlan_tci));
		stats->vlan_stripped++;
	}

	if (unlikely(q->features & IONIC_RXQ_F_HWSTAMP)) {
		__le64 *cq_desc_hwstamp;
		u64 hwstamp;

		cq_desc_hwstamp =
			(void *)comp +
			qcq->cq.desc_size -
			sizeof(struct ionic_rxq_comp) -
			IONIC_HWSTAMP_CQ_NEGOFFSET;

		hwstamp = le64_to_cpu(*cq_desc_hwstamp);

		if (hwstamp != IONIC_HWSTAMP_INVALID) {
			skb_hwtstamps(skb)->hwtstamp = ionic_lif_phc_ktime(q->lif, hwstamp);
			stats->hwstamp_valid++;
		} else {
			stats->hwstamp_invalid++;
		}
	}

	if (use_copybreak)
		napi_gro_receive(&qcq->napi, skb);
	else
		napi_gro_frags(&qcq->napi);
}

static bool __ionic_rx_service(struct ionic_cq *cq, struct bpf_prog *xdp_prog)
{
	struct ionic_rx_desc_info *desc_info;
	struct ionic_queue *q = cq->bound_q;
	struct ionic_rxq_comp *comp;

	comp = &((struct ionic_rxq_comp *)cq->base)[cq->tail_idx];

	if (!color_match(comp->pkt_type_color, cq->done_color))
		return false;

	/* check for empty queue */
	if (q->tail_idx == q->head_idx)
		return false;

	if (q->tail_idx != le16_to_cpu(comp->comp_index))
		return false;

	desc_info = &q->rx_info[q->tail_idx];
	q->tail_idx = (q->tail_idx + 1) & (q->num_descs - 1);

	/* clean the related q entry, only one per qc completion */
	ionic_rx_clean(q, desc_info, comp, xdp_prog);

	return true;
}

bool ionic_rx_service(struct ionic_cq *cq)
{
	return __ionic_rx_service(cq, NULL);
}

static inline void ionic_write_cmb_desc(struct ionic_queue *q,
					void *desc)
{
	/* Since Rx and Tx descriptors are the same size, we can
	 * save an instruction or two and skip the qtype check.
	 */
	if (unlikely(q_to_qcq(q)->flags & IONIC_QCQ_F_CMB_RINGS))
		memcpy_toio(&q->cmb_txq[q->head_idx], desc, sizeof(q->cmb_txq[0]));
}

void ionic_rx_fill(struct ionic_queue *q, struct bpf_prog *xdp_prog)
{
	struct net_device *netdev = q->lif->netdev;
	struct ionic_rx_desc_info *desc_info;
	struct ionic_rxq_sg_elem *sg_elem;
	struct ionic_buf_info *buf_info;
	unsigned int fill_threshold;
	struct ionic_rxq_desc *desc;
	unsigned int first_frag_len;
	unsigned int first_buf_len;
	unsigned int headroom = 0;
	unsigned int remain_len;
	unsigned int frag_len;
	unsigned int nfrags;
	unsigned int n_fill;
	unsigned int len;
	unsigned int i;
	unsigned int j;

	n_fill = ionic_q_space_avail(q);

	fill_threshold = min_t(unsigned int, IONIC_RX_FILL_THRESHOLD,
			       q->num_descs / IONIC_RX_FILL_DIV);
	if (n_fill < fill_threshold)
		return;

	len = netdev->mtu + VLAN_ETH_HLEN;

	if (xdp_prog) {
		/* Always alloc the full size buffer, but only need
		 * the actual frag_len in the descriptor
		 * XDP uses space in the first buffer, so account for
		 * head room, tail room, and ip header in the first frag size.
		 */
		headroom = XDP_PACKET_HEADROOM;
		first_buf_len = IONIC_XDP_MAX_LINEAR_MTU + VLAN_ETH_HLEN + headroom;
		first_frag_len = min_t(u16, len + headroom, first_buf_len);
	} else {
		/* Use MTU size if smaller than max buffer size */
		first_frag_len = min_t(u16, len, IONIC_PAGE_SIZE);
		first_buf_len = first_frag_len;
	}

	for (i = n_fill; i; i--) {
		/* fill main descriptor - buf[0] */
		nfrags = 0;
		remain_len = len;
		desc = &q->rxq[q->head_idx];
		desc_info = &q->rx_info[q->head_idx];
		buf_info = &desc_info->bufs[0];

		buf_info->len = first_buf_len;
		frag_len = first_frag_len - headroom;

		/* get a new buffer if we can't reuse one */
		if (!buf_info->page)
			buf_info->page = page_pool_alloc(q->page_pool,
							 &buf_info->page_offset,
							 &buf_info->len,
							 GFP_ATOMIC);
		if (unlikely(!buf_info->page)) {
			buf_info->len = 0;
			return;
		}

<<<<<<< HEAD
		/* fill main descriptor - buf[0] */
		desc->addr = cpu_to_le64(buf_info->dma_addr + buf_info->page_offset);
		frag_len = min_t(u16, len, min_t(u32, IONIC_MAX_BUF_LEN,
						 IONIC_PAGE_SIZE - buf_info->page_offset));
=======
		desc->addr = cpu_to_le64(ionic_rx_buf_pa(buf_info) + headroom);
>>>>>>> 2d5404ca
		desc->len = cpu_to_le16(frag_len);
		remain_len -= frag_len;
		buf_info++;
		nfrags++;

		/* fill sg descriptors - buf[1..n] */
		sg_elem = q->rxq_sgl[q->head_idx].elems;
		for (j = 0; remain_len > 0 && j < q->max_sg_elems; j++, sg_elem++) {
			frag_len = min_t(u16, remain_len, IONIC_PAGE_SIZE);

			/* Recycle any leftover buffers that are too small to reuse */
			if (unlikely(buf_info->page && buf_info->len < frag_len))
				ionic_rx_put_buf_direct(q, buf_info);

			/* Get new buffer if needed */
			if (!buf_info->page) {
				buf_info->len = frag_len;
				buf_info->page = page_pool_alloc(q->page_pool,
								 &buf_info->page_offset,
								 &buf_info->len,
								 GFP_ATOMIC);
				if (unlikely(!buf_info->page)) {
					buf_info->len = 0;
					return;
				}
			}

<<<<<<< HEAD
			sg_elem->addr = cpu_to_le64(buf_info->dma_addr + buf_info->page_offset);
			frag_len = min_t(u16, remain_len, min_t(u32, IONIC_MAX_BUF_LEN,
								IONIC_PAGE_SIZE -
								buf_info->page_offset));
=======
			sg_elem->addr = cpu_to_le64(ionic_rx_buf_pa(buf_info));
>>>>>>> 2d5404ca
			sg_elem->len = cpu_to_le16(frag_len);
			remain_len -= frag_len;
			buf_info++;
			nfrags++;
		}

		/* clear end sg element as a sentinel */
		if (j < q->max_sg_elems)
			memset(sg_elem, 0, sizeof(*sg_elem));

		desc->opcode = (nfrags > 1) ? IONIC_RXQ_DESC_OPCODE_SG :
					      IONIC_RXQ_DESC_OPCODE_SIMPLE;
		desc_info->nbufs = nfrags;

		ionic_write_cmb_desc(q, desc);

		ionic_rxq_post(q, false);
	}

	ionic_dbell_ring(q->lif->kern_dbpage, q->hw_type,
			 q->dbval | q->head_idx);

	q->dbell_deadline = IONIC_RX_MIN_DOORBELL_DEADLINE;
	q->dbell_jiffies = jiffies;
}

void ionic_rx_empty(struct ionic_queue *q)
{
	struct ionic_rx_desc_info *desc_info;
	unsigned int i, j;

	for (i = 0; i < q->num_descs; i++) {
		desc_info = &q->rx_info[i];
		for (j = 0; j < ARRAY_SIZE(desc_info->bufs); j++)
			ionic_rx_put_buf(q, &desc_info->bufs[j]);
		desc_info->nbufs = 0;
	}

	q->head_idx = 0;
	q->tail_idx = 0;
}

static void ionic_dim_update(struct ionic_qcq *qcq, int napi_mode)
{
	struct dim_sample dim_sample;
	struct ionic_lif *lif;
	unsigned int qi;
	u64 pkts, bytes;

	if (!qcq->intr.dim_coal_hw)
		return;

	lif = qcq->q.lif;
	qi = qcq->cq.bound_q->index;

	switch (napi_mode) {
	case IONIC_LIF_F_TX_DIM_INTR:
		pkts = lif->txqstats[qi].pkts;
		bytes = lif->txqstats[qi].bytes;
		break;
	case IONIC_LIF_F_RX_DIM_INTR:
		pkts = lif->rxqstats[qi].pkts;
		bytes = lif->rxqstats[qi].bytes;
		break;
	default:
		pkts = lif->txqstats[qi].pkts + lif->rxqstats[qi].pkts;
		bytes = lif->txqstats[qi].bytes + lif->rxqstats[qi].bytes;
		break;
	}

	dim_update_sample(qcq->cq.bound_intr->rearm_count,
			  pkts, bytes, &dim_sample);

	net_dim(&qcq->dim, dim_sample);
}

int ionic_tx_napi(struct napi_struct *napi, int budget)
{
	struct ionic_qcq *qcq = napi_to_qcq(napi);
	struct ionic_cq *cq = napi_to_cq(napi);
	u32 work_done = 0;
	u32 flags = 0;

	work_done = ionic_tx_cq_service(cq, budget, !!budget);

	if (unlikely(!budget))
		return budget;

	if (unlikely(!budget))
		return budget;

	if (work_done < budget && napi_complete_done(napi, work_done)) {
		ionic_dim_update(qcq, IONIC_LIF_F_TX_DIM_INTR);
		flags |= IONIC_INTR_CRED_UNMASK;
		cq->bound_intr->rearm_count++;
	}

	if (work_done || flags) {
		flags |= IONIC_INTR_CRED_RESET_COALESCE;
		ionic_intr_credits(cq->idev->intr_ctrl,
				   cq->bound_intr->index,
				   work_done, flags);
	}

	if (!work_done && cq->bound_q->lif->doorbell_wa)
		ionic_txq_poke_doorbell(&qcq->q);

	return work_done;
}

static void ionic_xdp_do_flush(struct ionic_cq *cq)
{
	if (cq->bound_q->xdp_flush) {
		xdp_do_flush();
		cq->bound_q->xdp_flush = false;
	}
}

static unsigned int ionic_rx_cq_service(struct ionic_cq *cq,
					unsigned int work_to_do)
{
	struct ionic_queue *q = cq->bound_q;
	unsigned int work_done = 0;
	struct bpf_prog *xdp_prog;

	if (work_to_do == 0)
		return 0;

	xdp_prog = READ_ONCE(q->xdp_prog);
	while (__ionic_rx_service(cq, xdp_prog)) {
		if (cq->tail_idx == cq->num_descs - 1)
			cq->done_color = !cq->done_color;

		cq->tail_idx = (cq->tail_idx + 1) & (cq->num_descs - 1);

		if (++work_done >= work_to_do)
			break;
	}
	ionic_rx_fill(q, xdp_prog);
	ionic_xdp_do_flush(cq);

	return work_done;
}

int ionic_rx_napi(struct napi_struct *napi, int budget)
{
	struct ionic_qcq *qcq = napi_to_qcq(napi);
	struct ionic_cq *cq = napi_to_cq(napi);
	u32 work_done = 0;
	u32 flags = 0;

	if (unlikely(!budget))
		return budget;
<<<<<<< HEAD

	lif = cq->bound_q->lif;
	idev = &lif->ionic->idev;

	work_done = ionic_cq_service(cq, budget,
				     ionic_rx_service, NULL, NULL);
=======
>>>>>>> 2d5404ca

	work_done = ionic_rx_cq_service(cq, budget);

	if (work_done < budget && napi_complete_done(napi, work_done)) {
		ionic_dim_update(qcq, IONIC_LIF_F_RX_DIM_INTR);
		flags |= IONIC_INTR_CRED_UNMASK;
		cq->bound_intr->rearm_count++;
	}

	if (work_done || flags) {
		flags |= IONIC_INTR_CRED_RESET_COALESCE;
		ionic_intr_credits(cq->idev->intr_ctrl,
				   cq->bound_intr->index,
				   work_done, flags);
	}

	if (!work_done && cq->bound_q->lif->doorbell_wa)
		ionic_rxq_poke_doorbell(&qcq->q);

	return work_done;
}

int ionic_txrx_napi(struct napi_struct *napi, int budget)
{
	struct ionic_qcq *rxqcq = napi_to_qcq(napi);
	struct ionic_cq *rxcq = napi_to_cq(napi);
	unsigned int qi = rxcq->bound_q->index;
	struct ionic_qcq *txqcq;
	struct ionic_lif *lif;
	struct ionic_cq *txcq;
	u32 rx_work_done = 0;
	u32 tx_work_done = 0;
	u32 flags = 0;

	lif = rxcq->bound_q->lif;
	txqcq = lif->txqcqs[qi];
	txcq = &lif->txqcqs[qi]->cq;

	tx_work_done = ionic_tx_cq_service(txcq, IONIC_TX_BUDGET_DEFAULT, !!budget);

	if (unlikely(!budget))
		return budget;
<<<<<<< HEAD

	rx_work_done = ionic_cq_service(rxcq, budget,
					ionic_rx_service, NULL, NULL);
=======
>>>>>>> 2d5404ca

	rx_work_done = ionic_rx_cq_service(rxcq, budget);

	if (rx_work_done < budget && napi_complete_done(napi, rx_work_done)) {
		ionic_dim_update(rxqcq, 0);
		flags |= IONIC_INTR_CRED_UNMASK;
		rxcq->bound_intr->rearm_count++;
	}

	if (rx_work_done || flags) {
		flags |= IONIC_INTR_CRED_RESET_COALESCE;
		ionic_intr_credits(rxcq->idev->intr_ctrl, rxcq->bound_intr->index,
				   tx_work_done + rx_work_done, flags);
	}

	if (lif->doorbell_wa) {
		if (!rx_work_done)
			ionic_rxq_poke_doorbell(&rxqcq->q);
		if (!tx_work_done)
			ionic_txq_poke_doorbell(&txqcq->q);
	}

	return rx_work_done;
}

static dma_addr_t ionic_tx_map_single(struct ionic_queue *q,
				      void *data, size_t len)
{
	struct device *dev = q->dev;
	dma_addr_t dma_addr;

	dma_addr = dma_map_single(dev, data, len, DMA_TO_DEVICE);
	if (unlikely(dma_mapping_error(dev, dma_addr))) {
		net_warn_ratelimited("%s: DMA single map failed on %s!\n",
				     dev_name(dev), q->name);
		q_to_tx_stats(q)->dma_map_err++;
		return 0;
	}
	return dma_addr;
}

static dma_addr_t ionic_tx_map_frag(struct ionic_queue *q,
				    const skb_frag_t *frag,
				    size_t offset, size_t len)
{
	struct device *dev = q->dev;
	dma_addr_t dma_addr;

	dma_addr = skb_frag_dma_map(dev, frag, offset, len, DMA_TO_DEVICE);
	if (unlikely(dma_mapping_error(dev, dma_addr))) {
		net_warn_ratelimited("%s: DMA frag map failed on %s!\n",
				     dev_name(dev), q->name);
		q_to_tx_stats(q)->dma_map_err++;
		return 0;
	}
	return dma_addr;
}

static int ionic_tx_map_skb(struct ionic_queue *q, struct sk_buff *skb,
			    struct ionic_tx_desc_info *desc_info)
{
	struct ionic_buf_info *buf_info = desc_info->bufs;
	struct device *dev = q->dev;
	dma_addr_t dma_addr;
	unsigned int nfrags;
	skb_frag_t *frag;
	int frag_idx;

	dma_addr = ionic_tx_map_single(q, skb->data, skb_headlen(skb));
	if (!dma_addr)
		return -EIO;
	buf_info->dma_addr = dma_addr;
	buf_info->len = skb_headlen(skb);
	buf_info++;

	frag = skb_shinfo(skb)->frags;
	nfrags = skb_shinfo(skb)->nr_frags;
	for (frag_idx = 0; frag_idx < nfrags; frag_idx++, frag++) {
		dma_addr = ionic_tx_map_frag(q, frag, 0, skb_frag_size(frag));
		if (!dma_addr)
			goto dma_fail;
		buf_info->dma_addr = dma_addr;
		buf_info->len = skb_frag_size(frag);
		buf_info++;
	}

	desc_info->nbufs = 1 + nfrags;

	return 0;

dma_fail:
	/* unwind the frag mappings and the head mapping */
	while (frag_idx > 0) {
		frag_idx--;
		buf_info--;
		dma_unmap_page(dev, buf_info->dma_addr,
			       buf_info->len, DMA_TO_DEVICE);
	}
	dma_unmap_single(dev, desc_info->bufs[0].dma_addr,
			 desc_info->bufs[0].len, DMA_TO_DEVICE);
	return -EIO;
}

static void ionic_tx_desc_unmap_bufs(struct ionic_queue *q,
				     struct ionic_tx_desc_info *desc_info)
{
	struct ionic_buf_info *buf_info = desc_info->bufs;
	struct device *dev = q->dev;
	unsigned int i;

	if (!desc_info->nbufs)
		return;

	dma_unmap_single(dev, buf_info->dma_addr,
			 buf_info->len, DMA_TO_DEVICE);
	buf_info++;
	for (i = 1; i < desc_info->nbufs; i++, buf_info++)
		dma_unmap_page(dev, buf_info->dma_addr,
			       buf_info->len, DMA_TO_DEVICE);

	desc_info->nbufs = 0;
}

static void ionic_tx_clean(struct ionic_queue *q,
			   struct ionic_tx_desc_info *desc_info,
			   struct ionic_txq_comp *comp,
			   bool in_napi)
{
	struct ionic_tx_stats *stats = q_to_tx_stats(q);
	struct ionic_qcq *qcq = q_to_qcq(q);
	struct sk_buff *skb;

	if (desc_info->xdpf) {
		ionic_xdp_tx_desc_clean(q->partner, desc_info, in_napi);
		stats->clean++;

		if (unlikely(__netif_subqueue_stopped(q->lif->netdev, q->index)))
			netif_wake_subqueue(q->lif->netdev, q->index);

		return;
	}

	ionic_tx_desc_unmap_bufs(q, desc_info);

	skb = desc_info->skb;
	if (!skb)
		return;

<<<<<<< HEAD
	qi = skb_get_queue_mapping(skb);

	if (ionic_txq_hwstamp_enabled(q)) {
		if (cq_info) {
=======
	if (unlikely(ionic_txq_hwstamp_enabled(q))) {
		if (comp) {
>>>>>>> 2d5404ca
			struct skb_shared_hwtstamps hwts = {};
			__le64 *cq_desc_hwstamp;
			u64 hwstamp;

			cq_desc_hwstamp =
				(void *)comp +
				qcq->cq.desc_size -
				sizeof(struct ionic_txq_comp) -
				IONIC_HWSTAMP_CQ_NEGOFFSET;

			hwstamp = le64_to_cpu(*cq_desc_hwstamp);

			if (hwstamp != IONIC_HWSTAMP_INVALID) {
				hwts.hwtstamp = ionic_lif_phc_ktime(q->lif, hwstamp);

				skb_shinfo(skb)->tx_flags |= SKBTX_IN_PROGRESS;
				skb_tstamp_tx(skb, &hwts);

				stats->hwstamp_valid++;
			} else {
				stats->hwstamp_invalid++;
			}
		}
	}

	desc_info->bytes = skb->len;
	stats->clean++;

	napi_consume_skb(skb, likely(in_napi) ? 1 : 0);
}

static bool ionic_tx_service(struct ionic_cq *cq,
			     unsigned int *total_pkts,
			     unsigned int *total_bytes,
			     bool in_napi)
{
	struct ionic_tx_desc_info *desc_info;
	struct ionic_queue *q = cq->bound_q;
	struct ionic_txq_comp *comp;
	unsigned int bytes = 0;
	unsigned int pkts = 0;
	u16 index;

	comp = &((struct ionic_txq_comp *)cq->base)[cq->tail_idx];

	if (!color_match(comp->color, cq->done_color))
		return false;

	/* clean the related q entries, there could be
	 * several q entries completed for each cq completion
	 */
	do {
		desc_info = &q->tx_info[q->tail_idx];
		desc_info->bytes = 0;
		index = q->tail_idx;
		q->tail_idx = (q->tail_idx + 1) & (q->num_descs - 1);
		ionic_tx_clean(q, desc_info, comp, in_napi);
		if (desc_info->skb) {
			pkts++;
			bytes += desc_info->bytes;
			desc_info->skb = NULL;
		}
	} while (index != le16_to_cpu(comp->comp_index));

<<<<<<< HEAD
	if (pkts && bytes && !ionic_txq_hwstamp_enabled(q))
		netdev_tx_completed_queue(q_to_ndq(q), pkts, bytes);
=======
	(*total_pkts) += pkts;
	(*total_bytes) += bytes;
>>>>>>> 2d5404ca

	return true;
}

unsigned int ionic_tx_cq_service(struct ionic_cq *cq,
				 unsigned int work_to_do,
				 bool in_napi)
{
	unsigned int work_done = 0;
	unsigned int bytes = 0;
	unsigned int pkts = 0;

	if (work_to_do == 0)
		return 0;

	while (ionic_tx_service(cq, &pkts, &bytes, in_napi)) {
		if (cq->tail_idx == cq->num_descs - 1)
			cq->done_color = !cq->done_color;
		cq->tail_idx = (cq->tail_idx + 1) & (cq->num_descs - 1);

		if (++work_done >= work_to_do)
			break;
	}

	if (work_done) {
		struct ionic_queue *q = cq->bound_q;

		if (likely(!ionic_txq_hwstamp_enabled(q)))
			netif_txq_completed_wake(q_to_ndq(q->lif->netdev, q),
						 pkts, bytes,
						 ionic_q_space_avail(q),
						 IONIC_TSO_DESCS_NEEDED);
	}

	return work_done;
}

void ionic_tx_flush(struct ionic_cq *cq)
{
	u32 work_done;

	work_done = ionic_tx_cq_service(cq, cq->num_descs, false);
	if (work_done)
		ionic_intr_credits(cq->idev->intr_ctrl, cq->bound_intr->index,
				   work_done, IONIC_INTR_CRED_RESET_COALESCE);
}

void ionic_tx_empty(struct ionic_queue *q)
{
	struct ionic_tx_desc_info *desc_info;
	int bytes = 0;
	int pkts = 0;

	/* walk the not completed tx entries, if any */
	while (q->head_idx != q->tail_idx) {
		desc_info = &q->tx_info[q->tail_idx];
		desc_info->bytes = 0;
		q->tail_idx = (q->tail_idx + 1) & (q->num_descs - 1);
		ionic_tx_clean(q, desc_info, NULL, false);
		if (desc_info->skb) {
			pkts++;
			bytes += desc_info->bytes;
			desc_info->skb = NULL;
		}
	}

<<<<<<< HEAD
	if (pkts && bytes && !ionic_txq_hwstamp_enabled(q))
		netdev_tx_completed_queue(q_to_ndq(q), pkts, bytes);
=======
	if (likely(!ionic_txq_hwstamp_enabled(q))) {
		struct netdev_queue *ndq = q_to_ndq(q->lif->netdev, q);

		netdev_tx_completed_queue(ndq, pkts, bytes);
		netdev_tx_reset_queue(ndq);
	}
>>>>>>> 2d5404ca
}

static int ionic_tx_tcp_inner_pseudo_csum(struct sk_buff *skb)
{
	int err;

	err = skb_cow_head(skb, 0);
	if (unlikely(err))
		return err;

	if (skb->protocol == cpu_to_be16(ETH_P_IP)) {
		inner_ip_hdr(skb)->check = 0;
		inner_tcp_hdr(skb)->check =
			~csum_tcpudp_magic(inner_ip_hdr(skb)->saddr,
					   inner_ip_hdr(skb)->daddr,
					   0, IPPROTO_TCP, 0);
	} else if (skb->protocol == cpu_to_be16(ETH_P_IPV6)) {
		inner_tcp_hdr(skb)->check =
			~csum_ipv6_magic(&inner_ipv6_hdr(skb)->saddr,
					 &inner_ipv6_hdr(skb)->daddr,
					 0, IPPROTO_TCP, 0);
	}

	return 0;
}

static int ionic_tx_tcp_pseudo_csum(struct sk_buff *skb)
{
	int err;

	err = skb_cow_head(skb, 0);
	if (unlikely(err))
		return err;

	if (skb->protocol == cpu_to_be16(ETH_P_IP)) {
		ip_hdr(skb)->check = 0;
		tcp_hdr(skb)->check =
			~csum_tcpudp_magic(ip_hdr(skb)->saddr,
					   ip_hdr(skb)->daddr,
					   0, IPPROTO_TCP, 0);
	} else if (skb->protocol == cpu_to_be16(ETH_P_IPV6)) {
		tcp_v6_gso_csum_prep(skb);
	}

	return 0;
}

static void ionic_tx_tso_post(struct net_device *netdev, struct ionic_queue *q,
			      struct ionic_txq_desc *desc,
			      struct sk_buff *skb,
			      dma_addr_t addr, u8 nsge, u16 len,
			      unsigned int hdrlen, unsigned int mss,
			      bool outer_csum,
			      u16 vlan_tci, bool has_vlan,
			      bool start, bool done)
{
	u8 flags = 0;
	u64 cmd;

	flags |= has_vlan ? IONIC_TXQ_DESC_FLAG_VLAN : 0;
	flags |= outer_csum ? IONIC_TXQ_DESC_FLAG_ENCAP : 0;
	flags |= start ? IONIC_TXQ_DESC_FLAG_TSO_SOT : 0;
	flags |= done ? IONIC_TXQ_DESC_FLAG_TSO_EOT : 0;

	cmd = encode_txq_desc_cmd(IONIC_TXQ_DESC_OPCODE_TSO, flags, nsge, addr);
	desc->cmd = cpu_to_le64(cmd);
	desc->len = cpu_to_le16(len);
	desc->vlan_tci = cpu_to_le16(vlan_tci);
	desc->hdr_len = cpu_to_le16(hdrlen);
	desc->mss = cpu_to_le16(mss);

	ionic_write_cmb_desc(q, desc);

	if (start) {
		skb_tx_timestamp(skb);
<<<<<<< HEAD
		if (!ionic_txq_hwstamp_enabled(q))
			netdev_tx_sent_queue(q_to_ndq(q), skb->len);
		ionic_txq_post(q, false, ionic_tx_clean, skb);
=======
		if (likely(!ionic_txq_hwstamp_enabled(q)))
			netdev_tx_sent_queue(q_to_ndq(netdev, q), skb->len);
		ionic_txq_post(q, false);
>>>>>>> 2d5404ca
	} else {
		ionic_txq_post(q, done);
	}
}

static int ionic_tx_tso(struct net_device *netdev, struct ionic_queue *q,
			struct sk_buff *skb)
{
	struct ionic_tx_stats *stats = q_to_tx_stats(q);
	struct ionic_tx_desc_info *desc_info;
	struct ionic_buf_info *buf_info;
	struct ionic_txq_sg_elem *elem;
	struct ionic_txq_desc *desc;
	unsigned int chunk_len;
	unsigned int frag_rem;
	unsigned int tso_rem;
	unsigned int seg_rem;
	dma_addr_t desc_addr;
	dma_addr_t frag_addr;
	unsigned int hdrlen;
	unsigned int len;
	unsigned int mss;
	bool start, done;
	bool outer_csum;
	bool has_vlan;
	u16 desc_len;
	u8 desc_nsge;
	u16 vlan_tci;
	bool encap;
	int err;

	desc_info = &q->tx_info[q->head_idx];

	if (unlikely(ionic_tx_map_skb(q, skb, desc_info)))
		return -EIO;

	len = skb->len;
	mss = skb_shinfo(skb)->gso_size;
	outer_csum = (skb_shinfo(skb)->gso_type & (SKB_GSO_GRE |
						   SKB_GSO_GRE_CSUM |
						   SKB_GSO_IPXIP4 |
						   SKB_GSO_IPXIP6 |
						   SKB_GSO_UDP_TUNNEL |
						   SKB_GSO_UDP_TUNNEL_CSUM));
	has_vlan = !!skb_vlan_tag_present(skb);
	vlan_tci = skb_vlan_tag_get(skb);
	encap = skb->encapsulation;

	/* Preload inner-most TCP csum field with IP pseudo hdr
	 * calculated with IP length set to zero.  HW will later
	 * add in length to each TCP segment resulting from the TSO.
	 */

	if (encap)
		err = ionic_tx_tcp_inner_pseudo_csum(skb);
	else
		err = ionic_tx_tcp_pseudo_csum(skb);
	if (unlikely(err)) {
		/* clean up mapping from ionic_tx_map_skb */
		ionic_tx_desc_unmap_bufs(q, desc_info);
		return err;
	}

	if (encap)
		hdrlen = skb_inner_tcp_all_headers(skb);
	else
		hdrlen = skb_tcp_all_headers(skb);

	desc_info->skb = skb;
	buf_info = desc_info->bufs;
	tso_rem = len;
	seg_rem = min(tso_rem, hdrlen + mss);

	frag_addr = 0;
	frag_rem = 0;

	start = true;

	while (tso_rem > 0) {
		desc = NULL;
		elem = NULL;
		desc_addr = 0;
		desc_len = 0;
		desc_nsge = 0;
		/* use fragments until we have enough to post a single descriptor */
		while (seg_rem > 0) {
			/* if the fragment is exhausted then move to the next one */
			if (frag_rem == 0) {
				/* grab the next fragment */
				frag_addr = buf_info->dma_addr;
				frag_rem = buf_info->len;
				buf_info++;
			}
			chunk_len = min(frag_rem, seg_rem);
			if (!desc) {
				/* fill main descriptor */
				desc = &q->txq[q->head_idx];
				elem = ionic_tx_sg_elems(q);
				desc_addr = frag_addr;
				desc_len = chunk_len;
			} else {
				/* fill sg descriptor */
				elem->addr = cpu_to_le64(frag_addr);
				elem->len = cpu_to_le16(chunk_len);
				elem++;
				desc_nsge++;
			}
			frag_addr += chunk_len;
			frag_rem -= chunk_len;
			tso_rem -= chunk_len;
			seg_rem -= chunk_len;
		}
		seg_rem = min(tso_rem, mss);
		done = (tso_rem == 0);
		/* post descriptor */
		ionic_tx_tso_post(netdev, q, desc, skb, desc_addr, desc_nsge,
				  desc_len, hdrlen, mss, outer_csum, vlan_tci,
				  has_vlan, start, done);
		start = false;
		/* Buffer information is stored with the first tso descriptor */
		desc_info = &q->tx_info[q->head_idx];
		desc_info->nbufs = 0;
	}

	stats->pkts += DIV_ROUND_UP(len - hdrlen, mss);
	stats->bytes += len;
	stats->tso++;
	stats->tso_bytes = len;

	return 0;
}

static void ionic_tx_calc_csum(struct ionic_queue *q, struct sk_buff *skb,
			       struct ionic_tx_desc_info *desc_info)
{
	struct ionic_txq_desc *desc = &q->txq[q->head_idx];
	struct ionic_buf_info *buf_info = desc_info->bufs;
	struct ionic_tx_stats *stats = q_to_tx_stats(q);
	bool has_vlan;
	u8 flags = 0;
	bool encap;
	u64 cmd;

	has_vlan = !!skb_vlan_tag_present(skb);
	encap = skb->encapsulation;

	flags |= has_vlan ? IONIC_TXQ_DESC_FLAG_VLAN : 0;
	flags |= encap ? IONIC_TXQ_DESC_FLAG_ENCAP : 0;

	cmd = encode_txq_desc_cmd(IONIC_TXQ_DESC_OPCODE_CSUM_PARTIAL,
				  flags, skb_shinfo(skb)->nr_frags,
				  buf_info->dma_addr);
	desc->cmd = cpu_to_le64(cmd);
	desc->len = cpu_to_le16(buf_info->len);
	if (has_vlan) {
		desc->vlan_tci = cpu_to_le16(skb_vlan_tag_get(skb));
		stats->vlan_inserted++;
	} else {
		desc->vlan_tci = 0;
	}
	desc->csum_start = cpu_to_le16(skb_checksum_start_offset(skb));
	desc->csum_offset = cpu_to_le16(skb->csum_offset);

	ionic_write_cmb_desc(q, desc);

	if (skb_csum_is_sctp(skb))
		stats->crc32_csum++;
	else
		stats->csum++;
}

static void ionic_tx_calc_no_csum(struct ionic_queue *q, struct sk_buff *skb,
				  struct ionic_tx_desc_info *desc_info)
{
	struct ionic_txq_desc *desc = &q->txq[q->head_idx];
	struct ionic_buf_info *buf_info = desc_info->bufs;
	struct ionic_tx_stats *stats = q_to_tx_stats(q);
	bool has_vlan;
	u8 flags = 0;
	bool encap;
	u64 cmd;

	has_vlan = !!skb_vlan_tag_present(skb);
	encap = skb->encapsulation;

	flags |= has_vlan ? IONIC_TXQ_DESC_FLAG_VLAN : 0;
	flags |= encap ? IONIC_TXQ_DESC_FLAG_ENCAP : 0;

	cmd = encode_txq_desc_cmd(IONIC_TXQ_DESC_OPCODE_CSUM_NONE,
				  flags, skb_shinfo(skb)->nr_frags,
				  buf_info->dma_addr);
	desc->cmd = cpu_to_le64(cmd);
	desc->len = cpu_to_le16(buf_info->len);
	if (has_vlan) {
		desc->vlan_tci = cpu_to_le16(skb_vlan_tag_get(skb));
		stats->vlan_inserted++;
	} else {
		desc->vlan_tci = 0;
	}
	desc->csum_start = 0;
	desc->csum_offset = 0;

	ionic_write_cmb_desc(q, desc);

	stats->csum_none++;
}

static void ionic_tx_skb_frags(struct ionic_queue *q, struct sk_buff *skb,
			       struct ionic_tx_desc_info *desc_info)
{
	struct ionic_buf_info *buf_info = &desc_info->bufs[1];
	struct ionic_tx_stats *stats = q_to_tx_stats(q);
	struct ionic_txq_sg_elem *elem;
	unsigned int i;

	elem = ionic_tx_sg_elems(q);
	for (i = 0; i < skb_shinfo(skb)->nr_frags; i++, buf_info++, elem++) {
		elem->addr = cpu_to_le64(buf_info->dma_addr);
		elem->len = cpu_to_le16(buf_info->len);
	}

	stats->frags += skb_shinfo(skb)->nr_frags;
}

static int ionic_tx(struct net_device *netdev, struct ionic_queue *q,
		    struct sk_buff *skb)
{
	struct ionic_tx_desc_info *desc_info = &q->tx_info[q->head_idx];
	struct ionic_tx_stats *stats = q_to_tx_stats(q);
	bool ring_dbell = true;

	if (unlikely(ionic_tx_map_skb(q, skb, desc_info)))
		return -EIO;

	desc_info->skb = skb;

	/* set up the initial descriptor */
	if (skb->ip_summed == CHECKSUM_PARTIAL)
		ionic_tx_calc_csum(q, skb, desc_info);
	else
		ionic_tx_calc_no_csum(q, skb, desc_info);

	/* add frags */
	ionic_tx_skb_frags(q, skb, desc_info);

	skb_tx_timestamp(skb);
	stats->pkts++;
	stats->bytes += skb->len;

<<<<<<< HEAD
	if (!ionic_txq_hwstamp_enabled(q))
		netdev_tx_sent_queue(q_to_ndq(q), skb->len);
	ionic_txq_post(q, !netdev_xmit_more(), ionic_tx_clean, skb);
=======
	if (likely(!ionic_txq_hwstamp_enabled(q))) {
		struct netdev_queue *ndq = q_to_ndq(netdev, q);

		if (unlikely(!ionic_q_has_space(q, MAX_SKB_FRAGS + 1)))
			netif_tx_stop_queue(ndq);
		ring_dbell = __netdev_tx_sent_queue(ndq, skb->len,
						    netdev_xmit_more());
	}
	ionic_txq_post(q, ring_dbell);
>>>>>>> 2d5404ca

	return 0;
}

static int ionic_tx_descs_needed(struct ionic_queue *q, struct sk_buff *skb)
{
<<<<<<< HEAD
	struct ionic_tx_stats *stats = q_to_tx_stats(q);
=======
	int nr_frags = skb_shinfo(skb)->nr_frags;
>>>>>>> 2d5404ca
	bool too_many_frags = false;
	skb_frag_t *frag;
	int desc_bufs;
	int chunk_len;
	int frag_rem;
	int tso_rem;
	int seg_rem;
	bool encap;
	int hdrlen;
	int ndescs;
	int err;

	/* Each desc is mss long max, so a descriptor for each gso_seg */
	if (skb_is_gso(skb)) {
		ndescs = skb_shinfo(skb)->gso_segs;
<<<<<<< HEAD
	} else {
		ndescs = 1;
		if (skb_shinfo(skb)->nr_frags > q->max_sg_elems) {
			too_many_frags = true;
			goto linearize;
		}
	}

	/* If non-TSO, or no frags to check, we're done */
	if (!skb_is_gso(skb) || !skb_shinfo(skb)->nr_frags)
=======
		if (!nr_frags)
			return ndescs;
	} else {
		ndescs = 1;
		if (!nr_frags)
			return ndescs;

		if (unlikely(nr_frags > q->max_sg_elems)) {
			too_many_frags = true;
			goto linearize;
		}

>>>>>>> 2d5404ca
		return ndescs;
	}

	/* We need to scan the skb to be sure that none of the MTU sized
	 * packets in the TSO will require more sgs per descriptor than we
	 * can support.  We loop through the frags, add up the lengths for
	 * a packet, and count the number of sgs used per packet.
	 */
	tso_rem = skb->len;
	frag = skb_shinfo(skb)->frags;
	encap = skb->encapsulation;

	/* start with just hdr in first part of first descriptor */
	if (encap)
		hdrlen = skb_inner_tcp_all_headers(skb);
	else
		hdrlen = skb_tcp_all_headers(skb);
	seg_rem = min_t(int, tso_rem, hdrlen + skb_shinfo(skb)->gso_size);
	frag_rem = hdrlen;
<<<<<<< HEAD

	while (tso_rem > 0) {
		desc_bufs = 0;
		while (seg_rem > 0) {
			desc_bufs++;

			/* We add the +1 because we can take buffers for one
			 * more than we have SGs: one for the initial desc data
			 * in addition to the SG segments that might follow.
			 */
			if (desc_bufs > q->max_sg_elems + 1) {
				too_many_frags = true;
				goto linearize;
			}

			if (frag_rem == 0) {
				frag_rem = skb_frag_size(frag);
				frag++;
			}
			chunk_len = min(frag_rem, seg_rem);
			frag_rem -= chunk_len;
			tso_rem -= chunk_len;
			seg_rem -= chunk_len;
		}

		seg_rem = min_t(int, tso_rem, skb_shinfo(skb)->gso_size);
	}

linearize:
	if (too_many_frags) {
		err = skb_linearize(skb);
		if (err)
			return err;
		stats->linearize++;
	}
=======
>>>>>>> 2d5404ca

	while (tso_rem > 0) {
		desc_bufs = 0;
		while (seg_rem > 0) {
			desc_bufs++;

			/* We add the +1 because we can take buffers for one
			 * more than we have SGs: one for the initial desc data
			 * in addition to the SG segments that might follow.
			 */
			if (desc_bufs > q->max_sg_elems + 1) {
				too_many_frags = true;
				goto linearize;
			}

			if (frag_rem == 0) {
				frag_rem = skb_frag_size(frag);
				frag++;
			}
			chunk_len = min(frag_rem, seg_rem);
			frag_rem -= chunk_len;
			tso_rem -= chunk_len;
			seg_rem -= chunk_len;
		}

		seg_rem = min_t(int, tso_rem, skb_shinfo(skb)->gso_size);
	}

linearize:
	if (too_many_frags) {
		err = skb_linearize(skb);
		if (unlikely(err))
			return err;
		q_to_tx_stats(q)->linearize++;
	}

	return ndescs;
}

static netdev_tx_t ionic_start_hwstamp_xmit(struct sk_buff *skb,
					    struct net_device *netdev)
{
	struct ionic_lif *lif = netdev_priv(netdev);
	struct ionic_queue *q;
	int err, ndescs;

	/* Does not stop/start txq, because we post to a separate tx queue
	 * for timestamping, and if a packet can't be posted immediately to
	 * the timestamping queue, it is dropped.
	 */

	q = &lif->hwstamp_txq->q;
	ndescs = ionic_tx_descs_needed(q, skb);
	if (unlikely(ndescs < 0))
		goto err_out_drop;

	if (unlikely(!ionic_q_has_space(q, ndescs)))
		goto err_out_drop;

	skb_shinfo(skb)->tx_flags |= SKBTX_HW_TSTAMP;
	if (skb_is_gso(skb))
		err = ionic_tx_tso(netdev, q, skb);
	else
		err = ionic_tx(netdev, q, skb);

	if (unlikely(err))
		goto err_out_drop;

	return NETDEV_TX_OK;

err_out_drop:
	q->drop++;
	dev_kfree_skb(skb);
	return NETDEV_TX_OK;
}

netdev_tx_t ionic_start_xmit(struct sk_buff *skb, struct net_device *netdev)
{
	u16 queue_index = skb_get_queue_mapping(skb);
	struct ionic_lif *lif = netdev_priv(netdev);
	struct ionic_queue *q;
	int ndescs;
	int err;

	if (unlikely(!test_bit(IONIC_LIF_F_UP, lif->state))) {
		dev_kfree_skb(skb);
		return NETDEV_TX_OK;
	}

	if (unlikely(skb_shinfo(skb)->tx_flags & SKBTX_HW_TSTAMP))
		if (lif->hwstamp_txq && lif->phc->ts_config_tx_mode)
			return ionic_start_hwstamp_xmit(skb, netdev);

	if (unlikely(queue_index >= lif->nxqs))
		queue_index = 0;
	q = &lif->txqcqs[queue_index]->q;

	ndescs = ionic_tx_descs_needed(q, skb);
	if (ndescs < 0)
		goto err_out_drop;

	if (!netif_txq_maybe_stop(q_to_ndq(netdev, q),
				  ionic_q_space_avail(q),
				  ndescs, ndescs))
		return NETDEV_TX_BUSY;

	if (skb_is_gso(skb))
		err = ionic_tx_tso(netdev, q, skb);
	else
		err = ionic_tx(netdev, q, skb);

	if (unlikely(err))
		goto err_out_drop;

	return NETDEV_TX_OK;

err_out_drop:
	q->drop++;
	dev_kfree_skb(skb);
	return NETDEV_TX_OK;
}<|MERGE_RESOLUTION|>--- conflicted
+++ resolved
@@ -196,38 +196,11 @@
 	}
 	skb_mark_for_recycle(skb);
 
-<<<<<<< HEAD
-	i = comp->num_sg_elems + 1;
-	do {
-		if (unlikely(!buf_info->page)) {
-			dev_kfree_skb(skb);
-			return NULL;
-		}
-
-		frag_len = min_t(u16, len, min_t(u32, IONIC_MAX_BUF_LEN,
-						 IONIC_PAGE_SIZE - buf_info->page_offset));
-		len -= frag_len;
-
-		dma_sync_single_for_cpu(dev,
-					buf_info->dma_addr + buf_info->page_offset,
-					frag_len, DMA_FROM_DEVICE);
-
-		skb_add_rx_frag(skb, skb_shinfo(skb)->nr_frags,
-				buf_info->page, buf_info->page_offset, frag_len,
-				IONIC_PAGE_SIZE);
-
-		if (!ionic_rx_buf_recycle(q, buf_info, frag_len)) {
-			dma_unmap_page(dev, buf_info->dma_addr,
-				       IONIC_PAGE_SIZE, DMA_FROM_DEVICE);
-			buf_info->page = NULL;
-		}
-=======
 	if (headroom)
 		frag_len = min_t(u16, len,
 				 IONIC_XDP_MAX_LINEAR_MTU + VLAN_ETH_HLEN);
 	else
 		frag_len = min_t(u16, len, IONIC_PAGE_SIZE);
->>>>>>> 2d5404ca
 
 	if (unlikely(!buf_info->page))
 		goto err_bad_buf_page;
@@ -853,14 +826,7 @@
 			return;
 		}
 
-<<<<<<< HEAD
-		/* fill main descriptor - buf[0] */
-		desc->addr = cpu_to_le64(buf_info->dma_addr + buf_info->page_offset);
-		frag_len = min_t(u16, len, min_t(u32, IONIC_MAX_BUF_LEN,
-						 IONIC_PAGE_SIZE - buf_info->page_offset));
-=======
 		desc->addr = cpu_to_le64(ionic_rx_buf_pa(buf_info) + headroom);
->>>>>>> 2d5404ca
 		desc->len = cpu_to_le16(frag_len);
 		remain_len -= frag_len;
 		buf_info++;
@@ -888,14 +854,7 @@
 				}
 			}
 
-<<<<<<< HEAD
-			sg_elem->addr = cpu_to_le64(buf_info->dma_addr + buf_info->page_offset);
-			frag_len = min_t(u16, remain_len, min_t(u32, IONIC_MAX_BUF_LEN,
-								IONIC_PAGE_SIZE -
-								buf_info->page_offset));
-=======
 			sg_elem->addr = cpu_to_le64(ionic_rx_buf_pa(buf_info));
->>>>>>> 2d5404ca
 			sg_elem->len = cpu_to_le16(frag_len);
 			remain_len -= frag_len;
 			buf_info++;
@@ -984,9 +943,6 @@
 	if (unlikely(!budget))
 		return budget;
 
-	if (unlikely(!budget))
-		return budget;
-
 	if (work_done < budget && napi_complete_done(napi, work_done)) {
 		ionic_dim_update(qcq, IONIC_LIF_F_TX_DIM_INTR);
 		flags |= IONIC_INTR_CRED_UNMASK;
@@ -1049,15 +1005,6 @@
 
 	if (unlikely(!budget))
 		return budget;
-<<<<<<< HEAD
-
-	lif = cq->bound_q->lif;
-	idev = &lif->ionic->idev;
-
-	work_done = ionic_cq_service(cq, budget,
-				     ionic_rx_service, NULL, NULL);
-=======
->>>>>>> 2d5404ca
 
 	work_done = ionic_rx_cq_service(cq, budget);
 
@@ -1100,12 +1047,6 @@
 
 	if (unlikely(!budget))
 		return budget;
-<<<<<<< HEAD
-
-	rx_work_done = ionic_cq_service(rxcq, budget,
-					ionic_rx_service, NULL, NULL);
-=======
->>>>>>> 2d5404ca
 
 	rx_work_done = ionic_rx_cq_service(rxcq, budget);
 
@@ -1254,15 +1195,8 @@
 	if (!skb)
 		return;
 
-<<<<<<< HEAD
-	qi = skb_get_queue_mapping(skb);
-
-	if (ionic_txq_hwstamp_enabled(q)) {
-		if (cq_info) {
-=======
 	if (unlikely(ionic_txq_hwstamp_enabled(q))) {
 		if (comp) {
->>>>>>> 2d5404ca
 			struct skb_shared_hwtstamps hwts = {};
 			__le64 *cq_desc_hwstamp;
 			u64 hwstamp;
@@ -1327,13 +1261,8 @@
 		}
 	} while (index != le16_to_cpu(comp->comp_index));
 
-<<<<<<< HEAD
-	if (pkts && bytes && !ionic_txq_hwstamp_enabled(q))
-		netdev_tx_completed_queue(q_to_ndq(q), pkts, bytes);
-=======
 	(*total_pkts) += pkts;
 	(*total_bytes) += bytes;
->>>>>>> 2d5404ca
 
 	return true;
 }
@@ -1400,17 +1329,12 @@
 		}
 	}
 
-<<<<<<< HEAD
-	if (pkts && bytes && !ionic_txq_hwstamp_enabled(q))
-		netdev_tx_completed_queue(q_to_ndq(q), pkts, bytes);
-=======
 	if (likely(!ionic_txq_hwstamp_enabled(q))) {
 		struct netdev_queue *ndq = q_to_ndq(q->lif->netdev, q);
 
 		netdev_tx_completed_queue(ndq, pkts, bytes);
 		netdev_tx_reset_queue(ndq);
 	}
->>>>>>> 2d5404ca
 }
 
 static int ionic_tx_tcp_inner_pseudo_csum(struct sk_buff *skb)
@@ -1486,15 +1410,9 @@
 
 	if (start) {
 		skb_tx_timestamp(skb);
-<<<<<<< HEAD
-		if (!ionic_txq_hwstamp_enabled(q))
-			netdev_tx_sent_queue(q_to_ndq(q), skb->len);
-		ionic_txq_post(q, false, ionic_tx_clean, skb);
-=======
 		if (likely(!ionic_txq_hwstamp_enabled(q)))
 			netdev_tx_sent_queue(q_to_ndq(netdev, q), skb->len);
 		ionic_txq_post(q, false);
->>>>>>> 2d5404ca
 	} else {
 		ionic_txq_post(q, done);
 	}
@@ -1744,11 +1662,6 @@
 	stats->pkts++;
 	stats->bytes += skb->len;
 
-<<<<<<< HEAD
-	if (!ionic_txq_hwstamp_enabled(q))
-		netdev_tx_sent_queue(q_to_ndq(q), skb->len);
-	ionic_txq_post(q, !netdev_xmit_more(), ionic_tx_clean, skb);
-=======
 	if (likely(!ionic_txq_hwstamp_enabled(q))) {
 		struct netdev_queue *ndq = q_to_ndq(netdev, q);
 
@@ -1758,18 +1671,13 @@
 						    netdev_xmit_more());
 	}
 	ionic_txq_post(q, ring_dbell);
->>>>>>> 2d5404ca
 
 	return 0;
 }
 
 static int ionic_tx_descs_needed(struct ionic_queue *q, struct sk_buff *skb)
 {
-<<<<<<< HEAD
-	struct ionic_tx_stats *stats = q_to_tx_stats(q);
-=======
 	int nr_frags = skb_shinfo(skb)->nr_frags;
->>>>>>> 2d5404ca
 	bool too_many_frags = false;
 	skb_frag_t *frag;
 	int desc_bufs;
@@ -1785,18 +1693,6 @@
 	/* Each desc is mss long max, so a descriptor for each gso_seg */
 	if (skb_is_gso(skb)) {
 		ndescs = skb_shinfo(skb)->gso_segs;
-<<<<<<< HEAD
-	} else {
-		ndescs = 1;
-		if (skb_shinfo(skb)->nr_frags > q->max_sg_elems) {
-			too_many_frags = true;
-			goto linearize;
-		}
-	}
-
-	/* If non-TSO, or no frags to check, we're done */
-	if (!skb_is_gso(skb) || !skb_shinfo(skb)->nr_frags)
-=======
 		if (!nr_frags)
 			return ndescs;
 	} else {
@@ -1809,7 +1705,6 @@
 			goto linearize;
 		}
 
->>>>>>> 2d5404ca
 		return ndescs;
 	}
 
@@ -1829,7 +1724,6 @@
 		hdrlen = skb_tcp_all_headers(skb);
 	seg_rem = min_t(int, tso_rem, hdrlen + skb_shinfo(skb)->gso_size);
 	frag_rem = hdrlen;
-<<<<<<< HEAD
 
 	while (tso_rem > 0) {
 		desc_bufs = 0;
@@ -1861,43 +1755,6 @@
 linearize:
 	if (too_many_frags) {
 		err = skb_linearize(skb);
-		if (err)
-			return err;
-		stats->linearize++;
-	}
-=======
->>>>>>> 2d5404ca
-
-	while (tso_rem > 0) {
-		desc_bufs = 0;
-		while (seg_rem > 0) {
-			desc_bufs++;
-
-			/* We add the +1 because we can take buffers for one
-			 * more than we have SGs: one for the initial desc data
-			 * in addition to the SG segments that might follow.
-			 */
-			if (desc_bufs > q->max_sg_elems + 1) {
-				too_many_frags = true;
-				goto linearize;
-			}
-
-			if (frag_rem == 0) {
-				frag_rem = skb_frag_size(frag);
-				frag++;
-			}
-			chunk_len = min(frag_rem, seg_rem);
-			frag_rem -= chunk_len;
-			tso_rem -= chunk_len;
-			seg_rem -= chunk_len;
-		}
-
-		seg_rem = min_t(int, tso_rem, skb_shinfo(skb)->gso_size);
-	}
-
-linearize:
-	if (too_many_frags) {
-		err = skb_linearize(skb);
 		if (unlikely(err))
 			return err;
 		q_to_tx_stats(q)->linearize++;
