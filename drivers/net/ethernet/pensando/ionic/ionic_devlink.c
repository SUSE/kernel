--- conflicted
+++ resolved
@@ -61,11 +61,8 @@
 	struct devlink *dl;
 
 	dl = devlink_alloc(&ionic_dl_ops, sizeof(struct ionic), dev);
-<<<<<<< HEAD
-=======
 	if (!dl)
 		return NULL;
->>>>>>> eb3cdb58
 
 	return devlink_priv(dl);
 }
@@ -91,11 +88,7 @@
 		return err;
 	}
 
-<<<<<<< HEAD
-	devlink_port_type_eth_set(&ionic->dl_port, ionic->lif->netdev);
-=======
 	SET_NETDEV_DEVLINK_PORT(ionic->lif->netdev, &ionic->dl_port);
->>>>>>> eb3cdb58
 	devlink_register(dl);
 	return 0;
 }
