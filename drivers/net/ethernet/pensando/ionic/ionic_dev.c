// SPDX-License-Identifier: GPL-2.0
/* Copyright(c) 2017 - 2019 Pensando Systems, Inc */

#include <linux/kernel.h>
#include <linux/types.h>
#include <linux/errno.h>
#include <linux/io.h>
#include <linux/slab.h>
#include <linux/etherdevice.h>
#include "ionic.h"
#include "ionic_dev.h"
#include "ionic_lif.h"

static void ionic_watchdog_cb(struct timer_list *t)
{
	struct ionic *ionic = from_timer(ionic, t, watchdog_timer);
	struct ionic_lif *lif = ionic->lif;
	struct ionic_deferred_work *work;
	int hb;

	mod_timer(&ionic->watchdog_timer,
		  round_jiffies(jiffies + ionic->watchdog_period));

	if (!lif)
		return;

	hb = ionic_heartbeat_check(ionic);
	dev_dbg(ionic->dev, "%s: hb %d running %d UP %d\n",
		__func__, hb, netif_running(lif->netdev),
		test_bit(IONIC_LIF_F_UP, lif->state));

	if (hb >= 0 &&
	    !test_bit(IONIC_LIF_F_FW_RESET, lif->state))
		ionic_link_status_check_request(lif, CAN_NOT_SLEEP);

	if (test_bit(IONIC_LIF_F_FILTER_SYNC_NEEDED, lif->state) &&
	    !test_bit(IONIC_LIF_F_FW_RESET, lif->state)) {
		work = kzalloc(sizeof(*work), GFP_ATOMIC);
		if (!work) {
			netdev_err(lif->netdev, "rxmode change dropped\n");
			return;
		}

		work->type = IONIC_DW_TYPE_RX_MODE;
		netdev_dbg(lif->netdev, "deferred: rx_mode\n");
		ionic_lif_deferred_enqueue(&lif->deferred, work);
	}
<<<<<<< HEAD
=======
}

static void ionic_watchdog_init(struct ionic *ionic)
{
	struct ionic_dev *idev = &ionic->idev;

	timer_setup(&ionic->watchdog_timer, ionic_watchdog_cb, 0);
	ionic->watchdog_period = IONIC_WATCHDOG_SECS * HZ;

	/* set times to ensure the first check will proceed */
	atomic_long_set(&idev->last_check_time, jiffies - 2 * HZ);
	idev->last_hb_time = jiffies - 2 * ionic->watchdog_period;
	/* init as ready, so no transition if the first check succeeds */
	idev->last_fw_hb = 0;
	idev->fw_hb_ready = true;
	idev->fw_status_ready = true;
	idev->fw_generation = IONIC_FW_STS_F_GENERATION &
			      ioread8(&idev->dev_info_regs->fw_status);
>>>>>>> eb3cdb58
}

void ionic_init_devinfo(struct ionic *ionic)
{
	struct ionic_dev *idev = &ionic->idev;

	idev->dev_info.asic_type = ioread8(&idev->dev_info_regs->asic_type);
	idev->dev_info.asic_rev = ioread8(&idev->dev_info_regs->asic_rev);

	memcpy_fromio(idev->dev_info.fw_version,
		      idev->dev_info_regs->fw_version,
		      IONIC_DEVINFO_FWVERS_BUFLEN);

	memcpy_fromio(idev->dev_info.serial_num,
		      idev->dev_info_regs->serial_num,
		      IONIC_DEVINFO_SERIAL_BUFLEN);

	idev->dev_info.fw_version[IONIC_DEVINFO_FWVERS_BUFLEN] = 0;
	idev->dev_info.serial_num[IONIC_DEVINFO_SERIAL_BUFLEN] = 0;

	dev_dbg(ionic->dev, "fw_version %s\n", idev->dev_info.fw_version);
}

int ionic_dev_setup(struct ionic *ionic)
{
	struct ionic_dev_bar *bar = ionic->bars;
	unsigned int num_bars = ionic->num_bars;
	struct ionic_dev *idev = &ionic->idev;
	struct device *dev = ionic->dev;
	int size;
	u32 sig;

	/* BAR0: dev_cmd and interrupts */
	if (num_bars < 1) {
		dev_err(dev, "No bars found, aborting\n");
		return -EFAULT;
	}

	if (bar->len < IONIC_BAR0_SIZE) {
		dev_err(dev, "Resource bar size %lu too small, aborting\n",
			bar->len);
		return -EFAULT;
	}

	idev->dev_info_regs = bar->vaddr + IONIC_BAR0_DEV_INFO_REGS_OFFSET;
	idev->dev_cmd_regs = bar->vaddr + IONIC_BAR0_DEV_CMD_REGS_OFFSET;
	idev->intr_status = bar->vaddr + IONIC_BAR0_INTR_STATUS_OFFSET;
	idev->intr_ctrl = bar->vaddr + IONIC_BAR0_INTR_CTRL_OFFSET;

	idev->hwstamp_regs = &idev->dev_info_regs->hwstamp;

	sig = ioread32(&idev->dev_info_regs->signature);
	if (sig != IONIC_DEV_INFO_SIGNATURE) {
		dev_err(dev, "Incompatible firmware signature %x", sig);
		return -EFAULT;
	}

	ionic_init_devinfo(ionic);

	/* BAR1: doorbells */
	bar++;
	if (num_bars < 2) {
		dev_err(dev, "Doorbell bar missing, aborting\n");
		return -EFAULT;
	}

<<<<<<< HEAD
	timer_setup(&ionic->watchdog_timer, ionic_watchdog_cb, 0);
	ionic->watchdog_period = IONIC_WATCHDOG_SECS * HZ;

	/* set times to ensure the first check will proceed */
	atomic_long_set(&idev->last_check_time, jiffies - 2 * HZ);
	idev->last_hb_time = jiffies - 2 * ionic->watchdog_period;
	/* init as ready, so no transition if the first check succeeds */
	idev->last_fw_hb = 0;
	idev->fw_hb_ready = true;
	idev->fw_status_ready = true;
	idev->fw_generation = IONIC_FW_STS_F_GENERATION &
			      ioread8(&idev->dev_info_regs->fw_status);
=======
	ionic_watchdog_init(ionic);
>>>>>>> eb3cdb58

	idev->db_pages = bar->vaddr;
	idev->phy_db_pages = bar->bus_addr;

	/* BAR2: optional controller memory mapping */
	bar++;
	mutex_init(&idev->cmb_inuse_lock);
	if (num_bars < 3 || !ionic->bars[IONIC_PCI_BAR_CMB].len) {
		idev->cmb_inuse = NULL;
		return 0;
	}

	idev->phy_cmb_pages = bar->bus_addr;
	idev->cmb_npages = bar->len / PAGE_SIZE;
	size = BITS_TO_LONGS(idev->cmb_npages) * sizeof(long);
	idev->cmb_inuse = kzalloc(size, GFP_KERNEL);
	if (!idev->cmb_inuse)
		dev_warn(dev, "No memory for CMB, disabling\n");

	return 0;
}

void ionic_dev_teardown(struct ionic *ionic)
{
	struct ionic_dev *idev = &ionic->idev;

	kfree(idev->cmb_inuse);
	idev->cmb_inuse = NULL;
	idev->phy_cmb_pages = 0;
	idev->cmb_npages = 0;

	mutex_destroy(&idev->cmb_inuse_lock);
}

/* Devcmd Interface */
bool ionic_is_fw_running(struct ionic_dev *idev)
{
	u8 fw_status = ioread8(&idev->dev_info_regs->fw_status);

	/* firmware is useful only if the running bit is set and
	 * fw_status != 0xff (bad PCI read)
	 */
	return (fw_status != 0xff) && (fw_status & IONIC_FW_STS_F_RUNNING);
}

int ionic_heartbeat_check(struct ionic *ionic)
{
	unsigned long check_time, last_check_time;
	struct ionic_dev *idev = &ionic->idev;
	struct ionic_lif *lif = ionic->lif;
	bool fw_status_ready = true;
	bool fw_hb_ready;
	u8 fw_generation;
	u8 fw_status;
	u32 fw_hb;

	/* wait a least one second before testing again */
	check_time = jiffies;
	last_check_time = atomic_long_read(&idev->last_check_time);
do_check_time:
	if (time_before(check_time, last_check_time + HZ))
		return 0;
	if (!atomic_long_try_cmpxchg_relaxed(&idev->last_check_time,
					     &last_check_time, check_time)) {
		/* if called concurrently, only the first should proceed. */
		dev_dbg(ionic->dev, "%s: do_check_time again\n", __func__);
		goto do_check_time;
	}

	fw_status = ioread8(&idev->dev_info_regs->fw_status);

	/* If fw_status is not ready don't bother with the generation */
	if (!ionic_is_fw_running(idev)) {
		fw_status_ready = false;
	} else {
		fw_generation = fw_status & IONIC_FW_STS_F_GENERATION;
		if (idev->fw_generation != fw_generation) {
			dev_info(ionic->dev, "FW generation 0x%02x -> 0x%02x\n",
				 idev->fw_generation, fw_generation);

			idev->fw_generation = fw_generation;

			/* If the generation changed, the fw status is not
			 * ready so we need to trigger a fw-down cycle.  After
			 * the down, the next watchdog will see the fw is up
			 * and the generation value stable, so will trigger
			 * the fw-up activity.
			 *
			 * If we had already moved to FW_RESET from a RESET event,
			 * it is possible that we never saw the fw_status go to 0,
			 * so we fake the current idev->fw_status_ready here to
			 * force the transition and get FW up again.
			 */
			if (test_bit(IONIC_LIF_F_FW_RESET, lif->state))
				idev->fw_status_ready = false;	/* go to running */
			else
				fw_status_ready = false;	/* go to down */
		}
	}
<<<<<<< HEAD

	/* is this a transition? */
	if (fw_status_ready != idev->fw_status_ready) {
=======

	dev_dbg(ionic->dev, "fw_status 0x%02x ready %d idev->ready %d last_hb 0x%x state 0x%02lx\n",
		fw_status, fw_status_ready, idev->fw_status_ready,
		idev->last_fw_hb, lif->state[0]);

	/* is this a transition? */
	if (fw_status_ready != idev->fw_status_ready &&
	    !test_bit(IONIC_LIF_F_FW_STOPPING, lif->state)) {
>>>>>>> eb3cdb58
		bool trigger = false;

		idev->fw_status_ready = fw_status_ready;

<<<<<<< HEAD
		if (!fw_status_ready && lif &&
=======
		if (!fw_status_ready &&
>>>>>>> eb3cdb58
		    !test_bit(IONIC_LIF_F_FW_RESET, lif->state) &&
		    !test_and_set_bit(IONIC_LIF_F_FW_STOPPING, lif->state)) {
			dev_info(ionic->dev, "FW stopped 0x%02x\n", fw_status);
			trigger = true;

<<<<<<< HEAD
		} else if (fw_status_ready && lif &&
			   test_bit(IONIC_LIF_F_FW_RESET, lif->state) &&
			   !test_bit(IONIC_LIF_F_FW_STOPPING, lif->state)) {
=======
		} else if (fw_status_ready &&
			   test_bit(IONIC_LIF_F_FW_RESET, lif->state)) {
>>>>>>> eb3cdb58
			dev_info(ionic->dev, "FW running 0x%02x\n", fw_status);
			trigger = true;
		}

		if (trigger) {
			struct ionic_deferred_work *work;

			work = kzalloc(sizeof(*work), GFP_ATOMIC);
			if (work) {
				work->type = IONIC_DW_TYPE_LIF_RESET;
				work->fw_status = fw_status_ready;
				ionic_lif_deferred_enqueue(&lif->deferred, work);
			}
		}
	}

	if (!idev->fw_status_ready)
		return -ENXIO;

	/* Because of some variability in the actual FW heartbeat, we
	 * wait longer than the DEVCMD_TIMEOUT before checking again.
	 */
	last_check_time = idev->last_hb_time;
	if (time_before(check_time, last_check_time + DEVCMD_TIMEOUT * 2 * HZ))
		return 0;

	fw_hb = ioread32(&idev->dev_info_regs->fw_heartbeat);
	fw_hb_ready = fw_hb != idev->last_fw_hb;

	/* early FW version had no heartbeat, so fake it */
	if (!fw_hb_ready && !fw_hb)
		fw_hb_ready = true;

	dev_dbg(ionic->dev, "%s: fw_hb %u last_fw_hb %u ready %u\n",
		__func__, fw_hb, idev->last_fw_hb, fw_hb_ready);

	idev->last_fw_hb = fw_hb;

	/* log a transition */
	if (fw_hb_ready != idev->fw_hb_ready) {
		idev->fw_hb_ready = fw_hb_ready;
		if (!fw_hb_ready)
			dev_info(ionic->dev, "FW heartbeat stalled at %d\n", fw_hb);
		else
			dev_info(ionic->dev, "FW heartbeat restored at %d\n", fw_hb);
	}

	if (!fw_hb_ready)
		return -ENXIO;

	idev->last_hb_time = check_time;

	return 0;
}

u8 ionic_dev_cmd_status(struct ionic_dev *idev)
{
	return ioread8(&idev->dev_cmd_regs->comp.comp.status);
}

bool ionic_dev_cmd_done(struct ionic_dev *idev)
{
	return ioread32(&idev->dev_cmd_regs->done) & IONIC_DEV_CMD_DONE;
}

void ionic_dev_cmd_comp(struct ionic_dev *idev, union ionic_dev_cmd_comp *comp)
{
	memcpy_fromio(comp, &idev->dev_cmd_regs->comp, sizeof(*comp));
}

void ionic_dev_cmd_go(struct ionic_dev *idev, union ionic_dev_cmd *cmd)
{
	memcpy_toio(&idev->dev_cmd_regs->cmd, cmd, sizeof(*cmd));
	iowrite32(0, &idev->dev_cmd_regs->done);
	iowrite32(1, &idev->dev_cmd_regs->doorbell);
}

/* Device commands */
void ionic_dev_cmd_identify(struct ionic_dev *idev, u8 ver)
{
	union ionic_dev_cmd cmd = {
		.identify.opcode = IONIC_CMD_IDENTIFY,
		.identify.ver = ver,
	};

	ionic_dev_cmd_go(idev, &cmd);
}

void ionic_dev_cmd_init(struct ionic_dev *idev)
{
	union ionic_dev_cmd cmd = {
		.init.opcode = IONIC_CMD_INIT,
		.init.type = 0,
	};

	ionic_dev_cmd_go(idev, &cmd);
}

void ionic_dev_cmd_reset(struct ionic_dev *idev)
{
	union ionic_dev_cmd cmd = {
		.reset.opcode = IONIC_CMD_RESET,
	};

	ionic_dev_cmd_go(idev, &cmd);
}

/* Port commands */
void ionic_dev_cmd_port_identify(struct ionic_dev *idev)
{
	union ionic_dev_cmd cmd = {
		.port_init.opcode = IONIC_CMD_PORT_IDENTIFY,
		.port_init.index = 0,
	};

	ionic_dev_cmd_go(idev, &cmd);
}

void ionic_dev_cmd_port_init(struct ionic_dev *idev)
{
	union ionic_dev_cmd cmd = {
		.port_init.opcode = IONIC_CMD_PORT_INIT,
		.port_init.index = 0,
		.port_init.info_pa = cpu_to_le64(idev->port_info_pa),
	};

	ionic_dev_cmd_go(idev, &cmd);
}

void ionic_dev_cmd_port_reset(struct ionic_dev *idev)
{
	union ionic_dev_cmd cmd = {
		.port_reset.opcode = IONIC_CMD_PORT_RESET,
		.port_reset.index = 0,
	};

	ionic_dev_cmd_go(idev, &cmd);
}

void ionic_dev_cmd_port_state(struct ionic_dev *idev, u8 state)
{
	union ionic_dev_cmd cmd = {
		.port_setattr.opcode = IONIC_CMD_PORT_SETATTR,
		.port_setattr.index = 0,
		.port_setattr.attr = IONIC_PORT_ATTR_STATE,
		.port_setattr.state = state,
	};

	ionic_dev_cmd_go(idev, &cmd);
}

void ionic_dev_cmd_port_speed(struct ionic_dev *idev, u32 speed)
{
	union ionic_dev_cmd cmd = {
		.port_setattr.opcode = IONIC_CMD_PORT_SETATTR,
		.port_setattr.index = 0,
		.port_setattr.attr = IONIC_PORT_ATTR_SPEED,
		.port_setattr.speed = cpu_to_le32(speed),
	};

	ionic_dev_cmd_go(idev, &cmd);
}

void ionic_dev_cmd_port_autoneg(struct ionic_dev *idev, u8 an_enable)
{
	union ionic_dev_cmd cmd = {
		.port_setattr.opcode = IONIC_CMD_PORT_SETATTR,
		.port_setattr.index = 0,
		.port_setattr.attr = IONIC_PORT_ATTR_AUTONEG,
		.port_setattr.an_enable = an_enable,
	};

	ionic_dev_cmd_go(idev, &cmd);
}

void ionic_dev_cmd_port_fec(struct ionic_dev *idev, u8 fec_type)
{
	union ionic_dev_cmd cmd = {
		.port_setattr.opcode = IONIC_CMD_PORT_SETATTR,
		.port_setattr.index = 0,
		.port_setattr.attr = IONIC_PORT_ATTR_FEC,
		.port_setattr.fec_type = fec_type,
	};

	ionic_dev_cmd_go(idev, &cmd);
}

void ionic_dev_cmd_port_pause(struct ionic_dev *idev, u8 pause_type)
{
	union ionic_dev_cmd cmd = {
		.port_setattr.opcode = IONIC_CMD_PORT_SETATTR,
		.port_setattr.index = 0,
		.port_setattr.attr = IONIC_PORT_ATTR_PAUSE,
		.port_setattr.pause_type = pause_type,
	};

	ionic_dev_cmd_go(idev, &cmd);
}

/* VF commands */
int ionic_set_vf_config(struct ionic *ionic, int vf,
			struct ionic_vf_setattr_cmd *vfc)
{
	union ionic_dev_cmd cmd = {
		.vf_setattr.opcode = IONIC_CMD_VF_SETATTR,
		.vf_setattr.attr = vfc->attr,
		.vf_setattr.vf_index = cpu_to_le16(vf),
	};
	int err;

	memcpy(cmd.vf_setattr.pad, vfc->pad, sizeof(vfc->pad));

	mutex_lock(&ionic->dev_cmd_lock);
	ionic_dev_cmd_go(&ionic->idev, &cmd);
	err = ionic_dev_cmd_wait(ionic, DEVCMD_TIMEOUT);
	mutex_unlock(&ionic->dev_cmd_lock);

	return err;
}

int ionic_dev_cmd_vf_getattr(struct ionic *ionic, int vf, u8 attr,
			     struct ionic_vf_getattr_comp *comp)
{
	union ionic_dev_cmd cmd = {
		.vf_getattr.opcode = IONIC_CMD_VF_GETATTR,
		.vf_getattr.attr = attr,
		.vf_getattr.vf_index = cpu_to_le16(vf),
	};
	int err;

	if (vf >= ionic->num_vfs)
		return -EINVAL;

	switch (attr) {
	case IONIC_VF_ATTR_SPOOFCHK:
	case IONIC_VF_ATTR_TRUST:
	case IONIC_VF_ATTR_LINKSTATE:
	case IONIC_VF_ATTR_MAC:
	case IONIC_VF_ATTR_VLAN:
	case IONIC_VF_ATTR_RATE:
		break;
	case IONIC_VF_ATTR_STATSADDR:
	default:
		return -EINVAL;
	}

	mutex_lock(&ionic->dev_cmd_lock);
	ionic_dev_cmd_go(&ionic->idev, &cmd);
	err = ionic_dev_cmd_wait_nomsg(ionic, DEVCMD_TIMEOUT);
	memcpy_fromio(comp, &ionic->idev.dev_cmd_regs->comp.vf_getattr,
		      sizeof(*comp));
	mutex_unlock(&ionic->dev_cmd_lock);

	if (err && comp->status != IONIC_RC_ENOSUPP)
		ionic_dev_cmd_dev_err_print(ionic, cmd.vf_getattr.opcode,
					    comp->status, err);

	return err;
}

void ionic_vf_start(struct ionic *ionic)
{
	union ionic_dev_cmd cmd = {
		.vf_ctrl.opcode = IONIC_CMD_VF_CTRL,
		.vf_ctrl.ctrl_opcode = IONIC_VF_CTRL_START_ALL,
	};

	if (!(ionic->ident.dev.capabilities & cpu_to_le64(IONIC_DEV_CAP_VF_CTRL)))
		return;

	ionic_dev_cmd_go(&ionic->idev, &cmd);
	ionic_dev_cmd_wait(ionic, DEVCMD_TIMEOUT);
}

/* LIF commands */
void ionic_dev_cmd_queue_identify(struct ionic_dev *idev,
				  u16 lif_type, u8 qtype, u8 qver)
{
	union ionic_dev_cmd cmd = {
		.q_identify.opcode = IONIC_CMD_Q_IDENTIFY,
		.q_identify.lif_type = cpu_to_le16(lif_type),
		.q_identify.type = qtype,
		.q_identify.ver = qver,
	};

	ionic_dev_cmd_go(idev, &cmd);
}

void ionic_dev_cmd_lif_identify(struct ionic_dev *idev, u8 type, u8 ver)
{
	union ionic_dev_cmd cmd = {
		.lif_identify.opcode = IONIC_CMD_LIF_IDENTIFY,
		.lif_identify.type = type,
		.lif_identify.ver = ver,
	};

	ionic_dev_cmd_go(idev, &cmd);
}

void ionic_dev_cmd_lif_init(struct ionic_dev *idev, u16 lif_index,
			    dma_addr_t info_pa)
{
	union ionic_dev_cmd cmd = {
		.lif_init.opcode = IONIC_CMD_LIF_INIT,
		.lif_init.index = cpu_to_le16(lif_index),
		.lif_init.info_pa = cpu_to_le64(info_pa),
	};

	ionic_dev_cmd_go(idev, &cmd);
}

void ionic_dev_cmd_lif_reset(struct ionic_dev *idev, u16 lif_index)
{
	union ionic_dev_cmd cmd = {
		.lif_init.opcode = IONIC_CMD_LIF_RESET,
		.lif_init.index = cpu_to_le16(lif_index),
	};

	ionic_dev_cmd_go(idev, &cmd);
}

void ionic_dev_cmd_adminq_init(struct ionic_dev *idev, struct ionic_qcq *qcq,
			       u16 lif_index, u16 intr_index)
{
	struct ionic_queue *q = &qcq->q;
	struct ionic_cq *cq = &qcq->cq;

	union ionic_dev_cmd cmd = {
		.q_init.opcode = IONIC_CMD_Q_INIT,
		.q_init.lif_index = cpu_to_le16(lif_index),
		.q_init.type = q->type,
		.q_init.ver = qcq->q.lif->qtype_info[q->type].version,
		.q_init.index = cpu_to_le32(q->index),
		.q_init.flags = cpu_to_le16(IONIC_QINIT_F_IRQ |
					    IONIC_QINIT_F_ENA),
		.q_init.pid = cpu_to_le16(q->pid),
		.q_init.intr_index = cpu_to_le16(intr_index),
		.q_init.ring_size = ilog2(q->num_descs),
		.q_init.ring_base = cpu_to_le64(q->base_pa),
		.q_init.cq_ring_base = cpu_to_le64(cq->base_pa),
	};

	ionic_dev_cmd_go(idev, &cmd);
}

int ionic_db_page_num(struct ionic_lif *lif, int pid)
{
	return (lif->hw_index * lif->dbid_count) + pid;
}

int ionic_get_cmb(struct ionic_lif *lif, u32 *pgid, phys_addr_t *pgaddr, int order)
{
	struct ionic_dev *idev = &lif->ionic->idev;
	int ret;

	mutex_lock(&idev->cmb_inuse_lock);
	ret = bitmap_find_free_region(idev->cmb_inuse, idev->cmb_npages, order);
	mutex_unlock(&idev->cmb_inuse_lock);

	if (ret < 0)
		return ret;

	*pgid = ret;
	*pgaddr = idev->phy_cmb_pages + ret * PAGE_SIZE;

	return 0;
}

void ionic_put_cmb(struct ionic_lif *lif, u32 pgid, int order)
{
	struct ionic_dev *idev = &lif->ionic->idev;

	mutex_lock(&idev->cmb_inuse_lock);
	bitmap_release_region(idev->cmb_inuse, pgid, order);
	mutex_unlock(&idev->cmb_inuse_lock);
}

int ionic_cq_init(struct ionic_lif *lif, struct ionic_cq *cq,
		  struct ionic_intr_info *intr,
		  unsigned int num_descs, size_t desc_size)
{
	unsigned int ring_size;

	if (desc_size == 0 || !is_power_of_2(num_descs))
		return -EINVAL;

	ring_size = ilog2(num_descs);
	if (ring_size < 2 || ring_size > 16)
		return -EINVAL;

	cq->lif = lif;
	cq->bound_intr = intr;
	cq->num_descs = num_descs;
	cq->desc_size = desc_size;
	cq->tail_idx = 0;
	cq->done_color = 1;

	return 0;
}

void ionic_cq_map(struct ionic_cq *cq, void *base, dma_addr_t base_pa)
{
	struct ionic_cq_info *cur;
	unsigned int i;

	cq->base = base;
	cq->base_pa = base_pa;

	for (i = 0, cur = cq->info; i < cq->num_descs; i++, cur++)
		cur->cq_desc = base + (i * cq->desc_size);
}

void ionic_cq_bind(struct ionic_cq *cq, struct ionic_queue *q)
{
	cq->bound_q = q;
}

unsigned int ionic_cq_service(struct ionic_cq *cq, unsigned int work_to_do,
			      ionic_cq_cb cb, ionic_cq_done_cb done_cb,
			      void *done_arg)
{
	struct ionic_cq_info *cq_info;
	unsigned int work_done = 0;

	if (work_to_do == 0)
		return 0;

	cq_info = &cq->info[cq->tail_idx];
	while (cb(cq, cq_info)) {
		if (cq->tail_idx == cq->num_descs - 1)
			cq->done_color = !cq->done_color;
		cq->tail_idx = (cq->tail_idx + 1) & (cq->num_descs - 1);
		cq_info = &cq->info[cq->tail_idx];

		if (++work_done >= work_to_do)
			break;
	}

	if (work_done && done_cb)
		done_cb(done_arg);

	return work_done;
}

int ionic_q_init(struct ionic_lif *lif, struct ionic_dev *idev,
		 struct ionic_queue *q, unsigned int index, const char *name,
		 unsigned int num_descs, size_t desc_size,
		 size_t sg_desc_size, unsigned int pid)
{
	unsigned int ring_size;

	if (desc_size == 0 || !is_power_of_2(num_descs))
		return -EINVAL;

	ring_size = ilog2(num_descs);
	if (ring_size < 2 || ring_size > 16)
		return -EINVAL;

	q->lif = lif;
	q->idev = idev;
	q->index = index;
	q->num_descs = num_descs;
	q->desc_size = desc_size;
	q->sg_desc_size = sg_desc_size;
	q->tail_idx = 0;
	q->head_idx = 0;
	q->pid = pid;

	snprintf(q->name, sizeof(q->name), "L%d-%s%u", lif->index, name, index);

	return 0;
}

void ionic_q_map(struct ionic_queue *q, void *base, dma_addr_t base_pa)
{
	struct ionic_desc_info *cur;
	unsigned int i;

	q->base = base;
	q->base_pa = base_pa;

	for (i = 0, cur = q->info; i < q->num_descs; i++, cur++)
		cur->desc = base + (i * q->desc_size);
}

void ionic_q_cmb_map(struct ionic_queue *q, void __iomem *base, dma_addr_t base_pa)
{
	struct ionic_desc_info *cur;
	unsigned int i;

	q->cmb_base = base;
	q->cmb_base_pa = base_pa;

	for (i = 0, cur = q->info; i < q->num_descs; i++, cur++)
		cur->cmb_desc = base + (i * q->desc_size);
}

void ionic_q_sg_map(struct ionic_queue *q, void *base, dma_addr_t base_pa)
{
	struct ionic_desc_info *cur;
	unsigned int i;

	q->sg_base = base;
	q->sg_base_pa = base_pa;

	for (i = 0, cur = q->info; i < q->num_descs; i++, cur++)
		cur->sg_desc = base + (i * q->sg_desc_size);
}

void ionic_q_post(struct ionic_queue *q, bool ring_doorbell, ionic_desc_cb cb,
		  void *cb_arg)
{
	struct ionic_desc_info *desc_info;
	struct ionic_lif *lif = q->lif;
	struct device *dev = q->dev;

	desc_info = &q->info[q->head_idx];
	desc_info->cb = cb;
	desc_info->cb_arg = cb_arg;

	q->head_idx = (q->head_idx + 1) & (q->num_descs - 1);

	dev_dbg(dev, "lif=%d qname=%s qid=%d qtype=%d p_index=%d ringdb=%d\n",
		q->lif->index, q->name, q->hw_type, q->hw_index,
		q->head_idx, ring_doorbell);

	if (ring_doorbell) {
		ionic_dbell_ring(lif->kern_dbpage, q->hw_type,
				 q->dbval | q->head_idx);

		q->dbell_jiffies = jiffies;

		if (q_to_qcq(q)->napi_qcq)
			mod_timer(&q_to_qcq(q)->napi_qcq->napi_deadline,
				  jiffies + IONIC_NAPI_DEADLINE);
	}
}

static bool ionic_q_is_posted(struct ionic_queue *q, unsigned int pos)
{
	unsigned int mask, tail, head;

	mask = q->num_descs - 1;
	tail = q->tail_idx;
	head = q->head_idx;

	return ((pos - tail) & mask) < ((head - tail) & mask);
}

void ionic_q_service(struct ionic_queue *q, struct ionic_cq_info *cq_info,
		     unsigned int stop_index)
{
	struct ionic_desc_info *desc_info;
	ionic_desc_cb cb;
	void *cb_arg;
	u16 index;

	/* check for empty queue */
	if (q->tail_idx == q->head_idx)
		return;

	/* stop index must be for a descriptor that is not yet completed */
	if (unlikely(!ionic_q_is_posted(q, stop_index)))
		dev_err(q->dev,
			"ionic stop is not posted %s stop %u tail %u head %u\n",
			q->name, stop_index, q->tail_idx, q->head_idx);

	do {
		desc_info = &q->info[q->tail_idx];
		index = q->tail_idx;
		q->tail_idx = (q->tail_idx + 1) & (q->num_descs - 1);

		cb = desc_info->cb;
		cb_arg = desc_info->cb_arg;

		desc_info->cb = NULL;
		desc_info->cb_arg = NULL;

		if (cb)
			cb(q, desc_info, cq_info, cb_arg);
	} while (index != stop_index);
}<|MERGE_RESOLUTION|>--- conflicted
+++ resolved
@@ -45,8 +45,6 @@
 		netdev_dbg(lif->netdev, "deferred: rx_mode\n");
 		ionic_lif_deferred_enqueue(&lif->deferred, work);
 	}
-<<<<<<< HEAD
-=======
 }
 
 static void ionic_watchdog_init(struct ionic *ionic)
@@ -65,7 +63,6 @@
 	idev->fw_status_ready = true;
 	idev->fw_generation = IONIC_FW_STS_F_GENERATION &
 			      ioread8(&idev->dev_info_regs->fw_status);
->>>>>>> eb3cdb58
 }
 
 void ionic_init_devinfo(struct ionic *ionic)
@@ -132,22 +129,7 @@
 		return -EFAULT;
 	}
 
-<<<<<<< HEAD
-	timer_setup(&ionic->watchdog_timer, ionic_watchdog_cb, 0);
-	ionic->watchdog_period = IONIC_WATCHDOG_SECS * HZ;
-
-	/* set times to ensure the first check will proceed */
-	atomic_long_set(&idev->last_check_time, jiffies - 2 * HZ);
-	idev->last_hb_time = jiffies - 2 * ionic->watchdog_period;
-	/* init as ready, so no transition if the first check succeeds */
-	idev->last_fw_hb = 0;
-	idev->fw_hb_ready = true;
-	idev->fw_status_ready = true;
-	idev->fw_generation = IONIC_FW_STS_F_GENERATION &
-			      ioread8(&idev->dev_info_regs->fw_status);
-=======
 	ionic_watchdog_init(ionic);
->>>>>>> eb3cdb58
 
 	idev->db_pages = bar->vaddr;
 	idev->phy_db_pages = bar->bus_addr;
@@ -247,11 +229,6 @@
 				fw_status_ready = false;	/* go to down */
 		}
 	}
-<<<<<<< HEAD
-
-	/* is this a transition? */
-	if (fw_status_ready != idev->fw_status_ready) {
-=======
 
 	dev_dbg(ionic->dev, "fw_status 0x%02x ready %d idev->ready %d last_hb 0x%x state 0x%02lx\n",
 		fw_status, fw_status_ready, idev->fw_status_ready,
@@ -260,29 +237,18 @@
 	/* is this a transition? */
 	if (fw_status_ready != idev->fw_status_ready &&
 	    !test_bit(IONIC_LIF_F_FW_STOPPING, lif->state)) {
->>>>>>> eb3cdb58
 		bool trigger = false;
 
 		idev->fw_status_ready = fw_status_ready;
 
-<<<<<<< HEAD
-		if (!fw_status_ready && lif &&
-=======
 		if (!fw_status_ready &&
->>>>>>> eb3cdb58
 		    !test_bit(IONIC_LIF_F_FW_RESET, lif->state) &&
 		    !test_and_set_bit(IONIC_LIF_F_FW_STOPPING, lif->state)) {
 			dev_info(ionic->dev, "FW stopped 0x%02x\n", fw_status);
 			trigger = true;
 
-<<<<<<< HEAD
-		} else if (fw_status_ready && lif &&
-			   test_bit(IONIC_LIF_F_FW_RESET, lif->state) &&
-			   !test_bit(IONIC_LIF_F_FW_STOPPING, lif->state)) {
-=======
 		} else if (fw_status_ready &&
 			   test_bit(IONIC_LIF_F_FW_RESET, lif->state)) {
->>>>>>> eb3cdb58
 			dev_info(ionic->dev, "FW running 0x%02x\n", fw_status);
 			trigger = true;
 		}
