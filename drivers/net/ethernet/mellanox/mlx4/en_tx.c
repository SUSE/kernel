--- conflicted
+++ resolved
@@ -647,12 +647,6 @@
 
 	if (shinfo->gso_size) {
 		*inline_ok = false;
-<<<<<<< HEAD
-		if (skb->encapsulation)
-			*lso_header_size = skb_inner_tcp_all_headers(skb);
-		else
-			*lso_header_size = skb_tcp_all_headers(skb);
-=======
 		*hopbyhop = 0;
 		if (skb->encapsulation) {
 			*lso_header_size = skb_inner_tcp_all_headers(skb);
@@ -665,7 +659,6 @@
 				*hopbyhop = sizeof(struct hop_jumbo_hdr);
 			*lso_header_size = skb_tcp_all_headers(skb);
 		}
->>>>>>> eb3cdb58
 		real_size = CTRL_SIZE + shinfo->nr_frags * DS_SIZE +
 			ALIGN(*lso_header_size - *hopbyhop + 4, DS_SIZE);
 		if (unlikely(*lso_header_size != skb_headlen(skb))) {
