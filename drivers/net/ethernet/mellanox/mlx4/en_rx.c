/*
 * Copyright (c) 2007 Mellanox Technologies. All rights reserved.
 *
 * This software is available to you under a choice of one of two
 * licenses.  You may choose to be licensed under the terms of the GNU
 * General Public License (GPL) Version 2, available from the file
 * COPYING in the main directory of this source tree, or the
 * OpenIB.org BSD license below:
 *
 *     Redistribution and use in source and binary forms, with or
 *     without modification, are permitted provided that the following
 *     conditions are met:
 *
 *      - Redistributions of source code must retain the above
 *        copyright notice, this list of conditions and the following
 *        disclaimer.
 *
 *      - Redistributions in binary form must reproduce the above
 *        copyright notice, this list of conditions and the following
 *        disclaimer in the documentation and/or other materials
 *        provided with the distribution.
 *
 * THE SOFTWARE IS PROVIDED "AS IS", WITHOUT WARRANTY OF ANY KIND,
 * EXPRESS OR IMPLIED, INCLUDING BUT NOT LIMITED TO THE WARRANTIES OF
 * MERCHANTABILITY, FITNESS FOR A PARTICULAR PURPOSE AND
 * NONINFRINGEMENT. IN NO EVENT SHALL THE AUTHORS OR COPYRIGHT HOLDERS
 * BE LIABLE FOR ANY CLAIM, DAMAGES OR OTHER LIABILITY, WHETHER IN AN
 * ACTION OF CONTRACT, TORT OR OTHERWISE, ARISING FROM, OUT OF OR IN
 * CONNECTION WITH THE SOFTWARE OR THE USE OR OTHER DEALINGS IN THE
 * SOFTWARE.
 *
 */

#include <linux/bpf.h>
#include <linux/bpf_trace.h>
#include <linux/mlx4/cq.h>
#include <linux/slab.h>
#include <linux/mlx4/qp.h>
#include <linux/skbuff.h>
#include <linux/rculist.h>
#include <linux/if_ether.h>
#include <linux/if_vlan.h>
#include <linux/vmalloc.h>
#include <linux/irq.h>

#include <net/ip.h>
#if IS_ENABLED(CONFIG_IPV6)
#include <net/ip6_checksum.h>
#endif

#include "mlx4_en.h"

static int mlx4_alloc_page(struct mlx4_en_priv *priv,
			   struct mlx4_en_rx_alloc *frag,
			   gfp_t gfp)
{
	struct page *page;
	dma_addr_t dma;

	page = alloc_page(gfp);
	if (unlikely(!page))
		return -ENOMEM;
	dma = dma_map_page(priv->ddev, page, 0, PAGE_SIZE, priv->dma_dir);
	if (unlikely(dma_mapping_error(priv->ddev, dma))) {
		__free_page(page);
		return -ENOMEM;
	}
	frag->page = page;
	frag->dma = dma;
	frag->page_offset = priv->rx_headroom;
	return 0;
}

static int mlx4_en_alloc_frags(struct mlx4_en_priv *priv,
			       struct mlx4_en_rx_ring *ring,
			       struct mlx4_en_rx_desc *rx_desc,
			       struct mlx4_en_rx_alloc *frags,
			       gfp_t gfp)
{
	int i;

	for (i = 0; i < priv->num_frags; i++, frags++) {
		if (!frags->page) {
			if (mlx4_alloc_page(priv, frags, gfp))
				return -ENOMEM;
			ring->rx_alloc_pages++;
		}
		rx_desc->data[i].addr = cpu_to_be64(frags->dma +
						    frags->page_offset);
	}
	return 0;
}

static void mlx4_en_free_frag(const struct mlx4_en_priv *priv,
			      struct mlx4_en_rx_alloc *frag)
{
	if (frag->page) {
		dma_unmap_page(priv->ddev, frag->dma,
			       PAGE_SIZE, priv->dma_dir);
		__free_page(frag->page);
	}
	/* We need to clear all fields, otherwise a change of priv->log_rx_info
	 * could lead to see garbage later in frag->page.
	 */
	memset(frag, 0, sizeof(*frag));
}

static void mlx4_en_init_rx_desc(const struct mlx4_en_priv *priv,
				 struct mlx4_en_rx_ring *ring, int index)
{
	struct mlx4_en_rx_desc *rx_desc = ring->buf + ring->stride * index;
	int possible_frags;
	int i;

	/* Set size and memtype fields */
	for (i = 0; i < priv->num_frags; i++) {
		rx_desc->data[i].byte_count =
			cpu_to_be32(priv->frag_info[i].frag_size);
		rx_desc->data[i].lkey = cpu_to_be32(priv->mdev->mr.key);
	}

	/* If the number of used fragments does not fill up the ring stride,
	 * remaining (unused) fragments must be padded with null address/size
	 * and a special memory key */
	possible_frags = (ring->stride - sizeof(struct mlx4_en_rx_desc)) / DS_SIZE;
	for (i = priv->num_frags; i < possible_frags; i++) {
		rx_desc->data[i].byte_count = 0;
		rx_desc->data[i].lkey = cpu_to_be32(MLX4_EN_MEMTYPE_PAD);
		rx_desc->data[i].addr = 0;
	}
}

static int mlx4_en_prepare_rx_desc(struct mlx4_en_priv *priv,
				   struct mlx4_en_rx_ring *ring, int index,
				   gfp_t gfp)
{
	struct mlx4_en_rx_desc *rx_desc = ring->buf +
		(index << ring->log_stride);
	struct mlx4_en_rx_alloc *frags = ring->rx_info +
					(index << priv->log_rx_info);
	if (likely(ring->page_cache.index > 0)) {
		/* XDP uses a single page per frame */
		if (!frags->page) {
			ring->page_cache.index--;
			frags->page = ring->page_cache.buf[ring->page_cache.index].page;
			frags->dma  = ring->page_cache.buf[ring->page_cache.index].dma;
		}
		frags->page_offset = XDP_PACKET_HEADROOM;
		rx_desc->data[0].addr = cpu_to_be64(frags->dma +
						    XDP_PACKET_HEADROOM);
		return 0;
	}

	return mlx4_en_alloc_frags(priv, ring, rx_desc, frags, gfp);
}

static bool mlx4_en_is_ring_empty(const struct mlx4_en_rx_ring *ring)
{
	return ring->prod == ring->cons;
}

static inline void mlx4_en_update_rx_prod_db(struct mlx4_en_rx_ring *ring)
{
	*ring->wqres.db.db = cpu_to_be32(ring->prod & 0xffff);
}

/* slow path */
static void mlx4_en_free_rx_desc(const struct mlx4_en_priv *priv,
				 struct mlx4_en_rx_ring *ring,
				 int index)
{
	struct mlx4_en_rx_alloc *frags;
	int nr;

	frags = ring->rx_info + (index << priv->log_rx_info);
	for (nr = 0; nr < priv->num_frags; nr++) {
		en_dbg(DRV, priv, "Freeing fragment:%d\n", nr);
		mlx4_en_free_frag(priv, frags + nr);
	}
}

/* Function not in fast-path */
static int mlx4_en_fill_rx_buffers(struct mlx4_en_priv *priv)
{
	struct mlx4_en_rx_ring *ring;
	int ring_ind;
	int buf_ind;
	int new_size;

	for (buf_ind = 0; buf_ind < priv->prof->rx_ring_size; buf_ind++) {
		for (ring_ind = 0; ring_ind < priv->rx_ring_num; ring_ind++) {
			ring = priv->rx_ring[ring_ind];

			if (mlx4_en_prepare_rx_desc(priv, ring,
						    ring->actual_size,
						    GFP_KERNEL)) {
				if (ring->actual_size < MLX4_EN_MIN_RX_SIZE) {
					en_err(priv, "Failed to allocate enough rx buffers\n");
					return -ENOMEM;
				} else {
					new_size = rounddown_pow_of_two(ring->actual_size);
					en_warn(priv, "Only %d buffers allocated reducing ring size to %d\n",
						ring->actual_size, new_size);
					goto reduce_rings;
				}
			}
			ring->actual_size++;
			ring->prod++;
		}
	}
	return 0;

reduce_rings:
	for (ring_ind = 0; ring_ind < priv->rx_ring_num; ring_ind++) {
		ring = priv->rx_ring[ring_ind];
		while (ring->actual_size > new_size) {
			ring->actual_size--;
			ring->prod--;
			mlx4_en_free_rx_desc(priv, ring, ring->actual_size);
		}
	}

	return 0;
}

static void mlx4_en_free_rx_buf(struct mlx4_en_priv *priv,
				struct mlx4_en_rx_ring *ring)
{
	int index;

	en_dbg(DRV, priv, "Freeing Rx buf - cons:%d prod:%d\n",
	       ring->cons, ring->prod);

	/* Unmap and free Rx buffers */
	for (index = 0; index < ring->size; index++) {
		en_dbg(DRV, priv, "Processing descriptor:%d\n", index);
		mlx4_en_free_rx_desc(priv, ring, index);
	}
	ring->cons = 0;
	ring->prod = 0;
}

void mlx4_en_set_num_rx_rings(struct mlx4_en_dev *mdev)
{
	int i;
	int num_of_eqs;
	int num_rx_rings;
	struct mlx4_dev *dev = mdev->dev;

	mlx4_foreach_port(i, dev, MLX4_PORT_TYPE_ETH) {
		num_of_eqs = max_t(int, MIN_RX_RINGS,
				   min_t(int,
					 mlx4_get_eqs_per_port(mdev->dev, i),
					 DEF_RX_RINGS));

		num_rx_rings = mlx4_low_memory_profile() ? MIN_RX_RINGS :
			min_t(int, num_of_eqs, num_online_cpus());
		mdev->profile.prof[i].rx_ring_num =
			rounddown_pow_of_two(num_rx_rings);
	}
}

int mlx4_en_create_rx_ring(struct mlx4_en_priv *priv,
			   struct mlx4_en_rx_ring **pring,
			   u32 size, u16 stride, int node, int queue_index)
{
	struct mlx4_en_dev *mdev = priv->mdev;
	struct mlx4_en_rx_ring *ring;
	int err = -ENOMEM;
	int tmp;

	ring = kzalloc_node(sizeof(*ring), GFP_KERNEL, node);
	if (!ring) {
		en_err(priv, "Failed to allocate RX ring structure\n");
		return -ENOMEM;
	}

	ring->prod = 0;
	ring->cons = 0;
	ring->size = size;
	ring->size_mask = size - 1;
	ring->stride = stride;
	ring->log_stride = ffs(ring->stride) - 1;
	ring->buf_size = ring->size * ring->stride + TXBB_SIZE;

	if (xdp_rxq_info_reg(&ring->xdp_rxq, priv->dev, queue_index, 0) < 0)
		goto err_ring;

	tmp = size * roundup_pow_of_two(MLX4_EN_MAX_RX_FRAGS *
					sizeof(struct mlx4_en_rx_alloc));
	ring->rx_info = kvzalloc_node(tmp, GFP_KERNEL, node);
	if (!ring->rx_info) {
		err = -ENOMEM;
		goto err_xdp_info;
	}

	en_dbg(DRV, priv, "Allocated rx_info ring at addr:%p size:%d\n",
		 ring->rx_info, tmp);

	/* Allocate HW buffers on provided NUMA node */
	set_dev_node(&mdev->dev->persist->pdev->dev, node);
	err = mlx4_alloc_hwq_res(mdev->dev, &ring->wqres, ring->buf_size);
	set_dev_node(&mdev->dev->persist->pdev->dev, mdev->dev->numa_node);
	if (err)
		goto err_info;

	ring->buf = ring->wqres.buf.direct.buf;

	ring->hwtstamp_rx_filter = priv->hwtstamp_config.rx_filter;

	*pring = ring;
	return 0;

err_info:
	kvfree(ring->rx_info);
	ring->rx_info = NULL;
err_xdp_info:
	xdp_rxq_info_unreg(&ring->xdp_rxq);
err_ring:
	kfree(ring);
	*pring = NULL;

	return err;
}

int mlx4_en_activate_rx_rings(struct mlx4_en_priv *priv)
{
	struct mlx4_en_rx_ring *ring;
	int i;
	int ring_ind;
	int err;
	int stride = roundup_pow_of_two(sizeof(struct mlx4_en_rx_desc) +
					DS_SIZE * priv->num_frags);

	for (ring_ind = 0; ring_ind < priv->rx_ring_num; ring_ind++) {
		ring = priv->rx_ring[ring_ind];

		ring->prod = 0;
		ring->cons = 0;
		ring->actual_size = 0;
		ring->cqn = priv->rx_cq[ring_ind]->mcq.cqn;

		ring->stride = stride;
		if (ring->stride <= TXBB_SIZE) {
			/* Stamp first unused send wqe */
			__be32 *ptr = (__be32 *)ring->buf;
			__be32 stamp = cpu_to_be32(1 << STAMP_SHIFT);
			*ptr = stamp;
			/* Move pointer to start of rx section */
			ring->buf += TXBB_SIZE;
		}

		ring->log_stride = ffs(ring->stride) - 1;
		ring->buf_size = ring->size * ring->stride;

		memset(ring->buf, 0, ring->buf_size);
		mlx4_en_update_rx_prod_db(ring);

		/* Initialize all descriptors */
		for (i = 0; i < ring->size; i++)
			mlx4_en_init_rx_desc(priv, ring, i);
	}
	err = mlx4_en_fill_rx_buffers(priv);
	if (err)
		goto err_buffers;

	for (ring_ind = 0; ring_ind < priv->rx_ring_num; ring_ind++) {
		ring = priv->rx_ring[ring_ind];

		ring->size_mask = ring->actual_size - 1;
		mlx4_en_update_rx_prod_db(ring);
	}

	return 0;

err_buffers:
	for (ring_ind = 0; ring_ind < priv->rx_ring_num; ring_ind++)
		mlx4_en_free_rx_buf(priv, priv->rx_ring[ring_ind]);

	ring_ind = priv->rx_ring_num - 1;
	while (ring_ind >= 0) {
		if (priv->rx_ring[ring_ind]->stride <= TXBB_SIZE)
			priv->rx_ring[ring_ind]->buf -= TXBB_SIZE;
		ring_ind--;
	}
	return err;
}

/* We recover from out of memory by scheduling our napi poll
 * function (mlx4_en_process_cq), which tries to allocate
 * all missing RX buffers (call to mlx4_en_refill_rx_buffers).
 */
void mlx4_en_recover_from_oom(struct mlx4_en_priv *priv)
{
	int ring;

	if (!priv->port_up)
		return;

	for (ring = 0; ring < priv->rx_ring_num; ring++) {
		if (mlx4_en_is_ring_empty(priv->rx_ring[ring])) {
			local_bh_disable();
			napi_reschedule(&priv->rx_cq[ring]->napi);
			local_bh_enable();
		}
	}
}

/* When the rx ring is running in page-per-packet mode, a released frame can go
 * directly into a small cache, to avoid unmapping or touching the page
 * allocator. In bpf prog performance scenarios, buffers are either forwarded
 * or dropped, never converted to skbs, so every page can come directly from
 * this cache when it is sized to be a multiple of the napi budget.
 */
bool mlx4_en_rx_recycle(struct mlx4_en_rx_ring *ring,
			struct mlx4_en_rx_alloc *frame)
{
	struct mlx4_en_page_cache *cache = &ring->page_cache;

	if (cache->index >= MLX4_EN_CACHE_SIZE)
		return false;

	cache->buf[cache->index].page = frame->page;
	cache->buf[cache->index].dma = frame->dma;
	cache->index++;
	return true;
}

void mlx4_en_destroy_rx_ring(struct mlx4_en_priv *priv,
			     struct mlx4_en_rx_ring **pring,
			     u32 size, u16 stride)
{
	struct mlx4_en_dev *mdev = priv->mdev;
	struct mlx4_en_rx_ring *ring = *pring;
	struct bpf_prog *old_prog;

	old_prog = rcu_dereference_protected(
					ring->xdp_prog,
					lockdep_is_held(&mdev->state_lock));
	if (old_prog)
		bpf_prog_put(old_prog);
	xdp_rxq_info_unreg(&ring->xdp_rxq);
	mlx4_free_hwq_res(mdev->dev, &ring->wqres, size * stride + TXBB_SIZE);
	kvfree(ring->rx_info);
	ring->rx_info = NULL;
	kfree(ring);
	*pring = NULL;
}

void mlx4_en_deactivate_rx_ring(struct mlx4_en_priv *priv,
				struct mlx4_en_rx_ring *ring)
{
	int i;

	for (i = 0; i < ring->page_cache.index; i++) {
		dma_unmap_page(priv->ddev, ring->page_cache.buf[i].dma,
			       PAGE_SIZE, priv->dma_dir);
		put_page(ring->page_cache.buf[i].page);
	}
	ring->page_cache.index = 0;
	mlx4_en_free_rx_buf(priv, ring);
	if (ring->stride <= TXBB_SIZE)
		ring->buf -= TXBB_SIZE;
}


static int mlx4_en_complete_rx_desc(struct mlx4_en_priv *priv,
				    struct mlx4_en_rx_alloc *frags,
				    struct sk_buff *skb,
				    int length)
{
	const struct mlx4_en_frag_info *frag_info = priv->frag_info;
	unsigned int truesize = 0;
	bool release = true;
	int nr, frag_size;
	struct page *page;
	dma_addr_t dma;

	/* Collect used fragments while replacing them in the HW descriptors */
	for (nr = 0;; frags++) {
		frag_size = min_t(int, length, frag_info->frag_size);

		page = frags->page;
		if (unlikely(!page))
			goto fail;

		dma = frags->dma;
		dma_sync_single_range_for_cpu(priv->ddev, dma, frags->page_offset,
					      frag_size, priv->dma_dir);

		__skb_fill_page_desc(skb, nr, page, frags->page_offset,
				     frag_size);

		truesize += frag_info->frag_stride;
		if (frag_info->frag_stride == PAGE_SIZE / 2) {
			frags->page_offset ^= PAGE_SIZE / 2;
			release = page_count(page) != 1 ||
				  page_is_pfmemalloc(page) ||
				  page_to_nid(page) != numa_mem_id();
		} else if (!priv->rx_headroom) {
			/* rx_headroom for non XDP setup is always 0.
			 * When XDP is set, the above condition will
			 * guarantee page is always released.
			 */
			u32 sz_align = ALIGN(frag_size, SMP_CACHE_BYTES);

			frags->page_offset += sz_align;
			release = frags->page_offset + frag_info->frag_size > PAGE_SIZE;
		}
		if (release) {
			dma_unmap_page(priv->ddev, dma, PAGE_SIZE, priv->dma_dir);
			frags->page = NULL;
		} else {
			page_ref_inc(page);
		}

		nr++;
		length -= frag_size;
		if (!length)
			break;
		frag_info++;
	}
	skb->truesize += truesize;
	return nr;

fail:
	while (nr > 0) {
		nr--;
		__skb_frag_unref(skb_shinfo(skb)->frags + nr, false);
	}
	return 0;
}

static void validate_loopback(struct mlx4_en_priv *priv, void *va)
{
	const unsigned char *data = va + ETH_HLEN;
	int i;

	for (i = 0; i < MLX4_LOOPBACK_TEST_PAYLOAD; i++) {
		if (data[i] != (unsigned char)i)
			return;
	}
	/* Loopback found */
	priv->loopback_ok = 1;
}

static void mlx4_en_refill_rx_buffers(struct mlx4_en_priv *priv,
				      struct mlx4_en_rx_ring *ring)
{
	u32 missing = ring->actual_size - (ring->prod - ring->cons);

	/* Try to batch allocations, but not too much. */
	if (missing < 8)
		return;
	do {
		if (mlx4_en_prepare_rx_desc(priv, ring,
					    ring->prod & ring->size_mask,
					    GFP_ATOMIC | __GFP_MEMALLOC))
			break;
		ring->prod++;
	} while (likely(--missing));

	mlx4_en_update_rx_prod_db(ring);
}

/* When hardware doesn't strip the vlan, we need to calculate the checksum
 * over it and add it to the hardware's checksum calculation
 */
static inline __wsum get_fixed_vlan_csum(__wsum hw_checksum,
					 struct vlan_hdr *vlanh)
{
	return csum_add(hw_checksum, *(__wsum *)vlanh);
}

/* Although the stack expects checksum which doesn't include the pseudo
 * header, the HW adds it. To address that, we are subtracting the pseudo
 * header checksum from the checksum value provided by the HW.
 */
static int get_fixed_ipv4_csum(__wsum hw_checksum, struct sk_buff *skb,
			       struct iphdr *iph)
{
	__u16 length_for_csum = 0;
	__wsum csum_pseudo_header = 0;
	__u8 ipproto = iph->protocol;

	if (unlikely(ipproto == IPPROTO_SCTP))
		return -1;

	length_for_csum = (be16_to_cpu(iph->tot_len) - (iph->ihl << 2));
	csum_pseudo_header = csum_tcpudp_nofold(iph->saddr, iph->daddr,
						length_for_csum, ipproto, 0);
	skb->csum = csum_sub(hw_checksum, csum_pseudo_header);
	return 0;
}

#if IS_ENABLED(CONFIG_IPV6)
/* In IPv6 packets, hw_checksum lacks 6 bytes from IPv6 header:
 * 4 first bytes : priority, version, flow_lbl
 * and 2 additional bytes : nexthdr, hop_limit.
 */
static int get_fixed_ipv6_csum(__wsum hw_checksum, struct sk_buff *skb,
			       struct ipv6hdr *ipv6h)
{
	__u8 nexthdr = ipv6h->nexthdr;
	__wsum temp;

	if (unlikely(nexthdr == IPPROTO_FRAGMENT ||
		     nexthdr == IPPROTO_HOPOPTS ||
		     nexthdr == IPPROTO_SCTP))
		return -1;

	/* priority, version, flow_lbl */
	temp = csum_add(hw_checksum, *(__wsum *)ipv6h);
	/* nexthdr and hop_limit */
	skb->csum = csum_add(temp, (__force __wsum)*(__be16 *)&ipv6h->nexthdr);
	return 0;
}
#endif

#define short_frame(size) ((size) <= ETH_ZLEN + ETH_FCS_LEN)

/* We reach this function only after checking that any of
 * the (IPv4 | IPv6) bits are set in cqe->status.
 */
static int check_csum(struct mlx4_cqe *cqe, struct sk_buff *skb, void *va,
		      netdev_features_t dev_features)
{
	__wsum hw_checksum = 0;
	void *hdr;

	/* CQE csum doesn't cover padding octets in short ethernet
	 * frames. And the pad field is appended prior to calculating
	 * and appending the FCS field.
	 *
	 * Detecting these padded frames requires to verify and parse
	 * IP headers, so we simply force all those small frames to skip
	 * checksum complete.
	 */
	if (short_frame(skb->len))
		return -EINVAL;

	hdr = (u8 *)va + sizeof(struct ethhdr);
	hw_checksum = csum_unfold((__force __sum16)cqe->checksum);

	if (cqe->vlan_my_qpn & cpu_to_be32(MLX4_CQE_CVLAN_PRESENT_MASK) &&
	    !(dev_features & NETIF_F_HW_VLAN_CTAG_RX)) {
		hw_checksum = get_fixed_vlan_csum(hw_checksum, hdr);
		hdr += sizeof(struct vlan_hdr);
	}

#if IS_ENABLED(CONFIG_IPV6)
	if (cqe->status & cpu_to_be16(MLX4_CQE_STATUS_IPV6))
		return get_fixed_ipv6_csum(hw_checksum, skb, hdr);
#endif
	return get_fixed_ipv4_csum(hw_checksum, skb, hdr);
}

#if IS_ENABLED(CONFIG_IPV6)
#define MLX4_CQE_STATUS_IP_ANY (MLX4_CQE_STATUS_IPV4 | MLX4_CQE_STATUS_IPV6)
#else
#define MLX4_CQE_STATUS_IP_ANY (MLX4_CQE_STATUS_IPV4)
#endif

int mlx4_en_process_rx_cq(struct net_device *dev, struct mlx4_en_cq *cq, int budget)
{
	struct mlx4_en_priv *priv = netdev_priv(dev);
	int factor = priv->cqe_factor;
	struct mlx4_en_rx_ring *ring;
	struct bpf_prog *xdp_prog;
	int cq_ring = cq->ring;
	bool doorbell_pending;
	struct mlx4_cqe *cqe;
	struct xdp_buff xdp;
	int polled = 0;
	int index;

	if (unlikely(!priv->port_up || budget <= 0))
		return 0;

	ring = priv->rx_ring[cq_ring];

<<<<<<< HEAD
	/* Protect accesses to: ring->xdp_prog, priv->mac_hash list */
	rcu_read_lock();
	xdp_prog = rcu_dereference(ring->xdp_prog);
	xdp.rxq = &ring->xdp_rxq;
	xdp.frame_sz = priv->frag_info[0].frag_stride;
	doorbell_pending = 0;
=======
	xdp_prog = rcu_dereference_bh(ring->xdp_prog);
	xdp_init_buff(&xdp, priv->frag_info[0].frag_stride, &ring->xdp_rxq);
	doorbell_pending = false;
>>>>>>> 7d2a07b7

	/* We assume a 1:1 mapping between CQEs and Rx descriptors, so Rx
	 * descriptor offset can be deduced from the CQE index instead of
	 * reading 'cqe->index' */
	index = cq->mcq.cons_index & ring->size_mask;
	cqe = mlx4_en_get_cqe(cq->buf, index, priv->cqe_size) + factor;

	/* Process all completed CQEs */
	while (XNOR(cqe->owner_sr_opcode & MLX4_CQE_OWNER_MASK,
		    cq->mcq.cons_index & cq->size)) {
		struct mlx4_en_rx_alloc *frags;
		enum pkt_hash_types hash_type;
		struct sk_buff *skb;
		unsigned int length;
		int ip_summed;
		void *va;
		int nr;

		frags = ring->rx_info + (index << priv->log_rx_info);
		va = page_address(frags[0].page) + frags[0].page_offset;
		net_prefetchw(va);
		/*
		 * make sure we read the CQE after we read the ownership bit
		 */
		dma_rmb();

		/* Drop packet on bad receive or bad checksum */
		if (unlikely((cqe->owner_sr_opcode & MLX4_CQE_OPCODE_MASK) ==
						MLX4_CQE_OPCODE_ERROR)) {
			en_err(priv, "CQE completed in error - vendor syndrom:%d syndrom:%d\n",
			       ((struct mlx4_err_cqe *)cqe)->vendor_err_syndrome,
			       ((struct mlx4_err_cqe *)cqe)->syndrome);
			goto next;
		}
		if (unlikely(cqe->badfcs_enc & MLX4_CQE_BAD_FCS)) {
			en_dbg(RX_ERR, priv, "Accepted frame with bad FCS\n");
			goto next;
		}

		/* Check if we need to drop the packet if SRIOV is not enabled
		 * and not performing the selftest or flb disabled
		 */
		if (priv->flags & MLX4_EN_FLAG_RX_FILTER_NEEDED) {
			const struct ethhdr *ethh = va;
			dma_addr_t dma;
			/* Get pointer to first fragment since we haven't
			 * skb yet and cast it to ethhdr struct
			 */
			dma = frags[0].dma + frags[0].page_offset;
			dma_sync_single_for_cpu(priv->ddev, dma, sizeof(*ethh),
						DMA_FROM_DEVICE);

			if (is_multicast_ether_addr(ethh->h_dest)) {
				struct mlx4_mac_entry *entry;
				struct hlist_head *bucket;
				unsigned int mac_hash;

				/* Drop the packet, since HW loopback-ed it */
				mac_hash = ethh->h_source[MLX4_EN_MAC_HASH_IDX];
				bucket = &priv->mac_hash[mac_hash];
				hlist_for_each_entry_rcu_bh(entry, bucket, hlist) {
					if (ether_addr_equal_64bits(entry->mac,
								    ethh->h_source))
						goto next;
				}
			}
		}

		if (unlikely(priv->validate_loopback)) {
			validate_loopback(priv, va);
			goto next;
		}

		/*
		 * Packet is OK - process it.
		 */
		length = be32_to_cpu(cqe->byte_cnt);
		length -= ring->fcs_del;

		/* A bpf program gets first chance to drop the packet. It may
		 * read bytes but not past the end of the frag.
		 */
		if (xdp_prog) {
			dma_addr_t dma;
			void *orig_data;
			u32 act;

			dma = frags[0].dma + frags[0].page_offset;
			dma_sync_single_for_cpu(priv->ddev, dma,
						priv->frag_info[0].frag_size,
						DMA_FROM_DEVICE);

			xdp_prepare_buff(&xdp, va - frags[0].page_offset,
					 frags[0].page_offset, length, false);
			orig_data = xdp.data;

			act = bpf_prog_run_xdp(xdp_prog, &xdp);

			length = xdp.data_end - xdp.data;
			if (xdp.data != orig_data) {
				frags[0].page_offset = xdp.data -
					xdp.data_hard_start;
				va = xdp.data;
			}

			switch (act) {
			case XDP_PASS:
				break;
			case XDP_TX:
				if (likely(!mlx4_en_xmit_frame(ring, frags, priv,
							length, cq_ring,
							&doorbell_pending))) {
					frags[0].page = NULL;
					goto next;
				}
				trace_xdp_exception(dev, xdp_prog, act);
				goto xdp_drop_no_cnt; /* Drop on xmit failure */
			default:
				bpf_warn_invalid_xdp_action(act);
				fallthrough;
			case XDP_ABORTED:
				trace_xdp_exception(dev, xdp_prog, act);
				fallthrough;
			case XDP_DROP:
				ring->xdp_drop++;
xdp_drop_no_cnt:
				goto next;
			}
		}

		ring->bytes += length;
		ring->packets++;

		skb = napi_get_frags(&cq->napi);
		if (unlikely(!skb))
			goto next;

		if (unlikely(ring->hwtstamp_rx_filter == HWTSTAMP_FILTER_ALL)) {
			u64 timestamp = mlx4_en_get_cqe_ts(cqe);

			mlx4_en_fill_hwtstamps(priv->mdev, skb_hwtstamps(skb),
					       timestamp);
		}
		skb_record_rx_queue(skb, cq_ring);

		if (likely(dev->features & NETIF_F_RXCSUM)) {
			/* TODO: For IP non TCP/UDP packets when csum complete is
			 * not an option (not supported or any other reason) we can
			 * actually check cqe IPOK status bit and report
			 * CHECKSUM_UNNECESSARY rather than CHECKSUM_NONE
			 */
			if ((cqe->status & cpu_to_be16(MLX4_CQE_STATUS_TCP |
						       MLX4_CQE_STATUS_UDP)) &&
			    (cqe->status & cpu_to_be16(MLX4_CQE_STATUS_IPOK)) &&
			    cqe->checksum == cpu_to_be16(0xffff)) {
				bool l2_tunnel;

				l2_tunnel = (dev->hw_enc_features & NETIF_F_RXCSUM) &&
					(cqe->vlan_my_qpn & cpu_to_be32(MLX4_CQE_L2_TUNNEL));
				ip_summed = CHECKSUM_UNNECESSARY;
				hash_type = PKT_HASH_TYPE_L4;
				if (l2_tunnel)
					skb->csum_level = 1;
				ring->csum_ok++;
			} else {
				if (!(priv->flags & MLX4_EN_FLAG_RX_CSUM_NON_TCP_UDP &&
				      (cqe->status & cpu_to_be16(MLX4_CQE_STATUS_IP_ANY))))
					goto csum_none;
				if (check_csum(cqe, skb, va, dev->features))
					goto csum_none;
				ip_summed = CHECKSUM_COMPLETE;
				hash_type = PKT_HASH_TYPE_L3;
				ring->csum_complete++;
			}
		} else {
csum_none:
			ip_summed = CHECKSUM_NONE;
			hash_type = PKT_HASH_TYPE_L3;
			ring->csum_none++;
		}
		skb->ip_summed = ip_summed;
		if (dev->features & NETIF_F_RXHASH)
			skb_set_hash(skb,
				     be32_to_cpu(cqe->immed_rss_invalid),
				     hash_type);

		if ((cqe->vlan_my_qpn &
		     cpu_to_be32(MLX4_CQE_CVLAN_PRESENT_MASK)) &&
		    (dev->features & NETIF_F_HW_VLAN_CTAG_RX))
			__vlan_hwaccel_put_tag(skb, htons(ETH_P_8021Q),
					       be16_to_cpu(cqe->sl_vid));
		else if ((cqe->vlan_my_qpn &
			  cpu_to_be32(MLX4_CQE_SVLAN_PRESENT_MASK)) &&
			 (dev->features & NETIF_F_HW_VLAN_STAG_RX))
			__vlan_hwaccel_put_tag(skb, htons(ETH_P_8021AD),
					       be16_to_cpu(cqe->sl_vid));

		nr = mlx4_en_complete_rx_desc(priv, frags, skb, length);
		if (likely(nr)) {
			skb_shinfo(skb)->nr_frags = nr;
			skb->len = length;
			skb->data_len = length;
			napi_gro_frags(&cq->napi);
		} else {
			__vlan_hwaccel_clear_tag(skb);
			skb_clear_hash(skb);
		}
next:
		++cq->mcq.cons_index;
		index = (cq->mcq.cons_index) & ring->size_mask;
		cqe = mlx4_en_get_cqe(cq->buf, index, priv->cqe_size) + factor;
		if (unlikely(++polled == budget))
			break;
	}

	if (likely(polled)) {
		if (doorbell_pending) {
			priv->tx_cq[TX_XDP][cq_ring]->xdp_busy = true;
			mlx4_en_xmit_doorbell(priv->tx_ring[TX_XDP][cq_ring]);
		}

		mlx4_cq_set_ci(&cq->mcq);
		wmb(); /* ensure HW sees CQ consumer before we post new buffers */
		ring->cons = cq->mcq.cons_index;
	}

	mlx4_en_refill_rx_buffers(priv, ring);

	return polled;
}


void mlx4_en_rx_irq(struct mlx4_cq *mcq)
{
	struct mlx4_en_cq *cq = container_of(mcq, struct mlx4_en_cq, mcq);
	struct mlx4_en_priv *priv = netdev_priv(cq->dev);

	if (likely(priv->port_up))
		napi_schedule_irqoff(&cq->napi);
	else
		mlx4_en_arm_cq(priv, cq);
}

/* Rx CQ polling - called by NAPI */
int mlx4_en_poll_rx_cq(struct napi_struct *napi, int budget)
{
	struct mlx4_en_cq *cq = container_of(napi, struct mlx4_en_cq, napi);
	struct net_device *dev = cq->dev;
	struct mlx4_en_priv *priv = netdev_priv(dev);
	struct mlx4_en_cq *xdp_tx_cq = NULL;
	bool clean_complete = true;
	int done;

	if (!budget)
		return 0;

	if (priv->tx_ring_num[TX_XDP]) {
		xdp_tx_cq = priv->tx_cq[TX_XDP][cq->ring];
		if (xdp_tx_cq->xdp_busy) {
			clean_complete = mlx4_en_process_tx_cq(dev, xdp_tx_cq,
							       budget) < budget;
			xdp_tx_cq->xdp_busy = !clean_complete;
		}
	}

	done = mlx4_en_process_rx_cq(dev, cq, budget);

	/* If we used up all the quota - we're probably not done yet... */
	if (done == budget || !clean_complete) {
		int cpu_curr;

		/* in case we got here because of !clean_complete */
		done = budget;

		cpu_curr = smp_processor_id();

		if (likely(cpumask_test_cpu(cpu_curr, cq->aff_mask)))
			return budget;

		/* Current cpu is not according to smp_irq_affinity -
		 * probably affinity changed. Need to stop this NAPI
		 * poll, and restart it on the right CPU.
		 * Try to avoid returning a too small value (like 0),
		 * to not fool net_rx_action() and its netdev_budget
		 */
		if (done)
			done--;
	}
	/* Done for now */
	if (likely(napi_complete_done(napi, done)))
		mlx4_en_arm_cq(priv, cq);
	return done;
}

void mlx4_en_calc_rx_buf(struct net_device *dev)
{
	struct mlx4_en_priv *priv = netdev_priv(dev);
	int eff_mtu = MLX4_EN_EFF_MTU(dev->mtu);
	int i = 0;

	/* bpf requires buffers to be set up as 1 packet per page.
	 * This only works when num_frags == 1.
	 */
	if (priv->tx_ring_num[TX_XDP]) {
		priv->frag_info[0].frag_size = eff_mtu;
		/* This will gain efficient xdp frame recycling at the
		 * expense of more costly truesize accounting
		 */
		priv->frag_info[0].frag_stride = PAGE_SIZE;
		priv->dma_dir = PCI_DMA_BIDIRECTIONAL;
		priv->rx_headroom = XDP_PACKET_HEADROOM;
		i = 1;
	} else {
		int frag_size_max = 2048, buf_size = 0;

		/* should not happen, right ? */
		if (eff_mtu > PAGE_SIZE + (MLX4_EN_MAX_RX_FRAGS - 1) * 2048)
			frag_size_max = PAGE_SIZE;

		while (buf_size < eff_mtu) {
			int frag_stride, frag_size = eff_mtu - buf_size;
			int pad, nb;

			if (i < MLX4_EN_MAX_RX_FRAGS - 1)
				frag_size = min(frag_size, frag_size_max);

			priv->frag_info[i].frag_size = frag_size;
			frag_stride = ALIGN(frag_size, SMP_CACHE_BYTES);
			/* We can only pack 2 1536-bytes frames in on 4K page
			 * Therefore, each frame would consume more bytes (truesize)
			 */
			nb = PAGE_SIZE / frag_stride;
			pad = (PAGE_SIZE - nb * frag_stride) / nb;
			pad &= ~(SMP_CACHE_BYTES - 1);
			priv->frag_info[i].frag_stride = frag_stride + pad;

			buf_size += frag_size;
			i++;
		}
		priv->dma_dir = PCI_DMA_FROMDEVICE;
		priv->rx_headroom = 0;
	}

	priv->num_frags = i;
	priv->rx_skb_size = eff_mtu;
	priv->log_rx_info = ROUNDUP_LOG2(i * sizeof(struct mlx4_en_rx_alloc));

	en_dbg(DRV, priv, "Rx buffer scatter-list (effective-mtu:%d num_frags:%d):\n",
	       eff_mtu, priv->num_frags);
	for (i = 0; i < priv->num_frags; i++) {
		en_dbg(DRV,
		       priv,
		       "  frag:%d - size:%d stride:%d\n",
		       i,
		       priv->frag_info[i].frag_size,
		       priv->frag_info[i].frag_stride);
	}
}

/* RSS related functions */

static int mlx4_en_config_rss_qp(struct mlx4_en_priv *priv, int qpn,
				 struct mlx4_en_rx_ring *ring,
				 enum mlx4_qp_state *state,
				 struct mlx4_qp *qp)
{
	struct mlx4_en_dev *mdev = priv->mdev;
	struct mlx4_qp_context *context;
	int err = 0;

	context = kmalloc(sizeof(*context), GFP_KERNEL);
	if (!context)
		return -ENOMEM;

	err = mlx4_qp_alloc(mdev->dev, qpn, qp);
	if (err) {
		en_err(priv, "Failed to allocate qp #%x\n", qpn);
		goto out;
	}
	qp->event = mlx4_en_sqp_event;

	memset(context, 0, sizeof(*context));
	mlx4_en_fill_qp_context(priv, ring->actual_size, ring->stride, 0, 0,
				qpn, ring->cqn, -1, context);
	context->db_rec_addr = cpu_to_be64(ring->wqres.db.dma);

	/* Cancel FCS removal if FW allows */
	if (mdev->dev->caps.flags & MLX4_DEV_CAP_FLAG_FCS_KEEP) {
		context->param3 |= cpu_to_be32(1 << 29);
		if (priv->dev->features & NETIF_F_RXFCS)
			ring->fcs_del = 0;
		else
			ring->fcs_del = ETH_FCS_LEN;
	} else
		ring->fcs_del = 0;

	err = mlx4_qp_to_ready(mdev->dev, &ring->wqres.mtt, context, qp, state);
	if (err) {
		mlx4_qp_remove(mdev->dev, qp);
		mlx4_qp_free(mdev->dev, qp);
	}
	mlx4_en_update_rx_prod_db(ring);
out:
	kfree(context);
	return err;
}

int mlx4_en_create_drop_qp(struct mlx4_en_priv *priv)
{
	int err;
	u32 qpn;

	err = mlx4_qp_reserve_range(priv->mdev->dev, 1, 1, &qpn,
				    MLX4_RESERVE_A0_QP,
				    MLX4_RES_USAGE_DRIVER);
	if (err) {
		en_err(priv, "Failed reserving drop qpn\n");
		return err;
	}
	err = mlx4_qp_alloc(priv->mdev->dev, qpn, &priv->drop_qp);
	if (err) {
		en_err(priv, "Failed allocating drop qp\n");
		mlx4_qp_release_range(priv->mdev->dev, qpn, 1);
		return err;
	}

	return 0;
}

void mlx4_en_destroy_drop_qp(struct mlx4_en_priv *priv)
{
	u32 qpn;

	qpn = priv->drop_qp.qpn;
	mlx4_qp_remove(priv->mdev->dev, &priv->drop_qp);
	mlx4_qp_free(priv->mdev->dev, &priv->drop_qp);
	mlx4_qp_release_range(priv->mdev->dev, qpn, 1);
}

/* Allocate rx qp's and configure them according to rss map */
int mlx4_en_config_rss_steer(struct mlx4_en_priv *priv)
{
	struct mlx4_en_dev *mdev = priv->mdev;
	struct mlx4_en_rss_map *rss_map = &priv->rss_map;
	struct mlx4_qp_context context;
	struct mlx4_rss_context *rss_context;
	int rss_rings;
	void *ptr;
	u8 rss_mask = (MLX4_RSS_IPV4 | MLX4_RSS_TCP_IPV4 | MLX4_RSS_IPV6 |
			MLX4_RSS_TCP_IPV6);
	int i, qpn;
	int err = 0;
	int good_qps = 0;
	u8 flags;

	en_dbg(DRV, priv, "Configuring rss steering\n");

	flags = priv->rx_ring_num == 1 ? MLX4_RESERVE_A0_QP : 0;
	err = mlx4_qp_reserve_range(mdev->dev, priv->rx_ring_num,
				    priv->rx_ring_num,
				    &rss_map->base_qpn, flags,
				    MLX4_RES_USAGE_DRIVER);
	if (err) {
		en_err(priv, "Failed reserving %d qps\n", priv->rx_ring_num);
		return err;
	}

	for (i = 0; i < priv->rx_ring_num; i++) {
		qpn = rss_map->base_qpn + i;
		err = mlx4_en_config_rss_qp(priv, qpn, priv->rx_ring[i],
					    &rss_map->state[i],
					    &rss_map->qps[i]);
		if (err)
			goto rss_err;

		++good_qps;
	}

	if (priv->rx_ring_num == 1) {
		rss_map->indir_qp = &rss_map->qps[0];
		priv->base_qpn = rss_map->indir_qp->qpn;
		en_info(priv, "Optimized Non-RSS steering\n");
		return 0;
	}

	rss_map->indir_qp = kzalloc(sizeof(*rss_map->indir_qp), GFP_KERNEL);
	if (!rss_map->indir_qp) {
		err = -ENOMEM;
		goto rss_err;
	}

	/* Configure RSS indirection qp */
	err = mlx4_qp_alloc(mdev->dev, priv->base_qpn, rss_map->indir_qp);
	if (err) {
		en_err(priv, "Failed to allocate RSS indirection QP\n");
		goto qp_alloc_err;
	}

	rss_map->indir_qp->event = mlx4_en_sqp_event;
	mlx4_en_fill_qp_context(priv, 0, 0, 0, 1, priv->base_qpn,
				priv->rx_ring[0]->cqn, -1, &context);

	if (!priv->prof->rss_rings || priv->prof->rss_rings > priv->rx_ring_num)
		rss_rings = priv->rx_ring_num;
	else
		rss_rings = priv->prof->rss_rings;

	ptr = ((void *) &context) + offsetof(struct mlx4_qp_context, pri_path)
					+ MLX4_RSS_OFFSET_IN_QPC_PRI_PATH;
	rss_context = ptr;
	rss_context->base_qpn = cpu_to_be32(ilog2(rss_rings) << 24 |
					    (rss_map->base_qpn));
	rss_context->default_qpn = cpu_to_be32(rss_map->base_qpn);
	if (priv->mdev->profile.udp_rss) {
		rss_mask |=  MLX4_RSS_UDP_IPV4 | MLX4_RSS_UDP_IPV6;
		rss_context->base_qpn_udp = rss_context->default_qpn;
	}

	if (mdev->dev->caps.tunnel_offload_mode == MLX4_TUNNEL_OFFLOAD_MODE_VXLAN) {
		en_info(priv, "Setting RSS context tunnel type to RSS on inner headers\n");
		rss_mask |= MLX4_RSS_BY_INNER_HEADERS;
	}

	rss_context->flags = rss_mask;
	rss_context->hash_fn = MLX4_RSS_HASH_TOP;
	if (priv->rss_hash_fn == ETH_RSS_HASH_XOR) {
		rss_context->hash_fn = MLX4_RSS_HASH_XOR;
	} else if (priv->rss_hash_fn == ETH_RSS_HASH_TOP) {
		rss_context->hash_fn = MLX4_RSS_HASH_TOP;
		memcpy(rss_context->rss_key, priv->rss_key,
		       MLX4_EN_RSS_KEY_SIZE);
	} else {
		en_err(priv, "Unknown RSS hash function requested\n");
		err = -EINVAL;
		goto indir_err;
	}

	err = mlx4_qp_to_ready(mdev->dev, &priv->res.mtt, &context,
			       rss_map->indir_qp, &rss_map->indir_state);
	if (err)
		goto indir_err;

	return 0;

indir_err:
	mlx4_qp_modify(mdev->dev, NULL, rss_map->indir_state,
		       MLX4_QP_STATE_RST, NULL, 0, 0, rss_map->indir_qp);
	mlx4_qp_remove(mdev->dev, rss_map->indir_qp);
	mlx4_qp_free(mdev->dev, rss_map->indir_qp);
qp_alloc_err:
	kfree(rss_map->indir_qp);
	rss_map->indir_qp = NULL;
rss_err:
	for (i = 0; i < good_qps; i++) {
		mlx4_qp_modify(mdev->dev, NULL, rss_map->state[i],
			       MLX4_QP_STATE_RST, NULL, 0, 0, &rss_map->qps[i]);
		mlx4_qp_remove(mdev->dev, &rss_map->qps[i]);
		mlx4_qp_free(mdev->dev, &rss_map->qps[i]);
	}
	mlx4_qp_release_range(mdev->dev, rss_map->base_qpn, priv->rx_ring_num);
	return err;
}

void mlx4_en_release_rss_steer(struct mlx4_en_priv *priv)
{
	struct mlx4_en_dev *mdev = priv->mdev;
	struct mlx4_en_rss_map *rss_map = &priv->rss_map;
	int i;

	if (priv->rx_ring_num > 1) {
		mlx4_qp_modify(mdev->dev, NULL, rss_map->indir_state,
			       MLX4_QP_STATE_RST, NULL, 0, 0,
			       rss_map->indir_qp);
		mlx4_qp_remove(mdev->dev, rss_map->indir_qp);
		mlx4_qp_free(mdev->dev, rss_map->indir_qp);
		kfree(rss_map->indir_qp);
		rss_map->indir_qp = NULL;
	}

	for (i = 0; i < priv->rx_ring_num; i++) {
		mlx4_qp_modify(mdev->dev, NULL, rss_map->state[i],
			       MLX4_QP_STATE_RST, NULL, 0, 0, &rss_map->qps[i]);
		mlx4_qp_remove(mdev->dev, &rss_map->qps[i]);
		mlx4_qp_free(mdev->dev, &rss_map->qps[i]);
	}
	mlx4_qp_release_range(mdev->dev, rss_map->base_qpn, priv->rx_ring_num);
}<|MERGE_RESOLUTION|>--- conflicted
+++ resolved
@@ -679,18 +679,9 @@
 
 	ring = priv->rx_ring[cq_ring];
 
-<<<<<<< HEAD
-	/* Protect accesses to: ring->xdp_prog, priv->mac_hash list */
-	rcu_read_lock();
-	xdp_prog = rcu_dereference(ring->xdp_prog);
-	xdp.rxq = &ring->xdp_rxq;
-	xdp.frame_sz = priv->frag_info[0].frag_stride;
-	doorbell_pending = 0;
-=======
 	xdp_prog = rcu_dereference_bh(ring->xdp_prog);
 	xdp_init_buff(&xdp, priv->frag_info[0].frag_stride, &ring->xdp_rxq);
 	doorbell_pending = false;
->>>>>>> 7d2a07b7
 
 	/* We assume a 1:1 mapping between CQEs and Rx descriptors, so Rx
 	 * descriptor offset can be deduced from the CQE index instead of
