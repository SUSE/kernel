/*
 * Copyright (c) 2007 Mellanox Technologies. All rights reserved.
 *
 * This software is available to you under a choice of one of two
 * licenses.  You may choose to be licensed under the terms of the GNU
 * General Public License (GPL) Version 2, available from the file
 * COPYING in the main directory of this source tree, or the
 * OpenIB.org BSD license below:
 *
 *     Redistribution and use in source and binary forms, with or
 *     without modification, are permitted provided that the following
 *     conditions are met:
 *
 *      - Redistributions of source code must retain the above
 *        copyright notice, this list of conditions and the following
 *        disclaimer.
 *
 *      - Redistributions in binary form must reproduce the above
 *        copyright notice, this list of conditions and the following
 *        disclaimer in the documentation and/or other materials
 *        provided with the distribution.
 *
 * THE SOFTWARE IS PROVIDED "AS IS", WITHOUT WARRANTY OF ANY KIND,
 * EXPRESS OR IMPLIED, INCLUDING BUT NOT LIMITED TO THE WARRANTIES OF
 * MERCHANTABILITY, FITNESS FOR A PARTICULAR PURPOSE AND
 * NONINFRINGEMENT. IN NO EVENT SHALL THE AUTHORS OR COPYRIGHT HOLDERS
 * BE LIABLE FOR ANY CLAIM, DAMAGES OR OTHER LIABILITY, WHETHER IN AN
 * ACTION OF CONTRACT, TORT OR OTHERWISE, ARISING FROM, OUT OF OR IN
 * CONNECTION WITH THE SOFTWARE OR THE USE OR OTHER DEALINGS IN THE
 * SOFTWARE.
 *
 */

#include <linux/bpf.h>
#include <linux/bpf_trace.h>
#include <linux/mlx4/cq.h>
#include <linux/slab.h>
#include <linux/mlx4/qp.h>
#include <linux/skbuff.h>
#include <linux/rculist.h>
#include <linux/if_ether.h>
#include <linux/if_vlan.h>
#include <linux/vmalloc.h>
#include <linux/irq.h>

#include <net/ip.h>
#if IS_ENABLED(CONFIG_IPV6)
#include <net/ip6_checksum.h>
#endif

#include "mlx4_en.h"

static int mlx4_alloc_page(struct mlx4_en_priv *priv,
			   struct mlx4_en_rx_alloc *frag,
			   gfp_t gfp)
{
	struct page *page;
	dma_addr_t dma;

	page = alloc_page(gfp);
	if (unlikely(!page))
		return -ENOMEM;
	dma = dma_map_page(priv->ddev, page, 0, PAGE_SIZE, priv->dma_dir);
	if (unlikely(dma_mapping_error(priv->ddev, dma))) {
		__free_page(page);
		return -ENOMEM;
	}
	frag->page = page;
	frag->dma = dma;
	frag->page_offset = priv->rx_headroom;
	return 0;
}

static int mlx4_en_alloc_frags(struct mlx4_en_priv *priv,
			       struct mlx4_en_rx_ring *ring,
			       struct mlx4_en_rx_desc *rx_desc,
			       struct mlx4_en_rx_alloc *frags,
			       gfp_t gfp)
{
	int i;

	for (i = 0; i < priv->num_frags; i++, frags++) {
		if (!frags->page) {
			if (mlx4_alloc_page(priv, frags, gfp))
				return -ENOMEM;
			ring->rx_alloc_pages++;
		}
		rx_desc->data[i].addr = cpu_to_be64(frags->dma +
						    frags->page_offset);
	}
	return 0;
}

static void mlx4_en_free_frag(const struct mlx4_en_priv *priv,
			      struct mlx4_en_rx_alloc *frag)
{
	if (frag->page) {
		dma_unmap_page(priv->ddev, frag->dma,
			       PAGE_SIZE, priv->dma_dir);
		__free_page(frag->page);
	}
	/* We need to clear all fields, otherwise a change of priv->log_rx_info
	 * could lead to see garbage later in frag->page.
	 */
	memset(frag, 0, sizeof(*frag));
}

static void mlx4_en_init_rx_desc(const struct mlx4_en_priv *priv,
				 struct mlx4_en_rx_ring *ring, int index)
{
	struct mlx4_en_rx_desc *rx_desc = ring->buf + ring->stride * index;
	int possible_frags;
	int i;

	/* Set size and memtype fields */
	for (i = 0; i < priv->num_frags; i++) {
		rx_desc->data[i].byte_count =
			cpu_to_be32(priv->frag_info[i].frag_size);
		rx_desc->data[i].lkey = cpu_to_be32(priv->mdev->mr.key);
	}

	/* If the number of used fragments does not fill up the ring stride,
	 * remaining (unused) fragments must be padded with null address/size
	 * and a special memory key */
	possible_frags = (ring->stride - sizeof(struct mlx4_en_rx_desc)) / DS_SIZE;
	for (i = priv->num_frags; i < possible_frags; i++) {
		rx_desc->data[i].byte_count = 0;
		rx_desc->data[i].lkey = cpu_to_be32(MLX4_EN_MEMTYPE_PAD);
		rx_desc->data[i].addr = 0;
	}
}

static int mlx4_en_prepare_rx_desc(struct mlx4_en_priv *priv,
				   struct mlx4_en_rx_ring *ring, int index,
				   gfp_t gfp)
{
	struct mlx4_en_rx_desc *rx_desc = ring->buf +
		(index << ring->log_stride);
	struct mlx4_en_rx_alloc *frags = ring->rx_info +
					(index << priv->log_rx_info);
	if (likely(ring->page_cache.index > 0)) {
		/* XDP uses a single page per frame */
		if (!frags->page) {
			ring->page_cache.index--;
			frags->page = ring->page_cache.buf[ring->page_cache.index].page;
			frags->dma  = ring->page_cache.buf[ring->page_cache.index].dma;
		}
		frags->page_offset = XDP_PACKET_HEADROOM;
		rx_desc->data[0].addr = cpu_to_be64(frags->dma +
						    XDP_PACKET_HEADROOM);
		return 0;
	}

	return mlx4_en_alloc_frags(priv, ring, rx_desc, frags, gfp);
}

static bool mlx4_en_is_ring_empty(const struct mlx4_en_rx_ring *ring)
{
	return ring->prod == ring->cons;
}

static inline void mlx4_en_update_rx_prod_db(struct mlx4_en_rx_ring *ring)
{
	*ring->wqres.db.db = cpu_to_be32(ring->prod & 0xffff);
}

/* slow path */
static void mlx4_en_free_rx_desc(const struct mlx4_en_priv *priv,
				 struct mlx4_en_rx_ring *ring,
				 int index)
{
	struct mlx4_en_rx_alloc *frags;
	int nr;

	frags = ring->rx_info + (index << priv->log_rx_info);
	for (nr = 0; nr < priv->num_frags; nr++) {
		en_dbg(DRV, priv, "Freeing fragment:%d\n", nr);
		mlx4_en_free_frag(priv, frags + nr);
	}
}

/* Function not in fast-path */
static int mlx4_en_fill_rx_buffers(struct mlx4_en_priv *priv)
{
	struct mlx4_en_rx_ring *ring;
	int ring_ind;
	int buf_ind;
	int new_size;

	for (buf_ind = 0; buf_ind < priv->prof->rx_ring_size; buf_ind++) {
		for (ring_ind = 0; ring_ind < priv->rx_ring_num; ring_ind++) {
			ring = priv->rx_ring[ring_ind];

			if (mlx4_en_prepare_rx_desc(priv, ring,
						    ring->actual_size,
						    GFP_KERNEL)) {
				if (ring->actual_size < MLX4_EN_MIN_RX_SIZE) {
					en_err(priv, "Failed to allocate enough rx buffers\n");
					return -ENOMEM;
				} else {
					new_size = rounddown_pow_of_two(ring->actual_size);
					en_warn(priv, "Only %d buffers allocated reducing ring size to %d\n",
						ring->actual_size, new_size);
					goto reduce_rings;
				}
			}
			ring->actual_size++;
			ring->prod++;
		}
	}
	return 0;

reduce_rings:
	for (ring_ind = 0; ring_ind < priv->rx_ring_num; ring_ind++) {
		ring = priv->rx_ring[ring_ind];
		while (ring->actual_size > new_size) {
			ring->actual_size--;
			ring->prod--;
			mlx4_en_free_rx_desc(priv, ring, ring->actual_size);
		}
	}

	return 0;
}

static void mlx4_en_free_rx_buf(struct mlx4_en_priv *priv,
				struct mlx4_en_rx_ring *ring)
{
	int index;

	en_dbg(DRV, priv, "Freeing Rx buf - cons:%d prod:%d\n",
	       ring->cons, ring->prod);

	/* Unmap and free Rx buffers */
	for (index = 0; index < ring->size; index++) {
		en_dbg(DRV, priv, "Processing descriptor:%d\n", index);
		mlx4_en_free_rx_desc(priv, ring, index);
	}
	ring->cons = 0;
	ring->prod = 0;
}

void mlx4_en_set_num_rx_rings(struct mlx4_en_dev *mdev)
{
	int i;
	int num_of_eqs;
	int num_rx_rings;
	struct mlx4_dev *dev = mdev->dev;

	mlx4_foreach_port(i, dev, MLX4_PORT_TYPE_ETH) {
		num_of_eqs = max_t(int, MIN_RX_RINGS,
				   min_t(int,
					 mlx4_get_eqs_per_port(mdev->dev, i),
					 DEF_RX_RINGS));

		num_rx_rings = mlx4_low_memory_profile() ? MIN_RX_RINGS :
			min_t(int, num_of_eqs, num_online_cpus());
		mdev->profile.prof[i].rx_ring_num =
			rounddown_pow_of_two(num_rx_rings);
	}
}

int mlx4_en_create_rx_ring(struct mlx4_en_priv *priv,
			   struct mlx4_en_rx_ring **pring,
			   u32 size, u16 stride, int node, int queue_index)
{
	struct mlx4_en_dev *mdev = priv->mdev;
	struct mlx4_en_rx_ring *ring;
	int err = -ENOMEM;
	int tmp;

	ring = kzalloc_node(sizeof(*ring), GFP_KERNEL, node);
	if (!ring) {
		en_err(priv, "Failed to allocate RX ring structure\n");
		return -ENOMEM;
	}

	ring->prod = 0;
	ring->cons = 0;
	ring->size = size;
	ring->size_mask = size - 1;
	ring->stride = stride;
	ring->log_stride = ffs(ring->stride) - 1;
	ring->buf_size = ring->size * ring->stride + TXBB_SIZE;

	if (xdp_rxq_info_reg(&ring->xdp_rxq, priv->dev, queue_index, 0) < 0)
		goto err_ring;

	tmp = size * roundup_pow_of_two(MLX4_EN_MAX_RX_FRAGS *
					sizeof(struct mlx4_en_rx_alloc));
	ring->rx_info = kvzalloc_node(tmp, GFP_KERNEL, node);
	if (!ring->rx_info) {
		err = -ENOMEM;
		goto err_xdp_info;
	}

	en_dbg(DRV, priv, "Allocated rx_info ring at addr:%p size:%d\n",
		 ring->rx_info, tmp);

	/* Allocate HW buffers on provided NUMA node */
	set_dev_node(&mdev->dev->persist->pdev->dev, node);
	err = mlx4_alloc_hwq_res(mdev->dev, &ring->wqres, ring->buf_size);
	set_dev_node(&mdev->dev->persist->pdev->dev, mdev->dev->numa_node);
	if (err)
		goto err_info;

	ring->buf = ring->wqres.buf.direct.buf;

	ring->hwtstamp_rx_filter = priv->hwtstamp_config.rx_filter;

	*pring = ring;
	return 0;

err_info:
	kvfree(ring->rx_info);
	ring->rx_info = NULL;
err_xdp_info:
	xdp_rxq_info_unreg(&ring->xdp_rxq);
err_ring:
	kfree(ring);
	*pring = NULL;

	return err;
}

int mlx4_en_activate_rx_rings(struct mlx4_en_priv *priv)
{
	struct mlx4_en_rx_ring *ring;
	int i;
	int ring_ind;
	int err;
	int stride = roundup_pow_of_two(sizeof(struct mlx4_en_rx_desc) +
					DS_SIZE * priv->num_frags);

	for (ring_ind = 0; ring_ind < priv->rx_ring_num; ring_ind++) {
		ring = priv->rx_ring[ring_ind];

		ring->prod = 0;
		ring->cons = 0;
		ring->actual_size = 0;
		ring->cqn = priv->rx_cq[ring_ind]->mcq.cqn;

		ring->stride = stride;
		if (ring->stride <= TXBB_SIZE) {
			/* Stamp first unused send wqe */
			__be32 *ptr = (__be32 *)ring->buf;
			__be32 stamp = cpu_to_be32(1 << STAMP_SHIFT);
			*ptr = stamp;
			/* Move pointer to start of rx section */
			ring->buf += TXBB_SIZE;
		}

		ring->log_stride = ffs(ring->stride) - 1;
		ring->buf_size = ring->size * ring->stride;

		memset(ring->buf, 0, ring->buf_size);
		mlx4_en_update_rx_prod_db(ring);

		/* Initialize all descriptors */
		for (i = 0; i < ring->size; i++)
			mlx4_en_init_rx_desc(priv, ring, i);
	}
	err = mlx4_en_fill_rx_buffers(priv);
	if (err)
		goto err_buffers;

	for (ring_ind = 0; ring_ind < priv->rx_ring_num; ring_ind++) {
		ring = priv->rx_ring[ring_ind];

		ring->size_mask = ring->actual_size - 1;
		mlx4_en_update_rx_prod_db(ring);
	}

	return 0;

err_buffers:
	for (ring_ind = 0; ring_ind < priv->rx_ring_num; ring_ind++)
		mlx4_en_free_rx_buf(priv, priv->rx_ring[ring_ind]);

	ring_ind = priv->rx_ring_num - 1;
	while (ring_ind >= 0) {
		if (priv->rx_ring[ring_ind]->stride <= TXBB_SIZE)
			priv->rx_ring[ring_ind]->buf -= TXBB_SIZE;
		ring_ind--;
	}
	return err;
}

/* We recover from out of memory by scheduling our napi poll
 * function (mlx4_en_process_cq), which tries to allocate
 * all missing RX buffers (call to mlx4_en_refill_rx_buffers).
 */
void mlx4_en_recover_from_oom(struct mlx4_en_priv *priv)
{
	int ring;

	if (!priv->port_up)
		return;

	for (ring = 0; ring < priv->rx_ring_num; ring++) {
		if (mlx4_en_is_ring_empty(priv->rx_ring[ring])) {
			local_bh_disable();
			napi_reschedule(&priv->rx_cq[ring]->napi);
			local_bh_enable();
		}
	}
}

/* When the rx ring is running in page-per-packet mode, a released frame can go
 * directly into a small cache, to avoid unmapping or touching the page
 * allocator. In bpf prog performance scenarios, buffers are either forwarded
 * or dropped, never converted to skbs, so every page can come directly from
 * this cache when it is sized to be a multiple of the napi budget.
 */
bool mlx4_en_rx_recycle(struct mlx4_en_rx_ring *ring,
			struct mlx4_en_rx_alloc *frame)
{
	struct mlx4_en_page_cache *cache = &ring->page_cache;

	if (cache->index >= MLX4_EN_CACHE_SIZE)
		return false;

	cache->buf[cache->index].page = frame->page;
	cache->buf[cache->index].dma = frame->dma;
	cache->index++;
	return true;
}

void mlx4_en_destroy_rx_ring(struct mlx4_en_priv *priv,
			     struct mlx4_en_rx_ring **pring,
			     u32 size, u16 stride)
{
	struct mlx4_en_dev *mdev = priv->mdev;
	struct mlx4_en_rx_ring *ring = *pring;
	struct bpf_prog *old_prog;

	old_prog = rcu_dereference_protected(
					ring->xdp_prog,
					lockdep_is_held(&mdev->state_lock));
	if (old_prog)
		bpf_prog_put(old_prog);
	xdp_rxq_info_unreg(&ring->xdp_rxq);
	mlx4_free_hwq_res(mdev->dev, &ring->wqres, size * stride + TXBB_SIZE);
	kvfree(ring->rx_info);
	ring->rx_info = NULL;
	kfree(ring);
	*pring = NULL;
}

void mlx4_en_deactivate_rx_ring(struct mlx4_en_priv *priv,
				struct mlx4_en_rx_ring *ring)
{
	int i;

	for (i = 0; i < ring->page_cache.index; i++) {
		dma_unmap_page(priv->ddev, ring->page_cache.buf[i].dma,
			       PAGE_SIZE, priv->dma_dir);
		put_page(ring->page_cache.buf[i].page);
	}
	ring->page_cache.index = 0;
	mlx4_en_free_rx_buf(priv, ring);
	if (ring->stride <= TXBB_SIZE)
		ring->buf -= TXBB_SIZE;
}


static int mlx4_en_complete_rx_desc(struct mlx4_en_priv *priv,
				    struct mlx4_en_rx_alloc *frags,
				    struct sk_buff *skb,
				    int length)
{
	const struct mlx4_en_frag_info *frag_info = priv->frag_info;
	unsigned int truesize = 0;
	bool release = true;
	int nr, frag_size;
	struct page *page;
	dma_addr_t dma;

	/* Collect used fragments while replacing them in the HW descriptors */
	for (nr = 0;; frags++) {
		frag_size = min_t(int, length, frag_info->frag_size);

		page = frags->page;
		if (unlikely(!page))
			goto fail;

		dma = frags->dma;
		dma_sync_single_range_for_cpu(priv->ddev, dma, frags->page_offset,
					      frag_size, priv->dma_dir);

		__skb_fill_page_desc(skb, nr, page, frags->page_offset,
				     frag_size);

		truesize += frag_info->frag_stride;
		if (frag_info->frag_stride == PAGE_SIZE / 2) {
			frags->page_offset ^= PAGE_SIZE / 2;
			release = page_count(page) != 1 ||
				  page_is_pfmemalloc(page) ||
				  page_to_nid(page) != numa_mem_id();
		} else if (!priv->rx_headroom) {
			/* rx_headroom for non XDP setup is always 0.
			 * When XDP is set, the above condition will
			 * guarantee page is always released.
			 */
			u32 sz_align = ALIGN(frag_size, SMP_CACHE_BYTES);

			frags->page_offset += sz_align;
			release = frags->page_offset + frag_info->frag_size > PAGE_SIZE;
		}
		if (release) {
			dma_unmap_page(priv->ddev, dma, PAGE_SIZE, priv->dma_dir);
			frags->page = NULL;
		} else {
			page_ref_inc(page);
		}

		nr++;
		length -= frag_size;
		if (!length)
			break;
		frag_info++;
	}
	skb->truesize += truesize;
	return nr;

fail:
	while (nr > 0) {
		nr--;
		__skb_frag_unref(skb_shinfo(skb)->frags + nr, false);
	}
	return 0;
}

static void validate_loopback(struct mlx4_en_priv *priv, void *va)
{
	const unsigned char *data = va + ETH_HLEN;
	int i;

	for (i = 0; i < MLX4_LOOPBACK_TEST_PAYLOAD; i++) {
		if (data[i] != (unsigned char)i)
			return;
	}
	/* Loopback found */
	priv->loopback_ok = 1;
}

static void mlx4_en_refill_rx_buffers(struct mlx4_en_priv *priv,
				      struct mlx4_en_rx_ring *ring)
{
	u32 missing = ring->actual_size - (ring->prod - ring->cons);

	/* Try to batch allocations, but not too much. */
	if (missing < 8)
		return;
	do {
		if (mlx4_en_prepare_rx_desc(priv, ring,
					    ring->prod & ring->size_mask,
					    GFP_ATOMIC | __GFP_MEMALLOC))
			break;
		ring->prod++;
	} while (likely(--missing));

	mlx4_en_update_rx_prod_db(ring);
}

/* When hardware doesn't strip the vlan, we need to calculate the checksum
 * over it and add it to the hardware's checksum calculation
 */
static inline __wsum get_fixed_vlan_csum(__wsum hw_checksum,
					 struct vlan_hdr *vlanh)
{
	return csum_add(hw_checksum, *(__wsum *)vlanh);
}

/* Although the stack expects checksum which doesn't include the pseudo
 * header, the HW adds it. To address that, we are subtracting the pseudo
 * header checksum from the checksum value provided by the HW.
 */
static int get_fixed_ipv4_csum(__wsum hw_checksum, struct sk_buff *skb,
			       struct iphdr *iph)
{
	__u16 length_for_csum = 0;
	__wsum csum_pseudo_header = 0;
	__u8 ipproto = iph->protocol;

	if (unlikely(ipproto == IPPROTO_SCTP))
		return -1;

	length_for_csum = (be16_to_cpu(iph->tot_len) - (iph->ihl << 2));
	csum_pseudo_header = csum_tcpudp_nofold(iph->saddr, iph->daddr,
						length_for_csum, ipproto, 0);
	skb->csum = csum_sub(hw_checksum, csum_pseudo_header);
	return 0;
}

#if IS_ENABLED(CONFIG_IPV6)
/* In IPv6 packets, hw_checksum lacks 6 bytes from IPv6 header:
 * 4 first bytes : priority, version, flow_lbl
 * and 2 additional bytes : nexthdr, hop_limit.
 */
static int get_fixed_ipv6_csum(__wsum hw_checksum, struct sk_buff *skb,
			       struct ipv6hdr *ipv6h)
{
	__u8 nexthdr = ipv6h->nexthdr;
	__wsum temp;

	if (unlikely(nexthdr == IPPROTO_FRAGMENT ||
		     nexthdr == IPPROTO_HOPOPTS ||
		     nexthdr == IPPROTO_SCTP))
		return -1;

	/* priority, version, flow_lbl */
	temp = csum_add(hw_checksum, *(__wsum *)ipv6h);
	/* nexthdr and hop_limit */
	skb->csum = csum_add(temp, (__force __wsum)*(__be16 *)&ipv6h->nexthdr);
	return 0;
}
#endif

#define short_frame(size) ((size) <= ETH_ZLEN + ETH_FCS_LEN)

/* We reach this function only after checking that any of
 * the (IPv4 | IPv6) bits are set in cqe->status.
 */
static int check_csum(struct mlx4_cqe *cqe, struct sk_buff *skb, void *va,
		      netdev_features_t dev_features)
{
	__wsum hw_checksum = 0;
	void *hdr;

	/* CQE csum doesn't cover padding octets in short ethernet
	 * frames. And the pad field is appended prior to calculating
	 * and appending the FCS field.
	 *
	 * Detecting these padded frames requires to verify and parse
	 * IP headers, so we simply force all those small frames to skip
	 * checksum complete.
	 */
	if (short_frame(skb->len))
		return -EINVAL;

	hdr = (u8 *)va + sizeof(struct ethhdr);
	hw_checksum = csum_unfold((__force __sum16)cqe->checksum);

	if (cqe->vlan_my_qpn & cpu_to_be32(MLX4_CQE_CVLAN_PRESENT_MASK) &&
	    !(dev_features & NETIF_F_HW_VLAN_CTAG_RX)) {
		hw_checksum = get_fixed_vlan_csum(hw_checksum, hdr);
		hdr += sizeof(struct vlan_hdr);
	}

#if IS_ENABLED(CONFIG_IPV6)
	if (cqe->status & cpu_to_be16(MLX4_CQE_STATUS_IPV6))
		return get_fixed_ipv6_csum(hw_checksum, skb, hdr);
#endif
	return get_fixed_ipv4_csum(hw_checksum, skb, hdr);
}

#if IS_ENABLED(CONFIG_IPV6)
#define MLX4_CQE_STATUS_IP_ANY (MLX4_CQE_STATUS_IPV4 | MLX4_CQE_STATUS_IPV6)
#else
#define MLX4_CQE_STATUS_IP_ANY (MLX4_CQE_STATUS_IPV4)
#endif

struct mlx4_en_xdp_buff {
	struct xdp_buff xdp;
	struct mlx4_cqe *cqe;
	struct mlx4_en_dev *mdev;
	struct mlx4_en_rx_ring *ring;
	struct net_device *dev;
};

int mlx4_en_xdp_rx_timestamp(const struct xdp_md *ctx, u64 *timestamp)
{
	struct mlx4_en_xdp_buff *_ctx = (void *)ctx;

	if (unlikely(_ctx->ring->hwtstamp_rx_filter != HWTSTAMP_FILTER_ALL))
		return -ENODATA;

	*timestamp = mlx4_en_get_hwtstamp(_ctx->mdev,
					  mlx4_en_get_cqe_ts(_ctx->cqe));
	return 0;
}

int mlx4_en_xdp_rx_hash(const struct xdp_md *ctx, u32 *hash,
			enum xdp_rss_hash_type *rss_type)
{
	struct mlx4_en_xdp_buff *_ctx = (void *)ctx;
	struct mlx4_cqe *cqe = _ctx->cqe;
	enum xdp_rss_hash_type xht = 0;
	__be16 status;

	if (unlikely(!(_ctx->dev->features & NETIF_F_RXHASH)))
		return -ENODATA;

	*hash = be32_to_cpu(cqe->immed_rss_invalid);
	status = cqe->status;
	if (status & cpu_to_be16(MLX4_CQE_STATUS_TCP))
		xht = XDP_RSS_L4_TCP;
	if (status & cpu_to_be16(MLX4_CQE_STATUS_UDP))
		xht = XDP_RSS_L4_UDP;
	if (status & cpu_to_be16(MLX4_CQE_STATUS_IPV4 | MLX4_CQE_STATUS_IPV4F))
		xht |= XDP_RSS_L3_IPV4;
	if (status & cpu_to_be16(MLX4_CQE_STATUS_IPV6)) {
		xht |= XDP_RSS_L3_IPV6;
		if (cqe->ipv6_ext_mask)
			xht |= XDP_RSS_L3_DYNHDR;
	}
	*rss_type = xht;

	return 0;
}

int mlx4_en_process_rx_cq(struct net_device *dev, struct mlx4_en_cq *cq, int budget)
{
	struct mlx4_en_priv *priv = netdev_priv(dev);
	struct mlx4_en_xdp_buff mxbuf = {};
	int factor = priv->cqe_factor;
	struct mlx4_en_rx_ring *ring;
	struct bpf_prog *xdp_prog;
	int cq_ring = cq->ring;
	bool doorbell_pending;
	bool xdp_redir_flush;
	struct mlx4_cqe *cqe;
	int polled = 0;
	int index;

	if (unlikely(!priv->port_up || budget <= 0))
		return 0;

	ring = priv->rx_ring[cq_ring];

	xdp_prog = rcu_dereference_bh(ring->xdp_prog);
	xdp_init_buff(&mxbuf.xdp, priv->frag_info[0].frag_stride, &ring->xdp_rxq);
	doorbell_pending = false;
	xdp_redir_flush = false;

	/* We assume a 1:1 mapping between CQEs and Rx descriptors, so Rx
	 * descriptor offset can be deduced from the CQE index instead of
	 * reading 'cqe->index' */
	index = cq->mcq.cons_index & ring->size_mask;
	cqe = mlx4_en_get_cqe(cq->buf, index, priv->cqe_size) + factor;

	/* Process all completed CQEs */
	while (XNOR(cqe->owner_sr_opcode & MLX4_CQE_OWNER_MASK,
		    cq->mcq.cons_index & cq->size)) {
		struct mlx4_en_rx_alloc *frags;
		enum pkt_hash_types hash_type;
		struct sk_buff *skb;
		unsigned int length;
		int ip_summed;
		void *va;
		int nr;

		frags = ring->rx_info + (index << priv->log_rx_info);
		va = page_address(frags[0].page) + frags[0].page_offset;
		net_prefetchw(va);
		/*
		 * make sure we read the CQE after we read the ownership bit
		 */
		dma_rmb();

		/* Drop packet on bad receive or bad checksum */
		if (unlikely((cqe->owner_sr_opcode & MLX4_CQE_OPCODE_MASK) ==
						MLX4_CQE_OPCODE_ERROR)) {
			en_err(priv, "CQE completed in error - vendor syndrom:%d syndrom:%d\n",
			       ((struct mlx4_err_cqe *)cqe)->vendor_err_syndrome,
			       ((struct mlx4_err_cqe *)cqe)->syndrome);
			goto next;
		}
		if (unlikely(cqe->badfcs_enc & MLX4_CQE_BAD_FCS)) {
			en_dbg(RX_ERR, priv, "Accepted frame with bad FCS\n");
			goto next;
		}

		/* Check if we need to drop the packet if SRIOV is not enabled
		 * and not performing the selftest or flb disabled
		 */
		if (priv->flags & MLX4_EN_FLAG_RX_FILTER_NEEDED) {
			const struct ethhdr *ethh = va;
			dma_addr_t dma;
			/* Get pointer to first fragment since we haven't
			 * skb yet and cast it to ethhdr struct
			 */
			dma = frags[0].dma + frags[0].page_offset;
			dma_sync_single_for_cpu(priv->ddev, dma, sizeof(*ethh),
						DMA_FROM_DEVICE);

			if (is_multicast_ether_addr(ethh->h_dest)) {
				struct mlx4_mac_entry *entry;
				struct hlist_head *bucket;
				unsigned int mac_hash;

				/* Drop the packet, since HW loopback-ed it */
				mac_hash = ethh->h_source[MLX4_EN_MAC_HASH_IDX];
				bucket = &priv->mac_hash[mac_hash];
				hlist_for_each_entry_rcu_bh(entry, bucket, hlist) {
					if (ether_addr_equal_64bits(entry->mac,
								    ethh->h_source))
						goto next;
				}
			}
		}

		if (unlikely(priv->validate_loopback)) {
			validate_loopback(priv, va);
			goto next;
		}

		/*
		 * Packet is OK - process it.
		 */
		length = be32_to_cpu(cqe->byte_cnt);
		length -= ring->fcs_del;

		/* A bpf program gets first chance to drop the packet. It may
		 * read bytes but not past the end of the frag.
		 */
		if (xdp_prog) {
			dma_addr_t dma;
			void *orig_data;
			u32 act;

			dma = frags[0].dma + frags[0].page_offset;
			dma_sync_single_for_cpu(priv->ddev, dma,
						priv->frag_info[0].frag_size,
						DMA_FROM_DEVICE);

			xdp_prepare_buff(&mxbuf.xdp, va - frags[0].page_offset,
					 frags[0].page_offset, length, true);
			orig_data = mxbuf.xdp.data;
			mxbuf.cqe = cqe;
			mxbuf.mdev = priv->mdev;
			mxbuf.ring = ring;
			mxbuf.dev = dev;

			act = bpf_prog_run_xdp(xdp_prog, &mxbuf.xdp);

			length = mxbuf.xdp.data_end - mxbuf.xdp.data;
			if (mxbuf.xdp.data != orig_data) {
				frags[0].page_offset = mxbuf.xdp.data -
					mxbuf.xdp.data_hard_start;
				va = mxbuf.xdp.data;
			}

			switch (act) {
			case XDP_PASS:
				break;
			case XDP_REDIRECT:
<<<<<<< HEAD
				if (likely(!xdp_do_redirect(dev, &xdp, xdp_prog))) {
=======
				if (likely(!xdp_do_redirect(dev, &mxbuf.xdp, xdp_prog))) {
>>>>>>> eb3cdb58
					ring->xdp_redirect++;
					xdp_redir_flush = true;
					frags[0].page = NULL;
					goto next;
				}
				ring->xdp_redirect_fail++;
				trace_xdp_exception(dev, xdp_prog, act);
				goto xdp_drop_no_cnt;
			case XDP_TX:
				if (likely(!mlx4_en_xmit_frame(ring, frags, priv,
							length, cq_ring,
							&doorbell_pending))) {
					frags[0].page = NULL;
					goto next;
				}
				trace_xdp_exception(dev, xdp_prog, act);
				goto xdp_drop_no_cnt; /* Drop on xmit failure */
			default:
				bpf_warn_invalid_xdp_action(dev, xdp_prog, act);
				fallthrough;
			case XDP_ABORTED:
				trace_xdp_exception(dev, xdp_prog, act);
				fallthrough;
			case XDP_DROP:
				ring->xdp_drop++;
xdp_drop_no_cnt:
				goto next;
			}
		}

		ring->bytes += length;
		ring->packets++;

		skb = napi_get_frags(&cq->napi);
		if (unlikely(!skb))
			goto next;

		if (unlikely(ring->hwtstamp_rx_filter == HWTSTAMP_FILTER_ALL)) {
			u64 timestamp = mlx4_en_get_cqe_ts(cqe);

			mlx4_en_fill_hwtstamps(priv->mdev, skb_hwtstamps(skb),
					       timestamp);
		}
		skb_record_rx_queue(skb, cq_ring);

		if (likely(dev->features & NETIF_F_RXCSUM)) {
			/* TODO: For IP non TCP/UDP packets when csum complete is
			 * not an option (not supported or any other reason) we can
			 * actually check cqe IPOK status bit and report
			 * CHECKSUM_UNNECESSARY rather than CHECKSUM_NONE
			 */
			if ((cqe->status & cpu_to_be16(MLX4_CQE_STATUS_TCP |
						       MLX4_CQE_STATUS_UDP)) &&
			    (cqe->status & cpu_to_be16(MLX4_CQE_STATUS_IPOK)) &&
			    cqe->checksum == cpu_to_be16(0xffff)) {
				bool l2_tunnel;

				l2_tunnel = (dev->hw_enc_features & NETIF_F_RXCSUM) &&
					(cqe->vlan_my_qpn & cpu_to_be32(MLX4_CQE_L2_TUNNEL));
				ip_summed = CHECKSUM_UNNECESSARY;
				hash_type = PKT_HASH_TYPE_L4;
				if (l2_tunnel)
					skb->csum_level = 1;
				ring->csum_ok++;
			} else {
				if (!(priv->flags & MLX4_EN_FLAG_RX_CSUM_NON_TCP_UDP &&
				      (cqe->status & cpu_to_be16(MLX4_CQE_STATUS_IP_ANY))))
					goto csum_none;
				if (check_csum(cqe, skb, va, dev->features))
					goto csum_none;
				ip_summed = CHECKSUM_COMPLETE;
				hash_type = PKT_HASH_TYPE_L3;
				ring->csum_complete++;
			}
		} else {
csum_none:
			ip_summed = CHECKSUM_NONE;
			hash_type = PKT_HASH_TYPE_L3;
			ring->csum_none++;
		}
		skb->ip_summed = ip_summed;
		if (dev->features & NETIF_F_RXHASH)
			skb_set_hash(skb,
				     be32_to_cpu(cqe->immed_rss_invalid),
				     hash_type);

		if ((cqe->vlan_my_qpn &
		     cpu_to_be32(MLX4_CQE_CVLAN_PRESENT_MASK)) &&
		    (dev->features & NETIF_F_HW_VLAN_CTAG_RX))
			__vlan_hwaccel_put_tag(skb, htons(ETH_P_8021Q),
					       be16_to_cpu(cqe->sl_vid));
		else if ((cqe->vlan_my_qpn &
			  cpu_to_be32(MLX4_CQE_SVLAN_PRESENT_MASK)) &&
			 (dev->features & NETIF_F_HW_VLAN_STAG_RX))
			__vlan_hwaccel_put_tag(skb, htons(ETH_P_8021AD),
					       be16_to_cpu(cqe->sl_vid));

		nr = mlx4_en_complete_rx_desc(priv, frags, skb, length);
		if (likely(nr)) {
			skb_shinfo(skb)->nr_frags = nr;
			skb->len = length;
			skb->data_len = length;
			napi_gro_frags(&cq->napi);
		} else {
			__vlan_hwaccel_clear_tag(skb);
			skb_clear_hash(skb);
		}
next:
		++cq->mcq.cons_index;
		index = (cq->mcq.cons_index) & ring->size_mask;
		cqe = mlx4_en_get_cqe(cq->buf, index, priv->cqe_size) + factor;
		if (unlikely(++polled == budget))
			break;
	}

	if (xdp_redir_flush)
		xdp_do_flush();

	if (likely(polled)) {
		if (doorbell_pending) {
			priv->tx_cq[TX_XDP][cq_ring]->xdp_busy = true;
			mlx4_en_xmit_doorbell(priv->tx_ring[TX_XDP][cq_ring]);
		}

		mlx4_cq_set_ci(&cq->mcq);
		wmb(); /* ensure HW sees CQ consumer before we post new buffers */
		ring->cons = cq->mcq.cons_index;
	}

	mlx4_en_refill_rx_buffers(priv, ring);

	return polled;
}


void mlx4_en_rx_irq(struct mlx4_cq *mcq)
{
	struct mlx4_en_cq *cq = container_of(mcq, struct mlx4_en_cq, mcq);
	struct mlx4_en_priv *priv = netdev_priv(cq->dev);

	if (likely(priv->port_up))
		napi_schedule_irqoff(&cq->napi);
	else
		mlx4_en_arm_cq(priv, cq);
}

/* Rx CQ polling - called by NAPI */
int mlx4_en_poll_rx_cq(struct napi_struct *napi, int budget)
{
	struct mlx4_en_cq *cq = container_of(napi, struct mlx4_en_cq, napi);
	struct net_device *dev = cq->dev;
	struct mlx4_en_priv *priv = netdev_priv(dev);
	struct mlx4_en_cq *xdp_tx_cq = NULL;
	bool clean_complete = true;
	int done;

	if (!budget)
		return 0;

	if (priv->tx_ring_num[TX_XDP]) {
		xdp_tx_cq = priv->tx_cq[TX_XDP][cq->ring];
		if (xdp_tx_cq->xdp_busy) {
			clean_complete = mlx4_en_process_tx_cq(dev, xdp_tx_cq,
							       budget) < budget;
			xdp_tx_cq->xdp_busy = !clean_complete;
		}
	}

	done = mlx4_en_process_rx_cq(dev, cq, budget);

	/* If we used up all the quota - we're probably not done yet... */
	if (done == budget || !clean_complete) {
		int cpu_curr;

		/* in case we got here because of !clean_complete */
		done = budget;

		cpu_curr = smp_processor_id();

		if (likely(cpumask_test_cpu(cpu_curr, cq->aff_mask)))
			return budget;

		/* Current cpu is not according to smp_irq_affinity -
		 * probably affinity changed. Need to stop this NAPI
		 * poll, and restart it on the right CPU.
		 * Try to avoid returning a too small value (like 0),
		 * to not fool net_rx_action() and its netdev_budget
		 */
		if (done)
			done--;
	}
	/* Done for now */
	if (likely(napi_complete_done(napi, done)))
		mlx4_en_arm_cq(priv, cq);
	return done;
}

void mlx4_en_calc_rx_buf(struct net_device *dev)
{
	struct mlx4_en_priv *priv = netdev_priv(dev);
	int eff_mtu = MLX4_EN_EFF_MTU(dev->mtu);
	int i = 0;

	/* bpf requires buffers to be set up as 1 packet per page.
	 * This only works when num_frags == 1.
	 */
	if (priv->tx_ring_num[TX_XDP]) {
		priv->frag_info[0].frag_size = eff_mtu;
		/* This will gain efficient xdp frame recycling at the
		 * expense of more costly truesize accounting
		 */
		priv->frag_info[0].frag_stride = PAGE_SIZE;
		priv->dma_dir = DMA_BIDIRECTIONAL;
		priv->rx_headroom = XDP_PACKET_HEADROOM;
		i = 1;
	} else {
		int frag_size_max = 2048, buf_size = 0;

		/* should not happen, right ? */
		if (eff_mtu > PAGE_SIZE + (MLX4_EN_MAX_RX_FRAGS - 1) * 2048)
			frag_size_max = PAGE_SIZE;

		while (buf_size < eff_mtu) {
			int frag_stride, frag_size = eff_mtu - buf_size;
			int pad, nb;

			if (i < MLX4_EN_MAX_RX_FRAGS - 1)
				frag_size = min(frag_size, frag_size_max);

			priv->frag_info[i].frag_size = frag_size;
			frag_stride = ALIGN(frag_size, SMP_CACHE_BYTES);
			/* We can only pack 2 1536-bytes frames in on 4K page
			 * Therefore, each frame would consume more bytes (truesize)
			 */
			nb = PAGE_SIZE / frag_stride;
			pad = (PAGE_SIZE - nb * frag_stride) / nb;
			pad &= ~(SMP_CACHE_BYTES - 1);
			priv->frag_info[i].frag_stride = frag_stride + pad;

			buf_size += frag_size;
			i++;
		}
		priv->dma_dir = DMA_FROM_DEVICE;
		priv->rx_headroom = 0;
	}

	priv->num_frags = i;
	priv->rx_skb_size = eff_mtu;
	priv->log_rx_info = ROUNDUP_LOG2(i * sizeof(struct mlx4_en_rx_alloc));

	en_dbg(DRV, priv, "Rx buffer scatter-list (effective-mtu:%d num_frags:%d):\n",
	       eff_mtu, priv->num_frags);
	for (i = 0; i < priv->num_frags; i++) {
		en_dbg(DRV,
		       priv,
		       "  frag:%d - size:%d stride:%d\n",
		       i,
		       priv->frag_info[i].frag_size,
		       priv->frag_info[i].frag_stride);
	}
}

/* RSS related functions */

static int mlx4_en_config_rss_qp(struct mlx4_en_priv *priv, int qpn,
				 struct mlx4_en_rx_ring *ring,
				 enum mlx4_qp_state *state,
				 struct mlx4_qp *qp)
{
	struct mlx4_en_dev *mdev = priv->mdev;
	struct mlx4_qp_context *context;
	int err = 0;

	context = kzalloc(sizeof(*context), GFP_KERNEL);
	if (!context)
		return -ENOMEM;

	err = mlx4_qp_alloc(mdev->dev, qpn, qp);
	if (err) {
		en_err(priv, "Failed to allocate qp #%x\n", qpn);
		goto out;
	}
	qp->event = mlx4_en_sqp_event;

	mlx4_en_fill_qp_context(priv, ring->actual_size, ring->stride, 0, 0,
				qpn, ring->cqn, -1, context);
	context->db_rec_addr = cpu_to_be64(ring->wqres.db.dma);

	/* Cancel FCS removal if FW allows */
	if (mdev->dev->caps.flags & MLX4_DEV_CAP_FLAG_FCS_KEEP) {
		context->param3 |= cpu_to_be32(1 << 29);
		if (priv->dev->features & NETIF_F_RXFCS)
			ring->fcs_del = 0;
		else
			ring->fcs_del = ETH_FCS_LEN;
	} else
		ring->fcs_del = 0;

	err = mlx4_qp_to_ready(mdev->dev, &ring->wqres.mtt, context, qp, state);
	if (err) {
		mlx4_qp_remove(mdev->dev, qp);
		mlx4_qp_free(mdev->dev, qp);
	}
	mlx4_en_update_rx_prod_db(ring);
out:
	kfree(context);
	return err;
}

int mlx4_en_create_drop_qp(struct mlx4_en_priv *priv)
{
	int err;
	u32 qpn;

	err = mlx4_qp_reserve_range(priv->mdev->dev, 1, 1, &qpn,
				    MLX4_RESERVE_A0_QP,
				    MLX4_RES_USAGE_DRIVER);
	if (err) {
		en_err(priv, "Failed reserving drop qpn\n");
		return err;
	}
	err = mlx4_qp_alloc(priv->mdev->dev, qpn, &priv->drop_qp);
	if (err) {
		en_err(priv, "Failed allocating drop qp\n");
		mlx4_qp_release_range(priv->mdev->dev, qpn, 1);
		return err;
	}

	return 0;
}

void mlx4_en_destroy_drop_qp(struct mlx4_en_priv *priv)
{
	u32 qpn;

	qpn = priv->drop_qp.qpn;
	mlx4_qp_remove(priv->mdev->dev, &priv->drop_qp);
	mlx4_qp_free(priv->mdev->dev, &priv->drop_qp);
	mlx4_qp_release_range(priv->mdev->dev, qpn, 1);
}

/* Allocate rx qp's and configure them according to rss map */
int mlx4_en_config_rss_steer(struct mlx4_en_priv *priv)
{
	struct mlx4_en_dev *mdev = priv->mdev;
	struct mlx4_en_rss_map *rss_map = &priv->rss_map;
	struct mlx4_qp_context context;
	struct mlx4_rss_context *rss_context;
	int rss_rings;
	void *ptr;
	u8 rss_mask = (MLX4_RSS_IPV4 | MLX4_RSS_TCP_IPV4 | MLX4_RSS_IPV6 |
			MLX4_RSS_TCP_IPV6);
	int i, qpn;
	int err = 0;
	int good_qps = 0;
	u8 flags;

	en_dbg(DRV, priv, "Configuring rss steering\n");

	flags = priv->rx_ring_num == 1 ? MLX4_RESERVE_A0_QP : 0;
	err = mlx4_qp_reserve_range(mdev->dev, priv->rx_ring_num,
				    priv->rx_ring_num,
				    &rss_map->base_qpn, flags,
				    MLX4_RES_USAGE_DRIVER);
	if (err) {
		en_err(priv, "Failed reserving %d qps\n", priv->rx_ring_num);
		return err;
	}

	for (i = 0; i < priv->rx_ring_num; i++) {
		qpn = rss_map->base_qpn + i;
		err = mlx4_en_config_rss_qp(priv, qpn, priv->rx_ring[i],
					    &rss_map->state[i],
					    &rss_map->qps[i]);
		if (err)
			goto rss_err;

		++good_qps;
	}

	if (priv->rx_ring_num == 1) {
		rss_map->indir_qp = &rss_map->qps[0];
		priv->base_qpn = rss_map->indir_qp->qpn;
		en_info(priv, "Optimized Non-RSS steering\n");
		return 0;
	}

	rss_map->indir_qp = kzalloc(sizeof(*rss_map->indir_qp), GFP_KERNEL);
	if (!rss_map->indir_qp) {
		err = -ENOMEM;
		goto rss_err;
	}

	/* Configure RSS indirection qp */
	err = mlx4_qp_alloc(mdev->dev, priv->base_qpn, rss_map->indir_qp);
	if (err) {
		en_err(priv, "Failed to allocate RSS indirection QP\n");
		goto qp_alloc_err;
	}

	rss_map->indir_qp->event = mlx4_en_sqp_event;
	mlx4_en_fill_qp_context(priv, 0, 0, 0, 1, priv->base_qpn,
				priv->rx_ring[0]->cqn, -1, &context);

	if (!priv->prof->rss_rings || priv->prof->rss_rings > priv->rx_ring_num)
		rss_rings = priv->rx_ring_num;
	else
		rss_rings = priv->prof->rss_rings;

	ptr = ((void *) &context) + offsetof(struct mlx4_qp_context, pri_path)
					+ MLX4_RSS_OFFSET_IN_QPC_PRI_PATH;
	rss_context = ptr;
	rss_context->base_qpn = cpu_to_be32(ilog2(rss_rings) << 24 |
					    (rss_map->base_qpn));
	rss_context->default_qpn = cpu_to_be32(rss_map->base_qpn);
	if (priv->mdev->profile.udp_rss) {
		rss_mask |=  MLX4_RSS_UDP_IPV4 | MLX4_RSS_UDP_IPV6;
		rss_context->base_qpn_udp = rss_context->default_qpn;
	}

	if (mdev->dev->caps.tunnel_offload_mode == MLX4_TUNNEL_OFFLOAD_MODE_VXLAN) {
		en_info(priv, "Setting RSS context tunnel type to RSS on inner headers\n");
		rss_mask |= MLX4_RSS_BY_INNER_HEADERS;
	}

	rss_context->flags = rss_mask;
	rss_context->hash_fn = MLX4_RSS_HASH_TOP;
	if (priv->rss_hash_fn == ETH_RSS_HASH_XOR) {
		rss_context->hash_fn = MLX4_RSS_HASH_XOR;
	} else if (priv->rss_hash_fn == ETH_RSS_HASH_TOP) {
		rss_context->hash_fn = MLX4_RSS_HASH_TOP;
		memcpy(rss_context->rss_key, priv->rss_key,
		       MLX4_EN_RSS_KEY_SIZE);
	} else {
		en_err(priv, "Unknown RSS hash function requested\n");
		err = -EINVAL;
		goto indir_err;
	}

	err = mlx4_qp_to_ready(mdev->dev, &priv->res.mtt, &context,
			       rss_map->indir_qp, &rss_map->indir_state);
	if (err)
		goto indir_err;

	return 0;

indir_err:
	mlx4_qp_modify(mdev->dev, NULL, rss_map->indir_state,
		       MLX4_QP_STATE_RST, NULL, 0, 0, rss_map->indir_qp);
	mlx4_qp_remove(mdev->dev, rss_map->indir_qp);
	mlx4_qp_free(mdev->dev, rss_map->indir_qp);
qp_alloc_err:
	kfree(rss_map->indir_qp);
	rss_map->indir_qp = NULL;
rss_err:
	for (i = 0; i < good_qps; i++) {
		mlx4_qp_modify(mdev->dev, NULL, rss_map->state[i],
			       MLX4_QP_STATE_RST, NULL, 0, 0, &rss_map->qps[i]);
		mlx4_qp_remove(mdev->dev, &rss_map->qps[i]);
		mlx4_qp_free(mdev->dev, &rss_map->qps[i]);
	}
	mlx4_qp_release_range(mdev->dev, rss_map->base_qpn, priv->rx_ring_num);
	return err;
}

void mlx4_en_release_rss_steer(struct mlx4_en_priv *priv)
{
	struct mlx4_en_dev *mdev = priv->mdev;
	struct mlx4_en_rss_map *rss_map = &priv->rss_map;
	int i;

	if (priv->rx_ring_num > 1) {
		mlx4_qp_modify(mdev->dev, NULL, rss_map->indir_state,
			       MLX4_QP_STATE_RST, NULL, 0, 0,
			       rss_map->indir_qp);
		mlx4_qp_remove(mdev->dev, rss_map->indir_qp);
		mlx4_qp_free(mdev->dev, rss_map->indir_qp);
		kfree(rss_map->indir_qp);
		rss_map->indir_qp = NULL;
	}

	for (i = 0; i < priv->rx_ring_num; i++) {
		mlx4_qp_modify(mdev->dev, NULL, rss_map->state[i],
			       MLX4_QP_STATE_RST, NULL, 0, 0, &rss_map->qps[i]);
		mlx4_qp_remove(mdev->dev, &rss_map->qps[i]);
		mlx4_qp_free(mdev->dev, &rss_map->qps[i]);
	}
	mlx4_qp_release_range(mdev->dev, rss_map->base_qpn, priv->rx_ring_num);
}<|MERGE_RESOLUTION|>--- conflicted
+++ resolved
@@ -846,11 +846,7 @@
 			case XDP_PASS:
 				break;
 			case XDP_REDIRECT:
-<<<<<<< HEAD
-				if (likely(!xdp_do_redirect(dev, &xdp, xdp_prog))) {
-=======
 				if (likely(!xdp_do_redirect(dev, &mxbuf.xdp, xdp_prog))) {
->>>>>>> eb3cdb58
 					ring->xdp_redirect++;
 					xdp_redir_flush = true;
 					frags[0].page = NULL;
