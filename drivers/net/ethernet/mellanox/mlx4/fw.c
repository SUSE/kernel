/*
 * Copyright (c) 2004, 2005 Topspin Communications.  All rights reserved.
 * Copyright (c) 2005, 2006, 2007, 2008 Mellanox Technologies. All rights reserved.
 * Copyright (c) 2005, 2006, 2007 Cisco Systems, Inc.  All rights reserved.
 *
 * This software is available to you under a choice of one of two
 * licenses.  You may choose to be licensed under the terms of the GNU
 * General Public License (GPL) Version 2, available from the file
 * COPYING in the main directory of this source tree, or the
 * OpenIB.org BSD license below:
 *
 *     Redistribution and use in source and binary forms, with or
 *     without modification, are permitted provided that the following
 *     conditions are met:
 *
 *      - Redistributions of source code must retain the above
 *        copyright notice, this list of conditions and the following
 *        disclaimer.
 *
 *      - Redistributions in binary form must reproduce the above
 *        copyright notice, this list of conditions and the following
 *        disclaimer in the documentation and/or other materials
 *        provided with the distribution.
 *
 * THE SOFTWARE IS PROVIDED "AS IS", WITHOUT WARRANTY OF ANY KIND,
 * EXPRESS OR IMPLIED, INCLUDING BUT NOT LIMITED TO THE WARRANTIES OF
 * MERCHANTABILITY, FITNESS FOR A PARTICULAR PURPOSE AND
 * NONINFRINGEMENT. IN NO EVENT SHALL THE AUTHORS OR COPYRIGHT HOLDERS
 * BE LIABLE FOR ANY CLAIM, DAMAGES OR OTHER LIABILITY, WHETHER IN AN
 * ACTION OF CONTRACT, TORT OR OTHERWISE, ARISING FROM, OUT OF OR IN
 * CONNECTION WITH THE SOFTWARE OR THE USE OR OTHER DEALINGS IN THE
 * SOFTWARE.
 */

#include <linux/etherdevice.h>
#include <linux/mlx4/cmd.h>
#include <linux/module.h>
#include <linux/cache.h>
#include <linux/kernel.h>
#include <uapi/rdma/mlx4-abi.h>

#include "fw.h"
#include "icm.h"

enum {
	MLX4_COMMAND_INTERFACE_MIN_REV		= 2,
	MLX4_COMMAND_INTERFACE_MAX_REV		= 3,
	MLX4_COMMAND_INTERFACE_NEW_PORT_CMDS	= 3,
};

extern void __buggy_use_of_MLX4_GET(void);
extern void __buggy_use_of_MLX4_PUT(void);

static bool enable_qos;
module_param(enable_qos, bool, 0444);
MODULE_PARM_DESC(enable_qos, "Enable Enhanced QoS support (default: off)");

#define MLX4_GET(dest, source, offset)				      \
	do {							      \
		void *__p = (char *) (source) + (offset);	      \
		__be64 val;                                           \
		switch (sizeof(dest)) {				      \
		case 1: (dest) = *(u8 *) __p;	    break;	      \
		case 2: (dest) = be16_to_cpup(__p); break;	      \
		case 4: (dest) = be32_to_cpup(__p); break;	      \
		case 8: val = get_unaligned((__be64 *)__p);           \
			(dest) = be64_to_cpu(val);  break;            \
		default: __buggy_use_of_MLX4_GET();		      \
		}						      \
	} while (0)

#define MLX4_PUT(dest, source, offset)				      \
	do {							      \
		void *__d = ((char *) (dest) + (offset));	      \
		switch (sizeof(source)) {			      \
		case 1: *(u8 *) __d = (source);		       break; \
		case 2:	*(__be16 *) __d = cpu_to_be16(source); break; \
		case 4:	*(__be32 *) __d = cpu_to_be32(source); break; \
		case 8:	*(__be64 *) __d = cpu_to_be64(source); break; \
		default: __buggy_use_of_MLX4_PUT();		      \
		}						      \
	} while (0)

static void dump_dev_cap_flags(struct mlx4_dev *dev, u64 flags)
{
	static const char *fname[] = {
		[ 0] = "RC transport",
		[ 1] = "UC transport",
		[ 2] = "UD transport",
		[ 3] = "XRC transport",
		[ 6] = "SRQ support",
		[ 7] = "IPoIB checksum offload",
		[ 8] = "P_Key violation counter",
		[ 9] = "Q_Key violation counter",
		[12] = "Dual Port Different Protocol (DPDP) support",
		[15] = "Big LSO headers",
		[16] = "MW support",
		[17] = "APM support",
		[18] = "Atomic ops support",
		[19] = "Raw multicast support",
		[20] = "Address vector port checking support",
		[21] = "UD multicast support",
		[30] = "IBoE support",
		[32] = "Unicast loopback support",
		[34] = "FCS header control",
		[37] = "Wake On LAN (port1) support",
		[38] = "Wake On LAN (port2) support",
		[40] = "UDP RSS support",
		[41] = "Unicast VEP steering support",
		[42] = "Multicast VEP steering support",
		[48] = "Counters support",
		[52] = "RSS IP fragments support",
		[53] = "Port ETS Scheduler support",
		[55] = "Port link type sensing support",
		[59] = "Port management change event support",
		[61] = "64 byte EQE support",
		[62] = "64 byte CQE support",
	};
	int i;

	mlx4_dbg(dev, "DEV_CAP flags:\n");
	for (i = 0; i < ARRAY_SIZE(fname); ++i)
		if (fname[i] && (flags & (1LL << i)))
			mlx4_dbg(dev, "    %s\n", fname[i]);
}

static void dump_dev_cap_flags2(struct mlx4_dev *dev, u64 flags)
{
	static const char * const fname[] = {
		[0] = "RSS support",
		[1] = "RSS Toeplitz Hash Function support",
		[2] = "RSS XOR Hash Function support",
		[3] = "Device managed flow steering support",
		[4] = "Automatic MAC reassignment support",
		[5] = "Time stamping support",
		[6] = "VST (control vlan insertion/stripping) support",
		[7] = "FSM (MAC anti-spoofing) support",
		[8] = "Dynamic QP updates support",
		[9] = "Device managed flow steering IPoIB support",
		[10] = "TCP/IP offloads/flow-steering for VXLAN support",
		[11] = "MAD DEMUX (Secure-Host) support",
		[12] = "Large cache line (>64B) CQE stride support",
		[13] = "Large cache line (>64B) EQE stride support",
		[14] = "Ethernet protocol control support",
		[15] = "Ethernet Backplane autoneg support",
		[16] = "CONFIG DEV support",
		[17] = "Asymmetric EQs support",
		[18] = "More than 80 VFs support",
		[19] = "Performance optimized for limited rule configuration flow steering support",
		[20] = "Recoverable error events support",
		[21] = "Port Remap support",
		[22] = "QCN support",
		[23] = "QP rate limiting support",
		[24] = "Ethernet Flow control statistics support",
		[25] = "Granular QoS per VF support",
		[26] = "Port ETS Scheduler support",
		[27] = "Port beacon support",
		[28] = "RX-ALL support",
		[29] = "802.1ad offload support",
		[31] = "Modifying loopback source checks using UPDATE_QP support",
		[32] = "Loopback source checks support",
		[33] = "RoCEv2 support",
		[34] = "DMFS Sniffer support (UC & MC)",
		[35] = "Diag counters per port",
		[36] = "QinQ VST mode support",
		[37] = "sl to vl mapping table change event support",
		[38] = "user MAC support",
		[39] = "Report driver version to FW support",
		[40] = "SW CQ initialization support",
	};
	int i;

	for (i = 0; i < ARRAY_SIZE(fname); ++i)
		if (fname[i] && (flags & (1LL << i)))
			mlx4_dbg(dev, "    %s\n", fname[i]);
}

int mlx4_MOD_STAT_CFG(struct mlx4_dev *dev, struct mlx4_mod_stat_cfg *cfg)
{
	struct mlx4_cmd_mailbox *mailbox;
	u32 *inbox;
	int err = 0;

#define MOD_STAT_CFG_IN_SIZE		0x100

#define MOD_STAT_CFG_PG_SZ_M_OFFSET	0x002
#define MOD_STAT_CFG_PG_SZ_OFFSET	0x003

	mailbox = mlx4_alloc_cmd_mailbox(dev);
	if (IS_ERR(mailbox))
		return PTR_ERR(mailbox);
	inbox = mailbox->buf;

	MLX4_PUT(inbox, cfg->log_pg_sz, MOD_STAT_CFG_PG_SZ_OFFSET);
	MLX4_PUT(inbox, cfg->log_pg_sz_m, MOD_STAT_CFG_PG_SZ_M_OFFSET);

	err = mlx4_cmd(dev, mailbox->dma, 0, 0, MLX4_CMD_MOD_STAT_CFG,
			MLX4_CMD_TIME_CLASS_A, MLX4_CMD_NATIVE);

	mlx4_free_cmd_mailbox(dev, mailbox);
	return err;
}

int mlx4_QUERY_FUNC(struct mlx4_dev *dev, struct mlx4_func *func, int slave)
{
	struct mlx4_cmd_mailbox *mailbox;
	u32 *outbox;
	u8 in_modifier;
	u8 field;
	u16 field16;
	int err;

#define QUERY_FUNC_BUS_OFFSET			0x00
#define QUERY_FUNC_DEVICE_OFFSET		0x01
#define QUERY_FUNC_FUNCTION_OFFSET		0x01
#define QUERY_FUNC_PHYSICAL_FUNCTION_OFFSET	0x03
#define QUERY_FUNC_RSVD_EQS_OFFSET		0x04
#define QUERY_FUNC_MAX_EQ_OFFSET		0x06
#define QUERY_FUNC_RSVD_UARS_OFFSET		0x0b

	mailbox = mlx4_alloc_cmd_mailbox(dev);
	if (IS_ERR(mailbox))
		return PTR_ERR(mailbox);
	outbox = mailbox->buf;

	in_modifier = slave;

	err = mlx4_cmd_box(dev, 0, mailbox->dma, in_modifier, 0,
			   MLX4_CMD_QUERY_FUNC,
			   MLX4_CMD_TIME_CLASS_A,
			   MLX4_CMD_NATIVE);
	if (err)
		goto out;

	MLX4_GET(field, outbox, QUERY_FUNC_BUS_OFFSET);
	func->bus = field & 0xf;
	MLX4_GET(field, outbox, QUERY_FUNC_DEVICE_OFFSET);
	func->device = field & 0xf1;
	MLX4_GET(field, outbox, QUERY_FUNC_FUNCTION_OFFSET);
	func->function = field & 0x7;
	MLX4_GET(field, outbox, QUERY_FUNC_PHYSICAL_FUNCTION_OFFSET);
	func->physical_function = field & 0xf;
	MLX4_GET(field16, outbox, QUERY_FUNC_RSVD_EQS_OFFSET);
	func->rsvd_eqs = field16 & 0xffff;
	MLX4_GET(field16, outbox, QUERY_FUNC_MAX_EQ_OFFSET);
	func->max_eq = field16 & 0xffff;
	MLX4_GET(field, outbox, QUERY_FUNC_RSVD_UARS_OFFSET);
	func->rsvd_uars = field & 0x0f;

	mlx4_dbg(dev, "Bus: %d, Device: %d, Function: %d, Physical function: %d, Max EQs: %d, Reserved EQs: %d, Reserved UARs: %d\n",
		 func->bus, func->device, func->function, func->physical_function,
		 func->max_eq, func->rsvd_eqs, func->rsvd_uars);

out:
	mlx4_free_cmd_mailbox(dev, mailbox);
	return err;
}

static int mlx4_activate_vst_qinq(struct mlx4_priv *priv, int slave, int port)
{
	struct mlx4_vport_oper_state *vp_oper;
	struct mlx4_vport_state *vp_admin;
	int err;

	vp_oper = &priv->mfunc.master.vf_oper[slave].vport[port];
	vp_admin = &priv->mfunc.master.vf_admin[slave].vport[port];

	if (vp_admin->default_vlan != vp_oper->state.default_vlan) {
		err = __mlx4_register_vlan(&priv->dev, port,
					   vp_admin->default_vlan,
					   &vp_oper->vlan_idx);
		if (err) {
			vp_oper->vlan_idx = NO_INDX;
			mlx4_warn(&priv->dev,
				  "No vlan resources slave %d, port %d\n",
				  slave, port);
			return err;
		}
		mlx4_dbg(&priv->dev, "alloc vlan %d idx  %d slave %d port %d\n",
			 (int)(vp_oper->state.default_vlan),
			 vp_oper->vlan_idx, slave, port);
	}
	vp_oper->state.vlan_proto   = vp_admin->vlan_proto;
	vp_oper->state.default_vlan = vp_admin->default_vlan;
	vp_oper->state.default_qos  = vp_admin->default_qos;

	return 0;
}

static int mlx4_handle_vst_qinq(struct mlx4_priv *priv, int slave, int port)
{
	struct mlx4_vport_oper_state *vp_oper;
	struct mlx4_slave_state *slave_state;
	struct mlx4_vport_state *vp_admin;
	int err;

	vp_oper = &priv->mfunc.master.vf_oper[slave].vport[port];
	vp_admin = &priv->mfunc.master.vf_admin[slave].vport[port];
	slave_state = &priv->mfunc.master.slave_state[slave];

	if ((vp_admin->vlan_proto != htons(ETH_P_8021AD)) ||
	    (!slave_state->active))
		return 0;

	if (vp_oper->state.vlan_proto == vp_admin->vlan_proto &&
	    vp_oper->state.default_vlan == vp_admin->default_vlan &&
	    vp_oper->state.default_qos == vp_admin->default_qos)
		return 0;

	if (!slave_state->vst_qinq_supported) {
		/* Warn and revert the request to set vst QinQ mode */
		vp_admin->vlan_proto   = vp_oper->state.vlan_proto;
		vp_admin->default_vlan = vp_oper->state.default_vlan;
		vp_admin->default_qos  = vp_oper->state.default_qos;

		mlx4_warn(&priv->dev,
			  "Slave %d does not support VST QinQ mode\n", slave);
		return 0;
	}

	err = mlx4_activate_vst_qinq(priv, slave, port);
	return err;
}

int mlx4_QUERY_FUNC_CAP_wrapper(struct mlx4_dev *dev, int slave,
				struct mlx4_vhcr *vhcr,
				struct mlx4_cmd_mailbox *inbox,
				struct mlx4_cmd_mailbox *outbox,
				struct mlx4_cmd_info *cmd)
{
	struct mlx4_priv *priv = mlx4_priv(dev);
	u8	field, port;
	u32	size, proxy_qp, qkey;
	int	err = 0;
	struct mlx4_func func;

#define QUERY_FUNC_CAP_FLAGS_OFFSET		0x0
#define QUERY_FUNC_CAP_NUM_PORTS_OFFSET		0x1
#define QUERY_FUNC_CAP_PF_BHVR_OFFSET		0x4
#define QUERY_FUNC_CAP_FMR_OFFSET		0x8
#define QUERY_FUNC_CAP_QP_QUOTA_OFFSET_DEP	0x10
#define QUERY_FUNC_CAP_CQ_QUOTA_OFFSET_DEP	0x14
#define QUERY_FUNC_CAP_SRQ_QUOTA_OFFSET_DEP	0x18
#define QUERY_FUNC_CAP_MPT_QUOTA_OFFSET_DEP	0x20
#define QUERY_FUNC_CAP_MTT_QUOTA_OFFSET_DEP	0x24
#define QUERY_FUNC_CAP_MCG_QUOTA_OFFSET_DEP	0x28
#define QUERY_FUNC_CAP_MAX_EQ_OFFSET		0x2c
#define QUERY_FUNC_CAP_RESERVED_EQ_OFFSET	0x30
#define QUERY_FUNC_CAP_QP_RESD_LKEY_OFFSET	0x48

#define QUERY_FUNC_CAP_QP_QUOTA_OFFSET		0x50
#define QUERY_FUNC_CAP_CQ_QUOTA_OFFSET		0x54
#define QUERY_FUNC_CAP_SRQ_QUOTA_OFFSET		0x58
#define QUERY_FUNC_CAP_MPT_QUOTA_OFFSET		0x60
#define QUERY_FUNC_CAP_MTT_QUOTA_OFFSET		0x64
#define QUERY_FUNC_CAP_MCG_QUOTA_OFFSET		0x68

#define QUERY_FUNC_CAP_EXTRA_FLAGS_OFFSET	0x6c

#define QUERY_FUNC_CAP_FMR_FLAG			0x80
#define QUERY_FUNC_CAP_FLAG_RDMA		0x40
#define QUERY_FUNC_CAP_FLAG_ETH			0x80
#define QUERY_FUNC_CAP_FLAG_QUOTAS		0x10
#define QUERY_FUNC_CAP_FLAG_RESD_LKEY		0x08
#define QUERY_FUNC_CAP_FLAG_VALID_MAILBOX	0x04

#define QUERY_FUNC_CAP_EXTRA_FLAGS_BF_QP_ALLOC_FLAG	(1UL << 31)
#define QUERY_FUNC_CAP_EXTRA_FLAGS_A0_QP_ALLOC_FLAG	(1UL << 30)

/* when opcode modifier = 1 */
#define QUERY_FUNC_CAP_PHYS_PORT_OFFSET		0x3
#define QUERY_FUNC_CAP_PRIV_VF_QKEY_OFFSET	0x4
#define QUERY_FUNC_CAP_FLAGS0_OFFSET		0x8
#define QUERY_FUNC_CAP_FLAGS1_OFFSET		0xc

#define QUERY_FUNC_CAP_QP0_TUNNEL		0x10
#define QUERY_FUNC_CAP_QP0_PROXY		0x14
#define QUERY_FUNC_CAP_QP1_TUNNEL		0x18
#define QUERY_FUNC_CAP_QP1_PROXY		0x1c
#define QUERY_FUNC_CAP_PHYS_PORT_ID		0x28

#define QUERY_FUNC_CAP_FLAGS1_FORCE_MAC		0x40
#define QUERY_FUNC_CAP_FLAGS1_FORCE_VLAN	0x80
#define QUERY_FUNC_CAP_FLAGS1_NIC_INFO			0x10
#define QUERY_FUNC_CAP_VF_ENABLE_QP0		0x08

#define QUERY_FUNC_CAP_FLAGS0_FORCE_PHY_WQE_GID 0x80
#define QUERY_FUNC_CAP_PHV_BIT			0x40
#define QUERY_FUNC_CAP_VLAN_OFFLOAD_DISABLE	0x20

#define QUERY_FUNC_CAP_SUPPORTS_VST_QINQ	BIT(30)
#define QUERY_FUNC_CAP_SUPPORTS_NON_POWER_OF_2_NUM_EQS BIT(31)

	if (vhcr->op_modifier == 1) {
		struct mlx4_active_ports actv_ports =
			mlx4_get_active_ports(dev, slave);
		int converted_port = mlx4_slave_convert_port(
				dev, slave, vhcr->in_modifier);
		struct mlx4_vport_oper_state *vp_oper;

		if (converted_port < 0)
			return -EINVAL;

		vhcr->in_modifier = converted_port;
		/* phys-port = logical-port */
		field = vhcr->in_modifier -
			find_first_bit(actv_ports.ports, dev->caps.num_ports);
		MLX4_PUT(outbox->buf, field, QUERY_FUNC_CAP_PHYS_PORT_OFFSET);

		port = vhcr->in_modifier;
		proxy_qp = dev->phys_caps.base_proxy_sqpn + 8 * slave + port - 1;

		/* Set nic_info bit to mark new fields support */
		field  = QUERY_FUNC_CAP_FLAGS1_NIC_INFO;

		if (mlx4_vf_smi_enabled(dev, slave, port) &&
		    !mlx4_get_parav_qkey(dev, proxy_qp, &qkey)) {
			field |= QUERY_FUNC_CAP_VF_ENABLE_QP0;
			MLX4_PUT(outbox->buf, qkey,
				 QUERY_FUNC_CAP_PRIV_VF_QKEY_OFFSET);
		}
		MLX4_PUT(outbox->buf, field, QUERY_FUNC_CAP_FLAGS1_OFFSET);

		/* size is now the QP number */
		size = dev->phys_caps.base_tunnel_sqpn + 8 * slave + port - 1;
		MLX4_PUT(outbox->buf, size, QUERY_FUNC_CAP_QP0_TUNNEL);

		size += 2;
		MLX4_PUT(outbox->buf, size, QUERY_FUNC_CAP_QP1_TUNNEL);

		MLX4_PUT(outbox->buf, proxy_qp, QUERY_FUNC_CAP_QP0_PROXY);
		proxy_qp += 2;
		MLX4_PUT(outbox->buf, proxy_qp, QUERY_FUNC_CAP_QP1_PROXY);

		MLX4_PUT(outbox->buf, dev->caps.phys_port_id[vhcr->in_modifier],
			 QUERY_FUNC_CAP_PHYS_PORT_ID);

		vp_oper = &priv->mfunc.master.vf_oper[slave].vport[port];
		err = mlx4_handle_vst_qinq(priv, slave, port);
		if (err)
			return err;

		field = 0;
		if (dev->caps.phv_bit[port])
			field |= QUERY_FUNC_CAP_PHV_BIT;
		if (vp_oper->state.vlan_proto == htons(ETH_P_8021AD))
			field |= QUERY_FUNC_CAP_VLAN_OFFLOAD_DISABLE;
		MLX4_PUT(outbox->buf, field, QUERY_FUNC_CAP_FLAGS0_OFFSET);

	} else if (vhcr->op_modifier == 0) {
		struct mlx4_active_ports actv_ports =
			mlx4_get_active_ports(dev, slave);
		struct mlx4_slave_state *slave_state =
			&priv->mfunc.master.slave_state[slave];

		/* enable rdma and ethernet interfaces, new quota locations,
		 * and reserved lkey
		 */
		field = (QUERY_FUNC_CAP_FLAG_ETH | QUERY_FUNC_CAP_FLAG_RDMA |
			 QUERY_FUNC_CAP_FLAG_QUOTAS | QUERY_FUNC_CAP_FLAG_VALID_MAILBOX |
			 QUERY_FUNC_CAP_FLAG_RESD_LKEY);
		MLX4_PUT(outbox->buf, field, QUERY_FUNC_CAP_FLAGS_OFFSET);

		field = min(
			bitmap_weight(actv_ports.ports, dev->caps.num_ports),
<<<<<<< HEAD
			(unsigned long)dev->caps.num_ports);
=======
			(unsigned int) dev->caps.num_ports);
>>>>>>> eb3cdb58
		MLX4_PUT(outbox->buf, field, QUERY_FUNC_CAP_NUM_PORTS_OFFSET);

		size = dev->caps.function_caps; /* set PF behaviours */
		MLX4_PUT(outbox->buf, size, QUERY_FUNC_CAP_PF_BHVR_OFFSET);

		field = 0; /* protected FMR support not available as yet */
		MLX4_PUT(outbox->buf, field, QUERY_FUNC_CAP_FMR_OFFSET);

		size = priv->mfunc.master.res_tracker.res_alloc[RES_QP].quota[slave];
		MLX4_PUT(outbox->buf, size, QUERY_FUNC_CAP_QP_QUOTA_OFFSET);
		size = dev->caps.num_qps;
		MLX4_PUT(outbox->buf, size, QUERY_FUNC_CAP_QP_QUOTA_OFFSET_DEP);

		size = priv->mfunc.master.res_tracker.res_alloc[RES_SRQ].quota[slave];
		MLX4_PUT(outbox->buf, size, QUERY_FUNC_CAP_SRQ_QUOTA_OFFSET);
		size = dev->caps.num_srqs;
		MLX4_PUT(outbox->buf, size, QUERY_FUNC_CAP_SRQ_QUOTA_OFFSET_DEP);

		size = priv->mfunc.master.res_tracker.res_alloc[RES_CQ].quota[slave];
		MLX4_PUT(outbox->buf, size, QUERY_FUNC_CAP_CQ_QUOTA_OFFSET);
		size = dev->caps.num_cqs;
		MLX4_PUT(outbox->buf, size, QUERY_FUNC_CAP_CQ_QUOTA_OFFSET_DEP);

		if (!(dev->caps.flags2 & MLX4_DEV_CAP_FLAG2_SYS_EQS) ||
		    mlx4_QUERY_FUNC(dev, &func, slave)) {
			size = vhcr->in_modifier &
				QUERY_FUNC_CAP_SUPPORTS_NON_POWER_OF_2_NUM_EQS ?
				dev->caps.num_eqs :
				rounddown_pow_of_two(dev->caps.num_eqs);
			MLX4_PUT(outbox->buf, size, QUERY_FUNC_CAP_MAX_EQ_OFFSET);
			size = dev->caps.reserved_eqs;
			MLX4_PUT(outbox->buf, size, QUERY_FUNC_CAP_RESERVED_EQ_OFFSET);
		} else {
			size = vhcr->in_modifier &
				QUERY_FUNC_CAP_SUPPORTS_NON_POWER_OF_2_NUM_EQS ?
				func.max_eq :
				rounddown_pow_of_two(func.max_eq);
			MLX4_PUT(outbox->buf, size, QUERY_FUNC_CAP_MAX_EQ_OFFSET);
			size = func.rsvd_eqs;
			MLX4_PUT(outbox->buf, size, QUERY_FUNC_CAP_RESERVED_EQ_OFFSET);
		}

		size = priv->mfunc.master.res_tracker.res_alloc[RES_MPT].quota[slave];
		MLX4_PUT(outbox->buf, size, QUERY_FUNC_CAP_MPT_QUOTA_OFFSET);
		size = dev->caps.num_mpts;
		MLX4_PUT(outbox->buf, size, QUERY_FUNC_CAP_MPT_QUOTA_OFFSET_DEP);

		size = priv->mfunc.master.res_tracker.res_alloc[RES_MTT].quota[slave];
		MLX4_PUT(outbox->buf, size, QUERY_FUNC_CAP_MTT_QUOTA_OFFSET);
		size = dev->caps.num_mtts;
		MLX4_PUT(outbox->buf, size, QUERY_FUNC_CAP_MTT_QUOTA_OFFSET_DEP);

		size = dev->caps.num_mgms + dev->caps.num_amgms;
		MLX4_PUT(outbox->buf, size, QUERY_FUNC_CAP_MCG_QUOTA_OFFSET);
		MLX4_PUT(outbox->buf, size, QUERY_FUNC_CAP_MCG_QUOTA_OFFSET_DEP);

		size = QUERY_FUNC_CAP_EXTRA_FLAGS_BF_QP_ALLOC_FLAG |
			QUERY_FUNC_CAP_EXTRA_FLAGS_A0_QP_ALLOC_FLAG;
		MLX4_PUT(outbox->buf, size, QUERY_FUNC_CAP_EXTRA_FLAGS_OFFSET);

		size = dev->caps.reserved_lkey + ((slave << 8) & 0xFF00);
		MLX4_PUT(outbox->buf, size, QUERY_FUNC_CAP_QP_RESD_LKEY_OFFSET);

		if (vhcr->in_modifier & QUERY_FUNC_CAP_SUPPORTS_VST_QINQ)
			slave_state->vst_qinq_supported = true;

	} else
		err = -EINVAL;

	return err;
}

int mlx4_QUERY_FUNC_CAP(struct mlx4_dev *dev, u8 gen_or_port,
			struct mlx4_func_cap *func_cap)
{
	struct mlx4_cmd_mailbox *mailbox;
	u32			*outbox;
	u8			field, op_modifier;
	u32			size, qkey;
	int			err = 0, quotas = 0;
	u32                     in_modifier;
	u32			slave_caps;

	op_modifier = !!gen_or_port; /* 0 = general, 1 = logical port */
	slave_caps = QUERY_FUNC_CAP_SUPPORTS_VST_QINQ |
		QUERY_FUNC_CAP_SUPPORTS_NON_POWER_OF_2_NUM_EQS;
	in_modifier = op_modifier ? gen_or_port : slave_caps;

	mailbox = mlx4_alloc_cmd_mailbox(dev);
	if (IS_ERR(mailbox))
		return PTR_ERR(mailbox);

	err = mlx4_cmd_box(dev, 0, mailbox->dma, in_modifier, op_modifier,
			   MLX4_CMD_QUERY_FUNC_CAP,
			   MLX4_CMD_TIME_CLASS_A, MLX4_CMD_WRAPPED);
	if (err)
		goto out;

	outbox = mailbox->buf;

	if (!op_modifier) {
		MLX4_GET(field, outbox, QUERY_FUNC_CAP_FLAGS_OFFSET);
		if (!(field & (QUERY_FUNC_CAP_FLAG_ETH | QUERY_FUNC_CAP_FLAG_RDMA))) {
			mlx4_err(dev, "The host supports neither eth nor rdma interfaces\n");
			err = -EPROTONOSUPPORT;
			goto out;
		}
		func_cap->flags = field;
		quotas = !!(func_cap->flags & QUERY_FUNC_CAP_FLAG_QUOTAS);

		MLX4_GET(field, outbox, QUERY_FUNC_CAP_NUM_PORTS_OFFSET);
		func_cap->num_ports = field;

		MLX4_GET(size, outbox, QUERY_FUNC_CAP_PF_BHVR_OFFSET);
		func_cap->pf_context_behaviour = size;

		if (quotas) {
			MLX4_GET(size, outbox, QUERY_FUNC_CAP_QP_QUOTA_OFFSET);
			func_cap->qp_quota = size & 0xFFFFFF;

			MLX4_GET(size, outbox, QUERY_FUNC_CAP_SRQ_QUOTA_OFFSET);
			func_cap->srq_quota = size & 0xFFFFFF;

			MLX4_GET(size, outbox, QUERY_FUNC_CAP_CQ_QUOTA_OFFSET);
			func_cap->cq_quota = size & 0xFFFFFF;

			MLX4_GET(size, outbox, QUERY_FUNC_CAP_MPT_QUOTA_OFFSET);
			func_cap->mpt_quota = size & 0xFFFFFF;

			MLX4_GET(size, outbox, QUERY_FUNC_CAP_MTT_QUOTA_OFFSET);
			func_cap->mtt_quota = size & 0xFFFFFF;

			MLX4_GET(size, outbox, QUERY_FUNC_CAP_MCG_QUOTA_OFFSET);
			func_cap->mcg_quota = size & 0xFFFFFF;

		} else {
			MLX4_GET(size, outbox, QUERY_FUNC_CAP_QP_QUOTA_OFFSET_DEP);
			func_cap->qp_quota = size & 0xFFFFFF;

			MLX4_GET(size, outbox, QUERY_FUNC_CAP_SRQ_QUOTA_OFFSET_DEP);
			func_cap->srq_quota = size & 0xFFFFFF;

			MLX4_GET(size, outbox, QUERY_FUNC_CAP_CQ_QUOTA_OFFSET_DEP);
			func_cap->cq_quota = size & 0xFFFFFF;

			MLX4_GET(size, outbox, QUERY_FUNC_CAP_MPT_QUOTA_OFFSET_DEP);
			func_cap->mpt_quota = size & 0xFFFFFF;

			MLX4_GET(size, outbox, QUERY_FUNC_CAP_MTT_QUOTA_OFFSET_DEP);
			func_cap->mtt_quota = size & 0xFFFFFF;

			MLX4_GET(size, outbox, QUERY_FUNC_CAP_MCG_QUOTA_OFFSET_DEP);
			func_cap->mcg_quota = size & 0xFFFFFF;
		}
		MLX4_GET(size, outbox, QUERY_FUNC_CAP_MAX_EQ_OFFSET);
		func_cap->max_eq = size & 0xFFFFFF;

		MLX4_GET(size, outbox, QUERY_FUNC_CAP_RESERVED_EQ_OFFSET);
		func_cap->reserved_eq = size & 0xFFFFFF;

		if (func_cap->flags & QUERY_FUNC_CAP_FLAG_RESD_LKEY) {
			MLX4_GET(size, outbox, QUERY_FUNC_CAP_QP_RESD_LKEY_OFFSET);
			func_cap->reserved_lkey = size;
		} else {
			func_cap->reserved_lkey = 0;
		}

		func_cap->extra_flags = 0;

		/* Mailbox data from 0x6c and onward should only be treated if
		 * QUERY_FUNC_CAP_FLAG_VALID_MAILBOX is set in func_cap->flags
		 */
		if (func_cap->flags & QUERY_FUNC_CAP_FLAG_VALID_MAILBOX) {
			MLX4_GET(size, outbox, QUERY_FUNC_CAP_EXTRA_FLAGS_OFFSET);
			if (size & QUERY_FUNC_CAP_EXTRA_FLAGS_BF_QP_ALLOC_FLAG)
				func_cap->extra_flags |= MLX4_QUERY_FUNC_FLAGS_BF_RES_QP;
			if (size & QUERY_FUNC_CAP_EXTRA_FLAGS_A0_QP_ALLOC_FLAG)
				func_cap->extra_flags |= MLX4_QUERY_FUNC_FLAGS_A0_RES_QP;
		}

		goto out;
	}

	/* logical port query */
	if (gen_or_port > dev->caps.num_ports) {
		err = -EINVAL;
		goto out;
	}

	MLX4_GET(func_cap->flags1, outbox, QUERY_FUNC_CAP_FLAGS1_OFFSET);
	if (dev->caps.port_type[gen_or_port] == MLX4_PORT_TYPE_ETH) {
		if (func_cap->flags1 & QUERY_FUNC_CAP_FLAGS1_FORCE_VLAN) {
			mlx4_err(dev, "VLAN is enforced on this port\n");
			err = -EPROTONOSUPPORT;
			goto out;
		}

		if (func_cap->flags1 & QUERY_FUNC_CAP_FLAGS1_FORCE_MAC) {
			mlx4_err(dev, "Force mac is enabled on this port\n");
			err = -EPROTONOSUPPORT;
			goto out;
		}
	} else if (dev->caps.port_type[gen_or_port] == MLX4_PORT_TYPE_IB) {
		MLX4_GET(field, outbox, QUERY_FUNC_CAP_FLAGS0_OFFSET);
		if (field & QUERY_FUNC_CAP_FLAGS0_FORCE_PHY_WQE_GID) {
			mlx4_err(dev, "phy_wqe_gid is enforced on this ib port\n");
			err = -EPROTONOSUPPORT;
			goto out;
		}
	}

	MLX4_GET(field, outbox, QUERY_FUNC_CAP_PHYS_PORT_OFFSET);
	func_cap->physical_port = field;
	if (func_cap->physical_port != gen_or_port) {
		err = -EINVAL;
		goto out;
	}

	if (func_cap->flags1 & QUERY_FUNC_CAP_VF_ENABLE_QP0) {
		MLX4_GET(qkey, outbox, QUERY_FUNC_CAP_PRIV_VF_QKEY_OFFSET);
		func_cap->spec_qps.qp0_qkey = qkey;
	} else {
		func_cap->spec_qps.qp0_qkey = 0;
	}

	MLX4_GET(size, outbox, QUERY_FUNC_CAP_QP0_TUNNEL);
	func_cap->spec_qps.qp0_tunnel = size & 0xFFFFFF;

	MLX4_GET(size, outbox, QUERY_FUNC_CAP_QP0_PROXY);
	func_cap->spec_qps.qp0_proxy = size & 0xFFFFFF;

	MLX4_GET(size, outbox, QUERY_FUNC_CAP_QP1_TUNNEL);
	func_cap->spec_qps.qp1_tunnel = size & 0xFFFFFF;

	MLX4_GET(size, outbox, QUERY_FUNC_CAP_QP1_PROXY);
	func_cap->spec_qps.qp1_proxy = size & 0xFFFFFF;

	if (func_cap->flags1 & QUERY_FUNC_CAP_FLAGS1_NIC_INFO)
		MLX4_GET(func_cap->phys_port_id, outbox,
			 QUERY_FUNC_CAP_PHYS_PORT_ID);

	MLX4_GET(func_cap->flags0, outbox, QUERY_FUNC_CAP_FLAGS0_OFFSET);

	/* All other resources are allocated by the master, but we still report
	 * 'num' and 'reserved' capabilities as follows:
	 * - num remains the maximum resource index
	 * - 'num - reserved' is the total available objects of a resource, but
	 *   resource indices may be less than 'reserved'
	 * TODO: set per-resource quotas */

out:
	mlx4_free_cmd_mailbox(dev, mailbox);

	return err;
}

static void disable_unsupported_roce_caps(void *buf);

int mlx4_QUERY_DEV_CAP(struct mlx4_dev *dev, struct mlx4_dev_cap *dev_cap)
{
	struct mlx4_cmd_mailbox *mailbox;
	u32 *outbox;
	u8 field;
	u32 field32, flags, ext_flags;
	u16 size;
	u16 stat_rate;
	int err;
	int i;

#define QUERY_DEV_CAP_OUT_SIZE		       0x100
#define QUERY_DEV_CAP_MAX_SRQ_SZ_OFFSET		0x10
#define QUERY_DEV_CAP_MAX_QP_SZ_OFFSET		0x11
#define QUERY_DEV_CAP_RSVD_QP_OFFSET		0x12
#define QUERY_DEV_CAP_MAX_QP_OFFSET		0x13
#define QUERY_DEV_CAP_RSVD_SRQ_OFFSET		0x14
#define QUERY_DEV_CAP_MAX_SRQ_OFFSET		0x15
#define QUERY_DEV_CAP_RSVD_EEC_OFFSET		0x16
#define QUERY_DEV_CAP_MAX_EEC_OFFSET		0x17
#define QUERY_DEV_CAP_MAX_CQ_SZ_OFFSET		0x19
#define QUERY_DEV_CAP_RSVD_CQ_OFFSET		0x1a
#define QUERY_DEV_CAP_MAX_CQ_OFFSET		0x1b
#define QUERY_DEV_CAP_MAX_MPT_OFFSET		0x1d
#define QUERY_DEV_CAP_RSVD_EQ_OFFSET		0x1e
#define QUERY_DEV_CAP_MAX_EQ_OFFSET		0x1f
#define QUERY_DEV_CAP_RSVD_MTT_OFFSET		0x20
#define QUERY_DEV_CAP_MAX_MRW_SZ_OFFSET		0x21
#define QUERY_DEV_CAP_RSVD_MRW_OFFSET		0x22
#define QUERY_DEV_CAP_MAX_MTT_SEG_OFFSET	0x23
#define QUERY_DEV_CAP_NUM_SYS_EQ_OFFSET		0x26
#define QUERY_DEV_CAP_MAX_AV_OFFSET		0x27
#define QUERY_DEV_CAP_MAX_REQ_QP_OFFSET		0x29
#define QUERY_DEV_CAP_MAX_RES_QP_OFFSET		0x2b
#define QUERY_DEV_CAP_MAX_GSO_OFFSET		0x2d
#define QUERY_DEV_CAP_RSS_OFFSET		0x2e
#define QUERY_DEV_CAP_MAX_RDMA_OFFSET		0x2f
#define QUERY_DEV_CAP_RSZ_SRQ_OFFSET		0x33
#define QUERY_DEV_CAP_PORT_BEACON_OFFSET	0x34
#define QUERY_DEV_CAP_ACK_DELAY_OFFSET		0x35
#define QUERY_DEV_CAP_MTU_WIDTH_OFFSET		0x36
#define QUERY_DEV_CAP_VL_PORT_OFFSET		0x37
#define QUERY_DEV_CAP_MAX_MSG_SZ_OFFSET		0x38
#define QUERY_DEV_CAP_MAX_GID_OFFSET		0x3b
#define QUERY_DEV_CAP_RATE_SUPPORT_OFFSET	0x3c
#define QUERY_DEV_CAP_CQ_TS_SUPPORT_OFFSET	0x3e
#define QUERY_DEV_CAP_MAX_PKEY_OFFSET		0x3f
#define QUERY_DEV_CAP_EXT_FLAGS_OFFSET		0x40
#define QUERY_DEV_CAP_WOL_OFFSET		0x43
#define QUERY_DEV_CAP_FLAGS_OFFSET		0x44
#define QUERY_DEV_CAP_RSVD_UAR_OFFSET		0x48
#define QUERY_DEV_CAP_UAR_SZ_OFFSET		0x49
#define QUERY_DEV_CAP_PAGE_SZ_OFFSET		0x4b
#define QUERY_DEV_CAP_BF_OFFSET			0x4c
#define QUERY_DEV_CAP_LOG_BF_REG_SZ_OFFSET	0x4d
#define QUERY_DEV_CAP_LOG_MAX_BF_REGS_PER_PAGE_OFFSET	0x4e
#define QUERY_DEV_CAP_LOG_MAX_BF_PAGES_OFFSET	0x4f
#define QUERY_DEV_CAP_MAX_SG_SQ_OFFSET		0x51
#define QUERY_DEV_CAP_MAX_DESC_SZ_SQ_OFFSET	0x52
#define QUERY_DEV_CAP_MAX_SG_RQ_OFFSET		0x55
#define QUERY_DEV_CAP_MAX_DESC_SZ_RQ_OFFSET	0x56
#define QUERY_DEV_CAP_USER_MAC_EN_OFFSET	0x5C
#define QUERY_DEV_CAP_SVLAN_BY_QP_OFFSET	0x5D
#define QUERY_DEV_CAP_MAX_QP_MCG_OFFSET		0x61
#define QUERY_DEV_CAP_RSVD_MCG_OFFSET		0x62
#define QUERY_DEV_CAP_MAX_MCG_OFFSET		0x63
#define QUERY_DEV_CAP_RSVD_PD_OFFSET		0x64
#define QUERY_DEV_CAP_MAX_PD_OFFSET		0x65
#define QUERY_DEV_CAP_RSVD_XRC_OFFSET		0x66
#define QUERY_DEV_CAP_MAX_XRC_OFFSET		0x67
#define QUERY_DEV_CAP_MAX_COUNTERS_OFFSET	0x68
#define QUERY_DEV_CAP_PORT_FLOWSTATS_COUNTERS_OFFSET	0x70
#define QUERY_DEV_CAP_EXT_2_FLAGS_OFFSET	0x70
#define QUERY_DEV_CAP_FLOW_STEERING_IPOIB_OFFSET	0x74
#define QUERY_DEV_CAP_FLOW_STEERING_RANGE_EN_OFFSET	0x76
#define QUERY_DEV_CAP_FLOW_STEERING_MAX_QP_OFFSET	0x77
#define QUERY_DEV_CAP_SL2VL_EVENT_OFFSET	0x78
#define QUERY_DEV_CAP_CQ_EQ_CACHE_LINE_STRIDE	0x7a
#define QUERY_DEV_CAP_ECN_QCN_VER_OFFSET	0x7b
#define QUERY_DEV_CAP_RDMARC_ENTRY_SZ_OFFSET	0x80
#define QUERY_DEV_CAP_QPC_ENTRY_SZ_OFFSET	0x82
#define QUERY_DEV_CAP_AUX_ENTRY_SZ_OFFSET	0x84
#define QUERY_DEV_CAP_ALTC_ENTRY_SZ_OFFSET	0x86
#define QUERY_DEV_CAP_EQC_ENTRY_SZ_OFFSET	0x88
#define QUERY_DEV_CAP_CQC_ENTRY_SZ_OFFSET	0x8a
#define QUERY_DEV_CAP_SRQ_ENTRY_SZ_OFFSET	0x8c
#define QUERY_DEV_CAP_C_MPT_ENTRY_SZ_OFFSET	0x8e
#define QUERY_DEV_CAP_MTT_ENTRY_SZ_OFFSET	0x90
#define QUERY_DEV_CAP_D_MPT_ENTRY_SZ_OFFSET	0x92
#define QUERY_DEV_CAP_BMME_FLAGS_OFFSET		0x94
#define QUERY_DEV_CAP_CONFIG_DEV_OFFSET		0x94
#define QUERY_DEV_CAP_PHV_EN_OFFSET		0x96
#define QUERY_DEV_CAP_RSVD_LKEY_OFFSET		0x98
#define QUERY_DEV_CAP_MAX_ICM_SZ_OFFSET		0xa0
#define QUERY_DEV_CAP_ETH_BACKPL_OFFSET		0x9c
#define QUERY_DEV_CAP_DIAG_RPRT_PER_PORT	0x9c
#define QUERY_DEV_CAP_FW_REASSIGN_MAC		0x9d
#define QUERY_DEV_CAP_VXLAN			0x9e
#define QUERY_DEV_CAP_MAD_DEMUX_OFFSET		0xb0
#define QUERY_DEV_CAP_DMFS_HIGH_RATE_QPN_BASE_OFFSET	0xa8
#define QUERY_DEV_CAP_DMFS_HIGH_RATE_QPN_RANGE_OFFSET	0xac
#define QUERY_DEV_CAP_MAP_CLOCK_TO_USER 0xc1
#define QUERY_DEV_CAP_QP_RATE_LIMIT_NUM_OFFSET	0xcc
#define QUERY_DEV_CAP_QP_RATE_LIMIT_MAX_OFFSET	0xd0
#define QUERY_DEV_CAP_QP_RATE_LIMIT_MIN_OFFSET	0xd2
#define QUERY_DEV_CAP_HEALTH_BUFFER_ADDRESS_OFFSET	0xe4

	dev_cap->flags2 = 0;
	mailbox = mlx4_alloc_cmd_mailbox(dev);
	if (IS_ERR(mailbox))
		return PTR_ERR(mailbox);
	outbox = mailbox->buf;

	err = mlx4_cmd_box(dev, 0, mailbox->dma, 0, 0, MLX4_CMD_QUERY_DEV_CAP,
			   MLX4_CMD_TIME_CLASS_A, MLX4_CMD_NATIVE);
	if (err)
		goto out;

	if (mlx4_is_mfunc(dev))
		disable_unsupported_roce_caps(outbox);
	MLX4_GET(field, outbox, QUERY_DEV_CAP_MAP_CLOCK_TO_USER);
	dev_cap->map_clock_to_user = field & 0x80;
	MLX4_GET(field, outbox, QUERY_DEV_CAP_RSVD_QP_OFFSET);
	dev_cap->reserved_qps = 1 << (field & 0xf);
	MLX4_GET(field, outbox, QUERY_DEV_CAP_MAX_QP_OFFSET);
	dev_cap->max_qps = 1 << (field & 0x1f);
	MLX4_GET(field, outbox, QUERY_DEV_CAP_RSVD_SRQ_OFFSET);
	dev_cap->reserved_srqs = 1 << (field >> 4);
	MLX4_GET(field, outbox, QUERY_DEV_CAP_MAX_SRQ_OFFSET);
	dev_cap->max_srqs = 1 << (field & 0x1f);
	MLX4_GET(field, outbox, QUERY_DEV_CAP_MAX_CQ_SZ_OFFSET);
	dev_cap->max_cq_sz = 1 << field;
	MLX4_GET(field, outbox, QUERY_DEV_CAP_RSVD_CQ_OFFSET);
	dev_cap->reserved_cqs = 1 << (field & 0xf);
	MLX4_GET(field, outbox, QUERY_DEV_CAP_MAX_CQ_OFFSET);
	dev_cap->max_cqs = 1 << (field & 0x1f);
	MLX4_GET(field, outbox, QUERY_DEV_CAP_MAX_MPT_OFFSET);
	dev_cap->max_mpts = 1 << (field & 0x3f);
	MLX4_GET(field, outbox, QUERY_DEV_CAP_RSVD_EQ_OFFSET);
	dev_cap->reserved_eqs = 1 << (field & 0xf);
	MLX4_GET(field, outbox, QUERY_DEV_CAP_MAX_EQ_OFFSET);
	dev_cap->max_eqs = 1 << (field & 0xf);
	MLX4_GET(field, outbox, QUERY_DEV_CAP_RSVD_MTT_OFFSET);
	dev_cap->reserved_mtts = 1 << (field >> 4);
	MLX4_GET(field, outbox, QUERY_DEV_CAP_RSVD_MRW_OFFSET);
	dev_cap->reserved_mrws = 1 << (field & 0xf);
	MLX4_GET(size, outbox, QUERY_DEV_CAP_NUM_SYS_EQ_OFFSET);
	dev_cap->num_sys_eqs = size & 0xfff;
	MLX4_GET(field, outbox, QUERY_DEV_CAP_MAX_REQ_QP_OFFSET);
	dev_cap->max_requester_per_qp = 1 << (field & 0x3f);
	MLX4_GET(field, outbox, QUERY_DEV_CAP_MAX_RES_QP_OFFSET);
	dev_cap->max_responder_per_qp = 1 << (field & 0x3f);
	MLX4_GET(field, outbox, QUERY_DEV_CAP_MAX_GSO_OFFSET);
	field &= 0x1f;
	if (!field)
		dev_cap->max_gso_sz = 0;
	else
		dev_cap->max_gso_sz = 1 << field;

	MLX4_GET(field, outbox, QUERY_DEV_CAP_RSS_OFFSET);
	if (field & 0x20)
		dev_cap->flags2 |= MLX4_DEV_CAP_FLAG2_RSS_XOR;
	if (field & 0x10)
		dev_cap->flags2 |= MLX4_DEV_CAP_FLAG2_RSS_TOP;
	field &= 0xf;
	if (field) {
		dev_cap->flags2 |= MLX4_DEV_CAP_FLAG2_RSS;
		dev_cap->max_rss_tbl_sz = 1 << field;
	} else
		dev_cap->max_rss_tbl_sz = 0;
	MLX4_GET(field, outbox, QUERY_DEV_CAP_MAX_RDMA_OFFSET);
	dev_cap->max_rdma_global = 1 << (field & 0x3f);
	MLX4_GET(field, outbox, QUERY_DEV_CAP_ACK_DELAY_OFFSET);
	dev_cap->local_ca_ack_delay = field & 0x1f;
	MLX4_GET(field, outbox, QUERY_DEV_CAP_VL_PORT_OFFSET);
	dev_cap->num_ports = field & 0xf;
	MLX4_GET(field, outbox, QUERY_DEV_CAP_MAX_MSG_SZ_OFFSET);
	dev_cap->max_msg_sz = 1 << (field & 0x1f);
	MLX4_GET(field, outbox, QUERY_DEV_CAP_PORT_FLOWSTATS_COUNTERS_OFFSET);
	if (field & 0x10)
		dev_cap->flags2 |= MLX4_DEV_CAP_FLAG2_FLOWSTATS_EN;
	MLX4_GET(field, outbox, QUERY_DEV_CAP_FLOW_STEERING_RANGE_EN_OFFSET);
	if (field & 0x80)
		dev_cap->flags2 |= MLX4_DEV_CAP_FLAG2_FS_EN;
	dev_cap->fs_log_max_ucast_qp_range_size = field & 0x1f;
	if (field & 0x20)
		dev_cap->flags2 |= MLX4_DEV_CAP_FLAG2_DMFS_UC_MC_SNIFFER;
	MLX4_GET(field, outbox, QUERY_DEV_CAP_PORT_BEACON_OFFSET);
	if (field & 0x80)
		dev_cap->flags2 |= MLX4_DEV_CAP_FLAG2_PORT_BEACON;
	MLX4_GET(field, outbox, QUERY_DEV_CAP_FLOW_STEERING_IPOIB_OFFSET);
	if (field & 0x80)
		dev_cap->flags2 |= MLX4_DEV_CAP_FLAG2_DMFS_IPOIB;
	MLX4_GET(field, outbox, QUERY_DEV_CAP_FLOW_STEERING_MAX_QP_OFFSET);
	dev_cap->fs_max_num_qp_per_entry = field;
	MLX4_GET(field, outbox, QUERY_DEV_CAP_SL2VL_EVENT_OFFSET);
	if (field & (1 << 5))
		dev_cap->flags2 |= MLX4_DEV_CAP_FLAG2_SL_TO_VL_CHANGE_EVENT;
	MLX4_GET(field, outbox, QUERY_DEV_CAP_ECN_QCN_VER_OFFSET);
	if (field & 0x1)
		dev_cap->flags2 |= MLX4_DEV_CAP_FLAG2_QCN;
	MLX4_GET(stat_rate, outbox, QUERY_DEV_CAP_RATE_SUPPORT_OFFSET);
	dev_cap->stat_rate_support = stat_rate;
	MLX4_GET(field, outbox, QUERY_DEV_CAP_CQ_TS_SUPPORT_OFFSET);
	if (field & 0x80)
		dev_cap->flags2 |= MLX4_DEV_CAP_FLAG2_TS;
	MLX4_GET(ext_flags, outbox, QUERY_DEV_CAP_EXT_FLAGS_OFFSET);
	MLX4_GET(flags, outbox, QUERY_DEV_CAP_FLAGS_OFFSET);
	dev_cap->flags = flags | (u64)ext_flags << 32;
	MLX4_GET(field, outbox, QUERY_DEV_CAP_WOL_OFFSET);
	dev_cap->wol_port[1] = !!(field & 0x20);
	dev_cap->wol_port[2] = !!(field & 0x40);
	MLX4_GET(field, outbox, QUERY_DEV_CAP_RSVD_UAR_OFFSET);
	dev_cap->reserved_uars = field >> 4;
	MLX4_GET(field, outbox, QUERY_DEV_CAP_UAR_SZ_OFFSET);
	dev_cap->uar_size = 1 << ((field & 0x3f) + 20);
	MLX4_GET(field, outbox, QUERY_DEV_CAP_PAGE_SZ_OFFSET);
	dev_cap->min_page_sz = 1 << field;

	MLX4_GET(field, outbox, QUERY_DEV_CAP_BF_OFFSET);
	if (field & 0x80) {
		MLX4_GET(field, outbox, QUERY_DEV_CAP_LOG_BF_REG_SZ_OFFSET);
		dev_cap->bf_reg_size = 1 << (field & 0x1f);
		MLX4_GET(field, outbox, QUERY_DEV_CAP_LOG_MAX_BF_REGS_PER_PAGE_OFFSET);
		if ((1 << (field & 0x3f)) > (PAGE_SIZE / dev_cap->bf_reg_size))
			field = 3;
		dev_cap->bf_regs_per_page = 1 << (field & 0x3f);
	} else {
		dev_cap->bf_reg_size = 0;
	}

	MLX4_GET(field, outbox, QUERY_DEV_CAP_MAX_SG_SQ_OFFSET);
	dev_cap->max_sq_sg = field;
	MLX4_GET(size, outbox, QUERY_DEV_CAP_MAX_DESC_SZ_SQ_OFFSET);
	dev_cap->max_sq_desc_sz = size;

	MLX4_GET(field, outbox, QUERY_DEV_CAP_USER_MAC_EN_OFFSET);
	if (field & (1 << 2))
		dev_cap->flags2 |= MLX4_DEV_CAP_FLAG2_USER_MAC_EN;
	MLX4_GET(field, outbox, QUERY_DEV_CAP_SVLAN_BY_QP_OFFSET);
	if (field & 0x1)
		dev_cap->flags2 |= MLX4_DEV_CAP_FLAG2_SVLAN_BY_QP;
	MLX4_GET(field, outbox, QUERY_DEV_CAP_MAX_QP_MCG_OFFSET);
	dev_cap->max_qp_per_mcg = 1 << field;
	MLX4_GET(field, outbox, QUERY_DEV_CAP_RSVD_MCG_OFFSET);
	dev_cap->reserved_mgms = field & 0xf;
	MLX4_GET(field, outbox, QUERY_DEV_CAP_MAX_MCG_OFFSET);
	dev_cap->max_mcgs = 1 << field;
	MLX4_GET(field, outbox, QUERY_DEV_CAP_RSVD_PD_OFFSET);
	dev_cap->reserved_pds = field >> 4;
	MLX4_GET(field, outbox, QUERY_DEV_CAP_MAX_PD_OFFSET);
	dev_cap->max_pds = 1 << (field & 0x3f);
	MLX4_GET(field, outbox, QUERY_DEV_CAP_RSVD_XRC_OFFSET);
	dev_cap->reserved_xrcds = field >> 4;
	MLX4_GET(field, outbox, QUERY_DEV_CAP_MAX_XRC_OFFSET);
	dev_cap->max_xrcds = 1 << (field & 0x1f);

	MLX4_GET(size, outbox, QUERY_DEV_CAP_RDMARC_ENTRY_SZ_OFFSET);
	dev_cap->rdmarc_entry_sz = size;
	MLX4_GET(size, outbox, QUERY_DEV_CAP_QPC_ENTRY_SZ_OFFSET);
	dev_cap->qpc_entry_sz = size;
	MLX4_GET(size, outbox, QUERY_DEV_CAP_AUX_ENTRY_SZ_OFFSET);
	dev_cap->aux_entry_sz = size;
	MLX4_GET(size, outbox, QUERY_DEV_CAP_ALTC_ENTRY_SZ_OFFSET);
	dev_cap->altc_entry_sz = size;
	MLX4_GET(size, outbox, QUERY_DEV_CAP_EQC_ENTRY_SZ_OFFSET);
	dev_cap->eqc_entry_sz = size;
	MLX4_GET(size, outbox, QUERY_DEV_CAP_CQC_ENTRY_SZ_OFFSET);
	dev_cap->cqc_entry_sz = size;
	MLX4_GET(size, outbox, QUERY_DEV_CAP_SRQ_ENTRY_SZ_OFFSET);
	dev_cap->srq_entry_sz = size;
	MLX4_GET(size, outbox, QUERY_DEV_CAP_C_MPT_ENTRY_SZ_OFFSET);
	dev_cap->cmpt_entry_sz = size;
	MLX4_GET(size, outbox, QUERY_DEV_CAP_MTT_ENTRY_SZ_OFFSET);
	dev_cap->mtt_entry_sz = size;
	MLX4_GET(size, outbox, QUERY_DEV_CAP_D_MPT_ENTRY_SZ_OFFSET);
	dev_cap->dmpt_entry_sz = size;

	MLX4_GET(field, outbox, QUERY_DEV_CAP_MAX_SRQ_SZ_OFFSET);
	dev_cap->max_srq_sz = 1 << field;
	MLX4_GET(field, outbox, QUERY_DEV_CAP_MAX_QP_SZ_OFFSET);
	dev_cap->max_qp_sz = 1 << field;
	MLX4_GET(field, outbox, QUERY_DEV_CAP_RSZ_SRQ_OFFSET);
	dev_cap->resize_srq = field & 1;
	MLX4_GET(field, outbox, QUERY_DEV_CAP_MAX_SG_RQ_OFFSET);
	dev_cap->max_rq_sg = field;
	MLX4_GET(size, outbox, QUERY_DEV_CAP_MAX_DESC_SZ_RQ_OFFSET);
	dev_cap->max_rq_desc_sz = size;
	MLX4_GET(field, outbox, QUERY_DEV_CAP_CQ_EQ_CACHE_LINE_STRIDE);
	if (field & (1 << 4))
		dev_cap->flags2 |= MLX4_DEV_CAP_FLAG2_QOS_VPP;
	if (field & (1 << 5))
		dev_cap->flags2 |= MLX4_DEV_CAP_FLAG2_ETH_PROT_CTRL;
	if (field & (1 << 6))
		dev_cap->flags2 |= MLX4_DEV_CAP_FLAG2_CQE_STRIDE;
	if (field & (1 << 7))
		dev_cap->flags2 |= MLX4_DEV_CAP_FLAG2_EQE_STRIDE;
	MLX4_GET(dev_cap->bmme_flags, outbox,
		 QUERY_DEV_CAP_BMME_FLAGS_OFFSET);
	if (dev_cap->bmme_flags & MLX4_FLAG_ROCE_V1_V2)
		dev_cap->flags2 |= MLX4_DEV_CAP_FLAG2_ROCE_V1_V2;
	if (dev_cap->bmme_flags & MLX4_FLAG_PORT_REMAP)
		dev_cap->flags2 |= MLX4_DEV_CAP_FLAG2_PORT_REMAP;
	MLX4_GET(field, outbox, QUERY_DEV_CAP_CONFIG_DEV_OFFSET);
	if (field & 0x20)
		dev_cap->flags2 |= MLX4_DEV_CAP_FLAG2_CONFIG_DEV;
	if (field & (1 << 2))
		dev_cap->flags2 |= MLX4_DEV_CAP_FLAG2_IGNORE_FCS;
	MLX4_GET(field, outbox, QUERY_DEV_CAP_PHV_EN_OFFSET);
	if (field & 0x80)
		dev_cap->flags2 |= MLX4_DEV_CAP_FLAG2_PHV_EN;
	if (field & 0x40)
		dev_cap->flags2 |= MLX4_DEV_CAP_FLAG2_SKIP_OUTER_VLAN;

	MLX4_GET(dev_cap->reserved_lkey, outbox,
		 QUERY_DEV_CAP_RSVD_LKEY_OFFSET);
	MLX4_GET(field32, outbox, QUERY_DEV_CAP_ETH_BACKPL_OFFSET);
	if (field32 & (1 << 0))
		dev_cap->flags2 |= MLX4_DEV_CAP_FLAG2_ETH_BACKPL_AN_REP;
	if (field32 & (1 << 7))
		dev_cap->flags2 |= MLX4_DEV_CAP_FLAG2_RECOVERABLE_ERROR_EVENT;
	if (field32 & (1 << 8))
		dev_cap->flags2 |= MLX4_DEV_CAP_FLAG2_DRIVER_VERSION_TO_FW;
	MLX4_GET(field32, outbox, QUERY_DEV_CAP_DIAG_RPRT_PER_PORT);
	if (field32 & (1 << 17))
		dev_cap->flags2 |= MLX4_DEV_CAP_FLAG2_DIAG_PER_PORT;
	MLX4_GET(field, outbox, QUERY_DEV_CAP_FW_REASSIGN_MAC);
	if (field & 1<<6)
		dev_cap->flags2 |= MLX4_DEV_CAP_FLAG2_REASSIGN_MAC_EN;
	MLX4_GET(field, outbox, QUERY_DEV_CAP_VXLAN);
	if (field & 1<<3)
		dev_cap->flags2 |= MLX4_DEV_CAP_FLAG2_VXLAN_OFFLOADS;
	if (field & (1 << 5))
		dev_cap->flags2 |= MLX4_DEV_CAP_FLAG2_ETS_CFG;
	MLX4_GET(dev_cap->max_icm_sz, outbox,
		 QUERY_DEV_CAP_MAX_ICM_SZ_OFFSET);
	if (dev_cap->flags & MLX4_DEV_CAP_FLAG_COUNTERS)
		MLX4_GET(dev_cap->max_counters, outbox,
			 QUERY_DEV_CAP_MAX_COUNTERS_OFFSET);

	MLX4_GET(field32, outbox,
		 QUERY_DEV_CAP_MAD_DEMUX_OFFSET);
	if (field32 & (1 << 0))
		dev_cap->flags2 |= MLX4_DEV_CAP_FLAG2_MAD_DEMUX;

	MLX4_GET(dev_cap->dmfs_high_rate_qpn_base, outbox,
		 QUERY_DEV_CAP_DMFS_HIGH_RATE_QPN_BASE_OFFSET);
	dev_cap->dmfs_high_rate_qpn_base &= MGM_QPN_MASK;
	MLX4_GET(dev_cap->dmfs_high_rate_qpn_range, outbox,
		 QUERY_DEV_CAP_DMFS_HIGH_RATE_QPN_RANGE_OFFSET);
	dev_cap->dmfs_high_rate_qpn_range &= MGM_QPN_MASK;

	MLX4_GET(size, outbox, QUERY_DEV_CAP_QP_RATE_LIMIT_NUM_OFFSET);
	dev_cap->rl_caps.num_rates = size;
	if (dev_cap->rl_caps.num_rates) {
		dev_cap->flags2 |= MLX4_DEV_CAP_FLAG2_QP_RATE_LIMIT;
		MLX4_GET(size, outbox, QUERY_DEV_CAP_QP_RATE_LIMIT_MAX_OFFSET);
		dev_cap->rl_caps.max_val  = size & 0xfff;
		dev_cap->rl_caps.max_unit = size >> 14;
		MLX4_GET(size, outbox, QUERY_DEV_CAP_QP_RATE_LIMIT_MIN_OFFSET);
		dev_cap->rl_caps.min_val  = size & 0xfff;
		dev_cap->rl_caps.min_unit = size >> 14;
	}

	MLX4_GET(dev_cap->health_buffer_addrs, outbox,
		 QUERY_DEV_CAP_HEALTH_BUFFER_ADDRESS_OFFSET);

	MLX4_GET(field32, outbox, QUERY_DEV_CAP_EXT_2_FLAGS_OFFSET);
	if (field32 & (1 << 16))
		dev_cap->flags2 |= MLX4_DEV_CAP_FLAG2_UPDATE_QP;
	if (field32 & (1 << 18))
		dev_cap->flags2 |= MLX4_DEV_CAP_FLAG2_UPDATE_QP_SRC_CHECK_LB;
	if (field32 & (1 << 19))
		dev_cap->flags2 |= MLX4_DEV_CAP_FLAG2_LB_SRC_CHK;
	if (field32 & (1 << 26))
		dev_cap->flags2 |= MLX4_DEV_CAP_FLAG2_VLAN_CONTROL;
	if (field32 & (1 << 20))
		dev_cap->flags2 |= MLX4_DEV_CAP_FLAG2_FSM;
	if (field32 & (1 << 21))
		dev_cap->flags2 |= MLX4_DEV_CAP_FLAG2_80_VFS;
	if (field32 & (1 << 23))
		dev_cap->flags2 |= MLX4_DEV_CAP_FLAG2_SW_CQ_INIT;

	for (i = 1; i <= dev_cap->num_ports; i++) {
		err = mlx4_QUERY_PORT(dev, i, dev_cap->port_cap + i);
		if (err)
			goto out;
	}

	/*
	 * Each UAR has 4 EQ doorbells; so if a UAR is reserved, then
	 * we can't use any EQs whose doorbell falls on that page,
	 * even if the EQ itself isn't reserved.
	 */
	if (dev_cap->num_sys_eqs == 0)
		dev_cap->reserved_eqs = max(dev_cap->reserved_uars * 4,
					    dev_cap->reserved_eqs);
	else
		dev_cap->flags2 |= MLX4_DEV_CAP_FLAG2_SYS_EQS;

out:
	mlx4_free_cmd_mailbox(dev, mailbox);
	return err;
}

void mlx4_dev_cap_dump(struct mlx4_dev *dev, struct mlx4_dev_cap *dev_cap)
{
	if (dev_cap->bf_reg_size > 0)
		mlx4_dbg(dev, "BlueFlame available (reg size %d, regs/page %d)\n",
			 dev_cap->bf_reg_size, dev_cap->bf_regs_per_page);
	else
		mlx4_dbg(dev, "BlueFlame not available\n");

	mlx4_dbg(dev, "Base MM extensions: flags %08x, rsvd L_Key %08x\n",
		 dev_cap->bmme_flags, dev_cap->reserved_lkey);
	mlx4_dbg(dev, "Max ICM size %lld MB\n",
		 (unsigned long long) dev_cap->max_icm_sz >> 20);
	mlx4_dbg(dev, "Max QPs: %d, reserved QPs: %d, entry size: %d\n",
		 dev_cap->max_qps, dev_cap->reserved_qps, dev_cap->qpc_entry_sz);
	mlx4_dbg(dev, "Max SRQs: %d, reserved SRQs: %d, entry size: %d\n",
		 dev_cap->max_srqs, dev_cap->reserved_srqs, dev_cap->srq_entry_sz);
	mlx4_dbg(dev, "Max CQs: %d, reserved CQs: %d, entry size: %d\n",
		 dev_cap->max_cqs, dev_cap->reserved_cqs, dev_cap->cqc_entry_sz);
	mlx4_dbg(dev, "Num sys EQs: %d, max EQs: %d, reserved EQs: %d, entry size: %d\n",
		 dev_cap->num_sys_eqs, dev_cap->max_eqs, dev_cap->reserved_eqs,
		 dev_cap->eqc_entry_sz);
	mlx4_dbg(dev, "reserved MPTs: %d, reserved MTTs: %d\n",
		 dev_cap->reserved_mrws, dev_cap->reserved_mtts);
	mlx4_dbg(dev, "Max PDs: %d, reserved PDs: %d, reserved UARs: %d\n",
		 dev_cap->max_pds, dev_cap->reserved_pds, dev_cap->reserved_uars);
	mlx4_dbg(dev, "Max QP/MCG: %d, reserved MGMs: %d\n",
		 dev_cap->max_pds, dev_cap->reserved_mgms);
	mlx4_dbg(dev, "Max CQEs: %d, max WQEs: %d, max SRQ WQEs: %d\n",
		 dev_cap->max_cq_sz, dev_cap->max_qp_sz, dev_cap->max_srq_sz);
	mlx4_dbg(dev, "Local CA ACK delay: %d, max MTU: %d, port width cap: %d\n",
		 dev_cap->local_ca_ack_delay, 128 << dev_cap->port_cap[1].ib_mtu,
		 dev_cap->port_cap[1].max_port_width);
	mlx4_dbg(dev, "Max SQ desc size: %d, max SQ S/G: %d\n",
		 dev_cap->max_sq_desc_sz, dev_cap->max_sq_sg);
	mlx4_dbg(dev, "Max RQ desc size: %d, max RQ S/G: %d\n",
		 dev_cap->max_rq_desc_sz, dev_cap->max_rq_sg);
	mlx4_dbg(dev, "Max GSO size: %d\n", dev_cap->max_gso_sz);
	mlx4_dbg(dev, "Max counters: %d\n", dev_cap->max_counters);
	mlx4_dbg(dev, "Max RSS Table size: %d\n", dev_cap->max_rss_tbl_sz);
	mlx4_dbg(dev, "DMFS high rate steer QPn base: %d\n",
		 dev_cap->dmfs_high_rate_qpn_base);
	mlx4_dbg(dev, "DMFS high rate steer QPn range: %d\n",
		 dev_cap->dmfs_high_rate_qpn_range);

	if (dev_cap->flags2 & MLX4_DEV_CAP_FLAG2_QP_RATE_LIMIT) {
		struct mlx4_rate_limit_caps *rl_caps = &dev_cap->rl_caps;

		mlx4_dbg(dev, "QP Rate-Limit: #rates %d, unit/val max %d/%d, min %d/%d\n",
			 rl_caps->num_rates, rl_caps->max_unit, rl_caps->max_val,
			 rl_caps->min_unit, rl_caps->min_val);
	}

	dump_dev_cap_flags(dev, dev_cap->flags);
	dump_dev_cap_flags2(dev, dev_cap->flags2);
}

int mlx4_QUERY_PORT(struct mlx4_dev *dev, int port, struct mlx4_port_cap *port_cap)
{
	struct mlx4_cmd_mailbox *mailbox;
	u32 *outbox;
	u8 field;
	u32 field32;
	int err;

	mailbox = mlx4_alloc_cmd_mailbox(dev);
	if (IS_ERR(mailbox))
		return PTR_ERR(mailbox);
	outbox = mailbox->buf;

	if (dev->flags & MLX4_FLAG_OLD_PORT_CMDS) {
		err = mlx4_cmd_box(dev, 0, mailbox->dma, 0, 0, MLX4_CMD_QUERY_DEV_CAP,
				   MLX4_CMD_TIME_CLASS_A,
				   MLX4_CMD_NATIVE);

		if (err)
			goto out;

		MLX4_GET(field, outbox, QUERY_DEV_CAP_VL_PORT_OFFSET);
		port_cap->max_vl	   = field >> 4;
		MLX4_GET(field, outbox, QUERY_DEV_CAP_MTU_WIDTH_OFFSET);
		port_cap->ib_mtu	   = field >> 4;
		port_cap->max_port_width = field & 0xf;
		MLX4_GET(field, outbox, QUERY_DEV_CAP_MAX_GID_OFFSET);
		port_cap->max_gids	   = 1 << (field & 0xf);
		MLX4_GET(field, outbox, QUERY_DEV_CAP_MAX_PKEY_OFFSET);
		port_cap->max_pkeys	   = 1 << (field & 0xf);
	} else {
#define QUERY_PORT_SUPPORTED_TYPE_OFFSET	0x00
#define QUERY_PORT_MTU_OFFSET			0x01
#define QUERY_PORT_ETH_MTU_OFFSET		0x02
#define QUERY_PORT_WIDTH_OFFSET			0x06
#define QUERY_PORT_MAX_GID_PKEY_OFFSET		0x07
#define QUERY_PORT_MAX_MACVLAN_OFFSET		0x0a
#define QUERY_PORT_MAX_VL_OFFSET		0x0b
#define QUERY_PORT_MAC_OFFSET			0x10
#define QUERY_PORT_TRANS_VENDOR_OFFSET		0x18
#define QUERY_PORT_WAVELENGTH_OFFSET		0x1c
#define QUERY_PORT_TRANS_CODE_OFFSET		0x20

		err = mlx4_cmd_box(dev, 0, mailbox->dma, port, 0, MLX4_CMD_QUERY_PORT,
				   MLX4_CMD_TIME_CLASS_B, MLX4_CMD_NATIVE);
		if (err)
			goto out;

		MLX4_GET(field, outbox, QUERY_PORT_SUPPORTED_TYPE_OFFSET);
		port_cap->link_state = (field & 0x80) >> 7;
		port_cap->supported_port_types = field & 3;
		port_cap->suggested_type = (field >> 3) & 1;
		port_cap->default_sense = (field >> 4) & 1;
		port_cap->dmfs_optimized_state = (field >> 5) & 1;
		MLX4_GET(field, outbox, QUERY_PORT_MTU_OFFSET);
		port_cap->ib_mtu	   = field & 0xf;
		MLX4_GET(field, outbox, QUERY_PORT_WIDTH_OFFSET);
		port_cap->max_port_width = field & 0xf;
		MLX4_GET(field, outbox, QUERY_PORT_MAX_GID_PKEY_OFFSET);
		port_cap->max_gids	   = 1 << (field >> 4);
		port_cap->max_pkeys	   = 1 << (field & 0xf);
		MLX4_GET(field, outbox, QUERY_PORT_MAX_VL_OFFSET);
		port_cap->max_vl	   = field & 0xf;
		port_cap->max_tc_eth	   = field >> 4;
		MLX4_GET(field, outbox, QUERY_PORT_MAX_MACVLAN_OFFSET);
		port_cap->log_max_macs  = field & 0xf;
		port_cap->log_max_vlans = field >> 4;
		MLX4_GET(port_cap->eth_mtu, outbox, QUERY_PORT_ETH_MTU_OFFSET);
		MLX4_GET(port_cap->def_mac, outbox, QUERY_PORT_MAC_OFFSET);
		MLX4_GET(field32, outbox, QUERY_PORT_TRANS_VENDOR_OFFSET);
		port_cap->trans_type = field32 >> 24;
		port_cap->vendor_oui = field32 & 0xffffff;
		MLX4_GET(port_cap->wavelength, outbox, QUERY_PORT_WAVELENGTH_OFFSET);
		MLX4_GET(port_cap->trans_code, outbox, QUERY_PORT_TRANS_CODE_OFFSET);
	}

out:
	mlx4_free_cmd_mailbox(dev, mailbox);
	return err;
}

#define DEV_CAP_EXT_2_FLAG_PFC_COUNTERS	(1 << 28)
#define DEV_CAP_EXT_2_FLAG_VLAN_CONTROL (1 << 26)
#define DEV_CAP_EXT_2_FLAG_80_VFS	(1 << 21)
#define DEV_CAP_EXT_2_FLAG_FSM		(1 << 20)

int mlx4_QUERY_DEV_CAP_wrapper(struct mlx4_dev *dev, int slave,
			       struct mlx4_vhcr *vhcr,
			       struct mlx4_cmd_mailbox *inbox,
			       struct mlx4_cmd_mailbox *outbox,
			       struct mlx4_cmd_info *cmd)
{
	u64	flags;
	int	err = 0;
	u8	field;
	u16	field16;
	u32	bmme_flags, field32;
	int	real_port;
	int	slave_port;
	int	first_port;
	struct mlx4_active_ports actv_ports;

	err = mlx4_cmd_box(dev, 0, outbox->dma, 0, 0, MLX4_CMD_QUERY_DEV_CAP,
			   MLX4_CMD_TIME_CLASS_A, MLX4_CMD_NATIVE);
	if (err)
		return err;

	disable_unsupported_roce_caps(outbox->buf);
	/* add port mng change event capability and disable mw type 1
	 * unconditionally to slaves
	 */
	MLX4_GET(flags, outbox->buf, QUERY_DEV_CAP_EXT_FLAGS_OFFSET);
	flags |= MLX4_DEV_CAP_FLAG_PORT_MNG_CHG_EV;
	flags &= ~MLX4_DEV_CAP_FLAG_MEM_WINDOW;
	actv_ports = mlx4_get_active_ports(dev, slave);
	first_port = find_first_bit(actv_ports.ports, dev->caps.num_ports);
	for (slave_port = 0, real_port = first_port;
	     real_port < first_port +
	     bitmap_weight(actv_ports.ports, dev->caps.num_ports);
	     ++real_port, ++slave_port) {
		if (flags & (MLX4_DEV_CAP_FLAG_WOL_PORT1 << real_port))
			flags |= MLX4_DEV_CAP_FLAG_WOL_PORT1 << slave_port;
		else
			flags &= ~(MLX4_DEV_CAP_FLAG_WOL_PORT1 << slave_port);
	}
	for (; slave_port < dev->caps.num_ports; ++slave_port)
		flags &= ~(MLX4_DEV_CAP_FLAG_WOL_PORT1 << slave_port);

	/* Not exposing RSS IP fragments to guests */
	flags &= ~MLX4_DEV_CAP_FLAG_RSS_IP_FRAG;
	MLX4_PUT(outbox->buf, flags, QUERY_DEV_CAP_EXT_FLAGS_OFFSET);

	MLX4_GET(field, outbox->buf, QUERY_DEV_CAP_VL_PORT_OFFSET);
	field &= ~0x0F;
	field |= bitmap_weight(actv_ports.ports, dev->caps.num_ports) & 0x0F;
	MLX4_PUT(outbox->buf, field, QUERY_DEV_CAP_VL_PORT_OFFSET);

	/* For guests, disable timestamp */
	MLX4_GET(field, outbox->buf, QUERY_DEV_CAP_CQ_TS_SUPPORT_OFFSET);
	field &= 0x7f;
	MLX4_PUT(outbox->buf, field, QUERY_DEV_CAP_CQ_TS_SUPPORT_OFFSET);

	/* For guests, disable vxlan tunneling and QoS support */
	MLX4_GET(field, outbox->buf, QUERY_DEV_CAP_VXLAN);
	field &= 0xd7;
	MLX4_PUT(outbox->buf, field, QUERY_DEV_CAP_VXLAN);

	/* For guests, disable port BEACON */
	MLX4_GET(field, outbox->buf, QUERY_DEV_CAP_PORT_BEACON_OFFSET);
	field &= 0x7f;
	MLX4_PUT(outbox->buf, field, QUERY_DEV_CAP_PORT_BEACON_OFFSET);

	/* For guests, report Blueflame disabled */
	MLX4_GET(field, outbox->buf, QUERY_DEV_CAP_BF_OFFSET);
	field &= 0x7f;
	MLX4_PUT(outbox->buf, field, QUERY_DEV_CAP_BF_OFFSET);

	/* For guests, disable mw type 2 and port remap*/
	MLX4_GET(bmme_flags, outbox->buf, QUERY_DEV_CAP_BMME_FLAGS_OFFSET);
	bmme_flags &= ~MLX4_BMME_FLAG_TYPE_2_WIN;
	bmme_flags &= ~MLX4_FLAG_PORT_REMAP;
	MLX4_PUT(outbox->buf, bmme_flags, QUERY_DEV_CAP_BMME_FLAGS_OFFSET);

	/* turn off device-managed steering capability if not enabled */
	if (dev->caps.steering_mode != MLX4_STEERING_MODE_DEVICE_MANAGED) {
		MLX4_GET(field, outbox->buf,
			 QUERY_DEV_CAP_FLOW_STEERING_RANGE_EN_OFFSET);
		field &= 0x7f;
		MLX4_PUT(outbox->buf, field,
			 QUERY_DEV_CAP_FLOW_STEERING_RANGE_EN_OFFSET);
	}

	/* turn off ipoib managed steering for guests */
	MLX4_GET(field, outbox->buf, QUERY_DEV_CAP_FLOW_STEERING_IPOIB_OFFSET);
	field &= ~0x80;
	MLX4_PUT(outbox->buf, field, QUERY_DEV_CAP_FLOW_STEERING_IPOIB_OFFSET);

	/* turn off host side virt features (VST, FSM, etc) for guests */
	MLX4_GET(field32, outbox->buf, QUERY_DEV_CAP_EXT_2_FLAGS_OFFSET);
	field32 &= ~(DEV_CAP_EXT_2_FLAG_VLAN_CONTROL | DEV_CAP_EXT_2_FLAG_80_VFS |
		     DEV_CAP_EXT_2_FLAG_FSM | DEV_CAP_EXT_2_FLAG_PFC_COUNTERS);
	MLX4_PUT(outbox->buf, field32, QUERY_DEV_CAP_EXT_2_FLAGS_OFFSET);

	/* turn off QCN for guests */
	MLX4_GET(field, outbox->buf, QUERY_DEV_CAP_ECN_QCN_VER_OFFSET);
	field &= 0xfe;
	MLX4_PUT(outbox->buf, field, QUERY_DEV_CAP_ECN_QCN_VER_OFFSET);

	/* turn off QP max-rate limiting for guests */
	field16 = 0;
	MLX4_PUT(outbox->buf, field16, QUERY_DEV_CAP_QP_RATE_LIMIT_NUM_OFFSET);

	/* turn off QoS per VF support for guests */
	MLX4_GET(field, outbox->buf, QUERY_DEV_CAP_CQ_EQ_CACHE_LINE_STRIDE);
	field &= 0xef;
	MLX4_PUT(outbox->buf, field, QUERY_DEV_CAP_CQ_EQ_CACHE_LINE_STRIDE);

	/* turn off ignore FCS feature for guests */
	MLX4_GET(field, outbox->buf, QUERY_DEV_CAP_CONFIG_DEV_OFFSET);
	field &= 0xfb;
	MLX4_PUT(outbox->buf, field, QUERY_DEV_CAP_CONFIG_DEV_OFFSET);

	return 0;
}

static void disable_unsupported_roce_caps(void *buf)
{
	u32 flags;

	MLX4_GET(flags, buf, QUERY_DEV_CAP_EXT_FLAGS_OFFSET);
	flags &= ~(1UL << 31);
	MLX4_PUT(buf, flags, QUERY_DEV_CAP_EXT_FLAGS_OFFSET);
	MLX4_GET(flags, buf, QUERY_DEV_CAP_EXT_2_FLAGS_OFFSET);
	flags &= ~(1UL << 24);
	MLX4_PUT(buf, flags, QUERY_DEV_CAP_EXT_2_FLAGS_OFFSET);
	MLX4_GET(flags, buf, QUERY_DEV_CAP_BMME_FLAGS_OFFSET);
	flags &= ~(MLX4_FLAG_ROCE_V1_V2);
	MLX4_PUT(buf, flags, QUERY_DEV_CAP_BMME_FLAGS_OFFSET);
}

int mlx4_QUERY_PORT_wrapper(struct mlx4_dev *dev, int slave,
			    struct mlx4_vhcr *vhcr,
			    struct mlx4_cmd_mailbox *inbox,
			    struct mlx4_cmd_mailbox *outbox,
			    struct mlx4_cmd_info *cmd)
{
	struct mlx4_priv *priv = mlx4_priv(dev);
	u64 def_mac;
	u8 port_type;
	u16 short_field;
	int err;
	int admin_link_state;
	int port = mlx4_slave_convert_port(dev, slave,
					   vhcr->in_modifier & 0xFF);

#define MLX4_VF_PORT_NO_LINK_SENSE_MASK	0xE0
#define MLX4_PORT_LINK_UP_MASK		0x80
#define QUERY_PORT_CUR_MAX_PKEY_OFFSET	0x0c
#define QUERY_PORT_CUR_MAX_GID_OFFSET	0x0e

	if (port < 0)
		return -EINVAL;

	/* Protect against untrusted guests: enforce that this is the
	 * QUERY_PORT general query.
	 */
	if (vhcr->op_modifier || vhcr->in_modifier & ~0xFF)
		return -EINVAL;

	vhcr->in_modifier = port;

	err = mlx4_cmd_box(dev, 0, outbox->dma, vhcr->in_modifier, 0,
			   MLX4_CMD_QUERY_PORT, MLX4_CMD_TIME_CLASS_B,
			   MLX4_CMD_NATIVE);

	if (!err && dev->caps.function != slave) {
		def_mac = priv->mfunc.master.vf_oper[slave].vport[vhcr->in_modifier].state.mac;
		MLX4_PUT(outbox->buf, def_mac, QUERY_PORT_MAC_OFFSET);

		/* get port type - currently only eth is enabled */
		MLX4_GET(port_type, outbox->buf,
			 QUERY_PORT_SUPPORTED_TYPE_OFFSET);

		/* No link sensing allowed */
		port_type &= MLX4_VF_PORT_NO_LINK_SENSE_MASK;
		/* set port type to currently operating port type */
		port_type |= (dev->caps.port_type[vhcr->in_modifier] & 0x3);

		admin_link_state = priv->mfunc.master.vf_oper[slave].vport[vhcr->in_modifier].state.link_state;
		if (IFLA_VF_LINK_STATE_ENABLE == admin_link_state)
			port_type |= MLX4_PORT_LINK_UP_MASK;
		else if (IFLA_VF_LINK_STATE_DISABLE == admin_link_state)
			port_type &= ~MLX4_PORT_LINK_UP_MASK;
		else if (IFLA_VF_LINK_STATE_AUTO == admin_link_state && mlx4_is_bonded(dev)) {
			int other_port = (port == 1) ? 2 : 1;
			struct mlx4_port_cap port_cap;

			err = mlx4_QUERY_PORT(dev, other_port, &port_cap);
			if (err)
				goto out;
			port_type |= (port_cap.link_state << 7);
		}

		MLX4_PUT(outbox->buf, port_type,
			 QUERY_PORT_SUPPORTED_TYPE_OFFSET);

		if (dev->caps.port_type[vhcr->in_modifier] == MLX4_PORT_TYPE_ETH)
			short_field = mlx4_get_slave_num_gids(dev, slave, port);
		else
			short_field = 1; /* slave max gids */
		MLX4_PUT(outbox->buf, short_field,
			 QUERY_PORT_CUR_MAX_GID_OFFSET);

		short_field = dev->caps.pkey_table_len[vhcr->in_modifier];
		MLX4_PUT(outbox->buf, short_field,
			 QUERY_PORT_CUR_MAX_PKEY_OFFSET);
	}
out:
	return err;
}

int mlx4_get_slave_pkey_gid_tbl_len(struct mlx4_dev *dev, u8 port,
				    int *gid_tbl_len, int *pkey_tbl_len)
{
	struct mlx4_cmd_mailbox *mailbox;
	u32			*outbox;
	u16			field;
	int			err;

	mailbox = mlx4_alloc_cmd_mailbox(dev);
	if (IS_ERR(mailbox))
		return PTR_ERR(mailbox);

	err =  mlx4_cmd_box(dev, 0, mailbox->dma, port, 0,
			    MLX4_CMD_QUERY_PORT, MLX4_CMD_TIME_CLASS_B,
			    MLX4_CMD_WRAPPED);
	if (err)
		goto out;

	outbox = mailbox->buf;

	MLX4_GET(field, outbox, QUERY_PORT_CUR_MAX_GID_OFFSET);
	*gid_tbl_len = field;

	MLX4_GET(field, outbox, QUERY_PORT_CUR_MAX_PKEY_OFFSET);
	*pkey_tbl_len = field;

out:
	mlx4_free_cmd_mailbox(dev, mailbox);
	return err;
}
EXPORT_SYMBOL(mlx4_get_slave_pkey_gid_tbl_len);

int mlx4_map_cmd(struct mlx4_dev *dev, u16 op, struct mlx4_icm *icm, u64 virt)
{
	struct mlx4_cmd_mailbox *mailbox;
	struct mlx4_icm_iter iter;
	__be64 *pages;
	int lg;
	int nent = 0;
	int i;
	int err = 0;
	int ts = 0, tc = 0;

	mailbox = mlx4_alloc_cmd_mailbox(dev);
	if (IS_ERR(mailbox))
		return PTR_ERR(mailbox);
	pages = mailbox->buf;

	for (mlx4_icm_first(icm, &iter);
	     !mlx4_icm_last(&iter);
	     mlx4_icm_next(&iter)) {
		/*
		 * We have to pass pages that are aligned to their
		 * size, so find the least significant 1 in the
		 * address or size and use that as our log2 size.
		 */
		lg = ffs(mlx4_icm_addr(&iter) | mlx4_icm_size(&iter)) - 1;
		if (lg < MLX4_ICM_PAGE_SHIFT) {
			mlx4_warn(dev, "Got FW area not aligned to %d (%llx/%lx)\n",
				  MLX4_ICM_PAGE_SIZE,
				  (unsigned long long) mlx4_icm_addr(&iter),
				  mlx4_icm_size(&iter));
			err = -EINVAL;
			goto out;
		}

		for (i = 0; i < mlx4_icm_size(&iter) >> lg; ++i) {
			if (virt != -1) {
				pages[nent * 2] = cpu_to_be64(virt);
				virt += 1ULL << lg;
			}

			pages[nent * 2 + 1] =
				cpu_to_be64((mlx4_icm_addr(&iter) + (i << lg)) |
					    (lg - MLX4_ICM_PAGE_SHIFT));
			ts += 1 << (lg - 10);
			++tc;

			if (++nent == MLX4_MAILBOX_SIZE / 16) {
				err = mlx4_cmd(dev, mailbox->dma, nent, 0, op,
						MLX4_CMD_TIME_CLASS_B,
						MLX4_CMD_NATIVE);
				if (err)
					goto out;
				nent = 0;
			}
		}
	}

	if (nent)
		err = mlx4_cmd(dev, mailbox->dma, nent, 0, op,
			       MLX4_CMD_TIME_CLASS_B, MLX4_CMD_NATIVE);
	if (err)
		goto out;

	switch (op) {
	case MLX4_CMD_MAP_FA:
		mlx4_dbg(dev, "Mapped %d chunks/%d KB for FW\n", tc, ts);
		break;
	case MLX4_CMD_MAP_ICM_AUX:
		mlx4_dbg(dev, "Mapped %d chunks/%d KB for ICM aux\n", tc, ts);
		break;
	case MLX4_CMD_MAP_ICM:
		mlx4_dbg(dev, "Mapped %d chunks/%d KB at %llx for ICM\n",
			 tc, ts, (unsigned long long) virt - (ts << 10));
		break;
	}

out:
	mlx4_free_cmd_mailbox(dev, mailbox);
	return err;
}

int mlx4_MAP_FA(struct mlx4_dev *dev, struct mlx4_icm *icm)
{
	return mlx4_map_cmd(dev, MLX4_CMD_MAP_FA, icm, -1);
}

int mlx4_UNMAP_FA(struct mlx4_dev *dev)
{
	return mlx4_cmd(dev, 0, 0, 0, MLX4_CMD_UNMAP_FA,
			MLX4_CMD_TIME_CLASS_B, MLX4_CMD_NATIVE);
}


int mlx4_RUN_FW(struct mlx4_dev *dev)
{
	return mlx4_cmd(dev, 0, 0, 0, MLX4_CMD_RUN_FW,
			MLX4_CMD_TIME_CLASS_A, MLX4_CMD_NATIVE);
}

int mlx4_QUERY_FW(struct mlx4_dev *dev)
{
	struct mlx4_fw  *fw  = &mlx4_priv(dev)->fw;
	struct mlx4_cmd *cmd = &mlx4_priv(dev)->cmd;
	struct mlx4_cmd_mailbox *mailbox;
	u32 *outbox;
	int err = 0;
	u64 fw_ver;
	u16 cmd_if_rev;
	u8 lg;

#define QUERY_FW_OUT_SIZE             0x100
#define QUERY_FW_VER_OFFSET            0x00
#define QUERY_FW_PPF_ID		       0x09
#define QUERY_FW_CMD_IF_REV_OFFSET     0x0a
#define QUERY_FW_MAX_CMD_OFFSET        0x0f
#define QUERY_FW_ERR_START_OFFSET      0x30
#define QUERY_FW_ERR_SIZE_OFFSET       0x38
#define QUERY_FW_ERR_BAR_OFFSET        0x3c

#define QUERY_FW_SIZE_OFFSET           0x00
#define QUERY_FW_CLR_INT_BASE_OFFSET   0x20
#define QUERY_FW_CLR_INT_BAR_OFFSET    0x28

#define QUERY_FW_COMM_BASE_OFFSET      0x40
#define QUERY_FW_COMM_BAR_OFFSET       0x48

#define QUERY_FW_CLOCK_OFFSET	       0x50
#define QUERY_FW_CLOCK_BAR	       0x58

	mailbox = mlx4_alloc_cmd_mailbox(dev);
	if (IS_ERR(mailbox))
		return PTR_ERR(mailbox);
	outbox = mailbox->buf;

	err = mlx4_cmd_box(dev, 0, mailbox->dma, 0, 0, MLX4_CMD_QUERY_FW,
			    MLX4_CMD_TIME_CLASS_A, MLX4_CMD_NATIVE);
	if (err)
		goto out;

	MLX4_GET(fw_ver, outbox, QUERY_FW_VER_OFFSET);
	/*
	 * FW subminor version is at more significant bits than minor
	 * version, so swap here.
	 */
	dev->caps.fw_ver = (fw_ver & 0xffff00000000ull) |
		((fw_ver & 0xffff0000ull) >> 16) |
		((fw_ver & 0x0000ffffull) << 16);

	MLX4_GET(lg, outbox, QUERY_FW_PPF_ID);
	dev->caps.function = lg;

	if (mlx4_is_slave(dev))
		goto out;


	MLX4_GET(cmd_if_rev, outbox, QUERY_FW_CMD_IF_REV_OFFSET);
	if (cmd_if_rev < MLX4_COMMAND_INTERFACE_MIN_REV ||
	    cmd_if_rev > MLX4_COMMAND_INTERFACE_MAX_REV) {
		mlx4_err(dev, "Installed FW has unsupported command interface revision %d\n",
			 cmd_if_rev);
		mlx4_err(dev, "(Installed FW version is %d.%d.%03d)\n",
			 (int) (dev->caps.fw_ver >> 32),
			 (int) (dev->caps.fw_ver >> 16) & 0xffff,
			 (int) dev->caps.fw_ver & 0xffff);
		mlx4_err(dev, "This driver version supports only revisions %d to %d\n",
			 MLX4_COMMAND_INTERFACE_MIN_REV, MLX4_COMMAND_INTERFACE_MAX_REV);
		err = -ENODEV;
		goto out;
	}

	if (cmd_if_rev < MLX4_COMMAND_INTERFACE_NEW_PORT_CMDS)
		dev->flags |= MLX4_FLAG_OLD_PORT_CMDS;

	MLX4_GET(lg, outbox, QUERY_FW_MAX_CMD_OFFSET);
	cmd->max_cmds = 1 << lg;

	mlx4_dbg(dev, "FW version %d.%d.%03d (cmd intf rev %d), max commands %d\n",
		 (int) (dev->caps.fw_ver >> 32),
		 (int) (dev->caps.fw_ver >> 16) & 0xffff,
		 (int) dev->caps.fw_ver & 0xffff,
		 cmd_if_rev, cmd->max_cmds);

	MLX4_GET(fw->catas_offset, outbox, QUERY_FW_ERR_START_OFFSET);
	MLX4_GET(fw->catas_size,   outbox, QUERY_FW_ERR_SIZE_OFFSET);
	MLX4_GET(fw->catas_bar,    outbox, QUERY_FW_ERR_BAR_OFFSET);
	fw->catas_bar = (fw->catas_bar >> 6) * 2;

	mlx4_dbg(dev, "Catastrophic error buffer at 0x%llx, size 0x%x, BAR %d\n",
		 (unsigned long long) fw->catas_offset, fw->catas_size, fw->catas_bar);

	MLX4_GET(fw->fw_pages,     outbox, QUERY_FW_SIZE_OFFSET);
	MLX4_GET(fw->clr_int_base, outbox, QUERY_FW_CLR_INT_BASE_OFFSET);
	MLX4_GET(fw->clr_int_bar,  outbox, QUERY_FW_CLR_INT_BAR_OFFSET);
	fw->clr_int_bar = (fw->clr_int_bar >> 6) * 2;

	MLX4_GET(fw->comm_base, outbox, QUERY_FW_COMM_BASE_OFFSET);
	MLX4_GET(fw->comm_bar,  outbox, QUERY_FW_COMM_BAR_OFFSET);
	fw->comm_bar = (fw->comm_bar >> 6) * 2;
	mlx4_dbg(dev, "Communication vector bar:%d offset:0x%llx\n",
		 fw->comm_bar, fw->comm_base);
	mlx4_dbg(dev, "FW size %d KB\n", fw->fw_pages >> 2);

	MLX4_GET(fw->clock_offset, outbox, QUERY_FW_CLOCK_OFFSET);
	MLX4_GET(fw->clock_bar,    outbox, QUERY_FW_CLOCK_BAR);
	fw->clock_bar = (fw->clock_bar >> 6) * 2;
	mlx4_dbg(dev, "Internal clock bar:%d offset:0x%llx\n",
		 fw->clock_bar, fw->clock_offset);

	/*
	 * Round up number of system pages needed in case
	 * MLX4_ICM_PAGE_SIZE < PAGE_SIZE.
	 */
	fw->fw_pages =
		ALIGN(fw->fw_pages, PAGE_SIZE / MLX4_ICM_PAGE_SIZE) >>
		(PAGE_SHIFT - MLX4_ICM_PAGE_SHIFT);

	mlx4_dbg(dev, "Clear int @ %llx, BAR %d\n",
		 (unsigned long long) fw->clr_int_base, fw->clr_int_bar);

out:
	mlx4_free_cmd_mailbox(dev, mailbox);
	return err;
}

int mlx4_QUERY_FW_wrapper(struct mlx4_dev *dev, int slave,
			  struct mlx4_vhcr *vhcr,
			  struct mlx4_cmd_mailbox *inbox,
			  struct mlx4_cmd_mailbox *outbox,
			  struct mlx4_cmd_info *cmd)
{
	u8 *outbuf;
	int err;

	outbuf = outbox->buf;
	err = mlx4_cmd_box(dev, 0, outbox->dma, 0, 0, MLX4_CMD_QUERY_FW,
			    MLX4_CMD_TIME_CLASS_A, MLX4_CMD_NATIVE);
	if (err)
		return err;

	/* for slaves, set pci PPF ID to invalid and zero out everything
	 * else except FW version */
	outbuf[0] = outbuf[1] = 0;
	memset(&outbuf[8], 0, QUERY_FW_OUT_SIZE - 8);
	outbuf[QUERY_FW_PPF_ID] = MLX4_INVALID_SLAVE_ID;

	return 0;
}

static void get_board_id(void *vsd, char *board_id)
{
	int i;

#define VSD_OFFSET_SIG1		0x00
#define VSD_OFFSET_SIG2		0xde
#define VSD_OFFSET_MLX_BOARD_ID	0xd0
#define VSD_OFFSET_TS_BOARD_ID	0x20

#define VSD_SIGNATURE_TOPSPIN	0x5ad

	memset(board_id, 0, MLX4_BOARD_ID_LEN);

	if (be16_to_cpup(vsd + VSD_OFFSET_SIG1) == VSD_SIGNATURE_TOPSPIN &&
	    be16_to_cpup(vsd + VSD_OFFSET_SIG2) == VSD_SIGNATURE_TOPSPIN) {
		strscpy(board_id, vsd + VSD_OFFSET_TS_BOARD_ID, MLX4_BOARD_ID_LEN);
	} else {
		/*
		 * The board ID is a string but the firmware byte
		 * swaps each 4-byte word before passing it back to
		 * us.  Therefore we need to swab it before printing.
		 */
		u32 *bid_u32 = (u32 *)board_id;

		for (i = 0; i < 4; ++i) {
			u32 *addr;
			u32 val;

			addr = (u32 *) (vsd + VSD_OFFSET_MLX_BOARD_ID + i * 4);
			val = get_unaligned(addr);
			val = swab32(val);
			put_unaligned(val, &bid_u32[i]);
		}
	}
}

int mlx4_QUERY_ADAPTER(struct mlx4_dev *dev, struct mlx4_adapter *adapter)
{
	struct mlx4_cmd_mailbox *mailbox;
	u32 *outbox;
	int err;

#define QUERY_ADAPTER_OUT_SIZE             0x100
#define QUERY_ADAPTER_INTA_PIN_OFFSET      0x10
#define QUERY_ADAPTER_VSD_OFFSET           0x20

	mailbox = mlx4_alloc_cmd_mailbox(dev);
	if (IS_ERR(mailbox))
		return PTR_ERR(mailbox);
	outbox = mailbox->buf;

	err = mlx4_cmd_box(dev, 0, mailbox->dma, 0, 0, MLX4_CMD_QUERY_ADAPTER,
			   MLX4_CMD_TIME_CLASS_A, MLX4_CMD_NATIVE);
	if (err)
		goto out;

	MLX4_GET(adapter->inta_pin, outbox,    QUERY_ADAPTER_INTA_PIN_OFFSET);

	get_board_id(outbox + QUERY_ADAPTER_VSD_OFFSET / 4,
		     adapter->board_id);

out:
	mlx4_free_cmd_mailbox(dev, mailbox);
	return err;
}

int mlx4_INIT_HCA(struct mlx4_dev *dev, struct mlx4_init_hca_param *param)
{
	struct mlx4_cmd_mailbox *mailbox;
	__be32 *inbox;
	int err;
	static const u8 a0_dmfs_hw_steering[] =  {
		[MLX4_STEERING_DMFS_A0_DEFAULT]		= 0,
		[MLX4_STEERING_DMFS_A0_DYNAMIC]		= 1,
		[MLX4_STEERING_DMFS_A0_STATIC]		= 2,
		[MLX4_STEERING_DMFS_A0_DISABLE]		= 3
	};

#define INIT_HCA_IN_SIZE		 0x200
#define INIT_HCA_VERSION_OFFSET		 0x000
#define	 INIT_HCA_VERSION		 2
#define INIT_HCA_VXLAN_OFFSET		 0x0c
#define INIT_HCA_CACHELINE_SZ_OFFSET	 0x0e
#define INIT_HCA_FLAGS_OFFSET		 0x014
#define INIT_HCA_RECOVERABLE_ERROR_EVENT_OFFSET 0x018
#define INIT_HCA_QPC_OFFSET		 0x020
#define	 INIT_HCA_QPC_BASE_OFFSET	 (INIT_HCA_QPC_OFFSET + 0x10)
#define	 INIT_HCA_LOG_QP_OFFSET		 (INIT_HCA_QPC_OFFSET + 0x17)
#define	 INIT_HCA_SRQC_BASE_OFFSET	 (INIT_HCA_QPC_OFFSET + 0x28)
#define	 INIT_HCA_LOG_SRQ_OFFSET	 (INIT_HCA_QPC_OFFSET + 0x2f)
#define	 INIT_HCA_CQC_BASE_OFFSET	 (INIT_HCA_QPC_OFFSET + 0x30)
#define	 INIT_HCA_LOG_CQ_OFFSET		 (INIT_HCA_QPC_OFFSET + 0x37)
#define	 INIT_HCA_EQE_CQE_OFFSETS	 (INIT_HCA_QPC_OFFSET + 0x38)
#define	 INIT_HCA_EQE_CQE_STRIDE_OFFSET  (INIT_HCA_QPC_OFFSET + 0x3b)
#define	 INIT_HCA_ALTC_BASE_OFFSET	 (INIT_HCA_QPC_OFFSET + 0x40)
#define	 INIT_HCA_AUXC_BASE_OFFSET	 (INIT_HCA_QPC_OFFSET + 0x50)
#define	 INIT_HCA_EQC_BASE_OFFSET	 (INIT_HCA_QPC_OFFSET + 0x60)
#define	 INIT_HCA_LOG_EQ_OFFSET		 (INIT_HCA_QPC_OFFSET + 0x67)
#define	INIT_HCA_NUM_SYS_EQS_OFFSET	(INIT_HCA_QPC_OFFSET + 0x6a)
#define	 INIT_HCA_RDMARC_BASE_OFFSET	 (INIT_HCA_QPC_OFFSET + 0x70)
#define	 INIT_HCA_LOG_RD_OFFSET		 (INIT_HCA_QPC_OFFSET + 0x77)
#define INIT_HCA_MCAST_OFFSET		 0x0c0
#define	 INIT_HCA_MC_BASE_OFFSET	 (INIT_HCA_MCAST_OFFSET + 0x00)
#define	 INIT_HCA_LOG_MC_ENTRY_SZ_OFFSET (INIT_HCA_MCAST_OFFSET + 0x13)
#define	 INIT_HCA_LOG_MC_HASH_SZ_OFFSET	 (INIT_HCA_MCAST_OFFSET + 0x17)
#define  INIT_HCA_UC_STEERING_OFFSET	 (INIT_HCA_MCAST_OFFSET + 0x18)
#define	 INIT_HCA_LOG_MC_TABLE_SZ_OFFSET (INIT_HCA_MCAST_OFFSET + 0x1b)
#define  INIT_HCA_DEVICE_MANAGED_FLOW_STEERING_EN	0x6
#define  INIT_HCA_DRIVER_VERSION_OFFSET   0x140
#define  INIT_HCA_DRIVER_VERSION_SZ       0x40
#define  INIT_HCA_FS_PARAM_OFFSET         0x1d0
#define  INIT_HCA_FS_BASE_OFFSET          (INIT_HCA_FS_PARAM_OFFSET + 0x00)
#define  INIT_HCA_FS_LOG_ENTRY_SZ_OFFSET  (INIT_HCA_FS_PARAM_OFFSET + 0x13)
#define  INIT_HCA_FS_A0_OFFSET		  (INIT_HCA_FS_PARAM_OFFSET + 0x18)
#define  INIT_HCA_FS_LOG_TABLE_SZ_OFFSET  (INIT_HCA_FS_PARAM_OFFSET + 0x1b)
#define  INIT_HCA_FS_ETH_BITS_OFFSET      (INIT_HCA_FS_PARAM_OFFSET + 0x21)
#define  INIT_HCA_FS_ETH_NUM_ADDRS_OFFSET (INIT_HCA_FS_PARAM_OFFSET + 0x22)
#define  INIT_HCA_FS_IB_BITS_OFFSET       (INIT_HCA_FS_PARAM_OFFSET + 0x25)
#define  INIT_HCA_FS_IB_NUM_ADDRS_OFFSET  (INIT_HCA_FS_PARAM_OFFSET + 0x26)
#define INIT_HCA_TPT_OFFSET		 0x0f0
#define	 INIT_HCA_DMPT_BASE_OFFSET	 (INIT_HCA_TPT_OFFSET + 0x00)
#define  INIT_HCA_TPT_MW_OFFSET		 (INIT_HCA_TPT_OFFSET + 0x08)
#define	 INIT_HCA_LOG_MPT_SZ_OFFSET	 (INIT_HCA_TPT_OFFSET + 0x0b)
#define	 INIT_HCA_MTT_BASE_OFFSET	 (INIT_HCA_TPT_OFFSET + 0x10)
#define	 INIT_HCA_CMPT_BASE_OFFSET	 (INIT_HCA_TPT_OFFSET + 0x18)
#define INIT_HCA_UAR_OFFSET		 0x120
#define	 INIT_HCA_LOG_UAR_SZ_OFFSET	 (INIT_HCA_UAR_OFFSET + 0x0a)
#define  INIT_HCA_UAR_PAGE_SZ_OFFSET     (INIT_HCA_UAR_OFFSET + 0x0b)

	mailbox = mlx4_alloc_cmd_mailbox(dev);
	if (IS_ERR(mailbox))
		return PTR_ERR(mailbox);
	inbox = mailbox->buf;

	*((u8 *) mailbox->buf + INIT_HCA_VERSION_OFFSET) = INIT_HCA_VERSION;

	*((u8 *) mailbox->buf + INIT_HCA_CACHELINE_SZ_OFFSET) =
		((ilog2(cache_line_size()) - 4) << 5) | (1 << 4);

#if defined(__LITTLE_ENDIAN)
	*(inbox + INIT_HCA_FLAGS_OFFSET / 4) &= ~cpu_to_be32(1 << 1);
#elif defined(__BIG_ENDIAN)
	*(inbox + INIT_HCA_FLAGS_OFFSET / 4) |= cpu_to_be32(1 << 1);
#else
#error Host endianness not defined
#endif
	/* Check port for UD address vector: */
	*(inbox + INIT_HCA_FLAGS_OFFSET / 4) |= cpu_to_be32(1);

	/* Enable IPoIB checksumming if we can: */
	if (dev->caps.flags & MLX4_DEV_CAP_FLAG_IPOIB_CSUM)
		*(inbox + INIT_HCA_FLAGS_OFFSET / 4) |= cpu_to_be32(1 << 3);

	/* Enable QoS support if module parameter set */
	if (dev->caps.flags2 & MLX4_DEV_CAP_FLAG2_ETS_CFG && enable_qos)
		*(inbox + INIT_HCA_FLAGS_OFFSET / 4) |= cpu_to_be32(1 << 2);

	/* enable counters */
	if (dev->caps.flags & MLX4_DEV_CAP_FLAG_COUNTERS)
		*(inbox + INIT_HCA_FLAGS_OFFSET / 4) |= cpu_to_be32(1 << 4);

	/* Enable RSS spread to fragmented IP packets when supported */
	if (dev->caps.flags & MLX4_DEV_CAP_FLAG_RSS_IP_FRAG)
		*(inbox + INIT_HCA_FLAGS_OFFSET / 4) |= cpu_to_be32(1 << 13);

	/* CX3 is capable of extending CQEs/EQEs from 32 to 64 bytes */
	if (dev->caps.flags & MLX4_DEV_CAP_FLAG_64B_EQE) {
		*(inbox + INIT_HCA_EQE_CQE_OFFSETS / 4) |= cpu_to_be32(1 << 29);
		dev->caps.eqe_size   = 64;
		dev->caps.eqe_factor = 1;
	} else {
		dev->caps.eqe_size   = 32;
		dev->caps.eqe_factor = 0;
	}

	if (dev->caps.flags & MLX4_DEV_CAP_FLAG_64B_CQE) {
		*(inbox + INIT_HCA_EQE_CQE_OFFSETS / 4) |= cpu_to_be32(1 << 30);
		dev->caps.cqe_size   = 64;
		dev->caps.userspace_caps |= MLX4_USER_DEV_CAP_LARGE_CQE;
	} else {
		dev->caps.cqe_size   = 32;
	}

	/* CX3 is capable of extending CQEs\EQEs to strides larger than 64B */
	if ((dev->caps.flags2 & MLX4_DEV_CAP_FLAG2_EQE_STRIDE) &&
	    (dev->caps.flags2 & MLX4_DEV_CAP_FLAG2_CQE_STRIDE)) {
		dev->caps.eqe_size = cache_line_size();
		dev->caps.cqe_size = cache_line_size();
		dev->caps.eqe_factor = 0;
		MLX4_PUT(inbox, (u8)((ilog2(dev->caps.eqe_size) - 5) << 4 |
				      (ilog2(dev->caps.eqe_size) - 5)),
			 INIT_HCA_EQE_CQE_STRIDE_OFFSET);

		/* User still need to know to support CQE > 32B */
		dev->caps.userspace_caps |= MLX4_USER_DEV_CAP_LARGE_CQE;
	}

	if (dev->caps.flags2 & MLX4_DEV_CAP_FLAG2_RECOVERABLE_ERROR_EVENT)
		*(inbox + INIT_HCA_RECOVERABLE_ERROR_EVENT_OFFSET / 4) |= cpu_to_be32(1 << 31);

	if (dev->caps.flags2 & MLX4_DEV_CAP_FLAG2_DRIVER_VERSION_TO_FW) {
		u8 *dst = (u8 *)(inbox + INIT_HCA_DRIVER_VERSION_OFFSET / 4);

		strncpy(dst, DRV_NAME_FOR_FW, INIT_HCA_DRIVER_VERSION_SZ - 1);
		mlx4_dbg(dev, "Reporting Driver Version to FW: %s\n", dst);
	}

	/* QPC/EEC/CQC/EQC/RDMARC attributes */

	MLX4_PUT(inbox, param->qpc_base,      INIT_HCA_QPC_BASE_OFFSET);
	MLX4_PUT(inbox, param->log_num_qps,   INIT_HCA_LOG_QP_OFFSET);
	MLX4_PUT(inbox, param->srqc_base,     INIT_HCA_SRQC_BASE_OFFSET);
	MLX4_PUT(inbox, param->log_num_srqs,  INIT_HCA_LOG_SRQ_OFFSET);
	MLX4_PUT(inbox, param->cqc_base,      INIT_HCA_CQC_BASE_OFFSET);
	MLX4_PUT(inbox, param->log_num_cqs,   INIT_HCA_LOG_CQ_OFFSET);
	MLX4_PUT(inbox, param->altc_base,     INIT_HCA_ALTC_BASE_OFFSET);
	MLX4_PUT(inbox, param->auxc_base,     INIT_HCA_AUXC_BASE_OFFSET);
	MLX4_PUT(inbox, param->eqc_base,      INIT_HCA_EQC_BASE_OFFSET);
	MLX4_PUT(inbox, param->log_num_eqs,   INIT_HCA_LOG_EQ_OFFSET);
	MLX4_PUT(inbox, param->num_sys_eqs,   INIT_HCA_NUM_SYS_EQS_OFFSET);
	MLX4_PUT(inbox, param->rdmarc_base,   INIT_HCA_RDMARC_BASE_OFFSET);
	MLX4_PUT(inbox, param->log_rd_per_qp, INIT_HCA_LOG_RD_OFFSET);

	/* steering attributes */
	if (dev->caps.steering_mode ==
	    MLX4_STEERING_MODE_DEVICE_MANAGED) {
		*(inbox + INIT_HCA_FLAGS_OFFSET / 4) |=
			cpu_to_be32(1 <<
				    INIT_HCA_DEVICE_MANAGED_FLOW_STEERING_EN);

		MLX4_PUT(inbox, param->mc_base, INIT_HCA_FS_BASE_OFFSET);
		MLX4_PUT(inbox, param->log_mc_entry_sz,
			 INIT_HCA_FS_LOG_ENTRY_SZ_OFFSET);
		MLX4_PUT(inbox, param->log_mc_table_sz,
			 INIT_HCA_FS_LOG_TABLE_SZ_OFFSET);
		/* Enable Ethernet flow steering
		 * with udp unicast and tcp unicast
		 */
		if (dev->caps.dmfs_high_steer_mode !=
		    MLX4_STEERING_DMFS_A0_STATIC)
			MLX4_PUT(inbox,
				 (u8)(MLX4_FS_UDP_UC_EN | MLX4_FS_TCP_UC_EN),
				 INIT_HCA_FS_ETH_BITS_OFFSET);
		MLX4_PUT(inbox, (u16) MLX4_FS_NUM_OF_L2_ADDR,
			 INIT_HCA_FS_ETH_NUM_ADDRS_OFFSET);
		/* Enable IPoIB flow steering
		 * with udp unicast and tcp unicast
		 */
		MLX4_PUT(inbox, (u8) (MLX4_FS_UDP_UC_EN | MLX4_FS_TCP_UC_EN),
			 INIT_HCA_FS_IB_BITS_OFFSET);
		MLX4_PUT(inbox, (u16) MLX4_FS_NUM_OF_L2_ADDR,
			 INIT_HCA_FS_IB_NUM_ADDRS_OFFSET);

		if (dev->caps.dmfs_high_steer_mode !=
		    MLX4_STEERING_DMFS_A0_NOT_SUPPORTED)
			MLX4_PUT(inbox,
				 ((u8)(a0_dmfs_hw_steering[dev->caps.dmfs_high_steer_mode]
				       << 6)),
				 INIT_HCA_FS_A0_OFFSET);
	} else {
		MLX4_PUT(inbox, param->mc_base,	INIT_HCA_MC_BASE_OFFSET);
		MLX4_PUT(inbox, param->log_mc_entry_sz,
			 INIT_HCA_LOG_MC_ENTRY_SZ_OFFSET);
		MLX4_PUT(inbox, param->log_mc_hash_sz,
			 INIT_HCA_LOG_MC_HASH_SZ_OFFSET);
		MLX4_PUT(inbox, param->log_mc_table_sz,
			 INIT_HCA_LOG_MC_TABLE_SZ_OFFSET);
		if (dev->caps.steering_mode == MLX4_STEERING_MODE_B0)
			MLX4_PUT(inbox, (u8) (1 << 3),
				 INIT_HCA_UC_STEERING_OFFSET);
	}

	/* TPT attributes */

	MLX4_PUT(inbox, param->dmpt_base,  INIT_HCA_DMPT_BASE_OFFSET);
	MLX4_PUT(inbox, param->mw_enabled, INIT_HCA_TPT_MW_OFFSET);
	MLX4_PUT(inbox, param->log_mpt_sz, INIT_HCA_LOG_MPT_SZ_OFFSET);
	MLX4_PUT(inbox, param->mtt_base,   INIT_HCA_MTT_BASE_OFFSET);
	MLX4_PUT(inbox, param->cmpt_base,  INIT_HCA_CMPT_BASE_OFFSET);

	/* UAR attributes */

	MLX4_PUT(inbox, param->uar_page_sz,	INIT_HCA_UAR_PAGE_SZ_OFFSET);
	MLX4_PUT(inbox, param->log_uar_sz,      INIT_HCA_LOG_UAR_SZ_OFFSET);

	/* set parser VXLAN attributes */
	if (dev->caps.flags2 & MLX4_DEV_CAP_FLAG2_VXLAN_OFFLOADS) {
		u8 parser_params = 0;
		MLX4_PUT(inbox, parser_params,	INIT_HCA_VXLAN_OFFSET);
	}

	err = mlx4_cmd(dev, mailbox->dma, 0, 0, MLX4_CMD_INIT_HCA,
		       MLX4_CMD_TIME_CLASS_C, MLX4_CMD_NATIVE);

	if (err)
		mlx4_err(dev, "INIT_HCA returns %d\n", err);

	mlx4_free_cmd_mailbox(dev, mailbox);
	return err;
}

int mlx4_QUERY_HCA(struct mlx4_dev *dev,
		   struct mlx4_init_hca_param *param)
{
	struct mlx4_cmd_mailbox *mailbox;
	__be32 *outbox;
	u64 qword_field;
	u32 dword_field;
	u16 word_field;
	u8 byte_field;
	int err;
	static const u8 a0_dmfs_query_hw_steering[] =  {
		[0] = MLX4_STEERING_DMFS_A0_DEFAULT,
		[1] = MLX4_STEERING_DMFS_A0_DYNAMIC,
		[2] = MLX4_STEERING_DMFS_A0_STATIC,
		[3] = MLX4_STEERING_DMFS_A0_DISABLE
	};

#define QUERY_HCA_GLOBAL_CAPS_OFFSET	0x04
#define QUERY_HCA_CORE_CLOCK_OFFSET	0x0c

	mailbox = mlx4_alloc_cmd_mailbox(dev);
	if (IS_ERR(mailbox))
		return PTR_ERR(mailbox);
	outbox = mailbox->buf;

	err = mlx4_cmd_box(dev, 0, mailbox->dma, 0, 0,
			   MLX4_CMD_QUERY_HCA,
			   MLX4_CMD_TIME_CLASS_B,
			   !mlx4_is_slave(dev));
	if (err)
		goto out;

	MLX4_GET(param->global_caps, outbox, QUERY_HCA_GLOBAL_CAPS_OFFSET);
	MLX4_GET(param->hca_core_clock, outbox, QUERY_HCA_CORE_CLOCK_OFFSET);

	/* QPC/EEC/CQC/EQC/RDMARC attributes */

	MLX4_GET(qword_field, outbox, INIT_HCA_QPC_BASE_OFFSET);
	param->qpc_base = qword_field & ~((u64)0x1f);
	MLX4_GET(byte_field, outbox, INIT_HCA_LOG_QP_OFFSET);
	param->log_num_qps = byte_field & 0x1f;
	MLX4_GET(qword_field, outbox, INIT_HCA_SRQC_BASE_OFFSET);
	param->srqc_base = qword_field & ~((u64)0x1f);
	MLX4_GET(byte_field, outbox, INIT_HCA_LOG_SRQ_OFFSET);
	param->log_num_srqs = byte_field & 0x1f;
	MLX4_GET(qword_field, outbox, INIT_HCA_CQC_BASE_OFFSET);
	param->cqc_base = qword_field & ~((u64)0x1f);
	MLX4_GET(byte_field, outbox, INIT_HCA_LOG_CQ_OFFSET);
	param->log_num_cqs = byte_field & 0x1f;
	MLX4_GET(qword_field, outbox, INIT_HCA_ALTC_BASE_OFFSET);
	param->altc_base = qword_field;
	MLX4_GET(qword_field, outbox, INIT_HCA_AUXC_BASE_OFFSET);
	param->auxc_base = qword_field;
	MLX4_GET(qword_field, outbox, INIT_HCA_EQC_BASE_OFFSET);
	param->eqc_base = qword_field & ~((u64)0x1f);
	MLX4_GET(byte_field, outbox, INIT_HCA_LOG_EQ_OFFSET);
	param->log_num_eqs = byte_field & 0x1f;
	MLX4_GET(word_field, outbox, INIT_HCA_NUM_SYS_EQS_OFFSET);
	param->num_sys_eqs = word_field & 0xfff;
	MLX4_GET(qword_field, outbox, INIT_HCA_RDMARC_BASE_OFFSET);
	param->rdmarc_base = qword_field & ~((u64)0x1f);
	MLX4_GET(byte_field, outbox, INIT_HCA_LOG_RD_OFFSET);
	param->log_rd_per_qp = byte_field & 0x7;

	MLX4_GET(dword_field, outbox, INIT_HCA_FLAGS_OFFSET);
	if (dword_field & (1 << INIT_HCA_DEVICE_MANAGED_FLOW_STEERING_EN)) {
		param->steering_mode = MLX4_STEERING_MODE_DEVICE_MANAGED;
	} else {
		MLX4_GET(byte_field, outbox, INIT_HCA_UC_STEERING_OFFSET);
		if (byte_field & 0x8)
			param->steering_mode = MLX4_STEERING_MODE_B0;
		else
			param->steering_mode = MLX4_STEERING_MODE_A0;
	}

	if (dword_field & (1 << 13))
		param->rss_ip_frags = 1;

	/* steering attributes */
	if (param->steering_mode == MLX4_STEERING_MODE_DEVICE_MANAGED) {
		MLX4_GET(param->mc_base, outbox, INIT_HCA_FS_BASE_OFFSET);
		MLX4_GET(byte_field, outbox, INIT_HCA_FS_LOG_ENTRY_SZ_OFFSET);
		param->log_mc_entry_sz = byte_field & 0x1f;
		MLX4_GET(byte_field, outbox, INIT_HCA_FS_LOG_TABLE_SZ_OFFSET);
		param->log_mc_table_sz = byte_field & 0x1f;
		MLX4_GET(byte_field, outbox, INIT_HCA_FS_A0_OFFSET);
		param->dmfs_high_steer_mode =
			a0_dmfs_query_hw_steering[(byte_field >> 6) & 3];
	} else {
		MLX4_GET(param->mc_base, outbox, INIT_HCA_MC_BASE_OFFSET);
		MLX4_GET(byte_field, outbox, INIT_HCA_LOG_MC_ENTRY_SZ_OFFSET);
		param->log_mc_entry_sz = byte_field & 0x1f;
		MLX4_GET(byte_field,  outbox, INIT_HCA_LOG_MC_HASH_SZ_OFFSET);
		param->log_mc_hash_sz = byte_field & 0x1f;
		MLX4_GET(byte_field, outbox, INIT_HCA_LOG_MC_TABLE_SZ_OFFSET);
		param->log_mc_table_sz = byte_field & 0x1f;
	}

	/* CX3 is capable of extending CQEs/EQEs from 32 to 64 bytes */
	MLX4_GET(byte_field, outbox, INIT_HCA_EQE_CQE_OFFSETS);
	if (byte_field & 0x20) /* 64-bytes eqe enabled */
		param->dev_cap_enabled |= MLX4_DEV_CAP_64B_EQE_ENABLED;
	if (byte_field & 0x40) /* 64-bytes cqe enabled */
		param->dev_cap_enabled |= MLX4_DEV_CAP_64B_CQE_ENABLED;

	/* CX3 is capable of extending CQEs\EQEs to strides larger than 64B */
	MLX4_GET(byte_field, outbox, INIT_HCA_EQE_CQE_STRIDE_OFFSET);
	if (byte_field) {
		param->dev_cap_enabled |= MLX4_DEV_CAP_EQE_STRIDE_ENABLED;
		param->dev_cap_enabled |= MLX4_DEV_CAP_CQE_STRIDE_ENABLED;
		param->cqe_size = 1 << ((byte_field &
					 MLX4_CQE_SIZE_MASK_STRIDE) + 5);
		param->eqe_size = 1 << (((byte_field &
					  MLX4_EQE_SIZE_MASK_STRIDE) >> 4) + 5);
	}

	/* TPT attributes */

	MLX4_GET(param->dmpt_base,  outbox, INIT_HCA_DMPT_BASE_OFFSET);
	MLX4_GET(byte_field, outbox, INIT_HCA_TPT_MW_OFFSET);
	param->mw_enabled = byte_field >> 7;
	MLX4_GET(byte_field, outbox, INIT_HCA_LOG_MPT_SZ_OFFSET);
	param->log_mpt_sz = byte_field & 0x3f;
	MLX4_GET(param->mtt_base,   outbox, INIT_HCA_MTT_BASE_OFFSET);
	MLX4_GET(param->cmpt_base,  outbox, INIT_HCA_CMPT_BASE_OFFSET);

	/* UAR attributes */

	MLX4_GET(param->uar_page_sz, outbox, INIT_HCA_UAR_PAGE_SZ_OFFSET);
	MLX4_GET(byte_field, outbox, INIT_HCA_LOG_UAR_SZ_OFFSET);
	param->log_uar_sz = byte_field & 0xf;

	/* phv_check enable */
	MLX4_GET(byte_field, outbox, INIT_HCA_CACHELINE_SZ_OFFSET);
	if (byte_field & 0x2)
		param->phv_check_en = 1;
out:
	mlx4_free_cmd_mailbox(dev, mailbox);

	return err;
}

static int mlx4_hca_core_clock_update(struct mlx4_dev *dev)
{
	struct mlx4_cmd_mailbox *mailbox;
	__be32 *outbox;
	int err;

	mailbox = mlx4_alloc_cmd_mailbox(dev);
	if (IS_ERR(mailbox)) {
		mlx4_warn(dev, "hca_core_clock mailbox allocation failed\n");
		return PTR_ERR(mailbox);
	}
	outbox = mailbox->buf;

	err = mlx4_cmd_box(dev, 0, mailbox->dma, 0, 0,
			   MLX4_CMD_QUERY_HCA,
			   MLX4_CMD_TIME_CLASS_B,
			   !mlx4_is_slave(dev));
	if (err) {
		mlx4_warn(dev, "hca_core_clock update failed\n");
		goto out;
	}

	MLX4_GET(dev->caps.hca_core_clock, outbox, QUERY_HCA_CORE_CLOCK_OFFSET);

out:
	mlx4_free_cmd_mailbox(dev, mailbox);

	return err;
}

/* for IB-type ports only in SRIOV mode. Checks that both proxy QP0
 * and real QP0 are active, so that the paravirtualized QP0 is ready
 * to operate */
static int check_qp0_state(struct mlx4_dev *dev, int function, int port)
{
	struct mlx4_priv *priv = mlx4_priv(dev);
	/* irrelevant if not infiniband */
	if (priv->mfunc.master.qp0_state[port].proxy_qp0_active &&
	    priv->mfunc.master.qp0_state[port].qp0_active)
		return 1;
	return 0;
}

int mlx4_INIT_PORT_wrapper(struct mlx4_dev *dev, int slave,
			   struct mlx4_vhcr *vhcr,
			   struct mlx4_cmd_mailbox *inbox,
			   struct mlx4_cmd_mailbox *outbox,
			   struct mlx4_cmd_info *cmd)
{
	struct mlx4_priv *priv = mlx4_priv(dev);
	int port = mlx4_slave_convert_port(dev, slave, vhcr->in_modifier);
	int err;

	if (port < 0)
		return -EINVAL;

	if (priv->mfunc.master.slave_state[slave].init_port_mask & (1 << port))
		return 0;

	if (dev->caps.port_mask[port] != MLX4_PORT_TYPE_IB) {
		/* Enable port only if it was previously disabled */
		if (!priv->mfunc.master.init_port_ref[port]) {
			err = mlx4_cmd(dev, 0, port, 0, MLX4_CMD_INIT_PORT,
				       MLX4_CMD_TIME_CLASS_A, MLX4_CMD_NATIVE);
			if (err)
				return err;
		}
		priv->mfunc.master.slave_state[slave].init_port_mask |= (1 << port);
	} else {
		if (slave == mlx4_master_func_num(dev)) {
			if (check_qp0_state(dev, slave, port) &&
			    !priv->mfunc.master.qp0_state[port].port_active) {
				err = mlx4_cmd(dev, 0, port, 0, MLX4_CMD_INIT_PORT,
					       MLX4_CMD_TIME_CLASS_A, MLX4_CMD_NATIVE);
				if (err)
					return err;
				priv->mfunc.master.qp0_state[port].port_active = 1;
				priv->mfunc.master.slave_state[slave].init_port_mask |= (1 << port);
			}
		} else
			priv->mfunc.master.slave_state[slave].init_port_mask |= (1 << port);
	}
	++priv->mfunc.master.init_port_ref[port];
	return 0;
}

int mlx4_INIT_PORT(struct mlx4_dev *dev, int port)
{
	struct mlx4_cmd_mailbox *mailbox;
	u32 *inbox;
	int err;
	u32 flags;
	u16 field;

	if (dev->flags & MLX4_FLAG_OLD_PORT_CMDS) {
#define INIT_PORT_IN_SIZE          256
#define INIT_PORT_FLAGS_OFFSET     0x00
#define INIT_PORT_FLAG_SIG         (1 << 18)
#define INIT_PORT_FLAG_NG          (1 << 17)
#define INIT_PORT_FLAG_G0          (1 << 16)
#define INIT_PORT_VL_SHIFT         4
#define INIT_PORT_PORT_WIDTH_SHIFT 8
#define INIT_PORT_MTU_OFFSET       0x04
#define INIT_PORT_MAX_GID_OFFSET   0x06
#define INIT_PORT_MAX_PKEY_OFFSET  0x0a
#define INIT_PORT_GUID0_OFFSET     0x10
#define INIT_PORT_NODE_GUID_OFFSET 0x18
#define INIT_PORT_SI_GUID_OFFSET   0x20

		mailbox = mlx4_alloc_cmd_mailbox(dev);
		if (IS_ERR(mailbox))
			return PTR_ERR(mailbox);
		inbox = mailbox->buf;

		flags = 0;
		flags |= (dev->caps.vl_cap[port] & 0xf) << INIT_PORT_VL_SHIFT;
		flags |= (dev->caps.port_width_cap[port] & 0xf) << INIT_PORT_PORT_WIDTH_SHIFT;
		MLX4_PUT(inbox, flags,		  INIT_PORT_FLAGS_OFFSET);

		field = 128 << dev->caps.ib_mtu_cap[port];
		MLX4_PUT(inbox, field, INIT_PORT_MTU_OFFSET);
		field = dev->caps.gid_table_len[port];
		MLX4_PUT(inbox, field, INIT_PORT_MAX_GID_OFFSET);
		field = dev->caps.pkey_table_len[port];
		MLX4_PUT(inbox, field, INIT_PORT_MAX_PKEY_OFFSET);

		err = mlx4_cmd(dev, mailbox->dma, port, 0, MLX4_CMD_INIT_PORT,
			       MLX4_CMD_TIME_CLASS_A, MLX4_CMD_NATIVE);

		mlx4_free_cmd_mailbox(dev, mailbox);
	} else
		err = mlx4_cmd(dev, 0, port, 0, MLX4_CMD_INIT_PORT,
			       MLX4_CMD_TIME_CLASS_A, MLX4_CMD_WRAPPED);

	if (!err)
		mlx4_hca_core_clock_update(dev);

	return err;
}
EXPORT_SYMBOL_GPL(mlx4_INIT_PORT);

int mlx4_CLOSE_PORT_wrapper(struct mlx4_dev *dev, int slave,
			    struct mlx4_vhcr *vhcr,
			    struct mlx4_cmd_mailbox *inbox,
			    struct mlx4_cmd_mailbox *outbox,
			    struct mlx4_cmd_info *cmd)
{
	struct mlx4_priv *priv = mlx4_priv(dev);
	int port = mlx4_slave_convert_port(dev, slave, vhcr->in_modifier);
	int err;

	if (port < 0)
		return -EINVAL;

	if (!(priv->mfunc.master.slave_state[slave].init_port_mask &
	    (1 << port)))
		return 0;

	if (dev->caps.port_mask[port] != MLX4_PORT_TYPE_IB) {
		if (priv->mfunc.master.init_port_ref[port] == 1) {
			err = mlx4_cmd(dev, 0, port, 0, MLX4_CMD_CLOSE_PORT,
				       MLX4_CMD_TIME_CLASS_A, MLX4_CMD_NATIVE);
			if (err)
				return err;
		}
		priv->mfunc.master.slave_state[slave].init_port_mask &= ~(1 << port);
	} else {
		/* infiniband port */
		if (slave == mlx4_master_func_num(dev)) {
			if (!priv->mfunc.master.qp0_state[port].qp0_active &&
			    priv->mfunc.master.qp0_state[port].port_active) {
				err = mlx4_cmd(dev, 0, port, 0, MLX4_CMD_CLOSE_PORT,
					       MLX4_CMD_TIME_CLASS_A, MLX4_CMD_NATIVE);
				if (err)
					return err;
				priv->mfunc.master.slave_state[slave].init_port_mask &= ~(1 << port);
				priv->mfunc.master.qp0_state[port].port_active = 0;
			}
		} else
			priv->mfunc.master.slave_state[slave].init_port_mask &= ~(1 << port);
	}
	--priv->mfunc.master.init_port_ref[port];
	return 0;
}

int mlx4_CLOSE_PORT(struct mlx4_dev *dev, int port)
{
	return mlx4_cmd(dev, 0, port, 0, MLX4_CMD_CLOSE_PORT,
			MLX4_CMD_TIME_CLASS_A, MLX4_CMD_WRAPPED);
}
EXPORT_SYMBOL_GPL(mlx4_CLOSE_PORT);

int mlx4_CLOSE_HCA(struct mlx4_dev *dev, int panic)
{
	return mlx4_cmd(dev, 0, 0, panic, MLX4_CMD_CLOSE_HCA,
			MLX4_CMD_TIME_CLASS_C, MLX4_CMD_NATIVE);
}

struct mlx4_config_dev {
	__be32	update_flags;
	__be32	rsvd1[3];
	__be16	vxlan_udp_dport;
	__be16	rsvd2;
	__be16  roce_v2_entropy;
	__be16  roce_v2_udp_dport;
	__be32	roce_flags;
	__be32	rsvd4[25];
	__be16	rsvd5;
	u8	rsvd6;
	u8	rx_checksum_val;
};

#define MLX4_VXLAN_UDP_DPORT (1 << 0)
#define MLX4_ROCE_V2_UDP_DPORT BIT(3)
#define MLX4_DISABLE_RX_PORT BIT(18)

static int mlx4_CONFIG_DEV_set(struct mlx4_dev *dev, struct mlx4_config_dev *config_dev)
{
	int err;
	struct mlx4_cmd_mailbox *mailbox;

	mailbox = mlx4_alloc_cmd_mailbox(dev);
	if (IS_ERR(mailbox))
		return PTR_ERR(mailbox);

	memcpy(mailbox->buf, config_dev, sizeof(*config_dev));

	err = mlx4_cmd(dev, mailbox->dma, 0, 0, MLX4_CMD_CONFIG_DEV,
		       MLX4_CMD_TIME_CLASS_B, MLX4_CMD_NATIVE);

	mlx4_free_cmd_mailbox(dev, mailbox);
	return err;
}

static int mlx4_CONFIG_DEV_get(struct mlx4_dev *dev, struct mlx4_config_dev *config_dev)
{
	int err;
	struct mlx4_cmd_mailbox *mailbox;

	mailbox = mlx4_alloc_cmd_mailbox(dev);
	if (IS_ERR(mailbox))
		return PTR_ERR(mailbox);

	err = mlx4_cmd_box(dev, 0, mailbox->dma, 0, 1, MLX4_CMD_CONFIG_DEV,
			   MLX4_CMD_TIME_CLASS_A, MLX4_CMD_NATIVE);

	if (!err)
		memcpy(config_dev, mailbox->buf, sizeof(*config_dev));

	mlx4_free_cmd_mailbox(dev, mailbox);
	return err;
}

/* Conversion between the HW values and the actual functionality.
 * The value represented by the array index,
 * and the functionality determined by the flags.
 */
static const u8 config_dev_csum_flags[] = {
	[0] =	0,
	[1] =	MLX4_RX_CSUM_MODE_VAL_NON_TCP_UDP,
	[2] =	MLX4_RX_CSUM_MODE_VAL_NON_TCP_UDP	|
		MLX4_RX_CSUM_MODE_L4,
	[3] =	MLX4_RX_CSUM_MODE_L4			|
		MLX4_RX_CSUM_MODE_IP_OK_IP_NON_TCP_UDP	|
		MLX4_RX_CSUM_MODE_MULTI_VLAN
};

int mlx4_config_dev_retrieval(struct mlx4_dev *dev,
			      struct mlx4_config_dev_params *params)
{
	struct mlx4_config_dev config_dev = {0};
	int err;
	u8 csum_mask;

#define CONFIG_DEV_RX_CSUM_MODE_MASK			0x7
#define CONFIG_DEV_RX_CSUM_MODE_PORT1_BIT_OFFSET	0
#define CONFIG_DEV_RX_CSUM_MODE_PORT2_BIT_OFFSET	4

	if (!(dev->caps.flags2 & MLX4_DEV_CAP_FLAG2_CONFIG_DEV))
		return -EOPNOTSUPP;

	err = mlx4_CONFIG_DEV_get(dev, &config_dev);
	if (err)
		return err;

	csum_mask = (config_dev.rx_checksum_val >> CONFIG_DEV_RX_CSUM_MODE_PORT1_BIT_OFFSET) &
			CONFIG_DEV_RX_CSUM_MODE_MASK;

	if (csum_mask >= ARRAY_SIZE(config_dev_csum_flags))
		return -EINVAL;
	params->rx_csum_flags_port_1 = config_dev_csum_flags[csum_mask];

	csum_mask = (config_dev.rx_checksum_val >> CONFIG_DEV_RX_CSUM_MODE_PORT2_BIT_OFFSET) &
			CONFIG_DEV_RX_CSUM_MODE_MASK;

	if (csum_mask >= ARRAY_SIZE(config_dev_csum_flags))
		return -EINVAL;
	params->rx_csum_flags_port_2 = config_dev_csum_flags[csum_mask];

	params->vxlan_udp_dport = be16_to_cpu(config_dev.vxlan_udp_dport);

	return 0;
}
EXPORT_SYMBOL_GPL(mlx4_config_dev_retrieval);

int mlx4_config_vxlan_port(struct mlx4_dev *dev, __be16 udp_port)
{
	struct mlx4_config_dev config_dev;

	memset(&config_dev, 0, sizeof(config_dev));
	config_dev.update_flags    = cpu_to_be32(MLX4_VXLAN_UDP_DPORT);
	config_dev.vxlan_udp_dport = udp_port;

	return mlx4_CONFIG_DEV_set(dev, &config_dev);
}
EXPORT_SYMBOL_GPL(mlx4_config_vxlan_port);

#define CONFIG_DISABLE_RX_PORT BIT(15)
int mlx4_disable_rx_port_check(struct mlx4_dev *dev, bool dis)
{
	struct mlx4_config_dev config_dev;

	memset(&config_dev, 0, sizeof(config_dev));
	config_dev.update_flags = cpu_to_be32(MLX4_DISABLE_RX_PORT);
	if (dis)
		config_dev.roce_flags =
			cpu_to_be32(CONFIG_DISABLE_RX_PORT);

	return mlx4_CONFIG_DEV_set(dev, &config_dev);
}

int mlx4_config_roce_v2_port(struct mlx4_dev *dev, u16 udp_port)
{
	struct mlx4_config_dev config_dev;

	memset(&config_dev, 0, sizeof(config_dev));
	config_dev.update_flags    = cpu_to_be32(MLX4_ROCE_V2_UDP_DPORT);
	config_dev.roce_v2_udp_dport = cpu_to_be16(udp_port);

	return mlx4_CONFIG_DEV_set(dev, &config_dev);
}
EXPORT_SYMBOL_GPL(mlx4_config_roce_v2_port);

int mlx4_virt2phy_port_map(struct mlx4_dev *dev, u32 port1, u32 port2)
{
	struct mlx4_cmd_mailbox *mailbox;
	struct {
		__be32 v_port1;
		__be32 v_port2;
	} *v2p;
	int err;

	mailbox = mlx4_alloc_cmd_mailbox(dev);
	if (IS_ERR(mailbox))
		return -ENOMEM;

	v2p = mailbox->buf;
	v2p->v_port1 = cpu_to_be32(port1);
	v2p->v_port2 = cpu_to_be32(port2);

	err = mlx4_cmd(dev, mailbox->dma, 0,
		       MLX4_SET_PORT_VIRT2PHY, MLX4_CMD_VIRT_PORT_MAP,
		       MLX4_CMD_TIME_CLASS_B, MLX4_CMD_NATIVE);

	mlx4_free_cmd_mailbox(dev, mailbox);
	return err;
}


int mlx4_SET_ICM_SIZE(struct mlx4_dev *dev, u64 icm_size, u64 *aux_pages)
{
	int ret = mlx4_cmd_imm(dev, icm_size, aux_pages, 0, 0,
			       MLX4_CMD_SET_ICM_SIZE,
			       MLX4_CMD_TIME_CLASS_A, MLX4_CMD_NATIVE);
	if (ret)
		return ret;

	/*
	 * Round up number of system pages needed in case
	 * MLX4_ICM_PAGE_SIZE < PAGE_SIZE.
	 */
	*aux_pages = ALIGN(*aux_pages, PAGE_SIZE / MLX4_ICM_PAGE_SIZE) >>
		(PAGE_SHIFT - MLX4_ICM_PAGE_SHIFT);

	return 0;
}

int mlx4_NOP(struct mlx4_dev *dev)
{
	/* Input modifier of 0x1f means "finish as soon as possible." */
	return mlx4_cmd(dev, 0, 0x1f, 0, MLX4_CMD_NOP, MLX4_CMD_TIME_CLASS_A,
			MLX4_CMD_NATIVE);
}

int mlx4_query_diag_counters(struct mlx4_dev *dev, u8 op_modifier,
			     const u32 offset[],
			     u32 value[], size_t array_len, u8 port)
{
	struct mlx4_cmd_mailbox *mailbox;
	u32 *outbox;
	size_t i;
	int ret;

	mailbox = mlx4_alloc_cmd_mailbox(dev);
	if (IS_ERR(mailbox))
		return PTR_ERR(mailbox);

	outbox = mailbox->buf;

	ret = mlx4_cmd_box(dev, 0, mailbox->dma, port, op_modifier,
			   MLX4_CMD_DIAG_RPRT, MLX4_CMD_TIME_CLASS_A,
			   MLX4_CMD_NATIVE);
	if (ret)
		goto out;

	for (i = 0; i < array_len; i++) {
		if (offset[i] > MLX4_MAILBOX_SIZE) {
			ret = -EINVAL;
			goto out;
		}

		MLX4_GET(value[i], outbox, offset[i]);
	}

out:
	mlx4_free_cmd_mailbox(dev, mailbox);
	return ret;
}
EXPORT_SYMBOL(mlx4_query_diag_counters);

int mlx4_get_phys_port_id(struct mlx4_dev *dev)
{
	u8 port;
	u32 *outbox;
	struct mlx4_cmd_mailbox *mailbox;
	u32 in_mod;
	u32 guid_hi, guid_lo;
	int err, ret = 0;
#define MOD_STAT_CFG_PORT_OFFSET 8
#define MOD_STAT_CFG_GUID_H	 0X14
#define MOD_STAT_CFG_GUID_L	 0X1c

	mailbox = mlx4_alloc_cmd_mailbox(dev);
	if (IS_ERR(mailbox))
		return PTR_ERR(mailbox);
	outbox = mailbox->buf;

	for (port = 1; port <= dev->caps.num_ports; port++) {
		in_mod = port << MOD_STAT_CFG_PORT_OFFSET;
		err = mlx4_cmd_box(dev, 0, mailbox->dma, in_mod, 0x2,
				   MLX4_CMD_MOD_STAT_CFG, MLX4_CMD_TIME_CLASS_A,
				   MLX4_CMD_NATIVE);
		if (err) {
			mlx4_err(dev, "Fail to get port %d uplink guid\n",
				 port);
			ret = err;
		} else {
			MLX4_GET(guid_hi, outbox, MOD_STAT_CFG_GUID_H);
			MLX4_GET(guid_lo, outbox, MOD_STAT_CFG_GUID_L);
			dev->caps.phys_port_id[port] = (u64)guid_lo |
						       (u64)guid_hi << 32;
		}
	}
	mlx4_free_cmd_mailbox(dev, mailbox);
	return ret;
}

#define MLX4_WOL_SETUP_MODE (5 << 28)
int mlx4_wol_read(struct mlx4_dev *dev, u64 *config, int port)
{
	u32 in_mod = MLX4_WOL_SETUP_MODE | port << 8;

	return mlx4_cmd_imm(dev, 0, config, in_mod, 0x3,
			    MLX4_CMD_MOD_STAT_CFG, MLX4_CMD_TIME_CLASS_A,
			    MLX4_CMD_NATIVE);
}
EXPORT_SYMBOL_GPL(mlx4_wol_read);

int mlx4_wol_write(struct mlx4_dev *dev, u64 config, int port)
{
	u32 in_mod = MLX4_WOL_SETUP_MODE | port << 8;

	return mlx4_cmd(dev, config, in_mod, 0x1, MLX4_CMD_MOD_STAT_CFG,
			MLX4_CMD_TIME_CLASS_A, MLX4_CMD_NATIVE);
}
EXPORT_SYMBOL_GPL(mlx4_wol_write);

enum {
	ADD_TO_MCG = 0x26,
};


void mlx4_opreq_action(struct work_struct *work)
{
	struct mlx4_priv *priv = container_of(work, struct mlx4_priv,
					      opreq_task);
	struct mlx4_dev *dev = &priv->dev;
	int num_tasks = atomic_read(&priv->opreq_count);
	struct mlx4_cmd_mailbox *mailbox;
	struct mlx4_mgm *mgm;
	u32 *outbox;
	u32 modifier;
	u16 token;
	u16 type;
	int err;
	u32 num_qps;
	struct mlx4_qp qp;
	int i;
	u8 rem_mcg;
	u8 prot;

#define GET_OP_REQ_MODIFIER_OFFSET	0x08
#define GET_OP_REQ_TOKEN_OFFSET		0x14
#define GET_OP_REQ_TYPE_OFFSET		0x1a
#define GET_OP_REQ_DATA_OFFSET		0x20

	mailbox = mlx4_alloc_cmd_mailbox(dev);
	if (IS_ERR(mailbox)) {
		mlx4_err(dev, "Failed to allocate mailbox for GET_OP_REQ\n");
		return;
	}
	outbox = mailbox->buf;

	while (num_tasks) {
		err = mlx4_cmd_box(dev, 0, mailbox->dma, 0, 0,
				   MLX4_CMD_GET_OP_REQ, MLX4_CMD_TIME_CLASS_A,
				   MLX4_CMD_NATIVE);
		if (err) {
			mlx4_err(dev, "Failed to retrieve required operation: %d\n",
				 err);
			goto out;
		}
		MLX4_GET(modifier, outbox, GET_OP_REQ_MODIFIER_OFFSET);
		MLX4_GET(token, outbox, GET_OP_REQ_TOKEN_OFFSET);
		MLX4_GET(type, outbox, GET_OP_REQ_TYPE_OFFSET);
		type &= 0xfff;

		switch (type) {
		case ADD_TO_MCG:
			if (dev->caps.steering_mode ==
			    MLX4_STEERING_MODE_DEVICE_MANAGED) {
				mlx4_warn(dev, "ADD MCG operation is not supported in DEVICE_MANAGED steering mode\n");
				err = EPERM;
				break;
			}
			mgm = (struct mlx4_mgm *)((u8 *)(outbox) +
						  GET_OP_REQ_DATA_OFFSET);
			num_qps = be32_to_cpu(mgm->members_count) &
				  MGM_QPN_MASK;
			rem_mcg = ((u8 *)(&mgm->members_count))[0] & 1;
			prot = ((u8 *)(&mgm->members_count))[0] >> 6;

			for (i = 0; i < num_qps; i++) {
				qp.qpn = be32_to_cpu(mgm->qp[i]);
				if (rem_mcg)
					err = mlx4_multicast_detach(dev, &qp,
								    mgm->gid,
								    prot, 0);
				else
					err = mlx4_multicast_attach(dev, &qp,
								    mgm->gid,
								    mgm->gid[5]
								    , 0, prot,
								    NULL);
				if (err)
					break;
			}
			break;
		default:
			mlx4_warn(dev, "Bad type for required operation\n");
			err = EINVAL;
			break;
		}
		err = mlx4_cmd(dev, 0, ((u32) err |
					(__force u32)cpu_to_be32(token) << 16),
			       1, MLX4_CMD_GET_OP_REQ, MLX4_CMD_TIME_CLASS_A,
			       MLX4_CMD_NATIVE);
		if (err) {
			mlx4_err(dev, "Failed to acknowledge required request: %d\n",
				 err);
			goto out;
		}
		memset(outbox, 0, 0xffc);
		num_tasks = atomic_dec_return(&priv->opreq_count);
	}

out:
	mlx4_free_cmd_mailbox(dev, mailbox);
}

static int mlx4_check_smp_firewall_active(struct mlx4_dev *dev,
					  struct mlx4_cmd_mailbox *mailbox)
{
#define MLX4_CMD_MAD_DEMUX_SET_ATTR_OFFSET		0x10
#define MLX4_CMD_MAD_DEMUX_GETRESP_ATTR_OFFSET		0x20
#define MLX4_CMD_MAD_DEMUX_TRAP_ATTR_OFFSET		0x40
#define MLX4_CMD_MAD_DEMUX_TRAP_REPRESS_ATTR_OFFSET	0x70

	u32 set_attr_mask, getresp_attr_mask;
	u32 trap_attr_mask, traprepress_attr_mask;

	MLX4_GET(set_attr_mask, mailbox->buf,
		 MLX4_CMD_MAD_DEMUX_SET_ATTR_OFFSET);
	mlx4_dbg(dev, "SMP firewall set_attribute_mask = 0x%x\n",
		 set_attr_mask);

	MLX4_GET(getresp_attr_mask, mailbox->buf,
		 MLX4_CMD_MAD_DEMUX_GETRESP_ATTR_OFFSET);
	mlx4_dbg(dev, "SMP firewall getresp_attribute_mask = 0x%x\n",
		 getresp_attr_mask);

	MLX4_GET(trap_attr_mask, mailbox->buf,
		 MLX4_CMD_MAD_DEMUX_TRAP_ATTR_OFFSET);
	mlx4_dbg(dev, "SMP firewall trap_attribute_mask = 0x%x\n",
		 trap_attr_mask);

	MLX4_GET(traprepress_attr_mask, mailbox->buf,
		 MLX4_CMD_MAD_DEMUX_TRAP_REPRESS_ATTR_OFFSET);
	mlx4_dbg(dev, "SMP firewall traprepress_attribute_mask = 0x%x\n",
		 traprepress_attr_mask);

	if (set_attr_mask && getresp_attr_mask && trap_attr_mask &&
	    traprepress_attr_mask)
		return 1;

	return 0;
}

int mlx4_config_mad_demux(struct mlx4_dev *dev)
{
	struct mlx4_cmd_mailbox *mailbox;
	int err;

	/* Check if mad_demux is supported */
	if (!(dev->caps.flags2 & MLX4_DEV_CAP_FLAG2_MAD_DEMUX))
		return 0;

	mailbox = mlx4_alloc_cmd_mailbox(dev);
	if (IS_ERR(mailbox)) {
		mlx4_warn(dev, "Failed to allocate mailbox for cmd MAD_DEMUX");
		return -ENOMEM;
	}

	/* Query mad_demux to find out which MADs are handled by internal sma */
	err = mlx4_cmd_box(dev, 0, mailbox->dma, 0x01 /* subn mgmt class */,
			   MLX4_CMD_MAD_DEMUX_QUERY_RESTR, MLX4_CMD_MAD_DEMUX,
			   MLX4_CMD_TIME_CLASS_B, MLX4_CMD_NATIVE);
	if (err) {
		mlx4_warn(dev, "MLX4_CMD_MAD_DEMUX: query restrictions failed (%d)\n",
			  err);
		goto out;
	}

	if (mlx4_check_smp_firewall_active(dev, mailbox))
		dev->flags |= MLX4_FLAG_SECURE_HOST;

	/* Config mad_demux to handle all MADs returned by the query above */
	err = mlx4_cmd(dev, mailbox->dma, 0x01 /* subn mgmt class */,
		       MLX4_CMD_MAD_DEMUX_CONFIG, MLX4_CMD_MAD_DEMUX,
		       MLX4_CMD_TIME_CLASS_B, MLX4_CMD_NATIVE);
	if (err) {
		mlx4_warn(dev, "MLX4_CMD_MAD_DEMUX: configure failed (%d)\n", err);
		goto out;
	}

	if (dev->flags & MLX4_FLAG_SECURE_HOST)
		mlx4_warn(dev, "HCA operating in secure-host mode. SMP firewall activated.\n");
out:
	mlx4_free_cmd_mailbox(dev, mailbox);
	return err;
}

/* Access Reg commands */
enum mlx4_access_reg_masks {
	MLX4_ACCESS_REG_STATUS_MASK = 0x7f,
	MLX4_ACCESS_REG_METHOD_MASK = 0x7f,
	MLX4_ACCESS_REG_LEN_MASK = 0x7ff
};

struct mlx4_access_reg {
	__be16 constant1;
	u8 status;
	u8 resrvd1;
	__be16 reg_id;
	u8 method;
	u8 constant2;
	__be32 resrvd2[2];
	__be16 len_const;
	__be16 resrvd3;
#define MLX4_ACCESS_REG_HEADER_SIZE (20)
	u8 reg_data[MLX4_MAILBOX_SIZE-MLX4_ACCESS_REG_HEADER_SIZE];
} __attribute__((__packed__));

/**
 * mlx4_ACCESS_REG - Generic access reg command.
 * @dev: mlx4_dev.
 * @reg_id: register ID to access.
 * @method: Access method Read/Write.
 * @reg_len: register length to Read/Write in bytes.
 * @reg_data: reg_data pointer to Read/Write From/To.
 *
 * Access ConnectX registers FW command.
 * Returns 0 on success and copies outbox mlx4_access_reg data
 * field into reg_data or a negative error code.
 */
static int mlx4_ACCESS_REG(struct mlx4_dev *dev, u16 reg_id,
			   enum mlx4_access_reg_method method,
			   u16 reg_len, void *reg_data)
{
	struct mlx4_cmd_mailbox *inbox, *outbox;
	struct mlx4_access_reg *inbuf, *outbuf;
	int err;

	inbox = mlx4_alloc_cmd_mailbox(dev);
	if (IS_ERR(inbox))
		return PTR_ERR(inbox);

	outbox = mlx4_alloc_cmd_mailbox(dev);
	if (IS_ERR(outbox)) {
		mlx4_free_cmd_mailbox(dev, inbox);
		return PTR_ERR(outbox);
	}

	inbuf = inbox->buf;
	outbuf = outbox->buf;

	inbuf->constant1 = cpu_to_be16(0x1<<11 | 0x4);
	inbuf->constant2 = 0x1;
	inbuf->reg_id = cpu_to_be16(reg_id);
	inbuf->method = method & MLX4_ACCESS_REG_METHOD_MASK;

	reg_len = min(reg_len, (u16)(sizeof(inbuf->reg_data)));
	inbuf->len_const =
		cpu_to_be16(((reg_len/4 + 1) & MLX4_ACCESS_REG_LEN_MASK) |
			    ((0x3) << 12));

	memcpy(inbuf->reg_data, reg_data, reg_len);
	err = mlx4_cmd_box(dev, inbox->dma, outbox->dma, 0, 0,
			   MLX4_CMD_ACCESS_REG, MLX4_CMD_TIME_CLASS_C,
			   MLX4_CMD_WRAPPED);
	if (err)
		goto out;

	if (outbuf->status & MLX4_ACCESS_REG_STATUS_MASK) {
		err = outbuf->status & MLX4_ACCESS_REG_STATUS_MASK;
		mlx4_err(dev,
			 "MLX4_CMD_ACCESS_REG(%x) returned REG status (%x)\n",
			 reg_id, err);
		goto out;
	}

	memcpy(reg_data, outbuf->reg_data, reg_len);
out:
	mlx4_free_cmd_mailbox(dev, inbox);
	mlx4_free_cmd_mailbox(dev, outbox);
	return err;
}

/* ConnectX registers IDs */
enum mlx4_reg_id {
	MLX4_REG_ID_PTYS = 0x5004,
};

/**
 * mlx4_ACCESS_PTYS_REG - Access PTYs (Port Type and Speed)
 * register
 * @dev: mlx4_dev.
 * @method: Access method Read/Write.
 * @ptys_reg: PTYS register data pointer.
 *
 * Access ConnectX PTYS register, to Read/Write Port Type/Speed
 * configuration
 * Returns 0 on success or a negative error code.
 */
int mlx4_ACCESS_PTYS_REG(struct mlx4_dev *dev,
			 enum mlx4_access_reg_method method,
			 struct mlx4_ptys_reg *ptys_reg)
{
	return mlx4_ACCESS_REG(dev, MLX4_REG_ID_PTYS,
			       method, sizeof(*ptys_reg), ptys_reg);
}
EXPORT_SYMBOL_GPL(mlx4_ACCESS_PTYS_REG);

int mlx4_ACCESS_REG_wrapper(struct mlx4_dev *dev, int slave,
			    struct mlx4_vhcr *vhcr,
			    struct mlx4_cmd_mailbox *inbox,
			    struct mlx4_cmd_mailbox *outbox,
			    struct mlx4_cmd_info *cmd)
{
	struct mlx4_access_reg *inbuf = inbox->buf;
	u8 method = inbuf->method & MLX4_ACCESS_REG_METHOD_MASK;
	u16 reg_id = be16_to_cpu(inbuf->reg_id);

	if (slave != mlx4_master_func_num(dev) &&
	    method == MLX4_ACCESS_REG_WRITE)
		return -EPERM;

	if (reg_id == MLX4_REG_ID_PTYS) {
		struct mlx4_ptys_reg *ptys_reg =
			(struct mlx4_ptys_reg *)inbuf->reg_data;

		ptys_reg->local_port =
			mlx4_slave_convert_port(dev, slave,
						ptys_reg->local_port);
	}

	return mlx4_cmd_box(dev, inbox->dma, outbox->dma, vhcr->in_modifier,
			    0, MLX4_CMD_ACCESS_REG, MLX4_CMD_TIME_CLASS_C,
			    MLX4_CMD_NATIVE);
}

static int mlx4_SET_PORT_phv_bit(struct mlx4_dev *dev, u8 port, u8 phv_bit)
{
#define SET_PORT_GEN_PHV_VALID	0x10
#define SET_PORT_GEN_PHV_EN	0x80

	struct mlx4_cmd_mailbox *mailbox;
	struct mlx4_set_port_general_context *context;
	u32 in_mod;
	int err;

	mailbox = mlx4_alloc_cmd_mailbox(dev);
	if (IS_ERR(mailbox))
		return PTR_ERR(mailbox);
	context = mailbox->buf;

	context->flags2 |=  SET_PORT_GEN_PHV_VALID;
	if (phv_bit)
		context->phv_en |=  SET_PORT_GEN_PHV_EN;

	in_mod = MLX4_SET_PORT_GENERAL << 8 | port;
	err = mlx4_cmd(dev, mailbox->dma, in_mod, MLX4_SET_PORT_ETH_OPCODE,
		       MLX4_CMD_SET_PORT, MLX4_CMD_TIME_CLASS_B,
		       MLX4_CMD_NATIVE);

	mlx4_free_cmd_mailbox(dev, mailbox);
	return err;
}

int get_phv_bit(struct mlx4_dev *dev, u8 port, int *phv)
{
	int err;
	struct mlx4_func_cap func_cap;

	memset(&func_cap, 0, sizeof(func_cap));
	err = mlx4_QUERY_FUNC_CAP(dev, port, &func_cap);
	if (!err)
		*phv = func_cap.flags0 & QUERY_FUNC_CAP_PHV_BIT;
	return err;
}
EXPORT_SYMBOL(get_phv_bit);

int set_phv_bit(struct mlx4_dev *dev, u8 port, int new_val)
{
	int ret;

	if (mlx4_is_slave(dev))
		return -EPERM;

	if (dev->caps.flags2 & MLX4_DEV_CAP_FLAG2_PHV_EN &&
	    !(dev->caps.flags2 & MLX4_DEV_CAP_FLAG2_SKIP_OUTER_VLAN)) {
		ret = mlx4_SET_PORT_phv_bit(dev, port, new_val);
		if (!ret)
			dev->caps.phv_bit[port] = new_val;
		return ret;
	}

	return -EOPNOTSUPP;
}
EXPORT_SYMBOL(set_phv_bit);

int mlx4_get_is_vlan_offload_disabled(struct mlx4_dev *dev, u8 port,
				      bool *vlan_offload_disabled)
{
	struct mlx4_func_cap func_cap;
	int err;

	memset(&func_cap, 0, sizeof(func_cap));
	err = mlx4_QUERY_FUNC_CAP(dev, port, &func_cap);
	if (!err)
		*vlan_offload_disabled =
			!!(func_cap.flags0 &
			   QUERY_FUNC_CAP_VLAN_OFFLOAD_DISABLE);
	return err;
}
EXPORT_SYMBOL(mlx4_get_is_vlan_offload_disabled);

void mlx4_replace_zero_macs(struct mlx4_dev *dev)
{
	int i;
	u8 mac_addr[ETH_ALEN];

	dev->port_random_macs = 0;
	for (i = 1; i <= dev->caps.num_ports; ++i)
		if (!dev->caps.def_mac[i] &&
		    dev->caps.port_type[i] == MLX4_PORT_TYPE_ETH) {
			eth_random_addr(mac_addr);
			dev->port_random_macs |= 1 << i;
			dev->caps.def_mac[i] = ether_addr_to_u64(mac_addr);
		}
}
EXPORT_SYMBOL_GPL(mlx4_replace_zero_macs);<|MERGE_RESOLUTION|>--- conflicted
+++ resolved
@@ -463,11 +463,7 @@
 
 		field = min(
 			bitmap_weight(actv_ports.ports, dev->caps.num_ports),
-<<<<<<< HEAD
-			(unsigned long)dev->caps.num_ports);
-=======
 			(unsigned int) dev->caps.num_ports);
->>>>>>> eb3cdb58
 		MLX4_PUT(outbox->buf, field, QUERY_FUNC_CAP_NUM_PORTS_OFFSET);
 
 		size = dev->caps.function_caps; /* set PF behaviours */
