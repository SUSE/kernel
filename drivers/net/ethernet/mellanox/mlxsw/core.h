--- conflicted
+++ resolved
@@ -253,12 +253,8 @@
 
 void *mlxsw_core_port_driver_priv(struct mlxsw_core_port *mlxsw_core_port);
 int mlxsw_core_port_init(struct mlxsw_core *mlxsw_core, u16 local_port,
-<<<<<<< HEAD
-			 u32 port_number, bool split, u32 split_port_subnumber,
-=======
 			 u8 slot_index, u32 port_number, bool split,
 			 u32 split_port_subnumber,
->>>>>>> eb3cdb58
 			 bool splittable, u32 lanes,
 			 const unsigned char *switch_id,
 			 unsigned char switch_id_len);
@@ -268,20 +264,6 @@
 			     const unsigned char *switch_id,
 			     unsigned char switch_id_len);
 void mlxsw_core_cpu_port_fini(struct mlxsw_core *mlxsw_core);
-<<<<<<< HEAD
-void mlxsw_core_port_eth_set(struct mlxsw_core *mlxsw_core, u16 local_port,
-			     void *port_driver_priv, struct net_device *dev);
-void mlxsw_core_port_ib_set(struct mlxsw_core *mlxsw_core, u16 local_port,
-			    void *port_driver_priv);
-void mlxsw_core_port_clear(struct mlxsw_core *mlxsw_core, u16 local_port,
-			   void *port_driver_priv);
-enum devlink_port_type mlxsw_core_port_type_get(struct mlxsw_core *mlxsw_core,
-						u16 local_port);
-struct devlink_port *
-mlxsw_core_port_devlink_port_get(struct mlxsw_core *mlxsw_core,
-				 u16 local_port);
-bool mlxsw_core_port_is_xm(const struct mlxsw_core *mlxsw_core, u16 local_port);
-=======
 void mlxsw_core_port_netdev_link(struct mlxsw_core *mlxsw_core, u16 local_port,
 				 void *port_driver_priv,
 				 struct net_device *dev);
@@ -295,7 +277,6 @@
 				      bool (*selector)(void *priv,
 						       u16 local_port),
 				      void *priv);
->>>>>>> eb3cdb58
 struct mlxsw_env *mlxsw_core_env(const struct mlxsw_core *mlxsw_core);
 
 int mlxsw_core_schedule_dw(struct delayed_work *dwork, unsigned long delay);
@@ -367,12 +348,6 @@
 		    const struct mlxsw_bus_info *mlxsw_bus_info,
 		    struct netlink_ext_ack *extack);
 	void (*fini)(struct mlxsw_core *mlxsw_core);
-<<<<<<< HEAD
-	int (*basic_trap_groups_set)(struct mlxsw_core *mlxsw_core);
-	int (*port_type_set)(struct mlxsw_core *mlxsw_core, u16 local_port,
-			     enum devlink_port_type new_type);
-=======
->>>>>>> eb3cdb58
 	int (*port_split)(struct mlxsw_core *mlxsw_core, u16 local_port,
 			  unsigned int count, struct netlink_ext_ack *extack);
 	int (*port_unsplit)(struct mlxsw_core *mlxsw_core, u16 local_port,
