// SPDX-License-Identifier: BSD-3-Clause OR GPL-2.0
/* Copyright (c) 2017-2018 Mellanox Technologies. All rights reserved */

#include <linux/kernel.h>
#include <linux/slab.h>
#include <linux/errno.h>
#include <linux/list.h>
#include <linux/string.h>
#include <linux/rhashtable.h>
#include <linux/netdevice.h>
#include <linux/mutex.h>
#include <net/net_namespace.h>
#include <net/tc_act/tc_vlan.h>

#include "reg.h"
#include "core.h"
#include "resources.h"
#include "spectrum.h"
#include "core_acl_flex_keys.h"
#include "core_acl_flex_actions.h"
#include "spectrum_acl_tcam.h"

struct mlxsw_sp_acl {
	struct mlxsw_sp *mlxsw_sp;
	struct mlxsw_afk *afk;
	struct mlxsw_sp_fid *dummy_fid;
	struct rhashtable ruleset_ht;
	struct list_head rules;
	struct mutex rules_lock; /* Protects rules list */
	struct {
		struct delayed_work dw;
		unsigned long interval;	/* ms */
#define MLXSW_SP_ACL_RULE_ACTIVITY_UPDATE_PERIOD_MS 1000
	} rule_activity_update;
	struct mlxsw_sp_acl_tcam tcam;
};

struct mlxsw_afk *mlxsw_sp_acl_afk(struct mlxsw_sp_acl *acl)
{
	return acl->afk;
}

<<<<<<< HEAD
=======
struct mlxsw_sp_acl_tcam *mlxsw_sp_acl_to_tcam(struct mlxsw_sp_acl *acl)
{
	return &acl->tcam;
}

struct mlxsw_sp_acl_block_binding {
	struct list_head list;
	struct net_device *dev;
	struct mlxsw_sp_port *mlxsw_sp_port;
	bool ingress;
};

>>>>>>> 9e31bd2a
struct mlxsw_sp_acl_ruleset_ht_key {
	struct mlxsw_sp_flow_block *block;
	u32 chain_index;
	const struct mlxsw_sp_acl_profile_ops *ops;
};

struct mlxsw_sp_acl_ruleset {
	struct rhash_head ht_node; /* Member of acl HT */
	struct mlxsw_sp_acl_ruleset_ht_key ht_key;
	struct rhashtable rule_ht;
	unsigned int ref_count;
	unsigned int min_prio;
	unsigned int max_prio;
	unsigned long priv[];
	/* priv has to be always the last item */
};

struct mlxsw_sp_acl_rule {
	struct rhash_head ht_node; /* Member of rule HT */
	struct list_head list;
	unsigned long cookie; /* HT key */
	struct mlxsw_sp_acl_ruleset *ruleset;
	struct mlxsw_sp_acl_rule_info *rulei;
	u64 last_used;
	u64 last_packets;
	u64 last_bytes;
	u64 last_drops;
	unsigned long priv[];
	/* priv has to be always the last item */
};

static const struct rhashtable_params mlxsw_sp_acl_ruleset_ht_params = {
	.key_len = sizeof(struct mlxsw_sp_acl_ruleset_ht_key),
	.key_offset = offsetof(struct mlxsw_sp_acl_ruleset, ht_key),
	.head_offset = offsetof(struct mlxsw_sp_acl_ruleset, ht_node),
	.automatic_shrinking = true,
};

static const struct rhashtable_params mlxsw_sp_acl_rule_ht_params = {
	.key_len = sizeof(unsigned long),
	.key_offset = offsetof(struct mlxsw_sp_acl_rule, cookie),
	.head_offset = offsetof(struct mlxsw_sp_acl_rule, ht_node),
	.automatic_shrinking = true,
};

struct mlxsw_sp_fid *mlxsw_sp_acl_dummy_fid(struct mlxsw_sp *mlxsw_sp)
{
	return mlxsw_sp->acl->dummy_fid;
}

static bool
mlxsw_sp_acl_ruleset_is_singular(const struct mlxsw_sp_acl_ruleset *ruleset)
{
	/* We hold a reference on ruleset ourselves */
	return ruleset->ref_count == 2;
}

int mlxsw_sp_acl_ruleset_bind(struct mlxsw_sp *mlxsw_sp,
			      struct mlxsw_sp_flow_block *block,
			      struct mlxsw_sp_flow_block_binding *binding)
{
	struct mlxsw_sp_acl_ruleset *ruleset = block->ruleset_zero;
	const struct mlxsw_sp_acl_profile_ops *ops = ruleset->ht_key.ops;

	return ops->ruleset_bind(mlxsw_sp, ruleset->priv,
				 binding->mlxsw_sp_port, binding->ingress);
}

void mlxsw_sp_acl_ruleset_unbind(struct mlxsw_sp *mlxsw_sp,
				 struct mlxsw_sp_flow_block *block,
				 struct mlxsw_sp_flow_block_binding *binding)
{
	struct mlxsw_sp_acl_ruleset *ruleset = block->ruleset_zero;
	const struct mlxsw_sp_acl_profile_ops *ops = ruleset->ht_key.ops;

	ops->ruleset_unbind(mlxsw_sp, ruleset->priv,
			    binding->mlxsw_sp_port, binding->ingress);
}

static int
mlxsw_sp_acl_ruleset_block_bind(struct mlxsw_sp *mlxsw_sp,
				struct mlxsw_sp_acl_ruleset *ruleset,
				struct mlxsw_sp_flow_block *block)
{
	struct mlxsw_sp_flow_block_binding *binding;
	int err;

	block->ruleset_zero = ruleset;
	list_for_each_entry(binding, &block->binding_list, list) {
		err = mlxsw_sp_acl_ruleset_bind(mlxsw_sp, block, binding);
		if (err)
			goto rollback;
	}
	return 0;

rollback:
	list_for_each_entry_continue_reverse(binding, &block->binding_list,
					     list)
		mlxsw_sp_acl_ruleset_unbind(mlxsw_sp, block, binding);
	block->ruleset_zero = NULL;

	return err;
}

static void
mlxsw_sp_acl_ruleset_block_unbind(struct mlxsw_sp *mlxsw_sp,
				  struct mlxsw_sp_acl_ruleset *ruleset,
				  struct mlxsw_sp_flow_block *block)
{
	struct mlxsw_sp_flow_block_binding *binding;

	list_for_each_entry(binding, &block->binding_list, list)
		mlxsw_sp_acl_ruleset_unbind(mlxsw_sp, block, binding);
	block->ruleset_zero = NULL;
}

static struct mlxsw_sp_acl_ruleset *
mlxsw_sp_acl_ruleset_create(struct mlxsw_sp *mlxsw_sp,
			    struct mlxsw_sp_flow_block *block, u32 chain_index,
			    const struct mlxsw_sp_acl_profile_ops *ops,
			    struct mlxsw_afk_element_usage *tmplt_elusage)
{
	struct mlxsw_sp_acl *acl = mlxsw_sp->acl;
	struct mlxsw_sp_acl_ruleset *ruleset;
	size_t alloc_size;
	int err;

	alloc_size = sizeof(*ruleset) + ops->ruleset_priv_size;
	ruleset = kzalloc(alloc_size, GFP_KERNEL);
	if (!ruleset)
		return ERR_PTR(-ENOMEM);
	ruleset->ref_count = 1;
	ruleset->ht_key.block = block;
	ruleset->ht_key.chain_index = chain_index;
	ruleset->ht_key.ops = ops;

	err = rhashtable_init(&ruleset->rule_ht, &mlxsw_sp_acl_rule_ht_params);
	if (err)
		goto err_rhashtable_init;

	err = ops->ruleset_add(mlxsw_sp, &acl->tcam, ruleset->priv,
			       tmplt_elusage, &ruleset->min_prio,
			       &ruleset->max_prio);
	if (err)
		goto err_ops_ruleset_add;

	err = rhashtable_insert_fast(&acl->ruleset_ht, &ruleset->ht_node,
				     mlxsw_sp_acl_ruleset_ht_params);
	if (err)
		goto err_ht_insert;

	return ruleset;

err_ht_insert:
	ops->ruleset_del(mlxsw_sp, ruleset->priv);
err_ops_ruleset_add:
	rhashtable_destroy(&ruleset->rule_ht);
err_rhashtable_init:
	kfree(ruleset);
	return ERR_PTR(err);
}

static void mlxsw_sp_acl_ruleset_destroy(struct mlxsw_sp *mlxsw_sp,
					 struct mlxsw_sp_acl_ruleset *ruleset)
{
	const struct mlxsw_sp_acl_profile_ops *ops = ruleset->ht_key.ops;
	struct mlxsw_sp_acl *acl = mlxsw_sp->acl;

	rhashtable_remove_fast(&acl->ruleset_ht, &ruleset->ht_node,
			       mlxsw_sp_acl_ruleset_ht_params);
	ops->ruleset_del(mlxsw_sp, ruleset->priv);
	rhashtable_destroy(&ruleset->rule_ht);
	kfree(ruleset);
}

static void mlxsw_sp_acl_ruleset_ref_inc(struct mlxsw_sp_acl_ruleset *ruleset)
{
	ruleset->ref_count++;
}

static void mlxsw_sp_acl_ruleset_ref_dec(struct mlxsw_sp *mlxsw_sp,
					 struct mlxsw_sp_acl_ruleset *ruleset)
{
	if (--ruleset->ref_count)
		return;
	mlxsw_sp_acl_ruleset_destroy(mlxsw_sp, ruleset);
}

static struct mlxsw_sp_acl_ruleset *
__mlxsw_sp_acl_ruleset_lookup(struct mlxsw_sp_acl *acl,
			      struct mlxsw_sp_flow_block *block, u32 chain_index,
			      const struct mlxsw_sp_acl_profile_ops *ops)
{
	struct mlxsw_sp_acl_ruleset_ht_key ht_key;

	memset(&ht_key, 0, sizeof(ht_key));
	ht_key.block = block;
	ht_key.chain_index = chain_index;
	ht_key.ops = ops;
	return rhashtable_lookup_fast(&acl->ruleset_ht, &ht_key,
				      mlxsw_sp_acl_ruleset_ht_params);
}

struct mlxsw_sp_acl_ruleset *
mlxsw_sp_acl_ruleset_lookup(struct mlxsw_sp *mlxsw_sp,
			    struct mlxsw_sp_flow_block *block, u32 chain_index,
			    enum mlxsw_sp_acl_profile profile)
{
	const struct mlxsw_sp_acl_profile_ops *ops;
	struct mlxsw_sp_acl *acl = mlxsw_sp->acl;
	struct mlxsw_sp_acl_ruleset *ruleset;

	ops = mlxsw_sp_acl_tcam_profile_ops(mlxsw_sp, profile);
	if (!ops)
		return ERR_PTR(-EINVAL);
	ruleset = __mlxsw_sp_acl_ruleset_lookup(acl, block, chain_index, ops);
	if (!ruleset)
		return ERR_PTR(-ENOENT);
	return ruleset;
}

struct mlxsw_sp_acl_ruleset *
mlxsw_sp_acl_ruleset_get(struct mlxsw_sp *mlxsw_sp,
			 struct mlxsw_sp_flow_block *block, u32 chain_index,
			 enum mlxsw_sp_acl_profile profile,
			 struct mlxsw_afk_element_usage *tmplt_elusage)
{
	const struct mlxsw_sp_acl_profile_ops *ops;
	struct mlxsw_sp_acl *acl = mlxsw_sp->acl;
	struct mlxsw_sp_acl_ruleset *ruleset;

	ops = mlxsw_sp_acl_tcam_profile_ops(mlxsw_sp, profile);
	if (!ops)
		return ERR_PTR(-EINVAL);

	ruleset = __mlxsw_sp_acl_ruleset_lookup(acl, block, chain_index, ops);
	if (ruleset) {
		mlxsw_sp_acl_ruleset_ref_inc(ruleset);
		return ruleset;
	}
	return mlxsw_sp_acl_ruleset_create(mlxsw_sp, block, chain_index, ops,
					   tmplt_elusage);
}

void mlxsw_sp_acl_ruleset_put(struct mlxsw_sp *mlxsw_sp,
			      struct mlxsw_sp_acl_ruleset *ruleset)
{
	mlxsw_sp_acl_ruleset_ref_dec(mlxsw_sp, ruleset);
}

u16 mlxsw_sp_acl_ruleset_group_id(struct mlxsw_sp_acl_ruleset *ruleset)
{
	const struct mlxsw_sp_acl_profile_ops *ops = ruleset->ht_key.ops;

	return ops->ruleset_group_id(ruleset->priv);
}

void mlxsw_sp_acl_ruleset_prio_get(struct mlxsw_sp_acl_ruleset *ruleset,
				   unsigned int *p_min_prio,
				   unsigned int *p_max_prio)
{
	*p_min_prio = ruleset->min_prio;
	*p_max_prio = ruleset->max_prio;
}

struct mlxsw_sp_acl_rule_info *
mlxsw_sp_acl_rulei_create(struct mlxsw_sp_acl *acl,
			  struct mlxsw_afa_block *afa_block)
{
	struct mlxsw_sp_acl_rule_info *rulei;
	int err;

	rulei = kzalloc(sizeof(*rulei), GFP_KERNEL);
	if (!rulei)
		return ERR_PTR(-ENOMEM);

	if (afa_block) {
		rulei->act_block = afa_block;
		return rulei;
	}

	rulei->act_block = mlxsw_afa_block_create(acl->mlxsw_sp->afa);
	if (IS_ERR(rulei->act_block)) {
		err = PTR_ERR(rulei->act_block);
		goto err_afa_block_create;
	}
	rulei->action_created = 1;
	return rulei;

err_afa_block_create:
	kfree(rulei);
	return ERR_PTR(err);
}

void mlxsw_sp_acl_rulei_destroy(struct mlxsw_sp_acl_rule_info *rulei)
{
	if (rulei->action_created)
		mlxsw_afa_block_destroy(rulei->act_block);
	kfree(rulei);
}

int mlxsw_sp_acl_rulei_commit(struct mlxsw_sp_acl_rule_info *rulei)
{
	return mlxsw_afa_block_commit(rulei->act_block);
}

void mlxsw_sp_acl_rulei_priority(struct mlxsw_sp_acl_rule_info *rulei,
				 unsigned int priority)
{
	rulei->priority = priority;
}

void mlxsw_sp_acl_rulei_keymask_u32(struct mlxsw_sp_acl_rule_info *rulei,
				    enum mlxsw_afk_element element,
				    u32 key_value, u32 mask_value)
{
	mlxsw_afk_values_add_u32(&rulei->values, element,
				 key_value, mask_value);
}

void mlxsw_sp_acl_rulei_keymask_buf(struct mlxsw_sp_acl_rule_info *rulei,
				    enum mlxsw_afk_element element,
				    const char *key_value,
				    const char *mask_value, unsigned int len)
{
	mlxsw_afk_values_add_buf(&rulei->values, element,
				 key_value, mask_value, len);
}

int mlxsw_sp_acl_rulei_act_continue(struct mlxsw_sp_acl_rule_info *rulei)
{
	return mlxsw_afa_block_continue(rulei->act_block);
}

int mlxsw_sp_acl_rulei_act_jump(struct mlxsw_sp_acl_rule_info *rulei,
				u16 group_id)
{
	return mlxsw_afa_block_jump(rulei->act_block, group_id);
}

int mlxsw_sp_acl_rulei_act_terminate(struct mlxsw_sp_acl_rule_info *rulei)
{
	return mlxsw_afa_block_terminate(rulei->act_block);
}

int mlxsw_sp_acl_rulei_act_drop(struct mlxsw_sp_acl_rule_info *rulei,
				bool ingress,
				const struct flow_action_cookie *fa_cookie,
				struct netlink_ext_ack *extack)
{
	return mlxsw_afa_block_append_drop(rulei->act_block, ingress,
					   fa_cookie, extack);
}

int mlxsw_sp_acl_rulei_act_trap(struct mlxsw_sp_acl_rule_info *rulei)
{
	return mlxsw_afa_block_append_trap(rulei->act_block,
					   MLXSW_TRAP_ID_ACL0);
}

int mlxsw_sp_acl_rulei_act_fwd(struct mlxsw_sp *mlxsw_sp,
			       struct mlxsw_sp_acl_rule_info *rulei,
			       struct net_device *out_dev,
			       struct netlink_ext_ack *extack)
{
	struct mlxsw_sp_port *mlxsw_sp_port;
	u8 local_port;
	bool in_port;

	if (out_dev) {
		if (!mlxsw_sp_port_dev_check(out_dev)) {
			NL_SET_ERR_MSG_MOD(extack, "Invalid output device");
			return -EINVAL;
		}
		mlxsw_sp_port = netdev_priv(out_dev);
		if (mlxsw_sp_port->mlxsw_sp != mlxsw_sp) {
			NL_SET_ERR_MSG_MOD(extack, "Invalid output device");
			return -EINVAL;
		}
		local_port = mlxsw_sp_port->local_port;
		in_port = false;
	} else {
		/* If out_dev is NULL, the caller wants to
		 * set forward to ingress port.
		 */
		local_port = 0;
		in_port = true;
	}
	return mlxsw_afa_block_append_fwd(rulei->act_block,
					  local_port, in_port, extack);
}

int mlxsw_sp_acl_rulei_act_mirror(struct mlxsw_sp *mlxsw_sp,
				  struct mlxsw_sp_acl_rule_info *rulei,
				  struct mlxsw_sp_flow_block *block,
				  struct net_device *out_dev,
				  struct netlink_ext_ack *extack)
{
	struct mlxsw_sp_flow_block_binding *binding;
	struct mlxsw_sp_port *in_port;

	if (!list_is_singular(&block->binding_list)) {
		NL_SET_ERR_MSG_MOD(extack, "Only a single mirror source is allowed");
		return -EOPNOTSUPP;
	}
	binding = list_first_entry(&block->binding_list,
				   struct mlxsw_sp_flow_block_binding, list);
	in_port = binding->mlxsw_sp_port;

	return mlxsw_afa_block_append_mirror(rulei->act_block,
					     in_port->local_port,
					     out_dev,
					     binding->ingress,
					     extack);
}

int mlxsw_sp_acl_rulei_act_vlan(struct mlxsw_sp *mlxsw_sp,
				struct mlxsw_sp_acl_rule_info *rulei,
				u32 action, u16 vid, u16 proto, u8 prio,
				struct netlink_ext_ack *extack)
{
	u8 ethertype;

	if (action == FLOW_ACTION_VLAN_MANGLE) {
		switch (proto) {
		case ETH_P_8021Q:
			ethertype = 0;
			break;
		case ETH_P_8021AD:
			ethertype = 1;
			break;
		default:
			NL_SET_ERR_MSG_MOD(extack, "Unsupported VLAN protocol");
			dev_err(mlxsw_sp->bus_info->dev, "Unsupported VLAN protocol %#04x\n",
				proto);
			return -EINVAL;
		}

		return mlxsw_afa_block_append_vlan_modify(rulei->act_block,
							  vid, prio, ethertype,
							  extack);
	} else {
		NL_SET_ERR_MSG_MOD(extack, "Unsupported VLAN action");
		dev_err(mlxsw_sp->bus_info->dev, "Unsupported VLAN action\n");
		return -EINVAL;
	}
}

int mlxsw_sp_acl_rulei_act_priority(struct mlxsw_sp *mlxsw_sp,
				    struct mlxsw_sp_acl_rule_info *rulei,
				    u32 prio, struct netlink_ext_ack *extack)
{
	/* Even though both Linux and Spectrum switches support 16 priorities,
	 * spectrum_qdisc only processes the first eight priomap elements, and
	 * the DCB and PFC features are tied to 8 priorities as well. Therefore
	 * bounce attempts to prioritize packets to higher priorities.
	 */
	if (prio >= IEEE_8021QAZ_MAX_TCS) {
		NL_SET_ERR_MSG_MOD(extack, "Only priorities 0..7 are supported");
		return -EINVAL;
	}
	return mlxsw_afa_block_append_qos_switch_prio(rulei->act_block, prio,
						      extack);
}

enum mlxsw_sp_acl_mangle_field {
	MLXSW_SP_ACL_MANGLE_FIELD_IP_DSFIELD,
	MLXSW_SP_ACL_MANGLE_FIELD_IP_DSCP,
	MLXSW_SP_ACL_MANGLE_FIELD_IP_ECN,
	MLXSW_SP_ACL_MANGLE_FIELD_IP_SPORT,
	MLXSW_SP_ACL_MANGLE_FIELD_IP_DPORT,
};

struct mlxsw_sp_acl_mangle_action {
	enum flow_action_mangle_base htype;
	/* Offset is u32-aligned. */
	u32 offset;
	/* Mask bits are unset for the modified field. */
	u32 mask;
	/* Shift required to extract the set value. */
	u32 shift;
	enum mlxsw_sp_acl_mangle_field field;
};

#define MLXSW_SP_ACL_MANGLE_ACTION(_htype, _offset, _mask, _shift, _field) \
	{								\
		.htype = _htype,					\
		.offset = _offset,					\
		.mask = _mask,						\
		.shift = _shift,					\
		.field = MLXSW_SP_ACL_MANGLE_FIELD_##_field,		\
	}

#define MLXSW_SP_ACL_MANGLE_ACTION_IP4(_offset, _mask, _shift, _field) \
	MLXSW_SP_ACL_MANGLE_ACTION(FLOW_ACT_MANGLE_HDR_TYPE_IP4,       \
				   _offset, _mask, _shift, _field)

#define MLXSW_SP_ACL_MANGLE_ACTION_IP6(_offset, _mask, _shift, _field) \
	MLXSW_SP_ACL_MANGLE_ACTION(FLOW_ACT_MANGLE_HDR_TYPE_IP6,       \
				   _offset, _mask, _shift, _field)

#define MLXSW_SP_ACL_MANGLE_ACTION_TCP(_offset, _mask, _shift, _field) \
	MLXSW_SP_ACL_MANGLE_ACTION(FLOW_ACT_MANGLE_HDR_TYPE_TCP, _offset, _mask, _shift, _field)

#define MLXSW_SP_ACL_MANGLE_ACTION_UDP(_offset, _mask, _shift, _field) \
	MLXSW_SP_ACL_MANGLE_ACTION(FLOW_ACT_MANGLE_HDR_TYPE_UDP, _offset, _mask, _shift, _field)

static struct mlxsw_sp_acl_mangle_action mlxsw_sp_acl_mangle_actions[] = {
	MLXSW_SP_ACL_MANGLE_ACTION_IP4(0, 0xff00ffff, 16, IP_DSFIELD),
	MLXSW_SP_ACL_MANGLE_ACTION_IP4(0, 0xff03ffff, 18, IP_DSCP),
	MLXSW_SP_ACL_MANGLE_ACTION_IP4(0, 0xfffcffff, 16, IP_ECN),

	MLXSW_SP_ACL_MANGLE_ACTION_IP6(0, 0xf00fffff, 20, IP_DSFIELD),
	MLXSW_SP_ACL_MANGLE_ACTION_IP6(0, 0xf03fffff, 22, IP_DSCP),
	MLXSW_SP_ACL_MANGLE_ACTION_IP6(0, 0xffcfffff, 20, IP_ECN),

	MLXSW_SP_ACL_MANGLE_ACTION_TCP(0, 0x0000ffff, 16, IP_SPORT),
	MLXSW_SP_ACL_MANGLE_ACTION_TCP(0, 0xffff0000, 0,  IP_DPORT),

	MLXSW_SP_ACL_MANGLE_ACTION_UDP(0, 0x0000ffff, 16, IP_SPORT),
	MLXSW_SP_ACL_MANGLE_ACTION_UDP(0, 0xffff0000, 0,  IP_DPORT),
};

static int
mlxsw_sp_acl_rulei_act_mangle_field(struct mlxsw_sp *mlxsw_sp,
				    struct mlxsw_sp_acl_rule_info *rulei,
				    struct mlxsw_sp_acl_mangle_action *mact,
				    u32 val, struct netlink_ext_ack *extack)
{
	switch (mact->field) {
	case MLXSW_SP_ACL_MANGLE_FIELD_IP_DSFIELD:
		return mlxsw_afa_block_append_qos_dsfield(rulei->act_block,
							  val, extack);
	case MLXSW_SP_ACL_MANGLE_FIELD_IP_DSCP:
		return mlxsw_afa_block_append_qos_dscp(rulei->act_block,
						       val, extack);
	case MLXSW_SP_ACL_MANGLE_FIELD_IP_ECN:
		return mlxsw_afa_block_append_qos_ecn(rulei->act_block,
						      val, extack);
	default:
		return -EOPNOTSUPP;
	}
}

static int mlxsw_sp1_acl_rulei_act_mangle_field(struct mlxsw_sp *mlxsw_sp,
						struct mlxsw_sp_acl_rule_info *rulei,
						struct mlxsw_sp_acl_mangle_action *mact,
						u32 val, struct netlink_ext_ack *extack)
{
	int err;

	err = mlxsw_sp_acl_rulei_act_mangle_field(mlxsw_sp, rulei, mact, val, extack);
	if (err != -EOPNOTSUPP)
		return err;

	NL_SET_ERR_MSG_MOD(extack, "Unsupported mangle field");
	return err;
}

static int mlxsw_sp2_acl_rulei_act_mangle_field(struct mlxsw_sp *mlxsw_sp,
						struct mlxsw_sp_acl_rule_info *rulei,
						struct mlxsw_sp_acl_mangle_action *mact,
						u32 val, struct netlink_ext_ack *extack)
{
	int err;

	err = mlxsw_sp_acl_rulei_act_mangle_field(mlxsw_sp, rulei, mact, val, extack);
	if (err != -EOPNOTSUPP)
		return err;

	switch (mact->field) {
	case MLXSW_SP_ACL_MANGLE_FIELD_IP_SPORT:
		return mlxsw_afa_block_append_l4port(rulei->act_block, false, val, extack);
	case MLXSW_SP_ACL_MANGLE_FIELD_IP_DPORT:
		return mlxsw_afa_block_append_l4port(rulei->act_block, true, val, extack);
	default:
		break;
	}

	NL_SET_ERR_MSG_MOD(extack, "Unsupported mangle field");
	return err;
}

int mlxsw_sp_acl_rulei_act_mangle(struct mlxsw_sp *mlxsw_sp,
				  struct mlxsw_sp_acl_rule_info *rulei,
				  enum flow_action_mangle_base htype,
				  u32 offset, u32 mask, u32 val,
				  struct netlink_ext_ack *extack)
{
	const struct mlxsw_sp_acl_rulei_ops *acl_rulei_ops = mlxsw_sp->acl_rulei_ops;
	struct mlxsw_sp_acl_mangle_action *mact;
	size_t i;

	for (i = 0; i < ARRAY_SIZE(mlxsw_sp_acl_mangle_actions); ++i) {
		mact = &mlxsw_sp_acl_mangle_actions[i];
		if (mact->htype == htype &&
		    mact->offset == offset &&
		    mact->mask == mask) {
			val >>= mact->shift;
			return acl_rulei_ops->act_mangle_field(mlxsw_sp,
							       rulei, mact,
							       val, extack);
		}
	}

	NL_SET_ERR_MSG_MOD(extack, "Unknown mangle field");
	return -EINVAL;
}

int mlxsw_sp_acl_rulei_act_police(struct mlxsw_sp *mlxsw_sp,
				  struct mlxsw_sp_acl_rule_info *rulei,
				  u32 index, u64 rate_bytes_ps,
				  u32 burst, struct netlink_ext_ack *extack)
{
	int err;

	err = mlxsw_afa_block_append_police(rulei->act_block, index,
					    rate_bytes_ps, burst,
					    &rulei->policer_index, extack);
	if (err)
		return err;

	rulei->policer_index_valid = true;

	return 0;
}

int mlxsw_sp_acl_rulei_act_count(struct mlxsw_sp *mlxsw_sp,
				 struct mlxsw_sp_acl_rule_info *rulei,
				 struct netlink_ext_ack *extack)
{
	int err;

	err = mlxsw_afa_block_append_counter(rulei->act_block,
					     &rulei->counter_index, extack);
	if (err)
		return err;
	rulei->counter_valid = true;
	return 0;
}

int mlxsw_sp_acl_rulei_act_fid_set(struct mlxsw_sp *mlxsw_sp,
				   struct mlxsw_sp_acl_rule_info *rulei,
				   u16 fid, struct netlink_ext_ack *extack)
{
	return mlxsw_afa_block_append_fid_set(rulei->act_block, fid, extack);
}

struct mlxsw_sp_acl_rule *
mlxsw_sp_acl_rule_create(struct mlxsw_sp *mlxsw_sp,
			 struct mlxsw_sp_acl_ruleset *ruleset,
			 unsigned long cookie,
			 struct mlxsw_afa_block *afa_block,
			 struct netlink_ext_ack *extack)
{
	const struct mlxsw_sp_acl_profile_ops *ops = ruleset->ht_key.ops;
	struct mlxsw_sp_acl_rule *rule;
	int err;

	mlxsw_sp_acl_ruleset_ref_inc(ruleset);
	rule = kzalloc(sizeof(*rule) + ops->rule_priv_size,
		       GFP_KERNEL);
	if (!rule) {
		err = -ENOMEM;
		goto err_alloc;
	}
	rule->cookie = cookie;
	rule->ruleset = ruleset;

	rule->rulei = mlxsw_sp_acl_rulei_create(mlxsw_sp->acl, afa_block);
	if (IS_ERR(rule->rulei)) {
		err = PTR_ERR(rule->rulei);
		goto err_rulei_create;
	}

	return rule;

err_rulei_create:
	kfree(rule);
err_alloc:
	mlxsw_sp_acl_ruleset_ref_dec(mlxsw_sp, ruleset);
	return ERR_PTR(err);
}

void mlxsw_sp_acl_rule_destroy(struct mlxsw_sp *mlxsw_sp,
			       struct mlxsw_sp_acl_rule *rule)
{
	struct mlxsw_sp_acl_ruleset *ruleset = rule->ruleset;

	mlxsw_sp_acl_rulei_destroy(rule->rulei);
	kfree(rule);
	mlxsw_sp_acl_ruleset_ref_dec(mlxsw_sp, ruleset);
}

int mlxsw_sp_acl_rule_add(struct mlxsw_sp *mlxsw_sp,
			  struct mlxsw_sp_acl_rule *rule)
{
	struct mlxsw_sp_acl_ruleset *ruleset = rule->ruleset;
	const struct mlxsw_sp_acl_profile_ops *ops = ruleset->ht_key.ops;
	struct mlxsw_sp_flow_block *block = ruleset->ht_key.block;
	int err;

	err = ops->rule_add(mlxsw_sp, ruleset->priv, rule->priv, rule->rulei);
	if (err)
		return err;

	err = rhashtable_insert_fast(&ruleset->rule_ht, &rule->ht_node,
				     mlxsw_sp_acl_rule_ht_params);
	if (err)
		goto err_rhashtable_insert;

	if (!ruleset->ht_key.chain_index &&
	    mlxsw_sp_acl_ruleset_is_singular(ruleset)) {
		/* We only need ruleset with chain index 0, the implicit
		 * one, to be directly bound to device. The rest of the
		 * rulesets are bound by "Goto action set".
		 */
		err = mlxsw_sp_acl_ruleset_block_bind(mlxsw_sp, ruleset, block);
		if (err)
			goto err_ruleset_block_bind;
	}

	mutex_lock(&mlxsw_sp->acl->rules_lock);
	list_add_tail(&rule->list, &mlxsw_sp->acl->rules);
	mutex_unlock(&mlxsw_sp->acl->rules_lock);
	block->rule_count++;
	block->ingress_blocker_rule_count += rule->rulei->ingress_bind_blocker;
	block->egress_blocker_rule_count += rule->rulei->egress_bind_blocker;
	return 0;

err_ruleset_block_bind:
	rhashtable_remove_fast(&ruleset->rule_ht, &rule->ht_node,
			       mlxsw_sp_acl_rule_ht_params);
err_rhashtable_insert:
	ops->rule_del(mlxsw_sp, rule->priv);
	return err;
}

void mlxsw_sp_acl_rule_del(struct mlxsw_sp *mlxsw_sp,
			   struct mlxsw_sp_acl_rule *rule)
{
	struct mlxsw_sp_acl_ruleset *ruleset = rule->ruleset;
	const struct mlxsw_sp_acl_profile_ops *ops = ruleset->ht_key.ops;
	struct mlxsw_sp_flow_block *block = ruleset->ht_key.block;

	block->egress_blocker_rule_count -= rule->rulei->egress_bind_blocker;
	block->ingress_blocker_rule_count -= rule->rulei->ingress_bind_blocker;
	block->rule_count--;
	mutex_lock(&mlxsw_sp->acl->rules_lock);
	list_del(&rule->list);
	mutex_unlock(&mlxsw_sp->acl->rules_lock);
	if (!ruleset->ht_key.chain_index &&
	    mlxsw_sp_acl_ruleset_is_singular(ruleset))
		mlxsw_sp_acl_ruleset_block_unbind(mlxsw_sp, ruleset, block);
	rhashtable_remove_fast(&ruleset->rule_ht, &rule->ht_node,
			       mlxsw_sp_acl_rule_ht_params);
	ops->rule_del(mlxsw_sp, rule->priv);
}

int mlxsw_sp_acl_rule_action_replace(struct mlxsw_sp *mlxsw_sp,
				     struct mlxsw_sp_acl_rule *rule,
				     struct mlxsw_afa_block *afa_block)
{
	struct mlxsw_sp_acl_ruleset *ruleset = rule->ruleset;
	const struct mlxsw_sp_acl_profile_ops *ops = ruleset->ht_key.ops;
	struct mlxsw_sp_acl_rule_info *rulei;

	rulei = mlxsw_sp_acl_rule_rulei(rule);
	rulei->act_block = afa_block;

	return ops->rule_action_replace(mlxsw_sp, rule->priv, rule->rulei);
}

struct mlxsw_sp_acl_rule *
mlxsw_sp_acl_rule_lookup(struct mlxsw_sp *mlxsw_sp,
			 struct mlxsw_sp_acl_ruleset *ruleset,
			 unsigned long cookie)
{
	return rhashtable_lookup_fast(&ruleset->rule_ht, &cookie,
				       mlxsw_sp_acl_rule_ht_params);
}

struct mlxsw_sp_acl_rule_info *
mlxsw_sp_acl_rule_rulei(struct mlxsw_sp_acl_rule *rule)
{
	return rule->rulei;
}

static int mlxsw_sp_acl_rule_activity_update(struct mlxsw_sp *mlxsw_sp,
					     struct mlxsw_sp_acl_rule *rule)
{
	struct mlxsw_sp_acl_ruleset *ruleset = rule->ruleset;
	const struct mlxsw_sp_acl_profile_ops *ops = ruleset->ht_key.ops;
	bool active;
	int err;

	err = ops->rule_activity_get(mlxsw_sp, rule->priv, &active);
	if (err)
		return err;
	if (active)
		rule->last_used = jiffies;
	return 0;
}

static int mlxsw_sp_acl_rules_activity_update(struct mlxsw_sp_acl *acl)
{
	struct mlxsw_sp_acl_rule *rule;
	int err;

	mutex_lock(&acl->rules_lock);
	list_for_each_entry(rule, &acl->rules, list) {
		err = mlxsw_sp_acl_rule_activity_update(acl->mlxsw_sp,
							rule);
		if (err)
			goto err_rule_update;
	}
	mutex_unlock(&acl->rules_lock);
	return 0;

err_rule_update:
	mutex_unlock(&acl->rules_lock);
	return err;
}

static void mlxsw_sp_acl_rule_activity_work_schedule(struct mlxsw_sp_acl *acl)
{
	unsigned long interval = acl->rule_activity_update.interval;

	mlxsw_core_schedule_dw(&acl->rule_activity_update.dw,
			       msecs_to_jiffies(interval));
}

static void mlxsw_sp_acl_rule_activity_update_work(struct work_struct *work)
{
	struct mlxsw_sp_acl *acl = container_of(work, struct mlxsw_sp_acl,
						rule_activity_update.dw.work);
	int err;

	err = mlxsw_sp_acl_rules_activity_update(acl);
	if (err)
		dev_err(acl->mlxsw_sp->bus_info->dev, "Could not update acl activity");

	mlxsw_sp_acl_rule_activity_work_schedule(acl);
}

int mlxsw_sp_acl_rule_get_stats(struct mlxsw_sp *mlxsw_sp,
				struct mlxsw_sp_acl_rule *rule,
				u64 *packets, u64 *bytes, u64 *drops,
				u64 *last_use,
				enum flow_action_hw_stats *used_hw_stats)

{
	enum mlxsw_sp_policer_type type = MLXSW_SP_POLICER_TYPE_SINGLE_RATE;
	struct mlxsw_sp_acl_rule_info *rulei;
	u64 current_packets = 0;
	u64 current_bytes = 0;
	u64 current_drops = 0;
	int err;

	rulei = mlxsw_sp_acl_rule_rulei(rule);
	if (rulei->counter_valid) {
		err = mlxsw_sp_flow_counter_get(mlxsw_sp, rulei->counter_index,
						&current_packets,
						&current_bytes);
		if (err)
			return err;
		*used_hw_stats = FLOW_ACTION_HW_STATS_IMMEDIATE;
	}
	if (rulei->policer_index_valid) {
		err = mlxsw_sp_policer_drops_counter_get(mlxsw_sp, type,
							 rulei->policer_index,
							 &current_drops);
		if (err)
			return err;
	}
	*packets = current_packets - rule->last_packets;
	*bytes = current_bytes - rule->last_bytes;
	*drops = current_drops - rule->last_drops;
	*last_use = rule->last_used;

	rule->last_bytes = current_bytes;
	rule->last_packets = current_packets;
	rule->last_drops = current_drops;

	return 0;
}

int mlxsw_sp_acl_init(struct mlxsw_sp *mlxsw_sp)
{
	struct mlxsw_sp_fid *fid;
	struct mlxsw_sp_acl *acl;
	size_t alloc_size;
	int err;

	alloc_size = sizeof(*acl) + mlxsw_sp_acl_tcam_priv_size(mlxsw_sp);
	acl = kzalloc(alloc_size, GFP_KERNEL);
	if (!acl)
		return -ENOMEM;
	mlxsw_sp->acl = acl;
	acl->mlxsw_sp = mlxsw_sp;
	acl->afk = mlxsw_afk_create(MLXSW_CORE_RES_GET(mlxsw_sp->core,
						       ACL_FLEX_KEYS),
				    mlxsw_sp->afk_ops);
	if (!acl->afk) {
		err = -ENOMEM;
		goto err_afk_create;
	}

	err = rhashtable_init(&acl->ruleset_ht,
			      &mlxsw_sp_acl_ruleset_ht_params);
	if (err)
		goto err_rhashtable_init;

	fid = mlxsw_sp_fid_dummy_get(mlxsw_sp);
	if (IS_ERR(fid)) {
		err = PTR_ERR(fid);
		goto err_fid_get;
	}
	acl->dummy_fid = fid;

	INIT_LIST_HEAD(&acl->rules);
	mutex_init(&acl->rules_lock);
	err = mlxsw_sp_acl_tcam_init(mlxsw_sp, &acl->tcam);
	if (err)
		goto err_acl_ops_init;

	/* Create the delayed work for the rule activity_update */
	INIT_DELAYED_WORK(&acl->rule_activity_update.dw,
			  mlxsw_sp_acl_rule_activity_update_work);
	acl->rule_activity_update.interval = MLXSW_SP_ACL_RULE_ACTIVITY_UPDATE_PERIOD_MS;
	mlxsw_core_schedule_dw(&acl->rule_activity_update.dw, 0);
	return 0;

err_acl_ops_init:
	mutex_destroy(&acl->rules_lock);
	mlxsw_sp_fid_put(fid);
err_fid_get:
	rhashtable_destroy(&acl->ruleset_ht);
err_rhashtable_init:
	mlxsw_afk_destroy(acl->afk);
err_afk_create:
	kfree(acl);
	return err;
}

void mlxsw_sp_acl_fini(struct mlxsw_sp *mlxsw_sp)
{
	struct mlxsw_sp_acl *acl = mlxsw_sp->acl;

	cancel_delayed_work_sync(&mlxsw_sp->acl->rule_activity_update.dw);
	mlxsw_sp_acl_tcam_fini(mlxsw_sp, &acl->tcam);
	mutex_destroy(&acl->rules_lock);
	WARN_ON(!list_empty(&acl->rules));
	mlxsw_sp_fid_put(acl->dummy_fid);
	rhashtable_destroy(&acl->ruleset_ht);
	mlxsw_afk_destroy(acl->afk);
	kfree(acl);
}

u32 mlxsw_sp_acl_region_rehash_intrvl_get(struct mlxsw_sp *mlxsw_sp)
{
	struct mlxsw_sp_acl *acl = mlxsw_sp->acl;

	return mlxsw_sp_acl_tcam_vregion_rehash_intrvl_get(mlxsw_sp,
							   &acl->tcam);
}

int mlxsw_sp_acl_region_rehash_intrvl_set(struct mlxsw_sp *mlxsw_sp, u32 val)
{
	struct mlxsw_sp_acl *acl = mlxsw_sp->acl;

	return mlxsw_sp_acl_tcam_vregion_rehash_intrvl_set(mlxsw_sp,
							   &acl->tcam, val);
}

struct mlxsw_sp_acl_rulei_ops mlxsw_sp1_acl_rulei_ops = {
	.act_mangle_field = mlxsw_sp1_acl_rulei_act_mangle_field,
};

struct mlxsw_sp_acl_rulei_ops mlxsw_sp2_acl_rulei_ops = {
	.act_mangle_field = mlxsw_sp2_acl_rulei_act_mangle_field,
};<|MERGE_RESOLUTION|>--- conflicted
+++ resolved
@@ -40,21 +40,11 @@
 	return acl->afk;
 }
 
-<<<<<<< HEAD
-=======
 struct mlxsw_sp_acl_tcam *mlxsw_sp_acl_to_tcam(struct mlxsw_sp_acl *acl)
 {
 	return &acl->tcam;
 }
 
-struct mlxsw_sp_acl_block_binding {
-	struct list_head list;
-	struct net_device *dev;
-	struct mlxsw_sp_port *mlxsw_sp_port;
-	bool ingress;
-};
-
->>>>>>> 9e31bd2a
 struct mlxsw_sp_acl_ruleset_ht_key {
 	struct mlxsw_sp_flow_block *block;
 	u32 chain_index;
