// SPDX-License-Identifier: BSD-3-Clause OR GPL-2.0
/* Copyright (c) 2016-2018 Mellanox Technologies. All rights reserved */

#include <linux/kernel.h>
#include <linux/types.h>
#include <linux/rhashtable.h>
#include <linux/bitops.h>
#include <linux/in6.h>
#include <linux/notifier.h>
#include <linux/inetdevice.h>
#include <linux/netdevice.h>
#include <linux/if_bridge.h>
#include <linux/socket.h>
#include <linux/route.h>
#include <linux/gcd.h>
#include <linux/if_macvlan.h>
#include <linux/refcount.h>
#include <linux/jhash.h>
#include <linux/net_namespace.h>
#include <linux/mutex.h>
#include <linux/genalloc.h>
#include <net/netevent.h>
#include <net/neighbour.h>
#include <net/arp.h>
#include <net/inet_dscp.h>
#include <net/ip_fib.h>
#include <net/ip6_fib.h>
#include <net/nexthop.h>
#include <net/fib_rules.h>
#include <net/ip_tunnels.h>
#include <net/l3mdev.h>
#include <net/addrconf.h>
#include <net/ndisc.h>
#include <net/ipv6.h>
#include <net/fib_notifier.h>
#include <net/switchdev.h>

#include "spectrum.h"
#include "core.h"
#include "reg.h"
#include "spectrum_cnt.h"
#include "spectrum_dpipe.h"
#include "spectrum_ipip.h"
#include "spectrum_mr.h"
#include "spectrum_mr_tcam.h"
#include "spectrum_router.h"
#include "spectrum_span.h"

struct mlxsw_sp_fib;
struct mlxsw_sp_vr;
struct mlxsw_sp_lpm_tree;
struct mlxsw_sp_rif_ops;

struct mlxsw_sp_rif {
	struct list_head nexthop_list;
	struct list_head neigh_list;
	struct net_device *dev; /* NULL for underlay RIF */
	struct mlxsw_sp_fid *fid;
	unsigned char addr[ETH_ALEN];
	int mtu;
	u16 rif_index;
	u8 mac_profile_id;
<<<<<<< HEAD
=======
	u8 rif_entries;
>>>>>>> eb3cdb58
	u16 vr_id;
	const struct mlxsw_sp_rif_ops *ops;
	struct mlxsw_sp *mlxsw_sp;

	unsigned int counter_ingress;
	bool counter_ingress_valid;
	unsigned int counter_egress;
	bool counter_egress_valid;
};

struct mlxsw_sp_rif_params {
	struct net_device *dev;
	union {
		u16 system_port;
		u16 lag_id;
	};
	u16 vid;
	bool lag;
	bool double_entry;
};

struct mlxsw_sp_rif_subport {
	struct mlxsw_sp_rif common;
	refcount_t ref_count;
	union {
		u16 system_port;
		u16 lag_id;
	};
	u16 vid;
	bool lag;
};

struct mlxsw_sp_rif_ipip_lb {
	struct mlxsw_sp_rif common;
	struct mlxsw_sp_rif_ipip_lb_config lb_config;
	u16 ul_vr_id; /* Reserved for Spectrum-2. */
	u16 ul_rif_id; /* Reserved for Spectrum. */
};

struct mlxsw_sp_rif_params_ipip_lb {
	struct mlxsw_sp_rif_params common;
	struct mlxsw_sp_rif_ipip_lb_config lb_config;
};

struct mlxsw_sp_rif_ops {
	enum mlxsw_sp_rif_type type;
	size_t rif_size;

	void (*setup)(struct mlxsw_sp_rif *rif,
		      const struct mlxsw_sp_rif_params *params);
	int (*configure)(struct mlxsw_sp_rif *rif,
			 struct netlink_ext_ack *extack);
	void (*deconfigure)(struct mlxsw_sp_rif *rif);
	struct mlxsw_sp_fid * (*fid_get)(struct mlxsw_sp_rif *rif,
					 struct netlink_ext_ack *extack);
	void (*fdb_del)(struct mlxsw_sp_rif *rif, const char *mac);
};

struct mlxsw_sp_rif_mac_profile {
	unsigned char mac_prefix[ETH_ALEN];
	refcount_t ref_count;
	u8 id;
};

struct mlxsw_sp_router_ops {
	int (*init)(struct mlxsw_sp *mlxsw_sp);
	int (*ipips_init)(struct mlxsw_sp *mlxsw_sp);
};

static struct mlxsw_sp_rif *
mlxsw_sp_rif_find_by_dev(const struct mlxsw_sp *mlxsw_sp,
			 const struct net_device *dev);
static void mlxsw_sp_rif_destroy(struct mlxsw_sp_rif *rif);
static void mlxsw_sp_lpm_tree_hold(struct mlxsw_sp_lpm_tree *lpm_tree);
static void mlxsw_sp_lpm_tree_put(struct mlxsw_sp *mlxsw_sp,
				  struct mlxsw_sp_lpm_tree *lpm_tree);
static int mlxsw_sp_vr_lpm_tree_bind(struct mlxsw_sp *mlxsw_sp,
				     const struct mlxsw_sp_fib *fib,
				     u8 tree_id);
static int mlxsw_sp_vr_lpm_tree_unbind(struct mlxsw_sp *mlxsw_sp,
				       const struct mlxsw_sp_fib *fib);

static unsigned int *
mlxsw_sp_rif_p_counter_get(struct mlxsw_sp_rif *rif,
			   enum mlxsw_sp_rif_counter_dir dir)
{
	switch (dir) {
	case MLXSW_SP_RIF_COUNTER_EGRESS:
		return &rif->counter_egress;
	case MLXSW_SP_RIF_COUNTER_INGRESS:
		return &rif->counter_ingress;
	}
	return NULL;
}

static bool
mlxsw_sp_rif_counter_valid_get(struct mlxsw_sp_rif *rif,
			       enum mlxsw_sp_rif_counter_dir dir)
{
	switch (dir) {
	case MLXSW_SP_RIF_COUNTER_EGRESS:
		return rif->counter_egress_valid;
	case MLXSW_SP_RIF_COUNTER_INGRESS:
		return rif->counter_ingress_valid;
	}
	return false;
}

static void
mlxsw_sp_rif_counter_valid_set(struct mlxsw_sp_rif *rif,
			       enum mlxsw_sp_rif_counter_dir dir,
			       bool valid)
{
	switch (dir) {
	case MLXSW_SP_RIF_COUNTER_EGRESS:
		rif->counter_egress_valid = valid;
		break;
	case MLXSW_SP_RIF_COUNTER_INGRESS:
		rif->counter_ingress_valid = valid;
		break;
	}
}

static int mlxsw_sp_rif_counter_edit(struct mlxsw_sp *mlxsw_sp, u16 rif_index,
				     unsigned int counter_index, bool enable,
				     enum mlxsw_sp_rif_counter_dir dir)
{
	char ritr_pl[MLXSW_REG_RITR_LEN];
	bool is_egress = false;
	int err;

	if (dir == MLXSW_SP_RIF_COUNTER_EGRESS)
		is_egress = true;
	mlxsw_reg_ritr_rif_pack(ritr_pl, rif_index);
	err = mlxsw_reg_query(mlxsw_sp->core, MLXSW_REG(ritr), ritr_pl);
	if (err)
		return err;

	mlxsw_reg_ritr_counter_pack(ritr_pl, counter_index, enable,
				    is_egress);
	return mlxsw_reg_write(mlxsw_sp->core, MLXSW_REG(ritr), ritr_pl);
}

int mlxsw_sp_rif_counter_value_get(struct mlxsw_sp *mlxsw_sp,
				   struct mlxsw_sp_rif *rif,
				   enum mlxsw_sp_rif_counter_dir dir, u64 *cnt)
{
	char ricnt_pl[MLXSW_REG_RICNT_LEN];
	unsigned int *p_counter_index;
	bool valid;
	int err;

	valid = mlxsw_sp_rif_counter_valid_get(rif, dir);
	if (!valid)
		return -EINVAL;

	p_counter_index = mlxsw_sp_rif_p_counter_get(rif, dir);
	if (!p_counter_index)
		return -EINVAL;
	mlxsw_reg_ricnt_pack(ricnt_pl, *p_counter_index,
			     MLXSW_REG_RICNT_OPCODE_NOP);
	err = mlxsw_reg_query(mlxsw_sp->core, MLXSW_REG(ricnt), ricnt_pl);
	if (err)
		return err;
	*cnt = mlxsw_reg_ricnt_good_unicast_packets_get(ricnt_pl);
	return 0;
}

struct mlxsw_sp_rif_counter_set_basic {
	u64 good_unicast_packets;
	u64 good_multicast_packets;
	u64 good_broadcast_packets;
	u64 good_unicast_bytes;
	u64 good_multicast_bytes;
	u64 good_broadcast_bytes;
	u64 error_packets;
	u64 discard_packets;
	u64 error_bytes;
	u64 discard_bytes;
};

static int
mlxsw_sp_rif_counter_fetch_clear(struct mlxsw_sp_rif *rif,
				 enum mlxsw_sp_rif_counter_dir dir,
				 struct mlxsw_sp_rif_counter_set_basic *set)
{
	struct mlxsw_sp *mlxsw_sp = rif->mlxsw_sp;
	char ricnt_pl[MLXSW_REG_RICNT_LEN];
	unsigned int *p_counter_index;
	int err;

	if (!mlxsw_sp_rif_counter_valid_get(rif, dir))
		return -EINVAL;

	p_counter_index = mlxsw_sp_rif_p_counter_get(rif, dir);
	if (!p_counter_index)
		return -EINVAL;

	mlxsw_reg_ricnt_pack(ricnt_pl, *p_counter_index,
			     MLXSW_REG_RICNT_OPCODE_CLEAR);
	err = mlxsw_reg_query(mlxsw_sp->core, MLXSW_REG(ricnt), ricnt_pl);
	if (err)
		return err;

	if (!set)
		return 0;

#define MLXSW_SP_RIF_COUNTER_EXTRACT(NAME)				\
		(set->NAME = mlxsw_reg_ricnt_ ## NAME ## _get(ricnt_pl))

	MLXSW_SP_RIF_COUNTER_EXTRACT(good_unicast_packets);
	MLXSW_SP_RIF_COUNTER_EXTRACT(good_multicast_packets);
	MLXSW_SP_RIF_COUNTER_EXTRACT(good_broadcast_packets);
	MLXSW_SP_RIF_COUNTER_EXTRACT(good_unicast_bytes);
	MLXSW_SP_RIF_COUNTER_EXTRACT(good_multicast_bytes);
	MLXSW_SP_RIF_COUNTER_EXTRACT(good_broadcast_bytes);
	MLXSW_SP_RIF_COUNTER_EXTRACT(error_packets);
	MLXSW_SP_RIF_COUNTER_EXTRACT(discard_packets);
	MLXSW_SP_RIF_COUNTER_EXTRACT(error_bytes);
	MLXSW_SP_RIF_COUNTER_EXTRACT(discard_bytes);

#undef MLXSW_SP_RIF_COUNTER_EXTRACT

	return 0;
}

static int mlxsw_sp_rif_counter_clear(struct mlxsw_sp *mlxsw_sp,
				      unsigned int counter_index)
{
	char ricnt_pl[MLXSW_REG_RICNT_LEN];

	mlxsw_reg_ricnt_pack(ricnt_pl, counter_index,
			     MLXSW_REG_RICNT_OPCODE_CLEAR);
	return mlxsw_reg_write(mlxsw_sp->core, MLXSW_REG(ricnt), ricnt_pl);
}

int mlxsw_sp_rif_counter_alloc(struct mlxsw_sp_rif *rif,
			       enum mlxsw_sp_rif_counter_dir dir)
{
	struct mlxsw_sp *mlxsw_sp = rif->mlxsw_sp;
	unsigned int *p_counter_index;
	int err;

	if (mlxsw_sp_rif_counter_valid_get(rif, dir))
		return 0;

	p_counter_index = mlxsw_sp_rif_p_counter_get(rif, dir);
	if (!p_counter_index)
		return -EINVAL;

	err = mlxsw_sp_counter_alloc(mlxsw_sp, MLXSW_SP_COUNTER_SUB_POOL_RIF,
				     p_counter_index);
	if (err)
		return err;

	err = mlxsw_sp_rif_counter_clear(mlxsw_sp, *p_counter_index);
	if (err)
		goto err_counter_clear;

	err = mlxsw_sp_rif_counter_edit(mlxsw_sp, rif->rif_index,
					*p_counter_index, true, dir);
	if (err)
		goto err_counter_edit;
	mlxsw_sp_rif_counter_valid_set(rif, dir, true);
	return 0;

err_counter_edit:
err_counter_clear:
	mlxsw_sp_counter_free(mlxsw_sp, MLXSW_SP_COUNTER_SUB_POOL_RIF,
			      *p_counter_index);
	return err;
}

void mlxsw_sp_rif_counter_free(struct mlxsw_sp_rif *rif,
			       enum mlxsw_sp_rif_counter_dir dir)
{
	struct mlxsw_sp *mlxsw_sp = rif->mlxsw_sp;
	unsigned int *p_counter_index;

	if (!mlxsw_sp_rif_counter_valid_get(rif, dir))
		return;

	p_counter_index = mlxsw_sp_rif_p_counter_get(rif, dir);
	if (WARN_ON(!p_counter_index))
		return;
	mlxsw_sp_rif_counter_edit(mlxsw_sp, rif->rif_index,
				  *p_counter_index, false, dir);
	mlxsw_sp_counter_free(mlxsw_sp, MLXSW_SP_COUNTER_SUB_POOL_RIF,
			      *p_counter_index);
	mlxsw_sp_rif_counter_valid_set(rif, dir, false);
}

static void mlxsw_sp_rif_counters_alloc(struct mlxsw_sp_rif *rif)
{
	struct mlxsw_sp *mlxsw_sp = rif->mlxsw_sp;
	struct devlink *devlink;

	devlink = priv_to_devlink(mlxsw_sp->core);
	if (!devlink_dpipe_table_counter_enabled(devlink,
						 MLXSW_SP_DPIPE_TABLE_NAME_ERIF))
		return;
	mlxsw_sp_rif_counter_alloc(rif, MLXSW_SP_RIF_COUNTER_EGRESS);
}

static void mlxsw_sp_rif_counters_free(struct mlxsw_sp_rif *rif)
{
	mlxsw_sp_rif_counter_free(rif, MLXSW_SP_RIF_COUNTER_EGRESS);
}

#define MLXSW_SP_PREFIX_COUNT (sizeof(struct in6_addr) * BITS_PER_BYTE + 1)

struct mlxsw_sp_prefix_usage {
	DECLARE_BITMAP(b, MLXSW_SP_PREFIX_COUNT);
};

#define mlxsw_sp_prefix_usage_for_each(prefix, prefix_usage) \
	for_each_set_bit(prefix, (prefix_usage)->b, MLXSW_SP_PREFIX_COUNT)

static bool
mlxsw_sp_prefix_usage_eq(struct mlxsw_sp_prefix_usage *prefix_usage1,
			 struct mlxsw_sp_prefix_usage *prefix_usage2)
{
	return !memcmp(prefix_usage1, prefix_usage2, sizeof(*prefix_usage1));
}

static void
mlxsw_sp_prefix_usage_cpy(struct mlxsw_sp_prefix_usage *prefix_usage1,
			  struct mlxsw_sp_prefix_usage *prefix_usage2)
{
	memcpy(prefix_usage1, prefix_usage2, sizeof(*prefix_usage1));
}

static void
mlxsw_sp_prefix_usage_set(struct mlxsw_sp_prefix_usage *prefix_usage,
			  unsigned char prefix_len)
{
	set_bit(prefix_len, prefix_usage->b);
}

static void
mlxsw_sp_prefix_usage_clear(struct mlxsw_sp_prefix_usage *prefix_usage,
			    unsigned char prefix_len)
{
	clear_bit(prefix_len, prefix_usage->b);
}

struct mlxsw_sp_fib_key {
	unsigned char addr[sizeof(struct in6_addr)];
	unsigned char prefix_len;
};

enum mlxsw_sp_fib_entry_type {
	MLXSW_SP_FIB_ENTRY_TYPE_REMOTE,
	MLXSW_SP_FIB_ENTRY_TYPE_LOCAL,
	MLXSW_SP_FIB_ENTRY_TYPE_TRAP,
	MLXSW_SP_FIB_ENTRY_TYPE_BLACKHOLE,
	MLXSW_SP_FIB_ENTRY_TYPE_UNREACHABLE,

	/* This is a special case of local delivery, where a packet should be
	 * decapsulated on reception. Note that there is no corresponding ENCAP,
	 * because that's a type of next hop, not of FIB entry. (There can be
	 * several next hops in a REMOTE entry, and some of them may be
	 * encapsulating entries.)
	 */
	MLXSW_SP_FIB_ENTRY_TYPE_IPIP_DECAP,
	MLXSW_SP_FIB_ENTRY_TYPE_NVE_DECAP,
};

struct mlxsw_sp_nexthop_group_info;
struct mlxsw_sp_nexthop_group;
struct mlxsw_sp_fib_entry;

struct mlxsw_sp_fib_node {
	struct mlxsw_sp_fib_entry *fib_entry;
	struct list_head list;
	struct rhash_head ht_node;
	struct mlxsw_sp_fib *fib;
	struct mlxsw_sp_fib_key key;
};

struct mlxsw_sp_fib_entry_decap {
	struct mlxsw_sp_ipip_entry *ipip_entry;
	u32 tunnel_index;
};

struct mlxsw_sp_fib_entry {
	struct mlxsw_sp_fib_node *fib_node;
	enum mlxsw_sp_fib_entry_type type;
	struct list_head nexthop_group_node;
	struct mlxsw_sp_nexthop_group *nh_group;
	struct mlxsw_sp_fib_entry_decap decap; /* Valid for decap entries. */
};

struct mlxsw_sp_fib4_entry {
	struct mlxsw_sp_fib_entry common;
	struct fib_info *fi;
	u32 tb_id;
	dscp_t dscp;
	u8 type;
};

struct mlxsw_sp_fib6_entry {
	struct mlxsw_sp_fib_entry common;
	struct list_head rt6_list;
	unsigned int nrt6;
};

struct mlxsw_sp_rt6 {
	struct list_head list;
	struct fib6_info *rt;
};

struct mlxsw_sp_lpm_tree {
	u8 id; /* tree ID */
	unsigned int ref_count;
	enum mlxsw_sp_l3proto proto;
	unsigned long prefix_ref_count[MLXSW_SP_PREFIX_COUNT];
	struct mlxsw_sp_prefix_usage prefix_usage;
};

struct mlxsw_sp_fib {
	struct rhashtable ht;
	struct list_head node_list;
	struct mlxsw_sp_vr *vr;
	struct mlxsw_sp_lpm_tree *lpm_tree;
	enum mlxsw_sp_l3proto proto;
};

struct mlxsw_sp_vr {
	u16 id; /* virtual router ID */
	u32 tb_id; /* kernel fib table id */
	unsigned int rif_count;
	struct mlxsw_sp_fib *fib4;
	struct mlxsw_sp_fib *fib6;
	struct mlxsw_sp_mr_table *mr_table[MLXSW_SP_L3_PROTO_MAX];
	struct mlxsw_sp_rif *ul_rif;
	refcount_t ul_rif_refcnt;
};

static const struct rhashtable_params mlxsw_sp_fib_ht_params;

static struct mlxsw_sp_fib *mlxsw_sp_fib_create(struct mlxsw_sp *mlxsw_sp,
						struct mlxsw_sp_vr *vr,
						enum mlxsw_sp_l3proto proto)
{
	struct mlxsw_sp_lpm_tree *lpm_tree;
	struct mlxsw_sp_fib *fib;
	int err;

	lpm_tree = mlxsw_sp->router->lpm.proto_trees[proto];
	fib = kzalloc(sizeof(*fib), GFP_KERNEL);
	if (!fib)
		return ERR_PTR(-ENOMEM);
	err = rhashtable_init(&fib->ht, &mlxsw_sp_fib_ht_params);
	if (err)
		goto err_rhashtable_init;
	INIT_LIST_HEAD(&fib->node_list);
	fib->proto = proto;
	fib->vr = vr;
	fib->lpm_tree = lpm_tree;
	mlxsw_sp_lpm_tree_hold(lpm_tree);
	err = mlxsw_sp_vr_lpm_tree_bind(mlxsw_sp, fib, lpm_tree->id);
	if (err)
		goto err_lpm_tree_bind;
	return fib;

err_lpm_tree_bind:
	mlxsw_sp_lpm_tree_put(mlxsw_sp, lpm_tree);
err_rhashtable_init:
	kfree(fib);
	return ERR_PTR(err);
}

static void mlxsw_sp_fib_destroy(struct mlxsw_sp *mlxsw_sp,
				 struct mlxsw_sp_fib *fib)
{
	mlxsw_sp_vr_lpm_tree_unbind(mlxsw_sp, fib);
	mlxsw_sp_lpm_tree_put(mlxsw_sp, fib->lpm_tree);
	WARN_ON(!list_empty(&fib->node_list));
	rhashtable_destroy(&fib->ht);
	kfree(fib);
}

static struct mlxsw_sp_lpm_tree *
mlxsw_sp_lpm_tree_find_unused(struct mlxsw_sp *mlxsw_sp)
{
	static struct mlxsw_sp_lpm_tree *lpm_tree;
	int i;

	for (i = 0; i < mlxsw_sp->router->lpm.tree_count; i++) {
		lpm_tree = &mlxsw_sp->router->lpm.trees[i];
		if (lpm_tree->ref_count == 0)
			return lpm_tree;
	}
	return NULL;
}

static int mlxsw_sp_lpm_tree_alloc(struct mlxsw_sp *mlxsw_sp,
				   struct mlxsw_sp_lpm_tree *lpm_tree)
{
	char ralta_pl[MLXSW_REG_RALTA_LEN];

	mlxsw_reg_ralta_pack(ralta_pl, true,
			     (enum mlxsw_reg_ralxx_protocol) lpm_tree->proto,
			     lpm_tree->id);
	return mlxsw_reg_write(mlxsw_sp->core, MLXSW_REG(ralta), ralta_pl);
}

static void mlxsw_sp_lpm_tree_free(struct mlxsw_sp *mlxsw_sp,
				   struct mlxsw_sp_lpm_tree *lpm_tree)
{
	char ralta_pl[MLXSW_REG_RALTA_LEN];

	mlxsw_reg_ralta_pack(ralta_pl, false,
			     (enum mlxsw_reg_ralxx_protocol) lpm_tree->proto,
			     lpm_tree->id);
	mlxsw_reg_write(mlxsw_sp->core, MLXSW_REG(ralta), ralta_pl);
}

static int
mlxsw_sp_lpm_tree_left_struct_set(struct mlxsw_sp *mlxsw_sp,
				  struct mlxsw_sp_prefix_usage *prefix_usage,
				  struct mlxsw_sp_lpm_tree *lpm_tree)
{
	char ralst_pl[MLXSW_REG_RALST_LEN];
	u8 root_bin = 0;
	u8 prefix;
	u8 last_prefix = MLXSW_REG_RALST_BIN_NO_CHILD;

	mlxsw_sp_prefix_usage_for_each(prefix, prefix_usage)
		root_bin = prefix;

	mlxsw_reg_ralst_pack(ralst_pl, root_bin, lpm_tree->id);
	mlxsw_sp_prefix_usage_for_each(prefix, prefix_usage) {
		if (prefix == 0)
			continue;
		mlxsw_reg_ralst_bin_pack(ralst_pl, prefix, last_prefix,
					 MLXSW_REG_RALST_BIN_NO_CHILD);
		last_prefix = prefix;
	}
	return mlxsw_reg_write(mlxsw_sp->core, MLXSW_REG(ralst), ralst_pl);
}

static struct mlxsw_sp_lpm_tree *
mlxsw_sp_lpm_tree_create(struct mlxsw_sp *mlxsw_sp,
			 struct mlxsw_sp_prefix_usage *prefix_usage,
			 enum mlxsw_sp_l3proto proto)
{
	struct mlxsw_sp_lpm_tree *lpm_tree;
	int err;

	lpm_tree = mlxsw_sp_lpm_tree_find_unused(mlxsw_sp);
	if (!lpm_tree)
		return ERR_PTR(-EBUSY);
	lpm_tree->proto = proto;
	err = mlxsw_sp_lpm_tree_alloc(mlxsw_sp, lpm_tree);
	if (err)
		return ERR_PTR(err);

	err = mlxsw_sp_lpm_tree_left_struct_set(mlxsw_sp, prefix_usage,
						lpm_tree);
	if (err)
		goto err_left_struct_set;
	memcpy(&lpm_tree->prefix_usage, prefix_usage,
	       sizeof(lpm_tree->prefix_usage));
	memset(&lpm_tree->prefix_ref_count, 0,
	       sizeof(lpm_tree->prefix_ref_count));
	lpm_tree->ref_count = 1;
	return lpm_tree;

err_left_struct_set:
	mlxsw_sp_lpm_tree_free(mlxsw_sp, lpm_tree);
	return ERR_PTR(err);
}

static void mlxsw_sp_lpm_tree_destroy(struct mlxsw_sp *mlxsw_sp,
				      struct mlxsw_sp_lpm_tree *lpm_tree)
{
	mlxsw_sp_lpm_tree_free(mlxsw_sp, lpm_tree);
}

static struct mlxsw_sp_lpm_tree *
mlxsw_sp_lpm_tree_get(struct mlxsw_sp *mlxsw_sp,
		      struct mlxsw_sp_prefix_usage *prefix_usage,
		      enum mlxsw_sp_l3proto proto)
{
	struct mlxsw_sp_lpm_tree *lpm_tree;
	int i;

	for (i = 0; i < mlxsw_sp->router->lpm.tree_count; i++) {
		lpm_tree = &mlxsw_sp->router->lpm.trees[i];
		if (lpm_tree->ref_count != 0 &&
		    lpm_tree->proto == proto &&
		    mlxsw_sp_prefix_usage_eq(&lpm_tree->prefix_usage,
					     prefix_usage)) {
			mlxsw_sp_lpm_tree_hold(lpm_tree);
			return lpm_tree;
		}
	}
	return mlxsw_sp_lpm_tree_create(mlxsw_sp, prefix_usage, proto);
}

static void mlxsw_sp_lpm_tree_hold(struct mlxsw_sp_lpm_tree *lpm_tree)
{
	lpm_tree->ref_count++;
}

static void mlxsw_sp_lpm_tree_put(struct mlxsw_sp *mlxsw_sp,
				  struct mlxsw_sp_lpm_tree *lpm_tree)
{
	if (--lpm_tree->ref_count == 0)
		mlxsw_sp_lpm_tree_destroy(mlxsw_sp, lpm_tree);
}

#define MLXSW_SP_LPM_TREE_MIN 1 /* tree 0 is reserved */

static int mlxsw_sp_lpm_init(struct mlxsw_sp *mlxsw_sp)
{
	struct mlxsw_sp_prefix_usage req_prefix_usage = {{ 0 } };
	struct mlxsw_sp_lpm_tree *lpm_tree;
	u64 max_trees;
	int err, i;

	if (!MLXSW_CORE_RES_VALID(mlxsw_sp->core, MAX_LPM_TREES))
		return -EIO;

	max_trees = MLXSW_CORE_RES_GET(mlxsw_sp->core, MAX_LPM_TREES);
	mlxsw_sp->router->lpm.tree_count = max_trees - MLXSW_SP_LPM_TREE_MIN;
	mlxsw_sp->router->lpm.trees = kcalloc(mlxsw_sp->router->lpm.tree_count,
					     sizeof(struct mlxsw_sp_lpm_tree),
					     GFP_KERNEL);
	if (!mlxsw_sp->router->lpm.trees)
		return -ENOMEM;

	for (i = 0; i < mlxsw_sp->router->lpm.tree_count; i++) {
		lpm_tree = &mlxsw_sp->router->lpm.trees[i];
		lpm_tree->id = i + MLXSW_SP_LPM_TREE_MIN;
	}

	lpm_tree = mlxsw_sp_lpm_tree_get(mlxsw_sp, &req_prefix_usage,
					 MLXSW_SP_L3_PROTO_IPV4);
	if (IS_ERR(lpm_tree)) {
		err = PTR_ERR(lpm_tree);
		goto err_ipv4_tree_get;
	}
	mlxsw_sp->router->lpm.proto_trees[MLXSW_SP_L3_PROTO_IPV4] = lpm_tree;

	lpm_tree = mlxsw_sp_lpm_tree_get(mlxsw_sp, &req_prefix_usage,
					 MLXSW_SP_L3_PROTO_IPV6);
	if (IS_ERR(lpm_tree)) {
		err = PTR_ERR(lpm_tree);
		goto err_ipv6_tree_get;
	}
	mlxsw_sp->router->lpm.proto_trees[MLXSW_SP_L3_PROTO_IPV6] = lpm_tree;

	return 0;

err_ipv6_tree_get:
	lpm_tree = mlxsw_sp->router->lpm.proto_trees[MLXSW_SP_L3_PROTO_IPV4];
	mlxsw_sp_lpm_tree_put(mlxsw_sp, lpm_tree);
err_ipv4_tree_get:
	kfree(mlxsw_sp->router->lpm.trees);
	return err;
}

static void mlxsw_sp_lpm_fini(struct mlxsw_sp *mlxsw_sp)
{
	struct mlxsw_sp_lpm_tree *lpm_tree;

	lpm_tree = mlxsw_sp->router->lpm.proto_trees[MLXSW_SP_L3_PROTO_IPV6];
	mlxsw_sp_lpm_tree_put(mlxsw_sp, lpm_tree);

	lpm_tree = mlxsw_sp->router->lpm.proto_trees[MLXSW_SP_L3_PROTO_IPV4];
	mlxsw_sp_lpm_tree_put(mlxsw_sp, lpm_tree);

	kfree(mlxsw_sp->router->lpm.trees);
}

static bool mlxsw_sp_vr_is_used(const struct mlxsw_sp_vr *vr)
{
	return !!vr->fib4 || !!vr->fib6 ||
	       !!vr->mr_table[MLXSW_SP_L3_PROTO_IPV4] ||
	       !!vr->mr_table[MLXSW_SP_L3_PROTO_IPV6];
}

static struct mlxsw_sp_vr *mlxsw_sp_vr_find_unused(struct mlxsw_sp *mlxsw_sp)
{
	struct mlxsw_sp_vr *vr;
	int i;

	for (i = 0; i < MLXSW_CORE_RES_GET(mlxsw_sp->core, MAX_VRS); i++) {
		vr = &mlxsw_sp->router->vrs[i];
		if (!mlxsw_sp_vr_is_used(vr))
			return vr;
	}
	return NULL;
}

static int mlxsw_sp_vr_lpm_tree_bind(struct mlxsw_sp *mlxsw_sp,
				     const struct mlxsw_sp_fib *fib, u8 tree_id)
{
	char raltb_pl[MLXSW_REG_RALTB_LEN];

	mlxsw_reg_raltb_pack(raltb_pl, fib->vr->id,
			     (enum mlxsw_reg_ralxx_protocol) fib->proto,
			     tree_id);
	return mlxsw_reg_write(mlxsw_sp->core, MLXSW_REG(raltb), raltb_pl);
}

static int mlxsw_sp_vr_lpm_tree_unbind(struct mlxsw_sp *mlxsw_sp,
				       const struct mlxsw_sp_fib *fib)
{
	char raltb_pl[MLXSW_REG_RALTB_LEN];

	/* Bind to tree 0 which is default */
	mlxsw_reg_raltb_pack(raltb_pl, fib->vr->id,
			     (enum mlxsw_reg_ralxx_protocol) fib->proto, 0);
	return mlxsw_reg_write(mlxsw_sp->core, MLXSW_REG(raltb), raltb_pl);
}

static u32 mlxsw_sp_fix_tb_id(u32 tb_id)
{
	/* For our purpose, squash main, default and local tables into one */
	if (tb_id == RT_TABLE_LOCAL || tb_id == RT_TABLE_DEFAULT)
		tb_id = RT_TABLE_MAIN;
	return tb_id;
}

static struct mlxsw_sp_vr *mlxsw_sp_vr_find(struct mlxsw_sp *mlxsw_sp,
					    u32 tb_id)
{
	struct mlxsw_sp_vr *vr;
	int i;

	tb_id = mlxsw_sp_fix_tb_id(tb_id);

	for (i = 0; i < MLXSW_CORE_RES_GET(mlxsw_sp->core, MAX_VRS); i++) {
		vr = &mlxsw_sp->router->vrs[i];
		if (mlxsw_sp_vr_is_used(vr) && vr->tb_id == tb_id)
			return vr;
	}
	return NULL;
}

int mlxsw_sp_router_tb_id_vr_id(struct mlxsw_sp *mlxsw_sp, u32 tb_id,
				u16 *vr_id)
{
	struct mlxsw_sp_vr *vr;
	int err = 0;

	mutex_lock(&mlxsw_sp->router->lock);
	vr = mlxsw_sp_vr_find(mlxsw_sp, tb_id);
	if (!vr) {
		err = -ESRCH;
		goto out;
	}
	*vr_id = vr->id;
out:
	mutex_unlock(&mlxsw_sp->router->lock);
	return err;
}

static struct mlxsw_sp_fib *mlxsw_sp_vr_fib(const struct mlxsw_sp_vr *vr,
					    enum mlxsw_sp_l3proto proto)
{
	switch (proto) {
	case MLXSW_SP_L3_PROTO_IPV4:
		return vr->fib4;
	case MLXSW_SP_L3_PROTO_IPV6:
		return vr->fib6;
	}
	return NULL;
}

static struct mlxsw_sp_vr *mlxsw_sp_vr_create(struct mlxsw_sp *mlxsw_sp,
					      u32 tb_id,
					      struct netlink_ext_ack *extack)
{
	struct mlxsw_sp_mr_table *mr4_table, *mr6_table;
	struct mlxsw_sp_fib *fib4;
	struct mlxsw_sp_fib *fib6;
	struct mlxsw_sp_vr *vr;
	int err;

	vr = mlxsw_sp_vr_find_unused(mlxsw_sp);
	if (!vr) {
		NL_SET_ERR_MSG_MOD(extack, "Exceeded number of supported virtual routers");
		return ERR_PTR(-EBUSY);
	}
	fib4 = mlxsw_sp_fib_create(mlxsw_sp, vr, MLXSW_SP_L3_PROTO_IPV4);
	if (IS_ERR(fib4))
		return ERR_CAST(fib4);
	fib6 = mlxsw_sp_fib_create(mlxsw_sp, vr, MLXSW_SP_L3_PROTO_IPV6);
	if (IS_ERR(fib6)) {
		err = PTR_ERR(fib6);
		goto err_fib6_create;
	}
	mr4_table = mlxsw_sp_mr_table_create(mlxsw_sp, vr->id,
					     MLXSW_SP_L3_PROTO_IPV4);
	if (IS_ERR(mr4_table)) {
		err = PTR_ERR(mr4_table);
		goto err_mr4_table_create;
	}
	mr6_table = mlxsw_sp_mr_table_create(mlxsw_sp, vr->id,
					     MLXSW_SP_L3_PROTO_IPV6);
	if (IS_ERR(mr6_table)) {
		err = PTR_ERR(mr6_table);
		goto err_mr6_table_create;
	}

	vr->fib4 = fib4;
	vr->fib6 = fib6;
	vr->mr_table[MLXSW_SP_L3_PROTO_IPV4] = mr4_table;
	vr->mr_table[MLXSW_SP_L3_PROTO_IPV6] = mr6_table;
	vr->tb_id = tb_id;
	return vr;

err_mr6_table_create:
	mlxsw_sp_mr_table_destroy(mr4_table);
err_mr4_table_create:
	mlxsw_sp_fib_destroy(mlxsw_sp, fib6);
err_fib6_create:
	mlxsw_sp_fib_destroy(mlxsw_sp, fib4);
	return ERR_PTR(err);
}

static void mlxsw_sp_vr_destroy(struct mlxsw_sp *mlxsw_sp,
				struct mlxsw_sp_vr *vr)
{
	mlxsw_sp_mr_table_destroy(vr->mr_table[MLXSW_SP_L3_PROTO_IPV6]);
	vr->mr_table[MLXSW_SP_L3_PROTO_IPV6] = NULL;
	mlxsw_sp_mr_table_destroy(vr->mr_table[MLXSW_SP_L3_PROTO_IPV4]);
	vr->mr_table[MLXSW_SP_L3_PROTO_IPV4] = NULL;
	mlxsw_sp_fib_destroy(mlxsw_sp, vr->fib6);
	vr->fib6 = NULL;
	mlxsw_sp_fib_destroy(mlxsw_sp, vr->fib4);
	vr->fib4 = NULL;
}

static struct mlxsw_sp_vr *mlxsw_sp_vr_get(struct mlxsw_sp *mlxsw_sp, u32 tb_id,
					   struct netlink_ext_ack *extack)
{
	struct mlxsw_sp_vr *vr;

	tb_id = mlxsw_sp_fix_tb_id(tb_id);
	vr = mlxsw_sp_vr_find(mlxsw_sp, tb_id);
	if (!vr)
		vr = mlxsw_sp_vr_create(mlxsw_sp, tb_id, extack);
	return vr;
}

static void mlxsw_sp_vr_put(struct mlxsw_sp *mlxsw_sp, struct mlxsw_sp_vr *vr)
{
	if (!vr->rif_count && list_empty(&vr->fib4->node_list) &&
	    list_empty(&vr->fib6->node_list) &&
	    mlxsw_sp_mr_table_empty(vr->mr_table[MLXSW_SP_L3_PROTO_IPV4]) &&
	    mlxsw_sp_mr_table_empty(vr->mr_table[MLXSW_SP_L3_PROTO_IPV6]))
		mlxsw_sp_vr_destroy(mlxsw_sp, vr);
}

static bool
mlxsw_sp_vr_lpm_tree_should_replace(struct mlxsw_sp_vr *vr,
				    enum mlxsw_sp_l3proto proto, u8 tree_id)
{
	struct mlxsw_sp_fib *fib = mlxsw_sp_vr_fib(vr, proto);

	if (!mlxsw_sp_vr_is_used(vr))
		return false;
	if (fib->lpm_tree->id == tree_id)
		return true;
	return false;
}

static int mlxsw_sp_vr_lpm_tree_replace(struct mlxsw_sp *mlxsw_sp,
					struct mlxsw_sp_fib *fib,
					struct mlxsw_sp_lpm_tree *new_tree)
{
	struct mlxsw_sp_lpm_tree *old_tree = fib->lpm_tree;
	int err;

	fib->lpm_tree = new_tree;
	mlxsw_sp_lpm_tree_hold(new_tree);
	err = mlxsw_sp_vr_lpm_tree_bind(mlxsw_sp, fib, new_tree->id);
	if (err)
		goto err_tree_bind;
	mlxsw_sp_lpm_tree_put(mlxsw_sp, old_tree);
	return 0;

err_tree_bind:
	mlxsw_sp_lpm_tree_put(mlxsw_sp, new_tree);
	fib->lpm_tree = old_tree;
	return err;
}

static int mlxsw_sp_vrs_lpm_tree_replace(struct mlxsw_sp *mlxsw_sp,
					 struct mlxsw_sp_fib *fib,
					 struct mlxsw_sp_lpm_tree *new_tree)
{
	enum mlxsw_sp_l3proto proto = fib->proto;
	struct mlxsw_sp_lpm_tree *old_tree;
	u8 old_id, new_id = new_tree->id;
	struct mlxsw_sp_vr *vr;
	int i, err;

	old_tree = mlxsw_sp->router->lpm.proto_trees[proto];
	old_id = old_tree->id;

	for (i = 0; i < MLXSW_CORE_RES_GET(mlxsw_sp->core, MAX_VRS); i++) {
		vr = &mlxsw_sp->router->vrs[i];
		if (!mlxsw_sp_vr_lpm_tree_should_replace(vr, proto, old_id))
			continue;
		err = mlxsw_sp_vr_lpm_tree_replace(mlxsw_sp,
						   mlxsw_sp_vr_fib(vr, proto),
						   new_tree);
		if (err)
			goto err_tree_replace;
	}

	memcpy(new_tree->prefix_ref_count, old_tree->prefix_ref_count,
	       sizeof(new_tree->prefix_ref_count));
	mlxsw_sp->router->lpm.proto_trees[proto] = new_tree;
	mlxsw_sp_lpm_tree_put(mlxsw_sp, old_tree);

	return 0;

err_tree_replace:
	for (i--; i >= 0; i--) {
		if (!mlxsw_sp_vr_lpm_tree_should_replace(vr, proto, new_id))
			continue;
		mlxsw_sp_vr_lpm_tree_replace(mlxsw_sp,
					     mlxsw_sp_vr_fib(vr, proto),
					     old_tree);
	}
	return err;
}

static int mlxsw_sp_vrs_init(struct mlxsw_sp *mlxsw_sp)
{
	struct mlxsw_sp_vr *vr;
	u64 max_vrs;
	int i;

	if (!MLXSW_CORE_RES_VALID(mlxsw_sp->core, MAX_VRS))
		return -EIO;

	max_vrs = MLXSW_CORE_RES_GET(mlxsw_sp->core, MAX_VRS);
	mlxsw_sp->router->vrs = kcalloc(max_vrs, sizeof(struct mlxsw_sp_vr),
					GFP_KERNEL);
	if (!mlxsw_sp->router->vrs)
		return -ENOMEM;

	for (i = 0; i < max_vrs; i++) {
		vr = &mlxsw_sp->router->vrs[i];
		vr->id = i;
	}

	return 0;
}

static void mlxsw_sp_router_fib_flush(struct mlxsw_sp *mlxsw_sp);

static void mlxsw_sp_vrs_fini(struct mlxsw_sp *mlxsw_sp)
{
	/* At this stage we're guaranteed not to have new incoming
	 * FIB notifications and the work queue is free from FIBs
	 * sitting on top of mlxsw netdevs. However, we can still
	 * have other FIBs queued. Flush the queue before flushing
	 * the device's tables. No need for locks, as we're the only
	 * writer.
	 */
	mlxsw_core_flush_owq();
	mlxsw_sp_router_fib_flush(mlxsw_sp);
	kfree(mlxsw_sp->router->vrs);
}

u32 mlxsw_sp_ipip_dev_ul_tb_id(const struct net_device *ol_dev)
{
	struct net_device *d;
	u32 tb_id;

	rcu_read_lock();
	d = mlxsw_sp_ipip_netdev_ul_dev_get(ol_dev);
	if (d)
		tb_id = l3mdev_fib_table(d) ? : RT_TABLE_MAIN;
	else
		tb_id = RT_TABLE_MAIN;
	rcu_read_unlock();

	return tb_id;
}

static struct mlxsw_sp_rif *
mlxsw_sp_rif_create(struct mlxsw_sp *mlxsw_sp,
		    const struct mlxsw_sp_rif_params *params,
		    struct netlink_ext_ack *extack);

static struct mlxsw_sp_rif_ipip_lb *
mlxsw_sp_ipip_ol_ipip_lb_create(struct mlxsw_sp *mlxsw_sp,
				enum mlxsw_sp_ipip_type ipipt,
				struct net_device *ol_dev,
				struct netlink_ext_ack *extack)
{
	struct mlxsw_sp_rif_params_ipip_lb lb_params;
	const struct mlxsw_sp_ipip_ops *ipip_ops;
	struct mlxsw_sp_rif *rif;

	ipip_ops = mlxsw_sp->router->ipip_ops_arr[ipipt];
	lb_params = (struct mlxsw_sp_rif_params_ipip_lb) {
		.common.dev = ol_dev,
		.common.lag = false,
		.common.double_entry = ipip_ops->double_rif_entry,
		.lb_config = ipip_ops->ol_loopback_config(mlxsw_sp, ol_dev),
	};

	rif = mlxsw_sp_rif_create(mlxsw_sp, &lb_params.common, extack);
	if (IS_ERR(rif))
		return ERR_CAST(rif);
	return container_of(rif, struct mlxsw_sp_rif_ipip_lb, common);
}

static struct mlxsw_sp_ipip_entry *
mlxsw_sp_ipip_entry_alloc(struct mlxsw_sp *mlxsw_sp,
			  enum mlxsw_sp_ipip_type ipipt,
			  struct net_device *ol_dev)
{
	const struct mlxsw_sp_ipip_ops *ipip_ops;
	struct mlxsw_sp_ipip_entry *ipip_entry;
	struct mlxsw_sp_ipip_entry *ret = NULL;
	int err;

	ipip_ops = mlxsw_sp->router->ipip_ops_arr[ipipt];
	ipip_entry = kzalloc(sizeof(*ipip_entry), GFP_KERNEL);
	if (!ipip_entry)
		return ERR_PTR(-ENOMEM);

	ipip_entry->ol_lb = mlxsw_sp_ipip_ol_ipip_lb_create(mlxsw_sp, ipipt,
							    ol_dev, NULL);
	if (IS_ERR(ipip_entry->ol_lb)) {
		ret = ERR_CAST(ipip_entry->ol_lb);
		goto err_ol_ipip_lb_create;
	}

	ipip_entry->ipipt = ipipt;
	ipip_entry->ol_dev = ol_dev;
	ipip_entry->parms = ipip_ops->parms_init(ol_dev);

	err = ipip_ops->rem_ip_addr_set(mlxsw_sp, ipip_entry);
	if (err) {
		ret = ERR_PTR(err);
		goto err_rem_ip_addr_set;
	}

	return ipip_entry;

err_rem_ip_addr_set:
	mlxsw_sp_rif_destroy(&ipip_entry->ol_lb->common);
err_ol_ipip_lb_create:
	kfree(ipip_entry);
	return ret;
}

static void mlxsw_sp_ipip_entry_dealloc(struct mlxsw_sp *mlxsw_sp,
					struct mlxsw_sp_ipip_entry *ipip_entry)
{
	const struct mlxsw_sp_ipip_ops *ipip_ops =
		mlxsw_sp->router->ipip_ops_arr[ipip_entry->ipipt];

	ipip_ops->rem_ip_addr_unset(mlxsw_sp, ipip_entry);
	mlxsw_sp_rif_destroy(&ipip_entry->ol_lb->common);
	kfree(ipip_entry);
}

static bool
mlxsw_sp_ipip_entry_saddr_matches(struct mlxsw_sp *mlxsw_sp,
				  const enum mlxsw_sp_l3proto ul_proto,
				  union mlxsw_sp_l3addr saddr,
				  u32 ul_tb_id,
				  struct mlxsw_sp_ipip_entry *ipip_entry)
{
	u32 tun_ul_tb_id = mlxsw_sp_ipip_dev_ul_tb_id(ipip_entry->ol_dev);
	enum mlxsw_sp_ipip_type ipipt = ipip_entry->ipipt;
	union mlxsw_sp_l3addr tun_saddr;

	if (mlxsw_sp->router->ipip_ops_arr[ipipt]->ul_proto != ul_proto)
		return false;

	tun_saddr = mlxsw_sp_ipip_netdev_saddr(ul_proto, ipip_entry->ol_dev);
	return tun_ul_tb_id == ul_tb_id &&
	       mlxsw_sp_l3addr_eq(&tun_saddr, &saddr);
}

static int mlxsw_sp_ipip_decap_parsing_depth_inc(struct mlxsw_sp *mlxsw_sp,
						 enum mlxsw_sp_ipip_type ipipt)
{
	const struct mlxsw_sp_ipip_ops *ipip_ops;

	ipip_ops = mlxsw_sp->router->ipip_ops_arr[ipipt];

	/* Not all tunnels require to increase the default pasing depth
	 * (96 bytes).
	 */
	if (ipip_ops->inc_parsing_depth)
		return mlxsw_sp_parsing_depth_inc(mlxsw_sp);

	return 0;
}

static void mlxsw_sp_ipip_decap_parsing_depth_dec(struct mlxsw_sp *mlxsw_sp,
						  enum mlxsw_sp_ipip_type ipipt)
{
	const struct mlxsw_sp_ipip_ops *ipip_ops =
		mlxsw_sp->router->ipip_ops_arr[ipipt];

	if (ipip_ops->inc_parsing_depth)
		mlxsw_sp_parsing_depth_dec(mlxsw_sp);
}

static int
mlxsw_sp_fib_entry_decap_init(struct mlxsw_sp *mlxsw_sp,
			      struct mlxsw_sp_fib_entry *fib_entry,
			      struct mlxsw_sp_ipip_entry *ipip_entry)
{
	u32 tunnel_index;
	int err;

	err = mlxsw_sp_kvdl_alloc(mlxsw_sp, MLXSW_SP_KVDL_ENTRY_TYPE_ADJ,
				  1, &tunnel_index);
	if (err)
		return err;

	err = mlxsw_sp_ipip_decap_parsing_depth_inc(mlxsw_sp,
						    ipip_entry->ipipt);
	if (err)
		goto err_parsing_depth_inc;

	ipip_entry->decap_fib_entry = fib_entry;
	fib_entry->decap.ipip_entry = ipip_entry;
	fib_entry->decap.tunnel_index = tunnel_index;

	return 0;

err_parsing_depth_inc:
	mlxsw_sp_kvdl_free(mlxsw_sp, MLXSW_SP_KVDL_ENTRY_TYPE_ADJ, 1,
			   fib_entry->decap.tunnel_index);
	return err;
}

static void mlxsw_sp_fib_entry_decap_fini(struct mlxsw_sp *mlxsw_sp,
					  struct mlxsw_sp_fib_entry *fib_entry)
{
	enum mlxsw_sp_ipip_type ipipt = fib_entry->decap.ipip_entry->ipipt;

	/* Unlink this node from the IPIP entry that it's the decap entry of. */
	fib_entry->decap.ipip_entry->decap_fib_entry = NULL;
	fib_entry->decap.ipip_entry = NULL;
	mlxsw_sp_ipip_decap_parsing_depth_dec(mlxsw_sp, ipipt);
	mlxsw_sp_kvdl_free(mlxsw_sp, MLXSW_SP_KVDL_ENTRY_TYPE_ADJ,
			   1, fib_entry->decap.tunnel_index);
}

static struct mlxsw_sp_fib_node *
mlxsw_sp_fib_node_lookup(struct mlxsw_sp_fib *fib, const void *addr,
			 size_t addr_len, unsigned char prefix_len);
static int mlxsw_sp_fib_entry_update(struct mlxsw_sp *mlxsw_sp,
				     struct mlxsw_sp_fib_entry *fib_entry);

static void
mlxsw_sp_ipip_entry_demote_decap(struct mlxsw_sp *mlxsw_sp,
				 struct mlxsw_sp_ipip_entry *ipip_entry)
{
	struct mlxsw_sp_fib_entry *fib_entry = ipip_entry->decap_fib_entry;

	mlxsw_sp_fib_entry_decap_fini(mlxsw_sp, fib_entry);
	fib_entry->type = MLXSW_SP_FIB_ENTRY_TYPE_TRAP;

	mlxsw_sp_fib_entry_update(mlxsw_sp, fib_entry);
}

static void
mlxsw_sp_ipip_entry_promote_decap(struct mlxsw_sp *mlxsw_sp,
				  struct mlxsw_sp_ipip_entry *ipip_entry,
				  struct mlxsw_sp_fib_entry *decap_fib_entry)
{
	if (mlxsw_sp_fib_entry_decap_init(mlxsw_sp, decap_fib_entry,
					  ipip_entry))
		return;
	decap_fib_entry->type = MLXSW_SP_FIB_ENTRY_TYPE_IPIP_DECAP;

	if (mlxsw_sp_fib_entry_update(mlxsw_sp, decap_fib_entry))
		mlxsw_sp_ipip_entry_demote_decap(mlxsw_sp, ipip_entry);
}

static struct mlxsw_sp_fib_entry *
mlxsw_sp_router_ip2me_fib_entry_find(struct mlxsw_sp *mlxsw_sp, u32 tb_id,
				     enum mlxsw_sp_l3proto proto,
				     const union mlxsw_sp_l3addr *addr,
				     enum mlxsw_sp_fib_entry_type type)
{
	struct mlxsw_sp_fib_node *fib_node;
	unsigned char addr_prefix_len;
	struct mlxsw_sp_fib *fib;
	struct mlxsw_sp_vr *vr;
	const void *addrp;
	size_t addr_len;
	u32 addr4;

	vr = mlxsw_sp_vr_find(mlxsw_sp, tb_id);
	if (!vr)
		return NULL;
	fib = mlxsw_sp_vr_fib(vr, proto);

	switch (proto) {
	case MLXSW_SP_L3_PROTO_IPV4:
		addr4 = be32_to_cpu(addr->addr4);
		addrp = &addr4;
		addr_len = 4;
		addr_prefix_len = 32;
		break;
	case MLXSW_SP_L3_PROTO_IPV6:
		addrp = &addr->addr6;
		addr_len = 16;
		addr_prefix_len = 128;
		break;
	default:
		WARN_ON(1);
		return NULL;
	}

	fib_node = mlxsw_sp_fib_node_lookup(fib, addrp, addr_len,
					    addr_prefix_len);
	if (!fib_node || fib_node->fib_entry->type != type)
		return NULL;

	return fib_node->fib_entry;
}

/* Given an IPIP entry, find the corresponding decap route. */
static struct mlxsw_sp_fib_entry *
mlxsw_sp_ipip_entry_find_decap(struct mlxsw_sp *mlxsw_sp,
			       struct mlxsw_sp_ipip_entry *ipip_entry)
{
	static struct mlxsw_sp_fib_node *fib_node;
	const struct mlxsw_sp_ipip_ops *ipip_ops;
	unsigned char saddr_prefix_len;
	union mlxsw_sp_l3addr saddr;
	struct mlxsw_sp_fib *ul_fib;
	struct mlxsw_sp_vr *ul_vr;
	const void *saddrp;
	size_t saddr_len;
	u32 ul_tb_id;
	u32 saddr4;

	ipip_ops = mlxsw_sp->router->ipip_ops_arr[ipip_entry->ipipt];

	ul_tb_id = mlxsw_sp_ipip_dev_ul_tb_id(ipip_entry->ol_dev);
	ul_vr = mlxsw_sp_vr_find(mlxsw_sp, ul_tb_id);
	if (!ul_vr)
		return NULL;

	ul_fib = mlxsw_sp_vr_fib(ul_vr, ipip_ops->ul_proto);
	saddr = mlxsw_sp_ipip_netdev_saddr(ipip_ops->ul_proto,
					   ipip_entry->ol_dev);

	switch (ipip_ops->ul_proto) {
	case MLXSW_SP_L3_PROTO_IPV4:
		saddr4 = be32_to_cpu(saddr.addr4);
		saddrp = &saddr4;
		saddr_len = 4;
		saddr_prefix_len = 32;
		break;
	case MLXSW_SP_L3_PROTO_IPV6:
		saddrp = &saddr.addr6;
		saddr_len = 16;
		saddr_prefix_len = 128;
		break;
	default:
		WARN_ON(1);
		return NULL;
	}

	fib_node = mlxsw_sp_fib_node_lookup(ul_fib, saddrp, saddr_len,
					    saddr_prefix_len);
	if (!fib_node ||
	    fib_node->fib_entry->type != MLXSW_SP_FIB_ENTRY_TYPE_TRAP)
		return NULL;

	return fib_node->fib_entry;
}

static struct mlxsw_sp_ipip_entry *
mlxsw_sp_ipip_entry_create(struct mlxsw_sp *mlxsw_sp,
			   enum mlxsw_sp_ipip_type ipipt,
			   struct net_device *ol_dev)
{
	struct mlxsw_sp_ipip_entry *ipip_entry;

	ipip_entry = mlxsw_sp_ipip_entry_alloc(mlxsw_sp, ipipt, ol_dev);
	if (IS_ERR(ipip_entry))
		return ipip_entry;

	list_add_tail(&ipip_entry->ipip_list_node,
		      &mlxsw_sp->router->ipip_list);

	return ipip_entry;
}

static void
mlxsw_sp_ipip_entry_destroy(struct mlxsw_sp *mlxsw_sp,
			    struct mlxsw_sp_ipip_entry *ipip_entry)
{
	list_del(&ipip_entry->ipip_list_node);
	mlxsw_sp_ipip_entry_dealloc(mlxsw_sp, ipip_entry);
}

static bool
mlxsw_sp_ipip_entry_matches_decap(struct mlxsw_sp *mlxsw_sp,
				  const struct net_device *ul_dev,
				  enum mlxsw_sp_l3proto ul_proto,
				  union mlxsw_sp_l3addr ul_dip,
				  struct mlxsw_sp_ipip_entry *ipip_entry)
{
	u32 ul_tb_id = l3mdev_fib_table(ul_dev) ? : RT_TABLE_MAIN;
	enum mlxsw_sp_ipip_type ipipt = ipip_entry->ipipt;

	if (mlxsw_sp->router->ipip_ops_arr[ipipt]->ul_proto != ul_proto)
		return false;

	return mlxsw_sp_ipip_entry_saddr_matches(mlxsw_sp, ul_proto, ul_dip,
						 ul_tb_id, ipip_entry);
}

/* Given decap parameters, find the corresponding IPIP entry. */
static struct mlxsw_sp_ipip_entry *
mlxsw_sp_ipip_entry_find_by_decap(struct mlxsw_sp *mlxsw_sp, int ul_dev_ifindex,
				  enum mlxsw_sp_l3proto ul_proto,
				  union mlxsw_sp_l3addr ul_dip)
{
	struct mlxsw_sp_ipip_entry *ipip_entry = NULL;
	struct net_device *ul_dev;

	rcu_read_lock();

	ul_dev = dev_get_by_index_rcu(mlxsw_sp_net(mlxsw_sp), ul_dev_ifindex);
	if (!ul_dev)
		goto out_unlock;

	list_for_each_entry(ipip_entry, &mlxsw_sp->router->ipip_list,
			    ipip_list_node)
		if (mlxsw_sp_ipip_entry_matches_decap(mlxsw_sp, ul_dev,
						      ul_proto, ul_dip,
						      ipip_entry))
			goto out_unlock;

	rcu_read_unlock();

	return NULL;

out_unlock:
	rcu_read_unlock();
	return ipip_entry;
}

static bool mlxsw_sp_netdev_ipip_type(const struct mlxsw_sp *mlxsw_sp,
				      const struct net_device *dev,
				      enum mlxsw_sp_ipip_type *p_type)
{
	struct mlxsw_sp_router *router = mlxsw_sp->router;
	const struct mlxsw_sp_ipip_ops *ipip_ops;
	enum mlxsw_sp_ipip_type ipipt;

	for (ipipt = 0; ipipt < MLXSW_SP_IPIP_TYPE_MAX; ++ipipt) {
		ipip_ops = router->ipip_ops_arr[ipipt];
		if (dev->type == ipip_ops->dev_type) {
			if (p_type)
				*p_type = ipipt;
			return true;
		}
	}
	return false;
}

static bool mlxsw_sp_netdev_is_ipip_ol(const struct mlxsw_sp *mlxsw_sp,
				       const struct net_device *dev)
{
	return mlxsw_sp_netdev_ipip_type(mlxsw_sp, dev, NULL);
}

static struct mlxsw_sp_ipip_entry *
mlxsw_sp_ipip_entry_find_by_ol_dev(struct mlxsw_sp *mlxsw_sp,
				   const struct net_device *ol_dev)
{
	struct mlxsw_sp_ipip_entry *ipip_entry;

	list_for_each_entry(ipip_entry, &mlxsw_sp->router->ipip_list,
			    ipip_list_node)
		if (ipip_entry->ol_dev == ol_dev)
			return ipip_entry;

	return NULL;
}

static struct mlxsw_sp_ipip_entry *
mlxsw_sp_ipip_entry_find_by_ul_dev(const struct mlxsw_sp *mlxsw_sp,
				   const struct net_device *ul_dev,
				   struct mlxsw_sp_ipip_entry *start)
{
	struct mlxsw_sp_ipip_entry *ipip_entry;

	ipip_entry = list_prepare_entry(start, &mlxsw_sp->router->ipip_list,
					ipip_list_node);
	list_for_each_entry_continue(ipip_entry, &mlxsw_sp->router->ipip_list,
				     ipip_list_node) {
		struct net_device *ol_dev = ipip_entry->ol_dev;
		struct net_device *ipip_ul_dev;

		rcu_read_lock();
		ipip_ul_dev = mlxsw_sp_ipip_netdev_ul_dev_get(ol_dev);
		rcu_read_unlock();

		if (ipip_ul_dev == ul_dev)
			return ipip_entry;
	}

	return NULL;
}

static bool mlxsw_sp_netdev_is_ipip_ul(struct mlxsw_sp *mlxsw_sp,
				       const struct net_device *dev)
{
	return mlxsw_sp_ipip_entry_find_by_ul_dev(mlxsw_sp, dev, NULL);
}

static bool mlxsw_sp_netdevice_ipip_can_offload(struct mlxsw_sp *mlxsw_sp,
						const struct net_device *ol_dev,
						enum mlxsw_sp_ipip_type ipipt)
{
	const struct mlxsw_sp_ipip_ops *ops
		= mlxsw_sp->router->ipip_ops_arr[ipipt];

	return ops->can_offload(mlxsw_sp, ol_dev);
}

static int mlxsw_sp_netdevice_ipip_ol_reg_event(struct mlxsw_sp *mlxsw_sp,
						struct net_device *ol_dev)
{
	enum mlxsw_sp_ipip_type ipipt = MLXSW_SP_IPIP_TYPE_MAX;
	struct mlxsw_sp_ipip_entry *ipip_entry;
	enum mlxsw_sp_l3proto ul_proto;
	union mlxsw_sp_l3addr saddr;
	u32 ul_tb_id;

	mlxsw_sp_netdev_ipip_type(mlxsw_sp, ol_dev, &ipipt);
	if (mlxsw_sp_netdevice_ipip_can_offload(mlxsw_sp, ol_dev, ipipt)) {
		ul_tb_id = mlxsw_sp_ipip_dev_ul_tb_id(ol_dev);
		ul_proto = mlxsw_sp->router->ipip_ops_arr[ipipt]->ul_proto;
		saddr = mlxsw_sp_ipip_netdev_saddr(ul_proto, ol_dev);
		if (!mlxsw_sp_ipip_demote_tunnel_by_saddr(mlxsw_sp, ul_proto,
							  saddr, ul_tb_id,
							  NULL)) {
			ipip_entry = mlxsw_sp_ipip_entry_create(mlxsw_sp, ipipt,
								ol_dev);
			if (IS_ERR(ipip_entry))
				return PTR_ERR(ipip_entry);
		}
	}

	return 0;
}

static void mlxsw_sp_netdevice_ipip_ol_unreg_event(struct mlxsw_sp *mlxsw_sp,
						   struct net_device *ol_dev)
{
	struct mlxsw_sp_ipip_entry *ipip_entry;

	ipip_entry = mlxsw_sp_ipip_entry_find_by_ol_dev(mlxsw_sp, ol_dev);
	if (ipip_entry)
		mlxsw_sp_ipip_entry_destroy(mlxsw_sp, ipip_entry);
}

static void
mlxsw_sp_ipip_entry_ol_up_event(struct mlxsw_sp *mlxsw_sp,
				struct mlxsw_sp_ipip_entry *ipip_entry)
{
	struct mlxsw_sp_fib_entry *decap_fib_entry;

	decap_fib_entry = mlxsw_sp_ipip_entry_find_decap(mlxsw_sp, ipip_entry);
	if (decap_fib_entry)
		mlxsw_sp_ipip_entry_promote_decap(mlxsw_sp, ipip_entry,
						  decap_fib_entry);
}

static int
mlxsw_sp_rif_ipip_lb_op(struct mlxsw_sp_rif_ipip_lb *lb_rif, u16 ul_vr_id,
			u16 ul_rif_id, bool enable)
{
	struct mlxsw_sp_rif_ipip_lb_config lb_cf = lb_rif->lb_config;
	enum mlxsw_reg_ritr_loopback_ipip_options ipip_options;
	struct mlxsw_sp_rif *rif = &lb_rif->common;
	struct mlxsw_sp *mlxsw_sp = rif->mlxsw_sp;
	char ritr_pl[MLXSW_REG_RITR_LEN];
	struct in6_addr *saddr6;
	u32 saddr4;

	ipip_options = MLXSW_REG_RITR_LOOPBACK_IPIP_OPTIONS_GRE_KEY_PRESET;
	switch (lb_cf.ul_protocol) {
	case MLXSW_SP_L3_PROTO_IPV4:
		saddr4 = be32_to_cpu(lb_cf.saddr.addr4);
		mlxsw_reg_ritr_pack(ritr_pl, enable, MLXSW_REG_RITR_LOOPBACK_IF,
				    rif->rif_index, rif->vr_id, rif->dev->mtu);
		mlxsw_reg_ritr_loopback_ipip4_pack(ritr_pl, lb_cf.lb_ipipt,
						   ipip_options, ul_vr_id,
						   ul_rif_id, saddr4,
						   lb_cf.okey);
		break;

	case MLXSW_SP_L3_PROTO_IPV6:
		saddr6 = &lb_cf.saddr.addr6;
		mlxsw_reg_ritr_pack(ritr_pl, enable, MLXSW_REG_RITR_LOOPBACK_IF,
				    rif->rif_index, rif->vr_id, rif->dev->mtu);
		mlxsw_reg_ritr_loopback_ipip6_pack(ritr_pl, lb_cf.lb_ipipt,
						   ipip_options, ul_vr_id,
						   ul_rif_id, saddr6,
						   lb_cf.okey);
		break;
	}

	return mlxsw_reg_write(mlxsw_sp->core, MLXSW_REG(ritr), ritr_pl);
}

static int mlxsw_sp_netdevice_ipip_ol_update_mtu(struct mlxsw_sp *mlxsw_sp,
						 struct net_device *ol_dev)
{
	struct mlxsw_sp_ipip_entry *ipip_entry;
	struct mlxsw_sp_rif_ipip_lb *lb_rif;
	int err = 0;

	ipip_entry = mlxsw_sp_ipip_entry_find_by_ol_dev(mlxsw_sp, ol_dev);
	if (ipip_entry) {
		lb_rif = ipip_entry->ol_lb;
		err = mlxsw_sp_rif_ipip_lb_op(lb_rif, lb_rif->ul_vr_id,
					      lb_rif->ul_rif_id, true);
		if (err)
			goto out;
		lb_rif->common.mtu = ol_dev->mtu;
	}

out:
	return err;
}

static void mlxsw_sp_netdevice_ipip_ol_up_event(struct mlxsw_sp *mlxsw_sp,
						struct net_device *ol_dev)
{
	struct mlxsw_sp_ipip_entry *ipip_entry;

	ipip_entry = mlxsw_sp_ipip_entry_find_by_ol_dev(mlxsw_sp, ol_dev);
	if (ipip_entry)
		mlxsw_sp_ipip_entry_ol_up_event(mlxsw_sp, ipip_entry);
}

static void
mlxsw_sp_ipip_entry_ol_down_event(struct mlxsw_sp *mlxsw_sp,
				  struct mlxsw_sp_ipip_entry *ipip_entry)
{
	if (ipip_entry->decap_fib_entry)
		mlxsw_sp_ipip_entry_demote_decap(mlxsw_sp, ipip_entry);
}

static void mlxsw_sp_netdevice_ipip_ol_down_event(struct mlxsw_sp *mlxsw_sp,
						  struct net_device *ol_dev)
{
	struct mlxsw_sp_ipip_entry *ipip_entry;

	ipip_entry = mlxsw_sp_ipip_entry_find_by_ol_dev(mlxsw_sp, ol_dev);
	if (ipip_entry)
		mlxsw_sp_ipip_entry_ol_down_event(mlxsw_sp, ipip_entry);
}

static void mlxsw_sp_nexthop_rif_migrate(struct mlxsw_sp *mlxsw_sp,
					 struct mlxsw_sp_rif *old_rif,
					 struct mlxsw_sp_rif *new_rif);
static int
mlxsw_sp_ipip_entry_ol_lb_update(struct mlxsw_sp *mlxsw_sp,
				 struct mlxsw_sp_ipip_entry *ipip_entry,
				 bool keep_encap,
				 struct netlink_ext_ack *extack)
{
	struct mlxsw_sp_rif_ipip_lb *old_lb_rif = ipip_entry->ol_lb;
	struct mlxsw_sp_rif_ipip_lb *new_lb_rif;

	new_lb_rif = mlxsw_sp_ipip_ol_ipip_lb_create(mlxsw_sp,
						     ipip_entry->ipipt,
						     ipip_entry->ol_dev,
						     extack);
	if (IS_ERR(new_lb_rif))
		return PTR_ERR(new_lb_rif);
	ipip_entry->ol_lb = new_lb_rif;

	if (keep_encap)
		mlxsw_sp_nexthop_rif_migrate(mlxsw_sp, &old_lb_rif->common,
					     &new_lb_rif->common);

	mlxsw_sp_rif_destroy(&old_lb_rif->common);

	return 0;
}

static void mlxsw_sp_nexthop_rif_update(struct mlxsw_sp *mlxsw_sp,
					struct mlxsw_sp_rif *rif);

/**
 * __mlxsw_sp_ipip_entry_update_tunnel - Update offload related to IPIP entry.
 * @mlxsw_sp: mlxsw_sp.
 * @ipip_entry: IPIP entry.
 * @recreate_loopback: Recreates the associated loopback RIF.
 * @keep_encap: Updates next hops that use the tunnel netdevice. This is only
 *              relevant when recreate_loopback is true.
 * @update_nexthops: Updates next hops, keeping the current loopback RIF. This
 *                   is only relevant when recreate_loopback is false.
 * @extack: extack.
 *
 * Return: Non-zero value on failure.
 */
int __mlxsw_sp_ipip_entry_update_tunnel(struct mlxsw_sp *mlxsw_sp,
					struct mlxsw_sp_ipip_entry *ipip_entry,
					bool recreate_loopback,
					bool keep_encap,
					bool update_nexthops,
					struct netlink_ext_ack *extack)
{
	int err;

	/* RIFs can't be edited, so to update loopback, we need to destroy and
	 * recreate it. That creates a window of opportunity where RALUE and
	 * RATR registers end up referencing a RIF that's already gone. RATRs
	 * are handled in mlxsw_sp_ipip_entry_ol_lb_update(), and to take care
	 * of RALUE, demote the decap route back.
	 */
	if (ipip_entry->decap_fib_entry)
		mlxsw_sp_ipip_entry_demote_decap(mlxsw_sp, ipip_entry);

	if (recreate_loopback) {
		err = mlxsw_sp_ipip_entry_ol_lb_update(mlxsw_sp, ipip_entry,
						       keep_encap, extack);
		if (err)
			return err;
	} else if (update_nexthops) {
		mlxsw_sp_nexthop_rif_update(mlxsw_sp,
					    &ipip_entry->ol_lb->common);
	}

	if (ipip_entry->ol_dev->flags & IFF_UP)
		mlxsw_sp_ipip_entry_ol_up_event(mlxsw_sp, ipip_entry);

	return 0;
}

static int mlxsw_sp_netdevice_ipip_ol_vrf_event(struct mlxsw_sp *mlxsw_sp,
						struct net_device *ol_dev,
						struct netlink_ext_ack *extack)
{
	struct mlxsw_sp_ipip_entry *ipip_entry =
		mlxsw_sp_ipip_entry_find_by_ol_dev(mlxsw_sp, ol_dev);

	if (!ipip_entry)
		return 0;

	return __mlxsw_sp_ipip_entry_update_tunnel(mlxsw_sp, ipip_entry,
						   true, false, false, extack);
}

static int
mlxsw_sp_netdevice_ipip_ul_vrf_event(struct mlxsw_sp *mlxsw_sp,
				     struct mlxsw_sp_ipip_entry *ipip_entry,
				     struct net_device *ul_dev,
				     bool *demote_this,
				     struct netlink_ext_ack *extack)
{
	u32 ul_tb_id = l3mdev_fib_table(ul_dev) ? : RT_TABLE_MAIN;
	enum mlxsw_sp_l3proto ul_proto;
	union mlxsw_sp_l3addr saddr;

	/* Moving underlay to a different VRF might cause local address
	 * conflict, and the conflicting tunnels need to be demoted.
	 */
	ul_proto = mlxsw_sp->router->ipip_ops_arr[ipip_entry->ipipt]->ul_proto;
	saddr = mlxsw_sp_ipip_netdev_saddr(ul_proto, ipip_entry->ol_dev);
	if (mlxsw_sp_ipip_demote_tunnel_by_saddr(mlxsw_sp, ul_proto,
						 saddr, ul_tb_id,
						 ipip_entry)) {
		*demote_this = true;
		return 0;
	}

	return __mlxsw_sp_ipip_entry_update_tunnel(mlxsw_sp, ipip_entry,
						   true, true, false, extack);
}

static int
mlxsw_sp_netdevice_ipip_ul_up_event(struct mlxsw_sp *mlxsw_sp,
				    struct mlxsw_sp_ipip_entry *ipip_entry,
				    struct net_device *ul_dev)
{
	return __mlxsw_sp_ipip_entry_update_tunnel(mlxsw_sp, ipip_entry,
						   false, false, true, NULL);
}

static int
mlxsw_sp_netdevice_ipip_ul_down_event(struct mlxsw_sp *mlxsw_sp,
				      struct mlxsw_sp_ipip_entry *ipip_entry,
				      struct net_device *ul_dev)
{
	/* A down underlay device causes encapsulated packets to not be
	 * forwarded, but decap still works. So refresh next hops without
	 * touching anything else.
	 */
	return __mlxsw_sp_ipip_entry_update_tunnel(mlxsw_sp, ipip_entry,
						   false, false, true, NULL);
}

static int
mlxsw_sp_netdevice_ipip_ol_change_event(struct mlxsw_sp *mlxsw_sp,
					struct net_device *ol_dev,
					struct netlink_ext_ack *extack)
{
	const struct mlxsw_sp_ipip_ops *ipip_ops;
	struct mlxsw_sp_ipip_entry *ipip_entry;
	int err;

	ipip_entry = mlxsw_sp_ipip_entry_find_by_ol_dev(mlxsw_sp, ol_dev);
	if (!ipip_entry)
		/* A change might make a tunnel eligible for offloading, but
		 * that is currently not implemented. What falls to slow path
		 * stays there.
		 */
		return 0;

	/* A change might make a tunnel not eligible for offloading. */
	if (!mlxsw_sp_netdevice_ipip_can_offload(mlxsw_sp, ol_dev,
						 ipip_entry->ipipt)) {
		mlxsw_sp_ipip_entry_demote_tunnel(mlxsw_sp, ipip_entry);
		return 0;
	}

	ipip_ops = mlxsw_sp->router->ipip_ops_arr[ipip_entry->ipipt];
	err = ipip_ops->ol_netdev_change(mlxsw_sp, ipip_entry, extack);
	return err;
}

void mlxsw_sp_ipip_entry_demote_tunnel(struct mlxsw_sp *mlxsw_sp,
				       struct mlxsw_sp_ipip_entry *ipip_entry)
{
	struct net_device *ol_dev = ipip_entry->ol_dev;

	if (ol_dev->flags & IFF_UP)
		mlxsw_sp_ipip_entry_ol_down_event(mlxsw_sp, ipip_entry);
	mlxsw_sp_ipip_entry_destroy(mlxsw_sp, ipip_entry);
}

/* The configuration where several tunnels have the same local address in the
 * same underlay table needs special treatment in the HW. That is currently not
 * implemented in the driver. This function finds and demotes the first tunnel
 * with a given source address, except the one passed in the argument
 * `except'.
 */
bool
mlxsw_sp_ipip_demote_tunnel_by_saddr(struct mlxsw_sp *mlxsw_sp,
				     enum mlxsw_sp_l3proto ul_proto,
				     union mlxsw_sp_l3addr saddr,
				     u32 ul_tb_id,
				     const struct mlxsw_sp_ipip_entry *except)
{
	struct mlxsw_sp_ipip_entry *ipip_entry, *tmp;

	list_for_each_entry_safe(ipip_entry, tmp, &mlxsw_sp->router->ipip_list,
				 ipip_list_node) {
		if (ipip_entry != except &&
		    mlxsw_sp_ipip_entry_saddr_matches(mlxsw_sp, ul_proto, saddr,
						      ul_tb_id, ipip_entry)) {
			mlxsw_sp_ipip_entry_demote_tunnel(mlxsw_sp, ipip_entry);
			return true;
		}
	}

	return false;
}

static void mlxsw_sp_ipip_demote_tunnel_by_ul_netdev(struct mlxsw_sp *mlxsw_sp,
						     struct net_device *ul_dev)
{
	struct mlxsw_sp_ipip_entry *ipip_entry, *tmp;

	list_for_each_entry_safe(ipip_entry, tmp, &mlxsw_sp->router->ipip_list,
				 ipip_list_node) {
		struct net_device *ol_dev = ipip_entry->ol_dev;
		struct net_device *ipip_ul_dev;

		rcu_read_lock();
		ipip_ul_dev = mlxsw_sp_ipip_netdev_ul_dev_get(ol_dev);
		rcu_read_unlock();
		if (ipip_ul_dev == ul_dev)
			mlxsw_sp_ipip_entry_demote_tunnel(mlxsw_sp, ipip_entry);
	}
}

static int mlxsw_sp_netdevice_ipip_ol_event(struct mlxsw_sp *mlxsw_sp,
					    struct net_device *ol_dev,
					    unsigned long event,
					    struct netdev_notifier_info *info)
{
	struct netdev_notifier_changeupper_info *chup;
	struct netlink_ext_ack *extack;
	int err = 0;

	switch (event) {
	case NETDEV_REGISTER:
		err = mlxsw_sp_netdevice_ipip_ol_reg_event(mlxsw_sp, ol_dev);
		break;
	case NETDEV_UNREGISTER:
		mlxsw_sp_netdevice_ipip_ol_unreg_event(mlxsw_sp, ol_dev);
		break;
	case NETDEV_UP:
		mlxsw_sp_netdevice_ipip_ol_up_event(mlxsw_sp, ol_dev);
		break;
	case NETDEV_DOWN:
		mlxsw_sp_netdevice_ipip_ol_down_event(mlxsw_sp, ol_dev);
		break;
	case NETDEV_CHANGEUPPER:
		chup = container_of(info, typeof(*chup), info);
		extack = info->extack;
		if (netif_is_l3_master(chup->upper_dev))
			err = mlxsw_sp_netdevice_ipip_ol_vrf_event(mlxsw_sp,
								   ol_dev,
								   extack);
		break;
	case NETDEV_CHANGE:
		extack = info->extack;
		err = mlxsw_sp_netdevice_ipip_ol_change_event(mlxsw_sp,
							      ol_dev, extack);
		break;
	case NETDEV_CHANGEMTU:
		err = mlxsw_sp_netdevice_ipip_ol_update_mtu(mlxsw_sp, ol_dev);
		break;
	}
	return err;
}

static int
__mlxsw_sp_netdevice_ipip_ul_event(struct mlxsw_sp *mlxsw_sp,
				   struct mlxsw_sp_ipip_entry *ipip_entry,
				   struct net_device *ul_dev,
				   bool *demote_this,
				   unsigned long event,
				   struct netdev_notifier_info *info)
{
	struct netdev_notifier_changeupper_info *chup;
	struct netlink_ext_ack *extack;

	switch (event) {
	case NETDEV_CHANGEUPPER:
		chup = container_of(info, typeof(*chup), info);
		extack = info->extack;
		if (netif_is_l3_master(chup->upper_dev))
			return mlxsw_sp_netdevice_ipip_ul_vrf_event(mlxsw_sp,
								    ipip_entry,
								    ul_dev,
								    demote_this,
								    extack);
		break;

	case NETDEV_UP:
		return mlxsw_sp_netdevice_ipip_ul_up_event(mlxsw_sp, ipip_entry,
							   ul_dev);
	case NETDEV_DOWN:
		return mlxsw_sp_netdevice_ipip_ul_down_event(mlxsw_sp,
							     ipip_entry,
							     ul_dev);
	}
	return 0;
}

static int
mlxsw_sp_netdevice_ipip_ul_event(struct mlxsw_sp *mlxsw_sp,
				 struct net_device *ul_dev,
				 unsigned long event,
				 struct netdev_notifier_info *info)
{
	struct mlxsw_sp_ipip_entry *ipip_entry = NULL;
	int err;

	while ((ipip_entry = mlxsw_sp_ipip_entry_find_by_ul_dev(mlxsw_sp,
								ul_dev,
								ipip_entry))) {
		struct mlxsw_sp_ipip_entry *prev;
		bool demote_this = false;

		err = __mlxsw_sp_netdevice_ipip_ul_event(mlxsw_sp, ipip_entry,
							 ul_dev, &demote_this,
							 event, info);
		if (err) {
			mlxsw_sp_ipip_demote_tunnel_by_ul_netdev(mlxsw_sp,
								 ul_dev);
			return err;
		}

		if (demote_this) {
			if (list_is_first(&ipip_entry->ipip_list_node,
					  &mlxsw_sp->router->ipip_list))
				prev = NULL;
			else
				/* This can't be cached from previous iteration,
				 * because that entry could be gone now.
				 */
				prev = list_prev_entry(ipip_entry,
						       ipip_list_node);
			mlxsw_sp_ipip_entry_demote_tunnel(mlxsw_sp, ipip_entry);
			ipip_entry = prev;
		}
	}

	return 0;
}

int mlxsw_sp_router_nve_promote_decap(struct mlxsw_sp *mlxsw_sp, u32 ul_tb_id,
				      enum mlxsw_sp_l3proto ul_proto,
				      const union mlxsw_sp_l3addr *ul_sip,
				      u32 tunnel_index)
{
	enum mlxsw_sp_fib_entry_type type = MLXSW_SP_FIB_ENTRY_TYPE_TRAP;
	struct mlxsw_sp_router *router = mlxsw_sp->router;
	struct mlxsw_sp_fib_entry *fib_entry;
	int err = 0;

	mutex_lock(&mlxsw_sp->router->lock);

	if (WARN_ON_ONCE(router->nve_decap_config.valid)) {
		err = -EINVAL;
		goto out;
	}

	router->nve_decap_config.ul_tb_id = ul_tb_id;
	router->nve_decap_config.tunnel_index = tunnel_index;
	router->nve_decap_config.ul_proto = ul_proto;
	router->nve_decap_config.ul_sip = *ul_sip;
	router->nve_decap_config.valid = true;

	/* It is valid to create a tunnel with a local IP and only later
	 * assign this IP address to a local interface
	 */
	fib_entry = mlxsw_sp_router_ip2me_fib_entry_find(mlxsw_sp, ul_tb_id,
							 ul_proto, ul_sip,
							 type);
	if (!fib_entry)
		goto out;

	fib_entry->decap.tunnel_index = tunnel_index;
	fib_entry->type = MLXSW_SP_FIB_ENTRY_TYPE_NVE_DECAP;

	err = mlxsw_sp_fib_entry_update(mlxsw_sp, fib_entry);
	if (err)
		goto err_fib_entry_update;

	goto out;

err_fib_entry_update:
	fib_entry->type = MLXSW_SP_FIB_ENTRY_TYPE_TRAP;
	mlxsw_sp_fib_entry_update(mlxsw_sp, fib_entry);
out:
	mutex_unlock(&mlxsw_sp->router->lock);
	return err;
}

void mlxsw_sp_router_nve_demote_decap(struct mlxsw_sp *mlxsw_sp, u32 ul_tb_id,
				      enum mlxsw_sp_l3proto ul_proto,
				      const union mlxsw_sp_l3addr *ul_sip)
{
	enum mlxsw_sp_fib_entry_type type = MLXSW_SP_FIB_ENTRY_TYPE_NVE_DECAP;
	struct mlxsw_sp_router *router = mlxsw_sp->router;
	struct mlxsw_sp_fib_entry *fib_entry;

	mutex_lock(&mlxsw_sp->router->lock);

	if (WARN_ON_ONCE(!router->nve_decap_config.valid))
		goto out;

	router->nve_decap_config.valid = false;

	fib_entry = mlxsw_sp_router_ip2me_fib_entry_find(mlxsw_sp, ul_tb_id,
							 ul_proto, ul_sip,
							 type);
	if (!fib_entry)
		goto out;

	fib_entry->type = MLXSW_SP_FIB_ENTRY_TYPE_TRAP;
	mlxsw_sp_fib_entry_update(mlxsw_sp, fib_entry);
out:
	mutex_unlock(&mlxsw_sp->router->lock);
}

static bool mlxsw_sp_router_nve_is_decap(struct mlxsw_sp *mlxsw_sp,
					 u32 ul_tb_id,
					 enum mlxsw_sp_l3proto ul_proto,
					 const union mlxsw_sp_l3addr *ul_sip)
{
	struct mlxsw_sp_router *router = mlxsw_sp->router;

	return router->nve_decap_config.valid &&
	       router->nve_decap_config.ul_tb_id == ul_tb_id &&
	       router->nve_decap_config.ul_proto == ul_proto &&
	       !memcmp(&router->nve_decap_config.ul_sip, ul_sip,
		       sizeof(*ul_sip));
}

struct mlxsw_sp_neigh_key {
	struct neighbour *n;
};

struct mlxsw_sp_neigh_entry {
	struct list_head rif_list_node;
	struct rhash_head ht_node;
	struct mlxsw_sp_neigh_key key;
	u16 rif;
	bool connected;
	unsigned char ha[ETH_ALEN];
	struct list_head nexthop_list; /* list of nexthops using
					* this neigh entry
					*/
	struct list_head nexthop_neighs_list_node;
	unsigned int counter_index;
	bool counter_valid;
};

static const struct rhashtable_params mlxsw_sp_neigh_ht_params = {
	.key_offset = offsetof(struct mlxsw_sp_neigh_entry, key),
	.head_offset = offsetof(struct mlxsw_sp_neigh_entry, ht_node),
	.key_len = sizeof(struct mlxsw_sp_neigh_key),
};

struct mlxsw_sp_neigh_entry *
mlxsw_sp_rif_neigh_next(struct mlxsw_sp_rif *rif,
			struct mlxsw_sp_neigh_entry *neigh_entry)
{
	if (!neigh_entry) {
		if (list_empty(&rif->neigh_list))
			return NULL;
		else
			return list_first_entry(&rif->neigh_list,
						typeof(*neigh_entry),
						rif_list_node);
	}
	if (list_is_last(&neigh_entry->rif_list_node, &rif->neigh_list))
		return NULL;
	return list_next_entry(neigh_entry, rif_list_node);
}

int mlxsw_sp_neigh_entry_type(struct mlxsw_sp_neigh_entry *neigh_entry)
{
	return neigh_entry->key.n->tbl->family;
}

unsigned char *
mlxsw_sp_neigh_entry_ha(struct mlxsw_sp_neigh_entry *neigh_entry)
{
	return neigh_entry->ha;
}

u32 mlxsw_sp_neigh4_entry_dip(struct mlxsw_sp_neigh_entry *neigh_entry)
{
	struct neighbour *n;

	n = neigh_entry->key.n;
	return ntohl(*((__be32 *) n->primary_key));
}

struct in6_addr *
mlxsw_sp_neigh6_entry_dip(struct mlxsw_sp_neigh_entry *neigh_entry)
{
	struct neighbour *n;

	n = neigh_entry->key.n;
	return (struct in6_addr *) &n->primary_key;
}

int mlxsw_sp_neigh_counter_get(struct mlxsw_sp *mlxsw_sp,
			       struct mlxsw_sp_neigh_entry *neigh_entry,
			       u64 *p_counter)
{
	if (!neigh_entry->counter_valid)
		return -EINVAL;

	return mlxsw_sp_flow_counter_get(mlxsw_sp, neigh_entry->counter_index,
					 p_counter, NULL);
}

static struct mlxsw_sp_neigh_entry *
mlxsw_sp_neigh_entry_alloc(struct mlxsw_sp *mlxsw_sp, struct neighbour *n,
			   u16 rif)
{
	struct mlxsw_sp_neigh_entry *neigh_entry;

	neigh_entry = kzalloc(sizeof(*neigh_entry), GFP_KERNEL);
	if (!neigh_entry)
		return NULL;

	neigh_entry->key.n = n;
	neigh_entry->rif = rif;
	INIT_LIST_HEAD(&neigh_entry->nexthop_list);

	return neigh_entry;
}

static void mlxsw_sp_neigh_entry_free(struct mlxsw_sp_neigh_entry *neigh_entry)
{
	kfree(neigh_entry);
}

static int
mlxsw_sp_neigh_entry_insert(struct mlxsw_sp *mlxsw_sp,
			    struct mlxsw_sp_neigh_entry *neigh_entry)
{
	return rhashtable_insert_fast(&mlxsw_sp->router->neigh_ht,
				      &neigh_entry->ht_node,
				      mlxsw_sp_neigh_ht_params);
}

static void
mlxsw_sp_neigh_entry_remove(struct mlxsw_sp *mlxsw_sp,
			    struct mlxsw_sp_neigh_entry *neigh_entry)
{
	rhashtable_remove_fast(&mlxsw_sp->router->neigh_ht,
			       &neigh_entry->ht_node,
			       mlxsw_sp_neigh_ht_params);
}

static bool
mlxsw_sp_neigh_counter_should_alloc(struct mlxsw_sp *mlxsw_sp,
				    struct mlxsw_sp_neigh_entry *neigh_entry)
{
	struct devlink *devlink;
	const char *table_name;

	switch (mlxsw_sp_neigh_entry_type(neigh_entry)) {
	case AF_INET:
		table_name = MLXSW_SP_DPIPE_TABLE_NAME_HOST4;
		break;
	case AF_INET6:
		table_name = MLXSW_SP_DPIPE_TABLE_NAME_HOST6;
		break;
	default:
		WARN_ON(1);
		return false;
	}

	devlink = priv_to_devlink(mlxsw_sp->core);
	return devlink_dpipe_table_counter_enabled(devlink, table_name);
}

static void
mlxsw_sp_neigh_counter_alloc(struct mlxsw_sp *mlxsw_sp,
			     struct mlxsw_sp_neigh_entry *neigh_entry)
{
	if (!mlxsw_sp_neigh_counter_should_alloc(mlxsw_sp, neigh_entry))
		return;

	if (mlxsw_sp_flow_counter_alloc(mlxsw_sp, &neigh_entry->counter_index))
		return;

	neigh_entry->counter_valid = true;
}

static void
mlxsw_sp_neigh_counter_free(struct mlxsw_sp *mlxsw_sp,
			    struct mlxsw_sp_neigh_entry *neigh_entry)
{
	if (!neigh_entry->counter_valid)
		return;
	mlxsw_sp_flow_counter_free(mlxsw_sp,
				   neigh_entry->counter_index);
	neigh_entry->counter_valid = false;
}

static struct mlxsw_sp_neigh_entry *
mlxsw_sp_neigh_entry_create(struct mlxsw_sp *mlxsw_sp, struct neighbour *n)
{
	struct mlxsw_sp_neigh_entry *neigh_entry;
	struct mlxsw_sp_rif *rif;
	int err;

	rif = mlxsw_sp_rif_find_by_dev(mlxsw_sp, n->dev);
	if (!rif)
		return ERR_PTR(-EINVAL);

	neigh_entry = mlxsw_sp_neigh_entry_alloc(mlxsw_sp, n, rif->rif_index);
	if (!neigh_entry)
		return ERR_PTR(-ENOMEM);

	err = mlxsw_sp_neigh_entry_insert(mlxsw_sp, neigh_entry);
	if (err)
		goto err_neigh_entry_insert;

	mlxsw_sp_neigh_counter_alloc(mlxsw_sp, neigh_entry);
	atomic_inc(&mlxsw_sp->router->neighs_update.neigh_count);
	list_add(&neigh_entry->rif_list_node, &rif->neigh_list);

	return neigh_entry;

err_neigh_entry_insert:
	mlxsw_sp_neigh_entry_free(neigh_entry);
	return ERR_PTR(err);
}

static void
mlxsw_sp_neigh_entry_destroy(struct mlxsw_sp *mlxsw_sp,
			     struct mlxsw_sp_neigh_entry *neigh_entry)
{
	list_del(&neigh_entry->rif_list_node);
	atomic_dec(&mlxsw_sp->router->neighs_update.neigh_count);
	mlxsw_sp_neigh_counter_free(mlxsw_sp, neigh_entry);
	mlxsw_sp_neigh_entry_remove(mlxsw_sp, neigh_entry);
	mlxsw_sp_neigh_entry_free(neigh_entry);
}

static struct mlxsw_sp_neigh_entry *
mlxsw_sp_neigh_entry_lookup(struct mlxsw_sp *mlxsw_sp, struct neighbour *n)
{
	struct mlxsw_sp_neigh_key key;

	key.n = n;
	return rhashtable_lookup_fast(&mlxsw_sp->router->neigh_ht,
				      &key, mlxsw_sp_neigh_ht_params);
}

static void
mlxsw_sp_router_neighs_update_interval_init(struct mlxsw_sp *mlxsw_sp)
{
	unsigned long interval;

#if IS_ENABLED(CONFIG_IPV6)
	interval = min_t(unsigned long,
			 NEIGH_VAR(&arp_tbl.parms, DELAY_PROBE_TIME),
			 NEIGH_VAR(&nd_tbl.parms, DELAY_PROBE_TIME));
#else
	interval = NEIGH_VAR(&arp_tbl.parms, DELAY_PROBE_TIME);
#endif
	mlxsw_sp->router->neighs_update.interval = jiffies_to_msecs(interval);
}

static void mlxsw_sp_router_neigh_ent_ipv4_process(struct mlxsw_sp *mlxsw_sp,
						   char *rauhtd_pl,
						   int ent_index)
{
	u64 max_rifs = MLXSW_CORE_RES_GET(mlxsw_sp->core, MAX_RIFS);
	struct net_device *dev;
	struct neighbour *n;
	__be32 dipn;
	u32 dip;
	u16 rif;

	mlxsw_reg_rauhtd_ent_ipv4_unpack(rauhtd_pl, ent_index, &rif, &dip);

	if (WARN_ON_ONCE(rif >= max_rifs))
		return;
	if (!mlxsw_sp->router->rifs[rif]) {
		dev_err_ratelimited(mlxsw_sp->bus_info->dev, "Incorrect RIF in neighbour entry\n");
		return;
	}

	dipn = htonl(dip);
	dev = mlxsw_sp->router->rifs[rif]->dev;
	n = neigh_lookup(&arp_tbl, &dipn, dev);
	if (!n)
		return;

	netdev_dbg(dev, "Updating neighbour with IP=%pI4h\n", &dip);
	neigh_event_send(n, NULL);
	neigh_release(n);
}

#if IS_ENABLED(CONFIG_IPV6)
static void mlxsw_sp_router_neigh_ent_ipv6_process(struct mlxsw_sp *mlxsw_sp,
						   char *rauhtd_pl,
						   int rec_index)
{
	struct net_device *dev;
	struct neighbour *n;
	struct in6_addr dip;
	u16 rif;

	mlxsw_reg_rauhtd_ent_ipv6_unpack(rauhtd_pl, rec_index, &rif,
					 (char *) &dip);

	if (!mlxsw_sp->router->rifs[rif]) {
		dev_err_ratelimited(mlxsw_sp->bus_info->dev, "Incorrect RIF in neighbour entry\n");
		return;
	}

	dev = mlxsw_sp->router->rifs[rif]->dev;
	n = neigh_lookup(&nd_tbl, &dip, dev);
	if (!n)
		return;

	netdev_dbg(dev, "Updating neighbour with IP=%pI6c\n", &dip);
	neigh_event_send(n, NULL);
	neigh_release(n);
}
#else
static void mlxsw_sp_router_neigh_ent_ipv6_process(struct mlxsw_sp *mlxsw_sp,
						   char *rauhtd_pl,
						   int rec_index)
{
}
#endif

static void mlxsw_sp_router_neigh_rec_ipv4_process(struct mlxsw_sp *mlxsw_sp,
						   char *rauhtd_pl,
						   int rec_index)
{
	u8 num_entries;
	int i;

	num_entries = mlxsw_reg_rauhtd_ipv4_rec_num_entries_get(rauhtd_pl,
								rec_index);
	/* Hardware starts counting at 0, so add 1. */
	num_entries++;

	/* Each record consists of several neighbour entries. */
	for (i = 0; i < num_entries; i++) {
		int ent_index;

		ent_index = rec_index * MLXSW_REG_RAUHTD_IPV4_ENT_PER_REC + i;
		mlxsw_sp_router_neigh_ent_ipv4_process(mlxsw_sp, rauhtd_pl,
						       ent_index);
	}

}

static void mlxsw_sp_router_neigh_rec_ipv6_process(struct mlxsw_sp *mlxsw_sp,
						   char *rauhtd_pl,
						   int rec_index)
{
	/* One record contains one entry. */
	mlxsw_sp_router_neigh_ent_ipv6_process(mlxsw_sp, rauhtd_pl,
					       rec_index);
}

static void mlxsw_sp_router_neigh_rec_process(struct mlxsw_sp *mlxsw_sp,
					      char *rauhtd_pl, int rec_index)
{
	switch (mlxsw_reg_rauhtd_rec_type_get(rauhtd_pl, rec_index)) {
	case MLXSW_REG_RAUHTD_TYPE_IPV4:
		mlxsw_sp_router_neigh_rec_ipv4_process(mlxsw_sp, rauhtd_pl,
						       rec_index);
		break;
	case MLXSW_REG_RAUHTD_TYPE_IPV6:
		mlxsw_sp_router_neigh_rec_ipv6_process(mlxsw_sp, rauhtd_pl,
						       rec_index);
		break;
	}
}

static bool mlxsw_sp_router_rauhtd_is_full(char *rauhtd_pl)
{
	u8 num_rec, last_rec_index, num_entries;

	num_rec = mlxsw_reg_rauhtd_num_rec_get(rauhtd_pl);
	last_rec_index = num_rec - 1;

	if (num_rec < MLXSW_REG_RAUHTD_REC_MAX_NUM)
		return false;
	if (mlxsw_reg_rauhtd_rec_type_get(rauhtd_pl, last_rec_index) ==
	    MLXSW_REG_RAUHTD_TYPE_IPV6)
		return true;

	num_entries = mlxsw_reg_rauhtd_ipv4_rec_num_entries_get(rauhtd_pl,
								last_rec_index);
	if (++num_entries == MLXSW_REG_RAUHTD_IPV4_ENT_PER_REC)
		return true;
	return false;
}

static int
__mlxsw_sp_router_neighs_update_rauhtd(struct mlxsw_sp *mlxsw_sp,
				       char *rauhtd_pl,
				       enum mlxsw_reg_rauhtd_type type)
{
	int i, num_rec;
	int err;

	/* Ensure the RIF we read from the device does not change mid-dump. */
	mutex_lock(&mlxsw_sp->router->lock);
	do {
		mlxsw_reg_rauhtd_pack(rauhtd_pl, type);
		err = mlxsw_reg_query(mlxsw_sp->core, MLXSW_REG(rauhtd),
				      rauhtd_pl);
		if (err) {
			dev_err_ratelimited(mlxsw_sp->bus_info->dev, "Failed to dump neighbour table\n");
			break;
		}
		num_rec = mlxsw_reg_rauhtd_num_rec_get(rauhtd_pl);
		for (i = 0; i < num_rec; i++)
			mlxsw_sp_router_neigh_rec_process(mlxsw_sp, rauhtd_pl,
							  i);
	} while (mlxsw_sp_router_rauhtd_is_full(rauhtd_pl));
	mutex_unlock(&mlxsw_sp->router->lock);

	return err;
}

static int mlxsw_sp_router_neighs_update_rauhtd(struct mlxsw_sp *mlxsw_sp)
{
	enum mlxsw_reg_rauhtd_type type;
	char *rauhtd_pl;
	int err;

	if (!atomic_read(&mlxsw_sp->router->neighs_update.neigh_count))
		return 0;

	rauhtd_pl = kmalloc(MLXSW_REG_RAUHTD_LEN, GFP_KERNEL);
	if (!rauhtd_pl)
		return -ENOMEM;

	type = MLXSW_REG_RAUHTD_TYPE_IPV4;
	err = __mlxsw_sp_router_neighs_update_rauhtd(mlxsw_sp, rauhtd_pl, type);
	if (err)
		goto out;

	type = MLXSW_REG_RAUHTD_TYPE_IPV6;
	err = __mlxsw_sp_router_neighs_update_rauhtd(mlxsw_sp, rauhtd_pl, type);
out:
	kfree(rauhtd_pl);
	return err;
}

static void mlxsw_sp_router_neighs_update_nh(struct mlxsw_sp *mlxsw_sp)
{
	struct mlxsw_sp_neigh_entry *neigh_entry;

	mutex_lock(&mlxsw_sp->router->lock);
	list_for_each_entry(neigh_entry, &mlxsw_sp->router->nexthop_neighs_list,
			    nexthop_neighs_list_node)
		/* If this neigh have nexthops, make the kernel think this neigh
		 * is active regardless of the traffic.
		 */
		neigh_event_send(neigh_entry->key.n, NULL);
	mutex_unlock(&mlxsw_sp->router->lock);
}

static void
mlxsw_sp_router_neighs_update_work_schedule(struct mlxsw_sp *mlxsw_sp)
{
	unsigned long interval = mlxsw_sp->router->neighs_update.interval;

	mlxsw_core_schedule_dw(&mlxsw_sp->router->neighs_update.dw,
			       msecs_to_jiffies(interval));
}

static void mlxsw_sp_router_neighs_update_work(struct work_struct *work)
{
	struct mlxsw_sp_router *router;
	int err;

	router = container_of(work, struct mlxsw_sp_router,
			      neighs_update.dw.work);
	err = mlxsw_sp_router_neighs_update_rauhtd(router->mlxsw_sp);
	if (err)
		dev_err(router->mlxsw_sp->bus_info->dev, "Could not update kernel for neigh activity");

	mlxsw_sp_router_neighs_update_nh(router->mlxsw_sp);

	mlxsw_sp_router_neighs_update_work_schedule(router->mlxsw_sp);
}

static void mlxsw_sp_router_probe_unresolved_nexthops(struct work_struct *work)
{
	struct mlxsw_sp_neigh_entry *neigh_entry;
	struct mlxsw_sp_router *router;

	router = container_of(work, struct mlxsw_sp_router,
			      nexthop_probe_dw.work);
	/* Iterate over nexthop neighbours, find those who are unresolved and
	 * send arp on them. This solves the chicken-egg problem when
	 * the nexthop wouldn't get offloaded until the neighbor is resolved
	 * but it wouldn't get resolved ever in case traffic is flowing in HW
	 * using different nexthop.
	 */
	mutex_lock(&router->lock);
	list_for_each_entry(neigh_entry, &router->nexthop_neighs_list,
			    nexthop_neighs_list_node)
		if (!neigh_entry->connected)
			neigh_event_send(neigh_entry->key.n, NULL);
	mutex_unlock(&router->lock);

	mlxsw_core_schedule_dw(&router->nexthop_probe_dw,
			       MLXSW_SP_UNRESOLVED_NH_PROBE_INTERVAL);
}

static void
mlxsw_sp_nexthop_neigh_update(struct mlxsw_sp *mlxsw_sp,
			      struct mlxsw_sp_neigh_entry *neigh_entry,
			      bool removing, bool dead);

static enum mlxsw_reg_rauht_op mlxsw_sp_rauht_op(bool adding)
{
	return adding ? MLXSW_REG_RAUHT_OP_WRITE_ADD :
			MLXSW_REG_RAUHT_OP_WRITE_DELETE;
}

static int
mlxsw_sp_router_neigh_entry_op4(struct mlxsw_sp *mlxsw_sp,
				struct mlxsw_sp_neigh_entry *neigh_entry,
				enum mlxsw_reg_rauht_op op)
{
	struct neighbour *n = neigh_entry->key.n;
	u32 dip = ntohl(*((__be32 *) n->primary_key));
	char rauht_pl[MLXSW_REG_RAUHT_LEN];

	mlxsw_reg_rauht_pack4(rauht_pl, op, neigh_entry->rif, neigh_entry->ha,
			      dip);
	if (neigh_entry->counter_valid)
		mlxsw_reg_rauht_pack_counter(rauht_pl,
					     neigh_entry->counter_index);
	return mlxsw_reg_write(mlxsw_sp->core, MLXSW_REG(rauht), rauht_pl);
}

static int
mlxsw_sp_router_neigh_entry_op6(struct mlxsw_sp *mlxsw_sp,
				struct mlxsw_sp_neigh_entry *neigh_entry,
				enum mlxsw_reg_rauht_op op)
{
	struct neighbour *n = neigh_entry->key.n;
	char rauht_pl[MLXSW_REG_RAUHT_LEN];
	const char *dip = n->primary_key;

	mlxsw_reg_rauht_pack6(rauht_pl, op, neigh_entry->rif, neigh_entry->ha,
			      dip);
	if (neigh_entry->counter_valid)
		mlxsw_reg_rauht_pack_counter(rauht_pl,
					     neigh_entry->counter_index);
	return mlxsw_reg_write(mlxsw_sp->core, MLXSW_REG(rauht), rauht_pl);
}

bool mlxsw_sp_neigh_ipv6_ignore(struct mlxsw_sp_neigh_entry *neigh_entry)
{
	struct neighbour *n = neigh_entry->key.n;

	/* Packets with a link-local destination address are trapped
	 * after LPM lookup and never reach the neighbour table, so
	 * there is no need to program such neighbours to the device.
	 */
	if (ipv6_addr_type((struct in6_addr *) &n->primary_key) &
	    IPV6_ADDR_LINKLOCAL)
		return true;
	return false;
}

static void
mlxsw_sp_neigh_entry_update(struct mlxsw_sp *mlxsw_sp,
			    struct mlxsw_sp_neigh_entry *neigh_entry,
			    bool adding)
{
	enum mlxsw_reg_rauht_op op = mlxsw_sp_rauht_op(adding);
	int err;

	if (!adding && !neigh_entry->connected)
		return;
	neigh_entry->connected = adding;
	if (neigh_entry->key.n->tbl->family == AF_INET) {
		err = mlxsw_sp_router_neigh_entry_op4(mlxsw_sp, neigh_entry,
						      op);
		if (err)
			return;
	} else if (neigh_entry->key.n->tbl->family == AF_INET6) {
		if (mlxsw_sp_neigh_ipv6_ignore(neigh_entry))
			return;
		err = mlxsw_sp_router_neigh_entry_op6(mlxsw_sp, neigh_entry,
						      op);
		if (err)
			return;
	} else {
		WARN_ON_ONCE(1);
		return;
	}

	if (adding)
		neigh_entry->key.n->flags |= NTF_OFFLOADED;
	else
		neigh_entry->key.n->flags &= ~NTF_OFFLOADED;
}

void
mlxsw_sp_neigh_entry_counter_update(struct mlxsw_sp *mlxsw_sp,
				    struct mlxsw_sp_neigh_entry *neigh_entry,
				    bool adding)
{
	if (adding)
		mlxsw_sp_neigh_counter_alloc(mlxsw_sp, neigh_entry);
	else
		mlxsw_sp_neigh_counter_free(mlxsw_sp, neigh_entry);
	mlxsw_sp_neigh_entry_update(mlxsw_sp, neigh_entry, true);
}

struct mlxsw_sp_netevent_work {
	struct work_struct work;
	struct mlxsw_sp *mlxsw_sp;
	struct neighbour *n;
};

static void mlxsw_sp_router_neigh_event_work(struct work_struct *work)
{
	struct mlxsw_sp_netevent_work *net_work =
		container_of(work, struct mlxsw_sp_netevent_work, work);
	struct mlxsw_sp *mlxsw_sp = net_work->mlxsw_sp;
	struct mlxsw_sp_neigh_entry *neigh_entry;
	struct neighbour *n = net_work->n;
	unsigned char ha[ETH_ALEN];
	bool entry_connected;
	u8 nud_state, dead;

	/* If these parameters are changed after we release the lock,
	 * then we are guaranteed to receive another event letting us
	 * know about it.
	 */
	read_lock_bh(&n->lock);
	memcpy(ha, n->ha, ETH_ALEN);
	nud_state = n->nud_state;
	dead = n->dead;
	read_unlock_bh(&n->lock);

	mutex_lock(&mlxsw_sp->router->lock);
	mlxsw_sp_span_respin(mlxsw_sp);

	entry_connected = nud_state & NUD_VALID && !dead;
	neigh_entry = mlxsw_sp_neigh_entry_lookup(mlxsw_sp, n);
	if (!entry_connected && !neigh_entry)
		goto out;
	if (!neigh_entry) {
		neigh_entry = mlxsw_sp_neigh_entry_create(mlxsw_sp, n);
		if (IS_ERR(neigh_entry))
			goto out;
	}

	if (neigh_entry->connected && entry_connected &&
	    !memcmp(neigh_entry->ha, ha, ETH_ALEN))
		goto out;

	memcpy(neigh_entry->ha, ha, ETH_ALEN);
	mlxsw_sp_neigh_entry_update(mlxsw_sp, neigh_entry, entry_connected);
	mlxsw_sp_nexthop_neigh_update(mlxsw_sp, neigh_entry, !entry_connected,
				      dead);

	if (!neigh_entry->connected && list_empty(&neigh_entry->nexthop_list))
		mlxsw_sp_neigh_entry_destroy(mlxsw_sp, neigh_entry);

out:
	mutex_unlock(&mlxsw_sp->router->lock);
	neigh_release(n);
	kfree(net_work);
}

static int mlxsw_sp_mp_hash_init(struct mlxsw_sp *mlxsw_sp);

static void mlxsw_sp_router_mp_hash_event_work(struct work_struct *work)
{
	struct mlxsw_sp_netevent_work *net_work =
		container_of(work, struct mlxsw_sp_netevent_work, work);
	struct mlxsw_sp *mlxsw_sp = net_work->mlxsw_sp;

	mlxsw_sp_mp_hash_init(mlxsw_sp);
	kfree(net_work);
}

static int __mlxsw_sp_router_init(struct mlxsw_sp *mlxsw_sp);

static void mlxsw_sp_router_update_priority_work(struct work_struct *work)
{
	struct mlxsw_sp_netevent_work *net_work =
		container_of(work, struct mlxsw_sp_netevent_work, work);
	struct mlxsw_sp *mlxsw_sp = net_work->mlxsw_sp;

	__mlxsw_sp_router_init(mlxsw_sp);
	kfree(net_work);
}

static int mlxsw_sp_router_schedule_work(struct net *net,
					 struct notifier_block *nb,
					 void (*cb)(struct work_struct *))
{
	struct mlxsw_sp_netevent_work *net_work;
	struct mlxsw_sp_router *router;

	router = container_of(nb, struct mlxsw_sp_router, netevent_nb);
	if (!net_eq(net, mlxsw_sp_net(router->mlxsw_sp)))
		return NOTIFY_DONE;

	net_work = kzalloc(sizeof(*net_work), GFP_ATOMIC);
	if (!net_work)
		return NOTIFY_BAD;

	INIT_WORK(&net_work->work, cb);
	net_work->mlxsw_sp = router->mlxsw_sp;
	mlxsw_core_schedule_work(&net_work->work);
	return NOTIFY_DONE;
}

static int mlxsw_sp_router_netevent_event(struct notifier_block *nb,
					  unsigned long event, void *ptr)
{
	struct mlxsw_sp_netevent_work *net_work;
	struct mlxsw_sp_port *mlxsw_sp_port;
	struct mlxsw_sp *mlxsw_sp;
	unsigned long interval;
	struct neigh_parms *p;
	struct neighbour *n;

	switch (event) {
	case NETEVENT_DELAY_PROBE_TIME_UPDATE:
		p = ptr;

		/* We don't care about changes in the default table. */
		if (!p->dev || (p->tbl->family != AF_INET &&
				p->tbl->family != AF_INET6))
			return NOTIFY_DONE;

		/* We are in atomic context and can't take RTNL mutex,
		 * so use RCU variant to walk the device chain.
		 */
		mlxsw_sp_port = mlxsw_sp_port_lower_dev_hold(p->dev);
		if (!mlxsw_sp_port)
			return NOTIFY_DONE;

		mlxsw_sp = mlxsw_sp_port->mlxsw_sp;
		interval = jiffies_to_msecs(NEIGH_VAR(p, DELAY_PROBE_TIME));
		mlxsw_sp->router->neighs_update.interval = interval;

		mlxsw_sp_port_dev_put(mlxsw_sp_port);
		break;
	case NETEVENT_NEIGH_UPDATE:
		n = ptr;

		if (n->tbl->family != AF_INET && n->tbl->family != AF_INET6)
			return NOTIFY_DONE;

		mlxsw_sp_port = mlxsw_sp_port_lower_dev_hold(n->dev);
		if (!mlxsw_sp_port)
			return NOTIFY_DONE;

		net_work = kzalloc(sizeof(*net_work), GFP_ATOMIC);
		if (!net_work) {
			mlxsw_sp_port_dev_put(mlxsw_sp_port);
			return NOTIFY_BAD;
		}

		INIT_WORK(&net_work->work, mlxsw_sp_router_neigh_event_work);
		net_work->mlxsw_sp = mlxsw_sp_port->mlxsw_sp;
		net_work->n = n;

		/* Take a reference to ensure the neighbour won't be
		 * destructed until we drop the reference in delayed
		 * work.
		 */
		neigh_clone(n);
		mlxsw_core_schedule_work(&net_work->work);
		mlxsw_sp_port_dev_put(mlxsw_sp_port);
		break;
	case NETEVENT_IPV4_MPATH_HASH_UPDATE:
	case NETEVENT_IPV6_MPATH_HASH_UPDATE:
		return mlxsw_sp_router_schedule_work(ptr, nb,
				mlxsw_sp_router_mp_hash_event_work);

	case NETEVENT_IPV4_FWD_UPDATE_PRIORITY_UPDATE:
		return mlxsw_sp_router_schedule_work(ptr, nb,
				mlxsw_sp_router_update_priority_work);
	}

	return NOTIFY_DONE;
}

static int mlxsw_sp_neigh_init(struct mlxsw_sp *mlxsw_sp)
{
	int err;

	err = rhashtable_init(&mlxsw_sp->router->neigh_ht,
			      &mlxsw_sp_neigh_ht_params);
	if (err)
		return err;

	/* Initialize the polling interval according to the default
	 * table.
	 */
	mlxsw_sp_router_neighs_update_interval_init(mlxsw_sp);

	/* Create the delayed works for the activity_update */
	INIT_DELAYED_WORK(&mlxsw_sp->router->neighs_update.dw,
			  mlxsw_sp_router_neighs_update_work);
	INIT_DELAYED_WORK(&mlxsw_sp->router->nexthop_probe_dw,
			  mlxsw_sp_router_probe_unresolved_nexthops);
	atomic_set(&mlxsw_sp->router->neighs_update.neigh_count, 0);
	mlxsw_core_schedule_dw(&mlxsw_sp->router->neighs_update.dw, 0);
	mlxsw_core_schedule_dw(&mlxsw_sp->router->nexthop_probe_dw, 0);
	return 0;
}

static void mlxsw_sp_neigh_fini(struct mlxsw_sp *mlxsw_sp)
{
	cancel_delayed_work_sync(&mlxsw_sp->router->neighs_update.dw);
	cancel_delayed_work_sync(&mlxsw_sp->router->nexthop_probe_dw);
	rhashtable_destroy(&mlxsw_sp->router->neigh_ht);
}

static void mlxsw_sp_neigh_rif_gone_sync(struct mlxsw_sp *mlxsw_sp,
					 struct mlxsw_sp_rif *rif)
{
	struct mlxsw_sp_neigh_entry *neigh_entry, *tmp;

	list_for_each_entry_safe(neigh_entry, tmp, &rif->neigh_list,
				 rif_list_node) {
		mlxsw_sp_neigh_entry_update(mlxsw_sp, neigh_entry, false);
		mlxsw_sp_neigh_entry_destroy(mlxsw_sp, neigh_entry);
	}
}

enum mlxsw_sp_nexthop_type {
	MLXSW_SP_NEXTHOP_TYPE_ETH,
	MLXSW_SP_NEXTHOP_TYPE_IPIP,
};

enum mlxsw_sp_nexthop_action {
	/* Nexthop forwards packets to an egress RIF */
	MLXSW_SP_NEXTHOP_ACTION_FORWARD,
	/* Nexthop discards packets */
	MLXSW_SP_NEXTHOP_ACTION_DISCARD,
	/* Nexthop traps packets */
	MLXSW_SP_NEXTHOP_ACTION_TRAP,
};

struct mlxsw_sp_nexthop_key {
	struct fib_nh *fib_nh;
};

struct mlxsw_sp_nexthop {
	struct list_head neigh_list_node; /* member of neigh entry list */
	struct list_head rif_list_node;
	struct list_head router_list_node;
	struct mlxsw_sp_nexthop_group_info *nhgi; /* pointer back to the group
						   * this nexthop belongs to
						   */
	struct rhash_head ht_node;
	struct neigh_table *neigh_tbl;
	struct mlxsw_sp_nexthop_key key;
	unsigned char gw_addr[sizeof(struct in6_addr)];
	int ifindex;
	int nh_weight;
	int norm_nh_weight;
	int num_adj_entries;
	struct mlxsw_sp_rif *rif;
	u8 should_offload:1, /* set indicates this nexthop should be written
			      * to the adjacency table.
			      */
	   offloaded:1, /* set indicates this nexthop was written to the
			 * adjacency table.
			 */
	   update:1; /* set indicates this nexthop should be updated in the
		      * adjacency table (f.e., its MAC changed).
		      */
	enum mlxsw_sp_nexthop_action action;
	enum mlxsw_sp_nexthop_type type;
	union {
		struct mlxsw_sp_neigh_entry *neigh_entry;
		struct mlxsw_sp_ipip_entry *ipip_entry;
	};
	unsigned int counter_index;
	bool counter_valid;
};

enum mlxsw_sp_nexthop_group_type {
	MLXSW_SP_NEXTHOP_GROUP_TYPE_IPV4,
	MLXSW_SP_NEXTHOP_GROUP_TYPE_IPV6,
	MLXSW_SP_NEXTHOP_GROUP_TYPE_OBJ,
};

struct mlxsw_sp_nexthop_group_info {
	struct mlxsw_sp_nexthop_group *nh_grp;
	u32 adj_index;
	u16 ecmp_size;
	u16 count;
	int sum_norm_weight;
	u8 adj_index_valid:1,
	   gateway:1, /* routes using the group use a gateway */
	   is_resilient:1;
	struct list_head list; /* member in nh_res_grp_list */
	struct mlxsw_sp_nexthop nexthops[];
#define nh_rif	nexthops[0].rif
};

struct mlxsw_sp_nexthop_group_vr_key {
	u16 vr_id;
	enum mlxsw_sp_l3proto proto;
};

struct mlxsw_sp_nexthop_group_vr_entry {
	struct list_head list; /* member in vr_list */
	struct rhash_head ht_node; /* member in vr_ht */
	refcount_t ref_count;
	struct mlxsw_sp_nexthop_group_vr_key key;
};

struct mlxsw_sp_nexthop_group {
	struct rhash_head ht_node;
	struct list_head fib_list; /* list of fib entries that use this group */
	union {
		struct {
			struct fib_info *fi;
		} ipv4;
		struct {
			u32 id;
		} obj;
	};
	struct mlxsw_sp_nexthop_group_info *nhgi;
	struct list_head vr_list;
	struct rhashtable vr_ht;
	enum mlxsw_sp_nexthop_group_type type;
	bool can_destroy;
};

void mlxsw_sp_nexthop_counter_alloc(struct mlxsw_sp *mlxsw_sp,
				    struct mlxsw_sp_nexthop *nh)
{
	struct devlink *devlink;

	devlink = priv_to_devlink(mlxsw_sp->core);
	if (!devlink_dpipe_table_counter_enabled(devlink,
						 MLXSW_SP_DPIPE_TABLE_NAME_ADJ))
		return;

	if (mlxsw_sp_flow_counter_alloc(mlxsw_sp, &nh->counter_index))
		return;

	nh->counter_valid = true;
}

void mlxsw_sp_nexthop_counter_free(struct mlxsw_sp *mlxsw_sp,
				   struct mlxsw_sp_nexthop *nh)
{
	if (!nh->counter_valid)
		return;
	mlxsw_sp_flow_counter_free(mlxsw_sp, nh->counter_index);
	nh->counter_valid = false;
}

int mlxsw_sp_nexthop_counter_get(struct mlxsw_sp *mlxsw_sp,
				 struct mlxsw_sp_nexthop *nh, u64 *p_counter)
{
	if (!nh->counter_valid)
		return -EINVAL;

	return mlxsw_sp_flow_counter_get(mlxsw_sp, nh->counter_index,
					 p_counter, NULL);
}

struct mlxsw_sp_nexthop *mlxsw_sp_nexthop_next(struct mlxsw_sp_router *router,
					       struct mlxsw_sp_nexthop *nh)
{
	if (!nh) {
		if (list_empty(&router->nexthop_list))
			return NULL;
		else
			return list_first_entry(&router->nexthop_list,
						typeof(*nh), router_list_node);
	}
	if (list_is_last(&nh->router_list_node, &router->nexthop_list))
		return NULL;
	return list_next_entry(nh, router_list_node);
}

bool mlxsw_sp_nexthop_is_forward(const struct mlxsw_sp_nexthop *nh)
{
	return nh->offloaded && nh->action == MLXSW_SP_NEXTHOP_ACTION_FORWARD;
}

unsigned char *mlxsw_sp_nexthop_ha(struct mlxsw_sp_nexthop *nh)
{
	if (nh->type != MLXSW_SP_NEXTHOP_TYPE_ETH ||
	    !mlxsw_sp_nexthop_is_forward(nh))
		return NULL;
	return nh->neigh_entry->ha;
}

int mlxsw_sp_nexthop_indexes(struct mlxsw_sp_nexthop *nh, u32 *p_adj_index,
			     u32 *p_adj_size, u32 *p_adj_hash_index)
{
	struct mlxsw_sp_nexthop_group_info *nhgi = nh->nhgi;
	u32 adj_hash_index = 0;
	int i;

	if (!nh->offloaded || !nhgi->adj_index_valid)
		return -EINVAL;

	*p_adj_index = nhgi->adj_index;
	*p_adj_size = nhgi->ecmp_size;

	for (i = 0; i < nhgi->count; i++) {
		struct mlxsw_sp_nexthop *nh_iter = &nhgi->nexthops[i];

		if (nh_iter == nh)
			break;
		if (nh_iter->offloaded)
			adj_hash_index += nh_iter->num_adj_entries;
	}

	*p_adj_hash_index = adj_hash_index;
	return 0;
}

struct mlxsw_sp_rif *mlxsw_sp_nexthop_rif(struct mlxsw_sp_nexthop *nh)
{
	return nh->rif;
}

bool mlxsw_sp_nexthop_group_has_ipip(struct mlxsw_sp_nexthop *nh)
{
	struct mlxsw_sp_nexthop_group_info *nhgi = nh->nhgi;
	int i;

	for (i = 0; i < nhgi->count; i++) {
		struct mlxsw_sp_nexthop *nh_iter = &nhgi->nexthops[i];

		if (nh_iter->type == MLXSW_SP_NEXTHOP_TYPE_IPIP)
			return true;
	}
	return false;
}

static const struct rhashtable_params mlxsw_sp_nexthop_group_vr_ht_params = {
	.key_offset = offsetof(struct mlxsw_sp_nexthop_group_vr_entry, key),
	.head_offset = offsetof(struct mlxsw_sp_nexthop_group_vr_entry, ht_node),
	.key_len = sizeof(struct mlxsw_sp_nexthop_group_vr_key),
	.automatic_shrinking = true,
};

static struct mlxsw_sp_nexthop_group_vr_entry *
mlxsw_sp_nexthop_group_vr_entry_lookup(struct mlxsw_sp_nexthop_group *nh_grp,
				       const struct mlxsw_sp_fib *fib)
{
	struct mlxsw_sp_nexthop_group_vr_key key;

	memset(&key, 0, sizeof(key));
	key.vr_id = fib->vr->id;
	key.proto = fib->proto;
	return rhashtable_lookup_fast(&nh_grp->vr_ht, &key,
				      mlxsw_sp_nexthop_group_vr_ht_params);
}

static int
mlxsw_sp_nexthop_group_vr_entry_create(struct mlxsw_sp_nexthop_group *nh_grp,
				       const struct mlxsw_sp_fib *fib)
{
	struct mlxsw_sp_nexthop_group_vr_entry *vr_entry;
	int err;

	vr_entry = kzalloc(sizeof(*vr_entry), GFP_KERNEL);
	if (!vr_entry)
		return -ENOMEM;

	vr_entry->key.vr_id = fib->vr->id;
	vr_entry->key.proto = fib->proto;
	refcount_set(&vr_entry->ref_count, 1);

	err = rhashtable_insert_fast(&nh_grp->vr_ht, &vr_entry->ht_node,
				     mlxsw_sp_nexthop_group_vr_ht_params);
	if (err)
		goto err_hashtable_insert;

	list_add(&vr_entry->list, &nh_grp->vr_list);

	return 0;

err_hashtable_insert:
	kfree(vr_entry);
	return err;
}

static void
mlxsw_sp_nexthop_group_vr_entry_destroy(struct mlxsw_sp_nexthop_group *nh_grp,
					struct mlxsw_sp_nexthop_group_vr_entry *vr_entry)
{
	list_del(&vr_entry->list);
	rhashtable_remove_fast(&nh_grp->vr_ht, &vr_entry->ht_node,
			       mlxsw_sp_nexthop_group_vr_ht_params);
	kfree(vr_entry);
}

static int
mlxsw_sp_nexthop_group_vr_link(struct mlxsw_sp_nexthop_group *nh_grp,
			       const struct mlxsw_sp_fib *fib)
{
	struct mlxsw_sp_nexthop_group_vr_entry *vr_entry;

	vr_entry = mlxsw_sp_nexthop_group_vr_entry_lookup(nh_grp, fib);
	if (vr_entry) {
		refcount_inc(&vr_entry->ref_count);
		return 0;
	}

	return mlxsw_sp_nexthop_group_vr_entry_create(nh_grp, fib);
}

static void
mlxsw_sp_nexthop_group_vr_unlink(struct mlxsw_sp_nexthop_group *nh_grp,
				 const struct mlxsw_sp_fib *fib)
{
	struct mlxsw_sp_nexthop_group_vr_entry *vr_entry;

	vr_entry = mlxsw_sp_nexthop_group_vr_entry_lookup(nh_grp, fib);
	if (WARN_ON_ONCE(!vr_entry))
		return;

	if (!refcount_dec_and_test(&vr_entry->ref_count))
		return;

	mlxsw_sp_nexthop_group_vr_entry_destroy(nh_grp, vr_entry);
}

struct mlxsw_sp_nexthop_group_cmp_arg {
	enum mlxsw_sp_nexthop_group_type type;
	union {
		struct fib_info *fi;
		struct mlxsw_sp_fib6_entry *fib6_entry;
		u32 id;
	};
};

static bool
mlxsw_sp_nexthop6_group_has_nexthop(const struct mlxsw_sp_nexthop_group *nh_grp,
				    const struct in6_addr *gw, int ifindex,
				    int weight)
{
	int i;

	for (i = 0; i < nh_grp->nhgi->count; i++) {
		const struct mlxsw_sp_nexthop *nh;

		nh = &nh_grp->nhgi->nexthops[i];
		if (nh->ifindex == ifindex && nh->nh_weight == weight &&
		    ipv6_addr_equal(gw, (struct in6_addr *) nh->gw_addr))
			return true;
	}

	return false;
}

static bool
mlxsw_sp_nexthop6_group_cmp(const struct mlxsw_sp_nexthop_group *nh_grp,
			    const struct mlxsw_sp_fib6_entry *fib6_entry)
{
	struct mlxsw_sp_rt6 *mlxsw_sp_rt6;

	if (nh_grp->nhgi->count != fib6_entry->nrt6)
		return false;

	list_for_each_entry(mlxsw_sp_rt6, &fib6_entry->rt6_list, list) {
		struct fib6_nh *fib6_nh = mlxsw_sp_rt6->rt->fib6_nh;
		struct in6_addr *gw;
		int ifindex, weight;

		ifindex = fib6_nh->fib_nh_dev->ifindex;
		weight = fib6_nh->fib_nh_weight;
		gw = &fib6_nh->fib_nh_gw6;
		if (!mlxsw_sp_nexthop6_group_has_nexthop(nh_grp, gw, ifindex,
							 weight))
			return false;
	}

	return true;
}

static int
mlxsw_sp_nexthop_group_cmp(struct rhashtable_compare_arg *arg, const void *ptr)
{
	const struct mlxsw_sp_nexthop_group_cmp_arg *cmp_arg = arg->key;
	const struct mlxsw_sp_nexthop_group *nh_grp = ptr;

	if (nh_grp->type != cmp_arg->type)
		return 1;

	switch (cmp_arg->type) {
	case MLXSW_SP_NEXTHOP_GROUP_TYPE_IPV4:
		return cmp_arg->fi != nh_grp->ipv4.fi;
	case MLXSW_SP_NEXTHOP_GROUP_TYPE_IPV6:
		return !mlxsw_sp_nexthop6_group_cmp(nh_grp,
						    cmp_arg->fib6_entry);
	case MLXSW_SP_NEXTHOP_GROUP_TYPE_OBJ:
		return cmp_arg->id != nh_grp->obj.id;
	default:
		WARN_ON(1);
		return 1;
	}
}

static u32 mlxsw_sp_nexthop_group_hash_obj(const void *data, u32 len, u32 seed)
{
	const struct mlxsw_sp_nexthop_group *nh_grp = data;
	const struct mlxsw_sp_nexthop *nh;
	struct fib_info *fi;
	unsigned int val;
	int i;

	switch (nh_grp->type) {
	case MLXSW_SP_NEXTHOP_GROUP_TYPE_IPV4:
		fi = nh_grp->ipv4.fi;
		return jhash(&fi, sizeof(fi), seed);
	case MLXSW_SP_NEXTHOP_GROUP_TYPE_IPV6:
		val = nh_grp->nhgi->count;
		for (i = 0; i < nh_grp->nhgi->count; i++) {
			nh = &nh_grp->nhgi->nexthops[i];
			val ^= jhash(&nh->ifindex, sizeof(nh->ifindex), seed);
			val ^= jhash(&nh->gw_addr, sizeof(nh->gw_addr), seed);
		}
		return jhash(&val, sizeof(val), seed);
	case MLXSW_SP_NEXTHOP_GROUP_TYPE_OBJ:
		return jhash(&nh_grp->obj.id, sizeof(nh_grp->obj.id), seed);
	default:
		WARN_ON(1);
		return 0;
	}
}

static u32
mlxsw_sp_nexthop6_group_hash(struct mlxsw_sp_fib6_entry *fib6_entry, u32 seed)
{
	unsigned int val = fib6_entry->nrt6;
	struct mlxsw_sp_rt6 *mlxsw_sp_rt6;

	list_for_each_entry(mlxsw_sp_rt6, &fib6_entry->rt6_list, list) {
		struct fib6_nh *fib6_nh = mlxsw_sp_rt6->rt->fib6_nh;
		struct net_device *dev = fib6_nh->fib_nh_dev;
		struct in6_addr *gw = &fib6_nh->fib_nh_gw6;

		val ^= jhash(&dev->ifindex, sizeof(dev->ifindex), seed);
		val ^= jhash(gw, sizeof(*gw), seed);
	}

	return jhash(&val, sizeof(val), seed);
}

static u32
mlxsw_sp_nexthop_group_hash(const void *data, u32 len, u32 seed)
{
	const struct mlxsw_sp_nexthop_group_cmp_arg *cmp_arg = data;

	switch (cmp_arg->type) {
	case MLXSW_SP_NEXTHOP_GROUP_TYPE_IPV4:
		return jhash(&cmp_arg->fi, sizeof(cmp_arg->fi), seed);
	case MLXSW_SP_NEXTHOP_GROUP_TYPE_IPV6:
		return mlxsw_sp_nexthop6_group_hash(cmp_arg->fib6_entry, seed);
	case MLXSW_SP_NEXTHOP_GROUP_TYPE_OBJ:
		return jhash(&cmp_arg->id, sizeof(cmp_arg->id), seed);
	default:
		WARN_ON(1);
		return 0;
	}
}

static const struct rhashtable_params mlxsw_sp_nexthop_group_ht_params = {
	.head_offset = offsetof(struct mlxsw_sp_nexthop_group, ht_node),
	.hashfn	     = mlxsw_sp_nexthop_group_hash,
	.obj_hashfn  = mlxsw_sp_nexthop_group_hash_obj,
	.obj_cmpfn   = mlxsw_sp_nexthop_group_cmp,
};

static int mlxsw_sp_nexthop_group_insert(struct mlxsw_sp *mlxsw_sp,
					 struct mlxsw_sp_nexthop_group *nh_grp)
{
	if (nh_grp->type == MLXSW_SP_NEXTHOP_GROUP_TYPE_IPV6 &&
	    !nh_grp->nhgi->gateway)
		return 0;

	return rhashtable_insert_fast(&mlxsw_sp->router->nexthop_group_ht,
				      &nh_grp->ht_node,
				      mlxsw_sp_nexthop_group_ht_params);
}

static void mlxsw_sp_nexthop_group_remove(struct mlxsw_sp *mlxsw_sp,
					  struct mlxsw_sp_nexthop_group *nh_grp)
{
	if (nh_grp->type == MLXSW_SP_NEXTHOP_GROUP_TYPE_IPV6 &&
	    !nh_grp->nhgi->gateway)
		return;

	rhashtable_remove_fast(&mlxsw_sp->router->nexthop_group_ht,
			       &nh_grp->ht_node,
			       mlxsw_sp_nexthop_group_ht_params);
}

static struct mlxsw_sp_nexthop_group *
mlxsw_sp_nexthop4_group_lookup(struct mlxsw_sp *mlxsw_sp,
			       struct fib_info *fi)
{
	struct mlxsw_sp_nexthop_group_cmp_arg cmp_arg;

	cmp_arg.type = MLXSW_SP_NEXTHOP_GROUP_TYPE_IPV4;
	cmp_arg.fi = fi;
	return rhashtable_lookup_fast(&mlxsw_sp->router->nexthop_group_ht,
				      &cmp_arg,
				      mlxsw_sp_nexthop_group_ht_params);
}

static struct mlxsw_sp_nexthop_group *
mlxsw_sp_nexthop6_group_lookup(struct mlxsw_sp *mlxsw_sp,
			       struct mlxsw_sp_fib6_entry *fib6_entry)
{
	struct mlxsw_sp_nexthop_group_cmp_arg cmp_arg;

	cmp_arg.type = MLXSW_SP_NEXTHOP_GROUP_TYPE_IPV6;
	cmp_arg.fib6_entry = fib6_entry;
	return rhashtable_lookup_fast(&mlxsw_sp->router->nexthop_group_ht,
				      &cmp_arg,
				      mlxsw_sp_nexthop_group_ht_params);
}

static const struct rhashtable_params mlxsw_sp_nexthop_ht_params = {
	.key_offset = offsetof(struct mlxsw_sp_nexthop, key),
	.head_offset = offsetof(struct mlxsw_sp_nexthop, ht_node),
	.key_len = sizeof(struct mlxsw_sp_nexthop_key),
};

static int mlxsw_sp_nexthop_insert(struct mlxsw_sp *mlxsw_sp,
				   struct mlxsw_sp_nexthop *nh)
{
	return rhashtable_insert_fast(&mlxsw_sp->router->nexthop_ht,
				      &nh->ht_node, mlxsw_sp_nexthop_ht_params);
}

static void mlxsw_sp_nexthop_remove(struct mlxsw_sp *mlxsw_sp,
				    struct mlxsw_sp_nexthop *nh)
{
	rhashtable_remove_fast(&mlxsw_sp->router->nexthop_ht, &nh->ht_node,
			       mlxsw_sp_nexthop_ht_params);
}

static struct mlxsw_sp_nexthop *
mlxsw_sp_nexthop_lookup(struct mlxsw_sp *mlxsw_sp,
			struct mlxsw_sp_nexthop_key key)
{
	return rhashtable_lookup_fast(&mlxsw_sp->router->nexthop_ht, &key,
				      mlxsw_sp_nexthop_ht_params);
}

static int mlxsw_sp_adj_index_mass_update_vr(struct mlxsw_sp *mlxsw_sp,
					     enum mlxsw_sp_l3proto proto,
					     u16 vr_id,
					     u32 adj_index, u16 ecmp_size,
					     u32 new_adj_index,
					     u16 new_ecmp_size)
{
	char raleu_pl[MLXSW_REG_RALEU_LEN];

	mlxsw_reg_raleu_pack(raleu_pl,
			     (enum mlxsw_reg_ralxx_protocol) proto, vr_id,
			     adj_index, ecmp_size, new_adj_index,
			     new_ecmp_size);
	return mlxsw_reg_write(mlxsw_sp->core, MLXSW_REG(raleu), raleu_pl);
}

static int mlxsw_sp_adj_index_mass_update(struct mlxsw_sp *mlxsw_sp,
					  struct mlxsw_sp_nexthop_group *nh_grp,
					  u32 old_adj_index, u16 old_ecmp_size)
{
	struct mlxsw_sp_nexthop_group_info *nhgi = nh_grp->nhgi;
	struct mlxsw_sp_nexthop_group_vr_entry *vr_entry;
	int err;

	list_for_each_entry(vr_entry, &nh_grp->vr_list, list) {
		err = mlxsw_sp_adj_index_mass_update_vr(mlxsw_sp,
							vr_entry->key.proto,
							vr_entry->key.vr_id,
							old_adj_index,
							old_ecmp_size,
							nhgi->adj_index,
							nhgi->ecmp_size);
		if (err)
			goto err_mass_update_vr;
	}
	return 0;

err_mass_update_vr:
	list_for_each_entry_continue_reverse(vr_entry, &nh_grp->vr_list, list)
		mlxsw_sp_adj_index_mass_update_vr(mlxsw_sp, vr_entry->key.proto,
						  vr_entry->key.vr_id,
						  nhgi->adj_index,
						  nhgi->ecmp_size,
						  old_adj_index, old_ecmp_size);
	return err;
}

static int __mlxsw_sp_nexthop_eth_update(struct mlxsw_sp *mlxsw_sp,
					 u32 adj_index,
					 struct mlxsw_sp_nexthop *nh,
					 bool force, char *ratr_pl)
{
	struct mlxsw_sp_neigh_entry *neigh_entry = nh->neigh_entry;
	enum mlxsw_reg_ratr_op op;
	u16 rif_index;

	rif_index = nh->rif ? nh->rif->rif_index :
			      mlxsw_sp->router->lb_rif_index;
	op = force ? MLXSW_REG_RATR_OP_WRITE_WRITE_ENTRY :
		     MLXSW_REG_RATR_OP_WRITE_WRITE_ENTRY_ON_ACTIVITY;
	mlxsw_reg_ratr_pack(ratr_pl, op, true, MLXSW_REG_RATR_TYPE_ETHERNET,
			    adj_index, rif_index);
	switch (nh->action) {
	case MLXSW_SP_NEXTHOP_ACTION_FORWARD:
		mlxsw_reg_ratr_eth_entry_pack(ratr_pl, neigh_entry->ha);
		break;
	case MLXSW_SP_NEXTHOP_ACTION_DISCARD:
		mlxsw_reg_ratr_trap_action_set(ratr_pl,
					       MLXSW_REG_RATR_TRAP_ACTION_DISCARD_ERRORS);
		break;
	case MLXSW_SP_NEXTHOP_ACTION_TRAP:
		mlxsw_reg_ratr_trap_action_set(ratr_pl,
					       MLXSW_REG_RATR_TRAP_ACTION_TRAP);
		mlxsw_reg_ratr_trap_id_set(ratr_pl, MLXSW_TRAP_ID_RTR_EGRESS0);
		break;
	default:
		WARN_ON_ONCE(1);
		return -EINVAL;
	}
	if (nh->counter_valid)
		mlxsw_reg_ratr_counter_pack(ratr_pl, nh->counter_index, true);
	else
		mlxsw_reg_ratr_counter_pack(ratr_pl, 0, false);

	return mlxsw_reg_write(mlxsw_sp->core, MLXSW_REG(ratr), ratr_pl);
}

int mlxsw_sp_nexthop_eth_update(struct mlxsw_sp *mlxsw_sp, u32 adj_index,
				struct mlxsw_sp_nexthop *nh, bool force,
				char *ratr_pl)
{
	int i;

	for (i = 0; i < nh->num_adj_entries; i++) {
		int err;

		err = __mlxsw_sp_nexthop_eth_update(mlxsw_sp, adj_index + i,
						    nh, force, ratr_pl);
		if (err)
			return err;
	}

	return 0;
}

static int __mlxsw_sp_nexthop_ipip_update(struct mlxsw_sp *mlxsw_sp,
					  u32 adj_index,
					  struct mlxsw_sp_nexthop *nh,
					  bool force, char *ratr_pl)
{
	const struct mlxsw_sp_ipip_ops *ipip_ops;

	ipip_ops = mlxsw_sp->router->ipip_ops_arr[nh->ipip_entry->ipipt];
	return ipip_ops->nexthop_update(mlxsw_sp, adj_index, nh->ipip_entry,
					force, ratr_pl);
}

static int mlxsw_sp_nexthop_ipip_update(struct mlxsw_sp *mlxsw_sp,
					u32 adj_index,
					struct mlxsw_sp_nexthop *nh, bool force,
					char *ratr_pl)
{
	int i;

	for (i = 0; i < nh->num_adj_entries; i++) {
		int err;

		err = __mlxsw_sp_nexthop_ipip_update(mlxsw_sp, adj_index + i,
						     nh, force, ratr_pl);
		if (err)
			return err;
	}

	return 0;
}

static int mlxsw_sp_nexthop_update(struct mlxsw_sp *mlxsw_sp, u32 adj_index,
				   struct mlxsw_sp_nexthop *nh, bool force,
				   char *ratr_pl)
{
	/* When action is discard or trap, the nexthop must be
	 * programmed as an Ethernet nexthop.
	 */
	if (nh->type == MLXSW_SP_NEXTHOP_TYPE_ETH ||
	    nh->action == MLXSW_SP_NEXTHOP_ACTION_DISCARD ||
	    nh->action == MLXSW_SP_NEXTHOP_ACTION_TRAP)
		return mlxsw_sp_nexthop_eth_update(mlxsw_sp, adj_index, nh,
						   force, ratr_pl);
	else
		return mlxsw_sp_nexthop_ipip_update(mlxsw_sp, adj_index, nh,
						    force, ratr_pl);
}

static int
mlxsw_sp_nexthop_group_update(struct mlxsw_sp *mlxsw_sp,
			      struct mlxsw_sp_nexthop_group_info *nhgi,
			      bool reallocate)
{
	char ratr_pl[MLXSW_REG_RATR_LEN];
	u32 adj_index = nhgi->adj_index; /* base */
	struct mlxsw_sp_nexthop *nh;
	int i;

	for (i = 0; i < nhgi->count; i++) {
		nh = &nhgi->nexthops[i];

		if (!nh->should_offload) {
			nh->offloaded = 0;
			continue;
		}

		if (nh->update || reallocate) {
			int err = 0;

			err = mlxsw_sp_nexthop_update(mlxsw_sp, adj_index, nh,
						      true, ratr_pl);
			if (err)
				return err;
			nh->update = 0;
			nh->offloaded = 1;
		}
		adj_index += nh->num_adj_entries;
	}
	return 0;
}

static int
mlxsw_sp_nexthop_fib_entries_update(struct mlxsw_sp *mlxsw_sp,
				    struct mlxsw_sp_nexthop_group *nh_grp)
{
	struct mlxsw_sp_fib_entry *fib_entry;
	int err;

	list_for_each_entry(fib_entry, &nh_grp->fib_list, nexthop_group_node) {
		err = mlxsw_sp_fib_entry_update(mlxsw_sp, fib_entry);
		if (err)
			return err;
	}
	return 0;
}

struct mlxsw_sp_adj_grp_size_range {
	u16 start; /* Inclusive */
	u16 end; /* Inclusive */
};

/* Ordered by range start value */
static const struct mlxsw_sp_adj_grp_size_range
mlxsw_sp1_adj_grp_size_ranges[] = {
	{ .start = 1, .end = 64 },
	{ .start = 512, .end = 512 },
	{ .start = 1024, .end = 1024 },
	{ .start = 2048, .end = 2048 },
	{ .start = 4096, .end = 4096 },
};

/* Ordered by range start value */
static const struct mlxsw_sp_adj_grp_size_range
mlxsw_sp2_adj_grp_size_ranges[] = {
	{ .start = 1, .end = 128 },
	{ .start = 256, .end = 256 },
	{ .start = 512, .end = 512 },
	{ .start = 1024, .end = 1024 },
	{ .start = 2048, .end = 2048 },
	{ .start = 4096, .end = 4096 },
};

static void mlxsw_sp_adj_grp_size_round_up(const struct mlxsw_sp *mlxsw_sp,
					   u16 *p_adj_grp_size)
{
	int i;

	for (i = 0; i < mlxsw_sp->router->adj_grp_size_ranges_count; i++) {
		const struct mlxsw_sp_adj_grp_size_range *size_range;

		size_range = &mlxsw_sp->router->adj_grp_size_ranges[i];

		if (*p_adj_grp_size >= size_range->start &&
		    *p_adj_grp_size <= size_range->end)
			return;

		if (*p_adj_grp_size <= size_range->end) {
			*p_adj_grp_size = size_range->end;
			return;
		}
	}
}

static void mlxsw_sp_adj_grp_size_round_down(const struct mlxsw_sp *mlxsw_sp,
					     u16 *p_adj_grp_size,
					     unsigned int alloc_size)
{
	int i;

	for (i = mlxsw_sp->router->adj_grp_size_ranges_count - 1; i >= 0; i--) {
		const struct mlxsw_sp_adj_grp_size_range *size_range;

		size_range = &mlxsw_sp->router->adj_grp_size_ranges[i];

		if (alloc_size >= size_range->end) {
			*p_adj_grp_size = size_range->end;
			return;
		}
	}
}

static int mlxsw_sp_fix_adj_grp_size(struct mlxsw_sp *mlxsw_sp,
				     u16 *p_adj_grp_size)
{
	unsigned int alloc_size;
	int err;

	/* Round up the requested group size to the next size supported
	 * by the device and make sure the request can be satisfied.
	 */
	mlxsw_sp_adj_grp_size_round_up(mlxsw_sp, p_adj_grp_size);
	err = mlxsw_sp_kvdl_alloc_count_query(mlxsw_sp,
					      MLXSW_SP_KVDL_ENTRY_TYPE_ADJ,
					      *p_adj_grp_size, &alloc_size);
	if (err)
		return err;
	/* It is possible the allocation results in more allocated
	 * entries than requested. Try to use as much of them as
	 * possible.
	 */
	mlxsw_sp_adj_grp_size_round_down(mlxsw_sp, p_adj_grp_size, alloc_size);

	return 0;
}

static void
mlxsw_sp_nexthop_group_normalize(struct mlxsw_sp_nexthop_group_info *nhgi)
{
	int i, g = 0, sum_norm_weight = 0;
	struct mlxsw_sp_nexthop *nh;

	for (i = 0; i < nhgi->count; i++) {
		nh = &nhgi->nexthops[i];

		if (!nh->should_offload)
			continue;
		if (g > 0)
			g = gcd(nh->nh_weight, g);
		else
			g = nh->nh_weight;
	}

	for (i = 0; i < nhgi->count; i++) {
		nh = &nhgi->nexthops[i];

		if (!nh->should_offload)
			continue;
		nh->norm_nh_weight = nh->nh_weight / g;
		sum_norm_weight += nh->norm_nh_weight;
	}

	nhgi->sum_norm_weight = sum_norm_weight;
}

static void
mlxsw_sp_nexthop_group_rebalance(struct mlxsw_sp_nexthop_group_info *nhgi)
{
	int i, weight = 0, lower_bound = 0;
	int total = nhgi->sum_norm_weight;
	u16 ecmp_size = nhgi->ecmp_size;

	for (i = 0; i < nhgi->count; i++) {
		struct mlxsw_sp_nexthop *nh = &nhgi->nexthops[i];
		int upper_bound;

		if (!nh->should_offload)
			continue;
		weight += nh->norm_nh_weight;
		upper_bound = DIV_ROUND_CLOSEST(ecmp_size * weight, total);
		nh->num_adj_entries = upper_bound - lower_bound;
		lower_bound = upper_bound;
	}
}

static struct mlxsw_sp_nexthop *
mlxsw_sp_rt6_nexthop(struct mlxsw_sp_nexthop_group *nh_grp,
		     const struct mlxsw_sp_rt6 *mlxsw_sp_rt6);

static void
mlxsw_sp_nexthop4_group_offload_refresh(struct mlxsw_sp *mlxsw_sp,
					struct mlxsw_sp_nexthop_group *nh_grp)
{
	int i;

	for (i = 0; i < nh_grp->nhgi->count; i++) {
		struct mlxsw_sp_nexthop *nh = &nh_grp->nhgi->nexthops[i];

		if (nh->offloaded)
			nh->key.fib_nh->fib_nh_flags |= RTNH_F_OFFLOAD;
		else
			nh->key.fib_nh->fib_nh_flags &= ~RTNH_F_OFFLOAD;
	}
}

static void
__mlxsw_sp_nexthop6_group_offload_refresh(struct mlxsw_sp_nexthop_group *nh_grp,
					  struct mlxsw_sp_fib6_entry *fib6_entry)
{
	struct mlxsw_sp_rt6 *mlxsw_sp_rt6;

	list_for_each_entry(mlxsw_sp_rt6, &fib6_entry->rt6_list, list) {
		struct fib6_nh *fib6_nh = mlxsw_sp_rt6->rt->fib6_nh;
		struct mlxsw_sp_nexthop *nh;

		nh = mlxsw_sp_rt6_nexthop(nh_grp, mlxsw_sp_rt6);
		if (nh && nh->offloaded)
			fib6_nh->fib_nh_flags |= RTNH_F_OFFLOAD;
		else
			fib6_nh->fib_nh_flags &= ~RTNH_F_OFFLOAD;
	}
}

static void
mlxsw_sp_nexthop6_group_offload_refresh(struct mlxsw_sp *mlxsw_sp,
					struct mlxsw_sp_nexthop_group *nh_grp)
{
	struct mlxsw_sp_fib6_entry *fib6_entry;

	/* Unfortunately, in IPv6 the route and the nexthop are described by
	 * the same struct, so we need to iterate over all the routes using the
	 * nexthop group and set / clear the offload indication for them.
	 */
	list_for_each_entry(fib6_entry, &nh_grp->fib_list,
			    common.nexthop_group_node)
		__mlxsw_sp_nexthop6_group_offload_refresh(nh_grp, fib6_entry);
}

static void
mlxsw_sp_nexthop_bucket_offload_refresh(struct mlxsw_sp *mlxsw_sp,
					const struct mlxsw_sp_nexthop *nh,
					u16 bucket_index)
{
	struct mlxsw_sp_nexthop_group *nh_grp = nh->nhgi->nh_grp;
	bool offload = false, trap = false;

	if (nh->offloaded) {
		if (nh->action == MLXSW_SP_NEXTHOP_ACTION_TRAP)
			trap = true;
		else
			offload = true;
	}
	nexthop_bucket_set_hw_flags(mlxsw_sp_net(mlxsw_sp), nh_grp->obj.id,
				    bucket_index, offload, trap);
}

static void
mlxsw_sp_nexthop_obj_group_offload_refresh(struct mlxsw_sp *mlxsw_sp,
					   struct mlxsw_sp_nexthop_group *nh_grp)
{
	int i;

	/* Do not update the flags if the nexthop group is being destroyed
	 * since:
	 * 1. The nexthop objects is being deleted, in which case the flags are
	 * irrelevant.
	 * 2. The nexthop group was replaced by a newer group, in which case
	 * the flags of the nexthop object were already updated based on the
	 * new group.
	 */
	if (nh_grp->can_destroy)
		return;

	nexthop_set_hw_flags(mlxsw_sp_net(mlxsw_sp), nh_grp->obj.id,
			     nh_grp->nhgi->adj_index_valid, false);

	/* Update flags of individual nexthop buckets in case of a resilient
	 * nexthop group.
	 */
	if (!nh_grp->nhgi->is_resilient)
		return;

	for (i = 0; i < nh_grp->nhgi->count; i++) {
		struct mlxsw_sp_nexthop *nh = &nh_grp->nhgi->nexthops[i];

		mlxsw_sp_nexthop_bucket_offload_refresh(mlxsw_sp, nh, i);
	}
}

static void
mlxsw_sp_nexthop_group_offload_refresh(struct mlxsw_sp *mlxsw_sp,
				       struct mlxsw_sp_nexthop_group *nh_grp)
{
	switch (nh_grp->type) {
	case MLXSW_SP_NEXTHOP_GROUP_TYPE_IPV4:
		mlxsw_sp_nexthop4_group_offload_refresh(mlxsw_sp, nh_grp);
		break;
	case MLXSW_SP_NEXTHOP_GROUP_TYPE_IPV6:
		mlxsw_sp_nexthop6_group_offload_refresh(mlxsw_sp, nh_grp);
		break;
	case MLXSW_SP_NEXTHOP_GROUP_TYPE_OBJ:
		mlxsw_sp_nexthop_obj_group_offload_refresh(mlxsw_sp, nh_grp);
		break;
	}
}

static int
mlxsw_sp_nexthop_group_refresh(struct mlxsw_sp *mlxsw_sp,
			       struct mlxsw_sp_nexthop_group *nh_grp)
{
	struct mlxsw_sp_nexthop_group_info *nhgi = nh_grp->nhgi;
	u16 ecmp_size, old_ecmp_size;
	struct mlxsw_sp_nexthop *nh;
	bool offload_change = false;
	u32 adj_index;
	bool old_adj_index_valid;
	u32 old_adj_index;
	int i, err2, err;

	if (!nhgi->gateway)
		return mlxsw_sp_nexthop_fib_entries_update(mlxsw_sp, nh_grp);

	for (i = 0; i < nhgi->count; i++) {
		nh = &nhgi->nexthops[i];

		if (nh->should_offload != nh->offloaded) {
			offload_change = true;
			if (nh->should_offload)
				nh->update = 1;
		}
	}
	if (!offload_change) {
		/* Nothing was added or removed, so no need to reallocate. Just
		 * update MAC on existing adjacency indexes.
		 */
		err = mlxsw_sp_nexthop_group_update(mlxsw_sp, nhgi, false);
		if (err) {
			dev_warn(mlxsw_sp->bus_info->dev, "Failed to update neigh MAC in adjacency table.\n");
			goto set_trap;
		}
		/* Flags of individual nexthop buckets might need to be
		 * updated.
		 */
		mlxsw_sp_nexthop_group_offload_refresh(mlxsw_sp, nh_grp);
		return 0;
	}
	mlxsw_sp_nexthop_group_normalize(nhgi);
	if (!nhgi->sum_norm_weight) {
		/* No neigh of this group is connected so we just set
		 * the trap and let everthing flow through kernel.
		 */
		err = 0;
		goto set_trap;
	}

	ecmp_size = nhgi->sum_norm_weight;
	err = mlxsw_sp_fix_adj_grp_size(mlxsw_sp, &ecmp_size);
	if (err)
		/* No valid allocation size available. */
		goto set_trap;

	err = mlxsw_sp_kvdl_alloc(mlxsw_sp, MLXSW_SP_KVDL_ENTRY_TYPE_ADJ,
				  ecmp_size, &adj_index);
	if (err) {
		/* We ran out of KVD linear space, just set the
		 * trap and let everything flow through kernel.
		 */
		dev_warn(mlxsw_sp->bus_info->dev, "Failed to allocate KVD linear area for nexthop group.\n");
		goto set_trap;
	}
	old_adj_index_valid = nhgi->adj_index_valid;
	old_adj_index = nhgi->adj_index;
	old_ecmp_size = nhgi->ecmp_size;
	nhgi->adj_index_valid = 1;
	nhgi->adj_index = adj_index;
	nhgi->ecmp_size = ecmp_size;
	mlxsw_sp_nexthop_group_rebalance(nhgi);
	err = mlxsw_sp_nexthop_group_update(mlxsw_sp, nhgi, true);
	if (err) {
		dev_warn(mlxsw_sp->bus_info->dev, "Failed to update neigh MAC in adjacency table.\n");
		goto set_trap;
	}

	mlxsw_sp_nexthop_group_offload_refresh(mlxsw_sp, nh_grp);

	if (!old_adj_index_valid) {
		/* The trap was set for fib entries, so we have to call
		 * fib entry update to unset it and use adjacency index.
		 */
		err = mlxsw_sp_nexthop_fib_entries_update(mlxsw_sp, nh_grp);
		if (err) {
			dev_warn(mlxsw_sp->bus_info->dev, "Failed to add adjacency index to fib entries.\n");
			goto set_trap;
		}
		return 0;
	}

	err = mlxsw_sp_adj_index_mass_update(mlxsw_sp, nh_grp,
					     old_adj_index, old_ecmp_size);
	mlxsw_sp_kvdl_free(mlxsw_sp, MLXSW_SP_KVDL_ENTRY_TYPE_ADJ,
			   old_ecmp_size, old_adj_index);
	if (err) {
		dev_warn(mlxsw_sp->bus_info->dev, "Failed to mass-update adjacency index for nexthop group.\n");
		goto set_trap;
	}

	return 0;

set_trap:
	old_adj_index_valid = nhgi->adj_index_valid;
	nhgi->adj_index_valid = 0;
	for (i = 0; i < nhgi->count; i++) {
		nh = &nhgi->nexthops[i];
		nh->offloaded = 0;
	}
	err2 = mlxsw_sp_nexthop_fib_entries_update(mlxsw_sp, nh_grp);
	if (err2)
		dev_warn(mlxsw_sp->bus_info->dev, "Failed to set traps for fib entries.\n");
	mlxsw_sp_nexthop_group_offload_refresh(mlxsw_sp, nh_grp);
	if (old_adj_index_valid)
		mlxsw_sp_kvdl_free(mlxsw_sp, MLXSW_SP_KVDL_ENTRY_TYPE_ADJ,
				   nhgi->ecmp_size, nhgi->adj_index);
	return err;
}

static void __mlxsw_sp_nexthop_neigh_update(struct mlxsw_sp_nexthop *nh,
					    bool removing)
{
	if (!removing) {
		nh->action = MLXSW_SP_NEXTHOP_ACTION_FORWARD;
		nh->should_offload = 1;
	} else if (nh->nhgi->is_resilient) {
		nh->action = MLXSW_SP_NEXTHOP_ACTION_TRAP;
		nh->should_offload = 1;
	} else {
		nh->should_offload = 0;
	}
	nh->update = 1;
}

static int
mlxsw_sp_nexthop_dead_neigh_replace(struct mlxsw_sp *mlxsw_sp,
				    struct mlxsw_sp_neigh_entry *neigh_entry)
{
	struct neighbour *n, *old_n = neigh_entry->key.n;
	struct mlxsw_sp_nexthop *nh;
	bool entry_connected;
	u8 nud_state, dead;
	int err;

	nh = list_first_entry(&neigh_entry->nexthop_list,
			      struct mlxsw_sp_nexthop, neigh_list_node);

	n = neigh_lookup(nh->neigh_tbl, &nh->gw_addr, nh->rif->dev);
	if (!n) {
		n = neigh_create(nh->neigh_tbl, &nh->gw_addr, nh->rif->dev);
		if (IS_ERR(n))
			return PTR_ERR(n);
		neigh_event_send(n, NULL);
	}

	mlxsw_sp_neigh_entry_remove(mlxsw_sp, neigh_entry);
	neigh_entry->key.n = n;
	err = mlxsw_sp_neigh_entry_insert(mlxsw_sp, neigh_entry);
	if (err)
		goto err_neigh_entry_insert;

	read_lock_bh(&n->lock);
	nud_state = n->nud_state;
	dead = n->dead;
	read_unlock_bh(&n->lock);
	entry_connected = nud_state & NUD_VALID && !dead;

	list_for_each_entry(nh, &neigh_entry->nexthop_list,
			    neigh_list_node) {
		neigh_release(old_n);
		neigh_clone(n);
		__mlxsw_sp_nexthop_neigh_update(nh, !entry_connected);
		mlxsw_sp_nexthop_group_refresh(mlxsw_sp, nh->nhgi->nh_grp);
	}

	neigh_release(n);

	return 0;

err_neigh_entry_insert:
	neigh_entry->key.n = old_n;
	mlxsw_sp_neigh_entry_insert(mlxsw_sp, neigh_entry);
	neigh_release(n);
	return err;
}

static void
mlxsw_sp_nexthop_neigh_update(struct mlxsw_sp *mlxsw_sp,
			      struct mlxsw_sp_neigh_entry *neigh_entry,
			      bool removing, bool dead)
{
	struct mlxsw_sp_nexthop *nh;

	if (list_empty(&neigh_entry->nexthop_list))
		return;

	if (dead) {
		int err;

		err = mlxsw_sp_nexthop_dead_neigh_replace(mlxsw_sp,
							  neigh_entry);
		if (err)
			dev_err(mlxsw_sp->bus_info->dev, "Failed to replace dead neigh\n");
		return;
	}

	list_for_each_entry(nh, &neigh_entry->nexthop_list,
			    neigh_list_node) {
		__mlxsw_sp_nexthop_neigh_update(nh, removing);
		mlxsw_sp_nexthop_group_refresh(mlxsw_sp, nh->nhgi->nh_grp);
	}
}

static void mlxsw_sp_nexthop_rif_init(struct mlxsw_sp_nexthop *nh,
				      struct mlxsw_sp_rif *rif)
{
	if (nh->rif)
		return;

	nh->rif = rif;
	list_add(&nh->rif_list_node, &rif->nexthop_list);
}

static void mlxsw_sp_nexthop_rif_fini(struct mlxsw_sp_nexthop *nh)
{
	if (!nh->rif)
		return;

	list_del(&nh->rif_list_node);
	nh->rif = NULL;
}

static int mlxsw_sp_nexthop_neigh_init(struct mlxsw_sp *mlxsw_sp,
				       struct mlxsw_sp_nexthop *nh)
{
	struct mlxsw_sp_neigh_entry *neigh_entry;
	struct neighbour *n;
	u8 nud_state, dead;
	int err;

	if (!nh->nhgi->gateway || nh->neigh_entry)
		return 0;

	/* Take a reference of neigh here ensuring that neigh would
	 * not be destructed before the nexthop entry is finished.
	 * The reference is taken either in neigh_lookup() or
	 * in neigh_create() in case n is not found.
	 */
	n = neigh_lookup(nh->neigh_tbl, &nh->gw_addr, nh->rif->dev);
	if (!n) {
		n = neigh_create(nh->neigh_tbl, &nh->gw_addr, nh->rif->dev);
		if (IS_ERR(n))
			return PTR_ERR(n);
		neigh_event_send(n, NULL);
	}
	neigh_entry = mlxsw_sp_neigh_entry_lookup(mlxsw_sp, n);
	if (!neigh_entry) {
		neigh_entry = mlxsw_sp_neigh_entry_create(mlxsw_sp, n);
		if (IS_ERR(neigh_entry)) {
			err = -EINVAL;
			goto err_neigh_entry_create;
		}
	}

	/* If that is the first nexthop connected to that neigh, add to
	 * nexthop_neighs_list
	 */
	if (list_empty(&neigh_entry->nexthop_list))
		list_add_tail(&neigh_entry->nexthop_neighs_list_node,
			      &mlxsw_sp->router->nexthop_neighs_list);

	nh->neigh_entry = neigh_entry;
	list_add_tail(&nh->neigh_list_node, &neigh_entry->nexthop_list);
	read_lock_bh(&n->lock);
	nud_state = n->nud_state;
	dead = n->dead;
	read_unlock_bh(&n->lock);
	__mlxsw_sp_nexthop_neigh_update(nh, !(nud_state & NUD_VALID && !dead));

	return 0;

err_neigh_entry_create:
	neigh_release(n);
	return err;
}

static void mlxsw_sp_nexthop_neigh_fini(struct mlxsw_sp *mlxsw_sp,
					struct mlxsw_sp_nexthop *nh)
{
	struct mlxsw_sp_neigh_entry *neigh_entry = nh->neigh_entry;
	struct neighbour *n;

	if (!neigh_entry)
		return;
	n = neigh_entry->key.n;

	__mlxsw_sp_nexthop_neigh_update(nh, true);
	list_del(&nh->neigh_list_node);
	nh->neigh_entry = NULL;

	/* If that is the last nexthop connected to that neigh, remove from
	 * nexthop_neighs_list
	 */
	if (list_empty(&neigh_entry->nexthop_list))
		list_del(&neigh_entry->nexthop_neighs_list_node);

	if (!neigh_entry->connected && list_empty(&neigh_entry->nexthop_list))
		mlxsw_sp_neigh_entry_destroy(mlxsw_sp, neigh_entry);

	neigh_release(n);
}

static bool mlxsw_sp_ipip_netdev_ul_up(struct net_device *ol_dev)
{
	struct net_device *ul_dev;
	bool is_up;

	rcu_read_lock();
	ul_dev = mlxsw_sp_ipip_netdev_ul_dev_get(ol_dev);
	is_up = ul_dev ? (ul_dev->flags & IFF_UP) : true;
	rcu_read_unlock();

	return is_up;
}

static void mlxsw_sp_nexthop_ipip_init(struct mlxsw_sp *mlxsw_sp,
				       struct mlxsw_sp_nexthop *nh,
				       struct mlxsw_sp_ipip_entry *ipip_entry)
{
	bool removing;

	if (!nh->nhgi->gateway || nh->ipip_entry)
		return;

	nh->ipip_entry = ipip_entry;
	removing = !mlxsw_sp_ipip_netdev_ul_up(ipip_entry->ol_dev);
	__mlxsw_sp_nexthop_neigh_update(nh, removing);
	mlxsw_sp_nexthop_rif_init(nh, &ipip_entry->ol_lb->common);
}

static void mlxsw_sp_nexthop_ipip_fini(struct mlxsw_sp *mlxsw_sp,
				       struct mlxsw_sp_nexthop *nh)
{
	struct mlxsw_sp_ipip_entry *ipip_entry = nh->ipip_entry;

	if (!ipip_entry)
		return;

	__mlxsw_sp_nexthop_neigh_update(nh, true);
	nh->ipip_entry = NULL;
}

static bool mlxsw_sp_nexthop4_ipip_type(const struct mlxsw_sp *mlxsw_sp,
					const struct fib_nh *fib_nh,
					enum mlxsw_sp_ipip_type *p_ipipt)
{
	struct net_device *dev = fib_nh->fib_nh_dev;

	return dev &&
	       fib_nh->nh_parent->fib_type == RTN_UNICAST &&
	       mlxsw_sp_netdev_ipip_type(mlxsw_sp, dev, p_ipipt);
}

static int mlxsw_sp_nexthop_type_init(struct mlxsw_sp *mlxsw_sp,
				      struct mlxsw_sp_nexthop *nh,
				      const struct net_device *dev)
{
	const struct mlxsw_sp_ipip_ops *ipip_ops;
	struct mlxsw_sp_ipip_entry *ipip_entry;
	struct mlxsw_sp_rif *rif;
	int err;

	ipip_entry = mlxsw_sp_ipip_entry_find_by_ol_dev(mlxsw_sp, dev);
	if (ipip_entry) {
		ipip_ops = mlxsw_sp->router->ipip_ops_arr[ipip_entry->ipipt];
		if (ipip_ops->can_offload(mlxsw_sp, dev)) {
			nh->type = MLXSW_SP_NEXTHOP_TYPE_IPIP;
			mlxsw_sp_nexthop_ipip_init(mlxsw_sp, nh, ipip_entry);
			return 0;
		}
	}

	nh->type = MLXSW_SP_NEXTHOP_TYPE_ETH;
	rif = mlxsw_sp_rif_find_by_dev(mlxsw_sp, dev);
	if (!rif)
		return 0;

	mlxsw_sp_nexthop_rif_init(nh, rif);
	err = mlxsw_sp_nexthop_neigh_init(mlxsw_sp, nh);
	if (err)
		goto err_neigh_init;

	return 0;

err_neigh_init:
	mlxsw_sp_nexthop_rif_fini(nh);
	return err;
}

static void mlxsw_sp_nexthop_type_fini(struct mlxsw_sp *mlxsw_sp,
				       struct mlxsw_sp_nexthop *nh)
{
	switch (nh->type) {
	case MLXSW_SP_NEXTHOP_TYPE_ETH:
		mlxsw_sp_nexthop_neigh_fini(mlxsw_sp, nh);
		mlxsw_sp_nexthop_rif_fini(nh);
		break;
	case MLXSW_SP_NEXTHOP_TYPE_IPIP:
		mlxsw_sp_nexthop_rif_fini(nh);
		mlxsw_sp_nexthop_ipip_fini(mlxsw_sp, nh);
		break;
	}
}

static int mlxsw_sp_nexthop4_init(struct mlxsw_sp *mlxsw_sp,
				  struct mlxsw_sp_nexthop_group *nh_grp,
				  struct mlxsw_sp_nexthop *nh,
				  struct fib_nh *fib_nh)
{
	struct net_device *dev = fib_nh->fib_nh_dev;
	struct in_device *in_dev;
	int err;

	nh->nhgi = nh_grp->nhgi;
	nh->key.fib_nh = fib_nh;
#ifdef CONFIG_IP_ROUTE_MULTIPATH
	nh->nh_weight = fib_nh->fib_nh_weight;
#else
	nh->nh_weight = 1;
#endif
	memcpy(&nh->gw_addr, &fib_nh->fib_nh_gw4, sizeof(fib_nh->fib_nh_gw4));
	nh->neigh_tbl = &arp_tbl;
	err = mlxsw_sp_nexthop_insert(mlxsw_sp, nh);
	if (err)
		return err;

	mlxsw_sp_nexthop_counter_alloc(mlxsw_sp, nh);
	list_add_tail(&nh->router_list_node, &mlxsw_sp->router->nexthop_list);

	if (!dev)
		return 0;
	nh->ifindex = dev->ifindex;

	rcu_read_lock();
	in_dev = __in_dev_get_rcu(dev);
	if (in_dev && IN_DEV_IGNORE_ROUTES_WITH_LINKDOWN(in_dev) &&
	    fib_nh->fib_nh_flags & RTNH_F_LINKDOWN) {
		rcu_read_unlock();
		return 0;
	}
	rcu_read_unlock();

	err = mlxsw_sp_nexthop_type_init(mlxsw_sp, nh, dev);
	if (err)
		goto err_nexthop_neigh_init;

	return 0;

err_nexthop_neigh_init:
	list_del(&nh->router_list_node);
	mlxsw_sp_nexthop_counter_free(mlxsw_sp, nh);
	mlxsw_sp_nexthop_remove(mlxsw_sp, nh);
	return err;
}

static void mlxsw_sp_nexthop4_fini(struct mlxsw_sp *mlxsw_sp,
				   struct mlxsw_sp_nexthop *nh)
{
	mlxsw_sp_nexthop_type_fini(mlxsw_sp, nh);
	list_del(&nh->router_list_node);
	mlxsw_sp_nexthop_counter_free(mlxsw_sp, nh);
	mlxsw_sp_nexthop_remove(mlxsw_sp, nh);
}

static void mlxsw_sp_nexthop4_event(struct mlxsw_sp *mlxsw_sp,
				    unsigned long event, struct fib_nh *fib_nh)
{
	struct mlxsw_sp_nexthop_key key;
	struct mlxsw_sp_nexthop *nh;

	key.fib_nh = fib_nh;
	nh = mlxsw_sp_nexthop_lookup(mlxsw_sp, key);
	if (!nh)
		return;

	switch (event) {
	case FIB_EVENT_NH_ADD:
		mlxsw_sp_nexthop_type_init(mlxsw_sp, nh, fib_nh->fib_nh_dev);
		break;
	case FIB_EVENT_NH_DEL:
		mlxsw_sp_nexthop_type_fini(mlxsw_sp, nh);
		break;
	}

	mlxsw_sp_nexthop_group_refresh(mlxsw_sp, nh->nhgi->nh_grp);
}

static void mlxsw_sp_nexthop_rif_update(struct mlxsw_sp *mlxsw_sp,
					struct mlxsw_sp_rif *rif)
{
	struct mlxsw_sp_nexthop *nh;
	bool removing;

	list_for_each_entry(nh, &rif->nexthop_list, rif_list_node) {
		switch (nh->type) {
		case MLXSW_SP_NEXTHOP_TYPE_ETH:
			removing = false;
			break;
		case MLXSW_SP_NEXTHOP_TYPE_IPIP:
			removing = !mlxsw_sp_ipip_netdev_ul_up(rif->dev);
			break;
		default:
			WARN_ON(1);
			continue;
		}

		__mlxsw_sp_nexthop_neigh_update(nh, removing);
		mlxsw_sp_nexthop_group_refresh(mlxsw_sp, nh->nhgi->nh_grp);
	}
}

static void mlxsw_sp_nexthop_rif_migrate(struct mlxsw_sp *mlxsw_sp,
					 struct mlxsw_sp_rif *old_rif,
					 struct mlxsw_sp_rif *new_rif)
{
	struct mlxsw_sp_nexthop *nh;

	list_splice_init(&old_rif->nexthop_list, &new_rif->nexthop_list);
	list_for_each_entry(nh, &new_rif->nexthop_list, rif_list_node)
		nh->rif = new_rif;
	mlxsw_sp_nexthop_rif_update(mlxsw_sp, new_rif);
}

static void mlxsw_sp_nexthop_rif_gone_sync(struct mlxsw_sp *mlxsw_sp,
					   struct mlxsw_sp_rif *rif)
{
	struct mlxsw_sp_nexthop *nh, *tmp;

	list_for_each_entry_safe(nh, tmp, &rif->nexthop_list, rif_list_node) {
		mlxsw_sp_nexthop_type_fini(mlxsw_sp, nh);
		mlxsw_sp_nexthop_group_refresh(mlxsw_sp, nh->nhgi->nh_grp);
	}
}

static int mlxsw_sp_adj_trap_entry_init(struct mlxsw_sp *mlxsw_sp)
{
	enum mlxsw_reg_ratr_trap_action trap_action;
	char ratr_pl[MLXSW_REG_RATR_LEN];
	int err;

	err = mlxsw_sp_kvdl_alloc(mlxsw_sp, MLXSW_SP_KVDL_ENTRY_TYPE_ADJ, 1,
				  &mlxsw_sp->router->adj_trap_index);
	if (err)
		return err;

	trap_action = MLXSW_REG_RATR_TRAP_ACTION_TRAP;
	mlxsw_reg_ratr_pack(ratr_pl, MLXSW_REG_RATR_OP_WRITE_WRITE_ENTRY, true,
			    MLXSW_REG_RATR_TYPE_ETHERNET,
			    mlxsw_sp->router->adj_trap_index,
			    mlxsw_sp->router->lb_rif_index);
	mlxsw_reg_ratr_trap_action_set(ratr_pl, trap_action);
	mlxsw_reg_ratr_trap_id_set(ratr_pl, MLXSW_TRAP_ID_RTR_EGRESS0);
	err = mlxsw_reg_write(mlxsw_sp->core, MLXSW_REG(ratr), ratr_pl);
	if (err)
		goto err_ratr_write;

	return 0;

err_ratr_write:
	mlxsw_sp_kvdl_free(mlxsw_sp, MLXSW_SP_KVDL_ENTRY_TYPE_ADJ, 1,
			   mlxsw_sp->router->adj_trap_index);
	return err;
}

static void mlxsw_sp_adj_trap_entry_fini(struct mlxsw_sp *mlxsw_sp)
{
	mlxsw_sp_kvdl_free(mlxsw_sp, MLXSW_SP_KVDL_ENTRY_TYPE_ADJ, 1,
			   mlxsw_sp->router->adj_trap_index);
}

static int mlxsw_sp_nexthop_group_inc(struct mlxsw_sp *mlxsw_sp)
{
	int err;

	if (refcount_inc_not_zero(&mlxsw_sp->router->num_groups))
		return 0;

	err = mlxsw_sp_adj_trap_entry_init(mlxsw_sp);
	if (err)
		return err;

	refcount_set(&mlxsw_sp->router->num_groups, 1);

	return 0;
}

static void mlxsw_sp_nexthop_group_dec(struct mlxsw_sp *mlxsw_sp)
{
	if (!refcount_dec_and_test(&mlxsw_sp->router->num_groups))
		return;

	mlxsw_sp_adj_trap_entry_fini(mlxsw_sp);
}

static void
mlxsw_sp_nh_grp_activity_get(struct mlxsw_sp *mlxsw_sp,
			     const struct mlxsw_sp_nexthop_group *nh_grp,
			     unsigned long *activity)
{
	char *ratrad_pl;
	int i, err;

	ratrad_pl = kmalloc(MLXSW_REG_RATRAD_LEN, GFP_KERNEL);
	if (!ratrad_pl)
		return;

	mlxsw_reg_ratrad_pack(ratrad_pl, nh_grp->nhgi->adj_index,
			      nh_grp->nhgi->count);
	err = mlxsw_reg_query(mlxsw_sp->core, MLXSW_REG(ratrad), ratrad_pl);
	if (err)
		goto out;

	for (i = 0; i < nh_grp->nhgi->count; i++) {
		if (!mlxsw_reg_ratrad_activity_vector_get(ratrad_pl, i))
			continue;
		bitmap_set(activity, i, 1);
	}

out:
	kfree(ratrad_pl);
}

#define MLXSW_SP_NH_GRP_ACTIVITY_UPDATE_INTERVAL 1000 /* ms */

static void
mlxsw_sp_nh_grp_activity_update(struct mlxsw_sp *mlxsw_sp,
				const struct mlxsw_sp_nexthop_group *nh_grp)
{
	unsigned long *activity;

	activity = bitmap_zalloc(nh_grp->nhgi->count, GFP_KERNEL);
	if (!activity)
		return;

	mlxsw_sp_nh_grp_activity_get(mlxsw_sp, nh_grp, activity);
	nexthop_res_grp_activity_update(mlxsw_sp_net(mlxsw_sp), nh_grp->obj.id,
					nh_grp->nhgi->count, activity);

	bitmap_free(activity);
}

static void
mlxsw_sp_nh_grp_activity_work_schedule(struct mlxsw_sp *mlxsw_sp)
{
	unsigned int interval = MLXSW_SP_NH_GRP_ACTIVITY_UPDATE_INTERVAL;

	mlxsw_core_schedule_dw(&mlxsw_sp->router->nh_grp_activity_dw,
			       msecs_to_jiffies(interval));
}

static void mlxsw_sp_nh_grp_activity_work(struct work_struct *work)
{
	struct mlxsw_sp_nexthop_group_info *nhgi;
	struct mlxsw_sp_router *router;
	bool reschedule = false;

	router = container_of(work, struct mlxsw_sp_router,
			      nh_grp_activity_dw.work);

	mutex_lock(&router->lock);

	list_for_each_entry(nhgi, &router->nh_res_grp_list, list) {
		mlxsw_sp_nh_grp_activity_update(router->mlxsw_sp, nhgi->nh_grp);
		reschedule = true;
	}

	mutex_unlock(&router->lock);

	if (!reschedule)
		return;
	mlxsw_sp_nh_grp_activity_work_schedule(router->mlxsw_sp);
}

static int
mlxsw_sp_nexthop_obj_single_validate(struct mlxsw_sp *mlxsw_sp,
				     const struct nh_notifier_single_info *nh,
				     struct netlink_ext_ack *extack)
{
	int err = -EINVAL;

	if (nh->is_fdb)
		NL_SET_ERR_MSG_MOD(extack, "FDB nexthops are not supported");
	else if (nh->has_encap)
		NL_SET_ERR_MSG_MOD(extack, "Encapsulating nexthops are not supported");
	else
		err = 0;

	return err;
}

static int
mlxsw_sp_nexthop_obj_group_entry_validate(struct mlxsw_sp *mlxsw_sp,
					  const struct nh_notifier_single_info *nh,
					  struct netlink_ext_ack *extack)
{
	int err;

	err = mlxsw_sp_nexthop_obj_single_validate(mlxsw_sp, nh, extack);
	if (err)
		return err;

	/* Device only nexthops with an IPIP device are programmed as
	 * encapsulating adjacency entries.
	 */
	if (!nh->gw_family && !nh->is_reject &&
	    !mlxsw_sp_netdev_ipip_type(mlxsw_sp, nh->dev, NULL)) {
		NL_SET_ERR_MSG_MOD(extack, "Nexthop group entry does not have a gateway");
		return -EINVAL;
	}

	return 0;
}

static int
mlxsw_sp_nexthop_obj_group_validate(struct mlxsw_sp *mlxsw_sp,
				    const struct nh_notifier_grp_info *nh_grp,
				    struct netlink_ext_ack *extack)
{
	int i;

	if (nh_grp->is_fdb) {
		NL_SET_ERR_MSG_MOD(extack, "FDB nexthop groups are not supported");
		return -EINVAL;
	}

	for (i = 0; i < nh_grp->num_nh; i++) {
		const struct nh_notifier_single_info *nh;
		int err;

		nh = &nh_grp->nh_entries[i].nh;
		err = mlxsw_sp_nexthop_obj_group_entry_validate(mlxsw_sp, nh,
								extack);
		if (err)
			return err;
	}

	return 0;
}

static int
mlxsw_sp_nexthop_obj_res_group_size_validate(struct mlxsw_sp *mlxsw_sp,
					     const struct nh_notifier_res_table_info *nh_res_table,
					     struct netlink_ext_ack *extack)
{
	unsigned int alloc_size;
	bool valid_size = false;
	int err, i;

	if (nh_res_table->num_nh_buckets < 32) {
		NL_SET_ERR_MSG_MOD(extack, "Minimum number of buckets is 32");
		return -EINVAL;
	}

	for (i = 0; i < mlxsw_sp->router->adj_grp_size_ranges_count; i++) {
		const struct mlxsw_sp_adj_grp_size_range *size_range;

		size_range = &mlxsw_sp->router->adj_grp_size_ranges[i];

		if (nh_res_table->num_nh_buckets >= size_range->start &&
		    nh_res_table->num_nh_buckets <= size_range->end) {
			valid_size = true;
			break;
		}
	}

	if (!valid_size) {
		NL_SET_ERR_MSG_MOD(extack, "Invalid number of buckets");
		return -EINVAL;
	}

	err = mlxsw_sp_kvdl_alloc_count_query(mlxsw_sp,
					      MLXSW_SP_KVDL_ENTRY_TYPE_ADJ,
					      nh_res_table->num_nh_buckets,
					      &alloc_size);
	if (err || nh_res_table->num_nh_buckets != alloc_size) {
		NL_SET_ERR_MSG_MOD(extack, "Number of buckets does not fit allocation size of any KVDL partition");
		return -EINVAL;
	}

	return 0;
}

static int
mlxsw_sp_nexthop_obj_res_group_validate(struct mlxsw_sp *mlxsw_sp,
					const struct nh_notifier_res_table_info *nh_res_table,
					struct netlink_ext_ack *extack)
{
	int err;
	u16 i;

	err = mlxsw_sp_nexthop_obj_res_group_size_validate(mlxsw_sp,
							   nh_res_table,
							   extack);
	if (err)
		return err;

	for (i = 0; i < nh_res_table->num_nh_buckets; i++) {
		const struct nh_notifier_single_info *nh;
		int err;

		nh = &nh_res_table->nhs[i];
		err = mlxsw_sp_nexthop_obj_group_entry_validate(mlxsw_sp, nh,
								extack);
		if (err)
			return err;
	}

	return 0;
}

static int mlxsw_sp_nexthop_obj_validate(struct mlxsw_sp *mlxsw_sp,
					 unsigned long event,
					 struct nh_notifier_info *info)
{
	struct nh_notifier_single_info *nh;

	if (event != NEXTHOP_EVENT_REPLACE &&
	    event != NEXTHOP_EVENT_RES_TABLE_PRE_REPLACE &&
	    event != NEXTHOP_EVENT_BUCKET_REPLACE)
		return 0;

	switch (info->type) {
	case NH_NOTIFIER_INFO_TYPE_SINGLE:
		return mlxsw_sp_nexthop_obj_single_validate(mlxsw_sp, info->nh,
							    info->extack);
	case NH_NOTIFIER_INFO_TYPE_GRP:
		return mlxsw_sp_nexthop_obj_group_validate(mlxsw_sp,
							   info->nh_grp,
							   info->extack);
	case NH_NOTIFIER_INFO_TYPE_RES_TABLE:
		return mlxsw_sp_nexthop_obj_res_group_validate(mlxsw_sp,
							       info->nh_res_table,
							       info->extack);
	case NH_NOTIFIER_INFO_TYPE_RES_BUCKET:
		nh = &info->nh_res_bucket->new_nh;
		return mlxsw_sp_nexthop_obj_group_entry_validate(mlxsw_sp, nh,
								 info->extack);
	default:
		NL_SET_ERR_MSG_MOD(info->extack, "Unsupported nexthop type");
		return -EOPNOTSUPP;
	}
}

static bool mlxsw_sp_nexthop_obj_is_gateway(struct mlxsw_sp *mlxsw_sp,
					    const struct nh_notifier_info *info)
{
	const struct net_device *dev;

	switch (info->type) {
	case NH_NOTIFIER_INFO_TYPE_SINGLE:
		dev = info->nh->dev;
		return info->nh->gw_family || info->nh->is_reject ||
		       mlxsw_sp_netdev_ipip_type(mlxsw_sp, dev, NULL);
	case NH_NOTIFIER_INFO_TYPE_GRP:
	case NH_NOTIFIER_INFO_TYPE_RES_TABLE:
		/* Already validated earlier. */
		return true;
	default:
		return false;
	}
}

static void mlxsw_sp_nexthop_obj_blackhole_init(struct mlxsw_sp *mlxsw_sp,
						struct mlxsw_sp_nexthop *nh)
{
	u16 lb_rif_index = mlxsw_sp->router->lb_rif_index;

	nh->action = MLXSW_SP_NEXTHOP_ACTION_DISCARD;
	nh->should_offload = 1;
	/* While nexthops that discard packets do not forward packets
	 * via an egress RIF, they still need to be programmed using a
	 * valid RIF, so use the loopback RIF created during init.
	 */
	nh->rif = mlxsw_sp->router->rifs[lb_rif_index];
}

static void mlxsw_sp_nexthop_obj_blackhole_fini(struct mlxsw_sp *mlxsw_sp,
						struct mlxsw_sp_nexthop *nh)
{
	nh->rif = NULL;
	nh->should_offload = 0;
}

static int
mlxsw_sp_nexthop_obj_init(struct mlxsw_sp *mlxsw_sp,
			  struct mlxsw_sp_nexthop_group *nh_grp,
			  struct mlxsw_sp_nexthop *nh,
			  struct nh_notifier_single_info *nh_obj, int weight)
{
	struct net_device *dev = nh_obj->dev;
	int err;

	nh->nhgi = nh_grp->nhgi;
	nh->nh_weight = weight;

	switch (nh_obj->gw_family) {
	case AF_INET:
		memcpy(&nh->gw_addr, &nh_obj->ipv4, sizeof(nh_obj->ipv4));
		nh->neigh_tbl = &arp_tbl;
		break;
	case AF_INET6:
		memcpy(&nh->gw_addr, &nh_obj->ipv6, sizeof(nh_obj->ipv6));
#if IS_ENABLED(CONFIG_IPV6)
		nh->neigh_tbl = &nd_tbl;
#endif
		break;
	}

	mlxsw_sp_nexthop_counter_alloc(mlxsw_sp, nh);
	list_add_tail(&nh->router_list_node, &mlxsw_sp->router->nexthop_list);
	nh->ifindex = dev->ifindex;

	err = mlxsw_sp_nexthop_type_init(mlxsw_sp, nh, dev);
	if (err)
		goto err_type_init;

	if (nh_obj->is_reject)
		mlxsw_sp_nexthop_obj_blackhole_init(mlxsw_sp, nh);

	/* In a resilient nexthop group, all the nexthops must be written to
	 * the adjacency table. Even if they do not have a valid neighbour or
	 * RIF.
	 */
	if (nh_grp->nhgi->is_resilient && !nh->should_offload) {
		nh->action = MLXSW_SP_NEXTHOP_ACTION_TRAP;
		nh->should_offload = 1;
	}

	return 0;

err_type_init:
	list_del(&nh->router_list_node);
	mlxsw_sp_nexthop_counter_free(mlxsw_sp, nh);
	return err;
}

static void mlxsw_sp_nexthop_obj_fini(struct mlxsw_sp *mlxsw_sp,
				      struct mlxsw_sp_nexthop *nh)
{
	if (nh->action == MLXSW_SP_NEXTHOP_ACTION_DISCARD)
		mlxsw_sp_nexthop_obj_blackhole_fini(mlxsw_sp, nh);
	mlxsw_sp_nexthop_type_fini(mlxsw_sp, nh);
	list_del(&nh->router_list_node);
	mlxsw_sp_nexthop_counter_free(mlxsw_sp, nh);
	nh->should_offload = 0;
}

static int
mlxsw_sp_nexthop_obj_group_info_init(struct mlxsw_sp *mlxsw_sp,
				     struct mlxsw_sp_nexthop_group *nh_grp,
				     struct nh_notifier_info *info)
{
	struct mlxsw_sp_nexthop_group_info *nhgi;
	struct mlxsw_sp_nexthop *nh;
	bool is_resilient = false;
	unsigned int nhs;
	int err, i;

	switch (info->type) {
	case NH_NOTIFIER_INFO_TYPE_SINGLE:
		nhs = 1;
		break;
	case NH_NOTIFIER_INFO_TYPE_GRP:
		nhs = info->nh_grp->num_nh;
		break;
	case NH_NOTIFIER_INFO_TYPE_RES_TABLE:
		nhs = info->nh_res_table->num_nh_buckets;
		is_resilient = true;
		break;
	default:
		return -EINVAL;
	}

	nhgi = kzalloc(struct_size(nhgi, nexthops, nhs), GFP_KERNEL);
	if (!nhgi)
		return -ENOMEM;
	nh_grp->nhgi = nhgi;
	nhgi->nh_grp = nh_grp;
	nhgi->gateway = mlxsw_sp_nexthop_obj_is_gateway(mlxsw_sp, info);
	nhgi->is_resilient = is_resilient;
	nhgi->count = nhs;
	for (i = 0; i < nhgi->count; i++) {
		struct nh_notifier_single_info *nh_obj;
		int weight;

		nh = &nhgi->nexthops[i];
		switch (info->type) {
		case NH_NOTIFIER_INFO_TYPE_SINGLE:
			nh_obj = info->nh;
			weight = 1;
			break;
		case NH_NOTIFIER_INFO_TYPE_GRP:
			nh_obj = &info->nh_grp->nh_entries[i].nh;
			weight = info->nh_grp->nh_entries[i].weight;
			break;
		case NH_NOTIFIER_INFO_TYPE_RES_TABLE:
			nh_obj = &info->nh_res_table->nhs[i];
			weight = 1;
			break;
		default:
			err = -EINVAL;
			goto err_nexthop_obj_init;
		}
		err = mlxsw_sp_nexthop_obj_init(mlxsw_sp, nh_grp, nh, nh_obj,
						weight);
		if (err)
			goto err_nexthop_obj_init;
	}
	err = mlxsw_sp_nexthop_group_inc(mlxsw_sp);
	if (err)
		goto err_group_inc;
	err = mlxsw_sp_nexthop_group_refresh(mlxsw_sp, nh_grp);
	if (err) {
		NL_SET_ERR_MSG_MOD(info->extack, "Failed to write adjacency entries to the device");
		goto err_group_refresh;
	}

	/* Add resilient nexthop groups to a list so that the activity of their
	 * nexthop buckets will be periodically queried and cleared.
	 */
	if (nhgi->is_resilient) {
		if (list_empty(&mlxsw_sp->router->nh_res_grp_list))
			mlxsw_sp_nh_grp_activity_work_schedule(mlxsw_sp);
		list_add(&nhgi->list, &mlxsw_sp->router->nh_res_grp_list);
	}

	return 0;

err_group_refresh:
	mlxsw_sp_nexthop_group_dec(mlxsw_sp);
err_group_inc:
	i = nhgi->count;
err_nexthop_obj_init:
	for (i--; i >= 0; i--) {
		nh = &nhgi->nexthops[i];
		mlxsw_sp_nexthop_obj_fini(mlxsw_sp, nh);
	}
	kfree(nhgi);
	return err;
}

static void
mlxsw_sp_nexthop_obj_group_info_fini(struct mlxsw_sp *mlxsw_sp,
				     struct mlxsw_sp_nexthop_group *nh_grp)
{
	struct mlxsw_sp_nexthop_group_info *nhgi = nh_grp->nhgi;
	struct mlxsw_sp_router *router = mlxsw_sp->router;
	int i;

	if (nhgi->is_resilient) {
		list_del(&nhgi->list);
		if (list_empty(&mlxsw_sp->router->nh_res_grp_list))
			cancel_delayed_work(&router->nh_grp_activity_dw);
	}

	mlxsw_sp_nexthop_group_dec(mlxsw_sp);
	for (i = nhgi->count - 1; i >= 0; i--) {
		struct mlxsw_sp_nexthop *nh = &nhgi->nexthops[i];

		mlxsw_sp_nexthop_obj_fini(mlxsw_sp, nh);
	}
	mlxsw_sp_nexthop_group_refresh(mlxsw_sp, nh_grp);
	WARN_ON_ONCE(nhgi->adj_index_valid);
	kfree(nhgi);
}

static struct mlxsw_sp_nexthop_group *
mlxsw_sp_nexthop_obj_group_create(struct mlxsw_sp *mlxsw_sp,
				  struct nh_notifier_info *info)
{
	struct mlxsw_sp_nexthop_group *nh_grp;
	int err;

	nh_grp = kzalloc(sizeof(*nh_grp), GFP_KERNEL);
	if (!nh_grp)
		return ERR_PTR(-ENOMEM);
	INIT_LIST_HEAD(&nh_grp->vr_list);
	err = rhashtable_init(&nh_grp->vr_ht,
			      &mlxsw_sp_nexthop_group_vr_ht_params);
	if (err)
		goto err_nexthop_group_vr_ht_init;
	INIT_LIST_HEAD(&nh_grp->fib_list);
	nh_grp->type = MLXSW_SP_NEXTHOP_GROUP_TYPE_OBJ;
	nh_grp->obj.id = info->id;

	err = mlxsw_sp_nexthop_obj_group_info_init(mlxsw_sp, nh_grp, info);
	if (err)
		goto err_nexthop_group_info_init;

	nh_grp->can_destroy = false;

	return nh_grp;

err_nexthop_group_info_init:
	rhashtable_destroy(&nh_grp->vr_ht);
err_nexthop_group_vr_ht_init:
	kfree(nh_grp);
	return ERR_PTR(err);
}

static void
mlxsw_sp_nexthop_obj_group_destroy(struct mlxsw_sp *mlxsw_sp,
				   struct mlxsw_sp_nexthop_group *nh_grp)
{
	if (!nh_grp->can_destroy)
		return;
	mlxsw_sp_nexthop_obj_group_info_fini(mlxsw_sp, nh_grp);
	WARN_ON_ONCE(!list_empty(&nh_grp->fib_list));
	WARN_ON_ONCE(!list_empty(&nh_grp->vr_list));
	rhashtable_destroy(&nh_grp->vr_ht);
	kfree(nh_grp);
}

static struct mlxsw_sp_nexthop_group *
mlxsw_sp_nexthop_obj_group_lookup(struct mlxsw_sp *mlxsw_sp, u32 id)
{
	struct mlxsw_sp_nexthop_group_cmp_arg cmp_arg;

	cmp_arg.type = MLXSW_SP_NEXTHOP_GROUP_TYPE_OBJ;
	cmp_arg.id = id;
	return rhashtable_lookup_fast(&mlxsw_sp->router->nexthop_group_ht,
				      &cmp_arg,
				      mlxsw_sp_nexthop_group_ht_params);
}

static int mlxsw_sp_nexthop_obj_group_add(struct mlxsw_sp *mlxsw_sp,
					  struct mlxsw_sp_nexthop_group *nh_grp)
{
	return mlxsw_sp_nexthop_group_insert(mlxsw_sp, nh_grp);
}

static int
mlxsw_sp_nexthop_obj_group_replace(struct mlxsw_sp *mlxsw_sp,
				   struct mlxsw_sp_nexthop_group *nh_grp,
				   struct mlxsw_sp_nexthop_group *old_nh_grp,
				   struct netlink_ext_ack *extack)
{
	struct mlxsw_sp_nexthop_group_info *old_nhgi = old_nh_grp->nhgi;
	struct mlxsw_sp_nexthop_group_info *new_nhgi = nh_grp->nhgi;
	int err;

	old_nh_grp->nhgi = new_nhgi;
	new_nhgi->nh_grp = old_nh_grp;
	nh_grp->nhgi = old_nhgi;
	old_nhgi->nh_grp = nh_grp;

	if (old_nhgi->adj_index_valid && new_nhgi->adj_index_valid) {
		/* Both the old adjacency index and the new one are valid.
		 * Routes are currently using the old one. Tell the device to
		 * replace the old adjacency index with the new one.
		 */
		err = mlxsw_sp_adj_index_mass_update(mlxsw_sp, old_nh_grp,
						     old_nhgi->adj_index,
						     old_nhgi->ecmp_size);
		if (err) {
			NL_SET_ERR_MSG_MOD(extack, "Failed to replace old adjacency index with new one");
			goto err_out;
		}
	} else if (old_nhgi->adj_index_valid && !new_nhgi->adj_index_valid) {
		/* The old adjacency index is valid, while the new one is not.
		 * Iterate over all the routes using the group and change them
		 * to trap packets to the CPU.
		 */
		err = mlxsw_sp_nexthop_fib_entries_update(mlxsw_sp, old_nh_grp);
		if (err) {
			NL_SET_ERR_MSG_MOD(extack, "Failed to update routes to trap packets");
			goto err_out;
		}
	} else if (!old_nhgi->adj_index_valid && new_nhgi->adj_index_valid) {
		/* The old adjacency index is invalid, while the new one is.
		 * Iterate over all the routes using the group and change them
		 * to forward packets using the new valid index.
		 */
		err = mlxsw_sp_nexthop_fib_entries_update(mlxsw_sp, old_nh_grp);
		if (err) {
			NL_SET_ERR_MSG_MOD(extack, "Failed to update routes to forward packets");
			goto err_out;
		}
	}

	/* Make sure the flags are set / cleared based on the new nexthop group
	 * information.
	 */
	mlxsw_sp_nexthop_obj_group_offload_refresh(mlxsw_sp, old_nh_grp);

	/* At this point 'nh_grp' is just a shell that is not used by anyone
	 * and its nexthop group info is the old info that was just replaced
	 * with the new one. Remove it.
	 */
	nh_grp->can_destroy = true;
	mlxsw_sp_nexthop_obj_group_destroy(mlxsw_sp, nh_grp);

	return 0;

err_out:
	old_nhgi->nh_grp = old_nh_grp;
	nh_grp->nhgi = new_nhgi;
	new_nhgi->nh_grp = nh_grp;
	old_nh_grp->nhgi = old_nhgi;
	return err;
}

static int mlxsw_sp_nexthop_obj_new(struct mlxsw_sp *mlxsw_sp,
				    struct nh_notifier_info *info)
{
	struct mlxsw_sp_nexthop_group *nh_grp, *old_nh_grp;
	struct netlink_ext_ack *extack = info->extack;
	int err;

	nh_grp = mlxsw_sp_nexthop_obj_group_create(mlxsw_sp, info);
	if (IS_ERR(nh_grp))
		return PTR_ERR(nh_grp);

	old_nh_grp = mlxsw_sp_nexthop_obj_group_lookup(mlxsw_sp, info->id);
	if (!old_nh_grp)
		err = mlxsw_sp_nexthop_obj_group_add(mlxsw_sp, nh_grp);
	else
		err = mlxsw_sp_nexthop_obj_group_replace(mlxsw_sp, nh_grp,
							 old_nh_grp, extack);

	if (err) {
		nh_grp->can_destroy = true;
		mlxsw_sp_nexthop_obj_group_destroy(mlxsw_sp, nh_grp);
	}

	return err;
}

static void mlxsw_sp_nexthop_obj_del(struct mlxsw_sp *mlxsw_sp,
				     struct nh_notifier_info *info)
{
	struct mlxsw_sp_nexthop_group *nh_grp;

	nh_grp = mlxsw_sp_nexthop_obj_group_lookup(mlxsw_sp, info->id);
	if (!nh_grp)
		return;

	nh_grp->can_destroy = true;
	mlxsw_sp_nexthop_group_remove(mlxsw_sp, nh_grp);

	/* If the group still has routes using it, then defer the delete
	 * operation until the last route using it is deleted.
	 */
	if (!list_empty(&nh_grp->fib_list))
		return;
	mlxsw_sp_nexthop_obj_group_destroy(mlxsw_sp, nh_grp);
}

static int mlxsw_sp_nexthop_obj_bucket_query(struct mlxsw_sp *mlxsw_sp,
					     u32 adj_index, char *ratr_pl)
{
	MLXSW_REG_ZERO(ratr, ratr_pl);
	mlxsw_reg_ratr_op_set(ratr_pl, MLXSW_REG_RATR_OP_QUERY_READ);
	mlxsw_reg_ratr_adjacency_index_low_set(ratr_pl, adj_index);
	mlxsw_reg_ratr_adjacency_index_high_set(ratr_pl, adj_index >> 16);

	return mlxsw_reg_query(mlxsw_sp->core, MLXSW_REG(ratr), ratr_pl);
}

static int mlxsw_sp_nexthop_obj_bucket_compare(char *ratr_pl, char *ratr_pl_new)
{
	/* Clear the opcode and activity on both the old and new payload as
	 * they are irrelevant for the comparison.
	 */
	mlxsw_reg_ratr_op_set(ratr_pl, MLXSW_REG_RATR_OP_QUERY_READ);
	mlxsw_reg_ratr_a_set(ratr_pl, 0);
	mlxsw_reg_ratr_op_set(ratr_pl_new, MLXSW_REG_RATR_OP_QUERY_READ);
	mlxsw_reg_ratr_a_set(ratr_pl_new, 0);

	/* If the contents of the adjacency entry are consistent with the
	 * replacement request, then replacement was successful.
	 */
	if (!memcmp(ratr_pl, ratr_pl_new, MLXSW_REG_RATR_LEN))
		return 0;

	return -EINVAL;
}

static int
mlxsw_sp_nexthop_obj_bucket_adj_update(struct mlxsw_sp *mlxsw_sp,
				       struct mlxsw_sp_nexthop *nh,
				       struct nh_notifier_info *info)
{
	u16 bucket_index = info->nh_res_bucket->bucket_index;
	struct netlink_ext_ack *extack = info->extack;
	bool force = info->nh_res_bucket->force;
	char ratr_pl_new[MLXSW_REG_RATR_LEN];
	char ratr_pl[MLXSW_REG_RATR_LEN];
	u32 adj_index;
	int err;

	/* No point in trying an atomic replacement if the idle timer interval
	 * is smaller than the interval in which we query and clear activity.
	 */
	if (!force && info->nh_res_bucket->idle_timer_ms <
	    MLXSW_SP_NH_GRP_ACTIVITY_UPDATE_INTERVAL)
		force = true;

	adj_index = nh->nhgi->adj_index + bucket_index;
	err = mlxsw_sp_nexthop_update(mlxsw_sp, adj_index, nh, force, ratr_pl);
	if (err) {
		NL_SET_ERR_MSG_MOD(extack, "Failed to overwrite nexthop bucket");
		return err;
	}

	if (!force) {
		err = mlxsw_sp_nexthop_obj_bucket_query(mlxsw_sp, adj_index,
							ratr_pl_new);
		if (err) {
			NL_SET_ERR_MSG_MOD(extack, "Failed to query nexthop bucket state after replacement. State might be inconsistent");
			return err;
		}

		err = mlxsw_sp_nexthop_obj_bucket_compare(ratr_pl, ratr_pl_new);
		if (err) {
			NL_SET_ERR_MSG_MOD(extack, "Nexthop bucket was not replaced because it was active during replacement");
			return err;
		}
	}

	nh->update = 0;
	nh->offloaded = 1;
	mlxsw_sp_nexthop_bucket_offload_refresh(mlxsw_sp, nh, bucket_index);

	return 0;
}

static int mlxsw_sp_nexthop_obj_bucket_replace(struct mlxsw_sp *mlxsw_sp,
					       struct nh_notifier_info *info)
{
	u16 bucket_index = info->nh_res_bucket->bucket_index;
	struct netlink_ext_ack *extack = info->extack;
	struct mlxsw_sp_nexthop_group_info *nhgi;
	struct nh_notifier_single_info *nh_obj;
	struct mlxsw_sp_nexthop_group *nh_grp;
	struct mlxsw_sp_nexthop *nh;
	int err;

	nh_grp = mlxsw_sp_nexthop_obj_group_lookup(mlxsw_sp, info->id);
	if (!nh_grp) {
		NL_SET_ERR_MSG_MOD(extack, "Nexthop group was not found");
		return -EINVAL;
	}

	nhgi = nh_grp->nhgi;

	if (bucket_index >= nhgi->count) {
		NL_SET_ERR_MSG_MOD(extack, "Nexthop bucket index out of range");
		return -EINVAL;
	}

	nh = &nhgi->nexthops[bucket_index];
	mlxsw_sp_nexthop_obj_fini(mlxsw_sp, nh);

	nh_obj = &info->nh_res_bucket->new_nh;
	err = mlxsw_sp_nexthop_obj_init(mlxsw_sp, nh_grp, nh, nh_obj, 1);
	if (err) {
		NL_SET_ERR_MSG_MOD(extack, "Failed to initialize nexthop object for nexthop bucket replacement");
		goto err_nexthop_obj_init;
	}

	err = mlxsw_sp_nexthop_obj_bucket_adj_update(mlxsw_sp, nh, info);
	if (err)
		goto err_nexthop_obj_bucket_adj_update;

	return 0;

err_nexthop_obj_bucket_adj_update:
	mlxsw_sp_nexthop_obj_fini(mlxsw_sp, nh);
err_nexthop_obj_init:
	nh_obj = &info->nh_res_bucket->old_nh;
	mlxsw_sp_nexthop_obj_init(mlxsw_sp, nh_grp, nh, nh_obj, 1);
	/* The old adjacency entry was not overwritten */
	nh->update = 0;
	nh->offloaded = 1;
	return err;
}

static int mlxsw_sp_nexthop_obj_event(struct notifier_block *nb,
				      unsigned long event, void *ptr)
{
	struct nh_notifier_info *info = ptr;
	struct mlxsw_sp_router *router;
	int err = 0;

	router = container_of(nb, struct mlxsw_sp_router, nexthop_nb);
	err = mlxsw_sp_nexthop_obj_validate(router->mlxsw_sp, event, info);
	if (err)
		goto out;

	mutex_lock(&router->lock);

	switch (event) {
	case NEXTHOP_EVENT_REPLACE:
		err = mlxsw_sp_nexthop_obj_new(router->mlxsw_sp, info);
		break;
	case NEXTHOP_EVENT_DEL:
		mlxsw_sp_nexthop_obj_del(router->mlxsw_sp, info);
		break;
	case NEXTHOP_EVENT_BUCKET_REPLACE:
		err = mlxsw_sp_nexthop_obj_bucket_replace(router->mlxsw_sp,
							  info);
		break;
	default:
		break;
	}

	mutex_unlock(&router->lock);

out:
	return notifier_from_errno(err);
}

static bool mlxsw_sp_fi_is_gateway(const struct mlxsw_sp *mlxsw_sp,
				   struct fib_info *fi)
{
	const struct fib_nh *nh = fib_info_nh(fi, 0);

	return nh->fib_nh_gw_family ||
	       mlxsw_sp_nexthop4_ipip_type(mlxsw_sp, nh, NULL);
}

static int
mlxsw_sp_nexthop4_group_info_init(struct mlxsw_sp *mlxsw_sp,
				  struct mlxsw_sp_nexthop_group *nh_grp)
{
	unsigned int nhs = fib_info_num_path(nh_grp->ipv4.fi);
	struct mlxsw_sp_nexthop_group_info *nhgi;
	struct mlxsw_sp_nexthop *nh;
	int err, i;

	nhgi = kzalloc(struct_size(nhgi, nexthops, nhs), GFP_KERNEL);
	if (!nhgi)
		return -ENOMEM;
	nh_grp->nhgi = nhgi;
	nhgi->nh_grp = nh_grp;
	nhgi->gateway = mlxsw_sp_fi_is_gateway(mlxsw_sp, nh_grp->ipv4.fi);
	nhgi->count = nhs;
	for (i = 0; i < nhgi->count; i++) {
		struct fib_nh *fib_nh;

		nh = &nhgi->nexthops[i];
		fib_nh = fib_info_nh(nh_grp->ipv4.fi, i);
		err = mlxsw_sp_nexthop4_init(mlxsw_sp, nh_grp, nh, fib_nh);
		if (err)
			goto err_nexthop4_init;
	}
	err = mlxsw_sp_nexthop_group_inc(mlxsw_sp);
	if (err)
		goto err_group_inc;
	err = mlxsw_sp_nexthop_group_refresh(mlxsw_sp, nh_grp);
	if (err)
		goto err_group_refresh;

	return 0;

err_group_refresh:
	mlxsw_sp_nexthop_group_dec(mlxsw_sp);
err_group_inc:
	i = nhgi->count;
err_nexthop4_init:
	for (i--; i >= 0; i--) {
		nh = &nhgi->nexthops[i];
		mlxsw_sp_nexthop4_fini(mlxsw_sp, nh);
	}
	kfree(nhgi);
	return err;
}

static void
mlxsw_sp_nexthop4_group_info_fini(struct mlxsw_sp *mlxsw_sp,
				  struct mlxsw_sp_nexthop_group *nh_grp)
{
	struct mlxsw_sp_nexthop_group_info *nhgi = nh_grp->nhgi;
	int i;

	mlxsw_sp_nexthop_group_dec(mlxsw_sp);
	for (i = nhgi->count - 1; i >= 0; i--) {
		struct mlxsw_sp_nexthop *nh = &nhgi->nexthops[i];

		mlxsw_sp_nexthop4_fini(mlxsw_sp, nh);
	}
	mlxsw_sp_nexthop_group_refresh(mlxsw_sp, nh_grp);
	WARN_ON_ONCE(nhgi->adj_index_valid);
	kfree(nhgi);
}

static struct mlxsw_sp_nexthop_group *
mlxsw_sp_nexthop4_group_create(struct mlxsw_sp *mlxsw_sp, struct fib_info *fi)
{
	struct mlxsw_sp_nexthop_group *nh_grp;
	int err;

	nh_grp = kzalloc(sizeof(*nh_grp), GFP_KERNEL);
	if (!nh_grp)
		return ERR_PTR(-ENOMEM);
	INIT_LIST_HEAD(&nh_grp->vr_list);
	err = rhashtable_init(&nh_grp->vr_ht,
			      &mlxsw_sp_nexthop_group_vr_ht_params);
	if (err)
		goto err_nexthop_group_vr_ht_init;
	INIT_LIST_HEAD(&nh_grp->fib_list);
	nh_grp->type = MLXSW_SP_NEXTHOP_GROUP_TYPE_IPV4;
	nh_grp->ipv4.fi = fi;
	fib_info_hold(fi);

	err = mlxsw_sp_nexthop4_group_info_init(mlxsw_sp, nh_grp);
	if (err)
		goto err_nexthop_group_info_init;

	err = mlxsw_sp_nexthop_group_insert(mlxsw_sp, nh_grp);
	if (err)
		goto err_nexthop_group_insert;

	nh_grp->can_destroy = true;

	return nh_grp;

err_nexthop_group_insert:
	mlxsw_sp_nexthop4_group_info_fini(mlxsw_sp, nh_grp);
err_nexthop_group_info_init:
	fib_info_put(fi);
	rhashtable_destroy(&nh_grp->vr_ht);
err_nexthop_group_vr_ht_init:
	kfree(nh_grp);
	return ERR_PTR(err);
}

static void
mlxsw_sp_nexthop4_group_destroy(struct mlxsw_sp *mlxsw_sp,
				struct mlxsw_sp_nexthop_group *nh_grp)
{
	if (!nh_grp->can_destroy)
		return;
	mlxsw_sp_nexthop_group_remove(mlxsw_sp, nh_grp);
	mlxsw_sp_nexthop4_group_info_fini(mlxsw_sp, nh_grp);
	fib_info_put(nh_grp->ipv4.fi);
	WARN_ON_ONCE(!list_empty(&nh_grp->vr_list));
	rhashtable_destroy(&nh_grp->vr_ht);
	kfree(nh_grp);
}

static int mlxsw_sp_nexthop4_group_get(struct mlxsw_sp *mlxsw_sp,
				       struct mlxsw_sp_fib_entry *fib_entry,
				       struct fib_info *fi)
{
	struct mlxsw_sp_nexthop_group *nh_grp;

	if (fi->nh) {
		nh_grp = mlxsw_sp_nexthop_obj_group_lookup(mlxsw_sp,
							   fi->nh->id);
		if (WARN_ON_ONCE(!nh_grp))
			return -EINVAL;
		goto out;
	}

	nh_grp = mlxsw_sp_nexthop4_group_lookup(mlxsw_sp, fi);
	if (!nh_grp) {
		nh_grp = mlxsw_sp_nexthop4_group_create(mlxsw_sp, fi);
		if (IS_ERR(nh_grp))
			return PTR_ERR(nh_grp);
	}
out:
	list_add_tail(&fib_entry->nexthop_group_node, &nh_grp->fib_list);
	fib_entry->nh_group = nh_grp;
	return 0;
}

static void mlxsw_sp_nexthop4_group_put(struct mlxsw_sp *mlxsw_sp,
					struct mlxsw_sp_fib_entry *fib_entry)
{
	struct mlxsw_sp_nexthop_group *nh_grp = fib_entry->nh_group;

	list_del(&fib_entry->nexthop_group_node);
	if (!list_empty(&nh_grp->fib_list))
		return;

	if (nh_grp->type == MLXSW_SP_NEXTHOP_GROUP_TYPE_OBJ) {
		mlxsw_sp_nexthop_obj_group_destroy(mlxsw_sp, nh_grp);
		return;
	}

	mlxsw_sp_nexthop4_group_destroy(mlxsw_sp, nh_grp);
}

static bool
mlxsw_sp_fib4_entry_should_offload(const struct mlxsw_sp_fib_entry *fib_entry)
{
	struct mlxsw_sp_fib4_entry *fib4_entry;

	fib4_entry = container_of(fib_entry, struct mlxsw_sp_fib4_entry,
				  common);
	return !fib4_entry->dscp;
}

static bool
mlxsw_sp_fib_entry_should_offload(const struct mlxsw_sp_fib_entry *fib_entry)
{
	struct mlxsw_sp_nexthop_group *nh_group = fib_entry->nh_group;

	switch (fib_entry->fib_node->fib->proto) {
	case MLXSW_SP_L3_PROTO_IPV4:
		if (!mlxsw_sp_fib4_entry_should_offload(fib_entry))
			return false;
		break;
	case MLXSW_SP_L3_PROTO_IPV6:
		break;
	}

	switch (fib_entry->type) {
	case MLXSW_SP_FIB_ENTRY_TYPE_REMOTE:
		return !!nh_group->nhgi->adj_index_valid;
	case MLXSW_SP_FIB_ENTRY_TYPE_LOCAL:
		return !!nh_group->nhgi->nh_rif;
	case MLXSW_SP_FIB_ENTRY_TYPE_BLACKHOLE:
	case MLXSW_SP_FIB_ENTRY_TYPE_IPIP_DECAP:
	case MLXSW_SP_FIB_ENTRY_TYPE_NVE_DECAP:
		return true;
	default:
		return false;
	}
}

static struct mlxsw_sp_nexthop *
mlxsw_sp_rt6_nexthop(struct mlxsw_sp_nexthop_group *nh_grp,
		     const struct mlxsw_sp_rt6 *mlxsw_sp_rt6)
{
	int i;

	for (i = 0; i < nh_grp->nhgi->count; i++) {
		struct mlxsw_sp_nexthop *nh = &nh_grp->nhgi->nexthops[i];
		struct fib6_info *rt = mlxsw_sp_rt6->rt;

		if (nh->rif && nh->rif->dev == rt->fib6_nh->fib_nh_dev &&
		    ipv6_addr_equal((const struct in6_addr *) &nh->gw_addr,
				    &rt->fib6_nh->fib_nh_gw6))
			return nh;
	}

	return NULL;
}

static void
mlxsw_sp_fib4_offload_failed_flag_set(struct mlxsw_sp *mlxsw_sp,
				      struct fib_entry_notifier_info *fen_info)
{
	u32 *p_dst = (u32 *) &fen_info->dst;
	struct fib_rt_info fri;

	fri.fi = fen_info->fi;
	fri.tb_id = fen_info->tb_id;
	fri.dst = cpu_to_be32(*p_dst);
	fri.dst_len = fen_info->dst_len;
	fri.dscp = fen_info->dscp;
	fri.type = fen_info->type;
	fri.offload = false;
	fri.trap = false;
	fri.offload_failed = true;
	fib_alias_hw_flags_set(mlxsw_sp_net(mlxsw_sp), &fri);
}

static void
mlxsw_sp_fib4_entry_hw_flags_set(struct mlxsw_sp *mlxsw_sp,
				 struct mlxsw_sp_fib_entry *fib_entry)
{
	u32 *p_dst = (u32 *) fib_entry->fib_node->key.addr;
	int dst_len = fib_entry->fib_node->key.prefix_len;
	struct mlxsw_sp_fib4_entry *fib4_entry;
	struct fib_rt_info fri;
	bool should_offload;

	should_offload = mlxsw_sp_fib_entry_should_offload(fib_entry);
	fib4_entry = container_of(fib_entry, struct mlxsw_sp_fib4_entry,
				  common);
	fri.fi = fib4_entry->fi;
	fri.tb_id = fib4_entry->tb_id;
	fri.dst = cpu_to_be32(*p_dst);
	fri.dst_len = dst_len;
	fri.dscp = fib4_entry->dscp;
	fri.type = fib4_entry->type;
	fri.offload = should_offload;
	fri.trap = !should_offload;
	fri.offload_failed = false;
	fib_alias_hw_flags_set(mlxsw_sp_net(mlxsw_sp), &fri);
}

static void
mlxsw_sp_fib4_entry_hw_flags_clear(struct mlxsw_sp *mlxsw_sp,
				   struct mlxsw_sp_fib_entry *fib_entry)
{
	u32 *p_dst = (u32 *) fib_entry->fib_node->key.addr;
	int dst_len = fib_entry->fib_node->key.prefix_len;
	struct mlxsw_sp_fib4_entry *fib4_entry;
	struct fib_rt_info fri;

	fib4_entry = container_of(fib_entry, struct mlxsw_sp_fib4_entry,
				  common);
	fri.fi = fib4_entry->fi;
	fri.tb_id = fib4_entry->tb_id;
	fri.dst = cpu_to_be32(*p_dst);
	fri.dst_len = dst_len;
	fri.dscp = fib4_entry->dscp;
	fri.type = fib4_entry->type;
	fri.offload = false;
	fri.trap = false;
	fri.offload_failed = false;
	fib_alias_hw_flags_set(mlxsw_sp_net(mlxsw_sp), &fri);
}

#if IS_ENABLED(CONFIG_IPV6)
static void
mlxsw_sp_fib6_offload_failed_flag_set(struct mlxsw_sp *mlxsw_sp,
				      struct fib6_info **rt_arr,
				      unsigned int nrt6)
{
	int i;

	/* In IPv6 a multipath route is represented using multiple routes, so
	 * we need to set the flags on all of them.
	 */
	for (i = 0; i < nrt6; i++)
		fib6_info_hw_flags_set(mlxsw_sp_net(mlxsw_sp), rt_arr[i],
				       false, false, true);
}
#else
static void
mlxsw_sp_fib6_offload_failed_flag_set(struct mlxsw_sp *mlxsw_sp,
				      struct fib6_info **rt_arr,
				      unsigned int nrt6)
{
}
#endif

#if IS_ENABLED(CONFIG_IPV6)
static void
mlxsw_sp_fib6_entry_hw_flags_set(struct mlxsw_sp *mlxsw_sp,
				 struct mlxsw_sp_fib_entry *fib_entry)
{
	struct mlxsw_sp_fib6_entry *fib6_entry;
	struct mlxsw_sp_rt6 *mlxsw_sp_rt6;
	bool should_offload;

	should_offload = mlxsw_sp_fib_entry_should_offload(fib_entry);

	/* In IPv6 a multipath route is represented using multiple routes, so
	 * we need to set the flags on all of them.
	 */
	fib6_entry = container_of(fib_entry, struct mlxsw_sp_fib6_entry,
				  common);
	list_for_each_entry(mlxsw_sp_rt6, &fib6_entry->rt6_list, list)
		fib6_info_hw_flags_set(mlxsw_sp_net(mlxsw_sp), mlxsw_sp_rt6->rt,
				       should_offload, !should_offload, false);
}
#else
static void
mlxsw_sp_fib6_entry_hw_flags_set(struct mlxsw_sp *mlxsw_sp,
				 struct mlxsw_sp_fib_entry *fib_entry)
{
}
#endif

#if IS_ENABLED(CONFIG_IPV6)
static void
mlxsw_sp_fib6_entry_hw_flags_clear(struct mlxsw_sp *mlxsw_sp,
				   struct mlxsw_sp_fib_entry *fib_entry)
{
	struct mlxsw_sp_fib6_entry *fib6_entry;
	struct mlxsw_sp_rt6 *mlxsw_sp_rt6;

	fib6_entry = container_of(fib_entry, struct mlxsw_sp_fib6_entry,
				  common);
	list_for_each_entry(mlxsw_sp_rt6, &fib6_entry->rt6_list, list)
		fib6_info_hw_flags_set(mlxsw_sp_net(mlxsw_sp), mlxsw_sp_rt6->rt,
				       false, false, false);
}
#else
static void
mlxsw_sp_fib6_entry_hw_flags_clear(struct mlxsw_sp *mlxsw_sp,
				   struct mlxsw_sp_fib_entry *fib_entry)
{
}
#endif

static void
mlxsw_sp_fib_entry_hw_flags_set(struct mlxsw_sp *mlxsw_sp,
				struct mlxsw_sp_fib_entry *fib_entry)
{
	switch (fib_entry->fib_node->fib->proto) {
	case MLXSW_SP_L3_PROTO_IPV4:
		mlxsw_sp_fib4_entry_hw_flags_set(mlxsw_sp, fib_entry);
		break;
	case MLXSW_SP_L3_PROTO_IPV6:
		mlxsw_sp_fib6_entry_hw_flags_set(mlxsw_sp, fib_entry);
		break;
	}
}

static void
mlxsw_sp_fib_entry_hw_flags_clear(struct mlxsw_sp *mlxsw_sp,
				  struct mlxsw_sp_fib_entry *fib_entry)
{
	switch (fib_entry->fib_node->fib->proto) {
	case MLXSW_SP_L3_PROTO_IPV4:
		mlxsw_sp_fib4_entry_hw_flags_clear(mlxsw_sp, fib_entry);
		break;
	case MLXSW_SP_L3_PROTO_IPV6:
		mlxsw_sp_fib6_entry_hw_flags_clear(mlxsw_sp, fib_entry);
		break;
	}
}

static void
mlxsw_sp_fib_entry_hw_flags_refresh(struct mlxsw_sp *mlxsw_sp,
				    struct mlxsw_sp_fib_entry *fib_entry,
				    enum mlxsw_reg_ralue_op op)
{
	switch (op) {
	case MLXSW_REG_RALUE_OP_WRITE_WRITE:
		mlxsw_sp_fib_entry_hw_flags_set(mlxsw_sp, fib_entry);
		break;
	case MLXSW_REG_RALUE_OP_WRITE_DELETE:
		mlxsw_sp_fib_entry_hw_flags_clear(mlxsw_sp, fib_entry);
		break;
	default:
		break;
	}
}

static void
mlxsw_sp_fib_entry_ralue_pack(char *ralue_pl,
			      const struct mlxsw_sp_fib_entry *fib_entry,
			      enum mlxsw_reg_ralue_op op)
{
	struct mlxsw_sp_fib *fib = fib_entry->fib_node->fib;
	enum mlxsw_reg_ralxx_protocol proto;
	u32 *p_dip;

	proto = (enum mlxsw_reg_ralxx_protocol) fib->proto;

	switch (fib->proto) {
	case MLXSW_SP_L3_PROTO_IPV4:
		p_dip = (u32 *) fib_entry->fib_node->key.addr;
		mlxsw_reg_ralue_pack4(ralue_pl, proto, op, fib->vr->id,
				      fib_entry->fib_node->key.prefix_len,
				      *p_dip);
		break;
	case MLXSW_SP_L3_PROTO_IPV6:
		mlxsw_reg_ralue_pack6(ralue_pl, proto, op, fib->vr->id,
				      fib_entry->fib_node->key.prefix_len,
				      fib_entry->fib_node->key.addr);
		break;
	}
}

static int mlxsw_sp_fib_entry_op_remote(struct mlxsw_sp *mlxsw_sp,
					struct mlxsw_sp_fib_entry *fib_entry,
					enum mlxsw_reg_ralue_op op)
{
	struct mlxsw_sp_nexthop_group *nh_group = fib_entry->nh_group;
	struct mlxsw_sp_nexthop_group_info *nhgi = nh_group->nhgi;
	char ralue_pl[MLXSW_REG_RALUE_LEN];
	enum mlxsw_reg_ralue_trap_action trap_action;
	u16 trap_id = 0;
	u32 adjacency_index = 0;
	u16 ecmp_size = 0;

	/* In case the nexthop group adjacency index is valid, use it
	 * with provided ECMP size. Otherwise, setup trap and pass
	 * traffic to kernel.
	 */
	if (mlxsw_sp_fib_entry_should_offload(fib_entry)) {
		trap_action = MLXSW_REG_RALUE_TRAP_ACTION_NOP;
		adjacency_index = nhgi->adj_index;
		ecmp_size = nhgi->ecmp_size;
	} else if (!nhgi->adj_index_valid && nhgi->count && nhgi->nh_rif) {
		trap_action = MLXSW_REG_RALUE_TRAP_ACTION_NOP;
		adjacency_index = mlxsw_sp->router->adj_trap_index;
		ecmp_size = 1;
	} else {
		trap_action = MLXSW_REG_RALUE_TRAP_ACTION_TRAP;
		trap_id = MLXSW_TRAP_ID_RTR_INGRESS0;
	}

	mlxsw_sp_fib_entry_ralue_pack(ralue_pl, fib_entry, op);
	mlxsw_reg_ralue_act_remote_pack(ralue_pl, trap_action, trap_id,
					adjacency_index, ecmp_size);
	return mlxsw_reg_write(mlxsw_sp->core, MLXSW_REG(ralue), ralue_pl);
}

static int mlxsw_sp_fib_entry_op_local(struct mlxsw_sp *mlxsw_sp,
				       struct mlxsw_sp_fib_entry *fib_entry,
				       enum mlxsw_reg_ralue_op op)
{
	struct mlxsw_sp_rif *rif = fib_entry->nh_group->nhgi->nh_rif;
	enum mlxsw_reg_ralue_trap_action trap_action;
	char ralue_pl[MLXSW_REG_RALUE_LEN];
	u16 trap_id = 0;
	u16 rif_index = 0;

	if (mlxsw_sp_fib_entry_should_offload(fib_entry)) {
		trap_action = MLXSW_REG_RALUE_TRAP_ACTION_NOP;
		rif_index = rif->rif_index;
	} else {
		trap_action = MLXSW_REG_RALUE_TRAP_ACTION_TRAP;
		trap_id = MLXSW_TRAP_ID_RTR_INGRESS0;
	}

	mlxsw_sp_fib_entry_ralue_pack(ralue_pl, fib_entry, op);
	mlxsw_reg_ralue_act_local_pack(ralue_pl, trap_action, trap_id,
				       rif_index);
	return mlxsw_reg_write(mlxsw_sp->core, MLXSW_REG(ralue), ralue_pl);
}

static int mlxsw_sp_fib_entry_op_trap(struct mlxsw_sp *mlxsw_sp,
				      struct mlxsw_sp_fib_entry *fib_entry,
				      enum mlxsw_reg_ralue_op op)
{
	char ralue_pl[MLXSW_REG_RALUE_LEN];

	mlxsw_sp_fib_entry_ralue_pack(ralue_pl, fib_entry, op);
	mlxsw_reg_ralue_act_ip2me_pack(ralue_pl);
	return mlxsw_reg_write(mlxsw_sp->core, MLXSW_REG(ralue), ralue_pl);
}

static int mlxsw_sp_fib_entry_op_blackhole(struct mlxsw_sp *mlxsw_sp,
					   struct mlxsw_sp_fib_entry *fib_entry,
					   enum mlxsw_reg_ralue_op op)
{
	enum mlxsw_reg_ralue_trap_action trap_action;
	char ralue_pl[MLXSW_REG_RALUE_LEN];

	trap_action = MLXSW_REG_RALUE_TRAP_ACTION_DISCARD_ERROR;
	mlxsw_sp_fib_entry_ralue_pack(ralue_pl, fib_entry, op);
	mlxsw_reg_ralue_act_local_pack(ralue_pl, trap_action, 0, 0);
	return mlxsw_reg_write(mlxsw_sp->core, MLXSW_REG(ralue), ralue_pl);
}

static int
mlxsw_sp_fib_entry_op_unreachable(struct mlxsw_sp *mlxsw_sp,
				  struct mlxsw_sp_fib_entry *fib_entry,
				  enum mlxsw_reg_ralue_op op)
{
	enum mlxsw_reg_ralue_trap_action trap_action;
	char ralue_pl[MLXSW_REG_RALUE_LEN];
	u16 trap_id;

	trap_action = MLXSW_REG_RALUE_TRAP_ACTION_TRAP;
	trap_id = MLXSW_TRAP_ID_RTR_INGRESS1;

	mlxsw_sp_fib_entry_ralue_pack(ralue_pl, fib_entry, op);
	mlxsw_reg_ralue_act_local_pack(ralue_pl, trap_action, trap_id, 0);
	return mlxsw_reg_write(mlxsw_sp->core, MLXSW_REG(ralue), ralue_pl);
}

static int
mlxsw_sp_fib_entry_op_ipip_decap(struct mlxsw_sp *mlxsw_sp,
				 struct mlxsw_sp_fib_entry *fib_entry,
				 enum mlxsw_reg_ralue_op op)
{
	struct mlxsw_sp_ipip_entry *ipip_entry = fib_entry->decap.ipip_entry;
	const struct mlxsw_sp_ipip_ops *ipip_ops;
	char ralue_pl[MLXSW_REG_RALUE_LEN];
	int err;

	if (WARN_ON(!ipip_entry))
		return -EINVAL;

	ipip_ops = mlxsw_sp->router->ipip_ops_arr[ipip_entry->ipipt];
	err = ipip_ops->decap_config(mlxsw_sp, ipip_entry,
				     fib_entry->decap.tunnel_index);
	if (err)
		return err;

	mlxsw_sp_fib_entry_ralue_pack(ralue_pl, fib_entry, op);
	mlxsw_reg_ralue_act_ip2me_tun_pack(ralue_pl,
					   fib_entry->decap.tunnel_index);
	return mlxsw_reg_write(mlxsw_sp->core, MLXSW_REG(ralue), ralue_pl);
}

static int mlxsw_sp_fib_entry_op_nve_decap(struct mlxsw_sp *mlxsw_sp,
					   struct mlxsw_sp_fib_entry *fib_entry,
					   enum mlxsw_reg_ralue_op op)
{
	char ralue_pl[MLXSW_REG_RALUE_LEN];

	mlxsw_sp_fib_entry_ralue_pack(ralue_pl, fib_entry, op);
	mlxsw_reg_ralue_act_ip2me_tun_pack(ralue_pl,
					   fib_entry->decap.tunnel_index);
	return mlxsw_reg_write(mlxsw_sp->core, MLXSW_REG(ralue), ralue_pl);
}

static int __mlxsw_sp_fib_entry_op(struct mlxsw_sp *mlxsw_sp,
				   struct mlxsw_sp_fib_entry *fib_entry,
				   enum mlxsw_reg_ralue_op op)
{
	switch (fib_entry->type) {
	case MLXSW_SP_FIB_ENTRY_TYPE_REMOTE:
		return mlxsw_sp_fib_entry_op_remote(mlxsw_sp, fib_entry, op);
	case MLXSW_SP_FIB_ENTRY_TYPE_LOCAL:
		return mlxsw_sp_fib_entry_op_local(mlxsw_sp, fib_entry, op);
	case MLXSW_SP_FIB_ENTRY_TYPE_TRAP:
		return mlxsw_sp_fib_entry_op_trap(mlxsw_sp, fib_entry, op);
	case MLXSW_SP_FIB_ENTRY_TYPE_BLACKHOLE:
		return mlxsw_sp_fib_entry_op_blackhole(mlxsw_sp, fib_entry, op);
	case MLXSW_SP_FIB_ENTRY_TYPE_UNREACHABLE:
		return mlxsw_sp_fib_entry_op_unreachable(mlxsw_sp, fib_entry,
							 op);
	case MLXSW_SP_FIB_ENTRY_TYPE_IPIP_DECAP:
		return mlxsw_sp_fib_entry_op_ipip_decap(mlxsw_sp,
							fib_entry, op);
	case MLXSW_SP_FIB_ENTRY_TYPE_NVE_DECAP:
		return mlxsw_sp_fib_entry_op_nve_decap(mlxsw_sp, fib_entry, op);
	}
	return -EINVAL;
}

static int mlxsw_sp_fib_entry_op(struct mlxsw_sp *mlxsw_sp,
				 struct mlxsw_sp_fib_entry *fib_entry,
				 enum mlxsw_reg_ralue_op op)
{
	int err = __mlxsw_sp_fib_entry_op(mlxsw_sp, fib_entry, op);

	if (err)
		return err;

	mlxsw_sp_fib_entry_hw_flags_refresh(mlxsw_sp, fib_entry, op);

	return err;
}

static int mlxsw_sp_fib_entry_update(struct mlxsw_sp *mlxsw_sp,
				     struct mlxsw_sp_fib_entry *fib_entry)
{
	return mlxsw_sp_fib_entry_op(mlxsw_sp, fib_entry,
				     MLXSW_REG_RALUE_OP_WRITE_WRITE);
}

static int mlxsw_sp_fib_entry_del(struct mlxsw_sp *mlxsw_sp,
				  struct mlxsw_sp_fib_entry *fib_entry)
{
	return mlxsw_sp_fib_entry_op(mlxsw_sp, fib_entry,
				     MLXSW_REG_RALUE_OP_WRITE_DELETE);
}

static int
mlxsw_sp_fib4_entry_type_set(struct mlxsw_sp *mlxsw_sp,
			     const struct fib_entry_notifier_info *fen_info,
			     struct mlxsw_sp_fib_entry *fib_entry)
{
	struct mlxsw_sp_nexthop_group_info *nhgi = fib_entry->nh_group->nhgi;
	union mlxsw_sp_l3addr dip = { .addr4 = htonl(fen_info->dst) };
	struct mlxsw_sp_router *router = mlxsw_sp->router;
	u32 tb_id = mlxsw_sp_fix_tb_id(fen_info->tb_id);
	int ifindex = nhgi->nexthops[0].ifindex;
	struct mlxsw_sp_ipip_entry *ipip_entry;

	switch (fen_info->type) {
	case RTN_LOCAL:
		ipip_entry = mlxsw_sp_ipip_entry_find_by_decap(mlxsw_sp, ifindex,
							       MLXSW_SP_L3_PROTO_IPV4, dip);
		if (ipip_entry && ipip_entry->ol_dev->flags & IFF_UP) {
			fib_entry->type = MLXSW_SP_FIB_ENTRY_TYPE_IPIP_DECAP;
			return mlxsw_sp_fib_entry_decap_init(mlxsw_sp,
							     fib_entry,
							     ipip_entry);
		}
		if (mlxsw_sp_router_nve_is_decap(mlxsw_sp, tb_id,
						 MLXSW_SP_L3_PROTO_IPV4,
						 &dip)) {
			u32 tunnel_index;

			tunnel_index = router->nve_decap_config.tunnel_index;
			fib_entry->decap.tunnel_index = tunnel_index;
			fib_entry->type = MLXSW_SP_FIB_ENTRY_TYPE_NVE_DECAP;
			return 0;
		}
		fallthrough;
	case RTN_BROADCAST:
		fib_entry->type = MLXSW_SP_FIB_ENTRY_TYPE_TRAP;
		return 0;
	case RTN_BLACKHOLE:
		fib_entry->type = MLXSW_SP_FIB_ENTRY_TYPE_BLACKHOLE;
		return 0;
	case RTN_UNREACHABLE:
	case RTN_PROHIBIT:
		/* Packets hitting these routes need to be trapped, but
		 * can do so with a lower priority than packets directed
		 * at the host, so use action type local instead of trap.
		 */
		fib_entry->type = MLXSW_SP_FIB_ENTRY_TYPE_UNREACHABLE;
		return 0;
	case RTN_UNICAST:
		if (nhgi->gateway)
			fib_entry->type = MLXSW_SP_FIB_ENTRY_TYPE_REMOTE;
		else
			fib_entry->type = MLXSW_SP_FIB_ENTRY_TYPE_LOCAL;
		return 0;
	default:
		return -EINVAL;
	}
}

static void
mlxsw_sp_fib_entry_type_unset(struct mlxsw_sp *mlxsw_sp,
			      struct mlxsw_sp_fib_entry *fib_entry)
{
	switch (fib_entry->type) {
	case MLXSW_SP_FIB_ENTRY_TYPE_IPIP_DECAP:
		mlxsw_sp_fib_entry_decap_fini(mlxsw_sp, fib_entry);
		break;
	default:
		break;
	}
}

static void
mlxsw_sp_fib4_entry_type_unset(struct mlxsw_sp *mlxsw_sp,
			       struct mlxsw_sp_fib4_entry *fib4_entry)
{
	mlxsw_sp_fib_entry_type_unset(mlxsw_sp, &fib4_entry->common);
}

static struct mlxsw_sp_fib4_entry *
mlxsw_sp_fib4_entry_create(struct mlxsw_sp *mlxsw_sp,
			   struct mlxsw_sp_fib_node *fib_node,
			   const struct fib_entry_notifier_info *fen_info)
{
	struct mlxsw_sp_fib4_entry *fib4_entry;
	struct mlxsw_sp_fib_entry *fib_entry;
	int err;

	fib4_entry = kzalloc(sizeof(*fib4_entry), GFP_KERNEL);
	if (!fib4_entry)
		return ERR_PTR(-ENOMEM);
	fib_entry = &fib4_entry->common;

	err = mlxsw_sp_nexthop4_group_get(mlxsw_sp, fib_entry, fen_info->fi);
	if (err)
		goto err_nexthop4_group_get;

	err = mlxsw_sp_nexthop_group_vr_link(fib_entry->nh_group,
					     fib_node->fib);
	if (err)
		goto err_nexthop_group_vr_link;

	err = mlxsw_sp_fib4_entry_type_set(mlxsw_sp, fen_info, fib_entry);
	if (err)
		goto err_fib4_entry_type_set;

	fib4_entry->fi = fen_info->fi;
	fib_info_hold(fib4_entry->fi);
	fib4_entry->tb_id = fen_info->tb_id;
	fib4_entry->type = fen_info->type;
	fib4_entry->dscp = fen_info->dscp;

	fib_entry->fib_node = fib_node;

	return fib4_entry;

err_fib4_entry_type_set:
	mlxsw_sp_nexthop_group_vr_unlink(fib_entry->nh_group, fib_node->fib);
err_nexthop_group_vr_link:
	mlxsw_sp_nexthop4_group_put(mlxsw_sp, &fib4_entry->common);
err_nexthop4_group_get:
	kfree(fib4_entry);
	return ERR_PTR(err);
}

static void mlxsw_sp_fib4_entry_destroy(struct mlxsw_sp *mlxsw_sp,
					struct mlxsw_sp_fib4_entry *fib4_entry)
{
	struct mlxsw_sp_fib_node *fib_node = fib4_entry->common.fib_node;

	fib_info_put(fib4_entry->fi);
	mlxsw_sp_fib4_entry_type_unset(mlxsw_sp, fib4_entry);
	mlxsw_sp_nexthop_group_vr_unlink(fib4_entry->common.nh_group,
					 fib_node->fib);
	mlxsw_sp_nexthop4_group_put(mlxsw_sp, &fib4_entry->common);
	kfree(fib4_entry);
}

static struct mlxsw_sp_fib4_entry *
mlxsw_sp_fib4_entry_lookup(struct mlxsw_sp *mlxsw_sp,
			   const struct fib_entry_notifier_info *fen_info)
{
	struct mlxsw_sp_fib4_entry *fib4_entry;
	struct mlxsw_sp_fib_node *fib_node;
	struct mlxsw_sp_fib *fib;
	struct mlxsw_sp_vr *vr;

	vr = mlxsw_sp_vr_find(mlxsw_sp, fen_info->tb_id);
	if (!vr)
		return NULL;
	fib = mlxsw_sp_vr_fib(vr, MLXSW_SP_L3_PROTO_IPV4);

	fib_node = mlxsw_sp_fib_node_lookup(fib, &fen_info->dst,
					    sizeof(fen_info->dst),
					    fen_info->dst_len);
	if (!fib_node)
		return NULL;

	fib4_entry = container_of(fib_node->fib_entry,
				  struct mlxsw_sp_fib4_entry, common);
	if (fib4_entry->tb_id == fen_info->tb_id &&
	    fib4_entry->dscp == fen_info->dscp &&
	    fib4_entry->type == fen_info->type &&
	    fib4_entry->fi == fen_info->fi)
		return fib4_entry;

	return NULL;
}

static const struct rhashtable_params mlxsw_sp_fib_ht_params = {
	.key_offset = offsetof(struct mlxsw_sp_fib_node, key),
	.head_offset = offsetof(struct mlxsw_sp_fib_node, ht_node),
	.key_len = sizeof(struct mlxsw_sp_fib_key),
	.automatic_shrinking = true,
};

static int mlxsw_sp_fib_node_insert(struct mlxsw_sp_fib *fib,
				    struct mlxsw_sp_fib_node *fib_node)
{
	return rhashtable_insert_fast(&fib->ht, &fib_node->ht_node,
				      mlxsw_sp_fib_ht_params);
}

static void mlxsw_sp_fib_node_remove(struct mlxsw_sp_fib *fib,
				     struct mlxsw_sp_fib_node *fib_node)
{
	rhashtable_remove_fast(&fib->ht, &fib_node->ht_node,
			       mlxsw_sp_fib_ht_params);
}

static struct mlxsw_sp_fib_node *
mlxsw_sp_fib_node_lookup(struct mlxsw_sp_fib *fib, const void *addr,
			 size_t addr_len, unsigned char prefix_len)
{
	struct mlxsw_sp_fib_key key;

	memset(&key, 0, sizeof(key));
	memcpy(key.addr, addr, addr_len);
	key.prefix_len = prefix_len;
	return rhashtable_lookup_fast(&fib->ht, &key, mlxsw_sp_fib_ht_params);
}

static struct mlxsw_sp_fib_node *
mlxsw_sp_fib_node_create(struct mlxsw_sp_fib *fib, const void *addr,
			 size_t addr_len, unsigned char prefix_len)
{
	struct mlxsw_sp_fib_node *fib_node;

	fib_node = kzalloc(sizeof(*fib_node), GFP_KERNEL);
	if (!fib_node)
		return NULL;

	list_add(&fib_node->list, &fib->node_list);
	memcpy(fib_node->key.addr, addr, addr_len);
	fib_node->key.prefix_len = prefix_len;

	return fib_node;
}

static void mlxsw_sp_fib_node_destroy(struct mlxsw_sp_fib_node *fib_node)
{
	list_del(&fib_node->list);
	kfree(fib_node);
}

static int mlxsw_sp_fib_lpm_tree_link(struct mlxsw_sp *mlxsw_sp,
				      struct mlxsw_sp_fib_node *fib_node)
{
	struct mlxsw_sp_prefix_usage req_prefix_usage;
	struct mlxsw_sp_fib *fib = fib_node->fib;
	struct mlxsw_sp_lpm_tree *lpm_tree;
	int err;

	lpm_tree = mlxsw_sp->router->lpm.proto_trees[fib->proto];
	if (lpm_tree->prefix_ref_count[fib_node->key.prefix_len] != 0)
		goto out;

	mlxsw_sp_prefix_usage_cpy(&req_prefix_usage, &lpm_tree->prefix_usage);
	mlxsw_sp_prefix_usage_set(&req_prefix_usage, fib_node->key.prefix_len);
	lpm_tree = mlxsw_sp_lpm_tree_get(mlxsw_sp, &req_prefix_usage,
					 fib->proto);
	if (IS_ERR(lpm_tree))
		return PTR_ERR(lpm_tree);

	err = mlxsw_sp_vrs_lpm_tree_replace(mlxsw_sp, fib, lpm_tree);
	if (err)
		goto err_lpm_tree_replace;

out:
	lpm_tree->prefix_ref_count[fib_node->key.prefix_len]++;
	return 0;

err_lpm_tree_replace:
	mlxsw_sp_lpm_tree_put(mlxsw_sp, lpm_tree);
	return err;
}

static void mlxsw_sp_fib_lpm_tree_unlink(struct mlxsw_sp *mlxsw_sp,
					 struct mlxsw_sp_fib_node *fib_node)
{
	struct mlxsw_sp_lpm_tree *lpm_tree = fib_node->fib->lpm_tree;
	struct mlxsw_sp_prefix_usage req_prefix_usage;
	struct mlxsw_sp_fib *fib = fib_node->fib;
	int err;

	if (--lpm_tree->prefix_ref_count[fib_node->key.prefix_len] != 0)
		return;
	/* Try to construct a new LPM tree from the current prefix usage
	 * minus the unused one. If we fail, continue using the old one.
	 */
	mlxsw_sp_prefix_usage_cpy(&req_prefix_usage, &lpm_tree->prefix_usage);
	mlxsw_sp_prefix_usage_clear(&req_prefix_usage,
				    fib_node->key.prefix_len);
	lpm_tree = mlxsw_sp_lpm_tree_get(mlxsw_sp, &req_prefix_usage,
					 fib->proto);
	if (IS_ERR(lpm_tree))
		return;

	err = mlxsw_sp_vrs_lpm_tree_replace(mlxsw_sp, fib, lpm_tree);
	if (err)
		goto err_lpm_tree_replace;

	return;

err_lpm_tree_replace:
	mlxsw_sp_lpm_tree_put(mlxsw_sp, lpm_tree);
}

static int mlxsw_sp_fib_node_init(struct mlxsw_sp *mlxsw_sp,
				  struct mlxsw_sp_fib_node *fib_node,
				  struct mlxsw_sp_fib *fib)
{
	int err;

	err = mlxsw_sp_fib_node_insert(fib, fib_node);
	if (err)
		return err;
	fib_node->fib = fib;

	err = mlxsw_sp_fib_lpm_tree_link(mlxsw_sp, fib_node);
	if (err)
		goto err_fib_lpm_tree_link;

	return 0;

err_fib_lpm_tree_link:
	fib_node->fib = NULL;
	mlxsw_sp_fib_node_remove(fib, fib_node);
	return err;
}

static void mlxsw_sp_fib_node_fini(struct mlxsw_sp *mlxsw_sp,
				   struct mlxsw_sp_fib_node *fib_node)
{
	struct mlxsw_sp_fib *fib = fib_node->fib;

	mlxsw_sp_fib_lpm_tree_unlink(mlxsw_sp, fib_node);
	fib_node->fib = NULL;
	mlxsw_sp_fib_node_remove(fib, fib_node);
}

static struct mlxsw_sp_fib_node *
mlxsw_sp_fib_node_get(struct mlxsw_sp *mlxsw_sp, u32 tb_id, const void *addr,
		      size_t addr_len, unsigned char prefix_len,
		      enum mlxsw_sp_l3proto proto)
{
	struct mlxsw_sp_fib_node *fib_node;
	struct mlxsw_sp_fib *fib;
	struct mlxsw_sp_vr *vr;
	int err;

	vr = mlxsw_sp_vr_get(mlxsw_sp, tb_id, NULL);
	if (IS_ERR(vr))
		return ERR_CAST(vr);
	fib = mlxsw_sp_vr_fib(vr, proto);

	fib_node = mlxsw_sp_fib_node_lookup(fib, addr, addr_len, prefix_len);
	if (fib_node)
		return fib_node;

	fib_node = mlxsw_sp_fib_node_create(fib, addr, addr_len, prefix_len);
	if (!fib_node) {
		err = -ENOMEM;
		goto err_fib_node_create;
	}

	err = mlxsw_sp_fib_node_init(mlxsw_sp, fib_node, fib);
	if (err)
		goto err_fib_node_init;

	return fib_node;

err_fib_node_init:
	mlxsw_sp_fib_node_destroy(fib_node);
err_fib_node_create:
	mlxsw_sp_vr_put(mlxsw_sp, vr);
	return ERR_PTR(err);
}

static void mlxsw_sp_fib_node_put(struct mlxsw_sp *mlxsw_sp,
				  struct mlxsw_sp_fib_node *fib_node)
{
	struct mlxsw_sp_vr *vr = fib_node->fib->vr;

	if (fib_node->fib_entry)
		return;
	mlxsw_sp_fib_node_fini(mlxsw_sp, fib_node);
	mlxsw_sp_fib_node_destroy(fib_node);
	mlxsw_sp_vr_put(mlxsw_sp, vr);
}

static int mlxsw_sp_fib_node_entry_link(struct mlxsw_sp *mlxsw_sp,
					struct mlxsw_sp_fib_entry *fib_entry)
{
	struct mlxsw_sp_fib_node *fib_node = fib_entry->fib_node;
	int err;

	fib_node->fib_entry = fib_entry;

	err = mlxsw_sp_fib_entry_update(mlxsw_sp, fib_entry);
	if (err)
		goto err_fib_entry_update;

	return 0;

err_fib_entry_update:
	fib_node->fib_entry = NULL;
	return err;
}

static void
mlxsw_sp_fib_node_entry_unlink(struct mlxsw_sp *mlxsw_sp,
			       struct mlxsw_sp_fib_entry *fib_entry)
{
	struct mlxsw_sp_fib_node *fib_node = fib_entry->fib_node;

	mlxsw_sp_fib_entry_del(mlxsw_sp, fib_entry);
	fib_node->fib_entry = NULL;
}

static bool mlxsw_sp_fib4_allow_replace(struct mlxsw_sp_fib4_entry *fib4_entry)
{
	struct mlxsw_sp_fib_node *fib_node = fib4_entry->common.fib_node;
	struct mlxsw_sp_fib4_entry *fib4_replaced;

	if (!fib_node->fib_entry)
		return true;

	fib4_replaced = container_of(fib_node->fib_entry,
				     struct mlxsw_sp_fib4_entry, common);
	if (fib4_entry->tb_id == RT_TABLE_MAIN &&
	    fib4_replaced->tb_id == RT_TABLE_LOCAL)
		return false;

	return true;
}

static int
mlxsw_sp_router_fib4_replace(struct mlxsw_sp *mlxsw_sp,
			     const struct fib_entry_notifier_info *fen_info)
{
	struct mlxsw_sp_fib4_entry *fib4_entry, *fib4_replaced;
	struct mlxsw_sp_fib_entry *replaced;
	struct mlxsw_sp_fib_node *fib_node;
	int err;

	if (fen_info->fi->nh &&
	    !mlxsw_sp_nexthop_obj_group_lookup(mlxsw_sp, fen_info->fi->nh->id))
		return 0;

	fib_node = mlxsw_sp_fib_node_get(mlxsw_sp, fen_info->tb_id,
					 &fen_info->dst, sizeof(fen_info->dst),
					 fen_info->dst_len,
					 MLXSW_SP_L3_PROTO_IPV4);
	if (IS_ERR(fib_node)) {
		dev_warn(mlxsw_sp->bus_info->dev, "Failed to get FIB node\n");
		return PTR_ERR(fib_node);
	}

	fib4_entry = mlxsw_sp_fib4_entry_create(mlxsw_sp, fib_node, fen_info);
	if (IS_ERR(fib4_entry)) {
		dev_warn(mlxsw_sp->bus_info->dev, "Failed to create FIB entry\n");
		err = PTR_ERR(fib4_entry);
		goto err_fib4_entry_create;
	}

	if (!mlxsw_sp_fib4_allow_replace(fib4_entry)) {
		mlxsw_sp_fib4_entry_destroy(mlxsw_sp, fib4_entry);
		mlxsw_sp_fib_node_put(mlxsw_sp, fib_node);
		return 0;
	}

	replaced = fib_node->fib_entry;
	err = mlxsw_sp_fib_node_entry_link(mlxsw_sp, &fib4_entry->common);
	if (err) {
		dev_warn(mlxsw_sp->bus_info->dev, "Failed to link FIB entry to node\n");
		goto err_fib_node_entry_link;
	}

	/* Nothing to replace */
	if (!replaced)
		return 0;

	mlxsw_sp_fib_entry_hw_flags_clear(mlxsw_sp, replaced);
	fib4_replaced = container_of(replaced, struct mlxsw_sp_fib4_entry,
				     common);
	mlxsw_sp_fib4_entry_destroy(mlxsw_sp, fib4_replaced);

	return 0;

err_fib_node_entry_link:
	fib_node->fib_entry = replaced;
	mlxsw_sp_fib4_entry_destroy(mlxsw_sp, fib4_entry);
err_fib4_entry_create:
	mlxsw_sp_fib_node_put(mlxsw_sp, fib_node);
	return err;
}

static void mlxsw_sp_router_fib4_del(struct mlxsw_sp *mlxsw_sp,
				     struct fib_entry_notifier_info *fen_info)
{
	struct mlxsw_sp_fib4_entry *fib4_entry;
	struct mlxsw_sp_fib_node *fib_node;

	fib4_entry = mlxsw_sp_fib4_entry_lookup(mlxsw_sp, fen_info);
	if (!fib4_entry)
		return;
	fib_node = fib4_entry->common.fib_node;

	mlxsw_sp_fib_node_entry_unlink(mlxsw_sp, &fib4_entry->common);
	mlxsw_sp_fib4_entry_destroy(mlxsw_sp, fib4_entry);
	mlxsw_sp_fib_node_put(mlxsw_sp, fib_node);
}

static bool mlxsw_sp_fib6_rt_should_ignore(const struct fib6_info *rt)
{
	/* Multicast routes aren't supported, so ignore them. Neighbour
	 * Discovery packets are specifically trapped.
	 */
	if (ipv6_addr_type(&rt->fib6_dst.addr) & IPV6_ADDR_MULTICAST)
		return true;

	/* Cloned routes are irrelevant in the forwarding path. */
	if (rt->fib6_flags & RTF_CACHE)
		return true;

	return false;
}

static struct mlxsw_sp_rt6 *mlxsw_sp_rt6_create(struct fib6_info *rt)
{
	struct mlxsw_sp_rt6 *mlxsw_sp_rt6;

	mlxsw_sp_rt6 = kzalloc(sizeof(*mlxsw_sp_rt6), GFP_KERNEL);
	if (!mlxsw_sp_rt6)
		return ERR_PTR(-ENOMEM);

	/* In case of route replace, replaced route is deleted with
	 * no notification. Take reference to prevent accessing freed
	 * memory.
	 */
	mlxsw_sp_rt6->rt = rt;
	fib6_info_hold(rt);

	return mlxsw_sp_rt6;
}

#if IS_ENABLED(CONFIG_IPV6)
static void mlxsw_sp_rt6_release(struct fib6_info *rt)
{
	fib6_info_release(rt);
}
#else
static void mlxsw_sp_rt6_release(struct fib6_info *rt)
{
}
#endif

static void mlxsw_sp_rt6_destroy(struct mlxsw_sp_rt6 *mlxsw_sp_rt6)
{
	struct fib6_nh *fib6_nh = mlxsw_sp_rt6->rt->fib6_nh;

	if (!mlxsw_sp_rt6->rt->nh)
		fib6_nh->fib_nh_flags &= ~RTNH_F_OFFLOAD;
	mlxsw_sp_rt6_release(mlxsw_sp_rt6->rt);
	kfree(mlxsw_sp_rt6);
}

static struct fib6_info *
mlxsw_sp_fib6_entry_rt(const struct mlxsw_sp_fib6_entry *fib6_entry)
{
	return list_first_entry(&fib6_entry->rt6_list, struct mlxsw_sp_rt6,
				list)->rt;
}

static struct mlxsw_sp_rt6 *
mlxsw_sp_fib6_entry_rt_find(const struct mlxsw_sp_fib6_entry *fib6_entry,
			    const struct fib6_info *rt)
{
	struct mlxsw_sp_rt6 *mlxsw_sp_rt6;

	list_for_each_entry(mlxsw_sp_rt6, &fib6_entry->rt6_list, list) {
		if (mlxsw_sp_rt6->rt == rt)
			return mlxsw_sp_rt6;
	}

	return NULL;
}

static bool mlxsw_sp_nexthop6_ipip_type(const struct mlxsw_sp *mlxsw_sp,
					const struct fib6_info *rt,
					enum mlxsw_sp_ipip_type *ret)
{
	return rt->fib6_nh->fib_nh_dev &&
	       mlxsw_sp_netdev_ipip_type(mlxsw_sp, rt->fib6_nh->fib_nh_dev, ret);
}

static int mlxsw_sp_nexthop6_init(struct mlxsw_sp *mlxsw_sp,
				  struct mlxsw_sp_nexthop_group *nh_grp,
				  struct mlxsw_sp_nexthop *nh,
				  const struct fib6_info *rt)
{
	struct net_device *dev = rt->fib6_nh->fib_nh_dev;
	int err;

	nh->nhgi = nh_grp->nhgi;
	nh->nh_weight = rt->fib6_nh->fib_nh_weight;
	memcpy(&nh->gw_addr, &rt->fib6_nh->fib_nh_gw6, sizeof(nh->gw_addr));
#if IS_ENABLED(CONFIG_IPV6)
	nh->neigh_tbl = &nd_tbl;
#endif
	mlxsw_sp_nexthop_counter_alloc(mlxsw_sp, nh);

	list_add_tail(&nh->router_list_node, &mlxsw_sp->router->nexthop_list);

	if (!dev)
		return 0;
	nh->ifindex = dev->ifindex;

	err = mlxsw_sp_nexthop_type_init(mlxsw_sp, nh, dev);
	if (err)
		goto err_nexthop_type_init;

	return 0;

err_nexthop_type_init:
	list_del(&nh->router_list_node);
	mlxsw_sp_nexthop_counter_free(mlxsw_sp, nh);
	return err;
}

static void mlxsw_sp_nexthop6_fini(struct mlxsw_sp *mlxsw_sp,
				   struct mlxsw_sp_nexthop *nh)
{
	mlxsw_sp_nexthop_type_fini(mlxsw_sp, nh);
	list_del(&nh->router_list_node);
	mlxsw_sp_nexthop_counter_free(mlxsw_sp, nh);
}

static bool mlxsw_sp_rt6_is_gateway(const struct mlxsw_sp *mlxsw_sp,
				    const struct fib6_info *rt)
{
	return rt->fib6_nh->fib_nh_gw_family ||
	       mlxsw_sp_nexthop6_ipip_type(mlxsw_sp, rt, NULL);
}

static int
mlxsw_sp_nexthop6_group_info_init(struct mlxsw_sp *mlxsw_sp,
				  struct mlxsw_sp_nexthop_group *nh_grp,
				  struct mlxsw_sp_fib6_entry *fib6_entry)
{
	struct mlxsw_sp_nexthop_group_info *nhgi;
	struct mlxsw_sp_rt6 *mlxsw_sp_rt6;
	struct mlxsw_sp_nexthop *nh;
	int err, i;

	nhgi = kzalloc(struct_size(nhgi, nexthops, fib6_entry->nrt6),
		       GFP_KERNEL);
	if (!nhgi)
		return -ENOMEM;
	nh_grp->nhgi = nhgi;
	nhgi->nh_grp = nh_grp;
	mlxsw_sp_rt6 = list_first_entry(&fib6_entry->rt6_list,
					struct mlxsw_sp_rt6, list);
	nhgi->gateway = mlxsw_sp_rt6_is_gateway(mlxsw_sp, mlxsw_sp_rt6->rt);
	nhgi->count = fib6_entry->nrt6;
	for (i = 0; i < nhgi->count; i++) {
		struct fib6_info *rt = mlxsw_sp_rt6->rt;

		nh = &nhgi->nexthops[i];
		err = mlxsw_sp_nexthop6_init(mlxsw_sp, nh_grp, nh, rt);
		if (err)
			goto err_nexthop6_init;
		mlxsw_sp_rt6 = list_next_entry(mlxsw_sp_rt6, list);
	}
	nh_grp->nhgi = nhgi;
	err = mlxsw_sp_nexthop_group_inc(mlxsw_sp);
	if (err)
		goto err_group_inc;
	err = mlxsw_sp_nexthop_group_refresh(mlxsw_sp, nh_grp);
	if (err)
		goto err_group_refresh;

	return 0;

err_group_refresh:
	mlxsw_sp_nexthop_group_dec(mlxsw_sp);
err_group_inc:
	i = nhgi->count;
err_nexthop6_init:
	for (i--; i >= 0; i--) {
		nh = &nhgi->nexthops[i];
		mlxsw_sp_nexthop6_fini(mlxsw_sp, nh);
	}
	kfree(nhgi);
	return err;
}

static void
mlxsw_sp_nexthop6_group_info_fini(struct mlxsw_sp *mlxsw_sp,
				  struct mlxsw_sp_nexthop_group *nh_grp)
{
	struct mlxsw_sp_nexthop_group_info *nhgi = nh_grp->nhgi;
	int i;

	mlxsw_sp_nexthop_group_dec(mlxsw_sp);
	for (i = nhgi->count - 1; i >= 0; i--) {
		struct mlxsw_sp_nexthop *nh = &nhgi->nexthops[i];

		mlxsw_sp_nexthop6_fini(mlxsw_sp, nh);
	}
	mlxsw_sp_nexthop_group_refresh(mlxsw_sp, nh_grp);
	WARN_ON_ONCE(nhgi->adj_index_valid);
	kfree(nhgi);
}

static struct mlxsw_sp_nexthop_group *
mlxsw_sp_nexthop6_group_create(struct mlxsw_sp *mlxsw_sp,
			       struct mlxsw_sp_fib6_entry *fib6_entry)
{
	struct mlxsw_sp_nexthop_group *nh_grp;
	int err;

	nh_grp = kzalloc(sizeof(*nh_grp), GFP_KERNEL);
	if (!nh_grp)
		return ERR_PTR(-ENOMEM);
	INIT_LIST_HEAD(&nh_grp->vr_list);
	err = rhashtable_init(&nh_grp->vr_ht,
			      &mlxsw_sp_nexthop_group_vr_ht_params);
	if (err)
		goto err_nexthop_group_vr_ht_init;
	INIT_LIST_HEAD(&nh_grp->fib_list);
	nh_grp->type = MLXSW_SP_NEXTHOP_GROUP_TYPE_IPV6;

	err = mlxsw_sp_nexthop6_group_info_init(mlxsw_sp, nh_grp, fib6_entry);
	if (err)
		goto err_nexthop_group_info_init;

	err = mlxsw_sp_nexthop_group_insert(mlxsw_sp, nh_grp);
	if (err)
		goto err_nexthop_group_insert;

	nh_grp->can_destroy = true;

	return nh_grp;

err_nexthop_group_insert:
	mlxsw_sp_nexthop6_group_info_fini(mlxsw_sp, nh_grp);
err_nexthop_group_info_init:
	rhashtable_destroy(&nh_grp->vr_ht);
err_nexthop_group_vr_ht_init:
	kfree(nh_grp);
	return ERR_PTR(err);
}

static void
mlxsw_sp_nexthop6_group_destroy(struct mlxsw_sp *mlxsw_sp,
				struct mlxsw_sp_nexthop_group *nh_grp)
{
	if (!nh_grp->can_destroy)
		return;
	mlxsw_sp_nexthop_group_remove(mlxsw_sp, nh_grp);
	mlxsw_sp_nexthop6_group_info_fini(mlxsw_sp, nh_grp);
	WARN_ON_ONCE(!list_empty(&nh_grp->vr_list));
	rhashtable_destroy(&nh_grp->vr_ht);
	kfree(nh_grp);
}

static int mlxsw_sp_nexthop6_group_get(struct mlxsw_sp *mlxsw_sp,
				       struct mlxsw_sp_fib6_entry *fib6_entry)
{
	struct fib6_info *rt = mlxsw_sp_fib6_entry_rt(fib6_entry);
	struct mlxsw_sp_nexthop_group *nh_grp;

	if (rt->nh) {
		nh_grp = mlxsw_sp_nexthop_obj_group_lookup(mlxsw_sp,
							   rt->nh->id);
		if (WARN_ON_ONCE(!nh_grp))
			return -EINVAL;
		goto out;
	}

	nh_grp = mlxsw_sp_nexthop6_group_lookup(mlxsw_sp, fib6_entry);
	if (!nh_grp) {
		nh_grp = mlxsw_sp_nexthop6_group_create(mlxsw_sp, fib6_entry);
		if (IS_ERR(nh_grp))
			return PTR_ERR(nh_grp);
	}

	/* The route and the nexthop are described by the same struct, so we
	 * need to the update the nexthop offload indication for the new route.
	 */
	__mlxsw_sp_nexthop6_group_offload_refresh(nh_grp, fib6_entry);

out:
	list_add_tail(&fib6_entry->common.nexthop_group_node,
		      &nh_grp->fib_list);
	fib6_entry->common.nh_group = nh_grp;

	return 0;
}

static void mlxsw_sp_nexthop6_group_put(struct mlxsw_sp *mlxsw_sp,
					struct mlxsw_sp_fib_entry *fib_entry)
{
	struct mlxsw_sp_nexthop_group *nh_grp = fib_entry->nh_group;

	list_del(&fib_entry->nexthop_group_node);
	if (!list_empty(&nh_grp->fib_list))
		return;

	if (nh_grp->type == MLXSW_SP_NEXTHOP_GROUP_TYPE_OBJ) {
		mlxsw_sp_nexthop_obj_group_destroy(mlxsw_sp, nh_grp);
		return;
	}

	mlxsw_sp_nexthop6_group_destroy(mlxsw_sp, nh_grp);
}

static int
mlxsw_sp_nexthop6_group_update(struct mlxsw_sp *mlxsw_sp,
			       struct mlxsw_sp_fib6_entry *fib6_entry)
{
	struct mlxsw_sp_nexthop_group *old_nh_grp = fib6_entry->common.nh_group;
	struct mlxsw_sp_fib_node *fib_node = fib6_entry->common.fib_node;
	int err;

	mlxsw_sp_nexthop_group_vr_unlink(old_nh_grp, fib_node->fib);
	fib6_entry->common.nh_group = NULL;
	list_del(&fib6_entry->common.nexthop_group_node);

	err = mlxsw_sp_nexthop6_group_get(mlxsw_sp, fib6_entry);
	if (err)
		goto err_nexthop6_group_get;

	err = mlxsw_sp_nexthop_group_vr_link(fib6_entry->common.nh_group,
					     fib_node->fib);
	if (err)
		goto err_nexthop_group_vr_link;

	/* In case this entry is offloaded, then the adjacency index
	 * currently associated with it in the device's table is that
	 * of the old group. Start using the new one instead.
	 */
	err = mlxsw_sp_fib_entry_update(mlxsw_sp, &fib6_entry->common);
	if (err)
		goto err_fib_entry_update;

	if (list_empty(&old_nh_grp->fib_list))
		mlxsw_sp_nexthop6_group_destroy(mlxsw_sp, old_nh_grp);

	return 0;

err_fib_entry_update:
	mlxsw_sp_nexthop_group_vr_unlink(fib6_entry->common.nh_group,
					 fib_node->fib);
err_nexthop_group_vr_link:
	mlxsw_sp_nexthop6_group_put(mlxsw_sp, &fib6_entry->common);
err_nexthop6_group_get:
	list_add_tail(&fib6_entry->common.nexthop_group_node,
		      &old_nh_grp->fib_list);
	fib6_entry->common.nh_group = old_nh_grp;
	mlxsw_sp_nexthop_group_vr_link(old_nh_grp, fib_node->fib);
	return err;
}

static int
mlxsw_sp_fib6_entry_nexthop_add(struct mlxsw_sp *mlxsw_sp,
				struct mlxsw_sp_fib6_entry *fib6_entry,
				struct fib6_info **rt_arr, unsigned int nrt6)
{
	struct mlxsw_sp_rt6 *mlxsw_sp_rt6;
	int err, i;

	for (i = 0; i < nrt6; i++) {
		mlxsw_sp_rt6 = mlxsw_sp_rt6_create(rt_arr[i]);
		if (IS_ERR(mlxsw_sp_rt6)) {
			err = PTR_ERR(mlxsw_sp_rt6);
			goto err_rt6_unwind;
		}

		list_add_tail(&mlxsw_sp_rt6->list, &fib6_entry->rt6_list);
		fib6_entry->nrt6++;
	}

	err = mlxsw_sp_nexthop6_group_update(mlxsw_sp, fib6_entry);
	if (err)
		goto err_rt6_unwind;

	return 0;

err_rt6_unwind:
	for (; i > 0; i--) {
		fib6_entry->nrt6--;
		mlxsw_sp_rt6 = list_last_entry(&fib6_entry->rt6_list,
					       struct mlxsw_sp_rt6, list);
		list_del(&mlxsw_sp_rt6->list);
		mlxsw_sp_rt6_destroy(mlxsw_sp_rt6);
	}
	return err;
}

static void
mlxsw_sp_fib6_entry_nexthop_del(struct mlxsw_sp *mlxsw_sp,
				struct mlxsw_sp_fib6_entry *fib6_entry,
				struct fib6_info **rt_arr, unsigned int nrt6)
{
	struct mlxsw_sp_rt6 *mlxsw_sp_rt6;
	int i;

	for (i = 0; i < nrt6; i++) {
		mlxsw_sp_rt6 = mlxsw_sp_fib6_entry_rt_find(fib6_entry,
							   rt_arr[i]);
		if (WARN_ON_ONCE(!mlxsw_sp_rt6))
			continue;

		fib6_entry->nrt6--;
		list_del(&mlxsw_sp_rt6->list);
		mlxsw_sp_rt6_destroy(mlxsw_sp_rt6);
	}

	mlxsw_sp_nexthop6_group_update(mlxsw_sp, fib6_entry);
}

static int
mlxsw_sp_fib6_entry_type_set_local(struct mlxsw_sp *mlxsw_sp,
				   struct mlxsw_sp_fib_entry *fib_entry,
				   const struct fib6_info *rt)
{
	struct mlxsw_sp_nexthop_group_info *nhgi = fib_entry->nh_group->nhgi;
	union mlxsw_sp_l3addr dip = { .addr6 = rt->fib6_dst.addr };
	u32 tb_id = mlxsw_sp_fix_tb_id(rt->fib6_table->tb6_id);
	struct mlxsw_sp_router *router = mlxsw_sp->router;
	int ifindex = nhgi->nexthops[0].ifindex;
	struct mlxsw_sp_ipip_entry *ipip_entry;

	fib_entry->type = MLXSW_SP_FIB_ENTRY_TYPE_TRAP;
	ipip_entry = mlxsw_sp_ipip_entry_find_by_decap(mlxsw_sp, ifindex,
						       MLXSW_SP_L3_PROTO_IPV6,
						       dip);

	if (ipip_entry && ipip_entry->ol_dev->flags & IFF_UP) {
		fib_entry->type = MLXSW_SP_FIB_ENTRY_TYPE_IPIP_DECAP;
		return mlxsw_sp_fib_entry_decap_init(mlxsw_sp, fib_entry,
						     ipip_entry);
	}
	if (mlxsw_sp_router_nve_is_decap(mlxsw_sp, tb_id,
					 MLXSW_SP_L3_PROTO_IPV6, &dip)) {
		u32 tunnel_index;

		tunnel_index = router->nve_decap_config.tunnel_index;
		fib_entry->decap.tunnel_index = tunnel_index;
		fib_entry->type = MLXSW_SP_FIB_ENTRY_TYPE_NVE_DECAP;
	}

	return 0;
}

static int mlxsw_sp_fib6_entry_type_set(struct mlxsw_sp *mlxsw_sp,
					struct mlxsw_sp_fib_entry *fib_entry,
					const struct fib6_info *rt)
{
	if (rt->fib6_flags & RTF_LOCAL)
		return mlxsw_sp_fib6_entry_type_set_local(mlxsw_sp, fib_entry,
							  rt);
	if (rt->fib6_flags & RTF_ANYCAST)
		fib_entry->type = MLXSW_SP_FIB_ENTRY_TYPE_TRAP;
	else if (rt->fib6_type == RTN_BLACKHOLE)
		fib_entry->type = MLXSW_SP_FIB_ENTRY_TYPE_BLACKHOLE;
	else if (rt->fib6_flags & RTF_REJECT)
		fib_entry->type = MLXSW_SP_FIB_ENTRY_TYPE_UNREACHABLE;
	else if (fib_entry->nh_group->nhgi->gateway)
		fib_entry->type = MLXSW_SP_FIB_ENTRY_TYPE_REMOTE;
	else
		fib_entry->type = MLXSW_SP_FIB_ENTRY_TYPE_LOCAL;

	return 0;
}

static void
mlxsw_sp_fib6_entry_rt_destroy_all(struct mlxsw_sp_fib6_entry *fib6_entry)
{
	struct mlxsw_sp_rt6 *mlxsw_sp_rt6, *tmp;

	list_for_each_entry_safe(mlxsw_sp_rt6, tmp, &fib6_entry->rt6_list,
				 list) {
		fib6_entry->nrt6--;
		list_del(&mlxsw_sp_rt6->list);
		mlxsw_sp_rt6_destroy(mlxsw_sp_rt6);
	}
}

static struct mlxsw_sp_fib6_entry *
mlxsw_sp_fib6_entry_create(struct mlxsw_sp *mlxsw_sp,
			   struct mlxsw_sp_fib_node *fib_node,
			   struct fib6_info **rt_arr, unsigned int nrt6)
{
	struct mlxsw_sp_fib6_entry *fib6_entry;
	struct mlxsw_sp_fib_entry *fib_entry;
	struct mlxsw_sp_rt6 *mlxsw_sp_rt6;
	int err, i;

	fib6_entry = kzalloc(sizeof(*fib6_entry), GFP_KERNEL);
	if (!fib6_entry)
		return ERR_PTR(-ENOMEM);
	fib_entry = &fib6_entry->common;

	INIT_LIST_HEAD(&fib6_entry->rt6_list);

	for (i = 0; i < nrt6; i++) {
		mlxsw_sp_rt6 = mlxsw_sp_rt6_create(rt_arr[i]);
		if (IS_ERR(mlxsw_sp_rt6)) {
			err = PTR_ERR(mlxsw_sp_rt6);
			goto err_rt6_unwind;
		}
		list_add_tail(&mlxsw_sp_rt6->list, &fib6_entry->rt6_list);
		fib6_entry->nrt6++;
	}

	err = mlxsw_sp_nexthop6_group_get(mlxsw_sp, fib6_entry);
	if (err)
		goto err_rt6_unwind;

	err = mlxsw_sp_nexthop_group_vr_link(fib_entry->nh_group,
					     fib_node->fib);
	if (err)
		goto err_nexthop_group_vr_link;

	err = mlxsw_sp_fib6_entry_type_set(mlxsw_sp, fib_entry, rt_arr[0]);
	if (err)
		goto err_fib6_entry_type_set;

	fib_entry->fib_node = fib_node;

	return fib6_entry;

err_fib6_entry_type_set:
	mlxsw_sp_nexthop_group_vr_unlink(fib_entry->nh_group, fib_node->fib);
err_nexthop_group_vr_link:
	mlxsw_sp_nexthop6_group_put(mlxsw_sp, fib_entry);
err_rt6_unwind:
	for (; i > 0; i--) {
		fib6_entry->nrt6--;
		mlxsw_sp_rt6 = list_last_entry(&fib6_entry->rt6_list,
					       struct mlxsw_sp_rt6, list);
		list_del(&mlxsw_sp_rt6->list);
		mlxsw_sp_rt6_destroy(mlxsw_sp_rt6);
	}
	kfree(fib6_entry);
	return ERR_PTR(err);
}

static void
mlxsw_sp_fib6_entry_type_unset(struct mlxsw_sp *mlxsw_sp,
			       struct mlxsw_sp_fib6_entry *fib6_entry)
{
	mlxsw_sp_fib_entry_type_unset(mlxsw_sp, &fib6_entry->common);
}

static void mlxsw_sp_fib6_entry_destroy(struct mlxsw_sp *mlxsw_sp,
					struct mlxsw_sp_fib6_entry *fib6_entry)
{
	struct mlxsw_sp_fib_node *fib_node = fib6_entry->common.fib_node;

	mlxsw_sp_fib6_entry_type_unset(mlxsw_sp, fib6_entry);
	mlxsw_sp_nexthop_group_vr_unlink(fib6_entry->common.nh_group,
					 fib_node->fib);
	mlxsw_sp_nexthop6_group_put(mlxsw_sp, &fib6_entry->common);
	mlxsw_sp_fib6_entry_rt_destroy_all(fib6_entry);
	WARN_ON(fib6_entry->nrt6);
	kfree(fib6_entry);
}

static struct mlxsw_sp_fib6_entry *
mlxsw_sp_fib6_entry_lookup(struct mlxsw_sp *mlxsw_sp,
			   const struct fib6_info *rt)
{
	struct mlxsw_sp_fib6_entry *fib6_entry;
	struct mlxsw_sp_fib_node *fib_node;
	struct mlxsw_sp_fib *fib;
	struct fib6_info *cmp_rt;
	struct mlxsw_sp_vr *vr;

	vr = mlxsw_sp_vr_find(mlxsw_sp, rt->fib6_table->tb6_id);
	if (!vr)
		return NULL;
	fib = mlxsw_sp_vr_fib(vr, MLXSW_SP_L3_PROTO_IPV6);

	fib_node = mlxsw_sp_fib_node_lookup(fib, &rt->fib6_dst.addr,
					    sizeof(rt->fib6_dst.addr),
					    rt->fib6_dst.plen);
	if (!fib_node)
		return NULL;

	fib6_entry = container_of(fib_node->fib_entry,
				  struct mlxsw_sp_fib6_entry, common);
	cmp_rt = mlxsw_sp_fib6_entry_rt(fib6_entry);
	if (rt->fib6_table->tb6_id == cmp_rt->fib6_table->tb6_id &&
	    rt->fib6_metric == cmp_rt->fib6_metric &&
	    mlxsw_sp_fib6_entry_rt_find(fib6_entry, rt))
		return fib6_entry;

	return NULL;
}

static bool mlxsw_sp_fib6_allow_replace(struct mlxsw_sp_fib6_entry *fib6_entry)
{
	struct mlxsw_sp_fib_node *fib_node = fib6_entry->common.fib_node;
	struct mlxsw_sp_fib6_entry *fib6_replaced;
	struct fib6_info *rt, *rt_replaced;

	if (!fib_node->fib_entry)
		return true;

	fib6_replaced = container_of(fib_node->fib_entry,
				     struct mlxsw_sp_fib6_entry,
				     common);
	rt = mlxsw_sp_fib6_entry_rt(fib6_entry);
	rt_replaced = mlxsw_sp_fib6_entry_rt(fib6_replaced);
	if (rt->fib6_table->tb6_id == RT_TABLE_MAIN &&
	    rt_replaced->fib6_table->tb6_id == RT_TABLE_LOCAL)
		return false;

	return true;
}

static int mlxsw_sp_router_fib6_replace(struct mlxsw_sp *mlxsw_sp,
					struct fib6_info **rt_arr,
					unsigned int nrt6)
{
	struct mlxsw_sp_fib6_entry *fib6_entry, *fib6_replaced;
	struct mlxsw_sp_fib_entry *replaced;
	struct mlxsw_sp_fib_node *fib_node;
	struct fib6_info *rt = rt_arr[0];
	int err;

	if (rt->fib6_src.plen)
		return -EINVAL;

	if (mlxsw_sp_fib6_rt_should_ignore(rt))
		return 0;

	if (rt->nh && !mlxsw_sp_nexthop_obj_group_lookup(mlxsw_sp, rt->nh->id))
		return 0;

	fib_node = mlxsw_sp_fib_node_get(mlxsw_sp, rt->fib6_table->tb6_id,
					 &rt->fib6_dst.addr,
					 sizeof(rt->fib6_dst.addr),
					 rt->fib6_dst.plen,
					 MLXSW_SP_L3_PROTO_IPV6);
	if (IS_ERR(fib_node))
		return PTR_ERR(fib_node);

	fib6_entry = mlxsw_sp_fib6_entry_create(mlxsw_sp, fib_node, rt_arr,
						nrt6);
	if (IS_ERR(fib6_entry)) {
		err = PTR_ERR(fib6_entry);
		goto err_fib6_entry_create;
	}

	if (!mlxsw_sp_fib6_allow_replace(fib6_entry)) {
		mlxsw_sp_fib6_entry_destroy(mlxsw_sp, fib6_entry);
		mlxsw_sp_fib_node_put(mlxsw_sp, fib_node);
		return 0;
	}

	replaced = fib_node->fib_entry;
	err = mlxsw_sp_fib_node_entry_link(mlxsw_sp, &fib6_entry->common);
	if (err)
		goto err_fib_node_entry_link;

	/* Nothing to replace */
	if (!replaced)
		return 0;

	mlxsw_sp_fib_entry_hw_flags_clear(mlxsw_sp, replaced);
	fib6_replaced = container_of(replaced, struct mlxsw_sp_fib6_entry,
				     common);
	mlxsw_sp_fib6_entry_destroy(mlxsw_sp, fib6_replaced);

	return 0;

err_fib_node_entry_link:
	fib_node->fib_entry = replaced;
	mlxsw_sp_fib6_entry_destroy(mlxsw_sp, fib6_entry);
err_fib6_entry_create:
	mlxsw_sp_fib_node_put(mlxsw_sp, fib_node);
	return err;
}

static int mlxsw_sp_router_fib6_append(struct mlxsw_sp *mlxsw_sp,
				       struct fib6_info **rt_arr,
				       unsigned int nrt6)
{
	struct mlxsw_sp_fib6_entry *fib6_entry;
	struct mlxsw_sp_fib_node *fib_node;
	struct fib6_info *rt = rt_arr[0];
	int err;

	if (rt->fib6_src.plen)
		return -EINVAL;

	if (mlxsw_sp_fib6_rt_should_ignore(rt))
		return 0;

	fib_node = mlxsw_sp_fib_node_get(mlxsw_sp, rt->fib6_table->tb6_id,
					 &rt->fib6_dst.addr,
					 sizeof(rt->fib6_dst.addr),
					 rt->fib6_dst.plen,
					 MLXSW_SP_L3_PROTO_IPV6);
	if (IS_ERR(fib_node))
		return PTR_ERR(fib_node);

	if (WARN_ON_ONCE(!fib_node->fib_entry)) {
		mlxsw_sp_fib_node_put(mlxsw_sp, fib_node);
		return -EINVAL;
	}

	fib6_entry = container_of(fib_node->fib_entry,
				  struct mlxsw_sp_fib6_entry, common);
	err = mlxsw_sp_fib6_entry_nexthop_add(mlxsw_sp, fib6_entry, rt_arr,
					      nrt6);
	if (err)
		goto err_fib6_entry_nexthop_add;

	return 0;

err_fib6_entry_nexthop_add:
	mlxsw_sp_fib_node_put(mlxsw_sp, fib_node);
	return err;
}

static void mlxsw_sp_router_fib6_del(struct mlxsw_sp *mlxsw_sp,
				     struct fib6_info **rt_arr,
				     unsigned int nrt6)
{
	struct mlxsw_sp_fib6_entry *fib6_entry;
	struct mlxsw_sp_fib_node *fib_node;
	struct fib6_info *rt = rt_arr[0];

	if (mlxsw_sp_fib6_rt_should_ignore(rt))
		return;

	/* Multipath routes are first added to the FIB trie and only then
	 * notified. If we vetoed the addition, we will get a delete
	 * notification for a route we do not have. Therefore, do not warn if
	 * route was not found.
	 */
	fib6_entry = mlxsw_sp_fib6_entry_lookup(mlxsw_sp, rt);
	if (!fib6_entry)
		return;

	/* If not all the nexthops are deleted, then only reduce the nexthop
	 * group.
	 */
	if (nrt6 != fib6_entry->nrt6) {
		mlxsw_sp_fib6_entry_nexthop_del(mlxsw_sp, fib6_entry, rt_arr,
						nrt6);
		return;
	}

	fib_node = fib6_entry->common.fib_node;

	mlxsw_sp_fib_node_entry_unlink(mlxsw_sp, &fib6_entry->common);
	mlxsw_sp_fib6_entry_destroy(mlxsw_sp, fib6_entry);
	mlxsw_sp_fib_node_put(mlxsw_sp, fib_node);
}

static struct mlxsw_sp_mr_table *
mlxsw_sp_router_fibmr_family_to_table(struct mlxsw_sp_vr *vr, int family)
{
	if (family == RTNL_FAMILY_IPMR)
		return vr->mr_table[MLXSW_SP_L3_PROTO_IPV4];
	else
		return vr->mr_table[MLXSW_SP_L3_PROTO_IPV6];
}

static int mlxsw_sp_router_fibmr_add(struct mlxsw_sp *mlxsw_sp,
				     struct mfc_entry_notifier_info *men_info,
				     bool replace)
{
	struct mlxsw_sp_mr_table *mrt;
	struct mlxsw_sp_vr *vr;

	vr = mlxsw_sp_vr_get(mlxsw_sp, men_info->tb_id, NULL);
	if (IS_ERR(vr))
		return PTR_ERR(vr);

	mrt = mlxsw_sp_router_fibmr_family_to_table(vr, men_info->info.family);
	return mlxsw_sp_mr_route_add(mrt, men_info->mfc, replace);
}

static void mlxsw_sp_router_fibmr_del(struct mlxsw_sp *mlxsw_sp,
				      struct mfc_entry_notifier_info *men_info)
{
	struct mlxsw_sp_mr_table *mrt;
	struct mlxsw_sp_vr *vr;

	vr = mlxsw_sp_vr_find(mlxsw_sp, men_info->tb_id);
	if (WARN_ON(!vr))
		return;

	mrt = mlxsw_sp_router_fibmr_family_to_table(vr, men_info->info.family);
	mlxsw_sp_mr_route_del(mrt, men_info->mfc);
	mlxsw_sp_vr_put(mlxsw_sp, vr);
}

static int
mlxsw_sp_router_fibmr_vif_add(struct mlxsw_sp *mlxsw_sp,
			      struct vif_entry_notifier_info *ven_info)
{
	struct mlxsw_sp_mr_table *mrt;
	struct mlxsw_sp_rif *rif;
	struct mlxsw_sp_vr *vr;

	vr = mlxsw_sp_vr_get(mlxsw_sp, ven_info->tb_id, NULL);
	if (IS_ERR(vr))
		return PTR_ERR(vr);

	mrt = mlxsw_sp_router_fibmr_family_to_table(vr, ven_info->info.family);
	rif = mlxsw_sp_rif_find_by_dev(mlxsw_sp, ven_info->dev);
	return mlxsw_sp_mr_vif_add(mrt, ven_info->dev,
				   ven_info->vif_index,
				   ven_info->vif_flags, rif);
}

static void
mlxsw_sp_router_fibmr_vif_del(struct mlxsw_sp *mlxsw_sp,
			      struct vif_entry_notifier_info *ven_info)
{
	struct mlxsw_sp_mr_table *mrt;
	struct mlxsw_sp_vr *vr;

	vr = mlxsw_sp_vr_find(mlxsw_sp, ven_info->tb_id);
	if (WARN_ON(!vr))
		return;

	mrt = mlxsw_sp_router_fibmr_family_to_table(vr, ven_info->info.family);
	mlxsw_sp_mr_vif_del(mrt, ven_info->vif_index);
	mlxsw_sp_vr_put(mlxsw_sp, vr);
}

static void mlxsw_sp_fib4_node_flush(struct mlxsw_sp *mlxsw_sp,
				     struct mlxsw_sp_fib_node *fib_node)
{
	struct mlxsw_sp_fib4_entry *fib4_entry;

	fib4_entry = container_of(fib_node->fib_entry,
				  struct mlxsw_sp_fib4_entry, common);
	mlxsw_sp_fib_node_entry_unlink(mlxsw_sp, fib_node->fib_entry);
	mlxsw_sp_fib4_entry_destroy(mlxsw_sp, fib4_entry);
	mlxsw_sp_fib_node_put(mlxsw_sp, fib_node);
}

static void mlxsw_sp_fib6_node_flush(struct mlxsw_sp *mlxsw_sp,
				     struct mlxsw_sp_fib_node *fib_node)
{
	struct mlxsw_sp_fib6_entry *fib6_entry;

	fib6_entry = container_of(fib_node->fib_entry,
				  struct mlxsw_sp_fib6_entry, common);
	mlxsw_sp_fib_node_entry_unlink(mlxsw_sp, fib_node->fib_entry);
	mlxsw_sp_fib6_entry_destroy(mlxsw_sp, fib6_entry);
	mlxsw_sp_fib_node_put(mlxsw_sp, fib_node);
}

static void mlxsw_sp_fib_node_flush(struct mlxsw_sp *mlxsw_sp,
				    struct mlxsw_sp_fib_node *fib_node)
{
	switch (fib_node->fib->proto) {
	case MLXSW_SP_L3_PROTO_IPV4:
		mlxsw_sp_fib4_node_flush(mlxsw_sp, fib_node);
		break;
	case MLXSW_SP_L3_PROTO_IPV6:
		mlxsw_sp_fib6_node_flush(mlxsw_sp, fib_node);
		break;
	}
}

static void mlxsw_sp_vr_fib_flush(struct mlxsw_sp *mlxsw_sp,
				  struct mlxsw_sp_vr *vr,
				  enum mlxsw_sp_l3proto proto)
{
	struct mlxsw_sp_fib *fib = mlxsw_sp_vr_fib(vr, proto);
	struct mlxsw_sp_fib_node *fib_node, *tmp;

	list_for_each_entry_safe(fib_node, tmp, &fib->node_list, list) {
		bool do_break = &tmp->list == &fib->node_list;

		mlxsw_sp_fib_node_flush(mlxsw_sp, fib_node);
		if (do_break)
			break;
	}
}

static void mlxsw_sp_router_fib_flush(struct mlxsw_sp *mlxsw_sp)
{
	int i, j;

	for (i = 0; i < MLXSW_CORE_RES_GET(mlxsw_sp->core, MAX_VRS); i++) {
		struct mlxsw_sp_vr *vr = &mlxsw_sp->router->vrs[i];

		if (!mlxsw_sp_vr_is_used(vr))
			continue;

		for (j = 0; j < MLXSW_SP_L3_PROTO_MAX; j++)
			mlxsw_sp_mr_table_flush(vr->mr_table[j]);
		mlxsw_sp_vr_fib_flush(mlxsw_sp, vr, MLXSW_SP_L3_PROTO_IPV4);

		/* If virtual router was only used for IPv4, then it's no
		 * longer used.
		 */
		if (!mlxsw_sp_vr_is_used(vr))
			continue;
		mlxsw_sp_vr_fib_flush(mlxsw_sp, vr, MLXSW_SP_L3_PROTO_IPV6);
	}
}

struct mlxsw_sp_fib6_event_work {
	struct fib6_info **rt_arr;
	unsigned int nrt6;
};

struct mlxsw_sp_fib_event_work {
	struct work_struct work;
	union {
		struct mlxsw_sp_fib6_event_work fib6_work;
		struct fib_entry_notifier_info fen_info;
		struct fib_rule_notifier_info fr_info;
		struct fib_nh_notifier_info fnh_info;
		struct mfc_entry_notifier_info men_info;
		struct vif_entry_notifier_info ven_info;
	};
	struct mlxsw_sp *mlxsw_sp;
	unsigned long event;
};

static int
mlxsw_sp_router_fib6_work_init(struct mlxsw_sp_fib6_event_work *fib6_work,
			       struct fib6_entry_notifier_info *fen6_info)
{
	struct fib6_info *rt = fen6_info->rt;
	struct fib6_info **rt_arr;
	struct fib6_info *iter;
	unsigned int nrt6;
	int i = 0;

	nrt6 = fen6_info->nsiblings + 1;

	rt_arr = kcalloc(nrt6, sizeof(struct fib6_info *), GFP_ATOMIC);
	if (!rt_arr)
		return -ENOMEM;

	fib6_work->rt_arr = rt_arr;
	fib6_work->nrt6 = nrt6;

	rt_arr[0] = rt;
	fib6_info_hold(rt);

	if (!fen6_info->nsiblings)
		return 0;

	list_for_each_entry(iter, &rt->fib6_siblings, fib6_siblings) {
		if (i == fen6_info->nsiblings)
			break;

		rt_arr[i + 1] = iter;
		fib6_info_hold(iter);
		i++;
	}
	WARN_ON_ONCE(i != fen6_info->nsiblings);

	return 0;
}

static void
mlxsw_sp_router_fib6_work_fini(struct mlxsw_sp_fib6_event_work *fib6_work)
{
	int i;

	for (i = 0; i < fib6_work->nrt6; i++)
		mlxsw_sp_rt6_release(fib6_work->rt_arr[i]);
	kfree(fib6_work->rt_arr);
}

static void mlxsw_sp_router_fib4_event_work(struct work_struct *work)
{
	struct mlxsw_sp_fib_event_work *fib_work =
		container_of(work, struct mlxsw_sp_fib_event_work, work);
	struct mlxsw_sp *mlxsw_sp = fib_work->mlxsw_sp;
	int err;

	mutex_lock(&mlxsw_sp->router->lock);
	mlxsw_sp_span_respin(mlxsw_sp);

	switch (fib_work->event) {
	case FIB_EVENT_ENTRY_REPLACE:
		err = mlxsw_sp_router_fib4_replace(mlxsw_sp,
						   &fib_work->fen_info);
		if (err) {
			dev_warn(mlxsw_sp->bus_info->dev, "FIB replace failed.\n");
			mlxsw_sp_fib4_offload_failed_flag_set(mlxsw_sp,
							      &fib_work->fen_info);
		}
		fib_info_put(fib_work->fen_info.fi);
		break;
	case FIB_EVENT_ENTRY_DEL:
		mlxsw_sp_router_fib4_del(mlxsw_sp, &fib_work->fen_info);
		fib_info_put(fib_work->fen_info.fi);
		break;
	case FIB_EVENT_NH_ADD:
	case FIB_EVENT_NH_DEL:
		mlxsw_sp_nexthop4_event(mlxsw_sp, fib_work->event,
					fib_work->fnh_info.fib_nh);
		fib_info_put(fib_work->fnh_info.fib_nh->nh_parent);
		break;
	}
	mutex_unlock(&mlxsw_sp->router->lock);
	kfree(fib_work);
}

static void mlxsw_sp_router_fib6_event_work(struct work_struct *work)
{
	struct mlxsw_sp_fib_event_work *fib_work =
		    container_of(work, struct mlxsw_sp_fib_event_work, work);
	struct mlxsw_sp_fib6_event_work *fib6_work = &fib_work->fib6_work;
	struct mlxsw_sp *mlxsw_sp = fib_work->mlxsw_sp;
	int err;

	mutex_lock(&mlxsw_sp->router->lock);
	mlxsw_sp_span_respin(mlxsw_sp);

	switch (fib_work->event) {
	case FIB_EVENT_ENTRY_REPLACE:
		err = mlxsw_sp_router_fib6_replace(mlxsw_sp,
						   fib6_work->rt_arr,
						   fib6_work->nrt6);
		if (err) {
			dev_warn(mlxsw_sp->bus_info->dev, "FIB replace failed.\n");
			mlxsw_sp_fib6_offload_failed_flag_set(mlxsw_sp,
							      fib6_work->rt_arr,
							      fib6_work->nrt6);
		}
		mlxsw_sp_router_fib6_work_fini(fib6_work);
		break;
	case FIB_EVENT_ENTRY_APPEND:
		err = mlxsw_sp_router_fib6_append(mlxsw_sp,
						  fib6_work->rt_arr,
						  fib6_work->nrt6);
		if (err) {
			dev_warn(mlxsw_sp->bus_info->dev, "FIB append failed.\n");
			mlxsw_sp_fib6_offload_failed_flag_set(mlxsw_sp,
							      fib6_work->rt_arr,
							      fib6_work->nrt6);
		}
		mlxsw_sp_router_fib6_work_fini(fib6_work);
		break;
	case FIB_EVENT_ENTRY_DEL:
		mlxsw_sp_router_fib6_del(mlxsw_sp,
					 fib6_work->rt_arr,
					 fib6_work->nrt6);
		mlxsw_sp_router_fib6_work_fini(fib6_work);
		break;
	}
	mutex_unlock(&mlxsw_sp->router->lock);
	kfree(fib_work);
}

static void mlxsw_sp_router_fibmr_event_work(struct work_struct *work)
{
	struct mlxsw_sp_fib_event_work *fib_work =
		container_of(work, struct mlxsw_sp_fib_event_work, work);
	struct mlxsw_sp *mlxsw_sp = fib_work->mlxsw_sp;
	bool replace;
	int err;

	rtnl_lock();
	mutex_lock(&mlxsw_sp->router->lock);
	switch (fib_work->event) {
	case FIB_EVENT_ENTRY_REPLACE:
	case FIB_EVENT_ENTRY_ADD:
		replace = fib_work->event == FIB_EVENT_ENTRY_REPLACE;

		err = mlxsw_sp_router_fibmr_add(mlxsw_sp, &fib_work->men_info,
						replace);
		if (err)
			dev_warn(mlxsw_sp->bus_info->dev, "MR entry add failed.\n");
		mr_cache_put(fib_work->men_info.mfc);
		break;
	case FIB_EVENT_ENTRY_DEL:
		mlxsw_sp_router_fibmr_del(mlxsw_sp, &fib_work->men_info);
		mr_cache_put(fib_work->men_info.mfc);
		break;
	case FIB_EVENT_VIF_ADD:
		err = mlxsw_sp_router_fibmr_vif_add(mlxsw_sp,
						    &fib_work->ven_info);
		if (err)
			dev_warn(mlxsw_sp->bus_info->dev, "MR VIF add failed.\n");
		dev_put(fib_work->ven_info.dev);
		break;
	case FIB_EVENT_VIF_DEL:
		mlxsw_sp_router_fibmr_vif_del(mlxsw_sp,
					      &fib_work->ven_info);
		dev_put(fib_work->ven_info.dev);
		break;
	}
	mutex_unlock(&mlxsw_sp->router->lock);
	rtnl_unlock();
	kfree(fib_work);
}

static void mlxsw_sp_router_fib4_event(struct mlxsw_sp_fib_event_work *fib_work,
				       struct fib_notifier_info *info)
{
	struct fib_entry_notifier_info *fen_info;
	struct fib_nh_notifier_info *fnh_info;

	switch (fib_work->event) {
	case FIB_EVENT_ENTRY_REPLACE:
	case FIB_EVENT_ENTRY_DEL:
		fen_info = container_of(info, struct fib_entry_notifier_info,
					info);
		fib_work->fen_info = *fen_info;
		/* Take reference on fib_info to prevent it from being
		 * freed while work is queued. Release it afterwards.
		 */
		fib_info_hold(fib_work->fen_info.fi);
		break;
	case FIB_EVENT_NH_ADD:
	case FIB_EVENT_NH_DEL:
		fnh_info = container_of(info, struct fib_nh_notifier_info,
					info);
		fib_work->fnh_info = *fnh_info;
		fib_info_hold(fib_work->fnh_info.fib_nh->nh_parent);
		break;
	}
}

static int mlxsw_sp_router_fib6_event(struct mlxsw_sp_fib_event_work *fib_work,
				      struct fib_notifier_info *info)
{
	struct fib6_entry_notifier_info *fen6_info;
	int err;

	switch (fib_work->event) {
	case FIB_EVENT_ENTRY_REPLACE:
	case FIB_EVENT_ENTRY_APPEND:
	case FIB_EVENT_ENTRY_DEL:
		fen6_info = container_of(info, struct fib6_entry_notifier_info,
					 info);
		err = mlxsw_sp_router_fib6_work_init(&fib_work->fib6_work,
						     fen6_info);
		if (err)
			return err;
		break;
	}

	return 0;
}

static void
mlxsw_sp_router_fibmr_event(struct mlxsw_sp_fib_event_work *fib_work,
			    struct fib_notifier_info *info)
{
	switch (fib_work->event) {
	case FIB_EVENT_ENTRY_REPLACE:
	case FIB_EVENT_ENTRY_ADD:
	case FIB_EVENT_ENTRY_DEL:
		memcpy(&fib_work->men_info, info, sizeof(fib_work->men_info));
		mr_cache_hold(fib_work->men_info.mfc);
		break;
	case FIB_EVENT_VIF_ADD:
	case FIB_EVENT_VIF_DEL:
		memcpy(&fib_work->ven_info, info, sizeof(fib_work->ven_info));
		dev_hold(fib_work->ven_info.dev);
		break;
	}
}

static int mlxsw_sp_router_fib_rule_event(unsigned long event,
					  struct fib_notifier_info *info,
					  struct mlxsw_sp *mlxsw_sp)
{
	struct netlink_ext_ack *extack = info->extack;
	struct fib_rule_notifier_info *fr_info;
	struct fib_rule *rule;
	int err = 0;

	/* nothing to do at the moment */
	if (event == FIB_EVENT_RULE_DEL)
		return 0;

	fr_info = container_of(info, struct fib_rule_notifier_info, info);
	rule = fr_info->rule;

	/* Rule only affects locally generated traffic */
	if (rule->iifindex == mlxsw_sp_net(mlxsw_sp)->loopback_dev->ifindex)
		return 0;

	switch (info->family) {
	case AF_INET:
		if (!fib4_rule_default(rule) && !rule->l3mdev)
			err = -EOPNOTSUPP;
		break;
	case AF_INET6:
		if (!fib6_rule_default(rule) && !rule->l3mdev)
			err = -EOPNOTSUPP;
		break;
	case RTNL_FAMILY_IPMR:
		if (!ipmr_rule_default(rule) && !rule->l3mdev)
			err = -EOPNOTSUPP;
		break;
	case RTNL_FAMILY_IP6MR:
		if (!ip6mr_rule_default(rule) && !rule->l3mdev)
			err = -EOPNOTSUPP;
		break;
	}

	if (err < 0)
		NL_SET_ERR_MSG_MOD(extack, "FIB rules not supported");

	return err;
}

/* Called with rcu_read_lock() */
static int mlxsw_sp_router_fib_event(struct notifier_block *nb,
				     unsigned long event, void *ptr)
{
	struct mlxsw_sp_fib_event_work *fib_work;
	struct fib_notifier_info *info = ptr;
	struct mlxsw_sp_router *router;
	int err;

	if ((info->family != AF_INET && info->family != AF_INET6 &&
	     info->family != RTNL_FAMILY_IPMR &&
	     info->family != RTNL_FAMILY_IP6MR))
		return NOTIFY_DONE;

	router = container_of(nb, struct mlxsw_sp_router, fib_nb);

	switch (event) {
	case FIB_EVENT_RULE_ADD:
	case FIB_EVENT_RULE_DEL:
		err = mlxsw_sp_router_fib_rule_event(event, info,
						     router->mlxsw_sp);
		return notifier_from_errno(err);
	case FIB_EVENT_ENTRY_ADD:
	case FIB_EVENT_ENTRY_REPLACE:
	case FIB_EVENT_ENTRY_APPEND:
		if (info->family == AF_INET) {
			struct fib_entry_notifier_info *fen_info = ptr;

			if (fen_info->fi->fib_nh_is_v6) {
				NL_SET_ERR_MSG_MOD(info->extack, "IPv6 gateway with IPv4 route is not supported");
				return notifier_from_errno(-EINVAL);
			}
		}
		break;
	}

	fib_work = kzalloc(sizeof(*fib_work), GFP_ATOMIC);
	if (!fib_work)
		return NOTIFY_BAD;

	fib_work->mlxsw_sp = router->mlxsw_sp;
	fib_work->event = event;

	switch (info->family) {
	case AF_INET:
		INIT_WORK(&fib_work->work, mlxsw_sp_router_fib4_event_work);
		mlxsw_sp_router_fib4_event(fib_work, info);
		break;
	case AF_INET6:
		INIT_WORK(&fib_work->work, mlxsw_sp_router_fib6_event_work);
		err = mlxsw_sp_router_fib6_event(fib_work, info);
		if (err)
			goto err_fib_event;
		break;
	case RTNL_FAMILY_IP6MR:
	case RTNL_FAMILY_IPMR:
		INIT_WORK(&fib_work->work, mlxsw_sp_router_fibmr_event_work);
		mlxsw_sp_router_fibmr_event(fib_work, info);
		break;
	}

	mlxsw_core_schedule_work(&fib_work->work);

	return NOTIFY_DONE;

err_fib_event:
	kfree(fib_work);
	return NOTIFY_BAD;
}

static struct mlxsw_sp_rif *
mlxsw_sp_rif_find_by_dev(const struct mlxsw_sp *mlxsw_sp,
			 const struct net_device *dev)
{
	int i;

	for (i = 0; i < MLXSW_CORE_RES_GET(mlxsw_sp->core, MAX_RIFS); i++)
		if (mlxsw_sp->router->rifs[i] &&
		    mlxsw_sp->router->rifs[i]->dev == dev)
			return mlxsw_sp->router->rifs[i];

	return NULL;
}

bool mlxsw_sp_rif_exists(struct mlxsw_sp *mlxsw_sp,
			 const struct net_device *dev)
{
	struct mlxsw_sp_rif *rif;

	mutex_lock(&mlxsw_sp->router->lock);
	rif = mlxsw_sp_rif_find_by_dev(mlxsw_sp, dev);
	mutex_unlock(&mlxsw_sp->router->lock);

	return rif;
}

u16 mlxsw_sp_rif_vid(struct mlxsw_sp *mlxsw_sp, const struct net_device *dev)
{
	struct mlxsw_sp_rif *rif;
	u16 vid = 0;

	mutex_lock(&mlxsw_sp->router->lock);
	rif = mlxsw_sp_rif_find_by_dev(mlxsw_sp, dev);
	if (!rif)
		goto out;

	/* We only return the VID for VLAN RIFs. Otherwise we return an
	 * invalid value (0).
	 */
	if (rif->ops->type != MLXSW_SP_RIF_TYPE_VLAN)
		goto out;

	vid = mlxsw_sp_fid_8021q_vid(rif->fid);

out:
	mutex_unlock(&mlxsw_sp->router->lock);
	return vid;
}

static int mlxsw_sp_router_rif_disable(struct mlxsw_sp *mlxsw_sp, u16 rif)
{
	char ritr_pl[MLXSW_REG_RITR_LEN];
	int err;

	mlxsw_reg_ritr_rif_pack(ritr_pl, rif);
	err = mlxsw_reg_query(mlxsw_sp->core, MLXSW_REG(ritr), ritr_pl);
	if (err)
		return err;

	mlxsw_reg_ritr_enable_set(ritr_pl, false);
	return mlxsw_reg_write(mlxsw_sp->core, MLXSW_REG(ritr), ritr_pl);
}

static void mlxsw_sp_router_rif_gone_sync(struct mlxsw_sp *mlxsw_sp,
					  struct mlxsw_sp_rif *rif)
{
	mlxsw_sp_router_rif_disable(mlxsw_sp, rif->rif_index);
	mlxsw_sp_nexthop_rif_gone_sync(mlxsw_sp, rif);
	mlxsw_sp_neigh_rif_gone_sync(mlxsw_sp, rif);
}

static bool
mlxsw_sp_rif_should_config(struct mlxsw_sp_rif *rif, struct net_device *dev,
			   unsigned long event)
{
	struct inet6_dev *inet6_dev;
	bool addr_list_empty = true;
	struct in_device *idev;

	switch (event) {
	case NETDEV_UP:
		return rif == NULL;
	case NETDEV_DOWN:
		rcu_read_lock();
		idev = __in_dev_get_rcu(dev);
		if (idev && idev->ifa_list)
			addr_list_empty = false;

		inet6_dev = __in6_dev_get(dev);
		if (addr_list_empty && inet6_dev &&
		    !list_empty(&inet6_dev->addr_list))
			addr_list_empty = false;
		rcu_read_unlock();

		/* macvlans do not have a RIF, but rather piggy back on the
		 * RIF of their lower device.
		 */
		if (netif_is_macvlan(dev) && addr_list_empty)
			return true;

		if (rif && addr_list_empty &&
		    !netif_is_l3_slave(rif->dev))
			return true;
		/* It is possible we already removed the RIF ourselves
		 * if it was assigned to a netdev that is now a bridge
		 * or LAG slave.
		 */
		return false;
	}

	return false;
}

static enum mlxsw_sp_rif_type
mlxsw_sp_dev_rif_type(const struct mlxsw_sp *mlxsw_sp,
		      const struct net_device *dev)
{
	enum mlxsw_sp_fid_type type;

	if (mlxsw_sp_netdev_ipip_type(mlxsw_sp, dev, NULL))
		return MLXSW_SP_RIF_TYPE_IPIP_LB;

	/* Otherwise RIF type is derived from the type of the underlying FID. */
	if (is_vlan_dev(dev) && netif_is_bridge_master(vlan_dev_real_dev(dev)))
		type = MLXSW_SP_FID_TYPE_8021Q;
	else if (netif_is_bridge_master(dev) && br_vlan_enabled(dev))
		type = MLXSW_SP_FID_TYPE_8021Q;
	else if (netif_is_bridge_master(dev))
		type = MLXSW_SP_FID_TYPE_8021D;
	else
		type = MLXSW_SP_FID_TYPE_RFID;

	return mlxsw_sp_fid_type_rif_type(mlxsw_sp, type);
}

static int mlxsw_sp_rif_index_alloc(struct mlxsw_sp *mlxsw_sp, u16 *p_rif_index,
				    u8 rif_entries)
{
	*p_rif_index = gen_pool_alloc(mlxsw_sp->router->rifs_table,
				      rif_entries);
	if (*p_rif_index == 0)
		return -ENOBUFS;
	*p_rif_index -= MLXSW_SP_ROUTER_GENALLOC_OFFSET;

	/* RIF indexes must be aligned to the allocation size. */
	WARN_ON_ONCE(*p_rif_index % rif_entries);

	return 0;
}

static void mlxsw_sp_rif_index_free(struct mlxsw_sp *mlxsw_sp, u16 rif_index,
				    u8 rif_entries)
{
	gen_pool_free(mlxsw_sp->router->rifs_table,
		      MLXSW_SP_ROUTER_GENALLOC_OFFSET + rif_index, rif_entries);
}

static struct mlxsw_sp_rif *mlxsw_sp_rif_alloc(size_t rif_size, u16 rif_index,
					       u16 vr_id,
					       struct net_device *l3_dev)
{
	struct mlxsw_sp_rif *rif;

	rif = kzalloc(rif_size, GFP_KERNEL);
	if (!rif)
		return NULL;

	INIT_LIST_HEAD(&rif->nexthop_list);
	INIT_LIST_HEAD(&rif->neigh_list);
	if (l3_dev) {
		ether_addr_copy(rif->addr, l3_dev->dev_addr);
		rif->mtu = l3_dev->mtu;
		rif->dev = l3_dev;
	}
	rif->vr_id = vr_id;
	rif->rif_index = rif_index;

	return rif;
}

struct mlxsw_sp_rif *mlxsw_sp_rif_by_index(const struct mlxsw_sp *mlxsw_sp,
					   u16 rif_index)
{
	return mlxsw_sp->router->rifs[rif_index];
}

u16 mlxsw_sp_rif_index(const struct mlxsw_sp_rif *rif)
{
	return rif->rif_index;
}

u16 mlxsw_sp_ipip_lb_rif_index(const struct mlxsw_sp_rif_ipip_lb *lb_rif)
{
	return lb_rif->common.rif_index;
}

u16 mlxsw_sp_ipip_lb_ul_vr_id(const struct mlxsw_sp_rif_ipip_lb *lb_rif)
{
	u32 ul_tb_id = mlxsw_sp_ipip_dev_ul_tb_id(lb_rif->common.dev);
	struct mlxsw_sp_vr *ul_vr;

	ul_vr = mlxsw_sp_vr_get(lb_rif->common.mlxsw_sp, ul_tb_id, NULL);
	if (WARN_ON(IS_ERR(ul_vr)))
		return 0;

	return ul_vr->id;
}

u16 mlxsw_sp_ipip_lb_ul_rif_id(const struct mlxsw_sp_rif_ipip_lb *lb_rif)
{
	return lb_rif->ul_rif_id;
}

static bool
mlxsw_sp_router_port_l3_stats_enabled(struct mlxsw_sp_rif *rif)
{
	return mlxsw_sp_rif_counter_valid_get(rif,
					      MLXSW_SP_RIF_COUNTER_EGRESS) &&
	       mlxsw_sp_rif_counter_valid_get(rif,
					      MLXSW_SP_RIF_COUNTER_INGRESS);
}

static int
mlxsw_sp_router_port_l3_stats_enable(struct mlxsw_sp_rif *rif)
{
	int err;

	err = mlxsw_sp_rif_counter_alloc(rif, MLXSW_SP_RIF_COUNTER_INGRESS);
	if (err)
		return err;

	/* Clear stale data. */
	err = mlxsw_sp_rif_counter_fetch_clear(rif,
					       MLXSW_SP_RIF_COUNTER_INGRESS,
					       NULL);
	if (err)
		goto err_clear_ingress;

	err = mlxsw_sp_rif_counter_alloc(rif, MLXSW_SP_RIF_COUNTER_EGRESS);
	if (err)
		goto err_alloc_egress;

	/* Clear stale data. */
	err = mlxsw_sp_rif_counter_fetch_clear(rif,
					       MLXSW_SP_RIF_COUNTER_EGRESS,
					       NULL);
	if (err)
		goto err_clear_egress;

	return 0;

err_clear_egress:
	mlxsw_sp_rif_counter_free(rif, MLXSW_SP_RIF_COUNTER_EGRESS);
err_alloc_egress:
err_clear_ingress:
	mlxsw_sp_rif_counter_free(rif, MLXSW_SP_RIF_COUNTER_INGRESS);
	return err;
}

static void
mlxsw_sp_router_port_l3_stats_disable(struct mlxsw_sp_rif *rif)
{
	mlxsw_sp_rif_counter_free(rif, MLXSW_SP_RIF_COUNTER_EGRESS);
	mlxsw_sp_rif_counter_free(rif, MLXSW_SP_RIF_COUNTER_INGRESS);
}

static void
mlxsw_sp_router_port_l3_stats_report_used(struct mlxsw_sp_rif *rif,
					  struct netdev_notifier_offload_xstats_info *info)
{
	if (!mlxsw_sp_router_port_l3_stats_enabled(rif))
		return;
	netdev_offload_xstats_report_used(info->report_used);
}

static int
mlxsw_sp_router_port_l3_stats_fetch(struct mlxsw_sp_rif *rif,
				    struct rtnl_hw_stats64 *p_stats)
{
	struct mlxsw_sp_rif_counter_set_basic ingress;
	struct mlxsw_sp_rif_counter_set_basic egress;
	int err;

	err = mlxsw_sp_rif_counter_fetch_clear(rif,
					       MLXSW_SP_RIF_COUNTER_INGRESS,
					       &ingress);
	if (err)
		return err;

	err = mlxsw_sp_rif_counter_fetch_clear(rif,
					       MLXSW_SP_RIF_COUNTER_EGRESS,
					       &egress);
	if (err)
		return err;

#define MLXSW_SP_ROUTER_ALL_GOOD(SET, SFX)		\
		((SET.good_unicast_ ## SFX) +		\
		 (SET.good_multicast_ ## SFX) +		\
		 (SET.good_broadcast_ ## SFX))

	p_stats->rx_packets = MLXSW_SP_ROUTER_ALL_GOOD(ingress, packets);
	p_stats->tx_packets = MLXSW_SP_ROUTER_ALL_GOOD(egress, packets);
	p_stats->rx_bytes = MLXSW_SP_ROUTER_ALL_GOOD(ingress, bytes);
	p_stats->tx_bytes = MLXSW_SP_ROUTER_ALL_GOOD(egress, bytes);
	p_stats->rx_errors = ingress.error_packets;
	p_stats->tx_errors = egress.error_packets;
	p_stats->rx_dropped = ingress.discard_packets;
	p_stats->tx_dropped = egress.discard_packets;
	p_stats->multicast = ingress.good_multicast_packets +
			     ingress.good_broadcast_packets;

#undef MLXSW_SP_ROUTER_ALL_GOOD

	return 0;
}

static int
mlxsw_sp_router_port_l3_stats_report_delta(struct mlxsw_sp_rif *rif,
					   struct netdev_notifier_offload_xstats_info *info)
{
	struct rtnl_hw_stats64 stats = {};
	int err;

	if (!mlxsw_sp_router_port_l3_stats_enabled(rif))
		return 0;

	err = mlxsw_sp_router_port_l3_stats_fetch(rif, &stats);
	if (err)
		return err;

	netdev_offload_xstats_report_delta(info->report_delta, &stats);
	return 0;
}

struct mlxsw_sp_router_hwstats_notify_work {
	struct work_struct work;
	struct net_device *dev;
};

static void mlxsw_sp_router_hwstats_notify_work(struct work_struct *work)
{
	struct mlxsw_sp_router_hwstats_notify_work *hws_work =
		container_of(work, struct mlxsw_sp_router_hwstats_notify_work,
			     work);

	rtnl_lock();
	rtnl_offload_xstats_notify(hws_work->dev);
	rtnl_unlock();
	dev_put(hws_work->dev);
	kfree(hws_work);
}

static void
mlxsw_sp_router_hwstats_notify_schedule(struct net_device *dev)
{
	struct mlxsw_sp_router_hwstats_notify_work *hws_work;

	/* To collect notification payload, the core ends up sending another
	 * notifier block message, which would deadlock on the attempt to
	 * acquire the router lock again. Just postpone the notification until
	 * later.
	 */

	hws_work = kzalloc(sizeof(*hws_work), GFP_KERNEL);
	if (!hws_work)
		return;

	INIT_WORK(&hws_work->work, mlxsw_sp_router_hwstats_notify_work);
	dev_hold(dev);
	hws_work->dev = dev;
	mlxsw_core_schedule_work(&hws_work->work);
}

int mlxsw_sp_rif_dev_ifindex(const struct mlxsw_sp_rif *rif)
{
	return rif->dev->ifindex;
}

const struct net_device *mlxsw_sp_rif_dev(const struct mlxsw_sp_rif *rif)
{
	return rif->dev;
}

static void mlxsw_sp_rif_push_l3_stats(struct mlxsw_sp_rif *rif)
{
	struct rtnl_hw_stats64 stats = {};

	if (!mlxsw_sp_router_port_l3_stats_fetch(rif, &stats))
		netdev_offload_xstats_push_delta(rif->dev,
						 NETDEV_OFFLOAD_XSTATS_TYPE_L3,
						 &stats);
}

static struct mlxsw_sp_rif *
mlxsw_sp_rif_create(struct mlxsw_sp *mlxsw_sp,
		    const struct mlxsw_sp_rif_params *params,
		    struct netlink_ext_ack *extack)
{
	u8 rif_entries = params->double_entry ? 2 : 1;
	u32 tb_id = l3mdev_fib_table(params->dev);
	const struct mlxsw_sp_rif_ops *ops;
	struct mlxsw_sp_fid *fid = NULL;
	enum mlxsw_sp_rif_type type;
	struct mlxsw_sp_rif *rif;
	struct mlxsw_sp_vr *vr;
	u16 rif_index;
	int i, err;

	type = mlxsw_sp_dev_rif_type(mlxsw_sp, params->dev);
	ops = mlxsw_sp->router->rif_ops_arr[type];

	vr = mlxsw_sp_vr_get(mlxsw_sp, tb_id ? : RT_TABLE_MAIN, extack);
	if (IS_ERR(vr))
		return ERR_CAST(vr);
	vr->rif_count++;

	err = mlxsw_sp_rif_index_alloc(mlxsw_sp, &rif_index, rif_entries);
	if (err) {
		NL_SET_ERR_MSG_MOD(extack, "Exceeded number of supported router interfaces");
		goto err_rif_index_alloc;
	}

	rif = mlxsw_sp_rif_alloc(ops->rif_size, rif_index, vr->id, params->dev);
	if (!rif) {
		err = -ENOMEM;
		goto err_rif_alloc;
	}
	dev_hold(rif->dev);
	mlxsw_sp->router->rifs[rif_index] = rif;
	rif->mlxsw_sp = mlxsw_sp;
	rif->ops = ops;
	rif->rif_entries = rif_entries;

	if (ops->fid_get) {
		fid = ops->fid_get(rif, extack);
		if (IS_ERR(fid)) {
			err = PTR_ERR(fid);
			goto err_fid_get;
		}
		rif->fid = fid;
	}

	if (ops->setup)
		ops->setup(rif, params);

	err = ops->configure(rif, extack);
	if (err)
		goto err_configure;

	for (i = 0; i < MLXSW_SP_L3_PROTO_MAX; i++) {
		err = mlxsw_sp_mr_rif_add(vr->mr_table[i], rif);
		if (err)
			goto err_mr_rif_add;
	}

	if (netdev_offload_xstats_enabled(rif->dev,
					  NETDEV_OFFLOAD_XSTATS_TYPE_L3)) {
		err = mlxsw_sp_router_port_l3_stats_enable(rif);
		if (err)
			goto err_stats_enable;
		mlxsw_sp_router_hwstats_notify_schedule(rif->dev);
	} else {
		mlxsw_sp_rif_counters_alloc(rif);
	}

<<<<<<< HEAD
	atomic_inc(&mlxsw_sp->router->rifs_count);
=======
	atomic_add(rif_entries, &mlxsw_sp->router->rifs_count);
>>>>>>> eb3cdb58
	return rif;

err_stats_enable:
err_mr_rif_add:
	for (i--; i >= 0; i--)
		mlxsw_sp_mr_rif_del(vr->mr_table[i], rif);
	ops->deconfigure(rif);
err_configure:
	if (fid)
		mlxsw_sp_fid_put(fid);
err_fid_get:
	mlxsw_sp->router->rifs[rif_index] = NULL;
	dev_put(rif->dev);
	kfree(rif);
err_rif_alloc:
	mlxsw_sp_rif_index_free(mlxsw_sp, rif_index, rif_entries);
err_rif_index_alloc:
	vr->rif_count--;
	mlxsw_sp_vr_put(mlxsw_sp, vr);
	return ERR_PTR(err);
}

static void mlxsw_sp_rif_destroy(struct mlxsw_sp_rif *rif)
{
	const struct mlxsw_sp_rif_ops *ops = rif->ops;
	struct mlxsw_sp *mlxsw_sp = rif->mlxsw_sp;
	struct mlxsw_sp_fid *fid = rif->fid;
	u8 rif_entries = rif->rif_entries;
	u16 rif_index = rif->rif_index;
	struct mlxsw_sp_vr *vr;
	int i;

<<<<<<< HEAD
	atomic_dec(&mlxsw_sp->router->rifs_count);
=======
	atomic_sub(rif_entries, &mlxsw_sp->router->rifs_count);
>>>>>>> eb3cdb58
	mlxsw_sp_router_rif_gone_sync(mlxsw_sp, rif);
	vr = &mlxsw_sp->router->vrs[rif->vr_id];

	if (netdev_offload_xstats_enabled(rif->dev,
					  NETDEV_OFFLOAD_XSTATS_TYPE_L3)) {
		mlxsw_sp_rif_push_l3_stats(rif);
		mlxsw_sp_router_port_l3_stats_disable(rif);
		mlxsw_sp_router_hwstats_notify_schedule(rif->dev);
	} else {
		mlxsw_sp_rif_counters_free(rif);
	}

	for (i = 0; i < MLXSW_SP_L3_PROTO_MAX; i++)
		mlxsw_sp_mr_rif_del(vr->mr_table[i], rif);
	ops->deconfigure(rif);
	if (fid)
		/* Loopback RIFs are not associated with a FID. */
		mlxsw_sp_fid_put(fid);
	mlxsw_sp->router->rifs[rif->rif_index] = NULL;
	dev_put(rif->dev);
	kfree(rif);
	mlxsw_sp_rif_index_free(mlxsw_sp, rif_index, rif_entries);
	vr->rif_count--;
	mlxsw_sp_vr_put(mlxsw_sp, vr);
}

void mlxsw_sp_rif_destroy_by_dev(struct mlxsw_sp *mlxsw_sp,
				 struct net_device *dev)
{
	struct mlxsw_sp_rif *rif;

	mutex_lock(&mlxsw_sp->router->lock);
	rif = mlxsw_sp_rif_find_by_dev(mlxsw_sp, dev);
	if (!rif)
		goto out;
	mlxsw_sp_rif_destroy(rif);
out:
	mutex_unlock(&mlxsw_sp->router->lock);
}

static void
mlxsw_sp_rif_subport_params_init(struct mlxsw_sp_rif_params *params,
				 struct mlxsw_sp_port_vlan *mlxsw_sp_port_vlan)
{
	struct mlxsw_sp_port *mlxsw_sp_port = mlxsw_sp_port_vlan->mlxsw_sp_port;

	params->vid = mlxsw_sp_port_vlan->vid;
	params->lag = mlxsw_sp_port->lagged;
	if (params->lag)
		params->lag_id = mlxsw_sp_port->lag_id;
	else
		params->system_port = mlxsw_sp_port->local_port;
}

static struct mlxsw_sp_rif_subport *
mlxsw_sp_rif_subport_rif(const struct mlxsw_sp_rif *rif)
{
	return container_of(rif, struct mlxsw_sp_rif_subport, common);
}

static struct mlxsw_sp_rif *
mlxsw_sp_rif_subport_get(struct mlxsw_sp *mlxsw_sp,
			 const struct mlxsw_sp_rif_params *params,
			 struct netlink_ext_ack *extack)
{
	struct mlxsw_sp_rif_subport *rif_subport;
	struct mlxsw_sp_rif *rif;

	rif = mlxsw_sp_rif_find_by_dev(mlxsw_sp, params->dev);
	if (!rif)
		return mlxsw_sp_rif_create(mlxsw_sp, params, extack);

	rif_subport = mlxsw_sp_rif_subport_rif(rif);
	refcount_inc(&rif_subport->ref_count);
	return rif;
}

static void mlxsw_sp_rif_subport_put(struct mlxsw_sp_rif *rif)
{
	struct mlxsw_sp_rif_subport *rif_subport;

	rif_subport = mlxsw_sp_rif_subport_rif(rif);
	if (!refcount_dec_and_test(&rif_subport->ref_count))
		return;

	mlxsw_sp_rif_destroy(rif);
}

static int mlxsw_sp_rif_mac_profile_index_alloc(struct mlxsw_sp *mlxsw_sp,
						struct mlxsw_sp_rif_mac_profile *profile,
						struct netlink_ext_ack *extack)
{
	u8 max_rif_mac_profiles = mlxsw_sp->router->max_rif_mac_profile;
	struct mlxsw_sp_router *router = mlxsw_sp->router;
	int id;

	id = idr_alloc(&router->rif_mac_profiles_idr, profile, 0,
		       max_rif_mac_profiles, GFP_KERNEL);

	if (id >= 0) {
		profile->id = id;
		return 0;
	}

	if (id == -ENOSPC)
		NL_SET_ERR_MSG_MOD(extack,
				   "Exceeded number of supported router interface MAC profiles");

	return id;
}

static struct mlxsw_sp_rif_mac_profile *
mlxsw_sp_rif_mac_profile_index_free(struct mlxsw_sp *mlxsw_sp, u8 mac_profile)
{
	struct mlxsw_sp_rif_mac_profile *profile;

	profile = idr_remove(&mlxsw_sp->router->rif_mac_profiles_idr,
			     mac_profile);
	WARN_ON(!profile);
	return profile;
}

static struct mlxsw_sp_rif_mac_profile *
mlxsw_sp_rif_mac_profile_alloc(const char *mac)
{
	struct mlxsw_sp_rif_mac_profile *profile;

	profile = kzalloc(sizeof(*profile), GFP_KERNEL);
	if (!profile)
		return NULL;

	ether_addr_copy(profile->mac_prefix, mac);
	refcount_set(&profile->ref_count, 1);
	return profile;
}

static struct mlxsw_sp_rif_mac_profile *
mlxsw_sp_rif_mac_profile_find(const struct mlxsw_sp *mlxsw_sp, const char *mac)
{
	struct mlxsw_sp_router *router = mlxsw_sp->router;
	struct mlxsw_sp_rif_mac_profile *profile;
	int id;

	idr_for_each_entry(&router->rif_mac_profiles_idr, profile, id) {
		if (ether_addr_equal_masked(profile->mac_prefix, mac,
					    mlxsw_sp->mac_mask))
			return profile;
	}

	return NULL;
}

static u64 mlxsw_sp_rif_mac_profiles_occ_get(void *priv)
{
	const struct mlxsw_sp *mlxsw_sp = priv;

	return atomic_read(&mlxsw_sp->router->rif_mac_profiles_count);
}

static u64 mlxsw_sp_rifs_occ_get(void *priv)
{
	const struct mlxsw_sp *mlxsw_sp = priv;

	return atomic_read(&mlxsw_sp->router->rifs_count);
}

static struct mlxsw_sp_rif_mac_profile *
mlxsw_sp_rif_mac_profile_create(struct mlxsw_sp *mlxsw_sp, const char *mac,
				struct netlink_ext_ack *extack)
{
	struct mlxsw_sp_rif_mac_profile *profile;
	int err;

	profile = mlxsw_sp_rif_mac_profile_alloc(mac);
	if (!profile)
		return ERR_PTR(-ENOMEM);

	err = mlxsw_sp_rif_mac_profile_index_alloc(mlxsw_sp, profile, extack);
	if (err)
		goto profile_index_alloc_err;

	atomic_inc(&mlxsw_sp->router->rif_mac_profiles_count);
	return profile;

profile_index_alloc_err:
	kfree(profile);
	return ERR_PTR(err);
}

static void mlxsw_sp_rif_mac_profile_destroy(struct mlxsw_sp *mlxsw_sp,
					     u8 mac_profile)
{
	struct mlxsw_sp_rif_mac_profile *profile;

	atomic_dec(&mlxsw_sp->router->rif_mac_profiles_count);
	profile = mlxsw_sp_rif_mac_profile_index_free(mlxsw_sp, mac_profile);
	kfree(profile);
}

static int mlxsw_sp_rif_mac_profile_get(struct mlxsw_sp *mlxsw_sp,
					const char *mac, u8 *p_mac_profile,
					struct netlink_ext_ack *extack)
{
	struct mlxsw_sp_rif_mac_profile *profile;

	profile = mlxsw_sp_rif_mac_profile_find(mlxsw_sp, mac);
	if (profile) {
		refcount_inc(&profile->ref_count);
		goto out;
	}

	profile = mlxsw_sp_rif_mac_profile_create(mlxsw_sp, mac, extack);
	if (IS_ERR(profile))
		return PTR_ERR(profile);

out:
	*p_mac_profile = profile->id;
	return 0;
}

static void mlxsw_sp_rif_mac_profile_put(struct mlxsw_sp *mlxsw_sp,
					 u8 mac_profile)
{
	struct mlxsw_sp_rif_mac_profile *profile;

	profile = idr_find(&mlxsw_sp->router->rif_mac_profiles_idr,
			   mac_profile);
	if (WARN_ON(!profile))
		return;

	if (!refcount_dec_and_test(&profile->ref_count))
		return;

	mlxsw_sp_rif_mac_profile_destroy(mlxsw_sp, mac_profile);
}

static bool mlxsw_sp_rif_mac_profile_is_shared(const struct mlxsw_sp_rif *rif)
{
	struct mlxsw_sp *mlxsw_sp = rif->mlxsw_sp;
	struct mlxsw_sp_rif_mac_profile *profile;

	profile = idr_find(&mlxsw_sp->router->rif_mac_profiles_idr,
			   rif->mac_profile_id);
	if (WARN_ON(!profile))
		return false;

	return refcount_read(&profile->ref_count) > 1;
}

static int mlxsw_sp_rif_mac_profile_edit(struct mlxsw_sp_rif *rif,
					 const char *new_mac)
{
	struct mlxsw_sp *mlxsw_sp = rif->mlxsw_sp;
	struct mlxsw_sp_rif_mac_profile *profile;

	profile = idr_find(&mlxsw_sp->router->rif_mac_profiles_idr,
			   rif->mac_profile_id);
	if (WARN_ON(!profile))
		return -EINVAL;

	ether_addr_copy(profile->mac_prefix, new_mac);
	return 0;
}

static int
mlxsw_sp_rif_mac_profile_replace(struct mlxsw_sp *mlxsw_sp,
				 struct mlxsw_sp_rif *rif,
				 const char *new_mac,
				 struct netlink_ext_ack *extack)
{
	u8 mac_profile;
	int err;

	if (!mlxsw_sp_rif_mac_profile_is_shared(rif) &&
	    !mlxsw_sp_rif_mac_profile_find(mlxsw_sp, new_mac))
		return mlxsw_sp_rif_mac_profile_edit(rif, new_mac);

	err = mlxsw_sp_rif_mac_profile_get(mlxsw_sp, new_mac,
					   &mac_profile, extack);
	if (err)
		return err;

	mlxsw_sp_rif_mac_profile_put(mlxsw_sp, rif->mac_profile_id);
	rif->mac_profile_id = mac_profile;
	return 0;
}

static int
__mlxsw_sp_port_vlan_router_join(struct mlxsw_sp_port_vlan *mlxsw_sp_port_vlan,
				 struct net_device *l3_dev,
				 struct netlink_ext_ack *extack)
{
	struct mlxsw_sp_port *mlxsw_sp_port = mlxsw_sp_port_vlan->mlxsw_sp_port;
	struct mlxsw_sp *mlxsw_sp = mlxsw_sp_port->mlxsw_sp;
	struct mlxsw_sp_rif_params params = {
		.dev = l3_dev,
	};
	u16 vid = mlxsw_sp_port_vlan->vid;
	struct mlxsw_sp_rif *rif;
	struct mlxsw_sp_fid *fid;
	int err;

	mlxsw_sp_rif_subport_params_init(&params, mlxsw_sp_port_vlan);
	rif = mlxsw_sp_rif_subport_get(mlxsw_sp, &params, extack);
	if (IS_ERR(rif))
		return PTR_ERR(rif);

	/* FID was already created, just take a reference */
	fid = rif->ops->fid_get(rif, extack);
	err = mlxsw_sp_fid_port_vid_map(fid, mlxsw_sp_port, vid);
	if (err)
		goto err_fid_port_vid_map;

	err = mlxsw_sp_port_vid_learning_set(mlxsw_sp_port, vid, false);
	if (err)
		goto err_port_vid_learning_set;

	err = mlxsw_sp_port_vid_stp_set(mlxsw_sp_port, vid,
					BR_STATE_FORWARDING);
	if (err)
		goto err_port_vid_stp_set;

	mlxsw_sp_port_vlan->fid = fid;

	return 0;

err_port_vid_stp_set:
	mlxsw_sp_port_vid_learning_set(mlxsw_sp_port, vid, true);
err_port_vid_learning_set:
	mlxsw_sp_fid_port_vid_unmap(fid, mlxsw_sp_port, vid);
err_fid_port_vid_map:
	mlxsw_sp_fid_put(fid);
	mlxsw_sp_rif_subport_put(rif);
	return err;
}

static void
__mlxsw_sp_port_vlan_router_leave(struct mlxsw_sp_port_vlan *mlxsw_sp_port_vlan)
{
	struct mlxsw_sp_port *mlxsw_sp_port = mlxsw_sp_port_vlan->mlxsw_sp_port;
	struct mlxsw_sp_fid *fid = mlxsw_sp_port_vlan->fid;
	struct mlxsw_sp_rif *rif = mlxsw_sp_fid_rif(fid);
	u16 vid = mlxsw_sp_port_vlan->vid;

	if (WARN_ON(mlxsw_sp_fid_type(fid) != MLXSW_SP_FID_TYPE_RFID))
		return;

	mlxsw_sp_port_vlan->fid = NULL;
	mlxsw_sp_port_vid_stp_set(mlxsw_sp_port, vid, BR_STATE_BLOCKING);
	mlxsw_sp_port_vid_learning_set(mlxsw_sp_port, vid, true);
	mlxsw_sp_fid_port_vid_unmap(fid, mlxsw_sp_port, vid);
	mlxsw_sp_fid_put(fid);
	mlxsw_sp_rif_subport_put(rif);
}

int
mlxsw_sp_port_vlan_router_join(struct mlxsw_sp_port_vlan *mlxsw_sp_port_vlan,
			       struct net_device *l3_dev,
			       struct netlink_ext_ack *extack)
{
	struct mlxsw_sp *mlxsw_sp = mlxsw_sp_port_vlan->mlxsw_sp_port->mlxsw_sp;
	struct mlxsw_sp_rif *rif;
	int err = 0;

	mutex_lock(&mlxsw_sp->router->lock);
	rif = mlxsw_sp_rif_find_by_dev(mlxsw_sp, l3_dev);
	if (!rif)
		goto out;

	err = __mlxsw_sp_port_vlan_router_join(mlxsw_sp_port_vlan, l3_dev,
					       extack);
out:
	mutex_unlock(&mlxsw_sp->router->lock);
	return err;
}

void
mlxsw_sp_port_vlan_router_leave(struct mlxsw_sp_port_vlan *mlxsw_sp_port_vlan)
{
	struct mlxsw_sp *mlxsw_sp = mlxsw_sp_port_vlan->mlxsw_sp_port->mlxsw_sp;

	mutex_lock(&mlxsw_sp->router->lock);
	__mlxsw_sp_port_vlan_router_leave(mlxsw_sp_port_vlan);
	mutex_unlock(&mlxsw_sp->router->lock);
}

static int mlxsw_sp_inetaddr_port_vlan_event(struct net_device *l3_dev,
					     struct net_device *port_dev,
					     unsigned long event, u16 vid,
					     struct netlink_ext_ack *extack)
{
	struct mlxsw_sp_port *mlxsw_sp_port = netdev_priv(port_dev);
	struct mlxsw_sp_port_vlan *mlxsw_sp_port_vlan;

	mlxsw_sp_port_vlan = mlxsw_sp_port_vlan_find_by_vid(mlxsw_sp_port, vid);
	if (WARN_ON(!mlxsw_sp_port_vlan))
		return -EINVAL;

	switch (event) {
	case NETDEV_UP:
		return __mlxsw_sp_port_vlan_router_join(mlxsw_sp_port_vlan,
							l3_dev, extack);
	case NETDEV_DOWN:
		__mlxsw_sp_port_vlan_router_leave(mlxsw_sp_port_vlan);
		break;
	}

	return 0;
}

static int mlxsw_sp_inetaddr_port_event(struct net_device *port_dev,
					unsigned long event,
					struct netlink_ext_ack *extack)
{
	if (netif_is_any_bridge_port(port_dev) || netif_is_lag_port(port_dev))
		return 0;

	return mlxsw_sp_inetaddr_port_vlan_event(port_dev, port_dev, event,
						 MLXSW_SP_DEFAULT_VID, extack);
}

static int __mlxsw_sp_inetaddr_lag_event(struct net_device *l3_dev,
					 struct net_device *lag_dev,
					 unsigned long event, u16 vid,
					 struct netlink_ext_ack *extack)
{
	struct net_device *port_dev;
	struct list_head *iter;
	int err;

	netdev_for_each_lower_dev(lag_dev, port_dev, iter) {
		if (mlxsw_sp_port_dev_check(port_dev)) {
			err = mlxsw_sp_inetaddr_port_vlan_event(l3_dev,
								port_dev,
								event, vid,
								extack);
			if (err)
				return err;
		}
	}

	return 0;
}

static int mlxsw_sp_inetaddr_lag_event(struct net_device *lag_dev,
				       unsigned long event,
				       struct netlink_ext_ack *extack)
{
	if (netif_is_bridge_port(lag_dev))
		return 0;

	return __mlxsw_sp_inetaddr_lag_event(lag_dev, lag_dev, event,
					     MLXSW_SP_DEFAULT_VID, extack);
}

static int mlxsw_sp_inetaddr_bridge_event(struct mlxsw_sp *mlxsw_sp,
					  struct net_device *l3_dev,
					  unsigned long event,
					  struct netlink_ext_ack *extack)
{
	struct mlxsw_sp_rif_params params = {
		.dev = l3_dev,
	};
	struct mlxsw_sp_rif *rif;

	switch (event) {
	case NETDEV_UP:
		if (netif_is_bridge_master(l3_dev) && br_vlan_enabled(l3_dev)) {
			u16 proto;

			br_vlan_get_proto(l3_dev, &proto);
			if (proto == ETH_P_8021AD) {
				NL_SET_ERR_MSG_MOD(extack, "Adding an IP address to 802.1ad bridge is not supported");
				return -EOPNOTSUPP;
			}
		}
		rif = mlxsw_sp_rif_create(mlxsw_sp, &params, extack);
		if (IS_ERR(rif))
			return PTR_ERR(rif);
		break;
	case NETDEV_DOWN:
		rif = mlxsw_sp_rif_find_by_dev(mlxsw_sp, l3_dev);
		mlxsw_sp_rif_destroy(rif);
		break;
	}

	return 0;
}

static int mlxsw_sp_inetaddr_vlan_event(struct mlxsw_sp *mlxsw_sp,
					struct net_device *vlan_dev,
					unsigned long event,
					struct netlink_ext_ack *extack)
{
	struct net_device *real_dev = vlan_dev_real_dev(vlan_dev);
	u16 vid = vlan_dev_vlan_id(vlan_dev);

	if (netif_is_bridge_port(vlan_dev))
		return 0;

	if (mlxsw_sp_port_dev_check(real_dev))
		return mlxsw_sp_inetaddr_port_vlan_event(vlan_dev, real_dev,
							 event, vid, extack);
	else if (netif_is_lag_master(real_dev))
		return __mlxsw_sp_inetaddr_lag_event(vlan_dev, real_dev, event,
						     vid, extack);
	else if (netif_is_bridge_master(real_dev) && br_vlan_enabled(real_dev))
		return mlxsw_sp_inetaddr_bridge_event(mlxsw_sp, vlan_dev, event,
						      extack);

	return 0;
}

static bool mlxsw_sp_rif_macvlan_is_vrrp4(const u8 *mac)
{
	u8 vrrp4[ETH_ALEN] = { 0x00, 0x00, 0x5e, 0x00, 0x01, 0x00 };
	u8 mask[ETH_ALEN] = { 0xff, 0xff, 0xff, 0xff, 0xff, 0x00 };

	return ether_addr_equal_masked(mac, vrrp4, mask);
}

static bool mlxsw_sp_rif_macvlan_is_vrrp6(const u8 *mac)
{
	u8 vrrp6[ETH_ALEN] = { 0x00, 0x00, 0x5e, 0x00, 0x02, 0x00 };
	u8 mask[ETH_ALEN] = { 0xff, 0xff, 0xff, 0xff, 0xff, 0x00 };

	return ether_addr_equal_masked(mac, vrrp6, mask);
}

static int mlxsw_sp_rif_vrrp_op(struct mlxsw_sp *mlxsw_sp, u16 rif_index,
				const u8 *mac, bool adding)
{
	char ritr_pl[MLXSW_REG_RITR_LEN];
	u8 vrrp_id = adding ? mac[5] : 0;
	int err;

	if (!mlxsw_sp_rif_macvlan_is_vrrp4(mac) &&
	    !mlxsw_sp_rif_macvlan_is_vrrp6(mac))
		return 0;

	mlxsw_reg_ritr_rif_pack(ritr_pl, rif_index);
	err = mlxsw_reg_query(mlxsw_sp->core, MLXSW_REG(ritr), ritr_pl);
	if (err)
		return err;

	if (mlxsw_sp_rif_macvlan_is_vrrp4(mac))
		mlxsw_reg_ritr_if_vrrp_id_ipv4_set(ritr_pl, vrrp_id);
	else
		mlxsw_reg_ritr_if_vrrp_id_ipv6_set(ritr_pl, vrrp_id);

	return mlxsw_reg_write(mlxsw_sp->core, MLXSW_REG(ritr), ritr_pl);
}

static int mlxsw_sp_rif_macvlan_add(struct mlxsw_sp *mlxsw_sp,
				    const struct net_device *macvlan_dev,
				    struct netlink_ext_ack *extack)
{
	struct macvlan_dev *vlan = netdev_priv(macvlan_dev);
	struct mlxsw_sp_rif *rif;
	int err;

	rif = mlxsw_sp_rif_find_by_dev(mlxsw_sp, vlan->lowerdev);
	if (!rif) {
		NL_SET_ERR_MSG_MOD(extack, "macvlan is only supported on top of router interfaces");
		return -EOPNOTSUPP;
	}

	err = mlxsw_sp_rif_fdb_op(mlxsw_sp, macvlan_dev->dev_addr,
				  mlxsw_sp_fid_index(rif->fid), true);
	if (err)
		return err;

	err = mlxsw_sp_rif_vrrp_op(mlxsw_sp, rif->rif_index,
				   macvlan_dev->dev_addr, true);
	if (err)
		goto err_rif_vrrp_add;

	/* Make sure the bridge driver does not have this MAC pointing at
	 * some other port.
	 */
	if (rif->ops->fdb_del)
		rif->ops->fdb_del(rif, macvlan_dev->dev_addr);

	return 0;

err_rif_vrrp_add:
	mlxsw_sp_rif_fdb_op(mlxsw_sp, macvlan_dev->dev_addr,
			    mlxsw_sp_fid_index(rif->fid), false);
	return err;
}

static void __mlxsw_sp_rif_macvlan_del(struct mlxsw_sp *mlxsw_sp,
				       const struct net_device *macvlan_dev)
{
	struct macvlan_dev *vlan = netdev_priv(macvlan_dev);
	struct mlxsw_sp_rif *rif;

	rif = mlxsw_sp_rif_find_by_dev(mlxsw_sp, vlan->lowerdev);
	/* If we do not have a RIF, then we already took care of
	 * removing the macvlan's MAC during RIF deletion.
	 */
	if (!rif)
		return;
	mlxsw_sp_rif_vrrp_op(mlxsw_sp, rif->rif_index, macvlan_dev->dev_addr,
			     false);
	mlxsw_sp_rif_fdb_op(mlxsw_sp, macvlan_dev->dev_addr,
			    mlxsw_sp_fid_index(rif->fid), false);
}

void mlxsw_sp_rif_macvlan_del(struct mlxsw_sp *mlxsw_sp,
			      const struct net_device *macvlan_dev)
{
	mutex_lock(&mlxsw_sp->router->lock);
	__mlxsw_sp_rif_macvlan_del(mlxsw_sp, macvlan_dev);
	mutex_unlock(&mlxsw_sp->router->lock);
}

static int mlxsw_sp_inetaddr_macvlan_event(struct mlxsw_sp *mlxsw_sp,
					   struct net_device *macvlan_dev,
					   unsigned long event,
					   struct netlink_ext_ack *extack)
{
	switch (event) {
	case NETDEV_UP:
		return mlxsw_sp_rif_macvlan_add(mlxsw_sp, macvlan_dev, extack);
	case NETDEV_DOWN:
		__mlxsw_sp_rif_macvlan_del(mlxsw_sp, macvlan_dev);
		break;
	}

	return 0;
}

static int __mlxsw_sp_inetaddr_event(struct mlxsw_sp *mlxsw_sp,
				     struct net_device *dev,
				     unsigned long event,
				     struct netlink_ext_ack *extack)
{
	if (mlxsw_sp_port_dev_check(dev))
		return mlxsw_sp_inetaddr_port_event(dev, event, extack);
	else if (netif_is_lag_master(dev))
		return mlxsw_sp_inetaddr_lag_event(dev, event, extack);
	else if (netif_is_bridge_master(dev))
		return mlxsw_sp_inetaddr_bridge_event(mlxsw_sp, dev, event,
						      extack);
	else if (is_vlan_dev(dev))
		return mlxsw_sp_inetaddr_vlan_event(mlxsw_sp, dev, event,
						    extack);
	else if (netif_is_macvlan(dev))
		return mlxsw_sp_inetaddr_macvlan_event(mlxsw_sp, dev, event,
						       extack);
	else
		return 0;
}

static int mlxsw_sp_inetaddr_event(struct notifier_block *nb,
				   unsigned long event, void *ptr)
{
	struct in_ifaddr *ifa = (struct in_ifaddr *) ptr;
	struct net_device *dev = ifa->ifa_dev->dev;
	struct mlxsw_sp_router *router;
	struct mlxsw_sp_rif *rif;
	int err = 0;

	/* NETDEV_UP event is handled by mlxsw_sp_inetaddr_valid_event */
	if (event == NETDEV_UP)
		return NOTIFY_DONE;

	router = container_of(nb, struct mlxsw_sp_router, inetaddr_nb);
	mutex_lock(&router->lock);
	rif = mlxsw_sp_rif_find_by_dev(router->mlxsw_sp, dev);
	if (!mlxsw_sp_rif_should_config(rif, dev, event))
		goto out;

	err = __mlxsw_sp_inetaddr_event(router->mlxsw_sp, dev, event, NULL);
out:
	mutex_unlock(&router->lock);
	return notifier_from_errno(err);
}

int mlxsw_sp_inetaddr_valid_event(struct notifier_block *unused,
				  unsigned long event, void *ptr)
{
	struct in_validator_info *ivi = (struct in_validator_info *) ptr;
	struct net_device *dev = ivi->ivi_dev->dev;
	struct mlxsw_sp *mlxsw_sp;
	struct mlxsw_sp_rif *rif;
	int err = 0;

	mlxsw_sp = mlxsw_sp_lower_get(dev);
	if (!mlxsw_sp)
		return NOTIFY_DONE;

	mutex_lock(&mlxsw_sp->router->lock);
	rif = mlxsw_sp_rif_find_by_dev(mlxsw_sp, dev);
	if (!mlxsw_sp_rif_should_config(rif, dev, event))
		goto out;

	err = __mlxsw_sp_inetaddr_event(mlxsw_sp, dev, event, ivi->extack);
out:
	mutex_unlock(&mlxsw_sp->router->lock);
	return notifier_from_errno(err);
}

struct mlxsw_sp_inet6addr_event_work {
	struct work_struct work;
	struct mlxsw_sp *mlxsw_sp;
	struct net_device *dev;
	unsigned long event;
};

static void mlxsw_sp_inet6addr_event_work(struct work_struct *work)
{
	struct mlxsw_sp_inet6addr_event_work *inet6addr_work =
		container_of(work, struct mlxsw_sp_inet6addr_event_work, work);
	struct mlxsw_sp *mlxsw_sp = inet6addr_work->mlxsw_sp;
	struct net_device *dev = inet6addr_work->dev;
	unsigned long event = inet6addr_work->event;
	struct mlxsw_sp_rif *rif;

	rtnl_lock();
	mutex_lock(&mlxsw_sp->router->lock);

	rif = mlxsw_sp_rif_find_by_dev(mlxsw_sp, dev);
	if (!mlxsw_sp_rif_should_config(rif, dev, event))
		goto out;

	__mlxsw_sp_inetaddr_event(mlxsw_sp, dev, event, NULL);
out:
	mutex_unlock(&mlxsw_sp->router->lock);
	rtnl_unlock();
	dev_put(dev);
	kfree(inet6addr_work);
}

/* Called with rcu_read_lock() */
static int mlxsw_sp_inet6addr_event(struct notifier_block *nb,
				    unsigned long event, void *ptr)
{
	struct inet6_ifaddr *if6 = (struct inet6_ifaddr *) ptr;
	struct mlxsw_sp_inet6addr_event_work *inet6addr_work;
	struct net_device *dev = if6->idev->dev;
	struct mlxsw_sp_router *router;

	/* NETDEV_UP event is handled by mlxsw_sp_inet6addr_valid_event */
	if (event == NETDEV_UP)
		return NOTIFY_DONE;

	inet6addr_work = kzalloc(sizeof(*inet6addr_work), GFP_ATOMIC);
	if (!inet6addr_work)
		return NOTIFY_BAD;

	router = container_of(nb, struct mlxsw_sp_router, inet6addr_nb);
	INIT_WORK(&inet6addr_work->work, mlxsw_sp_inet6addr_event_work);
	inet6addr_work->mlxsw_sp = router->mlxsw_sp;
	inet6addr_work->dev = dev;
	inet6addr_work->event = event;
	dev_hold(dev);
	mlxsw_core_schedule_work(&inet6addr_work->work);

	return NOTIFY_DONE;
}

int mlxsw_sp_inet6addr_valid_event(struct notifier_block *unused,
				   unsigned long event, void *ptr)
{
	struct in6_validator_info *i6vi = (struct in6_validator_info *) ptr;
	struct net_device *dev = i6vi->i6vi_dev->dev;
	struct mlxsw_sp *mlxsw_sp;
	struct mlxsw_sp_rif *rif;
	int err = 0;

	mlxsw_sp = mlxsw_sp_lower_get(dev);
	if (!mlxsw_sp)
		return NOTIFY_DONE;

	mutex_lock(&mlxsw_sp->router->lock);
	rif = mlxsw_sp_rif_find_by_dev(mlxsw_sp, dev);
	if (!mlxsw_sp_rif_should_config(rif, dev, event))
		goto out;

	err = __mlxsw_sp_inetaddr_event(mlxsw_sp, dev, event, i6vi->extack);
out:
	mutex_unlock(&mlxsw_sp->router->lock);
	return notifier_from_errno(err);
}

static int mlxsw_sp_rif_edit(struct mlxsw_sp *mlxsw_sp, u16 rif_index,
			     const char *mac, int mtu, u8 mac_profile)
{
	char ritr_pl[MLXSW_REG_RITR_LEN];
	int err;

	mlxsw_reg_ritr_rif_pack(ritr_pl, rif_index);
	err = mlxsw_reg_query(mlxsw_sp->core, MLXSW_REG(ritr), ritr_pl);
	if (err)
		return err;

	mlxsw_reg_ritr_mtu_set(ritr_pl, mtu);
	mlxsw_reg_ritr_if_mac_memcpy_to(ritr_pl, mac);
	mlxsw_reg_ritr_if_mac_profile_id_set(ritr_pl, mac_profile);
	mlxsw_reg_ritr_op_set(ritr_pl, MLXSW_REG_RITR_RIF_CREATE);
	return mlxsw_reg_write(mlxsw_sp->core, MLXSW_REG(ritr), ritr_pl);
}

static int
mlxsw_sp_router_port_change_event(struct mlxsw_sp *mlxsw_sp,
				  struct mlxsw_sp_rif *rif,
				  struct netlink_ext_ack *extack)
{
	struct net_device *dev = rif->dev;
	u8 old_mac_profile;
	u16 fid_index;
	int err;

	fid_index = mlxsw_sp_fid_index(rif->fid);

	err = mlxsw_sp_rif_fdb_op(mlxsw_sp, rif->addr, fid_index, false);
	if (err)
		return err;

	old_mac_profile = rif->mac_profile_id;
	err = mlxsw_sp_rif_mac_profile_replace(mlxsw_sp, rif, dev->dev_addr,
					       extack);
	if (err)
		goto err_rif_mac_profile_replace;

	err = mlxsw_sp_rif_edit(mlxsw_sp, rif->rif_index, dev->dev_addr,
				dev->mtu, rif->mac_profile_id);
	if (err)
		goto err_rif_edit;

	err = mlxsw_sp_rif_fdb_op(mlxsw_sp, dev->dev_addr, fid_index, true);
	if (err)
		goto err_rif_fdb_op;

	if (rif->mtu != dev->mtu) {
		struct mlxsw_sp_vr *vr;
		int i;

		/* The RIF is relevant only to its mr_table instance, as unlike
		 * unicast routing, in multicast routing a RIF cannot be shared
		 * between several multicast routing tables.
		 */
		vr = &mlxsw_sp->router->vrs[rif->vr_id];
		for (i = 0; i < MLXSW_SP_L3_PROTO_MAX; i++)
			mlxsw_sp_mr_rif_mtu_update(vr->mr_table[i],
						   rif, dev->mtu);
	}

	ether_addr_copy(rif->addr, dev->dev_addr);
	rif->mtu = dev->mtu;

	netdev_dbg(dev, "Updated RIF=%d\n", rif->rif_index);

	return 0;

err_rif_fdb_op:
	mlxsw_sp_rif_edit(mlxsw_sp, rif->rif_index, rif->addr, rif->mtu,
			  old_mac_profile);
err_rif_edit:
	mlxsw_sp_rif_mac_profile_replace(mlxsw_sp, rif, rif->addr, extack);
err_rif_mac_profile_replace:
	mlxsw_sp_rif_fdb_op(mlxsw_sp, rif->addr, fid_index, true);
	return err;
}

static int mlxsw_sp_router_port_pre_changeaddr_event(struct mlxsw_sp_rif *rif,
			    struct netdev_notifier_pre_changeaddr_info *info)
{
	struct mlxsw_sp *mlxsw_sp = rif->mlxsw_sp;
	struct mlxsw_sp_rif_mac_profile *profile;
	struct netlink_ext_ack *extack;
	u8 max_rif_mac_profiles;
	u64 occ;

	extack = netdev_notifier_info_to_extack(&info->info);

	profile = mlxsw_sp_rif_mac_profile_find(mlxsw_sp, info->dev_addr);
	if (profile)
		return 0;

	max_rif_mac_profiles = mlxsw_sp->router->max_rif_mac_profile;
	occ = mlxsw_sp_rif_mac_profiles_occ_get(mlxsw_sp);
	if (occ < max_rif_mac_profiles)
		return 0;

	if (!mlxsw_sp_rif_mac_profile_is_shared(rif))
		return 0;

	NL_SET_ERR_MSG_MOD(extack, "Exceeded number of supported router interface MAC profiles");
	return -ENOBUFS;
<<<<<<< HEAD
=======
}

static bool mlxsw_sp_is_offload_xstats_event(unsigned long event)
{
	switch (event) {
	case NETDEV_OFFLOAD_XSTATS_ENABLE:
	case NETDEV_OFFLOAD_XSTATS_DISABLE:
	case NETDEV_OFFLOAD_XSTATS_REPORT_USED:
	case NETDEV_OFFLOAD_XSTATS_REPORT_DELTA:
		return true;
	}

	return false;
}

static int
mlxsw_sp_router_port_offload_xstats_cmd(struct mlxsw_sp_rif *rif,
					unsigned long event,
					struct netdev_notifier_offload_xstats_info *info)
{
	switch (info->type) {
	case NETDEV_OFFLOAD_XSTATS_TYPE_L3:
		break;
	default:
		return 0;
	}

	switch (event) {
	case NETDEV_OFFLOAD_XSTATS_ENABLE:
		return mlxsw_sp_router_port_l3_stats_enable(rif);
	case NETDEV_OFFLOAD_XSTATS_DISABLE:
		mlxsw_sp_router_port_l3_stats_disable(rif);
		return 0;
	case NETDEV_OFFLOAD_XSTATS_REPORT_USED:
		mlxsw_sp_router_port_l3_stats_report_used(rif, info);
		return 0;
	case NETDEV_OFFLOAD_XSTATS_REPORT_DELTA:
		return mlxsw_sp_router_port_l3_stats_report_delta(rif, info);
	}

	WARN_ON_ONCE(1);
	return 0;
}

static int
mlxsw_sp_netdevice_offload_xstats_cmd(struct mlxsw_sp *mlxsw_sp,
				      struct net_device *dev,
				      unsigned long event,
				      struct netdev_notifier_offload_xstats_info *info)
{
	struct mlxsw_sp_rif *rif;

	rif = mlxsw_sp_rif_find_by_dev(mlxsw_sp, dev);
	if (!rif)
		return 0;

	return mlxsw_sp_router_port_offload_xstats_cmd(rif, event, info);
}

static bool mlxsw_sp_is_router_event(unsigned long event)
{
	switch (event) {
	case NETDEV_PRE_CHANGEADDR:
	case NETDEV_CHANGEADDR:
	case NETDEV_CHANGEMTU:
		return true;
	default:
		return false;
	}
>>>>>>> eb3cdb58
}

static int mlxsw_sp_netdevice_router_port_event(struct net_device *dev,
						unsigned long event, void *ptr)
{
	struct netlink_ext_ack *extack = netdev_notifier_info_to_extack(ptr);
	struct mlxsw_sp *mlxsw_sp;
	struct mlxsw_sp_rif *rif;

	mlxsw_sp = mlxsw_sp_lower_get(dev);
	if (!mlxsw_sp)
		return 0;

	rif = mlxsw_sp_rif_find_by_dev(mlxsw_sp, dev);
	if (!rif)
		return 0;

	switch (event) {
	case NETDEV_CHANGEMTU:
	case NETDEV_CHANGEADDR:
<<<<<<< HEAD
		err = mlxsw_sp_router_port_change_event(mlxsw_sp, rif, extack);
		break;
=======
		return mlxsw_sp_router_port_change_event(mlxsw_sp, rif, extack);
>>>>>>> eb3cdb58
	case NETDEV_PRE_CHANGEADDR:
		return mlxsw_sp_router_port_pre_changeaddr_event(rif, ptr);
	default:
		WARN_ON_ONCE(1);
		break;
	}

	return 0;
}

static int mlxsw_sp_port_vrf_join(struct mlxsw_sp *mlxsw_sp,
				  struct net_device *l3_dev,
				  struct netlink_ext_ack *extack)
{
	struct mlxsw_sp_rif *rif;

	/* If netdev is already associated with a RIF, then we need to
	 * destroy it and create a new one with the new virtual router ID.
	 */
	rif = mlxsw_sp_rif_find_by_dev(mlxsw_sp, l3_dev);
	if (rif)
		__mlxsw_sp_inetaddr_event(mlxsw_sp, l3_dev, NETDEV_DOWN,
					  extack);

	return __mlxsw_sp_inetaddr_event(mlxsw_sp, l3_dev, NETDEV_UP, extack);
}

static void mlxsw_sp_port_vrf_leave(struct mlxsw_sp *mlxsw_sp,
				    struct net_device *l3_dev)
{
	struct mlxsw_sp_rif *rif;

	rif = mlxsw_sp_rif_find_by_dev(mlxsw_sp, l3_dev);
	if (!rif)
		return;
	__mlxsw_sp_inetaddr_event(mlxsw_sp, l3_dev, NETDEV_DOWN, NULL);
}

static bool mlxsw_sp_is_vrf_event(unsigned long event, void *ptr)
{
	struct netdev_notifier_changeupper_info *info = ptr;

	if (event != NETDEV_PRECHANGEUPPER && event != NETDEV_CHANGEUPPER)
		return false;
	return netif_is_l3_master(info->upper_dev);
}

static int
mlxsw_sp_netdevice_vrf_event(struct net_device *l3_dev, unsigned long event,
			     struct netdev_notifier_changeupper_info *info)
{
	struct mlxsw_sp *mlxsw_sp = mlxsw_sp_lower_get(l3_dev);
	int err = 0;

	/* We do not create a RIF for a macvlan, but only use it to
	 * direct more MAC addresses to the router.
	 */
	if (!mlxsw_sp || netif_is_macvlan(l3_dev))
		return 0;

	switch (event) {
	case NETDEV_PRECHANGEUPPER:
		break;
	case NETDEV_CHANGEUPPER:
		if (info->linking) {
			struct netlink_ext_ack *extack;

			extack = netdev_notifier_info_to_extack(&info->info);
			err = mlxsw_sp_port_vrf_join(mlxsw_sp, l3_dev, extack);
		} else {
			mlxsw_sp_port_vrf_leave(mlxsw_sp, l3_dev);
		}
		break;
	}

	return err;
}

static int mlxsw_sp_router_netdevice_event(struct notifier_block *nb,
					   unsigned long event, void *ptr)
{
	struct net_device *dev = netdev_notifier_info_to_dev(ptr);
	struct mlxsw_sp_router *router;
	struct mlxsw_sp *mlxsw_sp;
	int err = 0;

	router = container_of(nb, struct mlxsw_sp_router, netdevice_nb);
	mlxsw_sp = router->mlxsw_sp;

	mutex_lock(&mlxsw_sp->router->lock);

	if (mlxsw_sp_is_offload_xstats_event(event))
		err = mlxsw_sp_netdevice_offload_xstats_cmd(mlxsw_sp, dev,
							    event, ptr);
	else if (mlxsw_sp_netdev_is_ipip_ol(mlxsw_sp, dev))
		err = mlxsw_sp_netdevice_ipip_ol_event(mlxsw_sp, dev,
						       event, ptr);
	else if (mlxsw_sp_netdev_is_ipip_ul(mlxsw_sp, dev))
		err = mlxsw_sp_netdevice_ipip_ul_event(mlxsw_sp, dev,
						       event, ptr);
	else if (mlxsw_sp_is_router_event(event))
		err = mlxsw_sp_netdevice_router_port_event(dev, event, ptr);
	else if (mlxsw_sp_is_vrf_event(event, ptr))
		err = mlxsw_sp_netdevice_vrf_event(dev, event, ptr);

	mutex_unlock(&mlxsw_sp->router->lock);

	return notifier_from_errno(err);
}

static int __mlxsw_sp_rif_macvlan_flush(struct net_device *dev,
					struct netdev_nested_priv *priv)
{
	struct mlxsw_sp_rif *rif = (struct mlxsw_sp_rif *)priv->data;

	if (!netif_is_macvlan(dev))
		return 0;

	return mlxsw_sp_rif_fdb_op(rif->mlxsw_sp, dev->dev_addr,
				   mlxsw_sp_fid_index(rif->fid), false);
}

static int mlxsw_sp_rif_macvlan_flush(struct mlxsw_sp_rif *rif)
{
	struct netdev_nested_priv priv = {
		.data = (void *)rif,
	};

	if (!netif_is_macvlan_port(rif->dev))
		return 0;

	netdev_warn(rif->dev, "Router interface is deleted. Upper macvlans will not work\n");
	return netdev_walk_all_upper_dev_rcu(rif->dev,
					     __mlxsw_sp_rif_macvlan_flush, &priv);
}

static void mlxsw_sp_rif_subport_setup(struct mlxsw_sp_rif *rif,
				       const struct mlxsw_sp_rif_params *params)
{
	struct mlxsw_sp_rif_subport *rif_subport;

	rif_subport = mlxsw_sp_rif_subport_rif(rif);
	refcount_set(&rif_subport->ref_count, 1);
	rif_subport->vid = params->vid;
	rif_subport->lag = params->lag;
	if (params->lag)
		rif_subport->lag_id = params->lag_id;
	else
		rif_subport->system_port = params->system_port;
}

static int mlxsw_sp_rif_subport_op(struct mlxsw_sp_rif *rif, bool enable)
{
	struct mlxsw_sp *mlxsw_sp = rif->mlxsw_sp;
	struct mlxsw_sp_rif_subport *rif_subport;
	char ritr_pl[MLXSW_REG_RITR_LEN];
	u16 efid;

	rif_subport = mlxsw_sp_rif_subport_rif(rif);
	mlxsw_reg_ritr_pack(ritr_pl, enable, MLXSW_REG_RITR_SP_IF,
			    rif->rif_index, rif->vr_id, rif->dev->mtu);
	mlxsw_reg_ritr_mac_pack(ritr_pl, rif->dev->dev_addr);
	mlxsw_reg_ritr_if_mac_profile_id_set(ritr_pl, rif->mac_profile_id);
<<<<<<< HEAD
=======
	efid = mlxsw_sp_fid_index(rif->fid);
>>>>>>> eb3cdb58
	mlxsw_reg_ritr_sp_if_pack(ritr_pl, rif_subport->lag,
				  rif_subport->lag ? rif_subport->lag_id :
						     rif_subport->system_port,
				  efid, 0);
	return mlxsw_reg_write(mlxsw_sp->core, MLXSW_REG(ritr), ritr_pl);
}

static int mlxsw_sp_rif_subport_configure(struct mlxsw_sp_rif *rif,
					  struct netlink_ext_ack *extack)
{
	u8 mac_profile;
	int err;

	err = mlxsw_sp_rif_mac_profile_get(rif->mlxsw_sp, rif->addr,
					   &mac_profile, extack);
	if (err)
		return err;
	rif->mac_profile_id = mac_profile;

	err = mlxsw_sp_rif_subport_op(rif, true);
	if (err)
		goto err_rif_subport_op;

	err = mlxsw_sp_rif_fdb_op(rif->mlxsw_sp, rif->dev->dev_addr,
				  mlxsw_sp_fid_index(rif->fid), true);
	if (err)
		goto err_rif_fdb_op;

	err = mlxsw_sp_fid_rif_set(rif->fid, rif);
	if (err)
		goto err_fid_rif_set;

	return 0;

err_fid_rif_set:
	mlxsw_sp_rif_fdb_op(rif->mlxsw_sp, rif->dev->dev_addr,
			    mlxsw_sp_fid_index(rif->fid), false);
err_rif_fdb_op:
	mlxsw_sp_rif_subport_op(rif, false);
err_rif_subport_op:
	mlxsw_sp_rif_mac_profile_put(rif->mlxsw_sp, mac_profile);
	return err;
}

static void mlxsw_sp_rif_subport_deconfigure(struct mlxsw_sp_rif *rif)
{
	struct mlxsw_sp_fid *fid = rif->fid;

	mlxsw_sp_fid_rif_unset(fid);
	mlxsw_sp_rif_fdb_op(rif->mlxsw_sp, rif->dev->dev_addr,
			    mlxsw_sp_fid_index(fid), false);
	mlxsw_sp_rif_macvlan_flush(rif);
	mlxsw_sp_rif_subport_op(rif, false);
	mlxsw_sp_rif_mac_profile_put(rif->mlxsw_sp, rif->mac_profile_id);
}

static struct mlxsw_sp_fid *
mlxsw_sp_rif_subport_fid_get(struct mlxsw_sp_rif *rif,
			     struct netlink_ext_ack *extack)
{
	return mlxsw_sp_fid_rfid_get(rif->mlxsw_sp, rif->rif_index);
}

static const struct mlxsw_sp_rif_ops mlxsw_sp_rif_subport_ops = {
	.type			= MLXSW_SP_RIF_TYPE_SUBPORT,
	.rif_size		= sizeof(struct mlxsw_sp_rif_subport),
	.setup			= mlxsw_sp_rif_subport_setup,
	.configure		= mlxsw_sp_rif_subport_configure,
	.deconfigure		= mlxsw_sp_rif_subport_deconfigure,
	.fid_get		= mlxsw_sp_rif_subport_fid_get,
};

static int mlxsw_sp_rif_fid_op(struct mlxsw_sp_rif *rif, u16 fid, bool enable)
{
	enum mlxsw_reg_ritr_if_type type = MLXSW_REG_RITR_FID_IF;
	struct mlxsw_sp *mlxsw_sp = rif->mlxsw_sp;
	char ritr_pl[MLXSW_REG_RITR_LEN];

	mlxsw_reg_ritr_pack(ritr_pl, enable, type, rif->rif_index, rif->vr_id,
			    rif->dev->mtu);
	mlxsw_reg_ritr_mac_pack(ritr_pl, rif->dev->dev_addr);
	mlxsw_reg_ritr_if_mac_profile_id_set(ritr_pl, rif->mac_profile_id);
<<<<<<< HEAD
	mlxsw_reg_ritr_fid_set(ritr_pl, type, vid_fid);
=======
	mlxsw_reg_ritr_fid_if_fid_set(ritr_pl, fid);
>>>>>>> eb3cdb58

	return mlxsw_reg_write(mlxsw_sp->core, MLXSW_REG(ritr), ritr_pl);
}

u16 mlxsw_sp_router_port(const struct mlxsw_sp *mlxsw_sp)
{
	return mlxsw_core_max_ports(mlxsw_sp->core) + 1;
}

static int mlxsw_sp_rif_fid_configure(struct mlxsw_sp_rif *rif,
				      struct netlink_ext_ack *extack)
{
	struct mlxsw_sp *mlxsw_sp = rif->mlxsw_sp;
	u16 fid_index = mlxsw_sp_fid_index(rif->fid);
	u8 mac_profile;
	int err;

	err = mlxsw_sp_rif_mac_profile_get(mlxsw_sp, rif->addr,
					   &mac_profile, extack);
<<<<<<< HEAD
	if (err)
		return err;
	rif->mac_profile_id = mac_profile;

	err = mlxsw_sp_rif_vlan_fid_op(rif, MLXSW_REG_RITR_FID_IF, fid_index,
				       true);
	if (err)
		goto err_rif_vlan_fid_op;
=======
	if (err)
		return err;
	rif->mac_profile_id = mac_profile;

	err = mlxsw_sp_rif_fid_op(rif, fid_index, true);
	if (err)
		goto err_rif_fid_op;
>>>>>>> eb3cdb58

	err = mlxsw_sp_fid_flood_set(rif->fid, MLXSW_SP_FLOOD_TYPE_MC,
				     mlxsw_sp_router_port(mlxsw_sp), true);
	if (err)
		goto err_fid_mc_flood_set;

	err = mlxsw_sp_fid_flood_set(rif->fid, MLXSW_SP_FLOOD_TYPE_BC,
				     mlxsw_sp_router_port(mlxsw_sp), true);
	if (err)
		goto err_fid_bc_flood_set;

	err = mlxsw_sp_rif_fdb_op(rif->mlxsw_sp, rif->dev->dev_addr,
				  mlxsw_sp_fid_index(rif->fid), true);
	if (err)
		goto err_rif_fdb_op;

	err = mlxsw_sp_fid_rif_set(rif->fid, rif);
	if (err)
		goto err_fid_rif_set;

	return 0;

err_fid_rif_set:
	mlxsw_sp_rif_fdb_op(rif->mlxsw_sp, rif->dev->dev_addr,
			    mlxsw_sp_fid_index(rif->fid), false);
err_rif_fdb_op:
	mlxsw_sp_fid_flood_set(rif->fid, MLXSW_SP_FLOOD_TYPE_BC,
			       mlxsw_sp_router_port(mlxsw_sp), false);
err_fid_bc_flood_set:
	mlxsw_sp_fid_flood_set(rif->fid, MLXSW_SP_FLOOD_TYPE_MC,
			       mlxsw_sp_router_port(mlxsw_sp), false);
err_fid_mc_flood_set:
<<<<<<< HEAD
	mlxsw_sp_rif_vlan_fid_op(rif, MLXSW_REG_RITR_FID_IF, fid_index, false);
err_rif_vlan_fid_op:
=======
	mlxsw_sp_rif_fid_op(rif, fid_index, false);
err_rif_fid_op:
>>>>>>> eb3cdb58
	mlxsw_sp_rif_mac_profile_put(mlxsw_sp, mac_profile);
	return err;
}

static void mlxsw_sp_rif_fid_deconfigure(struct mlxsw_sp_rif *rif)
{
	u16 fid_index = mlxsw_sp_fid_index(rif->fid);
	struct mlxsw_sp *mlxsw_sp = rif->mlxsw_sp;
	struct mlxsw_sp_fid *fid = rif->fid;

	mlxsw_sp_fid_rif_unset(fid);
	mlxsw_sp_rif_fdb_op(rif->mlxsw_sp, rif->dev->dev_addr,
			    mlxsw_sp_fid_index(fid), false);
	mlxsw_sp_rif_macvlan_flush(rif);
	mlxsw_sp_fid_flood_set(rif->fid, MLXSW_SP_FLOOD_TYPE_BC,
			       mlxsw_sp_router_port(mlxsw_sp), false);
	mlxsw_sp_fid_flood_set(rif->fid, MLXSW_SP_FLOOD_TYPE_MC,
			       mlxsw_sp_router_port(mlxsw_sp), false);
<<<<<<< HEAD
	mlxsw_sp_rif_vlan_fid_op(rif, MLXSW_REG_RITR_FID_IF, fid_index, false);
=======
	mlxsw_sp_rif_fid_op(rif, fid_index, false);
>>>>>>> eb3cdb58
	mlxsw_sp_rif_mac_profile_put(rif->mlxsw_sp, rif->mac_profile_id);
}

static struct mlxsw_sp_fid *
mlxsw_sp_rif_fid_fid_get(struct mlxsw_sp_rif *rif,
			 struct netlink_ext_ack *extack)
{
	return mlxsw_sp_fid_8021d_get(rif->mlxsw_sp, rif->dev->ifindex);
}

static void mlxsw_sp_rif_fid_fdb_del(struct mlxsw_sp_rif *rif, const char *mac)
{
	struct switchdev_notifier_fdb_info info = {};
	struct net_device *dev;

	dev = br_fdb_find_port(rif->dev, mac, 0);
	if (!dev)
		return;

	info.addr = mac;
	info.vid = 0;
	call_switchdev_notifiers(SWITCHDEV_FDB_DEL_TO_BRIDGE, dev, &info.info,
				 NULL);
}

static const struct mlxsw_sp_rif_ops mlxsw_sp_rif_fid_ops = {
	.type			= MLXSW_SP_RIF_TYPE_FID,
	.rif_size		= sizeof(struct mlxsw_sp_rif),
	.configure		= mlxsw_sp_rif_fid_configure,
	.deconfigure		= mlxsw_sp_rif_fid_deconfigure,
	.fid_get		= mlxsw_sp_rif_fid_fid_get,
	.fdb_del		= mlxsw_sp_rif_fid_fdb_del,
};

static struct mlxsw_sp_fid *
mlxsw_sp_rif_vlan_fid_get(struct mlxsw_sp_rif *rif,
			  struct netlink_ext_ack *extack)
{
	struct net_device *br_dev;
	u16 vid;
	int err;

	if (is_vlan_dev(rif->dev)) {
		vid = vlan_dev_vlan_id(rif->dev);
		br_dev = vlan_dev_real_dev(rif->dev);
		if (WARN_ON(!netif_is_bridge_master(br_dev)))
			return ERR_PTR(-EINVAL);
	} else {
		err = br_vlan_get_pvid(rif->dev, &vid);
		if (err < 0 || !vid) {
			NL_SET_ERR_MSG_MOD(extack, "Couldn't determine bridge PVID");
			return ERR_PTR(-EINVAL);
		}
	}

	return mlxsw_sp_fid_8021q_get(rif->mlxsw_sp, vid);
}

static void mlxsw_sp_rif_vlan_fdb_del(struct mlxsw_sp_rif *rif, const char *mac)
{
	struct switchdev_notifier_fdb_info info = {};
	u16 vid = mlxsw_sp_fid_8021q_vid(rif->fid);
	struct net_device *br_dev;
	struct net_device *dev;

	br_dev = is_vlan_dev(rif->dev) ? vlan_dev_real_dev(rif->dev) : rif->dev;
	dev = br_fdb_find_port(br_dev, mac, vid);
	if (!dev)
		return;

	info.addr = mac;
	info.vid = vid;
	call_switchdev_notifiers(SWITCHDEV_FDB_DEL_TO_BRIDGE, dev, &info.info,
				 NULL);
}

static int mlxsw_sp_rif_vlan_op(struct mlxsw_sp_rif *rif, u16 vid, u16 efid,
				bool enable)
{
	struct mlxsw_sp *mlxsw_sp = rif->mlxsw_sp;
	char ritr_pl[MLXSW_REG_RITR_LEN];

	mlxsw_reg_ritr_vlan_if_pack(ritr_pl, enable, rif->rif_index, rif->vr_id,
				    rif->dev->mtu, rif->dev->dev_addr,
				    rif->mac_profile_id, vid, efid);

	return mlxsw_reg_write(mlxsw_sp->core, MLXSW_REG(ritr), ritr_pl);
}

static int mlxsw_sp_rif_vlan_configure(struct mlxsw_sp_rif *rif, u16 efid,
				       struct netlink_ext_ack *extack)
{
	u16 vid = mlxsw_sp_fid_8021q_vid(rif->fid);
	struct mlxsw_sp *mlxsw_sp = rif->mlxsw_sp;
	u8 mac_profile;
	int err;

	err = mlxsw_sp_rif_mac_profile_get(mlxsw_sp, rif->addr,
					   &mac_profile, extack);
	if (err)
		return err;
	rif->mac_profile_id = mac_profile;

	err = mlxsw_sp_rif_vlan_op(rif, vid, efid, true);
	if (err)
		goto err_rif_vlan_fid_op;

	err = mlxsw_sp_fid_flood_set(rif->fid, MLXSW_SP_FLOOD_TYPE_MC,
				     mlxsw_sp_router_port(mlxsw_sp), true);
	if (err)
		goto err_fid_mc_flood_set;

	err = mlxsw_sp_fid_flood_set(rif->fid, MLXSW_SP_FLOOD_TYPE_BC,
				     mlxsw_sp_router_port(mlxsw_sp), true);
	if (err)
		goto err_fid_bc_flood_set;

	err = mlxsw_sp_rif_fdb_op(rif->mlxsw_sp, rif->dev->dev_addr,
				  mlxsw_sp_fid_index(rif->fid), true);
	if (err)
		goto err_rif_fdb_op;

	err = mlxsw_sp_fid_rif_set(rif->fid, rif);
	if (err)
		goto err_fid_rif_set;

	return 0;

err_fid_rif_set:
	mlxsw_sp_rif_fdb_op(rif->mlxsw_sp, rif->dev->dev_addr,
			    mlxsw_sp_fid_index(rif->fid), false);
err_rif_fdb_op:
	mlxsw_sp_fid_flood_set(rif->fid, MLXSW_SP_FLOOD_TYPE_BC,
			       mlxsw_sp_router_port(mlxsw_sp), false);
err_fid_bc_flood_set:
	mlxsw_sp_fid_flood_set(rif->fid, MLXSW_SP_FLOOD_TYPE_MC,
			       mlxsw_sp_router_port(mlxsw_sp), false);
err_fid_mc_flood_set:
	mlxsw_sp_rif_vlan_op(rif, vid, 0, false);
err_rif_vlan_fid_op:
	mlxsw_sp_rif_mac_profile_put(mlxsw_sp, mac_profile);
	return err;
}

static void mlxsw_sp_rif_vlan_deconfigure(struct mlxsw_sp_rif *rif)
{
	u16 vid = mlxsw_sp_fid_8021q_vid(rif->fid);
	struct mlxsw_sp *mlxsw_sp = rif->mlxsw_sp;

	mlxsw_sp_fid_rif_unset(rif->fid);
	mlxsw_sp_rif_fdb_op(rif->mlxsw_sp, rif->dev->dev_addr,
			    mlxsw_sp_fid_index(rif->fid), false);
	mlxsw_sp_rif_macvlan_flush(rif);
	mlxsw_sp_fid_flood_set(rif->fid, MLXSW_SP_FLOOD_TYPE_BC,
			       mlxsw_sp_router_port(mlxsw_sp), false);
	mlxsw_sp_fid_flood_set(rif->fid, MLXSW_SP_FLOOD_TYPE_MC,
			       mlxsw_sp_router_port(mlxsw_sp), false);
	mlxsw_sp_rif_vlan_op(rif, vid, 0, false);
	mlxsw_sp_rif_mac_profile_put(rif->mlxsw_sp, rif->mac_profile_id);
}

static int mlxsw_sp1_rif_vlan_configure(struct mlxsw_sp_rif *rif,
					struct netlink_ext_ack *extack)
{
	return mlxsw_sp_rif_vlan_configure(rif, 0, extack);
}

static const struct mlxsw_sp_rif_ops mlxsw_sp1_rif_vlan_ops = {
	.type			= MLXSW_SP_RIF_TYPE_VLAN,
	.rif_size		= sizeof(struct mlxsw_sp_rif),
	.configure		= mlxsw_sp1_rif_vlan_configure,
	.deconfigure		= mlxsw_sp_rif_vlan_deconfigure,
	.fid_get		= mlxsw_sp_rif_vlan_fid_get,
	.fdb_del		= mlxsw_sp_rif_vlan_fdb_del,
};

static int mlxsw_sp2_rif_vlan_configure(struct mlxsw_sp_rif *rif,
					struct netlink_ext_ack *extack)
{
	u16 efid = mlxsw_sp_fid_index(rif->fid);

	return mlxsw_sp_rif_vlan_configure(rif, efid, extack);
}

static const struct mlxsw_sp_rif_ops mlxsw_sp2_rif_vlan_ops = {
	.type			= MLXSW_SP_RIF_TYPE_VLAN,
	.rif_size		= sizeof(struct mlxsw_sp_rif),
	.configure		= mlxsw_sp2_rif_vlan_configure,
	.deconfigure		= mlxsw_sp_rif_vlan_deconfigure,
	.fid_get		= mlxsw_sp_rif_vlan_fid_get,
	.fdb_del		= mlxsw_sp_rif_vlan_fdb_del,
};

static struct mlxsw_sp_rif_ipip_lb *
mlxsw_sp_rif_ipip_lb_rif(struct mlxsw_sp_rif *rif)
{
	return container_of(rif, struct mlxsw_sp_rif_ipip_lb, common);
}

static void
mlxsw_sp_rif_ipip_lb_setup(struct mlxsw_sp_rif *rif,
			   const struct mlxsw_sp_rif_params *params)
{
	struct mlxsw_sp_rif_params_ipip_lb *params_lb;
	struct mlxsw_sp_rif_ipip_lb *rif_lb;

	params_lb = container_of(params, struct mlxsw_sp_rif_params_ipip_lb,
				 common);
	rif_lb = mlxsw_sp_rif_ipip_lb_rif(rif);
	rif_lb->lb_config = params_lb->lb_config;
}

static int
mlxsw_sp1_rif_ipip_lb_configure(struct mlxsw_sp_rif *rif,
				struct netlink_ext_ack *extack)
{
	struct mlxsw_sp_rif_ipip_lb *lb_rif = mlxsw_sp_rif_ipip_lb_rif(rif);
	u32 ul_tb_id = mlxsw_sp_ipip_dev_ul_tb_id(rif->dev);
	struct mlxsw_sp *mlxsw_sp = rif->mlxsw_sp;
	struct mlxsw_sp_vr *ul_vr;
	int err;

	ul_vr = mlxsw_sp_vr_get(mlxsw_sp, ul_tb_id, NULL);
	if (IS_ERR(ul_vr))
		return PTR_ERR(ul_vr);

	err = mlxsw_sp_rif_ipip_lb_op(lb_rif, ul_vr->id, 0, true);
	if (err)
		goto err_loopback_op;

	lb_rif->ul_vr_id = ul_vr->id;
	lb_rif->ul_rif_id = 0;
	++ul_vr->rif_count;
	return 0;

err_loopback_op:
	mlxsw_sp_vr_put(mlxsw_sp, ul_vr);
	return err;
}

static void mlxsw_sp1_rif_ipip_lb_deconfigure(struct mlxsw_sp_rif *rif)
{
	struct mlxsw_sp_rif_ipip_lb *lb_rif = mlxsw_sp_rif_ipip_lb_rif(rif);
	struct mlxsw_sp *mlxsw_sp = rif->mlxsw_sp;
	struct mlxsw_sp_vr *ul_vr;

	ul_vr = &mlxsw_sp->router->vrs[lb_rif->ul_vr_id];
	mlxsw_sp_rif_ipip_lb_op(lb_rif, ul_vr->id, 0, false);

	--ul_vr->rif_count;
	mlxsw_sp_vr_put(mlxsw_sp, ul_vr);
}

static const struct mlxsw_sp_rif_ops mlxsw_sp1_rif_ipip_lb_ops = {
	.type			= MLXSW_SP_RIF_TYPE_IPIP_LB,
	.rif_size		= sizeof(struct mlxsw_sp_rif_ipip_lb),
	.setup                  = mlxsw_sp_rif_ipip_lb_setup,
	.configure		= mlxsw_sp1_rif_ipip_lb_configure,
	.deconfigure		= mlxsw_sp1_rif_ipip_lb_deconfigure,
};

static const struct mlxsw_sp_rif_ops *mlxsw_sp1_rif_ops_arr[] = {
	[MLXSW_SP_RIF_TYPE_SUBPORT]	= &mlxsw_sp_rif_subport_ops,
	[MLXSW_SP_RIF_TYPE_VLAN]	= &mlxsw_sp1_rif_vlan_ops,
	[MLXSW_SP_RIF_TYPE_FID]		= &mlxsw_sp_rif_fid_ops,
	[MLXSW_SP_RIF_TYPE_IPIP_LB]	= &mlxsw_sp1_rif_ipip_lb_ops,
};

static int
mlxsw_sp_rif_ipip_lb_ul_rif_op(struct mlxsw_sp_rif *ul_rif, bool enable)
{
	struct mlxsw_sp *mlxsw_sp = ul_rif->mlxsw_sp;
	char ritr_pl[MLXSW_REG_RITR_LEN];

	mlxsw_reg_ritr_pack(ritr_pl, enable, MLXSW_REG_RITR_LOOPBACK_IF,
			    ul_rif->rif_index, ul_rif->vr_id, IP_MAX_MTU);
	mlxsw_reg_ritr_loopback_protocol_set(ritr_pl,
					     MLXSW_REG_RITR_LOOPBACK_GENERIC);

	return mlxsw_reg_write(mlxsw_sp->core, MLXSW_REG(ritr), ritr_pl);
}

static struct mlxsw_sp_rif *
mlxsw_sp_ul_rif_create(struct mlxsw_sp *mlxsw_sp, struct mlxsw_sp_vr *vr,
		       struct netlink_ext_ack *extack)
{
	struct mlxsw_sp_rif *ul_rif;
	u8 rif_entries = 1;
	u16 rif_index;
	int err;

	err = mlxsw_sp_rif_index_alloc(mlxsw_sp, &rif_index, rif_entries);
	if (err) {
		NL_SET_ERR_MSG_MOD(extack, "Exceeded number of supported router interfaces");
		return ERR_PTR(err);
	}

	ul_rif = mlxsw_sp_rif_alloc(sizeof(*ul_rif), rif_index, vr->id, NULL);
	if (!ul_rif) {
		err = -ENOMEM;
		goto err_rif_alloc;
	}

	mlxsw_sp->router->rifs[rif_index] = ul_rif;
	ul_rif->mlxsw_sp = mlxsw_sp;
	ul_rif->rif_entries = rif_entries;
	err = mlxsw_sp_rif_ipip_lb_ul_rif_op(ul_rif, true);
	if (err)
		goto ul_rif_op_err;

<<<<<<< HEAD
	atomic_inc(&mlxsw_sp->router->rifs_count);
=======
	atomic_add(rif_entries, &mlxsw_sp->router->rifs_count);
>>>>>>> eb3cdb58
	return ul_rif;

ul_rif_op_err:
	mlxsw_sp->router->rifs[rif_index] = NULL;
	kfree(ul_rif);
err_rif_alloc:
	mlxsw_sp_rif_index_free(mlxsw_sp, rif_index, rif_entries);
	return ERR_PTR(err);
}

static void mlxsw_sp_ul_rif_destroy(struct mlxsw_sp_rif *ul_rif)
{
	struct mlxsw_sp *mlxsw_sp = ul_rif->mlxsw_sp;
	u8 rif_entries = ul_rif->rif_entries;
	u16 rif_index = ul_rif->rif_index;

<<<<<<< HEAD
	atomic_dec(&mlxsw_sp->router->rifs_count);
=======
	atomic_sub(rif_entries, &mlxsw_sp->router->rifs_count);
>>>>>>> eb3cdb58
	mlxsw_sp_rif_ipip_lb_ul_rif_op(ul_rif, false);
	mlxsw_sp->router->rifs[ul_rif->rif_index] = NULL;
	kfree(ul_rif);
	mlxsw_sp_rif_index_free(mlxsw_sp, rif_index, rif_entries);
}

static struct mlxsw_sp_rif *
mlxsw_sp_ul_rif_get(struct mlxsw_sp *mlxsw_sp, u32 tb_id,
		    struct netlink_ext_ack *extack)
{
	struct mlxsw_sp_vr *vr;
	int err;

	vr = mlxsw_sp_vr_get(mlxsw_sp, tb_id, extack);
	if (IS_ERR(vr))
		return ERR_CAST(vr);

	if (refcount_inc_not_zero(&vr->ul_rif_refcnt))
		return vr->ul_rif;

	vr->ul_rif = mlxsw_sp_ul_rif_create(mlxsw_sp, vr, extack);
	if (IS_ERR(vr->ul_rif)) {
		err = PTR_ERR(vr->ul_rif);
		goto err_ul_rif_create;
	}

	vr->rif_count++;
	refcount_set(&vr->ul_rif_refcnt, 1);

	return vr->ul_rif;

err_ul_rif_create:
	mlxsw_sp_vr_put(mlxsw_sp, vr);
	return ERR_PTR(err);
}

static void mlxsw_sp_ul_rif_put(struct mlxsw_sp_rif *ul_rif)
{
	struct mlxsw_sp *mlxsw_sp = ul_rif->mlxsw_sp;
	struct mlxsw_sp_vr *vr;

	vr = &mlxsw_sp->router->vrs[ul_rif->vr_id];

	if (!refcount_dec_and_test(&vr->ul_rif_refcnt))
		return;

	vr->rif_count--;
	mlxsw_sp_ul_rif_destroy(ul_rif);
	mlxsw_sp_vr_put(mlxsw_sp, vr);
}

int mlxsw_sp_router_ul_rif_get(struct mlxsw_sp *mlxsw_sp, u32 ul_tb_id,
			       u16 *ul_rif_index)
{
	struct mlxsw_sp_rif *ul_rif;
	int err = 0;

	mutex_lock(&mlxsw_sp->router->lock);
	ul_rif = mlxsw_sp_ul_rif_get(mlxsw_sp, ul_tb_id, NULL);
	if (IS_ERR(ul_rif)) {
		err = PTR_ERR(ul_rif);
		goto out;
	}
	*ul_rif_index = ul_rif->rif_index;
out:
	mutex_unlock(&mlxsw_sp->router->lock);
	return err;
}

void mlxsw_sp_router_ul_rif_put(struct mlxsw_sp *mlxsw_sp, u16 ul_rif_index)
{
	struct mlxsw_sp_rif *ul_rif;

	mutex_lock(&mlxsw_sp->router->lock);
	ul_rif = mlxsw_sp->router->rifs[ul_rif_index];
	if (WARN_ON(!ul_rif))
		goto out;

	mlxsw_sp_ul_rif_put(ul_rif);
out:
	mutex_unlock(&mlxsw_sp->router->lock);
}

static int
mlxsw_sp2_rif_ipip_lb_configure(struct mlxsw_sp_rif *rif,
				struct netlink_ext_ack *extack)
{
	struct mlxsw_sp_rif_ipip_lb *lb_rif = mlxsw_sp_rif_ipip_lb_rif(rif);
	u32 ul_tb_id = mlxsw_sp_ipip_dev_ul_tb_id(rif->dev);
	struct mlxsw_sp *mlxsw_sp = rif->mlxsw_sp;
	struct mlxsw_sp_rif *ul_rif;
	int err;

	ul_rif = mlxsw_sp_ul_rif_get(mlxsw_sp, ul_tb_id, NULL);
	if (IS_ERR(ul_rif))
		return PTR_ERR(ul_rif);

	err = mlxsw_sp_rif_ipip_lb_op(lb_rif, 0, ul_rif->rif_index, true);
	if (err)
		goto err_loopback_op;

	lb_rif->ul_vr_id = 0;
	lb_rif->ul_rif_id = ul_rif->rif_index;

	return 0;

err_loopback_op:
	mlxsw_sp_ul_rif_put(ul_rif);
	return err;
}

static void mlxsw_sp2_rif_ipip_lb_deconfigure(struct mlxsw_sp_rif *rif)
{
	struct mlxsw_sp_rif_ipip_lb *lb_rif = mlxsw_sp_rif_ipip_lb_rif(rif);
	struct mlxsw_sp *mlxsw_sp = rif->mlxsw_sp;
	struct mlxsw_sp_rif *ul_rif;

	ul_rif = mlxsw_sp_rif_by_index(mlxsw_sp, lb_rif->ul_rif_id);
	mlxsw_sp_rif_ipip_lb_op(lb_rif, 0, lb_rif->ul_rif_id, false);
	mlxsw_sp_ul_rif_put(ul_rif);
}

static const struct mlxsw_sp_rif_ops mlxsw_sp2_rif_ipip_lb_ops = {
	.type			= MLXSW_SP_RIF_TYPE_IPIP_LB,
	.rif_size		= sizeof(struct mlxsw_sp_rif_ipip_lb),
	.setup                  = mlxsw_sp_rif_ipip_lb_setup,
	.configure		= mlxsw_sp2_rif_ipip_lb_configure,
	.deconfigure		= mlxsw_sp2_rif_ipip_lb_deconfigure,
};

static const struct mlxsw_sp_rif_ops *mlxsw_sp2_rif_ops_arr[] = {
	[MLXSW_SP_RIF_TYPE_SUBPORT]	= &mlxsw_sp_rif_subport_ops,
	[MLXSW_SP_RIF_TYPE_VLAN]	= &mlxsw_sp2_rif_vlan_ops,
	[MLXSW_SP_RIF_TYPE_FID]		= &mlxsw_sp_rif_fid_ops,
	[MLXSW_SP_RIF_TYPE_IPIP_LB]	= &mlxsw_sp2_rif_ipip_lb_ops,
};

static int mlxsw_sp_rifs_table_init(struct mlxsw_sp *mlxsw_sp)
{
	struct gen_pool *rifs_table;
	int err;

	rifs_table = gen_pool_create(0, -1);
	if (!rifs_table)
		return -ENOMEM;

	gen_pool_set_algo(rifs_table, gen_pool_first_fit_order_align,
			  NULL);

	err = gen_pool_add(rifs_table, MLXSW_SP_ROUTER_GENALLOC_OFFSET,
			   MLXSW_CORE_RES_GET(mlxsw_sp->core, MAX_RIFS), -1);
	if (err)
		goto err_gen_pool_add;

	mlxsw_sp->router->rifs_table = rifs_table;

	return 0;

err_gen_pool_add:
	gen_pool_destroy(rifs_table);
	return err;
}

static void mlxsw_sp_rifs_table_fini(struct mlxsw_sp *mlxsw_sp)
{
	gen_pool_destroy(mlxsw_sp->router->rifs_table);
}

static int mlxsw_sp_rifs_init(struct mlxsw_sp *mlxsw_sp)
{
	u64 max_rifs = MLXSW_CORE_RES_GET(mlxsw_sp->core, MAX_RIFS);
	struct devlink *devlink = priv_to_devlink(mlxsw_sp->core);
	struct mlxsw_core *core = mlxsw_sp->core;
<<<<<<< HEAD
=======
	int err;
>>>>>>> eb3cdb58

	if (!MLXSW_CORE_RES_VALID(core, MAX_RIF_MAC_PROFILES))
		return -EIO;
	mlxsw_sp->router->max_rif_mac_profile =
		MLXSW_CORE_RES_GET(core, MAX_RIF_MAC_PROFILES);

	mlxsw_sp->router->rifs = kcalloc(max_rifs,
					 sizeof(struct mlxsw_sp_rif *),
					 GFP_KERNEL);
	if (!mlxsw_sp->router->rifs)
		return -ENOMEM;

<<<<<<< HEAD
=======
	err = mlxsw_sp_rifs_table_init(mlxsw_sp);
	if (err)
		goto err_rifs_table_init;

>>>>>>> eb3cdb58
	idr_init(&mlxsw_sp->router->rif_mac_profiles_idr);
	atomic_set(&mlxsw_sp->router->rif_mac_profiles_count, 0);
	atomic_set(&mlxsw_sp->router->rifs_count, 0);
	devl_resource_occ_get_register(devlink,
				       MLXSW_SP_RESOURCE_RIF_MAC_PROFILES,
				       mlxsw_sp_rif_mac_profiles_occ_get,
				       mlxsw_sp);
	devl_resource_occ_get_register(devlink,
				       MLXSW_SP_RESOURCE_RIFS,
				       mlxsw_sp_rifs_occ_get,
				       mlxsw_sp);

	return 0;

err_rifs_table_init:
	kfree(mlxsw_sp->router->rifs);
	return err;
}

static void mlxsw_sp_rifs_fini(struct mlxsw_sp *mlxsw_sp)
{
	struct devlink *devlink = priv_to_devlink(mlxsw_sp->core);
	int i;

	WARN_ON_ONCE(atomic_read(&mlxsw_sp->router->rifs_count));
	for (i = 0; i < MLXSW_CORE_RES_GET(mlxsw_sp->core, MAX_RIFS); i++)
		WARN_ON_ONCE(mlxsw_sp->router->rifs[i]);

	devl_resource_occ_get_unregister(devlink, MLXSW_SP_RESOURCE_RIFS);
	devl_resource_occ_get_unregister(devlink,
					 MLXSW_SP_RESOURCE_RIF_MAC_PROFILES);
	WARN_ON(!idr_is_empty(&mlxsw_sp->router->rif_mac_profiles_idr));
	idr_destroy(&mlxsw_sp->router->rif_mac_profiles_idr);
<<<<<<< HEAD
=======
	mlxsw_sp_rifs_table_fini(mlxsw_sp);
>>>>>>> eb3cdb58
	kfree(mlxsw_sp->router->rifs);
}

static int
mlxsw_sp_ipip_config_tigcr(struct mlxsw_sp *mlxsw_sp)
{
	char tigcr_pl[MLXSW_REG_TIGCR_LEN];

	mlxsw_reg_tigcr_pack(tigcr_pl, true, 0);
	return mlxsw_reg_write(mlxsw_sp->core, MLXSW_REG(tigcr), tigcr_pl);
}

static int mlxsw_sp_ipips_init(struct mlxsw_sp *mlxsw_sp)
{
	int err;

	INIT_LIST_HEAD(&mlxsw_sp->router->ipip_list);

	err = mlxsw_sp_ipip_ecn_encap_init(mlxsw_sp);
	if (err)
		return err;
	err = mlxsw_sp_ipip_ecn_decap_init(mlxsw_sp);
	if (err)
		return err;

	return mlxsw_sp_ipip_config_tigcr(mlxsw_sp);
}

static int mlxsw_sp1_ipips_init(struct mlxsw_sp *mlxsw_sp)
{
	mlxsw_sp->router->ipip_ops_arr = mlxsw_sp1_ipip_ops_arr;
	return mlxsw_sp_ipips_init(mlxsw_sp);
}

static int mlxsw_sp2_ipips_init(struct mlxsw_sp *mlxsw_sp)
{
	mlxsw_sp->router->ipip_ops_arr = mlxsw_sp2_ipip_ops_arr;
	return mlxsw_sp_ipips_init(mlxsw_sp);
}

static void mlxsw_sp_ipips_fini(struct mlxsw_sp *mlxsw_sp)
{
	WARN_ON(!list_empty(&mlxsw_sp->router->ipip_list));
}

static void mlxsw_sp_router_fib_dump_flush(struct notifier_block *nb)
{
	struct mlxsw_sp_router *router;

	/* Flush pending FIB notifications and then flush the device's
	 * table before requesting another dump. The FIB notification
	 * block is unregistered, so no need to take RTNL.
	 */
	mlxsw_core_flush_owq();
	router = container_of(nb, struct mlxsw_sp_router, fib_nb);
	mlxsw_sp_router_fib_flush(router->mlxsw_sp);
}

#ifdef CONFIG_IP_ROUTE_MULTIPATH
struct mlxsw_sp_mp_hash_config {
	DECLARE_BITMAP(headers, __MLXSW_REG_RECR2_HEADER_CNT);
	DECLARE_BITMAP(fields, __MLXSW_REG_RECR2_FIELD_CNT);
	DECLARE_BITMAP(inner_headers, __MLXSW_REG_RECR2_HEADER_CNT);
	DECLARE_BITMAP(inner_fields, __MLXSW_REG_RECR2_INNER_FIELD_CNT);
	bool inc_parsing_depth;
};

#define MLXSW_SP_MP_HASH_HEADER_SET(_headers, _header) \
	bitmap_set(_headers, MLXSW_REG_RECR2_##_header, 1)

#define MLXSW_SP_MP_HASH_FIELD_SET(_fields, _field) \
	bitmap_set(_fields, MLXSW_REG_RECR2_##_field, 1)

#define MLXSW_SP_MP_HASH_FIELD_RANGE_SET(_fields, _field, _nr) \
	bitmap_set(_fields, MLXSW_REG_RECR2_##_field, _nr)

static void mlxsw_sp_mp_hash_inner_l3(struct mlxsw_sp_mp_hash_config *config)
{
	unsigned long *inner_headers = config->inner_headers;
	unsigned long *inner_fields = config->inner_fields;

	/* IPv4 inner */
	MLXSW_SP_MP_HASH_HEADER_SET(inner_headers, IPV4_EN_NOT_TCP_NOT_UDP);
	MLXSW_SP_MP_HASH_HEADER_SET(inner_headers, IPV4_EN_TCP_UDP);
	MLXSW_SP_MP_HASH_FIELD_RANGE_SET(inner_fields, INNER_IPV4_SIP0, 4);
	MLXSW_SP_MP_HASH_FIELD_RANGE_SET(inner_fields, INNER_IPV4_DIP0, 4);
	/* IPv6 inner */
	MLXSW_SP_MP_HASH_HEADER_SET(inner_headers, IPV6_EN_NOT_TCP_NOT_UDP);
	MLXSW_SP_MP_HASH_HEADER_SET(inner_headers, IPV6_EN_TCP_UDP);
	MLXSW_SP_MP_HASH_FIELD_SET(inner_fields, INNER_IPV6_SIP0_7);
	MLXSW_SP_MP_HASH_FIELD_RANGE_SET(inner_fields, INNER_IPV6_SIP8, 8);
	MLXSW_SP_MP_HASH_FIELD_SET(inner_fields, INNER_IPV6_DIP0_7);
	MLXSW_SP_MP_HASH_FIELD_RANGE_SET(inner_fields, INNER_IPV6_DIP8, 8);
	MLXSW_SP_MP_HASH_FIELD_SET(inner_fields, INNER_IPV6_NEXT_HEADER);
	MLXSW_SP_MP_HASH_FIELD_SET(inner_fields, INNER_IPV6_FLOW_LABEL);
}

static void mlxsw_sp_mp4_hash_outer_addr(struct mlxsw_sp_mp_hash_config *config)
{
	unsigned long *headers = config->headers;
	unsigned long *fields = config->fields;

	MLXSW_SP_MP_HASH_HEADER_SET(headers, IPV4_EN_NOT_TCP_NOT_UDP);
	MLXSW_SP_MP_HASH_HEADER_SET(headers, IPV4_EN_TCP_UDP);
	MLXSW_SP_MP_HASH_FIELD_RANGE_SET(fields, IPV4_SIP0, 4);
	MLXSW_SP_MP_HASH_FIELD_RANGE_SET(fields, IPV4_DIP0, 4);
}

static void
mlxsw_sp_mp_hash_inner_custom(struct mlxsw_sp_mp_hash_config *config,
			      u32 hash_fields)
{
	unsigned long *inner_headers = config->inner_headers;
	unsigned long *inner_fields = config->inner_fields;

	/* IPv4 Inner */
	MLXSW_SP_MP_HASH_HEADER_SET(inner_headers, IPV4_EN_NOT_TCP_NOT_UDP);
	MLXSW_SP_MP_HASH_HEADER_SET(inner_headers, IPV4_EN_TCP_UDP);
	if (hash_fields & FIB_MULTIPATH_HASH_FIELD_INNER_SRC_IP)
		MLXSW_SP_MP_HASH_FIELD_RANGE_SET(inner_fields, INNER_IPV4_SIP0, 4);
	if (hash_fields & FIB_MULTIPATH_HASH_FIELD_INNER_DST_IP)
		MLXSW_SP_MP_HASH_FIELD_RANGE_SET(inner_fields, INNER_IPV4_DIP0, 4);
	if (hash_fields & FIB_MULTIPATH_HASH_FIELD_INNER_IP_PROTO)
		MLXSW_SP_MP_HASH_FIELD_SET(inner_fields, INNER_IPV4_PROTOCOL);
	/* IPv6 inner */
	MLXSW_SP_MP_HASH_HEADER_SET(inner_headers, IPV6_EN_NOT_TCP_NOT_UDP);
	MLXSW_SP_MP_HASH_HEADER_SET(inner_headers, IPV6_EN_TCP_UDP);
	if (hash_fields & FIB_MULTIPATH_HASH_FIELD_INNER_SRC_IP) {
		MLXSW_SP_MP_HASH_FIELD_SET(inner_fields, INNER_IPV6_SIP0_7);
		MLXSW_SP_MP_HASH_FIELD_RANGE_SET(inner_fields, INNER_IPV6_SIP8, 8);
	}
	if (hash_fields & FIB_MULTIPATH_HASH_FIELD_INNER_DST_IP) {
		MLXSW_SP_MP_HASH_FIELD_SET(inner_fields, INNER_IPV6_DIP0_7);
		MLXSW_SP_MP_HASH_FIELD_RANGE_SET(inner_fields, INNER_IPV6_DIP8, 8);
	}
	if (hash_fields & FIB_MULTIPATH_HASH_FIELD_INNER_IP_PROTO)
		MLXSW_SP_MP_HASH_FIELD_SET(inner_fields, INNER_IPV6_NEXT_HEADER);
	if (hash_fields & FIB_MULTIPATH_HASH_FIELD_INNER_FLOWLABEL)
		MLXSW_SP_MP_HASH_FIELD_SET(inner_fields, INNER_IPV6_FLOW_LABEL);
	/* L4 inner */
	MLXSW_SP_MP_HASH_HEADER_SET(inner_headers, TCP_UDP_EN_IPV4);
	MLXSW_SP_MP_HASH_HEADER_SET(inner_headers, TCP_UDP_EN_IPV6);
	if (hash_fields & FIB_MULTIPATH_HASH_FIELD_INNER_SRC_PORT)
		MLXSW_SP_MP_HASH_FIELD_SET(inner_fields, INNER_TCP_UDP_SPORT);
	if (hash_fields & FIB_MULTIPATH_HASH_FIELD_INNER_DST_PORT)
		MLXSW_SP_MP_HASH_FIELD_SET(inner_fields, INNER_TCP_UDP_DPORT);
}

static void mlxsw_sp_mp4_hash_init(struct mlxsw_sp *mlxsw_sp,
				   struct mlxsw_sp_mp_hash_config *config)
{
	struct net *net = mlxsw_sp_net(mlxsw_sp);
	unsigned long *headers = config->headers;
	unsigned long *fields = config->fields;
	u32 hash_fields;

	switch (READ_ONCE(net->ipv4.sysctl_fib_multipath_hash_policy)) {
	case 0:
		mlxsw_sp_mp4_hash_outer_addr(config);
		break;
	case 1:
		mlxsw_sp_mp4_hash_outer_addr(config);
		MLXSW_SP_MP_HASH_HEADER_SET(headers, TCP_UDP_EN_IPV4);
		MLXSW_SP_MP_HASH_FIELD_SET(fields, IPV4_PROTOCOL);
		MLXSW_SP_MP_HASH_FIELD_SET(fields, TCP_UDP_SPORT);
		MLXSW_SP_MP_HASH_FIELD_SET(fields, TCP_UDP_DPORT);
		break;
	case 2:
		/* Outer */
		mlxsw_sp_mp4_hash_outer_addr(config);
		/* Inner */
		mlxsw_sp_mp_hash_inner_l3(config);
		break;
	case 3:
		hash_fields = READ_ONCE(net->ipv4.sysctl_fib_multipath_hash_fields);
		/* Outer */
		MLXSW_SP_MP_HASH_HEADER_SET(headers, IPV4_EN_NOT_TCP_NOT_UDP);
		MLXSW_SP_MP_HASH_HEADER_SET(headers, IPV4_EN_TCP_UDP);
		MLXSW_SP_MP_HASH_HEADER_SET(headers, TCP_UDP_EN_IPV4);
		if (hash_fields & FIB_MULTIPATH_HASH_FIELD_SRC_IP)
			MLXSW_SP_MP_HASH_FIELD_RANGE_SET(fields, IPV4_SIP0, 4);
		if (hash_fields & FIB_MULTIPATH_HASH_FIELD_DST_IP)
			MLXSW_SP_MP_HASH_FIELD_RANGE_SET(fields, IPV4_DIP0, 4);
		if (hash_fields & FIB_MULTIPATH_HASH_FIELD_IP_PROTO)
			MLXSW_SP_MP_HASH_FIELD_SET(fields, IPV4_PROTOCOL);
		if (hash_fields & FIB_MULTIPATH_HASH_FIELD_SRC_PORT)
			MLXSW_SP_MP_HASH_FIELD_SET(fields, TCP_UDP_SPORT);
		if (hash_fields & FIB_MULTIPATH_HASH_FIELD_DST_PORT)
			MLXSW_SP_MP_HASH_FIELD_SET(fields, TCP_UDP_DPORT);
		/* Inner */
		mlxsw_sp_mp_hash_inner_custom(config, hash_fields);
		break;
	}
}

static void mlxsw_sp_mp6_hash_outer_addr(struct mlxsw_sp_mp_hash_config *config)
{
	unsigned long *headers = config->headers;
	unsigned long *fields = config->fields;

	MLXSW_SP_MP_HASH_HEADER_SET(headers, IPV6_EN_NOT_TCP_NOT_UDP);
	MLXSW_SP_MP_HASH_HEADER_SET(headers, IPV6_EN_TCP_UDP);
	MLXSW_SP_MP_HASH_FIELD_SET(fields, IPV6_SIP0_7);
	MLXSW_SP_MP_HASH_FIELD_RANGE_SET(fields, IPV6_SIP8, 8);
	MLXSW_SP_MP_HASH_FIELD_SET(fields, IPV6_DIP0_7);
	MLXSW_SP_MP_HASH_FIELD_RANGE_SET(fields, IPV6_DIP8, 8);
}

static void mlxsw_sp_mp6_hash_init(struct mlxsw_sp *mlxsw_sp,
				   struct mlxsw_sp_mp_hash_config *config)
{
	u32 hash_fields = ip6_multipath_hash_fields(mlxsw_sp_net(mlxsw_sp));
	unsigned long *headers = config->headers;
	unsigned long *fields = config->fields;

	switch (ip6_multipath_hash_policy(mlxsw_sp_net(mlxsw_sp))) {
	case 0:
		mlxsw_sp_mp6_hash_outer_addr(config);
		MLXSW_SP_MP_HASH_FIELD_SET(fields, IPV6_NEXT_HEADER);
		MLXSW_SP_MP_HASH_FIELD_SET(fields, IPV6_FLOW_LABEL);
		break;
	case 1:
		mlxsw_sp_mp6_hash_outer_addr(config);
		MLXSW_SP_MP_HASH_HEADER_SET(headers, TCP_UDP_EN_IPV6);
		MLXSW_SP_MP_HASH_FIELD_SET(fields, IPV6_NEXT_HEADER);
		MLXSW_SP_MP_HASH_FIELD_SET(fields, TCP_UDP_SPORT);
		MLXSW_SP_MP_HASH_FIELD_SET(fields, TCP_UDP_DPORT);
		break;
	case 2:
		/* Outer */
		mlxsw_sp_mp6_hash_outer_addr(config);
		MLXSW_SP_MP_HASH_FIELD_SET(fields, IPV6_NEXT_HEADER);
		MLXSW_SP_MP_HASH_FIELD_SET(fields, IPV6_FLOW_LABEL);
		/* Inner */
		mlxsw_sp_mp_hash_inner_l3(config);
		config->inc_parsing_depth = true;
		break;
	case 3:
		/* Outer */
		MLXSW_SP_MP_HASH_HEADER_SET(headers, IPV6_EN_NOT_TCP_NOT_UDP);
		MLXSW_SP_MP_HASH_HEADER_SET(headers, IPV6_EN_TCP_UDP);
		MLXSW_SP_MP_HASH_HEADER_SET(headers, TCP_UDP_EN_IPV6);
		if (hash_fields & FIB_MULTIPATH_HASH_FIELD_SRC_IP) {
			MLXSW_SP_MP_HASH_FIELD_SET(fields, IPV6_SIP0_7);
			MLXSW_SP_MP_HASH_FIELD_RANGE_SET(fields, IPV6_SIP8, 8);
		}
		if (hash_fields & FIB_MULTIPATH_HASH_FIELD_DST_IP) {
			MLXSW_SP_MP_HASH_FIELD_SET(fields, IPV6_DIP0_7);
			MLXSW_SP_MP_HASH_FIELD_RANGE_SET(fields, IPV6_DIP8, 8);
		}
		if (hash_fields & FIB_MULTIPATH_HASH_FIELD_IP_PROTO)
			MLXSW_SP_MP_HASH_FIELD_SET(fields, IPV6_NEXT_HEADER);
		if (hash_fields & FIB_MULTIPATH_HASH_FIELD_FLOWLABEL)
			MLXSW_SP_MP_HASH_FIELD_SET(fields, IPV6_FLOW_LABEL);
		if (hash_fields & FIB_MULTIPATH_HASH_FIELD_SRC_PORT)
			MLXSW_SP_MP_HASH_FIELD_SET(fields, TCP_UDP_SPORT);
		if (hash_fields & FIB_MULTIPATH_HASH_FIELD_DST_PORT)
			MLXSW_SP_MP_HASH_FIELD_SET(fields, TCP_UDP_DPORT);
		/* Inner */
		mlxsw_sp_mp_hash_inner_custom(config, hash_fields);
		if (hash_fields & FIB_MULTIPATH_HASH_FIELD_INNER_MASK)
			config->inc_parsing_depth = true;
		break;
	}
}

static int mlxsw_sp_mp_hash_parsing_depth_adjust(struct mlxsw_sp *mlxsw_sp,
						 bool old_inc_parsing_depth,
						 bool new_inc_parsing_depth)
{
	int err;

	if (!old_inc_parsing_depth && new_inc_parsing_depth) {
		err = mlxsw_sp_parsing_depth_inc(mlxsw_sp);
		if (err)
			return err;
		mlxsw_sp->router->inc_parsing_depth = true;
	} else if (old_inc_parsing_depth && !new_inc_parsing_depth) {
		mlxsw_sp_parsing_depth_dec(mlxsw_sp);
		mlxsw_sp->router->inc_parsing_depth = false;
	}

	return 0;
}

static int mlxsw_sp_mp_hash_init(struct mlxsw_sp *mlxsw_sp)
{
	bool old_inc_parsing_depth, new_inc_parsing_depth;
	struct mlxsw_sp_mp_hash_config config = {};
	char recr2_pl[MLXSW_REG_RECR2_LEN];
	unsigned long bit;
	u32 seed;
	int err;

	seed = jhash(mlxsw_sp->base_mac, sizeof(mlxsw_sp->base_mac), 0);
	mlxsw_reg_recr2_pack(recr2_pl, seed);
	mlxsw_sp_mp4_hash_init(mlxsw_sp, &config);
	mlxsw_sp_mp6_hash_init(mlxsw_sp, &config);

	old_inc_parsing_depth = mlxsw_sp->router->inc_parsing_depth;
	new_inc_parsing_depth = config.inc_parsing_depth;
	err = mlxsw_sp_mp_hash_parsing_depth_adjust(mlxsw_sp,
						    old_inc_parsing_depth,
						    new_inc_parsing_depth);
	if (err)
		return err;

	for_each_set_bit(bit, config.headers, __MLXSW_REG_RECR2_HEADER_CNT)
		mlxsw_reg_recr2_outer_header_enables_set(recr2_pl, bit, 1);
	for_each_set_bit(bit, config.fields, __MLXSW_REG_RECR2_FIELD_CNT)
		mlxsw_reg_recr2_outer_header_fields_enable_set(recr2_pl, bit, 1);
	for_each_set_bit(bit, config.inner_headers, __MLXSW_REG_RECR2_HEADER_CNT)
		mlxsw_reg_recr2_inner_header_enables_set(recr2_pl, bit, 1);
	for_each_set_bit(bit, config.inner_fields, __MLXSW_REG_RECR2_INNER_FIELD_CNT)
		mlxsw_reg_recr2_inner_header_fields_enable_set(recr2_pl, bit, 1);

	err = mlxsw_reg_write(mlxsw_sp->core, MLXSW_REG(recr2), recr2_pl);
	if (err)
		goto err_reg_write;

	return 0;

err_reg_write:
	mlxsw_sp_mp_hash_parsing_depth_adjust(mlxsw_sp, new_inc_parsing_depth,
					      old_inc_parsing_depth);
	return err;
}

static void mlxsw_sp_mp_hash_fini(struct mlxsw_sp *mlxsw_sp)
{
	bool old_inc_parsing_depth = mlxsw_sp->router->inc_parsing_depth;

	mlxsw_sp_mp_hash_parsing_depth_adjust(mlxsw_sp, old_inc_parsing_depth,
					      false);
}
#else
static int mlxsw_sp_mp_hash_init(struct mlxsw_sp *mlxsw_sp)
{
	return 0;
}

static void mlxsw_sp_mp_hash_fini(struct mlxsw_sp *mlxsw_sp)
{
}
#endif

static int mlxsw_sp_dscp_init(struct mlxsw_sp *mlxsw_sp)
{
	char rdpm_pl[MLXSW_REG_RDPM_LEN];
	unsigned int i;

	MLXSW_REG_ZERO(rdpm, rdpm_pl);

	/* HW is determining switch priority based on DSCP-bits, but the
	 * kernel is still doing that based on the ToS. Since there's a
	 * mismatch in bits we need to make sure to translate the right
	 * value ToS would observe, skipping the 2 least-significant ECN bits.
	 */
	for (i = 0; i < MLXSW_REG_RDPM_DSCP_ENTRY_REC_MAX_COUNT; i++)
		mlxsw_reg_rdpm_pack(rdpm_pl, i, rt_tos2priority(i << 2));

	return mlxsw_reg_write(mlxsw_sp->core, MLXSW_REG(rdpm), rdpm_pl);
}

static int __mlxsw_sp_router_init(struct mlxsw_sp *mlxsw_sp)
{
	struct net *net = mlxsw_sp_net(mlxsw_sp);
	char rgcr_pl[MLXSW_REG_RGCR_LEN];
	u64 max_rifs;
	bool usp;

	if (!MLXSW_CORE_RES_VALID(mlxsw_sp->core, MAX_RIFS))
		return -EIO;
	max_rifs = MLXSW_CORE_RES_GET(mlxsw_sp->core, MAX_RIFS);
	usp = READ_ONCE(net->ipv4.sysctl_ip_fwd_update_priority);

	mlxsw_reg_rgcr_pack(rgcr_pl, true, true);
	mlxsw_reg_rgcr_max_router_interfaces_set(rgcr_pl, max_rifs);
	mlxsw_reg_rgcr_usp_set(rgcr_pl, usp);
	return mlxsw_reg_write(mlxsw_sp->core, MLXSW_REG(rgcr), rgcr_pl);
}

static void __mlxsw_sp_router_fini(struct mlxsw_sp *mlxsw_sp)
{
	char rgcr_pl[MLXSW_REG_RGCR_LEN];

	mlxsw_reg_rgcr_pack(rgcr_pl, false, false);
	mlxsw_reg_write(mlxsw_sp->core, MLXSW_REG(rgcr), rgcr_pl);
}

static int mlxsw_sp_lb_rif_init(struct mlxsw_sp *mlxsw_sp)
{
	u16 lb_rif_index;
	int err;

	/* Create a generic loopback RIF associated with the main table
	 * (default VRF). Any table can be used, but the main table exists
	 * anyway, so we do not waste resources.
	 */
	err = mlxsw_sp_router_ul_rif_get(mlxsw_sp, RT_TABLE_MAIN,
					 &lb_rif_index);
	if (err)
		return err;

	mlxsw_sp->router->lb_rif_index = lb_rif_index;

	return 0;
}

static void mlxsw_sp_lb_rif_fini(struct mlxsw_sp *mlxsw_sp)
{
	mlxsw_sp_router_ul_rif_put(mlxsw_sp, mlxsw_sp->router->lb_rif_index);
}

static int mlxsw_sp1_router_init(struct mlxsw_sp *mlxsw_sp)
{
	size_t size_ranges_count = ARRAY_SIZE(mlxsw_sp1_adj_grp_size_ranges);

	mlxsw_sp->router->rif_ops_arr = mlxsw_sp1_rif_ops_arr;
	mlxsw_sp->router->adj_grp_size_ranges = mlxsw_sp1_adj_grp_size_ranges;
	mlxsw_sp->router->adj_grp_size_ranges_count = size_ranges_count;

	return 0;
}

const struct mlxsw_sp_router_ops mlxsw_sp1_router_ops = {
	.init = mlxsw_sp1_router_init,
	.ipips_init = mlxsw_sp1_ipips_init,
};

static int mlxsw_sp2_router_init(struct mlxsw_sp *mlxsw_sp)
{
	size_t size_ranges_count = ARRAY_SIZE(mlxsw_sp2_adj_grp_size_ranges);

	mlxsw_sp->router->rif_ops_arr = mlxsw_sp2_rif_ops_arr;
	mlxsw_sp->router->adj_grp_size_ranges = mlxsw_sp2_adj_grp_size_ranges;
	mlxsw_sp->router->adj_grp_size_ranges_count = size_ranges_count;

	return 0;
}

const struct mlxsw_sp_router_ops mlxsw_sp2_router_ops = {
	.init = mlxsw_sp2_router_init,
	.ipips_init = mlxsw_sp2_ipips_init,
};

int mlxsw_sp_router_init(struct mlxsw_sp *mlxsw_sp,
			 struct netlink_ext_ack *extack)
{
	struct mlxsw_sp_router *router;
	int err;

	router = kzalloc(sizeof(*mlxsw_sp->router), GFP_KERNEL);
	if (!router)
		return -ENOMEM;
	mutex_init(&router->lock);
	mlxsw_sp->router = router;
	router->mlxsw_sp = mlxsw_sp;

	err = mlxsw_sp->router_ops->init(mlxsw_sp);
	if (err)
		goto err_router_ops_init;

	INIT_LIST_HEAD(&mlxsw_sp->router->nh_res_grp_list);
	INIT_DELAYED_WORK(&mlxsw_sp->router->nh_grp_activity_dw,
			  mlxsw_sp_nh_grp_activity_work);
	INIT_LIST_HEAD(&mlxsw_sp->router->nexthop_neighs_list);
	err = __mlxsw_sp_router_init(mlxsw_sp);
	if (err)
		goto err_router_init;

	err = mlxsw_sp_rifs_init(mlxsw_sp);
	if (err)
		goto err_rifs_init;

	err = mlxsw_sp->router_ops->ipips_init(mlxsw_sp);
	if (err)
		goto err_ipips_init;

	err = rhashtable_init(&mlxsw_sp->router->nexthop_ht,
			      &mlxsw_sp_nexthop_ht_params);
	if (err)
		goto err_nexthop_ht_init;

	err = rhashtable_init(&mlxsw_sp->router->nexthop_group_ht,
			      &mlxsw_sp_nexthop_group_ht_params);
	if (err)
		goto err_nexthop_group_ht_init;

	INIT_LIST_HEAD(&mlxsw_sp->router->nexthop_list);
	err = mlxsw_sp_lpm_init(mlxsw_sp);
	if (err)
		goto err_lpm_init;

	err = mlxsw_sp_mr_init(mlxsw_sp, &mlxsw_sp_mr_tcam_ops);
	if (err)
		goto err_mr_init;

	err = mlxsw_sp_vrs_init(mlxsw_sp);
	if (err)
		goto err_vrs_init;

	err = mlxsw_sp_lb_rif_init(mlxsw_sp);
	if (err)
		goto err_lb_rif_init;

	err = mlxsw_sp_neigh_init(mlxsw_sp);
	if (err)
		goto err_neigh_init;

	err = mlxsw_sp_mp_hash_init(mlxsw_sp);
	if (err)
		goto err_mp_hash_init;

	err = mlxsw_sp_dscp_init(mlxsw_sp);
	if (err)
		goto err_dscp_init;

	router->inetaddr_nb.notifier_call = mlxsw_sp_inetaddr_event;
	err = register_inetaddr_notifier(&router->inetaddr_nb);
	if (err)
		goto err_register_inetaddr_notifier;

	router->inet6addr_nb.notifier_call = mlxsw_sp_inet6addr_event;
	err = register_inet6addr_notifier(&router->inet6addr_nb);
	if (err)
		goto err_register_inet6addr_notifier;

	mlxsw_sp->router->netevent_nb.notifier_call =
		mlxsw_sp_router_netevent_event;
	err = register_netevent_notifier(&mlxsw_sp->router->netevent_nb);
	if (err)
		goto err_register_netevent_notifier;

	mlxsw_sp->router->nexthop_nb.notifier_call =
		mlxsw_sp_nexthop_obj_event;
	err = register_nexthop_notifier(mlxsw_sp_net(mlxsw_sp),
					&mlxsw_sp->router->nexthop_nb,
					extack);
	if (err)
		goto err_register_nexthop_notifier;

	mlxsw_sp->router->fib_nb.notifier_call = mlxsw_sp_router_fib_event;
	err = register_fib_notifier(mlxsw_sp_net(mlxsw_sp),
				    &mlxsw_sp->router->fib_nb,
				    mlxsw_sp_router_fib_dump_flush, extack);
	if (err)
		goto err_register_fib_notifier;

	mlxsw_sp->router->netdevice_nb.notifier_call =
		mlxsw_sp_router_netdevice_event;
	err = register_netdevice_notifier_net(mlxsw_sp_net(mlxsw_sp),
					      &mlxsw_sp->router->netdevice_nb);
	if (err)
		goto err_register_netdev_notifier;

	return 0;

err_register_netdev_notifier:
	unregister_fib_notifier(mlxsw_sp_net(mlxsw_sp),
				&mlxsw_sp->router->fib_nb);
err_register_fib_notifier:
	unregister_nexthop_notifier(mlxsw_sp_net(mlxsw_sp),
				    &mlxsw_sp->router->nexthop_nb);
err_register_nexthop_notifier:
	unregister_netevent_notifier(&mlxsw_sp->router->netevent_nb);
err_register_netevent_notifier:
	unregister_inet6addr_notifier(&router->inet6addr_nb);
err_register_inet6addr_notifier:
	unregister_inetaddr_notifier(&router->inetaddr_nb);
err_register_inetaddr_notifier:
	mlxsw_core_flush_owq();
err_dscp_init:
	mlxsw_sp_mp_hash_fini(mlxsw_sp);
err_mp_hash_init:
	mlxsw_sp_neigh_fini(mlxsw_sp);
err_neigh_init:
	mlxsw_sp_lb_rif_fini(mlxsw_sp);
err_lb_rif_init:
	mlxsw_sp_vrs_fini(mlxsw_sp);
err_vrs_init:
	mlxsw_sp_mr_fini(mlxsw_sp);
err_mr_init:
	mlxsw_sp_lpm_fini(mlxsw_sp);
err_lpm_init:
	rhashtable_destroy(&mlxsw_sp->router->nexthop_group_ht);
err_nexthop_group_ht_init:
	rhashtable_destroy(&mlxsw_sp->router->nexthop_ht);
err_nexthop_ht_init:
	mlxsw_sp_ipips_fini(mlxsw_sp);
err_ipips_init:
	mlxsw_sp_rifs_fini(mlxsw_sp);
err_rifs_init:
	__mlxsw_sp_router_fini(mlxsw_sp);
err_router_init:
	cancel_delayed_work_sync(&mlxsw_sp->router->nh_grp_activity_dw);
err_router_ops_init:
	mutex_destroy(&mlxsw_sp->router->lock);
	kfree(mlxsw_sp->router);
	return err;
}

void mlxsw_sp_router_fini(struct mlxsw_sp *mlxsw_sp)
{
	unregister_netdevice_notifier_net(mlxsw_sp_net(mlxsw_sp),
					  &mlxsw_sp->router->netdevice_nb);
	unregister_fib_notifier(mlxsw_sp_net(mlxsw_sp),
				&mlxsw_sp->router->fib_nb);
	unregister_nexthop_notifier(mlxsw_sp_net(mlxsw_sp),
				    &mlxsw_sp->router->nexthop_nb);
	unregister_netevent_notifier(&mlxsw_sp->router->netevent_nb);
	unregister_inet6addr_notifier(&mlxsw_sp->router->inet6addr_nb);
	unregister_inetaddr_notifier(&mlxsw_sp->router->inetaddr_nb);
	mlxsw_core_flush_owq();
	mlxsw_sp_mp_hash_fini(mlxsw_sp);
	mlxsw_sp_neigh_fini(mlxsw_sp);
	mlxsw_sp_lb_rif_fini(mlxsw_sp);
	mlxsw_sp_vrs_fini(mlxsw_sp);
	mlxsw_sp_mr_fini(mlxsw_sp);
	mlxsw_sp_lpm_fini(mlxsw_sp);
	rhashtable_destroy(&mlxsw_sp->router->nexthop_group_ht);
	rhashtable_destroy(&mlxsw_sp->router->nexthop_ht);
	mlxsw_sp_ipips_fini(mlxsw_sp);
	mlxsw_sp_rifs_fini(mlxsw_sp);
	__mlxsw_sp_router_fini(mlxsw_sp);
	cancel_delayed_work_sync(&mlxsw_sp->router->nh_grp_activity_dw);
	mutex_destroy(&mlxsw_sp->router->lock);
	kfree(mlxsw_sp->router);
}<|MERGE_RESOLUTION|>--- conflicted
+++ resolved
@@ -60,10 +60,7 @@
 	int mtu;
 	u16 rif_index;
 	u8 mac_profile_id;
-<<<<<<< HEAD
-=======
 	u8 rif_entries;
->>>>>>> eb3cdb58
 	u16 vr_id;
 	const struct mlxsw_sp_rif_ops *ops;
 	struct mlxsw_sp *mlxsw_sp;
@@ -8163,11 +8160,7 @@
 		mlxsw_sp_rif_counters_alloc(rif);
 	}
 
-<<<<<<< HEAD
-	atomic_inc(&mlxsw_sp->router->rifs_count);
-=======
 	atomic_add(rif_entries, &mlxsw_sp->router->rifs_count);
->>>>>>> eb3cdb58
 	return rif;
 
 err_stats_enable:
@@ -8200,11 +8193,7 @@
 	struct mlxsw_sp_vr *vr;
 	int i;
 
-<<<<<<< HEAD
-	atomic_dec(&mlxsw_sp->router->rifs_count);
-=======
 	atomic_sub(rif_entries, &mlxsw_sp->router->rifs_count);
->>>>>>> eb3cdb58
 	mlxsw_sp_router_rif_gone_sync(mlxsw_sp, rif);
 	vr = &mlxsw_sp->router->vrs[rif->vr_id];
 
@@ -9097,8 +9086,6 @@
 
 	NL_SET_ERR_MSG_MOD(extack, "Exceeded number of supported router interface MAC profiles");
 	return -ENOBUFS;
-<<<<<<< HEAD
-=======
 }
 
 static bool mlxsw_sp_is_offload_xstats_event(unsigned long event)
@@ -9168,7 +9155,6 @@
 	default:
 		return false;
 	}
->>>>>>> eb3cdb58
 }
 
 static int mlxsw_sp_netdevice_router_port_event(struct net_device *dev,
@@ -9189,12 +9175,7 @@
 	switch (event) {
 	case NETDEV_CHANGEMTU:
 	case NETDEV_CHANGEADDR:
-<<<<<<< HEAD
-		err = mlxsw_sp_router_port_change_event(mlxsw_sp, rif, extack);
-		break;
-=======
 		return mlxsw_sp_router_port_change_event(mlxsw_sp, rif, extack);
->>>>>>> eb3cdb58
 	case NETDEV_PRE_CHANGEADDR:
 		return mlxsw_sp_router_port_pre_changeaddr_event(rif, ptr);
 	default:
@@ -9358,10 +9339,7 @@
 			    rif->rif_index, rif->vr_id, rif->dev->mtu);
 	mlxsw_reg_ritr_mac_pack(ritr_pl, rif->dev->dev_addr);
 	mlxsw_reg_ritr_if_mac_profile_id_set(ritr_pl, rif->mac_profile_id);
-<<<<<<< HEAD
-=======
 	efid = mlxsw_sp_fid_index(rif->fid);
->>>>>>> eb3cdb58
 	mlxsw_reg_ritr_sp_if_pack(ritr_pl, rif_subport->lag,
 				  rif_subport->lag ? rif_subport->lag_id :
 						     rif_subport->system_port,
@@ -9444,11 +9422,7 @@
 			    rif->dev->mtu);
 	mlxsw_reg_ritr_mac_pack(ritr_pl, rif->dev->dev_addr);
 	mlxsw_reg_ritr_if_mac_profile_id_set(ritr_pl, rif->mac_profile_id);
-<<<<<<< HEAD
-	mlxsw_reg_ritr_fid_set(ritr_pl, type, vid_fid);
-=======
 	mlxsw_reg_ritr_fid_if_fid_set(ritr_pl, fid);
->>>>>>> eb3cdb58
 
 	return mlxsw_reg_write(mlxsw_sp->core, MLXSW_REG(ritr), ritr_pl);
 }
@@ -9468,24 +9442,13 @@
 
 	err = mlxsw_sp_rif_mac_profile_get(mlxsw_sp, rif->addr,
 					   &mac_profile, extack);
-<<<<<<< HEAD
 	if (err)
 		return err;
 	rif->mac_profile_id = mac_profile;
 
-	err = mlxsw_sp_rif_vlan_fid_op(rif, MLXSW_REG_RITR_FID_IF, fid_index,
-				       true);
-	if (err)
-		goto err_rif_vlan_fid_op;
-=======
-	if (err)
-		return err;
-	rif->mac_profile_id = mac_profile;
-
 	err = mlxsw_sp_rif_fid_op(rif, fid_index, true);
 	if (err)
 		goto err_rif_fid_op;
->>>>>>> eb3cdb58
 
 	err = mlxsw_sp_fid_flood_set(rif->fid, MLXSW_SP_FLOOD_TYPE_MC,
 				     mlxsw_sp_router_port(mlxsw_sp), true);
@@ -9518,13 +9481,8 @@
 	mlxsw_sp_fid_flood_set(rif->fid, MLXSW_SP_FLOOD_TYPE_MC,
 			       mlxsw_sp_router_port(mlxsw_sp), false);
 err_fid_mc_flood_set:
-<<<<<<< HEAD
-	mlxsw_sp_rif_vlan_fid_op(rif, MLXSW_REG_RITR_FID_IF, fid_index, false);
-err_rif_vlan_fid_op:
-=======
 	mlxsw_sp_rif_fid_op(rif, fid_index, false);
 err_rif_fid_op:
->>>>>>> eb3cdb58
 	mlxsw_sp_rif_mac_profile_put(mlxsw_sp, mac_profile);
 	return err;
 }
@@ -9543,11 +9501,7 @@
 			       mlxsw_sp_router_port(mlxsw_sp), false);
 	mlxsw_sp_fid_flood_set(rif->fid, MLXSW_SP_FLOOD_TYPE_MC,
 			       mlxsw_sp_router_port(mlxsw_sp), false);
-<<<<<<< HEAD
-	mlxsw_sp_rif_vlan_fid_op(rif, MLXSW_REG_RITR_FID_IF, fid_index, false);
-=======
 	mlxsw_sp_rif_fid_op(rif, fid_index, false);
->>>>>>> eb3cdb58
 	mlxsw_sp_rif_mac_profile_put(rif->mlxsw_sp, rif->mac_profile_id);
 }
 
@@ -9858,11 +9812,7 @@
 	if (err)
 		goto ul_rif_op_err;
 
-<<<<<<< HEAD
-	atomic_inc(&mlxsw_sp->router->rifs_count);
-=======
 	atomic_add(rif_entries, &mlxsw_sp->router->rifs_count);
->>>>>>> eb3cdb58
 	return ul_rif;
 
 ul_rif_op_err:
@@ -9879,11 +9829,7 @@
 	u8 rif_entries = ul_rif->rif_entries;
 	u16 rif_index = ul_rif->rif_index;
 
-<<<<<<< HEAD
-	atomic_dec(&mlxsw_sp->router->rifs_count);
-=======
 	atomic_sub(rif_entries, &mlxsw_sp->router->rifs_count);
->>>>>>> eb3cdb58
 	mlxsw_sp_rif_ipip_lb_ul_rif_op(ul_rif, false);
 	mlxsw_sp->router->rifs[ul_rif->rif_index] = NULL;
 	kfree(ul_rif);
@@ -10057,10 +10003,7 @@
 	u64 max_rifs = MLXSW_CORE_RES_GET(mlxsw_sp->core, MAX_RIFS);
 	struct devlink *devlink = priv_to_devlink(mlxsw_sp->core);
 	struct mlxsw_core *core = mlxsw_sp->core;
-<<<<<<< HEAD
-=======
 	int err;
->>>>>>> eb3cdb58
 
 	if (!MLXSW_CORE_RES_VALID(core, MAX_RIF_MAC_PROFILES))
 		return -EIO;
@@ -10073,13 +10016,10 @@
 	if (!mlxsw_sp->router->rifs)
 		return -ENOMEM;
 
-<<<<<<< HEAD
-=======
 	err = mlxsw_sp_rifs_table_init(mlxsw_sp);
 	if (err)
 		goto err_rifs_table_init;
 
->>>>>>> eb3cdb58
 	idr_init(&mlxsw_sp->router->rif_mac_profiles_idr);
 	atomic_set(&mlxsw_sp->router->rif_mac_profiles_count, 0);
 	atomic_set(&mlxsw_sp->router->rifs_count, 0);
@@ -10113,10 +10053,7 @@
 					 MLXSW_SP_RESOURCE_RIF_MAC_PROFILES);
 	WARN_ON(!idr_is_empty(&mlxsw_sp->router->rif_mac_profiles_idr));
 	idr_destroy(&mlxsw_sp->router->rif_mac_profiles_idr);
-<<<<<<< HEAD
-=======
 	mlxsw_sp_rifs_table_fini(mlxsw_sp);
->>>>>>> eb3cdb58
 	kfree(mlxsw_sp->router->rifs);
 }
 
