--- conflicted
+++ resolved
@@ -799,17 +799,10 @@
 		NL_SET_ERR_MSG(extack, "spectrum: Exceeded number of supported virtual routers");
 		return ERR_PTR(-EBUSY);
 	}
-<<<<<<< HEAD
-	fib4 = mlxsw_sp_fib_create(vr, MLXSW_SP_L3_PROTO_IPV4);
-	if (IS_ERR(fib4))
-		return ERR_CAST(fib4);
-	fib6 = mlxsw_sp_fib_create(vr, MLXSW_SP_L3_PROTO_IPV6);
-=======
 	fib4 = mlxsw_sp_fib_create(mlxsw_sp, vr, MLXSW_SP_L3_PROTO_IPV4);
 	if (IS_ERR(fib4))
 		return ERR_CAST(fib4);
 	fib6 = mlxsw_sp_fib_create(mlxsw_sp, vr, MLXSW_SP_L3_PROTO_IPV6);
->>>>>>> 022a1d6c
 	if (IS_ERR(fib6)) {
 		err = PTR_ERR(fib6);
 		goto err_fib6_create;
@@ -827,15 +820,9 @@
 	return vr;
 
 err_mr_table_create:
-<<<<<<< HEAD
-	mlxsw_sp_fib_destroy(fib6);
-err_fib6_create:
-	mlxsw_sp_fib_destroy(fib4);
-=======
 	mlxsw_sp_fib_destroy(mlxsw_sp, fib6);
 err_fib6_create:
 	mlxsw_sp_fib_destroy(mlxsw_sp, fib4);
->>>>>>> 022a1d6c
 	return ERR_PTR(err);
 }
 
