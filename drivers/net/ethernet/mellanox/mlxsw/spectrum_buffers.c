--- conflicted
+++ resolved
@@ -202,8 +202,6 @@
 	return 0;
 }
 
-<<<<<<< HEAD
-=======
 static int mlxsw_sp_sb_pr_desc_write(struct mlxsw_sp *mlxsw_sp,
 				     enum mlxsw_reg_sbxx_dir dir,
 				     enum mlxsw_reg_sbpr_mode mode,
@@ -219,7 +217,6 @@
 	return mlxsw_reg_write(mlxsw_sp->core, MLXSW_REG(sbpr), sbpr_pl);
 }
 
->>>>>>> eb3cdb58
 static int mlxsw_sp_sb_cm_write(struct mlxsw_sp *mlxsw_sp, u16 local_port,
 				u8 pg_buff, u32 min_buff, u32 max_buff,
 				bool infi_max, u16 pool_index)
@@ -1617,12 +1614,6 @@
 	unsigned long cb_priv = 0;
 	LIST_HEAD(bulk_list);
 	char *sbsr_pl;
-<<<<<<< HEAD
-	u8 masked_count;
-	u16 local_port_1;
-	u16 local_port;
-=======
->>>>>>> eb3cdb58
 	int i;
 	int err;
 	int err2;
@@ -1696,12 +1687,8 @@
 	u16 local_port, last_local_port;
 	LIST_HEAD(bulk_list);
 	unsigned int masked_count;
-<<<<<<< HEAD
-	u16 local_port;
-=======
 	u8 current_page = 0;
 	char *sbsr_pl;
->>>>>>> eb3cdb58
 	int i;
 	int err;
 	int err2;
