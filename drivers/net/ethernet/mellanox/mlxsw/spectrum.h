/* SPDX-License-Identifier: BSD-3-Clause OR GPL-2.0 */
/* Copyright (c) 2015-2018 Mellanox Technologies. All rights reserved */

#ifndef _MLXSW_SPECTRUM_H
#define _MLXSW_SPECTRUM_H

#include <linux/types.h>
#include <linux/netdevice.h>
#include <linux/rhashtable.h>
#include <linux/bitops.h>
#include <linux/if_bridge.h>
#include <linux/if_vlan.h>
#include <linux/list.h>
#include <linux/dcbnl.h>
#include <linux/in6.h>
#include <linux/notifier.h>
#include <linux/net_namespace.h>
#include <net/psample.h>
#include <net/pkt_cls.h>
#include <net/red.h>
#include <net/vxlan.h>
#include <net/flow_offload.h>

#include "port.h"
#include "core.h"
#include "core_acl_flex_keys.h"
#include "core_acl_flex_actions.h"
#include "reg.h"

#define MLXSW_SP_DEFAULT_VID (VLAN_N_VID - 1)

#define MLXSW_SP_FID_8021D_MAX 1024

#define MLXSW_SP_MID_MAX 7000

#define MLXSW_SP_KVD_LINEAR_SIZE 98304 /* entries */
#define MLXSW_SP_KVD_GRANULARITY 128

#define MLXSW_SP_RESOURCE_NAME_KVD "kvd"
#define MLXSW_SP_RESOURCE_NAME_KVD_LINEAR "linear"
#define MLXSW_SP_RESOURCE_NAME_KVD_HASH_SINGLE "hash_single"
#define MLXSW_SP_RESOURCE_NAME_KVD_HASH_DOUBLE "hash_double"
#define MLXSW_SP_RESOURCE_NAME_KVD_LINEAR_SINGLES "singles"
#define MLXSW_SP_RESOURCE_NAME_KVD_LINEAR_CHUNKS "chunks"
#define MLXSW_SP_RESOURCE_NAME_KVD_LINEAR_LARGE_CHUNKS "large_chunks"

#define MLXSW_SP_RESOURCE_NAME_SPAN "span_agents"

#define MLXSW_SP_RESOURCE_NAME_COUNTERS "counters"
#define MLXSW_SP_RESOURCE_NAME_COUNTERS_FLOW "flow"
#define MLXSW_SP_RESOURCE_NAME_COUNTERS_RIF "rif"

enum mlxsw_sp_resource_id {
	MLXSW_SP_RESOURCE_KVD = 1,
	MLXSW_SP_RESOURCE_KVD_LINEAR,
	MLXSW_SP_RESOURCE_KVD_HASH_SINGLE,
	MLXSW_SP_RESOURCE_KVD_HASH_DOUBLE,
	MLXSW_SP_RESOURCE_KVD_LINEAR_SINGLE,
	MLXSW_SP_RESOURCE_KVD_LINEAR_CHUNKS,
	MLXSW_SP_RESOURCE_KVD_LINEAR_LARGE_CHUNKS,
	MLXSW_SP_RESOURCE_SPAN,
	MLXSW_SP_RESOURCE_COUNTERS,
	MLXSW_SP_RESOURCE_COUNTERS_FLOW,
	MLXSW_SP_RESOURCE_COUNTERS_RIF,
	MLXSW_SP_RESOURCE_GLOBAL_POLICERS,
	MLXSW_SP_RESOURCE_SINGLE_RATE_POLICERS,
};

struct mlxsw_sp_port;
struct mlxsw_sp_rif;
struct mlxsw_sp_span_entry;
enum mlxsw_sp_l3proto;
union mlxsw_sp_l3addr;

struct mlxsw_sp_upper {
	struct net_device *dev;
	unsigned int ref_count;
};

enum mlxsw_sp_rif_type {
	MLXSW_SP_RIF_TYPE_SUBPORT,
	MLXSW_SP_RIF_TYPE_VLAN,
	MLXSW_SP_RIF_TYPE_FID,
	MLXSW_SP_RIF_TYPE_IPIP_LB, /* IP-in-IP loopback. */
	MLXSW_SP_RIF_TYPE_MAX,
};

struct mlxsw_sp_rif_ops;

extern const struct mlxsw_sp_rif_ops *mlxsw_sp1_rif_ops_arr[];
extern const struct mlxsw_sp_rif_ops *mlxsw_sp2_rif_ops_arr[];

enum mlxsw_sp_fid_type {
	MLXSW_SP_FID_TYPE_8021Q,
	MLXSW_SP_FID_TYPE_8021D,
	MLXSW_SP_FID_TYPE_RFID,
	MLXSW_SP_FID_TYPE_DUMMY,
	MLXSW_SP_FID_TYPE_MAX,
};

enum mlxsw_sp_nve_type {
	MLXSW_SP_NVE_TYPE_VXLAN,
};

struct mlxsw_sp_mid {
	struct list_head list;
	unsigned char addr[ETH_ALEN];
	u16 fid;
	u16 mid;
	bool in_hw;
	unsigned long *ports_in_mid; /* bits array */
};

struct mlxsw_sp_sb;
struct mlxsw_sp_bridge;
struct mlxsw_sp_router;
struct mlxsw_sp_mr;
struct mlxsw_sp_acl;
struct mlxsw_sp_counter_pool;
struct mlxsw_sp_fid_core;
struct mlxsw_sp_kvdl;
struct mlxsw_sp_nve;
struct mlxsw_sp_kvdl_ops;
struct mlxsw_sp_mr_tcam_ops;
struct mlxsw_sp_acl_rulei_ops;
struct mlxsw_sp_acl_tcam_ops;
struct mlxsw_sp_nve_ops;
struct mlxsw_sp_sb_vals;
struct mlxsw_sp_port_type_speed_ops;
struct mlxsw_sp_ptp_state;
struct mlxsw_sp_ptp_ops;
struct mlxsw_sp_span_ops;
struct mlxsw_sp_qdisc_state;

struct mlxsw_sp_port_mapping {
	u8 module;
	u8 width;
	u8 lane;
};

struct mlxsw_sp {
	struct mlxsw_sp_port **ports;
	struct mlxsw_core *core;
	const struct mlxsw_bus_info *bus_info;
	unsigned char base_mac[ETH_ALEN];
	const unsigned char *mac_mask;
	struct mlxsw_sp_upper *lags;
	struct mlxsw_sp_port_mapping **port_mapping;
	struct mlxsw_sp_sb *sb;
	struct mlxsw_sp_bridge *bridge;
	struct mlxsw_sp_router *router;
	struct mlxsw_sp_mr *mr;
	struct mlxsw_afa *afa;
	struct mlxsw_sp_acl *acl;
	struct mlxsw_sp_fid_core *fid_core;
	struct mlxsw_sp_policer_core *policer_core;
	struct mlxsw_sp_kvdl *kvdl;
	struct mlxsw_sp_nve *nve;
	struct notifier_block netdevice_nb;
	struct mlxsw_sp_ptp_clock *clock;
	struct mlxsw_sp_ptp_state *ptp_state;
	struct mlxsw_sp_counter_pool *counter_pool;
	struct mlxsw_sp_span *span;
	struct mlxsw_sp_trap *trap;
	const struct mlxsw_sp_kvdl_ops *kvdl_ops;
	const struct mlxsw_afa_ops *afa_ops;
	const struct mlxsw_afk_ops *afk_ops;
	const struct mlxsw_sp_mr_tcam_ops *mr_tcam_ops;
	const struct mlxsw_sp_acl_rulei_ops *acl_rulei_ops;
	const struct mlxsw_sp_acl_tcam_ops *acl_tcam_ops;
	const struct mlxsw_sp_nve_ops **nve_ops_arr;
	const struct mlxsw_sp_rif_ops **rif_ops_arr;
	const struct mlxsw_sp_sb_vals *sb_vals;
	const struct mlxsw_sp_port_type_speed_ops *port_type_speed_ops;
	const struct mlxsw_sp_ptp_ops *ptp_ops;
	const struct mlxsw_sp_span_ops *span_ops;
	const struct mlxsw_sp_policer_core_ops *policer_core_ops;
	const struct mlxsw_sp_trap_ops *trap_ops;
	const struct mlxsw_listener *listeners;
	size_t listeners_count;
	u32 lowest_shaper_bs;
};

struct mlxsw_sp_ptp_ops {
	struct mlxsw_sp_ptp_clock *
		(*clock_init)(struct mlxsw_sp *mlxsw_sp, struct device *dev);
	void (*clock_fini)(struct mlxsw_sp_ptp_clock *clock);

	struct mlxsw_sp_ptp_state *(*init)(struct mlxsw_sp *mlxsw_sp);
	void (*fini)(struct mlxsw_sp_ptp_state *ptp_state);

	/* Notify a driver that a packet that might be PTP was received. Driver
	 * is responsible for freeing the passed-in SKB.
	 */
	void (*receive)(struct mlxsw_sp *mlxsw_sp, struct sk_buff *skb,
			u8 local_port);

	/* Notify a driver that a timestamped packet was transmitted. Driver
	 * is responsible for freeing the passed-in SKB.
	 */
	void (*transmitted)(struct mlxsw_sp *mlxsw_sp, struct sk_buff *skb,
			    u8 local_port);

	int (*hwtstamp_get)(struct mlxsw_sp_port *mlxsw_sp_port,
			    struct hwtstamp_config *config);
	int (*hwtstamp_set)(struct mlxsw_sp_port *mlxsw_sp_port,
			    struct hwtstamp_config *config);
	void (*shaper_work)(struct work_struct *work);
	int (*get_ts_info)(struct mlxsw_sp *mlxsw_sp,
			   struct ethtool_ts_info *info);
	int (*get_stats_count)(void);
	void (*get_stats_strings)(u8 **p);
	void (*get_stats)(struct mlxsw_sp_port *mlxsw_sp_port,
			  u64 *data, int data_index);
};

static inline struct mlxsw_sp_upper *
mlxsw_sp_lag_get(struct mlxsw_sp *mlxsw_sp, u16 lag_id)
{
	return &mlxsw_sp->lags[lag_id];
}

struct mlxsw_sp_port_pcpu_stats {
	u64			rx_packets;
	u64			rx_bytes;
	u64			tx_packets;
	u64			tx_bytes;
	struct u64_stats_sync	syncp;
	u32			tx_dropped;
};

struct mlxsw_sp_port_sample {
	struct psample_group *psample_group;
	u32 trunc_size;
	u32 rate;
	bool truncate;
};

struct mlxsw_sp_bridge_port;
struct mlxsw_sp_fid;

struct mlxsw_sp_port_vlan {
	struct list_head list;
	struct mlxsw_sp_port *mlxsw_sp_port;
	struct mlxsw_sp_fid *fid;
	u16 vid;
	struct mlxsw_sp_bridge_port *bridge_port;
	struct list_head bridge_vlan_node;
};

/* No need an internal lock; At worse - miss a single periodic iteration */
struct mlxsw_sp_port_xstats {
	u64 ecn;
	u64 wred_drop[TC_MAX_QUEUE];
	u64 tail_drop[TC_MAX_QUEUE];
	u64 backlog[TC_MAX_QUEUE];
	u64 tx_bytes[IEEE_8021QAZ_MAX_TCS];
	u64 tx_packets[IEEE_8021QAZ_MAX_TCS];
};

struct mlxsw_sp_ptp_port_dir_stats {
	u64 packets;
	u64 timestamps;
};

struct mlxsw_sp_ptp_port_stats {
	struct mlxsw_sp_ptp_port_dir_stats rx_gcd;
	struct mlxsw_sp_ptp_port_dir_stats tx_gcd;
};

struct mlxsw_sp_port {
	struct net_device *dev;
	struct mlxsw_sp_port_pcpu_stats __percpu *pcpu_stats;
	struct mlxsw_sp *mlxsw_sp;
	u8 local_port;
	u8 lagged:1,
	   split:1;
	u16 pvid;
	u16 lag_id;
	struct {
		u8 tx_pause:1,
		   rx_pause:1,
		   autoneg:1;
	} link;
	struct {
		struct ieee_ets *ets;
		struct ieee_maxrate *maxrate;
		struct ieee_pfc *pfc;
		enum mlxsw_reg_qpts_trust_state trust_state;
	} dcb;
	struct mlxsw_sp_port_mapping mapping; /* mapping is constant during the
					       * mlxsw_sp_port lifetime, however
					       * the same localport can have
					       * different mapping.
					       */
	struct {
		#define MLXSW_HW_STATS_UPDATE_TIME HZ
		struct rtnl_link_stats64 stats;
		struct mlxsw_sp_port_xstats xstats;
		struct delayed_work update_dw;
	} periodic_hw_stats;
	struct mlxsw_sp_port_sample __rcu *sample;
	struct list_head vlans_list;
	struct mlxsw_sp_port_vlan *default_vlan;
	struct mlxsw_sp_qdisc_state *qdisc;
	unsigned acl_rule_count;
	struct mlxsw_sp_flow_block *ing_flow_block;
	struct mlxsw_sp_flow_block *eg_flow_block;
	struct {
		struct delayed_work shaper_dw;
		struct hwtstamp_config hwtstamp_config;
		u16 ing_types;
		u16 egr_types;
		struct mlxsw_sp_ptp_port_stats stats;
	} ptp;
	u8 split_base_local_port;
	struct {
		struct delayed_work speed_update_dw;
	} span;
};

struct mlxsw_sp_port_type_speed_ops {
	void (*from_ptys_supported_port)(struct mlxsw_sp *mlxsw_sp,
					 u32 ptys_eth_proto,
					 struct ethtool_link_ksettings *cmd);
	void (*from_ptys_link)(struct mlxsw_sp *mlxsw_sp, u32 ptys_eth_proto,
			       u8 width, unsigned long *mode);
	u32 (*from_ptys_speed)(struct mlxsw_sp *mlxsw_sp, u32 ptys_eth_proto);
	void (*from_ptys_speed_duplex)(struct mlxsw_sp *mlxsw_sp,
				       bool carrier_ok, u32 ptys_eth_proto,
				       struct ethtool_link_ksettings *cmd);
	u32 (*to_ptys_advert_link)(struct mlxsw_sp *mlxsw_sp, u8 width,
				   const struct ethtool_link_ksettings *cmd);
	u32 (*to_ptys_speed)(struct mlxsw_sp *mlxsw_sp, u8 width, u32 speed);
	void (*reg_ptys_eth_pack)(struct mlxsw_sp *mlxsw_sp, char *payload,
				  u8 local_port, u32 proto_admin, bool autoneg);
	void (*reg_ptys_eth_unpack)(struct mlxsw_sp *mlxsw_sp, char *payload,
				    u32 *p_eth_proto_cap,
				    u32 *p_eth_proto_admin,
				    u32 *p_eth_proto_oper);
	u32 (*ptys_proto_cap_masked_get)(u32 eth_proto_cap);
};

static inline struct net_device *
mlxsw_sp_bridge_vxlan_dev_find(struct net_device *br_dev)
{
	struct net_device *dev;
	struct list_head *iter;

	netdev_for_each_lower_dev(br_dev, dev, iter) {
		if (netif_is_vxlan(dev))
			return dev;
	}

	return NULL;
}

static inline bool mlxsw_sp_bridge_has_vxlan(struct net_device *br_dev)
{
	return !!mlxsw_sp_bridge_vxlan_dev_find(br_dev);
}

static inline int
mlxsw_sp_vxlan_mapped_vid(const struct net_device *vxlan_dev, u16 *p_vid)
{
	struct bridge_vlan_info vinfo;
	u16 vid = 0;
	int err;

	err = br_vlan_get_pvid(vxlan_dev, &vid);
	if (err || !vid)
		goto out;

	err = br_vlan_get_info(vxlan_dev, vid, &vinfo);
	if (err || !(vinfo.flags & BRIDGE_VLAN_INFO_UNTAGGED))
		vid = 0;

out:
	*p_vid = vid;
	return err;
}

static inline bool
mlxsw_sp_port_is_pause_en(const struct mlxsw_sp_port *mlxsw_sp_port)
{
	return mlxsw_sp_port->link.tx_pause || mlxsw_sp_port->link.rx_pause;
}

static inline struct mlxsw_sp_port *
mlxsw_sp_port_lagged_get(struct mlxsw_sp *mlxsw_sp, u16 lag_id, u8 port_index)
{
	struct mlxsw_sp_port *mlxsw_sp_port;
	u8 local_port;

	local_port = mlxsw_core_lag_mapping_get(mlxsw_sp->core,
						lag_id, port_index);
	mlxsw_sp_port = mlxsw_sp->ports[local_port];
	return mlxsw_sp_port && mlxsw_sp_port->lagged ? mlxsw_sp_port : NULL;
}

static inline struct mlxsw_sp_port_vlan *
mlxsw_sp_port_vlan_find_by_vid(const struct mlxsw_sp_port *mlxsw_sp_port,
			       u16 vid)
{
	struct mlxsw_sp_port_vlan *mlxsw_sp_port_vlan;

	list_for_each_entry(mlxsw_sp_port_vlan, &mlxsw_sp_port->vlans_list,
			    list) {
		if (mlxsw_sp_port_vlan->vid == vid)
			return mlxsw_sp_port_vlan;
	}

	return NULL;
}

static inline u32
mlxsw_sp_port_headroom_8x_adjust(const struct mlxsw_sp_port *mlxsw_sp_port,
				 u32 size_cells)
{
	/* Ports with eight lanes use two headroom buffers between which the
	 * configured headroom size is split. Therefore, multiply the calculated
	 * headroom size by two.
	 */
	return mlxsw_sp_port->mapping.width == 8 ? 2 * size_cells : size_cells;
}

enum mlxsw_sp_flood_type {
	MLXSW_SP_FLOOD_TYPE_UC,
	MLXSW_SP_FLOOD_TYPE_BC,
	MLXSW_SP_FLOOD_TYPE_MC,
};

int mlxsw_sp_port_headroom_set(struct mlxsw_sp_port *mlxsw_sp_port,
			       int mtu, bool pause_en);
int mlxsw_sp_port_get_stats_raw(struct net_device *dev, int grp,
				int prio, char *ppcnt_pl);
int mlxsw_sp_port_admin_status_set(struct mlxsw_sp_port *mlxsw_sp_port,
				   bool is_up);

/* spectrum_buffers.c */
int mlxsw_sp_buffers_init(struct mlxsw_sp *mlxsw_sp);
void mlxsw_sp_buffers_fini(struct mlxsw_sp *mlxsw_sp);
int mlxsw_sp_port_buffers_init(struct mlxsw_sp_port *mlxsw_sp_port);
int mlxsw_sp_sb_pool_get(struct mlxsw_core *mlxsw_core,
			 unsigned int sb_index, u16 pool_index,
			 struct devlink_sb_pool_info *pool_info);
int mlxsw_sp_sb_pool_set(struct mlxsw_core *mlxsw_core,
			 unsigned int sb_index, u16 pool_index, u32 size,
			 enum devlink_sb_threshold_type threshold_type,
			 struct netlink_ext_ack *extack);
int mlxsw_sp_sb_port_pool_get(struct mlxsw_core_port *mlxsw_core_port,
			      unsigned int sb_index, u16 pool_index,
			      u32 *p_threshold);
int mlxsw_sp_sb_port_pool_set(struct mlxsw_core_port *mlxsw_core_port,
			      unsigned int sb_index, u16 pool_index,
			      u32 threshold, struct netlink_ext_ack *extack);
int mlxsw_sp_sb_tc_pool_bind_get(struct mlxsw_core_port *mlxsw_core_port,
				 unsigned int sb_index, u16 tc_index,
				 enum devlink_sb_pool_type pool_type,
				 u16 *p_pool_index, u32 *p_threshold);
int mlxsw_sp_sb_tc_pool_bind_set(struct mlxsw_core_port *mlxsw_core_port,
				 unsigned int sb_index, u16 tc_index,
				 enum devlink_sb_pool_type pool_type,
				 u16 pool_index, u32 threshold,
				 struct netlink_ext_ack *extack);
int mlxsw_sp_sb_occ_snapshot(struct mlxsw_core *mlxsw_core,
			     unsigned int sb_index);
int mlxsw_sp_sb_occ_max_clear(struct mlxsw_core *mlxsw_core,
			      unsigned int sb_index);
int mlxsw_sp_sb_occ_port_pool_get(struct mlxsw_core_port *mlxsw_core_port,
				  unsigned int sb_index, u16 pool_index,
				  u32 *p_cur, u32 *p_max);
int mlxsw_sp_sb_occ_tc_port_bind_get(struct mlxsw_core_port *mlxsw_core_port,
				     unsigned int sb_index, u16 tc_index,
				     enum devlink_sb_pool_type pool_type,
				     u32 *p_cur, u32 *p_max);
u32 mlxsw_sp_cells_bytes(const struct mlxsw_sp *mlxsw_sp, u32 cells);
u32 mlxsw_sp_bytes_cells(const struct mlxsw_sp *mlxsw_sp, u32 bytes);
u32 mlxsw_sp_sb_max_headroom_cells(const struct mlxsw_sp *mlxsw_sp);

extern const struct mlxsw_sp_sb_vals mlxsw_sp1_sb_vals;
extern const struct mlxsw_sp_sb_vals mlxsw_sp2_sb_vals;

/* spectrum_switchdev.c */
int mlxsw_sp_switchdev_init(struct mlxsw_sp *mlxsw_sp);
void mlxsw_sp_switchdev_fini(struct mlxsw_sp *mlxsw_sp);
int mlxsw_sp_rif_fdb_op(struct mlxsw_sp *mlxsw_sp, const char *mac, u16 fid,
			bool adding);
void
mlxsw_sp_port_vlan_bridge_leave(struct mlxsw_sp_port_vlan *mlxsw_sp_port_vlan);
int mlxsw_sp_port_bridge_join(struct mlxsw_sp_port *mlxsw_sp_port,
			      struct net_device *brport_dev,
			      struct net_device *br_dev,
			      struct netlink_ext_ack *extack);
void mlxsw_sp_port_bridge_leave(struct mlxsw_sp_port *mlxsw_sp_port,
				struct net_device *brport_dev,
				struct net_device *br_dev);
bool mlxsw_sp_bridge_device_is_offloaded(const struct mlxsw_sp *mlxsw_sp,
					 const struct net_device *br_dev);
int mlxsw_sp_bridge_vxlan_join(struct mlxsw_sp *mlxsw_sp,
			       const struct net_device *br_dev,
			       const struct net_device *vxlan_dev, u16 vid,
			       struct netlink_ext_ack *extack);
void mlxsw_sp_bridge_vxlan_leave(struct mlxsw_sp *mlxsw_sp,
				 const struct net_device *vxlan_dev);
extern struct notifier_block mlxsw_sp_switchdev_notifier;

/* spectrum.c */
void mlxsw_sp_rx_listener_no_mark_func(struct sk_buff *skb,
				       u8 local_port, void *priv);
void mlxsw_sp_ptp_receive(struct mlxsw_sp *mlxsw_sp, struct sk_buff *skb,
			  u8 local_port);
void mlxsw_sp_sample_receive(struct mlxsw_sp *mlxsw_sp, struct sk_buff *skb,
			     u8 local_port);
int mlxsw_sp_port_speed_get(struct mlxsw_sp_port *mlxsw_sp_port, u32 *speed);
int mlxsw_sp_port_ets_set(struct mlxsw_sp_port *mlxsw_sp_port,
			  enum mlxsw_reg_qeec_hr hr, u8 index, u8 next_index,
			  bool dwrr, u8 dwrr_weight);
int mlxsw_sp_port_prio_tc_set(struct mlxsw_sp_port *mlxsw_sp_port,
			      u8 switch_prio, u8 tclass);
int __mlxsw_sp_port_headroom_set(struct mlxsw_sp_port *mlxsw_sp_port, int mtu,
				 u8 *prio_tc, bool pause_en,
				 struct ieee_pfc *my_pfc);
int mlxsw_sp_port_ets_maxrate_set(struct mlxsw_sp_port *mlxsw_sp_port,
				  enum mlxsw_reg_qeec_hr hr, u8 index,
				  u8 next_index, u32 maxrate, u8 burst_size);
enum mlxsw_reg_spms_state mlxsw_sp_stp_spms_state(u8 stp_state);
int mlxsw_sp_port_vid_stp_set(struct mlxsw_sp_port *mlxsw_sp_port, u16 vid,
			      u8 state);
int mlxsw_sp_port_vp_mode_set(struct mlxsw_sp_port *mlxsw_sp_port, bool enable);
int mlxsw_sp_port_vid_learning_set(struct mlxsw_sp_port *mlxsw_sp_port, u16 vid,
				   bool learn_enable);
int mlxsw_sp_port_pvid_set(struct mlxsw_sp_port *mlxsw_sp_port, u16 vid);
struct mlxsw_sp_port_vlan *
mlxsw_sp_port_vlan_create(struct mlxsw_sp_port *mlxsw_sp_port, u16 vid);
void mlxsw_sp_port_vlan_destroy(struct mlxsw_sp_port_vlan *mlxsw_sp_port_vlan);
int mlxsw_sp_port_vlan_set(struct mlxsw_sp_port *mlxsw_sp_port, u16 vid_begin,
			   u16 vid_end, bool is_member, bool untagged);
int mlxsw_sp_flow_counter_get(struct mlxsw_sp *mlxsw_sp,
			      unsigned int counter_index, u64 *packets,
			      u64 *bytes);
int mlxsw_sp_flow_counter_alloc(struct mlxsw_sp *mlxsw_sp,
				unsigned int *p_counter_index);
void mlxsw_sp_flow_counter_free(struct mlxsw_sp *mlxsw_sp,
				unsigned int counter_index);
bool mlxsw_sp_port_dev_check(const struct net_device *dev);
struct mlxsw_sp *mlxsw_sp_lower_get(struct net_device *dev);
struct mlxsw_sp_port *mlxsw_sp_port_dev_lower_find(struct net_device *dev);
struct mlxsw_sp_port *mlxsw_sp_port_lower_dev_hold(struct net_device *dev);
void mlxsw_sp_port_dev_put(struct mlxsw_sp_port *mlxsw_sp_port);
struct mlxsw_sp_port *mlxsw_sp_port_dev_lower_find_rcu(struct net_device *dev);

/* spectrum_dcb.c */
#ifdef CONFIG_MLXSW_SPECTRUM_DCB
int mlxsw_sp_port_dcb_init(struct mlxsw_sp_port *mlxsw_sp_port);
void mlxsw_sp_port_dcb_fini(struct mlxsw_sp_port *mlxsw_sp_port);
#else
static inline int mlxsw_sp_port_dcb_init(struct mlxsw_sp_port *mlxsw_sp_port)
{
	return 0;
}
static inline void mlxsw_sp_port_dcb_fini(struct mlxsw_sp_port *mlxsw_sp_port)
{}
#endif

/* spectrum_router.c */
enum mlxsw_sp_l3proto {
	MLXSW_SP_L3_PROTO_IPV4,
	MLXSW_SP_L3_PROTO_IPV6,
#define MLXSW_SP_L3_PROTO_MAX	(MLXSW_SP_L3_PROTO_IPV6 + 1)
};

union mlxsw_sp_l3addr {
	__be32 addr4;
	struct in6_addr addr6;
};

int mlxsw_sp_router_init(struct mlxsw_sp *mlxsw_sp,
			 struct netlink_ext_ack *extack);
void mlxsw_sp_router_fini(struct mlxsw_sp *mlxsw_sp);
int mlxsw_sp_netdevice_router_port_event(struct net_device *dev,
					 unsigned long event, void *ptr);
void mlxsw_sp_rif_macvlan_del(struct mlxsw_sp *mlxsw_sp,
			      const struct net_device *macvlan_dev);
int mlxsw_sp_inetaddr_valid_event(struct notifier_block *unused,
				  unsigned long event, void *ptr);
int mlxsw_sp_inet6addr_valid_event(struct notifier_block *unused,
				   unsigned long event, void *ptr);
int mlxsw_sp_netdevice_vrf_event(struct net_device *l3_dev, unsigned long event,
				 struct netdev_notifier_changeupper_info *info);
bool mlxsw_sp_netdev_is_ipip_ol(const struct mlxsw_sp *mlxsw_sp,
				const struct net_device *dev);
bool mlxsw_sp_netdev_is_ipip_ul(struct mlxsw_sp *mlxsw_sp,
				const struct net_device *dev);
int mlxsw_sp_netdevice_ipip_ol_event(struct mlxsw_sp *mlxsw_sp,
				     struct net_device *l3_dev,
				     unsigned long event,
				     struct netdev_notifier_info *info);
int
mlxsw_sp_netdevice_ipip_ul_event(struct mlxsw_sp *mlxsw_sp,
				 struct net_device *l3_dev,
				 unsigned long event,
				 struct netdev_notifier_info *info);
void
mlxsw_sp_port_vlan_router_leave(struct mlxsw_sp_port_vlan *mlxsw_sp_port_vlan);
void mlxsw_sp_rif_destroy_by_dev(struct mlxsw_sp *mlxsw_sp,
				 struct net_device *dev);
bool mlxsw_sp_rif_exists(struct mlxsw_sp *mlxsw_sp,
			 const struct net_device *dev);
u16 mlxsw_sp_rif_vid(struct mlxsw_sp *mlxsw_sp, const struct net_device *dev);
u8 mlxsw_sp_router_port(const struct mlxsw_sp *mlxsw_sp);
int mlxsw_sp_router_nve_promote_decap(struct mlxsw_sp *mlxsw_sp, u32 ul_tb_id,
				      enum mlxsw_sp_l3proto ul_proto,
				      const union mlxsw_sp_l3addr *ul_sip,
				      u32 tunnel_index);
void mlxsw_sp_router_nve_demote_decap(struct mlxsw_sp *mlxsw_sp, u32 ul_tb_id,
				      enum mlxsw_sp_l3proto ul_proto,
				      const union mlxsw_sp_l3addr *ul_sip);
int mlxsw_sp_router_tb_id_vr_id(struct mlxsw_sp *mlxsw_sp, u32 tb_id,
				u16 *vr_id);
int mlxsw_sp_router_ul_rif_get(struct mlxsw_sp *mlxsw_sp, u32 ul_tb_id,
			       u16 *ul_rif_index);
void mlxsw_sp_router_ul_rif_put(struct mlxsw_sp *mlxsw_sp, u16 ul_rif_index);

/* spectrum_kvdl.c */
enum mlxsw_sp_kvdl_entry_type {
	MLXSW_SP_KVDL_ENTRY_TYPE_ADJ,
	MLXSW_SP_KVDL_ENTRY_TYPE_ACTSET,
	MLXSW_SP_KVDL_ENTRY_TYPE_PBS,
	MLXSW_SP_KVDL_ENTRY_TYPE_MCRIGR,
	MLXSW_SP_KVDL_ENTRY_TYPE_TNUMT,
};

static inline unsigned int
mlxsw_sp_kvdl_entry_size(enum mlxsw_sp_kvdl_entry_type type)
{
	switch (type) {
	case MLXSW_SP_KVDL_ENTRY_TYPE_ADJ: /* fall through */
	case MLXSW_SP_KVDL_ENTRY_TYPE_ACTSET: /* fall through */
	case MLXSW_SP_KVDL_ENTRY_TYPE_PBS: /* fall through */
	case MLXSW_SP_KVDL_ENTRY_TYPE_MCRIGR: /* fall through */
	case MLXSW_SP_KVDL_ENTRY_TYPE_TNUMT: /* fall through */
	default:
		return 1;
	}
}

struct mlxsw_sp_kvdl_ops {
	size_t priv_size;
	int (*init)(struct mlxsw_sp *mlxsw_sp, void *priv);
	void (*fini)(struct mlxsw_sp *mlxsw_sp, void *priv);
	int (*alloc)(struct mlxsw_sp *mlxsw_sp, void *priv,
		     enum mlxsw_sp_kvdl_entry_type type,
		     unsigned int entry_count, u32 *p_entry_index);
	void (*free)(struct mlxsw_sp *mlxsw_sp, void *priv,
		     enum mlxsw_sp_kvdl_entry_type type,
		     unsigned int entry_count, int entry_index);
	int (*alloc_size_query)(struct mlxsw_sp *mlxsw_sp, void *priv,
				enum mlxsw_sp_kvdl_entry_type type,
				unsigned int entry_count,
				unsigned int *p_alloc_count);
	int (*resources_register)(struct mlxsw_sp *mlxsw_sp, void *priv);
};

int mlxsw_sp_kvdl_init(struct mlxsw_sp *mlxsw_sp);
void mlxsw_sp_kvdl_fini(struct mlxsw_sp *mlxsw_sp);
int mlxsw_sp_kvdl_alloc(struct mlxsw_sp *mlxsw_sp,
			enum mlxsw_sp_kvdl_entry_type type,
			unsigned int entry_count, u32 *p_entry_index);
void mlxsw_sp_kvdl_free(struct mlxsw_sp *mlxsw_sp,
			enum mlxsw_sp_kvdl_entry_type type,
			unsigned int entry_count, int entry_index);
int mlxsw_sp_kvdl_alloc_count_query(struct mlxsw_sp *mlxsw_sp,
				    enum mlxsw_sp_kvdl_entry_type type,
				    unsigned int entry_count,
				    unsigned int *p_alloc_count);

/* spectrum1_kvdl.c */
extern const struct mlxsw_sp_kvdl_ops mlxsw_sp1_kvdl_ops;
int mlxsw_sp1_kvdl_resources_register(struct mlxsw_core *mlxsw_core);

/* spectrum2_kvdl.c */
extern const struct mlxsw_sp_kvdl_ops mlxsw_sp2_kvdl_ops;

struct mlxsw_sp_acl_rule_info {
	unsigned int priority;
	struct mlxsw_afk_element_values values;
	struct mlxsw_afa_block *act_block;
	u8 action_created:1,
	   ingress_bind_blocker:1,
	   egress_bind_blocker:1,
	   counter_valid:1,
	   policer_index_valid:1;
	unsigned int counter_index;
	u16 policer_index;
};

/* spectrum_flow.c */
struct mlxsw_sp_flow_block {
	struct list_head binding_list;
	struct {
		struct list_head list;
		unsigned int min_prio;
		unsigned int max_prio;
	} mall;
	struct mlxsw_sp_acl_ruleset *ruleset_zero;
	struct mlxsw_sp *mlxsw_sp;
	unsigned int rule_count;
	unsigned int disable_count;
	unsigned int ingress_blocker_rule_count;
	unsigned int egress_blocker_rule_count;
	unsigned int ingress_binding_count;
	unsigned int egress_binding_count;
	struct net *net;
};

struct mlxsw_sp_flow_block_binding {
	struct list_head list;
	struct mlxsw_sp_port *mlxsw_sp_port;
	bool ingress;
};

static inline struct mlxsw_sp *
mlxsw_sp_flow_block_mlxsw_sp(struct mlxsw_sp_flow_block *block)
{
	return block->mlxsw_sp;
}

static inline unsigned int
mlxsw_sp_flow_block_rule_count(const struct mlxsw_sp_flow_block *block)
{
	return block ? block->rule_count : 0;
}

static inline void
mlxsw_sp_flow_block_disable_inc(struct mlxsw_sp_flow_block *block)
{
	if (block)
		block->disable_count++;
}

static inline void
mlxsw_sp_flow_block_disable_dec(struct mlxsw_sp_flow_block *block)
{
	if (block)
		block->disable_count--;
}

static inline bool
mlxsw_sp_flow_block_disabled(const struct mlxsw_sp_flow_block *block)
{
	return block->disable_count;
}

static inline bool
mlxsw_sp_flow_block_is_egress_bound(const struct mlxsw_sp_flow_block *block)
{
	return block->egress_binding_count;
}

static inline bool
mlxsw_sp_flow_block_is_ingress_bound(const struct mlxsw_sp_flow_block *block)
{
	return block->ingress_binding_count;
}

static inline bool
mlxsw_sp_flow_block_is_mixed_bound(const struct mlxsw_sp_flow_block *block)
{
	return block->ingress_binding_count && block->egress_binding_count;
}

struct mlxsw_sp_flow_block *mlxsw_sp_flow_block_create(struct mlxsw_sp *mlxsw_sp,
						       struct net *net);
void mlxsw_sp_flow_block_destroy(struct mlxsw_sp_flow_block *block);
int mlxsw_sp_setup_tc_block_clsact(struct mlxsw_sp_port *mlxsw_sp_port,
				   struct flow_block_offload *f,
				   bool ingress);

/* spectrum_acl.c */
struct mlxsw_sp_acl_ruleset;

enum mlxsw_sp_acl_profile {
	MLXSW_SP_ACL_PROFILE_FLOWER,
	MLXSW_SP_ACL_PROFILE_MR,
};

struct mlxsw_afk *mlxsw_sp_acl_afk(struct mlxsw_sp_acl *acl);
<<<<<<< HEAD

int mlxsw_sp_acl_ruleset_bind(struct mlxsw_sp *mlxsw_sp,
			      struct mlxsw_sp_flow_block *block,
			      struct mlxsw_sp_flow_block_binding *binding);
void mlxsw_sp_acl_ruleset_unbind(struct mlxsw_sp *mlxsw_sp,
				 struct mlxsw_sp_flow_block *block,
				 struct mlxsw_sp_flow_block_binding *binding);
=======
struct mlxsw_sp_acl_tcam *mlxsw_sp_acl_to_tcam(struct mlxsw_sp_acl *acl);
struct mlxsw_sp *mlxsw_sp_acl_block_mlxsw_sp(struct mlxsw_sp_acl_block *block);
unsigned int mlxsw_sp_acl_block_rule_count(struct mlxsw_sp_acl_block *block);
void mlxsw_sp_acl_block_disable_inc(struct mlxsw_sp_acl_block *block);
void mlxsw_sp_acl_block_disable_dec(struct mlxsw_sp_acl_block *block);
bool mlxsw_sp_acl_block_disabled(struct mlxsw_sp_acl_block *block);
struct mlxsw_sp_acl_block *mlxsw_sp_acl_block_create(struct mlxsw_sp *mlxsw_sp,
						     struct net *net);
void mlxsw_sp_acl_block_destroy(struct mlxsw_sp_acl_block *block);
int mlxsw_sp_acl_block_bind(struct mlxsw_sp *mlxsw_sp,
			    struct mlxsw_sp_acl_block *block,
			    struct mlxsw_sp_port *mlxsw_sp_port,
			    bool ingress,
			    struct netlink_ext_ack *extack);
int mlxsw_sp_acl_block_unbind(struct mlxsw_sp *mlxsw_sp,
			      struct mlxsw_sp_acl_block *block,
			      struct mlxsw_sp_port *mlxsw_sp_port,
			      bool ingress);
bool mlxsw_sp_acl_block_is_egress_bound(struct mlxsw_sp_acl_block *block);
>>>>>>> 9e31bd2a
struct mlxsw_sp_acl_ruleset *
mlxsw_sp_acl_ruleset_lookup(struct mlxsw_sp *mlxsw_sp,
			    struct mlxsw_sp_flow_block *block, u32 chain_index,
			    enum mlxsw_sp_acl_profile profile);
struct mlxsw_sp_acl_ruleset *
mlxsw_sp_acl_ruleset_get(struct mlxsw_sp *mlxsw_sp,
			 struct mlxsw_sp_flow_block *block, u32 chain_index,
			 enum mlxsw_sp_acl_profile profile,
			 struct mlxsw_afk_element_usage *tmplt_elusage);
void mlxsw_sp_acl_ruleset_put(struct mlxsw_sp *mlxsw_sp,
			      struct mlxsw_sp_acl_ruleset *ruleset);
u16 mlxsw_sp_acl_ruleset_group_id(struct mlxsw_sp_acl_ruleset *ruleset);
void mlxsw_sp_acl_ruleset_prio_get(struct mlxsw_sp_acl_ruleset *ruleset,
				   unsigned int *p_min_prio,
				   unsigned int *p_max_prio);

struct mlxsw_sp_acl_rule_info *
mlxsw_sp_acl_rulei_create(struct mlxsw_sp_acl *acl,
			  struct mlxsw_afa_block *afa_block);
void mlxsw_sp_acl_rulei_destroy(struct mlxsw_sp_acl_rule_info *rulei);
int mlxsw_sp_acl_rulei_commit(struct mlxsw_sp_acl_rule_info *rulei);
void mlxsw_sp_acl_rulei_priority(struct mlxsw_sp_acl_rule_info *rulei,
				 unsigned int priority);
void mlxsw_sp_acl_rulei_keymask_u32(struct mlxsw_sp_acl_rule_info *rulei,
				    enum mlxsw_afk_element element,
				    u32 key_value, u32 mask_value);
void mlxsw_sp_acl_rulei_keymask_buf(struct mlxsw_sp_acl_rule_info *rulei,
				    enum mlxsw_afk_element element,
				    const char *key_value,
				    const char *mask_value, unsigned int len);
int mlxsw_sp_acl_rulei_act_continue(struct mlxsw_sp_acl_rule_info *rulei);
int mlxsw_sp_acl_rulei_act_jump(struct mlxsw_sp_acl_rule_info *rulei,
				u16 group_id);
int mlxsw_sp_acl_rulei_act_terminate(struct mlxsw_sp_acl_rule_info *rulei);
int mlxsw_sp_acl_rulei_act_drop(struct mlxsw_sp_acl_rule_info *rulei,
				bool ingress,
				const struct flow_action_cookie *fa_cookie,
				struct netlink_ext_ack *extack);
int mlxsw_sp_acl_rulei_act_trap(struct mlxsw_sp_acl_rule_info *rulei);
int mlxsw_sp_acl_rulei_act_mirror(struct mlxsw_sp *mlxsw_sp,
				  struct mlxsw_sp_acl_rule_info *rulei,
				  struct mlxsw_sp_flow_block *block,
				  struct net_device *out_dev,
				  struct netlink_ext_ack *extack);
int mlxsw_sp_acl_rulei_act_fwd(struct mlxsw_sp *mlxsw_sp,
			       struct mlxsw_sp_acl_rule_info *rulei,
			       struct net_device *out_dev,
			       struct netlink_ext_ack *extack);
int mlxsw_sp_acl_rulei_act_vlan(struct mlxsw_sp *mlxsw_sp,
				struct mlxsw_sp_acl_rule_info *rulei,
				u32 action, u16 vid, u16 proto, u8 prio,
				struct netlink_ext_ack *extack);
int mlxsw_sp_acl_rulei_act_priority(struct mlxsw_sp *mlxsw_sp,
				    struct mlxsw_sp_acl_rule_info *rulei,
				    u32 prio, struct netlink_ext_ack *extack);
int mlxsw_sp_acl_rulei_act_mangle(struct mlxsw_sp *mlxsw_sp,
				  struct mlxsw_sp_acl_rule_info *rulei,
				  enum flow_action_mangle_base htype,
				  u32 offset, u32 mask, u32 val,
				  struct netlink_ext_ack *extack);
int mlxsw_sp_acl_rulei_act_police(struct mlxsw_sp *mlxsw_sp,
				  struct mlxsw_sp_acl_rule_info *rulei,
				  u32 index, u64 rate_bytes_ps,
				  u32 burst, struct netlink_ext_ack *extack);
int mlxsw_sp_acl_rulei_act_count(struct mlxsw_sp *mlxsw_sp,
				 struct mlxsw_sp_acl_rule_info *rulei,
				 struct netlink_ext_ack *extack);
int mlxsw_sp_acl_rulei_act_fid_set(struct mlxsw_sp *mlxsw_sp,
				   struct mlxsw_sp_acl_rule_info *rulei,
				   u16 fid, struct netlink_ext_ack *extack);

struct mlxsw_sp_acl_rule;

struct mlxsw_sp_acl_rule *
mlxsw_sp_acl_rule_create(struct mlxsw_sp *mlxsw_sp,
			 struct mlxsw_sp_acl_ruleset *ruleset,
			 unsigned long cookie,
			 struct mlxsw_afa_block *afa_block,
			 struct netlink_ext_ack *extack);
void mlxsw_sp_acl_rule_destroy(struct mlxsw_sp *mlxsw_sp,
			       struct mlxsw_sp_acl_rule *rule);
int mlxsw_sp_acl_rule_add(struct mlxsw_sp *mlxsw_sp,
			  struct mlxsw_sp_acl_rule *rule);
void mlxsw_sp_acl_rule_del(struct mlxsw_sp *mlxsw_sp,
			   struct mlxsw_sp_acl_rule *rule);
int mlxsw_sp_acl_rule_action_replace(struct mlxsw_sp *mlxsw_sp,
				     struct mlxsw_sp_acl_rule *rule,
				     struct mlxsw_afa_block *afa_block);
struct mlxsw_sp_acl_rule *
mlxsw_sp_acl_rule_lookup(struct mlxsw_sp *mlxsw_sp,
			 struct mlxsw_sp_acl_ruleset *ruleset,
			 unsigned long cookie);
struct mlxsw_sp_acl_rule_info *
mlxsw_sp_acl_rule_rulei(struct mlxsw_sp_acl_rule *rule);
int mlxsw_sp_acl_rule_get_stats(struct mlxsw_sp *mlxsw_sp,
				struct mlxsw_sp_acl_rule *rule,
				u64 *packets, u64 *bytes, u64 *drops,
				u64 *last_use,
				enum flow_action_hw_stats *used_hw_stats);

struct mlxsw_sp_fid *mlxsw_sp_acl_dummy_fid(struct mlxsw_sp *mlxsw_sp);

static inline const struct flow_action_cookie *
mlxsw_sp_acl_act_cookie_lookup(struct mlxsw_sp *mlxsw_sp, u32 cookie_index)
{
	return mlxsw_afa_cookie_lookup(mlxsw_sp->afa, cookie_index);
}

int mlxsw_sp_acl_init(struct mlxsw_sp *mlxsw_sp);
void mlxsw_sp_acl_fini(struct mlxsw_sp *mlxsw_sp);
u32 mlxsw_sp_acl_region_rehash_intrvl_get(struct mlxsw_sp *mlxsw_sp);
int mlxsw_sp_acl_region_rehash_intrvl_set(struct mlxsw_sp *mlxsw_sp, u32 val);

struct mlxsw_sp_acl_mangle_action;

struct mlxsw_sp_acl_rulei_ops {
	int (*act_mangle_field)(struct mlxsw_sp *mlxsw_sp, struct mlxsw_sp_acl_rule_info *rulei,
				struct mlxsw_sp_acl_mangle_action *mact, u32 val,
				struct netlink_ext_ack *extack);
};

extern struct mlxsw_sp_acl_rulei_ops mlxsw_sp1_acl_rulei_ops;
extern struct mlxsw_sp_acl_rulei_ops mlxsw_sp2_acl_rulei_ops;

/* spectrum_acl_tcam.c */
struct mlxsw_sp_acl_tcam;
struct mlxsw_sp_acl_tcam_region;

struct mlxsw_sp_acl_tcam_ops {
	enum mlxsw_reg_ptar_key_type key_type;
	size_t priv_size;
	int (*init)(struct mlxsw_sp *mlxsw_sp, void *priv,
		    struct mlxsw_sp_acl_tcam *tcam);
	void (*fini)(struct mlxsw_sp *mlxsw_sp, void *priv);
	size_t region_priv_size;
	int (*region_init)(struct mlxsw_sp *mlxsw_sp, void *region_priv,
			   void *tcam_priv,
			   struct mlxsw_sp_acl_tcam_region *region,
			   void *hints_priv);
	void (*region_fini)(struct mlxsw_sp *mlxsw_sp, void *region_priv);
	int (*region_associate)(struct mlxsw_sp *mlxsw_sp,
				struct mlxsw_sp_acl_tcam_region *region);
	void * (*region_rehash_hints_get)(void *region_priv);
	void (*region_rehash_hints_put)(void *hints_priv);
	size_t chunk_priv_size;
	void (*chunk_init)(void *region_priv, void *chunk_priv,
			   unsigned int priority);
	void (*chunk_fini)(void *chunk_priv);
	size_t entry_priv_size;
	int (*entry_add)(struct mlxsw_sp *mlxsw_sp,
			 void *region_priv, void *chunk_priv,
			 void *entry_priv,
			 struct mlxsw_sp_acl_rule_info *rulei);
	void (*entry_del)(struct mlxsw_sp *mlxsw_sp,
			  void *region_priv, void *chunk_priv,
			  void *entry_priv);
	int (*entry_action_replace)(struct mlxsw_sp *mlxsw_sp,
				    void *region_priv, void *entry_priv,
				    struct mlxsw_sp_acl_rule_info *rulei);
	int (*entry_activity_get)(struct mlxsw_sp *mlxsw_sp,
				  void *region_priv, void *entry_priv,
				  bool *activity);
};

/* spectrum1_acl_tcam.c */
extern const struct mlxsw_sp_acl_tcam_ops mlxsw_sp1_acl_tcam_ops;

/* spectrum2_acl_tcam.c */
extern const struct mlxsw_sp_acl_tcam_ops mlxsw_sp2_acl_tcam_ops;

/* spectrum_acl_flex_actions.c */
extern const struct mlxsw_afa_ops mlxsw_sp1_act_afa_ops;
extern const struct mlxsw_afa_ops mlxsw_sp2_act_afa_ops;

/* spectrum_acl_flex_keys.c */
extern const struct mlxsw_afk_ops mlxsw_sp1_afk_ops;
extern const struct mlxsw_afk_ops mlxsw_sp2_afk_ops;

/* spectrum_matchall.c */
enum mlxsw_sp_mall_action_type {
	MLXSW_SP_MALL_ACTION_TYPE_MIRROR,
	MLXSW_SP_MALL_ACTION_TYPE_SAMPLE,
	MLXSW_SP_MALL_ACTION_TYPE_TRAP,
};

struct mlxsw_sp_mall_mirror_entry {
	const struct net_device *to_dev;
	int span_id;
};

struct mlxsw_sp_mall_trap_entry {
	int span_id;
};

struct mlxsw_sp_mall_entry {
	struct list_head list;
	unsigned long cookie;
	unsigned int priority;
	enum mlxsw_sp_mall_action_type type;
	bool ingress;
	union {
		struct mlxsw_sp_mall_mirror_entry mirror;
		struct mlxsw_sp_mall_trap_entry trap;
		struct mlxsw_sp_port_sample sample;
	};
	struct rcu_head rcu;
};

int mlxsw_sp_mall_replace(struct mlxsw_sp *mlxsw_sp,
			  struct mlxsw_sp_flow_block *block,
			  struct tc_cls_matchall_offload *f);
void mlxsw_sp_mall_destroy(struct mlxsw_sp_flow_block *block,
			   struct tc_cls_matchall_offload *f);
int mlxsw_sp_mall_port_bind(struct mlxsw_sp_flow_block *block,
			    struct mlxsw_sp_port *mlxsw_sp_port);
void mlxsw_sp_mall_port_unbind(struct mlxsw_sp_flow_block *block,
			       struct mlxsw_sp_port *mlxsw_sp_port);
int mlxsw_sp_mall_prio_get(struct mlxsw_sp_flow_block *block, u32 chain_index,
			   unsigned int *p_min_prio, unsigned int *p_max_prio);

/* spectrum_flower.c */
int mlxsw_sp_flower_replace(struct mlxsw_sp *mlxsw_sp,
			    struct mlxsw_sp_flow_block *block,
			    struct flow_cls_offload *f);
void mlxsw_sp_flower_destroy(struct mlxsw_sp *mlxsw_sp,
			     struct mlxsw_sp_flow_block *block,
			     struct flow_cls_offload *f);
int mlxsw_sp_flower_stats(struct mlxsw_sp *mlxsw_sp,
			  struct mlxsw_sp_flow_block *block,
			  struct flow_cls_offload *f);
int mlxsw_sp_flower_tmplt_create(struct mlxsw_sp *mlxsw_sp,
				 struct mlxsw_sp_flow_block *block,
				 struct flow_cls_offload *f);
void mlxsw_sp_flower_tmplt_destroy(struct mlxsw_sp *mlxsw_sp,
				   struct mlxsw_sp_flow_block *block,
				   struct flow_cls_offload *f);
int mlxsw_sp_flower_prio_get(struct mlxsw_sp *mlxsw_sp,
			     struct mlxsw_sp_flow_block *block,
			     u32 chain_index, unsigned int *p_min_prio,
			     unsigned int *p_max_prio);

/* spectrum_qdisc.c */
int mlxsw_sp_tc_qdisc_init(struct mlxsw_sp_port *mlxsw_sp_port);
void mlxsw_sp_tc_qdisc_fini(struct mlxsw_sp_port *mlxsw_sp_port);
int mlxsw_sp_setup_tc_red(struct mlxsw_sp_port *mlxsw_sp_port,
			  struct tc_red_qopt_offload *p);
int mlxsw_sp_setup_tc_prio(struct mlxsw_sp_port *mlxsw_sp_port,
			   struct tc_prio_qopt_offload *p);
int mlxsw_sp_setup_tc_ets(struct mlxsw_sp_port *mlxsw_sp_port,
			  struct tc_ets_qopt_offload *p);
int mlxsw_sp_setup_tc_tbf(struct mlxsw_sp_port *mlxsw_sp_port,
			  struct tc_tbf_qopt_offload *p);
int mlxsw_sp_setup_tc_fifo(struct mlxsw_sp_port *mlxsw_sp_port,
			   struct tc_fifo_qopt_offload *p);
int mlxsw_sp_setup_tc_block_qevent_early_drop(struct mlxsw_sp_port *mlxsw_sp_port,
					      struct flow_block_offload *f);

/* spectrum_fid.c */
bool mlxsw_sp_fid_is_dummy(struct mlxsw_sp *mlxsw_sp, u16 fid_index);
bool mlxsw_sp_fid_lag_vid_valid(const struct mlxsw_sp_fid *fid);
struct mlxsw_sp_fid *mlxsw_sp_fid_lookup_by_index(struct mlxsw_sp *mlxsw_sp,
						  u16 fid_index);
int mlxsw_sp_fid_nve_ifindex(const struct mlxsw_sp_fid *fid, int *nve_ifindex);
int mlxsw_sp_fid_nve_type(const struct mlxsw_sp_fid *fid,
			  enum mlxsw_sp_nve_type *p_type);
struct mlxsw_sp_fid *mlxsw_sp_fid_lookup_by_vni(struct mlxsw_sp *mlxsw_sp,
						__be32 vni);
int mlxsw_sp_fid_vni(const struct mlxsw_sp_fid *fid, __be32 *vni);
int mlxsw_sp_fid_nve_flood_index_set(struct mlxsw_sp_fid *fid,
				     u32 nve_flood_index);
void mlxsw_sp_fid_nve_flood_index_clear(struct mlxsw_sp_fid *fid);
bool mlxsw_sp_fid_nve_flood_index_is_set(const struct mlxsw_sp_fid *fid);
int mlxsw_sp_fid_vni_set(struct mlxsw_sp_fid *fid, enum mlxsw_sp_nve_type type,
			 __be32 vni, int nve_ifindex);
void mlxsw_sp_fid_vni_clear(struct mlxsw_sp_fid *fid);
bool mlxsw_sp_fid_vni_is_set(const struct mlxsw_sp_fid *fid);
void mlxsw_sp_fid_fdb_clear_offload(const struct mlxsw_sp_fid *fid,
				    const struct net_device *nve_dev);
int mlxsw_sp_fid_flood_set(struct mlxsw_sp_fid *fid,
			   enum mlxsw_sp_flood_type packet_type, u8 local_port,
			   bool member);
int mlxsw_sp_fid_port_vid_map(struct mlxsw_sp_fid *fid,
			      struct mlxsw_sp_port *mlxsw_sp_port, u16 vid);
void mlxsw_sp_fid_port_vid_unmap(struct mlxsw_sp_fid *fid,
				 struct mlxsw_sp_port *mlxsw_sp_port, u16 vid);
u16 mlxsw_sp_fid_index(const struct mlxsw_sp_fid *fid);
enum mlxsw_sp_fid_type mlxsw_sp_fid_type(const struct mlxsw_sp_fid *fid);
void mlxsw_sp_fid_rif_set(struct mlxsw_sp_fid *fid, struct mlxsw_sp_rif *rif);
struct mlxsw_sp_rif *mlxsw_sp_fid_rif(const struct mlxsw_sp_fid *fid);
enum mlxsw_sp_rif_type
mlxsw_sp_fid_type_rif_type(const struct mlxsw_sp *mlxsw_sp,
			   enum mlxsw_sp_fid_type type);
u16 mlxsw_sp_fid_8021q_vid(const struct mlxsw_sp_fid *fid);
struct mlxsw_sp_fid *mlxsw_sp_fid_8021q_get(struct mlxsw_sp *mlxsw_sp, u16 vid);
struct mlxsw_sp_fid *mlxsw_sp_fid_8021d_get(struct mlxsw_sp *mlxsw_sp,
					    int br_ifindex);
struct mlxsw_sp_fid *mlxsw_sp_fid_8021q_lookup(struct mlxsw_sp *mlxsw_sp,
					       u16 vid);
struct mlxsw_sp_fid *mlxsw_sp_fid_8021d_lookup(struct mlxsw_sp *mlxsw_sp,
					       int br_ifindex);
struct mlxsw_sp_fid *mlxsw_sp_fid_rfid_get(struct mlxsw_sp *mlxsw_sp,
					   u16 rif_index);
struct mlxsw_sp_fid *mlxsw_sp_fid_dummy_get(struct mlxsw_sp *mlxsw_sp);
void mlxsw_sp_fid_put(struct mlxsw_sp_fid *fid);
int mlxsw_sp_port_fids_init(struct mlxsw_sp_port *mlxsw_sp_port);
void mlxsw_sp_port_fids_fini(struct mlxsw_sp_port *mlxsw_sp_port);
int mlxsw_sp_fids_init(struct mlxsw_sp *mlxsw_sp);
void mlxsw_sp_fids_fini(struct mlxsw_sp *mlxsw_sp);

/* spectrum_mr.c */
enum mlxsw_sp_mr_route_prio {
	MLXSW_SP_MR_ROUTE_PRIO_SG,
	MLXSW_SP_MR_ROUTE_PRIO_STARG,
	MLXSW_SP_MR_ROUTE_PRIO_CATCHALL,
	__MLXSW_SP_MR_ROUTE_PRIO_MAX
};

#define MLXSW_SP_MR_ROUTE_PRIO_MAX (__MLXSW_SP_MR_ROUTE_PRIO_MAX - 1)

struct mlxsw_sp_mr_route_key;

struct mlxsw_sp_mr_tcam_ops {
	size_t priv_size;
	int (*init)(struct mlxsw_sp *mlxsw_sp, void *priv);
	void (*fini)(void *priv);
	size_t route_priv_size;
	int (*route_create)(struct mlxsw_sp *mlxsw_sp, void *priv,
			    void *route_priv,
			    struct mlxsw_sp_mr_route_key *key,
			    struct mlxsw_afa_block *afa_block,
			    enum mlxsw_sp_mr_route_prio prio);
	void (*route_destroy)(struct mlxsw_sp *mlxsw_sp, void *priv,
			      void *route_priv,
			      struct mlxsw_sp_mr_route_key *key);
	int (*route_update)(struct mlxsw_sp *mlxsw_sp, void *route_priv,
			    struct mlxsw_sp_mr_route_key *key,
			    struct mlxsw_afa_block *afa_block);
};

/* spectrum1_mr_tcam.c */
extern const struct mlxsw_sp_mr_tcam_ops mlxsw_sp1_mr_tcam_ops;

/* spectrum2_mr_tcam.c */
extern const struct mlxsw_sp_mr_tcam_ops mlxsw_sp2_mr_tcam_ops;

/* spectrum_nve.c */
struct mlxsw_sp_nve_params {
	enum mlxsw_sp_nve_type type;
	__be32 vni;
	const struct net_device *dev;
};

extern const struct mlxsw_sp_nve_ops *mlxsw_sp1_nve_ops_arr[];
extern const struct mlxsw_sp_nve_ops *mlxsw_sp2_nve_ops_arr[];

int mlxsw_sp_nve_learned_ip_resolve(struct mlxsw_sp *mlxsw_sp, u32 uip,
				    enum mlxsw_sp_l3proto proto,
				    union mlxsw_sp_l3addr *addr);
int mlxsw_sp_nve_flood_ip_add(struct mlxsw_sp *mlxsw_sp,
			      struct mlxsw_sp_fid *fid,
			      enum mlxsw_sp_l3proto proto,
			      union mlxsw_sp_l3addr *addr);
void mlxsw_sp_nve_flood_ip_del(struct mlxsw_sp *mlxsw_sp,
			       struct mlxsw_sp_fid *fid,
			       enum mlxsw_sp_l3proto proto,
			       union mlxsw_sp_l3addr *addr);
int mlxsw_sp_nve_fid_enable(struct mlxsw_sp *mlxsw_sp, struct mlxsw_sp_fid *fid,
			    struct mlxsw_sp_nve_params *params,
			    struct netlink_ext_ack *extack);
void mlxsw_sp_nve_fid_disable(struct mlxsw_sp *mlxsw_sp,
			      struct mlxsw_sp_fid *fid);
int mlxsw_sp_port_nve_init(struct mlxsw_sp_port *mlxsw_sp_port);
void mlxsw_sp_port_nve_fini(struct mlxsw_sp_port *mlxsw_sp_port);
int mlxsw_sp_nve_init(struct mlxsw_sp *mlxsw_sp);
void mlxsw_sp_nve_fini(struct mlxsw_sp *mlxsw_sp);

/* spectrum_nve_vxlan.c */
int mlxsw_sp_nve_inc_parsing_depth_get(struct mlxsw_sp *mlxsw_sp);
void mlxsw_sp_nve_inc_parsing_depth_put(struct mlxsw_sp *mlxsw_sp);

/* spectrum_trap.c */
int mlxsw_sp_devlink_traps_init(struct mlxsw_sp *mlxsw_sp);
void mlxsw_sp_devlink_traps_fini(struct mlxsw_sp *mlxsw_sp);
int mlxsw_sp_trap_init(struct mlxsw_core *mlxsw_core,
		       const struct devlink_trap *trap, void *trap_ctx);
void mlxsw_sp_trap_fini(struct mlxsw_core *mlxsw_core,
			const struct devlink_trap *trap, void *trap_ctx);
int mlxsw_sp_trap_action_set(struct mlxsw_core *mlxsw_core,
			     const struct devlink_trap *trap,
			     enum devlink_trap_action action,
			     struct netlink_ext_ack *extack);
int mlxsw_sp_trap_group_init(struct mlxsw_core *mlxsw_core,
			     const struct devlink_trap_group *group);
int mlxsw_sp_trap_group_set(struct mlxsw_core *mlxsw_core,
			    const struct devlink_trap_group *group,
			    const struct devlink_trap_policer *policer,
			    struct netlink_ext_ack *extack);
int
mlxsw_sp_trap_policer_init(struct mlxsw_core *mlxsw_core,
			   const struct devlink_trap_policer *policer);
void mlxsw_sp_trap_policer_fini(struct mlxsw_core *mlxsw_core,
				const struct devlink_trap_policer *policer);
int
mlxsw_sp_trap_policer_set(struct mlxsw_core *mlxsw_core,
			  const struct devlink_trap_policer *policer,
			  u64 rate, u64 burst, struct netlink_ext_ack *extack);
int
mlxsw_sp_trap_policer_counter_get(struct mlxsw_core *mlxsw_core,
				  const struct devlink_trap_policer *policer,
				  u64 *p_drops);
int mlxsw_sp_trap_group_policer_hw_id_get(struct mlxsw_sp *mlxsw_sp, u16 id,
					  bool *p_enabled, u16 *p_hw_id);

static inline struct net *mlxsw_sp_net(struct mlxsw_sp *mlxsw_sp)
{
	return mlxsw_core_net(mlxsw_sp->core);
}

/* spectrum_ethtool.c */
extern const struct ethtool_ops mlxsw_sp_port_ethtool_ops;
extern const struct mlxsw_sp_port_type_speed_ops mlxsw_sp1_port_type_speed_ops;
extern const struct mlxsw_sp_port_type_speed_ops mlxsw_sp2_port_type_speed_ops;

/* spectrum_policer.c */
extern const struct mlxsw_sp_policer_core_ops mlxsw_sp1_policer_core_ops;
extern const struct mlxsw_sp_policer_core_ops mlxsw_sp2_policer_core_ops;

enum mlxsw_sp_policer_type {
	MLXSW_SP_POLICER_TYPE_SINGLE_RATE,

	__MLXSW_SP_POLICER_TYPE_MAX,
	MLXSW_SP_POLICER_TYPE_MAX = __MLXSW_SP_POLICER_TYPE_MAX - 1,
};

struct mlxsw_sp_policer_params {
	u64 rate;
	u64 burst;
	bool bytes;
};

int mlxsw_sp_policer_add(struct mlxsw_sp *mlxsw_sp,
			 enum mlxsw_sp_policer_type type,
			 const struct mlxsw_sp_policer_params *params,
			 struct netlink_ext_ack *extack, u16 *p_policer_index);
void mlxsw_sp_policer_del(struct mlxsw_sp *mlxsw_sp,
			  enum mlxsw_sp_policer_type type,
			  u16 policer_index);
int mlxsw_sp_policer_drops_counter_get(struct mlxsw_sp *mlxsw_sp,
				       enum mlxsw_sp_policer_type type,
				       u16 policer_index, u64 *p_drops);
int mlxsw_sp_policers_init(struct mlxsw_sp *mlxsw_sp);
void mlxsw_sp_policers_fini(struct mlxsw_sp *mlxsw_sp);
int mlxsw_sp_policer_resources_register(struct mlxsw_core *mlxsw_core);

#endif<|MERGE_RESOLUTION|>--- conflicted
+++ resolved
@@ -786,7 +786,7 @@
 };
 
 struct mlxsw_afk *mlxsw_sp_acl_afk(struct mlxsw_sp_acl *acl);
-<<<<<<< HEAD
+struct mlxsw_sp_acl_tcam *mlxsw_sp_acl_to_tcam(struct mlxsw_sp_acl *acl);
 
 int mlxsw_sp_acl_ruleset_bind(struct mlxsw_sp *mlxsw_sp,
 			      struct mlxsw_sp_flow_block *block,
@@ -794,27 +794,6 @@
 void mlxsw_sp_acl_ruleset_unbind(struct mlxsw_sp *mlxsw_sp,
 				 struct mlxsw_sp_flow_block *block,
 				 struct mlxsw_sp_flow_block_binding *binding);
-=======
-struct mlxsw_sp_acl_tcam *mlxsw_sp_acl_to_tcam(struct mlxsw_sp_acl *acl);
-struct mlxsw_sp *mlxsw_sp_acl_block_mlxsw_sp(struct mlxsw_sp_acl_block *block);
-unsigned int mlxsw_sp_acl_block_rule_count(struct mlxsw_sp_acl_block *block);
-void mlxsw_sp_acl_block_disable_inc(struct mlxsw_sp_acl_block *block);
-void mlxsw_sp_acl_block_disable_dec(struct mlxsw_sp_acl_block *block);
-bool mlxsw_sp_acl_block_disabled(struct mlxsw_sp_acl_block *block);
-struct mlxsw_sp_acl_block *mlxsw_sp_acl_block_create(struct mlxsw_sp *mlxsw_sp,
-						     struct net *net);
-void mlxsw_sp_acl_block_destroy(struct mlxsw_sp_acl_block *block);
-int mlxsw_sp_acl_block_bind(struct mlxsw_sp *mlxsw_sp,
-			    struct mlxsw_sp_acl_block *block,
-			    struct mlxsw_sp_port *mlxsw_sp_port,
-			    bool ingress,
-			    struct netlink_ext_ack *extack);
-int mlxsw_sp_acl_block_unbind(struct mlxsw_sp *mlxsw_sp,
-			      struct mlxsw_sp_acl_block *block,
-			      struct mlxsw_sp_port *mlxsw_sp_port,
-			      bool ingress);
-bool mlxsw_sp_acl_block_is_egress_bound(struct mlxsw_sp_acl_block *block);
->>>>>>> 9e31bd2a
 struct mlxsw_sp_acl_ruleset *
 mlxsw_sp_acl_ruleset_lookup(struct mlxsw_sp *mlxsw_sp,
 			    struct mlxsw_sp_flow_block *block, u32 chain_index,
