--- conflicted
+++ resolved
@@ -17,20 +17,13 @@
 	bool is_overheat;
 	int num_ports_mapped;
 	int num_ports_up;
-<<<<<<< HEAD
-=======
 	enum ethtool_module_power_mode_policy power_mode_policy;
 	enum mlxsw_reg_pmtm_module_type type;
->>>>>>> eb3cdb58
 };
 
 struct mlxsw_env_line_card {
 	u8 module_count;
-<<<<<<< HEAD
-	struct mutex module_info_lock; /* Protects 'module_info'. */
-=======
 	bool active;
->>>>>>> eb3cdb58
 	struct mlxsw_env_module_info module_info[];
 };
 
@@ -882,10 +875,7 @@
 static void mlxsw_env_mtwe_event_work(struct work_struct *work)
 {
 	struct mlxsw_env_module_temp_warn_event *event;
-<<<<<<< HEAD
-=======
 	struct mlxsw_env_module_info *module_info;
->>>>>>> eb3cdb58
 	struct mlxsw_env *mlxsw_env;
 	int i, sensor_warning;
 	bool is_overheat;
@@ -894,11 +884,7 @@
 			     work);
 	mlxsw_env = event->mlxsw_env;
 
-<<<<<<< HEAD
-	for (i = 0; i < mlxsw_env->module_count; i++) {
-=======
 	for (i = 0; i < mlxsw_env->max_module_count; i++) {
->>>>>>> eb3cdb58
 		/* 64-127 of sensor_index are mapped to the port modules
 		 * sequentially (module 0 is mapped to sensor_index 64,
 		 * module 1 to sensor_index 65 and so on)
@@ -906,16 +892,10 @@
 		sensor_warning =
 			mlxsw_reg_mtwe_sensor_warning_get(event->mtwe_pl,
 							  i + MLXSW_REG_MTMP_MODULE_INDEX_MIN);
-<<<<<<< HEAD
-		mutex_lock(&mlxsw_env->module_info_lock);
-		is_overheat =
-			mlxsw_env->module_info[i].is_overheat;
-=======
 		mutex_lock(&mlxsw_env->line_cards_lock);
 		/* MTWE only supports main board. */
 		module_info = mlxsw_env_module_info_get(mlxsw_env->core, 0, i);
 		is_overheat = module_info->is_overheat;
->>>>>>> eb3cdb58
 
 		if ((is_overheat && sensor_warning) ||
 		    (!is_overheat && !sensor_warning)) {
@@ -923,36 +903,21 @@
 			 * warning OR current state in "no warning" and MTWE
 			 * does not report warning.
 			 */
-<<<<<<< HEAD
-			mutex_unlock(&mlxsw_env->module_info_lock);
-=======
 			mutex_unlock(&mlxsw_env->line_cards_lock);
->>>>>>> eb3cdb58
 			continue;
 		} else if (is_overheat && !sensor_warning) {
 			/* MTWE reports "no warning", turn is_overheat off.
 			 */
-<<<<<<< HEAD
-			mlxsw_env->module_info[i].is_overheat = false;
-			mutex_unlock(&mlxsw_env->module_info_lock);
-=======
 			module_info->is_overheat = false;
 			mutex_unlock(&mlxsw_env->line_cards_lock);
->>>>>>> eb3cdb58
 		} else {
 			/* Current state is "no warning" and MTWE reports
 			 * "warning", increase the counter and turn is_overheat
 			 * on.
 			 */
-<<<<<<< HEAD
-			mlxsw_env->module_info[i].is_overheat = true;
-			mlxsw_env->module_info[i].module_overheat_counter++;
-			mutex_unlock(&mlxsw_env->module_info_lock);
-=======
 			module_info->is_overheat = true;
 			module_info->module_overheat_counter++;
 			mutex_unlock(&mlxsw_env->line_cards_lock);
->>>>>>> eb3cdb58
 		}
 	}
 
@@ -977,11 +942,7 @@
 }
 
 static const struct mlxsw_listener mlxsw_env_temp_warn_listener =
-<<<<<<< HEAD
-	MLXSW_EVENTL(mlxsw_env_mtwe_listener_func, MTWE, MTWE);
-=======
 	MLXSW_CORE_EVENTL(mlxsw_env_mtwe_listener_func, MTWE);
->>>>>>> eb3cdb58
 
 static int mlxsw_env_temp_warn_event_register(struct mlxsw_core *mlxsw_core)
 {
@@ -1018,18 +979,12 @@
 			     work);
 	mlxsw_env = event->mlxsw_env;
 
-<<<<<<< HEAD
-	mutex_lock(&mlxsw_env->module_info_lock);
-	mlxsw_env->module_info[event->module].is_overheat = false;
-	mutex_unlock(&mlxsw_env->module_info_lock);
-=======
 	mutex_lock(&mlxsw_env->line_cards_lock);
 	module_info = mlxsw_env_module_info_get(mlxsw_env->core,
 						event->slot_index,
 						event->module);
 	module_info->is_overheat = false;
 	mutex_unlock(&mlxsw_env->line_cards_lock);
->>>>>>> eb3cdb58
 
 	err = mlxsw_env_module_has_temp_sensor(mlxsw_env->core,
 					       event->slot_index,
@@ -1112,11 +1067,7 @@
 	for (i = 0; i < mlxsw_env->line_cards[slot_index]->module_count; i++) {
 		char pmaos_pl[MLXSW_REG_PMAOS_LEN];
 
-<<<<<<< HEAD
-		mlxsw_reg_pmaos_pack(pmaos_pl, i);
-=======
 		mlxsw_reg_pmaos_pack(pmaos_pl, slot_index, i);
->>>>>>> eb3cdb58
 		mlxsw_reg_pmaos_e_set(pmaos_pl,
 				      MLXSW_REG_PMAOS_E_GENERATE_EVENT);
 		mlxsw_reg_pmaos_ee_set(pmaos_pl, true);
@@ -1134,14 +1085,6 @@
 	struct mlxsw_env *mlxsw_env = mlxsw_core_env(mlxsw_core);
 	struct mlxsw_env_module_info *module_info;
 
-<<<<<<< HEAD
-	if (WARN_ON_ONCE(module >= mlxsw_env->module_count))
-		return -EINVAL;
-
-	mutex_lock(&mlxsw_env->module_info_lock);
-	*p_counter = mlxsw_env->module_info[module].module_overheat_counter;
-	mutex_unlock(&mlxsw_env->module_info_lock);
-=======
 	mutex_lock(&mlxsw_env->line_cards_lock);
 	module_info = mlxsw_env_module_info_get(mlxsw_core, slot_index, module);
 	*p_counter = module_info->module_overheat_counter;
@@ -1291,71 +1234,12 @@
 	err = mlxsw_env_module_temp_event_enable(mlxsw_env->core, slot_index);
 	if (err)
 		return err;
->>>>>>> eb3cdb58
 
 	return 0;
 }
 
-<<<<<<< HEAD
-void mlxsw_env_module_port_map(struct mlxsw_core *mlxsw_core, u8 module)
-{
-	struct mlxsw_env *mlxsw_env = mlxsw_core_env(mlxsw_core);
-
-	if (WARN_ON_ONCE(module >= mlxsw_env->module_count))
-		return;
-
-	mutex_lock(&mlxsw_env->module_info_lock);
-	mlxsw_env->module_info[module].num_ports_mapped++;
-	mutex_unlock(&mlxsw_env->module_info_lock);
-}
-EXPORT_SYMBOL(mlxsw_env_module_port_map);
-
-void mlxsw_env_module_port_unmap(struct mlxsw_core *mlxsw_core, u8 module)
-{
-	struct mlxsw_env *mlxsw_env = mlxsw_core_env(mlxsw_core);
-
-	if (WARN_ON_ONCE(module >= mlxsw_env->module_count))
-		return;
-
-	mutex_lock(&mlxsw_env->module_info_lock);
-	mlxsw_env->module_info[module].num_ports_mapped--;
-	mutex_unlock(&mlxsw_env->module_info_lock);
-}
-EXPORT_SYMBOL(mlxsw_env_module_port_unmap);
-
-int mlxsw_env_module_port_up(struct mlxsw_core *mlxsw_core, u8 module)
-{
-	struct mlxsw_env *mlxsw_env = mlxsw_core_env(mlxsw_core);
-
-	if (WARN_ON_ONCE(module >= mlxsw_env->module_count))
-		return -EINVAL;
-
-	mutex_lock(&mlxsw_env->module_info_lock);
-	mlxsw_env->module_info[module].num_ports_up++;
-	mutex_unlock(&mlxsw_env->module_info_lock);
-
-	return 0;
-}
-EXPORT_SYMBOL(mlxsw_env_module_port_up);
-
-void mlxsw_env_module_port_down(struct mlxsw_core *mlxsw_core, u8 module)
-{
-	struct mlxsw_env *mlxsw_env = mlxsw_core_env(mlxsw_core);
-
-	if (WARN_ON_ONCE(module >= mlxsw_env->module_count))
-		return;
-
-	mutex_lock(&mlxsw_env->module_info_lock);
-	mlxsw_env->module_info[module].num_ports_up--;
-	mutex_unlock(&mlxsw_env->module_info_lock);
-}
-EXPORT_SYMBOL(mlxsw_env_module_port_down);
-
-int mlxsw_env_init(struct mlxsw_core *mlxsw_core, struct mlxsw_env **p_env)
-=======
 static void
 mlxsw_env_module_event_disable(struct mlxsw_env *mlxsw_env, u8 slot_index)
->>>>>>> eb3cdb58
 {
 }
 
@@ -1503,10 +1387,6 @@
 	if (!env)
 		return -ENOMEM;
 
-<<<<<<< HEAD
-	mutex_init(&env->module_info_lock);
-=======
->>>>>>> eb3cdb58
 	env->core = mlxsw_core;
 	env->bus_info = bus_info;
 	env->num_of_slots = num_of_slots + 1;
@@ -1558,16 +1438,12 @@
 err_module_plug_event_register:
 	mlxsw_env_temp_warn_event_unregister(env);
 err_temp_warn_event_register:
-<<<<<<< HEAD
-	mutex_destroy(&env->module_info_lock);
-=======
 	mlxsw_linecards_event_ops_unregister(env->core,
 					     &mlxsw_env_event_ops, env);
 err_linecards_event_ops_register:
 	mutex_destroy(&env->line_cards_lock);
 	mlxsw_env_line_cards_free(env);
 err_mlxsw_env_line_cards_alloc:
->>>>>>> eb3cdb58
 	kfree(env);
 	return err;
 }
@@ -1580,13 +1456,9 @@
 	/* Make sure there is no more event work scheduled. */
 	mlxsw_core_flush_owq();
 	mlxsw_env_temp_warn_event_unregister(env);
-<<<<<<< HEAD
-	mutex_destroy(&env->module_info_lock);
-=======
 	mlxsw_linecards_event_ops_unregister(env->core,
 					     &mlxsw_env_event_ops, env);
 	mutex_destroy(&env->line_cards_lock);
 	mlxsw_env_line_cards_free(env);
->>>>>>> eb3cdb58
 	kfree(env);
 }