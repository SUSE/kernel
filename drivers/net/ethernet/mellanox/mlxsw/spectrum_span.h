/* SPDX-License-Identifier: BSD-3-Clause OR GPL-2.0 */
/* Copyright (c) 2018 Mellanox Technologies. All rights reserved */

#ifndef _MLXSW_SPECTRUM_SPAN_H
#define _MLXSW_SPECTRUM_SPAN_H

#include <linux/types.h>
#include <linux/if_ether.h>
#include <linux/refcount.h>

#include "spectrum_router.h"

struct mlxsw_sp;
struct mlxsw_sp_port;

<<<<<<< HEAD
=======
/* SPAN session identifiers that correspond to MLXSW_TRAP_ID_MIRROR_SESSION<i>
 * trap identifiers. The session identifier is an attribute of the SPAN agent,
 * which determines the trap identifier of packets that are mirrored to the
 * CPU. Packets that are trapped to the CPU for the same logical reason (e.g.,
 * buffer drops) should use the same session identifier.
 */
enum mlxsw_sp_span_session_id {
	MLXSW_SP_SPAN_SESSION_ID_BUFFER,
	MLXSW_SP_SPAN_SESSION_ID_SAMPLING,

	__MLXSW_SP_SPAN_SESSION_ID_MAX = 8,
};

>>>>>>> 7d2a07b7
struct mlxsw_sp_span_parms {
	struct mlxsw_sp_port *dest_port; /* NULL for unoffloaded SPAN. */
	unsigned int ttl;
	unsigned char dmac[ETH_ALEN];
	unsigned char smac[ETH_ALEN];
	union mlxsw_sp_l3addr daddr;
	union mlxsw_sp_l3addr saddr;
	u16 vid;
	u16 policer_id;
	bool policer_enable;
<<<<<<< HEAD
=======
	enum mlxsw_sp_span_session_id session_id;
>>>>>>> 7d2a07b7
};

enum mlxsw_sp_span_trigger {
	MLXSW_SP_SPAN_TRIGGER_INGRESS,
	MLXSW_SP_SPAN_TRIGGER_EGRESS,
	MLXSW_SP_SPAN_TRIGGER_TAIL_DROP,
	MLXSW_SP_SPAN_TRIGGER_EARLY_DROP,
	MLXSW_SP_SPAN_TRIGGER_ECN,
};

struct mlxsw_sp_span_trigger_parms {
	int span_id;
<<<<<<< HEAD
=======
	u32 probability_rate;
>>>>>>> 7d2a07b7
};

struct mlxsw_sp_span_agent_parms {
	const struct net_device *to_dev;
	u16 policer_id;
	bool policer_enable;
<<<<<<< HEAD
=======
	enum mlxsw_sp_span_session_id session_id;
>>>>>>> 7d2a07b7
};

struct mlxsw_sp_span_entry_ops;

struct mlxsw_sp_span_ops {
	int (*init)(struct mlxsw_sp *mlxsw_sp);
<<<<<<< HEAD
	u32 (*buffsize_get)(int mtu, u32 speed);
=======
>>>>>>> 7d2a07b7
	int (*policer_id_base_set)(struct mlxsw_sp *mlxsw_sp,
				   u16 policer_id_base);
};

struct mlxsw_sp_span_entry {
	const struct net_device *to_dev;
	const struct mlxsw_sp_span_entry_ops *ops;
	struct mlxsw_sp_span_parms parms;
	refcount_t ref_count;
	int id;
};

struct mlxsw_sp_span_entry_ops {
	bool is_static;
	bool (*can_handle)(const struct net_device *to_dev);
	int (*parms_set)(struct mlxsw_sp *mlxsw_sp,
			 const struct net_device *to_dev,
			 struct mlxsw_sp_span_parms *sparmsp);
	int (*configure)(struct mlxsw_sp_span_entry *span_entry,
			 struct mlxsw_sp_span_parms sparms);
	void (*deconfigure)(struct mlxsw_sp_span_entry *span_entry);
};

int mlxsw_sp_span_init(struct mlxsw_sp *mlxsw_sp);
void mlxsw_sp_span_fini(struct mlxsw_sp *mlxsw_sp);
void mlxsw_sp_span_respin(struct mlxsw_sp *mlxsw_sp);

struct mlxsw_sp_span_entry *
mlxsw_sp_span_entry_find_by_port(struct mlxsw_sp *mlxsw_sp,
				 const struct net_device *to_dev);

void mlxsw_sp_span_entry_invalidate(struct mlxsw_sp *mlxsw_sp,
				    struct mlxsw_sp_span_entry *span_entry);

int mlxsw_sp_span_port_mtu_update(struct mlxsw_sp_port *port, u16 mtu);
void mlxsw_sp_span_speed_update_work(struct work_struct *work);

int mlxsw_sp_span_agent_get(struct mlxsw_sp *mlxsw_sp, int *p_span_id,
			    const struct mlxsw_sp_span_agent_parms *parms);
void mlxsw_sp_span_agent_put(struct mlxsw_sp *mlxsw_sp, int span_id);
int mlxsw_sp_span_analyzed_port_get(struct mlxsw_sp_port *mlxsw_sp_port,
				    bool ingress);
void mlxsw_sp_span_analyzed_port_put(struct mlxsw_sp_port *mlxsw_sp_port,
				     bool ingress);
int mlxsw_sp_span_agent_bind(struct mlxsw_sp *mlxsw_sp,
			     enum mlxsw_sp_span_trigger trigger,
			     struct mlxsw_sp_port *mlxsw_sp_port,
			     const struct mlxsw_sp_span_trigger_parms *parms);
void
mlxsw_sp_span_agent_unbind(struct mlxsw_sp *mlxsw_sp,
			   enum mlxsw_sp_span_trigger trigger,
			   struct mlxsw_sp_port *mlxsw_sp_port,
			   const struct mlxsw_sp_span_trigger_parms *parms);
int mlxsw_sp_span_trigger_enable(struct mlxsw_sp_port *mlxsw_sp_port,
				 enum mlxsw_sp_span_trigger trigger, u8 tc);
void mlxsw_sp_span_trigger_disable(struct mlxsw_sp_port *mlxsw_sp_port,
				   enum mlxsw_sp_span_trigger trigger, u8 tc);

extern const struct mlxsw_sp_span_ops mlxsw_sp1_span_ops;
extern const struct mlxsw_sp_span_ops mlxsw_sp2_span_ops;
extern const struct mlxsw_sp_span_ops mlxsw_sp3_span_ops;

#endif<|MERGE_RESOLUTION|>--- conflicted
+++ resolved
@@ -13,8 +13,6 @@
 struct mlxsw_sp;
 struct mlxsw_sp_port;
 
-<<<<<<< HEAD
-=======
 /* SPAN session identifiers that correspond to MLXSW_TRAP_ID_MIRROR_SESSION<i>
  * trap identifiers. The session identifier is an attribute of the SPAN agent,
  * which determines the trap identifier of packets that are mirrored to the
@@ -28,7 +26,6 @@
 	__MLXSW_SP_SPAN_SESSION_ID_MAX = 8,
 };
 
->>>>>>> 7d2a07b7
 struct mlxsw_sp_span_parms {
 	struct mlxsw_sp_port *dest_port; /* NULL for unoffloaded SPAN. */
 	unsigned int ttl;
@@ -39,10 +36,7 @@
 	u16 vid;
 	u16 policer_id;
 	bool policer_enable;
-<<<<<<< HEAD
-=======
 	enum mlxsw_sp_span_session_id session_id;
->>>>>>> 7d2a07b7
 };
 
 enum mlxsw_sp_span_trigger {
@@ -55,30 +49,20 @@
 
 struct mlxsw_sp_span_trigger_parms {
 	int span_id;
-<<<<<<< HEAD
-=======
 	u32 probability_rate;
->>>>>>> 7d2a07b7
 };
 
 struct mlxsw_sp_span_agent_parms {
 	const struct net_device *to_dev;
 	u16 policer_id;
 	bool policer_enable;
-<<<<<<< HEAD
-=======
 	enum mlxsw_sp_span_session_id session_id;
->>>>>>> 7d2a07b7
 };
 
 struct mlxsw_sp_span_entry_ops;
 
 struct mlxsw_sp_span_ops {
 	int (*init)(struct mlxsw_sp *mlxsw_sp);
-<<<<<<< HEAD
-	u32 (*buffsize_get)(int mtu, u32 speed);
-=======
->>>>>>> 7d2a07b7
 	int (*policer_id_base_set)(struct mlxsw_sp *mlxsw_sp,
 				   u16 policer_id_base);
 };
