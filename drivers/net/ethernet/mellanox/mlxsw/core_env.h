/* SPDX-License-Identifier: BSD-3-Clause OR GPL-2.0 */
/* Copyright (c) 2018 Mellanox Technologies. All rights reserved */

#ifndef _MLXSW_CORE_ENV_H
#define _MLXSW_CORE_ENV_H

#include <linux/ethtool.h>

struct ethtool_modinfo;
struct ethtool_eeprom;

int mlxsw_env_module_temp_thresholds_get(struct mlxsw_core *core,
					 u8 slot_index, int module, int off,
					 int *temp);

int mlxsw_env_get_module_info(struct net_device *netdev,
			      struct mlxsw_core *mlxsw_core, u8 slot_index,
			      int module, struct ethtool_modinfo *modinfo);

int mlxsw_env_get_module_eeprom(struct net_device *netdev,
				struct mlxsw_core *mlxsw_core, u8 slot_index,
				int module, struct ethtool_eeprom *ee,
				u8 *data);

int
mlxsw_env_get_module_eeprom_by_page(struct mlxsw_core *mlxsw_core,
				    u8 slot_index, u8 module,
				    const struct ethtool_module_eeprom *page,
				    struct netlink_ext_ack *extack);

int mlxsw_env_reset_module(struct net_device *netdev,
			   struct mlxsw_core *mlxsw_core, u8 slot_index,
			   u8 module, u32 *flags);

int
mlxsw_env_get_module_power_mode(struct mlxsw_core *mlxsw_core, u8 slot_index,
				u8 module,
				struct ethtool_module_power_mode_params *params,
				struct netlink_ext_ack *extack);

int
mlxsw_env_set_module_power_mode(struct mlxsw_core *mlxsw_core, u8 slot_index,
				u8 module,
				enum ethtool_module_power_mode_policy policy,
				struct netlink_ext_ack *extack);

int
<<<<<<< HEAD
mlxsw_env_module_overheat_counter_get(struct mlxsw_core *mlxsw_core, u8 module,
				      u64 *p_counter);

void mlxsw_env_module_port_map(struct mlxsw_core *mlxsw_core, u8 module);

void mlxsw_env_module_port_unmap(struct mlxsw_core *mlxsw_core, u8 module);

int mlxsw_env_module_port_up(struct mlxsw_core *mlxsw_core, u8 module);

void mlxsw_env_module_port_down(struct mlxsw_core *mlxsw_core, u8 module);

int mlxsw_env_init(struct mlxsw_core *core, struct mlxsw_env **p_env);
=======
mlxsw_env_module_overheat_counter_get(struct mlxsw_core *mlxsw_core, u8 slot_index,
				      u8 module, u64 *p_counter);

void mlxsw_env_module_port_map(struct mlxsw_core *mlxsw_core, u8 slot_index,
			       u8 module);

void mlxsw_env_module_port_unmap(struct mlxsw_core *mlxsw_core, u8 slot_index,
				 u8 module);

int mlxsw_env_module_port_up(struct mlxsw_core *mlxsw_core, u8 slot_index,
			     u8 module);

void mlxsw_env_module_port_down(struct mlxsw_core *mlxsw_core, u8 slot_index,
				u8 module);

int mlxsw_env_init(struct mlxsw_core *core,
		   const struct mlxsw_bus_info *bus_info,
		   struct mlxsw_env **p_env);
>>>>>>> eb3cdb58
void mlxsw_env_fini(struct mlxsw_env *env);

#endif<|MERGE_RESOLUTION|>--- conflicted
+++ resolved
@@ -45,20 +45,6 @@
 				struct netlink_ext_ack *extack);
 
 int
-<<<<<<< HEAD
-mlxsw_env_module_overheat_counter_get(struct mlxsw_core *mlxsw_core, u8 module,
-				      u64 *p_counter);
-
-void mlxsw_env_module_port_map(struct mlxsw_core *mlxsw_core, u8 module);
-
-void mlxsw_env_module_port_unmap(struct mlxsw_core *mlxsw_core, u8 module);
-
-int mlxsw_env_module_port_up(struct mlxsw_core *mlxsw_core, u8 module);
-
-void mlxsw_env_module_port_down(struct mlxsw_core *mlxsw_core, u8 module);
-
-int mlxsw_env_init(struct mlxsw_core *core, struct mlxsw_env **p_env);
-=======
 mlxsw_env_module_overheat_counter_get(struct mlxsw_core *mlxsw_core, u8 slot_index,
 				      u8 module, u64 *p_counter);
 
@@ -77,7 +63,6 @@
 int mlxsw_env_init(struct mlxsw_core *core,
 		   const struct mlxsw_bus_info *bus_info,
 		   struct mlxsw_env **p_env);
->>>>>>> eb3cdb58
 void mlxsw_env_fini(struct mlxsw_env *env);
 
 #endif