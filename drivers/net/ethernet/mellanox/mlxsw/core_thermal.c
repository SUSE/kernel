--- conflicted
+++ resolved
@@ -765,13 +765,6 @@
 		}
 	}
 
-<<<<<<< HEAD
-	/* Initialize cooling levels per PWM state. */
-	for (i = 0; i < MLXSW_THERMAL_MAX_STATE; i++)
-		thermal->cooling_levels[i] = max(MLXSW_THERMAL_MIN_STATE, i);
-
-=======
->>>>>>> eb3cdb58
 	thermal->polling_delay = bus_info->low_frequency ?
 				 MLXSW_THERMAL_SLOW_POLL_INT :
 				 MLXSW_THERMAL_POLL_INT;
