obj-$(CONFIG_MLXSW_CORE)	+= mlxsw_core.o
mlxsw_core-objs			:= core.o core_acl_flex_keys.o \
				   core_acl_flex_actions.o
mlxsw_core-$(CONFIG_MLXSW_CORE_HWMON) += core_hwmon.o
mlxsw_core-$(CONFIG_MLXSW_CORE_THERMAL) += core_thermal.o
obj-$(CONFIG_MLXSW_PCI)		+= mlxsw_pci.o
mlxsw_pci-objs			:= pci.o
obj-$(CONFIG_MLXSW_I2C)		+= mlxsw_i2c.o
mlxsw_i2c-objs			:= i2c.o
obj-$(CONFIG_MLXSW_SWITCHIB)	+= mlxsw_switchib.o
mlxsw_switchib-objs		:= switchib.o
obj-$(CONFIG_MLXSW_SWITCHX2)	+= mlxsw_switchx2.o
mlxsw_switchx2-objs		:= switchx2.o
obj-$(CONFIG_MLXSW_SPECTRUM)	+= mlxsw_spectrum.o
mlxsw_spectrum-objs		:= spectrum.o spectrum_buffers.o \
				   spectrum_switchdev.o spectrum_router.o \
				   spectrum_kvdl.o spectrum_acl_tcam.o \
				   spectrum_acl.o spectrum_flower.o \
<<<<<<< HEAD
				   spectrum_cnt.o spectrum_dpipe.o \
				   spectrum_fid.o
=======
				   spectrum_cnt.o spectrum_fid.o \
				   spectrum_ipip.o
>>>>>>> bb176f67
mlxsw_spectrum-$(CONFIG_MLXSW_SPECTRUM_DCB)	+= spectrum_dcb.o
mlxsw_spectrum-$(CONFIG_NET_DEVLINK) += spectrum_dpipe.o
obj-$(CONFIG_MLXSW_MINIMAL)	+= mlxsw_minimal.o
mlxsw_minimal-objs		:= minimal.o<|MERGE_RESOLUTION|>--- conflicted
+++ resolved
@@ -16,13 +16,8 @@
 				   spectrum_switchdev.o spectrum_router.o \
 				   spectrum_kvdl.o spectrum_acl_tcam.o \
 				   spectrum_acl.o spectrum_flower.o \
-<<<<<<< HEAD
-				   spectrum_cnt.o spectrum_dpipe.o \
-				   spectrum_fid.o
-=======
 				   spectrum_cnt.o spectrum_fid.o \
 				   spectrum_ipip.o
->>>>>>> bb176f67
 mlxsw_spectrum-$(CONFIG_MLXSW_SPECTRUM_DCB)	+= spectrum_dcb.o
 mlxsw_spectrum-$(CONFIG_NET_DEVLINK) += spectrum_dpipe.o
 obj-$(CONFIG_MLXSW_MINIMAL)	+= mlxsw_minimal.o
