--- conflicted
+++ resolved
@@ -1631,10 +1631,6 @@
 	return err;
 }
 
-<<<<<<< HEAD
-static int __mlxsw_sp_port_fdb_uc_op(struct mlxsw_sp *mlxsw_sp, u16 local_port,
-				     const char *mac, u16 fid, bool adding,
-=======
 static int mlxsw_sp_port_fdb_tun_uc_op6_add(struct mlxsw_sp *mlxsw_sp,
 					    const char *mac, u16 fid,
 					    const struct in6_addr *addr)
@@ -1711,7 +1707,6 @@
 static int __mlxsw_sp_port_fdb_uc_op(struct mlxsw_sp *mlxsw_sp, u16 local_port,
 				     const char *mac, u16 fid, u16 vid,
 				     bool adding,
->>>>>>> eb3cdb58
 				     enum mlxsw_reg_sfd_rec_action action,
 				     enum mlxsw_reg_sfd_rec_policy policy)
 {
@@ -1740,13 +1735,8 @@
 }
 
 static int mlxsw_sp_port_fdb_uc_op(struct mlxsw_sp *mlxsw_sp, u16 local_port,
-<<<<<<< HEAD
-				   const char *mac, u16 fid, bool adding,
-				   bool dynamic)
-=======
 				   const char *mac, u16 fid, u16 vid,
 				   bool adding, bool dynamic)
->>>>>>> eb3cdb58
 {
 	return __mlxsw_sp_port_fdb_uc_op(mlxsw_sp, local_port, mac, fid, vid,
 					 adding, MLXSW_REG_SFD_REC_ACTION_NOP,
@@ -2043,12 +2033,8 @@
 			  struct mlxsw_sp_bridge_device *bridge_device,
 			  const unsigned char *addr, u16 fid, u16 local_port)
 {
-<<<<<<< HEAD
-	struct mlxsw_sp_mid *mid;
-=======
 	struct mlxsw_sp_mdb_entry_key key = {};
 	struct mlxsw_sp_mdb_entry *mdb_entry;
->>>>>>> eb3cdb58
 
 	ether_addr_copy(key.addr, addr);
 	key.fid = fid;
@@ -2057,12 +2043,6 @@
 	if (mdb_entry) {
 		struct mlxsw_sp_mdb_entry_port *mdb_entry_port;
 
-<<<<<<< HEAD
-	mid->ports_in_mid = bitmap_zalloc(mlxsw_core_max_ports(mlxsw_sp->core),
-					  GFP_KERNEL);
-	if (!mid->ports_in_mid)
-		goto err_ports_in_mid_alloc;
-=======
 		mdb_entry_port = mlxsw_sp_mdb_entry_port_get(mlxsw_sp,
 							     mdb_entry,
 							     local_port);
@@ -2071,7 +2051,6 @@
 
 		return mdb_entry;
 	}
->>>>>>> eb3cdb58
 
 	return mlxsw_sp_mc_mdb_entry_init(mlxsw_sp, bridge_device, addr, fid,
 					  local_port);
@@ -2092,19 +2071,11 @@
 	    refcount_read(&removed_entry_port->refcount) > 1)
 		return false;
 
-<<<<<<< HEAD
-err_write_mdb_entry:
-	bitmap_free(mid->ports_in_mid);
-err_ports_in_mid_alloc:
-	kfree(mid);
-	return NULL;
-=======
 	if (removed_entry_port->mrouter &&
 	    refcount_read(&removed_entry_port->refcount) > 2)
 		return false;
 
 	return true;
->>>>>>> eb3cdb58
 }
 
 static void
@@ -2115,17 +2086,6 @@
 {
 	struct mlxsw_sp_mdb_entry_port *mdb_entry_port;
 
-<<<<<<< HEAD
-	clear_bit(mlxsw_sp_port->local_port, mid->ports_in_mid);
-	if (bitmap_empty(mid->ports_in_mid,
-			 mlxsw_core_max_ports(mlxsw_sp->core))) {
-		err = mlxsw_sp_mc_remove_mdb_entry(mlxsw_sp, mid);
-		list_del(&mid->list);
-		bitmap_free(mid->ports_in_mid);
-		kfree(mid);
-	}
-	return err;
-=======
 	mdb_entry_port = mlxsw_sp_mdb_entry_port_lookup(mdb_entry, local_port);
 	if (!mdb_entry_port)
 		return;
@@ -2142,7 +2102,6 @@
 	else
 		mlxsw_sp_mdb_entry_port_put(mlxsw_sp, mdb_entry, local_port,
 					    force);
->>>>>>> eb3cdb58
 }
 
 static int mlxsw_sp_port_mdb_add(struct mlxsw_sp_port *mlxsw_sp_port,
@@ -2976,11 +2935,6 @@
 	u16 local_port, vid, fid, evid = 0;
 	enum switchdev_notifier_type type;
 	char mac[ETH_ALEN];
-<<<<<<< HEAD
-	u16 local_port;
-	u16 vid, fid;
-=======
->>>>>>> eb3cdb58
 	bool do_notification = true;
 	int err;
 
