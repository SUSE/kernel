--- conflicted
+++ resolved
@@ -48,10 +48,7 @@
 	struct devlink_port devlink_port;
 	void *port_driver_priv;
 	u16 local_port;
-<<<<<<< HEAD
-=======
 	struct mlxsw_linecard *linecard;
->>>>>>> eb3cdb58
 };
 
 void *mlxsw_core_port_driver_priv(struct mlxsw_core_port *mlxsw_core_port)
@@ -1342,11 +1339,6 @@
 	return container_of(devlink_port, struct mlxsw_core_port, devlink_port);
 }
 
-static void *__dl_port(struct devlink_port *devlink_port)
-{
-	return container_of(devlink_port, struct mlxsw_core_port, devlink_port);
-}
-
 static int mlxsw_devlink_port_split(struct devlink *devlink,
 				    struct devlink_port *port,
 				    unsigned int count,
@@ -1406,24 +1398,6 @@
 					 extack);
 }
 
-<<<<<<< HEAD
-static int mlxsw_devlink_port_type_set(struct devlink_port *devlink_port,
-				       enum devlink_port_type port_type)
-{
-	struct mlxsw_core *mlxsw_core = devlink_priv(devlink_port->devlink);
-	struct mlxsw_driver *mlxsw_driver = mlxsw_core->driver;
-	struct mlxsw_core_port *mlxsw_core_port = __dl_port(devlink_port);
-
-	if (!mlxsw_driver->port_type_set)
-		return -EOPNOTSUPP;
-
-	return mlxsw_driver->port_type_set(mlxsw_core,
-					   mlxsw_core_port->local_port,
-					   port_type);
-}
-
-=======
->>>>>>> eb3cdb58
 static int mlxsw_devlink_sb_port_pool_get(struct devlink_port *devlink_port,
 					  unsigned int sb_index, u16 pool_index,
 					  u32 *p_threshold)
@@ -2210,10 +2184,7 @@
 			goto err_devlink_alloc;
 		}
 		devl_lock(devlink);
-<<<<<<< HEAD
-=======
 		devl_register(devlink);
->>>>>>> eb3cdb58
 	}
 
 	mlxsw_core = devlink_priv(devlink);
@@ -2240,16 +2211,9 @@
 	if (err)
 		goto err_ports_init;
 
-<<<<<<< HEAD
-	if (MLXSW_CORE_RES_VALID(mlxsw_core, MAX_LAG) &&
-	    MLXSW_CORE_RES_VALID(mlxsw_core, MAX_LAG_MEMBERS)) {
-		alloc_size = sizeof(*mlxsw_core->lag.mapping) *
-			MLXSW_CORE_RES_GET(mlxsw_core, MAX_LAG) *
-=======
 	err = mlxsw_core_max_lag(mlxsw_core, &max_lag);
 	if (!err && MLXSW_CORE_RES_VALID(mlxsw_core, MAX_LAG_MEMBERS)) {
 		alloc_size = sizeof(*mlxsw_core->lag.mapping) * max_lag *
->>>>>>> eb3cdb58
 			MLXSW_CORE_RES_GET(mlxsw_core, MAX_LAG_MEMBERS);
 		mlxsw_core->lag.mapping = kzalloc(alloc_size, GFP_KERNEL);
 		if (!mlxsw_core->lag.mapping) {
@@ -2304,16 +2268,8 @@
 			goto err_driver_init;
 	}
 
-<<<<<<< HEAD
-	if (!reload) {
-		devlink_set_features(devlink, DEVLINK_F_RELOAD);
-		devl_unlock(devlink);
-		devlink_register(devlink);
-	}
-=======
 	if (!reload)
 		devl_unlock(devlink);
->>>>>>> eb3cdb58
 	return 0;
 
 err_driver_init:
@@ -2343,13 +2299,9 @@
 err_register_resources:
 	mlxsw_bus->fini(bus_priv);
 err_bus_init:
-<<<<<<< HEAD
-	if (!reload) {
-=======
 	mlxsw_core_irq_event_handler_fini(mlxsw_core);
 	if (!reload) {
 		devl_unregister(devlink);
->>>>>>> eb3cdb58
 		devl_unlock(devlink);
 		devlink_free(devlink);
 	}
@@ -2388,15 +2340,8 @@
 {
 	struct devlink *devlink = priv_to_devlink(mlxsw_core);
 
-<<<<<<< HEAD
-	if (!reload) {
-		devlink_unregister(devlink);
-		devl_lock(devlink);
-	}
-=======
 	if (!reload)
 		devl_lock(devlink);
->>>>>>> eb3cdb58
 
 	if (devlink_is_reload_failed(devlink)) {
 		if (!reload)
@@ -2423,13 +2368,9 @@
 	if (!reload)
 		devl_resources_unregister(devlink);
 	mlxsw_core->bus->fini(mlxsw_core->bus_priv);
-<<<<<<< HEAD
-	if (!reload) {
-=======
 	mlxsw_core_irq_event_handler_fini(mlxsw_core);
 	if (!reload) {
 		devl_unregister(devlink);
->>>>>>> eb3cdb58
 		devl_unlock(devlink);
 		devlink_free(devlink);
 	}
@@ -2439,10 +2380,7 @@
 reload_fail_deinit:
 	mlxsw_core_params_unregister(mlxsw_core);
 	devl_resources_unregister(devlink);
-<<<<<<< HEAD
-=======
 	devl_unregister(devlink);
->>>>>>> eb3cdb58
 	devl_unlock(devlink);
 	devlink_free(devlink);
 }
@@ -3203,8 +3141,6 @@
 	attrs.switch_id.id_len = switch_id_len;
 	mlxsw_core_port->local_port = local_port;
 	devlink_port_attrs_set(devlink_port, &attrs);
-<<<<<<< HEAD
-=======
 	if (slot_index) {
 		struct mlxsw_linecard *linecard;
 
@@ -3214,7 +3150,6 @@
 		devlink_port_linecard_set(devlink_port,
 					  linecard->devlink_linecard);
 	}
->>>>>>> eb3cdb58
 	err = devl_port_register(devlink, devlink_port, local_port);
 	if (err)
 		memset(mlxsw_core_port, 0, sizeof(*mlxsw_core_port));
@@ -3232,11 +3167,7 @@
 }
 
 int mlxsw_core_port_init(struct mlxsw_core *mlxsw_core, u16 local_port,
-<<<<<<< HEAD
-			 u32 port_number, bool split,
-=======
 			 u8 slot_index, u32 port_number, bool split,
->>>>>>> eb3cdb58
 			 u32 split_port_subnumber,
 			 bool splittable, u32 lanes,
 			 const unsigned char *switch_id,
@@ -3292,82 +3223,33 @@
 }
 EXPORT_SYMBOL(mlxsw_core_cpu_port_fini);
 
-<<<<<<< HEAD
-void mlxsw_core_port_eth_set(struct mlxsw_core *mlxsw_core, u16 local_port,
-			     void *port_driver_priv, struct net_device *dev)
+void mlxsw_core_port_netdev_link(struct mlxsw_core *mlxsw_core, u16 local_port,
+				 void *port_driver_priv, struct net_device *dev)
 {
 	struct mlxsw_core_port *mlxsw_core_port =
 					&mlxsw_core->ports[local_port];
 	struct devlink_port *devlink_port = &mlxsw_core_port->devlink_port;
 
 	mlxsw_core_port->port_driver_priv = port_driver_priv;
-	devlink_port_type_eth_set(devlink_port, dev);
-}
-EXPORT_SYMBOL(mlxsw_core_port_eth_set);
-
-void mlxsw_core_port_ib_set(struct mlxsw_core *mlxsw_core, u16 local_port,
-			    void *port_driver_priv)
-=======
-void mlxsw_core_port_netdev_link(struct mlxsw_core *mlxsw_core, u16 local_port,
-				 void *port_driver_priv, struct net_device *dev)
->>>>>>> eb3cdb58
+	SET_NETDEV_DEVLINK_PORT(dev, devlink_port);
+}
+EXPORT_SYMBOL(mlxsw_core_port_netdev_link);
+
+struct devlink_port *
+mlxsw_core_port_devlink_port_get(struct mlxsw_core *mlxsw_core,
+				 u16 local_port)
 {
 	struct mlxsw_core_port *mlxsw_core_port =
 					&mlxsw_core->ports[local_port];
 	struct devlink_port *devlink_port = &mlxsw_core_port->devlink_port;
 
-	mlxsw_core_port->port_driver_priv = port_driver_priv;
-	SET_NETDEV_DEVLINK_PORT(dev, devlink_port);
-}
-<<<<<<< HEAD
-EXPORT_SYMBOL(mlxsw_core_port_ib_set);
-
-void mlxsw_core_port_clear(struct mlxsw_core *mlxsw_core, u16 local_port,
-			   void *port_driver_priv)
-{
-	struct mlxsw_core_port *mlxsw_core_port =
-					&mlxsw_core->ports[local_port];
-	struct devlink_port *devlink_port = &mlxsw_core_port->devlink_port;
-
-	mlxsw_core_port->port_driver_priv = port_driver_priv;
-	devlink_port_type_clear(devlink_port);
-}
-EXPORT_SYMBOL(mlxsw_core_port_clear);
-
-enum devlink_port_type mlxsw_core_port_type_get(struct mlxsw_core *mlxsw_core,
-						u16 local_port)
-{
-	struct mlxsw_core_port *mlxsw_core_port =
-					&mlxsw_core->ports[local_port];
-	struct devlink_port *devlink_port = &mlxsw_core_port->devlink_port;
-
-	return devlink_port->type;
-}
-EXPORT_SYMBOL(mlxsw_core_port_type_get);
-
-=======
-EXPORT_SYMBOL(mlxsw_core_port_netdev_link);
->>>>>>> eb3cdb58
-
-struct devlink_port *
-mlxsw_core_port_devlink_port_get(struct mlxsw_core *mlxsw_core,
-				 u16 local_port)
-{
-	struct mlxsw_core_port *mlxsw_core_port =
-					&mlxsw_core->ports[local_port];
-	struct devlink_port *devlink_port = &mlxsw_core_port->devlink_port;
-
 	return devlink_port;
 }
 EXPORT_SYMBOL(mlxsw_core_port_devlink_port_get);
 
-<<<<<<< HEAD
-bool mlxsw_core_port_is_xm(const struct mlxsw_core *mlxsw_core, u16 local_port)
-=======
 struct mlxsw_linecard *
 mlxsw_core_port_linecard_get(struct mlxsw_core *mlxsw_core,
 			     u16 local_port)
->>>>>>> eb3cdb58
 {
 	struct mlxsw_core_port *mlxsw_core_port =
 					&mlxsw_core->ports[local_port];
@@ -3375,8 +3257,6 @@
 	return mlxsw_core_port->linecard;
 }
 
-<<<<<<< HEAD
-=======
 void mlxsw_core_ports_remove_selected(struct mlxsw_core *mlxsw_core,
 				      bool (*selector)(void *priv, u16 local_port),
 				      void *priv)
@@ -3391,7 +3271,6 @@
 	return mlxsw_core->env;
 }
 
->>>>>>> eb3cdb58
 static void mlxsw_core_buf_dump_dbg(struct mlxsw_core *mlxsw_core,
 				    const char *buf, size_t size)
 {
