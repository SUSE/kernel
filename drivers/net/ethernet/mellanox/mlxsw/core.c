--- conflicted
+++ resolved
@@ -1254,11 +1254,7 @@
 
 	if (!reload)
 		devlink_reload_disable(devlink);
-<<<<<<< HEAD
-	if (mlxsw_core->reload_fail) {
-=======
 	if (devlink_is_reload_failed(devlink)) {
->>>>>>> fec38890
 		if (!reload)
 			/* Only the parts that were not de-initialized in the
 			 * failed reload attempt need to be de-initialized.
