// SPDX-License-Identifier: GPL-2.0-only OR BSD-3-Clause

/* Gigabit Ethernet driver for Mellanox BlueField SoC
 *
 * Copyright (C) 2020-2021 NVIDIA CORPORATION & AFFILIATES
 */

#include <linux/acpi.h>
#include <linux/device.h>
#include <linux/dma-mapping.h>
#include <linux/etherdevice.h>
#include <linux/interrupt.h>
#include <linux/iopoll.h>
#include <linux/module.h>
#include <linux/phy.h>
#include <linux/platform_device.h>
#include <linux/skbuff.h>

#include "mlxbf_gige.h"
#include "mlxbf_gige_regs.h"

/* Allocate SKB whose payload pointer aligns with the Bluefield
 * hardware DMA limitation, i.e. DMA operation can't cross
 * a 4KB boundary.  A maximum packet size of 2KB is assumed in the
 * alignment formula.  The alignment logic overallocates an SKB,
 * and then adjusts the headroom so that the SKB data pointer is
 * naturally aligned to a 2KB boundary.
 */
struct sk_buff *mlxbf_gige_alloc_skb(struct mlxbf_gige *priv,
				     unsigned int map_len,
				     dma_addr_t *buf_dma,
				     enum dma_data_direction dir)
{
	struct sk_buff *skb;
	u64 addr, offset;

	/* Overallocate the SKB so that any headroom adjustment (to
	 * provide 2KB natural alignment) does not exceed payload area
	 */
	skb = netdev_alloc_skb(priv->netdev, MLXBF_GIGE_DEFAULT_BUF_SZ * 2);
	if (!skb)
		return NULL;

	/* Adjust the headroom so that skb->data is naturally aligned to
	 * a 2KB boundary, which is the maximum packet size supported.
	 */
	addr = (long)skb->data;
	offset = (addr + MLXBF_GIGE_DEFAULT_BUF_SZ - 1) &
		~(MLXBF_GIGE_DEFAULT_BUF_SZ - 1);
	offset -= addr;
	if (offset)
		skb_reserve(skb, offset);

	/* Return streaming DMA mapping to caller */
	*buf_dma = dma_map_single(priv->dev, skb->data, map_len, dir);
	if (dma_mapping_error(priv->dev, *buf_dma)) {
		dev_kfree_skb(skb);
		*buf_dma = (dma_addr_t)0;
		return NULL;
	}

	return skb;
}

static void mlxbf_gige_initial_mac(struct mlxbf_gige *priv)
{
	u8 mac[ETH_ALEN];
	u64 local_mac;

	eth_zero_addr(mac);
	mlxbf_gige_get_mac_rx_filter(priv, MLXBF_GIGE_LOCAL_MAC_FILTER_IDX,
				     &local_mac);
	u64_to_ether_addr(local_mac, mac);

	if (is_valid_ether_addr(mac)) {
		eth_hw_addr_set(priv->netdev, mac);
	} else {
		/* Provide a random MAC if for some reason the device has
		 * not been configured with a valid MAC address already.
		 */
		eth_hw_addr_random(priv->netdev);
	}

	local_mac = ether_addr_to_u64(priv->netdev->dev_addr);
	mlxbf_gige_set_mac_rx_filter(priv, MLXBF_GIGE_LOCAL_MAC_FILTER_IDX,
				     local_mac);
}

static void mlxbf_gige_cache_stats(struct mlxbf_gige *priv)
{
	struct mlxbf_gige_stats *p;

	/* Cache stats that will be cleared by clean port operation */
	p = &priv->stats;
	p->rx_din_dropped_pkts += readq(priv->base +
					MLXBF_GIGE_RX_DIN_DROP_COUNTER);
	p->rx_filter_passed_pkts += readq(priv->base +
					  MLXBF_GIGE_RX_PASS_COUNTER_ALL);
	p->rx_filter_discard_pkts += readq(priv->base +
					   MLXBF_GIGE_RX_DISC_COUNTER_ALL);
}

static int mlxbf_gige_clean_port(struct mlxbf_gige *priv)
{
	u64 control;
	u64 temp;
	int err;

	/* Set the CLEAN_PORT_EN bit to trigger SW reset */
	control = readq(priv->base + MLXBF_GIGE_CONTROL);
	control |= MLXBF_GIGE_CONTROL_CLEAN_PORT_EN;
	writeq(control, priv->base + MLXBF_GIGE_CONTROL);

	/* Ensure completion of "clean port" write before polling status */
	mb();

	err = readq_poll_timeout_atomic(priv->base + MLXBF_GIGE_STATUS, temp,
					(temp & MLXBF_GIGE_STATUS_READY),
					100, 100000);

	/* Clear the CLEAN_PORT_EN bit at end of this loop */
	control = readq(priv->base + MLXBF_GIGE_CONTROL);
	control &= ~MLXBF_GIGE_CONTROL_CLEAN_PORT_EN;
	writeq(control, priv->base + MLXBF_GIGE_CONTROL);

	return err;
}

static int mlxbf_gige_open(struct net_device *netdev)
{
	struct mlxbf_gige *priv = netdev_priv(netdev);
	struct phy_device *phydev = netdev->phydev;
	u64 int_en;
	int err;

	err = mlxbf_gige_request_irqs(priv);
	if (err)
		return err;
	mlxbf_gige_cache_stats(priv);
	err = mlxbf_gige_clean_port(priv);
	if (err)
		goto free_irqs;

	/* Clear driver's valid_polarity to match hardware,
	 * since the above call to clean_port() resets the
	 * receive polarity used by hardware.
	 */
	priv->valid_polarity = 0;

	err = mlxbf_gige_rx_init(priv);
	if (err)
		goto free_irqs;
	err = mlxbf_gige_tx_init(priv);
	if (err)
		goto rx_deinit;

	phy_start(phydev);

	netif_napi_add(netdev, &priv->napi, mlxbf_gige_poll);
	napi_enable(&priv->napi);
	netif_start_queue(netdev);

	/* Set bits in INT_EN that we care about */
	int_en = MLXBF_GIGE_INT_EN_HW_ACCESS_ERROR |
		 MLXBF_GIGE_INT_EN_TX_CHECKSUM_INPUTS |
		 MLXBF_GIGE_INT_EN_TX_SMALL_FRAME_SIZE |
		 MLXBF_GIGE_INT_EN_TX_PI_CI_EXCEED_WQ_SIZE |
		 MLXBF_GIGE_INT_EN_SW_CONFIG_ERROR |
		 MLXBF_GIGE_INT_EN_SW_ACCESS_ERROR |
		 MLXBF_GIGE_INT_EN_RX_RECEIVE_PACKET;

	/* Ensure completion of all initialization before enabling interrupts */
	mb();

	writeq(int_en, priv->base + MLXBF_GIGE_INT_EN);

	return 0;

rx_deinit:
	mlxbf_gige_rx_deinit(priv);

free_irqs:
	mlxbf_gige_free_irqs(priv);
	return err;
}

static int mlxbf_gige_stop(struct net_device *netdev)
{
	struct mlxbf_gige *priv = netdev_priv(netdev);

	writeq(0, priv->base + MLXBF_GIGE_INT_EN);
	netif_stop_queue(netdev);
	napi_disable(&priv->napi);
	netif_napi_del(&priv->napi);
	mlxbf_gige_free_irqs(priv);

	phy_stop(netdev->phydev);

	mlxbf_gige_rx_deinit(priv);
	mlxbf_gige_tx_deinit(priv);
	mlxbf_gige_cache_stats(priv);
	mlxbf_gige_clean_port(priv);

	return 0;
}

static int mlxbf_gige_eth_ioctl(struct net_device *netdev,
<<<<<<< HEAD
			       struct ifreq *ifr, int cmd)
=======
				struct ifreq *ifr, int cmd)
>>>>>>> eb3cdb58
{
	if (!(netif_running(netdev)))
		return -EINVAL;

	return phy_mii_ioctl(netdev->phydev, ifr, cmd);
}

static void mlxbf_gige_set_rx_mode(struct net_device *netdev)
{
	struct mlxbf_gige *priv = netdev_priv(netdev);
	bool new_promisc_enabled;

	new_promisc_enabled = netdev->flags & IFF_PROMISC;

	/* Only write to the hardware registers if the new setting
	 * of promiscuous mode is different from the current one.
	 */
	if (new_promisc_enabled != priv->promisc_enabled) {
		priv->promisc_enabled = new_promisc_enabled;

		if (new_promisc_enabled)
			mlxbf_gige_enable_promisc(priv);
		else
			mlxbf_gige_disable_promisc(priv);
	}
}

static void mlxbf_gige_get_stats64(struct net_device *netdev,
				   struct rtnl_link_stats64 *stats)
{
	struct mlxbf_gige *priv = netdev_priv(netdev);

	netdev_stats_to_stats64(stats, &netdev->stats);

	stats->rx_length_errors = priv->stats.rx_truncate_errors;
	stats->rx_fifo_errors = priv->stats.rx_din_dropped_pkts +
				readq(priv->base + MLXBF_GIGE_RX_DIN_DROP_COUNTER);
	stats->rx_crc_errors = priv->stats.rx_mac_errors;
	stats->rx_errors = stats->rx_length_errors +
			   stats->rx_fifo_errors +
			   stats->rx_crc_errors;

	stats->tx_fifo_errors = priv->stats.tx_fifo_full;
	stats->tx_errors = stats->tx_fifo_errors;
}

static const struct net_device_ops mlxbf_gige_netdev_ops = {
	.ndo_open		= mlxbf_gige_open,
	.ndo_stop		= mlxbf_gige_stop,
	.ndo_start_xmit		= mlxbf_gige_start_xmit,
	.ndo_set_mac_address	= eth_mac_addr,
	.ndo_validate_addr	= eth_validate_addr,
	.ndo_eth_ioctl		= mlxbf_gige_eth_ioctl,
	.ndo_set_rx_mode        = mlxbf_gige_set_rx_mode,
	.ndo_get_stats64        = mlxbf_gige_get_stats64,
};

static void mlxbf_gige_bf2_adjust_link(struct net_device *netdev)
{
	struct phy_device *phydev = netdev->phydev;

	phy_print_status(phydev);
}

static void mlxbf_gige_bf3_adjust_link(struct net_device *netdev)
{
	struct mlxbf_gige *priv = netdev_priv(netdev);
	struct phy_device *phydev = netdev->phydev;
	u8 sgmii_mode;
	u16 ipg_size;
	u32 val;

	if (phydev->link && phydev->speed != priv->prev_speed) {
		switch (phydev->speed) {
		case 1000:
			ipg_size = MLXBF_GIGE_1G_IPG_SIZE;
			sgmii_mode = MLXBF_GIGE_1G_SGMII_MODE;
			break;
		case 100:
			ipg_size = MLXBF_GIGE_100M_IPG_SIZE;
			sgmii_mode = MLXBF_GIGE_100M_SGMII_MODE;
			break;
		case 10:
			ipg_size = MLXBF_GIGE_10M_IPG_SIZE;
			sgmii_mode = MLXBF_GIGE_10M_SGMII_MODE;
			break;
		default:
			return;
		}

		val = readl(priv->plu_base + MLXBF_GIGE_PLU_TX_REG0);
		val &= ~(MLXBF_GIGE_PLU_TX_IPG_SIZE_MASK | MLXBF_GIGE_PLU_TX_SGMII_MODE_MASK);
		val |= FIELD_PREP(MLXBF_GIGE_PLU_TX_IPG_SIZE_MASK, ipg_size);
		val |= FIELD_PREP(MLXBF_GIGE_PLU_TX_SGMII_MODE_MASK, sgmii_mode);
		writel(val, priv->plu_base + MLXBF_GIGE_PLU_TX_REG0);

		val = readl(priv->plu_base + MLXBF_GIGE_PLU_RX_REG0);
		val &= ~MLXBF_GIGE_PLU_RX_SGMII_MODE_MASK;
		val |= FIELD_PREP(MLXBF_GIGE_PLU_RX_SGMII_MODE_MASK, sgmii_mode);
		writel(val, priv->plu_base + MLXBF_GIGE_PLU_RX_REG0);

		priv->prev_speed = phydev->speed;
	}

	phy_print_status(phydev);
}

static void mlxbf_gige_bf2_set_phy_link_mode(struct phy_device *phydev)
{
	/* MAC only supports 1000T full duplex mode */
	phy_remove_link_mode(phydev, ETHTOOL_LINK_MODE_1000baseT_Half_BIT);
	phy_remove_link_mode(phydev, ETHTOOL_LINK_MODE_100baseT_Full_BIT);
	phy_remove_link_mode(phydev, ETHTOOL_LINK_MODE_100baseT_Half_BIT);
	phy_remove_link_mode(phydev, ETHTOOL_LINK_MODE_10baseT_Full_BIT);
	phy_remove_link_mode(phydev, ETHTOOL_LINK_MODE_10baseT_Half_BIT);

	/* Only symmetric pause with flow control enabled is supported so no
	 * need to negotiate pause.
	 */
	linkmode_clear_bit(ETHTOOL_LINK_MODE_Pause_BIT, phydev->advertising);
	linkmode_clear_bit(ETHTOOL_LINK_MODE_Asym_Pause_BIT, phydev->advertising);
}

static void mlxbf_gige_bf3_set_phy_link_mode(struct phy_device *phydev)
{
	/* MAC only supports full duplex mode */
	phy_remove_link_mode(phydev, ETHTOOL_LINK_MODE_1000baseT_Half_BIT);
	phy_remove_link_mode(phydev, ETHTOOL_LINK_MODE_100baseT_Half_BIT);
	phy_remove_link_mode(phydev, ETHTOOL_LINK_MODE_10baseT_Half_BIT);

	/* Only symmetric pause with flow control enabled is supported so no
	 * need to negotiate pause.
	 */
	linkmode_clear_bit(ETHTOOL_LINK_MODE_Pause_BIT, phydev->advertising);
	linkmode_clear_bit(ETHTOOL_LINK_MODE_Asym_Pause_BIT, phydev->advertising);
}

static struct mlxbf_gige_link_cfg mlxbf_gige_link_cfgs[] = {
	[MLXBF_GIGE_VERSION_BF2] = {
		.set_phy_link_mode = mlxbf_gige_bf2_set_phy_link_mode,
		.adjust_link = mlxbf_gige_bf2_adjust_link,
		.phy_mode = PHY_INTERFACE_MODE_GMII
	},
	[MLXBF_GIGE_VERSION_BF3] = {
		.set_phy_link_mode = mlxbf_gige_bf3_set_phy_link_mode,
		.adjust_link = mlxbf_gige_bf3_adjust_link,
		.phy_mode = PHY_INTERFACE_MODE_SGMII
	}
};

static int mlxbf_gige_probe(struct platform_device *pdev)
{
	struct phy_device *phydev;
	struct net_device *netdev;
	struct mlxbf_gige *priv;
	void __iomem *llu_base;
	void __iomem *plu_base;
	void __iomem *base;
	int addr, phy_irq;
	u64 control;
	int err;

	base = devm_platform_ioremap_resource(pdev, MLXBF_GIGE_RES_MAC);
	if (IS_ERR(base))
		return PTR_ERR(base);

	llu_base = devm_platform_ioremap_resource(pdev, MLXBF_GIGE_RES_LLU);
	if (IS_ERR(llu_base))
		return PTR_ERR(llu_base);

	plu_base = devm_platform_ioremap_resource(pdev, MLXBF_GIGE_RES_PLU);
	if (IS_ERR(plu_base))
		return PTR_ERR(plu_base);

	/* Perform general init of GigE block */
	control = readq(base + MLXBF_GIGE_CONTROL);
	control |= MLXBF_GIGE_CONTROL_PORT_EN;
	writeq(control, base + MLXBF_GIGE_CONTROL);

	netdev = devm_alloc_etherdev(&pdev->dev, sizeof(*priv));
	if (!netdev)
		return -ENOMEM;

	SET_NETDEV_DEV(netdev, &pdev->dev);
	netdev->netdev_ops = &mlxbf_gige_netdev_ops;
	netdev->ethtool_ops = &mlxbf_gige_ethtool_ops;
	priv = netdev_priv(netdev);
	priv->netdev = netdev;

	platform_set_drvdata(pdev, priv);
	priv->dev = &pdev->dev;
	priv->pdev = pdev;

	spin_lock_init(&priv->lock);
<<<<<<< HEAD
=======

	priv->hw_version = readq(base + MLXBF_GIGE_VERSION);
>>>>>>> eb3cdb58

	/* Attach MDIO device */
	err = mlxbf_gige_mdio_probe(pdev, priv);
	if (err)
		return err;

	priv->base = base;
	priv->llu_base = llu_base;
	priv->plu_base = plu_base;

	priv->rx_q_entries = MLXBF_GIGE_DEFAULT_RXQ_SZ;
	priv->tx_q_entries = MLXBF_GIGE_DEFAULT_TXQ_SZ;

	/* Write initial MAC address to hardware */
	mlxbf_gige_initial_mac(priv);

	err = dma_set_mask_and_coherent(&pdev->dev, DMA_BIT_MASK(64));
	if (err) {
		dev_err(&pdev->dev, "DMA configuration failed: 0x%x\n", err);
		goto out;
	}

	priv->error_irq = platform_get_irq(pdev, MLXBF_GIGE_ERROR_INTR_IDX);
	priv->rx_irq = platform_get_irq(pdev, MLXBF_GIGE_RECEIVE_PKT_INTR_IDX);
	priv->llu_plu_irq = platform_get_irq(pdev, MLXBF_GIGE_LLU_PLU_INTR_IDX);

	phy_irq = acpi_dev_gpio_irq_get_by(ACPI_COMPANION(&pdev->dev), "phy-gpios", 0);
	if (phy_irq < 0) {
		dev_err(&pdev->dev, "Error getting PHY irq. Use polling instead");
		phy_irq = PHY_POLL;
	}

	phydev = phy_find_first(priv->mdiobus);
	if (!phydev) {
		err = -ENODEV;
		goto out;
	}

	addr = phydev->mdio.addr;
	priv->mdiobus->irq[addr] = phy_irq;
	phydev->irq = phy_irq;

	err = phy_connect_direct(netdev, phydev,
				 mlxbf_gige_link_cfgs[priv->hw_version].adjust_link,
				 mlxbf_gige_link_cfgs[priv->hw_version].phy_mode);
	if (err) {
		dev_err(&pdev->dev, "Could not attach to PHY\n");
		goto out;
	}

	mlxbf_gige_link_cfgs[priv->hw_version].set_phy_link_mode(phydev);

	/* Display information about attached PHY device */
	phy_attached_info(phydev);

	err = register_netdev(netdev);
	if (err) {
		dev_err(&pdev->dev, "Failed to register netdev\n");
		phy_disconnect(phydev);
		goto out;
	}

	return 0;

out:
	mlxbf_gige_mdio_remove(priv);
	return err;
}

static int mlxbf_gige_remove(struct platform_device *pdev)
{
	struct mlxbf_gige *priv = platform_get_drvdata(pdev);

	unregister_netdev(priv->netdev);
	phy_disconnect(priv->netdev->phydev);
	mlxbf_gige_mdio_remove(priv);
	platform_set_drvdata(pdev, NULL);

	return 0;
}

static void mlxbf_gige_shutdown(struct platform_device *pdev)
{
	struct mlxbf_gige *priv = platform_get_drvdata(pdev);

	writeq(0, priv->base + MLXBF_GIGE_INT_EN);
	mlxbf_gige_clean_port(priv);
}

static const struct acpi_device_id __maybe_unused mlxbf_gige_acpi_match[] = {
	{ "MLNXBF17", 0 },
	{},
};
MODULE_DEVICE_TABLE(acpi, mlxbf_gige_acpi_match);

static struct platform_driver mlxbf_gige_driver = {
	.probe = mlxbf_gige_probe,
	.remove = mlxbf_gige_remove,
	.shutdown = mlxbf_gige_shutdown,
	.driver = {
		.name = KBUILD_MODNAME,
		.acpi_match_table = ACPI_PTR(mlxbf_gige_acpi_match),
	},
};

module_platform_driver(mlxbf_gige_driver);

MODULE_DESCRIPTION("Mellanox BlueField SoC Gigabit Ethernet Driver");
MODULE_AUTHOR("David Thompson <davthompson@nvidia.com>");
MODULE_AUTHOR("Asmaa Mnebhi <asmaa@nvidia.com>");
MODULE_LICENSE("Dual BSD/GPL");<|MERGE_RESOLUTION|>--- conflicted
+++ resolved
@@ -205,11 +205,7 @@
 }
 
 static int mlxbf_gige_eth_ioctl(struct net_device *netdev,
-<<<<<<< HEAD
-			       struct ifreq *ifr, int cmd)
-=======
 				struct ifreq *ifr, int cmd)
->>>>>>> eb3cdb58
 {
 	if (!(netif_running(netdev)))
 		return -EINVAL;
@@ -404,11 +400,8 @@
 	priv->pdev = pdev;
 
 	spin_lock_init(&priv->lock);
-<<<<<<< HEAD
-=======
 
 	priv->hw_version = readq(base + MLXBF_GIGE_VERSION);
->>>>>>> eb3cdb58
 
 	/* Attach MDIO device */
 	err = mlxbf_gige_mdio_probe(pdev, priv);
