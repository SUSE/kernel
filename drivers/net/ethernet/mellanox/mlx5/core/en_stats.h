--- conflicted
+++ resolved
@@ -472,10 +472,7 @@
 	u64 abort;
 	u64 abort_abs_diff_ns;
 	u64 late_cqe;
-<<<<<<< HEAD
-=======
 	u64 lost_cqe;
->>>>>>> 2d5404ca
 };
 
 struct mlx5e_rep_stats {
@@ -493,10 +490,7 @@
 	u64 tx_vport_rdma_multicast_bytes;
 	u64 vport_loopback_packets;
 	u64 vport_loopback_bytes;
-<<<<<<< HEAD
-=======
 	u64 rx_vport_out_of_buffer;
->>>>>>> 2d5404ca
 };
 
 struct mlx5e_stats {
@@ -517,10 +511,7 @@
 	vf_vport->tx_packets = rep_stats->vport_tx_packets;
 	vf_vport->rx_bytes = rep_stats->vport_rx_bytes;
 	vf_vport->tx_bytes = rep_stats->vport_tx_bytes;
-<<<<<<< HEAD
-=======
 	vf_vport->rx_missed_errors = rep_stats->rx_vport_out_of_buffer;
->>>>>>> 2d5404ca
 }
 
 extern mlx5e_stats_grp_t mlx5e_nic_stats_grps[];
