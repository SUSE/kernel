--- conflicted
+++ resolved
@@ -1071,8 +1071,6 @@
 	flush_workqueue(tracer->work_queue);
 	destroy_workqueue(tracer->work_queue);
 	kvfree(tracer);
-<<<<<<< HEAD
-=======
 }
 
 static int mlx5_fw_tracer_recreate_strings_db(struct mlx5_fw_tracer *tracer)
@@ -1125,7 +1123,6 @@
 	}
 
 	return 0;
->>>>>>> 7d2a07b7
 }
 
 static int fw_tracer_event(struct notifier_block *nb, unsigned long action, void *data)
