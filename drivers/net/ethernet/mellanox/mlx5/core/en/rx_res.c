// SPDX-License-Identifier: GPL-2.0 OR Linux-OpenIB
/* Copyright (c) 2021, Mellanox Technologies inc. All rights reserved. */

#include "rx_res.h"
#include "channels.h"
#include "params.h"

#define MLX5E_MAX_NUM_RSS 16

struct mlx5e_rx_res {
	struct mlx5_core_dev *mdev; /* primary */
	enum mlx5e_rx_res_features features;
	unsigned int max_nch;
	u32 drop_rqn;

	struct mlx5e_packet_merge_param pkt_merge_param;
	struct rw_semaphore pkt_merge_param_sem;

	struct mlx5e_rss *rss[MLX5E_MAX_NUM_RSS];
	bool rss_active;
	u32 *rss_rqns;
<<<<<<< HEAD
=======
	u32 *rss_vhca_ids;
>>>>>>> 2d5404ca
	unsigned int rss_nch;

	struct {
		struct mlx5e_rqt direct_rqt;
		struct mlx5e_tir direct_tir;
	} *channels;

	struct {
		struct mlx5e_rqt rqt;
		struct mlx5e_tir tir;
	} ptp;
};

/* API for rx_res_rss_* */

<<<<<<< HEAD
=======
static u32 *get_vhca_ids(struct mlx5e_rx_res *res, int offset)
{
	bool multi_vhca = res->features & MLX5E_RX_RES_FEATURE_MULTI_VHCA;

	return multi_vhca ? res->rss_vhca_ids + offset : NULL;
}

>>>>>>> 2d5404ca
void mlx5e_rx_res_rss_update_num_channels(struct mlx5e_rx_res *res, u32 nch)
{
	int i;

	for (i = 0; i < MLX5E_MAX_NUM_RSS; i++) {
		if (res->rss[i])
			mlx5e_rss_params_indir_modify_actual_size(res->rss[i], nch);
	}
}

static int mlx5e_rx_res_rss_init_def(struct mlx5e_rx_res *res,
				     unsigned int init_nch)
{
	bool inner_ft_support = res->features & MLX5E_RX_RES_FEATURE_INNER_FT;
	struct mlx5e_rss *rss;

	if (WARN_ON(res->rss[0]))
		return -EINVAL;

	rss = mlx5e_rss_init(res->mdev, inner_ft_support, res->drop_rqn,
			     &res->pkt_merge_param, MLX5E_RSS_INIT_TIRS, init_nch, res->max_nch);
	if (IS_ERR(rss))
		return PTR_ERR(rss);

	mlx5e_rss_set_indir_uniform(rss, init_nch);

	res->rss[0] = rss;

	return 0;
}

int mlx5e_rx_res_rss_init(struct mlx5e_rx_res *res, u32 *rss_idx, unsigned int init_nch)
{
	bool inner_ft_support = res->features & MLX5E_RX_RES_FEATURE_INNER_FT;
	struct mlx5e_rss *rss;
	int i;

	for (i = 1; i < MLX5E_MAX_NUM_RSS; i++)
		if (!res->rss[i])
			break;

	if (i == MLX5E_MAX_NUM_RSS)
		return -ENOSPC;

	rss = mlx5e_rss_init(res->mdev, inner_ft_support, res->drop_rqn,
			     &res->pkt_merge_param, MLX5E_RSS_INIT_NO_TIRS, init_nch,
			     res->max_nch);
	if (IS_ERR(rss))
		return PTR_ERR(rss);

	mlx5e_rss_set_indir_uniform(rss, init_nch);
	if (res->rss_active) {
		u32 *vhca_ids = get_vhca_ids(res, 0);

		mlx5e_rss_enable(rss, res->rss_rqns, vhca_ids, res->rss_nch);
	}

	res->rss[i] = rss;
	*rss_idx = i;

	return 0;
}

static int __mlx5e_rx_res_rss_destroy(struct mlx5e_rx_res *res, u32 rss_idx)
{
	struct mlx5e_rss *rss = res->rss[rss_idx];
	int err;

	err = mlx5e_rss_cleanup(rss);
	if (err)
		return err;

	res->rss[rss_idx] = NULL;

	return 0;
}

int mlx5e_rx_res_rss_destroy(struct mlx5e_rx_res *res, u32 rss_idx)
{
	struct mlx5e_rss *rss;

	if (rss_idx >= MLX5E_MAX_NUM_RSS)
		return -EINVAL;

	rss = res->rss[rss_idx];
	if (!rss)
		return -EINVAL;

	return __mlx5e_rx_res_rss_destroy(res, rss_idx);
}

static void mlx5e_rx_res_rss_destroy_all(struct mlx5e_rx_res *res)
{
	int i;

	for (i = 0; i < MLX5E_MAX_NUM_RSS; i++) {
		struct mlx5e_rss *rss = res->rss[i];
		int err;

		if (!rss)
			continue;

		err = __mlx5e_rx_res_rss_destroy(res, i);
		if (err) {
			unsigned int refcount;

			refcount = mlx5e_rss_refcnt_read(rss);
			mlx5_core_warn(res->mdev,
				       "Failed to destroy RSS context %d, refcount = %u, err = %d\n",
				       i, refcount, err);
		}
	}
}

static void mlx5e_rx_res_rss_enable(struct mlx5e_rx_res *res)
{
	int i;

	res->rss_active = true;

	for (i = 0; i < MLX5E_MAX_NUM_RSS; i++) {
		struct mlx5e_rss *rss = res->rss[i];
		u32 *vhca_ids;

		if (!rss)
			continue;
		vhca_ids = get_vhca_ids(res, 0);
		mlx5e_rss_enable(rss, res->rss_rqns, vhca_ids, res->rss_nch);
	}
}

static void mlx5e_rx_res_rss_disable(struct mlx5e_rx_res *res)
{
	int i;

	res->rss_active = false;

	for (i = 0; i < MLX5E_MAX_NUM_RSS; i++) {
		struct mlx5e_rss *rss = res->rss[i];

		if (!rss)
			continue;
		mlx5e_rss_disable(rss);
	}
}

/* Updates the indirection table SW shadow, does not update the HW resources yet */
void mlx5e_rx_res_rss_set_indir_uniform(struct mlx5e_rx_res *res, unsigned int nch)
{
	WARN_ON_ONCE(res->rss_active);
	mlx5e_rss_set_indir_uniform(res->rss[0], nch);
}

int mlx5e_rx_res_rss_get_rxfh(struct mlx5e_rx_res *res, u32 rss_idx,
			      u32 *indir, u8 *key, u8 *hfunc)
{
	struct mlx5e_rss *rss;

	if (rss_idx >= MLX5E_MAX_NUM_RSS)
		return -EINVAL;

	rss = res->rss[rss_idx];
	if (!rss)
		return -ENOENT;

	return mlx5e_rss_get_rxfh(rss, indir, key, hfunc);
}

int mlx5e_rx_res_rss_set_rxfh(struct mlx5e_rx_res *res, u32 rss_idx,
			      const u32 *indir, const u8 *key, const u8 *hfunc)
{
	u32 *vhca_ids = get_vhca_ids(res, 0);
	struct mlx5e_rss *rss;

	if (rss_idx >= MLX5E_MAX_NUM_RSS)
		return -EINVAL;

	rss = res->rss[rss_idx];
	if (!rss)
		return -ENOENT;

	return mlx5e_rss_set_rxfh(rss, indir, key, hfunc, res->rss_rqns, vhca_ids,
				  res->rss_nch);
}

int mlx5e_rx_res_rss_get_hash_fields(struct mlx5e_rx_res *res, u32 rss_idx,
				     enum mlx5_traffic_types tt)
{
	struct mlx5e_rss *rss;

	if (rss_idx >= MLX5E_MAX_NUM_RSS)
		return -EINVAL;

	rss = res->rss[rss_idx];
	if (!rss)
		return -ENOENT;

	return mlx5e_rss_get_hash_fields(rss, tt);
}

int mlx5e_rx_res_rss_set_hash_fields(struct mlx5e_rx_res *res, u32 rss_idx,
				     enum mlx5_traffic_types tt, u8 rx_hash_fields)
{
	struct mlx5e_rss *rss;

	if (rss_idx >= MLX5E_MAX_NUM_RSS)
		return -EINVAL;

	rss = res->rss[rss_idx];
	if (!rss)
		return -ENOENT;

	return mlx5e_rss_set_hash_fields(rss, tt, rx_hash_fields);
}

int mlx5e_rx_res_rss_cnt(struct mlx5e_rx_res *res)
{
	int i, cnt;

	cnt = 0;
	for (i = 0; i < MLX5E_MAX_NUM_RSS; i++)
		if (res->rss[i])
			cnt++;

	return cnt;
}

int mlx5e_rx_res_rss_index(struct mlx5e_rx_res *res, struct mlx5e_rss *rss)
{
	int i;

	if (!rss)
		return -EINVAL;

	for (i = 0; i < MLX5E_MAX_NUM_RSS; i++)
		if (rss == res->rss[i])
			return i;

	return -ENOENT;
}

struct mlx5e_rss *mlx5e_rx_res_rss_get(struct mlx5e_rx_res *res, u32 rss_idx)
{
	if (rss_idx >= MLX5E_MAX_NUM_RSS)
		return NULL;

	return res->rss[rss_idx];
}

/* End of API rx_res_rss_* */

static void mlx5e_rx_res_free(struct mlx5e_rx_res *res)
{
<<<<<<< HEAD
=======
	kvfree(res->rss_vhca_ids);
>>>>>>> 2d5404ca
	kvfree(res->rss_rqns);
	kvfree(res);
}

<<<<<<< HEAD
static struct mlx5e_rx_res *mlx5e_rx_res_alloc(struct mlx5_core_dev *mdev, unsigned int max_nch)
=======
static struct mlx5e_rx_res *mlx5e_rx_res_alloc(struct mlx5_core_dev *mdev, unsigned int max_nch,
					       bool multi_vhca)
>>>>>>> 2d5404ca
{
	struct mlx5e_rx_res *rx_res;

	rx_res = kvzalloc(sizeof(*rx_res), GFP_KERNEL);
	if (!rx_res)
		return NULL;

	rx_res->rss_rqns = kvcalloc(max_nch, sizeof(*rx_res->rss_rqns), GFP_KERNEL);
	if (!rx_res->rss_rqns) {
		kvfree(rx_res);
		return NULL;
	}

<<<<<<< HEAD
=======
	if (multi_vhca) {
		rx_res->rss_vhca_ids = kvcalloc(max_nch, sizeof(*rx_res->rss_vhca_ids), GFP_KERNEL);
		if (!rx_res->rss_vhca_ids) {
			kvfree(rx_res->rss_rqns);
			kvfree(rx_res);
			return NULL;
		}
	}

>>>>>>> 2d5404ca
	return rx_res;
}

static int mlx5e_rx_res_channels_init(struct mlx5e_rx_res *res)
{
	bool inner_ft_support = res->features & MLX5E_RX_RES_FEATURE_INNER_FT;
	struct mlx5e_tir_builder *builder;
	int err = 0;
	int ix;

	builder = mlx5e_tir_builder_alloc(false);
	if (!builder)
		return -ENOMEM;

	res->channels = kvcalloc(res->max_nch, sizeof(*res->channels), GFP_KERNEL);
	if (!res->channels) {
		err = -ENOMEM;
		goto out;
	}

	for (ix = 0; ix < res->max_nch; ix++) {
		err = mlx5e_rqt_init_direct(&res->channels[ix].direct_rqt,
					    res->mdev, false, res->drop_rqn,
					    mlx5e_rqt_size(res->mdev, res->max_nch));
		if (err) {
			mlx5_core_warn(res->mdev, "Failed to create a direct RQT: err = %d, ix = %u\n",
				       err, ix);
			goto err_destroy_direct_rqts;
		}
	}

	for (ix = 0; ix < res->max_nch; ix++) {
		mlx5e_tir_builder_build_rqt(builder, res->mdev->mlx5e_res.hw_objs.td.tdn,
					    mlx5e_rqt_get_rqtn(&res->channels[ix].direct_rqt),
					    inner_ft_support);
		mlx5e_tir_builder_build_packet_merge(builder, &res->pkt_merge_param);
		mlx5e_tir_builder_build_direct(builder);

		err = mlx5e_tir_init(&res->channels[ix].direct_tir, builder, res->mdev, true);
		if (err) {
			mlx5_core_warn(res->mdev, "Failed to create a direct TIR: err = %d, ix = %u\n",
				       err, ix);
			goto err_destroy_direct_tirs;
		}

		mlx5e_tir_builder_clear(builder);
	}

	goto out;

err_destroy_direct_tirs:
	while (--ix >= 0)
		mlx5e_tir_destroy(&res->channels[ix].direct_tir);

	ix = res->max_nch;
err_destroy_direct_rqts:
	while (--ix >= 0)
		mlx5e_rqt_destroy(&res->channels[ix].direct_rqt);

	kvfree(res->channels);

out:
	mlx5e_tir_builder_free(builder);

	return err;
}

static int mlx5e_rx_res_ptp_init(struct mlx5e_rx_res *res)
{
	bool inner_ft_support = res->features & MLX5E_RX_RES_FEATURE_INNER_FT;
	struct mlx5e_tir_builder *builder;
	int err;

	builder = mlx5e_tir_builder_alloc(false);
	if (!builder)
		return -ENOMEM;

	err = mlx5e_rqt_init_direct(&res->ptp.rqt, res->mdev, false, res->drop_rqn,
				    mlx5e_rqt_size(res->mdev, res->max_nch));
	if (err)
		goto out;

	/* Separated from the channels RQs, does not share pkt_merge state with them */
	mlx5e_tir_builder_build_rqt(builder, res->mdev->mlx5e_res.hw_objs.td.tdn,
				    mlx5e_rqt_get_rqtn(&res->ptp.rqt),
				    inner_ft_support);
	mlx5e_tir_builder_build_direct(builder);

	err = mlx5e_tir_init(&res->ptp.tir, builder, res->mdev, true);
	if (err)
		goto err_destroy_ptp_rqt;

	goto out;

err_destroy_ptp_rqt:
	mlx5e_rqt_destroy(&res->ptp.rqt);

out:
	mlx5e_tir_builder_free(builder);
	return err;
}

static void mlx5e_rx_res_channels_destroy(struct mlx5e_rx_res *res)
{
	unsigned int ix;

	for (ix = 0; ix < res->max_nch; ix++) {
		mlx5e_tir_destroy(&res->channels[ix].direct_tir);
		mlx5e_rqt_destroy(&res->channels[ix].direct_rqt);
	}

	kvfree(res->channels);
}

static void mlx5e_rx_res_ptp_destroy(struct mlx5e_rx_res *res)
{
	mlx5e_tir_destroy(&res->ptp.tir);
	mlx5e_rqt_destroy(&res->ptp.rqt);
}

struct mlx5e_rx_res *
mlx5e_rx_res_create(struct mlx5_core_dev *mdev, enum mlx5e_rx_res_features features,
		    unsigned int max_nch, u32 drop_rqn,
		    const struct mlx5e_packet_merge_param *init_pkt_merge_param,
		    unsigned int init_nch)
{
<<<<<<< HEAD
	struct mlx5e_rx_res *res;
	int err;

	res = mlx5e_rx_res_alloc(mdev, max_nch);
=======
	bool multi_vhca = features & MLX5E_RX_RES_FEATURE_MULTI_VHCA;
	struct mlx5e_rx_res *res;
	int err;

	res = mlx5e_rx_res_alloc(mdev, max_nch, multi_vhca);
>>>>>>> 2d5404ca
	if (!res)
		return ERR_PTR(-ENOMEM);

	res->mdev = mdev;
	res->features = features;
	res->max_nch = max_nch;
	res->drop_rqn = drop_rqn;

	res->pkt_merge_param = *init_pkt_merge_param;
	init_rwsem(&res->pkt_merge_param_sem);

	err = mlx5e_rx_res_rss_init_def(res, init_nch);
	if (err)
		goto err_rx_res_free;

	err = mlx5e_rx_res_channels_init(res);
	if (err)
		goto err_rss_destroy;

	err = mlx5e_rx_res_ptp_init(res);
	if (err)
		goto err_channels_destroy;

	return res;

err_channels_destroy:
	mlx5e_rx_res_channels_destroy(res);
err_rss_destroy:
	__mlx5e_rx_res_rss_destroy(res, 0);
err_rx_res_free:
	mlx5e_rx_res_free(res);
	return ERR_PTR(err);
}

void mlx5e_rx_res_destroy(struct mlx5e_rx_res *res)
{
	mlx5e_rx_res_ptp_destroy(res);
	mlx5e_rx_res_channels_destroy(res);
	mlx5e_rx_res_rss_destroy_all(res);
	mlx5e_rx_res_free(res);
}

u32 mlx5e_rx_res_get_tirn_direct(struct mlx5e_rx_res *res, unsigned int ix)
{
	return mlx5e_tir_get_tirn(&res->channels[ix].direct_tir);
}

u32 mlx5e_rx_res_get_tirn_rss(struct mlx5e_rx_res *res, enum mlx5_traffic_types tt)
{
	struct mlx5e_rss *rss = res->rss[0];

	return mlx5e_rss_get_tirn(rss, tt, false);
}

u32 mlx5e_rx_res_get_tirn_rss_inner(struct mlx5e_rx_res *res, enum mlx5_traffic_types tt)
{
	struct mlx5e_rss *rss = res->rss[0];

	return mlx5e_rss_get_tirn(rss, tt, true);
}

u32 mlx5e_rx_res_get_tirn_ptp(struct mlx5e_rx_res *res)
{
	WARN_ON(!(res->features & MLX5E_RX_RES_FEATURE_PTP));
	return mlx5e_tir_get_tirn(&res->ptp.tir);
}

static u32 mlx5e_rx_res_get_rqtn_direct(struct mlx5e_rx_res *res, unsigned int ix)
{
	return mlx5e_rqt_get_rqtn(&res->channels[ix].direct_rqt);
}

static void mlx5e_rx_res_channel_activate_direct(struct mlx5e_rx_res *res,
						 struct mlx5e_channels *chs,
						 unsigned int ix)
{
	u32 *vhca_id = get_vhca_ids(res, ix);
	u32 rqn = res->rss_rqns[ix];
	int err;

	err = mlx5e_rqt_redirect_direct(&res->channels[ix].direct_rqt, rqn, vhca_id);
	if (err)
		mlx5_core_warn(res->mdev, "Failed to redirect direct RQT %#x to RQ %#x (channel %u): err = %d\n",
			       mlx5e_rqt_get_rqtn(&res->channels[ix].direct_rqt),
			       rqn, ix, err);
}

static void mlx5e_rx_res_channel_deactivate_direct(struct mlx5e_rx_res *res,
						   unsigned int ix)
{
	int err;

	err = mlx5e_rqt_redirect_direct(&res->channels[ix].direct_rqt, res->drop_rqn, NULL);
	if (err)
		mlx5_core_warn(res->mdev, "Failed to redirect direct RQT %#x to drop RQ %#x (channel %u): err = %d\n",
			       mlx5e_rqt_get_rqtn(&res->channels[ix].direct_rqt),
			       res->drop_rqn, ix, err);
}

void mlx5e_rx_res_channels_activate(struct mlx5e_rx_res *res, struct mlx5e_channels *chs)
{
	unsigned int nch, ix;
	int err;

	nch = mlx5e_channels_get_num(chs);

	for (ix = 0; ix < chs->num; ix++) {
		u32 *vhca_id = get_vhca_ids(res, ix);

		if (mlx5e_channels_is_xsk(chs, ix))
			mlx5e_channels_get_xsk_rqn(chs, ix, &res->rss_rqns[ix], vhca_id);
		else
			mlx5e_channels_get_regular_rqn(chs, ix, &res->rss_rqns[ix], vhca_id);
	}
	res->rss_nch = chs->num;

	mlx5e_rx_res_rss_enable(res);

	for (ix = 0; ix < nch; ix++)
		mlx5e_rx_res_channel_activate_direct(res, chs, ix);
	for (ix = nch; ix < res->max_nch; ix++)
		mlx5e_rx_res_channel_deactivate_direct(res, ix);

	if (res->features & MLX5E_RX_RES_FEATURE_PTP) {
		u32 rqn;

		if (!mlx5e_channels_get_ptp_rqn(chs, &rqn))
			rqn = res->drop_rqn;

		err = mlx5e_rqt_redirect_direct(&res->ptp.rqt, rqn, NULL);
		if (err)
			mlx5_core_warn(res->mdev, "Failed to redirect direct RQT %#x to RQ %#x (PTP): err = %d\n",
				       mlx5e_rqt_get_rqtn(&res->ptp.rqt),
				       rqn, err);
	}
}

void mlx5e_rx_res_channels_deactivate(struct mlx5e_rx_res *res)
{
	unsigned int ix;
	int err;

	mlx5e_rx_res_rss_disable(res);

	for (ix = 0; ix < res->max_nch; ix++)
		mlx5e_rx_res_channel_deactivate_direct(res, ix);

	if (res->features & MLX5E_RX_RES_FEATURE_PTP) {
		err = mlx5e_rqt_redirect_direct(&res->ptp.rqt, res->drop_rqn, NULL);
		if (err)
			mlx5_core_warn(res->mdev, "Failed to redirect direct RQT %#x to drop RQ %#x (PTP): err = %d\n",
				       mlx5e_rqt_get_rqtn(&res->ptp.rqt),
				       res->drop_rqn, err);
	}
}

void mlx5e_rx_res_xsk_update(struct mlx5e_rx_res *res, struct mlx5e_channels *chs,
			     unsigned int ix, bool xsk)
{
	u32 *vhca_id = get_vhca_ids(res, ix);

	if (xsk)
		mlx5e_channels_get_xsk_rqn(chs, ix, &res->rss_rqns[ix], vhca_id);
	else
		mlx5e_channels_get_regular_rqn(chs, ix, &res->rss_rqns[ix], vhca_id);

	mlx5e_rx_res_rss_enable(res);

	mlx5e_rx_res_channel_activate_direct(res, chs, ix);
}

int mlx5e_rx_res_packet_merge_set_param(struct mlx5e_rx_res *res,
					struct mlx5e_packet_merge_param *pkt_merge_param)
{
	struct mlx5e_tir_builder *builder;
	int err, final_err;
	unsigned int ix;

	builder = mlx5e_tir_builder_alloc(true);
	if (!builder)
		return -ENOMEM;

	down_write(&res->pkt_merge_param_sem);
	res->pkt_merge_param = *pkt_merge_param;

	mlx5e_tir_builder_build_packet_merge(builder, pkt_merge_param);

	final_err = 0;

	for (ix = 0; ix < MLX5E_MAX_NUM_RSS; ix++) {
		struct mlx5e_rss *rss = res->rss[ix];

		if (!rss)
			continue;

		err = mlx5e_rss_packet_merge_set_param(rss, pkt_merge_param);
		if (err)
			final_err = final_err ? : err;
	}

	for (ix = 0; ix < res->max_nch; ix++) {
		err = mlx5e_tir_modify(&res->channels[ix].direct_tir, builder);
		if (err) {
			mlx5_core_warn(res->mdev, "Failed to update packet merge state of direct TIR %#x for channel %u: err = %d\n",
				       mlx5e_tir_get_tirn(&res->channels[ix].direct_tir), ix, err);
			if (!final_err)
				final_err = err;
		}
	}

	up_write(&res->pkt_merge_param_sem);
	mlx5e_tir_builder_free(builder);
	return final_err;
}

struct mlx5e_rss_params_hash mlx5e_rx_res_get_current_hash(struct mlx5e_rx_res *res)
{
	return mlx5e_rss_get_hash(res->rss[0]);
}

int mlx5e_rx_res_tls_tir_create(struct mlx5e_rx_res *res, unsigned int rxq,
				struct mlx5e_tir *tir)
{
	bool inner_ft_support = res->features & MLX5E_RX_RES_FEATURE_INNER_FT;
	struct mlx5e_tir_builder *builder;
	u32 rqtn;
	int err;

	builder = mlx5e_tir_builder_alloc(false);
	if (!builder)
		return -ENOMEM;

	rqtn = mlx5e_rx_res_get_rqtn_direct(res, rxq);

	mlx5e_tir_builder_build_rqt(builder, res->mdev->mlx5e_res.hw_objs.td.tdn, rqtn,
				    inner_ft_support);
	mlx5e_tir_builder_build_direct(builder);
	mlx5e_tir_builder_build_tls(builder);
	down_read(&res->pkt_merge_param_sem);
	mlx5e_tir_builder_build_packet_merge(builder, &res->pkt_merge_param);
	err = mlx5e_tir_init(tir, builder, res->mdev, false);
	up_read(&res->pkt_merge_param_sem);

	mlx5e_tir_builder_free(builder);

	return err;
}<|MERGE_RESOLUTION|>--- conflicted
+++ resolved
@@ -19,10 +19,7 @@
 	struct mlx5e_rss *rss[MLX5E_MAX_NUM_RSS];
 	bool rss_active;
 	u32 *rss_rqns;
-<<<<<<< HEAD
-=======
 	u32 *rss_vhca_ids;
->>>>>>> 2d5404ca
 	unsigned int rss_nch;
 
 	struct {
@@ -38,8 +35,6 @@
 
 /* API for rx_res_rss_* */
 
-<<<<<<< HEAD
-=======
 static u32 *get_vhca_ids(struct mlx5e_rx_res *res, int offset)
 {
 	bool multi_vhca = res->features & MLX5E_RX_RES_FEATURE_MULTI_VHCA;
@@ -47,7 +42,6 @@
 	return multi_vhca ? res->rss_vhca_ids + offset : NULL;
 }
 
->>>>>>> 2d5404ca
 void mlx5e_rx_res_rss_update_num_channels(struct mlx5e_rx_res *res, u32 nch)
 {
 	int i;
@@ -301,20 +295,13 @@
 
 static void mlx5e_rx_res_free(struct mlx5e_rx_res *res)
 {
-<<<<<<< HEAD
-=======
 	kvfree(res->rss_vhca_ids);
->>>>>>> 2d5404ca
 	kvfree(res->rss_rqns);
 	kvfree(res);
 }
 
-<<<<<<< HEAD
-static struct mlx5e_rx_res *mlx5e_rx_res_alloc(struct mlx5_core_dev *mdev, unsigned int max_nch)
-=======
 static struct mlx5e_rx_res *mlx5e_rx_res_alloc(struct mlx5_core_dev *mdev, unsigned int max_nch,
 					       bool multi_vhca)
->>>>>>> 2d5404ca
 {
 	struct mlx5e_rx_res *rx_res;
 
@@ -328,8 +315,6 @@
 		return NULL;
 	}
 
-<<<<<<< HEAD
-=======
 	if (multi_vhca) {
 		rx_res->rss_vhca_ids = kvcalloc(max_nch, sizeof(*rx_res->rss_vhca_ids), GFP_KERNEL);
 		if (!rx_res->rss_vhca_ids) {
@@ -339,7 +324,6 @@
 		}
 	}
 
->>>>>>> 2d5404ca
 	return rx_res;
 }
 
@@ -466,18 +450,11 @@
 		    const struct mlx5e_packet_merge_param *init_pkt_merge_param,
 		    unsigned int init_nch)
 {
-<<<<<<< HEAD
-	struct mlx5e_rx_res *res;
-	int err;
-
-	res = mlx5e_rx_res_alloc(mdev, max_nch);
-=======
 	bool multi_vhca = features & MLX5E_RX_RES_FEATURE_MULTI_VHCA;
 	struct mlx5e_rx_res *res;
 	int err;
 
 	res = mlx5e_rx_res_alloc(mdev, max_nch, multi_vhca);
->>>>>>> 2d5404ca
 	if (!res)
 		return ERR_PTR(-ENOMEM);
 
