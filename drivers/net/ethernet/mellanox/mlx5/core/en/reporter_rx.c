// SPDX-License-Identifier: GPL-2.0
// Copyright (c) 2019 Mellanox Technologies.

#include "health.h"
#include "params.h"
#include "txrx.h"
#include "devlink.h"
#include "ptp.h"
#include "lib/tout.h"
<<<<<<< HEAD
=======

/* Keep this string array consistent with the MLX5E_RQ_STATE_* enums in en.h */
static const char * const rq_sw_state_type_name[] = {
	[MLX5E_RQ_STATE_ENABLED] = "enabled",
	[MLX5E_RQ_STATE_RECOVERING] = "recovering",
	[MLX5E_RQ_STATE_DIM] = "dim",
	[MLX5E_RQ_STATE_NO_CSUM_COMPLETE] = "no_csum_complete",
	[MLX5E_RQ_STATE_CSUM_FULL] = "csum_full",
	[MLX5E_RQ_STATE_MINI_CQE_HW_STRIDX] = "mini_cqe_hw_stridx",
	[MLX5E_RQ_STATE_SHAMPO] = "shampo",
	[MLX5E_RQ_STATE_MINI_CQE_ENHANCED] = "mini_cqe_enhanced",
	[MLX5E_RQ_STATE_XSK] = "xsk",
};
>>>>>>> eb3cdb58

static int mlx5e_query_rq_state(struct mlx5_core_dev *dev, u32 rqn, u8 *state)
{
	int outlen = MLX5_ST_SZ_BYTES(query_rq_out);
	void *out;
	void *rqc;
	int err;

	out = kvzalloc(outlen, GFP_KERNEL);
	if (!out)
		return -ENOMEM;

	err = mlx5_core_query_rq(dev, rqn, out);
	if (err)
		goto out;

	rqc = MLX5_ADDR_OF(query_rq_out, out, rq_context);
	*state = MLX5_GET(rqc, rqc, state);

out:
	kvfree(out);
	return err;
}

static int mlx5e_wait_for_icosq_flush(struct mlx5e_icosq *icosq)
{
	struct mlx5_core_dev *dev = icosq->channel->mdev;
	unsigned long exp_time;

	exp_time = jiffies + msecs_to_jiffies(mlx5_tout_ms(dev, FLUSH_ON_ERROR));

	while (time_before(jiffies, exp_time)) {
		if (icosq->cc == icosq->pc)
			return 0;

		msleep(20);
	}

	netdev_err(icosq->channel->netdev,
		   "Wait for ICOSQ 0x%x flush timeout (cc = 0x%x, pc = 0x%x)\n",
		   icosq->sqn, icosq->cc, icosq->pc);

	return -ETIMEDOUT;
}

static void mlx5e_reset_icosq_cc_pc(struct mlx5e_icosq *icosq)
{
	WARN_ONCE(icosq->cc != icosq->pc, "ICOSQ 0x%x: cc (0x%x) != pc (0x%x)\n",
		  icosq->sqn, icosq->cc, icosq->pc);
	icosq->cc = 0;
	icosq->pc = 0;
}

static int mlx5e_rx_reporter_err_icosq_cqe_recover(void *ctx)
{
	struct mlx5e_rq *xskrq = NULL;
	struct mlx5_core_dev *mdev;
	struct mlx5e_icosq *icosq;
	struct net_device *dev;
	struct mlx5e_rq *rq;
	u8 state;
	int err;

	icosq = ctx;

	mutex_lock(&icosq->channel->icosq_recovery_lock);

	/* mlx5e_close_rq cancels this work before RQ and ICOSQ are killed. */
	rq = &icosq->channel->rq;
	if (test_bit(MLX5E_RQ_STATE_ENABLED, &icosq->channel->xskrq.state))
		xskrq = &icosq->channel->xskrq;
	mdev = icosq->channel->mdev;
	dev = icosq->channel->netdev;
	err = mlx5_core_query_sq_state(mdev, icosq->sqn, &state);
	if (err) {
		netdev_err(dev, "Failed to query ICOSQ 0x%x state. err = %d\n",
			   icosq->sqn, err);
		goto out;
	}

	if (state != MLX5_SQC_STATE_ERR)
		goto out;

	mlx5e_deactivate_rq(rq);
	if (xskrq)
		mlx5e_deactivate_rq(xskrq);

	err = mlx5e_wait_for_icosq_flush(icosq);
	if (err)
		goto out;

	mlx5e_deactivate_icosq(icosq);

	/* At this point, both the rq and the icosq are disabled */

	err = mlx5e_health_sq_to_ready(mdev, dev, icosq->sqn);
	if (err)
		goto out;

	mlx5e_reset_icosq_cc_pc(icosq);

<<<<<<< HEAD
	mlx5e_free_rx_in_progress_descs(rq);
	if (xskrq)
		mlx5e_free_rx_in_progress_descs(xskrq);
=======
	mlx5e_free_rx_missing_descs(rq);
	if (xskrq)
		mlx5e_free_rx_missing_descs(xskrq);
>>>>>>> eb3cdb58

	clear_bit(MLX5E_SQ_STATE_RECOVERING, &icosq->state);
	mlx5e_activate_icosq(icosq);

	mlx5e_activate_rq(rq);
	rq->stats->recover++;

	if (xskrq) {
		mlx5e_activate_rq(xskrq);
		xskrq->stats->recover++;
	}

	mlx5e_trigger_napi_icosq(icosq->channel);

	mutex_unlock(&icosq->channel->icosq_recovery_lock);

	return 0;
out:
	clear_bit(MLX5E_SQ_STATE_RECOVERING, &icosq->state);
	mutex_unlock(&icosq->channel->icosq_recovery_lock);
	return err;
}

static int mlx5e_rx_reporter_err_rq_cqe_recover(void *ctx)
{
	struct mlx5e_rq *rq = ctx;
	int err;

	mlx5e_deactivate_rq(rq);
	err = mlx5e_flush_rq(rq, MLX5_RQC_STATE_ERR);
	clear_bit(MLX5E_RQ_STATE_RECOVERING, &rq->state);
	if (err)
		return err;

	mlx5e_activate_rq(rq);
	rq->stats->recover++;
	if (rq->channel)
		mlx5e_trigger_napi_icosq(rq->channel);
	else
		mlx5e_trigger_napi_sched(rq->cq.napi);
	return 0;
}

static int mlx5e_rx_reporter_timeout_recover(void *ctx)
{
	struct mlx5_eq_comp *eq;
	struct mlx5e_rq *rq;
	int err;

	rq = ctx;
	eq = rq->cq.mcq.eq;

	err = mlx5e_health_channel_eq_recover(rq->netdev, eq, rq->cq.ch_stats);
	if (err && rq->icosq)
		clear_bit(MLX5E_SQ_STATE_ENABLED, &rq->icosq->state);

	return err;
}

static int mlx5e_rx_reporter_recover_from_ctx(struct mlx5e_err_ctx *err_ctx)
{
	return err_ctx->recover(err_ctx->ctx);
}

static int mlx5e_rx_reporter_recover(struct devlink_health_reporter *reporter,
				     void *context,
				     struct netlink_ext_ack *extack)
{
	struct mlx5e_priv *priv = devlink_health_reporter_priv(reporter);
	struct mlx5e_err_ctx *err_ctx = context;

	return err_ctx ? mlx5e_rx_reporter_recover_from_ctx(err_ctx) :
			 mlx5e_health_recover_channels(priv);
}

static int mlx5e_reporter_icosq_diagnose(struct mlx5e_icosq *icosq, u8 hw_state,
					 struct devlink_fmsg *fmsg)
{
	int err;

	err = mlx5e_health_fmsg_named_obj_nest_start(fmsg, "ICOSQ");
	if (err)
		return err;

	err = devlink_fmsg_u32_pair_put(fmsg, "sqn", icosq->sqn);
	if (err)
		return err;

	err = devlink_fmsg_u8_pair_put(fmsg, "HW state", hw_state);
	if (err)
		return err;

	err = devlink_fmsg_u32_pair_put(fmsg, "cc", icosq->cc);
	if (err)
		return err;

	err = devlink_fmsg_u32_pair_put(fmsg, "pc", icosq->pc);
	if (err)
		return err;

	err = devlink_fmsg_u32_pair_put(fmsg, "WQE size",
					mlx5_wq_cyc_get_size(&icosq->wq));
	if (err)
		return err;

	err = mlx5e_health_fmsg_named_obj_nest_start(fmsg, "CQ");
	if (err)
		return err;

	err = devlink_fmsg_u32_pair_put(fmsg, "cqn", icosq->cq.mcq.cqn);
	if (err)
		return err;

	err = devlink_fmsg_u32_pair_put(fmsg, "cc", icosq->cq.wq.cc);
	if (err)
		return err;

	err = devlink_fmsg_u32_pair_put(fmsg, "size", mlx5_cqwq_get_size(&icosq->cq.wq));
	if (err)
		return err;

	err = mlx5e_health_fmsg_named_obj_nest_end(fmsg);
	if (err)
		return err;

	return mlx5e_health_fmsg_named_obj_nest_end(fmsg);
}

static int mlx5e_health_rq_put_sw_state(struct devlink_fmsg *fmsg, struct mlx5e_rq *rq)
{
	int err;
	int i;

	BUILD_BUG_ON_MSG(ARRAY_SIZE(rq_sw_state_type_name) != MLX5E_NUM_RQ_STATES,
			 "rq_sw_state_type_name string array must be consistent with MLX5E_RQ_STATE_* enum in en.h");
	err = mlx5e_health_fmsg_named_obj_nest_start(fmsg, "SW State");
	if (err)
		return err;

	for (i = 0; i < ARRAY_SIZE(rq_sw_state_type_name); ++i) {
		err = devlink_fmsg_u32_pair_put(fmsg, rq_sw_state_type_name[i],
						test_bit(i, &rq->state));
		if (err)
			return err;
	}

	return mlx5e_health_fmsg_named_obj_nest_end(fmsg);
}

static int
mlx5e_rx_reporter_build_diagnose_output_rq_common(struct mlx5e_rq *rq,
						  struct devlink_fmsg *fmsg)
{
	u16 wqe_counter;
	int wqes_sz;
	u8 hw_state;
	u16 wq_head;
	int err;

	err = mlx5e_query_rq_state(rq->mdev, rq->rqn, &hw_state);
	if (err)
		return err;

	wqes_sz = mlx5e_rqwq_get_cur_sz(rq);
	wq_head = mlx5e_rqwq_get_head(rq);
	wqe_counter = mlx5e_rqwq_get_wqe_counter(rq);

	err = devlink_fmsg_u32_pair_put(fmsg, "rqn", rq->rqn);
	if (err)
		return err;

	err = devlink_fmsg_u8_pair_put(fmsg, "HW state", hw_state);
	if (err)
		return err;

	err = devlink_fmsg_u32_pair_put(fmsg, "WQE counter", wqe_counter);
	if (err)
		return err;

	err = devlink_fmsg_u32_pair_put(fmsg, "posted WQEs", wqes_sz);
	if (err)
		return err;

	err = devlink_fmsg_u32_pair_put(fmsg, "cc", wq_head);
	if (err)
		return err;

	err = mlx5e_health_rq_put_sw_state(fmsg, rq);
	if (err)
		return err;

	err = mlx5e_health_cq_diag_fmsg(&rq->cq, fmsg);
	if (err)
		return err;

	err = mlx5e_health_eq_diag_fmsg(rq->cq.mcq.eq, fmsg);
	if (err)
		return err;

	if (rq->icosq) {
		struct mlx5e_icosq *icosq = rq->icosq;
		u8 icosq_hw_state;

		err = mlx5_core_query_sq_state(rq->mdev, icosq->sqn, &icosq_hw_state);
		if (err)
			return err;

		err = mlx5e_reporter_icosq_diagnose(icosq, icosq_hw_state, fmsg);
		if (err)
			return err;
	}

	return 0;
}

static int mlx5e_rx_reporter_build_diagnose_output(struct mlx5e_rq *rq,
						   struct devlink_fmsg *fmsg)
{
	int err;

	err = devlink_fmsg_obj_nest_start(fmsg);
	if (err)
		return err;

	err = devlink_fmsg_u32_pair_put(fmsg, "channel ix", rq->ix);
	if (err)
		return err;

	err = mlx5e_rx_reporter_build_diagnose_output_rq_common(rq, fmsg);
	if (err)
		return err;

	return devlink_fmsg_obj_nest_end(fmsg);
}

static int mlx5e_rx_reporter_diagnose_generic_rq(struct mlx5e_rq *rq,
						 struct devlink_fmsg *fmsg)
{
	struct mlx5e_priv *priv = rq->priv;
	struct mlx5e_params *params;
	u32 rq_stride, rq_sz;
	bool real_time;
	int err;

	params = &priv->channels.params;
	rq_sz = mlx5e_rqwq_get_size(rq);
	real_time =  mlx5_is_real_time_rq(priv->mdev);
	rq_stride = BIT(mlx5e_mpwqe_get_log_stride_size(priv->mdev, params, NULL));

	err = mlx5e_health_fmsg_named_obj_nest_start(fmsg, "RQ");
	if (err)
		return err;

	err = devlink_fmsg_u8_pair_put(fmsg, "type", params->rq_wq_type);
	if (err)
		return err;

	err = devlink_fmsg_u64_pair_put(fmsg, "stride size", rq_stride);
	if (err)
		return err;

	err = devlink_fmsg_u32_pair_put(fmsg, "size", rq_sz);
	if (err)
		return err;

	err = devlink_fmsg_string_pair_put(fmsg, "ts_format", real_time ? "RT" : "FRC");
	if (err)
		return err;

	err = mlx5e_health_cq_common_diag_fmsg(&rq->cq, fmsg);
	if (err)
		return err;

	return mlx5e_health_fmsg_named_obj_nest_end(fmsg);
}

static int
mlx5e_rx_reporter_diagnose_common_ptp_config(struct mlx5e_priv *priv, struct mlx5e_ptp *ptp_ch,
					     struct devlink_fmsg *fmsg)
{
	int err;

	err = mlx5e_health_fmsg_named_obj_nest_start(fmsg, "PTP");
	if (err)
		return err;

	err = devlink_fmsg_u32_pair_put(fmsg, "filter_type", priv->tstamp.rx_filter);
	if (err)
		return err;

	err = mlx5e_rx_reporter_diagnose_generic_rq(&ptp_ch->rq, fmsg);
	if (err)
		return err;

	return mlx5e_health_fmsg_named_obj_nest_end(fmsg);
}

static int
mlx5e_rx_reporter_diagnose_common_config(struct devlink_health_reporter *reporter,
					 struct devlink_fmsg *fmsg)
{
	struct mlx5e_priv *priv = devlink_health_reporter_priv(reporter);
	struct mlx5e_rq *generic_rq = &priv->channels.c[0]->rq;
	struct mlx5e_ptp *ptp_ch = priv->channels.ptp;
	int err;

	err = mlx5e_health_fmsg_named_obj_nest_start(fmsg, "Common config");
	if (err)
		return err;

	err = mlx5e_rx_reporter_diagnose_generic_rq(generic_rq, fmsg);
	if (err)
		return err;

	if (ptp_ch && test_bit(MLX5E_PTP_STATE_RX, ptp_ch->state)) {
		err = mlx5e_rx_reporter_diagnose_common_ptp_config(priv, ptp_ch, fmsg);
		if (err)
			return err;
	}

	return mlx5e_health_fmsg_named_obj_nest_end(fmsg);
}

static int mlx5e_rx_reporter_build_diagnose_output_ptp_rq(struct mlx5e_rq *rq,
							  struct devlink_fmsg *fmsg)
{
	int err;

	err = devlink_fmsg_obj_nest_start(fmsg);
	if (err)
		return err;

	err = devlink_fmsg_string_pair_put(fmsg, "channel", "ptp");
	if (err)
		return err;

	err = mlx5e_rx_reporter_build_diagnose_output_rq_common(rq, fmsg);
	if (err)
		return err;

	err = devlink_fmsg_obj_nest_end(fmsg);
	if (err)
		return err;

	return 0;
}

static int mlx5e_rx_reporter_diagnose(struct devlink_health_reporter *reporter,
				      struct devlink_fmsg *fmsg,
				      struct netlink_ext_ack *extack)
{
	struct mlx5e_priv *priv = devlink_health_reporter_priv(reporter);
	struct mlx5e_ptp *ptp_ch = priv->channels.ptp;
	int i, err = 0;

	mutex_lock(&priv->state_lock);

	if (!test_bit(MLX5E_STATE_OPENED, &priv->state))
		goto unlock;

	err = mlx5e_rx_reporter_diagnose_common_config(reporter, fmsg);
	if (err)
		goto unlock;

	err = devlink_fmsg_arr_pair_nest_start(fmsg, "RQs");
	if (err)
		goto unlock;

	for (i = 0; i < priv->channels.num; i++) {
		struct mlx5e_channel *c = priv->channels.c[i];
		struct mlx5e_rq *rq;

		rq = test_bit(MLX5E_CHANNEL_STATE_XSK, c->state) ?
			&c->xskrq : &c->rq;

		err = mlx5e_rx_reporter_build_diagnose_output(rq, fmsg);
		if (err)
			goto unlock;
	}
	if (ptp_ch && test_bit(MLX5E_PTP_STATE_RX, ptp_ch->state)) {
		err = mlx5e_rx_reporter_build_diagnose_output_ptp_rq(&ptp_ch->rq, fmsg);
		if (err)
			goto unlock;
	}
	err = devlink_fmsg_arr_pair_nest_end(fmsg);
unlock:
	mutex_unlock(&priv->state_lock);
	return err;
}

static int mlx5e_rx_reporter_dump_icosq(struct mlx5e_priv *priv, struct devlink_fmsg *fmsg,
					void *ctx)
{
	struct mlx5e_txqsq *icosq = ctx;
	struct mlx5_rsc_key key = {};
	int err;

	if (!test_bit(MLX5E_STATE_OPENED, &priv->state))
		return 0;

	err = mlx5e_health_fmsg_named_obj_nest_start(fmsg, "SX Slice");
	if (err)
		return err;

	key.size = PAGE_SIZE;
	key.rsc = MLX5_SGMT_TYPE_SX_SLICE_ALL;
	err = mlx5e_health_rsc_fmsg_dump(priv, &key, fmsg);
	if (err)
		return err;

	err = mlx5e_health_fmsg_named_obj_nest_end(fmsg);
	if (err)
		return err;

	err = mlx5e_health_fmsg_named_obj_nest_start(fmsg, "ICOSQ");
	if (err)
		return err;

	err = mlx5e_health_fmsg_named_obj_nest_start(fmsg, "QPC");
	if (err)
		return err;

	key.rsc = MLX5_SGMT_TYPE_FULL_QPC;
	key.index1 = icosq->sqn;
	key.num_of_obj1 = 1;

	err = mlx5e_health_rsc_fmsg_dump(priv, &key, fmsg);
	if (err)
		return err;

	err = mlx5e_health_fmsg_named_obj_nest_end(fmsg);
	if (err)
		return err;

	err = mlx5e_health_fmsg_named_obj_nest_start(fmsg, "send_buff");
	if (err)
		return err;

	key.rsc = MLX5_SGMT_TYPE_SND_BUFF;
	key.num_of_obj2 = MLX5_RSC_DUMP_ALL;

	err = mlx5e_health_rsc_fmsg_dump(priv, &key, fmsg);
	if (err)
		return err;

	err = mlx5e_health_fmsg_named_obj_nest_end(fmsg);
	if (err)
		return err;

	return mlx5e_health_fmsg_named_obj_nest_end(fmsg);
}

static int mlx5e_rx_reporter_dump_rq(struct mlx5e_priv *priv, struct devlink_fmsg *fmsg,
				     void *ctx)
{
	struct mlx5_rsc_key key = {};
	struct mlx5e_rq *rq = ctx;
	int err;

	if (!test_bit(MLX5E_STATE_OPENED, &priv->state))
		return 0;

	err = mlx5e_health_fmsg_named_obj_nest_start(fmsg, "RX Slice");
	if (err)
		return err;

	key.size = PAGE_SIZE;
	key.rsc = MLX5_SGMT_TYPE_RX_SLICE_ALL;
	err = mlx5e_health_rsc_fmsg_dump(priv, &key, fmsg);
	if (err)
		return err;

	err = mlx5e_health_fmsg_named_obj_nest_end(fmsg);
	if (err)
		return err;

	err = mlx5e_health_fmsg_named_obj_nest_start(fmsg, "RQ");
	if (err)
		return err;

	err = mlx5e_health_fmsg_named_obj_nest_start(fmsg, "QPC");
	if (err)
		return err;

	key.rsc = MLX5_SGMT_TYPE_FULL_QPC;
	key.index1 = rq->rqn;
	key.num_of_obj1 = 1;

	err = mlx5e_health_rsc_fmsg_dump(priv, &key, fmsg);
	if (err)
		return err;

	err = mlx5e_health_fmsg_named_obj_nest_end(fmsg);
	if (err)
		return err;

	err = mlx5e_health_fmsg_named_obj_nest_start(fmsg, "receive_buff");
	if (err)
		return err;

	key.rsc = MLX5_SGMT_TYPE_RCV_BUFF;
	key.num_of_obj2 = MLX5_RSC_DUMP_ALL;
	err = mlx5e_health_rsc_fmsg_dump(priv, &key, fmsg);
	if (err)
		return err;

	err = mlx5e_health_fmsg_named_obj_nest_end(fmsg);
	if (err)
		return err;

	return mlx5e_health_fmsg_named_obj_nest_end(fmsg);
}

static int mlx5e_rx_reporter_dump_all_rqs(struct mlx5e_priv *priv,
					  struct devlink_fmsg *fmsg)
{
	struct mlx5e_ptp *ptp_ch = priv->channels.ptp;
	struct mlx5_rsc_key key = {};
	int i, err;

	if (!test_bit(MLX5E_STATE_OPENED, &priv->state))
		return 0;

	err = mlx5e_health_fmsg_named_obj_nest_start(fmsg, "RX Slice");
	if (err)
		return err;

	key.size = PAGE_SIZE;
	key.rsc = MLX5_SGMT_TYPE_RX_SLICE_ALL;
	err = mlx5e_health_rsc_fmsg_dump(priv, &key, fmsg);
	if (err)
		return err;

	err = mlx5e_health_fmsg_named_obj_nest_end(fmsg);
	if (err)
		return err;

	err = devlink_fmsg_arr_pair_nest_start(fmsg, "RQs");
	if (err)
		return err;

	for (i = 0; i < priv->channels.num; i++) {
		struct mlx5e_rq *rq = &priv->channels.c[i]->rq;

		err = mlx5e_health_queue_dump(priv, fmsg, rq->rqn, "RQ");
		if (err)
			return err;
	}

	if (ptp_ch && test_bit(MLX5E_PTP_STATE_RX, ptp_ch->state)) {
		err = mlx5e_health_queue_dump(priv, fmsg, ptp_ch->rq.rqn, "PTP RQ");
		if (err)
			return err;
	}

	return devlink_fmsg_arr_pair_nest_end(fmsg);
}

static int mlx5e_rx_reporter_dump_from_ctx(struct mlx5e_priv *priv,
					   struct mlx5e_err_ctx *err_ctx,
					   struct devlink_fmsg *fmsg)
{
	return err_ctx->dump(priv, fmsg, err_ctx->ctx);
}

static int mlx5e_rx_reporter_dump(struct devlink_health_reporter *reporter,
				  struct devlink_fmsg *fmsg, void *context,
				  struct netlink_ext_ack *extack)
{
	struct mlx5e_priv *priv = devlink_health_reporter_priv(reporter);
	struct mlx5e_err_ctx *err_ctx = context;

	return err_ctx ? mlx5e_rx_reporter_dump_from_ctx(priv, err_ctx, fmsg) :
			 mlx5e_rx_reporter_dump_all_rqs(priv, fmsg);
}

void mlx5e_reporter_rx_timeout(struct mlx5e_rq *rq)
{
	char icosq_str[MLX5E_REPORTER_PER_Q_MAX_LEN] = {};
	char err_str[MLX5E_REPORTER_PER_Q_MAX_LEN];
	struct mlx5e_icosq *icosq = rq->icosq;
	struct mlx5e_priv *priv = rq->priv;
	struct mlx5e_err_ctx err_ctx = {};

	err_ctx.ctx = rq;
	err_ctx.recover = mlx5e_rx_reporter_timeout_recover;
	err_ctx.dump = mlx5e_rx_reporter_dump_rq;

	if (icosq)
		snprintf(icosq_str, sizeof(icosq_str), "ICOSQ: 0x%x, ", icosq->sqn);
	snprintf(err_str, sizeof(err_str),
		 "RX timeout on channel: %d, %sRQ: 0x%x, CQ: 0x%x",
		 rq->ix, icosq_str, rq->rqn, rq->cq.mcq.cqn);

	mlx5e_health_report(priv, priv->rx_reporter, err_str, &err_ctx);
}

void mlx5e_reporter_rq_cqe_err(struct mlx5e_rq *rq)
{
	char err_str[MLX5E_REPORTER_PER_Q_MAX_LEN];
	struct mlx5e_priv *priv = rq->priv;
	struct mlx5e_err_ctx err_ctx = {};

	err_ctx.ctx = rq;
	err_ctx.recover = mlx5e_rx_reporter_err_rq_cqe_recover;
	err_ctx.dump = mlx5e_rx_reporter_dump_rq;
	snprintf(err_str, sizeof(err_str), "ERR CQE on RQ: 0x%x", rq->rqn);

	mlx5e_health_report(priv, priv->rx_reporter, err_str, &err_ctx);
}

void mlx5e_reporter_icosq_cqe_err(struct mlx5e_icosq *icosq)
{
	struct mlx5e_priv *priv = icosq->channel->priv;
	char err_str[MLX5E_REPORTER_PER_Q_MAX_LEN];
	struct mlx5e_err_ctx err_ctx = {};

	err_ctx.ctx = icosq;
	err_ctx.recover = mlx5e_rx_reporter_err_icosq_cqe_recover;
	err_ctx.dump = mlx5e_rx_reporter_dump_icosq;
	snprintf(err_str, sizeof(err_str), "ERR CQE on ICOSQ: 0x%x", icosq->sqn);

	mlx5e_health_report(priv, priv->rx_reporter, err_str, &err_ctx);
}

void mlx5e_reporter_icosq_suspend_recovery(struct mlx5e_channel *c)
{
	mutex_lock(&c->icosq_recovery_lock);
}

void mlx5e_reporter_icosq_resume_recovery(struct mlx5e_channel *c)
{
	mutex_unlock(&c->icosq_recovery_lock);
}

static const struct devlink_health_reporter_ops mlx5_rx_reporter_ops = {
	.name = "rx",
	.recover = mlx5e_rx_reporter_recover,
	.diagnose = mlx5e_rx_reporter_diagnose,
	.dump = mlx5e_rx_reporter_dump,
};

#define MLX5E_REPORTER_RX_GRACEFUL_PERIOD 500

void mlx5e_reporter_rx_create(struct mlx5e_priv *priv)
{
	struct devlink_health_reporter *reporter;

	reporter = devlink_port_health_reporter_create(priv->netdev->devlink_port,
						       &mlx5_rx_reporter_ops,
						       MLX5E_REPORTER_RX_GRACEFUL_PERIOD, priv);
	if (IS_ERR(reporter)) {
		netdev_warn(priv->netdev, "Failed to create rx reporter, err = %ld\n",
			    PTR_ERR(reporter));
		return;
	}
	priv->rx_reporter = reporter;
}

void mlx5e_reporter_rx_destroy(struct mlx5e_priv *priv)
{
	if (!priv->rx_reporter)
		return;

	devlink_health_reporter_destroy(priv->rx_reporter);
	priv->rx_reporter = NULL;
}<|MERGE_RESOLUTION|>--- conflicted
+++ resolved
@@ -7,8 +7,6 @@
 #include "devlink.h"
 #include "ptp.h"
 #include "lib/tout.h"
-<<<<<<< HEAD
-=======
 
 /* Keep this string array consistent with the MLX5E_RQ_STATE_* enums in en.h */
 static const char * const rq_sw_state_type_name[] = {
@@ -22,7 +20,6 @@
 	[MLX5E_RQ_STATE_MINI_CQE_ENHANCED] = "mini_cqe_enhanced",
 	[MLX5E_RQ_STATE_XSK] = "xsk",
 };
->>>>>>> eb3cdb58
 
 static int mlx5e_query_rq_state(struct mlx5_core_dev *dev, u32 rqn, u8 *state)
 {
@@ -124,15 +121,9 @@
 
 	mlx5e_reset_icosq_cc_pc(icosq);
 
-<<<<<<< HEAD
-	mlx5e_free_rx_in_progress_descs(rq);
-	if (xskrq)
-		mlx5e_free_rx_in_progress_descs(xskrq);
-=======
 	mlx5e_free_rx_missing_descs(rq);
 	if (xskrq)
 		mlx5e_free_rx_missing_descs(xskrq);
->>>>>>> eb3cdb58
 
 	clear_bit(MLX5E_SQ_STATE_RECOVERING, &icosq->state);
 	mlx5e_activate_icosq(icosq);
