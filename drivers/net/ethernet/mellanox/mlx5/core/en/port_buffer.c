/*
 * Copyright (c) 2018, Mellanox Technologies. All rights reserved.
 *
 * This software is available to you under a choice of one of two
 * licenses.  You may choose to be licensed under the terms of the GNU
 * General Public License (GPL) Version 2, available from the file
 * COPYING in the main directory of this source tree, or the
 * OpenIB.org BSD license below:
 *
 *     Redistribution and use in source and binary forms, with or
 *     without modification, are permitted provided that the following
 *     conditions are met:
 *
 *      - Redistributions of source code must retain the above
 *        copyright notice, this list of conditions and the following
 *        disclaimer.
 *
 *      - Redistributions in binary form must reproduce the above
 *        copyright notice, this list of conditions and the following
 *        disclaimer in the documentation and/or other materials
 *        provided with the distribution.
 *
 * THE SOFTWARE IS PROVIDED "AS IS", WITHOUT WARRANTY OF ANY KIND,
 * EXPRESS OR IMPLIED, INCLUDING BUT NOT LIMITED TO THE WARRANTIES OF
 * MERCHANTABILITY, FITNESS FOR A PARTICULAR PURPOSE AND
 * NONINFRINGEMENT. IN NO EVENT SHALL THE AUTHORS OR COPYRIGHT HOLDERS
 * BE LIABLE FOR ANY CLAIM, DAMAGES OR OTHER LIABILITY, WHETHER IN AN
 * ACTION OF CONTRACT, TORT OR OTHERWISE, ARISING FROM, OUT OF OR IN
 * CONNECTION WITH THE SOFTWARE OR THE USE OR OTHER DEALINGS IN THE
 * SOFTWARE.
 */
#include "port_buffer.h"

int mlx5e_port_query_buffer(struct mlx5e_priv *priv,
			    struct mlx5e_port_buffer *port_buffer)
{
	u16 port_buff_cell_sz = priv->dcbx.port_buff_cell_sz;
	struct mlx5_core_dev *mdev = priv->mdev;
	int sz = MLX5_ST_SZ_BYTES(pbmc_reg);
	u32 total_used = 0;
	void *buffer;
	void *out;
	int err;
	int i;

	out = kzalloc(sz, GFP_KERNEL);
	if (!out)
		return -ENOMEM;

	err = mlx5e_port_query_pbmc(mdev, out);
	if (err)
		goto out;

	for (i = 0; i < MLX5E_MAX_NETWORK_BUFFER; i++) {
		buffer = MLX5_ADDR_OF(pbmc_reg, out, buffer[i]);
		port_buffer->buffer[i].lossy =
			MLX5_GET(bufferx_reg, buffer, lossy);
		port_buffer->buffer[i].epsb =
			MLX5_GET(bufferx_reg, buffer, epsb);
		port_buffer->buffer[i].size =
			MLX5_GET(bufferx_reg, buffer, size) * port_buff_cell_sz;
		port_buffer->buffer[i].xon =
			MLX5_GET(bufferx_reg, buffer, xon_threshold) * port_buff_cell_sz;
		port_buffer->buffer[i].xoff =
			MLX5_GET(bufferx_reg, buffer, xoff_threshold) * port_buff_cell_sz;
		total_used += port_buffer->buffer[i].size;

		mlx5e_dbg(HW, priv, "buffer %d: size=%d, xon=%d, xoff=%d, epsb=%d, lossy=%d\n", i,
			  port_buffer->buffer[i].size,
			  port_buffer->buffer[i].xon,
			  port_buffer->buffer[i].xoff,
			  port_buffer->buffer[i].epsb,
			  port_buffer->buffer[i].lossy);
	}

	port_buffer->internal_buffers_size = 0;
	for (i = MLX5E_MAX_NETWORK_BUFFER; i < MLX5E_TOTAL_BUFFERS; i++) {
		buffer = MLX5_ADDR_OF(pbmc_reg, out, buffer[i]);
		port_buffer->internal_buffers_size +=
			MLX5_GET(bufferx_reg, buffer, size) * port_buff_cell_sz;
	}

	port_buffer->port_buffer_size =
		MLX5_GET(pbmc_reg, out, port_buffer_size) * port_buff_cell_sz;
	port_buffer->headroom_size = total_used;
	port_buffer->spare_buffer_size = port_buffer->port_buffer_size -
					 port_buffer->internal_buffers_size -
					 port_buffer->headroom_size;

	mlx5e_dbg(HW, priv,
		  "total buffer size=%u, headroom buffer size=%u, internal buffers size=%u, spare buffer size=%u\n",
		  port_buffer->port_buffer_size, port_buffer->headroom_size,
		  port_buffer->internal_buffers_size,
		  port_buffer->spare_buffer_size);
out:
	kfree(out);
	return err;
}

struct mlx5e_buffer_pool {
	u32 infi_size;
	u32 size;
	u32 buff_occupancy;
};

static int mlx5e_port_query_pool(struct mlx5_core_dev *mdev,
				 struct mlx5e_buffer_pool *buffer_pool,
				 u32 desc, u8 dir, u8 pool_idx)
{
	u32 out[MLX5_ST_SZ_DW(sbpr_reg)] = {};
	int err;

	err = mlx5e_port_query_sbpr(mdev, desc, dir, pool_idx, out,
				    sizeof(out));
	if (err)
		return err;

	buffer_pool->size = MLX5_GET(sbpr_reg, out, size);
	buffer_pool->infi_size = MLX5_GET(sbpr_reg, out, infi_size);
	buffer_pool->buff_occupancy = MLX5_GET(sbpr_reg, out, buff_occupancy);

	return err;
}

enum {
	MLX5_INGRESS_DIR = 0,
	MLX5_EGRESS_DIR = 1,
};

enum {
	MLX5_LOSSY_POOL = 0,
	MLX5_LOSSLESS_POOL = 1,
};

/* No limit on usage of shared buffer pool (max_buff=0) */
#define MLX5_SB_POOL_NO_THRESHOLD  0
/* Shared buffer pool usage threshold when calculated
 * dynamically in alpha units. alpha=13 is equivalent to
 * HW_alpha of  [(1/128) * 2 ^ (alpha-1)] = 32, where HW_alpha
 * equates to the following portion of the shared buffer pool:
 * [32 / (1 + n * 32)] While *n* is the number of buffers
 * that are using the shared buffer pool.
 */
#define MLX5_SB_POOL_THRESHOLD 13

/* Shared buffer class management parameters */
struct mlx5_sbcm_params {
	u8 pool_idx;
	u8 max_buff;
	u8 infi_size;
};

static const struct mlx5_sbcm_params sbcm_default = {
	.pool_idx = MLX5_LOSSY_POOL,
	.max_buff = MLX5_SB_POOL_NO_THRESHOLD,
	.infi_size = 0,
};

static const struct mlx5_sbcm_params sbcm_lossy = {
	.pool_idx = MLX5_LOSSY_POOL,
	.max_buff = MLX5_SB_POOL_NO_THRESHOLD,
	.infi_size = 1,
};

static const struct mlx5_sbcm_params sbcm_lossless = {
	.pool_idx = MLX5_LOSSLESS_POOL,
	.max_buff = MLX5_SB_POOL_THRESHOLD,
	.infi_size = 0,
};

static const struct mlx5_sbcm_params sbcm_lossless_no_threshold = {
	.pool_idx = MLX5_LOSSLESS_POOL,
	.max_buff = MLX5_SB_POOL_NO_THRESHOLD,
	.infi_size = 1,
};

/**
 * select_sbcm_params() - selects the shared buffer pool configuration
 *
 * @buffer: <input> port buffer to retrieve params of
 * @lossless_buff_count: <input> number of lossless buffers in total
 *
 * The selection is based on the following rules:
 * 1. If buffer size is 0, no shared buffer pool is used.
 * 2. If buffer is lossy, use lossy shared buffer pool.
 * 3. If there are more than 1 lossless buffers, use lossless shared buffer pool
 *    with threshold.
 * 4. If there is only 1 lossless buffer, use lossless shared buffer pool
 *    without threshold.
 *
 * @return const struct mlx5_sbcm_params* selected values
 */
static const struct mlx5_sbcm_params *
select_sbcm_params(struct mlx5e_bufferx_reg *buffer, u8 lossless_buff_count)
{
	if (buffer->size == 0)
		return &sbcm_default;

	if (buffer->lossy)
		return &sbcm_lossy;

	if (lossless_buff_count > 1)
		return &sbcm_lossless;

	return &sbcm_lossless_no_threshold;
}

static int port_update_pool_cfg(struct mlx5_core_dev *mdev,
				struct mlx5e_port_buffer *port_buffer)
{
	const struct mlx5_sbcm_params *p;
	u8 lossless_buff_count = 0;
	int err;
	int i;

	if (!MLX5_CAP_GEN(mdev, sbcam_reg))
		return 0;

	for (i = 0; i < MLX5E_MAX_NETWORK_BUFFER; i++)
		lossless_buff_count += ((port_buffer->buffer[i].size) &&
				       (!(port_buffer->buffer[i].lossy)));

	for (i = 0; i < MLX5E_MAX_NETWORK_BUFFER; i++) {
		p = select_sbcm_params(&port_buffer->buffer[i], lossless_buff_count);
		err = mlx5e_port_set_sbcm(mdev, 0, i,
					  MLX5_INGRESS_DIR,
					  p->infi_size,
					  p->max_buff,
					  p->pool_idx);
		if (err)
			return err;
	}

	return 0;
}

static int port_update_shared_buffer(struct mlx5_core_dev *mdev,
				     u32 current_headroom_size,
				     u32 new_headroom_size)
{
	struct mlx5e_buffer_pool lossless_ipool;
	struct mlx5e_buffer_pool lossy_epool;
	u32 lossless_ipool_size;
	u32 shared_buffer_size;
	u32 total_buffer_size;
	u32 lossy_epool_size;
	int err;

	if (!MLX5_CAP_GEN(mdev, sbcam_reg))
		return 0;

	err = mlx5e_port_query_pool(mdev, &lossy_epool, 0, MLX5_EGRESS_DIR,
				    MLX5_LOSSY_POOL);
	if (err)
		return err;

	err = mlx5e_port_query_pool(mdev, &lossless_ipool, 0, MLX5_INGRESS_DIR,
				    MLX5_LOSSLESS_POOL);
	if (err)
		return err;

	total_buffer_size = current_headroom_size + lossy_epool.size +
			    lossless_ipool.size;
	shared_buffer_size = total_buffer_size - new_headroom_size;

	if (shared_buffer_size < 4) {
		pr_err("Requested port buffer is too large, not enough space left for shared buffer\n");
		return -EINVAL;
	}

	/* Total shared buffer size is split in a ratio of 3:1 between
	 * lossy and lossless pools respectively.
	 */
	lossy_epool_size = (shared_buffer_size / 4) * 3;
	lossless_ipool_size = shared_buffer_size / 4;

	mlx5e_port_set_sbpr(mdev, 0, MLX5_EGRESS_DIR, MLX5_LOSSY_POOL, 0,
			    lossy_epool_size);
	mlx5e_port_set_sbpr(mdev, 0, MLX5_INGRESS_DIR, MLX5_LOSSLESS_POOL, 0,
			    lossless_ipool_size);
	return 0;
}

static int port_set_buffer(struct mlx5e_priv *priv,
			   struct mlx5e_port_buffer *port_buffer)
{
	u16 port_buff_cell_sz = priv->dcbx.port_buff_cell_sz;
	struct mlx5_core_dev *mdev = priv->mdev;
	int sz = MLX5_ST_SZ_BYTES(pbmc_reg);
	u32 new_headroom_size = 0;
	u32 current_headroom_size;
	void *in;
	int err;
	int i;

	current_headroom_size = port_buffer->headroom_size;

	in = kzalloc(sz, GFP_KERNEL);
	if (!in)
		return -ENOMEM;

	err = mlx5e_port_query_pbmc(mdev, in);
	if (err)
		goto out;

	for (i = 0; i < MLX5E_MAX_NETWORK_BUFFER; i++) {
		void *buffer = MLX5_ADDR_OF(pbmc_reg, in, buffer[i]);
		u64 size = port_buffer->buffer[i].size;
		u64 xoff = port_buffer->buffer[i].xoff;
		u64 xon = port_buffer->buffer[i].xon;

		new_headroom_size += size;
		do_div(size, port_buff_cell_sz);
		do_div(xoff, port_buff_cell_sz);
		do_div(xon, port_buff_cell_sz);
		MLX5_SET(bufferx_reg, buffer, size, size);
		MLX5_SET(bufferx_reg, buffer, lossy, port_buffer->buffer[i].lossy);
		MLX5_SET(bufferx_reg, buffer, xoff_threshold, xoff);
		MLX5_SET(bufferx_reg, buffer, xon_threshold, xon);
	}

	new_headroom_size /= port_buff_cell_sz;
	current_headroom_size /= port_buff_cell_sz;
	err = port_update_shared_buffer(priv->mdev, current_headroom_size,
					new_headroom_size);
	if (err)
		goto out;

	err = port_update_pool_cfg(priv->mdev, port_buffer);
	if (err)
		goto out;

	err = mlx5e_port_set_pbmc(mdev, in);
out:
	kfree(in);
	return err;
}

/* xoff = ((301+2.16 * len [m]) * speed [Gbps] + 2.72 MTU [B])
 * minimum speed value is 40Gbps
 */
static u32 calculate_xoff(struct mlx5e_priv *priv, unsigned int mtu)
{
	u32 speed;
	u32 xoff;
	int err;

	err = mlx5e_port_linkspeed(priv->mdev, &speed);
	if (err)
		speed = SPEED_40000;
	speed = max_t(u32, speed, SPEED_40000);

	xoff = (301 + 216 * priv->dcbx.cable_len / 100) * speed / 1000 + 272 * mtu / 100;

	mlx5e_dbg(HW, priv, "%s: xoff=%d\n", __func__, xoff);
	return xoff;
}

static int update_xoff_threshold(struct mlx5e_port_buffer *port_buffer,
				 u32 xoff, unsigned int max_mtu, u16 port_buff_cell_sz)
{
	int i;

	for (i = 0; i < MLX5E_MAX_NETWORK_BUFFER; i++) {
		if (port_buffer->buffer[i].lossy) {
			port_buffer->buffer[i].xoff = 0;
			port_buffer->buffer[i].xon  = 0;
			continue;
		}

		if (port_buffer->buffer[i].size <
		    (xoff + max_mtu + port_buff_cell_sz)) {
			pr_err("buffer_size[%d]=%d is not enough for lossless buffer\n",
			       i, port_buffer->buffer[i].size);
			return -ENOMEM;
		}

		port_buffer->buffer[i].xoff = port_buffer->buffer[i].size - xoff;
		port_buffer->buffer[i].xon  =
			port_buffer->buffer[i].xoff - max_mtu;
	}

	return 0;
}

/**
 *	update_buffer_lossy	- Update buffer configuration based on pfc
 *	@mdev: port function core device
 *	@max_mtu: netdev's max_mtu
 *	@pfc_en: <input> current pfc configuration
 *	@buffer: <input> current prio to buffer mapping
 *	@xoff:   <input> xoff value
 *	@port_buff_cell_sz: <input> port buffer cell_size
 *	@port_buffer: <output> port receive buffer configuration
 *	@change: <output>
 *
 *	Update buffer configuration based on pfc configuration and
 *	priority to buffer mapping.
 *	Buffer's lossy bit is changed to:
 *		lossless if there is at least one PFC enabled priority
 *		mapped to this buffer lossy if all priorities mapped to
 *		this buffer are PFC disabled
 *
 *	@return: 0 if no error,
 *	sets change to true if buffer configuration was modified.
 */
static int update_buffer_lossy(struct mlx5_core_dev *mdev,
			       unsigned int max_mtu,
			       u8 pfc_en, u8 *buffer, u32 xoff, u16 port_buff_cell_sz,
			       struct mlx5e_port_buffer *port_buffer,
			       bool *change)
{
	bool changed = false;
	u8 lossy_count;
	u8 prio_count;
	u8 lossy;
	int prio;
	int err;
	int i;

	for (i = 0; i < MLX5E_MAX_NETWORK_BUFFER; i++) {
		prio_count = 0;
		lossy_count = 0;

		for (prio = 0; prio < MLX5E_MAX_PRIORITY; prio++) {
			if (buffer[prio] != i)
				continue;

			prio_count++;
			lossy_count += !(pfc_en & (1 << prio));
		}

		if (lossy_count == prio_count)
			lossy = 1;
		else /* lossy_count < prio_count */
			lossy = 0;

		if (lossy != port_buffer->buffer[i].lossy) {
			port_buffer->buffer[i].lossy = lossy;
			changed = true;
		}
	}

	if (changed) {
		err = update_xoff_threshold(port_buffer, xoff, max_mtu, port_buff_cell_sz);
		if (err)
			return err;

		err = port_update_pool_cfg(mdev, port_buffer);
		if (err)
			return err;

		*change = true;
	}

	return 0;
}

static int fill_pfc_en(struct mlx5_core_dev *mdev, u8 *pfc_en)
{
	u32 g_rx_pause, g_tx_pause;
	int err;

	err = mlx5_query_port_pause(mdev, &g_rx_pause, &g_tx_pause);
	if (err)
		return err;

	/* If global pause enabled, set all active buffers to lossless.
	 * Otherwise, check PFC setting.
	 */
	if (g_rx_pause || g_tx_pause)
		*pfc_en = 0xff;
	else
		err = mlx5_query_port_pfc(mdev, pfc_en, NULL);

	return err;
}

#define MINIMUM_MAX_MTU 9216
int mlx5e_port_manual_buffer_config(struct mlx5e_priv *priv,
				    u32 change, unsigned int mtu,
				    struct ieee_pfc *pfc,
				    u32 *buffer_size,
				    u8 *prio2buffer)
{
	u16 port_buff_cell_sz = priv->dcbx.port_buff_cell_sz;
	struct mlx5e_port_buffer port_buffer;
	u32 xoff = calculate_xoff(priv, mtu);
	bool update_prio2buffer = false;
	u8 buffer[MLX5E_MAX_PRIORITY];
	bool update_buffer = false;
	unsigned int max_mtu;
	u32 total_used = 0;
	u8 curr_pfc_en;
	int err;
	int i;

	mlx5e_dbg(HW, priv, "%s: change=%x\n", __func__, change);
	max_mtu = max_t(unsigned int, priv->netdev->max_mtu, MINIMUM_MAX_MTU);

	err = mlx5e_port_query_buffer(priv, &port_buffer);
	if (err)
		return err;

	if (change & MLX5E_PORT_BUFFER_CABLE_LEN) {
		update_buffer = true;
		err = update_xoff_threshold(&port_buffer, xoff, max_mtu, port_buff_cell_sz);
		if (err)
			return err;
	}

	if (change & MLX5E_PORT_BUFFER_PFC) {
		mlx5e_dbg(HW, priv, "%s: requested PFC per priority bitmask: 0x%x\n",
			  __func__, pfc->pfc_en);
		err = mlx5e_port_query_priority2buffer(priv->mdev, buffer);
		if (err)
			return err;

		err = update_buffer_lossy(priv->mdev, max_mtu, pfc->pfc_en, buffer, xoff,
					  port_buff_cell_sz, &port_buffer,
					  &update_buffer);
		if (err)
			return err;
	}

	if (change & MLX5E_PORT_BUFFER_PRIO2BUFFER) {
		update_prio2buffer = true;
		for (i = 0; i < MLX5E_MAX_NETWORK_BUFFER; i++)
			mlx5e_dbg(HW, priv, "%s: requested to map prio[%d] to buffer %d\n",
				  __func__, i, prio2buffer[i]);

		err = fill_pfc_en(priv->mdev, &curr_pfc_en);
		if (err)
			return err;

<<<<<<< HEAD
		err = update_buffer_lossy(max_mtu, curr_pfc_en, prio2buffer, xoff,
=======
		err = update_buffer_lossy(priv->mdev, max_mtu, curr_pfc_en, prio2buffer, xoff,
>>>>>>> eb3cdb58
					  port_buff_cell_sz, &port_buffer, &update_buffer);
		if (err)
			return err;
	}

	if (change & MLX5E_PORT_BUFFER_SIZE) {
		for (i = 0; i < MLX5E_MAX_NETWORK_BUFFER; i++) {
			mlx5e_dbg(HW, priv, "%s: buffer[%d]=%d\n", __func__, i, buffer_size[i]);
			if (!port_buffer.buffer[i].lossy && !buffer_size[i]) {
				mlx5e_dbg(HW, priv, "%s: lossless buffer[%d] size cannot be zero\n",
					  __func__, i);
				return -EINVAL;
			}

			port_buffer.buffer[i].size = buffer_size[i];
			total_used += buffer_size[i];
		}

		mlx5e_dbg(HW, priv, "%s: total buffer requested=%d\n", __func__, total_used);

		if (total_used > port_buffer.headroom_size &&
		    (total_used - port_buffer.headroom_size) >
			    port_buffer.spare_buffer_size)
			return -EINVAL;

		update_buffer = true;
		err = update_xoff_threshold(&port_buffer, xoff, max_mtu, port_buff_cell_sz);
		if (err)
			return err;
	}

	/* Need to update buffer configuration if xoff value is changed */
	if (!update_buffer && xoff != priv->dcbx.xoff) {
		update_buffer = true;
		err = update_xoff_threshold(&port_buffer, xoff, max_mtu, port_buff_cell_sz);
		if (err)
			return err;
	}
	priv->dcbx.xoff = xoff;

	/* Apply the settings */
	if (update_buffer) {
		err = port_set_buffer(priv, &port_buffer);
		if (err)
			return err;
	}

	if (update_prio2buffer)
		err = mlx5e_port_set_priority2buffer(priv->mdev, prio2buffer);

	return err;
}<|MERGE_RESOLUTION|>--- conflicted
+++ resolved
@@ -533,11 +533,7 @@
 		if (err)
 			return err;
 
-<<<<<<< HEAD
-		err = update_buffer_lossy(max_mtu, curr_pfc_en, prio2buffer, xoff,
-=======
 		err = update_buffer_lossy(priv->mdev, max_mtu, curr_pfc_en, prio2buffer, xoff,
->>>>>>> eb3cdb58
 					  port_buff_cell_sz, &port_buffer, &update_buffer);
 		if (err)
 			return err;
