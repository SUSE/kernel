// SPDX-License-Identifier: GPL-2.0 OR Linux-OpenIB
/* Copyright (c) 2020 Mellanox Technologies. */

#include <linux/netdevice.h>
#include <linux/if_macvlan.h>
#include <linux/list.h>
#include <linux/rculist.h>
#include <linux/rtnetlink.h>
#include <linux/workqueue.h>
#include <linux/spinlock.h>
#include "tc.h"
#include "neigh.h"
#include "en_rep.h"
#include "eswitch.h"
#include "lib/fs_chains.h"
#include "en/tc_ct.h"
#include "en/mapping.h"
#include "en/tc_tun.h"
#include "lib/port_tun.h"
#include "en/tc/sample.h"
#include "en_accel/ipsec_rxtx.h"
#include "en/tc/int_port.h"
#include "en/tc/act/act.h"

struct mlx5e_rep_indr_block_priv {
	struct net_device *netdev;
	struct mlx5e_rep_priv *rpriv;
	enum flow_block_binder_type binder_type;

	struct list_head list;
};

int mlx5e_rep_encap_entry_attach(struct mlx5e_priv *priv,
				 struct mlx5e_encap_entry *e,
				 struct mlx5e_neigh *m_neigh,
				 struct net_device *neigh_dev)
{
	struct mlx5e_rep_priv *rpriv = priv->ppriv;
	struct mlx5_rep_uplink_priv *uplink_priv = &rpriv->uplink_priv;
	struct mlx5_tun_entropy *tun_entropy = &uplink_priv->tun_entropy;
	struct mlx5e_neigh_hash_entry *nhe;
	int err;

	err = mlx5_tun_entropy_refcount_inc(tun_entropy, e->reformat_type);
	if (err)
		return err;

	mutex_lock(&rpriv->neigh_update.encap_lock);
	nhe = mlx5e_rep_neigh_entry_lookup(priv, m_neigh);
	if (!nhe) {
		err = mlx5e_rep_neigh_entry_create(priv, m_neigh, neigh_dev, &nhe);
		if (err) {
			mutex_unlock(&rpriv->neigh_update.encap_lock);
			mlx5_tun_entropy_refcount_dec(tun_entropy,
						      e->reformat_type);
			return err;
		}
	}

	e->nhe = nhe;
	spin_lock(&nhe->encap_list_lock);
	list_add_rcu(&e->encap_list, &nhe->encap_list);
	spin_unlock(&nhe->encap_list_lock);

	mutex_unlock(&rpriv->neigh_update.encap_lock);

	return 0;
}

void mlx5e_rep_encap_entry_detach(struct mlx5e_priv *priv,
				  struct mlx5e_encap_entry *e)
{
	struct mlx5e_rep_priv *rpriv = priv->ppriv;
	struct mlx5_rep_uplink_priv *uplink_priv = &rpriv->uplink_priv;
	struct mlx5_tun_entropy *tun_entropy = &uplink_priv->tun_entropy;

	if (!e->nhe)
		return;

	spin_lock(&e->nhe->encap_list_lock);
	list_del_rcu(&e->encap_list);
	spin_unlock(&e->nhe->encap_list_lock);

	mlx5e_rep_neigh_entry_release(e->nhe);
	e->nhe = NULL;
	mlx5_tun_entropy_refcount_dec(tun_entropy, e->reformat_type);
}

void mlx5e_rep_update_flows(struct mlx5e_priv *priv,
			    struct mlx5e_encap_entry *e,
			    bool neigh_connected,
			    unsigned char ha[ETH_ALEN])
{
	struct ethhdr *eth = (struct ethhdr *)e->encap_header;
	struct mlx5_eswitch *esw = priv->mdev->priv.eswitch;
	bool encap_connected;
	LIST_HEAD(flow_list);

	ASSERT_RTNL();

	mutex_lock(&esw->offloads.encap_tbl_lock);
	encap_connected = !!(e->flags & MLX5_ENCAP_ENTRY_VALID);
	if (encap_connected == neigh_connected && ether_addr_equal(e->h_dest, ha))
		goto unlock;

	mlx5e_take_all_encap_flows(e, &flow_list);

	if ((e->flags & MLX5_ENCAP_ENTRY_VALID) &&
	    (!neigh_connected || !ether_addr_equal(e->h_dest, ha)))
		mlx5e_tc_encap_flows_del(priv, e, &flow_list);

	if (neigh_connected && !(e->flags & MLX5_ENCAP_ENTRY_VALID)) {
		struct net_device *route_dev;

		ether_addr_copy(e->h_dest, ha);
		ether_addr_copy(eth->h_dest, ha);
		/* Update the encap source mac, in case that we delete
		 * the flows when encap source mac changed.
		 */
		route_dev = __dev_get_by_index(dev_net(priv->netdev), e->route_dev_ifindex);
		if (route_dev)
			ether_addr_copy(eth->h_source, route_dev->dev_addr);

		mlx5e_tc_encap_flows_add(priv, e, &flow_list);
	}
unlock:
	mutex_unlock(&esw->offloads.encap_tbl_lock);
	mlx5e_put_flow_list(priv, &flow_list);
}

static int
mlx5e_rep_setup_tc_cls_flower(struct mlx5e_priv *priv,
			      struct flow_cls_offload *cls_flower, int flags)
{
	switch (cls_flower->command) {
	case FLOW_CLS_REPLACE:
		return mlx5e_configure_flower(priv->netdev, priv, cls_flower,
					      flags);
	case FLOW_CLS_DESTROY:
		return mlx5e_delete_flower(priv->netdev, priv, cls_flower,
					   flags);
	case FLOW_CLS_STATS:
		return mlx5e_stats_flower(priv->netdev, priv, cls_flower,
					  flags);
	default:
		return -EOPNOTSUPP;
	}
}

static
int mlx5e_rep_setup_tc_cls_matchall(struct mlx5e_priv *priv,
				    struct tc_cls_matchall_offload *ma)
{
	switch (ma->command) {
	case TC_CLSMATCHALL_REPLACE:
		return mlx5e_tc_configure_matchall(priv, ma);
	case TC_CLSMATCHALL_DESTROY:
		return mlx5e_tc_delete_matchall(priv, ma);
	case TC_CLSMATCHALL_STATS:
		mlx5e_tc_stats_matchall(priv, ma);
		return 0;
	default:
		return -EOPNOTSUPP;
	}
}

static int mlx5e_rep_setup_tc_cb(enum tc_setup_type type, void *type_data,
				 void *cb_priv)
{
	unsigned long flags = MLX5_TC_FLAG(INGRESS) | MLX5_TC_FLAG(ESW_OFFLOAD);
	struct mlx5e_priv *priv = cb_priv;

	if (!priv->netdev || !netif_device_present(priv->netdev))
		return -EOPNOTSUPP;

	switch (type) {
	case TC_SETUP_CLSFLOWER:
		return mlx5e_rep_setup_tc_cls_flower(priv, type_data, flags);
	case TC_SETUP_CLSMATCHALL:
		return mlx5e_rep_setup_tc_cls_matchall(priv, type_data);
	default:
		return -EOPNOTSUPP;
	}
}

static int mlx5e_rep_setup_ft_cb(enum tc_setup_type type, void *type_data,
				 void *cb_priv)
{
	struct flow_cls_offload tmp, *f = type_data;
	struct mlx5e_priv *priv = cb_priv;
	struct mlx5_eswitch *esw;
	unsigned long flags;
	int err;

	flags = MLX5_TC_FLAG(INGRESS) |
		MLX5_TC_FLAG(ESW_OFFLOAD) |
		MLX5_TC_FLAG(FT_OFFLOAD);
	esw = priv->mdev->priv.eswitch;

	switch (type) {
	case TC_SETUP_CLSFLOWER:
		memcpy(&tmp, f, sizeof(*f));

		if (!mlx5_chains_prios_supported(esw_chains(esw)))
			return -EOPNOTSUPP;

		/* Re-use tc offload path by moving the ft flow to the
		 * reserved ft chain.
		 *
		 * FT offload can use prio range [0, INT_MAX], so we normalize
		 * it to range [1, mlx5_esw_chains_get_prio_range(esw)]
		 * as with tc, where prio 0 isn't supported.
		 *
		 * We only support chain 0 of FT offload.
		 */
		if (tmp.common.prio >= mlx5_chains_get_prio_range(esw_chains(esw)))
			return -EOPNOTSUPP;
		if (tmp.common.chain_index != 0)
			return -EOPNOTSUPP;

		tmp.common.chain_index = mlx5_chains_get_nf_ft_chain(esw_chains(esw));
		tmp.common.prio++;
		err = mlx5e_rep_setup_tc_cls_flower(priv, &tmp, flags);
		memcpy(&f->stats, &tmp.stats, sizeof(f->stats));
		return err;
	default:
		return -EOPNOTSUPP;
	}
}

static LIST_HEAD(mlx5e_rep_block_tc_cb_list);
static LIST_HEAD(mlx5e_rep_block_ft_cb_list);
int mlx5e_rep_setup_tc(struct net_device *dev, enum tc_setup_type type,
		       void *type_data)
{
	struct mlx5e_priv *priv = netdev_priv(dev);
	struct flow_block_offload *f = type_data;

	f->unlocked_driver_cb = true;

	switch (type) {
	case TC_SETUP_BLOCK:
		return flow_block_cb_setup_simple(type_data,
						  &mlx5e_rep_block_tc_cb_list,
						  mlx5e_rep_setup_tc_cb,
						  priv, priv, true);
	case TC_SETUP_FT:
		return flow_block_cb_setup_simple(type_data,
						  &mlx5e_rep_block_ft_cb_list,
						  mlx5e_rep_setup_ft_cb,
						  priv, priv, true);
	default:
		return -EOPNOTSUPP;
	}
}

int mlx5e_rep_tc_init(struct mlx5e_rep_priv *rpriv)
{
	struct mlx5_rep_uplink_priv *uplink_priv = &rpriv->uplink_priv;
	int err;

	mutex_init(&uplink_priv->unready_flows_lock);
	INIT_LIST_HEAD(&uplink_priv->unready_flows);

	/* init shared tc flow table */
	err = mlx5e_tc_esw_init(uplink_priv);
	return err;
}

void mlx5e_rep_tc_cleanup(struct mlx5e_rep_priv *rpriv)
{
	/* delete shared tc flow table */
	mlx5e_tc_esw_cleanup(&rpriv->uplink_priv);
	mutex_destroy(&rpriv->uplink_priv.unready_flows_lock);
}

void mlx5e_rep_tc_enable(struct mlx5e_priv *priv)
{
	struct mlx5e_rep_priv *rpriv = priv->ppriv;

	INIT_WORK(&rpriv->uplink_priv.reoffload_flows_work,
		  mlx5e_tc_reoffload_flows_work);
}

void mlx5e_rep_tc_disable(struct mlx5e_priv *priv)
{
	struct mlx5e_rep_priv *rpriv = priv->ppriv;

	cancel_work_sync(&rpriv->uplink_priv.reoffload_flows_work);
}

int mlx5e_rep_tc_event_port_affinity(struct mlx5e_priv *priv)
{
	struct mlx5e_rep_priv *rpriv = priv->ppriv;

	queue_work(priv->wq, &rpriv->uplink_priv.reoffload_flows_work);

	return NOTIFY_OK;
}

static struct mlx5e_rep_indr_block_priv *
mlx5e_rep_indr_block_priv_lookup(struct mlx5e_rep_priv *rpriv,
				 struct net_device *netdev,
				 enum flow_block_binder_type binder_type)
{
	struct mlx5e_rep_indr_block_priv *cb_priv;

	list_for_each_entry(cb_priv,
			    &rpriv->uplink_priv.tc_indr_block_priv_list,
			    list)
		if (cb_priv->netdev == netdev &&
		    cb_priv->binder_type == binder_type)
			return cb_priv;

	return NULL;
}

static int
mlx5e_rep_indr_offload(struct net_device *netdev,
		       struct flow_cls_offload *flower,
		       struct mlx5e_rep_indr_block_priv *indr_priv,
		       unsigned long flags)
{
	struct mlx5e_priv *priv = netdev_priv(indr_priv->rpriv->netdev);
	int err = 0;

	if (!netif_device_present(indr_priv->rpriv->netdev))
		return -EOPNOTSUPP;

	switch (flower->command) {
	case FLOW_CLS_REPLACE:
		err = mlx5e_configure_flower(netdev, priv, flower, flags);
		break;
	case FLOW_CLS_DESTROY:
		err = mlx5e_delete_flower(netdev, priv, flower, flags);
		break;
	case FLOW_CLS_STATS:
		err = mlx5e_stats_flower(netdev, priv, flower, flags);
		break;
	default:
		err = -EOPNOTSUPP;
	}

	return err;
}

static int mlx5e_rep_indr_setup_tc_cb(enum tc_setup_type type,
				      void *type_data, void *indr_priv)
{
	unsigned long flags = MLX5_TC_FLAG(ESW_OFFLOAD);
	struct mlx5e_rep_indr_block_priv *priv = indr_priv;

	flags |= (priv->binder_type == FLOW_BLOCK_BINDER_TYPE_CLSACT_EGRESS) ?
		MLX5_TC_FLAG(EGRESS) :
		MLX5_TC_FLAG(INGRESS);

	switch (type) {
	case TC_SETUP_CLSFLOWER:
		return mlx5e_rep_indr_offload(priv->netdev, type_data, priv,
					      flags);
	default:
		return -EOPNOTSUPP;
	}
}

static int mlx5e_rep_indr_setup_ft_cb(enum tc_setup_type type,
				      void *type_data, void *indr_priv)
{
	struct mlx5e_rep_indr_block_priv *priv = indr_priv;
	struct flow_cls_offload *f = type_data;
	struct flow_cls_offload tmp;
	struct mlx5e_priv *mpriv;
	struct mlx5_eswitch *esw;
	unsigned long flags;
	int err;

	mpriv = netdev_priv(priv->rpriv->netdev);
	esw = mpriv->mdev->priv.eswitch;

	flags = MLX5_TC_FLAG(EGRESS) |
		MLX5_TC_FLAG(ESW_OFFLOAD) |
		MLX5_TC_FLAG(FT_OFFLOAD);

	switch (type) {
	case TC_SETUP_CLSFLOWER:
		memcpy(&tmp, f, sizeof(*f));

		/* Re-use tc offload path by moving the ft flow to the
		 * reserved ft chain.
		 *
		 * FT offload can use prio range [0, INT_MAX], so we normalize
		 * it to range [1, mlx5_esw_chains_get_prio_range(esw)]
		 * as with tc, where prio 0 isn't supported.
		 *
		 * We only support chain 0 of FT offload.
		 */
		if (!mlx5_chains_prios_supported(esw_chains(esw)) ||
		    tmp.common.prio >= mlx5_chains_get_prio_range(esw_chains(esw)) ||
		    tmp.common.chain_index)
			return -EOPNOTSUPP;

		tmp.common.chain_index = mlx5_chains_get_nf_ft_chain(esw_chains(esw));
		tmp.common.prio++;
		err = mlx5e_rep_indr_offload(priv->netdev, &tmp, priv, flags);
		memcpy(&f->stats, &tmp.stats, sizeof(f->stats));
		return err;
	default:
		return -EOPNOTSUPP;
	}
}

static void mlx5e_rep_indr_block_unbind(void *cb_priv)
{
	struct mlx5e_rep_indr_block_priv *indr_priv = cb_priv;

	list_del(&indr_priv->list);
	kfree(indr_priv);
}

static LIST_HEAD(mlx5e_block_cb_list);

static bool mlx5e_rep_macvlan_mode_supported(const struct net_device *dev)
{
	struct macvlan_dev *macvlan = netdev_priv(dev);

	return macvlan->mode == MACVLAN_MODE_PASSTHRU;
}

<<<<<<< HEAD
=======
static bool
mlx5e_rep_check_indr_block_supported(struct mlx5e_rep_priv *rpriv,
				     struct net_device *netdev,
				     struct flow_block_offload *f)
{
	struct mlx5e_priv *priv = netdev_priv(rpriv->netdev);
	struct mlx5_eswitch *esw = priv->mdev->priv.eswitch;
	struct net_device *macvlan_real_dev;

	if (f->binder_type != FLOW_BLOCK_BINDER_TYPE_CLSACT_INGRESS &&
	    f->binder_type != FLOW_BLOCK_BINDER_TYPE_CLSACT_EGRESS)
		return false;

	if (mlx5e_tc_tun_device_to_offload(priv, netdev))
		return true;

	if (is_vlan_dev(netdev) && vlan_dev_real_dev(netdev) == rpriv->netdev)
		return true;

	if (netif_is_macvlan(netdev)) {
		if (!mlx5e_rep_macvlan_mode_supported(netdev)) {
			netdev_warn(netdev, "Offloading ingress filter is supported only with macvlan passthru mode");
			return false;
		}

		macvlan_real_dev = macvlan_dev_real_dev(netdev);

		if (macvlan_real_dev == rpriv->netdev)
			return true;
		if (netif_is_bond_master(macvlan_real_dev))
			return true;
	}

	if (netif_is_ovs_master(netdev) && f->binder_type == FLOW_BLOCK_BINDER_TYPE_CLSACT_EGRESS &&
	    mlx5e_tc_int_port_supported(esw))
		return true;

	return false;
}

>>>>>>> eb3cdb58
static int
mlx5e_rep_indr_setup_block(struct net_device *netdev, struct Qdisc *sch,
			   struct mlx5e_rep_priv *rpriv,
			   struct flow_block_offload *f,
			   flow_setup_cb_t *setup_cb,
			   void *data,
			   void (*cleanup)(struct flow_block_cb *block_cb))
{
<<<<<<< HEAD
	struct mlx5e_priv *priv = netdev_priv(rpriv->netdev);
	struct mlx5_eswitch *esw = priv->mdev->priv.eswitch;
	bool is_ovs_int_port = netif_is_ovs_master(netdev);
	struct mlx5e_rep_indr_block_priv *indr_priv;
	struct flow_block_cb *block_cb;

	if (!mlx5e_tc_tun_device_to_offload(priv, netdev) &&
	    !(is_vlan_dev(netdev) && vlan_dev_real_dev(netdev) == rpriv->netdev) &&
	    !is_ovs_int_port) {
		if (!(netif_is_macvlan(netdev) && macvlan_dev_real_dev(netdev) == rpriv->netdev))
			return -EOPNOTSUPP;
		if (!mlx5e_rep_macvlan_mode_supported(netdev)) {
			netdev_warn(netdev, "Offloading ingress filter is supported only with macvlan passthru mode");
			return -EOPNOTSUPP;
		}
	}

	if (f->binder_type != FLOW_BLOCK_BINDER_TYPE_CLSACT_INGRESS &&
	    f->binder_type != FLOW_BLOCK_BINDER_TYPE_CLSACT_EGRESS)
		return -EOPNOTSUPP;

	if (f->binder_type == FLOW_BLOCK_BINDER_TYPE_CLSACT_EGRESS && !is_ovs_int_port)
		return -EOPNOTSUPP;

	if (is_ovs_int_port && !mlx5e_tc_int_port_supported(esw))
=======
	struct mlx5e_rep_indr_block_priv *indr_priv;
	struct flow_block_cb *block_cb;

	if (!mlx5e_rep_check_indr_block_supported(rpriv, netdev, f))
>>>>>>> eb3cdb58
		return -EOPNOTSUPP;

	f->unlocked_driver_cb = true;
	f->driver_block_list = &mlx5e_block_cb_list;

	switch (f->command) {
	case FLOW_BLOCK_BIND:
		indr_priv = mlx5e_rep_indr_block_priv_lookup(rpriv, netdev, f->binder_type);
		if (indr_priv)
			return -EEXIST;

		indr_priv = kmalloc(sizeof(*indr_priv), GFP_KERNEL);
		if (!indr_priv)
			return -ENOMEM;

		indr_priv->netdev = netdev;
		indr_priv->rpriv = rpriv;
		indr_priv->binder_type = f->binder_type;
		list_add(&indr_priv->list,
			 &rpriv->uplink_priv.tc_indr_block_priv_list);

		block_cb = flow_indr_block_cb_alloc(setup_cb, indr_priv, indr_priv,
						    mlx5e_rep_indr_block_unbind,
						    f, netdev, sch, data, rpriv,
						    cleanup);
		if (IS_ERR(block_cb)) {
			list_del(&indr_priv->list);
			kfree(indr_priv);
			return PTR_ERR(block_cb);
		}
		flow_block_cb_add(block_cb, f);
		list_add_tail(&block_cb->driver_list, &mlx5e_block_cb_list);

		return 0;
	case FLOW_BLOCK_UNBIND:
		indr_priv = mlx5e_rep_indr_block_priv_lookup(rpriv, netdev, f->binder_type);
		if (!indr_priv)
			return -ENOENT;

		block_cb = flow_block_cb_lookup(f->block, setup_cb, indr_priv);
		if (!block_cb)
			return -ENOENT;

		flow_indr_block_cb_remove(block_cb, f);
		list_del(&block_cb->driver_list);
		return 0;
	default:
		return -EOPNOTSUPP;
	}
	return 0;
}

static int
mlx5e_rep_indr_replace_act(struct mlx5e_rep_priv *rpriv,
			   struct flow_offload_action *fl_act)

{
	struct mlx5e_priv *priv = netdev_priv(rpriv->netdev);
	struct mlx5_eswitch *esw = priv->mdev->priv.eswitch;
	enum mlx5_flow_namespace_type ns_type;
	struct flow_action_entry *action;
	struct mlx5e_tc_act *act;
	bool add = false;
	int i;

	/* There is no use case currently for more than one action (e.g. pedit).
	 * when there will be, need to handle cleaning multiple actions on err.
	 */
	if (!flow_offload_has_one_action(&fl_act->action))
		return -EOPNOTSUPP;

	if (esw && esw->mode == MLX5_ESWITCH_OFFLOADS)
		ns_type = MLX5_FLOW_NAMESPACE_FDB;
	else
		ns_type = MLX5_FLOW_NAMESPACE_KERNEL;

	flow_action_for_each(i, action, &fl_act->action) {
		act = mlx5e_tc_act_get(action->id, ns_type);
		if (!act)
			continue;

		if (!act->offload_action)
			continue;

		if (!act->offload_action(priv, fl_act, action))
			add = true;
	}

	return add ? 0 : -EOPNOTSUPP;
}

static int
mlx5e_rep_indr_destroy_act(struct mlx5e_rep_priv *rpriv,
			   struct flow_offload_action *fl_act)
{
	struct mlx5e_priv *priv = netdev_priv(rpriv->netdev);
	struct mlx5_eswitch *esw = priv->mdev->priv.eswitch;
	enum mlx5_flow_namespace_type ns_type;
	struct mlx5e_tc_act *act;

	if (esw && esw->mode == MLX5_ESWITCH_OFFLOADS)
		ns_type = MLX5_FLOW_NAMESPACE_FDB;
	else
		ns_type = MLX5_FLOW_NAMESPACE_KERNEL;

	act = mlx5e_tc_act_get(fl_act->id, ns_type);
	if (!act || !act->destroy_action)
		return -EOPNOTSUPP;

	return act->destroy_action(priv, fl_act);
}

static int
mlx5e_rep_indr_stats_act(struct mlx5e_rep_priv *rpriv,
			 struct flow_offload_action *fl_act)

{
	struct mlx5e_priv *priv = netdev_priv(rpriv->netdev);
	struct mlx5_eswitch *esw = priv->mdev->priv.eswitch;
	enum mlx5_flow_namespace_type ns_type;
	struct mlx5e_tc_act *act;

	if (esw && esw->mode == MLX5_ESWITCH_OFFLOADS)
		ns_type = MLX5_FLOW_NAMESPACE_FDB;
	else
		ns_type = MLX5_FLOW_NAMESPACE_KERNEL;

	act = mlx5e_tc_act_get(fl_act->id, ns_type);
	if (!act || !act->stats_action)
<<<<<<< HEAD
		return -EOPNOTSUPP;
=======
		return mlx5e_tc_fill_action_stats(priv, fl_act);
>>>>>>> eb3cdb58

	return act->stats_action(priv, fl_act);
}

static int
mlx5e_rep_indr_setup_act(struct mlx5e_rep_priv *rpriv,
			 struct flow_offload_action *fl_act)
{
	switch (fl_act->command) {
	case FLOW_ACT_REPLACE:
		return mlx5e_rep_indr_replace_act(rpriv, fl_act);
	case FLOW_ACT_DESTROY:
		return mlx5e_rep_indr_destroy_act(rpriv, fl_act);
	case FLOW_ACT_STATS:
		return mlx5e_rep_indr_stats_act(rpriv, fl_act);
	default:
		return -EOPNOTSUPP;
	}
}

static int
mlx5e_rep_indr_no_dev_setup(struct mlx5e_rep_priv *rpriv,
			    enum tc_setup_type type,
			    void *data)
{
	if (!data)
		return -EOPNOTSUPP;

	switch (type) {
	case TC_SETUP_ACT:
		return mlx5e_rep_indr_setup_act(rpriv, data);
	default:
		return -EOPNOTSUPP;
	}
}

static
int mlx5e_rep_indr_setup_cb(struct net_device *netdev, struct Qdisc *sch, void *cb_priv,
			    enum tc_setup_type type, void *type_data,
			    void *data,
			    void (*cleanup)(struct flow_block_cb *block_cb))
{
	if (!netdev)
		return mlx5e_rep_indr_no_dev_setup(cb_priv, type, data);

	switch (type) {
	case TC_SETUP_BLOCK:
		return mlx5e_rep_indr_setup_block(netdev, sch, cb_priv, type_data,
						  mlx5e_rep_indr_setup_tc_cb,
						  data, cleanup);
	case TC_SETUP_FT:
		return mlx5e_rep_indr_setup_block(netdev, sch, cb_priv, type_data,
						  mlx5e_rep_indr_setup_ft_cb,
						  data, cleanup);
	default:
		return -EOPNOTSUPP;
	}
}

int mlx5e_rep_tc_netdevice_event_register(struct mlx5e_rep_priv *rpriv)
{
	struct mlx5_rep_uplink_priv *uplink_priv = &rpriv->uplink_priv;

	/* init indirect block notifications */
	INIT_LIST_HEAD(&uplink_priv->tc_indr_block_priv_list);

	return flow_indr_dev_register(mlx5e_rep_indr_setup_cb, rpriv);
}

void mlx5e_rep_tc_netdevice_event_unregister(struct mlx5e_rep_priv *rpriv)
{
	flow_indr_dev_unregister(mlx5e_rep_indr_setup_cb, rpriv,
				 mlx5e_rep_indr_block_unbind);
}

<<<<<<< HEAD
static bool mlx5e_restore_tunnel(struct mlx5e_priv *priv, struct sk_buff *skb,
				 struct mlx5e_tc_update_priv *tc_priv,
				 u32 tunnel_id)
=======
void mlx5e_rep_tc_receive(struct mlx5_cqe64 *cqe, struct mlx5e_rq *rq,
			  struct sk_buff *skb)
>>>>>>> eb3cdb58
{
	u32 reg_c0, reg_c1, zone_restore_id, tunnel_id;
	struct mlx5e_tc_update_priv tc_priv = {};
	struct mlx5_rep_uplink_priv *uplink_priv;
	struct mlx5e_rep_priv *uplink_rpriv;
<<<<<<< HEAD
	struct metadata_dst *tun_dst;
	struct tunnel_match_key key;
	u32 tun_id, enc_opts_id;
	struct net_device *dev;
	int err;

	enc_opts_id = tunnel_id & ENC_OPTS_BITS_MASK;
	tun_id = tunnel_id >> ENC_OPTS_BITS;

	if (!tun_id)
		return true;

	uplink_rpriv = mlx5_eswitch_get_uplink_priv(esw, REP_ETH);
	uplink_priv = &uplink_rpriv->uplink_priv;

	err = mapping_find(uplink_priv->tunnel_mapping, tun_id, &key);
	if (err) {
		WARN_ON_ONCE(true);
		netdev_dbg(priv->netdev,
			   "Couldn't find tunnel for tun_id: %d, err: %d\n",
			   tun_id, err);
		return false;
	}

	if (enc_opts_id) {
		err = mapping_find(uplink_priv->tunnel_enc_opts_mapping,
				   enc_opts_id, &enc_opts);
		if (err) {
			netdev_dbg(priv->netdev,
				   "Couldn't find tunnel (opts) for tun_id: %d, err: %d\n",
				   enc_opts_id, err);
			return false;
		}
	}

	if (key.enc_control.addr_type == FLOW_DISSECTOR_KEY_IPV4_ADDRS) {
		tun_dst = __ip_tun_set_dst(key.enc_ipv4.src, key.enc_ipv4.dst,
					   key.enc_ip.tos, key.enc_ip.ttl,
					   key.enc_tp.dst, TUNNEL_KEY,
					   key32_to_tunnel_id(key.enc_key_id.keyid),
					   enc_opts.key.len);
	} else if (key.enc_control.addr_type == FLOW_DISSECTOR_KEY_IPV6_ADDRS) {
		tun_dst = __ipv6_tun_set_dst(&key.enc_ipv6.src, &key.enc_ipv6.dst,
					     key.enc_ip.tos, key.enc_ip.ttl,
					     key.enc_tp.dst, 0, TUNNEL_KEY,
					     key32_to_tunnel_id(key.enc_key_id.keyid),
					     enc_opts.key.len);
	} else {
		netdev_dbg(priv->netdev,
			   "Couldn't restore tunnel, unsupported addr_type: %d\n",
			   key.enc_control.addr_type);
		return false;
	}

	if (!tun_dst) {
		netdev_dbg(priv->netdev, "Couldn't restore tunnel, no tun_dst\n");
		return false;
	}

	tun_dst->u.tun_info.key.tp_src = key.enc_tp.src;

	if (enc_opts.key.len)
		ip_tunnel_info_opts_set(&tun_dst->u.tun_info,
					enc_opts.key.data,
					enc_opts.key.len,
					enc_opts.key.dst_opt_type);

	skb_dst_set(skb, (struct dst_entry *)tun_dst);
	dev = dev_get_by_index(&init_net, key.filter_ifindex);
	if (!dev) {
		netdev_dbg(priv->netdev,
			   "Couldn't find tunnel device with ifindex: %d\n",
			   key.filter_ifindex);
		return false;
	}

	/* Set fwd_dev so we do dev_put() after datapath */
	tc_priv->fwd_dev = dev;

	skb->dev = dev;

	return true;
}

static bool mlx5e_restore_skb_chain(struct sk_buff *skb, u32 chain, u32 reg_c1,
				    struct mlx5e_tc_update_priv *tc_priv)
{
	struct mlx5e_priv *priv = netdev_priv(skb->dev);
	u32 tunnel_id = (reg_c1 >> ESW_TUN_OFFSET) & TUNNEL_ID_MASK;

#if IS_ENABLED(CONFIG_NET_TC_SKB_EXT)
	if (chain) {
		struct mlx5_rep_uplink_priv *uplink_priv;
		struct mlx5e_rep_priv *uplink_rpriv;
		struct tc_skb_ext *tc_skb_ext;
		struct mlx5_eswitch *esw;
		u32 zone_restore_id;

		tc_skb_ext = tc_skb_ext_alloc(skb);
		if (!tc_skb_ext) {
			WARN_ON(1);
			return false;
		}
		tc_skb_ext->chain = chain;
		zone_restore_id = reg_c1 & ESW_ZONE_ID_MASK;
		esw = priv->mdev->priv.eswitch;
		uplink_rpriv = mlx5_eswitch_get_uplink_priv(esw, REP_ETH);
		uplink_priv = &uplink_rpriv->uplink_priv;
		if (!mlx5e_tc_ct_restore_flow(uplink_priv->ct_priv, skb,
					      zone_restore_id))
			return false;
	}
#endif /* CONFIG_NET_TC_SKB_EXT */

	return mlx5e_restore_tunnel(priv, skb, tc_priv, tunnel_id);
}

static void mlx5_rep_tc_post_napi_receive(struct mlx5e_tc_update_priv *tc_priv)
{
	if (tc_priv->fwd_dev)
		dev_put(tc_priv->fwd_dev);
}

static void mlx5e_restore_skb_sample(struct mlx5e_priv *priv, struct sk_buff *skb,
				     struct mlx5_mapped_obj *mapped_obj,
				     struct mlx5e_tc_update_priv *tc_priv)
{
	if (!mlx5e_restore_tunnel(priv, skb, tc_priv, mapped_obj->sample.tunnel_id)) {
		netdev_dbg(priv->netdev,
			   "Failed to restore tunnel info for sampled packet\n");
		return;
	}
	mlx5e_tc_sample_skb(skb, mapped_obj);
	mlx5_rep_tc_post_napi_receive(tc_priv);
}

static bool mlx5e_restore_skb_int_port(struct mlx5e_priv *priv, struct sk_buff *skb,
				       struct mlx5_mapped_obj *mapped_obj,
				       struct mlx5e_tc_update_priv *tc_priv,
				       bool *forward_tx,
				       u32 reg_c1)
{
	u32 tunnel_id = (reg_c1 >> ESW_TUN_OFFSET) & TUNNEL_ID_MASK;
	struct mlx5_eswitch *esw = priv->mdev->priv.eswitch;
	struct mlx5_rep_uplink_priv *uplink_priv;
	struct mlx5e_rep_priv *uplink_rpriv;

	/* Tunnel restore takes precedence over int port restore */
	if (tunnel_id)
		return mlx5e_restore_tunnel(priv, skb, tc_priv, tunnel_id);

	uplink_rpriv = mlx5_eswitch_get_uplink_priv(esw, REP_ETH);
	uplink_priv = &uplink_rpriv->uplink_priv;

	if (mlx5e_tc_int_port_dev_fwd(uplink_priv->int_port_priv, skb,
				      mapped_obj->int_port_metadata, forward_tx)) {
		/* Set fwd_dev for future dev_put */
		tc_priv->fwd_dev = skb->dev;

		return true;
	}

	return false;
}

void mlx5e_rep_tc_receive(struct mlx5_cqe64 *cqe, struct mlx5e_rq *rq,
			  struct sk_buff *skb)
{
	u32 reg_c1 = be32_to_cpu(cqe->ft_metadata);
	struct mlx5e_tc_update_priv tc_priv = {};
	struct mlx5_mapped_obj mapped_obj;
=======
	struct mlx5_tc_ct_priv *ct_priv;
	struct mapping_ctx *mapping_ctx;
>>>>>>> eb3cdb58
	struct mlx5_eswitch *esw;
	bool forward_tx = false;
	struct mlx5e_priv *priv;
<<<<<<< HEAD
	u32 reg_c0;
	int err;
=======
>>>>>>> eb3cdb58

	reg_c0 = (be32_to_cpu(cqe->sop_drop_qpn) & MLX5E_TC_FLOW_ID_MASK);
	if (!reg_c0 || reg_c0 == MLX5_FS_DEFAULT_FLOW_TAG)
		goto forward;

	/* If mapped_obj_id is not equal to the default flow tag then skb->mark
	 * is not supported and must be reset back to 0.
	 */
	skb->mark = 0;

	priv = netdev_priv(skb->dev);
	esw = priv->mdev->priv.eswitch;
<<<<<<< HEAD
	err = mapping_find(esw->offloads.reg_c0_obj_pool, reg_c0, &mapped_obj);
	if (err) {
		netdev_dbg(priv->netdev,
			   "Couldn't find mapped object for reg_c0: %d, err: %d\n",
			   reg_c0, err);
		goto free_skb;
	}

	if (mapped_obj.type == MLX5_MAPPED_OBJ_CHAIN) {
		if (!mlx5e_restore_skb_chain(skb, mapped_obj.chain, reg_c1, &tc_priv) &&
		    !mlx5_ipsec_is_rx_flow(cqe))
			goto free_skb;
	} else if (mapped_obj.type == MLX5_MAPPED_OBJ_SAMPLE) {
		mlx5e_restore_skb_sample(priv, skb, &mapped_obj, &tc_priv);
		goto free_skb;
	} else if (mapped_obj.type == MLX5_MAPPED_OBJ_INT_PORT_METADATA) {
		if (!mlx5e_restore_skb_int_port(priv, skb, &mapped_obj, &tc_priv,
						&forward_tx, reg_c1))
			goto free_skb;
	} else {
		netdev_dbg(priv->netdev, "Invalid mapped object type: %d\n", mapped_obj.type);
		goto free_skb;
	}

forward:
	if (forward_tx)
		dev_queue_xmit(skb);
	else
		napi_gro_receive(rq->cq.napi, skb);

	mlx5_rep_tc_post_napi_receive(&tc_priv);
=======
	mapping_ctx = esw->offloads.reg_c0_obj_pool;
	reg_c1 = be32_to_cpu(cqe->ft_metadata);
	zone_restore_id = reg_c1 & ESW_ZONE_ID_MASK;
	tunnel_id = (reg_c1 >> ESW_TUN_OFFSET) & TUNNEL_ID_MASK;

	uplink_rpriv = mlx5_eswitch_get_uplink_priv(esw, REP_ETH);
	uplink_priv = &uplink_rpriv->uplink_priv;
	ct_priv = uplink_priv->ct_priv;

	if (!mlx5_ipsec_is_rx_flow(cqe) &&
	    !mlx5e_tc_update_skb(cqe, skb, mapping_ctx, reg_c0, ct_priv, zone_restore_id, tunnel_id,
				 &tc_priv))
		goto free_skb;

forward:
	if (tc_priv.skb_done)
		goto free_skb;

	if (tc_priv.forward_tx)
		dev_queue_xmit(skb);
	else
		napi_gro_receive(rq->cq.napi, skb);

	dev_put(tc_priv.fwd_dev);
>>>>>>> eb3cdb58

	return;

free_skb:
<<<<<<< HEAD
=======
	dev_put(tc_priv.fwd_dev);
>>>>>>> eb3cdb58
	dev_kfree_skb_any(skb);
}<|MERGE_RESOLUTION|>--- conflicted
+++ resolved
@@ -426,8 +426,6 @@
 	return macvlan->mode == MACVLAN_MODE_PASSTHRU;
 }
 
-<<<<<<< HEAD
-=======
 static bool
 mlx5e_rep_check_indr_block_supported(struct mlx5e_rep_priv *rpriv,
 				     struct net_device *netdev,
@@ -468,7 +466,6 @@
 	return false;
 }
 
->>>>>>> eb3cdb58
 static int
 mlx5e_rep_indr_setup_block(struct net_device *netdev, struct Qdisc *sch,
 			   struct mlx5e_rep_priv *rpriv,
@@ -477,38 +474,10 @@
 			   void *data,
 			   void (*cleanup)(struct flow_block_cb *block_cb))
 {
-<<<<<<< HEAD
-	struct mlx5e_priv *priv = netdev_priv(rpriv->netdev);
-	struct mlx5_eswitch *esw = priv->mdev->priv.eswitch;
-	bool is_ovs_int_port = netif_is_ovs_master(netdev);
 	struct mlx5e_rep_indr_block_priv *indr_priv;
 	struct flow_block_cb *block_cb;
 
-	if (!mlx5e_tc_tun_device_to_offload(priv, netdev) &&
-	    !(is_vlan_dev(netdev) && vlan_dev_real_dev(netdev) == rpriv->netdev) &&
-	    !is_ovs_int_port) {
-		if (!(netif_is_macvlan(netdev) && macvlan_dev_real_dev(netdev) == rpriv->netdev))
-			return -EOPNOTSUPP;
-		if (!mlx5e_rep_macvlan_mode_supported(netdev)) {
-			netdev_warn(netdev, "Offloading ingress filter is supported only with macvlan passthru mode");
-			return -EOPNOTSUPP;
-		}
-	}
-
-	if (f->binder_type != FLOW_BLOCK_BINDER_TYPE_CLSACT_INGRESS &&
-	    f->binder_type != FLOW_BLOCK_BINDER_TYPE_CLSACT_EGRESS)
-		return -EOPNOTSUPP;
-
-	if (f->binder_type == FLOW_BLOCK_BINDER_TYPE_CLSACT_EGRESS && !is_ovs_int_port)
-		return -EOPNOTSUPP;
-
-	if (is_ovs_int_port && !mlx5e_tc_int_port_supported(esw))
-=======
-	struct mlx5e_rep_indr_block_priv *indr_priv;
-	struct flow_block_cb *block_cb;
-
 	if (!mlx5e_rep_check_indr_block_supported(rpriv, netdev, f))
->>>>>>> eb3cdb58
 		return -EOPNOTSUPP;
 
 	f->unlocked_driver_cb = true;
@@ -638,11 +607,7 @@
 
 	act = mlx5e_tc_act_get(fl_act->id, ns_type);
 	if (!act || !act->stats_action)
-<<<<<<< HEAD
-		return -EOPNOTSUPP;
-=======
 		return mlx5e_tc_fill_action_stats(priv, fl_act);
->>>>>>> eb3cdb58
 
 	return act->stats_action(priv, fl_act);
 }
@@ -718,203 +683,17 @@
 				 mlx5e_rep_indr_block_unbind);
 }
 
-<<<<<<< HEAD
-static bool mlx5e_restore_tunnel(struct mlx5e_priv *priv, struct sk_buff *skb,
-				 struct mlx5e_tc_update_priv *tc_priv,
-				 u32 tunnel_id)
-=======
 void mlx5e_rep_tc_receive(struct mlx5_cqe64 *cqe, struct mlx5e_rq *rq,
 			  struct sk_buff *skb)
->>>>>>> eb3cdb58
 {
 	u32 reg_c0, reg_c1, zone_restore_id, tunnel_id;
 	struct mlx5e_tc_update_priv tc_priv = {};
 	struct mlx5_rep_uplink_priv *uplink_priv;
 	struct mlx5e_rep_priv *uplink_rpriv;
-<<<<<<< HEAD
-	struct metadata_dst *tun_dst;
-	struct tunnel_match_key key;
-	u32 tun_id, enc_opts_id;
-	struct net_device *dev;
-	int err;
-
-	enc_opts_id = tunnel_id & ENC_OPTS_BITS_MASK;
-	tun_id = tunnel_id >> ENC_OPTS_BITS;
-
-	if (!tun_id)
-		return true;
-
-	uplink_rpriv = mlx5_eswitch_get_uplink_priv(esw, REP_ETH);
-	uplink_priv = &uplink_rpriv->uplink_priv;
-
-	err = mapping_find(uplink_priv->tunnel_mapping, tun_id, &key);
-	if (err) {
-		WARN_ON_ONCE(true);
-		netdev_dbg(priv->netdev,
-			   "Couldn't find tunnel for tun_id: %d, err: %d\n",
-			   tun_id, err);
-		return false;
-	}
-
-	if (enc_opts_id) {
-		err = mapping_find(uplink_priv->tunnel_enc_opts_mapping,
-				   enc_opts_id, &enc_opts);
-		if (err) {
-			netdev_dbg(priv->netdev,
-				   "Couldn't find tunnel (opts) for tun_id: %d, err: %d\n",
-				   enc_opts_id, err);
-			return false;
-		}
-	}
-
-	if (key.enc_control.addr_type == FLOW_DISSECTOR_KEY_IPV4_ADDRS) {
-		tun_dst = __ip_tun_set_dst(key.enc_ipv4.src, key.enc_ipv4.dst,
-					   key.enc_ip.tos, key.enc_ip.ttl,
-					   key.enc_tp.dst, TUNNEL_KEY,
-					   key32_to_tunnel_id(key.enc_key_id.keyid),
-					   enc_opts.key.len);
-	} else if (key.enc_control.addr_type == FLOW_DISSECTOR_KEY_IPV6_ADDRS) {
-		tun_dst = __ipv6_tun_set_dst(&key.enc_ipv6.src, &key.enc_ipv6.dst,
-					     key.enc_ip.tos, key.enc_ip.ttl,
-					     key.enc_tp.dst, 0, TUNNEL_KEY,
-					     key32_to_tunnel_id(key.enc_key_id.keyid),
-					     enc_opts.key.len);
-	} else {
-		netdev_dbg(priv->netdev,
-			   "Couldn't restore tunnel, unsupported addr_type: %d\n",
-			   key.enc_control.addr_type);
-		return false;
-	}
-
-	if (!tun_dst) {
-		netdev_dbg(priv->netdev, "Couldn't restore tunnel, no tun_dst\n");
-		return false;
-	}
-
-	tun_dst->u.tun_info.key.tp_src = key.enc_tp.src;
-
-	if (enc_opts.key.len)
-		ip_tunnel_info_opts_set(&tun_dst->u.tun_info,
-					enc_opts.key.data,
-					enc_opts.key.len,
-					enc_opts.key.dst_opt_type);
-
-	skb_dst_set(skb, (struct dst_entry *)tun_dst);
-	dev = dev_get_by_index(&init_net, key.filter_ifindex);
-	if (!dev) {
-		netdev_dbg(priv->netdev,
-			   "Couldn't find tunnel device with ifindex: %d\n",
-			   key.filter_ifindex);
-		return false;
-	}
-
-	/* Set fwd_dev so we do dev_put() after datapath */
-	tc_priv->fwd_dev = dev;
-
-	skb->dev = dev;
-
-	return true;
-}
-
-static bool mlx5e_restore_skb_chain(struct sk_buff *skb, u32 chain, u32 reg_c1,
-				    struct mlx5e_tc_update_priv *tc_priv)
-{
-	struct mlx5e_priv *priv = netdev_priv(skb->dev);
-	u32 tunnel_id = (reg_c1 >> ESW_TUN_OFFSET) & TUNNEL_ID_MASK;
-
-#if IS_ENABLED(CONFIG_NET_TC_SKB_EXT)
-	if (chain) {
-		struct mlx5_rep_uplink_priv *uplink_priv;
-		struct mlx5e_rep_priv *uplink_rpriv;
-		struct tc_skb_ext *tc_skb_ext;
-		struct mlx5_eswitch *esw;
-		u32 zone_restore_id;
-
-		tc_skb_ext = tc_skb_ext_alloc(skb);
-		if (!tc_skb_ext) {
-			WARN_ON(1);
-			return false;
-		}
-		tc_skb_ext->chain = chain;
-		zone_restore_id = reg_c1 & ESW_ZONE_ID_MASK;
-		esw = priv->mdev->priv.eswitch;
-		uplink_rpriv = mlx5_eswitch_get_uplink_priv(esw, REP_ETH);
-		uplink_priv = &uplink_rpriv->uplink_priv;
-		if (!mlx5e_tc_ct_restore_flow(uplink_priv->ct_priv, skb,
-					      zone_restore_id))
-			return false;
-	}
-#endif /* CONFIG_NET_TC_SKB_EXT */
-
-	return mlx5e_restore_tunnel(priv, skb, tc_priv, tunnel_id);
-}
-
-static void mlx5_rep_tc_post_napi_receive(struct mlx5e_tc_update_priv *tc_priv)
-{
-	if (tc_priv->fwd_dev)
-		dev_put(tc_priv->fwd_dev);
-}
-
-static void mlx5e_restore_skb_sample(struct mlx5e_priv *priv, struct sk_buff *skb,
-				     struct mlx5_mapped_obj *mapped_obj,
-				     struct mlx5e_tc_update_priv *tc_priv)
-{
-	if (!mlx5e_restore_tunnel(priv, skb, tc_priv, mapped_obj->sample.tunnel_id)) {
-		netdev_dbg(priv->netdev,
-			   "Failed to restore tunnel info for sampled packet\n");
-		return;
-	}
-	mlx5e_tc_sample_skb(skb, mapped_obj);
-	mlx5_rep_tc_post_napi_receive(tc_priv);
-}
-
-static bool mlx5e_restore_skb_int_port(struct mlx5e_priv *priv, struct sk_buff *skb,
-				       struct mlx5_mapped_obj *mapped_obj,
-				       struct mlx5e_tc_update_priv *tc_priv,
-				       bool *forward_tx,
-				       u32 reg_c1)
-{
-	u32 tunnel_id = (reg_c1 >> ESW_TUN_OFFSET) & TUNNEL_ID_MASK;
-	struct mlx5_eswitch *esw = priv->mdev->priv.eswitch;
-	struct mlx5_rep_uplink_priv *uplink_priv;
-	struct mlx5e_rep_priv *uplink_rpriv;
-
-	/* Tunnel restore takes precedence over int port restore */
-	if (tunnel_id)
-		return mlx5e_restore_tunnel(priv, skb, tc_priv, tunnel_id);
-
-	uplink_rpriv = mlx5_eswitch_get_uplink_priv(esw, REP_ETH);
-	uplink_priv = &uplink_rpriv->uplink_priv;
-
-	if (mlx5e_tc_int_port_dev_fwd(uplink_priv->int_port_priv, skb,
-				      mapped_obj->int_port_metadata, forward_tx)) {
-		/* Set fwd_dev for future dev_put */
-		tc_priv->fwd_dev = skb->dev;
-
-		return true;
-	}
-
-	return false;
-}
-
-void mlx5e_rep_tc_receive(struct mlx5_cqe64 *cqe, struct mlx5e_rq *rq,
-			  struct sk_buff *skb)
-{
-	u32 reg_c1 = be32_to_cpu(cqe->ft_metadata);
-	struct mlx5e_tc_update_priv tc_priv = {};
-	struct mlx5_mapped_obj mapped_obj;
-=======
 	struct mlx5_tc_ct_priv *ct_priv;
 	struct mapping_ctx *mapping_ctx;
->>>>>>> eb3cdb58
 	struct mlx5_eswitch *esw;
-	bool forward_tx = false;
 	struct mlx5e_priv *priv;
-<<<<<<< HEAD
-	u32 reg_c0;
-	int err;
-=======
->>>>>>> eb3cdb58
 
 	reg_c0 = (be32_to_cpu(cqe->sop_drop_qpn) & MLX5E_TC_FLOW_ID_MASK);
 	if (!reg_c0 || reg_c0 == MLX5_FS_DEFAULT_FLOW_TAG)
@@ -927,39 +706,6 @@
 
 	priv = netdev_priv(skb->dev);
 	esw = priv->mdev->priv.eswitch;
-<<<<<<< HEAD
-	err = mapping_find(esw->offloads.reg_c0_obj_pool, reg_c0, &mapped_obj);
-	if (err) {
-		netdev_dbg(priv->netdev,
-			   "Couldn't find mapped object for reg_c0: %d, err: %d\n",
-			   reg_c0, err);
-		goto free_skb;
-	}
-
-	if (mapped_obj.type == MLX5_MAPPED_OBJ_CHAIN) {
-		if (!mlx5e_restore_skb_chain(skb, mapped_obj.chain, reg_c1, &tc_priv) &&
-		    !mlx5_ipsec_is_rx_flow(cqe))
-			goto free_skb;
-	} else if (mapped_obj.type == MLX5_MAPPED_OBJ_SAMPLE) {
-		mlx5e_restore_skb_sample(priv, skb, &mapped_obj, &tc_priv);
-		goto free_skb;
-	} else if (mapped_obj.type == MLX5_MAPPED_OBJ_INT_PORT_METADATA) {
-		if (!mlx5e_restore_skb_int_port(priv, skb, &mapped_obj, &tc_priv,
-						&forward_tx, reg_c1))
-			goto free_skb;
-	} else {
-		netdev_dbg(priv->netdev, "Invalid mapped object type: %d\n", mapped_obj.type);
-		goto free_skb;
-	}
-
-forward:
-	if (forward_tx)
-		dev_queue_xmit(skb);
-	else
-		napi_gro_receive(rq->cq.napi, skb);
-
-	mlx5_rep_tc_post_napi_receive(&tc_priv);
-=======
 	mapping_ctx = esw->offloads.reg_c0_obj_pool;
 	reg_c1 = be32_to_cpu(cqe->ft_metadata);
 	zone_restore_id = reg_c1 & ESW_ZONE_ID_MASK;
@@ -984,14 +730,10 @@
 		napi_gro_receive(rq->cq.napi, skb);
 
 	dev_put(tc_priv.fwd_dev);
->>>>>>> eb3cdb58
 
 	return;
 
 free_skb:
-<<<<<<< HEAD
-=======
 	dev_put(tc_priv.fwd_dev);
->>>>>>> eb3cdb58
 	dev_kfree_skb_any(skb);
 }