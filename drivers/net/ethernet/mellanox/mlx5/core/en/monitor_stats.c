/* SPDX-License-Identifier: GPL-2.0 */
/* Copyright (c) 2018 Mellanox Technologies. */

#include "en.h"
#include "monitor_stats.h"
#include "lib/eq.h"

/* Driver will set the following watch counters list:
 * Ppcnt.802_3:
 * a_in_range_length_errors      Type: 0x0, Counter:  0x0, group_id = N/A
 * a_out_of_range_length_field   Type: 0x0, Counter:  0x1, group_id = N/A
 * a_frame_too_long_errors       Type: 0x0, Counter:  0x2, group_id = N/A
 * a_frame_check_sequence_errors Type: 0x0, Counter:  0x3, group_id = N/A
 * a_alignment_errors            Type: 0x0, Counter:  0x4, group_id = N/A
 * if_out_discards               Type: 0x0, Counter:  0x5, group_id = N/A
 * Q_Counters:
 * Q[index].rx_out_of_buffer   Type: 0x1, Counter:  0x4, group_id = counter_ix
 */

#define NUM_REQ_PPCNT_COUNTER_S1 MLX5_CMD_SET_MONITOR_NUM_PPCNT_COUNTER_SET1
#define NUM_REQ_Q_COUNTERS_S1    MLX5_CMD_SET_MONITOR_NUM_Q_COUNTERS_SET1

static int mlx5e_monitor_counter_cap(struct mlx5_core_dev *mdev)
{
	if (!MLX5_CAP_GEN(mdev, max_num_of_monitor_counters))
		return false;
	if (MLX5_CAP_PCAM_REG(mdev, ppcnt) &&
	    MLX5_CAP_GEN(mdev, num_ppcnt_monitor_counters) <
	    NUM_REQ_PPCNT_COUNTER_S1)
		return false;
	if (MLX5_CAP_GEN(mdev, num_q_monitor_counters) <
	    NUM_REQ_Q_COUNTERS_S1)
		return false;
	return true;
}

<<<<<<< HEAD
static void mlx5e_monitor_counter_arm(struct mlx5e_priv *priv)
=======
int mlx5e_monitor_counter_supported(struct mlx5e_priv *priv)
{
	struct mlx5_core_dev *pos;
	int i;

	mlx5_sd_for_each_dev(i, priv->mdev, pos)
		if (!mlx5e_monitor_counter_cap(pos))
			return false;
	return true;
}

static void mlx5e_monitor_counter_arm(struct mlx5_core_dev *mdev)
>>>>>>> 2d5404ca
{
	u32 in[MLX5_ST_SZ_DW(arm_monitor_counter_in)] = {};

	MLX5_SET(arm_monitor_counter_in, in, opcode,
		 MLX5_CMD_OP_ARM_MONITOR_COUNTER);
	mlx5_cmd_exec_in(mdev, arm_monitor_counter, in);
}

static void mlx5e_monitor_counters_work(struct work_struct *work)
{
	struct mlx5e_priv *priv = container_of(work, struct mlx5e_priv,
					       monitor_counters_work);
	struct mlx5_core_dev *pos;
	int i;

	mutex_lock(&priv->state_lock);
	mlx5e_stats_update_ndo_stats(priv);
	mutex_unlock(&priv->state_lock);
	mlx5_sd_for_each_dev(i, priv->mdev, pos)
		mlx5e_monitor_counter_arm(pos);
}

static int mlx5e_monitor_event_handler(struct notifier_block *nb,
				       unsigned long event, void *eqe)
{
	struct mlx5e_priv *priv = mlx5_nb_cof(nb, struct mlx5e_priv,
					      monitor_counters_nb);
	queue_work(priv->wq, &priv->monitor_counters_work);
	return NOTIFY_OK;
}

static int fill_monitor_counter_ppcnt_set1(int cnt, u32 *in)
{
	enum mlx5_monitor_counter_ppcnt ppcnt_cnt;

	for (ppcnt_cnt = 0;
	     ppcnt_cnt < NUM_REQ_PPCNT_COUNTER_S1;
	     ppcnt_cnt++, cnt++) {
		MLX5_SET(set_monitor_counter_in, in,
			 monitor_counter[cnt].type,
			 MLX5_QUERY_MONITOR_CNT_TYPE_PPCNT);
		MLX5_SET(set_monitor_counter_in, in,
			 monitor_counter[cnt].counter,
			 ppcnt_cnt);
	}
	return ppcnt_cnt;
}

static int fill_monitor_counter_q_counter_set1(int cnt, int q_counter, u32 *in)
{
	MLX5_SET(set_monitor_counter_in, in,
		 monitor_counter[cnt].type,
		 MLX5_QUERY_MONITOR_CNT_TYPE_Q_COUNTER);
	MLX5_SET(set_monitor_counter_in, in,
		 monitor_counter[cnt].counter,
		 MLX5_QUERY_MONITOR_Q_COUNTER_RX_OUT_OF_BUFFER);
	MLX5_SET(set_monitor_counter_in, in,
		 monitor_counter[cnt].counter_group_id,
		 q_counter);
	return 1;
}

/* check if mlx5e_monitor_counter_supported before calling this function*/
static void mlx5e_set_monitor_counter(struct mlx5_core_dev *mdev, int q_counter)
{
	int max_num_of_counters = MLX5_CAP_GEN(mdev, max_num_of_monitor_counters);
	int num_q_counters      = MLX5_CAP_GEN(mdev, num_q_monitor_counters);
	int num_ppcnt_counters  = !MLX5_CAP_PCAM_REG(mdev, ppcnt) ? 0 :
				  MLX5_CAP_GEN(mdev, num_ppcnt_monitor_counters);
	u32 in[MLX5_ST_SZ_DW(set_monitor_counter_in)] = {};
	int cnt	= 0;

	if (num_ppcnt_counters  >=  NUM_REQ_PPCNT_COUNTER_S1 &&
	    max_num_of_counters >= (NUM_REQ_PPCNT_COUNTER_S1 + cnt))
		cnt += fill_monitor_counter_ppcnt_set1(cnt, in);

	if (num_q_counters      >=  NUM_REQ_Q_COUNTERS_S1 &&
	    max_num_of_counters >= (NUM_REQ_Q_COUNTERS_S1 + cnt) &&
	    q_counter)
		cnt += fill_monitor_counter_q_counter_set1(cnt, q_counter, in);

	MLX5_SET(set_monitor_counter_in, in, num_of_counters, cnt);
	MLX5_SET(set_monitor_counter_in, in, opcode,
		 MLX5_CMD_OP_SET_MONITOR_COUNTER);

	mlx5_cmd_exec_in(mdev, set_monitor_counter, in);
}

/* check if mlx5e_monitor_counter_supported before calling this function*/
void mlx5e_monitor_counter_init(struct mlx5e_priv *priv)
{
	struct mlx5_core_dev *pos;
	int i;

	INIT_WORK(&priv->monitor_counters_work, mlx5e_monitor_counters_work);
	MLX5_NB_INIT(&priv->monitor_counters_nb, mlx5e_monitor_event_handler,
		     MONITOR_COUNTER);
	mlx5_sd_for_each_dev(i, priv->mdev, pos) {
		mlx5_eq_notifier_register(pos, &priv->monitor_counters_nb);
		mlx5e_set_monitor_counter(pos, priv->q_counter[i]);
		mlx5e_monitor_counter_arm(pos);
	}
	queue_work(priv->wq, &priv->update_stats_work);
}

/* check if mlx5e_monitor_counter_supported before calling this function*/
void mlx5e_monitor_counter_cleanup(struct mlx5e_priv *priv)
{
	u32 in[MLX5_ST_SZ_DW(set_monitor_counter_in)] = {};
	struct mlx5_core_dev *pos;
	int i;

	MLX5_SET(set_monitor_counter_in, in, opcode,
		 MLX5_CMD_OP_SET_MONITOR_COUNTER);

	mlx5_sd_for_each_dev(i, priv->mdev, pos) {
		mlx5_cmd_exec_in(pos, set_monitor_counter, in);
		mlx5_eq_notifier_unregister(pos, &priv->monitor_counters_nb);
	}
	cancel_work_sync(&priv->monitor_counters_work);
}<|MERGE_RESOLUTION|>--- conflicted
+++ resolved
@@ -34,9 +34,6 @@
 	return true;
 }
 
-<<<<<<< HEAD
-static void mlx5e_monitor_counter_arm(struct mlx5e_priv *priv)
-=======
 int mlx5e_monitor_counter_supported(struct mlx5e_priv *priv)
 {
 	struct mlx5_core_dev *pos;
@@ -49,7 +46,6 @@
 }
 
 static void mlx5e_monitor_counter_arm(struct mlx5_core_dev *mdev)
->>>>>>> 2d5404ca
 {
 	u32 in[MLX5_ST_SZ_DW(arm_monitor_counter_in)] = {};
 
