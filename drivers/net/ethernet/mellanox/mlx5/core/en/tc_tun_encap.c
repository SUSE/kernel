--- conflicted
+++ resolved
@@ -1524,11 +1524,7 @@
 			continue;
 		}
 
-<<<<<<< HEAD
-		err = mlx5e_tc_add_flow_mod_hdr(priv, flow, attr);
-=======
 		err = mlx5e_tc_attach_mod_hdr(priv, flow, attr);
->>>>>>> eb3cdb58
 		if (err) {
 			mlx5_core_warn(priv->mdev, "Failed to update flow mod_hdr err=%d",
 				       err);
