--- conflicted
+++ resolved
@@ -159,11 +159,7 @@
 	if (err)
 		goto out;
 
-<<<<<<< HEAD
-	err = mlx5e_rqt_init(rqt, mdev, indir->max_table_size, rss_rqns,
-=======
 	err = mlx5e_rqt_init(rqt, mdev, indir->max_table_size, rss_rqns, rss_vhca_ids,
->>>>>>> 2d5404ca
 			     indir->actual_table_size);
 
 out:
@@ -238,12 +234,9 @@
 	u32 *rss_rqns, *rss_vhca_ids = NULL;
 	int err;
 
-<<<<<<< HEAD
-=======
 	if (!rqt_verify_vhca_ids(rqt->mdev, vhca_ids, num_rqns))
 		return -EINVAL;
 
->>>>>>> 2d5404ca
 	if (WARN_ON(rqt->size != indir->max_table_size))
 		return -EINVAL;
 
@@ -264,11 +257,7 @@
 	if (err)
 		goto out;
 
-<<<<<<< HEAD
-	err = mlx5e_rqt_redirect(rqt, rss_rqns, indir->actual_table_size);
-=======
 	err = mlx5e_rqt_redirect(rqt, rss_rqns, rss_vhca_ids, indir->actual_table_size);
->>>>>>> 2d5404ca
 
 out:
 	kvfree(rss_vhca_ids);
