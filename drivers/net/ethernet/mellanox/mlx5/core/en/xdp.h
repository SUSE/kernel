--- conflicted
+++ resolved
@@ -99,13 +99,8 @@
 
 struct mlx5e_xsk_param;
 int mlx5e_xdp_max_mtu(struct mlx5e_params *params, struct mlx5e_xsk_param *xsk);
-<<<<<<< HEAD
-bool mlx5e_xdp_handle(struct mlx5e_rq *rq, struct page *page,
-		      struct bpf_prog *prog, struct xdp_buff *xdp);
-=======
 bool mlx5e_xdp_handle(struct mlx5e_rq *rq,
 		      struct bpf_prog *prog, struct mlx5e_xdp_buff *mlctx);
->>>>>>> eb3cdb58
 void mlx5e_xdp_mpwqe_complete(struct mlx5e_xdpsq *sq);
 bool mlx5e_poll_xdpsq_cq(struct mlx5e_cq *cq);
 void mlx5e_free_xdpsq_descs(struct mlx5e_xdpsq *sq);
@@ -118,17 +113,9 @@
 
 INDIRECT_CALLABLE_DECLARE(bool mlx5e_xmit_xdp_frame_mpwqe(struct mlx5e_xdpsq *sq,
 							  struct mlx5e_xmit_data *xdptxd,
-<<<<<<< HEAD
-							  struct skb_shared_info *sinfo,
 							  int check_result));
 INDIRECT_CALLABLE_DECLARE(bool mlx5e_xmit_xdp_frame(struct mlx5e_xdpsq *sq,
 						    struct mlx5e_xmit_data *xdptxd,
-						    struct skb_shared_info *sinfo,
-=======
-							  int check_result));
-INDIRECT_CALLABLE_DECLARE(bool mlx5e_xmit_xdp_frame(struct mlx5e_xdpsq *sq,
-						    struct mlx5e_xmit_data *xdptxd,
->>>>>>> eb3cdb58
 						    int check_result));
 INDIRECT_CALLABLE_DECLARE(int mlx5e_xmit_xdp_frame_check_mpwqe(struct mlx5e_xdpsq *sq));
 INDIRECT_CALLABLE_DECLARE(int mlx5e_xmit_xdp_frame_check(struct mlx5e_xdpsq *sq));
