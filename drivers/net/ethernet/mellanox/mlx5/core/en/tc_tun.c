--- conflicted
+++ resolved
@@ -745,11 +745,6 @@
 		if (err)
 			goto out;
 
-<<<<<<< HEAD
-		esw_attr->rx_tun_attr->vni = MLX5_GET(fte_match_param, spec->match_value,
-						      misc_parameters.vxlan_vni);
-=======
->>>>>>> eb3cdb58
 		esw_attr->rx_tun_attr->decap_vport = vport_num;
 	} else if (netif_is_ovs_master(attr.route_dev) && mlx5e_tc_int_port_supported(esw)) {
 		int_port = mlx5e_tc_int_port_get(mlx5e_get_int_port_priv(priv),
