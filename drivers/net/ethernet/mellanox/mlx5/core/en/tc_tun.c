/* SPDX-License-Identifier: GPL-2.0 OR Linux-OpenIB */
/* Copyright (c) 2018 Mellanox Technologies. */

#include <net/vxlan.h>
#include <net/gre.h>
#include <net/geneve.h>
#include "en/tc_tun.h"
#include "en_tc.h"

struct mlx5e_tc_tunnel *mlx5e_get_tc_tun(struct net_device *tunnel_dev)
{
	if (netif_is_vxlan(tunnel_dev))
		return &vxlan_tunnel;
	else if (netif_is_geneve(tunnel_dev))
		return &geneve_tunnel;
	else if (netif_is_gretap(tunnel_dev) ||
		 netif_is_ip6gretap(tunnel_dev))
		return &gre_tunnel;
	else
		return NULL;
}

static int get_route_and_out_devs(struct mlx5e_priv *priv,
				  struct net_device *dev,
				  struct net_device **route_dev,
				  struct net_device **out_dev)
{
	struct net_device *uplink_dev, *uplink_upper, *real_dev;
	struct mlx5_eswitch *esw = priv->mdev->priv.eswitch;
	bool dst_is_lag_dev;

	real_dev = is_vlan_dev(dev) ? vlan_dev_real_dev(dev) : dev;
	uplink_dev = mlx5_eswitch_uplink_get_proto_dev(esw, REP_ETH);

	rcu_read_lock();
	uplink_upper = netdev_master_upper_dev_get_rcu(uplink_dev);
	/* mlx5_lag_is_sriov() is a blocking function which can't be called
	 * while holding rcu read lock. Take the net_device for correctness
	 * sake.
	 */
	if (uplink_upper)
		dev_hold(uplink_upper);
	rcu_read_unlock();

	dst_is_lag_dev = (uplink_upper &&
			  netif_is_lag_master(uplink_upper) &&
			  real_dev == uplink_upper &&
			  mlx5_lag_is_sriov(priv->mdev));
	if (uplink_upper)
		dev_put(uplink_upper);

	/* if the egress device isn't on the same HW e-switch or
	 * it's a LAG device, use the uplink
	 */
	*route_dev = dev;
	if (!netdev_port_same_parent_id(priv->netdev, real_dev) ||
	    dst_is_lag_dev || is_vlan_dev(*route_dev))
		*out_dev = uplink_dev;
	else if (mlx5e_eswitch_rep(dev) &&
		 mlx5e_is_valid_eswitch_fwd_dev(priv, dev))
		*out_dev = *route_dev;
	else
		return -EOPNOTSUPP;

	if (!(mlx5e_eswitch_rep(*out_dev) &&
	      mlx5e_is_uplink_rep(netdev_priv(*out_dev))))
		return -EOPNOTSUPP;

	return 0;
}

static int mlx5e_route_lookup_ipv4(struct mlx5e_priv *priv,
				   struct net_device *mirred_dev,
				   struct net_device **out_dev,
				   struct net_device **route_dev,
				   struct flowi4 *fl4,
				   struct neighbour **out_n,
				   u8 *out_ttl)
{
	struct neighbour *n;
	struct rtable *rt;

#if IS_ENABLED(CONFIG_INET)
	struct mlx5_core_dev *mdev = priv->mdev;
	struct net_device *uplink_dev;
	int ret;

	if (mlx5_lag_is_multipath(mdev)) {
		struct mlx5_eswitch *esw = mdev->priv.eswitch;

		uplink_dev = mlx5_eswitch_uplink_get_proto_dev(esw, REP_ETH);
		fl4->flowi4_oif = uplink_dev->ifindex;
	}

	rt = ip_route_output_key(dev_net(mirred_dev), fl4);
	ret = PTR_ERR_OR_ZERO(rt);
	if (ret)
		return ret;

	if (mlx5_lag_is_multipath(mdev) && rt->rt_gw_family != AF_INET) {
		ip_rt_put(rt);
		return -ENETUNREACH;
	}
#else
	return -EOPNOTSUPP;
#endif

	ret = get_route_and_out_devs(priv, rt->dst.dev, route_dev, out_dev);
	if (ret < 0) {
		ip_rt_put(rt);
		return ret;
	}

	if (!(*out_ttl))
		*out_ttl = ip4_dst_hoplimit(&rt->dst);
	n = dst_neigh_lookup(&rt->dst, &fl4->daddr);
	ip_rt_put(rt);
	if (!n)
		return -ENOMEM;

	*out_n = n;
	return 0;
}

static const char *mlx5e_netdev_kind(struct net_device *dev)
{
	if (dev->rtnl_link_ops)
		return dev->rtnl_link_ops->kind;
	else
		return "unknown";
}

static int mlx5e_gen_ip_tunnel_header(char buf[], __u8 *ip_proto,
				      struct mlx5e_encap_entry *e)
{
	if (!e->tunnel) {
		pr_warn("mlx5: Cannot generate tunnel header for this tunnel\n");
		return -EOPNOTSUPP;
	}

	return e->tunnel->generate_ip_tun_hdr(buf, ip_proto, e);
}

static char *gen_eth_tnl_hdr(char *buf, struct net_device *dev,
			     struct mlx5e_encap_entry *e,
			     u16 proto)
{
	struct ethhdr *eth = (struct ethhdr *)buf;
	char *ip;

	ether_addr_copy(eth->h_dest, e->h_dest);
	ether_addr_copy(eth->h_source, dev->dev_addr);
	if (is_vlan_dev(dev)) {
		struct vlan_hdr *vlan = (struct vlan_hdr *)
					((char *)eth + ETH_HLEN);
		ip = (char *)vlan + VLAN_HLEN;
		eth->h_proto = vlan_dev_vlan_proto(dev);
		vlan->h_vlan_TCI = htons(vlan_dev_vlan_id(dev));
		vlan->h_vlan_encapsulated_proto = htons(proto);
	} else {
		eth->h_proto = htons(proto);
		ip = (char *)eth + ETH_HLEN;
	}

	return ip;
}

int mlx5e_tc_tun_create_header_ipv4(struct mlx5e_priv *priv,
				    struct net_device *mirred_dev,
				    struct mlx5e_encap_entry *e)
{
	int max_encap_size = MLX5_CAP_ESW(priv->mdev, max_encap_header_size);
	const struct ip_tunnel_key *tun_key = &e->tun_info->key;
	struct net_device *out_dev, *route_dev;
	struct flowi4 fl4 = {};
	struct neighbour *n;
	int ipv4_encap_size;
	char *encap_header;
	u8 nud_state, ttl;
	struct iphdr *ip;
	int err;

	/* add the IP fields */
	fl4.flowi4_tos = tun_key->tos;
	fl4.daddr = tun_key->u.ipv4.dst;
	fl4.saddr = tun_key->u.ipv4.src;
	ttl = tun_key->ttl;

	err = mlx5e_route_lookup_ipv4(priv, mirred_dev, &out_dev, &route_dev,
				      &fl4, &n, &ttl);
	if (err)
		return err;

	ipv4_encap_size =
		(is_vlan_dev(route_dev) ? VLAN_ETH_HLEN : ETH_HLEN) +
		sizeof(struct iphdr) +
		e->tunnel->calc_hlen(e);

	if (max_encap_size < ipv4_encap_size) {
		mlx5_core_warn(priv->mdev, "encap size %d too big, max supported is %d\n",
			       ipv4_encap_size, max_encap_size);
		err = -EOPNOTSUPP;
		goto release_neigh;
	}

	encap_header = kzalloc(ipv4_encap_size, GFP_KERNEL);
	if (!encap_header) {
		err = -ENOMEM;
		goto release_neigh;
	}

	/* used by mlx5e_detach_encap to lookup a neigh hash table
	 * entry in the neigh hash table when a user deletes a rule
	 */
	e->m_neigh.dev = n->dev;
	e->m_neigh.family = n->ops->family;
	memcpy(&e->m_neigh.dst_ip, n->primary_key, n->tbl->key_len);
	e->out_dev = out_dev;
	e->route_dev = route_dev;

	/* It's important to add the neigh to the hash table before checking
	 * the neigh validity state. So if we'll get a notification, in case the
	 * neigh changes it's validity state, we would find the relevant neigh
	 * in the hash.
	 */
	err = mlx5e_rep_encap_entry_attach(netdev_priv(out_dev), e);
	if (err)
		goto free_encap;

	read_lock_bh(&n->lock);
	nud_state = n->nud_state;
	ether_addr_copy(e->h_dest, n->ha);
	read_unlock_bh(&n->lock);

	/* add ethernet header */
	ip = (struct iphdr *)gen_eth_tnl_hdr(encap_header, route_dev, e,
					     ETH_P_IP);

	/* add ip header */
	ip->tos = tun_key->tos;
	ip->version = 0x4;
	ip->ihl = 0x5;
	ip->ttl = ttl;
	ip->daddr = fl4.daddr;
	ip->saddr = fl4.saddr;

	/* add tunneling protocol header */
	err = mlx5e_gen_ip_tunnel_header((char *)ip + sizeof(struct iphdr),
					 &ip->protocol, e);
	if (err)
		goto destroy_neigh_entry;

	e->encap_size = ipv4_encap_size;
	e->encap_header = encap_header;

	if (!(nud_state & NUD_VALID)) {
		neigh_event_send(n, NULL);
		/* the encap entry will be made valid on neigh update event
		 * and not used before that.
		 */
		goto release_neigh;
	}
	e->pkt_reformat = mlx5_packet_reformat_alloc(priv->mdev,
						     e->reformat_type,
						     ipv4_encap_size, encap_header,
						     MLX5_FLOW_NAMESPACE_FDB);
	if (IS_ERR(e->pkt_reformat)) {
		err = PTR_ERR(e->pkt_reformat);
		goto destroy_neigh_entry;
	}

	e->flags |= MLX5_ENCAP_ENTRY_VALID;
	mlx5e_rep_queue_neigh_stats_work(netdev_priv(out_dev));
	neigh_release(n);
	return err;

destroy_neigh_entry:
	mlx5e_rep_encap_entry_detach(netdev_priv(e->out_dev), e);
free_encap:
	kfree(encap_header);
release_neigh:
	neigh_release(n);
	return err;
}

#if IS_ENABLED(CONFIG_INET) && IS_ENABLED(CONFIG_IPV6)
static int mlx5e_route_lookup_ipv6(struct mlx5e_priv *priv,
				   struct net_device *mirred_dev,
				   struct net_device **out_dev,
				   struct net_device **route_dev,
				   struct flowi6 *fl6,
				   struct neighbour **out_n,
				   u8 *out_ttl)
{
	struct dst_entry *dst;
	struct neighbour *n;

	int ret;

<<<<<<< HEAD
	ret = ipv6_stub->ipv6_dst_lookup(dev_net(mirred_dev), NULL, &dst,
					 fl6);
	if (ret < 0)
		return ret;
=======
	dst = ipv6_stub->ipv6_dst_lookup_flow(dev_net(mirred_dev), NULL, fl6,
					      NULL);
	if (IS_ERR(dst))
		return PTR_ERR(dst);
>>>>>>> e42617b8

	if (!(*out_ttl))
		*out_ttl = ip6_dst_hoplimit(dst);

	ret = get_route_and_out_devs(priv, dst->dev, route_dev, out_dev);
	if (ret < 0) {
		dst_release(dst);
		return ret;
	}

	n = dst_neigh_lookup(dst, &fl6->daddr);
	dst_release(dst);
	if (!n)
		return -ENOMEM;

	*out_n = n;
	return 0;
}

int mlx5e_tc_tun_create_header_ipv6(struct mlx5e_priv *priv,
				    struct net_device *mirred_dev,
				    struct mlx5e_encap_entry *e)
{
	int max_encap_size = MLX5_CAP_ESW(priv->mdev, max_encap_header_size);
	const struct ip_tunnel_key *tun_key = &e->tun_info->key;
	struct net_device *out_dev, *route_dev;
	struct flowi6 fl6 = {};
	struct ipv6hdr *ip6h;
<<<<<<< HEAD
	struct neighbour *n;
=======
	struct neighbour *n = NULL;
>>>>>>> e42617b8
	int ipv6_encap_size;
	char *encap_header;
	u8 nud_state, ttl;
	int err;

	ttl = tun_key->ttl;

	fl6.flowlabel = ip6_make_flowinfo(RT_TOS(tun_key->tos), tun_key->label);
	fl6.daddr = tun_key->u.ipv6.dst;
	fl6.saddr = tun_key->u.ipv6.src;

	err = mlx5e_route_lookup_ipv6(priv, mirred_dev, &out_dev, &route_dev,
				      &fl6, &n, &ttl);
	if (err)
		return err;

	ipv6_encap_size =
		(is_vlan_dev(route_dev) ? VLAN_ETH_HLEN : ETH_HLEN) +
		sizeof(struct ipv6hdr) +
		e->tunnel->calc_hlen(e);

	if (max_encap_size < ipv6_encap_size) {
		mlx5_core_warn(priv->mdev, "encap size %d too big, max supported is %d\n",
			       ipv6_encap_size, max_encap_size);
		err = -EOPNOTSUPP;
		goto release_neigh;
	}

	encap_header = kzalloc(ipv6_encap_size, GFP_KERNEL);
	if (!encap_header) {
		err = -ENOMEM;
		goto release_neigh;
	}

	/* used by mlx5e_detach_encap to lookup a neigh hash table
	 * entry in the neigh hash table when a user deletes a rule
	 */
	e->m_neigh.dev = n->dev;
	e->m_neigh.family = n->ops->family;
	memcpy(&e->m_neigh.dst_ip, n->primary_key, n->tbl->key_len);
	e->out_dev = out_dev;
	e->route_dev = route_dev;

	/* It's importent to add the neigh to the hash table before checking
	 * the neigh validity state. So if we'll get a notification, in case the
	 * neigh changes it's validity state, we would find the relevant neigh
	 * in the hash.
	 */
	err = mlx5e_rep_encap_entry_attach(netdev_priv(out_dev), e);
	if (err)
		goto free_encap;

	read_lock_bh(&n->lock);
	nud_state = n->nud_state;
	ether_addr_copy(e->h_dest, n->ha);
	read_unlock_bh(&n->lock);

	/* add ethernet header */
	ip6h = (struct ipv6hdr *)gen_eth_tnl_hdr(encap_header, route_dev, e,
						 ETH_P_IPV6);

	/* add ip header */
	ip6_flow_hdr(ip6h, tun_key->tos, 0);
	/* the HW fills up ipv6 payload len */
	ip6h->hop_limit   = ttl;
	ip6h->daddr	  = fl6.daddr;
	ip6h->saddr	  = fl6.saddr;

	/* add tunneling protocol header */
	err = mlx5e_gen_ip_tunnel_header((char *)ip6h + sizeof(struct ipv6hdr),
					 &ip6h->nexthdr, e);
	if (err)
		goto destroy_neigh_entry;

	e->encap_size = ipv6_encap_size;
	e->encap_header = encap_header;

	if (!(nud_state & NUD_VALID)) {
		neigh_event_send(n, NULL);
		/* the encap entry will be made valid on neigh update event
		 * and not used before that.
		 */
		goto release_neigh;
	}

	e->pkt_reformat = mlx5_packet_reformat_alloc(priv->mdev,
						     e->reformat_type,
						     ipv6_encap_size, encap_header,
						     MLX5_FLOW_NAMESPACE_FDB);
	if (IS_ERR(e->pkt_reformat)) {
		err = PTR_ERR(e->pkt_reformat);
		goto destroy_neigh_entry;
	}

	e->flags |= MLX5_ENCAP_ENTRY_VALID;
	mlx5e_rep_queue_neigh_stats_work(netdev_priv(out_dev));
	neigh_release(n);
	return err;

destroy_neigh_entry:
	mlx5e_rep_encap_entry_detach(netdev_priv(e->out_dev), e);
free_encap:
	kfree(encap_header);
release_neigh:
	neigh_release(n);
	return err;
}
#endif

bool mlx5e_tc_tun_device_to_offload(struct mlx5e_priv *priv,
				    struct net_device *netdev)
{
	struct mlx5e_tc_tunnel *tunnel = mlx5e_get_tc_tun(netdev);

	if (tunnel && tunnel->can_offload(priv))
		return true;
	else
		return false;
}

int mlx5e_tc_tun_init_encap_attr(struct net_device *tunnel_dev,
				 struct mlx5e_priv *priv,
				 struct mlx5e_encap_entry *e,
				 struct netlink_ext_ack *extack)
{
	struct mlx5e_tc_tunnel *tunnel = mlx5e_get_tc_tun(tunnel_dev);

	if (!tunnel) {
		e->reformat_type = -1;
		return -EOPNOTSUPP;
	}

	return tunnel->init_encap_attr(tunnel_dev, priv, e, extack);
}

int mlx5e_tc_tun_parse(struct net_device *filter_dev,
		       struct mlx5e_priv *priv,
		       struct mlx5_flow_spec *spec,
		       struct flow_cls_offload *f,
		       void *headers_c,
		       void *headers_v, u8 *match_level)
{
	struct mlx5e_tc_tunnel *tunnel = mlx5e_get_tc_tun(filter_dev);
	int err = 0;

	if (!tunnel) {
		netdev_warn(priv->netdev,
			    "decapsulation offload is not supported for %s net device\n",
			    mlx5e_netdev_kind(filter_dev));
		err = -EOPNOTSUPP;
		goto out;
	}

	*match_level = tunnel->match_level;

	if (tunnel->parse_udp_ports) {
		err = tunnel->parse_udp_ports(priv, spec, f,
					      headers_c, headers_v);
		if (err)
			goto out;
	}

	if (tunnel->parse_tunnel) {
		err = tunnel->parse_tunnel(priv, spec, f,
					   headers_c, headers_v);
		if (err)
			goto out;
	}

out:
	return err;
}

int mlx5e_tc_tun_parse_udp_ports(struct mlx5e_priv *priv,
				 struct mlx5_flow_spec *spec,
				 struct flow_cls_offload *f,
				 void *headers_c,
				 void *headers_v)
{
	struct flow_rule *rule = flow_cls_offload_flow_rule(f);
	struct netlink_ext_ack *extack = f->common.extack;
	struct flow_match_ports enc_ports;

	/* Full udp dst port must be given */

	if (!flow_rule_match_key(rule, FLOW_DISSECTOR_KEY_ENC_PORTS)) {
		NL_SET_ERR_MSG_MOD(extack,
				   "UDP tunnel decap filter must include enc_dst_port condition");
		netdev_warn(priv->netdev,
			    "UDP tunnel decap filter must include enc_dst_port condition\n");
		return -EOPNOTSUPP;
	}

	flow_rule_match_enc_ports(rule, &enc_ports);

	if (memchr_inv(&enc_ports.mask->dst, 0xff,
		       sizeof(enc_ports.mask->dst))) {
		NL_SET_ERR_MSG_MOD(extack,
				   "UDP tunnel decap filter must match enc_dst_port fully");
		netdev_warn(priv->netdev,
			    "UDP tunnel decap filter must match enc_dst_port fully\n");
		return -EOPNOTSUPP;
	}

	/* match on UDP protocol and dst port number */

	MLX5_SET_TO_ONES(fte_match_set_lyr_2_4, headers_c, ip_protocol);
	MLX5_SET(fte_match_set_lyr_2_4, headers_v, ip_protocol, IPPROTO_UDP);

	MLX5_SET(fte_match_set_lyr_2_4, headers_c, udp_dport,
		 ntohs(enc_ports.mask->dst));
	MLX5_SET(fte_match_set_lyr_2_4, headers_v, udp_dport,
		 ntohs(enc_ports.key->dst));

	/* UDP src port on outer header is generated by HW,
	 * so it is probably a bad idea to request matching it.
	 * Nonetheless, it is allowed.
	 */

	MLX5_SET(fte_match_set_lyr_2_4, headers_c, udp_sport,
		 ntohs(enc_ports.mask->src));
	MLX5_SET(fte_match_set_lyr_2_4, headers_v, udp_sport,
		 ntohs(enc_ports.key->src));

	return 0;
}<|MERGE_RESOLUTION|>--- conflicted
+++ resolved
@@ -297,17 +297,10 @@
 
 	int ret;
 
-<<<<<<< HEAD
-	ret = ipv6_stub->ipv6_dst_lookup(dev_net(mirred_dev), NULL, &dst,
-					 fl6);
-	if (ret < 0)
-		return ret;
-=======
 	dst = ipv6_stub->ipv6_dst_lookup_flow(dev_net(mirred_dev), NULL, fl6,
 					      NULL);
 	if (IS_ERR(dst))
 		return PTR_ERR(dst);
->>>>>>> e42617b8
 
 	if (!(*out_ttl))
 		*out_ttl = ip6_dst_hoplimit(dst);
@@ -336,11 +329,7 @@
 	struct net_device *out_dev, *route_dev;
 	struct flowi6 fl6 = {};
 	struct ipv6hdr *ip6h;
-<<<<<<< HEAD
-	struct neighbour *n;
-=======
 	struct neighbour *n = NULL;
->>>>>>> e42617b8
 	int ipv6_encap_size;
 	char *encap_header;
 	u8 nud_state, ttl;
