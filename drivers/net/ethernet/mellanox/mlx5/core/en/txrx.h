/* SPDX-License-Identifier: GPL-2.0 OR Linux-OpenIB */
/* Copyright (c) 2019 Mellanox Technologies. */

#ifndef __MLX5_EN_TXRX_H___
#define __MLX5_EN_TXRX_H___

#include "en.h"
#include <linux/indirect_call_wrapper.h>

#define MLX5E_TX_WQE_EMPTY_DS_COUNT (sizeof(struct mlx5e_tx_wqe) / MLX5_SEND_WQE_DS)

#define INL_HDR_START_SZ (sizeof(((struct mlx5_wqe_eth_seg *)NULL)->inline_hdr.start))

/* IPSEC inline data includes:
 * 1. ESP trailer: up to 255 bytes of padding, 1 byte for pad length, 1 byte for
 *    next header.
 * 2. ESP authentication data: 16 bytes for ICV.
 */
#define MLX5E_MAX_TX_IPSEC_DS DIV_ROUND_UP(sizeof(struct mlx5_wqe_inline_seg) + \
					   255 + 1 + 1 + 16, MLX5_SEND_WQE_DS)

/* 366 should be big enough to cover all L2, L3 and L4 headers with possible
 * encapsulations.
 */
#define MLX5E_MAX_TX_INLINE_DS DIV_ROUND_UP(366 - INL_HDR_START_SZ + VLAN_HLEN, \
					    MLX5_SEND_WQE_DS)

/* Sync the calculation with mlx5e_sq_calc_wqe_attr. */
#define MLX5E_MAX_TX_WQEBBS DIV_ROUND_UP(MLX5E_TX_WQE_EMPTY_DS_COUNT + \
					 MLX5E_MAX_TX_INLINE_DS + \
					 MLX5E_MAX_TX_IPSEC_DS + \
					 MAX_SKB_FRAGS + 1, \
					 MLX5_SEND_WQEBB_NUM_DS)

#define MLX5E_RX_ERR_CQE(cqe) (get_cqe_opcode(cqe) != MLX5_CQE_RESP_SEND)

static inline
ktime_t mlx5e_cqe_ts_to_ns(cqe_ts_to_ns func, struct mlx5_clock *clock, u64 cqe_ts)
{
	return INDIRECT_CALL_2(func, mlx5_real_time_cyc2time, mlx5_timecounter_cyc2time,
			       clock, cqe_ts);
}

enum mlx5e_icosq_wqe_type {
	MLX5E_ICOSQ_WQE_NOP,
	MLX5E_ICOSQ_WQE_UMR_RX,
	MLX5E_ICOSQ_WQE_SHAMPO_HD_UMR,
#ifdef CONFIG_MLX5_EN_TLS
	MLX5E_ICOSQ_WQE_UMR_TLS,
	MLX5E_ICOSQ_WQE_SET_PSV_TLS,
	MLX5E_ICOSQ_WQE_GET_PSV_TLS,
#endif
};

/* General */
static inline bool mlx5e_skb_is_multicast(struct sk_buff *skb)
{
	return skb->pkt_type == PACKET_MULTICAST || skb->pkt_type == PACKET_BROADCAST;
}

void mlx5e_trigger_irq(struct mlx5e_icosq *sq);
void mlx5e_completion_event(struct mlx5_core_cq *mcq, struct mlx5_eqe *eqe);
void mlx5e_cq_error_event(struct mlx5_core_cq *mcq, enum mlx5_event event);
int mlx5e_napi_poll(struct napi_struct *napi, int budget);
int mlx5e_poll_ico_cq(struct mlx5e_cq *cq);

/* RX */
<<<<<<< HEAD
void mlx5e_page_dma_unmap(struct mlx5e_rq *rq, struct page *page);
void mlx5e_page_release_dynamic(struct mlx5e_rq *rq, struct page *page, bool recycle);
=======
>>>>>>> eb3cdb58
INDIRECT_CALLABLE_DECLARE(bool mlx5e_post_rx_wqes(struct mlx5e_rq *rq));
INDIRECT_CALLABLE_DECLARE(bool mlx5e_post_rx_mpwqes(struct mlx5e_rq *rq));
int mlx5e_poll_rx_cq(struct mlx5e_cq *cq, int budget);
void mlx5e_free_rx_descs(struct mlx5e_rq *rq);
void mlx5e_free_rx_missing_descs(struct mlx5e_rq *rq);

static inline bool mlx5e_rx_hw_stamp(struct hwtstamp_config *config)
{
	return config->rx_filter == HWTSTAMP_FILTER_ALL;
}

/* TX */
<<<<<<< HEAD
=======
struct mlx5e_xmit_data {
	dma_addr_t  dma_addr;
	void       *data;
	u32         len : 31;
	u32         has_frags : 1;
};

struct mlx5e_xmit_data_frags {
	struct mlx5e_xmit_data xd;
	struct skb_shared_info *sinfo;
	dma_addr_t *dma_arr;
};

>>>>>>> eb3cdb58
netdev_tx_t mlx5e_xmit(struct sk_buff *skb, struct net_device *dev);
bool mlx5e_poll_tx_cq(struct mlx5e_cq *cq, int napi_budget);
void mlx5e_free_txqsq_descs(struct mlx5e_txqsq *sq);

static inline bool
mlx5e_skb_fifo_has_room(struct mlx5e_skb_fifo *fifo)
{
<<<<<<< HEAD
	return (u16)(*fifo->pc - *fifo->cc) < fifo->mask;
=======
	return (u16)(*fifo->pc - *fifo->cc) <= fifo->mask;
>>>>>>> eb3cdb58
}

static inline bool
mlx5e_wqc_has_room_for(struct mlx5_wq_cyc *wq, u16 cc, u16 pc, u16 n)
{
	return (mlx5_wq_cyc_ctr2ix(wq, cc - pc) >= n) || (cc == pc);
}

static inline void *mlx5e_fetch_wqe(struct mlx5_wq_cyc *wq, u16 pi, size_t wqe_size)
{
	void *wqe;

	wqe = mlx5_wq_cyc_get_wqe(wq, pi);
	memset(wqe, 0, wqe_size);

	return wqe;
}

#define MLX5E_TX_FETCH_WQE(sq, pi) \
	((struct mlx5e_tx_wqe *)mlx5e_fetch_wqe(&(sq)->wq, pi, sizeof(struct mlx5e_tx_wqe)))

static inline struct mlx5e_tx_wqe *
mlx5e_post_nop(struct mlx5_wq_cyc *wq, u32 sqn, u16 *pc)
{
	u16                         pi   = mlx5_wq_cyc_ctr2ix(wq, *pc);
	struct mlx5e_tx_wqe        *wqe  = mlx5_wq_cyc_get_wqe(wq, pi);
	struct mlx5_wqe_ctrl_seg   *cseg = &wqe->ctrl;

	memset(cseg, 0, sizeof(*cseg));

	cseg->opmod_idx_opcode = cpu_to_be32((*pc << 8) | MLX5_OPCODE_NOP);
	cseg->qpn_ds           = cpu_to_be32((sqn << 8) | 0x01);

	(*pc)++;

	return wqe;
}

static inline struct mlx5e_tx_wqe *
mlx5e_post_nop_fence(struct mlx5_wq_cyc *wq, u32 sqn, u16 *pc)
{
	u16                         pi   = mlx5_wq_cyc_ctr2ix(wq, *pc);
	struct mlx5e_tx_wqe        *wqe  = mlx5_wq_cyc_get_wqe(wq, pi);
	struct mlx5_wqe_ctrl_seg   *cseg = &wqe->ctrl;

	memset(cseg, 0, sizeof(*cseg));

	cseg->opmod_idx_opcode = cpu_to_be32((*pc << 8) | MLX5_OPCODE_NOP);
	cseg->qpn_ds           = cpu_to_be32((sqn << 8) | 0x01);
	cseg->fm_ce_se         = MLX5_FENCE_MODE_INITIATOR_SMALL;

	(*pc)++;

	return wqe;
}

struct mlx5e_tx_wqe_info {
	struct sk_buff *skb;
	u32 num_bytes;
	u8 num_wqebbs;
	u8 num_dma;
	u8 num_fifo_pkts;
#ifdef CONFIG_MLX5_EN_TLS
	struct page *resync_dump_frag_page;
#endif
};

static inline u16 mlx5e_txqsq_get_next_pi(struct mlx5e_txqsq *sq, u16 size)
{
	struct mlx5_wq_cyc *wq = &sq->wq;
	u16 pi, contig_wqebbs;

	pi = mlx5_wq_cyc_ctr2ix(wq, sq->pc);
	contig_wqebbs = mlx5_wq_cyc_get_contig_wqebbs(wq, pi);
	if (unlikely(contig_wqebbs < size)) {
		struct mlx5e_tx_wqe_info *wi, *edge_wi;

		wi = &sq->db.wqe_info[pi];
		edge_wi = wi + contig_wqebbs;

		/* Fill SQ frag edge with NOPs to avoid WQE wrapping two pages. */
		for (; wi < edge_wi; wi++) {
			*wi = (struct mlx5e_tx_wqe_info) {
				.num_wqebbs = 1,
			};
			mlx5e_post_nop(wq, sq->sqn, &sq->pc);
		}
		sq->stats->nop += contig_wqebbs;

		pi = mlx5_wq_cyc_ctr2ix(wq, sq->pc);
	}

	return pi;
}

void mlx5e_txqsq_wake(struct mlx5e_txqsq *sq);

static inline u16 mlx5e_shampo_get_cqe_header_index(struct mlx5e_rq *rq, struct mlx5_cqe64 *cqe)
{
	return be16_to_cpu(cqe->shampo.header_entry_index) & (rq->mpwqe.shampo->hd_per_wq - 1);
}

struct mlx5e_shampo_umr {
	u16 len;
};

struct mlx5e_icosq_wqe_info {
	u8 wqe_type;
	u8 num_wqebbs;

	/* Auxiliary data for different wqe types. */
	union {
		struct {
			struct mlx5e_rq *rq;
		} umr;
		struct mlx5e_shampo_umr shampo;
#ifdef CONFIG_MLX5_EN_TLS
		struct {
			struct mlx5e_ktls_offload_context_rx *priv_rx;
		} tls_set_params;
		struct {
			struct mlx5e_ktls_rx_resync_buf *buf;
		} tls_get_params;
#endif
	};
};

void mlx5e_free_icosq_descs(struct mlx5e_icosq *sq);

static inline u16 mlx5e_icosq_get_next_pi(struct mlx5e_icosq *sq, u16 size)
{
	struct mlx5_wq_cyc *wq = &sq->wq;
	u16 pi, contig_wqebbs;

	pi = mlx5_wq_cyc_ctr2ix(wq, sq->pc);
	contig_wqebbs = mlx5_wq_cyc_get_contig_wqebbs(wq, pi);
	if (unlikely(contig_wqebbs < size)) {
		struct mlx5e_icosq_wqe_info *wi, *edge_wi;

		wi = &sq->db.wqe_info[pi];
		edge_wi = wi + contig_wqebbs;

		/* Fill SQ frag edge with NOPs to avoid WQE wrapping two pages. */
		for (; wi < edge_wi; wi++) {
			*wi = (struct mlx5e_icosq_wqe_info) {
				.wqe_type   = MLX5E_ICOSQ_WQE_NOP,
				.num_wqebbs = 1,
			};
			mlx5e_post_nop(wq, sq->sqn, &sq->pc);
		}

		pi = mlx5_wq_cyc_ctr2ix(wq, sq->pc);
	}

	return pi;
}

static inline void
mlx5e_notify_hw(struct mlx5_wq_cyc *wq, u16 pc, void __iomem *uar_map,
		struct mlx5_wqe_ctrl_seg *ctrl)
{
	ctrl->fm_ce_se |= MLX5_WQE_CTRL_CQ_UPDATE;
	/* ensure wqe is visible to device before updating doorbell record */
	dma_wmb();

	*wq->db = cpu_to_be32(pc);

	/* ensure doorbell record is visible to device before ringing the
	 * doorbell
	 */
	wmb();

	mlx5_write64((__be32 *)ctrl, uar_map);
}

static inline void mlx5e_cq_arm(struct mlx5e_cq *cq)
{
	struct mlx5_core_cq *mcq;

	mcq = &cq->mcq;
	mlx5_cq_arm(mcq, MLX5_CQ_DB_REQ_NOT, mcq->uar->map, cq->wq.cc);
}

static inline struct mlx5e_sq_dma *
mlx5e_dma_get(struct mlx5e_txqsq *sq, u32 i)
{
	return &sq->db.dma_fifo[i & sq->dma_fifo_mask];
}

static inline void
mlx5e_dma_push(struct mlx5e_txqsq *sq, dma_addr_t addr, u32 size,
	       enum mlx5e_dma_map_type map_type)
{
	struct mlx5e_sq_dma *dma = mlx5e_dma_get(sq, sq->dma_fifo_pc++);

	dma->addr = addr;
	dma->size = size;
	dma->type = map_type;
}

static inline
struct sk_buff **mlx5e_skb_fifo_get(struct mlx5e_skb_fifo *fifo, u16 i)
{
	return &fifo->fifo[i & fifo->mask];
}

static inline
void mlx5e_skb_fifo_push(struct mlx5e_skb_fifo *fifo, struct sk_buff *skb)
{
	struct sk_buff **skb_item = mlx5e_skb_fifo_get(fifo, (*fifo->pc)++);

	*skb_item = skb;
}

static inline
struct sk_buff *mlx5e_skb_fifo_pop(struct mlx5e_skb_fifo *fifo)
{
	WARN_ON_ONCE(*fifo->pc == *fifo->cc);

	return *mlx5e_skb_fifo_get(fifo, (*fifo->cc)++);
}

static inline void
mlx5e_tx_dma_unmap(struct device *pdev, struct mlx5e_sq_dma *dma)
{
	switch (dma->type) {
	case MLX5E_DMA_MAP_SINGLE:
		dma_unmap_single(pdev, dma->addr, dma->size, DMA_TO_DEVICE);
		break;
	case MLX5E_DMA_MAP_PAGE:
		dma_unmap_page(pdev, dma->addr, dma->size, DMA_TO_DEVICE);
		break;
	default:
		WARN_ONCE(true, "mlx5e_tx_dma_unmap unknown DMA type!\n");
	}
}

void mlx5e_tx_mpwqe_ensure_complete(struct mlx5e_txqsq *sq);

static inline bool mlx5e_tx_mpwqe_is_full(struct mlx5e_tx_mpwqe *session, u8 max_sq_mpw_wqebbs)
{
	return session->ds_count == max_sq_mpw_wqebbs * MLX5_SEND_WQEBB_NUM_DS;
}

static inline void mlx5e_rqwq_reset(struct mlx5e_rq *rq)
{
	if (rq->wq_type == MLX5_WQ_TYPE_LINKED_LIST_STRIDING_RQ) {
		mlx5_wq_ll_reset(&rq->mpwqe.wq);
		rq->mpwqe.actual_wq_head = 0;
	} else {
		mlx5_wq_cyc_reset(&rq->wqe.wq);
	}
}

static inline void mlx5e_dump_error_cqe(struct mlx5e_cq *cq, u32 qn,
					struct mlx5_err_cqe *err_cqe)
{
	struct mlx5_cqwq *wq = &cq->wq;
	u32 ci;

	ci = mlx5_cqwq_ctr2ix(wq, wq->cc - 1);

	netdev_err(cq->netdev,
		   "Error cqe on cqn 0x%x, ci 0x%x, qn 0x%x, opcode 0x%x, syndrome 0x%x, vendor syndrome 0x%x\n",
		   cq->mcq.cqn, ci, qn,
		   get_cqe_opcode((struct mlx5_cqe64 *)err_cqe),
		   err_cqe->syndrome, err_cqe->vendor_err_synd);
	mlx5_dump_err_cqe(cq->mdev, err_cqe);
}

static inline u32 mlx5e_rqwq_get_size(struct mlx5e_rq *rq)
{
	switch (rq->wq_type) {
	case MLX5_WQ_TYPE_LINKED_LIST_STRIDING_RQ:
		return mlx5_wq_ll_get_size(&rq->mpwqe.wq);
	default:
		return mlx5_wq_cyc_get_size(&rq->wqe.wq);
	}
}

static inline u32 mlx5e_rqwq_get_cur_sz(struct mlx5e_rq *rq)
{
	switch (rq->wq_type) {
	case MLX5_WQ_TYPE_LINKED_LIST_STRIDING_RQ:
		return rq->mpwqe.wq.cur_sz;
	default:
		return rq->wqe.wq.cur_sz;
	}
}

static inline u16 mlx5e_rqwq_get_head(struct mlx5e_rq *rq)
{
	switch (rq->wq_type) {
	case MLX5_WQ_TYPE_LINKED_LIST_STRIDING_RQ:
		return mlx5_wq_ll_get_head(&rq->mpwqe.wq);
	default:
		return mlx5_wq_cyc_get_head(&rq->wqe.wq);
	}
}

static inline u16 mlx5e_rqwq_get_wqe_counter(struct mlx5e_rq *rq)
{
	switch (rq->wq_type) {
	case MLX5_WQ_TYPE_LINKED_LIST_STRIDING_RQ:
		return mlx5_wq_ll_get_counter(&rq->mpwqe.wq);
	default:
		return mlx5_wq_cyc_get_counter(&rq->wqe.wq);
	}
}

/* SW parser related functions */

struct mlx5e_swp_spec {
	__be16 l3_proto;
	u8 l4_proto;
	u8 is_tun;
	__be16 tun_l3_proto;
	u8 tun_l4_proto;
};

static inline void mlx5e_eseg_swp_offsets_add_vlan(struct mlx5_wqe_eth_seg *eseg)
{
	/* SWP offsets are in 2-bytes words */
	eseg->swp_outer_l3_offset += VLAN_HLEN / 2;
	eseg->swp_outer_l4_offset += VLAN_HLEN / 2;
	eseg->swp_inner_l3_offset += VLAN_HLEN / 2;
	eseg->swp_inner_l4_offset += VLAN_HLEN / 2;
}

static inline void
mlx5e_set_eseg_swp(struct sk_buff *skb, struct mlx5_wqe_eth_seg *eseg,
		   struct mlx5e_swp_spec *swp_spec)
{
	/* SWP offsets are in 2-bytes words */
	eseg->swp_outer_l3_offset = skb_network_offset(skb) / 2;
	if (swp_spec->l3_proto == htons(ETH_P_IPV6))
		eseg->swp_flags |= MLX5_ETH_WQE_SWP_OUTER_L3_IPV6;
	if (swp_spec->l4_proto) {
		eseg->swp_outer_l4_offset = skb_transport_offset(skb) / 2;
		if (swp_spec->l4_proto == IPPROTO_UDP)
			eseg->swp_flags |= MLX5_ETH_WQE_SWP_OUTER_L4_UDP;
	}

	if (swp_spec->is_tun) {
		eseg->swp_inner_l3_offset = skb_inner_network_offset(skb) / 2;
		if (swp_spec->tun_l3_proto == htons(ETH_P_IPV6))
			eseg->swp_flags |= MLX5_ETH_WQE_SWP_INNER_L3_IPV6;
	} else { /* typically for ipsec when xfrm mode != XFRM_MODE_TUNNEL */
		eseg->swp_inner_l3_offset = skb_network_offset(skb) / 2;
		if (swp_spec->l3_proto == htons(ETH_P_IPV6))
			eseg->swp_flags |= MLX5_ETH_WQE_SWP_INNER_L3_IPV6;
	}
	switch (swp_spec->tun_l4_proto) {
	case IPPROTO_UDP:
		eseg->swp_flags |= MLX5_ETH_WQE_SWP_INNER_L4_UDP;
		fallthrough;
	case IPPROTO_TCP:
		eseg->swp_inner_l4_offset = skb_inner_transport_offset(skb) / 2;
		break;
	}
}

#define MLX5E_STOP_ROOM(wqebbs) ((wqebbs) * 2 - 1)

static inline u16 mlx5e_stop_room_for_wqe(struct mlx5_core_dev *mdev, u16 wqe_size)
{
<<<<<<< HEAD
	WARN_ON_ONCE(PAGE_SIZE / MLX5_SEND_WQE_BB < mlx5e_get_max_sq_wqebbs(mdev));
=======
	WARN_ON_ONCE(PAGE_SIZE / MLX5_SEND_WQE_BB < (u16)mlx5e_get_max_sq_wqebbs(mdev));
>>>>>>> eb3cdb58

	/* A WQE must not cross the page boundary, hence two conditions:
	 * 1. Its size must not exceed the page size.
	 * 2. If the WQE size is X, and the space remaining in a page is less
	 *    than X, this space needs to be padded with NOPs. So, one WQE of
	 *    size X may require up to X-1 WQEBBs of padding, which makes the
	 *    stop room of X-1 + X.
	 * WQE size is also limited by the hardware limit.
	 */
	WARN_ONCE(wqe_size > mlx5e_get_max_sq_wqebbs(mdev),
		  "wqe_size %u is greater than max SQ WQEBBs %u",
		  wqe_size, mlx5e_get_max_sq_wqebbs(mdev));

	return MLX5E_STOP_ROOM(wqe_size);
}

static inline u16 mlx5e_stop_room_for_max_wqe(struct mlx5_core_dev *mdev)
{
	return MLX5E_STOP_ROOM(mlx5e_get_max_sq_wqebbs(mdev));
}

static inline u16 mlx5e_stop_room_for_mpwqe(struct mlx5_core_dev *mdev)
{
	u8 mpwqe_wqebbs = mlx5e_get_max_sq_aligned_wqebbs(mdev);

	return mlx5e_stop_room_for_wqe(mdev, mpwqe_wqebbs);
}

static inline bool mlx5e_icosq_can_post_wqe(struct mlx5e_icosq *sq, u16 wqe_size)
{
	u16 room = sq->reserved_room + MLX5E_STOP_ROOM(wqe_size);

	return mlx5e_wqc_has_room_for(&sq->wq, sq->cc, sq->pc, room);
}

static inline struct mlx5e_mpw_info *mlx5e_get_mpw_info(struct mlx5e_rq *rq, int i)
{
<<<<<<< HEAD
	size_t isz = struct_size(rq->mpwqe.info, alloc_units, rq->mpwqe.pages_per_wqe);
=======
	size_t isz = struct_size(rq->mpwqe.info, alloc_units.frag_pages, rq->mpwqe.pages_per_wqe);
>>>>>>> eb3cdb58

	return (struct mlx5e_mpw_info *)((char *)rq->mpwqe.info + array_size(i, isz));
}
#endif<|MERGE_RESOLUTION|>--- conflicted
+++ resolved
@@ -65,11 +65,6 @@
 int mlx5e_poll_ico_cq(struct mlx5e_cq *cq);
 
 /* RX */
-<<<<<<< HEAD
-void mlx5e_page_dma_unmap(struct mlx5e_rq *rq, struct page *page);
-void mlx5e_page_release_dynamic(struct mlx5e_rq *rq, struct page *page, bool recycle);
-=======
->>>>>>> eb3cdb58
 INDIRECT_CALLABLE_DECLARE(bool mlx5e_post_rx_wqes(struct mlx5e_rq *rq));
 INDIRECT_CALLABLE_DECLARE(bool mlx5e_post_rx_mpwqes(struct mlx5e_rq *rq));
 int mlx5e_poll_rx_cq(struct mlx5e_cq *cq, int budget);
@@ -82,8 +77,6 @@
 }
 
 /* TX */
-<<<<<<< HEAD
-=======
 struct mlx5e_xmit_data {
 	dma_addr_t  dma_addr;
 	void       *data;
@@ -97,7 +90,6 @@
 	dma_addr_t *dma_arr;
 };
 
->>>>>>> eb3cdb58
 netdev_tx_t mlx5e_xmit(struct sk_buff *skb, struct net_device *dev);
 bool mlx5e_poll_tx_cq(struct mlx5e_cq *cq, int napi_budget);
 void mlx5e_free_txqsq_descs(struct mlx5e_txqsq *sq);
@@ -105,11 +97,7 @@
 static inline bool
 mlx5e_skb_fifo_has_room(struct mlx5e_skb_fifo *fifo)
 {
-<<<<<<< HEAD
-	return (u16)(*fifo->pc - *fifo->cc) < fifo->mask;
-=======
 	return (u16)(*fifo->pc - *fifo->cc) <= fifo->mask;
->>>>>>> eb3cdb58
 }
 
 static inline bool
@@ -476,11 +464,7 @@
 
 static inline u16 mlx5e_stop_room_for_wqe(struct mlx5_core_dev *mdev, u16 wqe_size)
 {
-<<<<<<< HEAD
-	WARN_ON_ONCE(PAGE_SIZE / MLX5_SEND_WQE_BB < mlx5e_get_max_sq_wqebbs(mdev));
-=======
 	WARN_ON_ONCE(PAGE_SIZE / MLX5_SEND_WQE_BB < (u16)mlx5e_get_max_sq_wqebbs(mdev));
->>>>>>> eb3cdb58
 
 	/* A WQE must not cross the page boundary, hence two conditions:
 	 * 1. Its size must not exceed the page size.
@@ -518,11 +502,7 @@
 
 static inline struct mlx5e_mpw_info *mlx5e_get_mpw_info(struct mlx5e_rq *rq, int i)
 {
-<<<<<<< HEAD
-	size_t isz = struct_size(rq->mpwqe.info, alloc_units, rq->mpwqe.pages_per_wqe);
-=======
 	size_t isz = struct_size(rq->mpwqe.info, alloc_units.frag_pages, rq->mpwqe.pages_per_wqe);
->>>>>>> eb3cdb58
 
 	return (struct mlx5e_mpw_info *)((char *)rq->mpwqe.info + array_size(i, isz));
 }
