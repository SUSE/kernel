--- conflicted
+++ resolved
@@ -334,11 +334,7 @@
 	sq->mdev      = mdev;
 	sq->ch_ix     = MLX5E_PTP_CHANNEL_IX;
 	sq->txq_ix    = txq_ix;
-<<<<<<< HEAD
-	sq->uar_map   = mdev->priv.bfreg.map;
-=======
 	sq->uar_map   = c->bfreg->map;
->>>>>>> b35fc656
 	sq->min_inline_mode = params->tx_min_inline_mode;
 	sq->hw_mtu    = MLX5E_SW2HW_MTU(params, params->sw_mtu);
 	sq->stats     = &c->priv->ptp_stats.sq[tc];
