// SPDX-License-Identifier: GPL-2.0 OR Linux-OpenIB
/* Copyright (c) 2019 Mellanox Technologies. */

#include "en/params.h"
#include "en/txrx.h"
#include "en/port.h"
#include "en_accel/en_accel.h"
#include "en_accel/ipsec.h"
#include <net/xdp_sock_drv.h>

static u8 mlx5e_mpwrq_min_page_shift(struct mlx5_core_dev *mdev)
<<<<<<< HEAD
{
	u8 min_page_shift = MLX5_CAP_GEN_2(mdev, log_min_mkey_entity_size);

	return min_page_shift ? : 12;
}

u8 mlx5e_mpwrq_page_shift(struct mlx5_core_dev *mdev, struct mlx5e_xsk_param *xsk)
{
	u8 req_page_shift = xsk ? order_base_2(xsk->chunk_size) : PAGE_SHIFT;
	u8 min_page_shift = mlx5e_mpwrq_min_page_shift(mdev);

	/* Regular RQ uses order-0 pages, the NIC must be able to map them. */
	if (WARN_ON_ONCE(!xsk && req_page_shift < min_page_shift))
		min_page_shift = req_page_shift;

	return max(req_page_shift, min_page_shift);
}

enum mlx5e_mpwrq_umr_mode
mlx5e_mpwrq_umr_mode(struct mlx5_core_dev *mdev, struct mlx5e_xsk_param *xsk)
{
	/* Different memory management schemes use different mechanisms to map
	 * user-mode memory. The stricter guarantees we have, the faster
	 * mechanisms we use:
	 * 1. MTT - direct mapping in page granularity.
	 * 2. KSM - indirect mapping to another MKey to arbitrary addresses, but
	 *    all mappings have the same size.
	 * 3. KLM - indirect mapping to another MKey to arbitrary addresses, and
	 *    mappings can have different sizes.
	 */
	u8 page_shift = mlx5e_mpwrq_page_shift(mdev, xsk);
	bool unaligned = xsk ? xsk->unaligned : false;
	bool oversized = false;

	if (xsk) {
		oversized = xsk->chunk_size < (1 << page_shift);
		WARN_ON_ONCE(xsk->chunk_size > (1 << page_shift));
	}

	/* XSK frame size doesn't match the UMR page size, either because the
	 * frame size is not a power of two, or it's smaller than the minimal
	 * page size supported by the firmware.
	 * It's possible to receive packets bigger than MTU in certain setups.
	 * To avoid writing over the XSK frame boundary, the top region of each
	 * stride is mapped to a garbage page, resulting in two mappings of
	 * different sizes per frame.
	 */
	if (oversized) {
		/* An optimization for frame sizes equal to 3 * power_of_two.
		 * 3 KSMs point to the frame, and one KSM points to the garbage
		 * page, which works faster than KLM.
		 */
		if (xsk->chunk_size % 3 == 0 && is_power_of_2(xsk->chunk_size / 3))
			return MLX5E_MPWRQ_UMR_MODE_TRIPLE;

		return MLX5E_MPWRQ_UMR_MODE_OVERSIZED;
	}

	/* XSK frames can start at arbitrary unaligned locations, but they all
	 * have the same size which is a power of two. It allows to optimize to
	 * one KSM per frame.
	 */
	if (unaligned)
		return MLX5E_MPWRQ_UMR_MODE_UNALIGNED;

	/* XSK: frames are naturally aligned, MTT can be used.
	 * Non-XSK: Allocations happen in units of CPU pages, therefore, the
	 * mappings are naturally aligned.
	 */
	return MLX5E_MPWRQ_UMR_MODE_ALIGNED;
}

u8 mlx5e_mpwrq_umr_entry_size(enum mlx5e_mpwrq_umr_mode mode)
{
	switch (mode) {
	case MLX5E_MPWRQ_UMR_MODE_ALIGNED:
		return sizeof(struct mlx5_mtt);
	case MLX5E_MPWRQ_UMR_MODE_UNALIGNED:
		return sizeof(struct mlx5_ksm);
	case MLX5E_MPWRQ_UMR_MODE_OVERSIZED:
		return sizeof(struct mlx5_klm) * 2;
	case MLX5E_MPWRQ_UMR_MODE_TRIPLE:
		return sizeof(struct mlx5_ksm) * 4;
	}
	WARN_ONCE(1, "MPWRQ UMR mode %d is not known\n", mode);
	return 0;
}

u8 mlx5e_mpwrq_log_wqe_sz(struct mlx5_core_dev *mdev, u8 page_shift,
			  enum mlx5e_mpwrq_umr_mode umr_mode)
{
	u8 umr_entry_size = mlx5e_mpwrq_umr_entry_size(umr_mode);
	u8 max_pages_per_wqe, max_log_mpwqe_size;
	u16 max_wqe_size;

	/* Keep in sync with MLX5_MPWRQ_MAX_PAGES_PER_WQE. */
	max_wqe_size = mlx5e_get_max_sq_aligned_wqebbs(mdev) * MLX5_SEND_WQE_BB;
	max_pages_per_wqe = ALIGN_DOWN(max_wqe_size - sizeof(struct mlx5e_umr_wqe),
				       MLX5_UMR_MTT_ALIGNMENT) / umr_entry_size;
	max_log_mpwqe_size = ilog2(max_pages_per_wqe) + page_shift;

	WARN_ON_ONCE(max_log_mpwqe_size < MLX5E_ORDER2_MAX_PACKET_MTU);

	return min_t(u8, max_log_mpwqe_size, MLX5_MPWRQ_MAX_LOG_WQE_SZ);
}

u8 mlx5e_mpwrq_pages_per_wqe(struct mlx5_core_dev *mdev, u8 page_shift,
			     enum mlx5e_mpwrq_umr_mode umr_mode)
{
	u8 log_wqe_sz = mlx5e_mpwrq_log_wqe_sz(mdev, page_shift, umr_mode);
	u8 pages_per_wqe;

	pages_per_wqe = log_wqe_sz > page_shift ? (1 << (log_wqe_sz - page_shift)) : 1;

	/* Two MTTs are needed to form an octword. The number of MTTs is encoded
	 * in octwords in a UMR WQE, so we need at least two to avoid mapping
	 * garbage addresses.
	 */
	if (WARN_ON_ONCE(pages_per_wqe < 2 && umr_mode == MLX5E_MPWRQ_UMR_MODE_ALIGNED))
		pages_per_wqe = 2;

	/* Sanity check for further calculations to succeed. */
	BUILD_BUG_ON(MLX5_MPWRQ_MAX_PAGES_PER_WQE > 64);
	if (WARN_ON_ONCE(pages_per_wqe > MLX5_MPWRQ_MAX_PAGES_PER_WQE))
		return MLX5_MPWRQ_MAX_PAGES_PER_WQE;

	return pages_per_wqe;
}

u16 mlx5e_mpwrq_umr_wqe_sz(struct mlx5_core_dev *mdev, u8 page_shift,
			   enum mlx5e_mpwrq_umr_mode umr_mode)
{
	u8 pages_per_wqe = mlx5e_mpwrq_pages_per_wqe(mdev, page_shift, umr_mode);
	u8 umr_entry_size = mlx5e_mpwrq_umr_entry_size(umr_mode);
	u16 umr_wqe_sz;

	umr_wqe_sz = sizeof(struct mlx5e_umr_wqe) +
		ALIGN(pages_per_wqe * umr_entry_size, MLX5_UMR_MTT_ALIGNMENT);

	WARN_ON_ONCE(DIV_ROUND_UP(umr_wqe_sz, MLX5_SEND_WQE_DS) > MLX5_WQE_CTRL_DS_MASK);

	return umr_wqe_sz;
}

u8 mlx5e_mpwrq_umr_wqebbs(struct mlx5_core_dev *mdev, u8 page_shift,
			  enum mlx5e_mpwrq_umr_mode umr_mode)
{
	return DIV_ROUND_UP(mlx5e_mpwrq_umr_wqe_sz(mdev, page_shift, umr_mode),
			    MLX5_SEND_WQE_BB);
}

u8 mlx5e_mpwrq_mtts_per_wqe(struct mlx5_core_dev *mdev, u8 page_shift,
			    enum mlx5e_mpwrq_umr_mode umr_mode)
{
	u8 pages_per_wqe = mlx5e_mpwrq_pages_per_wqe(mdev, page_shift, umr_mode);

	/* Add another page as a buffer between WQEs. This page will absorb
	 * write overflow by the hardware, when receiving packets larger than
	 * MTU. These oversize packets are dropped by the driver at a later
	 * stage.
	 */
	return ALIGN(pages_per_wqe + 1,
		     MLX5_SEND_WQE_BB / mlx5e_mpwrq_umr_entry_size(umr_mode));
}

u32 mlx5e_mpwrq_max_num_entries(struct mlx5_core_dev *mdev,
				enum mlx5e_mpwrq_umr_mode umr_mode)
{
	/* Same limits apply to KSMs and KLMs. */
	u32 klm_limit = min(MLX5E_MAX_RQ_NUM_KSMS,
			    1 << MLX5_CAP_GEN(mdev, log_max_klm_list_size));

	switch (umr_mode) {
	case MLX5E_MPWRQ_UMR_MODE_ALIGNED:
		return MLX5E_MAX_RQ_NUM_MTTS;
	case MLX5E_MPWRQ_UMR_MODE_UNALIGNED:
		return klm_limit;
	case MLX5E_MPWRQ_UMR_MODE_OVERSIZED:
		/* Each entry is two KLMs. */
		return klm_limit / 2;
	case MLX5E_MPWRQ_UMR_MODE_TRIPLE:
		/* Each entry is four KSMs. */
		return klm_limit / 4;
	}
	WARN_ONCE(1, "MPWRQ UMR mode %d is not known\n", umr_mode);
	return 0;
}

static u8 mlx5e_mpwrq_max_log_rq_size(struct mlx5_core_dev *mdev, u8 page_shift,
				      enum mlx5e_mpwrq_umr_mode umr_mode)
{
	u8 mtts_per_wqe = mlx5e_mpwrq_mtts_per_wqe(mdev, page_shift, umr_mode);
	u32 max_entries = mlx5e_mpwrq_max_num_entries(mdev, umr_mode);

	return ilog2(max_entries / mtts_per_wqe);
}

u8 mlx5e_mpwrq_max_log_rq_pkts(struct mlx5_core_dev *mdev, u8 page_shift,
			       enum mlx5e_mpwrq_umr_mode umr_mode)
{
=======
{
	u8 min_page_shift = MLX5_CAP_GEN_2(mdev, log_min_mkey_entity_size);

	return min_page_shift ? : 12;
}

u8 mlx5e_mpwrq_page_shift(struct mlx5_core_dev *mdev, struct mlx5e_xsk_param *xsk)
{
	u8 req_page_shift = xsk ? order_base_2(xsk->chunk_size) : PAGE_SHIFT;
	u8 min_page_shift = mlx5e_mpwrq_min_page_shift(mdev);

	/* Regular RQ uses order-0 pages, the NIC must be able to map them. */
	if (WARN_ON_ONCE(!xsk && req_page_shift < min_page_shift))
		min_page_shift = req_page_shift;

	return max(req_page_shift, min_page_shift);
}

enum mlx5e_mpwrq_umr_mode
mlx5e_mpwrq_umr_mode(struct mlx5_core_dev *mdev, struct mlx5e_xsk_param *xsk)
{
	/* Different memory management schemes use different mechanisms to map
	 * user-mode memory. The stricter guarantees we have, the faster
	 * mechanisms we use:
	 * 1. MTT - direct mapping in page granularity.
	 * 2. KSM - indirect mapping to another MKey to arbitrary addresses, but
	 *    all mappings have the same size.
	 * 3. KLM - indirect mapping to another MKey to arbitrary addresses, and
	 *    mappings can have different sizes.
	 */
	u8 page_shift = mlx5e_mpwrq_page_shift(mdev, xsk);
	bool unaligned = xsk ? xsk->unaligned : false;
	bool oversized = false;

	if (xsk) {
		oversized = xsk->chunk_size < (1 << page_shift);
		WARN_ON_ONCE(xsk->chunk_size > (1 << page_shift));
	}

	/* XSK frame size doesn't match the UMR page size, either because the
	 * frame size is not a power of two, or it's smaller than the minimal
	 * page size supported by the firmware.
	 * It's possible to receive packets bigger than MTU in certain setups.
	 * To avoid writing over the XSK frame boundary, the top region of each
	 * stride is mapped to a garbage page, resulting in two mappings of
	 * different sizes per frame.
	 */
	if (oversized) {
		/* An optimization for frame sizes equal to 3 * power_of_two.
		 * 3 KSMs point to the frame, and one KSM points to the garbage
		 * page, which works faster than KLM.
		 */
		if (xsk->chunk_size % 3 == 0 && is_power_of_2(xsk->chunk_size / 3))
			return MLX5E_MPWRQ_UMR_MODE_TRIPLE;

		return MLX5E_MPWRQ_UMR_MODE_OVERSIZED;
	}

	/* XSK frames can start at arbitrary unaligned locations, but they all
	 * have the same size which is a power of two. It allows to optimize to
	 * one KSM per frame.
	 */
	if (unaligned)
		return MLX5E_MPWRQ_UMR_MODE_UNALIGNED;

	/* XSK: frames are naturally aligned, MTT can be used.
	 * Non-XSK: Allocations happen in units of CPU pages, therefore, the
	 * mappings are naturally aligned.
	 */
	return MLX5E_MPWRQ_UMR_MODE_ALIGNED;
}

u8 mlx5e_mpwrq_umr_entry_size(enum mlx5e_mpwrq_umr_mode mode)
{
	switch (mode) {
	case MLX5E_MPWRQ_UMR_MODE_ALIGNED:
		return sizeof(struct mlx5_mtt);
	case MLX5E_MPWRQ_UMR_MODE_UNALIGNED:
		return sizeof(struct mlx5_ksm);
	case MLX5E_MPWRQ_UMR_MODE_OVERSIZED:
		return sizeof(struct mlx5_klm) * 2;
	case MLX5E_MPWRQ_UMR_MODE_TRIPLE:
		return sizeof(struct mlx5_ksm) * 4;
	}
	WARN_ONCE(1, "MPWRQ UMR mode %d is not known\n", mode);
	return 0;
}

u8 mlx5e_mpwrq_log_wqe_sz(struct mlx5_core_dev *mdev, u8 page_shift,
			  enum mlx5e_mpwrq_umr_mode umr_mode)
{
	u8 umr_entry_size = mlx5e_mpwrq_umr_entry_size(umr_mode);
	u8 max_pages_per_wqe, max_log_mpwqe_size;
	u16 max_wqe_size;

	/* Keep in sync with MLX5_MPWRQ_MAX_PAGES_PER_WQE. */
	max_wqe_size = mlx5e_get_max_sq_aligned_wqebbs(mdev) * MLX5_SEND_WQE_BB;
	max_pages_per_wqe = ALIGN_DOWN(max_wqe_size - sizeof(struct mlx5e_umr_wqe),
				       MLX5_UMR_FLEX_ALIGNMENT) / umr_entry_size;
	max_log_mpwqe_size = ilog2(max_pages_per_wqe) + page_shift;

	WARN_ON_ONCE(max_log_mpwqe_size < MLX5E_ORDER2_MAX_PACKET_MTU);

	return min_t(u8, max_log_mpwqe_size, MLX5_MPWRQ_MAX_LOG_WQE_SZ);
}

u8 mlx5e_mpwrq_pages_per_wqe(struct mlx5_core_dev *mdev, u8 page_shift,
			     enum mlx5e_mpwrq_umr_mode umr_mode)
{
	u8 log_wqe_sz = mlx5e_mpwrq_log_wqe_sz(mdev, page_shift, umr_mode);
	u8 pages_per_wqe;

	pages_per_wqe = log_wqe_sz > page_shift ? (1 << (log_wqe_sz - page_shift)) : 1;

	/* Two MTTs are needed to form an octword. The number of MTTs is encoded
	 * in octwords in a UMR WQE, so we need at least two to avoid mapping
	 * garbage addresses.
	 */
	if (WARN_ON_ONCE(pages_per_wqe < 2 && umr_mode == MLX5E_MPWRQ_UMR_MODE_ALIGNED))
		pages_per_wqe = 2;

	/* Sanity check for further calculations to succeed. */
	BUILD_BUG_ON(MLX5_MPWRQ_MAX_PAGES_PER_WQE > 64);
	if (WARN_ON_ONCE(pages_per_wqe > MLX5_MPWRQ_MAX_PAGES_PER_WQE))
		return MLX5_MPWRQ_MAX_PAGES_PER_WQE;

	return pages_per_wqe;
}

u16 mlx5e_mpwrq_umr_wqe_sz(struct mlx5_core_dev *mdev, u8 page_shift,
			   enum mlx5e_mpwrq_umr_mode umr_mode)
{
	u8 pages_per_wqe = mlx5e_mpwrq_pages_per_wqe(mdev, page_shift, umr_mode);
	u8 umr_entry_size = mlx5e_mpwrq_umr_entry_size(umr_mode);
	u16 umr_wqe_sz;

	umr_wqe_sz = sizeof(struct mlx5e_umr_wqe) +
		ALIGN(pages_per_wqe * umr_entry_size, MLX5_UMR_FLEX_ALIGNMENT);

	WARN_ON_ONCE(DIV_ROUND_UP(umr_wqe_sz, MLX5_SEND_WQE_DS) > MLX5_WQE_CTRL_DS_MASK);

	return umr_wqe_sz;
}

u8 mlx5e_mpwrq_umr_wqebbs(struct mlx5_core_dev *mdev, u8 page_shift,
			  enum mlx5e_mpwrq_umr_mode umr_mode)
{
	return DIV_ROUND_UP(mlx5e_mpwrq_umr_wqe_sz(mdev, page_shift, umr_mode),
			    MLX5_SEND_WQE_BB);
}

u8 mlx5e_mpwrq_mtts_per_wqe(struct mlx5_core_dev *mdev, u8 page_shift,
			    enum mlx5e_mpwrq_umr_mode umr_mode)
{
	u8 pages_per_wqe = mlx5e_mpwrq_pages_per_wqe(mdev, page_shift, umr_mode);

	/* Add another page as a buffer between WQEs. This page will absorb
	 * write overflow by the hardware, when receiving packets larger than
	 * MTU. These oversize packets are dropped by the driver at a later
	 * stage.
	 */
	return ALIGN(pages_per_wqe + 1,
		     MLX5_SEND_WQE_BB / mlx5e_mpwrq_umr_entry_size(umr_mode));
}

u32 mlx5e_mpwrq_max_num_entries(struct mlx5_core_dev *mdev,
				enum mlx5e_mpwrq_umr_mode umr_mode)
{
	/* Same limits apply to KSMs and KLMs. */
	u32 klm_limit = min(MLX5E_MAX_RQ_NUM_KSMS,
			    1 << MLX5_CAP_GEN(mdev, log_max_klm_list_size));

	switch (umr_mode) {
	case MLX5E_MPWRQ_UMR_MODE_ALIGNED:
		return MLX5E_MAX_RQ_NUM_MTTS;
	case MLX5E_MPWRQ_UMR_MODE_UNALIGNED:
		return klm_limit;
	case MLX5E_MPWRQ_UMR_MODE_OVERSIZED:
		/* Each entry is two KLMs. */
		return klm_limit / 2;
	case MLX5E_MPWRQ_UMR_MODE_TRIPLE:
		/* Each entry is four KSMs. */
		return klm_limit / 4;
	}
	WARN_ONCE(1, "MPWRQ UMR mode %d is not known\n", umr_mode);
	return 0;
}

static u8 mlx5e_mpwrq_max_log_rq_size(struct mlx5_core_dev *mdev, u8 page_shift,
				      enum mlx5e_mpwrq_umr_mode umr_mode)
{
	u8 mtts_per_wqe = mlx5e_mpwrq_mtts_per_wqe(mdev, page_shift, umr_mode);
	u32 max_entries = mlx5e_mpwrq_max_num_entries(mdev, umr_mode);

	return ilog2(max_entries / mtts_per_wqe);
}

u8 mlx5e_mpwrq_max_log_rq_pkts(struct mlx5_core_dev *mdev, u8 page_shift,
			       enum mlx5e_mpwrq_umr_mode umr_mode)
{
>>>>>>> eb3cdb58
	return mlx5e_mpwrq_max_log_rq_size(mdev, page_shift, umr_mode) +
		mlx5e_mpwrq_log_wqe_sz(mdev, page_shift, umr_mode) -
		MLX5E_ORDER2_MAX_PACKET_MTU;
}

u16 mlx5e_get_linear_rq_headroom(struct mlx5e_params *params,
				 struct mlx5e_xsk_param *xsk)
{
	u16 headroom;

	if (xsk)
		return xsk->headroom;

	headroom = NET_IP_ALIGN;
	if (params->xdp_prog)
		headroom += XDP_PACKET_HEADROOM;
	else
		headroom += MLX5_RX_HEADROOM;

	return headroom;
}

static u32 mlx5e_rx_get_linear_sz_xsk(struct mlx5e_params *params,
				      struct mlx5e_xsk_param *xsk)
{
	u32 hw_mtu = MLX5E_SW2HW_MTU(params, params->sw_mtu);

	return xsk->headroom + hw_mtu;
}

static u32 mlx5e_rx_get_linear_sz_skb(struct mlx5e_params *params, bool xsk)
{
	/* SKBs built on XDP_PASS on XSK RQs don't have headroom. */
	u16 headroom = xsk ? 0 : mlx5e_get_linear_rq_headroom(params, NULL);
	u32 hw_mtu = MLX5E_SW2HW_MTU(params, params->sw_mtu);
<<<<<<< HEAD

	return MLX5_SKB_FRAG_SZ(headroom + hw_mtu);
}

static u32 mlx5e_rx_get_linear_stride_sz(struct mlx5_core_dev *mdev,
					 struct mlx5e_params *params,
					 struct mlx5e_xsk_param *xsk,
					 bool mpwqe)
{
=======

	return MLX5_SKB_FRAG_SZ(headroom + hw_mtu);
}

static u32 mlx5e_rx_get_linear_stride_sz(struct mlx5_core_dev *mdev,
					 struct mlx5e_params *params,
					 struct mlx5e_xsk_param *xsk,
					 bool mpwqe)
{
	u32 sz;

>>>>>>> eb3cdb58
	/* XSK frames are mapped as individual pages, because frames may come in
	 * an arbitrary order from random locations in the UMEM.
	 */
	if (xsk)
		return mpwqe ? 1 << mlx5e_mpwrq_page_shift(mdev, xsk) : PAGE_SIZE;

<<<<<<< HEAD
	/* XDP in mlx5e doesn't support multiple packets per page. */
	if (params->xdp_prog)
		return PAGE_SIZE;

	return roundup_pow_of_two(mlx5e_rx_get_linear_sz_skb(params, false));
=======
	sz = roundup_pow_of_two(mlx5e_rx_get_linear_sz_skb(params, false));

	/* XDP in mlx5e doesn't support multiple packets per page.
	 * Do not assume sz <= PAGE_SIZE if params->xdp_prog is set.
	 */
	return params->xdp_prog && sz < PAGE_SIZE ? PAGE_SIZE : sz;
>>>>>>> eb3cdb58
}

static u8 mlx5e_mpwqe_log_pkts_per_wqe(struct mlx5_core_dev *mdev,
				       struct mlx5e_params *params,
				       struct mlx5e_xsk_param *xsk)
{
	u32 linear_stride_sz = mlx5e_rx_get_linear_stride_sz(mdev, params, xsk, true);
	enum mlx5e_mpwrq_umr_mode umr_mode = mlx5e_mpwrq_umr_mode(mdev, xsk);
	u8 page_shift = mlx5e_mpwrq_page_shift(mdev, xsk);

	return mlx5e_mpwrq_log_wqe_sz(mdev, page_shift, umr_mode) -
		order_base_2(linear_stride_sz);
}

bool mlx5e_rx_is_linear_skb(struct mlx5_core_dev *mdev,
			    struct mlx5e_params *params,
			    struct mlx5e_xsk_param *xsk)
{
	if (params->packet_merge.type != MLX5E_PACKET_MERGE_NONE)
		return false;

	/* Both XSK and non-XSK cases allocate an SKB on XDP_PASS. Packet data
	 * must fit into a CPU page.
	 */
	if (mlx5e_rx_get_linear_sz_skb(params, xsk) > PAGE_SIZE)
		return false;
<<<<<<< HEAD

	/* XSK frames must be big enough to hold the packet data. */
	if (xsk && mlx5e_rx_get_linear_sz_xsk(params, xsk) > xsk->chunk_size)
		return false;

=======

	/* XSK frames must be big enough to hold the packet data. */
	if (xsk && mlx5e_rx_get_linear_sz_xsk(params, xsk) > xsk->chunk_size)
		return false;

>>>>>>> eb3cdb58
	return true;
}

static bool mlx5e_verify_rx_mpwqe_strides(struct mlx5_core_dev *mdev,
					  u8 log_stride_sz, u8 log_num_strides,
					  u8 page_shift,
					  enum mlx5e_mpwrq_umr_mode umr_mode)
{
	if (log_stride_sz + log_num_strides !=
	    mlx5e_mpwrq_log_wqe_sz(mdev, page_shift, umr_mode))
		return false;

	if (log_stride_sz < MLX5_MPWQE_LOG_STRIDE_SZ_BASE ||
	    log_stride_sz > MLX5_MPWQE_LOG_STRIDE_SZ_MAX)
		return false;

	if (log_num_strides > MLX5_MPWQE_LOG_NUM_STRIDES_MAX)
		return false;

	if (MLX5_CAP_GEN(mdev, ext_stride_num_range))
		return log_num_strides >= MLX5_MPWQE_LOG_NUM_STRIDES_EXT_BASE;

	return log_num_strides >= MLX5_MPWQE_LOG_NUM_STRIDES_BASE;
}

bool mlx5e_verify_params_rx_mpwqe_strides(struct mlx5_core_dev *mdev,
					  struct mlx5e_params *params,
					  struct mlx5e_xsk_param *xsk)
{
	u8 log_wqe_num_of_strides = mlx5e_mpwqe_get_log_num_strides(mdev, params, xsk);
	u8 log_wqe_stride_size = mlx5e_mpwqe_get_log_stride_size(mdev, params, xsk);
	enum mlx5e_mpwrq_umr_mode umr_mode = mlx5e_mpwrq_umr_mode(mdev, xsk);
	u8 page_shift = mlx5e_mpwrq_page_shift(mdev, xsk);

	return mlx5e_verify_rx_mpwqe_strides(mdev, log_wqe_stride_size,
					     log_wqe_num_of_strides,
					     page_shift, umr_mode);
}

bool mlx5e_rx_mpwqe_is_linear_skb(struct mlx5_core_dev *mdev,
				  struct mlx5e_params *params,
				  struct mlx5e_xsk_param *xsk)
{
	enum mlx5e_mpwrq_umr_mode umr_mode = mlx5e_mpwrq_umr_mode(mdev, xsk);
	u8 page_shift = mlx5e_mpwrq_page_shift(mdev, xsk);
	u8 log_num_strides;
	u8 log_stride_sz;
	u8 log_wqe_sz;
<<<<<<< HEAD

	if (!mlx5e_rx_is_linear_skb(mdev, params, xsk))
		return false;

	log_stride_sz = order_base_2(mlx5e_rx_get_linear_stride_sz(mdev, params, xsk, true));
	log_wqe_sz = mlx5e_mpwrq_log_wqe_sz(mdev, page_shift, umr_mode);

	if (log_wqe_sz < log_stride_sz)
		return false;

	log_num_strides = log_wqe_sz - log_stride_sz;

=======

	if (!mlx5e_rx_is_linear_skb(mdev, params, xsk))
		return false;

	log_stride_sz = order_base_2(mlx5e_rx_get_linear_stride_sz(mdev, params, xsk, true));
	log_wqe_sz = mlx5e_mpwrq_log_wqe_sz(mdev, page_shift, umr_mode);

	if (log_wqe_sz < log_stride_sz)
		return false;

	log_num_strides = log_wqe_sz - log_stride_sz;

>>>>>>> eb3cdb58
	return mlx5e_verify_rx_mpwqe_strides(mdev, log_stride_sz,
					     log_num_strides, page_shift,
					     umr_mode);
}

u8 mlx5e_mpwqe_get_log_rq_size(struct mlx5_core_dev *mdev,
			       struct mlx5e_params *params,
			       struct mlx5e_xsk_param *xsk)
{
	enum mlx5e_mpwrq_umr_mode umr_mode = mlx5e_mpwrq_umr_mode(mdev, xsk);
	u8 log_pkts_per_wqe, page_shift, max_log_rq_size;

	log_pkts_per_wqe = mlx5e_mpwqe_log_pkts_per_wqe(mdev, params, xsk);
	page_shift = mlx5e_mpwrq_page_shift(mdev, xsk);
	max_log_rq_size = mlx5e_mpwrq_max_log_rq_size(mdev, page_shift, umr_mode);

	/* Numbers are unsigned, don't subtract to avoid underflow. */
	if (params->log_rq_mtu_frames <
	    log_pkts_per_wqe + MLX5E_PARAMS_MINIMUM_LOG_RQ_SIZE_MPW)
		return MLX5E_PARAMS_MINIMUM_LOG_RQ_SIZE_MPW;

	/* Ethtool's rx_max_pending is calculated for regular RQ, that uses
	 * pages of PAGE_SIZE. Max length of an XSK RQ might differ if it uses a
	 * frame size not equal to PAGE_SIZE.
	 * A stricter condition is checked in mlx5e_mpwrq_validate_xsk, WARN on
	 * unexpected failure.
	 */
	if (WARN_ON_ONCE(params->log_rq_mtu_frames > log_pkts_per_wqe + max_log_rq_size))
		return max_log_rq_size;

	return params->log_rq_mtu_frames - log_pkts_per_wqe;
}

u8 mlx5e_shampo_get_log_hd_entry_size(struct mlx5_core_dev *mdev,
				      struct mlx5e_params *params)
{
	return order_base_2(DIV_ROUND_UP(MLX5E_RX_MAX_HEAD, MLX5E_SHAMPO_WQ_BASE_HEAD_ENTRY_SIZE));
}

u8 mlx5e_shampo_get_log_rsrv_size(struct mlx5_core_dev *mdev,
				  struct mlx5e_params *params)
{
	return order_base_2(MLX5E_SHAMPO_WQ_RESRV_SIZE / MLX5E_SHAMPO_WQ_BASE_RESRV_SIZE);
}

u8 mlx5e_shampo_get_log_pkt_per_rsrv(struct mlx5_core_dev *mdev,
				     struct mlx5e_params *params)
{
	u32 resrv_size = BIT(mlx5e_shampo_get_log_rsrv_size(mdev, params)) *
			 PAGE_SIZE;

	return order_base_2(DIV_ROUND_UP(resrv_size, params->sw_mtu));
}

u8 mlx5e_mpwqe_get_log_stride_size(struct mlx5_core_dev *mdev,
				   struct mlx5e_params *params,
				   struct mlx5e_xsk_param *xsk)
{
	if (mlx5e_rx_mpwqe_is_linear_skb(mdev, params, xsk))
		return order_base_2(mlx5e_rx_get_linear_stride_sz(mdev, params, xsk, true));
<<<<<<< HEAD
=======

	/* XDP in mlx5e doesn't support multiple packets per page. */
	if (params->xdp_prog)
		return PAGE_SHIFT;
>>>>>>> eb3cdb58

	return MLX5_MPWRQ_DEF_LOG_STRIDE_SZ(mdev);
}

u8 mlx5e_mpwqe_get_log_num_strides(struct mlx5_core_dev *mdev,
				   struct mlx5e_params *params,
				   struct mlx5e_xsk_param *xsk)
{
	enum mlx5e_mpwrq_umr_mode umr_mode = mlx5e_mpwrq_umr_mode(mdev, xsk);
	u8 page_shift = mlx5e_mpwrq_page_shift(mdev, xsk);
<<<<<<< HEAD

	return mlx5e_mpwrq_log_wqe_sz(mdev, page_shift, umr_mode) -
		mlx5e_mpwqe_get_log_stride_size(mdev, params, xsk);
=======
	u8 log_wqe_size, log_stride_size;

	log_wqe_size = mlx5e_mpwrq_log_wqe_sz(mdev, page_shift, umr_mode);
	log_stride_size = mlx5e_mpwqe_get_log_stride_size(mdev, params, xsk);
	WARN(log_wqe_size < log_stride_size,
	     "Log WQE size %u < log stride size %u (page shift %u, umr mode %d, xsk on? %d)\n",
	     log_wqe_size, log_stride_size, page_shift, umr_mode, !!xsk);
	return log_wqe_size - log_stride_size;
}

u8 mlx5e_mpwqe_get_min_wqe_bulk(unsigned int wq_sz)
{
#define UMR_WQE_BULK (2)
	return min_t(unsigned int, UMR_WQE_BULK, wq_sz / 2 - 1);
>>>>>>> eb3cdb58
}

u8 mlx5e_mpwqe_get_min_wqe_bulk(unsigned int wq_sz)
{
#define UMR_WQE_BULK (2)
	return min_t(unsigned int, UMR_WQE_BULK, wq_sz / 2 - 1);
}

u16 mlx5e_get_rq_headroom(struct mlx5_core_dev *mdev,
			  struct mlx5e_params *params,
			  struct mlx5e_xsk_param *xsk)
{
	u16 linear_headroom = mlx5e_get_linear_rq_headroom(params, xsk);

	if (params->rq_wq_type == MLX5_WQ_TYPE_CYCLIC)
		return linear_headroom;
<<<<<<< HEAD

	if (mlx5e_rx_mpwqe_is_linear_skb(mdev, params, xsk))
		return linear_headroom;

=======

	if (mlx5e_rx_mpwqe_is_linear_skb(mdev, params, xsk))
		return linear_headroom;

>>>>>>> eb3cdb58
	if (params->packet_merge.type == MLX5E_PACKET_MERGE_SHAMPO)
		return linear_headroom;

	return 0;
}

u16 mlx5e_calc_sq_stop_room(struct mlx5_core_dev *mdev, struct mlx5e_params *params)
{
	bool is_mpwqe = MLX5E_GET_PFLAG(params, MLX5E_PFLAG_SKB_TX_MPWQE);
	u16 stop_room;

	stop_room  = mlx5e_ktls_get_stop_room(mdev, params);
	stop_room += mlx5e_stop_room_for_max_wqe(mdev);
	if (is_mpwqe)
		/* A MPWQE can take up to the maximum cacheline-aligned WQE +
		 * all the normal stop room can be taken if a new packet breaks
		 * the active MPWQE session and allocates its WQEs right away.
		 */
		stop_room += mlx5e_stop_room_for_mpwqe(mdev);

	return stop_room;
}

int mlx5e_validate_params(struct mlx5_core_dev *mdev, struct mlx5e_params *params)
{
	size_t sq_size = 1 << params->log_sq_size;
	u16 stop_room;

	stop_room = mlx5e_calc_sq_stop_room(mdev, params);
	if (stop_room >= sq_size) {
		mlx5_core_err(mdev, "Stop room %u is bigger than the SQ size %zu\n",
			      stop_room, sq_size);
		return -EINVAL;
	}

	return 0;
}

static struct dim_cq_moder mlx5e_get_def_tx_moderation(u8 cq_period_mode)
{
	struct dim_cq_moder moder = {};

	moder.cq_period_mode = cq_period_mode;
	moder.pkts = MLX5E_PARAMS_DEFAULT_TX_CQ_MODERATION_PKTS;
	moder.usec = MLX5E_PARAMS_DEFAULT_TX_CQ_MODERATION_USEC;
	if (cq_period_mode == MLX5_CQ_PERIOD_MODE_START_FROM_CQE)
		moder.usec = MLX5E_PARAMS_DEFAULT_TX_CQ_MODERATION_USEC_FROM_CQE;

	return moder;
}

static struct dim_cq_moder mlx5e_get_def_rx_moderation(u8 cq_period_mode)
{
	struct dim_cq_moder moder = {};

	moder.cq_period_mode = cq_period_mode;
	moder.pkts = MLX5E_PARAMS_DEFAULT_RX_CQ_MODERATION_PKTS;
	moder.usec = MLX5E_PARAMS_DEFAULT_RX_CQ_MODERATION_USEC;
	if (cq_period_mode == MLX5_CQ_PERIOD_MODE_START_FROM_CQE)
		moder.usec = MLX5E_PARAMS_DEFAULT_RX_CQ_MODERATION_USEC_FROM_CQE;

	return moder;
}

static u8 mlx5_to_net_dim_cq_period_mode(u8 cq_period_mode)
{
	return cq_period_mode == MLX5_CQ_PERIOD_MODE_START_FROM_CQE ?
		DIM_CQ_PERIOD_MODE_START_FROM_CQE :
		DIM_CQ_PERIOD_MODE_START_FROM_EQE;
}

void mlx5e_reset_tx_moderation(struct mlx5e_params *params, u8 cq_period_mode)
{
	if (params->tx_dim_enabled) {
		u8 dim_period_mode = mlx5_to_net_dim_cq_period_mode(cq_period_mode);

		params->tx_cq_moderation = net_dim_get_def_tx_moderation(dim_period_mode);
	} else {
		params->tx_cq_moderation = mlx5e_get_def_tx_moderation(cq_period_mode);
	}
}

void mlx5e_reset_rx_moderation(struct mlx5e_params *params, u8 cq_period_mode)
{
	if (params->rx_dim_enabled) {
		u8 dim_period_mode = mlx5_to_net_dim_cq_period_mode(cq_period_mode);

		params->rx_cq_moderation = net_dim_get_def_rx_moderation(dim_period_mode);
	} else {
		params->rx_cq_moderation = mlx5e_get_def_rx_moderation(cq_period_mode);
	}
}

void mlx5e_set_tx_cq_mode_params(struct mlx5e_params *params, u8 cq_period_mode)
{
	mlx5e_reset_tx_moderation(params, cq_period_mode);
	MLX5E_SET_PFLAG(params, MLX5E_PFLAG_TX_CQE_BASED_MODER,
			params->tx_cq_moderation.cq_period_mode ==
				MLX5_CQ_PERIOD_MODE_START_FROM_CQE);
}

void mlx5e_set_rx_cq_mode_params(struct mlx5e_params *params, u8 cq_period_mode)
{
	mlx5e_reset_rx_moderation(params, cq_period_mode);
	MLX5E_SET_PFLAG(params, MLX5E_PFLAG_RX_CQE_BASED_MODER,
			params->rx_cq_moderation.cq_period_mode ==
				MLX5_CQ_PERIOD_MODE_START_FROM_CQE);
}

#ifdef CONFIG_S390
bool slow_pci_heuristic(struct mlx5_core_dev *mdev)
{
	return false;
}
#else
bool slow_pci_heuristic(struct mlx5_core_dev *mdev)
{
	u32 link_speed = 0;
	u32 pci_bw = 0;

	mlx5_port_max_linkspeed(mdev, &link_speed);
	pci_bw = pcie_bandwidth_available(mdev->pdev, NULL, NULL, NULL);
	mlx5_core_dbg_once(mdev, "Max link speed = %d, PCI BW = %d\n",
			   link_speed, pci_bw);

#define MLX5E_SLOW_PCI_RATIO (2)

	return link_speed && pci_bw &&
		link_speed > MLX5E_SLOW_PCI_RATIO * pci_bw;
}
#endif

int mlx5e_mpwrq_validate_regular(struct mlx5_core_dev *mdev, struct mlx5e_params *params)
{
	enum mlx5e_mpwrq_umr_mode umr_mode = mlx5e_mpwrq_umr_mode(mdev, NULL);
	u8 page_shift = mlx5e_mpwrq_page_shift(mdev, NULL);

	if (!mlx5e_check_fragmented_striding_rq_cap(mdev, page_shift, umr_mode))
		return -EOPNOTSUPP;

<<<<<<< HEAD
	if (params->xdp_prog && !mlx5e_rx_mpwqe_is_linear_skb(mdev, params, NULL))
		return -EINVAL;

=======
>>>>>>> eb3cdb58
	return 0;
}

int mlx5e_mpwrq_validate_xsk(struct mlx5_core_dev *mdev, struct mlx5e_params *params,
			     struct mlx5e_xsk_param *xsk)
{
	enum mlx5e_mpwrq_umr_mode umr_mode = mlx5e_mpwrq_umr_mode(mdev, xsk);
	u8 page_shift = mlx5e_mpwrq_page_shift(mdev, xsk);
	u16 max_mtu_pkts;

<<<<<<< HEAD
	if (!mlx5e_check_fragmented_striding_rq_cap(mdev, page_shift, umr_mode))
		return -EOPNOTSUPP;

	if (!mlx5e_rx_mpwqe_is_linear_skb(mdev, params, xsk))
		return -EINVAL;

	/* Current RQ length is too big for the given frame size, the
	 * needed number of WQEs exceeds the maximum.
	 */
	max_mtu_pkts = min_t(u8, MLX5E_PARAMS_MAXIMUM_LOG_RQ_SIZE,
			     mlx5e_mpwrq_max_log_rq_pkts(mdev, page_shift, xsk->unaligned));
	if (params->log_rq_mtu_frames > max_mtu_pkts) {
		mlx5_core_err(mdev, "Current RQ length %d is too big for XSK with given frame size %u\n",
			      1 << params->log_rq_mtu_frames, xsk->chunk_size);
		return -EINVAL;
	}

=======
	if (!mlx5e_check_fragmented_striding_rq_cap(mdev, page_shift, umr_mode)) {
		mlx5_core_err(mdev, "Striding RQ for XSK can't be activated with page_shift %u and umr_mode %d\n",
			      page_shift, umr_mode);
		return -EOPNOTSUPP;
	}

	if (!mlx5e_rx_mpwqe_is_linear_skb(mdev, params, xsk)) {
		mlx5_core_err(mdev, "Striding RQ linear mode for XSK can't be activated with current params\n");
		return -EINVAL;
	}

	/* Current RQ length is too big for the given frame size, the
	 * needed number of WQEs exceeds the maximum.
	 */
	max_mtu_pkts = min_t(u8, MLX5E_PARAMS_MAXIMUM_LOG_RQ_SIZE,
			     mlx5e_mpwrq_max_log_rq_pkts(mdev, page_shift, xsk->unaligned));
	if (params->log_rq_mtu_frames > max_mtu_pkts) {
		mlx5_core_err(mdev, "Current RQ length %d is too big for XSK with given frame size %u\n",
			      1 << params->log_rq_mtu_frames, xsk->chunk_size);
		return -EINVAL;
	}

>>>>>>> eb3cdb58
	return 0;
}

void mlx5e_init_rq_type_params(struct mlx5_core_dev *mdev,
			       struct mlx5e_params *params)
{
	params->log_rq_mtu_frames = is_kdump_kernel() ?
		MLX5E_PARAMS_MINIMUM_LOG_RQ_SIZE :
		MLX5E_PARAMS_DEFAULT_LOG_RQ_SIZE;
<<<<<<< HEAD

	mlx5_core_info(mdev, "MLX5E: StrdRq(%d) RqSz(%ld) StrdSz(%ld) RxCqeCmprss(%d)\n",
		       params->rq_wq_type == MLX5_WQ_TYPE_LINKED_LIST_STRIDING_RQ,
		       params->rq_wq_type == MLX5_WQ_TYPE_LINKED_LIST_STRIDING_RQ ?
		       BIT(mlx5e_mpwqe_get_log_rq_size(mdev, params, NULL)) :
		       BIT(params->log_rq_mtu_frames),
		       BIT(mlx5e_mpwqe_get_log_stride_size(mdev, params, NULL)),
		       MLX5E_GET_PFLAG(params, MLX5E_PFLAG_RX_CQE_COMPRESS));
=======
>>>>>>> eb3cdb58
}

void mlx5e_set_rq_type(struct mlx5_core_dev *mdev, struct mlx5e_params *params)
{
	params->rq_wq_type = MLX5E_GET_PFLAG(params, MLX5E_PFLAG_RX_STRIDING_RQ) ?
		MLX5_WQ_TYPE_LINKED_LIST_STRIDING_RQ :
		MLX5_WQ_TYPE_CYCLIC;
}

void mlx5e_build_rq_params(struct mlx5_core_dev *mdev,
			   struct mlx5e_params *params)
{
	/* Prefer Striding RQ, unless any of the following holds:
	 * - Striding RQ configuration is not possible/supported.
	 * - CQE compression is ON, and stride_index mini_cqe layout is not supported.
	 * - Legacy RQ would use linear SKB while Striding RQ would use non-linear.
	 *
	 * No XSK params: checking the availability of striding RQ in general.
	 */
	if ((!MLX5E_GET_PFLAG(params, MLX5E_PFLAG_RX_CQE_COMPRESS) ||
	     MLX5_CAP_GEN(mdev, mini_cqe_resp_stride_index)) &&
	    !mlx5e_mpwrq_validate_regular(mdev, params) &&
	    (mlx5e_rx_mpwqe_is_linear_skb(mdev, params, NULL) ||
	     !mlx5e_rx_is_linear_skb(mdev, params, NULL)))
		MLX5E_SET_PFLAG(params, MLX5E_PFLAG_RX_STRIDING_RQ, true);
	mlx5e_set_rq_type(mdev, params);
	mlx5e_init_rq_type_params(mdev, params);
}

/* Build queue parameters */

void mlx5e_build_create_cq_param(struct mlx5e_create_cq_param *ccp, struct mlx5e_channel *c)
{
	*ccp = (struct mlx5e_create_cq_param) {
		.napi = &c->napi,
		.ch_stats = c->stats,
		.node = cpu_to_node(c->cpu),
		.ix = c->ix,
	};
}

static int mlx5e_max_nonlinear_mtu(int first_frag_size, int frag_size, bool xdp)
{
	if (xdp)
		/* XDP requires all fragments to be of the same size. */
		return first_frag_size + (MLX5E_MAX_RX_FRAGS - 1) * frag_size;

	/* Optimization for small packets: the last fragment is bigger than the others. */
	return first_frag_size + (MLX5E_MAX_RX_FRAGS - 2) * frag_size + PAGE_SIZE;
}

<<<<<<< HEAD
=======
static void mlx5e_rx_compute_wqe_bulk_params(struct mlx5e_params *params,
					     struct mlx5e_rq_frags_info *info)
{
	u16 bulk_bound_rq_size = (1 << params->log_rq_mtu_frames) / 4;
	u32 bulk_bound_rq_size_in_bytes;
	u32 sum_frag_strides = 0;
	u32 wqe_bulk_in_bytes;
	u16 split_factor;
	u32 wqe_bulk;
	int i;

	for (i = 0; i < info->num_frags; i++)
		sum_frag_strides += info->arr[i].frag_stride;

	/* For MTUs larger than PAGE_SIZE, align to PAGE_SIZE to reflect
	 * amount of consumed pages per wqe in bytes.
	 */
	if (sum_frag_strides > PAGE_SIZE)
		sum_frag_strides = ALIGN(sum_frag_strides, PAGE_SIZE);

	bulk_bound_rq_size_in_bytes = bulk_bound_rq_size * sum_frag_strides;

#define MAX_WQE_BULK_BYTES(xdp) ((xdp ? 256 : 512) * 1024)

	/* A WQE bulk should not exceed min(512KB, 1/4 of rq size). For XDP
	 * keep bulk size smaller to avoid filling the page_pool cache on
	 * every bulk refill.
	 */
	wqe_bulk_in_bytes = min_t(u32, MAX_WQE_BULK_BYTES(params->xdp_prog),
				  bulk_bound_rq_size_in_bytes);
	wqe_bulk = DIV_ROUND_UP(wqe_bulk_in_bytes, sum_frag_strides);

	/* Make sure that allocations don't start when the page is still used
	 * by older WQEs.
	 */
	info->wqe_bulk = max_t(u16, info->wqe_index_mask + 1, wqe_bulk);

	split_factor = DIV_ROUND_UP(MAX_WQE_BULK_BYTES(params->xdp_prog),
				    PP_ALLOC_CACHE_REFILL * PAGE_SIZE);
	info->refill_unit = DIV_ROUND_UP(info->wqe_bulk, split_factor);
}

>>>>>>> eb3cdb58
#define DEFAULT_FRAG_SIZE (2048)

static int mlx5e_build_rq_frags_info(struct mlx5_core_dev *mdev,
				     struct mlx5e_params *params,
				     struct mlx5e_xsk_param *xsk,
				     struct mlx5e_rq_frags_info *info,
				     u32 *xdp_frag_size)
{
	u32 byte_count = MLX5E_SW2HW_MTU(params, params->sw_mtu);
	int frag_size_max = DEFAULT_FRAG_SIZE;
	int first_frag_size_max;
	u32 buf_size = 0;
	u16 headroom;
	int max_mtu;
	int i;

	if (mlx5e_rx_is_linear_skb(mdev, params, xsk)) {
		int frag_stride;

		frag_stride = mlx5e_rx_get_linear_stride_sz(mdev, params, xsk, false);

		info->arr[0].frag_size = byte_count;
		info->arr[0].frag_stride = frag_stride;
		info->num_frags = 1;

		/* N WQEs share the same page, N = PAGE_SIZE / frag_stride. The
		 * first WQE in the page is responsible for allocation of this
		 * page, this WQE's index is k*N. If WQEs [k*N+1; k*N+N-1] are
		 * still not completed, the allocation must stop before k*N.
		 */
		info->wqe_index_mask = (PAGE_SIZE / frag_stride) - 1;

		goto out;
	}

	headroom = mlx5e_get_linear_rq_headroom(params, xsk);
	first_frag_size_max = SKB_WITH_OVERHEAD(frag_size_max - headroom);

	max_mtu = mlx5e_max_nonlinear_mtu(first_frag_size_max, frag_size_max,
					  params->xdp_prog);
	if (byte_count > max_mtu || params->xdp_prog) {
		frag_size_max = PAGE_SIZE;
		first_frag_size_max = SKB_WITH_OVERHEAD(frag_size_max - headroom);

		max_mtu = mlx5e_max_nonlinear_mtu(first_frag_size_max, frag_size_max,
						  params->xdp_prog);
		if (byte_count > max_mtu) {
			mlx5_core_err(mdev, "MTU %u is too big for non-linear legacy RQ (max %d)\n",
				      params->sw_mtu, max_mtu);
			return -EINVAL;
		}
	}

	i = 0;
	while (buf_size < byte_count) {
		int frag_size = byte_count - buf_size;

		if (i == 0)
			frag_size = min(frag_size, first_frag_size_max);
		else if (i < MLX5E_MAX_RX_FRAGS - 1)
			frag_size = min(frag_size, frag_size_max);

		info->arr[i].frag_size = frag_size;
		buf_size += frag_size;

		if (params->xdp_prog) {
			/* XDP multi buffer expects fragments of the same size. */
			info->arr[i].frag_stride = frag_size_max;
		} else {
			if (i == 0) {
				/* Ensure that headroom and tailroom are included. */
				frag_size += headroom;
				frag_size += SKB_DATA_ALIGN(sizeof(struct skb_shared_info));
			}
			info->arr[i].frag_stride = roundup_pow_of_two(frag_size);
		}

		i++;
	}
	info->num_frags = i;

	/* The last fragment of WQE with index 2*N may share the page with the
	 * first fragment of WQE with index 2*N+1 in certain cases. If WQE 2*N+1
	 * is not completed yet, WQE 2*N must not be allocated, as it's
	 * responsible for allocating a new page.
	 */
	if (frag_size_max == PAGE_SIZE) {
		/* No WQE can start in the middle of a page. */
		info->wqe_index_mask = 0;
	} else {
		/* PAGE_SIZEs starting from 8192 don't use 2K-sized fragments,
		 * because there would be more than MLX5E_MAX_RX_FRAGS of them.
		 */
		WARN_ON(PAGE_SIZE != 2 * DEFAULT_FRAG_SIZE);

		/* Odd number of fragments allows to pack the last fragment of
		 * the previous WQE and the first fragment of the next WQE into
		 * the same page.
		 * As long as DEFAULT_FRAG_SIZE is 2048, and MLX5E_MAX_RX_FRAGS
		 * is 4, the last fragment can be bigger than the rest only if
		 * it's the fourth one, so WQEs consisting of 3 fragments will
		 * always share a page.
		 * When a page is shared, WQE bulk size is 2, otherwise just 1.
		 */
		info->wqe_index_mask = info->num_frags % 2;
	}

out:
<<<<<<< HEAD
	/* Bulking optimization to skip allocation until at least 8 WQEs can be
	 * allocated in a row. At the same time, never start allocation when
	 * the page is still used by older WQEs.
	 */
	info->wqe_bulk = max_t(u8, info->wqe_index_mask + 1, 8);
=======
	/* Bulking optimization to skip allocation until a large enough number
	 * of WQEs can be allocated in a row. Bulking also influences how well
	 * deferred page release works.
	 */
	mlx5e_rx_compute_wqe_bulk_params(params, info);

	mlx5_core_dbg(mdev, "%s: wqe_bulk = %u, wqe_bulk_refill_unit = %u\n",
		      __func__, info->wqe_bulk, info->refill_unit);
>>>>>>> eb3cdb58

	info->log_num_frags = order_base_2(info->num_frags);

	*xdp_frag_size = info->num_frags > 1 && params->xdp_prog ? PAGE_SIZE : 0;

	return 0;
}

static u8 mlx5e_get_rqwq_log_stride(u8 wq_type, int ndsegs)
{
	int sz = sizeof(struct mlx5_wqe_data_seg) * ndsegs;

	switch (wq_type) {
	case MLX5_WQ_TYPE_LINKED_LIST_STRIDING_RQ:
		sz += sizeof(struct mlx5e_rx_wqe_ll);
		break;
	default: /* MLX5_WQ_TYPE_CYCLIC */
		sz += sizeof(struct mlx5e_rx_wqe_cyc);
	}

	return order_base_2(sz);
}

static void mlx5e_build_common_cq_param(struct mlx5_core_dev *mdev,
					struct mlx5e_cq_param *param)
{
	void *cqc = param->cqc;

	MLX5_SET(cqc, cqc, uar_page, mdev->priv.uar->index);
	if (MLX5_CAP_GEN(mdev, cqe_128_always) && cache_line_size() >= 128)
		MLX5_SET(cqc, cqc, cqe_sz, CQE_STRIDE_128_PAD);
}

static u32 mlx5e_shampo_get_log_cq_size(struct mlx5_core_dev *mdev,
					struct mlx5e_params *params,
					struct mlx5e_xsk_param *xsk)
{
	int rsrv_size = BIT(mlx5e_shampo_get_log_rsrv_size(mdev, params)) * PAGE_SIZE;
	u16 num_strides = BIT(mlx5e_mpwqe_get_log_num_strides(mdev, params, xsk));
	int pkt_per_rsrv = BIT(mlx5e_shampo_get_log_pkt_per_rsrv(mdev, params));
	u8 log_stride_sz = mlx5e_mpwqe_get_log_stride_size(mdev, params, xsk);
	int wq_size = BIT(mlx5e_mpwqe_get_log_rq_size(mdev, params, xsk));
	int wqe_size = BIT(log_stride_sz) * num_strides;

	/* +1 is for the case that the pkt_per_rsrv dont consume the reservation
	 * so we get a filler cqe for the rest of the reservation.
	 */
	return order_base_2((wqe_size / rsrv_size) * wq_size * (pkt_per_rsrv + 1));
}

static void mlx5e_build_rx_cq_param(struct mlx5_core_dev *mdev,
				    struct mlx5e_params *params,
				    struct mlx5e_xsk_param *xsk,
				    struct mlx5e_cq_param *param)
{
	bool hw_stridx = false;
	void *cqc = param->cqc;
	u8 log_cq_size;

	switch (params->rq_wq_type) {
	case MLX5_WQ_TYPE_LINKED_LIST_STRIDING_RQ:
		hw_stridx = MLX5_CAP_GEN(mdev, mini_cqe_resp_stride_index);
		if (params->packet_merge.type == MLX5E_PACKET_MERGE_SHAMPO)
			log_cq_size = mlx5e_shampo_get_log_cq_size(mdev, params, xsk);
		else
			log_cq_size = mlx5e_mpwqe_get_log_rq_size(mdev, params, xsk) +
				mlx5e_mpwqe_get_log_num_strides(mdev, params, xsk);
		break;
	default: /* MLX5_WQ_TYPE_CYCLIC */
		log_cq_size = params->log_rq_mtu_frames;
	}

	MLX5_SET(cqc, cqc, log_cq_size, log_cq_size);
	if (MLX5E_GET_PFLAG(params, MLX5E_PFLAG_RX_CQE_COMPRESS)) {
		MLX5_SET(cqc, cqc, mini_cqe_res_format, hw_stridx ?
			 MLX5_CQE_FORMAT_CSUM_STRIDX : MLX5_CQE_FORMAT_CSUM);
		MLX5_SET(cqc, cqc, cqe_compression_layout,
			 MLX5_CAP_GEN(mdev, enhanced_cqe_compression) ?
			 MLX5_CQE_COMPRESS_LAYOUT_ENHANCED :
			 MLX5_CQE_COMPRESS_LAYOUT_BASIC);
		MLX5_SET(cqc, cqc, cqe_comp_en, 1);
	}

	mlx5e_build_common_cq_param(mdev, param);
	param->cq_period_mode = params->rx_cq_moderation.cq_period_mode;
}

static u8 rq_end_pad_mode(struct mlx5_core_dev *mdev, struct mlx5e_params *params)
{
	bool lro_en = params->packet_merge.type == MLX5E_PACKET_MERGE_LRO;
<<<<<<< HEAD
	bool ro = pcie_relaxed_ordering_enabled(mdev->pdev) &&
		MLX5_CAP_GEN(mdev, relaxed_ordering_write);
=======
	bool ro = MLX5_CAP_GEN(mdev, relaxed_ordering_write);
>>>>>>> eb3cdb58

	return ro && lro_en ?
		MLX5_WQ_END_PAD_MODE_NONE : MLX5_WQ_END_PAD_MODE_ALIGN;
}

int mlx5e_build_rq_param(struct mlx5_core_dev *mdev,
			 struct mlx5e_params *params,
			 struct mlx5e_xsk_param *xsk,
			 u16 q_counter,
			 struct mlx5e_rq_param *param)
{
	void *rqc = param->rqc;
	void *wq = MLX5_ADDR_OF(rqc, rqc, wq);
	int ndsegs = 1;
	int err;

	switch (params->rq_wq_type) {
	case MLX5_WQ_TYPE_LINKED_LIST_STRIDING_RQ: {
		u8 log_wqe_num_of_strides = mlx5e_mpwqe_get_log_num_strides(mdev, params, xsk);
		u8 log_wqe_stride_size = mlx5e_mpwqe_get_log_stride_size(mdev, params, xsk);
		enum mlx5e_mpwrq_umr_mode umr_mode = mlx5e_mpwrq_umr_mode(mdev, xsk);
		u8 page_shift = mlx5e_mpwrq_page_shift(mdev, xsk);

		if (!mlx5e_verify_rx_mpwqe_strides(mdev, log_wqe_stride_size,
						   log_wqe_num_of_strides,
						   page_shift, umr_mode)) {
			mlx5_core_err(mdev,
				      "Bad RX MPWQE params: log_stride_size %u, log_num_strides %u, umr_mode %d\n",
				      log_wqe_stride_size, log_wqe_num_of_strides,
				      umr_mode);
			return -EINVAL;
		}

		MLX5_SET(wq, wq, log_wqe_num_of_strides,
			 log_wqe_num_of_strides - MLX5_MPWQE_LOG_NUM_STRIDES_BASE);
		MLX5_SET(wq, wq, log_wqe_stride_size,
			 log_wqe_stride_size - MLX5_MPWQE_LOG_STRIDE_SZ_BASE);
		MLX5_SET(wq, wq, log_wq_sz, mlx5e_mpwqe_get_log_rq_size(mdev, params, xsk));
		if (params->packet_merge.type == MLX5E_PACKET_MERGE_SHAMPO) {
			MLX5_SET(wq, wq, shampo_enable, true);
			MLX5_SET(wq, wq, log_reservation_size,
				 mlx5e_shampo_get_log_rsrv_size(mdev, params));
			MLX5_SET(wq, wq,
				 log_max_num_of_packets_per_reservation,
				 mlx5e_shampo_get_log_pkt_per_rsrv(mdev, params));
			MLX5_SET(wq, wq, log_headers_entry_size,
				 mlx5e_shampo_get_log_hd_entry_size(mdev, params));
			MLX5_SET(rqc, rqc, reservation_timeout,
				 params->packet_merge.timeout);
			MLX5_SET(rqc, rqc, shampo_match_criteria_type,
				 params->packet_merge.shampo.match_criteria_type);
			MLX5_SET(rqc, rqc, shampo_no_match_alignment_granularity,
				 params->packet_merge.shampo.alignment_granularity);
		}
		break;
	}
	default: /* MLX5_WQ_TYPE_CYCLIC */
		MLX5_SET(wq, wq, log_wq_sz, params->log_rq_mtu_frames);
		err = mlx5e_build_rq_frags_info(mdev, params, xsk, &param->frags_info,
						&param->xdp_frag_size);
		if (err)
			return err;
		ndsegs = param->frags_info.num_frags;
	}

	MLX5_SET(wq, wq, wq_type,          params->rq_wq_type);
	MLX5_SET(wq, wq, end_padding_mode, rq_end_pad_mode(mdev, params));
	MLX5_SET(wq, wq, log_wq_stride,
		 mlx5e_get_rqwq_log_stride(params->rq_wq_type, ndsegs));
	MLX5_SET(wq, wq, pd,               mdev->mlx5e_res.hw_objs.pdn);
	MLX5_SET(rqc, rqc, counter_set_id, q_counter);
	MLX5_SET(rqc, rqc, vsd,            params->vlan_strip_disable);
	MLX5_SET(rqc, rqc, scatter_fcs,    params->scatter_fcs_en);

	param->wq.buf_numa_node = dev_to_node(mlx5_core_dma_dev(mdev));
	mlx5e_build_rx_cq_param(mdev, params, xsk, &param->cqp);

	return 0;
}

void mlx5e_build_drop_rq_param(struct mlx5_core_dev *mdev,
			       u16 q_counter,
			       struct mlx5e_rq_param *param)
{
	void *rqc = param->rqc;
	void *wq = MLX5_ADDR_OF(rqc, rqc, wq);

	MLX5_SET(wq, wq, wq_type, MLX5_WQ_TYPE_CYCLIC);
	MLX5_SET(wq, wq, log_wq_stride,
		 mlx5e_get_rqwq_log_stride(MLX5_WQ_TYPE_CYCLIC, 1));
	MLX5_SET(rqc, rqc, counter_set_id, q_counter);

	param->wq.buf_numa_node = dev_to_node(mlx5_core_dma_dev(mdev));
}

void mlx5e_build_tx_cq_param(struct mlx5_core_dev *mdev,
			     struct mlx5e_params *params,
			     struct mlx5e_cq_param *param)
{
	void *cqc = param->cqc;

	MLX5_SET(cqc, cqc, log_cq_size, params->log_sq_size);

	mlx5e_build_common_cq_param(mdev, param);
	param->cq_period_mode = params->tx_cq_moderation.cq_period_mode;
}

void mlx5e_build_sq_param_common(struct mlx5_core_dev *mdev,
				 struct mlx5e_sq_param *param)
{
	void *sqc = param->sqc;
	void *wq = MLX5_ADDR_OF(sqc, sqc, wq);

	MLX5_SET(wq, wq, log_wq_stride, ilog2(MLX5_SEND_WQE_BB));
	MLX5_SET(wq, wq, pd,            mdev->mlx5e_res.hw_objs.pdn);

	param->wq.buf_numa_node = dev_to_node(mlx5_core_dma_dev(mdev));
}

void mlx5e_build_sq_param(struct mlx5_core_dev *mdev,
			  struct mlx5e_params *params,
			  struct mlx5e_sq_param *param)
{
	void *sqc = param->sqc;
	void *wq = MLX5_ADDR_OF(sqc, sqc, wq);
	bool allow_swp;

	allow_swp =
		mlx5_geneve_tx_allowed(mdev) || !!mlx5_ipsec_device_caps(mdev);
	mlx5e_build_sq_param_common(mdev, param);
	MLX5_SET(wq, wq, log_wq_sz, params->log_sq_size);
	MLX5_SET(sqc, sqc, allow_swp, allow_swp);
	param->is_mpw = MLX5E_GET_PFLAG(params, MLX5E_PFLAG_SKB_TX_MPWQE);
	param->stop_room = mlx5e_calc_sq_stop_room(mdev, params);
	mlx5e_build_tx_cq_param(mdev, params, &param->cqp);
}

static void mlx5e_build_ico_cq_param(struct mlx5_core_dev *mdev,
				     u8 log_wq_size,
				     struct mlx5e_cq_param *param)
{
	void *cqc = param->cqc;

	MLX5_SET(cqc, cqc, log_cq_size, log_wq_size);

	mlx5e_build_common_cq_param(mdev, param);

	param->cq_period_mode = DIM_CQ_PERIOD_MODE_START_FROM_EQE;
}

/* This function calculates the maximum number of headers entries that are needed
 * per WQE, the formula is based on the size of the reservations and the
 * restriction we have about max packets for reservation that is equal to max
 * headers per reservation.
 */
u32 mlx5e_shampo_hd_per_wqe(struct mlx5_core_dev *mdev,
			    struct mlx5e_params *params,
			    struct mlx5e_rq_param *rq_param)
{
	int resv_size = BIT(mlx5e_shampo_get_log_rsrv_size(mdev, params)) * PAGE_SIZE;
	u16 num_strides = BIT(mlx5e_mpwqe_get_log_num_strides(mdev, params, NULL));
	int pkt_per_resv = BIT(mlx5e_shampo_get_log_pkt_per_rsrv(mdev, params));
	u8 log_stride_sz = mlx5e_mpwqe_get_log_stride_size(mdev, params, NULL);
	int wqe_size = BIT(log_stride_sz) * num_strides;
	u32 hd_per_wqe;

	/* Assumption: hd_per_wqe % 8 == 0. */
	hd_per_wqe = (wqe_size / resv_size) * pkt_per_resv;
	mlx5_core_dbg(mdev, "%s hd_per_wqe = %d rsrv_size = %d wqe_size = %d pkt_per_resv = %d\n",
		      __func__, hd_per_wqe, resv_size, wqe_size, pkt_per_resv);
	return hd_per_wqe;
}
<<<<<<< HEAD

/* This function calculates the maximum number of headers entries that are needed
 * for the WQ, this value is uesed to allocate the header buffer in HW, thus
 * must be a pow of 2.
 */
u32 mlx5e_shampo_hd_per_wq(struct mlx5_core_dev *mdev,
			   struct mlx5e_params *params,
			   struct mlx5e_rq_param *rq_param)
{
	void *wqc = MLX5_ADDR_OF(rqc, rq_param->rqc, wq);
	int wq_size = BIT(MLX5_GET(wq, wqc, log_wq_sz));
	u32 hd_per_wqe, hd_per_wq;

=======

/* This function calculates the maximum number of headers entries that are needed
 * for the WQ, this value is uesed to allocate the header buffer in HW, thus
 * must be a pow of 2.
 */
u32 mlx5e_shampo_hd_per_wq(struct mlx5_core_dev *mdev,
			   struct mlx5e_params *params,
			   struct mlx5e_rq_param *rq_param)
{
	void *wqc = MLX5_ADDR_OF(rqc, rq_param->rqc, wq);
	int wq_size = BIT(MLX5_GET(wq, wqc, log_wq_sz));
	u32 hd_per_wqe, hd_per_wq;

>>>>>>> eb3cdb58
	hd_per_wqe = mlx5e_shampo_hd_per_wqe(mdev, params, rq_param);
	hd_per_wq = roundup_pow_of_two(hd_per_wqe * wq_size);
	return hd_per_wq;
}

static u32 mlx5e_shampo_icosq_sz(struct mlx5_core_dev *mdev,
				 struct mlx5e_params *params,
				 struct mlx5e_rq_param *rq_param)
{
	int max_num_of_umr_per_wqe, max_hd_per_wqe, max_klm_per_umr, rest;
	void *wqc = MLX5_ADDR_OF(rqc, rq_param->rqc, wq);
	int wq_size = BIT(MLX5_GET(wq, wqc, log_wq_sz));
	u32 wqebbs;

	max_klm_per_umr = MLX5E_MAX_KLM_PER_WQE(mdev);
	max_hd_per_wqe = mlx5e_shampo_hd_per_wqe(mdev, params, rq_param);
	max_num_of_umr_per_wqe = max_hd_per_wqe / max_klm_per_umr;
	rest = max_hd_per_wqe % max_klm_per_umr;
	wqebbs = MLX5E_KLM_UMR_WQEBBS(max_klm_per_umr) * max_num_of_umr_per_wqe;
	if (rest)
		wqebbs += MLX5E_KLM_UMR_WQEBBS(rest);
	wqebbs *= wq_size;
	return wqebbs;
}

static u32 mlx5e_mpwrq_total_umr_wqebbs(struct mlx5_core_dev *mdev,
					struct mlx5e_params *params,
					struct mlx5e_xsk_param *xsk)
{
	enum mlx5e_mpwrq_umr_mode umr_mode = mlx5e_mpwrq_umr_mode(mdev, xsk);
	u8 page_shift = mlx5e_mpwrq_page_shift(mdev, xsk);
	u8 umr_wqebbs;

	umr_wqebbs = mlx5e_mpwrq_umr_wqebbs(mdev, page_shift, umr_mode);

	return umr_wqebbs * (1 << mlx5e_mpwqe_get_log_rq_size(mdev, params, xsk));
}

static u8 mlx5e_build_icosq_log_wq_sz(struct mlx5_core_dev *mdev,
				      struct mlx5e_params *params,
				      struct mlx5e_rq_param *rqp)
{
	u32 wqebbs, total_pages, useful_space;

	/* MLX5_WQ_TYPE_CYCLIC */
	if (params->rq_wq_type != MLX5_WQ_TYPE_LINKED_LIST_STRIDING_RQ)
		return MLX5E_PARAMS_MINIMUM_LOG_SQ_SIZE;

	/* UMR WQEs for the regular RQ. */
	wqebbs = mlx5e_mpwrq_total_umr_wqebbs(mdev, params, NULL);

	/* If XDP program is attached, XSK may be turned on at any time without
	 * restarting the channel. ICOSQ must be big enough to fit UMR WQEs of
	 * both regular RQ and XSK RQ.
	 *
	 * XSK uses different values of page_shift, and the total number of UMR
	 * WQEBBs depends on it. This dependency is complex and not monotonic,
	 * especially taking into consideration that some of the parameters come
	 * from capabilities. Hence, we have to try all valid values of XSK
	 * frame size (and page_shift) to find the maximum.
	 */
	if (params->xdp_prog) {
		u32 max_xsk_wqebbs = 0;
		u8 frame_shift;

		for (frame_shift = XDP_UMEM_MIN_CHUNK_SHIFT;
		     frame_shift <= PAGE_SHIFT; frame_shift++) {
			/* The headroom doesn't affect the calculation. */
			struct mlx5e_xsk_param xsk = {
				.chunk_size = 1 << frame_shift,
				.unaligned = false,
			};

			/* XSK aligned mode. */
			max_xsk_wqebbs = max(max_xsk_wqebbs,
				mlx5e_mpwrq_total_umr_wqebbs(mdev, params, &xsk));

			/* XSK unaligned mode, frame size is a power of two. */
			xsk.unaligned = true;
			max_xsk_wqebbs = max(max_xsk_wqebbs,
				mlx5e_mpwrq_total_umr_wqebbs(mdev, params, &xsk));

			/* XSK unaligned mode, frame size is not equal to stride size. */
			xsk.chunk_size -= 1;
			max_xsk_wqebbs = max(max_xsk_wqebbs,
				mlx5e_mpwrq_total_umr_wqebbs(mdev, params, &xsk));

			/* XSK unaligned mode, frame size is a triple power of two. */
			xsk.chunk_size = (1 << frame_shift) / 4 * 3;
			max_xsk_wqebbs = max(max_xsk_wqebbs,
				mlx5e_mpwrq_total_umr_wqebbs(mdev, params, &xsk));
		}

		wqebbs += max_xsk_wqebbs;
	}

	if (params->packet_merge.type == MLX5E_PACKET_MERGE_SHAMPO)
		wqebbs += mlx5e_shampo_icosq_sz(mdev, params, rqp);

	/* UMR WQEs don't cross the page boundary, they are padded with NOPs.
	 * This padding is always smaller than the max WQE size. That gives us
	 * at least (PAGE_SIZE - (max WQE size - MLX5_SEND_WQE_BB)) useful bytes
	 * per page. The number of pages is estimated as the total size of WQEs
	 * divided by the useful space in page, rounding up. If some WQEs don't
	 * fully fit into the useful space, they can occupy part of the padding,
	 * which proves this estimation to be correct (reserve enough space).
	 */
	useful_space = PAGE_SIZE - mlx5e_get_max_sq_wqebbs(mdev) + MLX5_SEND_WQE_BB;
	total_pages = DIV_ROUND_UP(wqebbs * MLX5_SEND_WQE_BB, useful_space);
	wqebbs = total_pages * (PAGE_SIZE / MLX5_SEND_WQE_BB);

	return max_t(u8, MLX5E_PARAMS_MINIMUM_LOG_SQ_SIZE, order_base_2(wqebbs));
}

static u8 mlx5e_build_async_icosq_log_wq_sz(struct mlx5_core_dev *mdev)
{
	if (mlx5e_is_ktls_rx(mdev))
		return MLX5E_PARAMS_DEFAULT_LOG_SQ_SIZE;

	return MLX5E_PARAMS_MINIMUM_LOG_SQ_SIZE;
}

static void mlx5e_build_icosq_param(struct mlx5_core_dev *mdev,
				    u8 log_wq_size,
				    struct mlx5e_sq_param *param)
{
	void *sqc = param->sqc;
	void *wq = MLX5_ADDR_OF(sqc, sqc, wq);

	mlx5e_build_sq_param_common(mdev, param);

	MLX5_SET(wq, wq, log_wq_sz, log_wq_size);
	MLX5_SET(sqc, sqc, reg_umr, MLX5_CAP_ETH(mdev, reg_umr_sq));
	mlx5e_build_ico_cq_param(mdev, log_wq_size, &param->cqp);
}

static void mlx5e_build_async_icosq_param(struct mlx5_core_dev *mdev,
					  u8 log_wq_size,
					  struct mlx5e_sq_param *param)
{
	void *sqc = param->sqc;
	void *wq = MLX5_ADDR_OF(sqc, sqc, wq);

	mlx5e_build_sq_param_common(mdev, param);
	param->stop_room = mlx5e_stop_room_for_wqe(mdev, 1); /* for XSK NOP */
	param->is_tls = mlx5e_is_ktls_rx(mdev);
	if (param->is_tls)
		param->stop_room += mlx5e_stop_room_for_wqe(mdev, 1); /* for TLS RX resync NOP */
	MLX5_SET(sqc, sqc, reg_umr, MLX5_CAP_ETH(mdev, reg_umr_sq));
	MLX5_SET(wq, wq, log_wq_sz, log_wq_size);
	mlx5e_build_ico_cq_param(mdev, log_wq_size, &param->cqp);
}

void mlx5e_build_xdpsq_param(struct mlx5_core_dev *mdev,
			     struct mlx5e_params *params,
			     struct mlx5e_xsk_param *xsk,
			     struct mlx5e_sq_param *param)
{
	void *sqc = param->sqc;
	void *wq = MLX5_ADDR_OF(sqc, sqc, wq);

	mlx5e_build_sq_param_common(mdev, param);
	MLX5_SET(wq, wq, log_wq_sz, params->log_sq_size);
	param->is_mpw = MLX5E_GET_PFLAG(params, MLX5E_PFLAG_XDP_TX_MPWQE);
	param->is_xdp_mb = !mlx5e_rx_is_linear_skb(mdev, params, xsk);
	mlx5e_build_tx_cq_param(mdev, params, &param->cqp);
}

int mlx5e_build_channel_param(struct mlx5_core_dev *mdev,
			      struct mlx5e_params *params,
			      u16 q_counter,
			      struct mlx5e_channel_param *cparam)
{
	u8 icosq_log_wq_sz, async_icosq_log_wq_sz;
	int err;

	err = mlx5e_build_rq_param(mdev, params, NULL, q_counter, &cparam->rq);
	if (err)
		return err;

	icosq_log_wq_sz = mlx5e_build_icosq_log_wq_sz(mdev, params, &cparam->rq);
	async_icosq_log_wq_sz = mlx5e_build_async_icosq_log_wq_sz(mdev);

	mlx5e_build_sq_param(mdev, params, &cparam->txq_sq);
	mlx5e_build_xdpsq_param(mdev, params, NULL, &cparam->xdp_sq);
	mlx5e_build_icosq_param(mdev, icosq_log_wq_sz, &cparam->icosq);
	mlx5e_build_async_icosq_param(mdev, async_icosq_log_wq_sz, &cparam->async_icosq);

	return 0;
}<|MERGE_RESOLUTION|>--- conflicted
+++ resolved
@@ -9,7 +9,6 @@
 #include <net/xdp_sock_drv.h>
 
 static u8 mlx5e_mpwrq_min_page_shift(struct mlx5_core_dev *mdev)
-<<<<<<< HEAD
 {
 	u8 min_page_shift = MLX5_CAP_GEN_2(mdev, log_min_mkey_entity_size);
 
@@ -108,7 +107,7 @@
 	/* Keep in sync with MLX5_MPWRQ_MAX_PAGES_PER_WQE. */
 	max_wqe_size = mlx5e_get_max_sq_aligned_wqebbs(mdev) * MLX5_SEND_WQE_BB;
 	max_pages_per_wqe = ALIGN_DOWN(max_wqe_size - sizeof(struct mlx5e_umr_wqe),
-				       MLX5_UMR_MTT_ALIGNMENT) / umr_entry_size;
+				       MLX5_UMR_FLEX_ALIGNMENT) / umr_entry_size;
 	max_log_mpwqe_size = ilog2(max_pages_per_wqe) + page_shift;
 
 	WARN_ON_ONCE(max_log_mpwqe_size < MLX5E_ORDER2_MAX_PACKET_MTU);
@@ -147,7 +146,7 @@
 	u16 umr_wqe_sz;
 
 	umr_wqe_sz = sizeof(struct mlx5e_umr_wqe) +
-		ALIGN(pages_per_wqe * umr_entry_size, MLX5_UMR_MTT_ALIGNMENT);
+		ALIGN(pages_per_wqe * umr_entry_size, MLX5_UMR_FLEX_ALIGNMENT);
 
 	WARN_ON_ONCE(DIV_ROUND_UP(umr_wqe_sz, MLX5_SEND_WQE_DS) > MLX5_WQE_CTRL_DS_MASK);
 
@@ -210,208 +209,6 @@
 u8 mlx5e_mpwrq_max_log_rq_pkts(struct mlx5_core_dev *mdev, u8 page_shift,
 			       enum mlx5e_mpwrq_umr_mode umr_mode)
 {
-=======
-{
-	u8 min_page_shift = MLX5_CAP_GEN_2(mdev, log_min_mkey_entity_size);
-
-	return min_page_shift ? : 12;
-}
-
-u8 mlx5e_mpwrq_page_shift(struct mlx5_core_dev *mdev, struct mlx5e_xsk_param *xsk)
-{
-	u8 req_page_shift = xsk ? order_base_2(xsk->chunk_size) : PAGE_SHIFT;
-	u8 min_page_shift = mlx5e_mpwrq_min_page_shift(mdev);
-
-	/* Regular RQ uses order-0 pages, the NIC must be able to map them. */
-	if (WARN_ON_ONCE(!xsk && req_page_shift < min_page_shift))
-		min_page_shift = req_page_shift;
-
-	return max(req_page_shift, min_page_shift);
-}
-
-enum mlx5e_mpwrq_umr_mode
-mlx5e_mpwrq_umr_mode(struct mlx5_core_dev *mdev, struct mlx5e_xsk_param *xsk)
-{
-	/* Different memory management schemes use different mechanisms to map
-	 * user-mode memory. The stricter guarantees we have, the faster
-	 * mechanisms we use:
-	 * 1. MTT - direct mapping in page granularity.
-	 * 2. KSM - indirect mapping to another MKey to arbitrary addresses, but
-	 *    all mappings have the same size.
-	 * 3. KLM - indirect mapping to another MKey to arbitrary addresses, and
-	 *    mappings can have different sizes.
-	 */
-	u8 page_shift = mlx5e_mpwrq_page_shift(mdev, xsk);
-	bool unaligned = xsk ? xsk->unaligned : false;
-	bool oversized = false;
-
-	if (xsk) {
-		oversized = xsk->chunk_size < (1 << page_shift);
-		WARN_ON_ONCE(xsk->chunk_size > (1 << page_shift));
-	}
-
-	/* XSK frame size doesn't match the UMR page size, either because the
-	 * frame size is not a power of two, or it's smaller than the minimal
-	 * page size supported by the firmware.
-	 * It's possible to receive packets bigger than MTU in certain setups.
-	 * To avoid writing over the XSK frame boundary, the top region of each
-	 * stride is mapped to a garbage page, resulting in two mappings of
-	 * different sizes per frame.
-	 */
-	if (oversized) {
-		/* An optimization for frame sizes equal to 3 * power_of_two.
-		 * 3 KSMs point to the frame, and one KSM points to the garbage
-		 * page, which works faster than KLM.
-		 */
-		if (xsk->chunk_size % 3 == 0 && is_power_of_2(xsk->chunk_size / 3))
-			return MLX5E_MPWRQ_UMR_MODE_TRIPLE;
-
-		return MLX5E_MPWRQ_UMR_MODE_OVERSIZED;
-	}
-
-	/* XSK frames can start at arbitrary unaligned locations, but they all
-	 * have the same size which is a power of two. It allows to optimize to
-	 * one KSM per frame.
-	 */
-	if (unaligned)
-		return MLX5E_MPWRQ_UMR_MODE_UNALIGNED;
-
-	/* XSK: frames are naturally aligned, MTT can be used.
-	 * Non-XSK: Allocations happen in units of CPU pages, therefore, the
-	 * mappings are naturally aligned.
-	 */
-	return MLX5E_MPWRQ_UMR_MODE_ALIGNED;
-}
-
-u8 mlx5e_mpwrq_umr_entry_size(enum mlx5e_mpwrq_umr_mode mode)
-{
-	switch (mode) {
-	case MLX5E_MPWRQ_UMR_MODE_ALIGNED:
-		return sizeof(struct mlx5_mtt);
-	case MLX5E_MPWRQ_UMR_MODE_UNALIGNED:
-		return sizeof(struct mlx5_ksm);
-	case MLX5E_MPWRQ_UMR_MODE_OVERSIZED:
-		return sizeof(struct mlx5_klm) * 2;
-	case MLX5E_MPWRQ_UMR_MODE_TRIPLE:
-		return sizeof(struct mlx5_ksm) * 4;
-	}
-	WARN_ONCE(1, "MPWRQ UMR mode %d is not known\n", mode);
-	return 0;
-}
-
-u8 mlx5e_mpwrq_log_wqe_sz(struct mlx5_core_dev *mdev, u8 page_shift,
-			  enum mlx5e_mpwrq_umr_mode umr_mode)
-{
-	u8 umr_entry_size = mlx5e_mpwrq_umr_entry_size(umr_mode);
-	u8 max_pages_per_wqe, max_log_mpwqe_size;
-	u16 max_wqe_size;
-
-	/* Keep in sync with MLX5_MPWRQ_MAX_PAGES_PER_WQE. */
-	max_wqe_size = mlx5e_get_max_sq_aligned_wqebbs(mdev) * MLX5_SEND_WQE_BB;
-	max_pages_per_wqe = ALIGN_DOWN(max_wqe_size - sizeof(struct mlx5e_umr_wqe),
-				       MLX5_UMR_FLEX_ALIGNMENT) / umr_entry_size;
-	max_log_mpwqe_size = ilog2(max_pages_per_wqe) + page_shift;
-
-	WARN_ON_ONCE(max_log_mpwqe_size < MLX5E_ORDER2_MAX_PACKET_MTU);
-
-	return min_t(u8, max_log_mpwqe_size, MLX5_MPWRQ_MAX_LOG_WQE_SZ);
-}
-
-u8 mlx5e_mpwrq_pages_per_wqe(struct mlx5_core_dev *mdev, u8 page_shift,
-			     enum mlx5e_mpwrq_umr_mode umr_mode)
-{
-	u8 log_wqe_sz = mlx5e_mpwrq_log_wqe_sz(mdev, page_shift, umr_mode);
-	u8 pages_per_wqe;
-
-	pages_per_wqe = log_wqe_sz > page_shift ? (1 << (log_wqe_sz - page_shift)) : 1;
-
-	/* Two MTTs are needed to form an octword. The number of MTTs is encoded
-	 * in octwords in a UMR WQE, so we need at least two to avoid mapping
-	 * garbage addresses.
-	 */
-	if (WARN_ON_ONCE(pages_per_wqe < 2 && umr_mode == MLX5E_MPWRQ_UMR_MODE_ALIGNED))
-		pages_per_wqe = 2;
-
-	/* Sanity check for further calculations to succeed. */
-	BUILD_BUG_ON(MLX5_MPWRQ_MAX_PAGES_PER_WQE > 64);
-	if (WARN_ON_ONCE(pages_per_wqe > MLX5_MPWRQ_MAX_PAGES_PER_WQE))
-		return MLX5_MPWRQ_MAX_PAGES_PER_WQE;
-
-	return pages_per_wqe;
-}
-
-u16 mlx5e_mpwrq_umr_wqe_sz(struct mlx5_core_dev *mdev, u8 page_shift,
-			   enum mlx5e_mpwrq_umr_mode umr_mode)
-{
-	u8 pages_per_wqe = mlx5e_mpwrq_pages_per_wqe(mdev, page_shift, umr_mode);
-	u8 umr_entry_size = mlx5e_mpwrq_umr_entry_size(umr_mode);
-	u16 umr_wqe_sz;
-
-	umr_wqe_sz = sizeof(struct mlx5e_umr_wqe) +
-		ALIGN(pages_per_wqe * umr_entry_size, MLX5_UMR_FLEX_ALIGNMENT);
-
-	WARN_ON_ONCE(DIV_ROUND_UP(umr_wqe_sz, MLX5_SEND_WQE_DS) > MLX5_WQE_CTRL_DS_MASK);
-
-	return umr_wqe_sz;
-}
-
-u8 mlx5e_mpwrq_umr_wqebbs(struct mlx5_core_dev *mdev, u8 page_shift,
-			  enum mlx5e_mpwrq_umr_mode umr_mode)
-{
-	return DIV_ROUND_UP(mlx5e_mpwrq_umr_wqe_sz(mdev, page_shift, umr_mode),
-			    MLX5_SEND_WQE_BB);
-}
-
-u8 mlx5e_mpwrq_mtts_per_wqe(struct mlx5_core_dev *mdev, u8 page_shift,
-			    enum mlx5e_mpwrq_umr_mode umr_mode)
-{
-	u8 pages_per_wqe = mlx5e_mpwrq_pages_per_wqe(mdev, page_shift, umr_mode);
-
-	/* Add another page as a buffer between WQEs. This page will absorb
-	 * write overflow by the hardware, when receiving packets larger than
-	 * MTU. These oversize packets are dropped by the driver at a later
-	 * stage.
-	 */
-	return ALIGN(pages_per_wqe + 1,
-		     MLX5_SEND_WQE_BB / mlx5e_mpwrq_umr_entry_size(umr_mode));
-}
-
-u32 mlx5e_mpwrq_max_num_entries(struct mlx5_core_dev *mdev,
-				enum mlx5e_mpwrq_umr_mode umr_mode)
-{
-	/* Same limits apply to KSMs and KLMs. */
-	u32 klm_limit = min(MLX5E_MAX_RQ_NUM_KSMS,
-			    1 << MLX5_CAP_GEN(mdev, log_max_klm_list_size));
-
-	switch (umr_mode) {
-	case MLX5E_MPWRQ_UMR_MODE_ALIGNED:
-		return MLX5E_MAX_RQ_NUM_MTTS;
-	case MLX5E_MPWRQ_UMR_MODE_UNALIGNED:
-		return klm_limit;
-	case MLX5E_MPWRQ_UMR_MODE_OVERSIZED:
-		/* Each entry is two KLMs. */
-		return klm_limit / 2;
-	case MLX5E_MPWRQ_UMR_MODE_TRIPLE:
-		/* Each entry is four KSMs. */
-		return klm_limit / 4;
-	}
-	WARN_ONCE(1, "MPWRQ UMR mode %d is not known\n", umr_mode);
-	return 0;
-}
-
-static u8 mlx5e_mpwrq_max_log_rq_size(struct mlx5_core_dev *mdev, u8 page_shift,
-				      enum mlx5e_mpwrq_umr_mode umr_mode)
-{
-	u8 mtts_per_wqe = mlx5e_mpwrq_mtts_per_wqe(mdev, page_shift, umr_mode);
-	u32 max_entries = mlx5e_mpwrq_max_num_entries(mdev, umr_mode);
-
-	return ilog2(max_entries / mtts_per_wqe);
-}
-
-u8 mlx5e_mpwrq_max_log_rq_pkts(struct mlx5_core_dev *mdev, u8 page_shift,
-			       enum mlx5e_mpwrq_umr_mode umr_mode)
-{
->>>>>>> eb3cdb58
 	return mlx5e_mpwrq_max_log_rq_size(mdev, page_shift, umr_mode) +
 		mlx5e_mpwrq_log_wqe_sz(mdev, page_shift, umr_mode) -
 		MLX5E_ORDER2_MAX_PACKET_MTU;
@@ -447,7 +244,6 @@
 	/* SKBs built on XDP_PASS on XSK RQs don't have headroom. */
 	u16 headroom = xsk ? 0 : mlx5e_get_linear_rq_headroom(params, NULL);
 	u32 hw_mtu = MLX5E_SW2HW_MTU(params, params->sw_mtu);
-<<<<<<< HEAD
 
 	return MLX5_SKB_FRAG_SZ(headroom + hw_mtu);
 }
@@ -457,39 +253,20 @@
 					 struct mlx5e_xsk_param *xsk,
 					 bool mpwqe)
 {
-=======
-
-	return MLX5_SKB_FRAG_SZ(headroom + hw_mtu);
-}
-
-static u32 mlx5e_rx_get_linear_stride_sz(struct mlx5_core_dev *mdev,
-					 struct mlx5e_params *params,
-					 struct mlx5e_xsk_param *xsk,
-					 bool mpwqe)
-{
 	u32 sz;
 
->>>>>>> eb3cdb58
 	/* XSK frames are mapped as individual pages, because frames may come in
 	 * an arbitrary order from random locations in the UMEM.
 	 */
 	if (xsk)
 		return mpwqe ? 1 << mlx5e_mpwrq_page_shift(mdev, xsk) : PAGE_SIZE;
 
-<<<<<<< HEAD
-	/* XDP in mlx5e doesn't support multiple packets per page. */
-	if (params->xdp_prog)
-		return PAGE_SIZE;
-
-	return roundup_pow_of_two(mlx5e_rx_get_linear_sz_skb(params, false));
-=======
 	sz = roundup_pow_of_two(mlx5e_rx_get_linear_sz_skb(params, false));
 
 	/* XDP in mlx5e doesn't support multiple packets per page.
 	 * Do not assume sz <= PAGE_SIZE if params->xdp_prog is set.
 	 */
 	return params->xdp_prog && sz < PAGE_SIZE ? PAGE_SIZE : sz;
->>>>>>> eb3cdb58
 }
 
 static u8 mlx5e_mpwqe_log_pkts_per_wqe(struct mlx5_core_dev *mdev,
@@ -516,19 +293,11 @@
 	 */
 	if (mlx5e_rx_get_linear_sz_skb(params, xsk) > PAGE_SIZE)
 		return false;
-<<<<<<< HEAD
 
 	/* XSK frames must be big enough to hold the packet data. */
 	if (xsk && mlx5e_rx_get_linear_sz_xsk(params, xsk) > xsk->chunk_size)
 		return false;
 
-=======
-
-	/* XSK frames must be big enough to hold the packet data. */
-	if (xsk && mlx5e_rx_get_linear_sz_xsk(params, xsk) > xsk->chunk_size)
-		return false;
-
->>>>>>> eb3cdb58
 	return true;
 }
 
@@ -577,7 +346,6 @@
 	u8 log_num_strides;
 	u8 log_stride_sz;
 	u8 log_wqe_sz;
-<<<<<<< HEAD
 
 	if (!mlx5e_rx_is_linear_skb(mdev, params, xsk))
 		return false;
@@ -590,20 +358,6 @@
 
 	log_num_strides = log_wqe_sz - log_stride_sz;
 
-=======
-
-	if (!mlx5e_rx_is_linear_skb(mdev, params, xsk))
-		return false;
-
-	log_stride_sz = order_base_2(mlx5e_rx_get_linear_stride_sz(mdev, params, xsk, true));
-	log_wqe_sz = mlx5e_mpwrq_log_wqe_sz(mdev, page_shift, umr_mode);
-
-	if (log_wqe_sz < log_stride_sz)
-		return false;
-
-	log_num_strides = log_wqe_sz - log_stride_sz;
-
->>>>>>> eb3cdb58
 	return mlx5e_verify_rx_mpwqe_strides(mdev, log_stride_sz,
 					     log_num_strides, page_shift,
 					     umr_mode);
@@ -664,13 +418,10 @@
 {
 	if (mlx5e_rx_mpwqe_is_linear_skb(mdev, params, xsk))
 		return order_base_2(mlx5e_rx_get_linear_stride_sz(mdev, params, xsk, true));
-<<<<<<< HEAD
-=======
 
 	/* XDP in mlx5e doesn't support multiple packets per page. */
 	if (params->xdp_prog)
 		return PAGE_SHIFT;
->>>>>>> eb3cdb58
 
 	return MLX5_MPWRQ_DEF_LOG_STRIDE_SZ(mdev);
 }
@@ -681,11 +432,6 @@
 {
 	enum mlx5e_mpwrq_umr_mode umr_mode = mlx5e_mpwrq_umr_mode(mdev, xsk);
 	u8 page_shift = mlx5e_mpwrq_page_shift(mdev, xsk);
-<<<<<<< HEAD
-
-	return mlx5e_mpwrq_log_wqe_sz(mdev, page_shift, umr_mode) -
-		mlx5e_mpwqe_get_log_stride_size(mdev, params, xsk);
-=======
 	u8 log_wqe_size, log_stride_size;
 
 	log_wqe_size = mlx5e_mpwrq_log_wqe_sz(mdev, page_shift, umr_mode);
@@ -700,13 +446,6 @@
 {
 #define UMR_WQE_BULK (2)
 	return min_t(unsigned int, UMR_WQE_BULK, wq_sz / 2 - 1);
->>>>>>> eb3cdb58
-}
-
-u8 mlx5e_mpwqe_get_min_wqe_bulk(unsigned int wq_sz)
-{
-#define UMR_WQE_BULK (2)
-	return min_t(unsigned int, UMR_WQE_BULK, wq_sz / 2 - 1);
 }
 
 u16 mlx5e_get_rq_headroom(struct mlx5_core_dev *mdev,
@@ -717,17 +456,10 @@
 
 	if (params->rq_wq_type == MLX5_WQ_TYPE_CYCLIC)
 		return linear_headroom;
-<<<<<<< HEAD
 
 	if (mlx5e_rx_mpwqe_is_linear_skb(mdev, params, xsk))
 		return linear_headroom;
 
-=======
-
-	if (mlx5e_rx_mpwqe_is_linear_skb(mdev, params, xsk))
-		return linear_headroom;
-
->>>>>>> eb3cdb58
 	if (params->packet_merge.type == MLX5E_PACKET_MERGE_SHAMPO)
 		return linear_headroom;
 
@@ -837,12 +569,6 @@
 				MLX5_CQ_PERIOD_MODE_START_FROM_CQE);
 }
 
-#ifdef CONFIG_S390
-bool slow_pci_heuristic(struct mlx5_core_dev *mdev)
-{
-	return false;
-}
-#else
 bool slow_pci_heuristic(struct mlx5_core_dev *mdev)
 {
 	u32 link_speed = 0;
@@ -858,7 +584,6 @@
 	return link_speed && pci_bw &&
 		link_speed > MLX5E_SLOW_PCI_RATIO * pci_bw;
 }
-#endif
 
 int mlx5e_mpwrq_validate_regular(struct mlx5_core_dev *mdev, struct mlx5e_params *params)
 {
@@ -868,12 +593,6 @@
 	if (!mlx5e_check_fragmented_striding_rq_cap(mdev, page_shift, umr_mode))
 		return -EOPNOTSUPP;
 
-<<<<<<< HEAD
-	if (params->xdp_prog && !mlx5e_rx_mpwqe_is_linear_skb(mdev, params, NULL))
-		return -EINVAL;
-
-=======
->>>>>>> eb3cdb58
 	return 0;
 }
 
@@ -884,12 +603,16 @@
 	u8 page_shift = mlx5e_mpwrq_page_shift(mdev, xsk);
 	u16 max_mtu_pkts;
 
-<<<<<<< HEAD
-	if (!mlx5e_check_fragmented_striding_rq_cap(mdev, page_shift, umr_mode))
+	if (!mlx5e_check_fragmented_striding_rq_cap(mdev, page_shift, umr_mode)) {
+		mlx5_core_err(mdev, "Striding RQ for XSK can't be activated with page_shift %u and umr_mode %d\n",
+			      page_shift, umr_mode);
 		return -EOPNOTSUPP;
-
-	if (!mlx5e_rx_mpwqe_is_linear_skb(mdev, params, xsk))
+	}
+
+	if (!mlx5e_rx_mpwqe_is_linear_skb(mdev, params, xsk)) {
+		mlx5_core_err(mdev, "Striding RQ linear mode for XSK can't be activated with current params\n");
 		return -EINVAL;
+	}
 
 	/* Current RQ length is too big for the given frame size, the
 	 * needed number of WQEs exceeds the maximum.
@@ -902,30 +625,6 @@
 		return -EINVAL;
 	}
 
-=======
-	if (!mlx5e_check_fragmented_striding_rq_cap(mdev, page_shift, umr_mode)) {
-		mlx5_core_err(mdev, "Striding RQ for XSK can't be activated with page_shift %u and umr_mode %d\n",
-			      page_shift, umr_mode);
-		return -EOPNOTSUPP;
-	}
-
-	if (!mlx5e_rx_mpwqe_is_linear_skb(mdev, params, xsk)) {
-		mlx5_core_err(mdev, "Striding RQ linear mode for XSK can't be activated with current params\n");
-		return -EINVAL;
-	}
-
-	/* Current RQ length is too big for the given frame size, the
-	 * needed number of WQEs exceeds the maximum.
-	 */
-	max_mtu_pkts = min_t(u8, MLX5E_PARAMS_MAXIMUM_LOG_RQ_SIZE,
-			     mlx5e_mpwrq_max_log_rq_pkts(mdev, page_shift, xsk->unaligned));
-	if (params->log_rq_mtu_frames > max_mtu_pkts) {
-		mlx5_core_err(mdev, "Current RQ length %d is too big for XSK with given frame size %u\n",
-			      1 << params->log_rq_mtu_frames, xsk->chunk_size);
-		return -EINVAL;
-	}
-
->>>>>>> eb3cdb58
 	return 0;
 }
 
@@ -935,17 +634,6 @@
 	params->log_rq_mtu_frames = is_kdump_kernel() ?
 		MLX5E_PARAMS_MINIMUM_LOG_RQ_SIZE :
 		MLX5E_PARAMS_DEFAULT_LOG_RQ_SIZE;
-<<<<<<< HEAD
-
-	mlx5_core_info(mdev, "MLX5E: StrdRq(%d) RqSz(%ld) StrdSz(%ld) RxCqeCmprss(%d)\n",
-		       params->rq_wq_type == MLX5_WQ_TYPE_LINKED_LIST_STRIDING_RQ,
-		       params->rq_wq_type == MLX5_WQ_TYPE_LINKED_LIST_STRIDING_RQ ?
-		       BIT(mlx5e_mpwqe_get_log_rq_size(mdev, params, NULL)) :
-		       BIT(params->log_rq_mtu_frames),
-		       BIT(mlx5e_mpwqe_get_log_stride_size(mdev, params, NULL)),
-		       MLX5E_GET_PFLAG(params, MLX5E_PFLAG_RX_CQE_COMPRESS));
-=======
->>>>>>> eb3cdb58
 }
 
 void mlx5e_set_rq_type(struct mlx5_core_dev *mdev, struct mlx5e_params *params)
@@ -997,8 +685,6 @@
 	return first_frag_size + (MLX5E_MAX_RX_FRAGS - 2) * frag_size + PAGE_SIZE;
 }
 
-<<<<<<< HEAD
-=======
 static void mlx5e_rx_compute_wqe_bulk_params(struct mlx5e_params *params,
 					     struct mlx5e_rq_frags_info *info)
 {
@@ -1041,7 +727,6 @@
 	info->refill_unit = DIV_ROUND_UP(info->wqe_bulk, split_factor);
 }
 
->>>>>>> eb3cdb58
 #define DEFAULT_FRAG_SIZE (2048)
 
 static int mlx5e_build_rq_frags_info(struct mlx5_core_dev *mdev,
@@ -1150,13 +835,6 @@
 	}
 
 out:
-<<<<<<< HEAD
-	/* Bulking optimization to skip allocation until at least 8 WQEs can be
-	 * allocated in a row. At the same time, never start allocation when
-	 * the page is still used by older WQEs.
-	 */
-	info->wqe_bulk = max_t(u8, info->wqe_index_mask + 1, 8);
-=======
 	/* Bulking optimization to skip allocation until a large enough number
 	 * of WQEs can be allocated in a row. Bulking also influences how well
 	 * deferred page release works.
@@ -1165,7 +843,6 @@
 
 	mlx5_core_dbg(mdev, "%s: wqe_bulk = %u, wqe_bulk_refill_unit = %u\n",
 		      __func__, info->wqe_bulk, info->refill_unit);
->>>>>>> eb3cdb58
 
 	info->log_num_frags = order_base_2(info->num_frags);
 
@@ -1256,12 +933,7 @@
 static u8 rq_end_pad_mode(struct mlx5_core_dev *mdev, struct mlx5e_params *params)
 {
 	bool lro_en = params->packet_merge.type == MLX5E_PACKET_MERGE_LRO;
-<<<<<<< HEAD
-	bool ro = pcie_relaxed_ordering_enabled(mdev->pdev) &&
-		MLX5_CAP_GEN(mdev, relaxed_ordering_write);
-=======
 	bool ro = MLX5_CAP_GEN(mdev, relaxed_ordering_write);
->>>>>>> eb3cdb58
 
 	return ro && lro_en ?
 		MLX5_WQ_END_PAD_MODE_NONE : MLX5_WQ_END_PAD_MODE_ALIGN;
@@ -1434,7 +1106,6 @@
 		      __func__, hd_per_wqe, resv_size, wqe_size, pkt_per_resv);
 	return hd_per_wqe;
 }
-<<<<<<< HEAD
 
 /* This function calculates the maximum number of headers entries that are needed
  * for the WQ, this value is uesed to allocate the header buffer in HW, thus
@@ -1448,21 +1119,6 @@
 	int wq_size = BIT(MLX5_GET(wq, wqc, log_wq_sz));
 	u32 hd_per_wqe, hd_per_wq;
 
-=======
-
-/* This function calculates the maximum number of headers entries that are needed
- * for the WQ, this value is uesed to allocate the header buffer in HW, thus
- * must be a pow of 2.
- */
-u32 mlx5e_shampo_hd_per_wq(struct mlx5_core_dev *mdev,
-			   struct mlx5e_params *params,
-			   struct mlx5e_rq_param *rq_param)
-{
-	void *wqc = MLX5_ADDR_OF(rqc, rq_param->rqc, wq);
-	int wq_size = BIT(MLX5_GET(wq, wqc, log_wq_sz));
-	u32 hd_per_wqe, hd_per_wq;
-
->>>>>>> eb3cdb58
 	hd_per_wqe = mlx5e_shampo_hd_per_wqe(mdev, params, rq_param);
 	hd_per_wq = roundup_pow_of_two(hd_per_wqe * wq_size);
 	return hd_per_wq;
