--- conflicted
+++ resolved
@@ -6,10 +6,7 @@
 #include "en/port.h"
 #include "en_accel/en_accel.h"
 #include "en_accel/ipsec.h"
-<<<<<<< HEAD
-=======
 #include <linux/dim.h>
->>>>>>> 2d5404ca
 #include <net/page_pool/types.h>
 #include <net/xdp_sock_drv.h>
 
@@ -517,86 +514,6 @@
 	return 0;
 }
 
-<<<<<<< HEAD
-static struct dim_cq_moder mlx5e_get_def_tx_moderation(u8 cq_period_mode)
-{
-	struct dim_cq_moder moder = {};
-
-	moder.cq_period_mode = cq_period_mode;
-	moder.pkts = MLX5E_PARAMS_DEFAULT_TX_CQ_MODERATION_PKTS;
-	moder.usec = MLX5E_PARAMS_DEFAULT_TX_CQ_MODERATION_USEC;
-	if (cq_period_mode == MLX5_CQ_PERIOD_MODE_START_FROM_CQE)
-		moder.usec = MLX5E_PARAMS_DEFAULT_TX_CQ_MODERATION_USEC_FROM_CQE;
-
-	return moder;
-}
-
-static struct dim_cq_moder mlx5e_get_def_rx_moderation(u8 cq_period_mode)
-{
-	struct dim_cq_moder moder = {};
-
-	moder.cq_period_mode = cq_period_mode;
-	moder.pkts = MLX5E_PARAMS_DEFAULT_RX_CQ_MODERATION_PKTS;
-	moder.usec = MLX5E_PARAMS_DEFAULT_RX_CQ_MODERATION_USEC;
-	if (cq_period_mode == MLX5_CQ_PERIOD_MODE_START_FROM_CQE)
-		moder.usec = MLX5E_PARAMS_DEFAULT_RX_CQ_MODERATION_USEC_FROM_CQE;
-
-	return moder;
-}
-
-static u8 mlx5_to_net_dim_cq_period_mode(u8 cq_period_mode)
-{
-	return cq_period_mode == MLX5_CQ_PERIOD_MODE_START_FROM_CQE ?
-		DIM_CQ_PERIOD_MODE_START_FROM_CQE :
-		DIM_CQ_PERIOD_MODE_START_FROM_EQE;
-}
-
-void mlx5e_reset_tx_moderation(struct mlx5e_params *params, u8 cq_period_mode)
-{
-	if (params->tx_dim_enabled) {
-		u8 dim_period_mode = mlx5_to_net_dim_cq_period_mode(cq_period_mode);
-
-		params->tx_cq_moderation = net_dim_get_def_tx_moderation(dim_period_mode);
-	} else {
-		params->tx_cq_moderation = mlx5e_get_def_tx_moderation(cq_period_mode);
-	}
-}
-
-void mlx5e_reset_rx_moderation(struct mlx5e_params *params, u8 cq_period_mode)
-{
-	if (params->rx_dim_enabled) {
-		u8 dim_period_mode = mlx5_to_net_dim_cq_period_mode(cq_period_mode);
-
-		params->rx_cq_moderation = net_dim_get_def_rx_moderation(dim_period_mode);
-	} else {
-		params->rx_cq_moderation = mlx5e_get_def_rx_moderation(cq_period_mode);
-	}
-}
-
-void mlx5e_set_tx_cq_mode_params(struct mlx5e_params *params, u8 cq_period_mode)
-{
-	mlx5e_reset_tx_moderation(params, cq_period_mode);
-	MLX5E_SET_PFLAG(params, MLX5E_PFLAG_TX_CQE_BASED_MODER,
-			params->tx_cq_moderation.cq_period_mode ==
-				MLX5_CQ_PERIOD_MODE_START_FROM_CQE);
-}
-
-void mlx5e_set_rx_cq_mode_params(struct mlx5e_params *params, u8 cq_period_mode)
-{
-	mlx5e_reset_rx_moderation(params, cq_period_mode);
-	MLX5E_SET_PFLAG(params, MLX5E_PFLAG_RX_CQE_BASED_MODER,
-			params->rx_cq_moderation.cq_period_mode ==
-				MLX5_CQ_PERIOD_MODE_START_FROM_CQE);
-}
-
-#ifdef CONFIG_S390
-bool slow_pci_heuristic(struct mlx5_core_dev *mdev)
-{
-	return false;
-}
-#else
-=======
->>>>>>> 2d5404ca
 bool slow_pci_heuristic(struct mlx5_core_dev *mdev)
 {
 	u32 link_speed = 0;
@@ -612,7 +529,6 @@
 	return link_speed && pci_bw &&
 		link_speed > MLX5E_SLOW_PCI_RATIO * pci_bw;
 }
-#endif
 
 int mlx5e_mpwrq_validate_regular(struct mlx5_core_dev *mdev, struct mlx5e_params *params)
 {
