--- conflicted
+++ resolved
@@ -751,10 +751,6 @@
 	return 0;
 }
 
-<<<<<<< HEAD
-#define MLX5_LAG_OFFLOADS_SUPPORTED_PORTS 4
-=======
->>>>>>> 2d5404ca
 bool mlx5_lag_check_prereq(struct mlx5_lag *ldev)
 {
 #ifdef CONFIG_MLX5_ESWITCH
@@ -781,11 +777,6 @@
 		if (mlx5_eswitch_mode(ldev->pf[i].dev) != mode)
 			return false;
 
-<<<<<<< HEAD
-	if (mode == MLX5_ESWITCH_OFFLOADS && ldev->ports > MLX5_LAG_OFFLOADS_SUPPORTED_PORTS)
-		return false;
-=======
->>>>>>> 2d5404ca
 #else
 	for (i = 0; i < ldev->ports; i++)
 		if (mlx5_sriov_is_enabled(ldev->pf[i].dev))
