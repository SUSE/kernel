/*
 * Copyright (c) 2017, Mellanox Technologies. All rights reserved.
 *
 * This software is available to you under a choice of one of two
 * licenses.  You may choose to be licensed under the terms of the GNU
 * General Public License (GPL) Version 2, available from the file
 * COPYING in the main directory of this source tree, or the
 * OpenIB.org BSD license below:
 *
 *     Redistribution and use in source and binary forms, with or
 *     without modification, are permitted provided that the following
 *     conditions are met:
 *
 *      - Redistributions of source code must retain the above
 *        copyright notice, this list of conditions and the following
 *        disclaimer.
 *
 *      - Redistributions in binary form must reproduce the above
 *        copyright notice, this list of conditions and the following
 *        disclaimer in the documentation and/or other materials
 *        provided with the distribution.
 *
 * THE SOFTWARE IS PROVIDED "AS IS", WITHOUT WARRANTY OF ANY KIND,
 * EXPRESS OR IMPLIED, INCLUDING BUT NOT LIMITED TO THE WARRANTIES OF
 * MERCHANTABILITY, FITNESS FOR A PARTICULAR PURPOSE AND
 * NONINFRINGEMENT. IN NO EVENT SHALL THE AUTHORS OR COPYRIGHT HOLDERS
 * BE LIABLE FOR ANY CLAIM, DAMAGES OR OTHER LIABILITY, WHETHER IN AN
 * ACTION OF CONTRACT, TORT OR OTHERWISE, ARISING FROM, OUT OF OR IN
 * CONNECTION WITH THE SOFTWARE OR THE USE OR OTHER DEALINGS IN THE
 * SOFTWARE.
 */

#include <rdma/ib_verbs.h>
#include <linux/mlx5/fs.h>
#include "en.h"
#include "en/params.h"
#include "ipoib.h"
#include "en/fs_ethtool.h"

#define IB_DEFAULT_Q_KEY   0xb1b
#define MLX5I_PARAMS_DEFAULT_LOG_RQ_SIZE 9

static int mlx5i_open(struct net_device *netdev);
static int mlx5i_close(struct net_device *netdev);
static int mlx5i_change_mtu(struct net_device *netdev, int new_mtu);

static const struct net_device_ops mlx5i_netdev_ops = {
	.ndo_open                = mlx5i_open,
	.ndo_stop                = mlx5i_close,
	.ndo_get_stats64         = mlx5i_get_stats,
	.ndo_init                = mlx5i_dev_init,
	.ndo_uninit              = mlx5i_dev_cleanup,
	.ndo_change_mtu          = mlx5i_change_mtu,
	.ndo_eth_ioctl            = mlx5i_ioctl,
};

/* IPoIB mlx5 netdev profile */
static void mlx5i_build_nic_params(struct mlx5_core_dev *mdev,
				   struct mlx5e_params *params)
{
	/* Override RQ params as IPoIB supports only LINKED LIST RQ for now */
	MLX5E_SET_PFLAG(params, MLX5E_PFLAG_RX_STRIDING_RQ, false);
	mlx5e_set_rq_type(mdev, params);
	mlx5e_init_rq_type_params(mdev, params);

	/* RQ size in ipoib by default is 512 */
	params->log_rq_mtu_frames = is_kdump_kernel() ?
		MLX5E_PARAMS_MINIMUM_LOG_RQ_SIZE :
		MLX5I_PARAMS_DEFAULT_LOG_RQ_SIZE;

	params->packet_merge.type = MLX5E_PACKET_MERGE_NONE;
	params->hard_mtu = MLX5_IB_GRH_BYTES + MLX5_IPOIB_HARD_LEN;

	/* CQE compression is not supported for IPoIB */
	params->rx_cqe_compress_def = false;
	MLX5E_SET_PFLAG(params, MLX5E_PFLAG_RX_CQE_COMPRESS, params->rx_cqe_compress_def);
}

/* Called directly after IPoIB netdevice was created to initialize SW structs */
int mlx5i_init(struct mlx5_core_dev *mdev, struct net_device *netdev)
{
	struct mlx5e_priv *priv  = mlx5i_epriv(netdev);

	netif_carrier_off(netdev);
	mlx5e_set_netdev_mtu_boundaries(priv);
	netdev->mtu = netdev->max_mtu;

	mlx5e_build_nic_params(priv, NULL, netdev->mtu);
	mlx5i_build_nic_params(mdev, &priv->channels.params);

	mlx5e_timestamp_init(priv);

	/* netdev init */
	netdev->hw_features    |= NETIF_F_SG;
	netdev->hw_features    |= NETIF_F_IP_CSUM;
	netdev->hw_features    |= NETIF_F_IPV6_CSUM;
	netdev->hw_features    |= NETIF_F_GRO;
	netdev->hw_features    |= NETIF_F_TSO;
	netdev->hw_features    |= NETIF_F_TSO6;
	netdev->hw_features    |= NETIF_F_RXCSUM;
	netdev->hw_features    |= NETIF_F_RXHASH;

	netdev->netdev_ops = &mlx5i_netdev_ops;
	netdev->ethtool_ops = &mlx5i_ethtool_ops;

	return 0;
}

/* Called directly before IPoIB netdevice is destroyed to cleanup SW structs */
void mlx5i_cleanup(struct mlx5e_priv *priv)
{
	mlx5e_priv_cleanup(priv);
}

static void mlx5i_grp_sw_update_stats(struct mlx5e_priv *priv)
{
	struct rtnl_link_stats64 s = {};
	int i, j;

	for (i = 0; i < priv->stats_nch; i++) {
		struct mlx5e_channel_stats *channel_stats;
		struct mlx5e_rq_stats *rq_stats;

		channel_stats = priv->channel_stats[i];
		rq_stats = &channel_stats->rq;

		s.rx_packets += rq_stats->packets;
		s.rx_bytes   += rq_stats->bytes;

		for (j = 0; j < priv->max_opened_tc; j++) {
			struct mlx5e_sq_stats *sq_stats = &channel_stats->sq[j];

			s.tx_packets           += sq_stats->packets;
			s.tx_bytes             += sq_stats->bytes;
			s.tx_dropped           += sq_stats->dropped;
		}
	}

	memset(&priv->stats.sw, 0, sizeof(s));

	priv->stats.sw.rx_packets = s.rx_packets;
	priv->stats.sw.rx_bytes = s.rx_bytes;
	priv->stats.sw.tx_packets = s.tx_packets;
	priv->stats.sw.tx_bytes = s.tx_bytes;
	priv->stats.sw.tx_queue_dropped = s.tx_dropped;
}

void mlx5i_get_stats(struct net_device *dev, struct rtnl_link_stats64 *stats)
{
	struct mlx5e_priv     *priv   = mlx5i_epriv(dev);
	struct mlx5e_sw_stats *sstats = &priv->stats.sw;

	mlx5i_grp_sw_update_stats(priv);

	stats->rx_packets = sstats->rx_packets;
	stats->rx_bytes   = sstats->rx_bytes;
	stats->tx_packets = sstats->tx_packets;
	stats->tx_bytes   = sstats->tx_bytes;
	stats->tx_dropped = sstats->tx_queue_dropped;
}

struct net_device *mlx5i_parent_get(struct net_device *netdev)
{
	struct mlx5e_priv *priv = mlx5i_epriv(netdev);
	struct mlx5i_priv *ipriv, *parent_ipriv;
	struct net_device *parent_dev;
	int parent_ifindex;

	ipriv = priv->ppriv;

	parent_ifindex = netdev->netdev_ops->ndo_get_iflink(netdev);
	parent_dev = dev_get_by_index(dev_net(netdev), parent_ifindex);
	if (!parent_dev)
		return NULL;

	parent_ipriv = netdev_priv(parent_dev);

	ASSERT_RTNL();
	parent_ipriv->num_sub_interfaces++;

	ipriv->parent_dev = parent_dev;

	return parent_dev;
}

void mlx5i_parent_put(struct net_device *netdev)
{
	struct mlx5e_priv *priv = mlx5i_epriv(netdev);
	struct mlx5i_priv *ipriv, *parent_ipriv;

	ipriv = priv->ppriv;
	parent_ipriv = netdev_priv(ipriv->parent_dev);

	ASSERT_RTNL();
	parent_ipriv->num_sub_interfaces--;

	dev_put(ipriv->parent_dev);
}

int mlx5i_init_underlay_qp(struct mlx5e_priv *priv)
{
	struct mlx5_core_dev *mdev = priv->mdev;
	struct mlx5i_priv *ipriv = priv->ppriv;
	int ret;

	{
		u32 in[MLX5_ST_SZ_DW(rst2init_qp_in)] = {};
		u32 *qpc;

		qpc = MLX5_ADDR_OF(rst2init_qp_in, in, qpc);

		MLX5_SET(qpc, qpc, pm_state, MLX5_QP_PM_MIGRATED);
		MLX5_SET(qpc, qpc, primary_address_path.pkey_index,
			 ipriv->pkey_index);
		MLX5_SET(qpc, qpc, primary_address_path.vhca_port_num, 1);
		MLX5_SET(qpc, qpc, q_key, IB_DEFAULT_Q_KEY);

		MLX5_SET(rst2init_qp_in, in, opcode, MLX5_CMD_OP_RST2INIT_QP);
		MLX5_SET(rst2init_qp_in, in, qpn, ipriv->qpn);
		ret = mlx5_cmd_exec_in(mdev, rst2init_qp, in);
		if (ret)
			goto err_qp_modify_to_err;
	}
	{
		u32 in[MLX5_ST_SZ_DW(init2rtr_qp_in)] = {};

		MLX5_SET(init2rtr_qp_in, in, opcode, MLX5_CMD_OP_INIT2RTR_QP);
		MLX5_SET(init2rtr_qp_in, in, qpn, ipriv->qpn);
		ret = mlx5_cmd_exec_in(mdev, init2rtr_qp, in);
		if (ret)
			goto err_qp_modify_to_err;
	}
	{
		u32 in[MLX5_ST_SZ_DW(rtr2rts_qp_in)] = {};

		MLX5_SET(rtr2rts_qp_in, in, opcode, MLX5_CMD_OP_RTR2RTS_QP);
		MLX5_SET(rtr2rts_qp_in, in, qpn, ipriv->qpn);
		ret = mlx5_cmd_exec_in(mdev, rtr2rts_qp, in);
		if (ret)
			goto err_qp_modify_to_err;
	}
	return 0;

err_qp_modify_to_err:
	{
		u32 in[MLX5_ST_SZ_DW(qp_2err_in)] = {};

		MLX5_SET(qp_2err_in, in, opcode, MLX5_CMD_OP_2ERR_QP);
		MLX5_SET(qp_2err_in, in, qpn, ipriv->qpn);
		mlx5_cmd_exec_in(mdev, qp_2err, in);
	}
	return ret;
}

void mlx5i_uninit_underlay_qp(struct mlx5e_priv *priv)
{
	struct mlx5i_priv *ipriv = priv->ppriv;
	struct mlx5_core_dev *mdev = priv->mdev;
	u32 in[MLX5_ST_SZ_DW(qp_2rst_in)] = {};

	MLX5_SET(qp_2rst_in, in, opcode, MLX5_CMD_OP_2RST_QP);
	MLX5_SET(qp_2rst_in, in, qpn, ipriv->qpn);
	mlx5_cmd_exec_in(mdev, qp_2rst, in);
}

#define MLX5_QP_ENHANCED_ULP_STATELESS_MODE 2

int mlx5i_create_underlay_qp(struct mlx5e_priv *priv)
{
	const unsigned char *dev_addr = priv->netdev->dev_addr;
	u32 out[MLX5_ST_SZ_DW(create_qp_out)] = {};
	u32 in[MLX5_ST_SZ_DW(create_qp_in)] = {};
	struct mlx5i_priv *ipriv = priv->ppriv;
	void *addr_path;
	int qpn = 0;
	int ret = 0;
	void *qpc;

	if (MLX5_CAP_GEN(priv->mdev, mkey_by_name)) {
		qpn = (dev_addr[1] << 16) + (dev_addr[2] << 8) + dev_addr[3];
		MLX5_SET(create_qp_in, in, input_qpn, qpn);
	}

	qpc = MLX5_ADDR_OF(create_qp_in, in, qpc);
	MLX5_SET(qpc, qpc, ts_format, mlx5_get_qp_default_ts(priv->mdev));
	MLX5_SET(qpc, qpc, st, MLX5_QP_ST_UD);
	MLX5_SET(qpc, qpc, pm_state, MLX5_QP_PM_MIGRATED);
	MLX5_SET(qpc, qpc, ulp_stateless_offload_mode,
		 MLX5_QP_ENHANCED_ULP_STATELESS_MODE);

	addr_path = MLX5_ADDR_OF(qpc, qpc, primary_address_path);
	MLX5_SET(ads, addr_path, vhca_port_num, 1);
	MLX5_SET(ads, addr_path, grh, 1);

	MLX5_SET(create_qp_in, in, opcode, MLX5_CMD_OP_CREATE_QP);
	ret = mlx5_cmd_exec_inout(priv->mdev, create_qp, in, out);
	if (ret)
		return ret;

	ipriv->qpn = MLX5_GET(create_qp_out, out, qpn);

	return 0;
}

void mlx5i_destroy_underlay_qp(struct mlx5_core_dev *mdev, u32 qpn)
{
	u32 in[MLX5_ST_SZ_DW(destroy_qp_in)] = {};

	MLX5_SET(destroy_qp_in, in, opcode, MLX5_CMD_OP_DESTROY_QP);
	MLX5_SET(destroy_qp_in, in, qpn, qpn);
	mlx5_cmd_exec_in(mdev, destroy_qp, in);
}

int mlx5i_update_nic_rx(struct mlx5e_priv *priv)
{
	return mlx5e_refresh_tirs(priv, true, true);
}

int mlx5i_create_tis(struct mlx5_core_dev *mdev, u32 underlay_qpn, u32 *tisn)
{
	u32 in[MLX5_ST_SZ_DW(create_tis_in)] = {};
	void *tisc;

	tisc = MLX5_ADDR_OF(create_tis_in, in, ctx);

	MLX5_SET(tisc, tisc, underlay_qpn, underlay_qpn);

	return mlx5e_create_tis(mdev, in, tisn);
}

static int mlx5i_init_tx(struct mlx5e_priv *priv)
{
	struct mlx5i_priv *ipriv = priv->ppriv;
	int err;

	err = mlx5i_create_underlay_qp(priv);
	if (err) {
		mlx5_core_warn(priv->mdev, "create underlay QP failed, %d\n", err);
		return err;
	}

	err = mlx5i_create_tis(priv->mdev, ipriv->qpn, &priv->tisn[0][0]);
	if (err) {
		mlx5_core_warn(priv->mdev, "create tis failed, %d\n", err);
		goto err_destroy_underlay_qp;
	}

	return 0;

err_destroy_underlay_qp:
	mlx5i_destroy_underlay_qp(priv->mdev, ipriv->qpn);
	return err;
}

static void mlx5i_cleanup_tx(struct mlx5e_priv *priv)
{
	struct mlx5i_priv *ipriv = priv->ppriv;

	mlx5e_destroy_tis(priv->mdev, priv->tisn[0][0]);
	mlx5i_destroy_underlay_qp(priv->mdev, ipriv->qpn);
}

static int mlx5i_create_flow_steering(struct mlx5e_priv *priv)
{
	struct mlx5_flow_namespace *ns =
		mlx5_get_flow_namespace(priv->mdev, MLX5_FLOW_NAMESPACE_KERNEL);
	int err;


	if (!ns)
		return -EINVAL;

	mlx5e_fs_set_ns(priv->fs, ns, false);
	err = mlx5e_arfs_create_tables(priv->fs, priv->rx_res,
				       !!(priv->netdev->hw_features & NETIF_F_NTUPLE));
	if (err) {
		netdev_err(priv->netdev, "Failed to create arfs tables, err=%d\n",
			   err);
		priv->netdev->hw_features &= ~NETIF_F_NTUPLE;
	}

	err = mlx5e_create_ttc_table(priv->fs, priv->rx_res);
	if (err) {
		netdev_err(priv->netdev, "Failed to create ttc table, err=%d\n",
			   err);
		goto err_destroy_arfs_tables;
	}

	mlx5e_ethtool_init_steering(priv->fs);

	return 0;

err_destroy_arfs_tables:
	mlx5e_arfs_destroy_tables(priv->fs,
				  !!(priv->netdev->hw_features & NETIF_F_NTUPLE));

	return err;
}

static void mlx5i_destroy_flow_steering(struct mlx5e_priv *priv)
{
	mlx5e_destroy_ttc_table(priv->fs);
	mlx5e_arfs_destroy_tables(priv->fs,
				  !!(priv->netdev->hw_features & NETIF_F_NTUPLE));
	mlx5e_ethtool_cleanup_steering(priv->fs);
}

static int mlx5i_init_rx(struct mlx5e_priv *priv)
{
	struct mlx5_core_dev *mdev = priv->mdev;
	int err;

	priv->fs = mlx5e_fs_init(priv->profile, mdev,
<<<<<<< HEAD
				 !test_bit(MLX5E_STATE_DESTROYING, &priv->state));
=======
				 !test_bit(MLX5E_STATE_DESTROYING, &priv->state),
				 priv->dfs_root);
>>>>>>> eb3cdb58
	if (!priv->fs) {
		netdev_err(priv->netdev, "FS allocation failed\n");
		return -ENOMEM;
	}

	priv->rx_res = mlx5e_rx_res_alloc();
	if (!priv->rx_res) {
		err = -ENOMEM;
		goto err_free_fs;
	}

	mlx5e_create_q_counters(priv);

	err = mlx5e_open_drop_rq(priv, &priv->drop_rq);
	if (err) {
		mlx5_core_err(mdev, "open drop rq failed, %d\n", err);
		goto err_destroy_q_counters;
	}

	err = mlx5e_rx_res_init(priv->rx_res, priv->mdev, 0,
				priv->max_nch, priv->drop_rq.rqn,
				&priv->channels.params.packet_merge,
				priv->channels.params.num_channels);
	if (err)
		goto err_close_drop_rq;

	err = mlx5i_create_flow_steering(priv);
	if (err)
		goto err_destroy_rx_res;

	return 0;

err_destroy_rx_res:
	mlx5e_rx_res_destroy(priv->rx_res);
err_close_drop_rq:
	mlx5e_close_drop_rq(&priv->drop_rq);
err_destroy_q_counters:
	mlx5e_destroy_q_counters(priv);
	mlx5e_rx_res_free(priv->rx_res);
	priv->rx_res = NULL;
err_free_fs:
	mlx5e_fs_cleanup(priv->fs);
	return err;
}

static void mlx5i_cleanup_rx(struct mlx5e_priv *priv)
{
	mlx5i_destroy_flow_steering(priv);
	mlx5e_rx_res_destroy(priv->rx_res);
	mlx5e_close_drop_rq(&priv->drop_rq);
	mlx5e_destroy_q_counters(priv);
	mlx5e_rx_res_free(priv->rx_res);
	priv->rx_res = NULL;
	mlx5e_fs_cleanup(priv->fs);
}

/* The stats groups order is opposite to the update_stats() order calls */
static mlx5e_stats_grp_t mlx5i_stats_grps[] = {
	&MLX5E_STATS_GRP(sw),
	&MLX5E_STATS_GRP(qcnt),
	&MLX5E_STATS_GRP(vnic_env),
	&MLX5E_STATS_GRP(vport),
	&MLX5E_STATS_GRP(802_3),
	&MLX5E_STATS_GRP(2863),
	&MLX5E_STATS_GRP(2819),
	&MLX5E_STATS_GRP(phy),
	&MLX5E_STATS_GRP(pcie),
	&MLX5E_STATS_GRP(per_prio),
	&MLX5E_STATS_GRP(pme),
	&MLX5E_STATS_GRP(channels),
	&MLX5E_STATS_GRP(per_port_buff_congest),
};

static unsigned int mlx5i_stats_grps_num(struct mlx5e_priv *priv)
{
	return ARRAY_SIZE(mlx5i_stats_grps);
}

static const struct mlx5e_profile mlx5i_nic_profile = {
	.init		   = mlx5i_init,
	.cleanup	   = mlx5i_cleanup,
	.init_tx	   = mlx5i_init_tx,
	.cleanup_tx	   = mlx5i_cleanup_tx,
	.init_rx	   = mlx5i_init_rx,
	.cleanup_rx	   = mlx5i_cleanup_rx,
	.enable		   = NULL, /* mlx5i_enable */
	.disable	   = NULL, /* mlx5i_disable */
	.update_rx	   = mlx5i_update_nic_rx,
	.update_stats	   = NULL, /* mlx5i_update_stats */
	.update_carrier    = NULL, /* no HW update in IB link */
	.rx_handlers       = &mlx5i_rx_handlers,
	.max_tc		   = MLX5I_MAX_NUM_TC,
	.stats_grps        = mlx5i_stats_grps,
	.stats_grps_num    = mlx5i_stats_grps_num,
};

/* mlx5i netdev NDos */

static int mlx5i_change_mtu(struct net_device *netdev, int new_mtu)
{
	struct mlx5e_priv *priv = mlx5i_epriv(netdev);
	struct mlx5e_params new_params;
	int err = 0;

	mutex_lock(&priv->state_lock);

	new_params = priv->channels.params;
	new_params.sw_mtu = new_mtu;

	err = mlx5e_safe_switch_params(priv, &new_params, NULL, NULL, true);
	if (err)
		goto out;

	netdev->mtu = new_params.sw_mtu;

out:
	mutex_unlock(&priv->state_lock);
	return err;
}

int mlx5i_dev_init(struct net_device *dev)
{
	struct mlx5e_priv    *priv   = mlx5i_epriv(dev);
	struct mlx5i_priv    *ipriv  = priv->ppriv;
	u8 addr_mod[3];

	/* Set dev address using underlay QP */
	addr_mod[0] = (ipriv->qpn >> 16) & 0xff;
	addr_mod[1] = (ipriv->qpn >>  8) & 0xff;
	addr_mod[2] = (ipriv->qpn) & 0xff;
	dev_addr_mod(dev, 1, addr_mod, sizeof(addr_mod));

	/* Add QPN to net-device mapping to HT */
	mlx5i_pkey_add_qpn(dev, ipriv->qpn);

	return 0;
}

int mlx5i_ioctl(struct net_device *dev, struct ifreq *ifr, int cmd)
{
	struct mlx5e_priv *priv = mlx5i_epriv(dev);

	switch (cmd) {
	case SIOCSHWTSTAMP:
		return mlx5e_hwstamp_set(priv, ifr);
	case SIOCGHWTSTAMP:
		return mlx5e_hwstamp_get(priv, ifr);
	default:
		return -EOPNOTSUPP;
	}
}

void mlx5i_dev_cleanup(struct net_device *dev)
{
	struct mlx5e_priv    *priv   = mlx5i_epriv(dev);
	struct mlx5i_priv    *ipriv = priv->ppriv;

	mlx5i_uninit_underlay_qp(priv);

	/* Delete QPN to net-device mapping from HT */
	mlx5i_pkey_del_qpn(dev, ipriv->qpn);
}

static int mlx5i_open(struct net_device *netdev)
{
	struct mlx5e_priv *epriv = mlx5i_epriv(netdev);
	struct mlx5i_priv *ipriv = epriv->ppriv;
	struct mlx5_core_dev *mdev = epriv->mdev;
	int err;

	mutex_lock(&epriv->state_lock);

	set_bit(MLX5E_STATE_OPENED, &epriv->state);

	err = mlx5i_init_underlay_qp(epriv);
	if (err) {
		mlx5_core_warn(mdev, "prepare underlay qp state failed, %d\n", err);
		goto err_clear_state_opened_flag;
	}

	err = mlx5_fs_add_rx_underlay_qpn(mdev, ipriv->qpn);
	if (err) {
		mlx5_core_warn(mdev, "attach underlay qp to ft failed, %d\n", err);
		goto err_reset_qp;
	}

	err = mlx5e_open_channels(epriv, &epriv->channels);
	if (err)
		goto err_remove_fs_underlay_qp;

	err = epriv->profile->update_rx(epriv);
	if (err)
		goto err_close_channels;

	mlx5e_activate_priv_channels(epriv);

	mutex_unlock(&epriv->state_lock);
	return 0;

err_close_channels:
	mlx5e_close_channels(&epriv->channels);
err_remove_fs_underlay_qp:
	mlx5_fs_remove_rx_underlay_qpn(mdev, ipriv->qpn);
err_reset_qp:
	mlx5i_uninit_underlay_qp(epriv);
err_clear_state_opened_flag:
	clear_bit(MLX5E_STATE_OPENED, &epriv->state);
	mutex_unlock(&epriv->state_lock);
	return err;
}

static int mlx5i_close(struct net_device *netdev)
{
	struct mlx5e_priv *epriv = mlx5i_epriv(netdev);
	struct mlx5i_priv *ipriv = epriv->ppriv;
	struct mlx5_core_dev *mdev = epriv->mdev;

	/* May already be CLOSED in case a previous configuration operation
	 * (e.g RX/TX queue size change) that involves close&open failed.
	 */
	mutex_lock(&epriv->state_lock);

	if (!test_bit(MLX5E_STATE_OPENED, &epriv->state))
		goto unlock;

	clear_bit(MLX5E_STATE_OPENED, &epriv->state);

	netif_carrier_off(epriv->netdev);
	mlx5_fs_remove_rx_underlay_qpn(mdev, ipriv->qpn);
	mlx5e_deactivate_priv_channels(epriv);
	mlx5e_close_channels(&epriv->channels);
	mlx5i_uninit_underlay_qp(epriv);
unlock:
	mutex_unlock(&epriv->state_lock);
	return 0;
}

/* IPoIB RDMA netdev callbacks */
static int mlx5i_attach_mcast(struct net_device *netdev, struct ib_device *hca,
			      union ib_gid *gid, u16 lid, int set_qkey,
			      u32 qkey)
{
	struct mlx5e_priv    *epriv = mlx5i_epriv(netdev);
	struct mlx5_core_dev *mdev  = epriv->mdev;
	struct mlx5i_priv    *ipriv = epriv->ppriv;
	int err;

	mlx5_core_dbg(mdev, "attaching QPN 0x%x, MGID %pI6\n", ipriv->qpn,
		      gid->raw);
	err = mlx5_core_attach_mcg(mdev, gid, ipriv->qpn);
	if (err)
		mlx5_core_warn(mdev, "failed attaching QPN 0x%x, MGID %pI6\n",
			       ipriv->qpn, gid->raw);

	if (set_qkey) {
		mlx5_core_dbg(mdev, "%s setting qkey 0x%x\n",
			      netdev->name, qkey);
		ipriv->qkey = qkey;
	}

	return err;
}

static int mlx5i_detach_mcast(struct net_device *netdev, struct ib_device *hca,
			      union ib_gid *gid, u16 lid)
{
	struct mlx5e_priv    *epriv = mlx5i_epriv(netdev);
	struct mlx5_core_dev *mdev  = epriv->mdev;
	struct mlx5i_priv    *ipriv = epriv->ppriv;
	int err;

	mlx5_core_dbg(mdev, "detaching QPN 0x%x, MGID %pI6\n", ipriv->qpn,
		      gid->raw);

	err = mlx5_core_detach_mcg(mdev, gid, ipriv->qpn);
	if (err)
		mlx5_core_dbg(mdev, "failed detaching QPN 0x%x, MGID %pI6\n",
			      ipriv->qpn, gid->raw);

	return err;
}

static int mlx5i_xmit(struct net_device *dev, struct sk_buff *skb,
		      struct ib_ah *address, u32 dqpn)
{
	struct mlx5e_priv *epriv = mlx5i_epriv(dev);
	struct mlx5e_txqsq *sq   = epriv->txq2sq[skb_get_queue_mapping(skb)];
	struct mlx5_ib_ah *mah   = to_mah(address);
	struct mlx5i_priv *ipriv = epriv->ppriv;

	mlx5i_sq_xmit(sq, skb, &mah->av, dqpn, ipriv->qkey, netdev_xmit_more());

	return NETDEV_TX_OK;
}

static void mlx5i_set_pkey_index(struct net_device *netdev, int id)
{
	struct mlx5i_priv *ipriv = netdev_priv(netdev);

	ipriv->pkey_index = (u16)id;
}

static int mlx5i_check_required_hca_cap(struct mlx5_core_dev *mdev)
{
	if (MLX5_CAP_GEN(mdev, port_type) != MLX5_CAP_PORT_TYPE_IB)
		return -EOPNOTSUPP;

	if (!MLX5_CAP_GEN(mdev, ipoib_enhanced_offloads)) {
		mlx5_core_warn(mdev, "IPoIB enhanced offloads are not supported\n");
		return -EOPNOTSUPP;
	}

	return 0;
}

static void mlx5_rdma_netdev_free(struct net_device *netdev)
{
	struct mlx5e_priv *priv = mlx5i_epriv(netdev);
	struct mlx5_core_dev *mdev = priv->mdev;
	struct mlx5i_priv *ipriv = priv->ppriv;
	const struct mlx5e_profile *profile = priv->profile;

	mlx5e_detach_netdev(priv);
	profile->cleanup(priv);

	if (!ipriv->sub_interface) {
		mlx5i_pkey_qpn_ht_cleanup(netdev);
		mlx5e_destroy_mdev_resources(mdev);
	}
}

static bool mlx5_is_sub_interface(struct mlx5_core_dev *mdev)
{
	return mdev->mlx5e_res.hw_objs.pdn != 0;
}

static const struct mlx5e_profile *mlx5_get_profile(struct mlx5_core_dev *mdev)
{
	if (mlx5_is_sub_interface(mdev))
		return mlx5i_pkey_get_profile();
	return &mlx5i_nic_profile;
}

static int mlx5_rdma_setup_rn(struct ib_device *ibdev, u32 port_num,
			      struct net_device *netdev, void *param)
{
	struct mlx5_core_dev *mdev = (struct mlx5_core_dev *)param;
	const struct mlx5e_profile *prof = mlx5_get_profile(mdev);
	struct mlx5i_priv *ipriv;
	struct mlx5e_priv *epriv;
	struct rdma_netdev *rn;
	int err;

	ipriv = netdev_priv(netdev);
	epriv = mlx5i_epriv(netdev);

	ipriv->sub_interface = mlx5_is_sub_interface(mdev);
	if (!ipriv->sub_interface) {
		err = mlx5i_pkey_qpn_ht_init(netdev);
		if (err) {
			mlx5_core_warn(mdev, "allocate qpn_to_netdev ht failed\n");
			return err;
		}

		/* This should only be called once per mdev */
		err = mlx5e_create_mdev_resources(mdev);
		if (err)
			goto destroy_ht;
	}

	err = mlx5e_priv_init(epriv, prof, netdev, mdev);
	if (err)
		goto destroy_mdev_resources;

	epriv->profile = prof;
	epriv->ppriv = ipriv;

	prof->init(mdev, netdev);

	err = mlx5e_attach_netdev(epriv);
	if (err)
		goto detach;
	netif_carrier_off(netdev);

	/* set rdma_netdev func pointers */
	rn = &ipriv->rn;
	rn->hca  = ibdev;
	rn->send = mlx5i_xmit;
	rn->attach_mcast = mlx5i_attach_mcast;
	rn->detach_mcast = mlx5i_detach_mcast;
	rn->set_id = mlx5i_set_pkey_index;

	netdev->priv_destructor = mlx5_rdma_netdev_free;
	netdev->needs_free_netdev = 1;

	return 0;

detach:
	prof->cleanup(epriv);
	if (ipriv->sub_interface)
		return err;
destroy_mdev_resources:
	mlx5e_destroy_mdev_resources(mdev);
destroy_ht:
	mlx5i_pkey_qpn_ht_cleanup(netdev);
	return err;
}

int mlx5_rdma_rn_get_params(struct mlx5_core_dev *mdev,
			    struct ib_device *device,
			    struct rdma_netdev_alloc_params *params)
{
	int nch;
	int rc;

	rc = mlx5i_check_required_hca_cap(mdev);
	if (rc)
		return rc;

	nch = mlx5e_get_max_num_channels(mdev);

	*params = (struct rdma_netdev_alloc_params){
		.sizeof_priv = sizeof(struct mlx5i_priv) +
			       sizeof(struct mlx5e_priv),
		.txqs = nch * MLX5E_MAX_NUM_TC,
		.rxqs = nch,
		.param = mdev,
		.initialize_rdma_netdev = mlx5_rdma_setup_rn,
	};

	return 0;
}
EXPORT_SYMBOL(mlx5_rdma_rn_get_params);<|MERGE_RESOLUTION|>--- conflicted
+++ resolved
@@ -411,12 +411,8 @@
 	int err;
 
 	priv->fs = mlx5e_fs_init(priv->profile, mdev,
-<<<<<<< HEAD
-				 !test_bit(MLX5E_STATE_DESTROYING, &priv->state));
-=======
 				 !test_bit(MLX5E_STATE_DESTROYING, &priv->state),
 				 priv->dfs_root);
->>>>>>> eb3cdb58
 	if (!priv->fs) {
 		netdev_err(priv->netdev, "FS allocation failed\n");
 		return -ENOMEM;
