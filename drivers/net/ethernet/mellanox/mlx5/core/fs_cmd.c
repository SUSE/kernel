/*
 * Copyright (c) 2015, Mellanox Technologies. All rights reserved.
 *
 * This software is available to you under a choice of one of two
 * licenses.  You may choose to be licensed under the terms of the GNU
 * General Public License (GPL) Version 2, available from the file
 * COPYING in the main directory of this source tree, or the
 * OpenIB.org BSD license below:
 *
 *     Redistribution and use in source and binary forms, with or
 *     without modification, are permitted provided that the following
 *     conditions are met:
 *
 *      - Redistributions of source code must retain the above
 *        copyright notice, this list of conditions and the following
 *        disclaimer.
 *
 *      - Redistributions in binary form must reproduce the above
 *        copyright notice, this list of conditions and the following
 *        disclaimer in the documentation and/or other materials
 *        provided with the distribution.
 *
 * THE SOFTWARE IS PROVIDED "AS IS", WITHOUT WARRANTY OF ANY KIND,
 * EXPRESS OR IMPLIED, INCLUDING BUT NOT LIMITED TO THE WARRANTIES OF
 * MERCHANTABILITY, FITNESS FOR A PARTICULAR PURPOSE AND
 * NONINFRINGEMENT. IN NO EVENT SHALL THE AUTHORS OR COPYRIGHT HOLDERS
 * BE LIABLE FOR ANY CLAIM, DAMAGES OR OTHER LIABILITY, WHETHER IN AN
 * ACTION OF CONTRACT, TORT OR OTHERWISE, ARISING FROM, OUT OF OR IN
 * CONNECTION WITH THE SOFTWARE OR THE USE OR OTHER DEALINGS IN THE
 * SOFTWARE.
 */

#include <linux/mlx5/driver.h>
#include <linux/mlx5/device.h>
#include <linux/mlx5/mlx5_ifc.h>

#include "fs_core.h"
#include "fs_cmd.h"
#include "fs_ft_pool.h"
#include "mlx5_core.h"
#include "eswitch.h"

static int mlx5_cmd_stub_update_root_ft(struct mlx5_flow_root_namespace *ns,
					struct mlx5_flow_table *ft,
					u32 underlay_qpn,
					bool disconnect)
{
	return 0;
}

static int mlx5_cmd_stub_create_flow_table(struct mlx5_flow_root_namespace *ns,
					   struct mlx5_flow_table *ft,
					   struct mlx5_flow_table_attr *ft_attr,
					   struct mlx5_flow_table *next_ft)
{
	int max_fte = ft_attr->max_fte;

	ft->max_fte = max_fte ? roundup_pow_of_two(max_fte) : 1;

	return 0;
}

static int mlx5_cmd_stub_destroy_flow_table(struct mlx5_flow_root_namespace *ns,
					    struct mlx5_flow_table *ft)
{
	return 0;
}

static int mlx5_cmd_stub_modify_flow_table(struct mlx5_flow_root_namespace *ns,
					   struct mlx5_flow_table *ft,
					   struct mlx5_flow_table *next_ft)
{
	return 0;
}

static int mlx5_cmd_stub_create_flow_group(struct mlx5_flow_root_namespace *ns,
					   struct mlx5_flow_table *ft,
					   u32 *in,
					   struct mlx5_flow_group *fg)
{
	return 0;
}

static int mlx5_cmd_stub_destroy_flow_group(struct mlx5_flow_root_namespace *ns,
					    struct mlx5_flow_table *ft,
					    struct mlx5_flow_group *fg)
{
	return 0;
}

static int mlx5_cmd_stub_create_fte(struct mlx5_flow_root_namespace *ns,
				    struct mlx5_flow_table *ft,
				    struct mlx5_flow_group *group,
				    struct fs_fte *fte)
{
	return 0;
}

static int mlx5_cmd_stub_update_fte(struct mlx5_flow_root_namespace *ns,
				    struct mlx5_flow_table *ft,
				    struct mlx5_flow_group *group,
				    int modify_mask,
				    struct fs_fte *fte)
{
	return -EOPNOTSUPP;
}

static int mlx5_cmd_stub_delete_fte(struct mlx5_flow_root_namespace *ns,
				    struct mlx5_flow_table *ft,
				    struct fs_fte *fte)
{
	return 0;
}

static int mlx5_cmd_stub_packet_reformat_alloc(struct mlx5_flow_root_namespace *ns,
					       struct mlx5_pkt_reformat_params *params,
					       enum mlx5_flow_namespace_type namespace,
					       struct mlx5_pkt_reformat *pkt_reformat)
{
	return 0;
}

static void mlx5_cmd_stub_packet_reformat_dealloc(struct mlx5_flow_root_namespace *ns,
						  struct mlx5_pkt_reformat *pkt_reformat)
{
}

static int mlx5_cmd_stub_modify_header_alloc(struct mlx5_flow_root_namespace *ns,
					     u8 namespace, u8 num_actions,
					     void *modify_actions,
					     struct mlx5_modify_hdr *modify_hdr)
{
	return 0;
}

static void mlx5_cmd_stub_modify_header_dealloc(struct mlx5_flow_root_namespace *ns,
						struct mlx5_modify_hdr *modify_hdr)
{
}

static int mlx5_cmd_stub_set_peer(struct mlx5_flow_root_namespace *ns,
				  struct mlx5_flow_root_namespace *peer_ns)
{
	return 0;
}

static int mlx5_cmd_stub_create_ns(struct mlx5_flow_root_namespace *ns)
{
	return 0;
}

static int mlx5_cmd_stub_destroy_ns(struct mlx5_flow_root_namespace *ns)
{
	return 0;
}

static u32 mlx5_cmd_stub_get_capabilities(struct mlx5_flow_root_namespace *ns,
					  enum fs_flow_table_type ft_type)
{
	return 0;
}

static int mlx5_cmd_set_slave_root_fdb(struct mlx5_core_dev *master,
				       struct mlx5_core_dev *slave,
				       bool ft_id_valid,
				       u32 ft_id)
{
	u32 out[MLX5_ST_SZ_DW(set_flow_table_root_out)] = {};
	u32 in[MLX5_ST_SZ_DW(set_flow_table_root_in)] = {};
	struct mlx5_flow_root_namespace *root;
	struct mlx5_flow_namespace *ns;

	MLX5_SET(set_flow_table_root_in, in, opcode,
		 MLX5_CMD_OP_SET_FLOW_TABLE_ROOT);
	MLX5_SET(set_flow_table_root_in, in, table_type,
		 FS_FT_FDB);
	if (ft_id_valid) {
		MLX5_SET(set_flow_table_root_in, in,
			 table_eswitch_owner_vhca_id_valid, 1);
		MLX5_SET(set_flow_table_root_in, in,
			 table_eswitch_owner_vhca_id,
			 MLX5_CAP_GEN(master, vhca_id));
		MLX5_SET(set_flow_table_root_in, in, table_id,
			 ft_id);
	} else {
		ns = mlx5_get_flow_namespace(slave,
					     MLX5_FLOW_NAMESPACE_FDB);
		root = find_root(&ns->node);
		MLX5_SET(set_flow_table_root_in, in, table_id,
			 root->root_ft->id);
	}

	return mlx5_cmd_exec(slave, in, sizeof(in), out, sizeof(out));
}

static int
mlx5_cmd_stub_destroy_match_definer(struct mlx5_flow_root_namespace *ns,
				    int definer_id)
{
	return 0;
}

static int
mlx5_cmd_stub_create_match_definer(struct mlx5_flow_root_namespace *ns,
				   u16 format_id, u32 *match_mask)
{
	return 0;
}

static int mlx5_cmd_update_root_ft(struct mlx5_flow_root_namespace *ns,
				   struct mlx5_flow_table *ft, u32 underlay_qpn,
				   bool disconnect)
{
	u32 in[MLX5_ST_SZ_DW(set_flow_table_root_in)] = {};
	struct mlx5_core_dev *dev = ns->dev;
	int err;

	if ((MLX5_CAP_GEN(dev, port_type) == MLX5_CAP_PORT_TYPE_IB) &&
	    underlay_qpn == 0)
		return 0;

	if (ft->type == FS_FT_FDB &&
	    mlx5_lag_is_shared_fdb(dev) &&
	    !mlx5_lag_is_master(dev))
		return 0;

	MLX5_SET(set_flow_table_root_in, in, opcode,
		 MLX5_CMD_OP_SET_FLOW_TABLE_ROOT);
	MLX5_SET(set_flow_table_root_in, in, table_type, ft->type);

	if (disconnect)
		MLX5_SET(set_flow_table_root_in, in, op_mod, 1);
	else
		MLX5_SET(set_flow_table_root_in, in, table_id, ft->id);

	MLX5_SET(set_flow_table_root_in, in, underlay_qpn, underlay_qpn);
	MLX5_SET(set_flow_table_root_in, in, vport_number, ft->vport);
	MLX5_SET(set_flow_table_root_in, in, other_vport,
		 !!(ft->flags & MLX5_FLOW_TABLE_OTHER_VPORT));

	err = mlx5_cmd_exec_in(dev, set_flow_table_root, in);
	if (!err &&
	    ft->type == FS_FT_FDB &&
	    mlx5_lag_is_shared_fdb(dev) &&
	    mlx5_lag_is_master(dev)) {
		err = mlx5_cmd_set_slave_root_fdb(dev,
						  mlx5_lag_get_peer_mdev(dev),
						  !disconnect, (!disconnect) ?
						  ft->id : 0);
		if (err && !disconnect) {
			MLX5_SET(set_flow_table_root_in, in, op_mod, 0);
			MLX5_SET(set_flow_table_root_in, in, table_id,
				 ns->root_ft->id);
			mlx5_cmd_exec_in(dev, set_flow_table_root, in);
		}
	}

	return err;
}

static int mlx5_cmd_create_flow_table(struct mlx5_flow_root_namespace *ns,
				      struct mlx5_flow_table *ft,
				      struct mlx5_flow_table_attr *ft_attr,
				      struct mlx5_flow_table *next_ft)
{
	int en_encap = !!(ft->flags & MLX5_FLOW_TABLE_TUNNEL_EN_REFORMAT);
	int en_decap = !!(ft->flags & MLX5_FLOW_TABLE_TUNNEL_EN_DECAP);
	int term = !!(ft->flags & MLX5_FLOW_TABLE_TERMINATION);
	u32 out[MLX5_ST_SZ_DW(create_flow_table_out)] = {};
	u32 in[MLX5_ST_SZ_DW(create_flow_table_in)] = {};
	struct mlx5_core_dev *dev = ns->dev;
	unsigned int size;
	int err;

<<<<<<< HEAD
	if (ft_attr->max_fte != POOL_NEXT_SIZE)
		size = roundup_pow_of_two(ft_attr->max_fte);
=======
>>>>>>> eb3cdb58
	size = mlx5_ft_pool_get_avail_sz(dev, ft->type, ft_attr->max_fte);
	if (!size)
		return -ENOSPC;

	MLX5_SET(create_flow_table_in, in, opcode,
		 MLX5_CMD_OP_CREATE_FLOW_TABLE);

	MLX5_SET(create_flow_table_in, in, uid, ft_attr->uid);
	MLX5_SET(create_flow_table_in, in, table_type, ft->type);
	MLX5_SET(create_flow_table_in, in, flow_table_context.level, ft->level);
	MLX5_SET(create_flow_table_in, in, flow_table_context.log_size, size ? ilog2(size) : 0);
	MLX5_SET(create_flow_table_in, in, vport_number, ft->vport);
	MLX5_SET(create_flow_table_in, in, other_vport,
		 !!(ft->flags & MLX5_FLOW_TABLE_OTHER_VPORT));

	MLX5_SET(create_flow_table_in, in, flow_table_context.decap_en,
		 en_decap);
	MLX5_SET(create_flow_table_in, in, flow_table_context.reformat_en,
		 en_encap);
	MLX5_SET(create_flow_table_in, in, flow_table_context.termination_table,
		 term);

	switch (ft->op_mod) {
	case FS_FT_OP_MOD_NORMAL:
		if (next_ft) {
			MLX5_SET(create_flow_table_in, in,
				 flow_table_context.table_miss_action,
				 MLX5_FLOW_TABLE_MISS_ACTION_FWD);
			MLX5_SET(create_flow_table_in, in,
				 flow_table_context.table_miss_id, next_ft->id);
		} else {
			MLX5_SET(create_flow_table_in, in,
				 flow_table_context.table_miss_action,
				 ft->def_miss_action);
		}
		break;

	case FS_FT_OP_MOD_LAG_DEMUX:
		MLX5_SET(create_flow_table_in, in, op_mod, 0x1);
		if (next_ft)
			MLX5_SET(create_flow_table_in, in,
				 flow_table_context.lag_master_next_table_id,
				 next_ft->id);
		break;
	}

	err = mlx5_cmd_exec_inout(dev, create_flow_table, in, out);
	if (!err) {
		ft->id = MLX5_GET(create_flow_table_out, out,
				  table_id);
		ft->max_fte = size;
	} else {
		mlx5_ft_pool_put_sz(ns->dev, size);
	}

	return err;
}

static int mlx5_cmd_destroy_flow_table(struct mlx5_flow_root_namespace *ns,
				       struct mlx5_flow_table *ft)
{
	u32 in[MLX5_ST_SZ_DW(destroy_flow_table_in)] = {};
	struct mlx5_core_dev *dev = ns->dev;
	int err;

	MLX5_SET(destroy_flow_table_in, in, opcode,
		 MLX5_CMD_OP_DESTROY_FLOW_TABLE);
	MLX5_SET(destroy_flow_table_in, in, table_type, ft->type);
	MLX5_SET(destroy_flow_table_in, in, table_id, ft->id);
	MLX5_SET(destroy_flow_table_in, in, vport_number, ft->vport);
	MLX5_SET(destroy_flow_table_in, in, other_vport,
		 !!(ft->flags & MLX5_FLOW_TABLE_OTHER_VPORT));

	err = mlx5_cmd_exec_in(dev, destroy_flow_table, in);
	if (!err)
		mlx5_ft_pool_put_sz(ns->dev, ft->max_fte);

	return err;
}

static int mlx5_cmd_modify_flow_table(struct mlx5_flow_root_namespace *ns,
				      struct mlx5_flow_table *ft,
				      struct mlx5_flow_table *next_ft)
{
	u32 in[MLX5_ST_SZ_DW(modify_flow_table_in)] = {};
	struct mlx5_core_dev *dev = ns->dev;

	MLX5_SET(modify_flow_table_in, in, opcode,
		 MLX5_CMD_OP_MODIFY_FLOW_TABLE);
	MLX5_SET(modify_flow_table_in, in, table_type, ft->type);
	MLX5_SET(modify_flow_table_in, in, table_id, ft->id);

	if (ft->op_mod == FS_FT_OP_MOD_LAG_DEMUX) {
		MLX5_SET(modify_flow_table_in, in, modify_field_select,
			 MLX5_MODIFY_FLOW_TABLE_LAG_NEXT_TABLE_ID);
		if (next_ft) {
			MLX5_SET(modify_flow_table_in, in,
				 flow_table_context.lag_master_next_table_id, next_ft->id);
		} else {
			MLX5_SET(modify_flow_table_in, in,
				 flow_table_context.lag_master_next_table_id, 0);
		}
	} else {
		MLX5_SET(modify_flow_table_in, in, vport_number, ft->vport);
		MLX5_SET(modify_flow_table_in, in, other_vport,
			 !!(ft->flags & MLX5_FLOW_TABLE_OTHER_VPORT));
		MLX5_SET(modify_flow_table_in, in, modify_field_select,
			 MLX5_MODIFY_FLOW_TABLE_MISS_TABLE_ID);
		if (next_ft) {
			MLX5_SET(modify_flow_table_in, in,
				 flow_table_context.table_miss_action,
				 MLX5_FLOW_TABLE_MISS_ACTION_FWD);
			MLX5_SET(modify_flow_table_in, in,
				 flow_table_context.table_miss_id,
				 next_ft->id);
		} else {
			MLX5_SET(modify_flow_table_in, in,
				 flow_table_context.table_miss_action,
				 ft->def_miss_action);
		}
	}

	return mlx5_cmd_exec_in(dev, modify_flow_table, in);
}

static int mlx5_cmd_create_flow_group(struct mlx5_flow_root_namespace *ns,
				      struct mlx5_flow_table *ft,
				      u32 *in,
				      struct mlx5_flow_group *fg)
{
	u32 out[MLX5_ST_SZ_DW(create_flow_group_out)] = {};
	struct mlx5_core_dev *dev = ns->dev;
	int err;

	MLX5_SET(create_flow_group_in, in, opcode,
		 MLX5_CMD_OP_CREATE_FLOW_GROUP);
	MLX5_SET(create_flow_group_in, in, table_type, ft->type);
	MLX5_SET(create_flow_group_in, in, table_id, ft->id);
	MLX5_SET(create_flow_group_in, in, vport_number, ft->vport);
	MLX5_SET(create_flow_group_in, in, other_vport,
		 !!(ft->flags & MLX5_FLOW_TABLE_OTHER_VPORT));
	err = mlx5_cmd_exec_inout(dev, create_flow_group, in, out);
	if (!err)
		fg->id = MLX5_GET(create_flow_group_out, out,
				  group_id);
	return err;
}

static int mlx5_cmd_destroy_flow_group(struct mlx5_flow_root_namespace *ns,
				       struct mlx5_flow_table *ft,
				       struct mlx5_flow_group *fg)
{
	u32 in[MLX5_ST_SZ_DW(destroy_flow_group_in)] = {};
	struct mlx5_core_dev *dev = ns->dev;

	MLX5_SET(destroy_flow_group_in, in, opcode,
		 MLX5_CMD_OP_DESTROY_FLOW_GROUP);
	MLX5_SET(destroy_flow_group_in, in, table_type, ft->type);
	MLX5_SET(destroy_flow_group_in, in, table_id, ft->id);
	MLX5_SET(destroy_flow_group_in, in, group_id, fg->id);
	MLX5_SET(destroy_flow_group_in, in, vport_number, ft->vport);
	MLX5_SET(destroy_flow_group_in, in, other_vport,
		 !!(ft->flags & MLX5_FLOW_TABLE_OTHER_VPORT));
	return mlx5_cmd_exec_in(dev, destroy_flow_group, in);
}

static int mlx5_set_extended_dest(struct mlx5_core_dev *dev,
				  struct fs_fte *fte, bool *extended_dest)
{
	int fw_log_max_fdb_encap_uplink =
		MLX5_CAP_ESW(dev, log_max_fdb_encap_uplink);
	int num_fwd_destinations = 0;
	struct mlx5_flow_rule *dst;
	int num_encap = 0;

	*extended_dest = false;
	if (!(fte->action.action & MLX5_FLOW_CONTEXT_ACTION_FWD_DEST))
		return 0;

	list_for_each_entry(dst, &fte->node.children, node.list) {
		if (dst->dest_attr.type == MLX5_FLOW_DESTINATION_TYPE_COUNTER ||
		    dst->dest_attr.type == MLX5_FLOW_DESTINATION_TYPE_NONE)
			continue;
		if ((dst->dest_attr.type == MLX5_FLOW_DESTINATION_TYPE_VPORT ||
		     dst->dest_attr.type == MLX5_FLOW_DESTINATION_TYPE_UPLINK) &&
		    dst->dest_attr.vport.flags & MLX5_FLOW_DEST_VPORT_REFORMAT_ID)
			num_encap++;
		num_fwd_destinations++;
	}
	if (num_fwd_destinations > 1 && num_encap > 0)
		*extended_dest = true;

	if (*extended_dest && !fw_log_max_fdb_encap_uplink) {
		mlx5_core_warn(dev, "FW does not support extended destination");
		return -EOPNOTSUPP;
	}
	if (num_encap > (1 << fw_log_max_fdb_encap_uplink)) {
		mlx5_core_warn(dev, "FW does not support more than %d encaps",
			       1 << fw_log_max_fdb_encap_uplink);
		return -EOPNOTSUPP;
	}

	return 0;
}

static void
mlx5_cmd_set_fte_flow_meter(struct fs_fte *fte, void *in_flow_context)
{
	void *exe_aso_ctrl;
	void *execute_aso;

	execute_aso = MLX5_ADDR_OF(flow_context, in_flow_context,
				   execute_aso[0]);
	MLX5_SET(execute_aso, execute_aso, valid, 1);
	MLX5_SET(execute_aso, execute_aso, aso_object_id,
		 fte->action.exe_aso.object_id);

	exe_aso_ctrl = MLX5_ADDR_OF(execute_aso, execute_aso, exe_aso_ctrl);
	MLX5_SET(exe_aso_ctrl_flow_meter, exe_aso_ctrl, return_reg_id,
		 fte->action.exe_aso.return_reg_id);
	MLX5_SET(exe_aso_ctrl_flow_meter, exe_aso_ctrl, aso_type,
		 fte->action.exe_aso.type);
	MLX5_SET(exe_aso_ctrl_flow_meter, exe_aso_ctrl, init_color,
		 fte->action.exe_aso.flow_meter.init_color);
	MLX5_SET(exe_aso_ctrl_flow_meter, exe_aso_ctrl, meter_id,
		 fte->action.exe_aso.flow_meter.meter_idx);
}

static int mlx5_cmd_set_fte(struct mlx5_core_dev *dev,
			    int opmod, int modify_mask,
			    struct mlx5_flow_table *ft,
			    unsigned group_id,
			    struct fs_fte *fte)
{
	u32 out[MLX5_ST_SZ_DW(set_fte_out)] = {0};
	bool extended_dest = false;
	struct mlx5_flow_rule *dst;
	void *in_flow_context, *vlan;
	void *in_match_value;
	int reformat_id = 0;
	unsigned int inlen;
	int dst_cnt_size;
	u32 *in, action;
	void *in_dests;
	int err;

	if (mlx5_set_extended_dest(dev, fte, &extended_dest))
		return -EOPNOTSUPP;

	if (!extended_dest)
		dst_cnt_size = MLX5_ST_SZ_BYTES(dest_format_struct);
	else
		dst_cnt_size = MLX5_ST_SZ_BYTES(extended_dest_format);

	inlen = MLX5_ST_SZ_BYTES(set_fte_in) + fte->dests_size * dst_cnt_size;
	in = kvzalloc(inlen, GFP_KERNEL);
	if (!in)
		return -ENOMEM;

	MLX5_SET(set_fte_in, in, opcode, MLX5_CMD_OP_SET_FLOW_TABLE_ENTRY);
	MLX5_SET(set_fte_in, in, op_mod, opmod);
	MLX5_SET(set_fte_in, in, modify_enable_mask, modify_mask);
	MLX5_SET(set_fte_in, in, table_type, ft->type);
	MLX5_SET(set_fte_in, in, table_id,   ft->id);
	MLX5_SET(set_fte_in, in, flow_index, fte->index);
	MLX5_SET(set_fte_in, in, ignore_flow_level,
		 !!(fte->action.flags & FLOW_ACT_IGNORE_FLOW_LEVEL));

	MLX5_SET(set_fte_in, in, vport_number, ft->vport);
	MLX5_SET(set_fte_in, in, other_vport,
		 !!(ft->flags & MLX5_FLOW_TABLE_OTHER_VPORT));

	in_flow_context = MLX5_ADDR_OF(set_fte_in, in, flow_context);
	MLX5_SET(flow_context, in_flow_context, group_id, group_id);

	MLX5_SET(flow_context, in_flow_context, flow_tag,
		 fte->flow_context.flow_tag);
	MLX5_SET(flow_context, in_flow_context, flow_source,
		 fte->flow_context.flow_source);

	MLX5_SET(flow_context, in_flow_context, extended_destination,
		 extended_dest);

	action = fte->action.action;
	if (extended_dest)
		action &= ~MLX5_FLOW_CONTEXT_ACTION_PACKET_REFORMAT;

	MLX5_SET(flow_context, in_flow_context, action, action);

	if (!extended_dest && fte->action.pkt_reformat) {
		struct mlx5_pkt_reformat *pkt_reformat = fte->action.pkt_reformat;

		if (pkt_reformat->owner == MLX5_FLOW_RESOURCE_OWNER_SW) {
			reformat_id = mlx5_fs_dr_action_get_pkt_reformat_id(pkt_reformat);
			if (reformat_id < 0) {
				mlx5_core_err(dev,
					      "Unsupported SW-owned pkt_reformat type (%d) in FW-owned table\n",
					      pkt_reformat->reformat_type);
				err = reformat_id;
				goto err_out;
			}
		} else {
			reformat_id = fte->action.pkt_reformat->id;
		}
	}

	MLX5_SET(flow_context, in_flow_context, packet_reformat_id, (u32)reformat_id);

	if (fte->action.modify_hdr) {
		if (fte->action.modify_hdr->owner == MLX5_FLOW_RESOURCE_OWNER_SW) {
			mlx5_core_err(dev, "Can't use SW-owned modify_hdr in FW-owned table\n");
			err = -EOPNOTSUPP;
			goto err_out;
		}

		MLX5_SET(flow_context, in_flow_context, modify_header_id,
			 fte->action.modify_hdr->id);
	}

	MLX5_SET(flow_context, in_flow_context, encrypt_decrypt_type,
		 fte->action.crypto.type);
	MLX5_SET(flow_context, in_flow_context, encrypt_decrypt_obj_id,
		 fte->action.crypto.obj_id);

	vlan = MLX5_ADDR_OF(flow_context, in_flow_context, push_vlan);

	MLX5_SET(vlan, vlan, ethtype, fte->action.vlan[0].ethtype);
	MLX5_SET(vlan, vlan, vid, fte->action.vlan[0].vid);
	MLX5_SET(vlan, vlan, prio, fte->action.vlan[0].prio);

	vlan = MLX5_ADDR_OF(flow_context, in_flow_context, push_vlan_2);

	MLX5_SET(vlan, vlan, ethtype, fte->action.vlan[1].ethtype);
	MLX5_SET(vlan, vlan, vid, fte->action.vlan[1].vid);
	MLX5_SET(vlan, vlan, prio, fte->action.vlan[1].prio);

	in_match_value = MLX5_ADDR_OF(flow_context, in_flow_context,
				      match_value);
	memcpy(in_match_value, &fte->val, sizeof(fte->val));

	in_dests = MLX5_ADDR_OF(flow_context, in_flow_context, destination);
	if (fte->action.action & MLX5_FLOW_CONTEXT_ACTION_FWD_DEST) {
		int list_size = 0;

		list_for_each_entry(dst, &fte->node.children, node.list) {
			enum mlx5_flow_destination_type type = dst->dest_attr.type;
			enum mlx5_ifc_flow_destination_type ifc_type;
			unsigned int id;

			if (type == MLX5_FLOW_DESTINATION_TYPE_COUNTER)
				continue;

			switch (type) {
			case MLX5_FLOW_DESTINATION_TYPE_NONE:
				continue;
			case MLX5_FLOW_DESTINATION_TYPE_FLOW_TABLE_NUM:
				id = dst->dest_attr.ft_num;
				ifc_type = MLX5_IFC_FLOW_DESTINATION_TYPE_FLOW_TABLE;
				break;
			case MLX5_FLOW_DESTINATION_TYPE_FLOW_TABLE:
				id = dst->dest_attr.ft->id;
				ifc_type = MLX5_IFC_FLOW_DESTINATION_TYPE_FLOW_TABLE;
				break;
			case MLX5_FLOW_DESTINATION_TYPE_UPLINK:
			case MLX5_FLOW_DESTINATION_TYPE_VPORT:
				MLX5_SET(dest_format_struct, in_dests,
					 destination_eswitch_owner_vhca_id_valid,
					 !!(dst->dest_attr.vport.flags &
					    MLX5_FLOW_DEST_VPORT_VHCA_ID));
				MLX5_SET(dest_format_struct, in_dests,
					 destination_eswitch_owner_vhca_id,
					 dst->dest_attr.vport.vhca_id);
				if (type == MLX5_FLOW_DESTINATION_TYPE_UPLINK) {
					/* destination_id is reserved */
					id = 0;
					ifc_type = MLX5_IFC_FLOW_DESTINATION_TYPE_UPLINK;
					break;
				}
				ifc_type = MLX5_IFC_FLOW_DESTINATION_TYPE_VPORT;
				id = dst->dest_attr.vport.num;
				if (extended_dest &&
				    dst->dest_attr.vport.pkt_reformat) {
					MLX5_SET(dest_format_struct, in_dests,
						 packet_reformat,
						 !!(dst->dest_attr.vport.flags &
						    MLX5_FLOW_DEST_VPORT_REFORMAT_ID));
					MLX5_SET(extended_dest_format, in_dests,
						 packet_reformat_id,
						 dst->dest_attr.vport.pkt_reformat->id);
				}
				break;
			case MLX5_FLOW_DESTINATION_TYPE_FLOW_SAMPLER:
				id = dst->dest_attr.sampler_id;
				ifc_type = MLX5_IFC_FLOW_DESTINATION_TYPE_FLOW_SAMPLER;
<<<<<<< HEAD
=======
				break;
			case MLX5_FLOW_DESTINATION_TYPE_TABLE_TYPE:
				MLX5_SET(dest_format_struct, in_dests,
					 destination_table_type, dst->dest_attr.ft->type);
				id = dst->dest_attr.ft->id;
				ifc_type = MLX5_IFC_FLOW_DESTINATION_TYPE_TABLE_TYPE;
>>>>>>> eb3cdb58
				break;
			default:
				id = dst->dest_attr.tir_num;
				ifc_type = MLX5_IFC_FLOW_DESTINATION_TYPE_TIR;
			}

			MLX5_SET(dest_format_struct, in_dests, destination_type,
				 ifc_type);
			MLX5_SET(dest_format_struct, in_dests, destination_id, id);
			in_dests += dst_cnt_size;
			list_size++;
		}

		MLX5_SET(flow_context, in_flow_context, destination_list_size,
			 list_size);
	}

	if (fte->action.action & MLX5_FLOW_CONTEXT_ACTION_COUNT) {
		int max_list_size = BIT(MLX5_CAP_FLOWTABLE_TYPE(dev,
					log_max_flow_counter,
					ft->type));
		int list_size = 0;

		list_for_each_entry(dst, &fte->node.children, node.list) {
			if (dst->dest_attr.type !=
			    MLX5_FLOW_DESTINATION_TYPE_COUNTER)
				continue;

			MLX5_SET(flow_counter_list, in_dests, flow_counter_id,
				 dst->dest_attr.counter_id);
			in_dests += dst_cnt_size;
			list_size++;
		}
		if (list_size > max_list_size) {
			err = -EINVAL;
			goto err_out;
		}

		MLX5_SET(flow_context, in_flow_context, flow_counter_list_size,
			 list_size);
	}

	if (fte->action.action & MLX5_FLOW_CONTEXT_ACTION_EXECUTE_ASO) {
		if (fte->action.exe_aso.type == MLX5_EXE_ASO_FLOW_METER) {
			mlx5_cmd_set_fte_flow_meter(fte, in_flow_context);
		} else {
			err = -EOPNOTSUPP;
			goto err_out;
		}
	}

	err = mlx5_cmd_exec(dev, in, inlen, out, sizeof(out));
err_out:
	kvfree(in);
	return err;
}

static int mlx5_cmd_create_fte(struct mlx5_flow_root_namespace *ns,
			       struct mlx5_flow_table *ft,
			       struct mlx5_flow_group *group,
			       struct fs_fte *fte)
{
	struct mlx5_core_dev *dev = ns->dev;
	unsigned int group_id = group->id;

	return mlx5_cmd_set_fte(dev, 0, 0, ft, group_id, fte);
}

static int mlx5_cmd_update_fte(struct mlx5_flow_root_namespace *ns,
			       struct mlx5_flow_table *ft,
			       struct mlx5_flow_group *fg,
			       int modify_mask,
			       struct fs_fte *fte)
{
	int opmod;
	struct mlx5_core_dev *dev = ns->dev;
	int atomic_mod_cap = MLX5_CAP_FLOWTABLE(dev,
						flow_table_properties_nic_receive.
						flow_modify_en);
	if (!atomic_mod_cap)
		return -EOPNOTSUPP;
	opmod = 1;

	return	mlx5_cmd_set_fte(dev, opmod, modify_mask, ft, fg->id, fte);
}

static int mlx5_cmd_delete_fte(struct mlx5_flow_root_namespace *ns,
			       struct mlx5_flow_table *ft,
			       struct fs_fte *fte)
{
	u32 in[MLX5_ST_SZ_DW(delete_fte_in)] = {};
	struct mlx5_core_dev *dev = ns->dev;

	MLX5_SET(delete_fte_in, in, opcode, MLX5_CMD_OP_DELETE_FLOW_TABLE_ENTRY);
	MLX5_SET(delete_fte_in, in, table_type, ft->type);
	MLX5_SET(delete_fte_in, in, table_id, ft->id);
	MLX5_SET(delete_fte_in, in, flow_index, fte->index);
	MLX5_SET(delete_fte_in, in, vport_number, ft->vport);
	MLX5_SET(delete_fte_in, in, other_vport,
		 !!(ft->flags & MLX5_FLOW_TABLE_OTHER_VPORT));

	return mlx5_cmd_exec_in(dev, delete_fte, in);
}

int mlx5_cmd_fc_bulk_alloc(struct mlx5_core_dev *dev,
			   enum mlx5_fc_bulk_alloc_bitmask alloc_bitmask,
			   u32 *id)
{
	u32 out[MLX5_ST_SZ_DW(alloc_flow_counter_out)] = {};
	u32 in[MLX5_ST_SZ_DW(alloc_flow_counter_in)] = {};
	int err;

	MLX5_SET(alloc_flow_counter_in, in, opcode,
		 MLX5_CMD_OP_ALLOC_FLOW_COUNTER);
	MLX5_SET(alloc_flow_counter_in, in, flow_counter_bulk, alloc_bitmask);

	err = mlx5_cmd_exec_inout(dev, alloc_flow_counter, in, out);
	if (!err)
		*id = MLX5_GET(alloc_flow_counter_out, out, flow_counter_id);
	return err;
}

int mlx5_cmd_fc_alloc(struct mlx5_core_dev *dev, u32 *id)
{
	return mlx5_cmd_fc_bulk_alloc(dev, 0, id);
}

int mlx5_cmd_fc_free(struct mlx5_core_dev *dev, u32 id)
{
	u32 in[MLX5_ST_SZ_DW(dealloc_flow_counter_in)] = {};

	MLX5_SET(dealloc_flow_counter_in, in, opcode,
		 MLX5_CMD_OP_DEALLOC_FLOW_COUNTER);
	MLX5_SET(dealloc_flow_counter_in, in, flow_counter_id, id);
	return mlx5_cmd_exec_in(dev, dealloc_flow_counter, in);
}

int mlx5_cmd_fc_query(struct mlx5_core_dev *dev, u32 id,
		      u64 *packets, u64 *bytes)
{
	u32 out[MLX5_ST_SZ_BYTES(query_flow_counter_out) +
		MLX5_ST_SZ_BYTES(traffic_counter)] = {};
	u32 in[MLX5_ST_SZ_DW(query_flow_counter_in)] = {};
	void *stats;
	int err = 0;

	MLX5_SET(query_flow_counter_in, in, opcode,
		 MLX5_CMD_OP_QUERY_FLOW_COUNTER);
	MLX5_SET(query_flow_counter_in, in, op_mod, 0);
	MLX5_SET(query_flow_counter_in, in, flow_counter_id, id);
	err = mlx5_cmd_exec(dev, in, sizeof(in), out, sizeof(out));
	if (err)
		return err;

	stats = MLX5_ADDR_OF(query_flow_counter_out, out, flow_statistics);
	*packets = MLX5_GET64(traffic_counter, stats, packets);
	*bytes = MLX5_GET64(traffic_counter, stats, octets);
	return 0;
}

int mlx5_cmd_fc_get_bulk_query_out_len(int bulk_len)
{
	return MLX5_ST_SZ_BYTES(query_flow_counter_out) +
		MLX5_ST_SZ_BYTES(traffic_counter) * bulk_len;
}

int mlx5_cmd_fc_bulk_query(struct mlx5_core_dev *dev, u32 base_id, int bulk_len,
			   u32 *out)
{
	int outlen = mlx5_cmd_fc_get_bulk_query_out_len(bulk_len);
	u32 in[MLX5_ST_SZ_DW(query_flow_counter_in)] = {};

	MLX5_SET(query_flow_counter_in, in, opcode,
		 MLX5_CMD_OP_QUERY_FLOW_COUNTER);
	MLX5_SET(query_flow_counter_in, in, flow_counter_id, base_id);
	MLX5_SET(query_flow_counter_in, in, num_of_counters, bulk_len);
	return mlx5_cmd_exec(dev, in, sizeof(in), out, outlen);
}

static int mlx5_cmd_packet_reformat_alloc(struct mlx5_flow_root_namespace *ns,
					  struct mlx5_pkt_reformat_params *params,
					  enum mlx5_flow_namespace_type namespace,
					  struct mlx5_pkt_reformat *pkt_reformat)
{
	u32 out[MLX5_ST_SZ_DW(alloc_packet_reformat_context_out)] = {};
	struct mlx5_core_dev *dev = ns->dev;
	void *packet_reformat_context_in;
	int max_encap_size;
	void *reformat;
	int inlen;
	int err;
	u32 *in;

	if (namespace == MLX5_FLOW_NAMESPACE_FDB ||
	    namespace == MLX5_FLOW_NAMESPACE_FDB_BYPASS)
		max_encap_size = MLX5_CAP_ESW(dev, max_encap_header_size);
	else
		max_encap_size = MLX5_CAP_FLOWTABLE(dev, max_encap_header_size);

	if (params->size > max_encap_size) {
		mlx5_core_warn(dev, "encap size %zd too big, max supported is %d\n",
			       params->size, max_encap_size);
		return -EINVAL;
	}

	in = kzalloc(MLX5_ST_SZ_BYTES(alloc_packet_reformat_context_in) +
		     params->size, GFP_KERNEL);
	if (!in)
		return -ENOMEM;

	packet_reformat_context_in = MLX5_ADDR_OF(alloc_packet_reformat_context_in,
						  in, packet_reformat_context);
	reformat = MLX5_ADDR_OF(packet_reformat_context_in,
				packet_reformat_context_in,
				reformat_data);
	inlen = reformat - (void *)in + params->size;

	MLX5_SET(alloc_packet_reformat_context_in, in, opcode,
		 MLX5_CMD_OP_ALLOC_PACKET_REFORMAT_CONTEXT);
	MLX5_SET(packet_reformat_context_in, packet_reformat_context_in,
		 reformat_data_size, params->size);
	MLX5_SET(packet_reformat_context_in, packet_reformat_context_in,
		 reformat_type, params->type);
	MLX5_SET(packet_reformat_context_in, packet_reformat_context_in,
		 reformat_param_0, params->param_0);
	MLX5_SET(packet_reformat_context_in, packet_reformat_context_in,
		 reformat_param_1, params->param_1);
	if (params->data && params->size)
		memcpy(reformat, params->data, params->size);

	err = mlx5_cmd_exec(dev, in, inlen, out, sizeof(out));

	pkt_reformat->id = MLX5_GET(alloc_packet_reformat_context_out,
				    out, packet_reformat_id);
	pkt_reformat->owner = MLX5_FLOW_RESOURCE_OWNER_FW;

	kfree(in);
	return err;
}

static void mlx5_cmd_packet_reformat_dealloc(struct mlx5_flow_root_namespace *ns,
					     struct mlx5_pkt_reformat *pkt_reformat)
{
	u32 in[MLX5_ST_SZ_DW(dealloc_packet_reformat_context_in)] = {};
	struct mlx5_core_dev *dev = ns->dev;

	MLX5_SET(dealloc_packet_reformat_context_in, in, opcode,
		 MLX5_CMD_OP_DEALLOC_PACKET_REFORMAT_CONTEXT);
	MLX5_SET(dealloc_packet_reformat_context_in, in, packet_reformat_id,
		 pkt_reformat->id);

	mlx5_cmd_exec_in(dev, dealloc_packet_reformat_context, in);
}

static int mlx5_cmd_modify_header_alloc(struct mlx5_flow_root_namespace *ns,
					u8 namespace, u8 num_actions,
					void *modify_actions,
					struct mlx5_modify_hdr *modify_hdr)
{
	u32 out[MLX5_ST_SZ_DW(alloc_modify_header_context_out)] = {};
	int max_actions, actions_size, inlen, err;
	struct mlx5_core_dev *dev = ns->dev;
	void *actions_in;
	u8 table_type;
	u32 *in;

	switch (namespace) {
	case MLX5_FLOW_NAMESPACE_FDB:
	case MLX5_FLOW_NAMESPACE_FDB_BYPASS:
		max_actions = MLX5_CAP_ESW_FLOWTABLE_FDB(dev, max_modify_header_actions);
		table_type = FS_FT_FDB;
		break;
	case MLX5_FLOW_NAMESPACE_KERNEL_RX_MACSEC:
	case MLX5_FLOW_NAMESPACE_KERNEL:
	case MLX5_FLOW_NAMESPACE_BYPASS:
		max_actions = MLX5_CAP_FLOWTABLE_NIC_RX(dev, max_modify_header_actions);
		table_type = FS_FT_NIC_RX;
		break;
	case MLX5_FLOW_NAMESPACE_EGRESS:
	case MLX5_FLOW_NAMESPACE_EGRESS_IPSEC:
	case MLX5_FLOW_NAMESPACE_EGRESS_MACSEC:
		max_actions = MLX5_CAP_FLOWTABLE_NIC_TX(dev, max_modify_header_actions);
		table_type = FS_FT_NIC_TX;
		break;
	case MLX5_FLOW_NAMESPACE_ESW_INGRESS:
		max_actions = MLX5_CAP_ESW_INGRESS_ACL(dev, max_modify_header_actions);
		table_type = FS_FT_ESW_INGRESS_ACL;
		break;
	case MLX5_FLOW_NAMESPACE_RDMA_TX:
		max_actions = MLX5_CAP_FLOWTABLE_RDMA_TX(dev, max_modify_header_actions);
		table_type = FS_FT_RDMA_TX;
		break;
	default:
		return -EOPNOTSUPP;
	}

	if (num_actions > max_actions) {
		mlx5_core_warn(dev, "too many modify header actions %d, max supported %d\n",
			       num_actions, max_actions);
		return -EOPNOTSUPP;
	}

	actions_size = MLX5_UN_SZ_BYTES(set_add_copy_action_in_auto) * num_actions;
	inlen = MLX5_ST_SZ_BYTES(alloc_modify_header_context_in) + actions_size;

	in = kzalloc(inlen, GFP_KERNEL);
	if (!in)
		return -ENOMEM;

	MLX5_SET(alloc_modify_header_context_in, in, opcode,
		 MLX5_CMD_OP_ALLOC_MODIFY_HEADER_CONTEXT);
	MLX5_SET(alloc_modify_header_context_in, in, table_type, table_type);
	MLX5_SET(alloc_modify_header_context_in, in, num_of_actions, num_actions);

	actions_in = MLX5_ADDR_OF(alloc_modify_header_context_in, in, actions);
	memcpy(actions_in, modify_actions, actions_size);

	err = mlx5_cmd_exec(dev, in, inlen, out, sizeof(out));

	modify_hdr->id = MLX5_GET(alloc_modify_header_context_out, out, modify_header_id);
	modify_hdr->owner = MLX5_FLOW_RESOURCE_OWNER_FW;
	kfree(in);
	return err;
}

static void mlx5_cmd_modify_header_dealloc(struct mlx5_flow_root_namespace *ns,
					   struct mlx5_modify_hdr *modify_hdr)
{
	u32 in[MLX5_ST_SZ_DW(dealloc_modify_header_context_in)] = {};
	struct mlx5_core_dev *dev = ns->dev;

	MLX5_SET(dealloc_modify_header_context_in, in, opcode,
		 MLX5_CMD_OP_DEALLOC_MODIFY_HEADER_CONTEXT);
	MLX5_SET(dealloc_modify_header_context_in, in, modify_header_id,
		 modify_hdr->id);

	mlx5_cmd_exec_in(dev, dealloc_modify_header_context, in);
}

static int mlx5_cmd_destroy_match_definer(struct mlx5_flow_root_namespace *ns,
					  int definer_id)
{
	u32 in[MLX5_ST_SZ_DW(general_obj_in_cmd_hdr)] = {};
	u32 out[MLX5_ST_SZ_DW(general_obj_out_cmd_hdr)];

	MLX5_SET(general_obj_in_cmd_hdr, in, opcode,
		 MLX5_CMD_OP_DESTROY_GENERAL_OBJECT);
	MLX5_SET(general_obj_in_cmd_hdr, in, obj_type,
		 MLX5_OBJ_TYPE_MATCH_DEFINER);
	MLX5_SET(general_obj_in_cmd_hdr, in, obj_id, definer_id);

	return mlx5_cmd_exec(ns->dev, in, sizeof(in), out, sizeof(out));
}

static int mlx5_cmd_create_match_definer(struct mlx5_flow_root_namespace *ns,
					 u16 format_id, u32 *match_mask)
{
	u32 out[MLX5_ST_SZ_DW(create_match_definer_out)] = {};
	u32 in[MLX5_ST_SZ_DW(create_match_definer_in)] = {};
	struct mlx5_core_dev *dev = ns->dev;
	void *ptr;
	int err;

	MLX5_SET(create_match_definer_in, in, general_obj_in_cmd_hdr.opcode,
		 MLX5_CMD_OP_CREATE_GENERAL_OBJECT);
	MLX5_SET(create_match_definer_in, in, general_obj_in_cmd_hdr.obj_type,
		 MLX5_OBJ_TYPE_MATCH_DEFINER);

	ptr = MLX5_ADDR_OF(create_match_definer_in, in, obj_context);
	MLX5_SET(match_definer, ptr, format_id, format_id);

	ptr = MLX5_ADDR_OF(match_definer, ptr, match_mask);
	memcpy(ptr, match_mask, MLX5_FLD_SZ_BYTES(match_definer, match_mask));

	err = mlx5_cmd_exec_inout(dev, create_match_definer, in, out);
	return err ? err : MLX5_GET(general_obj_out_cmd_hdr, out, obj_id);
}

static u32 mlx5_cmd_get_capabilities(struct mlx5_flow_root_namespace *ns,
				     enum fs_flow_table_type ft_type)
{
	return 0;
}

static const struct mlx5_flow_cmds mlx5_flow_cmds = {
	.create_flow_table = mlx5_cmd_create_flow_table,
	.destroy_flow_table = mlx5_cmd_destroy_flow_table,
	.modify_flow_table = mlx5_cmd_modify_flow_table,
	.create_flow_group = mlx5_cmd_create_flow_group,
	.destroy_flow_group = mlx5_cmd_destroy_flow_group,
	.create_fte = mlx5_cmd_create_fte,
	.update_fte = mlx5_cmd_update_fte,
	.delete_fte = mlx5_cmd_delete_fte,
	.update_root_ft = mlx5_cmd_update_root_ft,
	.packet_reformat_alloc = mlx5_cmd_packet_reformat_alloc,
	.packet_reformat_dealloc = mlx5_cmd_packet_reformat_dealloc,
	.modify_header_alloc = mlx5_cmd_modify_header_alloc,
	.modify_header_dealloc = mlx5_cmd_modify_header_dealloc,
	.create_match_definer = mlx5_cmd_create_match_definer,
	.destroy_match_definer = mlx5_cmd_destroy_match_definer,
	.set_peer = mlx5_cmd_stub_set_peer,
	.create_ns = mlx5_cmd_stub_create_ns,
	.destroy_ns = mlx5_cmd_stub_destroy_ns,
	.get_capabilities = mlx5_cmd_get_capabilities,
};

static const struct mlx5_flow_cmds mlx5_flow_cmd_stubs = {
	.create_flow_table = mlx5_cmd_stub_create_flow_table,
	.destroy_flow_table = mlx5_cmd_stub_destroy_flow_table,
	.modify_flow_table = mlx5_cmd_stub_modify_flow_table,
	.create_flow_group = mlx5_cmd_stub_create_flow_group,
	.destroy_flow_group = mlx5_cmd_stub_destroy_flow_group,
	.create_fte = mlx5_cmd_stub_create_fte,
	.update_fte = mlx5_cmd_stub_update_fte,
	.delete_fte = mlx5_cmd_stub_delete_fte,
	.update_root_ft = mlx5_cmd_stub_update_root_ft,
	.packet_reformat_alloc = mlx5_cmd_stub_packet_reformat_alloc,
	.packet_reformat_dealloc = mlx5_cmd_stub_packet_reformat_dealloc,
	.modify_header_alloc = mlx5_cmd_stub_modify_header_alloc,
	.modify_header_dealloc = mlx5_cmd_stub_modify_header_dealloc,
	.create_match_definer = mlx5_cmd_stub_create_match_definer,
	.destroy_match_definer = mlx5_cmd_stub_destroy_match_definer,
	.set_peer = mlx5_cmd_stub_set_peer,
	.create_ns = mlx5_cmd_stub_create_ns,
	.destroy_ns = mlx5_cmd_stub_destroy_ns,
	.get_capabilities = mlx5_cmd_stub_get_capabilities,
};

const struct mlx5_flow_cmds *mlx5_fs_cmd_get_fw_cmds(void)
{
	return &mlx5_flow_cmds;
}

static const struct mlx5_flow_cmds *mlx5_fs_cmd_get_stub_cmds(void)
{
	return &mlx5_flow_cmd_stubs;
}

const struct mlx5_flow_cmds *mlx5_fs_cmd_get_default(enum fs_flow_table_type type)
{
	switch (type) {
	case FS_FT_NIC_RX:
	case FS_FT_ESW_EGRESS_ACL:
	case FS_FT_ESW_INGRESS_ACL:
	case FS_FT_FDB:
	case FS_FT_SNIFFER_RX:
	case FS_FT_SNIFFER_TX:
	case FS_FT_NIC_TX:
	case FS_FT_RDMA_RX:
	case FS_FT_RDMA_TX:
	case FS_FT_PORT_SEL:
		return mlx5_fs_cmd_get_fw_cmds();
	default:
		return mlx5_fs_cmd_get_stub_cmds();
	}
}<|MERGE_RESOLUTION|>--- conflicted
+++ resolved
@@ -272,11 +272,6 @@
 	unsigned int size;
 	int err;
 
-<<<<<<< HEAD
-	if (ft_attr->max_fte != POOL_NEXT_SIZE)
-		size = roundup_pow_of_two(ft_attr->max_fte);
-=======
->>>>>>> eb3cdb58
 	size = mlx5_ft_pool_get_avail_sz(dev, ft->type, ft_attr->max_fte);
 	if (!size)
 		return -ENOSPC;
@@ -671,15 +666,12 @@
 			case MLX5_FLOW_DESTINATION_TYPE_FLOW_SAMPLER:
 				id = dst->dest_attr.sampler_id;
 				ifc_type = MLX5_IFC_FLOW_DESTINATION_TYPE_FLOW_SAMPLER;
-<<<<<<< HEAD
-=======
 				break;
 			case MLX5_FLOW_DESTINATION_TYPE_TABLE_TYPE:
 				MLX5_SET(dest_format_struct, in_dests,
 					 destination_table_type, dst->dest_attr.ft->type);
 				id = dst->dest_attr.ft->id;
 				ifc_type = MLX5_IFC_FLOW_DESTINATION_TYPE_TABLE_TYPE;
->>>>>>> eb3cdb58
 				break;
 			default:
 				id = dst->dest_attr.tir_num;
