--- conflicted
+++ resolved
@@ -109,14 +109,10 @@
 	memcpy(&vhdr->addrs, skb->data, cpy1_sz);
 	vhdr->h_vlan_proto = skb->vlan_proto;
 	vhdr->h_vlan_TCI = cpu_to_be16(skb_vlan_tag_get(skb));
-<<<<<<< HEAD
-	memcpy(&vhdr->h_vlan_encapsulated_proto, skb->data + cpy1_sz, cpy2_sz);
-=======
 	unsafe_memcpy(&vhdr->h_vlan_encapsulated_proto,
 		      skb->data + cpy1_sz,
 		      cpy2_sz,
 		      MLX5_UNSAFE_MEMCPY_DISCLAIMER);
->>>>>>> eb3cdb58
 }
 
 static inline void
@@ -163,10 +159,6 @@
 	} else {
 		if (skb_shinfo(skb)->gso_type & SKB_GSO_UDP_L4) {
 			ihs = skb_transport_offset(skb) + sizeof(struct udphdr);
-<<<<<<< HEAD
-		else
-			ihs = skb_tcp_all_headers(skb);
-=======
 		} else {
 			ihs = skb_tcp_all_headers(skb);
 			if (ipv6_has_hopopt_jumbo(skb)) {
@@ -174,7 +166,6 @@
 				ihs -= sizeof(struct hop_jumbo_hdr);
 			}
 		}
->>>>>>> eb3cdb58
 		stats->tso_packets++;
 		stats->tso_bytes += skb->len - ihs - *hopbyhop;
 	}
