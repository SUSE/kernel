/*
 * Copyright (c) 2015, Mellanox Technologies. All rights reserved.
 *
 * This software is available to you under a choice of one of two
 * licenses.  You may choose to be licensed under the terms of the GNU
 * General Public License (GPL) Version 2, available from the file
 * COPYING in the main directory of this source tree, or the
 * OpenIB.org BSD license below:
 *
 *     Redistribution and use in source and binary forms, with or
 *     without modification, are permitted provided that the following
 *     conditions are met:
 *
 *      - Redistributions of source code must retain the above
 *        copyright notice, this list of conditions and the following
 *        disclaimer.
 *
 *      - Redistributions in binary form must reproduce the above
 *        copyright notice, this list of conditions and the following
 *        disclaimer in the documentation and/or other materials
 *        provided with the distribution.
 *
 * THE SOFTWARE IS PROVIDED "AS IS", WITHOUT WARRANTY OF ANY KIND,
 * EXPRESS OR IMPLIED, INCLUDING BUT NOT LIMITED TO THE WARRANTIES OF
 * MERCHANTABILITY, FITNESS FOR A PARTICULAR PURPOSE AND
 * NONINFRINGEMENT. IN NO EVENT SHALL THE AUTHORS OR COPYRIGHT HOLDERS
 * BE LIABLE FOR ANY CLAIM, DAMAGES OR OTHER LIABILITY, WHETHER IN AN
 * ACTION OF CONTRACT, TORT OR OTHERWISE, ARISING FROM, OUT OF OR IN
 * CONNECTION WITH THE SOFTWARE OR THE USE OR OTHER DEALINGS IN THE
 * SOFTWARE.
 */

#include <linux/debugfs.h>
#include <linux/list.h>
#include <linux/ip.h>
#include <linux/ipv6.h>
#include <linux/tcp.h>
#include <linux/mlx5/fs.h>
#include <linux/mlx5/mpfs.h>
#include "en_tc.h"
#include "lib/mpfs.h"
#include "en/ptp.h"
#include "en/fs_ethtool.h"

struct mlx5e_flow_steering {
	struct work_struct		set_rx_mode_work;
	bool				state_destroy;
	bool				vlan_strip_disable;
	struct mlx5_core_dev		*mdev;
	struct net_device		*netdev;
	struct mlx5_flow_namespace      *ns;
	struct mlx5_flow_namespace      *egress_ns;
#ifdef CONFIG_MLX5_EN_RXNFC
	struct mlx5e_ethtool_steering   *ethtool;
#endif
	struct mlx5e_tc_table           *tc;
	struct mlx5e_promisc_table      promisc;
	struct mlx5e_vlan_table         *vlan;
	struct mlx5e_l2_table           l2;
	struct mlx5_ttc_table           *ttc;
	struct mlx5_ttc_table           *inner_ttc;
#ifdef CONFIG_MLX5_EN_ARFS
	struct mlx5e_arfs_tables       *arfs;
#endif
#ifdef CONFIG_MLX5_EN_TLS
	struct mlx5e_accel_fs_tcp      *accel_tcp;
#endif
	struct mlx5e_fs_udp            *udp;
	struct mlx5e_fs_any            *any;
	struct mlx5e_ptp_fs            *ptp_fs;
<<<<<<< HEAD
=======
	struct dentry                  *dfs_root;
>>>>>>> eb3cdb58
};

static int mlx5e_add_l2_flow_rule(struct mlx5e_flow_steering *fs,
				  struct mlx5e_l2_rule *ai, int type);
static void mlx5e_del_l2_flow_rule(struct mlx5e_flow_steering *fs,
				   struct mlx5e_l2_rule *ai);

enum {
	MLX5E_FULLMATCH = 0,
	MLX5E_ALLMULTI  = 1,
};

enum {
	MLX5E_UC        = 0,
	MLX5E_MC_IPV4   = 1,
	MLX5E_MC_IPV6   = 2,
	MLX5E_MC_OTHER  = 3,
};

enum {
	MLX5E_ACTION_NONE = 0,
	MLX5E_ACTION_ADD  = 1,
	MLX5E_ACTION_DEL  = 2,
};

struct mlx5e_l2_hash_node {
	struct hlist_node          hlist;
	u8                         action;
	struct mlx5e_l2_rule ai;
	bool   mpfs;
};

static inline int mlx5e_hash_l2(const u8 *addr)
{
	return addr[5];
}

<<<<<<< HEAD
=======
struct dentry *mlx5e_fs_get_debugfs_root(struct mlx5e_flow_steering *fs)
{
	return fs->dfs_root;
}

>>>>>>> eb3cdb58
static void mlx5e_add_l2_to_hash(struct hlist_head *hash, const u8 *addr)
{
	struct mlx5e_l2_hash_node *hn;
	int ix = mlx5e_hash_l2(addr);
	int found = 0;

	hlist_for_each_entry(hn, &hash[ix], hlist)
		if (ether_addr_equal_64bits(hn->ai.addr, addr)) {
			found = 1;
			break;
		}

	if (found) {
		hn->action = MLX5E_ACTION_NONE;
		return;
	}

	hn = kzalloc(sizeof(*hn), GFP_ATOMIC);
	if (!hn)
		return;

	ether_addr_copy(hn->ai.addr, addr);
	hn->action = MLX5E_ACTION_ADD;

	hlist_add_head(&hn->hlist, &hash[ix]);
}

static void mlx5e_del_l2_from_hash(struct mlx5e_l2_hash_node *hn)
{
	hlist_del(&hn->hlist);
	kfree(hn);
}

struct mlx5e_vlan_table {
	struct mlx5e_flow_table		ft;
	DECLARE_BITMAP(active_cvlans, VLAN_N_VID);
	DECLARE_BITMAP(active_svlans, VLAN_N_VID);
	struct mlx5_flow_handle	*active_cvlans_rule[VLAN_N_VID];
	struct mlx5_flow_handle	*active_svlans_rule[VLAN_N_VID];
	struct mlx5_flow_handle	*untagged_rule;
	struct mlx5_flow_handle	*any_cvlan_rule;
	struct mlx5_flow_handle	*any_svlan_rule;
	struct mlx5_flow_handle	*trap_rule;
	bool			cvlan_filter_disabled;
};

unsigned long *mlx5e_vlan_get_active_svlans(struct mlx5e_vlan_table *vlan)
{
	return vlan->active_svlans;
}

struct mlx5_flow_table *mlx5e_vlan_get_flowtable(struct mlx5e_vlan_table *vlan)
{
	return vlan->ft.t;
}

static int mlx5e_vport_context_update_vlans(struct mlx5e_flow_steering *fs)
{
	int max_list_size;
	int list_size;
	u16 *vlans;
	int vlan;
	int err;
	int i;

	list_size = 0;
	for_each_set_bit(vlan, fs->vlan->active_cvlans, VLAN_N_VID)
		list_size++;

	max_list_size = 1 << MLX5_CAP_GEN(fs->mdev, log_max_vlan_list);

	if (list_size > max_list_size) {
		fs_warn(fs, "netdev vlans list size (%d) > (%d) max vport list size, some vlans will be dropped\n",
			list_size, max_list_size);
		list_size = max_list_size;
	}

	vlans = kvcalloc(list_size, sizeof(*vlans), GFP_KERNEL);
	if (!vlans)
		return -ENOMEM;

	i = 0;
	for_each_set_bit(vlan, fs->vlan->active_cvlans, VLAN_N_VID) {
		if (i >= list_size)
			break;
		vlans[i++] = vlan;
	}

	err = mlx5_modify_nic_vport_vlans(fs->mdev, vlans, list_size);
	if (err)
		fs_err(fs, "Failed to modify vport vlans list err(%d)\n",
		       err);

	kvfree(vlans);
	return err;
}

enum mlx5e_vlan_rule_type {
	MLX5E_VLAN_RULE_TYPE_UNTAGGED,
	MLX5E_VLAN_RULE_TYPE_ANY_CTAG_VID,
	MLX5E_VLAN_RULE_TYPE_ANY_STAG_VID,
	MLX5E_VLAN_RULE_TYPE_MATCH_CTAG_VID,
	MLX5E_VLAN_RULE_TYPE_MATCH_STAG_VID,
};

static int __mlx5e_add_vlan_rule(struct mlx5e_flow_steering *fs,
				 enum mlx5e_vlan_rule_type rule_type,
				 u16 vid, struct mlx5_flow_spec *spec)
{
	struct mlx5_flow_table *ft = fs->vlan->ft.t;
	struct mlx5_flow_destination dest = {};
	struct mlx5_flow_handle **rule_p;
	MLX5_DECLARE_FLOW_ACT(flow_act);
	int err = 0;

	dest.type = MLX5_FLOW_DESTINATION_TYPE_FLOW_TABLE;
	dest.ft = fs->l2.ft.t;

	spec->match_criteria_enable = MLX5_MATCH_OUTER_HEADERS;

	switch (rule_type) {
	case MLX5E_VLAN_RULE_TYPE_UNTAGGED:
		/* cvlan_tag enabled in match criteria and
		 * disabled in match value means both S & C tags
		 * don't exist (untagged of both)
		 */
		rule_p = &fs->vlan->untagged_rule;
		MLX5_SET_TO_ONES(fte_match_param, spec->match_criteria,
				 outer_headers.cvlan_tag);
		break;
	case MLX5E_VLAN_RULE_TYPE_ANY_CTAG_VID:
		rule_p = &fs->vlan->any_cvlan_rule;
		MLX5_SET_TO_ONES(fte_match_param, spec->match_criteria,
				 outer_headers.cvlan_tag);
		MLX5_SET(fte_match_param, spec->match_value, outer_headers.cvlan_tag, 1);
		break;
	case MLX5E_VLAN_RULE_TYPE_ANY_STAG_VID:
		rule_p = &fs->vlan->any_svlan_rule;
		MLX5_SET_TO_ONES(fte_match_param, spec->match_criteria,
				 outer_headers.svlan_tag);
		MLX5_SET(fte_match_param, spec->match_value, outer_headers.svlan_tag, 1);
		break;
	case MLX5E_VLAN_RULE_TYPE_MATCH_STAG_VID:
		rule_p = &fs->vlan->active_svlans_rule[vid];
		MLX5_SET_TO_ONES(fte_match_param, spec->match_criteria,
				 outer_headers.svlan_tag);
		MLX5_SET(fte_match_param, spec->match_value, outer_headers.svlan_tag, 1);
		MLX5_SET_TO_ONES(fte_match_param, spec->match_criteria,
				 outer_headers.first_vid);
		MLX5_SET(fte_match_param, spec->match_value, outer_headers.first_vid,
			 vid);
		break;
	default: /* MLX5E_VLAN_RULE_TYPE_MATCH_CTAG_VID */
		rule_p = &fs->vlan->active_cvlans_rule[vid];
		MLX5_SET_TO_ONES(fte_match_param, spec->match_criteria,
				 outer_headers.cvlan_tag);
		MLX5_SET(fte_match_param, spec->match_value, outer_headers.cvlan_tag, 1);
		MLX5_SET_TO_ONES(fte_match_param, spec->match_criteria,
				 outer_headers.first_vid);
		MLX5_SET(fte_match_param, spec->match_value, outer_headers.first_vid,
			 vid);
		break;
	}

	if (WARN_ONCE(*rule_p, "VLAN rule already exists type %d", rule_type))
		return 0;

	*rule_p = mlx5_add_flow_rules(ft, spec, &flow_act, &dest, 1);

	if (IS_ERR(*rule_p)) {
		err = PTR_ERR(*rule_p);
		*rule_p = NULL;
		fs_err(fs, "%s: add rule failed\n", __func__);
	}

	return err;
}

static int mlx5e_add_vlan_rule(struct mlx5e_flow_steering *fs,
			       enum mlx5e_vlan_rule_type rule_type, u16 vid)
{
	struct mlx5_flow_spec *spec;
	int err = 0;

	spec = kvzalloc(sizeof(*spec), GFP_KERNEL);
	if (!spec)
		return -ENOMEM;

	if (rule_type == MLX5E_VLAN_RULE_TYPE_MATCH_CTAG_VID)
		mlx5e_vport_context_update_vlans(fs);

	err = __mlx5e_add_vlan_rule(fs, rule_type, vid, spec);

	kvfree(spec);

	return err;
}

static void mlx5e_fs_del_vlan_rule(struct mlx5e_flow_steering *fs,
				   enum mlx5e_vlan_rule_type rule_type, u16 vid)
{
	switch (rule_type) {
	case MLX5E_VLAN_RULE_TYPE_UNTAGGED:
		if (fs->vlan->untagged_rule) {
			mlx5_del_flow_rules(fs->vlan->untagged_rule);
			fs->vlan->untagged_rule = NULL;
		}
		break;
	case MLX5E_VLAN_RULE_TYPE_ANY_CTAG_VID:
		if (fs->vlan->any_cvlan_rule) {
			mlx5_del_flow_rules(fs->vlan->any_cvlan_rule);
			fs->vlan->any_cvlan_rule = NULL;
		}
		break;
	case MLX5E_VLAN_RULE_TYPE_ANY_STAG_VID:
		if (fs->vlan->any_svlan_rule) {
			mlx5_del_flow_rules(fs->vlan->any_svlan_rule);
			fs->vlan->any_svlan_rule = NULL;
		}
		break;
	case MLX5E_VLAN_RULE_TYPE_MATCH_STAG_VID:
		if (fs->vlan->active_svlans_rule[vid]) {
			mlx5_del_flow_rules(fs->vlan->active_svlans_rule[vid]);
			fs->vlan->active_svlans_rule[vid] = NULL;
		}
		break;
	case MLX5E_VLAN_RULE_TYPE_MATCH_CTAG_VID:
		if (fs->vlan->active_cvlans_rule[vid]) {
			mlx5_del_flow_rules(fs->vlan->active_cvlans_rule[vid]);
			fs->vlan->active_cvlans_rule[vid] = NULL;
		}
		mlx5e_vport_context_update_vlans(fs);
		break;
	}
}

static void mlx5e_fs_del_any_vid_rules(struct mlx5e_flow_steering *fs)
{
	mlx5e_fs_del_vlan_rule(fs, MLX5E_VLAN_RULE_TYPE_ANY_CTAG_VID, 0);
	mlx5e_fs_del_vlan_rule(fs, MLX5E_VLAN_RULE_TYPE_ANY_STAG_VID, 0);
}

static int mlx5e_fs_add_any_vid_rules(struct mlx5e_flow_steering *fs)
{
	int err;

	err = mlx5e_add_vlan_rule(fs, MLX5E_VLAN_RULE_TYPE_ANY_CTAG_VID, 0);
	if (err)
		return err;

	return mlx5e_add_vlan_rule(fs, MLX5E_VLAN_RULE_TYPE_ANY_STAG_VID, 0);
}

static struct mlx5_flow_handle *
mlx5e_add_trap_rule(struct mlx5_flow_table *ft, int trap_id, int tir_num)
{
	struct mlx5_flow_destination dest = {};
	MLX5_DECLARE_FLOW_ACT(flow_act);
	struct mlx5_flow_handle *rule;
	struct mlx5_flow_spec *spec;

	spec = kvzalloc(sizeof(*spec), GFP_KERNEL);
	if (!spec)
		return ERR_PTR(-ENOMEM);
	spec->flow_context.flags |= FLOW_CONTEXT_HAS_TAG;
	spec->flow_context.flow_tag = trap_id;
	dest.type = MLX5_FLOW_DESTINATION_TYPE_TIR;
	dest.tir_num = tir_num;

	rule = mlx5_add_flow_rules(ft, spec, &flow_act, &dest, 1);
	kvfree(spec);
	return rule;
}

int mlx5e_add_vlan_trap(struct mlx5e_flow_steering *fs, int trap_id, int tir_num)
{
	struct mlx5_flow_table *ft = fs->vlan->ft.t;
	struct mlx5_flow_handle *rule;
	int err;

	rule = mlx5e_add_trap_rule(ft, trap_id, tir_num);
	if (IS_ERR(rule)) {
		err = PTR_ERR(rule);
		fs->vlan->trap_rule = NULL;
		fs_err(fs, "%s: add VLAN trap rule failed, err %d\n",
		       __func__, err);
		return err;
	}
	fs->vlan->trap_rule = rule;
	return 0;
}

void mlx5e_remove_vlan_trap(struct mlx5e_flow_steering *fs)
{
	if (fs->vlan->trap_rule) {
		mlx5_del_flow_rules(fs->vlan->trap_rule);
		fs->vlan->trap_rule = NULL;
	}
}

int mlx5e_add_mac_trap(struct mlx5e_flow_steering *fs, int trap_id, int tir_num)
{
	struct mlx5_flow_table *ft = fs->l2.ft.t;
	struct mlx5_flow_handle *rule;
	int err;

	rule = mlx5e_add_trap_rule(ft, trap_id, tir_num);
	if (IS_ERR(rule)) {
		err = PTR_ERR(rule);
		fs->l2.trap_rule = NULL;
		fs_err(fs, "%s: add MAC trap rule failed, err %d\n",
		       __func__, err);
		return err;
	}
	fs->l2.trap_rule = rule;
	return 0;
}

void mlx5e_remove_mac_trap(struct mlx5e_flow_steering *fs)
{
	if (fs->l2.trap_rule) {
		mlx5_del_flow_rules(fs->l2.trap_rule);
		fs->l2.trap_rule = NULL;
	}
}

void mlx5e_enable_cvlan_filter(struct mlx5e_flow_steering *fs, bool promisc)
{
	if (!fs->vlan->cvlan_filter_disabled)
		return;

	fs->vlan->cvlan_filter_disabled = false;
	if (promisc)
		return;
	mlx5e_fs_del_vlan_rule(fs, MLX5E_VLAN_RULE_TYPE_ANY_CTAG_VID, 0);
}

void mlx5e_disable_cvlan_filter(struct mlx5e_flow_steering *fs, bool promisc)
{
	if (!fs->vlan || fs->vlan->cvlan_filter_disabled)
		return;

	fs->vlan->cvlan_filter_disabled = true;
	if (promisc)
		return;
	mlx5e_add_vlan_rule(fs, MLX5E_VLAN_RULE_TYPE_ANY_CTAG_VID, 0);
}

static int mlx5e_vlan_rx_add_cvid(struct mlx5e_flow_steering *fs, u16 vid)
{
	int err;

	set_bit(vid, fs->vlan->active_cvlans);

	err = mlx5e_add_vlan_rule(fs, MLX5E_VLAN_RULE_TYPE_MATCH_CTAG_VID, vid);
	if (err)
		clear_bit(vid, fs->vlan->active_cvlans);

	return err;
}

static int mlx5e_vlan_rx_add_svid(struct mlx5e_flow_steering *fs,
				  struct net_device *netdev, u16 vid)
{
	int err;

	set_bit(vid, fs->vlan->active_svlans);

	err = mlx5e_add_vlan_rule(fs, MLX5E_VLAN_RULE_TYPE_MATCH_STAG_VID, vid);
	if (err) {
		clear_bit(vid, fs->vlan->active_svlans);
		return err;
	}

	/* Need to fix some features.. */
	netdev_update_features(netdev);
	return err;
}

int mlx5e_fs_vlan_rx_add_vid(struct mlx5e_flow_steering *fs,
			     struct net_device *netdev,
			     __be16 proto, u16 vid)
{

	if (!fs->vlan) {
		fs_err(fs, "Vlan doesn't exist\n");
		return -EINVAL;
	}

	if (be16_to_cpu(proto) == ETH_P_8021Q)
		return mlx5e_vlan_rx_add_cvid(fs, vid);
	else if (be16_to_cpu(proto) == ETH_P_8021AD)
		return mlx5e_vlan_rx_add_svid(fs, netdev, vid);

	return -EOPNOTSUPP;
}

int mlx5e_fs_vlan_rx_kill_vid(struct mlx5e_flow_steering *fs,
			      struct net_device *netdev,
			      __be16 proto, u16 vid)
{
	if (!fs->vlan) {
		fs_err(fs, "Vlan doesn't exist\n");
		return -EINVAL;
	}

	if (be16_to_cpu(proto) == ETH_P_8021Q) {
		clear_bit(vid, fs->vlan->active_cvlans);
		mlx5e_fs_del_vlan_rule(fs, MLX5E_VLAN_RULE_TYPE_MATCH_CTAG_VID, vid);
	} else if (be16_to_cpu(proto) == ETH_P_8021AD) {
		clear_bit(vid, fs->vlan->active_svlans);
		mlx5e_fs_del_vlan_rule(fs, MLX5E_VLAN_RULE_TYPE_MATCH_STAG_VID, vid);
		netdev_update_features(netdev);
	}

	return 0;
}

static void mlx5e_fs_add_vlan_rules(struct mlx5e_flow_steering *fs)
{
	int i;

	mlx5e_add_vlan_rule(fs, MLX5E_VLAN_RULE_TYPE_UNTAGGED, 0);

	for_each_set_bit(i, fs->vlan->active_cvlans, VLAN_N_VID) {
		mlx5e_add_vlan_rule(fs, MLX5E_VLAN_RULE_TYPE_MATCH_CTAG_VID, i);
	}

	for_each_set_bit(i, fs->vlan->active_svlans, VLAN_N_VID)
		mlx5e_add_vlan_rule(fs, MLX5E_VLAN_RULE_TYPE_MATCH_STAG_VID, i);

	if (fs->vlan->cvlan_filter_disabled)
		mlx5e_fs_add_any_vid_rules(fs);
}

static void mlx5e_del_vlan_rules(struct mlx5e_flow_steering *fs)
{
	int i;

	mlx5e_fs_del_vlan_rule(fs, MLX5E_VLAN_RULE_TYPE_UNTAGGED, 0);

	for_each_set_bit(i, fs->vlan->active_cvlans, VLAN_N_VID) {
		mlx5e_fs_del_vlan_rule(fs, MLX5E_VLAN_RULE_TYPE_MATCH_CTAG_VID, i);
	}

	for_each_set_bit(i, fs->vlan->active_svlans, VLAN_N_VID)
		mlx5e_fs_del_vlan_rule(fs, MLX5E_VLAN_RULE_TYPE_MATCH_STAG_VID, i);

	WARN_ON_ONCE(fs->state_destroy);

	mlx5e_remove_vlan_trap(fs);

	/* must be called after DESTROY bit is set and
	 * set_rx_mode is called and flushed
	 */
	if (fs->vlan->cvlan_filter_disabled)
		mlx5e_fs_del_any_vid_rules(fs);
}

#define mlx5e_for_each_hash_node(hn, tmp, hash, i) \
	for (i = 0; i < MLX5E_L2_ADDR_HASH_SIZE; i++) \
		hlist_for_each_entry_safe(hn, tmp, &hash[i], hlist)

static void mlx5e_execute_l2_action(struct mlx5e_flow_steering *fs,
				    struct mlx5e_l2_hash_node *hn)
{
	u8 action = hn->action;
	u8 mac_addr[ETH_ALEN];
	int l2_err = 0;

	ether_addr_copy(mac_addr, hn->ai.addr);

	switch (action) {
	case MLX5E_ACTION_ADD:
		mlx5e_add_l2_flow_rule(fs, &hn->ai, MLX5E_FULLMATCH);
		if (!is_multicast_ether_addr(mac_addr)) {
			l2_err = mlx5_mpfs_add_mac(fs->mdev, mac_addr);
			hn->mpfs = !l2_err;
		}
		hn->action = MLX5E_ACTION_NONE;
		break;

	case MLX5E_ACTION_DEL:
		if (!is_multicast_ether_addr(mac_addr) && hn->mpfs)
			l2_err = mlx5_mpfs_del_mac(fs->mdev, mac_addr);
		mlx5e_del_l2_flow_rule(fs, &hn->ai);
		mlx5e_del_l2_from_hash(hn);
		break;
	}

	if (l2_err)
		fs_warn(fs, "MPFS, failed to %s mac %pM, err(%d)\n",
			action == MLX5E_ACTION_ADD ? "add" : "del",
			mac_addr, l2_err);
}

static void mlx5e_sync_netdev_addr(struct mlx5e_flow_steering *fs,
				   struct net_device *netdev)
{
	struct netdev_hw_addr *ha;

	netif_addr_lock_bh(netdev);

	mlx5e_add_l2_to_hash(fs->l2.netdev_uc, netdev->dev_addr);
	netdev_for_each_uc_addr(ha, netdev)
		mlx5e_add_l2_to_hash(fs->l2.netdev_uc, ha->addr);

	netdev_for_each_mc_addr(ha, netdev)
		mlx5e_add_l2_to_hash(fs->l2.netdev_mc, ha->addr);

	netif_addr_unlock_bh(netdev);
}

static void mlx5e_fill_addr_array(struct mlx5e_flow_steering *fs, int list_type,
				  struct net_device *ndev,
				  u8 addr_array[][ETH_ALEN], int size)
{
	bool is_uc = (list_type == MLX5_NVPRT_LIST_TYPE_UC);
	struct mlx5e_l2_hash_node *hn;
	struct hlist_head *addr_list;
	struct hlist_node *tmp;
	int i = 0;
	int hi;

	addr_list = is_uc ? fs->l2.netdev_uc : fs->l2.netdev_mc;

	if (is_uc) /* Make sure our own address is pushed first */
		ether_addr_copy(addr_array[i++], ndev->dev_addr);
	else if (fs->l2.broadcast_enabled)
		ether_addr_copy(addr_array[i++], ndev->broadcast);

	mlx5e_for_each_hash_node(hn, tmp, addr_list, hi) {
		if (ether_addr_equal(ndev->dev_addr, hn->ai.addr))
			continue;
		if (i >= size)
			break;
		ether_addr_copy(addr_array[i++], hn->ai.addr);
	}
}

static void mlx5e_vport_context_update_addr_list(struct mlx5e_flow_steering *fs,
						 struct net_device *netdev,
						 int list_type)
{
	bool is_uc = (list_type == MLX5_NVPRT_LIST_TYPE_UC);
	struct mlx5e_l2_hash_node *hn;
	u8 (*addr_array)[ETH_ALEN] = NULL;
	struct hlist_head *addr_list;
	struct hlist_node *tmp;
	int max_size;
	int size;
	int err;
	int hi;

	size = is_uc ? 0 : (fs->l2.broadcast_enabled ? 1 : 0);
	max_size = is_uc ?
		1 << MLX5_CAP_GEN(fs->mdev, log_max_current_uc_list) :
		1 << MLX5_CAP_GEN(fs->mdev, log_max_current_mc_list);

	addr_list = is_uc ? fs->l2.netdev_uc : fs->l2.netdev_mc;
	mlx5e_for_each_hash_node(hn, tmp, addr_list, hi)
		size++;

	if (size > max_size) {
		fs_warn(fs, "mdev %s list size (%d) > (%d) max vport list size, some addresses will be dropped\n",
			is_uc ? "UC" : "MC", size, max_size);
		size = max_size;
	}

	if (size) {
		addr_array = kcalloc(size, ETH_ALEN, GFP_KERNEL);
		if (!addr_array) {
			err = -ENOMEM;
			goto out;
		}
		mlx5e_fill_addr_array(fs, list_type, netdev, addr_array, size);
	}

	err = mlx5_modify_nic_vport_mac_list(fs->mdev, list_type, addr_array, size);
out:
	if (err)
		fs_err(fs, "Failed to modify vport %s list err(%d)\n",
		       is_uc ? "UC" : "MC", err);
	kfree(addr_array);
}

static void mlx5e_vport_context_update(struct mlx5e_flow_steering *fs,
				       struct net_device *netdev)
{
	struct mlx5e_l2_table *ea = &fs->l2;

	mlx5e_vport_context_update_addr_list(fs, netdev, MLX5_NVPRT_LIST_TYPE_UC);
	mlx5e_vport_context_update_addr_list(fs, netdev, MLX5_NVPRT_LIST_TYPE_MC);
	mlx5_modify_nic_vport_promisc(fs->mdev, 0,
				      ea->allmulti_enabled,
				      ea->promisc_enabled);
}

static void mlx5e_apply_netdev_addr(struct mlx5e_flow_steering *fs)
{
	struct mlx5e_l2_hash_node *hn;
	struct hlist_node *tmp;
	int i;

	mlx5e_for_each_hash_node(hn, tmp, fs->l2.netdev_uc, i)
		mlx5e_execute_l2_action(fs, hn);

	mlx5e_for_each_hash_node(hn, tmp, fs->l2.netdev_mc, i)
		mlx5e_execute_l2_action(fs, hn);
}

static void mlx5e_handle_netdev_addr(struct mlx5e_flow_steering *fs,
				     struct net_device *netdev)
{
	struct mlx5e_l2_hash_node *hn;
	struct hlist_node *tmp;
	int i;

	mlx5e_for_each_hash_node(hn, tmp, fs->l2.netdev_uc, i)
		hn->action = MLX5E_ACTION_DEL;
	mlx5e_for_each_hash_node(hn, tmp, fs->l2.netdev_mc, i)
		hn->action = MLX5E_ACTION_DEL;

	if (fs->state_destroy)
		mlx5e_sync_netdev_addr(fs, netdev);

	mlx5e_apply_netdev_addr(fs);
}

#define MLX5E_PROMISC_GROUP0_SIZE BIT(0)
#define MLX5E_PROMISC_TABLE_SIZE MLX5E_PROMISC_GROUP0_SIZE

static int mlx5e_add_promisc_rule(struct mlx5e_flow_steering *fs)
{
	struct mlx5_flow_table *ft = fs->promisc.ft.t;
	struct mlx5_flow_destination dest = {};
	struct mlx5_flow_handle **rule_p;
	MLX5_DECLARE_FLOW_ACT(flow_act);
	struct mlx5_flow_spec *spec;
	int err = 0;

	spec = kvzalloc(sizeof(*spec), GFP_KERNEL);
	if (!spec)
		return -ENOMEM;
	dest.type = MLX5_FLOW_DESTINATION_TYPE_FLOW_TABLE;
	dest.ft = mlx5_get_ttc_flow_table(fs->ttc);

	rule_p = &fs->promisc.rule;
	*rule_p = mlx5_add_flow_rules(ft, spec, &flow_act, &dest, 1);
	if (IS_ERR(*rule_p)) {
		err = PTR_ERR(*rule_p);
		*rule_p = NULL;
		fs_err(fs, "%s: add promiscuous rule failed\n", __func__);
	}
	kvfree(spec);
	return err;
}

static int mlx5e_create_promisc_table(struct mlx5e_flow_steering *fs)
{
	struct mlx5e_flow_table *ft = &fs->promisc.ft;
	struct mlx5_flow_table_attr ft_attr = {};
	int err;

	ft_attr.max_fte = MLX5E_PROMISC_TABLE_SIZE;
	ft_attr.autogroup.max_num_groups = 1;
	ft_attr.level = MLX5E_PROMISC_FT_LEVEL;
	ft_attr.prio = MLX5E_NIC_PRIO;

	ft->t = mlx5_create_auto_grouped_flow_table(fs->ns, &ft_attr);
	if (IS_ERR(ft->t)) {
		err = PTR_ERR(ft->t);
		ft->t = NULL;
		fs_err(fs, "fail to create promisc table err=%d\n", err);
		return err;
	}

	err = mlx5e_add_promisc_rule(fs);
	if (err)
		goto err_destroy_promisc_table;

	return 0;

err_destroy_promisc_table:
	mlx5_destroy_flow_table(ft->t);
	ft->t = NULL;

	return err;
}

static void mlx5e_del_promisc_rule(struct mlx5e_flow_steering *fs)
{
	if (WARN(!fs->promisc.rule, "Trying to remove non-existing promiscuous rule"))
		return;
	mlx5_del_flow_rules(fs->promisc.rule);
	fs->promisc.rule = NULL;
}

static void mlx5e_destroy_promisc_table(struct mlx5e_flow_steering *fs)
{
	if (!fs->promisc.ft.t)
		return;
	mlx5e_del_promisc_rule(fs);
	mlx5_destroy_flow_table(fs->promisc.ft.t);
	fs->promisc.ft.t = NULL;
}

void mlx5e_fs_set_rx_mode_work(struct mlx5e_flow_steering *fs,
			       struct net_device *netdev)
{
	struct mlx5e_l2_table *ea = &fs->l2;

	bool rx_mode_enable  = fs->state_destroy;
	bool promisc_enabled   = rx_mode_enable && (netdev->flags & IFF_PROMISC);
	bool allmulti_enabled  = rx_mode_enable && (netdev->flags & IFF_ALLMULTI);
	bool broadcast_enabled = rx_mode_enable;

	bool enable_promisc    = !ea->promisc_enabled   &&  promisc_enabled;
	bool disable_promisc   =  ea->promisc_enabled   && !promisc_enabled;
	bool enable_allmulti   = !ea->allmulti_enabled  &&  allmulti_enabled;
	bool disable_allmulti  =  ea->allmulti_enabled  && !allmulti_enabled;
	bool enable_broadcast  = !ea->broadcast_enabled &&  broadcast_enabled;
	bool disable_broadcast =  ea->broadcast_enabled && !broadcast_enabled;
	int err;

	if (enable_promisc) {
		err = mlx5e_create_promisc_table(fs);
		if (err)
			enable_promisc = false;
		if (!fs->vlan_strip_disable && !err)
			fs_warn_once(fs,
				     "S-tagged traffic will be dropped while C-tag vlan stripping is enabled\n");
	}
	if (enable_allmulti)
		mlx5e_add_l2_flow_rule(fs, &ea->allmulti, MLX5E_ALLMULTI);
	if (enable_broadcast)
		mlx5e_add_l2_flow_rule(fs, &ea->broadcast, MLX5E_FULLMATCH);

	mlx5e_handle_netdev_addr(fs, netdev);

	if (disable_broadcast)
		mlx5e_del_l2_flow_rule(fs, &ea->broadcast);
	if (disable_allmulti)
		mlx5e_del_l2_flow_rule(fs, &ea->allmulti);
	if (disable_promisc)
		mlx5e_destroy_promisc_table(fs);

	ea->promisc_enabled   = promisc_enabled;
	ea->allmulti_enabled  = allmulti_enabled;
	ea->broadcast_enabled = broadcast_enabled;

	mlx5e_vport_context_update(fs, netdev);
}

static void mlx5e_destroy_groups(struct mlx5e_flow_table *ft)
{
	int i;

	for (i = ft->num_groups - 1; i >= 0; i--) {
		if (!IS_ERR_OR_NULL(ft->g[i]))
			mlx5_destroy_flow_group(ft->g[i]);
		ft->g[i] = NULL;
	}
	ft->num_groups = 0;
}

void mlx5e_fs_init_l2_addr(struct mlx5e_flow_steering *fs, struct net_device *netdev)
{
	ether_addr_copy(fs->l2.broadcast.addr, netdev->broadcast);
}

void mlx5e_destroy_flow_table(struct mlx5e_flow_table *ft)
{
	mlx5e_destroy_groups(ft);
	kfree(ft->g);
	mlx5_destroy_flow_table(ft->t);
	ft->t = NULL;
}

static void mlx5e_set_inner_ttc_params(struct mlx5e_flow_steering *fs,
				       struct mlx5e_rx_res *rx_res,
				       struct ttc_params *ttc_params)
{
	struct mlx5_flow_table_attr *ft_attr = &ttc_params->ft_attr;
	int tt;

	memset(ttc_params, 0, sizeof(*ttc_params));
	ttc_params->ns = mlx5_get_flow_namespace(fs->mdev,
						 MLX5_FLOW_NAMESPACE_KERNEL);
	ft_attr->level = MLX5E_INNER_TTC_FT_LEVEL;
	ft_attr->prio = MLX5E_NIC_PRIO;

	for (tt = 0; tt < MLX5_NUM_TT; tt++) {
		ttc_params->dests[tt].type = MLX5_FLOW_DESTINATION_TYPE_TIR;
		ttc_params->dests[tt].tir_num =
			tt == MLX5_TT_ANY ?
				mlx5e_rx_res_get_tirn_direct(rx_res, 0) :
				mlx5e_rx_res_get_tirn_rss_inner(rx_res,
								tt);
	}
}

void mlx5e_set_ttc_params(struct mlx5e_flow_steering *fs,
			  struct mlx5e_rx_res *rx_res,
			  struct ttc_params *ttc_params, bool tunnel)

{
	struct mlx5_flow_table_attr *ft_attr = &ttc_params->ft_attr;
	int tt;

	memset(ttc_params, 0, sizeof(*ttc_params));
	ttc_params->ns = mlx5_get_flow_namespace(fs->mdev,
						 MLX5_FLOW_NAMESPACE_KERNEL);
	ft_attr->level = MLX5E_TTC_FT_LEVEL;
	ft_attr->prio = MLX5E_NIC_PRIO;

	for (tt = 0; tt < MLX5_NUM_TT; tt++) {
		ttc_params->dests[tt].type = MLX5_FLOW_DESTINATION_TYPE_TIR;
		ttc_params->dests[tt].tir_num =
			tt == MLX5_TT_ANY ?
				mlx5e_rx_res_get_tirn_direct(rx_res, 0) :
				mlx5e_rx_res_get_tirn_rss(rx_res, tt);
	}

	ttc_params->inner_ttc = tunnel;
	if (!tunnel || !mlx5_tunnel_inner_ft_supported(fs->mdev))
		return;

	for (tt = 0; tt < MLX5_NUM_TUNNEL_TT; tt++) {
		ttc_params->tunnel_dests[tt].type =
			MLX5_FLOW_DESTINATION_TYPE_FLOW_TABLE;
		ttc_params->tunnel_dests[tt].ft =
			mlx5_get_ttc_flow_table(fs->inner_ttc);
	}
}

static void mlx5e_del_l2_flow_rule(struct mlx5e_flow_steering *fs,
				   struct mlx5e_l2_rule *ai)
{
	if (!IS_ERR_OR_NULL(ai->rule)) {
		mlx5_del_flow_rules(ai->rule);
		ai->rule = NULL;
	}
}

static int mlx5e_add_l2_flow_rule(struct mlx5e_flow_steering *fs,
				  struct mlx5e_l2_rule *ai, int type)
{
	struct mlx5_flow_table *ft = fs->l2.ft.t;
	struct mlx5_flow_destination dest = {};
	MLX5_DECLARE_FLOW_ACT(flow_act);
	struct mlx5_flow_spec *spec;
	int err = 0;
	u8 *mc_dmac;
	u8 *mv_dmac;

	spec = kvzalloc(sizeof(*spec), GFP_KERNEL);
	if (!spec)
		return -ENOMEM;

	mc_dmac = MLX5_ADDR_OF(fte_match_param, spec->match_criteria,
			       outer_headers.dmac_47_16);
	mv_dmac = MLX5_ADDR_OF(fte_match_param, spec->match_value,
			       outer_headers.dmac_47_16);

	dest.type = MLX5_FLOW_DESTINATION_TYPE_FLOW_TABLE;
	dest.ft = mlx5_get_ttc_flow_table(fs->ttc);

	switch (type) {
	case MLX5E_FULLMATCH:
		spec->match_criteria_enable = MLX5_MATCH_OUTER_HEADERS;
		eth_broadcast_addr(mc_dmac);
		ether_addr_copy(mv_dmac, ai->addr);
		break;

	case MLX5E_ALLMULTI:
		spec->match_criteria_enable = MLX5_MATCH_OUTER_HEADERS;
		mc_dmac[0] = 0x01;
		mv_dmac[0] = 0x01;
		break;
	}

	ai->rule = mlx5_add_flow_rules(ft, spec, &flow_act, &dest, 1);
	if (IS_ERR(ai->rule)) {
		fs_err(fs, "%s: add l2 rule(mac:%pM) failed\n", __func__, mv_dmac);
		err = PTR_ERR(ai->rule);
		ai->rule = NULL;
	}

	kvfree(spec);

	return err;
}

#define MLX5E_NUM_L2_GROUPS	   3
#define MLX5E_L2_GROUP1_SIZE	   BIT(15)
#define MLX5E_L2_GROUP2_SIZE	   BIT(0)
#define MLX5E_L2_GROUP_TRAP_SIZE   BIT(0) /* must be last */
#define MLX5E_L2_TABLE_SIZE	   (MLX5E_L2_GROUP1_SIZE +\
				    MLX5E_L2_GROUP2_SIZE +\
				    MLX5E_L2_GROUP_TRAP_SIZE)
static int mlx5e_create_l2_table_groups(struct mlx5e_l2_table *l2_table)
{
	int inlen = MLX5_ST_SZ_BYTES(create_flow_group_in);
	struct mlx5e_flow_table *ft = &l2_table->ft;
	int ix = 0;
	u8 *mc_dmac;
	u32 *in;
	int err;
	u8 *mc;

	ft->g = kcalloc(MLX5E_NUM_L2_GROUPS, sizeof(*ft->g), GFP_KERNEL);
	if (!ft->g)
		return -ENOMEM;
	in = kvzalloc(inlen, GFP_KERNEL);
	if (!in) {
		kfree(ft->g);
		return -ENOMEM;
	}

	mc = MLX5_ADDR_OF(create_flow_group_in, in, match_criteria);
	mc_dmac = MLX5_ADDR_OF(fte_match_param, mc,
			       outer_headers.dmac_47_16);
	/* Flow Group for full match */
	eth_broadcast_addr(mc_dmac);
	MLX5_SET_CFG(in, match_criteria_enable, MLX5_MATCH_OUTER_HEADERS);
	MLX5_SET_CFG(in, start_flow_index, ix);
	ix += MLX5E_L2_GROUP1_SIZE;
	MLX5_SET_CFG(in, end_flow_index, ix - 1);
	ft->g[ft->num_groups] = mlx5_create_flow_group(ft->t, in);
	if (IS_ERR(ft->g[ft->num_groups]))
		goto err_destroy_groups;
	ft->num_groups++;

	/* Flow Group for allmulti */
	eth_zero_addr(mc_dmac);
	mc_dmac[0] = 0x01;
	MLX5_SET_CFG(in, start_flow_index, ix);
	ix += MLX5E_L2_GROUP2_SIZE;
	MLX5_SET_CFG(in, end_flow_index, ix - 1);
	ft->g[ft->num_groups] = mlx5_create_flow_group(ft->t, in);
	if (IS_ERR(ft->g[ft->num_groups]))
		goto err_destroy_groups;
	ft->num_groups++;

	/* Flow Group for l2 traps */
	memset(in, 0, inlen);
	MLX5_SET_CFG(in, start_flow_index, ix);
	ix += MLX5E_L2_GROUP_TRAP_SIZE;
	MLX5_SET_CFG(in, end_flow_index, ix - 1);
	ft->g[ft->num_groups] = mlx5_create_flow_group(ft->t, in);
	if (IS_ERR(ft->g[ft->num_groups]))
		goto err_destroy_groups;
	ft->num_groups++;

	kvfree(in);
	return 0;

err_destroy_groups:
	err = PTR_ERR(ft->g[ft->num_groups]);
	ft->g[ft->num_groups] = NULL;
	mlx5e_destroy_groups(ft);
	kvfree(in);
	kfree(ft->g);

	return err;
}

static void mlx5e_destroy_l2_table(struct mlx5e_flow_steering *fs)
{
	mlx5e_destroy_flow_table(&fs->l2.ft);
}

static int mlx5e_create_l2_table(struct mlx5e_flow_steering *fs)
{
	struct mlx5e_l2_table *l2_table = &fs->l2;
	struct mlx5e_flow_table *ft = &l2_table->ft;
	struct mlx5_flow_table_attr ft_attr = {};
	int err;

	ft->num_groups = 0;

	ft_attr.max_fte = MLX5E_L2_TABLE_SIZE;
	ft_attr.level = MLX5E_L2_FT_LEVEL;
	ft_attr.prio = MLX5E_NIC_PRIO;

	ft->t = mlx5_create_flow_table(fs->ns, &ft_attr);
	if (IS_ERR(ft->t)) {
		err = PTR_ERR(ft->t);
		ft->t = NULL;
		return err;
	}

	err = mlx5e_create_l2_table_groups(l2_table);
	if (err)
		goto err_destroy_flow_table;

	return 0;

err_destroy_flow_table:
	mlx5_destroy_flow_table(ft->t);
	ft->t = NULL;

	return err;
}

#define MLX5E_NUM_VLAN_GROUPS	5
#define MLX5E_VLAN_GROUP0_SIZE	BIT(12)
#define MLX5E_VLAN_GROUP1_SIZE	BIT(12)
#define MLX5E_VLAN_GROUP2_SIZE	BIT(1)
#define MLX5E_VLAN_GROUP3_SIZE	BIT(0)
#define MLX5E_VLAN_GROUP_TRAP_SIZE BIT(0) /* must be last */
#define MLX5E_VLAN_TABLE_SIZE	(MLX5E_VLAN_GROUP0_SIZE +\
				 MLX5E_VLAN_GROUP1_SIZE +\
				 MLX5E_VLAN_GROUP2_SIZE +\
				 MLX5E_VLAN_GROUP3_SIZE +\
				 MLX5E_VLAN_GROUP_TRAP_SIZE)

static int __mlx5e_create_vlan_table_groups(struct mlx5e_flow_table *ft, u32 *in,
					    int inlen)
{
	int err;
	int ix = 0;
	u8 *mc = MLX5_ADDR_OF(create_flow_group_in, in, match_criteria);

	memset(in, 0, inlen);
	MLX5_SET_CFG(in, match_criteria_enable, MLX5_MATCH_OUTER_HEADERS);
	MLX5_SET_TO_ONES(fte_match_param, mc, outer_headers.cvlan_tag);
	MLX5_SET_TO_ONES(fte_match_param, mc, outer_headers.first_vid);
	MLX5_SET_CFG(in, start_flow_index, ix);
	ix += MLX5E_VLAN_GROUP0_SIZE;
	MLX5_SET_CFG(in, end_flow_index, ix - 1);
	ft->g[ft->num_groups] = mlx5_create_flow_group(ft->t, in);
	if (IS_ERR(ft->g[ft->num_groups]))
		goto err_destroy_groups;
	ft->num_groups++;

	memset(in, 0, inlen);
	MLX5_SET_CFG(in, match_criteria_enable, MLX5_MATCH_OUTER_HEADERS);
	MLX5_SET_TO_ONES(fte_match_param, mc, outer_headers.svlan_tag);
	MLX5_SET_TO_ONES(fte_match_param, mc, outer_headers.first_vid);
	MLX5_SET_CFG(in, start_flow_index, ix);
	ix += MLX5E_VLAN_GROUP1_SIZE;
	MLX5_SET_CFG(in, end_flow_index, ix - 1);
	ft->g[ft->num_groups] = mlx5_create_flow_group(ft->t, in);
	if (IS_ERR(ft->g[ft->num_groups]))
		goto err_destroy_groups;
	ft->num_groups++;

	memset(in, 0, inlen);
	MLX5_SET_CFG(in, match_criteria_enable, MLX5_MATCH_OUTER_HEADERS);
	MLX5_SET_TO_ONES(fte_match_param, mc, outer_headers.cvlan_tag);
	MLX5_SET_CFG(in, start_flow_index, ix);
	ix += MLX5E_VLAN_GROUP2_SIZE;
	MLX5_SET_CFG(in, end_flow_index, ix - 1);
	ft->g[ft->num_groups] = mlx5_create_flow_group(ft->t, in);
	if (IS_ERR(ft->g[ft->num_groups]))
		goto err_destroy_groups;
	ft->num_groups++;

	memset(in, 0, inlen);
	MLX5_SET_CFG(in, match_criteria_enable, MLX5_MATCH_OUTER_HEADERS);
	MLX5_SET_TO_ONES(fte_match_param, mc, outer_headers.svlan_tag);
	MLX5_SET_CFG(in, start_flow_index, ix);
	ix += MLX5E_VLAN_GROUP3_SIZE;
	MLX5_SET_CFG(in, end_flow_index, ix - 1);
	ft->g[ft->num_groups] = mlx5_create_flow_group(ft->t, in);
	if (IS_ERR(ft->g[ft->num_groups]))
		goto err_destroy_groups;
	ft->num_groups++;

	memset(in, 0, inlen);
	MLX5_SET_CFG(in, start_flow_index, ix);
	ix += MLX5E_VLAN_GROUP_TRAP_SIZE;
	MLX5_SET_CFG(in, end_flow_index, ix - 1);
	ft->g[ft->num_groups] = mlx5_create_flow_group(ft->t, in);
	if (IS_ERR(ft->g[ft->num_groups]))
		goto err_destroy_groups;
	ft->num_groups++;

	return 0;

err_destroy_groups:
	err = PTR_ERR(ft->g[ft->num_groups]);
	ft->g[ft->num_groups] = NULL;
	mlx5e_destroy_groups(ft);

	return err;
}

static int mlx5e_create_vlan_table_groups(struct mlx5e_flow_table *ft)
{
	u32 *in;
	int inlen = MLX5_ST_SZ_BYTES(create_flow_group_in);
	int err;

	in = kvzalloc(inlen, GFP_KERNEL);
	if (!in)
		return -ENOMEM;

	err = __mlx5e_create_vlan_table_groups(ft, in, inlen);

	kvfree(in);
	return err;
}

static int mlx5e_fs_create_vlan_table(struct mlx5e_flow_steering *fs)
{
	struct mlx5_flow_table_attr ft_attr = {};
	struct mlx5e_flow_table *ft;
	int err;

	ft = &fs->vlan->ft;
	ft->num_groups = 0;

	ft_attr.max_fte = MLX5E_VLAN_TABLE_SIZE;
	ft_attr.level = MLX5E_VLAN_FT_LEVEL;
	ft_attr.prio = MLX5E_NIC_PRIO;

	ft->t = mlx5_create_flow_table(fs->ns, &ft_attr);
	if (IS_ERR(ft->t))
		return PTR_ERR(ft->t);

	ft->g = kcalloc(MLX5E_NUM_VLAN_GROUPS, sizeof(*ft->g), GFP_KERNEL);
	if (!ft->g) {
		err = -ENOMEM;
		goto err_destroy_vlan_table;
	}

	err = mlx5e_create_vlan_table_groups(ft);
	if (err)
		goto err_free_g;

	mlx5e_fs_add_vlan_rules(fs);

	return 0;

err_free_g:
	kfree(ft->g);
err_destroy_vlan_table:
	mlx5_destroy_flow_table(ft->t);

	return err;
}

static void mlx5e_destroy_vlan_table(struct mlx5e_flow_steering *fs)
{
	mlx5e_del_vlan_rules(fs);
	mlx5e_destroy_flow_table(&fs->vlan->ft);
}

static void mlx5e_destroy_inner_ttc_table(struct mlx5e_flow_steering *fs)
{
	if (!mlx5_tunnel_inner_ft_supported(fs->mdev))
		return;
	mlx5_destroy_ttc_table(fs->inner_ttc);
}

void mlx5e_destroy_ttc_table(struct mlx5e_flow_steering *fs)
<<<<<<< HEAD
{
	mlx5_destroy_ttc_table(fs->ttc);
}

static int mlx5e_create_inner_ttc_table(struct mlx5e_flow_steering *fs,
					struct mlx5e_rx_res *rx_res)
{
	struct ttc_params ttc_params = {};

	if (!mlx5_tunnel_inner_ft_supported(fs->mdev))
		return 0;

	mlx5e_set_inner_ttc_params(fs, rx_res, &ttc_params);
	fs->inner_ttc = mlx5_create_inner_ttc_table(fs->mdev,
						    &ttc_params);
	if (IS_ERR(fs->inner_ttc))
		return PTR_ERR(fs->inner_ttc);
	return 0;
}

int mlx5e_create_ttc_table(struct mlx5e_flow_steering *fs,
			   struct mlx5e_rx_res *rx_res)
{
	struct ttc_params ttc_params = {};

	mlx5e_set_ttc_params(fs, rx_res, &ttc_params, true);
	fs->ttc = mlx5_create_ttc_table(fs->mdev, &ttc_params);
	if (IS_ERR(fs->ttc))
		return PTR_ERR(fs->ttc);
	return 0;
}

int mlx5e_create_flow_steering(struct mlx5e_flow_steering *fs,
			       struct mlx5e_rx_res *rx_res,
			       const struct mlx5e_profile *profile,
			       struct net_device *netdev)
{
	struct mlx5_flow_namespace *ns = mlx5_get_flow_namespace(fs->mdev,
								 MLX5_FLOW_NAMESPACE_KERNEL);
	int err;

=======
{
	mlx5_destroy_ttc_table(fs->ttc);
}

static int mlx5e_create_inner_ttc_table(struct mlx5e_flow_steering *fs,
					struct mlx5e_rx_res *rx_res)
{
	struct ttc_params ttc_params = {};

	if (!mlx5_tunnel_inner_ft_supported(fs->mdev))
		return 0;

	mlx5e_set_inner_ttc_params(fs, rx_res, &ttc_params);
	fs->inner_ttc = mlx5_create_inner_ttc_table(fs->mdev,
						    &ttc_params);
	if (IS_ERR(fs->inner_ttc))
		return PTR_ERR(fs->inner_ttc);
	return 0;
}

int mlx5e_create_ttc_table(struct mlx5e_flow_steering *fs,
			   struct mlx5e_rx_res *rx_res)
{
	struct ttc_params ttc_params = {};

	mlx5e_set_ttc_params(fs, rx_res, &ttc_params, true);
	fs->ttc = mlx5_create_ttc_table(fs->mdev, &ttc_params);
	if (IS_ERR(fs->ttc))
		return PTR_ERR(fs->ttc);
	return 0;
}

int mlx5e_create_flow_steering(struct mlx5e_flow_steering *fs,
			       struct mlx5e_rx_res *rx_res,
			       const struct mlx5e_profile *profile,
			       struct net_device *netdev)
{
	struct mlx5_flow_namespace *ns = mlx5_get_flow_namespace(fs->mdev,
								 MLX5_FLOW_NAMESPACE_KERNEL);
	int err;

>>>>>>> eb3cdb58
	if (!ns)
		return -EOPNOTSUPP;

	mlx5e_fs_set_ns(fs, ns, false);
	err = mlx5e_arfs_create_tables(fs, rx_res,
				       !!(netdev->hw_features & NETIF_F_NTUPLE));
	if (err) {
		fs_err(fs, "Failed to create arfs tables, err=%d\n", err);
		netdev->hw_features &= ~NETIF_F_NTUPLE;
	}

	err = mlx5e_create_inner_ttc_table(fs, rx_res);
	if (err) {
		fs_err(fs, "Failed to create inner ttc table, err=%d\n", err);
		goto err_destroy_arfs_tables;
	}

	err = mlx5e_create_ttc_table(fs, rx_res);
	if (err) {
		fs_err(fs, "Failed to create ttc table, err=%d\n", err);
		goto err_destroy_inner_ttc_table;
	}

	err = mlx5e_create_l2_table(fs);
	if (err) {
		fs_err(fs, "Failed to create l2 table, err=%d\n", err);
		goto err_destroy_ttc_table;
	}

	err = mlx5e_fs_create_vlan_table(fs);
	if (err) {
		fs_err(fs, "Failed to create vlan table, err=%d\n", err);
		goto err_destroy_l2_table;
	}

	err = mlx5e_ptp_alloc_rx_fs(fs, profile);
	if (err)
		goto err_destory_vlan_table;

	mlx5e_ethtool_init_steering(fs);

	return 0;

err_destory_vlan_table:
	mlx5e_destroy_vlan_table(fs);
err_destroy_l2_table:
	mlx5e_destroy_l2_table(fs);
err_destroy_ttc_table:
	mlx5e_destroy_ttc_table(fs);
err_destroy_inner_ttc_table:
	mlx5e_destroy_inner_ttc_table(fs);
err_destroy_arfs_tables:
	mlx5e_arfs_destroy_tables(fs, !!(netdev->hw_features & NETIF_F_NTUPLE));

	return err;
}

void mlx5e_destroy_flow_steering(struct mlx5e_flow_steering *fs, bool ntuple,
				 const struct mlx5e_profile *profile)
{
	mlx5e_ptp_free_rx_fs(fs, profile);
	mlx5e_destroy_vlan_table(fs);
	mlx5e_destroy_l2_table(fs);
	mlx5e_destroy_ttc_table(fs);
	mlx5e_destroy_inner_ttc_table(fs);
	mlx5e_arfs_destroy_tables(fs, ntuple);
	mlx5e_ethtool_cleanup_steering(fs);
}

static int mlx5e_fs_vlan_alloc(struct mlx5e_flow_steering *fs)
{
	fs->vlan = kvzalloc(sizeof(*fs->vlan), GFP_KERNEL);
	if (!fs->vlan)
		return -ENOMEM;
	return 0;
}

static void mlx5e_fs_vlan_free(struct mlx5e_flow_steering *fs)
{
	kvfree(fs->vlan);
}

struct mlx5e_vlan_table *mlx5e_fs_get_vlan(struct mlx5e_flow_steering *fs)
{
	return fs->vlan;
}

static int mlx5e_fs_tc_alloc(struct mlx5e_flow_steering *fs)
{
	fs->tc = mlx5e_tc_table_alloc();
	if (IS_ERR(fs->tc))
		return -ENOMEM;
	return 0;
}

static void mlx5e_fs_tc_free(struct mlx5e_flow_steering *fs)
{
	mlx5e_tc_table_free(fs->tc);
}

struct mlx5e_tc_table *mlx5e_fs_get_tc(struct mlx5e_flow_steering *fs)
{
	return fs->tc;
}

#ifdef CONFIG_MLX5_EN_RXNFC
static int mlx5e_fs_ethtool_alloc(struct mlx5e_flow_steering *fs)
{
	return mlx5e_ethtool_alloc(&fs->ethtool);
}

static void mlx5e_fs_ethtool_free(struct mlx5e_flow_steering *fs)
{
	mlx5e_ethtool_free(fs->ethtool);
}

struct mlx5e_ethtool_steering *mlx5e_fs_get_ethtool(struct mlx5e_flow_steering *fs)
{
	return fs->ethtool;
}
#else
static int mlx5e_fs_ethtool_alloc(struct mlx5e_flow_steering *fs)
{ return 0; }
static void mlx5e_fs_ethtool_free(struct mlx5e_flow_steering *fs) { }
#endif

<<<<<<< HEAD
struct mlx5e_flow_steering *mlx5e_fs_init(const struct mlx5e_profile *profile,
					  struct mlx5_core_dev *mdev,
					  bool state_destroy)
=======
static void mlx5e_fs_debugfs_init(struct mlx5e_flow_steering *fs,
				  struct dentry *dfs_root)
{
	if (IS_ERR_OR_NULL(dfs_root))
		return;

	fs->dfs_root = debugfs_create_dir("fs", dfs_root);
}

struct mlx5e_flow_steering *mlx5e_fs_init(const struct mlx5e_profile *profile,
					  struct mlx5_core_dev *mdev,
					  bool state_destroy,
					  struct dentry *dfs_root)
>>>>>>> eb3cdb58
{
	struct mlx5e_flow_steering *fs;
	int err;

	fs = kvzalloc(sizeof(*fs), GFP_KERNEL);
	if (!fs)
		goto err;

	fs->mdev = mdev;
	fs->state_destroy = state_destroy;
	if (mlx5e_profile_feature_cap(profile, FS_VLAN)) {
		err = mlx5e_fs_vlan_alloc(fs);
		if (err)
			goto err_free_fs;
	}

	if (mlx5e_profile_feature_cap(profile, FS_TC)) {
		err = mlx5e_fs_tc_alloc(fs);
		if (err)
			goto err_free_vlan;
	}

	err = mlx5e_fs_ethtool_alloc(fs);
	if (err)
		goto err_free_tc;

<<<<<<< HEAD
=======
	mlx5e_fs_debugfs_init(fs, dfs_root);

>>>>>>> eb3cdb58
	return fs;
err_free_tc:
	mlx5e_fs_tc_free(fs);
err_free_vlan:
	mlx5e_fs_vlan_free(fs);
err_free_fs:
	kvfree(fs);
err:
	return NULL;
}

void mlx5e_fs_cleanup(struct mlx5e_flow_steering *fs)
{
<<<<<<< HEAD
=======
	if (!fs)
		return;
	debugfs_remove_recursive(fs->dfs_root);
>>>>>>> eb3cdb58
	mlx5e_fs_ethtool_free(fs);
	mlx5e_fs_tc_free(fs);
	mlx5e_fs_vlan_free(fs);
	kvfree(fs);
}

struct mlx5e_l2_table *mlx5e_fs_get_l2(struct mlx5e_flow_steering *fs)
{
	return &fs->l2;
}

struct mlx5_flow_namespace *mlx5e_fs_get_ns(struct mlx5e_flow_steering *fs, bool egress)
{
	return  egress ? fs->egress_ns : fs->ns;
}

void mlx5e_fs_set_ns(struct mlx5e_flow_steering *fs, struct mlx5_flow_namespace *ns, bool egress)
{
	if (!egress)
		fs->ns = ns;
	else
		fs->egress_ns = ns;
}

struct mlx5_ttc_table *mlx5e_fs_get_ttc(struct mlx5e_flow_steering *fs, bool inner)
{
	return inner ? fs->inner_ttc : fs->ttc;
}

void mlx5e_fs_set_ttc(struct mlx5e_flow_steering *fs, struct mlx5_ttc_table *ttc, bool inner)
{
	if (!inner)
		fs->ttc = ttc;
	else
		fs->inner_ttc = ttc;
}

#ifdef CONFIG_MLX5_EN_ARFS
struct mlx5e_arfs_tables *mlx5e_fs_get_arfs(struct mlx5e_flow_steering *fs)
{
	return fs->arfs;
}

void mlx5e_fs_set_arfs(struct mlx5e_flow_steering *fs, struct mlx5e_arfs_tables *arfs)
{
	fs->arfs = arfs;
}
#endif

struct mlx5e_ptp_fs *mlx5e_fs_get_ptp(struct mlx5e_flow_steering *fs)
{
	return fs->ptp_fs;
}

void mlx5e_fs_set_ptp(struct mlx5e_flow_steering *fs, struct mlx5e_ptp_fs *ptp_fs)
{
	fs->ptp_fs = ptp_fs;
}

struct mlx5e_fs_any *mlx5e_fs_get_any(struct mlx5e_flow_steering *fs)
{
	return fs->any;
}

void mlx5e_fs_set_any(struct mlx5e_flow_steering *fs, struct mlx5e_fs_any *any)
{
	fs->any = any;
}

#ifdef CONFIG_MLX5_EN_TLS
struct mlx5e_accel_fs_tcp *mlx5e_fs_get_accel_tcp(struct mlx5e_flow_steering *fs)
{
	return fs->accel_tcp;
}

void mlx5e_fs_set_accel_tcp(struct mlx5e_flow_steering *fs, struct mlx5e_accel_fs_tcp *accel_tcp)
{
	fs->accel_tcp = accel_tcp;
}
#endif

void mlx5e_fs_set_state_destroy(struct mlx5e_flow_steering *fs, bool state_destroy)
{
	fs->state_destroy = state_destroy;
}

void mlx5e_fs_set_vlan_strip_disable(struct mlx5e_flow_steering *fs,
				     bool vlan_strip_disable)
{
	fs->vlan_strip_disable = vlan_strip_disable;
}

struct mlx5e_fs_udp *mlx5e_fs_get_udp(struct mlx5e_flow_steering *fs)
{
	return fs->udp;
}

void mlx5e_fs_set_udp(struct mlx5e_flow_steering *fs, struct mlx5e_fs_udp *udp)
{
	fs->udp = udp;
}

struct mlx5_core_dev *mlx5e_fs_get_mdev(struct mlx5e_flow_steering *fs)
{
	return fs->mdev;
}<|MERGE_RESOLUTION|>--- conflicted
+++ resolved
@@ -68,10 +68,7 @@
 	struct mlx5e_fs_udp            *udp;
 	struct mlx5e_fs_any            *any;
 	struct mlx5e_ptp_fs            *ptp_fs;
-<<<<<<< HEAD
-=======
 	struct dentry                  *dfs_root;
->>>>>>> eb3cdb58
 };
 
 static int mlx5e_add_l2_flow_rule(struct mlx5e_flow_steering *fs,
@@ -109,14 +106,11 @@
 	return addr[5];
 }
 
-<<<<<<< HEAD
-=======
 struct dentry *mlx5e_fs_get_debugfs_root(struct mlx5e_flow_steering *fs)
 {
 	return fs->dfs_root;
 }
 
->>>>>>> eb3cdb58
 static void mlx5e_add_l2_to_hash(struct hlist_head *hash, const u8 *addr)
 {
 	struct mlx5e_l2_hash_node *hn;
@@ -1276,7 +1270,6 @@
 }
 
 void mlx5e_destroy_ttc_table(struct mlx5e_flow_steering *fs)
-<<<<<<< HEAD
 {
 	mlx5_destroy_ttc_table(fs->ttc);
 }
@@ -1318,49 +1311,6 @@
 								 MLX5_FLOW_NAMESPACE_KERNEL);
 	int err;
 
-=======
-{
-	mlx5_destroy_ttc_table(fs->ttc);
-}
-
-static int mlx5e_create_inner_ttc_table(struct mlx5e_flow_steering *fs,
-					struct mlx5e_rx_res *rx_res)
-{
-	struct ttc_params ttc_params = {};
-
-	if (!mlx5_tunnel_inner_ft_supported(fs->mdev))
-		return 0;
-
-	mlx5e_set_inner_ttc_params(fs, rx_res, &ttc_params);
-	fs->inner_ttc = mlx5_create_inner_ttc_table(fs->mdev,
-						    &ttc_params);
-	if (IS_ERR(fs->inner_ttc))
-		return PTR_ERR(fs->inner_ttc);
-	return 0;
-}
-
-int mlx5e_create_ttc_table(struct mlx5e_flow_steering *fs,
-			   struct mlx5e_rx_res *rx_res)
-{
-	struct ttc_params ttc_params = {};
-
-	mlx5e_set_ttc_params(fs, rx_res, &ttc_params, true);
-	fs->ttc = mlx5_create_ttc_table(fs->mdev, &ttc_params);
-	if (IS_ERR(fs->ttc))
-		return PTR_ERR(fs->ttc);
-	return 0;
-}
-
-int mlx5e_create_flow_steering(struct mlx5e_flow_steering *fs,
-			       struct mlx5e_rx_res *rx_res,
-			       const struct mlx5e_profile *profile,
-			       struct net_device *netdev)
-{
-	struct mlx5_flow_namespace *ns = mlx5_get_flow_namespace(fs->mdev,
-								 MLX5_FLOW_NAMESPACE_KERNEL);
-	int err;
-
->>>>>>> eb3cdb58
 	if (!ns)
 		return -EOPNOTSUPP;
 
@@ -1487,11 +1437,6 @@
 static void mlx5e_fs_ethtool_free(struct mlx5e_flow_steering *fs) { }
 #endif
 
-<<<<<<< HEAD
-struct mlx5e_flow_steering *mlx5e_fs_init(const struct mlx5e_profile *profile,
-					  struct mlx5_core_dev *mdev,
-					  bool state_destroy)
-=======
 static void mlx5e_fs_debugfs_init(struct mlx5e_flow_steering *fs,
 				  struct dentry *dfs_root)
 {
@@ -1505,7 +1450,6 @@
 					  struct mlx5_core_dev *mdev,
 					  bool state_destroy,
 					  struct dentry *dfs_root)
->>>>>>> eb3cdb58
 {
 	struct mlx5e_flow_steering *fs;
 	int err;
@@ -1532,11 +1476,8 @@
 	if (err)
 		goto err_free_tc;
 
-<<<<<<< HEAD
-=======
 	mlx5e_fs_debugfs_init(fs, dfs_root);
 
->>>>>>> eb3cdb58
 	return fs;
 err_free_tc:
 	mlx5e_fs_tc_free(fs);
@@ -1550,12 +1491,9 @@
 
 void mlx5e_fs_cleanup(struct mlx5e_flow_steering *fs)
 {
-<<<<<<< HEAD
-=======
 	if (!fs)
 		return;
 	debugfs_remove_recursive(fs->dfs_root);
->>>>>>> eb3cdb58
 	mlx5e_fs_ethtool_free(fs);
 	mlx5e_fs_tc_free(fs);
 	mlx5e_fs_vlan_free(fs);
