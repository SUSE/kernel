--- conflicted
+++ resolved
@@ -43,10 +43,6 @@
 
 struct devlink *mlx5_devlink_alloc(struct device *dev);
 void mlx5_devlink_free(struct devlink *devlink);
-<<<<<<< HEAD
-int mlx5_devlink_register(struct devlink *devlink);
-void mlx5_devlink_unregister(struct devlink *devlink);
-=======
 int mlx5_devlink_params_register(struct devlink *devlink);
 void mlx5_devlink_params_unregister(struct devlink *devlink);
 
@@ -60,6 +56,5 @@
 					      &val);
 	return err ? false : val.vbool;
 }
->>>>>>> eb3cdb58
 
 #endif /* __MLX5_DEVLINK_H__ */