--- conflicted
+++ resolved
@@ -143,36 +143,6 @@
 
 #define MLX5_DEFAULT_PROF       2
 #define MLX5_SF_PROF		3
-
-static inline int mlx5_flexible_inlen(struct mlx5_core_dev *dev, size_t fixed,
-				      size_t item_size, size_t num_items,
-				      const char *func, int line)
-{
-	int inlen;
-
-	if (fixed > INT_MAX || item_size > INT_MAX || num_items > INT_MAX) {
-		mlx5_core_err(dev, "%s: %s:%d: input values too big: %zu + %zu * %zu\n",
-			      __func__, func, line, fixed, item_size, num_items);
-		return -ENOMEM;
-	}
-
-	if (check_mul_overflow((int)item_size, (int)num_items, &inlen)) {
-		mlx5_core_err(dev, "%s: %s:%d: multiplication overflow: %zu + %zu * %zu\n",
-			      __func__, func, line, fixed, item_size, num_items);
-		return -ENOMEM;
-	}
-
-	if (check_add_overflow((int)fixed, inlen, &inlen)) {
-		mlx5_core_err(dev, "%s: %s:%d: addition overflow: %zu + %zu * %zu\n",
-			      __func__, func, line, fixed, item_size, num_items);
-		return -ENOMEM;
-	}
-
-	return inlen;
-}
-
-#define MLX5_FLEXIBLE_INLEN(dev, fixed, item_size, num_items) \
-	mlx5_flexible_inlen(dev, fixed, item_size, num_items, __func__, __LINE__)
 
 static inline int mlx5_flexible_inlen(struct mlx5_core_dev *dev, size_t fixed,
 				      size_t item_size, size_t num_items,
@@ -338,13 +308,8 @@
 void mlx5_mdev_uninit(struct mlx5_core_dev *dev);
 int mlx5_init_one(struct mlx5_core_dev *dev);
 void mlx5_uninit_one(struct mlx5_core_dev *dev);
-<<<<<<< HEAD
-void mlx5_unload_one(struct mlx5_core_dev *dev);
-void mlx5_unload_one_devl_locked(struct mlx5_core_dev *dev);
-=======
 void mlx5_unload_one(struct mlx5_core_dev *dev, bool suspend);
 void mlx5_unload_one_devl_locked(struct mlx5_core_dev *dev, bool suspend);
->>>>>>> eb3cdb58
 int mlx5_load_one(struct mlx5_core_dev *dev, bool recovery);
 int mlx5_load_one_devl_locked(struct mlx5_core_dev *dev, bool recovery);
 
