/*
 * Copyright (c) 2015, Mellanox Technologies, Ltd.  All rights reserved.
 *
 * This software is available to you under a choice of one of two
 * licenses.  You may choose to be licensed under the terms of the GNU
 * General Public License (GPL) Version 2, available from the file
 * COPYING in the main directory of this source tree, or the
 * OpenIB.org BSD license below:
 *
 *     Redistribution and use in source and binary forms, with or
 *     without modification, are permitted provided that the following
 *     conditions are met:
 *
 *      - Redistributions of source code must retain the above
 *        copyright notice, this list of conditions and the following
 *        disclaimer.
 *
 *      - Redistributions in binary form must reproduce the above
 *        copyright notice, this list of conditions and the following
 *        disclaimer in the documentation and/or other materials
 *        provided with the distribution.
 *
 * THE SOFTWARE IS PROVIDED "AS IS", WITHOUT WARRANTY OF ANY KIND,
 * EXPRESS OR IMPLIED, INCLUDING BUT NOT LIMITED TO THE WARRANTIES OF
 * MERCHANTABILITY, FITNESS FOR A PARTICULAR PURPOSE AND
 * NONINFRINGEMENT. IN NO EVENT SHALL THE AUTHORS OR COPYRIGHT HOLDERS
 * BE LIABLE FOR ANY CLAIM, DAMAGES OR OTHER LIABILITY, WHETHER IN AN
 * ACTION OF CONTRACT, TORT OR OTHERWISE, ARISING FROM, OUT OF OR IN
 * CONNECTION WITH THE SOFTWARE OR THE USE OR OTHER DEALINGS IN THE
 * SOFTWARE.
 */

#ifndef __MLX5_ESWITCH_H__
#define __MLX5_ESWITCH_H__

#include <linux/if_ether.h>
#include <linux/if_link.h>
#include <linux/atomic.h>
#include <linux/xarray.h>
#include <net/devlink.h>
#include <linux/mlx5/device.h>
#include <linux/mlx5/eswitch.h>
#include <linux/mlx5/vport.h>
#include <linux/mlx5/fs.h>
#include "lib/mpfs.h"
#include "lib/fs_chains.h"
#include "sf/sf.h"
#include "en/tc_ct.h"
#include "en/tc/sample.h"

enum mlx5_mapped_obj_type {
	MLX5_MAPPED_OBJ_CHAIN,
	MLX5_MAPPED_OBJ_SAMPLE,
	MLX5_MAPPED_OBJ_INT_PORT_METADATA,
	MLX5_MAPPED_OBJ_ACT_MISS,
};

struct mlx5_mapped_obj {
	enum mlx5_mapped_obj_type type;
	union {
		u32 chain;
		u64 act_miss_cookie;
		struct {
			u32 group_id;
			u32 rate;
			u32 trunc_size;
			u32 tunnel_id;
		} sample;
		u32 int_port_metadata;
	};
};

#ifdef CONFIG_MLX5_ESWITCH

#define ESW_OFFLOADS_DEFAULT_NUM_GROUPS 15

#define MLX5_MAX_UC_PER_VPORT(dev) \
	(1 << MLX5_CAP_GEN(dev, log_max_current_uc_list))

#define MLX5_MAX_MC_PER_VPORT(dev) \
	(1 << MLX5_CAP_GEN(dev, log_max_current_mc_list))

#define mlx5_esw_has_fwd_fdb(dev) \
	MLX5_CAP_ESW_FLOWTABLE(dev, fdb_multi_path_to_table)

#define esw_chains(esw) \
	((esw)->fdb_table.offloads.esw_chains_priv)

enum {
	MAPPING_TYPE_CHAIN,
	MAPPING_TYPE_TUNNEL,
	MAPPING_TYPE_TUNNEL_ENC_OPTS,
	MAPPING_TYPE_LABELS,
	MAPPING_TYPE_ZONE,
	MAPPING_TYPE_INT_PORT,
};

struct vport_ingress {
	struct mlx5_flow_table *acl;
	struct mlx5_flow_handle *allow_rule;
	struct {
		struct mlx5_flow_group *allow_spoofchk_only_grp;
		struct mlx5_flow_group *allow_untagged_spoofchk_grp;
		struct mlx5_flow_group *allow_untagged_only_grp;
		struct mlx5_flow_group *drop_grp;
		struct mlx5_flow_handle *drop_rule;
		struct mlx5_fc *drop_counter;
	} legacy;
	struct {
		/* Optional group to add an FTE to do internal priority
		 * tagging on ingress packets.
		 */
		struct mlx5_flow_group *metadata_prio_tag_grp;
		/* Group to add default match-all FTE entry to tag ingress
		 * packet with metadata.
		 */
		struct mlx5_flow_group *metadata_allmatch_grp;
		/* Optional group to add a drop all rule */
		struct mlx5_flow_group *drop_grp;
		struct mlx5_modify_hdr *modify_metadata;
		struct mlx5_flow_handle *modify_metadata_rule;
		struct mlx5_flow_handle *drop_rule;
	} offloads;
};

enum vport_egress_acl_type {
	VPORT_EGRESS_ACL_TYPE_DEFAULT,
	VPORT_EGRESS_ACL_TYPE_SHARED_FDB,
};

struct vport_egress {
	struct mlx5_flow_table *acl;
	enum vport_egress_acl_type type;
	struct mlx5_flow_handle  *allowed_vlan;
	struct mlx5_flow_group *vlan_grp;
	union {
		struct {
			struct mlx5_flow_group *drop_grp;
			struct mlx5_flow_handle *drop_rule;
			struct mlx5_fc *drop_counter;
		} legacy;
		struct {
			struct mlx5_flow_group *fwd_grp;
			struct mlx5_flow_handle *fwd_rule;
			struct xarray bounce_rules;
			struct mlx5_flow_group *bounce_grp;
		} offloads;
	};
};

struct mlx5_vport_drop_stats {
	u64 rx_dropped;
	u64 tx_dropped;
};

struct mlx5_vport_info {
	u8                      mac[ETH_ALEN];
	u16                     vlan;
	u64                     node_guid;
	int                     link_state;
	u8                      qos;
	u8                      spoofchk: 1;
	u8                      trusted: 1;
	u8                      roce_enabled: 1;
	u8                      mig_enabled: 1;
	u8                      ipsec_crypto_enabled: 1;
	u8                      ipsec_packet_enabled: 1;
};

/* Vport context events */
enum mlx5_eswitch_vport_event {
	MLX5_VPORT_UC_ADDR_CHANGE = BIT(0),
	MLX5_VPORT_MC_ADDR_CHANGE = BIT(1),
	MLX5_VPORT_PROMISC_CHANGE = BIT(3),
};

struct mlx5_vport;

struct mlx5_devlink_port {
	struct devlink_port dl_port;
	struct mlx5_vport *vport;
};

static inline void mlx5_devlink_port_init(struct mlx5_devlink_port *dl_port,
					  struct mlx5_vport *vport)
{
	dl_port->vport = vport;
}

static inline struct mlx5_devlink_port *mlx5_devlink_port_get(struct devlink_port *dl_port)
{
	return container_of(dl_port, struct mlx5_devlink_port, dl_port);
}

static inline struct mlx5_vport *mlx5_devlink_port_vport_get(struct devlink_port *dl_port)
{
	return mlx5_devlink_port_get(dl_port)->vport;
}

struct mlx5_vport {
	struct mlx5_core_dev    *dev;
	struct hlist_head       uc_list[MLX5_L2_ADDR_HASH_SIZE];
	struct hlist_head       mc_list[MLX5_L2_ADDR_HASH_SIZE];
	struct mlx5_flow_handle *promisc_rule;
	struct mlx5_flow_handle *allmulti_rule;
	struct work_struct      vport_change_handler;

	struct vport_ingress    ingress;
	struct vport_egress     egress;
	u32                     default_metadata;
	u32                     metadata;

	struct mlx5_vport_info  info;

	struct {
		bool            enabled;
		u32             esw_tsar_ix;
		u32             bw_share;
		u32 min_rate;
		u32 max_rate;
		struct mlx5_esw_rate_group *group;
	} qos;

	u16 vport;
	bool                    enabled;
	bool max_eqs_set;
	enum mlx5_eswitch_vport_event enabled_events;
	int index;
	struct mlx5_devlink_port *dl_port;
};

struct mlx5_esw_indir_table;

struct mlx5_eswitch_fdb {
	union {
		struct legacy_fdb {
			struct mlx5_flow_table *fdb;
			struct mlx5_flow_group *addr_grp;
			struct mlx5_flow_group *allmulti_grp;
			struct mlx5_flow_group *promisc_grp;
			struct mlx5_flow_table *vepa_fdb;
			struct mlx5_flow_handle *vepa_uplink_rule;
			struct mlx5_flow_handle *vepa_star_rule;
		} legacy;

		struct offloads_fdb {
			struct mlx5_flow_namespace *ns;
			struct mlx5_flow_table *tc_miss_table;
			struct mlx5_flow_table *slow_fdb;
			struct mlx5_flow_group *send_to_vport_grp;
			struct mlx5_flow_group *send_to_vport_meta_grp;
			struct mlx5_flow_group *peer_miss_grp;
			struct mlx5_flow_handle **peer_miss_rules[MLX5_MAX_PORTS];
			struct mlx5_flow_group *miss_grp;
			struct mlx5_flow_handle **send_to_vport_meta_rules;
			struct mlx5_flow_handle *miss_rule_uni;
			struct mlx5_flow_handle *miss_rule_multi;

			struct mlx5_fs_chains *esw_chains_priv;
			struct {
				DECLARE_HASHTABLE(table, 8);
				/* Protects vports.table */
				struct mutex lock;
			} vports;

			struct mlx5_esw_indir_table *indir;

		} offloads;
	};
	u32 flags;
};

struct mlx5_esw_offload {
	struct mlx5_flow_table *ft_offloads_restore;
	struct mlx5_flow_group *restore_group;
	struct mlx5_modify_hdr *restore_copy_hdr_id;
	struct mapping_ctx *reg_c0_obj_pool;

	struct mlx5_flow_table *ft_offloads;
	struct mlx5_flow_group *vport_rx_group;
	struct mlx5_flow_group *vport_rx_drop_group;
	struct mlx5_flow_handle *vport_rx_drop_rule;
	struct mlx5_flow_table *ft_ipsec_tx_pol;
	struct xarray vport_reps;
	struct list_head peer_flows[MLX5_MAX_PORTS];
	struct mutex peer_mutex;
	struct mutex encap_tbl_lock; /* protects encap_tbl */
	DECLARE_HASHTABLE(encap_tbl, 8);
	struct mutex decap_tbl_lock; /* protects decap_tbl */
	DECLARE_HASHTABLE(decap_tbl, 8);
	struct mod_hdr_tbl mod_hdr;
	DECLARE_HASHTABLE(termtbl_tbl, 8);
	struct mutex termtbl_mutex; /* protects termtbl hash */
	struct xarray vhca_map;
	const struct mlx5_eswitch_rep_ops *rep_ops[NUM_REP_TYPES];
	u8 inline_mode;
	atomic64_t num_flows;
	u64 num_block_encap;
	u64 num_block_mode;
	enum devlink_eswitch_encap_mode encap;
	struct ida vport_metadata_ida;
	unsigned int host_number; /* ECPF supports one external host */
};

/* E-Switch MC FDB table hash node */
struct esw_mc_addr { /* SRIOV only */
	struct l2addr_node     node;
	struct mlx5_flow_handle *uplink_rule; /* Forward to uplink rule */
	u32                    refcnt;
};

struct mlx5_host_work {
	struct work_struct	work;
	struct mlx5_eswitch	*esw;
};

struct mlx5_esw_functions {
	struct mlx5_nb		nb;
	u16			num_vfs;
	u16			num_ec_vfs;
};

enum {
	MLX5_ESWITCH_VPORT_MATCH_METADATA = BIT(0),
	MLX5_ESWITCH_REG_C1_LOOPBACK_ENABLED = BIT(1),
	MLX5_ESWITCH_VPORT_ACL_NS_CREATED = BIT(2),
};

struct mlx5_esw_bridge_offloads;

enum {
	MLX5_ESW_FDB_CREATED = BIT(0),
};

struct dentry;

struct mlx5_eswitch {
	struct mlx5_core_dev    *dev;
	struct mlx5_nb          nb;
	struct mlx5_eswitch_fdb fdb_table;
	/* legacy data structures */
	struct hlist_head       mc_table[MLX5_L2_ADDR_HASH_SIZE];
	struct esw_mc_addr mc_promisc;
	/* end of legacy */
	struct dentry *debugfs_root;
	struct workqueue_struct *work_queue;
	struct xarray vports;
	u32 flags;
	int                     total_vports;
	int                     enabled_vports;
	/* Synchronize between vport change events
	 * and async SRIOV admin state changes
	 */
	struct mutex            state_lock;

	/* Protects eswitch mode change that occurs via one or more
	 * user commands, i.e. sriov state change, devlink commands.
	 */
	struct rw_semaphore mode_lock;
	atomic64_t user_count;

	struct {
		u32             root_tsar_ix;
		struct mlx5_esw_rate_group *group0;
		struct list_head groups; /* Protected by esw->state_lock */

		/* Protected by esw->state_lock.
		 * Initially 0, meaning no QoS users and QoS is disabled.
		 */
		refcount_t refcnt;
	} qos;

	struct mlx5_esw_bridge_offloads *br_offloads;
	struct mlx5_esw_offload offloads;
	int                     mode;
	u16                     manager_vport;
	u16                     first_host_vport;
	u8			num_peers;
	struct mlx5_esw_functions esw_funcs;
	struct {
		u32             large_group_num;
	}  params;
	struct blocking_notifier_head n_head;
	struct xarray paired;
	struct mlx5_devcom_comp_dev *devcom;
	u16 enabled_ipsec_vf_count;
	bool eswitch_operation_in_progress;
};

void esw_offloads_disable(struct mlx5_eswitch *esw);
int esw_offloads_enable(struct mlx5_eswitch *esw);
void esw_offloads_cleanup(struct mlx5_eswitch *esw);
int esw_offloads_init(struct mlx5_eswitch *esw);

struct mlx5_flow_handle *
mlx5_eswitch_add_send_to_vport_meta_rule(struct mlx5_eswitch *esw, u16 vport_num);
void mlx5_eswitch_del_send_to_vport_meta_rule(struct mlx5_flow_handle *rule);

bool mlx5_esw_vport_match_metadata_supported(const struct mlx5_eswitch *esw);
u32 mlx5_esw_match_metadata_alloc(struct mlx5_eswitch *esw);
void mlx5_esw_match_metadata_free(struct mlx5_eswitch *esw, u32 metadata);

int mlx5_esw_qos_modify_vport_rate(struct mlx5_eswitch *esw, u16 vport_num, u32 rate_mbps);

/* E-Switch API */
int mlx5_eswitch_init(struct mlx5_core_dev *dev);
void mlx5_eswitch_cleanup(struct mlx5_eswitch *esw);

#define MLX5_ESWITCH_IGNORE_NUM_VFS (-1)
int mlx5_eswitch_enable_locked(struct mlx5_eswitch *esw, int num_vfs);
int mlx5_eswitch_enable(struct mlx5_eswitch *esw, int num_vfs);
void mlx5_eswitch_disable_sriov(struct mlx5_eswitch *esw, bool clear_vf);
void mlx5_eswitch_disable_locked(struct mlx5_eswitch *esw);
void mlx5_eswitch_disable(struct mlx5_eswitch *esw);
void mlx5_esw_offloads_devcom_init(struct mlx5_eswitch *esw, u64 key);
void mlx5_esw_offloads_devcom_cleanup(struct mlx5_eswitch *esw);
bool mlx5_esw_offloads_devcom_is_ready(struct mlx5_eswitch *esw);
int mlx5_eswitch_set_vport_mac(struct mlx5_eswitch *esw,
			       u16 vport, const u8 *mac);
int mlx5_eswitch_set_vport_state(struct mlx5_eswitch *esw,
				 u16 vport, int link_state);
int mlx5_eswitch_set_vport_vlan(struct mlx5_eswitch *esw,
				u16 vport, u16 vlan, u8 qos);
int mlx5_eswitch_set_vport_spoofchk(struct mlx5_eswitch *esw,
				    u16 vport, bool spoofchk);
int mlx5_eswitch_set_vport_trust(struct mlx5_eswitch *esw,
				 u16 vport_num, bool setting);
int mlx5_eswitch_set_vport_rate(struct mlx5_eswitch *esw, u16 vport,
				u32 max_rate, u32 min_rate);
int mlx5_esw_qos_vport_update_group(struct mlx5_eswitch *esw,
				    struct mlx5_vport *vport,
				    struct mlx5_esw_rate_group *group,
				    struct netlink_ext_ack *extack);
int mlx5_eswitch_set_vepa(struct mlx5_eswitch *esw, u8 setting);
int mlx5_eswitch_get_vepa(struct mlx5_eswitch *esw, u8 *setting);
int mlx5_eswitch_get_vport_config(struct mlx5_eswitch *esw,
				  u16 vport, struct ifla_vf_info *ivi);
int mlx5_eswitch_get_vport_stats(struct mlx5_eswitch *esw,
				 u16 vport,
				 struct ifla_vf_stats *vf_stats);
void mlx5_eswitch_del_send_to_vport_rule(struct mlx5_flow_handle *rule);

int mlx5_eswitch_modify_esw_vport_context(struct mlx5_core_dev *dev, u16 vport,
					  bool other_vport, void *in);

struct mlx5_flow_spec;
struct mlx5_esw_flow_attr;
struct mlx5_termtbl_handle;

bool
mlx5_eswitch_termtbl_required(struct mlx5_eswitch *esw,
			      struct mlx5_flow_attr *attr,
			      struct mlx5_flow_act *flow_act,
			      struct mlx5_flow_spec *spec);

struct mlx5_flow_handle *
mlx5_eswitch_add_termtbl_rule(struct mlx5_eswitch *esw,
			      struct mlx5_flow_table *ft,
			      struct mlx5_flow_spec *spec,
			      struct mlx5_esw_flow_attr *attr,
			      struct mlx5_flow_act *flow_act,
			      struct mlx5_flow_destination *dest,
			      int num_dest);

void
mlx5_eswitch_termtbl_put(struct mlx5_eswitch *esw,
			 struct mlx5_termtbl_handle *tt);

void
mlx5_eswitch_clear_rule_source_port(struct mlx5_eswitch *esw, struct mlx5_flow_spec *spec);

struct mlx5_flow_handle *
mlx5_eswitch_add_offloaded_rule(struct mlx5_eswitch *esw,
				struct mlx5_flow_spec *spec,
				struct mlx5_flow_attr *attr);
struct mlx5_flow_handle *
mlx5_eswitch_add_fwd_rule(struct mlx5_eswitch *esw,
			  struct mlx5_flow_spec *spec,
			  struct mlx5_flow_attr *attr);
void
mlx5_eswitch_del_offloaded_rule(struct mlx5_eswitch *esw,
				struct mlx5_flow_handle *rule,
				struct mlx5_flow_attr *attr);
void
mlx5_eswitch_del_fwd_rule(struct mlx5_eswitch *esw,
			  struct mlx5_flow_handle *rule,
			  struct mlx5_flow_attr *attr);

struct mlx5_flow_handle *
mlx5_eswitch_create_vport_rx_rule(struct mlx5_eswitch *esw, u16 vport,
				  struct mlx5_flow_destination *dest);

enum {
	SET_VLAN_STRIP	= BIT(0),
	SET_VLAN_INSERT	= BIT(1)
};

enum mlx5_flow_match_level {
	MLX5_MATCH_NONE	= MLX5_INLINE_MODE_NONE,
	MLX5_MATCH_L2	= MLX5_INLINE_MODE_L2,
	MLX5_MATCH_L3	= MLX5_INLINE_MODE_IP,
	MLX5_MATCH_L4	= MLX5_INLINE_MODE_TCP_UDP,
};

/* current maximum for flow based vport multicasting */
#define MLX5_MAX_FLOW_FWD_VPORTS 32

enum {
	MLX5_ESW_DEST_ENCAP         = BIT(0),
	MLX5_ESW_DEST_ENCAP_VALID   = BIT(1),
	MLX5_ESW_DEST_CHAIN_WITH_SRC_PORT_CHANGE  = BIT(2),
};

struct mlx5_esw_flow_attr {
	struct mlx5_eswitch_rep *in_rep;
	struct mlx5_core_dev	*in_mdev;
	struct mlx5_core_dev    *counter_dev;
	struct mlx5e_tc_int_port *dest_int_port;
	struct mlx5e_tc_int_port *int_port;

	int split_count;
	int out_count;

	__be16	vlan_proto[MLX5_FS_VLAN_DEPTH];
	u16	vlan_vid[MLX5_FS_VLAN_DEPTH];
	u8	vlan_prio[MLX5_FS_VLAN_DEPTH];
	u8	total_vlan;
	struct {
		u32 flags;
		bool vport_valid;
		u16 vport;
		struct mlx5_pkt_reformat *pkt_reformat;
		struct mlx5_core_dev *mdev;
		struct mlx5_termtbl_handle *termtbl;
		int src_port_rewrite_act_id;
	} dests[MLX5_MAX_FLOW_FWD_VPORTS];
	struct mlx5_rx_tun_attr *rx_tun_attr;
	struct ethhdr eth;
	struct mlx5_pkt_reformat *decap_pkt_reformat;
};

int mlx5_devlink_eswitch_mode_set(struct devlink *devlink, u16 mode,
				  struct netlink_ext_ack *extack);
int mlx5_devlink_eswitch_mode_get(struct devlink *devlink, u16 *mode);
int mlx5_devlink_eswitch_inline_mode_set(struct devlink *devlink, u8 mode,
					 struct netlink_ext_ack *extack);
int mlx5_devlink_eswitch_inline_mode_get(struct devlink *devlink, u8 *mode);
int mlx5_devlink_eswitch_encap_mode_set(struct devlink *devlink,
					enum devlink_eswitch_encap_mode encap,
					struct netlink_ext_ack *extack);
int mlx5_devlink_eswitch_encap_mode_get(struct devlink *devlink,
					enum devlink_eswitch_encap_mode *encap);
int mlx5_devlink_port_fn_hw_addr_get(struct devlink_port *port,
				     u8 *hw_addr, int *hw_addr_len,
				     struct netlink_ext_ack *extack);
int mlx5_devlink_port_fn_hw_addr_set(struct devlink_port *port,
				     const u8 *hw_addr, int hw_addr_len,
				     struct netlink_ext_ack *extack);
int mlx5_devlink_port_fn_roce_get(struct devlink_port *port, bool *is_enabled,
				  struct netlink_ext_ack *extack);
int mlx5_devlink_port_fn_roce_set(struct devlink_port *port, bool enable,
				  struct netlink_ext_ack *extack);
int mlx5_devlink_port_fn_migratable_get(struct devlink_port *port, bool *is_enabled,
					struct netlink_ext_ack *extack);
int mlx5_devlink_port_fn_migratable_set(struct devlink_port *port, bool enable,
					struct netlink_ext_ack *extack);
#ifdef CONFIG_XFRM_OFFLOAD
int mlx5_devlink_port_fn_ipsec_crypto_get(struct devlink_port *port, bool *is_enabled,
					  struct netlink_ext_ack *extack);
int mlx5_devlink_port_fn_ipsec_crypto_set(struct devlink_port *port, bool enable,
					  struct netlink_ext_ack *extack);
int mlx5_devlink_port_fn_ipsec_packet_get(struct devlink_port *port, bool *is_enabled,
					  struct netlink_ext_ack *extack);
int mlx5_devlink_port_fn_ipsec_packet_set(struct devlink_port *port, bool enable,
					  struct netlink_ext_ack *extack);
#endif /* CONFIG_XFRM_OFFLOAD */
<<<<<<< HEAD
=======
int mlx5_devlink_port_fn_max_io_eqs_get(struct devlink_port *port,
					u32 *max_io_eqs,
					struct netlink_ext_ack *extack);
int mlx5_devlink_port_fn_max_io_eqs_set(struct devlink_port *port,
					u32 max_io_eqs,
					struct netlink_ext_ack *extack);
int mlx5_devlink_port_fn_max_io_eqs_set_sf_default(struct devlink_port *port,
						   struct netlink_ext_ack *extack);

>>>>>>> 2d5404ca
void *mlx5_eswitch_get_uplink_priv(struct mlx5_eswitch *esw, u8 rep_type);

int __mlx5_eswitch_set_vport_vlan(struct mlx5_eswitch *esw,
				  u16 vport, u16 vlan, u8 qos, u8 set_flags);

static inline bool esw_vst_mode_is_steering(struct mlx5_eswitch *esw)
{
	return (MLX5_CAP_ESW_EGRESS_ACL(esw->dev, pop_vlan) &&
		MLX5_CAP_ESW_INGRESS_ACL(esw->dev, push_vlan));
}

static inline bool mlx5_eswitch_vlan_actions_supported(struct mlx5_core_dev *dev,
						       u8 vlan_depth)
{
	bool ret = MLX5_CAP_ESW_FLOWTABLE_FDB(dev, pop_vlan) &&
		   MLX5_CAP_ESW_FLOWTABLE_FDB(dev, push_vlan);

	if (vlan_depth == 1)
		return ret;

	return  ret && MLX5_CAP_ESW_FLOWTABLE_FDB(dev, pop_vlan_2) &&
		MLX5_CAP_ESW_FLOWTABLE_FDB(dev, push_vlan_2);
}

bool mlx5_esw_multipath_prereq(struct mlx5_core_dev *dev0,
			       struct mlx5_core_dev *dev1);

const u32 *mlx5_esw_query_functions(struct mlx5_core_dev *dev);

#define MLX5_DEBUG_ESWITCH_MASK BIT(3)

#define esw_info(__dev, format, ...)			\
	dev_info((__dev)->device, "E-Switch: " format, ##__VA_ARGS__)

#define esw_warn(__dev, format, ...)			\
	dev_warn((__dev)->device, "E-Switch: " format, ##__VA_ARGS__)

#define esw_debug(dev, format, ...)				\
	mlx5_core_dbg_mask(dev, MLX5_DEBUG_ESWITCH_MASK, format, ##__VA_ARGS__)

static inline bool mlx5_esw_allowed(const struct mlx5_eswitch *esw)
{
	return esw && MLX5_ESWITCH_MANAGER(esw->dev);
}

static inline bool
mlx5_esw_is_manager_vport(const struct mlx5_eswitch *esw, u16 vport_num)
{
	return esw->manager_vport == vport_num;
}

static inline bool mlx5_esw_is_owner(struct mlx5_eswitch *esw, u16 vport_num,
				     u16 esw_owner_vhca_id)
{
	return esw_owner_vhca_id == MLX5_CAP_GEN(esw->dev, vhca_id) ||
		(vport_num == MLX5_VPORT_UPLINK && mlx5_lag_is_master(esw->dev));
}

static inline u16 mlx5_eswitch_first_host_vport_num(struct mlx5_core_dev *dev)
{
	return mlx5_core_is_ecpf_esw_manager(dev) ?
		MLX5_VPORT_PF : MLX5_VPORT_FIRST_VF;
}

static inline bool mlx5_eswitch_is_funcs_handler(const struct mlx5_core_dev *dev)
{
	return mlx5_core_is_ecpf_esw_manager(dev);
}

static inline unsigned int
mlx5_esw_vport_to_devlink_port_index(const struct mlx5_core_dev *dev,
				     u16 vport_num)
{
	return (MLX5_CAP_GEN(dev, vhca_id) << 16) | vport_num;
}

static inline u16
mlx5_esw_devlink_port_index_to_vport_num(unsigned int dl_port_index)
{
	return dl_port_index & 0xffff;
}

static inline bool mlx5_esw_is_fdb_created(struct mlx5_eswitch *esw)
{
	return esw->fdb_table.flags & MLX5_ESW_FDB_CREATED;
}

/* TODO: This mlx5e_tc function shouldn't be called by eswitch */
void mlx5e_tc_clean_fdb_peer_flows(struct mlx5_eswitch *esw);

/* Each mark identifies eswitch vport type.
 * MLX5_ESW_VPT_HOST_FN is used to identify both PF and VF ports using
 * a single mark.
 * MLX5_ESW_VPT_VF identifies a SRIOV VF vport.
 * MLX5_ESW_VPT_SF identifies SF vport.
 */
#define MLX5_ESW_VPT_HOST_FN XA_MARK_0
#define MLX5_ESW_VPT_VF XA_MARK_1
#define MLX5_ESW_VPT_SF XA_MARK_2

/* The vport iterator is valid only after vport are initialized in mlx5_eswitch_init.
 * Borrowed the idea from xa_for_each_marked() but with support for desired last element.
 */

#define mlx5_esw_for_each_vport(esw, index, vport) \
	xa_for_each(&((esw)->vports), index, vport)

#define mlx5_esw_for_each_entry_marked(xa, index, entry, last, filter)	\
	for (index = 0, entry = xa_find(xa, &index, last, filter); \
	     entry; entry = xa_find_after(xa, &index, last, filter))

#define mlx5_esw_for_each_vport_marked(esw, index, vport, last, filter)	\
	mlx5_esw_for_each_entry_marked(&((esw)->vports), index, vport, last, filter)

#define mlx5_esw_for_each_vf_vport(esw, index, vport, last)	\
	mlx5_esw_for_each_vport_marked(esw, index, vport, last, MLX5_ESW_VPT_VF)

#define mlx5_esw_for_each_host_func_vport(esw, index, vport, last)	\
	mlx5_esw_for_each_vport_marked(esw, index, vport, last, MLX5_ESW_VPT_HOST_FN)

/* This macro should only be used if EC SRIOV is enabled.
 *
 * Because there were no more marks available on the xarray this uses a
 * for_each_range approach. The range is only valid when EC SRIOV is enabled
 */
#define mlx5_esw_for_each_ec_vf_vport(esw, index, vport, last)		\
	xa_for_each_range(&((esw)->vports),				\
			  index,					\
			  vport,					\
			  MLX5_CAP_GEN_2((esw->dev), ec_vf_vport_base),	\
			  MLX5_CAP_GEN_2((esw->dev), ec_vf_vport_base) +\
			  (last) - 1)

struct mlx5_eswitch *__must_check
mlx5_devlink_eswitch_get(struct devlink *devlink);

struct mlx5_eswitch *mlx5_devlink_eswitch_nocheck_get(struct devlink *devlink);

struct mlx5_vport *__must_check
mlx5_eswitch_get_vport(struct mlx5_eswitch *esw, u16 vport_num);

bool mlx5_eswitch_is_vf_vport(struct mlx5_eswitch *esw, u16 vport_num);
bool mlx5_eswitch_is_pf_vf_vport(struct mlx5_eswitch *esw, u16 vport_num);
bool mlx5_esw_is_sf_vport(struct mlx5_eswitch *esw, u16 vport_num);

int mlx5_esw_funcs_changed_handler(struct notifier_block *nb, unsigned long type, void *data);

int
mlx5_eswitch_enable_pf_vf_vports(struct mlx5_eswitch *esw,
				 enum mlx5_eswitch_vport_event enabled_events);
void mlx5_eswitch_disable_pf_vf_vports(struct mlx5_eswitch *esw);

int mlx5_esw_vport_enable(struct mlx5_eswitch *esw, struct mlx5_vport *vport,
			  enum mlx5_eswitch_vport_event enabled_events);
void mlx5_esw_vport_disable(struct mlx5_eswitch *esw, struct mlx5_vport *vport);

int
esw_vport_create_offloads_acl_tables(struct mlx5_eswitch *esw,
				     struct mlx5_vport *vport);
void
esw_vport_destroy_offloads_acl_tables(struct mlx5_eswitch *esw,
				      struct mlx5_vport *vport);

struct esw_vport_tbl_namespace {
	int max_fte;
	int max_num_groups;
	u32 flags;
};

struct mlx5_vport_tbl_attr {
	u32 chain;
	u16 prio;
	u16 vport;
	struct esw_vport_tbl_namespace *vport_ns;
};

struct mlx5_flow_table *
mlx5_esw_vporttbl_get(struct mlx5_eswitch *esw, struct mlx5_vport_tbl_attr *attr);
void
mlx5_esw_vporttbl_put(struct mlx5_eswitch *esw, struct mlx5_vport_tbl_attr *attr);

struct mlx5_flow_handle *
esw_add_restore_rule(struct mlx5_eswitch *esw, u32 tag);

void mlx5_esw_set_flow_group_source_port(struct mlx5_eswitch *esw,
					 u32 *flow_group_in,
					 int match_params);
<<<<<<< HEAD

void mlx5_esw_set_spec_source_port(struct mlx5_eswitch *esw,
				   u16 vport,
				   struct mlx5_flow_spec *spec);

int mlx5_esw_offloads_init_pf_vf_rep(struct mlx5_eswitch *esw, struct mlx5_vport *vport);
void mlx5_esw_offloads_cleanup_pf_vf_rep(struct mlx5_eswitch *esw, struct mlx5_vport *vport);

int mlx5_esw_offloads_init_sf_rep(struct mlx5_eswitch *esw, struct mlx5_vport *vport,
				  struct mlx5_devlink_port *dl_port,
				  u32 controller, u32 sfnum);
void mlx5_esw_offloads_cleanup_sf_rep(struct mlx5_eswitch *esw, struct mlx5_vport *vport);

=======

void mlx5_esw_set_spec_source_port(struct mlx5_eswitch *esw,
				   u16 vport,
				   struct mlx5_flow_spec *spec);

int mlx5_esw_offloads_init_pf_vf_rep(struct mlx5_eswitch *esw, struct mlx5_vport *vport);
void mlx5_esw_offloads_cleanup_pf_vf_rep(struct mlx5_eswitch *esw, struct mlx5_vport *vport);

int mlx5_esw_offloads_init_sf_rep(struct mlx5_eswitch *esw, struct mlx5_vport *vport,
				  struct mlx5_devlink_port *dl_port,
				  u32 controller, u32 sfnum);
void mlx5_esw_offloads_cleanup_sf_rep(struct mlx5_eswitch *esw, struct mlx5_vport *vport);

>>>>>>> 2d5404ca
int mlx5_esw_offloads_load_rep(struct mlx5_eswitch *esw, struct mlx5_vport *vport);
void mlx5_esw_offloads_unload_rep(struct mlx5_eswitch *esw, struct mlx5_vport *vport);

int mlx5_eswitch_load_sf_vport(struct mlx5_eswitch *esw, u16 vport_num,
			       enum mlx5_eswitch_vport_event enabled_events,
			       struct mlx5_devlink_port *dl_port, u32 controller, u32 sfnum);
void mlx5_eswitch_unload_sf_vport(struct mlx5_eswitch *esw, u16 vport_num);

int mlx5_eswitch_load_vf_vports(struct mlx5_eswitch *esw, u16 num_vfs,
				enum mlx5_eswitch_vport_event enabled_events);
void mlx5_eswitch_unload_vf_vports(struct mlx5_eswitch *esw, u16 num_vfs);

int mlx5_esw_offloads_pf_vf_devlink_port_init(struct mlx5_eswitch *esw,
					      struct mlx5_vport *vport);
void mlx5_esw_offloads_pf_vf_devlink_port_cleanup(struct mlx5_eswitch *esw,
						  struct mlx5_vport *vport);
<<<<<<< HEAD

int mlx5_esw_offloads_sf_devlink_port_init(struct mlx5_eswitch *esw, struct mlx5_vport *vport,
					   struct mlx5_devlink_port *dl_port,
					   u32 controller, u32 sfnum);
void mlx5_esw_offloads_sf_devlink_port_cleanup(struct mlx5_eswitch *esw, struct mlx5_vport *vport);

=======

int mlx5_esw_offloads_sf_devlink_port_init(struct mlx5_eswitch *esw, struct mlx5_vport *vport,
					   struct mlx5_devlink_port *dl_port,
					   u32 controller, u32 sfnum);
void mlx5_esw_offloads_sf_devlink_port_cleanup(struct mlx5_eswitch *esw, struct mlx5_vport *vport);

>>>>>>> 2d5404ca
int mlx5_esw_offloads_devlink_port_register(struct mlx5_eswitch *esw, struct mlx5_vport *vport);
void mlx5_esw_offloads_devlink_port_unregister(struct mlx5_eswitch *esw, struct mlx5_vport *vport);
struct devlink_port *mlx5_esw_offloads_devlink_port(struct mlx5_eswitch *esw, u16 vport_num);

int mlx5_esw_sf_max_hpf_functions(struct mlx5_core_dev *dev, u16 *max_sfs, u16 *sf_base_id);

int mlx5_esw_vport_vhca_id_set(struct mlx5_eswitch *esw, u16 vport_num);
void mlx5_esw_vport_vhca_id_clear(struct mlx5_eswitch *esw, u16 vport_num);
int mlx5_eswitch_vhca_id_to_vport(struct mlx5_eswitch *esw, u16 vhca_id, u16 *vport_num);

/**
 * mlx5_esw_event_info - Indicates eswitch mode changed/changing.
 *
 * @new_mode: New mode of eswitch.
 */
struct mlx5_esw_event_info {
	u16 new_mode;
};

int mlx5_esw_event_notifier_register(struct mlx5_eswitch *esw, struct notifier_block *n);
void mlx5_esw_event_notifier_unregister(struct mlx5_eswitch *esw, struct notifier_block *n);

bool mlx5_esw_hold(struct mlx5_core_dev *dev);
void mlx5_esw_release(struct mlx5_core_dev *dev);
void mlx5_esw_get(struct mlx5_core_dev *dev);
void mlx5_esw_put(struct mlx5_core_dev *dev);
int mlx5_esw_try_lock(struct mlx5_eswitch *esw);
int mlx5_esw_lock(struct mlx5_eswitch *esw);
void mlx5_esw_unlock(struct mlx5_eswitch *esw);

void esw_vport_change_handle_locked(struct mlx5_vport *vport);

bool mlx5_esw_offloads_controller_valid(const struct mlx5_eswitch *esw, u32 controller);

int mlx5_eswitch_offloads_single_fdb_add_one(struct mlx5_eswitch *master_esw,
					     struct mlx5_eswitch *slave_esw, int max_slaves);
void mlx5_eswitch_offloads_single_fdb_del_one(struct mlx5_eswitch *master_esw,
					      struct mlx5_eswitch *slave_esw);
int mlx5_eswitch_reload_ib_reps(struct mlx5_eswitch *esw);

bool mlx5_eswitch_block_encap(struct mlx5_core_dev *dev);
void mlx5_eswitch_unblock_encap(struct mlx5_core_dev *dev);

int mlx5_eswitch_block_mode(struct mlx5_core_dev *dev);
void mlx5_eswitch_unblock_mode(struct mlx5_core_dev *dev);

static inline int mlx5_eswitch_num_vfs(struct mlx5_eswitch *esw)
{
	if (mlx5_esw_allowed(esw))
		return esw->esw_funcs.num_vfs;

	return 0;
}

static inline int mlx5_eswitch_get_npeers(struct mlx5_eswitch *esw)
{
	if (mlx5_esw_allowed(esw))
		return esw->num_peers;
	return 0;
}

static inline struct mlx5_flow_table *
mlx5_eswitch_get_slow_fdb(struct mlx5_eswitch *esw)
{
	return esw->fdb_table.offloads.slow_fdb;
}

int mlx5_eswitch_restore_ipsec_rule(struct mlx5_eswitch *esw, struct mlx5_flow_handle *rule,
				    struct mlx5_esw_flow_attr *esw_attr, int attr_idx);
bool mlx5_eswitch_block_ipsec(struct mlx5_core_dev *dev);
void mlx5_eswitch_unblock_ipsec(struct mlx5_core_dev *dev);
bool mlx5_esw_ipsec_vf_offload_supported(struct mlx5_core_dev *dev);
int mlx5_esw_ipsec_vf_offload_get(struct mlx5_core_dev *dev,
				  struct mlx5_vport *vport);
int mlx5_esw_ipsec_vf_crypto_offload_supported(struct mlx5_core_dev *dev,
					       u16 vport_num);
int mlx5_esw_ipsec_vf_crypto_offload_set(struct mlx5_eswitch *esw, struct mlx5_vport *vport,
					 bool enable);
int mlx5_esw_ipsec_vf_packet_offload_set(struct mlx5_eswitch *esw, struct mlx5_vport *vport,
					 bool enable);
int mlx5_esw_ipsec_vf_packet_offload_supported(struct mlx5_core_dev *dev,
					       u16 vport_num);
<<<<<<< HEAD
void mlx5_esw_vport_ipsec_offload_enable(struct mlx5_eswitch *esw);
void mlx5_esw_vport_ipsec_offload_disable(struct mlx5_eswitch *esw);

=======
>>>>>>> 2d5404ca
#else  /* CONFIG_MLX5_ESWITCH */
/* eswitch API stubs */
static inline int  mlx5_eswitch_init(struct mlx5_core_dev *dev) { return 0; }
static inline void mlx5_eswitch_cleanup(struct mlx5_eswitch *esw) {}
static inline int mlx5_eswitch_enable(struct mlx5_eswitch *esw, int num_vfs) { return 0; }
static inline void mlx5_eswitch_disable_sriov(struct mlx5_eswitch *esw, bool clear_vf) {}
static inline void mlx5_eswitch_disable(struct mlx5_eswitch *esw) {}
static inline void mlx5_esw_offloads_devcom_init(struct mlx5_eswitch *esw, u64 key) {}
static inline void mlx5_esw_offloads_devcom_cleanup(struct mlx5_eswitch *esw) {}
static inline bool mlx5_esw_offloads_devcom_is_ready(struct mlx5_eswitch *esw) { return false; }
static inline bool mlx5_eswitch_is_funcs_handler(struct mlx5_core_dev *dev) { return false; }
static inline
int mlx5_eswitch_set_vport_state(struct mlx5_eswitch *esw, u16 vport, int link_state) { return 0; }
static inline const u32 *mlx5_esw_query_functions(struct mlx5_core_dev *dev)
{
	return ERR_PTR(-EOPNOTSUPP);
}

static inline struct mlx5_flow_handle *
esw_add_restore_rule(struct mlx5_eswitch *esw, u32 tag)
{
	return ERR_PTR(-EOPNOTSUPP);
}

static inline unsigned int
mlx5_esw_vport_to_devlink_port_index(const struct mlx5_core_dev *dev,
				     u16 vport_num)
{
	return vport_num;
}

static inline int
mlx5_eswitch_offloads_single_fdb_add_one(struct mlx5_eswitch *master_esw,
					 struct mlx5_eswitch *slave_esw, int max_slaves)
{
	return 0;
}

static inline void
mlx5_eswitch_offloads_single_fdb_del_one(struct mlx5_eswitch *master_esw,
					 struct mlx5_eswitch *slave_esw) {}

static inline int mlx5_eswitch_get_npeers(struct mlx5_eswitch *esw) { return 0; }

static inline int
mlx5_eswitch_reload_ib_reps(struct mlx5_eswitch *esw)
{
	return 0;
}

static inline bool mlx5_eswitch_block_encap(struct mlx5_core_dev *dev)
{
	return true;
}

static inline void mlx5_eswitch_unblock_encap(struct mlx5_core_dev *dev)
{
}

static inline int mlx5_eswitch_block_mode(struct mlx5_core_dev *dev) { return 0; }
static inline void mlx5_eswitch_unblock_mode(struct mlx5_core_dev *dev) {}
static inline bool mlx5_eswitch_block_ipsec(struct mlx5_core_dev *dev)
{
	return false;
}

static inline void mlx5_eswitch_unblock_ipsec(struct mlx5_core_dev *dev) {}
#endif /* CONFIG_MLX5_ESWITCH */

#endif /* __MLX5_ESWITCH_H__ */<|MERGE_RESOLUTION|>--- conflicted
+++ resolved
@@ -574,8 +574,6 @@
 int mlx5_devlink_port_fn_ipsec_packet_set(struct devlink_port *port, bool enable,
 					  struct netlink_ext_ack *extack);
 #endif /* CONFIG_XFRM_OFFLOAD */
-<<<<<<< HEAD
-=======
 int mlx5_devlink_port_fn_max_io_eqs_get(struct devlink_port *port,
 					u32 *max_io_eqs,
 					struct netlink_ext_ack *extack);
@@ -585,7 +583,6 @@
 int mlx5_devlink_port_fn_max_io_eqs_set_sf_default(struct devlink_port *port,
 						   struct netlink_ext_ack *extack);
 
->>>>>>> 2d5404ca
 void *mlx5_eswitch_get_uplink_priv(struct mlx5_eswitch *esw, u8 rep_type);
 
 int __mlx5_eswitch_set_vport_vlan(struct mlx5_eswitch *esw,
@@ -773,7 +770,6 @@
 void mlx5_esw_set_flow_group_source_port(struct mlx5_eswitch *esw,
 					 u32 *flow_group_in,
 					 int match_params);
-<<<<<<< HEAD
 
 void mlx5_esw_set_spec_source_port(struct mlx5_eswitch *esw,
 				   u16 vport,
@@ -787,21 +783,6 @@
 				  u32 controller, u32 sfnum);
 void mlx5_esw_offloads_cleanup_sf_rep(struct mlx5_eswitch *esw, struct mlx5_vport *vport);
 
-=======
-
-void mlx5_esw_set_spec_source_port(struct mlx5_eswitch *esw,
-				   u16 vport,
-				   struct mlx5_flow_spec *spec);
-
-int mlx5_esw_offloads_init_pf_vf_rep(struct mlx5_eswitch *esw, struct mlx5_vport *vport);
-void mlx5_esw_offloads_cleanup_pf_vf_rep(struct mlx5_eswitch *esw, struct mlx5_vport *vport);
-
-int mlx5_esw_offloads_init_sf_rep(struct mlx5_eswitch *esw, struct mlx5_vport *vport,
-				  struct mlx5_devlink_port *dl_port,
-				  u32 controller, u32 sfnum);
-void mlx5_esw_offloads_cleanup_sf_rep(struct mlx5_eswitch *esw, struct mlx5_vport *vport);
-
->>>>>>> 2d5404ca
 int mlx5_esw_offloads_load_rep(struct mlx5_eswitch *esw, struct mlx5_vport *vport);
 void mlx5_esw_offloads_unload_rep(struct mlx5_eswitch *esw, struct mlx5_vport *vport);
 
@@ -818,21 +799,12 @@
 					      struct mlx5_vport *vport);
 void mlx5_esw_offloads_pf_vf_devlink_port_cleanup(struct mlx5_eswitch *esw,
 						  struct mlx5_vport *vport);
-<<<<<<< HEAD
 
 int mlx5_esw_offloads_sf_devlink_port_init(struct mlx5_eswitch *esw, struct mlx5_vport *vport,
 					   struct mlx5_devlink_port *dl_port,
 					   u32 controller, u32 sfnum);
 void mlx5_esw_offloads_sf_devlink_port_cleanup(struct mlx5_eswitch *esw, struct mlx5_vport *vport);
 
-=======
-
-int mlx5_esw_offloads_sf_devlink_port_init(struct mlx5_eswitch *esw, struct mlx5_vport *vport,
-					   struct mlx5_devlink_port *dl_port,
-					   u32 controller, u32 sfnum);
-void mlx5_esw_offloads_sf_devlink_port_cleanup(struct mlx5_eswitch *esw, struct mlx5_vport *vport);
-
->>>>>>> 2d5404ca
 int mlx5_esw_offloads_devlink_port_register(struct mlx5_eswitch *esw, struct mlx5_vport *vport);
 void mlx5_esw_offloads_devlink_port_unregister(struct mlx5_eswitch *esw, struct mlx5_vport *vport);
 struct devlink_port *mlx5_esw_offloads_devlink_port(struct mlx5_eswitch *esw, u16 vport_num);
@@ -915,12 +887,6 @@
 					 bool enable);
 int mlx5_esw_ipsec_vf_packet_offload_supported(struct mlx5_core_dev *dev,
 					       u16 vport_num);
-<<<<<<< HEAD
-void mlx5_esw_vport_ipsec_offload_enable(struct mlx5_eswitch *esw);
-void mlx5_esw_vport_ipsec_offload_disable(struct mlx5_eswitch *esw);
-
-=======
->>>>>>> 2d5404ca
 #else  /* CONFIG_MLX5_ESWITCH */
 /* eswitch API stubs */
 static inline int  mlx5_eswitch_init(struct mlx5_core_dev *dev) { return 0; }
