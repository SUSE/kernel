/*
 * Copyright (c) 2015, Mellanox Technologies. All rights reserved.
 *
 * This software is available to you under a choice of one of two
 * licenses.  You may choose to be licensed under the terms of the GNU
 * General Public License (GPL) Version 2, available from the file
 * COPYING in the main directory of this source tree, or the
 * OpenIB.org BSD license below:
 *
 *     Redistribution and use in source and binary forms, with or
 *     without modification, are permitted provided that the following
 *     conditions are met:
 *
 *      - Redistributions of source code must retain the above
 *        copyright notice, this list of conditions and the following
 *        disclaimer.
 *
 *      - Redistributions in binary form must reproduce the above
 *        copyright notice, this list of conditions and the following
 *        disclaimer in the documentation and/or other materials
 *        provided with the distribution.
 *
 * THE SOFTWARE IS PROVIDED "AS IS", WITHOUT WARRANTY OF ANY KIND,
 * EXPRESS OR IMPLIED, INCLUDING BUT NOT LIMITED TO THE WARRANTIES OF
 * MERCHANTABILITY, FITNESS FOR A PARTICULAR PURPOSE AND
 * NONINFRINGEMENT. IN NO EVENT SHALL THE AUTHORS OR COPYRIGHT HOLDERS
 * BE LIABLE FOR ANY CLAIM, DAMAGES OR OTHER LIABILITY, WHETHER IN AN
 * ACTION OF CONTRACT, TORT OR OTHERWISE, ARISING FROM, OUT OF OR IN
 * CONNECTION WITH THE SOFTWARE OR THE USE OR OTHER DEALINGS IN THE
 * SOFTWARE.
 */

#include <linux/dim.h>
#include <linux/ethtool_netlink.h>

#include "en.h"
#include "en/channels.h"
#include "en/dim.h"
#include "en/port.h"
#include "en/params.h"
#include "en/ptp.h"
#include "lib/clock.h"
#include "en/fs_ethtool.h"

void mlx5e_ethtool_get_drvinfo(struct mlx5e_priv *priv,
			       struct ethtool_drvinfo *drvinfo)
{
	struct mlx5_core_dev *mdev = priv->mdev;
	int count;

	strscpy(drvinfo->driver, KBUILD_MODNAME, sizeof(drvinfo->driver));
	count = snprintf(drvinfo->fw_version, sizeof(drvinfo->fw_version),
			 "%d.%d.%04d (%.16s)", fw_rev_maj(mdev),
			 fw_rev_min(mdev), fw_rev_sub(mdev), mdev->board_id);
	if (count >= sizeof(drvinfo->fw_version))
		snprintf(drvinfo->fw_version, sizeof(drvinfo->fw_version),
			 "%d.%d.%04d", fw_rev_maj(mdev),
			 fw_rev_min(mdev), fw_rev_sub(mdev));

	strscpy(drvinfo->bus_info, dev_name(mdev->device),
		sizeof(drvinfo->bus_info));
}

static void mlx5e_get_drvinfo(struct net_device *dev,
			      struct ethtool_drvinfo *drvinfo)
{
	struct mlx5e_priv *priv = netdev_priv(dev);

	mlx5e_ethtool_get_drvinfo(priv, drvinfo);
}

struct ptys2ethtool_config {
	__ETHTOOL_DECLARE_LINK_MODE_MASK(supported);
	__ETHTOOL_DECLARE_LINK_MODE_MASK(advertised);
};

static
struct ptys2ethtool_config ptys2legacy_ethtool_table[MLX5E_LINK_MODES_NUMBER];
static
struct ptys2ethtool_config ptys2ext_ethtool_table[MLX5E_EXT_LINK_MODES_NUMBER];

#define MLX5_BUILD_PTYS2ETHTOOL_CONFIG(reg_, table, ...)                  \
	({                                                              \
		struct ptys2ethtool_config *cfg;                        \
		const unsigned int modes[] = { __VA_ARGS__ };           \
		unsigned int i;                                         \
		cfg = &ptys2##table##_ethtool_table[reg_];		\
		bitmap_zero(cfg->supported,                             \
			    __ETHTOOL_LINK_MODE_MASK_NBITS);            \
		bitmap_zero(cfg->advertised,                            \
			    __ETHTOOL_LINK_MODE_MASK_NBITS);            \
		for (i = 0 ; i < ARRAY_SIZE(modes) ; ++i) {             \
			bitmap_set(cfg->supported, modes[i], 1);        \
			bitmap_set(cfg->advertised, modes[i], 1);       \
		}                                                       \
	})

void mlx5e_build_ptys2ethtool_map(void)
{
	memset(ptys2legacy_ethtool_table, 0, sizeof(ptys2legacy_ethtool_table));
	memset(ptys2ext_ethtool_table, 0, sizeof(ptys2ext_ethtool_table));
	MLX5_BUILD_PTYS2ETHTOOL_CONFIG(MLX5E_1000BASE_CX_SGMII, legacy,
				       ETHTOOL_LINK_MODE_1000baseKX_Full_BIT);
	MLX5_BUILD_PTYS2ETHTOOL_CONFIG(MLX5E_1000BASE_KX, legacy,
				       ETHTOOL_LINK_MODE_1000baseKX_Full_BIT);
	MLX5_BUILD_PTYS2ETHTOOL_CONFIG(MLX5E_10GBASE_CX4, legacy,
				       ETHTOOL_LINK_MODE_10000baseKX4_Full_BIT);
	MLX5_BUILD_PTYS2ETHTOOL_CONFIG(MLX5E_10GBASE_KX4, legacy,
				       ETHTOOL_LINK_MODE_10000baseKX4_Full_BIT);
	MLX5_BUILD_PTYS2ETHTOOL_CONFIG(MLX5E_10GBASE_KR, legacy,
				       ETHTOOL_LINK_MODE_10000baseKR_Full_BIT);
	MLX5_BUILD_PTYS2ETHTOOL_CONFIG(MLX5E_20GBASE_KR2, legacy,
				       ETHTOOL_LINK_MODE_20000baseKR2_Full_BIT);
	MLX5_BUILD_PTYS2ETHTOOL_CONFIG(MLX5E_40GBASE_CR4, legacy,
				       ETHTOOL_LINK_MODE_40000baseCR4_Full_BIT);
	MLX5_BUILD_PTYS2ETHTOOL_CONFIG(MLX5E_40GBASE_KR4, legacy,
				       ETHTOOL_LINK_MODE_40000baseKR4_Full_BIT);
	MLX5_BUILD_PTYS2ETHTOOL_CONFIG(MLX5E_56GBASE_R4, legacy,
				       ETHTOOL_LINK_MODE_56000baseKR4_Full_BIT);
	MLX5_BUILD_PTYS2ETHTOOL_CONFIG(MLX5E_10GBASE_CR, legacy,
				       ETHTOOL_LINK_MODE_10000baseKR_Full_BIT);
	MLX5_BUILD_PTYS2ETHTOOL_CONFIG(MLX5E_10GBASE_SR, legacy,
				       ETHTOOL_LINK_MODE_10000baseKR_Full_BIT);
	MLX5_BUILD_PTYS2ETHTOOL_CONFIG(MLX5E_10GBASE_ER, legacy,
				       ETHTOOL_LINK_MODE_10000baseKR_Full_BIT);
	MLX5_BUILD_PTYS2ETHTOOL_CONFIG(MLX5E_40GBASE_SR4, legacy,
				       ETHTOOL_LINK_MODE_40000baseSR4_Full_BIT);
	MLX5_BUILD_PTYS2ETHTOOL_CONFIG(MLX5E_40GBASE_LR4, legacy,
				       ETHTOOL_LINK_MODE_40000baseLR4_Full_BIT);
	MLX5_BUILD_PTYS2ETHTOOL_CONFIG(MLX5E_50GBASE_SR2, legacy,
				       ETHTOOL_LINK_MODE_50000baseSR2_Full_BIT);
	MLX5_BUILD_PTYS2ETHTOOL_CONFIG(MLX5E_100GBASE_CR4, legacy,
				       ETHTOOL_LINK_MODE_100000baseCR4_Full_BIT);
	MLX5_BUILD_PTYS2ETHTOOL_CONFIG(MLX5E_100GBASE_SR4, legacy,
				       ETHTOOL_LINK_MODE_100000baseSR4_Full_BIT);
	MLX5_BUILD_PTYS2ETHTOOL_CONFIG(MLX5E_100GBASE_KR4, legacy,
				       ETHTOOL_LINK_MODE_100000baseKR4_Full_BIT);
	MLX5_BUILD_PTYS2ETHTOOL_CONFIG(MLX5E_100GBASE_LR4, legacy,
				       ETHTOOL_LINK_MODE_100000baseLR4_ER4_Full_BIT);
	MLX5_BUILD_PTYS2ETHTOOL_CONFIG(MLX5E_100BASE_TX, legacy,
				       ETHTOOL_LINK_MODE_100baseT_Full_BIT);
	MLX5_BUILD_PTYS2ETHTOOL_CONFIG(MLX5E_1000BASE_T, legacy,
				       ETHTOOL_LINK_MODE_1000baseT_Full_BIT);
	MLX5_BUILD_PTYS2ETHTOOL_CONFIG(MLX5E_10GBASE_T, legacy,
				       ETHTOOL_LINK_MODE_10000baseT_Full_BIT);
	MLX5_BUILD_PTYS2ETHTOOL_CONFIG(MLX5E_25GBASE_CR, legacy,
				       ETHTOOL_LINK_MODE_25000baseCR_Full_BIT);
	MLX5_BUILD_PTYS2ETHTOOL_CONFIG(MLX5E_25GBASE_KR, legacy,
				       ETHTOOL_LINK_MODE_25000baseKR_Full_BIT);
	MLX5_BUILD_PTYS2ETHTOOL_CONFIG(MLX5E_25GBASE_SR, legacy,
				       ETHTOOL_LINK_MODE_25000baseSR_Full_BIT);
	MLX5_BUILD_PTYS2ETHTOOL_CONFIG(MLX5E_50GBASE_CR2, legacy,
				       ETHTOOL_LINK_MODE_50000baseCR2_Full_BIT);
	MLX5_BUILD_PTYS2ETHTOOL_CONFIG(MLX5E_50GBASE_KR2, legacy,
				       ETHTOOL_LINK_MODE_50000baseKR2_Full_BIT);
	MLX5_BUILD_PTYS2ETHTOOL_CONFIG(MLX5E_SGMII_100M, ext,
				       ETHTOOL_LINK_MODE_100baseT_Full_BIT);
	MLX5_BUILD_PTYS2ETHTOOL_CONFIG(MLX5E_1000BASE_X_SGMII, ext,
				       ETHTOOL_LINK_MODE_1000baseT_Full_BIT,
				       ETHTOOL_LINK_MODE_1000baseKX_Full_BIT,
				       ETHTOOL_LINK_MODE_1000baseX_Full_BIT);
	MLX5_BUILD_PTYS2ETHTOOL_CONFIG(MLX5E_5GBASE_R, ext,
				       ETHTOOL_LINK_MODE_5000baseT_Full_BIT);
	MLX5_BUILD_PTYS2ETHTOOL_CONFIG(MLX5E_10GBASE_XFI_XAUI_1, ext,
				       ETHTOOL_LINK_MODE_10000baseT_Full_BIT,
				       ETHTOOL_LINK_MODE_10000baseKR_Full_BIT,
				       ETHTOOL_LINK_MODE_10000baseR_FEC_BIT,
				       ETHTOOL_LINK_MODE_10000baseCR_Full_BIT,
				       ETHTOOL_LINK_MODE_10000baseSR_Full_BIT,
				       ETHTOOL_LINK_MODE_10000baseLR_Full_BIT,
				       ETHTOOL_LINK_MODE_10000baseER_Full_BIT);
	MLX5_BUILD_PTYS2ETHTOOL_CONFIG(MLX5E_40GBASE_XLAUI_4_XLPPI_4, ext,
				       ETHTOOL_LINK_MODE_40000baseKR4_Full_BIT,
				       ETHTOOL_LINK_MODE_40000baseCR4_Full_BIT,
				       ETHTOOL_LINK_MODE_40000baseSR4_Full_BIT,
				       ETHTOOL_LINK_MODE_40000baseLR4_Full_BIT);
	MLX5_BUILD_PTYS2ETHTOOL_CONFIG(MLX5E_25GAUI_1_25GBASE_CR_KR, ext,
				       ETHTOOL_LINK_MODE_25000baseCR_Full_BIT,
				       ETHTOOL_LINK_MODE_25000baseKR_Full_BIT,
				       ETHTOOL_LINK_MODE_25000baseSR_Full_BIT);
	MLX5_BUILD_PTYS2ETHTOOL_CONFIG(MLX5E_50GAUI_2_LAUI_2_50GBASE_CR2_KR2,
				       ext,
				       ETHTOOL_LINK_MODE_50000baseCR2_Full_BIT,
				       ETHTOOL_LINK_MODE_50000baseKR2_Full_BIT,
				       ETHTOOL_LINK_MODE_50000baseSR2_Full_BIT);
	MLX5_BUILD_PTYS2ETHTOOL_CONFIG(MLX5E_50GAUI_1_LAUI_1_50GBASE_CR_KR, ext,
				       ETHTOOL_LINK_MODE_50000baseKR_Full_BIT,
				       ETHTOOL_LINK_MODE_50000baseSR_Full_BIT,
				       ETHTOOL_LINK_MODE_50000baseCR_Full_BIT,
				       ETHTOOL_LINK_MODE_50000baseLR_ER_FR_Full_BIT,
				       ETHTOOL_LINK_MODE_50000baseDR_Full_BIT);
	MLX5_BUILD_PTYS2ETHTOOL_CONFIG(MLX5E_CAUI_4_100GBASE_CR4_KR4, ext,
				       ETHTOOL_LINK_MODE_100000baseKR4_Full_BIT,
				       ETHTOOL_LINK_MODE_100000baseSR4_Full_BIT,
				       ETHTOOL_LINK_MODE_100000baseCR4_Full_BIT,
				       ETHTOOL_LINK_MODE_100000baseLR4_ER4_Full_BIT);
	MLX5_BUILD_PTYS2ETHTOOL_CONFIG(MLX5E_100GAUI_2_100GBASE_CR2_KR2, ext,
				       ETHTOOL_LINK_MODE_100000baseKR2_Full_BIT,
				       ETHTOOL_LINK_MODE_100000baseSR2_Full_BIT,
				       ETHTOOL_LINK_MODE_100000baseCR2_Full_BIT,
				       ETHTOOL_LINK_MODE_100000baseLR2_ER2_FR2_Full_BIT,
				       ETHTOOL_LINK_MODE_100000baseDR2_Full_BIT);
	MLX5_BUILD_PTYS2ETHTOOL_CONFIG(MLX5E_200GAUI_4_200GBASE_CR4_KR4, ext,
				       ETHTOOL_LINK_MODE_200000baseKR4_Full_BIT,
				       ETHTOOL_LINK_MODE_200000baseSR4_Full_BIT,
				       ETHTOOL_LINK_MODE_200000baseLR4_ER4_FR4_Full_BIT,
				       ETHTOOL_LINK_MODE_200000baseDR4_Full_BIT,
				       ETHTOOL_LINK_MODE_200000baseCR4_Full_BIT);
	MLX5_BUILD_PTYS2ETHTOOL_CONFIG(MLX5E_400GAUI_8_400GBASE_CR8, ext,
				       ETHTOOL_LINK_MODE_400000baseKR8_Full_BIT,
				       ETHTOOL_LINK_MODE_400000baseSR8_Full_BIT,
				       ETHTOOL_LINK_MODE_400000baseLR8_ER8_FR8_Full_BIT,
				       ETHTOOL_LINK_MODE_400000baseDR8_Full_BIT,
				       ETHTOOL_LINK_MODE_400000baseCR8_Full_BIT);
	MLX5_BUILD_PTYS2ETHTOOL_CONFIG(MLX5E_100GAUI_1_100GBASE_CR_KR, ext,
				       ETHTOOL_LINK_MODE_100000baseKR_Full_BIT,
				       ETHTOOL_LINK_MODE_100000baseSR_Full_BIT,
				       ETHTOOL_LINK_MODE_100000baseLR_ER_FR_Full_BIT,
				       ETHTOOL_LINK_MODE_100000baseDR_Full_BIT,
				       ETHTOOL_LINK_MODE_100000baseCR_Full_BIT);
	MLX5_BUILD_PTYS2ETHTOOL_CONFIG(MLX5E_200GAUI_2_200GBASE_CR2_KR2, ext,
				       ETHTOOL_LINK_MODE_200000baseKR2_Full_BIT,
				       ETHTOOL_LINK_MODE_200000baseSR2_Full_BIT,
				       ETHTOOL_LINK_MODE_200000baseLR2_ER2_FR2_Full_BIT,
				       ETHTOOL_LINK_MODE_200000baseDR2_Full_BIT,
				       ETHTOOL_LINK_MODE_200000baseCR2_Full_BIT);
	MLX5_BUILD_PTYS2ETHTOOL_CONFIG(MLX5E_400GAUI_4_400GBASE_CR4_KR4, ext,
				       ETHTOOL_LINK_MODE_400000baseKR4_Full_BIT,
				       ETHTOOL_LINK_MODE_400000baseSR4_Full_BIT,
				       ETHTOOL_LINK_MODE_400000baseLR4_ER4_FR4_Full_BIT,
				       ETHTOOL_LINK_MODE_400000baseDR4_Full_BIT,
				       ETHTOOL_LINK_MODE_400000baseCR4_Full_BIT);
	MLX5_BUILD_PTYS2ETHTOOL_CONFIG(MLX5E_800GAUI_8_800GBASE_CR8_KR8, ext,
				       ETHTOOL_LINK_MODE_800000baseCR8_Full_BIT,
				       ETHTOOL_LINK_MODE_800000baseKR8_Full_BIT,
				       ETHTOOL_LINK_MODE_800000baseDR8_Full_BIT,
				       ETHTOOL_LINK_MODE_800000baseDR8_2_Full_BIT,
				       ETHTOOL_LINK_MODE_800000baseSR8_Full_BIT,
				       ETHTOOL_LINK_MODE_800000baseVR8_Full_BIT);
}

static void mlx5e_ethtool_get_speed_arr(struct mlx5_core_dev *mdev,
					struct ptys2ethtool_config **arr,
					u32 *size)
{
	bool ext = mlx5_ptys_ext_supported(mdev);

	*arr = ext ? ptys2ext_ethtool_table : ptys2legacy_ethtool_table;
	*size = ext ? ARRAY_SIZE(ptys2ext_ethtool_table) :
		      ARRAY_SIZE(ptys2legacy_ethtool_table);
}

typedef int (*mlx5e_pflag_handler)(struct net_device *netdev, bool enable);

struct pflag_desc {
	char name[ETH_GSTRING_LEN];
	mlx5e_pflag_handler handler;
};

static const struct pflag_desc mlx5e_priv_flags[MLX5E_NUM_PFLAGS];

int mlx5e_ethtool_get_sset_count(struct mlx5e_priv *priv, int sset)
{
	switch (sset) {
	case ETH_SS_STATS:
		return mlx5e_stats_total_num(priv);
	case ETH_SS_PRIV_FLAGS:
		return MLX5E_NUM_PFLAGS;
	case ETH_SS_TEST:
		return mlx5e_self_test_num(priv);
	default:
		return -EOPNOTSUPP;
	}
}

static int mlx5e_get_sset_count(struct net_device *dev, int sset)
{
	struct mlx5e_priv *priv = netdev_priv(dev);

	return mlx5e_ethtool_get_sset_count(priv, sset);
}

void mlx5e_ethtool_get_strings(struct mlx5e_priv *priv, u32 stringset, u8 *data)
{
	int i;

	switch (stringset) {
	case ETH_SS_PRIV_FLAGS:
		for (i = 0; i < MLX5E_NUM_PFLAGS; i++)
			ethtool_puts(&data, mlx5e_priv_flags[i].name);
		break;

	case ETH_SS_TEST:
		mlx5e_self_test_fill_strings(priv, data);
		break;

	case ETH_SS_STATS:
		mlx5e_stats_fill_strings(priv, data);
		break;
	}
}

static void mlx5e_get_strings(struct net_device *dev, u32 stringset, u8 *data)
{
	struct mlx5e_priv *priv = netdev_priv(dev);

	mlx5e_ethtool_get_strings(priv, stringset, data);
}

void mlx5e_ethtool_get_ethtool_stats(struct mlx5e_priv *priv,
				     struct ethtool_stats *stats, u64 *data)
{
	int idx = 0;

	mutex_lock(&priv->state_lock);
	mlx5e_stats_update(priv);
	mutex_unlock(&priv->state_lock);

	mlx5e_stats_fill(priv, data, idx);
}

static void mlx5e_get_ethtool_stats(struct net_device *dev,
				    struct ethtool_stats *stats,
				    u64 *data)
{
	struct mlx5e_priv *priv = netdev_priv(dev);

	mlx5e_ethtool_get_ethtool_stats(priv, stats, data);
}

void mlx5e_ethtool_get_ringparam(struct mlx5e_priv *priv,
				 struct ethtool_ringparam *param,
				 struct kernel_ethtool_ringparam *kernel_param)
{
	/* Limitation for regular RQ. XSK RQ may clamp the queue length in
	 * mlx5e_mpwqe_get_log_rq_size.
	 */
	u8 max_log_mpwrq_pkts = mlx5e_mpwrq_max_log_rq_pkts(priv->mdev,
							    PAGE_SHIFT,
							    MLX5E_MPWRQ_UMR_MODE_ALIGNED);

	param->rx_max_pending = 1 << min_t(u8, MLX5E_PARAMS_MAXIMUM_LOG_RQ_SIZE,
					   max_log_mpwrq_pkts);
	param->tx_max_pending = 1 << MLX5E_PARAMS_MAXIMUM_LOG_SQ_SIZE;
	param->rx_pending     = 1 << priv->channels.params.log_rq_mtu_frames;
	param->tx_pending     = 1 << priv->channels.params.log_sq_size;

	kernel_param->tcp_data_split =
		(priv->channels.params.packet_merge.type == MLX5E_PACKET_MERGE_SHAMPO) ?
		ETHTOOL_TCP_DATA_SPLIT_ENABLED :
		ETHTOOL_TCP_DATA_SPLIT_DISABLED;
}

static void mlx5e_get_ringparam(struct net_device *dev,
				struct ethtool_ringparam *param,
				struct kernel_ethtool_ringparam *kernel_param,
				struct netlink_ext_ack *extack)
{
	struct mlx5e_priv *priv = netdev_priv(dev);

	mlx5e_ethtool_get_ringparam(priv, param, kernel_param);
}

int mlx5e_ethtool_set_ringparam(struct mlx5e_priv *priv,
				struct ethtool_ringparam *param,
				struct netlink_ext_ack *extack)
{
	struct mlx5e_params new_params;
	u8 log_rq_size;
	u8 log_sq_size;
	int err = 0;

	if (param->rx_pending < (1 << MLX5E_PARAMS_MINIMUM_LOG_RQ_SIZE)) {
		NL_SET_ERR_MSG_FMT_MOD(extack, "rx (%d) < min (%d)",
				       param->rx_pending,
				       1 << MLX5E_PARAMS_MINIMUM_LOG_RQ_SIZE);
		return -EINVAL;
	}

	if (param->tx_pending < (1 << MLX5E_PARAMS_MINIMUM_LOG_SQ_SIZE)) {
		NL_SET_ERR_MSG_FMT_MOD(extack, "tx (%d) < min (%d)",
				       param->tx_pending,
				       1 << MLX5E_PARAMS_MINIMUM_LOG_SQ_SIZE);
		return -EINVAL;
	}

	log_rq_size = order_base_2(param->rx_pending);
	log_sq_size = order_base_2(param->tx_pending);

	if (log_rq_size == priv->channels.params.log_rq_mtu_frames &&
	    log_sq_size == priv->channels.params.log_sq_size)
		return 0;

	mutex_lock(&priv->state_lock);

	new_params = priv->channels.params;
	new_params.log_rq_mtu_frames = log_rq_size;
	new_params.log_sq_size = log_sq_size;

	err = mlx5e_validate_params(priv->mdev, &new_params);
	if (err)
		goto unlock;

	err = mlx5e_safe_switch_params(priv, &new_params, NULL, NULL, true);

unlock:
	mutex_unlock(&priv->state_lock);

	return err;
}

static int mlx5e_set_ringparam(struct net_device *dev,
			       struct ethtool_ringparam *param,
			       struct kernel_ethtool_ringparam *kernel_param,
			       struct netlink_ext_ack *extack)
{
	struct mlx5e_priv *priv = netdev_priv(dev);

	return mlx5e_ethtool_set_ringparam(priv, param, extack);
}

void mlx5e_ethtool_get_channels(struct mlx5e_priv *priv,
				struct ethtool_channels *ch)
{
	mutex_lock(&priv->state_lock);
	ch->max_combined   = priv->max_nch;
	ch->combined_count = priv->channels.params.num_channels;
	mutex_unlock(&priv->state_lock);
}

static void mlx5e_get_channels(struct net_device *dev,
			       struct ethtool_channels *ch)
{
	struct mlx5e_priv *priv = netdev_priv(dev);

	mlx5e_ethtool_get_channels(priv, ch);
}

int mlx5e_ethtool_set_channels(struct mlx5e_priv *priv,
			       struct ethtool_channels *ch)
{
	struct mlx5e_params *cur_params = &priv->channels.params;
	unsigned int count = ch->combined_count;
	struct mlx5e_params new_params;
	bool arfs_enabled;
	bool opened;
	int err = 0;

	if (!count) {
		netdev_info(priv->netdev, "%s: combined_count=0 not supported\n",
			    __func__);
		return -EINVAL;
	}

	if (cur_params->num_channels == count)
		return 0;

	mutex_lock(&priv->state_lock);

	if (mlx5e_rx_res_get_current_hash(priv->rx_res).hfunc == ETH_RSS_HASH_XOR) {
		unsigned int xor8_max_channels = mlx5e_rqt_max_num_channels_allowed_for_xor8();

		if (count > xor8_max_channels) {
			err = -EINVAL;
			netdev_err(priv->netdev, "%s: Requested number of channels (%d) exceeds the maximum allowed by the XOR8 RSS hfunc (%d)\n",
				   __func__, count, xor8_max_channels);
			goto out;
		}
	}

	/* If RXFH is configured, changing the channels number is allowed only if
	 * it does not require resizing the RSS table. This is because the previous
	 * configuration may no longer be compatible with the new RSS table.
	 */
	if (netif_is_rxfh_configured(priv->netdev)) {
		int cur_rqt_size = mlx5e_rqt_size(priv->mdev, cur_params->num_channels);
		int new_rqt_size = mlx5e_rqt_size(priv->mdev, count);

		if (new_rqt_size != cur_rqt_size) {
			err = -EINVAL;
			netdev_err(priv->netdev,
				   "%s: RXFH is configured, block changing channels number that affects RSS table size (new: %d, current: %d)\n",
				   __func__, new_rqt_size, cur_rqt_size);
			goto out;
		}
	}

	/* Don't allow changing the number of channels if HTB offload is active,
	 * because the numeration of the QoS SQs will change, while per-queue
	 * qdiscs are attached.
	 */
	if (mlx5e_selq_is_htb_enabled(&priv->selq)) {
		err = -EINVAL;
		netdev_err(priv->netdev, "%s: HTB offload is active, cannot change the number of channels\n",
			   __func__);
		goto out;
	}

	/* Don't allow changing the number of channels if MQPRIO mode channel offload is active,
	 * because it defines a partition over the channels queues.
	 */
	if (cur_params->mqprio.mode == TC_MQPRIO_MODE_CHANNEL) {
		err = -EINVAL;
		netdev_err(priv->netdev, "%s: MQPRIO mode channel offload is active, cannot change the number of channels\n",
			   __func__);
		goto out;
	}

	new_params = *cur_params;
	new_params.num_channels = count;

	opened = test_bit(MLX5E_STATE_OPENED, &priv->state);

	arfs_enabled = opened && mlx5e_fs_want_arfs(priv->netdev);
	if (arfs_enabled)
		mlx5e_arfs_disable(priv->fs);

	/* Switch to new channels, set new parameters and close old ones */
	err = mlx5e_safe_switch_params(priv, &new_params,
				       mlx5e_num_channels_changed_ctx, NULL, true);

	if (arfs_enabled) {
		int err2 = mlx5e_arfs_enable(priv->fs);

		if (err2)
			netdev_err(priv->netdev, "%s: mlx5e_arfs_enable failed: %d\n",
				   __func__, err2);
	}

out:
	mutex_unlock(&priv->state_lock);

	return err;
}

static int mlx5e_set_channels(struct net_device *dev,
			      struct ethtool_channels *ch)
{
	struct mlx5e_priv *priv = netdev_priv(dev);

	return mlx5e_ethtool_set_channels(priv, ch);
}

int mlx5e_ethtool_get_coalesce(struct mlx5e_priv *priv,
			       struct ethtool_coalesce *coal,
			       struct kernel_ethtool_coalesce *kernel_coal,
			       struct netlink_ext_ack *extack)
{
	struct dim_cq_moder *rx_moder, *tx_moder;

	if (!MLX5_CAP_GEN(priv->mdev, cq_moderation)) {
		NL_SET_ERR_MSG_MOD(extack, "CQ moderation not supported");
		return -EOPNOTSUPP;
	}

	rx_moder = &priv->channels.params.rx_cq_moderation;
	coal->rx_coalesce_usecs		= rx_moder->usec;
	coal->rx_max_coalesced_frames	= rx_moder->pkts;
	coal->use_adaptive_rx_coalesce	= priv->channels.params.rx_dim_enabled;
	kernel_coal->use_cqe_mode_rx    = priv->channels.params.rx_moder_use_cqe_mode;

	tx_moder = &priv->channels.params.tx_cq_moderation;
	coal->tx_coalesce_usecs		= tx_moder->usec;
	coal->tx_max_coalesced_frames	= tx_moder->pkts;
	coal->use_adaptive_tx_coalesce	= priv->channels.params.tx_dim_enabled;
	kernel_coal->use_cqe_mode_tx    = priv->channels.params.tx_moder_use_cqe_mode;

	return 0;
}

static int mlx5e_get_coalesce(struct net_device *netdev,
			      struct ethtool_coalesce *coal,
			      struct kernel_ethtool_coalesce *kernel_coal,
			      struct netlink_ext_ack *extack)
{
	struct mlx5e_priv *priv = netdev_priv(netdev);

	return mlx5e_ethtool_get_coalesce(priv, coal, kernel_coal, extack);
}

static int mlx5e_ethtool_get_per_queue_coalesce(struct mlx5e_priv *priv, u32 queue,
						struct ethtool_coalesce *coal)
{
	struct dim_cq_moder cur_moder;
	struct mlx5e_channels *chs;
	struct mlx5e_channel *c;

	if (!MLX5_CAP_GEN(priv->mdev, cq_moderation))
		return -EOPNOTSUPP;

	mutex_lock(&priv->state_lock);

	chs = &priv->channels;
	if (chs->num <= queue) {
		mutex_unlock(&priv->state_lock);
		return -EINVAL;
	}

	c = chs->c[queue];

	coal->use_adaptive_rx_coalesce = !!c->rq.dim;
	if (coal->use_adaptive_rx_coalesce) {
		cur_moder = net_dim_get_rx_moderation(c->rq.dim->mode,
						      c->rq.dim->profile_ix);

		coal->rx_coalesce_usecs = cur_moder.usec;
		coal->rx_max_coalesced_frames = cur_moder.pkts;
	} else {
		coal->rx_coalesce_usecs = c->rx_cq_moder.usec;
		coal->rx_max_coalesced_frames = c->rx_cq_moder.pkts;
	}

	coal->use_adaptive_tx_coalesce = !!c->sq[0].dim;
	if (coal->use_adaptive_tx_coalesce) {
		/* NOTE: Will only display DIM coalesce profile information of
		 * first channel. The current interface cannot display this
		 * information for all tc.
		 */
		cur_moder = net_dim_get_tx_moderation(c->sq[0].dim->mode,
						      c->sq[0].dim->profile_ix);

		coal->tx_coalesce_usecs = cur_moder.usec;
		coal->tx_max_coalesced_frames = cur_moder.pkts;

	} else {
		coal->tx_coalesce_usecs = c->tx_cq_moder.usec;
		coal->tx_max_coalesced_frames = c->tx_cq_moder.pkts;
	}

	mutex_unlock(&priv->state_lock);

	return 0;
}

int mlx5e_get_per_queue_coalesce(struct net_device *dev, u32 queue,
				 struct ethtool_coalesce *coal)
{
	struct mlx5e_priv *priv = netdev_priv(dev);

	return mlx5e_ethtool_get_per_queue_coalesce(priv, queue, coal);
}

#define MLX5E_MAX_COAL_TIME		MLX5_MAX_CQ_PERIOD
#define MLX5E_MAX_COAL_FRAMES		MLX5_MAX_CQ_COUNT

static void
mlx5e_set_priv_channels_tx_coalesce(struct mlx5e_priv *priv, struct dim_cq_moder *moder)
{
	int tc;
	int i;

	for (i = 0; i < priv->channels.num; ++i) {
		struct mlx5e_channel *c = priv->channels.c[i];
		struct mlx5_core_dev *mdev = c->mdev;
		enum mlx5_cq_period_mode mode;

		mode = mlx5e_cq_period_mode(moder->cq_period_mode);
		c->tx_cq_moder = *moder;

		for (tc = 0; tc < c->num_tc; tc++) {
			mlx5e_modify_cq_moderation(mdev, &c->sq[tc].cq.mcq,
						   moder->usec, moder->pkts,
						   mode);
		}
	}
}

static void
mlx5e_set_priv_channels_rx_coalesce(struct mlx5e_priv *priv, struct dim_cq_moder *moder)
{
	int i;

	for (i = 0; i < priv->channels.num; ++i) {
		struct mlx5e_channel *c = priv->channels.c[i];
		struct mlx5_core_dev *mdev = c->mdev;
		enum mlx5_cq_period_mode mode;

		mode = mlx5e_cq_period_mode(moder->cq_period_mode);
		c->rx_cq_moder = *moder;

		mlx5e_modify_cq_moderation(mdev, &c->rq.cq.mcq, moder->usec, moder->pkts,
					   mode);
	}
}

int mlx5e_ethtool_set_coalesce(struct mlx5e_priv *priv,
			       struct ethtool_coalesce *coal,
			       struct kernel_ethtool_coalesce *kernel_coal,
			       struct netlink_ext_ack *extack)
{
	struct dim_cq_moder *rx_moder, *tx_moder;
	struct mlx5_core_dev *mdev = priv->mdev;
	bool rx_dim_enabled, tx_dim_enabled;
	struct mlx5e_params new_params;
	bool reset_rx, reset_tx;
	u8 cq_period_mode;
	int err = 0;

	if (!MLX5_CAP_GEN(mdev, cq_moderation) ||
	    !MLX5_CAP_GEN(mdev, cq_period_mode_modify)) {
		NL_SET_ERR_MSG_MOD(extack, "CQ moderation not supported");
		return -EOPNOTSUPP;
	}

	if (coal->tx_coalesce_usecs > MLX5E_MAX_COAL_TIME ||
	    coal->rx_coalesce_usecs > MLX5E_MAX_COAL_TIME) {
		NL_SET_ERR_MSG_FMT_MOD(
			extack,
			"Max coalesce time %lu usecs, tx-usecs (%u) rx-usecs (%u)",
			MLX5E_MAX_COAL_TIME, coal->tx_coalesce_usecs,
			coal->rx_coalesce_usecs);
		return -ERANGE;
	}

	if (coal->tx_max_coalesced_frames > MLX5E_MAX_COAL_FRAMES ||
	    coal->rx_max_coalesced_frames > MLX5E_MAX_COAL_FRAMES) {
		NL_SET_ERR_MSG_FMT_MOD(
			extack,
			"Max coalesce frames %lu, tx-frames (%u) rx-frames (%u)",
			MLX5E_MAX_COAL_FRAMES, coal->tx_max_coalesced_frames,
			coal->rx_max_coalesced_frames);
		return -ERANGE;
	}

	if ((kernel_coal->use_cqe_mode_rx || kernel_coal->use_cqe_mode_tx) &&
	    !MLX5_CAP_GEN(priv->mdev, cq_period_start_from_cqe)) {
		NL_SET_ERR_MSG_MOD(extack, "cqe-mode-rx/tx is not supported on this device");
		return -EOPNOTSUPP;
	}

	rx_dim_enabled = !!coal->use_adaptive_rx_coalesce;
	tx_dim_enabled = !!coal->use_adaptive_tx_coalesce;

	mutex_lock(&priv->state_lock);
	new_params = priv->channels.params;

	cq_period_mode = mlx5e_dim_cq_period_mode(kernel_coal->use_cqe_mode_rx);
	reset_rx = mlx5e_reset_rx_channels_moderation(&priv->channels, cq_period_mode,
						      rx_dim_enabled, false);
	MLX5E_SET_PFLAG(&new_params, MLX5E_PFLAG_RX_CQE_BASED_MODER, cq_period_mode);

	cq_period_mode = mlx5e_dim_cq_period_mode(kernel_coal->use_cqe_mode_tx);
	reset_tx = mlx5e_reset_tx_channels_moderation(&priv->channels, cq_period_mode,
						      tx_dim_enabled, false);
	MLX5E_SET_PFLAG(&new_params, MLX5E_PFLAG_TX_CQE_BASED_MODER, cq_period_mode);

	reset_rx |= rx_dim_enabled != new_params.rx_dim_enabled;
	reset_tx |= tx_dim_enabled != new_params.tx_dim_enabled;

	/* Solely used for global ethtool get coalesce */
	rx_moder = &new_params.rx_cq_moderation;
	new_params.rx_dim_enabled = rx_dim_enabled;
	new_params.rx_moder_use_cqe_mode = kernel_coal->use_cqe_mode_rx;

	tx_moder = &new_params.tx_cq_moderation;
	new_params.tx_dim_enabled = tx_dim_enabled;
	new_params.tx_moder_use_cqe_mode = kernel_coal->use_cqe_mode_tx;

	if (reset_rx) {
		mlx5e_channels_rx_change_dim(&priv->channels, false);
		mlx5e_reset_rx_moderation(rx_moder, new_params.rx_moder_use_cqe_mode,
					  rx_dim_enabled);

		mlx5e_set_priv_channels_rx_coalesce(priv, rx_moder);
	} else if (!rx_dim_enabled) {
		rx_moder->usec = coal->rx_coalesce_usecs;
		rx_moder->pkts = coal->rx_max_coalesced_frames;

		mlx5e_set_priv_channels_rx_coalesce(priv, rx_moder);
	}

	if (reset_tx) {
		mlx5e_channels_tx_change_dim(&priv->channels, false);
		mlx5e_reset_tx_moderation(tx_moder, new_params.tx_moder_use_cqe_mode,
					  tx_dim_enabled);

		mlx5e_set_priv_channels_tx_coalesce(priv, tx_moder);
	} else if (!tx_dim_enabled) {
		tx_moder->usec = coal->tx_coalesce_usecs;
		tx_moder->pkts = coal->tx_max_coalesced_frames;

		mlx5e_set_priv_channels_tx_coalesce(priv, tx_moder);
	}

	/* DIM enable/disable Rx and Tx channels */
	err = mlx5e_channels_rx_change_dim(&priv->channels, rx_dim_enabled);
	if (err)
		goto state_unlock;
	err = mlx5e_channels_tx_change_dim(&priv->channels, tx_dim_enabled);
	if (err)
		goto state_unlock;

	err = mlx5e_safe_switch_params(priv, &new_params, NULL, NULL, false);
state_unlock:
	mutex_unlock(&priv->state_lock);
	return err;
}

static int mlx5e_set_coalesce(struct net_device *netdev,
			      struct ethtool_coalesce *coal,
			      struct kernel_ethtool_coalesce *kernel_coal,
			      struct netlink_ext_ack *extack)
{
	struct mlx5e_priv *priv = netdev_priv(netdev);

	return mlx5e_ethtool_set_coalesce(priv, coal, kernel_coal, extack);
}

static int mlx5e_ethtool_set_per_queue_coalesce(struct mlx5e_priv *priv, u32 queue,
						struct ethtool_coalesce *coal)
{
	struct mlx5_core_dev *mdev = priv->mdev;
	bool rx_dim_enabled, tx_dim_enabled;
	struct mlx5e_channels *chs;
	struct mlx5e_channel *c;
	int err = 0;
	int tc;

	if (!MLX5_CAP_GEN(mdev, cq_moderation))
		return -EOPNOTSUPP;

	if (coal->tx_coalesce_usecs > MLX5E_MAX_COAL_TIME ||
	    coal->rx_coalesce_usecs > MLX5E_MAX_COAL_TIME) {
		netdev_info(priv->netdev, "%s: maximum coalesce time supported is %lu usecs\n",
			    __func__, MLX5E_MAX_COAL_TIME);
		return -ERANGE;
	}

	if (coal->tx_max_coalesced_frames > MLX5E_MAX_COAL_FRAMES ||
	    coal->rx_max_coalesced_frames > MLX5E_MAX_COAL_FRAMES) {
		netdev_info(priv->netdev, "%s: maximum coalesced frames supported is %lu\n",
			    __func__, MLX5E_MAX_COAL_FRAMES);
		return -ERANGE;
	}

	rx_dim_enabled = !!coal->use_adaptive_rx_coalesce;
	tx_dim_enabled = !!coal->use_adaptive_tx_coalesce;

	mutex_lock(&priv->state_lock);

	chs = &priv->channels;
	if (chs->num <= queue) {
		mutex_unlock(&priv->state_lock);
		return -EINVAL;
	}

	c = chs->c[queue];

	err = mlx5e_dim_rx_change(&c->rq, rx_dim_enabled);
	if (err)
		goto state_unlock;

	for (tc = 0; tc < c->num_tc; tc++) {
		err = mlx5e_dim_tx_change(&c->sq[tc], tx_dim_enabled);
		if (err)
			goto state_unlock;
	}

	if (!rx_dim_enabled) {
		c->rx_cq_moder.usec = coal->rx_coalesce_usecs;
		c->rx_cq_moder.pkts = coal->rx_max_coalesced_frames;

		mlx5_core_modify_cq_moderation(mdev, &c->rq.cq.mcq,
					       coal->rx_coalesce_usecs,
					       coal->rx_max_coalesced_frames);
	}

	if (!tx_dim_enabled) {
		c->tx_cq_moder.usec = coal->tx_coalesce_usecs;
		c->tx_cq_moder.pkts = coal->tx_max_coalesced_frames;

		for (tc = 0; tc < c->num_tc; tc++)
			mlx5_core_modify_cq_moderation(mdev, &c->sq[tc].cq.mcq,
						       coal->tx_coalesce_usecs,
						       coal->tx_max_coalesced_frames);
	}

state_unlock:
	mutex_unlock(&priv->state_lock);
	return err;
}

int mlx5e_set_per_queue_coalesce(struct net_device *dev, u32 queue,
				 struct ethtool_coalesce *coal)
{
	struct mlx5e_priv *priv = netdev_priv(dev);

	return mlx5e_ethtool_set_per_queue_coalesce(priv, queue, coal);
}

static void ptys2ethtool_supported_link(struct mlx5_core_dev *mdev,
					unsigned long *supported_modes,
					u32 eth_proto_cap)
{
	unsigned long proto_cap = eth_proto_cap;
	struct ptys2ethtool_config *table;
	u32 max_size;
	int proto;

	mlx5e_ethtool_get_speed_arr(mdev, &table, &max_size);
	for_each_set_bit(proto, &proto_cap, max_size)
		bitmap_or(supported_modes, supported_modes,
			  table[proto].supported,
			  __ETHTOOL_LINK_MODE_MASK_NBITS);
}

static void ptys2ethtool_adver_link(unsigned long *advertising_modes,
				    u32 eth_proto_cap, bool ext)
{
	unsigned long proto_cap = eth_proto_cap;
	struct ptys2ethtool_config *table;
	u32 max_size;
	int proto;

	table = ext ? ptys2ext_ethtool_table : ptys2legacy_ethtool_table;
	max_size = ext ? ARRAY_SIZE(ptys2ext_ethtool_table) :
			 ARRAY_SIZE(ptys2legacy_ethtool_table);

	for_each_set_bit(proto, &proto_cap, max_size)
		bitmap_or(advertising_modes, advertising_modes,
			  table[proto].advertised,
			  __ETHTOOL_LINK_MODE_MASK_NBITS);
}

static const u32 pplm_fec_2_ethtool[] = {
	[MLX5E_FEC_NOFEC] = ETHTOOL_FEC_OFF,
	[MLX5E_FEC_FIRECODE] = ETHTOOL_FEC_BASER,
	[MLX5E_FEC_RS_528_514] = ETHTOOL_FEC_RS,
	[MLX5E_FEC_RS_544_514] = ETHTOOL_FEC_RS,
	[MLX5E_FEC_LLRS_272_257_1] = ETHTOOL_FEC_LLRS,
};

static u32 pplm2ethtool_fec(u_long fec_mode, unsigned long size)
{
	int mode = 0;

	if (!fec_mode)
		return ETHTOOL_FEC_AUTO;

	mode = find_first_bit(&fec_mode, size);

	if (mode < ARRAY_SIZE(pplm_fec_2_ethtool))
		return pplm_fec_2_ethtool[mode];

	return 0;
}

#define MLX5E_ADVERTISE_SUPPORTED_FEC(mlx5_fec, ethtool_fec)		\
	do {								\
		if (mlx5e_fec_in_caps(dev, 1 << (mlx5_fec)))		\
			__set_bit(ethtool_fec,				\
				  link_ksettings->link_modes.supported);\
	} while (0)

static const u32 pplm_fec_2_ethtool_linkmodes[] = {
	[MLX5E_FEC_NOFEC] = ETHTOOL_LINK_MODE_FEC_NONE_BIT,
	[MLX5E_FEC_FIRECODE] = ETHTOOL_LINK_MODE_FEC_BASER_BIT,
	[MLX5E_FEC_RS_528_514] = ETHTOOL_LINK_MODE_FEC_RS_BIT,
	[MLX5E_FEC_RS_544_514] = ETHTOOL_LINK_MODE_FEC_RS_BIT,
	[MLX5E_FEC_LLRS_272_257_1] = ETHTOOL_LINK_MODE_FEC_LLRS_BIT,
};

static int get_fec_supported_advertised(struct mlx5_core_dev *dev,
					struct ethtool_link_ksettings *link_ksettings)
{
	unsigned long active_fec_long;
	u32 active_fec;
	u32 bitn;
	int err;

	err = mlx5e_get_fec_mode(dev, &active_fec, NULL);
	if (err)
		return (err == -EOPNOTSUPP) ? 0 : err;

	MLX5E_ADVERTISE_SUPPORTED_FEC(MLX5E_FEC_NOFEC,
				      ETHTOOL_LINK_MODE_FEC_NONE_BIT);
	MLX5E_ADVERTISE_SUPPORTED_FEC(MLX5E_FEC_FIRECODE,
				      ETHTOOL_LINK_MODE_FEC_BASER_BIT);
	MLX5E_ADVERTISE_SUPPORTED_FEC(MLX5E_FEC_RS_528_514,
				      ETHTOOL_LINK_MODE_FEC_RS_BIT);
	MLX5E_ADVERTISE_SUPPORTED_FEC(MLX5E_FEC_LLRS_272_257_1,
				      ETHTOOL_LINK_MODE_FEC_LLRS_BIT);

	active_fec_long = active_fec;
	/* active fec is a bit set, find out which bit is set and
	 * advertise the corresponding ethtool bit
	 */
	bitn = find_first_bit(&active_fec_long, sizeof(active_fec_long) * BITS_PER_BYTE);
	if (bitn < ARRAY_SIZE(pplm_fec_2_ethtool_linkmodes))
		__set_bit(pplm_fec_2_ethtool_linkmodes[bitn],
			  link_ksettings->link_modes.advertising);

	return 0;
}

static void ptys2ethtool_supported_advertised_port(struct mlx5_core_dev *mdev,
						   struct ethtool_link_ksettings *link_ksettings,
						   u32 eth_proto_cap, u8 connector_type)
{
	if (!MLX5_CAP_PCAM_FEATURE(mdev, ptys_connector_type)) {
		if (eth_proto_cap & (MLX5E_PROT_MASK(MLX5E_10GBASE_CR)
				   | MLX5E_PROT_MASK(MLX5E_10GBASE_SR)
				   | MLX5E_PROT_MASK(MLX5E_40GBASE_CR4)
				   | MLX5E_PROT_MASK(MLX5E_40GBASE_SR4)
				   | MLX5E_PROT_MASK(MLX5E_100GBASE_SR4)
				   | MLX5E_PROT_MASK(MLX5E_1000BASE_CX_SGMII))) {
			ethtool_link_ksettings_add_link_mode(link_ksettings,
							     supported,
							     FIBRE);
			ethtool_link_ksettings_add_link_mode(link_ksettings,
							     advertising,
							     FIBRE);
		}

		if (eth_proto_cap & (MLX5E_PROT_MASK(MLX5E_100GBASE_KR4)
				   | MLX5E_PROT_MASK(MLX5E_40GBASE_KR4)
				   | MLX5E_PROT_MASK(MLX5E_10GBASE_KR)
				   | MLX5E_PROT_MASK(MLX5E_10GBASE_KX4)
				   | MLX5E_PROT_MASK(MLX5E_1000BASE_KX))) {
			ethtool_link_ksettings_add_link_mode(link_ksettings,
							     supported,
							     Backplane);
			ethtool_link_ksettings_add_link_mode(link_ksettings,
							     advertising,
							     Backplane);
		}
		return;
	}

	switch (connector_type) {
	case MLX5E_PORT_TP:
		ethtool_link_ksettings_add_link_mode(link_ksettings,
						     supported, TP);
		ethtool_link_ksettings_add_link_mode(link_ksettings,
						     advertising, TP);
		break;
	case MLX5E_PORT_AUI:
		ethtool_link_ksettings_add_link_mode(link_ksettings,
						     supported, AUI);
		ethtool_link_ksettings_add_link_mode(link_ksettings,
						     advertising, AUI);
		break;
	case MLX5E_PORT_BNC:
		ethtool_link_ksettings_add_link_mode(link_ksettings,
						     supported, BNC);
		ethtool_link_ksettings_add_link_mode(link_ksettings,
						     advertising, BNC);
		break;
	case MLX5E_PORT_MII:
		ethtool_link_ksettings_add_link_mode(link_ksettings,
						     supported, MII);
		ethtool_link_ksettings_add_link_mode(link_ksettings,
						     advertising, MII);
		break;
	case MLX5E_PORT_FIBRE:
		ethtool_link_ksettings_add_link_mode(link_ksettings,
						     supported, FIBRE);
		ethtool_link_ksettings_add_link_mode(link_ksettings,
						     advertising, FIBRE);
		break;
	case MLX5E_PORT_DA:
		ethtool_link_ksettings_add_link_mode(link_ksettings,
						     supported, Backplane);
		ethtool_link_ksettings_add_link_mode(link_ksettings,
						     advertising, Backplane);
		break;
	case MLX5E_PORT_NONE:
	case MLX5E_PORT_OTHER:
	default:
		break;
	}
}

static void get_speed_duplex(struct net_device *netdev,
			     u32 eth_proto_oper, bool force_legacy,
			     u16 data_rate_oper,
			     struct ethtool_link_ksettings *link_ksettings)
{
	struct mlx5e_priv *priv = netdev_priv(netdev);
	u32 speed = SPEED_UNKNOWN;
	u8 duplex = DUPLEX_UNKNOWN;

	if (!netif_carrier_ok(netdev))
		goto out;

	speed = mlx5_port_ptys2speed(priv->mdev, eth_proto_oper, force_legacy);
	if (!speed) {
		if (data_rate_oper)
			speed = 100 * data_rate_oper;
		else
			speed = SPEED_UNKNOWN;
		goto out;
	}

	duplex = DUPLEX_FULL;

out:
	link_ksettings->base.speed = speed;
	link_ksettings->base.duplex = duplex;
}

static void get_supported(struct mlx5_core_dev *mdev, u32 eth_proto_cap,
			  struct ethtool_link_ksettings *link_ksettings)
{
	unsigned long *supported = link_ksettings->link_modes.supported;
	ptys2ethtool_supported_link(mdev, supported, eth_proto_cap);

	ethtool_link_ksettings_add_link_mode(link_ksettings, supported, Pause);
}

static void get_advertising(u32 eth_proto_cap, u8 tx_pause, u8 rx_pause,
			    struct ethtool_link_ksettings *link_ksettings,
			    bool ext)
{
	unsigned long *advertising = link_ksettings->link_modes.advertising;
	ptys2ethtool_adver_link(advertising, eth_proto_cap, ext);

	if (rx_pause)
		ethtool_link_ksettings_add_link_mode(link_ksettings, advertising, Pause);
	if (tx_pause ^ rx_pause)
		ethtool_link_ksettings_add_link_mode(link_ksettings, advertising, Asym_Pause);
}

static int ptys2connector_type[MLX5E_CONNECTOR_TYPE_NUMBER] = {
		[MLX5E_PORT_UNKNOWN]            = PORT_OTHER,
		[MLX5E_PORT_NONE]               = PORT_NONE,
		[MLX5E_PORT_TP]                 = PORT_TP,
		[MLX5E_PORT_AUI]                = PORT_AUI,
		[MLX5E_PORT_BNC]                = PORT_BNC,
		[MLX5E_PORT_MII]                = PORT_MII,
		[MLX5E_PORT_FIBRE]              = PORT_FIBRE,
		[MLX5E_PORT_DA]                 = PORT_DA,
		[MLX5E_PORT_OTHER]              = PORT_OTHER,
	};

static u8 get_connector_port(struct mlx5_core_dev *mdev, u32 eth_proto, u8 connector_type)
{
	if (MLX5_CAP_PCAM_FEATURE(mdev, ptys_connector_type))
		return ptys2connector_type[connector_type];

	if (eth_proto &
	    (MLX5E_PROT_MASK(MLX5E_10GBASE_SR)   |
	     MLX5E_PROT_MASK(MLX5E_40GBASE_SR4)  |
	     MLX5E_PROT_MASK(MLX5E_100GBASE_SR4) |
	     MLX5E_PROT_MASK(MLX5E_1000BASE_CX_SGMII))) {
		return PORT_FIBRE;
	}

	if (eth_proto &
	    (MLX5E_PROT_MASK(MLX5E_40GBASE_CR4) |
	     MLX5E_PROT_MASK(MLX5E_10GBASE_CR)  |
	     MLX5E_PROT_MASK(MLX5E_100GBASE_CR4))) {
		return PORT_DA;
	}

	if (eth_proto &
	    (MLX5E_PROT_MASK(MLX5E_10GBASE_KX4) |
	     MLX5E_PROT_MASK(MLX5E_10GBASE_KR)  |
	     MLX5E_PROT_MASK(MLX5E_40GBASE_KR4) |
	     MLX5E_PROT_MASK(MLX5E_100GBASE_KR4))) {
		return PORT_NONE;
	}

	return PORT_OTHER;
}

static void get_lp_advertising(struct mlx5_core_dev *mdev, u32 eth_proto_lp,
			       struct ethtool_link_ksettings *link_ksettings)
{
	unsigned long *lp_advertising = link_ksettings->link_modes.lp_advertising;
	bool ext = mlx5_ptys_ext_supported(mdev);

	ptys2ethtool_adver_link(lp_advertising, eth_proto_lp, ext);
}

static int mlx5e_ethtool_get_link_ksettings(struct mlx5e_priv *priv,
					    struct ethtool_link_ksettings *link_ksettings)
{
	struct mlx5_core_dev *mdev = priv->mdev;
	u32 out[MLX5_ST_SZ_DW(ptys_reg)] = {};
	u32 eth_proto_admin;
	u8 an_disable_admin;
	u16 data_rate_oper;
	u32 eth_proto_oper;
	u32 eth_proto_cap;
	u8 connector_type;
	u32 rx_pause = 0;
	u32 tx_pause = 0;
	u32 eth_proto_lp;
	bool admin_ext;
	u8 an_status;
	bool ext;
	int err;

	err = mlx5_query_port_ptys(mdev, out, sizeof(out), MLX5_PTYS_EN, 1, 0);
	if (err) {
		netdev_err(priv->netdev, "%s: query port ptys failed: %d\n",
			   __func__, err);
		goto err_query_regs;
	}
	ext = !!MLX5_GET_ETH_PROTO(ptys_reg, out, true, eth_proto_capability);
	eth_proto_cap    = MLX5_GET_ETH_PROTO(ptys_reg, out, ext,
					      eth_proto_capability);
	eth_proto_admin  = MLX5_GET_ETH_PROTO(ptys_reg, out, ext,
					      eth_proto_admin);
	/* Fields: eth_proto_admin and ext_eth_proto_admin  are
	 * mutually exclusive. Hence try reading legacy advertising
	 * when extended advertising is zero.
	 * admin_ext indicates which proto_admin (ext vs. legacy)
	 * should be read and interpreted
	 */
	admin_ext = ext;
	if (ext && !eth_proto_admin) {
		eth_proto_admin  = MLX5_GET_ETH_PROTO(ptys_reg, out, false,
						      eth_proto_admin);
		admin_ext = false;
	}

	eth_proto_oper   = MLX5_GET_ETH_PROTO(ptys_reg, out, admin_ext,
					      eth_proto_oper);
	eth_proto_lp	    = MLX5_GET(ptys_reg, out, eth_proto_lp_advertise);
	an_disable_admin    = MLX5_GET(ptys_reg, out, an_disable_admin);
	an_status	    = MLX5_GET(ptys_reg, out, an_status);
	connector_type	    = MLX5_GET(ptys_reg, out, connector_type);
	data_rate_oper	    = MLX5_GET(ptys_reg, out, data_rate_oper);

	mlx5_query_port_pause(mdev, &rx_pause, &tx_pause);

	ethtool_link_ksettings_zero_link_mode(link_ksettings, supported);
	ethtool_link_ksettings_zero_link_mode(link_ksettings, advertising);

	get_supported(mdev, eth_proto_cap, link_ksettings);
	get_advertising(eth_proto_admin, tx_pause, rx_pause, link_ksettings,
			admin_ext);
	get_speed_duplex(priv->netdev, eth_proto_oper, !admin_ext,
			 data_rate_oper, link_ksettings);

	eth_proto_oper = eth_proto_oper ? eth_proto_oper : eth_proto_cap;
	connector_type = connector_type < MLX5E_CONNECTOR_TYPE_NUMBER ?
			 connector_type : MLX5E_PORT_UNKNOWN;
	link_ksettings->base.port = get_connector_port(mdev, eth_proto_oper, connector_type);
	ptys2ethtool_supported_advertised_port(mdev, link_ksettings, eth_proto_admin,
					       connector_type);
	get_lp_advertising(mdev, eth_proto_lp, link_ksettings);

	if (an_status == MLX5_AN_COMPLETE)
		ethtool_link_ksettings_add_link_mode(link_ksettings,
						     lp_advertising, Autoneg);

	link_ksettings->base.autoneg = an_disable_admin ? AUTONEG_DISABLE :
							  AUTONEG_ENABLE;
	ethtool_link_ksettings_add_link_mode(link_ksettings, supported,
					     Autoneg);

	err = get_fec_supported_advertised(mdev, link_ksettings);
	if (err) {
		netdev_dbg(priv->netdev, "%s: FEC caps query failed: %d\n",
			   __func__, err);
		err = 0; /* don't fail caps query because of FEC error */
	}

	if (!an_disable_admin)
		ethtool_link_ksettings_add_link_mode(link_ksettings,
						     advertising, Autoneg);

err_query_regs:
	return err;
}

static int mlx5e_get_link_ksettings(struct net_device *netdev,
				    struct ethtool_link_ksettings *link_ksettings)
{
	struct mlx5e_priv *priv = netdev_priv(netdev);

	return mlx5e_ethtool_get_link_ksettings(priv, link_ksettings);
}

static int mlx5e_speed_validate(struct net_device *netdev, bool ext,
				const unsigned long link_modes, u8 autoneg)
{
	/* Extended link-mode has no speed limitations. */
	if (ext)
		return 0;

	if ((link_modes & MLX5E_PROT_MASK(MLX5E_56GBASE_R4)) &&
	    autoneg != AUTONEG_ENABLE) {
		netdev_err(netdev, "%s: 56G link speed requires autoneg enabled\n",
			   __func__);
		return -EINVAL;
	}
	return 0;
}

static u32 mlx5e_ethtool2ptys_adver_link(const unsigned long *link_modes)
{
	u32 i, ptys_modes = 0;

	for (i = 0; i < MLX5E_LINK_MODES_NUMBER; ++i) {
		if (bitmap_empty(ptys2legacy_ethtool_table[i].advertised,
				 __ETHTOOL_LINK_MODE_MASK_NBITS))
			continue;
		if (bitmap_intersects(ptys2legacy_ethtool_table[i].advertised,
				      link_modes,
				      __ETHTOOL_LINK_MODE_MASK_NBITS))
			ptys_modes |= MLX5E_PROT_MASK(i);
	}

	return ptys_modes;
}

static u32 mlx5e_ethtool2ptys_ext_adver_link(const unsigned long *link_modes)
{
	u32 i, ptys_modes = 0;
	__ETHTOOL_DECLARE_LINK_MODE_MASK(modes);

	for (i = 0; i < MLX5E_EXT_LINK_MODES_NUMBER; ++i) {
		if (bitmap_empty(ptys2ext_ethtool_table[i].advertised,
				 __ETHTOOL_LINK_MODE_MASK_NBITS))
			continue;
		bitmap_zero(modes, __ETHTOOL_LINK_MODE_MASK_NBITS);
		bitmap_and(modes, ptys2ext_ethtool_table[i].advertised,
			   link_modes, __ETHTOOL_LINK_MODE_MASK_NBITS);

		if (bitmap_equal(modes, ptys2ext_ethtool_table[i].advertised,
				 __ETHTOOL_LINK_MODE_MASK_NBITS))
			ptys_modes |= MLX5E_PROT_MASK(i);
	}
	return ptys_modes;
}

static bool ext_link_mode_requested(const unsigned long *adver)
{
#define MLX5E_MIN_PTYS_EXT_LINK_MODE_BIT ETHTOOL_LINK_MODE_50000baseKR_Full_BIT
	int size = __ETHTOOL_LINK_MODE_MASK_NBITS - MLX5E_MIN_PTYS_EXT_LINK_MODE_BIT;
	__ETHTOOL_DECLARE_LINK_MODE_MASK(modes) = {0,};

	bitmap_set(modes, MLX5E_MIN_PTYS_EXT_LINK_MODE_BIT, size);
	return bitmap_intersects(modes, adver, __ETHTOOL_LINK_MODE_MASK_NBITS);
}

static bool ext_requested(u8 autoneg, const unsigned long *adver, bool ext_supported)
{
	bool ext_link_mode = ext_link_mode_requested(adver);

	return  autoneg == AUTONEG_ENABLE ? ext_link_mode : ext_supported;
}

static int mlx5e_ethtool_set_link_ksettings(struct mlx5e_priv *priv,
					    const struct ethtool_link_ksettings *link_ksettings)
{
	struct mlx5_core_dev *mdev = priv->mdev;
	struct mlx5_port_eth_proto eproto;
	const unsigned long *adver;
	bool an_changes = false;
	u8 an_disable_admin;
	bool ext_supported;
	u8 an_disable_cap;
	bool an_disable;
	u32 link_modes;
	u8 an_status;
	u8 autoneg;
	u32 speed;
	bool ext;
	int err;

	u32 (*ethtool2ptys_adver_func)(const unsigned long *adver);

	adver = link_ksettings->link_modes.advertising;
	autoneg = link_ksettings->base.autoneg;
	speed = link_ksettings->base.speed;

	ext_supported = mlx5_ptys_ext_supported(mdev);
	ext = ext_requested(autoneg, adver, ext_supported);
	if (!ext_supported && ext)
		return -EOPNOTSUPP;

	ethtool2ptys_adver_func = ext ? mlx5e_ethtool2ptys_ext_adver_link :
				  mlx5e_ethtool2ptys_adver_link;
	err = mlx5_port_query_eth_proto(mdev, 1, ext, &eproto);
	if (err) {
		netdev_err(priv->netdev, "%s: query port eth proto failed: %d\n",
			   __func__, err);
		goto out;
	}
	link_modes = autoneg == AUTONEG_ENABLE ? ethtool2ptys_adver_func(adver) :
		mlx5_port_speed2linkmodes(mdev, speed, !ext);

	err = mlx5e_speed_validate(priv->netdev, ext, link_modes, autoneg);
	if (err)
		goto out;

	link_modes = link_modes & eproto.cap;
	if (!link_modes) {
		netdev_err(priv->netdev, "%s: Not supported link mode(s) requested",
			   __func__);
		err = -EINVAL;
		goto out;
	}

	mlx5_port_query_eth_autoneg(mdev, &an_status, &an_disable_cap,
				    &an_disable_admin);

	an_disable = autoneg == AUTONEG_DISABLE;
	an_changes = ((!an_disable && an_disable_admin) ||
		      (an_disable && !an_disable_admin));

	if (!an_changes && link_modes == eproto.admin)
		goto out;

	err = mlx5_port_set_eth_ptys(mdev, an_disable, link_modes, ext);
	if (err) {
		netdev_err(priv->netdev, "%s: failed to set ptys reg: %d\n", __func__, err);
		goto out;
	}

	mlx5_toggle_port_link(mdev);

out:
	return err;
}

static int mlx5e_set_link_ksettings(struct net_device *netdev,
				    const struct ethtool_link_ksettings *link_ksettings)
{
	struct mlx5e_priv *priv = netdev_priv(netdev);

	return mlx5e_ethtool_set_link_ksettings(priv, link_ksettings);
}

u32 mlx5e_ethtool_get_rxfh_key_size(struct mlx5e_priv *priv)
{
	return sizeof_field(struct mlx5e_rss_params_hash, toeplitz_hash_key);
}

static u32 mlx5e_get_rxfh_key_size(struct net_device *netdev)
{
	struct mlx5e_priv *priv = netdev_priv(netdev);

	return mlx5e_ethtool_get_rxfh_key_size(priv);
}

u32 mlx5e_ethtool_get_rxfh_indir_size(struct mlx5e_priv *priv)
{
	return mlx5e_rqt_size(priv->mdev, priv->channels.params.num_channels);
}

static u32 mlx5e_get_rxfh_indir_size(struct net_device *netdev)
{
	struct mlx5e_priv *priv = netdev_priv(netdev);

	return mlx5e_ethtool_get_rxfh_indir_size(priv);
}

<<<<<<< HEAD
int mlx5e_get_rxfh(struct net_device *netdev, struct ethtool_rxfh_param *rxfh)
=======
static int mlx5e_get_rxfh(struct net_device *netdev, struct ethtool_rxfh_param *rxfh)
>>>>>>> 2d5404ca
{
	struct mlx5e_priv *priv = netdev_priv(netdev);
	u32 rss_context = rxfh->rss_context;
	int err;

	mutex_lock(&priv->state_lock);
	err = mlx5e_rx_res_rss_get_rxfh(priv->rx_res, rss_context,
					rxfh->indir, rxfh->key, &rxfh->hfunc);
	mutex_unlock(&priv->state_lock);
	return err;
}

<<<<<<< HEAD
int mlx5e_set_rxfh(struct net_device *dev, struct ethtool_rxfh_param *rxfh,
		   struct netlink_ext_ack *extack)
=======
static int mlx5e_set_rxfh(struct net_device *dev, struct ethtool_rxfh_param *rxfh,
			  struct netlink_ext_ack *extack)
>>>>>>> 2d5404ca
{
	struct mlx5e_priv *priv = netdev_priv(dev);
	u32 *rss_context = &rxfh->rss_context;
	u8 hfunc = rxfh->hfunc;
	unsigned int count;
	int err;

	mutex_lock(&priv->state_lock);

	count = priv->channels.params.num_channels;

	if (hfunc == ETH_RSS_HASH_XOR) {
		unsigned int xor8_max_channels = mlx5e_rqt_max_num_channels_allowed_for_xor8();

		if (count > xor8_max_channels) {
			err = -EINVAL;
			netdev_err(priv->netdev, "%s: Cannot set RSS hash function to XOR, current number of channels (%d) exceeds the maximum allowed for XOR8 RSS hfunc (%d)\n",
				   __func__, count, xor8_max_channels);
			goto unlock;
		}
	}

	if (*rss_context && rxfh->rss_delete) {
		err = mlx5e_rx_res_rss_destroy(priv->rx_res, *rss_context);
		goto unlock;
	}

	if (*rss_context == ETH_RXFH_CONTEXT_ALLOC) {
		err = mlx5e_rx_res_rss_init(priv->rx_res, rss_context, count);
		if (err)
			goto unlock;
	}

	err = mlx5e_rx_res_rss_set_rxfh(priv->rx_res, *rss_context,
					rxfh->indir, rxfh->key,
					hfunc == ETH_RSS_HASH_NO_CHANGE ? NULL : &hfunc);

unlock:
	mutex_unlock(&priv->state_lock);
	return err;
}

#define MLX5E_PFC_PREVEN_AUTO_TOUT_MSEC		100
#define MLX5E_PFC_PREVEN_TOUT_MAX_MSEC		8000
#define MLX5E_PFC_PREVEN_MINOR_PRECENT		85
#define MLX5E_PFC_PREVEN_TOUT_MIN_MSEC		80
#define MLX5E_DEVICE_STALL_MINOR_WATERMARK(critical_tout) \
	max_t(u16, MLX5E_PFC_PREVEN_TOUT_MIN_MSEC, \
	      (critical_tout * MLX5E_PFC_PREVEN_MINOR_PRECENT) / 100)

static int mlx5e_get_pfc_prevention_tout(struct net_device *netdev,
					 u16 *pfc_prevention_tout)
{
	struct mlx5e_priv *priv    = netdev_priv(netdev);
	struct mlx5_core_dev *mdev = priv->mdev;

	if (!MLX5_CAP_PCAM_FEATURE((priv)->mdev, pfcc_mask) ||
	    !MLX5_CAP_DEBUG((priv)->mdev, stall_detect))
		return -EOPNOTSUPP;

	return mlx5_query_port_stall_watermark(mdev, pfc_prevention_tout, NULL);
}

static int mlx5e_set_pfc_prevention_tout(struct net_device *netdev,
					 u16 pfc_preven)
{
	struct mlx5e_priv *priv = netdev_priv(netdev);
	struct mlx5_core_dev *mdev = priv->mdev;
	u16 critical_tout;
	u16 minor;

	if (!MLX5_CAP_PCAM_FEATURE((priv)->mdev, pfcc_mask) ||
	    !MLX5_CAP_DEBUG((priv)->mdev, stall_detect))
		return -EOPNOTSUPP;

	critical_tout = (pfc_preven == PFC_STORM_PREVENTION_AUTO) ?
			MLX5E_PFC_PREVEN_AUTO_TOUT_MSEC :
			pfc_preven;

	if (critical_tout != PFC_STORM_PREVENTION_DISABLE &&
	    (critical_tout > MLX5E_PFC_PREVEN_TOUT_MAX_MSEC ||
	     critical_tout < MLX5E_PFC_PREVEN_TOUT_MIN_MSEC)) {
		netdev_info(netdev, "%s: pfc prevention tout not in range (%d-%d)\n",
			    __func__, MLX5E_PFC_PREVEN_TOUT_MIN_MSEC,
			    MLX5E_PFC_PREVEN_TOUT_MAX_MSEC);
		return -EINVAL;
	}

	minor = MLX5E_DEVICE_STALL_MINOR_WATERMARK(critical_tout);
	return mlx5_set_port_stall_watermark(mdev, critical_tout,
					     minor);
}

static int mlx5e_get_tunable(struct net_device *dev,
			     const struct ethtool_tunable *tuna,
			     void *data)
{
	int err;

	switch (tuna->id) {
	case ETHTOOL_PFC_PREVENTION_TOUT:
		err = mlx5e_get_pfc_prevention_tout(dev, data);
		break;
	default:
		err = -EINVAL;
		break;
	}

	return err;
}

static int mlx5e_set_tunable(struct net_device *dev,
			     const struct ethtool_tunable *tuna,
			     const void *data)
{
	struct mlx5e_priv *priv = netdev_priv(dev);
	int err;

	mutex_lock(&priv->state_lock);

	switch (tuna->id) {
	case ETHTOOL_PFC_PREVENTION_TOUT:
		err = mlx5e_set_pfc_prevention_tout(dev, *(u16 *)data);
		break;
	default:
		err = -EINVAL;
		break;
	}

	mutex_unlock(&priv->state_lock);
	return err;
}

static void mlx5e_get_pause_stats(struct net_device *netdev,
				  struct ethtool_pause_stats *pause_stats)
{
	struct mlx5e_priv *priv = netdev_priv(netdev);

	mlx5e_stats_pause_get(priv, pause_stats);
}

static void mlx5e_ethtool_get_pauseparam(struct mlx5e_priv *priv,
					 struct ethtool_pauseparam *pauseparam)
{
	struct mlx5_core_dev *mdev = priv->mdev;
	int err;

	err = mlx5_query_port_pause(mdev, &pauseparam->rx_pause,
				    &pauseparam->tx_pause);
	if (err) {
		netdev_err(priv->netdev, "%s: mlx5_query_port_pause failed:0x%x\n",
			   __func__, err);
	}
}

static void mlx5e_get_pauseparam(struct net_device *netdev,
				 struct ethtool_pauseparam *pauseparam)
{
	struct mlx5e_priv *priv = netdev_priv(netdev);

	mlx5e_ethtool_get_pauseparam(priv, pauseparam);
}

static int mlx5e_ethtool_set_pauseparam(struct mlx5e_priv *priv,
					struct ethtool_pauseparam *pauseparam)
{
	struct mlx5_core_dev *mdev = priv->mdev;
	int err;

	if (!MLX5_CAP_GEN(mdev, vport_group_manager))
		return -EOPNOTSUPP;

	if (pauseparam->autoneg)
		return -EINVAL;

	err = mlx5_set_port_pause(mdev,
				  pauseparam->rx_pause ? 1 : 0,
				  pauseparam->tx_pause ? 1 : 0);
	if (err) {
		netdev_err(priv->netdev, "%s: mlx5_set_port_pause failed:0x%x\n",
			   __func__, err);
	}

	return err;
}

static int mlx5e_set_pauseparam(struct net_device *netdev,
				struct ethtool_pauseparam *pauseparam)
{
	struct mlx5e_priv *priv = netdev_priv(netdev);

	return mlx5e_ethtool_set_pauseparam(priv, pauseparam);
}

int mlx5e_ethtool_get_ts_info(struct mlx5e_priv *priv,
			      struct kernel_ethtool_ts_info *info)
{
	struct mlx5_core_dev *mdev = priv->mdev;

	info->phc_index = mlx5_clock_get_ptp_index(mdev);

	if (!MLX5_CAP_GEN(priv->mdev, device_frequency_khz) ||
	    info->phc_index == -1)
		return 0;

	info->so_timestamping = SOF_TIMESTAMPING_TX_HARDWARE |
				SOF_TIMESTAMPING_RX_HARDWARE |
				SOF_TIMESTAMPING_RAW_HARDWARE;

	info->tx_types = BIT(HWTSTAMP_TX_OFF) |
			 BIT(HWTSTAMP_TX_ON);

	info->rx_filters = BIT(HWTSTAMP_FILTER_NONE) |
			   BIT(HWTSTAMP_FILTER_ALL);

	return 0;
}

static int mlx5e_get_ts_info(struct net_device *dev,
			     struct kernel_ethtool_ts_info *info)
{
	struct mlx5e_priv *priv = netdev_priv(dev);

	return mlx5e_ethtool_get_ts_info(priv, info);
}

static __u32 mlx5e_get_wol_supported(struct mlx5_core_dev *mdev)
{
	__u32 ret = 0;

	if (MLX5_CAP_GEN(mdev, wol_g))
		ret |= WAKE_MAGIC;

	if (MLX5_CAP_GEN(mdev, wol_s))
		ret |= WAKE_MAGICSECURE;

	if (MLX5_CAP_GEN(mdev, wol_a))
		ret |= WAKE_ARP;

	if (MLX5_CAP_GEN(mdev, wol_b))
		ret |= WAKE_BCAST;

	if (MLX5_CAP_GEN(mdev, wol_m))
		ret |= WAKE_MCAST;

	if (MLX5_CAP_GEN(mdev, wol_u))
		ret |= WAKE_UCAST;

	if (MLX5_CAP_GEN(mdev, wol_p))
		ret |= WAKE_PHY;

	return ret;
}

static __u32 mlx5e_reformat_wol_mode_mlx5_to_linux(u8 mode)
{
	__u32 ret = 0;

	if (mode & MLX5_WOL_MAGIC)
		ret |= WAKE_MAGIC;

	if (mode & MLX5_WOL_SECURED_MAGIC)
		ret |= WAKE_MAGICSECURE;

	if (mode & MLX5_WOL_ARP)
		ret |= WAKE_ARP;

	if (mode & MLX5_WOL_BROADCAST)
		ret |= WAKE_BCAST;

	if (mode & MLX5_WOL_MULTICAST)
		ret |= WAKE_MCAST;

	if (mode & MLX5_WOL_UNICAST)
		ret |= WAKE_UCAST;

	if (mode & MLX5_WOL_PHY_ACTIVITY)
		ret |= WAKE_PHY;

	return ret;
}

static u8 mlx5e_reformat_wol_mode_linux_to_mlx5(__u32 mode)
{
	u8 ret = 0;

	if (mode & WAKE_MAGIC)
		ret |= MLX5_WOL_MAGIC;

	if (mode & WAKE_MAGICSECURE)
		ret |= MLX5_WOL_SECURED_MAGIC;

	if (mode & WAKE_ARP)
		ret |= MLX5_WOL_ARP;

	if (mode & WAKE_BCAST)
		ret |= MLX5_WOL_BROADCAST;

	if (mode & WAKE_MCAST)
		ret |= MLX5_WOL_MULTICAST;

	if (mode & WAKE_UCAST)
		ret |= MLX5_WOL_UNICAST;

	if (mode & WAKE_PHY)
		ret |= MLX5_WOL_PHY_ACTIVITY;

	return ret;
}

static void mlx5e_get_wol(struct net_device *netdev,
			  struct ethtool_wolinfo *wol)
{
	struct mlx5e_priv *priv = netdev_priv(netdev);
	struct mlx5_core_dev *mdev = priv->mdev;
	u8 mlx5_wol_mode;
	int err;

	memset(wol, 0, sizeof(*wol));

	wol->supported = mlx5e_get_wol_supported(mdev);
	if (!wol->supported)
		return;

	err = mlx5_query_port_wol(mdev, &mlx5_wol_mode);
	if (err)
		return;

	wol->wolopts = mlx5e_reformat_wol_mode_mlx5_to_linux(mlx5_wol_mode);
}

static int mlx5e_set_wol(struct net_device *netdev, struct ethtool_wolinfo *wol)
{
	struct mlx5e_priv *priv = netdev_priv(netdev);
	struct mlx5_core_dev *mdev = priv->mdev;
	__u32 wol_supported = mlx5e_get_wol_supported(mdev);
	u32 mlx5_wol_mode;

	if (!wol_supported)
		return -EOPNOTSUPP;

	if (wol->wolopts & ~wol_supported)
		return -EINVAL;

	mlx5_wol_mode = mlx5e_reformat_wol_mode_linux_to_mlx5(wol->wolopts);

	return mlx5_set_port_wol(mdev, mlx5_wol_mode);
}

static void mlx5e_get_fec_stats(struct net_device *netdev,
				struct ethtool_fec_stats *fec_stats)
{
	struct mlx5e_priv *priv = netdev_priv(netdev);

	mlx5e_stats_fec_get(priv, fec_stats);
}

static int mlx5e_get_fecparam(struct net_device *netdev,
			      struct ethtool_fecparam *fecparam)
{
	struct mlx5e_priv *priv = netdev_priv(netdev);
	struct mlx5_core_dev *mdev = priv->mdev;
	u16 fec_configured;
	u32 fec_active;
	int err;

	err = mlx5e_get_fec_mode(mdev, &fec_active, &fec_configured);

	if (err)
		return err;

	fecparam->active_fec = pplm2ethtool_fec((unsigned long)fec_active,
						sizeof(unsigned long) * BITS_PER_BYTE);

	if (!fecparam->active_fec)
		return -EOPNOTSUPP;

	fecparam->fec = pplm2ethtool_fec((unsigned long)fec_configured,
					 sizeof(unsigned long) * BITS_PER_BYTE);

	return 0;
}

static int mlx5e_set_fecparam(struct net_device *netdev,
			      struct ethtool_fecparam *fecparam)
{
	struct mlx5e_priv *priv = netdev_priv(netdev);
	struct mlx5_core_dev *mdev = priv->mdev;
	unsigned long fec_bitmap;
	u16 fec_policy = 0;
	int mode;
	int err;

	bitmap_from_arr32(&fec_bitmap, &fecparam->fec, sizeof(fecparam->fec) * BITS_PER_BYTE);
	if (bitmap_weight(&fec_bitmap, ETHTOOL_FEC_LLRS_BIT + 1) > 1)
		return -EOPNOTSUPP;

	for (mode = 0; mode < ARRAY_SIZE(pplm_fec_2_ethtool); mode++) {
		if (!(pplm_fec_2_ethtool[mode] & fecparam->fec))
			continue;
		fec_policy |= (1 << mode);
		break;
	}

	err = mlx5e_set_fec_mode(mdev, fec_policy);

	if (err)
		return err;

	mlx5_toggle_port_link(mdev);

	return 0;
}

static int mlx5e_set_phys_id(struct net_device *dev,
			     enum ethtool_phys_id_state state)
{
	struct mlx5e_priv *priv = netdev_priv(dev);
	struct mlx5_core_dev *mdev = priv->mdev;
	u16 beacon_duration;

	if (!MLX5_CAP_GEN(mdev, beacon_led))
		return -EOPNOTSUPP;

	switch (state) {
	case ETHTOOL_ID_ACTIVE:
		beacon_duration = MLX5_BEACON_DURATION_INF;
		break;
	case ETHTOOL_ID_INACTIVE:
		beacon_duration = MLX5_BEACON_DURATION_OFF;
		break;
	default:
		return -EOPNOTSUPP;
	}

	return mlx5_set_port_beacon(mdev, beacon_duration);
}

static int mlx5e_get_module_info(struct net_device *netdev,
				 struct ethtool_modinfo *modinfo)
{
	struct mlx5e_priv *priv = netdev_priv(netdev);
	struct mlx5_core_dev *dev = priv->mdev;
	int size_read = 0;
	u8 data[4] = {0};

	size_read = mlx5_query_module_eeprom(dev, 0, 2, data);
	if (size_read < 2)
		return -EIO;

	/* data[0] = identifier byte */
	switch (data[0]) {
	case MLX5_MODULE_ID_QSFP:
		modinfo->type       = ETH_MODULE_SFF_8436;
		modinfo->eeprom_len = ETH_MODULE_SFF_8436_MAX_LEN;
		break;
	case MLX5_MODULE_ID_QSFP_PLUS:
	case MLX5_MODULE_ID_QSFP28:
		/* data[1] = revision id */
		if (data[0] == MLX5_MODULE_ID_QSFP28 || data[1] >= 0x3) {
			modinfo->type       = ETH_MODULE_SFF_8636;
			modinfo->eeprom_len = ETH_MODULE_SFF_8636_MAX_LEN;
		} else {
			modinfo->type       = ETH_MODULE_SFF_8436;
			modinfo->eeprom_len = ETH_MODULE_SFF_8436_MAX_LEN;
		}
		break;
	case MLX5_MODULE_ID_SFP:
		modinfo->type       = ETH_MODULE_SFF_8472;
		modinfo->eeprom_len = ETH_MODULE_SFF_8472_LEN;
		break;
	default:
		netdev_err(priv->netdev, "%s: cable type not recognized:0x%x\n",
			   __func__, data[0]);
		return -EINVAL;
	}

	return 0;
}

static int mlx5e_get_module_eeprom(struct net_device *netdev,
				   struct ethtool_eeprom *ee,
				   u8 *data)
{
	struct mlx5e_priv *priv = netdev_priv(netdev);
	struct mlx5_core_dev *mdev = priv->mdev;
	int offset = ee->offset;
	int size_read;
	int i = 0;

	if (!ee->len)
		return -EINVAL;

	memset(data, 0, ee->len);

	while (i < ee->len) {
		size_read = mlx5_query_module_eeprom(mdev, offset, ee->len - i,
						     data + i);

		if (!size_read)
			/* Done reading */
			return 0;

		if (size_read < 0) {
			netdev_err(priv->netdev, "%s: mlx5_query_eeprom failed:0x%x\n",
				   __func__, size_read);
			return size_read;
		}

		i += size_read;
		offset += size_read;
	}

	return 0;
}

static int mlx5e_get_module_eeprom_by_page(struct net_device *netdev,
					   const struct ethtool_module_eeprom *page_data,
					   struct netlink_ext_ack *extack)
{
	struct mlx5e_priv *priv = netdev_priv(netdev);
	struct mlx5_module_eeprom_query_params query;
	struct mlx5_core_dev *mdev = priv->mdev;
	u8 *data = page_data->data;
	int size_read;
	int i = 0;

	if (!page_data->length)
		return -EINVAL;

	memset(data, 0, page_data->length);

	query.offset = page_data->offset;
	query.i2c_address = page_data->i2c_address;
	query.bank = page_data->bank;
	query.page = page_data->page;
	while (i < page_data->length) {
		query.size = page_data->length - i;
		size_read = mlx5_query_module_eeprom_by_page(mdev, &query, data + i);

		/* Done reading, return how many bytes was read */
		if (!size_read)
			return i;

		if (size_read == -EINVAL)
			return -EINVAL;
		if (size_read < 0) {
			NL_SET_ERR_MSG_FMT_MOD(
				extack,
				"Query module eeprom by page failed, read %u bytes, err %d\n",
				i, size_read);
			return i;
		}

		i += size_read;
		query.offset += size_read;
	}

	return i;
}

int mlx5e_ethtool_flash_device(struct mlx5e_priv *priv,
			       struct ethtool_flash *flash)
{
	struct mlx5_core_dev *mdev = priv->mdev;
	struct net_device *dev = priv->netdev;
	const struct firmware *fw;
	int err;

	if (flash->region != ETHTOOL_FLASH_ALL_REGIONS)
		return -EOPNOTSUPP;

	err = request_firmware_direct(&fw, flash->data, &dev->dev);
	if (err)
		return err;

	dev_hold(dev);
	rtnl_unlock();

	err = mlx5_firmware_flash(mdev, fw, NULL);
	release_firmware(fw);

	rtnl_lock();
	dev_put(dev);
	return err;
}

static int mlx5e_flash_device(struct net_device *dev,
			      struct ethtool_flash *flash)
{
	struct mlx5e_priv *priv = netdev_priv(dev);

	return mlx5e_ethtool_flash_device(priv, flash);
}

static int set_pflag_cqe_based_moder(struct net_device *netdev, bool enable,
				     bool is_rx_cq)
{
	struct mlx5e_priv *priv = netdev_priv(netdev);
	u8 cq_period_mode, current_cq_period_mode;
	struct mlx5e_params new_params;

	if (enable && !MLX5_CAP_GEN(priv->mdev, cq_period_start_from_cqe))
		return -EOPNOTSUPP;

	cq_period_mode = mlx5e_dim_cq_period_mode(enable);

	current_cq_period_mode = is_rx_cq ?
		priv->channels.params.rx_cq_moderation.cq_period_mode :
		priv->channels.params.tx_cq_moderation.cq_period_mode;

	if (cq_period_mode == current_cq_period_mode)
		return 0;

	new_params = priv->channels.params;
	if (is_rx_cq) {
		mlx5e_reset_rx_channels_moderation(&priv->channels, cq_period_mode,
						   false, true);
		mlx5e_channels_rx_toggle_dim(&priv->channels);
		MLX5E_SET_PFLAG(&new_params, MLX5E_PFLAG_RX_CQE_BASED_MODER,
				cq_period_mode);
	} else {
		mlx5e_reset_tx_channels_moderation(&priv->channels, cq_period_mode,
						   false, true);
		mlx5e_channels_tx_toggle_dim(&priv->channels);
		MLX5E_SET_PFLAG(&new_params, MLX5E_PFLAG_TX_CQE_BASED_MODER,
				cq_period_mode);
	}

	/* Update pflags of existing channels without resetting them */
	return mlx5e_safe_switch_params(priv, &new_params, NULL, NULL, false);
}

static int set_pflag_tx_cqe_based_moder(struct net_device *netdev, bool enable)
{
	return set_pflag_cqe_based_moder(netdev, enable, false);
}

static int set_pflag_rx_cqe_based_moder(struct net_device *netdev, bool enable)
{
	return set_pflag_cqe_based_moder(netdev, enable, true);
}

int mlx5e_modify_rx_cqe_compression_locked(struct mlx5e_priv *priv, bool new_val, bool rx_filter)
{
	bool curr_val = MLX5E_GET_PFLAG(&priv->channels.params, MLX5E_PFLAG_RX_CQE_COMPRESS);
	struct mlx5e_params new_params;
	int err = 0;

	if (!MLX5_CAP_GEN(priv->mdev, cqe_compression))
		return new_val ? -EOPNOTSUPP : 0;

	if (curr_val == new_val)
		return 0;

	if (new_val && !mlx5e_profile_feature_cap(priv->profile, PTP_RX) && rx_filter) {
		netdev_err(priv->netdev,
			   "Profile doesn't support enabling of CQE compression while hardware time-stamping is enabled.\n");
		return -EINVAL;
	}

	if (priv->channels.params.packet_merge.type == MLX5E_PACKET_MERGE_SHAMPO) {
		netdev_warn(priv->netdev, "Can't set CQE compression with HW-GRO, disable it first.\n");
		return -EINVAL;
	}

	new_params = priv->channels.params;
	MLX5E_SET_PFLAG(&new_params, MLX5E_PFLAG_RX_CQE_COMPRESS, new_val);
	if (rx_filter)
		new_params.ptp_rx = new_val;

	if (new_params.ptp_rx == priv->channels.params.ptp_rx)
		err = mlx5e_safe_switch_params(priv, &new_params, NULL, NULL, true);
	else
		err = mlx5e_safe_switch_params(priv, &new_params, mlx5e_ptp_rx_manage_fs_ctx,
					       &new_params.ptp_rx, true);
	if (err)
		return err;

	netdev_dbg(priv->netdev, "MLX5E: RxCqeCmprss was turned %s\n",
		   MLX5E_GET_PFLAG(&priv->channels.params,
				   MLX5E_PFLAG_RX_CQE_COMPRESS) ? "ON" : "OFF");

	return 0;
}

static int set_pflag_rx_cqe_compress(struct net_device *netdev,
				     bool enable)
{
	struct mlx5e_priv *priv = netdev_priv(netdev);
	struct mlx5_core_dev *mdev = priv->mdev;
	bool rx_filter;
	int err;

	if (!MLX5_CAP_GEN(mdev, cqe_compression))
		return -EOPNOTSUPP;

	rx_filter = priv->tstamp.rx_filter != HWTSTAMP_FILTER_NONE;
	err = mlx5e_modify_rx_cqe_compression_locked(priv, enable, rx_filter);
	if (err)
		return err;

	priv->channels.params.rx_cqe_compress_def = enable;

	return 0;
}

static int set_pflag_rx_striding_rq(struct net_device *netdev, bool enable)
{
	struct mlx5e_priv *priv = netdev_priv(netdev);
	struct mlx5_core_dev *mdev = priv->mdev;
	struct mlx5e_params new_params;
	int err;

	if (enable) {
		/* Checking the regular RQ here; mlx5e_validate_xsk_param called
		 * from mlx5e_open_xsk will check for each XSK queue, and
		 * mlx5e_safe_switch_params will be reverted if any check fails.
		 */
		int err = mlx5e_mpwrq_validate_regular(mdev, &priv->channels.params);

		if (err)
			return err;
	} else if (priv->channels.params.packet_merge.type != MLX5E_PACKET_MERGE_NONE) {
		netdev_warn(netdev, "Can't set legacy RQ with HW-GRO/LRO, disable them first\n");
		return -EINVAL;
	}

	new_params = priv->channels.params;

	MLX5E_SET_PFLAG(&new_params, MLX5E_PFLAG_RX_STRIDING_RQ, enable);
	mlx5e_set_rq_type(mdev, &new_params);

	err = mlx5e_safe_switch_params(priv, &new_params, NULL, NULL, true);
	if (err)
		return err;

	/* update XDP supported features */
	mlx5e_set_xdp_feature(netdev);

	return 0;
}

static int set_pflag_rx_no_csum_complete(struct net_device *netdev, bool enable)
{
	struct mlx5e_priv *priv = netdev_priv(netdev);
	struct mlx5e_channels *channels = &priv->channels;
	struct mlx5e_channel *c;
	int i;

	if (!test_bit(MLX5E_STATE_OPENED, &priv->state) ||
	    priv->channels.params.xdp_prog)
		return 0;

	for (i = 0; i < channels->num; i++) {
		c = channels->c[i];
		if (enable)
			__set_bit(MLX5E_RQ_STATE_NO_CSUM_COMPLETE, &c->rq.state);
		else
			__clear_bit(MLX5E_RQ_STATE_NO_CSUM_COMPLETE, &c->rq.state);
	}

	return 0;
}

static int set_pflag_tx_mpwqe_common(struct net_device *netdev, u32 flag, bool enable)
{
	struct mlx5e_priv *priv = netdev_priv(netdev);
	struct mlx5_core_dev *mdev = priv->mdev;
	struct mlx5e_params new_params;

	if (enable && !mlx5e_tx_mpwqe_supported(mdev))
		return -EOPNOTSUPP;

	new_params = priv->channels.params;

	MLX5E_SET_PFLAG(&new_params, flag, enable);

	return mlx5e_safe_switch_params(priv, &new_params, NULL, NULL, true);
}

static int set_pflag_xdp_tx_mpwqe(struct net_device *netdev, bool enable)
{
	return set_pflag_tx_mpwqe_common(netdev, MLX5E_PFLAG_XDP_TX_MPWQE, enable);
}

static int set_pflag_skb_tx_mpwqe(struct net_device *netdev, bool enable)
{
	return set_pflag_tx_mpwqe_common(netdev, MLX5E_PFLAG_SKB_TX_MPWQE, enable);
}

static int set_pflag_tx_port_ts(struct net_device *netdev, bool enable)
{
	struct mlx5e_priv *priv = netdev_priv(netdev);
	struct mlx5_core_dev *mdev = priv->mdev;
	struct mlx5e_params new_params;
	int err;

	if (!MLX5_CAP_GEN(mdev, ts_cqe_to_dest_cqn) ||
	    !MLX5_CAP_GEN_2(mdev, ts_cqe_metadata_size2wqe_counter))
		return -EOPNOTSUPP;

	/* Don't allow changing the PTP state if HTB offload is active, because
	 * the numeration of the QoS SQs will change, while per-queue qdiscs are
	 * attached.
	 */
	if (mlx5e_selq_is_htb_enabled(&priv->selq)) {
		netdev_err(priv->netdev, "%s: HTB offload is active, cannot change the PTP state\n",
			   __func__);
		return -EINVAL;
	}

	new_params = priv->channels.params;
	/* Don't allow enabling TX-port-TS if MQPRIO mode channel  offload is
	 * active, since it defines explicitly which TC accepts the packet.
	 * This conflicts with TX-port-TS hijacking the PTP traffic to a specific
	 * HW TX-queue.
	 */
	if (enable && new_params.mqprio.mode == TC_MQPRIO_MODE_CHANNEL) {
		netdev_err(priv->netdev,
			   "%s: MQPRIO mode channel offload is active, cannot set the TX-port-TS\n",
			   __func__);
		return -EINVAL;
	}
	MLX5E_SET_PFLAG(&new_params, MLX5E_PFLAG_TX_PORT_TS, enable);
	/* No need to verify SQ stop room as
	 * ptpsq.txqsq.stop_room <= generic_sq->stop_room, and both
	 * has the same log_sq_size.
	 */

	err = mlx5e_safe_switch_params(priv, &new_params,
				       mlx5e_update_tc_and_tx_queues_ctx, NULL, true);
	if (!err)
		priv->tx_ptp_opened = true;

	return err;
}

static const struct pflag_desc mlx5e_priv_flags[MLX5E_NUM_PFLAGS] = {
	{ "rx_cqe_moder",        set_pflag_rx_cqe_based_moder },
	{ "tx_cqe_moder",        set_pflag_tx_cqe_based_moder },
	{ "rx_cqe_compress",     set_pflag_rx_cqe_compress },
	{ "rx_striding_rq",      set_pflag_rx_striding_rq },
	{ "rx_no_csum_complete", set_pflag_rx_no_csum_complete },
	{ "xdp_tx_mpwqe",        set_pflag_xdp_tx_mpwqe },
	{ "skb_tx_mpwqe",        set_pflag_skb_tx_mpwqe },
	{ "tx_port_ts",          set_pflag_tx_port_ts },
};

static int mlx5e_handle_pflag(struct net_device *netdev,
			      u32 wanted_flags,
			      enum mlx5e_priv_flag flag)
{
	struct mlx5e_priv *priv = netdev_priv(netdev);
	bool enable = !!(wanted_flags & BIT(flag));
	u32 changes = wanted_flags ^ priv->channels.params.pflags;
	int err;

	if (!(changes & BIT(flag)))
		return 0;

	err = mlx5e_priv_flags[flag].handler(netdev, enable);
	if (err) {
		netdev_err(netdev, "%s private flag '%s' failed err %d\n",
			   enable ? "Enable" : "Disable", mlx5e_priv_flags[flag].name, err);
		return err;
	}

	MLX5E_SET_PFLAG(&priv->channels.params, flag, enable);
	return 0;
}

static int mlx5e_set_priv_flags(struct net_device *netdev, u32 pflags)
{
	struct mlx5e_priv *priv = netdev_priv(netdev);
	enum mlx5e_priv_flag pflag;
	int err;

	mutex_lock(&priv->state_lock);

	for (pflag = 0; pflag < MLX5E_NUM_PFLAGS; pflag++) {
		err = mlx5e_handle_pflag(netdev, pflags, pflag);
		if (err)
			break;
	}

	mutex_unlock(&priv->state_lock);

	/* Need to fix some features.. */
	netdev_update_features(netdev);

	return err;
}

static u32 mlx5e_get_priv_flags(struct net_device *netdev)
{
	struct mlx5e_priv *priv = netdev_priv(netdev);

	return priv->channels.params.pflags;
}

static int mlx5e_get_rxnfc(struct net_device *dev, struct ethtool_rxnfc *info,
			   u32 *rule_locs)
{
	struct mlx5e_priv *priv = netdev_priv(dev);

	/* ETHTOOL_GRXRINGS is needed by ethtool -x which is not part
	 * of rxnfc. We keep this logic out of mlx5e_ethtool_get_rxnfc,
	 * to avoid breaking "ethtool -x" when mlx5e_ethtool_get_rxnfc
	 * is compiled out via CONFIG_MLX5_EN_RXNFC=n.
	 */
	if (info->cmd == ETHTOOL_GRXRINGS) {
		info->data = priv->channels.params.num_channels;
		return 0;
	}

	return mlx5e_ethtool_get_rxnfc(priv, info, rule_locs);
}

static int mlx5e_set_rxnfc(struct net_device *dev, struct ethtool_rxnfc *cmd)
{
	struct mlx5e_priv *priv = netdev_priv(dev);

	return mlx5e_ethtool_set_rxnfc(priv, cmd);
}

static int query_port_status_opcode(struct mlx5_core_dev *mdev, u32 *status_opcode)
{
	struct mlx5_ifc_pddr_troubleshooting_page_bits *pddr_troubleshooting_page;
	u32 in[MLX5_ST_SZ_DW(pddr_reg)] = {};
	u32 out[MLX5_ST_SZ_DW(pddr_reg)];
	int err;

	MLX5_SET(pddr_reg, in, local_port, 1);
	MLX5_SET(pddr_reg, in, page_select,
		 MLX5_PDDR_REG_PAGE_SELECT_TROUBLESHOOTING_INFO_PAGE);

	pddr_troubleshooting_page = MLX5_ADDR_OF(pddr_reg, in, page_data);
	MLX5_SET(pddr_troubleshooting_page, pddr_troubleshooting_page,
		 group_opcode, MLX5_PDDR_REG_TRBLSH_GROUP_OPCODE_MONITOR);
	err = mlx5_core_access_reg(mdev, in, sizeof(in), out,
				   sizeof(out), MLX5_REG_PDDR, 0, 0);
	if (err)
		return err;

	pddr_troubleshooting_page = MLX5_ADDR_OF(pddr_reg, out, page_data);
	*status_opcode = MLX5_GET(pddr_troubleshooting_page, pddr_troubleshooting_page,
				  status_opcode);
	return 0;
}

struct mlx5e_ethtool_link_ext_state_opcode_mapping {
	u32 status_opcode;
	enum ethtool_link_ext_state link_ext_state;
	u8 link_ext_substate;
};

static const struct mlx5e_ethtool_link_ext_state_opcode_mapping
mlx5e_link_ext_state_opcode_map[] = {
	/* States relating to the autonegotiation or issues therein */
	{2, ETHTOOL_LINK_EXT_STATE_AUTONEG,
		ETHTOOL_LINK_EXT_SUBSTATE_AN_NO_PARTNER_DETECTED},
	{3, ETHTOOL_LINK_EXT_STATE_AUTONEG,
		ETHTOOL_LINK_EXT_SUBSTATE_AN_ACK_NOT_RECEIVED},
	{4, ETHTOOL_LINK_EXT_STATE_AUTONEG,
		ETHTOOL_LINK_EXT_SUBSTATE_AN_NEXT_PAGE_EXCHANGE_FAILED},
	{36, ETHTOOL_LINK_EXT_STATE_AUTONEG,
		ETHTOOL_LINK_EXT_SUBSTATE_AN_NO_PARTNER_DETECTED_FORCE_MODE},
	{38, ETHTOOL_LINK_EXT_STATE_AUTONEG,
		ETHTOOL_LINK_EXT_SUBSTATE_AN_FEC_MISMATCH_DURING_OVERRIDE},
	{39, ETHTOOL_LINK_EXT_STATE_AUTONEG,
		ETHTOOL_LINK_EXT_SUBSTATE_AN_NO_HCD},

	/* Failure during link training */
	{5, ETHTOOL_LINK_EXT_STATE_LINK_TRAINING_FAILURE,
		ETHTOOL_LINK_EXT_SUBSTATE_LT_KR_FRAME_LOCK_NOT_ACQUIRED},
	{6, ETHTOOL_LINK_EXT_STATE_LINK_TRAINING_FAILURE,
		ETHTOOL_LINK_EXT_SUBSTATE_LT_KR_LINK_INHIBIT_TIMEOUT},
	{7, ETHTOOL_LINK_EXT_STATE_LINK_TRAINING_FAILURE,
		ETHTOOL_LINK_EXT_SUBSTATE_LT_KR_LINK_PARTNER_DID_NOT_SET_RECEIVER_READY},
	{8, ETHTOOL_LINK_EXT_STATE_LINK_TRAINING_FAILURE, 0},
	{14, ETHTOOL_LINK_EXT_STATE_LINK_TRAINING_FAILURE,
		ETHTOOL_LINK_EXT_SUBSTATE_LT_REMOTE_FAULT},

	/* Logical mismatch in physical coding sublayer or forward error correction sublayer */
	{9, ETHTOOL_LINK_EXT_STATE_LINK_LOGICAL_MISMATCH,
		ETHTOOL_LINK_EXT_SUBSTATE_LLM_PCS_DID_NOT_ACQUIRE_BLOCK_LOCK},
	{10, ETHTOOL_LINK_EXT_STATE_LINK_LOGICAL_MISMATCH,
		ETHTOOL_LINK_EXT_SUBSTATE_LLM_PCS_DID_NOT_ACQUIRE_AM_LOCK},
	{11, ETHTOOL_LINK_EXT_STATE_LINK_LOGICAL_MISMATCH,
		ETHTOOL_LINK_EXT_SUBSTATE_LLM_PCS_DID_NOT_GET_ALIGN_STATUS},
	{12, ETHTOOL_LINK_EXT_STATE_LINK_LOGICAL_MISMATCH,
		ETHTOOL_LINK_EXT_SUBSTATE_LLM_FC_FEC_IS_NOT_LOCKED},
	{13, ETHTOOL_LINK_EXT_STATE_LINK_LOGICAL_MISMATCH,
		ETHTOOL_LINK_EXT_SUBSTATE_LLM_RS_FEC_IS_NOT_LOCKED},

	/* Signal integrity issues */
	{15, ETHTOOL_LINK_EXT_STATE_BAD_SIGNAL_INTEGRITY, 0},
	{17, ETHTOOL_LINK_EXT_STATE_BAD_SIGNAL_INTEGRITY,
		ETHTOOL_LINK_EXT_SUBSTATE_BSI_LARGE_NUMBER_OF_PHYSICAL_ERRORS},
	{42, ETHTOOL_LINK_EXT_STATE_BAD_SIGNAL_INTEGRITY,
		ETHTOOL_LINK_EXT_SUBSTATE_BSI_UNSUPPORTED_RATE},

	/* No cable connected */
	{1024, ETHTOOL_LINK_EXT_STATE_NO_CABLE, 0},

	/* Failure is related to cable, e.g., unsupported cable */
	{16, ETHTOOL_LINK_EXT_STATE_CABLE_ISSUE,
		ETHTOOL_LINK_EXT_SUBSTATE_CI_UNSUPPORTED_CABLE},
	{20, ETHTOOL_LINK_EXT_STATE_CABLE_ISSUE,
		ETHTOOL_LINK_EXT_SUBSTATE_CI_UNSUPPORTED_CABLE},
	{29, ETHTOOL_LINK_EXT_STATE_CABLE_ISSUE,
		ETHTOOL_LINK_EXT_SUBSTATE_CI_UNSUPPORTED_CABLE},
	{1025, ETHTOOL_LINK_EXT_STATE_CABLE_ISSUE,
		ETHTOOL_LINK_EXT_SUBSTATE_CI_UNSUPPORTED_CABLE},
	{1029, ETHTOOL_LINK_EXT_STATE_CABLE_ISSUE,
		ETHTOOL_LINK_EXT_SUBSTATE_CI_UNSUPPORTED_CABLE},
	{1031, ETHTOOL_LINK_EXT_STATE_CABLE_ISSUE, 0},

	/* Failure is related to EEPROM, e.g., failure during reading or parsing the data */
	{1027, ETHTOOL_LINK_EXT_STATE_EEPROM_ISSUE, 0},

	/* Failure during calibration algorithm */
	{23, ETHTOOL_LINK_EXT_STATE_CALIBRATION_FAILURE, 0},

	/* The hardware is not able to provide the power required from cable or module */
	{1032, ETHTOOL_LINK_EXT_STATE_POWER_BUDGET_EXCEEDED, 0},

	/* The module is overheated */
	{1030, ETHTOOL_LINK_EXT_STATE_OVERHEAT, 0},
};

static void
mlx5e_set_link_ext_state(struct mlx5e_ethtool_link_ext_state_opcode_mapping
			 link_ext_state_mapping,
			 struct ethtool_link_ext_state_info *link_ext_state_info)
{
	switch (link_ext_state_mapping.link_ext_state) {
	case ETHTOOL_LINK_EXT_STATE_AUTONEG:
		link_ext_state_info->autoneg =
			link_ext_state_mapping.link_ext_substate;
		break;
	case ETHTOOL_LINK_EXT_STATE_LINK_TRAINING_FAILURE:
		link_ext_state_info->link_training =
			link_ext_state_mapping.link_ext_substate;
		break;
	case ETHTOOL_LINK_EXT_STATE_LINK_LOGICAL_MISMATCH:
		link_ext_state_info->link_logical_mismatch =
			link_ext_state_mapping.link_ext_substate;
		break;
	case ETHTOOL_LINK_EXT_STATE_BAD_SIGNAL_INTEGRITY:
		link_ext_state_info->bad_signal_integrity =
			link_ext_state_mapping.link_ext_substate;
		break;
	case ETHTOOL_LINK_EXT_STATE_CABLE_ISSUE:
		link_ext_state_info->cable_issue =
			link_ext_state_mapping.link_ext_substate;
		break;
	default:
		break;
	}

	link_ext_state_info->link_ext_state = link_ext_state_mapping.link_ext_state;
}

static int
mlx5e_get_link_ext_state(struct net_device *dev,
			 struct ethtool_link_ext_state_info *link_ext_state_info)
{
	struct mlx5e_ethtool_link_ext_state_opcode_mapping link_ext_state_mapping;
	struct mlx5e_priv *priv = netdev_priv(dev);
	u32 status_opcode = 0;
	int i;

	/* Exit without data if the interface state is OK, since no extended data is
	 * available in such case
	 */
	if (netif_carrier_ok(dev))
		return -ENODATA;

	if (query_port_status_opcode(priv->mdev, &status_opcode) ||
	    !status_opcode)
		return -ENODATA;

	for (i = 0; i < ARRAY_SIZE(mlx5e_link_ext_state_opcode_map); i++) {
		link_ext_state_mapping = mlx5e_link_ext_state_opcode_map[i];
		if (link_ext_state_mapping.status_opcode == status_opcode) {
			mlx5e_set_link_ext_state(link_ext_state_mapping,
						 link_ext_state_info);
			return 0;
		}
	}

	return -ENODATA;
}

static void mlx5e_get_eth_phy_stats(struct net_device *netdev,
				    struct ethtool_eth_phy_stats *phy_stats)
{
	struct mlx5e_priv *priv = netdev_priv(netdev);

	mlx5e_stats_eth_phy_get(priv, phy_stats);
}

static void mlx5e_get_eth_mac_stats(struct net_device *netdev,
				    struct ethtool_eth_mac_stats *mac_stats)
{
	struct mlx5e_priv *priv = netdev_priv(netdev);

	mlx5e_stats_eth_mac_get(priv, mac_stats);
}

static void mlx5e_get_eth_ctrl_stats(struct net_device *netdev,
				     struct ethtool_eth_ctrl_stats *ctrl_stats)
{
	struct mlx5e_priv *priv = netdev_priv(netdev);

	mlx5e_stats_eth_ctrl_get(priv, ctrl_stats);
}

static void mlx5e_get_rmon_stats(struct net_device *netdev,
				 struct ethtool_rmon_stats *rmon_stats,
				 const struct ethtool_rmon_hist_range **ranges)
{
	struct mlx5e_priv *priv = netdev_priv(netdev);

	mlx5e_stats_rmon_get(priv, rmon_stats, ranges);
}

static void mlx5e_get_ts_stats(struct net_device *netdev,
			       struct ethtool_ts_stats *ts_stats)
{
	struct mlx5e_priv *priv = netdev_priv(netdev);

	mlx5e_stats_ts_get(priv, ts_stats);
}

const struct ethtool_ops mlx5e_ethtool_ops = {
	.cap_rss_ctx_supported	= true,
<<<<<<< HEAD
=======
	.rxfh_per_ctx_key	= true,
>>>>>>> 2d5404ca
	.supported_coalesce_params = ETHTOOL_COALESCE_USECS |
				     ETHTOOL_COALESCE_MAX_FRAMES |
				     ETHTOOL_COALESCE_USE_ADAPTIVE |
				     ETHTOOL_COALESCE_USE_CQE,
	.get_drvinfo       = mlx5e_get_drvinfo,
	.get_link          = ethtool_op_get_link,
	.get_link_ext_state  = mlx5e_get_link_ext_state,
	.get_strings       = mlx5e_get_strings,
	.get_sset_count    = mlx5e_get_sset_count,
	.get_ethtool_stats = mlx5e_get_ethtool_stats,
	.get_ringparam     = mlx5e_get_ringparam,
	.set_ringparam     = mlx5e_set_ringparam,
	.get_channels      = mlx5e_get_channels,
	.set_channels      = mlx5e_set_channels,
	.get_coalesce      = mlx5e_get_coalesce,
	.set_coalesce      = mlx5e_set_coalesce,
	.get_per_queue_coalesce = mlx5e_get_per_queue_coalesce,
	.set_per_queue_coalesce = mlx5e_set_per_queue_coalesce,
	.get_link_ksettings  = mlx5e_get_link_ksettings,
	.set_link_ksettings  = mlx5e_set_link_ksettings,
	.get_rxfh_key_size   = mlx5e_get_rxfh_key_size,
	.get_rxfh_indir_size = mlx5e_get_rxfh_indir_size,
	.get_rxfh          = mlx5e_get_rxfh,
	.set_rxfh          = mlx5e_set_rxfh,
	.get_rxnfc         = mlx5e_get_rxnfc,
	.set_rxnfc         = mlx5e_set_rxnfc,
	.get_tunable       = mlx5e_get_tunable,
	.set_tunable       = mlx5e_set_tunable,
	.get_pause_stats   = mlx5e_get_pause_stats,
	.get_pauseparam    = mlx5e_get_pauseparam,
	.set_pauseparam    = mlx5e_set_pauseparam,
	.get_ts_info       = mlx5e_get_ts_info,
	.set_phys_id       = mlx5e_set_phys_id,
	.get_wol	   = mlx5e_get_wol,
	.set_wol	   = mlx5e_set_wol,
	.get_module_info   = mlx5e_get_module_info,
	.get_module_eeprom = mlx5e_get_module_eeprom,
	.get_module_eeprom_by_page = mlx5e_get_module_eeprom_by_page,
	.flash_device      = mlx5e_flash_device,
	.get_priv_flags    = mlx5e_get_priv_flags,
	.set_priv_flags    = mlx5e_set_priv_flags,
	.self_test         = mlx5e_self_test,
	.get_fec_stats     = mlx5e_get_fec_stats,
	.get_fecparam      = mlx5e_get_fecparam,
	.set_fecparam      = mlx5e_set_fecparam,
	.get_eth_phy_stats = mlx5e_get_eth_phy_stats,
	.get_eth_mac_stats = mlx5e_get_eth_mac_stats,
	.get_eth_ctrl_stats = mlx5e_get_eth_ctrl_stats,
	.get_rmon_stats    = mlx5e_get_rmon_stats,
	.get_ts_stats      = mlx5e_get_ts_stats,
	.get_link_ext_stats = mlx5e_get_link_ext_stats
};<|MERGE_RESOLUTION|>--- conflicted
+++ resolved
@@ -1451,11 +1451,7 @@
 	return mlx5e_ethtool_get_rxfh_indir_size(priv);
 }
 
-<<<<<<< HEAD
-int mlx5e_get_rxfh(struct net_device *netdev, struct ethtool_rxfh_param *rxfh)
-=======
 static int mlx5e_get_rxfh(struct net_device *netdev, struct ethtool_rxfh_param *rxfh)
->>>>>>> 2d5404ca
 {
 	struct mlx5e_priv *priv = netdev_priv(netdev);
 	u32 rss_context = rxfh->rss_context;
@@ -1468,13 +1464,8 @@
 	return err;
 }
 
-<<<<<<< HEAD
-int mlx5e_set_rxfh(struct net_device *dev, struct ethtool_rxfh_param *rxfh,
-		   struct netlink_ext_ack *extack)
-=======
 static int mlx5e_set_rxfh(struct net_device *dev, struct ethtool_rxfh_param *rxfh,
 			  struct netlink_ext_ack *extack)
->>>>>>> 2d5404ca
 {
 	struct mlx5e_priv *priv = netdev_priv(dev);
 	u32 *rss_context = &rxfh->rss_context;
@@ -2614,10 +2605,7 @@
 
 const struct ethtool_ops mlx5e_ethtool_ops = {
 	.cap_rss_ctx_supported	= true,
-<<<<<<< HEAD
-=======
 	.rxfh_per_ctx_key	= true,
->>>>>>> 2d5404ca
 	.supported_coalesce_params = ETHTOOL_COALESCE_USECS |
 				     ETHTOOL_COALESCE_MAX_FRAMES |
 				     ETHTOOL_COALESCE_USE_ADAPTIVE |
