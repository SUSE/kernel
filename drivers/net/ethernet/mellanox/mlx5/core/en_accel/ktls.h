--- conflicted
+++ resolved
@@ -4,28 +4,18 @@
 #ifndef __MLX5E_KTLS_H__
 #define __MLX5E_KTLS_H__
 
-<<<<<<< HEAD
-=======
 #include <linux/debugfs.h>
->>>>>>> eb3cdb58
 #include <linux/tls.h>
 #include <net/tls.h>
 #include "en.h"
 
 #ifdef CONFIG_MLX5_EN_TLS
-<<<<<<< HEAD
-int mlx5_ktls_create_key(struct mlx5_core_dev *mdev,
-			 struct tls_crypto_info *crypto_info,
-			 u32 *p_key_id);
-void mlx5_ktls_destroy_key(struct mlx5_core_dev *mdev, u32 key_id);
-=======
 #include "lib/crypto.h"
 
 struct mlx5_crypto_dek *mlx5_ktls_create_key(struct mlx5_crypto_dek_pool *dek_pool,
 					     struct tls_crypto_info *crypto_info);
 void mlx5_ktls_destroy_key(struct mlx5_crypto_dek_pool *dek_pool,
 			   struct mlx5_crypto_dek *dek);
->>>>>>> eb3cdb58
 
 static inline bool mlx5e_is_ktls_device(struct mlx5_core_dev *mdev)
 {
@@ -85,12 +75,6 @@
 	atomic64_t rx_tls_del;
 };
 
-<<<<<<< HEAD
-struct mlx5e_tls {
-	struct mlx5e_tls_sw_stats sw_stats;
-	struct workqueue_struct *rx_wq;
-	struct mlx5e_tls_tx_pool *tx_pool;
-=======
 struct mlx5e_tls_debugfs {
 	struct dentry *dfs;
 	struct dentry *dfs_tx;
@@ -103,7 +87,6 @@
 	struct mlx5e_tls_tx_pool *tx_pool;
 	struct mlx5_crypto_dek_pool *dek_pool;
 	struct mlx5e_tls_debugfs debugfs;
->>>>>>> eb3cdb58
 };
 
 int mlx5e_ktls_init(struct mlx5e_priv *priv);
@@ -155,7 +138,6 @@
 {
 	return false;
 }
-<<<<<<< HEAD
 
 static inline int mlx5e_ktls_init(struct mlx5e_priv *priv) { return 0; }
 static inline void mlx5e_ktls_cleanup(struct mlx5e_priv *priv) { }
@@ -165,17 +147,6 @@
 	return 0;
 }
 
-=======
-
-static inline int mlx5e_ktls_init(struct mlx5e_priv *priv) { return 0; }
-static inline void mlx5e_ktls_cleanup(struct mlx5e_priv *priv) { }
-static inline int mlx5e_ktls_get_count(struct mlx5e_priv *priv) { return 0; }
-static inline int mlx5e_ktls_get_strings(struct mlx5e_priv *priv, uint8_t *data)
-{
-	return 0;
-}
-
->>>>>>> eb3cdb58
 static inline int mlx5e_ktls_get_stats(struct mlx5e_priv *priv, u64 *data)
 {
 	return 0;
