--- conflicted
+++ resolved
@@ -37,29 +37,11 @@
 #include <linux/mlx5/device.h>
 #include <net/xfrm.h>
 #include <linux/idr.h>
-<<<<<<< HEAD
-=======
 #include "lib/aso.h"
->>>>>>> eb3cdb58
 
 #define MLX5E_IPSEC_SADB_RX_BITS 10
 #define MLX5E_IPSEC_ESN_SCOPE_MID 0x80000000L
 
-<<<<<<< HEAD
-enum mlx5_accel_esp_flags {
-	MLX5_ACCEL_ESP_FLAGS_TUNNEL            = 0,    /* Default */
-	MLX5_ACCEL_ESP_FLAGS_TRANSPORT         = 1UL << 0,
-	MLX5_ACCEL_ESP_FLAGS_ESN_TRIGGERED     = 1UL << 1,
-	MLX5_ACCEL_ESP_FLAGS_ESN_STATE_OVERLAP = 1UL << 2,
-};
-
-enum mlx5_accel_esp_action {
-	MLX5_ACCEL_ESP_ACTION_DECRYPT,
-	MLX5_ACCEL_ESP_ACTION_ENCRYPT,
-};
-
-=======
->>>>>>> eb3cdb58
 struct aes_gcm_keymat {
 	u64   seq_iv;
 
@@ -70,13 +52,6 @@
 	u32   aes_key[256 / 32];
 };
 
-<<<<<<< HEAD
-struct mlx5_accel_esp_xfrm_attrs {
-	enum mlx5_accel_esp_action action;
-	u32   esn;
-	u32   spi;
-	u32   flags;
-=======
 struct upspec {
 	u16 dport;
 	u16 dport_mask;
@@ -103,7 +78,6 @@
 struct mlx5_accel_esp_xfrm_attrs {
 	u32   spi;
 	u32   mode;
->>>>>>> eb3cdb58
 	struct aes_gcm_keymat aes_gcm;
 
 	union {
@@ -116,9 +90,6 @@
 		__be32 a6[4];
 	} daddr;
 
-<<<<<<< HEAD
-	u8 is_ipv6;
-=======
 	struct upspec upspec;
 	u8 dir : 2;
 	u8 type : 2;
@@ -130,19 +101,15 @@
 	struct mlx5_ipsec_lft lft;
 	u8 smac[ETH_ALEN];
 	u8 dmac[ETH_ALEN];
->>>>>>> eb3cdb58
 };
 
 enum mlx5_ipsec_cap {
 	MLX5_IPSEC_CAP_CRYPTO		= 1 << 0,
 	MLX5_IPSEC_CAP_ESN		= 1 << 1,
-<<<<<<< HEAD
-=======
 	MLX5_IPSEC_CAP_PACKET_OFFLOAD	= 1 << 2,
 	MLX5_IPSEC_CAP_ROCE             = 1 << 3,
 	MLX5_IPSEC_CAP_PRIO             = 1 << 4,
 	MLX5_IPSEC_CAP_TUNNEL           = 1 << 5,
->>>>>>> eb3cdb58
 };
 
 struct mlx5e_priv;
@@ -168,11 +135,7 @@
 	atomic64_t ipsec_tx_drop_trailer;
 };
 
-<<<<<<< HEAD
-struct mlx5e_accel_fs_esp;
-=======
 struct mlx5e_ipsec_rx;
->>>>>>> eb3cdb58
 struct mlx5e_ipsec_tx;
 
 struct mlx5e_ipsec_work {
@@ -200,15 +163,9 @@
 
 struct mlx5e_ipsec {
 	struct mlx5_core_dev *mdev;
-<<<<<<< HEAD
-	DECLARE_HASHTABLE(sadb_rx, MLX5E_IPSEC_SADB_RX_BITS);
-	spinlock_t sadb_rx_lock; /* Protects sadb_rx */
-	struct mlx5e_ipsec_sw_stats sw_stats;
-=======
 	struct xarray sadb;
 	struct mlx5e_ipsec_sw_stats sw_stats;
 	struct mlx5e_ipsec_hw_stats hw_stats;
->>>>>>> eb3cdb58
 	struct workqueue_struct *wq;
 	struct mlx5e_flow_steering *fs;
 	struct mlx5e_ipsec_rx *rx_ipv4;
@@ -237,11 +194,6 @@
 	u64 round;
 	u8 soft_limit_hit : 1;
 	u8 fix_limit : 1;
-};
-
-struct mlx5e_ipsec_modify_state_work {
-	struct work_struct		work;
-	struct mlx5_accel_esp_xfrm_attrs attrs;
 };
 
 struct mlx5e_ipsec_sa_entry {
@@ -254,12 +206,6 @@
 	u32 ipsec_obj_id;
 	u32 enc_key_id;
 	struct mlx5e_ipsec_rule ipsec_rule;
-<<<<<<< HEAD
-	struct mlx5e_ipsec_modify_state_work modify_work;
-};
-
-int mlx5e_ipsec_init(struct mlx5e_priv *priv);
-=======
 	struct mlx5e_ipsec_work *work;
 	struct mlx5e_ipsec_dwork *dwork;
 	struct mlx5e_ipsec_limits limits;
@@ -295,7 +241,6 @@
 #ifdef CONFIG_MLX5_EN_IPSEC
 
 void mlx5e_ipsec_init(struct mlx5e_priv *priv);
->>>>>>> eb3cdb58
 void mlx5e_ipsec_cleanup(struct mlx5e_priv *priv);
 void mlx5e_ipsec_build_netdev(struct mlx5e_priv *priv);
 
@@ -308,16 +253,6 @@
 void mlx5e_accel_ipsec_fs_modify(struct mlx5e_ipsec_sa_entry *sa_entry);
 bool mlx5e_ipsec_fs_tunnel_enabled(struct mlx5e_ipsec_sa_entry *sa_entry);
 
-<<<<<<< HEAD
-void mlx5e_accel_ipsec_fs_cleanup(struct mlx5e_ipsec *ipsec);
-int mlx5e_accel_ipsec_fs_init(struct mlx5e_ipsec *ipsec);
-int mlx5e_accel_ipsec_fs_add_rule(struct mlx5e_priv *priv,
-				  struct mlx5e_ipsec_sa_entry *sa_entry);
-void mlx5e_accel_ipsec_fs_del_rule(struct mlx5e_priv *priv,
-				   struct mlx5e_ipsec_sa_entry *sa_entry);
-
-=======
->>>>>>> eb3cdb58
 int mlx5_ipsec_create_sa_ctx(struct mlx5e_ipsec_sa_entry *sa_entry);
 void mlx5_ipsec_free_sa_ctx(struct mlx5e_ipsec_sa_entry *sa_entry);
 
@@ -326,8 +261,6 @@
 void mlx5_accel_esp_modify_xfrm(struct mlx5e_ipsec_sa_entry *sa_entry,
 				const struct mlx5_accel_esp_xfrm_attrs *attrs);
 
-<<<<<<< HEAD
-=======
 int mlx5e_ipsec_aso_init(struct mlx5e_ipsec *ipsec);
 void mlx5e_ipsec_aso_cleanup(struct mlx5e_ipsec *ipsec);
 
@@ -338,16 +271,11 @@
 
 void mlx5e_ipsec_build_accel_xfrm_attrs(struct mlx5e_ipsec_sa_entry *sa_entry,
 					struct mlx5_accel_esp_xfrm_attrs *attrs);
->>>>>>> eb3cdb58
 static inline struct mlx5_core_dev *
 mlx5e_ipsec_sa2dev(struct mlx5e_ipsec_sa_entry *sa_entry)
 {
 	return sa_entry->ipsec->mdev;
 }
-<<<<<<< HEAD
-#else
-static inline int mlx5e_ipsec_init(struct mlx5e_priv *priv)
-=======
 
 static inline struct mlx5_core_dev *
 mlx5e_ipsec_pol2dev(struct mlx5e_ipsec_pol_entry *pol_entry)
@@ -363,7 +291,6 @@
 }
 #else
 static inline void mlx5e_ipsec_init(struct mlx5e_priv *priv)
->>>>>>> eb3cdb58
 {
 }
 
