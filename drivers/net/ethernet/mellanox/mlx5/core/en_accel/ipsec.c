--- conflicted
+++ resolved
@@ -35,20 +35,14 @@
 #include <crypto/aead.h>
 #include <linux/inetdevice.h>
 #include <linux/netdevice.h>
-<<<<<<< HEAD
-=======
 #include <net/netevent.h>
->>>>>>> eb3cdb58
 
 #include "en.h"
 #include "ipsec.h"
 #include "ipsec_rxtx.h"
-<<<<<<< HEAD
-=======
 
 #define MLX5_IPSEC_RESCHED msecs_to_jiffies(1000)
 #define MLX5E_IPSEC_TUNNEL_SA XA_MARK_1
->>>>>>> eb3cdb58
 
 static struct mlx5e_ipsec_sa_entry *to_ipsec_sa_entry(struct xfrm_state *x)
 {
@@ -60,29 +54,12 @@
 	return (struct mlx5e_ipsec_pol_entry *)x->xdo.offload_handle;
 }
 
-<<<<<<< HEAD
-static int mlx5e_ipsec_sadb_rx_add(struct mlx5e_ipsec_sa_entry *sa_entry)
-{
-	unsigned int handle = sa_entry->ipsec_obj_id;
-	struct mlx5e_ipsec *ipsec = sa_entry->ipsec;
-	struct mlx5e_ipsec_sa_entry *_sa_entry;
-	unsigned long flags;
-
-	rcu_read_lock();
-	hash_for_each_possible_rcu(ipsec->sadb_rx, _sa_entry, hlist, handle)
-		if (_sa_entry->handle == handle) {
-			rcu_read_unlock();
-			return  -EEXIST;
-		}
-	rcu_read_unlock();
-=======
 static void mlx5e_ipsec_handle_tx_limit(struct work_struct *_work)
 {
 	struct mlx5e_ipsec_dwork *dwork =
 		container_of(_work, struct mlx5e_ipsec_dwork, dwork.work);
 	struct mlx5e_ipsec_sa_entry *sa_entry = dwork->sa_entry;
 	struct xfrm_state *x = sa_entry->x;
->>>>>>> eb3cdb58
 
 	if (sa_entry->attrs.drop)
 		return;
@@ -136,10 +113,6 @@
 
 	overlap = sa_entry->esn_state.overlap;
 
-<<<<<<< HEAD
-	sa_entry->esn_state.esn = xfrm_replay_seqhi(sa_entry->x,
-						    htonl(seq_bottom));
-=======
 	if (esn >= x->replay_esn->replay_window)
 		seq_bottom = esn - x->replay_esn->replay_window + 1;
 
@@ -148,7 +121,6 @@
 
 	sa_entry->esn_state.esn = esn;
 	sa_entry->esn_state.esn_msb = esn_msb;
->>>>>>> eb3cdb58
 
 	if (unlikely(overlap && seq_bottom < MLX5E_IPSEC_ESN_SCOPE_MID)) {
 		sa_entry->esn_state.overlap = 0;
@@ -280,8 +252,6 @@
 {
 	struct mlx5_core_dev *mdev = mlx5e_ipsec_sa2dev(sa_entry);
 	struct xfrm_state *x = sa_entry->x;
-<<<<<<< HEAD
-=======
 	struct net_device *netdev;
 	struct neighbour *n;
 	u8 addr[ETH_ALEN];
@@ -329,7 +299,6 @@
 					struct mlx5_accel_esp_xfrm_attrs *attrs)
 {
 	struct xfrm_state *x = sa_entry->x;
->>>>>>> eb3cdb58
 	struct aes_gcm_keymat *aes_gcm = &attrs->aes_gcm;
 	struct aead_geniv_ctx *geniv_ctx;
 	struct crypto_aead *aead;
@@ -366,19 +335,7 @@
 		attrs->replay_esn.overlap = sa_entry->esn_state.overlap;
 	}
 
-<<<<<<< HEAD
-	/* action */
-	attrs->action = (x->xso.dir == XFRM_DEV_OFFLOAD_OUT) ?
-				MLX5_ACCEL_ESP_ACTION_ENCRYPT :
-				      MLX5_ACCEL_ESP_ACTION_DECRYPT;
-	/* flags */
-	attrs->flags |= (x->props.mode == XFRM_MODE_TRANSPORT) ?
-			MLX5_ACCEL_ESP_FLAGS_TRANSPORT :
-			MLX5_ACCEL_ESP_FLAGS_TUNNEL;
-
-=======
 	attrs->dir = x->xso.dir;
->>>>>>> eb3cdb58
 	/* spi */
 	attrs->spi = be32_to_cpu(x->id.spi);
 
@@ -416,13 +373,8 @@
 		return -EINVAL;
 	}
 	if (x->props.flags & XFRM_STATE_ESN &&
-<<<<<<< HEAD
-	    !(mlx5_ipsec_device_caps(priv->mdev) & MLX5_IPSEC_CAP_ESN)) {
-		netdev_info(netdev, "Cannot offload ESN xfrm states\n");
-=======
 	    !(mlx5_ipsec_device_caps(mdev) & MLX5_IPSEC_CAP_ESN)) {
 		NL_SET_ERR_MSG_MOD(extack, "Cannot offload ESN xfrm states");
->>>>>>> eb3cdb58
 		return -EINVAL;
 	}
 	if (x->props.family != AF_INET &&
@@ -474,19 +426,6 @@
 		NL_SET_ERR_MSG_MOD(extack, "Only transport and tunnel xfrm states may be offloaded");
 		return -EINVAL;
 	}
-<<<<<<< HEAD
-	return 0;
-}
-
-static void _update_xfrm_state(struct work_struct *work)
-{
-	struct mlx5e_ipsec_modify_state_work *modify_work =
-		container_of(work, struct mlx5e_ipsec_modify_state_work, work);
-	struct mlx5e_ipsec_sa_entry *sa_entry = container_of(
-		modify_work, struct mlx5e_ipsec_sa_entry, modify_work);
-
-	mlx5_accel_esp_modify_xfrm(sa_entry, &modify_work->attrs);
-=======
 
 	switch (x->xso.type) {
 	case XFRM_DEV_OFFLOAD_CRYPTO:
@@ -675,7 +614,6 @@
 	INIT_DELAYED_WORK(&dwork->dwork, mlx5e_ipsec_handle_tx_limit);
 	sa_entry->dwork = dwork;
 	return 0;
->>>>>>> eb3cdb58
 }
 
 static int mlx5e_xfrm_add_state(struct xfrm_state *x,
@@ -683,13 +621,9 @@
 {
 	struct mlx5e_ipsec_sa_entry *sa_entry = NULL;
 	struct net_device *netdev = x->xso.real_dev;
-<<<<<<< HEAD
-	struct mlx5e_priv *priv;
-=======
 	struct mlx5e_ipsec *ipsec;
 	struct mlx5e_priv *priv;
 	gfp_t gfp;
->>>>>>> eb3cdb58
 	int err;
 
 	priv = netdev_priv(netdev);
@@ -717,27 +651,6 @@
 		mlx5e_ipsec_update_esn_state(sa_entry);
 
 	mlx5e_ipsec_build_accel_xfrm_attrs(sa_entry, &sa_entry->attrs);
-<<<<<<< HEAD
-	/* create hw context */
-	err = mlx5_ipsec_create_sa_ctx(sa_entry);
-	if (err)
-		goto err_xfrm;
-
-	err = mlx5e_accel_ipsec_fs_add_rule(priv, sa_entry);
-	if (err)
-		goto err_hw_ctx;
-
-	if (x->xso.dir == XFRM_DEV_OFFLOAD_IN) {
-		err = mlx5e_ipsec_sadb_rx_add(sa_entry);
-		if (err)
-			goto err_add_rule;
-	} else {
-		sa_entry->set_iv_op = (x->props.flags & XFRM_STATE_ESN) ?
-				mlx5e_ipsec_set_iv_esn : mlx5e_ipsec_set_iv;
-	}
-
-	INIT_WORK(&sa_entry->modify_work.work, _update_xfrm_state);
-=======
 
 	err = mlx5_ipsec_create_work(sa_entry);
 	if (err)
@@ -785,19 +698,10 @@
 			    MLX5E_IPSEC_TUNNEL_SA);
 
 out:
->>>>>>> eb3cdb58
 	x->xso.offload_handle = (unsigned long)sa_entry;
 	return 0;
 
 err_add_rule:
-<<<<<<< HEAD
-	mlx5e_accel_ipsec_fs_del_rule(priv, sa_entry);
-err_hw_ctx:
-	mlx5_ipsec_free_sa_ctx(sa_entry);
-err_xfrm:
-	kfree(sa_entry);
-out:
-=======
 	mlx5e_accel_ipsec_fs_del_rule(sa_entry);
 err_hw_ctx:
 	mlx5_ipsec_free_sa_ctx(sa_entry);
@@ -810,7 +714,6 @@
 err_xfrm:
 	kfree(sa_entry);
 	NL_SET_ERR_MSG_WEAK_MOD(extack, "Device failed to offload this state");
->>>>>>> eb3cdb58
 	return err;
 }
 
@@ -821,10 +724,6 @@
 	struct mlx5e_ipsec *ipsec = sa_entry->ipsec;
 	struct mlx5e_ipsec_sa_entry *old;
 
-<<<<<<< HEAD
-	if (x->xso.dir == XFRM_DEV_OFFLOAD_IN)
-		mlx5e_ipsec_sadb_rx_del(sa_entry);
-=======
 	if (x->xso.flags & XFRM_DEV_OFFLOAD_FLAG_ACQ)
 		return;
 
@@ -836,18 +735,12 @@
 		/* Make sure that no ARP requests are running in parallel */
 		flush_workqueue(ipsec->wq);
 
->>>>>>> eb3cdb58
 }
 
 static void mlx5e_xfrm_free_state(struct xfrm_state *x)
 {
 	struct mlx5e_ipsec_sa_entry *sa_entry = to_ipsec_sa_entry(x);
 
-<<<<<<< HEAD
-	cancel_work_sync(&sa_entry->modify_work.work);
-	mlx5e_accel_ipsec_fs_del_rule(priv, sa_entry);
-	mlx5_ipsec_free_sa_ctx(sa_entry);
-=======
 	if (x->xso.flags & XFRM_DEV_OFFLOAD_FLAG_ACQ)
 		goto sa_entry_free;
 
@@ -864,7 +757,6 @@
 		kfree(sa_entry->work->data);
 	kfree(sa_entry->work);
 sa_entry_free:
->>>>>>> eb3cdb58
 	kfree(sa_entry);
 }
 
@@ -911,11 +803,7 @@
 void mlx5e_ipsec_init(struct mlx5e_priv *priv)
 {
 	struct mlx5e_ipsec *ipsec;
-<<<<<<< HEAD
-	int ret;
-=======
 	int ret = -ENOMEM;
->>>>>>> eb3cdb58
 
 	if (!mlx5_ipsec_device_caps(priv->mdev)) {
 		netdev_dbg(priv->netdev, "Not an IPSec offload device\n");
@@ -926,16 +814,6 @@
 	if (!ipsec)
 		return;
 
-<<<<<<< HEAD
-	hash_init(ipsec->sadb_rx);
-	spin_lock_init(&ipsec->sadb_rx_lock);
-	ipsec->mdev = priv->mdev;
-	ipsec->wq = alloc_ordered_workqueue("mlx5e_ipsec: %s", 0,
-					    priv->netdev->name);
-	if (!ipsec->wq) {
-		ret = -ENOMEM;
-		goto err_wq;
-=======
 	xa_init_flags(&ipsec->sadb, XA_FLAGS_ALLOC);
 	ipsec->mdev = priv->mdev;
 	ipsec->wq = alloc_workqueue("mlx5e_ipsec: %s", WQ_UNBOUND, 0,
@@ -955,24 +833,12 @@
 		ret = register_netevent_notifier(&ipsec->netevent_nb);
 		if (ret)
 			goto clear_aso;
->>>>>>> eb3cdb58
 	}
 
 	ret = mlx5e_accel_ipsec_fs_init(ipsec);
 	if (ret)
 		goto err_fs_init;
 
-<<<<<<< HEAD
-	priv->ipsec = ipsec;
-	netdev_dbg(priv->netdev, "IPSec attached to netdevice\n");
-	return 0;
-
-err_fs_init:
-	destroy_workqueue(ipsec->wq);
-err_wq:
-	kfree(ipsec);
-	return (ret != -EOPNOTSUPP) ? ret : 0;
-=======
 	ipsec->fs = priv->fs;
 	priv->ipsec = ipsec;
 	netdev_dbg(priv->netdev, "IPSec attached to netdevice\n");
@@ -990,7 +856,6 @@
 	kfree(ipsec);
 	mlx5_core_err(priv->mdev, "IPSec initialization failed, %d\n", ret);
 	return;
->>>>>>> eb3cdb58
 }
 
 void mlx5e_ipsec_cleanup(struct mlx5e_priv *priv)
@@ -1001,13 +866,10 @@
 		return;
 
 	mlx5e_accel_ipsec_fs_cleanup(ipsec);
-<<<<<<< HEAD
-=======
 	if (mlx5_ipsec_device_caps(priv->mdev) & MLX5_IPSEC_CAP_TUNNEL)
 		unregister_netevent_notifier(&ipsec->netevent_nb);
 	if (mlx5_ipsec_device_caps(priv->mdev) & MLX5_IPSEC_CAP_PACKET_OFFLOAD)
 		mlx5e_ipsec_aso_cleanup(ipsec);
->>>>>>> eb3cdb58
 	destroy_workqueue(ipsec->wq);
 	kfree(ipsec);
 	priv->ipsec = NULL;
@@ -1029,20 +891,6 @@
 }
 
 static void mlx5e_xfrm_advance_esn_state(struct xfrm_state *x)
-<<<<<<< HEAD
-{
-	struct mlx5e_ipsec_sa_entry *sa_entry = to_ipsec_sa_entry(x);
-	struct mlx5e_ipsec_modify_state_work *modify_work =
-		&sa_entry->modify_work;
-	bool need_update;
-
-	need_update = mlx5e_ipsec_update_esn_state(sa_entry);
-	if (!need_update)
-		return;
-
-	mlx5e_ipsec_build_accel_xfrm_attrs(sa_entry, &modify_work->attrs);
-	queue_work(sa_entry->ipsec->wq, &modify_work->work);
-=======
 {
 	struct mlx5e_ipsec_sa_entry *sa_entry = to_ipsec_sa_entry(x);
 	struct mlx5e_ipsec_work *work = sa_entry->work;
@@ -1207,7 +1055,6 @@
 	struct mlx5e_ipsec_pol_entry *pol_entry = to_ipsec_pol_entry(x);
 
 	kfree(pol_entry);
->>>>>>> eb3cdb58
 }
 
 static const struct xfrmdev_ops mlx5e_ipsec_xfrmdev_ops = {
