--- conflicted
+++ resolved
@@ -1602,14 +1602,7 @@
 	int err;
 	int i, enabled_events;
 
-<<<<<<< HEAD
-	if (!ESW_ALLOWED(esw))
-		return 0;
-
-	if (!MLX5_ESWITCH_MANAGER(esw->dev) ||
-=======
 	if (!ESW_ALLOWED(esw) ||
->>>>>>> 22cb595e
 	    !MLX5_CAP_ESW_FLOWTABLE_FDB(esw->dev, ft_support)) {
 		esw_warn(esw->dev, "E-Switch FDB is not supported, aborting ...\n");
 		return -EOPNOTSUPP;
