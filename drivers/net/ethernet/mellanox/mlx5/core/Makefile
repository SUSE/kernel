--- conflicted
+++ resolved
@@ -16,11 +16,7 @@
 		transobj.o vport.o sriov.o fs_cmd.o fs_core.o pci_irq.o \
 		fs_counters.o fs_ft_pool.o rl.o lag/debugfs.o lag/lag.o dev.o events.o wq.o lib/gid.o \
 		lib/devcom.o lib/pci_vsc.o lib/dm.o lib/fs_ttc.o diag/fs_tracepoint.o \
-<<<<<<< HEAD
-		diag/fw_tracer.o diag/crdump.o devlink.o diag/rsc_dump.o \
-=======
 		diag/fw_tracer.o diag/crdump.o devlink.o diag/rsc_dump.o diag/reporter_vnic.o \
->>>>>>> eb3cdb58
 		fw_reset.o qos.o lib/tout.o lib/aso.o
 
 #
@@ -51,11 +47,7 @@
 					en/tc_tun_vxlan.o en/tc_tun_gre.o en/tc_tun_geneve.o \
 					en/tc_tun_mplsoudp.o diag/en_tc_tracepoint.o \
 					en/tc/post_act.o en/tc/int_port.o en/tc/meter.o \
-<<<<<<< HEAD
-					en/tc/post_meter.o
-=======
 					en/tc/post_meter.o en/tc/act_stats.o
->>>>>>> eb3cdb58
 
 mlx5_core-$(CONFIG_MLX5_CLS_ACT)     += en/tc/act/act.o en/tc/act/drop.o en/tc/act/trap.o \
 					en/tc/act/accept.o en/tc/act/mark.o en/tc/act/goto.o \
@@ -77,20 +69,11 @@
 #
 mlx5_core-$(CONFIG_MLX5_ESWITCH)   += eswitch.o eswitch_offloads.o eswitch_offloads_termtbl.o \
 				      ecpf.o rdma.o esw/legacy.o \
-<<<<<<< HEAD
-				      esw/debugfs.o esw/devlink_port.o esw/vporttbl.o esw/qos.o
-=======
 				      esw/devlink_port.o esw/vporttbl.o esw/qos.o
->>>>>>> eb3cdb58
 
 mlx5_core-$(CONFIG_MLX5_ESWITCH)   += esw/acl/helper.o \
 				      esw/acl/egress_lgcy.o esw/acl/egress_ofld.o \
 				      esw/acl/ingress_lgcy.o esw/acl/ingress_ofld.o
-<<<<<<< HEAD
-
-mlx5_core-$(CONFIG_MLX5_BRIDGE)    += esw/bridge.o en/rep/bridge.o
-=======
->>>>>>> eb3cdb58
 
 mlx5_core-$(CONFIG_MLX5_BRIDGE)    += esw/bridge.o esw/bridge_mcast.o en/rep/bridge.o
 
@@ -115,11 +98,7 @@
 
 mlx5_core-$(CONFIG_MLX5_EN_IPSEC) += en_accel/ipsec.o en_accel/ipsec_rxtx.o \
 				     en_accel/ipsec_stats.o en_accel/ipsec_fs.o \
-<<<<<<< HEAD
-				     en_accel/ipsec_offload.o
-=======
 				     en_accel/ipsec_offload.o lib/ipsec_fs_roce.o
->>>>>>> eb3cdb58
 
 mlx5_core-$(CONFIG_MLX5_EN_TLS) += en_accel/ktls_stats.o \
 				   en_accel/fs_tcp.o en_accel/ktls.o en_accel/ktls_txrx.o \
@@ -133,12 +112,8 @@
 					steering/dr_ste_v2.o \
 					steering/dr_cmd.o steering/dr_fw.o \
 					steering/dr_action.o steering/fs_dr.o \
-<<<<<<< HEAD
-					steering/dr_dbg.o lib/smfs.o
-=======
 					steering/dr_definer.o steering/dr_ptrn.o \
 					steering/dr_arg.o steering/dr_dbg.o lib/smfs.o
->>>>>>> eb3cdb58
 #
 # SF device
 #
