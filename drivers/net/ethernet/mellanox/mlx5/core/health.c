--- conflicted
+++ resolved
@@ -677,10 +677,7 @@
 	mutex_lock(&dev->intf_state_mutex);
 	if (test_bit(MLX5_DROP_NEW_HEALTH_WORK, &health->flags)) {
 		mlx5_core_err(dev, "health works are not permitted at this stage\n");
-<<<<<<< HEAD
-=======
 		mutex_unlock(&dev->intf_state_mutex);
->>>>>>> 50a00fbf
 		return;
 	}
 	mutex_unlock(&dev->intf_state_mutex);
