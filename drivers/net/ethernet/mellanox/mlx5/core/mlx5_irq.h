--- conflicted
+++ resolved
@@ -27,16 +27,10 @@
 struct mlx5_irq *mlx5_ctrl_irq_request(struct mlx5_core_dev *dev);
 void mlx5_ctrl_irq_release(struct mlx5_irq *ctrl_irq);
 struct mlx5_irq *mlx5_irq_request(struct mlx5_core_dev *dev, u16 vecidx,
-<<<<<<< HEAD
-				  struct cpumask *affinity);
-int mlx5_irqs_request_vectors(struct mlx5_core_dev *dev, u16 *cpus, int nirqs,
-			      struct mlx5_irq **irqs);
-=======
 				  struct irq_affinity_desc *af_desc,
 				  struct cpu_rmap **rmap);
 int mlx5_irqs_request_vectors(struct mlx5_core_dev *dev, u16 *cpus, int nirqs,
 			      struct mlx5_irq **irqs, struct cpu_rmap **rmap);
->>>>>>> eb3cdb58
 void mlx5_irqs_release_vectors(struct mlx5_irq **irqs, int nirqs);
 int mlx5_irq_attach_nb(struct mlx5_irq *irq, struct notifier_block *nb);
 int mlx5_irq_detach_nb(struct mlx5_irq *irq, struct notifier_block *nb);
@@ -48,11 +42,7 @@
 int mlx5_irq_affinity_irqs_request_auto(struct mlx5_core_dev *dev, int nirqs,
 					struct mlx5_irq **irqs);
 struct mlx5_irq *mlx5_irq_affinity_request(struct mlx5_irq_pool *pool,
-<<<<<<< HEAD
-					   const struct cpumask *req_mask);
-=======
 					   struct irq_affinity_desc *af_desc);
->>>>>>> eb3cdb58
 void mlx5_irq_affinity_irqs_release(struct mlx5_core_dev *dev, struct mlx5_irq **irqs,
 				    int num_irqs);
 #else
@@ -63,11 +53,7 @@
 }
 
 static inline struct mlx5_irq *
-<<<<<<< HEAD
-mlx5_irq_affinity_request(struct mlx5_irq_pool *pool, const struct cpumask *req_mask)
-=======
 mlx5_irq_affinity_request(struct mlx5_irq_pool *pool, struct irq_affinity_desc *af_desc)
->>>>>>> eb3cdb58
 {
 	return ERR_PTR(-EOPNOTSUPP);
 }
