/*
 * Copyright (c) 2015-2016, Mellanox Technologies. All rights reserved.
 *
 * This software is available to you under a choice of one of two
 * licenses.  You may choose to be licensed under the terms of the GNU
 * General Public License (GPL) Version 2, available from the file
 * COPYING in the main directory of this source tree, or the
 * OpenIB.org BSD license below:
 *
 *     Redistribution and use in source and binary forms, with or
 *     without modification, are permitted provided that the following
 *     conditions are met:
 *
 *      - Redistributions of source code must retain the above
 *        copyright notice, this list of conditions and the following
 *        disclaimer.
 *
 *      - Redistributions in binary form must reproduce the above
 *        copyright notice, this list of conditions and the following
 *        disclaimer in the documentation and/or other materials
 *        provided with the distribution.
 *
 * THE SOFTWARE IS PROVIDED "AS IS", WITHOUT WARRANTY OF ANY KIND,
 * EXPRESS OR IMPLIED, INCLUDING BUT NOT LIMITED TO THE WARRANTIES OF
 * MERCHANTABILITY, FITNESS FOR A PARTICULAR PURPOSE AND
 * NONINFRINGEMENT. IN NO EVENT SHALL THE AUTHORS OR COPYRIGHT HOLDERS
 * BE LIABLE FOR ANY CLAIM, DAMAGES OR OTHER LIABILITY, WHETHER IN AN
 * ACTION OF CONTRACT, TORT OR OTHERWISE, ARISING FROM, OUT OF OR IN
 * CONNECTION WITH THE SOFTWARE OR THE USE OR OTHER DEALINGS IN THE
 * SOFTWARE.
 */

#include <linux/dim.h>
#include <net/tc_act/tc_gact.h>
#include <linux/mlx5/fs.h>
#include <net/vxlan.h>
#include <net/geneve.h>
#include <linux/bpf.h>
#include <linux/debugfs.h>
#include <linux/if_bridge.h>
#include <linux/filter.h>
<<<<<<< HEAD
=======
#include <net/netdev_queues.h>
>>>>>>> 2d5404ca
#include <net/page_pool/types.h>
#include <net/pkt_sched.h>
#include <net/xdp_sock_drv.h>
#include "eswitch.h"
#include "en.h"
#include "en/dim.h"
#include "en/txrx.h"
#include "en_tc.h"
#include "en_rep.h"
#include "en_accel/ipsec.h"
#include "en_accel/macsec.h"
#include "en_accel/en_accel.h"
#include "en_accel/ktls.h"
#include "lib/vxlan.h"
#include "lib/clock.h"
#include "en/port.h"
#include "en/xdp.h"
#include "lib/eq.h"
#include "en/monitor_stats.h"
#include "en/health.h"
#include "en/params.h"
#include "en/xsk/pool.h"
#include "en/xsk/setup.h"
#include "en/xsk/rx.h"
#include "en/xsk/tx.h"
#include "en/hv_vhca_stats.h"
#include "en/devlink.h"
#include "lib/mlx5.h"
#include "en/ptp.h"
#include "en/htb.h"
#include "qos.h"
#include "en/trap.h"
#include "lib/devcom.h"
<<<<<<< HEAD
=======
#include "lib/sd.h"

static bool mlx5e_hw_gro_supported(struct mlx5_core_dev *mdev)
{
	if (!MLX5_CAP_GEN(mdev, shampo))
		return false;

	/* Our HW-GRO implementation relies on "KSM Mkey" for
	 * SHAMPO headers buffer mapping
	 */
	if (!MLX5_CAP_GEN(mdev, fixed_buffer_size))
		return false;

	if (!MLX5_CAP_GEN_2(mdev, min_mkey_log_entity_size_fixed_buffer_valid))
		return false;

	if (MLX5_CAP_GEN_2(mdev, min_mkey_log_entity_size_fixed_buffer) >
	    MLX5E_SHAMPO_LOG_HEADER_ENTRY_SIZE)
		return false;

	return true;
}
>>>>>>> 2d5404ca

bool mlx5e_check_fragmented_striding_rq_cap(struct mlx5_core_dev *mdev, u8 page_shift,
					    enum mlx5e_mpwrq_umr_mode umr_mode)
{
	u16 umr_wqebbs, max_wqebbs;
	bool striding_rq_umr;

	striding_rq_umr = MLX5_CAP_GEN(mdev, striding_rq) && MLX5_CAP_GEN(mdev, umr_ptr_rlky) &&
			  MLX5_CAP_ETH(mdev, reg_umr_sq);
	if (!striding_rq_umr)
		return false;

	umr_wqebbs = mlx5e_mpwrq_umr_wqebbs(mdev, page_shift, umr_mode);
	max_wqebbs = mlx5e_get_max_sq_aligned_wqebbs(mdev);
	/* Sanity check; should never happen, because mlx5e_mpwrq_umr_wqebbs is
	 * calculated from mlx5e_get_max_sq_aligned_wqebbs.
	 */
	if (WARN_ON(umr_wqebbs > max_wqebbs))
		return false;

	return true;
}

void mlx5e_update_carrier(struct mlx5e_priv *priv)
{
	struct mlx5_core_dev *mdev = priv->mdev;
	u8 port_state;
	bool up;

	port_state = mlx5_query_vport_state(mdev,
					    MLX5_VPORT_STATE_OP_MOD_VNIC_VPORT,
					    0);

	up = port_state == VPORT_STATE_UP;
	if (up == netif_carrier_ok(priv->netdev))
		netif_carrier_event(priv->netdev);
	if (up) {
		netdev_info(priv->netdev, "Link up\n");
		netif_carrier_on(priv->netdev);
	} else {
		netdev_info(priv->netdev, "Link down\n");
		netif_carrier_off(priv->netdev);
	}
}

static void mlx5e_update_carrier_work(struct work_struct *work)
{
	struct mlx5e_priv *priv = container_of(work, struct mlx5e_priv,
					       update_carrier_work);

	mutex_lock(&priv->state_lock);
	if (test_bit(MLX5E_STATE_OPENED, &priv->state))
		if (priv->profile->update_carrier)
			priv->profile->update_carrier(priv);
	mutex_unlock(&priv->state_lock);
}

static void mlx5e_update_stats_work(struct work_struct *work)
{
	struct mlx5e_priv *priv = container_of(work, struct mlx5e_priv,
					       update_stats_work);

	mutex_lock(&priv->state_lock);
	priv->profile->update_stats(priv);
	mutex_unlock(&priv->state_lock);
}

void mlx5e_queue_update_stats(struct mlx5e_priv *priv)
{
	if (!priv->profile->update_stats)
		return;

	if (unlikely(test_bit(MLX5E_STATE_DESTROYING, &priv->state)))
		return;

	queue_work(priv->wq, &priv->update_stats_work);
}

static int async_event(struct notifier_block *nb, unsigned long event, void *data)
{
	struct mlx5e_priv *priv = container_of(nb, struct mlx5e_priv, events_nb);
	struct mlx5_eqe   *eqe = data;

	if (event != MLX5_EVENT_TYPE_PORT_CHANGE)
		return NOTIFY_DONE;

	switch (eqe->sub_type) {
	case MLX5_PORT_CHANGE_SUBTYPE_DOWN:
	case MLX5_PORT_CHANGE_SUBTYPE_ACTIVE:
		queue_work(priv->wq, &priv->update_carrier_work);
		break;
	default:
		return NOTIFY_DONE;
	}

	return NOTIFY_OK;
}

static void mlx5e_enable_async_events(struct mlx5e_priv *priv)
{
	priv->events_nb.notifier_call = async_event;
	mlx5_notifier_register(priv->mdev, &priv->events_nb);
}

static void mlx5e_disable_async_events(struct mlx5e_priv *priv)
{
	mlx5_notifier_unregister(priv->mdev, &priv->events_nb);
}

static int mlx5e_devcom_event_mpv(int event, void *my_data, void *event_data)
{
	struct mlx5e_priv *slave_priv = my_data;

	switch (event) {
	case MPV_DEVCOM_MASTER_UP:
		mlx5_devcom_comp_set_ready(slave_priv->devcom, true);
		break;
	case MPV_DEVCOM_MASTER_DOWN:
		/* no need for comp set ready false since we unregister after
		 * and it hurts cleanup flow.
		 */
		break;
	case MPV_DEVCOM_IPSEC_MASTER_UP:
	case MPV_DEVCOM_IPSEC_MASTER_DOWN:
		mlx5e_ipsec_handle_mpv_event(event, my_data, event_data);
		break;
	}

	return 0;
}

static int mlx5e_devcom_init_mpv(struct mlx5e_priv *priv, u64 *data)
{
	priv->devcom = mlx5_devcom_register_component(priv->mdev->priv.devc,
						      MLX5_DEVCOM_MPV,
						      *data,
						      mlx5e_devcom_event_mpv,
						      priv);
<<<<<<< HEAD
	if (IS_ERR_OR_NULL(priv->devcom))
		return -EOPNOTSUPP;
=======
	if (IS_ERR(priv->devcom))
		return PTR_ERR(priv->devcom);
>>>>>>> 2d5404ca

	if (mlx5_core_is_mp_master(priv->mdev)) {
		mlx5_devcom_send_event(priv->devcom, MPV_DEVCOM_MASTER_UP,
				       MPV_DEVCOM_MASTER_UP, priv);
		mlx5e_ipsec_send_event(priv, MPV_DEVCOM_IPSEC_MASTER_UP);
	}

	return 0;
}

static void mlx5e_devcom_cleanup_mpv(struct mlx5e_priv *priv)
{
	if (IS_ERR_OR_NULL(priv->devcom))
		return;

	if (mlx5_core_is_mp_master(priv->mdev)) {
		mlx5_devcom_send_event(priv->devcom, MPV_DEVCOM_MASTER_DOWN,
				       MPV_DEVCOM_MASTER_DOWN, priv);
		mlx5e_ipsec_send_event(priv, MPV_DEVCOM_IPSEC_MASTER_DOWN);
	}

	mlx5_devcom_unregister_component(priv->devcom);
}

static int blocking_event(struct notifier_block *nb, unsigned long event, void *data)
{
	struct mlx5e_priv *priv = container_of(nb, struct mlx5e_priv, blocking_events_nb);
	struct mlx5_devlink_trap_event_ctx *trap_event_ctx = data;
	int err;

	switch (event) {
	case MLX5_DRIVER_EVENT_TYPE_TRAP:
		err = mlx5e_handle_trap_event(priv, trap_event_ctx->trap);
		if (err) {
			trap_event_ctx->err = err;
			return NOTIFY_BAD;
		}
		break;
	case MLX5_DRIVER_EVENT_AFFILIATION_DONE:
		if (mlx5e_devcom_init_mpv(priv, data))
			return NOTIFY_BAD;
		break;
	case MLX5_DRIVER_EVENT_AFFILIATION_REMOVED:
		mlx5e_devcom_cleanup_mpv(priv);
		break;
	default:
		return NOTIFY_DONE;
	}
	return NOTIFY_OK;
}

static void mlx5e_enable_blocking_events(struct mlx5e_priv *priv)
{
	priv->blocking_events_nb.notifier_call = blocking_event;
	mlx5_blocking_notifier_register(priv->mdev, &priv->blocking_events_nb);
}

static void mlx5e_disable_blocking_events(struct mlx5e_priv *priv)
{
	mlx5_blocking_notifier_unregister(priv->mdev, &priv->blocking_events_nb);
}

static u16 mlx5e_mpwrq_umr_octowords(u32 entries, enum mlx5e_mpwrq_umr_mode umr_mode)
{
	u8 umr_entry_size = mlx5e_mpwrq_umr_entry_size(umr_mode);
	u32 sz;

	sz = ALIGN(entries * umr_entry_size, MLX5_UMR_FLEX_ALIGNMENT);

	return sz / MLX5_OCTWORD;
}

static inline void mlx5e_build_umr_wqe(struct mlx5e_rq *rq,
				       struct mlx5e_icosq *sq,
				       struct mlx5e_umr_wqe *wqe)
{
	struct mlx5_wqe_ctrl_seg      *cseg = &wqe->ctrl;
	struct mlx5_wqe_umr_ctrl_seg *ucseg = &wqe->uctrl;
	u16 octowords;
	u8 ds_cnt;

	ds_cnt = DIV_ROUND_UP(mlx5e_mpwrq_umr_wqe_sz(rq->mdev, rq->mpwqe.page_shift,
						     rq->mpwqe.umr_mode),
			      MLX5_SEND_WQE_DS);

	cseg->qpn_ds    = cpu_to_be32((sq->sqn << MLX5_WQE_CTRL_QPN_SHIFT) |
				      ds_cnt);
	cseg->umr_mkey  = rq->mpwqe.umr_mkey_be;

	ucseg->flags = MLX5_UMR_TRANSLATION_OFFSET_EN | MLX5_UMR_INLINE;
	octowords = mlx5e_mpwrq_umr_octowords(rq->mpwqe.pages_per_wqe, rq->mpwqe.umr_mode);
	ucseg->xlt_octowords = cpu_to_be16(octowords);
	ucseg->mkey_mask     = cpu_to_be64(MLX5_MKEY_MASK_FREE);
}

static int mlx5e_rq_shampo_hd_alloc(struct mlx5e_rq *rq, int node)
{
	rq->mpwqe.shampo = kvzalloc_node(sizeof(*rq->mpwqe.shampo),
					 GFP_KERNEL, node);
	if (!rq->mpwqe.shampo)
		return -ENOMEM;
	return 0;
}

static void mlx5e_rq_shampo_hd_free(struct mlx5e_rq *rq)
{
	kvfree(rq->mpwqe.shampo);
}

static int mlx5e_rq_shampo_hd_info_alloc(struct mlx5e_rq *rq, int node)
{
	struct mlx5e_shampo_hd *shampo = rq->mpwqe.shampo;

	shampo->bitmap = bitmap_zalloc_node(shampo->hd_per_wq, GFP_KERNEL,
					    node);
	shampo->info = kvzalloc_node(array_size(shampo->hd_per_wq,
						sizeof(*shampo->info)),
				     GFP_KERNEL, node);
	shampo->pages = kvzalloc_node(array_size(shampo->hd_per_wq,
						 sizeof(*shampo->pages)),
				     GFP_KERNEL, node);
	if (!shampo->bitmap || !shampo->info || !shampo->pages)
		goto err_nomem;

	return 0;

err_nomem:
	kvfree(shampo->info);
	kvfree(shampo->bitmap);
	kvfree(shampo->pages);

	return -ENOMEM;
}

static void mlx5e_rq_shampo_hd_info_free(struct mlx5e_rq *rq)
{
	kvfree(rq->mpwqe.shampo->bitmap);
	kvfree(rq->mpwqe.shampo->info);
	kvfree(rq->mpwqe.shampo->pages);
}

static int mlx5e_rq_alloc_mpwqe_info(struct mlx5e_rq *rq, int node)
{
	int wq_sz = mlx5_wq_ll_get_size(&rq->mpwqe.wq);
	size_t alloc_size;

	alloc_size = array_size(wq_sz, struct_size(rq->mpwqe.info,
						   alloc_units.frag_pages,
						   rq->mpwqe.pages_per_wqe));

	rq->mpwqe.info = kvzalloc_node(alloc_size, GFP_KERNEL, node);
	if (!rq->mpwqe.info)
		return -ENOMEM;

	/* For deferred page release (release right before alloc), make sure
	 * that on first round release is not called.
	 */
	for (int i = 0; i < wq_sz; i++) {
		struct mlx5e_mpw_info *wi = mlx5e_get_mpw_info(rq, i);

		bitmap_fill(wi->skip_release_bitmap, rq->mpwqe.pages_per_wqe);
	}

	mlx5e_build_umr_wqe(rq, rq->icosq, &rq->mpwqe.umr_wqe);

	return 0;
}


static u8 mlx5e_mpwrq_access_mode(enum mlx5e_mpwrq_umr_mode umr_mode)
{
	switch (umr_mode) {
	case MLX5E_MPWRQ_UMR_MODE_ALIGNED:
		return MLX5_MKC_ACCESS_MODE_MTT;
	case MLX5E_MPWRQ_UMR_MODE_UNALIGNED:
		return MLX5_MKC_ACCESS_MODE_KSM;
	case MLX5E_MPWRQ_UMR_MODE_OVERSIZED:
		return MLX5_MKC_ACCESS_MODE_KLMS;
	case MLX5E_MPWRQ_UMR_MODE_TRIPLE:
		return MLX5_MKC_ACCESS_MODE_KSM;
	}
	WARN_ONCE(1, "MPWRQ UMR mode %d is not known\n", umr_mode);
	return 0;
}

static int mlx5e_create_umr_mkey(struct mlx5_core_dev *mdev,
				 u32 npages, u8 page_shift, u32 *umr_mkey,
				 dma_addr_t filler_addr,
				 enum mlx5e_mpwrq_umr_mode umr_mode,
				 u32 xsk_chunk_size)
{
	struct mlx5_mtt *mtt;
	struct mlx5_ksm *ksm;
	struct mlx5_klm *klm;
	u32 octwords;
	int inlen;
	void *mkc;
	u32 *in;
	int err;
	int i;

	if ((umr_mode == MLX5E_MPWRQ_UMR_MODE_UNALIGNED ||
	     umr_mode == MLX5E_MPWRQ_UMR_MODE_TRIPLE) &&
	    !MLX5_CAP_GEN(mdev, fixed_buffer_size)) {
		mlx5_core_warn(mdev, "Unaligned AF_XDP requires fixed_buffer_size capability\n");
		return -EINVAL;
	}

	octwords = mlx5e_mpwrq_umr_octowords(npages, umr_mode);

	inlen = MLX5_FLEXIBLE_INLEN(mdev, MLX5_ST_SZ_BYTES(create_mkey_in),
				    MLX5_OCTWORD, octwords);
	if (inlen < 0)
		return inlen;

	in = kvzalloc(inlen, GFP_KERNEL);
	if (!in)
		return -ENOMEM;

	mkc = MLX5_ADDR_OF(create_mkey_in, in, memory_key_mkey_entry);

	MLX5_SET(mkc, mkc, free, 1);
	MLX5_SET(mkc, mkc, umr_en, 1);
	MLX5_SET(mkc, mkc, lw, 1);
	MLX5_SET(mkc, mkc, lr, 1);
	MLX5_SET(mkc, mkc, access_mode_1_0, mlx5e_mpwrq_access_mode(umr_mode));
	mlx5e_mkey_set_relaxed_ordering(mdev, mkc);
	MLX5_SET(mkc, mkc, qpn, 0xffffff);
	MLX5_SET(mkc, mkc, pd, mdev->mlx5e_res.hw_objs.pdn);
	MLX5_SET64(mkc, mkc, len, npages << page_shift);
	MLX5_SET(mkc, mkc, translations_octword_size, octwords);
	if (umr_mode == MLX5E_MPWRQ_UMR_MODE_TRIPLE)
		MLX5_SET(mkc, mkc, log_page_size, page_shift - 2);
	else if (umr_mode != MLX5E_MPWRQ_UMR_MODE_OVERSIZED)
		MLX5_SET(mkc, mkc, log_page_size, page_shift);
	MLX5_SET(create_mkey_in, in, translations_octword_actual_size, octwords);

	/* Initialize the mkey with all MTTs pointing to a default
	 * page (filler_addr). When the channels are activated, UMR
	 * WQEs will redirect the RX WQEs to the actual memory from
	 * the RQ's pool, while the gaps (wqe_overflow) remain mapped
	 * to the default page.
	 */
	switch (umr_mode) {
	case MLX5E_MPWRQ_UMR_MODE_OVERSIZED:
		klm = MLX5_ADDR_OF(create_mkey_in, in, klm_pas_mtt);
		for (i = 0; i < npages; i++) {
			klm[i << 1] = (struct mlx5_klm) {
				.va = cpu_to_be64(filler_addr),
				.bcount = cpu_to_be32(xsk_chunk_size),
				.key = cpu_to_be32(mdev->mlx5e_res.hw_objs.mkey),
			};
			klm[(i << 1) + 1] = (struct mlx5_klm) {
				.va = cpu_to_be64(filler_addr),
				.bcount = cpu_to_be32((1 << page_shift) - xsk_chunk_size),
				.key = cpu_to_be32(mdev->mlx5e_res.hw_objs.mkey),
			};
		}
		break;
	case MLX5E_MPWRQ_UMR_MODE_UNALIGNED:
		ksm = MLX5_ADDR_OF(create_mkey_in, in, klm_pas_mtt);
		for (i = 0; i < npages; i++)
			ksm[i] = (struct mlx5_ksm) {
				.key = cpu_to_be32(mdev->mlx5e_res.hw_objs.mkey),
				.va = cpu_to_be64(filler_addr),
			};
		break;
	case MLX5E_MPWRQ_UMR_MODE_ALIGNED:
		mtt = MLX5_ADDR_OF(create_mkey_in, in, klm_pas_mtt);
		for (i = 0; i < npages; i++)
			mtt[i] = (struct mlx5_mtt) {
				.ptag = cpu_to_be64(filler_addr),
			};
		break;
	case MLX5E_MPWRQ_UMR_MODE_TRIPLE:
		ksm = MLX5_ADDR_OF(create_mkey_in, in, klm_pas_mtt);
		for (i = 0; i < npages * 4; i++) {
			ksm[i] = (struct mlx5_ksm) {
				.key = cpu_to_be32(mdev->mlx5e_res.hw_objs.mkey),
				.va = cpu_to_be64(filler_addr),
			};
		}
		break;
	}

	err = mlx5_core_create_mkey(mdev, umr_mkey, in, inlen);

	kvfree(in);
	return err;
}

static int mlx5e_create_umr_ksm_mkey(struct mlx5_core_dev *mdev,
				     u64 nentries, u8 log_entry_size,
				     u32 *umr_mkey)
{
	int inlen;
	void *mkc;
	u32 *in;
	int err;

	inlen = MLX5_ST_SZ_BYTES(create_mkey_in);

	in = kvzalloc(inlen, GFP_KERNEL);
	if (!in)
		return -ENOMEM;

	mkc = MLX5_ADDR_OF(create_mkey_in, in, memory_key_mkey_entry);

	MLX5_SET(mkc, mkc, free, 1);
	MLX5_SET(mkc, mkc, umr_en, 1);
	MLX5_SET(mkc, mkc, lw, 1);
	MLX5_SET(mkc, mkc, lr, 1);
	MLX5_SET(mkc, mkc, access_mode_1_0, MLX5_MKC_ACCESS_MODE_KSM);
	mlx5e_mkey_set_relaxed_ordering(mdev, mkc);
	MLX5_SET(mkc, mkc, qpn, 0xffffff);
	MLX5_SET(mkc, mkc, pd, mdev->mlx5e_res.hw_objs.pdn);
	MLX5_SET(mkc, mkc, translations_octword_size, nentries);
	MLX5_SET(mkc, mkc, log_page_size, log_entry_size);
	MLX5_SET64(mkc, mkc, len, nentries << log_entry_size);
	err = mlx5_core_create_mkey(mdev, umr_mkey, in, inlen);

	kvfree(in);
	return err;
}

static int mlx5e_create_rq_umr_mkey(struct mlx5_core_dev *mdev, struct mlx5e_rq *rq)
{
	u32 xsk_chunk_size = rq->xsk_pool ? rq->xsk_pool->chunk_size : 0;
	u32 wq_size = mlx5_wq_ll_get_size(&rq->mpwqe.wq);
	u32 num_entries, max_num_entries;
	u32 umr_mkey;
	int err;

	max_num_entries = mlx5e_mpwrq_max_num_entries(mdev, rq->mpwqe.umr_mode);

	/* Shouldn't overflow, the result is at most MLX5E_MAX_RQ_NUM_MTTS. */
	if (WARN_ON_ONCE(check_mul_overflow(wq_size, (u32)rq->mpwqe.mtts_per_wqe,
					    &num_entries) ||
			 num_entries > max_num_entries))
		mlx5_core_err(mdev, "%s: multiplication overflow: %u * %u > %u\n",
			      __func__, wq_size, rq->mpwqe.mtts_per_wqe,
			      max_num_entries);

	err = mlx5e_create_umr_mkey(mdev, num_entries, rq->mpwqe.page_shift,
				    &umr_mkey, rq->wqe_overflow.addr,
				    rq->mpwqe.umr_mode, xsk_chunk_size);
	rq->mpwqe.umr_mkey_be = cpu_to_be32(umr_mkey);
	return err;
}

static int mlx5e_create_rq_hd_umr_mkey(struct mlx5_core_dev *mdev,
				       struct mlx5e_rq *rq)
{
	u32 max_ksm_size = BIT(MLX5_CAP_GEN(mdev, log_max_klm_list_size));

	if (max_ksm_size < rq->mpwqe.shampo->hd_per_wq) {
		mlx5_core_err(mdev, "max ksm list size 0x%x is smaller than shampo header buffer list size 0x%x\n",
			      max_ksm_size, rq->mpwqe.shampo->hd_per_wq);
		return -EINVAL;
	}

	return mlx5e_create_umr_ksm_mkey(mdev, rq->mpwqe.shampo->hd_per_wq,
					 MLX5E_SHAMPO_LOG_HEADER_ENTRY_SIZE,
					 &rq->mpwqe.shampo->mkey);
}

static void mlx5e_init_frags_partition(struct mlx5e_rq *rq)
{
	struct mlx5e_wqe_frag_info next_frag = {};
	struct mlx5e_wqe_frag_info *prev = NULL;
	int i;

	WARN_ON(rq->xsk_pool);

	next_frag.frag_page = &rq->wqe.alloc_units->frag_pages[0];

	/* Skip first release due to deferred release. */
	next_frag.flags = BIT(MLX5E_WQE_FRAG_SKIP_RELEASE);

	for (i = 0; i < mlx5_wq_cyc_get_size(&rq->wqe.wq); i++) {
		struct mlx5e_rq_frag_info *frag_info = &rq->wqe.info.arr[0];
		struct mlx5e_wqe_frag_info *frag =
			&rq->wqe.frags[i << rq->wqe.info.log_num_frags];
		int f;

		for (f = 0; f < rq->wqe.info.num_frags; f++, frag++) {
			if (next_frag.offset + frag_info[f].frag_stride > PAGE_SIZE) {
				/* Pages are assigned at runtime. */
				next_frag.frag_page++;
				next_frag.offset = 0;
				if (prev)
					prev->flags |= BIT(MLX5E_WQE_FRAG_LAST_IN_PAGE);
			}
			*frag = next_frag;

			/* prepare next */
			next_frag.offset += frag_info[f].frag_stride;
			prev = frag;
		}
	}

	if (prev)
		prev->flags |= BIT(MLX5E_WQE_FRAG_LAST_IN_PAGE);
}

static void mlx5e_init_xsk_buffs(struct mlx5e_rq *rq)
{
	int i;

	/* Assumptions used by XSK batched allocator. */
	WARN_ON(rq->wqe.info.num_frags != 1);
	WARN_ON(rq->wqe.info.log_num_frags != 0);
	WARN_ON(rq->wqe.info.arr[0].frag_stride != PAGE_SIZE);

	/* Considering the above assumptions a fragment maps to a single
	 * xsk_buff.
	 */
	for (i = 0; i < mlx5_wq_cyc_get_size(&rq->wqe.wq); i++) {
		rq->wqe.frags[i].xskp = &rq->wqe.alloc_units->xsk_buffs[i];

		/* Skip first release due to deferred release as WQES are
		 * not allocated yet.
		 */
		rq->wqe.frags[i].flags |= BIT(MLX5E_WQE_FRAG_SKIP_RELEASE);
	}
}

static int mlx5e_init_wqe_alloc_info(struct mlx5e_rq *rq, int node)
{
	int wq_sz = mlx5_wq_cyc_get_size(&rq->wqe.wq);
	int len = wq_sz << rq->wqe.info.log_num_frags;
	struct mlx5e_wqe_frag_info *frags;
	union mlx5e_alloc_units *aus;
	int aus_sz;

	if (rq->xsk_pool)
		aus_sz = sizeof(*aus->xsk_buffs);
	else
		aus_sz = sizeof(*aus->frag_pages);

	aus = kvzalloc_node(array_size(len, aus_sz), GFP_KERNEL, node);
	if (!aus)
		return -ENOMEM;

	frags = kvzalloc_node(array_size(len, sizeof(*frags)), GFP_KERNEL, node);
	if (!frags) {
		kvfree(aus);
		return -ENOMEM;
	}

	rq->wqe.alloc_units = aus;
	rq->wqe.frags = frags;

	if (rq->xsk_pool)
		mlx5e_init_xsk_buffs(rq);
	else
		mlx5e_init_frags_partition(rq);

	return 0;
}

static void mlx5e_free_wqe_alloc_info(struct mlx5e_rq *rq)
{
	kvfree(rq->wqe.frags);
	kvfree(rq->wqe.alloc_units);
}

static void mlx5e_rq_err_cqe_work(struct work_struct *recover_work)
{
	struct mlx5e_rq *rq = container_of(recover_work, struct mlx5e_rq, recover_work);

	mlx5e_reporter_rq_cqe_err(rq);
}

static int mlx5e_alloc_mpwqe_rq_drop_page(struct mlx5e_rq *rq)
{
	rq->wqe_overflow.page = alloc_page(GFP_KERNEL);
	if (!rq->wqe_overflow.page)
		return -ENOMEM;

	rq->wqe_overflow.addr = dma_map_page(rq->pdev, rq->wqe_overflow.page, 0,
					     PAGE_SIZE, rq->buff.map_dir);
	if (dma_mapping_error(rq->pdev, rq->wqe_overflow.addr)) {
		__free_page(rq->wqe_overflow.page);
		return -ENOMEM;
	}
	return 0;
}

static void mlx5e_free_mpwqe_rq_drop_page(struct mlx5e_rq *rq)
{
	 dma_unmap_page(rq->pdev, rq->wqe_overflow.addr, PAGE_SIZE,
			rq->buff.map_dir);
	 __free_page(rq->wqe_overflow.page);
}

static int mlx5e_init_rxq_rq(struct mlx5e_channel *c, struct mlx5e_params *params,
			     u32 xdp_frag_size, struct mlx5e_rq *rq)
{
	struct mlx5_core_dev *mdev = c->mdev;
	int err;

	rq->wq_type      = params->rq_wq_type;
	rq->pdev         = c->pdev;
	rq->netdev       = c->netdev;
	rq->priv         = c->priv;
	rq->tstamp       = c->tstamp;
	rq->clock        = &mdev->clock;
	rq->icosq        = &c->icosq;
	rq->ix           = c->ix;
	rq->channel      = c;
	rq->mdev         = mdev;
	rq->hw_mtu =
		MLX5E_SW2HW_MTU(params, params->sw_mtu) - ETH_FCS_LEN * !params->scatter_fcs_en;
	rq->xdpsq        = &c->rq_xdpsq;
	rq->stats        = &c->priv->channel_stats[c->ix]->rq;
	rq->ptp_cyc2time = mlx5_rq_ts_translator(mdev);
	err = mlx5e_rq_set_handlers(rq, params, NULL);
	if (err)
		return err;

	return __xdp_rxq_info_reg(&rq->xdp_rxq, rq->netdev, rq->ix, c->napi.napi_id,
				  xdp_frag_size);
}

static int mlx5_rq_shampo_alloc(struct mlx5_core_dev *mdev,
				struct mlx5e_params *params,
				struct mlx5e_rq_param *rqp,
				struct mlx5e_rq *rq,
				u32 *pool_size,
				int node)
{
	void *wqc = MLX5_ADDR_OF(rqc, rqp->rqc, wq);
	int wq_size;
	int err;

	if (!test_bit(MLX5E_RQ_STATE_SHAMPO, &rq->state))
		return 0;
	err = mlx5e_rq_shampo_hd_alloc(rq, node);
	if (err)
		goto out;
	rq->mpwqe.shampo->hd_per_wq =
		mlx5e_shampo_hd_per_wq(mdev, params, rqp);
	err = mlx5e_create_rq_hd_umr_mkey(mdev, rq);
	if (err)
		goto err_shampo_hd;
	err = mlx5e_rq_shampo_hd_info_alloc(rq, node);
	if (err)
		goto err_shampo_info;
	rq->hw_gro_data = kvzalloc_node(sizeof(*rq->hw_gro_data), GFP_KERNEL, node);
	if (!rq->hw_gro_data) {
		err = -ENOMEM;
		goto err_hw_gro_data;
	}
	rq->mpwqe.shampo->key =
		cpu_to_be32(rq->mpwqe.shampo->mkey);
	rq->mpwqe.shampo->hd_per_wqe =
		mlx5e_shampo_hd_per_wqe(mdev, params, rqp);
	wq_size = BIT(MLX5_GET(wq, wqc, log_wq_sz));
	*pool_size += (rq->mpwqe.shampo->hd_per_wqe * wq_size) /
		     MLX5E_SHAMPO_WQ_HEADER_PER_PAGE;
	return 0;

err_hw_gro_data:
	mlx5e_rq_shampo_hd_info_free(rq);
err_shampo_info:
	mlx5_core_destroy_mkey(mdev, rq->mpwqe.shampo->mkey);
err_shampo_hd:
	mlx5e_rq_shampo_hd_free(rq);
out:
	return err;
}

static void mlx5e_rq_free_shampo(struct mlx5e_rq *rq)
{
	if (!test_bit(MLX5E_RQ_STATE_SHAMPO, &rq->state))
		return;

	kvfree(rq->hw_gro_data);
	mlx5e_rq_shampo_hd_info_free(rq);
	mlx5_core_destroy_mkey(rq->mdev, rq->mpwqe.shampo->mkey);
	mlx5e_rq_shampo_hd_free(rq);
}

static int mlx5e_alloc_rq(struct mlx5e_params *params,
			  struct mlx5e_xsk_param *xsk,
			  struct mlx5e_rq_param *rqp,
			  int node, struct mlx5e_rq *rq)
{
	struct mlx5_core_dev *mdev = rq->mdev;
	void *rqc = rqp->rqc;
	void *rqc_wq = MLX5_ADDR_OF(rqc, rqc, wq);
	u32 pool_size;
	int wq_sz;
	int err;
	int i;

	rqp->wq.db_numa_node = node;
	INIT_WORK(&rq->recover_work, mlx5e_rq_err_cqe_work);

	if (params->xdp_prog)
		bpf_prog_inc(params->xdp_prog);
	RCU_INIT_POINTER(rq->xdp_prog, params->xdp_prog);

	rq->buff.map_dir = params->xdp_prog ? DMA_BIDIRECTIONAL : DMA_FROM_DEVICE;
	rq->buff.headroom = mlx5e_get_rq_headroom(mdev, params, xsk);
	pool_size = 1 << params->log_rq_mtu_frames;

	rq->mkey_be = cpu_to_be32(mdev->mlx5e_res.hw_objs.mkey);

	switch (rq->wq_type) {
	case MLX5_WQ_TYPE_LINKED_LIST_STRIDING_RQ:
		err = mlx5_wq_ll_create(mdev, &rqp->wq, rqc_wq, &rq->mpwqe.wq,
					&rq->wq_ctrl);
		if (err)
			goto err_rq_xdp_prog;

		err = mlx5e_alloc_mpwqe_rq_drop_page(rq);
		if (err)
			goto err_rq_wq_destroy;

		rq->mpwqe.wq.db = &rq->mpwqe.wq.db[MLX5_RCV_DBR];

		wq_sz = mlx5_wq_ll_get_size(&rq->mpwqe.wq);

		rq->mpwqe.page_shift = mlx5e_mpwrq_page_shift(mdev, xsk);
		rq->mpwqe.umr_mode = mlx5e_mpwrq_umr_mode(mdev, xsk);
		rq->mpwqe.pages_per_wqe =
			mlx5e_mpwrq_pages_per_wqe(mdev, rq->mpwqe.page_shift,
						  rq->mpwqe.umr_mode);
		rq->mpwqe.umr_wqebbs =
			mlx5e_mpwrq_umr_wqebbs(mdev, rq->mpwqe.page_shift,
					       rq->mpwqe.umr_mode);
		rq->mpwqe.mtts_per_wqe =
			mlx5e_mpwrq_mtts_per_wqe(mdev, rq->mpwqe.page_shift,
						 rq->mpwqe.umr_mode);

		pool_size = rq->mpwqe.pages_per_wqe <<
			mlx5e_mpwqe_get_log_rq_size(mdev, params, xsk);

		if (!mlx5e_rx_mpwqe_is_linear_skb(mdev, params, xsk) && params->xdp_prog)
			pool_size *= 2; /* additional page per packet for the linear part */

		rq->mpwqe.log_stride_sz = mlx5e_mpwqe_get_log_stride_size(mdev, params, xsk);
		rq->mpwqe.num_strides =
			BIT(mlx5e_mpwqe_get_log_num_strides(mdev, params, xsk));
		rq->mpwqe.min_wqe_bulk = mlx5e_mpwqe_get_min_wqe_bulk(wq_sz);

		rq->buff.frame0_sz = (1 << rq->mpwqe.log_stride_sz);

		err = mlx5e_create_rq_umr_mkey(mdev, rq);
		if (err)
			goto err_rq_drop_page;

		err = mlx5e_rq_alloc_mpwqe_info(rq, node);
		if (err)
			goto err_rq_mkey;

		err = mlx5_rq_shampo_alloc(mdev, params, rqp, rq, &pool_size, node);
		if (err)
			goto err_free_mpwqe_info;

		break;
	default: /* MLX5_WQ_TYPE_CYCLIC */
		err = mlx5_wq_cyc_create(mdev, &rqp->wq, rqc_wq, &rq->wqe.wq,
					 &rq->wq_ctrl);
		if (err)
			goto err_rq_xdp_prog;

		rq->wqe.wq.db = &rq->wqe.wq.db[MLX5_RCV_DBR];

		wq_sz = mlx5_wq_cyc_get_size(&rq->wqe.wq);

		rq->wqe.info = rqp->frags_info;
		rq->buff.frame0_sz = rq->wqe.info.arr[0].frag_stride;

		err = mlx5e_init_wqe_alloc_info(rq, node);
		if (err)
			goto err_rq_wq_destroy;
	}

	if (xsk) {
		err = xdp_rxq_info_reg_mem_model(&rq->xdp_rxq,
						 MEM_TYPE_XSK_BUFF_POOL, NULL);
		xsk_pool_set_rxq_info(rq->xsk_pool, &rq->xdp_rxq);
	} else {
		/* Create a page_pool and register it with rxq */
		struct page_pool_params pp_params = { 0 };

		pp_params.order     = 0;
		pp_params.flags     = PP_FLAG_DMA_MAP | PP_FLAG_DMA_SYNC_DEV;
		pp_params.pool_size = pool_size;
		pp_params.nid       = node;
		pp_params.dev       = rq->pdev;
		pp_params.napi      = rq->cq.napi;
		pp_params.netdev    = rq->netdev;
		pp_params.dma_dir   = rq->buff.map_dir;
		pp_params.max_len   = PAGE_SIZE;

		/* page_pool can be used even when there is no rq->xdp_prog,
		 * given page_pool does not handle DMA mapping there is no
		 * required state to clear. And page_pool gracefully handle
		 * elevated refcnt.
		 */
		rq->page_pool = page_pool_create(&pp_params);
		if (IS_ERR(rq->page_pool)) {
			err = PTR_ERR(rq->page_pool);
			rq->page_pool = NULL;
			goto err_free_by_rq_type;
		}
		if (xdp_rxq_info_is_reg(&rq->xdp_rxq))
			err = xdp_rxq_info_reg_mem_model(&rq->xdp_rxq,
							 MEM_TYPE_PAGE_POOL, rq->page_pool);
	}
	if (err)
		goto err_destroy_page_pool;

	for (i = 0; i < wq_sz; i++) {
		if (rq->wq_type == MLX5_WQ_TYPE_LINKED_LIST_STRIDING_RQ) {
			struct mlx5e_rx_wqe_ll *wqe =
				mlx5_wq_ll_get_wqe(&rq->mpwqe.wq, i);
			u32 byte_count =
				rq->mpwqe.num_strides << rq->mpwqe.log_stride_sz;
			u64 dma_offset = mul_u32_u32(i, rq->mpwqe.mtts_per_wqe) <<
				rq->mpwqe.page_shift;
			u16 headroom = test_bit(MLX5E_RQ_STATE_SHAMPO, &rq->state) ?
				       0 : rq->buff.headroom;

			wqe->data[0].addr = cpu_to_be64(dma_offset + headroom);
			wqe->data[0].byte_count = cpu_to_be32(byte_count);
			wqe->data[0].lkey = rq->mpwqe.umr_mkey_be;
		} else {
			struct mlx5e_rx_wqe_cyc *wqe =
				mlx5_wq_cyc_get_wqe(&rq->wqe.wq, i);
			int f;

			for (f = 0; f < rq->wqe.info.num_frags; f++) {
				u32 frag_size = rq->wqe.info.arr[f].frag_size |
					MLX5_HW_START_PADDING;

				wqe->data[f].byte_count = cpu_to_be32(frag_size);
				wqe->data[f].lkey = rq->mkey_be;
			}
			/* check if num_frags is not a pow of two */
			if (rq->wqe.info.num_frags < (1 << rq->wqe.info.log_num_frags)) {
				wqe->data[f].byte_count = 0;
				wqe->data[f].lkey = params->terminate_lkey_be;
				wqe->data[f].addr = 0;
			}
		}
	}

	return 0;

err_destroy_page_pool:
	page_pool_destroy(rq->page_pool);
err_free_by_rq_type:
	switch (rq->wq_type) {
	case MLX5_WQ_TYPE_LINKED_LIST_STRIDING_RQ:
		mlx5e_rq_free_shampo(rq);
err_free_mpwqe_info:
		kvfree(rq->mpwqe.info);
err_rq_mkey:
		mlx5_core_destroy_mkey(mdev, be32_to_cpu(rq->mpwqe.umr_mkey_be));
err_rq_drop_page:
		mlx5e_free_mpwqe_rq_drop_page(rq);
		break;
	default: /* MLX5_WQ_TYPE_CYCLIC */
		mlx5e_free_wqe_alloc_info(rq);
	}
err_rq_wq_destroy:
	mlx5_wq_destroy(&rq->wq_ctrl);
err_rq_xdp_prog:
	if (params->xdp_prog)
		bpf_prog_put(params->xdp_prog);

	return err;
}

static void mlx5e_free_rq(struct mlx5e_rq *rq)
{
	kvfree(rq->dim);
	page_pool_destroy(rq->page_pool);

	switch (rq->wq_type) {
	case MLX5_WQ_TYPE_LINKED_LIST_STRIDING_RQ:
		mlx5e_rq_free_shampo(rq);
		kvfree(rq->mpwqe.info);
		mlx5_core_destroy_mkey(rq->mdev, be32_to_cpu(rq->mpwqe.umr_mkey_be));
		mlx5e_free_mpwqe_rq_drop_page(rq);
		break;
	default: /* MLX5_WQ_TYPE_CYCLIC */
		mlx5e_free_wqe_alloc_info(rq);
	}

	mlx5_wq_destroy(&rq->wq_ctrl);

	if (xdp_rxq_info_is_reg(&rq->xdp_rxq)) {
		struct bpf_prog *old_prog;

		old_prog = rcu_dereference_protected(rq->xdp_prog,
						     lockdep_is_held(&rq->priv->state_lock));
		if (old_prog)
			bpf_prog_put(old_prog);
	}
	xdp_rxq_info_unreg(&rq->xdp_rxq);
}

int mlx5e_create_rq(struct mlx5e_rq *rq, struct mlx5e_rq_param *param, u16 q_counter)
{
	struct mlx5_core_dev *mdev = rq->mdev;
	u8 ts_format;
	void *in;
	void *rqc;
	void *wq;
	int inlen;
	int err;

	inlen = MLX5_ST_SZ_BYTES(create_rq_in) +
		sizeof(u64) * rq->wq_ctrl.buf.npages;
	in = kvzalloc(inlen, GFP_KERNEL);
	if (!in)
		return -ENOMEM;

	ts_format = mlx5_is_real_time_rq(mdev) ?
			    MLX5_TIMESTAMP_FORMAT_REAL_TIME :
			    MLX5_TIMESTAMP_FORMAT_FREE_RUNNING;
	rqc = MLX5_ADDR_OF(create_rq_in, in, ctx);
	wq  = MLX5_ADDR_OF(rqc, rqc, wq);

	memcpy(rqc, param->rqc, sizeof(param->rqc));

	MLX5_SET(rqc,  rqc, cqn,		rq->cq.mcq.cqn);
	MLX5_SET(rqc,  rqc, state,		MLX5_RQC_STATE_RST);
	MLX5_SET(rqc,  rqc, ts_format,		ts_format);
	MLX5_SET(rqc,  rqc, counter_set_id,     q_counter);
	MLX5_SET(wq,   wq,  log_wq_pg_sz,	rq->wq_ctrl.buf.page_shift -
						MLX5_ADAPTER_PAGE_SHIFT);
	MLX5_SET64(wq, wq,  dbr_addr,		rq->wq_ctrl.db.dma);

	if (test_bit(MLX5E_RQ_STATE_SHAMPO, &rq->state)) {
		MLX5_SET(wq, wq, log_headers_buffer_entry_num,
			 order_base_2(rq->mpwqe.shampo->hd_per_wq));
		MLX5_SET(wq, wq, headers_mkey, rq->mpwqe.shampo->mkey);
	}

	mlx5_fill_page_frag_array(&rq->wq_ctrl.buf,
				  (__be64 *)MLX5_ADDR_OF(wq, wq, pas));

	err = mlx5_core_create_rq(mdev, in, inlen, &rq->rqn);

	kvfree(in);

	return err;
}

static int mlx5e_modify_rq_state(struct mlx5e_rq *rq, int curr_state, int next_state)
{
	struct mlx5_core_dev *mdev = rq->mdev;

	void *in;
	void *rqc;
	int inlen;
	int err;

	inlen = MLX5_ST_SZ_BYTES(modify_rq_in);
	in = kvzalloc(inlen, GFP_KERNEL);
	if (!in)
		return -ENOMEM;

	if (curr_state == MLX5_RQC_STATE_RST && next_state == MLX5_RQC_STATE_RDY)
		mlx5e_rqwq_reset(rq);

	rqc = MLX5_ADDR_OF(modify_rq_in, in, ctx);

	MLX5_SET(modify_rq_in, in, rq_state, curr_state);
	MLX5_SET(rqc, rqc, state, next_state);

	err = mlx5_core_modify_rq(mdev, rq->rqn, in);

	kvfree(in);

	return err;
}

static void mlx5e_flush_rq_cq(struct mlx5e_rq *rq)
{
	struct mlx5_cqwq *cqwq = &rq->cq.wq;
	struct mlx5_cqe64 *cqe;

	if (test_bit(MLX5E_RQ_STATE_MINI_CQE_ENHANCED, &rq->state)) {
		while ((cqe = mlx5_cqwq_get_cqe_enahnced_comp(cqwq)))
			mlx5_cqwq_pop(cqwq);
	} else {
		while ((cqe = mlx5_cqwq_get_cqe(cqwq)))
			mlx5_cqwq_pop(cqwq);
	}

	mlx5_cqwq_update_db_record(cqwq);
}

int mlx5e_flush_rq(struct mlx5e_rq *rq, int curr_state)
{
	struct net_device *dev = rq->netdev;
	int err;

	err = mlx5e_modify_rq_state(rq, curr_state, MLX5_RQC_STATE_RST);
	if (err) {
		netdev_err(dev, "Failed to move rq 0x%x to reset\n", rq->rqn);
		return err;
	}

	mlx5e_free_rx_descs(rq);
	mlx5e_flush_rq_cq(rq);

	err = mlx5e_modify_rq_state(rq, MLX5_RQC_STATE_RST, MLX5_RQC_STATE_RDY);
	if (err) {
		netdev_err(dev, "Failed to move rq 0x%x to ready\n", rq->rqn);
		return err;
	}

	return 0;
}

static int mlx5e_modify_rq_vsd(struct mlx5e_rq *rq, bool vsd)
{
	struct mlx5_core_dev *mdev = rq->mdev;
	void *in;
	void *rqc;
	int inlen;
	int err;

	inlen = MLX5_ST_SZ_BYTES(modify_rq_in);
	in = kvzalloc(inlen, GFP_KERNEL);
	if (!in)
		return -ENOMEM;

	rqc = MLX5_ADDR_OF(modify_rq_in, in, ctx);

	MLX5_SET(modify_rq_in, in, rq_state, MLX5_RQC_STATE_RDY);
	MLX5_SET64(modify_rq_in, in, modify_bitmask,
		   MLX5_MODIFY_RQ_IN_MODIFY_BITMASK_VSD);
	MLX5_SET(rqc, rqc, vsd, vsd);
	MLX5_SET(rqc, rqc, state, MLX5_RQC_STATE_RDY);

	err = mlx5_core_modify_rq(mdev, rq->rqn, in);

	kvfree(in);

	return err;
}

void mlx5e_destroy_rq(struct mlx5e_rq *rq)
{
	mlx5_core_destroy_rq(rq->mdev, rq->rqn);
}

int mlx5e_wait_for_min_rx_wqes(struct mlx5e_rq *rq, int wait_time)
{
	unsigned long exp_time = jiffies + msecs_to_jiffies(wait_time);

	u16 min_wqes = mlx5_min_rx_wqes(rq->wq_type, mlx5e_rqwq_get_size(rq));

	do {
		if (mlx5e_rqwq_get_cur_sz(rq) >= min_wqes)
			return 0;

		msleep(20);
	} while (time_before(jiffies, exp_time));

	netdev_warn(rq->netdev, "Failed to get min RX wqes on Channel[%d] RQN[0x%x] wq cur_sz(%d) min_rx_wqes(%d)\n",
		    rq->ix, rq->rqn, mlx5e_rqwq_get_cur_sz(rq), min_wqes);

	mlx5e_reporter_rx_timeout(rq);
	return -ETIMEDOUT;
}

void mlx5e_free_rx_missing_descs(struct mlx5e_rq *rq)
{
	struct mlx5_wq_ll *wq;
	u16 head;
	int i;

	if (rq->wq_type != MLX5_WQ_TYPE_LINKED_LIST_STRIDING_RQ)
		return;

	wq = &rq->mpwqe.wq;
	head = wq->head;

	/* Release WQEs that are in missing state: they have been
	 * popped from the list after completion but were not freed
	 * due to deferred release.
	 * Also free the linked-list reserved entry, hence the "+ 1".
	 */
	for (i = 0; i < mlx5_wq_ll_missing(wq) + 1; i++) {
		rq->dealloc_wqe(rq, head);
		head = mlx5_wq_ll_get_wqe_next_ix(wq, head);
	}

	rq->mpwqe.actual_wq_head = wq->head;
	rq->mpwqe.umr_in_progress = 0;
	rq->mpwqe.umr_completed = 0;

	if (test_bit(MLX5E_RQ_STATE_SHAMPO, &rq->state)) {
		struct mlx5e_shampo_hd *shampo = rq->mpwqe.shampo;
		u16 len;

		len = (shampo->pi - shampo->ci) & shampo->hd_per_wq;
		mlx5e_shampo_fill_umr(rq, len);
	}
}

void mlx5e_free_rx_descs(struct mlx5e_rq *rq)
{
	__be16 wqe_ix_be;
	u16 wqe_ix;

	if (rq->wq_type == MLX5_WQ_TYPE_LINKED_LIST_STRIDING_RQ) {
		struct mlx5_wq_ll *wq = &rq->mpwqe.wq;

		mlx5e_free_rx_missing_descs(rq);

		while (!mlx5_wq_ll_is_empty(wq)) {
			struct mlx5e_rx_wqe_ll *wqe;

			wqe_ix_be = *wq->tail_next;
			wqe_ix    = be16_to_cpu(wqe_ix_be);
			wqe       = mlx5_wq_ll_get_wqe(wq, wqe_ix);
			rq->dealloc_wqe(rq, wqe_ix);
			mlx5_wq_ll_pop(wq, wqe_ix_be,
				       &wqe->next.next_wqe_index);
		}

		if (test_bit(MLX5E_RQ_STATE_SHAMPO, &rq->state))
			mlx5e_shampo_dealloc_hd(rq);
	} else {
		struct mlx5_wq_cyc *wq = &rq->wqe.wq;
		u16 missing = mlx5_wq_cyc_missing(wq);
		u16 head = mlx5_wq_cyc_get_head(wq);

		while (!mlx5_wq_cyc_is_empty(wq)) {
			wqe_ix = mlx5_wq_cyc_get_tail(wq);
			rq->dealloc_wqe(rq, wqe_ix);
			mlx5_wq_cyc_pop(wq);
		}
		/* Missing slots might also contain unreleased pages due to
		 * deferred release.
		 */
		while (missing--) {
			wqe_ix = mlx5_wq_cyc_ctr2ix(wq, head++);
			rq->dealloc_wqe(rq, wqe_ix);
		}
	}

}

int mlx5e_open_rq(struct mlx5e_params *params, struct mlx5e_rq_param *param,
		  struct mlx5e_xsk_param *xsk, int node, u16 q_counter,
		  struct mlx5e_rq *rq)
{
	struct mlx5_core_dev *mdev = rq->mdev;
	int err;

	if (params->packet_merge.type == MLX5E_PACKET_MERGE_SHAMPO)
		__set_bit(MLX5E_RQ_STATE_SHAMPO, &rq->state);

	err = mlx5e_alloc_rq(params, xsk, param, node, rq);
	if (err)
		return err;

	err = mlx5e_create_rq(rq, param, q_counter);
	if (err)
		goto err_free_rq;

	err = mlx5e_modify_rq_state(rq, MLX5_RQC_STATE_RST, MLX5_RQC_STATE_RDY);
	if (err)
		goto err_destroy_rq;

	if (MLX5_CAP_ETH(mdev, cqe_checksum_full))
		__set_bit(MLX5E_RQ_STATE_CSUM_FULL, &rq->state);

	if (rq->channel && !params->rx_dim_enabled) {
		rq->channel->rx_cq_moder = params->rx_cq_moderation;
	} else if (rq->channel) {
		u8 cq_period_mode;

		cq_period_mode = params->rx_moder_use_cqe_mode ?
					 DIM_CQ_PERIOD_MODE_START_FROM_CQE :
					 DIM_CQ_PERIOD_MODE_START_FROM_EQE;
		mlx5e_reset_rx_moderation(&rq->channel->rx_cq_moder, cq_period_mode,
					  params->rx_dim_enabled);

		err = mlx5e_dim_rx_change(rq, params->rx_dim_enabled);
		if (err)
			goto err_destroy_rq;
	}

	/* We disable csum_complete when XDP is enabled since
	 * XDP programs might manipulate packets which will render
	 * skb->checksum incorrect.
	 */
	if (MLX5E_GET_PFLAG(params, MLX5E_PFLAG_RX_NO_CSUM_COMPLETE) || params->xdp_prog)
		__set_bit(MLX5E_RQ_STATE_NO_CSUM_COMPLETE, &rq->state);

	/* For CQE compression on striding RQ, use stride index provided by
	 * HW if capability is supported.
	 */
	if (MLX5E_GET_PFLAG(params, MLX5E_PFLAG_RX_STRIDING_RQ) &&
	    MLX5_CAP_GEN(mdev, mini_cqe_resp_stride_index))
		__set_bit(MLX5E_RQ_STATE_MINI_CQE_HW_STRIDX, &rq->state);

	/* For enhanced CQE compression packet processing. decompress
	 * session according to the enhanced layout.
	 */
	if (MLX5E_GET_PFLAG(params, MLX5E_PFLAG_RX_CQE_COMPRESS) &&
	    MLX5_CAP_GEN(mdev, enhanced_cqe_compression))
		__set_bit(MLX5E_RQ_STATE_MINI_CQE_ENHANCED, &rq->state);

	return 0;

err_destroy_rq:
	mlx5e_destroy_rq(rq);
err_free_rq:
	mlx5e_free_rq(rq);

	return err;
}

void mlx5e_activate_rq(struct mlx5e_rq *rq)
{
	set_bit(MLX5E_RQ_STATE_ENABLED, &rq->state);
}

void mlx5e_deactivate_rq(struct mlx5e_rq *rq)
{
	clear_bit(MLX5E_RQ_STATE_ENABLED, &rq->state);
	synchronize_net(); /* Sync with NAPI to prevent mlx5e_post_rx_wqes. */
}

void mlx5e_close_rq(struct mlx5e_rq *rq)
{
	if (rq->dim)
		cancel_work_sync(&rq->dim->work);
	cancel_work_sync(&rq->recover_work);
	mlx5e_destroy_rq(rq);
	mlx5e_free_rx_descs(rq);
	mlx5e_free_rq(rq);
}

u32 mlx5e_profile_get_tisn(struct mlx5_core_dev *mdev,
			   struct mlx5e_priv *priv,
			   const struct mlx5e_profile *profile,
			   u8 lag_port, u8 tc)
{
	if (profile->get_tisn)
		return profile->get_tisn(mdev, priv, lag_port, tc);

	return mdev->mlx5e_res.hw_objs.tisn[lag_port][tc];
}

static void mlx5e_free_xdpsq_db(struct mlx5e_xdpsq *sq)
{
	kvfree(sq->db.xdpi_fifo.xi);
	kvfree(sq->db.wqe_info);
}

static int mlx5e_alloc_xdpsq_fifo(struct mlx5e_xdpsq *sq, int numa)
{
	struct mlx5e_xdp_info_fifo *xdpi_fifo = &sq->db.xdpi_fifo;
	int wq_sz        = mlx5_wq_cyc_get_size(&sq->wq);
	int entries;
	size_t size;

	/* upper bound for maximum num of entries of all xmit_modes. */
	entries = roundup_pow_of_two(wq_sz * MLX5_SEND_WQEBB_NUM_DS *
				     MLX5E_XDP_FIFO_ENTRIES2DS_MAX_RATIO);

	size = array_size(sizeof(*xdpi_fifo->xi), entries);
	xdpi_fifo->xi = kvzalloc_node(size, GFP_KERNEL, numa);
	if (!xdpi_fifo->xi)
		return -ENOMEM;

	xdpi_fifo->pc   = &sq->xdpi_fifo_pc;
	xdpi_fifo->cc   = &sq->xdpi_fifo_cc;
	xdpi_fifo->mask = entries - 1;

	return 0;
}

static int mlx5e_alloc_xdpsq_db(struct mlx5e_xdpsq *sq, int numa)
{
	int wq_sz = mlx5_wq_cyc_get_size(&sq->wq);
	size_t size;
	int err;

	size = array_size(sizeof(*sq->db.wqe_info), wq_sz);
	sq->db.wqe_info = kvzalloc_node(size, GFP_KERNEL, numa);
	if (!sq->db.wqe_info)
		return -ENOMEM;

	err = mlx5e_alloc_xdpsq_fifo(sq, numa);
	if (err) {
		mlx5e_free_xdpsq_db(sq);
		return err;
	}

	return 0;
}

static int mlx5e_alloc_xdpsq(struct mlx5e_channel *c,
			     struct mlx5e_params *params,
			     struct xsk_buff_pool *xsk_pool,
			     struct mlx5e_sq_param *param,
			     struct mlx5e_xdpsq *sq,
			     bool is_redirect)
{
	void *sqc_wq               = MLX5_ADDR_OF(sqc, param->sqc, wq);
	struct mlx5_core_dev *mdev = c->mdev;
	struct mlx5_wq_cyc *wq = &sq->wq;
	int err;

	sq->pdev      = c->pdev;
	sq->mkey_be   = c->mkey_be;
	sq->channel   = c;
	sq->uar_map   = mdev->mlx5e_res.hw_objs.bfreg.map;
	sq->min_inline_mode = params->tx_min_inline_mode;
	sq->hw_mtu    = MLX5E_SW2HW_MTU(params, params->sw_mtu) - ETH_FCS_LEN;
	sq->xsk_pool  = xsk_pool;

	sq->stats = sq->xsk_pool ?
		&c->priv->channel_stats[c->ix]->xsksq :
		is_redirect ?
			&c->priv->channel_stats[c->ix]->xdpsq :
			&c->priv->channel_stats[c->ix]->rq_xdpsq;
	sq->stop_room = param->is_mpw ? mlx5e_stop_room_for_mpwqe(mdev) :
					mlx5e_stop_room_for_max_wqe(mdev);
	sq->max_sq_mpw_wqebbs = mlx5e_get_max_sq_aligned_wqebbs(mdev);

	param->wq.db_numa_node = cpu_to_node(c->cpu);
	err = mlx5_wq_cyc_create(mdev, &param->wq, sqc_wq, wq, &sq->wq_ctrl);
	if (err)
		return err;
	wq->db = &wq->db[MLX5_SND_DBR];

	err = mlx5e_alloc_xdpsq_db(sq, cpu_to_node(c->cpu));
	if (err)
		goto err_sq_wq_destroy;

	return 0;

err_sq_wq_destroy:
	mlx5_wq_destroy(&sq->wq_ctrl);

	return err;
}

static void mlx5e_free_xdpsq(struct mlx5e_xdpsq *sq)
{
	mlx5e_free_xdpsq_db(sq);
	mlx5_wq_destroy(&sq->wq_ctrl);
}

static void mlx5e_free_icosq_db(struct mlx5e_icosq *sq)
{
	kvfree(sq->db.wqe_info);
}

static int mlx5e_alloc_icosq_db(struct mlx5e_icosq *sq, int numa)
{
	int wq_sz = mlx5_wq_cyc_get_size(&sq->wq);
	size_t size;

	size = array_size(wq_sz, sizeof(*sq->db.wqe_info));
	sq->db.wqe_info = kvzalloc_node(size, GFP_KERNEL, numa);
	if (!sq->db.wqe_info)
		return -ENOMEM;

	return 0;
}

static void mlx5e_icosq_err_cqe_work(struct work_struct *recover_work)
{
	struct mlx5e_icosq *sq = container_of(recover_work, struct mlx5e_icosq,
					      recover_work);

	mlx5e_reporter_icosq_cqe_err(sq);
}

static void mlx5e_async_icosq_err_cqe_work(struct work_struct *recover_work)
{
	struct mlx5e_icosq *sq = container_of(recover_work, struct mlx5e_icosq,
					      recover_work);

	/* Not implemented yet. */

	netdev_warn(sq->channel->netdev, "async_icosq recovery is not implemented\n");
}

static int mlx5e_alloc_icosq(struct mlx5e_channel *c,
			     struct mlx5e_sq_param *param,
			     struct mlx5e_icosq *sq,
			     work_func_t recover_work_func)
{
	void *sqc_wq               = MLX5_ADDR_OF(sqc, param->sqc, wq);
	struct mlx5_core_dev *mdev = c->mdev;
	struct mlx5_wq_cyc *wq = &sq->wq;
	int err;

	sq->channel   = c;
	sq->uar_map   = mdev->mlx5e_res.hw_objs.bfreg.map;
	sq->reserved_room = param->stop_room;

	param->wq.db_numa_node = cpu_to_node(c->cpu);
	err = mlx5_wq_cyc_create(mdev, &param->wq, sqc_wq, wq, &sq->wq_ctrl);
	if (err)
		return err;
	wq->db = &wq->db[MLX5_SND_DBR];

	err = mlx5e_alloc_icosq_db(sq, cpu_to_node(c->cpu));
	if (err)
		goto err_sq_wq_destroy;

	INIT_WORK(&sq->recover_work, recover_work_func);

	return 0;

err_sq_wq_destroy:
	mlx5_wq_destroy(&sq->wq_ctrl);

	return err;
}

static void mlx5e_free_icosq(struct mlx5e_icosq *sq)
{
	mlx5e_free_icosq_db(sq);
	mlx5_wq_destroy(&sq->wq_ctrl);
}

void mlx5e_free_txqsq_db(struct mlx5e_txqsq *sq)
{
	kvfree(sq->db.wqe_info);
	kvfree(sq->db.skb_fifo.fifo);
	kvfree(sq->db.dma_fifo);
}

int mlx5e_alloc_txqsq_db(struct mlx5e_txqsq *sq, int numa)
{
	int wq_sz = mlx5_wq_cyc_get_size(&sq->wq);
	int df_sz = wq_sz * MLX5_SEND_WQEBB_NUM_DS;

	sq->db.dma_fifo = kvzalloc_node(array_size(df_sz,
						   sizeof(*sq->db.dma_fifo)),
					GFP_KERNEL, numa);
	sq->db.skb_fifo.fifo = kvzalloc_node(array_size(df_sz,
							sizeof(*sq->db.skb_fifo.fifo)),
					GFP_KERNEL, numa);
	sq->db.wqe_info = kvzalloc_node(array_size(wq_sz,
						   sizeof(*sq->db.wqe_info)),
					GFP_KERNEL, numa);
	if (!sq->db.dma_fifo || !sq->db.skb_fifo.fifo || !sq->db.wqe_info) {
		mlx5e_free_txqsq_db(sq);
		return -ENOMEM;
	}

	sq->dma_fifo_mask = df_sz - 1;

	sq->db.skb_fifo.pc   = &sq->skb_fifo_pc;
	sq->db.skb_fifo.cc   = &sq->skb_fifo_cc;
	sq->db.skb_fifo.mask = df_sz - 1;

	return 0;
}

static int mlx5e_alloc_txqsq(struct mlx5e_channel *c,
			     int txq_ix,
			     struct mlx5e_params *params,
			     struct mlx5e_sq_param *param,
			     struct mlx5e_txqsq *sq,
			     int tc)
{
	void *sqc_wq               = MLX5_ADDR_OF(sqc, param->sqc, wq);
	struct mlx5_core_dev *mdev = c->mdev;
	struct mlx5_wq_cyc *wq = &sq->wq;
	int err;

	sq->pdev      = c->pdev;
	sq->clock     = &mdev->clock;
	sq->mkey_be   = c->mkey_be;
	sq->netdev    = c->netdev;
	sq->mdev      = c->mdev;
	sq->channel   = c;
	sq->priv      = c->priv;
	sq->ch_ix     = c->ix;
	sq->txq_ix    = txq_ix;
	sq->uar_map   = mdev->mlx5e_res.hw_objs.bfreg.map;
	sq->min_inline_mode = params->tx_min_inline_mode;
	sq->hw_mtu    = MLX5E_SW2HW_MTU(params, params->sw_mtu);
	sq->max_sq_mpw_wqebbs = mlx5e_get_max_sq_aligned_wqebbs(mdev);
	INIT_WORK(&sq->recover_work, mlx5e_tx_err_cqe_work);
	if (!MLX5_CAP_ETH(mdev, wqe_vlan_insert))
		set_bit(MLX5E_SQ_STATE_VLAN_NEED_L2_INLINE, &sq->state);
	if (mlx5_ipsec_device_caps(c->priv->mdev))
		set_bit(MLX5E_SQ_STATE_IPSEC, &sq->state);
	if (param->is_mpw)
		set_bit(MLX5E_SQ_STATE_MPWQE, &sq->state);
	sq->stop_room = param->stop_room;
	sq->ptp_cyc2time = mlx5_sq_ts_translator(mdev);

	param->wq.db_numa_node = cpu_to_node(c->cpu);
	err = mlx5_wq_cyc_create(mdev, &param->wq, sqc_wq, wq, &sq->wq_ctrl);
	if (err)
		return err;
	wq->db    = &wq->db[MLX5_SND_DBR];

	err = mlx5e_alloc_txqsq_db(sq, cpu_to_node(c->cpu));
	if (err)
		goto err_sq_wq_destroy;

	return 0;

err_sq_wq_destroy:
	mlx5_wq_destroy(&sq->wq_ctrl);

	return err;
}

void mlx5e_free_txqsq(struct mlx5e_txqsq *sq)
{
	kvfree(sq->dim);
	mlx5e_free_txqsq_db(sq);
	mlx5_wq_destroy(&sq->wq_ctrl);
}

static int mlx5e_create_sq(struct mlx5_core_dev *mdev,
			   struct mlx5e_sq_param *param,
			   struct mlx5e_create_sq_param *csp,
			   u32 *sqn)
{
	u8 ts_format;
	void *in;
	void *sqc;
	void *wq;
	int inlen;
	int err;

	inlen = MLX5_ST_SZ_BYTES(create_sq_in) +
		sizeof(u64) * csp->wq_ctrl->buf.npages;
	in = kvzalloc(inlen, GFP_KERNEL);
	if (!in)
		return -ENOMEM;

	ts_format = mlx5_is_real_time_sq(mdev) ?
			    MLX5_TIMESTAMP_FORMAT_REAL_TIME :
			    MLX5_TIMESTAMP_FORMAT_FREE_RUNNING;
	sqc = MLX5_ADDR_OF(create_sq_in, in, ctx);
	wq = MLX5_ADDR_OF(sqc, sqc, wq);

	memcpy(sqc, param->sqc, sizeof(param->sqc));
	MLX5_SET(sqc,  sqc, tis_lst_sz, csp->tis_lst_sz);
	MLX5_SET(sqc,  sqc, tis_num_0, csp->tisn);
	MLX5_SET(sqc,  sqc, cqn, csp->cqn);
	MLX5_SET(sqc,  sqc, ts_cqe_to_dest_cqn, csp->ts_cqe_to_dest_cqn);
	MLX5_SET(sqc,  sqc, ts_format, ts_format);


	if (MLX5_CAP_ETH(mdev, wqe_inline_mode) == MLX5_CAP_INLINE_MODE_VPORT_CONTEXT)
		MLX5_SET(sqc,  sqc, min_wqe_inline_mode, csp->min_inline_mode);

	MLX5_SET(sqc,  sqc, state, MLX5_SQC_STATE_RST);
	MLX5_SET(sqc,  sqc, flush_in_error_en, 1);

	MLX5_SET(wq,   wq, wq_type,       MLX5_WQ_TYPE_CYCLIC);
	MLX5_SET(wq,   wq, uar_page,      mdev->mlx5e_res.hw_objs.bfreg.index);
	MLX5_SET(wq,   wq, log_wq_pg_sz,  csp->wq_ctrl->buf.page_shift -
					  MLX5_ADAPTER_PAGE_SHIFT);
	MLX5_SET64(wq, wq, dbr_addr,      csp->wq_ctrl->db.dma);

	mlx5_fill_page_frag_array(&csp->wq_ctrl->buf,
				  (__be64 *)MLX5_ADDR_OF(wq, wq, pas));

	err = mlx5_core_create_sq(mdev, in, inlen, sqn);

	kvfree(in);

	return err;
}

int mlx5e_modify_sq(struct mlx5_core_dev *mdev, u32 sqn,
		    struct mlx5e_modify_sq_param *p)
{
	u64 bitmask = 0;
	void *in;
	void *sqc;
	int inlen;
	int err;

	inlen = MLX5_ST_SZ_BYTES(modify_sq_in);
	in = kvzalloc(inlen, GFP_KERNEL);
	if (!in)
		return -ENOMEM;

	sqc = MLX5_ADDR_OF(modify_sq_in, in, ctx);

	MLX5_SET(modify_sq_in, in, sq_state, p->curr_state);
	MLX5_SET(sqc, sqc, state, p->next_state);
	if (p->rl_update && p->next_state == MLX5_SQC_STATE_RDY) {
		bitmask |= 1;
		MLX5_SET(sqc, sqc, packet_pacing_rate_limit_index, p->rl_index);
	}
	if (p->qos_update && p->next_state == MLX5_SQC_STATE_RDY) {
		bitmask |= 1 << 2;
		MLX5_SET(sqc, sqc, qos_queue_group_id, p->qos_queue_group_id);
	}
	MLX5_SET64(modify_sq_in, in, modify_bitmask, bitmask);

	err = mlx5_core_modify_sq(mdev, sqn, in);

	kvfree(in);

	return err;
}

static void mlx5e_destroy_sq(struct mlx5_core_dev *mdev, u32 sqn)
{
	mlx5_core_destroy_sq(mdev, sqn);
}

int mlx5e_create_sq_rdy(struct mlx5_core_dev *mdev,
			struct mlx5e_sq_param *param,
			struct mlx5e_create_sq_param *csp,
			u16 qos_queue_group_id,
			u32 *sqn)
{
	struct mlx5e_modify_sq_param msp = {0};
	int err;

	err = mlx5e_create_sq(mdev, param, csp, sqn);
	if (err)
		return err;

	msp.curr_state = MLX5_SQC_STATE_RST;
	msp.next_state = MLX5_SQC_STATE_RDY;
	if (qos_queue_group_id) {
		msp.qos_update = true;
		msp.qos_queue_group_id = qos_queue_group_id;
	}
	err = mlx5e_modify_sq(mdev, *sqn, &msp);
	if (err)
		mlx5e_destroy_sq(mdev, *sqn);

	return err;
}

static int mlx5e_set_sq_maxrate(struct net_device *dev,
				struct mlx5e_txqsq *sq, u32 rate);

int mlx5e_open_txqsq(struct mlx5e_channel *c, u32 tisn, int txq_ix,
		     struct mlx5e_params *params, struct mlx5e_sq_param *param,
		     struct mlx5e_txqsq *sq, int tc, u16 qos_queue_group_id,
		     struct mlx5e_sq_stats *sq_stats)
{
	struct mlx5e_create_sq_param csp = {};
	u32 tx_rate;
	int err;

	err = mlx5e_alloc_txqsq(c, txq_ix, params, param, sq, tc);
	if (err)
		return err;

	sq->stats = sq_stats;

	csp.tisn            = tisn;
	csp.tis_lst_sz      = 1;
	csp.cqn             = sq->cq.mcq.cqn;
	csp.wq_ctrl         = &sq->wq_ctrl;
	csp.min_inline_mode = sq->min_inline_mode;
	err = mlx5e_create_sq_rdy(c->mdev, param, &csp, qos_queue_group_id, &sq->sqn);
	if (err)
		goto err_free_txqsq;

	tx_rate = c->priv->tx_rates[sq->txq_ix];
	if (tx_rate)
		mlx5e_set_sq_maxrate(c->netdev, sq, tx_rate);

	if (sq->channel && !params->tx_dim_enabled) {
		sq->channel->tx_cq_moder = params->tx_cq_moderation;
	} else if (sq->channel) {
		u8 cq_period_mode;

		cq_period_mode = params->tx_moder_use_cqe_mode ?
					 DIM_CQ_PERIOD_MODE_START_FROM_CQE :
					 DIM_CQ_PERIOD_MODE_START_FROM_EQE;
		mlx5e_reset_tx_moderation(&sq->channel->tx_cq_moder,
					  cq_period_mode,
					  params->tx_dim_enabled);

		err = mlx5e_dim_tx_change(sq, params->tx_dim_enabled);
		if (err)
			goto err_destroy_sq;
	}

	return 0;

err_destroy_sq:
	mlx5e_destroy_sq(c->mdev, sq->sqn);
err_free_txqsq:
	mlx5e_free_txqsq(sq);

	return err;
}

void mlx5e_activate_txqsq(struct mlx5e_txqsq *sq)
{
	sq->txq = netdev_get_tx_queue(sq->netdev, sq->txq_ix);
	set_bit(MLX5E_SQ_STATE_ENABLED, &sq->state);
	netdev_tx_reset_queue(sq->txq);
	netif_tx_start_queue(sq->txq);
	netif_queue_set_napi(sq->netdev, sq->txq_ix, NETDEV_QUEUE_TYPE_TX, sq->cq.napi);
}

void mlx5e_tx_disable_queue(struct netdev_queue *txq)
{
	__netif_tx_lock_bh(txq);
	netif_tx_stop_queue(txq);
	__netif_tx_unlock_bh(txq);
}

void mlx5e_deactivate_txqsq(struct mlx5e_txqsq *sq)
{
	struct mlx5_wq_cyc *wq = &sq->wq;

	netif_queue_set_napi(sq->netdev, sq->txq_ix, NETDEV_QUEUE_TYPE_TX, NULL);
	clear_bit(MLX5E_SQ_STATE_ENABLED, &sq->state);
	synchronize_net(); /* Sync with NAPI to prevent netif_tx_wake_queue. */

	mlx5e_tx_disable_queue(sq->txq);

	/* last doorbell out, godspeed .. */
	if (mlx5e_wqc_has_room_for(wq, sq->cc, sq->pc, 1)) {
		u16 pi = mlx5_wq_cyc_ctr2ix(wq, sq->pc);
		struct mlx5e_tx_wqe *nop;

		sq->db.wqe_info[pi] = (struct mlx5e_tx_wqe_info) {
			.num_wqebbs = 1,
		};

		nop = mlx5e_post_nop(wq, sq->sqn, &sq->pc);
		mlx5e_notify_hw(wq, sq->pc, sq->uar_map, &nop->ctrl);
	}
}

void mlx5e_close_txqsq(struct mlx5e_txqsq *sq)
{
	struct mlx5_core_dev *mdev = sq->mdev;
	struct mlx5_rate_limit rl = {0};

	if (sq->dim)
		cancel_work_sync(&sq->dim->work);
	cancel_work_sync(&sq->recover_work);
	mlx5e_destroy_sq(mdev, sq->sqn);
	if (sq->rate_limit) {
		rl.rate = sq->rate_limit;
		mlx5_rl_remove_rate(mdev, &rl);
	}
	mlx5e_free_txqsq_descs(sq);
	mlx5e_free_txqsq(sq);
}

void mlx5e_tx_err_cqe_work(struct work_struct *recover_work)
{
	struct mlx5e_txqsq *sq = container_of(recover_work, struct mlx5e_txqsq,
					      recover_work);

	mlx5e_reporter_tx_err_cqe(sq);
}

static struct dim_cq_moder mlx5e_get_def_tx_moderation(u8 cq_period_mode)
{
	return (struct dim_cq_moder) {
		.cq_period_mode = cq_period_mode,
		.pkts = MLX5E_PARAMS_DEFAULT_TX_CQ_MODERATION_PKTS,
		.usec = cq_period_mode == DIM_CQ_PERIOD_MODE_START_FROM_CQE ?
				MLX5E_PARAMS_DEFAULT_TX_CQ_MODERATION_USEC_FROM_CQE :
				MLX5E_PARAMS_DEFAULT_TX_CQ_MODERATION_USEC,
	};
}

bool mlx5e_reset_tx_moderation(struct dim_cq_moder *cq_moder, u8 cq_period_mode,
			       bool dim_enabled)
{
	bool reset_needed = cq_moder->cq_period_mode != cq_period_mode;

	if (dim_enabled)
		*cq_moder = net_dim_get_def_tx_moderation(cq_period_mode);
	else
		*cq_moder = mlx5e_get_def_tx_moderation(cq_period_mode);

	return reset_needed;
}

bool mlx5e_reset_tx_channels_moderation(struct mlx5e_channels *chs, u8 cq_period_mode,
					bool dim_enabled, bool keep_dim_state)
{
	bool reset = false;
	int i, tc;

	for (i = 0; i < chs->num; i++) {
		for (tc = 0; tc < mlx5e_get_dcb_num_tc(&chs->params); tc++) {
			if (keep_dim_state)
				dim_enabled = !!chs->c[i]->sq[tc].dim;

			reset |= mlx5e_reset_tx_moderation(&chs->c[i]->tx_cq_moder,
							   cq_period_mode, dim_enabled);
		}
	}

	return reset;
}

static int mlx5e_open_icosq(struct mlx5e_channel *c, struct mlx5e_params *params,
			    struct mlx5e_sq_param *param, struct mlx5e_icosq *sq,
			    work_func_t recover_work_func)
{
	struct mlx5e_create_sq_param csp = {};
	int err;

	err = mlx5e_alloc_icosq(c, param, sq, recover_work_func);
	if (err)
		return err;

	csp.cqn             = sq->cq.mcq.cqn;
	csp.wq_ctrl         = &sq->wq_ctrl;
	csp.min_inline_mode = params->tx_min_inline_mode;
	err = mlx5e_create_sq_rdy(c->mdev, param, &csp, 0, &sq->sqn);
	if (err)
		goto err_free_icosq;

	if (param->is_tls) {
		sq->ktls_resync = mlx5e_ktls_rx_resync_create_resp_list();
		if (IS_ERR(sq->ktls_resync)) {
			err = PTR_ERR(sq->ktls_resync);
			goto err_destroy_icosq;
		}
	}
	return 0;

err_destroy_icosq:
	mlx5e_destroy_sq(c->mdev, sq->sqn);
err_free_icosq:
	mlx5e_free_icosq(sq);

	return err;
}

void mlx5e_activate_icosq(struct mlx5e_icosq *icosq)
{
	set_bit(MLX5E_SQ_STATE_ENABLED, &icosq->state);
}

void mlx5e_deactivate_icosq(struct mlx5e_icosq *icosq)
{
	clear_bit(MLX5E_SQ_STATE_ENABLED, &icosq->state);
	synchronize_net(); /* Sync with NAPI. */
}

static void mlx5e_close_icosq(struct mlx5e_icosq *sq)
{
	struct mlx5e_channel *c = sq->channel;

	if (sq->ktls_resync)
		mlx5e_ktls_rx_resync_destroy_resp_list(sq->ktls_resync);
	mlx5e_destroy_sq(c->mdev, sq->sqn);
	mlx5e_free_icosq_descs(sq);
	mlx5e_free_icosq(sq);
}

int mlx5e_open_xdpsq(struct mlx5e_channel *c, struct mlx5e_params *params,
		     struct mlx5e_sq_param *param, struct xsk_buff_pool *xsk_pool,
		     struct mlx5e_xdpsq *sq, bool is_redirect)
{
	struct mlx5e_create_sq_param csp = {};
	int err;

	err = mlx5e_alloc_xdpsq(c, params, xsk_pool, param, sq, is_redirect);
	if (err)
		return err;

	csp.tis_lst_sz      = 1;
	csp.tisn            = mlx5e_profile_get_tisn(c->mdev, c->priv, c->priv->profile,
						     c->lag_port, 0); /* tc = 0 */
	csp.cqn             = sq->cq.mcq.cqn;
	csp.wq_ctrl         = &sq->wq_ctrl;
	csp.min_inline_mode = sq->min_inline_mode;
	set_bit(MLX5E_SQ_STATE_ENABLED, &sq->state);

	if (param->is_xdp_mb)
		set_bit(MLX5E_SQ_STATE_XDP_MULTIBUF, &sq->state);

	err = mlx5e_create_sq_rdy(c->mdev, param, &csp, 0, &sq->sqn);
	if (err)
		goto err_free_xdpsq;

	mlx5e_set_xmit_fp(sq, param->is_mpw);

	if (!param->is_mpw && !test_bit(MLX5E_SQ_STATE_XDP_MULTIBUF, &sq->state)) {
		unsigned int ds_cnt = MLX5E_TX_WQE_EMPTY_DS_COUNT + 1;
		unsigned int inline_hdr_sz = 0;
		int i;

		if (sq->min_inline_mode != MLX5_INLINE_MODE_NONE) {
			inline_hdr_sz = MLX5E_XDP_MIN_INLINE;
			ds_cnt++;
		}

		/* Pre initialize fixed WQE fields */
		for (i = 0; i < mlx5_wq_cyc_get_size(&sq->wq); i++) {
			struct mlx5e_tx_wqe      *wqe  = mlx5_wq_cyc_get_wqe(&sq->wq, i);
			struct mlx5_wqe_ctrl_seg *cseg = &wqe->ctrl;
			struct mlx5_wqe_eth_seg  *eseg = &wqe->eth;

			sq->db.wqe_info[i] = (struct mlx5e_xdp_wqe_info) {
				.num_wqebbs = 1,
				.num_pkts   = 1,
			};

			cseg->qpn_ds = cpu_to_be32((sq->sqn << 8) | ds_cnt);
			eseg->inline_hdr.sz = cpu_to_be16(inline_hdr_sz);
		}
	}

	return 0;

err_free_xdpsq:
	clear_bit(MLX5E_SQ_STATE_ENABLED, &sq->state);
	mlx5e_free_xdpsq(sq);

	return err;
}

void mlx5e_close_xdpsq(struct mlx5e_xdpsq *sq)
{
	struct mlx5e_channel *c = sq->channel;

	clear_bit(MLX5E_SQ_STATE_ENABLED, &sq->state);
	synchronize_net(); /* Sync with NAPI. */

	mlx5e_destroy_sq(c->mdev, sq->sqn);
	mlx5e_free_xdpsq_descs(sq);
	mlx5e_free_xdpsq(sq);
}

static int mlx5e_alloc_cq_common(struct mlx5_core_dev *mdev,
				 struct net_device *netdev,
				 struct workqueue_struct *workqueue,
				 struct mlx5e_cq_param *param,
				 struct mlx5e_cq *cq)
{
	struct mlx5_core_cq *mcq = &cq->mcq;
	int err;
	u32 i;

	err = mlx5_cqwq_create(mdev, &param->wq, param->cqc, &cq->wq,
			       &cq->wq_ctrl);
	if (err)
		return err;

	mcq->cqe_sz     = 64;
	mcq->set_ci_db  = cq->wq_ctrl.db.db;
	mcq->arm_db     = cq->wq_ctrl.db.db + 1;
	*mcq->set_ci_db = 0;
	*mcq->arm_db    = 0;
	mcq->vector     = param->eq_ix;
	mcq->comp       = mlx5e_completion_event;
	mcq->event      = mlx5e_cq_error_event;

	for (i = 0; i < mlx5_cqwq_get_size(&cq->wq); i++) {
		struct mlx5_cqe64 *cqe = mlx5_cqwq_get_wqe(&cq->wq, i);

		cqe->op_own = 0xf1;
		cqe->validity_iteration_count = 0xff;
	}

	cq->mdev = mdev;
	cq->netdev = netdev;
	cq->workqueue = workqueue;

	return 0;
}

static int mlx5e_alloc_cq(struct mlx5_core_dev *mdev,
			  struct mlx5e_cq_param *param,
			  struct mlx5e_create_cq_param *ccp,
			  struct mlx5e_cq *cq)
{
	int err;

	param->wq.buf_numa_node = ccp->node;
	param->wq.db_numa_node  = ccp->node;
	param->eq_ix            = ccp->ix;

	err = mlx5e_alloc_cq_common(mdev, ccp->netdev, ccp->wq, param, cq);

	cq->napi     = ccp->napi;
	cq->ch_stats = ccp->ch_stats;

	return err;
}

static void mlx5e_free_cq(struct mlx5e_cq *cq)
{
	mlx5_wq_destroy(&cq->wq_ctrl);
}

static int mlx5e_create_cq(struct mlx5e_cq *cq, struct mlx5e_cq_param *param)
{
	u32 out[MLX5_ST_SZ_DW(create_cq_out)];
	struct mlx5_core_dev *mdev = cq->mdev;
	struct mlx5_core_cq *mcq = &cq->mcq;

	void *in;
	void *cqc;
	int inlen;
	int eqn;
	int err;

	err = mlx5_comp_eqn_get(mdev, param->eq_ix, &eqn);
	if (err)
		return err;

	inlen = MLX5_ST_SZ_BYTES(create_cq_in) +
		sizeof(u64) * cq->wq_ctrl.buf.npages;
	in = kvzalloc(inlen, GFP_KERNEL);
	if (!in)
		return -ENOMEM;

	cqc = MLX5_ADDR_OF(create_cq_in, in, cq_context);

	memcpy(cqc, param->cqc, sizeof(param->cqc));

	mlx5_fill_page_frag_array(&cq->wq_ctrl.buf,
				  (__be64 *)MLX5_ADDR_OF(create_cq_in, in, pas));

	MLX5_SET(cqc, cqc, cq_period_mode, mlx5e_cq_period_mode(param->cq_period_mode));

	MLX5_SET(cqc,   cqc, c_eqn_or_apu_element, eqn);
	MLX5_SET(cqc,   cqc, uar_page,      mdev->priv.uar->index);
	MLX5_SET(cqc,   cqc, log_page_size, cq->wq_ctrl.buf.page_shift -
					    MLX5_ADAPTER_PAGE_SHIFT);
	MLX5_SET64(cqc, cqc, dbr_addr,      cq->wq_ctrl.db.dma);

	err = mlx5_core_create_cq(mdev, mcq, in, inlen, out, sizeof(out));

	kvfree(in);

	if (err)
		return err;

	mlx5e_cq_arm(cq);

	return 0;
}

static void mlx5e_destroy_cq(struct mlx5e_cq *cq)
{
	mlx5_core_destroy_cq(cq->mdev, &cq->mcq);
}

int mlx5e_open_cq(struct mlx5_core_dev *mdev, struct dim_cq_moder moder,
		  struct mlx5e_cq_param *param, struct mlx5e_create_cq_param *ccp,
		  struct mlx5e_cq *cq)
{
	int err;

	err = mlx5e_alloc_cq(mdev, param, ccp, cq);
	if (err)
		return err;

	err = mlx5e_create_cq(cq, param);
	if (err)
		goto err_free_cq;

	if (MLX5_CAP_GEN(mdev, cq_moderation) &&
	    MLX5_CAP_GEN(mdev, cq_period_mode_modify))
		mlx5e_modify_cq_moderation(mdev, &cq->mcq, moder.usec, moder.pkts,
					   mlx5e_cq_period_mode(moder.cq_period_mode));
	return 0;

err_free_cq:
	mlx5e_free_cq(cq);

	return err;
}

void mlx5e_close_cq(struct mlx5e_cq *cq)
{
	mlx5e_destroy_cq(cq);
	mlx5e_free_cq(cq);
}

int mlx5e_modify_cq_period_mode(struct mlx5_core_dev *dev, struct mlx5_core_cq *cq,
				u8 cq_period_mode)
{
	u32 in[MLX5_ST_SZ_DW(modify_cq_in)] = {};
	void *cqc;

	MLX5_SET(modify_cq_in, in, cqn, cq->cqn);
	cqc = MLX5_ADDR_OF(modify_cq_in, in, cq_context);
	MLX5_SET(cqc, cqc, cq_period_mode, mlx5e_cq_period_mode(cq_period_mode));
	MLX5_SET(modify_cq_in, in,
		 modify_field_select_resize_field_select.modify_field_select.modify_field_select,
		 MLX5_CQ_MODIFY_PERIOD_MODE);

	return mlx5_core_modify_cq(dev, cq, in, sizeof(in));
}

int mlx5e_modify_cq_moderation(struct mlx5_core_dev *dev, struct mlx5_core_cq *cq,
			       u16 cq_period, u16 cq_max_count, u8 cq_period_mode)
{
	u32 in[MLX5_ST_SZ_DW(modify_cq_in)] = {};
	void *cqc;

	MLX5_SET(modify_cq_in, in, cqn, cq->cqn);
	cqc = MLX5_ADDR_OF(modify_cq_in, in, cq_context);
	MLX5_SET(cqc, cqc, cq_period, cq_period);
	MLX5_SET(cqc, cqc, cq_max_count, cq_max_count);
	MLX5_SET(cqc, cqc, cq_period_mode, cq_period_mode);
	MLX5_SET(modify_cq_in, in,
		 modify_field_select_resize_field_select.modify_field_select.modify_field_select,
		 MLX5_CQ_MODIFY_PERIOD | MLX5_CQ_MODIFY_COUNT | MLX5_CQ_MODIFY_PERIOD_MODE);

	return mlx5_core_modify_cq(dev, cq, in, sizeof(in));
}

static int mlx5e_open_tx_cqs(struct mlx5e_channel *c,
			     struct mlx5e_params *params,
			     struct mlx5e_create_cq_param *ccp,
			     struct mlx5e_channel_param *cparam)
{
	int err;
	int tc;

	for (tc = 0; tc < c->num_tc; tc++) {
		err = mlx5e_open_cq(c->mdev, params->tx_cq_moderation, &cparam->txq_sq.cqp,
				    ccp, &c->sq[tc].cq);
		if (err)
			goto err_close_tx_cqs;
	}

	return 0;

err_close_tx_cqs:
	for (tc--; tc >= 0; tc--)
		mlx5e_close_cq(&c->sq[tc].cq);

	return err;
}

static void mlx5e_close_tx_cqs(struct mlx5e_channel *c)
{
	int tc;

	for (tc = 0; tc < c->num_tc; tc++)
		mlx5e_close_cq(&c->sq[tc].cq);
}

static int mlx5e_mqprio_txq_to_tc(struct netdev_tc_txq *tc_to_txq, unsigned int txq)
{
	int tc;

	for (tc = 0; tc < TC_MAX_QUEUE; tc++)
		if (txq - tc_to_txq[tc].offset < tc_to_txq[tc].count)
			return tc;

	WARN(1, "Unexpected TCs configuration. No match found for txq %u", txq);
	return -ENOENT;
}

static int mlx5e_txq_get_qos_node_hw_id(struct mlx5e_params *params, int txq_ix,
					u32 *hw_id)
{
	int tc;

	if (params->mqprio.mode != TC_MQPRIO_MODE_CHANNEL) {
		*hw_id = 0;
		return 0;
	}

	tc = mlx5e_mqprio_txq_to_tc(params->mqprio.tc_to_txq, txq_ix);
	if (tc < 0)
		return tc;

	if (tc >= params->mqprio.num_tc) {
		WARN(1, "Unexpected TCs configuration. tc %d is out of range of %u",
		     tc, params->mqprio.num_tc);
		return -EINVAL;
	}

	*hw_id = params->mqprio.channel.hw_id[tc];
	return 0;
}

static int mlx5e_open_sqs(struct mlx5e_channel *c,
			  struct mlx5e_params *params,
			  struct mlx5e_channel_param *cparam)
{
	int err, tc;

	for (tc = 0; tc < mlx5e_get_dcb_num_tc(params); tc++) {
		int txq_ix = c->ix + tc * params->num_channels;
		u32 qos_queue_group_id;
		u32 tisn;

		tisn = mlx5e_profile_get_tisn(c->mdev, c->priv, c->priv->profile,
					      c->lag_port, tc);
		err = mlx5e_txq_get_qos_node_hw_id(params, txq_ix, &qos_queue_group_id);
		if (err)
			goto err_close_sqs;

		err = mlx5e_open_txqsq(c, tisn, txq_ix,
				       params, &cparam->txq_sq, &c->sq[tc], tc,
				       qos_queue_group_id,
				       &c->priv->channel_stats[c->ix]->sq[tc]);
		if (err)
			goto err_close_sqs;
	}

	return 0;

err_close_sqs:
	for (tc--; tc >= 0; tc--)
		mlx5e_close_txqsq(&c->sq[tc]);

	return err;
}

static void mlx5e_close_sqs(struct mlx5e_channel *c)
{
	int tc;

	for (tc = 0; tc < c->num_tc; tc++)
		mlx5e_close_txqsq(&c->sq[tc]);
}

static int mlx5e_set_sq_maxrate(struct net_device *dev,
				struct mlx5e_txqsq *sq, u32 rate)
{
	struct mlx5e_priv *priv = netdev_priv(dev);
	struct mlx5_core_dev *mdev = priv->mdev;
	struct mlx5e_modify_sq_param msp = {0};
	struct mlx5_rate_limit rl = {0};
	u16 rl_index = 0;
	int err;

	if (rate == sq->rate_limit)
		/* nothing to do */
		return 0;

	if (sq->rate_limit) {
		rl.rate = sq->rate_limit;
		/* remove current rl index to free space to next ones */
		mlx5_rl_remove_rate(mdev, &rl);
	}

	sq->rate_limit = 0;

	if (rate) {
		rl.rate = rate;
		err = mlx5_rl_add_rate(mdev, &rl_index, &rl);
		if (err) {
			netdev_err(dev, "Failed configuring rate %u: %d\n",
				   rate, err);
			return err;
		}
	}

	msp.curr_state = MLX5_SQC_STATE_RDY;
	msp.next_state = MLX5_SQC_STATE_RDY;
	msp.rl_index   = rl_index;
	msp.rl_update  = true;
	err = mlx5e_modify_sq(mdev, sq->sqn, &msp);
	if (err) {
		netdev_err(dev, "Failed configuring rate %u: %d\n",
			   rate, err);
		/* remove the rate from the table */
		if (rate)
			mlx5_rl_remove_rate(mdev, &rl);
		return err;
	}

	sq->rate_limit = rate;
	return 0;
}

static int mlx5e_set_tx_maxrate(struct net_device *dev, int index, u32 rate)
{
	struct mlx5e_priv *priv = netdev_priv(dev);
	struct mlx5_core_dev *mdev = priv->mdev;
	struct mlx5e_txqsq *sq = priv->txq2sq[index];
	int err = 0;

	if (!mlx5_rl_is_supported(mdev)) {
		netdev_err(dev, "Rate limiting is not supported on this device\n");
		return -EINVAL;
	}

	/* rate is given in Mb/sec, HW config is in Kb/sec */
	rate = rate << 10;

	/* Check whether rate in valid range, 0 is always valid */
	if (rate && !mlx5_rl_is_in_range(mdev, rate)) {
		netdev_err(dev, "TX rate %u, is not in range\n", rate);
		return -ERANGE;
	}

	mutex_lock(&priv->state_lock);
	if (test_bit(MLX5E_STATE_OPENED, &priv->state))
		err = mlx5e_set_sq_maxrate(dev, sq, rate);
	if (!err)
		priv->tx_rates[index] = rate;
	mutex_unlock(&priv->state_lock);

	return err;
}

static int mlx5e_open_rxq_rq(struct mlx5e_channel *c, struct mlx5e_params *params,
			     struct mlx5e_rq_param *rq_params)
{
	u16 q_counter = c->priv->q_counter[c->sd_ix];
	int err;

	err = mlx5e_init_rxq_rq(c, params, rq_params->xdp_frag_size, &c->rq);
	if (err)
		return err;

	return mlx5e_open_rq(params, rq_params, NULL, cpu_to_node(c->cpu), q_counter, &c->rq);
}

static int mlx5e_open_queues(struct mlx5e_channel *c,
			     struct mlx5e_params *params,
			     struct mlx5e_channel_param *cparam)
{
	struct dim_cq_moder icocq_moder = {0, 0};
	struct mlx5e_create_cq_param ccp;
	int err;

	mlx5e_build_create_cq_param(&ccp, c);

	err = mlx5e_open_cq(c->mdev, icocq_moder, &cparam->async_icosq.cqp, &ccp,
			    &c->async_icosq.cq);
	if (err)
		return err;

	err = mlx5e_open_cq(c->mdev, icocq_moder, &cparam->icosq.cqp, &ccp,
			    &c->icosq.cq);
	if (err)
		goto err_close_async_icosq_cq;

	err = mlx5e_open_tx_cqs(c, params, &ccp, cparam);
	if (err)
		goto err_close_icosq_cq;

	err = mlx5e_open_cq(c->mdev, params->tx_cq_moderation, &cparam->xdp_sq.cqp, &ccp,
			    &c->xdpsq.cq);
	if (err)
		goto err_close_tx_cqs;

	err = mlx5e_open_cq(c->mdev, params->rx_cq_moderation, &cparam->rq.cqp, &ccp,
			    &c->rq.cq);
	if (err)
		goto err_close_xdp_tx_cqs;

	err = c->xdp ? mlx5e_open_cq(c->mdev, params->tx_cq_moderation, &cparam->xdp_sq.cqp,
				     &ccp, &c->rq_xdpsq.cq) : 0;
	if (err)
		goto err_close_rx_cq;

	spin_lock_init(&c->async_icosq_lock);

	err = mlx5e_open_icosq(c, params, &cparam->async_icosq, &c->async_icosq,
			       mlx5e_async_icosq_err_cqe_work);
	if (err)
		goto err_close_xdpsq_cq;

	mutex_init(&c->icosq_recovery_lock);

	err = mlx5e_open_icosq(c, params, &cparam->icosq, &c->icosq,
			       mlx5e_icosq_err_cqe_work);
	if (err)
		goto err_close_async_icosq;

	err = mlx5e_open_sqs(c, params, cparam);
	if (err)
		goto err_close_icosq;

	err = mlx5e_open_rxq_rq(c, params, &cparam->rq);
	if (err)
		goto err_close_sqs;

	if (c->xdp) {
		err = mlx5e_open_xdpsq(c, params, &cparam->xdp_sq, NULL,
				       &c->rq_xdpsq, false);
		if (err)
			goto err_close_rq;
	}

	err = mlx5e_open_xdpsq(c, params, &cparam->xdp_sq, NULL, &c->xdpsq, true);
	if (err)
		goto err_close_xdp_sq;

	return 0;

err_close_xdp_sq:
	if (c->xdp)
		mlx5e_close_xdpsq(&c->rq_xdpsq);

err_close_rq:
	mlx5e_close_rq(&c->rq);

err_close_sqs:
	mlx5e_close_sqs(c);

err_close_icosq:
	mlx5e_close_icosq(&c->icosq);

err_close_async_icosq:
	mlx5e_close_icosq(&c->async_icosq);

err_close_xdpsq_cq:
	if (c->xdp)
		mlx5e_close_cq(&c->rq_xdpsq.cq);

err_close_rx_cq:
	mlx5e_close_cq(&c->rq.cq);

err_close_xdp_tx_cqs:
	mlx5e_close_cq(&c->xdpsq.cq);

err_close_tx_cqs:
	mlx5e_close_tx_cqs(c);

err_close_icosq_cq:
	mlx5e_close_cq(&c->icosq.cq);

err_close_async_icosq_cq:
	mlx5e_close_cq(&c->async_icosq.cq);

	return err;
}

static void mlx5e_close_queues(struct mlx5e_channel *c)
{
	mlx5e_close_xdpsq(&c->xdpsq);
	if (c->xdp)
		mlx5e_close_xdpsq(&c->rq_xdpsq);
	/* The same ICOSQ is used for UMRs for both RQ and XSKRQ. */
	cancel_work_sync(&c->icosq.recover_work);
	mlx5e_close_rq(&c->rq);
	mlx5e_close_sqs(c);
	mlx5e_close_icosq(&c->icosq);
	mutex_destroy(&c->icosq_recovery_lock);
	mlx5e_close_icosq(&c->async_icosq);
	if (c->xdp)
		mlx5e_close_cq(&c->rq_xdpsq.cq);
	mlx5e_close_cq(&c->rq.cq);
	mlx5e_close_cq(&c->xdpsq.cq);
	mlx5e_close_tx_cqs(c);
	mlx5e_close_cq(&c->icosq.cq);
	mlx5e_close_cq(&c->async_icosq.cq);
}

static u8 mlx5e_enumerate_lag_port(struct mlx5_core_dev *mdev, int ix)
{
	u16 port_aff_bias = mlx5_core_is_pf(mdev) ? 0 : MLX5_CAP_GEN(mdev, vhca_id);

	return (ix + port_aff_bias) % mlx5e_get_num_lag_ports(mdev);
}

static int mlx5e_channel_stats_alloc(struct mlx5e_priv *priv, int ix, int cpu)
{
	if (ix > priv->stats_nch)  {
		netdev_warn(priv->netdev, "Unexpected channel stats index %d > %d\n", ix,
			    priv->stats_nch);
		return -EINVAL;
	}

	if (priv->channel_stats[ix])
		return 0;

	/* Asymmetric dynamic memory allocation.
	 * Freed in mlx5e_priv_arrays_free, not on channel closure.
	 */
	netdev_dbg(priv->netdev, "Creating channel stats %d\n", ix);
	priv->channel_stats[ix] = kvzalloc_node(sizeof(**priv->channel_stats),
						GFP_KERNEL, cpu_to_node(cpu));
	if (!priv->channel_stats[ix])
		return -ENOMEM;
	priv->stats_nch++;

	return 0;
}

void mlx5e_trigger_napi_icosq(struct mlx5e_channel *c)
{
	spin_lock_bh(&c->async_icosq_lock);
	mlx5e_trigger_irq(&c->async_icosq);
	spin_unlock_bh(&c->async_icosq_lock);
}

void mlx5e_trigger_napi_sched(struct napi_struct *napi)
{
	local_bh_disable();
	napi_schedule(napi);
	local_bh_enable();
}

static int mlx5e_open_channel(struct mlx5e_priv *priv, int ix,
			      struct mlx5e_params *params,
			      struct mlx5e_channel_param *cparam,
			      struct xsk_buff_pool *xsk_pool,
			      struct mlx5e_channel **cp)
{
<<<<<<< HEAD
	int cpu = mlx5_comp_vector_get_cpu(priv->mdev, ix);
=======
>>>>>>> 2d5404ca
	struct net_device *netdev = priv->netdev;
	struct mlx5_core_dev *mdev;
	struct mlx5e_xsk_param xsk;
	struct mlx5e_channel *c;
	unsigned int irq;
	int vec_ix;
	int cpu;
	int err;

<<<<<<< HEAD
	err = mlx5_comp_irqn_get(priv->mdev, ix, &irq);
=======
	mdev = mlx5_sd_ch_ix_get_dev(priv->mdev, ix);
	vec_ix = mlx5_sd_ch_ix_get_vec_ix(mdev, ix);
	cpu = mlx5_comp_vector_get_cpu(mdev, vec_ix);

	err = mlx5_comp_irqn_get(mdev, vec_ix, &irq);
>>>>>>> 2d5404ca
	if (err)
		return err;

	err = mlx5e_channel_stats_alloc(priv, ix, cpu);
	if (err)
		return err;

	c = kvzalloc_node(sizeof(*c), GFP_KERNEL, cpu_to_node(cpu));
	if (!c)
		return -ENOMEM;

	c->priv     = priv;
	c->mdev     = mdev;
	c->tstamp   = &priv->tstamp;
	c->ix       = ix;
	c->vec_ix   = vec_ix;
	c->sd_ix    = mlx5_sd_ch_ix_get_dev_ix(mdev, ix);
	c->cpu      = cpu;
	c->pdev     = mlx5_core_dma_dev(mdev);
	c->netdev   = priv->netdev;
	c->mkey_be  = cpu_to_be32(mdev->mlx5e_res.hw_objs.mkey);
	c->num_tc   = mlx5e_get_dcb_num_tc(params);
	c->xdp      = !!params->xdp_prog;
	c->stats    = &priv->channel_stats[ix]->ch;
	c->aff_mask = irq_get_effective_affinity_mask(irq);
	c->lag_port = mlx5e_enumerate_lag_port(mdev, ix);

	netif_napi_add(netdev, &c->napi, mlx5e_napi_poll);
	netif_napi_set_irq(&c->napi, irq);

	err = mlx5e_open_queues(c, params, cparam);
	if (unlikely(err))
		goto err_napi_del;

	if (xsk_pool) {
		mlx5e_build_xsk_param(xsk_pool, &xsk);
		err = mlx5e_open_xsk(priv, params, &xsk, xsk_pool, c);
		if (unlikely(err))
			goto err_close_queues;
	}

	*cp = c;

	return 0;

err_close_queues:
	mlx5e_close_queues(c);

err_napi_del:
	netif_napi_del(&c->napi);

	kvfree(c);

	return err;
}

static void mlx5e_activate_channel(struct mlx5e_channel *c)
{
	int tc;

	napi_enable(&c->napi);

	for (tc = 0; tc < c->num_tc; tc++)
		mlx5e_activate_txqsq(&c->sq[tc]);
	mlx5e_activate_icosq(&c->icosq);
	mlx5e_activate_icosq(&c->async_icosq);

	if (test_bit(MLX5E_CHANNEL_STATE_XSK, c->state))
		mlx5e_activate_xsk(c);
	else
		mlx5e_activate_rq(&c->rq);

	netif_queue_set_napi(c->netdev, c->ix, NETDEV_QUEUE_TYPE_RX, &c->napi);
}

static void mlx5e_deactivate_channel(struct mlx5e_channel *c)
{
	int tc;

	netif_queue_set_napi(c->netdev, c->ix, NETDEV_QUEUE_TYPE_RX, NULL);

	if (test_bit(MLX5E_CHANNEL_STATE_XSK, c->state))
		mlx5e_deactivate_xsk(c);
	else
		mlx5e_deactivate_rq(&c->rq);

	mlx5e_deactivate_icosq(&c->async_icosq);
	mlx5e_deactivate_icosq(&c->icosq);
	for (tc = 0; tc < c->num_tc; tc++)
		mlx5e_deactivate_txqsq(&c->sq[tc]);
	mlx5e_qos_deactivate_queues(c);

	napi_disable(&c->napi);
}

static void mlx5e_close_channel(struct mlx5e_channel *c)
{
	if (test_bit(MLX5E_CHANNEL_STATE_XSK, c->state))
		mlx5e_close_xsk(c);
	mlx5e_close_queues(c);
	mlx5e_qos_close_queues(c);
	netif_napi_del(&c->napi);

	kvfree(c);
}

int mlx5e_open_channels(struct mlx5e_priv *priv,
			struct mlx5e_channels *chs)
{
	struct mlx5e_channel_param *cparam;
	int err = -ENOMEM;
	int i;

	chs->num = chs->params.num_channels;

	chs->c = kcalloc(chs->num, sizeof(struct mlx5e_channel *), GFP_KERNEL);
	cparam = kvzalloc(sizeof(struct mlx5e_channel_param), GFP_KERNEL);
	if (!chs->c || !cparam)
		goto err_free;

	err = mlx5e_build_channel_param(priv->mdev, &chs->params, cparam);
	if (err)
		goto err_free;

	for (i = 0; i < chs->num; i++) {
		struct xsk_buff_pool *xsk_pool = NULL;

		if (chs->params.xdp_prog)
			xsk_pool = mlx5e_xsk_get_pool(&chs->params, chs->params.xsk, i);

		err = mlx5e_open_channel(priv, i, &chs->params, cparam, xsk_pool, &chs->c[i]);
		if (err)
			goto err_close_channels;
	}

	if (MLX5E_GET_PFLAG(&chs->params, MLX5E_PFLAG_TX_PORT_TS) || chs->params.ptp_rx) {
		err = mlx5e_ptp_open(priv, &chs->params, chs->c[0]->lag_port, &chs->ptp);
		if (err)
			goto err_close_channels;
	}

	if (priv->htb) {
		err = mlx5e_qos_open_queues(priv, chs);
		if (err)
			goto err_close_ptp;
	}

	mlx5e_health_channels_update(priv);
	kvfree(cparam);
	return 0;

err_close_ptp:
	if (chs->ptp)
		mlx5e_ptp_close(chs->ptp);

err_close_channels:
	for (i--; i >= 0; i--)
		mlx5e_close_channel(chs->c[i]);

err_free:
	kfree(chs->c);
	kvfree(cparam);
	chs->num = 0;
	return err;
}

static void mlx5e_activate_channels(struct mlx5e_priv *priv, struct mlx5e_channels *chs)
{
	int i;

	for (i = 0; i < chs->num; i++)
		mlx5e_activate_channel(chs->c[i]);

	if (priv->htb)
		mlx5e_qos_activate_queues(priv);

	for (i = 0; i < chs->num; i++)
		mlx5e_trigger_napi_icosq(chs->c[i]);

	if (chs->ptp)
		mlx5e_ptp_activate_channel(chs->ptp);
}

static int mlx5e_wait_channels_min_rx_wqes(struct mlx5e_channels *chs)
{
	int err = 0;
	int i;

	for (i = 0; i < chs->num; i++) {
		int timeout = err ? 0 : MLX5E_RQ_WQES_TIMEOUT;
		struct mlx5e_channel *c = chs->c[i];

		if (test_bit(MLX5E_CHANNEL_STATE_XSK, c->state))
			continue;

		err |= mlx5e_wait_for_min_rx_wqes(&c->rq, timeout);

		/* Don't wait on the XSK RQ, because the newer xdpsock sample
		 * doesn't provide any Fill Ring entries at the setup stage.
		 */
	}

	return err ? -ETIMEDOUT : 0;
}

static void mlx5e_deactivate_channels(struct mlx5e_channels *chs)
{
	int i;

	if (chs->ptp)
		mlx5e_ptp_deactivate_channel(chs->ptp);

	for (i = 0; i < chs->num; i++)
		mlx5e_deactivate_channel(chs->c[i]);
}

void mlx5e_close_channels(struct mlx5e_channels *chs)
{
	int i;

	ASSERT_RTNL();
	if (chs->ptp) {
		mlx5e_ptp_close(chs->ptp);
		chs->ptp = NULL;
	}
	for (i = 0; i < chs->num; i++)
		mlx5e_close_channel(chs->c[i]);

	kfree(chs->c);
	chs->num = 0;
}

static int mlx5e_modify_tirs_packet_merge(struct mlx5e_priv *priv)
{
	struct mlx5e_rx_res *res = priv->rx_res;

	return mlx5e_rx_res_packet_merge_set_param(res, &priv->channels.params.packet_merge);
}

static MLX5E_DEFINE_PREACTIVATE_WRAPPER_CTX(mlx5e_modify_tirs_packet_merge);

static int mlx5e_set_mtu(struct mlx5_core_dev *mdev,
			 struct mlx5e_params *params, u16 mtu)
{
	u16 hw_mtu = MLX5E_SW2HW_MTU(params, mtu);
	int err;

	err = mlx5_set_port_mtu(mdev, hw_mtu, 1);
	if (err)
		return err;

	/* Update vport context MTU */
	mlx5_modify_nic_vport_mtu(mdev, hw_mtu);
	return 0;
}

static void mlx5e_query_mtu(struct mlx5_core_dev *mdev,
			    struct mlx5e_params *params, u16 *mtu)
{
	u16 hw_mtu = 0;
	int err;

	err = mlx5_query_nic_vport_mtu(mdev, &hw_mtu);
	if (err || !hw_mtu) /* fallback to port oper mtu */
		mlx5_query_port_oper_mtu(mdev, &hw_mtu, 1);

	*mtu = MLX5E_HW2SW_MTU(params, hw_mtu);
}

int mlx5e_set_dev_port_mtu(struct mlx5e_priv *priv)
{
	struct mlx5e_params *params = &priv->channels.params;
	struct net_device *netdev = priv->netdev;
	struct mlx5_core_dev *mdev = priv->mdev;
	u16 mtu;
	int err;

	err = mlx5e_set_mtu(mdev, params, params->sw_mtu);
	if (err)
		return err;

	mlx5e_query_mtu(mdev, params, &mtu);
	if (mtu != params->sw_mtu)
		netdev_warn(netdev, "%s: VPort MTU %d is different than netdev mtu %d\n",
			    __func__, mtu, params->sw_mtu);

	params->sw_mtu = mtu;
	return 0;
}

MLX5E_DEFINE_PREACTIVATE_WRAPPER_CTX(mlx5e_set_dev_port_mtu);

void mlx5e_set_netdev_mtu_boundaries(struct mlx5e_priv *priv)
{
	struct mlx5e_params *params = &priv->channels.params;
	struct net_device *netdev   = priv->netdev;
	struct mlx5_core_dev *mdev  = priv->mdev;
	u16 max_mtu;

	/* MTU range: 68 - hw-specific max */
	netdev->min_mtu = ETH_MIN_MTU;

	mlx5_query_port_max_mtu(mdev, &max_mtu, 1);
	netdev->max_mtu = min_t(unsigned int, MLX5E_HW2SW_MTU(params, max_mtu),
				ETH_MAX_MTU);
}

static int mlx5e_netdev_set_tcs(struct net_device *netdev, u16 nch, u8 ntc,
				struct netdev_tc_txq *tc_to_txq)
{
	int tc, err;

	netdev_reset_tc(netdev);

	if (ntc == 1)
		return 0;

	err = netdev_set_num_tc(netdev, ntc);
	if (err) {
		netdev_WARN(netdev, "netdev_set_num_tc failed (%d), ntc = %d\n", err, ntc);
		return err;
	}

	for (tc = 0; tc < ntc; tc++) {
		u16 count, offset;

		count = tc_to_txq[tc].count;
		offset = tc_to_txq[tc].offset;
		netdev_set_tc_queue(netdev, tc, count, offset);
	}

	return 0;
}

int mlx5e_update_tx_netdev_queues(struct mlx5e_priv *priv)
{
	int nch, ntc, num_txqs, err;
	int qos_queues = 0;

	if (priv->htb)
		qos_queues = mlx5e_htb_cur_leaf_nodes(priv->htb);

	nch = priv->channels.params.num_channels;
	ntc = mlx5e_get_dcb_num_tc(&priv->channels.params);
	num_txqs = nch * ntc + qos_queues;
	if (MLX5E_GET_PFLAG(&priv->channels.params, MLX5E_PFLAG_TX_PORT_TS))
		num_txqs += ntc;

	netdev_dbg(priv->netdev, "Setting num_txqs %d\n", num_txqs);
	err = netif_set_real_num_tx_queues(priv->netdev, num_txqs);
	if (err)
		netdev_warn(priv->netdev, "netif_set_real_num_tx_queues failed, %d\n", err);

	return err;
}

static void mlx5e_set_default_xps_cpumasks(struct mlx5e_priv *priv,
					   struct mlx5e_params *params)
{
	int ix;

	for (ix = 0; ix < params->num_channels; ix++) {
		int num_comp_vectors, irq, vec_ix;
		struct mlx5_core_dev *mdev;

		mdev = mlx5_sd_ch_ix_get_dev(priv->mdev, ix);
		num_comp_vectors = mlx5_comp_vectors_max(mdev);
		cpumask_clear(priv->scratchpad.cpumask);
		vec_ix = mlx5_sd_ch_ix_get_vec_ix(mdev, ix);

		for (irq = vec_ix; irq < num_comp_vectors; irq += params->num_channels) {
			int cpu = mlx5_comp_vector_get_cpu(mdev, irq);

			cpumask_set_cpu(cpu, priv->scratchpad.cpumask);
		}

		netif_set_xps_queue(priv->netdev, priv->scratchpad.cpumask, ix);
	}
}

static int mlx5e_update_tc_and_tx_queues(struct mlx5e_priv *priv)
{
	struct netdev_tc_txq old_tc_to_txq[TC_MAX_QUEUE], *tc_to_txq;
	struct net_device *netdev = priv->netdev;
	int old_num_txqs, old_ntc;
	int nch, ntc;
	int err;
	int i;

	old_num_txqs = netdev->real_num_tx_queues;
	old_ntc = netdev->num_tc ? : 1;
	for (i = 0; i < ARRAY_SIZE(old_tc_to_txq); i++)
		old_tc_to_txq[i] = netdev->tc_to_txq[i];

	nch = priv->channels.params.num_channels;
	ntc = priv->channels.params.mqprio.num_tc;
	tc_to_txq = priv->channels.params.mqprio.tc_to_txq;

	err = mlx5e_netdev_set_tcs(netdev, nch, ntc, tc_to_txq);
	if (err)
		goto err_out;
	err = mlx5e_update_tx_netdev_queues(priv);
	if (err)
		goto err_tcs;
	mlx5e_set_default_xps_cpumasks(priv, &priv->channels.params);

	return 0;

err_tcs:
	WARN_ON_ONCE(mlx5e_netdev_set_tcs(netdev, old_num_txqs / old_ntc, old_ntc,
					  old_tc_to_txq));
err_out:
	return err;
}

<<<<<<< HEAD
static MLX5E_DEFINE_PREACTIVATE_WRAPPER_CTX(mlx5e_update_netdev_queues);

static void mlx5e_set_default_xps_cpumasks(struct mlx5e_priv *priv,
					   struct mlx5e_params *params)
{
	struct mlx5_core_dev *mdev = priv->mdev;
	int num_comp_vectors, ix, irq;

	num_comp_vectors = mlx5_comp_vectors_max(mdev);

	for (ix = 0; ix < params->num_channels; ix++) {
		cpumask_clear(priv->scratchpad.cpumask);

		for (irq = ix; irq < num_comp_vectors; irq += params->num_channels) {
			int cpu = mlx5_comp_vector_get_cpu(mdev, irq);

			cpumask_set_cpu(cpu, priv->scratchpad.cpumask);
		}

		netif_set_xps_queue(priv->netdev, priv->scratchpad.cpumask, ix);
	}
}
=======
MLX5E_DEFINE_PREACTIVATE_WRAPPER_CTX(mlx5e_update_tc_and_tx_queues);
>>>>>>> 2d5404ca

static int mlx5e_num_channels_changed(struct mlx5e_priv *priv)
{
	u16 count = priv->channels.params.num_channels;
	struct net_device *netdev = priv->netdev;
	int old_num_rxqs;
	int err;

	old_num_rxqs = netdev->real_num_rx_queues;
	err = netif_set_real_num_rx_queues(netdev, count);
	if (err) {
		netdev_warn(netdev, "%s: netif_set_real_num_rx_queues failed, %d\n",
			    __func__, err);
		return err;
	}
	err = mlx5e_update_tc_and_tx_queues(priv);
	if (err) {
		/* mlx5e_update_tc_and_tx_queues can fail if channels or TCs number increases.
		 * Since channel number changed, it increased. That means, the call to
		 * netif_set_real_num_rx_queues below should not fail, because it
		 * decreases the number of RX queues.
		 */
		WARN_ON_ONCE(netif_set_real_num_rx_queues(netdev, old_num_rxqs));
		return err;
	}

	/* This function may be called on attach, before priv->rx_res is created. */
	if (priv->rx_res) {
		mlx5e_rx_res_rss_update_num_channels(priv->rx_res, count);

		if (!netif_is_rxfh_configured(priv->netdev))
			mlx5e_rx_res_rss_set_indir_uniform(priv->rx_res, count);
	}

	return 0;
}

MLX5E_DEFINE_PREACTIVATE_WRAPPER_CTX(mlx5e_num_channels_changed);

static void mlx5e_build_txq_maps(struct mlx5e_priv *priv)
{
	int i, ch, tc, num_tc;

	ch = priv->channels.num;
	num_tc = mlx5e_get_dcb_num_tc(&priv->channels.params);

	for (i = 0; i < ch; i++) {
		for (tc = 0; tc < num_tc; tc++) {
			struct mlx5e_channel *c = priv->channels.c[i];
			struct mlx5e_txqsq *sq = &c->sq[tc];

			priv->txq2sq[sq->txq_ix] = sq;
			priv->txq2sq_stats[sq->txq_ix] = sq->stats;
		}
	}

	if (!priv->channels.ptp)
		goto out;

	if (!test_bit(MLX5E_PTP_STATE_TX, priv->channels.ptp->state))
		goto out;

	for (tc = 0; tc < num_tc; tc++) {
		struct mlx5e_ptp *c = priv->channels.ptp;
		struct mlx5e_txqsq *sq = &c->ptpsq[tc].txqsq;

		priv->txq2sq[sq->txq_ix] = sq;
		priv->txq2sq_stats[sq->txq_ix] = sq->stats;
	}

out:
	/* Make the change to txq2sq visible before the queue is started.
	 * As mlx5e_xmit runs under a spinlock, there is an implicit ACQUIRE,
	 * which pairs with this barrier.
	 */
	smp_wmb();
}

void mlx5e_activate_priv_channels(struct mlx5e_priv *priv)
{
	mlx5e_build_txq_maps(priv);
	mlx5e_activate_channels(priv, &priv->channels);
	mlx5e_xdp_tx_enable(priv);

	/* dev_watchdog() wants all TX queues to be started when the carrier is
	 * OK, including the ones in range real_num_tx_queues..num_tx_queues-1.
	 * Make it happy to avoid TX timeout false alarms.
	 */
	netif_tx_start_all_queues(priv->netdev);

	if (mlx5e_is_vport_rep(priv))
		mlx5e_rep_activate_channels(priv);

	set_bit(MLX5E_STATE_CHANNELS_ACTIVE, &priv->state);

	mlx5e_wait_channels_min_rx_wqes(&priv->channels);

	if (priv->rx_res)
		mlx5e_rx_res_channels_activate(priv->rx_res, &priv->channels);
}

static void mlx5e_cancel_tx_timeout_work(struct mlx5e_priv *priv)
{
	WARN_ON_ONCE(test_bit(MLX5E_STATE_CHANNELS_ACTIVE, &priv->state));
	if (current_work() != &priv->tx_timeout_work)
		cancel_work_sync(&priv->tx_timeout_work);
}

void mlx5e_deactivate_priv_channels(struct mlx5e_priv *priv)
{
	if (priv->rx_res)
		mlx5e_rx_res_channels_deactivate(priv->rx_res);

	clear_bit(MLX5E_STATE_CHANNELS_ACTIVE, &priv->state);
	mlx5e_cancel_tx_timeout_work(priv);

	if (mlx5e_is_vport_rep(priv))
		mlx5e_rep_deactivate_channels(priv);

	/* The results of ndo_select_queue are unreliable, while netdev config
	 * is being changed (real_num_tx_queues, num_tc). Stop all queues to
	 * prevent ndo_start_xmit from being called, so that it can assume that
	 * the selected queue is always valid.
	 */
	netif_tx_disable(priv->netdev);

	mlx5e_xdp_tx_disable(priv);
	mlx5e_deactivate_channels(&priv->channels);
}

static int mlx5e_switch_priv_params(struct mlx5e_priv *priv,
				    struct mlx5e_params *new_params,
				    mlx5e_fp_preactivate preactivate,
				    void *context)
{
	struct mlx5e_params old_params;

	old_params = priv->channels.params;
	priv->channels.params = *new_params;

	if (preactivate) {
		int err;

		err = preactivate(priv, context);
		if (err) {
			priv->channels.params = old_params;
			return err;
		}
	}

	return 0;
}

static int mlx5e_switch_priv_channels(struct mlx5e_priv *priv,
				      struct mlx5e_channels *new_chs,
				      mlx5e_fp_preactivate preactivate,
				      void *context)
{
	struct net_device *netdev = priv->netdev;
	struct mlx5e_channels old_chs;
	int carrier_ok;
	int err = 0;

	carrier_ok = netif_carrier_ok(netdev);
	netif_carrier_off(netdev);

	mlx5e_deactivate_priv_channels(priv);

	old_chs = priv->channels;
	priv->channels = *new_chs;

	/* New channels are ready to roll, call the preactivate hook if needed
	 * to modify HW settings or update kernel parameters.
	 */
	if (preactivate) {
		err = preactivate(priv, context);
		if (err) {
			priv->channels = old_chs;
			goto out;
		}
	}

	mlx5e_close_channels(&old_chs);
	priv->profile->update_rx(priv);

	mlx5e_selq_apply(&priv->selq);
out:
	mlx5e_activate_priv_channels(priv);

	/* return carrier back if needed */
	if (carrier_ok)
		netif_carrier_on(netdev);

	return err;
}

int mlx5e_safe_switch_params(struct mlx5e_priv *priv,
			     struct mlx5e_params *params,
			     mlx5e_fp_preactivate preactivate,
			     void *context, bool reset)
{
	struct mlx5e_channels *new_chs;
	int err;

	reset &= test_bit(MLX5E_STATE_OPENED, &priv->state);
	if (!reset)
		return mlx5e_switch_priv_params(priv, params, preactivate, context);

	new_chs = kzalloc(sizeof(*new_chs), GFP_KERNEL);
	if (!new_chs)
		return -ENOMEM;
	new_chs->params = *params;

	mlx5e_selq_prepare_params(&priv->selq, &new_chs->params);

	err = mlx5e_open_channels(priv, new_chs);
	if (err)
		goto err_cancel_selq;

	err = mlx5e_switch_priv_channels(priv, new_chs, preactivate, context);
	if (err)
		goto err_close;

	kfree(new_chs);
	return 0;

err_close:
	mlx5e_close_channels(new_chs);

err_cancel_selq:
	mlx5e_selq_cancel(&priv->selq);
	kfree(new_chs);
	return err;
}

int mlx5e_safe_reopen_channels(struct mlx5e_priv *priv)
{
	return mlx5e_safe_switch_params(priv, &priv->channels.params, NULL, NULL, true);
}

void mlx5e_timestamp_init(struct mlx5e_priv *priv)
{
	priv->tstamp.tx_type   = HWTSTAMP_TX_OFF;
	priv->tstamp.rx_filter = HWTSTAMP_FILTER_NONE;
}

static void mlx5e_modify_admin_state(struct mlx5_core_dev *mdev,
				     enum mlx5_port_status state)
{
	struct mlx5_eswitch *esw = mdev->priv.eswitch;
	int vport_admin_state;

	mlx5_set_port_admin_status(mdev, state);

	if (mlx5_eswitch_mode(mdev) == MLX5_ESWITCH_OFFLOADS ||
	    !MLX5_CAP_GEN(mdev, uplink_follow))
		return;

	if (state == MLX5_PORT_UP)
		vport_admin_state = MLX5_VPORT_ADMIN_STATE_AUTO;
	else
		vport_admin_state = MLX5_VPORT_ADMIN_STATE_DOWN;

	mlx5_eswitch_set_vport_state(esw, MLX5_VPORT_UPLINK, vport_admin_state);
}

int mlx5e_open_locked(struct net_device *netdev)
{
	struct mlx5e_priv *priv = netdev_priv(netdev);
	int err;

	mlx5e_selq_prepare_params(&priv->selq, &priv->channels.params);

	set_bit(MLX5E_STATE_OPENED, &priv->state);

	err = mlx5e_open_channels(priv, &priv->channels);
	if (err)
		goto err_clear_state_opened_flag;

	err = priv->profile->update_rx(priv);
	if (err)
		goto err_close_channels;

	mlx5e_selq_apply(&priv->selq);
	mlx5e_activate_priv_channels(priv);
	mlx5e_apply_traps(priv, true);
	if (priv->profile->update_carrier)
		priv->profile->update_carrier(priv);

	mlx5e_queue_update_stats(priv);
	return 0;

err_close_channels:
	mlx5e_close_channels(&priv->channels);
err_clear_state_opened_flag:
	clear_bit(MLX5E_STATE_OPENED, &priv->state);
	mlx5e_selq_cancel(&priv->selq);
	return err;
}

int mlx5e_open(struct net_device *netdev)
{
	struct mlx5e_priv *priv = netdev_priv(netdev);
	int err;

	mutex_lock(&priv->state_lock);
	err = mlx5e_open_locked(netdev);
	if (!err)
		mlx5e_modify_admin_state(priv->mdev, MLX5_PORT_UP);
	mutex_unlock(&priv->state_lock);

	return err;
}

int mlx5e_close_locked(struct net_device *netdev)
{
	struct mlx5e_priv *priv = netdev_priv(netdev);

	/* May already be CLOSED in case a previous configuration operation
	 * (e.g RX/TX queue size change) that involves close&open failed.
	 */
	if (!test_bit(MLX5E_STATE_OPENED, &priv->state))
		return 0;

	mlx5e_apply_traps(priv, false);
	clear_bit(MLX5E_STATE_OPENED, &priv->state);

	netif_carrier_off(priv->netdev);
	mlx5e_deactivate_priv_channels(priv);
	mlx5e_close_channels(&priv->channels);

	return 0;
}

int mlx5e_close(struct net_device *netdev)
{
	struct mlx5e_priv *priv = netdev_priv(netdev);
	int err;

	if (!netif_device_present(netdev))
		return -ENODEV;

	mutex_lock(&priv->state_lock);
	mlx5e_modify_admin_state(priv->mdev, MLX5_PORT_DOWN);
	err = mlx5e_close_locked(netdev);
	mutex_unlock(&priv->state_lock);

	return err;
}

static void mlx5e_free_drop_rq(struct mlx5e_rq *rq)
{
	mlx5_wq_destroy(&rq->wq_ctrl);
}

static int mlx5e_alloc_drop_rq(struct mlx5_core_dev *mdev,
			       struct mlx5e_rq *rq,
			       struct mlx5e_rq_param *param)
{
	void *rqc = param->rqc;
	void *rqc_wq = MLX5_ADDR_OF(rqc, rqc, wq);
	int err;

	param->wq.db_numa_node = param->wq.buf_numa_node;

	err = mlx5_wq_cyc_create(mdev, &param->wq, rqc_wq, &rq->wqe.wq,
				 &rq->wq_ctrl);
	if (err)
		return err;

	/* Mark as unused given "Drop-RQ" packets never reach XDP */
	xdp_rxq_info_unused(&rq->xdp_rxq);

	rq->mdev = mdev;

	return 0;
}

static int mlx5e_alloc_drop_cq(struct mlx5e_priv *priv,
			       struct mlx5e_cq *cq,
			       struct mlx5e_cq_param *param)
{
	struct mlx5_core_dev *mdev = priv->mdev;

	param->wq.buf_numa_node = dev_to_node(mlx5_core_dma_dev(mdev));
	param->wq.db_numa_node  = dev_to_node(mlx5_core_dma_dev(mdev));

	return mlx5e_alloc_cq_common(priv->mdev, priv->netdev, priv->wq, param, cq);
}

int mlx5e_open_drop_rq(struct mlx5e_priv *priv,
		       struct mlx5e_rq *drop_rq)
{
	struct mlx5_core_dev *mdev = priv->mdev;
	struct mlx5e_cq_param cq_param = {};
	struct mlx5e_rq_param rq_param = {};
	struct mlx5e_cq *cq = &drop_rq->cq;
	int err;

	mlx5e_build_drop_rq_param(mdev, &rq_param);

	err = mlx5e_alloc_drop_cq(priv, cq, &cq_param);
	if (err)
		return err;

	err = mlx5e_create_cq(cq, &cq_param);
	if (err)
		goto err_free_cq;

	err = mlx5e_alloc_drop_rq(mdev, drop_rq, &rq_param);
	if (err)
		goto err_destroy_cq;

	err = mlx5e_create_rq(drop_rq, &rq_param, priv->drop_rq_q_counter);
	if (err)
		goto err_free_rq;

	err = mlx5e_modify_rq_state(drop_rq, MLX5_RQC_STATE_RST, MLX5_RQC_STATE_RDY);
	if (err)
		mlx5_core_warn(priv->mdev, "modify_rq_state failed, rx_if_down_packets won't be counted %d\n", err);

	return 0;

err_free_rq:
	mlx5e_free_drop_rq(drop_rq);

err_destroy_cq:
	mlx5e_destroy_cq(cq);

err_free_cq:
	mlx5e_free_cq(cq);

	return err;
}

void mlx5e_close_drop_rq(struct mlx5e_rq *drop_rq)
{
	mlx5e_destroy_rq(drop_rq);
	mlx5e_free_drop_rq(drop_rq);
	mlx5e_destroy_cq(&drop_rq->cq);
	mlx5e_free_cq(&drop_rq->cq);
}

static void mlx5e_cleanup_nic_tx(struct mlx5e_priv *priv)
{
	if (priv->mqprio_rl) {
		mlx5e_mqprio_rl_cleanup(priv->mqprio_rl);
		mlx5e_mqprio_rl_free(priv->mqprio_rl);
		priv->mqprio_rl = NULL;
	}
	mlx5e_accel_cleanup_tx(priv);
}

static int mlx5e_modify_channels_vsd(struct mlx5e_channels *chs, bool vsd)
{
	int err;
	int i;

	for (i = 0; i < chs->num; i++) {
		err = mlx5e_modify_rq_vsd(&chs->c[i]->rq, vsd);
		if (err)
			return err;
	}
	if (chs->ptp && test_bit(MLX5E_PTP_STATE_RX, chs->ptp->state))
		return mlx5e_modify_rq_vsd(&chs->ptp->rq, vsd);

	return 0;
}

static void mlx5e_mqprio_build_default_tc_to_txq(struct netdev_tc_txq *tc_to_txq,
						 int ntc, int nch)
{
	int tc;

	memset(tc_to_txq, 0, sizeof(*tc_to_txq) * TC_MAX_QUEUE);

	/* Map netdev TCs to offset 0.
	 * We have our own UP to TXQ mapping for DCB mode of QoS
	 */
	for (tc = 0; tc < ntc; tc++) {
		tc_to_txq[tc] = (struct netdev_tc_txq) {
			.count = nch,
			.offset = 0,
		};
	}
}

static void mlx5e_mqprio_build_tc_to_txq(struct netdev_tc_txq *tc_to_txq,
					 struct tc_mqprio_qopt *qopt)
{
	int tc;

	for (tc = 0; tc < TC_MAX_QUEUE; tc++) {
		tc_to_txq[tc] = (struct netdev_tc_txq) {
			.count = qopt->count[tc],
			.offset = qopt->offset[tc],
		};
	}
}

static void mlx5e_params_mqprio_dcb_set(struct mlx5e_params *params, u8 num_tc)
{
	params->mqprio.mode = TC_MQPRIO_MODE_DCB;
	params->mqprio.num_tc = num_tc;
	mlx5e_mqprio_build_default_tc_to_txq(params->mqprio.tc_to_txq, num_tc,
					     params->num_channels);
}

static void mlx5e_mqprio_rl_update_params(struct mlx5e_params *params,
					  struct mlx5e_mqprio_rl *rl)
{
	int tc;

	for (tc = 0; tc < TC_MAX_QUEUE; tc++) {
		u32 hw_id = 0;

		if (rl)
			mlx5e_mqprio_rl_get_node_hw_id(rl, tc, &hw_id);
		params->mqprio.channel.hw_id[tc] = hw_id;
	}
}

static void mlx5e_params_mqprio_channel_set(struct mlx5e_params *params,
					    struct tc_mqprio_qopt_offload *mqprio,
					    struct mlx5e_mqprio_rl *rl)
{
	int tc;

	params->mqprio.mode = TC_MQPRIO_MODE_CHANNEL;
	params->mqprio.num_tc = mqprio->qopt.num_tc;

	for (tc = 0; tc < TC_MAX_QUEUE; tc++)
		params->mqprio.channel.max_rate[tc] = mqprio->max_rate[tc];

	mlx5e_mqprio_rl_update_params(params, rl);
	mlx5e_mqprio_build_tc_to_txq(params->mqprio.tc_to_txq, &mqprio->qopt);
}

static void mlx5e_params_mqprio_reset(struct mlx5e_params *params)
{
	mlx5e_params_mqprio_dcb_set(params, 1);
}

static int mlx5e_setup_tc_mqprio_dcb(struct mlx5e_priv *priv,
				     struct tc_mqprio_qopt *mqprio)
{
	struct mlx5e_params new_params;
	u8 tc = mqprio->num_tc;
	int err;

	mqprio->hw = TC_MQPRIO_HW_OFFLOAD_TCS;

	if (tc && tc != MLX5_MAX_NUM_TC)
		return -EINVAL;

	new_params = priv->channels.params;
	mlx5e_params_mqprio_dcb_set(&new_params, tc ? tc : 1);

	err = mlx5e_safe_switch_params(priv, &new_params,
				       mlx5e_update_tc_and_tx_queues_ctx, NULL, true);

	if (!err && priv->mqprio_rl) {
		mlx5e_mqprio_rl_cleanup(priv->mqprio_rl);
		mlx5e_mqprio_rl_free(priv->mqprio_rl);
		priv->mqprio_rl = NULL;
	}

	priv->max_opened_tc = max_t(u8, priv->max_opened_tc,
				    mlx5e_get_dcb_num_tc(&priv->channels.params));
	return err;
}

static int mlx5e_mqprio_channel_validate(struct mlx5e_priv *priv,
					 struct tc_mqprio_qopt_offload *mqprio)
{
	struct net_device *netdev = priv->netdev;
	struct mlx5e_ptp *ptp_channel;
	int agg_count = 0;
	int i;

	ptp_channel = priv->channels.ptp;
	if (ptp_channel && test_bit(MLX5E_PTP_STATE_TX, ptp_channel->state)) {
		netdev_err(netdev,
			   "Cannot activate MQPRIO mode channel since it conflicts with TX port TS\n");
		return -EINVAL;
	}

	if (mqprio->qopt.offset[0] != 0 || mqprio->qopt.num_tc < 1 ||
	    mqprio->qopt.num_tc > MLX5E_MAX_NUM_MQPRIO_CH_TC)
		return -EINVAL;

	for (i = 0; i < mqprio->qopt.num_tc; i++) {
		if (!mqprio->qopt.count[i]) {
			netdev_err(netdev, "Zero size for queue-group (%d) is not supported\n", i);
			return -EINVAL;
		}
		if (mqprio->min_rate[i]) {
			netdev_err(netdev, "Min tx rate is not supported\n");
			return -EINVAL;
		}

		if (mqprio->max_rate[i]) {
			int err;

			err = mlx5e_qos_bytes_rate_check(priv->mdev, mqprio->max_rate[i]);
			if (err)
				return err;
		}

		if (mqprio->qopt.offset[i] != agg_count) {
			netdev_err(netdev, "Discontinuous queues config is not supported\n");
			return -EINVAL;
		}
		agg_count += mqprio->qopt.count[i];
	}

	if (priv->channels.params.num_channels != agg_count) {
		netdev_err(netdev, "Num of queues (%d) does not match available (%d)\n",
			   agg_count, priv->channels.params.num_channels);
		return -EINVAL;
	}

	return 0;
}

static bool mlx5e_mqprio_rate_limit(u8 num_tc, u64 max_rate[])
{
	int tc;

	for (tc = 0; tc < num_tc; tc++)
		if (max_rate[tc])
			return true;
	return false;
}

static struct mlx5e_mqprio_rl *mlx5e_mqprio_rl_create(struct mlx5_core_dev *mdev,
						      u8 num_tc, u64 max_rate[])
{
	struct mlx5e_mqprio_rl *rl;
	int err;

	if (!mlx5e_mqprio_rate_limit(num_tc, max_rate))
		return NULL;

	rl = mlx5e_mqprio_rl_alloc();
	if (!rl)
		return ERR_PTR(-ENOMEM);

	err = mlx5e_mqprio_rl_init(rl, mdev, num_tc, max_rate);
	if (err) {
		mlx5e_mqprio_rl_free(rl);
		return ERR_PTR(err);
	}

	return rl;
}

static int mlx5e_setup_tc_mqprio_channel(struct mlx5e_priv *priv,
					 struct tc_mqprio_qopt_offload *mqprio)
{
	struct mlx5e_params new_params;
	struct mlx5e_mqprio_rl *rl;
	int err;

	err = mlx5e_mqprio_channel_validate(priv, mqprio);
	if (err)
		return err;

	rl = mlx5e_mqprio_rl_create(priv->mdev, mqprio->qopt.num_tc, mqprio->max_rate);
	if (IS_ERR(rl))
		return PTR_ERR(rl);

	new_params = priv->channels.params;
	mlx5e_params_mqprio_channel_set(&new_params, mqprio, rl);

	err = mlx5e_safe_switch_params(priv, &new_params,
				       mlx5e_update_tc_and_tx_queues_ctx, NULL, true);
	if (err) {
		if (rl) {
			mlx5e_mqprio_rl_cleanup(rl);
			mlx5e_mqprio_rl_free(rl);
		}
		return err;
	}

	if (priv->mqprio_rl) {
		mlx5e_mqprio_rl_cleanup(priv->mqprio_rl);
		mlx5e_mqprio_rl_free(priv->mqprio_rl);
	}
	priv->mqprio_rl = rl;

	return 0;
}

static int mlx5e_setup_tc_mqprio(struct mlx5e_priv *priv,
				 struct tc_mqprio_qopt_offload *mqprio)
{
	/* MQPRIO is another toplevel qdisc that can't be attached
	 * simultaneously with the offloaded HTB.
	 */
	if (WARN_ON(mlx5e_selq_is_htb_enabled(&priv->selq)))
		return -EINVAL;

	switch (mqprio->mode) {
	case TC_MQPRIO_MODE_DCB:
		return mlx5e_setup_tc_mqprio_dcb(priv, &mqprio->qopt);
	case TC_MQPRIO_MODE_CHANNEL:
		return mlx5e_setup_tc_mqprio_channel(priv, mqprio);
	default:
		return -EOPNOTSUPP;
	}
}

static LIST_HEAD(mlx5e_block_cb_list);

static int mlx5e_setup_tc(struct net_device *dev, enum tc_setup_type type,
			  void *type_data)
{
	struct mlx5e_priv *priv = netdev_priv(dev);
	bool tc_unbind = false;
	int err;

	if (type == TC_SETUP_BLOCK &&
	    ((struct flow_block_offload *)type_data)->command == FLOW_BLOCK_UNBIND)
		tc_unbind = true;

	if (!netif_device_present(dev) && !tc_unbind)
		return -ENODEV;

	switch (type) {
	case TC_SETUP_BLOCK: {
		struct flow_block_offload *f = type_data;

		f->unlocked_driver_cb = true;
		return flow_block_cb_setup_simple(type_data,
						  &mlx5e_block_cb_list,
						  mlx5e_setup_tc_block_cb,
						  priv, priv, true);
	}
	case TC_SETUP_QDISC_MQPRIO:
		mutex_lock(&priv->state_lock);
		err = mlx5e_setup_tc_mqprio(priv, type_data);
		mutex_unlock(&priv->state_lock);
		return err;
	case TC_SETUP_QDISC_HTB:
		mutex_lock(&priv->state_lock);
		err = mlx5e_htb_setup_tc(priv, type_data);
		mutex_unlock(&priv->state_lock);
		return err;
	default:
		return -EOPNOTSUPP;
	}
}

void mlx5e_fold_sw_stats64(struct mlx5e_priv *priv, struct rtnl_link_stats64 *s)
{
	int i;

	for (i = 0; i < priv->stats_nch; i++) {
		struct mlx5e_channel_stats *channel_stats = priv->channel_stats[i];
		struct mlx5e_rq_stats *xskrq_stats = &channel_stats->xskrq;
		struct mlx5e_rq_stats *rq_stats = &channel_stats->rq;
		int j;

		s->rx_packets   += rq_stats->packets + xskrq_stats->packets;
		s->rx_bytes     += rq_stats->bytes + xskrq_stats->bytes;
		s->multicast    += rq_stats->mcast_packets + xskrq_stats->mcast_packets;

		for (j = 0; j < priv->max_opened_tc; j++) {
			struct mlx5e_sq_stats *sq_stats = &channel_stats->sq[j];

			s->tx_packets    += sq_stats->packets;
			s->tx_bytes      += sq_stats->bytes;
			s->tx_dropped    += sq_stats->dropped;
		}
	}
	if (priv->tx_ptp_opened) {
		for (i = 0; i < priv->max_opened_tc; i++) {
			struct mlx5e_sq_stats *sq_stats = &priv->ptp_stats.sq[i];

			s->tx_packets    += sq_stats->packets;
			s->tx_bytes      += sq_stats->bytes;
			s->tx_dropped    += sq_stats->dropped;
		}
	}
	if (priv->rx_ptp_opened) {
		struct mlx5e_rq_stats *rq_stats = &priv->ptp_stats.rq;

		s->rx_packets   += rq_stats->packets;
		s->rx_bytes     += rq_stats->bytes;
		s->multicast    += rq_stats->mcast_packets;
	}
}

void
mlx5e_get_stats(struct net_device *dev, struct rtnl_link_stats64 *stats)
{
	struct mlx5e_priv *priv = netdev_priv(dev);
	struct mlx5e_pport_stats *pstats = &priv->stats.pport;

	if (!netif_device_present(dev))
		return;

	/* In switchdev mode, monitor counters doesn't monitor
	 * rx/tx stats of 802_3. The update stats mechanism
	 * should keep the 802_3 layout counters updated
	 */
	if (!mlx5e_monitor_counter_supported(priv) ||
	    mlx5e_is_uplink_rep(priv)) {
		/* update HW stats in background for next time */
		mlx5e_queue_update_stats(priv);
	}

	if (mlx5e_is_uplink_rep(priv)) {
		struct mlx5e_vport_stats *vstats = &priv->stats.vport;

		stats->rx_packets = PPORT_802_3_GET(pstats, a_frames_received_ok);
		stats->rx_bytes   = PPORT_802_3_GET(pstats, a_octets_received_ok);
		stats->tx_packets = PPORT_802_3_GET(pstats, a_frames_transmitted_ok);
		stats->tx_bytes   = PPORT_802_3_GET(pstats, a_octets_transmitted_ok);

		/* vport multicast also counts packets that are dropped due to steering
		 * or rx out of buffer
		 */
		stats->multicast = VPORT_COUNTER_GET(vstats, received_eth_multicast.packets);
	} else {
		mlx5e_fold_sw_stats64(priv, stats);
	}

	stats->rx_missed_errors = priv->stats.qcnt.rx_out_of_buffer;

	stats->rx_length_errors =
		PPORT_802_3_GET(pstats, a_in_range_length_errors) +
		PPORT_802_3_GET(pstats, a_out_of_range_length_field) +
		PPORT_802_3_GET(pstats, a_frame_too_long_errors) +
		VNIC_ENV_GET(&priv->stats.vnic, eth_wqe_too_small);
	stats->rx_crc_errors =
		PPORT_802_3_GET(pstats, a_frame_check_sequence_errors);
	stats->rx_frame_errors = PPORT_802_3_GET(pstats, a_alignment_errors);
	stats->tx_aborted_errors = PPORT_2863_GET(pstats, if_out_discards);
	stats->rx_errors = stats->rx_length_errors + stats->rx_crc_errors +
			   stats->rx_frame_errors;
	stats->tx_errors = stats->tx_aborted_errors + stats->tx_carrier_errors;
}

static void mlx5e_nic_set_rx_mode(struct mlx5e_priv *priv)
{
	if (mlx5e_is_uplink_rep(priv))
		return; /* no rx mode for uplink rep */

	queue_work(priv->wq, &priv->set_rx_mode_work);
}

static void mlx5e_set_rx_mode(struct net_device *dev)
{
	struct mlx5e_priv *priv = netdev_priv(dev);

	mlx5e_nic_set_rx_mode(priv);
}

static int mlx5e_set_mac(struct net_device *netdev, void *addr)
{
	struct mlx5e_priv *priv = netdev_priv(netdev);
	struct sockaddr *saddr = addr;

	if (!is_valid_ether_addr(saddr->sa_data))
		return -EADDRNOTAVAIL;

	netif_addr_lock_bh(netdev);
	eth_hw_addr_set(netdev, saddr->sa_data);
	netif_addr_unlock_bh(netdev);

	mlx5e_nic_set_rx_mode(priv);

	return 0;
}

#define MLX5E_SET_FEATURE(features, feature, enable)	\
	do {						\
		if (enable)				\
			*features |= feature;		\
		else					\
			*features &= ~feature;		\
	} while (0)

typedef int (*mlx5e_feature_handler)(struct net_device *netdev, bool enable);

static int set_feature_lro(struct net_device *netdev, bool enable)
{
	struct mlx5e_priv *priv = netdev_priv(netdev);
	struct mlx5_core_dev *mdev = priv->mdev;
	struct mlx5e_params *cur_params;
	struct mlx5e_params new_params;
	bool reset = true;
	int err = 0;

	mutex_lock(&priv->state_lock);

	cur_params = &priv->channels.params;
	new_params = *cur_params;

	if (enable)
		new_params.packet_merge.type = MLX5E_PACKET_MERGE_LRO;
	else if (new_params.packet_merge.type == MLX5E_PACKET_MERGE_LRO)
		new_params.packet_merge.type = MLX5E_PACKET_MERGE_NONE;
	else
		goto out;

	if (!(cur_params->packet_merge.type == MLX5E_PACKET_MERGE_SHAMPO &&
	      new_params.packet_merge.type == MLX5E_PACKET_MERGE_LRO)) {
		if (cur_params->rq_wq_type == MLX5_WQ_TYPE_LINKED_LIST_STRIDING_RQ) {
			if (mlx5e_rx_mpwqe_is_linear_skb(mdev, cur_params, NULL) ==
			    mlx5e_rx_mpwqe_is_linear_skb(mdev, &new_params, NULL))
				reset = false;
		}
	}

	err = mlx5e_safe_switch_params(priv, &new_params,
				       mlx5e_modify_tirs_packet_merge_ctx, NULL, reset);
out:
	mutex_unlock(&priv->state_lock);
	return err;
}

static int set_feature_hw_gro(struct net_device *netdev, bool enable)
{
	struct mlx5e_priv *priv = netdev_priv(netdev);
	struct mlx5e_params new_params;
	bool reset = true;
	int err = 0;

	mutex_lock(&priv->state_lock);
	new_params = priv->channels.params;

	if (enable) {
		new_params.packet_merge.type = MLX5E_PACKET_MERGE_SHAMPO;
		new_params.packet_merge.shampo.match_criteria_type =
			MLX5_RQC_SHAMPO_MATCH_CRITERIA_TYPE_EXTENDED;
		new_params.packet_merge.shampo.alignment_granularity =
			MLX5_RQC_SHAMPO_NO_MATCH_ALIGNMENT_GRANULARITY_STRIDE;
	} else if (new_params.packet_merge.type == MLX5E_PACKET_MERGE_SHAMPO) {
		new_params.packet_merge.type = MLX5E_PACKET_MERGE_NONE;
	} else {
		goto out;
	}

	err = mlx5e_safe_switch_params(priv, &new_params, NULL, NULL, reset);
out:
	mutex_unlock(&priv->state_lock);
	return err;
}

static int set_feature_cvlan_filter(struct net_device *netdev, bool enable)
{
	struct mlx5e_priv *priv = netdev_priv(netdev);

	if (enable)
		mlx5e_enable_cvlan_filter(priv->fs,
					  !!(priv->netdev->flags & IFF_PROMISC));
	else
		mlx5e_disable_cvlan_filter(priv->fs,
					   !!(priv->netdev->flags & IFF_PROMISC));

	return 0;
}

static int set_feature_hw_tc(struct net_device *netdev, bool enable)
{
	struct mlx5e_priv *priv = netdev_priv(netdev);
	int err = 0;

#if IS_ENABLED(CONFIG_MLX5_CLS_ACT)
	int tc_flag = mlx5e_is_uplink_rep(priv) ? MLX5_TC_FLAG(ESW_OFFLOAD) :
						  MLX5_TC_FLAG(NIC_OFFLOAD);
	if (!enable && mlx5e_tc_num_filters(priv, tc_flag)) {
		netdev_err(netdev,
			   "Active offloaded tc filters, can't turn hw_tc_offload off\n");
		return -EINVAL;
	}
#endif

	mutex_lock(&priv->state_lock);
	if (!enable && mlx5e_selq_is_htb_enabled(&priv->selq)) {
		netdev_err(netdev, "Active HTB offload, can't turn hw_tc_offload off\n");
		err = -EINVAL;
	}
	mutex_unlock(&priv->state_lock);

	return err;
}

static int set_feature_rx_all(struct net_device *netdev, bool enable)
{
	struct mlx5e_priv *priv = netdev_priv(netdev);
	struct mlx5_core_dev *mdev = priv->mdev;

	return mlx5_set_port_fcs(mdev, !enable);
}

static struct dim_cq_moder mlx5e_get_def_rx_moderation(u8 cq_period_mode)
{
	return (struct dim_cq_moder) {
		.cq_period_mode = cq_period_mode,
		.pkts = MLX5E_PARAMS_DEFAULT_RX_CQ_MODERATION_PKTS,
		.usec = cq_period_mode == DIM_CQ_PERIOD_MODE_START_FROM_CQE ?
				MLX5E_PARAMS_DEFAULT_RX_CQ_MODERATION_USEC_FROM_CQE :
				MLX5E_PARAMS_DEFAULT_RX_CQ_MODERATION_USEC,
	};
}

bool mlx5e_reset_rx_moderation(struct dim_cq_moder *cq_moder, u8 cq_period_mode,
			       bool dim_enabled)
{
	bool reset_needed = cq_moder->cq_period_mode != cq_period_mode;

	if (dim_enabled)
		*cq_moder = net_dim_get_def_rx_moderation(cq_period_mode);
	else
		*cq_moder = mlx5e_get_def_rx_moderation(cq_period_mode);

	return reset_needed;
}

bool mlx5e_reset_rx_channels_moderation(struct mlx5e_channels *chs, u8 cq_period_mode,
					bool dim_enabled, bool keep_dim_state)
{
	bool reset = false;
	int i;

	for (i = 0; i < chs->num; i++) {
		if (keep_dim_state)
			dim_enabled = !!chs->c[i]->rq.dim;

		reset |= mlx5e_reset_rx_moderation(&chs->c[i]->rx_cq_moder,
						   cq_period_mode, dim_enabled);
	}

	return reset;
}

static int mlx5e_set_rx_port_ts(struct mlx5_core_dev *mdev, bool enable)
{
	u32 in[MLX5_ST_SZ_DW(pcmr_reg)] = {};
	bool supported, curr_state;
	int err;

	if (!MLX5_CAP_GEN(mdev, ports_check))
		return 0;

	err = mlx5_query_ports_check(mdev, in, sizeof(in));
	if (err)
		return err;

	supported = MLX5_GET(pcmr_reg, in, rx_ts_over_crc_cap);
	curr_state = MLX5_GET(pcmr_reg, in, rx_ts_over_crc);

	if (!supported || enable == curr_state)
		return 0;

	MLX5_SET(pcmr_reg, in, local_port, 1);
	MLX5_SET(pcmr_reg, in, rx_ts_over_crc, enable);

	return mlx5_set_ports_check(mdev, in, sizeof(in));
}

static int mlx5e_set_rx_port_ts_wrap(struct mlx5e_priv *priv, void *ctx)
{
	struct mlx5_core_dev *mdev = priv->mdev;
	bool enable = *(bool *)ctx;

	return mlx5e_set_rx_port_ts(mdev, enable);
}

static int set_feature_rx_fcs(struct net_device *netdev, bool enable)
{
	struct mlx5e_priv *priv = netdev_priv(netdev);
	struct mlx5e_channels *chs = &priv->channels;
	struct mlx5e_params new_params;
	int err;
	bool rx_ts_over_crc = !enable;

	mutex_lock(&priv->state_lock);

	new_params = chs->params;
	new_params.scatter_fcs_en = enable;
	err = mlx5e_safe_switch_params(priv, &new_params, mlx5e_set_rx_port_ts_wrap,
				       &rx_ts_over_crc, true);
	mutex_unlock(&priv->state_lock);
	return err;
}

static int set_feature_rx_vlan(struct net_device *netdev, bool enable)
{
	struct mlx5e_priv *priv = netdev_priv(netdev);
	int err = 0;

	mutex_lock(&priv->state_lock);

	mlx5e_fs_set_vlan_strip_disable(priv->fs, !enable);
	priv->channels.params.vlan_strip_disable = !enable;

	if (!test_bit(MLX5E_STATE_OPENED, &priv->state))
		goto unlock;

	err = mlx5e_modify_channels_vsd(&priv->channels, !enable);
	if (err) {
		mlx5e_fs_set_vlan_strip_disable(priv->fs, enable);
		priv->channels.params.vlan_strip_disable = enable;
	}
unlock:
	mutex_unlock(&priv->state_lock);

	return err;
}

int mlx5e_vlan_rx_add_vid(struct net_device *dev, __be16 proto, u16 vid)
{
	struct mlx5e_priv *priv = netdev_priv(dev);
	struct mlx5e_flow_steering *fs = priv->fs;

	if (mlx5e_is_uplink_rep(priv))
		return 0; /* no vlan table for uplink rep */

	return mlx5e_fs_vlan_rx_add_vid(fs, dev, proto, vid);
}

int mlx5e_vlan_rx_kill_vid(struct net_device *dev, __be16 proto, u16 vid)
{
	struct mlx5e_priv *priv = netdev_priv(dev);
	struct mlx5e_flow_steering *fs = priv->fs;

	if (mlx5e_is_uplink_rep(priv))
		return 0; /* no vlan table for uplink rep */

	return mlx5e_fs_vlan_rx_kill_vid(fs, dev, proto, vid);
}

#ifdef CONFIG_MLX5_EN_ARFS
static int set_feature_arfs(struct net_device *netdev, bool enable)
{
	struct mlx5e_priv *priv = netdev_priv(netdev);
	int err;

	if (enable)
		err = mlx5e_arfs_enable(priv->fs);
	else
		err = mlx5e_arfs_disable(priv->fs);

	return err;
}
#endif

static int mlx5e_handle_feature(struct net_device *netdev,
				netdev_features_t *features,
				netdev_features_t feature,
				mlx5e_feature_handler feature_handler)
{
	netdev_features_t changes = *features ^ netdev->features;
	bool enable = !!(*features & feature);
	int err;

	if (!(changes & feature))
		return 0;

	err = feature_handler(netdev, enable);
	if (err) {
		MLX5E_SET_FEATURE(features, feature, !enable);
		netdev_err(netdev, "%s feature %pNF failed, err %d\n",
			   enable ? "Enable" : "Disable", &feature, err);
		return err;
	}

	return 0;
}

void mlx5e_set_xdp_feature(struct net_device *netdev)
{
	struct mlx5e_priv *priv = netdev_priv(netdev);
	struct mlx5e_params *params = &priv->channels.params;
	xdp_features_t val;

	if (params->packet_merge.type != MLX5E_PACKET_MERGE_NONE) {
		xdp_clear_features_flag(netdev);
		return;
	}

	val = NETDEV_XDP_ACT_BASIC | NETDEV_XDP_ACT_REDIRECT |
	      NETDEV_XDP_ACT_XSK_ZEROCOPY |
	      NETDEV_XDP_ACT_RX_SG |
	      NETDEV_XDP_ACT_NDO_XMIT |
	      NETDEV_XDP_ACT_NDO_XMIT_SG;
	xdp_set_features_flag(netdev, val);
}

int mlx5e_set_features(struct net_device *netdev, netdev_features_t features)
{
	netdev_features_t oper_features = features;
	int err = 0;

#define MLX5E_HANDLE_FEATURE(feature, handler) \
	mlx5e_handle_feature(netdev, &oper_features, feature, handler)

	if (features & (NETIF_F_GRO_HW | NETIF_F_LRO)) {
		err |= MLX5E_HANDLE_FEATURE(NETIF_F_RXFCS, set_feature_rx_fcs);
		err |= MLX5E_HANDLE_FEATURE(NETIF_F_LRO, set_feature_lro);
		err |= MLX5E_HANDLE_FEATURE(NETIF_F_GRO_HW, set_feature_hw_gro);
	} else {
		err |= MLX5E_HANDLE_FEATURE(NETIF_F_LRO, set_feature_lro);
		err |= MLX5E_HANDLE_FEATURE(NETIF_F_GRO_HW, set_feature_hw_gro);
		err |= MLX5E_HANDLE_FEATURE(NETIF_F_RXFCS, set_feature_rx_fcs);
	}
	err |= MLX5E_HANDLE_FEATURE(NETIF_F_HW_VLAN_CTAG_FILTER,
				    set_feature_cvlan_filter);
	err |= MLX5E_HANDLE_FEATURE(NETIF_F_HW_TC, set_feature_hw_tc);
	err |= MLX5E_HANDLE_FEATURE(NETIF_F_RXALL, set_feature_rx_all);
	err |= MLX5E_HANDLE_FEATURE(NETIF_F_HW_VLAN_CTAG_RX, set_feature_rx_vlan);
#ifdef CONFIG_MLX5_EN_ARFS
	err |= MLX5E_HANDLE_FEATURE(NETIF_F_NTUPLE, set_feature_arfs);
#endif
	err |= MLX5E_HANDLE_FEATURE(NETIF_F_HW_TLS_RX, mlx5e_ktls_set_feature_rx);

	if (err) {
		netdev->features = oper_features;
		return -EINVAL;
	}

	/* update XDP supported features */
	mlx5e_set_xdp_feature(netdev);

	return 0;
}

static netdev_features_t mlx5e_fix_uplink_rep_features(struct net_device *netdev,
						       netdev_features_t features)
{
	features &= ~NETIF_F_HW_TLS_RX;
	if (netdev->features & NETIF_F_HW_TLS_RX)
		netdev_warn(netdev, "Disabling hw_tls_rx, not supported in switchdev mode\n");

	features &= ~NETIF_F_HW_TLS_TX;
	if (netdev->features & NETIF_F_HW_TLS_TX)
		netdev_warn(netdev, "Disabling hw_tls_tx, not supported in switchdev mode\n");

	features &= ~NETIF_F_NTUPLE;
	if (netdev->features & NETIF_F_NTUPLE)
		netdev_warn(netdev, "Disabling ntuple, not supported in switchdev mode\n");

	features &= ~NETIF_F_GRO_HW;
	if (netdev->features & NETIF_F_GRO_HW)
		netdev_warn(netdev, "Disabling HW_GRO, not supported in switchdev mode\n");

	features &= ~NETIF_F_HW_VLAN_CTAG_FILTER;
	if (netdev->features & NETIF_F_HW_VLAN_CTAG_FILTER)
		netdev_warn(netdev, "Disabling HW_VLAN CTAG FILTERING, not supported in switchdev mode\n");

	return features;
}

static netdev_features_t mlx5e_fix_features(struct net_device *netdev,
					    netdev_features_t features)
{
	struct mlx5e_priv *priv = netdev_priv(netdev);
	struct mlx5e_vlan_table *vlan;
	struct mlx5e_params *params;

	if (!netif_device_present(netdev))
		return features;

	vlan = mlx5e_fs_get_vlan(priv->fs);
	mutex_lock(&priv->state_lock);
	params = &priv->channels.params;
	if (!vlan ||
	    !bitmap_empty(mlx5e_vlan_get_active_svlans(vlan), VLAN_N_VID)) {
		/* HW strips the outer C-tag header, this is a problem
		 * for S-tag traffic.
		 */
		features &= ~NETIF_F_HW_VLAN_CTAG_RX;
		if (!params->vlan_strip_disable)
			netdev_warn(netdev, "Dropping C-tag vlan stripping offload due to S-tag vlan\n");
	}

	if (!MLX5E_GET_PFLAG(params, MLX5E_PFLAG_RX_STRIDING_RQ)) {
		if (features & NETIF_F_LRO) {
			netdev_warn(netdev, "Disabling LRO, not supported in legacy RQ\n");
			features &= ~NETIF_F_LRO;
		}
		if (features & NETIF_F_GRO_HW) {
			netdev_warn(netdev, "Disabling HW-GRO, not supported in legacy RQ\n");
			features &= ~NETIF_F_GRO_HW;
		}
	}

	if (params->xdp_prog) {
		if (features & NETIF_F_LRO) {
			netdev_warn(netdev, "LRO is incompatible with XDP\n");
			features &= ~NETIF_F_LRO;
		}
		if (features & NETIF_F_GRO_HW) {
			netdev_warn(netdev, "HW GRO is incompatible with XDP\n");
			features &= ~NETIF_F_GRO_HW;
		}
	}

	if (priv->xsk.refcnt) {
		if (features & NETIF_F_LRO) {
			netdev_warn(netdev, "LRO is incompatible with AF_XDP (%u XSKs are active)\n",
				    priv->xsk.refcnt);
			features &= ~NETIF_F_LRO;
		}
		if (features & NETIF_F_GRO_HW) {
			netdev_warn(netdev, "HW GRO is incompatible with AF_XDP (%u XSKs are active)\n",
				    priv->xsk.refcnt);
			features &= ~NETIF_F_GRO_HW;
		}
	}

	if (MLX5E_GET_PFLAG(params, MLX5E_PFLAG_RX_CQE_COMPRESS)) {
		features &= ~NETIF_F_RXHASH;
		if (netdev->features & NETIF_F_RXHASH)
			netdev_warn(netdev, "Disabling rxhash, not supported when CQE compress is active\n");

		if (features & NETIF_F_GRO_HW) {
			netdev_warn(netdev, "Disabling HW-GRO, not supported when CQE compress is active\n");
			features &= ~NETIF_F_GRO_HW;
		}
	}

	if (mlx5e_is_uplink_rep(priv)) {
		features = mlx5e_fix_uplink_rep_features(netdev, features);
		netdev->netns_local = true;
	} else {
		netdev->netns_local = false;
	}

	mutex_unlock(&priv->state_lock);

	return features;
}

static bool mlx5e_xsk_validate_mtu(struct net_device *netdev,
				   struct mlx5e_channels *chs,
				   struct mlx5e_params *new_params,
				   struct mlx5_core_dev *mdev)
{
	u16 ix;

	for (ix = 0; ix < chs->params.num_channels; ix++) {
		struct xsk_buff_pool *xsk_pool =
			mlx5e_xsk_get_pool(&chs->params, chs->params.xsk, ix);
		struct mlx5e_xsk_param xsk;
		int max_xdp_mtu;

		if (!xsk_pool)
			continue;

		mlx5e_build_xsk_param(xsk_pool, &xsk);
		max_xdp_mtu = mlx5e_xdp_max_mtu(new_params, &xsk);

		/* Validate XSK params and XDP MTU in advance */
		if (!mlx5e_validate_xsk_param(new_params, &xsk, mdev) ||
		    new_params->sw_mtu > max_xdp_mtu) {
			u32 hr = mlx5e_get_linear_rq_headroom(new_params, &xsk);
			int max_mtu_frame, max_mtu_page, max_mtu;

			/* Two criteria must be met:
			 * 1. HW MTU + all headrooms <= XSK frame size.
			 * 2. Size of SKBs allocated on XDP_PASS <= PAGE_SIZE.
			 */
			max_mtu_frame = MLX5E_HW2SW_MTU(new_params, xsk.chunk_size - hr);
			max_mtu_page = MLX5E_HW2SW_MTU(new_params, SKB_MAX_HEAD(0));
			max_mtu = min3(max_mtu_frame, max_mtu_page, max_xdp_mtu);

			netdev_err(netdev, "MTU %d is too big for an XSK running on channel %u or its redirection XDP program. Try MTU <= %d\n",
				   new_params->sw_mtu, ix, max_mtu);
			return false;
		}
	}

	return true;
}

static bool mlx5e_params_validate_xdp(struct net_device *netdev,
				      struct mlx5_core_dev *mdev,
				      struct mlx5e_params *params)
{
	bool is_linear;

	/* No XSK params: AF_XDP can't be enabled yet at the point of setting
	 * the XDP program.
	 */
	is_linear = params->rq_wq_type == MLX5_WQ_TYPE_CYCLIC ?
		mlx5e_rx_is_linear_skb(mdev, params, NULL) :
		mlx5e_rx_mpwqe_is_linear_skb(mdev, params, NULL);

	if (!is_linear) {
		if (!params->xdp_prog->aux->xdp_has_frags) {
			netdev_warn(netdev, "MTU(%d) > %d, too big for an XDP program not aware of multi buffer\n",
				    params->sw_mtu,
				    mlx5e_xdp_max_mtu(params, NULL));
			return false;
		}
		if (params->rq_wq_type == MLX5_WQ_TYPE_LINKED_LIST_STRIDING_RQ &&
		    !mlx5e_verify_params_rx_mpwqe_strides(mdev, params, NULL)) {
			netdev_warn(netdev, "XDP is not allowed with striding RQ and MTU(%d) > %d\n",
				    params->sw_mtu,
				    mlx5e_xdp_max_mtu(params, NULL));
			return false;
		}
	}

	return true;
}

int mlx5e_change_mtu(struct net_device *netdev, int new_mtu,
		     mlx5e_fp_preactivate preactivate)
{
	struct mlx5e_priv *priv = netdev_priv(netdev);
	struct mlx5e_params new_params;
	struct mlx5e_params *params;
	bool reset = true;
	int err = 0;

	mutex_lock(&priv->state_lock);

	params = &priv->channels.params;

	new_params = *params;
	new_params.sw_mtu = new_mtu;
	err = mlx5e_validate_params(priv->mdev, &new_params);
	if (err)
		goto out;

	if (new_params.xdp_prog && !mlx5e_params_validate_xdp(netdev, priv->mdev,
							      &new_params)) {
		err = -EINVAL;
		goto out;
	}

	if (priv->xsk.refcnt &&
	    !mlx5e_xsk_validate_mtu(netdev, &priv->channels,
				    &new_params, priv->mdev)) {
		err = -EINVAL;
		goto out;
	}

	if (params->packet_merge.type == MLX5E_PACKET_MERGE_LRO)
		reset = false;

	if (params->rq_wq_type == MLX5_WQ_TYPE_LINKED_LIST_STRIDING_RQ &&
	    params->packet_merge.type != MLX5E_PACKET_MERGE_SHAMPO) {
		bool is_linear_old = mlx5e_rx_mpwqe_is_linear_skb(priv->mdev, params, NULL);
		bool is_linear_new = mlx5e_rx_mpwqe_is_linear_skb(priv->mdev,
								  &new_params, NULL);
		u8 sz_old = mlx5e_mpwqe_get_log_rq_size(priv->mdev, params, NULL);
		u8 sz_new = mlx5e_mpwqe_get_log_rq_size(priv->mdev, &new_params, NULL);

		/* Always reset in linear mode - hw_mtu is used in data path.
		 * Check that the mode was non-linear and didn't change.
		 * If XSK is active, XSK RQs are linear.
		 * Reset if the RQ size changed, even if it's non-linear.
		 */
		if (!is_linear_old && !is_linear_new && !priv->xsk.refcnt &&
		    sz_old == sz_new)
			reset = false;
	}

	err = mlx5e_safe_switch_params(priv, &new_params, preactivate, NULL, reset);

out:
	WRITE_ONCE(netdev->mtu, params->sw_mtu);
	mutex_unlock(&priv->state_lock);
	return err;
}

static int mlx5e_change_nic_mtu(struct net_device *netdev, int new_mtu)
{
	return mlx5e_change_mtu(netdev, new_mtu, mlx5e_set_dev_port_mtu_ctx);
}

int mlx5e_ptp_rx_manage_fs_ctx(struct mlx5e_priv *priv, void *ctx)
{
	bool set  = *(bool *)ctx;

	return mlx5e_ptp_rx_manage_fs(priv, set);
}

static int mlx5e_hwstamp_config_no_ptp_rx(struct mlx5e_priv *priv, bool rx_filter)
{
	bool rx_cqe_compress_def = priv->channels.params.rx_cqe_compress_def;
	int err;

	if (!rx_filter)
		/* Reset CQE compression to Admin default */
		return mlx5e_modify_rx_cqe_compression_locked(priv, rx_cqe_compress_def, false);

	if (!MLX5E_GET_PFLAG(&priv->channels.params, MLX5E_PFLAG_RX_CQE_COMPRESS))
		return 0;

	/* Disable CQE compression */
	netdev_warn(priv->netdev, "Disabling RX cqe compression\n");
	err = mlx5e_modify_rx_cqe_compression_locked(priv, false, true);
	if (err)
		netdev_err(priv->netdev, "Failed disabling cqe compression err=%d\n", err);

	return err;
}

static int mlx5e_hwstamp_config_ptp_rx(struct mlx5e_priv *priv, bool ptp_rx)
{
	struct mlx5e_params new_params;

	if (ptp_rx == priv->channels.params.ptp_rx)
		return 0;

	new_params = priv->channels.params;
	new_params.ptp_rx = ptp_rx;
	return mlx5e_safe_switch_params(priv, &new_params, mlx5e_ptp_rx_manage_fs_ctx,
					&new_params.ptp_rx, true);
}

int mlx5e_hwstamp_set(struct mlx5e_priv *priv, struct ifreq *ifr)
{
	struct hwtstamp_config config;
	bool rx_cqe_compress_def;
	bool ptp_rx;
	int err;

	if (!MLX5_CAP_GEN(priv->mdev, device_frequency_khz) ||
	    (mlx5_clock_get_ptp_index(priv->mdev) == -1))
		return -EOPNOTSUPP;

	if (copy_from_user(&config, ifr->ifr_data, sizeof(config)))
		return -EFAULT;

	/* TX HW timestamp */
	switch (config.tx_type) {
	case HWTSTAMP_TX_OFF:
	case HWTSTAMP_TX_ON:
		break;
	default:
		return -ERANGE;
	}

	mutex_lock(&priv->state_lock);
	rx_cqe_compress_def = priv->channels.params.rx_cqe_compress_def;

	/* RX HW timestamp */
	switch (config.rx_filter) {
	case HWTSTAMP_FILTER_NONE:
		ptp_rx = false;
		break;
	case HWTSTAMP_FILTER_ALL:
	case HWTSTAMP_FILTER_SOME:
	case HWTSTAMP_FILTER_PTP_V1_L4_EVENT:
	case HWTSTAMP_FILTER_PTP_V1_L4_SYNC:
	case HWTSTAMP_FILTER_PTP_V1_L4_DELAY_REQ:
	case HWTSTAMP_FILTER_PTP_V2_L4_EVENT:
	case HWTSTAMP_FILTER_PTP_V2_L4_SYNC:
	case HWTSTAMP_FILTER_PTP_V2_L4_DELAY_REQ:
	case HWTSTAMP_FILTER_PTP_V2_L2_EVENT:
	case HWTSTAMP_FILTER_PTP_V2_L2_SYNC:
	case HWTSTAMP_FILTER_PTP_V2_L2_DELAY_REQ:
	case HWTSTAMP_FILTER_PTP_V2_EVENT:
	case HWTSTAMP_FILTER_PTP_V2_SYNC:
	case HWTSTAMP_FILTER_PTP_V2_DELAY_REQ:
	case HWTSTAMP_FILTER_NTP_ALL:
		config.rx_filter = HWTSTAMP_FILTER_ALL;
		/* ptp_rx is set if both HW TS is set and CQE
		 * compression is set
		 */
		ptp_rx = rx_cqe_compress_def;
		break;
	default:
		err = -ERANGE;
		goto err_unlock;
	}

	if (!mlx5e_profile_feature_cap(priv->profile, PTP_RX))
		err = mlx5e_hwstamp_config_no_ptp_rx(priv,
						     config.rx_filter != HWTSTAMP_FILTER_NONE);
	else
		err = mlx5e_hwstamp_config_ptp_rx(priv, ptp_rx);
	if (err)
		goto err_unlock;

	memcpy(&priv->tstamp, &config, sizeof(config));
	mutex_unlock(&priv->state_lock);

	/* might need to fix some features */
	netdev_update_features(priv->netdev);

	return copy_to_user(ifr->ifr_data, &config,
			    sizeof(config)) ? -EFAULT : 0;
err_unlock:
	mutex_unlock(&priv->state_lock);
	return err;
}

int mlx5e_hwstamp_get(struct mlx5e_priv *priv, struct ifreq *ifr)
{
	struct hwtstamp_config *cfg = &priv->tstamp;

	if (!MLX5_CAP_GEN(priv->mdev, device_frequency_khz))
		return -EOPNOTSUPP;

	return copy_to_user(ifr->ifr_data, cfg, sizeof(*cfg)) ? -EFAULT : 0;
}

static int mlx5e_ioctl(struct net_device *dev, struct ifreq *ifr, int cmd)
{
	struct mlx5e_priv *priv = netdev_priv(dev);

	switch (cmd) {
	case SIOCSHWTSTAMP:
		return mlx5e_hwstamp_set(priv, ifr);
	case SIOCGHWTSTAMP:
		return mlx5e_hwstamp_get(priv, ifr);
	default:
		return -EOPNOTSUPP;
	}
}

#ifdef CONFIG_MLX5_ESWITCH
int mlx5e_set_vf_mac(struct net_device *dev, int vf, u8 *mac)
{
	struct mlx5e_priv *priv = netdev_priv(dev);
	struct mlx5_core_dev *mdev = priv->mdev;

	return mlx5_eswitch_set_vport_mac(mdev->priv.eswitch, vf + 1, mac);
}

static int mlx5e_set_vf_vlan(struct net_device *dev, int vf, u16 vlan, u8 qos,
			     __be16 vlan_proto)
{
	struct mlx5e_priv *priv = netdev_priv(dev);
	struct mlx5_core_dev *mdev = priv->mdev;

	if (vlan_proto != htons(ETH_P_8021Q))
		return -EPROTONOSUPPORT;

	return mlx5_eswitch_set_vport_vlan(mdev->priv.eswitch, vf + 1,
					   vlan, qos);
}

static int mlx5e_set_vf_spoofchk(struct net_device *dev, int vf, bool setting)
{
	struct mlx5e_priv *priv = netdev_priv(dev);
	struct mlx5_core_dev *mdev = priv->mdev;

	return mlx5_eswitch_set_vport_spoofchk(mdev->priv.eswitch, vf + 1, setting);
}

static int mlx5e_set_vf_trust(struct net_device *dev, int vf, bool setting)
{
	struct mlx5e_priv *priv = netdev_priv(dev);
	struct mlx5_core_dev *mdev = priv->mdev;

	return mlx5_eswitch_set_vport_trust(mdev->priv.eswitch, vf + 1, setting);
}

int mlx5e_set_vf_rate(struct net_device *dev, int vf, int min_tx_rate,
		      int max_tx_rate)
{
	struct mlx5e_priv *priv = netdev_priv(dev);
	struct mlx5_core_dev *mdev = priv->mdev;

	return mlx5_eswitch_set_vport_rate(mdev->priv.eswitch, vf + 1,
					   max_tx_rate, min_tx_rate);
}

static int mlx5_vport_link2ifla(u8 esw_link)
{
	switch (esw_link) {
	case MLX5_VPORT_ADMIN_STATE_DOWN:
		return IFLA_VF_LINK_STATE_DISABLE;
	case MLX5_VPORT_ADMIN_STATE_UP:
		return IFLA_VF_LINK_STATE_ENABLE;
	}
	return IFLA_VF_LINK_STATE_AUTO;
}

static int mlx5_ifla_link2vport(u8 ifla_link)
{
	switch (ifla_link) {
	case IFLA_VF_LINK_STATE_DISABLE:
		return MLX5_VPORT_ADMIN_STATE_DOWN;
	case IFLA_VF_LINK_STATE_ENABLE:
		return MLX5_VPORT_ADMIN_STATE_UP;
	}
	return MLX5_VPORT_ADMIN_STATE_AUTO;
}

static int mlx5e_set_vf_link_state(struct net_device *dev, int vf,
				   int link_state)
{
	struct mlx5e_priv *priv = netdev_priv(dev);
	struct mlx5_core_dev *mdev = priv->mdev;

	if (mlx5e_is_uplink_rep(priv))
		return -EOPNOTSUPP;

	return mlx5_eswitch_set_vport_state(mdev->priv.eswitch, vf + 1,
					    mlx5_ifla_link2vport(link_state));
}

int mlx5e_get_vf_config(struct net_device *dev,
			int vf, struct ifla_vf_info *ivi)
{
	struct mlx5e_priv *priv = netdev_priv(dev);
	struct mlx5_core_dev *mdev = priv->mdev;
	int err;

	if (!netif_device_present(dev))
		return -EOPNOTSUPP;

	err = mlx5_eswitch_get_vport_config(mdev->priv.eswitch, vf + 1, ivi);
	if (err)
		return err;
	ivi->linkstate = mlx5_vport_link2ifla(ivi->linkstate);
	return 0;
}

int mlx5e_get_vf_stats(struct net_device *dev,
		       int vf, struct ifla_vf_stats *vf_stats)
{
	struct mlx5e_priv *priv = netdev_priv(dev);
	struct mlx5_core_dev *mdev = priv->mdev;

	return mlx5_eswitch_get_vport_stats(mdev->priv.eswitch, vf + 1,
					    vf_stats);
}

static bool
mlx5e_has_offload_stats(const struct net_device *dev, int attr_id)
{
	struct mlx5e_priv *priv = netdev_priv(dev);

	if (!netif_device_present(dev))
		return false;

	if (!mlx5e_is_uplink_rep(priv))
		return false;

	return mlx5e_rep_has_offload_stats(dev, attr_id);
}

static int
mlx5e_get_offload_stats(int attr_id, const struct net_device *dev,
			void *sp)
{
	struct mlx5e_priv *priv = netdev_priv(dev);

	if (!mlx5e_is_uplink_rep(priv))
		return -EOPNOTSUPP;

	return mlx5e_rep_get_offload_stats(attr_id, dev, sp);
}
#endif

static bool mlx5e_tunnel_proto_supported_tx(struct mlx5_core_dev *mdev, u8 proto_type)
{
	switch (proto_type) {
	case IPPROTO_GRE:
		return MLX5_CAP_ETH(mdev, tunnel_stateless_gre);
	case IPPROTO_IPIP:
	case IPPROTO_IPV6:
		return (MLX5_CAP_ETH(mdev, tunnel_stateless_ip_over_ip) ||
			MLX5_CAP_ETH(mdev, tunnel_stateless_ip_over_ip_tx));
	default:
		return false;
	}
}

static bool mlx5e_gre_tunnel_inner_proto_offload_supported(struct mlx5_core_dev *mdev,
							   struct sk_buff *skb)
{
	switch (skb->inner_protocol) {
	case htons(ETH_P_IP):
	case htons(ETH_P_IPV6):
	case htons(ETH_P_TEB):
		return true;
	case htons(ETH_P_MPLS_UC):
	case htons(ETH_P_MPLS_MC):
		return MLX5_CAP_ETH(mdev, tunnel_stateless_mpls_over_gre);
	}
	return false;
}

static netdev_features_t mlx5e_tunnel_features_check(struct mlx5e_priv *priv,
						     struct sk_buff *skb,
						     netdev_features_t features)
{
	unsigned int offset = 0;
	struct udphdr *udph;
	u8 proto;
	u16 port;

	switch (vlan_get_protocol(skb)) {
	case htons(ETH_P_IP):
		proto = ip_hdr(skb)->protocol;
		break;
	case htons(ETH_P_IPV6):
		proto = ipv6_find_hdr(skb, &offset, -1, NULL, NULL);
		break;
	default:
		goto out;
	}

	switch (proto) {
	case IPPROTO_GRE:
		if (mlx5e_gre_tunnel_inner_proto_offload_supported(priv->mdev, skb))
			return features;
		break;
	case IPPROTO_IPIP:
	case IPPROTO_IPV6:
		if (mlx5e_tunnel_proto_supported_tx(priv->mdev, IPPROTO_IPIP))
			return features;
		break;
	case IPPROTO_UDP:
		udph = udp_hdr(skb);
		port = be16_to_cpu(udph->dest);

		/* Verify if UDP port is being offloaded by HW */
		if (mlx5_vxlan_lookup_port(priv->mdev->vxlan, port))
			return vxlan_features_check(skb, features);

#if IS_ENABLED(CONFIG_GENEVE)
		/* Support Geneve offload for default UDP port */
		if (port == GENEVE_UDP_PORT && mlx5_geneve_tx_allowed(priv->mdev))
			return features;
#endif
		break;
#ifdef CONFIG_MLX5_EN_IPSEC
	case IPPROTO_ESP:
		return mlx5e_ipsec_feature_check(skb, features);
#endif
	}

out:
	/* Disable CSUM and GSO if skb cannot be offloaded by HW */
	return features & ~(NETIF_F_CSUM_MASK | NETIF_F_GSO_MASK);
}

netdev_features_t mlx5e_features_check(struct sk_buff *skb,
				       struct net_device *netdev,
				       netdev_features_t features)
{
	struct mlx5e_priv *priv = netdev_priv(netdev);

	features = vlan_features_check(skb, features);

	/* Validate if the tunneled packet is being offloaded by HW */
	if (skb->encapsulation &&
	    (features & NETIF_F_CSUM_MASK || features & NETIF_F_GSO_MASK))
		return mlx5e_tunnel_features_check(priv, skb, features);

	return features;
}

static void mlx5e_tx_timeout_work(struct work_struct *work)
{
	struct mlx5e_priv *priv = container_of(work, struct mlx5e_priv,
					       tx_timeout_work);
	struct net_device *netdev = priv->netdev;
	int i;

	/* Take rtnl_lock to ensure no change in netdev->real_num_tx_queues
	 * through this flow. However, channel closing flows have to wait for
	 * this work to finish while holding rtnl lock too. So either get the
	 * lock or find that channels are being closed for other reason and
	 * this work is not relevant anymore.
	 */
	while (!rtnl_trylock()) {
		if (!test_bit(MLX5E_STATE_CHANNELS_ACTIVE, &priv->state))
			return;
		msleep(20);
	}

	if (!test_bit(MLX5E_STATE_OPENED, &priv->state))
		goto unlock;

	for (i = 0; i < netdev->real_num_tx_queues; i++) {
		struct netdev_queue *dev_queue =
			netdev_get_tx_queue(netdev, i);
		struct mlx5e_txqsq *sq = priv->txq2sq[i];

		if (!netif_xmit_stopped(dev_queue))
			continue;

		if (mlx5e_reporter_tx_timeout(sq))
		/* break if tried to reopened channels */
			break;
	}

unlock:
	rtnl_unlock();
}

static void mlx5e_tx_timeout(struct net_device *dev, unsigned int txqueue)
{
	struct mlx5e_priv *priv = netdev_priv(dev);

	netdev_err(dev, "TX timeout detected\n");
	queue_work(priv->wq, &priv->tx_timeout_work);
}

static int mlx5e_xdp_allowed(struct net_device *netdev, struct mlx5_core_dev *mdev,
			     struct mlx5e_params *params)
{
	if (params->packet_merge.type != MLX5E_PACKET_MERGE_NONE) {
		netdev_warn(netdev, "can't set XDP while HW-GRO/LRO is on, disable them first\n");
		return -EINVAL;
	}

	if (!mlx5e_params_validate_xdp(netdev, mdev, params))
		return -EINVAL;

	return 0;
}

static void mlx5e_rq_replace_xdp_prog(struct mlx5e_rq *rq, struct bpf_prog *prog)
{
	struct bpf_prog *old_prog;

	old_prog = rcu_replace_pointer(rq->xdp_prog, prog,
				       lockdep_is_held(&rq->priv->state_lock));
	if (old_prog)
		bpf_prog_put(old_prog);
}

static int mlx5e_xdp_set(struct net_device *netdev, struct bpf_prog *prog)
{
	struct mlx5e_priv *priv = netdev_priv(netdev);
	struct mlx5e_params new_params;
	struct bpf_prog *old_prog;
	int err = 0;
	bool reset;
	int i;

	mutex_lock(&priv->state_lock);

	new_params = priv->channels.params;
	new_params.xdp_prog = prog;

	if (prog) {
		err = mlx5e_xdp_allowed(netdev, priv->mdev, &new_params);
		if (err)
			goto unlock;
	}

	/* no need for full reset when exchanging programs */
	reset = (!priv->channels.params.xdp_prog || !prog);

	old_prog = priv->channels.params.xdp_prog;

	err = mlx5e_safe_switch_params(priv, &new_params, NULL, NULL, reset);
	if (err)
		goto unlock;

	if (old_prog)
		bpf_prog_put(old_prog);

	if (!test_bit(MLX5E_STATE_OPENED, &priv->state) || reset)
		goto unlock;

	/* exchanging programs w/o reset, we update ref counts on behalf
	 * of the channels RQs here.
	 */
	bpf_prog_add(prog, priv->channels.num);
	for (i = 0; i < priv->channels.num; i++) {
		struct mlx5e_channel *c = priv->channels.c[i];

		mlx5e_rq_replace_xdp_prog(&c->rq, prog);
		if (test_bit(MLX5E_CHANNEL_STATE_XSK, c->state)) {
			bpf_prog_inc(prog);
			mlx5e_rq_replace_xdp_prog(&c->xskrq, prog);
		}
	}

unlock:
	mutex_unlock(&priv->state_lock);

	/* Need to fix some features. */
	if (!err)
		netdev_update_features(netdev);

	return err;
}

static int mlx5e_xdp(struct net_device *dev, struct netdev_bpf *xdp)
{
	switch (xdp->command) {
	case XDP_SETUP_PROG:
		return mlx5e_xdp_set(dev, xdp->prog);
	case XDP_SETUP_XSK_POOL:
		return mlx5e_xsk_setup_pool(dev, xdp->xsk.pool,
					    xdp->xsk.queue_id);
	default:
		return -EINVAL;
	}
}

#ifdef CONFIG_MLX5_ESWITCH
static int mlx5e_bridge_getlink(struct sk_buff *skb, u32 pid, u32 seq,
				struct net_device *dev, u32 filter_mask,
				int nlflags)
{
	struct mlx5e_priv *priv = netdev_priv(dev);
	struct mlx5_core_dev *mdev = priv->mdev;
	u8 mode, setting;
	int err;

	err = mlx5_eswitch_get_vepa(mdev->priv.eswitch, &setting);
	if (err)
		return err;
	mode = setting ? BRIDGE_MODE_VEPA : BRIDGE_MODE_VEB;
	return ndo_dflt_bridge_getlink(skb, pid, seq, dev,
				       mode,
				       0, 0, nlflags, filter_mask, NULL);
}

static int mlx5e_bridge_setlink(struct net_device *dev, struct nlmsghdr *nlh,
				u16 flags, struct netlink_ext_ack *extack)
{
	struct mlx5e_priv *priv = netdev_priv(dev);
	struct mlx5_core_dev *mdev = priv->mdev;
	struct nlattr *attr, *br_spec;
	u16 mode = BRIDGE_MODE_UNDEF;
	u8 setting;
	int rem;

	br_spec = nlmsg_find_attr(nlh, sizeof(struct ifinfomsg), IFLA_AF_SPEC);
	if (!br_spec)
		return -EINVAL;

<<<<<<< HEAD
	nla_for_each_nested(attr, br_spec, rem) {
		if (nla_type(attr) != IFLA_BRIDGE_MODE)
			continue;

=======
	nla_for_each_nested_type(attr, IFLA_BRIDGE_MODE, br_spec, rem) {
>>>>>>> 2d5404ca
		mode = nla_get_u16(attr);
		if (mode > BRIDGE_MODE_VEPA)
			return -EINVAL;

		break;
	}

	if (mode == BRIDGE_MODE_UNDEF)
		return -EINVAL;

	setting = (mode == BRIDGE_MODE_VEPA) ?  1 : 0;
	return mlx5_eswitch_set_vepa(mdev->priv.eswitch, setting);
}
#endif

const struct net_device_ops mlx5e_netdev_ops = {
	.ndo_open                = mlx5e_open,
	.ndo_stop                = mlx5e_close,
	.ndo_start_xmit          = mlx5e_xmit,
	.ndo_setup_tc            = mlx5e_setup_tc,
	.ndo_select_queue        = mlx5e_select_queue,
	.ndo_get_stats64         = mlx5e_get_stats,
	.ndo_set_rx_mode         = mlx5e_set_rx_mode,
	.ndo_set_mac_address     = mlx5e_set_mac,
	.ndo_vlan_rx_add_vid     = mlx5e_vlan_rx_add_vid,
	.ndo_vlan_rx_kill_vid    = mlx5e_vlan_rx_kill_vid,
	.ndo_set_features        = mlx5e_set_features,
	.ndo_fix_features        = mlx5e_fix_features,
	.ndo_change_mtu          = mlx5e_change_nic_mtu,
	.ndo_eth_ioctl            = mlx5e_ioctl,
	.ndo_set_tx_maxrate      = mlx5e_set_tx_maxrate,
	.ndo_features_check      = mlx5e_features_check,
	.ndo_tx_timeout          = mlx5e_tx_timeout,
	.ndo_bpf		 = mlx5e_xdp,
	.ndo_xdp_xmit            = mlx5e_xdp_xmit,
	.ndo_xsk_wakeup          = mlx5e_xsk_wakeup,
#ifdef CONFIG_MLX5_EN_ARFS
	.ndo_rx_flow_steer	 = mlx5e_rx_flow_steer,
#endif
#ifdef CONFIG_MLX5_ESWITCH
	.ndo_bridge_setlink      = mlx5e_bridge_setlink,
	.ndo_bridge_getlink      = mlx5e_bridge_getlink,

	/* SRIOV E-Switch NDOs */
	.ndo_set_vf_mac          = mlx5e_set_vf_mac,
	.ndo_set_vf_vlan         = mlx5e_set_vf_vlan,
	.ndo_set_vf_spoofchk     = mlx5e_set_vf_spoofchk,
	.ndo_set_vf_trust        = mlx5e_set_vf_trust,
	.ndo_set_vf_rate         = mlx5e_set_vf_rate,
	.ndo_get_vf_config       = mlx5e_get_vf_config,
	.ndo_set_vf_link_state   = mlx5e_set_vf_link_state,
	.ndo_get_vf_stats        = mlx5e_get_vf_stats,
	.ndo_has_offload_stats   = mlx5e_has_offload_stats,
	.ndo_get_offload_stats   = mlx5e_get_offload_stats,
#endif
};

void mlx5e_build_nic_params(struct mlx5e_priv *priv, struct mlx5e_xsk *xsk, u16 mtu)
{
	struct mlx5e_params *params = &priv->channels.params;
	struct mlx5_core_dev *mdev = priv->mdev;

	params->sw_mtu = mtu;
	params->hard_mtu = MLX5E_ETH_HARD_MTU;
	params->num_channels = min_t(unsigned int, MLX5E_MAX_NUM_CHANNELS / 2,
				     priv->max_nch);
	mlx5e_params_mqprio_reset(params);

	/* SQ */
	params->log_sq_size = is_kdump_kernel() ?
		MLX5E_PARAMS_MINIMUM_LOG_SQ_SIZE :
		MLX5E_PARAMS_DEFAULT_LOG_SQ_SIZE;
	MLX5E_SET_PFLAG(params, MLX5E_PFLAG_SKB_TX_MPWQE, mlx5e_tx_mpwqe_supported(mdev));

	/* XDP SQ */
	MLX5E_SET_PFLAG(params, MLX5E_PFLAG_XDP_TX_MPWQE, mlx5e_tx_mpwqe_supported(mdev));

	/* set CQE compression */
	params->rx_cqe_compress_def = false;
	if (MLX5_CAP_GEN(mdev, cqe_compression) &&
	    MLX5_CAP_GEN(mdev, vport_group_manager))
		params->rx_cqe_compress_def = slow_pci_heuristic(mdev);

	MLX5E_SET_PFLAG(params, MLX5E_PFLAG_RX_CQE_COMPRESS, params->rx_cqe_compress_def);
	MLX5E_SET_PFLAG(params, MLX5E_PFLAG_RX_NO_CSUM_COMPLETE, false);

	/* RQ */
	mlx5e_build_rq_params(mdev, params);

	params->terminate_lkey_be = mlx5_core_get_terminate_scatter_list_mkey(mdev);

	params->packet_merge.timeout = mlx5e_choose_lro_timeout(mdev, MLX5E_DEFAULT_LRO_TIMEOUT);

	/* CQ moderation params */
	params->rx_dim_enabled = MLX5_CAP_GEN(mdev, cq_moderation) &&
				 MLX5_CAP_GEN(mdev, cq_period_mode_modify);
	params->tx_dim_enabled = MLX5_CAP_GEN(mdev, cq_moderation) &&
				 MLX5_CAP_GEN(mdev, cq_period_mode_modify);
	params->rx_moder_use_cqe_mode = !!MLX5_CAP_GEN(mdev, cq_period_start_from_cqe);
	params->tx_moder_use_cqe_mode = false;
	mlx5e_reset_rx_moderation(&params->rx_cq_moderation, params->rx_moder_use_cqe_mode,
				  params->rx_dim_enabled);
	mlx5e_reset_tx_moderation(&params->tx_cq_moderation, params->tx_moder_use_cqe_mode,
				  params->tx_dim_enabled);

	/* TX inline */
	mlx5_query_min_inline(mdev, &params->tx_min_inline_mode);

	/* AF_XDP */
	params->xsk = xsk;

	/* Do not update netdev->features directly in here
	 * on mlx5e_attach_netdev() we will call mlx5e_update_features()
	 * To update netdev->features please modify mlx5e_fix_features()
	 */
}

static void mlx5e_set_netdev_dev_addr(struct net_device *netdev)
{
	struct mlx5e_priv *priv = netdev_priv(netdev);
	u8 addr[ETH_ALEN];

	mlx5_query_mac_address(priv->mdev, addr);
	if (is_zero_ether_addr(addr) &&
	    !MLX5_CAP_GEN(priv->mdev, vport_group_manager)) {
		eth_hw_addr_random(netdev);
		mlx5_core_info(priv->mdev, "Assigned random MAC address %pM\n", netdev->dev_addr);
		return;
	}

	eth_hw_addr_set(netdev, addr);
}

static int mlx5e_vxlan_set_port(struct net_device *netdev, unsigned int table,
				unsigned int entry, struct udp_tunnel_info *ti)
{
	struct mlx5e_priv *priv = netdev_priv(netdev);

	return mlx5_vxlan_add_port(priv->mdev->vxlan, ntohs(ti->port));
}

static int mlx5e_vxlan_unset_port(struct net_device *netdev, unsigned int table,
				  unsigned int entry, struct udp_tunnel_info *ti)
{
	struct mlx5e_priv *priv = netdev_priv(netdev);

	return mlx5_vxlan_del_port(priv->mdev->vxlan, ntohs(ti->port));
}

void mlx5e_vxlan_set_netdev_info(struct mlx5e_priv *priv)
{
	if (!mlx5_vxlan_allowed(priv->mdev->vxlan))
		return;

	priv->nic_info.set_port = mlx5e_vxlan_set_port;
	priv->nic_info.unset_port = mlx5e_vxlan_unset_port;
	priv->nic_info.flags = UDP_TUNNEL_NIC_INFO_MAY_SLEEP |
				UDP_TUNNEL_NIC_INFO_STATIC_IANA_VXLAN;
	priv->nic_info.tables[0].tunnel_types = UDP_TUNNEL_TYPE_VXLAN;
	/* Don't count the space hard-coded to the IANA port */
	priv->nic_info.tables[0].n_entries =
		mlx5_vxlan_max_udp_ports(priv->mdev) - 1;

	priv->netdev->udp_tunnel_nic_info = &priv->nic_info;
}

static bool mlx5e_tunnel_any_tx_proto_supported(struct mlx5_core_dev *mdev)
{
	int tt;

	for (tt = 0; tt < MLX5_NUM_TUNNEL_TT; tt++) {
		if (mlx5e_tunnel_proto_supported_tx(mdev, mlx5_get_proto_by_tunnel_type(tt)))
			return true;
	}
	return (mlx5_vxlan_allowed(mdev->vxlan) || mlx5_geneve_tx_allowed(mdev));
}

static void mlx5e_get_queue_stats_rx(struct net_device *dev, int i,
				     struct netdev_queue_stats_rx *stats)
{
	struct mlx5e_priv *priv = netdev_priv(dev);
	struct mlx5e_channel_stats *channel_stats;
	struct mlx5e_rq_stats *xskrq_stats;
	struct mlx5e_rq_stats *rq_stats;

	ASSERT_RTNL();
	if (mlx5e_is_uplink_rep(priv) || !priv->stats_nch)
		return;

	channel_stats = priv->channel_stats[i];
	xskrq_stats = &channel_stats->xskrq;
	rq_stats = &channel_stats->rq;

	stats->packets = rq_stats->packets + xskrq_stats->packets;
	stats->bytes = rq_stats->bytes + xskrq_stats->bytes;
	stats->alloc_fail = rq_stats->buff_alloc_err +
			    xskrq_stats->buff_alloc_err;
}

static void mlx5e_get_queue_stats_tx(struct net_device *dev, int i,
				     struct netdev_queue_stats_tx *stats)
{
	struct mlx5e_priv *priv = netdev_priv(dev);
	struct mlx5e_sq_stats *sq_stats;

	ASSERT_RTNL();
	if (!priv->stats_nch)
		return;

	/* no special case needed for ptp htb etc since txq2sq_stats is kept up
	 * to date for active sq_stats, otherwise get_base_stats takes care of
	 * inactive sqs.
	 */
	sq_stats = priv->txq2sq_stats[i];
	stats->packets = sq_stats->packets;
	stats->bytes = sq_stats->bytes;
}

static void mlx5e_get_base_stats(struct net_device *dev,
				 struct netdev_queue_stats_rx *rx,
				 struct netdev_queue_stats_tx *tx)
{
	struct mlx5e_priv *priv = netdev_priv(dev);
	struct mlx5e_ptp *ptp_channel;
	int i, tc;

	ASSERT_RTNL();
	if (!mlx5e_is_uplink_rep(priv)) {
		rx->packets = 0;
		rx->bytes = 0;
		rx->alloc_fail = 0;

		for (i = priv->channels.params.num_channels; i < priv->stats_nch; i++) {
			struct netdev_queue_stats_rx rx_i = {0};

			mlx5e_get_queue_stats_rx(dev, i, &rx_i);

			rx->packets += rx_i.packets;
			rx->bytes += rx_i.bytes;
			rx->alloc_fail += rx_i.alloc_fail;
		}

		/* always report PTP RX stats from base as there is no
		 * corresponding channel to report them under in
		 * mlx5e_get_queue_stats_rx.
		 */
		if (priv->rx_ptp_opened) {
			struct mlx5e_rq_stats *rq_stats = &priv->ptp_stats.rq;

			rx->packets += rq_stats->packets;
			rx->bytes += rq_stats->bytes;
		}
	}

	tx->packets = 0;
	tx->bytes = 0;

	for (i = 0; i < priv->stats_nch; i++) {
		struct mlx5e_channel_stats *channel_stats = priv->channel_stats[i];

		/* handle two cases:
		 *
		 *  1. channels which are active. In this case,
		 *     report only deactivated TCs on these channels.
		 *
		 *  2. channels which were deactivated
		 *     (i > priv->channels.params.num_channels)
		 *     must have all of their TCs [0 .. priv->max_opened_tc)
		 *     examined because deactivated channels will not be in the
		 *     range of [0..real_num_tx_queues) and will not have their
		 *     stats reported by mlx5e_get_queue_stats_tx.
		 */
		if (i < priv->channels.params.num_channels)
			tc = mlx5e_get_dcb_num_tc(&priv->channels.params);
		else
			tc = 0;

		for (; tc < priv->max_opened_tc; tc++) {
			struct mlx5e_sq_stats *sq_stats = &channel_stats->sq[tc];

			tx->packets += sq_stats->packets;
			tx->bytes += sq_stats->bytes;
		}
	}

	/* if PTP TX was opened at some point and has since either:
	 *    -  been shutdown and set to NULL, or
	 *    -  simply disabled (bit unset)
	 *
	 * report stats directly from the ptp_stats structures as these queues
	 * are now unavailable and there is no txq index to retrieve these
	 * stats via calls to mlx5e_get_queue_stats_tx.
	 */
	ptp_channel = priv->channels.ptp;
	if (priv->tx_ptp_opened && (!ptp_channel || !test_bit(MLX5E_PTP_STATE_TX, ptp_channel->state))) {
		for (tc = 0; tc < priv->max_opened_tc; tc++) {
			struct mlx5e_sq_stats *sq_stats = &priv->ptp_stats.sq[tc];

			tx->packets += sq_stats->packets;
			tx->bytes   += sq_stats->bytes;
		}
	}
}

static const struct netdev_stat_ops mlx5e_stat_ops = {
	.get_queue_stats_rx  = mlx5e_get_queue_stats_rx,
	.get_queue_stats_tx  = mlx5e_get_queue_stats_tx,
	.get_base_stats      = mlx5e_get_base_stats,
};

static void mlx5e_build_nic_netdev(struct net_device *netdev)
{
	struct mlx5e_priv *priv = netdev_priv(netdev);
	struct mlx5_core_dev *mdev = priv->mdev;
	bool fcs_supported;
	bool fcs_enabled;

	SET_NETDEV_DEV(netdev, mdev->device);

	netdev->netdev_ops = &mlx5e_netdev_ops;
	netdev->xdp_metadata_ops = &mlx5e_xdp_metadata_ops;
	netdev->xsk_tx_metadata_ops = &mlx5e_xsk_tx_metadata_ops;

	mlx5e_dcbnl_build_netdev(netdev);

	netdev->watchdog_timeo    = 15 * HZ;

	netdev->stat_ops	  = &mlx5e_stat_ops;
	netdev->ethtool_ops	  = &mlx5e_ethtool_ops;

	netdev->vlan_features    |= NETIF_F_SG;
	netdev->vlan_features    |= NETIF_F_HW_CSUM;
	netdev->vlan_features    |= NETIF_F_HW_MACSEC;
	netdev->vlan_features    |= NETIF_F_GRO;
	netdev->vlan_features    |= NETIF_F_TSO;
	netdev->vlan_features    |= NETIF_F_TSO6;
	netdev->vlan_features    |= NETIF_F_RXCSUM;
	netdev->vlan_features    |= NETIF_F_RXHASH;
	netdev->vlan_features    |= NETIF_F_GSO_PARTIAL;

	netdev->mpls_features    |= NETIF_F_SG;
	netdev->mpls_features    |= NETIF_F_HW_CSUM;
	netdev->mpls_features    |= NETIF_F_TSO;
	netdev->mpls_features    |= NETIF_F_TSO6;

	netdev->hw_enc_features  |= NETIF_F_HW_VLAN_CTAG_TX;
	netdev->hw_enc_features  |= NETIF_F_HW_VLAN_CTAG_RX;

	/* Tunneled LRO is not supported in the driver, and the same RQs are
	 * shared between inner and outer TIRs, so the driver can't disable LRO
	 * for inner TIRs while having it enabled for outer TIRs. Due to this,
	 * block LRO altogether if the firmware declares tunneled LRO support.
	 */
	if (!!MLX5_CAP_ETH(mdev, lro_cap) &&
	    !MLX5_CAP_ETH(mdev, tunnel_lro_vxlan) &&
	    !MLX5_CAP_ETH(mdev, tunnel_lro_gre) &&
	    mlx5e_check_fragmented_striding_rq_cap(mdev, PAGE_SHIFT,
						   MLX5E_MPWRQ_UMR_MODE_ALIGNED))
		netdev->vlan_features    |= NETIF_F_LRO;

	netdev->hw_features       = netdev->vlan_features;
	netdev->hw_features      |= NETIF_F_HW_VLAN_CTAG_TX;
	netdev->hw_features      |= NETIF_F_HW_VLAN_CTAG_RX;
	netdev->hw_features      |= NETIF_F_HW_VLAN_CTAG_FILTER;
	netdev->hw_features      |= NETIF_F_HW_VLAN_STAG_TX;

	if (mlx5e_hw_gro_supported(mdev) &&
	    mlx5e_check_fragmented_striding_rq_cap(mdev, PAGE_SHIFT,
						   MLX5E_MPWRQ_UMR_MODE_ALIGNED))
		netdev->hw_features    |= NETIF_F_GRO_HW;

	if (mlx5e_tunnel_any_tx_proto_supported(mdev)) {
		netdev->hw_enc_features |= NETIF_F_HW_CSUM;
		netdev->hw_enc_features |= NETIF_F_TSO;
		netdev->hw_enc_features |= NETIF_F_TSO6;
		netdev->hw_enc_features |= NETIF_F_GSO_PARTIAL;
	}

	if (mlx5_vxlan_allowed(mdev->vxlan) || mlx5_geneve_tx_allowed(mdev)) {
		netdev->hw_features     |= NETIF_F_GSO_UDP_TUNNEL |
					   NETIF_F_GSO_UDP_TUNNEL_CSUM;
		netdev->hw_enc_features |= NETIF_F_GSO_UDP_TUNNEL |
					   NETIF_F_GSO_UDP_TUNNEL_CSUM;
		netdev->gso_partial_features = NETIF_F_GSO_UDP_TUNNEL_CSUM;
		netdev->vlan_features |= NETIF_F_GSO_UDP_TUNNEL |
					 NETIF_F_GSO_UDP_TUNNEL_CSUM;
	}

	if (mlx5e_tunnel_proto_supported_tx(mdev, IPPROTO_GRE)) {
		netdev->hw_features     |= NETIF_F_GSO_GRE |
					   NETIF_F_GSO_GRE_CSUM;
		netdev->hw_enc_features |= NETIF_F_GSO_GRE |
					   NETIF_F_GSO_GRE_CSUM;
		netdev->gso_partial_features |= NETIF_F_GSO_GRE |
						NETIF_F_GSO_GRE_CSUM;
	}

	if (mlx5e_tunnel_proto_supported_tx(mdev, IPPROTO_IPIP)) {
		netdev->hw_features |= NETIF_F_GSO_IPXIP4 |
				       NETIF_F_GSO_IPXIP6;
		netdev->hw_enc_features |= NETIF_F_GSO_IPXIP4 |
					   NETIF_F_GSO_IPXIP6;
		netdev->gso_partial_features |= NETIF_F_GSO_IPXIP4 |
						NETIF_F_GSO_IPXIP6;
	}

	netdev->gso_partial_features             |= NETIF_F_GSO_UDP_L4;
	netdev->hw_features                      |= NETIF_F_GSO_UDP_L4;

	mlx5_query_port_fcs(mdev, &fcs_supported, &fcs_enabled);

	if (fcs_supported)
		netdev->hw_features |= NETIF_F_RXALL;

	if (MLX5_CAP_ETH(mdev, scatter_fcs))
		netdev->hw_features |= NETIF_F_RXFCS;

	if (mlx5_qos_is_supported(mdev))
		netdev->hw_features |= NETIF_F_HW_TC;

	netdev->features          = netdev->hw_features;

	/* Defaults */
	if (fcs_enabled)
		netdev->features  &= ~NETIF_F_RXALL;
	netdev->features  &= ~NETIF_F_LRO;
	netdev->features  &= ~NETIF_F_GRO_HW;
	netdev->features  &= ~NETIF_F_RXFCS;

#define FT_CAP(f) MLX5_CAP_FLOWTABLE(mdev, flow_table_properties_nic_receive.f)
	if (FT_CAP(flow_modify_en) &&
	    FT_CAP(modify_root) &&
	    FT_CAP(identified_miss_table_mode) &&
	    FT_CAP(flow_table_modify)) {
#if IS_ENABLED(CONFIG_MLX5_CLS_ACT)
		netdev->hw_features      |= NETIF_F_HW_TC;
#endif
#if IS_ENABLED(CONFIG_MLX5_EN_ARFS)
		netdev->hw_features	 |= NETIF_F_NTUPLE;
#elif IS_ENABLED(CONFIG_MLX5_EN_RXNFC)
		netdev->features	 |= NETIF_F_NTUPLE;
#endif
	}

	netdev->features         |= NETIF_F_HIGHDMA;
	netdev->features         |= NETIF_F_HW_VLAN_STAG_FILTER;

	netdev->priv_flags       |= IFF_UNICAST_FLT;

	netif_set_tso_max_size(netdev, GSO_MAX_SIZE);
	mlx5e_set_xdp_feature(netdev);
	mlx5e_set_netdev_dev_addr(netdev);
	mlx5e_macsec_build_netdev(priv);
	mlx5e_ipsec_build_netdev(priv);
	mlx5e_ktls_build_netdev(priv);
}

void mlx5e_create_q_counters(struct mlx5e_priv *priv)
{
	u32 out[MLX5_ST_SZ_DW(alloc_q_counter_out)] = {};
	u32 in[MLX5_ST_SZ_DW(alloc_q_counter_in)] = {};
	struct mlx5_core_dev *mdev = priv->mdev;
	struct mlx5_core_dev *pos;
	int err, i;

	MLX5_SET(alloc_q_counter_in, in, opcode, MLX5_CMD_OP_ALLOC_Q_COUNTER);

	mlx5_sd_for_each_dev(i, mdev, pos) {
		err = mlx5_cmd_exec_inout(pos, alloc_q_counter, in, out);
		if (!err)
			priv->q_counter[i] =
				MLX5_GET(alloc_q_counter_out, out, counter_set_id);
	}

	err = mlx5_cmd_exec_inout(mdev, alloc_q_counter, in, out);
	if (!err)
		priv->drop_rq_q_counter =
			MLX5_GET(alloc_q_counter_out, out, counter_set_id);
}

void mlx5e_destroy_q_counters(struct mlx5e_priv *priv)
{
	u32 in[MLX5_ST_SZ_DW(dealloc_q_counter_in)] = {};
	struct mlx5_core_dev *pos;
	int i;

	MLX5_SET(dealloc_q_counter_in, in, opcode,
		 MLX5_CMD_OP_DEALLOC_Q_COUNTER);
	mlx5_sd_for_each_dev(i, priv->mdev, pos) {
		if (priv->q_counter[i]) {
			MLX5_SET(dealloc_q_counter_in, in, counter_set_id,
				 priv->q_counter[i]);
			mlx5_cmd_exec_in(pos, dealloc_q_counter, in);
		}
	}

	if (priv->drop_rq_q_counter) {
		MLX5_SET(dealloc_q_counter_in, in, counter_set_id,
			 priv->drop_rq_q_counter);
		mlx5_cmd_exec_in(priv->mdev, dealloc_q_counter, in);
	}
}

static int mlx5e_nic_init(struct mlx5_core_dev *mdev,
			  struct net_device *netdev)
{
	const bool take_rtnl = netdev->reg_state == NETREG_REGISTERED;
	struct mlx5e_priv *priv = netdev_priv(netdev);
	struct mlx5e_flow_steering *fs;
	int err;

	mlx5e_build_nic_params(priv, &priv->xsk, netdev->mtu);
	mlx5e_vxlan_set_netdev_info(priv);

	mlx5e_timestamp_init(priv);

	priv->dfs_root = debugfs_create_dir("nic",
					    mlx5_debugfs_get_dev_root(mdev));

	fs = mlx5e_fs_init(priv->profile, mdev,
			   !test_bit(MLX5E_STATE_DESTROYING, &priv->state),
			   priv->dfs_root);
	if (!fs) {
		err = -ENOMEM;
		mlx5_core_err(mdev, "FS initialization failed, %d\n", err);
		debugfs_remove_recursive(priv->dfs_root);
		return err;
	}
	priv->fs = fs;

	err = mlx5e_ktls_init(priv);
	if (err)
		mlx5_core_err(mdev, "TLS initialization failed, %d\n", err);

	mlx5e_health_create_reporters(priv);

	/* If netdev is already registered (e.g. move from uplink to nic profile),
	 * RTNL lock must be held before triggering netdev notifiers.
	 */
	if (take_rtnl)
		rtnl_lock();

	/* update XDP supported features */
	mlx5e_set_xdp_feature(netdev);

	if (take_rtnl)
		rtnl_unlock();

	return 0;
}

static void mlx5e_nic_cleanup(struct mlx5e_priv *priv)
{
	mlx5e_health_destroy_reporters(priv);
	mlx5e_ktls_cleanup(priv);
	mlx5e_fs_cleanup(priv->fs);
	debugfs_remove_recursive(priv->dfs_root);
	priv->fs = NULL;
}

static int mlx5e_init_nic_rx(struct mlx5e_priv *priv)
{
	struct mlx5_core_dev *mdev = priv->mdev;
	enum mlx5e_rx_res_features features;
	int err;

	mlx5e_create_q_counters(priv);

	err = mlx5e_open_drop_rq(priv, &priv->drop_rq);
	if (err) {
		mlx5_core_err(mdev, "open drop rq failed, %d\n", err);
		goto err_destroy_q_counters;
	}

	features = MLX5E_RX_RES_FEATURE_PTP;
	if (mlx5_tunnel_inner_ft_supported(mdev))
		features |= MLX5E_RX_RES_FEATURE_INNER_FT;
<<<<<<< HEAD
=======
	if (mlx5_get_sd(priv->mdev))
		features |= MLX5E_RX_RES_FEATURE_MULTI_VHCA;
>>>>>>> 2d5404ca

	priv->rx_res = mlx5e_rx_res_create(priv->mdev, features, priv->max_nch, priv->drop_rq.rqn,
					   &priv->channels.params.packet_merge,
					   priv->channels.params.num_channels);
	if (IS_ERR(priv->rx_res)) {
		err = PTR_ERR(priv->rx_res);
		priv->rx_res = NULL;
		mlx5_core_err(mdev, "create rx resources failed, %d\n", err);
		goto err_close_drop_rq;
	}

	err = mlx5e_create_flow_steering(priv->fs, priv->rx_res, priv->profile,
					 priv->netdev);
	if (err) {
		mlx5_core_warn(mdev, "create flow steering failed, %d\n", err);
		goto err_destroy_rx_res;
	}

	err = mlx5e_tc_nic_init(priv);
	if (err)
		goto err_destroy_flow_steering;

	err = mlx5e_accel_init_rx(priv);
	if (err)
		goto err_tc_nic_cleanup;

#ifdef CONFIG_MLX5_EN_ARFS
	priv->netdev->rx_cpu_rmap =  mlx5_eq_table_get_rmap(priv->mdev);
#endif

	return 0;

err_tc_nic_cleanup:
	mlx5e_tc_nic_cleanup(priv);
err_destroy_flow_steering:
	mlx5e_destroy_flow_steering(priv->fs, mlx5e_fs_has_arfs(priv->netdev),
				    priv->profile);
err_destroy_rx_res:
	mlx5e_rx_res_destroy(priv->rx_res);
	priv->rx_res = NULL;
err_close_drop_rq:
	mlx5e_close_drop_rq(&priv->drop_rq);
err_destroy_q_counters:
	mlx5e_destroy_q_counters(priv);
	return err;
}

static void mlx5e_cleanup_nic_rx(struct mlx5e_priv *priv)
{
	mlx5e_accel_cleanup_rx(priv);
	mlx5e_tc_nic_cleanup(priv);
	mlx5e_destroy_flow_steering(priv->fs, mlx5e_fs_has_arfs(priv->netdev),
				    priv->profile);
	mlx5e_rx_res_destroy(priv->rx_res);
	priv->rx_res = NULL;
	mlx5e_close_drop_rq(&priv->drop_rq);
	mlx5e_destroy_q_counters(priv);
}

static void mlx5e_set_mqprio_rl(struct mlx5e_priv *priv)
{
	struct mlx5e_params *params;
	struct mlx5e_mqprio_rl *rl;

	params = &priv->channels.params;
	if (params->mqprio.mode != TC_MQPRIO_MODE_CHANNEL)
		return;

	rl = mlx5e_mqprio_rl_create(priv->mdev, params->mqprio.num_tc,
				    params->mqprio.channel.max_rate);
	if (IS_ERR(rl))
		rl = NULL;
	priv->mqprio_rl = rl;
	mlx5e_mqprio_rl_update_params(params, rl);
}

static int mlx5e_init_nic_tx(struct mlx5e_priv *priv)
{
	int err;

	err = mlx5e_accel_init_tx(priv);
	if (err)
		return err;

	mlx5e_set_mqprio_rl(priv);
	mlx5e_dcbnl_initialize(priv);
	return 0;
}

static void mlx5e_nic_enable(struct mlx5e_priv *priv)
{
	struct net_device *netdev = priv->netdev;
	struct mlx5_core_dev *mdev = priv->mdev;
	int err;

	mlx5e_fs_init_l2_addr(priv->fs, netdev);
	mlx5e_ipsec_init(priv);

	err = mlx5e_macsec_init(priv);
	if (err)
		mlx5_core_err(mdev, "MACsec initialization failed, %d\n", err);

	/* Marking the link as currently not needed by the Driver */
	if (!netif_running(netdev))
		mlx5e_modify_admin_state(mdev, MLX5_PORT_DOWN);

	mlx5e_set_netdev_mtu_boundaries(priv);
	mlx5e_set_dev_port_mtu(priv);

	mlx5_lag_add_netdev(mdev, netdev);

	mlx5e_enable_async_events(priv);
	mlx5e_enable_blocking_events(priv);
	if (mlx5e_monitor_counter_supported(priv))
		mlx5e_monitor_counter_init(priv);

	mlx5e_hv_vhca_stats_create(priv);
	if (netdev->reg_state != NETREG_REGISTERED)
		return;
	mlx5e_dcbnl_init_app(priv);

	mlx5e_nic_set_rx_mode(priv);

	rtnl_lock();
	if (netif_running(netdev))
		mlx5e_open(netdev);
	udp_tunnel_nic_reset_ntf(priv->netdev);
	netif_device_attach(netdev);
	rtnl_unlock();
}

static void mlx5e_nic_disable(struct mlx5e_priv *priv)
{
	struct mlx5_core_dev *mdev = priv->mdev;

	if (priv->netdev->reg_state == NETREG_REGISTERED)
		mlx5e_dcbnl_delete_app(priv);

	rtnl_lock();
	if (netif_running(priv->netdev))
		mlx5e_close(priv->netdev);
	netif_device_detach(priv->netdev);
	rtnl_unlock();

	mlx5e_nic_set_rx_mode(priv);

	mlx5e_hv_vhca_stats_destroy(priv);
	if (mlx5e_monitor_counter_supported(priv))
		mlx5e_monitor_counter_cleanup(priv);

	mlx5e_disable_blocking_events(priv);
	if (priv->en_trap) {
		mlx5e_deactivate_trap(priv);
		mlx5e_close_trap(priv->en_trap);
		priv->en_trap = NULL;
	}
	mlx5e_disable_async_events(priv);
	mlx5_lag_remove_netdev(mdev, priv->netdev);
	mlx5_vxlan_reset_to_default(mdev->vxlan);
	mlx5e_macsec_cleanup(priv);
	mlx5e_ipsec_cleanup(priv);
}

static int mlx5e_update_nic_rx(struct mlx5e_priv *priv)
{
	return mlx5e_refresh_tirs(priv, false, false);
}

static const struct mlx5e_profile mlx5e_nic_profile = {
	.init		   = mlx5e_nic_init,
	.cleanup	   = mlx5e_nic_cleanup,
	.init_rx	   = mlx5e_init_nic_rx,
	.cleanup_rx	   = mlx5e_cleanup_nic_rx,
	.init_tx	   = mlx5e_init_nic_tx,
	.cleanup_tx	   = mlx5e_cleanup_nic_tx,
	.enable		   = mlx5e_nic_enable,
	.disable	   = mlx5e_nic_disable,
	.update_rx	   = mlx5e_update_nic_rx,
	.update_stats	   = mlx5e_stats_update_ndo_stats,
	.update_carrier	   = mlx5e_update_carrier,
	.rx_handlers       = &mlx5e_rx_handlers_nic,
	.max_tc		   = MLX5_MAX_NUM_TC,
	.stats_grps	   = mlx5e_nic_stats_grps,
	.stats_grps_num	   = mlx5e_nic_stats_grps_num,
	.features          = BIT(MLX5E_PROFILE_FEATURE_PTP_RX) |
		BIT(MLX5E_PROFILE_FEATURE_PTP_TX) |
		BIT(MLX5E_PROFILE_FEATURE_QOS_HTB) |
		BIT(MLX5E_PROFILE_FEATURE_FS_VLAN) |
		BIT(MLX5E_PROFILE_FEATURE_FS_TC),
};

static int mlx5e_profile_max_num_channels(struct mlx5_core_dev *mdev,
					  const struct mlx5e_profile *profile)
{
	int nch;

	nch = mlx5e_get_max_num_channels(mdev);

	if (profile->max_nch_limit)
		nch = min_t(int, nch, profile->max_nch_limit(mdev));
	return nch;
}

static unsigned int
mlx5e_calc_max_nch(struct mlx5_core_dev *mdev, struct net_device *netdev,
		   const struct mlx5e_profile *profile)

{
	unsigned int max_nch, tmp;

	/* core resources */
	max_nch = mlx5e_profile_max_num_channels(mdev, profile);

	/* netdev rx queues */
	max_nch = min_t(unsigned int, max_nch, netdev->num_rx_queues);

	/* netdev tx queues */
	tmp = netdev->num_tx_queues;
	if (mlx5_qos_is_supported(mdev))
		tmp -= mlx5e_qos_max_leaf_nodes(mdev);
	if (MLX5_CAP_GEN(mdev, ts_cqe_to_dest_cqn))
		tmp -= profile->max_tc;
	tmp = tmp / profile->max_tc;
	max_nch = min_t(unsigned int, max_nch, tmp);

	return max_nch;
}

int mlx5e_get_pf_num_tirs(struct mlx5_core_dev *mdev)
{
	/* Indirect TIRS: 2 sets of TTCs (inner + outer steering)
	 * and 1 set of direct TIRS
	 */
	return 2 * MLX5E_NUM_INDIR_TIRS
		+ mlx5e_profile_max_num_channels(mdev, &mlx5e_nic_profile);
}

void mlx5e_set_rx_mode_work(struct work_struct *work)
{
	struct mlx5e_priv *priv = container_of(work, struct mlx5e_priv,
					       set_rx_mode_work);

	return mlx5e_fs_set_rx_mode_work(priv->fs, priv->netdev);
}

/* mlx5e generic netdev management API (move to en_common.c) */
int mlx5e_priv_init(struct mlx5e_priv *priv,
		    const struct mlx5e_profile *profile,
		    struct net_device *netdev,
		    struct mlx5_core_dev *mdev)
{
	int nch, num_txqs, node;
	int err;

	num_txqs = netdev->num_tx_queues;
	nch = mlx5e_calc_max_nch(mdev, netdev, profile);
	node = dev_to_node(mlx5_core_dma_dev(mdev));

	/* priv init */
	priv->mdev        = mdev;
	priv->netdev      = netdev;
	priv->max_nch     = nch;
	priv->max_opened_tc = 1;

	if (!alloc_cpumask_var(&priv->scratchpad.cpumask, GFP_KERNEL))
		return -ENOMEM;

	mutex_init(&priv->state_lock);

	err = mlx5e_selq_init(&priv->selq, &priv->state_lock);
	if (err)
		goto err_free_cpumask;

	INIT_WORK(&priv->update_carrier_work, mlx5e_update_carrier_work);
	INIT_WORK(&priv->set_rx_mode_work, mlx5e_set_rx_mode_work);
	INIT_WORK(&priv->tx_timeout_work, mlx5e_tx_timeout_work);
	INIT_WORK(&priv->update_stats_work, mlx5e_update_stats_work);

	priv->wq = create_singlethread_workqueue("mlx5e");
	if (!priv->wq)
		goto err_free_selq;

	priv->txq2sq = kcalloc_node(num_txqs, sizeof(*priv->txq2sq), GFP_KERNEL, node);
	if (!priv->txq2sq)
		goto err_destroy_workqueue;

	priv->txq2sq_stats = kcalloc_node(num_txqs, sizeof(*priv->txq2sq_stats), GFP_KERNEL, node);
	if (!priv->txq2sq_stats)
		goto err_free_txq2sq;

	priv->tx_rates = kcalloc_node(num_txqs, sizeof(*priv->tx_rates), GFP_KERNEL, node);
	if (!priv->tx_rates)
		goto err_free_txq2sq_stats;

	priv->channel_stats =
		kcalloc_node(nch, sizeof(*priv->channel_stats), GFP_KERNEL, node);
	if (!priv->channel_stats)
		goto err_free_tx_rates;

	return 0;

err_free_tx_rates:
	kfree(priv->tx_rates);
err_free_txq2sq_stats:
	kfree(priv->txq2sq_stats);
err_free_txq2sq:
	kfree(priv->txq2sq);
err_destroy_workqueue:
	destroy_workqueue(priv->wq);
err_free_selq:
	mlx5e_selq_cleanup(&priv->selq);
err_free_cpumask:
	free_cpumask_var(priv->scratchpad.cpumask);
	return -ENOMEM;
}

void mlx5e_priv_cleanup(struct mlx5e_priv *priv)
{
	int i;

	/* bail if change profile failed and also rollback failed */
	if (!priv->mdev)
		return;

	for (i = 0; i < priv->stats_nch; i++)
		kvfree(priv->channel_stats[i]);
	kfree(priv->channel_stats);
	kfree(priv->tx_rates);
	kfree(priv->txq2sq_stats);
	kfree(priv->txq2sq);
	destroy_workqueue(priv->wq);
	mlx5e_selq_cleanup(&priv->selq);
	free_cpumask_var(priv->scratchpad.cpumask);

	for (i = 0; i < priv->htb_max_qos_sqs; i++)
		kfree(priv->htb_qos_sq_stats[i]);
	kvfree(priv->htb_qos_sq_stats);

	if (priv->mqprio_rl) {
		mlx5e_mqprio_rl_cleanup(priv->mqprio_rl);
		mlx5e_mqprio_rl_free(priv->mqprio_rl);
	}

	memset(priv, 0, sizeof(*priv));
}

static unsigned int mlx5e_get_max_num_txqs(struct mlx5_core_dev *mdev,
					   const struct mlx5e_profile *profile)
{
	unsigned int nch, ptp_txqs, qos_txqs;

	nch = mlx5e_profile_max_num_channels(mdev, profile);

	ptp_txqs = MLX5_CAP_GEN(mdev, ts_cqe_to_dest_cqn) &&
		mlx5e_profile_feature_cap(profile, PTP_TX) ?
		profile->max_tc : 0;

	qos_txqs = mlx5_qos_is_supported(mdev) &&
		mlx5e_profile_feature_cap(profile, QOS_HTB) ?
		mlx5e_qos_max_leaf_nodes(mdev) : 0;

	return nch * profile->max_tc + ptp_txqs + qos_txqs;
}

static unsigned int mlx5e_get_max_num_rxqs(struct mlx5_core_dev *mdev,
					   const struct mlx5e_profile *profile)
{
	return mlx5e_profile_max_num_channels(mdev, profile);
}

struct net_device *
mlx5e_create_netdev(struct mlx5_core_dev *mdev, const struct mlx5e_profile *profile)
{
	struct net_device *netdev;
	unsigned int txqs, rxqs;
	int err;

	txqs = mlx5e_get_max_num_txqs(mdev, profile);
	rxqs = mlx5e_get_max_num_rxqs(mdev, profile);

	netdev = alloc_etherdev_mqs(sizeof(struct mlx5e_priv), txqs, rxqs);
	if (!netdev) {
		mlx5_core_err(mdev, "alloc_etherdev_mqs() failed\n");
		return NULL;
	}

	err = mlx5e_priv_init(netdev_priv(netdev), profile, netdev, mdev);
	if (err) {
		mlx5_core_err(mdev, "mlx5e_priv_init failed, err=%d\n", err);
		goto err_free_netdev;
	}

	netif_carrier_off(netdev);
	netif_tx_disable(netdev);
	dev_net_set(netdev, mlx5_core_net(mdev));

	return netdev;

err_free_netdev:
	free_netdev(netdev);

	return NULL;
}

static void mlx5e_update_features(struct net_device *netdev)
{
	if (netdev->reg_state != NETREG_REGISTERED)
		return; /* features will be updated on netdev registration */

	rtnl_lock();
	netdev_update_features(netdev);
	rtnl_unlock();
}

static void mlx5e_reset_channels(struct net_device *netdev)
{
	netdev_reset_tc(netdev);
}

int mlx5e_attach_netdev(struct mlx5e_priv *priv)
{
	const bool take_rtnl = priv->netdev->reg_state == NETREG_REGISTERED;
	const struct mlx5e_profile *profile = priv->profile;
	int max_nch;
	int err;

	clear_bit(MLX5E_STATE_DESTROYING, &priv->state);
	if (priv->fs)
		mlx5e_fs_set_state_destroy(priv->fs,
					   !test_bit(MLX5E_STATE_DESTROYING, &priv->state));

	/* Validate the max_wqe_size_sq capability. */
	if (WARN_ON_ONCE(mlx5e_get_max_sq_wqebbs(priv->mdev) < MLX5E_MAX_TX_WQEBBS)) {
		mlx5_core_warn(priv->mdev, "MLX5E: Max SQ WQEBBs firmware capability: %u, needed %u\n",
			       mlx5e_get_max_sq_wqebbs(priv->mdev), (unsigned int)MLX5E_MAX_TX_WQEBBS);
		return -EIO;
	}

	/* max number of channels may have changed */
	max_nch = mlx5e_calc_max_nch(priv->mdev, priv->netdev, profile);
	if (priv->channels.params.num_channels > max_nch) {
		mlx5_core_warn(priv->mdev, "MLX5E: Reducing number of channels to %d\n", max_nch);
		/* Reducing the number of channels - RXFH has to be reset, and
		 * mlx5e_num_channels_changed below will build the RQT.
		 */
		priv->netdev->priv_flags &= ~IFF_RXFH_CONFIGURED;
		priv->channels.params.num_channels = max_nch;
		if (priv->channels.params.mqprio.mode == TC_MQPRIO_MODE_CHANNEL) {
			mlx5_core_warn(priv->mdev, "MLX5E: Disabling MQPRIO channel mode\n");
			mlx5e_params_mqprio_reset(&priv->channels.params);
		}
	}
	if (max_nch != priv->max_nch) {
		mlx5_core_warn(priv->mdev,
			       "MLX5E: Updating max number of channels from %u to %u\n",
			       priv->max_nch, max_nch);
		priv->max_nch = max_nch;
	}

	/* 1. Set the real number of queues in the kernel the first time.
	 * 2. Set our default XPS cpumask.
	 * 3. Build the RQT.
	 *
	 * rtnl_lock is required by netif_set_real_num_*_queues in case the
	 * netdev has been registered by this point (if this function was called
	 * in the reload or resume flow).
	 */
	if (take_rtnl)
		rtnl_lock();
	err = mlx5e_num_channels_changed(priv);
	if (take_rtnl)
		rtnl_unlock();
	if (err)
		goto out;

	err = profile->init_tx(priv);
	if (err)
		goto out;

	err = profile->init_rx(priv);
	if (err)
		goto err_cleanup_tx;

	if (profile->enable)
		profile->enable(priv);

	mlx5e_update_features(priv->netdev);

	return 0;

err_cleanup_tx:
	profile->cleanup_tx(priv);

out:
	mlx5e_reset_channels(priv->netdev);
	set_bit(MLX5E_STATE_DESTROYING, &priv->state);
	if (priv->fs)
		mlx5e_fs_set_state_destroy(priv->fs,
					   !test_bit(MLX5E_STATE_DESTROYING, &priv->state));
	cancel_work_sync(&priv->update_stats_work);
	return err;
}

void mlx5e_detach_netdev(struct mlx5e_priv *priv)
{
	const struct mlx5e_profile *profile = priv->profile;

	set_bit(MLX5E_STATE_DESTROYING, &priv->state);
	if (priv->fs)
		mlx5e_fs_set_state_destroy(priv->fs,
					   !test_bit(MLX5E_STATE_DESTROYING, &priv->state));

	if (profile->disable)
		profile->disable(priv);
	flush_workqueue(priv->wq);

	profile->cleanup_rx(priv);
	profile->cleanup_tx(priv);
	mlx5e_reset_channels(priv->netdev);
	cancel_work_sync(&priv->update_stats_work);
}

static int
mlx5e_netdev_init_profile(struct net_device *netdev, struct mlx5_core_dev *mdev,
			  const struct mlx5e_profile *new_profile, void *new_ppriv)
{
	struct mlx5e_priv *priv = netdev_priv(netdev);
	int err;

	err = mlx5e_priv_init(priv, new_profile, netdev, mdev);
	if (err) {
		mlx5_core_err(mdev, "mlx5e_priv_init failed, err=%d\n", err);
		return err;
	}
	netif_carrier_off(netdev);
	priv->profile = new_profile;
	priv->ppriv = new_ppriv;
	err = new_profile->init(priv->mdev, priv->netdev);
	if (err)
		goto priv_cleanup;

	return 0;

priv_cleanup:
	mlx5e_priv_cleanup(priv);
	return err;
}

static int
mlx5e_netdev_attach_profile(struct net_device *netdev, struct mlx5_core_dev *mdev,
			    const struct mlx5e_profile *new_profile, void *new_ppriv)
{
	struct mlx5e_priv *priv = netdev_priv(netdev);
	int err;

	err = mlx5e_netdev_init_profile(netdev, mdev, new_profile, new_ppriv);
	if (err)
		return err;

	err = mlx5e_attach_netdev(priv);
	if (err)
		goto profile_cleanup;
	return err;

profile_cleanup:
	new_profile->cleanup(priv);
	mlx5e_priv_cleanup(priv);
	return err;
}

int mlx5e_netdev_change_profile(struct mlx5e_priv *priv,
				const struct mlx5e_profile *new_profile, void *new_ppriv)
{
	const struct mlx5e_profile *orig_profile = priv->profile;
	struct net_device *netdev = priv->netdev;
	struct mlx5_core_dev *mdev = priv->mdev;
	void *orig_ppriv = priv->ppriv;
	int err, rollback_err;

	/* cleanup old profile */
	mlx5e_detach_netdev(priv);
	priv->profile->cleanup(priv);
	mlx5e_priv_cleanup(priv);

	if (mdev->state == MLX5_DEVICE_STATE_INTERNAL_ERROR) {
		mlx5e_netdev_init_profile(netdev, mdev, new_profile, new_ppriv);
		set_bit(MLX5E_STATE_DESTROYING, &priv->state);
		return -EIO;
	}

	err = mlx5e_netdev_attach_profile(netdev, mdev, new_profile, new_ppriv);
	if (err) { /* roll back to original profile */
		netdev_warn(netdev, "%s: new profile init failed, %d\n", __func__, err);
		goto rollback;
	}

	return 0;

rollback:
	rollback_err = mlx5e_netdev_attach_profile(netdev, mdev, orig_profile, orig_ppriv);
	if (rollback_err)
		netdev_err(netdev, "%s: failed to rollback to orig profile, %d\n",
			   __func__, rollback_err);
	return err;
}

void mlx5e_netdev_attach_nic_profile(struct mlx5e_priv *priv)
{
	mlx5e_netdev_change_profile(priv, &mlx5e_nic_profile, NULL);
}

void mlx5e_destroy_netdev(struct mlx5e_priv *priv)
{
	struct net_device *netdev = priv->netdev;

	mlx5e_priv_cleanup(priv);
	free_netdev(netdev);
}

static int _mlx5e_resume(struct auxiliary_device *adev)
{
	struct mlx5_adev *edev = container_of(adev, struct mlx5_adev, adev);
	struct mlx5e_dev *mlx5e_dev = auxiliary_get_drvdata(adev);
	struct mlx5e_priv *priv = mlx5e_dev->priv;
	struct net_device *netdev = priv->netdev;
	struct mlx5_core_dev *mdev = edev->mdev;
	struct mlx5_core_dev *pos, *to;
	int err, i;

	if (netif_device_present(netdev))
		return 0;

<<<<<<< HEAD
	err = mlx5e_create_mdev_resources(mdev, true);
	if (err)
		return err;
=======
	mlx5_sd_for_each_dev(i, mdev, pos) {
		err = mlx5e_create_mdev_resources(pos, true);
		if (err)
			goto err_destroy_mdev_res;
	}
>>>>>>> 2d5404ca

	err = mlx5e_attach_netdev(priv);
	if (err)
		goto err_destroy_mdev_res;

	return 0;

err_destroy_mdev_res:
	to = pos;
	mlx5_sd_for_each_dev_to(i, mdev, to, pos)
		mlx5e_destroy_mdev_resources(pos);
	return err;
}

static int mlx5e_resume(struct auxiliary_device *adev)
{
	struct mlx5_adev *edev = container_of(adev, struct mlx5_adev, adev);
	struct mlx5_core_dev *mdev = edev->mdev;
	struct auxiliary_device *actual_adev;
	int err;

	err = mlx5_sd_init(mdev);
	if (err)
		return err;

	actual_adev = mlx5_sd_get_adev(mdev, adev, edev->idx);
	if (actual_adev)
		return _mlx5e_resume(actual_adev);
	return 0;
}

static int _mlx5e_suspend(struct auxiliary_device *adev, bool pre_netdev_reg)
{
	struct mlx5e_dev *mlx5e_dev = auxiliary_get_drvdata(adev);
	struct mlx5e_priv *priv = mlx5e_dev->priv;
	struct net_device *netdev = priv->netdev;
	struct mlx5_core_dev *mdev = priv->mdev;
	struct mlx5_core_dev *pos;
	int i;

	if (!pre_netdev_reg && !netif_device_present(netdev)) {
		if (test_bit(MLX5E_STATE_DESTROYING, &priv->state))
			mlx5_sd_for_each_dev(i, mdev, pos)
				mlx5e_destroy_mdev_resources(pos);
		return -ENODEV;
	}

	mlx5e_detach_netdev(priv);
	mlx5_sd_for_each_dev(i, mdev, pos)
		mlx5e_destroy_mdev_resources(pos);

	return 0;
}

static int mlx5e_suspend(struct auxiliary_device *adev, pm_message_t state)
{
<<<<<<< HEAD
	return _mlx5e_suspend(adev, false);
=======
	struct mlx5_adev *edev = container_of(adev, struct mlx5_adev, adev);
	struct mlx5_core_dev *mdev = edev->mdev;
	struct auxiliary_device *actual_adev;
	int err = 0;

	actual_adev = mlx5_sd_get_adev(mdev, adev, edev->idx);
	if (actual_adev)
		err = _mlx5e_suspend(actual_adev, false);

	mlx5_sd_cleanup(mdev);
	return err;
>>>>>>> 2d5404ca
}

static int _mlx5e_probe(struct auxiliary_device *adev)
{
	struct mlx5_adev *edev = container_of(adev, struct mlx5_adev, adev);
	const struct mlx5e_profile *profile = &mlx5e_nic_profile;
	struct mlx5_core_dev *mdev = edev->mdev;
	struct mlx5e_dev *mlx5e_dev;
	struct net_device *netdev;
	struct mlx5e_priv *priv;
	int err;

	mlx5e_dev = mlx5e_create_devlink(&adev->dev, mdev);
	if (IS_ERR(mlx5e_dev))
		return PTR_ERR(mlx5e_dev);
	auxiliary_set_drvdata(adev, mlx5e_dev);

	err = mlx5e_devlink_port_register(mlx5e_dev, mdev);
	if (err) {
		mlx5_core_err(mdev, "mlx5e_devlink_port_register failed, %d\n", err);
		goto err_devlink_unregister;
	}

	netdev = mlx5e_create_netdev(mdev, profile);
	if (!netdev) {
		mlx5_core_err(mdev, "mlx5e_create_netdev failed\n");
		err = -ENOMEM;
		goto err_devlink_port_unregister;
	}
	SET_NETDEV_DEVLINK_PORT(netdev, &mlx5e_dev->dl_port);

	mlx5e_build_nic_netdev(netdev);

	priv = netdev_priv(netdev);
	mlx5e_dev->priv = priv;

	priv->profile = profile;
	priv->ppriv = NULL;

	err = profile->init(mdev, netdev);
	if (err) {
		mlx5_core_err(mdev, "mlx5e_nic_profile init failed, %d\n", err);
		goto err_destroy_netdev;
	}

	err = _mlx5e_resume(adev);
	if (err) {
		mlx5_core_err(mdev, "_mlx5e_resume failed, %d\n", err);
		goto err_profile_cleanup;
	}

	err = register_netdev(netdev);
	if (err) {
		mlx5_core_err(mdev, "register_netdev failed, %d\n", err);
		goto err_resume;
	}

	mlx5e_dcbnl_init_app(priv);
	mlx5_core_uplink_netdev_set(mdev, netdev);
	mlx5e_params_print_info(mdev, &priv->channels.params);
	return 0;

err_resume:
	_mlx5e_suspend(adev, true);
err_profile_cleanup:
	profile->cleanup(priv);
err_destroy_netdev:
	mlx5e_destroy_netdev(priv);
err_devlink_port_unregister:
	mlx5e_devlink_port_unregister(mlx5e_dev);
err_devlink_unregister:
	mlx5e_destroy_devlink(mlx5e_dev);
	return err;
}

static int mlx5e_probe(struct auxiliary_device *adev,
		       const struct auxiliary_device_id *id)
<<<<<<< HEAD
{
	return _mlx5e_probe(adev);
}

static void mlx5e_remove(struct auxiliary_device *adev)
=======
>>>>>>> 2d5404ca
{
	struct mlx5_adev *edev = container_of(adev, struct mlx5_adev, adev);
	struct mlx5_core_dev *mdev = edev->mdev;
	struct auxiliary_device *actual_adev;
	int err;

	err = mlx5_sd_init(mdev);
	if (err)
		return err;

	actual_adev = mlx5_sd_get_adev(mdev, adev, edev->idx);
	if (actual_adev)
		return _mlx5e_probe(actual_adev);
	return 0;
}

static void _mlx5e_remove(struct auxiliary_device *adev)
{
	struct mlx5_adev *edev = container_of(adev, struct mlx5_adev, adev);
	struct mlx5e_dev *mlx5e_dev = auxiliary_get_drvdata(adev);
	struct mlx5e_priv *priv = mlx5e_dev->priv;
<<<<<<< HEAD
=======
	struct mlx5_core_dev *mdev = edev->mdev;
>>>>>>> 2d5404ca

	mlx5_core_uplink_netdev_set(mdev, NULL);
	mlx5e_dcbnl_delete_app(priv);
	unregister_netdev(priv->netdev);
	_mlx5e_suspend(adev, false);
	/* Avoid cleanup if profile rollback failed. */
	if (priv->profile)
		priv->profile->cleanup(priv);
	mlx5e_destroy_netdev(priv);
	mlx5e_devlink_port_unregister(mlx5e_dev);
	mlx5e_destroy_devlink(mlx5e_dev);
}

static void mlx5e_remove(struct auxiliary_device *adev)
{
	struct mlx5_adev *edev = container_of(adev, struct mlx5_adev, adev);
	struct mlx5_core_dev *mdev = edev->mdev;
	struct auxiliary_device *actual_adev;

	actual_adev = mlx5_sd_get_adev(mdev, adev, edev->idx);
	if (actual_adev)
		_mlx5e_remove(actual_adev);

	mlx5_sd_cleanup(mdev);
}

static const struct auxiliary_device_id mlx5e_id_table[] = {
	{ .name = MLX5_ADEV_NAME ".eth", },
	{},
};

MODULE_DEVICE_TABLE(auxiliary, mlx5e_id_table);

static struct auxiliary_driver mlx5e_driver = {
	.name = "eth",
	.probe = mlx5e_probe,
	.remove = mlx5e_remove,
	.suspend = mlx5e_suspend,
	.resume = mlx5e_resume,
	.id_table = mlx5e_id_table,
};

int mlx5e_init(void)
{
	int ret;

	mlx5e_build_ptys2ethtool_map();
	ret = auxiliary_driver_register(&mlx5e_driver);
	if (ret)
		return ret;

	ret = mlx5e_rep_init();
	if (ret)
		auxiliary_driver_unregister(&mlx5e_driver);
	return ret;
}

void mlx5e_cleanup(void)
{
	mlx5e_rep_cleanup();
	auxiliary_driver_unregister(&mlx5e_driver);
}<|MERGE_RESOLUTION|>--- conflicted
+++ resolved
@@ -39,10 +39,7 @@
 #include <linux/debugfs.h>
 #include <linux/if_bridge.h>
 #include <linux/filter.h>
-<<<<<<< HEAD
-=======
 #include <net/netdev_queues.h>
->>>>>>> 2d5404ca
 #include <net/page_pool/types.h>
 #include <net/pkt_sched.h>
 #include <net/xdp_sock_drv.h>
@@ -76,8 +73,6 @@
 #include "qos.h"
 #include "en/trap.h"
 #include "lib/devcom.h"
-<<<<<<< HEAD
-=======
 #include "lib/sd.h"
 
 static bool mlx5e_hw_gro_supported(struct mlx5_core_dev *mdev)
@@ -100,7 +95,6 @@
 
 	return true;
 }
->>>>>>> 2d5404ca
 
 bool mlx5e_check_fragmented_striding_rq_cap(struct mlx5_core_dev *mdev, u8 page_shift,
 					    enum mlx5e_mpwrq_umr_mode umr_mode)
@@ -239,13 +233,8 @@
 						      *data,
 						      mlx5e_devcom_event_mpv,
 						      priv);
-<<<<<<< HEAD
-	if (IS_ERR_OR_NULL(priv->devcom))
-		return -EOPNOTSUPP;
-=======
 	if (IS_ERR(priv->devcom))
 		return PTR_ERR(priv->devcom);
->>>>>>> 2d5404ca
 
 	if (mlx5_core_is_mp_master(priv->mdev)) {
 		mlx5_devcom_send_event(priv->devcom, MPV_DEVCOM_MASTER_UP,
@@ -2667,10 +2656,6 @@
 			      struct xsk_buff_pool *xsk_pool,
 			      struct mlx5e_channel **cp)
 {
-<<<<<<< HEAD
-	int cpu = mlx5_comp_vector_get_cpu(priv->mdev, ix);
-=======
->>>>>>> 2d5404ca
 	struct net_device *netdev = priv->netdev;
 	struct mlx5_core_dev *mdev;
 	struct mlx5e_xsk_param xsk;
@@ -2680,15 +2665,11 @@
 	int cpu;
 	int err;
 
-<<<<<<< HEAD
-	err = mlx5_comp_irqn_get(priv->mdev, ix, &irq);
-=======
 	mdev = mlx5_sd_ch_ix_get_dev(priv->mdev, ix);
 	vec_ix = mlx5_sd_ch_ix_get_vec_ix(mdev, ix);
 	cpu = mlx5_comp_vector_get_cpu(mdev, vec_ix);
 
 	err = mlx5_comp_irqn_get(mdev, vec_ix, &irq);
->>>>>>> 2d5404ca
 	if (err)
 		return err;
 
@@ -3104,32 +3085,7 @@
 	return err;
 }
 
-<<<<<<< HEAD
-static MLX5E_DEFINE_PREACTIVATE_WRAPPER_CTX(mlx5e_update_netdev_queues);
-
-static void mlx5e_set_default_xps_cpumasks(struct mlx5e_priv *priv,
-					   struct mlx5e_params *params)
-{
-	struct mlx5_core_dev *mdev = priv->mdev;
-	int num_comp_vectors, ix, irq;
-
-	num_comp_vectors = mlx5_comp_vectors_max(mdev);
-
-	for (ix = 0; ix < params->num_channels; ix++) {
-		cpumask_clear(priv->scratchpad.cpumask);
-
-		for (irq = ix; irq < num_comp_vectors; irq += params->num_channels) {
-			int cpu = mlx5_comp_vector_get_cpu(mdev, irq);
-
-			cpumask_set_cpu(cpu, priv->scratchpad.cpumask);
-		}
-
-		netif_set_xps_queue(priv->netdev, priv->scratchpad.cpumask, ix);
-	}
-}
-=======
 MLX5E_DEFINE_PREACTIVATE_WRAPPER_CTX(mlx5e_update_tc_and_tx_queues);
->>>>>>> 2d5404ca
 
 static int mlx5e_num_channels_changed(struct mlx5e_priv *priv)
 {
@@ -5165,14 +5121,7 @@
 	if (!br_spec)
 		return -EINVAL;
 
-<<<<<<< HEAD
-	nla_for_each_nested(attr, br_spec, rem) {
-		if (nla_type(attr) != IFLA_BRIDGE_MODE)
-			continue;
-
-=======
 	nla_for_each_nested_type(attr, IFLA_BRIDGE_MODE, br_spec, rem) {
->>>>>>> 2d5404ca
 		mode = nla_get_u16(attr);
 		if (mode > BRIDGE_MODE_VEPA)
 			return -EINVAL;
@@ -5750,11 +5699,8 @@
 	features = MLX5E_RX_RES_FEATURE_PTP;
 	if (mlx5_tunnel_inner_ft_supported(mdev))
 		features |= MLX5E_RX_RES_FEATURE_INNER_FT;
-<<<<<<< HEAD
-=======
 	if (mlx5_get_sd(priv->mdev))
 		features |= MLX5E_RX_RES_FEATURE_MULTI_VHCA;
->>>>>>> 2d5404ca
 
 	priv->rx_res = mlx5e_rx_res_create(priv->mdev, features, priv->max_nch, priv->drop_rq.rqn,
 					   &priv->channels.params.packet_merge,
@@ -6387,17 +6333,11 @@
 	if (netif_device_present(netdev))
 		return 0;
 
-<<<<<<< HEAD
-	err = mlx5e_create_mdev_resources(mdev, true);
-	if (err)
-		return err;
-=======
 	mlx5_sd_for_each_dev(i, mdev, pos) {
 		err = mlx5e_create_mdev_resources(pos, true);
 		if (err)
 			goto err_destroy_mdev_res;
 	}
->>>>>>> 2d5404ca
 
 	err = mlx5e_attach_netdev(priv);
 	if (err)
@@ -6454,9 +6394,6 @@
 
 static int mlx5e_suspend(struct auxiliary_device *adev, pm_message_t state)
 {
-<<<<<<< HEAD
-	return _mlx5e_suspend(adev, false);
-=======
 	struct mlx5_adev *edev = container_of(adev, struct mlx5_adev, adev);
 	struct mlx5_core_dev *mdev = edev->mdev;
 	struct auxiliary_device *actual_adev;
@@ -6468,7 +6405,6 @@
 
 	mlx5_sd_cleanup(mdev);
 	return err;
->>>>>>> 2d5404ca
 }
 
 static int _mlx5e_probe(struct auxiliary_device *adev)
@@ -6546,14 +6482,6 @@
 
 static int mlx5e_probe(struct auxiliary_device *adev,
 		       const struct auxiliary_device_id *id)
-<<<<<<< HEAD
-{
-	return _mlx5e_probe(adev);
-}
-
-static void mlx5e_remove(struct auxiliary_device *adev)
-=======
->>>>>>> 2d5404ca
 {
 	struct mlx5_adev *edev = container_of(adev, struct mlx5_adev, adev);
 	struct mlx5_core_dev *mdev = edev->mdev;
@@ -6575,10 +6503,7 @@
 	struct mlx5_adev *edev = container_of(adev, struct mlx5_adev, adev);
 	struct mlx5e_dev *mlx5e_dev = auxiliary_get_drvdata(adev);
 	struct mlx5e_priv *priv = mlx5e_dev->priv;
-<<<<<<< HEAD
-=======
 	struct mlx5_core_dev *mdev = edev->mdev;
->>>>>>> 2d5404ca
 
 	mlx5_core_uplink_netdev_set(mdev, NULL);
 	mlx5e_dcbnl_delete_app(priv);
