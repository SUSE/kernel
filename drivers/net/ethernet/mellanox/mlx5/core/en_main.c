--- conflicted
+++ resolved
@@ -818,25 +818,6 @@
 
 	hd_per_wqe = mlx5e_shampo_hd_per_wqe(mdev, params, rqp);
 	wq_size = BIT(MLX5_GET(wq, wqc, log_wq_sz));
-<<<<<<< HEAD
-
-	BUILD_BUG_ON(MLX5E_SHAMPO_LOG_MAX_HEADER_ENTRY_SIZE > PAGE_SHIFT);
-	if (hd_per_wqe >= MLX5E_SHAMPO_WQ_HEADER_PER_PAGE) {
-		log_hd_per_page = MLX5E_SHAMPO_LOG_WQ_HEADER_PER_PAGE;
-		log_hd_entry_size = MLX5E_SHAMPO_LOG_MAX_HEADER_ENTRY_SIZE;
-	} else {
-		log_hd_per_page = order_base_2(hd_per_wqe);
-		log_hd_entry_size = order_base_2(PAGE_SIZE / hd_per_wqe);
-	}
-
-	rq->mpwqe.shampo->hd_per_wqe = hd_per_wqe;
-	rq->mpwqe.shampo->hd_per_page = BIT(log_hd_per_page);
-	rq->mpwqe.shampo->log_hd_per_page = log_hd_per_page;
-	rq->mpwqe.shampo->log_hd_entry_size = log_hd_entry_size;
-
-	hd_pool_size = (hd_per_wqe * wq_size) >> log_hd_per_page;
-=======
->>>>>>> b35fc656
 
 	BUILD_BUG_ON(MLX5E_SHAMPO_LOG_MAX_HEADER_ENTRY_SIZE > PAGE_SHIFT);
 	if (hd_per_wqe >= MLX5E_SHAMPO_WQ_HEADER_PER_PAGE) {
@@ -1568,11 +1549,7 @@
 	sq->pdev      = c->pdev;
 	sq->mkey_be   = c->mkey_be;
 	sq->channel   = c;
-<<<<<<< HEAD
-	sq->uar_map   = mdev->priv.bfreg.map;
-=======
 	sq->uar_map   = c->bfreg->map;
->>>>>>> b35fc656
 	sq->min_inline_mode = params->tx_min_inline_mode;
 	sq->hw_mtu    = MLX5E_SW2HW_MTU(params, params->sw_mtu) - ETH_FCS_LEN;
 	sq->xsk_pool  = xsk_pool;
@@ -1657,11 +1634,7 @@
 	int err;
 
 	sq->channel   = c;
-<<<<<<< HEAD
-	sq->uar_map   = mdev->priv.bfreg.map;
-=======
 	sq->uar_map   = c->bfreg->map;
->>>>>>> b35fc656
 	sq->reserved_room = param->stop_room;
 
 	param->wq.db_numa_node = cpu_to_node(c->cpu);
@@ -1746,11 +1719,7 @@
 	sq->priv      = c->priv;
 	sq->ch_ix     = c->ix;
 	sq->txq_ix    = txq_ix;
-<<<<<<< HEAD
-	sq->uar_map   = mdev->priv.bfreg.map;
-=======
 	sq->uar_map   = c->bfreg->map;
->>>>>>> b35fc656
 	sq->min_inline_mode = params->tx_min_inline_mode;
 	sq->hw_mtu    = MLX5E_SW2HW_MTU(params, params->sw_mtu);
 	sq->max_sq_mpw_wqebbs = mlx5e_get_max_sq_aligned_wqebbs(mdev);
@@ -1826,11 +1795,7 @@
 	MLX5_SET(sqc,  sqc, flush_in_error_en, 1);
 
 	MLX5_SET(wq,   wq, wq_type,       MLX5_WQ_TYPE_CYCLIC);
-<<<<<<< HEAD
-	MLX5_SET(wq,   wq, uar_page,      mdev->priv.bfreg.index);
-=======
 	MLX5_SET(wq,   wq, uar_page,      csp->uar_page);
->>>>>>> b35fc656
 	MLX5_SET(wq,   wq, log_wq_pg_sz,  csp->wq_ctrl->buf.page_shift -
 					  MLX5_ADAPTER_PAGE_SHIFT);
 	MLX5_SET64(wq, wq, dbr_addr,      csp->wq_ctrl->db.dma);
@@ -2285,11 +2250,7 @@
 	param->eq_ix            = ccp->ix;
 
 	err = mlx5e_alloc_cq_common(mdev, ccp->netdev, ccp->wq,
-<<<<<<< HEAD
-				    mdev->priv.bfreg.up, param, cq);
-=======
 				    ccp->uar, param, cq);
->>>>>>> b35fc656
 
 	cq->napi     = ccp->napi;
 	cq->ch_stats = ccp->ch_stats;
