--- conflicted
+++ resolved
@@ -46,8 +46,6 @@
 #include "lib/tout.h"
 #define CREATE_TRACE_POINTS
 #include "diag/cmd_tracepoint.h"
-<<<<<<< HEAD
-=======
 
 struct mlx5_ifc_mbox_out_bits {
 	u8         status[0x8];
@@ -67,7 +65,6 @@
 
 	u8         reserved_at_40[0x40];
 };
->>>>>>> eb3cdb58
 
 enum {
 	CMD_IF_REV = 5,
@@ -527,10 +524,7 @@
 	case MLX5_CMD_OP_QUERY_VHCA_MIGRATION_STATE:
 	case MLX5_CMD_OP_SAVE_VHCA_STATE:
 	case MLX5_CMD_OP_LOAD_VHCA_STATE:
-<<<<<<< HEAD
-=======
 	case MLX5_CMD_OP_SYNC_CRYPTO:
->>>>>>> eb3cdb58
 		*status = MLX5_DRIVER_STATUS_ABORTED;
 		*synd = MLX5_DRIVER_SYND;
 		return -ENOLINK;
@@ -733,10 +727,7 @@
 	MLX5_COMMAND_STR_CASE(QUERY_VHCA_MIGRATION_STATE);
 	MLX5_COMMAND_STR_CASE(SAVE_VHCA_STATE);
 	MLX5_COMMAND_STR_CASE(LOAD_VHCA_STATE);
-<<<<<<< HEAD
-=======
 	MLX5_COMMAND_STR_CASE(SYNC_CRYPTO);
->>>>>>> eb3cdb58
 	default: return "unknown command opcode";
 	}
 }
@@ -825,43 +816,16 @@
 	op_mod = MLX5_GET(mbox_in, in, op_mod);
 	uid    = MLX5_GET(mbox_in, in, uid);
 
-<<<<<<< HEAD
-void mlx5_cmd_out_err(struct mlx5_core_dev *dev, u16 opcode, u16 op_mod, void *out)
-{
-	u32 syndrome = MLX5_GET(mbox_out, out, syndrome);
-	u8 status = MLX5_GET(mbox_out, out, status);
-
-	mlx5_core_err_rl(dev,
-			 "%s(0x%x) op_mod(0x%x) failed, status %s(0x%x), syndrome (0x%x), err(%d)\n",
-			 mlx5_command_str(opcode), opcode, op_mod,
-			 cmd_status_str(status), status, syndrome, cmd_status_to_err(status));
-=======
 	if (!uid && opcode != MLX5_CMD_OP_DESTROY_MKEY &&
 	    opcode != MLX5_CMD_OP_CREATE_UCTX)
 		mlx5_cmd_out_err(dev, opcode, op_mod, out);
->>>>>>> eb3cdb58
-}
-EXPORT_SYMBOL(mlx5_cmd_out_err);
-
-<<<<<<< HEAD
-static void cmd_status_print(struct mlx5_core_dev *dev, void *in, void *out)
-{
-	u16 opcode, op_mod;
-	u16 uid;
-
-	opcode = MLX5_GET(mbox_in, in, opcode);
-	op_mod = MLX5_GET(mbox_in, in, op_mod);
-	uid    = MLX5_GET(mbox_in, in, uid);
-
-	if (!uid && opcode != MLX5_CMD_OP_DESTROY_MKEY)
-		mlx5_cmd_out_err(dev, opcode, op_mod, out);
 }
 
 int mlx5_cmd_check(struct mlx5_core_dev *dev, int err, void *in, void *out)
 {
 	/* aborted due to PCI error or via reset flow mlx5_cmd_trigger_completions() */
 	if (err == -ENXIO) {
-		u16 opcode = MLX5_GET(mbox_in, in, opcode);
+		u16 opcode = in_to_opcode(in);
 		u32 syndrome;
 		u8 status;
 
@@ -882,33 +846,6 @@
 	if (err)
 		cmd_status_print(dev, in, out);
 
-=======
-int mlx5_cmd_check(struct mlx5_core_dev *dev, int err, void *in, void *out)
-{
-	/* aborted due to PCI error or via reset flow mlx5_cmd_trigger_completions() */
-	if (err == -ENXIO) {
-		u16 opcode = in_to_opcode(in);
-		u32 syndrome;
-		u8 status;
-
-		/* PCI Error, emulate command return status, for smooth reset */
-		err = mlx5_internal_err_ret_value(dev, opcode, &syndrome, &status);
-		MLX5_SET(mbox_out, out, status, status);
-		MLX5_SET(mbox_out, out, syndrome, syndrome);
-		if (!err)
-			return 0;
-	}
-
-	/* driver or FW delivery error */
-	if (err != -EREMOTEIO && err)
-		return err;
-
-	/* check outbox status */
-	err = cmd_status_to_err(MLX5_GET(mbox_out, out, status));
-	if (err)
-		cmd_status_print(dev, in, out);
-
->>>>>>> eb3cdb58
 	return err;
 }
 EXPORT_SYMBOL(mlx5_cmd_check);
@@ -994,11 +931,7 @@
 
 	ent->ret = -ETIMEDOUT;
 	mlx5_core_warn(dev, "cmd[%d]: %s(0x%x) Async, timeout. Will cause a leak of a command resource\n",
-<<<<<<< HEAD
-		       ent->idx, mlx5_command_str(msg_to_opcode(ent->in)), msg_to_opcode(ent->in));
-=======
 		       ent->idx, mlx5_command_str(ent->op), ent->op);
->>>>>>> eb3cdb58
 	mlx5_cmd_comp_handler(dev, 1ULL << ent->idx, true);
 
 out:
@@ -1301,11 +1234,7 @@
 	}
 	mlx5_core_dbg_mask(dev, 1 << MLX5_CMD_TIME,
 			   "fw exec time for %s is %lld nsec\n",
-<<<<<<< HEAD
-			   mlx5_command_str(op), ds);
-=======
 			   mlx5_command_str(ent->op), ds);
->>>>>>> eb3cdb58
 
 out_free:
 	status = ent->status;
@@ -1913,14 +1842,9 @@
 		    int out_size, mlx5_cmd_cbk_t callback, void *context,
 		    bool force_polling)
 {
-<<<<<<< HEAD
-	u16 opcode = MLX5_GET(mbox_in, in, opcode);
-	struct mlx5_cmd_msg *inb, *outb;
-=======
 	struct mlx5_cmd_msg *inb, *outb;
 	u16 opcode = in_to_opcode(in);
 	bool throttle_op;
->>>>>>> eb3cdb58
 	int pages_queue;
 	gfp_t gfp;
 	u8 token;
@@ -1928,8 +1852,6 @@
 
 	if (mlx5_cmd_is_down(dev) || !opcode_allowed(&dev->cmd, opcode))
 		return -ENXIO;
-<<<<<<< HEAD
-=======
 
 	throttle_op = mlx5_cmd_is_throttle_opcode(opcode);
 	if (throttle_op) {
@@ -1938,7 +1860,6 @@
 			return -EINVAL;
 		down(&dev->cmd.throttle_sem);
 	}
->>>>>>> eb3cdb58
 
 	pages_queue = is_manage_pages(in);
 	gfp = callback ? GFP_ATOMIC : GFP_KERNEL;
@@ -1980,12 +1901,9 @@
 	mlx5_free_cmd_msg(dev, outb);
 out_in:
 	free_msg(dev, inb);
-<<<<<<< HEAD
-=======
 out_up:
 	if (throttle_op)
 		up(&dev->cmd.throttle_sem);
->>>>>>> eb3cdb58
 	return err;
 }
 
@@ -2060,13 +1978,8 @@
 int mlx5_cmd_do(struct mlx5_core_dev *dev, void *in, int in_size, void *out, int out_size)
 {
 	int err = cmd_exec(dev, in, in_size, out, out_size, NULL, NULL, false);
-<<<<<<< HEAD
-	u16 opcode = MLX5_GET(mbox_in, in, opcode);
-	u16 op_mod = MLX5_GET(mbox_in, in, op_mod);
-=======
 	u16 op_mod = MLX5_GET(mbox_in, in, op_mod);
 	u16 opcode = in_to_opcode(in);
->>>>>>> eb3cdb58
 
 	return cmd_status_err(dev, err, opcode, op_mod, out);
 }
@@ -2111,13 +2024,8 @@
 			  void *out, int out_size)
 {
 	int err = cmd_exec(dev, in, in_size, out, out_size, NULL, NULL, true);
-<<<<<<< HEAD
-	u16 opcode = MLX5_GET(mbox_in, in, opcode);
-	u16 op_mod = MLX5_GET(mbox_in, in, op_mod);
-=======
 	u16 op_mod = MLX5_GET(mbox_in, in, op_mod);
 	u16 opcode = in_to_opcode(in);
->>>>>>> eb3cdb58
 
 	err = cmd_status_err(dev, err, opcode, op_mod, out);
 	return mlx5_cmd_check(dev, err, in, out);
@@ -2169,11 +2077,7 @@
 
 	work->ctx = ctx;
 	work->user_callback = callback;
-<<<<<<< HEAD
-	work->opcode = MLX5_GET(mbox_in, in, opcode);
-=======
 	work->opcode = in_to_opcode(in);
->>>>>>> eb3cdb58
 	work->op_mod = MLX5_GET(mbox_in, in, op_mod);
 	work->out = out;
 	if (WARN_ON(!atomic_inc_not_zero(&ctx->num_inflight)))
