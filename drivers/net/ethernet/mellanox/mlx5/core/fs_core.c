--- conflicted
+++ resolved
@@ -1245,14 +1245,6 @@
 			} else {
 				goto add_rules;
 			}
-<<<<<<< HEAD
-			rule = add_rule_fte(fte, fg, dest);
-			if (IS_ERR(rule))
-				goto unlock_fte;
-			else
-				goto add_rule;
-=======
->>>>>>> a062067a
 		}
 		unlock_ref_node(&fte->node);
 	}
@@ -1269,14 +1261,9 @@
 	}
 	tree_init_node(&fte->node, 0, del_fte);
 	nested_lock_ref_node(&fte->node, FS_MUTEX_CHILD);
-<<<<<<< HEAD
-	rule = add_rule_fte(fte, fg, dest);
-	if (IS_ERR(rule)) {
-=======
 	handle = add_rule_fte(fte, fg, dest, dest_num, false);
 	if (IS_ERR(handle)) {
 		unlock_ref_node(&fte->node);
->>>>>>> a062067a
 		kfree(fte);
 		goto unlock_fg;
 	}
@@ -1285,16 +1272,11 @@
 
 	tree_add_node(&fte->node, &fg->node);
 	list_add(&fte->node.list, prev);
-<<<<<<< HEAD
-add_rule:
-	tree_add_node(&rule->node, &fte->node);
-=======
 add_rules:
 	for (i = 0; i < handle->num_rules; i++) {
 		if (atomic_read(&handle->rule[i]->node.refcount) == 1)
 			tree_add_node(&handle->rule[i]->node, &fte->node);
 	}
->>>>>>> a062067a
 unlock_fte:
 	unlock_ref_node(&fte->node);
 unlock_fg:
