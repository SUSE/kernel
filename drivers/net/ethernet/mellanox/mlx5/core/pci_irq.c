// SPDX-License-Identifier: GPL-2.0 OR Linux-OpenIB
/* Copyright (c) 2019 Mellanox Technologies. */

#include <linux/pci.h>
#include <linux/interrupt.h>
#include <linux/notifier.h>
#include <linux/mlx5/driver.h>
#include <linux/mlx5/vport.h>
#include "mlx5_core.h"
#include "mlx5_irq.h"
#include "pci_irq.h"
#include "lib/sf.h"
#include "lib/eq.h"
#ifdef CONFIG_RFS_ACCEL
#include <linux/cpu_rmap.h>
#endif

#define MLX5_SFS_PER_CTRL_IRQ 64
#define MLX5_IRQ_CTRL_SF_MAX 8
/* min num of vectors for SFs to be enabled */
#define MLX5_IRQ_VEC_COMP_BASE_SF 2

#define MLX5_EQ_SHARE_IRQ_MAX_COMP (8)
#define MLX5_EQ_SHARE_IRQ_MAX_CTRL (UINT_MAX)
#define MLX5_EQ_SHARE_IRQ_MIN_COMP (1)
#define MLX5_EQ_SHARE_IRQ_MIN_CTRL (4)

struct mlx5_irq {
	struct atomic_notifier_head nh;
	cpumask_var_t mask;
	char name[MLX5_MAX_IRQ_NAME];
	struct mlx5_irq_pool *pool;
	int refcount;
<<<<<<< HEAD
	u32 index;
	int irqn;
=======
	struct msi_map map;
	u32 pool_index;
>>>>>>> eb3cdb58
};

struct mlx5_irq_table {
	struct mlx5_irq_pool *pcif_pool;
	struct mlx5_irq_pool *sf_ctrl_pool;
	struct mlx5_irq_pool *sf_comp_pool;
};

/**
 * mlx5_get_default_msix_vec_count - Get the default number of MSI-X vectors
 *                                   to be ssigned to each VF.
 * @dev: PF to work on
 * @num_vfs: Number of enabled VFs
 */
int mlx5_get_default_msix_vec_count(struct mlx5_core_dev *dev, int num_vfs)
{
	int num_vf_msix, min_msix, max_msix;

	num_vf_msix = MLX5_CAP_GEN_MAX(dev, num_total_dynamic_vf_msix);
	if (!num_vf_msix)
		return 0;

	min_msix = MLX5_CAP_GEN(dev, min_dynamic_vf_msix_table_size);
	max_msix = MLX5_CAP_GEN(dev, max_dynamic_vf_msix_table_size);

	/* Limit maximum number of MSI-X vectors so the default configuration
	 * has some available in the pool. This will allow the user to increase
	 * the number of vectors in a VF without having to first size-down other
	 * VFs.
	 */
	return max(min(num_vf_msix / num_vfs, max_msix / 2), min_msix);
}

/**
 * mlx5_set_msix_vec_count - Set dynamically allocated MSI-X on the VF
 * @dev: PF to work on
 * @function_id: Internal PCI VF function IDd
 * @msix_vec_count: Number of MSI-X vectors to set
 */
int mlx5_set_msix_vec_count(struct mlx5_core_dev *dev, int function_id,
			    int msix_vec_count)
{
	int query_sz = MLX5_ST_SZ_BYTES(query_hca_cap_out);
	int set_sz = MLX5_ST_SZ_BYTES(set_hca_cap_in);
	void *hca_cap = NULL, *query_cap = NULL, *cap;
	int num_vf_msix, min_msix, max_msix;
	int ret;

	num_vf_msix = MLX5_CAP_GEN_MAX(dev, num_total_dynamic_vf_msix);
	if (!num_vf_msix)
		return 0;

	if (!MLX5_CAP_GEN(dev, vport_group_manager) || !mlx5_core_is_pf(dev))
		return -EOPNOTSUPP;

	min_msix = MLX5_CAP_GEN(dev, min_dynamic_vf_msix_table_size);
	max_msix = MLX5_CAP_GEN(dev, max_dynamic_vf_msix_table_size);

	if (msix_vec_count < min_msix)
		return -EINVAL;

	if (msix_vec_count > max_msix)
		return -EOVERFLOW;

	query_cap = kvzalloc(query_sz, GFP_KERNEL);
	hca_cap = kvzalloc(set_sz, GFP_KERNEL);
	if (!hca_cap || !query_cap) {
		ret = -ENOMEM;
		goto out;
	}

	ret = mlx5_vport_get_other_func_general_cap(dev, function_id, query_cap);
	if (ret)
		goto out;

	cap = MLX5_ADDR_OF(set_hca_cap_in, hca_cap, capability);
	memcpy(cap, MLX5_ADDR_OF(query_hca_cap_out, query_cap, capability),
	       MLX5_UN_SZ_BYTES(hca_cap_union));
	MLX5_SET(cmd_hca_cap, cap, dynamic_msix_table_size, msix_vec_count);

	MLX5_SET(set_hca_cap_in, hca_cap, opcode, MLX5_CMD_OP_SET_HCA_CAP);
	MLX5_SET(set_hca_cap_in, hca_cap, other_function, 1);
	MLX5_SET(set_hca_cap_in, hca_cap, function_id, function_id);

	MLX5_SET(set_hca_cap_in, hca_cap, op_mod,
		 MLX5_SET_HCA_CAP_OP_MOD_GENERAL_DEVICE << 1);
	ret = mlx5_cmd_exec_in(dev, set_hca_cap, hca_cap);
out:
	kvfree(hca_cap);
	kvfree(query_cap);
	return ret;
}

<<<<<<< HEAD
static void irq_release(struct mlx5_irq *irq)
=======
/* mlx5_system_free_irq - Free an IRQ
 * @irq: IRQ to free
 *
 * Free the IRQ and other resources such as rmap from the system.
 * BUT doesn't free or remove reference from mlx5.
 * This function is very important for the shutdown flow, where we need to
 * cleanup system resoruces but keep mlx5 objects alive,
 * see mlx5_irq_table_free_irqs().
 */
static void mlx5_system_free_irq(struct mlx5_irq *irq)
>>>>>>> eb3cdb58
{
	struct mlx5_irq_pool *pool = irq->pool;
#ifdef CONFIG_RFS_ACCEL
	struct cpu_rmap *rmap;
#endif

<<<<<<< HEAD
	xa_erase(&pool->irqs, irq->index);
	/* free_irq requires that affinity_hint and rmap will be cleared
	 * before calling it. This is why there is asymmetry with set_rmap
	 * which should be called after alloc_irq but before request_irq.
	 */
	irq_update_affinity_hint(irq->irqn, NULL);
=======
	/* free_irq requires that affinity_hint and rmap will be cleared before
	 * calling it. To satisfy this requirement, we call
	 * irq_cpu_rmap_remove() to remove the notifier
	 */
	irq_update_affinity_hint(irq->map.virq, NULL);
#ifdef CONFIG_RFS_ACCEL
	rmap = mlx5_eq_table_get_rmap(pool->dev);
	if (rmap)
		irq_cpu_rmap_remove(rmap, irq->map.virq);
#endif

	free_irq(irq->map.virq, &irq->nh);
	if (irq->map.index && pci_msix_can_alloc_dyn(pool->dev->pdev))
		pci_msix_free_irq(pool->dev->pdev, irq->map);
}

static void irq_release(struct mlx5_irq *irq)
{
	struct mlx5_irq_pool *pool = irq->pool;

	xa_erase(&pool->irqs, irq->pool_index);
	mlx5_system_free_irq(irq);
>>>>>>> eb3cdb58
	free_cpumask_var(irq->mask);
	kfree(irq);
}

int mlx5_irq_put(struct mlx5_irq *irq)
{
	struct mlx5_irq_pool *pool = irq->pool;
	int ret = 0;

	mutex_lock(&pool->lock);
	irq->refcount--;
	if (!irq->refcount) {
		irq_release(irq);
		ret = 1;
	}
	mutex_unlock(&pool->lock);
	return ret;
}

int mlx5_irq_read_locked(struct mlx5_irq *irq)
{
	lockdep_assert_held(&irq->pool->lock);
	return irq->refcount;
}

int mlx5_irq_get_locked(struct mlx5_irq *irq)
{
	lockdep_assert_held(&irq->pool->lock);
	if (WARN_ON_ONCE(!irq->refcount))
		return 0;
	irq->refcount++;
	return 1;
}

static int irq_get(struct mlx5_irq *irq)
{
	int err;

	mutex_lock(&irq->pool->lock);
	err = mlx5_irq_get_locked(irq);
	mutex_unlock(&irq->pool->lock);
	return err;
}

static irqreturn_t irq_int_handler(int irq, void *nh)
{
	atomic_notifier_call_chain(nh, 0, NULL);
	return IRQ_HANDLED;
}

static void irq_sf_set_name(struct mlx5_irq_pool *pool, char *name, int vecidx)
{
	snprintf(name, MLX5_MAX_IRQ_NAME, "%s%d", pool->name, vecidx);
}

static void irq_set_name(struct mlx5_irq_pool *pool, char *name, int vecidx)
{
	if (!pool->xa_num_irqs.max) {
		/* in case we only have a single irq for the device */
		snprintf(name, MLX5_MAX_IRQ_NAME, "mlx5_combined%d", vecidx);
		return;
	}

<<<<<<< HEAD
	if (vecidx == pool->xa_num_irqs.max) {
=======
	if (!vecidx) {
>>>>>>> eb3cdb58
		snprintf(name, MLX5_MAX_IRQ_NAME, "mlx5_async%d", vecidx);
		return;
	}

	snprintf(name, MLX5_MAX_IRQ_NAME, "mlx5_comp%d", vecidx);
}

struct mlx5_irq *mlx5_irq_alloc(struct mlx5_irq_pool *pool, int i,
<<<<<<< HEAD
				const struct cpumask *affinity)
=======
				struct irq_affinity_desc *af_desc,
				struct cpu_rmap **rmap)
>>>>>>> eb3cdb58
{
	struct mlx5_core_dev *dev = pool->dev;
	char name[MLX5_MAX_IRQ_NAME];
	struct mlx5_irq *irq;
	int err;

	irq = kzalloc(sizeof(*irq), GFP_KERNEL);
	if (!irq)
		return ERR_PTR(-ENOMEM);
<<<<<<< HEAD
	irq->irqn = pci_irq_vector(dev->pdev, i);
=======
	if (!i || !pci_msix_can_alloc_dyn(dev->pdev)) {
		/* The vector at index 0 is always statically allocated. If
		 * dynamic irq is not supported all vectors are statically
		 * allocated. In both cases just get the irq number and set
		 * the index.
		 */
		irq->map.virq = pci_irq_vector(dev->pdev, i);
		irq->map.index = i;
	} else {
		irq->map = pci_msix_alloc_irq_at(dev->pdev, MSI_ANY_INDEX, af_desc);
		if (!irq->map.virq) {
			err = irq->map.index;
			goto err_alloc_irq;
		}
	}

	if (i && rmap && *rmap) {
#ifdef CONFIG_RFS_ACCEL
		err = irq_cpu_rmap_add(*rmap, irq->map.virq);
		if (err)
			goto err_irq_rmap;
#endif
	}
>>>>>>> eb3cdb58
	if (!mlx5_irq_pool_is_sf_pool(pool))
		irq_set_name(pool, name, i);
	else
		irq_sf_set_name(pool, name, i);
	ATOMIC_INIT_NOTIFIER_HEAD(&irq->nh);
	snprintf(irq->name, MLX5_MAX_IRQ_NAME,
		 "%s@pci:%s", name, pci_name(dev->pdev));
	err = request_irq(irq->map.virq, irq_int_handler, 0, irq->name,
			  &irq->nh);
	if (err) {
		mlx5_core_err(dev, "Failed to request irq. err = %d\n", err);
		goto err_req_irq;
	}
	if (!zalloc_cpumask_var(&irq->mask, GFP_KERNEL)) {
		mlx5_core_warn(dev, "zalloc_cpumask_var failed\n");
		err = -ENOMEM;
		goto err_cpumask;
	}
<<<<<<< HEAD
	if (affinity) {
		cpumask_copy(irq->mask, affinity);
		irq_set_affinity_and_hint(irq->irqn, irq->mask);
	}
	irq->pool = pool;
	irq->refcount = 1;
	irq->index = i;
	err = xa_err(xa_store(&pool->irqs, irq->index, irq, GFP_KERNEL));
=======
	if (af_desc) {
		cpumask_copy(irq->mask, &af_desc->mask);
		irq_set_affinity_and_hint(irq->map.virq, irq->mask);
	}
	irq->pool = pool;
	irq->refcount = 1;
	irq->pool_index = i;
	err = xa_err(xa_store(&pool->irqs, irq->pool_index, irq, GFP_KERNEL));
>>>>>>> eb3cdb58
	if (err) {
		mlx5_core_err(dev, "Failed to alloc xa entry for irq(%u). err = %d\n",
			      irq->pool_index, err);
		goto err_xa;
	}
	return irq;
err_xa:
<<<<<<< HEAD
	irq_update_affinity_hint(irq->irqn, NULL);
=======
	if (af_desc)
		irq_update_affinity_hint(irq->map.virq, NULL);
>>>>>>> eb3cdb58
	free_cpumask_var(irq->mask);
err_cpumask:
	free_irq(irq->map.virq, &irq->nh);
err_req_irq:
#ifdef CONFIG_RFS_ACCEL
	if (i && rmap && *rmap) {
		free_irq_cpu_rmap(*rmap);
		*rmap = NULL;
	}
err_irq_rmap:
#endif
	if (i && pci_msix_can_alloc_dyn(dev->pdev))
		pci_msix_free_irq(dev->pdev, irq->map);
err_alloc_irq:
	kfree(irq);
	return ERR_PTR(err);
}

int mlx5_irq_attach_nb(struct mlx5_irq *irq, struct notifier_block *nb)
{
	int ret;

	ret = irq_get(irq);
	if (!ret)
		/* Something very bad happens here, we are enabling EQ
		 * on non-existing IRQ.
		 */
		return -ENOENT;
	ret = atomic_notifier_chain_register(&irq->nh, nb);
	if (ret)
		mlx5_irq_put(irq);
	return ret;
}

int mlx5_irq_detach_nb(struct mlx5_irq *irq, struct notifier_block *nb)
{
	int err = 0;

	err = atomic_notifier_chain_unregister(&irq->nh, nb);
	mlx5_irq_put(irq);
	return err;
}

struct cpumask *mlx5_irq_get_affinity_mask(struct mlx5_irq *irq)
{
	return irq->mask;
}

int mlx5_irq_get_index(struct mlx5_irq *irq)
{
	return irq->map.index;
}

/* irq_pool API */

/* requesting an irq from a given pool according to given index */
static struct mlx5_irq *
irq_pool_request_vector(struct mlx5_irq_pool *pool, int vecidx,
<<<<<<< HEAD
			struct cpumask *affinity)
=======
			struct irq_affinity_desc *af_desc,
			struct cpu_rmap **rmap)
>>>>>>> eb3cdb58
{
	struct mlx5_irq *irq;

	mutex_lock(&pool->lock);
	irq = xa_load(&pool->irqs, vecidx);
	if (irq) {
		mlx5_irq_get_locked(irq);
		goto unlock;
	}
<<<<<<< HEAD
	irq = mlx5_irq_alloc(pool, vecidx, affinity);
=======
	irq = mlx5_irq_alloc(pool, vecidx, af_desc, rmap);
>>>>>>> eb3cdb58
unlock:
	mutex_unlock(&pool->lock);
	return irq;
}

static struct mlx5_irq_pool *sf_ctrl_irq_pool_get(struct mlx5_irq_table *irq_table)
{
	return irq_table->sf_ctrl_pool;
}

static struct mlx5_irq_pool *sf_irq_pool_get(struct mlx5_irq_table *irq_table)
{
	return irq_table->sf_comp_pool;
}

struct mlx5_irq_pool *mlx5_irq_pool_get(struct mlx5_core_dev *dev)
{
	struct mlx5_irq_table *irq_table = mlx5_irq_table_get(dev);
	struct mlx5_irq_pool *pool = NULL;

	if (mlx5_core_is_sf(dev))
		pool = sf_irq_pool_get(irq_table);

	/* In some configs, there won't be a pool of SFs IRQs. Hence, returning
	 * the PF IRQs pool in case the SF pool doesn't exist.
	 */
<<<<<<< HEAD
	return pool ? pool : irq_table->pf_pool;
=======
	return pool ? pool : irq_table->pcif_pool;
>>>>>>> eb3cdb58
}

static struct mlx5_irq_pool *ctrl_irq_pool_get(struct mlx5_core_dev *dev)
{
	struct mlx5_irq_table *irq_table = mlx5_irq_table_get(dev);
	struct mlx5_irq_pool *pool = NULL;

	if (mlx5_core_is_sf(dev))
		pool = sf_ctrl_irq_pool_get(irq_table);

	/* In some configs, there won't be a pool of SFs IRQs. Hence, returning
	 * the PF IRQs pool in case the SF pool doesn't exist.
	 */
<<<<<<< HEAD
	return pool ? pool : irq_table->pf_pool;
=======
	return pool ? pool : irq_table->pcif_pool;
>>>>>>> eb3cdb58
}

/**
 * mlx5_irqs_release - release one or more IRQs back to the system.
 * @irqs: IRQs to be released.
 * @nirqs: number of IRQs to be released.
 */
static void mlx5_irqs_release(struct mlx5_irq **irqs, int nirqs)
{
	int i;

	for (i = 0; i < nirqs; i++) {
<<<<<<< HEAD
		synchronize_irq(irqs[i]->irqn);
=======
		synchronize_irq(irqs[i]->map.virq);
>>>>>>> eb3cdb58
		mlx5_irq_put(irqs[i]);
	}
}

/**
 * mlx5_ctrl_irq_release - release a ctrl IRQ back to the system.
 * @ctrl_irq: ctrl IRQ to be released.
 */
void mlx5_ctrl_irq_release(struct mlx5_irq *ctrl_irq)
{
	mlx5_irqs_release(&ctrl_irq, 1);
}

/**
 * mlx5_ctrl_irq_request - request a ctrl IRQ for mlx5 device.
 * @dev: mlx5 device that requesting the IRQ.
 *
 * This function returns a pointer to IRQ, or ERR_PTR in case of error.
 */
struct mlx5_irq *mlx5_ctrl_irq_request(struct mlx5_core_dev *dev)
{
	struct mlx5_irq_pool *pool = ctrl_irq_pool_get(dev);
<<<<<<< HEAD
	cpumask_var_t req_mask;
	struct mlx5_irq *irq;

	if (!zalloc_cpumask_var(&req_mask, GFP_KERNEL))
		return ERR_PTR(-ENOMEM);
	cpumask_copy(req_mask, cpu_online_mask);
	if (!mlx5_irq_pool_is_sf_pool(pool)) {
		/* In case we are allocating a control IRQ for PF/VF */
		if (!pool->xa_num_irqs.max) {
			cpumask_clear(req_mask);
			/* In case we only have a single IRQ for PF/VF */
			cpumask_set_cpu(cpumask_first(cpu_online_mask), req_mask);
		}
		/* Allocate the IRQ in the last index of the pool */
		irq = irq_pool_request_vector(pool, pool->xa_num_irqs.max, req_mask);
	} else {
		irq = mlx5_irq_affinity_request(pool, req_mask);
	}

	free_cpumask_var(req_mask);
=======
	struct irq_affinity_desc af_desc;
	struct mlx5_irq *irq;

	cpumask_copy(&af_desc.mask, cpu_online_mask);
	af_desc.is_managed = false;
	if (!mlx5_irq_pool_is_sf_pool(pool)) {
		/* In case we are allocating a control IRQ from a pci device's pool.
		 * This can happen also for a SF if the SFs pool is empty.
		 */
		if (!pool->xa_num_irqs.max) {
			cpumask_clear(&af_desc.mask);
			/* In case we only have a single IRQ for PF/VF */
			cpumask_set_cpu(cpumask_first(cpu_online_mask), &af_desc.mask);
		}
		/* Allocate the IRQ in index 0. The vector was already allocated */
		irq = irq_pool_request_vector(pool, 0, &af_desc, NULL);
	} else {
		irq = mlx5_irq_affinity_request(pool, &af_desc);
	}

>>>>>>> eb3cdb58
	return irq;
}

/**
 * mlx5_irq_request - request an IRQ for mlx5 PF/VF device.
 * @dev: mlx5 device that requesting the IRQ.
 * @vecidx: vector index of the IRQ. This argument is ignore if affinity is
 * provided.
 * @af_desc: affinity descriptor for this IRQ.
 * @rmap: pointer to reverse map pointer for completion interrupts
 *
 * This function returns a pointer to IRQ, or ERR_PTR in case of error.
 */
struct mlx5_irq *mlx5_irq_request(struct mlx5_core_dev *dev, u16 vecidx,
				  struct irq_affinity_desc *af_desc,
				  struct cpu_rmap **rmap)
{
	struct mlx5_irq_table *irq_table = mlx5_irq_table_get(dev);
	struct mlx5_irq_pool *pool;
	struct mlx5_irq *irq;

<<<<<<< HEAD
	pool = irq_table->pf_pool;
	irq = irq_pool_request_vector(pool, vecidx, affinity);
	if (IS_ERR(irq))
		return irq;
	mlx5_core_dbg(dev, "irq %u mapped to cpu %*pbl, %u EQs on this irq\n",
		      irq->irqn, cpumask_pr_args(affinity),
=======
	pool = irq_table->pcif_pool;
	irq = irq_pool_request_vector(pool, vecidx, af_desc, rmap);
	if (IS_ERR(irq))
		return irq;
	mlx5_core_dbg(dev, "irq %u mapped to cpu %*pbl, %u EQs on this irq\n",
		      irq->map.virq, cpumask_pr_args(&af_desc->mask),
>>>>>>> eb3cdb58
		      irq->refcount / MLX5_EQ_REFS_PER_IRQ);
	return irq;
}

/**
<<<<<<< HEAD
=======
 * mlx5_msix_alloc - allocate msix interrupt
 * @dev: mlx5 device from which to request
 * @handler: interrupt handler
 * @affdesc: affinity descriptor
 * @name: interrupt name
 *
 * Returns: struct msi_map with result encoded.
 * Note: the caller must make sure to release the irq by calling
 *       mlx5_msix_free() if shutdown was initiated.
 */
struct msi_map mlx5_msix_alloc(struct mlx5_core_dev *dev,
			       irqreturn_t (*handler)(int, void *),
			       const struct irq_affinity_desc *affdesc,
			       const char *name)
{
	struct msi_map map;
	int err;

	if (!dev->pdev) {
		map.virq = 0;
		map.index = -EINVAL;
		return map;
	}

	map = pci_msix_alloc_irq_at(dev->pdev, MSI_ANY_INDEX, affdesc);
	if (!map.virq)
		return map;

	err = request_irq(map.virq, handler, 0, name, NULL);
	if (err) {
		mlx5_core_warn(dev, "err %d\n", err);
		pci_msix_free_irq(dev->pdev, map);
		map.virq = 0;
		map.index = -ENOMEM;
	}
	return map;
}
EXPORT_SYMBOL(mlx5_msix_alloc);

/**
 * mlx5_msix_free - free a previously allocated msix interrupt
 * @dev: mlx5 device associated with interrupt
 * @map: map previously returned by mlx5_msix_alloc()
 */
void mlx5_msix_free(struct mlx5_core_dev *dev, struct msi_map map)
{
	free_irq(map.virq, NULL);
	pci_msix_free_irq(dev->pdev, map);
}
EXPORT_SYMBOL(mlx5_msix_free);

/**
>>>>>>> eb3cdb58
 * mlx5_irqs_release_vectors - release one or more IRQs back to the system.
 * @irqs: IRQs to be released.
 * @nirqs: number of IRQs to be released.
 */
void mlx5_irqs_release_vectors(struct mlx5_irq **irqs, int nirqs)
{
	mlx5_irqs_release(irqs, nirqs);
}

/**
 * mlx5_irqs_request_vectors - request one or more IRQs for mlx5 device.
 * @dev: mlx5 device that is requesting the IRQs.
 * @cpus: CPUs array for binding the IRQs
 * @nirqs: number of IRQs to request.
 * @irqs: an output array of IRQs pointers.
<<<<<<< HEAD
=======
 * @rmap: pointer to reverse map pointer for completion interrupts
>>>>>>> eb3cdb58
 *
 * Each IRQ is bound to at most 1 CPU.
 * This function is requests nirqs IRQs, starting from @vecidx.
 *
 * This function returns the number of IRQs requested, (which might be smaller than
 * @nirqs), if successful, or a negative error code in case of an error.
 */
int mlx5_irqs_request_vectors(struct mlx5_core_dev *dev, u16 *cpus, int nirqs,
<<<<<<< HEAD
			      struct mlx5_irq **irqs)
{
	cpumask_var_t req_mask;
	struct mlx5_irq *irq;
	int i;

	if (!zalloc_cpumask_var(&req_mask, GFP_KERNEL))
		return -ENOMEM;
	for (i = 0; i < nirqs; i++) {
		cpumask_set_cpu(cpus[i], req_mask);
		irq = mlx5_irq_request(dev, i, req_mask);
		if (IS_ERR(irq))
			break;
		cpumask_clear(req_mask);
		irqs[i] = irq;
	}

	free_cpumask_var(req_mask);
=======
			      struct mlx5_irq **irqs, struct cpu_rmap **rmap)
{
	struct mlx5_irq_table *table = mlx5_irq_table_get(dev);
	struct mlx5_irq_pool *pool = table->pcif_pool;
	struct irq_affinity_desc af_desc;
	struct mlx5_irq *irq;
	int offset = 1;
	int i;

	if (!pool->xa_num_irqs.max)
		offset = 0;

	af_desc.is_managed = false;
	for (i = 0; i < nirqs; i++) {
		cpumask_clear(&af_desc.mask);
		cpumask_set_cpu(cpus[i], &af_desc.mask);
		irq = mlx5_irq_request(dev, i + offset, &af_desc, rmap);
		if (IS_ERR(irq))
			break;
		irqs[i] = irq;
	}

>>>>>>> eb3cdb58
	return i ? i : PTR_ERR(irq);
}

static struct mlx5_irq_pool *
irq_pool_alloc(struct mlx5_core_dev *dev, int start, int size, char *name,
	       u32 min_threshold, u32 max_threshold)
{
	struct mlx5_irq_pool *pool = kvzalloc(sizeof(*pool), GFP_KERNEL);

	if (!pool)
		return ERR_PTR(-ENOMEM);
	pool->dev = dev;
	mutex_init(&pool->lock);
	xa_init_flags(&pool->irqs, XA_FLAGS_ALLOC);
	pool->xa_num_irqs.min = start;
	pool->xa_num_irqs.max = start + size - 1;
	if (name)
		snprintf(pool->name, MLX5_MAX_IRQ_NAME - MLX5_MAX_IRQ_IDX_CHARS,
			 "%s", name);
	pool->min_threshold = min_threshold * MLX5_EQ_REFS_PER_IRQ;
	pool->max_threshold = max_threshold * MLX5_EQ_REFS_PER_IRQ;
	mlx5_core_dbg(dev, "pool->name = %s, pool->size = %d, pool->start = %d",
		      name, size, start);
	return pool;
}

static void irq_pool_free(struct mlx5_irq_pool *pool)
{
	struct mlx5_irq *irq;
	unsigned long index;

	/* There are cases in which we are destrying the irq_table before
	 * freeing all the IRQs, fast teardown for example. Hence, free the irqs
	 * which might not have been freed.
	 */
	xa_for_each(&pool->irqs, index, irq)
		irq_release(irq);
	xa_destroy(&pool->irqs);
	mutex_destroy(&pool->lock);
	kfree(pool->irqs_per_cpu);
	kvfree(pool);
}

static int irq_pools_init(struct mlx5_core_dev *dev, int sf_vec, int pcif_vec)
{
	struct mlx5_irq_table *table = dev->priv.irq_table;
	int num_sf_ctrl_by_msix;
	int num_sf_ctrl_by_sfs;
	int num_sf_ctrl;
	int err;

	/* init pcif_pool */
	table->pcif_pool = irq_pool_alloc(dev, 0, pcif_vec, NULL,
					  MLX5_EQ_SHARE_IRQ_MIN_COMP,
					  MLX5_EQ_SHARE_IRQ_MAX_COMP);
	if (IS_ERR(table->pcif_pool))
		return PTR_ERR(table->pcif_pool);
	if (!mlx5_sf_max_functions(dev))
		return 0;
	if (sf_vec < MLX5_IRQ_VEC_COMP_BASE_SF) {
		mlx5_core_dbg(dev, "Not enught IRQs for SFs. SF may run at lower performance\n");
		return 0;
	}

	/* init sf_ctrl_pool */
	num_sf_ctrl_by_msix = DIV_ROUND_UP(sf_vec, MLX5_COMP_EQS_PER_SF);
	num_sf_ctrl_by_sfs = DIV_ROUND_UP(mlx5_sf_max_functions(dev),
					  MLX5_SFS_PER_CTRL_IRQ);
	num_sf_ctrl = min_t(int, num_sf_ctrl_by_msix, num_sf_ctrl_by_sfs);
	num_sf_ctrl = min_t(int, MLX5_IRQ_CTRL_SF_MAX, num_sf_ctrl);
	table->sf_ctrl_pool = irq_pool_alloc(dev, pcif_vec, num_sf_ctrl,
					     "mlx5_sf_ctrl",
					     MLX5_EQ_SHARE_IRQ_MIN_CTRL,
					     MLX5_EQ_SHARE_IRQ_MAX_CTRL);
	if (IS_ERR(table->sf_ctrl_pool)) {
		err = PTR_ERR(table->sf_ctrl_pool);
		goto err_pf;
	}
	/* init sf_comp_pool */
	table->sf_comp_pool = irq_pool_alloc(dev, pcif_vec + num_sf_ctrl,
					     sf_vec - num_sf_ctrl, "mlx5_sf_comp",
					     MLX5_EQ_SHARE_IRQ_MIN_COMP,
					     MLX5_EQ_SHARE_IRQ_MAX_COMP);
	if (IS_ERR(table->sf_comp_pool)) {
		err = PTR_ERR(table->sf_comp_pool);
		goto err_sf_ctrl;
	}

	table->sf_comp_pool->irqs_per_cpu = kcalloc(nr_cpu_ids, sizeof(u16), GFP_KERNEL);
	if (!table->sf_comp_pool->irqs_per_cpu) {
		err = -ENOMEM;
		goto err_irqs_per_cpu;
	}

	return 0;

err_irqs_per_cpu:
	irq_pool_free(table->sf_comp_pool);
err_sf_ctrl:
	irq_pool_free(table->sf_ctrl_pool);
err_pf:
	irq_pool_free(table->pcif_pool);
	return err;
}

static void irq_pools_destroy(struct mlx5_irq_table *table)
{
	if (table->sf_ctrl_pool) {
		irq_pool_free(table->sf_comp_pool);
		irq_pool_free(table->sf_ctrl_pool);
	}
	irq_pool_free(table->pcif_pool);
}

static void mlx5_irq_pool_free_irqs(struct mlx5_irq_pool *pool)
{
	struct mlx5_irq *irq;
	unsigned long index;

	xa_for_each(&pool->irqs, index, irq)
		mlx5_system_free_irq(irq);

}

static void mlx5_irq_pools_free_irqs(struct mlx5_irq_table *table)
{
	if (table->sf_ctrl_pool) {
		mlx5_irq_pool_free_irqs(table->sf_comp_pool);
		mlx5_irq_pool_free_irqs(table->sf_ctrl_pool);
	}
	mlx5_irq_pool_free_irqs(table->pcif_pool);
}

/* irq_table API */

int mlx5_irq_table_init(struct mlx5_core_dev *dev)
{
	struct mlx5_irq_table *irq_table;

	if (mlx5_core_is_sf(dev))
		return 0;

	irq_table = kvzalloc_node(sizeof(*irq_table), GFP_KERNEL,
				  dev->priv.numa_node);
	if (!irq_table)
		return -ENOMEM;

	dev->priv.irq_table = irq_table;
	return 0;
}

void mlx5_irq_table_cleanup(struct mlx5_core_dev *dev)
{
	if (mlx5_core_is_sf(dev))
		return;

	kvfree(dev->priv.irq_table);
}

int mlx5_irq_table_get_num_comp(struct mlx5_irq_table *table)
{
<<<<<<< HEAD
	if (!table->pf_pool->xa_num_irqs.max)
		return 1;
	return table->pf_pool->xa_num_irqs.max - table->pf_pool->xa_num_irqs.min;
=======
	if (!table->pcif_pool->xa_num_irqs.max)
		return 1;
	return table->pcif_pool->xa_num_irqs.max - table->pcif_pool->xa_num_irqs.min;
>>>>>>> eb3cdb58
}

int mlx5_irq_table_create(struct mlx5_core_dev *dev)
{
	int num_eqs = MLX5_CAP_GEN(dev, max_num_eqs) ?
		      MLX5_CAP_GEN(dev, max_num_eqs) :
		      1 << MLX5_CAP_GEN(dev, log_max_eq);
	int total_vec;
	int pcif_vec;
	int req_vec;
	int err;
	int n;

	if (mlx5_core_is_sf(dev))
		return 0;

<<<<<<< HEAD
	pf_vec = MLX5_CAP_GEN(dev, num_ports) * num_online_cpus() + 1;
	pf_vec = min_t(int, pf_vec, num_eqs);
=======
	pcif_vec = MLX5_CAP_GEN(dev, num_ports) * num_online_cpus() + 1;
	pcif_vec = min_t(int, pcif_vec, num_eqs);
>>>>>>> eb3cdb58

	total_vec = pcif_vec;
	if (mlx5_sf_max_functions(dev))
		total_vec += MLX5_IRQ_CTRL_SF_MAX +
			MLX5_COMP_EQS_PER_SF * mlx5_sf_max_functions(dev);
	total_vec = min_t(int, total_vec, pci_msix_vec_count(dev->pdev));
	pcif_vec = min_t(int, pcif_vec, pci_msix_vec_count(dev->pdev));

<<<<<<< HEAD
	total_vec = pci_alloc_irq_vectors(dev->pdev, 1, total_vec, PCI_IRQ_MSIX);
	if (total_vec < 0)
		return total_vec;
	pf_vec = min(pf_vec, total_vec);
=======
	req_vec = pci_msix_can_alloc_dyn(dev->pdev) ? 1 : total_vec;
	n = pci_alloc_irq_vectors(dev->pdev, 1, req_vec, PCI_IRQ_MSIX);
	if (n < 0)
		return n;
>>>>>>> eb3cdb58

	err = irq_pools_init(dev, total_vec - pcif_vec, pcif_vec);
	if (err)
		pci_free_irq_vectors(dev->pdev);

	return err;
}

void mlx5_irq_table_destroy(struct mlx5_core_dev *dev)
{
	struct mlx5_irq_table *table = dev->priv.irq_table;

	if (mlx5_core_is_sf(dev))
		return;

	/* There are cases where IRQs still will be in used when we reaching
	 * to here. Hence, making sure all the irqs are released.
	 */
	irq_pools_destroy(table);
	pci_free_irq_vectors(dev->pdev);
}

void mlx5_irq_table_free_irqs(struct mlx5_core_dev *dev)
{
	struct mlx5_irq_table *table = dev->priv.irq_table;

	if (mlx5_core_is_sf(dev))
		return;

	mlx5_irq_pools_free_irqs(table);
	pci_free_irq_vectors(dev->pdev);
}

int mlx5_irq_table_get_sfs_vec(struct mlx5_irq_table *table)
{
	if (table->sf_comp_pool)
		return min_t(int, num_online_cpus(),
			     table->sf_comp_pool->xa_num_irqs.max -
			     table->sf_comp_pool->xa_num_irqs.min + 1);
	else
		return mlx5_irq_table_get_num_comp(table);
}

struct mlx5_irq_table *mlx5_irq_table_get(struct mlx5_core_dev *dev)
{
#ifdef CONFIG_MLX5_SF
	if (mlx5_core_is_sf(dev))
		return dev->priv.parent_mdev->priv.irq_table;
#endif
	return dev->priv.irq_table;
}<|MERGE_RESOLUTION|>--- conflicted
+++ resolved
@@ -31,13 +31,8 @@
 	char name[MLX5_MAX_IRQ_NAME];
 	struct mlx5_irq_pool *pool;
 	int refcount;
-<<<<<<< HEAD
-	u32 index;
-	int irqn;
-=======
 	struct msi_map map;
 	u32 pool_index;
->>>>>>> eb3cdb58
 };
 
 struct mlx5_irq_table {
@@ -131,9 +126,6 @@
 	return ret;
 }
 
-<<<<<<< HEAD
-static void irq_release(struct mlx5_irq *irq)
-=======
 /* mlx5_system_free_irq - Free an IRQ
  * @irq: IRQ to free
  *
@@ -144,21 +136,12 @@
  * see mlx5_irq_table_free_irqs().
  */
 static void mlx5_system_free_irq(struct mlx5_irq *irq)
->>>>>>> eb3cdb58
 {
 	struct mlx5_irq_pool *pool = irq->pool;
 #ifdef CONFIG_RFS_ACCEL
 	struct cpu_rmap *rmap;
 #endif
 
-<<<<<<< HEAD
-	xa_erase(&pool->irqs, irq->index);
-	/* free_irq requires that affinity_hint and rmap will be cleared
-	 * before calling it. This is why there is asymmetry with set_rmap
-	 * which should be called after alloc_irq but before request_irq.
-	 */
-	irq_update_affinity_hint(irq->irqn, NULL);
-=======
 	/* free_irq requires that affinity_hint and rmap will be cleared before
 	 * calling it. To satisfy this requirement, we call
 	 * irq_cpu_rmap_remove() to remove the notifier
@@ -181,7 +164,6 @@
 
 	xa_erase(&pool->irqs, irq->pool_index);
 	mlx5_system_free_irq(irq);
->>>>>>> eb3cdb58
 	free_cpumask_var(irq->mask);
 	kfree(irq);
 }
@@ -245,11 +227,7 @@
 		return;
 	}
 
-<<<<<<< HEAD
-	if (vecidx == pool->xa_num_irqs.max) {
-=======
 	if (!vecidx) {
->>>>>>> eb3cdb58
 		snprintf(name, MLX5_MAX_IRQ_NAME, "mlx5_async%d", vecidx);
 		return;
 	}
@@ -258,12 +236,8 @@
 }
 
 struct mlx5_irq *mlx5_irq_alloc(struct mlx5_irq_pool *pool, int i,
-<<<<<<< HEAD
-				const struct cpumask *affinity)
-=======
 				struct irq_affinity_desc *af_desc,
 				struct cpu_rmap **rmap)
->>>>>>> eb3cdb58
 {
 	struct mlx5_core_dev *dev = pool->dev;
 	char name[MLX5_MAX_IRQ_NAME];
@@ -273,9 +247,6 @@
 	irq = kzalloc(sizeof(*irq), GFP_KERNEL);
 	if (!irq)
 		return ERR_PTR(-ENOMEM);
-<<<<<<< HEAD
-	irq->irqn = pci_irq_vector(dev->pdev, i);
-=======
 	if (!i || !pci_msix_can_alloc_dyn(dev->pdev)) {
 		/* The vector at index 0 is always statically allocated. If
 		 * dynamic irq is not supported all vectors are statically
@@ -299,7 +270,6 @@
 			goto err_irq_rmap;
 #endif
 	}
->>>>>>> eb3cdb58
 	if (!mlx5_irq_pool_is_sf_pool(pool))
 		irq_set_name(pool, name, i);
 	else
@@ -318,16 +288,6 @@
 		err = -ENOMEM;
 		goto err_cpumask;
 	}
-<<<<<<< HEAD
-	if (affinity) {
-		cpumask_copy(irq->mask, affinity);
-		irq_set_affinity_and_hint(irq->irqn, irq->mask);
-	}
-	irq->pool = pool;
-	irq->refcount = 1;
-	irq->index = i;
-	err = xa_err(xa_store(&pool->irqs, irq->index, irq, GFP_KERNEL));
-=======
 	if (af_desc) {
 		cpumask_copy(irq->mask, &af_desc->mask);
 		irq_set_affinity_and_hint(irq->map.virq, irq->mask);
@@ -336,7 +296,6 @@
 	irq->refcount = 1;
 	irq->pool_index = i;
 	err = xa_err(xa_store(&pool->irqs, irq->pool_index, irq, GFP_KERNEL));
->>>>>>> eb3cdb58
 	if (err) {
 		mlx5_core_err(dev, "Failed to alloc xa entry for irq(%u). err = %d\n",
 			      irq->pool_index, err);
@@ -344,12 +303,8 @@
 	}
 	return irq;
 err_xa:
-<<<<<<< HEAD
-	irq_update_affinity_hint(irq->irqn, NULL);
-=======
 	if (af_desc)
 		irq_update_affinity_hint(irq->map.virq, NULL);
->>>>>>> eb3cdb58
 	free_cpumask_var(irq->mask);
 err_cpumask:
 	free_irq(irq->map.virq, &irq->nh);
@@ -408,12 +363,8 @@
 /* requesting an irq from a given pool according to given index */
 static struct mlx5_irq *
 irq_pool_request_vector(struct mlx5_irq_pool *pool, int vecidx,
-<<<<<<< HEAD
-			struct cpumask *affinity)
-=======
 			struct irq_affinity_desc *af_desc,
 			struct cpu_rmap **rmap)
->>>>>>> eb3cdb58
 {
 	struct mlx5_irq *irq;
 
@@ -423,11 +374,7 @@
 		mlx5_irq_get_locked(irq);
 		goto unlock;
 	}
-<<<<<<< HEAD
-	irq = mlx5_irq_alloc(pool, vecidx, affinity);
-=======
 	irq = mlx5_irq_alloc(pool, vecidx, af_desc, rmap);
->>>>>>> eb3cdb58
 unlock:
 	mutex_unlock(&pool->lock);
 	return irq;
@@ -454,11 +401,7 @@
 	/* In some configs, there won't be a pool of SFs IRQs. Hence, returning
 	 * the PF IRQs pool in case the SF pool doesn't exist.
 	 */
-<<<<<<< HEAD
-	return pool ? pool : irq_table->pf_pool;
-=======
 	return pool ? pool : irq_table->pcif_pool;
->>>>>>> eb3cdb58
 }
 
 static struct mlx5_irq_pool *ctrl_irq_pool_get(struct mlx5_core_dev *dev)
@@ -472,11 +415,7 @@
 	/* In some configs, there won't be a pool of SFs IRQs. Hence, returning
 	 * the PF IRQs pool in case the SF pool doesn't exist.
 	 */
-<<<<<<< HEAD
-	return pool ? pool : irq_table->pf_pool;
-=======
 	return pool ? pool : irq_table->pcif_pool;
->>>>>>> eb3cdb58
 }
 
 /**
@@ -489,11 +428,7 @@
 	int i;
 
 	for (i = 0; i < nirqs; i++) {
-<<<<<<< HEAD
-		synchronize_irq(irqs[i]->irqn);
-=======
 		synchronize_irq(irqs[i]->map.virq);
->>>>>>> eb3cdb58
 		mlx5_irq_put(irqs[i]);
 	}
 }
@@ -516,28 +451,6 @@
 struct mlx5_irq *mlx5_ctrl_irq_request(struct mlx5_core_dev *dev)
 {
 	struct mlx5_irq_pool *pool = ctrl_irq_pool_get(dev);
-<<<<<<< HEAD
-	cpumask_var_t req_mask;
-	struct mlx5_irq *irq;
-
-	if (!zalloc_cpumask_var(&req_mask, GFP_KERNEL))
-		return ERR_PTR(-ENOMEM);
-	cpumask_copy(req_mask, cpu_online_mask);
-	if (!mlx5_irq_pool_is_sf_pool(pool)) {
-		/* In case we are allocating a control IRQ for PF/VF */
-		if (!pool->xa_num_irqs.max) {
-			cpumask_clear(req_mask);
-			/* In case we only have a single IRQ for PF/VF */
-			cpumask_set_cpu(cpumask_first(cpu_online_mask), req_mask);
-		}
-		/* Allocate the IRQ in the last index of the pool */
-		irq = irq_pool_request_vector(pool, pool->xa_num_irqs.max, req_mask);
-	} else {
-		irq = mlx5_irq_affinity_request(pool, req_mask);
-	}
-
-	free_cpumask_var(req_mask);
-=======
 	struct irq_affinity_desc af_desc;
 	struct mlx5_irq *irq;
 
@@ -558,7 +471,6 @@
 		irq = mlx5_irq_affinity_request(pool, &af_desc);
 	}
 
->>>>>>> eb3cdb58
 	return irq;
 }
 
@@ -580,28 +492,17 @@
 	struct mlx5_irq_pool *pool;
 	struct mlx5_irq *irq;
 
-<<<<<<< HEAD
-	pool = irq_table->pf_pool;
-	irq = irq_pool_request_vector(pool, vecidx, affinity);
-	if (IS_ERR(irq))
-		return irq;
-	mlx5_core_dbg(dev, "irq %u mapped to cpu %*pbl, %u EQs on this irq\n",
-		      irq->irqn, cpumask_pr_args(affinity),
-=======
 	pool = irq_table->pcif_pool;
 	irq = irq_pool_request_vector(pool, vecidx, af_desc, rmap);
 	if (IS_ERR(irq))
 		return irq;
 	mlx5_core_dbg(dev, "irq %u mapped to cpu %*pbl, %u EQs on this irq\n",
 		      irq->map.virq, cpumask_pr_args(&af_desc->mask),
->>>>>>> eb3cdb58
 		      irq->refcount / MLX5_EQ_REFS_PER_IRQ);
 	return irq;
 }
 
 /**
-<<<<<<< HEAD
-=======
  * mlx5_msix_alloc - allocate msix interrupt
  * @dev: mlx5 device from which to request
  * @handler: interrupt handler
@@ -654,7 +555,6 @@
 EXPORT_SYMBOL(mlx5_msix_free);
 
 /**
->>>>>>> eb3cdb58
  * mlx5_irqs_release_vectors - release one or more IRQs back to the system.
  * @irqs: IRQs to be released.
  * @nirqs: number of IRQs to be released.
@@ -670,10 +570,7 @@
  * @cpus: CPUs array for binding the IRQs
  * @nirqs: number of IRQs to request.
  * @irqs: an output array of IRQs pointers.
-<<<<<<< HEAD
-=======
  * @rmap: pointer to reverse map pointer for completion interrupts
->>>>>>> eb3cdb58
  *
  * Each IRQ is bound to at most 1 CPU.
  * This function is requests nirqs IRQs, starting from @vecidx.
@@ -682,26 +579,6 @@
  * @nirqs), if successful, or a negative error code in case of an error.
  */
 int mlx5_irqs_request_vectors(struct mlx5_core_dev *dev, u16 *cpus, int nirqs,
-<<<<<<< HEAD
-			      struct mlx5_irq **irqs)
-{
-	cpumask_var_t req_mask;
-	struct mlx5_irq *irq;
-	int i;
-
-	if (!zalloc_cpumask_var(&req_mask, GFP_KERNEL))
-		return -ENOMEM;
-	for (i = 0; i < nirqs; i++) {
-		cpumask_set_cpu(cpus[i], req_mask);
-		irq = mlx5_irq_request(dev, i, req_mask);
-		if (IS_ERR(irq))
-			break;
-		cpumask_clear(req_mask);
-		irqs[i] = irq;
-	}
-
-	free_cpumask_var(req_mask);
-=======
 			      struct mlx5_irq **irqs, struct cpu_rmap **rmap)
 {
 	struct mlx5_irq_table *table = mlx5_irq_table_get(dev);
@@ -724,7 +601,6 @@
 		irqs[i] = irq;
 	}
 
->>>>>>> eb3cdb58
 	return i ? i : PTR_ERR(irq);
 }
 
@@ -886,15 +762,9 @@
 
 int mlx5_irq_table_get_num_comp(struct mlx5_irq_table *table)
 {
-<<<<<<< HEAD
-	if (!table->pf_pool->xa_num_irqs.max)
-		return 1;
-	return table->pf_pool->xa_num_irqs.max - table->pf_pool->xa_num_irqs.min;
-=======
 	if (!table->pcif_pool->xa_num_irqs.max)
 		return 1;
 	return table->pcif_pool->xa_num_irqs.max - table->pcif_pool->xa_num_irqs.min;
->>>>>>> eb3cdb58
 }
 
 int mlx5_irq_table_create(struct mlx5_core_dev *dev)
@@ -911,13 +781,8 @@
 	if (mlx5_core_is_sf(dev))
 		return 0;
 
-<<<<<<< HEAD
-	pf_vec = MLX5_CAP_GEN(dev, num_ports) * num_online_cpus() + 1;
-	pf_vec = min_t(int, pf_vec, num_eqs);
-=======
 	pcif_vec = MLX5_CAP_GEN(dev, num_ports) * num_online_cpus() + 1;
 	pcif_vec = min_t(int, pcif_vec, num_eqs);
->>>>>>> eb3cdb58
 
 	total_vec = pcif_vec;
 	if (mlx5_sf_max_functions(dev))
@@ -926,17 +791,10 @@
 	total_vec = min_t(int, total_vec, pci_msix_vec_count(dev->pdev));
 	pcif_vec = min_t(int, pcif_vec, pci_msix_vec_count(dev->pdev));
 
-<<<<<<< HEAD
-	total_vec = pci_alloc_irq_vectors(dev->pdev, 1, total_vec, PCI_IRQ_MSIX);
-	if (total_vec < 0)
-		return total_vec;
-	pf_vec = min(pf_vec, total_vec);
-=======
 	req_vec = pci_msix_can_alloc_dyn(dev->pdev) ? 1 : total_vec;
 	n = pci_alloc_irq_vectors(dev->pdev, 1, req_vec, PCI_IRQ_MSIX);
 	if (n < 0)
 		return n;
->>>>>>> eb3cdb58
 
 	err = irq_pools_init(dev, total_vec - pcif_vec, pcif_vec);
 	if (err)
