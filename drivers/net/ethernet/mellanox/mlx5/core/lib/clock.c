/*
 * Copyright (c) 2015, Mellanox Technologies. All rights reserved.
 *
 * This software is available to you under a choice of one of two
 * licenses.  You may choose to be licensed under the terms of the GNU
 * General Public License (GPL) Version 2, available from the file
 * COPYING in the main directory of this source tree, or the
 * OpenIB.org BSD license below:
 *
 *     Redistribution and use in source and binary forms, with or
 *     without modification, are permitted provided that the following
 *     conditions are met:
 *
 *      - Redistributions of source code must retain the above
 *        copyright notice, this list of conditions and the following
 *        disclaimer.
 *
 *      - Redistributions in binary form must reproduce the above
 *        copyright notice, this list of conditions and the following
 *        disclaimer in the documentation and/or other materials
 *        provided with the distribution.
 *
 * THE SOFTWARE IS PROVIDED "AS IS", WITHOUT WARRANTY OF ANY KIND,
 * EXPRESS OR IMPLIED, INCLUDING BUT NOT LIMITED TO THE WARRANTIES OF
 * MERCHANTABILITY, FITNESS FOR A PARTICULAR PURPOSE AND
 * NONINFRINGEMENT. IN NO EVENT SHALL THE AUTHORS OR COPYRIGHT HOLDERS
 * BE LIABLE FOR ANY CLAIM, DAMAGES OR OTHER LIABILITY, WHETHER IN AN
 * ACTION OF CONTRACT, TORT OR OTHERWISE, ARISING FROM, OUT OF OR IN
 * CONNECTION WITH THE SOFTWARE OR THE USE OR OTHER DEALINGS IN THE
 * SOFTWARE.
 */

#include <linux/clocksource.h>
#include <linux/highmem.h>
#include <linux/ptp_clock_kernel.h>
#include <rdma/mlx5-abi.h>
#include "lib/eq.h"
#include "en.h"
#include "clock.h"

enum {
	MLX5_CYCLES_SHIFT	= 31
};

enum {
	MLX5_PIN_MODE_IN		= 0x0,
	MLX5_PIN_MODE_OUT		= 0x1,
};

enum {
	MLX5_OUT_PATTERN_PULSE		= 0x0,
	MLX5_OUT_PATTERN_PERIODIC	= 0x1,
};

enum {
	MLX5_EVENT_MODE_DISABLE	= 0x0,
	MLX5_EVENT_MODE_REPETETIVE	= 0x1,
	MLX5_EVENT_MODE_ONCE_TILL_ARM	= 0x2,
};

enum {
	MLX5_MTPPS_FS_ENABLE			= BIT(0x0),
	MLX5_MTPPS_FS_PATTERN			= BIT(0x2),
	MLX5_MTPPS_FS_PIN_MODE			= BIT(0x3),
	MLX5_MTPPS_FS_TIME_STAMP		= BIT(0x4),
	MLX5_MTPPS_FS_OUT_PULSE_DURATION	= BIT(0x5),
	MLX5_MTPPS_FS_ENH_OUT_PER_ADJ		= BIT(0x7),
	MLX5_MTPPS_FS_NPPS_PERIOD               = BIT(0x9),
	MLX5_MTPPS_FS_OUT_PULSE_DURATION_NS     = BIT(0xa),
<<<<<<< HEAD
=======
};

enum {
	MLX5_MTUTC_OPERATION_ADJUST_TIME_MIN          = S16_MIN,
	MLX5_MTUTC_OPERATION_ADJUST_TIME_MAX          = S16_MAX,
	MLX5_MTUTC_OPERATION_ADJUST_TIME_EXTENDED_MIN = -200000,
	MLX5_MTUTC_OPERATION_ADJUST_TIME_EXTENDED_MAX = 200000,
>>>>>>> eb3cdb58
};

static bool mlx5_real_time_mode(struct mlx5_core_dev *mdev)
{
	return (mlx5_is_real_time_rq(mdev) || mlx5_is_real_time_sq(mdev));
}

static bool mlx5_npps_real_time_supported(struct mlx5_core_dev *mdev)
{
	return (mlx5_real_time_mode(mdev) &&
		MLX5_CAP_MCAM_FEATURE(mdev, npps_period) &&
		MLX5_CAP_MCAM_FEATURE(mdev, out_pulse_duration_ns));
}

static bool mlx5_modify_mtutc_allowed(struct mlx5_core_dev *mdev)
{
	return MLX5_CAP_MCAM_FEATURE(mdev, ptpcyc2realtime_modify);
}

static bool mlx5_is_mtutc_time_adj_cap(struct mlx5_core_dev *mdev, s64 delta)
{
	s64 min = MLX5_MTUTC_OPERATION_ADJUST_TIME_MIN;
	s64 max = MLX5_MTUTC_OPERATION_ADJUST_TIME_MAX;

	if (MLX5_CAP_MCAM_FEATURE(mdev, mtutc_time_adjustment_extended_range)) {
		min = MLX5_MTUTC_OPERATION_ADJUST_TIME_EXTENDED_MIN;
		max = MLX5_MTUTC_OPERATION_ADJUST_TIME_EXTENDED_MAX;
	}

	if (delta < min || delta > max)
		return false;

	return true;
}

static int mlx5_set_mtutc(struct mlx5_core_dev *dev, u32 *mtutc, u32 size)
{
	u32 out[MLX5_ST_SZ_DW(mtutc_reg)] = {};

	if (!MLX5_CAP_MCAM_REG(dev, mtutc))
		return -EOPNOTSUPP;

	return mlx5_core_access_reg(dev, mtutc, size, out, sizeof(out),
				    MLX5_REG_MTUTC, 0, 1);
}

static u64 mlx5_read_time(struct mlx5_core_dev *dev,
			  struct ptp_system_timestamp *sts,
			  bool real_time)
{
	u32 timer_h, timer_h1, timer_l;

	timer_h = ioread32be(real_time ? &dev->iseg->real_time_h :
			     &dev->iseg->internal_timer_h);
	ptp_read_system_prets(sts);
	timer_l = ioread32be(real_time ? &dev->iseg->real_time_l :
			     &dev->iseg->internal_timer_l);
	ptp_read_system_postts(sts);
	timer_h1 = ioread32be(real_time ? &dev->iseg->real_time_h :
			      &dev->iseg->internal_timer_h);
	if (timer_h != timer_h1) {
		/* wrap around */
		ptp_read_system_prets(sts);
		timer_l = ioread32be(real_time ? &dev->iseg->real_time_l :
				     &dev->iseg->internal_timer_l);
		ptp_read_system_postts(sts);
	}

	return real_time ? REAL_TIME_TO_NS(timer_h1, timer_l) :
			   (u64)timer_l | (u64)timer_h1 << 32;
}

static u64 read_internal_timer(const struct cyclecounter *cc)
{
	struct mlx5_timer *timer = container_of(cc, struct mlx5_timer, cycles);
	struct mlx5_clock *clock = container_of(timer, struct mlx5_clock, timer);
	struct mlx5_core_dev *mdev = container_of(clock, struct mlx5_core_dev,
						  clock);

	return mlx5_read_time(mdev, NULL, false) & cc->mask;
}

static void mlx5_update_clock_info_page(struct mlx5_core_dev *mdev)
{
	struct mlx5_ib_clock_info *clock_info = mdev->clock_info;
	struct mlx5_clock *clock = &mdev->clock;
	struct mlx5_timer *timer;
	u32 sign;

	if (!clock_info)
		return;

	sign = smp_load_acquire(&clock_info->sign);
	smp_store_mb(clock_info->sign,
		     sign | MLX5_IB_CLOCK_INFO_KERNEL_UPDATING);

	timer = &clock->timer;
	clock_info->cycles = timer->tc.cycle_last;
	clock_info->mult   = timer->cycles.mult;
	clock_info->nsec   = timer->tc.nsec;
	clock_info->frac   = timer->tc.frac;

	smp_store_release(&clock_info->sign,
			  sign + MLX5_IB_CLOCK_INFO_KERNEL_UPDATING * 2);
}

static void mlx5_pps_out(struct work_struct *work)
{
	struct mlx5_pps *pps_info = container_of(work, struct mlx5_pps,
						 out_work);
	struct mlx5_clock *clock = container_of(pps_info, struct mlx5_clock,
						pps_info);
	struct mlx5_core_dev *mdev = container_of(clock, struct mlx5_core_dev,
						  clock);
	u32 in[MLX5_ST_SZ_DW(mtpps_reg)] = {0};
	unsigned long flags;
	int i;

	for (i = 0; i < clock->ptp_info.n_pins; i++) {
		u64 tstart;

		write_seqlock_irqsave(&clock->lock, flags);
		tstart = clock->pps_info.start[i];
		clock->pps_info.start[i] = 0;
		write_sequnlock_irqrestore(&clock->lock, flags);
		if (!tstart)
			continue;

		MLX5_SET(mtpps_reg, in, pin, i);
		MLX5_SET64(mtpps_reg, in, time_stamp, tstart);
		MLX5_SET(mtpps_reg, in, field_select, MLX5_MTPPS_FS_TIME_STAMP);
		mlx5_set_mtpps(mdev, in, sizeof(in));
	}
}

static void mlx5_timestamp_overflow(struct work_struct *work)
{
	struct delayed_work *dwork = to_delayed_work(work);
	struct mlx5_core_dev *mdev;
	struct mlx5_timer *timer;
	struct mlx5_clock *clock;
	unsigned long flags;

	timer = container_of(dwork, struct mlx5_timer, overflow_work);
	clock = container_of(timer, struct mlx5_clock, timer);
	mdev = container_of(clock, struct mlx5_core_dev, clock);

	if (mdev->state == MLX5_DEVICE_STATE_INTERNAL_ERROR)
		goto out;

	write_seqlock_irqsave(&clock->lock, flags);
	timecounter_read(&timer->tc);
	mlx5_update_clock_info_page(mdev);
	write_sequnlock_irqrestore(&clock->lock, flags);

out:
	schedule_delayed_work(&timer->overflow_work, timer->overflow_period);
}

static int mlx5_ptp_settime_real_time(struct mlx5_core_dev *mdev,
				      const struct timespec64 *ts)
{
	u32 in[MLX5_ST_SZ_DW(mtutc_reg)] = {};

	if (!mlx5_modify_mtutc_allowed(mdev))
		return 0;

	if (ts->tv_sec < 0 || ts->tv_sec > U32_MAX ||
	    ts->tv_nsec < 0 || ts->tv_nsec > NSEC_PER_SEC)
		return -EINVAL;

	MLX5_SET(mtutc_reg, in, operation, MLX5_MTUTC_OPERATION_SET_TIME_IMMEDIATE);
	MLX5_SET(mtutc_reg, in, utc_sec, ts->tv_sec);
	MLX5_SET(mtutc_reg, in, utc_nsec, ts->tv_nsec);

	return mlx5_set_mtutc(mdev, in, sizeof(in));
}

static int mlx5_ptp_settime(struct ptp_clock_info *ptp, const struct timespec64 *ts)
{
	struct mlx5_clock *clock = container_of(ptp, struct mlx5_clock, ptp_info);
	struct mlx5_timer *timer = &clock->timer;
	struct mlx5_core_dev *mdev;
	unsigned long flags;
	int err;

	mdev = container_of(clock, struct mlx5_core_dev, clock);
	err = mlx5_ptp_settime_real_time(mdev, ts);
	if (err)
		return err;

	write_seqlock_irqsave(&clock->lock, flags);
	timecounter_init(&timer->tc, &timer->cycles, timespec64_to_ns(ts));
	mlx5_update_clock_info_page(mdev);
	write_sequnlock_irqrestore(&clock->lock, flags);

	return 0;
}

static
struct timespec64 mlx5_ptp_gettimex_real_time(struct mlx5_core_dev *mdev,
					      struct ptp_system_timestamp *sts)
{
	struct timespec64 ts;
	u64 time;

	time = mlx5_read_time(mdev, sts, true);
	ts = ns_to_timespec64(time);
	return ts;
}

static int mlx5_ptp_gettimex(struct ptp_clock_info *ptp, struct timespec64 *ts,
			     struct ptp_system_timestamp *sts)
{
	struct mlx5_clock *clock = container_of(ptp, struct mlx5_clock, ptp_info);
	struct mlx5_timer *timer = &clock->timer;
	struct mlx5_core_dev *mdev;
	unsigned long flags;
	u64 cycles, ns;

	mdev = container_of(clock, struct mlx5_core_dev, clock);
	if (mlx5_real_time_mode(mdev)) {
		*ts = mlx5_ptp_gettimex_real_time(mdev, sts);
		goto out;
	}

	write_seqlock_irqsave(&clock->lock, flags);
	cycles = mlx5_read_time(mdev, sts, false);
	ns = timecounter_cyc2time(&timer->tc, cycles);
	write_sequnlock_irqrestore(&clock->lock, flags);
	*ts = ns_to_timespec64(ns);
out:
	return 0;
}

static int mlx5_ptp_adjtime_real_time(struct mlx5_core_dev *mdev, s64 delta)
{
	u32 in[MLX5_ST_SZ_DW(mtutc_reg)] = {};

	if (!mlx5_modify_mtutc_allowed(mdev))
		return 0;

	/* HW time adjustment range is checked. If out of range, settime instead */
	if (!mlx5_is_mtutc_time_adj_cap(mdev, delta)) {
		struct timespec64 ts;
		s64 ns;

		ts = mlx5_ptp_gettimex_real_time(mdev, NULL);
		ns = timespec64_to_ns(&ts) + delta;
		ts = ns_to_timespec64(ns);
		return mlx5_ptp_settime_real_time(mdev, &ts);
	}

	MLX5_SET(mtutc_reg, in, operation, MLX5_MTUTC_OPERATION_ADJUST_TIME);
	MLX5_SET(mtutc_reg, in, time_adjustment, delta);

	return mlx5_set_mtutc(mdev, in, sizeof(in));
}

static int mlx5_ptp_adjtime(struct ptp_clock_info *ptp, s64 delta)
{
	struct mlx5_clock *clock = container_of(ptp, struct mlx5_clock, ptp_info);
	struct mlx5_timer *timer = &clock->timer;
	struct mlx5_core_dev *mdev;
	unsigned long flags;
	int err;

	mdev = container_of(clock, struct mlx5_core_dev, clock);

	err = mlx5_ptp_adjtime_real_time(mdev, delta);
	if (err)
		return err;
	write_seqlock_irqsave(&clock->lock, flags);
	timecounter_adjtime(&timer->tc, delta);
	mlx5_update_clock_info_page(mdev);
	write_sequnlock_irqrestore(&clock->lock, flags);

	return 0;
}

static int mlx5_ptp_adjphase(struct ptp_clock_info *ptp, s32 delta)
{
	struct mlx5_clock *clock = container_of(ptp, struct mlx5_clock, ptp_info);
	struct mlx5_core_dev *mdev;

	mdev = container_of(clock, struct mlx5_core_dev, clock);

	if (!mlx5_is_mtutc_time_adj_cap(mdev, delta))
		return -ERANGE;

	return mlx5_ptp_adjtime(ptp, delta);
}

static int mlx5_ptp_freq_adj_real_time(struct mlx5_core_dev *mdev, long scaled_ppm)
{
	u32 in[MLX5_ST_SZ_DW(mtutc_reg)] = {};

	if (!mlx5_modify_mtutc_allowed(mdev))
		return 0;

	MLX5_SET(mtutc_reg, in, operation, MLX5_MTUTC_OPERATION_ADJUST_FREQ_UTC);

	if (MLX5_CAP_MCAM_FEATURE(mdev, mtutc_freq_adj_units)) {
		MLX5_SET(mtutc_reg, in, freq_adj_units,
			 MLX5_MTUTC_FREQ_ADJ_UNITS_SCALED_PPM);
		MLX5_SET(mtutc_reg, in, freq_adjustment, scaled_ppm);
	} else {
		MLX5_SET(mtutc_reg, in, freq_adj_units, MLX5_MTUTC_FREQ_ADJ_UNITS_PPB);
		MLX5_SET(mtutc_reg, in, freq_adjustment, scaled_ppm_to_ppb(scaled_ppm));
	}

	return mlx5_set_mtutc(mdev, in, sizeof(in));
}

static int mlx5_ptp_adjfine(struct ptp_clock_info *ptp, long scaled_ppm)
{
	struct mlx5_clock *clock = container_of(ptp, struct mlx5_clock, ptp_info);
	struct mlx5_timer *timer = &clock->timer;
	struct mlx5_core_dev *mdev;
	unsigned long flags;
	u32 mult;
	int err;

	mdev = container_of(clock, struct mlx5_core_dev, clock);

	err = mlx5_ptp_freq_adj_real_time(mdev, scaled_ppm);
	if (err)
		return err;

	mult = (u32)adjust_by_scaled_ppm(timer->nominal_c_mult, scaled_ppm);

	write_seqlock_irqsave(&clock->lock, flags);
	timecounter_read(&timer->tc);
	timer->cycles.mult = mult;
	mlx5_update_clock_info_page(mdev);
	write_sequnlock_irqrestore(&clock->lock, flags);

	return 0;
}

static int mlx5_extts_configure(struct ptp_clock_info *ptp,
				struct ptp_clock_request *rq,
				int on)
{
	struct mlx5_clock *clock =
			container_of(ptp, struct mlx5_clock, ptp_info);
	struct mlx5_core_dev *mdev =
			container_of(clock, struct mlx5_core_dev, clock);
	u32 in[MLX5_ST_SZ_DW(mtpps_reg)] = {0};
	u32 field_select = 0;
	u8 pin_mode = 0;
	u8 pattern = 0;
	int pin = -1;
	int err = 0;

	if (!MLX5_PPS_CAP(mdev))
		return -EOPNOTSUPP;

	/* Reject requests with unsupported flags */
	if (rq->extts.flags & ~(PTP_ENABLE_FEATURE |
				PTP_RISING_EDGE |
				PTP_FALLING_EDGE |
				PTP_STRICT_FLAGS))
		return -EOPNOTSUPP;

	/* Reject requests to enable time stamping on both edges. */
	if ((rq->extts.flags & PTP_STRICT_FLAGS) &&
	    (rq->extts.flags & PTP_ENABLE_FEATURE) &&
	    (rq->extts.flags & PTP_EXTTS_EDGES) == PTP_EXTTS_EDGES)
		return -EOPNOTSUPP;

	if (rq->extts.index >= clock->ptp_info.n_pins)
		return -EINVAL;

	pin = ptp_find_pin(clock->ptp, PTP_PF_EXTTS, rq->extts.index);
	if (pin < 0)
		return -EBUSY;

	if (on) {
		pin_mode = MLX5_PIN_MODE_IN;
		pattern = !!(rq->extts.flags & PTP_FALLING_EDGE);
		field_select = MLX5_MTPPS_FS_PIN_MODE |
			       MLX5_MTPPS_FS_PATTERN |
			       MLX5_MTPPS_FS_ENABLE;
	} else {
		field_select = MLX5_MTPPS_FS_ENABLE;
	}

	MLX5_SET(mtpps_reg, in, pin, pin);
	MLX5_SET(mtpps_reg, in, pin_mode, pin_mode);
	MLX5_SET(mtpps_reg, in, pattern, pattern);
	MLX5_SET(mtpps_reg, in, enable, on);
	MLX5_SET(mtpps_reg, in, field_select, field_select);

	err = mlx5_set_mtpps(mdev, in, sizeof(in));
	if (err)
		return err;

	return mlx5_set_mtppse(mdev, pin, 0,
			       MLX5_EVENT_MODE_REPETETIVE & on);
}

static u64 find_target_cycles(struct mlx5_core_dev *mdev, s64 target_ns)
{
	struct mlx5_clock *clock = &mdev->clock;
	u64 cycles_now, cycles_delta;
	u64 nsec_now, nsec_delta;
	struct mlx5_timer *timer;
	unsigned long flags;

	timer = &clock->timer;

	cycles_now = mlx5_read_time(mdev, NULL, false);
	write_seqlock_irqsave(&clock->lock, flags);
	nsec_now = timecounter_cyc2time(&timer->tc, cycles_now);
	nsec_delta = target_ns - nsec_now;
	cycles_delta = div64_u64(nsec_delta << timer->cycles.shift,
				 timer->cycles.mult);
	write_sequnlock_irqrestore(&clock->lock, flags);

	return cycles_now + cycles_delta;
}

static u64 perout_conf_internal_timer(struct mlx5_core_dev *mdev, s64 sec)
{
	struct timespec64 ts = {};
	s64 target_ns;

	ts.tv_sec = sec;
	target_ns = timespec64_to_ns(&ts);

	return find_target_cycles(mdev, target_ns);
}

static u64 perout_conf_real_time(s64 sec, u32 nsec)
{
	return (u64)nsec | (u64)sec << 32;
}

static int perout_conf_1pps(struct mlx5_core_dev *mdev, struct ptp_clock_request *rq,
			    u64 *time_stamp, bool real_time)
{
	struct timespec64 ts;
	s64 ns;

	ts.tv_nsec = rq->perout.period.nsec;
	ts.tv_sec = rq->perout.period.sec;
	ns = timespec64_to_ns(&ts);

	if ((ns >> 1) != 500000000LL)
		return -EINVAL;

	*time_stamp = real_time ? perout_conf_real_time(rq->perout.start.sec, 0) :
		      perout_conf_internal_timer(mdev, rq->perout.start.sec);

	return 0;
}

#define MLX5_MAX_PULSE_DURATION (BIT(__mlx5_bit_sz(mtpps_reg, out_pulse_duration_ns)) - 1)
static int mlx5_perout_conf_out_pulse_duration(struct mlx5_core_dev *mdev,
					       struct ptp_clock_request *rq,
					       u32 *out_pulse_duration_ns)
{
	struct mlx5_pps *pps_info = &mdev->clock.pps_info;
	u32 out_pulse_duration;
	struct timespec64 ts;

	if (rq->perout.flags & PTP_PEROUT_DUTY_CYCLE) {
		ts.tv_sec = rq->perout.on.sec;
		ts.tv_nsec = rq->perout.on.nsec;
		out_pulse_duration = (u32)timespec64_to_ns(&ts);
	} else {
		/* out_pulse_duration_ns should be up to 50% of the
		 * pulse period as default
		 */
		ts.tv_sec = rq->perout.period.sec;
		ts.tv_nsec = rq->perout.period.nsec;
		out_pulse_duration = (u32)timespec64_to_ns(&ts) >> 1;
	}

	if (out_pulse_duration < pps_info->min_out_pulse_duration_ns ||
	    out_pulse_duration > MLX5_MAX_PULSE_DURATION) {
		mlx5_core_err(mdev, "NPPS pulse duration %u is not in [%llu, %lu]\n",
			      out_pulse_duration, pps_info->min_out_pulse_duration_ns,
			      MLX5_MAX_PULSE_DURATION);
		return -EINVAL;
	}
	*out_pulse_duration_ns = out_pulse_duration;

	return 0;
}

static int perout_conf_npps_real_time(struct mlx5_core_dev *mdev, struct ptp_clock_request *rq,
				      u32 *field_select, u32 *out_pulse_duration_ns,
				      u64 *period, u64 *time_stamp)
{
	struct mlx5_pps *pps_info = &mdev->clock.pps_info;
	struct ptp_clock_time *time = &rq->perout.start;
	struct timespec64 ts;

	ts.tv_sec = rq->perout.period.sec;
	ts.tv_nsec = rq->perout.period.nsec;
	if (timespec64_to_ns(&ts) < pps_info->min_npps_period) {
		mlx5_core_err(mdev, "NPPS period is lower than minimal npps period %llu\n",
			      pps_info->min_npps_period);
		return -EINVAL;
	}
	*period = perout_conf_real_time(rq->perout.period.sec, rq->perout.period.nsec);

	if (mlx5_perout_conf_out_pulse_duration(mdev, rq, out_pulse_duration_ns))
		return -EINVAL;

	*time_stamp = perout_conf_real_time(time->sec, time->nsec);
	*field_select |= MLX5_MTPPS_FS_NPPS_PERIOD |
			 MLX5_MTPPS_FS_OUT_PULSE_DURATION_NS;

	return 0;
}

static bool mlx5_perout_verify_flags(struct mlx5_core_dev *mdev, unsigned int flags)
{
	return ((!mlx5_npps_real_time_supported(mdev) && flags) ||
		(mlx5_npps_real_time_supported(mdev) && flags & ~PTP_PEROUT_DUTY_CYCLE));
}

static int mlx5_perout_configure(struct ptp_clock_info *ptp,
				 struct ptp_clock_request *rq,
				 int on)
{
	struct mlx5_clock *clock =
			container_of(ptp, struct mlx5_clock, ptp_info);
	struct mlx5_core_dev *mdev =
			container_of(clock, struct mlx5_core_dev, clock);
	bool rt_mode = mlx5_real_time_mode(mdev);
	u32 in[MLX5_ST_SZ_DW(mtpps_reg)] = {0};
	u32 out_pulse_duration_ns = 0;
	u32 field_select = 0;
	u64 npps_period = 0;
	u64 time_stamp = 0;
	u8 pin_mode = 0;
	u8 pattern = 0;
	int pin = -1;
	int err = 0;

	if (!MLX5_PPS_CAP(mdev))
		return -EOPNOTSUPP;

	/* Reject requests with unsupported flags */
	if (mlx5_perout_verify_flags(mdev, rq->perout.flags))
		return -EOPNOTSUPP;

	if (rq->perout.index >= clock->ptp_info.n_pins)
		return -EINVAL;

	field_select = MLX5_MTPPS_FS_ENABLE;
	pin = ptp_find_pin(clock->ptp, PTP_PF_PEROUT, rq->perout.index);
	if (pin < 0)
		return -EBUSY;

	if (on) {
		bool rt_mode = mlx5_real_time_mode(mdev);

		pin_mode = MLX5_PIN_MODE_OUT;
		pattern = MLX5_OUT_PATTERN_PERIODIC;
<<<<<<< HEAD

		if (rt_mode &&  rq->perout.start.sec > U32_MAX)
			return -EINVAL;

=======

		if (rt_mode &&  rq->perout.start.sec > U32_MAX)
			return -EINVAL;

>>>>>>> eb3cdb58
		field_select |= MLX5_MTPPS_FS_PIN_MODE |
				MLX5_MTPPS_FS_PATTERN |
				MLX5_MTPPS_FS_TIME_STAMP;

		if (mlx5_npps_real_time_supported(mdev))
			err = perout_conf_npps_real_time(mdev, rq, &field_select,
							 &out_pulse_duration_ns, &npps_period,
							 &time_stamp);
		else
			err = perout_conf_1pps(mdev, rq, &time_stamp, rt_mode);
		if (err)
			return err;
	}

	MLX5_SET(mtpps_reg, in, pin, pin);
	MLX5_SET(mtpps_reg, in, pin_mode, pin_mode);
	MLX5_SET(mtpps_reg, in, pattern, pattern);
	MLX5_SET(mtpps_reg, in, enable, on);
	MLX5_SET64(mtpps_reg, in, time_stamp, time_stamp);
	MLX5_SET(mtpps_reg, in, field_select, field_select);
	MLX5_SET64(mtpps_reg, in, npps_period, npps_period);
	MLX5_SET(mtpps_reg, in, out_pulse_duration_ns, out_pulse_duration_ns);
	err = mlx5_set_mtpps(mdev, in, sizeof(in));
	if (err)
		return err;

	if (rt_mode)
		return 0;

	return mlx5_set_mtppse(mdev, pin, 0,
			       MLX5_EVENT_MODE_REPETETIVE & on);
}

static int mlx5_pps_configure(struct ptp_clock_info *ptp,
			      struct ptp_clock_request *rq,
			      int on)
{
	struct mlx5_clock *clock =
			container_of(ptp, struct mlx5_clock, ptp_info);

	clock->pps_info.enabled = !!on;
	return 0;
}

static int mlx5_ptp_enable(struct ptp_clock_info *ptp,
			   struct ptp_clock_request *rq,
			   int on)
{
	switch (rq->type) {
	case PTP_CLK_REQ_EXTTS:
		return mlx5_extts_configure(ptp, rq, on);
	case PTP_CLK_REQ_PEROUT:
		return mlx5_perout_configure(ptp, rq, on);
	case PTP_CLK_REQ_PPS:
		return mlx5_pps_configure(ptp, rq, on);
	default:
		return -EOPNOTSUPP;
	}
	return 0;
}

enum {
	MLX5_MTPPS_REG_CAP_PIN_X_MODE_SUPPORT_PPS_IN = BIT(0),
	MLX5_MTPPS_REG_CAP_PIN_X_MODE_SUPPORT_PPS_OUT = BIT(1),
};

static int mlx5_ptp_verify(struct ptp_clock_info *ptp, unsigned int pin,
			   enum ptp_pin_function func, unsigned int chan)
{
	struct mlx5_clock *clock = container_of(ptp, struct mlx5_clock,
						ptp_info);

	switch (func) {
	case PTP_PF_NONE:
		return 0;
	case PTP_PF_EXTTS:
		return !(clock->pps_info.pin_caps[pin] &
			 MLX5_MTPPS_REG_CAP_PIN_X_MODE_SUPPORT_PPS_IN);
	case PTP_PF_PEROUT:
		return !(clock->pps_info.pin_caps[pin] &
			 MLX5_MTPPS_REG_CAP_PIN_X_MODE_SUPPORT_PPS_OUT);
	default:
		return -EOPNOTSUPP;
	}
}

static const struct ptp_clock_info mlx5_ptp_clock_info = {
	.owner		= THIS_MODULE,
	.name		= "mlx5_ptp",
	.max_adj	= 50000000,
	.n_alarm	= 0,
	.n_ext_ts	= 0,
	.n_per_out	= 0,
	.n_pins		= 0,
	.pps		= 0,
	.adjfine	= mlx5_ptp_adjfine,
	.adjphase	= mlx5_ptp_adjphase,
	.adjtime	= mlx5_ptp_adjtime,
	.gettimex64	= mlx5_ptp_gettimex,
	.settime64	= mlx5_ptp_settime,
	.enable		= NULL,
	.verify		= NULL,
};

static int mlx5_query_mtpps_pin_mode(struct mlx5_core_dev *mdev, u8 pin,
				     u32 *mtpps, u32 mtpps_size)
{
	u32 in[MLX5_ST_SZ_DW(mtpps_reg)] = {};

	MLX5_SET(mtpps_reg, in, pin, pin);

	return mlx5_core_access_reg(mdev, in, sizeof(in), mtpps,
				    mtpps_size, MLX5_REG_MTPPS, 0, 0);
}

static int mlx5_get_pps_pin_mode(struct mlx5_clock *clock, u8 pin)
{
	struct mlx5_core_dev *mdev = container_of(clock, struct mlx5_core_dev, clock);

	u32 out[MLX5_ST_SZ_DW(mtpps_reg)] = {};
	u8 mode;
	int err;

	err = mlx5_query_mtpps_pin_mode(mdev, pin, out, sizeof(out));
	if (err || !MLX5_GET(mtpps_reg, out, enable))
		return PTP_PF_NONE;

	mode = MLX5_GET(mtpps_reg, out, pin_mode);

	if (mode == MLX5_PIN_MODE_IN)
		return PTP_PF_EXTTS;
	else if (mode == MLX5_PIN_MODE_OUT)
		return PTP_PF_PEROUT;

	return PTP_PF_NONE;
}

static void mlx5_init_pin_config(struct mlx5_clock *clock)
{
	int i;

	if (!clock->ptp_info.n_pins)
		return;

	clock->ptp_info.pin_config =
			kcalloc(clock->ptp_info.n_pins,
				sizeof(*clock->ptp_info.pin_config),
				GFP_KERNEL);
	if (!clock->ptp_info.pin_config)
		return;
	clock->ptp_info.enable = mlx5_ptp_enable;
	clock->ptp_info.verify = mlx5_ptp_verify;
	clock->ptp_info.pps = 1;

	for (i = 0; i < clock->ptp_info.n_pins; i++) {
		snprintf(clock->ptp_info.pin_config[i].name,
			 sizeof(clock->ptp_info.pin_config[i].name),
			 "mlx5_pps%d", i);
		clock->ptp_info.pin_config[i].index = i;
		clock->ptp_info.pin_config[i].func = mlx5_get_pps_pin_mode(clock, i);
		clock->ptp_info.pin_config[i].chan = 0;
	}
}

static void mlx5_get_pps_caps(struct mlx5_core_dev *mdev)
{
	struct mlx5_clock *clock = &mdev->clock;
	u32 out[MLX5_ST_SZ_DW(mtpps_reg)] = {0};

	mlx5_query_mtpps(mdev, out, sizeof(out));

	clock->ptp_info.n_pins = MLX5_GET(mtpps_reg, out,
					  cap_number_of_pps_pins);
	clock->ptp_info.n_ext_ts = MLX5_GET(mtpps_reg, out,
					    cap_max_num_of_pps_in_pins);
	clock->ptp_info.n_per_out = MLX5_GET(mtpps_reg, out,
					     cap_max_num_of_pps_out_pins);

	if (MLX5_CAP_MCAM_FEATURE(mdev, npps_period))
		clock->pps_info.min_npps_period = 1 << MLX5_GET(mtpps_reg, out,
								cap_log_min_npps_period);
	if (MLX5_CAP_MCAM_FEATURE(mdev, out_pulse_duration_ns))
		clock->pps_info.min_out_pulse_duration_ns = 1 << MLX5_GET(mtpps_reg, out,
								cap_log_min_out_pulse_duration_ns);

	clock->pps_info.pin_caps[0] = MLX5_GET(mtpps_reg, out, cap_pin_0_mode);
	clock->pps_info.pin_caps[1] = MLX5_GET(mtpps_reg, out, cap_pin_1_mode);
	clock->pps_info.pin_caps[2] = MLX5_GET(mtpps_reg, out, cap_pin_2_mode);
	clock->pps_info.pin_caps[3] = MLX5_GET(mtpps_reg, out, cap_pin_3_mode);
	clock->pps_info.pin_caps[4] = MLX5_GET(mtpps_reg, out, cap_pin_4_mode);
	clock->pps_info.pin_caps[5] = MLX5_GET(mtpps_reg, out, cap_pin_5_mode);
	clock->pps_info.pin_caps[6] = MLX5_GET(mtpps_reg, out, cap_pin_6_mode);
	clock->pps_info.pin_caps[7] = MLX5_GET(mtpps_reg, out, cap_pin_7_mode);
}

static void ts_next_sec(struct timespec64 *ts)
{
	ts->tv_sec += 1;
	ts->tv_nsec = 0;
}

static u64 perout_conf_next_event_timer(struct mlx5_core_dev *mdev,
					struct mlx5_clock *clock)
{
	struct timespec64 ts;
	s64 target_ns;

	mlx5_ptp_gettimex(&clock->ptp_info, &ts, NULL);
	ts_next_sec(&ts);
	target_ns = timespec64_to_ns(&ts);

	return find_target_cycles(mdev, target_ns);
}

static int mlx5_pps_event(struct notifier_block *nb,
			  unsigned long type, void *data)
{
	struct mlx5_clock *clock = mlx5_nb_cof(nb, struct mlx5_clock, pps_nb);
	struct ptp_clock_event ptp_event;
	struct mlx5_eqe *eqe = data;
	int pin = eqe->data.pps.pin;
	struct mlx5_core_dev *mdev;
	unsigned long flags;
	u64 ns;

	mdev = container_of(clock, struct mlx5_core_dev, clock);

	switch (clock->ptp_info.pin_config[pin].func) {
	case PTP_PF_EXTTS:
		ptp_event.index = pin;
		ptp_event.timestamp = mlx5_real_time_mode(mdev) ?
			mlx5_real_time_cyc2time(clock,
						be64_to_cpu(eqe->data.pps.time_stamp)) :
			mlx5_timecounter_cyc2time(clock,
						  be64_to_cpu(eqe->data.pps.time_stamp));
		if (clock->pps_info.enabled) {
			ptp_event.type = PTP_CLOCK_PPSUSR;
			ptp_event.pps_times.ts_real =
					ns_to_timespec64(ptp_event.timestamp);
		} else {
			ptp_event.type = PTP_CLOCK_EXTTS;
		}
		/* TODOL clock->ptp can be NULL if ptp_clock_register fails */
		ptp_clock_event(clock->ptp, &ptp_event);
		break;
	case PTP_PF_PEROUT:
		ns = perout_conf_next_event_timer(mdev, clock);
		write_seqlock_irqsave(&clock->lock, flags);
		clock->pps_info.start[pin] = ns;
		write_sequnlock_irqrestore(&clock->lock, flags);
		schedule_work(&clock->pps_info.out_work);
		break;
	default:
		mlx5_core_err(mdev, " Unhandled clock PPS event, func %d\n",
			      clock->ptp_info.pin_config[pin].func);
	}

	return NOTIFY_OK;
}

static void mlx5_timecounter_init(struct mlx5_core_dev *mdev)
{
	struct mlx5_clock *clock = &mdev->clock;
	struct mlx5_timer *timer = &clock->timer;
	u32 dev_freq;

	dev_freq = MLX5_CAP_GEN(mdev, device_frequency_khz);
	timer->cycles.read = read_internal_timer;
	timer->cycles.shift = MLX5_CYCLES_SHIFT;
	timer->cycles.mult = clocksource_khz2mult(dev_freq,
						  timer->cycles.shift);
	timer->nominal_c_mult = timer->cycles.mult;
	timer->cycles.mask = CLOCKSOURCE_MASK(41);

	timecounter_init(&timer->tc, &timer->cycles,
			 ktime_to_ns(ktime_get_real()));
}

static void mlx5_init_overflow_period(struct mlx5_clock *clock)
{
	struct mlx5_core_dev *mdev = container_of(clock, struct mlx5_core_dev, clock);
	struct mlx5_ib_clock_info *clock_info = mdev->clock_info;
	struct mlx5_timer *timer = &clock->timer;
	u64 overflow_cycles;
	u64 frac = 0;
	u64 ns;

	/* Calculate period in seconds to call the overflow watchdog - to make
	 * sure counter is checked at least twice every wrap around.
	 * The period is calculated as the minimum between max HW cycles count
	 * (The clock source mask) and max amount of cycles that can be
	 * multiplied by clock multiplier where the result doesn't exceed
	 * 64bits.
	 */
	overflow_cycles = div64_u64(~0ULL >> 1, timer->cycles.mult);
	overflow_cycles = min(overflow_cycles, div_u64(timer->cycles.mask, 3));

	ns = cyclecounter_cyc2ns(&timer->cycles, overflow_cycles,
				 frac, &frac);
	do_div(ns, NSEC_PER_SEC / HZ);
	timer->overflow_period = ns;

	INIT_DELAYED_WORK(&timer->overflow_work, mlx5_timestamp_overflow);
	if (timer->overflow_period)
		schedule_delayed_work(&timer->overflow_work, 0);
	else
		mlx5_core_warn(mdev,
			       "invalid overflow period, overflow_work is not scheduled\n");

	if (clock_info)
		clock_info->overflow_period = timer->overflow_period;
}

static void mlx5_init_clock_info(struct mlx5_core_dev *mdev)
{
	struct mlx5_clock *clock = &mdev->clock;
	struct mlx5_ib_clock_info *info;
	struct mlx5_timer *timer;

	mdev->clock_info = (struct mlx5_ib_clock_info *)get_zeroed_page(GFP_KERNEL);
	if (!mdev->clock_info) {
		mlx5_core_warn(mdev, "Failed to allocate IB clock info page\n");
		return;
	}

	info = mdev->clock_info;
	timer = &clock->timer;

	info->nsec = timer->tc.nsec;
	info->cycles = timer->tc.cycle_last;
	info->mask = timer->cycles.mask;
	info->mult = timer->nominal_c_mult;
	info->shift = timer->cycles.shift;
	info->frac = timer->tc.frac;
}

static void mlx5_init_timer_clock(struct mlx5_core_dev *mdev)
{
	struct mlx5_clock *clock = &mdev->clock;

	mlx5_timecounter_init(mdev);
	mlx5_init_clock_info(mdev);
	mlx5_init_overflow_period(clock);
	clock->ptp_info = mlx5_ptp_clock_info;

	if (mlx5_real_time_mode(mdev)) {
		struct timespec64 ts;

		ktime_get_real_ts64(&ts);
		mlx5_ptp_settime(&clock->ptp_info, &ts);
	}
}

static void mlx5_init_pps(struct mlx5_core_dev *mdev)
{
	struct mlx5_clock *clock = &mdev->clock;

	if (!MLX5_PPS_CAP(mdev))
		return;

	mlx5_get_pps_caps(mdev);
	mlx5_init_pin_config(clock);
}

void mlx5_init_clock(struct mlx5_core_dev *mdev)
{
	struct mlx5_clock *clock = &mdev->clock;

	if (!MLX5_CAP_GEN(mdev, device_frequency_khz)) {
		mlx5_core_warn(mdev, "invalid device_frequency_khz, aborting HW clock init\n");
		return;
	}

	seqlock_init(&clock->lock);
	mlx5_init_timer_clock(mdev);
	INIT_WORK(&clock->pps_info.out_work, mlx5_pps_out);

	/* Configure the PHC */
	clock->ptp_info = mlx5_ptp_clock_info;

	/* Initialize 1PPS data structures */
	mlx5_init_pps(mdev);

	clock->ptp = ptp_clock_register(&clock->ptp_info,
					&mdev->pdev->dev);
	if (IS_ERR(clock->ptp)) {
		mlx5_core_warn(mdev, "ptp_clock_register failed %ld\n",
			       PTR_ERR(clock->ptp));
		clock->ptp = NULL;
	}

	MLX5_NB_INIT(&clock->pps_nb, mlx5_pps_event, PPS_EVENT);
	mlx5_eq_notifier_register(mdev, &clock->pps_nb);
}

void mlx5_cleanup_clock(struct mlx5_core_dev *mdev)
{
	struct mlx5_clock *clock = &mdev->clock;

	if (!MLX5_CAP_GEN(mdev, device_frequency_khz))
		return;

	mlx5_eq_notifier_unregister(mdev, &clock->pps_nb);
	if (clock->ptp) {
		ptp_clock_unregister(clock->ptp);
		clock->ptp = NULL;
	}

	cancel_work_sync(&clock->pps_info.out_work);
	cancel_delayed_work_sync(&clock->timer.overflow_work);

	if (mdev->clock_info) {
		free_page((unsigned long)mdev->clock_info);
		mdev->clock_info = NULL;
	}

	kfree(clock->ptp_info.pin_config);
}<|MERGE_RESOLUTION|>--- conflicted
+++ resolved
@@ -67,8 +67,6 @@
 	MLX5_MTPPS_FS_ENH_OUT_PER_ADJ		= BIT(0x7),
 	MLX5_MTPPS_FS_NPPS_PERIOD               = BIT(0x9),
 	MLX5_MTPPS_FS_OUT_PULSE_DURATION_NS     = BIT(0xa),
-<<<<<<< HEAD
-=======
 };
 
 enum {
@@ -76,7 +74,6 @@
 	MLX5_MTUTC_OPERATION_ADJUST_TIME_MAX          = S16_MAX,
 	MLX5_MTUTC_OPERATION_ADJUST_TIME_EXTENDED_MIN = -200000,
 	MLX5_MTUTC_OPERATION_ADJUST_TIME_EXTENDED_MAX = 200000,
->>>>>>> eb3cdb58
 };
 
 static bool mlx5_real_time_mode(struct mlx5_core_dev *mdev)
@@ -641,17 +638,10 @@
 
 		pin_mode = MLX5_PIN_MODE_OUT;
 		pattern = MLX5_OUT_PATTERN_PERIODIC;
-<<<<<<< HEAD
 
 		if (rt_mode &&  rq->perout.start.sec > U32_MAX)
 			return -EINVAL;
 
-=======
-
-		if (rt_mode &&  rq->perout.start.sec > U32_MAX)
-			return -EINVAL;
-
->>>>>>> eb3cdb58
 		field_select |= MLX5_MTPPS_FS_PIN_MODE |
 				MLX5_MTPPS_FS_PATTERN |
 				MLX5_MTPPS_FS_TIME_STAMP;
