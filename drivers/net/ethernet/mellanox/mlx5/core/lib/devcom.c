--- conflicted
+++ resolved
@@ -220,11 +220,7 @@
 	struct mlx5_devcom_comp *comp;
 
 	if (IS_ERR_OR_NULL(devc))
-<<<<<<< HEAD
-		return NULL;
-=======
 		return ERR_PTR(-EINVAL);
->>>>>>> 2d5404ca
 
 	mutex_lock(&comp_list_lock);
 	comp = devcom_component_get(devc, id, key, handler);
