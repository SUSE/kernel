--- conflicted
+++ resolved
@@ -79,21 +79,6 @@
 void mlx5_get_pme_stats(struct mlx5_core_dev *dev, struct mlx5_pme_stats *stats);
 int mlx5_notifier_call_chain(struct mlx5_events *events, unsigned int event, void *data);
 
-<<<<<<< HEAD
-/* Crypto */
-enum {
-	MLX5_ACCEL_OBJ_TLS_KEY = MLX5_GENERAL_OBJECT_TYPE_ENCRYPTION_KEY_TYPE_TLS,
-	MLX5_ACCEL_OBJ_IPSEC_KEY = MLX5_GENERAL_OBJECT_TYPE_ENCRYPTION_KEY_TYPE_IPSEC,
-	MLX5_ACCEL_OBJ_MACSEC_KEY = MLX5_GENERAL_OBJECT_TYPE_ENCRYPTION_KEY_TYPE_MACSEC,
-};
-
-int mlx5_create_encryption_key(struct mlx5_core_dev *mdev,
-			       void *key, u32 sz_bytes,
-			       u32 key_type, u32 *p_key_id);
-void mlx5_destroy_encryption_key(struct mlx5_core_dev *mdev, u32 key_id);
-
-=======
->>>>>>> eb3cdb58
 static inline struct net *mlx5_core_net(struct mlx5_core_dev *dev)
 {
 	return devlink_net(priv_to_devlink(dev));
