--- conflicted
+++ resolved
@@ -835,34 +835,9 @@
 	mlx5_irq_release_vector(irq);
 }
 
-<<<<<<< HEAD
-static int mlx5_cpumask_default_spread(int numa_node, int index)
-{
-	const struct cpumask *prev = cpu_none_mask;
-	const struct cpumask *mask;
-	int found_cpu = 0;
-	int i = 0;
-	int cpu;
-
-	rcu_read_lock();
-	for_each_numa_hop_mask(mask, numa_node) {
-		for_each_cpu_andnot(cpu, mask, prev) {
-			if (i++ == index) {
-				found_cpu = cpu;
-				goto spread_done;
-			}
-		}
-		prev = mask;
-	}
-
-spread_done:
-	rcu_read_unlock();
-	return found_cpu;
-=======
 static int mlx5_cpumask_default_spread(struct mlx5_core_dev *dev, int index)
 {
 	return cpumask_local_spread(index, dev->priv.numa_node);
->>>>>>> 2d5404ca
 }
 
 static struct cpu_rmap *mlx5_eq_table_get_pci_rmap(struct mlx5_core_dev *dev)
@@ -886,11 +861,7 @@
 	int cpu;
 
 	rmap = mlx5_eq_table_get_pci_rmap(dev);
-<<<<<<< HEAD
-	cpu = mlx5_cpumask_default_spread(dev->priv.numa_node, vecidx);
-=======
 	cpu = mlx5_cpumask_default_spread(dev, vecidx);
->>>>>>> 2d5404ca
 	irq = mlx5_irq_request_vector(dev, cpu, vecidx, &rmap);
 	if (IS_ERR(irq))
 		return PTR_ERR(irq);
@@ -925,17 +896,10 @@
 	if (!mlx5_irq_pool_is_sf_pool(pool))
 		return comp_irq_request_pci(dev, vecidx);
 
-<<<<<<< HEAD
-	af_desc.is_managed = 1;
-	cpumask_copy(&af_desc.mask, cpu_online_mask);
-	cpumask_andnot(&af_desc.mask, &af_desc.mask, &table->used_cpus);
-	irq = mlx5_irq_affinity_request(pool, &af_desc);
-=======
 	af_desc.is_managed = false;
 	cpumask_copy(&af_desc.mask, cpu_online_mask);
 	cpumask_andnot(&af_desc.mask, &af_desc.mask, &table->used_cpus);
 	irq = mlx5_irq_affinity_request(dev, pool, &af_desc);
->>>>>>> 2d5404ca
 	if (IS_ERR(irq))
 		return PTR_ERR(irq);
 
@@ -1168,11 +1132,7 @@
 	if (mask)
 		cpu = cpumask_first(mask);
 	else
-<<<<<<< HEAD
-		cpu = mlx5_cpumask_default_spread(dev->priv.numa_node, vector);
-=======
 		cpu = mlx5_cpumask_default_spread(dev, vector);
->>>>>>> 2d5404ca
 
 	return cpu;
 }
