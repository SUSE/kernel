// SPDX-License-Identifier: GPL-2.0 OR Linux-OpenIB
/* Copyright (c) 2019 Mellanox Technologies */

#include <linux/mlx5/vport.h>
#include "mlx5_core.h"
#include "fs_core.h"
#include "fs_cmd.h"
#include "mlx5dr.h"
#include "fs_dr.h"
#include "dr_types.h"

static bool dr_is_fw_term_table(struct mlx5_flow_table *ft)
{
	if (ft->flags & MLX5_FLOW_TABLE_TERMINATION)
		return true;

	return false;
}

static int mlx5_cmd_dr_update_root_ft(struct mlx5_flow_root_namespace *ns,
				      struct mlx5_flow_table *ft,
				      u32 underlay_qpn,
				      bool disconnect)
{
	return mlx5_fs_cmd_get_fw_cmds()->update_root_ft(ns, ft, underlay_qpn,
							 disconnect);
}

static int set_miss_action(struct mlx5_flow_root_namespace *ns,
			   struct mlx5_flow_table *ft,
			   struct mlx5_flow_table *next_ft)
{
	struct mlx5dr_action *old_miss_action;
	struct mlx5dr_action *action = NULL;
	struct mlx5dr_table *next_tbl;
	int err;

	next_tbl = next_ft ? next_ft->fs_dr_table.dr_table : NULL;
	if (next_tbl) {
		action = mlx5dr_action_create_dest_table(next_tbl);
		if (!action)
			return -EINVAL;
	}
	old_miss_action = ft->fs_dr_table.miss_action;
	err = mlx5dr_table_set_miss_action(ft->fs_dr_table.dr_table, action);
	if (err && action) {
		err = mlx5dr_action_destroy(action);
		if (err)
			mlx5_core_err(ns->dev,
				      "Failed to destroy action (%d)\n", err);
		action = NULL;
	}
	ft->fs_dr_table.miss_action = action;
	if (old_miss_action) {
		err = mlx5dr_action_destroy(old_miss_action);
		if (err)
			mlx5_core_err(ns->dev, "Failed to destroy action (%d)\n",
				      err);
	}

	return err;
}

static int mlx5_cmd_dr_create_flow_table(struct mlx5_flow_root_namespace *ns,
					 struct mlx5_flow_table *ft,
					 struct mlx5_flow_table_attr *ft_attr,
					 struct mlx5_flow_table *next_ft)
{
	struct mlx5dr_table *tbl;
	u32 flags;
	int err;

	if (dr_is_fw_term_table(ft))
		return mlx5_fs_cmd_get_fw_cmds()->create_flow_table(ns, ft,
								    ft_attr,
								    next_ft);
	flags = ft->flags;
	/* turn off encap/decap if not supported for sw-str by fw */
	if (!MLX5_CAP_FLOWTABLE(ns->dev, sw_owner_reformat_supported))
		flags = ft->flags & ~(MLX5_FLOW_TABLE_TUNNEL_EN_REFORMAT |
				      MLX5_FLOW_TABLE_TUNNEL_EN_DECAP);

	tbl = mlx5dr_table_create(ns->fs_dr_domain.dr_domain, ft->level, flags,
				  ft_attr->uid);
	if (!tbl) {
		mlx5_core_err(ns->dev, "Failed creating dr flow_table\n");
		return -EINVAL;
	}

	ft->fs_dr_table.dr_table = tbl;
	ft->id = mlx5dr_table_get_id(tbl);

	if (next_ft) {
		err = set_miss_action(ns, ft, next_ft);
		if (err) {
			mlx5dr_table_destroy(tbl);
			ft->fs_dr_table.dr_table = NULL;
			return err;
		}
	}

	ft->max_fte = INT_MAX;

	return 0;
}

static int mlx5_cmd_dr_destroy_flow_table(struct mlx5_flow_root_namespace *ns,
					  struct mlx5_flow_table *ft)
{
	struct mlx5dr_action *action = ft->fs_dr_table.miss_action;
	int err;

	if (dr_is_fw_term_table(ft))
		return mlx5_fs_cmd_get_fw_cmds()->destroy_flow_table(ns, ft);

	err = mlx5dr_table_destroy(ft->fs_dr_table.dr_table);
	if (err) {
		mlx5_core_err(ns->dev, "Failed to destroy flow_table (%d)\n",
			      err);
		return err;
	}
	if (action) {
		err = mlx5dr_action_destroy(action);
		if (err) {
			mlx5_core_err(ns->dev, "Failed to destroy action(%d)\n",
				      err);
			return err;
		}
	}

	return err;
}

static int mlx5_cmd_dr_modify_flow_table(struct mlx5_flow_root_namespace *ns,
					 struct mlx5_flow_table *ft,
					 struct mlx5_flow_table *next_ft)
{
<<<<<<< HEAD
	if (mlx5_dr_is_fw_table(ft->flags))
=======
	if (dr_is_fw_term_table(ft))
>>>>>>> eb3cdb58
		return mlx5_fs_cmd_get_fw_cmds()->modify_flow_table(ns, ft, next_ft);

	return set_miss_action(ns, ft, next_ft);
}

static int mlx5_cmd_dr_create_flow_group(struct mlx5_flow_root_namespace *ns,
					 struct mlx5_flow_table *ft,
					 u32 *in,
					 struct mlx5_flow_group *fg)
{
	struct mlx5dr_matcher *matcher;
	u32 priority = MLX5_GET(create_flow_group_in, in,
				start_flow_index);
	u8 match_criteria_enable = MLX5_GET(create_flow_group_in,
					    in,
					    match_criteria_enable);
	struct mlx5dr_match_parameters mask;

	if (dr_is_fw_term_table(ft))
		return mlx5_fs_cmd_get_fw_cmds()->create_flow_group(ns, ft, in,
								    fg);

	mask.match_buf = MLX5_ADDR_OF(create_flow_group_in,
				      in, match_criteria);
	mask.match_sz = sizeof(fg->mask.match_criteria);

	matcher = mlx5dr_matcher_create(ft->fs_dr_table.dr_table,
					priority,
					match_criteria_enable,
					&mask);
	if (!matcher) {
		mlx5_core_err(ns->dev, "Failed creating matcher\n");
		return -EINVAL;
	}

	fg->fs_dr_matcher.dr_matcher = matcher;
	return 0;
}

static int mlx5_cmd_dr_destroy_flow_group(struct mlx5_flow_root_namespace *ns,
					  struct mlx5_flow_table *ft,
					  struct mlx5_flow_group *fg)
{
	if (dr_is_fw_term_table(ft))
		return mlx5_fs_cmd_get_fw_cmds()->destroy_flow_group(ns, ft, fg);

	return mlx5dr_matcher_destroy(fg->fs_dr_matcher.dr_matcher);
}

static struct mlx5dr_action *create_vport_action(struct mlx5dr_domain *domain,
						 struct mlx5_flow_rule *dst)
{
	struct mlx5_flow_destination *dest_attr = &dst->dest_attr;

	return mlx5dr_action_create_dest_vport(domain, dest_attr->vport.num,
					       dest_attr->vport.flags &
					       MLX5_FLOW_DEST_VPORT_VHCA_ID,
					       dest_attr->vport.vhca_id);
}

static struct mlx5dr_action *create_uplink_action(struct mlx5dr_domain *domain,
						  struct mlx5_flow_rule *dst)
{
	struct mlx5_flow_destination *dest_attr = &dst->dest_attr;

	return mlx5dr_action_create_dest_vport(domain, MLX5_VPORT_UPLINK, 1,
					       dest_attr->vport.vhca_id);
}

static struct mlx5dr_action *create_ft_action(struct mlx5dr_domain *domain,
					      struct mlx5_flow_rule *dst)
{
	struct mlx5_flow_table *dest_ft = dst->dest_attr.ft;

	if (mlx5dr_is_fw_table(dest_ft))
		return mlx5dr_action_create_dest_flow_fw_table(domain, dest_ft);
	return mlx5dr_action_create_dest_table(dest_ft->fs_dr_table.dr_table);
}

static struct mlx5dr_action *create_range_action(struct mlx5dr_domain *domain,
						 struct mlx5_flow_rule *dst)
{
	return mlx5dr_action_create_dest_match_range(domain,
						     dst->dest_attr.range.field,
						     dst->dest_attr.range.hit_ft,
						     dst->dest_attr.range.miss_ft,
						     dst->dest_attr.range.min,
						     dst->dest_attr.range.max);
}

static struct mlx5dr_action *create_action_push_vlan(struct mlx5dr_domain *domain,
						     struct mlx5_fs_vlan *vlan)
{
	u16 n_ethtype = vlan->ethtype;
	u8  prio = vlan->prio;
	u16 vid = vlan->vid;
	u32 vlan_hdr;

	vlan_hdr = (u32)n_ethtype << 16 | (u32)(prio) << 12 |  (u32)vid;
	return mlx5dr_action_create_push_vlan(domain, htonl(vlan_hdr));
}

static bool contain_vport_reformat_action(struct mlx5_flow_rule *dst)
{
	return (dst->dest_attr.type == MLX5_FLOW_DESTINATION_TYPE_VPORT ||
		dst->dest_attr.type == MLX5_FLOW_DESTINATION_TYPE_UPLINK) &&
		dst->dest_attr.vport.flags & MLX5_FLOW_DEST_VPORT_REFORMAT_ID;
}

/* We want to support a rule with 32 destinations, which means we need to
 * account for 32 destinations plus usually a counter plus one more action
 * for a multi-destination flow table.
 */
#define MLX5_FLOW_CONTEXT_ACTION_MAX  34
static int mlx5_cmd_dr_create_fte(struct mlx5_flow_root_namespace *ns,
				  struct mlx5_flow_table *ft,
				  struct mlx5_flow_group *group,
				  struct fs_fte *fte)
{
	struct mlx5dr_domain *domain = ns->fs_dr_domain.dr_domain;
	struct mlx5dr_action_dest *term_actions;
	struct mlx5dr_match_parameters params;
	struct mlx5_core_dev *dev = ns->dev;
	struct mlx5dr_action **fs_dr_actions;
	struct mlx5dr_action *tmp_action;
	struct mlx5dr_action **actions;
	bool delay_encap_set = false;
	struct mlx5dr_rule *rule;
	struct mlx5_flow_rule *dst;
	int fs_dr_num_actions = 0;
	int num_term_actions = 0;
	int num_actions = 0;
	size_t match_sz;
	int err = 0;
	int i;

	if (dr_is_fw_term_table(ft))
		return mlx5_fs_cmd_get_fw_cmds()->create_fte(ns, ft, group, fte);

	actions = kcalloc(MLX5_FLOW_CONTEXT_ACTION_MAX, sizeof(*actions),
			  GFP_KERNEL);
	if (!actions) {
		err = -ENOMEM;
		goto out_err;
	}

	fs_dr_actions = kcalloc(MLX5_FLOW_CONTEXT_ACTION_MAX,
				sizeof(*fs_dr_actions), GFP_KERNEL);
	if (!fs_dr_actions) {
		err = -ENOMEM;
		goto free_actions_alloc;
	}

	term_actions = kcalloc(MLX5_FLOW_CONTEXT_ACTION_MAX,
			       sizeof(*term_actions), GFP_KERNEL);
	if (!term_actions) {
		err = -ENOMEM;
		goto free_fs_dr_actions_alloc;
	}

	match_sz = sizeof(fte->val);

	/* Drop reformat action bit if destination vport set with reformat */
	if (fte->action.action & MLX5_FLOW_CONTEXT_ACTION_FWD_DEST) {
		list_for_each_entry(dst, &fte->node.children, node.list) {
			if (!contain_vport_reformat_action(dst))
				continue;

			fte->action.action &= ~MLX5_FLOW_CONTEXT_ACTION_PACKET_REFORMAT;
			break;
		}
	}

	/* The order of the actions are must to be keep, only the following
	 * order is supported by SW steering:
	 * TX: modify header -> push vlan -> encap
	 * RX: decap -> pop vlan -> modify header
	 */
	if (fte->action.action & MLX5_FLOW_CONTEXT_ACTION_DECAP) {
		enum mlx5dr_action_reformat_type decap_type =
			DR_ACTION_REFORMAT_TYP_TNL_L2_TO_L2;

		tmp_action = mlx5dr_action_create_packet_reformat(domain,
								  decap_type,
								  0, 0, 0,
								  NULL);
		if (!tmp_action) {
			err = -ENOMEM;
			goto free_actions;
		}
		fs_dr_actions[fs_dr_num_actions++] = tmp_action;
		actions[num_actions++] = tmp_action;
	}

	if (fte->action.action & MLX5_FLOW_CONTEXT_ACTION_PACKET_REFORMAT) {
		bool is_decap;

		if (fte->action.pkt_reformat->owner == MLX5_FLOW_RESOURCE_OWNER_FW) {
			err = -EINVAL;
<<<<<<< HEAD
			mlx5_core_err(dev, "FW-owned reformat can't be used in SW rule\n");
=======
			mlx5dr_err(domain, "FW-owned reformat can't be used in SW rule\n");
>>>>>>> eb3cdb58
				goto free_actions;
		}

		is_decap = fte->action.pkt_reformat->reformat_type ==
			   MLX5_REFORMAT_TYPE_L3_TUNNEL_TO_L2;

		if (is_decap)
			actions[num_actions++] =
				fte->action.pkt_reformat->action.dr_action;
		else
			delay_encap_set = true;
	}

	if (fte->action.action & MLX5_FLOW_CONTEXT_ACTION_VLAN_POP) {
		tmp_action =
			mlx5dr_action_create_pop_vlan();
		if (!tmp_action) {
			err = -ENOMEM;
			goto free_actions;
		}
		fs_dr_actions[fs_dr_num_actions++] = tmp_action;
		actions[num_actions++] = tmp_action;
	}

	if (fte->action.action & MLX5_FLOW_CONTEXT_ACTION_VLAN_POP_2) {
		tmp_action =
			mlx5dr_action_create_pop_vlan();
		if (!tmp_action) {
			err = -ENOMEM;
			goto free_actions;
		}
		fs_dr_actions[fs_dr_num_actions++] = tmp_action;
		actions[num_actions++] = tmp_action;
	}

	if (fte->action.action & MLX5_FLOW_CONTEXT_ACTION_MOD_HDR)
		actions[num_actions++] =
			fte->action.modify_hdr->action.dr_action;

	if (fte->action.action & MLX5_FLOW_CONTEXT_ACTION_VLAN_PUSH) {
		tmp_action = create_action_push_vlan(domain, &fte->action.vlan[0]);
		if (!tmp_action) {
			err = -ENOMEM;
			goto free_actions;
		}
		fs_dr_actions[fs_dr_num_actions++] = tmp_action;
		actions[num_actions++] = tmp_action;
	}

	if (fte->action.action & MLX5_FLOW_CONTEXT_ACTION_VLAN_PUSH_2) {
		tmp_action = create_action_push_vlan(domain, &fte->action.vlan[1]);
		if (!tmp_action) {
			err = -ENOMEM;
			goto free_actions;
		}
		fs_dr_actions[fs_dr_num_actions++] = tmp_action;
		actions[num_actions++] = tmp_action;
	}

	if (delay_encap_set)
		actions[num_actions++] =
			fte->action.pkt_reformat->action.dr_action;

	/* The order of the actions below is not important */

	if (fte->action.action & MLX5_FLOW_CONTEXT_ACTION_DROP) {
		tmp_action = mlx5dr_action_create_drop();
		if (!tmp_action) {
			err = -ENOMEM;
			goto free_actions;
		}
		fs_dr_actions[fs_dr_num_actions++] = tmp_action;
		term_actions[num_term_actions++].dest = tmp_action;
	}

	if (fte->flow_context.flow_tag) {
		tmp_action =
			mlx5dr_action_create_tag(fte->flow_context.flow_tag);
		if (!tmp_action) {
			err = -ENOMEM;
			goto free_actions;
		}
		fs_dr_actions[fs_dr_num_actions++] = tmp_action;
		actions[num_actions++] = tmp_action;
	}

	if (fte->action.action & MLX5_FLOW_CONTEXT_ACTION_FWD_DEST) {
		list_for_each_entry(dst, &fte->node.children, node.list) {
			enum mlx5_flow_destination_type type = dst->dest_attr.type;
			u32 id;

			if (fs_dr_num_actions == MLX5_FLOW_CONTEXT_ACTION_MAX ||
			    num_term_actions == MLX5_FLOW_CONTEXT_ACTION_MAX) {
				err = -EOPNOTSUPP;
				goto free_actions;
			}

			if (type == MLX5_FLOW_DESTINATION_TYPE_COUNTER)
				continue;

			switch (type) {
			case MLX5_FLOW_DESTINATION_TYPE_FLOW_TABLE:
				tmp_action = create_ft_action(domain, dst);
				if (!tmp_action) {
					err = -ENOMEM;
					goto free_actions;
				}
				fs_dr_actions[fs_dr_num_actions++] = tmp_action;
				term_actions[num_term_actions++].dest = tmp_action;
				break;
			case MLX5_FLOW_DESTINATION_TYPE_UPLINK:
			case MLX5_FLOW_DESTINATION_TYPE_VPORT:
				tmp_action = type == MLX5_FLOW_DESTINATION_TYPE_VPORT ?
					     create_vport_action(domain, dst) :
					     create_uplink_action(domain, dst);
				if (!tmp_action) {
					err = -ENOMEM;
					goto free_actions;
				}
				fs_dr_actions[fs_dr_num_actions++] = tmp_action;
				term_actions[num_term_actions].dest = tmp_action;

				if (dst->dest_attr.vport.flags &
				    MLX5_FLOW_DEST_VPORT_REFORMAT_ID)
					term_actions[num_term_actions].reformat =
						dst->dest_attr.vport.pkt_reformat->action.dr_action;

				num_term_actions++;
				break;
			case MLX5_FLOW_DESTINATION_TYPE_FLOW_TABLE_NUM:
				id = dst->dest_attr.ft_num;
				tmp_action = mlx5dr_action_create_dest_table_num(domain,
										 id);
				if (!tmp_action) {
					err = -ENOMEM;
					goto free_actions;
				}
				fs_dr_actions[fs_dr_num_actions++] = tmp_action;
				term_actions[num_term_actions++].dest = tmp_action;
				break;
			case MLX5_FLOW_DESTINATION_TYPE_FLOW_SAMPLER:
				id = dst->dest_attr.sampler_id;
				tmp_action = mlx5dr_action_create_flow_sampler(domain,
									       id);
				if (!tmp_action) {
					err = -ENOMEM;
					goto free_actions;
				}
				fs_dr_actions[fs_dr_num_actions++] = tmp_action;
				term_actions[num_term_actions++].dest = tmp_action;
				break;
			case MLX5_FLOW_DESTINATION_TYPE_RANGE:
				tmp_action = create_range_action(domain, dst);
				if (!tmp_action) {
					err = -ENOMEM;
					goto free_actions;
				}
				fs_dr_actions[fs_dr_num_actions++] = tmp_action;
				term_actions[num_term_actions++].dest = tmp_action;
				break;
			default:
				err = -EOPNOTSUPP;
				goto free_actions;
			}
		}
	}

	if (fte->action.action & MLX5_FLOW_CONTEXT_ACTION_COUNT) {
		list_for_each_entry(dst, &fte->node.children, node.list) {
			u32 id;

			if (dst->dest_attr.type !=
			    MLX5_FLOW_DESTINATION_TYPE_COUNTER)
				continue;

			if (num_actions == MLX5_FLOW_CONTEXT_ACTION_MAX ||
			    fs_dr_num_actions == MLX5_FLOW_CONTEXT_ACTION_MAX) {
				err = -EOPNOTSUPP;
				goto free_actions;
			}

			id = dst->dest_attr.counter_id;
			tmp_action =
				mlx5dr_action_create_flow_counter(id);
			if (!tmp_action) {
				err = -ENOMEM;
				goto free_actions;
			}

			fs_dr_actions[fs_dr_num_actions++] = tmp_action;
			actions[num_actions++] = tmp_action;
		}
	}

	if (fte->action.action & MLX5_FLOW_CONTEXT_ACTION_EXECUTE_ASO) {
		if (fte->action.exe_aso.type != MLX5_EXE_ASO_FLOW_METER) {
			err = -EOPNOTSUPP;
			goto free_actions;
		}

		tmp_action =
			mlx5dr_action_create_aso(domain,
						 fte->action.exe_aso.object_id,
						 fte->action.exe_aso.return_reg_id,
						 fte->action.exe_aso.type,
						 fte->action.exe_aso.flow_meter.init_color,
						 fte->action.exe_aso.flow_meter.meter_idx);
		if (!tmp_action) {
			err = -ENOMEM;
			goto free_actions;
		}
		fs_dr_actions[fs_dr_num_actions++] = tmp_action;
		actions[num_actions++] = tmp_action;
	}

	params.match_sz = match_sz;
	params.match_buf = (u64 *)fte->val;
	if (num_term_actions == 1) {
		if (term_actions->reformat) {
			if (num_actions == MLX5_FLOW_CONTEXT_ACTION_MAX) {
				err = -EOPNOTSUPP;
				goto free_actions;
			}
			actions[num_actions++] = term_actions->reformat;
		}

		if (num_actions == MLX5_FLOW_CONTEXT_ACTION_MAX) {
			err = -EOPNOTSUPP;
			goto free_actions;
		}
		actions[num_actions++] = term_actions->dest;
	} else if (num_term_actions > 1) {
		bool ignore_flow_level =
			!!(fte->action.flags & FLOW_ACT_IGNORE_FLOW_LEVEL);
		u32 flow_source = fte->flow_context.flow_source;

		if (num_actions == MLX5_FLOW_CONTEXT_ACTION_MAX ||
		    fs_dr_num_actions == MLX5_FLOW_CONTEXT_ACTION_MAX) {
			err = -EOPNOTSUPP;
			goto free_actions;
		}
		tmp_action = mlx5dr_action_create_mult_dest_tbl(domain,
								term_actions,
								num_term_actions,
								ignore_flow_level,
								flow_source);
		if (!tmp_action) {
			err = -EOPNOTSUPP;
			goto free_actions;
		}
		fs_dr_actions[fs_dr_num_actions++] = tmp_action;
		actions[num_actions++] = tmp_action;
	}

	rule = mlx5dr_rule_create(group->fs_dr_matcher.dr_matcher,
				  &params,
				  num_actions,
				  actions,
				  fte->flow_context.flow_source);
	if (!rule) {
		err = -EINVAL;
		goto free_actions;
	}

	kfree(term_actions);
	kfree(actions);

	fte->fs_dr_rule.dr_rule = rule;
	fte->fs_dr_rule.num_actions = fs_dr_num_actions;
	fte->fs_dr_rule.dr_actions = fs_dr_actions;

	return 0;

free_actions:
	/* Free in reverse order to handle action dependencies */
	for (i = fs_dr_num_actions - 1; i >= 0; i--)
		if (!IS_ERR_OR_NULL(fs_dr_actions[i]))
			mlx5dr_action_destroy(fs_dr_actions[i]);

	kfree(term_actions);
free_fs_dr_actions_alloc:
	kfree(fs_dr_actions);
free_actions_alloc:
	kfree(actions);
out_err:
	mlx5_core_err(dev, "Failed to create dr rule err(%d)\n", err);
	return err;
}

static int mlx5_cmd_dr_packet_reformat_alloc(struct mlx5_flow_root_namespace *ns,
					     struct mlx5_pkt_reformat_params *params,
					     enum mlx5_flow_namespace_type namespace,
					     struct mlx5_pkt_reformat *pkt_reformat)
{
	struct mlx5dr_domain *dr_domain = ns->fs_dr_domain.dr_domain;
	struct mlx5dr_action *action;
	int dr_reformat;

	switch (params->type) {
	case MLX5_REFORMAT_TYPE_L2_TO_VXLAN:
	case MLX5_REFORMAT_TYPE_L2_TO_NVGRE:
	case MLX5_REFORMAT_TYPE_L2_TO_L2_TUNNEL:
		dr_reformat = DR_ACTION_REFORMAT_TYP_L2_TO_TNL_L2;
		break;
	case MLX5_REFORMAT_TYPE_L3_TUNNEL_TO_L2:
		dr_reformat = DR_ACTION_REFORMAT_TYP_TNL_L3_TO_L2;
		break;
	case MLX5_REFORMAT_TYPE_L2_TO_L3_TUNNEL:
		dr_reformat = DR_ACTION_REFORMAT_TYP_L2_TO_TNL_L3;
		break;
	case MLX5_REFORMAT_TYPE_INSERT_HDR:
		dr_reformat = DR_ACTION_REFORMAT_TYP_INSERT_HDR;
		break;
	case MLX5_REFORMAT_TYPE_REMOVE_HDR:
		dr_reformat = DR_ACTION_REFORMAT_TYP_REMOVE_HDR;
		break;
	default:
		mlx5_core_err(ns->dev, "Packet-reformat not supported(%d)\n",
			      params->type);
		return -EOPNOTSUPP;
	}

	action = mlx5dr_action_create_packet_reformat(dr_domain,
						      dr_reformat,
						      params->param_0,
						      params->param_1,
						      params->size,
						      params->data);
	if (!action) {
		mlx5_core_err(ns->dev, "Failed allocating packet-reformat action\n");
		return -EINVAL;
	}

	pkt_reformat->owner = MLX5_FLOW_RESOURCE_OWNER_SW;
	pkt_reformat->action.dr_action = action;

	return 0;
}

static void mlx5_cmd_dr_packet_reformat_dealloc(struct mlx5_flow_root_namespace *ns,
						struct mlx5_pkt_reformat *pkt_reformat)
{
	mlx5dr_action_destroy(pkt_reformat->action.dr_action);
}

static int mlx5_cmd_dr_modify_header_alloc(struct mlx5_flow_root_namespace *ns,
					   u8 namespace, u8 num_actions,
					   void *modify_actions,
					   struct mlx5_modify_hdr *modify_hdr)
{
	struct mlx5dr_domain *dr_domain = ns->fs_dr_domain.dr_domain;
	struct mlx5dr_action *action;
	size_t actions_sz;

	actions_sz = MLX5_UN_SZ_BYTES(set_add_copy_action_in_auto) *
		num_actions;
	action = mlx5dr_action_create_modify_header(dr_domain, 0,
						    actions_sz,
						    modify_actions);
	if (!action) {
		mlx5_core_err(ns->dev, "Failed allocating modify-header action\n");
		return -EINVAL;
	}

	modify_hdr->owner = MLX5_FLOW_RESOURCE_OWNER_SW;
	modify_hdr->action.dr_action = action;

	return 0;
}

static void mlx5_cmd_dr_modify_header_dealloc(struct mlx5_flow_root_namespace *ns,
					      struct mlx5_modify_hdr *modify_hdr)
{
	mlx5dr_action_destroy(modify_hdr->action.dr_action);
}

static int
mlx5_cmd_dr_destroy_match_definer(struct mlx5_flow_root_namespace *ns,
				  int definer_id)
{
	return -EOPNOTSUPP;
}

static int mlx5_cmd_dr_create_match_definer(struct mlx5_flow_root_namespace *ns,
					    u16 format_id, u32 *match_mask)
{
	return -EOPNOTSUPP;
}

static int mlx5_cmd_dr_delete_fte(struct mlx5_flow_root_namespace *ns,
				  struct mlx5_flow_table *ft,
				  struct fs_fte *fte)
{
	struct mlx5_fs_dr_rule *rule = &fte->fs_dr_rule;
	int err;
	int i;

	if (dr_is_fw_term_table(ft))
		return mlx5_fs_cmd_get_fw_cmds()->delete_fte(ns, ft, fte);

	err = mlx5dr_rule_destroy(rule->dr_rule);
	if (err)
		return err;

	/* Free in reverse order to handle action dependencies */
	for (i = rule->num_actions - 1; i >= 0; i--)
		if (!IS_ERR_OR_NULL(rule->dr_actions[i]))
			mlx5dr_action_destroy(rule->dr_actions[i]);

	kfree(rule->dr_actions);
	return 0;
}

static int mlx5_cmd_dr_update_fte(struct mlx5_flow_root_namespace *ns,
				  struct mlx5_flow_table *ft,
				  struct mlx5_flow_group *group,
				  int modify_mask,
				  struct fs_fte *fte)
{
	struct fs_fte fte_tmp = {};
	int ret;

<<<<<<< HEAD
	if (mlx5_dr_is_fw_table(ft->flags))
=======
	if (dr_is_fw_term_table(ft))
>>>>>>> eb3cdb58
		return mlx5_fs_cmd_get_fw_cmds()->update_fte(ns, ft, group, modify_mask, fte);

	/* Backup current dr rule details */
	fte_tmp.fs_dr_rule = fte->fs_dr_rule;
	memset(&fte->fs_dr_rule, 0, sizeof(struct mlx5_fs_dr_rule));

	/* First add the new updated rule, then delete the old rule */
	ret = mlx5_cmd_dr_create_fte(ns, ft, group, fte);
	if (ret)
		goto restore_fte;

	ret = mlx5_cmd_dr_delete_fte(ns, ft, &fte_tmp);
	WARN_ONCE(ret, "dr update fte duplicate rule deletion failed\n");
	return ret;

restore_fte:
	fte->fs_dr_rule = fte_tmp.fs_dr_rule;
	return ret;
}

static int mlx5_cmd_dr_set_peer(struct mlx5_flow_root_namespace *ns,
				struct mlx5_flow_root_namespace *peer_ns)
{
	struct mlx5dr_domain *peer_domain = NULL;

	if (peer_ns)
		peer_domain = peer_ns->fs_dr_domain.dr_domain;
	mlx5dr_domain_set_peer(ns->fs_dr_domain.dr_domain,
			       peer_domain);
	return 0;
}

static int mlx5_cmd_dr_create_ns(struct mlx5_flow_root_namespace *ns)
{
	ns->fs_dr_domain.dr_domain =
		mlx5dr_domain_create(ns->dev,
				     MLX5DR_DOMAIN_TYPE_FDB);
	if (!ns->fs_dr_domain.dr_domain) {
		mlx5_core_err(ns->dev, "Failed to create dr flow namespace\n");
		return -EOPNOTSUPP;
	}
	return 0;
}

static int mlx5_cmd_dr_destroy_ns(struct mlx5_flow_root_namespace *ns)
{
	return mlx5dr_domain_destroy(ns->fs_dr_domain.dr_domain);
}

static u32 mlx5_cmd_dr_get_capabilities(struct mlx5_flow_root_namespace *ns,
					enum fs_flow_table_type ft_type)
{
<<<<<<< HEAD
=======
	u32 steering_caps = 0;

>>>>>>> eb3cdb58
	if (ft_type != FS_FT_FDB ||
	    MLX5_CAP_GEN(ns->dev, steering_format_version) == MLX5_STEERING_FORMAT_CONNECTX_5)
		return 0;

<<<<<<< HEAD
	return MLX5_FLOW_STEERING_CAP_VLAN_PUSH_ON_RX | MLX5_FLOW_STEERING_CAP_VLAN_POP_ON_TX;
=======
	steering_caps |= MLX5_FLOW_STEERING_CAP_VLAN_PUSH_ON_RX;
	steering_caps |= MLX5_FLOW_STEERING_CAP_VLAN_POP_ON_TX;

	if (mlx5dr_supp_match_ranges(ns->dev))
		steering_caps |= MLX5_FLOW_STEERING_CAP_MATCH_RANGES;

	return steering_caps;
>>>>>>> eb3cdb58
}

int mlx5_fs_dr_action_get_pkt_reformat_id(struct mlx5_pkt_reformat *pkt_reformat)
{
	switch (pkt_reformat->reformat_type) {
	case MLX5_REFORMAT_TYPE_L2_TO_VXLAN:
	case MLX5_REFORMAT_TYPE_L2_TO_NVGRE:
	case MLX5_REFORMAT_TYPE_L2_TO_L2_TUNNEL:
	case MLX5_REFORMAT_TYPE_L2_TO_L3_TUNNEL:
	case MLX5_REFORMAT_TYPE_INSERT_HDR:
		return mlx5dr_action_get_pkt_reformat_id(pkt_reformat->action.dr_action);
	}
	return -EOPNOTSUPP;
}

bool mlx5_fs_dr_is_supported(struct mlx5_core_dev *dev)
{
	return mlx5dr_is_supported(dev);
}

static const struct mlx5_flow_cmds mlx5_flow_cmds_dr = {
	.create_flow_table = mlx5_cmd_dr_create_flow_table,
	.destroy_flow_table = mlx5_cmd_dr_destroy_flow_table,
	.modify_flow_table = mlx5_cmd_dr_modify_flow_table,
	.create_flow_group = mlx5_cmd_dr_create_flow_group,
	.destroy_flow_group = mlx5_cmd_dr_destroy_flow_group,
	.create_fte = mlx5_cmd_dr_create_fte,
	.update_fte = mlx5_cmd_dr_update_fte,
	.delete_fte = mlx5_cmd_dr_delete_fte,
	.update_root_ft = mlx5_cmd_dr_update_root_ft,
	.packet_reformat_alloc = mlx5_cmd_dr_packet_reformat_alloc,
	.packet_reformat_dealloc = mlx5_cmd_dr_packet_reformat_dealloc,
	.modify_header_alloc = mlx5_cmd_dr_modify_header_alloc,
	.modify_header_dealloc = mlx5_cmd_dr_modify_header_dealloc,
	.create_match_definer = mlx5_cmd_dr_create_match_definer,
	.destroy_match_definer = mlx5_cmd_dr_destroy_match_definer,
	.set_peer = mlx5_cmd_dr_set_peer,
	.create_ns = mlx5_cmd_dr_create_ns,
	.destroy_ns = mlx5_cmd_dr_destroy_ns,
	.get_capabilities = mlx5_cmd_dr_get_capabilities,
};

const struct mlx5_flow_cmds *mlx5_fs_cmd_get_dr_cmds(void)
{
		return &mlx5_flow_cmds_dr;
}<|MERGE_RESOLUTION|>--- conflicted
+++ resolved
@@ -135,11 +135,7 @@
 					 struct mlx5_flow_table *ft,
 					 struct mlx5_flow_table *next_ft)
 {
-<<<<<<< HEAD
-	if (mlx5_dr_is_fw_table(ft->flags))
-=======
 	if (dr_is_fw_term_table(ft))
->>>>>>> eb3cdb58
 		return mlx5_fs_cmd_get_fw_cmds()->modify_flow_table(ns, ft, next_ft);
 
 	return set_miss_action(ns, ft, next_ft);
@@ -339,11 +335,7 @@
 
 		if (fte->action.pkt_reformat->owner == MLX5_FLOW_RESOURCE_OWNER_FW) {
 			err = -EINVAL;
-<<<<<<< HEAD
-			mlx5_core_err(dev, "FW-owned reformat can't be used in SW rule\n");
-=======
 			mlx5dr_err(domain, "FW-owned reformat can't be used in SW rule\n");
->>>>>>> eb3cdb58
 				goto free_actions;
 		}
 
@@ -766,11 +758,7 @@
 	struct fs_fte fte_tmp = {};
 	int ret;
 
-<<<<<<< HEAD
-	if (mlx5_dr_is_fw_table(ft->flags))
-=======
 	if (dr_is_fw_term_table(ft))
->>>>>>> eb3cdb58
 		return mlx5_fs_cmd_get_fw_cmds()->update_fte(ns, ft, group, modify_mask, fte);
 
 	/* Backup current dr rule details */
@@ -823,18 +811,12 @@
 static u32 mlx5_cmd_dr_get_capabilities(struct mlx5_flow_root_namespace *ns,
 					enum fs_flow_table_type ft_type)
 {
-<<<<<<< HEAD
-=======
 	u32 steering_caps = 0;
 
->>>>>>> eb3cdb58
 	if (ft_type != FS_FT_FDB ||
 	    MLX5_CAP_GEN(ns->dev, steering_format_version) == MLX5_STEERING_FORMAT_CONNECTX_5)
 		return 0;
 
-<<<<<<< HEAD
-	return MLX5_FLOW_STEERING_CAP_VLAN_PUSH_ON_RX | MLX5_FLOW_STEERING_CAP_VLAN_POP_ON_TX;
-=======
 	steering_caps |= MLX5_FLOW_STEERING_CAP_VLAN_PUSH_ON_RX;
 	steering_caps |= MLX5_FLOW_STEERING_CAP_VLAN_POP_ON_TX;
 
@@ -842,7 +824,6 @@
 		steering_caps |= MLX5_FLOW_STEERING_CAP_MATCH_RANGES;
 
 	return steering_caps;
->>>>>>> eb3cdb58
 }
 
 int mlx5_fs_dr_action_get_pkt_reformat_id(struct mlx5_pkt_reformat *pkt_reformat)
