--- conflicted
+++ resolved
@@ -514,12 +514,9 @@
 	htbl->lu_type = lu_type;
 	htbl->byte_mask = byte_mask;
 	htbl->refcount = 0;
-<<<<<<< HEAD
-=======
 	htbl->pointing_ste = NULL;
 	htbl->ctrl.num_of_valid_entries = 0;
 	htbl->ctrl.num_of_collisions = 0;
->>>>>>> eb3cdb58
 	num_entries = mlx5dr_icm_pool_get_chunk_num_of_entries(chunk);
 
 	for (i = 0; i < num_entries; i++) {
@@ -637,8 +634,6 @@
 						 used_hw_action_num);
 }
 
-<<<<<<< HEAD
-=======
 static int
 dr_ste_alloc_modify_hdr_chunk(struct mlx5dr_action *action)
 {
@@ -696,7 +691,6 @@
 	return dr_ste_free_modify_hdr_chunk(action);
 }
 
->>>>>>> eb3cdb58
 static int dr_ste_build_pre_check_spec(struct mlx5dr_domain *dmn,
 				       struct mlx5dr_match_spec *spec)
 {
@@ -837,21 +831,12 @@
 	spec->inner_second_svlan_tag =
 		IFC_GET_CLR(fte_match_set_misc, mask, inner_second_svlan_tag, clr);
 	spec->gre_protocol = IFC_GET_CLR(fte_match_set_misc, mask, gre_protocol, clr);
-<<<<<<< HEAD
 
 	spec->gre_key_h = IFC_GET_CLR(fte_match_set_misc, mask, gre_key.nvgre.hi, clr);
 	spec->gre_key_l = IFC_GET_CLR(fte_match_set_misc, mask, gre_key.nvgre.lo, clr);
 
 	spec->vxlan_vni = IFC_GET_CLR(fte_match_set_misc, mask, vxlan_vni, clr);
 
-=======
-
-	spec->gre_key_h = IFC_GET_CLR(fte_match_set_misc, mask, gre_key.nvgre.hi, clr);
-	spec->gre_key_l = IFC_GET_CLR(fte_match_set_misc, mask, gre_key.nvgre.lo, clr);
-
-	spec->vxlan_vni = IFC_GET_CLR(fte_match_set_misc, mask, vxlan_vni, clr);
-
->>>>>>> eb3cdb58
 	spec->geneve_vni = IFC_GET_CLR(fte_match_set_misc, mask, geneve_vni, clr);
 	spec->geneve_tlv_option_0_exist =
 		IFC_GET_CLR(fte_match_set_misc, mask, geneve_tlv_option_0_exist, clr);
