// SPDX-License-Identifier: GPL-2.0 OR Linux-OpenIB
/* Copyright (c) 2019 Mellanox Technologies. */

#include "dr_types.h"
#include "dr_ste.h"

enum dr_action_domain {
	DR_ACTION_DOMAIN_NIC_INGRESS,
	DR_ACTION_DOMAIN_NIC_EGRESS,
	DR_ACTION_DOMAIN_FDB_INGRESS,
	DR_ACTION_DOMAIN_FDB_EGRESS,
	DR_ACTION_DOMAIN_MAX,
};

enum dr_action_valid_state {
	DR_ACTION_STATE_ERR,
	DR_ACTION_STATE_NO_ACTION,
	DR_ACTION_STATE_ENCAP,
	DR_ACTION_STATE_DECAP,
	DR_ACTION_STATE_MODIFY_HDR,
	DR_ACTION_STATE_POP_VLAN,
	DR_ACTION_STATE_PUSH_VLAN,
	DR_ACTION_STATE_NON_TERM,
	DR_ACTION_STATE_TERM,
	DR_ACTION_STATE_ASO,
	DR_ACTION_STATE_MAX,
};

static const char * const action_type_to_str[] = {
	[DR_ACTION_TYP_TNL_L2_TO_L2] = "DR_ACTION_TYP_TNL_L2_TO_L2",
	[DR_ACTION_TYP_L2_TO_TNL_L2] = "DR_ACTION_TYP_L2_TO_TNL_L2",
	[DR_ACTION_TYP_TNL_L3_TO_L2] = "DR_ACTION_TYP_TNL_L3_TO_L2",
	[DR_ACTION_TYP_L2_TO_TNL_L3] = "DR_ACTION_TYP_L2_TO_TNL_L3",
	[DR_ACTION_TYP_DROP] = "DR_ACTION_TYP_DROP",
	[DR_ACTION_TYP_QP] = "DR_ACTION_TYP_QP",
	[DR_ACTION_TYP_FT] = "DR_ACTION_TYP_FT",
	[DR_ACTION_TYP_CTR] = "DR_ACTION_TYP_CTR",
	[DR_ACTION_TYP_TAG] = "DR_ACTION_TYP_TAG",
	[DR_ACTION_TYP_MODIFY_HDR] = "DR_ACTION_TYP_MODIFY_HDR",
	[DR_ACTION_TYP_VPORT] = "DR_ACTION_TYP_VPORT",
	[DR_ACTION_TYP_POP_VLAN] = "DR_ACTION_TYP_POP_VLAN",
	[DR_ACTION_TYP_PUSH_VLAN] = "DR_ACTION_TYP_PUSH_VLAN",
	[DR_ACTION_TYP_SAMPLER] = "DR_ACTION_TYP_SAMPLER",
	[DR_ACTION_TYP_INSERT_HDR] = "DR_ACTION_TYP_INSERT_HDR",
	[DR_ACTION_TYP_REMOVE_HDR] = "DR_ACTION_TYP_REMOVE_HDR",
	[DR_ACTION_TYP_ASO_FLOW_METER] = "DR_ACTION_TYP_ASO_FLOW_METER",
<<<<<<< HEAD
=======
	[DR_ACTION_TYP_RANGE] = "DR_ACTION_TYP_RANGE",
>>>>>>> eb3cdb58
	[DR_ACTION_TYP_MAX] = "DR_ACTION_UNKNOWN",
};

static const char *dr_action_id_to_str(enum mlx5dr_action_type action_id)
{
	if (action_id > DR_ACTION_TYP_MAX)
		action_id = DR_ACTION_TYP_MAX;
	return action_type_to_str[action_id];
}

static const enum dr_action_valid_state
next_action_state[DR_ACTION_DOMAIN_MAX][DR_ACTION_STATE_MAX][DR_ACTION_TYP_MAX] = {
	[DR_ACTION_DOMAIN_NIC_INGRESS] = {
		[DR_ACTION_STATE_NO_ACTION] = {
			[DR_ACTION_TYP_DROP]		= DR_ACTION_STATE_TERM,
			[DR_ACTION_TYP_QP]		= DR_ACTION_STATE_TERM,
			[DR_ACTION_TYP_FT]		= DR_ACTION_STATE_TERM,
			[DR_ACTION_TYP_RANGE]		= DR_ACTION_STATE_TERM,
			[DR_ACTION_TYP_SAMPLER]		= DR_ACTION_STATE_TERM,
			[DR_ACTION_TYP_TAG]		= DR_ACTION_STATE_NON_TERM,
			[DR_ACTION_TYP_CTR]		= DR_ACTION_STATE_NON_TERM,
			[DR_ACTION_TYP_TNL_L2_TO_L2]	= DR_ACTION_STATE_DECAP,
			[DR_ACTION_TYP_TNL_L3_TO_L2]	= DR_ACTION_STATE_DECAP,
			[DR_ACTION_TYP_L2_TO_TNL_L2]	= DR_ACTION_STATE_ENCAP,
			[DR_ACTION_TYP_L2_TO_TNL_L3]	= DR_ACTION_STATE_ENCAP,
			[DR_ACTION_TYP_INSERT_HDR]	= DR_ACTION_STATE_ENCAP,
			[DR_ACTION_TYP_REMOVE_HDR]	= DR_ACTION_STATE_DECAP,
			[DR_ACTION_TYP_MODIFY_HDR]	= DR_ACTION_STATE_MODIFY_HDR,
			[DR_ACTION_TYP_POP_VLAN]	= DR_ACTION_STATE_POP_VLAN,
			[DR_ACTION_TYP_PUSH_VLAN]	= DR_ACTION_STATE_PUSH_VLAN,
			[DR_ACTION_TYP_ASO_FLOW_METER]	= DR_ACTION_STATE_ASO,
		},
		[DR_ACTION_STATE_DECAP] = {
			[DR_ACTION_TYP_DROP]		= DR_ACTION_STATE_TERM,
			[DR_ACTION_TYP_QP]		= DR_ACTION_STATE_TERM,
			[DR_ACTION_TYP_FT]		= DR_ACTION_STATE_TERM,
			[DR_ACTION_TYP_RANGE]		= DR_ACTION_STATE_TERM,
			[DR_ACTION_TYP_SAMPLER]		= DR_ACTION_STATE_TERM,
			[DR_ACTION_TYP_TAG]		= DR_ACTION_STATE_DECAP,
			[DR_ACTION_TYP_CTR]		= DR_ACTION_STATE_DECAP,
			[DR_ACTION_TYP_L2_TO_TNL_L2]	= DR_ACTION_STATE_ENCAP,
			[DR_ACTION_TYP_L2_TO_TNL_L3]	= DR_ACTION_STATE_ENCAP,
			[DR_ACTION_TYP_INSERT_HDR]	= DR_ACTION_STATE_ENCAP,
			[DR_ACTION_TYP_MODIFY_HDR]	= DR_ACTION_STATE_MODIFY_HDR,
			[DR_ACTION_TYP_POP_VLAN]	= DR_ACTION_STATE_POP_VLAN,
			[DR_ACTION_TYP_PUSH_VLAN]	= DR_ACTION_STATE_PUSH_VLAN,
			[DR_ACTION_TYP_ASO_FLOW_METER]	= DR_ACTION_STATE_ASO,
		},
		[DR_ACTION_STATE_ENCAP] = {
			[DR_ACTION_TYP_DROP]		= DR_ACTION_STATE_TERM,
			[DR_ACTION_TYP_QP]		= DR_ACTION_STATE_TERM,
			[DR_ACTION_TYP_FT]		= DR_ACTION_STATE_TERM,
			[DR_ACTION_TYP_RANGE]		= DR_ACTION_STATE_TERM,
			[DR_ACTION_TYP_SAMPLER]		= DR_ACTION_STATE_TERM,
			[DR_ACTION_TYP_TAG]		= DR_ACTION_STATE_ENCAP,
			[DR_ACTION_TYP_CTR]		= DR_ACTION_STATE_ENCAP,
			[DR_ACTION_TYP_ASO_FLOW_METER]	= DR_ACTION_STATE_ASO,
		},
		[DR_ACTION_STATE_MODIFY_HDR] = {
			[DR_ACTION_TYP_DROP]		= DR_ACTION_STATE_TERM,
			[DR_ACTION_TYP_QP]		= DR_ACTION_STATE_TERM,
			[DR_ACTION_TYP_FT]		= DR_ACTION_STATE_TERM,
			[DR_ACTION_TYP_RANGE]		= DR_ACTION_STATE_TERM,
			[DR_ACTION_TYP_SAMPLER]		= DR_ACTION_STATE_TERM,
			[DR_ACTION_TYP_TAG]		= DR_ACTION_STATE_MODIFY_HDR,
			[DR_ACTION_TYP_CTR]		= DR_ACTION_STATE_MODIFY_HDR,
			[DR_ACTION_TYP_L2_TO_TNL_L2]	= DR_ACTION_STATE_ENCAP,
			[DR_ACTION_TYP_L2_TO_TNL_L3]	= DR_ACTION_STATE_ENCAP,
			[DR_ACTION_TYP_INSERT_HDR]	= DR_ACTION_STATE_ENCAP,
			[DR_ACTION_TYP_PUSH_VLAN]	= DR_ACTION_STATE_PUSH_VLAN,
			[DR_ACTION_TYP_ASO_FLOW_METER]	= DR_ACTION_STATE_ASO,
		},
		[DR_ACTION_STATE_POP_VLAN] = {
			[DR_ACTION_TYP_DROP]		= DR_ACTION_STATE_TERM,
			[DR_ACTION_TYP_QP]		= DR_ACTION_STATE_TERM,
			[DR_ACTION_TYP_FT]		= DR_ACTION_STATE_TERM,
			[DR_ACTION_TYP_RANGE]		= DR_ACTION_STATE_TERM,
			[DR_ACTION_TYP_SAMPLER]		= DR_ACTION_STATE_TERM,
			[DR_ACTION_TYP_TAG]		= DR_ACTION_STATE_POP_VLAN,
			[DR_ACTION_TYP_CTR]		= DR_ACTION_STATE_POP_VLAN,
			[DR_ACTION_TYP_POP_VLAN]	= DR_ACTION_STATE_POP_VLAN,
			[DR_ACTION_TYP_MODIFY_HDR]	= DR_ACTION_STATE_MODIFY_HDR,
			[DR_ACTION_TYP_L2_TO_TNL_L2]	= DR_ACTION_STATE_ENCAP,
			[DR_ACTION_TYP_L2_TO_TNL_L3]	= DR_ACTION_STATE_ENCAP,
			[DR_ACTION_TYP_INSERT_HDR]	= DR_ACTION_STATE_ENCAP,
			[DR_ACTION_TYP_ASO_FLOW_METER]	= DR_ACTION_STATE_ASO,
		},
		[DR_ACTION_STATE_PUSH_VLAN] = {
			[DR_ACTION_TYP_QP]		= DR_ACTION_STATE_TERM,
			[DR_ACTION_TYP_FT]		= DR_ACTION_STATE_TERM,
<<<<<<< HEAD
=======
			[DR_ACTION_TYP_RANGE]		= DR_ACTION_STATE_TERM,
>>>>>>> eb3cdb58
			[DR_ACTION_TYP_SAMPLER]		= DR_ACTION_STATE_TERM,
			[DR_ACTION_TYP_TAG]		= DR_ACTION_STATE_PUSH_VLAN,
			[DR_ACTION_TYP_CTR]		= DR_ACTION_STATE_PUSH_VLAN,
			[DR_ACTION_TYP_PUSH_VLAN]	= DR_ACTION_STATE_PUSH_VLAN,
			[DR_ACTION_TYP_L2_TO_TNL_L2]	= DR_ACTION_STATE_ENCAP,
			[DR_ACTION_TYP_L2_TO_TNL_L3]	= DR_ACTION_STATE_ENCAP,
			[DR_ACTION_TYP_ASO_FLOW_METER]	= DR_ACTION_STATE_ASO,
		},
		[DR_ACTION_STATE_NON_TERM] = {
			[DR_ACTION_TYP_DROP]		= DR_ACTION_STATE_TERM,
			[DR_ACTION_TYP_QP]		= DR_ACTION_STATE_TERM,
			[DR_ACTION_TYP_FT]		= DR_ACTION_STATE_TERM,
			[DR_ACTION_TYP_RANGE]		= DR_ACTION_STATE_TERM,
			[DR_ACTION_TYP_SAMPLER]		= DR_ACTION_STATE_TERM,
			[DR_ACTION_TYP_TAG]		= DR_ACTION_STATE_NON_TERM,
			[DR_ACTION_TYP_CTR]		= DR_ACTION_STATE_NON_TERM,
			[DR_ACTION_TYP_TNL_L2_TO_L2]	= DR_ACTION_STATE_DECAP,
			[DR_ACTION_TYP_TNL_L3_TO_L2]	= DR_ACTION_STATE_DECAP,
			[DR_ACTION_TYP_L2_TO_TNL_L2]	= DR_ACTION_STATE_ENCAP,
			[DR_ACTION_TYP_L2_TO_TNL_L3]	= DR_ACTION_STATE_ENCAP,
			[DR_ACTION_TYP_INSERT_HDR]	= DR_ACTION_STATE_ENCAP,
			[DR_ACTION_TYP_REMOVE_HDR]	= DR_ACTION_STATE_DECAP,
			[DR_ACTION_TYP_MODIFY_HDR]	= DR_ACTION_STATE_MODIFY_HDR,
			[DR_ACTION_TYP_POP_VLAN]	= DR_ACTION_STATE_POP_VLAN,
			[DR_ACTION_TYP_PUSH_VLAN]	= DR_ACTION_STATE_PUSH_VLAN,
			[DR_ACTION_TYP_ASO_FLOW_METER]	= DR_ACTION_STATE_ASO,
		},
		[DR_ACTION_STATE_ASO] = {
			[DR_ACTION_TYP_DROP]		= DR_ACTION_STATE_TERM,
			[DR_ACTION_TYP_QP]		= DR_ACTION_STATE_TERM,
			[DR_ACTION_TYP_FT]		= DR_ACTION_STATE_TERM,
<<<<<<< HEAD
=======
			[DR_ACTION_TYP_RANGE]		= DR_ACTION_STATE_TERM,
>>>>>>> eb3cdb58
			[DR_ACTION_TYP_CTR]             = DR_ACTION_STATE_ASO,
		},
		[DR_ACTION_STATE_TERM] = {
			[DR_ACTION_TYP_CTR]		= DR_ACTION_STATE_TERM,
		},
	},
	[DR_ACTION_DOMAIN_NIC_EGRESS] = {
		[DR_ACTION_STATE_NO_ACTION] = {
			[DR_ACTION_TYP_DROP]		= DR_ACTION_STATE_TERM,
			[DR_ACTION_TYP_FT]		= DR_ACTION_STATE_TERM,
			[DR_ACTION_TYP_RANGE]		= DR_ACTION_STATE_TERM,
			[DR_ACTION_TYP_SAMPLER]		= DR_ACTION_STATE_TERM,
			[DR_ACTION_TYP_CTR]		= DR_ACTION_STATE_NON_TERM,
			[DR_ACTION_TYP_L2_TO_TNL_L2]	= DR_ACTION_STATE_ENCAP,
			[DR_ACTION_TYP_L2_TO_TNL_L3]	= DR_ACTION_STATE_ENCAP,
			[DR_ACTION_TYP_INSERT_HDR]	= DR_ACTION_STATE_ENCAP,
			[DR_ACTION_TYP_REMOVE_HDR]	= DR_ACTION_STATE_DECAP,
			[DR_ACTION_TYP_MODIFY_HDR]	= DR_ACTION_STATE_MODIFY_HDR,
			[DR_ACTION_TYP_PUSH_VLAN]	= DR_ACTION_STATE_PUSH_VLAN,
			[DR_ACTION_TYP_POP_VLAN]	= DR_ACTION_STATE_POP_VLAN,
			[DR_ACTION_TYP_ASO_FLOW_METER]	= DR_ACTION_STATE_ASO,
		},
		[DR_ACTION_STATE_DECAP] = {
			[DR_ACTION_TYP_DROP]		= DR_ACTION_STATE_TERM,
			[DR_ACTION_TYP_FT]		= DR_ACTION_STATE_TERM,
<<<<<<< HEAD
=======
			[DR_ACTION_TYP_RANGE]		= DR_ACTION_STATE_TERM,
>>>>>>> eb3cdb58
			[DR_ACTION_TYP_SAMPLER]		= DR_ACTION_STATE_TERM,
			[DR_ACTION_TYP_CTR]		= DR_ACTION_STATE_DECAP,
			[DR_ACTION_TYP_ASO_FLOW_METER]	= DR_ACTION_STATE_ASO,
		},
		[DR_ACTION_STATE_ENCAP] = {
			[DR_ACTION_TYP_DROP]		= DR_ACTION_STATE_TERM,
			[DR_ACTION_TYP_FT]		= DR_ACTION_STATE_TERM,
			[DR_ACTION_TYP_RANGE]		= DR_ACTION_STATE_TERM,
			[DR_ACTION_TYP_SAMPLER]		= DR_ACTION_STATE_TERM,
			[DR_ACTION_TYP_CTR]		= DR_ACTION_STATE_ENCAP,
			[DR_ACTION_TYP_ASO_FLOW_METER]	= DR_ACTION_STATE_ASO,
		},
		[DR_ACTION_STATE_MODIFY_HDR] = {
			[DR_ACTION_TYP_DROP]		= DR_ACTION_STATE_TERM,
			[DR_ACTION_TYP_FT]		= DR_ACTION_STATE_TERM,
			[DR_ACTION_TYP_RANGE]		= DR_ACTION_STATE_TERM,
			[DR_ACTION_TYP_SAMPLER]		= DR_ACTION_STATE_TERM,
			[DR_ACTION_TYP_CTR]		= DR_ACTION_STATE_MODIFY_HDR,
			[DR_ACTION_TYP_L2_TO_TNL_L2]	= DR_ACTION_STATE_ENCAP,
			[DR_ACTION_TYP_L2_TO_TNL_L3]	= DR_ACTION_STATE_ENCAP,
			[DR_ACTION_TYP_INSERT_HDR]	= DR_ACTION_STATE_ENCAP,
			[DR_ACTION_TYP_PUSH_VLAN]	= DR_ACTION_STATE_PUSH_VLAN,
			[DR_ACTION_TYP_ASO_FLOW_METER]	= DR_ACTION_STATE_ASO,
<<<<<<< HEAD
		},
		[DR_ACTION_STATE_POP_VLAN] = {
			[DR_ACTION_TYP_FT]		= DR_ACTION_STATE_TERM,
			[DR_ACTION_TYP_SAMPLER]		= DR_ACTION_STATE_TERM,
			[DR_ACTION_TYP_CTR]		= DR_ACTION_STATE_POP_VLAN,
			[DR_ACTION_TYP_POP_VLAN]	= DR_ACTION_STATE_POP_VLAN,
			[DR_ACTION_TYP_PUSH_VLAN]	= DR_ACTION_STATE_PUSH_VLAN,
			[DR_ACTION_TYP_MODIFY_HDR]	= DR_ACTION_STATE_MODIFY_HDR,
			[DR_ACTION_TYP_L2_TO_TNL_L2]	= DR_ACTION_STATE_ENCAP,
			[DR_ACTION_TYP_L2_TO_TNL_L3]	= DR_ACTION_STATE_ENCAP,
			[DR_ACTION_TYP_INSERT_HDR]	= DR_ACTION_STATE_ENCAP,
			[DR_ACTION_TYP_ASO_FLOW_METER]	= DR_ACTION_STATE_ASO,
		},
=======
		},
		[DR_ACTION_STATE_POP_VLAN] = {
			[DR_ACTION_TYP_FT]		= DR_ACTION_STATE_TERM,
			[DR_ACTION_TYP_RANGE]		= DR_ACTION_STATE_TERM,
			[DR_ACTION_TYP_SAMPLER]		= DR_ACTION_STATE_TERM,
			[DR_ACTION_TYP_CTR]		= DR_ACTION_STATE_POP_VLAN,
			[DR_ACTION_TYP_POP_VLAN]	= DR_ACTION_STATE_POP_VLAN,
			[DR_ACTION_TYP_PUSH_VLAN]	= DR_ACTION_STATE_PUSH_VLAN,
			[DR_ACTION_TYP_MODIFY_HDR]	= DR_ACTION_STATE_MODIFY_HDR,
			[DR_ACTION_TYP_L2_TO_TNL_L2]	= DR_ACTION_STATE_ENCAP,
			[DR_ACTION_TYP_L2_TO_TNL_L3]	= DR_ACTION_STATE_ENCAP,
			[DR_ACTION_TYP_INSERT_HDR]	= DR_ACTION_STATE_ENCAP,
			[DR_ACTION_TYP_ASO_FLOW_METER]	= DR_ACTION_STATE_ASO,
		},
>>>>>>> eb3cdb58
		[DR_ACTION_STATE_PUSH_VLAN] = {
			[DR_ACTION_TYP_DROP]		= DR_ACTION_STATE_TERM,
			[DR_ACTION_TYP_FT]		= DR_ACTION_STATE_TERM,
			[DR_ACTION_TYP_RANGE]		= DR_ACTION_STATE_TERM,
			[DR_ACTION_TYP_SAMPLER]		= DR_ACTION_STATE_TERM,
			[DR_ACTION_TYP_CTR]		= DR_ACTION_STATE_PUSH_VLAN,
			[DR_ACTION_TYP_PUSH_VLAN]	= DR_ACTION_STATE_PUSH_VLAN,
			[DR_ACTION_TYP_L2_TO_TNL_L2]	= DR_ACTION_STATE_ENCAP,
			[DR_ACTION_TYP_L2_TO_TNL_L3]	= DR_ACTION_STATE_ENCAP,
			[DR_ACTION_TYP_INSERT_HDR]	= DR_ACTION_STATE_ENCAP,
			[DR_ACTION_TYP_ASO_FLOW_METER]	= DR_ACTION_STATE_ASO,
		},
		[DR_ACTION_STATE_NON_TERM] = {
			[DR_ACTION_TYP_DROP]		= DR_ACTION_STATE_TERM,
			[DR_ACTION_TYP_FT]		= DR_ACTION_STATE_TERM,
			[DR_ACTION_TYP_RANGE]		= DR_ACTION_STATE_TERM,
			[DR_ACTION_TYP_SAMPLER]		= DR_ACTION_STATE_TERM,
			[DR_ACTION_TYP_CTR]		= DR_ACTION_STATE_NON_TERM,
			[DR_ACTION_TYP_L2_TO_TNL_L2]	= DR_ACTION_STATE_ENCAP,
			[DR_ACTION_TYP_L2_TO_TNL_L3]	= DR_ACTION_STATE_ENCAP,
			[DR_ACTION_TYP_INSERT_HDR]	= DR_ACTION_STATE_ENCAP,
			[DR_ACTION_TYP_REMOVE_HDR]	= DR_ACTION_STATE_DECAP,
			[DR_ACTION_TYP_MODIFY_HDR]	= DR_ACTION_STATE_MODIFY_HDR,
			[DR_ACTION_TYP_PUSH_VLAN]	= DR_ACTION_STATE_PUSH_VLAN,
			[DR_ACTION_TYP_POP_VLAN]	= DR_ACTION_STATE_POP_VLAN,
			[DR_ACTION_TYP_ASO_FLOW_METER]	= DR_ACTION_STATE_ASO,
		},
		[DR_ACTION_STATE_ASO] = {
			[DR_ACTION_TYP_L2_TO_TNL_L2]    = DR_ACTION_STATE_ENCAP,
			[DR_ACTION_TYP_L2_TO_TNL_L3]    = DR_ACTION_STATE_ENCAP,
			[DR_ACTION_TYP_MODIFY_HDR]      = DR_ACTION_STATE_MODIFY_HDR,
			[DR_ACTION_TYP_PUSH_VLAN]       = DR_ACTION_STATE_PUSH_VLAN,
			[DR_ACTION_TYP_CTR]             = DR_ACTION_STATE_ASO,
			[DR_ACTION_TYP_DROP]            = DR_ACTION_STATE_TERM,
			[DR_ACTION_TYP_FT]              = DR_ACTION_STATE_TERM,
<<<<<<< HEAD
=======
			[DR_ACTION_TYP_RANGE]		= DR_ACTION_STATE_TERM,
>>>>>>> eb3cdb58
		},
		[DR_ACTION_STATE_TERM] = {
			[DR_ACTION_TYP_CTR]		= DR_ACTION_STATE_TERM,
		},
	},
	[DR_ACTION_DOMAIN_FDB_INGRESS] = {
		[DR_ACTION_STATE_NO_ACTION] = {
			[DR_ACTION_TYP_DROP]		= DR_ACTION_STATE_TERM,
			[DR_ACTION_TYP_FT]		= DR_ACTION_STATE_TERM,
			[DR_ACTION_TYP_RANGE]		= DR_ACTION_STATE_TERM,
			[DR_ACTION_TYP_SAMPLER]		= DR_ACTION_STATE_TERM,
			[DR_ACTION_TYP_CTR]		= DR_ACTION_STATE_NON_TERM,
			[DR_ACTION_TYP_TNL_L2_TO_L2]	= DR_ACTION_STATE_DECAP,
			[DR_ACTION_TYP_TNL_L3_TO_L2]	= DR_ACTION_STATE_DECAP,
			[DR_ACTION_TYP_L2_TO_TNL_L2]	= DR_ACTION_STATE_ENCAP,
			[DR_ACTION_TYP_L2_TO_TNL_L3]	= DR_ACTION_STATE_ENCAP,
			[DR_ACTION_TYP_INSERT_HDR]	= DR_ACTION_STATE_ENCAP,
			[DR_ACTION_TYP_REMOVE_HDR]	= DR_ACTION_STATE_DECAP,
			[DR_ACTION_TYP_MODIFY_HDR]	= DR_ACTION_STATE_MODIFY_HDR,
			[DR_ACTION_TYP_PUSH_VLAN]	= DR_ACTION_STATE_PUSH_VLAN,
			[DR_ACTION_TYP_POP_VLAN]	= DR_ACTION_STATE_POP_VLAN,
			[DR_ACTION_TYP_VPORT]		= DR_ACTION_STATE_TERM,
			[DR_ACTION_TYP_ASO_FLOW_METER]	= DR_ACTION_STATE_ASO,
		},
		[DR_ACTION_STATE_DECAP] = {
			[DR_ACTION_TYP_DROP]		= DR_ACTION_STATE_TERM,
			[DR_ACTION_TYP_FT]		= DR_ACTION_STATE_TERM,
			[DR_ACTION_TYP_RANGE]		= DR_ACTION_STATE_TERM,
			[DR_ACTION_TYP_CTR]		= DR_ACTION_STATE_DECAP,
			[DR_ACTION_TYP_SAMPLER]		= DR_ACTION_STATE_TERM,
			[DR_ACTION_TYP_MODIFY_HDR]	= DR_ACTION_STATE_MODIFY_HDR,
			[DR_ACTION_TYP_VPORT]		= DR_ACTION_STATE_TERM,
			[DR_ACTION_TYP_L2_TO_TNL_L2]	= DR_ACTION_STATE_ENCAP,
			[DR_ACTION_TYP_L2_TO_TNL_L3]	= DR_ACTION_STATE_ENCAP,
			[DR_ACTION_TYP_INSERT_HDR]	= DR_ACTION_STATE_ENCAP,
			[DR_ACTION_TYP_POP_VLAN]	= DR_ACTION_STATE_POP_VLAN,
			[DR_ACTION_TYP_PUSH_VLAN]	= DR_ACTION_STATE_PUSH_VLAN,
			[DR_ACTION_TYP_ASO_FLOW_METER]	= DR_ACTION_STATE_ASO,
		},
		[DR_ACTION_STATE_ENCAP] = {
			[DR_ACTION_TYP_DROP]		= DR_ACTION_STATE_TERM,
			[DR_ACTION_TYP_QP]		= DR_ACTION_STATE_TERM,
			[DR_ACTION_TYP_FT]		= DR_ACTION_STATE_TERM,
			[DR_ACTION_TYP_RANGE]		= DR_ACTION_STATE_TERM,
			[DR_ACTION_TYP_VPORT]		= DR_ACTION_STATE_TERM,
			[DR_ACTION_TYP_SAMPLER]		= DR_ACTION_STATE_TERM,
			[DR_ACTION_TYP_CTR]		= DR_ACTION_STATE_ENCAP,
			[DR_ACTION_TYP_ASO_FLOW_METER]	= DR_ACTION_STATE_ASO,
		},
		[DR_ACTION_STATE_MODIFY_HDR] = {
			[DR_ACTION_TYP_DROP]		= DR_ACTION_STATE_TERM,
			[DR_ACTION_TYP_FT]		= DR_ACTION_STATE_TERM,
			[DR_ACTION_TYP_RANGE]		= DR_ACTION_STATE_TERM,
			[DR_ACTION_TYP_SAMPLER]		= DR_ACTION_STATE_TERM,
			[DR_ACTION_TYP_CTR]		= DR_ACTION_STATE_MODIFY_HDR,
			[DR_ACTION_TYP_VPORT]		= DR_ACTION_STATE_TERM,
			[DR_ACTION_TYP_L2_TO_TNL_L2]	= DR_ACTION_STATE_ENCAP,
			[DR_ACTION_TYP_L2_TO_TNL_L3]	= DR_ACTION_STATE_ENCAP,
			[DR_ACTION_TYP_INSERT_HDR]	= DR_ACTION_STATE_ENCAP,
			[DR_ACTION_TYP_PUSH_VLAN]	= DR_ACTION_STATE_PUSH_VLAN,
			[DR_ACTION_TYP_ASO_FLOW_METER]	= DR_ACTION_STATE_ASO,
		},
		[DR_ACTION_STATE_POP_VLAN] = {
			[DR_ACTION_TYP_DROP]		= DR_ACTION_STATE_TERM,
			[DR_ACTION_TYP_FT]		= DR_ACTION_STATE_TERM,
			[DR_ACTION_TYP_RANGE]		= DR_ACTION_STATE_TERM,
			[DR_ACTION_TYP_SAMPLER]		= DR_ACTION_STATE_TERM,
			[DR_ACTION_TYP_POP_VLAN]	= DR_ACTION_STATE_POP_VLAN,
			[DR_ACTION_TYP_CTR]		= DR_ACTION_STATE_POP_VLAN,
			[DR_ACTION_TYP_VPORT]		= DR_ACTION_STATE_TERM,
			[DR_ACTION_TYP_MODIFY_HDR]	= DR_ACTION_STATE_MODIFY_HDR,
			[DR_ACTION_TYP_L2_TO_TNL_L2]	= DR_ACTION_STATE_ENCAP,
			[DR_ACTION_TYP_L2_TO_TNL_L3]	= DR_ACTION_STATE_ENCAP,
			[DR_ACTION_TYP_INSERT_HDR]	= DR_ACTION_STATE_ENCAP,
			[DR_ACTION_TYP_ASO_FLOW_METER]	= DR_ACTION_STATE_ASO,
		},
		[DR_ACTION_STATE_PUSH_VLAN] = {
			[DR_ACTION_TYP_DROP]		= DR_ACTION_STATE_TERM,
			[DR_ACTION_TYP_FT]		= DR_ACTION_STATE_TERM,
<<<<<<< HEAD
=======
			[DR_ACTION_TYP_RANGE]		= DR_ACTION_STATE_TERM,
>>>>>>> eb3cdb58
			[DR_ACTION_TYP_SAMPLER]		= DR_ACTION_STATE_TERM,
			[DR_ACTION_TYP_PUSH_VLAN]	= DR_ACTION_STATE_PUSH_VLAN,
			[DR_ACTION_TYP_CTR]		= DR_ACTION_STATE_PUSH_VLAN,
			[DR_ACTION_TYP_VPORT]		= DR_ACTION_STATE_TERM,
			[DR_ACTION_TYP_MODIFY_HDR]	= DR_ACTION_STATE_MODIFY_HDR,
			[DR_ACTION_TYP_L2_TO_TNL_L2]	= DR_ACTION_STATE_ENCAP,
			[DR_ACTION_TYP_L2_TO_TNL_L3]	= DR_ACTION_STATE_ENCAP,
			[DR_ACTION_TYP_INSERT_HDR]	= DR_ACTION_STATE_ENCAP,
			[DR_ACTION_TYP_ASO_FLOW_METER]	= DR_ACTION_STATE_ASO,
		},
		[DR_ACTION_STATE_NON_TERM] = {
			[DR_ACTION_TYP_DROP]		= DR_ACTION_STATE_TERM,
			[DR_ACTION_TYP_FT]		= DR_ACTION_STATE_TERM,
			[DR_ACTION_TYP_RANGE]		= DR_ACTION_STATE_TERM,
			[DR_ACTION_TYP_SAMPLER]		= DR_ACTION_STATE_TERM,
			[DR_ACTION_TYP_CTR]		= DR_ACTION_STATE_NON_TERM,
			[DR_ACTION_TYP_TNL_L2_TO_L2]	= DR_ACTION_STATE_DECAP,
			[DR_ACTION_TYP_TNL_L3_TO_L2]	= DR_ACTION_STATE_DECAP,
			[DR_ACTION_TYP_L2_TO_TNL_L2]	= DR_ACTION_STATE_ENCAP,
			[DR_ACTION_TYP_L2_TO_TNL_L3]	= DR_ACTION_STATE_ENCAP,
			[DR_ACTION_TYP_INSERT_HDR]	= DR_ACTION_STATE_ENCAP,
			[DR_ACTION_TYP_REMOVE_HDR]	= DR_ACTION_STATE_DECAP,
			[DR_ACTION_TYP_MODIFY_HDR]	= DR_ACTION_STATE_MODIFY_HDR,
			[DR_ACTION_TYP_POP_VLAN]	= DR_ACTION_STATE_POP_VLAN,
			[DR_ACTION_TYP_PUSH_VLAN]	= DR_ACTION_STATE_PUSH_VLAN,
			[DR_ACTION_TYP_VPORT]		= DR_ACTION_STATE_TERM,
			[DR_ACTION_TYP_ASO_FLOW_METER]	= DR_ACTION_STATE_ASO,
		},
		[DR_ACTION_STATE_ASO] = {
			[DR_ACTION_TYP_DROP]		= DR_ACTION_STATE_TERM,
			[DR_ACTION_TYP_FT]		= DR_ACTION_STATE_TERM,
<<<<<<< HEAD
=======
			[DR_ACTION_TYP_RANGE]		= DR_ACTION_STATE_TERM,
>>>>>>> eb3cdb58
			[DR_ACTION_TYP_VPORT]           = DR_ACTION_STATE_TERM,
			[DR_ACTION_TYP_CTR]             = DR_ACTION_STATE_ASO,
		},
		[DR_ACTION_STATE_TERM] = {
			[DR_ACTION_TYP_CTR]		= DR_ACTION_STATE_TERM,
		},
	},
	[DR_ACTION_DOMAIN_FDB_EGRESS] = {
		[DR_ACTION_STATE_NO_ACTION] = {
			[DR_ACTION_TYP_DROP]		= DR_ACTION_STATE_TERM,
			[DR_ACTION_TYP_FT]		= DR_ACTION_STATE_TERM,
			[DR_ACTION_TYP_RANGE]		= DR_ACTION_STATE_TERM,
			[DR_ACTION_TYP_SAMPLER]		= DR_ACTION_STATE_TERM,
			[DR_ACTION_TYP_CTR]		= DR_ACTION_STATE_NON_TERM,
			[DR_ACTION_TYP_MODIFY_HDR]	= DR_ACTION_STATE_MODIFY_HDR,
			[DR_ACTION_TYP_L2_TO_TNL_L2]	= DR_ACTION_STATE_ENCAP,
			[DR_ACTION_TYP_L2_TO_TNL_L3]	= DR_ACTION_STATE_ENCAP,
			[DR_ACTION_TYP_INSERT_HDR]	= DR_ACTION_STATE_ENCAP,
			[DR_ACTION_TYP_REMOVE_HDR]	= DR_ACTION_STATE_DECAP,
			[DR_ACTION_TYP_PUSH_VLAN]	= DR_ACTION_STATE_PUSH_VLAN,
			[DR_ACTION_TYP_POP_VLAN]	= DR_ACTION_STATE_POP_VLAN,
<<<<<<< HEAD
			[DR_ACTION_TYP_VPORT]		= DR_ACTION_STATE_TERM,
			[DR_ACTION_TYP_ASO_FLOW_METER]	= DR_ACTION_STATE_ASO,
		},
		[DR_ACTION_STATE_DECAP] = {
			[DR_ACTION_TYP_DROP]		= DR_ACTION_STATE_TERM,
			[DR_ACTION_TYP_FT]		= DR_ACTION_STATE_TERM,
			[DR_ACTION_TYP_CTR]		= DR_ACTION_STATE_DECAP,
			[DR_ACTION_TYP_VPORT]		= DR_ACTION_STATE_TERM,
=======
			[DR_ACTION_TYP_VPORT]		= DR_ACTION_STATE_TERM,
			[DR_ACTION_TYP_ASO_FLOW_METER]	= DR_ACTION_STATE_ASO,
		},
		[DR_ACTION_STATE_DECAP] = {
			[DR_ACTION_TYP_DROP]		= DR_ACTION_STATE_TERM,
			[DR_ACTION_TYP_FT]		= DR_ACTION_STATE_TERM,
			[DR_ACTION_TYP_RANGE]		= DR_ACTION_STATE_TERM,
			[DR_ACTION_TYP_CTR]		= DR_ACTION_STATE_DECAP,
			[DR_ACTION_TYP_VPORT]		= DR_ACTION_STATE_TERM,
>>>>>>> eb3cdb58
			[DR_ACTION_TYP_SAMPLER]		= DR_ACTION_STATE_TERM,
			[DR_ACTION_TYP_ASO_FLOW_METER]  = DR_ACTION_STATE_ASO,
		},
		[DR_ACTION_STATE_ENCAP] = {
			[DR_ACTION_TYP_DROP]		= DR_ACTION_STATE_TERM,
			[DR_ACTION_TYP_FT]		= DR_ACTION_STATE_TERM,
			[DR_ACTION_TYP_RANGE]		= DR_ACTION_STATE_TERM,
			[DR_ACTION_TYP_CTR]		= DR_ACTION_STATE_ENCAP,
			[DR_ACTION_TYP_SAMPLER]		= DR_ACTION_STATE_TERM,
			[DR_ACTION_TYP_VPORT]		= DR_ACTION_STATE_TERM,
			[DR_ACTION_TYP_ASO_FLOW_METER]  = DR_ACTION_STATE_ASO,
		},
		[DR_ACTION_STATE_MODIFY_HDR] = {
			[DR_ACTION_TYP_DROP]		= DR_ACTION_STATE_TERM,
			[DR_ACTION_TYP_FT]		= DR_ACTION_STATE_TERM,
			[DR_ACTION_TYP_RANGE]		= DR_ACTION_STATE_TERM,
			[DR_ACTION_TYP_SAMPLER]		= DR_ACTION_STATE_TERM,
			[DR_ACTION_TYP_CTR]		= DR_ACTION_STATE_MODIFY_HDR,
			[DR_ACTION_TYP_L2_TO_TNL_L2]	= DR_ACTION_STATE_ENCAP,
			[DR_ACTION_TYP_L2_TO_TNL_L3]	= DR_ACTION_STATE_ENCAP,
			[DR_ACTION_TYP_INSERT_HDR]	= DR_ACTION_STATE_ENCAP,
			[DR_ACTION_TYP_PUSH_VLAN]	= DR_ACTION_STATE_PUSH_VLAN,
<<<<<<< HEAD
			[DR_ACTION_TYP_VPORT]		= DR_ACTION_STATE_TERM,
			[DR_ACTION_TYP_ASO_FLOW_METER]	= DR_ACTION_STATE_ASO,
		},
		[DR_ACTION_STATE_POP_VLAN] = {
			[DR_ACTION_TYP_FT]		= DR_ACTION_STATE_TERM,
			[DR_ACTION_TYP_SAMPLER]		= DR_ACTION_STATE_TERM,
			[DR_ACTION_TYP_CTR]		= DR_ACTION_STATE_POP_VLAN,
			[DR_ACTION_TYP_POP_VLAN]	= DR_ACTION_STATE_POP_VLAN,
			[DR_ACTION_TYP_PUSH_VLAN]	= DR_ACTION_STATE_PUSH_VLAN,
			[DR_ACTION_TYP_MODIFY_HDR]	= DR_ACTION_STATE_MODIFY_HDR,
			[DR_ACTION_TYP_L2_TO_TNL_L2]	= DR_ACTION_STATE_ENCAP,
			[DR_ACTION_TYP_L2_TO_TNL_L3]	= DR_ACTION_STATE_ENCAP,
			[DR_ACTION_TYP_INSERT_HDR]	= DR_ACTION_STATE_ENCAP,
			[DR_ACTION_TYP_VPORT]		= DR_ACTION_STATE_TERM,
			[DR_ACTION_TYP_ASO_FLOW_METER]  = DR_ACTION_STATE_ASO,
		},
=======
			[DR_ACTION_TYP_VPORT]		= DR_ACTION_STATE_TERM,
			[DR_ACTION_TYP_ASO_FLOW_METER]	= DR_ACTION_STATE_ASO,
		},
		[DR_ACTION_STATE_POP_VLAN] = {
			[DR_ACTION_TYP_FT]		= DR_ACTION_STATE_TERM,
			[DR_ACTION_TYP_RANGE]		= DR_ACTION_STATE_TERM,
			[DR_ACTION_TYP_SAMPLER]		= DR_ACTION_STATE_TERM,
			[DR_ACTION_TYP_CTR]		= DR_ACTION_STATE_POP_VLAN,
			[DR_ACTION_TYP_POP_VLAN]	= DR_ACTION_STATE_POP_VLAN,
			[DR_ACTION_TYP_PUSH_VLAN]	= DR_ACTION_STATE_PUSH_VLAN,
			[DR_ACTION_TYP_MODIFY_HDR]	= DR_ACTION_STATE_MODIFY_HDR,
			[DR_ACTION_TYP_L2_TO_TNL_L2]	= DR_ACTION_STATE_ENCAP,
			[DR_ACTION_TYP_L2_TO_TNL_L3]	= DR_ACTION_STATE_ENCAP,
			[DR_ACTION_TYP_INSERT_HDR]	= DR_ACTION_STATE_ENCAP,
			[DR_ACTION_TYP_VPORT]		= DR_ACTION_STATE_TERM,
			[DR_ACTION_TYP_ASO_FLOW_METER]  = DR_ACTION_STATE_ASO,
		},
>>>>>>> eb3cdb58
		[DR_ACTION_STATE_PUSH_VLAN] = {
			[DR_ACTION_TYP_DROP]		= DR_ACTION_STATE_TERM,
			[DR_ACTION_TYP_FT]		= DR_ACTION_STATE_TERM,
			[DR_ACTION_TYP_RANGE]		= DR_ACTION_STATE_TERM,
			[DR_ACTION_TYP_SAMPLER]		= DR_ACTION_STATE_TERM,
			[DR_ACTION_TYP_PUSH_VLAN]	= DR_ACTION_STATE_PUSH_VLAN,
			[DR_ACTION_TYP_CTR]		= DR_ACTION_STATE_PUSH_VLAN,
			[DR_ACTION_TYP_L2_TO_TNL_L2]	= DR_ACTION_STATE_ENCAP,
			[DR_ACTION_TYP_L2_TO_TNL_L3]	= DR_ACTION_STATE_ENCAP,
			[DR_ACTION_TYP_INSERT_HDR]	= DR_ACTION_STATE_ENCAP,
			[DR_ACTION_TYP_VPORT]		= DR_ACTION_STATE_TERM,
			[DR_ACTION_TYP_ASO_FLOW_METER]  = DR_ACTION_STATE_ASO,
		},
		[DR_ACTION_STATE_NON_TERM] = {
			[DR_ACTION_TYP_DROP]		= DR_ACTION_STATE_TERM,
			[DR_ACTION_TYP_FT]		= DR_ACTION_STATE_TERM,
			[DR_ACTION_TYP_RANGE]		= DR_ACTION_STATE_TERM,
			[DR_ACTION_TYP_SAMPLER]		= DR_ACTION_STATE_TERM,
			[DR_ACTION_TYP_CTR]		= DR_ACTION_STATE_NON_TERM,
			[DR_ACTION_TYP_MODIFY_HDR]	= DR_ACTION_STATE_MODIFY_HDR,
			[DR_ACTION_TYP_L2_TO_TNL_L2]	= DR_ACTION_STATE_ENCAP,
			[DR_ACTION_TYP_L2_TO_TNL_L3]	= DR_ACTION_STATE_ENCAP,
			[DR_ACTION_TYP_INSERT_HDR]	= DR_ACTION_STATE_ENCAP,
			[DR_ACTION_TYP_REMOVE_HDR]	= DR_ACTION_STATE_DECAP,
			[DR_ACTION_TYP_PUSH_VLAN]	= DR_ACTION_STATE_PUSH_VLAN,
			[DR_ACTION_TYP_POP_VLAN]	= DR_ACTION_STATE_POP_VLAN,
			[DR_ACTION_TYP_VPORT]		= DR_ACTION_STATE_TERM,
			[DR_ACTION_TYP_ASO_FLOW_METER]  = DR_ACTION_STATE_ASO,
		},
		[DR_ACTION_STATE_ASO] = {
			[DR_ACTION_TYP_L2_TO_TNL_L2]    = DR_ACTION_STATE_ENCAP,
			[DR_ACTION_TYP_L2_TO_TNL_L3]    = DR_ACTION_STATE_ENCAP,
			[DR_ACTION_TYP_MODIFY_HDR]      = DR_ACTION_STATE_MODIFY_HDR,
			[DR_ACTION_TYP_PUSH_VLAN]       = DR_ACTION_STATE_PUSH_VLAN,
			[DR_ACTION_TYP_DROP]		= DR_ACTION_STATE_TERM,
			[DR_ACTION_TYP_FT]		= DR_ACTION_STATE_TERM,
<<<<<<< HEAD
=======
			[DR_ACTION_TYP_RANGE]		= DR_ACTION_STATE_TERM,
>>>>>>> eb3cdb58
			[DR_ACTION_TYP_VPORT]           = DR_ACTION_STATE_TERM,
			[DR_ACTION_TYP_CTR]             = DR_ACTION_STATE_ASO,
		},
		[DR_ACTION_STATE_TERM] = {
			[DR_ACTION_TYP_CTR]		= DR_ACTION_STATE_TERM,
		},
	},
};

static int
dr_action_reformat_to_action_type(enum mlx5dr_action_reformat_type reformat_type,
				  enum mlx5dr_action_type *action_type)
{
	switch (reformat_type) {
	case DR_ACTION_REFORMAT_TYP_TNL_L2_TO_L2:
		*action_type = DR_ACTION_TYP_TNL_L2_TO_L2;
		break;
	case DR_ACTION_REFORMAT_TYP_L2_TO_TNL_L2:
		*action_type = DR_ACTION_TYP_L2_TO_TNL_L2;
		break;
	case DR_ACTION_REFORMAT_TYP_TNL_L3_TO_L2:
		*action_type = DR_ACTION_TYP_TNL_L3_TO_L2;
		break;
	case DR_ACTION_REFORMAT_TYP_L2_TO_TNL_L3:
		*action_type = DR_ACTION_TYP_L2_TO_TNL_L3;
		break;
	case DR_ACTION_REFORMAT_TYP_INSERT_HDR:
		*action_type = DR_ACTION_TYP_INSERT_HDR;
		break;
	case DR_ACTION_REFORMAT_TYP_REMOVE_HDR:
		*action_type = DR_ACTION_TYP_REMOVE_HDR;
		break;
	default:
		return -EINVAL;
	}

	return 0;
}

/* Apply the actions on the rule STE array starting from the last_ste.
 * Actions might require more than one STE, new_num_stes will return
 * the new size of the STEs array, rule with actions.
 */
static void dr_actions_apply(struct mlx5dr_domain *dmn,
			     enum mlx5dr_domain_nic_type nic_type,
			     u8 *action_type_set,
			     u8 *last_ste,
			     struct mlx5dr_ste_actions_attr *attr,
			     u32 *new_num_stes)
{
	struct mlx5dr_ste_ctx *ste_ctx = dmn->ste_ctx;
	u32 added_stes = 0;

	if (nic_type == DR_DOMAIN_NIC_TYPE_RX)
		mlx5dr_ste_set_actions_rx(ste_ctx, dmn, action_type_set,
					  last_ste, attr, &added_stes);
	else
		mlx5dr_ste_set_actions_tx(ste_ctx, dmn, action_type_set,
					  last_ste, attr, &added_stes);

	*new_num_stes += added_stes;
}

static enum dr_action_domain
dr_action_get_action_domain(enum mlx5dr_domain_type domain,
			    enum mlx5dr_domain_nic_type nic_type)
{
	switch (domain) {
	case MLX5DR_DOMAIN_TYPE_NIC_RX:
		return DR_ACTION_DOMAIN_NIC_INGRESS;
	case MLX5DR_DOMAIN_TYPE_NIC_TX:
		return DR_ACTION_DOMAIN_NIC_EGRESS;
	case MLX5DR_DOMAIN_TYPE_FDB:
		if (nic_type == DR_DOMAIN_NIC_TYPE_RX)
			return DR_ACTION_DOMAIN_FDB_INGRESS;
		return DR_ACTION_DOMAIN_FDB_EGRESS;
	default:
		WARN_ON(true);
		return DR_ACTION_DOMAIN_MAX;
	}
}

static
int dr_action_validate_and_get_next_state(enum dr_action_domain action_domain,
					  u32 action_type,
					  u32 *state)
{
	u32 cur_state = *state;

	/* Check action state machine is valid */
	*state = next_action_state[action_domain][cur_state][action_type];

	if (*state == DR_ACTION_STATE_ERR)
		return -EOPNOTSUPP;

	return 0;
}

static int dr_action_handle_cs_recalc(struct mlx5dr_domain *dmn,
				      struct mlx5dr_action *dest_action,
				      u64 *final_icm_addr)
{
	int ret;

	switch (dest_action->action_type) {
	case DR_ACTION_TYP_FT:
		/* Allow destination flow table only if table is a terminating
		 * table, since there is an *assumption* that in such case FW
		 * will recalculate the CS.
		 */
		if (dest_action->dest_tbl->is_fw_tbl) {
			*final_icm_addr = dest_action->dest_tbl->fw_tbl.rx_icm_addr;
		} else {
			mlx5dr_dbg(dmn,
				   "Destination FT should be terminating when modify TTL is used\n");
			return -EINVAL;
		}
		break;

	case DR_ACTION_TYP_VPORT:
		/* If destination is vport we will get the FW flow table
		 * that recalculates the CS and forwards to the vport.
		 */
		ret = mlx5dr_domain_get_recalc_cs_ft_addr(dest_action->vport->dmn,
							  dest_action->vport->caps->num,
							  final_icm_addr);
		if (ret) {
			mlx5dr_err(dmn, "Failed to get FW cs recalc flow table\n");
			return ret;
		}
		break;

	default:
		break;
	}

	return 0;
}

static void dr_action_modify_ttl_adjust(struct mlx5dr_domain *dmn,
					struct mlx5dr_ste_actions_attr *attr,
					bool rx_rule,
					bool *recalc_cs_required)
{
	*recalc_cs_required = false;

	/* if device supports csum recalculation - no adjustment needed */
	if (mlx5dr_ste_supp_ttl_cs_recalc(&dmn->info.caps))
		return;

	/* no adjustment needed on TX rules */
	if (!rx_rule)
		return;

	if (!MLX5_CAP_ESW_FLOWTABLE(dmn->mdev, fdb_ipv4_ttl_modify)) {
		/* Ignore the modify TTL action.
		 * It is always kept as last HW action.
		 */
		attr->modify_actions--;
		return;
	}

	if (dmn->type == MLX5DR_DOMAIN_TYPE_FDB)
		/* Due to a HW bug on some devices, modifying TTL on RX flows
		 * will cause an incorrect checksum calculation. In such cases
		 * we will use a FW table to recalculate the checksum.
		 */
		*recalc_cs_required = true;
}

static void dr_action_print_sequence(struct mlx5dr_domain *dmn,
				     struct mlx5dr_action *actions[],
				     int last_idx)
{
	int i;

	for (i = 0; i <= last_idx; i++)
		mlx5dr_err(dmn, "< %s (%d) > ",
			   dr_action_id_to_str(actions[i]->action_type),
			   actions[i]->action_type);
}

<<<<<<< HEAD
=======
static int dr_action_get_dest_fw_tbl_addr(struct mlx5dr_matcher *matcher,
					  struct mlx5dr_action_dest_tbl *dest_tbl,
					  bool is_rx_rule,
					  u64 *final_icm_addr)
{
	struct mlx5dr_cmd_query_flow_table_details output;
	struct mlx5dr_domain *dmn = matcher->tbl->dmn;
	int ret;

	if (!dest_tbl->fw_tbl.rx_icm_addr) {
		ret = mlx5dr_cmd_query_flow_table(dmn->mdev,
						  dest_tbl->fw_tbl.type,
						  dest_tbl->fw_tbl.id,
						  &output);
		if (ret) {
			mlx5dr_err(dmn,
				   "Failed mlx5_cmd_query_flow_table ret: %d\n",
				   ret);
			return ret;
		}

		dest_tbl->fw_tbl.tx_icm_addr = output.sw_owner_icm_root_1;
		dest_tbl->fw_tbl.rx_icm_addr = output.sw_owner_icm_root_0;
	}

	*final_icm_addr = is_rx_rule ? dest_tbl->fw_tbl.rx_icm_addr :
				       dest_tbl->fw_tbl.tx_icm_addr;
	return 0;
}

static int dr_action_get_dest_sw_tbl_addr(struct mlx5dr_matcher *matcher,
					  struct mlx5dr_action_dest_tbl *dest_tbl,
					  bool is_rx_rule,
					  u64 *final_icm_addr)
{
	struct mlx5dr_domain *dmn = matcher->tbl->dmn;
	struct mlx5dr_icm_chunk *chunk;

	if (dest_tbl->tbl->dmn != dmn) {
		mlx5dr_err(dmn,
			   "Destination table belongs to a different domain\n");
		return -EINVAL;
	}

	if (dest_tbl->tbl->level <= matcher->tbl->level) {
		mlx5_core_dbg_once(dmn->mdev,
				   "Connecting table to a lower/same level destination table\n");
		mlx5dr_dbg(dmn,
			   "Connecting table at level %d to a destination table at level %d\n",
			   matcher->tbl->level,
			   dest_tbl->tbl->level);
	}

	chunk = is_rx_rule ? dest_tbl->tbl->rx.s_anchor->chunk :
			     dest_tbl->tbl->tx.s_anchor->chunk;

	*final_icm_addr = mlx5dr_icm_pool_get_chunk_icm_addr(chunk);
	return 0;
}

static int dr_action_get_dest_tbl_addr(struct mlx5dr_matcher *matcher,
				       struct mlx5dr_action_dest_tbl *dest_tbl,
				       bool is_rx_rule,
				       u64 *final_icm_addr)
{
	if (dest_tbl->is_fw_tbl)
		return dr_action_get_dest_fw_tbl_addr(matcher,
						      dest_tbl,
						      is_rx_rule,
						      final_icm_addr);

	return dr_action_get_dest_sw_tbl_addr(matcher,
					      dest_tbl,
					      is_rx_rule,
					      final_icm_addr);
}

>>>>>>> eb3cdb58
#define WITH_VLAN_NUM_HW_ACTIONS 6

int mlx5dr_actions_build_ste_arr(struct mlx5dr_matcher *matcher,
				 struct mlx5dr_matcher_rx_tx *nic_matcher,
				 struct mlx5dr_action *actions[],
				 u32 num_actions,
				 u8 *ste_arr,
				 u32 *new_hw_ste_arr_sz)
{
	struct mlx5dr_domain_rx_tx *nic_dmn = nic_matcher->nic_tbl->nic_dmn;
	bool rx_rule = nic_dmn->type == DR_DOMAIN_NIC_TYPE_RX;
	struct mlx5dr_domain *dmn = matcher->tbl->dmn;
	u8 action_type_set[DR_ACTION_TYP_MAX] = {};
	struct mlx5dr_ste_actions_attr attr = {};
	struct mlx5dr_action *dest_action = NULL;
	u32 state = DR_ACTION_STATE_NO_ACTION;
	enum dr_action_domain action_domain;
	bool recalc_cs_required = false;
	u8 *last_ste;
	int i, ret;

	attr.gvmi = dmn->info.caps.gvmi;
	attr.hit_gvmi = dmn->info.caps.gvmi;
	attr.final_icm_addr = nic_dmn->default_icm_addr;
	action_domain = dr_action_get_action_domain(dmn->type, nic_dmn->type);

	for (i = 0; i < num_actions; i++) {
<<<<<<< HEAD
		struct mlx5dr_action_dest_tbl *dest_tbl;
		struct mlx5dr_icm_chunk *chunk;
=======
>>>>>>> eb3cdb58
		struct mlx5dr_action *action;
		int max_actions_type = 1;
		u32 action_type;

		action = actions[i];
		action_type = action->action_type;

		switch (action_type) {
		case DR_ACTION_TYP_DROP:
			attr.final_icm_addr = nic_dmn->drop_icm_addr;
			break;
		case DR_ACTION_TYP_FT:
			dest_action = action;
<<<<<<< HEAD
			dest_tbl = action->dest_tbl;
			if (!dest_tbl->is_fw_tbl) {
				if (dest_tbl->tbl->dmn != dmn) {
					mlx5dr_err(dmn,
						   "Destination table belongs to a different domain\n");
					return -EINVAL;
				}
				if (dest_tbl->tbl->level <= matcher->tbl->level) {
					mlx5_core_dbg_once(dmn->mdev,
							   "Connecting table to a lower/same level destination table\n");
					mlx5dr_dbg(dmn,
						   "Connecting table at level %d to a destination table at level %d\n",
						   matcher->tbl->level,
						   dest_tbl->tbl->level);
				}
				chunk = rx_rule ? dest_tbl->tbl->rx.s_anchor->chunk :
					dest_tbl->tbl->tx.s_anchor->chunk;
				attr.final_icm_addr = mlx5dr_icm_pool_get_chunk_icm_addr(chunk);
			} else {
				struct mlx5dr_cmd_query_flow_table_details output;
				int ret;

				/* get the relevant addresses */
				if (!action->dest_tbl->fw_tbl.rx_icm_addr) {
					ret = mlx5dr_cmd_query_flow_table(dmn->mdev,
									  dest_tbl->fw_tbl.type,
									  dest_tbl->fw_tbl.id,
									  &output);
					if (!ret) {
						dest_tbl->fw_tbl.tx_icm_addr =
							output.sw_owner_icm_root_1;
						dest_tbl->fw_tbl.rx_icm_addr =
							output.sw_owner_icm_root_0;
					} else {
						mlx5dr_err(dmn,
							   "Failed mlx5_cmd_query_flow_table ret: %d\n",
							   ret);
						return ret;
					}
				}
				attr.final_icm_addr = rx_rule ?
					dest_tbl->fw_tbl.rx_icm_addr :
					dest_tbl->fw_tbl.tx_icm_addr;
			}
=======
			ret = dr_action_get_dest_tbl_addr(matcher, action->dest_tbl,
							  rx_rule, &attr.final_icm_addr);
			if (ret)
				return ret;
			break;
		case DR_ACTION_TYP_RANGE:
			ret = dr_action_get_dest_tbl_addr(matcher,
							  action->range->hit_tbl_action->dest_tbl,
							  rx_rule, &attr.final_icm_addr);
			if (ret)
				return ret;

			ret = dr_action_get_dest_tbl_addr(matcher,
							  action->range->miss_tbl_action->dest_tbl,
							  rx_rule, &attr.range.miss_icm_addr);
			if (ret)
				return ret;

			attr.range.definer_id = action->range->definer_id;
			attr.range.min = action->range->min;
			attr.range.max = action->range->max;
>>>>>>> eb3cdb58
			break;
		case DR_ACTION_TYP_QP:
			mlx5dr_info(dmn, "Domain doesn't support QP\n");
			return -EOPNOTSUPP;
		case DR_ACTION_TYP_CTR:
			attr.ctr_id = action->ctr->ctr_id +
				action->ctr->offset;
			break;
		case DR_ACTION_TYP_TAG:
			attr.flow_tag = action->flow_tag->flow_tag;
			break;
		case DR_ACTION_TYP_TNL_L2_TO_L2:
			break;
		case DR_ACTION_TYP_TNL_L3_TO_L2:
			if (action->rewrite->ptrn && action->rewrite->arg) {
				attr.decap_index = mlx5dr_arg_get_obj_id(action->rewrite->arg);
				attr.decap_actions = action->rewrite->ptrn->num_of_actions;
				attr.decap_pat_idx = action->rewrite->ptrn->index;
			} else {
				attr.decap_index = action->rewrite->index;
				attr.decap_actions = action->rewrite->num_of_actions;
				attr.decap_with_vlan =
					attr.decap_actions == WITH_VLAN_NUM_HW_ACTIONS;
				attr.decap_pat_idx = MLX5DR_INVALID_PATTERN_INDEX;
			}
			break;
		case DR_ACTION_TYP_MODIFY_HDR:
<<<<<<< HEAD
			attr.modify_index = action->rewrite->index;
			attr.modify_actions = action->rewrite->num_of_actions;
=======
			if (action->rewrite->single_action_opt) {
				attr.modify_actions = action->rewrite->num_of_actions;
				attr.single_modify_action = action->rewrite->data;
			} else {
				if (action->rewrite->ptrn && action->rewrite->arg) {
					attr.modify_index =
						mlx5dr_arg_get_obj_id(action->rewrite->arg);
					attr.modify_actions = action->rewrite->ptrn->num_of_actions;
					attr.modify_pat_idx = action->rewrite->ptrn->index;
				} else {
					attr.modify_index = action->rewrite->index;
					attr.modify_actions = action->rewrite->num_of_actions;
					attr.modify_pat_idx = MLX5DR_INVALID_PATTERN_INDEX;
				}
			}
>>>>>>> eb3cdb58
			if (action->rewrite->modify_ttl)
				dr_action_modify_ttl_adjust(dmn, &attr, rx_rule,
							    &recalc_cs_required);
			break;
		case DR_ACTION_TYP_L2_TO_TNL_L2:
		case DR_ACTION_TYP_L2_TO_TNL_L3:
			if (rx_rule &&
			    !(dmn->ste_ctx->actions_caps & DR_STE_CTX_ACTION_CAP_RX_ENCAP)) {
				mlx5dr_info(dmn, "Device doesn't support Encap on RX\n");
				return -EOPNOTSUPP;
			}
			attr.reformat.size = action->reformat->size;
			attr.reformat.id = action->reformat->id;
			break;
		case DR_ACTION_TYP_SAMPLER:
			attr.final_icm_addr = rx_rule ? action->sampler->rx_icm_addr :
							action->sampler->tx_icm_addr;
			break;
		case DR_ACTION_TYP_VPORT:
			attr.hit_gvmi = action->vport->caps->vhca_gvmi;
			dest_action = action;
			attr.final_icm_addr = rx_rule ?
				action->vport->caps->icm_address_rx :
				action->vport->caps->icm_address_tx;
			break;
		case DR_ACTION_TYP_POP_VLAN:
			if (!rx_rule && !(dmn->ste_ctx->actions_caps &
					  DR_STE_CTX_ACTION_CAP_TX_POP)) {
				mlx5dr_dbg(dmn, "Device doesn't support POP VLAN action on TX\n");
				return -EOPNOTSUPP;
			}

			max_actions_type = MLX5DR_MAX_VLANS;
			attr.vlans.count++;
			break;
		case DR_ACTION_TYP_PUSH_VLAN:
			if (rx_rule && !(dmn->ste_ctx->actions_caps &
					 DR_STE_CTX_ACTION_CAP_RX_PUSH)) {
				mlx5dr_dbg(dmn, "Device doesn't support PUSH VLAN action on RX\n");
				return -EOPNOTSUPP;
			}

			max_actions_type = MLX5DR_MAX_VLANS;
			if (attr.vlans.count == MLX5DR_MAX_VLANS) {
				mlx5dr_dbg(dmn, "Max VLAN push/pop count exceeded\n");
				return -EINVAL;
			}

			attr.vlans.headers[attr.vlans.count++] = action->push_vlan->vlan_hdr;
			break;
		case DR_ACTION_TYP_INSERT_HDR:
		case DR_ACTION_TYP_REMOVE_HDR:
			attr.reformat.size = action->reformat->size;
			attr.reformat.id = action->reformat->id;
			attr.reformat.param_0 = action->reformat->param_0;
			attr.reformat.param_1 = action->reformat->param_1;
			break;
		case DR_ACTION_TYP_ASO_FLOW_METER:
			attr.aso_flow_meter.obj_id = action->aso->obj_id;
			attr.aso_flow_meter.offset = action->aso->offset;
			attr.aso_flow_meter.dest_reg_id = action->aso->dest_reg_id;
			attr.aso_flow_meter.init_color = action->aso->init_color;
			break;
		default:
			mlx5dr_err(dmn, "Unsupported action type %d\n", action_type);
			return -EINVAL;
		}

		/* Check action duplication */
		if (++action_type_set[action_type] > max_actions_type) {
			mlx5dr_err(dmn, "Action type %d supports only max %d time(s)\n",
				   action_type, max_actions_type);
			return -EINVAL;
		}

		/* Check action state machine is valid */
		if (dr_action_validate_and_get_next_state(action_domain,
							  action_type,
							  &state)) {
			mlx5dr_err(dmn, "Invalid action (gvmi: %d, is_rx: %d) sequence provided:",
				   attr.gvmi, rx_rule);
			dr_action_print_sequence(dmn, actions, i);
			return -EOPNOTSUPP;
		}
	}

	*new_hw_ste_arr_sz = nic_matcher->num_of_builders;
	last_ste = ste_arr + DR_STE_SIZE * (nic_matcher->num_of_builders - 1);

	if (recalc_cs_required && dest_action) {
		ret = dr_action_handle_cs_recalc(dmn, dest_action, &attr.final_icm_addr);
		if (ret) {
			mlx5dr_err(dmn,
				   "Failed to handle checksum recalculation err %d\n",
				   ret);
			return ret;
		}
	}

	dr_actions_apply(dmn,
			 nic_dmn->type,
			 action_type_set,
			 last_ste,
			 &attr,
			 new_hw_ste_arr_sz);

	return 0;
}

static unsigned int action_size[DR_ACTION_TYP_MAX] = {
	[DR_ACTION_TYP_TNL_L2_TO_L2] = sizeof(struct mlx5dr_action_reformat),
	[DR_ACTION_TYP_L2_TO_TNL_L2] = sizeof(struct mlx5dr_action_reformat),
	[DR_ACTION_TYP_TNL_L3_TO_L2] = sizeof(struct mlx5dr_action_rewrite),
	[DR_ACTION_TYP_L2_TO_TNL_L3] = sizeof(struct mlx5dr_action_reformat),
	[DR_ACTION_TYP_FT]           = sizeof(struct mlx5dr_action_dest_tbl),
	[DR_ACTION_TYP_CTR]          = sizeof(struct mlx5dr_action_ctr),
	[DR_ACTION_TYP_TAG]          = sizeof(struct mlx5dr_action_flow_tag),
	[DR_ACTION_TYP_MODIFY_HDR]   = sizeof(struct mlx5dr_action_rewrite),
	[DR_ACTION_TYP_VPORT]        = sizeof(struct mlx5dr_action_vport),
	[DR_ACTION_TYP_PUSH_VLAN]    = sizeof(struct mlx5dr_action_push_vlan),
	[DR_ACTION_TYP_INSERT_HDR]   = sizeof(struct mlx5dr_action_reformat),
	[DR_ACTION_TYP_REMOVE_HDR]   = sizeof(struct mlx5dr_action_reformat),
	[DR_ACTION_TYP_SAMPLER]      = sizeof(struct mlx5dr_action_sampler),
	[DR_ACTION_TYP_ASO_FLOW_METER] = sizeof(struct mlx5dr_action_aso_flow_meter),
<<<<<<< HEAD
=======
	[DR_ACTION_TYP_RANGE]        = sizeof(struct mlx5dr_action_range),
>>>>>>> eb3cdb58
};

static struct mlx5dr_action *
dr_action_create_generic(enum mlx5dr_action_type action_type)
{
	struct mlx5dr_action *action;
	int extra_size;

	if (action_type < DR_ACTION_TYP_MAX)
		extra_size = action_size[action_type];
	else
		return NULL;

	action = kzalloc(sizeof(*action) + extra_size, GFP_KERNEL);
	if (!action)
		return NULL;

	action->action_type = action_type;
	refcount_set(&action->refcount, 1);
	action->data = action + 1;

	return action;
}

struct mlx5dr_action *mlx5dr_action_create_drop(void)
{
	return dr_action_create_generic(DR_ACTION_TYP_DROP);
}

struct mlx5dr_action *
mlx5dr_action_create_dest_table_num(struct mlx5dr_domain *dmn, u32 table_num)
{
	struct mlx5dr_action *action;

	action = dr_action_create_generic(DR_ACTION_TYP_FT);
	if (!action)
		return NULL;

	action->dest_tbl->is_fw_tbl = true;
	action->dest_tbl->fw_tbl.dmn = dmn;
	action->dest_tbl->fw_tbl.id = table_num;
	action->dest_tbl->fw_tbl.type = FS_FT_FDB;
	refcount_inc(&dmn->refcount);

	return action;
}

struct mlx5dr_action *
mlx5dr_action_create_dest_table(struct mlx5dr_table *tbl)
{
	struct mlx5dr_action *action;

	refcount_inc(&tbl->refcount);

	action = dr_action_create_generic(DR_ACTION_TYP_FT);
	if (!action)
		goto dec_ref;

	action->dest_tbl->tbl = tbl;

	return action;

dec_ref:
	refcount_dec(&tbl->refcount);
	return NULL;
}

static void dr_action_range_definer_fill(u16 *format_id,
					 u8 *dw_selectors,
					 u8 *byte_selectors,
					 u8 *match_mask)
{
	int i;

	*format_id = MLX5_IFC_DEFINER_FORMAT_ID_SELECT;

	dw_selectors[0] = MLX5_IFC_DEFINER_FORMAT_OFFSET_OUTER_ETH_PKT_LEN / 4;

	for (i = 1; i < MLX5_IFC_DEFINER_DW_SELECTORS_NUM; i++)
		dw_selectors[i] = MLX5_IFC_DEFINER_FORMAT_OFFSET_UNUSED;

	for (i = 0; i < MLX5_IFC_DEFINER_BYTE_SELECTORS_NUM; i++)
		byte_selectors[i] = MLX5_IFC_DEFINER_FORMAT_OFFSET_UNUSED;

	MLX5_SET(match_definer_match_mask, match_mask,
		 match_dw_0, 0xffffUL << 16);
}

static int dr_action_create_range_definer(struct mlx5dr_action *action)
{
	u8 match_mask[MLX5_FLD_SZ_BYTES(match_definer, match_mask)] = {};
	u8 byte_selectors[MLX5_IFC_DEFINER_BYTE_SELECTORS_NUM] = {};
	u8 dw_selectors[MLX5_IFC_DEFINER_DW_SELECTORS_NUM] = {};
	struct mlx5dr_domain *dmn = action->range->dmn;
	u32 definer_id;
	u16 format_id;
	int ret;

	dr_action_range_definer_fill(&format_id,
				     dw_selectors,
				     byte_selectors,
				     match_mask);

	ret = mlx5dr_definer_get(dmn, format_id,
				 dw_selectors, byte_selectors,
				 match_mask, &definer_id);
	if (ret)
		return ret;

	action->range->definer_id = definer_id;
	return 0;
}

static void dr_action_destroy_range_definer(struct mlx5dr_action *action)
{
	mlx5dr_definer_put(action->range->dmn, action->range->definer_id);
}

struct mlx5dr_action *
mlx5dr_action_create_dest_match_range(struct mlx5dr_domain *dmn,
				      u32 field,
				      struct mlx5_flow_table *hit_ft,
				      struct mlx5_flow_table *miss_ft,
				      u32 min,
				      u32 max)
{
	struct mlx5dr_action *action;
	int ret;

	if (!mlx5dr_supp_match_ranges(dmn->mdev)) {
		mlx5dr_dbg(dmn, "SELECT definer support is needed for match range\n");
		return NULL;
	}

	if (field != MLX5_FLOW_DEST_RANGE_FIELD_PKT_LEN ||
	    min > 0xffff || max > 0xffff) {
		mlx5dr_err(dmn, "Invalid match range parameters\n");
		return NULL;
	}

	action = dr_action_create_generic(DR_ACTION_TYP_RANGE);
	if (!action)
		return NULL;

	action->range->hit_tbl_action =
		mlx5dr_is_fw_table(hit_ft) ?
			mlx5dr_action_create_dest_flow_fw_table(dmn, hit_ft) :
			mlx5dr_action_create_dest_table(hit_ft->fs_dr_table.dr_table);

	if (!action->range->hit_tbl_action)
		goto free_action;

	action->range->miss_tbl_action =
		mlx5dr_is_fw_table(miss_ft) ?
			mlx5dr_action_create_dest_flow_fw_table(dmn, miss_ft) :
			mlx5dr_action_create_dest_table(miss_ft->fs_dr_table.dr_table);

	if (!action->range->miss_tbl_action)
		goto free_hit_tbl_action;

	action->range->min = min;
	action->range->max = max;
	action->range->dmn = dmn;

	ret = dr_action_create_range_definer(action);
	if (ret)
		goto free_miss_tbl_action;

	/* No need to increase refcount on domain for this action,
	 * the hit/miss table actions will do it internally.
	 */

	return action;

free_miss_tbl_action:
	mlx5dr_action_destroy(action->range->miss_tbl_action);
free_hit_tbl_action:
	mlx5dr_action_destroy(action->range->hit_tbl_action);
free_action:
	kfree(action);

	return NULL;
}

struct mlx5dr_action *
mlx5dr_action_create_mult_dest_tbl(struct mlx5dr_domain *dmn,
				   struct mlx5dr_action_dest *dests,
				   u32 num_of_dests,
				   bool ignore_flow_level,
				   u32 flow_source)
{
	struct mlx5dr_cmd_flow_destination_hw_info *hw_dests;
	struct mlx5dr_action **ref_actions;
	struct mlx5dr_action *action;
	bool reformat_req = false;
	u32 num_of_ref = 0;
	u32 ref_act_cnt;
	int ret;
	int i;

	if (dmn->type != MLX5DR_DOMAIN_TYPE_FDB) {
		mlx5dr_err(dmn, "Multiple destination support is for FDB only\n");
		return NULL;
	}

	hw_dests = kcalloc(num_of_dests, sizeof(*hw_dests), GFP_KERNEL);
	if (!hw_dests)
		return NULL;

	if (unlikely(check_mul_overflow(num_of_dests, 2u, &ref_act_cnt)))
		goto free_hw_dests;

	ref_actions = kcalloc(ref_act_cnt, sizeof(*ref_actions), GFP_KERNEL);
	if (!ref_actions)
		goto free_hw_dests;

	for (i = 0; i < num_of_dests; i++) {
		struct mlx5dr_action *reformat_action = dests[i].reformat;
		struct mlx5dr_action *dest_action = dests[i].dest;

		ref_actions[num_of_ref++] = dest_action;

		switch (dest_action->action_type) {
		case DR_ACTION_TYP_VPORT:
			hw_dests[i].vport.flags = MLX5_FLOW_DEST_VPORT_VHCA_ID;
			hw_dests[i].type = MLX5_FLOW_DESTINATION_TYPE_VPORT;
			hw_dests[i].vport.num = dest_action->vport->caps->num;
			hw_dests[i].vport.vhca_id = dest_action->vport->caps->vhca_gvmi;
			if (reformat_action) {
				reformat_req = true;
				hw_dests[i].vport.reformat_id =
					reformat_action->reformat->id;
				ref_actions[num_of_ref++] = reformat_action;
				hw_dests[i].vport.flags |= MLX5_FLOW_DEST_VPORT_REFORMAT_ID;
			}
			break;

		case DR_ACTION_TYP_FT:
			hw_dests[i].type = MLX5_FLOW_DESTINATION_TYPE_FLOW_TABLE;
			if (dest_action->dest_tbl->is_fw_tbl)
				hw_dests[i].ft_id = dest_action->dest_tbl->fw_tbl.id;
			else
				hw_dests[i].ft_id = dest_action->dest_tbl->tbl->table_id;
			break;

		default:
			mlx5dr_dbg(dmn, "Invalid multiple destinations action\n");
			goto free_ref_actions;
		}
	}

	action = dr_action_create_generic(DR_ACTION_TYP_FT);
	if (!action)
		goto free_ref_actions;

	ret = mlx5dr_fw_create_md_tbl(dmn,
				      hw_dests,
				      num_of_dests,
				      reformat_req,
				      &action->dest_tbl->fw_tbl.id,
				      &action->dest_tbl->fw_tbl.group_id,
				      ignore_flow_level,
				      flow_source);
	if (ret)
		goto free_action;

	refcount_inc(&dmn->refcount);

	for (i = 0; i < num_of_ref; i++)
		refcount_inc(&ref_actions[i]->refcount);

	action->dest_tbl->is_fw_tbl = true;
	action->dest_tbl->fw_tbl.dmn = dmn;
	action->dest_tbl->fw_tbl.type = FS_FT_FDB;
	action->dest_tbl->fw_tbl.ref_actions = ref_actions;
	action->dest_tbl->fw_tbl.num_of_ref_actions = num_of_ref;

	kfree(hw_dests);

	return action;

free_action:
	kfree(action);
free_ref_actions:
	kfree(ref_actions);
free_hw_dests:
	kfree(hw_dests);
	return NULL;
}

struct mlx5dr_action *
mlx5dr_action_create_dest_flow_fw_table(struct mlx5dr_domain *dmn,
					struct mlx5_flow_table *ft)
{
	struct mlx5dr_action *action;

	action = dr_action_create_generic(DR_ACTION_TYP_FT);
	if (!action)
		return NULL;

	action->dest_tbl->is_fw_tbl = 1;
	action->dest_tbl->fw_tbl.type = ft->type;
	action->dest_tbl->fw_tbl.id = ft->id;
	action->dest_tbl->fw_tbl.dmn = dmn;

	refcount_inc(&dmn->refcount);

	return action;
}

struct mlx5dr_action *
mlx5dr_action_create_flow_counter(u32 counter_id)
{
	struct mlx5dr_action *action;

	action = dr_action_create_generic(DR_ACTION_TYP_CTR);
	if (!action)
		return NULL;

	action->ctr->ctr_id = counter_id;

	return action;
}

struct mlx5dr_action *mlx5dr_action_create_tag(u32 tag_value)
{
	struct mlx5dr_action *action;

	action = dr_action_create_generic(DR_ACTION_TYP_TAG);
	if (!action)
		return NULL;

	action->flow_tag->flow_tag = tag_value & 0xffffff;

	return action;
}

struct mlx5dr_action *
mlx5dr_action_create_flow_sampler(struct mlx5dr_domain *dmn, u32 sampler_id)
{
	struct mlx5dr_action *action;
	u64 icm_rx, icm_tx;
	int ret;

	ret = mlx5dr_cmd_query_flow_sampler(dmn->mdev, sampler_id,
					    &icm_rx, &icm_tx);
	if (ret)
		return NULL;

	action = dr_action_create_generic(DR_ACTION_TYP_SAMPLER);
	if (!action)
		return NULL;

	action->sampler->dmn = dmn;
	action->sampler->sampler_id = sampler_id;
	action->sampler->rx_icm_addr = icm_rx;
	action->sampler->tx_icm_addr = icm_tx;

	refcount_inc(&dmn->refcount);
	return action;
}

static int
dr_action_verify_reformat_params(enum mlx5dr_action_type reformat_type,
				 struct mlx5dr_domain *dmn,
				 u8 reformat_param_0,
				 u8 reformat_param_1,
				 size_t data_sz,
				 void *data)
{
	if (reformat_type == DR_ACTION_TYP_INSERT_HDR) {
		if ((!data && data_sz) || (data && !data_sz) ||
		    MLX5_CAP_GEN_2(dmn->mdev, max_reformat_insert_size) < data_sz ||
		    MLX5_CAP_GEN_2(dmn->mdev, max_reformat_insert_offset) < reformat_param_1) {
			mlx5dr_dbg(dmn, "Invalid reformat parameters for INSERT_HDR\n");
			goto out_err;
		}
	} else if (reformat_type == DR_ACTION_TYP_REMOVE_HDR) {
		if (data ||
		    MLX5_CAP_GEN_2(dmn->mdev, max_reformat_remove_size) < data_sz ||
		    MLX5_CAP_GEN_2(dmn->mdev, max_reformat_remove_offset) < reformat_param_1) {
			mlx5dr_dbg(dmn, "Invalid reformat parameters for REMOVE_HDR\n");
			goto out_err;
		}
	} else if (reformat_param_0 || reformat_param_1 ||
		   reformat_type > DR_ACTION_TYP_REMOVE_HDR) {
		mlx5dr_dbg(dmn, "Invalid reformat parameters\n");
		goto out_err;
	}

	if (dmn->type == MLX5DR_DOMAIN_TYPE_FDB)
		return 0;

	if (dmn->type == MLX5DR_DOMAIN_TYPE_NIC_RX) {
		if (reformat_type != DR_ACTION_TYP_TNL_L2_TO_L2 &&
		    reformat_type != DR_ACTION_TYP_TNL_L3_TO_L2) {
			mlx5dr_dbg(dmn, "Action reformat type not support on RX domain\n");
			goto out_err;
		}
	} else if (dmn->type == MLX5DR_DOMAIN_TYPE_NIC_TX) {
		if (reformat_type != DR_ACTION_TYP_L2_TO_TNL_L2 &&
		    reformat_type != DR_ACTION_TYP_L2_TO_TNL_L3) {
			mlx5dr_dbg(dmn, "Action reformat type not support on TX domain\n");
			goto out_err;
		}
	}

	return 0;

out_err:
	return -EINVAL;
}

static int
dr_action_create_reformat_action(struct mlx5dr_domain *dmn,
				 u8 reformat_param_0, u8 reformat_param_1,
				 size_t data_sz, void *data,
				 struct mlx5dr_action *action)
{
	u32 reformat_id;
	int ret;

	switch (action->action_type) {
	case DR_ACTION_TYP_L2_TO_TNL_L2:
	case DR_ACTION_TYP_L2_TO_TNL_L3:
	{
		enum mlx5_reformat_ctx_type rt;

		if (action->action_type == DR_ACTION_TYP_L2_TO_TNL_L2)
			rt = MLX5_REFORMAT_TYPE_L2_TO_L2_TUNNEL;
		else
			rt = MLX5_REFORMAT_TYPE_L2_TO_L3_TUNNEL;

		ret = mlx5dr_cmd_create_reformat_ctx(dmn->mdev, rt, 0, 0,
						     data_sz, data,
						     &reformat_id);
		if (ret)
			return ret;

		action->reformat->id = reformat_id;
		action->reformat->size = data_sz;
		return 0;
	}
	case DR_ACTION_TYP_TNL_L2_TO_L2:
	{
		return 0;
	}
	case DR_ACTION_TYP_TNL_L3_TO_L2:
	{
		u8 *hw_actions;
		int ret;

		hw_actions = kzalloc(DR_ACTION_CACHE_LINE_SIZE, GFP_KERNEL);
		if (!hw_actions)
			return -ENOMEM;

		ret = mlx5dr_ste_set_action_decap_l3_list(dmn->ste_ctx,
							  data, data_sz,
							  hw_actions,
							  DR_ACTION_CACHE_LINE_SIZE,
							  &action->rewrite->num_of_actions);
		if (ret) {
			mlx5dr_dbg(dmn, "Failed creating decap l3 action list\n");
			kfree(hw_actions);
			return ret;
		}

<<<<<<< HEAD
		action->rewrite->chunk = mlx5dr_icm_alloc_chunk(dmn->action_icm_pool,
								DR_CHUNK_SIZE_8);
		if (!action->rewrite->chunk) {
			mlx5dr_dbg(dmn, "Failed allocating modify header chunk\n");
			return -ENOMEM;
		}

		action->rewrite->data = (void *)hw_actions;
		action->rewrite->index = (mlx5dr_icm_pool_get_chunk_icm_addr
					  (action->rewrite->chunk) -
					 dmn->info.caps.hdr_modify_icm_addr) /
					 ACTION_CACHE_LINE_SIZE;
=======
		action->rewrite->data = hw_actions;
		action->rewrite->dmn = dmn;
>>>>>>> eb3cdb58

		ret = mlx5dr_ste_alloc_modify_hdr(action);
		if (ret) {
			mlx5dr_dbg(dmn, "Failed preparing reformat data\n");
			kfree(hw_actions);
			return ret;
		}
		return 0;
	}
	case DR_ACTION_TYP_INSERT_HDR:
		ret = mlx5dr_cmd_create_reformat_ctx(dmn->mdev,
						     MLX5_REFORMAT_TYPE_INSERT_HDR,
						     reformat_param_0,
						     reformat_param_1,
						     data_sz, data,
						     &reformat_id);
		if (ret)
			return ret;

		action->reformat->id = reformat_id;
		action->reformat->size = data_sz;
		action->reformat->param_0 = reformat_param_0;
		action->reformat->param_1 = reformat_param_1;
		return 0;
	case DR_ACTION_TYP_REMOVE_HDR:
		action->reformat->id = 0;
		action->reformat->size = data_sz;
		action->reformat->param_0 = reformat_param_0;
		action->reformat->param_1 = reformat_param_1;
		return 0;
	default:
		mlx5dr_info(dmn, "Reformat type is not supported %d\n", action->action_type);
		return -EINVAL;
	}
}

#define CVLAN_ETHERTYPE 0x8100
#define SVLAN_ETHERTYPE 0x88a8

struct mlx5dr_action *mlx5dr_action_create_pop_vlan(void)
{
	return dr_action_create_generic(DR_ACTION_TYP_POP_VLAN);
}

struct mlx5dr_action *mlx5dr_action_create_push_vlan(struct mlx5dr_domain *dmn,
						     __be32 vlan_hdr)
{
	u32 vlan_hdr_h = ntohl(vlan_hdr);
	u16 ethertype = vlan_hdr_h >> 16;
	struct mlx5dr_action *action;

	if (ethertype != SVLAN_ETHERTYPE && ethertype != CVLAN_ETHERTYPE) {
		mlx5dr_dbg(dmn, "Invalid vlan ethertype\n");
		return NULL;
	}

	action = dr_action_create_generic(DR_ACTION_TYP_PUSH_VLAN);
	if (!action)
		return NULL;

	action->push_vlan->vlan_hdr = vlan_hdr_h;
	return action;
}

struct mlx5dr_action *
mlx5dr_action_create_packet_reformat(struct mlx5dr_domain *dmn,
				     enum mlx5dr_action_reformat_type reformat_type,
				     u8 reformat_param_0,
				     u8 reformat_param_1,
				     size_t data_sz,
				     void *data)
{
	enum mlx5dr_action_type action_type;
	struct mlx5dr_action *action;
	int ret;

	refcount_inc(&dmn->refcount);

	/* General checks */
	ret = dr_action_reformat_to_action_type(reformat_type, &action_type);
	if (ret) {
		mlx5dr_dbg(dmn, "Invalid reformat_type provided\n");
		goto dec_ref;
	}

	ret = dr_action_verify_reformat_params(action_type, dmn,
					       reformat_param_0, reformat_param_1,
					       data_sz, data);
	if (ret)
		goto dec_ref;

	action = dr_action_create_generic(action_type);
	if (!action)
		goto dec_ref;

	action->reformat->dmn = dmn;

	ret = dr_action_create_reformat_action(dmn,
					       reformat_param_0,
					       reformat_param_1,
					       data_sz,
					       data,
					       action);
	if (ret) {
		mlx5dr_dbg(dmn, "Failed creating reformat action %d\n", ret);
		goto free_action;
	}

	return action;

free_action:
	kfree(action);
dec_ref:
	refcount_dec(&dmn->refcount);
	return NULL;
}

static int
dr_action_modify_sw_to_hw_add(struct mlx5dr_domain *dmn,
			      __be64 *sw_action,
			      __be64 *hw_action,
			      const struct mlx5dr_ste_action_modify_field **ret_hw_info)
{
	const struct mlx5dr_ste_action_modify_field *hw_action_info;
	u8 max_length;
	u16 sw_field;
	u32 data;

	/* Get SW modify action data */
	sw_field = MLX5_GET(set_action_in, sw_action, field);
	data = MLX5_GET(set_action_in, sw_action, data);

	/* Convert SW data to HW modify action format */
	hw_action_info = mlx5dr_ste_conv_modify_hdr_sw_field(dmn->ste_ctx, sw_field);
	if (!hw_action_info) {
		mlx5dr_dbg(dmn, "Modify add action invalid field given\n");
		return -EINVAL;
	}

	max_length = hw_action_info->end - hw_action_info->start + 1;

	mlx5dr_ste_set_action_add(dmn->ste_ctx,
				  hw_action,
				  hw_action_info->hw_field,
				  hw_action_info->start,
				  max_length,
				  data);

	*ret_hw_info = hw_action_info;

	return 0;
}

static int
dr_action_modify_sw_to_hw_set(struct mlx5dr_domain *dmn,
			      __be64 *sw_action,
			      __be64 *hw_action,
			      const struct mlx5dr_ste_action_modify_field **ret_hw_info)
{
	const struct mlx5dr_ste_action_modify_field *hw_action_info;
	u8 offset, length, max_length;
	u16 sw_field;
	u32 data;

	/* Get SW modify action data */
	length = MLX5_GET(set_action_in, sw_action, length);
	offset = MLX5_GET(set_action_in, sw_action, offset);
	sw_field = MLX5_GET(set_action_in, sw_action, field);
	data = MLX5_GET(set_action_in, sw_action, data);

	/* Convert SW data to HW modify action format */
	hw_action_info = mlx5dr_ste_conv_modify_hdr_sw_field(dmn->ste_ctx, sw_field);
	if (!hw_action_info) {
		mlx5dr_dbg(dmn, "Modify set action invalid field given\n");
		return -EINVAL;
	}

	/* PRM defines that length zero specific length of 32bits */
	length = length ? length : 32;

	max_length = hw_action_info->end - hw_action_info->start + 1;

	if (length + offset > max_length) {
		mlx5dr_dbg(dmn, "Modify action length + offset exceeds limit\n");
		return -EINVAL;
	}

	mlx5dr_ste_set_action_set(dmn->ste_ctx,
				  hw_action,
				  hw_action_info->hw_field,
				  hw_action_info->start + offset,
				  length,
				  data);

	*ret_hw_info = hw_action_info;

	return 0;
}

static int
dr_action_modify_sw_to_hw_copy(struct mlx5dr_domain *dmn,
			       __be64 *sw_action,
			       __be64 *hw_action,
			       const struct mlx5dr_ste_action_modify_field **ret_dst_hw_info,
			       const struct mlx5dr_ste_action_modify_field **ret_src_hw_info)
{
	u8 src_offset, dst_offset, src_max_length, dst_max_length, length;
	const struct mlx5dr_ste_action_modify_field *hw_dst_action_info;
	const struct mlx5dr_ste_action_modify_field *hw_src_action_info;
	u16 src_field, dst_field;

	/* Get SW modify action data */
	src_field = MLX5_GET(copy_action_in, sw_action, src_field);
	dst_field = MLX5_GET(copy_action_in, sw_action, dst_field);
	src_offset = MLX5_GET(copy_action_in, sw_action, src_offset);
	dst_offset = MLX5_GET(copy_action_in, sw_action, dst_offset);
	length = MLX5_GET(copy_action_in, sw_action, length);

	/* Convert SW data to HW modify action format */
	hw_src_action_info = mlx5dr_ste_conv_modify_hdr_sw_field(dmn->ste_ctx, src_field);
	hw_dst_action_info = mlx5dr_ste_conv_modify_hdr_sw_field(dmn->ste_ctx, dst_field);
	if (!hw_src_action_info || !hw_dst_action_info) {
		mlx5dr_dbg(dmn, "Modify copy action invalid field given\n");
		return -EINVAL;
	}

	/* PRM defines that length zero specific length of 32bits */
	length = length ? length : 32;

	src_max_length = hw_src_action_info->end -
			 hw_src_action_info->start + 1;
	dst_max_length = hw_dst_action_info->end -
			 hw_dst_action_info->start + 1;

	if (length + src_offset > src_max_length ||
	    length + dst_offset > dst_max_length) {
		mlx5dr_dbg(dmn, "Modify action length + offset exceeds limit\n");
		return -EINVAL;
	}

	mlx5dr_ste_set_action_copy(dmn->ste_ctx,
				   hw_action,
				   hw_dst_action_info->hw_field,
				   hw_dst_action_info->start + dst_offset,
				   length,
				   hw_src_action_info->hw_field,
				   hw_src_action_info->start + src_offset);

	*ret_dst_hw_info = hw_dst_action_info;
	*ret_src_hw_info = hw_src_action_info;

	return 0;
}

static int
dr_action_modify_sw_to_hw(struct mlx5dr_domain *dmn,
			  __be64 *sw_action,
			  __be64 *hw_action,
			  const struct mlx5dr_ste_action_modify_field **ret_dst_hw_info,
			  const struct mlx5dr_ste_action_modify_field **ret_src_hw_info)
{
	u8 action;
	int ret;

	*hw_action = 0;
	*ret_src_hw_info = NULL;

	/* Get SW modify action type */
	action = MLX5_GET(set_action_in, sw_action, action_type);

	switch (action) {
	case MLX5_ACTION_TYPE_SET:
		ret = dr_action_modify_sw_to_hw_set(dmn, sw_action,
						    hw_action,
						    ret_dst_hw_info);
		break;

	case MLX5_ACTION_TYPE_ADD:
		ret = dr_action_modify_sw_to_hw_add(dmn, sw_action,
						    hw_action,
						    ret_dst_hw_info);
		break;

	case MLX5_ACTION_TYPE_COPY:
		ret = dr_action_modify_sw_to_hw_copy(dmn, sw_action,
						     hw_action,
						     ret_dst_hw_info,
						     ret_src_hw_info);
		break;

	default:
		mlx5dr_info(dmn, "Unsupported action_type for modify action\n");
		ret = -EOPNOTSUPP;
	}

	return ret;
}

static int
dr_action_modify_check_set_field_limitation(struct mlx5dr_action *action,
					    const __be64 *sw_action)
{
	u16 sw_field = MLX5_GET(set_action_in, sw_action, field);
	struct mlx5dr_domain *dmn = action->rewrite->dmn;

	if (sw_field == MLX5_ACTION_IN_FIELD_METADATA_REG_A) {
		action->rewrite->allow_rx = 0;
		if (dmn->type != MLX5DR_DOMAIN_TYPE_NIC_TX) {
			mlx5dr_dbg(dmn, "Unsupported field %d for RX/FDB set action\n",
				   sw_field);
			return -EINVAL;
		}
	} else if (sw_field == MLX5_ACTION_IN_FIELD_METADATA_REG_B) {
		action->rewrite->allow_tx = 0;
		if (dmn->type != MLX5DR_DOMAIN_TYPE_NIC_RX) {
			mlx5dr_dbg(dmn, "Unsupported field %d for TX/FDB set action\n",
				   sw_field);
			return -EINVAL;
		}
	}

	if (!action->rewrite->allow_rx && !action->rewrite->allow_tx) {
		mlx5dr_dbg(dmn, "Modify SET actions not supported on both RX and TX\n");
		return -EINVAL;
	}

	return 0;
}

static int
dr_action_modify_check_add_field_limitation(struct mlx5dr_action *action,
					    const __be64 *sw_action)
{
	u16 sw_field = MLX5_GET(set_action_in, sw_action, field);
	struct mlx5dr_domain *dmn = action->rewrite->dmn;

	if (sw_field != MLX5_ACTION_IN_FIELD_OUT_IP_TTL &&
	    sw_field != MLX5_ACTION_IN_FIELD_OUT_IPV6_HOPLIMIT &&
	    sw_field != MLX5_ACTION_IN_FIELD_OUT_TCP_SEQ_NUM &&
	    sw_field != MLX5_ACTION_IN_FIELD_OUT_TCP_ACK_NUM) {
		mlx5dr_dbg(dmn, "Unsupported field %d for add action\n",
			   sw_field);
		return -EINVAL;
	}

	return 0;
}

static int
dr_action_modify_check_copy_field_limitation(struct mlx5dr_action *action,
					     const __be64 *sw_action)
{
	struct mlx5dr_domain *dmn = action->rewrite->dmn;
	u16 sw_fields[2];
	int i;

	sw_fields[0] = MLX5_GET(copy_action_in, sw_action, src_field);
	sw_fields[1] = MLX5_GET(copy_action_in, sw_action, dst_field);

	for (i = 0; i < 2; i++) {
		if (sw_fields[i] == MLX5_ACTION_IN_FIELD_METADATA_REG_A) {
			action->rewrite->allow_rx = 0;
			if (dmn->type != MLX5DR_DOMAIN_TYPE_NIC_TX) {
				mlx5dr_dbg(dmn, "Unsupported field %d for RX/FDB set action\n",
					   sw_fields[i]);
				return -EINVAL;
			}
		} else if (sw_fields[i] == MLX5_ACTION_IN_FIELD_METADATA_REG_B) {
			action->rewrite->allow_tx = 0;
			if (dmn->type != MLX5DR_DOMAIN_TYPE_NIC_RX) {
				mlx5dr_dbg(dmn, "Unsupported field %d for TX/FDB set action\n",
					   sw_fields[i]);
				return -EINVAL;
			}
		}
	}

	if (!action->rewrite->allow_rx && !action->rewrite->allow_tx) {
		mlx5dr_dbg(dmn, "Modify copy actions not supported on both RX and TX\n");
		return -EINVAL;
	}

	return 0;
}

static int
dr_action_modify_check_field_limitation(struct mlx5dr_action *action,
					const __be64 *sw_action)
{
	struct mlx5dr_domain *dmn = action->rewrite->dmn;
	u8 action_type;
	int ret;

	action_type = MLX5_GET(set_action_in, sw_action, action_type);

	switch (action_type) {
	case MLX5_ACTION_TYPE_SET:
		ret = dr_action_modify_check_set_field_limitation(action,
								  sw_action);
		break;

	case MLX5_ACTION_TYPE_ADD:
		ret = dr_action_modify_check_add_field_limitation(action,
								  sw_action);
		break;

	case MLX5_ACTION_TYPE_COPY:
		ret = dr_action_modify_check_copy_field_limitation(action,
								   sw_action);
		break;

	default:
		mlx5dr_info(dmn, "Unsupported action %d modify action\n",
			    action_type);
		ret = -EOPNOTSUPP;
	}

	return ret;
}

static bool
dr_action_modify_check_is_ttl_modify(const void *sw_action)
{
	u16 sw_field = MLX5_GET(set_action_in, sw_action, field);

	return sw_field == MLX5_ACTION_IN_FIELD_OUT_IP_TTL;
}

static int dr_actions_convert_modify_header(struct mlx5dr_action *action,
					    u32 max_hw_actions,
					    u32 num_sw_actions,
					    __be64 sw_actions[],
					    __be64 hw_actions[],
					    u32 *num_hw_actions,
					    bool *modify_ttl)
{
	const struct mlx5dr_ste_action_modify_field *hw_dst_action_info;
	const struct mlx5dr_ste_action_modify_field *hw_src_action_info;
	struct mlx5dr_domain *dmn = action->rewrite->dmn;
	__be64 *modify_ttl_sw_action = NULL;
	int ret, i, hw_idx = 0;
	__be64 *sw_action;
	__be64 hw_action;
	u16 hw_field = 0;
	u32 l3_type = 0;
	u32 l4_type = 0;

	*modify_ttl = false;

	action->rewrite->allow_rx = 1;
	action->rewrite->allow_tx = 1;

	for (i = 0; i < num_sw_actions || modify_ttl_sw_action; i++) {
		/* modify TTL is handled separately, as a last action */
		if (i == num_sw_actions) {
			sw_action = modify_ttl_sw_action;
			modify_ttl_sw_action = NULL;
		} else {
			sw_action = &sw_actions[i];
		}

		ret = dr_action_modify_check_field_limitation(action,
							      sw_action);
		if (ret)
			return ret;

		if (!(*modify_ttl) &&
		    dr_action_modify_check_is_ttl_modify(sw_action)) {
			modify_ttl_sw_action = sw_action;
			*modify_ttl = true;
			continue;
		}

		/* Convert SW action to HW action */
		ret = dr_action_modify_sw_to_hw(dmn,
						sw_action,
						&hw_action,
						&hw_dst_action_info,
						&hw_src_action_info);
		if (ret)
			return ret;

		/* Due to a HW limitation we cannot modify 2 different L3 types */
		if (l3_type && hw_dst_action_info->l3_type &&
		    hw_dst_action_info->l3_type != l3_type) {
			mlx5dr_dbg(dmn, "Action list can't support two different L3 types\n");
			return -EINVAL;
		}
		if (hw_dst_action_info->l3_type)
			l3_type = hw_dst_action_info->l3_type;

		/* Due to a HW limitation we cannot modify two different L4 types */
		if (l4_type && hw_dst_action_info->l4_type &&
		    hw_dst_action_info->l4_type != l4_type) {
			mlx5dr_dbg(dmn, "Action list can't support two different L4 types\n");
			return -EINVAL;
		}
		if (hw_dst_action_info->l4_type)
			l4_type = hw_dst_action_info->l4_type;

		/* HW reads and executes two actions at once this means we
		 * need to create a gap if two actions access the same field
		 */
		if ((hw_idx % 2) && (hw_field == hw_dst_action_info->hw_field ||
				     (hw_src_action_info &&
				      hw_field == hw_src_action_info->hw_field))) {
			/* Check if after gap insertion the total number of HW
			 * modify actions doesn't exceeds the limit
			 */
			hw_idx++;
			if (hw_idx >= max_hw_actions) {
				mlx5dr_dbg(dmn, "Modify header action number exceeds HW limit\n");
				return -EINVAL;
			}
		}
		hw_field = hw_dst_action_info->hw_field;

		hw_actions[hw_idx] = hw_action;
		hw_idx++;
	}

	/* if the resulting HW actions list is empty, add NOP action */
	if (!hw_idx)
		hw_idx++;

	*num_hw_actions = hw_idx;

	return 0;
}

static int dr_action_create_modify_action(struct mlx5dr_domain *dmn,
					  size_t actions_sz,
					  __be64 actions[],
					  struct mlx5dr_action *action)
{
	u32 max_hw_actions;
	u32 num_hw_actions;
	u32 num_sw_actions;
	__be64 *hw_actions;
	bool modify_ttl;
	int ret;

	num_sw_actions = actions_sz / DR_MODIFY_ACTION_SIZE;
	max_hw_actions = mlx5dr_icm_pool_chunk_size_to_entries(DR_CHUNK_SIZE_16);

	if (num_sw_actions > max_hw_actions) {
		mlx5dr_dbg(dmn, "Max number of actions %d exceeds limit %d\n",
			   num_sw_actions, max_hw_actions);
		return -EINVAL;
	}

	hw_actions = kcalloc(1, max_hw_actions * DR_MODIFY_ACTION_SIZE, GFP_KERNEL);
	if (!hw_actions)
		return -ENOMEM;

	ret = dr_actions_convert_modify_header(action,
					       max_hw_actions,
					       num_sw_actions,
					       actions,
					       hw_actions,
					       &num_hw_actions,
					       &modify_ttl);
	if (ret)
		goto free_hw_actions;

	action->rewrite->modify_ttl = modify_ttl;
	action->rewrite->data = (u8 *)hw_actions;
	action->rewrite->num_of_actions = num_hw_actions;
<<<<<<< HEAD
	action->rewrite->index = (mlx5dr_icm_pool_get_chunk_icm_addr(chunk) -
				  dmn->info.caps.hdr_modify_icm_addr) /
				  ACTION_CACHE_LINE_SIZE;
=======
>>>>>>> eb3cdb58

	if (num_hw_actions == 1 &&
	    dmn->info.caps.sw_format_ver >= MLX5_STEERING_FORMAT_CONNECTX_6DX) {
		action->rewrite->single_action_opt = true;
	} else {
		action->rewrite->single_action_opt = false;
		ret = mlx5dr_ste_alloc_modify_hdr(action);
		if (ret)
			goto free_hw_actions;
	}

	return 0;

free_hw_actions:
	kfree(hw_actions);
	return ret;
}

struct mlx5dr_action *
mlx5dr_action_create_modify_header(struct mlx5dr_domain *dmn,
				   u32 flags,
				   size_t actions_sz,
				   __be64 actions[])
{
	struct mlx5dr_action *action;
	int ret = 0;

	refcount_inc(&dmn->refcount);

	if (actions_sz % DR_MODIFY_ACTION_SIZE) {
		mlx5dr_dbg(dmn, "Invalid modify actions size provided\n");
		goto dec_ref;
	}

	action = dr_action_create_generic(DR_ACTION_TYP_MODIFY_HDR);
	if (!action)
		goto dec_ref;

	action->rewrite->dmn = dmn;

	ret = dr_action_create_modify_action(dmn,
					     actions_sz,
					     actions,
					     action);
	if (ret) {
		mlx5dr_dbg(dmn, "Failed creating modify header action %d\n", ret);
		goto free_action;
	}

	return action;

free_action:
	kfree(action);
dec_ref:
	refcount_dec(&dmn->refcount);
	return NULL;
}

struct mlx5dr_action *
mlx5dr_action_create_dest_vport(struct mlx5dr_domain *dmn,
				u16 vport, u8 vhca_id_valid,
				u16 vhca_id)
{
	struct mlx5dr_cmd_vport_cap *vport_cap;
	struct mlx5dr_domain *vport_dmn;
	struct mlx5dr_action *action;
	u8 peer_vport;

	peer_vport = vhca_id_valid && (vhca_id != dmn->info.caps.gvmi);
	vport_dmn = peer_vport ? dmn->peer_dmn : dmn;
	if (!vport_dmn) {
		mlx5dr_dbg(dmn, "No peer vport domain for given vhca_id\n");
		return NULL;
	}

	if (vport_dmn->type != MLX5DR_DOMAIN_TYPE_FDB) {
		mlx5dr_dbg(dmn, "Domain doesn't support vport actions\n");
		return NULL;
	}

	vport_cap = mlx5dr_domain_get_vport_cap(vport_dmn, vport);
	if (!vport_cap) {
		mlx5dr_err(dmn,
			   "Failed to get vport 0x%x caps - vport is disabled or invalid\n",
			   vport);
		return NULL;
	}

	action = dr_action_create_generic(DR_ACTION_TYP_VPORT);
	if (!action)
		return NULL;

	action->vport->dmn = vport_dmn;
	action->vport->caps = vport_cap;

	return action;
}

struct mlx5dr_action *
mlx5dr_action_create_aso(struct mlx5dr_domain *dmn, u32 obj_id,
			 u8 dest_reg_id, u8 aso_type,
			 u8 init_color, u8 meter_id)
{
	struct mlx5dr_action *action;

	if (aso_type != MLX5_EXE_ASO_FLOW_METER)
		return NULL;

	if (init_color > MLX5_FLOW_METER_COLOR_UNDEFINED)
		return NULL;

	action = dr_action_create_generic(DR_ACTION_TYP_ASO_FLOW_METER);
	if (!action)
		return NULL;

	action->aso->obj_id = obj_id;
	action->aso->offset = meter_id;
	action->aso->dest_reg_id = dest_reg_id;
	action->aso->init_color = init_color;
	action->aso->dmn = dmn;

	refcount_inc(&dmn->refcount);

	return action;
}

u32 mlx5dr_action_get_pkt_reformat_id(struct mlx5dr_action *action)
{
	return action->reformat->id;
}

int mlx5dr_action_destroy(struct mlx5dr_action *action)
{
	if (WARN_ON_ONCE(refcount_read(&action->refcount) > 1))
		return -EBUSY;

	switch (action->action_type) {
	case DR_ACTION_TYP_FT:
		if (action->dest_tbl->is_fw_tbl)
			refcount_dec(&action->dest_tbl->fw_tbl.dmn->refcount);
		else
			refcount_dec(&action->dest_tbl->tbl->refcount);

		if (action->dest_tbl->is_fw_tbl &&
		    action->dest_tbl->fw_tbl.num_of_ref_actions) {
			struct mlx5dr_action **ref_actions;
			int i;

			ref_actions = action->dest_tbl->fw_tbl.ref_actions;
			for (i = 0; i < action->dest_tbl->fw_tbl.num_of_ref_actions; i++)
				refcount_dec(&ref_actions[i]->refcount);

			kfree(ref_actions);

			mlx5dr_fw_destroy_md_tbl(action->dest_tbl->fw_tbl.dmn,
						 action->dest_tbl->fw_tbl.id,
						 action->dest_tbl->fw_tbl.group_id);
		}
		break;
	case DR_ACTION_TYP_TNL_L2_TO_L2:
	case DR_ACTION_TYP_REMOVE_HDR:
		refcount_dec(&action->reformat->dmn->refcount);
		break;
	case DR_ACTION_TYP_TNL_L3_TO_L2:
		mlx5dr_ste_free_modify_hdr(action);
		kfree(action->rewrite->data);
		refcount_dec(&action->rewrite->dmn->refcount);
		break;
	case DR_ACTION_TYP_L2_TO_TNL_L2:
	case DR_ACTION_TYP_L2_TO_TNL_L3:
	case DR_ACTION_TYP_INSERT_HDR:
		mlx5dr_cmd_destroy_reformat_ctx((action->reformat->dmn)->mdev,
						action->reformat->id);
		refcount_dec(&action->reformat->dmn->refcount);
		break;
	case DR_ACTION_TYP_MODIFY_HDR:
		if (!action->rewrite->single_action_opt)
			mlx5dr_ste_free_modify_hdr(action);
		kfree(action->rewrite->data);
		refcount_dec(&action->rewrite->dmn->refcount);
		break;
	case DR_ACTION_TYP_SAMPLER:
		refcount_dec(&action->sampler->dmn->refcount);
		break;
	case DR_ACTION_TYP_ASO_FLOW_METER:
		refcount_dec(&action->aso->dmn->refcount);
		break;
<<<<<<< HEAD
=======
	case DR_ACTION_TYP_RANGE:
		dr_action_destroy_range_definer(action);
		mlx5dr_action_destroy(action->range->miss_tbl_action);
		mlx5dr_action_destroy(action->range->hit_tbl_action);
		break;
>>>>>>> eb3cdb58
	default:
		break;
	}

	kfree(action);
	return 0;
}<|MERGE_RESOLUTION|>--- conflicted
+++ resolved
@@ -44,10 +44,7 @@
 	[DR_ACTION_TYP_INSERT_HDR] = "DR_ACTION_TYP_INSERT_HDR",
 	[DR_ACTION_TYP_REMOVE_HDR] = "DR_ACTION_TYP_REMOVE_HDR",
 	[DR_ACTION_TYP_ASO_FLOW_METER] = "DR_ACTION_TYP_ASO_FLOW_METER",
-<<<<<<< HEAD
-=======
 	[DR_ACTION_TYP_RANGE] = "DR_ACTION_TYP_RANGE",
->>>>>>> eb3cdb58
 	[DR_ACTION_TYP_MAX] = "DR_ACTION_UNKNOWN",
 };
 
@@ -138,10 +135,7 @@
 		[DR_ACTION_STATE_PUSH_VLAN] = {
 			[DR_ACTION_TYP_QP]		= DR_ACTION_STATE_TERM,
 			[DR_ACTION_TYP_FT]		= DR_ACTION_STATE_TERM,
-<<<<<<< HEAD
-=======
-			[DR_ACTION_TYP_RANGE]		= DR_ACTION_STATE_TERM,
->>>>>>> eb3cdb58
+			[DR_ACTION_TYP_RANGE]		= DR_ACTION_STATE_TERM,
 			[DR_ACTION_TYP_SAMPLER]		= DR_ACTION_STATE_TERM,
 			[DR_ACTION_TYP_TAG]		= DR_ACTION_STATE_PUSH_VLAN,
 			[DR_ACTION_TYP_CTR]		= DR_ACTION_STATE_PUSH_VLAN,
@@ -173,10 +167,7 @@
 			[DR_ACTION_TYP_DROP]		= DR_ACTION_STATE_TERM,
 			[DR_ACTION_TYP_QP]		= DR_ACTION_STATE_TERM,
 			[DR_ACTION_TYP_FT]		= DR_ACTION_STATE_TERM,
-<<<<<<< HEAD
-=======
-			[DR_ACTION_TYP_RANGE]		= DR_ACTION_STATE_TERM,
->>>>>>> eb3cdb58
+			[DR_ACTION_TYP_RANGE]		= DR_ACTION_STATE_TERM,
 			[DR_ACTION_TYP_CTR]             = DR_ACTION_STATE_ASO,
 		},
 		[DR_ACTION_STATE_TERM] = {
@@ -202,10 +193,7 @@
 		[DR_ACTION_STATE_DECAP] = {
 			[DR_ACTION_TYP_DROP]		= DR_ACTION_STATE_TERM,
 			[DR_ACTION_TYP_FT]		= DR_ACTION_STATE_TERM,
-<<<<<<< HEAD
-=======
-			[DR_ACTION_TYP_RANGE]		= DR_ACTION_STATE_TERM,
->>>>>>> eb3cdb58
+			[DR_ACTION_TYP_RANGE]		= DR_ACTION_STATE_TERM,
 			[DR_ACTION_TYP_SAMPLER]		= DR_ACTION_STATE_TERM,
 			[DR_ACTION_TYP_CTR]		= DR_ACTION_STATE_DECAP,
 			[DR_ACTION_TYP_ASO_FLOW_METER]	= DR_ACTION_STATE_ASO,
@@ -229,10 +217,10 @@
 			[DR_ACTION_TYP_INSERT_HDR]	= DR_ACTION_STATE_ENCAP,
 			[DR_ACTION_TYP_PUSH_VLAN]	= DR_ACTION_STATE_PUSH_VLAN,
 			[DR_ACTION_TYP_ASO_FLOW_METER]	= DR_ACTION_STATE_ASO,
-<<<<<<< HEAD
 		},
 		[DR_ACTION_STATE_POP_VLAN] = {
 			[DR_ACTION_TYP_FT]		= DR_ACTION_STATE_TERM,
+			[DR_ACTION_TYP_RANGE]		= DR_ACTION_STATE_TERM,
 			[DR_ACTION_TYP_SAMPLER]		= DR_ACTION_STATE_TERM,
 			[DR_ACTION_TYP_CTR]		= DR_ACTION_STATE_POP_VLAN,
 			[DR_ACTION_TYP_POP_VLAN]	= DR_ACTION_STATE_POP_VLAN,
@@ -243,22 +231,6 @@
 			[DR_ACTION_TYP_INSERT_HDR]	= DR_ACTION_STATE_ENCAP,
 			[DR_ACTION_TYP_ASO_FLOW_METER]	= DR_ACTION_STATE_ASO,
 		},
-=======
-		},
-		[DR_ACTION_STATE_POP_VLAN] = {
-			[DR_ACTION_TYP_FT]		= DR_ACTION_STATE_TERM,
-			[DR_ACTION_TYP_RANGE]		= DR_ACTION_STATE_TERM,
-			[DR_ACTION_TYP_SAMPLER]		= DR_ACTION_STATE_TERM,
-			[DR_ACTION_TYP_CTR]		= DR_ACTION_STATE_POP_VLAN,
-			[DR_ACTION_TYP_POP_VLAN]	= DR_ACTION_STATE_POP_VLAN,
-			[DR_ACTION_TYP_PUSH_VLAN]	= DR_ACTION_STATE_PUSH_VLAN,
-			[DR_ACTION_TYP_MODIFY_HDR]	= DR_ACTION_STATE_MODIFY_HDR,
-			[DR_ACTION_TYP_L2_TO_TNL_L2]	= DR_ACTION_STATE_ENCAP,
-			[DR_ACTION_TYP_L2_TO_TNL_L3]	= DR_ACTION_STATE_ENCAP,
-			[DR_ACTION_TYP_INSERT_HDR]	= DR_ACTION_STATE_ENCAP,
-			[DR_ACTION_TYP_ASO_FLOW_METER]	= DR_ACTION_STATE_ASO,
-		},
->>>>>>> eb3cdb58
 		[DR_ACTION_STATE_PUSH_VLAN] = {
 			[DR_ACTION_TYP_DROP]		= DR_ACTION_STATE_TERM,
 			[DR_ACTION_TYP_FT]		= DR_ACTION_STATE_TERM,
@@ -294,10 +266,7 @@
 			[DR_ACTION_TYP_CTR]             = DR_ACTION_STATE_ASO,
 			[DR_ACTION_TYP_DROP]            = DR_ACTION_STATE_TERM,
 			[DR_ACTION_TYP_FT]              = DR_ACTION_STATE_TERM,
-<<<<<<< HEAD
-=======
-			[DR_ACTION_TYP_RANGE]		= DR_ACTION_STATE_TERM,
->>>>>>> eb3cdb58
+			[DR_ACTION_TYP_RANGE]		= DR_ACTION_STATE_TERM,
 		},
 		[DR_ACTION_STATE_TERM] = {
 			[DR_ACTION_TYP_CTR]		= DR_ACTION_STATE_TERM,
@@ -377,10 +346,7 @@
 		[DR_ACTION_STATE_PUSH_VLAN] = {
 			[DR_ACTION_TYP_DROP]		= DR_ACTION_STATE_TERM,
 			[DR_ACTION_TYP_FT]		= DR_ACTION_STATE_TERM,
-<<<<<<< HEAD
-=======
-			[DR_ACTION_TYP_RANGE]		= DR_ACTION_STATE_TERM,
->>>>>>> eb3cdb58
+			[DR_ACTION_TYP_RANGE]		= DR_ACTION_STATE_TERM,
 			[DR_ACTION_TYP_SAMPLER]		= DR_ACTION_STATE_TERM,
 			[DR_ACTION_TYP_PUSH_VLAN]	= DR_ACTION_STATE_PUSH_VLAN,
 			[DR_ACTION_TYP_CTR]		= DR_ACTION_STATE_PUSH_VLAN,
@@ -412,10 +378,7 @@
 		[DR_ACTION_STATE_ASO] = {
 			[DR_ACTION_TYP_DROP]		= DR_ACTION_STATE_TERM,
 			[DR_ACTION_TYP_FT]		= DR_ACTION_STATE_TERM,
-<<<<<<< HEAD
-=======
-			[DR_ACTION_TYP_RANGE]		= DR_ACTION_STATE_TERM,
->>>>>>> eb3cdb58
+			[DR_ACTION_TYP_RANGE]		= DR_ACTION_STATE_TERM,
 			[DR_ACTION_TYP_VPORT]           = DR_ACTION_STATE_TERM,
 			[DR_ACTION_TYP_CTR]             = DR_ACTION_STATE_ASO,
 		},
@@ -437,26 +400,15 @@
 			[DR_ACTION_TYP_REMOVE_HDR]	= DR_ACTION_STATE_DECAP,
 			[DR_ACTION_TYP_PUSH_VLAN]	= DR_ACTION_STATE_PUSH_VLAN,
 			[DR_ACTION_TYP_POP_VLAN]	= DR_ACTION_STATE_POP_VLAN,
-<<<<<<< HEAD
 			[DR_ACTION_TYP_VPORT]		= DR_ACTION_STATE_TERM,
 			[DR_ACTION_TYP_ASO_FLOW_METER]	= DR_ACTION_STATE_ASO,
 		},
 		[DR_ACTION_STATE_DECAP] = {
 			[DR_ACTION_TYP_DROP]		= DR_ACTION_STATE_TERM,
 			[DR_ACTION_TYP_FT]		= DR_ACTION_STATE_TERM,
+			[DR_ACTION_TYP_RANGE]		= DR_ACTION_STATE_TERM,
 			[DR_ACTION_TYP_CTR]		= DR_ACTION_STATE_DECAP,
 			[DR_ACTION_TYP_VPORT]		= DR_ACTION_STATE_TERM,
-=======
-			[DR_ACTION_TYP_VPORT]		= DR_ACTION_STATE_TERM,
-			[DR_ACTION_TYP_ASO_FLOW_METER]	= DR_ACTION_STATE_ASO,
-		},
-		[DR_ACTION_STATE_DECAP] = {
-			[DR_ACTION_TYP_DROP]		= DR_ACTION_STATE_TERM,
-			[DR_ACTION_TYP_FT]		= DR_ACTION_STATE_TERM,
-			[DR_ACTION_TYP_RANGE]		= DR_ACTION_STATE_TERM,
-			[DR_ACTION_TYP_CTR]		= DR_ACTION_STATE_DECAP,
-			[DR_ACTION_TYP_VPORT]		= DR_ACTION_STATE_TERM,
->>>>>>> eb3cdb58
 			[DR_ACTION_TYP_SAMPLER]		= DR_ACTION_STATE_TERM,
 			[DR_ACTION_TYP_ASO_FLOW_METER]  = DR_ACTION_STATE_ASO,
 		},
@@ -479,12 +431,12 @@
 			[DR_ACTION_TYP_L2_TO_TNL_L3]	= DR_ACTION_STATE_ENCAP,
 			[DR_ACTION_TYP_INSERT_HDR]	= DR_ACTION_STATE_ENCAP,
 			[DR_ACTION_TYP_PUSH_VLAN]	= DR_ACTION_STATE_PUSH_VLAN,
-<<<<<<< HEAD
 			[DR_ACTION_TYP_VPORT]		= DR_ACTION_STATE_TERM,
 			[DR_ACTION_TYP_ASO_FLOW_METER]	= DR_ACTION_STATE_ASO,
 		},
 		[DR_ACTION_STATE_POP_VLAN] = {
 			[DR_ACTION_TYP_FT]		= DR_ACTION_STATE_TERM,
+			[DR_ACTION_TYP_RANGE]		= DR_ACTION_STATE_TERM,
 			[DR_ACTION_TYP_SAMPLER]		= DR_ACTION_STATE_TERM,
 			[DR_ACTION_TYP_CTR]		= DR_ACTION_STATE_POP_VLAN,
 			[DR_ACTION_TYP_POP_VLAN]	= DR_ACTION_STATE_POP_VLAN,
@@ -496,25 +448,6 @@
 			[DR_ACTION_TYP_VPORT]		= DR_ACTION_STATE_TERM,
 			[DR_ACTION_TYP_ASO_FLOW_METER]  = DR_ACTION_STATE_ASO,
 		},
-=======
-			[DR_ACTION_TYP_VPORT]		= DR_ACTION_STATE_TERM,
-			[DR_ACTION_TYP_ASO_FLOW_METER]	= DR_ACTION_STATE_ASO,
-		},
-		[DR_ACTION_STATE_POP_VLAN] = {
-			[DR_ACTION_TYP_FT]		= DR_ACTION_STATE_TERM,
-			[DR_ACTION_TYP_RANGE]		= DR_ACTION_STATE_TERM,
-			[DR_ACTION_TYP_SAMPLER]		= DR_ACTION_STATE_TERM,
-			[DR_ACTION_TYP_CTR]		= DR_ACTION_STATE_POP_VLAN,
-			[DR_ACTION_TYP_POP_VLAN]	= DR_ACTION_STATE_POP_VLAN,
-			[DR_ACTION_TYP_PUSH_VLAN]	= DR_ACTION_STATE_PUSH_VLAN,
-			[DR_ACTION_TYP_MODIFY_HDR]	= DR_ACTION_STATE_MODIFY_HDR,
-			[DR_ACTION_TYP_L2_TO_TNL_L2]	= DR_ACTION_STATE_ENCAP,
-			[DR_ACTION_TYP_L2_TO_TNL_L3]	= DR_ACTION_STATE_ENCAP,
-			[DR_ACTION_TYP_INSERT_HDR]	= DR_ACTION_STATE_ENCAP,
-			[DR_ACTION_TYP_VPORT]		= DR_ACTION_STATE_TERM,
-			[DR_ACTION_TYP_ASO_FLOW_METER]  = DR_ACTION_STATE_ASO,
-		},
->>>>>>> eb3cdb58
 		[DR_ACTION_STATE_PUSH_VLAN] = {
 			[DR_ACTION_TYP_DROP]		= DR_ACTION_STATE_TERM,
 			[DR_ACTION_TYP_FT]		= DR_ACTION_STATE_TERM,
@@ -551,10 +484,7 @@
 			[DR_ACTION_TYP_PUSH_VLAN]       = DR_ACTION_STATE_PUSH_VLAN,
 			[DR_ACTION_TYP_DROP]		= DR_ACTION_STATE_TERM,
 			[DR_ACTION_TYP_FT]		= DR_ACTION_STATE_TERM,
-<<<<<<< HEAD
-=======
-			[DR_ACTION_TYP_RANGE]		= DR_ACTION_STATE_TERM,
->>>>>>> eb3cdb58
+			[DR_ACTION_TYP_RANGE]		= DR_ACTION_STATE_TERM,
 			[DR_ACTION_TYP_VPORT]           = DR_ACTION_STATE_TERM,
 			[DR_ACTION_TYP_CTR]             = DR_ACTION_STATE_ASO,
 		},
@@ -737,8 +667,6 @@
 			   actions[i]->action_type);
 }
 
-<<<<<<< HEAD
-=======
 static int dr_action_get_dest_fw_tbl_addr(struct mlx5dr_matcher *matcher,
 					  struct mlx5dr_action_dest_tbl *dest_tbl,
 					  bool is_rx_rule,
@@ -816,7 +744,6 @@
 					      final_icm_addr);
 }
 
->>>>>>> eb3cdb58
 #define WITH_VLAN_NUM_HW_ACTIONS 6
 
 int mlx5dr_actions_build_ste_arr(struct mlx5dr_matcher *matcher,
@@ -844,11 +771,6 @@
 	action_domain = dr_action_get_action_domain(dmn->type, nic_dmn->type);
 
 	for (i = 0; i < num_actions; i++) {
-<<<<<<< HEAD
-		struct mlx5dr_action_dest_tbl *dest_tbl;
-		struct mlx5dr_icm_chunk *chunk;
-=======
->>>>>>> eb3cdb58
 		struct mlx5dr_action *action;
 		int max_actions_type = 1;
 		u32 action_type;
@@ -862,52 +784,6 @@
 			break;
 		case DR_ACTION_TYP_FT:
 			dest_action = action;
-<<<<<<< HEAD
-			dest_tbl = action->dest_tbl;
-			if (!dest_tbl->is_fw_tbl) {
-				if (dest_tbl->tbl->dmn != dmn) {
-					mlx5dr_err(dmn,
-						   "Destination table belongs to a different domain\n");
-					return -EINVAL;
-				}
-				if (dest_tbl->tbl->level <= matcher->tbl->level) {
-					mlx5_core_dbg_once(dmn->mdev,
-							   "Connecting table to a lower/same level destination table\n");
-					mlx5dr_dbg(dmn,
-						   "Connecting table at level %d to a destination table at level %d\n",
-						   matcher->tbl->level,
-						   dest_tbl->tbl->level);
-				}
-				chunk = rx_rule ? dest_tbl->tbl->rx.s_anchor->chunk :
-					dest_tbl->tbl->tx.s_anchor->chunk;
-				attr.final_icm_addr = mlx5dr_icm_pool_get_chunk_icm_addr(chunk);
-			} else {
-				struct mlx5dr_cmd_query_flow_table_details output;
-				int ret;
-
-				/* get the relevant addresses */
-				if (!action->dest_tbl->fw_tbl.rx_icm_addr) {
-					ret = mlx5dr_cmd_query_flow_table(dmn->mdev,
-									  dest_tbl->fw_tbl.type,
-									  dest_tbl->fw_tbl.id,
-									  &output);
-					if (!ret) {
-						dest_tbl->fw_tbl.tx_icm_addr =
-							output.sw_owner_icm_root_1;
-						dest_tbl->fw_tbl.rx_icm_addr =
-							output.sw_owner_icm_root_0;
-					} else {
-						mlx5dr_err(dmn,
-							   "Failed mlx5_cmd_query_flow_table ret: %d\n",
-							   ret);
-						return ret;
-					}
-				}
-				attr.final_icm_addr = rx_rule ?
-					dest_tbl->fw_tbl.rx_icm_addr :
-					dest_tbl->fw_tbl.tx_icm_addr;
-			}
-=======
 			ret = dr_action_get_dest_tbl_addr(matcher, action->dest_tbl,
 							  rx_rule, &attr.final_icm_addr);
 			if (ret)
@@ -929,7 +805,6 @@
 			attr.range.definer_id = action->range->definer_id;
 			attr.range.min = action->range->min;
 			attr.range.max = action->range->max;
->>>>>>> eb3cdb58
 			break;
 		case DR_ACTION_TYP_QP:
 			mlx5dr_info(dmn, "Domain doesn't support QP\n");
@@ -957,10 +832,6 @@
 			}
 			break;
 		case DR_ACTION_TYP_MODIFY_HDR:
-<<<<<<< HEAD
-			attr.modify_index = action->rewrite->index;
-			attr.modify_actions = action->rewrite->num_of_actions;
-=======
 			if (action->rewrite->single_action_opt) {
 				attr.modify_actions = action->rewrite->num_of_actions;
 				attr.single_modify_action = action->rewrite->data;
@@ -976,7 +847,6 @@
 					attr.modify_pat_idx = MLX5DR_INVALID_PATTERN_INDEX;
 				}
 			}
->>>>>>> eb3cdb58
 			if (action->rewrite->modify_ttl)
 				dr_action_modify_ttl_adjust(dmn, &attr, rx_rule,
 							    &recalc_cs_required);
@@ -1101,10 +971,7 @@
 	[DR_ACTION_TYP_REMOVE_HDR]   = sizeof(struct mlx5dr_action_reformat),
 	[DR_ACTION_TYP_SAMPLER]      = sizeof(struct mlx5dr_action_sampler),
 	[DR_ACTION_TYP_ASO_FLOW_METER] = sizeof(struct mlx5dr_action_aso_flow_meter),
-<<<<<<< HEAD
-=======
 	[DR_ACTION_TYP_RANGE]        = sizeof(struct mlx5dr_action_range),
->>>>>>> eb3cdb58
 };
 
 static struct mlx5dr_action *
@@ -1572,23 +1439,8 @@
 			return ret;
 		}
 
-<<<<<<< HEAD
-		action->rewrite->chunk = mlx5dr_icm_alloc_chunk(dmn->action_icm_pool,
-								DR_CHUNK_SIZE_8);
-		if (!action->rewrite->chunk) {
-			mlx5dr_dbg(dmn, "Failed allocating modify header chunk\n");
-			return -ENOMEM;
-		}
-
-		action->rewrite->data = (void *)hw_actions;
-		action->rewrite->index = (mlx5dr_icm_pool_get_chunk_icm_addr
-					  (action->rewrite->chunk) -
-					 dmn->info.caps.hdr_modify_icm_addr) /
-					 ACTION_CACHE_LINE_SIZE;
-=======
 		action->rewrite->data = hw_actions;
 		action->rewrite->dmn = dmn;
->>>>>>> eb3cdb58
 
 		ret = mlx5dr_ste_alloc_modify_hdr(action);
 		if (ret) {
@@ -2157,12 +2009,6 @@
 	action->rewrite->modify_ttl = modify_ttl;
 	action->rewrite->data = (u8 *)hw_actions;
 	action->rewrite->num_of_actions = num_hw_actions;
-<<<<<<< HEAD
-	action->rewrite->index = (mlx5dr_icm_pool_get_chunk_icm_addr(chunk) -
-				  dmn->info.caps.hdr_modify_icm_addr) /
-				  ACTION_CACHE_LINE_SIZE;
-=======
->>>>>>> eb3cdb58
 
 	if (num_hw_actions == 1 &&
 	    dmn->info.caps.sw_format_ver >= MLX5_STEERING_FORMAT_CONNECTX_6DX) {
@@ -2350,14 +2196,11 @@
 	case DR_ACTION_TYP_ASO_FLOW_METER:
 		refcount_dec(&action->aso->dmn->refcount);
 		break;
-<<<<<<< HEAD
-=======
 	case DR_ACTION_TYP_RANGE:
 		dr_action_destroy_range_definer(action);
 		mlx5dr_action_destroy(action->range->miss_tbl_action);
 		mlx5dr_action_destroy(action->range->hit_tbl_action);
 		break;
->>>>>>> eb3cdb58
 	default:
 		break;
 	}
