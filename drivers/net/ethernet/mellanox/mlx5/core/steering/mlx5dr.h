--- conflicted
+++ resolved
@@ -140,8 +140,6 @@
 			 u8 init_color,
 			 u8 meter_id);
 
-<<<<<<< HEAD
-=======
 struct mlx5dr_action *
 mlx5dr_action_create_dest_match_range(struct mlx5dr_domain *dmn,
 				      u32 field,
@@ -150,19 +148,15 @@
 				      u32 min,
 				      u32 max);
 
->>>>>>> eb3cdb58
 int mlx5dr_action_destroy(struct mlx5dr_action *action);
 
 u32 mlx5dr_action_get_pkt_reformat_id(struct mlx5dr_action *action);
 
-<<<<<<< HEAD
-=======
 int mlx5dr_definer_get(struct mlx5dr_domain *dmn, u16 format_id,
 		       u8 *dw_selectors, u8 *byte_selectors,
 		       u8 *match_mask, u32 *definer_id);
 void mlx5dr_definer_put(struct mlx5dr_domain *dmn, u32 definer_id);
 
->>>>>>> eb3cdb58
 static inline bool
 mlx5dr_is_supported(struct mlx5_core_dev *dev)
 {
@@ -188,15 +182,6 @@
 	/* Amount of memory in used chunks - HW may be accessing this memory */
 	u64			used_memory;
 
-<<<<<<< HEAD
-	/* Hardware may be accessing this memory but at some future,
-	 * undetermined time, it might cease to do so.
-	 * sync_ste command sets them free.
-	 */
-	struct list_head	hot_list;
-
-=======
->>>>>>> eb3cdb58
 	/* Memory optimisation */
 	struct mlx5dr_ste	*ste_arr;
 	struct list_head	*miss_list;
