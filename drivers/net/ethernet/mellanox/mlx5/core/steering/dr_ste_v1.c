// SPDX-License-Identifier: GPL-2.0 OR Linux-OpenIB
/* Copyright (c) 2020 NVIDIA CORPORATION. All rights reserved. */

#include <linux/types.h>
#include "mlx5_ifc_dr_ste_v1.h"
#include "dr_ste_v1.h"

#define DR_STE_CALC_DFNR_TYPE(lookup_type, inner) \
	((inner) ? DR_STE_V1_LU_TYPE_##lookup_type##_I : \
		   DR_STE_V1_LU_TYPE_##lookup_type##_O)

enum dr_ste_v1_entry_format {
	DR_STE_V1_TYPE_BWC_BYTE	= 0x0,
	DR_STE_V1_TYPE_BWC_DW	= 0x1,
	DR_STE_V1_TYPE_MATCH	= 0x2,
	DR_STE_V1_TYPE_MATCH_RANGES = 0x7,
};

/* Lookup type is built from 2B: [ Definer mode 1B ][ Definer index 1B ] */
enum {
	DR_STE_V1_LU_TYPE_NOP				= 0x0000,
	DR_STE_V1_LU_TYPE_ETHL2_TNL			= 0x0002,
	DR_STE_V1_LU_TYPE_IBL3_EXT			= 0x0102,
	DR_STE_V1_LU_TYPE_ETHL2_O			= 0x0003,
	DR_STE_V1_LU_TYPE_IBL4				= 0x0103,
	DR_STE_V1_LU_TYPE_ETHL2_I			= 0x0004,
	DR_STE_V1_LU_TYPE_SRC_QP_GVMI			= 0x0104,
	DR_STE_V1_LU_TYPE_ETHL2_SRC_O			= 0x0005,
	DR_STE_V1_LU_TYPE_ETHL2_HEADERS_O		= 0x0105,
	DR_STE_V1_LU_TYPE_ETHL2_SRC_I			= 0x0006,
	DR_STE_V1_LU_TYPE_ETHL2_HEADERS_I		= 0x0106,
	DR_STE_V1_LU_TYPE_ETHL3_IPV4_5_TUPLE_O		= 0x0007,
	DR_STE_V1_LU_TYPE_IPV6_DES_O			= 0x0107,
	DR_STE_V1_LU_TYPE_ETHL3_IPV4_5_TUPLE_I		= 0x0008,
	DR_STE_V1_LU_TYPE_IPV6_DES_I			= 0x0108,
	DR_STE_V1_LU_TYPE_ETHL4_O			= 0x0009,
	DR_STE_V1_LU_TYPE_IPV6_SRC_O			= 0x0109,
	DR_STE_V1_LU_TYPE_ETHL4_I			= 0x000a,
	DR_STE_V1_LU_TYPE_IPV6_SRC_I			= 0x010a,
	DR_STE_V1_LU_TYPE_ETHL2_SRC_DST_O		= 0x000b,
	DR_STE_V1_LU_TYPE_MPLS_O			= 0x010b,
	DR_STE_V1_LU_TYPE_ETHL2_SRC_DST_I		= 0x000c,
	DR_STE_V1_LU_TYPE_MPLS_I			= 0x010c,
	DR_STE_V1_LU_TYPE_ETHL3_IPV4_MISC_O		= 0x000d,
	DR_STE_V1_LU_TYPE_GRE				= 0x010d,
	DR_STE_V1_LU_TYPE_FLEX_PARSER_TNL_HEADER	= 0x000e,
	DR_STE_V1_LU_TYPE_GENERAL_PURPOSE		= 0x010e,
	DR_STE_V1_LU_TYPE_ETHL3_IPV4_MISC_I		= 0x000f,
	DR_STE_V1_LU_TYPE_STEERING_REGISTERS_0		= 0x010f,
	DR_STE_V1_LU_TYPE_STEERING_REGISTERS_1		= 0x0110,
	DR_STE_V1_LU_TYPE_FLEX_PARSER_OK		= 0x0011,
	DR_STE_V1_LU_TYPE_FLEX_PARSER_0			= 0x0111,
	DR_STE_V1_LU_TYPE_FLEX_PARSER_1			= 0x0112,
	DR_STE_V1_LU_TYPE_ETHL4_MISC_O			= 0x0113,
	DR_STE_V1_LU_TYPE_ETHL4_MISC_I			= 0x0114,
	DR_STE_V1_LU_TYPE_INVALID			= 0x00ff,
	DR_STE_V1_LU_TYPE_DONT_CARE			= MLX5DR_STE_LU_TYPE_DONT_CARE,
};

enum dr_ste_v1_header_anchors {
	DR_STE_HEADER_ANCHOR_START_OUTER		= 0x00,
	DR_STE_HEADER_ANCHOR_1ST_VLAN			= 0x02,
	DR_STE_HEADER_ANCHOR_IPV6_IPV4			= 0x07,
	DR_STE_HEADER_ANCHOR_INNER_MAC			= 0x13,
	DR_STE_HEADER_ANCHOR_INNER_IPV6_IPV4		= 0x19,
};

enum dr_ste_v1_action_size {
	DR_STE_ACTION_SINGLE_SZ = 4,
	DR_STE_ACTION_DOUBLE_SZ = 8,
	DR_STE_ACTION_TRIPLE_SZ = 12,
};

enum dr_ste_v1_action_insert_ptr_attr {
	DR_STE_V1_ACTION_INSERT_PTR_ATTR_NONE = 0,  /* Regular push header (e.g. push vlan) */
	DR_STE_V1_ACTION_INSERT_PTR_ATTR_ENCAP = 1, /* Encapsulation / Tunneling */
	DR_STE_V1_ACTION_INSERT_PTR_ATTR_ESP = 2,   /* IPsec */
};

enum dr_ste_v1_action_id {
	DR_STE_V1_ACTION_ID_NOP				= 0x00,
	DR_STE_V1_ACTION_ID_COPY			= 0x05,
	DR_STE_V1_ACTION_ID_SET				= 0x06,
	DR_STE_V1_ACTION_ID_ADD				= 0x07,
	DR_STE_V1_ACTION_ID_REMOVE_BY_SIZE		= 0x08,
	DR_STE_V1_ACTION_ID_REMOVE_HEADER_TO_HEADER	= 0x09,
	DR_STE_V1_ACTION_ID_INSERT_INLINE		= 0x0a,
	DR_STE_V1_ACTION_ID_INSERT_POINTER		= 0x0b,
	DR_STE_V1_ACTION_ID_FLOW_TAG			= 0x0c,
	DR_STE_V1_ACTION_ID_QUEUE_ID_SEL		= 0x0d,
	DR_STE_V1_ACTION_ID_ACCELERATED_LIST		= 0x0e,
	DR_STE_V1_ACTION_ID_MODIFY_LIST			= 0x0f,
	DR_STE_V1_ACTION_ID_ASO				= 0x12,
	DR_STE_V1_ACTION_ID_TRAILER			= 0x13,
	DR_STE_V1_ACTION_ID_COUNTER_ID			= 0x14,
	DR_STE_V1_ACTION_ID_MAX				= 0x21,
	/* use for special cases */
	DR_STE_V1_ACTION_ID_SPECIAL_ENCAP_L3		= 0x22,
};

enum {
	DR_STE_V1_ACTION_MDFY_FLD_L2_OUT_0		= 0x00,
	DR_STE_V1_ACTION_MDFY_FLD_L2_OUT_1		= 0x01,
	DR_STE_V1_ACTION_MDFY_FLD_L2_OUT_2		= 0x02,
	DR_STE_V1_ACTION_MDFY_FLD_SRC_L2_OUT_0		= 0x08,
	DR_STE_V1_ACTION_MDFY_FLD_SRC_L2_OUT_1		= 0x09,
	DR_STE_V1_ACTION_MDFY_FLD_L3_OUT_0		= 0x0e,
	DR_STE_V1_ACTION_MDFY_FLD_L4_OUT_0		= 0x18,
	DR_STE_V1_ACTION_MDFY_FLD_L4_OUT_1		= 0x19,
	DR_STE_V1_ACTION_MDFY_FLD_IPV4_OUT_0		= 0x40,
	DR_STE_V1_ACTION_MDFY_FLD_IPV4_OUT_1		= 0x41,
	DR_STE_V1_ACTION_MDFY_FLD_IPV6_DST_OUT_0	= 0x44,
	DR_STE_V1_ACTION_MDFY_FLD_IPV6_DST_OUT_1	= 0x45,
	DR_STE_V1_ACTION_MDFY_FLD_IPV6_DST_OUT_2	= 0x46,
	DR_STE_V1_ACTION_MDFY_FLD_IPV6_DST_OUT_3	= 0x47,
	DR_STE_V1_ACTION_MDFY_FLD_IPV6_SRC_OUT_0	= 0x4c,
	DR_STE_V1_ACTION_MDFY_FLD_IPV6_SRC_OUT_1	= 0x4d,
	DR_STE_V1_ACTION_MDFY_FLD_IPV6_SRC_OUT_2	= 0x4e,
	DR_STE_V1_ACTION_MDFY_FLD_IPV6_SRC_OUT_3	= 0x4f,
	DR_STE_V1_ACTION_MDFY_FLD_TCP_MISC_0		= 0x5e,
	DR_STE_V1_ACTION_MDFY_FLD_TCP_MISC_1		= 0x5f,
	DR_STE_V1_ACTION_MDFY_FLD_CFG_HDR_0_0		= 0x6f,
	DR_STE_V1_ACTION_MDFY_FLD_CFG_HDR_0_1		= 0x70,
	DR_STE_V1_ACTION_MDFY_FLD_METADATA_2_CQE	= 0x7b,
	DR_STE_V1_ACTION_MDFY_FLD_GNRL_PURPOSE		= 0x7c,
	DR_STE_V1_ACTION_MDFY_FLD_REGISTER_2_0		= 0x8c,
	DR_STE_V1_ACTION_MDFY_FLD_REGISTER_2_1		= 0x8d,
	DR_STE_V1_ACTION_MDFY_FLD_REGISTER_1_0		= 0x8e,
	DR_STE_V1_ACTION_MDFY_FLD_REGISTER_1_1		= 0x8f,
	DR_STE_V1_ACTION_MDFY_FLD_REGISTER_0_0		= 0x90,
	DR_STE_V1_ACTION_MDFY_FLD_REGISTER_0_1		= 0x91,
};

enum dr_ste_v1_aso_ctx_type {
	DR_STE_V1_ASO_CTX_TYPE_POLICERS = 0x2,
};

static const struct mlx5dr_ste_action_modify_field dr_ste_v1_action_modify_field_arr[] = {
	[MLX5_ACTION_IN_FIELD_OUT_SMAC_47_16] = {
		.hw_field = DR_STE_V1_ACTION_MDFY_FLD_SRC_L2_OUT_0, .start = 0, .end = 31,
	},
	[MLX5_ACTION_IN_FIELD_OUT_SMAC_15_0] = {
		.hw_field = DR_STE_V1_ACTION_MDFY_FLD_SRC_L2_OUT_1, .start = 16, .end = 31,
	},
	[MLX5_ACTION_IN_FIELD_OUT_ETHERTYPE] = {
		.hw_field = DR_STE_V1_ACTION_MDFY_FLD_L2_OUT_1, .start = 0, .end = 15,
	},
	[MLX5_ACTION_IN_FIELD_OUT_DMAC_47_16] = {
		.hw_field = DR_STE_V1_ACTION_MDFY_FLD_L2_OUT_0, .start = 0, .end = 31,
	},
	[MLX5_ACTION_IN_FIELD_OUT_DMAC_15_0] = {
		.hw_field = DR_STE_V1_ACTION_MDFY_FLD_L2_OUT_1, .start = 16, .end = 31,
	},
	[MLX5_ACTION_IN_FIELD_OUT_IP_DSCP] = {
		.hw_field = DR_STE_V1_ACTION_MDFY_FLD_L3_OUT_0, .start = 18, .end = 23,
	},
	[MLX5_ACTION_IN_FIELD_OUT_TCP_FLAGS] = {
		.hw_field = DR_STE_V1_ACTION_MDFY_FLD_L4_OUT_1, .start = 16, .end = 24,
		.l4_type = DR_STE_ACTION_MDFY_TYPE_L4_TCP,
	},
	[MLX5_ACTION_IN_FIELD_OUT_TCP_SPORT] = {
		.hw_field = DR_STE_V1_ACTION_MDFY_FLD_L4_OUT_0, .start = 16, .end = 31,
		.l4_type = DR_STE_ACTION_MDFY_TYPE_L4_TCP,
	},
	[MLX5_ACTION_IN_FIELD_OUT_TCP_DPORT] = {
		.hw_field = DR_STE_V1_ACTION_MDFY_FLD_L4_OUT_0, .start = 0, .end = 15,
		.l4_type = DR_STE_ACTION_MDFY_TYPE_L4_TCP,
	},
	[MLX5_ACTION_IN_FIELD_OUT_IP_TTL] = {
		.hw_field = DR_STE_V1_ACTION_MDFY_FLD_L3_OUT_0, .start = 8, .end = 15,
		.l3_type = DR_STE_ACTION_MDFY_TYPE_L3_IPV4,
	},
	[MLX5_ACTION_IN_FIELD_OUT_IPV6_HOPLIMIT] = {
		.hw_field = DR_STE_V1_ACTION_MDFY_FLD_L3_OUT_0, .start = 8, .end = 15,
		.l3_type = DR_STE_ACTION_MDFY_TYPE_L3_IPV6,
	},
	[MLX5_ACTION_IN_FIELD_OUT_UDP_SPORT] = {
		.hw_field = DR_STE_V1_ACTION_MDFY_FLD_L4_OUT_0, .start = 16, .end = 31,
		.l4_type = DR_STE_ACTION_MDFY_TYPE_L4_UDP,
	},
	[MLX5_ACTION_IN_FIELD_OUT_UDP_DPORT] = {
		.hw_field = DR_STE_V1_ACTION_MDFY_FLD_L4_OUT_0, .start = 0, .end = 15,
		.l4_type = DR_STE_ACTION_MDFY_TYPE_L4_UDP,
	},
	[MLX5_ACTION_IN_FIELD_OUT_SIPV6_127_96] = {
		.hw_field = DR_STE_V1_ACTION_MDFY_FLD_IPV6_SRC_OUT_0, .start = 0, .end = 31,
		.l3_type = DR_STE_ACTION_MDFY_TYPE_L3_IPV6,
	},
	[MLX5_ACTION_IN_FIELD_OUT_SIPV6_95_64] = {
		.hw_field = DR_STE_V1_ACTION_MDFY_FLD_IPV6_SRC_OUT_1, .start = 0, .end = 31,
		.l3_type = DR_STE_ACTION_MDFY_TYPE_L3_IPV6,
	},
	[MLX5_ACTION_IN_FIELD_OUT_SIPV6_63_32] = {
		.hw_field = DR_STE_V1_ACTION_MDFY_FLD_IPV6_SRC_OUT_2, .start = 0, .end = 31,
		.l3_type = DR_STE_ACTION_MDFY_TYPE_L3_IPV6,
	},
	[MLX5_ACTION_IN_FIELD_OUT_SIPV6_31_0] = {
		.hw_field = DR_STE_V1_ACTION_MDFY_FLD_IPV6_SRC_OUT_3, .start = 0, .end = 31,
		.l3_type = DR_STE_ACTION_MDFY_TYPE_L3_IPV6,
	},
	[MLX5_ACTION_IN_FIELD_OUT_DIPV6_127_96] = {
		.hw_field = DR_STE_V1_ACTION_MDFY_FLD_IPV6_DST_OUT_0, .start = 0, .end = 31,
		.l3_type = DR_STE_ACTION_MDFY_TYPE_L3_IPV6,
	},
	[MLX5_ACTION_IN_FIELD_OUT_DIPV6_95_64] = {
		.hw_field = DR_STE_V1_ACTION_MDFY_FLD_IPV6_DST_OUT_1, .start = 0, .end = 31,
		.l3_type = DR_STE_ACTION_MDFY_TYPE_L3_IPV6,
	},
	[MLX5_ACTION_IN_FIELD_OUT_DIPV6_63_32] = {
		.hw_field = DR_STE_V1_ACTION_MDFY_FLD_IPV6_DST_OUT_2, .start = 0, .end = 31,
		.l3_type = DR_STE_ACTION_MDFY_TYPE_L3_IPV6,
	},
	[MLX5_ACTION_IN_FIELD_OUT_DIPV6_31_0] = {
		.hw_field = DR_STE_V1_ACTION_MDFY_FLD_IPV6_DST_OUT_3, .start = 0, .end = 31,
		.l3_type = DR_STE_ACTION_MDFY_TYPE_L3_IPV6,
	},
	[MLX5_ACTION_IN_FIELD_OUT_SIPV4] = {
		.hw_field = DR_STE_V1_ACTION_MDFY_FLD_IPV4_OUT_0, .start = 0, .end = 31,
		.l3_type = DR_STE_ACTION_MDFY_TYPE_L3_IPV4,
	},
	[MLX5_ACTION_IN_FIELD_OUT_DIPV4] = {
		.hw_field = DR_STE_V1_ACTION_MDFY_FLD_IPV4_OUT_1, .start = 0, .end = 31,
		.l3_type = DR_STE_ACTION_MDFY_TYPE_L3_IPV4,
	},
	[MLX5_ACTION_IN_FIELD_METADATA_REG_A] = {
		.hw_field = DR_STE_V1_ACTION_MDFY_FLD_GNRL_PURPOSE, .start = 0, .end = 31,
	},
	[MLX5_ACTION_IN_FIELD_METADATA_REG_B] = {
		.hw_field = DR_STE_V1_ACTION_MDFY_FLD_METADATA_2_CQE, .start = 0, .end = 31,
	},
	[MLX5_ACTION_IN_FIELD_METADATA_REG_C_0] = {
		.hw_field = DR_STE_V1_ACTION_MDFY_FLD_REGISTER_0_0, .start = 0, .end = 31,
	},
	[MLX5_ACTION_IN_FIELD_METADATA_REG_C_1] = {
		.hw_field = DR_STE_V1_ACTION_MDFY_FLD_REGISTER_0_1, .start = 0, .end = 31,
	},
	[MLX5_ACTION_IN_FIELD_METADATA_REG_C_2] = {
		.hw_field = DR_STE_V1_ACTION_MDFY_FLD_REGISTER_1_0, .start = 0, .end = 31,
	},
	[MLX5_ACTION_IN_FIELD_METADATA_REG_C_3] = {
		.hw_field = DR_STE_V1_ACTION_MDFY_FLD_REGISTER_1_1, .start = 0, .end = 31,
	},
	[MLX5_ACTION_IN_FIELD_METADATA_REG_C_4] = {
		.hw_field = DR_STE_V1_ACTION_MDFY_FLD_REGISTER_2_0, .start = 0, .end = 31,
	},
	[MLX5_ACTION_IN_FIELD_METADATA_REG_C_5] = {
		.hw_field = DR_STE_V1_ACTION_MDFY_FLD_REGISTER_2_1, .start = 0, .end = 31,
	},
	[MLX5_ACTION_IN_FIELD_OUT_TCP_SEQ_NUM] = {
		.hw_field = DR_STE_V1_ACTION_MDFY_FLD_TCP_MISC_0, .start = 0, .end = 31,
	},
	[MLX5_ACTION_IN_FIELD_OUT_TCP_ACK_NUM] = {
		.hw_field = DR_STE_V1_ACTION_MDFY_FLD_TCP_MISC_1, .start = 0, .end = 31,
	},
	[MLX5_ACTION_IN_FIELD_OUT_FIRST_VID] = {
		.hw_field = DR_STE_V1_ACTION_MDFY_FLD_L2_OUT_2, .start = 0, .end = 15,
	},
	[MLX5_ACTION_IN_FIELD_OUT_EMD_31_0] = {
		.hw_field = DR_STE_V1_ACTION_MDFY_FLD_CFG_HDR_0_1, .start = 0, .end = 31,
	},
	[MLX5_ACTION_IN_FIELD_OUT_EMD_47_32] = {
		.hw_field = DR_STE_V1_ACTION_MDFY_FLD_CFG_HDR_0_0, .start = 0, .end = 15,
	},
};

static void dr_ste_v1_set_entry_type(u8 *hw_ste_p, u8 entry_type)
{
	MLX5_SET(ste_match_bwc_v1, hw_ste_p, entry_format, entry_type);
}

<<<<<<< HEAD
=======
bool dr_ste_v1_is_miss_addr_set(u8 *hw_ste_p)
{
	u8 entry_type = MLX5_GET(ste_match_bwc_v1, hw_ste_p, entry_format);

	/* unlike MATCH STE, for MATCH_RANGES STE both hit and miss addresses
	 * are part of the action, so they both set as part of STE init
	 */
	return entry_type == DR_STE_V1_TYPE_MATCH_RANGES;
}

>>>>>>> eb3cdb58
void dr_ste_v1_set_miss_addr(u8 *hw_ste_p, u64 miss_addr)
{
	u64 index = miss_addr >> 6;

	MLX5_SET(ste_match_bwc_v1, hw_ste_p, miss_address_39_32, index >> 26);
	MLX5_SET(ste_match_bwc_v1, hw_ste_p, miss_address_31_6, index);
}

u64 dr_ste_v1_get_miss_addr(u8 *hw_ste_p)
{
	u64 index =
		((u64)MLX5_GET(ste_match_bwc_v1, hw_ste_p, miss_address_31_6) |
		 ((u64)MLX5_GET(ste_match_bwc_v1, hw_ste_p, miss_address_39_32)) << 26);

	return index << 6;
}

void dr_ste_v1_set_byte_mask(u8 *hw_ste_p, u16 byte_mask)
{
	MLX5_SET(ste_match_bwc_v1, hw_ste_p, byte_mask, byte_mask);
}

u16 dr_ste_v1_get_byte_mask(u8 *hw_ste_p)
{
	return MLX5_GET(ste_match_bwc_v1, hw_ste_p, byte_mask);
}

static void dr_ste_v1_set_lu_type(u8 *hw_ste_p, u16 lu_type)
{
	MLX5_SET(ste_match_bwc_v1, hw_ste_p, entry_format, lu_type >> 8);
	MLX5_SET(ste_match_bwc_v1, hw_ste_p, match_definer_ctx_idx, lu_type & 0xFF);
}

void dr_ste_v1_set_next_lu_type(u8 *hw_ste_p, u16 lu_type)
{
	MLX5_SET(ste_match_bwc_v1, hw_ste_p, next_entry_format, lu_type >> 8);
	MLX5_SET(ste_match_bwc_v1, hw_ste_p, hash_definer_ctx_idx, lu_type & 0xFF);
}

u16 dr_ste_v1_get_next_lu_type(u8 *hw_ste_p)
{
	u8 mode = MLX5_GET(ste_match_bwc_v1, hw_ste_p, next_entry_format);
	u8 index = MLX5_GET(ste_match_bwc_v1, hw_ste_p, hash_definer_ctx_idx);

	return (mode << 8 | index);
}

static void dr_ste_v1_set_hit_gvmi(u8 *hw_ste_p, u16 gvmi)
{
	MLX5_SET(ste_match_bwc_v1, hw_ste_p, next_table_base_63_48, gvmi);
}

void dr_ste_v1_set_hit_addr(u8 *hw_ste_p, u64 icm_addr, u32 ht_size)
{
	u64 index = (icm_addr >> 5) | ht_size;

	MLX5_SET(ste_match_bwc_v1, hw_ste_p, next_table_base_39_32_size, index >> 27);
	MLX5_SET(ste_match_bwc_v1, hw_ste_p, next_table_base_31_5_size, index);
}

void dr_ste_v1_init(u8 *hw_ste_p, u16 lu_type, bool is_rx, u16 gvmi)
{
	dr_ste_v1_set_lu_type(hw_ste_p, lu_type);
	dr_ste_v1_set_next_lu_type(hw_ste_p, MLX5DR_STE_LU_TYPE_DONT_CARE);

	MLX5_SET(ste_match_bwc_v1, hw_ste_p, gvmi, gvmi);
	MLX5_SET(ste_match_bwc_v1, hw_ste_p, next_table_base_63_48, gvmi);
	MLX5_SET(ste_match_bwc_v1, hw_ste_p, miss_address_63_48, gvmi);
}

void dr_ste_v1_prepare_for_postsend(u8 *hw_ste_p, u32 ste_size)
{
	u8 *tag = hw_ste_p + DR_STE_SIZE_CTRL;
	u8 *mask = tag + DR_STE_SIZE_TAG;
	u8 tmp_tag[DR_STE_SIZE_TAG] = {};

	if (ste_size == DR_STE_SIZE_CTRL)
		return;

	WARN_ON(ste_size != DR_STE_SIZE);

	/* Backup tag */
	memcpy(tmp_tag, tag, DR_STE_SIZE_TAG);

	/* Swap mask and tag  both are the same size */
	memcpy(tag, mask, DR_STE_SIZE_MASK);
	memcpy(mask, tmp_tag, DR_STE_SIZE_TAG);
}

static void dr_ste_v1_set_rx_flow_tag(u8 *s_action, u32 flow_tag)
{
	MLX5_SET(ste_single_action_flow_tag_v1, s_action, action_id,
		 DR_STE_V1_ACTION_ID_FLOW_TAG);
	MLX5_SET(ste_single_action_flow_tag_v1, s_action, flow_tag, flow_tag);
}

static void dr_ste_v1_set_counter_id(u8 *hw_ste_p, u32 ctr_id)
{
	MLX5_SET(ste_match_bwc_v1, hw_ste_p, counter_id, ctr_id);
}

static void dr_ste_v1_set_reparse(u8 *hw_ste_p)
{
	MLX5_SET(ste_match_bwc_v1, hw_ste_p, reparse, 1);
}

static void dr_ste_v1_set_encap(u8 *hw_ste_p, u8 *d_action,
				u32 reformat_id, int size)
{
	MLX5_SET(ste_double_action_insert_with_ptr_v1, d_action, action_id,
		 DR_STE_V1_ACTION_ID_INSERT_POINTER);
	/* The hardware expects here size in words (2 byte) */
	MLX5_SET(ste_double_action_insert_with_ptr_v1, d_action, size, size / 2);
	MLX5_SET(ste_double_action_insert_with_ptr_v1, d_action, pointer, reformat_id);
	MLX5_SET(ste_double_action_insert_with_ptr_v1, d_action, attributes,
		 DR_STE_V1_ACTION_INSERT_PTR_ATTR_ENCAP);
	dr_ste_v1_set_reparse(hw_ste_p);
}

static void dr_ste_v1_set_insert_hdr(u8 *hw_ste_p, u8 *d_action,
				     u32 reformat_id,
				     u8 anchor, u8 offset,
				     int size)
{
	MLX5_SET(ste_double_action_insert_with_ptr_v1, d_action,
		 action_id, DR_STE_V1_ACTION_ID_INSERT_POINTER);
	MLX5_SET(ste_double_action_insert_with_ptr_v1, d_action, start_anchor, anchor);

	/* The hardware expects here size and offset in words (2 byte) */
	MLX5_SET(ste_double_action_insert_with_ptr_v1, d_action, size, size / 2);
	MLX5_SET(ste_double_action_insert_with_ptr_v1, d_action, start_offset, offset / 2);

	MLX5_SET(ste_double_action_insert_with_ptr_v1, d_action, pointer, reformat_id);
	MLX5_SET(ste_double_action_insert_with_ptr_v1, d_action, attributes,
		 DR_STE_V1_ACTION_INSERT_PTR_ATTR_NONE);

	dr_ste_v1_set_reparse(hw_ste_p);
}

static void dr_ste_v1_set_remove_hdr(u8 *hw_ste_p, u8 *s_action,
				     u8 anchor, u8 offset,
				     int size)
{
	MLX5_SET(ste_single_action_remove_header_size_v1, s_action,
		 action_id, DR_STE_V1_ACTION_ID_REMOVE_BY_SIZE);
	MLX5_SET(ste_single_action_remove_header_size_v1, s_action, start_anchor, anchor);

	/* The hardware expects here size and offset in words (2 byte) */
	MLX5_SET(ste_single_action_remove_header_size_v1, s_action, remove_size, size / 2);
	MLX5_SET(ste_single_action_remove_header_size_v1, s_action, start_offset, offset / 2);

	dr_ste_v1_set_reparse(hw_ste_p);
}

static void dr_ste_v1_set_push_vlan(u8 *hw_ste_p, u8 *d_action,
				    u32 vlan_hdr)
{
	MLX5_SET(ste_double_action_insert_with_inline_v1, d_action,
		 action_id, DR_STE_V1_ACTION_ID_INSERT_INLINE);
	/* The hardware expects offset to vlan header in words (2 byte) */
	MLX5_SET(ste_double_action_insert_with_inline_v1, d_action,
		 start_offset, HDR_LEN_L2_MACS >> 1);
	MLX5_SET(ste_double_action_insert_with_inline_v1, d_action,
		 inline_data, vlan_hdr);

	dr_ste_v1_set_reparse(hw_ste_p);
}

static void dr_ste_v1_set_pop_vlan(u8 *hw_ste_p, u8 *s_action, u8 vlans_num)
{
	MLX5_SET(ste_single_action_remove_header_size_v1, s_action,
		 action_id, DR_STE_V1_ACTION_ID_REMOVE_BY_SIZE);
	MLX5_SET(ste_single_action_remove_header_size_v1, s_action,
		 start_anchor, DR_STE_HEADER_ANCHOR_1ST_VLAN);
	/* The hardware expects here size in words (2 byte) */
	MLX5_SET(ste_single_action_remove_header_size_v1, s_action,
		 remove_size, (HDR_LEN_L2_VLAN >> 1) * vlans_num);

	dr_ste_v1_set_reparse(hw_ste_p);
}

static void dr_ste_v1_set_encap_l3(u8 *hw_ste_p,
				   u8 *frst_s_action,
				   u8 *scnd_d_action,
				   u32 reformat_id,
				   int size)
{
	/* Remove L2 headers */
	MLX5_SET(ste_single_action_remove_header_v1, frst_s_action, action_id,
		 DR_STE_V1_ACTION_ID_REMOVE_HEADER_TO_HEADER);
	MLX5_SET(ste_single_action_remove_header_v1, frst_s_action, end_anchor,
		 DR_STE_HEADER_ANCHOR_IPV6_IPV4);

	/* Encapsulate with given reformat ID */
	MLX5_SET(ste_double_action_insert_with_ptr_v1, scnd_d_action, action_id,
		 DR_STE_V1_ACTION_ID_INSERT_POINTER);
	/* The hardware expects here size in words (2 byte) */
	MLX5_SET(ste_double_action_insert_with_ptr_v1, scnd_d_action, size, size / 2);
	MLX5_SET(ste_double_action_insert_with_ptr_v1, scnd_d_action, pointer, reformat_id);
	MLX5_SET(ste_double_action_insert_with_ptr_v1, scnd_d_action, attributes,
		 DR_STE_V1_ACTION_INSERT_PTR_ATTR_ENCAP);

	dr_ste_v1_set_reparse(hw_ste_p);
}

static void dr_ste_v1_set_rx_decap(u8 *hw_ste_p, u8 *s_action)
{
	MLX5_SET(ste_single_action_remove_header_v1, s_action, action_id,
		 DR_STE_V1_ACTION_ID_REMOVE_HEADER_TO_HEADER);
	MLX5_SET(ste_single_action_remove_header_v1, s_action, decap, 1);
	MLX5_SET(ste_single_action_remove_header_v1, s_action, vni_to_cqe, 1);
	MLX5_SET(ste_single_action_remove_header_v1, s_action, end_anchor,
		 DR_STE_HEADER_ANCHOR_INNER_MAC);

	dr_ste_v1_set_reparse(hw_ste_p);
}

static void dr_ste_v1_set_accelerated_rewrite_actions(u8 *hw_ste_p,
						      u8 *d_action,
						      u16 num_of_actions,
						      u32 rewrite_pattern,
						      u32 rewrite_args,
						      u8 *action_data)
{
	if (action_data) {
		memcpy(d_action, action_data, DR_MODIFY_ACTION_SIZE);
	} else {
		MLX5_SET(ste_double_action_accelerated_modify_action_list_v1, d_action,
			 action_id, DR_STE_V1_ACTION_ID_ACCELERATED_LIST);
		MLX5_SET(ste_double_action_accelerated_modify_action_list_v1, d_action,
			 modify_actions_pattern_pointer, rewrite_pattern);
		MLX5_SET(ste_double_action_accelerated_modify_action_list_v1, d_action,
			 number_of_modify_actions, num_of_actions);
		MLX5_SET(ste_double_action_accelerated_modify_action_list_v1, d_action,
			 modify_actions_argument_pointer, rewrite_args);
	}

	dr_ste_v1_set_reparse(hw_ste_p);
}

static void dr_ste_v1_set_basic_rewrite_actions(u8 *hw_ste_p,
						u8 *s_action,
						u16 num_of_actions,
						u32 rewrite_index)
{
	MLX5_SET(ste_single_action_modify_list_v1, s_action, action_id,
		 DR_STE_V1_ACTION_ID_MODIFY_LIST);
	MLX5_SET(ste_single_action_modify_list_v1, s_action, num_of_modify_actions,
		 num_of_actions);
	MLX5_SET(ste_single_action_modify_list_v1, s_action, modify_actions_ptr,
		 rewrite_index);

	dr_ste_v1_set_reparse(hw_ste_p);
}

<<<<<<< HEAD
=======
static void dr_ste_v1_set_rewrite_actions(u8 *hw_ste_p,
					  u8 *action,
					  u16 num_of_actions,
					  u32 rewrite_pattern,
					  u32 rewrite_args,
					  u8 *action_data)
{
	if (rewrite_pattern != MLX5DR_INVALID_PATTERN_INDEX)
		return dr_ste_v1_set_accelerated_rewrite_actions(hw_ste_p,
								 action,
								 num_of_actions,
								 rewrite_pattern,
								 rewrite_args,
								 action_data);

	/* fall back to the code that doesn't support accelerated modify header */
	return dr_ste_v1_set_basic_rewrite_actions(hw_ste_p,
						   action,
						   num_of_actions,
						   rewrite_args);
}

>>>>>>> eb3cdb58
static void dr_ste_v1_set_aso_flow_meter(u8 *d_action,
					 u32 object_id,
					 u32 offset,
					 u8 dest_reg_id,
					 u8 init_color)
{
	MLX5_SET(ste_double_action_aso_v1, d_action, action_id,
		 DR_STE_V1_ACTION_ID_ASO);
	MLX5_SET(ste_double_action_aso_v1, d_action, aso_context_number,
		 object_id + (offset / MLX5DR_ASO_FLOW_METER_NUM_PER_OBJ));
	/* Convert reg_c index to HW 64bit index */
	MLX5_SET(ste_double_action_aso_v1, d_action, dest_reg_id,
		 (dest_reg_id - 1) / 2);
	MLX5_SET(ste_double_action_aso_v1, d_action, aso_context_type,
		 DR_STE_V1_ASO_CTX_TYPE_POLICERS);
	MLX5_SET(ste_double_action_aso_v1, d_action, flow_meter.line_id,
		 offset % MLX5DR_ASO_FLOW_METER_NUM_PER_OBJ);
	MLX5_SET(ste_double_action_aso_v1, d_action, flow_meter.initial_color,
		 init_color);
}

<<<<<<< HEAD
=======
static void dr_ste_v1_set_match_range_pkt_len(u8 *hw_ste_p, u32 definer_id,
					      u32 min, u32 max)
{
	MLX5_SET(ste_match_ranges_v1, hw_ste_p, match_definer_ctx_idx, definer_id);

	/* When the STE will be sent, its mask and tags will be swapped in
	 * dr_ste_v1_prepare_for_postsend(). This, however, is match range STE
	 * which doesn't have mask, and shouldn't have mask/tag swapped.
	 * We're using the common utilities functions to send this STE, so need
	 * to allow for this swapping - place the values in the corresponding
	 * locations to allow flipping them when writing to ICM.
	 *
	 * min/max_value_2 corresponds to match_dw_0 in its definer.
	 * To allow mask/tag swapping, writing the min/max_2 to min/max_0.
	 *
	 * Pkt len is 2 bytes that are stored in the higher section of the DW.
	 */
	MLX5_SET(ste_match_ranges_v1, hw_ste_p, min_value_0, min << 16);
	MLX5_SET(ste_match_ranges_v1, hw_ste_p, max_value_0, max << 16);
}

>>>>>>> eb3cdb58
static void dr_ste_v1_arr_init_next_match(u8 **last_ste,
					  u32 *added_stes,
					  u16 gvmi)
{
	u8 *action;

	(*added_stes)++;
	*last_ste += DR_STE_SIZE;
	dr_ste_v1_init(*last_ste, MLX5DR_STE_LU_TYPE_DONT_CARE, 0, gvmi);
	dr_ste_v1_set_entry_type(*last_ste, DR_STE_V1_TYPE_MATCH);

	action = MLX5_ADDR_OF(ste_mask_and_match_v1, *last_ste, action);
	memset(action, 0, MLX5_FLD_SZ_BYTES(ste_mask_and_match_v1, action));
}

<<<<<<< HEAD
=======
static void dr_ste_v1_arr_init_next_match_range(u8 **last_ste,
						u32 *added_stes,
						u16 gvmi)
{
	dr_ste_v1_arr_init_next_match(last_ste, added_stes, gvmi);
	dr_ste_v1_set_entry_type(*last_ste, DR_STE_V1_TYPE_MATCH_RANGES);
}

>>>>>>> eb3cdb58
void dr_ste_v1_set_actions_tx(struct mlx5dr_domain *dmn,
			      u8 *action_type_set,
			      u32 actions_caps,
			      u8 *last_ste,
			      struct mlx5dr_ste_actions_attr *attr,
			      u32 *added_stes)
{
	u8 *action = MLX5_ADDR_OF(ste_match_bwc_v1, last_ste, action);
	u8 action_sz = DR_STE_ACTION_DOUBLE_SZ;
	bool allow_modify_hdr = true;
	bool allow_encap = true;

	if (action_type_set[DR_ACTION_TYP_POP_VLAN]) {
		if (action_sz < DR_STE_ACTION_SINGLE_SZ) {
			dr_ste_v1_arr_init_next_match(&last_ste, added_stes,
						      attr->gvmi);
			action = MLX5_ADDR_OF(ste_mask_and_match_v1,
					      last_ste, action);
			action_sz = DR_STE_ACTION_TRIPLE_SZ;
		}
		dr_ste_v1_set_pop_vlan(last_ste, action, attr->vlans.count);
		action_sz -= DR_STE_ACTION_SINGLE_SZ;
		action += DR_STE_ACTION_SINGLE_SZ;

		/* Check if vlan_pop and modify_hdr on same STE is supported */
		if (!(actions_caps & DR_STE_CTX_ACTION_CAP_POP_MDFY))
			allow_modify_hdr = false;
	}
<<<<<<< HEAD

	if (action_type_set[DR_ACTION_TYP_CTR])
		dr_ste_v1_set_counter_id(last_ste, attr->ctr_id);
=======
>>>>>>> eb3cdb58

	if (action_type_set[DR_ACTION_TYP_MODIFY_HDR]) {
		if (!allow_modify_hdr || action_sz < DR_STE_ACTION_DOUBLE_SZ) {
			dr_ste_v1_arr_init_next_match(&last_ste, added_stes,
						      attr->gvmi);
			action = MLX5_ADDR_OF(ste_mask_and_match_v1,
					      last_ste, action);
			action_sz = DR_STE_ACTION_TRIPLE_SZ;
		}
		dr_ste_v1_set_rewrite_actions(last_ste, action,
					      attr->modify_actions,
					      attr->modify_pat_idx,
					      attr->modify_index,
					      attr->single_modify_action);
		action_sz -= DR_STE_ACTION_DOUBLE_SZ;
		action += DR_STE_ACTION_DOUBLE_SZ;
		allow_encap = false;
	}

	if (action_type_set[DR_ACTION_TYP_PUSH_VLAN]) {
		int i;

		for (i = 0; i < attr->vlans.count; i++) {
			if (action_sz < DR_STE_ACTION_DOUBLE_SZ || !allow_encap) {
				dr_ste_v1_arr_init_next_match(&last_ste, added_stes, attr->gvmi);
				action = MLX5_ADDR_OF(ste_mask_and_match_v1, last_ste, action);
				action_sz = DR_STE_ACTION_TRIPLE_SZ;
				allow_encap = true;
			}
			dr_ste_v1_set_push_vlan(last_ste, action,
						attr->vlans.headers[i]);
			action_sz -= DR_STE_ACTION_DOUBLE_SZ;
			action += DR_STE_ACTION_DOUBLE_SZ;
		}
	}

	if (action_type_set[DR_ACTION_TYP_L2_TO_TNL_L2]) {
		if (!allow_encap || action_sz < DR_STE_ACTION_DOUBLE_SZ) {
			dr_ste_v1_arr_init_next_match(&last_ste, added_stes, attr->gvmi);
			action = MLX5_ADDR_OF(ste_mask_and_match_v1, last_ste, action);
			action_sz = DR_STE_ACTION_TRIPLE_SZ;
			allow_encap = true;
		}
		dr_ste_v1_set_encap(last_ste, action,
				    attr->reformat.id,
				    attr->reformat.size);
		action_sz -= DR_STE_ACTION_DOUBLE_SZ;
		action += DR_STE_ACTION_DOUBLE_SZ;
	} else if (action_type_set[DR_ACTION_TYP_L2_TO_TNL_L3]) {
		u8 *d_action;

		if (action_sz < DR_STE_ACTION_TRIPLE_SZ) {
			dr_ste_v1_arr_init_next_match(&last_ste, added_stes, attr->gvmi);
			action = MLX5_ADDR_OF(ste_mask_and_match_v1, last_ste, action);
			action_sz = DR_STE_ACTION_TRIPLE_SZ;
		}
		d_action = action + DR_STE_ACTION_SINGLE_SZ;

		dr_ste_v1_set_encap_l3(last_ste,
				       action, d_action,
				       attr->reformat.id,
				       attr->reformat.size);
		action_sz -= DR_STE_ACTION_TRIPLE_SZ;
		action += DR_STE_ACTION_TRIPLE_SZ;
	} else if (action_type_set[DR_ACTION_TYP_INSERT_HDR]) {
		if (!allow_encap || action_sz < DR_STE_ACTION_DOUBLE_SZ) {
			dr_ste_v1_arr_init_next_match(&last_ste, added_stes, attr->gvmi);
			action = MLX5_ADDR_OF(ste_mask_and_match_v1, last_ste, action);
			action_sz = DR_STE_ACTION_TRIPLE_SZ;
		}
		dr_ste_v1_set_insert_hdr(last_ste, action,
					 attr->reformat.id,
					 attr->reformat.param_0,
					 attr->reformat.param_1,
					 attr->reformat.size);
		action_sz -= DR_STE_ACTION_DOUBLE_SZ;
		action += DR_STE_ACTION_DOUBLE_SZ;
	} else if (action_type_set[DR_ACTION_TYP_REMOVE_HDR]) {
		if (action_sz < DR_STE_ACTION_SINGLE_SZ) {
			dr_ste_v1_arr_init_next_match(&last_ste, added_stes, attr->gvmi);
			action = MLX5_ADDR_OF(ste_mask_and_match_v1, last_ste, action);
			action_sz = DR_STE_ACTION_TRIPLE_SZ;
		}
		dr_ste_v1_set_remove_hdr(last_ste, action,
					 attr->reformat.param_0,
					 attr->reformat.param_1,
					 attr->reformat.size);
		action_sz -= DR_STE_ACTION_SINGLE_SZ;
		action += DR_STE_ACTION_SINGLE_SZ;
	}

	if (action_type_set[DR_ACTION_TYP_ASO_FLOW_METER]) {
		if (action_sz < DR_STE_ACTION_DOUBLE_SZ) {
			dr_ste_v1_arr_init_next_match(&last_ste, added_stes, attr->gvmi);
			action = MLX5_ADDR_OF(ste_mask_and_match_v1, last_ste, action);
			action_sz = DR_STE_ACTION_TRIPLE_SZ;
		}
		dr_ste_v1_set_aso_flow_meter(action,
					     attr->aso_flow_meter.obj_id,
					     attr->aso_flow_meter.offset,
					     attr->aso_flow_meter.dest_reg_id,
					     attr->aso_flow_meter.init_color);
		action_sz -= DR_STE_ACTION_DOUBLE_SZ;
		action += DR_STE_ACTION_DOUBLE_SZ;
	}

	if (action_type_set[DR_ACTION_TYP_RANGE]) {
		/* match ranges requires a new STE of its own type */
		dr_ste_v1_arr_init_next_match_range(&last_ste, added_stes, attr->gvmi);
		dr_ste_v1_set_miss_addr(last_ste, attr->range.miss_icm_addr);

		/* we do not support setting any action on the match ranges STE */
		action_sz = 0;

		dr_ste_v1_set_match_range_pkt_len(last_ste,
						  attr->range.definer_id,
						  attr->range.min,
						  attr->range.max);
	}

	/* set counter ID on the last STE to adhere to DMFS behavior */
	if (action_type_set[DR_ACTION_TYP_CTR])
		dr_ste_v1_set_counter_id(last_ste, attr->ctr_id);

	dr_ste_v1_set_hit_gvmi(last_ste, attr->hit_gvmi);
	dr_ste_v1_set_hit_addr(last_ste, attr->final_icm_addr, 1);
}

void dr_ste_v1_set_actions_rx(struct mlx5dr_domain *dmn,
			      u8 *action_type_set,
			      u32 actions_caps,
			      u8 *last_ste,
			      struct mlx5dr_ste_actions_attr *attr,
			      u32 *added_stes)
{
	u8 *action = MLX5_ADDR_OF(ste_match_bwc_v1, last_ste, action);
	u8 action_sz = DR_STE_ACTION_DOUBLE_SZ;
	bool allow_modify_hdr = true;
	bool allow_ctr = true;

	if (action_type_set[DR_ACTION_TYP_TNL_L3_TO_L2]) {
		dr_ste_v1_set_rewrite_actions(last_ste, action,
					      attr->decap_actions,
					      attr->decap_pat_idx,
					      attr->decap_index,
					      NULL);
		action_sz -= DR_STE_ACTION_DOUBLE_SZ;
		action += DR_STE_ACTION_DOUBLE_SZ;
		allow_modify_hdr = false;
		allow_ctr = false;
	} else if (action_type_set[DR_ACTION_TYP_TNL_L2_TO_L2]) {
		dr_ste_v1_set_rx_decap(last_ste, action);
		action_sz -= DR_STE_ACTION_SINGLE_SZ;
		action += DR_STE_ACTION_SINGLE_SZ;
		allow_modify_hdr = false;
		allow_ctr = false;
	}

	if (action_type_set[DR_ACTION_TYP_TAG]) {
		if (action_sz < DR_STE_ACTION_SINGLE_SZ) {
			dr_ste_v1_arr_init_next_match(&last_ste, added_stes, attr->gvmi);
			action = MLX5_ADDR_OF(ste_mask_and_match_v1, last_ste, action);
			action_sz = DR_STE_ACTION_TRIPLE_SZ;
			allow_modify_hdr = true;
			allow_ctr = true;
		}
		dr_ste_v1_set_rx_flow_tag(action, attr->flow_tag);
		action_sz -= DR_STE_ACTION_SINGLE_SZ;
		action += DR_STE_ACTION_SINGLE_SZ;
	}

	if (action_type_set[DR_ACTION_TYP_POP_VLAN]) {
		if (action_sz < DR_STE_ACTION_SINGLE_SZ ||
		    !allow_modify_hdr) {
			dr_ste_v1_arr_init_next_match(&last_ste, added_stes, attr->gvmi);
			action = MLX5_ADDR_OF(ste_mask_and_match_v1, last_ste, action);
			action_sz = DR_STE_ACTION_TRIPLE_SZ;
		}

		dr_ste_v1_set_pop_vlan(last_ste, action, attr->vlans.count);
		action_sz -= DR_STE_ACTION_SINGLE_SZ;
		action += DR_STE_ACTION_SINGLE_SZ;
		allow_ctr = false;

		/* Check if vlan_pop and modify_hdr on same STE is supported */
		if (!(actions_caps & DR_STE_CTX_ACTION_CAP_POP_MDFY))
			allow_modify_hdr = false;
	}

	if (action_type_set[DR_ACTION_TYP_MODIFY_HDR]) {
		/* Modify header and decapsulation must use different STEs */
		if (!allow_modify_hdr || action_sz < DR_STE_ACTION_DOUBLE_SZ) {
			dr_ste_v1_arr_init_next_match(&last_ste, added_stes, attr->gvmi);
			action = MLX5_ADDR_OF(ste_mask_and_match_v1, last_ste, action);
			action_sz = DR_STE_ACTION_TRIPLE_SZ;
			allow_modify_hdr = true;
			allow_ctr = true;
		}
		dr_ste_v1_set_rewrite_actions(last_ste, action,
					      attr->modify_actions,
					      attr->modify_pat_idx,
					      attr->modify_index,
					      attr->single_modify_action);
		action_sz -= DR_STE_ACTION_DOUBLE_SZ;
		action += DR_STE_ACTION_DOUBLE_SZ;
	}

	if (action_type_set[DR_ACTION_TYP_PUSH_VLAN]) {
		int i;

		for (i = 0; i < attr->vlans.count; i++) {
			if (action_sz < DR_STE_ACTION_DOUBLE_SZ ||
			    !allow_modify_hdr) {
				dr_ste_v1_arr_init_next_match(&last_ste,
							      added_stes,
							      attr->gvmi);
				action = MLX5_ADDR_OF(ste_mask_and_match_v1,
						      last_ste, action);
				action_sz = DR_STE_ACTION_TRIPLE_SZ;
			}
			dr_ste_v1_set_push_vlan(last_ste, action,
						attr->vlans.headers[i]);
			action_sz -= DR_STE_ACTION_DOUBLE_SZ;
			action += DR_STE_ACTION_DOUBLE_SZ;
		}
	}

	if (action_type_set[DR_ACTION_TYP_CTR]) {
		/* Counter action set after decap and before insert_hdr
		 * to exclude decaped / encaped header respectively.
		 */
		if (!allow_ctr) {
			dr_ste_v1_arr_init_next_match(&last_ste, added_stes, attr->gvmi);
			action = MLX5_ADDR_OF(ste_mask_and_match_v1, last_ste, action);
			action_sz = DR_STE_ACTION_TRIPLE_SZ;
			allow_modify_hdr = true;
		}
		dr_ste_v1_set_counter_id(last_ste, attr->ctr_id);
		allow_ctr = false;
	}

	if (action_type_set[DR_ACTION_TYP_L2_TO_TNL_L2]) {
		if (action_sz < DR_STE_ACTION_DOUBLE_SZ) {
			dr_ste_v1_arr_init_next_match(&last_ste, added_stes, attr->gvmi);
			action = MLX5_ADDR_OF(ste_mask_and_match_v1, last_ste, action);
			action_sz = DR_STE_ACTION_TRIPLE_SZ;
		}
		dr_ste_v1_set_encap(last_ste, action,
				    attr->reformat.id,
				    attr->reformat.size);
		action_sz -= DR_STE_ACTION_DOUBLE_SZ;
		action += DR_STE_ACTION_DOUBLE_SZ;
		allow_modify_hdr = false;
	} else if (action_type_set[DR_ACTION_TYP_L2_TO_TNL_L3]) {
		u8 *d_action;

		if (action_sz < DR_STE_ACTION_TRIPLE_SZ) {
			dr_ste_v1_arr_init_next_match(&last_ste, added_stes, attr->gvmi);
			action = MLX5_ADDR_OF(ste_mask_and_match_v1, last_ste, action);
			action_sz = DR_STE_ACTION_TRIPLE_SZ;
		}

		d_action = action + DR_STE_ACTION_SINGLE_SZ;

		dr_ste_v1_set_encap_l3(last_ste,
				       action, d_action,
				       attr->reformat.id,
				       attr->reformat.size);
		action_sz -= DR_STE_ACTION_TRIPLE_SZ;
		allow_modify_hdr = false;
	} else if (action_type_set[DR_ACTION_TYP_INSERT_HDR]) {
		/* Modify header, decap, and encap must use different STEs */
		if (!allow_modify_hdr || action_sz < DR_STE_ACTION_DOUBLE_SZ) {
			dr_ste_v1_arr_init_next_match(&last_ste, added_stes, attr->gvmi);
			action = MLX5_ADDR_OF(ste_mask_and_match_v1, last_ste, action);
			action_sz = DR_STE_ACTION_TRIPLE_SZ;
		}
		dr_ste_v1_set_insert_hdr(last_ste, action,
					 attr->reformat.id,
					 attr->reformat.param_0,
					 attr->reformat.param_1,
					 attr->reformat.size);
		action_sz -= DR_STE_ACTION_DOUBLE_SZ;
		action += DR_STE_ACTION_DOUBLE_SZ;
		allow_modify_hdr = false;
	} else if (action_type_set[DR_ACTION_TYP_REMOVE_HDR]) {
		if (action_sz < DR_STE_ACTION_SINGLE_SZ) {
			dr_ste_v1_arr_init_next_match(&last_ste, added_stes, attr->gvmi);
			action = MLX5_ADDR_OF(ste_mask_and_match_v1, last_ste, action);
			action_sz = DR_STE_ACTION_TRIPLE_SZ;
			allow_modify_hdr = true;
			allow_ctr = true;
		}
		dr_ste_v1_set_remove_hdr(last_ste, action,
					 attr->reformat.param_0,
					 attr->reformat.param_1,
					 attr->reformat.size);
		action_sz -= DR_STE_ACTION_SINGLE_SZ;
		action += DR_STE_ACTION_SINGLE_SZ;
	}

	if (action_type_set[DR_ACTION_TYP_ASO_FLOW_METER]) {
		if (action_sz < DR_STE_ACTION_DOUBLE_SZ) {
			dr_ste_v1_arr_init_next_match(&last_ste, added_stes, attr->gvmi);
			action = MLX5_ADDR_OF(ste_mask_and_match_v1, last_ste, action);
			action_sz = DR_STE_ACTION_TRIPLE_SZ;
		}
		dr_ste_v1_set_aso_flow_meter(action,
					     attr->aso_flow_meter.obj_id,
					     attr->aso_flow_meter.offset,
					     attr->aso_flow_meter.dest_reg_id,
					     attr->aso_flow_meter.init_color);
		action_sz -= DR_STE_ACTION_DOUBLE_SZ;
		action += DR_STE_ACTION_DOUBLE_SZ;
<<<<<<< HEAD
=======
	}

	if (action_type_set[DR_ACTION_TYP_RANGE]) {
		/* match ranges requires a new STE of its own type */
		dr_ste_v1_arr_init_next_match_range(&last_ste, added_stes, attr->gvmi);
		dr_ste_v1_set_miss_addr(last_ste, attr->range.miss_icm_addr);

		/* we do not support setting any action on the match ranges STE */
		action_sz = 0;

		dr_ste_v1_set_match_range_pkt_len(last_ste,
						  attr->range.definer_id,
						  attr->range.min,
						  attr->range.max);
>>>>>>> eb3cdb58
	}

	dr_ste_v1_set_hit_gvmi(last_ste, attr->hit_gvmi);
	dr_ste_v1_set_hit_addr(last_ste, attr->final_icm_addr, 1);
}

void dr_ste_v1_set_action_set(u8 *d_action,
			      u8 hw_field,
			      u8 shifter,
			      u8 length,
			      u32 data)
{
	shifter += MLX5_MODIFY_HEADER_V1_QW_OFFSET;
	MLX5_SET(ste_double_action_set_v1, d_action, action_id, DR_STE_V1_ACTION_ID_SET);
	MLX5_SET(ste_double_action_set_v1, d_action, destination_dw_offset, hw_field);
	MLX5_SET(ste_double_action_set_v1, d_action, destination_left_shifter, shifter);
	MLX5_SET(ste_double_action_set_v1, d_action, destination_length, length);
	MLX5_SET(ste_double_action_set_v1, d_action, inline_data, data);
}

void dr_ste_v1_set_action_add(u8 *d_action,
			      u8 hw_field,
			      u8 shifter,
			      u8 length,
			      u32 data)
{
	shifter += MLX5_MODIFY_HEADER_V1_QW_OFFSET;
	MLX5_SET(ste_double_action_add_v1, d_action, action_id, DR_STE_V1_ACTION_ID_ADD);
	MLX5_SET(ste_double_action_add_v1, d_action, destination_dw_offset, hw_field);
	MLX5_SET(ste_double_action_add_v1, d_action, destination_left_shifter, shifter);
	MLX5_SET(ste_double_action_add_v1, d_action, destination_length, length);
	MLX5_SET(ste_double_action_add_v1, d_action, add_value, data);
}

void dr_ste_v1_set_action_copy(u8 *d_action,
			       u8 dst_hw_field,
			       u8 dst_shifter,
			       u8 dst_len,
			       u8 src_hw_field,
			       u8 src_shifter)
{
	dst_shifter += MLX5_MODIFY_HEADER_V1_QW_OFFSET;
	src_shifter += MLX5_MODIFY_HEADER_V1_QW_OFFSET;
	MLX5_SET(ste_double_action_copy_v1, d_action, action_id, DR_STE_V1_ACTION_ID_COPY);
	MLX5_SET(ste_double_action_copy_v1, d_action, destination_dw_offset, dst_hw_field);
	MLX5_SET(ste_double_action_copy_v1, d_action, destination_left_shifter, dst_shifter);
	MLX5_SET(ste_double_action_copy_v1, d_action, destination_length, dst_len);
	MLX5_SET(ste_double_action_copy_v1, d_action, source_dw_offset, src_hw_field);
	MLX5_SET(ste_double_action_copy_v1, d_action, source_right_shifter, src_shifter);
}

#define DR_STE_DECAP_L3_ACTION_NUM	8
#define DR_STE_L2_HDR_MAX_SZ		20

int dr_ste_v1_set_action_decap_l3_list(void *data,
				       u32 data_sz,
				       u8 *hw_action,
				       u32 hw_action_sz,
				       u16 *used_hw_action_num)
{
	u8 padded_data[DR_STE_L2_HDR_MAX_SZ] = {};
	void *data_ptr = padded_data;
	u16 used_actions = 0;
	u32 inline_data_sz;
	u32 i;

	if (hw_action_sz / DR_STE_ACTION_DOUBLE_SZ < DR_STE_DECAP_L3_ACTION_NUM)
		return -EINVAL;

	inline_data_sz =
		MLX5_FLD_SZ_BYTES(ste_double_action_insert_with_inline_v1, inline_data);

	/* Add an alignment padding  */
	memcpy(padded_data + data_sz % inline_data_sz, data, data_sz);

	/* Remove L2L3 outer headers */
	MLX5_SET(ste_single_action_remove_header_v1, hw_action, action_id,
		 DR_STE_V1_ACTION_ID_REMOVE_HEADER_TO_HEADER);
	MLX5_SET(ste_single_action_remove_header_v1, hw_action, decap, 1);
	MLX5_SET(ste_single_action_remove_header_v1, hw_action, vni_to_cqe, 1);
	MLX5_SET(ste_single_action_remove_header_v1, hw_action, end_anchor,
		 DR_STE_HEADER_ANCHOR_INNER_IPV6_IPV4);
	hw_action += DR_STE_ACTION_DOUBLE_SZ;
	used_actions++; /* Remove and NOP are a single double action */

	/* Point to the last dword of the header */
	data_ptr += (data_sz / inline_data_sz) * inline_data_sz;

	/* Add the new header using inline action 4Byte at a time, the header
	 * is added in reversed order to the beginning of the packet to avoid
	 * incorrect parsing by the HW. Since header is 14B or 18B an extra
	 * two bytes are padded and later removed.
	 */
	for (i = 0; i < data_sz / inline_data_sz + 1; i++) {
		void *addr_inline;

		MLX5_SET(ste_double_action_insert_with_inline_v1, hw_action, action_id,
			 DR_STE_V1_ACTION_ID_INSERT_INLINE);
		/* The hardware expects here offset to words (2 bytes) */
		MLX5_SET(ste_double_action_insert_with_inline_v1, hw_action, start_offset, 0);

		/* Copy bytes one by one to avoid endianness problem */
		addr_inline = MLX5_ADDR_OF(ste_double_action_insert_with_inline_v1,
					   hw_action, inline_data);
		memcpy(addr_inline, data_ptr - i * inline_data_sz, inline_data_sz);
		hw_action += DR_STE_ACTION_DOUBLE_SZ;
		used_actions++;
	}

	/* Remove first 2 extra bytes */
	MLX5_SET(ste_single_action_remove_header_size_v1, hw_action, action_id,
		 DR_STE_V1_ACTION_ID_REMOVE_BY_SIZE);
	MLX5_SET(ste_single_action_remove_header_size_v1, hw_action, start_offset, 0);
	/* The hardware expects here size in words (2 bytes) */
	MLX5_SET(ste_single_action_remove_header_size_v1, hw_action, remove_size, 1);
	used_actions++;

	*used_hw_action_num = used_actions;

	return 0;
}

static void dr_ste_v1_build_eth_l2_src_dst_bit_mask(struct mlx5dr_match_param *value,
						    bool inner, u8 *bit_mask)
{
	struct mlx5dr_match_spec *mask = inner ? &value->inner : &value->outer;

	DR_STE_SET_TAG(eth_l2_src_dst_v1, bit_mask, dmac_47_16, mask, dmac_47_16);
	DR_STE_SET_TAG(eth_l2_src_dst_v1, bit_mask, dmac_15_0, mask, dmac_15_0);

	DR_STE_SET_TAG(eth_l2_src_dst_v1, bit_mask, smac_47_16, mask, smac_47_16);
	DR_STE_SET_TAG(eth_l2_src_dst_v1, bit_mask, smac_15_0, mask, smac_15_0);

	DR_STE_SET_TAG(eth_l2_src_dst_v1, bit_mask, first_vlan_id, mask, first_vid);
	DR_STE_SET_TAG(eth_l2_src_dst_v1, bit_mask, first_cfi, mask, first_cfi);
	DR_STE_SET_TAG(eth_l2_src_dst_v1, bit_mask, first_priority, mask, first_prio);
	DR_STE_SET_ONES(eth_l2_src_dst_v1, bit_mask, l3_type, mask, ip_version);

	if (mask->cvlan_tag) {
		MLX5_SET(ste_eth_l2_src_dst_v1, bit_mask, first_vlan_qualifier, -1);
		mask->cvlan_tag = 0;
	} else if (mask->svlan_tag) {
		MLX5_SET(ste_eth_l2_src_dst_v1, bit_mask, first_vlan_qualifier, -1);
		mask->svlan_tag = 0;
	}
}

static int dr_ste_v1_build_eth_l2_src_dst_tag(struct mlx5dr_match_param *value,
					      struct mlx5dr_ste_build *sb,
					      u8 *tag)
{
	struct mlx5dr_match_spec *spec = sb->inner ? &value->inner : &value->outer;

	DR_STE_SET_TAG(eth_l2_src_dst_v1, tag, dmac_47_16, spec, dmac_47_16);
	DR_STE_SET_TAG(eth_l2_src_dst_v1, tag, dmac_15_0, spec, dmac_15_0);

	DR_STE_SET_TAG(eth_l2_src_dst_v1, tag, smac_47_16, spec, smac_47_16);
	DR_STE_SET_TAG(eth_l2_src_dst_v1, tag, smac_15_0, spec, smac_15_0);

	if (spec->ip_version == IP_VERSION_IPV4) {
		MLX5_SET(ste_eth_l2_src_dst_v1, tag, l3_type, STE_IPV4);
		spec->ip_version = 0;
	} else if (spec->ip_version == IP_VERSION_IPV6) {
		MLX5_SET(ste_eth_l2_src_dst_v1, tag, l3_type, STE_IPV6);
		spec->ip_version = 0;
	} else if (spec->ip_version) {
		return -EINVAL;
	}

	DR_STE_SET_TAG(eth_l2_src_dst_v1, tag, first_vlan_id, spec, first_vid);
	DR_STE_SET_TAG(eth_l2_src_dst_v1, tag, first_cfi, spec, first_cfi);
	DR_STE_SET_TAG(eth_l2_src_dst_v1, tag, first_priority, spec, first_prio);

	if (spec->cvlan_tag) {
		MLX5_SET(ste_eth_l2_src_dst_v1, tag, first_vlan_qualifier, DR_STE_CVLAN);
		spec->cvlan_tag = 0;
	} else if (spec->svlan_tag) {
		MLX5_SET(ste_eth_l2_src_dst_v1, tag, first_vlan_qualifier, DR_STE_SVLAN);
		spec->svlan_tag = 0;
	}
	return 0;
}

void dr_ste_v1_build_eth_l2_src_dst_init(struct mlx5dr_ste_build *sb,
					 struct mlx5dr_match_param *mask)
{
	dr_ste_v1_build_eth_l2_src_dst_bit_mask(mask, sb->inner, sb->bit_mask);

	sb->lu_type = DR_STE_CALC_DFNR_TYPE(ETHL2_SRC_DST, sb->inner);
	sb->byte_mask = mlx5dr_ste_conv_bit_to_byte_mask(sb->bit_mask);
	sb->ste_build_tag_func = &dr_ste_v1_build_eth_l2_src_dst_tag;
}

static int dr_ste_v1_build_eth_l3_ipv6_dst_tag(struct mlx5dr_match_param *value,
					       struct mlx5dr_ste_build *sb,
					       u8 *tag)
{
	struct mlx5dr_match_spec *spec = sb->inner ? &value->inner : &value->outer;

	DR_STE_SET_TAG(eth_l3_ipv6_dst, tag, dst_ip_127_96, spec, dst_ip_127_96);
	DR_STE_SET_TAG(eth_l3_ipv6_dst, tag, dst_ip_95_64, spec, dst_ip_95_64);
	DR_STE_SET_TAG(eth_l3_ipv6_dst, tag, dst_ip_63_32, spec, dst_ip_63_32);
	DR_STE_SET_TAG(eth_l3_ipv6_dst, tag, dst_ip_31_0, spec, dst_ip_31_0);

	return 0;
}

void dr_ste_v1_build_eth_l3_ipv6_dst_init(struct mlx5dr_ste_build *sb,
					  struct mlx5dr_match_param *mask)
{
	dr_ste_v1_build_eth_l3_ipv6_dst_tag(mask, sb, sb->bit_mask);

	sb->lu_type = DR_STE_CALC_DFNR_TYPE(IPV6_DES, sb->inner);
	sb->byte_mask = mlx5dr_ste_conv_bit_to_byte_mask(sb->bit_mask);
	sb->ste_build_tag_func = &dr_ste_v1_build_eth_l3_ipv6_dst_tag;
}

static int dr_ste_v1_build_eth_l3_ipv6_src_tag(struct mlx5dr_match_param *value,
					       struct mlx5dr_ste_build *sb,
					       u8 *tag)
{
	struct mlx5dr_match_spec *spec = sb->inner ? &value->inner : &value->outer;

	DR_STE_SET_TAG(eth_l3_ipv6_src, tag, src_ip_127_96, spec, src_ip_127_96);
	DR_STE_SET_TAG(eth_l3_ipv6_src, tag, src_ip_95_64, spec, src_ip_95_64);
	DR_STE_SET_TAG(eth_l3_ipv6_src, tag, src_ip_63_32, spec, src_ip_63_32);
	DR_STE_SET_TAG(eth_l3_ipv6_src, tag, src_ip_31_0, spec, src_ip_31_0);

	return 0;
}

void dr_ste_v1_build_eth_l3_ipv6_src_init(struct mlx5dr_ste_build *sb,
					  struct mlx5dr_match_param *mask)
{
	dr_ste_v1_build_eth_l3_ipv6_src_tag(mask, sb, sb->bit_mask);

	sb->lu_type = DR_STE_CALC_DFNR_TYPE(IPV6_SRC, sb->inner);
	sb->byte_mask = mlx5dr_ste_conv_bit_to_byte_mask(sb->bit_mask);
	sb->ste_build_tag_func = &dr_ste_v1_build_eth_l3_ipv6_src_tag;
}

static int dr_ste_v1_build_eth_l3_ipv4_5_tuple_tag(struct mlx5dr_match_param *value,
						   struct mlx5dr_ste_build *sb,
						   u8 *tag)
{
	struct mlx5dr_match_spec *spec = sb->inner ? &value->inner : &value->outer;

	DR_STE_SET_TAG(eth_l3_ipv4_5_tuple_v1, tag, destination_address, spec, dst_ip_31_0);
	DR_STE_SET_TAG(eth_l3_ipv4_5_tuple_v1, tag, source_address, spec, src_ip_31_0);
	DR_STE_SET_TAG(eth_l3_ipv4_5_tuple_v1, tag, destination_port, spec, tcp_dport);
	DR_STE_SET_TAG(eth_l3_ipv4_5_tuple_v1, tag, destination_port, spec, udp_dport);
	DR_STE_SET_TAG(eth_l3_ipv4_5_tuple_v1, tag, source_port, spec, tcp_sport);
	DR_STE_SET_TAG(eth_l3_ipv4_5_tuple_v1, tag, source_port, spec, udp_sport);
	DR_STE_SET_TAG(eth_l3_ipv4_5_tuple_v1, tag, protocol, spec, ip_protocol);
	DR_STE_SET_TAG(eth_l3_ipv4_5_tuple_v1, tag, fragmented, spec, frag);
	DR_STE_SET_TAG(eth_l3_ipv4_5_tuple_v1, tag, dscp, spec, ip_dscp);
	DR_STE_SET_TAG(eth_l3_ipv4_5_tuple_v1, tag, ecn, spec, ip_ecn);

	if (spec->tcp_flags) {
		DR_STE_SET_TCP_FLAGS(eth_l3_ipv4_5_tuple_v1, tag, spec);
		spec->tcp_flags = 0;
	}

	return 0;
}

void dr_ste_v1_build_eth_l3_ipv4_5_tuple_init(struct mlx5dr_ste_build *sb,
					      struct mlx5dr_match_param *mask)
{
	dr_ste_v1_build_eth_l3_ipv4_5_tuple_tag(mask, sb, sb->bit_mask);

	sb->lu_type = DR_STE_CALC_DFNR_TYPE(ETHL3_IPV4_5_TUPLE, sb->inner);
	sb->byte_mask = mlx5dr_ste_conv_bit_to_byte_mask(sb->bit_mask);
	sb->ste_build_tag_func = &dr_ste_v1_build_eth_l3_ipv4_5_tuple_tag;
}

static void dr_ste_v1_build_eth_l2_src_or_dst_bit_mask(struct mlx5dr_match_param *value,
						       bool inner, u8 *bit_mask)
{
	struct mlx5dr_match_spec *mask = inner ? &value->inner : &value->outer;
	struct mlx5dr_match_misc *misc_mask = &value->misc;

	DR_STE_SET_TAG(eth_l2_src_v1, bit_mask, first_vlan_id, mask, first_vid);
	DR_STE_SET_TAG(eth_l2_src_v1, bit_mask, first_cfi, mask, first_cfi);
	DR_STE_SET_TAG(eth_l2_src_v1, bit_mask, first_priority, mask, first_prio);
	DR_STE_SET_TAG(eth_l2_src_v1, bit_mask, ip_fragmented, mask, frag);
	DR_STE_SET_TAG(eth_l2_src_v1, bit_mask, l3_ethertype, mask, ethertype);
	DR_STE_SET_ONES(eth_l2_src_v1, bit_mask, l3_type, mask, ip_version);

	if (mask->svlan_tag || mask->cvlan_tag) {
		MLX5_SET(ste_eth_l2_src_v1, bit_mask, first_vlan_qualifier, -1);
		mask->cvlan_tag = 0;
		mask->svlan_tag = 0;
	}

	if (inner) {
		if (misc_mask->inner_second_cvlan_tag ||
		    misc_mask->inner_second_svlan_tag) {
			MLX5_SET(ste_eth_l2_src_v1, bit_mask, second_vlan_qualifier, -1);
			misc_mask->inner_second_cvlan_tag = 0;
			misc_mask->inner_second_svlan_tag = 0;
		}

		DR_STE_SET_TAG(eth_l2_src_v1, bit_mask,
			       second_vlan_id, misc_mask, inner_second_vid);
		DR_STE_SET_TAG(eth_l2_src_v1, bit_mask,
			       second_cfi, misc_mask, inner_second_cfi);
		DR_STE_SET_TAG(eth_l2_src_v1, bit_mask,
			       second_priority, misc_mask, inner_second_prio);
	} else {
		if (misc_mask->outer_second_cvlan_tag ||
		    misc_mask->outer_second_svlan_tag) {
			MLX5_SET(ste_eth_l2_src_v1, bit_mask, second_vlan_qualifier, -1);
			misc_mask->outer_second_cvlan_tag = 0;
			misc_mask->outer_second_svlan_tag = 0;
		}

		DR_STE_SET_TAG(eth_l2_src_v1, bit_mask,
			       second_vlan_id, misc_mask, outer_second_vid);
		DR_STE_SET_TAG(eth_l2_src_v1, bit_mask,
			       second_cfi, misc_mask, outer_second_cfi);
		DR_STE_SET_TAG(eth_l2_src_v1, bit_mask,
			       second_priority, misc_mask, outer_second_prio);
	}
}

static int dr_ste_v1_build_eth_l2_src_or_dst_tag(struct mlx5dr_match_param *value,
						 bool inner, u8 *tag)
{
	struct mlx5dr_match_spec *spec = inner ? &value->inner : &value->outer;
	struct mlx5dr_match_misc *misc_spec = &value->misc;

	DR_STE_SET_TAG(eth_l2_src_v1, tag, first_vlan_id, spec, first_vid);
	DR_STE_SET_TAG(eth_l2_src_v1, tag, first_cfi, spec, first_cfi);
	DR_STE_SET_TAG(eth_l2_src_v1, tag, first_priority, spec, first_prio);
	DR_STE_SET_TAG(eth_l2_src_v1, tag, ip_fragmented, spec, frag);
	DR_STE_SET_TAG(eth_l2_src_v1, tag, l3_ethertype, spec, ethertype);

	if (spec->ip_version == IP_VERSION_IPV4) {
		MLX5_SET(ste_eth_l2_src_v1, tag, l3_type, STE_IPV4);
		spec->ip_version = 0;
	} else if (spec->ip_version == IP_VERSION_IPV6) {
		MLX5_SET(ste_eth_l2_src_v1, tag, l3_type, STE_IPV6);
		spec->ip_version = 0;
	} else if (spec->ip_version) {
		return -EINVAL;
	}

	if (spec->cvlan_tag) {
		MLX5_SET(ste_eth_l2_src_v1, tag, first_vlan_qualifier, DR_STE_CVLAN);
		spec->cvlan_tag = 0;
	} else if (spec->svlan_tag) {
		MLX5_SET(ste_eth_l2_src_v1, tag, first_vlan_qualifier, DR_STE_SVLAN);
		spec->svlan_tag = 0;
	}

	if (inner) {
		if (misc_spec->inner_second_cvlan_tag) {
			MLX5_SET(ste_eth_l2_src_v1, tag, second_vlan_qualifier, DR_STE_CVLAN);
			misc_spec->inner_second_cvlan_tag = 0;
		} else if (misc_spec->inner_second_svlan_tag) {
			MLX5_SET(ste_eth_l2_src_v1, tag, second_vlan_qualifier, DR_STE_SVLAN);
			misc_spec->inner_second_svlan_tag = 0;
		}

		DR_STE_SET_TAG(eth_l2_src_v1, tag, second_vlan_id, misc_spec, inner_second_vid);
		DR_STE_SET_TAG(eth_l2_src_v1, tag, second_cfi, misc_spec, inner_second_cfi);
		DR_STE_SET_TAG(eth_l2_src_v1, tag, second_priority, misc_spec, inner_second_prio);
	} else {
		if (misc_spec->outer_second_cvlan_tag) {
			MLX5_SET(ste_eth_l2_src_v1, tag, second_vlan_qualifier, DR_STE_CVLAN);
			misc_spec->outer_second_cvlan_tag = 0;
		} else if (misc_spec->outer_second_svlan_tag) {
			MLX5_SET(ste_eth_l2_src_v1, tag, second_vlan_qualifier, DR_STE_SVLAN);
			misc_spec->outer_second_svlan_tag = 0;
		}
		DR_STE_SET_TAG(eth_l2_src_v1, tag, second_vlan_id, misc_spec, outer_second_vid);
		DR_STE_SET_TAG(eth_l2_src_v1, tag, second_cfi, misc_spec, outer_second_cfi);
		DR_STE_SET_TAG(eth_l2_src_v1, tag, second_priority, misc_spec, outer_second_prio);
	}

	return 0;
}

static void dr_ste_v1_build_eth_l2_src_bit_mask(struct mlx5dr_match_param *value,
						bool inner, u8 *bit_mask)
{
	struct mlx5dr_match_spec *mask = inner ? &value->inner : &value->outer;

	DR_STE_SET_TAG(eth_l2_src_v1, bit_mask, smac_47_16, mask, smac_47_16);
	DR_STE_SET_TAG(eth_l2_src_v1, bit_mask, smac_15_0, mask, smac_15_0);

	dr_ste_v1_build_eth_l2_src_or_dst_bit_mask(value, inner, bit_mask);
}

static int dr_ste_v1_build_eth_l2_src_tag(struct mlx5dr_match_param *value,
					  struct mlx5dr_ste_build *sb,
					  u8 *tag)
{
	struct mlx5dr_match_spec *spec = sb->inner ? &value->inner : &value->outer;

	DR_STE_SET_TAG(eth_l2_src_v1, tag, smac_47_16, spec, smac_47_16);
	DR_STE_SET_TAG(eth_l2_src_v1, tag, smac_15_0, spec, smac_15_0);

	return dr_ste_v1_build_eth_l2_src_or_dst_tag(value, sb->inner, tag);
}

void dr_ste_v1_build_eth_l2_src_init(struct mlx5dr_ste_build *sb,
				     struct mlx5dr_match_param *mask)
{
	dr_ste_v1_build_eth_l2_src_bit_mask(mask, sb->inner, sb->bit_mask);

	sb->lu_type = DR_STE_CALC_DFNR_TYPE(ETHL2_SRC, sb->inner);
	sb->byte_mask = mlx5dr_ste_conv_bit_to_byte_mask(sb->bit_mask);
	sb->ste_build_tag_func = &dr_ste_v1_build_eth_l2_src_tag;
}

static void dr_ste_v1_build_eth_l2_dst_bit_mask(struct mlx5dr_match_param *value,
						bool inner, u8 *bit_mask)
{
	struct mlx5dr_match_spec *mask = inner ? &value->inner : &value->outer;

	DR_STE_SET_TAG(eth_l2_dst_v1, bit_mask, dmac_47_16, mask, dmac_47_16);
	DR_STE_SET_TAG(eth_l2_dst_v1, bit_mask, dmac_15_0, mask, dmac_15_0);

	dr_ste_v1_build_eth_l2_src_or_dst_bit_mask(value, inner, bit_mask);
}

static int dr_ste_v1_build_eth_l2_dst_tag(struct mlx5dr_match_param *value,
					  struct mlx5dr_ste_build *sb,
					  u8 *tag)
{
	struct mlx5dr_match_spec *spec = sb->inner ? &value->inner : &value->outer;

	DR_STE_SET_TAG(eth_l2_dst_v1, tag, dmac_47_16, spec, dmac_47_16);
	DR_STE_SET_TAG(eth_l2_dst_v1, tag, dmac_15_0, spec, dmac_15_0);

	return dr_ste_v1_build_eth_l2_src_or_dst_tag(value, sb->inner, tag);
}

void dr_ste_v1_build_eth_l2_dst_init(struct mlx5dr_ste_build *sb,
				     struct mlx5dr_match_param *mask)
{
	dr_ste_v1_build_eth_l2_dst_bit_mask(mask, sb->inner, sb->bit_mask);

	sb->lu_type = DR_STE_CALC_DFNR_TYPE(ETHL2, sb->inner);
	sb->byte_mask = mlx5dr_ste_conv_bit_to_byte_mask(sb->bit_mask);
	sb->ste_build_tag_func = &dr_ste_v1_build_eth_l2_dst_tag;
}

static void dr_ste_v1_build_eth_l2_tnl_bit_mask(struct mlx5dr_match_param *value,
						bool inner, u8 *bit_mask)
{
	struct mlx5dr_match_spec *mask = inner ? &value->inner : &value->outer;
	struct mlx5dr_match_misc *misc = &value->misc;

	DR_STE_SET_TAG(eth_l2_tnl_v1, bit_mask, dmac_47_16, mask, dmac_47_16);
	DR_STE_SET_TAG(eth_l2_tnl_v1, bit_mask, dmac_15_0, mask, dmac_15_0);
	DR_STE_SET_TAG(eth_l2_tnl_v1, bit_mask, first_vlan_id, mask, first_vid);
	DR_STE_SET_TAG(eth_l2_tnl_v1, bit_mask, first_cfi, mask, first_cfi);
	DR_STE_SET_TAG(eth_l2_tnl_v1, bit_mask, first_priority, mask, first_prio);
	DR_STE_SET_TAG(eth_l2_tnl_v1, bit_mask, ip_fragmented, mask, frag);
	DR_STE_SET_TAG(eth_l2_tnl_v1, bit_mask, l3_ethertype, mask, ethertype);
	DR_STE_SET_ONES(eth_l2_tnl_v1, bit_mask, l3_type, mask, ip_version);

	if (misc->vxlan_vni) {
		MLX5_SET(ste_eth_l2_tnl_v1, bit_mask,
			 l2_tunneling_network_id, (misc->vxlan_vni << 8));
		misc->vxlan_vni = 0;
	}

	if (mask->svlan_tag || mask->cvlan_tag) {
		MLX5_SET(ste_eth_l2_tnl_v1, bit_mask, first_vlan_qualifier, -1);
		mask->cvlan_tag = 0;
		mask->svlan_tag = 0;
	}
}

static int dr_ste_v1_build_eth_l2_tnl_tag(struct mlx5dr_match_param *value,
					  struct mlx5dr_ste_build *sb,
					  u8 *tag)
{
	struct mlx5dr_match_spec *spec = sb->inner ? &value->inner : &value->outer;
	struct mlx5dr_match_misc *misc = &value->misc;

	DR_STE_SET_TAG(eth_l2_tnl_v1, tag, dmac_47_16, spec, dmac_47_16);
	DR_STE_SET_TAG(eth_l2_tnl_v1, tag, dmac_15_0, spec, dmac_15_0);
	DR_STE_SET_TAG(eth_l2_tnl_v1, tag, first_vlan_id, spec, first_vid);
	DR_STE_SET_TAG(eth_l2_tnl_v1, tag, first_cfi, spec, first_cfi);
	DR_STE_SET_TAG(eth_l2_tnl_v1, tag, ip_fragmented, spec, frag);
	DR_STE_SET_TAG(eth_l2_tnl_v1, tag, first_priority, spec, first_prio);
	DR_STE_SET_TAG(eth_l2_tnl_v1, tag, l3_ethertype, spec, ethertype);

	if (misc->vxlan_vni) {
		MLX5_SET(ste_eth_l2_tnl_v1, tag, l2_tunneling_network_id,
			 (misc->vxlan_vni << 8));
		misc->vxlan_vni = 0;
	}

	if (spec->cvlan_tag) {
		MLX5_SET(ste_eth_l2_tnl_v1, tag, first_vlan_qualifier, DR_STE_CVLAN);
		spec->cvlan_tag = 0;
	} else if (spec->svlan_tag) {
		MLX5_SET(ste_eth_l2_tnl_v1, tag, first_vlan_qualifier, DR_STE_SVLAN);
		spec->svlan_tag = 0;
	}

	if (spec->ip_version == IP_VERSION_IPV4) {
		MLX5_SET(ste_eth_l2_tnl_v1, tag, l3_type, STE_IPV4);
		spec->ip_version = 0;
	} else if (spec->ip_version == IP_VERSION_IPV6) {
		MLX5_SET(ste_eth_l2_tnl_v1, tag, l3_type, STE_IPV6);
		spec->ip_version = 0;
	} else if (spec->ip_version) {
		return -EINVAL;
	}

	return 0;
}

void dr_ste_v1_build_eth_l2_tnl_init(struct mlx5dr_ste_build *sb,
				     struct mlx5dr_match_param *mask)
{
	dr_ste_v1_build_eth_l2_tnl_bit_mask(mask, sb->inner, sb->bit_mask);

	sb->lu_type = DR_STE_V1_LU_TYPE_ETHL2_TNL;
	sb->byte_mask = mlx5dr_ste_conv_bit_to_byte_mask(sb->bit_mask);
	sb->ste_build_tag_func = &dr_ste_v1_build_eth_l2_tnl_tag;
}

static int dr_ste_v1_build_eth_l3_ipv4_misc_tag(struct mlx5dr_match_param *value,
						struct mlx5dr_ste_build *sb,
						u8 *tag)
{
	struct mlx5dr_match_spec *spec = sb->inner ? &value->inner : &value->outer;

	DR_STE_SET_TAG(eth_l3_ipv4_misc_v1, tag, time_to_live, spec, ttl_hoplimit);
	DR_STE_SET_TAG(eth_l3_ipv4_misc_v1, tag, ihl, spec, ipv4_ihl);

	return 0;
}

void dr_ste_v1_build_eth_l3_ipv4_misc_init(struct mlx5dr_ste_build *sb,
					   struct mlx5dr_match_param *mask)
{
	dr_ste_v1_build_eth_l3_ipv4_misc_tag(mask, sb, sb->bit_mask);

	sb->lu_type = DR_STE_CALC_DFNR_TYPE(ETHL3_IPV4_MISC, sb->inner);
	sb->byte_mask = mlx5dr_ste_conv_bit_to_byte_mask(sb->bit_mask);
	sb->ste_build_tag_func = &dr_ste_v1_build_eth_l3_ipv4_misc_tag;
}

static int dr_ste_v1_build_eth_ipv6_l3_l4_tag(struct mlx5dr_match_param *value,
					      struct mlx5dr_ste_build *sb,
					      u8 *tag)
{
	struct mlx5dr_match_spec *spec = sb->inner ? &value->inner : &value->outer;
	struct mlx5dr_match_misc *misc = &value->misc;

	DR_STE_SET_TAG(eth_l4_v1, tag, dst_port, spec, tcp_dport);
	DR_STE_SET_TAG(eth_l4_v1, tag, src_port, spec, tcp_sport);
	DR_STE_SET_TAG(eth_l4_v1, tag, dst_port, spec, udp_dport);
	DR_STE_SET_TAG(eth_l4_v1, tag, src_port, spec, udp_sport);
	DR_STE_SET_TAG(eth_l4_v1, tag, protocol, spec, ip_protocol);
	DR_STE_SET_TAG(eth_l4_v1, tag, fragmented, spec, frag);
	DR_STE_SET_TAG(eth_l4_v1, tag, dscp, spec, ip_dscp);
	DR_STE_SET_TAG(eth_l4_v1, tag, ecn, spec, ip_ecn);
	DR_STE_SET_TAG(eth_l4_v1, tag, ipv6_hop_limit, spec, ttl_hoplimit);

	if (sb->inner)
		DR_STE_SET_TAG(eth_l4_v1, tag, flow_label, misc, inner_ipv6_flow_label);
	else
		DR_STE_SET_TAG(eth_l4_v1, tag, flow_label, misc, outer_ipv6_flow_label);

	if (spec->tcp_flags) {
		DR_STE_SET_TCP_FLAGS(eth_l4_v1, tag, spec);
		spec->tcp_flags = 0;
	}

	return 0;
}

void dr_ste_v1_build_eth_ipv6_l3_l4_init(struct mlx5dr_ste_build *sb,
					 struct mlx5dr_match_param *mask)
{
	dr_ste_v1_build_eth_ipv6_l3_l4_tag(mask, sb, sb->bit_mask);

	sb->lu_type = DR_STE_CALC_DFNR_TYPE(ETHL4, sb->inner);
	sb->byte_mask = mlx5dr_ste_conv_bit_to_byte_mask(sb->bit_mask);
	sb->ste_build_tag_func = &dr_ste_v1_build_eth_ipv6_l3_l4_tag;
}

static int dr_ste_v1_build_mpls_tag(struct mlx5dr_match_param *value,
				    struct mlx5dr_ste_build *sb,
				    u8 *tag)
{
	struct mlx5dr_match_misc2 *misc2 = &value->misc2;

	if (sb->inner)
		DR_STE_SET_MPLS(mpls_v1, misc2, inner, tag);
	else
		DR_STE_SET_MPLS(mpls_v1, misc2, outer, tag);

	return 0;
}

void dr_ste_v1_build_mpls_init(struct mlx5dr_ste_build *sb,
			       struct mlx5dr_match_param *mask)
{
	dr_ste_v1_build_mpls_tag(mask, sb, sb->bit_mask);

	sb->lu_type = DR_STE_CALC_DFNR_TYPE(MPLS, sb->inner);
	sb->byte_mask = mlx5dr_ste_conv_bit_to_byte_mask(sb->bit_mask);
	sb->ste_build_tag_func = &dr_ste_v1_build_mpls_tag;
}

static int dr_ste_v1_build_tnl_gre_tag(struct mlx5dr_match_param *value,
				       struct mlx5dr_ste_build *sb,
				       u8 *tag)
{
	struct  mlx5dr_match_misc *misc = &value->misc;

	DR_STE_SET_TAG(gre_v1, tag, gre_protocol, misc, gre_protocol);
	DR_STE_SET_TAG(gre_v1, tag, gre_k_present, misc, gre_k_present);
	DR_STE_SET_TAG(gre_v1, tag, gre_key_h, misc, gre_key_h);
	DR_STE_SET_TAG(gre_v1, tag, gre_key_l, misc, gre_key_l);

	DR_STE_SET_TAG(gre_v1, tag, gre_c_present, misc, gre_c_present);
	DR_STE_SET_TAG(gre_v1, tag, gre_s_present, misc, gre_s_present);

	return 0;
}

void dr_ste_v1_build_tnl_gre_init(struct mlx5dr_ste_build *sb,
				  struct mlx5dr_match_param *mask)
{
	dr_ste_v1_build_tnl_gre_tag(mask, sb, sb->bit_mask);

	sb->lu_type = DR_STE_V1_LU_TYPE_GRE;
	sb->byte_mask = mlx5dr_ste_conv_bit_to_byte_mask(sb->bit_mask);
	sb->ste_build_tag_func = &dr_ste_v1_build_tnl_gre_tag;
}

static int dr_ste_v1_build_tnl_mpls_tag(struct mlx5dr_match_param *value,
					struct mlx5dr_ste_build *sb,
					u8 *tag)
{
	struct mlx5dr_match_misc2 *misc2 = &value->misc2;

	if (DR_STE_IS_OUTER_MPLS_OVER_GRE_SET(misc2)) {
		DR_STE_SET_TAG(mpls_v1, tag, mpls0_label,
			       misc2, outer_first_mpls_over_gre_label);

		DR_STE_SET_TAG(mpls_v1, tag, mpls0_exp,
			       misc2, outer_first_mpls_over_gre_exp);

		DR_STE_SET_TAG(mpls_v1, tag, mpls0_s_bos,
			       misc2, outer_first_mpls_over_gre_s_bos);

		DR_STE_SET_TAG(mpls_v1, tag, mpls0_ttl,
			       misc2, outer_first_mpls_over_gre_ttl);
	} else {
		DR_STE_SET_TAG(mpls_v1, tag, mpls0_label,
			       misc2, outer_first_mpls_over_udp_label);

		DR_STE_SET_TAG(mpls_v1, tag, mpls0_exp,
			       misc2, outer_first_mpls_over_udp_exp);

		DR_STE_SET_TAG(mpls_v1, tag, mpls0_s_bos,
			       misc2, outer_first_mpls_over_udp_s_bos);

		DR_STE_SET_TAG(mpls_v1, tag, mpls0_ttl,
			       misc2, outer_first_mpls_over_udp_ttl);
	}

	return 0;
}

void dr_ste_v1_build_tnl_mpls_init(struct mlx5dr_ste_build *sb,
				   struct mlx5dr_match_param *mask)
{
	dr_ste_v1_build_tnl_mpls_tag(mask, sb, sb->bit_mask);

	sb->lu_type = DR_STE_V1_LU_TYPE_MPLS_I;
	sb->byte_mask = mlx5dr_ste_conv_bit_to_byte_mask(sb->bit_mask);
	sb->ste_build_tag_func = &dr_ste_v1_build_tnl_mpls_tag;
}

static int dr_ste_v1_build_tnl_mpls_over_udp_tag(struct mlx5dr_match_param *value,
						 struct mlx5dr_ste_build *sb,
						 u8 *tag)
{
	struct mlx5dr_match_misc2 *misc2 = &value->misc2;
	u8 *parser_ptr;
	u8 parser_id;
	u32 mpls_hdr;

	mpls_hdr = misc2->outer_first_mpls_over_udp_label << HDR_MPLS_OFFSET_LABEL;
	misc2->outer_first_mpls_over_udp_label = 0;
	mpls_hdr |= misc2->outer_first_mpls_over_udp_exp << HDR_MPLS_OFFSET_EXP;
	misc2->outer_first_mpls_over_udp_exp = 0;
	mpls_hdr |= misc2->outer_first_mpls_over_udp_s_bos << HDR_MPLS_OFFSET_S_BOS;
	misc2->outer_first_mpls_over_udp_s_bos = 0;
	mpls_hdr |= misc2->outer_first_mpls_over_udp_ttl << HDR_MPLS_OFFSET_TTL;
	misc2->outer_first_mpls_over_udp_ttl = 0;

	parser_id = sb->caps->flex_parser_id_mpls_over_udp;
	parser_ptr = dr_ste_calc_flex_parser_offset(tag, parser_id);
	*(__be32 *)parser_ptr = cpu_to_be32(mpls_hdr);

	return 0;
}

void dr_ste_v1_build_tnl_mpls_over_udp_init(struct mlx5dr_ste_build *sb,
					    struct mlx5dr_match_param *mask)
{
	dr_ste_v1_build_tnl_mpls_over_udp_tag(mask, sb, sb->bit_mask);

	/* STEs with lookup type FLEX_PARSER_{0/1} includes
	 * flex parsers_{0-3}/{4-7} respectively.
	 */
	sb->lu_type = sb->caps->flex_parser_id_mpls_over_udp > DR_STE_MAX_FLEX_0_ID ?
		      DR_STE_V1_LU_TYPE_FLEX_PARSER_1 :
		      DR_STE_V1_LU_TYPE_FLEX_PARSER_0;

	sb->byte_mask = mlx5dr_ste_conv_bit_to_byte_mask(sb->bit_mask);
	sb->ste_build_tag_func = &dr_ste_v1_build_tnl_mpls_over_udp_tag;
}

static int dr_ste_v1_build_tnl_mpls_over_gre_tag(struct mlx5dr_match_param *value,
						 struct mlx5dr_ste_build *sb,
						 u8 *tag)
{
	struct mlx5dr_match_misc2 *misc2 = &value->misc2;
	u8 *parser_ptr;
	u8 parser_id;
	u32 mpls_hdr;

	mpls_hdr = misc2->outer_first_mpls_over_gre_label << HDR_MPLS_OFFSET_LABEL;
	misc2->outer_first_mpls_over_gre_label = 0;
	mpls_hdr |= misc2->outer_first_mpls_over_gre_exp << HDR_MPLS_OFFSET_EXP;
	misc2->outer_first_mpls_over_gre_exp = 0;
	mpls_hdr |= misc2->outer_first_mpls_over_gre_s_bos << HDR_MPLS_OFFSET_S_BOS;
	misc2->outer_first_mpls_over_gre_s_bos = 0;
	mpls_hdr |= misc2->outer_first_mpls_over_gre_ttl << HDR_MPLS_OFFSET_TTL;
	misc2->outer_first_mpls_over_gre_ttl = 0;

	parser_id = sb->caps->flex_parser_id_mpls_over_gre;
	parser_ptr = dr_ste_calc_flex_parser_offset(tag, parser_id);
	*(__be32 *)parser_ptr = cpu_to_be32(mpls_hdr);

	return 0;
}

void dr_ste_v1_build_tnl_mpls_over_gre_init(struct mlx5dr_ste_build *sb,
					    struct mlx5dr_match_param *mask)
{
	dr_ste_v1_build_tnl_mpls_over_gre_tag(mask, sb, sb->bit_mask);

	/* STEs with lookup type FLEX_PARSER_{0/1} includes
	 * flex parsers_{0-3}/{4-7} respectively.
	 */
	sb->lu_type = sb->caps->flex_parser_id_mpls_over_gre > DR_STE_MAX_FLEX_0_ID ?
		      DR_STE_V1_LU_TYPE_FLEX_PARSER_1 :
		      DR_STE_V1_LU_TYPE_FLEX_PARSER_0;

	sb->byte_mask = mlx5dr_ste_conv_bit_to_byte_mask(sb->bit_mask);
	sb->ste_build_tag_func = &dr_ste_v1_build_tnl_mpls_over_gre_tag;
}

static int dr_ste_v1_build_icmp_tag(struct mlx5dr_match_param *value,
				    struct mlx5dr_ste_build *sb,
				    u8 *tag)
{
	struct mlx5dr_match_misc3 *misc3 = &value->misc3;
	bool is_ipv4 = DR_MASK_IS_ICMPV4_SET(misc3);
	u32 *icmp_header_data;
	u8 *icmp_type;
	u8 *icmp_code;

	if (is_ipv4) {
		icmp_header_data	= &misc3->icmpv4_header_data;
		icmp_type		= &misc3->icmpv4_type;
		icmp_code		= &misc3->icmpv4_code;
	} else {
		icmp_header_data	= &misc3->icmpv6_header_data;
		icmp_type		= &misc3->icmpv6_type;
		icmp_code		= &misc3->icmpv6_code;
	}

	MLX5_SET(ste_icmp_v1, tag, icmp_header_data, *icmp_header_data);
	MLX5_SET(ste_icmp_v1, tag, icmp_type, *icmp_type);
	MLX5_SET(ste_icmp_v1, tag, icmp_code, *icmp_code);

	*icmp_header_data = 0;
	*icmp_type = 0;
	*icmp_code = 0;

	return 0;
}

void dr_ste_v1_build_icmp_init(struct mlx5dr_ste_build *sb,
			       struct mlx5dr_match_param *mask)
{
	dr_ste_v1_build_icmp_tag(mask, sb, sb->bit_mask);

	sb->lu_type = DR_STE_V1_LU_TYPE_ETHL4_MISC_O;
	sb->byte_mask = mlx5dr_ste_conv_bit_to_byte_mask(sb->bit_mask);
	sb->ste_build_tag_func = &dr_ste_v1_build_icmp_tag;
}

static int dr_ste_v1_build_general_purpose_tag(struct mlx5dr_match_param *value,
					       struct mlx5dr_ste_build *sb,
					       u8 *tag)
{
	struct mlx5dr_match_misc2 *misc2 = &value->misc2;

	DR_STE_SET_TAG(general_purpose, tag, general_purpose_lookup_field,
		       misc2, metadata_reg_a);

	return 0;
}

void dr_ste_v1_build_general_purpose_init(struct mlx5dr_ste_build *sb,
					  struct mlx5dr_match_param *mask)
{
	dr_ste_v1_build_general_purpose_tag(mask, sb, sb->bit_mask);

	sb->lu_type = DR_STE_V1_LU_TYPE_GENERAL_PURPOSE;
	sb->byte_mask = mlx5dr_ste_conv_bit_to_byte_mask(sb->bit_mask);
	sb->ste_build_tag_func = &dr_ste_v1_build_general_purpose_tag;
}

static int dr_ste_v1_build_eth_l4_misc_tag(struct mlx5dr_match_param *value,
					   struct mlx5dr_ste_build *sb,
					   u8 *tag)
{
	struct mlx5dr_match_misc3 *misc3 = &value->misc3;

	if (sb->inner) {
		DR_STE_SET_TAG(eth_l4_misc_v1, tag, seq_num, misc3, inner_tcp_seq_num);
		DR_STE_SET_TAG(eth_l4_misc_v1, tag, ack_num, misc3, inner_tcp_ack_num);
	} else {
		DR_STE_SET_TAG(eth_l4_misc_v1, tag, seq_num, misc3, outer_tcp_seq_num);
		DR_STE_SET_TAG(eth_l4_misc_v1, tag, ack_num, misc3, outer_tcp_ack_num);
	}

	return 0;
}

void dr_ste_v1_build_eth_l4_misc_init(struct mlx5dr_ste_build *sb,
				      struct mlx5dr_match_param *mask)
{
	dr_ste_v1_build_eth_l4_misc_tag(mask, sb, sb->bit_mask);

	sb->lu_type = DR_STE_V1_LU_TYPE_ETHL4_MISC_O;
	sb->byte_mask = mlx5dr_ste_conv_bit_to_byte_mask(sb->bit_mask);
	sb->ste_build_tag_func = &dr_ste_v1_build_eth_l4_misc_tag;
}

static int
dr_ste_v1_build_flex_parser_tnl_vxlan_gpe_tag(struct mlx5dr_match_param *value,
					      struct mlx5dr_ste_build *sb,
					      u8 *tag)
{
	struct mlx5dr_match_misc3 *misc3 = &value->misc3;

	DR_STE_SET_TAG(flex_parser_tnl_vxlan_gpe, tag,
		       outer_vxlan_gpe_flags, misc3,
		       outer_vxlan_gpe_flags);
	DR_STE_SET_TAG(flex_parser_tnl_vxlan_gpe, tag,
		       outer_vxlan_gpe_next_protocol, misc3,
		       outer_vxlan_gpe_next_protocol);
	DR_STE_SET_TAG(flex_parser_tnl_vxlan_gpe, tag,
		       outer_vxlan_gpe_vni, misc3,
		       outer_vxlan_gpe_vni);

	return 0;
}

void dr_ste_v1_build_flex_parser_tnl_vxlan_gpe_init(struct mlx5dr_ste_build *sb,
						    struct mlx5dr_match_param *mask)
{
	dr_ste_v1_build_flex_parser_tnl_vxlan_gpe_tag(mask, sb, sb->bit_mask);

	sb->lu_type = DR_STE_V1_LU_TYPE_FLEX_PARSER_TNL_HEADER;
	sb->byte_mask = mlx5dr_ste_conv_bit_to_byte_mask(sb->bit_mask);
	sb->ste_build_tag_func = &dr_ste_v1_build_flex_parser_tnl_vxlan_gpe_tag;
}

static int
dr_ste_v1_build_flex_parser_tnl_geneve_tag(struct mlx5dr_match_param *value,
					   struct mlx5dr_ste_build *sb,
					   u8 *tag)
{
	struct mlx5dr_match_misc *misc = &value->misc;

	DR_STE_SET_TAG(flex_parser_tnl_geneve, tag,
		       geneve_protocol_type, misc, geneve_protocol_type);
	DR_STE_SET_TAG(flex_parser_tnl_geneve, tag,
		       geneve_oam, misc, geneve_oam);
	DR_STE_SET_TAG(flex_parser_tnl_geneve, tag,
		       geneve_opt_len, misc, geneve_opt_len);
	DR_STE_SET_TAG(flex_parser_tnl_geneve, tag,
		       geneve_vni, misc, geneve_vni);

	return 0;
}

void dr_ste_v1_build_flex_parser_tnl_geneve_init(struct mlx5dr_ste_build *sb,
						 struct mlx5dr_match_param *mask)
{
	dr_ste_v1_build_flex_parser_tnl_geneve_tag(mask, sb, sb->bit_mask);

	sb->lu_type = DR_STE_V1_LU_TYPE_FLEX_PARSER_TNL_HEADER;
	sb->byte_mask = mlx5dr_ste_conv_bit_to_byte_mask(sb->bit_mask);
	sb->ste_build_tag_func = &dr_ste_v1_build_flex_parser_tnl_geneve_tag;
}

static int dr_ste_v1_build_tnl_header_0_1_tag(struct mlx5dr_match_param *value,
					      struct mlx5dr_ste_build *sb,
					      uint8_t *tag)
{
	struct mlx5dr_match_misc5 *misc5 = &value->misc5;

	DR_STE_SET_TAG(tunnel_header, tag, tunnel_header_0, misc5, tunnel_header_0);
	DR_STE_SET_TAG(tunnel_header, tag, tunnel_header_1, misc5, tunnel_header_1);

	return 0;
}

void dr_ste_v1_build_tnl_header_0_1_init(struct mlx5dr_ste_build *sb,
					 struct mlx5dr_match_param *mask)
{
	sb->lu_type = DR_STE_V1_LU_TYPE_FLEX_PARSER_TNL_HEADER;
	dr_ste_v1_build_tnl_header_0_1_tag(mask, sb, sb->bit_mask);
	sb->byte_mask = mlx5dr_ste_conv_bit_to_byte_mask(sb->bit_mask);
	sb->ste_build_tag_func = &dr_ste_v1_build_tnl_header_0_1_tag;
}

static int dr_ste_v1_build_register_0_tag(struct mlx5dr_match_param *value,
					  struct mlx5dr_ste_build *sb,
					  u8 *tag)
{
	struct mlx5dr_match_misc2 *misc2 = &value->misc2;

	DR_STE_SET_TAG(register_0, tag, register_0_h, misc2, metadata_reg_c_0);
	DR_STE_SET_TAG(register_0, tag, register_0_l, misc2, metadata_reg_c_1);
	DR_STE_SET_TAG(register_0, tag, register_1_h, misc2, metadata_reg_c_2);
	DR_STE_SET_TAG(register_0, tag, register_1_l, misc2, metadata_reg_c_3);

	return 0;
}

void dr_ste_v1_build_register_0_init(struct mlx5dr_ste_build *sb,
				     struct mlx5dr_match_param *mask)
{
	dr_ste_v1_build_register_0_tag(mask, sb, sb->bit_mask);

	sb->lu_type = DR_STE_V1_LU_TYPE_STEERING_REGISTERS_0;
	sb->byte_mask = mlx5dr_ste_conv_bit_to_byte_mask(sb->bit_mask);
	sb->ste_build_tag_func = &dr_ste_v1_build_register_0_tag;
}

static int dr_ste_v1_build_register_1_tag(struct mlx5dr_match_param *value,
					  struct mlx5dr_ste_build *sb,
					  u8 *tag)
{
	struct mlx5dr_match_misc2 *misc2 = &value->misc2;

	DR_STE_SET_TAG(register_1, tag, register_2_h, misc2, metadata_reg_c_4);
	DR_STE_SET_TAG(register_1, tag, register_2_l, misc2, metadata_reg_c_5);
	DR_STE_SET_TAG(register_1, tag, register_3_h, misc2, metadata_reg_c_6);
	DR_STE_SET_TAG(register_1, tag, register_3_l, misc2, metadata_reg_c_7);

	return 0;
}

void dr_ste_v1_build_register_1_init(struct mlx5dr_ste_build *sb,
				     struct mlx5dr_match_param *mask)
{
	dr_ste_v1_build_register_1_tag(mask, sb, sb->bit_mask);

	sb->lu_type = DR_STE_V1_LU_TYPE_STEERING_REGISTERS_1;
	sb->byte_mask = mlx5dr_ste_conv_bit_to_byte_mask(sb->bit_mask);
	sb->ste_build_tag_func = &dr_ste_v1_build_register_1_tag;
}

static void dr_ste_v1_build_src_gvmi_qpn_bit_mask(struct mlx5dr_match_param *value,
						  u8 *bit_mask)
{
	struct mlx5dr_match_misc *misc_mask = &value->misc;

	DR_STE_SET_ONES(src_gvmi_qp_v1, bit_mask, source_gvmi, misc_mask, source_port);
	DR_STE_SET_ONES(src_gvmi_qp_v1, bit_mask, source_qp, misc_mask, source_sqn);
	misc_mask->source_eswitch_owner_vhca_id = 0;
}

static int dr_ste_v1_build_src_gvmi_qpn_tag(struct mlx5dr_match_param *value,
					    struct mlx5dr_ste_build *sb,
					    u8 *tag)
{
	struct mlx5dr_match_misc *misc = &value->misc;
	struct mlx5dr_cmd_vport_cap *vport_cap;
	struct mlx5dr_domain *dmn = sb->dmn;
	struct mlx5dr_domain *vport_dmn;
	u8 *bit_mask = sb->bit_mask;

	DR_STE_SET_TAG(src_gvmi_qp_v1, tag, source_qp, misc, source_sqn);

	if (sb->vhca_id_valid) {
		/* Find port GVMI based on the eswitch_owner_vhca_id */
		if (misc->source_eswitch_owner_vhca_id == dmn->info.caps.gvmi)
			vport_dmn = dmn;
		else if (dmn->peer_dmn && (misc->source_eswitch_owner_vhca_id ==
					   dmn->peer_dmn->info.caps.gvmi))
			vport_dmn = dmn->peer_dmn;
		else
			return -EINVAL;

		misc->source_eswitch_owner_vhca_id = 0;
	} else {
		vport_dmn = dmn;
	}

	if (!MLX5_GET(ste_src_gvmi_qp_v1, bit_mask, source_gvmi))
		return 0;

	vport_cap = mlx5dr_domain_get_vport_cap(vport_dmn, misc->source_port);
	if (!vport_cap) {
		mlx5dr_err(dmn, "Vport 0x%x is disabled or invalid\n",
			   misc->source_port);
		return -EINVAL;
	}

	if (vport_cap->vport_gvmi)
		MLX5_SET(ste_src_gvmi_qp_v1, tag, source_gvmi, vport_cap->vport_gvmi);

	misc->source_port = 0;
	return 0;
}

void dr_ste_v1_build_src_gvmi_qpn_init(struct mlx5dr_ste_build *sb,
				       struct mlx5dr_match_param *mask)
{
	dr_ste_v1_build_src_gvmi_qpn_bit_mask(mask, sb->bit_mask);

	sb->lu_type = DR_STE_V1_LU_TYPE_SRC_QP_GVMI;
	sb->byte_mask = mlx5dr_ste_conv_bit_to_byte_mask(sb->bit_mask);
	sb->ste_build_tag_func = &dr_ste_v1_build_src_gvmi_qpn_tag;
}

static void dr_ste_v1_set_flex_parser(u32 *misc4_field_id,
				      u32 *misc4_field_value,
				      bool *parser_is_used,
				      u8 *tag)
{
	u32 id = *misc4_field_id;
	u8 *parser_ptr;

	if (id >= DR_NUM_OF_FLEX_PARSERS || parser_is_used[id])
		return;

	parser_is_used[id] = true;
	parser_ptr = dr_ste_calc_flex_parser_offset(tag, id);

	*(__be32 *)parser_ptr = cpu_to_be32(*misc4_field_value);
	*misc4_field_id = 0;
	*misc4_field_value = 0;
}

static int dr_ste_v1_build_felx_parser_tag(struct mlx5dr_match_param *value,
					   struct mlx5dr_ste_build *sb,
					   u8 *tag)
{
	struct mlx5dr_match_misc4 *misc_4_mask = &value->misc4;
	bool parser_is_used[DR_NUM_OF_FLEX_PARSERS] = {};

	dr_ste_v1_set_flex_parser(&misc_4_mask->prog_sample_field_id_0,
				  &misc_4_mask->prog_sample_field_value_0,
				  parser_is_used, tag);

	dr_ste_v1_set_flex_parser(&misc_4_mask->prog_sample_field_id_1,
				  &misc_4_mask->prog_sample_field_value_1,
				  parser_is_used, tag);

	dr_ste_v1_set_flex_parser(&misc_4_mask->prog_sample_field_id_2,
				  &misc_4_mask->prog_sample_field_value_2,
				  parser_is_used, tag);

	dr_ste_v1_set_flex_parser(&misc_4_mask->prog_sample_field_id_3,
				  &misc_4_mask->prog_sample_field_value_3,
				  parser_is_used, tag);

	return 0;
}

void dr_ste_v1_build_flex_parser_0_init(struct mlx5dr_ste_build *sb,
					struct mlx5dr_match_param *mask)
{
	sb->lu_type = DR_STE_V1_LU_TYPE_FLEX_PARSER_0;
	dr_ste_v1_build_felx_parser_tag(mask, sb, sb->bit_mask);
	sb->byte_mask = mlx5dr_ste_conv_bit_to_byte_mask(sb->bit_mask);
	sb->ste_build_tag_func = &dr_ste_v1_build_felx_parser_tag;
}

void dr_ste_v1_build_flex_parser_1_init(struct mlx5dr_ste_build *sb,
					struct mlx5dr_match_param *mask)
{
	sb->lu_type = DR_STE_V1_LU_TYPE_FLEX_PARSER_1;
	dr_ste_v1_build_felx_parser_tag(mask, sb, sb->bit_mask);
	sb->byte_mask = mlx5dr_ste_conv_bit_to_byte_mask(sb->bit_mask);
	sb->ste_build_tag_func = &dr_ste_v1_build_felx_parser_tag;
}

static int
dr_ste_v1_build_flex_parser_tnl_geneve_tlv_opt_tag(struct mlx5dr_match_param *value,
						   struct mlx5dr_ste_build *sb,
						   u8 *tag)
{
	struct mlx5dr_match_misc3 *misc3 = &value->misc3;
	u8 parser_id = sb->caps->flex_parser_id_geneve_tlv_option_0;
	u8 *parser_ptr = dr_ste_calc_flex_parser_offset(tag, parser_id);

	MLX5_SET(ste_flex_parser_0, parser_ptr, flex_parser_3,
		 misc3->geneve_tlv_option_0_data);
	misc3->geneve_tlv_option_0_data = 0;

	return 0;
}

void
dr_ste_v1_build_flex_parser_tnl_geneve_tlv_opt_init(struct mlx5dr_ste_build *sb,
						    struct mlx5dr_match_param *mask)
{
	dr_ste_v1_build_flex_parser_tnl_geneve_tlv_opt_tag(mask, sb, sb->bit_mask);

	/* STEs with lookup type FLEX_PARSER_{0/1} includes
	 * flex parsers_{0-3}/{4-7} respectively.
	 */
	sb->lu_type = sb->caps->flex_parser_id_geneve_tlv_option_0 > 3 ?
		      DR_STE_V1_LU_TYPE_FLEX_PARSER_1 :
		      DR_STE_V1_LU_TYPE_FLEX_PARSER_0;

	sb->byte_mask = mlx5dr_ste_conv_bit_to_byte_mask(sb->bit_mask);
	sb->ste_build_tag_func = &dr_ste_v1_build_flex_parser_tnl_geneve_tlv_opt_tag;
}

static int
dr_ste_v1_build_flex_parser_tnl_geneve_tlv_opt_exist_tag(struct mlx5dr_match_param *value,
							 struct mlx5dr_ste_build *sb,
							 uint8_t *tag)
{
	u8 parser_id = sb->caps->flex_parser_id_geneve_tlv_option_0;
	struct mlx5dr_match_misc *misc = &value->misc;

	if (misc->geneve_tlv_option_0_exist) {
		MLX5_SET(ste_flex_parser_ok, tag, flex_parsers_ok, 1 << parser_id);
		misc->geneve_tlv_option_0_exist = 0;
	}

	return 0;
}

void
dr_ste_v1_build_flex_parser_tnl_geneve_tlv_opt_exist_init(struct mlx5dr_ste_build *sb,
							  struct mlx5dr_match_param *mask)
{
	sb->lu_type = DR_STE_V1_LU_TYPE_FLEX_PARSER_OK;
	dr_ste_v1_build_flex_parser_tnl_geneve_tlv_opt_exist_tag(mask, sb, sb->bit_mask);
	sb->byte_mask = mlx5dr_ste_conv_bit_to_byte_mask(sb->bit_mask);
	sb->ste_build_tag_func = &dr_ste_v1_build_flex_parser_tnl_geneve_tlv_opt_exist_tag;
}

static int dr_ste_v1_build_flex_parser_tnl_gtpu_tag(struct mlx5dr_match_param *value,
						    struct mlx5dr_ste_build *sb,
						    u8 *tag)
{
	struct mlx5dr_match_misc3 *misc3 = &value->misc3;

	DR_STE_SET_TAG(flex_parser_tnl_gtpu, tag, gtpu_msg_flags, misc3, gtpu_msg_flags);
	DR_STE_SET_TAG(flex_parser_tnl_gtpu, tag, gtpu_msg_type, misc3, gtpu_msg_type);
	DR_STE_SET_TAG(flex_parser_tnl_gtpu, tag, gtpu_teid, misc3, gtpu_teid);

	return 0;
}

void dr_ste_v1_build_flex_parser_tnl_gtpu_init(struct mlx5dr_ste_build *sb,
					       struct mlx5dr_match_param *mask)
{
	dr_ste_v1_build_flex_parser_tnl_gtpu_tag(mask, sb, sb->bit_mask);

	sb->lu_type = DR_STE_V1_LU_TYPE_FLEX_PARSER_TNL_HEADER;
	sb->byte_mask = mlx5dr_ste_conv_bit_to_byte_mask(sb->bit_mask);
	sb->ste_build_tag_func = &dr_ste_v1_build_flex_parser_tnl_gtpu_tag;
}

static int
dr_ste_v1_build_tnl_gtpu_flex_parser_0_tag(struct mlx5dr_match_param *value,
					   struct mlx5dr_ste_build *sb,
					   u8 *tag)
{
	if (dr_is_flex_parser_0_id(sb->caps->flex_parser_id_gtpu_dw_0))
		DR_STE_SET_FLEX_PARSER_FIELD(tag, gtpu_dw_0, sb->caps, &value->misc3);
	if (dr_is_flex_parser_0_id(sb->caps->flex_parser_id_gtpu_teid))
		DR_STE_SET_FLEX_PARSER_FIELD(tag, gtpu_teid, sb->caps, &value->misc3);
	if (dr_is_flex_parser_0_id(sb->caps->flex_parser_id_gtpu_dw_2))
		DR_STE_SET_FLEX_PARSER_FIELD(tag, gtpu_dw_2, sb->caps, &value->misc3);
	if (dr_is_flex_parser_0_id(sb->caps->flex_parser_id_gtpu_first_ext_dw_0))
		DR_STE_SET_FLEX_PARSER_FIELD(tag, gtpu_first_ext_dw_0, sb->caps, &value->misc3);
	return 0;
}

void
dr_ste_v1_build_tnl_gtpu_flex_parser_0_init(struct mlx5dr_ste_build *sb,
					    struct mlx5dr_match_param *mask)
{
	dr_ste_v1_build_tnl_gtpu_flex_parser_0_tag(mask, sb, sb->bit_mask);

	sb->lu_type = DR_STE_V1_LU_TYPE_FLEX_PARSER_0;
	sb->byte_mask = mlx5dr_ste_conv_bit_to_byte_mask(sb->bit_mask);
	sb->ste_build_tag_func = &dr_ste_v1_build_tnl_gtpu_flex_parser_0_tag;
}

static int
dr_ste_v1_build_tnl_gtpu_flex_parser_1_tag(struct mlx5dr_match_param *value,
					   struct mlx5dr_ste_build *sb,
					   u8 *tag)
{
	if (dr_is_flex_parser_1_id(sb->caps->flex_parser_id_gtpu_dw_0))
		DR_STE_SET_FLEX_PARSER_FIELD(tag, gtpu_dw_0, sb->caps, &value->misc3);
	if (dr_is_flex_parser_1_id(sb->caps->flex_parser_id_gtpu_teid))
		DR_STE_SET_FLEX_PARSER_FIELD(tag, gtpu_teid, sb->caps, &value->misc3);
	if (dr_is_flex_parser_1_id(sb->caps->flex_parser_id_gtpu_dw_2))
		DR_STE_SET_FLEX_PARSER_FIELD(tag, gtpu_dw_2, sb->caps, &value->misc3);
	if (dr_is_flex_parser_1_id(sb->caps->flex_parser_id_gtpu_first_ext_dw_0))
		DR_STE_SET_FLEX_PARSER_FIELD(tag, gtpu_first_ext_dw_0, sb->caps, &value->misc3);
	return 0;
}

void
dr_ste_v1_build_tnl_gtpu_flex_parser_1_init(struct mlx5dr_ste_build *sb,
					    struct mlx5dr_match_param *mask)
{
	dr_ste_v1_build_tnl_gtpu_flex_parser_1_tag(mask, sb, sb->bit_mask);

	sb->lu_type = DR_STE_V1_LU_TYPE_FLEX_PARSER_1;
	sb->byte_mask = mlx5dr_ste_conv_bit_to_byte_mask(sb->bit_mask);
	sb->ste_build_tag_func = &dr_ste_v1_build_tnl_gtpu_flex_parser_1_tag;
}

<<<<<<< HEAD
=======
int dr_ste_v1_alloc_modify_hdr_ptrn_arg(struct mlx5dr_action *action)
{
	struct mlx5dr_ptrn_mgr *ptrn_mgr;
	int ret;

	ptrn_mgr = action->rewrite->dmn->ptrn_mgr;
	if (!ptrn_mgr)
		return -EOPNOTSUPP;

	action->rewrite->arg = mlx5dr_arg_get_obj(action->rewrite->dmn->arg_mgr,
						  action->rewrite->num_of_actions,
						  action->rewrite->data);
	if (!action->rewrite->arg) {
		mlx5dr_err(action->rewrite->dmn, "Failed allocating args for modify header\n");
		return -EAGAIN;
	}

	action->rewrite->ptrn =
		mlx5dr_ptrn_cache_get_pattern(ptrn_mgr,
					      action->rewrite->num_of_actions,
					      action->rewrite->data);
	if (!action->rewrite->ptrn) {
		mlx5dr_err(action->rewrite->dmn, "Failed to get pattern\n");
		ret = -EAGAIN;
		goto put_arg;
	}

	return 0;

put_arg:
	mlx5dr_arg_put_obj(action->rewrite->dmn->arg_mgr,
			   action->rewrite->arg);
	return ret;
}

void dr_ste_v1_free_modify_hdr_ptrn_arg(struct mlx5dr_action *action)
{
	mlx5dr_ptrn_cache_put_pattern(action->rewrite->dmn->ptrn_mgr,
				      action->rewrite->ptrn);
	mlx5dr_arg_put_obj(action->rewrite->dmn->arg_mgr,
			   action->rewrite->arg);
}

>>>>>>> eb3cdb58
static struct mlx5dr_ste_ctx ste_ctx_v1 = {
	/* Builders */
	.build_eth_l2_src_dst_init	= &dr_ste_v1_build_eth_l2_src_dst_init,
	.build_eth_l3_ipv6_src_init	= &dr_ste_v1_build_eth_l3_ipv6_src_init,
	.build_eth_l3_ipv6_dst_init	= &dr_ste_v1_build_eth_l3_ipv6_dst_init,
	.build_eth_l3_ipv4_5_tuple_init	= &dr_ste_v1_build_eth_l3_ipv4_5_tuple_init,
	.build_eth_l2_src_init		= &dr_ste_v1_build_eth_l2_src_init,
	.build_eth_l2_dst_init		= &dr_ste_v1_build_eth_l2_dst_init,
	.build_eth_l2_tnl_init		= &dr_ste_v1_build_eth_l2_tnl_init,
	.build_eth_l3_ipv4_misc_init	= &dr_ste_v1_build_eth_l3_ipv4_misc_init,
	.build_eth_ipv6_l3_l4_init	= &dr_ste_v1_build_eth_ipv6_l3_l4_init,
	.build_mpls_init		= &dr_ste_v1_build_mpls_init,
	.build_tnl_gre_init		= &dr_ste_v1_build_tnl_gre_init,
	.build_tnl_mpls_init		= &dr_ste_v1_build_tnl_mpls_init,
	.build_tnl_mpls_over_udp_init	= &dr_ste_v1_build_tnl_mpls_over_udp_init,
	.build_tnl_mpls_over_gre_init	= &dr_ste_v1_build_tnl_mpls_over_gre_init,
	.build_icmp_init		= &dr_ste_v1_build_icmp_init,
	.build_general_purpose_init	= &dr_ste_v1_build_general_purpose_init,
	.build_eth_l4_misc_init		= &dr_ste_v1_build_eth_l4_misc_init,
	.build_tnl_vxlan_gpe_init	= &dr_ste_v1_build_flex_parser_tnl_vxlan_gpe_init,
	.build_tnl_geneve_init		= &dr_ste_v1_build_flex_parser_tnl_geneve_init,
	.build_tnl_geneve_tlv_opt_init	= &dr_ste_v1_build_flex_parser_tnl_geneve_tlv_opt_init,
	.build_tnl_geneve_tlv_opt_exist_init = &dr_ste_v1_build_flex_parser_tnl_geneve_tlv_opt_exist_init,
	.build_register_0_init		= &dr_ste_v1_build_register_0_init,
	.build_register_1_init		= &dr_ste_v1_build_register_1_init,
	.build_src_gvmi_qpn_init	= &dr_ste_v1_build_src_gvmi_qpn_init,
	.build_flex_parser_0_init	= &dr_ste_v1_build_flex_parser_0_init,
	.build_flex_parser_1_init	= &dr_ste_v1_build_flex_parser_1_init,
	.build_tnl_gtpu_init		= &dr_ste_v1_build_flex_parser_tnl_gtpu_init,
	.build_tnl_header_0_1_init	= &dr_ste_v1_build_tnl_header_0_1_init,
	.build_tnl_gtpu_flex_parser_0_init = &dr_ste_v1_build_tnl_gtpu_flex_parser_0_init,
	.build_tnl_gtpu_flex_parser_1_init = &dr_ste_v1_build_tnl_gtpu_flex_parser_1_init,

	/* Getters and Setters */
	.ste_init			= &dr_ste_v1_init,
	.set_next_lu_type		= &dr_ste_v1_set_next_lu_type,
	.get_next_lu_type		= &dr_ste_v1_get_next_lu_type,
	.is_miss_addr_set		= &dr_ste_v1_is_miss_addr_set,
	.set_miss_addr			= &dr_ste_v1_set_miss_addr,
	.get_miss_addr			= &dr_ste_v1_get_miss_addr,
	.set_hit_addr			= &dr_ste_v1_set_hit_addr,
	.set_byte_mask			= &dr_ste_v1_set_byte_mask,
	.get_byte_mask			= &dr_ste_v1_get_byte_mask,
	/* Actions */
	.actions_caps			= DR_STE_CTX_ACTION_CAP_TX_POP |
					  DR_STE_CTX_ACTION_CAP_RX_PUSH |
					  DR_STE_CTX_ACTION_CAP_RX_ENCAP |
					  DR_STE_CTX_ACTION_CAP_POP_MDFY,
	.set_actions_rx			= &dr_ste_v1_set_actions_rx,
	.set_actions_tx			= &dr_ste_v1_set_actions_tx,
	.modify_field_arr_sz		= ARRAY_SIZE(dr_ste_v1_action_modify_field_arr),
	.modify_field_arr		= dr_ste_v1_action_modify_field_arr,
	.set_action_set			= &dr_ste_v1_set_action_set,
	.set_action_add			= &dr_ste_v1_set_action_add,
	.set_action_copy		= &dr_ste_v1_set_action_copy,
	.set_action_decap_l3_list	= &dr_ste_v1_set_action_decap_l3_list,
	.alloc_modify_hdr_chunk		= &dr_ste_v1_alloc_modify_hdr_ptrn_arg,
	.dealloc_modify_hdr_chunk	= &dr_ste_v1_free_modify_hdr_ptrn_arg,

	/* Send */
	.prepare_for_postsend		= &dr_ste_v1_prepare_for_postsend,
};

struct mlx5dr_ste_ctx *mlx5dr_ste_get_ctx_v1(void)
{
	return &ste_ctx_v1;
}<|MERGE_RESOLUTION|>--- conflicted
+++ resolved
@@ -268,8 +268,6 @@
 	MLX5_SET(ste_match_bwc_v1, hw_ste_p, entry_format, entry_type);
 }
 
-<<<<<<< HEAD
-=======
 bool dr_ste_v1_is_miss_addr_set(u8 *hw_ste_p)
 {
 	u8 entry_type = MLX5_GET(ste_match_bwc_v1, hw_ste_p, entry_format);
@@ -280,7 +278,6 @@
 	return entry_type == DR_STE_V1_TYPE_MATCH_RANGES;
 }
 
->>>>>>> eb3cdb58
 void dr_ste_v1_set_miss_addr(u8 *hw_ste_p, u64 miss_addr)
 {
 	u64 index = miss_addr >> 6;
@@ -536,8 +533,6 @@
 	dr_ste_v1_set_reparse(hw_ste_p);
 }
 
-<<<<<<< HEAD
-=======
 static void dr_ste_v1_set_rewrite_actions(u8 *hw_ste_p,
 					  u8 *action,
 					  u16 num_of_actions,
@@ -560,7 +555,6 @@
 						   rewrite_args);
 }
 
->>>>>>> eb3cdb58
 static void dr_ste_v1_set_aso_flow_meter(u8 *d_action,
 					 u32 object_id,
 					 u32 offset,
@@ -582,8 +576,6 @@
 		 init_color);
 }
 
-<<<<<<< HEAD
-=======
 static void dr_ste_v1_set_match_range_pkt_len(u8 *hw_ste_p, u32 definer_id,
 					      u32 min, u32 max)
 {
@@ -605,7 +597,6 @@
 	MLX5_SET(ste_match_ranges_v1, hw_ste_p, max_value_0, max << 16);
 }
 
->>>>>>> eb3cdb58
 static void dr_ste_v1_arr_init_next_match(u8 **last_ste,
 					  u32 *added_stes,
 					  u16 gvmi)
@@ -621,8 +612,6 @@
 	memset(action, 0, MLX5_FLD_SZ_BYTES(ste_mask_and_match_v1, action));
 }
 
-<<<<<<< HEAD
-=======
 static void dr_ste_v1_arr_init_next_match_range(u8 **last_ste,
 						u32 *added_stes,
 						u16 gvmi)
@@ -631,7 +620,6 @@
 	dr_ste_v1_set_entry_type(*last_ste, DR_STE_V1_TYPE_MATCH_RANGES);
 }
 
->>>>>>> eb3cdb58
 void dr_ste_v1_set_actions_tx(struct mlx5dr_domain *dmn,
 			      u8 *action_type_set,
 			      u32 actions_caps,
@@ -660,12 +648,6 @@
 		if (!(actions_caps & DR_STE_CTX_ACTION_CAP_POP_MDFY))
 			allow_modify_hdr = false;
 	}
-<<<<<<< HEAD
-
-	if (action_type_set[DR_ACTION_TYP_CTR])
-		dr_ste_v1_set_counter_id(last_ste, attr->ctr_id);
-=======
->>>>>>> eb3cdb58
 
 	if (action_type_set[DR_ACTION_TYP_MODIFY_HDR]) {
 		if (!allow_modify_hdr || action_sz < DR_STE_ACTION_DOUBLE_SZ) {
@@ -980,8 +962,6 @@
 					     attr->aso_flow_meter.init_color);
 		action_sz -= DR_STE_ACTION_DOUBLE_SZ;
 		action += DR_STE_ACTION_DOUBLE_SZ;
-<<<<<<< HEAD
-=======
 	}
 
 	if (action_type_set[DR_ACTION_TYP_RANGE]) {
@@ -996,7 +976,6 @@
 						  attr->range.definer_id,
 						  attr->range.min,
 						  attr->range.max);
->>>>>>> eb3cdb58
 	}
 
 	dr_ste_v1_set_hit_gvmi(last_ste, attr->hit_gvmi);
@@ -2248,8 +2227,6 @@
 	sb->ste_build_tag_func = &dr_ste_v1_build_tnl_gtpu_flex_parser_1_tag;
 }
 
-<<<<<<< HEAD
-=======
 int dr_ste_v1_alloc_modify_hdr_ptrn_arg(struct mlx5dr_action *action)
 {
 	struct mlx5dr_ptrn_mgr *ptrn_mgr;
@@ -2293,7 +2270,6 @@
 			   action->rewrite->arg);
 }
 
->>>>>>> eb3cdb58
 static struct mlx5dr_ste_ctx ste_ctx_v1 = {
 	/* Builders */
 	.build_eth_l2_src_dst_init	= &dr_ste_v1_build_eth_l2_src_dst_init,
