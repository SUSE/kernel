// SPDX-License-Identifier: GPL-2.0 OR Linux-OpenIB
/* Copyright (c) 2019 Mellanox Technologies. */

#include <linux/smp.h>
#include "dr_types.h"

#define QUEUE_SIZE 128
#define SIGNAL_PER_DIV_QUEUE 16
#define TH_NUMS_TO_DRAIN 2
#define DR_SEND_INFO_POOL_SIZE 1000

enum { CQ_OK = 0, CQ_EMPTY = -1, CQ_POLL_ERR = -2 };

struct dr_data_seg {
	u64 addr;
	u32 length;
	u32 lkey;
	unsigned int send_flags;
};

enum send_info_type {
	WRITE_ICM = 0,
	GTA_ARG   = 1,
};

struct postsend_info {
	enum send_info_type type;
	struct dr_data_seg write;
	struct dr_data_seg read;
	u64 remote_addr;
	u32 rkey;
};

struct dr_qp_rtr_attr {
	struct mlx5dr_cmd_gid_attr dgid_attr;
	enum ib_mtu mtu;
	u32 qp_num;
	u16 port_num;
	u8 min_rnr_timer;
	u8 sgid_index;
	u16 udp_src_port;
	u8 fl:1;
};

struct dr_qp_rts_attr {
	u8 timeout;
	u8 retry_cnt;
	u8 rnr_retry;
};

struct dr_qp_init_attr {
	u32 cqn;
	u32 pdn;
	u32 max_send_wr;
	struct mlx5_uars_page *uar;
	u8 isolate_vl_tc:1;
};

struct mlx5dr_send_info_pool_obj {
	struct mlx5dr_ste_send_info ste_send_info;
	struct mlx5dr_send_info_pool *pool;
	struct list_head list_node;
};

struct mlx5dr_send_info_pool {
	struct list_head free_list;
};

static int dr_send_info_pool_fill(struct mlx5dr_send_info_pool *pool)
{
	struct mlx5dr_send_info_pool_obj *pool_obj, *tmp_pool_obj;
	int i;

	for (i = 0; i < DR_SEND_INFO_POOL_SIZE; i++) {
		pool_obj = kzalloc(sizeof(*pool_obj), GFP_KERNEL);
		if (!pool_obj)
			goto clean_pool;

		pool_obj->pool = pool;
		list_add_tail(&pool_obj->list_node, &pool->free_list);
	}

	return 0;

clean_pool:
	list_for_each_entry_safe(pool_obj, tmp_pool_obj, &pool->free_list, list_node) {
		list_del(&pool_obj->list_node);
		kfree(pool_obj);
	}

	return -ENOMEM;
}

static void dr_send_info_pool_destroy(struct mlx5dr_send_info_pool *pool)
{
	struct mlx5dr_send_info_pool_obj *pool_obj, *tmp_pool_obj;

	list_for_each_entry_safe(pool_obj, tmp_pool_obj, &pool->free_list, list_node) {
		list_del(&pool_obj->list_node);
		kfree(pool_obj);
	}

	kfree(pool);
}

void mlx5dr_send_info_pool_destroy(struct mlx5dr_domain *dmn)
{
	dr_send_info_pool_destroy(dmn->send_info_pool_tx);
	dr_send_info_pool_destroy(dmn->send_info_pool_rx);
}

static struct mlx5dr_send_info_pool *dr_send_info_pool_create(void)
{
	struct mlx5dr_send_info_pool *pool;
	int ret;

	pool = kzalloc(sizeof(*pool), GFP_KERNEL);
	if (!pool)
		return NULL;

	INIT_LIST_HEAD(&pool->free_list);

	ret = dr_send_info_pool_fill(pool);
	if (ret) {
		kfree(pool);
		return NULL;
	}

	return pool;
}

int mlx5dr_send_info_pool_create(struct mlx5dr_domain *dmn)
{
	dmn->send_info_pool_rx = dr_send_info_pool_create();
	if (!dmn->send_info_pool_rx)
		return -ENOMEM;

	dmn->send_info_pool_tx = dr_send_info_pool_create();
	if (!dmn->send_info_pool_tx) {
		dr_send_info_pool_destroy(dmn->send_info_pool_rx);
		return -ENOMEM;
	}

	return 0;
}

struct mlx5dr_ste_send_info
*mlx5dr_send_info_alloc(struct mlx5dr_domain *dmn,
			enum mlx5dr_domain_nic_type nic_type)
{
	struct mlx5dr_send_info_pool_obj *pool_obj;
	struct mlx5dr_send_info_pool *pool;
	int ret;

	pool = nic_type == DR_DOMAIN_NIC_TYPE_RX ? dmn->send_info_pool_rx :
						   dmn->send_info_pool_tx;

	if (unlikely(list_empty(&pool->free_list))) {
		ret = dr_send_info_pool_fill(pool);
		if (ret)
			return NULL;
	}

	pool_obj = list_first_entry_or_null(&pool->free_list,
					    struct mlx5dr_send_info_pool_obj,
					    list_node);

	if (likely(pool_obj)) {
		list_del_init(&pool_obj->list_node);
	} else {
		WARN_ONCE(!pool_obj, "Failed getting ste send info obj from pool");
		return NULL;
	}

	return &pool_obj->ste_send_info;
}

void mlx5dr_send_info_free(struct mlx5dr_ste_send_info *ste_send_info)
{
	struct mlx5dr_send_info_pool_obj *pool_obj;

	pool_obj = container_of(ste_send_info,
				struct mlx5dr_send_info_pool_obj,
				ste_send_info);

	list_add(&pool_obj->list_node, &pool_obj->pool->free_list);
}

static int dr_parse_cqe(struct mlx5dr_cq *dr_cq, struct mlx5_cqe64 *cqe64)
{
	unsigned int idx;
	u8 opcode;

	opcode = get_cqe_opcode(cqe64);
	if (opcode == MLX5_CQE_REQ_ERR) {
		idx = be16_to_cpu(cqe64->wqe_counter) &
			(dr_cq->qp->sq.wqe_cnt - 1);
		dr_cq->qp->sq.cc = dr_cq->qp->sq.wqe_head[idx] + 1;
	} else if (opcode == MLX5_CQE_RESP_ERR) {
		++dr_cq->qp->sq.cc;
	} else {
		idx = be16_to_cpu(cqe64->wqe_counter) &
			(dr_cq->qp->sq.wqe_cnt - 1);
		dr_cq->qp->sq.cc = dr_cq->qp->sq.wqe_head[idx] + 1;

		return CQ_OK;
	}

	return CQ_POLL_ERR;
}

static int dr_cq_poll_one(struct mlx5dr_cq *dr_cq)
{
	struct mlx5_cqe64 *cqe64;
	int err;

	cqe64 = mlx5_cqwq_get_cqe(&dr_cq->wq);
	if (!cqe64) {
		if (unlikely(dr_cq->mdev->state ==
			     MLX5_DEVICE_STATE_INTERNAL_ERROR)) {
			mlx5_core_dbg_once(dr_cq->mdev,
					   "Polling CQ while device is shutting down\n");
			return CQ_POLL_ERR;
		}
		return CQ_EMPTY;
	}

	mlx5_cqwq_pop(&dr_cq->wq);
	err = dr_parse_cqe(dr_cq, cqe64);
	mlx5_cqwq_update_db_record(&dr_cq->wq);

	return err;
}

static int dr_poll_cq(struct mlx5dr_cq *dr_cq, int ne)
{
	int npolled;
	int err = 0;

	for (npolled = 0; npolled < ne; ++npolled) {
		err = dr_cq_poll_one(dr_cq);
		if (err != CQ_OK)
			break;
	}

	return err == CQ_POLL_ERR ? err : npolled;
}

static struct mlx5dr_qp *dr_create_rc_qp(struct mlx5_core_dev *mdev,
					 struct dr_qp_init_attr *attr)
{
	u32 out[MLX5_ST_SZ_DW(create_qp_out)] = {};
	u32 temp_qpc[MLX5_ST_SZ_DW(qpc)] = {};
	struct mlx5_wq_param wqp;
	struct mlx5dr_qp *dr_qp;
	int inlen;
	void *qpc;
	void *in;
	int err;

	dr_qp = kzalloc(sizeof(*dr_qp), GFP_KERNEL);
	if (!dr_qp)
		return NULL;

	wqp.buf_numa_node = mdev->priv.numa_node;
	wqp.db_numa_node = mdev->priv.numa_node;

	dr_qp->rq.pc = 0;
	dr_qp->rq.cc = 0;
	dr_qp->rq.wqe_cnt = 256;
	dr_qp->sq.pc = 0;
	dr_qp->sq.cc = 0;
	dr_qp->sq.head = 0;
	dr_qp->sq.wqe_cnt = roundup_pow_of_two(attr->max_send_wr);

	MLX5_SET(qpc, temp_qpc, log_rq_stride, ilog2(MLX5_SEND_WQE_DS) - 4);
	MLX5_SET(qpc, temp_qpc, log_rq_size, ilog2(dr_qp->rq.wqe_cnt));
	MLX5_SET(qpc, temp_qpc, log_sq_size, ilog2(dr_qp->sq.wqe_cnt));
	err = mlx5_wq_qp_create(mdev, &wqp, temp_qpc, &dr_qp->wq,
				&dr_qp->wq_ctrl);
	if (err) {
		mlx5_core_warn(mdev, "Can't create QP WQ\n");
		goto err_wq;
	}

	dr_qp->sq.wqe_head = kcalloc(dr_qp->sq.wqe_cnt,
				     sizeof(dr_qp->sq.wqe_head[0]),
				     GFP_KERNEL);

	if (!dr_qp->sq.wqe_head) {
		mlx5_core_warn(mdev, "Can't allocate wqe head\n");
		goto err_wqe_head;
	}

	inlen = MLX5_ST_SZ_BYTES(create_qp_in) +
		MLX5_FLD_SZ_BYTES(create_qp_in, pas[0]) *
		dr_qp->wq_ctrl.buf.npages;
	in = kvzalloc(inlen, GFP_KERNEL);
	if (!in) {
		err = -ENOMEM;
		goto err_in;
	}

	qpc = MLX5_ADDR_OF(create_qp_in, in, qpc);
	MLX5_SET(qpc, qpc, st, MLX5_QP_ST_RC);
	MLX5_SET(qpc, qpc, pm_state, MLX5_QP_PM_MIGRATED);
	MLX5_SET(qpc, qpc, isolate_vl_tc, attr->isolate_vl_tc);
	MLX5_SET(qpc, qpc, pd, attr->pdn);
	MLX5_SET(qpc, qpc, uar_page, attr->uar->index);
	MLX5_SET(qpc, qpc, log_page_size,
		 dr_qp->wq_ctrl.buf.page_shift - MLX5_ADAPTER_PAGE_SHIFT);
	MLX5_SET(qpc, qpc, fre, 1);
	MLX5_SET(qpc, qpc, rlky, 1);
	MLX5_SET(qpc, qpc, cqn_snd, attr->cqn);
	MLX5_SET(qpc, qpc, cqn_rcv, attr->cqn);
	MLX5_SET(qpc, qpc, log_rq_stride, ilog2(MLX5_SEND_WQE_DS) - 4);
	MLX5_SET(qpc, qpc, log_rq_size, ilog2(dr_qp->rq.wqe_cnt));
	MLX5_SET(qpc, qpc, rq_type, MLX5_NON_ZERO_RQ);
	MLX5_SET(qpc, qpc, log_sq_size, ilog2(dr_qp->sq.wqe_cnt));
	MLX5_SET(qpc, qpc, ts_format, mlx5_get_qp_default_ts(mdev));
	MLX5_SET64(qpc, qpc, dbr_addr, dr_qp->wq_ctrl.db.dma);
	if (MLX5_CAP_GEN(mdev, cqe_version) == 1)
		MLX5_SET(qpc, qpc, user_index, 0xFFFFFF);
	mlx5_fill_page_frag_array(&dr_qp->wq_ctrl.buf,
				  (__be64 *)MLX5_ADDR_OF(create_qp_in,
							 in, pas));

	MLX5_SET(create_qp_in, in, opcode, MLX5_CMD_OP_CREATE_QP);
	err = mlx5_cmd_exec(mdev, in, inlen, out, sizeof(out));
	dr_qp->qpn = MLX5_GET(create_qp_out, out, qpn);
	kvfree(in);
	if (err)
		goto err_in;
	dr_qp->uar = attr->uar;

	return dr_qp;

err_in:
	kfree(dr_qp->sq.wqe_head);
err_wqe_head:
	mlx5_wq_destroy(&dr_qp->wq_ctrl);
err_wq:
	kfree(dr_qp);
	return NULL;
}

static void dr_destroy_qp(struct mlx5_core_dev *mdev,
			  struct mlx5dr_qp *dr_qp)
{
	u32 in[MLX5_ST_SZ_DW(destroy_qp_in)] = {};

	MLX5_SET(destroy_qp_in, in, opcode, MLX5_CMD_OP_DESTROY_QP);
	MLX5_SET(destroy_qp_in, in, qpn, dr_qp->qpn);
	mlx5_cmd_exec_in(mdev, destroy_qp, in);

	kfree(dr_qp->sq.wqe_head);
	mlx5_wq_destroy(&dr_qp->wq_ctrl);
	kfree(dr_qp);
}

static void dr_cmd_notify_hw(struct mlx5dr_qp *dr_qp, void *ctrl)
{
	dma_wmb();
	*dr_qp->wq.sq.db = cpu_to_be32(dr_qp->sq.pc & 0xffff);

	/* After wmb() the hw aware of new work */
	wmb();

	mlx5_write64(ctrl, dr_qp->uar->map + MLX5_BF_OFFSET);
}

static void
dr_rdma_handle_flow_access_arg_segments(struct mlx5_wqe_ctrl_seg *wq_ctrl,
					u32 remote_addr,
					struct dr_data_seg *data_seg,
					int *size)
{
	struct mlx5_wqe_header_modify_argument_update_seg *wq_arg_seg;
	struct mlx5_wqe_flow_update_ctrl_seg *wq_flow_seg;

	wq_ctrl->general_id = cpu_to_be32(remote_addr);
	wq_flow_seg = (void *)(wq_ctrl + 1);

	/* mlx5_wqe_flow_update_ctrl_seg - all reserved */
	memset(wq_flow_seg, 0, sizeof(*wq_flow_seg));
	wq_arg_seg = (void *)(wq_flow_seg + 1);

	memcpy(wq_arg_seg->argument_list,
	       (void *)(uintptr_t)data_seg->addr,
	       data_seg->length);

	*size = (sizeof(*wq_ctrl) +      /* WQE ctrl segment */
		 sizeof(*wq_flow_seg) +  /* WQE flow update ctrl seg - reserved */
		 sizeof(*wq_arg_seg)) /  /* WQE hdr modify arg seg - data */
		MLX5_SEND_WQE_DS;
}

static void
dr_rdma_handle_icm_write_segments(struct mlx5_wqe_ctrl_seg *wq_ctrl,
				  u64 remote_addr,
				  u32 rkey,
				  struct dr_data_seg *data_seg,
				  unsigned int *size)
{
	struct mlx5_wqe_raddr_seg *wq_raddr;
	struct mlx5_wqe_data_seg *wq_dseg;

	wq_raddr = (void *)(wq_ctrl + 1);

	wq_raddr->raddr = cpu_to_be64(remote_addr);
	wq_raddr->rkey = cpu_to_be32(rkey);
	wq_raddr->reserved = 0;

	wq_dseg = (void *)(wq_raddr + 1);

	wq_dseg->byte_count = cpu_to_be32(data_seg->length);
	wq_dseg->lkey = cpu_to_be32(data_seg->lkey);
	wq_dseg->addr = cpu_to_be64(data_seg->addr);

	*size = (sizeof(*wq_ctrl) +    /* WQE ctrl segment */
		 sizeof(*wq_dseg) +    /* WQE data segment */
		 sizeof(*wq_raddr)) /  /* WQE remote addr segment */
		MLX5_SEND_WQE_DS;
}

static void dr_set_ctrl_seg(struct mlx5_wqe_ctrl_seg *wq_ctrl,
			    struct dr_data_seg *data_seg)
{
	wq_ctrl->signature = 0;
	wq_ctrl->rsvd[0] = 0;
	wq_ctrl->rsvd[1] = 0;
	wq_ctrl->fm_ce_se = data_seg->send_flags & IB_SEND_SIGNALED ?
				MLX5_WQE_CTRL_CQ_UPDATE : 0;
	wq_ctrl->imm = 0;
}

static void dr_rdma_segments(struct mlx5dr_qp *dr_qp, u64 remote_addr,
			     u32 rkey, struct dr_data_seg *data_seg,
			     u32 opcode, bool notify_hw)
{
	struct mlx5_wqe_ctrl_seg *wq_ctrl;
	int opcode_mod = 0;
	unsigned int size;
	unsigned int idx;

	idx = dr_qp->sq.pc & (dr_qp->sq.wqe_cnt - 1);

	wq_ctrl = mlx5_wq_cyc_get_wqe(&dr_qp->wq.sq, idx);
	dr_set_ctrl_seg(wq_ctrl, data_seg);

	switch (opcode) {
	case MLX5_OPCODE_RDMA_READ:
	case MLX5_OPCODE_RDMA_WRITE:
		dr_rdma_handle_icm_write_segments(wq_ctrl, remote_addr,
						  rkey, data_seg, &size);
		break;
	case MLX5_OPCODE_FLOW_TBL_ACCESS:
		opcode_mod = MLX5_CMD_OP_MOD_UPDATE_HEADER_MODIFY_ARGUMENT;
		dr_rdma_handle_flow_access_arg_segments(wq_ctrl, remote_addr,
							data_seg, &size);
		break;
	default:
		WARN(true, "illegal opcode %d", opcode);
		return;
	}

	/* --------------------------------------------------------
	 * |opcode_mod (8 bit)|wqe_index (16 bits)| opcod (8 bits)|
	 * --------------------------------------------------------
	 */
	wq_ctrl->opmod_idx_opcode =
		cpu_to_be32((opcode_mod << 24) |
			    ((dr_qp->sq.pc & 0xffff) << 8) |
			    opcode);
	wq_ctrl->qpn_ds = cpu_to_be32(size | dr_qp->qpn << 8);

	dr_qp->sq.pc += DIV_ROUND_UP(size * 16, MLX5_SEND_WQE_BB);
	dr_qp->sq.wqe_head[idx] = dr_qp->sq.head++;

	if (notify_hw)
		dr_cmd_notify_hw(dr_qp, wq_ctrl);
}

static void dr_post_send(struct mlx5dr_qp *dr_qp, struct postsend_info *send_info)
{
	if (send_info->type == WRITE_ICM) {
		dr_rdma_segments(dr_qp, send_info->remote_addr, send_info->rkey,
				 &send_info->write, MLX5_OPCODE_RDMA_WRITE, false);
		dr_rdma_segments(dr_qp, send_info->remote_addr, send_info->rkey,
				 &send_info->read, MLX5_OPCODE_RDMA_READ, true);
	} else { /* GTA_ARG */
		dr_rdma_segments(dr_qp, send_info->remote_addr, send_info->rkey,
				 &send_info->write, MLX5_OPCODE_FLOW_TBL_ACCESS, true);
	}

}

/**
 * mlx5dr_send_fill_and_append_ste_send_info: Add data to be sent
 * with send_list parameters:
 *
 *     @ste:       The data that attached to this specific ste
 *     @size:      of data to write
 *     @offset:    of the data from start of the hw_ste entry
 *     @data:      data
 *     @ste_info:  ste to be sent with send_list
 *     @send_list: to append into it
 *     @copy_data: if true indicates that the data should be kept because
 *                 it's not backuped any where (like in re-hash).
 *                 if false, it lets the data to be updated after
 *                 it was added to the list.
 */
void mlx5dr_send_fill_and_append_ste_send_info(struct mlx5dr_ste *ste, u16 size,
					       u16 offset, u8 *data,
					       struct mlx5dr_ste_send_info *ste_info,
					       struct list_head *send_list,
					       bool copy_data)
{
	ste_info->size = size;
	ste_info->ste = ste;
	ste_info->offset = offset;

	if (copy_data) {
		memcpy(ste_info->data_cont, data, size);
		ste_info->data = ste_info->data_cont;
	} else {
		ste_info->data = data;
	}

	list_add_tail(&ste_info->send_list, send_list);
}

/* The function tries to consume one wc each time, unless the queue is full, in
 * that case, which means that the hw is behind the sw in a full queue len
 * the function will drain the cq till it empty.
 */
static int dr_handle_pending_wc(struct mlx5dr_domain *dmn,
				struct mlx5dr_send_ring *send_ring)
{
	bool is_drain = false;
	int ne;

	if (send_ring->pending_wqe < send_ring->signal_th)
		return 0;

	/* Queue is full start drain it */
	if (send_ring->pending_wqe >=
	    dmn->send_ring->signal_th * TH_NUMS_TO_DRAIN)
		is_drain = true;

	do {
		ne = dr_poll_cq(send_ring->cq, 1);
		if (unlikely(ne < 0)) {
			mlx5_core_warn_once(dmn->mdev, "SMFS QPN 0x%x is disabled/limited",
					    send_ring->qp->qpn);
			send_ring->err_state = true;
			return ne;
		} else if (ne == 1) {
			send_ring->pending_wqe -= send_ring->signal_th;
		}
<<<<<<< HEAD
	} while (is_drain && send_ring->pending_wqe);
=======
	} while (ne == 1 ||
		 (is_drain && send_ring->pending_wqe  >= send_ring->signal_th));
>>>>>>> eb3cdb58

	return 0;
}

static void dr_fill_write_args_segs(struct mlx5dr_send_ring *send_ring,
				    struct postsend_info *send_info)
{
	send_ring->pending_wqe++;

	if (send_ring->pending_wqe % send_ring->signal_th == 0)
		send_info->write.send_flags |= IB_SEND_SIGNALED;
	else
		send_info->write.send_flags = 0;
}

static void dr_fill_write_icm_segs(struct mlx5dr_domain *dmn,
				   struct mlx5dr_send_ring *send_ring,
				   struct postsend_info *send_info)
{
	u32 buff_offset;

	if (send_info->write.length > dmn->info.max_inline_size) {
		buff_offset = (send_ring->tx_head &
			       (dmn->send_ring->signal_th - 1)) *
			      send_ring->max_post_send_size;
		/* Copy to ring mr */
		memcpy(send_ring->buf + buff_offset,
		       (void *)(uintptr_t)send_info->write.addr,
		       send_info->write.length);
		send_info->write.addr = (uintptr_t)send_ring->mr->dma_addr + buff_offset;
		send_info->write.lkey = send_ring->mr->mkey;

		send_ring->tx_head++;
	}

	send_ring->pending_wqe++;

	if (send_ring->pending_wqe % send_ring->signal_th == 0)
		send_info->write.send_flags |= IB_SEND_SIGNALED;

	send_ring->pending_wqe++;
	send_info->read.length = send_info->write.length;
<<<<<<< HEAD
	/* Read into the same write area */
	send_info->read.addr = (uintptr_t)send_info->write.addr;
	send_info->read.lkey = send_ring->mr->mkey;
=======

	/* Read into dedicated sync buffer */
	send_info->read.addr = (uintptr_t)send_ring->sync_mr->dma_addr;
	send_info->read.lkey = send_ring->sync_mr->mkey;
>>>>>>> eb3cdb58

	if (send_ring->pending_wqe % send_ring->signal_th == 0)
		send_info->read.send_flags = IB_SEND_SIGNALED;
	else
		send_info->read.send_flags = 0;
}

static void dr_fill_data_segs(struct mlx5dr_domain *dmn,
			      struct mlx5dr_send_ring *send_ring,
			      struct postsend_info *send_info)
{
	if (send_info->type == WRITE_ICM)
		dr_fill_write_icm_segs(dmn, send_ring, send_info);
	else /* args */
		dr_fill_write_args_segs(send_ring, send_info);
}

static int dr_postsend_icm_data(struct mlx5dr_domain *dmn,
				struct postsend_info *send_info)
{
	struct mlx5dr_send_ring *send_ring = dmn->send_ring;
	int ret;

	if (unlikely(dmn->mdev->state == MLX5_DEVICE_STATE_INTERNAL_ERROR ||
		     send_ring->err_state)) {
		mlx5_core_dbg_once(dmn->mdev,
				   "Skipping post send: QP err state: %d, device state: %d\n",
				   send_ring->err_state, dmn->mdev->state);
		return 0;
	}

	spin_lock(&send_ring->lock);

	ret = dr_handle_pending_wc(dmn, send_ring);
	if (ret)
		goto out_unlock;

<<<<<<< HEAD
	if (send_info->write.length > dmn->info.max_inline_size) {
		buff_offset = (send_ring->tx_head &
			       (dmn->send_ring->signal_th - 1)) *
			send_ring->max_post_send_size;
		/* Copy to ring mr */
		memcpy(send_ring->buf + buff_offset,
		       (void *)(uintptr_t)send_info->write.addr,
		       send_info->write.length);
		send_info->write.addr = (uintptr_t)send_ring->mr->dma_addr + buff_offset;
		send_info->write.lkey = send_ring->mr->mkey;
	}

	send_ring->tx_head++;
	dr_fill_data_segs(send_ring, send_info);
=======
	dr_fill_data_segs(dmn, send_ring, send_info);
>>>>>>> eb3cdb58
	dr_post_send(send_ring->qp, send_info);

out_unlock:
	spin_unlock(&send_ring->lock);
	return ret;
}

static int dr_get_tbl_copy_details(struct mlx5dr_domain *dmn,
				   struct mlx5dr_ste_htbl *htbl,
				   u8 **data,
				   u32 *byte_size,
				   int *iterations,
				   int *num_stes)
{
	u32 chunk_byte_size = mlx5dr_icm_pool_get_chunk_byte_size(htbl->chunk);
	int alloc_size;

	if (chunk_byte_size > dmn->send_ring->max_post_send_size) {
		*iterations = chunk_byte_size / dmn->send_ring->max_post_send_size;
		*byte_size = dmn->send_ring->max_post_send_size;
		alloc_size = *byte_size;
		*num_stes = *byte_size / DR_STE_SIZE;
	} else {
		*iterations = 1;
		*num_stes = mlx5dr_icm_pool_get_chunk_num_of_entries(htbl->chunk);
		alloc_size = *num_stes * DR_STE_SIZE;
	}

	*data = kvzalloc(alloc_size, GFP_KERNEL);
	if (!*data)
		return -ENOMEM;

	return 0;
}

/**
 * mlx5dr_send_postsend_ste: write size bytes into offset from the hw cm.
 *
 *     @dmn:    Domain
 *     @ste:    The ste struct that contains the data (at
 *              least part of it)
 *     @data:   The real data to send size data
 *     @size:   for writing.
 *     @offset: The offset from the icm mapped data to
 *              start write to this for write only part of the
 *              buffer.
 *
 * Return: 0 on success.
 */
int mlx5dr_send_postsend_ste(struct mlx5dr_domain *dmn, struct mlx5dr_ste *ste,
			     u8 *data, u16 size, u16 offset)
{
	struct postsend_info send_info = {};

	mlx5dr_ste_prepare_for_postsend(dmn->ste_ctx, data, size);

	send_info.write.addr = (uintptr_t)data;
	send_info.write.length = size;
	send_info.write.lkey = 0;
	send_info.remote_addr = mlx5dr_ste_get_mr_addr(ste) + offset;
	send_info.rkey = mlx5dr_icm_pool_get_chunk_rkey(ste->htbl->chunk);

	return dr_postsend_icm_data(dmn, &send_info);
}

int mlx5dr_send_postsend_htbl(struct mlx5dr_domain *dmn,
			      struct mlx5dr_ste_htbl *htbl,
			      u8 *formatted_ste, u8 *mask)
{
	u32 byte_size = mlx5dr_icm_pool_get_chunk_byte_size(htbl->chunk);
	int num_stes_per_iter;
	int iterations;
	u8 *data;
	int ret;
	int i;
	int j;

	ret = dr_get_tbl_copy_details(dmn, htbl, &data, &byte_size,
				      &iterations, &num_stes_per_iter);
	if (ret)
		return ret;

	mlx5dr_ste_prepare_for_postsend(dmn->ste_ctx, formatted_ste, DR_STE_SIZE);

	/* Send the data iteration times */
	for (i = 0; i < iterations; i++) {
		u32 ste_index = i * (byte_size / DR_STE_SIZE);
		struct postsend_info send_info = {};

		/* Copy all ste's on the data buffer
		 * need to add the bit_mask
		 */
		for (j = 0; j < num_stes_per_iter; j++) {
			struct mlx5dr_ste *ste = &htbl->chunk->ste_arr[ste_index + j];
			u32 ste_off = j * DR_STE_SIZE;

			if (mlx5dr_ste_is_not_used(ste)) {
				memcpy(data + ste_off,
				       formatted_ste, DR_STE_SIZE);
			} else {
				/* Copy data */
				memcpy(data + ste_off,
				       htbl->chunk->hw_ste_arr +
				       DR_STE_SIZE_REDUCED * (ste_index + j),
				       DR_STE_SIZE_REDUCED);
				/* Copy bit_mask */
				memcpy(data + ste_off + DR_STE_SIZE_REDUCED,
				       mask, DR_STE_SIZE_MASK);
				/* Only when we have mask we need to re-arrange the STE */
				mlx5dr_ste_prepare_for_postsend(dmn->ste_ctx,
								data + (j * DR_STE_SIZE),
								DR_STE_SIZE);
			}
		}

		send_info.write.addr = (uintptr_t)data;
		send_info.write.length = byte_size;
		send_info.write.lkey = 0;
		send_info.remote_addr =
			mlx5dr_ste_get_mr_addr(htbl->chunk->ste_arr + ste_index);
		send_info.rkey = mlx5dr_icm_pool_get_chunk_rkey(htbl->chunk);

		ret = dr_postsend_icm_data(dmn, &send_info);
		if (ret)
			goto out_free;
	}

out_free:
	kvfree(data);
	return ret;
}

/* Initialize htble with default STEs */
int mlx5dr_send_postsend_formatted_htbl(struct mlx5dr_domain *dmn,
					struct mlx5dr_ste_htbl *htbl,
					u8 *ste_init_data,
					bool update_hw_ste)
{
	u32 byte_size = mlx5dr_icm_pool_get_chunk_byte_size(htbl->chunk);
	int iterations;
	int num_stes;
	u8 *copy_dst;
	u8 *data;
	int ret;
	int i;

	ret = dr_get_tbl_copy_details(dmn, htbl, &data, &byte_size,
				      &iterations, &num_stes);
	if (ret)
		return ret;

	if (update_hw_ste) {
		/* Copy the reduced STE to hash table ste_arr */
		for (i = 0; i < num_stes; i++) {
			copy_dst = htbl->chunk->hw_ste_arr + i * DR_STE_SIZE_REDUCED;
			memcpy(copy_dst, ste_init_data, DR_STE_SIZE_REDUCED);
		}
	}

	mlx5dr_ste_prepare_for_postsend(dmn->ste_ctx, ste_init_data, DR_STE_SIZE);

	/* Copy the same STE on the data buffer */
	for (i = 0; i < num_stes; i++) {
		copy_dst = data + i * DR_STE_SIZE;
		memcpy(copy_dst, ste_init_data, DR_STE_SIZE);
	}

	/* Send the data iteration times */
	for (i = 0; i < iterations; i++) {
		u8 ste_index = i * (byte_size / DR_STE_SIZE);
		struct postsend_info send_info = {};

		send_info.write.addr = (uintptr_t)data;
		send_info.write.length = byte_size;
		send_info.write.lkey = 0;
		send_info.remote_addr =
			mlx5dr_ste_get_mr_addr(htbl->chunk->ste_arr + ste_index);
		send_info.rkey = mlx5dr_icm_pool_get_chunk_rkey(htbl->chunk);

		ret = dr_postsend_icm_data(dmn, &send_info);
		if (ret)
			goto out_free;
	}

out_free:
	kvfree(data);
	return ret;
}

int mlx5dr_send_postsend_action(struct mlx5dr_domain *dmn,
				struct mlx5dr_action *action)
{
	struct postsend_info send_info = {};

	send_info.write.addr = (uintptr_t)action->rewrite->data;
	send_info.write.length = action->rewrite->num_of_actions *
				 DR_MODIFY_ACTION_SIZE;
	send_info.write.lkey = 0;
	send_info.remote_addr =
		mlx5dr_icm_pool_get_chunk_mr_addr(action->rewrite->chunk);
	send_info.rkey = mlx5dr_icm_pool_get_chunk_rkey(action->rewrite->chunk);
<<<<<<< HEAD
=======

	return dr_postsend_icm_data(dmn, &send_info);
}

int mlx5dr_send_postsend_pattern(struct mlx5dr_domain *dmn,
				 struct mlx5dr_icm_chunk *chunk,
				 u16 num_of_actions,
				 u8 *data)
{
	struct postsend_info send_info = {};
	int ret;

	send_info.write.addr = (uintptr_t)data;
	send_info.write.length = num_of_actions * DR_MODIFY_ACTION_SIZE;
	send_info.remote_addr = mlx5dr_icm_pool_get_chunk_mr_addr(chunk);
	send_info.rkey = mlx5dr_icm_pool_get_chunk_rkey(chunk);
>>>>>>> eb3cdb58

	ret = dr_postsend_icm_data(dmn, &send_info);
	if (ret)
		return ret;

	return 0;
}

int mlx5dr_send_postsend_args(struct mlx5dr_domain *dmn, u64 arg_id,
			      u16 num_of_actions, u8 *actions_data)
{
	int data_len, iter = 0, cur_sent;
	u64 addr;
	int ret;

	addr = (uintptr_t)actions_data;
	data_len = num_of_actions * DR_MODIFY_ACTION_SIZE;

	do {
		struct postsend_info send_info = {};

		send_info.type = GTA_ARG;
		send_info.write.addr = addr;
		cur_sent = min_t(u32, data_len, DR_ACTION_CACHE_LINE_SIZE);
		send_info.write.length = cur_sent;
		send_info.write.lkey = 0;
		send_info.remote_addr = arg_id + iter;

		ret = dr_postsend_icm_data(dmn, &send_info);
		if (ret)
			goto out;

		iter++;
		addr += cur_sent;
		data_len -= cur_sent;
	} while (data_len > 0);

out:
	return ret;
}

static int dr_modify_qp_rst2init(struct mlx5_core_dev *mdev,
				 struct mlx5dr_qp *dr_qp,
				 int port)
{
	u32 in[MLX5_ST_SZ_DW(rst2init_qp_in)] = {};
	void *qpc;

	qpc = MLX5_ADDR_OF(rst2init_qp_in, in, qpc);

	MLX5_SET(qpc, qpc, primary_address_path.vhca_port_num, port);
	MLX5_SET(qpc, qpc, pm_state, MLX5_QPC_PM_STATE_MIGRATED);
	MLX5_SET(qpc, qpc, rre, 1);
	MLX5_SET(qpc, qpc, rwe, 1);

	MLX5_SET(rst2init_qp_in, in, opcode, MLX5_CMD_OP_RST2INIT_QP);
	MLX5_SET(rst2init_qp_in, in, qpn, dr_qp->qpn);

	return mlx5_cmd_exec_in(mdev, rst2init_qp, in);
}

static int dr_cmd_modify_qp_rtr2rts(struct mlx5_core_dev *mdev,
				    struct mlx5dr_qp *dr_qp,
				    struct dr_qp_rts_attr *attr)
{
	u32 in[MLX5_ST_SZ_DW(rtr2rts_qp_in)] = {};
	void *qpc;

	qpc  = MLX5_ADDR_OF(rtr2rts_qp_in, in, qpc);

	MLX5_SET(rtr2rts_qp_in, in, qpn, dr_qp->qpn);

	MLX5_SET(qpc, qpc, retry_count, attr->retry_cnt);
	MLX5_SET(qpc, qpc, rnr_retry, attr->rnr_retry);
	MLX5_SET(qpc, qpc, primary_address_path.ack_timeout, 0x8); /* ~1ms */

	MLX5_SET(rtr2rts_qp_in, in, opcode, MLX5_CMD_OP_RTR2RTS_QP);
	MLX5_SET(rtr2rts_qp_in, in, qpn, dr_qp->qpn);

	return mlx5_cmd_exec_in(mdev, rtr2rts_qp, in);
}

static int dr_cmd_modify_qp_init2rtr(struct mlx5_core_dev *mdev,
				     struct mlx5dr_qp *dr_qp,
				     struct dr_qp_rtr_attr *attr)
{
	u32 in[MLX5_ST_SZ_DW(init2rtr_qp_in)] = {};
	void *qpc;

	qpc = MLX5_ADDR_OF(init2rtr_qp_in, in, qpc);

	MLX5_SET(init2rtr_qp_in, in, qpn, dr_qp->qpn);

	MLX5_SET(qpc, qpc, mtu, attr->mtu);
	MLX5_SET(qpc, qpc, log_msg_max, DR_CHUNK_SIZE_MAX - 1);
	MLX5_SET(qpc, qpc, remote_qpn, attr->qp_num);
	memcpy(MLX5_ADDR_OF(qpc, qpc, primary_address_path.rmac_47_32),
	       attr->dgid_attr.mac, sizeof(attr->dgid_attr.mac));
	memcpy(MLX5_ADDR_OF(qpc, qpc, primary_address_path.rgid_rip),
	       attr->dgid_attr.gid, sizeof(attr->dgid_attr.gid));
	MLX5_SET(qpc, qpc, primary_address_path.src_addr_index,
		 attr->sgid_index);

	if (attr->dgid_attr.roce_ver == MLX5_ROCE_VERSION_2)
		MLX5_SET(qpc, qpc, primary_address_path.udp_sport,
			 attr->udp_src_port);

	MLX5_SET(qpc, qpc, primary_address_path.vhca_port_num, attr->port_num);
	MLX5_SET(qpc, qpc, primary_address_path.fl, attr->fl);
	MLX5_SET(qpc, qpc, min_rnr_nak, 1);

	MLX5_SET(init2rtr_qp_in, in, opcode, MLX5_CMD_OP_INIT2RTR_QP);
	MLX5_SET(init2rtr_qp_in, in, qpn, dr_qp->qpn);

	return mlx5_cmd_exec_in(mdev, init2rtr_qp, in);
}

static bool dr_send_allow_fl(struct mlx5dr_cmd_caps *caps)
{
	/* Check whether RC RoCE QP creation with force loopback is allowed.
	 * There are two separate capability bits for this:
	 *  - force loopback when RoCE is enabled
	 *  - force loopback when RoCE is disabled
	 */
	return ((caps->roce_caps.roce_en &&
		 caps->roce_caps.fl_rc_qp_when_roce_enabled) ||
		(!caps->roce_caps.roce_en &&
		 caps->roce_caps.fl_rc_qp_when_roce_disabled));
}

static int dr_prepare_qp_to_rts(struct mlx5dr_domain *dmn)
{
	struct mlx5dr_qp *dr_qp = dmn->send_ring->qp;
	struct dr_qp_rts_attr rts_attr = {};
	struct dr_qp_rtr_attr rtr_attr = {};
	enum ib_mtu mtu = IB_MTU_1024;
	u16 gid_index = 0;
	int port = 1;
	int ret;

	/* Init */
	ret = dr_modify_qp_rst2init(dmn->mdev, dr_qp, port);
	if (ret) {
		mlx5dr_err(dmn, "Failed modify QP rst2init\n");
		return ret;
	}

	/* RTR */
	rtr_attr.mtu		= mtu;
	rtr_attr.qp_num		= dr_qp->qpn;
	rtr_attr.min_rnr_timer	= 12;
	rtr_attr.port_num	= port;
	rtr_attr.udp_src_port	= dmn->info.caps.roce_min_src_udp;

	/* If QP creation with force loopback is allowed, then there
	 * is no need for GID index when creating the QP.
	 * Otherwise we query GID attributes and use GID index.
	 */
	rtr_attr.fl = dr_send_allow_fl(&dmn->info.caps);
	if (!rtr_attr.fl) {
		ret = mlx5dr_cmd_query_gid(dmn->mdev, port, gid_index,
					   &rtr_attr.dgid_attr);
		if (ret)
			return ret;

		rtr_attr.sgid_index = gid_index;
	}

	ret = dr_cmd_modify_qp_init2rtr(dmn->mdev, dr_qp, &rtr_attr);
	if (ret) {
		mlx5dr_err(dmn, "Failed modify QP init2rtr\n");
		return ret;
	}

	/* RTS */
	rts_attr.timeout	= 14;
	rts_attr.retry_cnt	= 7;
	rts_attr.rnr_retry	= 7;

	ret = dr_cmd_modify_qp_rtr2rts(dmn->mdev, dr_qp, &rts_attr);
	if (ret) {
		mlx5dr_err(dmn, "Failed modify QP rtr2rts\n");
		return ret;
	}

	return 0;
}

static void dr_cq_complete(struct mlx5_core_cq *mcq,
			   struct mlx5_eqe *eqe)
{
	pr_err("CQ completion CQ: #%u\n", mcq->cqn);
}

static struct mlx5dr_cq *dr_create_cq(struct mlx5_core_dev *mdev,
				      struct mlx5_uars_page *uar,
				      size_t ncqe)
{
	u32 temp_cqc[MLX5_ST_SZ_DW(cqc)] = {};
	u32 out[MLX5_ST_SZ_DW(create_cq_out)];
	struct mlx5_wq_param wqp;
	struct mlx5_cqe64 *cqe;
	struct mlx5dr_cq *cq;
	int inlen, err, eqn;
	void *cqc, *in;
	__be64 *pas;
	int vector;
	u32 i;

	cq = kzalloc(sizeof(*cq), GFP_KERNEL);
	if (!cq)
		return NULL;

	ncqe = roundup_pow_of_two(ncqe);
	MLX5_SET(cqc, temp_cqc, log_cq_size, ilog2(ncqe));

	wqp.buf_numa_node = mdev->priv.numa_node;
	wqp.db_numa_node = mdev->priv.numa_node;

	err = mlx5_cqwq_create(mdev, &wqp, temp_cqc, &cq->wq,
			       &cq->wq_ctrl);
	if (err)
		goto out;

	for (i = 0; i < mlx5_cqwq_get_size(&cq->wq); i++) {
		cqe = mlx5_cqwq_get_wqe(&cq->wq, i);
		cqe->op_own = MLX5_CQE_INVALID << 4 | MLX5_CQE_OWNER_MASK;
	}

	inlen = MLX5_ST_SZ_BYTES(create_cq_in) +
		sizeof(u64) * cq->wq_ctrl.buf.npages;
	in = kvzalloc(inlen, GFP_KERNEL);
	if (!in)
		goto err_cqwq;

	vector = raw_smp_processor_id() % mlx5_comp_vectors_count(mdev);
	err = mlx5_vector2eqn(mdev, vector, &eqn);
	if (err) {
		kvfree(in);
		goto err_cqwq;
	}

	cqc = MLX5_ADDR_OF(create_cq_in, in, cq_context);
	MLX5_SET(cqc, cqc, log_cq_size, ilog2(ncqe));
	MLX5_SET(cqc, cqc, c_eqn_or_apu_element, eqn);
	MLX5_SET(cqc, cqc, uar_page, uar->index);
	MLX5_SET(cqc, cqc, log_page_size, cq->wq_ctrl.buf.page_shift -
		 MLX5_ADAPTER_PAGE_SHIFT);
	MLX5_SET64(cqc, cqc, dbr_addr, cq->wq_ctrl.db.dma);

	pas = (__be64 *)MLX5_ADDR_OF(create_cq_in, in, pas);
	mlx5_fill_page_frag_array(&cq->wq_ctrl.buf, pas);

	cq->mcq.comp  = dr_cq_complete;

	err = mlx5_core_create_cq(mdev, &cq->mcq, in, inlen, out, sizeof(out));
	kvfree(in);

	if (err)
		goto err_cqwq;

	cq->mcq.cqe_sz = 64;
	cq->mcq.set_ci_db = cq->wq_ctrl.db.db;
	cq->mcq.arm_db = cq->wq_ctrl.db.db + 1;
	*cq->mcq.set_ci_db = 0;

	/* set no-zero value, in order to avoid the HW to run db-recovery on
	 * CQ that used in polling mode.
	 */
	*cq->mcq.arm_db = cpu_to_be32(2 << 28);

	cq->mcq.vector = 0;
	cq->mcq.uar = uar;
	cq->mdev = mdev;

	return cq;

err_cqwq:
	mlx5_wq_destroy(&cq->wq_ctrl);
out:
	kfree(cq);
	return NULL;
}

static void dr_destroy_cq(struct mlx5_core_dev *mdev, struct mlx5dr_cq *cq)
{
	mlx5_core_destroy_cq(mdev, &cq->mcq);
	mlx5_wq_destroy(&cq->wq_ctrl);
	kfree(cq);
}

static int dr_create_mkey(struct mlx5_core_dev *mdev, u32 pdn, u32 *mkey)
{
	u32 in[MLX5_ST_SZ_DW(create_mkey_in)] = {};
	void *mkc;

	mkc = MLX5_ADDR_OF(create_mkey_in, in, memory_key_mkey_entry);
	MLX5_SET(mkc, mkc, access_mode_1_0, MLX5_MKC_ACCESS_MODE_PA);
	MLX5_SET(mkc, mkc, a, 1);
	MLX5_SET(mkc, mkc, rw, 1);
	MLX5_SET(mkc, mkc, rr, 1);
	MLX5_SET(mkc, mkc, lw, 1);
	MLX5_SET(mkc, mkc, lr, 1);

	MLX5_SET(mkc, mkc, pd, pdn);
	MLX5_SET(mkc, mkc, length64, 1);
	MLX5_SET(mkc, mkc, qpn, 0xffffff);

	return mlx5_core_create_mkey(mdev, mkey, in, sizeof(in));
}

static struct mlx5dr_mr *dr_reg_mr(struct mlx5_core_dev *mdev,
				   u32 pdn, void *buf, size_t size)
{
	struct mlx5dr_mr *mr = kzalloc(sizeof(*mr), GFP_KERNEL);
	struct device *dma_device;
	dma_addr_t dma_addr;
	int err;

	if (!mr)
		return NULL;

	dma_device = mlx5_core_dma_dev(mdev);
	dma_addr = dma_map_single(dma_device, buf, size,
				  DMA_BIDIRECTIONAL);
	err = dma_mapping_error(dma_device, dma_addr);
	if (err) {
		mlx5_core_warn(mdev, "Can't dma buf\n");
		kfree(mr);
		return NULL;
	}

	err = dr_create_mkey(mdev, pdn, &mr->mkey);
	if (err) {
		mlx5_core_warn(mdev, "Can't create mkey\n");
		dma_unmap_single(dma_device, dma_addr, size,
				 DMA_BIDIRECTIONAL);
		kfree(mr);
		return NULL;
	}

	mr->dma_addr = dma_addr;
	mr->size = size;
	mr->addr = buf;

	return mr;
}

static void dr_dereg_mr(struct mlx5_core_dev *mdev, struct mlx5dr_mr *mr)
{
	mlx5_core_destroy_mkey(mdev, mr->mkey);
	dma_unmap_single(mlx5_core_dma_dev(mdev), mr->dma_addr, mr->size,
			 DMA_BIDIRECTIONAL);
	kfree(mr);
}

int mlx5dr_send_ring_alloc(struct mlx5dr_domain *dmn)
{
	struct dr_qp_init_attr init_attr = {};
	int cq_size;
	int size;
	int ret;

	dmn->send_ring = kzalloc(sizeof(*dmn->send_ring), GFP_KERNEL);
	if (!dmn->send_ring)
		return -ENOMEM;

	cq_size = QUEUE_SIZE + 1;
	dmn->send_ring->cq = dr_create_cq(dmn->mdev, dmn->uar, cq_size);
	if (!dmn->send_ring->cq) {
		mlx5dr_err(dmn, "Failed creating CQ\n");
		ret = -ENOMEM;
		goto free_send_ring;
	}

	init_attr.cqn = dmn->send_ring->cq->mcq.cqn;
	init_attr.pdn = dmn->pdn;
	init_attr.uar = dmn->uar;
	init_attr.max_send_wr = QUEUE_SIZE;

	/* Isolated VL is applicable only if force loopback is supported */
	if (dr_send_allow_fl(&dmn->info.caps))
		init_attr.isolate_vl_tc = dmn->info.caps.isolate_vl_tc;

	spin_lock_init(&dmn->send_ring->lock);

	dmn->send_ring->qp = dr_create_rc_qp(dmn->mdev, &init_attr);
	if (!dmn->send_ring->qp)  {
		mlx5dr_err(dmn, "Failed creating QP\n");
		ret = -ENOMEM;
		goto clean_cq;
	}

	dmn->send_ring->cq->qp = dmn->send_ring->qp;

	dmn->info.max_send_wr = QUEUE_SIZE;
	dmn->info.max_inline_size = min(dmn->send_ring->qp->max_inline_data,
					DR_STE_SIZE);

	dmn->send_ring->signal_th = dmn->info.max_send_wr /
		SIGNAL_PER_DIV_QUEUE;

	/* Prepare qp to be used */
	ret = dr_prepare_qp_to_rts(dmn);
	if (ret)
		goto clean_qp;

	dmn->send_ring->max_post_send_size =
		mlx5dr_icm_pool_chunk_size_to_byte(DR_CHUNK_SIZE_1K,
						   DR_ICM_TYPE_STE);

	/* Allocating the max size as a buffer for writing */
	size = dmn->send_ring->signal_th * dmn->send_ring->max_post_send_size;
	dmn->send_ring->buf = kzalloc(size, GFP_KERNEL);
	if (!dmn->send_ring->buf) {
		ret = -ENOMEM;
		goto clean_qp;
	}

	dmn->send_ring->buf_size = size;

	dmn->send_ring->mr = dr_reg_mr(dmn->mdev,
				       dmn->pdn, dmn->send_ring->buf, size);
	if (!dmn->send_ring->mr) {
		ret = -ENOMEM;
		goto free_mem;
	}

	dmn->send_ring->sync_buff = kzalloc(dmn->send_ring->max_post_send_size,
					    GFP_KERNEL);
	if (!dmn->send_ring->sync_buff) {
		ret = -ENOMEM;
		goto clean_mr;
	}

	dmn->send_ring->sync_mr = dr_reg_mr(dmn->mdev,
					    dmn->pdn, dmn->send_ring->sync_buff,
					    dmn->send_ring->max_post_send_size);
	if (!dmn->send_ring->sync_mr) {
		ret = -ENOMEM;
		goto free_sync_mem;
	}

	return 0;

free_sync_mem:
	kfree(dmn->send_ring->sync_buff);
clean_mr:
	dr_dereg_mr(dmn->mdev, dmn->send_ring->mr);
free_mem:
	kfree(dmn->send_ring->buf);
clean_qp:
	dr_destroy_qp(dmn->mdev, dmn->send_ring->qp);
clean_cq:
	dr_destroy_cq(dmn->mdev, dmn->send_ring->cq);
free_send_ring:
	kfree(dmn->send_ring);

	return ret;
}

void mlx5dr_send_ring_free(struct mlx5dr_domain *dmn,
			   struct mlx5dr_send_ring *send_ring)
{
	dr_destroy_qp(dmn->mdev, send_ring->qp);
	dr_destroy_cq(dmn->mdev, send_ring->cq);
	dr_dereg_mr(dmn->mdev, send_ring->sync_mr);
	dr_dereg_mr(dmn->mdev, send_ring->mr);
	kfree(send_ring->buf);
	kfree(send_ring->sync_buff);
	kfree(send_ring);
}

int mlx5dr_send_ring_force_drain(struct mlx5dr_domain *dmn)
{
	struct mlx5dr_send_ring *send_ring = dmn->send_ring;
	struct postsend_info send_info = {};
	u8 data[DR_STE_SIZE];
	int num_of_sends_req;
	int ret;
	int i;

	/* Sending this amount of requests makes sure we will get drain */
	num_of_sends_req = send_ring->signal_th * TH_NUMS_TO_DRAIN / 2;

	/* Send fake requests forcing the last to be signaled */
	send_info.write.addr = (uintptr_t)data;
	send_info.write.length = DR_STE_SIZE;
	send_info.write.lkey = 0;
	/* Using the sync_mr in order to write/read */
	send_info.remote_addr = (uintptr_t)send_ring->sync_mr->addr;
	send_info.rkey = send_ring->sync_mr->mkey;

	for (i = 0; i < num_of_sends_req; i++) {
		ret = dr_postsend_icm_data(dmn, &send_info);
		if (ret)
			return ret;
	}

	spin_lock(&send_ring->lock);
	ret = dr_handle_pending_wc(dmn, send_ring);
	spin_unlock(&send_ring->lock);

	return ret;
}<|MERGE_RESOLUTION|>--- conflicted
+++ resolved
@@ -558,12 +558,8 @@
 		} else if (ne == 1) {
 			send_ring->pending_wqe -= send_ring->signal_th;
 		}
-<<<<<<< HEAD
-	} while (is_drain && send_ring->pending_wqe);
-=======
 	} while (ne == 1 ||
 		 (is_drain && send_ring->pending_wqe  >= send_ring->signal_th));
->>>>>>> eb3cdb58
 
 	return 0;
 }
@@ -606,16 +602,10 @@
 
 	send_ring->pending_wqe++;
 	send_info->read.length = send_info->write.length;
-<<<<<<< HEAD
-	/* Read into the same write area */
-	send_info->read.addr = (uintptr_t)send_info->write.addr;
-	send_info->read.lkey = send_ring->mr->mkey;
-=======
 
 	/* Read into dedicated sync buffer */
 	send_info->read.addr = (uintptr_t)send_ring->sync_mr->dma_addr;
 	send_info->read.lkey = send_ring->sync_mr->mkey;
->>>>>>> eb3cdb58
 
 	if (send_ring->pending_wqe % send_ring->signal_th == 0)
 		send_info->read.send_flags = IB_SEND_SIGNALED;
@@ -653,24 +643,7 @@
 	if (ret)
 		goto out_unlock;
 
-<<<<<<< HEAD
-	if (send_info->write.length > dmn->info.max_inline_size) {
-		buff_offset = (send_ring->tx_head &
-			       (dmn->send_ring->signal_th - 1)) *
-			send_ring->max_post_send_size;
-		/* Copy to ring mr */
-		memcpy(send_ring->buf + buff_offset,
-		       (void *)(uintptr_t)send_info->write.addr,
-		       send_info->write.length);
-		send_info->write.addr = (uintptr_t)send_ring->mr->dma_addr + buff_offset;
-		send_info->write.lkey = send_ring->mr->mkey;
-	}
-
-	send_ring->tx_head++;
-	dr_fill_data_segs(send_ring, send_info);
-=======
 	dr_fill_data_segs(dmn, send_ring, send_info);
->>>>>>> eb3cdb58
 	dr_post_send(send_ring->qp, send_info);
 
 out_unlock:
@@ -872,8 +845,6 @@
 	send_info.remote_addr =
 		mlx5dr_icm_pool_get_chunk_mr_addr(action->rewrite->chunk);
 	send_info.rkey = mlx5dr_icm_pool_get_chunk_rkey(action->rewrite->chunk);
-<<<<<<< HEAD
-=======
 
 	return dr_postsend_icm_data(dmn, &send_info);
 }
@@ -890,7 +861,6 @@
 	send_info.write.length = num_of_actions * DR_MODIFY_ACTION_SIZE;
 	send_info.remote_addr = mlx5dr_icm_pool_get_chunk_mr_addr(chunk);
 	send_info.rkey = mlx5dr_icm_pool_get_chunk_rkey(chunk);
->>>>>>> eb3cdb58
 
 	ret = dr_postsend_icm_data(dmn, &send_info);
 	if (ret)
