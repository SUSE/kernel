--- conflicted
+++ resolved
@@ -412,12 +412,8 @@
 	return 0;
 }
 
-<<<<<<< HEAD
-static bool mlx5_is_reset_now_capable(struct mlx5_core_dev *dev)
-=======
 static bool mlx5_is_reset_now_capable(struct mlx5_core_dev *dev,
 				      u8 reset_method)
->>>>>>> 2d5404ca
 {
 	u16 dev_id;
 	int err;
@@ -428,17 +424,11 @@
 	}
 
 #if IS_ENABLED(CONFIG_HOTPLUG_PCI_PCIE)
-<<<<<<< HEAD
-	err = mlx5_check_hotplug_interrupt(dev);
-	if (err)
-		return false;
-=======
 	if (reset_method != MLX5_MFRL_REG_PCI_RESET_METHOD_HOT_RESET) {
 		err = mlx5_check_hotplug_interrupt(dev);
 		if (err)
 			return false;
 	}
->>>>>>> 2d5404ca
 #endif
 
 	err = pci_read_config_word(dev->pdev, PCI_DEVICE_ID, &dev_id);
@@ -454,17 +444,12 @@
 	struct mlx5_core_dev *dev = fw_reset->dev;
 	int err;
 
-<<<<<<< HEAD
-	if (test_bit(MLX5_FW_RESET_FLAGS_NACK_RESET_REQUEST, &fw_reset->reset_flags) ||
-	    !mlx5_is_reset_now_capable(dev)) {
-=======
 	err = mlx5_fw_reset_get_reset_method(dev, &fw_reset->reset_method);
 	if (err)
 		mlx5_core_warn(dev, "Failed reading MFRL, err %d\n", err);
 
 	if (err || test_bit(MLX5_FW_RESET_FLAGS_NACK_RESET_REQUEST, &fw_reset->reset_flags) ||
 	    !mlx5_is_reset_now_capable(dev, fw_reset->reset_method)) {
->>>>>>> 2d5404ca
 		err = mlx5_fw_reset_set_reset_sync_nack(dev);
 		mlx5_core_warn(dev, "PCI Sync FW Update Reset Nack %s",
 			       err ? "Failed" : "Sent");
@@ -486,20 +471,9 @@
 	struct pci_dev *bridge = bridge_bus->self;
 	unsigned long timeout;
 	struct pci_dev *sdev;
-	u16 reg16, dev_id;
 	int cap, err;
-<<<<<<< HEAD
-
-	err = pci_read_config_word(dev->pdev, PCI_DEVICE_ID, &dev_id);
-	if (err)
-		return pcibios_err_to_errno(err);
-	err = mlx5_check_dev_ids(dev, dev_id);
-	if (err)
-		return err;
-=======
 	u16 reg16;
 
->>>>>>> 2d5404ca
 	cap = pci_find_capability(bridge, PCI_CAP_ID_EXP);
 	if (!cap)
 		return -EOPNOTSUPP;
@@ -689,15 +663,9 @@
 
 	mlx5_core_warn(dev, "Sync Reset, got reset action. rst_state = %u\n", rst_state);
 	if (rst_state == MLX5_FW_RST_STATE_TOGGLE_REQ) {
-<<<<<<< HEAD
-		err = mlx5_pci_link_toggle(dev);
-		if (err) {
-			mlx5_core_warn(dev, "mlx5_pci_link_toggle failed, err %d\n", err);
-=======
 		err = mlx5_sync_pci_reset(dev, fw_reset->reset_method);
 		if (err) {
 			mlx5_core_warn(dev, "mlx5_sync_pci_reset failed, err %d\n", err);
->>>>>>> 2d5404ca
 			fw_reset->ret = err;
 		}
 	}
