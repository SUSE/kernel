// SPDX-License-Identifier: GPL-2.0 OR Linux-OpenIB
/* Copyright (c) 2020, Mellanox Technologies inc.  All rights reserved. */

#include <devlink.h>

#include "fw_reset.h"
#include "diag/fw_tracer.h"
#include "lib/tout.h"

enum {
	MLX5_FW_RESET_FLAGS_RESET_REQUESTED,
	MLX5_FW_RESET_FLAGS_NACK_RESET_REQUEST,
	MLX5_FW_RESET_FLAGS_PENDING_COMP,
	MLX5_FW_RESET_FLAGS_DROP_NEW_REQUESTS,
	MLX5_FW_RESET_FLAGS_RELOAD_REQUIRED,
	MLX5_FW_RESET_FLAGS_UNLOAD_EVENT,
};

struct mlx5_fw_reset {
	struct mlx5_core_dev *dev;
	struct mlx5_nb nb;
	struct workqueue_struct *wq;
	struct work_struct fw_live_patch_work;
	struct work_struct reset_request_work;
	struct work_struct reset_unload_work;
	struct work_struct reset_reload_work;
	struct work_struct reset_now_work;
	struct work_struct reset_abort_work;
	unsigned long reset_flags;
	u8 reset_method;
	struct timer_list timer;
	struct completion done;
	int ret;
};

enum {
	MLX5_FW_RST_STATE_IDLE = 0,
	MLX5_FW_RST_STATE_TOGGLE_REQ = 4,
	MLX5_FW_RST_STATE_DROP_MODE = 5,
};

enum {
	MLX5_RST_STATE_BIT_NUM = 12,
	MLX5_RST_ACK_BIT_NUM = 22,
};

static u8 mlx5_get_fw_rst_state(struct mlx5_core_dev *dev)
{
	return (ioread32be(&dev->iseg->initializing) >> MLX5_RST_STATE_BIT_NUM) & 0xF;
}

static void mlx5_set_fw_rst_ack(struct mlx5_core_dev *dev)
{
	iowrite32be(BIT(MLX5_RST_ACK_BIT_NUM), &dev->iseg->initializing);
}

static int mlx5_fw_reset_enable_remote_dev_reset_set(struct devlink *devlink, u32 id,
						     struct devlink_param_gset_ctx *ctx,
						     struct netlink_ext_ack *extack)
{
	struct mlx5_core_dev *dev = devlink_priv(devlink);
	struct mlx5_fw_reset *fw_reset;

	fw_reset = dev->priv.fw_reset;

	if (ctx->val.vbool)
		clear_bit(MLX5_FW_RESET_FLAGS_NACK_RESET_REQUEST, &fw_reset->reset_flags);
	else
		set_bit(MLX5_FW_RESET_FLAGS_NACK_RESET_REQUEST, &fw_reset->reset_flags);
	return 0;
}

static int mlx5_fw_reset_enable_remote_dev_reset_get(struct devlink *devlink, u32 id,
						     struct devlink_param_gset_ctx *ctx)
{
	struct mlx5_core_dev *dev = devlink_priv(devlink);
	struct mlx5_fw_reset *fw_reset;

	fw_reset = dev->priv.fw_reset;

	ctx->val.vbool = !test_bit(MLX5_FW_RESET_FLAGS_NACK_RESET_REQUEST,
				   &fw_reset->reset_flags);
	return 0;
}

static int mlx5_reg_mfrl_set(struct mlx5_core_dev *dev, u8 reset_level,
			     u8 reset_type_sel, u8 sync_resp, bool sync_start)
{
	u32 out[MLX5_ST_SZ_DW(mfrl_reg)] = {};
	u32 in[MLX5_ST_SZ_DW(mfrl_reg)] = {};

	MLX5_SET(mfrl_reg, in, reset_level, reset_level);
	MLX5_SET(mfrl_reg, in, rst_type_sel, reset_type_sel);
	MLX5_SET(mfrl_reg, in, pci_sync_for_fw_update_resp, sync_resp);
	MLX5_SET(mfrl_reg, in, pci_sync_for_fw_update_start, sync_start);

	return mlx5_core_access_reg(dev, in, sizeof(in), out, sizeof(out), MLX5_REG_MFRL, 0, 1);
}

static int mlx5_reg_mfrl_query(struct mlx5_core_dev *dev, u8 *reset_level,
			       u8 *reset_type, u8 *reset_state, u8 *reset_method)
{
	u32 out[MLX5_ST_SZ_DW(mfrl_reg)] = {};
	u32 in[MLX5_ST_SZ_DW(mfrl_reg)] = {};
	int err;

	err = mlx5_core_access_reg(dev, in, sizeof(in), out, sizeof(out), MLX5_REG_MFRL, 0, 0);
	if (err)
		return err;

	if (reset_level)
		*reset_level = MLX5_GET(mfrl_reg, out, reset_level);
	if (reset_type)
		*reset_type = MLX5_GET(mfrl_reg, out, reset_type);
	if (reset_state)
		*reset_state = MLX5_GET(mfrl_reg, out, reset_state);
	if (reset_method)
		*reset_method = MLX5_GET(mfrl_reg, out, pci_reset_req_method);

	return 0;
}

int mlx5_fw_reset_query(struct mlx5_core_dev *dev, u8 *reset_level, u8 *reset_type)
{
	return mlx5_reg_mfrl_query(dev, reset_level, reset_type, NULL, NULL);
}

static int mlx5_fw_reset_get_reset_method(struct mlx5_core_dev *dev,
					  u8 *reset_method)
{
	if (!MLX5_CAP_GEN(dev, pcie_reset_using_hotreset_method)) {
		*reset_method = MLX5_MFRL_REG_PCI_RESET_METHOD_LINK_TOGGLE;
		return 0;
	}

	return mlx5_reg_mfrl_query(dev, NULL, NULL, NULL, reset_method);
}

static int mlx5_fw_reset_get_reset_state_err(struct mlx5_core_dev *dev,
					     struct netlink_ext_ack *extack)
{
	u8 reset_state;

	if (mlx5_reg_mfrl_query(dev, NULL, NULL, &reset_state, NULL))
		goto out;

	if (!reset_state)
		return 0;

	switch (reset_state) {
	case MLX5_MFRL_REG_RESET_STATE_IN_NEGOTIATION:
	case MLX5_MFRL_REG_RESET_STATE_RESET_IN_PROGRESS:
		NL_SET_ERR_MSG_MOD(extack, "Sync reset still in progress");
		return -EBUSY;
	case MLX5_MFRL_REG_RESET_STATE_NEG_TIMEOUT:
		NL_SET_ERR_MSG_MOD(extack, "Sync reset negotiation timeout");
		return -ETIMEDOUT;
	case MLX5_MFRL_REG_RESET_STATE_NACK:
		NL_SET_ERR_MSG_MOD(extack, "One of the hosts disabled reset");
		return -EPERM;
	case MLX5_MFRL_REG_RESET_STATE_UNLOAD_TIMEOUT:
		NL_SET_ERR_MSG_MOD(extack, "Sync reset unload timeout");
		return -ETIMEDOUT;
	}

out:
	NL_SET_ERR_MSG_MOD(extack, "Sync reset failed");
	return -EIO;
}

int mlx5_fw_reset_set_reset_sync(struct mlx5_core_dev *dev, u8 reset_type_sel,
				 struct netlink_ext_ack *extack)
{
	struct mlx5_fw_reset *fw_reset = dev->priv.fw_reset;
	u32 out[MLX5_ST_SZ_DW(mfrl_reg)] = {};
	u32 in[MLX5_ST_SZ_DW(mfrl_reg)] = {};
	int err, rst_res;

	set_bit(MLX5_FW_RESET_FLAGS_PENDING_COMP, &fw_reset->reset_flags);

	MLX5_SET(mfrl_reg, in, reset_level, MLX5_MFRL_REG_RESET_LEVEL3);
	MLX5_SET(mfrl_reg, in, rst_type_sel, reset_type_sel);
	MLX5_SET(mfrl_reg, in, pci_sync_for_fw_update_start, 1);
	err = mlx5_access_reg(dev, in, sizeof(in), out, sizeof(out),
			      MLX5_REG_MFRL, 0, 1, false);
	if (!err)
		return 0;

	clear_bit(MLX5_FW_RESET_FLAGS_PENDING_COMP, &fw_reset->reset_flags);
	if (err == -EREMOTEIO && MLX5_CAP_MCAM_FEATURE(dev, reset_state)) {
		rst_res = mlx5_fw_reset_get_reset_state_err(dev, extack);
		return rst_res ? rst_res : err;
	}

	NL_SET_ERR_MSG_MOD(extack, "Sync reset command failed");
	return mlx5_cmd_check(dev, err, in, out);
}

int mlx5_fw_reset_verify_fw_complete(struct mlx5_core_dev *dev,
				     struct netlink_ext_ack *extack)
{
	u8 rst_state;
	int err;

	err = mlx5_fw_reset_get_reset_state_err(dev, extack);
	if (err)
		return err;

	rst_state = mlx5_get_fw_rst_state(dev);
	if (!rst_state)
		return 0;

	mlx5_core_err(dev, "Sync reset did not complete, state=%d\n", rst_state);
	NL_SET_ERR_MSG_MOD(extack, "Sync reset did not complete successfully");
	return rst_state;
}

int mlx5_fw_reset_set_live_patch(struct mlx5_core_dev *dev)
{
	return mlx5_reg_mfrl_set(dev, MLX5_MFRL_REG_RESET_LEVEL0, 0, 0, false);
}

static void mlx5_fw_reset_complete_reload(struct mlx5_core_dev *dev)
{
	struct mlx5_fw_reset *fw_reset = dev->priv.fw_reset;
	struct devlink *devlink = priv_to_devlink(dev);

	/* if this is the driver that initiated the fw reset, devlink completed the reload */
	if (test_bit(MLX5_FW_RESET_FLAGS_PENDING_COMP, &fw_reset->reset_flags)) {
		complete(&fw_reset->done);
	} else {
		mlx5_sync_reset_unload_flow(dev, false);
		if (mlx5_health_wait_pci_up(dev))
			mlx5_core_err(dev, "reset reload flow aborted, PCI reads still not working\n");
		else
			mlx5_load_one(dev, true);
		devl_lock(devlink);
		devlink_remote_reload_actions_performed(devlink, 0,
							BIT(DEVLINK_RELOAD_ACTION_DRIVER_REINIT) |
							BIT(DEVLINK_RELOAD_ACTION_FW_ACTIVATE));
		devl_unlock(devlink);
	}
}

static void mlx5_stop_sync_reset_poll(struct mlx5_core_dev *dev)
{
	struct mlx5_fw_reset *fw_reset = dev->priv.fw_reset;

	del_timer_sync(&fw_reset->timer);
}

static int mlx5_sync_reset_clear_reset_requested(struct mlx5_core_dev *dev, bool poll_health)
{
	struct mlx5_fw_reset *fw_reset = dev->priv.fw_reset;

	if (!test_and_clear_bit(MLX5_FW_RESET_FLAGS_RESET_REQUESTED, &fw_reset->reset_flags)) {
		mlx5_core_warn(dev, "Reset request was already cleared\n");
		return -EALREADY;
	}

	mlx5_stop_sync_reset_poll(dev);
	if (poll_health)
		mlx5_start_health_poll(dev);
	return 0;
}

static void mlx5_sync_reset_reload_work(struct work_struct *work)
{
	struct mlx5_fw_reset *fw_reset = container_of(work, struct mlx5_fw_reset,
						      reset_reload_work);
	struct mlx5_core_dev *dev = fw_reset->dev;

	mlx5_sync_reset_clear_reset_requested(dev, false);
	mlx5_enter_error_state(dev, true);
	mlx5_fw_reset_complete_reload(dev);
}

#define MLX5_RESET_POLL_INTERVAL	(HZ / 10)
static void poll_sync_reset(struct timer_list *t)
{
	struct mlx5_fw_reset *fw_reset = from_timer(fw_reset, t, timer);
	struct mlx5_core_dev *dev = fw_reset->dev;
	u32 fatal_error;

	if (!test_bit(MLX5_FW_RESET_FLAGS_RESET_REQUESTED, &fw_reset->reset_flags))
		return;

	fatal_error = mlx5_health_check_fatal_sensors(dev);

	if (fatal_error) {
		mlx5_core_warn(dev, "Got Device Reset\n");
		if (!test_bit(MLX5_FW_RESET_FLAGS_DROP_NEW_REQUESTS, &fw_reset->reset_flags))
			queue_work(fw_reset->wq, &fw_reset->reset_reload_work);
		else
			mlx5_core_err(dev, "Device is being removed, Drop new reset work\n");
		return;
	}

	mod_timer(&fw_reset->timer, round_jiffies(jiffies + MLX5_RESET_POLL_INTERVAL));
}

static void mlx5_start_sync_reset_poll(struct mlx5_core_dev *dev)
{
	struct mlx5_fw_reset *fw_reset = dev->priv.fw_reset;

	timer_setup(&fw_reset->timer, poll_sync_reset, 0);
	fw_reset->timer.expires = round_jiffies(jiffies + MLX5_RESET_POLL_INTERVAL);
	add_timer(&fw_reset->timer);
}

static int mlx5_fw_reset_set_reset_sync_ack(struct mlx5_core_dev *dev)
{
	return mlx5_reg_mfrl_set(dev, MLX5_MFRL_REG_RESET_LEVEL3, 0, 1, false);
}

static int mlx5_fw_reset_set_reset_sync_nack(struct mlx5_core_dev *dev)
{
	return mlx5_reg_mfrl_set(dev, MLX5_MFRL_REG_RESET_LEVEL3, 0, 2, false);
}

static int mlx5_sync_reset_set_reset_requested(struct mlx5_core_dev *dev)
{
	struct mlx5_fw_reset *fw_reset = dev->priv.fw_reset;

	if (test_and_set_bit(MLX5_FW_RESET_FLAGS_RESET_REQUESTED, &fw_reset->reset_flags)) {
		mlx5_core_warn(dev, "Reset request was already set\n");
		return -EALREADY;
	}
	mlx5_stop_health_poll(dev, true);
	mlx5_start_sync_reset_poll(dev);
	return 0;
}

static void mlx5_fw_live_patch_event(struct work_struct *work)
{
	struct mlx5_fw_reset *fw_reset = container_of(work, struct mlx5_fw_reset,
						      fw_live_patch_work);
	struct mlx5_core_dev *dev = fw_reset->dev;

	mlx5_core_info(dev, "Live patch updated firmware version: %d.%d.%d\n", fw_rev_maj(dev),
		       fw_rev_min(dev), fw_rev_sub(dev));

	if (mlx5_fw_tracer_reload(dev->tracer))
		mlx5_core_err(dev, "Failed to reload FW tracer\n");
}

#if IS_ENABLED(CONFIG_HOTPLUG_PCI_PCIE)
static int mlx5_check_hotplug_interrupt(struct mlx5_core_dev *dev)
{
	struct pci_dev *bridge = dev->pdev->bus->self;
	u16 reg16;
	int err;

	if (!bridge)
		return -EOPNOTSUPP;

	err = pcie_capability_read_word(bridge, PCI_EXP_SLTCTL, &reg16);
	if (err)
		return err;

	if ((reg16 & PCI_EXP_SLTCTL_HPIE) && (reg16 & PCI_EXP_SLTCTL_DLLSCE)) {
		mlx5_core_warn(dev, "FW reset is not supported as HotPlug is enabled\n");
		return -EOPNOTSUPP;
	}

	return 0;
}
#endif

static const struct pci_device_id mgt_ifc_device_ids[] = {
	{ PCI_VDEVICE(MELLANOX, 0xc2d2) }, /* BlueField1 MGT interface device ID */
	{ PCI_VDEVICE(MELLANOX, 0xc2d3) }, /* BlueField2 MGT interface device ID */
	{ PCI_VDEVICE(MELLANOX, 0xc2d4) }, /* BlueField3-Lx MGT interface device ID */
	{ PCI_VDEVICE(MELLANOX, 0xc2d5) }, /* BlueField3 MGT interface device ID */
	{ PCI_VDEVICE(MELLANOX, 0xc2d6) }, /* BlueField4 MGT interface device ID */
};

static bool mlx5_is_mgt_ifc_pci_device(struct mlx5_core_dev *dev, u16 dev_id)
{
	int i;

	for (i = 0; i < ARRAY_SIZE(mgt_ifc_device_ids); ++i)
		if (mgt_ifc_device_ids[i].device == dev_id)
			return true;

	return false;
}

static int mlx5_check_dev_ids(struct mlx5_core_dev *dev, u16 dev_id)
{
	struct pci_bus *bridge_bus = dev->pdev->bus;
	struct pci_dev *sdev;
	u16 sdev_id;
	int err;

	/* Check that all functions under the pci bridge are PFs of
	 * this device otherwise fail this function.
	 */
	list_for_each_entry(sdev, &bridge_bus->devices, bus_list) {
		err = pci_read_config_word(sdev, PCI_DEVICE_ID, &sdev_id);
		if (err)
			return pcibios_err_to_errno(err);

		if (sdev_id == dev_id)
			continue;

		if (mlx5_is_mgt_ifc_pci_device(dev, sdev_id))
			continue;

		mlx5_core_warn(dev, "unrecognized dev_id (0x%x)\n", sdev_id);
		return -EPERM;
	}
	return 0;
}

static bool mlx5_is_reset_now_capable(struct mlx5_core_dev *dev,
				      u8 reset_method)
{
	u16 dev_id;
	int err;

	if (!MLX5_CAP_GEN(dev, fast_teardown)) {
		mlx5_core_warn(dev, "fast teardown is not supported by firmware\n");
		return false;
	}

#if IS_ENABLED(CONFIG_HOTPLUG_PCI_PCIE)
	if (reset_method != MLX5_MFRL_REG_PCI_RESET_METHOD_HOT_RESET) {
		err = mlx5_check_hotplug_interrupt(dev);
		if (err)
			return false;
	}
#endif

	err = pci_read_config_word(dev->pdev, PCI_DEVICE_ID, &dev_id);
	if (err)
		return false;
	return (!mlx5_check_dev_ids(dev, dev_id));
}

static void mlx5_sync_reset_request_event(struct work_struct *work)
{
	struct mlx5_fw_reset *fw_reset = container_of(work, struct mlx5_fw_reset,
						      reset_request_work);
	struct mlx5_core_dev *dev = fw_reset->dev;
	int err;

	err = mlx5_fw_reset_get_reset_method(dev, &fw_reset->reset_method);
	if (err)
		mlx5_core_warn(dev, "Failed reading MFRL, err %d\n", err);

	if (err || test_bit(MLX5_FW_RESET_FLAGS_NACK_RESET_REQUEST, &fw_reset->reset_flags) ||
	    !mlx5_is_reset_now_capable(dev, fw_reset->reset_method)) {
		err = mlx5_fw_reset_set_reset_sync_nack(dev);
		mlx5_core_warn(dev, "PCI Sync FW Update Reset Nack %s",
			       err ? "Failed" : "Sent");
		return;
	}
	if (mlx5_sync_reset_set_reset_requested(dev))
		return;

	err = mlx5_fw_reset_set_reset_sync_ack(dev);
	if (err)
		mlx5_core_warn(dev, "PCI Sync FW Update Reset Ack Failed. Error code: %d\n", err);
	else
		mlx5_core_warn(dev, "PCI Sync FW Update Reset Ack. Device reset is expected.\n");
}

static int mlx5_pci_link_toggle(struct mlx5_core_dev *dev, u16 dev_id)
{
	struct pci_bus *bridge_bus = dev->pdev->bus;
	struct pci_dev *bridge = bridge_bus->self;
	unsigned long timeout;
	struct pci_dev *sdev;
	int cap, err;
	u16 reg16;

	cap = pci_find_capability(bridge, PCI_CAP_ID_EXP);
	if (!cap)
		return -EOPNOTSUPP;

	list_for_each_entry(sdev, &bridge_bus->devices, bus_list) {
		pci_save_state(sdev);
		pci_cfg_access_lock(sdev);
	}
	/* PCI link toggle */
	err = pcie_capability_set_word(bridge, PCI_EXP_LNKCTL, PCI_EXP_LNKCTL_LD);
	if (err)
		return pcibios_err_to_errno(err);
	msleep(500);
	err = pcie_capability_clear_word(bridge, PCI_EXP_LNKCTL, PCI_EXP_LNKCTL_LD);
	if (err)
		return pcibios_err_to_errno(err);

	/* Check link */
	if (!bridge->link_active_reporting) {
		mlx5_core_warn(dev, "No PCI link reporting capability\n");
		msleep(1000);
		goto restore;
	}

	timeout = jiffies + msecs_to_jiffies(mlx5_tout_ms(dev, PCI_TOGGLE));
	do {
		err = pci_read_config_word(bridge, cap + PCI_EXP_LNKSTA, &reg16);
		if (err)
			return pcibios_err_to_errno(err);
		if (reg16 & PCI_EXP_LNKSTA_DLLLA)
			break;
		msleep(20);
	} while (!time_after(jiffies, timeout));

	if (reg16 & PCI_EXP_LNKSTA_DLLLA) {
		mlx5_core_info(dev, "PCI Link up\n");
	} else {
		mlx5_core_err(dev, "PCI link not ready (0x%04x) after %llu ms\n",
			      reg16, mlx5_tout_ms(dev, PCI_TOGGLE));
		err = -ETIMEDOUT;
		goto restore;
	}

	do {
		err = pci_read_config_word(dev->pdev, PCI_DEVICE_ID, &reg16);
		if (err)
			return pcibios_err_to_errno(err);
		if (reg16 == dev_id)
			break;
		msleep(20);
	} while (!time_after(jiffies, timeout));

	if (reg16 == dev_id) {
		mlx5_core_info(dev, "Firmware responds to PCI config cycles again\n");
	} else {
		mlx5_core_err(dev, "Firmware is not responsive (0x%04x) after %llu ms\n",
			      reg16, mlx5_tout_ms(dev, PCI_TOGGLE));
		err = -ETIMEDOUT;
	}

restore:
	list_for_each_entry(sdev, &bridge_bus->devices, bus_list) {
		pci_cfg_access_unlock(sdev);
		pci_restore_state(sdev);
	}

	return err;
}

<<<<<<< HEAD
static int mlx5_pci_reset_bus(struct mlx5_core_dev *dev)
{
	if (!MLX5_CAP_GEN(dev, pcie_reset_using_hotreset_method))
		return -EOPNOTSUPP;

	return pci_reset_bus(dev->pdev);
}

static int mlx5_sync_pci_reset(struct mlx5_core_dev *dev, u8 reset_method)
{
	u16 dev_id;
	int err;

	err = pci_read_config_word(dev->pdev, PCI_DEVICE_ID, &dev_id);
	if (err)
		return pcibios_err_to_errno(err);
	err = mlx5_check_dev_ids(dev, dev_id);
	if (err)
		return err;

	switch (reset_method) {
	case MLX5_MFRL_REG_PCI_RESET_METHOD_LINK_TOGGLE:
		err = mlx5_pci_link_toggle(dev, dev_id);
		if (err)
			mlx5_core_warn(dev, "mlx5_pci_link_toggle failed\n");
		break;
	case MLX5_MFRL_REG_PCI_RESET_METHOD_HOT_RESET:
		err = mlx5_pci_reset_bus(dev);
		if (err)
			mlx5_core_warn(dev, "mlx5_pci_reset_bus failed\n");
		break;
	default:
		return -EOPNOTSUPP;
	}

	return err;
=======
void mlx5_sync_reset_unload_flow(struct mlx5_core_dev *dev, bool locked)
{
	struct mlx5_fw_reset *fw_reset = dev->priv.fw_reset;
	unsigned long timeout;
	int poll_freq = 20;
	bool reset_action;
	u8 rst_state;
	int err;

	if (locked)
		mlx5_unload_one_devl_locked(dev, false);
	else
		mlx5_unload_one(dev, false);

	if (!test_bit(MLX5_FW_RESET_FLAGS_UNLOAD_EVENT, &fw_reset->reset_flags))
		return;

	mlx5_set_fw_rst_ack(dev);
	mlx5_core_warn(dev, "Sync Reset Unload done, device reset expected\n");

	reset_action = false;
	timeout = jiffies + msecs_to_jiffies(mlx5_tout_ms(dev, RESET_UNLOAD));
	do {
		rst_state = mlx5_get_fw_rst_state(dev);
		if (rst_state == MLX5_FW_RST_STATE_TOGGLE_REQ ||
		    rst_state == MLX5_FW_RST_STATE_IDLE) {
			reset_action = true;
			break;
		}
		if (rst_state == MLX5_FW_RST_STATE_DROP_MODE) {
			mlx5_core_info(dev, "Sync Reset Drop mode ack\n");
			mlx5_set_fw_rst_ack(dev);
			poll_freq = 1000;
		}
		msleep(poll_freq);
	} while (!time_after(jiffies, timeout));

	if (!reset_action) {
		mlx5_core_err(dev, "Got timeout waiting for sync reset action, state = %u\n",
			      rst_state);
		fw_reset->ret = -ETIMEDOUT;
		goto done;
	}

	mlx5_core_warn(dev, "Sync Reset, got reset action. rst_state = %u\n",
		       rst_state);
	if (rst_state == MLX5_FW_RST_STATE_TOGGLE_REQ) {
		err = mlx5_pci_link_toggle(dev);
		if (err) {
			mlx5_core_warn(dev, "mlx5_pci_link_toggle failed, err %d\n",
				       err);
			fw_reset->ret = err;
		}
	}

done:
	clear_bit(MLX5_FW_RESET_FLAGS_UNLOAD_EVENT, &fw_reset->reset_flags);
>>>>>>> 2cc35112
}

static void mlx5_sync_reset_now_event(struct work_struct *work)
{
	struct mlx5_fw_reset *fw_reset = container_of(work, struct mlx5_fw_reset,
						      reset_now_work);
	struct mlx5_core_dev *dev = fw_reset->dev;
	int err;

	if (mlx5_sync_reset_clear_reset_requested(dev, false))
		return;

	mlx5_core_warn(dev, "Sync Reset now. Device is going to reset.\n");

	err = mlx5_cmd_fast_teardown_hca(dev);
	if (err) {
		mlx5_core_warn(dev, "Fast teardown failed, no reset done, err %d\n", err);
		goto done;
	}

	err = mlx5_sync_pci_reset(dev, fw_reset->reset_method);
	if (err) {
		mlx5_core_warn(dev, "mlx5_sync_pci_reset failed, no reset done, err %d\n", err);
		set_bit(MLX5_FW_RESET_FLAGS_RELOAD_REQUIRED, &fw_reset->reset_flags);
	}

	mlx5_enter_error_state(dev, true);
done:
	fw_reset->ret = err;
	mlx5_fw_reset_complete_reload(dev);
}

static void mlx5_sync_reset_unload_event(struct work_struct *work)
{
	struct mlx5_fw_reset *fw_reset;
	struct mlx5_core_dev *dev;
<<<<<<< HEAD
	unsigned long timeout;
	int poll_freq = 20;
	bool reset_action;
	u8 rst_state;
=======
>>>>>>> 2cc35112
	int err;

	fw_reset = container_of(work, struct mlx5_fw_reset, reset_unload_work);
	dev = fw_reset->dev;

	if (mlx5_sync_reset_clear_reset_requested(dev, false))
		return;

	set_bit(MLX5_FW_RESET_FLAGS_UNLOAD_EVENT, &fw_reset->reset_flags);
	mlx5_core_warn(dev, "Sync Reset Unload. Function is forced down.\n");

	err = mlx5_cmd_fast_teardown_hca(dev);
	if (err)
		mlx5_core_warn(dev, "Fast teardown failed, unloading, err %d\n", err);
	else
		mlx5_enter_error_state(dev, true);

<<<<<<< HEAD
	if (test_bit(MLX5_FW_RESET_FLAGS_PENDING_COMP, &fw_reset->reset_flags))
		mlx5_unload_one_devl_locked(dev, false);
	else
		mlx5_unload_one(dev, false);

	mlx5_set_fw_rst_ack(dev);
	mlx5_core_warn(dev, "Sync Reset Unload done, device reset expected\n");

	reset_action = false;
	timeout = jiffies + msecs_to_jiffies(mlx5_tout_ms(dev, RESET_UNLOAD));
	do {
		rst_state = mlx5_get_fw_rst_state(dev);
		if (rst_state == MLX5_FW_RST_STATE_TOGGLE_REQ ||
		    rst_state == MLX5_FW_RST_STATE_IDLE) {
			reset_action = true;
			break;
		}
		if (rst_state == MLX5_FW_RST_STATE_DROP_MODE) {
			mlx5_core_info(dev, "Sync Reset Drop mode ack\n");
			mlx5_set_fw_rst_ack(dev);
			poll_freq = 1000;
		}
		msleep(poll_freq);
	} while (!time_after(jiffies, timeout));

	if (!reset_action) {
		mlx5_core_err(dev, "Got timeout waiting for sync reset action, state = %u\n",
			      rst_state);
		fw_reset->ret = -ETIMEDOUT;
		goto done;
	}

	mlx5_core_warn(dev, "Sync Reset, got reset action. rst_state = %u\n", rst_state);
	if (rst_state == MLX5_FW_RST_STATE_TOGGLE_REQ) {
		err = mlx5_sync_pci_reset(dev, fw_reset->reset_method);
		if (err) {
			mlx5_core_warn(dev, "mlx5_sync_pci_reset failed, err %d\n", err);
			fw_reset->ret = err;
		}
	}

done:
	mlx5_fw_reset_complete_reload(dev, true);
=======
	mlx5_fw_reset_complete_reload(dev);
>>>>>>> 2cc35112
}

static void mlx5_sync_reset_abort_event(struct work_struct *work)
{
	struct mlx5_fw_reset *fw_reset = container_of(work, struct mlx5_fw_reset,
						      reset_abort_work);
	struct mlx5_core_dev *dev = fw_reset->dev;

	if (mlx5_sync_reset_clear_reset_requested(dev, true))
		return;
	mlx5_core_warn(dev, "PCI Sync FW Update Reset Aborted.\n");
}

static void mlx5_sync_reset_events_handle(struct mlx5_fw_reset *fw_reset, struct mlx5_eqe *eqe)
{
	struct mlx5_eqe_sync_fw_update *sync_fw_update_eqe;
	u8 sync_event_rst_type;

	sync_fw_update_eqe = &eqe->data.sync_fw_update;
	sync_event_rst_type = sync_fw_update_eqe->sync_rst_state & SYNC_RST_STATE_MASK;
	switch (sync_event_rst_type) {
	case MLX5_SYNC_RST_STATE_RESET_REQUEST:
		queue_work(fw_reset->wq, &fw_reset->reset_request_work);
		break;
	case MLX5_SYNC_RST_STATE_RESET_UNLOAD:
		queue_work(fw_reset->wq, &fw_reset->reset_unload_work);
		break;
	case MLX5_SYNC_RST_STATE_RESET_NOW:
		queue_work(fw_reset->wq, &fw_reset->reset_now_work);
		break;
	case MLX5_SYNC_RST_STATE_RESET_ABORT:
		queue_work(fw_reset->wq, &fw_reset->reset_abort_work);
		break;
	}
}

static int fw_reset_event_notifier(struct notifier_block *nb, unsigned long action, void *data)
{
	struct mlx5_fw_reset *fw_reset = mlx5_nb_cof(nb, struct mlx5_fw_reset, nb);
	struct mlx5_eqe *eqe = data;

	if (test_bit(MLX5_FW_RESET_FLAGS_DROP_NEW_REQUESTS, &fw_reset->reset_flags))
		return NOTIFY_DONE;

	switch (eqe->sub_type) {
	case MLX5_GENERAL_SUBTYPE_FW_LIVE_PATCH_EVENT:
		queue_work(fw_reset->wq, &fw_reset->fw_live_patch_work);
		break;
	case MLX5_GENERAL_SUBTYPE_PCI_SYNC_FOR_FW_UPDATE_EVENT:
		mlx5_sync_reset_events_handle(fw_reset, eqe);
		break;
	default:
		return NOTIFY_DONE;
	}

	return NOTIFY_OK;
}

int mlx5_fw_reset_wait_reset_done(struct mlx5_core_dev *dev)
{
	unsigned long pci_sync_update_timeout = mlx5_tout_ms(dev, PCI_SYNC_UPDATE);
	struct mlx5_fw_reset *fw_reset = dev->priv.fw_reset;
	unsigned long timeout;
	int err;

	if (MLX5_CAP_GEN(dev, pci_sync_for_fw_update_with_driver_unload))
		pci_sync_update_timeout += mlx5_tout_ms(dev, RESET_UNLOAD);
	timeout = msecs_to_jiffies(pci_sync_update_timeout);
	if (!wait_for_completion_timeout(&fw_reset->done, timeout)) {
		mlx5_core_warn(dev, "FW sync reset timeout after %lu seconds\n",
			       pci_sync_update_timeout / 1000);
		err = -ETIMEDOUT;
		goto out;
	}
	err = fw_reset->ret;
	if (test_and_clear_bit(MLX5_FW_RESET_FLAGS_RELOAD_REQUIRED, &fw_reset->reset_flags)) {
		mlx5_unload_one_devl_locked(dev, false);
		mlx5_load_one_devl_locked(dev, true);
	}
out:
	clear_bit(MLX5_FW_RESET_FLAGS_PENDING_COMP, &fw_reset->reset_flags);
	return err;
}

void mlx5_fw_reset_events_start(struct mlx5_core_dev *dev)
{
	struct mlx5_fw_reset *fw_reset = dev->priv.fw_reset;

	if (!fw_reset)
		return;

	MLX5_NB_INIT(&fw_reset->nb, fw_reset_event_notifier, GENERAL_EVENT);
	mlx5_eq_notifier_register(dev, &fw_reset->nb);
}

void mlx5_fw_reset_events_stop(struct mlx5_core_dev *dev)
{
	struct mlx5_fw_reset *fw_reset = dev->priv.fw_reset;

	if (!fw_reset)
		return;

	mlx5_eq_notifier_unregister(dev, &fw_reset->nb);
}

void mlx5_drain_fw_reset(struct mlx5_core_dev *dev)
{
	struct mlx5_fw_reset *fw_reset = dev->priv.fw_reset;

	if (!fw_reset)
		return;

	set_bit(MLX5_FW_RESET_FLAGS_DROP_NEW_REQUESTS, &fw_reset->reset_flags);
	cancel_work_sync(&fw_reset->fw_live_patch_work);
	cancel_work_sync(&fw_reset->reset_request_work);
	cancel_work_sync(&fw_reset->reset_unload_work);
	cancel_work_sync(&fw_reset->reset_reload_work);
	cancel_work_sync(&fw_reset->reset_now_work);
	cancel_work_sync(&fw_reset->reset_abort_work);
}

static const struct devlink_param mlx5_fw_reset_devlink_params[] = {
	DEVLINK_PARAM_GENERIC(ENABLE_REMOTE_DEV_RESET, BIT(DEVLINK_PARAM_CMODE_RUNTIME),
			      mlx5_fw_reset_enable_remote_dev_reset_get,
			      mlx5_fw_reset_enable_remote_dev_reset_set, NULL),
};

int mlx5_fw_reset_init(struct mlx5_core_dev *dev)
{
	struct mlx5_fw_reset *fw_reset;
	int err;

	if (!MLX5_CAP_MCAM_REG(dev, mfrl))
		return 0;

	fw_reset = kzalloc(sizeof(*fw_reset), GFP_KERNEL);
	if (!fw_reset)
		return -ENOMEM;
	fw_reset->wq = create_singlethread_workqueue("mlx5_fw_reset_events");
	if (!fw_reset->wq) {
		kfree(fw_reset);
		return -ENOMEM;
	}

	fw_reset->dev = dev;
	dev->priv.fw_reset = fw_reset;

	err = devl_params_register(priv_to_devlink(dev),
				   mlx5_fw_reset_devlink_params,
				   ARRAY_SIZE(mlx5_fw_reset_devlink_params));
	if (err) {
		destroy_workqueue(fw_reset->wq);
		kfree(fw_reset);
		return err;
	}

	INIT_WORK(&fw_reset->fw_live_patch_work, mlx5_fw_live_patch_event);
	INIT_WORK(&fw_reset->reset_request_work, mlx5_sync_reset_request_event);
	INIT_WORK(&fw_reset->reset_unload_work, mlx5_sync_reset_unload_event);
	INIT_WORK(&fw_reset->reset_reload_work, mlx5_sync_reset_reload_work);
	INIT_WORK(&fw_reset->reset_now_work, mlx5_sync_reset_now_event);
	INIT_WORK(&fw_reset->reset_abort_work, mlx5_sync_reset_abort_event);

	init_completion(&fw_reset->done);
	return 0;
}

void mlx5_fw_reset_cleanup(struct mlx5_core_dev *dev)
{
	struct mlx5_fw_reset *fw_reset = dev->priv.fw_reset;

	if (!fw_reset)
		return;

	devl_params_unregister(priv_to_devlink(dev),
			       mlx5_fw_reset_devlink_params,
			       ARRAY_SIZE(mlx5_fw_reset_devlink_params));
	destroy_workqueue(fw_reset->wq);
	kfree(dev->priv.fw_reset);
}<|MERGE_RESOLUTION|>--- conflicted
+++ resolved
@@ -544,7 +544,6 @@
 	return err;
 }
 
-<<<<<<< HEAD
 static int mlx5_pci_reset_bus(struct mlx5_core_dev *dev)
 {
 	if (!MLX5_CAP_GEN(dev, pcie_reset_using_hotreset_method))
@@ -581,7 +580,8 @@
 	}
 
 	return err;
-=======
+}
+
 void mlx5_sync_reset_unload_flow(struct mlx5_core_dev *dev, bool locked)
 {
 	struct mlx5_fw_reset *fw_reset = dev->priv.fw_reset;
@@ -629,9 +629,9 @@
 	mlx5_core_warn(dev, "Sync Reset, got reset action. rst_state = %u\n",
 		       rst_state);
 	if (rst_state == MLX5_FW_RST_STATE_TOGGLE_REQ) {
-		err = mlx5_pci_link_toggle(dev);
+		err = mlx5_sync_pci_reset(dev, fw_reset->reset_method);
 		if (err) {
-			mlx5_core_warn(dev, "mlx5_pci_link_toggle failed, err %d\n",
+			mlx5_core_warn(dev, "mlx5_sync_pci_reset failed, err %d\n",
 				       err);
 			fw_reset->ret = err;
 		}
@@ -639,7 +639,6 @@
 
 done:
 	clear_bit(MLX5_FW_RESET_FLAGS_UNLOAD_EVENT, &fw_reset->reset_flags);
->>>>>>> 2cc35112
 }
 
 static void mlx5_sync_reset_now_event(struct work_struct *work)
@@ -676,13 +675,6 @@
 {
 	struct mlx5_fw_reset *fw_reset;
 	struct mlx5_core_dev *dev;
-<<<<<<< HEAD
-	unsigned long timeout;
-	int poll_freq = 20;
-	bool reset_action;
-	u8 rst_state;
-=======
->>>>>>> 2cc35112
 	int err;
 
 	fw_reset = container_of(work, struct mlx5_fw_reset, reset_unload_work);
@@ -700,53 +692,7 @@
 	else
 		mlx5_enter_error_state(dev, true);
 
-<<<<<<< HEAD
-	if (test_bit(MLX5_FW_RESET_FLAGS_PENDING_COMP, &fw_reset->reset_flags))
-		mlx5_unload_one_devl_locked(dev, false);
-	else
-		mlx5_unload_one(dev, false);
-
-	mlx5_set_fw_rst_ack(dev);
-	mlx5_core_warn(dev, "Sync Reset Unload done, device reset expected\n");
-
-	reset_action = false;
-	timeout = jiffies + msecs_to_jiffies(mlx5_tout_ms(dev, RESET_UNLOAD));
-	do {
-		rst_state = mlx5_get_fw_rst_state(dev);
-		if (rst_state == MLX5_FW_RST_STATE_TOGGLE_REQ ||
-		    rst_state == MLX5_FW_RST_STATE_IDLE) {
-			reset_action = true;
-			break;
-		}
-		if (rst_state == MLX5_FW_RST_STATE_DROP_MODE) {
-			mlx5_core_info(dev, "Sync Reset Drop mode ack\n");
-			mlx5_set_fw_rst_ack(dev);
-			poll_freq = 1000;
-		}
-		msleep(poll_freq);
-	} while (!time_after(jiffies, timeout));
-
-	if (!reset_action) {
-		mlx5_core_err(dev, "Got timeout waiting for sync reset action, state = %u\n",
-			      rst_state);
-		fw_reset->ret = -ETIMEDOUT;
-		goto done;
-	}
-
-	mlx5_core_warn(dev, "Sync Reset, got reset action. rst_state = %u\n", rst_state);
-	if (rst_state == MLX5_FW_RST_STATE_TOGGLE_REQ) {
-		err = mlx5_sync_pci_reset(dev, fw_reset->reset_method);
-		if (err) {
-			mlx5_core_warn(dev, "mlx5_sync_pci_reset failed, err %d\n", err);
-			fw_reset->ret = err;
-		}
-	}
-
-done:
-	mlx5_fw_reset_complete_reload(dev, true);
-=======
 	mlx5_fw_reset_complete_reload(dev);
->>>>>>> 2cc35112
 }
 
 static void mlx5_sync_reset_abort_event(struct work_struct *work)
