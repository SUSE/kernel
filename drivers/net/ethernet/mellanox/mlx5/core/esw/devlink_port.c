// SPDX-License-Identifier: GPL-2.0 OR Linux-OpenIB
/* Copyright (c) 2020 Mellanox Technologies Ltd. */

#include <linux/mlx5/driver.h>
#include "eswitch.h"

static void
mlx5_esw_get_port_parent_id(struct mlx5_core_dev *dev, struct netdev_phys_item_id *ppid)
{
	u64 parent_id;

	parent_id = mlx5_query_nic_system_image_guid(dev);
	ppid->id_len = sizeof(parent_id);
	memcpy(ppid->id, &parent_id, sizeof(parent_id));
}

static bool mlx5_esw_devlink_port_supported(struct mlx5_eswitch *esw, u16 vport_num)
{
	return vport_num == MLX5_VPORT_UPLINK ||
	       (mlx5_core_is_ecpf(esw->dev) && vport_num == MLX5_VPORT_PF) ||
	       mlx5_eswitch_is_vf_vport(esw, vport_num);
}

static struct devlink_port *mlx5_esw_dl_port_alloc(struct mlx5_eswitch *esw, u16 vport_num)
{
	struct mlx5_core_dev *dev = esw->dev;
	struct devlink_port_attrs attrs = {};
	struct netdev_phys_item_id ppid = {};
	struct devlink_port *dl_port;
	u32 controller_num = 0;
	bool external;
	u16 pfnum;

	dl_port = kzalloc(sizeof(*dl_port), GFP_KERNEL);
	if (!dl_port)
		return NULL;

	mlx5_esw_get_port_parent_id(dev, &ppid);
	pfnum = mlx5_get_dev_index(dev);
	external = mlx5_core_is_ecpf_esw_manager(dev);
	if (external)
		controller_num = dev->priv.eswitch->offloads.host_number + 1;

	if (vport_num == MLX5_VPORT_UPLINK) {
		attrs.flavour = DEVLINK_PORT_FLAVOUR_PHYSICAL;
		attrs.phys.port_number = pfnum;
		memcpy(attrs.switch_id.id, ppid.id, ppid.id_len);
		attrs.switch_id.id_len = ppid.id_len;
		devlink_port_attrs_set(dl_port, &attrs);
	} else if (vport_num == MLX5_VPORT_PF) {
		memcpy(dl_port->attrs.switch_id.id, ppid.id, ppid.id_len);
		dl_port->attrs.switch_id.id_len = ppid.id_len;
		devlink_port_attrs_pci_pf_set(dl_port, controller_num, pfnum, external);
	} else if (mlx5_eswitch_is_vf_vport(esw, vport_num)) {
		memcpy(dl_port->attrs.switch_id.id, ppid.id, ppid.id_len);
		dl_port->attrs.switch_id.id_len = ppid.id_len;
		devlink_port_attrs_pci_vf_set(dl_port, controller_num, pfnum,
					      vport_num - 1, external);
	}
	return dl_port;
}

static void mlx5_esw_dl_port_free(struct devlink_port *dl_port)
{
	kfree(dl_port);
}

int mlx5_esw_offloads_devlink_port_register(struct mlx5_eswitch *esw, u16 vport_num)
{
	struct mlx5_core_dev *dev = esw->dev;
	struct devlink_port *dl_port;
	unsigned int dl_port_index;
	struct mlx5_vport *vport;
	struct devlink *devlink;
	int err;

	if (!mlx5_esw_devlink_port_supported(esw, vport_num))
		return 0;

	vport = mlx5_eswitch_get_vport(esw, vport_num);
	if (IS_ERR(vport))
		return PTR_ERR(vport);

	dl_port = mlx5_esw_dl_port_alloc(esw, vport_num);
	if (!dl_port)
		return -ENOMEM;

	devlink = priv_to_devlink(dev);
	dl_port_index = mlx5_esw_vport_to_devlink_port_index(dev, vport_num);
	err = devl_port_register(devlink, dl_port, dl_port_index);
	if (err)
		goto reg_err;

<<<<<<< HEAD
	err = devl_rate_leaf_create(dl_port, vport);
=======
	err = devl_rate_leaf_create(dl_port, vport, NULL);
>>>>>>> eb3cdb58
	if (err)
		goto rate_err;

	vport->dl_port = dl_port;
	return 0;

rate_err:
	devl_port_unregister(dl_port);
reg_err:
	mlx5_esw_dl_port_free(dl_port);
	return err;
}

void mlx5_esw_offloads_devlink_port_unregister(struct mlx5_eswitch *esw, u16 vport_num)
{
	struct mlx5_vport *vport;

	if (!mlx5_esw_devlink_port_supported(esw, vport_num))
		return;

	vport = mlx5_eswitch_get_vport(esw, vport_num);
	if (IS_ERR(vport))
		return;

	if (vport->dl_port->devlink_rate) {
		mlx5_esw_qos_vport_update_group(esw, vport, NULL, NULL);
		devl_rate_leaf_destroy(vport->dl_port);
	}

	devl_port_unregister(vport->dl_port);
	mlx5_esw_dl_port_free(vport->dl_port);
	vport->dl_port = NULL;
}

struct devlink_port *mlx5_esw_offloads_devlink_port(struct mlx5_eswitch *esw, u16 vport_num)
{
	struct mlx5_vport *vport;

	vport = mlx5_eswitch_get_vport(esw, vport_num);
	return IS_ERR(vport) ? ERR_CAST(vport) : vport->dl_port;
}

int mlx5_esw_devlink_sf_port_register(struct mlx5_eswitch *esw, struct devlink_port *dl_port,
				      u16 vport_num, u32 controller, u32 sfnum)
{
	struct mlx5_core_dev *dev = esw->dev;
	struct netdev_phys_item_id ppid = {};
	unsigned int dl_port_index;
	struct mlx5_vport *vport;
	struct devlink *devlink;
	u16 pfnum;
	int err;

	vport = mlx5_eswitch_get_vport(esw, vport_num);
	if (IS_ERR(vport))
		return PTR_ERR(vport);

	pfnum = mlx5_get_dev_index(dev);
	mlx5_esw_get_port_parent_id(dev, &ppid);
	memcpy(dl_port->attrs.switch_id.id, &ppid.id[0], ppid.id_len);
	dl_port->attrs.switch_id.id_len = ppid.id_len;
	devlink_port_attrs_pci_sf_set(dl_port, controller, pfnum, sfnum, !!controller);
	devlink = priv_to_devlink(dev);
	dl_port_index = mlx5_esw_vport_to_devlink_port_index(dev, vport_num);
	err = devl_port_register(devlink, dl_port, dl_port_index);
	if (err)
		return err;

<<<<<<< HEAD
	err = devl_rate_leaf_create(dl_port, vport);
=======
	err = devl_rate_leaf_create(dl_port, vport, NULL);
>>>>>>> eb3cdb58
	if (err)
		goto rate_err;

	vport->dl_port = dl_port;
	return 0;

rate_err:
	devl_port_unregister(dl_port);
	return err;
}

void mlx5_esw_devlink_sf_port_unregister(struct mlx5_eswitch *esw, u16 vport_num)
{
	struct mlx5_vport *vport;

	vport = mlx5_eswitch_get_vport(esw, vport_num);
	if (IS_ERR(vport))
		return;

	if (vport->dl_port->devlink_rate) {
		mlx5_esw_qos_vport_update_group(esw, vport, NULL, NULL);
		devl_rate_leaf_destroy(vport->dl_port);
	}

	devl_port_unregister(vport->dl_port);
	vport->dl_port = NULL;
}<|MERGE_RESOLUTION|>--- conflicted
+++ resolved
@@ -91,11 +91,7 @@
 	if (err)
 		goto reg_err;
 
-<<<<<<< HEAD
-	err = devl_rate_leaf_create(dl_port, vport);
-=======
 	err = devl_rate_leaf_create(dl_port, vport, NULL);
->>>>>>> eb3cdb58
 	if (err)
 		goto rate_err;
 
@@ -164,11 +160,7 @@
 	if (err)
 		return err;
 
-<<<<<<< HEAD
-	err = devl_rate_leaf_create(dl_port, vport);
-=======
 	err = devl_rate_leaf_create(dl_port, vport, NULL);
->>>>>>> eb3cdb58
 	if (err)
 		goto rate_err;
 
