// SPDX-License-Identifier: GPL-2.0 OR Linux-OpenIB
/* Copyright (c) 2021 Mellanox Technologies. */

#include <linux/etherdevice.h>
#include <linux/idr.h>
#include <linux/mlx5/driver.h>
#include <linux/mlx5/mlx5_ifc.h>
#include <linux/mlx5/vport.h>
#include <linux/mlx5/fs.h>
#include "mlx5_core.h"
#include "eswitch.h"
#include "en.h"
#include "en_tc.h"
#include "fs_core.h"
#include "esw/indir_table.h"
#include "lib/fs_chains.h"
#include "en/mod_hdr.h"

#define MLX5_ESW_INDIR_TABLE_SIZE 2
#define MLX5_ESW_INDIR_TABLE_RECIRC_IDX (MLX5_ESW_INDIR_TABLE_SIZE - 2)
#define MLX5_ESW_INDIR_TABLE_FWD_IDX (MLX5_ESW_INDIR_TABLE_SIZE - 1)

struct mlx5_esw_indir_table_rule {
	struct mlx5_flow_handle *handle;
	struct mlx5_modify_hdr *mh;
	refcount_t refcnt;
};

struct mlx5_esw_indir_table_entry {
	struct hlist_node hlist;
	struct mlx5_flow_table *ft;
	struct mlx5_flow_group *recirc_grp;
	struct mlx5_flow_group *fwd_grp;
	struct mlx5_flow_handle *fwd_rule;
	struct mlx5_esw_indir_table_rule *recirc_rule;
	int fwd_ref;

	u16 vport;
};

struct mlx5_esw_indir_table {
	struct mutex lock; /* protects table */
	DECLARE_HASHTABLE(table, 8);
};

struct mlx5_esw_indir_table *
mlx5_esw_indir_table_init(void)
{
	struct mlx5_esw_indir_table *indir = kvzalloc(sizeof(*indir), GFP_KERNEL);

	if (!indir)
		return ERR_PTR(-ENOMEM);

	mutex_init(&indir->lock);
	hash_init(indir->table);
	return indir;
}

void
mlx5_esw_indir_table_destroy(struct mlx5_esw_indir_table *indir)
{
	mutex_destroy(&indir->lock);
	kvfree(indir);
}

bool
mlx5_esw_indir_table_needed(struct mlx5_eswitch *esw,
			    struct mlx5_flow_attr *attr,
			    u16 vport_num,
			    struct mlx5_core_dev *dest_mdev)
{
	struct mlx5_esw_flow_attr *esw_attr = attr->esw_attr;
	bool vf_sf_vport;

	vf_sf_vport = mlx5_eswitch_is_vf_vport(esw, vport_num) ||
		      mlx5_esw_is_sf_vport(esw, vport_num);

	/* Use indirect table for all IP traffic from UL to VF with vport
	 * destination when source rewrite flag is set.
	 */
	return esw_attr->in_rep->vport == MLX5_VPORT_UPLINK &&
		vf_sf_vport &&
		esw->dev == dest_mdev &&
<<<<<<< HEAD
		attr->ip_version &&
=======
>>>>>>> eb3cdb58
		attr->flags & MLX5_ATTR_FLAG_SRC_REWRITE;
}

u16
mlx5_esw_indir_table_decap_vport(struct mlx5_flow_attr *attr)
{
	struct mlx5_esw_flow_attr *esw_attr = attr->esw_attr;

	return esw_attr->rx_tun_attr ? esw_attr->rx_tun_attr->decap_vport : 0;
}

static int mlx5_esw_indir_table_rule_get(struct mlx5_eswitch *esw,
					 struct mlx5_flow_attr *attr,
					 struct mlx5_esw_indir_table_entry *e)
{
	struct mlx5_esw_flow_attr *esw_attr = attr->esw_attr;
	struct mlx5_fs_chains *chains = esw_chains(esw);
	struct mlx5e_tc_mod_hdr_acts mod_acts = {};
	struct mlx5_flow_destination dest = {};
	struct mlx5_esw_indir_table_rule *rule;
	struct mlx5_flow_act flow_act = {};
	struct mlx5_flow_handle *handle;
	int err = 0;
	u32 data;

	if (e->recirc_rule) {
		refcount_inc(&e->recirc_rule->refcnt);
		return 0;
	}

	rule = kzalloc(sizeof(*rule), GFP_KERNEL);
	if (!rule)
		return -ENOMEM;

	/* Modify flow source to recirculate packet */
	data = mlx5_eswitch_get_vport_metadata_for_set(esw, esw_attr->rx_tun_attr->decap_vport);
	err = mlx5e_tc_match_to_reg_set(esw->dev, &mod_acts, MLX5_FLOW_NAMESPACE_FDB,
					VPORT_TO_REG, data);
	if (err)
		goto err_mod_hdr_regc0;

	err = mlx5e_tc_match_to_reg_set(esw->dev, &mod_acts, MLX5_FLOW_NAMESPACE_FDB,
					TUNNEL_TO_REG, ESW_TUN_SLOW_TABLE_GOTO_VPORT);
	if (err)
		goto err_mod_hdr_regc1;

	flow_act.modify_hdr = mlx5_modify_header_alloc(esw->dev, MLX5_FLOW_NAMESPACE_FDB,
						       mod_acts.num_actions, mod_acts.actions);
	if (IS_ERR(flow_act.modify_hdr)) {
		err = PTR_ERR(flow_act.modify_hdr);
		goto err_mod_hdr_alloc;
	}

	flow_act.action = MLX5_FLOW_CONTEXT_ACTION_FWD_DEST | MLX5_FLOW_CONTEXT_ACTION_MOD_HDR;
	flow_act.flags = FLOW_ACT_IGNORE_FLOW_LEVEL | FLOW_ACT_NO_APPEND;
	flow_act.fg = e->recirc_grp;
	dest.type = MLX5_FLOW_DESTINATION_TYPE_FLOW_TABLE;
	dest.ft = mlx5_chains_get_table(chains, 0, 1, 0);
	if (IS_ERR(dest.ft)) {
		err = PTR_ERR(dest.ft);
		goto err_table;
	}
	handle = mlx5_add_flow_rules(e->ft, NULL, &flow_act, &dest, 1);
	if (IS_ERR(handle)) {
		err = PTR_ERR(handle);
		goto err_handle;
	}

	mlx5e_mod_hdr_dealloc(&mod_acts);
	rule->handle = handle;
	rule->mh = flow_act.modify_hdr;
	refcount_set(&rule->refcnt, 1);
	e->recirc_rule = rule;
	return 0;

err_handle:
	mlx5_chains_put_table(chains, 0, 1, 0);
err_table:
	mlx5_modify_header_dealloc(esw->dev, flow_act.modify_hdr);
err_mod_hdr_alloc:
err_mod_hdr_regc1:
	mlx5e_mod_hdr_dealloc(&mod_acts);
err_mod_hdr_regc0:
	kfree(rule);
	return err;
}

static void mlx5_esw_indir_table_rule_put(struct mlx5_eswitch *esw,
					  struct mlx5_esw_indir_table_entry *e)
{
	struct mlx5_esw_indir_table_rule *rule = e->recirc_rule;
	struct mlx5_fs_chains *chains = esw_chains(esw);

	if (!rule)
		return;

	if (!refcount_dec_and_test(&rule->refcnt))
		return;

	mlx5_del_flow_rules(rule->handle);
	mlx5_chains_put_table(chains, 0, 1, 0);
	mlx5_modify_header_dealloc(esw->dev, rule->mh);
	kfree(rule);
	e->recirc_rule = NULL;
}

static int mlx5_create_indir_recirc_group(struct mlx5_esw_indir_table_entry *e)
{
	int err = 0, inlen = MLX5_ST_SZ_BYTES(create_flow_group_in);
	u32 *in;

	in = kvzalloc(inlen, GFP_KERNEL);
	if (!in)
		return -ENOMEM;

	MLX5_SET(create_flow_group_in, in, start_flow_index, 0);
	MLX5_SET(create_flow_group_in, in, end_flow_index, MLX5_ESW_INDIR_TABLE_RECIRC_IDX);
	e->recirc_grp = mlx5_create_flow_group(e->ft, in);
	if (IS_ERR(e->recirc_grp))
		err = PTR_ERR(e->recirc_grp);

	kvfree(in);
	return err;
}

static int mlx5_create_indir_fwd_group(struct mlx5_eswitch *esw,
				       struct mlx5_esw_indir_table_entry *e)
{
	int err = 0, inlen = MLX5_ST_SZ_BYTES(create_flow_group_in);
	struct mlx5_flow_destination dest = {};
	struct mlx5_flow_act flow_act = {};
	u32 *in;

	in = kvzalloc(inlen, GFP_KERNEL);
	if (!in)
		return -ENOMEM;

	/* Hold one entry */
	MLX5_SET(create_flow_group_in, in, start_flow_index, MLX5_ESW_INDIR_TABLE_FWD_IDX);
	MLX5_SET(create_flow_group_in, in, end_flow_index, MLX5_ESW_INDIR_TABLE_FWD_IDX);
	e->fwd_grp = mlx5_create_flow_group(e->ft, in);
	if (IS_ERR(e->fwd_grp)) {
		err = PTR_ERR(e->fwd_grp);
		goto err_out;
	}

	flow_act.action = MLX5_FLOW_CONTEXT_ACTION_FWD_DEST;
	flow_act.fg = e->fwd_grp;
	dest.type = MLX5_FLOW_DESTINATION_TYPE_VPORT;
	dest.vport.num = e->vport;
	dest.vport.vhca_id = MLX5_CAP_GEN(esw->dev, vhca_id);
	dest.vport.flags = MLX5_FLOW_DEST_VPORT_VHCA_ID;
<<<<<<< HEAD
	e->fwd_rule = mlx5_add_flow_rules(e->ft, spec, &flow_act, &dest, 1);
=======
	e->fwd_rule = mlx5_add_flow_rules(e->ft, NULL, &flow_act, &dest, 1);
>>>>>>> eb3cdb58
	if (IS_ERR(e->fwd_rule)) {
		mlx5_destroy_flow_group(e->fwd_grp);
		err = PTR_ERR(e->fwd_rule);
	}

err_out:
	kvfree(in);
	return err;
}

static struct mlx5_esw_indir_table_entry *
mlx5_esw_indir_table_entry_create(struct mlx5_eswitch *esw, struct mlx5_flow_attr *attr,
				  u16 vport, bool decap)
{
	struct mlx5_flow_table_attr ft_attr = {};
	struct mlx5_flow_namespace *root_ns;
	struct mlx5_esw_indir_table_entry *e;
	struct mlx5_flow_table *ft;
	int err = 0;

	root_ns = mlx5_get_flow_namespace(esw->dev, MLX5_FLOW_NAMESPACE_FDB);
	if (!root_ns)
		return ERR_PTR(-ENOENT);

	e = kzalloc(sizeof(*e), GFP_KERNEL);
	if (!e)
		return ERR_PTR(-ENOMEM);

	ft_attr.prio = FDB_TC_OFFLOAD;
	ft_attr.max_fte = MLX5_ESW_INDIR_TABLE_SIZE;
	ft_attr.flags = MLX5_FLOW_TABLE_UNMANAGED;
	ft_attr.level = 1;

	ft = mlx5_create_flow_table(root_ns, &ft_attr);
	if (IS_ERR(ft)) {
		err = PTR_ERR(ft);
		goto tbl_err;
	}
	e->ft = ft;
	e->vport = vport;
	e->fwd_ref = !decap;

	err = mlx5_create_indir_recirc_group(e);
	if (err)
		goto recirc_grp_err;

	if (decap) {
		err = mlx5_esw_indir_table_rule_get(esw, attr, e);
		if (err)
			goto recirc_rule_err;
	}

	err = mlx5_create_indir_fwd_group(esw, e);
	if (err)
		goto fwd_grp_err;

	hash_add(esw->fdb_table.offloads.indir->table, &e->hlist,
		 vport << 16);

	return e;

fwd_grp_err:
	if (decap)
		mlx5_esw_indir_table_rule_put(esw, e);
recirc_rule_err:
	mlx5_destroy_flow_group(e->recirc_grp);
recirc_grp_err:
	mlx5_destroy_flow_table(e->ft);
tbl_err:
	kfree(e);
	return ERR_PTR(err);
}

static struct mlx5_esw_indir_table_entry *
mlx5_esw_indir_table_entry_lookup(struct mlx5_eswitch *esw, u16 vport)
{
	struct mlx5_esw_indir_table_entry *e;
	u32 key = vport << 16;

	hash_for_each_possible(esw->fdb_table.offloads.indir->table, e, hlist, key)
		if (e->vport == vport)
			return e;

	return NULL;
}

struct mlx5_flow_table *mlx5_esw_indir_table_get(struct mlx5_eswitch *esw,
						 struct mlx5_flow_attr *attr,
						 u16 vport, bool decap)
{
	struct mlx5_esw_indir_table_entry *e;
	int err;

	mutex_lock(&esw->fdb_table.offloads.indir->lock);
	e = mlx5_esw_indir_table_entry_lookup(esw, vport);
	if (e) {
		if (!decap) {
			e->fwd_ref++;
		} else {
			err = mlx5_esw_indir_table_rule_get(esw, attr, e);
			if (err)
				goto out_err;
		}
	} else {
		e = mlx5_esw_indir_table_entry_create(esw, attr, vport, decap);
		if (IS_ERR(e)) {
			err = PTR_ERR(e);
			esw_warn(esw->dev, "Failed to create indirection table, err %d.\n", err);
			goto out_err;
		}
	}
	mutex_unlock(&esw->fdb_table.offloads.indir->lock);
	return e->ft;

out_err:
	mutex_unlock(&esw->fdb_table.offloads.indir->lock);
	return ERR_PTR(err);
}

void mlx5_esw_indir_table_put(struct mlx5_eswitch *esw,
			      u16 vport, bool decap)
{
	struct mlx5_esw_indir_table_entry *e;

	mutex_lock(&esw->fdb_table.offloads.indir->lock);
	e = mlx5_esw_indir_table_entry_lookup(esw, vport);
	if (!e)
		goto out;

	if (!decap)
		e->fwd_ref--;
	else
		mlx5_esw_indir_table_rule_put(esw, e);

	if (e->fwd_ref || e->recirc_rule)
		goto out;

	hash_del(&e->hlist);
	mlx5_destroy_flow_group(e->recirc_grp);
	mlx5_del_flow_rules(e->fwd_rule);
	mlx5_destroy_flow_group(e->fwd_grp);
	mlx5_destroy_flow_table(e->ft);
	kfree(e);
out:
	mutex_unlock(&esw->fdb_table.offloads.indir->lock);
}<|MERGE_RESOLUTION|>--- conflicted
+++ resolved
@@ -81,10 +81,6 @@
 	return esw_attr->in_rep->vport == MLX5_VPORT_UPLINK &&
 		vf_sf_vport &&
 		esw->dev == dest_mdev &&
-<<<<<<< HEAD
-		attr->ip_version &&
-=======
->>>>>>> eb3cdb58
 		attr->flags & MLX5_ATTR_FLAG_SRC_REWRITE;
 }
 
@@ -237,11 +233,7 @@
 	dest.vport.num = e->vport;
 	dest.vport.vhca_id = MLX5_CAP_GEN(esw->dev, vhca_id);
 	dest.vport.flags = MLX5_FLOW_DEST_VPORT_VHCA_ID;
-<<<<<<< HEAD
-	e->fwd_rule = mlx5_add_flow_rules(e->ft, spec, &flow_act, &dest, 1);
-=======
 	e->fwd_rule = mlx5_add_flow_rules(e->ft, NULL, &flow_act, &dest, 1);
->>>>>>> eb3cdb58
 	if (IS_ERR(e->fwd_rule)) {
 		mlx5_destroy_flow_group(e->fwd_grp);
 		err = PTR_ERR(e->fwd_rule);
