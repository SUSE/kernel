/*
 * Copyright (c) 2016, Mellanox Technologies. All rights reserved.
 *
 * This software is available to you under a choice of one of two
 * licenses.  You may choose to be licensed under the terms of the GNU
 * General Public License (GPL) Version 2, available from the file
 * COPYING in the main directory of this source tree, or the
 * OpenIB.org BSD license below:
 *
 *     Redistribution and use in source and binary forms, with or
 *     without modification, are permitted provided that the following
 *     conditions are met:
 *
 *      - Redistributions of source code must retain the above
 *        copyright notice, this list of conditions and the following
 *        disclaimer.
 *
 *      - Redistributions in binary form must reproduce the above
 *        copyright notice, this list of conditions and the following
 *        disclaimer in the documentation and/or other materials
 *        provided with the distribution.
 *
 * THE SOFTWARE IS PROVIDED "AS IS", WITHOUT WARRANTY OF ANY KIND,
 * EXPRESS OR IMPLIED, INCLUDING BUT NOT LIMITED TO THE WARRANTIES OF
 * MERCHANTABILITY, FITNESS FOR A PARTICULAR PURPOSE AND
 * NONINFRINGEMENT. IN NO EVENT SHALL THE AUTHORS OR COPYRIGHT HOLDERS
 * BE LIABLE FOR ANY CLAIM, DAMAGES OR OTHER LIABILITY, WHETHER IN AN
 * ACTION OF CONTRACT, TORT OR OTHERWISE, ARISING FROM, OUT OF OR IN
 * CONNECTION WITH THE SOFTWARE OR THE USE OR OTHER DEALINGS IN THE
 * SOFTWARE.
 */

#include <net/flow_dissector.h>
#include <net/sch_generic.h>
#include <net/pkt_cls.h>
#include <net/tc_act/tc_gact.h>
#include <net/tc_act/tc_skbedit.h>
#include <linux/mlx5/fs.h>
#include <linux/mlx5/device.h>
#include <linux/rhashtable.h>
#include <net/switchdev.h>
#include <net/tc_act/tc_mirred.h>
#include <net/tc_act/tc_vlan.h>
#include <net/tc_act/tc_tunnel_key.h>
#include <net/tc_act/tc_pedit.h>
#include <net/tc_act/tc_csum.h>
#include <net/vxlan.h>
#include <net/arp.h>
#include "en.h"
#include "en_rep.h"
#include "en_tc.h"
#include "eswitch.h"
#include "vxlan.h"
#include "fs_core.h"
#include "en/port.h"

struct mlx5_nic_flow_attr {
	u32 action;
	u32 flow_tag;
	u32 mod_hdr_id;
	u32 hairpin_tirn;
	u8 match_level;
	struct mlx5_flow_table	*hairpin_ft;
};

#define MLX5E_TC_FLOW_BASE (MLX5E_TC_LAST_EXPORTED_BIT + 1)

enum {
	MLX5E_TC_FLOW_INGRESS	= MLX5E_TC_INGRESS,
	MLX5E_TC_FLOW_EGRESS	= MLX5E_TC_EGRESS,
	MLX5E_TC_FLOW_ESWITCH	= BIT(MLX5E_TC_FLOW_BASE),
	MLX5E_TC_FLOW_NIC	= BIT(MLX5E_TC_FLOW_BASE + 1),
	MLX5E_TC_FLOW_OFFLOADED	= BIT(MLX5E_TC_FLOW_BASE + 2),
	MLX5E_TC_FLOW_HAIRPIN	= BIT(MLX5E_TC_FLOW_BASE + 3),
	MLX5E_TC_FLOW_HAIRPIN_RSS = BIT(MLX5E_TC_FLOW_BASE + 4),
};

#define MLX5E_TC_MAX_SPLITS 1

struct mlx5e_tc_flow {
	struct rhash_head	node;
	struct mlx5e_priv	*priv;
	u64			cookie;
	u8			flags;
	struct mlx5_flow_handle *rule[MLX5E_TC_MAX_SPLITS + 1];
	struct list_head	encap;   /* flows sharing the same encap ID */
	struct list_head	mod_hdr; /* flows sharing the same mod hdr ID */
	struct list_head	hairpin; /* flows sharing the same hairpin */
	union {
		struct mlx5_esw_flow_attr esw_attr[0];
		struct mlx5_nic_flow_attr nic_attr[0];
	};
};

struct mlx5e_tc_flow_parse_attr {
	struct ip_tunnel_info tun_info;
	struct mlx5_flow_spec spec;
	int num_mod_hdr_actions;
	void *mod_hdr_actions;
	int mirred_ifindex;
};

enum {
	MLX5_HEADER_TYPE_VXLAN = 0x0,
	MLX5_HEADER_TYPE_NVGRE = 0x1,
};

#define MLX5E_TC_TABLE_NUM_GROUPS 4
#define MLX5E_TC_TABLE_MAX_GROUP_SIZE BIT(16)

struct mlx5e_hairpin {
	struct mlx5_hairpin *pair;

	struct mlx5_core_dev *func_mdev;
	struct mlx5e_priv *func_priv;
	u32 tdn;
	u32 tirn;

	int num_channels;
	struct mlx5e_rqt indir_rqt;
	u32 indir_tirn[MLX5E_NUM_INDIR_TIRS];
	struct mlx5e_ttc_table ttc;
};

struct mlx5e_hairpin_entry {
	/* a node of a hash table which keeps all the  hairpin entries */
	struct hlist_node hairpin_hlist;

	/* flows sharing the same hairpin */
	struct list_head flows;

	u16 peer_vhca_id;
	u8 prio;
	struct mlx5e_hairpin *hp;
};

struct mod_hdr_key {
	int num_actions;
	void *actions;
};

struct mlx5e_mod_hdr_entry {
	/* a node of a hash table which keeps all the mod_hdr entries */
	struct hlist_node mod_hdr_hlist;

	/* flows sharing the same mod_hdr entry */
	struct list_head flows;

	struct mod_hdr_key key;

	u32 mod_hdr_id;
};

#define MLX5_MH_ACT_SZ MLX5_UN_SZ_BYTES(set_action_in_add_action_in_auto)

static inline u32 hash_mod_hdr_info(struct mod_hdr_key *key)
{
	return jhash(key->actions,
		     key->num_actions * MLX5_MH_ACT_SZ, 0);
}

static inline int cmp_mod_hdr_info(struct mod_hdr_key *a,
				   struct mod_hdr_key *b)
{
	if (a->num_actions != b->num_actions)
		return 1;

	return memcmp(a->actions, b->actions, a->num_actions * MLX5_MH_ACT_SZ);
}

static int mlx5e_attach_mod_hdr(struct mlx5e_priv *priv,
				struct mlx5e_tc_flow *flow,
				struct mlx5e_tc_flow_parse_attr *parse_attr)
{
	struct mlx5_eswitch *esw = priv->mdev->priv.eswitch;
	int num_actions, actions_size, namespace, err;
	struct mlx5e_mod_hdr_entry *mh;
	struct mod_hdr_key key;
	bool found = false;
	u32 hash_key;

	num_actions  = parse_attr->num_mod_hdr_actions;
	actions_size = MLX5_MH_ACT_SZ * num_actions;

	key.actions = parse_attr->mod_hdr_actions;
	key.num_actions = num_actions;

	hash_key = hash_mod_hdr_info(&key);

	if (flow->flags & MLX5E_TC_FLOW_ESWITCH) {
		namespace = MLX5_FLOW_NAMESPACE_FDB;
		hash_for_each_possible(esw->offloads.mod_hdr_tbl, mh,
				       mod_hdr_hlist, hash_key) {
			if (!cmp_mod_hdr_info(&mh->key, &key)) {
				found = true;
				break;
			}
		}
	} else {
		namespace = MLX5_FLOW_NAMESPACE_KERNEL;
		hash_for_each_possible(priv->fs.tc.mod_hdr_tbl, mh,
				       mod_hdr_hlist, hash_key) {
			if (!cmp_mod_hdr_info(&mh->key, &key)) {
				found = true;
				break;
			}
		}
	}

	if (found)
		goto attach_flow;

	mh = kzalloc(sizeof(*mh) + actions_size, GFP_KERNEL);
	if (!mh)
		return -ENOMEM;

	mh->key.actions = (void *)mh + sizeof(*mh);
	memcpy(mh->key.actions, key.actions, actions_size);
	mh->key.num_actions = num_actions;
	INIT_LIST_HEAD(&mh->flows);

	err = mlx5_modify_header_alloc(priv->mdev, namespace,
				       mh->key.num_actions,
				       mh->key.actions,
				       &mh->mod_hdr_id);
	if (err)
		goto out_err;

	if (flow->flags & MLX5E_TC_FLOW_ESWITCH)
		hash_add(esw->offloads.mod_hdr_tbl, &mh->mod_hdr_hlist, hash_key);
	else
		hash_add(priv->fs.tc.mod_hdr_tbl, &mh->mod_hdr_hlist, hash_key);

attach_flow:
	list_add(&flow->mod_hdr, &mh->flows);
	if (flow->flags & MLX5E_TC_FLOW_ESWITCH)
		flow->esw_attr->mod_hdr_id = mh->mod_hdr_id;
	else
		flow->nic_attr->mod_hdr_id = mh->mod_hdr_id;

	return 0;

out_err:
	kfree(mh);
	return err;
}

static void mlx5e_detach_mod_hdr(struct mlx5e_priv *priv,
				 struct mlx5e_tc_flow *flow)
{
	struct list_head *next = flow->mod_hdr.next;

	list_del(&flow->mod_hdr);

	if (list_empty(next)) {
		struct mlx5e_mod_hdr_entry *mh;

		mh = list_entry(next, struct mlx5e_mod_hdr_entry, flows);

		mlx5_modify_header_dealloc(priv->mdev, mh->mod_hdr_id);
		hash_del(&mh->mod_hdr_hlist);
		kfree(mh);
	}
}

static
struct mlx5_core_dev *mlx5e_hairpin_get_mdev(struct net *net, int ifindex)
{
	struct net_device *netdev;
	struct mlx5e_priv *priv;

	netdev = __dev_get_by_index(net, ifindex);
	priv = netdev_priv(netdev);
	return priv->mdev;
}

static int mlx5e_hairpin_create_transport(struct mlx5e_hairpin *hp)
{
	u32 in[MLX5_ST_SZ_DW(create_tir_in)] = {0};
	void *tirc;
	int err;

	err = mlx5_core_alloc_transport_domain(hp->func_mdev, &hp->tdn);
	if (err)
		goto alloc_tdn_err;

	tirc = MLX5_ADDR_OF(create_tir_in, in, ctx);

	MLX5_SET(tirc, tirc, disp_type, MLX5_TIRC_DISP_TYPE_DIRECT);
	MLX5_SET(tirc, tirc, inline_rqn, hp->pair->rqn[0]);
	MLX5_SET(tirc, tirc, transport_domain, hp->tdn);

	err = mlx5_core_create_tir(hp->func_mdev, in, MLX5_ST_SZ_BYTES(create_tir_in), &hp->tirn);
	if (err)
		goto create_tir_err;

	return 0;

create_tir_err:
	mlx5_core_dealloc_transport_domain(hp->func_mdev, hp->tdn);
alloc_tdn_err:
	return err;
}

static void mlx5e_hairpin_destroy_transport(struct mlx5e_hairpin *hp)
{
	mlx5_core_destroy_tir(hp->func_mdev, hp->tirn);
	mlx5_core_dealloc_transport_domain(hp->func_mdev, hp->tdn);
}

static void mlx5e_hairpin_fill_rqt_rqns(struct mlx5e_hairpin *hp, void *rqtc)
{
	u32 indirection_rqt[MLX5E_INDIR_RQT_SIZE], rqn;
	struct mlx5e_priv *priv = hp->func_priv;
	int i, ix, sz = MLX5E_INDIR_RQT_SIZE;

	mlx5e_build_default_indir_rqt(indirection_rqt, sz,
				      hp->num_channels);

	for (i = 0; i < sz; i++) {
		ix = i;
		if (priv->channels.params.rss_hfunc == ETH_RSS_HASH_XOR)
			ix = mlx5e_bits_invert(i, ilog2(sz));
		ix = indirection_rqt[ix];
		rqn = hp->pair->rqn[ix];
		MLX5_SET(rqtc, rqtc, rq_num[i], rqn);
	}
}

static int mlx5e_hairpin_create_indirect_rqt(struct mlx5e_hairpin *hp)
{
	int inlen, err, sz = MLX5E_INDIR_RQT_SIZE;
	struct mlx5e_priv *priv = hp->func_priv;
	struct mlx5_core_dev *mdev = priv->mdev;
	void *rqtc;
	u32 *in;

	inlen = MLX5_ST_SZ_BYTES(create_rqt_in) + sizeof(u32) * sz;
	in = kvzalloc(inlen, GFP_KERNEL);
	if (!in)
		return -ENOMEM;

	rqtc = MLX5_ADDR_OF(create_rqt_in, in, rqt_context);

	MLX5_SET(rqtc, rqtc, rqt_actual_size, sz);
	MLX5_SET(rqtc, rqtc, rqt_max_size, sz);

	mlx5e_hairpin_fill_rqt_rqns(hp, rqtc);

	err = mlx5_core_create_rqt(mdev, in, inlen, &hp->indir_rqt.rqtn);
	if (!err)
		hp->indir_rqt.enabled = true;

	kvfree(in);
	return err;
}

static int mlx5e_hairpin_create_indirect_tirs(struct mlx5e_hairpin *hp)
{
	struct mlx5e_priv *priv = hp->func_priv;
	u32 in[MLX5_ST_SZ_DW(create_tir_in)];
	int tt, i, err;
	void *tirc;

	for (tt = 0; tt < MLX5E_NUM_INDIR_TIRS; tt++) {
		memset(in, 0, MLX5_ST_SZ_BYTES(create_tir_in));
		tirc = MLX5_ADDR_OF(create_tir_in, in, ctx);

		MLX5_SET(tirc, tirc, transport_domain, hp->tdn);
		MLX5_SET(tirc, tirc, disp_type, MLX5_TIRC_DISP_TYPE_INDIRECT);
		MLX5_SET(tirc, tirc, indirect_table, hp->indir_rqt.rqtn);
		mlx5e_build_indir_tir_ctx_hash(&priv->channels.params, tt, tirc, false);

		err = mlx5_core_create_tir(hp->func_mdev, in,
					   MLX5_ST_SZ_BYTES(create_tir_in), &hp->indir_tirn[tt]);
		if (err) {
			mlx5_core_warn(hp->func_mdev, "create indirect tirs failed, %d\n", err);
			goto err_destroy_tirs;
		}
	}
	return 0;

err_destroy_tirs:
	for (i = 0; i < tt; i++)
		mlx5_core_destroy_tir(hp->func_mdev, hp->indir_tirn[i]);
	return err;
}

static void mlx5e_hairpin_destroy_indirect_tirs(struct mlx5e_hairpin *hp)
{
	int tt;

	for (tt = 0; tt < MLX5E_NUM_INDIR_TIRS; tt++)
		mlx5_core_destroy_tir(hp->func_mdev, hp->indir_tirn[tt]);
}

static void mlx5e_hairpin_set_ttc_params(struct mlx5e_hairpin *hp,
					 struct ttc_params *ttc_params)
{
	struct mlx5_flow_table_attr *ft_attr = &ttc_params->ft_attr;
	int tt;

	memset(ttc_params, 0, sizeof(*ttc_params));

	ttc_params->any_tt_tirn = hp->tirn;

	for (tt = 0; tt < MLX5E_NUM_INDIR_TIRS; tt++)
		ttc_params->indir_tirn[tt] = hp->indir_tirn[tt];

	ft_attr->max_fte = MLX5E_NUM_TT;
	ft_attr->level = MLX5E_TC_TTC_FT_LEVEL;
	ft_attr->prio = MLX5E_TC_PRIO;
}

static int mlx5e_hairpin_rss_init(struct mlx5e_hairpin *hp)
{
	struct mlx5e_priv *priv = hp->func_priv;
	struct ttc_params ttc_params;
	int err;

	err = mlx5e_hairpin_create_indirect_rqt(hp);
	if (err)
		return err;

	err = mlx5e_hairpin_create_indirect_tirs(hp);
	if (err)
		goto err_create_indirect_tirs;

	mlx5e_hairpin_set_ttc_params(hp, &ttc_params);
	err = mlx5e_create_ttc_table(priv, &ttc_params, &hp->ttc);
	if (err)
		goto err_create_ttc_table;

	netdev_dbg(priv->netdev, "add hairpin: using %d channels rss ttc table id %x\n",
		   hp->num_channels, hp->ttc.ft.t->id);

	return 0;

err_create_ttc_table:
	mlx5e_hairpin_destroy_indirect_tirs(hp);
err_create_indirect_tirs:
	mlx5e_destroy_rqt(priv, &hp->indir_rqt);

	return err;
}

static void mlx5e_hairpin_rss_cleanup(struct mlx5e_hairpin *hp)
{
	struct mlx5e_priv *priv = hp->func_priv;

	mlx5e_destroy_ttc_table(priv, &hp->ttc);
	mlx5e_hairpin_destroy_indirect_tirs(hp);
	mlx5e_destroy_rqt(priv, &hp->indir_rqt);
}

static struct mlx5e_hairpin *
mlx5e_hairpin_create(struct mlx5e_priv *priv, struct mlx5_hairpin_params *params,
		     int peer_ifindex)
{
	struct mlx5_core_dev *func_mdev, *peer_mdev;
	struct mlx5e_hairpin *hp;
	struct mlx5_hairpin *pair;
	int err;

	hp = kzalloc(sizeof(*hp), GFP_KERNEL);
	if (!hp)
		return ERR_PTR(-ENOMEM);

	func_mdev = priv->mdev;
	peer_mdev = mlx5e_hairpin_get_mdev(dev_net(priv->netdev), peer_ifindex);

	pair = mlx5_core_hairpin_create(func_mdev, peer_mdev, params);
	if (IS_ERR(pair)) {
		err = PTR_ERR(pair);
		goto create_pair_err;
	}
	hp->pair = pair;
	hp->func_mdev = func_mdev;
	hp->func_priv = priv;
	hp->num_channels = params->num_channels;

	err = mlx5e_hairpin_create_transport(hp);
	if (err)
		goto create_transport_err;

	if (hp->num_channels > 1) {
		err = mlx5e_hairpin_rss_init(hp);
		if (err)
			goto rss_init_err;
	}

	return hp;

rss_init_err:
	mlx5e_hairpin_destroy_transport(hp);
create_transport_err:
	mlx5_core_hairpin_destroy(hp->pair);
create_pair_err:
	kfree(hp);
	return ERR_PTR(err);
}

static void mlx5e_hairpin_destroy(struct mlx5e_hairpin *hp)
{
	if (hp->num_channels > 1)
		mlx5e_hairpin_rss_cleanup(hp);
	mlx5e_hairpin_destroy_transport(hp);
	mlx5_core_hairpin_destroy(hp->pair);
	kvfree(hp);
}

static inline u32 hash_hairpin_info(u16 peer_vhca_id, u8 prio)
{
	return (peer_vhca_id << 16 | prio);
}

static struct mlx5e_hairpin_entry *mlx5e_hairpin_get(struct mlx5e_priv *priv,
						     u16 peer_vhca_id, u8 prio)
{
	struct mlx5e_hairpin_entry *hpe;
	u32 hash_key = hash_hairpin_info(peer_vhca_id, prio);

	hash_for_each_possible(priv->fs.tc.hairpin_tbl, hpe,
			       hairpin_hlist, hash_key) {
		if (hpe->peer_vhca_id == peer_vhca_id && hpe->prio == prio)
			return hpe;
	}

	return NULL;
}

#define UNKNOWN_MATCH_PRIO 8

static int mlx5e_hairpin_get_prio(struct mlx5e_priv *priv,
				  struct mlx5_flow_spec *spec, u8 *match_prio)
{
	void *headers_c, *headers_v;
	u8 prio_val, prio_mask = 0;
	bool vlan_present;

#ifdef CONFIG_MLX5_CORE_EN_DCB
	if (priv->dcbx_dp.trust_state != MLX5_QPTS_TRUST_PCP) {
		netdev_warn(priv->netdev,
			    "only PCP trust state supported for hairpin\n");
		return -EOPNOTSUPP;
	}
#endif
	headers_c = MLX5_ADDR_OF(fte_match_param, spec->match_criteria, outer_headers);
	headers_v = MLX5_ADDR_OF(fte_match_param, spec->match_value, outer_headers);

	vlan_present = MLX5_GET(fte_match_set_lyr_2_4, headers_v, cvlan_tag);
	if (vlan_present) {
		prio_mask = MLX5_GET(fte_match_set_lyr_2_4, headers_c, first_prio);
		prio_val = MLX5_GET(fte_match_set_lyr_2_4, headers_v, first_prio);
	}

	if (!vlan_present || !prio_mask) {
		prio_val = UNKNOWN_MATCH_PRIO;
	} else if (prio_mask != 0x7) {
		netdev_warn(priv->netdev,
			    "masked priority match not supported for hairpin\n");
		return -EOPNOTSUPP;
	}

	*match_prio = prio_val;
	return 0;
}

static int mlx5e_hairpin_flow_add(struct mlx5e_priv *priv,
				  struct mlx5e_tc_flow *flow,
				  struct mlx5e_tc_flow_parse_attr *parse_attr)
{
	int peer_ifindex = parse_attr->mirred_ifindex;
	struct mlx5_hairpin_params params;
	struct mlx5_core_dev *peer_mdev;
	struct mlx5e_hairpin_entry *hpe;
	struct mlx5e_hairpin *hp;
	u64 link_speed64;
	u32 link_speed;
	u8 match_prio;
	u16 peer_id;
	int err;

	peer_mdev = mlx5e_hairpin_get_mdev(dev_net(priv->netdev), peer_ifindex);
	if (!MLX5_CAP_GEN(priv->mdev, hairpin) || !MLX5_CAP_GEN(peer_mdev, hairpin)) {
		netdev_warn(priv->netdev, "hairpin is not supported\n");
		return -EOPNOTSUPP;
	}

	peer_id = MLX5_CAP_GEN(peer_mdev, vhca_id);
	err = mlx5e_hairpin_get_prio(priv, &parse_attr->spec, &match_prio);
	if (err)
		return err;
	hpe = mlx5e_hairpin_get(priv, peer_id, match_prio);
	if (hpe)
		goto attach_flow;

	hpe = kzalloc(sizeof(*hpe), GFP_KERNEL);
	if (!hpe)
		return -ENOMEM;

	INIT_LIST_HEAD(&hpe->flows);
	hpe->peer_vhca_id = peer_id;
	hpe->prio = match_prio;

	params.log_data_size = 15;
	params.log_data_size = min_t(u8, params.log_data_size,
				     MLX5_CAP_GEN(priv->mdev, log_max_hairpin_wq_data_sz));
	params.log_data_size = max_t(u8, params.log_data_size,
				     MLX5_CAP_GEN(priv->mdev, log_min_hairpin_wq_data_sz));

	params.log_num_packets = params.log_data_size -
				 MLX5_MPWRQ_MIN_LOG_STRIDE_SZ(priv->mdev);
	params.log_num_packets = min_t(u8, params.log_num_packets,
				       MLX5_CAP_GEN(priv->mdev, log_max_hairpin_num_packets));

	params.q_counter = priv->q_counter;
	/* set hairpin pair per each 50Gbs share of the link */
	mlx5e_port_max_linkspeed(priv->mdev, &link_speed);
	link_speed = max_t(u32, link_speed, 50000);
	link_speed64 = link_speed;
	do_div(link_speed64, 50000);
	params.num_channels = link_speed64;

	hp = mlx5e_hairpin_create(priv, &params, peer_ifindex);
	if (IS_ERR(hp)) {
		err = PTR_ERR(hp);
		goto create_hairpin_err;
	}

	netdev_dbg(priv->netdev, "add hairpin: tirn %x rqn %x peer %s sqn %x prio %d (log) data %d packets %d\n",
		   hp->tirn, hp->pair->rqn[0], hp->pair->peer_mdev->priv.name,
		   hp->pair->sqn[0], match_prio, params.log_data_size, params.log_num_packets);

	hpe->hp = hp;
	hash_add(priv->fs.tc.hairpin_tbl, &hpe->hairpin_hlist,
		 hash_hairpin_info(peer_id, match_prio));

attach_flow:
	if (hpe->hp->num_channels > 1) {
		flow->flags |= MLX5E_TC_FLOW_HAIRPIN_RSS;
		flow->nic_attr->hairpin_ft = hpe->hp->ttc.ft.t;
	} else {
		flow->nic_attr->hairpin_tirn = hpe->hp->tirn;
	}
	list_add(&flow->hairpin, &hpe->flows);

	return 0;

create_hairpin_err:
	kfree(hpe);
	return err;
}

static void mlx5e_hairpin_flow_del(struct mlx5e_priv *priv,
				   struct mlx5e_tc_flow *flow)
{
	struct list_head *next = flow->hairpin.next;

	list_del(&flow->hairpin);

	/* no more hairpin flows for us, release the hairpin pair */
	if (list_empty(next)) {
		struct mlx5e_hairpin_entry *hpe;

		hpe = list_entry(next, struct mlx5e_hairpin_entry, flows);

		netdev_dbg(priv->netdev, "del hairpin: peer %s\n",
			   hpe->hp->pair->peer_mdev->priv.name);

		mlx5e_hairpin_destroy(hpe->hp);
		hash_del(&hpe->hairpin_hlist);
		kfree(hpe);
	}
}

static struct mlx5_flow_handle *
mlx5e_tc_add_nic_flow(struct mlx5e_priv *priv,
		      struct mlx5e_tc_flow_parse_attr *parse_attr,
		      struct mlx5e_tc_flow *flow)
{
	struct mlx5_nic_flow_attr *attr = flow->nic_attr;
	struct mlx5_core_dev *dev = priv->mdev;
	struct mlx5_flow_destination dest[2] = {};
	struct mlx5_flow_act flow_act = {
		.action = attr->action,
		.has_flow_tag = true,
		.flow_tag = attr->flow_tag,
		.encap_id = 0,
	};
	struct mlx5_fc *counter = NULL;
	struct mlx5_flow_handle *rule;
	bool table_created = false;
	int err, dest_ix = 0;

	if (flow->flags & MLX5E_TC_FLOW_HAIRPIN) {
		err = mlx5e_hairpin_flow_add(priv, flow, parse_attr);
		if (err) {
			rule = ERR_PTR(err);
			goto err_add_hairpin_flow;
		}
		if (flow->flags & MLX5E_TC_FLOW_HAIRPIN_RSS) {
			dest[dest_ix].type = MLX5_FLOW_DESTINATION_TYPE_FLOW_TABLE;
			dest[dest_ix].ft = attr->hairpin_ft;
		} else {
			dest[dest_ix].type = MLX5_FLOW_DESTINATION_TYPE_TIR;
			dest[dest_ix].tir_num = attr->hairpin_tirn;
		}
		dest_ix++;
	} else if (attr->action & MLX5_FLOW_CONTEXT_ACTION_FWD_DEST) {
		dest[dest_ix].type = MLX5_FLOW_DESTINATION_TYPE_FLOW_TABLE;
		dest[dest_ix].ft = priv->fs.vlan.ft.t;
		dest_ix++;
	}

	if (attr->action & MLX5_FLOW_CONTEXT_ACTION_COUNT) {
		counter = mlx5_fc_create(dev, true);
		if (IS_ERR(counter)) {
			rule = ERR_CAST(counter);
			goto err_fc_create;
		}
		dest[dest_ix].type = MLX5_FLOW_DESTINATION_TYPE_COUNTER;
		dest[dest_ix].counter = counter;
		dest_ix++;
	}

	if (attr->action & MLX5_FLOW_CONTEXT_ACTION_MOD_HDR) {
		err = mlx5e_attach_mod_hdr(priv, flow, parse_attr);
		flow_act.modify_id = attr->mod_hdr_id;
		kfree(parse_attr->mod_hdr_actions);
		if (err) {
			rule = ERR_PTR(err);
			goto err_create_mod_hdr_id;
		}
	}

	if (IS_ERR_OR_NULL(priv->fs.tc.t)) {
		int tc_grp_size, tc_tbl_size;
		u32 max_flow_counter;

		max_flow_counter = (MLX5_CAP_GEN(dev, max_flow_counter_31_16) << 16) |
				    MLX5_CAP_GEN(dev, max_flow_counter_15_0);

		tc_grp_size = min_t(int, max_flow_counter, MLX5E_TC_TABLE_MAX_GROUP_SIZE);

		tc_tbl_size = min_t(int, tc_grp_size * MLX5E_TC_TABLE_NUM_GROUPS,
				    BIT(MLX5_CAP_FLOWTABLE_NIC_RX(dev, log_max_ft_size)));

		priv->fs.tc.t =
			mlx5_create_auto_grouped_flow_table(priv->fs.ns,
							    MLX5E_TC_PRIO,
							    tc_tbl_size,
							    MLX5E_TC_TABLE_NUM_GROUPS,
							    MLX5E_TC_FT_LEVEL, 0);
		if (IS_ERR(priv->fs.tc.t)) {
			netdev_err(priv->netdev,
				   "Failed to create tc offload table\n");
			rule = ERR_CAST(priv->fs.tc.t);
			goto err_create_ft;
		}

		table_created = true;
	}

	if (attr->match_level != MLX5_MATCH_NONE)
		parse_attr->spec.match_criteria_enable = MLX5_MATCH_OUTER_HEADERS;

	rule = mlx5_add_flow_rules(priv->fs.tc.t, &parse_attr->spec,
				   &flow_act, dest, dest_ix);

	if (IS_ERR(rule))
		goto err_add_rule;

	return rule;

err_add_rule:
	if (table_created) {
		mlx5_destroy_flow_table(priv->fs.tc.t);
		priv->fs.tc.t = NULL;
	}
err_create_ft:
	if (attr->action & MLX5_FLOW_CONTEXT_ACTION_MOD_HDR)
		mlx5e_detach_mod_hdr(priv, flow);
err_create_mod_hdr_id:
	mlx5_fc_destroy(dev, counter);
err_fc_create:
	if (flow->flags & MLX5E_TC_FLOW_HAIRPIN)
		mlx5e_hairpin_flow_del(priv, flow);
err_add_hairpin_flow:
	return rule;
}

static void mlx5e_tc_del_nic_flow(struct mlx5e_priv *priv,
				  struct mlx5e_tc_flow *flow)
{
	struct mlx5_nic_flow_attr *attr = flow->nic_attr;
	struct mlx5_fc *counter = NULL;

	counter = mlx5_flow_rule_counter(flow->rule[0]);
	mlx5_del_flow_rules(flow->rule[0]);
	mlx5_fc_destroy(priv->mdev, counter);

	if (!mlx5e_tc_num_filters(priv) && priv->fs.tc.t) {
		mlx5_destroy_flow_table(priv->fs.tc.t);
		priv->fs.tc.t = NULL;
	}

	if (attr->action & MLX5_FLOW_CONTEXT_ACTION_MOD_HDR)
		mlx5e_detach_mod_hdr(priv, flow);

	if (flow->flags & MLX5E_TC_FLOW_HAIRPIN)
		mlx5e_hairpin_flow_del(priv, flow);
}

static void mlx5e_detach_encap(struct mlx5e_priv *priv,
			       struct mlx5e_tc_flow *flow);

static int mlx5e_attach_encap(struct mlx5e_priv *priv,
			      struct ip_tunnel_info *tun_info,
			      struct net_device *mirred_dev,
			      struct net_device **encap_dev,
			      struct mlx5e_tc_flow *flow);

static struct mlx5_flow_handle *
mlx5e_tc_add_fdb_flow(struct mlx5e_priv *priv,
		      struct mlx5e_tc_flow_parse_attr *parse_attr,
		      struct mlx5e_tc_flow *flow)
{
	struct mlx5_eswitch *esw = priv->mdev->priv.eswitch;
	struct mlx5_esw_flow_attr *attr = flow->esw_attr;
	struct net_device *out_dev, *encap_dev = NULL;
	struct mlx5_flow_handle *rule = NULL;
	struct mlx5e_rep_priv *rpriv;
	struct mlx5e_priv *out_priv;
	int err;

	if (attr->action & MLX5_FLOW_CONTEXT_ACTION_ENCAP) {
		out_dev = __dev_get_by_index(dev_net(priv->netdev),
					     attr->parse_attr->mirred_ifindex);
		err = mlx5e_attach_encap(priv, &parse_attr->tun_info,
					 out_dev, &encap_dev, flow);
		if (err) {
			rule = ERR_PTR(err);
			if (err != -EAGAIN)
				goto err_attach_encap;
		}
		out_priv = netdev_priv(encap_dev);
		rpriv = out_priv->ppriv;
		attr->out_rep[attr->out_count] = rpriv->rep;
		attr->out_mdev[attr->out_count++] = out_priv->mdev;
	}

	err = mlx5_eswitch_add_vlan_action(esw, attr);
	if (err) {
		rule = ERR_PTR(err);
		goto err_add_vlan;
	}

	if (attr->action & MLX5_FLOW_CONTEXT_ACTION_MOD_HDR) {
		err = mlx5e_attach_mod_hdr(priv, flow, parse_attr);
		kfree(parse_attr->mod_hdr_actions);
		if (err) {
			rule = ERR_PTR(err);
			goto err_mod_hdr;
		}
	}

	/* we get here if (1) there's no error (rule being null) or when
	 * (2) there's an encap action and we're on -EAGAIN (no valid neigh)
	 */
	if (rule != ERR_PTR(-EAGAIN)) {
		rule = mlx5_eswitch_add_offloaded_rule(esw, &parse_attr->spec, attr);
		if (IS_ERR(rule))
			goto err_add_rule;

		if (attr->mirror_count) {
			flow->rule[1] = mlx5_eswitch_add_fwd_rule(esw, &parse_attr->spec, attr);
			if (IS_ERR(flow->rule[1]))
				goto err_fwd_rule;
		}
	}
	return rule;

err_fwd_rule:
	mlx5_eswitch_del_offloaded_rule(esw, rule, attr);
	rule = flow->rule[1];
err_add_rule:
	if (attr->action & MLX5_FLOW_CONTEXT_ACTION_MOD_HDR)
		mlx5e_detach_mod_hdr(priv, flow);
err_mod_hdr:
	mlx5_eswitch_del_vlan_action(esw, attr);
err_add_vlan:
	if (attr->action & MLX5_FLOW_CONTEXT_ACTION_ENCAP)
		mlx5e_detach_encap(priv, flow);
err_attach_encap:
	return rule;
}

static void mlx5e_tc_del_fdb_flow(struct mlx5e_priv *priv,
				  struct mlx5e_tc_flow *flow)
{
	struct mlx5_eswitch *esw = priv->mdev->priv.eswitch;
	struct mlx5_esw_flow_attr *attr = flow->esw_attr;

	if (flow->flags & MLX5E_TC_FLOW_OFFLOADED) {
		flow->flags &= ~MLX5E_TC_FLOW_OFFLOADED;
		if (attr->mirror_count)
			mlx5_eswitch_del_offloaded_rule(esw, flow->rule[1], attr);
		mlx5_eswitch_del_offloaded_rule(esw, flow->rule[0], attr);
	}

	mlx5_eswitch_del_vlan_action(esw, attr);

	if (attr->action & MLX5_FLOW_CONTEXT_ACTION_ENCAP) {
		mlx5e_detach_encap(priv, flow);
		kvfree(attr->parse_attr);
	}

	if (attr->action & MLX5_FLOW_CONTEXT_ACTION_MOD_HDR)
		mlx5e_detach_mod_hdr(priv, flow);
}

void mlx5e_tc_encap_flows_add(struct mlx5e_priv *priv,
			      struct mlx5e_encap_entry *e)
{
	struct mlx5_eswitch *esw = priv->mdev->priv.eswitch;
	struct mlx5_esw_flow_attr *esw_attr;
	struct mlx5e_tc_flow *flow;
	int err;

	err = mlx5_encap_alloc(priv->mdev, e->tunnel_type,
			       e->encap_size, e->encap_header,
			       &e->encap_id);
	if (err) {
		mlx5_core_warn(priv->mdev, "Failed to offload cached encapsulation header, %d\n",
			       err);
		return;
	}
	e->flags |= MLX5_ENCAP_ENTRY_VALID;
	mlx5e_rep_queue_neigh_stats_work(priv);

	list_for_each_entry(flow, &e->flows, encap) {
		esw_attr = flow->esw_attr;
		esw_attr->encap_id = e->encap_id;
		flow->rule[0] = mlx5_eswitch_add_offloaded_rule(esw, &esw_attr->parse_attr->spec, esw_attr);
		if (IS_ERR(flow->rule[0])) {
			err = PTR_ERR(flow->rule[0]);
			mlx5_core_warn(priv->mdev, "Failed to update cached encapsulation flow, %d\n",
				       err);
			continue;
		}

		if (esw_attr->mirror_count) {
			flow->rule[1] = mlx5_eswitch_add_fwd_rule(esw, &esw_attr->parse_attr->spec, esw_attr);
			if (IS_ERR(flow->rule[1])) {
				mlx5_eswitch_del_offloaded_rule(esw, flow->rule[0], esw_attr);
				err = PTR_ERR(flow->rule[1]);
				mlx5_core_warn(priv->mdev, "Failed to update cached mirror flow, %d\n",
					       err);
				continue;
			}
		}

		flow->flags |= MLX5E_TC_FLOW_OFFLOADED;
	}
}

void mlx5e_tc_encap_flows_del(struct mlx5e_priv *priv,
			      struct mlx5e_encap_entry *e)
{
	struct mlx5_eswitch *esw = priv->mdev->priv.eswitch;
	struct mlx5e_tc_flow *flow;

	list_for_each_entry(flow, &e->flows, encap) {
		if (flow->flags & MLX5E_TC_FLOW_OFFLOADED) {
			struct mlx5_esw_flow_attr *attr = flow->esw_attr;

			flow->flags &= ~MLX5E_TC_FLOW_OFFLOADED;
			if (attr->mirror_count)
				mlx5_eswitch_del_offloaded_rule(esw, flow->rule[1], attr);
			mlx5_eswitch_del_offloaded_rule(esw, flow->rule[0], attr);
		}
	}

	if (e->flags & MLX5_ENCAP_ENTRY_VALID) {
		e->flags &= ~MLX5_ENCAP_ENTRY_VALID;
		mlx5_encap_dealloc(priv->mdev, e->encap_id);
	}
}

void mlx5e_tc_update_neigh_used_value(struct mlx5e_neigh_hash_entry *nhe)
{
	struct mlx5e_neigh *m_neigh = &nhe->m_neigh;
	u64 bytes, packets, lastuse = 0;
	struct mlx5e_tc_flow *flow;
	struct mlx5e_encap_entry *e;
	struct mlx5_fc *counter;
	struct neigh_table *tbl;
	bool neigh_used = false;
	struct neighbour *n;

	if (m_neigh->family == AF_INET)
		tbl = &arp_tbl;
#if IS_ENABLED(CONFIG_IPV6)
	else if (m_neigh->family == AF_INET6)
		tbl = &nd_tbl;
#endif
	else
		return;

	list_for_each_entry(e, &nhe->encap_list, encap_list) {
		if (!(e->flags & MLX5_ENCAP_ENTRY_VALID))
			continue;
		list_for_each_entry(flow, &e->flows, encap) {
			if (flow->flags & MLX5E_TC_FLOW_OFFLOADED) {
				counter = mlx5_flow_rule_counter(flow->rule[0]);
				mlx5_fc_query_cached(counter, &bytes, &packets, &lastuse);
				if (time_after((unsigned long)lastuse, nhe->reported_lastuse)) {
					neigh_used = true;
					break;
				}
			}
		}
		if (neigh_used)
			break;
	}

	if (neigh_used) {
		nhe->reported_lastuse = jiffies;

		/* find the relevant neigh according to the cached device and
		 * dst ip pair
		 */
		n = neigh_lookup(tbl, &m_neigh->dst_ip, m_neigh->dev);
		if (!n) {
			WARN(1, "The neighbour already freed\n");
			return;
		}

		neigh_event_send(n, NULL);
		neigh_release(n);
	}
}

static void mlx5e_detach_encap(struct mlx5e_priv *priv,
			       struct mlx5e_tc_flow *flow)
{
	struct list_head *next = flow->encap.next;

	list_del(&flow->encap);
	if (list_empty(next)) {
		struct mlx5e_encap_entry *e;

		e = list_entry(next, struct mlx5e_encap_entry, flows);
		mlx5e_rep_encap_entry_detach(netdev_priv(e->out_dev), e);

		if (e->flags & MLX5_ENCAP_ENTRY_VALID)
			mlx5_encap_dealloc(priv->mdev, e->encap_id);

		hash_del_rcu(&e->encap_hlist);
		kfree(e->encap_header);
		kfree(e);
	}
}

static void mlx5e_tc_del_flow(struct mlx5e_priv *priv,
			      struct mlx5e_tc_flow *flow)
{
	if (flow->flags & MLX5E_TC_FLOW_ESWITCH)
		mlx5e_tc_del_fdb_flow(priv, flow);
	else
		mlx5e_tc_del_nic_flow(priv, flow);
}

static void parse_vxlan_attr(struct mlx5_flow_spec *spec,
			     struct tc_cls_flower_offload *f)
{
	void *headers_c = MLX5_ADDR_OF(fte_match_param, spec->match_criteria,
				       outer_headers);
	void *headers_v = MLX5_ADDR_OF(fte_match_param, spec->match_value,
				       outer_headers);
	void *misc_c = MLX5_ADDR_OF(fte_match_param, spec->match_criteria,
				    misc_parameters);
	void *misc_v = MLX5_ADDR_OF(fte_match_param, spec->match_value,
				    misc_parameters);

	MLX5_SET_TO_ONES(fte_match_set_lyr_2_4, headers_c, ip_protocol);
	MLX5_SET(fte_match_set_lyr_2_4, headers_v, ip_protocol, IPPROTO_UDP);

	if (dissector_uses_key(f->dissector, FLOW_DISSECTOR_KEY_ENC_KEYID)) {
		struct flow_dissector_key_keyid *key =
			skb_flow_dissector_target(f->dissector,
						  FLOW_DISSECTOR_KEY_ENC_KEYID,
						  f->key);
		struct flow_dissector_key_keyid *mask =
			skb_flow_dissector_target(f->dissector,
						  FLOW_DISSECTOR_KEY_ENC_KEYID,
						  f->mask);
		MLX5_SET(fte_match_set_misc, misc_c, vxlan_vni,
			 be32_to_cpu(mask->keyid));
		MLX5_SET(fte_match_set_misc, misc_v, vxlan_vni,
			 be32_to_cpu(key->keyid));
	}
}

static int parse_tunnel_attr(struct mlx5e_priv *priv,
			     struct mlx5_flow_spec *spec,
			     struct tc_cls_flower_offload *f)
{
	void *headers_c = MLX5_ADDR_OF(fte_match_param, spec->match_criteria,
				       outer_headers);
	void *headers_v = MLX5_ADDR_OF(fte_match_param, spec->match_value,
				       outer_headers);

	struct flow_dissector_key_control *enc_control =
		skb_flow_dissector_target(f->dissector,
					  FLOW_DISSECTOR_KEY_ENC_CONTROL,
					  f->key);

	if (dissector_uses_key(f->dissector, FLOW_DISSECTOR_KEY_ENC_PORTS)) {
		struct flow_dissector_key_ports *key =
			skb_flow_dissector_target(f->dissector,
						  FLOW_DISSECTOR_KEY_ENC_PORTS,
						  f->key);
		struct flow_dissector_key_ports *mask =
			skb_flow_dissector_target(f->dissector,
						  FLOW_DISSECTOR_KEY_ENC_PORTS,
						  f->mask);
		struct mlx5_eswitch *esw = priv->mdev->priv.eswitch;
		struct mlx5e_rep_priv *uplink_rpriv = mlx5_eswitch_get_uplink_priv(esw, REP_ETH);
		struct net_device *up_dev = uplink_rpriv->netdev;
		struct mlx5e_priv *up_priv = netdev_priv(up_dev);

		/* Full udp dst port must be given */
		if (memchr_inv(&mask->dst, 0xff, sizeof(mask->dst)))
			goto vxlan_match_offload_err;

		if (mlx5e_vxlan_lookup_port(up_priv, be16_to_cpu(key->dst)) &&
		    MLX5_CAP_ESW(priv->mdev, vxlan_encap_decap))
			parse_vxlan_attr(spec, f);
		else {
			netdev_warn(priv->netdev,
				    "%d isn't an offloaded vxlan udp dport\n", be16_to_cpu(key->dst));
			return -EOPNOTSUPP;
		}

		MLX5_SET(fte_match_set_lyr_2_4, headers_c,
			 udp_dport, ntohs(mask->dst));
		MLX5_SET(fte_match_set_lyr_2_4, headers_v,
			 udp_dport, ntohs(key->dst));

		MLX5_SET(fte_match_set_lyr_2_4, headers_c,
			 udp_sport, ntohs(mask->src));
		MLX5_SET(fte_match_set_lyr_2_4, headers_v,
			 udp_sport, ntohs(key->src));
	} else { /* udp dst port must be given */
vxlan_match_offload_err:
		netdev_warn(priv->netdev,
			    "IP tunnel decap offload supported only for vxlan, must set UDP dport\n");
		return -EOPNOTSUPP;
	}

	if (enc_control->addr_type == FLOW_DISSECTOR_KEY_IPV4_ADDRS) {
		struct flow_dissector_key_ipv4_addrs *key =
			skb_flow_dissector_target(f->dissector,
						  FLOW_DISSECTOR_KEY_ENC_IPV4_ADDRS,
						  f->key);
		struct flow_dissector_key_ipv4_addrs *mask =
			skb_flow_dissector_target(f->dissector,
						  FLOW_DISSECTOR_KEY_ENC_IPV4_ADDRS,
						  f->mask);
		MLX5_SET(fte_match_set_lyr_2_4, headers_c,
			 src_ipv4_src_ipv6.ipv4_layout.ipv4,
			 ntohl(mask->src));
		MLX5_SET(fte_match_set_lyr_2_4, headers_v,
			 src_ipv4_src_ipv6.ipv4_layout.ipv4,
			 ntohl(key->src));

		MLX5_SET(fte_match_set_lyr_2_4, headers_c,
			 dst_ipv4_dst_ipv6.ipv4_layout.ipv4,
			 ntohl(mask->dst));
		MLX5_SET(fte_match_set_lyr_2_4, headers_v,
			 dst_ipv4_dst_ipv6.ipv4_layout.ipv4,
			 ntohl(key->dst));

		MLX5_SET_TO_ONES(fte_match_set_lyr_2_4, headers_c, ethertype);
		MLX5_SET(fte_match_set_lyr_2_4, headers_v, ethertype, ETH_P_IP);
	} else if (enc_control->addr_type == FLOW_DISSECTOR_KEY_IPV6_ADDRS) {
		struct flow_dissector_key_ipv6_addrs *key =
			skb_flow_dissector_target(f->dissector,
						  FLOW_DISSECTOR_KEY_ENC_IPV6_ADDRS,
						  f->key);
		struct flow_dissector_key_ipv6_addrs *mask =
			skb_flow_dissector_target(f->dissector,
						  FLOW_DISSECTOR_KEY_ENC_IPV6_ADDRS,
						  f->mask);

		memcpy(MLX5_ADDR_OF(fte_match_set_lyr_2_4, headers_c,
				    src_ipv4_src_ipv6.ipv6_layout.ipv6),
		       &mask->src, MLX5_FLD_SZ_BYTES(ipv6_layout, ipv6));
		memcpy(MLX5_ADDR_OF(fte_match_set_lyr_2_4, headers_v,
				    src_ipv4_src_ipv6.ipv6_layout.ipv6),
		       &key->src, MLX5_FLD_SZ_BYTES(ipv6_layout, ipv6));

		memcpy(MLX5_ADDR_OF(fte_match_set_lyr_2_4, headers_c,
				    dst_ipv4_dst_ipv6.ipv6_layout.ipv6),
		       &mask->dst, MLX5_FLD_SZ_BYTES(ipv6_layout, ipv6));
		memcpy(MLX5_ADDR_OF(fte_match_set_lyr_2_4, headers_v,
				    dst_ipv4_dst_ipv6.ipv6_layout.ipv6),
		       &key->dst, MLX5_FLD_SZ_BYTES(ipv6_layout, ipv6));

		MLX5_SET_TO_ONES(fte_match_set_lyr_2_4, headers_c, ethertype);
		MLX5_SET(fte_match_set_lyr_2_4, headers_v, ethertype, ETH_P_IPV6);
	}

	/* Enforce DMAC when offloading incoming tunneled flows.
	 * Flow counters require a match on the DMAC.
	 */
	MLX5_SET_TO_ONES(fte_match_set_lyr_2_4, headers_c, dmac_47_16);
	MLX5_SET_TO_ONES(fte_match_set_lyr_2_4, headers_c, dmac_15_0);
	ether_addr_copy(MLX5_ADDR_OF(fte_match_set_lyr_2_4, headers_v,
				     dmac_47_16), priv->netdev->dev_addr);

	/* let software handle IP fragments */
	MLX5_SET(fte_match_set_lyr_2_4, headers_c, frag, 1);
	MLX5_SET(fte_match_set_lyr_2_4, headers_v, frag, 0);

	return 0;
}

static int __parse_cls_flower(struct mlx5e_priv *priv,
			      struct mlx5_flow_spec *spec,
			      struct tc_cls_flower_offload *f,
			      u8 *match_level)
{
	void *headers_c = MLX5_ADDR_OF(fte_match_param, spec->match_criteria,
				       outer_headers);
	void *headers_v = MLX5_ADDR_OF(fte_match_param, spec->match_value,
				       outer_headers);
	u16 addr_type = 0;
	u8 ip_proto = 0;

	*match_level = MLX5_MATCH_NONE;

	if (f->dissector->used_keys &
	    ~(BIT(FLOW_DISSECTOR_KEY_CONTROL) |
	      BIT(FLOW_DISSECTOR_KEY_BASIC) |
	      BIT(FLOW_DISSECTOR_KEY_ETH_ADDRS) |
	      BIT(FLOW_DISSECTOR_KEY_VLAN) |
	      BIT(FLOW_DISSECTOR_KEY_IPV4_ADDRS) |
	      BIT(FLOW_DISSECTOR_KEY_IPV6_ADDRS) |
	      BIT(FLOW_DISSECTOR_KEY_PORTS) |
	      BIT(FLOW_DISSECTOR_KEY_ENC_KEYID) |
	      BIT(FLOW_DISSECTOR_KEY_ENC_IPV4_ADDRS) |
	      BIT(FLOW_DISSECTOR_KEY_ENC_IPV6_ADDRS) |
	      BIT(FLOW_DISSECTOR_KEY_ENC_PORTS)	|
	      BIT(FLOW_DISSECTOR_KEY_ENC_CONTROL) |
	      BIT(FLOW_DISSECTOR_KEY_TCP) |
	      BIT(FLOW_DISSECTOR_KEY_IP))) {
		netdev_warn(priv->netdev, "Unsupported key used: 0x%x\n",
			    f->dissector->used_keys);
		return -EOPNOTSUPP;
	}

	if ((dissector_uses_key(f->dissector,
				FLOW_DISSECTOR_KEY_ENC_IPV4_ADDRS) ||
	     dissector_uses_key(f->dissector, FLOW_DISSECTOR_KEY_ENC_KEYID) ||
	     dissector_uses_key(f->dissector, FLOW_DISSECTOR_KEY_ENC_PORTS)) &&
	    dissector_uses_key(f->dissector, FLOW_DISSECTOR_KEY_ENC_CONTROL)) {
		struct flow_dissector_key_control *key =
			skb_flow_dissector_target(f->dissector,
						  FLOW_DISSECTOR_KEY_ENC_CONTROL,
						  f->key);
		switch (key->addr_type) {
		case FLOW_DISSECTOR_KEY_IPV4_ADDRS:
		case FLOW_DISSECTOR_KEY_IPV6_ADDRS:
			if (parse_tunnel_attr(priv, spec, f))
				return -EOPNOTSUPP;
			break;
		default:
			return -EOPNOTSUPP;
		}

		/* In decap flow, header pointers should point to the inner
		 * headers, outer header were already set by parse_tunnel_attr
		 */
		headers_c = MLX5_ADDR_OF(fte_match_param, spec->match_criteria,
					 inner_headers);
		headers_v = MLX5_ADDR_OF(fte_match_param, spec->match_value,
					 inner_headers);
	}

	if (dissector_uses_key(f->dissector, FLOW_DISSECTOR_KEY_ETH_ADDRS)) {
		struct flow_dissector_key_eth_addrs *key =
			skb_flow_dissector_target(f->dissector,
						  FLOW_DISSECTOR_KEY_ETH_ADDRS,
						  f->key);
		struct flow_dissector_key_eth_addrs *mask =
			skb_flow_dissector_target(f->dissector,
						  FLOW_DISSECTOR_KEY_ETH_ADDRS,
						  f->mask);

		ether_addr_copy(MLX5_ADDR_OF(fte_match_set_lyr_2_4, headers_c,
					     dmac_47_16),
				mask->dst);
		ether_addr_copy(MLX5_ADDR_OF(fte_match_set_lyr_2_4, headers_v,
					     dmac_47_16),
				key->dst);

		ether_addr_copy(MLX5_ADDR_OF(fte_match_set_lyr_2_4, headers_c,
					     smac_47_16),
				mask->src);
		ether_addr_copy(MLX5_ADDR_OF(fte_match_set_lyr_2_4, headers_v,
					     smac_47_16),
				key->src);

		if (!is_zero_ether_addr(mask->src) || !is_zero_ether_addr(mask->dst))
			*match_level = MLX5_MATCH_L2;
	}

	if (dissector_uses_key(f->dissector, FLOW_DISSECTOR_KEY_VLAN)) {
		struct flow_dissector_key_vlan *key =
			skb_flow_dissector_target(f->dissector,
						  FLOW_DISSECTOR_KEY_VLAN,
						  f->key);
		struct flow_dissector_key_vlan *mask =
			skb_flow_dissector_target(f->dissector,
						  FLOW_DISSECTOR_KEY_VLAN,
						  f->mask);
		if (mask->vlan_id || mask->vlan_priority) {
			MLX5_SET(fte_match_set_lyr_2_4, headers_c, cvlan_tag, 1);
			MLX5_SET(fte_match_set_lyr_2_4, headers_v, cvlan_tag, 1);

			MLX5_SET(fte_match_set_lyr_2_4, headers_c, first_vid, mask->vlan_id);
			MLX5_SET(fte_match_set_lyr_2_4, headers_v, first_vid, key->vlan_id);

			MLX5_SET(fte_match_set_lyr_2_4, headers_c, first_prio, mask->vlan_priority);
			MLX5_SET(fte_match_set_lyr_2_4, headers_v, first_prio, key->vlan_priority);

			*match_level = MLX5_MATCH_L2;
		}
	}

	if (dissector_uses_key(f->dissector, FLOW_DISSECTOR_KEY_BASIC)) {
		struct flow_dissector_key_basic *key =
			skb_flow_dissector_target(f->dissector,
						  FLOW_DISSECTOR_KEY_BASIC,
						  f->key);
		struct flow_dissector_key_basic *mask =
			skb_flow_dissector_target(f->dissector,
						  FLOW_DISSECTOR_KEY_BASIC,
						  f->mask);
		MLX5_SET(fte_match_set_lyr_2_4, headers_c, ethertype,
			 ntohs(mask->n_proto));
		MLX5_SET(fte_match_set_lyr_2_4, headers_v, ethertype,
			 ntohs(key->n_proto));

		if (mask->n_proto)
			*match_level = MLX5_MATCH_L2;
	}

	if (dissector_uses_key(f->dissector, FLOW_DISSECTOR_KEY_CONTROL)) {
		struct flow_dissector_key_control *key =
			skb_flow_dissector_target(f->dissector,
						  FLOW_DISSECTOR_KEY_CONTROL,
						  f->key);

		struct flow_dissector_key_control *mask =
			skb_flow_dissector_target(f->dissector,
						  FLOW_DISSECTOR_KEY_CONTROL,
						  f->mask);
		addr_type = key->addr_type;

		/* the HW doesn't support frag first/later */
		if (mask->flags & FLOW_DIS_FIRST_FRAG)
			return -EOPNOTSUPP;

		if (mask->flags & FLOW_DIS_IS_FRAGMENT) {
			MLX5_SET(fte_match_set_lyr_2_4, headers_c, frag, 1);
			MLX5_SET(fte_match_set_lyr_2_4, headers_v, frag,
				 key->flags & FLOW_DIS_IS_FRAGMENT);

			/* the HW doesn't need L3 inline to match on frag=no */
			if (!(key->flags & FLOW_DIS_IS_FRAGMENT))
				*match_level = MLX5_INLINE_MODE_L2;
	/* ***  L2 attributes parsing up to here *** */
			else
				*match_level = MLX5_INLINE_MODE_IP;
		}
	}

	if (dissector_uses_key(f->dissector, FLOW_DISSECTOR_KEY_BASIC)) {
		struct flow_dissector_key_basic *key =
			skb_flow_dissector_target(f->dissector,
						  FLOW_DISSECTOR_KEY_BASIC,
						  f->key);
		struct flow_dissector_key_basic *mask =
			skb_flow_dissector_target(f->dissector,
						  FLOW_DISSECTOR_KEY_BASIC,
						  f->mask);
		ip_proto = key->ip_proto;

		MLX5_SET(fte_match_set_lyr_2_4, headers_c, ip_protocol,
			 mask->ip_proto);
		MLX5_SET(fte_match_set_lyr_2_4, headers_v, ip_protocol,
			 key->ip_proto);

		if (mask->ip_proto)
			*match_level = MLX5_MATCH_L3;
	}

	if (addr_type == FLOW_DISSECTOR_KEY_IPV4_ADDRS) {
		struct flow_dissector_key_ipv4_addrs *key =
			skb_flow_dissector_target(f->dissector,
						  FLOW_DISSECTOR_KEY_IPV4_ADDRS,
						  f->key);
		struct flow_dissector_key_ipv4_addrs *mask =
			skb_flow_dissector_target(f->dissector,
						  FLOW_DISSECTOR_KEY_IPV4_ADDRS,
						  f->mask);

		memcpy(MLX5_ADDR_OF(fte_match_set_lyr_2_4, headers_c,
				    src_ipv4_src_ipv6.ipv4_layout.ipv4),
		       &mask->src, sizeof(mask->src));
		memcpy(MLX5_ADDR_OF(fte_match_set_lyr_2_4, headers_v,
				    src_ipv4_src_ipv6.ipv4_layout.ipv4),
		       &key->src, sizeof(key->src));
		memcpy(MLX5_ADDR_OF(fte_match_set_lyr_2_4, headers_c,
				    dst_ipv4_dst_ipv6.ipv4_layout.ipv4),
		       &mask->dst, sizeof(mask->dst));
		memcpy(MLX5_ADDR_OF(fte_match_set_lyr_2_4, headers_v,
				    dst_ipv4_dst_ipv6.ipv4_layout.ipv4),
		       &key->dst, sizeof(key->dst));

		if (mask->src || mask->dst)
			*match_level = MLX5_MATCH_L3;
	}

	if (addr_type == FLOW_DISSECTOR_KEY_IPV6_ADDRS) {
		struct flow_dissector_key_ipv6_addrs *key =
			skb_flow_dissector_target(f->dissector,
						  FLOW_DISSECTOR_KEY_IPV6_ADDRS,
						  f->key);
		struct flow_dissector_key_ipv6_addrs *mask =
			skb_flow_dissector_target(f->dissector,
						  FLOW_DISSECTOR_KEY_IPV6_ADDRS,
						  f->mask);

		memcpy(MLX5_ADDR_OF(fte_match_set_lyr_2_4, headers_c,
				    src_ipv4_src_ipv6.ipv6_layout.ipv6),
		       &mask->src, sizeof(mask->src));
		memcpy(MLX5_ADDR_OF(fte_match_set_lyr_2_4, headers_v,
				    src_ipv4_src_ipv6.ipv6_layout.ipv6),
		       &key->src, sizeof(key->src));

		memcpy(MLX5_ADDR_OF(fte_match_set_lyr_2_4, headers_c,
				    dst_ipv4_dst_ipv6.ipv6_layout.ipv6),
		       &mask->dst, sizeof(mask->dst));
		memcpy(MLX5_ADDR_OF(fte_match_set_lyr_2_4, headers_v,
				    dst_ipv4_dst_ipv6.ipv6_layout.ipv6),
		       &key->dst, sizeof(key->dst));

		if (ipv6_addr_type(&mask->src) != IPV6_ADDR_ANY ||
		    ipv6_addr_type(&mask->dst) != IPV6_ADDR_ANY)
			*match_level = MLX5_MATCH_L3;
	}

	if (dissector_uses_key(f->dissector, FLOW_DISSECTOR_KEY_IP)) {
		struct flow_dissector_key_ip *key =
			skb_flow_dissector_target(f->dissector,
						  FLOW_DISSECTOR_KEY_IP,
						  f->key);
		struct flow_dissector_key_ip *mask =
			skb_flow_dissector_target(f->dissector,
						  FLOW_DISSECTOR_KEY_IP,
						  f->mask);

		MLX5_SET(fte_match_set_lyr_2_4, headers_c, ip_ecn, mask->tos & 0x3);
		MLX5_SET(fte_match_set_lyr_2_4, headers_v, ip_ecn, key->tos & 0x3);

		MLX5_SET(fte_match_set_lyr_2_4, headers_c, ip_dscp, mask->tos >> 2);
		MLX5_SET(fte_match_set_lyr_2_4, headers_v, ip_dscp, key->tos  >> 2);

		MLX5_SET(fte_match_set_lyr_2_4, headers_c, ttl_hoplimit, mask->ttl);
		MLX5_SET(fte_match_set_lyr_2_4, headers_v, ttl_hoplimit, key->ttl);

		if (mask->ttl &&
		    !MLX5_CAP_ESW_FLOWTABLE_FDB(priv->mdev,
						ft_field_support.outer_ipv4_ttl))
			return -EOPNOTSUPP;

		if (mask->tos || mask->ttl)
			*match_level = MLX5_MATCH_L3;
	}

	/* ***  L3 attributes parsing up to here *** */

	if (dissector_uses_key(f->dissector, FLOW_DISSECTOR_KEY_PORTS)) {
		struct flow_dissector_key_ports *key =
			skb_flow_dissector_target(f->dissector,
						  FLOW_DISSECTOR_KEY_PORTS,
						  f->key);
		struct flow_dissector_key_ports *mask =
			skb_flow_dissector_target(f->dissector,
						  FLOW_DISSECTOR_KEY_PORTS,
						  f->mask);
		switch (ip_proto) {
		case IPPROTO_TCP:
			MLX5_SET(fte_match_set_lyr_2_4, headers_c,
				 tcp_sport, ntohs(mask->src));
			MLX5_SET(fte_match_set_lyr_2_4, headers_v,
				 tcp_sport, ntohs(key->src));

			MLX5_SET(fte_match_set_lyr_2_4, headers_c,
				 tcp_dport, ntohs(mask->dst));
			MLX5_SET(fte_match_set_lyr_2_4, headers_v,
				 tcp_dport, ntohs(key->dst));
			break;

		case IPPROTO_UDP:
			MLX5_SET(fte_match_set_lyr_2_4, headers_c,
				 udp_sport, ntohs(mask->src));
			MLX5_SET(fte_match_set_lyr_2_4, headers_v,
				 udp_sport, ntohs(key->src));

			MLX5_SET(fte_match_set_lyr_2_4, headers_c,
				 udp_dport, ntohs(mask->dst));
			MLX5_SET(fte_match_set_lyr_2_4, headers_v,
				 udp_dport, ntohs(key->dst));
			break;
		default:
			netdev_err(priv->netdev,
				   "Only UDP and TCP transport are supported\n");
			return -EINVAL;
		}

		if (mask->src || mask->dst)
			*match_level = MLX5_MATCH_L4;
	}

	if (dissector_uses_key(f->dissector, FLOW_DISSECTOR_KEY_TCP)) {
		struct flow_dissector_key_tcp *key =
			skb_flow_dissector_target(f->dissector,
						  FLOW_DISSECTOR_KEY_TCP,
						  f->key);
		struct flow_dissector_key_tcp *mask =
			skb_flow_dissector_target(f->dissector,
						  FLOW_DISSECTOR_KEY_TCP,
						  f->mask);

		MLX5_SET(fte_match_set_lyr_2_4, headers_c, tcp_flags,
			 ntohs(mask->flags));
		MLX5_SET(fte_match_set_lyr_2_4, headers_v, tcp_flags,
			 ntohs(key->flags));

		if (mask->flags)
			*match_level = MLX5_MATCH_L4;
	}

	return 0;
}

static int parse_cls_flower(struct mlx5e_priv *priv,
			    struct mlx5e_tc_flow *flow,
			    struct mlx5_flow_spec *spec,
			    struct tc_cls_flower_offload *f)
{
	struct mlx5_core_dev *dev = priv->mdev;
	struct mlx5_eswitch *esw = dev->priv.eswitch;
	struct mlx5e_rep_priv *rpriv = priv->ppriv;
	struct mlx5_eswitch_rep *rep;
	u8 match_level;
	int err;

	err = __parse_cls_flower(priv, spec, f, &match_level);

	if (!err && (flow->flags & MLX5E_TC_FLOW_ESWITCH)) {
		rep = rpriv->rep;
		if (rep->vport != FDB_UPLINK_VPORT &&
		    (esw->offloads.inline_mode != MLX5_INLINE_MODE_NONE &&
		    esw->offloads.inline_mode < match_level)) {
			netdev_warn(priv->netdev,
				    "Flow is not offloaded due to min inline setting, required %d actual %d\n",
				    match_level, esw->offloads.inline_mode);
			return -EOPNOTSUPP;
		}
	}

	if (flow->flags & MLX5E_TC_FLOW_ESWITCH)
		flow->esw_attr->match_level = match_level;
	else
		flow->nic_attr->match_level = match_level;

	return err;
}

struct pedit_headers {
	struct ethhdr  eth;
	struct iphdr   ip4;
	struct ipv6hdr ip6;
	struct tcphdr  tcp;
	struct udphdr  udp;
};

static int pedit_header_offsets[] = {
	[TCA_PEDIT_KEY_EX_HDR_TYPE_ETH] = offsetof(struct pedit_headers, eth),
	[TCA_PEDIT_KEY_EX_HDR_TYPE_IP4] = offsetof(struct pedit_headers, ip4),
	[TCA_PEDIT_KEY_EX_HDR_TYPE_IP6] = offsetof(struct pedit_headers, ip6),
	[TCA_PEDIT_KEY_EX_HDR_TYPE_TCP] = offsetof(struct pedit_headers, tcp),
	[TCA_PEDIT_KEY_EX_HDR_TYPE_UDP] = offsetof(struct pedit_headers, udp),
};

#define pedit_header(_ph, _htype) ((void *)(_ph) + pedit_header_offsets[_htype])

static int set_pedit_val(u8 hdr_type, u32 mask, u32 val, u32 offset,
			 struct pedit_headers *masks,
			 struct pedit_headers *vals)
{
	u32 *curr_pmask, *curr_pval;

	if (hdr_type >= __PEDIT_HDR_TYPE_MAX)
		goto out_err;

	curr_pmask = (u32 *)(pedit_header(masks, hdr_type) + offset);
	curr_pval  = (u32 *)(pedit_header(vals, hdr_type) + offset);

	if (*curr_pmask & mask)  /* disallow acting twice on the same location */
		goto out_err;

	*curr_pmask |= mask;
	*curr_pval  |= (val & mask);

	return 0;

out_err:
	return -EOPNOTSUPP;
}

struct mlx5_fields {
	u8  field;
	u8  size;
	u32 offset;
};

#define OFFLOAD(fw_field, size, field, off) \
		{MLX5_ACTION_IN_FIELD_OUT_ ## fw_field, size, offsetof(struct pedit_headers, field) + (off)}

static struct mlx5_fields fields[] = {
	OFFLOAD(DMAC_47_16, 4, eth.h_dest[0], 0),
	OFFLOAD(DMAC_15_0,  2, eth.h_dest[4], 0),
	OFFLOAD(SMAC_47_16, 4, eth.h_source[0], 0),
	OFFLOAD(SMAC_15_0,  2, eth.h_source[4], 0),
	OFFLOAD(ETHERTYPE,  2, eth.h_proto, 0),

	OFFLOAD(IP_TTL, 1, ip4.ttl,   0),
	OFFLOAD(SIPV4,  4, ip4.saddr, 0),
	OFFLOAD(DIPV4,  4, ip4.daddr, 0),

	OFFLOAD(SIPV6_127_96, 4, ip6.saddr.s6_addr32[0], 0),
	OFFLOAD(SIPV6_95_64,  4, ip6.saddr.s6_addr32[1], 0),
	OFFLOAD(SIPV6_63_32,  4, ip6.saddr.s6_addr32[2], 0),
	OFFLOAD(SIPV6_31_0,   4, ip6.saddr.s6_addr32[3], 0),
	OFFLOAD(DIPV6_127_96, 4, ip6.daddr.s6_addr32[0], 0),
	OFFLOAD(DIPV6_95_64,  4, ip6.daddr.s6_addr32[1], 0),
	OFFLOAD(DIPV6_63_32,  4, ip6.daddr.s6_addr32[2], 0),
	OFFLOAD(DIPV6_31_0,   4, ip6.daddr.s6_addr32[3], 0),
	OFFLOAD(IPV6_HOPLIMIT, 1, ip6.hop_limit, 0),

	OFFLOAD(TCP_SPORT, 2, tcp.source,  0),
	OFFLOAD(TCP_DPORT, 2, tcp.dest,    0),
	OFFLOAD(TCP_FLAGS, 1, tcp.ack_seq, 5),

	OFFLOAD(UDP_SPORT, 2, udp.source, 0),
	OFFLOAD(UDP_DPORT, 2, udp.dest,   0),
};

/* On input attr->num_mod_hdr_actions tells how many HW actions can be parsed at
 * max from the SW pedit action. On success, it says how many HW actions were
 * actually parsed.
 */
static int offload_pedit_fields(struct pedit_headers *masks,
				struct pedit_headers *vals,
				struct mlx5e_tc_flow_parse_attr *parse_attr)
{
	struct pedit_headers *set_masks, *add_masks, *set_vals, *add_vals;
	int i, action_size, nactions, max_actions, first, last, next_z;
	void *s_masks_p, *a_masks_p, *vals_p;
	struct mlx5_fields *f;
	u8 cmd, field_bsize;
	u32 s_mask, a_mask;
	unsigned long mask;
	__be32 mask_be32;
	__be16 mask_be16;
	void *action;

	set_masks = &masks[TCA_PEDIT_KEY_EX_CMD_SET];
	add_masks = &masks[TCA_PEDIT_KEY_EX_CMD_ADD];
	set_vals = &vals[TCA_PEDIT_KEY_EX_CMD_SET];
	add_vals = &vals[TCA_PEDIT_KEY_EX_CMD_ADD];

	action_size = MLX5_UN_SZ_BYTES(set_action_in_add_action_in_auto);
	action = parse_attr->mod_hdr_actions;
	max_actions = parse_attr->num_mod_hdr_actions;
	nactions = 0;

	for (i = 0; i < ARRAY_SIZE(fields); i++) {
		f = &fields[i];
		/* avoid seeing bits set from previous iterations */
		s_mask = 0;
		a_mask = 0;

		s_masks_p = (void *)set_masks + f->offset;
		a_masks_p = (void *)add_masks + f->offset;

		memcpy(&s_mask, s_masks_p, f->size);
		memcpy(&a_mask, a_masks_p, f->size);

		if (!s_mask && !a_mask) /* nothing to offload here */
			continue;

		if (s_mask && a_mask) {
			printk(KERN_WARNING "mlx5: can't set and add to the same HW field (%x)\n", f->field);
			return -EOPNOTSUPP;
		}

		if (nactions == max_actions) {
			printk(KERN_WARNING "mlx5: parsed %d pedit actions, can't do more\n", nactions);
			return -EOPNOTSUPP;
		}

		if (s_mask) {
			cmd  = MLX5_ACTION_TYPE_SET;
			mask = s_mask;
			vals_p = (void *)set_vals + f->offset;
			/* clear to denote we consumed this field */
			memset(s_masks_p, 0, f->size);
		} else {
			cmd  = MLX5_ACTION_TYPE_ADD;
			mask = a_mask;
			vals_p = (void *)add_vals + f->offset;
			/* clear to denote we consumed this field */
			memset(a_masks_p, 0, f->size);
		}

		field_bsize = f->size * BITS_PER_BYTE;

		if (field_bsize == 32) {
			mask_be32 = *(__be32 *)&mask;
			mask = (__force unsigned long)cpu_to_le32(be32_to_cpu(mask_be32));
		} else if (field_bsize == 16) {
			mask_be16 = *(__be16 *)&mask;
			mask = (__force unsigned long)cpu_to_le16(be16_to_cpu(mask_be16));
		}

		first = find_first_bit(&mask, field_bsize);
		next_z = find_next_zero_bit(&mask, field_bsize, first);
		last  = find_last_bit(&mask, field_bsize);
		if (first < next_z && next_z < last) {
			printk(KERN_WARNING "mlx5: rewrite of few sub-fields (mask %lx) isn't offloaded\n",
			       mask);
			return -EOPNOTSUPP;
		}

		MLX5_SET(set_action_in, action, action_type, cmd);
		MLX5_SET(set_action_in, action, field, f->field);

		if (cmd == MLX5_ACTION_TYPE_SET) {
			MLX5_SET(set_action_in, action, offset, first);
			/* length is num of bits to be written, zero means length of 32 */
			MLX5_SET(set_action_in, action, length, (last - first + 1));
		}

		if (field_bsize == 32)
			MLX5_SET(set_action_in, action, data, ntohl(*(__be32 *)vals_p) >> first);
		else if (field_bsize == 16)
			MLX5_SET(set_action_in, action, data, ntohs(*(__be16 *)vals_p) >> first);
		else if (field_bsize == 8)
			MLX5_SET(set_action_in, action, data, *(u8 *)vals_p >> first);

		action += action_size;
		nactions++;
	}

	parse_attr->num_mod_hdr_actions = nactions;
	return 0;
}

static int alloc_mod_hdr_actions(struct mlx5e_priv *priv,
				 const struct tc_action *a, int namespace,
				 struct mlx5e_tc_flow_parse_attr *parse_attr)
{
	int nkeys, action_size, max_actions;

	nkeys = tcf_pedit_nkeys(a);
	action_size = MLX5_UN_SZ_BYTES(set_action_in_add_action_in_auto);

	if (namespace == MLX5_FLOW_NAMESPACE_FDB) /* FDB offloading */
		max_actions = MLX5_CAP_ESW_FLOWTABLE_FDB(priv->mdev, max_modify_header_actions);
	else /* namespace is MLX5_FLOW_NAMESPACE_KERNEL - NIC offloading */
		max_actions = MLX5_CAP_FLOWTABLE_NIC_RX(priv->mdev, max_modify_header_actions);

	/* can get up to crazingly 16 HW actions in 32 bits pedit SW key */
	max_actions = min(max_actions, nkeys * 16);

	parse_attr->mod_hdr_actions = kcalloc(max_actions, action_size, GFP_KERNEL);
	if (!parse_attr->mod_hdr_actions)
		return -ENOMEM;

	parse_attr->num_mod_hdr_actions = max_actions;
	return 0;
}

static const struct pedit_headers zero_masks = {};

static int parse_tc_pedit_action(struct mlx5e_priv *priv,
				 const struct tc_action *a, int namespace,
				 struct mlx5e_tc_flow_parse_attr *parse_attr)
{
	struct pedit_headers masks[__PEDIT_CMD_MAX], vals[__PEDIT_CMD_MAX], *cmd_masks;
	int nkeys, i, err = -EOPNOTSUPP;
	u32 mask, val, offset;
	u8 cmd, htype;

	nkeys = tcf_pedit_nkeys(a);

	memset(masks, 0, sizeof(struct pedit_headers) * __PEDIT_CMD_MAX);
	memset(vals,  0, sizeof(struct pedit_headers) * __PEDIT_CMD_MAX);

	for (i = 0; i < nkeys; i++) {
		htype = tcf_pedit_htype(a, i);
		cmd = tcf_pedit_cmd(a, i);
		err = -EOPNOTSUPP; /* can't be all optimistic */

		if (htype == TCA_PEDIT_KEY_EX_HDR_TYPE_NETWORK) {
			netdev_warn(priv->netdev, "legacy pedit isn't offloaded\n");
			goto out_err;
		}

		if (cmd != TCA_PEDIT_KEY_EX_CMD_SET && cmd != TCA_PEDIT_KEY_EX_CMD_ADD) {
			netdev_warn(priv->netdev, "pedit cmd %d isn't offloaded\n", cmd);
			goto out_err;
		}

		mask = tcf_pedit_mask(a, i);
		val = tcf_pedit_val(a, i);
		offset = tcf_pedit_offset(a, i);

		err = set_pedit_val(htype, ~mask, val, offset, &masks[cmd], &vals[cmd]);
		if (err)
			goto out_err;
	}

	err = alloc_mod_hdr_actions(priv, a, namespace, parse_attr);
	if (err)
		goto out_err;

	err = offload_pedit_fields(masks, vals, parse_attr);
	if (err < 0)
		goto out_dealloc_parsed_actions;

	for (cmd = 0; cmd < __PEDIT_CMD_MAX; cmd++) {
		cmd_masks = &masks[cmd];
		if (memcmp(cmd_masks, &zero_masks, sizeof(zero_masks))) {
			netdev_warn(priv->netdev, "attempt to offload an unsupported field (cmd %d)\n", cmd);
			print_hex_dump(KERN_WARNING, "mask: ", DUMP_PREFIX_ADDRESS,
				       16, 1, cmd_masks, sizeof(zero_masks), true);
			err = -EOPNOTSUPP;
			goto out_dealloc_parsed_actions;
		}
	}

	return 0;

out_dealloc_parsed_actions:
	kfree(parse_attr->mod_hdr_actions);
out_err:
	return err;
}

static bool csum_offload_supported(struct mlx5e_priv *priv, u32 action, u32 update_flags)
{
	u32 prot_flags = TCA_CSUM_UPDATE_FLAG_IPV4HDR | TCA_CSUM_UPDATE_FLAG_TCP |
			 TCA_CSUM_UPDATE_FLAG_UDP;

	/*  The HW recalcs checksums only if re-writing headers */
	if (!(action & MLX5_FLOW_CONTEXT_ACTION_MOD_HDR)) {
		netdev_warn(priv->netdev,
			    "TC csum action is only offloaded with pedit\n");
		return false;
	}

	if (update_flags & ~prot_flags) {
		netdev_warn(priv->netdev,
			    "can't offload TC csum action for some header/s - flags %#x\n",
			    update_flags);
		return false;
	}

	return true;
}

static bool modify_header_match_supported(struct mlx5_flow_spec *spec,
					  struct tcf_exts *exts)
{
	const struct tc_action *a;
	bool modify_ip_header;
	LIST_HEAD(actions);
	u8 htype, ip_proto;
	void *headers_v;
	u16 ethertype;
	int nkeys, i;

	headers_v = MLX5_ADDR_OF(fte_match_param, spec->match_value, outer_headers);
	ethertype = MLX5_GET(fte_match_set_lyr_2_4, headers_v, ethertype);

	/* for non-IP we only re-write MACs, so we're okay */
	if (ethertype != ETH_P_IP && ethertype != ETH_P_IPV6)
		goto out_ok;

	modify_ip_header = false;
	tcf_exts_to_list(exts, &actions);
	list_for_each_entry(a, &actions, list) {
		if (!is_tcf_pedit(a))
			continue;

		nkeys = tcf_pedit_nkeys(a);
		for (i = 0; i < nkeys; i++) {
			htype = tcf_pedit_htype(a, i);
			if (htype == TCA_PEDIT_KEY_EX_HDR_TYPE_IP4 ||
			    htype == TCA_PEDIT_KEY_EX_HDR_TYPE_IP6) {
				modify_ip_header = true;
				break;
			}
		}
	}

	ip_proto = MLX5_GET(fte_match_set_lyr_2_4, headers_v, ip_protocol);
	if (modify_ip_header && ip_proto != IPPROTO_TCP &&
	    ip_proto != IPPROTO_UDP && ip_proto != IPPROTO_ICMP) {
		pr_info("can't offload re-write of ip proto %d\n", ip_proto);
		return false;
	}

out_ok:
	return true;
}

static bool actions_match_supported(struct mlx5e_priv *priv,
				    struct tcf_exts *exts,
				    struct mlx5e_tc_flow_parse_attr *parse_attr,
				    struct mlx5e_tc_flow *flow)
{
	u32 actions;

	if (flow->flags & MLX5E_TC_FLOW_ESWITCH)
		actions = flow->esw_attr->action;
	else
		actions = flow->nic_attr->action;

	if (flow->flags & MLX5E_TC_FLOW_EGRESS &&
	    !(actions & MLX5_FLOW_CONTEXT_ACTION_DECAP))
		return false;

	if (actions & MLX5_FLOW_CONTEXT_ACTION_MOD_HDR)
		return modify_header_match_supported(&parse_attr->spec, exts);

	return true;
}

static bool same_hw_devs(struct mlx5e_priv *priv, struct mlx5e_priv *peer_priv)
{
	struct mlx5_core_dev *fmdev, *pmdev;
	u64 fsystem_guid, psystem_guid;

	fmdev = priv->mdev;
	pmdev = peer_priv->mdev;

	mlx5_query_nic_vport_system_image_guid(fmdev, &fsystem_guid);
	mlx5_query_nic_vport_system_image_guid(pmdev, &psystem_guid);

	return (fsystem_guid == psystem_guid);
}

static int parse_tc_nic_actions(struct mlx5e_priv *priv, struct tcf_exts *exts,
				struct mlx5e_tc_flow_parse_attr *parse_attr,
				struct mlx5e_tc_flow *flow)
{
	struct mlx5_nic_flow_attr *attr = flow->nic_attr;
	const struct tc_action *a;
	LIST_HEAD(actions);
	u32 action = 0;
	int err;

	if (!tcf_exts_has_actions(exts))
		return -EINVAL;

	attr->flow_tag = MLX5_FS_DEFAULT_FLOW_TAG;

	tcf_exts_to_list(exts, &actions);
	list_for_each_entry(a, &actions, list) {
		if (is_tcf_gact_shot(a)) {
			action |= MLX5_FLOW_CONTEXT_ACTION_DROP;
			if (MLX5_CAP_FLOWTABLE(priv->mdev,
					       flow_table_properties_nic_receive.flow_counter))
				action |= MLX5_FLOW_CONTEXT_ACTION_COUNT;
			continue;
		}

		if (is_tcf_pedit(a)) {
			err = parse_tc_pedit_action(priv, a, MLX5_FLOW_NAMESPACE_KERNEL,
						    parse_attr);
			if (err)
				return err;

			action |= MLX5_FLOW_CONTEXT_ACTION_MOD_HDR |
				  MLX5_FLOW_CONTEXT_ACTION_FWD_DEST;
			continue;
		}

		if (is_tcf_csum(a)) {
			if (csum_offload_supported(priv, action,
						   tcf_csum_update_flags(a)))
				continue;

			return -EOPNOTSUPP;
		}

		if (is_tcf_mirred_egress_redirect(a)) {
			struct net_device *peer_dev = tcf_mirred_dev(a);

			if (priv->netdev->netdev_ops == peer_dev->netdev_ops &&
			    same_hw_devs(priv, netdev_priv(peer_dev))) {
				parse_attr->mirred_ifindex = peer_dev->ifindex;
				flow->flags |= MLX5E_TC_FLOW_HAIRPIN;
				action |= MLX5_FLOW_CONTEXT_ACTION_FWD_DEST |
					  MLX5_FLOW_CONTEXT_ACTION_COUNT;
			} else {
				netdev_warn(priv->netdev, "device %s not on same HW, can't offload\n",
					    peer_dev->name);
				return -EINVAL;
			}
			continue;
		}

		if (is_tcf_skbedit_mark(a)) {
			u32 mark = tcf_skbedit_mark(a);

			if (mark & ~MLX5E_TC_FLOW_ID_MASK) {
				netdev_warn(priv->netdev, "Bad flow mark - only 16 bit is supported: 0x%x\n",
					    mark);
				return -EINVAL;
			}

			attr->flow_tag = mark;
			action |= MLX5_FLOW_CONTEXT_ACTION_FWD_DEST;
			continue;
		}

		return -EINVAL;
	}

	attr->action = action;
	if (!actions_match_supported(priv, exts, parse_attr, flow))
		return -EOPNOTSUPP;

	return 0;
}

static inline int cmp_encap_info(struct ip_tunnel_key *a,
				 struct ip_tunnel_key *b)
{
	return memcmp(a, b, sizeof(*a));
}

static inline int hash_encap_info(struct ip_tunnel_key *key)
{
	return jhash(key, sizeof(*key), 0);
}

static int mlx5e_route_lookup_ipv4(struct mlx5e_priv *priv,
				   struct net_device *mirred_dev,
				   struct net_device **out_dev,
				   struct flowi4 *fl4,
				   struct neighbour **out_n,
				   int *out_ttl)
{
	struct mlx5_eswitch *esw = priv->mdev->priv.eswitch;
	struct mlx5e_rep_priv *uplink_rpriv;
	struct rtable *rt;
	struct neighbour *n = NULL;

#if IS_ENABLED(CONFIG_INET)
	int ret;

	rt = ip_route_output_key(dev_net(mirred_dev), fl4);
	ret = PTR_ERR_OR_ZERO(rt);
	if (ret)
		return ret;
#else
	return -EOPNOTSUPP;
#endif
	uplink_rpriv = mlx5_eswitch_get_uplink_priv(esw, REP_ETH);
	/* if the egress device isn't on the same HW e-switch, we use the uplink */
	if (!switchdev_port_same_parent_id(priv->netdev, rt->dst.dev))
		*out_dev = uplink_rpriv->netdev;
	else
		*out_dev = rt->dst.dev;

	*out_ttl = ip4_dst_hoplimit(&rt->dst);
	n = dst_neigh_lookup(&rt->dst, &fl4->daddr);
	ip_rt_put(rt);
	if (!n)
		return -ENOMEM;

	*out_n = n;
	return 0;
}

static bool is_merged_eswitch_dev(struct mlx5e_priv *priv,
				  struct net_device *peer_netdev)
{
	struct mlx5e_priv *peer_priv;

	peer_priv = netdev_priv(peer_netdev);

	return (MLX5_CAP_ESW(priv->mdev, merged_eswitch) &&
		(priv->netdev->netdev_ops == peer_netdev->netdev_ops) &&
		same_hw_devs(priv, peer_priv) &&
		MLX5_VPORT_MANAGER(peer_priv->mdev) &&
		(peer_priv->mdev->priv.eswitch->mode == SRIOV_OFFLOADS));
}

static int mlx5e_route_lookup_ipv6(struct mlx5e_priv *priv,
				   struct net_device *mirred_dev,
				   struct net_device **out_dev,
				   struct flowi6 *fl6,
				   struct neighbour **out_n,
				   int *out_ttl)
{
	struct neighbour *n = NULL;
	struct dst_entry *dst;

#if IS_ENABLED(CONFIG_INET) && IS_ENABLED(CONFIG_IPV6)
	struct mlx5e_rep_priv *uplink_rpriv;
	struct mlx5_eswitch *esw = priv->mdev->priv.eswitch;
	int ret;

	ret = ipv6_stub->ipv6_dst_lookup(dev_net(mirred_dev), NULL, &dst,
					 fl6);
	if (ret < 0)
		return ret;

	*out_ttl = ip6_dst_hoplimit(dst);

	uplink_rpriv = mlx5_eswitch_get_uplink_priv(esw, REP_ETH);
	/* if the egress device isn't on the same HW e-switch, we use the uplink */
	if (!switchdev_port_same_parent_id(priv->netdev, dst->dev))
		*out_dev = uplink_rpriv->netdev;
	else
		*out_dev = dst->dev;
#else
	return -EOPNOTSUPP;
#endif

	n = dst_neigh_lookup(dst, &fl6->daddr);
	dst_release(dst);
	if (!n)
		return -ENOMEM;

	*out_n = n;
	return 0;
}

static void gen_vxlan_header_ipv4(struct net_device *out_dev,
				  char buf[], int encap_size,
				  unsigned char h_dest[ETH_ALEN],
				  int ttl,
				  __be32 daddr,
				  __be32 saddr,
				  __be16 udp_dst_port,
				  __be32 vx_vni)
{
	struct ethhdr *eth = (struct ethhdr *)buf;
	struct iphdr  *ip = (struct iphdr *)((char *)eth + sizeof(struct ethhdr));
	struct udphdr *udp = (struct udphdr *)((char *)ip + sizeof(struct iphdr));
	struct vxlanhdr *vxh = (struct vxlanhdr *)((char *)udp + sizeof(struct udphdr));

	memset(buf, 0, encap_size);

	ether_addr_copy(eth->h_dest, h_dest);
	ether_addr_copy(eth->h_source, out_dev->dev_addr);
	eth->h_proto = htons(ETH_P_IP);

	ip->daddr = daddr;
	ip->saddr = saddr;

	ip->ttl = ttl;
	ip->protocol = IPPROTO_UDP;
	ip->version = 0x4;
	ip->ihl = 0x5;

	udp->dest = udp_dst_port;
	vxh->vx_flags = VXLAN_HF_VNI;
	vxh->vx_vni = vxlan_vni_field(vx_vni);
}

static void gen_vxlan_header_ipv6(struct net_device *out_dev,
				  char buf[], int encap_size,
				  unsigned char h_dest[ETH_ALEN],
				  int ttl,
				  struct in6_addr *daddr,
				  struct in6_addr *saddr,
				  __be16 udp_dst_port,
				  __be32 vx_vni)
{
	struct ethhdr *eth = (struct ethhdr *)buf;
	struct ipv6hdr *ip6h = (struct ipv6hdr *)((char *)eth + sizeof(struct ethhdr));
	struct udphdr *udp = (struct udphdr *)((char *)ip6h + sizeof(struct ipv6hdr));
	struct vxlanhdr *vxh = (struct vxlanhdr *)((char *)udp + sizeof(struct udphdr));

	memset(buf, 0, encap_size);

	ether_addr_copy(eth->h_dest, h_dest);
	ether_addr_copy(eth->h_source, out_dev->dev_addr);
	eth->h_proto = htons(ETH_P_IPV6);

	ip6_flow_hdr(ip6h, 0, 0);
	/* the HW fills up ipv6 payload len */
	ip6h->nexthdr     = IPPROTO_UDP;
	ip6h->hop_limit   = ttl;
	ip6h->daddr	  = *daddr;
	ip6h->saddr	  = *saddr;

	udp->dest = udp_dst_port;
	vxh->vx_flags = VXLAN_HF_VNI;
	vxh->vx_vni = vxlan_vni_field(vx_vni);
}

static int mlx5e_create_encap_header_ipv4(struct mlx5e_priv *priv,
					  struct net_device *mirred_dev,
					  struct mlx5e_encap_entry *e)
{
	int max_encap_size = MLX5_CAP_ESW(priv->mdev, max_encap_header_size);
	int ipv4_encap_size = ETH_HLEN + sizeof(struct iphdr) + VXLAN_HLEN;
	struct ip_tunnel_key *tun_key = &e->tun_info.key;
	struct net_device *out_dev;
	struct neighbour *n = NULL;
	struct flowi4 fl4 = {};
	char *encap_header;
	int ttl, err;
	u8 nud_state;

	if (max_encap_size < ipv4_encap_size) {
		mlx5_core_warn(priv->mdev, "encap size %d too big, max supported is %d\n",
			       ipv4_encap_size, max_encap_size);
		return -EOPNOTSUPP;
	}

	encap_header = kzalloc(ipv4_encap_size, GFP_KERNEL);
	if (!encap_header)
		return -ENOMEM;

	switch (e->tunnel_type) {
	case MLX5_HEADER_TYPE_VXLAN:
		fl4.flowi4_proto = IPPROTO_UDP;
		fl4.fl4_dport = tun_key->tp_dst;
		break;
	default:
		err = -EOPNOTSUPP;
		goto free_encap;
	}
	fl4.flowi4_tos = tun_key->tos;
	fl4.daddr = tun_key->u.ipv4.dst;
	fl4.saddr = tun_key->u.ipv4.src;

	err = mlx5e_route_lookup_ipv4(priv, mirred_dev, &out_dev,
				      &fl4, &n, &ttl);
	if (err)
		goto free_encap;

	/* used by mlx5e_detach_encap to lookup a neigh hash table
	 * entry in the neigh hash table when a user deletes a rule
	 */
	e->m_neigh.dev = n->dev;
	e->m_neigh.family = n->ops->family;
	memcpy(&e->m_neigh.dst_ip, n->primary_key, n->tbl->key_len);
	e->out_dev = out_dev;

	/* It's importent to add the neigh to the hash table before checking
	 * the neigh validity state. So if we'll get a notification, in case the
	 * neigh changes it's validity state, we would find the relevant neigh
	 * in the hash.
	 */
	err = mlx5e_rep_encap_entry_attach(netdev_priv(out_dev), e);
	if (err)
		goto free_encap;

	read_lock_bh(&n->lock);
	nud_state = n->nud_state;
	ether_addr_copy(e->h_dest, n->ha);
	read_unlock_bh(&n->lock);

	switch (e->tunnel_type) {
	case MLX5_HEADER_TYPE_VXLAN:
		gen_vxlan_header_ipv4(out_dev, encap_header,
				      ipv4_encap_size, e->h_dest, ttl,
				      fl4.daddr,
				      fl4.saddr, tun_key->tp_dst,
				      tunnel_id_to_key32(tun_key->tun_id));
		break;
	default:
		err = -EOPNOTSUPP;
		goto destroy_neigh_entry;
	}
	e->encap_size = ipv4_encap_size;
	e->encap_header = encap_header;

	if (!(nud_state & NUD_VALID)) {
		neigh_event_send(n, NULL);
		err = -EAGAIN;
		goto out;
	}

	err = mlx5_encap_alloc(priv->mdev, e->tunnel_type,
			       ipv4_encap_size, encap_header, &e->encap_id);
	if (err)
		goto destroy_neigh_entry;

	e->flags |= MLX5_ENCAP_ENTRY_VALID;
	mlx5e_rep_queue_neigh_stats_work(netdev_priv(out_dev));
	neigh_release(n);
	return err;

destroy_neigh_entry:
	mlx5e_rep_encap_entry_detach(netdev_priv(e->out_dev), e);
free_encap:
	kfree(encap_header);
out:
	if (n)
		neigh_release(n);
	return err;
}

static int mlx5e_create_encap_header_ipv6(struct mlx5e_priv *priv,
					  struct net_device *mirred_dev,
					  struct mlx5e_encap_entry *e)
{
	int max_encap_size = MLX5_CAP_ESW(priv->mdev, max_encap_header_size);
	int ipv6_encap_size = ETH_HLEN + sizeof(struct ipv6hdr) + VXLAN_HLEN;
	struct ip_tunnel_key *tun_key = &e->tun_info.key;
	struct net_device *out_dev;
	struct neighbour *n = NULL;
	struct flowi6 fl6 = {};
	char *encap_header;
	int err, ttl = 0;
	u8 nud_state;

	if (max_encap_size < ipv6_encap_size) {
		mlx5_core_warn(priv->mdev, "encap size %d too big, max supported is %d\n",
			       ipv6_encap_size, max_encap_size);
		return -EOPNOTSUPP;
	}

	encap_header = kzalloc(ipv6_encap_size, GFP_KERNEL);
	if (!encap_header)
		return -ENOMEM;

	switch (e->tunnel_type) {
	case MLX5_HEADER_TYPE_VXLAN:
		fl6.flowi6_proto = IPPROTO_UDP;
		fl6.fl6_dport = tun_key->tp_dst;
		break;
	default:
		err = -EOPNOTSUPP;
		goto free_encap;
	}

	fl6.flowlabel = ip6_make_flowinfo(RT_TOS(tun_key->tos), tun_key->label);
	fl6.daddr = tun_key->u.ipv6.dst;
	fl6.saddr = tun_key->u.ipv6.src;

	err = mlx5e_route_lookup_ipv6(priv, mirred_dev, &out_dev,
				      &fl6, &n, &ttl);
	if (err)
		goto free_encap;

	/* used by mlx5e_detach_encap to lookup a neigh hash table
	 * entry in the neigh hash table when a user deletes a rule
	 */
	e->m_neigh.dev = n->dev;
	e->m_neigh.family = n->ops->family;
	memcpy(&e->m_neigh.dst_ip, n->primary_key, n->tbl->key_len);
	e->out_dev = out_dev;

	/* It's importent to add the neigh to the hash table before checking
	 * the neigh validity state. So if we'll get a notification, in case the
	 * neigh changes it's validity state, we would find the relevant neigh
	 * in the hash.
	 */
	err = mlx5e_rep_encap_entry_attach(netdev_priv(out_dev), e);
	if (err)
		goto free_encap;

	read_lock_bh(&n->lock);
	nud_state = n->nud_state;
	ether_addr_copy(e->h_dest, n->ha);
	read_unlock_bh(&n->lock);

	switch (e->tunnel_type) {
	case MLX5_HEADER_TYPE_VXLAN:
		gen_vxlan_header_ipv6(out_dev, encap_header,
				      ipv6_encap_size, e->h_dest, ttl,
				      &fl6.daddr,
				      &fl6.saddr, tun_key->tp_dst,
				      tunnel_id_to_key32(tun_key->tun_id));
		break;
	default:
		err = -EOPNOTSUPP;
		goto destroy_neigh_entry;
	}

	e->encap_size = ipv6_encap_size;
	e->encap_header = encap_header;

	if (!(nud_state & NUD_VALID)) {
		neigh_event_send(n, NULL);
		err = -EAGAIN;
		goto out;
	}

	err = mlx5_encap_alloc(priv->mdev, e->tunnel_type,
			       ipv6_encap_size, encap_header, &e->encap_id);
	if (err)
		goto destroy_neigh_entry;

	e->flags |= MLX5_ENCAP_ENTRY_VALID;
	mlx5e_rep_queue_neigh_stats_work(netdev_priv(out_dev));
	neigh_release(n);
	return err;

destroy_neigh_entry:
	mlx5e_rep_encap_entry_detach(netdev_priv(e->out_dev), e);
free_encap:
	kfree(encap_header);
out:
	if (n)
		neigh_release(n);
	return err;
}

static int mlx5e_attach_encap(struct mlx5e_priv *priv,
			      struct ip_tunnel_info *tun_info,
			      struct net_device *mirred_dev,
			      struct net_device **encap_dev,
			      struct mlx5e_tc_flow *flow)
{
	struct mlx5_eswitch *esw = priv->mdev->priv.eswitch;
	struct mlx5e_rep_priv *uplink_rpriv = mlx5_eswitch_get_uplink_priv(esw,
									   REP_ETH);
	struct net_device *up_dev = uplink_rpriv->netdev;
	unsigned short family = ip_tunnel_info_af(tun_info);
	struct mlx5e_priv *up_priv = netdev_priv(up_dev);
	struct mlx5_esw_flow_attr *attr = flow->esw_attr;
	struct ip_tunnel_key *key = &tun_info->key;
	struct mlx5e_encap_entry *e;
	int tunnel_type, err = 0;
	uintptr_t hash_key;
	bool found = false;

	/* udp dst port must be set */
	if (!memchr_inv(&key->tp_dst, 0, sizeof(key->tp_dst)))
		goto vxlan_encap_offload_err;

	/* setting udp src port isn't supported */
	if (memchr_inv(&key->tp_src, 0, sizeof(key->tp_src))) {
vxlan_encap_offload_err:
		netdev_warn(priv->netdev,
			    "must set udp dst port and not set udp src port\n");
		return -EOPNOTSUPP;
	}

	if (mlx5e_vxlan_lookup_port(up_priv, be16_to_cpu(key->tp_dst)) &&
	    MLX5_CAP_ESW(priv->mdev, vxlan_encap_decap)) {
		tunnel_type = MLX5_HEADER_TYPE_VXLAN;
	} else {
		netdev_warn(priv->netdev,
			    "%d isn't an offloaded vxlan udp dport\n", be16_to_cpu(key->tp_dst));
		return -EOPNOTSUPP;
	}

	hash_key = hash_encap_info(key);

	hash_for_each_possible_rcu(esw->offloads.encap_tbl, e,
				   encap_hlist, hash_key) {
		if (!cmp_encap_info(&e->tun_info.key, key)) {
			found = true;
			break;
		}
	}

	/* must verify if encap is valid or not */
	if (found)
		goto attach_flow;

	e = kzalloc(sizeof(*e), GFP_KERNEL);
	if (!e)
		return -ENOMEM;

	e->tun_info = *tun_info;
	e->tunnel_type = tunnel_type;
	INIT_LIST_HEAD(&e->flows);

	if (family == AF_INET)
		err = mlx5e_create_encap_header_ipv4(priv, mirred_dev, e);
	else if (family == AF_INET6)
		err = mlx5e_create_encap_header_ipv6(priv, mirred_dev, e);

	if (err && err != -EAGAIN)
		goto out_err;

	hash_add_rcu(esw->offloads.encap_tbl, &e->encap_hlist, hash_key);

attach_flow:
	list_add(&flow->encap, &e->flows);
	*encap_dev = e->out_dev;
	if (e->flags & MLX5_ENCAP_ENTRY_VALID)
		attr->encap_id = e->encap_id;
	else
		err = -EAGAIN;

	return err;

out_err:
	kfree(e);
	return err;
}

static int parse_tc_fdb_actions(struct mlx5e_priv *priv, struct tcf_exts *exts,
				struct mlx5e_tc_flow_parse_attr *parse_attr,
				struct mlx5e_tc_flow *flow)
{
	struct mlx5_esw_flow_attr *attr = flow->esw_attr;
	struct mlx5e_rep_priv *rpriv = priv->ppriv;
	struct ip_tunnel_info *info = NULL;
	const struct tc_action *a;
	LIST_HEAD(actions);
	bool encap = false;
	u32 action = 0;

	if (!tcf_exts_has_actions(exts))
		return -EINVAL;

	attr->in_rep = rpriv->rep;
	attr->in_mdev = priv->mdev;

	tcf_exts_to_list(exts, &actions);
	list_for_each_entry(a, &actions, list) {
		if (is_tcf_gact_shot(a)) {
			action |= MLX5_FLOW_CONTEXT_ACTION_DROP |
				  MLX5_FLOW_CONTEXT_ACTION_COUNT;
			continue;
		}

		if (is_tcf_pedit(a)) {
			int err;

			err = parse_tc_pedit_action(priv, a, MLX5_FLOW_NAMESPACE_FDB,
						    parse_attr);
			if (err)
				return err;

			action |= MLX5_FLOW_CONTEXT_ACTION_MOD_HDR;
			attr->mirror_count = attr->out_count;
			continue;
		}

		if (is_tcf_csum(a)) {
			if (csum_offload_supported(priv, action,
						   tcf_csum_update_flags(a)))
				continue;

			return -EOPNOTSUPP;
		}

		if (is_tcf_mirred_egress_redirect(a) || is_tcf_mirred_egress_mirror(a)) {
			struct mlx5e_priv *out_priv;
			struct net_device *out_dev;

			out_dev = tcf_mirred_dev(a);

			if (attr->out_count >= MLX5_MAX_FLOW_FWD_VPORTS) {
				pr_err("can't support more than %d output ports, can't offload forwarding\n",
				       attr->out_count);
				return -EOPNOTSUPP;
			}

			if (switchdev_port_same_parent_id(priv->netdev,
							  out_dev) ||
			    is_merged_eswitch_dev(priv, out_dev)) {
				action |= MLX5_FLOW_CONTEXT_ACTION_FWD_DEST |
					  MLX5_FLOW_CONTEXT_ACTION_COUNT;
				out_priv = netdev_priv(out_dev);
				rpriv = out_priv->ppriv;
				attr->out_rep[attr->out_count] = rpriv->rep;
				attr->out_mdev[attr->out_count++] = out_priv->mdev;
			} else if (encap) {
				parse_attr->mirred_ifindex = out_dev->ifindex;
				parse_attr->tun_info = *info;
				attr->parse_attr = parse_attr;
				action |= MLX5_FLOW_CONTEXT_ACTION_ENCAP |
					  MLX5_FLOW_CONTEXT_ACTION_FWD_DEST |
					  MLX5_FLOW_CONTEXT_ACTION_COUNT;
				/* attr->out_rep is resolved when we handle encap */
			} else {
				pr_err("devices %s %s not on same switch HW, can't offload forwarding\n",
				       priv->netdev->name, out_dev->name);
				return -EINVAL;
			}
			continue;
		}

		if (is_tcf_tunnel_set(a)) {
			info = tcf_tunnel_info(a);
			if (info)
				encap = true;
			else
				return -EOPNOTSUPP;
			attr->mirror_count = attr->out_count;
			continue;
		}

		if (is_tcf_vlan(a)) {
			if (tcf_vlan_action(a) == TCA_VLAN_ACT_POP) {
				action |= MLX5_FLOW_CONTEXT_ACTION_VLAN_POP;
			} else if (tcf_vlan_action(a) == TCA_VLAN_ACT_PUSH) {
				action |= MLX5_FLOW_CONTEXT_ACTION_VLAN_PUSH;
				attr->vlan_vid = tcf_vlan_push_vid(a);
				if (mlx5_eswitch_vlan_actions_supported(priv->mdev)) {
					attr->vlan_prio = tcf_vlan_push_prio(a);
					attr->vlan_proto = tcf_vlan_push_proto(a);
					if (!attr->vlan_proto)
						attr->vlan_proto = htons(ETH_P_8021Q);
				} else if (tcf_vlan_push_proto(a) != htons(ETH_P_8021Q) ||
					   tcf_vlan_push_prio(a)) {
					return -EOPNOTSUPP;
				}
			} else { /* action is TCA_VLAN_ACT_MODIFY */
				return -EOPNOTSUPP;
			}
			attr->mirror_count = attr->out_count;
			continue;
		}

		if (is_tcf_tunnel_release(a)) {
			action |= MLX5_FLOW_CONTEXT_ACTION_DECAP;
			continue;
		}

		return -EINVAL;
	}

	attr->action = action;
	if (!actions_match_supported(priv, exts, parse_attr, flow))
		return -EOPNOTSUPP;

	if (attr->out_count > 1 && !mlx5_esw_has_fwd_fdb(priv->mdev)) {
		netdev_warn_once(priv->netdev, "current firmware doesn't support split rule for port mirroring\n");
		return -EOPNOTSUPP;
	}

	return 0;
}

static void get_flags(int flags, u8 *flow_flags)
{
	u8 __flow_flags = 0;

	if (flags & MLX5E_TC_INGRESS)
		__flow_flags |= MLX5E_TC_FLOW_INGRESS;
	if (flags & MLX5E_TC_EGRESS)
		__flow_flags |= MLX5E_TC_FLOW_EGRESS;

	*flow_flags = __flow_flags;
}

static const struct rhashtable_params tc_ht_params = {
	.head_offset = offsetof(struct mlx5e_tc_flow, node),
	.key_offset = offsetof(struct mlx5e_tc_flow, cookie),
	.key_len = sizeof(((struct mlx5e_tc_flow *)0)->cookie),
	.automatic_shrinking = true,
};

static struct rhashtable *get_tc_ht(struct mlx5e_priv *priv)
{
	struct mlx5_eswitch *esw = priv->mdev->priv.eswitch;
	struct mlx5e_rep_priv *uplink_rpriv;

	if (MLX5_VPORT_MANAGER(priv->mdev) && esw->mode == SRIOV_OFFLOADS) {
		uplink_rpriv = mlx5_eswitch_get_uplink_priv(esw, REP_ETH);
		return &uplink_rpriv->tc_ht;
	} else
		return &priv->fs.tc.ht;
}

static void get_flags(int flags, u8 *flow_flags)
{
	u8 __flow_flags = 0;

	if (flags & MLX5E_TC_INGRESS)
		__flow_flags |= MLX5E_TC_FLOW_INGRESS;
	if (flags & MLX5E_TC_EGRESS)
		__flow_flags |= MLX5E_TC_FLOW_EGRESS;

	*flow_flags = __flow_flags;
}

int mlx5e_configure_flower(struct mlx5e_priv *priv,
			   struct tc_cls_flower_offload *f, int flags)
{
	struct mlx5_eswitch *esw = priv->mdev->priv.eswitch;
	struct mlx5e_tc_flow_parse_attr *parse_attr;
	struct rhashtable *tc_ht = get_tc_ht(priv);
	struct mlx5e_tc_flow *flow;
	int attr_size, err = 0;
	u8 flow_flags = 0;

	get_flags(flags, &flow_flags);

<<<<<<< HEAD
=======
	flow = rhashtable_lookup_fast(tc_ht, &f->cookie, tc_ht_params);
	if (flow) {
		netdev_warn_once(priv->netdev, "flow cookie %lx already exists, ignoring\n", f->cookie);
		return 0;
	}

>>>>>>> 22cb595e
	if (esw && esw->mode == SRIOV_OFFLOADS) {
		flow_flags |= MLX5E_TC_FLOW_ESWITCH;
		attr_size  = sizeof(struct mlx5_esw_flow_attr);
	} else {
		flow_flags |= MLX5E_TC_FLOW_NIC;
		attr_size  = sizeof(struct mlx5_nic_flow_attr);
	}

	flow = kzalloc(sizeof(*flow) + attr_size, GFP_KERNEL);
	parse_attr = kvzalloc(sizeof(*parse_attr), GFP_KERNEL);
	if (!parse_attr || !flow) {
		err = -ENOMEM;
		goto err_free;
	}

	flow->cookie = f->cookie;
	flow->flags = flow_flags;
	flow->priv = priv;

	err = parse_cls_flower(priv, flow, &parse_attr->spec, f);
	if (err < 0)
		goto err_free;

	if (flow->flags & MLX5E_TC_FLOW_ESWITCH) {
		err = parse_tc_fdb_actions(priv, f->exts, parse_attr, flow);
		if (err < 0)
			goto err_free;
		flow->rule[0] = mlx5e_tc_add_fdb_flow(priv, parse_attr, flow);
	} else {
		err = parse_tc_nic_actions(priv, f->exts, parse_attr, flow);
		if (err < 0)
			goto err_free;
		flow->rule[0] = mlx5e_tc_add_nic_flow(priv, parse_attr, flow);
	}

	if (IS_ERR(flow->rule[0])) {
		err = PTR_ERR(flow->rule[0]);
		if (err != -EAGAIN)
			goto err_free;
	}

	if (err != -EAGAIN)
		flow->flags |= MLX5E_TC_FLOW_OFFLOADED;

	if (!(flow->flags & MLX5E_TC_FLOW_ESWITCH) ||
	    !(flow->esw_attr->action & MLX5_FLOW_CONTEXT_ACTION_ENCAP))
		kvfree(parse_attr);

	err = rhashtable_insert_fast(tc_ht, &flow->node, tc_ht_params);
	if (err) {
		mlx5e_tc_del_flow(priv, flow);
		kfree(flow);
	}

	return err;

err_free:
	kvfree(parse_attr);
	kfree(flow);
	return err;
}

#define DIRECTION_MASK (MLX5E_TC_INGRESS | MLX5E_TC_EGRESS)
#define FLOW_DIRECTION_MASK (MLX5E_TC_FLOW_INGRESS | MLX5E_TC_FLOW_EGRESS)

static bool same_flow_direction(struct mlx5e_tc_flow *flow, int flags)
{
	if ((flow->flags & FLOW_DIRECTION_MASK) == (flags & DIRECTION_MASK))
		return true;

	return false;
}

int mlx5e_delete_flower(struct mlx5e_priv *priv,
			struct tc_cls_flower_offload *f, int flags)
{
	struct rhashtable *tc_ht = get_tc_ht(priv);
	struct mlx5e_tc_flow *flow;

	flow = rhashtable_lookup_fast(tc_ht, &f->cookie, tc_ht_params);
	if (!flow || !same_flow_direction(flow, flags))
		return -EINVAL;

	rhashtable_remove_fast(tc_ht, &flow->node, tc_ht_params);

	mlx5e_tc_del_flow(priv, flow);

	kfree(flow);

	return 0;
}

int mlx5e_stats_flower(struct mlx5e_priv *priv,
		       struct tc_cls_flower_offload *f, int flags)
{
	struct rhashtable *tc_ht = get_tc_ht(priv);
	struct mlx5e_tc_flow *flow;
	struct mlx5_fc *counter;
	u64 bytes;
	u64 packets;
	u64 lastuse;

	flow = rhashtable_lookup_fast(tc_ht, &f->cookie, tc_ht_params);
	if (!flow || !same_flow_direction(flow, flags))
		return -EINVAL;

	if (!(flow->flags & MLX5E_TC_FLOW_OFFLOADED))
		return 0;

	counter = mlx5_flow_rule_counter(flow->rule[0]);
	if (!counter)
		return 0;

	mlx5_fc_query_cached(counter, &bytes, &packets, &lastuse);

	tcf_exts_stats_update(f->exts, bytes, packets, lastuse);

	return 0;
}

int mlx5e_tc_nic_init(struct mlx5e_priv *priv)
{
	struct mlx5e_tc_table *tc = &priv->fs.tc;

	hash_init(tc->mod_hdr_tbl);
	hash_init(tc->hairpin_tbl);

	return rhashtable_init(&tc->ht, &tc_ht_params);
}

static void _mlx5e_tc_del_flow(void *ptr, void *arg)
{
	struct mlx5e_tc_flow *flow = ptr;
	struct mlx5e_priv *priv = flow->priv;

	mlx5e_tc_del_flow(priv, flow);
	kfree(flow);
}

void mlx5e_tc_nic_cleanup(struct mlx5e_priv *priv)
{
	struct mlx5e_tc_table *tc = &priv->fs.tc;

	rhashtable_free_and_destroy(&tc->ht, _mlx5e_tc_del_flow, NULL);

	if (!IS_ERR_OR_NULL(tc->t)) {
		mlx5_destroy_flow_table(tc->t);
		tc->t = NULL;
	}
}

int mlx5e_tc_esw_init(struct rhashtable *tc_ht)
{
	return rhashtable_init(tc_ht, &tc_ht_params);
}

void mlx5e_tc_esw_cleanup(struct rhashtable *tc_ht)
{
	rhashtable_free_and_destroy(tc_ht, _mlx5e_tc_del_flow, NULL);
}

int mlx5e_tc_num_filters(struct mlx5e_priv *priv)
{
	struct rhashtable *tc_ht = get_tc_ht(priv);

	return atomic_read(&tc_ht->nelems);
}<|MERGE_RESOLUTION|>--- conflicted
+++ resolved
@@ -2702,18 +2702,6 @@
 		return &priv->fs.tc.ht;
 }
 
-static void get_flags(int flags, u8 *flow_flags)
-{
-	u8 __flow_flags = 0;
-
-	if (flags & MLX5E_TC_INGRESS)
-		__flow_flags |= MLX5E_TC_FLOW_INGRESS;
-	if (flags & MLX5E_TC_EGRESS)
-		__flow_flags |= MLX5E_TC_FLOW_EGRESS;
-
-	*flow_flags = __flow_flags;
-}
-
 int mlx5e_configure_flower(struct mlx5e_priv *priv,
 			   struct tc_cls_flower_offload *f, int flags)
 {
@@ -2726,15 +2714,12 @@
 
 	get_flags(flags, &flow_flags);
 
-<<<<<<< HEAD
-=======
 	flow = rhashtable_lookup_fast(tc_ht, &f->cookie, tc_ht_params);
 	if (flow) {
 		netdev_warn_once(priv->netdev, "flow cookie %lx already exists, ignoring\n", f->cookie);
 		return 0;
 	}
 
->>>>>>> 22cb595e
 	if (esw && esw->mode == SRIOV_OFFLOADS) {
 		flow_flags |= MLX5E_TC_FLOW_ESWITCH;
 		attr_size  = sizeof(struct mlx5_esw_flow_attr);
