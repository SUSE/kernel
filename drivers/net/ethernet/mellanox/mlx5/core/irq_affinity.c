// SPDX-License-Identifier: GPL-2.0 OR Linux-OpenIB
/* Copyright (c) 2021, NVIDIA CORPORATION & AFFILIATES. All rights reserved. */

#include "mlx5_core.h"
#include "mlx5_irq.h"
#include "pci_irq.h"

static void cpu_put(struct mlx5_irq_pool *pool, int cpu)
{
	pool->irqs_per_cpu[cpu]--;
}

static void cpu_get(struct mlx5_irq_pool *pool, int cpu)
{
	pool->irqs_per_cpu[cpu]++;
}

/* Gets the least loaded CPU. e.g.: the CPU with least IRQs bound to it */
static int cpu_get_least_loaded(struct mlx5_irq_pool *pool,
				const struct cpumask *req_mask)
{
	int best_cpu = -1;
	int cpu;

	for_each_cpu_and(cpu, req_mask, cpu_online_mask) {
		/* CPU has zero IRQs on it. No need to search any more CPUs. */
		if (!pool->irqs_per_cpu[cpu]) {
			best_cpu = cpu;
			break;
		}
		if (best_cpu < 0)
			best_cpu = cpu;
		if (pool->irqs_per_cpu[cpu] < pool->irqs_per_cpu[best_cpu])
			best_cpu = cpu;
	}
	if (best_cpu == -1) {
		/* There isn't online CPUs in req_mask */
		mlx5_core_err(pool->dev, "NO online CPUs in req_mask (%*pbl)\n",
			      cpumask_pr_args(req_mask));
		best_cpu = cpumask_first(cpu_online_mask);
	}
	pool->irqs_per_cpu[best_cpu]++;
	return best_cpu;
}

/* Creating an IRQ from irq_pool */
static struct mlx5_irq *
irq_pool_request_irq(struct mlx5_irq_pool *pool, struct irq_affinity_desc *af_desc)
{
	struct irq_affinity_desc auto_desc = {};
	struct mlx5_irq *irq;
	u32 irq_index;
	int err;

	err = xa_alloc(&pool->irqs, &irq_index, NULL, pool->xa_num_irqs, GFP_KERNEL);
	if (err)
		return ERR_PTR(err);
	if (pool->irqs_per_cpu) {
		if (cpumask_weight(&af_desc->mask) > 1)
			/* if req_mask contain more then one CPU, set the least loadad CPU
			 * of req_mask
			 */
			cpumask_set_cpu(cpu_get_least_loaded(pool, &af_desc->mask),
					&auto_desc.mask);
		else
			cpu_get(pool, cpumask_first(&af_desc->mask));
	}
	irq = mlx5_irq_alloc(pool, irq_index,
			     cpumask_empty(&auto_desc.mask) ? af_desc : &auto_desc,
			     NULL);
	if (IS_ERR(irq))
		xa_erase(&pool->irqs, irq_index);
	return irq;
}

/* Looking for the IRQ with the smallest refcount that fits req_mask.
 * If pool is sf_comp_pool, then we are looking for an IRQ with any of the
 * requested CPUs in req_mask.
 * for example: req_mask = 0xf, irq0_mask = 0x10, irq1_mask = 0x1. irq0_mask
 * isn't subset of req_mask, so we will skip it. irq1_mask is subset of req_mask,
 * we don't skip it.
 * If pool is sf_ctrl_pool, then all IRQs have the same mask, so any IRQ will
 * fit. And since mask is subset of itself, we will pass the first if bellow.
 */
static struct mlx5_irq *
irq_pool_find_least_loaded(struct mlx5_irq_pool *pool, const struct cpumask *req_mask)
{
	int start = pool->xa_num_irqs.min;
	int end = pool->xa_num_irqs.max;
	struct mlx5_irq *irq = NULL;
	struct mlx5_irq *iter;
	int irq_refcount = 0;
	unsigned long index;

	lockdep_assert_held(&pool->lock);
	xa_for_each_range(&pool->irqs, index, iter, start, end) {
		struct cpumask *iter_mask = mlx5_irq_get_affinity_mask(iter);
		int iter_refcount = mlx5_irq_read_locked(iter);

		if (!cpumask_subset(iter_mask, req_mask))
			/* skip IRQs with a mask which is not subset of req_mask */
			continue;
		if (iter_refcount < pool->min_threshold)
			/* If we found an IRQ with less than min_thres, return it */
			return iter;
		if (!irq || iter_refcount < irq_refcount) {
			/* In case we won't find an IRQ with less than min_thres,
			 * keep a pointer to the least used IRQ
			 */
			irq_refcount = iter_refcount;
			irq = iter;
		}
	}
	return irq;
}

/**
 * mlx5_irq_affinity_request - request an IRQ according to the given mask.
 * @dev: mlx5 core device which is requesting the IRQ.
 * @pool: IRQ pool to request from.
 * @af_desc: affinity descriptor for this IRQ.
 *
 * This function returns a pointer to IRQ, or ERR_PTR in case of error.
 */
struct mlx5_irq *
mlx5_irq_affinity_request(struct mlx5_core_dev *dev, struct mlx5_irq_pool *pool,
			  struct irq_affinity_desc *af_desc)
{
	struct mlx5_irq *least_loaded_irq, *new_irq;
	int ret;

	mutex_lock(&pool->lock);
	least_loaded_irq = irq_pool_find_least_loaded(pool, &af_desc->mask);
	if (least_loaded_irq &&
	    mlx5_irq_read_locked(least_loaded_irq) < pool->min_threshold)
		goto out;
	/* We didn't find an IRQ with less than min_thres, try to allocate a new IRQ */
	new_irq = irq_pool_request_irq(pool, af_desc);
	if (IS_ERR(new_irq)) {
		if (!least_loaded_irq) {
			/* We failed to create an IRQ and we didn't find an IRQ */
			mlx5_core_err(pool->dev, "Didn't find a matching IRQ. err = %ld\n",
				      PTR_ERR(new_irq));
			mutex_unlock(&pool->lock);
			return new_irq;
		}
		/* We failed to create a new IRQ for the requested affinity,
		 * sharing existing IRQ.
		 */
		goto out;
	}
	least_loaded_irq = new_irq;
	goto unlock;
out:
	mlx5_irq_get_locked(least_loaded_irq);
	if (mlx5_irq_read_locked(least_loaded_irq) > pool->max_threshold)
		mlx5_core_dbg(pool->dev, "IRQ %u overloaded, pool_name: %s, %u EQs on this irq\n",
			      pci_irq_vector(pool->dev->pdev,
					     mlx5_irq_get_index(least_loaded_irq)), pool->name,
			      mlx5_irq_read_locked(least_loaded_irq) / MLX5_EQ_REFS_PER_IRQ);
unlock:
	mutex_unlock(&pool->lock);
	if (mlx5_irq_pool_is_sf_pool(pool)) {
		ret = auxiliary_device_sysfs_irq_add(mlx5_sf_coredev_to_adev(dev),
						     mlx5_irq_get_irq(least_loaded_irq));
		if (ret) {
			mlx5_core_err(dev, "Failed to create sysfs entry for irq %d, ret = %d\n",
				      mlx5_irq_get_irq(least_loaded_irq), ret);
			mlx5_irq_put(least_loaded_irq);
			least_loaded_irq = ERR_PTR(ret);
		}
	}
	return least_loaded_irq;
}

void mlx5_irq_affinity_irq_release(struct mlx5_core_dev *dev, struct mlx5_irq *irq)
{
	struct mlx5_irq_pool *pool = mlx5_irq_pool_get(dev);
	int cpu;

	cpu = cpumask_first(mlx5_irq_get_affinity_mask(irq));
	synchronize_irq(pci_irq_vector(pool->dev->pdev,
				       mlx5_irq_get_index(irq)));
<<<<<<< HEAD
=======
	if (mlx5_irq_pool_is_sf_pool(pool))
		auxiliary_device_sysfs_irq_remove(mlx5_sf_coredev_to_adev(dev),
						  mlx5_irq_get_irq(irq));
>>>>>>> 2d5404ca
	if (mlx5_irq_put(irq))
		if (pool->irqs_per_cpu)
			cpu_put(pool, cpu);
}<|MERGE_RESOLUTION|>--- conflicted
+++ resolved
@@ -181,12 +181,9 @@
 	cpu = cpumask_first(mlx5_irq_get_affinity_mask(irq));
 	synchronize_irq(pci_irq_vector(pool->dev->pdev,
 				       mlx5_irq_get_index(irq)));
-<<<<<<< HEAD
-=======
 	if (mlx5_irq_pool_is_sf_pool(pool))
 		auxiliary_device_sysfs_irq_remove(mlx5_sf_coredev_to_adev(dev),
 						  mlx5_irq_get_irq(irq));
->>>>>>> 2d5404ca
 	if (mlx5_irq_put(irq))
 		if (pool->irqs_per_cpu)
 			cpu_put(pool, cpu);
