/*
 * Copyright (c) 2013-2015, Mellanox Technologies. All rights reserved.
 *
 * This software is available to you under a choice of one of two
 * licenses.  You may choose to be licensed under the terms of the GNU
 * General Public License (GPL) Version 2, available from the file
 * COPYING in the main directory of this source tree, or the
 * OpenIB.org BSD license below:
 *
 *     Redistribution and use in source and binary forms, with or
 *     without modification, are permitted provided that the following
 *     conditions are met:
 *
 *      - Redistributions of source code must retain the above
 *        copyright notice, this list of conditions and the following
 *        disclaimer.
 *
 *      - Redistributions in binary form must reproduce the above
 *        copyright notice, this list of conditions and the following
 *        disclaimer in the documentation and/or other materials
 *        provided with the distribution.
 *
 * THE SOFTWARE IS PROVIDED "AS IS", WITHOUT WARRANTY OF ANY KIND,
 * EXPRESS OR IMPLIED, INCLUDING BUT NOT LIMITED TO THE WARRANTIES OF
 * MERCHANTABILITY, FITNESS FOR A PARTICULAR PURPOSE AND
 * NONINFRINGEMENT. IN NO EVENT SHALL THE AUTHORS OR COPYRIGHT HOLDERS
 * BE LIABLE FOR ANY CLAIM, DAMAGES OR OTHER LIABILITY, WHETHER IN AN
 * ACTION OF CONTRACT, TORT OR OTHERWISE, ARISING FROM, OUT OF OR IN
 * CONNECTION WITH THE SOFTWARE OR THE USE OR OTHER DEALINGS IN THE
 * SOFTWARE.
 */

#include <linux/highmem.h>
#include <linux/module.h>
#include <linux/init.h>
#include <linux/errno.h>
#include <linux/pci.h>
#include <linux/dma-mapping.h>
#include <linux/slab.h>
#include <linux/interrupt.h>
#include <linux/delay.h>
#include <linux/mlx5/driver.h>
#include <linux/mlx5/cq.h>
#include <linux/mlx5/qp.h>
#include <linux/debugfs.h>
#include <linux/kmod.h>
#include <linux/mlx5/mlx5_ifc.h>
#include <linux/mlx5/vport.h>
#include <linux/version.h>
#include <net/devlink.h>
#include "mlx5_core.h"
#include "thermal.h"
#include "lib/eq.h"
#include "fs_core.h"
#include "lib/mpfs.h"
#include "eswitch.h"
#include "devlink.h"
#include "fw_reset.h"
#include "lib/mlx5.h"
#include "lib/tout.h"
#include "fpga/core.h"
#include "en_accel/ipsec.h"
#include "lib/clock.h"
#include "lib/vxlan.h"
#include "lib/geneve.h"
#include "lib/devcom.h"
#include "lib/pci_vsc.h"
#include "diag/fw_tracer.h"
#include "ecpf.h"
#include "lib/hv_vhca.h"
#include "diag/rsc_dump.h"
#include "sf/vhca_event.h"
#include "sf/dev/dev.h"
#include "sf/sf.h"
#include "mlx5_irq.h"

MODULE_AUTHOR("Eli Cohen <eli@mellanox.com>");
MODULE_DESCRIPTION("Mellanox 5th generation network adapters (ConnectX series) core driver");
MODULE_LICENSE("Dual BSD/GPL");

unsigned int mlx5_core_debug_mask;
module_param_named(debug_mask, mlx5_core_debug_mask, uint, 0644);
MODULE_PARM_DESC(debug_mask, "debug mask: 1 = dump cmd data, 2 = dump cmd exec time, 3 = both. Default=0");

static unsigned int prof_sel = MLX5_DEFAULT_PROF;
module_param_named(prof_sel, prof_sel, uint, 0444);
MODULE_PARM_DESC(prof_sel, "profile selector. Valid range 0 - 2");

static u32 sw_owner_id[4];
#define MAX_SW_VHCA_ID (BIT(__mlx5_bit_sz(cmd_hca_cap_2, sw_vhca_id)) - 1)
static DEFINE_IDA(sw_vhca_ida);

enum {
	MLX5_ATOMIC_REQ_MODE_BE = 0x0,
	MLX5_ATOMIC_REQ_MODE_HOST_ENDIANNESS = 0x1,
};

#define LOG_MAX_SUPPORTED_QPS 0xff

static struct mlx5_profile profile[] = {
	[0] = {
		.mask           = 0,
		.num_cmd_caches = MLX5_NUM_COMMAND_CACHES,
	},
	[1] = {
		.mask		= MLX5_PROF_MASK_QP_SIZE,
		.log_max_qp	= 12,
		.num_cmd_caches = MLX5_NUM_COMMAND_CACHES,

	},
	[2] = {
		.mask		= MLX5_PROF_MASK_QP_SIZE |
				  MLX5_PROF_MASK_MR_CACHE,
		.log_max_qp	= LOG_MAX_SUPPORTED_QPS,
<<<<<<< HEAD
=======
		.num_cmd_caches = MLX5_NUM_COMMAND_CACHES,
>>>>>>> eb3cdb58
		.mr_cache[0]	= {
			.size	= 500,
			.limit	= 250
		},
		.mr_cache[1]	= {
			.size	= 500,
			.limit	= 250
		},
		.mr_cache[2]	= {
			.size	= 500,
			.limit	= 250
		},
		.mr_cache[3]	= {
			.size	= 500,
			.limit	= 250
		},
		.mr_cache[4]	= {
			.size	= 500,
			.limit	= 250
		},
		.mr_cache[5]	= {
			.size	= 500,
			.limit	= 250
		},
		.mr_cache[6]	= {
			.size	= 500,
			.limit	= 250
		},
		.mr_cache[7]	= {
			.size	= 500,
			.limit	= 250
		},
		.mr_cache[8]	= {
			.size	= 500,
			.limit	= 250
		},
		.mr_cache[9]	= {
			.size	= 500,
			.limit	= 250
		},
		.mr_cache[10]	= {
			.size	= 500,
			.limit	= 250
		},
		.mr_cache[11]	= {
			.size	= 500,
			.limit	= 250
		},
		.mr_cache[12]	= {
			.size	= 64,
			.limit	= 32
		},
		.mr_cache[13]	= {
			.size	= 32,
			.limit	= 16
		},
		.mr_cache[14]	= {
			.size	= 16,
			.limit	= 8
		},
		.mr_cache[15]	= {
			.size	= 8,
			.limit	= 4
		},
	},
	[3] = {
		.mask		= MLX5_PROF_MASK_QP_SIZE,
		.log_max_qp	= LOG_MAX_SUPPORTED_QPS,
		.num_cmd_caches = 0,
	},
};

static int wait_fw_init(struct mlx5_core_dev *dev, u32 max_wait_mili,
			u32 warn_time_mili)
{
	unsigned long warn = jiffies + msecs_to_jiffies(warn_time_mili);
	unsigned long end = jiffies + msecs_to_jiffies(max_wait_mili);
	u32 fw_initializing;
	int err = 0;

	do {
		fw_initializing = ioread32be(&dev->iseg->initializing);
		if (!(fw_initializing >> 31))
			break;
		if (time_after(jiffies, end) ||
<<<<<<< HEAD
		    test_and_clear_bit(MLX5_BREAK_FW_WAIT, &dev->intf_state)) {
=======
		    test_bit(MLX5_BREAK_FW_WAIT, &dev->intf_state)) {
>>>>>>> eb3cdb58
			err = -EBUSY;
			break;
		}
		if (warn_time_mili && time_after(jiffies, warn)) {
			mlx5_core_warn(dev, "Waiting for FW initialization, timeout abort in %ds (0x%x)\n",
				       jiffies_to_msecs(end - warn) / 1000, fw_initializing);
			warn = jiffies + msecs_to_jiffies(warn_time_mili);
		}
		msleep(mlx5_tout_ms(dev, FW_PRE_INIT_WAIT));
	} while (true);

	return err;
}

static void mlx5_set_driver_version(struct mlx5_core_dev *dev)
{
	int driver_ver_sz = MLX5_FLD_SZ_BYTES(set_driver_version_in,
					      driver_version);
	u8 in[MLX5_ST_SZ_BYTES(set_driver_version_in)] = {};
	int remaining_size = driver_ver_sz;
	char *string;

	if (!MLX5_CAP_GEN(dev, driver_version))
		return;

	string = MLX5_ADDR_OF(set_driver_version_in, in, driver_version);

	strncpy(string, "Linux", remaining_size);

	remaining_size = max_t(int, 0, driver_ver_sz - strlen(string));
	strncat(string, ",", remaining_size);

	remaining_size = max_t(int, 0, driver_ver_sz - strlen(string));
	strncat(string, KBUILD_MODNAME, remaining_size);

	remaining_size = max_t(int, 0, driver_ver_sz - strlen(string));
	strncat(string, ",", remaining_size);

	remaining_size = max_t(int, 0, driver_ver_sz - strlen(string));

	snprintf(string + strlen(string), remaining_size, "%u.%u.%u",
		LINUX_VERSION_MAJOR, LINUX_VERSION_PATCHLEVEL,
		LINUX_VERSION_SUBLEVEL);

	/*Send the command*/
	MLX5_SET(set_driver_version_in, in, opcode,
		 MLX5_CMD_OP_SET_DRIVER_VERSION);

	mlx5_cmd_exec_in(dev, set_driver_version, in);
}

static int set_dma_caps(struct pci_dev *pdev)
{
	int err;

	err = dma_set_mask_and_coherent(&pdev->dev, DMA_BIT_MASK(64));
	if (err) {
		dev_warn(&pdev->dev, "Warning: couldn't set 64-bit PCI DMA mask\n");
		err = dma_set_mask_and_coherent(&pdev->dev, DMA_BIT_MASK(32));
		if (err) {
			dev_err(&pdev->dev, "Can't set PCI DMA mask, aborting\n");
			return err;
		}
	}

	dma_set_max_seg_size(&pdev->dev, 2u * 1024 * 1024 * 1024);
	return err;
}

static int mlx5_pci_enable_device(struct mlx5_core_dev *dev)
{
	struct pci_dev *pdev = dev->pdev;
	int err = 0;

	mutex_lock(&dev->pci_status_mutex);
	if (dev->pci_status == MLX5_PCI_STATUS_DISABLED) {
		err = pci_enable_device(pdev);
		if (!err)
			dev->pci_status = MLX5_PCI_STATUS_ENABLED;
	}
	mutex_unlock(&dev->pci_status_mutex);

	return err;
}

static void mlx5_pci_disable_device(struct mlx5_core_dev *dev)
{
	struct pci_dev *pdev = dev->pdev;

	mutex_lock(&dev->pci_status_mutex);
	if (dev->pci_status == MLX5_PCI_STATUS_ENABLED) {
		pci_disable_device(pdev);
		dev->pci_status = MLX5_PCI_STATUS_DISABLED;
	}
	mutex_unlock(&dev->pci_status_mutex);
}

static int request_bar(struct pci_dev *pdev)
{
	int err = 0;

	if (!(pci_resource_flags(pdev, 0) & IORESOURCE_MEM)) {
		dev_err(&pdev->dev, "Missing registers BAR, aborting\n");
		return -ENODEV;
	}

	err = pci_request_regions(pdev, KBUILD_MODNAME);
	if (err)
		dev_err(&pdev->dev, "Couldn't get PCI resources, aborting\n");

	return err;
}

static void release_bar(struct pci_dev *pdev)
{
	pci_release_regions(pdev);
}

struct mlx5_reg_host_endianness {
	u8	he;
	u8      rsvd[15];
};

static u16 to_fw_pkey_sz(struct mlx5_core_dev *dev, u32 size)
{
	switch (size) {
	case 128:
		return 0;
	case 256:
		return 1;
	case 512:
		return 2;
	case 1024:
		return 3;
	case 2048:
		return 4;
	case 4096:
		return 5;
	default:
		mlx5_core_warn(dev, "invalid pkey table size %d\n", size);
		return 0;
	}
}

void mlx5_core_uplink_netdev_set(struct mlx5_core_dev *dev, struct net_device *netdev)
{
	mutex_lock(&dev->mlx5e_res.uplink_netdev_lock);
	dev->mlx5e_res.uplink_netdev = netdev;
	mlx5_blocking_notifier_call_chain(dev, MLX5_DRIVER_EVENT_UPLINK_NETDEV,
					  netdev);
	mutex_unlock(&dev->mlx5e_res.uplink_netdev_lock);
}

void mlx5_core_uplink_netdev_event_replay(struct mlx5_core_dev *dev)
{
	mutex_lock(&dev->mlx5e_res.uplink_netdev_lock);
	mlx5_blocking_notifier_call_chain(dev, MLX5_DRIVER_EVENT_UPLINK_NETDEV,
					  dev->mlx5e_res.uplink_netdev);
	mutex_unlock(&dev->mlx5e_res.uplink_netdev_lock);
}
EXPORT_SYMBOL(mlx5_core_uplink_netdev_event_replay);

static int mlx5_core_get_caps_mode(struct mlx5_core_dev *dev,
				   enum mlx5_cap_type cap_type,
				   enum mlx5_cap_mode cap_mode)
{
	u8 in[MLX5_ST_SZ_BYTES(query_hca_cap_in)];
	int out_sz = MLX5_ST_SZ_BYTES(query_hca_cap_out);
	void *out, *hca_caps;
	u16 opmod = (cap_type << 1) | (cap_mode & 0x01);
	int err;

	memset(in, 0, sizeof(in));
	out = kzalloc(out_sz, GFP_KERNEL);
	if (!out)
		return -ENOMEM;

	MLX5_SET(query_hca_cap_in, in, opcode, MLX5_CMD_OP_QUERY_HCA_CAP);
	MLX5_SET(query_hca_cap_in, in, op_mod, opmod);
	err = mlx5_cmd_exec_inout(dev, query_hca_cap, in, out);
	if (err) {
		mlx5_core_warn(dev,
			       "QUERY_HCA_CAP : type(%x) opmode(%x) Failed(%d)\n",
			       cap_type, cap_mode, err);
		goto query_ex;
	}

	hca_caps =  MLX5_ADDR_OF(query_hca_cap_out, out, capability);

	switch (cap_mode) {
	case HCA_CAP_OPMOD_GET_MAX:
		memcpy(dev->caps.hca[cap_type]->max, hca_caps,
		       MLX5_UN_SZ_BYTES(hca_cap_union));
		break;
	case HCA_CAP_OPMOD_GET_CUR:
		memcpy(dev->caps.hca[cap_type]->cur, hca_caps,
		       MLX5_UN_SZ_BYTES(hca_cap_union));
		break;
	default:
		mlx5_core_warn(dev,
			       "Tried to query dev cap type(%x) with wrong opmode(%x)\n",
			       cap_type, cap_mode);
		err = -EINVAL;
		break;
	}
query_ex:
	kfree(out);
	return err;
}

int mlx5_core_get_caps(struct mlx5_core_dev *dev, enum mlx5_cap_type cap_type)
{
	int ret;

	ret = mlx5_core_get_caps_mode(dev, cap_type, HCA_CAP_OPMOD_GET_CUR);
	if (ret)
		return ret;
	return mlx5_core_get_caps_mode(dev, cap_type, HCA_CAP_OPMOD_GET_MAX);
}

static int set_caps(struct mlx5_core_dev *dev, void *in, int opmod)
{
	MLX5_SET(set_hca_cap_in, in, opcode, MLX5_CMD_OP_SET_HCA_CAP);
	MLX5_SET(set_hca_cap_in, in, op_mod, opmod << 1);
	return mlx5_cmd_exec_in(dev, set_hca_cap, in);
}

static int handle_hca_cap_atomic(struct mlx5_core_dev *dev, void *set_ctx)
{
	void *set_hca_cap;
	int req_endianness;
	int err;

	if (!MLX5_CAP_GEN(dev, atomic))
		return 0;

	err = mlx5_core_get_caps(dev, MLX5_CAP_ATOMIC);
	if (err)
		return err;

	req_endianness =
		MLX5_CAP_ATOMIC(dev,
				supported_atomic_req_8B_endianness_mode_1);

	if (req_endianness != MLX5_ATOMIC_REQ_MODE_HOST_ENDIANNESS)
		return 0;

	set_hca_cap = MLX5_ADDR_OF(set_hca_cap_in, set_ctx, capability);

	/* Set requestor to host endianness */
	MLX5_SET(atomic_caps, set_hca_cap, atomic_req_8B_endianness_mode,
		 MLX5_ATOMIC_REQ_MODE_HOST_ENDIANNESS);

	return set_caps(dev, set_ctx, MLX5_SET_HCA_CAP_OP_MOD_ATOMIC);
}

static int handle_hca_cap_odp(struct mlx5_core_dev *dev, void *set_ctx)
{
	void *set_hca_cap;
	bool do_set = false;
	int err;

	if (!IS_ENABLED(CONFIG_INFINIBAND_ON_DEMAND_PAGING) ||
	    !MLX5_CAP_GEN(dev, pg))
		return 0;

	err = mlx5_core_get_caps(dev, MLX5_CAP_ODP);
	if (err)
		return err;

	set_hca_cap = MLX5_ADDR_OF(set_hca_cap_in, set_ctx, capability);
	memcpy(set_hca_cap, dev->caps.hca[MLX5_CAP_ODP]->cur,
	       MLX5_ST_SZ_BYTES(odp_cap));

#define ODP_CAP_SET_MAX(dev, field)                                            \
	do {                                                                   \
		u32 _res = MLX5_CAP_ODP_MAX(dev, field);                       \
		if (_res) {                                                    \
			do_set = true;                                         \
			MLX5_SET(odp_cap, set_hca_cap, field, _res);           \
		}                                                              \
	} while (0)

	ODP_CAP_SET_MAX(dev, ud_odp_caps.srq_receive);
	ODP_CAP_SET_MAX(dev, rc_odp_caps.srq_receive);
	ODP_CAP_SET_MAX(dev, xrc_odp_caps.srq_receive);
	ODP_CAP_SET_MAX(dev, xrc_odp_caps.send);
	ODP_CAP_SET_MAX(dev, xrc_odp_caps.receive);
	ODP_CAP_SET_MAX(dev, xrc_odp_caps.write);
	ODP_CAP_SET_MAX(dev, xrc_odp_caps.read);
	ODP_CAP_SET_MAX(dev, xrc_odp_caps.atomic);
	ODP_CAP_SET_MAX(dev, dc_odp_caps.srq_receive);
	ODP_CAP_SET_MAX(dev, dc_odp_caps.send);
	ODP_CAP_SET_MAX(dev, dc_odp_caps.receive);
	ODP_CAP_SET_MAX(dev, dc_odp_caps.write);
	ODP_CAP_SET_MAX(dev, dc_odp_caps.read);
	ODP_CAP_SET_MAX(dev, dc_odp_caps.atomic);

	if (!do_set)
		return 0;

	return set_caps(dev, set_ctx, MLX5_SET_HCA_CAP_OP_MOD_ODP);
}

static int max_uc_list_get_devlink_param(struct mlx5_core_dev *dev)
{
	struct devlink *devlink = priv_to_devlink(dev);
	union devlink_param_value val;
	int err;

<<<<<<< HEAD
	err = devlink_param_driverinit_value_get(devlink,
						 DEVLINK_PARAM_GENERIC_ID_MAX_MACS,
						 &val);
=======
	err = devl_param_driverinit_value_get(devlink,
					      DEVLINK_PARAM_GENERIC_ID_MAX_MACS,
					      &val);
>>>>>>> eb3cdb58
	if (!err)
		return val.vu32;
	mlx5_core_dbg(dev, "Failed to get param. err = %d\n", err);
	return err;
}

bool mlx5_is_roce_on(struct mlx5_core_dev *dev)
{
	struct devlink *devlink = priv_to_devlink(dev);
	union devlink_param_value val;
	int err;

<<<<<<< HEAD
	err = devlink_param_driverinit_value_get(devlink,
						 DEVLINK_PARAM_GENERIC_ID_ENABLE_ROCE,
						 &val);
=======
	err = devl_param_driverinit_value_get(devlink,
					      DEVLINK_PARAM_GENERIC_ID_ENABLE_ROCE,
					      &val);
>>>>>>> eb3cdb58

	if (!err)
		return val.vbool;

	mlx5_core_dbg(dev, "Failed to get param. err = %d\n", err);
	return MLX5_CAP_GEN(dev, roce);
}
EXPORT_SYMBOL(mlx5_is_roce_on);

static int handle_hca_cap_2(struct mlx5_core_dev *dev, void *set_ctx)
{
	void *set_hca_cap;
	int err;

	if (!MLX5_CAP_GEN_MAX(dev, hca_cap_2))
		return 0;

	err = mlx5_core_get_caps(dev, MLX5_CAP_GENERAL_2);
	if (err)
		return err;

	if (!MLX5_CAP_GEN_2_MAX(dev, sw_vhca_id_valid) ||
	    !(dev->priv.sw_vhca_id > 0))
		return 0;

	set_hca_cap = MLX5_ADDR_OF(set_hca_cap_in, set_ctx,
				   capability);
	memcpy(set_hca_cap, dev->caps.hca[MLX5_CAP_GENERAL_2]->cur,
	       MLX5_ST_SZ_BYTES(cmd_hca_cap_2));
	MLX5_SET(cmd_hca_cap_2, set_hca_cap, sw_vhca_id_valid, 1);

	return set_caps(dev, set_ctx, MLX5_CAP_GENERAL_2);
}

static int handle_hca_cap(struct mlx5_core_dev *dev, void *set_ctx)
{
	struct mlx5_profile *prof = &dev->profile;
	void *set_hca_cap;
	int max_uc_list;
	int err;

	err = mlx5_core_get_caps(dev, MLX5_CAP_GENERAL);
	if (err)
		return err;

	set_hca_cap = MLX5_ADDR_OF(set_hca_cap_in, set_ctx,
				   capability);
	memcpy(set_hca_cap, dev->caps.hca[MLX5_CAP_GENERAL]->cur,
	       MLX5_ST_SZ_BYTES(cmd_hca_cap));

	mlx5_core_dbg(dev, "Current Pkey table size %d Setting new size %d\n",
		      mlx5_to_sw_pkey_sz(MLX5_CAP_GEN(dev, pkey_table_size)),
		      128);
	/* we limit the size of the pkey table to 128 entries for now */
	MLX5_SET(cmd_hca_cap, set_hca_cap, pkey_table_size,
		 to_fw_pkey_sz(dev, 128));

	/* Check log_max_qp from HCA caps to set in current profile */
	if (prof->log_max_qp == LOG_MAX_SUPPORTED_QPS) {
		prof->log_max_qp = min_t(u8, 18, MLX5_CAP_GEN_MAX(dev, log_max_qp));
	} else if (MLX5_CAP_GEN_MAX(dev, log_max_qp) < prof->log_max_qp) {
		mlx5_core_warn(dev, "log_max_qp value in current profile is %d, changing it to HCA capability limit (%d)\n",
			       prof->log_max_qp,
			       MLX5_CAP_GEN_MAX(dev, log_max_qp));
		prof->log_max_qp = MLX5_CAP_GEN_MAX(dev, log_max_qp);
	}
	if (prof->mask & MLX5_PROF_MASK_QP_SIZE)
		MLX5_SET(cmd_hca_cap, set_hca_cap, log_max_qp,
			 prof->log_max_qp);

	/* disable cmdif checksum */
	MLX5_SET(cmd_hca_cap, set_hca_cap, cmdif_checksum, 0);

	/* Enable 4K UAR only when HCA supports it and page size is bigger
	 * than 4K.
	 */
	if (MLX5_CAP_GEN_MAX(dev, uar_4k) && PAGE_SIZE > 4096)
		MLX5_SET(cmd_hca_cap, set_hca_cap, uar_4k, 1);

	MLX5_SET(cmd_hca_cap, set_hca_cap, log_uar_page_sz, PAGE_SHIFT - 12);

	if (MLX5_CAP_GEN_MAX(dev, cache_line_128byte))
		MLX5_SET(cmd_hca_cap,
			 set_hca_cap,
			 cache_line_128byte,
			 cache_line_size() >= 128 ? 1 : 0);

	if (MLX5_CAP_GEN_MAX(dev, dct))
		MLX5_SET(cmd_hca_cap, set_hca_cap, dct, 1);

	if (MLX5_CAP_GEN_MAX(dev, pci_sync_for_fw_update_event))
		MLX5_SET(cmd_hca_cap, set_hca_cap, pci_sync_for_fw_update_event, 1);

	if (MLX5_CAP_GEN_MAX(dev, num_vhca_ports))
		MLX5_SET(cmd_hca_cap,
			 set_hca_cap,
			 num_vhca_ports,
			 MLX5_CAP_GEN_MAX(dev, num_vhca_ports));

	if (MLX5_CAP_GEN_MAX(dev, release_all_pages))
		MLX5_SET(cmd_hca_cap, set_hca_cap, release_all_pages, 1);

	if (MLX5_CAP_GEN_MAX(dev, mkey_by_name))
		MLX5_SET(cmd_hca_cap, set_hca_cap, mkey_by_name, 1);

	mlx5_vhca_state_cap_handle(dev, set_hca_cap);

	if (MLX5_CAP_GEN_MAX(dev, num_total_dynamic_vf_msix))
		MLX5_SET(cmd_hca_cap, set_hca_cap, num_total_dynamic_vf_msix,
			 MLX5_CAP_GEN_MAX(dev, num_total_dynamic_vf_msix));

	if (MLX5_CAP_GEN(dev, roce_rw_supported) && MLX5_CAP_GEN_MAX(dev, roce))
		MLX5_SET(cmd_hca_cap, set_hca_cap, roce,
			 mlx5_is_roce_on(dev));

	max_uc_list = max_uc_list_get_devlink_param(dev);
	if (max_uc_list > 0)
		MLX5_SET(cmd_hca_cap, set_hca_cap, log_max_current_uc_list,
			 ilog2(max_uc_list));

	return set_caps(dev, set_ctx, MLX5_SET_HCA_CAP_OP_MOD_GENERAL_DEVICE);
}

/* Cached MLX5_CAP_GEN(dev, roce) can be out of sync this early in the
 * boot process.
 * In case RoCE cap is writable in FW and user/devlink requested to change the
 * cap, we are yet to query the final state of the above cap.
 * Hence, the need for this function.
 *
 * Returns
 * True:
 * 1) RoCE cap is read only in FW and already disabled
 * OR:
 * 2) RoCE cap is writable in FW and user/devlink requested it off.
 *
 * In any other case, return False.
 */
static bool is_roce_fw_disabled(struct mlx5_core_dev *dev)
{
	return (MLX5_CAP_GEN(dev, roce_rw_supported) && !mlx5_is_roce_on(dev)) ||
		(!MLX5_CAP_GEN(dev, roce_rw_supported) && !MLX5_CAP_GEN(dev, roce));
}

static int handle_hca_cap_roce(struct mlx5_core_dev *dev, void *set_ctx)
{
	void *set_hca_cap;
	int err;

	if (is_roce_fw_disabled(dev))
		return 0;

	err = mlx5_core_get_caps(dev, MLX5_CAP_ROCE);
	if (err)
		return err;

	if (MLX5_CAP_ROCE(dev, sw_r_roce_src_udp_port) ||
	    !MLX5_CAP_ROCE_MAX(dev, sw_r_roce_src_udp_port))
		return 0;

	set_hca_cap = MLX5_ADDR_OF(set_hca_cap_in, set_ctx, capability);
	memcpy(set_hca_cap, dev->caps.hca[MLX5_CAP_ROCE]->cur,
	       MLX5_ST_SZ_BYTES(roce_cap));
	MLX5_SET(roce_cap, set_hca_cap, sw_r_roce_src_udp_port, 1);

	if (MLX5_CAP_ROCE_MAX(dev, qp_ooo_transmit_default))
		MLX5_SET(roce_cap, set_hca_cap, qp_ooo_transmit_default, 1);

	err = set_caps(dev, set_ctx, MLX5_SET_HCA_CAP_OP_MOD_ROCE);
	return err;
}

static int handle_hca_cap_port_selection(struct mlx5_core_dev *dev,
					 void *set_ctx)
{
	void *set_hca_cap;
	int err;

	if (!MLX5_CAP_GEN(dev, port_selection_cap))
		return 0;

	err = mlx5_core_get_caps(dev, MLX5_CAP_PORT_SELECTION);
	if (err)
		return err;

	if (MLX5_CAP_PORT_SELECTION(dev, port_select_flow_table_bypass) ||
	    !MLX5_CAP_PORT_SELECTION_MAX(dev, port_select_flow_table_bypass))
		return 0;

	set_hca_cap = MLX5_ADDR_OF(set_hca_cap_in, set_ctx, capability);
	memcpy(set_hca_cap, dev->caps.hca[MLX5_CAP_PORT_SELECTION]->cur,
	       MLX5_ST_SZ_BYTES(port_selection_cap));
	MLX5_SET(port_selection_cap, set_hca_cap, port_select_flow_table_bypass, 1);

<<<<<<< HEAD
	err = set_caps(dev, set_ctx, MLX5_SET_HCA_CAP_OP_MODE_PORT_SELECTION);
=======
	err = set_caps(dev, set_ctx, MLX5_SET_HCA_CAP_OP_MOD_PORT_SELECTION);
>>>>>>> eb3cdb58

	return err;
}

static int set_hca_cap(struct mlx5_core_dev *dev)
{
	int set_sz = MLX5_ST_SZ_BYTES(set_hca_cap_in);
	void *set_ctx;
	int err;

	set_ctx = kzalloc(set_sz, GFP_KERNEL);
	if (!set_ctx)
		return -ENOMEM;

	err = handle_hca_cap(dev, set_ctx);
	if (err) {
		mlx5_core_err(dev, "handle_hca_cap failed\n");
		goto out;
	}

	memset(set_ctx, 0, set_sz);
	err = handle_hca_cap_atomic(dev, set_ctx);
	if (err) {
		mlx5_core_err(dev, "handle_hca_cap_atomic failed\n");
		goto out;
	}

	memset(set_ctx, 0, set_sz);
	err = handle_hca_cap_odp(dev, set_ctx);
	if (err) {
		mlx5_core_err(dev, "handle_hca_cap_odp failed\n");
		goto out;
	}

	memset(set_ctx, 0, set_sz);
	err = handle_hca_cap_roce(dev, set_ctx);
	if (err) {
		mlx5_core_err(dev, "handle_hca_cap_roce failed\n");
		goto out;
	}

	memset(set_ctx, 0, set_sz);
	err = handle_hca_cap_2(dev, set_ctx);
	if (err) {
		mlx5_core_err(dev, "handle_hca_cap_2 failed\n");
		goto out;
	}

	memset(set_ctx, 0, set_sz);
	err = handle_hca_cap_port_selection(dev, set_ctx);
	if (err) {
		mlx5_core_err(dev, "handle_hca_cap_port_selection failed\n");
		goto out;
	}

out:
	kfree(set_ctx);
	return err;
}

static int set_hca_ctrl(struct mlx5_core_dev *dev)
{
	struct mlx5_reg_host_endianness he_in;
	struct mlx5_reg_host_endianness he_out;
	int err;

	if (!mlx5_core_is_pf(dev))
		return 0;

	memset(&he_in, 0, sizeof(he_in));
	he_in.he = MLX5_SET_HOST_ENDIANNESS;
	err = mlx5_core_access_reg(dev, &he_in,  sizeof(he_in),
					&he_out, sizeof(he_out),
					MLX5_REG_HOST_ENDIANNESS, 0, 1);
	return err;
}

static int mlx5_core_set_hca_defaults(struct mlx5_core_dev *dev)
{
	int ret = 0;

	/* Disable local_lb by default */
	if (MLX5_CAP_GEN(dev, port_type) == MLX5_CAP_PORT_TYPE_ETH)
		ret = mlx5_nic_vport_update_local_lb(dev, false);

	return ret;
}

int mlx5_core_enable_hca(struct mlx5_core_dev *dev, u16 func_id)
{
	u32 in[MLX5_ST_SZ_DW(enable_hca_in)] = {};

	MLX5_SET(enable_hca_in, in, opcode, MLX5_CMD_OP_ENABLE_HCA);
	MLX5_SET(enable_hca_in, in, function_id, func_id);
	MLX5_SET(enable_hca_in, in, embedded_cpu_function,
		 dev->caps.embedded_cpu);
	return mlx5_cmd_exec_in(dev, enable_hca, in);
}

int mlx5_core_disable_hca(struct mlx5_core_dev *dev, u16 func_id)
{
	u32 in[MLX5_ST_SZ_DW(disable_hca_in)] = {};

	MLX5_SET(disable_hca_in, in, opcode, MLX5_CMD_OP_DISABLE_HCA);
	MLX5_SET(disable_hca_in, in, function_id, func_id);
	MLX5_SET(enable_hca_in, in, embedded_cpu_function,
		 dev->caps.embedded_cpu);
	return mlx5_cmd_exec_in(dev, disable_hca, in);
}

static int mlx5_core_set_issi(struct mlx5_core_dev *dev)
{
	u32 query_out[MLX5_ST_SZ_DW(query_issi_out)] = {};
	u32 query_in[MLX5_ST_SZ_DW(query_issi_in)] = {};
	u32 sup_issi;
	int err;

	MLX5_SET(query_issi_in, query_in, opcode, MLX5_CMD_OP_QUERY_ISSI);
	err = mlx5_cmd_exec_inout(dev, query_issi, query_in, query_out);
	if (err) {
		u32 syndrome = MLX5_GET(query_issi_out, query_out, syndrome);
		u8 status = MLX5_GET(query_issi_out, query_out, status);

		if (!status || syndrome == MLX5_DRIVER_SYND) {
			mlx5_core_err(dev, "Failed to query ISSI err(%d) status(%d) synd(%d)\n",
				      err, status, syndrome);
			return err;
		}

		mlx5_core_warn(dev, "Query ISSI is not supported by FW, ISSI is 0\n");
		dev->issi = 0;
		return 0;
	}

	sup_issi = MLX5_GET(query_issi_out, query_out, supported_issi_dw0);

	if (sup_issi & (1 << 1)) {
		u32 set_in[MLX5_ST_SZ_DW(set_issi_in)] = {};

		MLX5_SET(set_issi_in, set_in, opcode, MLX5_CMD_OP_SET_ISSI);
		MLX5_SET(set_issi_in, set_in, current_issi, 1);
		err = mlx5_cmd_exec_in(dev, set_issi, set_in);
		if (err) {
			mlx5_core_err(dev, "Failed to set ISSI to 1 err(%d)\n",
				      err);
			return err;
		}

		dev->issi = 1;

		return 0;
	} else if (sup_issi & (1 << 0) || !sup_issi) {
		return 0;
	}

	return -EOPNOTSUPP;
}

static int mlx5_pci_init(struct mlx5_core_dev *dev, struct pci_dev *pdev,
			 const struct pci_device_id *id)
{
	int err = 0;

	mutex_init(&dev->pci_status_mutex);
	pci_set_drvdata(dev->pdev, dev);

	dev->bar_addr = pci_resource_start(pdev, 0);

	err = mlx5_pci_enable_device(dev);
	if (err) {
		mlx5_core_err(dev, "Cannot enable PCI device, aborting\n");
		return err;
	}

	err = request_bar(pdev);
	if (err) {
		mlx5_core_err(dev, "error requesting BARs, aborting\n");
		goto err_disable;
	}

	pci_set_master(pdev);

	err = set_dma_caps(pdev);
	if (err) {
		mlx5_core_err(dev, "Failed setting DMA capabilities mask, aborting\n");
		goto err_clr_master;
	}

	if (pci_enable_atomic_ops_to_root(pdev, PCI_EXP_DEVCAP2_ATOMIC_COMP32) &&
	    pci_enable_atomic_ops_to_root(pdev, PCI_EXP_DEVCAP2_ATOMIC_COMP64) &&
	    pci_enable_atomic_ops_to_root(pdev, PCI_EXP_DEVCAP2_ATOMIC_COMP128))
		mlx5_core_dbg(dev, "Enabling pci atomics failed\n");

	dev->iseg_base = dev->bar_addr;
	dev->iseg = ioremap(dev->iseg_base, sizeof(*dev->iseg));
	if (!dev->iseg) {
		err = -ENOMEM;
		mlx5_core_err(dev, "Failed mapping initialization segment, aborting\n");
		goto err_clr_master;
	}

	mlx5_pci_vsc_init(dev);
	return 0;

err_clr_master:
	release_bar(dev->pdev);
err_disable:
	mlx5_pci_disable_device(dev);
	return err;
}

static void mlx5_pci_close(struct mlx5_core_dev *dev)
{
	/* health work might still be active, and it needs pci bar in
	 * order to know the NIC state. Therefore, drain the health WQ
	 * before removing the pci bars
	 */
	mlx5_drain_health_wq(dev);
	iounmap(dev->iseg);
	release_bar(dev->pdev);
	mlx5_pci_disable_device(dev);
}

static int mlx5_init_once(struct mlx5_core_dev *dev)
{
	int err;

	dev->priv.devcom = mlx5_devcom_register_device(dev);
	if (IS_ERR(dev->priv.devcom))
		mlx5_core_err(dev, "failed to register with devcom (0x%p)\n",
			      dev->priv.devcom);

	err = mlx5_query_board_id(dev);
	if (err) {
		mlx5_core_err(dev, "query board id failed\n");
		goto err_devcom;
	}

	err = mlx5_irq_table_init(dev);
	if (err) {
		mlx5_core_err(dev, "failed to initialize irq table\n");
		goto err_devcom;
	}

	err = mlx5_eq_table_init(dev);
	if (err) {
		mlx5_core_err(dev, "failed to initialize eq\n");
		goto err_irq_cleanup;
	}

	err = mlx5_events_init(dev);
	if (err) {
		mlx5_core_err(dev, "failed to initialize events\n");
		goto err_eq_cleanup;
	}

	err = mlx5_fw_reset_init(dev);
	if (err) {
		mlx5_core_err(dev, "failed to initialize fw reset events\n");
		goto err_events_cleanup;
	}

	mlx5_cq_debugfs_init(dev);

	mlx5_init_reserved_gids(dev);

	mlx5_init_clock(dev);

	dev->vxlan = mlx5_vxlan_create(dev);
	dev->geneve = mlx5_geneve_create(dev);

	err = mlx5_init_rl_table(dev);
	if (err) {
		mlx5_core_err(dev, "Failed to init rate limiting\n");
		goto err_tables_cleanup;
	}

	err = mlx5_mpfs_init(dev);
	if (err) {
		mlx5_core_err(dev, "Failed to init l2 table %d\n", err);
		goto err_rl_cleanup;
	}

	err = mlx5_sriov_init(dev);
	if (err) {
		mlx5_core_err(dev, "Failed to init sriov %d\n", err);
		goto err_mpfs_cleanup;
	}

	err = mlx5_eswitch_init(dev);
	if (err) {
		mlx5_core_err(dev, "Failed to init eswitch %d\n", err);
		goto err_sriov_cleanup;
	}

	err = mlx5_fpga_init(dev);
	if (err) {
		mlx5_core_err(dev, "Failed to init fpga device %d\n", err);
		goto err_eswitch_cleanup;
	}

	err = mlx5_vhca_event_init(dev);
	if (err) {
		mlx5_core_err(dev, "Failed to init vhca event notifier %d\n", err);
		goto err_fpga_cleanup;
	}

	err = mlx5_sf_hw_table_init(dev);
	if (err) {
		mlx5_core_err(dev, "Failed to init SF HW table %d\n", err);
		goto err_sf_hw_table_cleanup;
	}

	err = mlx5_sf_table_init(dev);
	if (err) {
		mlx5_core_err(dev, "Failed to init SF table %d\n", err);
		goto err_sf_table_cleanup;
	}

	err = mlx5_fs_core_alloc(dev);
	if (err) {
		mlx5_core_err(dev, "Failed to alloc flow steering\n");
		goto err_fs;
	}

	dev->dm = mlx5_dm_create(dev);
	if (IS_ERR(dev->dm))
		mlx5_core_warn(dev, "Failed to init device memory %ld\n", PTR_ERR(dev->dm));

	dev->tracer = mlx5_fw_tracer_create(dev);
	dev->hv_vhca = mlx5_hv_vhca_create(dev);
	dev->rsc_dump = mlx5_rsc_dump_create(dev);

	return 0;

err_fs:
	mlx5_sf_table_cleanup(dev);
err_sf_table_cleanup:
	mlx5_sf_hw_table_cleanup(dev);
err_sf_hw_table_cleanup:
	mlx5_vhca_event_cleanup(dev);
err_fpga_cleanup:
	mlx5_fpga_cleanup(dev);
err_eswitch_cleanup:
	mlx5_eswitch_cleanup(dev->priv.eswitch);
err_sriov_cleanup:
	mlx5_sriov_cleanup(dev);
err_mpfs_cleanup:
	mlx5_mpfs_cleanup(dev);
err_rl_cleanup:
	mlx5_cleanup_rl_table(dev);
err_tables_cleanup:
	mlx5_geneve_destroy(dev->geneve);
	mlx5_vxlan_destroy(dev->vxlan);
	mlx5_cleanup_clock(dev);
	mlx5_cleanup_reserved_gids(dev);
	mlx5_cq_debugfs_cleanup(dev);
	mlx5_fw_reset_cleanup(dev);
err_events_cleanup:
	mlx5_events_cleanup(dev);
err_eq_cleanup:
	mlx5_eq_table_cleanup(dev);
err_irq_cleanup:
	mlx5_irq_table_cleanup(dev);
err_devcom:
	mlx5_devcom_unregister_device(dev->priv.devcom);

	return err;
}

static void mlx5_cleanup_once(struct mlx5_core_dev *dev)
{
	mlx5_rsc_dump_destroy(dev);
	mlx5_hv_vhca_destroy(dev->hv_vhca);
	mlx5_fw_tracer_destroy(dev->tracer);
	mlx5_dm_cleanup(dev);
	mlx5_fs_core_free(dev);
	mlx5_sf_table_cleanup(dev);
	mlx5_sf_hw_table_cleanup(dev);
	mlx5_vhca_event_cleanup(dev);
	mlx5_fpga_cleanup(dev);
	mlx5_eswitch_cleanup(dev->priv.eswitch);
	mlx5_sriov_cleanup(dev);
	mlx5_mpfs_cleanup(dev);
	mlx5_cleanup_rl_table(dev);
	mlx5_geneve_destroy(dev->geneve);
	mlx5_vxlan_destroy(dev->vxlan);
	mlx5_cleanup_clock(dev);
	mlx5_cleanup_reserved_gids(dev);
	mlx5_cq_debugfs_cleanup(dev);
	mlx5_fw_reset_cleanup(dev);
	mlx5_events_cleanup(dev);
	mlx5_eq_table_cleanup(dev);
	mlx5_irq_table_cleanup(dev);
	mlx5_devcom_unregister_device(dev->priv.devcom);
}

static int mlx5_function_setup(struct mlx5_core_dev *dev, bool boot, u64 timeout)
{
	int err;

	mlx5_core_info(dev, "firmware version: %d.%d.%d\n", fw_rev_maj(dev),
		       fw_rev_min(dev), fw_rev_sub(dev));

	/* Only PFs hold the relevant PCIe information for this query */
	if (mlx5_core_is_pf(dev))
		pcie_print_link_status(dev->pdev);

	/* wait for firmware to accept initialization segments configurations
	 */
	err = wait_fw_init(dev, timeout,
			   mlx5_tout_ms(dev, FW_PRE_INIT_WARN_MESSAGE_INTERVAL));
	if (err) {
		mlx5_core_err(dev, "Firmware over %llu MS in pre-initializing state, aborting\n",
			      timeout);
		return err;
	}

	err = mlx5_cmd_init(dev);
	if (err) {
		mlx5_core_err(dev, "Failed initializing command interface, aborting\n");
		return err;
	}

	mlx5_tout_query_iseg(dev);

	err = wait_fw_init(dev, mlx5_tout_ms(dev, FW_INIT), 0);
	if (err) {
		mlx5_core_err(dev, "Firmware over %llu MS in initializing state, aborting\n",
			      mlx5_tout_ms(dev, FW_INIT));
		goto err_cmd_cleanup;
	}

	dev->caps.embedded_cpu = mlx5_read_embedded_cpu(dev);
	mlx5_cmd_set_state(dev, MLX5_CMDIF_STATE_UP);

	mlx5_start_health_poll(dev);

	err = mlx5_core_enable_hca(dev, 0);
	if (err) {
		mlx5_core_err(dev, "enable hca failed\n");
		goto stop_health_poll;
	}

	err = mlx5_core_set_issi(dev);
	if (err) {
		mlx5_core_err(dev, "failed to set issi\n");
		goto err_disable_hca;
	}

	err = mlx5_satisfy_startup_pages(dev, 1);
	if (err) {
		mlx5_core_err(dev, "failed to allocate boot pages\n");
		goto err_disable_hca;
	}

	err = mlx5_tout_query_dtor(dev);
	if (err) {
		mlx5_core_err(dev, "failed to read dtor\n");
		goto reclaim_boot_pages;
	}

	err = set_hca_ctrl(dev);
	if (err) {
		mlx5_core_err(dev, "set_hca_ctrl failed\n");
		goto reclaim_boot_pages;
	}

	err = set_hca_cap(dev);
	if (err) {
		mlx5_core_err(dev, "set_hca_cap failed\n");
		goto reclaim_boot_pages;
	}

	err = mlx5_satisfy_startup_pages(dev, 0);
	if (err) {
		mlx5_core_err(dev, "failed to allocate init pages\n");
		goto reclaim_boot_pages;
	}

	err = mlx5_cmd_init_hca(dev, sw_owner_id);
	if (err) {
		mlx5_core_err(dev, "init hca failed\n");
		goto reclaim_boot_pages;
	}

	mlx5_set_driver_version(dev);

	err = mlx5_query_hca_caps(dev);
	if (err) {
		mlx5_core_err(dev, "query hca failed\n");
		goto reclaim_boot_pages;
	}
	mlx5_start_health_fw_log_up(dev);

	return 0;

reclaim_boot_pages:
	mlx5_reclaim_startup_pages(dev);
err_disable_hca:
	mlx5_core_disable_hca(dev, 0);
stop_health_poll:
	mlx5_stop_health_poll(dev, boot);
err_cmd_cleanup:
	mlx5_cmd_set_state(dev, MLX5_CMDIF_STATE_DOWN);
	mlx5_cmd_cleanup(dev);

	return err;
}

static int mlx5_function_teardown(struct mlx5_core_dev *dev, bool boot)
{
	int err;

	err = mlx5_cmd_teardown_hca(dev);
	if (err) {
		mlx5_core_err(dev, "tear_down_hca failed, skip cleanup\n");
		return err;
	}
	mlx5_reclaim_startup_pages(dev);
	mlx5_core_disable_hca(dev, 0);
	mlx5_stop_health_poll(dev, boot);
	mlx5_cmd_set_state(dev, MLX5_CMDIF_STATE_DOWN);
	mlx5_cmd_cleanup(dev);

	return 0;
}

static int mlx5_load(struct mlx5_core_dev *dev)
{
	int err;

	dev->priv.uar = mlx5_get_uars_page(dev);
	if (IS_ERR(dev->priv.uar)) {
		mlx5_core_err(dev, "Failed allocating uar, aborting\n");
		err = PTR_ERR(dev->priv.uar);
		return err;
	}

	mlx5_events_start(dev);
	mlx5_pagealloc_start(dev);

	err = mlx5_irq_table_create(dev);
	if (err) {
		mlx5_core_err(dev, "Failed to alloc IRQs\n");
		goto err_irq_table;
	}

	err = mlx5_eq_table_create(dev);
	if (err) {
		mlx5_core_err(dev, "Failed to create EQs\n");
		goto err_eq_table;
	}

	err = mlx5_fw_tracer_init(dev->tracer);
	if (err) {
		mlx5_core_err(dev, "Failed to init FW tracer %d\n", err);
		mlx5_fw_tracer_destroy(dev->tracer);
		dev->tracer = NULL;
	}

	mlx5_fw_reset_events_start(dev);
	mlx5_hv_vhca_init(dev->hv_vhca);

	err = mlx5_rsc_dump_init(dev);
	if (err) {
		mlx5_core_err(dev, "Failed to init Resource dump %d\n", err);
		mlx5_rsc_dump_destroy(dev);
		dev->rsc_dump = NULL;
	}

	err = mlx5_fpga_device_start(dev);
	if (err) {
		mlx5_core_err(dev, "fpga device start failed %d\n", err);
		goto err_fpga_start;
	}

	err = mlx5_fs_core_init(dev);
	if (err) {
		mlx5_core_err(dev, "Failed to init flow steering\n");
		goto err_fs;
	}

	err = mlx5_core_set_hca_defaults(dev);
	if (err) {
		mlx5_core_err(dev, "Failed to set hca defaults\n");
		goto err_set_hca;
	}

	mlx5_vhca_event_start(dev);

	err = mlx5_sf_hw_table_create(dev);
	if (err) {
		mlx5_core_err(dev, "sf table create failed %d\n", err);
		goto err_vhca;
	}

	err = mlx5_ec_init(dev);
	if (err) {
		mlx5_core_err(dev, "Failed to init embedded CPU\n");
		goto err_ec;
	}

	mlx5_lag_add_mdev(dev);
	err = mlx5_sriov_attach(dev);
	if (err) {
		mlx5_core_err(dev, "sriov init failed %d\n", err);
		goto err_sriov;
	}

	mlx5_sf_dev_table_create(dev);
<<<<<<< HEAD
=======

	err = mlx5_devlink_traps_register(priv_to_devlink(dev));
	if (err)
		goto err_traps_reg;
>>>>>>> eb3cdb58

	return 0;

err_traps_reg:
	mlx5_sf_dev_table_destroy(dev);
	mlx5_sriov_detach(dev);
err_sriov:
	mlx5_lag_remove_mdev(dev);
	mlx5_ec_cleanup(dev);
err_ec:
	mlx5_sf_hw_table_destroy(dev);
err_vhca:
	mlx5_vhca_event_stop(dev);
err_set_hca:
	mlx5_fs_core_cleanup(dev);
err_fs:
	mlx5_fpga_device_stop(dev);
err_fpga_start:
	mlx5_rsc_dump_cleanup(dev);
	mlx5_hv_vhca_cleanup(dev->hv_vhca);
	mlx5_fw_reset_events_stop(dev);
	mlx5_fw_tracer_cleanup(dev->tracer);
	mlx5_eq_table_destroy(dev);
err_eq_table:
	mlx5_irq_table_destroy(dev);
err_irq_table:
	mlx5_pagealloc_stop(dev);
	mlx5_events_stop(dev);
	mlx5_put_uars_page(dev, dev->priv.uar);
	return err;
}

static void mlx5_unload(struct mlx5_core_dev *dev)
{
<<<<<<< HEAD
=======
	mlx5_devlink_traps_unregister(priv_to_devlink(dev));
>>>>>>> eb3cdb58
	mlx5_sf_dev_table_destroy(dev);
	mlx5_eswitch_disable(dev->priv.eswitch);
	mlx5_sriov_detach(dev);
	mlx5_lag_remove_mdev(dev);
	mlx5_ec_cleanup(dev);
	mlx5_sf_hw_table_destroy(dev);
	mlx5_vhca_event_stop(dev);
	mlx5_fs_core_cleanup(dev);
	mlx5_fpga_device_stop(dev);
	mlx5_rsc_dump_cleanup(dev);
	mlx5_hv_vhca_cleanup(dev->hv_vhca);
	mlx5_fw_reset_events_stop(dev);
	mlx5_fw_tracer_cleanup(dev->tracer);
	mlx5_eq_table_destroy(dev);
	mlx5_irq_table_destroy(dev);
	mlx5_pagealloc_stop(dev);
	mlx5_events_stop(dev);
	mlx5_put_uars_page(dev, dev->priv.uar);
}

int mlx5_init_one(struct mlx5_core_dev *dev)
{
	struct devlink *devlink = priv_to_devlink(dev);
	int err = 0;

	devl_lock(devlink);
	mutex_lock(&dev->intf_state_mutex);
	dev->state = MLX5_DEVICE_STATE_UP;

	err = mlx5_function_setup(dev, true, mlx5_tout_ms(dev, FW_PRE_INIT_TIMEOUT));
	if (err)
		goto err_function;

	err = mlx5_init_once(dev);
	if (err) {
		mlx5_core_err(dev, "sw objs init failed\n");
		goto function_teardown;
	}

	err = mlx5_devlink_params_register(priv_to_devlink(dev));
	if (err)
		goto err_devlink_params_reg;

	err = mlx5_load(dev);
	if (err)
		goto err_load;

	set_bit(MLX5_INTERFACE_STATE_UP, &dev->intf_state);

<<<<<<< HEAD
	err = mlx5_devlink_register(priv_to_devlink(dev));
	if (err)
		goto err_devlink_reg;

=======
>>>>>>> eb3cdb58
	err = mlx5_register_device(dev);
	if (err)
		goto err_register;

	mutex_unlock(&dev->intf_state_mutex);
	devl_unlock(devlink);
	return 0;

err_register:
	clear_bit(MLX5_INTERFACE_STATE_UP, &dev->intf_state);
	mlx5_unload(dev);
err_load:
	mlx5_devlink_params_unregister(priv_to_devlink(dev));
err_devlink_params_reg:
	mlx5_cleanup_once(dev);
function_teardown:
	mlx5_function_teardown(dev, true);
err_function:
	dev->state = MLX5_DEVICE_STATE_INTERNAL_ERROR;
	mutex_unlock(&dev->intf_state_mutex);
	devl_unlock(devlink);
	return err;
}

void mlx5_uninit_one(struct mlx5_core_dev *dev)
{
	struct devlink *devlink = priv_to_devlink(dev);

	devl_lock(devlink);
	mutex_lock(&dev->intf_state_mutex);

	mlx5_unregister_device(dev);

	if (!test_bit(MLX5_INTERFACE_STATE_UP, &dev->intf_state)) {
		mlx5_core_warn(dev, "%s: interface is down, NOP\n",
			       __func__);
		mlx5_devlink_params_unregister(priv_to_devlink(dev));
		mlx5_cleanup_once(dev);
		goto out;
	}

	clear_bit(MLX5_INTERFACE_STATE_UP, &dev->intf_state);
	mlx5_unload(dev);
	mlx5_devlink_params_unregister(priv_to_devlink(dev));
	mlx5_cleanup_once(dev);
	mlx5_function_teardown(dev, true);
out:
	mutex_unlock(&dev->intf_state_mutex);
	devl_unlock(devlink);
}

int mlx5_load_one_devl_locked(struct mlx5_core_dev *dev, bool recovery)
{
	int err = 0;
	u64 timeout;

	devl_assert_locked(priv_to_devlink(dev));
	mutex_lock(&dev->intf_state_mutex);
	if (test_bit(MLX5_INTERFACE_STATE_UP, &dev->intf_state)) {
		mlx5_core_warn(dev, "interface is up, NOP\n");
		goto out;
	}
	/* remove any previous indication of internal error */
	dev->state = MLX5_DEVICE_STATE_UP;

	if (recovery)
		timeout = mlx5_tout_ms(dev, FW_PRE_INIT_ON_RECOVERY_TIMEOUT);
	else
		timeout = mlx5_tout_ms(dev, FW_PRE_INIT_TIMEOUT);
	err = mlx5_function_setup(dev, false, timeout);
	if (err)
		goto err_function;

	err = mlx5_load(dev);
	if (err)
		goto err_load;

	set_bit(MLX5_INTERFACE_STATE_UP, &dev->intf_state);

	err = mlx5_attach_device(dev);
	if (err)
		goto err_attach;

	mutex_unlock(&dev->intf_state_mutex);
	return 0;

err_attach:
	clear_bit(MLX5_INTERFACE_STATE_UP, &dev->intf_state);
	mlx5_unload(dev);
err_load:
	mlx5_function_teardown(dev, false);
err_function:
	dev->state = MLX5_DEVICE_STATE_INTERNAL_ERROR;
out:
	mutex_unlock(&dev->intf_state_mutex);
	return err;
}

int mlx5_load_one(struct mlx5_core_dev *dev, bool recovery)
{
	struct devlink *devlink = priv_to_devlink(dev);
	int ret;

	devl_lock(devlink);
	ret = mlx5_load_one_devl_locked(dev, recovery);
	devl_unlock(devlink);
	return ret;
}

<<<<<<< HEAD
void mlx5_unload_one_devl_locked(struct mlx5_core_dev *dev)
=======
void mlx5_unload_one_devl_locked(struct mlx5_core_dev *dev, bool suspend)
>>>>>>> eb3cdb58
{
	devl_assert_locked(priv_to_devlink(dev));
	mutex_lock(&dev->intf_state_mutex);

	mlx5_detach_device(dev, suspend);

	if (!test_bit(MLX5_INTERFACE_STATE_UP, &dev->intf_state)) {
		mlx5_core_warn(dev, "%s: interface is down, NOP\n",
			       __func__);
		goto out;
	}

	clear_bit(MLX5_INTERFACE_STATE_UP, &dev->intf_state);
	mlx5_unload(dev);
	mlx5_function_teardown(dev, false);
out:
	mutex_unlock(&dev->intf_state_mutex);
}

<<<<<<< HEAD
void mlx5_unload_one(struct mlx5_core_dev *dev)
=======
void mlx5_unload_one(struct mlx5_core_dev *dev, bool suspend)
>>>>>>> eb3cdb58
{
	struct devlink *devlink = priv_to_devlink(dev);

	devl_lock(devlink);
<<<<<<< HEAD
	mlx5_unload_one_devl_locked(dev);
=======
	mlx5_unload_one_devl_locked(dev, suspend);
>>>>>>> eb3cdb58
	devl_unlock(devlink);
}

static const int types[] = {
	MLX5_CAP_GENERAL,
	MLX5_CAP_GENERAL_2,
	MLX5_CAP_ETHERNET_OFFLOADS,
	MLX5_CAP_IPOIB_ENHANCED_OFFLOADS,
	MLX5_CAP_ODP,
	MLX5_CAP_ATOMIC,
	MLX5_CAP_ROCE,
	MLX5_CAP_IPOIB_OFFLOADS,
	MLX5_CAP_FLOW_TABLE,
	MLX5_CAP_ESWITCH_FLOW_TABLE,
	MLX5_CAP_ESWITCH,
	MLX5_CAP_VECTOR_CALC,
	MLX5_CAP_QOS,
	MLX5_CAP_DEBUG,
	MLX5_CAP_DEV_MEM,
	MLX5_CAP_DEV_EVENT,
	MLX5_CAP_TLS,
	MLX5_CAP_VDPA_EMULATION,
	MLX5_CAP_IPSEC,
	MLX5_CAP_PORT_SELECTION,
	MLX5_CAP_DEV_SHAMPO,
	MLX5_CAP_MACSEC,
	MLX5_CAP_ADV_VIRTUALIZATION,
<<<<<<< HEAD
=======
	MLX5_CAP_CRYPTO,
>>>>>>> eb3cdb58
};

static void mlx5_hca_caps_free(struct mlx5_core_dev *dev)
{
	int type;
	int i;

	for (i = 0; i < ARRAY_SIZE(types); i++) {
		type = types[i];
		kfree(dev->caps.hca[type]);
	}
}

static int mlx5_hca_caps_alloc(struct mlx5_core_dev *dev)
{
	struct mlx5_hca_cap *cap;
	int type;
	int i;

	for (i = 0; i < ARRAY_SIZE(types); i++) {
		cap = kzalloc(sizeof(*cap), GFP_KERNEL);
		if (!cap)
			goto err;
		type = types[i];
		dev->caps.hca[type] = cap;
	}

	return 0;

err:
	mlx5_hca_caps_free(dev);
	return -ENOMEM;
}

<<<<<<< HEAD
=======
static int vhca_id_show(struct seq_file *file, void *priv)
{
	struct mlx5_core_dev *dev = file->private;

	seq_printf(file, "0x%x\n", MLX5_CAP_GEN(dev, vhca_id));
	return 0;
}

DEFINE_SHOW_ATTRIBUTE(vhca_id);

>>>>>>> eb3cdb58
int mlx5_mdev_init(struct mlx5_core_dev *dev, int profile_idx)
{
	struct mlx5_priv *priv = &dev->priv;
	int err;

	memcpy(&dev->profile, &profile[profile_idx], sizeof(dev->profile));
<<<<<<< HEAD
	INIT_LIST_HEAD(&priv->ctx_list);
	spin_lock_init(&priv->ctx_lock);
	lockdep_register_key(&dev->lock_key);
	mutex_init(&dev->intf_state_mutex);
	lockdep_set_class(&dev->intf_state_mutex, &dev->lock_key);
=======
	lockdep_register_key(&dev->lock_key);
	mutex_init(&dev->intf_state_mutex);
	lockdep_set_class(&dev->intf_state_mutex, &dev->lock_key);
	mutex_init(&dev->mlx5e_res.uplink_netdev_lock);
>>>>>>> eb3cdb58

	mutex_init(&priv->bfregs.reg_head.lock);
	mutex_init(&priv->bfregs.wc_head.lock);
	INIT_LIST_HEAD(&priv->bfregs.reg_head.list);
	INIT_LIST_HEAD(&priv->bfregs.wc_head.list);

	mutex_init(&priv->alloc_mutex);
	mutex_init(&priv->pgdir_mutex);
	INIT_LIST_HEAD(&priv->pgdir_list);

	priv->numa_node = dev_to_node(mlx5_core_dma_dev(dev));
	priv->dbg.dbg_root = debugfs_create_dir(dev_name(dev->device),
						mlx5_debugfs_root);
<<<<<<< HEAD
=======
	debugfs_create_file("vhca_id", 0400, priv->dbg.dbg_root, dev, &vhca_id_fops);
>>>>>>> eb3cdb58
	INIT_LIST_HEAD(&priv->traps);

	err = mlx5_tout_init(dev);
	if (err) {
		mlx5_core_err(dev, "Failed initializing timeouts, aborting\n");
		goto err_timeout_init;
	}

	err = mlx5_health_init(dev);
	if (err)
		goto err_health_init;

	err = mlx5_pagealloc_init(dev);
	if (err)
		goto err_pagealloc_init;

	err = mlx5_adev_init(dev);
	if (err)
		goto err_adev_init;

	err = mlx5_hca_caps_alloc(dev);
	if (err)
		goto err_hca_caps;

	/* The conjunction of sw_vhca_id with sw_owner_id will be a global
	 * unique id per function which uses mlx5_core.
	 * Those values are supplied to FW as part of the init HCA command to
	 * be used by both driver and FW when it's applicable.
	 */
	dev->priv.sw_vhca_id = ida_alloc_range(&sw_vhca_ida, 1,
					       MAX_SW_VHCA_ID,
					       GFP_KERNEL);
	if (dev->priv.sw_vhca_id < 0)
		mlx5_core_err(dev, "failed to allocate sw_vhca_id, err=%d\n",
			      dev->priv.sw_vhca_id);

	return 0;

err_hca_caps:
	mlx5_adev_cleanup(dev);
err_adev_init:
	mlx5_pagealloc_cleanup(dev);
err_pagealloc_init:
	mlx5_health_cleanup(dev);
err_health_init:
	mlx5_tout_cleanup(dev);
err_timeout_init:
	debugfs_remove(dev->priv.dbg.dbg_root);
	mutex_destroy(&priv->pgdir_mutex);
	mutex_destroy(&priv->alloc_mutex);
	mutex_destroy(&priv->bfregs.wc_head.lock);
	mutex_destroy(&priv->bfregs.reg_head.lock);
	mutex_destroy(&dev->intf_state_mutex);
	lockdep_unregister_key(&dev->lock_key);
	return err;
}

void mlx5_mdev_uninit(struct mlx5_core_dev *dev)
{
	struct mlx5_priv *priv = &dev->priv;

	if (priv->sw_vhca_id > 0)
		ida_free(&sw_vhca_ida, dev->priv.sw_vhca_id);

	mlx5_hca_caps_free(dev);
	mlx5_adev_cleanup(dev);
	mlx5_pagealloc_cleanup(dev);
	mlx5_health_cleanup(dev);
	mlx5_tout_cleanup(dev);
	debugfs_remove_recursive(dev->priv.dbg.dbg_root);
	mutex_destroy(&priv->pgdir_mutex);
	mutex_destroy(&priv->alloc_mutex);
	mutex_destroy(&priv->bfregs.wc_head.lock);
	mutex_destroy(&priv->bfregs.reg_head.lock);
	mutex_destroy(&dev->mlx5e_res.uplink_netdev_lock);
	mutex_destroy(&dev->intf_state_mutex);
	lockdep_unregister_key(&dev->lock_key);
}

static int probe_one(struct pci_dev *pdev, const struct pci_device_id *id)
{
	struct mlx5_core_dev *dev;
	struct devlink *devlink;
	int err;

	devlink = mlx5_devlink_alloc(&pdev->dev);
	if (!devlink) {
		dev_err(&pdev->dev, "devlink alloc failed\n");
		return -ENOMEM;
	}

	dev = devlink_priv(devlink);
	dev->device = &pdev->dev;
	dev->pdev = pdev;

	dev->coredev_type = id->driver_data & MLX5_PCI_DEV_IS_VF ?
			 MLX5_COREDEV_VF : MLX5_COREDEV_PF;

	dev->priv.adev_idx = mlx5_adev_idx_alloc();
	if (dev->priv.adev_idx < 0) {
		err = dev->priv.adev_idx;
		goto adev_init_err;
	}

	err = mlx5_mdev_init(dev, prof_sel);
	if (err)
		goto mdev_init_err;

	err = mlx5_pci_init(dev, pdev, id);
	if (err) {
		mlx5_core_err(dev, "mlx5_pci_init failed with error code %d\n",
			      err);
		goto pci_init_err;
	}

	err = mlx5_init_one(dev);
	if (err) {
		mlx5_core_err(dev, "mlx5_init_one failed with error code %d\n",
			      err);
		goto err_init_one;
	}

	err = mlx5_crdump_enable(dev);
	if (err)
		dev_err(&pdev->dev, "mlx5_crdump_enable failed with error code %d\n", err);

	err = mlx5_thermal_init(dev);
	if (err)
		dev_err(&pdev->dev, "mlx5_thermal_init failed with error code %d\n", err);

	pci_save_state(pdev);
	devlink_register(devlink);
	return 0;

err_init_one:
	mlx5_pci_close(dev);
pci_init_err:
	mlx5_mdev_uninit(dev);
mdev_init_err:
	mlx5_adev_idx_free(dev->priv.adev_idx);
adev_init_err:
	mlx5_devlink_free(devlink);

	return err;
}

static void remove_one(struct pci_dev *pdev)
{
	struct mlx5_core_dev *dev  = pci_get_drvdata(pdev);
	struct devlink *devlink = priv_to_devlink(dev);

	set_bit(MLX5_BREAK_FW_WAIT, &dev->intf_state);
<<<<<<< HEAD
	/* mlx5_drain_fw_reset() is using devlink APIs. Hence, we must drain
	 * fw_reset before unregistering the devlink.
	 */
	mlx5_drain_fw_reset(dev);
	devlink_unregister(devlink);
	mlx5_sriov_disable(pdev);
	mlx5_crdump_disable(dev);
=======
	/* mlx5_drain_fw_reset() and mlx5_drain_health_wq() are using
	 * devlink notify APIs.
	 * Hence, we must drain them before unregistering the devlink.
	 */
	mlx5_drain_fw_reset(dev);
>>>>>>> eb3cdb58
	mlx5_drain_health_wq(dev);
	devlink_unregister(devlink);
	mlx5_sriov_disable(pdev);
	mlx5_thermal_uninit(dev);
	mlx5_crdump_disable(dev);
	mlx5_uninit_one(dev);
	mlx5_pci_close(dev);
	mlx5_mdev_uninit(dev);
	mlx5_adev_idx_free(dev->priv.adev_idx);
	mlx5_devlink_free(devlink);
}

#define mlx5_pci_trace(dev, fmt, ...) ({ \
	struct mlx5_core_dev *__dev = (dev); \
	mlx5_core_info(__dev, "%s Device state = %d health sensors: %d pci_status: %d. " fmt, \
		       __func__, __dev->state, mlx5_health_check_fatal_sensors(__dev), \
		       __dev->pci_status, ##__VA_ARGS__); \
})

static const char *result2str(enum pci_ers_result result)
{
	return  result == PCI_ERS_RESULT_NEED_RESET ? "need reset" :
		result == PCI_ERS_RESULT_DISCONNECT ? "disconnect" :
		result == PCI_ERS_RESULT_RECOVERED  ? "recovered" :
		"unknown";
}

static pci_ers_result_t mlx5_pci_err_detected(struct pci_dev *pdev,
					      pci_channel_state_t state)
{
	struct mlx5_core_dev *dev = pci_get_drvdata(pdev);
	enum pci_ers_result res;

	mlx5_pci_trace(dev, "Enter, pci channel state = %d\n", state);

	mlx5_enter_error_state(dev, false);
	mlx5_error_sw_reset(dev);
	mlx5_unload_one(dev, false);
	mlx5_drain_health_wq(dev);
	mlx5_pci_disable_device(dev);

	res = state == pci_channel_io_perm_failure ?
		PCI_ERS_RESULT_DISCONNECT : PCI_ERS_RESULT_NEED_RESET;

	mlx5_core_info(dev, "%s Device state = %d pci_status: %d. Exit, result = %d, %s\n",
		       __func__, dev->state, dev->pci_status, res, result2str(res));
	return res;
}

/* wait for the device to show vital signs by waiting
 * for the health counter to start counting.
 */
static int wait_vital(struct pci_dev *pdev)
{
	struct mlx5_core_dev *dev = pci_get_drvdata(pdev);
	struct mlx5_core_health *health = &dev->priv.health;
	const int niter = 100;
	u32 last_count = 0;
	u32 count;
	int i;

	for (i = 0; i < niter; i++) {
		count = ioread32be(health->health_counter);
		if (count && count != 0xffffffff) {
			if (last_count && last_count != count) {
				mlx5_core_info(dev,
					       "wait vital counter value 0x%x after %d iterations\n",
					       count, i);
				return 0;
			}
			last_count = count;
		}
		msleep(50);
	}

	return -ETIMEDOUT;
}

static pci_ers_result_t mlx5_pci_slot_reset(struct pci_dev *pdev)
{
	enum pci_ers_result res = PCI_ERS_RESULT_DISCONNECT;
	struct mlx5_core_dev *dev = pci_get_drvdata(pdev);
	int err;

	mlx5_core_info(dev, "%s Device state = %d pci_status: %d. Enter\n",
		       __func__, dev->state, dev->pci_status);

	err = mlx5_pci_enable_device(dev);
	if (err) {
		mlx5_core_err(dev, "%s: mlx5_pci_enable_device failed with error code: %d\n",
			      __func__, err);
		goto out;
	}

	pci_set_master(pdev);
	pci_restore_state(pdev);
	pci_save_state(pdev);

	err = wait_vital(pdev);
	if (err) {
		mlx5_core_err(dev, "%s: wait vital failed with error code: %d\n",
			      __func__, err);
		goto out;
	}

	res = PCI_ERS_RESULT_RECOVERED;
out:
	mlx5_core_info(dev, "%s Device state = %d pci_status: %d. Exit, err = %d, result = %d, %s\n",
		       __func__, dev->state, dev->pci_status, err, res, result2str(res));
	return res;
}

static void mlx5_pci_resume(struct pci_dev *pdev)
{
	struct mlx5_core_dev *dev = pci_get_drvdata(pdev);
	int err;

	mlx5_pci_trace(dev, "Enter, loading driver..\n");

	err = mlx5_load_one(dev, false);

	if (!err)
		devlink_health_reporter_state_update(dev->priv.health.fw_fatal_reporter,
						     DEVLINK_HEALTH_REPORTER_STATE_HEALTHY);

	mlx5_pci_trace(dev, "Done, err = %d, device %s\n", err,
		       !err ? "recovered" : "Failed");
}

static const struct pci_error_handlers mlx5_err_handler = {
	.error_detected = mlx5_pci_err_detected,
	.slot_reset	= mlx5_pci_slot_reset,
	.resume		= mlx5_pci_resume
};

static int mlx5_try_fast_unload(struct mlx5_core_dev *dev)
{
	bool fast_teardown = false, force_teardown = false;
	int ret = 1;

	fast_teardown = MLX5_CAP_GEN(dev, fast_teardown);
	force_teardown = MLX5_CAP_GEN(dev, force_teardown);

	mlx5_core_dbg(dev, "force teardown firmware support=%d\n", force_teardown);
	mlx5_core_dbg(dev, "fast teardown firmware support=%d\n", fast_teardown);

	if (!fast_teardown && !force_teardown)
		return -EOPNOTSUPP;

	if (dev->state == MLX5_DEVICE_STATE_INTERNAL_ERROR) {
		mlx5_core_dbg(dev, "Device in internal error state, giving up\n");
		return -EAGAIN;
	}

	/* Panic tear down fw command will stop the PCI bus communication
	 * with the HCA, so the health poll is no longer needed.
	 */
	mlx5_drain_health_wq(dev);
	mlx5_stop_health_poll(dev, false);

	ret = mlx5_cmd_fast_teardown_hca(dev);
	if (!ret)
		goto succeed;

	ret = mlx5_cmd_force_teardown_hca(dev);
	if (!ret)
		goto succeed;

	mlx5_core_dbg(dev, "Firmware couldn't do fast unload error: %d\n", ret);
	mlx5_start_health_poll(dev);
	return ret;

succeed:
	mlx5_enter_error_state(dev, true);

	/* Some platforms requiring freeing the IRQ's in the shutdown
	 * flow. If they aren't freed they can't be allocated after
	 * kexec. There is no need to cleanup the mlx5_core software
	 * contexts.
	 */
	mlx5_core_eq_free_irqs(dev);

	return 0;
}

static void shutdown(struct pci_dev *pdev)
{
	struct mlx5_core_dev *dev  = pci_get_drvdata(pdev);
	int err;

	mlx5_core_info(dev, "Shutdown was called\n");
	set_bit(MLX5_BREAK_FW_WAIT, &dev->intf_state);
	err = mlx5_try_fast_unload(dev);
	if (err)
		mlx5_unload_one(dev, false);
	mlx5_pci_disable_device(dev);
}

static int mlx5_suspend(struct pci_dev *pdev, pm_message_t state)
{
	struct mlx5_core_dev *dev = pci_get_drvdata(pdev);

	mlx5_unload_one(dev, true);

	return 0;
}

static int mlx5_resume(struct pci_dev *pdev)
{
	struct mlx5_core_dev *dev = pci_get_drvdata(pdev);

	return mlx5_load_one(dev, false);
}

static const struct pci_device_id mlx5_core_pci_table[] = {
	{ PCI_VDEVICE(MELLANOX, PCI_DEVICE_ID_MELLANOX_CONNECTIB) },
	{ PCI_VDEVICE(MELLANOX, 0x1012), MLX5_PCI_DEV_IS_VF},	/* Connect-IB VF */
	{ PCI_VDEVICE(MELLANOX, PCI_DEVICE_ID_MELLANOX_CONNECTX4) },
	{ PCI_VDEVICE(MELLANOX, 0x1014), MLX5_PCI_DEV_IS_VF},	/* ConnectX-4 VF */
	{ PCI_VDEVICE(MELLANOX, PCI_DEVICE_ID_MELLANOX_CONNECTX4_LX) },
	{ PCI_VDEVICE(MELLANOX, 0x1016), MLX5_PCI_DEV_IS_VF},	/* ConnectX-4LX VF */
	{ PCI_VDEVICE(MELLANOX, 0x1017) },			/* ConnectX-5, PCIe 3.0 */
	{ PCI_VDEVICE(MELLANOX, 0x1018), MLX5_PCI_DEV_IS_VF},	/* ConnectX-5 VF */
	{ PCI_VDEVICE(MELLANOX, 0x1019) },			/* ConnectX-5 Ex */
	{ PCI_VDEVICE(MELLANOX, 0x101a), MLX5_PCI_DEV_IS_VF},	/* ConnectX-5 Ex VF */
	{ PCI_VDEVICE(MELLANOX, 0x101b) },			/* ConnectX-6 */
	{ PCI_VDEVICE(MELLANOX, 0x101c), MLX5_PCI_DEV_IS_VF},	/* ConnectX-6 VF */
	{ PCI_VDEVICE(MELLANOX, 0x101d) },			/* ConnectX-6 Dx */
	{ PCI_VDEVICE(MELLANOX, 0x101e), MLX5_PCI_DEV_IS_VF},	/* ConnectX Family mlx5Gen Virtual Function */
	{ PCI_VDEVICE(MELLANOX, 0x101f) },			/* ConnectX-6 LX */
	{ PCI_VDEVICE(MELLANOX, 0x1021) },			/* ConnectX-7 */
	{ PCI_VDEVICE(MELLANOX, 0x1023) },			/* ConnectX-8 */
	{ PCI_VDEVICE(MELLANOX, 0xa2d2) },			/* BlueField integrated ConnectX-5 network controller */
	{ PCI_VDEVICE(MELLANOX, 0xa2d3), MLX5_PCI_DEV_IS_VF},	/* BlueField integrated ConnectX-5 network controller VF */
	{ PCI_VDEVICE(MELLANOX, 0xa2d6) },			/* BlueField-2 integrated ConnectX-6 Dx network controller */
	{ PCI_VDEVICE(MELLANOX, 0xa2dc) },			/* BlueField-3 integrated ConnectX-7 network controller */
	{ PCI_VDEVICE(MELLANOX, 0xa2df) },			/* BlueField-4 integrated ConnectX-8 network controller */
	{ 0, }
};

MODULE_DEVICE_TABLE(pci, mlx5_core_pci_table);

void mlx5_disable_device(struct mlx5_core_dev *dev)
{
	mlx5_error_sw_reset(dev);
<<<<<<< HEAD
	mlx5_unload_one_devl_locked(dev);
=======
	mlx5_unload_one_devl_locked(dev, false);
>>>>>>> eb3cdb58
}

int mlx5_recover_device(struct mlx5_core_dev *dev)
{
	if (!mlx5_core_is_sf(dev)) {
		mlx5_pci_disable_device(dev);
		if (mlx5_pci_slot_reset(dev->pdev) != PCI_ERS_RESULT_RECOVERED)
			return -EIO;
	}

	return mlx5_load_one_devl_locked(dev, true);
}

static struct pci_driver mlx5_core_driver = {
	.name           = KBUILD_MODNAME,
	.id_table       = mlx5_core_pci_table,
	.probe          = probe_one,
	.remove         = remove_one,
	.suspend        = mlx5_suspend,
	.resume         = mlx5_resume,
	.shutdown	= shutdown,
	.err_handler	= &mlx5_err_handler,
	.sriov_configure   = mlx5_core_sriov_configure,
	.sriov_get_vf_total_msix = mlx5_sriov_get_vf_total_msix,
	.sriov_set_msix_vec_count = mlx5_core_sriov_set_msix_vec_count,
};

/**
 * mlx5_vf_get_core_dev - Get the mlx5 core device from a given VF PCI device if
 *                     mlx5_core is its driver.
 * @pdev: The associated PCI device.
 *
 * Upon return the interface state lock stay held to let caller uses it safely.
 * Caller must ensure to use the returned mlx5 device for a narrow window
 * and put it back with mlx5_vf_put_core_dev() immediately once usage was over.
 *
 * Return: Pointer to the associated mlx5_core_dev or NULL.
 */
struct mlx5_core_dev *mlx5_vf_get_core_dev(struct pci_dev *pdev)
{
	struct mlx5_core_dev *mdev;

	mdev = pci_iov_get_pf_drvdata(pdev, &mlx5_core_driver);
	if (IS_ERR(mdev))
		return NULL;

	mutex_lock(&mdev->intf_state_mutex);
	if (!test_bit(MLX5_INTERFACE_STATE_UP, &mdev->intf_state)) {
		mutex_unlock(&mdev->intf_state_mutex);
		return NULL;
	}

	return mdev;
}
EXPORT_SYMBOL(mlx5_vf_get_core_dev);

/**
 * mlx5_vf_put_core_dev - Put the mlx5 core device back.
 * @mdev: The mlx5 core device.
 *
 * Upon return the interface state lock is unlocked and caller should not
 * access the mdev any more.
 */
void mlx5_vf_put_core_dev(struct mlx5_core_dev *mdev)
{
	mutex_unlock(&mdev->intf_state_mutex);
}
EXPORT_SYMBOL(mlx5_vf_put_core_dev);

static void mlx5_core_verify_params(void)
{
	if (prof_sel >= ARRAY_SIZE(profile)) {
		pr_warn("mlx5_core: WARNING: Invalid module parameter prof_sel %d, valid range 0-%zu, changing back to default(%d)\n",
			prof_sel,
			ARRAY_SIZE(profile) - 1,
			MLX5_DEFAULT_PROF);
		prof_sel = MLX5_DEFAULT_PROF;
	}
}

static int __init mlx5_init(void)
{
	int err;

	WARN_ONCE(strcmp(MLX5_ADEV_NAME, KBUILD_MODNAME),
		  "mlx5_core name not in sync with kernel module name");

	get_random_bytes(&sw_owner_id, sizeof(sw_owner_id));

	mlx5_core_verify_params();
	mlx5_register_debugfs();

	err = mlx5e_init();
	if (err)
		goto err_debug;

	err = mlx5_sf_driver_register();
	if (err)
		goto err_sf;

	err = pci_register_driver(&mlx5_core_driver);
	if (err)
		goto err_pci;

	return 0;

err_pci:
	mlx5_sf_driver_unregister();
err_sf:
	mlx5e_cleanup();
err_debug:
	mlx5_unregister_debugfs();
	return err;
}

static void __exit mlx5_cleanup(void)
{
	pci_unregister_driver(&mlx5_core_driver);
	mlx5_sf_driver_unregister();
	mlx5e_cleanup();
	mlx5_unregister_debugfs();
}

module_init(mlx5_init);
module_exit(mlx5_cleanup);<|MERGE_RESOLUTION|>--- conflicted
+++ resolved
@@ -112,10 +112,7 @@
 		.mask		= MLX5_PROF_MASK_QP_SIZE |
 				  MLX5_PROF_MASK_MR_CACHE,
 		.log_max_qp	= LOG_MAX_SUPPORTED_QPS,
-<<<<<<< HEAD
-=======
 		.num_cmd_caches = MLX5_NUM_COMMAND_CACHES,
->>>>>>> eb3cdb58
 		.mr_cache[0]	= {
 			.size	= 500,
 			.limit	= 250
@@ -201,11 +198,7 @@
 		if (!(fw_initializing >> 31))
 			break;
 		if (time_after(jiffies, end) ||
-<<<<<<< HEAD
-		    test_and_clear_bit(MLX5_BREAK_FW_WAIT, &dev->intf_state)) {
-=======
 		    test_bit(MLX5_BREAK_FW_WAIT, &dev->intf_state)) {
->>>>>>> eb3cdb58
 			err = -EBUSY;
 			break;
 		}
@@ -516,15 +509,9 @@
 	union devlink_param_value val;
 	int err;
 
-<<<<<<< HEAD
-	err = devlink_param_driverinit_value_get(devlink,
-						 DEVLINK_PARAM_GENERIC_ID_MAX_MACS,
-						 &val);
-=======
 	err = devl_param_driverinit_value_get(devlink,
 					      DEVLINK_PARAM_GENERIC_ID_MAX_MACS,
 					      &val);
->>>>>>> eb3cdb58
 	if (!err)
 		return val.vu32;
 	mlx5_core_dbg(dev, "Failed to get param. err = %d\n", err);
@@ -537,15 +524,9 @@
 	union devlink_param_value val;
 	int err;
 
-<<<<<<< HEAD
-	err = devlink_param_driverinit_value_get(devlink,
-						 DEVLINK_PARAM_GENERIC_ID_ENABLE_ROCE,
-						 &val);
-=======
 	err = devl_param_driverinit_value_get(devlink,
 					      DEVLINK_PARAM_GENERIC_ID_ENABLE_ROCE,
 					      &val);
->>>>>>> eb3cdb58
 
 	if (!err)
 		return val.vbool;
@@ -739,11 +720,7 @@
 	       MLX5_ST_SZ_BYTES(port_selection_cap));
 	MLX5_SET(port_selection_cap, set_hca_cap, port_select_flow_table_bypass, 1);
 
-<<<<<<< HEAD
-	err = set_caps(dev, set_ctx, MLX5_SET_HCA_CAP_OP_MODE_PORT_SELECTION);
-=======
 	err = set_caps(dev, set_ctx, MLX5_SET_HCA_CAP_OP_MOD_PORT_SELECTION);
->>>>>>> eb3cdb58
 
 	return err;
 }
@@ -1355,13 +1332,10 @@
 	}
 
 	mlx5_sf_dev_table_create(dev);
-<<<<<<< HEAD
-=======
 
 	err = mlx5_devlink_traps_register(priv_to_devlink(dev));
 	if (err)
 		goto err_traps_reg;
->>>>>>> eb3cdb58
 
 	return 0;
 
@@ -1396,10 +1370,7 @@
 
 static void mlx5_unload(struct mlx5_core_dev *dev)
 {
-<<<<<<< HEAD
-=======
 	mlx5_devlink_traps_unregister(priv_to_devlink(dev));
->>>>>>> eb3cdb58
 	mlx5_sf_dev_table_destroy(dev);
 	mlx5_eswitch_disable(dev->priv.eswitch);
 	mlx5_sriov_detach(dev);
@@ -1449,13 +1420,6 @@
 
 	set_bit(MLX5_INTERFACE_STATE_UP, &dev->intf_state);
 
-<<<<<<< HEAD
-	err = mlx5_devlink_register(priv_to_devlink(dev));
-	if (err)
-		goto err_devlink_reg;
-
-=======
->>>>>>> eb3cdb58
 	err = mlx5_register_device(dev);
 	if (err)
 		goto err_register;
@@ -1565,11 +1529,7 @@
 	return ret;
 }
 
-<<<<<<< HEAD
-void mlx5_unload_one_devl_locked(struct mlx5_core_dev *dev)
-=======
 void mlx5_unload_one_devl_locked(struct mlx5_core_dev *dev, bool suspend)
->>>>>>> eb3cdb58
 {
 	devl_assert_locked(priv_to_devlink(dev));
 	mutex_lock(&dev->intf_state_mutex);
@@ -1589,20 +1549,12 @@
 	mutex_unlock(&dev->intf_state_mutex);
 }
 
-<<<<<<< HEAD
-void mlx5_unload_one(struct mlx5_core_dev *dev)
-=======
 void mlx5_unload_one(struct mlx5_core_dev *dev, bool suspend)
->>>>>>> eb3cdb58
 {
 	struct devlink *devlink = priv_to_devlink(dev);
 
 	devl_lock(devlink);
-<<<<<<< HEAD
-	mlx5_unload_one_devl_locked(dev);
-=======
 	mlx5_unload_one_devl_locked(dev, suspend);
->>>>>>> eb3cdb58
 	devl_unlock(devlink);
 }
 
@@ -1630,10 +1582,7 @@
 	MLX5_CAP_DEV_SHAMPO,
 	MLX5_CAP_MACSEC,
 	MLX5_CAP_ADV_VIRTUALIZATION,
-<<<<<<< HEAD
-=======
 	MLX5_CAP_CRYPTO,
->>>>>>> eb3cdb58
 };
 
 static void mlx5_hca_caps_free(struct mlx5_core_dev *dev)
@@ -1668,8 +1617,6 @@
 	return -ENOMEM;
 }
 
-<<<<<<< HEAD
-=======
 static int vhca_id_show(struct seq_file *file, void *priv)
 {
 	struct mlx5_core_dev *dev = file->private;
@@ -1680,25 +1627,16 @@
 
 DEFINE_SHOW_ATTRIBUTE(vhca_id);
 
->>>>>>> eb3cdb58
 int mlx5_mdev_init(struct mlx5_core_dev *dev, int profile_idx)
 {
 	struct mlx5_priv *priv = &dev->priv;
 	int err;
 
 	memcpy(&dev->profile, &profile[profile_idx], sizeof(dev->profile));
-<<<<<<< HEAD
-	INIT_LIST_HEAD(&priv->ctx_list);
-	spin_lock_init(&priv->ctx_lock);
-	lockdep_register_key(&dev->lock_key);
-	mutex_init(&dev->intf_state_mutex);
-	lockdep_set_class(&dev->intf_state_mutex, &dev->lock_key);
-=======
 	lockdep_register_key(&dev->lock_key);
 	mutex_init(&dev->intf_state_mutex);
 	lockdep_set_class(&dev->intf_state_mutex, &dev->lock_key);
 	mutex_init(&dev->mlx5e_res.uplink_netdev_lock);
->>>>>>> eb3cdb58
 
 	mutex_init(&priv->bfregs.reg_head.lock);
 	mutex_init(&priv->bfregs.wc_head.lock);
@@ -1712,10 +1650,7 @@
 	priv->numa_node = dev_to_node(mlx5_core_dma_dev(dev));
 	priv->dbg.dbg_root = debugfs_create_dir(dev_name(dev->device),
 						mlx5_debugfs_root);
-<<<<<<< HEAD
-=======
 	debugfs_create_file("vhca_id", 0400, priv->dbg.dbg_root, dev, &vhca_id_fops);
->>>>>>> eb3cdb58
 	INIT_LIST_HEAD(&priv->traps);
 
 	err = mlx5_tout_init(dev);
@@ -1868,21 +1803,11 @@
 	struct devlink *devlink = priv_to_devlink(dev);
 
 	set_bit(MLX5_BREAK_FW_WAIT, &dev->intf_state);
-<<<<<<< HEAD
-	/* mlx5_drain_fw_reset() is using devlink APIs. Hence, we must drain
-	 * fw_reset before unregistering the devlink.
-	 */
-	mlx5_drain_fw_reset(dev);
-	devlink_unregister(devlink);
-	mlx5_sriov_disable(pdev);
-	mlx5_crdump_disable(dev);
-=======
 	/* mlx5_drain_fw_reset() and mlx5_drain_health_wq() are using
 	 * devlink notify APIs.
 	 * Hence, we must drain them before unregistering the devlink.
 	 */
 	mlx5_drain_fw_reset(dev);
->>>>>>> eb3cdb58
 	mlx5_drain_health_wq(dev);
 	devlink_unregister(devlink);
 	mlx5_sriov_disable(pdev);
@@ -2128,11 +2053,7 @@
 void mlx5_disable_device(struct mlx5_core_dev *dev)
 {
 	mlx5_error_sw_reset(dev);
-<<<<<<< HEAD
-	mlx5_unload_one_devl_locked(dev);
-=======
 	mlx5_unload_one_devl_locked(dev, false);
->>>>>>> eb3cdb58
 }
 
 int mlx5_recover_device(struct mlx5_core_dev *dev)
