/*
 * Copyright (c) 2015-2016, Mellanox Technologies. All rights reserved.
 *
 * This software is available to you under a choice of one of two
 * licenses.  You may choose to be licensed under the terms of the GNU
 * General Public License (GPL) Version 2, available from the file
 * COPYING in the main directory of this source tree, or the
 * OpenIB.org BSD license below:
 *
 *     Redistribution and use in source and binary forms, with or
 *     without modification, are permitted provided that the following
 *     conditions are met:
 *
 *      - Redistributions of source code must retain the above
 *        copyright notice, this list of conditions and the following
 *        disclaimer.
 *
 *      - Redistributions in binary form must reproduce the above
 *        copyright notice, this list of conditions and the following
 *        disclaimer in the documentation and/or other materials
 *        provided with the distribution.
 *
 * THE SOFTWARE IS PROVIDED "AS IS", WITHOUT WARRANTY OF ANY KIND,
 * EXPRESS OR IMPLIED, INCLUDING BUT NOT LIMITED TO THE WARRANTIES OF
 * MERCHANTABILITY, FITNESS FOR A PARTICULAR PURPOSE AND
 * NONINFRINGEMENT. IN NO EVENT SHALL THE AUTHORS OR COPYRIGHT HOLDERS
 * BE LIABLE FOR ANY CLAIM, DAMAGES OR OTHER LIABILITY, WHETHER IN AN
 * ACTION OF CONTRACT, TORT OR OTHERWISE, ARISING FROM, OUT OF OR IN
 * CONNECTION WITH THE SOFTWARE OR THE USE OR OTHER DEALINGS IN THE
 * SOFTWARE.
 */
#ifndef __MLX5_EN_H__
#define __MLX5_EN_H__

#include <linux/if_vlan.h>
#include <linux/etherdevice.h>
#include <linux/timecounter.h>
#include <linux/net_tstamp.h>
#include <linux/crash_dump.h>
#include <linux/mlx5/driver.h>
#include <linux/mlx5/qp.h>
#include <linux/mlx5/cq.h>
#include <linux/mlx5/port.h>
#include <linux/mlx5/vport.h>
#include <linux/mlx5/transobj.h>
#include <linux/mlx5/fs.h>
#include <linux/rhashtable.h>
#include <net/udp_tunnel.h>
#include <net/switchdev.h>
#include <net/xdp.h>
#include <linux/dim.h>
#include <linux/bits.h>
#include "wq.h"
#include "mlx5_core.h"
#include "en_stats.h"
#include "en/dcbnl.h"
#include "en/fs.h"
#include "en/qos.h"
#include "lib/hv_vhca.h"
#include "lib/clock.h"
#include "en/rx_res.h"
#include "en/selq.h"
#include "lib/sd.h"

extern const struct net_device_ops mlx5e_netdev_ops;
struct page_pool;

#define MLX5E_METADATA_ETHER_TYPE (0x8CE4)
#define MLX5E_METADATA_ETHER_LEN 8

#define MLX5E_ETH_HARD_MTU (ETH_HLEN + VLAN_HLEN + ETH_FCS_LEN)

#define MLX5E_HW2SW_MTU(params, hwmtu) ((hwmtu) - ((params)->hard_mtu))
#define MLX5E_SW2HW_MTU(params, swmtu) ((swmtu) + ((params)->hard_mtu))

#define MLX5E_MAX_NUM_MQPRIO_CH_TC TC_QOPT_MAX_QUEUE

#define MLX5_RX_HEADROOM NET_SKB_PAD
#define MLX5_SKB_FRAG_SZ(len)	(SKB_DATA_ALIGN(len) +	\
				 SKB_DATA_ALIGN(sizeof(struct skb_shared_info)))

#define MLX5E_RX_MAX_HEAD (256)
#define MLX5E_SHAMPO_LOG_HEADER_ENTRY_SIZE (8)
#define MLX5E_SHAMPO_LOG_MAX_HEADER_ENTRY_SIZE (9)
#define MLX5E_SHAMPO_WQ_HEADER_PER_PAGE (PAGE_SIZE >> MLX5E_SHAMPO_LOG_MAX_HEADER_ENTRY_SIZE)
#define MLX5E_SHAMPO_WQ_BASE_HEAD_ENTRY_SIZE (64)
#define MLX5E_SHAMPO_WQ_RESRV_SIZE (64 * 1024)
#define MLX5E_SHAMPO_WQ_BASE_RESRV_SIZE (4096)

#define MLX5_MPWRQ_MIN_LOG_STRIDE_SZ(mdev) \
	(6 + MLX5_CAP_GEN(mdev, cache_line_128byte)) /* HW restriction */
#define MLX5_MPWRQ_LOG_STRIDE_SZ(mdev, req) \
	max_t(u32, MLX5_MPWRQ_MIN_LOG_STRIDE_SZ(mdev), req)
#define MLX5_MPWRQ_DEF_LOG_STRIDE_SZ(mdev) \
	MLX5_MPWRQ_LOG_STRIDE_SZ(mdev, order_base_2(MLX5E_RX_MAX_HEAD))

#define MLX5_MPWRQ_MAX_LOG_WQE_SZ 18

/* Keep in sync with mlx5e_mpwrq_log_wqe_sz.
 * These are theoretical maximums, which can be further restricted by
 * capabilities. These values are used for static resource allocations and
 * sanity checks.
 * MLX5_SEND_WQE_MAX_SIZE is a bit bigger than the maximum cacheline-aligned WQE
 * size actually used at runtime, but it's not a problem when calculating static
 * array sizes.
 */
#define MLX5_UMR_MAX_FLEX_SPACE \
	(ALIGN_DOWN(MLX5_SEND_WQE_MAX_SIZE - sizeof(struct mlx5e_umr_wqe), \
		    MLX5_UMR_FLEX_ALIGNMENT))
#define MLX5_MPWRQ_MAX_PAGES_PER_WQE \
	rounddown_pow_of_two(MLX5_UMR_MAX_FLEX_SPACE / sizeof(struct mlx5_mtt))

#define MLX5E_MAX_RQ_NUM_MTTS	\
	(ALIGN_DOWN(U16_MAX, 4) * 2) /* Fits into u16 and aligned by WQEBB. */
#define MLX5E_MAX_RQ_NUM_KSMS (U16_MAX - 1) /* So that num_ksms fits into u16. */
#define MLX5E_ORDER2_MAX_PACKET_MTU (order_base_2(10 * 1024))

#define MLX5E_MIN_SKB_FRAG_SZ		(MLX5_SKB_FRAG_SZ(MLX5_RX_HEADROOM))
#define MLX5E_LOG_MAX_RX_WQE_BULK	\
	(ilog2(PAGE_SIZE / roundup_pow_of_two(MLX5E_MIN_SKB_FRAG_SZ)))

#define MLX5E_PARAMS_MINIMUM_LOG_SQ_SIZE                0x6
#define MLX5E_PARAMS_DEFAULT_LOG_SQ_SIZE                0xa
#define MLX5E_PARAMS_MAXIMUM_LOG_SQ_SIZE                0xd

#define MLX5E_PARAMS_MINIMUM_LOG_RQ_SIZE (1 + MLX5E_LOG_MAX_RX_WQE_BULK)
#define MLX5E_PARAMS_DEFAULT_LOG_RQ_SIZE                0xa
#define MLX5E_PARAMS_MAXIMUM_LOG_RQ_SIZE		0xd

#define MLX5E_PARAMS_MINIMUM_LOG_RQ_SIZE_MPW            0x2

#define MLX5E_DEFAULT_LRO_TIMEOUT                       32
#define MLX5E_DEFAULT_SHAMPO_TIMEOUT			1024

#define MLX5E_PARAMS_DEFAULT_RX_CQ_MODERATION_USEC      0x10
#define MLX5E_PARAMS_DEFAULT_RX_CQ_MODERATION_USEC_FROM_CQE 0x3
#define MLX5E_PARAMS_DEFAULT_RX_CQ_MODERATION_PKTS      0x20
#define MLX5E_PARAMS_DEFAULT_TX_CQ_MODERATION_USEC      0x10
#define MLX5E_PARAMS_DEFAULT_TX_CQ_MODERATION_USEC_FROM_CQE 0x10
#define MLX5E_PARAMS_DEFAULT_TX_CQ_MODERATION_PKTS      0x20
#define MLX5E_PARAMS_DEFAULT_MIN_RX_WQES                0x80
#define MLX5E_PARAMS_DEFAULT_MIN_RX_WQES_MPW            0x2

#define MLX5E_MIN_NUM_CHANNELS         0x1
#define MLX5E_MAX_NUM_CHANNELS         256
#define MLX5E_TX_CQ_POLL_BUDGET        128
#define MLX5E_TX_XSK_POLL_BUDGET       64
#define MLX5E_SQ_RECOVER_MIN_INTERVAL  500 /* msecs */

<<<<<<< HEAD
#define MLX5E_KLM_UMR_WQE_SZ(sgl_len)\
	(sizeof(struct mlx5e_umr_wqe) +\
	(sizeof(struct mlx5_klm) * (sgl_len)))

#define MLX5E_KLM_UMR_WQEBBS(klm_entries) \
	(DIV_ROUND_UP(MLX5E_KLM_UMR_WQE_SZ(klm_entries), MLX5_SEND_WQE_BB))

#define MLX5E_KLM_UMR_DS_CNT(klm_entries)\
	(DIV_ROUND_UP(MLX5E_KLM_UMR_WQE_SZ(klm_entries), MLX5_SEND_WQE_DS))

#define MLX5E_KLM_MAX_ENTRIES_PER_WQE(wqe_size)\
	(((wqe_size) - sizeof(struct mlx5e_umr_wqe)) / sizeof(struct mlx5_klm))

#define MLX5E_KLM_ENTRIES_PER_WQE(wqe_size)\
	ALIGN_DOWN(MLX5E_KLM_MAX_ENTRIES_PER_WQE(wqe_size), MLX5_UMR_KLM_NUM_ENTRIES_ALIGNMENT)

#define MLX5E_MAX_KLM_PER_WQE(mdev) \
	MLX5E_KLM_ENTRIES_PER_WQE(MLX5_SEND_WQE_BB * mlx5e_get_max_sq_aligned_wqebbs(mdev))

=======
>>>>>>> 2d5404ca
#define mlx5e_state_dereference(priv, p) \
	rcu_dereference_protected((p), lockdep_is_held(&(priv)->state_lock))

enum mlx5e_devcom_events {
	MPV_DEVCOM_MASTER_UP,
	MPV_DEVCOM_MASTER_DOWN,
	MPV_DEVCOM_IPSEC_MASTER_UP,
	MPV_DEVCOM_IPSEC_MASTER_DOWN,
};

static inline u8 mlx5e_get_num_lag_ports(struct mlx5_core_dev *mdev)
{
	if (mlx5_lag_is_lacp_owner(mdev))
		return 1;

	return clamp_t(u8, MLX5_CAP_GEN(mdev, num_lag_ports), 1, MLX5_MAX_PORTS);
}

static inline u16 mlx5_min_rx_wqes(int wq_type, u32 wq_size)
{
	switch (wq_type) {
	case MLX5_WQ_TYPE_LINKED_LIST_STRIDING_RQ:
		return min_t(u16, MLX5E_PARAMS_DEFAULT_MIN_RX_WQES_MPW,
			     wq_size / 2);
	default:
		return min_t(u16, MLX5E_PARAMS_DEFAULT_MIN_RX_WQES,
			     wq_size / 2);
	}
}

/* Use this function to get max num channels (rxqs/txqs) only to create netdev */
static inline int mlx5e_get_max_num_channels(struct mlx5_core_dev *mdev)
{
	return is_kdump_kernel() ?
		MLX5E_MIN_NUM_CHANNELS :
		min3(mlx5_comp_vectors_max(mdev), (u32)MLX5E_MAX_NUM_CHANNELS,
		     (u32)(1 << MLX5_CAP_GEN(mdev, log_max_rqt_size)));
}

/* The maximum WQE size can be retrieved by max_wqe_sz_sq in
 * bytes units. Driver hardens the limitation to 1KB (16
 * WQEBBs), unless firmware capability is stricter.
 */
static inline u8 mlx5e_get_max_sq_wqebbs(struct mlx5_core_dev *mdev)
{
	BUILD_BUG_ON(MLX5_SEND_WQE_MAX_WQEBBS > U8_MAX);

	return (u8)min_t(u16, MLX5_SEND_WQE_MAX_WQEBBS,
			 MLX5_CAP_GEN(mdev, max_wqe_sz_sq) / MLX5_SEND_WQE_BB);
}

static inline u8 mlx5e_get_max_sq_aligned_wqebbs(struct mlx5_core_dev *mdev)
{
/* The return value will be multiplied by MLX5_SEND_WQEBB_NUM_DS.
 * Since max_sq_wqebbs may be up to MLX5_SEND_WQE_MAX_WQEBBS == 16,
 * see mlx5e_get_max_sq_wqebbs(), the multiplication (16 * 4 == 64)
 * overflows the 6-bit DS field of Ctrl Segment. Use a bound lower
 * than MLX5_SEND_WQE_MAX_WQEBBS to let a full-session WQE be
 * cache-aligned.
 */
	u8 wqebbs = mlx5e_get_max_sq_wqebbs(mdev);

	wqebbs = min_t(u8, wqebbs, MLX5_SEND_WQE_MAX_WQEBBS - 1);
#if L1_CACHE_BYTES >= 128
	wqebbs = ALIGN_DOWN(wqebbs, 2);
#endif
	return wqebbs;
}

struct mlx5e_tx_wqe {
	struct mlx5_wqe_ctrl_seg ctrl;
	struct mlx5_wqe_eth_seg  eth;
	struct mlx5_wqe_data_seg data[];
};

struct mlx5e_rx_wqe_ll {
	struct mlx5_wqe_srq_next_seg  next;
	struct mlx5_wqe_data_seg      data[];
};

struct mlx5e_rx_wqe_cyc {
	DECLARE_FLEX_ARRAY(struct mlx5_wqe_data_seg, data);
};

struct mlx5e_umr_wqe {
	struct mlx5_wqe_ctrl_seg       ctrl;
	struct mlx5_wqe_umr_ctrl_seg   uctrl;
	struct mlx5_mkey_seg           mkc;
	union {
		DECLARE_FLEX_ARRAY(struct mlx5_mtt, inline_mtts);
		DECLARE_FLEX_ARRAY(struct mlx5_klm, inline_klms);
		DECLARE_FLEX_ARRAY(struct mlx5_ksm, inline_ksms);
	};
};

enum mlx5e_priv_flag {
	MLX5E_PFLAG_RX_CQE_BASED_MODER,
	MLX5E_PFLAG_TX_CQE_BASED_MODER,
	MLX5E_PFLAG_RX_CQE_COMPRESS,
	MLX5E_PFLAG_RX_STRIDING_RQ,
	MLX5E_PFLAG_RX_NO_CSUM_COMPLETE,
	MLX5E_PFLAG_XDP_TX_MPWQE,
	MLX5E_PFLAG_SKB_TX_MPWQE,
	MLX5E_PFLAG_TX_PORT_TS,
	MLX5E_NUM_PFLAGS, /* Keep last */
};

#define MLX5E_SET_PFLAG(params, pflag, enable)			\
	do {							\
		if (enable)					\
			(params)->pflags |= BIT(pflag);		\
		else						\
			(params)->pflags &= ~(BIT(pflag));	\
	} while (0)

#define MLX5E_GET_PFLAG(params, pflag) (!!((params)->pflags & (BIT(pflag))))

enum packet_merge {
	MLX5E_PACKET_MERGE_NONE,
	MLX5E_PACKET_MERGE_LRO,
	MLX5E_PACKET_MERGE_SHAMPO,
};

struct mlx5e_packet_merge_param {
	enum packet_merge type;
	u32 timeout;
	struct {
		u8 match_criteria_type;
		u8 alignment_granularity;
	} shampo;
};

struct mlx5e_params {
	u8  log_sq_size;
	u8  rq_wq_type;
	u8  log_rq_mtu_frames;
	u16 num_channels;
	struct {
		u16 mode;
		u8 num_tc;
		struct netdev_tc_txq tc_to_txq[TC_MAX_QUEUE];
		struct {
			u64 max_rate[TC_MAX_QUEUE];
			u32 hw_id[TC_MAX_QUEUE];
		} channel;
	} mqprio;
	bool rx_cqe_compress_def;
	struct dim_cq_moder rx_cq_moderation;
	struct dim_cq_moder tx_cq_moderation;
	struct mlx5e_packet_merge_param packet_merge;
	u8  tx_min_inline_mode;
	bool vlan_strip_disable;
	bool scatter_fcs_en;
	bool rx_dim_enabled;
	bool tx_dim_enabled;
	bool rx_moder_use_cqe_mode;
	bool tx_moder_use_cqe_mode;
	u32 pflags;
	struct bpf_prog *xdp_prog;
	struct mlx5e_xsk *xsk;
	unsigned int sw_mtu;
	int hard_mtu;
	bool ptp_rx;
	__be32 terminate_lkey_be;
};

static inline u8 mlx5e_get_dcb_num_tc(struct mlx5e_params *params)
{
	return params->mqprio.mode == TC_MQPRIO_MODE_DCB ?
		params->mqprio.num_tc : 1;
}

/* Keep this enum consistent with the corresponding strings array
 * declared in en/reporter_rx.c
 */
enum {
	MLX5E_RQ_STATE_ENABLED = 0,
	MLX5E_RQ_STATE_RECOVERING,
	MLX5E_RQ_STATE_DIM,
	MLX5E_RQ_STATE_NO_CSUM_COMPLETE,
	MLX5E_RQ_STATE_CSUM_FULL, /* cqe_csum_full hw bit is set */
	MLX5E_RQ_STATE_MINI_CQE_HW_STRIDX, /* set when mini_cqe_resp_stride_index cap is used */
	MLX5E_RQ_STATE_SHAMPO, /* set when SHAMPO cap is used */
	MLX5E_RQ_STATE_MINI_CQE_ENHANCED,  /* set when enhanced mini_cqe_cap is used */
	MLX5E_RQ_STATE_XSK, /* set to indicate an xsk rq */
	MLX5E_NUM_RQ_STATES, /* Must be kept last */
};

struct mlx5e_cq {
	/* data path - accessed per cqe */
	struct mlx5_cqwq           wq;

	/* data path - accessed per napi poll */
	u16                        event_ctr;
	struct napi_struct        *napi;
	struct mlx5_core_cq        mcq;
	struct mlx5e_ch_stats     *ch_stats;

	/* control */
	struct net_device         *netdev;
	struct mlx5_core_dev      *mdev;
	struct workqueue_struct   *workqueue;
	struct mlx5_wq_ctrl        wq_ctrl;
} ____cacheline_aligned_in_smp;

struct mlx5e_cq_decomp {
	/* cqe decompression */
	struct mlx5_cqe64          title;
	struct mlx5_mini_cqe8      mini_arr[MLX5_MINI_CQE_ARRAY_SIZE];
	u8                         mini_arr_idx;
	u16                        left;
	u16                        wqe_counter;
	bool                       last_cqe_title;
} ____cacheline_aligned_in_smp;

enum mlx5e_dma_map_type {
	MLX5E_DMA_MAP_SINGLE,
	MLX5E_DMA_MAP_PAGE
};

struct mlx5e_sq_dma {
	dma_addr_t              addr;
	u32                     size;
	enum mlx5e_dma_map_type type;
};

/* Keep this enum consistent with with the corresponding strings array
 * declared in en/reporter_tx.c
 */
enum {
	MLX5E_SQ_STATE_ENABLED = 0,
	MLX5E_SQ_STATE_MPWQE,
	MLX5E_SQ_STATE_RECOVERING,
	MLX5E_SQ_STATE_IPSEC,
	MLX5E_SQ_STATE_DIM,
	MLX5E_SQ_STATE_VLAN_NEED_L2_INLINE,
	MLX5E_SQ_STATE_PENDING_XSK_TX,
	MLX5E_SQ_STATE_PENDING_TLS_RX_RESYNC,
	MLX5E_SQ_STATE_XDP_MULTIBUF,
	MLX5E_NUM_SQ_STATES, /* Must be kept last */
};

struct mlx5e_tx_mpwqe {
	/* Current MPWQE session */
	struct mlx5e_tx_wqe *wqe;
	u32 bytes_count;
	u8 ds_count;
	u8 pkt_count;
	u8 inline_on;
};

struct mlx5e_skb_fifo {
	struct sk_buff **fifo;
	u16 *pc;
	u16 *cc;
	u16 mask;
};

struct mlx5e_ptpsq;

struct mlx5e_txqsq {
	/* data path */

	/* dirtied @completion */
	u16                        cc;
	u16                        skb_fifo_cc;
	u32                        dma_fifo_cc;
	struct dim                *dim; /* Adaptive Moderation */

	/* dirtied @xmit */
	u16                        pc ____cacheline_aligned_in_smp;
	u16                        skb_fifo_pc;
	u32                        dma_fifo_pc;
	struct mlx5e_tx_mpwqe      mpwqe;

	struct mlx5e_cq            cq;

	/* read only */
	struct mlx5_wq_cyc         wq;
	u32                        dma_fifo_mask;
	struct mlx5e_sq_stats     *stats;
	struct {
		struct mlx5e_sq_dma       *dma_fifo;
		struct mlx5e_skb_fifo      skb_fifo;
		struct mlx5e_tx_wqe_info  *wqe_info;
	} db;
	void __iomem              *uar_map;
	struct netdev_queue       *txq;
	u32                        sqn;
	u16                        stop_room;
	u8                         max_sq_mpw_wqebbs;
	u8                         min_inline_mode;
	struct device             *pdev;
	__be32                     mkey_be;
	unsigned long              state;
	unsigned int               hw_mtu;
	struct mlx5_clock         *clock;
	struct net_device         *netdev;
	struct mlx5_core_dev      *mdev;
	struct mlx5e_channel      *channel;
	struct mlx5e_priv         *priv;

	/* control path */
	struct mlx5_wq_ctrl        wq_ctrl;
	int                        ch_ix;
	int                        txq_ix;
	u32                        rate_limit;
	struct work_struct         recover_work;
	struct mlx5e_ptpsq        *ptpsq;
	cqe_ts_to_ns               ptp_cyc2time;
} ____cacheline_aligned_in_smp;

struct mlx5e_xdp_info_fifo {
	union mlx5e_xdp_info *xi;
	u32 *cc;
	u32 *pc;
	u32 mask;
};

struct mlx5e_xdpsq;
struct mlx5e_xmit_data;
struct xsk_tx_metadata;
typedef int (*mlx5e_fp_xmit_xdp_frame_check)(struct mlx5e_xdpsq *);
typedef bool (*mlx5e_fp_xmit_xdp_frame)(struct mlx5e_xdpsq *,
					struct mlx5e_xmit_data *,
					int,
					struct xsk_tx_metadata *);

struct mlx5e_xdpsq {
	/* data path */

	/* dirtied @completion */
	u32                        xdpi_fifo_cc;
	u16                        cc;

	/* dirtied @xmit */
	u32                        xdpi_fifo_pc ____cacheline_aligned_in_smp;
	u16                        pc;
	struct mlx5_wqe_ctrl_seg   *doorbell_cseg;
	struct mlx5e_tx_mpwqe      mpwqe;

	struct mlx5e_cq            cq;

	/* read only */
	struct xsk_buff_pool      *xsk_pool;
	struct mlx5_wq_cyc         wq;
	struct mlx5e_xdpsq_stats  *stats;
	mlx5e_fp_xmit_xdp_frame_check xmit_xdp_frame_check;
	mlx5e_fp_xmit_xdp_frame    xmit_xdp_frame;
	struct {
		struct mlx5e_xdp_wqe_info *wqe_info;
		struct mlx5e_xdp_info_fifo xdpi_fifo;
	} db;
	void __iomem              *uar_map;
	u32                        sqn;
	struct device             *pdev;
	__be32                     mkey_be;
	u16                        stop_room;
	u8                         max_sq_mpw_wqebbs;
	u8                         min_inline_mode;
	unsigned long              state;
	unsigned int               hw_mtu;

	/* control path */
	struct mlx5_wq_ctrl        wq_ctrl;
	struct mlx5e_channel      *channel;
} ____cacheline_aligned_in_smp;

struct mlx5e_ktls_resync_resp;

struct mlx5e_icosq {
	/* data path */
	u16                        cc;
	u16                        pc;

	struct mlx5_wqe_ctrl_seg  *doorbell_cseg;
	struct mlx5e_cq            cq;

	/* write@xmit, read@completion */
	struct {
		struct mlx5e_icosq_wqe_info *wqe_info;
	} db;

	/* read only */
	struct mlx5_wq_cyc         wq;
	void __iomem              *uar_map;
	u32                        sqn;
	u16                        reserved_room;
	unsigned long              state;
	struct mlx5e_ktls_resync_resp *ktls_resync;

	/* control path */
	struct mlx5_wq_ctrl        wq_ctrl;
	struct mlx5e_channel      *channel;

	struct work_struct         recover_work;
} ____cacheline_aligned_in_smp;

struct mlx5e_frag_page {
	struct page *page;
	u16 frags;
};

enum mlx5e_wqe_frag_flag {
	MLX5E_WQE_FRAG_LAST_IN_PAGE,
	MLX5E_WQE_FRAG_SKIP_RELEASE,
};

struct mlx5e_wqe_frag_info {
	union {
		struct mlx5e_frag_page *frag_page;
		struct xdp_buff **xskp;
	};
	u32 offset;
	u8 flags;
};

union mlx5e_alloc_units {
	DECLARE_FLEX_ARRAY(struct mlx5e_frag_page, frag_pages);
	DECLARE_FLEX_ARRAY(struct page *, pages);
	DECLARE_FLEX_ARRAY(struct xdp_buff *, xsk_buffs);
};

struct mlx5e_mpw_info {
	u16 consumed_strides;
	DECLARE_BITMAP(skip_release_bitmap, MLX5_MPWRQ_MAX_PAGES_PER_WQE);
	struct mlx5e_frag_page linear_page;
	union mlx5e_alloc_units alloc_units;
};

#define MLX5E_MAX_RX_FRAGS 4

struct mlx5e_rq;
typedef void (*mlx5e_fp_handle_rx_cqe)(struct mlx5e_rq*, struct mlx5_cqe64*);
typedef struct sk_buff *
(*mlx5e_fp_skb_from_cqe_mpwrq)(struct mlx5e_rq *rq, struct mlx5e_mpw_info *wi,
			       struct mlx5_cqe64 *cqe, u16 cqe_bcnt,
			       u32 head_offset, u32 page_idx);
typedef struct sk_buff *
(*mlx5e_fp_skb_from_cqe)(struct mlx5e_rq *rq, struct mlx5e_wqe_frag_info *wi,
			 struct mlx5_cqe64 *cqe, u32 cqe_bcnt);
typedef bool (*mlx5e_fp_post_rx_wqes)(struct mlx5e_rq *rq);
typedef void (*mlx5e_fp_dealloc_wqe)(struct mlx5e_rq*, u16);
typedef void (*mlx5e_fp_shampo_dealloc_hd)(struct mlx5e_rq*, u16, u16, bool);

int mlx5e_rq_set_handlers(struct mlx5e_rq *rq, struct mlx5e_params *params, bool xsk);
void mlx5e_rq_set_trap_handlers(struct mlx5e_rq *rq, struct mlx5e_params *params);

enum mlx5e_rq_flag {
	MLX5E_RQ_FLAG_XDP_XMIT,
	MLX5E_RQ_FLAG_XDP_REDIRECT,
};

struct mlx5e_rq_frag_info {
	int frag_size;
	int frag_stride;
};

struct mlx5e_rq_frags_info {
	struct mlx5e_rq_frag_info arr[MLX5E_MAX_RX_FRAGS];
	u8 num_frags;
	u8 log_num_frags;
	u16 wqe_bulk;
	u16 refill_unit;
	u8 wqe_index_mask;
};

struct mlx5e_dma_info {
	dma_addr_t addr;
	union {
		struct mlx5e_frag_page *frag_page;
		struct page *page;
	};
};

struct mlx5e_shampo_hd {
	u32 mkey;
	struct mlx5e_dma_info *info;
	struct mlx5e_frag_page *pages;
	u16 curr_page_index;
	u32 hd_per_wq;
	u16 hd_per_wqe;
	unsigned long *bitmap;
	u16 pi;
	u16 ci;
	__be32 key;
	u64 last_addr;
};

struct mlx5e_hw_gro_data {
	struct sk_buff *skb;
	struct flow_keys fk;
	int second_ip_id;
};

enum mlx5e_mpwrq_umr_mode {
	MLX5E_MPWRQ_UMR_MODE_ALIGNED,
	MLX5E_MPWRQ_UMR_MODE_UNALIGNED,
	MLX5E_MPWRQ_UMR_MODE_OVERSIZED,
	MLX5E_MPWRQ_UMR_MODE_TRIPLE,
};

struct mlx5e_rq {
	/* data path */
	union {
		struct {
			struct mlx5_wq_cyc          wq;
			struct mlx5e_wqe_frag_info *frags;
			union mlx5e_alloc_units    *alloc_units;
			struct mlx5e_rq_frags_info  info;
			mlx5e_fp_skb_from_cqe       skb_from_cqe;
		} wqe;
		struct {
			struct mlx5_wq_ll      wq;
			struct mlx5e_umr_wqe   umr_wqe;
			struct mlx5e_mpw_info *info;
			mlx5e_fp_skb_from_cqe_mpwrq skb_from_cqe_mpwrq;
			__be32                 umr_mkey_be;
			u16                    num_strides;
			u16                    actual_wq_head;
			u8                     log_stride_sz;
			u8                     umr_in_progress;
			u8                     umr_last_bulk;
			u8                     umr_completed;
			u8                     min_wqe_bulk;
			u8                     page_shift;
			u8                     pages_per_wqe;
			u8                     umr_wqebbs;
			u8                     mtts_per_wqe;
			u8                     umr_mode;
			struct mlx5e_shampo_hd *shampo;
		} mpwqe;
	};
	struct {
		u16            headroom;
		u32            frame0_sz;
		u8             map_dir;   /* dma map direction */
	} buff;

	struct device         *pdev;
	struct net_device     *netdev;
	struct mlx5e_rq_stats *stats;
	struct mlx5e_cq        cq;
	struct mlx5e_cq_decomp cqd;
	struct hwtstamp_config *tstamp;
	struct mlx5_clock      *clock;
	struct mlx5e_icosq    *icosq;
	struct mlx5e_priv     *priv;

	struct mlx5e_hw_gro_data *hw_gro_data;

	mlx5e_fp_handle_rx_cqe handle_rx_cqe;
	mlx5e_fp_post_rx_wqes  post_wqes;
	mlx5e_fp_dealloc_wqe   dealloc_wqe;

	unsigned long          state;
	int                    ix;
	unsigned int           hw_mtu;

	struct dim            *dim; /* Dynamic Interrupt Moderation */

	/* XDP */
	struct bpf_prog __rcu *xdp_prog;
	struct mlx5e_xdpsq    *xdpsq;
	DECLARE_BITMAP(flags, 8);
	struct page_pool      *page_pool;

	/* AF_XDP zero-copy */
	struct xsk_buff_pool  *xsk_pool;

	struct work_struct     recover_work;

	/* control */
	struct mlx5_wq_ctrl    wq_ctrl;
	__be32                 mkey_be;
	u8                     wq_type;
	u32                    rqn;
	struct mlx5_core_dev  *mdev;
	struct mlx5e_channel  *channel;
	struct mlx5e_dma_info  wqe_overflow;

	/* XDP read-mostly */
	struct xdp_rxq_info    xdp_rxq;
	cqe_ts_to_ns           ptp_cyc2time;
} ____cacheline_aligned_in_smp;

enum mlx5e_channel_state {
	MLX5E_CHANNEL_STATE_XSK,
	MLX5E_CHANNEL_NUM_STATES
};

struct mlx5e_channel {
	/* data path */
	struct mlx5e_rq            rq;
	struct mlx5e_xdpsq         rq_xdpsq;
	struct mlx5e_txqsq         sq[MLX5_MAX_NUM_TC];
	struct mlx5e_icosq         icosq;   /* internal control operations */
	struct mlx5e_txqsq __rcu * __rcu *qos_sqs;
	bool                       xdp;
	struct napi_struct         napi;
	struct device             *pdev;
	struct net_device         *netdev;
	__be32                     mkey_be;
	u16                        qos_sqs_size;
	u8                         num_tc;
	u8                         lag_port;

	/* XDP_REDIRECT */
	struct mlx5e_xdpsq         xdpsq;

	/* AF_XDP zero-copy */
	struct mlx5e_rq            xskrq;
	struct mlx5e_xdpsq         xsksq;

	/* Async ICOSQ */
	struct mlx5e_icosq         async_icosq;
	/* async_icosq can be accessed from any CPU - the spinlock protects it. */
	spinlock_t                 async_icosq_lock;

	/* data path - accessed per napi poll */
	const struct cpumask	  *aff_mask;
	struct mlx5e_ch_stats     *stats;

	/* control */
	struct mlx5e_priv         *priv;
	struct mlx5_core_dev      *mdev;
	struct hwtstamp_config    *tstamp;
	DECLARE_BITMAP(state, MLX5E_CHANNEL_NUM_STATES);
	int                        ix;
	int                        vec_ix;
	int                        sd_ix;
	int                        cpu;
	/* Sync between icosq recovery and XSK enable/disable. */
	struct mutex               icosq_recovery_lock;

	/* coalescing configuration */
	struct dim_cq_moder        rx_cq_moder;
	struct dim_cq_moder        tx_cq_moder;
};

struct mlx5e_ptp;

struct mlx5e_channels {
	struct mlx5e_channel **c;
	struct mlx5e_ptp      *ptp;
	unsigned int           num;
	struct mlx5e_params    params;
};

struct mlx5e_channel_stats {
	struct mlx5e_ch_stats ch;
	struct mlx5e_sq_stats sq[MLX5_MAX_NUM_TC];
	struct mlx5e_rq_stats rq;
	struct mlx5e_rq_stats xskrq;
	struct mlx5e_xdpsq_stats rq_xdpsq;
	struct mlx5e_xdpsq_stats xdpsq;
	struct mlx5e_xdpsq_stats xsksq;
} ____cacheline_aligned_in_smp;

struct mlx5e_ptp_stats {
	struct mlx5e_ch_stats ch;
	struct mlx5e_sq_stats sq[MLX5_MAX_NUM_TC];
	struct mlx5e_ptp_cq_stats cq[MLX5_MAX_NUM_TC];
	struct mlx5e_rq_stats rq;
} ____cacheline_aligned_in_smp;

enum {
	MLX5E_STATE_OPENED,
	MLX5E_STATE_DESTROYING,
	MLX5E_STATE_XDP_TX_ENABLED,
	MLX5E_STATE_XDP_ACTIVE,
	MLX5E_STATE_CHANNELS_ACTIVE,
};

struct mlx5e_modify_sq_param {
	int curr_state;
	int next_state;
	int rl_update;
	int rl_index;
	bool qos_update;
	u16 qos_queue_group_id;
};

#if IS_ENABLED(CONFIG_PCI_HYPERV_INTERFACE)
struct mlx5e_hv_vhca_stats_agent {
	struct mlx5_hv_vhca_agent *agent;
	struct delayed_work        work;
	u16                        delay;
	void                      *buf;
};
#endif

struct mlx5e_xsk {
	/* XSK buffer pools are stored separately from channels,
	 * because we don't want to lose them when channels are
	 * recreated. The kernel also stores buffer pool, but it doesn't
	 * distinguish between zero-copy and non-zero-copy UMEMs, so
	 * rely on our mechanism.
	 */
	struct xsk_buff_pool **pools;
	u16 refcnt;
	bool ever_used;
};

/* Temporary storage for variables that are allocated when struct mlx5e_priv is
 * initialized, and used where we can't allocate them because that functions
 * must not fail. Use with care and make sure the same variable is not used
 * simultaneously by multiple users.
 */
struct mlx5e_scratchpad {
	cpumask_var_t cpumask;
};

struct mlx5e_trap;
struct mlx5e_htb;

struct mlx5e_priv {
	/* priv data path fields - start */
	struct mlx5e_selq selq;
	struct mlx5e_txqsq **txq2sq;
	struct mlx5e_sq_stats **txq2sq_stats;

#ifdef CONFIG_MLX5_CORE_EN_DCB
	struct mlx5e_dcbx_dp       dcbx_dp;
#endif
	/* priv data path fields - end */

	unsigned long              state;
	struct mutex               state_lock; /* Protects Interface state */
	struct mlx5e_rq            drop_rq;

	struct mlx5e_channels      channels;
	struct mlx5e_rx_res       *rx_res;
	u32                       *tx_rates;

	struct mlx5e_flow_steering *fs;

	struct workqueue_struct    *wq;
	struct work_struct         update_carrier_work;
	struct work_struct         set_rx_mode_work;
	struct work_struct         tx_timeout_work;
	struct work_struct         update_stats_work;
	struct work_struct         monitor_counters_work;
	struct mlx5_nb             monitor_counters_nb;

	struct mlx5_core_dev      *mdev;
	struct net_device         *netdev;
	struct mlx5e_trap         *en_trap;
	struct mlx5e_stats         stats;
	struct mlx5e_channel_stats **channel_stats;
	struct mlx5e_channel_stats trap_stats;
	struct mlx5e_ptp_stats     ptp_stats;
	struct mlx5e_sq_stats      **htb_qos_sq_stats;
	u16                        htb_max_qos_sqs;
	u16                        stats_nch;
	u16                        max_nch;
	u8                         max_opened_tc;
	bool                       tx_ptp_opened;
	bool                       rx_ptp_opened;
	struct hwtstamp_config     tstamp;
	u16                        q_counter[MLX5_SD_MAX_GROUP_SZ];
	u16                        drop_rq_q_counter;
	struct notifier_block      events_nb;
	struct notifier_block      blocking_events_nb;

	struct udp_tunnel_nic_info nic_info;
#ifdef CONFIG_MLX5_CORE_EN_DCB
	struct mlx5e_dcbx          dcbx;
#endif

	const struct mlx5e_profile *profile;
	void                      *ppriv;
#ifdef CONFIG_MLX5_MACSEC
	struct mlx5e_macsec       *macsec;
#endif
#ifdef CONFIG_MLX5_EN_IPSEC
	struct mlx5e_ipsec        *ipsec;
#endif
#ifdef CONFIG_MLX5_EN_TLS
	struct mlx5e_tls          *tls;
#endif
	struct devlink_health_reporter *tx_reporter;
	struct devlink_health_reporter *rx_reporter;
	struct mlx5e_xsk           xsk;
#if IS_ENABLED(CONFIG_PCI_HYPERV_INTERFACE)
	struct mlx5e_hv_vhca_stats_agent stats_agent;
#endif
	struct mlx5e_scratchpad    scratchpad;
	struct mlx5e_htb          *htb;
	struct mlx5e_mqprio_rl    *mqprio_rl;
	struct dentry             *dfs_root;
	struct mlx5_devcom_comp_dev *devcom;
};

struct mlx5e_dev {
	struct mlx5e_priv *priv;
	struct devlink_port dl_port;
};

struct mlx5e_rx_handlers {
	mlx5e_fp_handle_rx_cqe handle_rx_cqe;
	mlx5e_fp_handle_rx_cqe handle_rx_cqe_mpwqe;
	mlx5e_fp_handle_rx_cqe handle_rx_cqe_mpwqe_shampo;
};

extern const struct mlx5e_rx_handlers mlx5e_rx_handlers_nic;

enum mlx5e_profile_feature {
	MLX5E_PROFILE_FEATURE_PTP_RX,
	MLX5E_PROFILE_FEATURE_PTP_TX,
	MLX5E_PROFILE_FEATURE_QOS_HTB,
	MLX5E_PROFILE_FEATURE_FS_VLAN,
	MLX5E_PROFILE_FEATURE_FS_TC,
};

struct mlx5e_profile {
	int	(*init)(struct mlx5_core_dev *mdev,
			struct net_device *netdev);
	void	(*cleanup)(struct mlx5e_priv *priv);
	int	(*init_rx)(struct mlx5e_priv *priv);
	void	(*cleanup_rx)(struct mlx5e_priv *priv);
	int	(*init_tx)(struct mlx5e_priv *priv);
	void	(*cleanup_tx)(struct mlx5e_priv *priv);
	void	(*enable)(struct mlx5e_priv *priv);
	void	(*disable)(struct mlx5e_priv *priv);
	int	(*update_rx)(struct mlx5e_priv *priv);
	void	(*update_stats)(struct mlx5e_priv *priv);
	void	(*update_carrier)(struct mlx5e_priv *priv);
	int	(*max_nch_limit)(struct mlx5_core_dev *mdev);
	u32	(*get_tisn)(struct mlx5_core_dev *mdev, struct mlx5e_priv *priv,
			    u8 lag_port, u8 tc);
	unsigned int (*stats_grps_num)(struct mlx5e_priv *priv);
	mlx5e_stats_grp_t *stats_grps;
	const struct mlx5e_rx_handlers *rx_handlers;
	int	max_tc;
	u32     features;
};

u32 mlx5e_profile_get_tisn(struct mlx5_core_dev *mdev,
			   struct mlx5e_priv *priv,
			   const struct mlx5e_profile *profile,
			   u8 lag_port, u8 tc);

#define mlx5e_profile_feature_cap(profile, feature)	\
	((profile)->features & BIT(MLX5E_PROFILE_FEATURE_##feature))

void mlx5e_build_ptys2ethtool_map(void);

bool mlx5e_check_fragmented_striding_rq_cap(struct mlx5_core_dev *mdev, u8 page_shift,
					    enum mlx5e_mpwrq_umr_mode umr_mode);

void mlx5e_shampo_fill_umr(struct mlx5e_rq *rq, int len);
void mlx5e_shampo_dealloc_hd(struct mlx5e_rq *rq);
void mlx5e_get_stats(struct net_device *dev, struct rtnl_link_stats64 *stats);
void mlx5e_fold_sw_stats64(struct mlx5e_priv *priv, struct rtnl_link_stats64 *s);

int mlx5e_self_test_num(struct mlx5e_priv *priv);
int mlx5e_self_test_fill_strings(struct mlx5e_priv *priv, u8 *data);
void mlx5e_self_test(struct net_device *ndev, struct ethtool_test *etest,
		     u64 *buf);
void mlx5e_set_rx_mode_work(struct work_struct *work);

int mlx5e_hwstamp_set(struct mlx5e_priv *priv, struct ifreq *ifr);
int mlx5e_hwstamp_get(struct mlx5e_priv *priv, struct ifreq *ifr);
int mlx5e_modify_rx_cqe_compression_locked(struct mlx5e_priv *priv, bool val, bool rx_filter);

int mlx5e_vlan_rx_add_vid(struct net_device *dev, __always_unused __be16 proto,
			  u16 vid);
int mlx5e_vlan_rx_kill_vid(struct net_device *dev, __always_unused __be16 proto,
			   u16 vid);
void mlx5e_timestamp_init(struct mlx5e_priv *priv);

struct mlx5e_xsk_param;

struct mlx5e_rq_param;
int mlx5e_open_rq(struct mlx5e_params *params, struct mlx5e_rq_param *param,
		  struct mlx5e_xsk_param *xsk, int node, u16 q_counter,
		  struct mlx5e_rq *rq);
#define MLX5E_RQ_WQES_TIMEOUT 20000 /* msecs */
int mlx5e_wait_for_min_rx_wqes(struct mlx5e_rq *rq, int wait_time);
void mlx5e_close_rq(struct mlx5e_rq *rq);
int mlx5e_create_rq(struct mlx5e_rq *rq, struct mlx5e_rq_param *param, u16 q_counter);
void mlx5e_destroy_rq(struct mlx5e_rq *rq);

bool mlx5e_reset_rx_moderation(struct dim_cq_moder *cq_moder, u8 cq_period_mode,
			       bool dim_enabled);
bool mlx5e_reset_rx_channels_moderation(struct mlx5e_channels *chs, u8 cq_period_mode,
					bool dim_enabled, bool keep_dim_state);

struct mlx5e_sq_param;
int mlx5e_open_xdpsq(struct mlx5e_channel *c, struct mlx5e_params *params,
		     struct mlx5e_sq_param *param, struct xsk_buff_pool *xsk_pool,
		     struct mlx5e_xdpsq *sq, bool is_redirect);
void mlx5e_close_xdpsq(struct mlx5e_xdpsq *sq);

struct mlx5e_create_cq_param {
	struct net_device *netdev;
	struct workqueue_struct *wq;
	struct napi_struct *napi;
	struct mlx5e_ch_stats *ch_stats;
	int node;
	int ix;
};

struct mlx5e_cq_param;
int mlx5e_open_cq(struct mlx5_core_dev *mdev, struct dim_cq_moder moder,
		  struct mlx5e_cq_param *param, struct mlx5e_create_cq_param *ccp,
		  struct mlx5e_cq *cq);
void mlx5e_close_cq(struct mlx5e_cq *cq);
int mlx5e_modify_cq_period_mode(struct mlx5_core_dev *dev, struct mlx5_core_cq *cq,
				u8 cq_period_mode);
int mlx5e_modify_cq_moderation(struct mlx5_core_dev *dev, struct mlx5_core_cq *cq,
			       u16 cq_period, u16 cq_max_count, u8 cq_period_mode);

int mlx5e_open_locked(struct net_device *netdev);
int mlx5e_close_locked(struct net_device *netdev);

void mlx5e_trigger_napi_icosq(struct mlx5e_channel *c);
void mlx5e_trigger_napi_sched(struct napi_struct *napi);

int mlx5e_open_channels(struct mlx5e_priv *priv,
			struct mlx5e_channels *chs);
void mlx5e_close_channels(struct mlx5e_channels *chs);

/* Function pointer to be used to modify HW or kernel settings while
 * switching channels
 */
typedef int (*mlx5e_fp_preactivate)(struct mlx5e_priv *priv, void *context);
#define MLX5E_DEFINE_PREACTIVATE_WRAPPER_CTX(fn) \
int fn##_ctx(struct mlx5e_priv *priv, void *context) \
{ \
	return fn(priv); \
}
int mlx5e_safe_reopen_channels(struct mlx5e_priv *priv);
int mlx5e_safe_switch_params(struct mlx5e_priv *priv,
			     struct mlx5e_params *new_params,
			     mlx5e_fp_preactivate preactivate,
			     void *context, bool reset);
int mlx5e_update_tx_netdev_queues(struct mlx5e_priv *priv);
int mlx5e_num_channels_changed_ctx(struct mlx5e_priv *priv, void *context);
int mlx5e_update_tc_and_tx_queues_ctx(struct mlx5e_priv *priv, void *context);
void mlx5e_activate_priv_channels(struct mlx5e_priv *priv);
void mlx5e_deactivate_priv_channels(struct mlx5e_priv *priv);
int mlx5e_ptp_rx_manage_fs_ctx(struct mlx5e_priv *priv, void *ctx);

int mlx5e_flush_rq(struct mlx5e_rq *rq, int curr_state);
void mlx5e_activate_rq(struct mlx5e_rq *rq);
void mlx5e_deactivate_rq(struct mlx5e_rq *rq);
void mlx5e_activate_icosq(struct mlx5e_icosq *icosq);
void mlx5e_deactivate_icosq(struct mlx5e_icosq *icosq);

int mlx5e_modify_sq(struct mlx5_core_dev *mdev, u32 sqn,
		    struct mlx5e_modify_sq_param *p);
int mlx5e_open_txqsq(struct mlx5e_channel *c, u32 tisn, int txq_ix,
		     struct mlx5e_params *params, struct mlx5e_sq_param *param,
		     struct mlx5e_txqsq *sq, int tc, u16 qos_queue_group_id,
		     struct mlx5e_sq_stats *sq_stats);
void mlx5e_activate_txqsq(struct mlx5e_txqsq *sq);
void mlx5e_deactivate_txqsq(struct mlx5e_txqsq *sq);
void mlx5e_free_txqsq(struct mlx5e_txqsq *sq);
void mlx5e_tx_disable_queue(struct netdev_queue *txq);
int mlx5e_alloc_txqsq_db(struct mlx5e_txqsq *sq, int numa);
void mlx5e_free_txqsq_db(struct mlx5e_txqsq *sq);
struct mlx5e_create_sq_param;
int mlx5e_create_sq_rdy(struct mlx5_core_dev *mdev,
			struct mlx5e_sq_param *param,
			struct mlx5e_create_sq_param *csp,
			u16 qos_queue_group_id,
			u32 *sqn);
void mlx5e_tx_err_cqe_work(struct work_struct *recover_work);
void mlx5e_close_txqsq(struct mlx5e_txqsq *sq);

bool mlx5e_reset_tx_moderation(struct dim_cq_moder *cq_moder, u8 cq_period_mode,
			       bool dim_enabled);
bool mlx5e_reset_tx_channels_moderation(struct mlx5e_channels *chs, u8 cq_period_mode,
					bool dim_enabled, bool keep_dim_state);

static inline bool mlx5_tx_swp_supported(struct mlx5_core_dev *mdev)
{
	return MLX5_CAP_ETH(mdev, swp) &&
		MLX5_CAP_ETH(mdev, swp_csum) && MLX5_CAP_ETH(mdev, swp_lso);
}

extern const struct ethtool_ops mlx5e_ethtool_ops;

int mlx5e_create_mkey(struct mlx5_core_dev *mdev, u32 pdn, u32 *mkey);
int mlx5e_create_mdev_resources(struct mlx5_core_dev *mdev, bool create_tises);
void mlx5e_destroy_mdev_resources(struct mlx5_core_dev *mdev);
int mlx5e_refresh_tirs(struct mlx5e_priv *priv, bool enable_uc_lb,
		       bool enable_mc_lb);
void mlx5e_mkey_set_relaxed_ordering(struct mlx5_core_dev *mdev, void *mkc);

/* common netdev helpers */
void mlx5e_create_q_counters(struct mlx5e_priv *priv);
void mlx5e_destroy_q_counters(struct mlx5e_priv *priv);
int mlx5e_open_drop_rq(struct mlx5e_priv *priv,
		       struct mlx5e_rq *drop_rq);
void mlx5e_close_drop_rq(struct mlx5e_rq *drop_rq);

int mlx5e_create_tis(struct mlx5_core_dev *mdev, void *in, u32 *tisn);
void mlx5e_destroy_tis(struct mlx5_core_dev *mdev, u32 tisn);

<<<<<<< HEAD
int mlx5e_update_nic_rx(struct mlx5e_priv *priv);
=======
>>>>>>> 2d5404ca
void mlx5e_update_carrier(struct mlx5e_priv *priv);
int mlx5e_close(struct net_device *netdev);
int mlx5e_open(struct net_device *netdev);

void mlx5e_queue_update_stats(struct mlx5e_priv *priv);

int mlx5e_set_dev_port_mtu(struct mlx5e_priv *priv);
int mlx5e_set_dev_port_mtu_ctx(struct mlx5e_priv *priv, void *context);
int mlx5e_change_mtu(struct net_device *netdev, int new_mtu,
		     mlx5e_fp_preactivate preactivate);
void mlx5e_vxlan_set_netdev_info(struct mlx5e_priv *priv);

/* ethtool helpers */
void mlx5e_ethtool_get_drvinfo(struct mlx5e_priv *priv,
			       struct ethtool_drvinfo *drvinfo);
void mlx5e_ethtool_get_strings(struct mlx5e_priv *priv,
			       u32 stringset, u8 *data);
int mlx5e_ethtool_get_sset_count(struct mlx5e_priv *priv, int sset);
void mlx5e_ethtool_get_ethtool_stats(struct mlx5e_priv *priv,
				     struct ethtool_stats *stats, u64 *data);
void mlx5e_ethtool_get_ringparam(struct mlx5e_priv *priv,
				 struct ethtool_ringparam *param,
				 struct kernel_ethtool_ringparam *kernel_param);
int mlx5e_ethtool_set_ringparam(struct mlx5e_priv *priv,
				struct ethtool_ringparam *param,
				struct netlink_ext_ack *extack);
void mlx5e_ethtool_get_channels(struct mlx5e_priv *priv,
				struct ethtool_channels *ch);
int mlx5e_ethtool_set_channels(struct mlx5e_priv *priv,
			       struct ethtool_channels *ch);
int mlx5e_ethtool_get_coalesce(struct mlx5e_priv *priv,
			       struct ethtool_coalesce *coal,
			       struct kernel_ethtool_coalesce *kernel_coal,
			       struct netlink_ext_ack *extack);
int mlx5e_ethtool_set_coalesce(struct mlx5e_priv *priv,
			       struct ethtool_coalesce *coal,
			       struct kernel_ethtool_coalesce *kernel_coal,
			       struct netlink_ext_ack *extack);
<<<<<<< HEAD
int mlx5e_ethtool_get_link_ksettings(struct mlx5e_priv *priv,
				     struct ethtool_link_ksettings *link_ksettings);
int mlx5e_ethtool_set_link_ksettings(struct mlx5e_priv *priv,
				     const struct ethtool_link_ksettings *link_ksettings);
int mlx5e_get_rxfh(struct net_device *dev, struct ethtool_rxfh_param *rxfh);
int mlx5e_set_rxfh(struct net_device *dev, struct ethtool_rxfh_param *rxfh,
		   struct netlink_ext_ack *extack);
=======
int mlx5e_get_per_queue_coalesce(struct net_device *dev, u32 queue,
				 struct ethtool_coalesce *coal);
int mlx5e_set_per_queue_coalesce(struct net_device *dev, u32 queue,
				 struct ethtool_coalesce *coal);
>>>>>>> 2d5404ca
u32 mlx5e_ethtool_get_rxfh_key_size(struct mlx5e_priv *priv);
u32 mlx5e_ethtool_get_rxfh_indir_size(struct mlx5e_priv *priv);
int mlx5e_ethtool_get_ts_info(struct mlx5e_priv *priv,
			      struct kernel_ethtool_ts_info *info);
int mlx5e_ethtool_flash_device(struct mlx5e_priv *priv,
			       struct ethtool_flash *flash);

/* mlx5e generic netdev management API */
static inline bool
mlx5e_tx_mpwqe_supported(struct mlx5_core_dev *mdev)
{
	return !is_kdump_kernel() &&
		MLX5_CAP_ETH(mdev, enhanced_multi_pkt_send_wqe);
}

int mlx5e_get_pf_num_tirs(struct mlx5_core_dev *mdev);
int mlx5e_priv_init(struct mlx5e_priv *priv,
		    const struct mlx5e_profile *profile,
		    struct net_device *netdev,
		    struct mlx5_core_dev *mdev);
void mlx5e_priv_cleanup(struct mlx5e_priv *priv);
struct net_device *
mlx5e_create_netdev(struct mlx5_core_dev *mdev, const struct mlx5e_profile *profile);
int mlx5e_attach_netdev(struct mlx5e_priv *priv);
void mlx5e_detach_netdev(struct mlx5e_priv *priv);
void mlx5e_destroy_netdev(struct mlx5e_priv *priv);
int mlx5e_netdev_change_profile(struct mlx5e_priv *priv,
				const struct mlx5e_profile *new_profile, void *new_ppriv);
void mlx5e_netdev_attach_nic_profile(struct mlx5e_priv *priv);
void mlx5e_set_netdev_mtu_boundaries(struct mlx5e_priv *priv);
void mlx5e_build_nic_params(struct mlx5e_priv *priv, struct mlx5e_xsk *xsk, u16 mtu);

void mlx5e_set_xdp_feature(struct net_device *netdev);
netdev_features_t mlx5e_features_check(struct sk_buff *skb,
				       struct net_device *netdev,
				       netdev_features_t features);
int mlx5e_set_features(struct net_device *netdev, netdev_features_t features);
#ifdef CONFIG_MLX5_ESWITCH
int mlx5e_set_vf_mac(struct net_device *dev, int vf, u8 *mac);
int mlx5e_set_vf_rate(struct net_device *dev, int vf, int min_tx_rate, int max_tx_rate);
int mlx5e_get_vf_config(struct net_device *dev, int vf, struct ifla_vf_info *ivi);
int mlx5e_get_vf_stats(struct net_device *dev, int vf, struct ifla_vf_stats *vf_stats);
#endif
int mlx5e_create_mkey(struct mlx5_core_dev *mdev, u32 pdn, u32 *mkey);
#endif /* __MLX5_EN_H__ */<|MERGE_RESOLUTION|>--- conflicted
+++ resolved
@@ -147,28 +147,6 @@
 #define MLX5E_TX_XSK_POLL_BUDGET       64
 #define MLX5E_SQ_RECOVER_MIN_INTERVAL  500 /* msecs */
 
-<<<<<<< HEAD
-#define MLX5E_KLM_UMR_WQE_SZ(sgl_len)\
-	(sizeof(struct mlx5e_umr_wqe) +\
-	(sizeof(struct mlx5_klm) * (sgl_len)))
-
-#define MLX5E_KLM_UMR_WQEBBS(klm_entries) \
-	(DIV_ROUND_UP(MLX5E_KLM_UMR_WQE_SZ(klm_entries), MLX5_SEND_WQE_BB))
-
-#define MLX5E_KLM_UMR_DS_CNT(klm_entries)\
-	(DIV_ROUND_UP(MLX5E_KLM_UMR_WQE_SZ(klm_entries), MLX5_SEND_WQE_DS))
-
-#define MLX5E_KLM_MAX_ENTRIES_PER_WQE(wqe_size)\
-	(((wqe_size) - sizeof(struct mlx5e_umr_wqe)) / sizeof(struct mlx5_klm))
-
-#define MLX5E_KLM_ENTRIES_PER_WQE(wqe_size)\
-	ALIGN_DOWN(MLX5E_KLM_MAX_ENTRIES_PER_WQE(wqe_size), MLX5_UMR_KLM_NUM_ENTRIES_ALIGNMENT)
-
-#define MLX5E_MAX_KLM_PER_WQE(mdev) \
-	MLX5E_KLM_ENTRIES_PER_WQE(MLX5_SEND_WQE_BB * mlx5e_get_max_sq_aligned_wqebbs(mdev))
-
-=======
->>>>>>> 2d5404ca
 #define mlx5e_state_dereference(priv, p) \
 	rcu_dereference_protected((p), lockdep_is_held(&(priv)->state_lock))
 
@@ -1171,10 +1149,6 @@
 int mlx5e_create_tis(struct mlx5_core_dev *mdev, void *in, u32 *tisn);
 void mlx5e_destroy_tis(struct mlx5_core_dev *mdev, u32 tisn);
 
-<<<<<<< HEAD
-int mlx5e_update_nic_rx(struct mlx5e_priv *priv);
-=======
->>>>>>> 2d5404ca
 void mlx5e_update_carrier(struct mlx5e_priv *priv);
 int mlx5e_close(struct net_device *netdev);
 int mlx5e_open(struct net_device *netdev);
@@ -1213,20 +1187,10 @@
 			       struct ethtool_coalesce *coal,
 			       struct kernel_ethtool_coalesce *kernel_coal,
 			       struct netlink_ext_ack *extack);
-<<<<<<< HEAD
-int mlx5e_ethtool_get_link_ksettings(struct mlx5e_priv *priv,
-				     struct ethtool_link_ksettings *link_ksettings);
-int mlx5e_ethtool_set_link_ksettings(struct mlx5e_priv *priv,
-				     const struct ethtool_link_ksettings *link_ksettings);
-int mlx5e_get_rxfh(struct net_device *dev, struct ethtool_rxfh_param *rxfh);
-int mlx5e_set_rxfh(struct net_device *dev, struct ethtool_rxfh_param *rxfh,
-		   struct netlink_ext_ack *extack);
-=======
 int mlx5e_get_per_queue_coalesce(struct net_device *dev, u32 queue,
 				 struct ethtool_coalesce *coal);
 int mlx5e_set_per_queue_coalesce(struct net_device *dev, u32 queue,
 				 struct ethtool_coalesce *coal);
->>>>>>> 2d5404ca
 u32 mlx5e_ethtool_get_rxfh_key_size(struct mlx5e_priv *priv);
 u32 mlx5e_ethtool_get_rxfh_indir_size(struct mlx5e_priv *priv);
 int mlx5e_ethtool_get_ts_info(struct mlx5e_priv *priv,
