/*
 * Copyright (c) 2013-2015, Mellanox Technologies. All rights reserved.
 *
 * This software is available to you under a choice of one of two
 * licenses.  You may choose to be licensed under the terms of the GNU
 * General Public License (GPL) Version 2, available from the file
 * COPYING in the main directory of this source tree, or the
 * OpenIB.org BSD license below:
 *
 *     Redistribution and use in source and binary forms, with or
 *     without modification, are permitted provided that the following
 *     conditions are met:
 *
 *      - Redistributions of source code must retain the above
 *        copyright notice, this list of conditions and the following
 *        disclaimer.
 *
 *      - Redistributions in binary form must reproduce the above
 *        copyright notice, this list of conditions and the following
 *        disclaimer in the documentation and/or other materials
 *        provided with the distribution.
 *
 * THE SOFTWARE IS PROVIDED "AS IS", WITHOUT WARRANTY OF ANY KIND,
 * EXPRESS OR IMPLIED, INCLUDING BUT NOT LIMITED TO THE WARRANTIES OF
 * MERCHANTABILITY, FITNESS FOR A PARTICULAR PURPOSE AND
 * NONINFRINGEMENT. IN NO EVENT SHALL THE AUTHORS OR COPYRIGHT HOLDERS
 * BE LIABLE FOR ANY CLAIM, DAMAGES OR OTHER LIABILITY, WHETHER IN AN
 * ACTION OF CONTRACT, TORT OR OTHERWISE, ARISING FROM, OUT OF OR IN
 * CONNECTION WITH THE SOFTWARE OR THE USE OR OTHER DEALINGS IN THE
 * SOFTWARE.
 */

#include <linux/kernel.h>
<<<<<<< HEAD
#include <linux/io-mapping.h>
=======
>>>>>>> eb3cdb58
#include <linux/mlx5/driver.h>
#include "mlx5_core.h"

static int mlx5_cmd_alloc_uar(struct mlx5_core_dev *dev, u32 *uarn)
{
	u32 out[MLX5_ST_SZ_DW(alloc_uar_out)] = {};
	u32 in[MLX5_ST_SZ_DW(alloc_uar_in)] = {};
	int err;

	MLX5_SET(alloc_uar_in, in, opcode, MLX5_CMD_OP_ALLOC_UAR);
	err = mlx5_cmd_exec_inout(dev, alloc_uar, in, out);
	if (err)
		return err;

	*uarn = MLX5_GET(alloc_uar_out, out, uar);
	return 0;
}

static int mlx5_cmd_free_uar(struct mlx5_core_dev *dev, u32 uarn)
{
	u32 in[MLX5_ST_SZ_DW(dealloc_uar_in)] = {};

	MLX5_SET(dealloc_uar_in, in, opcode, MLX5_CMD_OP_DEALLOC_UAR);
	MLX5_SET(dealloc_uar_in, in, uar, uarn);
	return mlx5_cmd_exec_in(dev, dealloc_uar, in);
}

static int uars_per_sys_page(struct mlx5_core_dev *mdev)
{
	if (MLX5_CAP_GEN(mdev, uar_4k))
		return MLX5_CAP_GEN(mdev, num_of_uars_per_page);

	return 1;
}

static u64 uar2pfn(struct mlx5_core_dev *mdev, u32 index)
{
	u32 system_page_index;

	if (MLX5_CAP_GEN(mdev, uar_4k))
		system_page_index = index >> (PAGE_SHIFT - MLX5_ADAPTER_PAGE_SHIFT);
	else
		system_page_index = index;

	return (mdev->bar_addr >> PAGE_SHIFT) + system_page_index;
}

static void up_rel_func(struct kref *kref)
{
	struct mlx5_uars_page *up = container_of(kref, struct mlx5_uars_page, ref_count);

	list_del(&up->list);
	iounmap(up->map);
	if (mlx5_cmd_free_uar(up->mdev, up->index))
		mlx5_core_warn(up->mdev, "failed to free uar index %d\n", up->index);
	bitmap_free(up->reg_bitmap);
	bitmap_free(up->fp_bitmap);
	kfree(up);
}

static struct mlx5_uars_page *alloc_uars_page(struct mlx5_core_dev *mdev,
					      bool map_wc)
{
	struct mlx5_uars_page *up;
	int err = -ENOMEM;
	phys_addr_t pfn;
	int bfregs;
	int node;
	int i;

	bfregs = uars_per_sys_page(mdev) * MLX5_BFREGS_PER_UAR;
	node = mdev->priv.numa_node;
	up = kzalloc_node(sizeof(*up), GFP_KERNEL, node);
	if (!up)
		return ERR_PTR(err);

	up->mdev = mdev;
	up->reg_bitmap = bitmap_zalloc_node(bfregs, GFP_KERNEL, node);
	if (!up->reg_bitmap)
		goto error1;

	up->fp_bitmap = bitmap_zalloc_node(bfregs, GFP_KERNEL, node);
	if (!up->fp_bitmap)
		goto error1;

	for (i = 0; i < bfregs; i++)
		if ((i % MLX5_BFREGS_PER_UAR) < MLX5_NON_FP_BFREGS_PER_UAR)
			set_bit(i, up->reg_bitmap);
		else
			set_bit(i, up->fp_bitmap);

	up->bfregs = bfregs;
	up->fp_avail = bfregs * MLX5_FP_BFREGS_PER_UAR / MLX5_BFREGS_PER_UAR;
	up->reg_avail = bfregs * MLX5_NON_FP_BFREGS_PER_UAR / MLX5_BFREGS_PER_UAR;

	err = mlx5_cmd_alloc_uar(mdev, &up->index);
	if (err) {
		mlx5_core_warn(mdev, "mlx5_cmd_alloc_uar() failed, %d\n", err);
		goto error1;
	}

	pfn = uar2pfn(mdev, up->index);
	if (map_wc) {
		up->map = ioremap_wc(pfn << PAGE_SHIFT, PAGE_SIZE);
		if (!up->map) {
			err = -EAGAIN;
			goto error2;
		}
	} else {
		up->map = ioremap(pfn << PAGE_SHIFT, PAGE_SIZE);
		if (!up->map) {
			err = -ENOMEM;
			goto error2;
		}
	}
	kref_init(&up->ref_count);
	mlx5_core_dbg(mdev, "allocated UAR page: index %d, total bfregs %d\n",
		      up->index, up->bfregs);
	return up;

error2:
	if (mlx5_cmd_free_uar(mdev, up->index))
		mlx5_core_warn(mdev, "failed to free uar index %d\n", up->index);
error1:
	bitmap_free(up->fp_bitmap);
	bitmap_free(up->reg_bitmap);
	kfree(up);
	return ERR_PTR(err);
}

struct mlx5_uars_page *mlx5_get_uars_page(struct mlx5_core_dev *mdev)
{
	struct mlx5_uars_page *ret;

	mutex_lock(&mdev->priv.bfregs.reg_head.lock);
	if (!list_empty(&mdev->priv.bfregs.reg_head.list)) {
		ret = list_first_entry(&mdev->priv.bfregs.reg_head.list,
				       struct mlx5_uars_page, list);
		kref_get(&ret->ref_count);
		goto out;
	}
	ret = alloc_uars_page(mdev, false);
	if (IS_ERR(ret))
		goto out;
	list_add(&ret->list, &mdev->priv.bfregs.reg_head.list);
out:
	mutex_unlock(&mdev->priv.bfregs.reg_head.lock);

	return ret;
}
EXPORT_SYMBOL(mlx5_get_uars_page);

void mlx5_put_uars_page(struct mlx5_core_dev *mdev, struct mlx5_uars_page *up)
{
	mutex_lock(&mdev->priv.bfregs.reg_head.lock);
	kref_put(&up->ref_count, up_rel_func);
	mutex_unlock(&mdev->priv.bfregs.reg_head.lock);
}
EXPORT_SYMBOL(mlx5_put_uars_page);

static unsigned long map_offset(struct mlx5_core_dev *mdev, int dbi)
{
	/* return the offset in bytes from the start of the page to the
	 * blue flame area of the UAR
	 */
	return dbi / MLX5_BFREGS_PER_UAR * MLX5_ADAPTER_PAGE_SIZE +
	       (dbi % MLX5_BFREGS_PER_UAR) *
	       (1 << MLX5_CAP_GEN(mdev, log_bf_reg_size)) + MLX5_BF_OFFSET;
}

static int alloc_bfreg(struct mlx5_core_dev *mdev, struct mlx5_sq_bfreg *bfreg,
		       bool map_wc, bool fast_path)
{
	struct mlx5_bfreg_data *bfregs;
	struct mlx5_uars_page *up;
	struct list_head *head;
	unsigned long *bitmap;
	unsigned int *avail;
	struct mutex *lock;  /* pointer to right mutex */
	int dbi;

	bfregs = &mdev->priv.bfregs;
	if (map_wc) {
		head = &bfregs->wc_head.list;
		lock = &bfregs->wc_head.lock;
	} else {
		head = &bfregs->reg_head.list;
		lock = &bfregs->reg_head.lock;
	}
	mutex_lock(lock);
	if (list_empty(head)) {
		up = alloc_uars_page(mdev, map_wc);
		if (IS_ERR(up)) {
			mutex_unlock(lock);
			return PTR_ERR(up);
		}
		list_add(&up->list, head);
	} else {
		up = list_entry(head->next, struct mlx5_uars_page, list);
		kref_get(&up->ref_count);
	}
	if (fast_path) {
		bitmap = up->fp_bitmap;
		avail = &up->fp_avail;
	} else {
		bitmap = up->reg_bitmap;
		avail = &up->reg_avail;
	}
	dbi = find_first_bit(bitmap, up->bfregs);
	clear_bit(dbi, bitmap);
	(*avail)--;
	if (!(*avail))
		list_del(&up->list);

	bfreg->map = up->map + map_offset(mdev, dbi);
	bfreg->up = up;
	bfreg->wc = map_wc;
	bfreg->index = up->index + dbi / MLX5_BFREGS_PER_UAR;
	mutex_unlock(lock);

	return 0;
}

int mlx5_alloc_bfreg(struct mlx5_core_dev *mdev, struct mlx5_sq_bfreg *bfreg,
		     bool map_wc, bool fast_path)
{
	int err;

	err = alloc_bfreg(mdev, bfreg, map_wc, fast_path);
	if (!err)
		return 0;

	if (err == -EAGAIN && map_wc)
		return alloc_bfreg(mdev, bfreg, false, fast_path);

	return err;
}
EXPORT_SYMBOL(mlx5_alloc_bfreg);

static unsigned int addr_to_dbi_in_syspage(struct mlx5_core_dev *dev,
					   struct mlx5_uars_page *up,
					   struct mlx5_sq_bfreg *bfreg)
{
	unsigned int uar_idx;
	unsigned int bfreg_idx;
	unsigned int bf_reg_size;

	bf_reg_size = 1 << MLX5_CAP_GEN(dev, log_bf_reg_size);

	uar_idx = (bfreg->map - up->map) >> MLX5_ADAPTER_PAGE_SHIFT;
	bfreg_idx = (((uintptr_t)bfreg->map % MLX5_ADAPTER_PAGE_SIZE) - MLX5_BF_OFFSET) / bf_reg_size;

	return uar_idx * MLX5_BFREGS_PER_UAR + bfreg_idx;
}

void mlx5_free_bfreg(struct mlx5_core_dev *mdev, struct mlx5_sq_bfreg *bfreg)
{
	struct mlx5_bfreg_data *bfregs;
	struct mlx5_uars_page *up;
	struct mutex *lock; /* pointer to right mutex */
	unsigned int dbi;
	bool fp;
	unsigned int *avail;
	unsigned long *bitmap;
	struct list_head *head;

	bfregs = &mdev->priv.bfregs;
	if (bfreg->wc) {
		head = &bfregs->wc_head.list;
		lock = &bfregs->wc_head.lock;
	} else {
		head = &bfregs->reg_head.list;
		lock = &bfregs->reg_head.lock;
	}
	up = bfreg->up;
	dbi = addr_to_dbi_in_syspage(mdev, up, bfreg);
	fp = (dbi % MLX5_BFREGS_PER_UAR) >= MLX5_NON_FP_BFREGS_PER_UAR;
	if (fp) {
		avail = &up->fp_avail;
		bitmap = up->fp_bitmap;
	} else {
		avail = &up->reg_avail;
		bitmap = up->reg_bitmap;
	}
	mutex_lock(lock);
	(*avail)++;
	set_bit(dbi, bitmap);
	if (*avail == 1)
		list_add_tail(&up->list, head);

	kref_put(&up->ref_count, up_rel_func);
	mutex_unlock(lock);
}
EXPORT_SYMBOL(mlx5_free_bfreg);<|MERGE_RESOLUTION|>--- conflicted
+++ resolved
@@ -31,10 +31,6 @@
  */
 
 #include <linux/kernel.h>
-<<<<<<< HEAD
-#include <linux/io-mapping.h>
-=======
->>>>>>> eb3cdb58
 #include <linux/mlx5/driver.h>
 #include "mlx5_core.h"
 
