--- conflicted
+++ resolved
@@ -50,10 +50,7 @@
 #include "en/mapping.h"
 #include "devlink.h"
 #include "lag/lag.h"
-<<<<<<< HEAD
-=======
 #include "en/tc/post_meter.h"
->>>>>>> eb3cdb58
 
 #define mlx5_esw_for_each_rep(esw, i, rep) \
 	xa_for_each(&((esw)->offloads.vport_reps), i, rep)
@@ -265,11 +262,7 @@
 	if (MLX5_CAP_ESW_FLOWTABLE_FDB(esw->dev, ignore_flow_level))
 		flow_act->flags |= FLOW_ACT_IGNORE_FLOW_LEVEL;
 	dest[i].type = MLX5_FLOW_DESTINATION_TYPE_FLOW_TABLE;
-<<<<<<< HEAD
-	dest[i].ft = esw->fdb_table.offloads.slow_fdb;
-=======
 	dest[i].ft = mlx5_eswitch_get_slow_fdb(esw);
->>>>>>> eb3cdb58
 }
 
 static int
@@ -450,11 +443,7 @@
 			MLX5_CAP_GEN(esw_attr->dests[attr_idx].mdev, vhca_id);
 		dest[dest_idx].vport.flags |= MLX5_FLOW_DEST_VPORT_VHCA_ID;
 		if (dest[dest_idx].vport.num == MLX5_VPORT_UPLINK &&
-<<<<<<< HEAD
-		    mlx5_lag_mpesw_is_activated(esw->dev))
-=======
 		    mlx5_lag_is_mpesw(esw->dev))
->>>>>>> eb3cdb58
 			dest[dest_idx].type = MLX5_FLOW_DESTINATION_TYPE_UPLINK;
 	}
 	if (esw_attr->dests[attr_idx].flags & MLX5_ESW_DEST_ENCAP_VALID) {
@@ -503,17 +492,6 @@
 	    esw_src_port_rewrite_supported(esw))
 		attr->flags |= MLX5_ATTR_FLAG_SRC_REWRITE;
 
-<<<<<<< HEAD
-	if (attr->flags & MLX5_ATTR_FLAG_SAMPLE &&
-	    !(attr->flags & MLX5_ATTR_FLAG_SLOW_PATH)) {
-		esw_setup_sampler_dest(dest, flow_act, attr->sample_attr.sampler_id, *i);
-		(*i)++;
-	} else if (attr->flags & MLX5_ATTR_FLAG_SLOW_PATH) {
-		esw_setup_slow_path_dest(dest, flow_act, esw, *i);
-		(*i)++;
-	} else if (attr->flags & MLX5_ATTR_FLAG_ACCEPT) {
-		esw_setup_accept_dest(dest, flow_act, chains, *i);
-=======
 	if (attr->flags & MLX5_ATTR_FLAG_SLOW_PATH) {
 		esw_setup_slow_path_dest(dest, flow_act, esw, *i);
 		(*i)++;
@@ -528,7 +506,6 @@
 		(*i)++;
 	} else if (attr->flags & MLX5_ATTR_FLAG_MTU) {
 		err = esw_setup_mtu_dest(dest, &attr->meter_attr, *i);
->>>>>>> eb3cdb58
 		(*i)++;
 	} else if (esw_is_indir_table(esw, attr)) {
 		err = esw_setup_indir_table(dest, flow_act, esw, attr, true, i);
@@ -538,11 +515,7 @@
 		*i = esw_setup_vport_dests(dest, flow_act, esw, esw_attr, *i);
 
 		if (attr->dest_ft) {
-<<<<<<< HEAD
-			err = esw_setup_ft_dest(dest, flow_act, esw, attr, spec, *i);
-=======
 			err = esw_setup_ft_dest(dest, flow_act, esw, attr, *i);
->>>>>>> eb3cdb58
 			(*i)++;
 		} else if (attr->dest_chain) {
 			err = esw_setup_chain_dest(dest, flow_act, chains, attr->dest_chain,
@@ -606,15 +579,6 @@
 	if (esw->mode != MLX5_ESWITCH_OFFLOADS)
 		return ERR_PTR(-EOPNOTSUPP);
 
-<<<<<<< HEAD
-	dest = kcalloc(MLX5_MAX_FLOW_FWD_VPORTS + 1, sizeof(*dest), GFP_KERNEL);
-	if (!dest)
-		return ERR_PTR(-ENOMEM);
-
-	flow_act.action = attr->action;
-	/* if per flow vlan pop/push is emulated, don't set that into the firmware */
-=======
->>>>>>> eb3cdb58
 	if (!mlx5_eswitch_vlan_actions_supported(esw->dev, 1))
 		return ERR_PTR(-EOPNOTSUPP);
 
@@ -863,207 +827,6 @@
 	__mlx5_eswitch_del_rule(esw, rule, attr, true);
 }
 
-<<<<<<< HEAD
-static int esw_set_global_vlan_pop(struct mlx5_eswitch *esw, u8 val)
-{
-	struct mlx5_eswitch_rep *rep;
-	unsigned long i;
-	int err = 0;
-
-	esw_debug(esw->dev, "%s applying global %s policy\n", __func__, val ? "pop" : "none");
-	mlx5_esw_for_each_host_func_vport(esw, i, rep, esw->esw_funcs.num_vfs) {
-		if (atomic_read(&rep->rep_data[REP_ETH].state) != REP_LOADED)
-			continue;
-
-		err = __mlx5_eswitch_set_vport_vlan(esw, rep->vport, 0, 0, val);
-		if (err)
-			goto out;
-	}
-
-out:
-	return err;
-}
-
-static struct mlx5_eswitch_rep *
-esw_vlan_action_get_vport(struct mlx5_esw_flow_attr *attr, bool push, bool pop)
-{
-	struct mlx5_eswitch_rep *in_rep, *out_rep, *vport = NULL;
-
-	in_rep  = attr->in_rep;
-	out_rep = attr->dests[0].rep;
-
-	if (push)
-		vport = in_rep;
-	else if (pop)
-		vport = out_rep;
-	else
-		vport = in_rep;
-
-	return vport;
-}
-
-static int esw_add_vlan_action_check(struct mlx5_esw_flow_attr *attr,
-				     bool push, bool pop, bool fwd)
-{
-	struct mlx5_eswitch_rep *in_rep, *out_rep;
-
-	if ((push || pop) && !fwd)
-		goto out_notsupp;
-
-	in_rep  = attr->in_rep;
-	out_rep = attr->dests[0].rep;
-
-	if (push && in_rep->vport == MLX5_VPORT_UPLINK)
-		goto out_notsupp;
-
-	if (pop && out_rep->vport == MLX5_VPORT_UPLINK)
-		goto out_notsupp;
-
-	/* vport has vlan push configured, can't offload VF --> wire rules w.o it */
-	if (!push && !pop && fwd)
-		if (in_rep->vlan && out_rep->vport == MLX5_VPORT_UPLINK)
-			goto out_notsupp;
-
-	/* protects against (1) setting rules with different vlans to push and
-	 * (2) setting rules w.o vlans (attr->vlan = 0) && w. vlans to push (!= 0)
-	 */
-	if (push && in_rep->vlan_refcount && (in_rep->vlan != attr->vlan_vid[0]))
-		goto out_notsupp;
-
-	return 0;
-
-out_notsupp:
-	return -EOPNOTSUPP;
-}
-
-int mlx5_eswitch_add_vlan_action(struct mlx5_eswitch *esw,
-				 struct mlx5_flow_attr *attr)
-{
-	struct offloads_fdb *offloads = &esw->fdb_table.offloads;
-	struct mlx5_esw_flow_attr *esw_attr = attr->esw_attr;
-	struct mlx5_eswitch_rep *vport = NULL;
-	bool push, pop, fwd;
-	int err = 0;
-
-	/* nop if we're on the vlan push/pop non emulation mode */
-	if (mlx5_eswitch_vlan_actions_supported(esw->dev, 1))
-		return 0;
-
-	push = !!(attr->action & MLX5_FLOW_CONTEXT_ACTION_VLAN_PUSH);
-	pop  = !!(attr->action & MLX5_FLOW_CONTEXT_ACTION_VLAN_POP);
-	fwd  = !!((attr->action & MLX5_FLOW_CONTEXT_ACTION_FWD_DEST) &&
-		   !attr->dest_chain);
-
-	mutex_lock(&esw->state_lock);
-
-	err = esw_add_vlan_action_check(esw_attr, push, pop, fwd);
-	if (err)
-		goto unlock;
-
-	attr->flags &= ~MLX5_ATTR_FLAG_VLAN_HANDLED;
-
-	vport = esw_vlan_action_get_vport(esw_attr, push, pop);
-
-	if (!push && !pop && fwd) {
-		/* tracks VF --> wire rules without vlan push action */
-		if (esw_attr->dests[0].rep->vport == MLX5_VPORT_UPLINK) {
-			vport->vlan_refcount++;
-			attr->flags |= MLX5_ATTR_FLAG_VLAN_HANDLED;
-		}
-
-		goto unlock;
-	}
-
-	if (!push && !pop)
-		goto unlock;
-
-	if (!(offloads->vlan_push_pop_refcount)) {
-		/* it's the 1st vlan rule, apply global vlan pop policy */
-		err = esw_set_global_vlan_pop(esw, SET_VLAN_STRIP);
-		if (err)
-			goto out;
-	}
-	offloads->vlan_push_pop_refcount++;
-
-	if (push) {
-		if (vport->vlan_refcount)
-			goto skip_set_push;
-
-		err = __mlx5_eswitch_set_vport_vlan(esw, vport->vport, esw_attr->vlan_vid[0],
-						    0, SET_VLAN_INSERT | SET_VLAN_STRIP);
-		if (err)
-			goto out;
-		vport->vlan = esw_attr->vlan_vid[0];
-skip_set_push:
-		vport->vlan_refcount++;
-	}
-out:
-	if (!err)
-		attr->flags |= MLX5_ATTR_FLAG_VLAN_HANDLED;
-unlock:
-	mutex_unlock(&esw->state_lock);
-	return err;
-}
-
-int mlx5_eswitch_del_vlan_action(struct mlx5_eswitch *esw,
-				 struct mlx5_flow_attr *attr)
-{
-	struct offloads_fdb *offloads = &esw->fdb_table.offloads;
-	struct mlx5_esw_flow_attr *esw_attr = attr->esw_attr;
-	struct mlx5_eswitch_rep *vport = NULL;
-	bool push, pop, fwd;
-	int err = 0;
-
-	/* nop if we're on the vlan push/pop non emulation mode */
-	if (mlx5_eswitch_vlan_actions_supported(esw->dev, 1))
-		return 0;
-
-	if (!(attr->flags & MLX5_ATTR_FLAG_VLAN_HANDLED))
-		return 0;
-
-	push = !!(attr->action & MLX5_FLOW_CONTEXT_ACTION_VLAN_PUSH);
-	pop  = !!(attr->action & MLX5_FLOW_CONTEXT_ACTION_VLAN_POP);
-	fwd  = !!(attr->action & MLX5_FLOW_CONTEXT_ACTION_FWD_DEST);
-
-	mutex_lock(&esw->state_lock);
-
-	vport = esw_vlan_action_get_vport(esw_attr, push, pop);
-
-	if (!push && !pop && fwd) {
-		/* tracks VF --> wire rules without vlan push action */
-		if (esw_attr->dests[0].rep->vport == MLX5_VPORT_UPLINK)
-			vport->vlan_refcount--;
-
-		goto out;
-	}
-
-	if (push) {
-		vport->vlan_refcount--;
-		if (vport->vlan_refcount)
-			goto skip_unset_push;
-
-		vport->vlan = 0;
-		err = __mlx5_eswitch_set_vport_vlan(esw, vport->vport,
-						    0, 0, SET_VLAN_STRIP);
-		if (err)
-			goto out;
-	}
-
-skip_unset_push:
-	offloads->vlan_push_pop_refcount--;
-	if (offloads->vlan_push_pop_refcount)
-		goto out;
-
-	/* no more vlan rules, stop global vlan pop policy */
-	err = esw_set_global_vlan_pop(esw, 0);
-
-out:
-	mutex_unlock(&esw->state_lock);
-	return err;
-}
-
-=======
->>>>>>> eb3cdb58
 struct mlx5_flow_handle *
 mlx5_eswitch_add_send_to_vport_rule(struct mlx5_eswitch *on_esw,
 				    struct mlx5_eswitch *from_esw,
@@ -1108,11 +871,7 @@
 	    rep->vport == MLX5_VPORT_UPLINK)
 		spec->flow_context.flow_source = MLX5_FLOW_CONTEXT_FLOW_SOURCE_LOCAL_VPORT;
 
-<<<<<<< HEAD
-	flow_rule = mlx5_add_flow_rules(on_esw->fdb_table.offloads.slow_fdb,
-=======
 	flow_rule = mlx5_add_flow_rules(mlx5_eswitch_get_slow_fdb(on_esw),
->>>>>>> eb3cdb58
 					spec, &flow_act, &dest, 1);
 	if (IS_ERR(flow_rule))
 		esw_warn(on_esw->dev, "FDB: Failed to add send to vport rule err %ld\n",
@@ -1161,11 +920,7 @@
 		 mlx5_eswitch_get_vport_metadata_for_match(esw, vport_num));
 	dest.vport.num = vport_num;
 
-<<<<<<< HEAD
-	flow_rule = mlx5_add_flow_rules(esw->fdb_table.offloads.slow_fdb,
-=======
 	flow_rule = mlx5_add_flow_rules(mlx5_eswitch_get_slow_fdb(esw),
->>>>>>> eb3cdb58
 					spec, &flow_act, &dest, 1);
 	if (IS_ERR(flow_rule))
 		esw_warn(esw->dev, "FDB: Failed to add send to vport meta rule vport %d, err %ld\n",
@@ -1699,7 +1454,6 @@
 			       struct mlx5_flow_table *fdb,
 			       u32 *flow_group_in,
 			       int *ix)
-<<<<<<< HEAD
 {
 	int inlen = MLX5_ST_SZ_BYTES(create_flow_group_in);
 	struct mlx5_flow_group *g;
@@ -1876,235 +1630,6 @@
 
 miss_rule_err:
 	mlx5_destroy_flow_group(esw->fdb_table.offloads.miss_grp);
-miss_err:
-	return err;
-}
-
-static int esw_create_offloads_fdb_tables(struct mlx5_eswitch *esw)
-{
-	int inlen = MLX5_ST_SZ_BYTES(create_flow_group_in);
-	struct mlx5_flow_table_attr ft_attr = {};
-	struct mlx5_core_dev *dev = esw->dev;
-	struct mlx5_flow_namespace *root_ns;
-	struct mlx5_flow_table *fdb = NULL;
-	int table_size, ix = 0, err = 0;
-	u32 flags = 0, *flow_group_in;
-=======
-{
-	int inlen = MLX5_ST_SZ_BYTES(create_flow_group_in);
-	struct mlx5_flow_group *g;
-	void *match_criteria;
-	int count, err = 0;
->>>>>>> eb3cdb58
-
-	memset(flow_group_in, 0, inlen);
-
-	MLX5_SET(create_flow_group_in, flow_group_in, match_criteria_enable,
-		 MLX5_MATCH_MISC_PARAMETERS);
-
-	match_criteria = MLX5_ADDR_OF(create_flow_group_in, flow_group_in, match_criteria);
-
-	MLX5_SET_TO_ONES(fte_match_param, match_criteria, misc_parameters.source_sqn);
-	MLX5_SET_TO_ONES(fte_match_param, match_criteria, misc_parameters.source_port);
-	if (MLX5_CAP_ESW(esw->dev, merged_eswitch)) {
-		MLX5_SET_TO_ONES(fte_match_param, match_criteria,
-				 misc_parameters.source_eswitch_owner_vhca_id);
-		MLX5_SET(create_flow_group_in, flow_group_in,
-			 source_eswitch_owner_vhca_id_valid, 1);
-	}
-
-<<<<<<< HEAD
-	/* To be strictly correct:
-	 *	MLX5_MAX_PORTS * (esw->total_vports * MAX_SQ_NVPORTS + MAX_PF_SQ)
-	 * should be:
-	 *	esw->total_vports * MAX_SQ_NVPORTS + MAX_PF_SQ +
-	 *	peer_esw->total_vports * MAX_SQ_NVPORTS + MAX_PF_SQ
-	 * but as the peer device might not be in switchdev mode it's not
-	 * possible. We use the fact that by default FW sets max vfs and max sfs
-	 * to the same value on both devices. If it needs to be changed in the future note
-	 * the peer miss group should also be created based on the number of
-	 * total vports of the peer (currently is also uses esw->total_vports).
-	 */
-	table_size = MLX5_MAX_PORTS * (esw->total_vports * MAX_SQ_NVPORTS + MAX_PF_SQ) +
-		     esw->total_vports * 2 + MLX5_ESW_MISS_FLOWS;
-=======
-	/* See comment at table_size calculation */
-	count = MLX5_MAX_PORTS * (esw->total_vports * MAX_SQ_NVPORTS + MAX_PF_SQ);
-	MLX5_SET(create_flow_group_in, flow_group_in, start_flow_index, 0);
-	MLX5_SET(create_flow_group_in, flow_group_in, end_flow_index, *ix + count - 1);
-	*ix += count;
->>>>>>> eb3cdb58
-
-	g = mlx5_create_flow_group(fdb, flow_group_in);
-	if (IS_ERR(g)) {
-		err = PTR_ERR(g);
-		esw_warn(esw->dev, "Failed to create send-to-vport flow group err(%d)\n", err);
-		goto out;
-	}
-	esw->fdb_table.offloads.send_to_vport_grp = g;
-
-out:
-	return err;
-}
-
-static int
-esw_create_meta_send_to_vport_group(struct mlx5_eswitch *esw,
-				    struct mlx5_flow_table *fdb,
-				    u32 *flow_group_in,
-				    int *ix)
-{
-	int inlen = MLX5_ST_SZ_BYTES(create_flow_group_in);
-	struct mlx5_flow_group *g;
-	void *match_criteria;
-	int err = 0;
-
-	if (!esw_src_port_rewrite_supported(esw))
-		return 0;
-
-	memset(flow_group_in, 0, inlen);
-
-<<<<<<< HEAD
-	err = esw_create_send_to_vport_group(esw, fdb, flow_group_in, &ix);
-	if (err)
-		goto send_vport_err;
-
-	err = esw_create_meta_send_to_vport_group(esw, fdb, flow_group_in, &ix);
-	if (err)
-		goto send_vport_meta_err;
-
-	err = esw_create_peer_esw_miss_group(esw, fdb, flow_group_in, &ix);
-	if (err)
-		goto peer_miss_err;
-
-	err = esw_create_miss_group(esw, fdb, flow_group_in, &ix);
-	if (err)
-		goto miss_err;
-
-	kvfree(flow_group_in);
-	return 0;
-
-=======
-	MLX5_SET(create_flow_group_in, flow_group_in, match_criteria_enable,
-		 MLX5_MATCH_MISC_PARAMETERS_2);
-
-	match_criteria = MLX5_ADDR_OF(create_flow_group_in, flow_group_in, match_criteria);
-
-	MLX5_SET(fte_match_param, match_criteria,
-		 misc_parameters_2.metadata_reg_c_0,
-		 mlx5_eswitch_get_vport_metadata_mask());
-	MLX5_SET(fte_match_param, match_criteria,
-		 misc_parameters_2.metadata_reg_c_1, ESW_TUN_MASK);
-
-	MLX5_SET(create_flow_group_in, flow_group_in, start_flow_index, *ix);
-	MLX5_SET(create_flow_group_in, flow_group_in,
-		 end_flow_index, *ix + esw->total_vports - 1);
-	*ix += esw->total_vports;
-
-	g = mlx5_create_flow_group(fdb, flow_group_in);
-	if (IS_ERR(g)) {
-		err = PTR_ERR(g);
-		esw_warn(esw->dev,
-			 "Failed to create send-to-vport meta flow group err(%d)\n", err);
-		goto send_vport_meta_err;
-	}
-	esw->fdb_table.offloads.send_to_vport_meta_grp = g;
-
-	return 0;
-
-send_vport_meta_err:
-	return err;
-}
-
-static int
-esw_create_peer_esw_miss_group(struct mlx5_eswitch *esw,
-			       struct mlx5_flow_table *fdb,
-			       u32 *flow_group_in,
-			       int *ix)
-{
-	int inlen = MLX5_ST_SZ_BYTES(create_flow_group_in);
-	struct mlx5_flow_group *g;
-	void *match_criteria;
-	int err = 0;
-
-	if (!MLX5_CAP_ESW(esw->dev, merged_eswitch))
-		return 0;
-
-	memset(flow_group_in, 0, inlen);
-
-	esw_set_flow_group_source_port(esw, flow_group_in);
-
-	if (!mlx5_eswitch_vport_match_metadata_enabled(esw)) {
-		match_criteria = MLX5_ADDR_OF(create_flow_group_in,
-					      flow_group_in,
-					      match_criteria);
-
-		MLX5_SET_TO_ONES(fte_match_param, match_criteria,
-				 misc_parameters.source_eswitch_owner_vhca_id);
-
-		MLX5_SET(create_flow_group_in, flow_group_in,
-			 source_eswitch_owner_vhca_id_valid, 1);
-	}
-
-	MLX5_SET(create_flow_group_in, flow_group_in, start_flow_index, *ix);
-	MLX5_SET(create_flow_group_in, flow_group_in, end_flow_index,
-		 *ix + esw->total_vports - 1);
-	*ix += esw->total_vports;
-
-	g = mlx5_create_flow_group(fdb, flow_group_in);
-	if (IS_ERR(g)) {
-		err = PTR_ERR(g);
-		esw_warn(esw->dev, "Failed to create peer miss flow group err(%d)\n", err);
-		goto out;
-	}
-	esw->fdb_table.offloads.peer_miss_grp = g;
-
-out:
-	return err;
-}
-
-static int
-esw_create_miss_group(struct mlx5_eswitch *esw,
-		      struct mlx5_flow_table *fdb,
-		      u32 *flow_group_in,
-		      int *ix)
-{
-	int inlen = MLX5_ST_SZ_BYTES(create_flow_group_in);
-	struct mlx5_flow_group *g;
-	void *match_criteria;
-	int err = 0;
-	u8 *dmac;
-
-	memset(flow_group_in, 0, inlen);
-
-	MLX5_SET(create_flow_group_in, flow_group_in, match_criteria_enable,
-		 MLX5_MATCH_OUTER_HEADERS);
-	match_criteria = MLX5_ADDR_OF(create_flow_group_in, flow_group_in,
-				      match_criteria);
-	dmac = MLX5_ADDR_OF(fte_match_param, match_criteria,
-			    outer_headers.dmac_47_16);
-	dmac[0] = 0x01;
-
-	MLX5_SET(create_flow_group_in, flow_group_in, start_flow_index, *ix);
-	MLX5_SET(create_flow_group_in, flow_group_in, end_flow_index,
-		 *ix + MLX5_ESW_MISS_FLOWS);
-
-	g = mlx5_create_flow_group(fdb, flow_group_in);
-	if (IS_ERR(g)) {
-		err = PTR_ERR(g);
-		esw_warn(esw->dev, "Failed to create miss flow group err(%d)\n", err);
-		goto miss_err;
-	}
-	esw->fdb_table.offloads.miss_grp = g;
-
-	err = esw_add_fdb_miss_rule(esw);
-	if (err)
-		goto miss_rule_err;
-
-	return 0;
-
-miss_rule_err:
-	mlx5_destroy_flow_group(esw->fdb_table.offloads.miss_grp);
->>>>>>> eb3cdb58
 miss_err:
 	return err;
 }
@@ -3418,31 +2943,6 @@
 	return err;
 }
 
-<<<<<<< HEAD
-int mlx5_esw_offloads_vport_metadata_set(struct mlx5_eswitch *esw, bool enable)
-{
-	int err = 0;
-
-	down_write(&esw->mode_lock);
-	if (mlx5_esw_is_fdb_created(esw)) {
-		err = -EBUSY;
-		goto done;
-	}
-	if (!mlx5_esw_vport_match_metadata_supported(esw)) {
-		err = -EOPNOTSUPP;
-		goto done;
-	}
-	if (enable)
-		esw->flags |= MLX5_ESWITCH_VPORT_MATCH_METADATA;
-	else
-		esw->flags &= ~MLX5_ESWITCH_VPORT_MATCH_METADATA;
-done:
-	up_write(&esw->mode_lock);
-	return err;
-}
-
-=======
->>>>>>> eb3cdb58
 int
 esw_vport_create_offloads_acl_tables(struct mlx5_eswitch *esw,
 				     struct mlx5_vport *vport)
@@ -3959,15 +3459,9 @@
 	if (IS_ERR(esw))
 		return PTR_ERR(esw);
 
-<<<<<<< HEAD
-	down_write(&esw->mode_lock);
-	err = esw_mode_to_devlink(esw->mode, mode);
-	up_write(&esw->mode_lock);
-=======
 	down_read(&esw->mode_lock);
 	err = esw_mode_to_devlink(esw->mode, mode);
 	up_read(&esw->mode_lock);
->>>>>>> eb3cdb58
 	return err;
 }
 
@@ -4085,9 +3579,6 @@
 	}
 
 	down_write(&esw->mode_lock);
-<<<<<<< HEAD
-	err = esw_inline_mode_to_devlink(esw->offloads.inline_mode, mode);
-=======
 	if (esw->mode != MLX5_ESWITCH_LEGACY &&
 	    esw->offloads.encap != DEVLINK_ESWITCH_ENCAP_MODE_NONE) {
 		up_write(&esw->mode_lock);
@@ -4112,7 +3603,6 @@
 
 	down_write(&esw->mode_lock);
 	esw->offloads.num_block_encap--;
->>>>>>> eb3cdb58
 	up_write(&esw->mode_lock);
 }
 
@@ -4191,15 +3681,9 @@
 	if (IS_ERR(esw))
 		return PTR_ERR(esw);
 
-<<<<<<< HEAD
-	down_write(&esw->mode_lock);
-	*encap = esw->offloads.encap;
-	up_write(&esw->mode_lock);
-=======
 	down_read(&esw->mode_lock);
 	*encap = esw->offloads.encap;
 	up_read(&esw->mode_lock);
->>>>>>> eb3cdb58
 	return 0;
 }
 
@@ -4323,14 +3807,12 @@
 	if (err)
 		goto devlink_err;
 
-	mlx5_esw_vport_debugfs_create(esw, vport_num, true, sfnum);
 	err = mlx5_esw_offloads_rep_load(esw, vport_num);
 	if (err)
 		goto rep_err;
 	return 0;
 
 rep_err:
-	mlx5_esw_vport_debugfs_destroy(esw, vport_num);
 	mlx5_esw_devlink_sf_port_unregister(esw, vport_num);
 devlink_err:
 	mlx5_esw_vport_disable(esw, vport_num);
@@ -4340,7 +3822,6 @@
 void mlx5_esw_offloads_sf_vport_disable(struct mlx5_eswitch *esw, u16 vport_num)
 {
 	mlx5_esw_offloads_rep_unload(esw, vport_num);
-	mlx5_esw_vport_debugfs_destroy(esw, vport_num);
 	mlx5_esw_devlink_sf_port_unregister(esw, vport_num);
 	mlx5_esw_vport_disable(esw, vport_num);
 }
@@ -4493,8 +3974,6 @@
 	}
 
 	return mlx5_eswitch_set_vport_mac(esw, vport_num, hw_addr);
-<<<<<<< HEAD
-=======
 }
 
 static struct mlx5_vport *
@@ -4700,5 +4179,4 @@
 out:
 	mutex_unlock(&esw->state_lock);
 	return err;
->>>>>>> eb3cdb58
 }