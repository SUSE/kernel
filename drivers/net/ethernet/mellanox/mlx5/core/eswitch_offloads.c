/*
 * Copyright (c) 2016, Mellanox Technologies. All rights reserved.
 *
 * This software is available to you under a choice of one of two
 * licenses.  You may choose to be licensed under the terms of the GNU
 * General Public License (GPL) Version 2, available from the file
 * COPYING in the main directory of this source tree, or the
 * OpenIB.org BSD license below:
 *
 *     Redistribution and use in source and binary forms, with or
 *     without modification, are permitted provided that the following
 *     conditions are met:
 *
 *      - Redistributions of source code must retain the above
 *        copyright notice, this list of conditions and the following
 *        disclaimer.
 *
 *      - Redistributions in binary form must reproduce the above
 *        copyright notice, this list of conditions and the following
 *        disclaimer in the documentation and/or other materials
 *        provided with the distribution.
 *
 * THE SOFTWARE IS PROVIDED "AS IS", WITHOUT WARRANTY OF ANY KIND,
 * EXPRESS OR IMPLIED, INCLUDING BUT NOT LIMITED TO THE WARRANTIES OF
 * MERCHANTABILITY, FITNESS FOR A PARTICULAR PURPOSE AND
 * NONINFRINGEMENT. IN NO EVENT SHALL THE AUTHORS OR COPYRIGHT HOLDERS
 * BE LIABLE FOR ANY CLAIM, DAMAGES OR OTHER LIABILITY, WHETHER IN AN
 * ACTION OF CONTRACT, TORT OR OTHERWISE, ARISING FROM, OUT OF OR IN
 * CONNECTION WITH THE SOFTWARE OR THE USE OR OTHER DEALINGS IN THE
 * SOFTWARE.
 */

#include <linux/etherdevice.h>
#include <linux/idr.h>
#include <linux/mlx5/driver.h>
#include <linux/mlx5/mlx5_ifc.h>
#include <linux/mlx5/vport.h>
#include <linux/mlx5/fs.h>
#include "mlx5_core.h"
#include "eswitch.h"
#include "esw/indir_table.h"
#include "esw/acl/ofld.h"
#include "rdma.h"
#include "en.h"
#include "fs_core.h"
#include "lib/mlx5.h"
#include "lib/devcom.h"
#include "lib/eq.h"
#include "lib/fs_chains.h"
#include "en_tc.h"
#include "en/mapping.h"
#include "devlink.h"
#include "lag/lag.h"
#include "en/tc/post_meter.h"

#define mlx5_esw_for_each_rep(esw, i, rep) \
	xa_for_each(&((esw)->offloads.vport_reps), i, rep)

/* There are two match-all miss flows, one for unicast dst mac and
 * one for multicast.
 */
#define MLX5_ESW_MISS_FLOWS (2)
#define UPLINK_REP_INDEX 0

#define MLX5_ESW_VPORT_TBL_SIZE 128
#define MLX5_ESW_VPORT_TBL_NUM_GROUPS  4

#define MLX5_ESW_FT_OFFLOADS_DROP_RULE (1)

#define MLX5_ESW_MAX_CTRL_EQS 4
#define MLX5_ESW_DEFAULT_SF_COMP_EQS 8

static struct esw_vport_tbl_namespace mlx5_esw_vport_tbl_mirror_ns = {
	.max_fte = MLX5_ESW_VPORT_TBL_SIZE,
	.max_num_groups = MLX5_ESW_VPORT_TBL_NUM_GROUPS,
	.flags = 0,
};

static struct mlx5_eswitch_rep *mlx5_eswitch_get_rep(struct mlx5_eswitch *esw,
						     u16 vport_num)
{
	return xa_load(&esw->offloads.vport_reps, vport_num);
}

static void
mlx5_eswitch_set_rule_flow_source(struct mlx5_eswitch *esw,
				  struct mlx5_flow_spec *spec,
				  struct mlx5_esw_flow_attr *attr)
{
	if (!MLX5_CAP_ESW_FLOWTABLE(esw->dev, flow_source) || !attr || !attr->in_rep)
		return;

	if (attr->int_port) {
		spec->flow_context.flow_source = mlx5e_tc_int_port_get_flow_source(attr->int_port);

		return;
	}

	spec->flow_context.flow_source = (attr->in_rep->vport == MLX5_VPORT_UPLINK) ?
					 MLX5_FLOW_CONTEXT_FLOW_SOURCE_UPLINK :
					 MLX5_FLOW_CONTEXT_FLOW_SOURCE_LOCAL_VPORT;
}

/* Actually only the upper 16 bits of reg c0 need to be cleared, but the lower 16 bits
 * are not needed as well in the following process. So clear them all for simplicity.
 */
void
mlx5_eswitch_clear_rule_source_port(struct mlx5_eswitch *esw, struct mlx5_flow_spec *spec)
{
	if (mlx5_eswitch_vport_match_metadata_enabled(esw)) {
		void *misc2;

		misc2 = MLX5_ADDR_OF(fte_match_param, spec->match_value, misc_parameters_2);
		MLX5_SET(fte_match_set_misc2, misc2, metadata_reg_c_0, 0);

		misc2 = MLX5_ADDR_OF(fte_match_param, spec->match_criteria, misc_parameters_2);
		MLX5_SET(fte_match_set_misc2, misc2, metadata_reg_c_0, 0);

		if (!memchr_inv(misc2, 0, MLX5_ST_SZ_BYTES(fte_match_set_misc2)))
			spec->match_criteria_enable &= ~MLX5_MATCH_MISC_PARAMETERS_2;
	}
}

static void
mlx5_eswitch_set_rule_source_port(struct mlx5_eswitch *esw,
				  struct mlx5_flow_spec *spec,
				  struct mlx5_flow_attr *attr,
				  struct mlx5_eswitch *src_esw,
				  u16 vport)
{
	struct mlx5_esw_flow_attr *esw_attr = attr->esw_attr;
	u32 metadata;
	void *misc2;
	void *misc;

	/* Use metadata matching because vport is not represented by single
	 * VHCA in dual-port RoCE mode, and matching on source vport may fail.
	 */
	if (mlx5_eswitch_vport_match_metadata_enabled(esw)) {
		if (mlx5_esw_indir_table_decap_vport(attr))
			vport = mlx5_esw_indir_table_decap_vport(attr);

		if (!attr->chain && esw_attr && esw_attr->int_port)
			metadata =
				mlx5e_tc_int_port_get_metadata_for_match(esw_attr->int_port);
		else
			metadata =
				mlx5_eswitch_get_vport_metadata_for_match(src_esw, vport);

		misc2 = MLX5_ADDR_OF(fte_match_param, spec->match_value, misc_parameters_2);
		MLX5_SET(fte_match_set_misc2, misc2, metadata_reg_c_0, metadata);

		misc2 = MLX5_ADDR_OF(fte_match_param, spec->match_criteria, misc_parameters_2);
		MLX5_SET(fte_match_set_misc2, misc2, metadata_reg_c_0,
			 mlx5_eswitch_get_vport_metadata_mask());

		spec->match_criteria_enable |= MLX5_MATCH_MISC_PARAMETERS_2;
	} else {
		misc = MLX5_ADDR_OF(fte_match_param, spec->match_value, misc_parameters);
		MLX5_SET(fte_match_set_misc, misc, source_port, vport);

		if (MLX5_CAP_ESW(esw->dev, merged_eswitch))
			MLX5_SET(fte_match_set_misc, misc,
				 source_eswitch_owner_vhca_id,
				 MLX5_CAP_GEN(src_esw->dev, vhca_id));

		misc = MLX5_ADDR_OF(fte_match_param, spec->match_criteria, misc_parameters);
		MLX5_SET_TO_ONES(fte_match_set_misc, misc, source_port);
		if (MLX5_CAP_ESW(esw->dev, merged_eswitch))
			MLX5_SET_TO_ONES(fte_match_set_misc, misc,
					 source_eswitch_owner_vhca_id);

		spec->match_criteria_enable |= MLX5_MATCH_MISC_PARAMETERS;
	}
}

static int
esw_setup_decap_indir(struct mlx5_eswitch *esw,
		      struct mlx5_flow_attr *attr)
{
	struct mlx5_flow_table *ft;

	if (!(attr->flags & MLX5_ATTR_FLAG_SRC_REWRITE))
		return -EOPNOTSUPP;

	ft = mlx5_esw_indir_table_get(esw, attr,
				      mlx5_esw_indir_table_decap_vport(attr), true);
	return PTR_ERR_OR_ZERO(ft);
}

static void
esw_cleanup_decap_indir(struct mlx5_eswitch *esw,
			struct mlx5_flow_attr *attr)
{
	if (mlx5_esw_indir_table_decap_vport(attr))
		mlx5_esw_indir_table_put(esw,
					 mlx5_esw_indir_table_decap_vport(attr),
					 true);
}

static int
esw_setup_mtu_dest(struct mlx5_flow_destination *dest,
		   struct mlx5e_meter_attr *meter,
		   int i)
{
	dest[i].type = MLX5_FLOW_DESTINATION_TYPE_RANGE;
	dest[i].range.field = MLX5_FLOW_DEST_RANGE_FIELD_PKT_LEN;
	dest[i].range.min = 0;
	dest[i].range.max = meter->params.mtu;
	dest[i].range.hit_ft = mlx5e_post_meter_get_mtu_true_ft(meter->post_meter);
	dest[i].range.miss_ft = mlx5e_post_meter_get_mtu_false_ft(meter->post_meter);

	return 0;
}

static int
esw_setup_sampler_dest(struct mlx5_flow_destination *dest,
		       struct mlx5_flow_act *flow_act,
		       u32 sampler_id,
		       int i)
{
	flow_act->flags |= FLOW_ACT_IGNORE_FLOW_LEVEL;
	dest[i].type = MLX5_FLOW_DESTINATION_TYPE_FLOW_SAMPLER;
	dest[i].sampler_id = sampler_id;

	return 0;
}

static int
esw_setup_ft_dest(struct mlx5_flow_destination *dest,
		  struct mlx5_flow_act *flow_act,
		  struct mlx5_eswitch *esw,
		  struct mlx5_flow_attr *attr,
		  int i)
{
	flow_act->flags |= FLOW_ACT_IGNORE_FLOW_LEVEL;
	dest[i].type = MLX5_FLOW_DESTINATION_TYPE_FLOW_TABLE;
	dest[i].ft = attr->dest_ft;

	if (mlx5_esw_indir_table_decap_vport(attr))
		return esw_setup_decap_indir(esw, attr);
	return 0;
}

static void
esw_setup_accept_dest(struct mlx5_flow_destination *dest, struct mlx5_flow_act *flow_act,
		      struct mlx5_fs_chains *chains, int i)
{
	if (mlx5_chains_ignore_flow_level_supported(chains))
		flow_act->flags |= FLOW_ACT_IGNORE_FLOW_LEVEL;
	dest[i].type = MLX5_FLOW_DESTINATION_TYPE_FLOW_TABLE;
	dest[i].ft = mlx5_chains_get_tc_end_ft(chains);
}

static void
esw_setup_slow_path_dest(struct mlx5_flow_destination *dest, struct mlx5_flow_act *flow_act,
			 struct mlx5_eswitch *esw, int i)
{
	if (MLX5_CAP_ESW_FLOWTABLE_FDB(esw->dev, ignore_flow_level))
		flow_act->flags |= FLOW_ACT_IGNORE_FLOW_LEVEL;
	dest[i].type = MLX5_FLOW_DESTINATION_TYPE_FLOW_TABLE;
	dest[i].ft = mlx5_eswitch_get_slow_fdb(esw);
}

static int
esw_setup_chain_dest(struct mlx5_flow_destination *dest,
		     struct mlx5_flow_act *flow_act,
		     struct mlx5_fs_chains *chains,
		     u32 chain, u32 prio, u32 level,
		     int i)
{
	struct mlx5_flow_table *ft;

	flow_act->flags |= FLOW_ACT_IGNORE_FLOW_LEVEL;
	ft = mlx5_chains_get_table(chains, chain, prio, level);
	if (IS_ERR(ft))
		return PTR_ERR(ft);

	dest[i].type = MLX5_FLOW_DESTINATION_TYPE_FLOW_TABLE;
	dest[i].ft = ft;
	return  0;
}

static void esw_put_dest_tables_loop(struct mlx5_eswitch *esw, struct mlx5_flow_attr *attr,
				     int from, int to)
{
	struct mlx5_esw_flow_attr *esw_attr = attr->esw_attr;
	struct mlx5_fs_chains *chains = esw_chains(esw);
	int i;

	for (i = from; i < to; i++)
		if (esw_attr->dests[i].flags & MLX5_ESW_DEST_CHAIN_WITH_SRC_PORT_CHANGE)
			mlx5_chains_put_table(chains, 0, 1, 0);
		else if (mlx5_esw_indir_table_needed(esw, attr, esw_attr->dests[i].vport,
						     esw_attr->dests[i].mdev))
			mlx5_esw_indir_table_put(esw, esw_attr->dests[i].vport, false);
}

static bool
esw_is_chain_src_port_rewrite(struct mlx5_eswitch *esw, struct mlx5_esw_flow_attr *esw_attr)
{
	int i;

	for (i = esw_attr->split_count; i < esw_attr->out_count; i++)
		if (esw_attr->dests[i].flags & MLX5_ESW_DEST_CHAIN_WITH_SRC_PORT_CHANGE)
			return true;
	return false;
}

static int
esw_setup_chain_src_port_rewrite(struct mlx5_flow_destination *dest,
				 struct mlx5_flow_act *flow_act,
				 struct mlx5_eswitch *esw,
				 struct mlx5_fs_chains *chains,
				 struct mlx5_flow_attr *attr,
				 int *i)
{
	struct mlx5_esw_flow_attr *esw_attr = attr->esw_attr;
	int err;

	if (!(attr->flags & MLX5_ATTR_FLAG_SRC_REWRITE))
		return -EOPNOTSUPP;

	/* flow steering cannot handle more than one dest with the same ft
	 * in a single flow
	 */
	if (esw_attr->out_count - esw_attr->split_count > 1)
		return -EOPNOTSUPP;

	err = esw_setup_chain_dest(dest, flow_act, chains, attr->dest_chain, 1, 0, *i);
	if (err)
		return err;

	if (esw_attr->dests[esw_attr->split_count].pkt_reformat) {
		flow_act->action |= MLX5_FLOW_CONTEXT_ACTION_PACKET_REFORMAT;
		flow_act->pkt_reformat = esw_attr->dests[esw_attr->split_count].pkt_reformat;
	}
	(*i)++;

	return 0;
}

static void esw_cleanup_chain_src_port_rewrite(struct mlx5_eswitch *esw,
					       struct mlx5_flow_attr *attr)
{
	struct mlx5_esw_flow_attr *esw_attr = attr->esw_attr;

	esw_put_dest_tables_loop(esw, attr, esw_attr->split_count, esw_attr->out_count);
}

static bool
esw_is_indir_table(struct mlx5_eswitch *esw, struct mlx5_flow_attr *attr)
{
	struct mlx5_esw_flow_attr *esw_attr = attr->esw_attr;
	bool result = false;
	int i;

	/* Indirect table is supported only for flows with in_port uplink
	 * and the destination is vport on the same eswitch as the uplink,
	 * return false in case at least one of destinations doesn't meet
	 * this criteria.
	 */
	for (i = esw_attr->split_count; i < esw_attr->out_count; i++) {
		if (esw_attr->dests[i].vport_valid &&
		    mlx5_esw_indir_table_needed(esw, attr, esw_attr->dests[i].vport,
						esw_attr->dests[i].mdev)) {
			result = true;
		} else {
			result = false;
			break;
		}
	}
	return result;
}

static int
esw_setup_indir_table(struct mlx5_flow_destination *dest,
		      struct mlx5_flow_act *flow_act,
		      struct mlx5_eswitch *esw,
		      struct mlx5_flow_attr *attr,
		      int *i)
{
	struct mlx5_esw_flow_attr *esw_attr = attr->esw_attr;
	int j, err;

	if (!(attr->flags & MLX5_ATTR_FLAG_SRC_REWRITE))
		return -EOPNOTSUPP;

	for (j = esw_attr->split_count; j < esw_attr->out_count; j++, (*i)++) {
		flow_act->flags |= FLOW_ACT_IGNORE_FLOW_LEVEL;
		dest[*i].type = MLX5_FLOW_DESTINATION_TYPE_FLOW_TABLE;

		dest[*i].ft = mlx5_esw_indir_table_get(esw, attr,
						       esw_attr->dests[j].vport, false);
		if (IS_ERR(dest[*i].ft)) {
			err = PTR_ERR(dest[*i].ft);
			goto err_indir_tbl_get;
		}
	}

	if (mlx5_esw_indir_table_decap_vport(attr)) {
		err = esw_setup_decap_indir(esw, attr);
		if (err)
			goto err_indir_tbl_get;
	}

	return 0;

err_indir_tbl_get:
	esw_put_dest_tables_loop(esw, attr, esw_attr->split_count, j);
	return err;
}

static void esw_cleanup_indir_table(struct mlx5_eswitch *esw, struct mlx5_flow_attr *attr)
{
	struct mlx5_esw_flow_attr *esw_attr = attr->esw_attr;

	esw_put_dest_tables_loop(esw, attr, esw_attr->split_count, esw_attr->out_count);
	esw_cleanup_decap_indir(esw, attr);
}

static void
esw_cleanup_chain_dest(struct mlx5_fs_chains *chains, u32 chain, u32 prio, u32 level)
{
	mlx5_chains_put_table(chains, chain, prio, level);
}

static bool esw_same_vhca_id(struct mlx5_core_dev *mdev1, struct mlx5_core_dev *mdev2)
{
	return MLX5_CAP_GEN(mdev1, vhca_id) == MLX5_CAP_GEN(mdev2, vhca_id);
}

static bool esw_setup_uplink_fwd_ipsec_needed(struct mlx5_eswitch *esw,
					      struct mlx5_esw_flow_attr *esw_attr,
					      int attr_idx)
{
	if (esw->offloads.ft_ipsec_tx_pol &&
	    esw_attr->dests[attr_idx].vport_valid &&
	    esw_attr->dests[attr_idx].vport == MLX5_VPORT_UPLINK &&
	    /* To be aligned with software, encryption is needed only for tunnel device */
	    (esw_attr->dests[attr_idx].flags & MLX5_ESW_DEST_ENCAP_VALID) &&
	    esw_attr->dests[attr_idx].vport != esw_attr->in_rep->vport &&
	    esw_same_vhca_id(esw_attr->dests[attr_idx].mdev, esw->dev))
		return true;

	return false;
}

static bool esw_flow_dests_fwd_ipsec_check(struct mlx5_eswitch *esw,
					   struct mlx5_esw_flow_attr *esw_attr)
{
	int i;

	if (!esw->offloads.ft_ipsec_tx_pol)
		return true;

	for (i = 0; i < esw_attr->split_count; i++)
		if (esw_setup_uplink_fwd_ipsec_needed(esw, esw_attr, i))
			return false;

	for (i = esw_attr->split_count; i < esw_attr->out_count; i++)
		if (esw_setup_uplink_fwd_ipsec_needed(esw, esw_attr, i) &&
		    (esw_attr->out_count - esw_attr->split_count > 1))
			return false;

	return true;
}

static void
esw_setup_dest_fwd_vport(struct mlx5_flow_destination *dest, struct mlx5_flow_act *flow_act,
			 struct mlx5_eswitch *esw, struct mlx5_esw_flow_attr *esw_attr,
			 int attr_idx, int dest_idx, bool pkt_reformat)
{
	dest[dest_idx].type = MLX5_FLOW_DESTINATION_TYPE_VPORT;
	dest[dest_idx].vport.num = esw_attr->dests[attr_idx].vport;
	if (MLX5_CAP_ESW(esw->dev, merged_eswitch)) {
		dest[dest_idx].vport.vhca_id =
			MLX5_CAP_GEN(esw_attr->dests[attr_idx].mdev, vhca_id);
		dest[dest_idx].vport.flags |= MLX5_FLOW_DEST_VPORT_VHCA_ID;
		if (dest[dest_idx].vport.num == MLX5_VPORT_UPLINK &&
		    mlx5_lag_is_mpesw(esw->dev))
			dest[dest_idx].type = MLX5_FLOW_DESTINATION_TYPE_UPLINK;
	}
	if (esw_attr->dests[attr_idx].flags & MLX5_ESW_DEST_ENCAP_VALID) {
		if (pkt_reformat) {
			flow_act->action |= MLX5_FLOW_CONTEXT_ACTION_PACKET_REFORMAT;
			flow_act->pkt_reformat = esw_attr->dests[attr_idx].pkt_reformat;
		}
		dest[dest_idx].vport.flags |= MLX5_FLOW_DEST_VPORT_REFORMAT_ID;
		dest[dest_idx].vport.pkt_reformat = esw_attr->dests[attr_idx].pkt_reformat;
	}
}

static void
esw_setup_dest_fwd_ipsec(struct mlx5_flow_destination *dest, struct mlx5_flow_act *flow_act,
			 struct mlx5_eswitch *esw, struct mlx5_esw_flow_attr *esw_attr,
			 int attr_idx, int dest_idx, bool pkt_reformat)
{
	dest[dest_idx].ft = esw->offloads.ft_ipsec_tx_pol;
	dest[dest_idx].type = MLX5_FLOW_DESTINATION_TYPE_FLOW_TABLE;
	if (pkt_reformat &&
	    esw_attr->dests[attr_idx].flags & MLX5_ESW_DEST_ENCAP_VALID) {
		flow_act->action |= MLX5_FLOW_CONTEXT_ACTION_PACKET_REFORMAT;
		flow_act->pkt_reformat = esw_attr->dests[attr_idx].pkt_reformat;
	}
}

static void
esw_setup_vport_dest(struct mlx5_flow_destination *dest, struct mlx5_flow_act *flow_act,
		     struct mlx5_eswitch *esw, struct mlx5_esw_flow_attr *esw_attr,
		     int attr_idx, int dest_idx, bool pkt_reformat)
{
	if (esw_setup_uplink_fwd_ipsec_needed(esw, esw_attr, attr_idx))
		esw_setup_dest_fwd_ipsec(dest, flow_act, esw, esw_attr,
					 attr_idx, dest_idx, pkt_reformat);
	else
		esw_setup_dest_fwd_vport(dest, flow_act, esw, esw_attr,
					 attr_idx, dest_idx, pkt_reformat);
}

static int
esw_setup_vport_dests(struct mlx5_flow_destination *dest, struct mlx5_flow_act *flow_act,
		      struct mlx5_eswitch *esw, struct mlx5_esw_flow_attr *esw_attr,
		      int i)
{
	int j;

	for (j = esw_attr->split_count; j < esw_attr->out_count; j++, i++)
		esw_setup_vport_dest(dest, flow_act, esw, esw_attr, j, i, true);
	return i;
}

static bool
esw_src_port_rewrite_supported(struct mlx5_eswitch *esw)
{
	return MLX5_CAP_GEN(esw->dev, reg_c_preserve) &&
	       mlx5_eswitch_vport_match_metadata_enabled(esw) &&
	       MLX5_CAP_ESW_FLOWTABLE_FDB(esw->dev, ignore_flow_level);
}

static bool
esw_dests_to_int_external(struct mlx5_flow_destination *dests, int max_dest)
{
	bool internal_dest = false, external_dest = false;
	int i;

	for (i = 0; i < max_dest; i++) {
		if (dests[i].type != MLX5_FLOW_DESTINATION_TYPE_VPORT &&
		    dests[i].type != MLX5_FLOW_DESTINATION_TYPE_UPLINK)
			continue;

		/* Uplink dest is external, but considered as internal
		 * if there is reformat because firmware uses LB+hairpin to support it.
		 */
		if (dests[i].vport.num == MLX5_VPORT_UPLINK &&
		    !(dests[i].vport.flags & MLX5_FLOW_DEST_VPORT_REFORMAT_ID))
			external_dest = true;
		else
			internal_dest = true;

		if (internal_dest && external_dest)
			return true;
	}

	return false;
}

static int
esw_setup_dests(struct mlx5_flow_destination *dest,
		struct mlx5_flow_act *flow_act,
		struct mlx5_eswitch *esw,
		struct mlx5_flow_attr *attr,
		struct mlx5_flow_spec *spec,
		int *i)
{
	struct mlx5_esw_flow_attr *esw_attr = attr->esw_attr;
	struct mlx5_fs_chains *chains = esw_chains(esw);
	int err = 0;

	if (!mlx5_eswitch_termtbl_required(esw, attr, flow_act, spec) &&
	    esw_src_port_rewrite_supported(esw))
		attr->flags |= MLX5_ATTR_FLAG_SRC_REWRITE;

	if (attr->flags & MLX5_ATTR_FLAG_SLOW_PATH) {
		esw_setup_slow_path_dest(dest, flow_act, esw, *i);
		(*i)++;
		goto out;
	}

	if (attr->flags & MLX5_ATTR_FLAG_SAMPLE) {
		esw_setup_sampler_dest(dest, flow_act, attr->sample_attr.sampler_id, *i);
		(*i)++;
	} else if (attr->flags & MLX5_ATTR_FLAG_ACCEPT) {
		esw_setup_accept_dest(dest, flow_act, chains, *i);
		(*i)++;
	} else if (attr->flags & MLX5_ATTR_FLAG_MTU) {
		err = esw_setup_mtu_dest(dest, &attr->meter_attr, *i);
		(*i)++;
	} else if (esw_is_indir_table(esw, attr)) {
		err = esw_setup_indir_table(dest, flow_act, esw, attr, i);
	} else if (esw_is_chain_src_port_rewrite(esw, esw_attr)) {
		err = esw_setup_chain_src_port_rewrite(dest, flow_act, esw, chains, attr, i);
	} else {
		*i = esw_setup_vport_dests(dest, flow_act, esw, esw_attr, *i);

		if (attr->dest_ft) {
			err = esw_setup_ft_dest(dest, flow_act, esw, attr, *i);
			(*i)++;
		} else if (attr->dest_chain) {
			err = esw_setup_chain_dest(dest, flow_act, chains, attr->dest_chain,
						   1, 0, *i);
			(*i)++;
		}
	}

	if (attr->extra_split_ft) {
		flow_act->flags |= FLOW_ACT_IGNORE_FLOW_LEVEL;
		dest[*i].type = MLX5_FLOW_DESTINATION_TYPE_FLOW_TABLE;
		dest[*i].ft = attr->extra_split_ft;
		(*i)++;
	}

out:
	return err;
}

static void
esw_cleanup_dests(struct mlx5_eswitch *esw,
		  struct mlx5_flow_attr *attr)
{
	struct mlx5_esw_flow_attr *esw_attr = attr->esw_attr;
	struct mlx5_fs_chains *chains = esw_chains(esw);

	if (attr->dest_ft) {
		esw_cleanup_decap_indir(esw, attr);
	} else if (!mlx5e_tc_attr_flags_skip(attr->flags)) {
		if (attr->dest_chain)
			esw_cleanup_chain_dest(chains, attr->dest_chain, 1, 0);
		else if (esw_is_indir_table(esw, attr))
			esw_cleanup_indir_table(esw, attr);
		else if (esw_is_chain_src_port_rewrite(esw, esw_attr))
			esw_cleanup_chain_src_port_rewrite(esw, attr);
	}
}

static void
esw_setup_meter(struct mlx5_flow_attr *attr, struct mlx5_flow_act *flow_act)
{
	struct mlx5e_flow_meter_handle *meter;

	meter = attr->meter_attr.meter;
	flow_act->exe_aso.type = attr->exe_aso_type;
	flow_act->exe_aso.object_id = meter->obj_id;
	flow_act->exe_aso.flow_meter.meter_idx = meter->idx;
	flow_act->exe_aso.flow_meter.init_color = MLX5_FLOW_METER_COLOR_GREEN;
	/* use metadata reg 5 for packet color */
	flow_act->exe_aso.return_reg_id = 5;
}

struct mlx5_flow_handle *
mlx5_eswitch_add_offloaded_rule(struct mlx5_eswitch *esw,
				struct mlx5_flow_spec *spec,
				struct mlx5_flow_attr *attr)
{
	struct mlx5_flow_act flow_act = { .flags = FLOW_ACT_NO_APPEND, };
	struct mlx5_esw_flow_attr *esw_attr = attr->esw_attr;
	struct mlx5_fs_chains *chains = esw_chains(esw);
	bool split = !!(esw_attr->split_count);
	struct mlx5_vport_tbl_attr fwd_attr;
	struct mlx5_flow_destination *dest;
	struct mlx5_flow_handle *rule;
	struct mlx5_flow_table *fdb;
	int i = 0;

	if (esw->mode != MLX5_ESWITCH_OFFLOADS)
		return ERR_PTR(-EOPNOTSUPP);

	if (!mlx5_eswitch_vlan_actions_supported(esw->dev, 1))
		return ERR_PTR(-EOPNOTSUPP);

	if (!esw_flow_dests_fwd_ipsec_check(esw, esw_attr))
		return ERR_PTR(-EOPNOTSUPP);

	dest = kcalloc(MLX5_MAX_FLOW_FWD_VPORTS + 1, sizeof(*dest), GFP_KERNEL);
	if (!dest)
		return ERR_PTR(-ENOMEM);

	flow_act.action = attr->action;

	if (flow_act.action & MLX5_FLOW_CONTEXT_ACTION_VLAN_PUSH) {
		flow_act.vlan[0].ethtype = ntohs(esw_attr->vlan_proto[0]);
		flow_act.vlan[0].vid = esw_attr->vlan_vid[0];
		flow_act.vlan[0].prio = esw_attr->vlan_prio[0];
		if (flow_act.action & MLX5_FLOW_CONTEXT_ACTION_VLAN_PUSH_2) {
			flow_act.vlan[1].ethtype = ntohs(esw_attr->vlan_proto[1]);
			flow_act.vlan[1].vid = esw_attr->vlan_vid[1];
			flow_act.vlan[1].prio = esw_attr->vlan_prio[1];
		}
	}

	mlx5_eswitch_set_rule_flow_source(esw, spec, esw_attr);

	if (flow_act.action & MLX5_FLOW_CONTEXT_ACTION_FWD_DEST) {
		int err;

		err = esw_setup_dests(dest, &flow_act, esw, attr, spec, &i);
		if (err) {
			rule = ERR_PTR(err);
			goto err_create_goto_table;
		}

		/* Header rewrite with combined wire+loopback in FDB is not allowed */
		if ((flow_act.action & MLX5_FLOW_CONTEXT_ACTION_MOD_HDR) &&
		    esw_dests_to_int_external(dest, i)) {
			esw_warn(esw->dev,
				 "FDB: Header rewrite with forwarding to both internal and external dests is not allowed\n");
			rule = ERR_PTR(-EINVAL);
			goto err_esw_get;
		}
	}

	if (esw_attr->decap_pkt_reformat)
		flow_act.pkt_reformat = esw_attr->decap_pkt_reformat;

	if (flow_act.action & MLX5_FLOW_CONTEXT_ACTION_COUNT) {
		dest[i].type = MLX5_FLOW_DESTINATION_TYPE_COUNTER;
		dest[i].counter_id = mlx5_fc_id(attr->counter);
		i++;
	}

	if (attr->outer_match_level != MLX5_MATCH_NONE)
		spec->match_criteria_enable |= MLX5_MATCH_OUTER_HEADERS;
	if (attr->inner_match_level != MLX5_MATCH_NONE)
		spec->match_criteria_enable |= MLX5_MATCH_INNER_HEADERS;

	if (flow_act.action & MLX5_FLOW_CONTEXT_ACTION_MOD_HDR)
		flow_act.modify_hdr = attr->modify_hdr;

	if ((flow_act.action & MLX5_FLOW_CONTEXT_ACTION_EXECUTE_ASO) &&
	    attr->exe_aso_type == MLX5_EXE_ASO_FLOW_METER)
		esw_setup_meter(attr, &flow_act);

	if (split) {
		fwd_attr.chain = attr->chain;
		fwd_attr.prio = attr->prio;
		fwd_attr.vport = esw_attr->in_rep->vport;
		fwd_attr.vport_ns = &mlx5_esw_vport_tbl_mirror_ns;

		fdb = mlx5_esw_vporttbl_get(esw, &fwd_attr);
	} else {
		if (attr->chain || attr->prio)
			fdb = mlx5_chains_get_table(chains, attr->chain,
						    attr->prio, 0);
		else
			fdb = attr->ft;

		if (!(attr->flags & MLX5_ATTR_FLAG_NO_IN_PORT))
			mlx5_eswitch_set_rule_source_port(esw, spec, attr,
							  esw_attr->in_mdev->priv.eswitch,
							  esw_attr->in_rep->vport);
	}
	if (IS_ERR(fdb)) {
		rule = ERR_CAST(fdb);
		goto err_esw_get;
	}

	if (!i) {
		kfree(dest);
		dest = NULL;
	}

	if (mlx5_eswitch_termtbl_required(esw, attr, &flow_act, spec))
		rule = mlx5_eswitch_add_termtbl_rule(esw, fdb, spec, esw_attr,
						     &flow_act, dest, i);
	else
		rule = mlx5_add_flow_rules(fdb, spec, &flow_act, dest, i);
	if (IS_ERR(rule))
		goto err_add_rule;
	else
		atomic64_inc(&esw->offloads.num_flows);

	kfree(dest);
	return rule;

err_add_rule:
	if (split)
		mlx5_esw_vporttbl_put(esw, &fwd_attr);
	else if (attr->chain || attr->prio)
		mlx5_chains_put_table(chains, attr->chain, attr->prio, 0);
err_esw_get:
	esw_cleanup_dests(esw, attr);
err_create_goto_table:
	kfree(dest);
	return rule;
}

struct mlx5_flow_handle *
mlx5_eswitch_add_fwd_rule(struct mlx5_eswitch *esw,
			  struct mlx5_flow_spec *spec,
			  struct mlx5_flow_attr *attr)
{
	struct mlx5_flow_act flow_act = { .flags = FLOW_ACT_NO_APPEND, };
	struct mlx5_esw_flow_attr *esw_attr = attr->esw_attr;
	struct mlx5_fs_chains *chains = esw_chains(esw);
	struct mlx5_vport_tbl_attr fwd_attr;
	struct mlx5_flow_destination *dest;
	struct mlx5_flow_table *fast_fdb;
	struct mlx5_flow_table *fwd_fdb;
	struct mlx5_flow_handle *rule;
	int i, err = 0;

	dest = kcalloc(MLX5_MAX_FLOW_FWD_VPORTS + 1, sizeof(*dest), GFP_KERNEL);
	if (!dest)
		return ERR_PTR(-ENOMEM);

	fast_fdb = mlx5_chains_get_table(chains, attr->chain, attr->prio, 0);
	if (IS_ERR(fast_fdb)) {
		rule = ERR_CAST(fast_fdb);
		goto err_get_fast;
	}

	fwd_attr.chain = attr->chain;
	fwd_attr.prio = attr->prio;
	fwd_attr.vport = esw_attr->in_rep->vport;
	fwd_attr.vport_ns = &mlx5_esw_vport_tbl_mirror_ns;
	fwd_fdb = mlx5_esw_vporttbl_get(esw, &fwd_attr);
	if (IS_ERR(fwd_fdb)) {
		rule = ERR_CAST(fwd_fdb);
		goto err_get_fwd;
	}

	flow_act.action = MLX5_FLOW_CONTEXT_ACTION_FWD_DEST;
	for (i = 0; i < esw_attr->split_count; i++) {
		if (esw_attr->dests[i].flags & MLX5_ESW_DEST_CHAIN_WITH_SRC_PORT_CHANGE)
			/* Source port rewrite (forward to ovs internal port or statck device) isn't
			 * supported in the rule of split action.
			 */
			err = -EOPNOTSUPP;
		else
			esw_setup_vport_dest(dest, &flow_act, esw, esw_attr, i, i, false);

		if (err) {
			rule = ERR_PTR(err);
			goto err_chain_src_rewrite;
		}
	}
	dest[i].type = MLX5_FLOW_DESTINATION_TYPE_FLOW_TABLE;
	dest[i].ft = fwd_fdb;
	i++;

	mlx5_eswitch_set_rule_source_port(esw, spec, attr,
					  esw_attr->in_mdev->priv.eswitch,
					  esw_attr->in_rep->vport);

	if (attr->outer_match_level != MLX5_MATCH_NONE)
		spec->match_criteria_enable |= MLX5_MATCH_OUTER_HEADERS;

	flow_act.flags |= FLOW_ACT_IGNORE_FLOW_LEVEL;
	rule = mlx5_add_flow_rules(fast_fdb, spec, &flow_act, dest, i);

	if (IS_ERR(rule)) {
		i = esw_attr->split_count;
		goto err_chain_src_rewrite;
	}

	atomic64_inc(&esw->offloads.num_flows);

	kfree(dest);
	return rule;
err_chain_src_rewrite:
	mlx5_esw_vporttbl_put(esw, &fwd_attr);
err_get_fwd:
	mlx5_chains_put_table(chains, attr->chain, attr->prio, 0);
err_get_fast:
	kfree(dest);
	return rule;
}

static void
__mlx5_eswitch_del_rule(struct mlx5_eswitch *esw,
			struct mlx5_flow_handle *rule,
			struct mlx5_flow_attr *attr,
			bool fwd_rule)
{
	struct mlx5_esw_flow_attr *esw_attr = attr->esw_attr;
	struct mlx5_fs_chains *chains = esw_chains(esw);
	bool split = (esw_attr->split_count > 0);
	struct mlx5_vport_tbl_attr fwd_attr;
	int i;

	mlx5_del_flow_rules(rule);

	if (!mlx5e_tc_attr_flags_skip(attr->flags)) {
		/* unref the term table */
		for (i = 0; i < MLX5_MAX_FLOW_FWD_VPORTS; i++) {
			if (esw_attr->dests[i].termtbl)
				mlx5_eswitch_termtbl_put(esw, esw_attr->dests[i].termtbl);
		}
	}

	atomic64_dec(&esw->offloads.num_flows);

	if (fwd_rule || split) {
		fwd_attr.chain = attr->chain;
		fwd_attr.prio = attr->prio;
		fwd_attr.vport = esw_attr->in_rep->vport;
		fwd_attr.vport_ns = &mlx5_esw_vport_tbl_mirror_ns;
	}

	if (fwd_rule)  {
		mlx5_esw_vporttbl_put(esw, &fwd_attr);
		mlx5_chains_put_table(chains, attr->chain, attr->prio, 0);
	} else {
		if (split)
			mlx5_esw_vporttbl_put(esw, &fwd_attr);
		else if (attr->chain || attr->prio)
			mlx5_chains_put_table(chains, attr->chain, attr->prio, 0);
		esw_cleanup_dests(esw, attr);
	}
}

void
mlx5_eswitch_del_offloaded_rule(struct mlx5_eswitch *esw,
				struct mlx5_flow_handle *rule,
				struct mlx5_flow_attr *attr)
{
	__mlx5_eswitch_del_rule(esw, rule, attr, false);
}

void
mlx5_eswitch_del_fwd_rule(struct mlx5_eswitch *esw,
			  struct mlx5_flow_handle *rule,
			  struct mlx5_flow_attr *attr)
{
	__mlx5_eswitch_del_rule(esw, rule, attr, true);
}

struct mlx5_flow_handle *
mlx5_eswitch_add_send_to_vport_rule(struct mlx5_eswitch *on_esw,
				    struct mlx5_eswitch *from_esw,
				    struct mlx5_eswitch_rep *rep,
				    u32 sqn)
{
	struct mlx5_flow_act flow_act = {0};
	struct mlx5_flow_destination dest = {};
	struct mlx5_flow_handle *flow_rule;
	struct mlx5_flow_spec *spec;
	void *misc;
	u16 vport;

	spec = kvzalloc(sizeof(*spec), GFP_KERNEL);
	if (!spec) {
		flow_rule = ERR_PTR(-ENOMEM);
		goto out;
	}

	misc = MLX5_ADDR_OF(fte_match_param, spec->match_value, misc_parameters);
	MLX5_SET(fte_match_set_misc, misc, source_sqn, sqn);

	misc = MLX5_ADDR_OF(fte_match_param, spec->match_criteria, misc_parameters);
	MLX5_SET_TO_ONES(fte_match_set_misc, misc, source_sqn);

	spec->match_criteria_enable = MLX5_MATCH_MISC_PARAMETERS;

	/* source vport is the esw manager */
	vport = from_esw->manager_vport;

	if (mlx5_eswitch_vport_match_metadata_enabled(on_esw)) {
		misc = MLX5_ADDR_OF(fte_match_param, spec->match_value, misc_parameters_2);
		MLX5_SET(fte_match_set_misc2, misc, metadata_reg_c_0,
			 mlx5_eswitch_get_vport_metadata_for_match(from_esw, vport));

		misc = MLX5_ADDR_OF(fte_match_param, spec->match_criteria, misc_parameters_2);
		MLX5_SET(fte_match_set_misc2, misc, metadata_reg_c_0,
			 mlx5_eswitch_get_vport_metadata_mask());

		spec->match_criteria_enable |= MLX5_MATCH_MISC_PARAMETERS_2;
	} else {
		misc = MLX5_ADDR_OF(fte_match_param, spec->match_value, misc_parameters);
		MLX5_SET(fte_match_set_misc, misc, source_port, vport);

		if (MLX5_CAP_ESW(on_esw->dev, merged_eswitch))
			MLX5_SET(fte_match_set_misc, misc, source_eswitch_owner_vhca_id,
				 MLX5_CAP_GEN(from_esw->dev, vhca_id));

		misc = MLX5_ADDR_OF(fte_match_param, spec->match_criteria, misc_parameters);
		MLX5_SET_TO_ONES(fte_match_set_misc, misc, source_port);

		if (MLX5_CAP_ESW(on_esw->dev, merged_eswitch))
			MLX5_SET_TO_ONES(fte_match_set_misc, misc,
					 source_eswitch_owner_vhca_id);

		spec->match_criteria_enable |= MLX5_MATCH_MISC_PARAMETERS;
	}

	dest.type = MLX5_FLOW_DESTINATION_TYPE_VPORT;
	dest.vport.num = rep->vport;
	dest.vport.vhca_id = MLX5_CAP_GEN(rep->esw->dev, vhca_id);
	dest.vport.flags |= MLX5_FLOW_DEST_VPORT_VHCA_ID;
	flow_act.action = MLX5_FLOW_CONTEXT_ACTION_FWD_DEST;

	if (rep->vport == MLX5_VPORT_UPLINK &&
	    on_esw == from_esw && on_esw->offloads.ft_ipsec_tx_pol) {
		dest.ft = on_esw->offloads.ft_ipsec_tx_pol;
		flow_act.flags = FLOW_ACT_IGNORE_FLOW_LEVEL;
		dest.type = MLX5_FLOW_DESTINATION_TYPE_FLOW_TABLE;
	} else {
		dest.type = MLX5_FLOW_DESTINATION_TYPE_VPORT;
		dest.vport.num = rep->vport;
		dest.vport.vhca_id = MLX5_CAP_GEN(rep->esw->dev, vhca_id);
		dest.vport.flags |= MLX5_FLOW_DEST_VPORT_VHCA_ID;
	}

	if (MLX5_CAP_ESW_FLOWTABLE(on_esw->dev, flow_source) &&
	    rep->vport == MLX5_VPORT_UPLINK)
		spec->flow_context.flow_source = MLX5_FLOW_CONTEXT_FLOW_SOURCE_LOCAL_VPORT;

	flow_rule = mlx5_add_flow_rules(mlx5_eswitch_get_slow_fdb(on_esw),
					spec, &flow_act, &dest, 1);
	if (IS_ERR(flow_rule))
		esw_warn(on_esw->dev, "FDB: Failed to add send to vport rule err %ld\n",
			 PTR_ERR(flow_rule));
out:
	kvfree(spec);
	return flow_rule;
}
EXPORT_SYMBOL(mlx5_eswitch_add_send_to_vport_rule);

void mlx5_eswitch_del_send_to_vport_rule(struct mlx5_flow_handle *rule)
{
	mlx5_del_flow_rules(rule);
}

void mlx5_eswitch_del_send_to_vport_meta_rule(struct mlx5_flow_handle *rule)
{
	if (rule)
		mlx5_del_flow_rules(rule);
}

struct mlx5_flow_handle *
mlx5_eswitch_add_send_to_vport_meta_rule(struct mlx5_eswitch *esw, u16 vport_num)
{
	struct mlx5_flow_destination dest = {};
	struct mlx5_flow_act flow_act = {0};
	struct mlx5_flow_handle *flow_rule;
	struct mlx5_flow_spec *spec;

	spec = kvzalloc(sizeof(*spec), GFP_KERNEL);
	if (!spec)
		return ERR_PTR(-ENOMEM);

	MLX5_SET(fte_match_param, spec->match_criteria,
		 misc_parameters_2.metadata_reg_c_0, mlx5_eswitch_get_vport_metadata_mask());
	MLX5_SET(fte_match_param, spec->match_criteria,
		 misc_parameters_2.metadata_reg_c_1, ESW_TUN_MASK);
	MLX5_SET(fte_match_param, spec->match_value, misc_parameters_2.metadata_reg_c_1,
		 ESW_TUN_SLOW_TABLE_GOTO_VPORT_MARK);

	spec->match_criteria_enable = MLX5_MATCH_MISC_PARAMETERS_2;
	dest.type = MLX5_FLOW_DESTINATION_TYPE_VPORT;
	flow_act.action = MLX5_FLOW_CONTEXT_ACTION_FWD_DEST;

	MLX5_SET(fte_match_param, spec->match_value, misc_parameters_2.metadata_reg_c_0,
		 mlx5_eswitch_get_vport_metadata_for_match(esw, vport_num));
	dest.vport.num = vport_num;

	flow_rule = mlx5_add_flow_rules(mlx5_eswitch_get_slow_fdb(esw),
					spec, &flow_act, &dest, 1);
	if (IS_ERR(flow_rule))
		esw_warn(esw->dev, "FDB: Failed to add send to vport meta rule vport %d, err %ld\n",
			 vport_num, PTR_ERR(flow_rule));

	kvfree(spec);
	return flow_rule;
}

static bool mlx5_eswitch_reg_c1_loopback_supported(struct mlx5_eswitch *esw)
{
	return MLX5_CAP_ESW_FLOWTABLE(esw->dev, fdb_to_vport_reg_c_id) &
	       MLX5_FDB_TO_VPORT_REG_C_1;
}

static int esw_set_passing_vport_metadata(struct mlx5_eswitch *esw, bool enable)
{
	u32 out[MLX5_ST_SZ_DW(query_esw_vport_context_out)] = {};
	u32 min[MLX5_ST_SZ_DW(modify_esw_vport_context_in)] = {};
	u32 in[MLX5_ST_SZ_DW(query_esw_vport_context_in)] = {};
	u8 curr, wanted;
	int err;

	if (!mlx5_eswitch_reg_c1_loopback_supported(esw) &&
	    !mlx5_eswitch_vport_match_metadata_enabled(esw))
		return 0;

	MLX5_SET(query_esw_vport_context_in, in, opcode,
		 MLX5_CMD_OP_QUERY_ESW_VPORT_CONTEXT);
	err = mlx5_cmd_exec_inout(esw->dev, query_esw_vport_context, in, out);
	if (err)
		return err;

	curr = MLX5_GET(query_esw_vport_context_out, out,
			esw_vport_context.fdb_to_vport_reg_c_id);
	wanted = MLX5_FDB_TO_VPORT_REG_C_0;
	if (mlx5_eswitch_reg_c1_loopback_supported(esw))
		wanted |= MLX5_FDB_TO_VPORT_REG_C_1;

	if (enable)
		curr |= wanted;
	else
		curr &= ~wanted;

	MLX5_SET(modify_esw_vport_context_in, min,
		 esw_vport_context.fdb_to_vport_reg_c_id, curr);
	MLX5_SET(modify_esw_vport_context_in, min,
		 field_select.fdb_to_vport_reg_c_id, 1);

	err = mlx5_eswitch_modify_esw_vport_context(esw->dev, 0, false, min);
	if (!err) {
		if (enable && (curr & MLX5_FDB_TO_VPORT_REG_C_1))
			esw->flags |= MLX5_ESWITCH_REG_C1_LOOPBACK_ENABLED;
		else
			esw->flags &= ~MLX5_ESWITCH_REG_C1_LOOPBACK_ENABLED;
	}

	return err;
}

static void peer_miss_rules_setup(struct mlx5_eswitch *esw,
				  struct mlx5_core_dev *peer_dev,
				  struct mlx5_flow_spec *spec,
				  struct mlx5_flow_destination *dest)
{
	void *misc;

	if (mlx5_eswitch_vport_match_metadata_enabled(esw)) {
		misc = MLX5_ADDR_OF(fte_match_param, spec->match_criteria,
				    misc_parameters_2);
		MLX5_SET(fte_match_set_misc2, misc, metadata_reg_c_0,
			 mlx5_eswitch_get_vport_metadata_mask());

		spec->match_criteria_enable = MLX5_MATCH_MISC_PARAMETERS_2;
	} else {
		misc = MLX5_ADDR_OF(fte_match_param, spec->match_value,
				    misc_parameters);

		MLX5_SET(fte_match_set_misc, misc, source_eswitch_owner_vhca_id,
			 MLX5_CAP_GEN(peer_dev, vhca_id));

		spec->match_criteria_enable = MLX5_MATCH_MISC_PARAMETERS;

		misc = MLX5_ADDR_OF(fte_match_param, spec->match_criteria,
				    misc_parameters);
		MLX5_SET_TO_ONES(fte_match_set_misc, misc, source_port);
		MLX5_SET_TO_ONES(fte_match_set_misc, misc,
				 source_eswitch_owner_vhca_id);
	}

	dest->type = MLX5_FLOW_DESTINATION_TYPE_VPORT;
	dest->vport.num = peer_dev->priv.eswitch->manager_vport;
	dest->vport.vhca_id = MLX5_CAP_GEN(peer_dev, vhca_id);
	dest->vport.flags |= MLX5_FLOW_DEST_VPORT_VHCA_ID;
}

static void esw_set_peer_miss_rule_source_port(struct mlx5_eswitch *esw,
					       struct mlx5_eswitch *peer_esw,
					       struct mlx5_flow_spec *spec,
					       u16 vport)
{
	void *misc;

	if (mlx5_eswitch_vport_match_metadata_enabled(esw)) {
		misc = MLX5_ADDR_OF(fte_match_param, spec->match_value,
				    misc_parameters_2);
		MLX5_SET(fte_match_set_misc2, misc, metadata_reg_c_0,
			 mlx5_eswitch_get_vport_metadata_for_match(peer_esw,
								   vport));
	} else {
		misc = MLX5_ADDR_OF(fte_match_param, spec->match_value,
				    misc_parameters);
		MLX5_SET(fte_match_set_misc, misc, source_port, vport);
	}
}

static int esw_add_fdb_peer_miss_rules(struct mlx5_eswitch *esw,
				       struct mlx5_core_dev *peer_dev)
{
	struct mlx5_flow_destination dest = {};
	struct mlx5_flow_act flow_act = {0};
	struct mlx5_flow_handle **flows;
	/* total vports is the same for both e-switches */
	int nvports = esw->total_vports;
	struct mlx5_flow_handle *flow;
	struct mlx5_flow_spec *spec;
	struct mlx5_vport *vport;
	int err, pfindex;
	unsigned long i;
	void *misc;

	if (!MLX5_VPORT_MANAGER(esw->dev) && !mlx5_core_is_ecpf_esw_manager(esw->dev))
		return 0;

	spec = kvzalloc(sizeof(*spec), GFP_KERNEL);
	if (!spec)
		return -ENOMEM;

	peer_miss_rules_setup(esw, peer_dev, spec, &dest);

	flows = kvcalloc(nvports, sizeof(*flows), GFP_KERNEL);
	if (!flows) {
		err = -ENOMEM;
		goto alloc_flows_err;
	}

	flow_act.action = MLX5_FLOW_CONTEXT_ACTION_FWD_DEST;
	misc = MLX5_ADDR_OF(fte_match_param, spec->match_value,
			    misc_parameters);

	if (mlx5_core_is_ecpf_esw_manager(esw->dev)) {
		vport = mlx5_eswitch_get_vport(esw, MLX5_VPORT_PF);
		esw_set_peer_miss_rule_source_port(esw, peer_dev->priv.eswitch,
						   spec, MLX5_VPORT_PF);

		flow = mlx5_add_flow_rules(mlx5_eswitch_get_slow_fdb(esw),
					   spec, &flow_act, &dest, 1);
		if (IS_ERR(flow)) {
			err = PTR_ERR(flow);
			goto add_pf_flow_err;
		}
		flows[vport->index] = flow;
	}

	if (mlx5_ecpf_vport_exists(esw->dev)) {
		vport = mlx5_eswitch_get_vport(esw, MLX5_VPORT_ECPF);
		MLX5_SET(fte_match_set_misc, misc, source_port, MLX5_VPORT_ECPF);
		flow = mlx5_add_flow_rules(mlx5_eswitch_get_slow_fdb(esw),
					   spec, &flow_act, &dest, 1);
		if (IS_ERR(flow)) {
			err = PTR_ERR(flow);
			goto add_ecpf_flow_err;
		}
		flows[vport->index] = flow;
	}

	mlx5_esw_for_each_vf_vport(esw, i, vport, mlx5_core_max_vfs(esw->dev)) {
		esw_set_peer_miss_rule_source_port(esw,
						   peer_dev->priv.eswitch,
						   spec, vport->vport);

		flow = mlx5_add_flow_rules(mlx5_eswitch_get_slow_fdb(esw),
					   spec, &flow_act, &dest, 1);
		if (IS_ERR(flow)) {
			err = PTR_ERR(flow);
			goto add_vf_flow_err;
		}
		flows[vport->index] = flow;
	}

	if (mlx5_core_ec_sriov_enabled(esw->dev)) {
		mlx5_esw_for_each_ec_vf_vport(esw, i, vport, mlx5_core_max_ec_vfs(esw->dev)) {
			if (i >= mlx5_core_max_ec_vfs(peer_dev))
				break;
			esw_set_peer_miss_rule_source_port(esw, peer_dev->priv.eswitch,
							   spec, vport->vport);
			flow = mlx5_add_flow_rules(esw->fdb_table.offloads.slow_fdb,
						   spec, &flow_act, &dest, 1);
			if (IS_ERR(flow)) {
				err = PTR_ERR(flow);
				goto add_ec_vf_flow_err;
			}
			flows[vport->index] = flow;
		}
	}

	pfindex = mlx5_get_dev_index(peer_dev);
	if (pfindex >= MLX5_MAX_PORTS) {
		esw_warn(esw->dev, "Peer dev index(%d) is over the max num defined(%d)\n",
			 pfindex, MLX5_MAX_PORTS);
		err = -EINVAL;
		goto add_ec_vf_flow_err;
	}
	esw->fdb_table.offloads.peer_miss_rules[pfindex] = flows;

	kvfree(spec);
	return 0;

add_ec_vf_flow_err:
	mlx5_esw_for_each_ec_vf_vport(esw, i, vport, mlx5_core_max_ec_vfs(esw->dev)) {
		if (!flows[vport->index])
			continue;
		mlx5_del_flow_rules(flows[vport->index]);
	}
add_vf_flow_err:
	mlx5_esw_for_each_vf_vport(esw, i, vport, mlx5_core_max_vfs(esw->dev)) {
		if (!flows[vport->index])
			continue;
		mlx5_del_flow_rules(flows[vport->index]);
	}
	if (mlx5_ecpf_vport_exists(esw->dev)) {
		vport = mlx5_eswitch_get_vport(esw, MLX5_VPORT_ECPF);
		mlx5_del_flow_rules(flows[vport->index]);
	}
add_ecpf_flow_err:
	if (mlx5_core_is_ecpf_esw_manager(esw->dev)) {
		vport = mlx5_eswitch_get_vport(esw, MLX5_VPORT_PF);
		mlx5_del_flow_rules(flows[vport->index]);
	}
add_pf_flow_err:
	esw_warn(esw->dev, "FDB: Failed to add peer miss flow rule err %d\n", err);
	kvfree(flows);
alloc_flows_err:
	kvfree(spec);
	return err;
}

static void esw_del_fdb_peer_miss_rules(struct mlx5_eswitch *esw,
					struct mlx5_core_dev *peer_dev)
{
	u16 peer_index = mlx5_get_dev_index(peer_dev);
	struct mlx5_flow_handle **flows;
	struct mlx5_vport *vport;
	unsigned long i;

	flows = esw->fdb_table.offloads.peer_miss_rules[peer_index];
	if (!flows)
		return;

	if (mlx5_core_ec_sriov_enabled(esw->dev)) {
		mlx5_esw_for_each_ec_vf_vport(esw, i, vport, mlx5_core_max_ec_vfs(esw->dev)) {
			/* The flow for a particular vport could be NULL if the other ECPF
			 * has fewer or no VFs enabled
			 */
			if (!flows[vport->index])
				continue;
			mlx5_del_flow_rules(flows[vport->index]);
		}
	}

	mlx5_esw_for_each_vf_vport(esw, i, vport, mlx5_core_max_vfs(esw->dev))
		mlx5_del_flow_rules(flows[vport->index]);

	if (mlx5_ecpf_vport_exists(esw->dev)) {
		vport = mlx5_eswitch_get_vport(esw, MLX5_VPORT_ECPF);
		mlx5_del_flow_rules(flows[vport->index]);
	}

	if (mlx5_core_is_ecpf_esw_manager(esw->dev)) {
		vport = mlx5_eswitch_get_vport(esw, MLX5_VPORT_PF);
		mlx5_del_flow_rules(flows[vport->index]);
	}

	kvfree(flows);
	esw->fdb_table.offloads.peer_miss_rules[peer_index] = NULL;
}

static int esw_add_fdb_miss_rule(struct mlx5_eswitch *esw)
{
	struct mlx5_flow_act flow_act = {0};
	struct mlx5_flow_destination dest = {};
	struct mlx5_flow_handle *flow_rule = NULL;
	struct mlx5_flow_spec *spec;
	void *headers_c;
	void *headers_v;
	int err = 0;
	u8 *dmac_c;
	u8 *dmac_v;

	spec = kvzalloc(sizeof(*spec), GFP_KERNEL);
	if (!spec) {
		err = -ENOMEM;
		goto out;
	}

	spec->match_criteria_enable = MLX5_MATCH_OUTER_HEADERS;
	headers_c = MLX5_ADDR_OF(fte_match_param, spec->match_criteria,
				 outer_headers);
	dmac_c = MLX5_ADDR_OF(fte_match_param, headers_c,
			      outer_headers.dmac_47_16);
	dmac_c[0] = 0x01;

	dest.type = MLX5_FLOW_DESTINATION_TYPE_VPORT;
	dest.vport.num = esw->manager_vport;
	flow_act.action = MLX5_FLOW_CONTEXT_ACTION_FWD_DEST;

	flow_rule = mlx5_add_flow_rules(mlx5_eswitch_get_slow_fdb(esw),
					spec, &flow_act, &dest, 1);
	if (IS_ERR(flow_rule)) {
		err = PTR_ERR(flow_rule);
		esw_warn(esw->dev,  "FDB: Failed to add unicast miss flow rule err %d\n", err);
		goto out;
	}

	esw->fdb_table.offloads.miss_rule_uni = flow_rule;

	headers_v = MLX5_ADDR_OF(fte_match_param, spec->match_value,
				 outer_headers);
	dmac_v = MLX5_ADDR_OF(fte_match_param, headers_v,
			      outer_headers.dmac_47_16);
	dmac_v[0] = 0x01;
	flow_rule = mlx5_add_flow_rules(mlx5_eswitch_get_slow_fdb(esw),
					spec, &flow_act, &dest, 1);
	if (IS_ERR(flow_rule)) {
		err = PTR_ERR(flow_rule);
		esw_warn(esw->dev, "FDB: Failed to add multicast miss flow rule err %d\n", err);
		mlx5_del_flow_rules(esw->fdb_table.offloads.miss_rule_uni);
		goto out;
	}

	esw->fdb_table.offloads.miss_rule_multi = flow_rule;

out:
	kvfree(spec);
	return err;
}

struct mlx5_flow_handle *
esw_add_restore_rule(struct mlx5_eswitch *esw, u32 tag)
{
	struct mlx5_flow_act flow_act = { .flags = FLOW_ACT_NO_APPEND, };
	struct mlx5_flow_table *ft = esw->offloads.ft_offloads_restore;
	struct mlx5_flow_context *flow_context;
	struct mlx5_flow_handle *flow_rule;
	struct mlx5_flow_destination dest;
	struct mlx5_flow_spec *spec;
	void *misc;

	if (!mlx5_eswitch_reg_c1_loopback_supported(esw))
		return ERR_PTR(-EOPNOTSUPP);

	spec = kvzalloc(sizeof(*spec), GFP_KERNEL);
	if (!spec)
		return ERR_PTR(-ENOMEM);

	misc = MLX5_ADDR_OF(fte_match_param, spec->match_criteria,
			    misc_parameters_2);
	MLX5_SET(fte_match_set_misc2, misc, metadata_reg_c_0,
		 ESW_REG_C0_USER_DATA_METADATA_MASK);
	misc = MLX5_ADDR_OF(fte_match_param, spec->match_value,
			    misc_parameters_2);
	MLX5_SET(fte_match_set_misc2, misc, metadata_reg_c_0, tag);
	spec->match_criteria_enable = MLX5_MATCH_MISC_PARAMETERS_2;
	flow_act.action = MLX5_FLOW_CONTEXT_ACTION_FWD_DEST |
			  MLX5_FLOW_CONTEXT_ACTION_MOD_HDR;
	flow_act.modify_hdr = esw->offloads.restore_copy_hdr_id;

	flow_context = &spec->flow_context;
	flow_context->flags |= FLOW_CONTEXT_HAS_TAG;
	flow_context->flow_tag = tag;
	dest.type = MLX5_FLOW_DESTINATION_TYPE_FLOW_TABLE;
	dest.ft = esw->offloads.ft_offloads;

	flow_rule = mlx5_add_flow_rules(ft, spec, &flow_act, &dest, 1);
	kvfree(spec);

	if (IS_ERR(flow_rule))
		esw_warn(esw->dev,
			 "Failed to create restore rule for tag: %d, err(%d)\n",
			 tag, (int)PTR_ERR(flow_rule));

	return flow_rule;
}

#define MAX_PF_SQ 256
#define MAX_SQ_NVPORTS 32

void
mlx5_esw_set_flow_group_source_port(struct mlx5_eswitch *esw,
				    u32 *flow_group_in,
				    int match_params)
{
	void *match_criteria = MLX5_ADDR_OF(create_flow_group_in,
					    flow_group_in,
					    match_criteria);

	if (mlx5_eswitch_vport_match_metadata_enabled(esw)) {
		MLX5_SET(create_flow_group_in, flow_group_in,
			 match_criteria_enable,
			 MLX5_MATCH_MISC_PARAMETERS_2 | match_params);

		MLX5_SET(fte_match_param, match_criteria,
			 misc_parameters_2.metadata_reg_c_0,
			 mlx5_eswitch_get_vport_metadata_mask());
	} else {
		MLX5_SET(create_flow_group_in, flow_group_in,
			 match_criteria_enable,
			 MLX5_MATCH_MISC_PARAMETERS | match_params);

		MLX5_SET_TO_ONES(fte_match_param, match_criteria,
				 misc_parameters.source_port);
	}
}

#if IS_ENABLED(CONFIG_MLX5_CLS_ACT)
static void esw_vport_tbl_put(struct mlx5_eswitch *esw)
{
	struct mlx5_vport_tbl_attr attr;
	struct mlx5_vport *vport;
	unsigned long i;

	attr.chain = 0;
	attr.prio = 1;
	mlx5_esw_for_each_vport(esw, i, vport) {
		attr.vport = vport->vport;
		attr.vport_ns = &mlx5_esw_vport_tbl_mirror_ns;
		mlx5_esw_vporttbl_put(esw, &attr);
	}
}

static int esw_vport_tbl_get(struct mlx5_eswitch *esw)
{
	struct mlx5_vport_tbl_attr attr;
	struct mlx5_flow_table *fdb;
	struct mlx5_vport *vport;
	unsigned long i;

	attr.chain = 0;
	attr.prio = 1;
	mlx5_esw_for_each_vport(esw, i, vport) {
		attr.vport = vport->vport;
		attr.vport_ns = &mlx5_esw_vport_tbl_mirror_ns;
		fdb = mlx5_esw_vporttbl_get(esw, &attr);
		if (IS_ERR(fdb))
			goto out;
	}
	return 0;

out:
	esw_vport_tbl_put(esw);
	return PTR_ERR(fdb);
}

#define fdb_modify_header_fwd_to_table_supported(esw) \
	(MLX5_CAP_ESW_FLOWTABLE((esw)->dev, fdb_modify_header_fwd_to_table))
static void esw_init_chains_offload_flags(struct mlx5_eswitch *esw, u32 *flags)
{
	struct mlx5_core_dev *dev = esw->dev;

	if (MLX5_CAP_ESW_FLOWTABLE_FDB(dev, ignore_flow_level))
		*flags |= MLX5_CHAINS_IGNORE_FLOW_LEVEL_SUPPORTED;

	if (!MLX5_CAP_ESW_FLOWTABLE(dev, multi_fdb_encap) &&
	    esw->offloads.encap != DEVLINK_ESWITCH_ENCAP_MODE_NONE) {
		*flags &= ~MLX5_CHAINS_AND_PRIOS_SUPPORTED;
		esw_warn(dev, "Tc chains and priorities offload aren't supported, update firmware if needed\n");
	} else if (!mlx5_eswitch_reg_c1_loopback_enabled(esw)) {
		*flags &= ~MLX5_CHAINS_AND_PRIOS_SUPPORTED;
		esw_warn(dev, "Tc chains and priorities offload aren't supported\n");
	} else if (!fdb_modify_header_fwd_to_table_supported(esw)) {
		/* Disabled when ttl workaround is needed, e.g
		 * when ESWITCH_IPV4_TTL_MODIFY_ENABLE = true in mlxconfig
		 */
		esw_warn(dev,
			 "Tc chains and priorities offload aren't supported, check firmware version, or mlxconfig settings\n");
		*flags &= ~MLX5_CHAINS_AND_PRIOS_SUPPORTED;
	} else {
		*flags |= MLX5_CHAINS_AND_PRIOS_SUPPORTED;
		esw_info(dev, "Supported tc chains and prios offload\n");
	}

	if (esw->offloads.encap != DEVLINK_ESWITCH_ENCAP_MODE_NONE)
		*flags |= MLX5_CHAINS_FT_TUNNEL_SUPPORTED;
}

static int
esw_chains_create(struct mlx5_eswitch *esw, struct mlx5_flow_table *miss_fdb)
{
	struct mlx5_core_dev *dev = esw->dev;
	struct mlx5_flow_table *nf_ft, *ft;
	struct mlx5_chains_attr attr = {};
	struct mlx5_fs_chains *chains;
	int err;

	esw_init_chains_offload_flags(esw, &attr.flags);
	attr.ns = MLX5_FLOW_NAMESPACE_FDB;
	attr.max_grp_num = esw->params.large_group_num;
	attr.default_ft = miss_fdb;
	attr.mapping = esw->offloads.reg_c0_obj_pool;

	chains = mlx5_chains_create(dev, &attr);
	if (IS_ERR(chains)) {
		err = PTR_ERR(chains);
		esw_warn(dev, "Failed to create fdb chains err(%d)\n", err);
		return err;
	}
	mlx5_chains_print_info(chains);

	esw->fdb_table.offloads.esw_chains_priv = chains;

	/* Create tc_end_ft which is the always created ft chain */
	nf_ft = mlx5_chains_get_table(chains, mlx5_chains_get_nf_ft_chain(chains),
				      1, 0);
	if (IS_ERR(nf_ft)) {
		err = PTR_ERR(nf_ft);
		goto nf_ft_err;
	}

	/* Always open the root for fast path */
	ft = mlx5_chains_get_table(chains, 0, 1, 0);
	if (IS_ERR(ft)) {
		err = PTR_ERR(ft);
		goto level_0_err;
	}

	/* Open level 1 for split fdb rules now if prios isn't supported  */
	if (!mlx5_chains_prios_supported(chains)) {
		err = esw_vport_tbl_get(esw);
		if (err)
			goto level_1_err;
	}

	mlx5_chains_set_end_ft(chains, nf_ft);

	return 0;

level_1_err:
	mlx5_chains_put_table(chains, 0, 1, 0);
level_0_err:
	mlx5_chains_put_table(chains, mlx5_chains_get_nf_ft_chain(chains), 1, 0);
nf_ft_err:
	mlx5_chains_destroy(chains);
	esw->fdb_table.offloads.esw_chains_priv = NULL;

	return err;
}

static void
esw_chains_destroy(struct mlx5_eswitch *esw, struct mlx5_fs_chains *chains)
{
	if (!mlx5_chains_prios_supported(chains))
		esw_vport_tbl_put(esw);
	mlx5_chains_put_table(chains, 0, 1, 0);
	mlx5_chains_put_table(chains, mlx5_chains_get_nf_ft_chain(chains), 1, 0);
	mlx5_chains_destroy(chains);
}

#else /* CONFIG_MLX5_CLS_ACT */

static int
esw_chains_create(struct mlx5_eswitch *esw, struct mlx5_flow_table *miss_fdb)
{ return 0; }

static void
esw_chains_destroy(struct mlx5_eswitch *esw, struct mlx5_fs_chains *chains)
{}

#endif

static int
esw_create_send_to_vport_group(struct mlx5_eswitch *esw,
			       struct mlx5_flow_table *fdb,
			       u32 *flow_group_in,
			       int *ix)
{
	int inlen = MLX5_ST_SZ_BYTES(create_flow_group_in);
	struct mlx5_flow_group *g;
	void *match_criteria;
	int count, err = 0;

	memset(flow_group_in, 0, inlen);

	mlx5_esw_set_flow_group_source_port(esw, flow_group_in, MLX5_MATCH_MISC_PARAMETERS);

	match_criteria = MLX5_ADDR_OF(create_flow_group_in, flow_group_in, match_criteria);
	MLX5_SET_TO_ONES(fte_match_param, match_criteria, misc_parameters.source_sqn);

	if (!mlx5_eswitch_vport_match_metadata_enabled(esw) &&
	    MLX5_CAP_ESW(esw->dev, merged_eswitch)) {
		MLX5_SET_TO_ONES(fte_match_param, match_criteria,
				 misc_parameters.source_eswitch_owner_vhca_id);
		MLX5_SET(create_flow_group_in, flow_group_in,
			 source_eswitch_owner_vhca_id_valid, 1);
	}

	/* See comment at table_size calculation */
	count = MLX5_MAX_PORTS * (esw->total_vports * MAX_SQ_NVPORTS + MAX_PF_SQ);
	MLX5_SET(create_flow_group_in, flow_group_in, start_flow_index, 0);
	MLX5_SET(create_flow_group_in, flow_group_in, end_flow_index, *ix + count - 1);
	*ix += count;

	g = mlx5_create_flow_group(fdb, flow_group_in);
	if (IS_ERR(g)) {
		err = PTR_ERR(g);
		esw_warn(esw->dev, "Failed to create send-to-vport flow group err(%d)\n", err);
		goto out;
	}
	esw->fdb_table.offloads.send_to_vport_grp = g;

out:
	return err;
}

static int
esw_create_meta_send_to_vport_group(struct mlx5_eswitch *esw,
				    struct mlx5_flow_table *fdb,
				    u32 *flow_group_in,
				    int *ix)
{
	int inlen = MLX5_ST_SZ_BYTES(create_flow_group_in);
	struct mlx5_flow_group *g;
	void *match_criteria;
	int err = 0;

	if (!esw_src_port_rewrite_supported(esw))
		return 0;

	memset(flow_group_in, 0, inlen);

	MLX5_SET(create_flow_group_in, flow_group_in, match_criteria_enable,
		 MLX5_MATCH_MISC_PARAMETERS_2);

	match_criteria = MLX5_ADDR_OF(create_flow_group_in, flow_group_in, match_criteria);

	MLX5_SET(fte_match_param, match_criteria,
		 misc_parameters_2.metadata_reg_c_0,
		 mlx5_eswitch_get_vport_metadata_mask());
	MLX5_SET(fte_match_param, match_criteria,
		 misc_parameters_2.metadata_reg_c_1, ESW_TUN_MASK);

	MLX5_SET(create_flow_group_in, flow_group_in, start_flow_index, *ix);
	MLX5_SET(create_flow_group_in, flow_group_in,
		 end_flow_index, *ix + esw->total_vports - 1);
	*ix += esw->total_vports;

	g = mlx5_create_flow_group(fdb, flow_group_in);
	if (IS_ERR(g)) {
		err = PTR_ERR(g);
		esw_warn(esw->dev,
			 "Failed to create send-to-vport meta flow group err(%d)\n", err);
		goto send_vport_meta_err;
	}
	esw->fdb_table.offloads.send_to_vport_meta_grp = g;

	return 0;

send_vport_meta_err:
	return err;
}

static int
esw_create_peer_esw_miss_group(struct mlx5_eswitch *esw,
			       struct mlx5_flow_table *fdb,
			       u32 *flow_group_in,
			       int *ix)
{
	int max_peer_ports = (esw->total_vports - 1) * (MLX5_MAX_PORTS - 1);
	int inlen = MLX5_ST_SZ_BYTES(create_flow_group_in);
	struct mlx5_flow_group *g;
	void *match_criteria;
	int err = 0;

	if (!MLX5_CAP_ESW(esw->dev, merged_eswitch))
		return 0;

	memset(flow_group_in, 0, inlen);

	mlx5_esw_set_flow_group_source_port(esw, flow_group_in, 0);

	if (!mlx5_eswitch_vport_match_metadata_enabled(esw)) {
		match_criteria = MLX5_ADDR_OF(create_flow_group_in,
					      flow_group_in,
					      match_criteria);

		MLX5_SET_TO_ONES(fte_match_param, match_criteria,
				 misc_parameters.source_eswitch_owner_vhca_id);

		MLX5_SET(create_flow_group_in, flow_group_in,
			 source_eswitch_owner_vhca_id_valid, 1);
	}

	MLX5_SET(create_flow_group_in, flow_group_in, start_flow_index, *ix);
	MLX5_SET(create_flow_group_in, flow_group_in, end_flow_index,
		 *ix + max_peer_ports);
	*ix += max_peer_ports + 1;

	g = mlx5_create_flow_group(fdb, flow_group_in);
	if (IS_ERR(g)) {
		err = PTR_ERR(g);
		esw_warn(esw->dev, "Failed to create peer miss flow group err(%d)\n", err);
		goto out;
	}
	esw->fdb_table.offloads.peer_miss_grp = g;

out:
	return err;
}

static int
esw_create_miss_group(struct mlx5_eswitch *esw,
		      struct mlx5_flow_table *fdb,
		      u32 *flow_group_in,
		      int *ix)
{
	int inlen = MLX5_ST_SZ_BYTES(create_flow_group_in);
	struct mlx5_flow_group *g;
	void *match_criteria;
	int err = 0;
	u8 *dmac;

	memset(flow_group_in, 0, inlen);

	MLX5_SET(create_flow_group_in, flow_group_in, match_criteria_enable,
		 MLX5_MATCH_OUTER_HEADERS);
	match_criteria = MLX5_ADDR_OF(create_flow_group_in, flow_group_in,
				      match_criteria);
	dmac = MLX5_ADDR_OF(fte_match_param, match_criteria,
			    outer_headers.dmac_47_16);
	dmac[0] = 0x01;

	MLX5_SET(create_flow_group_in, flow_group_in, start_flow_index, *ix);
	MLX5_SET(create_flow_group_in, flow_group_in, end_flow_index,
		 *ix + MLX5_ESW_MISS_FLOWS);

	g = mlx5_create_flow_group(fdb, flow_group_in);
	if (IS_ERR(g)) {
		err = PTR_ERR(g);
		esw_warn(esw->dev, "Failed to create miss flow group err(%d)\n", err);
		goto miss_err;
	}
	esw->fdb_table.offloads.miss_grp = g;

	err = esw_add_fdb_miss_rule(esw);
	if (err)
		goto miss_rule_err;

	return 0;

miss_rule_err:
	mlx5_destroy_flow_group(esw->fdb_table.offloads.miss_grp);
miss_err:
	return err;
}

static int esw_create_offloads_fdb_tables(struct mlx5_eswitch *esw)
{
	int inlen = MLX5_ST_SZ_BYTES(create_flow_group_in);
	struct mlx5_flow_table_attr ft_attr = {};
	struct mlx5_core_dev *dev = esw->dev;
	struct mlx5_flow_namespace *root_ns;
	struct mlx5_flow_table *fdb = NULL;
	int table_size, ix = 0, err = 0;
	u32 flags = 0, *flow_group_in;

	esw_debug(esw->dev, "Create offloads FDB Tables\n");

	flow_group_in = kvzalloc(inlen, GFP_KERNEL);
	if (!flow_group_in)
		return -ENOMEM;

	root_ns = mlx5_get_flow_namespace(dev, MLX5_FLOW_NAMESPACE_FDB);
	if (!root_ns) {
		esw_warn(dev, "Failed to get FDB flow namespace\n");
		err = -EOPNOTSUPP;
		goto ns_err;
	}
	esw->fdb_table.offloads.ns = root_ns;
	err = mlx5_flow_namespace_set_mode(root_ns,
					   esw->dev->priv.steering->mode);
	if (err) {
		esw_warn(dev, "Failed to set FDB namespace steering mode\n");
		goto ns_err;
	}

	/* To be strictly correct:
	 *	MLX5_MAX_PORTS * (esw->total_vports * MAX_SQ_NVPORTS + MAX_PF_SQ)
	 * should be:
	 *	esw->total_vports * MAX_SQ_NVPORTS + MAX_PF_SQ +
	 *	peer_esw->total_vports * MAX_SQ_NVPORTS + MAX_PF_SQ
	 * but as the peer device might not be in switchdev mode it's not
	 * possible. We use the fact that by default FW sets max vfs and max sfs
	 * to the same value on both devices. If it needs to be changed in the future note
	 * the peer miss group should also be created based on the number of
	 * total vports of the peer (currently is also uses esw->total_vports).
	 */
	table_size = MLX5_MAX_PORTS * (esw->total_vports * MAX_SQ_NVPORTS + MAX_PF_SQ) +
		     esw->total_vports * MLX5_MAX_PORTS + MLX5_ESW_MISS_FLOWS;

	/* create the slow path fdb with encap set, so further table instances
	 * can be created at run time while VFs are probed if the FW allows that.
	 */
	if (esw->offloads.encap != DEVLINK_ESWITCH_ENCAP_MODE_NONE)
		flags |= (MLX5_FLOW_TABLE_TUNNEL_EN_REFORMAT |
			  MLX5_FLOW_TABLE_TUNNEL_EN_DECAP);

	ft_attr.flags = flags;
	ft_attr.max_fte = table_size;
	ft_attr.prio = FDB_SLOW_PATH;

	fdb = mlx5_create_flow_table(root_ns, &ft_attr);
	if (IS_ERR(fdb)) {
		err = PTR_ERR(fdb);
		esw_warn(dev, "Failed to create slow path FDB Table err %d\n", err);
		goto slow_fdb_err;
	}
	esw->fdb_table.offloads.slow_fdb = fdb;

	/* Create empty TC-miss managed table. This allows plugging in following
	 * priorities without directly exposing their level 0 table to
	 * eswitch_offloads and passing it as miss_fdb to following call to
	 * esw_chains_create().
	 */
	memset(&ft_attr, 0, sizeof(ft_attr));
	ft_attr.prio = FDB_TC_MISS;
	esw->fdb_table.offloads.tc_miss_table = mlx5_create_flow_table(root_ns, &ft_attr);
	if (IS_ERR(esw->fdb_table.offloads.tc_miss_table)) {
		err = PTR_ERR(esw->fdb_table.offloads.tc_miss_table);
		esw_warn(dev, "Failed to create TC miss FDB Table err %d\n", err);
		goto tc_miss_table_err;
	}

	err = esw_chains_create(esw, esw->fdb_table.offloads.tc_miss_table);
	if (err) {
		esw_warn(dev, "Failed to open fdb chains err(%d)\n", err);
		goto fdb_chains_err;
	}

	err = esw_create_send_to_vport_group(esw, fdb, flow_group_in, &ix);
	if (err)
		goto send_vport_err;

	err = esw_create_meta_send_to_vport_group(esw, fdb, flow_group_in, &ix);
	if (err)
		goto send_vport_meta_err;

	err = esw_create_peer_esw_miss_group(esw, fdb, flow_group_in, &ix);
	if (err)
		goto peer_miss_err;

	err = esw_create_miss_group(esw, fdb, flow_group_in, &ix);
	if (err)
		goto miss_err;

	kvfree(flow_group_in);
	return 0;

miss_err:
	if (MLX5_CAP_ESW(esw->dev, merged_eswitch))
		mlx5_destroy_flow_group(esw->fdb_table.offloads.peer_miss_grp);
peer_miss_err:
	if (esw->fdb_table.offloads.send_to_vport_meta_grp)
		mlx5_destroy_flow_group(esw->fdb_table.offloads.send_to_vport_meta_grp);
send_vport_meta_err:
	mlx5_destroy_flow_group(esw->fdb_table.offloads.send_to_vport_grp);
send_vport_err:
	esw_chains_destroy(esw, esw_chains(esw));
fdb_chains_err:
	mlx5_destroy_flow_table(esw->fdb_table.offloads.tc_miss_table);
tc_miss_table_err:
	mlx5_destroy_flow_table(mlx5_eswitch_get_slow_fdb(esw));
slow_fdb_err:
	/* Holds true only as long as DMFS is the default */
	mlx5_flow_namespace_set_mode(root_ns, MLX5_FLOW_STEERING_MODE_DMFS);
ns_err:
	kvfree(flow_group_in);
	return err;
}

static void esw_destroy_offloads_fdb_tables(struct mlx5_eswitch *esw)
{
	if (!mlx5_eswitch_get_slow_fdb(esw))
		return;

	esw_debug(esw->dev, "Destroy offloads FDB Tables\n");
	mlx5_del_flow_rules(esw->fdb_table.offloads.miss_rule_multi);
	mlx5_del_flow_rules(esw->fdb_table.offloads.miss_rule_uni);
	mlx5_destroy_flow_group(esw->fdb_table.offloads.send_to_vport_grp);
	if (esw->fdb_table.offloads.send_to_vport_meta_grp)
		mlx5_destroy_flow_group(esw->fdb_table.offloads.send_to_vport_meta_grp);
	if (MLX5_CAP_ESW(esw->dev, merged_eswitch))
		mlx5_destroy_flow_group(esw->fdb_table.offloads.peer_miss_grp);
	mlx5_destroy_flow_group(esw->fdb_table.offloads.miss_grp);

	esw_chains_destroy(esw, esw_chains(esw));

	mlx5_destroy_flow_table(esw->fdb_table.offloads.tc_miss_table);
	mlx5_destroy_flow_table(mlx5_eswitch_get_slow_fdb(esw));
	/* Holds true only as long as DMFS is the default */
	mlx5_flow_namespace_set_mode(esw->fdb_table.offloads.ns,
				     MLX5_FLOW_STEERING_MODE_DMFS);
	atomic64_set(&esw->user_count, 0);
}

static int esw_get_nr_ft_offloads_steering_src_ports(struct mlx5_eswitch *esw)
{
	int nvports;

	nvports = esw->total_vports + MLX5_ESW_MISS_FLOWS;
	if (mlx5e_tc_int_port_supported(esw))
		nvports += MLX5E_TC_MAX_INT_PORT_NUM;

	return nvports;
}

static int esw_create_offloads_table(struct mlx5_eswitch *esw)
{
	struct mlx5_flow_table_attr ft_attr = {};
	struct mlx5_core_dev *dev = esw->dev;
	struct mlx5_flow_table *ft_offloads;
	struct mlx5_flow_namespace *ns;
	int err = 0;

	ns = mlx5_get_flow_namespace(dev, MLX5_FLOW_NAMESPACE_OFFLOADS);
	if (!ns) {
		esw_warn(esw->dev, "Failed to get offloads flow namespace\n");
		return -EOPNOTSUPP;
	}

	ft_attr.max_fte = esw_get_nr_ft_offloads_steering_src_ports(esw) +
			  MLX5_ESW_FT_OFFLOADS_DROP_RULE;
	ft_attr.prio = 1;

	ft_offloads = mlx5_create_flow_table(ns, &ft_attr);
	if (IS_ERR(ft_offloads)) {
		err = PTR_ERR(ft_offloads);
		esw_warn(esw->dev, "Failed to create offloads table, err %d\n", err);
		return err;
	}

	esw->offloads.ft_offloads = ft_offloads;
	return 0;
}

static void esw_destroy_offloads_table(struct mlx5_eswitch *esw)
{
	struct mlx5_esw_offload *offloads = &esw->offloads;

	mlx5_destroy_flow_table(offloads->ft_offloads);
}

static int esw_create_vport_rx_group(struct mlx5_eswitch *esw)
{
	int inlen = MLX5_ST_SZ_BYTES(create_flow_group_in);
	struct mlx5_flow_group *g;
	u32 *flow_group_in;
	int nvports;
	int err = 0;

	nvports = esw_get_nr_ft_offloads_steering_src_ports(esw);
	flow_group_in = kvzalloc(inlen, GFP_KERNEL);
	if (!flow_group_in)
		return -ENOMEM;

	mlx5_esw_set_flow_group_source_port(esw, flow_group_in, 0);

	MLX5_SET(create_flow_group_in, flow_group_in, start_flow_index, 0);
	MLX5_SET(create_flow_group_in, flow_group_in, end_flow_index, nvports - 1);

	g = mlx5_create_flow_group(esw->offloads.ft_offloads, flow_group_in);

	if (IS_ERR(g)) {
		err = PTR_ERR(g);
		mlx5_core_warn(esw->dev, "Failed to create vport rx group err %d\n", err);
		goto out;
	}

	esw->offloads.vport_rx_group = g;
out:
	kvfree(flow_group_in);
	return err;
}

static void esw_destroy_vport_rx_group(struct mlx5_eswitch *esw)
{
	mlx5_destroy_flow_group(esw->offloads.vport_rx_group);
}

static int esw_create_vport_rx_drop_rule_index(struct mlx5_eswitch *esw)
{
	/* ft_offloads table is enlarged by MLX5_ESW_FT_OFFLOADS_DROP_RULE (1)
	 * for the drop rule, which is placed at the end of the table.
	 * So return the total of vport and int_port as rule index.
	 */
	return esw_get_nr_ft_offloads_steering_src_ports(esw);
}

static int esw_create_vport_rx_drop_group(struct mlx5_eswitch *esw)
{
	int inlen = MLX5_ST_SZ_BYTES(create_flow_group_in);
	struct mlx5_flow_group *g;
	u32 *flow_group_in;
	int flow_index;
	int err = 0;

	flow_index = esw_create_vport_rx_drop_rule_index(esw);

	flow_group_in = kvzalloc(inlen, GFP_KERNEL);
	if (!flow_group_in)
		return -ENOMEM;

	MLX5_SET(create_flow_group_in, flow_group_in, start_flow_index, flow_index);
	MLX5_SET(create_flow_group_in, flow_group_in, end_flow_index, flow_index);

	g = mlx5_create_flow_group(esw->offloads.ft_offloads, flow_group_in);

	if (IS_ERR(g)) {
		err = PTR_ERR(g);
		mlx5_core_warn(esw->dev, "Failed to create vport rx drop group err %d\n", err);
		goto out;
	}

	esw->offloads.vport_rx_drop_group = g;
out:
	kvfree(flow_group_in);
	return err;
}

static void esw_destroy_vport_rx_drop_group(struct mlx5_eswitch *esw)
{
	if (esw->offloads.vport_rx_drop_group)
		mlx5_destroy_flow_group(esw->offloads.vport_rx_drop_group);
}

void
mlx5_esw_set_spec_source_port(struct mlx5_eswitch *esw,
			      u16 vport,
			      struct mlx5_flow_spec *spec)
{
	void *misc;

	if (mlx5_eswitch_vport_match_metadata_enabled(esw)) {
		misc = MLX5_ADDR_OF(fte_match_param, spec->match_value, misc_parameters_2);
		MLX5_SET(fte_match_set_misc2, misc, metadata_reg_c_0,
			 mlx5_eswitch_get_vport_metadata_for_match(esw, vport));

		misc = MLX5_ADDR_OF(fte_match_param, spec->match_criteria, misc_parameters_2);
		MLX5_SET(fte_match_set_misc2, misc, metadata_reg_c_0,
			 mlx5_eswitch_get_vport_metadata_mask());

		spec->match_criteria_enable = MLX5_MATCH_MISC_PARAMETERS_2;
	} else {
		misc = MLX5_ADDR_OF(fte_match_param, spec->match_value, misc_parameters);
		MLX5_SET(fte_match_set_misc, misc, source_port, vport);

		misc = MLX5_ADDR_OF(fte_match_param, spec->match_criteria, misc_parameters);
		MLX5_SET_TO_ONES(fte_match_set_misc, misc, source_port);

		spec->match_criteria_enable = MLX5_MATCH_MISC_PARAMETERS;
	}
}

struct mlx5_flow_handle *
mlx5_eswitch_create_vport_rx_rule(struct mlx5_eswitch *esw, u16 vport,
				  struct mlx5_flow_destination *dest)
{
	struct mlx5_flow_act flow_act = {0};
	struct mlx5_flow_handle *flow_rule;
	struct mlx5_flow_spec *spec;

	spec = kvzalloc(sizeof(*spec), GFP_KERNEL);
	if (!spec) {
		flow_rule = ERR_PTR(-ENOMEM);
		goto out;
	}

	mlx5_esw_set_spec_source_port(esw, vport, spec);

	flow_act.action = MLX5_FLOW_CONTEXT_ACTION_FWD_DEST;
	flow_rule = mlx5_add_flow_rules(esw->offloads.ft_offloads, spec,
					&flow_act, dest, 1);
	if (IS_ERR(flow_rule)) {
		esw_warn(esw->dev, "fs offloads: Failed to add vport rx rule err %ld\n", PTR_ERR(flow_rule));
		goto out;
	}

out:
	kvfree(spec);
	return flow_rule;
}

static int esw_create_vport_rx_drop_rule(struct mlx5_eswitch *esw)
{
	struct mlx5_flow_act flow_act = {};
	struct mlx5_flow_handle *flow_rule;

	flow_act.action = MLX5_FLOW_CONTEXT_ACTION_DROP;
	flow_rule = mlx5_add_flow_rules(esw->offloads.ft_offloads, NULL,
					&flow_act, NULL, 0);
	if (IS_ERR(flow_rule)) {
		esw_warn(esw->dev,
			 "fs offloads: Failed to add vport rx drop rule err %ld\n",
			 PTR_ERR(flow_rule));
		return PTR_ERR(flow_rule);
	}

	esw->offloads.vport_rx_drop_rule = flow_rule;

	return 0;
}

static void esw_destroy_vport_rx_drop_rule(struct mlx5_eswitch *esw)
{
	if (esw->offloads.vport_rx_drop_rule)
		mlx5_del_flow_rules(esw->offloads.vport_rx_drop_rule);
}

static int mlx5_eswitch_inline_mode_get(struct mlx5_eswitch *esw, u8 *mode)
{
	u8 prev_mlx5_mode, mlx5_mode = MLX5_INLINE_MODE_L2;
	struct mlx5_core_dev *dev = esw->dev;
	struct mlx5_vport *vport;
	unsigned long i;

	if (!MLX5_CAP_GEN(dev, vport_group_manager))
		return -EOPNOTSUPP;

	if (!mlx5_esw_is_fdb_created(esw))
		return -EOPNOTSUPP;

	switch (MLX5_CAP_ETH(dev, wqe_inline_mode)) {
	case MLX5_CAP_INLINE_MODE_NOT_REQUIRED:
		mlx5_mode = MLX5_INLINE_MODE_NONE;
		goto out;
	case MLX5_CAP_INLINE_MODE_L2:
		mlx5_mode = MLX5_INLINE_MODE_L2;
		goto out;
	case MLX5_CAP_INLINE_MODE_VPORT_CONTEXT:
		goto query_vports;
	}

query_vports:
	mlx5_query_nic_vport_min_inline(dev, esw->first_host_vport, &prev_mlx5_mode);
	mlx5_esw_for_each_host_func_vport(esw, i, vport, esw->esw_funcs.num_vfs) {
		mlx5_query_nic_vport_min_inline(dev, vport->vport, &mlx5_mode);
		if (prev_mlx5_mode != mlx5_mode)
			return -EINVAL;
		prev_mlx5_mode = mlx5_mode;
	}

out:
	*mode = mlx5_mode;
	return 0;
}

static void esw_destroy_restore_table(struct mlx5_eswitch *esw)
{
	struct mlx5_esw_offload *offloads = &esw->offloads;

	if (!mlx5_eswitch_reg_c1_loopback_supported(esw))
		return;

	mlx5_modify_header_dealloc(esw->dev, offloads->restore_copy_hdr_id);
	mlx5_destroy_flow_group(offloads->restore_group);
	mlx5_destroy_flow_table(offloads->ft_offloads_restore);
}

static int esw_create_restore_table(struct mlx5_eswitch *esw)
{
	u8 modact[MLX5_UN_SZ_BYTES(set_add_copy_action_in_auto)] = {};
	int inlen = MLX5_ST_SZ_BYTES(create_flow_group_in);
	struct mlx5_flow_table_attr ft_attr = {};
	struct mlx5_core_dev *dev = esw->dev;
	struct mlx5_flow_namespace *ns;
	struct mlx5_modify_hdr *mod_hdr;
	void *match_criteria, *misc;
	struct mlx5_flow_table *ft;
	struct mlx5_flow_group *g;
	u32 *flow_group_in;
	int err = 0;

	if (!mlx5_eswitch_reg_c1_loopback_supported(esw))
		return 0;

	ns = mlx5_get_flow_namespace(dev, MLX5_FLOW_NAMESPACE_OFFLOADS);
	if (!ns) {
		esw_warn(esw->dev, "Failed to get offloads flow namespace\n");
		return -EOPNOTSUPP;
	}

	flow_group_in = kvzalloc(inlen, GFP_KERNEL);
	if (!flow_group_in) {
		err = -ENOMEM;
		goto out_free;
	}

	ft_attr.max_fte = 1 << ESW_REG_C0_USER_DATA_METADATA_BITS;
	ft = mlx5_create_flow_table(ns, &ft_attr);
	if (IS_ERR(ft)) {
		err = PTR_ERR(ft);
		esw_warn(esw->dev, "Failed to create restore table, err %d\n",
			 err);
		goto out_free;
	}

	match_criteria = MLX5_ADDR_OF(create_flow_group_in, flow_group_in,
				      match_criteria);
	misc = MLX5_ADDR_OF(fte_match_param, match_criteria,
			    misc_parameters_2);

	MLX5_SET(fte_match_set_misc2, misc, metadata_reg_c_0,
		 ESW_REG_C0_USER_DATA_METADATA_MASK);
	MLX5_SET(create_flow_group_in, flow_group_in, start_flow_index, 0);
	MLX5_SET(create_flow_group_in, flow_group_in, end_flow_index,
		 ft_attr.max_fte - 1);
	MLX5_SET(create_flow_group_in, flow_group_in, match_criteria_enable,
		 MLX5_MATCH_MISC_PARAMETERS_2);
	g = mlx5_create_flow_group(ft, flow_group_in);
	if (IS_ERR(g)) {
		err = PTR_ERR(g);
		esw_warn(dev, "Failed to create restore flow group, err: %d\n",
			 err);
		goto err_group;
	}

	MLX5_SET(copy_action_in, modact, action_type, MLX5_ACTION_TYPE_COPY);
	MLX5_SET(copy_action_in, modact, src_field,
		 MLX5_ACTION_IN_FIELD_METADATA_REG_C_1);
	MLX5_SET(copy_action_in, modact, dst_field,
		 MLX5_ACTION_IN_FIELD_METADATA_REG_B);
	mod_hdr = mlx5_modify_header_alloc(esw->dev,
					   MLX5_FLOW_NAMESPACE_KERNEL, 1,
					   modact);
	if (IS_ERR(mod_hdr)) {
		err = PTR_ERR(mod_hdr);
		esw_warn(dev, "Failed to create restore mod header, err: %d\n",
			 err);
		goto err_mod_hdr;
	}

	esw->offloads.ft_offloads_restore = ft;
	esw->offloads.restore_group = g;
	esw->offloads.restore_copy_hdr_id = mod_hdr;

	kvfree(flow_group_in);

	return 0;

err_mod_hdr:
	mlx5_destroy_flow_group(g);
err_group:
	mlx5_destroy_flow_table(ft);
out_free:
	kvfree(flow_group_in);

	return err;
}

static int esw_offloads_start(struct mlx5_eswitch *esw,
			      struct netlink_ext_ack *extack)
{
	int err;

	esw->mode = MLX5_ESWITCH_OFFLOADS;
	err = mlx5_eswitch_enable_locked(esw, esw->dev->priv.sriov.num_vfs);
	if (err) {
		NL_SET_ERR_MSG_MOD(extack,
				   "Failed setting eswitch to offloads");
		esw->mode = MLX5_ESWITCH_LEGACY;
		mlx5_rescan_drivers(esw->dev);
		return err;
	}
	if (esw->offloads.inline_mode == MLX5_INLINE_MODE_NONE) {
		if (mlx5_eswitch_inline_mode_get(esw,
						 &esw->offloads.inline_mode)) {
			esw->offloads.inline_mode = MLX5_INLINE_MODE_L2;
			NL_SET_ERR_MSG_MOD(extack,
					   "Inline mode is different between vports");
		}
	}
	return 0;
}

static int mlx5_esw_offloads_rep_init(struct mlx5_eswitch *esw, const struct mlx5_vport *vport)
{
	struct mlx5_eswitch_rep *rep;
	int rep_type;
	int err;

	rep = kzalloc(sizeof(*rep), GFP_KERNEL);
	if (!rep)
		return -ENOMEM;

	rep->vport = vport->vport;
	rep->vport_index = vport->index;
	for (rep_type = 0; rep_type < NUM_REP_TYPES; rep_type++)
		atomic_set(&rep->rep_data[rep_type].state, REP_UNREGISTERED);

	err = xa_insert(&esw->offloads.vport_reps, rep->vport, rep, GFP_KERNEL);
	if (err)
		goto insert_err;

	return 0;

insert_err:
	kfree(rep);
	return err;
}

static void mlx5_esw_offloads_rep_cleanup(struct mlx5_eswitch *esw,
					  struct mlx5_eswitch_rep *rep)
{
	xa_erase(&esw->offloads.vport_reps, rep->vport);
	kfree(rep);
}

static void esw_offloads_cleanup_reps(struct mlx5_eswitch *esw)
{
	struct mlx5_eswitch_rep *rep;
	unsigned long i;

	mlx5_esw_for_each_rep(esw, i, rep)
		mlx5_esw_offloads_rep_cleanup(esw, rep);
	xa_destroy(&esw->offloads.vport_reps);
}

static int esw_offloads_init_reps(struct mlx5_eswitch *esw)
{
	struct mlx5_vport *vport;
	unsigned long i;
	int err;

	xa_init(&esw->offloads.vport_reps);

	mlx5_esw_for_each_vport(esw, i, vport) {
		err = mlx5_esw_offloads_rep_init(esw, vport);
		if (err)
			goto err;
	}
	return 0;

err:
	esw_offloads_cleanup_reps(esw);
	return err;
}

static int esw_port_metadata_set(struct devlink *devlink, u32 id,
				 struct devlink_param_gset_ctx *ctx,
				 struct netlink_ext_ack *extack)
{
	struct mlx5_core_dev *dev = devlink_priv(devlink);
	struct mlx5_eswitch *esw = dev->priv.eswitch;
	int err = 0;

	down_write(&esw->mode_lock);
	if (mlx5_esw_is_fdb_created(esw)) {
		err = -EBUSY;
		goto done;
	}
	if (!mlx5_esw_vport_match_metadata_supported(esw)) {
		err = -EOPNOTSUPP;
		goto done;
	}
	if (ctx->val.vbool)
		esw->flags |= MLX5_ESWITCH_VPORT_MATCH_METADATA;
	else
		esw->flags &= ~MLX5_ESWITCH_VPORT_MATCH_METADATA;
done:
	up_write(&esw->mode_lock);
	return err;
}

static int esw_port_metadata_get(struct devlink *devlink, u32 id,
				 struct devlink_param_gset_ctx *ctx)
{
	struct mlx5_core_dev *dev = devlink_priv(devlink);

	ctx->val.vbool = mlx5_eswitch_vport_match_metadata_enabled(dev->priv.eswitch);
	return 0;
}

static int esw_port_metadata_validate(struct devlink *devlink, u32 id,
				      union devlink_param_value val,
				      struct netlink_ext_ack *extack)
{
	struct mlx5_core_dev *dev = devlink_priv(devlink);
	u8 esw_mode;

	esw_mode = mlx5_eswitch_mode(dev);
	if (esw_mode == MLX5_ESWITCH_OFFLOADS) {
		NL_SET_ERR_MSG_MOD(extack,
				   "E-Switch must either disabled or non switchdev mode");
		return -EBUSY;
	}
	return 0;
}

static const struct devlink_param esw_devlink_params[] = {
	DEVLINK_PARAM_DRIVER(MLX5_DEVLINK_PARAM_ID_ESW_PORT_METADATA,
			     "esw_port_metadata", DEVLINK_PARAM_TYPE_BOOL,
			     BIT(DEVLINK_PARAM_CMODE_RUNTIME),
			     esw_port_metadata_get,
			     esw_port_metadata_set,
			     esw_port_metadata_validate),
};

int esw_offloads_init(struct mlx5_eswitch *esw)
{
	int err;

	err = esw_offloads_init_reps(esw);
	if (err)
		return err;

	if (MLX5_ESWITCH_MANAGER(esw->dev) &&
	    mlx5_esw_vport_match_metadata_supported(esw))
		esw->flags |= MLX5_ESWITCH_VPORT_MATCH_METADATA;

	err = devl_params_register(priv_to_devlink(esw->dev),
				   esw_devlink_params,
				   ARRAY_SIZE(esw_devlink_params));
	if (err)
		goto err_params;

	return 0;

err_params:
	esw_offloads_cleanup_reps(esw);
	return err;
}

void esw_offloads_cleanup(struct mlx5_eswitch *esw)
{
	devl_params_unregister(priv_to_devlink(esw->dev),
			       esw_devlink_params,
			       ARRAY_SIZE(esw_devlink_params));
	esw_offloads_cleanup_reps(esw);
}

static int __esw_offloads_load_rep(struct mlx5_eswitch *esw,
				   struct mlx5_eswitch_rep *rep, u8 rep_type)
{
	if (atomic_cmpxchg(&rep->rep_data[rep_type].state,
			   REP_REGISTERED, REP_LOADED) == REP_REGISTERED)
		return esw->offloads.rep_ops[rep_type]->load(esw->dev, rep);

	return 0;
}

static void __esw_offloads_unload_rep(struct mlx5_eswitch *esw,
				      struct mlx5_eswitch_rep *rep, u8 rep_type)
{
	if (atomic_cmpxchg(&rep->rep_data[rep_type].state,
			   REP_LOADED, REP_REGISTERED) == REP_LOADED)
		esw->offloads.rep_ops[rep_type]->unload(rep);
}

static void __unload_reps_all_vport(struct mlx5_eswitch *esw, u8 rep_type)
{
	struct mlx5_eswitch_rep *rep;
	unsigned long i;

	mlx5_esw_for_each_rep(esw, i, rep)
		__esw_offloads_unload_rep(esw, rep, rep_type);
}

static int mlx5_esw_offloads_rep_load(struct mlx5_eswitch *esw, u16 vport_num)
{
	struct mlx5_eswitch_rep *rep;
	int rep_type;
	int err;

	rep = mlx5_eswitch_get_rep(esw, vport_num);
	for (rep_type = 0; rep_type < NUM_REP_TYPES; rep_type++) {
		err = __esw_offloads_load_rep(esw, rep, rep_type);
		if (err)
			goto err_reps;
	}

	return 0;

err_reps:
	atomic_set(&rep->rep_data[rep_type].state, REP_REGISTERED);
	for (--rep_type; rep_type >= 0; rep_type--)
		__esw_offloads_unload_rep(esw, rep, rep_type);
	return err;
}

static void mlx5_esw_offloads_rep_unload(struct mlx5_eswitch *esw, u16 vport_num)
{
	struct mlx5_eswitch_rep *rep;
	int rep_type;

	rep = mlx5_eswitch_get_rep(esw, vport_num);
	for (rep_type = NUM_REP_TYPES - 1; rep_type >= 0; rep_type--)
		__esw_offloads_unload_rep(esw, rep, rep_type);
}

int mlx5_esw_offloads_init_pf_vf_rep(struct mlx5_eswitch *esw, struct mlx5_vport *vport)
{
	if (esw->mode != MLX5_ESWITCH_OFFLOADS)
		return 0;

	return mlx5_esw_offloads_pf_vf_devlink_port_init(esw, vport);
}

void mlx5_esw_offloads_cleanup_pf_vf_rep(struct mlx5_eswitch *esw, struct mlx5_vport *vport)
{
	if (esw->mode != MLX5_ESWITCH_OFFLOADS)
		return;

	mlx5_esw_offloads_pf_vf_devlink_port_cleanup(esw, vport);
}

int mlx5_esw_offloads_init_sf_rep(struct mlx5_eswitch *esw, struct mlx5_vport *vport,
				  struct mlx5_devlink_port *dl_port,
				  u32 controller, u32 sfnum)
{
	return mlx5_esw_offloads_sf_devlink_port_init(esw, vport, dl_port, controller, sfnum);
}

void mlx5_esw_offloads_cleanup_sf_rep(struct mlx5_eswitch *esw, struct mlx5_vport *vport)
{
	mlx5_esw_offloads_sf_devlink_port_cleanup(esw, vport);
}

int mlx5_esw_offloads_load_rep(struct mlx5_eswitch *esw, struct mlx5_vport *vport)
{
	int err;

	if (esw->mode != MLX5_ESWITCH_OFFLOADS)
		return 0;

	err = mlx5_esw_offloads_devlink_port_register(esw, vport);
	if (err)
		return err;

	err = mlx5_esw_offloads_rep_load(esw, vport->vport);
	if (err)
		goto load_err;
	return err;

load_err:
	mlx5_esw_offloads_devlink_port_unregister(esw, vport);
	return err;
}

void mlx5_esw_offloads_unload_rep(struct mlx5_eswitch *esw, struct mlx5_vport *vport)
{
	if (esw->mode != MLX5_ESWITCH_OFFLOADS)
		return;

	mlx5_esw_offloads_rep_unload(esw, vport->vport);

	mlx5_esw_offloads_devlink_port_unregister(esw, vport);
}

static int esw_set_slave_root_fdb(struct mlx5_core_dev *master,
				  struct mlx5_core_dev *slave)
{
	u32 in[MLX5_ST_SZ_DW(set_flow_table_root_in)]   = {};
	u32 out[MLX5_ST_SZ_DW(set_flow_table_root_out)] = {};
	struct mlx5_flow_root_namespace *root;
	struct mlx5_flow_namespace *ns;
	int err;

	MLX5_SET(set_flow_table_root_in, in, opcode,
		 MLX5_CMD_OP_SET_FLOW_TABLE_ROOT);
	MLX5_SET(set_flow_table_root_in, in, table_type,
		 FS_FT_FDB);

	if (master) {
		ns = mlx5_get_flow_namespace(master,
					     MLX5_FLOW_NAMESPACE_FDB);
		root = find_root(&ns->node);
		mutex_lock(&root->chain_lock);
		MLX5_SET(set_flow_table_root_in, in,
			 table_eswitch_owner_vhca_id_valid, 1);
		MLX5_SET(set_flow_table_root_in, in,
			 table_eswitch_owner_vhca_id,
			 MLX5_CAP_GEN(master, vhca_id));
		MLX5_SET(set_flow_table_root_in, in, table_id,
			 root->root_ft->id);
	} else {
		ns = mlx5_get_flow_namespace(slave,
					     MLX5_FLOW_NAMESPACE_FDB);
		root = find_root(&ns->node);
		mutex_lock(&root->chain_lock);
		MLX5_SET(set_flow_table_root_in, in, table_id,
			 root->root_ft->id);
	}

	err = mlx5_cmd_exec(slave, in, sizeof(in), out, sizeof(out));
	mutex_unlock(&root->chain_lock);

	return err;
}

static int __esw_set_master_egress_rule(struct mlx5_core_dev *master,
					struct mlx5_core_dev *slave,
					struct mlx5_vport *vport,
					struct mlx5_flow_table *acl)
{
	u16 slave_index = MLX5_CAP_GEN(slave, vhca_id);
	struct mlx5_flow_handle *flow_rule = NULL;
	struct mlx5_flow_destination dest = {};
	struct mlx5_flow_act flow_act = {};
	struct mlx5_flow_spec *spec;
	int err = 0;
	void *misc;

	spec = kvzalloc(sizeof(*spec), GFP_KERNEL);
	if (!spec)
		return -ENOMEM;

	spec->match_criteria_enable = MLX5_MATCH_MISC_PARAMETERS;
	misc = MLX5_ADDR_OF(fte_match_param, spec->match_value,
			    misc_parameters);
	MLX5_SET(fte_match_set_misc, misc, source_port, MLX5_VPORT_UPLINK);
	MLX5_SET(fte_match_set_misc, misc, source_eswitch_owner_vhca_id, slave_index);

	misc = MLX5_ADDR_OF(fte_match_param, spec->match_criteria, misc_parameters);
	MLX5_SET_TO_ONES(fte_match_set_misc, misc, source_port);
	MLX5_SET_TO_ONES(fte_match_set_misc, misc,
			 source_eswitch_owner_vhca_id);

	flow_act.action = MLX5_FLOW_CONTEXT_ACTION_FWD_DEST;
	dest.type = MLX5_FLOW_DESTINATION_TYPE_VPORT;
	dest.vport.num = slave->priv.eswitch->manager_vport;
	dest.vport.vhca_id = MLX5_CAP_GEN(slave, vhca_id);
	dest.vport.flags |= MLX5_FLOW_DEST_VPORT_VHCA_ID;

	flow_rule = mlx5_add_flow_rules(acl, spec, &flow_act,
					&dest, 1);
	if (IS_ERR(flow_rule)) {
		err = PTR_ERR(flow_rule);
	} else {
		err = xa_insert(&vport->egress.offloads.bounce_rules,
				slave_index, flow_rule, GFP_KERNEL);
		if (err)
			mlx5_del_flow_rules(flow_rule);
	}

	kvfree(spec);
	return err;
}

static int esw_master_egress_create_resources(struct mlx5_eswitch *esw,
					      struct mlx5_flow_namespace *egress_ns,
					      struct mlx5_vport *vport, size_t count)
{
	int inlen = MLX5_ST_SZ_BYTES(create_flow_group_in);
	struct mlx5_flow_table_attr ft_attr = {
		.max_fte = count, .prio = 0, .level = 0,
	};
	struct mlx5_flow_table *acl;
	struct mlx5_flow_group *g;
	void *match_criteria;
	u32 *flow_group_in;
	int err;

	if (vport->egress.acl)
		return 0;

	flow_group_in = kvzalloc(inlen, GFP_KERNEL);
	if (!flow_group_in)
		return -ENOMEM;

	if (vport->vport || mlx5_core_is_ecpf(esw->dev))
		ft_attr.flags = MLX5_FLOW_TABLE_OTHER_VPORT;

	acl = mlx5_create_vport_flow_table(egress_ns, &ft_attr, vport->vport);
	if (IS_ERR(acl)) {
		err = PTR_ERR(acl);
		goto out;
	}

	match_criteria = MLX5_ADDR_OF(create_flow_group_in, flow_group_in,
				      match_criteria);
	MLX5_SET_TO_ONES(fte_match_param, match_criteria,
			 misc_parameters.source_port);
	MLX5_SET_TO_ONES(fte_match_param, match_criteria,
			 misc_parameters.source_eswitch_owner_vhca_id);
	MLX5_SET(create_flow_group_in, flow_group_in, match_criteria_enable,
		 MLX5_MATCH_MISC_PARAMETERS);

	MLX5_SET(create_flow_group_in, flow_group_in,
		 source_eswitch_owner_vhca_id_valid, 1);
	MLX5_SET(create_flow_group_in, flow_group_in, start_flow_index, 0);
	MLX5_SET(create_flow_group_in, flow_group_in, end_flow_index, count);

	g = mlx5_create_flow_group(acl, flow_group_in);
	if (IS_ERR(g)) {
		err = PTR_ERR(g);
		goto err_group;
	}

	vport->egress.acl = acl;
	vport->egress.offloads.bounce_grp = g;
	vport->egress.type = VPORT_EGRESS_ACL_TYPE_SHARED_FDB;
	xa_init_flags(&vport->egress.offloads.bounce_rules, XA_FLAGS_ALLOC);

	kvfree(flow_group_in);

	return 0;

err_group:
	mlx5_destroy_flow_table(acl);
out:
	kvfree(flow_group_in);
	return err;
}

static void esw_master_egress_destroy_resources(struct mlx5_vport *vport)
{
	if (!xa_empty(&vport->egress.offloads.bounce_rules))
		return;
	mlx5_destroy_flow_group(vport->egress.offloads.bounce_grp);
	vport->egress.offloads.bounce_grp = NULL;
	mlx5_destroy_flow_table(vport->egress.acl);
	vport->egress.acl = NULL;
}

static int esw_set_master_egress_rule(struct mlx5_core_dev *master,
				      struct mlx5_core_dev *slave, size_t count)
{
	struct mlx5_eswitch *esw = master->priv.eswitch;
	u16 slave_index = MLX5_CAP_GEN(slave, vhca_id);
	struct mlx5_flow_namespace *egress_ns;
	struct mlx5_vport *vport;
	int err;

	vport = mlx5_eswitch_get_vport(esw, esw->manager_vport);
	if (IS_ERR(vport))
		return PTR_ERR(vport);
<<<<<<< HEAD

	egress_ns = mlx5_get_flow_vport_acl_namespace(master,
						      MLX5_FLOW_NAMESPACE_ESW_EGRESS,
						      vport->index);
	if (!egress_ns)
		return -EINVAL;

	if (vport->egress.acl && vport->egress.type != VPORT_EGRESS_ACL_TYPE_SHARED_FDB)
		return 0;

	err = esw_master_egress_create_resources(esw, egress_ns, vport, count);
	if (err)
		return err;

	if (xa_load(&vport->egress.offloads.bounce_rules, slave_index))
		return -EINVAL;

	err = __esw_set_master_egress_rule(master, slave, vport, vport->egress.acl);
	if (err)
		goto err_rule;

	return 0;

err_rule:
	esw_master_egress_destroy_resources(vport);
	return err;
}

static void esw_unset_master_egress_rule(struct mlx5_core_dev *dev,
					 struct mlx5_core_dev *slave_dev)
{
	struct mlx5_vport *vport;

	vport = mlx5_eswitch_get_vport(dev->priv.eswitch,
				       dev->priv.eswitch->manager_vport);

	esw_acl_egress_ofld_bounce_rule_destroy(vport, MLX5_CAP_GEN(slave_dev, vhca_id));

	if (xa_empty(&vport->egress.offloads.bounce_rules)) {
		esw_acl_egress_ofld_cleanup(vport);
		xa_destroy(&vport->egress.offloads.bounce_rules);
	}
}

int mlx5_eswitch_offloads_single_fdb_add_one(struct mlx5_eswitch *master_esw,
					     struct mlx5_eswitch *slave_esw, int max_slaves)
{
	int err;

	err = esw_set_slave_root_fdb(master_esw->dev,
				     slave_esw->dev);
	if (err)
		return err;

=======

	egress_ns = mlx5_get_flow_vport_acl_namespace(master,
						      MLX5_FLOW_NAMESPACE_ESW_EGRESS,
						      vport->index);
	if (!egress_ns)
		return -EINVAL;

	if (vport->egress.acl && vport->egress.type != VPORT_EGRESS_ACL_TYPE_SHARED_FDB)
		return 0;

	err = esw_master_egress_create_resources(esw, egress_ns, vport, count);
	if (err)
		return err;

	if (xa_load(&vport->egress.offloads.bounce_rules, slave_index))
		return -EINVAL;

	err = __esw_set_master_egress_rule(master, slave, vport, vport->egress.acl);
	if (err)
		goto err_rule;

	return 0;

err_rule:
	esw_master_egress_destroy_resources(vport);
	return err;
}

static void esw_unset_master_egress_rule(struct mlx5_core_dev *dev,
					 struct mlx5_core_dev *slave_dev)
{
	struct mlx5_vport *vport;

	vport = mlx5_eswitch_get_vport(dev->priv.eswitch,
				       dev->priv.eswitch->manager_vport);

	esw_acl_egress_ofld_bounce_rule_destroy(vport, MLX5_CAP_GEN(slave_dev, vhca_id));

	if (xa_empty(&vport->egress.offloads.bounce_rules)) {
		esw_acl_egress_ofld_cleanup(vport);
		xa_destroy(&vport->egress.offloads.bounce_rules);
	}
}

int mlx5_eswitch_offloads_single_fdb_add_one(struct mlx5_eswitch *master_esw,
					     struct mlx5_eswitch *slave_esw, int max_slaves)
{
	int err;

	err = esw_set_slave_root_fdb(master_esw->dev,
				     slave_esw->dev);
	if (err)
		return err;

>>>>>>> 2d5404ca
	err = esw_set_master_egress_rule(master_esw->dev,
					 slave_esw->dev, max_slaves);
	if (err)
		goto err_acl;

	return err;

err_acl:
	esw_set_slave_root_fdb(NULL, slave_esw->dev);
	return err;
}

void mlx5_eswitch_offloads_single_fdb_del_one(struct mlx5_eswitch *master_esw,
					      struct mlx5_eswitch *slave_esw)
{
	esw_set_slave_root_fdb(NULL, slave_esw->dev);
	esw_unset_master_egress_rule(master_esw->dev, slave_esw->dev);
}

#define ESW_OFFLOADS_DEVCOM_PAIR	(0)
#define ESW_OFFLOADS_DEVCOM_UNPAIR	(1)

static void mlx5_esw_offloads_rep_event_unpair(struct mlx5_eswitch *esw,
					       struct mlx5_eswitch *peer_esw)
{
	const struct mlx5_eswitch_rep_ops *ops;
	struct mlx5_eswitch_rep *rep;
	unsigned long i;
	u8 rep_type;

	mlx5_esw_for_each_rep(esw, i, rep) {
		rep_type = NUM_REP_TYPES;
		while (rep_type--) {
			ops = esw->offloads.rep_ops[rep_type];
			if (atomic_read(&rep->rep_data[rep_type].state) == REP_LOADED &&
			    ops->event)
				ops->event(esw, rep, MLX5_SWITCHDEV_EVENT_UNPAIR, peer_esw);
		}
	}
}

static void mlx5_esw_offloads_unpair(struct mlx5_eswitch *esw,
				     struct mlx5_eswitch *peer_esw)
{
#if IS_ENABLED(CONFIG_MLX5_CLS_ACT)
	mlx5e_tc_clean_fdb_peer_flows(esw);
#endif
	mlx5_esw_offloads_rep_event_unpair(esw, peer_esw);
	esw_del_fdb_peer_miss_rules(esw, peer_esw->dev);
}

static int mlx5_esw_offloads_pair(struct mlx5_eswitch *esw,
				  struct mlx5_eswitch *peer_esw)
{
	const struct mlx5_eswitch_rep_ops *ops;
	struct mlx5_eswitch_rep *rep;
	unsigned long i;
	u8 rep_type;
	int err;

	err = esw_add_fdb_peer_miss_rules(esw, peer_esw->dev);
	if (err)
		return err;

	mlx5_esw_for_each_rep(esw, i, rep) {
		for (rep_type = 0; rep_type < NUM_REP_TYPES; rep_type++) {
			ops = esw->offloads.rep_ops[rep_type];
			if (atomic_read(&rep->rep_data[rep_type].state) == REP_LOADED &&
			    ops->event) {
				err = ops->event(esw, rep, MLX5_SWITCHDEV_EVENT_PAIR, peer_esw);
				if (err)
					goto err_out;
			}
		}
	}

	return 0;

err_out:
	mlx5_esw_offloads_unpair(esw, peer_esw);
	return err;
}

static int mlx5_esw_offloads_set_ns_peer(struct mlx5_eswitch *esw,
					 struct mlx5_eswitch *peer_esw,
					 bool pair)
{
	u16 peer_vhca_id = MLX5_CAP_GEN(peer_esw->dev, vhca_id);
	u16 vhca_id = MLX5_CAP_GEN(esw->dev, vhca_id);
	struct mlx5_flow_root_namespace *peer_ns;
	struct mlx5_flow_root_namespace *ns;
	int err;

	peer_ns = peer_esw->dev->priv.steering->fdb_root_ns;
	ns = esw->dev->priv.steering->fdb_root_ns;

	if (pair) {
		err = mlx5_flow_namespace_set_peer(ns, peer_ns, peer_vhca_id);
		if (err)
			return err;

		err = mlx5_flow_namespace_set_peer(peer_ns, ns, vhca_id);
		if (err) {
			mlx5_flow_namespace_set_peer(ns, NULL, peer_vhca_id);
			return err;
		}
	} else {
		mlx5_flow_namespace_set_peer(ns, NULL, peer_vhca_id);
		mlx5_flow_namespace_set_peer(peer_ns, NULL, vhca_id);
	}

	return 0;
}

static int mlx5_esw_offloads_devcom_event(int event,
					  void *my_data,
					  void *event_data)
{
	struct mlx5_eswitch *esw = my_data;
	struct mlx5_eswitch *peer_esw = event_data;
	u16 esw_i, peer_esw_i;
	bool esw_paired;
	int err;

	peer_esw_i = MLX5_CAP_GEN(peer_esw->dev, vhca_id);
	esw_i = MLX5_CAP_GEN(esw->dev, vhca_id);
	esw_paired = !!xa_load(&esw->paired, peer_esw_i);

	switch (event) {
	case ESW_OFFLOADS_DEVCOM_PAIR:
		if (mlx5_eswitch_vport_match_metadata_enabled(esw) !=
		    mlx5_eswitch_vport_match_metadata_enabled(peer_esw))
			break;

		if (esw_paired)
			break;

		err = mlx5_esw_offloads_set_ns_peer(esw, peer_esw, true);
		if (err)
			goto err_out;

		err = mlx5_esw_offloads_pair(esw, peer_esw);
		if (err)
			goto err_peer;

		err = mlx5_esw_offloads_pair(peer_esw, esw);
		if (err)
			goto err_pair;

		err = xa_insert(&esw->paired, peer_esw_i, peer_esw, GFP_KERNEL);
		if (err)
			goto err_xa;

		err = xa_insert(&peer_esw->paired, esw_i, esw, GFP_KERNEL);
		if (err)
			goto err_peer_xa;

		esw->num_peers++;
		peer_esw->num_peers++;
		mlx5_devcom_comp_set_ready(esw->devcom, true);
		break;

	case ESW_OFFLOADS_DEVCOM_UNPAIR:
		if (!esw_paired)
			break;

		peer_esw->num_peers--;
		esw->num_peers--;
		if (!esw->num_peers && !peer_esw->num_peers)
			mlx5_devcom_comp_set_ready(esw->devcom, false);
		xa_erase(&peer_esw->paired, esw_i);
		xa_erase(&esw->paired, peer_esw_i);
		mlx5_esw_offloads_unpair(peer_esw, esw);
		mlx5_esw_offloads_unpair(esw, peer_esw);
		mlx5_esw_offloads_set_ns_peer(esw, peer_esw, false);
		break;
	}

	return 0;

err_peer_xa:
	xa_erase(&esw->paired, peer_esw_i);
err_xa:
	mlx5_esw_offloads_unpair(peer_esw, esw);
err_pair:
	mlx5_esw_offloads_unpair(esw, peer_esw);
err_peer:
	mlx5_esw_offloads_set_ns_peer(esw, peer_esw, false);
err_out:
	mlx5_core_err(esw->dev, "esw offloads devcom event failure, event %u err %d",
		      event, err);
	return err;
}

void mlx5_esw_offloads_devcom_init(struct mlx5_eswitch *esw, u64 key)
{
	int i;

	for (i = 0; i < MLX5_MAX_PORTS; i++)
		INIT_LIST_HEAD(&esw->offloads.peer_flows[i]);
	mutex_init(&esw->offloads.peer_mutex);

	if (!MLX5_CAP_ESW(esw->dev, merged_eswitch))
		return;

	if ((MLX5_VPORT_MANAGER(esw->dev) || mlx5_core_is_ecpf_esw_manager(esw->dev)) &&
	    !mlx5_lag_is_supported(esw->dev))
		return;

	xa_init(&esw->paired);
	esw->num_peers = 0;
	esw->devcom = mlx5_devcom_register_component(esw->dev->priv.devc,
						     MLX5_DEVCOM_ESW_OFFLOADS,
						     key,
						     mlx5_esw_offloads_devcom_event,
						     esw);
<<<<<<< HEAD
	if (IS_ERR_OR_NULL(esw->devcom))
=======
	if (IS_ERR(esw->devcom))
>>>>>>> 2d5404ca
		return;

	mlx5_devcom_send_event(esw->devcom,
			       ESW_OFFLOADS_DEVCOM_PAIR,
			       ESW_OFFLOADS_DEVCOM_UNPAIR,
			       esw);
}

void mlx5_esw_offloads_devcom_cleanup(struct mlx5_eswitch *esw)
{
	if (IS_ERR_OR_NULL(esw->devcom))
		return;

	mlx5_devcom_send_event(esw->devcom,
			       ESW_OFFLOADS_DEVCOM_UNPAIR,
			       ESW_OFFLOADS_DEVCOM_UNPAIR,
			       esw);

	mlx5_devcom_unregister_component(esw->devcom);
	xa_destroy(&esw->paired);
	esw->devcom = NULL;
}

bool mlx5_esw_offloads_devcom_is_ready(struct mlx5_eswitch *esw)
{
	return mlx5_devcom_comp_is_ready(esw->devcom);
}

bool mlx5_esw_vport_match_metadata_supported(const struct mlx5_eswitch *esw)
{
	if (!MLX5_CAP_ESW(esw->dev, esw_uplink_ingress_acl))
		return false;

	if (!(MLX5_CAP_ESW_FLOWTABLE(esw->dev, fdb_to_vport_reg_c_id) &
	      MLX5_FDB_TO_VPORT_REG_C_0))
		return false;

	return true;
}

#define MLX5_ESW_METADATA_RSVD_UPLINK 1

/* Share the same metadata for uplink's. This is fine because:
 * (a) In shared FDB mode (LAG) both uplink's are treated the
 *     same and tagged with the same metadata.
 * (b) In non shared FDB mode, packets from physical port0
 *     cannot hit eswitch of PF1 and vice versa.
 */
static u32 mlx5_esw_match_metadata_reserved(struct mlx5_eswitch *esw)
{
	return MLX5_ESW_METADATA_RSVD_UPLINK;
}

u32 mlx5_esw_match_metadata_alloc(struct mlx5_eswitch *esw)
{
	u32 vport_end_ida = (1 << ESW_VPORT_BITS) - 1;
	/* Reserve 0xf for internal port offload */
	u32 max_pf_num = (1 << ESW_PFNUM_BITS) - 2;
	u32 pf_num;
	int id;

	/* Only 4 bits of pf_num */
	pf_num = mlx5_get_dev_index(esw->dev);
	if (pf_num > max_pf_num)
		return 0;

	/* Metadata is 4 bits of PFNUM and 12 bits of unique id */
	/* Use only non-zero vport_id (2-4095) for all PF's */
	id = ida_alloc_range(&esw->offloads.vport_metadata_ida,
			     MLX5_ESW_METADATA_RSVD_UPLINK + 1,
			     vport_end_ida, GFP_KERNEL);
	if (id < 0)
		return 0;
	id = (pf_num << ESW_VPORT_BITS) | id;
	return id;
}

void mlx5_esw_match_metadata_free(struct mlx5_eswitch *esw, u32 metadata)
{
	u32 vport_bit_mask = (1 << ESW_VPORT_BITS) - 1;

	/* Metadata contains only 12 bits of actual ida id */
	ida_free(&esw->offloads.vport_metadata_ida, metadata & vport_bit_mask);
}

static int esw_offloads_vport_metadata_setup(struct mlx5_eswitch *esw,
					     struct mlx5_vport *vport)
{
	if (vport->vport == MLX5_VPORT_UPLINK)
		vport->default_metadata = mlx5_esw_match_metadata_reserved(esw);
	else
		vport->default_metadata = mlx5_esw_match_metadata_alloc(esw);

	vport->metadata = vport->default_metadata;
	return vport->metadata ? 0 : -ENOSPC;
}

static void esw_offloads_vport_metadata_cleanup(struct mlx5_eswitch *esw,
						struct mlx5_vport *vport)
{
	if (!vport->default_metadata)
		return;

	if (vport->vport == MLX5_VPORT_UPLINK)
		return;

	WARN_ON(vport->metadata != vport->default_metadata);
	mlx5_esw_match_metadata_free(esw, vport->default_metadata);
}

static void esw_offloads_metadata_uninit(struct mlx5_eswitch *esw)
{
	struct mlx5_vport *vport;
	unsigned long i;

	if (!mlx5_eswitch_vport_match_metadata_enabled(esw))
		return;

	mlx5_esw_for_each_vport(esw, i, vport)
		esw_offloads_vport_metadata_cleanup(esw, vport);
}

static int esw_offloads_metadata_init(struct mlx5_eswitch *esw)
{
	struct mlx5_vport *vport;
	unsigned long i;
	int err;

	if (!mlx5_eswitch_vport_match_metadata_enabled(esw))
		return 0;

	mlx5_esw_for_each_vport(esw, i, vport) {
		err = esw_offloads_vport_metadata_setup(esw, vport);
		if (err)
			goto metadata_err;
	}

	return 0;

metadata_err:
	esw_offloads_metadata_uninit(esw);
	return err;
}

int
esw_vport_create_offloads_acl_tables(struct mlx5_eswitch *esw,
				     struct mlx5_vport *vport)
{
	int err;

	err = esw_acl_ingress_ofld_setup(esw, vport);
	if (err)
		return err;

	err = esw_acl_egress_ofld_setup(esw, vport);
	if (err)
		goto egress_err;

	return 0;

egress_err:
	esw_acl_ingress_ofld_cleanup(esw, vport);
	return err;
}

void
esw_vport_destroy_offloads_acl_tables(struct mlx5_eswitch *esw,
				      struct mlx5_vport *vport)
{
	esw_acl_egress_ofld_cleanup(vport);
	esw_acl_ingress_ofld_cleanup(esw, vport);
}

static int esw_create_offloads_acl_tables(struct mlx5_eswitch *esw)
{
	struct mlx5_vport *uplink, *manager;
	int ret;

	uplink = mlx5_eswitch_get_vport(esw, MLX5_VPORT_UPLINK);
	if (IS_ERR(uplink))
		return PTR_ERR(uplink);

	ret = esw_vport_create_offloads_acl_tables(esw, uplink);
	if (ret)
		return ret;

	manager = mlx5_eswitch_get_vport(esw, esw->manager_vport);
	if (IS_ERR(manager)) {
		ret = PTR_ERR(manager);
		goto err_manager;
	}
<<<<<<< HEAD

	ret = esw_vport_create_offloads_acl_tables(esw, manager);
	if (ret)
		goto err_manager;

=======

	ret = esw_vport_create_offloads_acl_tables(esw, manager);
	if (ret)
		goto err_manager;

>>>>>>> 2d5404ca
	return 0;

err_manager:
	esw_vport_destroy_offloads_acl_tables(esw, uplink);
	return ret;
}

static void esw_destroy_offloads_acl_tables(struct mlx5_eswitch *esw)
{
	struct mlx5_vport *vport;

	vport = mlx5_eswitch_get_vport(esw, esw->manager_vport);
	if (!IS_ERR(vport))
		esw_vport_destroy_offloads_acl_tables(esw, vport);

	vport = mlx5_eswitch_get_vport(esw, MLX5_VPORT_UPLINK);
	if (!IS_ERR(vport))
		esw_vport_destroy_offloads_acl_tables(esw, vport);
}

int mlx5_eswitch_reload_ib_reps(struct mlx5_eswitch *esw)
{
	struct mlx5_eswitch_rep *rep;
	unsigned long i;
	int ret;

	if (!esw || esw->mode != MLX5_ESWITCH_OFFLOADS)
		return 0;

	rep = mlx5_eswitch_get_rep(esw, MLX5_VPORT_UPLINK);
	if (atomic_read(&rep->rep_data[REP_ETH].state) != REP_LOADED)
		return 0;

	ret = __esw_offloads_load_rep(esw, rep, REP_IB);
	if (ret)
		return ret;

	mlx5_esw_for_each_rep(esw, i, rep) {
		if (atomic_read(&rep->rep_data[REP_ETH].state) == REP_LOADED)
			__esw_offloads_load_rep(esw, rep, REP_IB);
	}

	return 0;
}

static int esw_offloads_steering_init(struct mlx5_eswitch *esw)
{
	struct mlx5_esw_indir_table *indir;
	int err;

	memset(&esw->fdb_table.offloads, 0, sizeof(struct offloads_fdb));
	mutex_init(&esw->fdb_table.offloads.vports.lock);
	hash_init(esw->fdb_table.offloads.vports.table);
	atomic64_set(&esw->user_count, 0);

	indir = mlx5_esw_indir_table_init();
	if (IS_ERR(indir)) {
		err = PTR_ERR(indir);
		goto create_indir_err;
	}
	esw->fdb_table.offloads.indir = indir;

	err = esw_create_offloads_acl_tables(esw);
	if (err)
		goto create_acl_err;

	err = esw_create_offloads_table(esw);
	if (err)
		goto create_offloads_err;

	err = esw_create_restore_table(esw);
	if (err)
		goto create_restore_err;

	err = esw_create_offloads_fdb_tables(esw);
	if (err)
		goto create_fdb_err;

	err = esw_create_vport_rx_group(esw);
	if (err)
		goto create_fg_err;

	err = esw_create_vport_rx_drop_group(esw);
	if (err)
		goto create_rx_drop_fg_err;

	err = esw_create_vport_rx_drop_rule(esw);
	if (err)
		goto create_rx_drop_rule_err;

	return 0;

create_rx_drop_rule_err:
	esw_destroy_vport_rx_drop_group(esw);
create_rx_drop_fg_err:
	esw_destroy_vport_rx_group(esw);
create_fg_err:
	esw_destroy_offloads_fdb_tables(esw);
create_fdb_err:
	esw_destroy_restore_table(esw);
create_restore_err:
	esw_destroy_offloads_table(esw);
create_offloads_err:
	esw_destroy_offloads_acl_tables(esw);
create_acl_err:
	mlx5_esw_indir_table_destroy(esw->fdb_table.offloads.indir);
create_indir_err:
	mutex_destroy(&esw->fdb_table.offloads.vports.lock);
	return err;
}

static void esw_offloads_steering_cleanup(struct mlx5_eswitch *esw)
{
	esw_destroy_vport_rx_drop_rule(esw);
	esw_destroy_vport_rx_drop_group(esw);
	esw_destroy_vport_rx_group(esw);
	esw_destroy_offloads_fdb_tables(esw);
	esw_destroy_restore_table(esw);
	esw_destroy_offloads_table(esw);
	esw_destroy_offloads_acl_tables(esw);
	mlx5_esw_indir_table_destroy(esw->fdb_table.offloads.indir);
	mutex_destroy(&esw->fdb_table.offloads.vports.lock);
}

static void
esw_vfs_changed_event_handler(struct mlx5_eswitch *esw, const u32 *out)
{
	struct devlink *devlink;
	bool host_pf_disabled;
	u16 new_num_vfs;

	new_num_vfs = MLX5_GET(query_esw_functions_out, out,
			       host_params_context.host_num_of_vfs);
	host_pf_disabled = MLX5_GET(query_esw_functions_out, out,
				    host_params_context.host_pf_disabled);

	if (new_num_vfs == esw->esw_funcs.num_vfs || host_pf_disabled)
		return;

	devlink = priv_to_devlink(esw->dev);
	devl_lock(devlink);
	/* Number of VFs can only change from "0 to x" or "x to 0". */
	if (esw->esw_funcs.num_vfs > 0) {
		mlx5_eswitch_unload_vf_vports(esw, esw->esw_funcs.num_vfs);
	} else {
		int err;

		err = mlx5_eswitch_load_vf_vports(esw, new_num_vfs,
						  MLX5_VPORT_UC_ADDR_CHANGE);
		if (err) {
			devl_unlock(devlink);
			return;
		}
	}
	esw->esw_funcs.num_vfs = new_num_vfs;
	devl_unlock(devlink);
}

static void esw_functions_changed_event_handler(struct work_struct *work)
{
	struct mlx5_host_work *host_work;
	struct mlx5_eswitch *esw;
	const u32 *out;

	host_work = container_of(work, struct mlx5_host_work, work);
	esw = host_work->esw;

	out = mlx5_esw_query_functions(esw->dev);
	if (IS_ERR(out))
		goto out;

	esw_vfs_changed_event_handler(esw, out);
	kvfree(out);
out:
	kfree(host_work);
}

int mlx5_esw_funcs_changed_handler(struct notifier_block *nb, unsigned long type, void *data)
{
	struct mlx5_esw_functions *esw_funcs;
	struct mlx5_host_work *host_work;
	struct mlx5_eswitch *esw;

	host_work = kzalloc(sizeof(*host_work), GFP_ATOMIC);
	if (!host_work)
		return NOTIFY_DONE;

	esw_funcs = mlx5_nb_cof(nb, struct mlx5_esw_functions, nb);
	esw = container_of(esw_funcs, struct mlx5_eswitch, esw_funcs);

	host_work->esw = esw;

	INIT_WORK(&host_work->work, esw_functions_changed_event_handler);
	queue_work(esw->work_queue, &host_work->work);

	return NOTIFY_OK;
}

static int mlx5_esw_host_number_init(struct mlx5_eswitch *esw)
{
	const u32 *query_host_out;

	if (!mlx5_core_is_ecpf_esw_manager(esw->dev))
		return 0;

	query_host_out = mlx5_esw_query_functions(esw->dev);
	if (IS_ERR(query_host_out))
		return PTR_ERR(query_host_out);

	/* Mark non local controller with non zero controller number. */
	esw->offloads.host_number = MLX5_GET(query_esw_functions_out, query_host_out,
					     host_params_context.host_number);
	kvfree(query_host_out);
	return 0;
}

bool mlx5_esw_offloads_controller_valid(const struct mlx5_eswitch *esw, u32 controller)
{
	/* Local controller is always valid */
	if (controller == 0)
		return true;

	if (!mlx5_core_is_ecpf_esw_manager(esw->dev))
		return false;

	/* External host number starts with zero in device */
	return (controller == esw->offloads.host_number + 1);
}

int esw_offloads_enable(struct mlx5_eswitch *esw)
{
	struct mapping_ctx *reg_c0_obj_pool;
	struct mlx5_vport *vport;
	unsigned long i;
	u64 mapping_id;
	int err;

	mutex_init(&esw->offloads.termtbl_mutex);
	mlx5_rdma_enable_roce(esw->dev);

	err = mlx5_esw_host_number_init(esw);
	if (err)
		goto err_metadata;

	err = esw_offloads_metadata_init(esw);
	if (err)
		goto err_metadata;

	err = esw_set_passing_vport_metadata(esw, true);
	if (err)
		goto err_vport_metadata;

	mapping_id = mlx5_query_nic_system_image_guid(esw->dev);

	reg_c0_obj_pool = mapping_create_for_id(mapping_id, MAPPING_TYPE_CHAIN,
						sizeof(struct mlx5_mapped_obj),
						ESW_REG_C0_USER_DATA_METADATA_MASK,
						true);

	if (IS_ERR(reg_c0_obj_pool)) {
		err = PTR_ERR(reg_c0_obj_pool);
		goto err_pool;
	}
	esw->offloads.reg_c0_obj_pool = reg_c0_obj_pool;

	err = esw_offloads_steering_init(esw);
	if (err)
		goto err_steering_init;

	/* Representor will control the vport link state */
	mlx5_esw_for_each_vf_vport(esw, i, vport, esw->esw_funcs.num_vfs)
		vport->info.link_state = MLX5_VPORT_ADMIN_STATE_DOWN;
	if (mlx5_core_ec_sriov_enabled(esw->dev))
		mlx5_esw_for_each_ec_vf_vport(esw, i, vport, esw->esw_funcs.num_ec_vfs)
			vport->info.link_state = MLX5_VPORT_ADMIN_STATE_DOWN;

	/* Uplink vport rep must load first. */
	err = mlx5_esw_offloads_rep_load(esw, MLX5_VPORT_UPLINK);
	if (err)
		goto err_uplink;

	err = mlx5_eswitch_enable_pf_vf_vports(esw, MLX5_VPORT_UC_ADDR_CHANGE);
	if (err)
		goto err_vports;

	return 0;

err_vports:
	mlx5_esw_offloads_rep_unload(esw, MLX5_VPORT_UPLINK);
err_uplink:
	esw_offloads_steering_cleanup(esw);
err_steering_init:
	mapping_destroy(reg_c0_obj_pool);
err_pool:
	esw_set_passing_vport_metadata(esw, false);
err_vport_metadata:
	esw_offloads_metadata_uninit(esw);
err_metadata:
	mlx5_rdma_disable_roce(esw->dev);
	mutex_destroy(&esw->offloads.termtbl_mutex);
	return err;
}

static int esw_offloads_stop(struct mlx5_eswitch *esw,
			     struct netlink_ext_ack *extack)
{
	int err;

	esw->mode = MLX5_ESWITCH_LEGACY;

	/* If changing from switchdev to legacy mode without sriov enabled,
	 * no need to create legacy fdb.
	 */
	if (!mlx5_core_is_pf(esw->dev) || !mlx5_sriov_is_enabled(esw->dev))
		return 0;

	err = mlx5_eswitch_enable_locked(esw, MLX5_ESWITCH_IGNORE_NUM_VFS);
	if (err)
		NL_SET_ERR_MSG_MOD(extack, "Failed setting eswitch to legacy");

	return err;
}

void esw_offloads_disable(struct mlx5_eswitch *esw)
{
	mlx5_eswitch_disable_pf_vf_vports(esw);
	mlx5_esw_offloads_rep_unload(esw, MLX5_VPORT_UPLINK);
	esw_set_passing_vport_metadata(esw, false);
	esw_offloads_steering_cleanup(esw);
	mapping_destroy(esw->offloads.reg_c0_obj_pool);
	esw_offloads_metadata_uninit(esw);
	mlx5_rdma_disable_roce(esw->dev);
	mutex_destroy(&esw->offloads.termtbl_mutex);
}

static int esw_mode_from_devlink(u16 mode, u16 *mlx5_mode)
{
	switch (mode) {
	case DEVLINK_ESWITCH_MODE_LEGACY:
		*mlx5_mode = MLX5_ESWITCH_LEGACY;
		break;
	case DEVLINK_ESWITCH_MODE_SWITCHDEV:
		*mlx5_mode = MLX5_ESWITCH_OFFLOADS;
		break;
	default:
		return -EINVAL;
	}

	return 0;
}

static int esw_mode_to_devlink(u16 mlx5_mode, u16 *mode)
{
	switch (mlx5_mode) {
	case MLX5_ESWITCH_LEGACY:
		*mode = DEVLINK_ESWITCH_MODE_LEGACY;
		break;
	case MLX5_ESWITCH_OFFLOADS:
		*mode = DEVLINK_ESWITCH_MODE_SWITCHDEV;
		break;
	default:
		return -EINVAL;
	}

	return 0;
}

static int esw_inline_mode_from_devlink(u8 mode, u8 *mlx5_mode)
{
	switch (mode) {
	case DEVLINK_ESWITCH_INLINE_MODE_NONE:
		*mlx5_mode = MLX5_INLINE_MODE_NONE;
		break;
	case DEVLINK_ESWITCH_INLINE_MODE_LINK:
		*mlx5_mode = MLX5_INLINE_MODE_L2;
		break;
	case DEVLINK_ESWITCH_INLINE_MODE_NETWORK:
		*mlx5_mode = MLX5_INLINE_MODE_IP;
		break;
	case DEVLINK_ESWITCH_INLINE_MODE_TRANSPORT:
		*mlx5_mode = MLX5_INLINE_MODE_TCP_UDP;
		break;
	default:
		return -EINVAL;
	}

	return 0;
}

static int esw_inline_mode_to_devlink(u8 mlx5_mode, u8 *mode)
{
	switch (mlx5_mode) {
	case MLX5_INLINE_MODE_NONE:
		*mode = DEVLINK_ESWITCH_INLINE_MODE_NONE;
		break;
	case MLX5_INLINE_MODE_L2:
		*mode = DEVLINK_ESWITCH_INLINE_MODE_LINK;
		break;
	case MLX5_INLINE_MODE_IP:
		*mode = DEVLINK_ESWITCH_INLINE_MODE_NETWORK;
		break;
	case MLX5_INLINE_MODE_TCP_UDP:
		*mode = DEVLINK_ESWITCH_INLINE_MODE_TRANSPORT;
		break;
	default:
		return -EINVAL;
	}

	return 0;
}

int mlx5_eswitch_block_mode(struct mlx5_core_dev *dev)
{
	struct mlx5_eswitch *esw = dev->priv.eswitch;
	int err;

	if (!mlx5_esw_allowed(esw))
		return 0;

	/* Take TC into account */
	err = mlx5_esw_try_lock(esw);
	if (err < 0)
		return err;
<<<<<<< HEAD

	esw->offloads.num_block_mode++;
	mlx5_esw_unlock(esw);
	return 0;
}

=======

	esw->offloads.num_block_mode++;
	mlx5_esw_unlock(esw);
	return 0;
}

>>>>>>> 2d5404ca
void mlx5_eswitch_unblock_mode(struct mlx5_core_dev *dev)
{
	struct mlx5_eswitch *esw = dev->priv.eswitch;

	if (!mlx5_esw_allowed(esw))
		return;

	down_write(&esw->mode_lock);
	esw->offloads.num_block_mode--;
	up_write(&esw->mode_lock);
}

int mlx5_devlink_eswitch_mode_set(struct devlink *devlink, u16 mode,
				  struct netlink_ext_ack *extack)
{
	u16 cur_mlx5_mode, mlx5_mode = 0;
	struct mlx5_eswitch *esw;
	int err = 0;

	esw = mlx5_devlink_eswitch_get(devlink);
	if (IS_ERR(esw))
		return PTR_ERR(esw);

	if (esw_mode_from_devlink(mode, &mlx5_mode))
		return -EINVAL;

<<<<<<< HEAD
=======
	if (mode == DEVLINK_ESWITCH_MODE_SWITCHDEV && mlx5_get_sd(esw->dev)) {
		NL_SET_ERR_MSG_MOD(extack,
				   "Can't change E-Switch mode to switchdev when multi-PF netdev (Socket Direct) is configured.");
		return -EPERM;
	}

>>>>>>> 2d5404ca
	mlx5_lag_disable_change(esw->dev);
	err = mlx5_esw_try_lock(esw);
	if (err < 0) {
		NL_SET_ERR_MSG_MOD(extack, "Can't change mode, E-Switch is busy");
		goto enable_lag;
	}
	cur_mlx5_mode = err;
	err = 0;

	if (cur_mlx5_mode == mlx5_mode)
		goto unlock;

	if (esw->offloads.num_block_mode) {
		NL_SET_ERR_MSG_MOD(extack,
				   "Can't change eswitch mode when IPsec SA and/or policies are configured");
		err = -EOPNOTSUPP;
		goto unlock;
	}

	esw->eswitch_operation_in_progress = true;
	up_write(&esw->mode_lock);

	mlx5_eswitch_disable_locked(esw);
	if (mode == DEVLINK_ESWITCH_MODE_SWITCHDEV) {
		if (mlx5_devlink_trap_get_num_active(esw->dev)) {
			NL_SET_ERR_MSG_MOD(extack,
					   "Can't change mode while devlink traps are active");
			err = -EOPNOTSUPP;
			goto skip;
		}
		err = esw_offloads_start(esw, extack);
	} else if (mode == DEVLINK_ESWITCH_MODE_LEGACY) {
		err = esw_offloads_stop(esw, extack);
		mlx5_rescan_drivers(esw->dev);
	} else {
		err = -EINVAL;
	}

skip:
	down_write(&esw->mode_lock);
	esw->eswitch_operation_in_progress = false;
unlock:
	mlx5_esw_unlock(esw);
enable_lag:
	mlx5_lag_enable_change(esw->dev);
	return err;
}

int mlx5_devlink_eswitch_mode_get(struct devlink *devlink, u16 *mode)
{
	struct mlx5_eswitch *esw;

	esw = mlx5_devlink_eswitch_get(devlink);
	if (IS_ERR(esw))
		return PTR_ERR(esw);

	return esw_mode_to_devlink(esw->mode, mode);
}

static int mlx5_esw_vports_inline_set(struct mlx5_eswitch *esw, u8 mlx5_mode,
				      struct netlink_ext_ack *extack)
{
	struct mlx5_core_dev *dev = esw->dev;
	struct mlx5_vport *vport;
	u16 err_vport_num = 0;
	unsigned long i;
	int err = 0;

	mlx5_esw_for_each_host_func_vport(esw, i, vport, esw->esw_funcs.num_vfs) {
		err = mlx5_modify_nic_vport_min_inline(dev, vport->vport, mlx5_mode);
		if (err) {
			err_vport_num = vport->vport;
			NL_SET_ERR_MSG_MOD(extack,
					   "Failed to set min inline on vport");
			goto revert_inline_mode;
		}
	}
	if (mlx5_core_ec_sriov_enabled(esw->dev)) {
		mlx5_esw_for_each_ec_vf_vport(esw, i, vport, esw->esw_funcs.num_ec_vfs) {
			err = mlx5_modify_nic_vport_min_inline(dev, vport->vport, mlx5_mode);
			if (err) {
				err_vport_num = vport->vport;
				NL_SET_ERR_MSG_MOD(extack,
						   "Failed to set min inline on vport");
				goto revert_ec_vf_inline_mode;
			}
		}
	}
	return 0;

revert_ec_vf_inline_mode:
	mlx5_esw_for_each_ec_vf_vport(esw, i, vport, esw->esw_funcs.num_ec_vfs) {
		if (vport->vport == err_vport_num)
			break;
		mlx5_modify_nic_vport_min_inline(dev,
						 vport->vport,
						 esw->offloads.inline_mode);
	}
revert_inline_mode:
	mlx5_esw_for_each_host_func_vport(esw, i, vport, esw->esw_funcs.num_vfs) {
		if (vport->vport == err_vport_num)
			break;
		mlx5_modify_nic_vport_min_inline(dev,
						 vport->vport,
						 esw->offloads.inline_mode);
	}
	return err;
}

int mlx5_devlink_eswitch_inline_mode_set(struct devlink *devlink, u8 mode,
					 struct netlink_ext_ack *extack)
{
	struct mlx5_core_dev *dev = devlink_priv(devlink);
	struct mlx5_eswitch *esw;
	u8 mlx5_mode;
	int err;

	esw = mlx5_devlink_eswitch_get(devlink);
	if (IS_ERR(esw))
		return PTR_ERR(esw);

	down_write(&esw->mode_lock);

	switch (MLX5_CAP_ETH(dev, wqe_inline_mode)) {
	case MLX5_CAP_INLINE_MODE_NOT_REQUIRED:
		if (mode == DEVLINK_ESWITCH_INLINE_MODE_NONE) {
			err = 0;
			goto out;
		}

		fallthrough;
	case MLX5_CAP_INLINE_MODE_L2:
		NL_SET_ERR_MSG_MOD(extack, "Inline mode can't be set");
		err = -EOPNOTSUPP;
		goto out;
	case MLX5_CAP_INLINE_MODE_VPORT_CONTEXT:
		break;
	}

	if (atomic64_read(&esw->offloads.num_flows) > 0) {
		NL_SET_ERR_MSG_MOD(extack,
				   "Can't set inline mode when flows are configured");
		err = -EOPNOTSUPP;
		goto out;
	}

	err = esw_inline_mode_from_devlink(mode, &mlx5_mode);
	if (err)
		goto out;

	esw->eswitch_operation_in_progress = true;
	up_write(&esw->mode_lock);

	err = mlx5_esw_vports_inline_set(esw, mlx5_mode, extack);
	if (!err)
		esw->offloads.inline_mode = mlx5_mode;

	down_write(&esw->mode_lock);
	esw->eswitch_operation_in_progress = false;
	up_write(&esw->mode_lock);
	return 0;

out:
	up_write(&esw->mode_lock);
	return err;
}

int mlx5_devlink_eswitch_inline_mode_get(struct devlink *devlink, u8 *mode)
{
	struct mlx5_eswitch *esw;

	esw = mlx5_devlink_eswitch_get(devlink);
	if (IS_ERR(esw))
		return PTR_ERR(esw);

	return esw_inline_mode_to_devlink(esw->offloads.inline_mode, mode);
}

bool mlx5_eswitch_block_encap(struct mlx5_core_dev *dev)
{
	struct mlx5_eswitch *esw = dev->priv.eswitch;

	if (!mlx5_esw_allowed(esw))
		return true;

	down_write(&esw->mode_lock);
	if (esw->mode != MLX5_ESWITCH_LEGACY &&
	    esw->offloads.encap != DEVLINK_ESWITCH_ENCAP_MODE_NONE) {
		up_write(&esw->mode_lock);
		return false;
	}

	esw->offloads.num_block_encap++;
	up_write(&esw->mode_lock);
	return true;
}

void mlx5_eswitch_unblock_encap(struct mlx5_core_dev *dev)
{
	struct mlx5_eswitch *esw = dev->priv.eswitch;

	if (!mlx5_esw_allowed(esw))
		return;

	down_write(&esw->mode_lock);
	esw->offloads.num_block_encap--;
	up_write(&esw->mode_lock);
}

int mlx5_devlink_eswitch_encap_mode_set(struct devlink *devlink,
					enum devlink_eswitch_encap_mode encap,
					struct netlink_ext_ack *extack)
{
	struct mlx5_core_dev *dev = devlink_priv(devlink);
	struct mlx5_eswitch *esw;
	int err = 0;

	esw = mlx5_devlink_eswitch_get(devlink);
	if (IS_ERR(esw))
		return PTR_ERR(esw);

	down_write(&esw->mode_lock);

	if (encap != DEVLINK_ESWITCH_ENCAP_MODE_NONE &&
	    (!MLX5_CAP_ESW_FLOWTABLE_FDB(dev, reformat) ||
	     !MLX5_CAP_ESW_FLOWTABLE_FDB(dev, decap))) {
		err = -EOPNOTSUPP;
		goto unlock;
	}

	if (encap && encap != DEVLINK_ESWITCH_ENCAP_MODE_BASIC) {
		err = -EOPNOTSUPP;
		goto unlock;
	}

	if (esw->mode == MLX5_ESWITCH_LEGACY) {
		esw->offloads.encap = encap;
		goto unlock;
	}

	if (esw->offloads.encap == encap)
		goto unlock;

	if (atomic64_read(&esw->offloads.num_flows) > 0) {
		NL_SET_ERR_MSG_MOD(extack,
				   "Can't set encapsulation when flows are configured");
		err = -EOPNOTSUPP;
		goto unlock;
	}

	if (esw->offloads.num_block_encap) {
		NL_SET_ERR_MSG_MOD(extack,
				   "Can't set encapsulation when IPsec SA and/or policies are configured");
		err = -EOPNOTSUPP;
		goto unlock;
	}

	esw->eswitch_operation_in_progress = true;
	up_write(&esw->mode_lock);

	esw_destroy_offloads_fdb_tables(esw);

	esw->offloads.encap = encap;

	err = esw_create_offloads_fdb_tables(esw);

	if (err) {
		NL_SET_ERR_MSG_MOD(extack,
				   "Failed re-creating fast FDB table");
		esw->offloads.encap = !encap;
		(void)esw_create_offloads_fdb_tables(esw);
	}

	down_write(&esw->mode_lock);
	esw->eswitch_operation_in_progress = false;

unlock:
	up_write(&esw->mode_lock);
	return err;
}

int mlx5_devlink_eswitch_encap_mode_get(struct devlink *devlink,
					enum devlink_eswitch_encap_mode *encap)
{
	struct mlx5_eswitch *esw;

	esw = mlx5_devlink_eswitch_get(devlink);
	if (IS_ERR(esw))
		return PTR_ERR(esw);

	*encap = esw->offloads.encap;
	return 0;
}

static bool
mlx5_eswitch_vport_has_rep(const struct mlx5_eswitch *esw, u16 vport_num)
{
	/* Currently, only ECPF based device has representor for host PF. */
	if (vport_num == MLX5_VPORT_PF &&
	    !mlx5_core_is_ecpf_esw_manager(esw->dev))
		return false;

	if (vport_num == MLX5_VPORT_ECPF &&
	    !mlx5_ecpf_vport_exists(esw->dev))
		return false;

	return true;
}

void mlx5_eswitch_register_vport_reps(struct mlx5_eswitch *esw,
				      const struct mlx5_eswitch_rep_ops *ops,
				      u8 rep_type)
{
	struct mlx5_eswitch_rep_data *rep_data;
	struct mlx5_eswitch_rep *rep;
	unsigned long i;

	esw->offloads.rep_ops[rep_type] = ops;
	mlx5_esw_for_each_rep(esw, i, rep) {
		if (likely(mlx5_eswitch_vport_has_rep(esw, rep->vport))) {
			rep->esw = esw;
			rep_data = &rep->rep_data[rep_type];
			atomic_set(&rep_data->state, REP_REGISTERED);
		}
	}
}
EXPORT_SYMBOL(mlx5_eswitch_register_vport_reps);

void mlx5_eswitch_unregister_vport_reps(struct mlx5_eswitch *esw, u8 rep_type)
{
	struct mlx5_eswitch_rep *rep;
	unsigned long i;

	if (esw->mode == MLX5_ESWITCH_OFFLOADS)
		__unload_reps_all_vport(esw, rep_type);

	mlx5_esw_for_each_rep(esw, i, rep)
		atomic_set(&rep->rep_data[rep_type].state, REP_UNREGISTERED);
}
EXPORT_SYMBOL(mlx5_eswitch_unregister_vport_reps);

void *mlx5_eswitch_get_uplink_priv(struct mlx5_eswitch *esw, u8 rep_type)
{
	struct mlx5_eswitch_rep *rep;

	rep = mlx5_eswitch_get_rep(esw, MLX5_VPORT_UPLINK);
	return rep->rep_data[rep_type].priv;
}

void *mlx5_eswitch_get_proto_dev(struct mlx5_eswitch *esw,
				 u16 vport,
				 u8 rep_type)
{
	struct mlx5_eswitch_rep *rep;

	rep = mlx5_eswitch_get_rep(esw, vport);

	if (atomic_read(&rep->rep_data[rep_type].state) == REP_LOADED &&
	    esw->offloads.rep_ops[rep_type]->get_proto_dev)
		return esw->offloads.rep_ops[rep_type]->get_proto_dev(rep);
	return NULL;
}
EXPORT_SYMBOL(mlx5_eswitch_get_proto_dev);

void *mlx5_eswitch_uplink_get_proto_dev(struct mlx5_eswitch *esw, u8 rep_type)
{
	return mlx5_eswitch_get_proto_dev(esw, MLX5_VPORT_UPLINK, rep_type);
}
EXPORT_SYMBOL(mlx5_eswitch_uplink_get_proto_dev);

struct mlx5_eswitch_rep *mlx5_eswitch_vport_rep(struct mlx5_eswitch *esw,
						u16 vport)
{
	return mlx5_eswitch_get_rep(esw, vport);
}
EXPORT_SYMBOL(mlx5_eswitch_vport_rep);

bool mlx5_eswitch_reg_c1_loopback_enabled(const struct mlx5_eswitch *esw)
{
	return !!(esw->flags & MLX5_ESWITCH_REG_C1_LOOPBACK_ENABLED);
}
EXPORT_SYMBOL(mlx5_eswitch_reg_c1_loopback_enabled);

bool mlx5_eswitch_vport_match_metadata_enabled(const struct mlx5_eswitch *esw)
{
	return !!(esw->flags & MLX5_ESWITCH_VPORT_MATCH_METADATA);
}
EXPORT_SYMBOL(mlx5_eswitch_vport_match_metadata_enabled);

u32 mlx5_eswitch_get_vport_metadata_for_match(struct mlx5_eswitch *esw,
					      u16 vport_num)
{
	struct mlx5_vport *vport = mlx5_eswitch_get_vport(esw, vport_num);

	if (WARN_ON_ONCE(IS_ERR(vport)))
		return 0;

	return vport->metadata << (32 - ESW_SOURCE_PORT_METADATA_BITS);
}
EXPORT_SYMBOL(mlx5_eswitch_get_vport_metadata_for_match);

static int mlx5_esw_query_vport_vhca_id(struct mlx5_eswitch *esw, u16 vport_num, u16 *vhca_id)
{
	int query_out_sz = MLX5_ST_SZ_BYTES(query_hca_cap_out);
	void *query_ctx;
	void *hca_caps;
	int err;

	*vhca_id = 0;

	query_ctx = kzalloc(query_out_sz, GFP_KERNEL);
	if (!query_ctx)
		return -ENOMEM;

	err = mlx5_vport_get_other_func_general_cap(esw->dev, vport_num, query_ctx);
	if (err)
		goto out_free;

	hca_caps = MLX5_ADDR_OF(query_hca_cap_out, query_ctx, capability);
	*vhca_id = MLX5_GET(cmd_hca_cap, hca_caps, vhca_id);

out_free:
	kfree(query_ctx);
	return err;
}

int mlx5_esw_vport_vhca_id_set(struct mlx5_eswitch *esw, u16 vport_num)
{
	u16 *old_entry, *vhca_map_entry, vhca_id;
	int err;

	err = mlx5_esw_query_vport_vhca_id(esw, vport_num, &vhca_id);
	if (err) {
		esw_warn(esw->dev, "Getting vhca_id for vport failed (vport=%u,err=%d)\n",
			 vport_num, err);
		return err;
	}

	vhca_map_entry = kmalloc(sizeof(*vhca_map_entry), GFP_KERNEL);
	if (!vhca_map_entry)
		return -ENOMEM;

	*vhca_map_entry = vport_num;
	old_entry = xa_store(&esw->offloads.vhca_map, vhca_id, vhca_map_entry, GFP_KERNEL);
	if (xa_is_err(old_entry)) {
		kfree(vhca_map_entry);
		return xa_err(old_entry);
	}
	kfree(old_entry);
	return 0;
}

void mlx5_esw_vport_vhca_id_clear(struct mlx5_eswitch *esw, u16 vport_num)
{
	u16 *vhca_map_entry, vhca_id;
	int err;

	err = mlx5_esw_query_vport_vhca_id(esw, vport_num, &vhca_id);
	if (err)
		esw_warn(esw->dev, "Getting vhca_id for vport failed (vport=%hu,err=%d)\n",
			 vport_num, err);

	vhca_map_entry = xa_erase(&esw->offloads.vhca_map, vhca_id);
	kfree(vhca_map_entry);
}

int mlx5_eswitch_vhca_id_to_vport(struct mlx5_eswitch *esw, u16 vhca_id, u16 *vport_num)
{
	u16 *res = xa_load(&esw->offloads.vhca_map, vhca_id);

	if (!res)
		return -ENOENT;

	*vport_num = *res;
	return 0;
}

u32 mlx5_eswitch_get_vport_metadata_for_set(struct mlx5_eswitch *esw,
					    u16 vport_num)
{
	struct mlx5_vport *vport = mlx5_eswitch_get_vport(esw, vport_num);

	if (WARN_ON_ONCE(IS_ERR(vport)))
		return 0;

	return vport->metadata;
}
EXPORT_SYMBOL(mlx5_eswitch_get_vport_metadata_for_set);

int mlx5_devlink_port_fn_hw_addr_get(struct devlink_port *port,
				     u8 *hw_addr, int *hw_addr_len,
				     struct netlink_ext_ack *extack)
{
	struct mlx5_eswitch *esw = mlx5_devlink_eswitch_nocheck_get(port->devlink);
	struct mlx5_vport *vport = mlx5_devlink_port_vport_get(port);

	mutex_lock(&esw->state_lock);
	ether_addr_copy(hw_addr, vport->info.mac);
	*hw_addr_len = ETH_ALEN;
	mutex_unlock(&esw->state_lock);
	return 0;
}

int mlx5_devlink_port_fn_hw_addr_set(struct devlink_port *port,
				     const u8 *hw_addr, int hw_addr_len,
				     struct netlink_ext_ack *extack)
{
	struct mlx5_eswitch *esw = mlx5_devlink_eswitch_nocheck_get(port->devlink);
	struct mlx5_vport *vport = mlx5_devlink_port_vport_get(port);

	return mlx5_eswitch_set_vport_mac(esw, vport->vport, hw_addr);
}

int mlx5_devlink_port_fn_migratable_get(struct devlink_port *port, bool *is_enabled,
					struct netlink_ext_ack *extack)
{
	struct mlx5_eswitch *esw = mlx5_devlink_eswitch_nocheck_get(port->devlink);
	struct mlx5_vport *vport = mlx5_devlink_port_vport_get(port);

	if (!MLX5_CAP_GEN(esw->dev, migration)) {
		NL_SET_ERR_MSG_MOD(extack, "Device doesn't support migration");
		return -EOPNOTSUPP;
	}

	if (!MLX5_CAP_GEN(esw->dev, vhca_resource_manager)) {
		NL_SET_ERR_MSG_MOD(extack, "Device doesn't support VHCA management");
		return -EOPNOTSUPP;
	}

	mutex_lock(&esw->state_lock);
	*is_enabled = vport->info.mig_enabled;
	mutex_unlock(&esw->state_lock);
	return 0;
}

int mlx5_devlink_port_fn_migratable_set(struct devlink_port *port, bool enable,
					struct netlink_ext_ack *extack)
{
	struct mlx5_eswitch *esw = mlx5_devlink_eswitch_nocheck_get(port->devlink);
	struct mlx5_vport *vport = mlx5_devlink_port_vport_get(port);
	int query_out_sz = MLX5_ST_SZ_BYTES(query_hca_cap_out);
	void *query_ctx;
	void *hca_caps;
	int err;

	if (!MLX5_CAP_GEN(esw->dev, migration)) {
		NL_SET_ERR_MSG_MOD(extack, "Device doesn't support migration");
		return -EOPNOTSUPP;
	}

	if (!MLX5_CAP_GEN(esw->dev, vhca_resource_manager)) {
		NL_SET_ERR_MSG_MOD(extack, "Device doesn't support VHCA management");
		return -EOPNOTSUPP;
	}

	mutex_lock(&esw->state_lock);

	if (vport->info.mig_enabled == enable) {
		err = 0;
		goto out;
	}

	query_ctx = kzalloc(query_out_sz, GFP_KERNEL);
	if (!query_ctx) {
		err = -ENOMEM;
		goto out;
	}

	err = mlx5_vport_get_other_func_cap(esw->dev, vport->vport, query_ctx,
					    MLX5_CAP_GENERAL_2);
	if (err) {
		NL_SET_ERR_MSG_MOD(extack, "Failed getting HCA caps");
		goto out_free;
	}

	hca_caps = MLX5_ADDR_OF(query_hca_cap_out, query_ctx, capability);
	MLX5_SET(cmd_hca_cap_2, hca_caps, migratable, enable);

	err = mlx5_vport_set_other_func_cap(esw->dev, hca_caps, vport->vport,
					    MLX5_SET_HCA_CAP_OP_MOD_GENERAL_DEVICE2);
	if (err) {
		NL_SET_ERR_MSG_MOD(extack, "Failed setting HCA migratable cap");
		goto out_free;
	}

	vport->info.mig_enabled = enable;

out_free:
	kfree(query_ctx);
out:
	mutex_unlock(&esw->state_lock);
	return err;
}

int mlx5_devlink_port_fn_roce_get(struct devlink_port *port, bool *is_enabled,
				  struct netlink_ext_ack *extack)
{
	struct mlx5_eswitch *esw = mlx5_devlink_eswitch_nocheck_get(port->devlink);
	struct mlx5_vport *vport = mlx5_devlink_port_vport_get(port);

	if (!MLX5_CAP_GEN(esw->dev, vhca_resource_manager)) {
		NL_SET_ERR_MSG_MOD(extack, "Device doesn't support VHCA management");
		return -EOPNOTSUPP;
	}

	mutex_lock(&esw->state_lock);
	*is_enabled = vport->info.roce_enabled;
	mutex_unlock(&esw->state_lock);
	return 0;
}

int mlx5_devlink_port_fn_roce_set(struct devlink_port *port, bool enable,
				  struct netlink_ext_ack *extack)
{
	struct mlx5_eswitch *esw = mlx5_devlink_eswitch_nocheck_get(port->devlink);
	struct mlx5_vport *vport = mlx5_devlink_port_vport_get(port);
	int query_out_sz = MLX5_ST_SZ_BYTES(query_hca_cap_out);
	u16 vport_num = vport->vport;
	void *query_ctx;
	void *hca_caps;
	int err;

	if (!MLX5_CAP_GEN(esw->dev, vhca_resource_manager)) {
		NL_SET_ERR_MSG_MOD(extack, "Device doesn't support VHCA management");
		return -EOPNOTSUPP;
	}

	mutex_lock(&esw->state_lock);

	if (vport->info.roce_enabled == enable) {
		err = 0;
		goto out;
	}

	query_ctx = kzalloc(query_out_sz, GFP_KERNEL);
	if (!query_ctx) {
		err = -ENOMEM;
		goto out;
	}

	err = mlx5_vport_get_other_func_cap(esw->dev, vport_num, query_ctx,
					    MLX5_CAP_GENERAL);
	if (err) {
		NL_SET_ERR_MSG_MOD(extack, "Failed getting HCA caps");
		goto out_free;
	}

	hca_caps = MLX5_ADDR_OF(query_hca_cap_out, query_ctx, capability);
	MLX5_SET(cmd_hca_cap, hca_caps, roce, enable);

	err = mlx5_vport_set_other_func_cap(esw->dev, hca_caps, vport_num,
					    MLX5_SET_HCA_CAP_OP_MOD_GENERAL_DEVICE);
	if (err) {
		NL_SET_ERR_MSG_MOD(extack, "Failed setting HCA roce cap");
		goto out_free;
	}

	vport->info.roce_enabled = enable;

out_free:
	kfree(query_ctx);
out:
	mutex_unlock(&esw->state_lock);
	return err;
}

int
mlx5_eswitch_restore_ipsec_rule(struct mlx5_eswitch *esw, struct mlx5_flow_handle *rule,
				struct mlx5_esw_flow_attr *esw_attr, int attr_idx)
{
	struct mlx5_flow_destination new_dest = {};
	struct mlx5_flow_destination old_dest = {};

	if (!esw_setup_uplink_fwd_ipsec_needed(esw, esw_attr, attr_idx))
		return 0;

	esw_setup_dest_fwd_ipsec(&old_dest, NULL, esw, esw_attr, attr_idx, 0, false);
	esw_setup_dest_fwd_vport(&new_dest, NULL, esw, esw_attr, attr_idx, 0, false);

	return mlx5_modify_rule_destination(rule, &new_dest, &old_dest);
}

#ifdef CONFIG_XFRM_OFFLOAD
int mlx5_devlink_port_fn_ipsec_crypto_get(struct devlink_port *port, bool *is_enabled,
					  struct netlink_ext_ack *extack)
{
	struct mlx5_eswitch *esw;
	struct mlx5_vport *vport;
	int err = 0;

	esw = mlx5_devlink_eswitch_get(port->devlink);
	if (IS_ERR(esw))
		return PTR_ERR(esw);

	if (!mlx5_esw_ipsec_vf_offload_supported(esw->dev)) {
		NL_SET_ERR_MSG_MOD(extack, "Device doesn't support IPSec crypto");
		return -EOPNOTSUPP;
	}

	vport = mlx5_devlink_port_vport_get(port);

	mutex_lock(&esw->state_lock);
	if (!vport->enabled) {
		err = -EOPNOTSUPP;
		goto unlock;
	}

	*is_enabled = vport->info.ipsec_crypto_enabled;
unlock:
	mutex_unlock(&esw->state_lock);
	return err;
}

int mlx5_devlink_port_fn_ipsec_crypto_set(struct devlink_port *port, bool enable,
					  struct netlink_ext_ack *extack)
{
	struct mlx5_eswitch *esw;
	struct mlx5_vport *vport;
	u16 vport_num;
	int err;

	esw = mlx5_devlink_eswitch_get(port->devlink);
	if (IS_ERR(esw))
		return PTR_ERR(esw);

	vport_num = mlx5_esw_devlink_port_index_to_vport_num(port->index);
	err = mlx5_esw_ipsec_vf_crypto_offload_supported(esw->dev, vport_num);
	if (err) {
		NL_SET_ERR_MSG_MOD(extack,
				   "Device doesn't support IPsec crypto");
		return err;
	}

	vport = mlx5_devlink_port_vport_get(port);

	mutex_lock(&esw->state_lock);
	if (!vport->enabled) {
		err = -EOPNOTSUPP;
		NL_SET_ERR_MSG_MOD(extack, "Eswitch vport is disabled");
		goto unlock;
	}

	if (vport->info.ipsec_crypto_enabled == enable)
		goto unlock;

	if (!esw->enabled_ipsec_vf_count && esw->dev->num_ipsec_offloads) {
		err = -EBUSY;
		goto unlock;
	}

	err = mlx5_esw_ipsec_vf_crypto_offload_set(esw, vport, enable);
	if (err) {
		NL_SET_ERR_MSG_MOD(extack, "Failed to set IPsec crypto");
		goto unlock;
	}

	vport->info.ipsec_crypto_enabled = enable;
	if (enable)
		esw->enabled_ipsec_vf_count++;
	else
		esw->enabled_ipsec_vf_count--;
unlock:
	mutex_unlock(&esw->state_lock);
	return err;
}

int mlx5_devlink_port_fn_ipsec_packet_get(struct devlink_port *port, bool *is_enabled,
					  struct netlink_ext_ack *extack)
{
	struct mlx5_eswitch *esw;
	struct mlx5_vport *vport;
	int err = 0;

	esw = mlx5_devlink_eswitch_get(port->devlink);
	if (IS_ERR(esw))
		return PTR_ERR(esw);

	if (!mlx5_esw_ipsec_vf_offload_supported(esw->dev)) {
		NL_SET_ERR_MSG_MOD(extack, "Device doesn't support IPsec packet");
		return -EOPNOTSUPP;
	}

	vport = mlx5_devlink_port_vport_get(port);

	mutex_lock(&esw->state_lock);
	if (!vport->enabled) {
		err = -EOPNOTSUPP;
		goto unlock;
	}

	*is_enabled = vport->info.ipsec_packet_enabled;
unlock:
	mutex_unlock(&esw->state_lock);
	return err;
}

int mlx5_devlink_port_fn_ipsec_packet_set(struct devlink_port *port,
					  bool enable,
					  struct netlink_ext_ack *extack)
{
	struct mlx5_eswitch *esw;
	struct mlx5_vport *vport;
	u16 vport_num;
	int err;

	esw = mlx5_devlink_eswitch_get(port->devlink);
	if (IS_ERR(esw))
		return PTR_ERR(esw);

	vport_num = mlx5_esw_devlink_port_index_to_vport_num(port->index);
	err = mlx5_esw_ipsec_vf_packet_offload_supported(esw->dev, vport_num);
	if (err) {
		NL_SET_ERR_MSG_MOD(extack,
				   "Device doesn't support IPsec packet mode");
		return err;
	}

	vport = mlx5_devlink_port_vport_get(port);
	mutex_lock(&esw->state_lock);
	if (!vport->enabled) {
		err = -EOPNOTSUPP;
		NL_SET_ERR_MSG_MOD(extack, "Eswitch vport is disabled");
		goto unlock;
	}

	if (vport->info.ipsec_packet_enabled == enable)
		goto unlock;

	if (!esw->enabled_ipsec_vf_count && esw->dev->num_ipsec_offloads) {
		err = -EBUSY;
		goto unlock;
	}

	err = mlx5_esw_ipsec_vf_packet_offload_set(esw, vport, enable);
	if (err) {
		NL_SET_ERR_MSG_MOD(extack,
				   "Failed to set IPsec packet mode");
		goto unlock;
	}

	vport->info.ipsec_packet_enabled = enable;
	if (enable)
		esw->enabled_ipsec_vf_count++;
	else
		esw->enabled_ipsec_vf_count--;
unlock:
	mutex_unlock(&esw->state_lock);
	return err;
}
<<<<<<< HEAD
#endif /* CONFIG_XFRM_OFFLOAD */
=======
#endif /* CONFIG_XFRM_OFFLOAD */

int
mlx5_devlink_port_fn_max_io_eqs_get(struct devlink_port *port, u32 *max_io_eqs,
				    struct netlink_ext_ack *extack)
{
	struct mlx5_vport *vport = mlx5_devlink_port_vport_get(port);
	int query_out_sz = MLX5_ST_SZ_BYTES(query_hca_cap_out);
	u16 vport_num = vport->vport;
	struct mlx5_eswitch *esw;
	void *query_ctx;
	void *hca_caps;
	u32 max_eqs;
	int err;

	esw = mlx5_devlink_eswitch_nocheck_get(port->devlink);
	if (!MLX5_CAP_GEN(esw->dev, vhca_resource_manager)) {
		NL_SET_ERR_MSG_MOD(extack,
				   "Device doesn't support VHCA management");
		return -EOPNOTSUPP;
	}

	if (!MLX5_CAP_GEN_2(esw->dev, max_num_eqs_24b)) {
		NL_SET_ERR_MSG_MOD(extack,
				   "Device doesn't support getting the max number of EQs");
		return -EOPNOTSUPP;
	}

	query_ctx = kzalloc(query_out_sz, GFP_KERNEL);
	if (!query_ctx)
		return -ENOMEM;

	mutex_lock(&esw->state_lock);
	err = mlx5_vport_get_other_func_cap(esw->dev, vport_num, query_ctx,
					    MLX5_CAP_GENERAL_2);
	if (err) {
		NL_SET_ERR_MSG_MOD(extack, "Failed getting HCA caps");
		goto out;
	}

	hca_caps = MLX5_ADDR_OF(query_hca_cap_out, query_ctx, capability);
	max_eqs = MLX5_GET(cmd_hca_cap_2, hca_caps, max_num_eqs_24b);
	if (max_eqs < MLX5_ESW_MAX_CTRL_EQS)
		*max_io_eqs = 0;
	else
		*max_io_eqs = max_eqs - MLX5_ESW_MAX_CTRL_EQS;
out:
	mutex_unlock(&esw->state_lock);
	kfree(query_ctx);
	return err;
}

int
mlx5_devlink_port_fn_max_io_eqs_set(struct devlink_port *port, u32 max_io_eqs,
				    struct netlink_ext_ack *extack)
{
	struct mlx5_vport *vport = mlx5_devlink_port_vport_get(port);
	int query_out_sz = MLX5_ST_SZ_BYTES(query_hca_cap_out);
	u16 vport_num = vport->vport;
	struct mlx5_eswitch *esw;
	void *query_ctx;
	void *hca_caps;
	u16 max_eqs;
	int err;

	esw = mlx5_devlink_eswitch_nocheck_get(port->devlink);
	if (!MLX5_CAP_GEN(esw->dev, vhca_resource_manager)) {
		NL_SET_ERR_MSG_MOD(extack,
				   "Device doesn't support VHCA management");
		return -EOPNOTSUPP;
	}

	if (!MLX5_CAP_GEN_2(esw->dev, max_num_eqs_24b)) {
		NL_SET_ERR_MSG_MOD(extack,
				   "Device doesn't support changing the max number of EQs");
		return -EOPNOTSUPP;
	}

	if (check_add_overflow(max_io_eqs, MLX5_ESW_MAX_CTRL_EQS, &max_eqs)) {
		NL_SET_ERR_MSG_MOD(extack, "Supplied value out of range");
		return -EINVAL;
	}

	query_ctx = kzalloc(query_out_sz, GFP_KERNEL);
	if (!query_ctx)
		return -ENOMEM;

	mutex_lock(&esw->state_lock);
	err = mlx5_vport_get_other_func_cap(esw->dev, vport_num, query_ctx,
					    MLX5_CAP_GENERAL_2);
	if (err) {
		NL_SET_ERR_MSG_MOD(extack, "Failed getting HCA caps");
		goto out;
	}

	hca_caps = MLX5_ADDR_OF(query_hca_cap_out, query_ctx, capability);
	MLX5_SET(cmd_hca_cap_2, hca_caps, max_num_eqs_24b, max_eqs);

	if (mlx5_esw_is_sf_vport(esw, vport_num))
		MLX5_SET(cmd_hca_cap_2, hca_caps, sf_eq_usage, 1);

	err = mlx5_vport_set_other_func_cap(esw->dev, hca_caps, vport_num,
					    MLX5_SET_HCA_CAP_OP_MOD_GENERAL_DEVICE2);
	if (err)
		NL_SET_ERR_MSG_MOD(extack, "Failed setting HCA caps");
	vport->max_eqs_set = true;
out:
	mutex_unlock(&esw->state_lock);
	kfree(query_ctx);
	return err;
}

int
mlx5_devlink_port_fn_max_io_eqs_set_sf_default(struct devlink_port *port,
					       struct netlink_ext_ack *extack)
{
	return mlx5_devlink_port_fn_max_io_eqs_set(port,
						   MLX5_ESW_DEFAULT_SF_COMP_EQS,
						   extack);
}
>>>>>>> 2d5404ca
<|MERGE_RESOLUTION|>--- conflicted
+++ resolved
@@ -2809,7 +2809,6 @@
 	vport = mlx5_eswitch_get_vport(esw, esw->manager_vport);
 	if (IS_ERR(vport))
 		return PTR_ERR(vport);
-<<<<<<< HEAD
 
 	egress_ns = mlx5_get_flow_vport_acl_namespace(master,
 						      MLX5_FLOW_NAMESPACE_ESW_EGRESS,
@@ -2864,62 +2863,6 @@
 	if (err)
 		return err;
 
-=======
-
-	egress_ns = mlx5_get_flow_vport_acl_namespace(master,
-						      MLX5_FLOW_NAMESPACE_ESW_EGRESS,
-						      vport->index);
-	if (!egress_ns)
-		return -EINVAL;
-
-	if (vport->egress.acl && vport->egress.type != VPORT_EGRESS_ACL_TYPE_SHARED_FDB)
-		return 0;
-
-	err = esw_master_egress_create_resources(esw, egress_ns, vport, count);
-	if (err)
-		return err;
-
-	if (xa_load(&vport->egress.offloads.bounce_rules, slave_index))
-		return -EINVAL;
-
-	err = __esw_set_master_egress_rule(master, slave, vport, vport->egress.acl);
-	if (err)
-		goto err_rule;
-
-	return 0;
-
-err_rule:
-	esw_master_egress_destroy_resources(vport);
-	return err;
-}
-
-static void esw_unset_master_egress_rule(struct mlx5_core_dev *dev,
-					 struct mlx5_core_dev *slave_dev)
-{
-	struct mlx5_vport *vport;
-
-	vport = mlx5_eswitch_get_vport(dev->priv.eswitch,
-				       dev->priv.eswitch->manager_vport);
-
-	esw_acl_egress_ofld_bounce_rule_destroy(vport, MLX5_CAP_GEN(slave_dev, vhca_id));
-
-	if (xa_empty(&vport->egress.offloads.bounce_rules)) {
-		esw_acl_egress_ofld_cleanup(vport);
-		xa_destroy(&vport->egress.offloads.bounce_rules);
-	}
-}
-
-int mlx5_eswitch_offloads_single_fdb_add_one(struct mlx5_eswitch *master_esw,
-					     struct mlx5_eswitch *slave_esw, int max_slaves)
-{
-	int err;
-
-	err = esw_set_slave_root_fdb(master_esw->dev,
-				     slave_esw->dev);
-	if (err)
-		return err;
-
->>>>>>> 2d5404ca
 	err = esw_set_master_egress_rule(master_esw->dev,
 					 slave_esw->dev, max_slaves);
 	if (err)
@@ -3136,11 +3079,7 @@
 						     key,
 						     mlx5_esw_offloads_devcom_event,
 						     esw);
-<<<<<<< HEAD
-	if (IS_ERR_OR_NULL(esw->devcom))
-=======
 	if (IS_ERR(esw->devcom))
->>>>>>> 2d5404ca
 		return;
 
 	mlx5_devcom_send_event(esw->devcom,
@@ -3332,19 +3271,11 @@
 		ret = PTR_ERR(manager);
 		goto err_manager;
 	}
-<<<<<<< HEAD
 
 	ret = esw_vport_create_offloads_acl_tables(esw, manager);
 	if (ret)
 		goto err_manager;
 
-=======
-
-	ret = esw_vport_create_offloads_acl_tables(esw, manager);
-	if (ret)
-		goto err_manager;
-
->>>>>>> 2d5404ca
 	return 0;
 
 err_manager:
@@ -3768,21 +3699,12 @@
 	err = mlx5_esw_try_lock(esw);
 	if (err < 0)
 		return err;
-<<<<<<< HEAD
 
 	esw->offloads.num_block_mode++;
 	mlx5_esw_unlock(esw);
 	return 0;
 }
 
-=======
-
-	esw->offloads.num_block_mode++;
-	mlx5_esw_unlock(esw);
-	return 0;
-}
-
->>>>>>> 2d5404ca
 void mlx5_eswitch_unblock_mode(struct mlx5_core_dev *dev)
 {
 	struct mlx5_eswitch *esw = dev->priv.eswitch;
@@ -3809,15 +3731,12 @@
 	if (esw_mode_from_devlink(mode, &mlx5_mode))
 		return -EINVAL;
 
-<<<<<<< HEAD
-=======
 	if (mode == DEVLINK_ESWITCH_MODE_SWITCHDEV && mlx5_get_sd(esw->dev)) {
 		NL_SET_ERR_MSG_MOD(extack,
 				   "Can't change E-Switch mode to switchdev when multi-PF netdev (Socket Direct) is configured.");
 		return -EPERM;
 	}
 
->>>>>>> 2d5404ca
 	mlx5_lag_disable_change(esw->dev);
 	err = mlx5_esw_try_lock(esw);
 	if (err < 0) {
@@ -4667,9 +4586,6 @@
 	mutex_unlock(&esw->state_lock);
 	return err;
 }
-<<<<<<< HEAD
-#endif /* CONFIG_XFRM_OFFLOAD */
-=======
 #endif /* CONFIG_XFRM_OFFLOAD */
 
 int
@@ -4789,5 +4705,4 @@
 	return mlx5_devlink_port_fn_max_io_eqs_set(port,
 						   MLX5_ESW_DEFAULT_SF_COMP_EQS,
 						   extack);
-}
->>>>>>> 2d5404ca
+}