/*
 * Copyright (c) 2015, Mellanox Technologies. All rights reserved.
 *
 * This software is available to you under a choice of one of two
 * licenses.  You may choose to be licensed under the terms of the GNU
 * General Public License (GPL) Version 2, available from the file
 * COPYING in the main directory of this source tree, or the
 * OpenIB.org BSD license below:
 *
 *     Redistribution and use in source and binary forms, with or
 *     without modification, are permitted provided that the following
 *     conditions are met:
 *
 *      - Redistributions of source code must retain the above
 *        copyright notice, this list of conditions and the following
 *        disclaimer.
 *
 *      - Redistributions in binary form must reproduce the above
 *        copyright notice, this list of conditions and the following
 *        disclaimer in the documentation and/or other materials
 *        provided with the distribution.
 *
 * THE SOFTWARE IS PROVIDED "AS IS", WITHOUT WARRANTY OF ANY KIND,
 * EXPRESS OR IMPLIED, INCLUDING BUT NOT LIMITED TO THE WARRANTIES OF
 * MERCHANTABILITY, FITNESS FOR A PARTICULAR PURPOSE AND
 * NONINFRINGEMENT. IN NO EVENT SHALL THE AUTHORS OR COPYRIGHT HOLDERS
 * BE LIABLE FOR ANY CLAIM, DAMAGES OR OTHER LIABILITY, WHETHER IN AN
 * ACTION OF CONTRACT, TORT OR OTHERWISE, ARISING FROM, OUT OF OR IN
 * CONNECTION WITH THE SOFTWARE OR THE USE OR OTHER DEALINGS IN THE
 * SOFTWARE.
 */

#ifndef _MLX5_FS_CORE_
#define _MLX5_FS_CORE_

#include <linux/refcount.h>
#include <linux/mlx5/fs.h>
#include <linux/rhashtable.h>
#include <linux/llist.h>
#include <steering/fs_dr.h>

#define FDB_TC_MAX_CHAIN 3
#define FDB_FT_CHAIN (FDB_TC_MAX_CHAIN + 1)
#define FDB_TC_SLOW_PATH_CHAIN (FDB_FT_CHAIN + 1)

/* The index of the last real chain (FT) + 1 as chain zero is valid as well */
#define FDB_NUM_CHAINS (FDB_FT_CHAIN + 1)

#define FDB_TC_MAX_PRIO 16
#define FDB_TC_LEVELS_PER_PRIO 2

struct mlx5_flow_definer {
	enum mlx5_flow_namespace_type ns_type;
	u32 id;
};

enum mlx5_flow_resource_owner {
	MLX5_FLOW_RESOURCE_OWNER_FW,
	MLX5_FLOW_RESOURCE_OWNER_SW,
};

struct mlx5_modify_hdr {
	enum mlx5_flow_namespace_type ns_type;
	enum mlx5_flow_resource_owner owner;
	union {
		struct mlx5_fs_dr_action action;
		u32 id;
	};
};

struct mlx5_pkt_reformat {
	enum mlx5_flow_namespace_type ns_type;
	int reformat_type; /* from mlx5_ifc */
	enum mlx5_flow_resource_owner owner;
	union {
		struct mlx5_fs_dr_action action;
		u32 id;
	};
};

/* FS_TYPE_PRIO_CHAINS is a PRIO that will have namespaces only,
 * and those are in parallel to one another when going over them to connect
 * a new flow table. Meaning the last flow table in a TYPE_PRIO prio in one
 * parallel namespace will not automatically connect to the first flow table
 * found in any prio in any next namespace, but skip the entire containing
 * TYPE_PRIO_CHAINS prio.
 *
 * This is used to implement tc chains, each chain of prios is a different
 * namespace inside a containing TYPE_PRIO_CHAINS prio.
 */

enum fs_node_type {
	FS_TYPE_NAMESPACE,
	FS_TYPE_PRIO,
	FS_TYPE_PRIO_CHAINS,
	FS_TYPE_FLOW_TABLE,
	FS_TYPE_FLOW_GROUP,
	FS_TYPE_FLOW_ENTRY,
	FS_TYPE_FLOW_DEST
};

enum fs_flow_table_type {
	FS_FT_NIC_RX          = 0x0,
	FS_FT_NIC_TX          = 0x1,
	FS_FT_ESW_EGRESS_ACL  = 0x2,
	FS_FT_ESW_INGRESS_ACL = 0x3,
	FS_FT_FDB             = 0X4,
	FS_FT_SNIFFER_RX	= 0X5,
	FS_FT_SNIFFER_TX	= 0X6,
	FS_FT_RDMA_RX		= 0X7,
	FS_FT_RDMA_TX		= 0X8,
	FS_FT_PORT_SEL		= 0X9,
	FS_FT_MAX_TYPE = FS_FT_PORT_SEL,
};

enum fs_flow_table_op_mod {
	FS_FT_OP_MOD_NORMAL,
	FS_FT_OP_MOD_LAG_DEMUX,
};

enum fs_fte_status {
	FS_FTE_STATUS_EXISTING = 1UL << 0,
};

enum mlx5_flow_steering_mode {
	MLX5_FLOW_STEERING_MODE_DMFS,
	MLX5_FLOW_STEERING_MODE_SMFS
};

enum mlx5_flow_steering_capabilty {
	MLX5_FLOW_STEERING_CAP_VLAN_PUSH_ON_RX = 1UL << 0,
	MLX5_FLOW_STEERING_CAP_VLAN_POP_ON_TX = 1UL << 1,
<<<<<<< HEAD
=======
	MLX5_FLOW_STEERING_CAP_MATCH_RANGES = 1UL << 2,
>>>>>>> eb3cdb58
};

struct mlx5_flow_steering {
	struct mlx5_core_dev *dev;
	enum   mlx5_flow_steering_mode	mode;
	struct kmem_cache		*fgs_cache;
	struct kmem_cache               *ftes_cache;
	struct mlx5_flow_root_namespace *root_ns;
	struct mlx5_flow_root_namespace *fdb_root_ns;
	struct mlx5_flow_namespace	**fdb_sub_ns;
	struct mlx5_flow_root_namespace **esw_egress_root_ns;
	struct mlx5_flow_root_namespace **esw_ingress_root_ns;
	struct mlx5_flow_root_namespace	*sniffer_tx_root_ns;
	struct mlx5_flow_root_namespace	*sniffer_rx_root_ns;
	struct mlx5_flow_root_namespace	*rdma_rx_root_ns;
	struct mlx5_flow_root_namespace	*rdma_tx_root_ns;
	struct mlx5_flow_root_namespace	*egress_root_ns;
	struct mlx5_flow_root_namespace	*port_sel_root_ns;
	int esw_egress_acl_vports;
	int esw_ingress_acl_vports;
};

struct fs_node {
	struct list_head	list;
	struct list_head	children;
	enum fs_node_type	type;
	struct fs_node		*parent;
	struct fs_node		*root;
	/* lock the node for writing and traversing */
	struct rw_semaphore	lock;
	refcount_t		refcount;
	bool			active;
	void			(*del_hw_func)(struct fs_node *);
	void			(*del_sw_func)(struct fs_node *);
	atomic_t		version;
};

struct mlx5_flow_rule {
	struct fs_node				node;
	struct mlx5_flow_table			*ft;
	struct mlx5_flow_destination		dest_attr;
	/* next_ft should be accessed under chain_lock and only of
	 * destination type is FWD_NEXT_fT.
	 */
	struct list_head			next_ft;
	u32					sw_action;
};

struct mlx5_flow_handle {
	int num_rules;
	struct mlx5_flow_rule *rule[];
};

/* Type of children is mlx5_flow_group */
struct mlx5_flow_table {
	struct fs_node			node;
	struct mlx5_fs_dr_table		fs_dr_table;
	u32				id;
	u16				vport;
	unsigned int			max_fte;
	unsigned int			level;
	enum fs_flow_table_type		type;
	enum fs_flow_table_op_mod	op_mod;
	struct {
		bool			active;
		unsigned int		required_groups;
		unsigned int		group_size;
		unsigned int		num_groups;
		unsigned int		max_fte;
	} autogroup;
	/* Protect fwd_rules */
	struct mutex			lock;
	/* FWD rules that point on this flow table */
	struct list_head		fwd_rules;
	u32				flags;
	struct rhltable			fgs_hash;
	enum mlx5_flow_table_miss_action def_miss_action;
	struct mlx5_flow_namespace	*ns;
};

struct mlx5_ft_underlay_qp {
	struct list_head list;
	u32 qpn;
};

#define MLX5_FTE_MATCH_PARAM_RESERVED	reserved_at_e00
/* Calculate the fte_match_param length and without the reserved length.
 * Make sure the reserved field is the last.
 */
#define MLX5_ST_SZ_DW_MATCH_PARAM					    \
	((MLX5_BYTE_OFF(fte_match_param, MLX5_FTE_MATCH_PARAM_RESERVED) / sizeof(u32)) + \
	 BUILD_BUG_ON_ZERO(MLX5_ST_SZ_BYTES(fte_match_param) !=		     \
			   MLX5_FLD_SZ_BYTES(fte_match_param,		     \
					     MLX5_FTE_MATCH_PARAM_RESERVED) +\
			   MLX5_BYTE_OFF(fte_match_param,		     \
					 MLX5_FTE_MATCH_PARAM_RESERVED)))

/* Type of children is mlx5_flow_rule */
struct fs_fte {
	struct fs_node			node;
	struct mlx5_fs_dr_rule		fs_dr_rule;
	u32				val[MLX5_ST_SZ_DW_MATCH_PARAM];
	u32				dests_size;
	u32				fwd_dests;
	u32				index;
	struct mlx5_flow_context	flow_context;
	struct mlx5_flow_act		action;
	enum fs_fte_status		status;
	struct mlx5_fc			*counter;
	struct rhash_head		hash;
	int				modify_mask;
};

/* Type of children is mlx5_flow_table/namespace */
struct fs_prio {
	struct fs_node			node;
	unsigned int			num_levels;
	unsigned int			start_level;
	unsigned int			prio;
	unsigned int			num_ft;
};

/* Type of children is fs_prio */
struct mlx5_flow_namespace {
	/* parent == NULL => root ns */
	struct	fs_node			node;
	enum mlx5_flow_table_miss_action def_miss_action;
};

struct mlx5_flow_group_mask {
	u8	match_criteria_enable;
	u32	match_criteria[MLX5_ST_SZ_DW_MATCH_PARAM];
};

/* Type of children is fs_fte */
struct mlx5_flow_group {
	struct fs_node			node;
	struct mlx5_fs_dr_matcher	fs_dr_matcher;
	struct mlx5_flow_group_mask	mask;
	u32				start_index;
	u32				max_ftes;
	struct ida			fte_allocator;
	u32				id;
	struct rhashtable		ftes_hash;
	struct rhlist_head		hash;
};

struct mlx5_flow_root_namespace {
	struct mlx5_flow_namespace	ns;
	enum   mlx5_flow_steering_mode	mode;
	struct mlx5_fs_dr_domain	fs_dr_domain;
	enum   fs_flow_table_type	table_type;
	struct mlx5_core_dev		*dev;
	struct mlx5_flow_table		*root_ft;
	/* Should be held when chaining flow tables */
	struct mutex			chain_lock;
	struct list_head		underlay_qpns;
	const struct mlx5_flow_cmds	*cmds;
};

int mlx5_init_fc_stats(struct mlx5_core_dev *dev);
void mlx5_cleanup_fc_stats(struct mlx5_core_dev *dev);
void mlx5_fc_queue_stats_work(struct mlx5_core_dev *dev,
			      struct delayed_work *dwork,
			      unsigned long delay);
void mlx5_fc_update_sampling_interval(struct mlx5_core_dev *dev,
				      unsigned long interval);

const struct mlx5_flow_cmds *mlx5_fs_cmd_get_fw_cmds(void);

int mlx5_flow_namespace_set_peer(struct mlx5_flow_root_namespace *ns,
				 struct mlx5_flow_root_namespace *peer_ns);

int mlx5_flow_namespace_set_mode(struct mlx5_flow_namespace *ns,
				 enum mlx5_flow_steering_mode mode);

int mlx5_fs_core_alloc(struct mlx5_core_dev *dev);
void mlx5_fs_core_free(struct mlx5_core_dev *dev);
int mlx5_fs_core_init(struct mlx5_core_dev *dev);
void mlx5_fs_core_cleanup(struct mlx5_core_dev *dev);

int mlx5_fs_egress_acls_init(struct mlx5_core_dev *dev, int total_vports);
void mlx5_fs_egress_acls_cleanup(struct mlx5_core_dev *dev);
int mlx5_fs_ingress_acls_init(struct mlx5_core_dev *dev, int total_vports);
void mlx5_fs_ingress_acls_cleanup(struct mlx5_core_dev *dev);

u32 mlx5_fs_get_capabilities(struct mlx5_core_dev *dev, enum mlx5_flow_namespace_type type);

struct mlx5_flow_root_namespace *find_root(struct fs_node *node);

#define fs_get_obj(v, _node)  {v = container_of((_node), typeof(*v), node); }

#define fs_list_for_each_entry(pos, root)		\
	list_for_each_entry(pos, root, node.list)

#define fs_list_for_each_entry_safe(pos, tmp, root)		\
	list_for_each_entry_safe(pos, tmp, root, node.list)

#define fs_for_each_ns_or_ft_reverse(pos, prio)				\
	list_for_each_entry_reverse(pos, &(prio)->node.children, list)

#define fs_for_each_ns_or_ft(pos, prio)					\
	list_for_each_entry(pos, (&(prio)->node.children), list)

#define fs_for_each_prio(pos, ns)			\
	fs_list_for_each_entry(pos, &(ns)->node.children)

#define fs_for_each_ns(pos, prio)			\
	fs_list_for_each_entry(pos, &(prio)->node.children)

#define fs_for_each_ft(pos, prio)			\
	fs_list_for_each_entry(pos, &(prio)->node.children)

#define fs_for_each_ft_safe(pos, tmp, prio)			\
	fs_list_for_each_entry_safe(pos, tmp, &(prio)->node.children)

#define fs_for_each_fg(pos, ft)			\
	fs_list_for_each_entry(pos, &(ft)->node.children)

#define fs_for_each_fte(pos, fg)			\
	fs_list_for_each_entry(pos, &(fg)->node.children)

#define fs_for_each_dst(pos, fte)			\
	fs_list_for_each_entry(pos, &(fte)->node.children)

#define MLX5_CAP_FLOWTABLE_TYPE(mdev, cap, type) (		\
	(type == FS_FT_NIC_RX) ? MLX5_CAP_FLOWTABLE_NIC_RX(mdev, cap) :		\
	(type == FS_FT_NIC_TX) ? MLX5_CAP_FLOWTABLE_NIC_TX(mdev, cap) :		\
	(type == FS_FT_ESW_EGRESS_ACL) ? MLX5_CAP_ESW_EGRESS_ACL(mdev, cap) :		\
	(type == FS_FT_ESW_INGRESS_ACL) ? MLX5_CAP_ESW_INGRESS_ACL(mdev, cap) :		\
	(type == FS_FT_FDB) ? MLX5_CAP_ESW_FLOWTABLE_FDB(mdev, cap) :		\
	(type == FS_FT_SNIFFER_RX) ? MLX5_CAP_FLOWTABLE_SNIFFER_RX(mdev, cap) :		\
	(type == FS_FT_SNIFFER_TX) ? MLX5_CAP_FLOWTABLE_SNIFFER_TX(mdev, cap) :		\
	(type == FS_FT_RDMA_RX) ? MLX5_CAP_FLOWTABLE_RDMA_RX(mdev, cap) :		\
	(type == FS_FT_RDMA_TX) ? MLX5_CAP_FLOWTABLE_RDMA_TX(mdev, cap) :      \
	(type == FS_FT_PORT_SEL) ? MLX5_CAP_FLOWTABLE_PORT_SELECTION(mdev, cap) :      \
	(BUILD_BUG_ON_ZERO(FS_FT_PORT_SEL != FS_FT_MAX_TYPE))\
	)

#endif<|MERGE_RESOLUTION|>--- conflicted
+++ resolved
@@ -130,10 +130,7 @@
 enum mlx5_flow_steering_capabilty {
 	MLX5_FLOW_STEERING_CAP_VLAN_PUSH_ON_RX = 1UL << 0,
 	MLX5_FLOW_STEERING_CAP_VLAN_POP_ON_TX = 1UL << 1,
-<<<<<<< HEAD
-=======
 	MLX5_FLOW_STEERING_CAP_MATCH_RANGES = 1UL << 2,
->>>>>>> eb3cdb58
 };
 
 struct mlx5_flow_steering {
