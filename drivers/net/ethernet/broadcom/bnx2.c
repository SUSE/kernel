/* bnx2.c: QLogic bnx2 network driver.
 *
 * Copyright (c) 2004-2014 Broadcom Corporation
 * Copyright (c) 2014-2015 QLogic Corporation
 *
 * This program is free software; you can redistribute it and/or modify
 * it under the terms of the GNU General Public License as published by
 * the Free Software Foundation.
 *
 * Written by: Michael Chan  (mchan@broadcom.com)
 */

#define pr_fmt(fmt) KBUILD_MODNAME ": " fmt

#include <linux/module.h>
#include <linux/moduleparam.h>

#include <linux/stringify.h>
#include <linux/kernel.h>
#include <linux/timer.h>
#include <linux/errno.h>
#include <linux/ioport.h>
#include <linux/slab.h>
#include <linux/vmalloc.h>
#include <linux/interrupt.h>
#include <linux/pci.h>
#include <linux/netdevice.h>
#include <linux/etherdevice.h>
#include <linux/skbuff.h>
#include <linux/dma-mapping.h>
#include <linux/bitops.h>
#include <asm/io.h>
#include <asm/irq.h>
#include <linux/delay.h>
#include <asm/byteorder.h>
#include <asm/page.h>
#include <linux/time.h>
#include <linux/ethtool.h>
#include <linux/mii.h>
#include <linux/if.h>
#include <linux/if_vlan.h>
#include <net/ip.h>
#include <net/tcp.h>
#include <net/checksum.h>
#include <linux/workqueue.h>
#include <linux/crc32.h>
#include <linux/prefetch.h>
#include <linux/cache.h>
#include <linux/firmware.h>
#include <linux/log2.h>
#include <linux/crash_dump.h>

#if IS_ENABLED(CONFIG_CNIC)
#define BCM_CNIC 1
#include "cnic_if.h"
#endif
#include "bnx2.h"
#include "bnx2_fw.h"

#define DRV_MODULE_NAME		"bnx2"
#define FW_MIPS_FILE_06		"bnx2/bnx2-mips-06-6.2.3.fw"
#define FW_RV2P_FILE_06		"bnx2/bnx2-rv2p-06-6.0.15.fw"
#define FW_MIPS_FILE_09		"bnx2/bnx2-mips-09-6.2.1b.fw"
#define FW_RV2P_FILE_09_Ax	"bnx2/bnx2-rv2p-09ax-6.0.17.fw"
#define FW_RV2P_FILE_09		"bnx2/bnx2-rv2p-09-6.0.17.fw"

#define RUN_AT(x) (jiffies + (x))

/* Time in jiffies before concluding the transmitter is hung. */
#define TX_TIMEOUT  (5*HZ)

MODULE_AUTHOR("Michael Chan <mchan@broadcom.com>");
MODULE_DESCRIPTION("QLogic BCM5706/5708/5709/5716 Driver");
MODULE_LICENSE("GPL");
MODULE_FIRMWARE(FW_MIPS_FILE_06);
MODULE_FIRMWARE(FW_RV2P_FILE_06);
MODULE_FIRMWARE(FW_MIPS_FILE_09);
MODULE_FIRMWARE(FW_RV2P_FILE_09);
MODULE_FIRMWARE(FW_RV2P_FILE_09_Ax);

static int disable_msi = 0;

module_param(disable_msi, int, 0444);
MODULE_PARM_DESC(disable_msi, "Disable Message Signaled Interrupt (MSI)");

typedef enum {
	BCM5706 = 0,
	NC370T,
	NC370I,
	BCM5706S,
	NC370F,
	BCM5708,
	BCM5708S,
	BCM5709,
	BCM5709S,
	BCM5716,
	BCM5716S,
} board_t;

/* indexed by board_t, above */
static struct {
	char *name;
} board_info[] = {
	{ "Broadcom NetXtreme II BCM5706 1000Base-T" },
	{ "HP NC370T Multifunction Gigabit Server Adapter" },
	{ "HP NC370i Multifunction Gigabit Server Adapter" },
	{ "Broadcom NetXtreme II BCM5706 1000Base-SX" },
	{ "HP NC370F Multifunction Gigabit Server Adapter" },
	{ "Broadcom NetXtreme II BCM5708 1000Base-T" },
	{ "Broadcom NetXtreme II BCM5708 1000Base-SX" },
	{ "Broadcom NetXtreme II BCM5709 1000Base-T" },
	{ "Broadcom NetXtreme II BCM5709 1000Base-SX" },
	{ "Broadcom NetXtreme II BCM5716 1000Base-T" },
	{ "Broadcom NetXtreme II BCM5716 1000Base-SX" },
	};

static const struct pci_device_id bnx2_pci_tbl[] = {
	{ PCI_VENDOR_ID_BROADCOM, PCI_DEVICE_ID_NX2_5706,
	  PCI_VENDOR_ID_HP, 0x3101, 0, 0, NC370T },
	{ PCI_VENDOR_ID_BROADCOM, PCI_DEVICE_ID_NX2_5706,
	  PCI_VENDOR_ID_HP, 0x3106, 0, 0, NC370I },
	{ PCI_VENDOR_ID_BROADCOM, PCI_DEVICE_ID_NX2_5706,
	  PCI_ANY_ID, PCI_ANY_ID, 0, 0, BCM5706 },
	{ PCI_VENDOR_ID_BROADCOM, PCI_DEVICE_ID_NX2_5708,
	  PCI_ANY_ID, PCI_ANY_ID, 0, 0, BCM5708 },
	{ PCI_VENDOR_ID_BROADCOM, PCI_DEVICE_ID_NX2_5706S,
	  PCI_VENDOR_ID_HP, 0x3102, 0, 0, NC370F },
	{ PCI_VENDOR_ID_BROADCOM, PCI_DEVICE_ID_NX2_5706S,
	  PCI_ANY_ID, PCI_ANY_ID, 0, 0, BCM5706S },
	{ PCI_VENDOR_ID_BROADCOM, PCI_DEVICE_ID_NX2_5708S,
	  PCI_ANY_ID, PCI_ANY_ID, 0, 0, BCM5708S },
	{ PCI_VENDOR_ID_BROADCOM, PCI_DEVICE_ID_NX2_5709,
	  PCI_ANY_ID, PCI_ANY_ID, 0, 0, BCM5709 },
	{ PCI_VENDOR_ID_BROADCOM, PCI_DEVICE_ID_NX2_5709S,
	  PCI_ANY_ID, PCI_ANY_ID, 0, 0, BCM5709S },
	{ PCI_VENDOR_ID_BROADCOM, 0x163b,
	  PCI_ANY_ID, PCI_ANY_ID, 0, 0, BCM5716 },
	{ PCI_VENDOR_ID_BROADCOM, 0x163c,
	  PCI_ANY_ID, PCI_ANY_ID, 0, 0, BCM5716S },
	{ 0, }
};

static const struct flash_spec flash_table[] =
{
#define BUFFERED_FLAGS		(BNX2_NV_BUFFERED | BNX2_NV_TRANSLATE)
#define NONBUFFERED_FLAGS	(BNX2_NV_WREN)
	/* Slow EEPROM */
	{0x00000000, 0x40830380, 0x009f0081, 0xa184a053, 0xaf000400,
	 BUFFERED_FLAGS, SEEPROM_PAGE_BITS, SEEPROM_PAGE_SIZE,
	 SEEPROM_BYTE_ADDR_MASK, SEEPROM_TOTAL_SIZE,
	 "EEPROM - slow"},
	/* Expansion entry 0001 */
	{0x08000002, 0x4b808201, 0x00050081, 0x03840253, 0xaf020406,
	 NONBUFFERED_FLAGS, SAIFUN_FLASH_PAGE_BITS, SAIFUN_FLASH_PAGE_SIZE,
	 SAIFUN_FLASH_BYTE_ADDR_MASK, 0,
	 "Entry 0001"},
	/* Saifun SA25F010 (non-buffered flash) */
	/* strap, cfg1, & write1 need updates */
	{0x04000001, 0x47808201, 0x00050081, 0x03840253, 0xaf020406,
	 NONBUFFERED_FLAGS, SAIFUN_FLASH_PAGE_BITS, SAIFUN_FLASH_PAGE_SIZE,
	 SAIFUN_FLASH_BYTE_ADDR_MASK, SAIFUN_FLASH_BASE_TOTAL_SIZE*2,
	 "Non-buffered flash (128kB)"},
	/* Saifun SA25F020 (non-buffered flash) */
	/* strap, cfg1, & write1 need updates */
	{0x0c000003, 0x4f808201, 0x00050081, 0x03840253, 0xaf020406,
	 NONBUFFERED_FLAGS, SAIFUN_FLASH_PAGE_BITS, SAIFUN_FLASH_PAGE_SIZE,
	 SAIFUN_FLASH_BYTE_ADDR_MASK, SAIFUN_FLASH_BASE_TOTAL_SIZE*4,
	 "Non-buffered flash (256kB)"},
	/* Expansion entry 0100 */
	{0x11000000, 0x53808201, 0x00050081, 0x03840253, 0xaf020406,
	 NONBUFFERED_FLAGS, SAIFUN_FLASH_PAGE_BITS, SAIFUN_FLASH_PAGE_SIZE,
	 SAIFUN_FLASH_BYTE_ADDR_MASK, 0,
	 "Entry 0100"},
	/* Entry 0101: ST M45PE10 (non-buffered flash, TetonII B0) */
	{0x19000002, 0x5b808201, 0x000500db, 0x03840253, 0xaf020406,
	 NONBUFFERED_FLAGS, ST_MICRO_FLASH_PAGE_BITS, ST_MICRO_FLASH_PAGE_SIZE,
	 ST_MICRO_FLASH_BYTE_ADDR_MASK, ST_MICRO_FLASH_BASE_TOTAL_SIZE*2,
	 "Entry 0101: ST M45PE10 (128kB non-buffered)"},
	/* Entry 0110: ST M45PE20 (non-buffered flash)*/
	{0x15000001, 0x57808201, 0x000500db, 0x03840253, 0xaf020406,
	 NONBUFFERED_FLAGS, ST_MICRO_FLASH_PAGE_BITS, ST_MICRO_FLASH_PAGE_SIZE,
	 ST_MICRO_FLASH_BYTE_ADDR_MASK, ST_MICRO_FLASH_BASE_TOTAL_SIZE*4,
	 "Entry 0110: ST M45PE20 (256kB non-buffered)"},
	/* Saifun SA25F005 (non-buffered flash) */
	/* strap, cfg1, & write1 need updates */
	{0x1d000003, 0x5f808201, 0x00050081, 0x03840253, 0xaf020406,
	 NONBUFFERED_FLAGS, SAIFUN_FLASH_PAGE_BITS, SAIFUN_FLASH_PAGE_SIZE,
	 SAIFUN_FLASH_BYTE_ADDR_MASK, SAIFUN_FLASH_BASE_TOTAL_SIZE,
	 "Non-buffered flash (64kB)"},
	/* Fast EEPROM */
	{0x22000000, 0x62808380, 0x009f0081, 0xa184a053, 0xaf000400,
	 BUFFERED_FLAGS, SEEPROM_PAGE_BITS, SEEPROM_PAGE_SIZE,
	 SEEPROM_BYTE_ADDR_MASK, SEEPROM_TOTAL_SIZE,
	 "EEPROM - fast"},
	/* Expansion entry 1001 */
	{0x2a000002, 0x6b808201, 0x00050081, 0x03840253, 0xaf020406,
	 NONBUFFERED_FLAGS, SAIFUN_FLASH_PAGE_BITS, SAIFUN_FLASH_PAGE_SIZE,
	 SAIFUN_FLASH_BYTE_ADDR_MASK, 0,
	 "Entry 1001"},
	/* Expansion entry 1010 */
	{0x26000001, 0x67808201, 0x00050081, 0x03840253, 0xaf020406,
	 NONBUFFERED_FLAGS, SAIFUN_FLASH_PAGE_BITS, SAIFUN_FLASH_PAGE_SIZE,
	 SAIFUN_FLASH_BYTE_ADDR_MASK, 0,
	 "Entry 1010"},
	/* ATMEL AT45DB011B (buffered flash) */
	{0x2e000003, 0x6e808273, 0x00570081, 0x68848353, 0xaf000400,
	 BUFFERED_FLAGS, BUFFERED_FLASH_PAGE_BITS, BUFFERED_FLASH_PAGE_SIZE,
	 BUFFERED_FLASH_BYTE_ADDR_MASK, BUFFERED_FLASH_TOTAL_SIZE,
	 "Buffered flash (128kB)"},
	/* Expansion entry 1100 */
	{0x33000000, 0x73808201, 0x00050081, 0x03840253, 0xaf020406,
	 NONBUFFERED_FLAGS, SAIFUN_FLASH_PAGE_BITS, SAIFUN_FLASH_PAGE_SIZE,
	 SAIFUN_FLASH_BYTE_ADDR_MASK, 0,
	 "Entry 1100"},
	/* Expansion entry 1101 */
	{0x3b000002, 0x7b808201, 0x00050081, 0x03840253, 0xaf020406,
	 NONBUFFERED_FLAGS, SAIFUN_FLASH_PAGE_BITS, SAIFUN_FLASH_PAGE_SIZE,
	 SAIFUN_FLASH_BYTE_ADDR_MASK, 0,
	 "Entry 1101"},
	/* Ateml Expansion entry 1110 */
	{0x37000001, 0x76808273, 0x00570081, 0x68848353, 0xaf000400,
	 BUFFERED_FLAGS, BUFFERED_FLASH_PAGE_BITS, BUFFERED_FLASH_PAGE_SIZE,
	 BUFFERED_FLASH_BYTE_ADDR_MASK, 0,
	 "Entry 1110 (Atmel)"},
	/* ATMEL AT45DB021B (buffered flash) */
	{0x3f000003, 0x7e808273, 0x00570081, 0x68848353, 0xaf000400,
	 BUFFERED_FLAGS, BUFFERED_FLASH_PAGE_BITS, BUFFERED_FLASH_PAGE_SIZE,
	 BUFFERED_FLASH_BYTE_ADDR_MASK, BUFFERED_FLASH_TOTAL_SIZE*2,
	 "Buffered flash (256kB)"},
};

static const struct flash_spec flash_5709 = {
	.flags		= BNX2_NV_BUFFERED,
	.page_bits	= BCM5709_FLASH_PAGE_BITS,
	.page_size	= BCM5709_FLASH_PAGE_SIZE,
	.addr_mask	= BCM5709_FLASH_BYTE_ADDR_MASK,
	.total_size	= BUFFERED_FLASH_TOTAL_SIZE*2,
	.name		= "5709 Buffered flash (256kB)",
};

MODULE_DEVICE_TABLE(pci, bnx2_pci_tbl);

static void bnx2_init_napi(struct bnx2 *bp);
static void bnx2_del_napi(struct bnx2 *bp);

static inline u32 bnx2_tx_avail(struct bnx2 *bp, struct bnx2_tx_ring_info *txr)
{
	u32 diff;

	/* The ring uses 256 indices for 255 entries, one of them
	 * needs to be skipped.
	 */
	diff = READ_ONCE(txr->tx_prod) - READ_ONCE(txr->tx_cons);
	if (unlikely(diff >= BNX2_TX_DESC_CNT)) {
		diff &= 0xffff;
		if (diff == BNX2_TX_DESC_CNT)
			diff = BNX2_MAX_TX_DESC_CNT;
	}
	return bp->tx_ring_size - diff;
}

static u32
bnx2_reg_rd_ind(struct bnx2 *bp, u32 offset)
{
	unsigned long flags;
	u32 val;

	spin_lock_irqsave(&bp->indirect_lock, flags);
	BNX2_WR(bp, BNX2_PCICFG_REG_WINDOW_ADDRESS, offset);
	val = BNX2_RD(bp, BNX2_PCICFG_REG_WINDOW);
	spin_unlock_irqrestore(&bp->indirect_lock, flags);
	return val;
}

static void
bnx2_reg_wr_ind(struct bnx2 *bp, u32 offset, u32 val)
{
	unsigned long flags;

	spin_lock_irqsave(&bp->indirect_lock, flags);
	BNX2_WR(bp, BNX2_PCICFG_REG_WINDOW_ADDRESS, offset);
	BNX2_WR(bp, BNX2_PCICFG_REG_WINDOW, val);
	spin_unlock_irqrestore(&bp->indirect_lock, flags);
}

static void
bnx2_shmem_wr(struct bnx2 *bp, u32 offset, u32 val)
{
	bnx2_reg_wr_ind(bp, bp->shmem_base + offset, val);
}

static u32
bnx2_shmem_rd(struct bnx2 *bp, u32 offset)
{
	return bnx2_reg_rd_ind(bp, bp->shmem_base + offset);
}

static void
bnx2_ctx_wr(struct bnx2 *bp, u32 cid_addr, u32 offset, u32 val)
{
	unsigned long flags;

	offset += cid_addr;
	spin_lock_irqsave(&bp->indirect_lock, flags);
	if (BNX2_CHIP(bp) == BNX2_CHIP_5709) {
		int i;

		BNX2_WR(bp, BNX2_CTX_CTX_DATA, val);
		BNX2_WR(bp, BNX2_CTX_CTX_CTRL,
			offset | BNX2_CTX_CTX_CTRL_WRITE_REQ);
		for (i = 0; i < 5; i++) {
			val = BNX2_RD(bp, BNX2_CTX_CTX_CTRL);
			if ((val & BNX2_CTX_CTX_CTRL_WRITE_REQ) == 0)
				break;
			udelay(5);
		}
	} else {
		BNX2_WR(bp, BNX2_CTX_DATA_ADR, offset);
		BNX2_WR(bp, BNX2_CTX_DATA, val);
	}
	spin_unlock_irqrestore(&bp->indirect_lock, flags);
}

#ifdef BCM_CNIC
static int
bnx2_drv_ctl(struct net_device *dev, struct drv_ctl_info *info)
{
	struct bnx2 *bp = netdev_priv(dev);
	struct drv_ctl_io *io = &info->data.io;

	switch (info->cmd) {
	case DRV_CTL_IO_WR_CMD:
		bnx2_reg_wr_ind(bp, io->offset, io->data);
		break;
	case DRV_CTL_IO_RD_CMD:
		io->data = bnx2_reg_rd_ind(bp, io->offset);
		break;
	case DRV_CTL_CTX_WR_CMD:
		bnx2_ctx_wr(bp, io->cid_addr, io->offset, io->data);
		break;
	default:
		return -EINVAL;
	}
	return 0;
}

static void bnx2_setup_cnic_irq_info(struct bnx2 *bp)
{
	struct cnic_eth_dev *cp = &bp->cnic_eth_dev;
	struct bnx2_napi *bnapi = &bp->bnx2_napi[0];
	int sb_id;

	if (bp->flags & BNX2_FLAG_USING_MSIX) {
		cp->drv_state |= CNIC_DRV_STATE_USING_MSIX;
		bnapi->cnic_present = 0;
		sb_id = bp->irq_nvecs;
		cp->irq_arr[0].irq_flags |= CNIC_IRQ_FL_MSIX;
	} else {
		cp->drv_state &= ~CNIC_DRV_STATE_USING_MSIX;
		bnapi->cnic_tag = bnapi->last_status_idx;
		bnapi->cnic_present = 1;
		sb_id = 0;
		cp->irq_arr[0].irq_flags &= ~CNIC_IRQ_FL_MSIX;
	}

	cp->irq_arr[0].vector = bp->irq_tbl[sb_id].vector;
	cp->irq_arr[0].status_blk = (void *)
		((unsigned long) bnapi->status_blk.msi +
		(BNX2_SBLK_MSIX_ALIGN_SIZE * sb_id));
	cp->irq_arr[0].status_blk_num = sb_id;
	cp->num_irq = 1;
}

static int bnx2_register_cnic(struct net_device *dev, struct cnic_ops *ops,
			      void *data)
{
	struct bnx2 *bp = netdev_priv(dev);
	struct cnic_eth_dev *cp = &bp->cnic_eth_dev;

	if (!ops)
		return -EINVAL;

	if (cp->drv_state & CNIC_DRV_STATE_REGD)
		return -EBUSY;

	if (!bnx2_reg_rd_ind(bp, BNX2_FW_MAX_ISCSI_CONN))
		return -ENODEV;

	bp->cnic_data = data;
	rcu_assign_pointer(bp->cnic_ops, ops);

	cp->num_irq = 0;
	cp->drv_state = CNIC_DRV_STATE_REGD;

	bnx2_setup_cnic_irq_info(bp);

	return 0;
}

static int bnx2_unregister_cnic(struct net_device *dev)
{
	struct bnx2 *bp = netdev_priv(dev);
	struct bnx2_napi *bnapi = &bp->bnx2_napi[0];
	struct cnic_eth_dev *cp = &bp->cnic_eth_dev;

	mutex_lock(&bp->cnic_lock);
	cp->drv_state = 0;
	bnapi->cnic_present = 0;
	RCU_INIT_POINTER(bp->cnic_ops, NULL);
	mutex_unlock(&bp->cnic_lock);
	synchronize_rcu();
	return 0;
}

static struct cnic_eth_dev *bnx2_cnic_probe(struct net_device *dev)
{
	struct bnx2 *bp = netdev_priv(dev);
	struct cnic_eth_dev *cp = &bp->cnic_eth_dev;

	if (!cp->max_iscsi_conn)
		return NULL;

	cp->drv_owner = THIS_MODULE;
	cp->chip_id = bp->chip_id;
	cp->pdev = bp->pdev;
	cp->io_base = bp->regview;
	cp->drv_ctl = bnx2_drv_ctl;
	cp->drv_register_cnic = bnx2_register_cnic;
	cp->drv_unregister_cnic = bnx2_unregister_cnic;

	return cp;
}

static void
bnx2_cnic_stop(struct bnx2 *bp)
{
	struct cnic_ops *c_ops;
	struct cnic_ctl_info info;

	mutex_lock(&bp->cnic_lock);
	c_ops = rcu_dereference_protected(bp->cnic_ops,
					  lockdep_is_held(&bp->cnic_lock));
	if (c_ops) {
		info.cmd = CNIC_CTL_STOP_CMD;
		c_ops->cnic_ctl(bp->cnic_data, &info);
	}
	mutex_unlock(&bp->cnic_lock);
}

static void
bnx2_cnic_start(struct bnx2 *bp)
{
	struct cnic_ops *c_ops;
	struct cnic_ctl_info info;

	mutex_lock(&bp->cnic_lock);
	c_ops = rcu_dereference_protected(bp->cnic_ops,
					  lockdep_is_held(&bp->cnic_lock));
	if (c_ops) {
		if (!(bp->flags & BNX2_FLAG_USING_MSIX)) {
			struct bnx2_napi *bnapi = &bp->bnx2_napi[0];

			bnapi->cnic_tag = bnapi->last_status_idx;
		}
		info.cmd = CNIC_CTL_START_CMD;
		c_ops->cnic_ctl(bp->cnic_data, &info);
	}
	mutex_unlock(&bp->cnic_lock);
}

#else

static void
bnx2_cnic_stop(struct bnx2 *bp)
{
}

static void
bnx2_cnic_start(struct bnx2 *bp)
{
}

#endif

static int
bnx2_read_phy(struct bnx2 *bp, u32 reg, u32 *val)
{
	u32 val1;
	int i, ret;

	if (bp->phy_flags & BNX2_PHY_FLAG_INT_MODE_AUTO_POLLING) {
		val1 = BNX2_RD(bp, BNX2_EMAC_MDIO_MODE);
		val1 &= ~BNX2_EMAC_MDIO_MODE_AUTO_POLL;

		BNX2_WR(bp, BNX2_EMAC_MDIO_MODE, val1);
		BNX2_RD(bp, BNX2_EMAC_MDIO_MODE);

		udelay(40);
	}

	val1 = (bp->phy_addr << 21) | (reg << 16) |
		BNX2_EMAC_MDIO_COMM_COMMAND_READ | BNX2_EMAC_MDIO_COMM_DISEXT |
		BNX2_EMAC_MDIO_COMM_START_BUSY;
	BNX2_WR(bp, BNX2_EMAC_MDIO_COMM, val1);

	for (i = 0; i < 50; i++) {
		udelay(10);

		val1 = BNX2_RD(bp, BNX2_EMAC_MDIO_COMM);
		if (!(val1 & BNX2_EMAC_MDIO_COMM_START_BUSY)) {
			udelay(5);

			val1 = BNX2_RD(bp, BNX2_EMAC_MDIO_COMM);
			val1 &= BNX2_EMAC_MDIO_COMM_DATA;

			break;
		}
	}

	if (val1 & BNX2_EMAC_MDIO_COMM_START_BUSY) {
		*val = 0x0;
		ret = -EBUSY;
	}
	else {
		*val = val1;
		ret = 0;
	}

	if (bp->phy_flags & BNX2_PHY_FLAG_INT_MODE_AUTO_POLLING) {
		val1 = BNX2_RD(bp, BNX2_EMAC_MDIO_MODE);
		val1 |= BNX2_EMAC_MDIO_MODE_AUTO_POLL;

		BNX2_WR(bp, BNX2_EMAC_MDIO_MODE, val1);
		BNX2_RD(bp, BNX2_EMAC_MDIO_MODE);

		udelay(40);
	}

	return ret;
}

static int
bnx2_write_phy(struct bnx2 *bp, u32 reg, u32 val)
{
	u32 val1;
	int i, ret;

	if (bp->phy_flags & BNX2_PHY_FLAG_INT_MODE_AUTO_POLLING) {
		val1 = BNX2_RD(bp, BNX2_EMAC_MDIO_MODE);
		val1 &= ~BNX2_EMAC_MDIO_MODE_AUTO_POLL;

		BNX2_WR(bp, BNX2_EMAC_MDIO_MODE, val1);
		BNX2_RD(bp, BNX2_EMAC_MDIO_MODE);

		udelay(40);
	}

	val1 = (bp->phy_addr << 21) | (reg << 16) | val |
		BNX2_EMAC_MDIO_COMM_COMMAND_WRITE |
		BNX2_EMAC_MDIO_COMM_START_BUSY | BNX2_EMAC_MDIO_COMM_DISEXT;
	BNX2_WR(bp, BNX2_EMAC_MDIO_COMM, val1);

	for (i = 0; i < 50; i++) {
		udelay(10);

		val1 = BNX2_RD(bp, BNX2_EMAC_MDIO_COMM);
		if (!(val1 & BNX2_EMAC_MDIO_COMM_START_BUSY)) {
			udelay(5);
			break;
		}
	}

	if (val1 & BNX2_EMAC_MDIO_COMM_START_BUSY)
		ret = -EBUSY;
	else
		ret = 0;

	if (bp->phy_flags & BNX2_PHY_FLAG_INT_MODE_AUTO_POLLING) {
		val1 = BNX2_RD(bp, BNX2_EMAC_MDIO_MODE);
		val1 |= BNX2_EMAC_MDIO_MODE_AUTO_POLL;

		BNX2_WR(bp, BNX2_EMAC_MDIO_MODE, val1);
		BNX2_RD(bp, BNX2_EMAC_MDIO_MODE);

		udelay(40);
	}

	return ret;
}

static void
bnx2_disable_int(struct bnx2 *bp)
{
	int i;
	struct bnx2_napi *bnapi;

	for (i = 0; i < bp->irq_nvecs; i++) {
		bnapi = &bp->bnx2_napi[i];
		BNX2_WR(bp, BNX2_PCICFG_INT_ACK_CMD, bnapi->int_num |
		       BNX2_PCICFG_INT_ACK_CMD_MASK_INT);
	}
	BNX2_RD(bp, BNX2_PCICFG_INT_ACK_CMD);
}

static void
bnx2_enable_int(struct bnx2 *bp)
{
	int i;
	struct bnx2_napi *bnapi;

	for (i = 0; i < bp->irq_nvecs; i++) {
		bnapi = &bp->bnx2_napi[i];

		BNX2_WR(bp, BNX2_PCICFG_INT_ACK_CMD, bnapi->int_num |
			BNX2_PCICFG_INT_ACK_CMD_INDEX_VALID |
			BNX2_PCICFG_INT_ACK_CMD_MASK_INT |
			bnapi->last_status_idx);

		BNX2_WR(bp, BNX2_PCICFG_INT_ACK_CMD, bnapi->int_num |
			BNX2_PCICFG_INT_ACK_CMD_INDEX_VALID |
			bnapi->last_status_idx);
	}
	BNX2_WR(bp, BNX2_HC_COMMAND, bp->hc_cmd | BNX2_HC_COMMAND_COAL_NOW);
}

static void
bnx2_disable_int_sync(struct bnx2 *bp)
{
	int i;

	atomic_inc(&bp->intr_sem);
	if (!netif_running(bp->dev))
		return;

	bnx2_disable_int(bp);
	for (i = 0; i < bp->irq_nvecs; i++)
		synchronize_irq(bp->irq_tbl[i].vector);
}

static void
bnx2_napi_disable(struct bnx2 *bp)
{
	int i;

	for (i = 0; i < bp->irq_nvecs; i++)
		napi_disable(&bp->bnx2_napi[i].napi);
}

static void
bnx2_napi_enable(struct bnx2 *bp)
{
	int i;

	for (i = 0; i < bp->irq_nvecs; i++)
		napi_enable(&bp->bnx2_napi[i].napi);
}

static void
bnx2_netif_stop(struct bnx2 *bp, bool stop_cnic)
{
	if (stop_cnic)
		bnx2_cnic_stop(bp);
	if (netif_running(bp->dev)) {
		bnx2_napi_disable(bp);
		netif_tx_disable(bp->dev);
	}
	bnx2_disable_int_sync(bp);
	netif_carrier_off(bp->dev);	/* prevent tx timeout */
}

static void
bnx2_netif_start(struct bnx2 *bp, bool start_cnic)
{
	if (atomic_dec_and_test(&bp->intr_sem)) {
		if (netif_running(bp->dev)) {
			netif_tx_wake_all_queues(bp->dev);
			spin_lock_bh(&bp->phy_lock);
			if (bp->link_up)
				netif_carrier_on(bp->dev);
			spin_unlock_bh(&bp->phy_lock);
			bnx2_napi_enable(bp);
			bnx2_enable_int(bp);
			if (start_cnic)
				bnx2_cnic_start(bp);
		}
	}
}

static void
bnx2_free_tx_mem(struct bnx2 *bp)
{
	int i;

	for (i = 0; i < bp->num_tx_rings; i++) {
		struct bnx2_napi *bnapi = &bp->bnx2_napi[i];
		struct bnx2_tx_ring_info *txr = &bnapi->tx_ring;

		if (txr->tx_desc_ring) {
			dma_free_coherent(&bp->pdev->dev, TXBD_RING_SIZE,
					  txr->tx_desc_ring,
					  txr->tx_desc_mapping);
			txr->tx_desc_ring = NULL;
		}
		kfree(txr->tx_buf_ring);
		txr->tx_buf_ring = NULL;
	}
}

static void
bnx2_free_rx_mem(struct bnx2 *bp)
{
	int i;

	for (i = 0; i < bp->num_rx_rings; i++) {
		struct bnx2_napi *bnapi = &bp->bnx2_napi[i];
		struct bnx2_rx_ring_info *rxr = &bnapi->rx_ring;
		int j;

		for (j = 0; j < bp->rx_max_ring; j++) {
			if (rxr->rx_desc_ring[j])
				dma_free_coherent(&bp->pdev->dev, RXBD_RING_SIZE,
						  rxr->rx_desc_ring[j],
						  rxr->rx_desc_mapping[j]);
			rxr->rx_desc_ring[j] = NULL;
		}
		vfree(rxr->rx_buf_ring);
		rxr->rx_buf_ring = NULL;

		for (j = 0; j < bp->rx_max_pg_ring; j++) {
			if (rxr->rx_pg_desc_ring[j])
				dma_free_coherent(&bp->pdev->dev, RXBD_RING_SIZE,
						  rxr->rx_pg_desc_ring[j],
						  rxr->rx_pg_desc_mapping[j]);
			rxr->rx_pg_desc_ring[j] = NULL;
		}
		vfree(rxr->rx_pg_ring);
		rxr->rx_pg_ring = NULL;
	}
}

static int
bnx2_alloc_tx_mem(struct bnx2 *bp)
{
	int i;

	for (i = 0; i < bp->num_tx_rings; i++) {
		struct bnx2_napi *bnapi = &bp->bnx2_napi[i];
		struct bnx2_tx_ring_info *txr = &bnapi->tx_ring;

		txr->tx_buf_ring = kzalloc(SW_TXBD_RING_SIZE, GFP_KERNEL);
		if (!txr->tx_buf_ring)
			return -ENOMEM;

		txr->tx_desc_ring =
			dma_alloc_coherent(&bp->pdev->dev, TXBD_RING_SIZE,
					   &txr->tx_desc_mapping, GFP_KERNEL);
		if (!txr->tx_desc_ring)
			return -ENOMEM;
	}
	return 0;
}

static int
bnx2_alloc_rx_mem(struct bnx2 *bp)
{
	int i;

	for (i = 0; i < bp->num_rx_rings; i++) {
		struct bnx2_napi *bnapi = &bp->bnx2_napi[i];
		struct bnx2_rx_ring_info *rxr = &bnapi->rx_ring;
		int j;

		rxr->rx_buf_ring =
			vzalloc(array_size(SW_RXBD_RING_SIZE, bp->rx_max_ring));
		if (!rxr->rx_buf_ring)
			return -ENOMEM;

		for (j = 0; j < bp->rx_max_ring; j++) {
			rxr->rx_desc_ring[j] =
				dma_alloc_coherent(&bp->pdev->dev,
						   RXBD_RING_SIZE,
						   &rxr->rx_desc_mapping[j],
						   GFP_KERNEL);
			if (!rxr->rx_desc_ring[j])
				return -ENOMEM;

		}

		if (bp->rx_pg_ring_size) {
			rxr->rx_pg_ring =
				vzalloc(array_size(SW_RXPG_RING_SIZE,
						   bp->rx_max_pg_ring));
			if (!rxr->rx_pg_ring)
				return -ENOMEM;

		}

		for (j = 0; j < bp->rx_max_pg_ring; j++) {
			rxr->rx_pg_desc_ring[j] =
				dma_alloc_coherent(&bp->pdev->dev,
						   RXBD_RING_SIZE,
						   &rxr->rx_pg_desc_mapping[j],
						   GFP_KERNEL);
			if (!rxr->rx_pg_desc_ring[j])
				return -ENOMEM;

		}
	}
	return 0;
}

static void
bnx2_free_stats_blk(struct net_device *dev)
{
	struct bnx2 *bp = netdev_priv(dev);

	if (bp->status_blk) {
		dma_free_coherent(&bp->pdev->dev, bp->status_stats_size,
				  bp->status_blk,
				  bp->status_blk_mapping);
		bp->status_blk = NULL;
		bp->stats_blk = NULL;
	}
}

static int
bnx2_alloc_stats_blk(struct net_device *dev)
{
	int status_blk_size;
	void *status_blk;
	struct bnx2 *bp = netdev_priv(dev);

	/* Combine status and statistics blocks into one allocation. */
	status_blk_size = L1_CACHE_ALIGN(sizeof(struct status_block));
	if (bp->flags & BNX2_FLAG_MSIX_CAP)
		status_blk_size = L1_CACHE_ALIGN(BNX2_MAX_MSIX_HW_VEC *
						 BNX2_SBLK_MSIX_ALIGN_SIZE);
	bp->status_stats_size = status_blk_size +
				sizeof(struct statistics_block);
	status_blk = dma_alloc_coherent(&bp->pdev->dev, bp->status_stats_size,
					&bp->status_blk_mapping, GFP_KERNEL);
	if (!status_blk)
		return -ENOMEM;

	bp->status_blk = status_blk;
	bp->stats_blk = status_blk + status_blk_size;
	bp->stats_blk_mapping = bp->status_blk_mapping + status_blk_size;

	return 0;
}

static void
bnx2_free_mem(struct bnx2 *bp)
{
	int i;
	struct bnx2_napi *bnapi = &bp->bnx2_napi[0];

	bnx2_free_tx_mem(bp);
	bnx2_free_rx_mem(bp);

	for (i = 0; i < bp->ctx_pages; i++) {
		if (bp->ctx_blk[i]) {
			dma_free_coherent(&bp->pdev->dev, BNX2_PAGE_SIZE,
					  bp->ctx_blk[i],
					  bp->ctx_blk_mapping[i]);
			bp->ctx_blk[i] = NULL;
		}
	}

	if (bnapi->status_blk.msi)
		bnapi->status_blk.msi = NULL;
}

static int
bnx2_alloc_mem(struct bnx2 *bp)
{
	int i, err;
	struct bnx2_napi *bnapi;

	bnapi = &bp->bnx2_napi[0];
	bnapi->status_blk.msi = bp->status_blk;
	bnapi->hw_tx_cons_ptr =
		&bnapi->status_blk.msi->status_tx_quick_consumer_index0;
	bnapi->hw_rx_cons_ptr =
		&bnapi->status_blk.msi->status_rx_quick_consumer_index0;
	if (bp->flags & BNX2_FLAG_MSIX_CAP) {
		for (i = 1; i < bp->irq_nvecs; i++) {
			struct status_block_msix *sblk;

			bnapi = &bp->bnx2_napi[i];

			sblk = (bp->status_blk + BNX2_SBLK_MSIX_ALIGN_SIZE * i);
			bnapi->status_blk.msix = sblk;
			bnapi->hw_tx_cons_ptr =
				&sblk->status_tx_quick_consumer_index;
			bnapi->hw_rx_cons_ptr =
				&sblk->status_rx_quick_consumer_index;
			bnapi->int_num = i << 24;
		}
	}

	if (BNX2_CHIP(bp) == BNX2_CHIP_5709) {
		bp->ctx_pages = 0x2000 / BNX2_PAGE_SIZE;
		if (bp->ctx_pages == 0)
			bp->ctx_pages = 1;
		for (i = 0; i < bp->ctx_pages; i++) {
			bp->ctx_blk[i] = dma_alloc_coherent(&bp->pdev->dev,
						BNX2_PAGE_SIZE,
						&bp->ctx_blk_mapping[i],
						GFP_KERNEL);
			if (!bp->ctx_blk[i])
				goto alloc_mem_err;
		}
	}

	err = bnx2_alloc_rx_mem(bp);
	if (err)
		goto alloc_mem_err;

	err = bnx2_alloc_tx_mem(bp);
	if (err)
		goto alloc_mem_err;

	return 0;

alloc_mem_err:
	bnx2_free_mem(bp);
	return -ENOMEM;
}

static void
bnx2_report_fw_link(struct bnx2 *bp)
{
	u32 fw_link_status = 0;

	if (bp->phy_flags & BNX2_PHY_FLAG_REMOTE_PHY_CAP)
		return;

	if (bp->link_up) {
		u32 bmsr;

		switch (bp->line_speed) {
		case SPEED_10:
			if (bp->duplex == DUPLEX_HALF)
				fw_link_status = BNX2_LINK_STATUS_10HALF;
			else
				fw_link_status = BNX2_LINK_STATUS_10FULL;
			break;
		case SPEED_100:
			if (bp->duplex == DUPLEX_HALF)
				fw_link_status = BNX2_LINK_STATUS_100HALF;
			else
				fw_link_status = BNX2_LINK_STATUS_100FULL;
			break;
		case SPEED_1000:
			if (bp->duplex == DUPLEX_HALF)
				fw_link_status = BNX2_LINK_STATUS_1000HALF;
			else
				fw_link_status = BNX2_LINK_STATUS_1000FULL;
			break;
		case SPEED_2500:
			if (bp->duplex == DUPLEX_HALF)
				fw_link_status = BNX2_LINK_STATUS_2500HALF;
			else
				fw_link_status = BNX2_LINK_STATUS_2500FULL;
			break;
		}

		fw_link_status |= BNX2_LINK_STATUS_LINK_UP;

		if (bp->autoneg) {
			fw_link_status |= BNX2_LINK_STATUS_AN_ENABLED;

			bnx2_read_phy(bp, bp->mii_bmsr, &bmsr);
			bnx2_read_phy(bp, bp->mii_bmsr, &bmsr);

			if (!(bmsr & BMSR_ANEGCOMPLETE) ||
			    bp->phy_flags & BNX2_PHY_FLAG_PARALLEL_DETECT)
				fw_link_status |= BNX2_LINK_STATUS_PARALLEL_DET;
			else
				fw_link_status |= BNX2_LINK_STATUS_AN_COMPLETE;
		}
	}
	else
		fw_link_status = BNX2_LINK_STATUS_LINK_DOWN;

	bnx2_shmem_wr(bp, BNX2_LINK_STATUS, fw_link_status);
}

static char *
bnx2_xceiver_str(struct bnx2 *bp)
{
	return (bp->phy_port == PORT_FIBRE) ? "SerDes" :
		((bp->phy_flags & BNX2_PHY_FLAG_SERDES) ? "Remote Copper" :
		 "Copper");
}

static void
bnx2_report_link(struct bnx2 *bp)
{
	if (bp->link_up) {
		netif_carrier_on(bp->dev);
		netdev_info(bp->dev, "NIC %s Link is Up, %d Mbps %s duplex",
			    bnx2_xceiver_str(bp),
			    bp->line_speed,
			    bp->duplex == DUPLEX_FULL ? "full" : "half");

		if (bp->flow_ctrl) {
			if (bp->flow_ctrl & FLOW_CTRL_RX) {
				pr_cont(", receive ");
				if (bp->flow_ctrl & FLOW_CTRL_TX)
					pr_cont("& transmit ");
			}
			else {
				pr_cont(", transmit ");
			}
			pr_cont("flow control ON");
		}
		pr_cont("\n");
	} else {
		netif_carrier_off(bp->dev);
		netdev_err(bp->dev, "NIC %s Link is Down\n",
			   bnx2_xceiver_str(bp));
	}

	bnx2_report_fw_link(bp);
}

static void
bnx2_resolve_flow_ctrl(struct bnx2 *bp)
{
	u32 local_adv, remote_adv;

	bp->flow_ctrl = 0;
	if ((bp->autoneg & (AUTONEG_SPEED | AUTONEG_FLOW_CTRL)) !=
		(AUTONEG_SPEED | AUTONEG_FLOW_CTRL)) {

		if (bp->duplex == DUPLEX_FULL) {
			bp->flow_ctrl = bp->req_flow_ctrl;
		}
		return;
	}

	if (bp->duplex != DUPLEX_FULL) {
		return;
	}

	if ((bp->phy_flags & BNX2_PHY_FLAG_SERDES) &&
	    (BNX2_CHIP(bp) == BNX2_CHIP_5708)) {
		u32 val;

		bnx2_read_phy(bp, BCM5708S_1000X_STAT1, &val);
		if (val & BCM5708S_1000X_STAT1_TX_PAUSE)
			bp->flow_ctrl |= FLOW_CTRL_TX;
		if (val & BCM5708S_1000X_STAT1_RX_PAUSE)
			bp->flow_ctrl |= FLOW_CTRL_RX;
		return;
	}

	bnx2_read_phy(bp, bp->mii_adv, &local_adv);
	bnx2_read_phy(bp, bp->mii_lpa, &remote_adv);

	if (bp->phy_flags & BNX2_PHY_FLAG_SERDES) {
		u32 new_local_adv = 0;
		u32 new_remote_adv = 0;

		if (local_adv & ADVERTISE_1000XPAUSE)
			new_local_adv |= ADVERTISE_PAUSE_CAP;
		if (local_adv & ADVERTISE_1000XPSE_ASYM)
			new_local_adv |= ADVERTISE_PAUSE_ASYM;
		if (remote_adv & ADVERTISE_1000XPAUSE)
			new_remote_adv |= ADVERTISE_PAUSE_CAP;
		if (remote_adv & ADVERTISE_1000XPSE_ASYM)
			new_remote_adv |= ADVERTISE_PAUSE_ASYM;

		local_adv = new_local_adv;
		remote_adv = new_remote_adv;
	}

	/* See Table 28B-3 of 802.3ab-1999 spec. */
	if (local_adv & ADVERTISE_PAUSE_CAP) {
		if(local_adv & ADVERTISE_PAUSE_ASYM) {
	                if (remote_adv & ADVERTISE_PAUSE_CAP) {
				bp->flow_ctrl = FLOW_CTRL_TX | FLOW_CTRL_RX;
			}
			else if (remote_adv & ADVERTISE_PAUSE_ASYM) {
				bp->flow_ctrl = FLOW_CTRL_RX;
			}
		}
		else {
			if (remote_adv & ADVERTISE_PAUSE_CAP) {
				bp->flow_ctrl = FLOW_CTRL_TX | FLOW_CTRL_RX;
			}
		}
	}
	else if (local_adv & ADVERTISE_PAUSE_ASYM) {
		if ((remote_adv & ADVERTISE_PAUSE_CAP) &&
			(remote_adv & ADVERTISE_PAUSE_ASYM)) {

			bp->flow_ctrl = FLOW_CTRL_TX;
		}
	}
}

static int
bnx2_5709s_linkup(struct bnx2 *bp)
{
	u32 val, speed;

	bp->link_up = 1;

	bnx2_write_phy(bp, MII_BNX2_BLK_ADDR, MII_BNX2_BLK_ADDR_GP_STATUS);
	bnx2_read_phy(bp, MII_BNX2_GP_TOP_AN_STATUS1, &val);
	bnx2_write_phy(bp, MII_BNX2_BLK_ADDR, MII_BNX2_BLK_ADDR_COMBO_IEEEB0);

	if ((bp->autoneg & AUTONEG_SPEED) == 0) {
		bp->line_speed = bp->req_line_speed;
		bp->duplex = bp->req_duplex;
		return 0;
	}
	speed = val & MII_BNX2_GP_TOP_AN_SPEED_MSK;
	switch (speed) {
		case MII_BNX2_GP_TOP_AN_SPEED_10:
			bp->line_speed = SPEED_10;
			break;
		case MII_BNX2_GP_TOP_AN_SPEED_100:
			bp->line_speed = SPEED_100;
			break;
		case MII_BNX2_GP_TOP_AN_SPEED_1G:
		case MII_BNX2_GP_TOP_AN_SPEED_1GKV:
			bp->line_speed = SPEED_1000;
			break;
		case MII_BNX2_GP_TOP_AN_SPEED_2_5G:
			bp->line_speed = SPEED_2500;
			break;
	}
	if (val & MII_BNX2_GP_TOP_AN_FD)
		bp->duplex = DUPLEX_FULL;
	else
		bp->duplex = DUPLEX_HALF;
	return 0;
}

static int
bnx2_5708s_linkup(struct bnx2 *bp)
{
	u32 val;

	bp->link_up = 1;
	bnx2_read_phy(bp, BCM5708S_1000X_STAT1, &val);
	switch (val & BCM5708S_1000X_STAT1_SPEED_MASK) {
		case BCM5708S_1000X_STAT1_SPEED_10:
			bp->line_speed = SPEED_10;
			break;
		case BCM5708S_1000X_STAT1_SPEED_100:
			bp->line_speed = SPEED_100;
			break;
		case BCM5708S_1000X_STAT1_SPEED_1G:
			bp->line_speed = SPEED_1000;
			break;
		case BCM5708S_1000X_STAT1_SPEED_2G5:
			bp->line_speed = SPEED_2500;
			break;
	}
	if (val & BCM5708S_1000X_STAT1_FD)
		bp->duplex = DUPLEX_FULL;
	else
		bp->duplex = DUPLEX_HALF;

	return 0;
}

static int
bnx2_5706s_linkup(struct bnx2 *bp)
{
	u32 bmcr, local_adv, remote_adv, common;

	bp->link_up = 1;
	bp->line_speed = SPEED_1000;

	bnx2_read_phy(bp, bp->mii_bmcr, &bmcr);
	if (bmcr & BMCR_FULLDPLX) {
		bp->duplex = DUPLEX_FULL;
	}
	else {
		bp->duplex = DUPLEX_HALF;
	}

	if (!(bmcr & BMCR_ANENABLE)) {
		return 0;
	}

	bnx2_read_phy(bp, bp->mii_adv, &local_adv);
	bnx2_read_phy(bp, bp->mii_lpa, &remote_adv);

	common = local_adv & remote_adv;
	if (common & (ADVERTISE_1000XHALF | ADVERTISE_1000XFULL)) {

		if (common & ADVERTISE_1000XFULL) {
			bp->duplex = DUPLEX_FULL;
		}
		else {
			bp->duplex = DUPLEX_HALF;
		}
	}

	return 0;
}

static int
bnx2_copper_linkup(struct bnx2 *bp)
{
	u32 bmcr;

	bp->phy_flags &= ~BNX2_PHY_FLAG_MDIX;

	bnx2_read_phy(bp, bp->mii_bmcr, &bmcr);
	if (bmcr & BMCR_ANENABLE) {
		u32 local_adv, remote_adv, common;

		bnx2_read_phy(bp, MII_CTRL1000, &local_adv);
		bnx2_read_phy(bp, MII_STAT1000, &remote_adv);

		common = local_adv & (remote_adv >> 2);
		if (common & ADVERTISE_1000FULL) {
			bp->line_speed = SPEED_1000;
			bp->duplex = DUPLEX_FULL;
		}
		else if (common & ADVERTISE_1000HALF) {
			bp->line_speed = SPEED_1000;
			bp->duplex = DUPLEX_HALF;
		}
		else {
			bnx2_read_phy(bp, bp->mii_adv, &local_adv);
			bnx2_read_phy(bp, bp->mii_lpa, &remote_adv);

			common = local_adv & remote_adv;
			if (common & ADVERTISE_100FULL) {
				bp->line_speed = SPEED_100;
				bp->duplex = DUPLEX_FULL;
			}
			else if (common & ADVERTISE_100HALF) {
				bp->line_speed = SPEED_100;
				bp->duplex = DUPLEX_HALF;
			}
			else if (common & ADVERTISE_10FULL) {
				bp->line_speed = SPEED_10;
				bp->duplex = DUPLEX_FULL;
			}
			else if (common & ADVERTISE_10HALF) {
				bp->line_speed = SPEED_10;
				bp->duplex = DUPLEX_HALF;
			}
			else {
				bp->line_speed = 0;
				bp->link_up = 0;
			}
		}
	}
	else {
		if (bmcr & BMCR_SPEED100) {
			bp->line_speed = SPEED_100;
		}
		else {
			bp->line_speed = SPEED_10;
		}
		if (bmcr & BMCR_FULLDPLX) {
			bp->duplex = DUPLEX_FULL;
		}
		else {
			bp->duplex = DUPLEX_HALF;
		}
	}

	if (bp->link_up) {
		u32 ext_status;

		bnx2_read_phy(bp, MII_BNX2_EXT_STATUS, &ext_status);
		if (ext_status & EXT_STATUS_MDIX)
			bp->phy_flags |= BNX2_PHY_FLAG_MDIX;
	}

	return 0;
}

static void
bnx2_init_rx_context(struct bnx2 *bp, u32 cid)
{
	u32 val, rx_cid_addr = GET_CID_ADDR(cid);

	val = BNX2_L2CTX_CTX_TYPE_CTX_BD_CHN_TYPE_VALUE;
	val |= BNX2_L2CTX_CTX_TYPE_SIZE_L2;
	val |= 0x02 << 8;

	if (bp->flow_ctrl & FLOW_CTRL_TX)
		val |= BNX2_L2CTX_FLOW_CTRL_ENABLE;

	bnx2_ctx_wr(bp, rx_cid_addr, BNX2_L2CTX_CTX_TYPE, val);
}

static void
bnx2_init_all_rx_contexts(struct bnx2 *bp)
{
	int i;
	u32 cid;

	for (i = 0, cid = RX_CID; i < bp->num_rx_rings; i++, cid++) {
		if (i == 1)
			cid = RX_RSS_CID;
		bnx2_init_rx_context(bp, cid);
	}
}

static void
bnx2_set_mac_link(struct bnx2 *bp)
{
	u32 val;

	BNX2_WR(bp, BNX2_EMAC_TX_LENGTHS, 0x2620);
	if (bp->link_up && (bp->line_speed == SPEED_1000) &&
		(bp->duplex == DUPLEX_HALF)) {
		BNX2_WR(bp, BNX2_EMAC_TX_LENGTHS, 0x26ff);
	}

	/* Configure the EMAC mode register. */
	val = BNX2_RD(bp, BNX2_EMAC_MODE);

	val &= ~(BNX2_EMAC_MODE_PORT | BNX2_EMAC_MODE_HALF_DUPLEX |
		BNX2_EMAC_MODE_MAC_LOOP | BNX2_EMAC_MODE_FORCE_LINK |
		BNX2_EMAC_MODE_25G_MODE);

	if (bp->link_up) {
		switch (bp->line_speed) {
			case SPEED_10:
				if (BNX2_CHIP(bp) != BNX2_CHIP_5706) {
					val |= BNX2_EMAC_MODE_PORT_MII_10M;
					break;
				}
				fallthrough;
			case SPEED_100:
				val |= BNX2_EMAC_MODE_PORT_MII;
				break;
			case SPEED_2500:
				val |= BNX2_EMAC_MODE_25G_MODE;
				fallthrough;
			case SPEED_1000:
				val |= BNX2_EMAC_MODE_PORT_GMII;
				break;
		}
	}
	else {
		val |= BNX2_EMAC_MODE_PORT_GMII;
	}

	/* Set the MAC to operate in the appropriate duplex mode. */
	if (bp->duplex == DUPLEX_HALF)
		val |= BNX2_EMAC_MODE_HALF_DUPLEX;
	BNX2_WR(bp, BNX2_EMAC_MODE, val);

	/* Enable/disable rx PAUSE. */
	bp->rx_mode &= ~BNX2_EMAC_RX_MODE_FLOW_EN;

	if (bp->flow_ctrl & FLOW_CTRL_RX)
		bp->rx_mode |= BNX2_EMAC_RX_MODE_FLOW_EN;
	BNX2_WR(bp, BNX2_EMAC_RX_MODE, bp->rx_mode);

	/* Enable/disable tx PAUSE. */
	val = BNX2_RD(bp, BNX2_EMAC_TX_MODE);
	val &= ~BNX2_EMAC_TX_MODE_FLOW_EN;

	if (bp->flow_ctrl & FLOW_CTRL_TX)
		val |= BNX2_EMAC_TX_MODE_FLOW_EN;
	BNX2_WR(bp, BNX2_EMAC_TX_MODE, val);

	/* Acknowledge the interrupt. */
	BNX2_WR(bp, BNX2_EMAC_STATUS, BNX2_EMAC_STATUS_LINK_CHANGE);

	bnx2_init_all_rx_contexts(bp);
}

static void
bnx2_enable_bmsr1(struct bnx2 *bp)
{
	if ((bp->phy_flags & BNX2_PHY_FLAG_SERDES) &&
	    (BNX2_CHIP(bp) == BNX2_CHIP_5709))
		bnx2_write_phy(bp, MII_BNX2_BLK_ADDR,
			       MII_BNX2_BLK_ADDR_GP_STATUS);
}

static void
bnx2_disable_bmsr1(struct bnx2 *bp)
{
	if ((bp->phy_flags & BNX2_PHY_FLAG_SERDES) &&
	    (BNX2_CHIP(bp) == BNX2_CHIP_5709))
		bnx2_write_phy(bp, MII_BNX2_BLK_ADDR,
			       MII_BNX2_BLK_ADDR_COMBO_IEEEB0);
}

static int
bnx2_test_and_enable_2g5(struct bnx2 *bp)
{
	u32 up1;
	int ret = 1;

	if (!(bp->phy_flags & BNX2_PHY_FLAG_2_5G_CAPABLE))
		return 0;

	if (bp->autoneg & AUTONEG_SPEED)
		bp->advertising |= ADVERTISED_2500baseX_Full;

	if (BNX2_CHIP(bp) == BNX2_CHIP_5709)
		bnx2_write_phy(bp, MII_BNX2_BLK_ADDR, MII_BNX2_BLK_ADDR_OVER1G);

	bnx2_read_phy(bp, bp->mii_up1, &up1);
	if (!(up1 & BCM5708S_UP1_2G5)) {
		up1 |= BCM5708S_UP1_2G5;
		bnx2_write_phy(bp, bp->mii_up1, up1);
		ret = 0;
	}

	if (BNX2_CHIP(bp) == BNX2_CHIP_5709)
		bnx2_write_phy(bp, MII_BNX2_BLK_ADDR,
			       MII_BNX2_BLK_ADDR_COMBO_IEEEB0);

	return ret;
}

static int
bnx2_test_and_disable_2g5(struct bnx2 *bp)
{
	u32 up1;
	int ret = 0;

	if (!(bp->phy_flags & BNX2_PHY_FLAG_2_5G_CAPABLE))
		return 0;

	if (BNX2_CHIP(bp) == BNX2_CHIP_5709)
		bnx2_write_phy(bp, MII_BNX2_BLK_ADDR, MII_BNX2_BLK_ADDR_OVER1G);

	bnx2_read_phy(bp, bp->mii_up1, &up1);
	if (up1 & BCM5708S_UP1_2G5) {
		up1 &= ~BCM5708S_UP1_2G5;
		bnx2_write_phy(bp, bp->mii_up1, up1);
		ret = 1;
	}

	if (BNX2_CHIP(bp) == BNX2_CHIP_5709)
		bnx2_write_phy(bp, MII_BNX2_BLK_ADDR,
			       MII_BNX2_BLK_ADDR_COMBO_IEEEB0);

	return ret;
}

static void
bnx2_enable_forced_2g5(struct bnx2 *bp)
{
	u32 bmcr;
	int err;

	if (!(bp->phy_flags & BNX2_PHY_FLAG_2_5G_CAPABLE))
		return;

	if (BNX2_CHIP(bp) == BNX2_CHIP_5709) {
		u32 val;

		bnx2_write_phy(bp, MII_BNX2_BLK_ADDR,
			       MII_BNX2_BLK_ADDR_SERDES_DIG);
		if (!bnx2_read_phy(bp, MII_BNX2_SERDES_DIG_MISC1, &val)) {
			val &= ~MII_BNX2_SD_MISC1_FORCE_MSK;
			val |= MII_BNX2_SD_MISC1_FORCE |
				MII_BNX2_SD_MISC1_FORCE_2_5G;
			bnx2_write_phy(bp, MII_BNX2_SERDES_DIG_MISC1, val);
		}

		bnx2_write_phy(bp, MII_BNX2_BLK_ADDR,
			       MII_BNX2_BLK_ADDR_COMBO_IEEEB0);
		err = bnx2_read_phy(bp, bp->mii_bmcr, &bmcr);

	} else if (BNX2_CHIP(bp) == BNX2_CHIP_5708) {
		err = bnx2_read_phy(bp, bp->mii_bmcr, &bmcr);
		if (!err)
			bmcr |= BCM5708S_BMCR_FORCE_2500;
	} else {
		return;
	}

	if (err)
		return;

	if (bp->autoneg & AUTONEG_SPEED) {
		bmcr &= ~BMCR_ANENABLE;
		if (bp->req_duplex == DUPLEX_FULL)
			bmcr |= BMCR_FULLDPLX;
	}
	bnx2_write_phy(bp, bp->mii_bmcr, bmcr);
}

static void
bnx2_disable_forced_2g5(struct bnx2 *bp)
{
	u32 bmcr;
	int err;

	if (!(bp->phy_flags & BNX2_PHY_FLAG_2_5G_CAPABLE))
		return;

	if (BNX2_CHIP(bp) == BNX2_CHIP_5709) {
		u32 val;

		bnx2_write_phy(bp, MII_BNX2_BLK_ADDR,
			       MII_BNX2_BLK_ADDR_SERDES_DIG);
		if (!bnx2_read_phy(bp, MII_BNX2_SERDES_DIG_MISC1, &val)) {
			val &= ~MII_BNX2_SD_MISC1_FORCE;
			bnx2_write_phy(bp, MII_BNX2_SERDES_DIG_MISC1, val);
		}

		bnx2_write_phy(bp, MII_BNX2_BLK_ADDR,
			       MII_BNX2_BLK_ADDR_COMBO_IEEEB0);
		err = bnx2_read_phy(bp, bp->mii_bmcr, &bmcr);

	} else if (BNX2_CHIP(bp) == BNX2_CHIP_5708) {
		err = bnx2_read_phy(bp, bp->mii_bmcr, &bmcr);
		if (!err)
			bmcr &= ~BCM5708S_BMCR_FORCE_2500;
	} else {
		return;
	}

	if (err)
		return;

	if (bp->autoneg & AUTONEG_SPEED)
		bmcr |= BMCR_SPEED1000 | BMCR_ANENABLE | BMCR_ANRESTART;
	bnx2_write_phy(bp, bp->mii_bmcr, bmcr);
}

static void
bnx2_5706s_force_link_dn(struct bnx2 *bp, int start)
{
	u32 val;

	bnx2_write_phy(bp, MII_BNX2_DSP_ADDRESS, MII_EXPAND_SERDES_CTL);
	bnx2_read_phy(bp, MII_BNX2_DSP_RW_PORT, &val);
	if (start)
		bnx2_write_phy(bp, MII_BNX2_DSP_RW_PORT, val & 0xff0f);
	else
		bnx2_write_phy(bp, MII_BNX2_DSP_RW_PORT, val | 0xc0);
}

static int
bnx2_set_link(struct bnx2 *bp)
{
	u32 bmsr;
	u8 link_up;

	if (bp->loopback == MAC_LOOPBACK || bp->loopback == PHY_LOOPBACK) {
		bp->link_up = 1;
		return 0;
	}

	if (bp->phy_flags & BNX2_PHY_FLAG_REMOTE_PHY_CAP)
		return 0;

	link_up = bp->link_up;

	bnx2_enable_bmsr1(bp);
	bnx2_read_phy(bp, bp->mii_bmsr1, &bmsr);
	bnx2_read_phy(bp, bp->mii_bmsr1, &bmsr);
	bnx2_disable_bmsr1(bp);

	if ((bp->phy_flags & BNX2_PHY_FLAG_SERDES) &&
	    (BNX2_CHIP(bp) == BNX2_CHIP_5706)) {
		u32 val, an_dbg;

		if (bp->phy_flags & BNX2_PHY_FLAG_FORCED_DOWN) {
			bnx2_5706s_force_link_dn(bp, 0);
			bp->phy_flags &= ~BNX2_PHY_FLAG_FORCED_DOWN;
		}
		val = BNX2_RD(bp, BNX2_EMAC_STATUS);

		bnx2_write_phy(bp, MII_BNX2_MISC_SHADOW, MISC_SHDW_AN_DBG);
		bnx2_read_phy(bp, MII_BNX2_MISC_SHADOW, &an_dbg);
		bnx2_read_phy(bp, MII_BNX2_MISC_SHADOW, &an_dbg);

		if ((val & BNX2_EMAC_STATUS_LINK) &&
		    !(an_dbg & MISC_SHDW_AN_DBG_NOSYNC))
			bmsr |= BMSR_LSTATUS;
		else
			bmsr &= ~BMSR_LSTATUS;
	}

	if (bmsr & BMSR_LSTATUS) {
		bp->link_up = 1;

		if (bp->phy_flags & BNX2_PHY_FLAG_SERDES) {
			if (BNX2_CHIP(bp) == BNX2_CHIP_5706)
				bnx2_5706s_linkup(bp);
			else if (BNX2_CHIP(bp) == BNX2_CHIP_5708)
				bnx2_5708s_linkup(bp);
			else if (BNX2_CHIP(bp) == BNX2_CHIP_5709)
				bnx2_5709s_linkup(bp);
		}
		else {
			bnx2_copper_linkup(bp);
		}
		bnx2_resolve_flow_ctrl(bp);
	}
	else {
		if ((bp->phy_flags & BNX2_PHY_FLAG_SERDES) &&
		    (bp->autoneg & AUTONEG_SPEED))
			bnx2_disable_forced_2g5(bp);

		if (bp->phy_flags & BNX2_PHY_FLAG_PARALLEL_DETECT) {
			u32 bmcr;

			bnx2_read_phy(bp, bp->mii_bmcr, &bmcr);
			bmcr |= BMCR_ANENABLE;
			bnx2_write_phy(bp, bp->mii_bmcr, bmcr);

			bp->phy_flags &= ~BNX2_PHY_FLAG_PARALLEL_DETECT;
		}
		bp->link_up = 0;
	}

	if (bp->link_up != link_up) {
		bnx2_report_link(bp);
	}

	bnx2_set_mac_link(bp);

	return 0;
}

static int
bnx2_reset_phy(struct bnx2 *bp)
{
	int i;
	u32 reg;

        bnx2_write_phy(bp, bp->mii_bmcr, BMCR_RESET);

#define PHY_RESET_MAX_WAIT 100
	for (i = 0; i < PHY_RESET_MAX_WAIT; i++) {
		udelay(10);

		bnx2_read_phy(bp, bp->mii_bmcr, &reg);
		if (!(reg & BMCR_RESET)) {
			udelay(20);
			break;
		}
	}
	if (i == PHY_RESET_MAX_WAIT) {
		return -EBUSY;
	}
	return 0;
}

static u32
bnx2_phy_get_pause_adv(struct bnx2 *bp)
{
	u32 adv = 0;

	if ((bp->req_flow_ctrl & (FLOW_CTRL_RX | FLOW_CTRL_TX)) ==
		(FLOW_CTRL_RX | FLOW_CTRL_TX)) {

		if (bp->phy_flags & BNX2_PHY_FLAG_SERDES) {
			adv = ADVERTISE_1000XPAUSE;
		}
		else {
			adv = ADVERTISE_PAUSE_CAP;
		}
	}
	else if (bp->req_flow_ctrl & FLOW_CTRL_TX) {
		if (bp->phy_flags & BNX2_PHY_FLAG_SERDES) {
			adv = ADVERTISE_1000XPSE_ASYM;
		}
		else {
			adv = ADVERTISE_PAUSE_ASYM;
		}
	}
	else if (bp->req_flow_ctrl & FLOW_CTRL_RX) {
		if (bp->phy_flags & BNX2_PHY_FLAG_SERDES) {
			adv = ADVERTISE_1000XPAUSE | ADVERTISE_1000XPSE_ASYM;
		}
		else {
			adv = ADVERTISE_PAUSE_CAP | ADVERTISE_PAUSE_ASYM;
		}
	}
	return adv;
}

static int bnx2_fw_sync(struct bnx2 *, u32, int, int);

static int
bnx2_setup_remote_phy(struct bnx2 *bp, u8 port)
__releases(&bp->phy_lock)
__acquires(&bp->phy_lock)
{
	u32 speed_arg = 0, pause_adv;

	pause_adv = bnx2_phy_get_pause_adv(bp);

	if (bp->autoneg & AUTONEG_SPEED) {
		speed_arg |= BNX2_NETLINK_SET_LINK_ENABLE_AUTONEG;
		if (bp->advertising & ADVERTISED_10baseT_Half)
			speed_arg |= BNX2_NETLINK_SET_LINK_SPEED_10HALF;
		if (bp->advertising & ADVERTISED_10baseT_Full)
			speed_arg |= BNX2_NETLINK_SET_LINK_SPEED_10FULL;
		if (bp->advertising & ADVERTISED_100baseT_Half)
			speed_arg |= BNX2_NETLINK_SET_LINK_SPEED_100HALF;
		if (bp->advertising & ADVERTISED_100baseT_Full)
			speed_arg |= BNX2_NETLINK_SET_LINK_SPEED_100FULL;
		if (bp->advertising & ADVERTISED_1000baseT_Full)
			speed_arg |= BNX2_NETLINK_SET_LINK_SPEED_1GFULL;
		if (bp->advertising & ADVERTISED_2500baseX_Full)
			speed_arg |= BNX2_NETLINK_SET_LINK_SPEED_2G5FULL;
	} else {
		if (bp->req_line_speed == SPEED_2500)
			speed_arg = BNX2_NETLINK_SET_LINK_SPEED_2G5FULL;
		else if (bp->req_line_speed == SPEED_1000)
			speed_arg = BNX2_NETLINK_SET_LINK_SPEED_1GFULL;
		else if (bp->req_line_speed == SPEED_100) {
			if (bp->req_duplex == DUPLEX_FULL)
				speed_arg = BNX2_NETLINK_SET_LINK_SPEED_100FULL;
			else
				speed_arg = BNX2_NETLINK_SET_LINK_SPEED_100HALF;
		} else if (bp->req_line_speed == SPEED_10) {
			if (bp->req_duplex == DUPLEX_FULL)
				speed_arg = BNX2_NETLINK_SET_LINK_SPEED_10FULL;
			else
				speed_arg = BNX2_NETLINK_SET_LINK_SPEED_10HALF;
		}
	}

	if (pause_adv & (ADVERTISE_1000XPAUSE | ADVERTISE_PAUSE_CAP))
		speed_arg |= BNX2_NETLINK_SET_LINK_FC_SYM_PAUSE;
	if (pause_adv & (ADVERTISE_1000XPSE_ASYM | ADVERTISE_PAUSE_ASYM))
		speed_arg |= BNX2_NETLINK_SET_LINK_FC_ASYM_PAUSE;

	if (port == PORT_TP)
		speed_arg |= BNX2_NETLINK_SET_LINK_PHY_APP_REMOTE |
			     BNX2_NETLINK_SET_LINK_ETH_AT_WIRESPEED;

	bnx2_shmem_wr(bp, BNX2_DRV_MB_ARG0, speed_arg);

	spin_unlock_bh(&bp->phy_lock);
	bnx2_fw_sync(bp, BNX2_DRV_MSG_CODE_CMD_SET_LINK, 1, 0);
	spin_lock_bh(&bp->phy_lock);

	return 0;
}

static int
bnx2_setup_serdes_phy(struct bnx2 *bp, u8 port)
__releases(&bp->phy_lock)
__acquires(&bp->phy_lock)
{
	u32 adv, bmcr;
	u32 new_adv = 0;

	if (bp->phy_flags & BNX2_PHY_FLAG_REMOTE_PHY_CAP)
		return bnx2_setup_remote_phy(bp, port);

	if (!(bp->autoneg & AUTONEG_SPEED)) {
		u32 new_bmcr;
		int force_link_down = 0;

		if (bp->req_line_speed == SPEED_2500) {
			if (!bnx2_test_and_enable_2g5(bp))
				force_link_down = 1;
		} else if (bp->req_line_speed == SPEED_1000) {
			if (bnx2_test_and_disable_2g5(bp))
				force_link_down = 1;
		}
		bnx2_read_phy(bp, bp->mii_adv, &adv);
		adv &= ~(ADVERTISE_1000XFULL | ADVERTISE_1000XHALF);

		bnx2_read_phy(bp, bp->mii_bmcr, &bmcr);
		new_bmcr = bmcr & ~BMCR_ANENABLE;
		new_bmcr |= BMCR_SPEED1000;

		if (BNX2_CHIP(bp) == BNX2_CHIP_5709) {
			if (bp->req_line_speed == SPEED_2500)
				bnx2_enable_forced_2g5(bp);
			else if (bp->req_line_speed == SPEED_1000) {
				bnx2_disable_forced_2g5(bp);
				new_bmcr &= ~0x2000;
			}

		} else if (BNX2_CHIP(bp) == BNX2_CHIP_5708) {
			if (bp->req_line_speed == SPEED_2500)
				new_bmcr |= BCM5708S_BMCR_FORCE_2500;
			else
				new_bmcr = bmcr & ~BCM5708S_BMCR_FORCE_2500;
		}

		if (bp->req_duplex == DUPLEX_FULL) {
			adv |= ADVERTISE_1000XFULL;
			new_bmcr |= BMCR_FULLDPLX;
		}
		else {
			adv |= ADVERTISE_1000XHALF;
			new_bmcr &= ~BMCR_FULLDPLX;
		}
		if ((new_bmcr != bmcr) || (force_link_down)) {
			/* Force a link down visible on the other side */
			if (bp->link_up) {
				bnx2_write_phy(bp, bp->mii_adv, adv &
					       ~(ADVERTISE_1000XFULL |
						 ADVERTISE_1000XHALF));
				bnx2_write_phy(bp, bp->mii_bmcr, bmcr |
					BMCR_ANRESTART | BMCR_ANENABLE);

				bp->link_up = 0;
				netif_carrier_off(bp->dev);
				bnx2_write_phy(bp, bp->mii_bmcr, new_bmcr);
				bnx2_report_link(bp);
			}
			bnx2_write_phy(bp, bp->mii_adv, adv);
			bnx2_write_phy(bp, bp->mii_bmcr, new_bmcr);
		} else {
			bnx2_resolve_flow_ctrl(bp);
			bnx2_set_mac_link(bp);
		}
		return 0;
	}

	bnx2_test_and_enable_2g5(bp);

	if (bp->advertising & ADVERTISED_1000baseT_Full)
		new_adv |= ADVERTISE_1000XFULL;

	new_adv |= bnx2_phy_get_pause_adv(bp);

	bnx2_read_phy(bp, bp->mii_adv, &adv);
	bnx2_read_phy(bp, bp->mii_bmcr, &bmcr);

	bp->serdes_an_pending = 0;
	if ((adv != new_adv) || ((bmcr & BMCR_ANENABLE) == 0)) {
		/* Force a link down visible on the other side */
		if (bp->link_up) {
			bnx2_write_phy(bp, bp->mii_bmcr, BMCR_LOOPBACK);
			spin_unlock_bh(&bp->phy_lock);
			msleep(20);
			spin_lock_bh(&bp->phy_lock);
		}

		bnx2_write_phy(bp, bp->mii_adv, new_adv);
		bnx2_write_phy(bp, bp->mii_bmcr, bmcr | BMCR_ANRESTART |
			BMCR_ANENABLE);
		/* Speed up link-up time when the link partner
		 * does not autonegotiate which is very common
		 * in blade servers. Some blade servers use
		 * IPMI for kerboard input and it's important
		 * to minimize link disruptions. Autoneg. involves
		 * exchanging base pages plus 3 next pages and
		 * normally completes in about 120 msec.
		 */
		bp->current_interval = BNX2_SERDES_AN_TIMEOUT;
		bp->serdes_an_pending = 1;
		mod_timer(&bp->timer, jiffies + bp->current_interval);
	} else {
		bnx2_resolve_flow_ctrl(bp);
		bnx2_set_mac_link(bp);
	}

	return 0;
}

#define ETHTOOL_ALL_FIBRE_SPEED						\
	(bp->phy_flags & BNX2_PHY_FLAG_2_5G_CAPABLE) ?			\
		(ADVERTISED_2500baseX_Full | ADVERTISED_1000baseT_Full) :\
		(ADVERTISED_1000baseT_Full)

#define ETHTOOL_ALL_COPPER_SPEED					\
	(ADVERTISED_10baseT_Half | ADVERTISED_10baseT_Full |		\
	ADVERTISED_100baseT_Half | ADVERTISED_100baseT_Full |		\
	ADVERTISED_1000baseT_Full)

#define PHY_ALL_10_100_SPEED (ADVERTISE_10HALF | ADVERTISE_10FULL | \
	ADVERTISE_100HALF | ADVERTISE_100FULL | ADVERTISE_CSMA)

#define PHY_ALL_1000_SPEED (ADVERTISE_1000HALF | ADVERTISE_1000FULL)

static void
bnx2_set_default_remote_link(struct bnx2 *bp)
{
	u32 link;

	if (bp->phy_port == PORT_TP)
		link = bnx2_shmem_rd(bp, BNX2_RPHY_COPPER_LINK);
	else
		link = bnx2_shmem_rd(bp, BNX2_RPHY_SERDES_LINK);

	if (link & BNX2_NETLINK_SET_LINK_ENABLE_AUTONEG) {
		bp->req_line_speed = 0;
		bp->autoneg |= AUTONEG_SPEED;
		bp->advertising = ADVERTISED_Autoneg;
		if (link & BNX2_NETLINK_SET_LINK_SPEED_10HALF)
			bp->advertising |= ADVERTISED_10baseT_Half;
		if (link & BNX2_NETLINK_SET_LINK_SPEED_10FULL)
			bp->advertising |= ADVERTISED_10baseT_Full;
		if (link & BNX2_NETLINK_SET_LINK_SPEED_100HALF)
			bp->advertising |= ADVERTISED_100baseT_Half;
		if (link & BNX2_NETLINK_SET_LINK_SPEED_100FULL)
			bp->advertising |= ADVERTISED_100baseT_Full;
		if (link & BNX2_NETLINK_SET_LINK_SPEED_1GFULL)
			bp->advertising |= ADVERTISED_1000baseT_Full;
		if (link & BNX2_NETLINK_SET_LINK_SPEED_2G5FULL)
			bp->advertising |= ADVERTISED_2500baseX_Full;
	} else {
		bp->autoneg = 0;
		bp->advertising = 0;
		bp->req_duplex = DUPLEX_FULL;
		if (link & BNX2_NETLINK_SET_LINK_SPEED_10) {
			bp->req_line_speed = SPEED_10;
			if (link & BNX2_NETLINK_SET_LINK_SPEED_10HALF)
				bp->req_duplex = DUPLEX_HALF;
		}
		if (link & BNX2_NETLINK_SET_LINK_SPEED_100) {
			bp->req_line_speed = SPEED_100;
			if (link & BNX2_NETLINK_SET_LINK_SPEED_100HALF)
				bp->req_duplex = DUPLEX_HALF;
		}
		if (link & BNX2_NETLINK_SET_LINK_SPEED_1GFULL)
			bp->req_line_speed = SPEED_1000;
		if (link & BNX2_NETLINK_SET_LINK_SPEED_2G5FULL)
			bp->req_line_speed = SPEED_2500;
	}
}

static void
bnx2_set_default_link(struct bnx2 *bp)
{
	if (bp->phy_flags & BNX2_PHY_FLAG_REMOTE_PHY_CAP) {
		bnx2_set_default_remote_link(bp);
		return;
	}

	bp->autoneg = AUTONEG_SPEED | AUTONEG_FLOW_CTRL;
	bp->req_line_speed = 0;
	if (bp->phy_flags & BNX2_PHY_FLAG_SERDES) {
		u32 reg;

		bp->advertising = ETHTOOL_ALL_FIBRE_SPEED | ADVERTISED_Autoneg;

		reg = bnx2_shmem_rd(bp, BNX2_PORT_HW_CFG_CONFIG);
		reg &= BNX2_PORT_HW_CFG_CFG_DFLT_LINK_MASK;
		if (reg == BNX2_PORT_HW_CFG_CFG_DFLT_LINK_1G) {
			bp->autoneg = 0;
			bp->req_line_speed = bp->line_speed = SPEED_1000;
			bp->req_duplex = DUPLEX_FULL;
		}
	} else
		bp->advertising = ETHTOOL_ALL_COPPER_SPEED | ADVERTISED_Autoneg;
}

static void
bnx2_send_heart_beat(struct bnx2 *bp)
{
	u32 msg;
	u32 addr;

	spin_lock(&bp->indirect_lock);
	msg = (u32) (++bp->fw_drv_pulse_wr_seq & BNX2_DRV_PULSE_SEQ_MASK);
	addr = bp->shmem_base + BNX2_DRV_PULSE_MB;
	BNX2_WR(bp, BNX2_PCICFG_REG_WINDOW_ADDRESS, addr);
	BNX2_WR(bp, BNX2_PCICFG_REG_WINDOW, msg);
	spin_unlock(&bp->indirect_lock);
}

static void
bnx2_remote_phy_event(struct bnx2 *bp)
{
	u32 msg;
	u8 link_up = bp->link_up;
	u8 old_port;

	msg = bnx2_shmem_rd(bp, BNX2_LINK_STATUS);

	if (msg & BNX2_LINK_STATUS_HEART_BEAT_EXPIRED)
		bnx2_send_heart_beat(bp);

	msg &= ~BNX2_LINK_STATUS_HEART_BEAT_EXPIRED;

	if ((msg & BNX2_LINK_STATUS_LINK_UP) == BNX2_LINK_STATUS_LINK_DOWN)
		bp->link_up = 0;
	else {
		u32 speed;

		bp->link_up = 1;
		speed = msg & BNX2_LINK_STATUS_SPEED_MASK;
		bp->duplex = DUPLEX_FULL;
		switch (speed) {
			case BNX2_LINK_STATUS_10HALF:
				bp->duplex = DUPLEX_HALF;
				fallthrough;
			case BNX2_LINK_STATUS_10FULL:
				bp->line_speed = SPEED_10;
				break;
			case BNX2_LINK_STATUS_100HALF:
				bp->duplex = DUPLEX_HALF;
				fallthrough;
			case BNX2_LINK_STATUS_100BASE_T4:
			case BNX2_LINK_STATUS_100FULL:
				bp->line_speed = SPEED_100;
				break;
			case BNX2_LINK_STATUS_1000HALF:
				bp->duplex = DUPLEX_HALF;
				fallthrough;
			case BNX2_LINK_STATUS_1000FULL:
				bp->line_speed = SPEED_1000;
				break;
			case BNX2_LINK_STATUS_2500HALF:
				bp->duplex = DUPLEX_HALF;
				fallthrough;
			case BNX2_LINK_STATUS_2500FULL:
				bp->line_speed = SPEED_2500;
				break;
			default:
				bp->line_speed = 0;
				break;
		}

		bp->flow_ctrl = 0;
		if ((bp->autoneg & (AUTONEG_SPEED | AUTONEG_FLOW_CTRL)) !=
		    (AUTONEG_SPEED | AUTONEG_FLOW_CTRL)) {
			if (bp->duplex == DUPLEX_FULL)
				bp->flow_ctrl = bp->req_flow_ctrl;
		} else {
			if (msg & BNX2_LINK_STATUS_TX_FC_ENABLED)
				bp->flow_ctrl |= FLOW_CTRL_TX;
			if (msg & BNX2_LINK_STATUS_RX_FC_ENABLED)
				bp->flow_ctrl |= FLOW_CTRL_RX;
		}

		old_port = bp->phy_port;
		if (msg & BNX2_LINK_STATUS_SERDES_LINK)
			bp->phy_port = PORT_FIBRE;
		else
			bp->phy_port = PORT_TP;

		if (old_port != bp->phy_port)
			bnx2_set_default_link(bp);

	}
	if (bp->link_up != link_up)
		bnx2_report_link(bp);

	bnx2_set_mac_link(bp);
}

static int
bnx2_set_remote_link(struct bnx2 *bp)
{
	u32 evt_code;

	evt_code = bnx2_shmem_rd(bp, BNX2_FW_EVT_CODE_MB);
	switch (evt_code) {
		case BNX2_FW_EVT_CODE_LINK_EVENT:
			bnx2_remote_phy_event(bp);
			break;
		case BNX2_FW_EVT_CODE_SW_TIMER_EXPIRATION_EVENT:
		default:
			bnx2_send_heart_beat(bp);
			break;
	}
	return 0;
}

static int
bnx2_setup_copper_phy(struct bnx2 *bp)
__releases(&bp->phy_lock)
__acquires(&bp->phy_lock)
{
	u32 bmcr, adv_reg, new_adv = 0;
	u32 new_bmcr;

	bnx2_read_phy(bp, bp->mii_bmcr, &bmcr);

	bnx2_read_phy(bp, bp->mii_adv, &adv_reg);
	adv_reg &= (PHY_ALL_10_100_SPEED | ADVERTISE_PAUSE_CAP |
		    ADVERTISE_PAUSE_ASYM);

	new_adv = ADVERTISE_CSMA | ethtool_adv_to_mii_adv_t(bp->advertising);

	if (bp->autoneg & AUTONEG_SPEED) {
		u32 adv1000_reg;
		u32 new_adv1000 = 0;

		new_adv |= bnx2_phy_get_pause_adv(bp);

		bnx2_read_phy(bp, MII_CTRL1000, &adv1000_reg);
		adv1000_reg &= PHY_ALL_1000_SPEED;

		new_adv1000 |= ethtool_adv_to_mii_ctrl1000_t(bp->advertising);
		if ((adv1000_reg != new_adv1000) ||
			(adv_reg != new_adv) ||
			((bmcr & BMCR_ANENABLE) == 0)) {

			bnx2_write_phy(bp, bp->mii_adv, new_adv);
			bnx2_write_phy(bp, MII_CTRL1000, new_adv1000);
			bnx2_write_phy(bp, bp->mii_bmcr, BMCR_ANRESTART |
				BMCR_ANENABLE);
		}
		else if (bp->link_up) {
			/* Flow ctrl may have changed from auto to forced */
			/* or vice-versa. */

			bnx2_resolve_flow_ctrl(bp);
			bnx2_set_mac_link(bp);
		}
		return 0;
	}

	/* advertise nothing when forcing speed */
	if (adv_reg != new_adv)
		bnx2_write_phy(bp, bp->mii_adv, new_adv);

	new_bmcr = 0;
	if (bp->req_line_speed == SPEED_100) {
		new_bmcr |= BMCR_SPEED100;
	}
	if (bp->req_duplex == DUPLEX_FULL) {
		new_bmcr |= BMCR_FULLDPLX;
	}
	if (new_bmcr != bmcr) {
		u32 bmsr;

		bnx2_read_phy(bp, bp->mii_bmsr, &bmsr);
		bnx2_read_phy(bp, bp->mii_bmsr, &bmsr);

		if (bmsr & BMSR_LSTATUS) {
			/* Force link down */
			bnx2_write_phy(bp, bp->mii_bmcr, BMCR_LOOPBACK);
			spin_unlock_bh(&bp->phy_lock);
			msleep(50);
			spin_lock_bh(&bp->phy_lock);

			bnx2_read_phy(bp, bp->mii_bmsr, &bmsr);
			bnx2_read_phy(bp, bp->mii_bmsr, &bmsr);
		}

		bnx2_write_phy(bp, bp->mii_bmcr, new_bmcr);

		/* Normally, the new speed is setup after the link has
		 * gone down and up again. In some cases, link will not go
		 * down so we need to set up the new speed here.
		 */
		if (bmsr & BMSR_LSTATUS) {
			bp->line_speed = bp->req_line_speed;
			bp->duplex = bp->req_duplex;
			bnx2_resolve_flow_ctrl(bp);
			bnx2_set_mac_link(bp);
		}
	} else {
		bnx2_resolve_flow_ctrl(bp);
		bnx2_set_mac_link(bp);
	}
	return 0;
}

static int
bnx2_setup_phy(struct bnx2 *bp, u8 port)
__releases(&bp->phy_lock)
__acquires(&bp->phy_lock)
{
	if (bp->loopback == MAC_LOOPBACK)
		return 0;

	if (bp->phy_flags & BNX2_PHY_FLAG_SERDES) {
		return bnx2_setup_serdes_phy(bp, port);
	}
	else {
		return bnx2_setup_copper_phy(bp);
	}
}

static int
bnx2_init_5709s_phy(struct bnx2 *bp, int reset_phy)
{
	u32 val;

	bp->mii_bmcr = MII_BMCR + 0x10;
	bp->mii_bmsr = MII_BMSR + 0x10;
	bp->mii_bmsr1 = MII_BNX2_GP_TOP_AN_STATUS1;
	bp->mii_adv = MII_ADVERTISE + 0x10;
	bp->mii_lpa = MII_LPA + 0x10;
	bp->mii_up1 = MII_BNX2_OVER1G_UP1;

	bnx2_write_phy(bp, MII_BNX2_BLK_ADDR, MII_BNX2_BLK_ADDR_AER);
	bnx2_write_phy(bp, MII_BNX2_AER_AER, MII_BNX2_AER_AER_AN_MMD);

	bnx2_write_phy(bp, MII_BNX2_BLK_ADDR, MII_BNX2_BLK_ADDR_COMBO_IEEEB0);
	if (reset_phy)
		bnx2_reset_phy(bp);

	bnx2_write_phy(bp, MII_BNX2_BLK_ADDR, MII_BNX2_BLK_ADDR_SERDES_DIG);

	bnx2_read_phy(bp, MII_BNX2_SERDES_DIG_1000XCTL1, &val);
	val &= ~MII_BNX2_SD_1000XCTL1_AUTODET;
	val |= MII_BNX2_SD_1000XCTL1_FIBER;
	bnx2_write_phy(bp, MII_BNX2_SERDES_DIG_1000XCTL1, val);

	bnx2_write_phy(bp, MII_BNX2_BLK_ADDR, MII_BNX2_BLK_ADDR_OVER1G);
	bnx2_read_phy(bp, MII_BNX2_OVER1G_UP1, &val);
	if (bp->phy_flags & BNX2_PHY_FLAG_2_5G_CAPABLE)
		val |= BCM5708S_UP1_2G5;
	else
		val &= ~BCM5708S_UP1_2G5;
	bnx2_write_phy(bp, MII_BNX2_OVER1G_UP1, val);

	bnx2_write_phy(bp, MII_BNX2_BLK_ADDR, MII_BNX2_BLK_ADDR_BAM_NXTPG);
	bnx2_read_phy(bp, MII_BNX2_BAM_NXTPG_CTL, &val);
	val |= MII_BNX2_NXTPG_CTL_T2 | MII_BNX2_NXTPG_CTL_BAM;
	bnx2_write_phy(bp, MII_BNX2_BAM_NXTPG_CTL, val);

	bnx2_write_phy(bp, MII_BNX2_BLK_ADDR, MII_BNX2_BLK_ADDR_CL73_USERB0);

	val = MII_BNX2_CL73_BAM_EN | MII_BNX2_CL73_BAM_STA_MGR_EN |
	      MII_BNX2_CL73_BAM_NP_AFT_BP_EN;
	bnx2_write_phy(bp, MII_BNX2_CL73_BAM_CTL1, val);

	bnx2_write_phy(bp, MII_BNX2_BLK_ADDR, MII_BNX2_BLK_ADDR_COMBO_IEEEB0);

	return 0;
}

static int
bnx2_init_5708s_phy(struct bnx2 *bp, int reset_phy)
{
	u32 val;

	if (reset_phy)
		bnx2_reset_phy(bp);

	bp->mii_up1 = BCM5708S_UP1;

	bnx2_write_phy(bp, BCM5708S_BLK_ADDR, BCM5708S_BLK_ADDR_DIG3);
	bnx2_write_phy(bp, BCM5708S_DIG_3_0, BCM5708S_DIG_3_0_USE_IEEE);
	bnx2_write_phy(bp, BCM5708S_BLK_ADDR, BCM5708S_BLK_ADDR_DIG);

	bnx2_read_phy(bp, BCM5708S_1000X_CTL1, &val);
	val |= BCM5708S_1000X_CTL1_FIBER_MODE | BCM5708S_1000X_CTL1_AUTODET_EN;
	bnx2_write_phy(bp, BCM5708S_1000X_CTL1, val);

	bnx2_read_phy(bp, BCM5708S_1000X_CTL2, &val);
	val |= BCM5708S_1000X_CTL2_PLLEL_DET_EN;
	bnx2_write_phy(bp, BCM5708S_1000X_CTL2, val);

	if (bp->phy_flags & BNX2_PHY_FLAG_2_5G_CAPABLE) {
		bnx2_read_phy(bp, BCM5708S_UP1, &val);
		val |= BCM5708S_UP1_2G5;
		bnx2_write_phy(bp, BCM5708S_UP1, val);
	}

	if ((BNX2_CHIP_ID(bp) == BNX2_CHIP_ID_5708_A0) ||
	    (BNX2_CHIP_ID(bp) == BNX2_CHIP_ID_5708_B0) ||
	    (BNX2_CHIP_ID(bp) == BNX2_CHIP_ID_5708_B1)) {
		/* increase tx signal amplitude */
		bnx2_write_phy(bp, BCM5708S_BLK_ADDR,
			       BCM5708S_BLK_ADDR_TX_MISC);
		bnx2_read_phy(bp, BCM5708S_TX_ACTL1, &val);
		val &= ~BCM5708S_TX_ACTL1_DRIVER_VCM;
		bnx2_write_phy(bp, BCM5708S_TX_ACTL1, val);
		bnx2_write_phy(bp, BCM5708S_BLK_ADDR, BCM5708S_BLK_ADDR_DIG);
	}

	val = bnx2_shmem_rd(bp, BNX2_PORT_HW_CFG_CONFIG) &
	      BNX2_PORT_HW_CFG_CFG_TXCTL3_MASK;

	if (val) {
		u32 is_backplane;

		is_backplane = bnx2_shmem_rd(bp, BNX2_SHARED_HW_CFG_CONFIG);
		if (is_backplane & BNX2_SHARED_HW_CFG_PHY_BACKPLANE) {
			bnx2_write_phy(bp, BCM5708S_BLK_ADDR,
				       BCM5708S_BLK_ADDR_TX_MISC);
			bnx2_write_phy(bp, BCM5708S_TX_ACTL3, val);
			bnx2_write_phy(bp, BCM5708S_BLK_ADDR,
				       BCM5708S_BLK_ADDR_DIG);
		}
	}
	return 0;
}

static int
bnx2_init_5706s_phy(struct bnx2 *bp, int reset_phy)
{
	if (reset_phy)
		bnx2_reset_phy(bp);

	bp->phy_flags &= ~BNX2_PHY_FLAG_PARALLEL_DETECT;

	if (BNX2_CHIP(bp) == BNX2_CHIP_5706)
		BNX2_WR(bp, BNX2_MISC_GP_HW_CTL0, 0x300);

	if (bp->dev->mtu > ETH_DATA_LEN) {
		u32 val;

		/* Set extended packet length bit */
		bnx2_write_phy(bp, 0x18, 0x7);
		bnx2_read_phy(bp, 0x18, &val);
		bnx2_write_phy(bp, 0x18, (val & 0xfff8) | 0x4000);

		bnx2_write_phy(bp, 0x1c, 0x6c00);
		bnx2_read_phy(bp, 0x1c, &val);
		bnx2_write_phy(bp, 0x1c, (val & 0x3ff) | 0xec02);
	}
	else {
		u32 val;

		bnx2_write_phy(bp, 0x18, 0x7);
		bnx2_read_phy(bp, 0x18, &val);
		bnx2_write_phy(bp, 0x18, val & ~0x4007);

		bnx2_write_phy(bp, 0x1c, 0x6c00);
		bnx2_read_phy(bp, 0x1c, &val);
		bnx2_write_phy(bp, 0x1c, (val & 0x3fd) | 0xec00);
	}

	return 0;
}

static int
bnx2_init_copper_phy(struct bnx2 *bp, int reset_phy)
{
	u32 val;

	if (reset_phy)
		bnx2_reset_phy(bp);

	if (bp->phy_flags & BNX2_PHY_FLAG_CRC_FIX) {
		bnx2_write_phy(bp, 0x18, 0x0c00);
		bnx2_write_phy(bp, 0x17, 0x000a);
		bnx2_write_phy(bp, 0x15, 0x310b);
		bnx2_write_phy(bp, 0x17, 0x201f);
		bnx2_write_phy(bp, 0x15, 0x9506);
		bnx2_write_phy(bp, 0x17, 0x401f);
		bnx2_write_phy(bp, 0x15, 0x14e2);
		bnx2_write_phy(bp, 0x18, 0x0400);
	}

	if (bp->phy_flags & BNX2_PHY_FLAG_DIS_EARLY_DAC) {
		bnx2_write_phy(bp, MII_BNX2_DSP_ADDRESS,
			       MII_BNX2_DSP_EXPAND_REG | 0x8);
		bnx2_read_phy(bp, MII_BNX2_DSP_RW_PORT, &val);
		val &= ~(1 << 8);
		bnx2_write_phy(bp, MII_BNX2_DSP_RW_PORT, val);
	}

	if (bp->dev->mtu > ETH_DATA_LEN) {
		/* Set extended packet length bit */
		bnx2_write_phy(bp, 0x18, 0x7);
		bnx2_read_phy(bp, 0x18, &val);
		bnx2_write_phy(bp, 0x18, val | 0x4000);

		bnx2_read_phy(bp, 0x10, &val);
		bnx2_write_phy(bp, 0x10, val | 0x1);
	}
	else {
		bnx2_write_phy(bp, 0x18, 0x7);
		bnx2_read_phy(bp, 0x18, &val);
		bnx2_write_phy(bp, 0x18, val & ~0x4007);

		bnx2_read_phy(bp, 0x10, &val);
		bnx2_write_phy(bp, 0x10, val & ~0x1);
	}

	/* ethernet@wirespeed */
	bnx2_write_phy(bp, MII_BNX2_AUX_CTL, AUX_CTL_MISC_CTL);
	bnx2_read_phy(bp, MII_BNX2_AUX_CTL, &val);
	val |=  AUX_CTL_MISC_CTL_WR | AUX_CTL_MISC_CTL_WIRESPEED;

	/* auto-mdix */
	if (BNX2_CHIP(bp) == BNX2_CHIP_5709)
		val |=  AUX_CTL_MISC_CTL_AUTOMDIX;

	bnx2_write_phy(bp, MII_BNX2_AUX_CTL, val);
	return 0;
}


static int
bnx2_init_phy(struct bnx2 *bp, int reset_phy)
__releases(&bp->phy_lock)
__acquires(&bp->phy_lock)
{
	u32 val;
	int rc = 0;

	bp->phy_flags &= ~BNX2_PHY_FLAG_INT_MODE_MASK;
	bp->phy_flags |= BNX2_PHY_FLAG_INT_MODE_LINK_READY;

	bp->mii_bmcr = MII_BMCR;
	bp->mii_bmsr = MII_BMSR;
	bp->mii_bmsr1 = MII_BMSR;
	bp->mii_adv = MII_ADVERTISE;
	bp->mii_lpa = MII_LPA;

	BNX2_WR(bp, BNX2_EMAC_ATTENTION_ENA, BNX2_EMAC_ATTENTION_ENA_LINK);

	if (bp->phy_flags & BNX2_PHY_FLAG_REMOTE_PHY_CAP)
		goto setup_phy;

	bnx2_read_phy(bp, MII_PHYSID1, &val);
	bp->phy_id = val << 16;
	bnx2_read_phy(bp, MII_PHYSID2, &val);
	bp->phy_id |= val & 0xffff;

	if (bp->phy_flags & BNX2_PHY_FLAG_SERDES) {
		if (BNX2_CHIP(bp) == BNX2_CHIP_5706)
			rc = bnx2_init_5706s_phy(bp, reset_phy);
		else if (BNX2_CHIP(bp) == BNX2_CHIP_5708)
			rc = bnx2_init_5708s_phy(bp, reset_phy);
		else if (BNX2_CHIP(bp) == BNX2_CHIP_5709)
			rc = bnx2_init_5709s_phy(bp, reset_phy);
	}
	else {
		rc = bnx2_init_copper_phy(bp, reset_phy);
	}

setup_phy:
	if (!rc)
		rc = bnx2_setup_phy(bp, bp->phy_port);

	return rc;
}

static int
bnx2_set_mac_loopback(struct bnx2 *bp)
{
	u32 mac_mode;

	mac_mode = BNX2_RD(bp, BNX2_EMAC_MODE);
	mac_mode &= ~BNX2_EMAC_MODE_PORT;
	mac_mode |= BNX2_EMAC_MODE_MAC_LOOP | BNX2_EMAC_MODE_FORCE_LINK;
	BNX2_WR(bp, BNX2_EMAC_MODE, mac_mode);
	bp->link_up = 1;
	return 0;
}

static int bnx2_test_link(struct bnx2 *);

static int
bnx2_set_phy_loopback(struct bnx2 *bp)
{
	u32 mac_mode;
	int rc, i;

	spin_lock_bh(&bp->phy_lock);
	rc = bnx2_write_phy(bp, bp->mii_bmcr, BMCR_LOOPBACK | BMCR_FULLDPLX |
			    BMCR_SPEED1000);
	spin_unlock_bh(&bp->phy_lock);
	if (rc)
		return rc;

	for (i = 0; i < 10; i++) {
		if (bnx2_test_link(bp) == 0)
			break;
		msleep(100);
	}

	mac_mode = BNX2_RD(bp, BNX2_EMAC_MODE);
	mac_mode &= ~(BNX2_EMAC_MODE_PORT | BNX2_EMAC_MODE_HALF_DUPLEX |
		      BNX2_EMAC_MODE_MAC_LOOP | BNX2_EMAC_MODE_FORCE_LINK |
		      BNX2_EMAC_MODE_25G_MODE);

	mac_mode |= BNX2_EMAC_MODE_PORT_GMII;
	BNX2_WR(bp, BNX2_EMAC_MODE, mac_mode);
	bp->link_up = 1;
	return 0;
}

static void
bnx2_dump_mcp_state(struct bnx2 *bp)
{
	struct net_device *dev = bp->dev;
	u32 mcp_p0, mcp_p1;

	netdev_err(dev, "<--- start MCP states dump --->\n");
	if (BNX2_CHIP(bp) == BNX2_CHIP_5709) {
		mcp_p0 = BNX2_MCP_STATE_P0;
		mcp_p1 = BNX2_MCP_STATE_P1;
	} else {
		mcp_p0 = BNX2_MCP_STATE_P0_5708;
		mcp_p1 = BNX2_MCP_STATE_P1_5708;
	}
	netdev_err(dev, "DEBUG: MCP_STATE_P0[%08x] MCP_STATE_P1[%08x]\n",
		   bnx2_reg_rd_ind(bp, mcp_p0), bnx2_reg_rd_ind(bp, mcp_p1));
	netdev_err(dev, "DEBUG: MCP mode[%08x] state[%08x] evt_mask[%08x]\n",
		   bnx2_reg_rd_ind(bp, BNX2_MCP_CPU_MODE),
		   bnx2_reg_rd_ind(bp, BNX2_MCP_CPU_STATE),
		   bnx2_reg_rd_ind(bp, BNX2_MCP_CPU_EVENT_MASK));
	netdev_err(dev, "DEBUG: pc[%08x] pc[%08x] instr[%08x]\n",
		   bnx2_reg_rd_ind(bp, BNX2_MCP_CPU_PROGRAM_COUNTER),
		   bnx2_reg_rd_ind(bp, BNX2_MCP_CPU_PROGRAM_COUNTER),
		   bnx2_reg_rd_ind(bp, BNX2_MCP_CPU_INSTRUCTION));
	netdev_err(dev, "DEBUG: shmem states:\n");
	netdev_err(dev, "DEBUG: drv_mb[%08x] fw_mb[%08x] link_status[%08x]",
		   bnx2_shmem_rd(bp, BNX2_DRV_MB),
		   bnx2_shmem_rd(bp, BNX2_FW_MB),
		   bnx2_shmem_rd(bp, BNX2_LINK_STATUS));
	pr_cont(" drv_pulse_mb[%08x]\n", bnx2_shmem_rd(bp, BNX2_DRV_PULSE_MB));
	netdev_err(dev, "DEBUG: dev_info_signature[%08x] reset_type[%08x]",
		   bnx2_shmem_rd(bp, BNX2_DEV_INFO_SIGNATURE),
		   bnx2_shmem_rd(bp, BNX2_BC_STATE_RESET_TYPE));
	pr_cont(" condition[%08x]\n",
		bnx2_shmem_rd(bp, BNX2_BC_STATE_CONDITION));
	DP_SHMEM_LINE(bp, BNX2_BC_RESET_TYPE);
	DP_SHMEM_LINE(bp, 0x3cc);
	DP_SHMEM_LINE(bp, 0x3dc);
	DP_SHMEM_LINE(bp, 0x3ec);
	netdev_err(dev, "DEBUG: 0x3fc[%08x]\n", bnx2_shmem_rd(bp, 0x3fc));
	netdev_err(dev, "<--- end MCP states dump --->\n");
}

static int
bnx2_fw_sync(struct bnx2 *bp, u32 msg_data, int ack, int silent)
{
	int i;
	u32 val;

	bp->fw_wr_seq++;
	msg_data |= bp->fw_wr_seq;
	bp->fw_last_msg = msg_data;

	bnx2_shmem_wr(bp, BNX2_DRV_MB, msg_data);

	if (!ack)
		return 0;

	/* wait for an acknowledgement. */
	for (i = 0; i < (BNX2_FW_ACK_TIME_OUT_MS / 10); i++) {
		msleep(10);

		val = bnx2_shmem_rd(bp, BNX2_FW_MB);

		if ((val & BNX2_FW_MSG_ACK) == (msg_data & BNX2_DRV_MSG_SEQ))
			break;
	}
	if ((msg_data & BNX2_DRV_MSG_DATA) == BNX2_DRV_MSG_DATA_WAIT0)
		return 0;

	/* If we timed out, inform the firmware that this is the case. */
	if ((val & BNX2_FW_MSG_ACK) != (msg_data & BNX2_DRV_MSG_SEQ)) {
		msg_data &= ~BNX2_DRV_MSG_CODE;
		msg_data |= BNX2_DRV_MSG_CODE_FW_TIMEOUT;

		bnx2_shmem_wr(bp, BNX2_DRV_MB, msg_data);
		if (!silent) {
			pr_err("fw sync timeout, reset code = %x\n", msg_data);
			bnx2_dump_mcp_state(bp);
		}

		return -EBUSY;
	}

	if ((val & BNX2_FW_MSG_STATUS_MASK) != BNX2_FW_MSG_STATUS_OK)
		return -EIO;

	return 0;
}

static int
bnx2_init_5709_context(struct bnx2 *bp)
{
	int i, ret = 0;
	u32 val;

	val = BNX2_CTX_COMMAND_ENABLED | BNX2_CTX_COMMAND_MEM_INIT | (1 << 12);
	val |= (BNX2_PAGE_BITS - 8) << 16;
	BNX2_WR(bp, BNX2_CTX_COMMAND, val);
	for (i = 0; i < 10; i++) {
		val = BNX2_RD(bp, BNX2_CTX_COMMAND);
		if (!(val & BNX2_CTX_COMMAND_MEM_INIT))
			break;
		udelay(2);
	}
	if (val & BNX2_CTX_COMMAND_MEM_INIT)
		return -EBUSY;

	for (i = 0; i < bp->ctx_pages; i++) {
		int j;

		if (bp->ctx_blk[i])
			memset(bp->ctx_blk[i], 0, BNX2_PAGE_SIZE);
		else
			return -ENOMEM;

		BNX2_WR(bp, BNX2_CTX_HOST_PAGE_TBL_DATA0,
			(bp->ctx_blk_mapping[i] & 0xffffffff) |
			BNX2_CTX_HOST_PAGE_TBL_DATA0_VALID);
		BNX2_WR(bp, BNX2_CTX_HOST_PAGE_TBL_DATA1,
			(u64) bp->ctx_blk_mapping[i] >> 32);
		BNX2_WR(bp, BNX2_CTX_HOST_PAGE_TBL_CTRL, i |
			BNX2_CTX_HOST_PAGE_TBL_CTRL_WRITE_REQ);
		for (j = 0; j < 10; j++) {

			val = BNX2_RD(bp, BNX2_CTX_HOST_PAGE_TBL_CTRL);
			if (!(val & BNX2_CTX_HOST_PAGE_TBL_CTRL_WRITE_REQ))
				break;
			udelay(5);
		}
		if (val & BNX2_CTX_HOST_PAGE_TBL_CTRL_WRITE_REQ) {
			ret = -EBUSY;
			break;
		}
	}
	return ret;
}

static void
bnx2_init_context(struct bnx2 *bp)
{
	u32 vcid;

	vcid = 96;
	while (vcid) {
		u32 vcid_addr, pcid_addr, offset;
		int i;

		vcid--;

		if (BNX2_CHIP_ID(bp) == BNX2_CHIP_ID_5706_A0) {
			u32 new_vcid;

			vcid_addr = GET_PCID_ADDR(vcid);
			if (vcid & 0x8) {
				new_vcid = 0x60 + (vcid & 0xf0) + (vcid & 0x7);
			}
			else {
				new_vcid = vcid;
			}
			pcid_addr = GET_PCID_ADDR(new_vcid);
		}
		else {
	    		vcid_addr = GET_CID_ADDR(vcid);
			pcid_addr = vcid_addr;
		}

		for (i = 0; i < (CTX_SIZE / PHY_CTX_SIZE); i++) {
			vcid_addr += (i << PHY_CTX_SHIFT);
			pcid_addr += (i << PHY_CTX_SHIFT);

			BNX2_WR(bp, BNX2_CTX_VIRT_ADDR, vcid_addr);
			BNX2_WR(bp, BNX2_CTX_PAGE_TBL, pcid_addr);

			/* Zero out the context. */
			for (offset = 0; offset < PHY_CTX_SIZE; offset += 4)
				bnx2_ctx_wr(bp, vcid_addr, offset, 0);
		}
	}
}

static int
bnx2_alloc_bad_rbuf(struct bnx2 *bp)
{
	u16 *good_mbuf;
	u32 good_mbuf_cnt;
	u32 val;

	good_mbuf = kmalloc_array(512, sizeof(u16), GFP_KERNEL);
	if (!good_mbuf)
		return -ENOMEM;

	BNX2_WR(bp, BNX2_MISC_ENABLE_SET_BITS,
		BNX2_MISC_ENABLE_SET_BITS_RX_MBUF_ENABLE);

	good_mbuf_cnt = 0;

	/* Allocate a bunch of mbufs and save the good ones in an array. */
	val = bnx2_reg_rd_ind(bp, BNX2_RBUF_STATUS1);
	while (val & BNX2_RBUF_STATUS1_FREE_COUNT) {
		bnx2_reg_wr_ind(bp, BNX2_RBUF_COMMAND,
				BNX2_RBUF_COMMAND_ALLOC_REQ);

		val = bnx2_reg_rd_ind(bp, BNX2_RBUF_FW_BUF_ALLOC);

		val &= BNX2_RBUF_FW_BUF_ALLOC_VALUE;

		/* The addresses with Bit 9 set are bad memory blocks. */
		if (!(val & (1 << 9))) {
			good_mbuf[good_mbuf_cnt] = (u16) val;
			good_mbuf_cnt++;
		}

		val = bnx2_reg_rd_ind(bp, BNX2_RBUF_STATUS1);
	}

	/* Free the good ones back to the mbuf pool thus discarding
	 * all the bad ones. */
	while (good_mbuf_cnt) {
		good_mbuf_cnt--;

		val = good_mbuf[good_mbuf_cnt];
		val = (val << 9) | val | 1;

		bnx2_reg_wr_ind(bp, BNX2_RBUF_FW_BUF_FREE, val);
	}
	kfree(good_mbuf);
	return 0;
}

static void
bnx2_set_mac_addr(struct bnx2 *bp, const u8 *mac_addr, u32 pos)
{
	u32 val;

	val = (mac_addr[0] << 8) | mac_addr[1];

	BNX2_WR(bp, BNX2_EMAC_MAC_MATCH0 + (pos * 8), val);

	val = (mac_addr[2] << 24) | (mac_addr[3] << 16) |
		(mac_addr[4] << 8) | mac_addr[5];

	BNX2_WR(bp, BNX2_EMAC_MAC_MATCH1 + (pos * 8), val);
}

static inline int
bnx2_alloc_rx_page(struct bnx2 *bp, struct bnx2_rx_ring_info *rxr, u16 index, gfp_t gfp)
{
	dma_addr_t mapping;
	struct bnx2_sw_pg *rx_pg = &rxr->rx_pg_ring[index];
	struct bnx2_rx_bd *rxbd =
		&rxr->rx_pg_desc_ring[BNX2_RX_RING(index)][BNX2_RX_IDX(index)];
	struct page *page = alloc_page(gfp);

	if (!page)
		return -ENOMEM;
	mapping = dma_map_page(&bp->pdev->dev, page, 0, PAGE_SIZE,
			       DMA_FROM_DEVICE);
	if (dma_mapping_error(&bp->pdev->dev, mapping)) {
		__free_page(page);
		return -EIO;
	}

	rx_pg->page = page;
	dma_unmap_addr_set(rx_pg, mapping, mapping);
	rxbd->rx_bd_haddr_hi = (u64) mapping >> 32;
	rxbd->rx_bd_haddr_lo = (u64) mapping & 0xffffffff;
	return 0;
}

static void
bnx2_free_rx_page(struct bnx2 *bp, struct bnx2_rx_ring_info *rxr, u16 index)
{
	struct bnx2_sw_pg *rx_pg = &rxr->rx_pg_ring[index];
	struct page *page = rx_pg->page;

	if (!page)
		return;

	dma_unmap_page(&bp->pdev->dev, dma_unmap_addr(rx_pg, mapping),
		       PAGE_SIZE, DMA_FROM_DEVICE);

	__free_page(page);
	rx_pg->page = NULL;
}

static inline int
bnx2_alloc_rx_data(struct bnx2 *bp, struct bnx2_rx_ring_info *rxr, u16 index, gfp_t gfp)
{
	u8 *data;
	struct bnx2_sw_bd *rx_buf = &rxr->rx_buf_ring[index];
	dma_addr_t mapping;
	struct bnx2_rx_bd *rxbd =
		&rxr->rx_desc_ring[BNX2_RX_RING(index)][BNX2_RX_IDX(index)];

	data = kmalloc(bp->rx_buf_size, gfp);
	if (!data)
		return -ENOMEM;

	mapping = dma_map_single(&bp->pdev->dev,
				 get_l2_fhdr(data),
				 bp->rx_buf_use_size,
				 DMA_FROM_DEVICE);
	if (dma_mapping_error(&bp->pdev->dev, mapping)) {
		kfree(data);
		return -EIO;
	}

	rx_buf->data = data;
	dma_unmap_addr_set(rx_buf, mapping, mapping);

	rxbd->rx_bd_haddr_hi = (u64) mapping >> 32;
	rxbd->rx_bd_haddr_lo = (u64) mapping & 0xffffffff;

	rxr->rx_prod_bseq += bp->rx_buf_use_size;

	return 0;
}

static int
bnx2_phy_event_is_set(struct bnx2 *bp, struct bnx2_napi *bnapi, u32 event)
{
	struct status_block *sblk = bnapi->status_blk.msi;
	u32 new_link_state, old_link_state;
	int is_set = 1;

	new_link_state = sblk->status_attn_bits & event;
	old_link_state = sblk->status_attn_bits_ack & event;
	if (new_link_state != old_link_state) {
		if (new_link_state)
			BNX2_WR(bp, BNX2_PCICFG_STATUS_BIT_SET_CMD, event);
		else
			BNX2_WR(bp, BNX2_PCICFG_STATUS_BIT_CLEAR_CMD, event);
	} else
		is_set = 0;

	return is_set;
}

static void
bnx2_phy_int(struct bnx2 *bp, struct bnx2_napi *bnapi)
{
	spin_lock(&bp->phy_lock);

	if (bnx2_phy_event_is_set(bp, bnapi, STATUS_ATTN_BITS_LINK_STATE))
		bnx2_set_link(bp);
	if (bnx2_phy_event_is_set(bp, bnapi, STATUS_ATTN_BITS_TIMER_ABORT))
		bnx2_set_remote_link(bp);

	spin_unlock(&bp->phy_lock);

}

static inline u16
bnx2_get_hw_tx_cons(struct bnx2_napi *bnapi)
{
	u16 cons;

	cons = READ_ONCE(*bnapi->hw_tx_cons_ptr);

	if (unlikely((cons & BNX2_MAX_TX_DESC_CNT) == BNX2_MAX_TX_DESC_CNT))
		cons++;
	return cons;
}

static int
bnx2_tx_int(struct bnx2 *bp, struct bnx2_napi *bnapi, int budget)
{
	struct bnx2_tx_ring_info *txr = &bnapi->tx_ring;
	u16 hw_cons, sw_cons, sw_ring_cons;
	int tx_pkt = 0, index;
	unsigned int tx_bytes = 0;
	struct netdev_queue *txq;

	index = (bnapi - bp->bnx2_napi);
	txq = netdev_get_tx_queue(bp->dev, index);

	hw_cons = bnx2_get_hw_tx_cons(bnapi);
	sw_cons = txr->tx_cons;

	while (sw_cons != hw_cons) {
		struct bnx2_sw_tx_bd *tx_buf;
		struct sk_buff *skb;
		int i, last;

		sw_ring_cons = BNX2_TX_RING_IDX(sw_cons);

		tx_buf = &txr->tx_buf_ring[sw_ring_cons];
		skb = tx_buf->skb;

		/* prefetch skb_end_pointer() to speedup skb_shinfo(skb) */
		prefetch(&skb->end);

		/* partial BD completions possible with TSO packets */
		if (tx_buf->is_gso) {
			u16 last_idx, last_ring_idx;

			last_idx = sw_cons + tx_buf->nr_frags + 1;
			last_ring_idx = sw_ring_cons + tx_buf->nr_frags + 1;
			if (unlikely(last_ring_idx >= BNX2_MAX_TX_DESC_CNT)) {
				last_idx++;
			}
			if (((s16) ((s16) last_idx - (s16) hw_cons)) > 0) {
				break;
			}
		}

		dma_unmap_single(&bp->pdev->dev, dma_unmap_addr(tx_buf, mapping),
			skb_headlen(skb), DMA_TO_DEVICE);

		tx_buf->skb = NULL;
		last = tx_buf->nr_frags;

		for (i = 0; i < last; i++) {
			struct bnx2_sw_tx_bd *tx_buf;

			sw_cons = BNX2_NEXT_TX_BD(sw_cons);

			tx_buf = &txr->tx_buf_ring[BNX2_TX_RING_IDX(sw_cons)];
			dma_unmap_page(&bp->pdev->dev,
				dma_unmap_addr(tx_buf, mapping),
				skb_frag_size(&skb_shinfo(skb)->frags[i]),
				DMA_TO_DEVICE);
		}

		sw_cons = BNX2_NEXT_TX_BD(sw_cons);

		tx_bytes += skb->len;
		dev_kfree_skb_any(skb);
		tx_pkt++;
		if (tx_pkt == budget)
			break;

		if (hw_cons == sw_cons)
			hw_cons = bnx2_get_hw_tx_cons(bnapi);
	}

	netdev_tx_completed_queue(txq, tx_pkt, tx_bytes);
	txr->hw_tx_cons = hw_cons;
	txr->tx_cons = sw_cons;

	/* Need to make the tx_cons update visible to bnx2_start_xmit()
	 * before checking for netif_tx_queue_stopped().  Without the
	 * memory barrier, there is a small possibility that bnx2_start_xmit()
	 * will miss it and cause the queue to be stopped forever.
	 */
	smp_mb();

	if (unlikely(netif_tx_queue_stopped(txq)) &&
		     (bnx2_tx_avail(bp, txr) > bp->tx_wake_thresh)) {
		__netif_tx_lock(txq, smp_processor_id());
		if ((netif_tx_queue_stopped(txq)) &&
		    (bnx2_tx_avail(bp, txr) > bp->tx_wake_thresh))
			netif_tx_wake_queue(txq);
		__netif_tx_unlock(txq);
	}

	return tx_pkt;
}

static void
bnx2_reuse_rx_skb_pages(struct bnx2 *bp, struct bnx2_rx_ring_info *rxr,
			struct sk_buff *skb, int count)
{
	struct bnx2_sw_pg *cons_rx_pg, *prod_rx_pg;
	struct bnx2_rx_bd *cons_bd, *prod_bd;
	int i;
	u16 hw_prod, prod;
	u16 cons = rxr->rx_pg_cons;

	cons_rx_pg = &rxr->rx_pg_ring[cons];

	/* The caller was unable to allocate a new page to replace the
	 * last one in the frags array, so we need to recycle that page
	 * and then free the skb.
	 */
	if (skb) {
		struct page *page;
		struct skb_shared_info *shinfo;

		shinfo = skb_shinfo(skb);
		shinfo->nr_frags--;
		page = skb_frag_page(&shinfo->frags[shinfo->nr_frags]);
		__skb_frag_set_page(&shinfo->frags[shinfo->nr_frags], NULL);

		cons_rx_pg->page = page;
		dev_kfree_skb(skb);
	}

	hw_prod = rxr->rx_pg_prod;

	for (i = 0; i < count; i++) {
		prod = BNX2_RX_PG_RING_IDX(hw_prod);

		prod_rx_pg = &rxr->rx_pg_ring[prod];
		cons_rx_pg = &rxr->rx_pg_ring[cons];
		cons_bd = &rxr->rx_pg_desc_ring[BNX2_RX_RING(cons)]
						[BNX2_RX_IDX(cons)];
		prod_bd = &rxr->rx_pg_desc_ring[BNX2_RX_RING(prod)]
						[BNX2_RX_IDX(prod)];

		if (prod != cons) {
			prod_rx_pg->page = cons_rx_pg->page;
			cons_rx_pg->page = NULL;
			dma_unmap_addr_set(prod_rx_pg, mapping,
				dma_unmap_addr(cons_rx_pg, mapping));

			prod_bd->rx_bd_haddr_hi = cons_bd->rx_bd_haddr_hi;
			prod_bd->rx_bd_haddr_lo = cons_bd->rx_bd_haddr_lo;

		}
		cons = BNX2_RX_PG_RING_IDX(BNX2_NEXT_RX_BD(cons));
		hw_prod = BNX2_NEXT_RX_BD(hw_prod);
	}
	rxr->rx_pg_prod = hw_prod;
	rxr->rx_pg_cons = cons;
}

static inline void
bnx2_reuse_rx_data(struct bnx2 *bp, struct bnx2_rx_ring_info *rxr,
		   u8 *data, u16 cons, u16 prod)
{
	struct bnx2_sw_bd *cons_rx_buf, *prod_rx_buf;
	struct bnx2_rx_bd *cons_bd, *prod_bd;

	cons_rx_buf = &rxr->rx_buf_ring[cons];
	prod_rx_buf = &rxr->rx_buf_ring[prod];

	dma_sync_single_for_device(&bp->pdev->dev,
		dma_unmap_addr(cons_rx_buf, mapping),
		BNX2_RX_OFFSET + BNX2_RX_COPY_THRESH, DMA_FROM_DEVICE);

	rxr->rx_prod_bseq += bp->rx_buf_use_size;

	prod_rx_buf->data = data;

	if (cons == prod)
		return;

	dma_unmap_addr_set(prod_rx_buf, mapping,
			dma_unmap_addr(cons_rx_buf, mapping));

	cons_bd = &rxr->rx_desc_ring[BNX2_RX_RING(cons)][BNX2_RX_IDX(cons)];
	prod_bd = &rxr->rx_desc_ring[BNX2_RX_RING(prod)][BNX2_RX_IDX(prod)];
	prod_bd->rx_bd_haddr_hi = cons_bd->rx_bd_haddr_hi;
	prod_bd->rx_bd_haddr_lo = cons_bd->rx_bd_haddr_lo;
}

static struct sk_buff *
bnx2_rx_skb(struct bnx2 *bp, struct bnx2_rx_ring_info *rxr, u8 *data,
	    unsigned int len, unsigned int hdr_len, dma_addr_t dma_addr,
	    u32 ring_idx)
{
	int err;
	u16 prod = ring_idx & 0xffff;
	struct sk_buff *skb;

	err = bnx2_alloc_rx_data(bp, rxr, prod, GFP_ATOMIC);
	if (unlikely(err)) {
		bnx2_reuse_rx_data(bp, rxr, data, (u16) (ring_idx >> 16), prod);
error:
		if (hdr_len) {
			unsigned int raw_len = len + 4;
			int pages = PAGE_ALIGN(raw_len - hdr_len) >> PAGE_SHIFT;

			bnx2_reuse_rx_skb_pages(bp, rxr, NULL, pages);
		}
		return NULL;
	}

	dma_unmap_single(&bp->pdev->dev, dma_addr, bp->rx_buf_use_size,
			 DMA_FROM_DEVICE);
<<<<<<< HEAD
	skb = build_skb(data, 0);
=======
	skb = slab_build_skb(data);
>>>>>>> eb3cdb58
	if (!skb) {
		kfree(data);
		goto error;
	}
	skb_reserve(skb, ((u8 *)get_l2_fhdr(data) - data) + BNX2_RX_OFFSET);
	if (hdr_len == 0) {
		skb_put(skb, len);
		return skb;
	} else {
		unsigned int i, frag_len, frag_size, pages;
		struct bnx2_sw_pg *rx_pg;
		u16 pg_cons = rxr->rx_pg_cons;
		u16 pg_prod = rxr->rx_pg_prod;

		frag_size = len + 4 - hdr_len;
		pages = PAGE_ALIGN(frag_size) >> PAGE_SHIFT;
		skb_put(skb, hdr_len);

		for (i = 0; i < pages; i++) {
			dma_addr_t mapping_old;

			frag_len = min(frag_size, (unsigned int) PAGE_SIZE);
			if (unlikely(frag_len <= 4)) {
				unsigned int tail = 4 - frag_len;

				rxr->rx_pg_cons = pg_cons;
				rxr->rx_pg_prod = pg_prod;
				bnx2_reuse_rx_skb_pages(bp, rxr, NULL,
							pages - i);
				skb->len -= tail;
				if (i == 0) {
					skb->tail -= tail;
				} else {
					skb_frag_t *frag =
						&skb_shinfo(skb)->frags[i - 1];
					skb_frag_size_sub(frag, tail);
					skb->data_len -= tail;
				}
				return skb;
			}
			rx_pg = &rxr->rx_pg_ring[pg_cons];

			/* Don't unmap yet.  If we're unable to allocate a new
			 * page, we need to recycle the page and the DMA addr.
			 */
			mapping_old = dma_unmap_addr(rx_pg, mapping);
			if (i == pages - 1)
				frag_len -= 4;

			skb_fill_page_desc(skb, i, rx_pg->page, 0, frag_len);
			rx_pg->page = NULL;

			err = bnx2_alloc_rx_page(bp, rxr,
						 BNX2_RX_PG_RING_IDX(pg_prod),
						 GFP_ATOMIC);
			if (unlikely(err)) {
				rxr->rx_pg_cons = pg_cons;
				rxr->rx_pg_prod = pg_prod;
				bnx2_reuse_rx_skb_pages(bp, rxr, skb,
							pages - i);
				return NULL;
			}

			dma_unmap_page(&bp->pdev->dev, mapping_old,
				       PAGE_SIZE, DMA_FROM_DEVICE);

			frag_size -= frag_len;
			skb->data_len += frag_len;
			skb->truesize += PAGE_SIZE;
			skb->len += frag_len;

			pg_prod = BNX2_NEXT_RX_BD(pg_prod);
			pg_cons = BNX2_RX_PG_RING_IDX(BNX2_NEXT_RX_BD(pg_cons));
		}
		rxr->rx_pg_prod = pg_prod;
		rxr->rx_pg_cons = pg_cons;
	}
	return skb;
}

static inline u16
bnx2_get_hw_rx_cons(struct bnx2_napi *bnapi)
{
	u16 cons;

	cons = READ_ONCE(*bnapi->hw_rx_cons_ptr);

	if (unlikely((cons & BNX2_MAX_RX_DESC_CNT) == BNX2_MAX_RX_DESC_CNT))
		cons++;
	return cons;
}

static int
bnx2_rx_int(struct bnx2 *bp, struct bnx2_napi *bnapi, int budget)
{
	struct bnx2_rx_ring_info *rxr = &bnapi->rx_ring;
	u16 hw_cons, sw_cons, sw_ring_cons, sw_prod, sw_ring_prod;
	struct l2_fhdr *rx_hdr;
	int rx_pkt = 0, pg_ring_used = 0;

	if (budget <= 0)
		return rx_pkt;

	hw_cons = bnx2_get_hw_rx_cons(bnapi);
	sw_cons = rxr->rx_cons;
	sw_prod = rxr->rx_prod;

	/* Memory barrier necessary as speculative reads of the rx
	 * buffer can be ahead of the index in the status block
	 */
	rmb();
	while (sw_cons != hw_cons) {
		unsigned int len, hdr_len;
		u32 status;
		struct bnx2_sw_bd *rx_buf, *next_rx_buf;
		struct sk_buff *skb;
		dma_addr_t dma_addr;
		u8 *data;
		u16 next_ring_idx;

		sw_ring_cons = BNX2_RX_RING_IDX(sw_cons);
		sw_ring_prod = BNX2_RX_RING_IDX(sw_prod);

		rx_buf = &rxr->rx_buf_ring[sw_ring_cons];
		data = rx_buf->data;
		rx_buf->data = NULL;

		rx_hdr = get_l2_fhdr(data);
		prefetch(rx_hdr);

		dma_addr = dma_unmap_addr(rx_buf, mapping);

		dma_sync_single_for_cpu(&bp->pdev->dev, dma_addr,
			BNX2_RX_OFFSET + BNX2_RX_COPY_THRESH,
			DMA_FROM_DEVICE);

		next_ring_idx = BNX2_RX_RING_IDX(BNX2_NEXT_RX_BD(sw_cons));
		next_rx_buf = &rxr->rx_buf_ring[next_ring_idx];
		prefetch(get_l2_fhdr(next_rx_buf->data));

		len = rx_hdr->l2_fhdr_pkt_len;
		status = rx_hdr->l2_fhdr_status;

		hdr_len = 0;
		if (status & L2_FHDR_STATUS_SPLIT) {
			hdr_len = rx_hdr->l2_fhdr_ip_xsum;
			pg_ring_used = 1;
		} else if (len > bp->rx_jumbo_thresh) {
			hdr_len = bp->rx_jumbo_thresh;
			pg_ring_used = 1;
		}

		if (unlikely(status & (L2_FHDR_ERRORS_BAD_CRC |
				       L2_FHDR_ERRORS_PHY_DECODE |
				       L2_FHDR_ERRORS_ALIGNMENT |
				       L2_FHDR_ERRORS_TOO_SHORT |
				       L2_FHDR_ERRORS_GIANT_FRAME))) {

			bnx2_reuse_rx_data(bp, rxr, data, sw_ring_cons,
					  sw_ring_prod);
			if (pg_ring_used) {
				int pages;

				pages = PAGE_ALIGN(len - hdr_len) >> PAGE_SHIFT;

				bnx2_reuse_rx_skb_pages(bp, rxr, NULL, pages);
			}
			goto next_rx;
		}

		len -= 4;

		if (len <= bp->rx_copy_thresh) {
			skb = netdev_alloc_skb(bp->dev, len + 6);
			if (!skb) {
				bnx2_reuse_rx_data(bp, rxr, data, sw_ring_cons,
						  sw_ring_prod);
				goto next_rx;
			}

			/* aligned copy */
			memcpy(skb->data,
			       (u8 *)rx_hdr + BNX2_RX_OFFSET - 6,
			       len + 6);
			skb_reserve(skb, 6);
			skb_put(skb, len);

			bnx2_reuse_rx_data(bp, rxr, data,
				sw_ring_cons, sw_ring_prod);

		} else {
			skb = bnx2_rx_skb(bp, rxr, data, len, hdr_len, dma_addr,
					  (sw_ring_cons << 16) | sw_ring_prod);
			if (!skb)
				goto next_rx;
		}
		if ((status & L2_FHDR_STATUS_L2_VLAN_TAG) &&
		    !(bp->rx_mode & BNX2_EMAC_RX_MODE_KEEP_VLAN_TAG))
			__vlan_hwaccel_put_tag(skb, htons(ETH_P_8021Q), rx_hdr->l2_fhdr_vlan_tag);

		skb->protocol = eth_type_trans(skb, bp->dev);

		if (len > (bp->dev->mtu + ETH_HLEN) &&
		    skb->protocol != htons(0x8100) &&
		    skb->protocol != htons(ETH_P_8021AD)) {

			dev_kfree_skb(skb);
			goto next_rx;

		}

		skb_checksum_none_assert(skb);
		if ((bp->dev->features & NETIF_F_RXCSUM) &&
			(status & (L2_FHDR_STATUS_TCP_SEGMENT |
			L2_FHDR_STATUS_UDP_DATAGRAM))) {

			if (likely((status & (L2_FHDR_ERRORS_TCP_XSUM |
					      L2_FHDR_ERRORS_UDP_XSUM)) == 0))
				skb->ip_summed = CHECKSUM_UNNECESSARY;
		}
		if ((bp->dev->features & NETIF_F_RXHASH) &&
		    ((status & L2_FHDR_STATUS_USE_RXHASH) ==
		     L2_FHDR_STATUS_USE_RXHASH))
			skb_set_hash(skb, rx_hdr->l2_fhdr_hash,
				     PKT_HASH_TYPE_L3);

		skb_record_rx_queue(skb, bnapi - &bp->bnx2_napi[0]);
		napi_gro_receive(&bnapi->napi, skb);
		rx_pkt++;

next_rx:
		sw_cons = BNX2_NEXT_RX_BD(sw_cons);
		sw_prod = BNX2_NEXT_RX_BD(sw_prod);

		if (rx_pkt == budget)
			break;

		/* Refresh hw_cons to see if there is new work */
		if (sw_cons == hw_cons) {
			hw_cons = bnx2_get_hw_rx_cons(bnapi);
			rmb();
		}
	}
	rxr->rx_cons = sw_cons;
	rxr->rx_prod = sw_prod;

	if (pg_ring_used)
		BNX2_WR16(bp, rxr->rx_pg_bidx_addr, rxr->rx_pg_prod);

	BNX2_WR16(bp, rxr->rx_bidx_addr, sw_prod);

	BNX2_WR(bp, rxr->rx_bseq_addr, rxr->rx_prod_bseq);

	return rx_pkt;

}

/* MSI ISR - The only difference between this and the INTx ISR
 * is that the MSI interrupt is always serviced.
 */
static irqreturn_t
bnx2_msi(int irq, void *dev_instance)
{
	struct bnx2_napi *bnapi = dev_instance;
	struct bnx2 *bp = bnapi->bp;

	prefetch(bnapi->status_blk.msi);
	BNX2_WR(bp, BNX2_PCICFG_INT_ACK_CMD,
		BNX2_PCICFG_INT_ACK_CMD_USE_INT_HC_PARAM |
		BNX2_PCICFG_INT_ACK_CMD_MASK_INT);

	/* Return here if interrupt is disabled. */
	if (unlikely(atomic_read(&bp->intr_sem) != 0))
		return IRQ_HANDLED;

	napi_schedule(&bnapi->napi);

	return IRQ_HANDLED;
}

static irqreturn_t
bnx2_msi_1shot(int irq, void *dev_instance)
{
	struct bnx2_napi *bnapi = dev_instance;
	struct bnx2 *bp = bnapi->bp;

	prefetch(bnapi->status_blk.msi);

	/* Return here if interrupt is disabled. */
	if (unlikely(atomic_read(&bp->intr_sem) != 0))
		return IRQ_HANDLED;

	napi_schedule(&bnapi->napi);

	return IRQ_HANDLED;
}

static irqreturn_t
bnx2_interrupt(int irq, void *dev_instance)
{
	struct bnx2_napi *bnapi = dev_instance;
	struct bnx2 *bp = bnapi->bp;
	struct status_block *sblk = bnapi->status_blk.msi;

	/* When using INTx, it is possible for the interrupt to arrive
	 * at the CPU before the status block posted prior to the
	 * interrupt. Reading a register will flush the status block.
	 * When using MSI, the MSI message will always complete after
	 * the status block write.
	 */
	if ((sblk->status_idx == bnapi->last_status_idx) &&
	    (BNX2_RD(bp, BNX2_PCICFG_MISC_STATUS) &
	     BNX2_PCICFG_MISC_STATUS_INTA_VALUE))
		return IRQ_NONE;

	BNX2_WR(bp, BNX2_PCICFG_INT_ACK_CMD,
		BNX2_PCICFG_INT_ACK_CMD_USE_INT_HC_PARAM |
		BNX2_PCICFG_INT_ACK_CMD_MASK_INT);

	/* Read back to deassert IRQ immediately to avoid too many
	 * spurious interrupts.
	 */
	BNX2_RD(bp, BNX2_PCICFG_INT_ACK_CMD);

	/* Return here if interrupt is shared and is disabled. */
	if (unlikely(atomic_read(&bp->intr_sem) != 0))
		return IRQ_HANDLED;

	if (napi_schedule_prep(&bnapi->napi)) {
		bnapi->last_status_idx = sblk->status_idx;
		__napi_schedule(&bnapi->napi);
	}

	return IRQ_HANDLED;
}

static inline int
bnx2_has_fast_work(struct bnx2_napi *bnapi)
{
	struct bnx2_tx_ring_info *txr = &bnapi->tx_ring;
	struct bnx2_rx_ring_info *rxr = &bnapi->rx_ring;

	if ((bnx2_get_hw_rx_cons(bnapi) != rxr->rx_cons) ||
	    (bnx2_get_hw_tx_cons(bnapi) != txr->hw_tx_cons))
		return 1;
	return 0;
}

#define STATUS_ATTN_EVENTS	(STATUS_ATTN_BITS_LINK_STATE | \
				 STATUS_ATTN_BITS_TIMER_ABORT)

static inline int
bnx2_has_work(struct bnx2_napi *bnapi)
{
	struct status_block *sblk = bnapi->status_blk.msi;

	if (bnx2_has_fast_work(bnapi))
		return 1;

#ifdef BCM_CNIC
	if (bnapi->cnic_present && (bnapi->cnic_tag != sblk->status_idx))
		return 1;
#endif

	if ((sblk->status_attn_bits & STATUS_ATTN_EVENTS) !=
	    (sblk->status_attn_bits_ack & STATUS_ATTN_EVENTS))
		return 1;

	return 0;
}

static void
bnx2_chk_missed_msi(struct bnx2 *bp)
{
	struct bnx2_napi *bnapi = &bp->bnx2_napi[0];
	u32 msi_ctrl;

	if (bnx2_has_work(bnapi)) {
		msi_ctrl = BNX2_RD(bp, BNX2_PCICFG_MSI_CONTROL);
		if (!(msi_ctrl & BNX2_PCICFG_MSI_CONTROL_ENABLE))
			return;

		if (bnapi->last_status_idx == bp->idle_chk_status_idx) {
			BNX2_WR(bp, BNX2_PCICFG_MSI_CONTROL, msi_ctrl &
				~BNX2_PCICFG_MSI_CONTROL_ENABLE);
			BNX2_WR(bp, BNX2_PCICFG_MSI_CONTROL, msi_ctrl);
			bnx2_msi(bp->irq_tbl[0].vector, bnapi);
		}
	}

	bp->idle_chk_status_idx = bnapi->last_status_idx;
}

#ifdef BCM_CNIC
static void bnx2_poll_cnic(struct bnx2 *bp, struct bnx2_napi *bnapi)
{
	struct cnic_ops *c_ops;

	if (!bnapi->cnic_present)
		return;

	rcu_read_lock();
	c_ops = rcu_dereference(bp->cnic_ops);
	if (c_ops)
		bnapi->cnic_tag = c_ops->cnic_handler(bp->cnic_data,
						      bnapi->status_blk.msi);
	rcu_read_unlock();
}
#endif

static void bnx2_poll_link(struct bnx2 *bp, struct bnx2_napi *bnapi)
{
	struct status_block *sblk = bnapi->status_blk.msi;
	u32 status_attn_bits = sblk->status_attn_bits;
	u32 status_attn_bits_ack = sblk->status_attn_bits_ack;

	if ((status_attn_bits & STATUS_ATTN_EVENTS) !=
	    (status_attn_bits_ack & STATUS_ATTN_EVENTS)) {

		bnx2_phy_int(bp, bnapi);

		/* This is needed to take care of transient status
		 * during link changes.
		 */
		BNX2_WR(bp, BNX2_HC_COMMAND,
			bp->hc_cmd | BNX2_HC_COMMAND_COAL_NOW_WO_INT);
		BNX2_RD(bp, BNX2_HC_COMMAND);
	}
}

static int bnx2_poll_work(struct bnx2 *bp, struct bnx2_napi *bnapi,
			  int work_done, int budget)
{
	struct bnx2_tx_ring_info *txr = &bnapi->tx_ring;
	struct bnx2_rx_ring_info *rxr = &bnapi->rx_ring;

	if (bnx2_get_hw_tx_cons(bnapi) != txr->hw_tx_cons)
		bnx2_tx_int(bp, bnapi, 0);

	if (bnx2_get_hw_rx_cons(bnapi) != rxr->rx_cons)
		work_done += bnx2_rx_int(bp, bnapi, budget - work_done);

	return work_done;
}

static int bnx2_poll_msix(struct napi_struct *napi, int budget)
{
	struct bnx2_napi *bnapi = container_of(napi, struct bnx2_napi, napi);
	struct bnx2 *bp = bnapi->bp;
	int work_done = 0;
	struct status_block_msix *sblk = bnapi->status_blk.msix;

	while (1) {
		work_done = bnx2_poll_work(bp, bnapi, work_done, budget);
		if (unlikely(work_done >= budget))
			break;

		bnapi->last_status_idx = sblk->status_idx;
		/* status idx must be read before checking for more work. */
		rmb();
		if (likely(!bnx2_has_fast_work(bnapi))) {

			napi_complete_done(napi, work_done);
			BNX2_WR(bp, BNX2_PCICFG_INT_ACK_CMD, bnapi->int_num |
				BNX2_PCICFG_INT_ACK_CMD_INDEX_VALID |
				bnapi->last_status_idx);
			break;
		}
	}
	return work_done;
}

static int bnx2_poll(struct napi_struct *napi, int budget)
{
	struct bnx2_napi *bnapi = container_of(napi, struct bnx2_napi, napi);
	struct bnx2 *bp = bnapi->bp;
	int work_done = 0;
	struct status_block *sblk = bnapi->status_blk.msi;

	while (1) {
		bnx2_poll_link(bp, bnapi);

		work_done = bnx2_poll_work(bp, bnapi, work_done, budget);

#ifdef BCM_CNIC
		bnx2_poll_cnic(bp, bnapi);
#endif

		/* bnapi->last_status_idx is used below to tell the hw how
		 * much work has been processed, so we must read it before
		 * checking for more work.
		 */
		bnapi->last_status_idx = sblk->status_idx;

		if (unlikely(work_done >= budget))
			break;

		rmb();
		if (likely(!bnx2_has_work(bnapi))) {
			napi_complete_done(napi, work_done);
			if (likely(bp->flags & BNX2_FLAG_USING_MSI_OR_MSIX)) {
				BNX2_WR(bp, BNX2_PCICFG_INT_ACK_CMD,
					BNX2_PCICFG_INT_ACK_CMD_INDEX_VALID |
					bnapi->last_status_idx);
				break;
			}
			BNX2_WR(bp, BNX2_PCICFG_INT_ACK_CMD,
				BNX2_PCICFG_INT_ACK_CMD_INDEX_VALID |
				BNX2_PCICFG_INT_ACK_CMD_MASK_INT |
				bnapi->last_status_idx);

			BNX2_WR(bp, BNX2_PCICFG_INT_ACK_CMD,
				BNX2_PCICFG_INT_ACK_CMD_INDEX_VALID |
				bnapi->last_status_idx);
			break;
		}
	}

	return work_done;
}

/* Called with rtnl_lock from vlan functions and also netif_tx_lock
 * from set_multicast.
 */
static void
bnx2_set_rx_mode(struct net_device *dev)
{
	struct bnx2 *bp = netdev_priv(dev);
	u32 rx_mode, sort_mode;
	struct netdev_hw_addr *ha;
	int i;

	if (!netif_running(dev))
		return;

	spin_lock_bh(&bp->phy_lock);

	rx_mode = bp->rx_mode & ~(BNX2_EMAC_RX_MODE_PROMISCUOUS |
				  BNX2_EMAC_RX_MODE_KEEP_VLAN_TAG);
	sort_mode = 1 | BNX2_RPM_SORT_USER0_BC_EN;
	if (!(dev->features & NETIF_F_HW_VLAN_CTAG_RX) &&
	     (bp->flags & BNX2_FLAG_CAN_KEEP_VLAN))
		rx_mode |= BNX2_EMAC_RX_MODE_KEEP_VLAN_TAG;
	if (dev->flags & IFF_PROMISC) {
		/* Promiscuous mode. */
		rx_mode |= BNX2_EMAC_RX_MODE_PROMISCUOUS;
		sort_mode |= BNX2_RPM_SORT_USER0_PROM_EN |
			     BNX2_RPM_SORT_USER0_PROM_VLAN;
	}
	else if (dev->flags & IFF_ALLMULTI) {
		for (i = 0; i < NUM_MC_HASH_REGISTERS; i++) {
			BNX2_WR(bp, BNX2_EMAC_MULTICAST_HASH0 + (i * 4),
				0xffffffff);
		}
		sort_mode |= BNX2_RPM_SORT_USER0_MC_EN;
	}
	else {
		/* Accept one or more multicast(s). */
		u32 mc_filter[NUM_MC_HASH_REGISTERS];
		u32 regidx;
		u32 bit;
		u32 crc;

		memset(mc_filter, 0, 4 * NUM_MC_HASH_REGISTERS);

		netdev_for_each_mc_addr(ha, dev) {
			crc = ether_crc_le(ETH_ALEN, ha->addr);
			bit = crc & 0xff;
			regidx = (bit & 0xe0) >> 5;
			bit &= 0x1f;
			mc_filter[regidx] |= (1 << bit);
		}

		for (i = 0; i < NUM_MC_HASH_REGISTERS; i++) {
			BNX2_WR(bp, BNX2_EMAC_MULTICAST_HASH0 + (i * 4),
				mc_filter[i]);
		}

		sort_mode |= BNX2_RPM_SORT_USER0_MC_HSH_EN;
	}

	if (netdev_uc_count(dev) > BNX2_MAX_UNICAST_ADDRESSES) {
		rx_mode |= BNX2_EMAC_RX_MODE_PROMISCUOUS;
		sort_mode |= BNX2_RPM_SORT_USER0_PROM_EN |
			     BNX2_RPM_SORT_USER0_PROM_VLAN;
	} else if (!(dev->flags & IFF_PROMISC)) {
		/* Add all entries into to the match filter list */
		i = 0;
		netdev_for_each_uc_addr(ha, dev) {
			bnx2_set_mac_addr(bp, ha->addr,
					  i + BNX2_START_UNICAST_ADDRESS_INDEX);
			sort_mode |= (1 <<
				      (i + BNX2_START_UNICAST_ADDRESS_INDEX));
			i++;
		}

	}

	if (rx_mode != bp->rx_mode) {
		bp->rx_mode = rx_mode;
		BNX2_WR(bp, BNX2_EMAC_RX_MODE, rx_mode);
	}

	BNX2_WR(bp, BNX2_RPM_SORT_USER0, 0x0);
	BNX2_WR(bp, BNX2_RPM_SORT_USER0, sort_mode);
	BNX2_WR(bp, BNX2_RPM_SORT_USER0, sort_mode | BNX2_RPM_SORT_USER0_ENA);

	spin_unlock_bh(&bp->phy_lock);
}

static int
check_fw_section(const struct firmware *fw,
		 const struct bnx2_fw_file_section *section,
		 u32 alignment, bool non_empty)
{
	u32 offset = be32_to_cpu(section->offset);
	u32 len = be32_to_cpu(section->len);

	if ((offset == 0 && len != 0) || offset >= fw->size || offset & 3)
		return -EINVAL;
	if ((non_empty && len == 0) || len > fw->size - offset ||
	    len & (alignment - 1))
		return -EINVAL;
	return 0;
}

static int
check_mips_fw_entry(const struct firmware *fw,
		    const struct bnx2_mips_fw_file_entry *entry)
{
	if (check_fw_section(fw, &entry->text, 4, true) ||
	    check_fw_section(fw, &entry->data, 4, false) ||
	    check_fw_section(fw, &entry->rodata, 4, false))
		return -EINVAL;
	return 0;
}

static void bnx2_release_firmware(struct bnx2 *bp)
{
	if (bp->rv2p_firmware) {
		release_firmware(bp->mips_firmware);
		release_firmware(bp->rv2p_firmware);
		bp->rv2p_firmware = NULL;
	}
}

static int bnx2_request_uncached_firmware(struct bnx2 *bp)
{
	const char *mips_fw_file, *rv2p_fw_file;
	const struct bnx2_mips_fw_file *mips_fw;
	const struct bnx2_rv2p_fw_file *rv2p_fw;
	int rc;

	if (BNX2_CHIP(bp) == BNX2_CHIP_5709) {
		mips_fw_file = FW_MIPS_FILE_09;
		if ((BNX2_CHIP_ID(bp) == BNX2_CHIP_ID_5709_A0) ||
		    (BNX2_CHIP_ID(bp) == BNX2_CHIP_ID_5709_A1))
			rv2p_fw_file = FW_RV2P_FILE_09_Ax;
		else
			rv2p_fw_file = FW_RV2P_FILE_09;
	} else {
		mips_fw_file = FW_MIPS_FILE_06;
		rv2p_fw_file = FW_RV2P_FILE_06;
	}

	rc = request_firmware(&bp->mips_firmware, mips_fw_file, &bp->pdev->dev);
	if (rc) {
		pr_err("Can't load firmware file \"%s\"\n", mips_fw_file);
		goto out;
	}

	rc = request_firmware(&bp->rv2p_firmware, rv2p_fw_file, &bp->pdev->dev);
	if (rc) {
		pr_err("Can't load firmware file \"%s\"\n", rv2p_fw_file);
		goto err_release_mips_firmware;
	}
	mips_fw = (const struct bnx2_mips_fw_file *) bp->mips_firmware->data;
	rv2p_fw = (const struct bnx2_rv2p_fw_file *) bp->rv2p_firmware->data;
	if (bp->mips_firmware->size < sizeof(*mips_fw) ||
	    check_mips_fw_entry(bp->mips_firmware, &mips_fw->com) ||
	    check_mips_fw_entry(bp->mips_firmware, &mips_fw->cp) ||
	    check_mips_fw_entry(bp->mips_firmware, &mips_fw->rxp) ||
	    check_mips_fw_entry(bp->mips_firmware, &mips_fw->tpat) ||
	    check_mips_fw_entry(bp->mips_firmware, &mips_fw->txp)) {
		pr_err("Firmware file \"%s\" is invalid\n", mips_fw_file);
		rc = -EINVAL;
		goto err_release_firmware;
	}
	if (bp->rv2p_firmware->size < sizeof(*rv2p_fw) ||
	    check_fw_section(bp->rv2p_firmware, &rv2p_fw->proc1.rv2p, 8, true) ||
	    check_fw_section(bp->rv2p_firmware, &rv2p_fw->proc2.rv2p, 8, true)) {
		pr_err("Firmware file \"%s\" is invalid\n", rv2p_fw_file);
		rc = -EINVAL;
		goto err_release_firmware;
	}
out:
	return rc;

err_release_firmware:
	release_firmware(bp->rv2p_firmware);
	bp->rv2p_firmware = NULL;
err_release_mips_firmware:
	release_firmware(bp->mips_firmware);
	goto out;
}

static int bnx2_request_firmware(struct bnx2 *bp)
{
	return bp->rv2p_firmware ? 0 : bnx2_request_uncached_firmware(bp);
}

static u32
rv2p_fw_fixup(u32 rv2p_proc, int idx, u32 loc, u32 rv2p_code)
{
	switch (idx) {
	case RV2P_P1_FIXUP_PAGE_SIZE_IDX:
		rv2p_code &= ~RV2P_BD_PAGE_SIZE_MSK;
		rv2p_code |= RV2P_BD_PAGE_SIZE;
		break;
	}
	return rv2p_code;
}

static int
load_rv2p_fw(struct bnx2 *bp, u32 rv2p_proc,
	     const struct bnx2_rv2p_fw_file_entry *fw_entry)
{
	u32 rv2p_code_len, file_offset;
	__be32 *rv2p_code;
	int i;
	u32 val, cmd, addr;

	rv2p_code_len = be32_to_cpu(fw_entry->rv2p.len);
	file_offset = be32_to_cpu(fw_entry->rv2p.offset);

	rv2p_code = (__be32 *)(bp->rv2p_firmware->data + file_offset);

	if (rv2p_proc == RV2P_PROC1) {
		cmd = BNX2_RV2P_PROC1_ADDR_CMD_RDWR;
		addr = BNX2_RV2P_PROC1_ADDR_CMD;
	} else {
		cmd = BNX2_RV2P_PROC2_ADDR_CMD_RDWR;
		addr = BNX2_RV2P_PROC2_ADDR_CMD;
	}

	for (i = 0; i < rv2p_code_len; i += 8) {
		BNX2_WR(bp, BNX2_RV2P_INSTR_HIGH, be32_to_cpu(*rv2p_code));
		rv2p_code++;
		BNX2_WR(bp, BNX2_RV2P_INSTR_LOW, be32_to_cpu(*rv2p_code));
		rv2p_code++;

		val = (i / 8) | cmd;
		BNX2_WR(bp, addr, val);
	}

	rv2p_code = (__be32 *)(bp->rv2p_firmware->data + file_offset);
	for (i = 0; i < 8; i++) {
		u32 loc, code;

		loc = be32_to_cpu(fw_entry->fixup[i]);
		if (loc && ((loc * 4) < rv2p_code_len)) {
			code = be32_to_cpu(*(rv2p_code + loc - 1));
			BNX2_WR(bp, BNX2_RV2P_INSTR_HIGH, code);
			code = be32_to_cpu(*(rv2p_code + loc));
			code = rv2p_fw_fixup(rv2p_proc, i, loc, code);
			BNX2_WR(bp, BNX2_RV2P_INSTR_LOW, code);

			val = (loc / 2) | cmd;
			BNX2_WR(bp, addr, val);
		}
	}

	/* Reset the processor, un-stall is done later. */
	if (rv2p_proc == RV2P_PROC1) {
		BNX2_WR(bp, BNX2_RV2P_COMMAND, BNX2_RV2P_COMMAND_PROC1_RESET);
	}
	else {
		BNX2_WR(bp, BNX2_RV2P_COMMAND, BNX2_RV2P_COMMAND_PROC2_RESET);
	}

	return 0;
}

static void
load_cpu_fw(struct bnx2 *bp, const struct cpu_reg *cpu_reg,
	    const struct bnx2_mips_fw_file_entry *fw_entry)
{
	u32 addr, len, file_offset;
	__be32 *data;
	u32 offset;
	u32 val;

	/* Halt the CPU. */
	val = bnx2_reg_rd_ind(bp, cpu_reg->mode);
	val |= cpu_reg->mode_value_halt;
	bnx2_reg_wr_ind(bp, cpu_reg->mode, val);
	bnx2_reg_wr_ind(bp, cpu_reg->state, cpu_reg->state_value_clear);

	/* Load the Text area. */
	addr = be32_to_cpu(fw_entry->text.addr);
	len = be32_to_cpu(fw_entry->text.len);
	file_offset = be32_to_cpu(fw_entry->text.offset);
	data = (__be32 *)(bp->mips_firmware->data + file_offset);

	offset = cpu_reg->spad_base + (addr - cpu_reg->mips_view_base);
	if (len) {
		int j;

		for (j = 0; j < (len / 4); j++, offset += 4)
			bnx2_reg_wr_ind(bp, offset, be32_to_cpu(data[j]));
	}

	/* Load the Data area. */
	addr = be32_to_cpu(fw_entry->data.addr);
	len = be32_to_cpu(fw_entry->data.len);
	file_offset = be32_to_cpu(fw_entry->data.offset);
	data = (__be32 *)(bp->mips_firmware->data + file_offset);

	offset = cpu_reg->spad_base + (addr - cpu_reg->mips_view_base);
	if (len) {
		int j;

		for (j = 0; j < (len / 4); j++, offset += 4)
			bnx2_reg_wr_ind(bp, offset, be32_to_cpu(data[j]));
	}

	/* Load the Read-Only area. */
	addr = be32_to_cpu(fw_entry->rodata.addr);
	len = be32_to_cpu(fw_entry->rodata.len);
	file_offset = be32_to_cpu(fw_entry->rodata.offset);
	data = (__be32 *)(bp->mips_firmware->data + file_offset);

	offset = cpu_reg->spad_base + (addr - cpu_reg->mips_view_base);
	if (len) {
		int j;

		for (j = 0; j < (len / 4); j++, offset += 4)
			bnx2_reg_wr_ind(bp, offset, be32_to_cpu(data[j]));
	}

	/* Clear the pre-fetch instruction. */
	bnx2_reg_wr_ind(bp, cpu_reg->inst, 0);

	val = be32_to_cpu(fw_entry->start_addr);
	bnx2_reg_wr_ind(bp, cpu_reg->pc, val);

	/* Start the CPU. */
	val = bnx2_reg_rd_ind(bp, cpu_reg->mode);
	val &= ~cpu_reg->mode_value_halt;
	bnx2_reg_wr_ind(bp, cpu_reg->state, cpu_reg->state_value_clear);
	bnx2_reg_wr_ind(bp, cpu_reg->mode, val);
}

static void
bnx2_init_cpus(struct bnx2 *bp)
{
	const struct bnx2_mips_fw_file *mips_fw =
		(const struct bnx2_mips_fw_file *) bp->mips_firmware->data;
	const struct bnx2_rv2p_fw_file *rv2p_fw =
		(const struct bnx2_rv2p_fw_file *) bp->rv2p_firmware->data;

	/* Initialize the RV2P processor. */
	load_rv2p_fw(bp, RV2P_PROC1, &rv2p_fw->proc1);
	load_rv2p_fw(bp, RV2P_PROC2, &rv2p_fw->proc2);

	/* Initialize the RX Processor. */
	load_cpu_fw(bp, &cpu_reg_rxp, &mips_fw->rxp);

	/* Initialize the TX Processor. */
	load_cpu_fw(bp, &cpu_reg_txp, &mips_fw->txp);

	/* Initialize the TX Patch-up Processor. */
	load_cpu_fw(bp, &cpu_reg_tpat, &mips_fw->tpat);

	/* Initialize the Completion Processor. */
	load_cpu_fw(bp, &cpu_reg_com, &mips_fw->com);

	/* Initialize the Command Processor. */
	load_cpu_fw(bp, &cpu_reg_cp, &mips_fw->cp);
}

static void
bnx2_setup_wol(struct bnx2 *bp)
{
	int i;
	u32 val, wol_msg;

	if (bp->wol) {
		u32 advertising;
		u8 autoneg;

		autoneg = bp->autoneg;
		advertising = bp->advertising;

		if (bp->phy_port == PORT_TP) {
			bp->autoneg = AUTONEG_SPEED;
			bp->advertising = ADVERTISED_10baseT_Half |
				ADVERTISED_10baseT_Full |
				ADVERTISED_100baseT_Half |
				ADVERTISED_100baseT_Full |
				ADVERTISED_Autoneg;
		}

		spin_lock_bh(&bp->phy_lock);
		bnx2_setup_phy(bp, bp->phy_port);
		spin_unlock_bh(&bp->phy_lock);

		bp->autoneg = autoneg;
		bp->advertising = advertising;

		bnx2_set_mac_addr(bp, bp->dev->dev_addr, 0);

		val = BNX2_RD(bp, BNX2_EMAC_MODE);

		/* Enable port mode. */
		val &= ~BNX2_EMAC_MODE_PORT;
		val |= BNX2_EMAC_MODE_MPKT_RCVD |
		       BNX2_EMAC_MODE_ACPI_RCVD |
		       BNX2_EMAC_MODE_MPKT;
		if (bp->phy_port == PORT_TP) {
			val |= BNX2_EMAC_MODE_PORT_MII;
		} else {
			val |= BNX2_EMAC_MODE_PORT_GMII;
			if (bp->line_speed == SPEED_2500)
				val |= BNX2_EMAC_MODE_25G_MODE;
		}

		BNX2_WR(bp, BNX2_EMAC_MODE, val);

		/* receive all multicast */
		for (i = 0; i < NUM_MC_HASH_REGISTERS; i++) {
			BNX2_WR(bp, BNX2_EMAC_MULTICAST_HASH0 + (i * 4),
				0xffffffff);
		}
		BNX2_WR(bp, BNX2_EMAC_RX_MODE, BNX2_EMAC_RX_MODE_SORT_MODE);

		val = 1 | BNX2_RPM_SORT_USER0_BC_EN | BNX2_RPM_SORT_USER0_MC_EN;
		BNX2_WR(bp, BNX2_RPM_SORT_USER0, 0x0);
		BNX2_WR(bp, BNX2_RPM_SORT_USER0, val);
		BNX2_WR(bp, BNX2_RPM_SORT_USER0, val | BNX2_RPM_SORT_USER0_ENA);

		/* Need to enable EMAC and RPM for WOL. */
		BNX2_WR(bp, BNX2_MISC_ENABLE_SET_BITS,
			BNX2_MISC_ENABLE_SET_BITS_RX_PARSER_MAC_ENABLE |
			BNX2_MISC_ENABLE_SET_BITS_TX_HEADER_Q_ENABLE |
			BNX2_MISC_ENABLE_SET_BITS_EMAC_ENABLE);

		val = BNX2_RD(bp, BNX2_RPM_CONFIG);
		val &= ~BNX2_RPM_CONFIG_ACPI_ENA;
		BNX2_WR(bp, BNX2_RPM_CONFIG, val);

		wol_msg = BNX2_DRV_MSG_CODE_SUSPEND_WOL;
	} else {
			wol_msg = BNX2_DRV_MSG_CODE_SUSPEND_NO_WOL;
	}

	if (!(bp->flags & BNX2_FLAG_NO_WOL)) {
		u32 val;

		wol_msg |= BNX2_DRV_MSG_DATA_WAIT3;
		if (bp->fw_last_msg || BNX2_CHIP(bp) != BNX2_CHIP_5709) {
			bnx2_fw_sync(bp, wol_msg, 1, 0);
			return;
		}
		/* Tell firmware not to power down the PHY yet, otherwise
		 * the chip will take a long time to respond to MMIO reads.
		 */
		val = bnx2_shmem_rd(bp, BNX2_PORT_FEATURE);
		bnx2_shmem_wr(bp, BNX2_PORT_FEATURE,
			      val | BNX2_PORT_FEATURE_ASF_ENABLED);
		bnx2_fw_sync(bp, wol_msg, 1, 0);
		bnx2_shmem_wr(bp, BNX2_PORT_FEATURE, val);
	}

}

static int
bnx2_set_power_state(struct bnx2 *bp, pci_power_t state)
{
	switch (state) {
	case PCI_D0: {
		u32 val;

		pci_enable_wake(bp->pdev, PCI_D0, false);
		pci_set_power_state(bp->pdev, PCI_D0);

		val = BNX2_RD(bp, BNX2_EMAC_MODE);
		val |= BNX2_EMAC_MODE_MPKT_RCVD | BNX2_EMAC_MODE_ACPI_RCVD;
		val &= ~BNX2_EMAC_MODE_MPKT;
		BNX2_WR(bp, BNX2_EMAC_MODE, val);

		val = BNX2_RD(bp, BNX2_RPM_CONFIG);
		val &= ~BNX2_RPM_CONFIG_ACPI_ENA;
		BNX2_WR(bp, BNX2_RPM_CONFIG, val);
		break;
	}
	case PCI_D3hot: {
		bnx2_setup_wol(bp);
		pci_wake_from_d3(bp->pdev, bp->wol);
		if ((BNX2_CHIP_ID(bp) == BNX2_CHIP_ID_5706_A0) ||
		    (BNX2_CHIP_ID(bp) == BNX2_CHIP_ID_5706_A1)) {

			if (bp->wol)
				pci_set_power_state(bp->pdev, PCI_D3hot);
			break;

		}
		if (!bp->fw_last_msg && BNX2_CHIP(bp) == BNX2_CHIP_5709) {
			u32 val;

			/* Tell firmware not to power down the PHY yet,
			 * otherwise the other port may not respond to
			 * MMIO reads.
			 */
			val = bnx2_shmem_rd(bp, BNX2_BC_STATE_CONDITION);
			val &= ~BNX2_CONDITION_PM_STATE_MASK;
			val |= BNX2_CONDITION_PM_STATE_UNPREP;
			bnx2_shmem_wr(bp, BNX2_BC_STATE_CONDITION, val);
		}
		pci_set_power_state(bp->pdev, PCI_D3hot);

		/* No more memory access after this point until
		 * device is brought back to D0.
		 */
		break;
	}
	default:
		return -EINVAL;
	}
	return 0;
}

static int
bnx2_acquire_nvram_lock(struct bnx2 *bp)
{
	u32 val;
	int j;

	/* Request access to the flash interface. */
	BNX2_WR(bp, BNX2_NVM_SW_ARB, BNX2_NVM_SW_ARB_ARB_REQ_SET2);
	for (j = 0; j < NVRAM_TIMEOUT_COUNT; j++) {
		val = BNX2_RD(bp, BNX2_NVM_SW_ARB);
		if (val & BNX2_NVM_SW_ARB_ARB_ARB2)
			break;

		udelay(5);
	}

	if (j >= NVRAM_TIMEOUT_COUNT)
		return -EBUSY;

	return 0;
}

static int
bnx2_release_nvram_lock(struct bnx2 *bp)
{
	int j;
	u32 val;

	/* Relinquish nvram interface. */
	BNX2_WR(bp, BNX2_NVM_SW_ARB, BNX2_NVM_SW_ARB_ARB_REQ_CLR2);

	for (j = 0; j < NVRAM_TIMEOUT_COUNT; j++) {
		val = BNX2_RD(bp, BNX2_NVM_SW_ARB);
		if (!(val & BNX2_NVM_SW_ARB_ARB_ARB2))
			break;

		udelay(5);
	}

	if (j >= NVRAM_TIMEOUT_COUNT)
		return -EBUSY;

	return 0;
}


static int
bnx2_enable_nvram_write(struct bnx2 *bp)
{
	u32 val;

	val = BNX2_RD(bp, BNX2_MISC_CFG);
	BNX2_WR(bp, BNX2_MISC_CFG, val | BNX2_MISC_CFG_NVM_WR_EN_PCI);

	if (bp->flash_info->flags & BNX2_NV_WREN) {
		int j;

		BNX2_WR(bp, BNX2_NVM_COMMAND, BNX2_NVM_COMMAND_DONE);
		BNX2_WR(bp, BNX2_NVM_COMMAND,
			BNX2_NVM_COMMAND_WREN | BNX2_NVM_COMMAND_DOIT);

		for (j = 0; j < NVRAM_TIMEOUT_COUNT; j++) {
			udelay(5);

			val = BNX2_RD(bp, BNX2_NVM_COMMAND);
			if (val & BNX2_NVM_COMMAND_DONE)
				break;
		}

		if (j >= NVRAM_TIMEOUT_COUNT)
			return -EBUSY;
	}
	return 0;
}

static void
bnx2_disable_nvram_write(struct bnx2 *bp)
{
	u32 val;

	val = BNX2_RD(bp, BNX2_MISC_CFG);
	BNX2_WR(bp, BNX2_MISC_CFG, val & ~BNX2_MISC_CFG_NVM_WR_EN);
}


static void
bnx2_enable_nvram_access(struct bnx2 *bp)
{
	u32 val;

	val = BNX2_RD(bp, BNX2_NVM_ACCESS_ENABLE);
	/* Enable both bits, even on read. */
	BNX2_WR(bp, BNX2_NVM_ACCESS_ENABLE,
		val | BNX2_NVM_ACCESS_ENABLE_EN | BNX2_NVM_ACCESS_ENABLE_WR_EN);
}

static void
bnx2_disable_nvram_access(struct bnx2 *bp)
{
	u32 val;

	val = BNX2_RD(bp, BNX2_NVM_ACCESS_ENABLE);
	/* Disable both bits, even after read. */
	BNX2_WR(bp, BNX2_NVM_ACCESS_ENABLE,
		val & ~(BNX2_NVM_ACCESS_ENABLE_EN |
			BNX2_NVM_ACCESS_ENABLE_WR_EN));
}

static int
bnx2_nvram_erase_page(struct bnx2 *bp, u32 offset)
{
	u32 cmd;
	int j;

	if (bp->flash_info->flags & BNX2_NV_BUFFERED)
		/* Buffered flash, no erase needed */
		return 0;

	/* Build an erase command */
	cmd = BNX2_NVM_COMMAND_ERASE | BNX2_NVM_COMMAND_WR |
	      BNX2_NVM_COMMAND_DOIT;

	/* Need to clear DONE bit separately. */
	BNX2_WR(bp, BNX2_NVM_COMMAND, BNX2_NVM_COMMAND_DONE);

	/* Address of the NVRAM to read from. */
	BNX2_WR(bp, BNX2_NVM_ADDR, offset & BNX2_NVM_ADDR_NVM_ADDR_VALUE);

	/* Issue an erase command. */
	BNX2_WR(bp, BNX2_NVM_COMMAND, cmd);

	/* Wait for completion. */
	for (j = 0; j < NVRAM_TIMEOUT_COUNT; j++) {
		u32 val;

		udelay(5);

		val = BNX2_RD(bp, BNX2_NVM_COMMAND);
		if (val & BNX2_NVM_COMMAND_DONE)
			break;
	}

	if (j >= NVRAM_TIMEOUT_COUNT)
		return -EBUSY;

	return 0;
}

static int
bnx2_nvram_read_dword(struct bnx2 *bp, u32 offset, u8 *ret_val, u32 cmd_flags)
{
	u32 cmd;
	int j;

	/* Build the command word. */
	cmd = BNX2_NVM_COMMAND_DOIT | cmd_flags;

	/* Calculate an offset of a buffered flash, not needed for 5709. */
	if (bp->flash_info->flags & BNX2_NV_TRANSLATE) {
		offset = ((offset / bp->flash_info->page_size) <<
			   bp->flash_info->page_bits) +
			  (offset % bp->flash_info->page_size);
	}

	/* Need to clear DONE bit separately. */
	BNX2_WR(bp, BNX2_NVM_COMMAND, BNX2_NVM_COMMAND_DONE);

	/* Address of the NVRAM to read from. */
	BNX2_WR(bp, BNX2_NVM_ADDR, offset & BNX2_NVM_ADDR_NVM_ADDR_VALUE);

	/* Issue a read command. */
	BNX2_WR(bp, BNX2_NVM_COMMAND, cmd);

	/* Wait for completion. */
	for (j = 0; j < NVRAM_TIMEOUT_COUNT; j++) {
		u32 val;

		udelay(5);

		val = BNX2_RD(bp, BNX2_NVM_COMMAND);
		if (val & BNX2_NVM_COMMAND_DONE) {
			__be32 v = cpu_to_be32(BNX2_RD(bp, BNX2_NVM_READ));
			memcpy(ret_val, &v, 4);
			break;
		}
	}
	if (j >= NVRAM_TIMEOUT_COUNT)
		return -EBUSY;

	return 0;
}


static int
bnx2_nvram_write_dword(struct bnx2 *bp, u32 offset, u8 *val, u32 cmd_flags)
{
	u32 cmd;
	__be32 val32;
	int j;

	/* Build the command word. */
	cmd = BNX2_NVM_COMMAND_DOIT | BNX2_NVM_COMMAND_WR | cmd_flags;

	/* Calculate an offset of a buffered flash, not needed for 5709. */
	if (bp->flash_info->flags & BNX2_NV_TRANSLATE) {
		offset = ((offset / bp->flash_info->page_size) <<
			  bp->flash_info->page_bits) +
			 (offset % bp->flash_info->page_size);
	}

	/* Need to clear DONE bit separately. */
	BNX2_WR(bp, BNX2_NVM_COMMAND, BNX2_NVM_COMMAND_DONE);

	memcpy(&val32, val, 4);

	/* Write the data. */
	BNX2_WR(bp, BNX2_NVM_WRITE, be32_to_cpu(val32));

	/* Address of the NVRAM to write to. */
	BNX2_WR(bp, BNX2_NVM_ADDR, offset & BNX2_NVM_ADDR_NVM_ADDR_VALUE);

	/* Issue the write command. */
	BNX2_WR(bp, BNX2_NVM_COMMAND, cmd);

	/* Wait for completion. */
	for (j = 0; j < NVRAM_TIMEOUT_COUNT; j++) {
		udelay(5);

		if (BNX2_RD(bp, BNX2_NVM_COMMAND) & BNX2_NVM_COMMAND_DONE)
			break;
	}
	if (j >= NVRAM_TIMEOUT_COUNT)
		return -EBUSY;

	return 0;
}

static int
bnx2_init_nvram(struct bnx2 *bp)
{
	u32 val;
	int j, entry_count, rc = 0;
	const struct flash_spec *flash;

	if (BNX2_CHIP(bp) == BNX2_CHIP_5709) {
		bp->flash_info = &flash_5709;
		goto get_flash_size;
	}

	/* Determine the selected interface. */
	val = BNX2_RD(bp, BNX2_NVM_CFG1);

	entry_count = ARRAY_SIZE(flash_table);

	if (val & 0x40000000) {

		/* Flash interface has been reconfigured */
		for (j = 0, flash = &flash_table[0]; j < entry_count;
		     j++, flash++) {
			if ((val & FLASH_BACKUP_STRAP_MASK) ==
			    (flash->config1 & FLASH_BACKUP_STRAP_MASK)) {
				bp->flash_info = flash;
				break;
			}
		}
	}
	else {
		u32 mask;
		/* Not yet been reconfigured */

		if (val & (1 << 23))
			mask = FLASH_BACKUP_STRAP_MASK;
		else
			mask = FLASH_STRAP_MASK;

		for (j = 0, flash = &flash_table[0]; j < entry_count;
			j++, flash++) {

			if ((val & mask) == (flash->strapping & mask)) {
				bp->flash_info = flash;

				/* Request access to the flash interface. */
				if ((rc = bnx2_acquire_nvram_lock(bp)) != 0)
					return rc;

				/* Enable access to flash interface */
				bnx2_enable_nvram_access(bp);

				/* Reconfigure the flash interface */
				BNX2_WR(bp, BNX2_NVM_CFG1, flash->config1);
				BNX2_WR(bp, BNX2_NVM_CFG2, flash->config2);
				BNX2_WR(bp, BNX2_NVM_CFG3, flash->config3);
				BNX2_WR(bp, BNX2_NVM_WRITE1, flash->write1);

				/* Disable access to flash interface */
				bnx2_disable_nvram_access(bp);
				bnx2_release_nvram_lock(bp);

				break;
			}
		}
	} /* if (val & 0x40000000) */

	if (j == entry_count) {
		bp->flash_info = NULL;
		pr_alert("Unknown flash/EEPROM type\n");
		return -ENODEV;
	}

get_flash_size:
	val = bnx2_shmem_rd(bp, BNX2_SHARED_HW_CFG_CONFIG2);
	val &= BNX2_SHARED_HW_CFG2_NVM_SIZE_MASK;
	if (val)
		bp->flash_size = val;
	else
		bp->flash_size = bp->flash_info->total_size;

	return rc;
}

static int
bnx2_nvram_read(struct bnx2 *bp, u32 offset, u8 *ret_buf,
		int buf_size)
{
	int rc = 0;
	u32 cmd_flags, offset32, len32, extra;

	if (buf_size == 0)
		return 0;

	/* Request access to the flash interface. */
	if ((rc = bnx2_acquire_nvram_lock(bp)) != 0)
		return rc;

	/* Enable access to flash interface */
	bnx2_enable_nvram_access(bp);

	len32 = buf_size;
	offset32 = offset;
	extra = 0;

	cmd_flags = 0;

	if (offset32 & 3) {
		u8 buf[4];
		u32 pre_len;

		offset32 &= ~3;
		pre_len = 4 - (offset & 3);

		if (pre_len >= len32) {
			pre_len = len32;
			cmd_flags = BNX2_NVM_COMMAND_FIRST |
				    BNX2_NVM_COMMAND_LAST;
		}
		else {
			cmd_flags = BNX2_NVM_COMMAND_FIRST;
		}

		rc = bnx2_nvram_read_dword(bp, offset32, buf, cmd_flags);

		if (rc)
			return rc;

		memcpy(ret_buf, buf + (offset & 3), pre_len);

		offset32 += 4;
		ret_buf += pre_len;
		len32 -= pre_len;
	}
	if (len32 & 3) {
		extra = 4 - (len32 & 3);
		len32 = (len32 + 4) & ~3;
	}

	if (len32 == 4) {
		u8 buf[4];

		if (cmd_flags)
			cmd_flags = BNX2_NVM_COMMAND_LAST;
		else
			cmd_flags = BNX2_NVM_COMMAND_FIRST |
				    BNX2_NVM_COMMAND_LAST;

		rc = bnx2_nvram_read_dword(bp, offset32, buf, cmd_flags);

		memcpy(ret_buf, buf, 4 - extra);
	}
	else if (len32 > 0) {
		u8 buf[4];

		/* Read the first word. */
		if (cmd_flags)
			cmd_flags = 0;
		else
			cmd_flags = BNX2_NVM_COMMAND_FIRST;

		rc = bnx2_nvram_read_dword(bp, offset32, ret_buf, cmd_flags);

		/* Advance to the next dword. */
		offset32 += 4;
		ret_buf += 4;
		len32 -= 4;

		while (len32 > 4 && rc == 0) {
			rc = bnx2_nvram_read_dword(bp, offset32, ret_buf, 0);

			/* Advance to the next dword. */
			offset32 += 4;
			ret_buf += 4;
			len32 -= 4;
		}

		if (rc)
			return rc;

		cmd_flags = BNX2_NVM_COMMAND_LAST;
		rc = bnx2_nvram_read_dword(bp, offset32, buf, cmd_flags);

		memcpy(ret_buf, buf, 4 - extra);
	}

	/* Disable access to flash interface */
	bnx2_disable_nvram_access(bp);

	bnx2_release_nvram_lock(bp);

	return rc;
}

static int
bnx2_nvram_write(struct bnx2 *bp, u32 offset, u8 *data_buf,
		int buf_size)
{
	u32 written, offset32, len32;
	u8 *buf, start[4], end[4], *align_buf = NULL, *flash_buffer = NULL;
	int rc = 0;
	int align_start, align_end;

	buf = data_buf;
	offset32 = offset;
	len32 = buf_size;
	align_start = align_end = 0;

	if ((align_start = (offset32 & 3))) {
		offset32 &= ~3;
		len32 += align_start;
		if (len32 < 4)
			len32 = 4;
		if ((rc = bnx2_nvram_read(bp, offset32, start, 4)))
			return rc;
	}

	if (len32 & 3) {
		align_end = 4 - (len32 & 3);
		len32 += align_end;
		if ((rc = bnx2_nvram_read(bp, offset32 + len32 - 4, end, 4)))
			return rc;
	}

	if (align_start || align_end) {
		align_buf = kmalloc(len32, GFP_KERNEL);
		if (!align_buf)
			return -ENOMEM;
		if (align_start) {
			memcpy(align_buf, start, 4);
		}
		if (align_end) {
			memcpy(align_buf + len32 - 4, end, 4);
		}
		memcpy(align_buf + align_start, data_buf, buf_size);
		buf = align_buf;
	}

	if (!(bp->flash_info->flags & BNX2_NV_BUFFERED)) {
		flash_buffer = kmalloc(264, GFP_KERNEL);
		if (!flash_buffer) {
			rc = -ENOMEM;
			goto nvram_write_end;
		}
	}

	written = 0;
	while ((written < len32) && (rc == 0)) {
		u32 page_start, page_end, data_start, data_end;
		u32 addr, cmd_flags;
		int i;

	        /* Find the page_start addr */
		page_start = offset32 + written;
		page_start -= (page_start % bp->flash_info->page_size);
		/* Find the page_end addr */
		page_end = page_start + bp->flash_info->page_size;
		/* Find the data_start addr */
		data_start = (written == 0) ? offset32 : page_start;
		/* Find the data_end addr */
		data_end = (page_end > offset32 + len32) ?
			(offset32 + len32) : page_end;

		/* Request access to the flash interface. */
		if ((rc = bnx2_acquire_nvram_lock(bp)) != 0)
			goto nvram_write_end;

		/* Enable access to flash interface */
		bnx2_enable_nvram_access(bp);

		cmd_flags = BNX2_NVM_COMMAND_FIRST;
		if (!(bp->flash_info->flags & BNX2_NV_BUFFERED)) {
			int j;

			/* Read the whole page into the buffer
			 * (non-buffer flash only) */
			for (j = 0; j < bp->flash_info->page_size; j += 4) {
				if (j == (bp->flash_info->page_size - 4)) {
					cmd_flags |= BNX2_NVM_COMMAND_LAST;
				}
				rc = bnx2_nvram_read_dword(bp,
					page_start + j,
					&flash_buffer[j],
					cmd_flags);

				if (rc)
					goto nvram_write_end;

				cmd_flags = 0;
			}
		}

		/* Enable writes to flash interface (unlock write-protect) */
		if ((rc = bnx2_enable_nvram_write(bp)) != 0)
			goto nvram_write_end;

		/* Loop to write back the buffer data from page_start to
		 * data_start */
		i = 0;
		if (!(bp->flash_info->flags & BNX2_NV_BUFFERED)) {
			/* Erase the page */
			if ((rc = bnx2_nvram_erase_page(bp, page_start)) != 0)
				goto nvram_write_end;

			/* Re-enable the write again for the actual write */
			bnx2_enable_nvram_write(bp);

			for (addr = page_start; addr < data_start;
				addr += 4, i += 4) {

				rc = bnx2_nvram_write_dword(bp, addr,
					&flash_buffer[i], cmd_flags);

				if (rc != 0)
					goto nvram_write_end;

				cmd_flags = 0;
			}
		}

		/* Loop to write the new data from data_start to data_end */
		for (addr = data_start; addr < data_end; addr += 4, i += 4) {
			if ((addr == page_end - 4) ||
				((bp->flash_info->flags & BNX2_NV_BUFFERED) &&
				 (addr == data_end - 4))) {

				cmd_flags |= BNX2_NVM_COMMAND_LAST;
			}
			rc = bnx2_nvram_write_dword(bp, addr, buf,
				cmd_flags);

			if (rc != 0)
				goto nvram_write_end;

			cmd_flags = 0;
			buf += 4;
		}

		/* Loop to write back the buffer data from data_end
		 * to page_end */
		if (!(bp->flash_info->flags & BNX2_NV_BUFFERED)) {
			for (addr = data_end; addr < page_end;
				addr += 4, i += 4) {

				if (addr == page_end-4) {
					cmd_flags = BNX2_NVM_COMMAND_LAST;
				}
				rc = bnx2_nvram_write_dword(bp, addr,
					&flash_buffer[i], cmd_flags);

				if (rc != 0)
					goto nvram_write_end;

				cmd_flags = 0;
			}
		}

		/* Disable writes to flash interface (lock write-protect) */
		bnx2_disable_nvram_write(bp);

		/* Disable access to flash interface */
		bnx2_disable_nvram_access(bp);
		bnx2_release_nvram_lock(bp);

		/* Increment written */
		written += data_end - data_start;
	}

nvram_write_end:
	kfree(flash_buffer);
	kfree(align_buf);
	return rc;
}

static void
bnx2_init_fw_cap(struct bnx2 *bp)
{
	u32 val, sig = 0;

	bp->phy_flags &= ~BNX2_PHY_FLAG_REMOTE_PHY_CAP;
	bp->flags &= ~BNX2_FLAG_CAN_KEEP_VLAN;

	if (!(bp->flags & BNX2_FLAG_ASF_ENABLE))
		bp->flags |= BNX2_FLAG_CAN_KEEP_VLAN;

	val = bnx2_shmem_rd(bp, BNX2_FW_CAP_MB);
	if ((val & BNX2_FW_CAP_SIGNATURE_MASK) != BNX2_FW_CAP_SIGNATURE)
		return;

	if ((val & BNX2_FW_CAP_CAN_KEEP_VLAN) == BNX2_FW_CAP_CAN_KEEP_VLAN) {
		bp->flags |= BNX2_FLAG_CAN_KEEP_VLAN;
		sig |= BNX2_DRV_ACK_CAP_SIGNATURE | BNX2_FW_CAP_CAN_KEEP_VLAN;
	}

	if ((bp->phy_flags & BNX2_PHY_FLAG_SERDES) &&
	    (val & BNX2_FW_CAP_REMOTE_PHY_CAPABLE)) {
		u32 link;

		bp->phy_flags |= BNX2_PHY_FLAG_REMOTE_PHY_CAP;

		link = bnx2_shmem_rd(bp, BNX2_LINK_STATUS);
		if (link & BNX2_LINK_STATUS_SERDES_LINK)
			bp->phy_port = PORT_FIBRE;
		else
			bp->phy_port = PORT_TP;

		sig |= BNX2_DRV_ACK_CAP_SIGNATURE |
		       BNX2_FW_CAP_REMOTE_PHY_CAPABLE;
	}

	if (netif_running(bp->dev) && sig)
		bnx2_shmem_wr(bp, BNX2_DRV_ACK_CAP_MB, sig);
}

static void
bnx2_setup_msix_tbl(struct bnx2 *bp)
{
	BNX2_WR(bp, BNX2_PCI_GRC_WINDOW_ADDR, BNX2_PCI_GRC_WINDOW_ADDR_SEP_WIN);

	BNX2_WR(bp, BNX2_PCI_GRC_WINDOW2_ADDR, BNX2_MSIX_TABLE_ADDR);
	BNX2_WR(bp, BNX2_PCI_GRC_WINDOW3_ADDR, BNX2_MSIX_PBA_ADDR);
}

static void
bnx2_wait_dma_complete(struct bnx2 *bp)
{
	u32 val;
	int i;

	/*
	 * Wait for the current PCI transaction to complete before
	 * issuing a reset.
	 */
	if ((BNX2_CHIP(bp) == BNX2_CHIP_5706) ||
	    (BNX2_CHIP(bp) == BNX2_CHIP_5708)) {
		BNX2_WR(bp, BNX2_MISC_ENABLE_CLR_BITS,
			BNX2_MISC_ENABLE_CLR_BITS_TX_DMA_ENABLE |
			BNX2_MISC_ENABLE_CLR_BITS_DMA_ENGINE_ENABLE |
			BNX2_MISC_ENABLE_CLR_BITS_RX_DMA_ENABLE |
			BNX2_MISC_ENABLE_CLR_BITS_HOST_COALESCE_ENABLE);
		val = BNX2_RD(bp, BNX2_MISC_ENABLE_CLR_BITS);
		udelay(5);
	} else {  /* 5709 */
		val = BNX2_RD(bp, BNX2_MISC_NEW_CORE_CTL);
		val &= ~BNX2_MISC_NEW_CORE_CTL_DMA_ENABLE;
		BNX2_WR(bp, BNX2_MISC_NEW_CORE_CTL, val);
		val = BNX2_RD(bp, BNX2_MISC_NEW_CORE_CTL);

		for (i = 0; i < 100; i++) {
			msleep(1);
			val = BNX2_RD(bp, BNX2_PCICFG_DEVICE_CONTROL);
			if (!(val & BNX2_PCICFG_DEVICE_STATUS_NO_PEND))
				break;
		}
	}

	return;
}


static int
bnx2_reset_chip(struct bnx2 *bp, u32 reset_code)
{
	u32 val;
	int i, rc = 0;
	u8 old_port;

	/* Wait for the current PCI transaction to complete before
	 * issuing a reset. */
	bnx2_wait_dma_complete(bp);

	/* Wait for the firmware to tell us it is ok to issue a reset. */
	bnx2_fw_sync(bp, BNX2_DRV_MSG_DATA_WAIT0 | reset_code, 1, 1);

	/* Deposit a driver reset signature so the firmware knows that
	 * this is a soft reset. */
	bnx2_shmem_wr(bp, BNX2_DRV_RESET_SIGNATURE,
		      BNX2_DRV_RESET_SIGNATURE_MAGIC);

	/* Do a dummy read to force the chip to complete all current transaction
	 * before we issue a reset. */
	val = BNX2_RD(bp, BNX2_MISC_ID);

	if (BNX2_CHIP(bp) == BNX2_CHIP_5709) {
		BNX2_WR(bp, BNX2_MISC_COMMAND, BNX2_MISC_COMMAND_SW_RESET);
		BNX2_RD(bp, BNX2_MISC_COMMAND);
		udelay(5);

		val = BNX2_PCICFG_MISC_CONFIG_REG_WINDOW_ENA |
		      BNX2_PCICFG_MISC_CONFIG_TARGET_MB_WORD_SWAP;

		BNX2_WR(bp, BNX2_PCICFG_MISC_CONFIG, val);

	} else {
		val = BNX2_PCICFG_MISC_CONFIG_CORE_RST_REQ |
		      BNX2_PCICFG_MISC_CONFIG_REG_WINDOW_ENA |
		      BNX2_PCICFG_MISC_CONFIG_TARGET_MB_WORD_SWAP;

		/* Chip reset. */
		BNX2_WR(bp, BNX2_PCICFG_MISC_CONFIG, val);

		/* Reading back any register after chip reset will hang the
		 * bus on 5706 A0 and A1.  The msleep below provides plenty
		 * of margin for write posting.
		 */
		if ((BNX2_CHIP_ID(bp) == BNX2_CHIP_ID_5706_A0) ||
		    (BNX2_CHIP_ID(bp) == BNX2_CHIP_ID_5706_A1))
			msleep(20);

		/* Reset takes approximate 30 usec */
		for (i = 0; i < 10; i++) {
			val = BNX2_RD(bp, BNX2_PCICFG_MISC_CONFIG);
			if ((val & (BNX2_PCICFG_MISC_CONFIG_CORE_RST_REQ |
				    BNX2_PCICFG_MISC_CONFIG_CORE_RST_BSY)) == 0)
				break;
			udelay(10);
		}

		if (val & (BNX2_PCICFG_MISC_CONFIG_CORE_RST_REQ |
			   BNX2_PCICFG_MISC_CONFIG_CORE_RST_BSY)) {
			pr_err("Chip reset did not complete\n");
			return -EBUSY;
		}
	}

	/* Make sure byte swapping is properly configured. */
	val = BNX2_RD(bp, BNX2_PCI_SWAP_DIAG0);
	if (val != 0x01020304) {
		pr_err("Chip not in correct endian mode\n");
		return -ENODEV;
	}

	/* Wait for the firmware to finish its initialization. */
	rc = bnx2_fw_sync(bp, BNX2_DRV_MSG_DATA_WAIT1 | reset_code, 1, 0);
	if (rc)
		return rc;

	spin_lock_bh(&bp->phy_lock);
	old_port = bp->phy_port;
	bnx2_init_fw_cap(bp);
	if ((bp->phy_flags & BNX2_PHY_FLAG_REMOTE_PHY_CAP) &&
	    old_port != bp->phy_port)
		bnx2_set_default_remote_link(bp);
	spin_unlock_bh(&bp->phy_lock);

	if (BNX2_CHIP_ID(bp) == BNX2_CHIP_ID_5706_A0) {
		/* Adjust the voltage regular to two steps lower.  The default
		 * of this register is 0x0000000e. */
		BNX2_WR(bp, BNX2_MISC_VREG_CONTROL, 0x000000fa);

		/* Remove bad rbuf memory from the free pool. */
		rc = bnx2_alloc_bad_rbuf(bp);
	}

	if (bp->flags & BNX2_FLAG_USING_MSIX) {
		bnx2_setup_msix_tbl(bp);
		/* Prevent MSIX table reads and write from timing out */
		BNX2_WR(bp, BNX2_MISC_ECO_HW_CTL,
			BNX2_MISC_ECO_HW_CTL_LARGE_GRC_TMOUT_EN);
	}

	return rc;
}

static int
bnx2_init_chip(struct bnx2 *bp)
{
	u32 val, mtu;
	int rc, i;

	/* Make sure the interrupt is not active. */
	BNX2_WR(bp, BNX2_PCICFG_INT_ACK_CMD, BNX2_PCICFG_INT_ACK_CMD_MASK_INT);

	val = BNX2_DMA_CONFIG_DATA_BYTE_SWAP |
	      BNX2_DMA_CONFIG_DATA_WORD_SWAP |
#ifdef __BIG_ENDIAN
	      BNX2_DMA_CONFIG_CNTL_BYTE_SWAP |
#endif
	      BNX2_DMA_CONFIG_CNTL_WORD_SWAP |
	      DMA_READ_CHANS << 12 |
	      DMA_WRITE_CHANS << 16;

	val |= (0x2 << 20) | (1 << 11);

	if ((bp->flags & BNX2_FLAG_PCIX) && (bp->bus_speed_mhz == 133))
		val |= (1 << 23);

	if ((BNX2_CHIP(bp) == BNX2_CHIP_5706) &&
	    (BNX2_CHIP_ID(bp) != BNX2_CHIP_ID_5706_A0) &&
	    !(bp->flags & BNX2_FLAG_PCIX))
		val |= BNX2_DMA_CONFIG_CNTL_PING_PONG_DMA;

	BNX2_WR(bp, BNX2_DMA_CONFIG, val);

	if (BNX2_CHIP_ID(bp) == BNX2_CHIP_ID_5706_A0) {
		val = BNX2_RD(bp, BNX2_TDMA_CONFIG);
		val |= BNX2_TDMA_CONFIG_ONE_DMA;
		BNX2_WR(bp, BNX2_TDMA_CONFIG, val);
	}

	if (bp->flags & BNX2_FLAG_PCIX) {
		u16 val16;

		pci_read_config_word(bp->pdev, bp->pcix_cap + PCI_X_CMD,
				     &val16);
		pci_write_config_word(bp->pdev, bp->pcix_cap + PCI_X_CMD,
				      val16 & ~PCI_X_CMD_ERO);
	}

	BNX2_WR(bp, BNX2_MISC_ENABLE_SET_BITS,
		BNX2_MISC_ENABLE_SET_BITS_HOST_COALESCE_ENABLE |
		BNX2_MISC_ENABLE_STATUS_BITS_RX_V2P_ENABLE |
		BNX2_MISC_ENABLE_STATUS_BITS_CONTEXT_ENABLE);

	/* Initialize context mapping and zero out the quick contexts.  The
	 * context block must have already been enabled. */
	if (BNX2_CHIP(bp) == BNX2_CHIP_5709) {
		rc = bnx2_init_5709_context(bp);
		if (rc)
			return rc;
	} else
		bnx2_init_context(bp);

	bnx2_init_cpus(bp);

	bnx2_init_nvram(bp);

	bnx2_set_mac_addr(bp, bp->dev->dev_addr, 0);

	val = BNX2_RD(bp, BNX2_MQ_CONFIG);
	val &= ~BNX2_MQ_CONFIG_KNL_BYP_BLK_SIZE;
	val |= BNX2_MQ_CONFIG_KNL_BYP_BLK_SIZE_256;
	if (BNX2_CHIP(bp) == BNX2_CHIP_5709) {
		val |= BNX2_MQ_CONFIG_BIN_MQ_MODE;
		if (BNX2_CHIP_REV(bp) == BNX2_CHIP_REV_Ax)
			val |= BNX2_MQ_CONFIG_HALT_DIS;
	}

	BNX2_WR(bp, BNX2_MQ_CONFIG, val);

	val = 0x10000 + (MAX_CID_CNT * MB_KERNEL_CTX_SIZE);
	BNX2_WR(bp, BNX2_MQ_KNL_BYP_WIND_START, val);
	BNX2_WR(bp, BNX2_MQ_KNL_WIND_END, val);

	val = (BNX2_PAGE_BITS - 8) << 24;
	BNX2_WR(bp, BNX2_RV2P_CONFIG, val);

	/* Configure page size. */
	val = BNX2_RD(bp, BNX2_TBDR_CONFIG);
	val &= ~BNX2_TBDR_CONFIG_PAGE_SIZE;
	val |= (BNX2_PAGE_BITS - 8) << 24 | 0x40;
	BNX2_WR(bp, BNX2_TBDR_CONFIG, val);

	val = bp->mac_addr[0] +
	      (bp->mac_addr[1] << 8) +
	      (bp->mac_addr[2] << 16) +
	      bp->mac_addr[3] +
	      (bp->mac_addr[4] << 8) +
	      (bp->mac_addr[5] << 16);
	BNX2_WR(bp, BNX2_EMAC_BACKOFF_SEED, val);

	/* Program the MTU.  Also include 4 bytes for CRC32. */
	mtu = bp->dev->mtu;
	val = mtu + ETH_HLEN + ETH_FCS_LEN;
	if (val > (MAX_ETHERNET_PACKET_SIZE + ETH_HLEN + 4))
		val |= BNX2_EMAC_RX_MTU_SIZE_JUMBO_ENA;
	BNX2_WR(bp, BNX2_EMAC_RX_MTU_SIZE, val);

	if (mtu < ETH_DATA_LEN)
		mtu = ETH_DATA_LEN;

	bnx2_reg_wr_ind(bp, BNX2_RBUF_CONFIG, BNX2_RBUF_CONFIG_VAL(mtu));
	bnx2_reg_wr_ind(bp, BNX2_RBUF_CONFIG2, BNX2_RBUF_CONFIG2_VAL(mtu));
	bnx2_reg_wr_ind(bp, BNX2_RBUF_CONFIG3, BNX2_RBUF_CONFIG3_VAL(mtu));

	memset(bp->bnx2_napi[0].status_blk.msi, 0, bp->status_stats_size);
	for (i = 0; i < BNX2_MAX_MSIX_VEC; i++)
		bp->bnx2_napi[i].last_status_idx = 0;

	bp->idle_chk_status_idx = 0xffff;

	/* Set up how to generate a link change interrupt. */
	BNX2_WR(bp, BNX2_EMAC_ATTENTION_ENA, BNX2_EMAC_ATTENTION_ENA_LINK);

	BNX2_WR(bp, BNX2_HC_STATUS_ADDR_L,
		(u64) bp->status_blk_mapping & 0xffffffff);
	BNX2_WR(bp, BNX2_HC_STATUS_ADDR_H, (u64) bp->status_blk_mapping >> 32);

	BNX2_WR(bp, BNX2_HC_STATISTICS_ADDR_L,
		(u64) bp->stats_blk_mapping & 0xffffffff);
	BNX2_WR(bp, BNX2_HC_STATISTICS_ADDR_H,
		(u64) bp->stats_blk_mapping >> 32);

	BNX2_WR(bp, BNX2_HC_TX_QUICK_CONS_TRIP,
		(bp->tx_quick_cons_trip_int << 16) | bp->tx_quick_cons_trip);

	BNX2_WR(bp, BNX2_HC_RX_QUICK_CONS_TRIP,
		(bp->rx_quick_cons_trip_int << 16) | bp->rx_quick_cons_trip);

	BNX2_WR(bp, BNX2_HC_COMP_PROD_TRIP,
		(bp->comp_prod_trip_int << 16) | bp->comp_prod_trip);

	BNX2_WR(bp, BNX2_HC_TX_TICKS, (bp->tx_ticks_int << 16) | bp->tx_ticks);

	BNX2_WR(bp, BNX2_HC_RX_TICKS, (bp->rx_ticks_int << 16) | bp->rx_ticks);

	BNX2_WR(bp, BNX2_HC_COM_TICKS,
		(bp->com_ticks_int << 16) | bp->com_ticks);

	BNX2_WR(bp, BNX2_HC_CMD_TICKS,
		(bp->cmd_ticks_int << 16) | bp->cmd_ticks);

	if (bp->flags & BNX2_FLAG_BROKEN_STATS)
		BNX2_WR(bp, BNX2_HC_STATS_TICKS, 0);
	else
		BNX2_WR(bp, BNX2_HC_STATS_TICKS, bp->stats_ticks);
	BNX2_WR(bp, BNX2_HC_STAT_COLLECT_TICKS, 0xbb8);  /* 3ms */

	if (BNX2_CHIP_ID(bp) == BNX2_CHIP_ID_5706_A1)
		val = BNX2_HC_CONFIG_COLLECT_STATS;
	else {
		val = BNX2_HC_CONFIG_RX_TMR_MODE | BNX2_HC_CONFIG_TX_TMR_MODE |
		      BNX2_HC_CONFIG_COLLECT_STATS;
	}

	if (bp->flags & BNX2_FLAG_USING_MSIX) {
		BNX2_WR(bp, BNX2_HC_MSIX_BIT_VECTOR,
			BNX2_HC_MSIX_BIT_VECTOR_VAL);

		val |= BNX2_HC_CONFIG_SB_ADDR_INC_128B;
	}

	if (bp->flags & BNX2_FLAG_ONE_SHOT_MSI)
		val |= BNX2_HC_CONFIG_ONE_SHOT | BNX2_HC_CONFIG_USE_INT_PARAM;

	BNX2_WR(bp, BNX2_HC_CONFIG, val);

	if (bp->rx_ticks < 25)
		bnx2_reg_wr_ind(bp, BNX2_FW_RX_LOW_LATENCY, 1);
	else
		bnx2_reg_wr_ind(bp, BNX2_FW_RX_LOW_LATENCY, 0);

	for (i = 1; i < bp->irq_nvecs; i++) {
		u32 base = ((i - 1) * BNX2_HC_SB_CONFIG_SIZE) +
			   BNX2_HC_SB_CONFIG_1;

		BNX2_WR(bp, base,
			BNX2_HC_SB_CONFIG_1_TX_TMR_MODE |
			BNX2_HC_SB_CONFIG_1_RX_TMR_MODE |
			BNX2_HC_SB_CONFIG_1_ONE_SHOT);

		BNX2_WR(bp, base + BNX2_HC_TX_QUICK_CONS_TRIP_OFF,
			(bp->tx_quick_cons_trip_int << 16) |
			 bp->tx_quick_cons_trip);

		BNX2_WR(bp, base + BNX2_HC_TX_TICKS_OFF,
			(bp->tx_ticks_int << 16) | bp->tx_ticks);

		BNX2_WR(bp, base + BNX2_HC_RX_QUICK_CONS_TRIP_OFF,
			(bp->rx_quick_cons_trip_int << 16) |
			bp->rx_quick_cons_trip);

		BNX2_WR(bp, base + BNX2_HC_RX_TICKS_OFF,
			(bp->rx_ticks_int << 16) | bp->rx_ticks);
	}

	/* Clear internal stats counters. */
	BNX2_WR(bp, BNX2_HC_COMMAND, BNX2_HC_COMMAND_CLR_STAT_NOW);

	BNX2_WR(bp, BNX2_HC_ATTN_BITS_ENABLE, STATUS_ATTN_EVENTS);

	/* Initialize the receive filter. */
	bnx2_set_rx_mode(bp->dev);

	if (BNX2_CHIP(bp) == BNX2_CHIP_5709) {
		val = BNX2_RD(bp, BNX2_MISC_NEW_CORE_CTL);
		val |= BNX2_MISC_NEW_CORE_CTL_DMA_ENABLE;
		BNX2_WR(bp, BNX2_MISC_NEW_CORE_CTL, val);
	}
	rc = bnx2_fw_sync(bp, BNX2_DRV_MSG_DATA_WAIT2 | BNX2_DRV_MSG_CODE_RESET,
			  1, 0);

	BNX2_WR(bp, BNX2_MISC_ENABLE_SET_BITS, BNX2_MISC_ENABLE_DEFAULT);
	BNX2_RD(bp, BNX2_MISC_ENABLE_SET_BITS);

	udelay(20);

	bp->hc_cmd = BNX2_RD(bp, BNX2_HC_COMMAND);

	return rc;
}

static void
bnx2_clear_ring_states(struct bnx2 *bp)
{
	struct bnx2_napi *bnapi;
	struct bnx2_tx_ring_info *txr;
	struct bnx2_rx_ring_info *rxr;
	int i;

	for (i = 0; i < BNX2_MAX_MSIX_VEC; i++) {
		bnapi = &bp->bnx2_napi[i];
		txr = &bnapi->tx_ring;
		rxr = &bnapi->rx_ring;

		txr->tx_cons = 0;
		txr->hw_tx_cons = 0;
		rxr->rx_prod_bseq = 0;
		rxr->rx_prod = 0;
		rxr->rx_cons = 0;
		rxr->rx_pg_prod = 0;
		rxr->rx_pg_cons = 0;
	}
}

static void
bnx2_init_tx_context(struct bnx2 *bp, u32 cid, struct bnx2_tx_ring_info *txr)
{
	u32 val, offset0, offset1, offset2, offset3;
	u32 cid_addr = GET_CID_ADDR(cid);

	if (BNX2_CHIP(bp) == BNX2_CHIP_5709) {
		offset0 = BNX2_L2CTX_TYPE_XI;
		offset1 = BNX2_L2CTX_CMD_TYPE_XI;
		offset2 = BNX2_L2CTX_TBDR_BHADDR_HI_XI;
		offset3 = BNX2_L2CTX_TBDR_BHADDR_LO_XI;
	} else {
		offset0 = BNX2_L2CTX_TYPE;
		offset1 = BNX2_L2CTX_CMD_TYPE;
		offset2 = BNX2_L2CTX_TBDR_BHADDR_HI;
		offset3 = BNX2_L2CTX_TBDR_BHADDR_LO;
	}
	val = BNX2_L2CTX_TYPE_TYPE_L2 | BNX2_L2CTX_TYPE_SIZE_L2;
	bnx2_ctx_wr(bp, cid_addr, offset0, val);

	val = BNX2_L2CTX_CMD_TYPE_TYPE_L2 | (8 << 16);
	bnx2_ctx_wr(bp, cid_addr, offset1, val);

	val = (u64) txr->tx_desc_mapping >> 32;
	bnx2_ctx_wr(bp, cid_addr, offset2, val);

	val = (u64) txr->tx_desc_mapping & 0xffffffff;
	bnx2_ctx_wr(bp, cid_addr, offset3, val);
}

static void
bnx2_init_tx_ring(struct bnx2 *bp, int ring_num)
{
	struct bnx2_tx_bd *txbd;
	u32 cid = TX_CID;
	struct bnx2_napi *bnapi;
	struct bnx2_tx_ring_info *txr;

	bnapi = &bp->bnx2_napi[ring_num];
	txr = &bnapi->tx_ring;

	if (ring_num == 0)
		cid = TX_CID;
	else
		cid = TX_TSS_CID + ring_num - 1;

	bp->tx_wake_thresh = bp->tx_ring_size / 2;

	txbd = &txr->tx_desc_ring[BNX2_MAX_TX_DESC_CNT];

	txbd->tx_bd_haddr_hi = (u64) txr->tx_desc_mapping >> 32;
	txbd->tx_bd_haddr_lo = (u64) txr->tx_desc_mapping & 0xffffffff;

	txr->tx_prod = 0;
	txr->tx_prod_bseq = 0;

	txr->tx_bidx_addr = MB_GET_CID_ADDR(cid) + BNX2_L2CTX_TX_HOST_BIDX;
	txr->tx_bseq_addr = MB_GET_CID_ADDR(cid) + BNX2_L2CTX_TX_HOST_BSEQ;

	bnx2_init_tx_context(bp, cid, txr);
}

static void
bnx2_init_rxbd_rings(struct bnx2_rx_bd *rx_ring[], dma_addr_t dma[],
		     u32 buf_size, int num_rings)
{
	int i;
	struct bnx2_rx_bd *rxbd;

	for (i = 0; i < num_rings; i++) {
		int j;

		rxbd = &rx_ring[i][0];
		for (j = 0; j < BNX2_MAX_RX_DESC_CNT; j++, rxbd++) {
			rxbd->rx_bd_len = buf_size;
			rxbd->rx_bd_flags = RX_BD_FLAGS_START | RX_BD_FLAGS_END;
		}
		if (i == (num_rings - 1))
			j = 0;
		else
			j = i + 1;
		rxbd->rx_bd_haddr_hi = (u64) dma[j] >> 32;
		rxbd->rx_bd_haddr_lo = (u64) dma[j] & 0xffffffff;
	}
}

static void
bnx2_init_rx_ring(struct bnx2 *bp, int ring_num)
{
	int i;
	u16 prod, ring_prod;
	u32 cid, rx_cid_addr, val;
	struct bnx2_napi *bnapi = &bp->bnx2_napi[ring_num];
	struct bnx2_rx_ring_info *rxr = &bnapi->rx_ring;

	if (ring_num == 0)
		cid = RX_CID;
	else
		cid = RX_RSS_CID + ring_num - 1;

	rx_cid_addr = GET_CID_ADDR(cid);

	bnx2_init_rxbd_rings(rxr->rx_desc_ring, rxr->rx_desc_mapping,
			     bp->rx_buf_use_size, bp->rx_max_ring);

	bnx2_init_rx_context(bp, cid);

	if (BNX2_CHIP(bp) == BNX2_CHIP_5709) {
		val = BNX2_RD(bp, BNX2_MQ_MAP_L2_5);
		BNX2_WR(bp, BNX2_MQ_MAP_L2_5, val | BNX2_MQ_MAP_L2_5_ARM);
	}

	bnx2_ctx_wr(bp, rx_cid_addr, BNX2_L2CTX_PG_BUF_SIZE, 0);
	if (bp->rx_pg_ring_size) {
		bnx2_init_rxbd_rings(rxr->rx_pg_desc_ring,
				     rxr->rx_pg_desc_mapping,
				     PAGE_SIZE, bp->rx_max_pg_ring);
		val = (bp->rx_buf_use_size << 16) | PAGE_SIZE;
		bnx2_ctx_wr(bp, rx_cid_addr, BNX2_L2CTX_PG_BUF_SIZE, val);
		bnx2_ctx_wr(bp, rx_cid_addr, BNX2_L2CTX_RBDC_KEY,
		       BNX2_L2CTX_RBDC_JUMBO_KEY - ring_num);

		val = (u64) rxr->rx_pg_desc_mapping[0] >> 32;
		bnx2_ctx_wr(bp, rx_cid_addr, BNX2_L2CTX_NX_PG_BDHADDR_HI, val);

		val = (u64) rxr->rx_pg_desc_mapping[0] & 0xffffffff;
		bnx2_ctx_wr(bp, rx_cid_addr, BNX2_L2CTX_NX_PG_BDHADDR_LO, val);

		if (BNX2_CHIP(bp) == BNX2_CHIP_5709)
			BNX2_WR(bp, BNX2_MQ_MAP_L2_3, BNX2_MQ_MAP_L2_3_DEFAULT);
	}

	val = (u64) rxr->rx_desc_mapping[0] >> 32;
	bnx2_ctx_wr(bp, rx_cid_addr, BNX2_L2CTX_NX_BDHADDR_HI, val);

	val = (u64) rxr->rx_desc_mapping[0] & 0xffffffff;
	bnx2_ctx_wr(bp, rx_cid_addr, BNX2_L2CTX_NX_BDHADDR_LO, val);

	ring_prod = prod = rxr->rx_pg_prod;
	for (i = 0; i < bp->rx_pg_ring_size; i++) {
		if (bnx2_alloc_rx_page(bp, rxr, ring_prod, GFP_KERNEL) < 0) {
			netdev_warn(bp->dev, "init'ed rx page ring %d with %d/%d pages only\n",
				    ring_num, i, bp->rx_pg_ring_size);
			break;
		}
		prod = BNX2_NEXT_RX_BD(prod);
		ring_prod = BNX2_RX_PG_RING_IDX(prod);
	}
	rxr->rx_pg_prod = prod;

	ring_prod = prod = rxr->rx_prod;
	for (i = 0; i < bp->rx_ring_size; i++) {
		if (bnx2_alloc_rx_data(bp, rxr, ring_prod, GFP_KERNEL) < 0) {
			netdev_warn(bp->dev, "init'ed rx ring %d with %d/%d skbs only\n",
				    ring_num, i, bp->rx_ring_size);
			break;
		}
		prod = BNX2_NEXT_RX_BD(prod);
		ring_prod = BNX2_RX_RING_IDX(prod);
	}
	rxr->rx_prod = prod;

	rxr->rx_bidx_addr = MB_GET_CID_ADDR(cid) + BNX2_L2CTX_HOST_BDIDX;
	rxr->rx_bseq_addr = MB_GET_CID_ADDR(cid) + BNX2_L2CTX_HOST_BSEQ;
	rxr->rx_pg_bidx_addr = MB_GET_CID_ADDR(cid) + BNX2_L2CTX_HOST_PG_BDIDX;

	BNX2_WR16(bp, rxr->rx_pg_bidx_addr, rxr->rx_pg_prod);
	BNX2_WR16(bp, rxr->rx_bidx_addr, prod);

	BNX2_WR(bp, rxr->rx_bseq_addr, rxr->rx_prod_bseq);
}

static void
bnx2_init_all_rings(struct bnx2 *bp)
{
	int i;
	u32 val;

	bnx2_clear_ring_states(bp);

	BNX2_WR(bp, BNX2_TSCH_TSS_CFG, 0);
	for (i = 0; i < bp->num_tx_rings; i++)
		bnx2_init_tx_ring(bp, i);

	if (bp->num_tx_rings > 1)
		BNX2_WR(bp, BNX2_TSCH_TSS_CFG, ((bp->num_tx_rings - 1) << 24) |
			(TX_TSS_CID << 7));

	BNX2_WR(bp, BNX2_RLUP_RSS_CONFIG, 0);
	bnx2_reg_wr_ind(bp, BNX2_RXP_SCRATCH_RSS_TBL_SZ, 0);

	for (i = 0; i < bp->num_rx_rings; i++)
		bnx2_init_rx_ring(bp, i);

	if (bp->num_rx_rings > 1) {
		u32 tbl_32 = 0;

		for (i = 0; i < BNX2_RXP_SCRATCH_RSS_TBL_MAX_ENTRIES; i++) {
			int shift = (i % 8) << 2;

			tbl_32 |= (i % (bp->num_rx_rings - 1)) << shift;
			if ((i % 8) == 7) {
				BNX2_WR(bp, BNX2_RLUP_RSS_DATA, tbl_32);
				BNX2_WR(bp, BNX2_RLUP_RSS_COMMAND, (i >> 3) |
					BNX2_RLUP_RSS_COMMAND_RSS_WRITE_MASK |
					BNX2_RLUP_RSS_COMMAND_WRITE |
					BNX2_RLUP_RSS_COMMAND_HASH_MASK);
				tbl_32 = 0;
			}
		}

		val = BNX2_RLUP_RSS_CONFIG_IPV4_RSS_TYPE_ALL_XI |
		      BNX2_RLUP_RSS_CONFIG_IPV6_RSS_TYPE_ALL_XI;

		BNX2_WR(bp, BNX2_RLUP_RSS_CONFIG, val);

	}
}

static u32 bnx2_find_max_ring(u32 ring_size, u32 max_size)
{
	u32 max, num_rings = 1;

	while (ring_size > BNX2_MAX_RX_DESC_CNT) {
		ring_size -= BNX2_MAX_RX_DESC_CNT;
		num_rings++;
	}
	/* round to next power of 2 */
	max = max_size;
	while ((max & num_rings) == 0)
		max >>= 1;

	if (num_rings != max)
		max <<= 1;

	return max;
}

static void
bnx2_set_rx_ring_size(struct bnx2 *bp, u32 size)
{
	u32 rx_size, rx_space, jumbo_size;

	/* 8 for CRC and VLAN */
	rx_size = bp->dev->mtu + ETH_HLEN + BNX2_RX_OFFSET + 8;

	rx_space = SKB_DATA_ALIGN(rx_size + BNX2_RX_ALIGN) + NET_SKB_PAD +
		SKB_DATA_ALIGN(sizeof(struct skb_shared_info));

	bp->rx_copy_thresh = BNX2_RX_COPY_THRESH;
	bp->rx_pg_ring_size = 0;
	bp->rx_max_pg_ring = 0;
	bp->rx_max_pg_ring_idx = 0;
	if ((rx_space > PAGE_SIZE) && !(bp->flags & BNX2_FLAG_JUMBO_BROKEN)) {
		int pages = PAGE_ALIGN(bp->dev->mtu - 40) >> PAGE_SHIFT;

		jumbo_size = size * pages;
		if (jumbo_size > BNX2_MAX_TOTAL_RX_PG_DESC_CNT)
			jumbo_size = BNX2_MAX_TOTAL_RX_PG_DESC_CNT;

		bp->rx_pg_ring_size = jumbo_size;
		bp->rx_max_pg_ring = bnx2_find_max_ring(jumbo_size,
							BNX2_MAX_RX_PG_RINGS);
		bp->rx_max_pg_ring_idx =
			(bp->rx_max_pg_ring * BNX2_RX_DESC_CNT) - 1;
		rx_size = BNX2_RX_COPY_THRESH + BNX2_RX_OFFSET;
		bp->rx_copy_thresh = 0;
	}

	bp->rx_buf_use_size = rx_size;
	/* hw alignment + build_skb() overhead*/
	bp->rx_buf_size = kmalloc_size_roundup(
		SKB_DATA_ALIGN(bp->rx_buf_use_size + BNX2_RX_ALIGN) +
		NET_SKB_PAD + SKB_DATA_ALIGN(sizeof(struct skb_shared_info)));
	bp->rx_jumbo_thresh = rx_size - BNX2_RX_OFFSET;
	bp->rx_ring_size = size;
	bp->rx_max_ring = bnx2_find_max_ring(size, BNX2_MAX_RX_RINGS);
	bp->rx_max_ring_idx = (bp->rx_max_ring * BNX2_RX_DESC_CNT) - 1;
}

static void
bnx2_free_tx_skbs(struct bnx2 *bp)
{
	int i;

	for (i = 0; i < bp->num_tx_rings; i++) {
		struct bnx2_napi *bnapi = &bp->bnx2_napi[i];
		struct bnx2_tx_ring_info *txr = &bnapi->tx_ring;
		int j;

		if (!txr->tx_buf_ring)
			continue;

		for (j = 0; j < BNX2_TX_DESC_CNT; ) {
			struct bnx2_sw_tx_bd *tx_buf = &txr->tx_buf_ring[j];
			struct sk_buff *skb = tx_buf->skb;
			int k, last;

			if (!skb) {
				j = BNX2_NEXT_TX_BD(j);
				continue;
			}

			dma_unmap_single(&bp->pdev->dev,
					 dma_unmap_addr(tx_buf, mapping),
					 skb_headlen(skb),
					 DMA_TO_DEVICE);

			tx_buf->skb = NULL;

			last = tx_buf->nr_frags;
			j = BNX2_NEXT_TX_BD(j);
			for (k = 0; k < last; k++, j = BNX2_NEXT_TX_BD(j)) {
				tx_buf = &txr->tx_buf_ring[BNX2_TX_RING_IDX(j)];
				dma_unmap_page(&bp->pdev->dev,
					dma_unmap_addr(tx_buf, mapping),
					skb_frag_size(&skb_shinfo(skb)->frags[k]),
					DMA_TO_DEVICE);
			}
			dev_kfree_skb(skb);
		}
		netdev_tx_reset_queue(netdev_get_tx_queue(bp->dev, i));
	}
}

static void
bnx2_free_rx_skbs(struct bnx2 *bp)
{
	int i;

	for (i = 0; i < bp->num_rx_rings; i++) {
		struct bnx2_napi *bnapi = &bp->bnx2_napi[i];
		struct bnx2_rx_ring_info *rxr = &bnapi->rx_ring;
		int j;

		if (!rxr->rx_buf_ring)
			return;

		for (j = 0; j < bp->rx_max_ring_idx; j++) {
			struct bnx2_sw_bd *rx_buf = &rxr->rx_buf_ring[j];
			u8 *data = rx_buf->data;

			if (!data)
				continue;

			dma_unmap_single(&bp->pdev->dev,
					 dma_unmap_addr(rx_buf, mapping),
					 bp->rx_buf_use_size,
					 DMA_FROM_DEVICE);

			rx_buf->data = NULL;

			kfree(data);
		}
		for (j = 0; j < bp->rx_max_pg_ring_idx; j++)
			bnx2_free_rx_page(bp, rxr, j);
	}
}

static void
bnx2_free_skbs(struct bnx2 *bp)
{
	bnx2_free_tx_skbs(bp);
	bnx2_free_rx_skbs(bp);
}

static int
bnx2_reset_nic(struct bnx2 *bp, u32 reset_code)
{
	int rc;

	rc = bnx2_reset_chip(bp, reset_code);
	bnx2_free_skbs(bp);
	if (rc)
		return rc;

	if ((rc = bnx2_init_chip(bp)) != 0)
		return rc;

	bnx2_init_all_rings(bp);
	return 0;
}

static int
bnx2_init_nic(struct bnx2 *bp, int reset_phy)
{
	int rc;

	if ((rc = bnx2_reset_nic(bp, BNX2_DRV_MSG_CODE_RESET)) != 0)
		return rc;

	spin_lock_bh(&bp->phy_lock);
	bnx2_init_phy(bp, reset_phy);
	bnx2_set_link(bp);
	if (bp->phy_flags & BNX2_PHY_FLAG_REMOTE_PHY_CAP)
		bnx2_remote_phy_event(bp);
	spin_unlock_bh(&bp->phy_lock);
	return 0;
}

static int
bnx2_shutdown_chip(struct bnx2 *bp)
{
	u32 reset_code;

	if (bp->flags & BNX2_FLAG_NO_WOL)
		reset_code = BNX2_DRV_MSG_CODE_UNLOAD_LNK_DN;
	else if (bp->wol)
		reset_code = BNX2_DRV_MSG_CODE_SUSPEND_WOL;
	else
		reset_code = BNX2_DRV_MSG_CODE_SUSPEND_NO_WOL;

	return bnx2_reset_chip(bp, reset_code);
}

static int
bnx2_test_registers(struct bnx2 *bp)
{
	int ret;
	int i, is_5709;
	static const struct {
		u16   offset;
		u16   flags;
#define BNX2_FL_NOT_5709	1
		u32   rw_mask;
		u32   ro_mask;
	} reg_tbl[] = {
		{ 0x006c, 0, 0x00000000, 0x0000003f },
		{ 0x0090, 0, 0xffffffff, 0x00000000 },
		{ 0x0094, 0, 0x00000000, 0x00000000 },

		{ 0x0404, BNX2_FL_NOT_5709, 0x00003f00, 0x00000000 },
		{ 0x0418, BNX2_FL_NOT_5709, 0x00000000, 0xffffffff },
		{ 0x041c, BNX2_FL_NOT_5709, 0x00000000, 0xffffffff },
		{ 0x0420, BNX2_FL_NOT_5709, 0x00000000, 0x80ffffff },
		{ 0x0424, BNX2_FL_NOT_5709, 0x00000000, 0x00000000 },
		{ 0x0428, BNX2_FL_NOT_5709, 0x00000000, 0x00000001 },
		{ 0x0450, BNX2_FL_NOT_5709, 0x00000000, 0x0000ffff },
		{ 0x0454, BNX2_FL_NOT_5709, 0x00000000, 0xffffffff },
		{ 0x0458, BNX2_FL_NOT_5709, 0x00000000, 0xffffffff },

		{ 0x0808, BNX2_FL_NOT_5709, 0x00000000, 0xffffffff },
		{ 0x0854, BNX2_FL_NOT_5709, 0x00000000, 0xffffffff },
		{ 0x0868, BNX2_FL_NOT_5709, 0x00000000, 0x77777777 },
		{ 0x086c, BNX2_FL_NOT_5709, 0x00000000, 0x77777777 },
		{ 0x0870, BNX2_FL_NOT_5709, 0x00000000, 0x77777777 },
		{ 0x0874, BNX2_FL_NOT_5709, 0x00000000, 0x77777777 },

		{ 0x0c00, BNX2_FL_NOT_5709, 0x00000000, 0x00000001 },
		{ 0x0c04, BNX2_FL_NOT_5709, 0x00000000, 0x03ff0001 },
		{ 0x0c08, BNX2_FL_NOT_5709,  0x0f0ff073, 0x00000000 },

		{ 0x1000, 0, 0x00000000, 0x00000001 },
		{ 0x1004, BNX2_FL_NOT_5709, 0x00000000, 0x000f0001 },

		{ 0x1408, 0, 0x01c00800, 0x00000000 },
		{ 0x149c, 0, 0x8000ffff, 0x00000000 },
		{ 0x14a8, 0, 0x00000000, 0x000001ff },
		{ 0x14ac, 0, 0x0fffffff, 0x10000000 },
		{ 0x14b0, 0, 0x00000002, 0x00000001 },
		{ 0x14b8, 0, 0x00000000, 0x00000000 },
		{ 0x14c0, 0, 0x00000000, 0x00000009 },
		{ 0x14c4, 0, 0x00003fff, 0x00000000 },
		{ 0x14cc, 0, 0x00000000, 0x00000001 },
		{ 0x14d0, 0, 0xffffffff, 0x00000000 },

		{ 0x1800, 0, 0x00000000, 0x00000001 },
		{ 0x1804, 0, 0x00000000, 0x00000003 },

		{ 0x2800, 0, 0x00000000, 0x00000001 },
		{ 0x2804, 0, 0x00000000, 0x00003f01 },
		{ 0x2808, 0, 0x0f3f3f03, 0x00000000 },
		{ 0x2810, 0, 0xffff0000, 0x00000000 },
		{ 0x2814, 0, 0xffff0000, 0x00000000 },
		{ 0x2818, 0, 0xffff0000, 0x00000000 },
		{ 0x281c, 0, 0xffff0000, 0x00000000 },
		{ 0x2834, 0, 0xffffffff, 0x00000000 },
		{ 0x2840, 0, 0x00000000, 0xffffffff },
		{ 0x2844, 0, 0x00000000, 0xffffffff },
		{ 0x2848, 0, 0xffffffff, 0x00000000 },
		{ 0x284c, 0, 0xf800f800, 0x07ff07ff },

		{ 0x2c00, 0, 0x00000000, 0x00000011 },
		{ 0x2c04, 0, 0x00000000, 0x00030007 },

		{ 0x3c00, 0, 0x00000000, 0x00000001 },
		{ 0x3c04, 0, 0x00000000, 0x00070000 },
		{ 0x3c08, 0, 0x00007f71, 0x07f00000 },
		{ 0x3c0c, 0, 0x1f3ffffc, 0x00000000 },
		{ 0x3c10, 0, 0xffffffff, 0x00000000 },
		{ 0x3c14, 0, 0x00000000, 0xffffffff },
		{ 0x3c18, 0, 0x00000000, 0xffffffff },
		{ 0x3c1c, 0, 0xfffff000, 0x00000000 },
		{ 0x3c20, 0, 0xffffff00, 0x00000000 },

		{ 0x5004, 0, 0x00000000, 0x0000007f },
		{ 0x5008, 0, 0x0f0007ff, 0x00000000 },

		{ 0x5c00, 0, 0x00000000, 0x00000001 },
		{ 0x5c04, 0, 0x00000000, 0x0003000f },
		{ 0x5c08, 0, 0x00000003, 0x00000000 },
		{ 0x5c0c, 0, 0x0000fff8, 0x00000000 },
		{ 0x5c10, 0, 0x00000000, 0xffffffff },
		{ 0x5c80, 0, 0x00000000, 0x0f7113f1 },
		{ 0x5c84, 0, 0x00000000, 0x0000f333 },
		{ 0x5c88, 0, 0x00000000, 0x00077373 },
		{ 0x5c8c, 0, 0x00000000, 0x0007f737 },

		{ 0x6808, 0, 0x0000ff7f, 0x00000000 },
		{ 0x680c, 0, 0xffffffff, 0x00000000 },
		{ 0x6810, 0, 0xffffffff, 0x00000000 },
		{ 0x6814, 0, 0xffffffff, 0x00000000 },
		{ 0x6818, 0, 0xffffffff, 0x00000000 },
		{ 0x681c, 0, 0xffffffff, 0x00000000 },
		{ 0x6820, 0, 0x00ff00ff, 0x00000000 },
		{ 0x6824, 0, 0x00ff00ff, 0x00000000 },
		{ 0x6828, 0, 0x00ff00ff, 0x00000000 },
		{ 0x682c, 0, 0x03ff03ff, 0x00000000 },
		{ 0x6830, 0, 0x03ff03ff, 0x00000000 },
		{ 0x6834, 0, 0x03ff03ff, 0x00000000 },
		{ 0x6838, 0, 0x03ff03ff, 0x00000000 },
		{ 0x683c, 0, 0x0000ffff, 0x00000000 },
		{ 0x6840, 0, 0x00000ff0, 0x00000000 },
		{ 0x6844, 0, 0x00ffff00, 0x00000000 },
		{ 0x684c, 0, 0xffffffff, 0x00000000 },
		{ 0x6850, 0, 0x7f7f7f7f, 0x00000000 },
		{ 0x6854, 0, 0x7f7f7f7f, 0x00000000 },
		{ 0x6858, 0, 0x7f7f7f7f, 0x00000000 },
		{ 0x685c, 0, 0x7f7f7f7f, 0x00000000 },
		{ 0x6908, 0, 0x00000000, 0x0001ff0f },
		{ 0x690c, 0, 0x00000000, 0x0ffe00f0 },

		{ 0xffff, 0, 0x00000000, 0x00000000 },
	};

	ret = 0;
	is_5709 = 0;
	if (BNX2_CHIP(bp) == BNX2_CHIP_5709)
		is_5709 = 1;

	for (i = 0; reg_tbl[i].offset != 0xffff; i++) {
		u32 offset, rw_mask, ro_mask, save_val, val;
		u16 flags = reg_tbl[i].flags;

		if (is_5709 && (flags & BNX2_FL_NOT_5709))
			continue;

		offset = (u32) reg_tbl[i].offset;
		rw_mask = reg_tbl[i].rw_mask;
		ro_mask = reg_tbl[i].ro_mask;

		save_val = readl(bp->regview + offset);

		writel(0, bp->regview + offset);

		val = readl(bp->regview + offset);
		if ((val & rw_mask) != 0) {
			goto reg_test_err;
		}

		if ((val & ro_mask) != (save_val & ro_mask)) {
			goto reg_test_err;
		}

		writel(0xffffffff, bp->regview + offset);

		val = readl(bp->regview + offset);
		if ((val & rw_mask) != rw_mask) {
			goto reg_test_err;
		}

		if ((val & ro_mask) != (save_val & ro_mask)) {
			goto reg_test_err;
		}

		writel(save_val, bp->regview + offset);
		continue;

reg_test_err:
		writel(save_val, bp->regview + offset);
		ret = -ENODEV;
		break;
	}
	return ret;
}

static int
bnx2_do_mem_test(struct bnx2 *bp, u32 start, u32 size)
{
	static const u32 test_pattern[] = { 0x00000000, 0xffffffff, 0x55555555,
		0xaaaaaaaa , 0xaa55aa55, 0x55aa55aa };
	int i;

	for (i = 0; i < sizeof(test_pattern) / 4; i++) {
		u32 offset;

		for (offset = 0; offset < size; offset += 4) {

			bnx2_reg_wr_ind(bp, start + offset, test_pattern[i]);

			if (bnx2_reg_rd_ind(bp, start + offset) !=
				test_pattern[i]) {
				return -ENODEV;
			}
		}
	}
	return 0;
}

static int
bnx2_test_memory(struct bnx2 *bp)
{
	int ret = 0;
	int i;
	static struct mem_entry {
		u32   offset;
		u32   len;
	} mem_tbl_5706[] = {
		{ 0x60000,  0x4000 },
		{ 0xa0000,  0x3000 },
		{ 0xe0000,  0x4000 },
		{ 0x120000, 0x4000 },
		{ 0x1a0000, 0x4000 },
		{ 0x160000, 0x4000 },
		{ 0xffffffff, 0    },
	},
	mem_tbl_5709[] = {
		{ 0x60000,  0x4000 },
		{ 0xa0000,  0x3000 },
		{ 0xe0000,  0x4000 },
		{ 0x120000, 0x4000 },
		{ 0x1a0000, 0x4000 },
		{ 0xffffffff, 0    },
	};
	struct mem_entry *mem_tbl;

	if (BNX2_CHIP(bp) == BNX2_CHIP_5709)
		mem_tbl = mem_tbl_5709;
	else
		mem_tbl = mem_tbl_5706;

	for (i = 0; mem_tbl[i].offset != 0xffffffff; i++) {
		if ((ret = bnx2_do_mem_test(bp, mem_tbl[i].offset,
			mem_tbl[i].len)) != 0) {
			return ret;
		}
	}

	return ret;
}

#define BNX2_MAC_LOOPBACK	0
#define BNX2_PHY_LOOPBACK	1

static int
bnx2_run_loopback(struct bnx2 *bp, int loopback_mode)
{
	unsigned int pkt_size, num_pkts, i;
	struct sk_buff *skb;
	u8 *data;
	unsigned char *packet;
	u16 rx_start_idx, rx_idx;
	dma_addr_t map;
	struct bnx2_tx_bd *txbd;
	struct bnx2_sw_bd *rx_buf;
	struct l2_fhdr *rx_hdr;
	int ret = -ENODEV;
	struct bnx2_napi *bnapi = &bp->bnx2_napi[0], *tx_napi;
	struct bnx2_tx_ring_info *txr;
	struct bnx2_rx_ring_info *rxr;

	tx_napi = bnapi;

	txr = &tx_napi->tx_ring;
	rxr = &bnapi->rx_ring;
	if (loopback_mode == BNX2_MAC_LOOPBACK) {
		bp->loopback = MAC_LOOPBACK;
		bnx2_set_mac_loopback(bp);
	}
	else if (loopback_mode == BNX2_PHY_LOOPBACK) {
		if (bp->phy_flags & BNX2_PHY_FLAG_REMOTE_PHY_CAP)
			return 0;

		bp->loopback = PHY_LOOPBACK;
		bnx2_set_phy_loopback(bp);
	}
	else
		return -EINVAL;

	pkt_size = min(bp->dev->mtu + ETH_HLEN, bp->rx_jumbo_thresh - 4);
	skb = netdev_alloc_skb(bp->dev, pkt_size);
	if (!skb)
		return -ENOMEM;
	packet = skb_put(skb, pkt_size);
	memcpy(packet, bp->dev->dev_addr, ETH_ALEN);
	memset(packet + ETH_ALEN, 0x0, 8);
	for (i = 14; i < pkt_size; i++)
		packet[i] = (unsigned char) (i & 0xff);

	map = dma_map_single(&bp->pdev->dev, skb->data, pkt_size,
			     DMA_TO_DEVICE);
	if (dma_mapping_error(&bp->pdev->dev, map)) {
		dev_kfree_skb(skb);
		return -EIO;
	}

	BNX2_WR(bp, BNX2_HC_COMMAND,
		bp->hc_cmd | BNX2_HC_COMMAND_COAL_NOW_WO_INT);

	BNX2_RD(bp, BNX2_HC_COMMAND);

	udelay(5);
	rx_start_idx = bnx2_get_hw_rx_cons(bnapi);

	num_pkts = 0;

	txbd = &txr->tx_desc_ring[BNX2_TX_RING_IDX(txr->tx_prod)];

	txbd->tx_bd_haddr_hi = (u64) map >> 32;
	txbd->tx_bd_haddr_lo = (u64) map & 0xffffffff;
	txbd->tx_bd_mss_nbytes = pkt_size;
	txbd->tx_bd_vlan_tag_flags = TX_BD_FLAGS_START | TX_BD_FLAGS_END;

	num_pkts++;
	txr->tx_prod = BNX2_NEXT_TX_BD(txr->tx_prod);
	txr->tx_prod_bseq += pkt_size;

	BNX2_WR16(bp, txr->tx_bidx_addr, txr->tx_prod);
	BNX2_WR(bp, txr->tx_bseq_addr, txr->tx_prod_bseq);

	udelay(100);

	BNX2_WR(bp, BNX2_HC_COMMAND,
		bp->hc_cmd | BNX2_HC_COMMAND_COAL_NOW_WO_INT);

	BNX2_RD(bp, BNX2_HC_COMMAND);

	udelay(5);

	dma_unmap_single(&bp->pdev->dev, map, pkt_size, DMA_TO_DEVICE);
	dev_kfree_skb(skb);

	if (bnx2_get_hw_tx_cons(tx_napi) != txr->tx_prod)
		goto loopback_test_done;

	rx_idx = bnx2_get_hw_rx_cons(bnapi);
	if (rx_idx != rx_start_idx + num_pkts) {
		goto loopback_test_done;
	}

	rx_buf = &rxr->rx_buf_ring[rx_start_idx];
	data = rx_buf->data;

	rx_hdr = get_l2_fhdr(data);
	data = (u8 *)rx_hdr + BNX2_RX_OFFSET;

	dma_sync_single_for_cpu(&bp->pdev->dev,
		dma_unmap_addr(rx_buf, mapping),
		bp->rx_buf_use_size, DMA_FROM_DEVICE);

	if (rx_hdr->l2_fhdr_status &
		(L2_FHDR_ERRORS_BAD_CRC |
		L2_FHDR_ERRORS_PHY_DECODE |
		L2_FHDR_ERRORS_ALIGNMENT |
		L2_FHDR_ERRORS_TOO_SHORT |
		L2_FHDR_ERRORS_GIANT_FRAME)) {

		goto loopback_test_done;
	}

	if ((rx_hdr->l2_fhdr_pkt_len - 4) != pkt_size) {
		goto loopback_test_done;
	}

	for (i = 14; i < pkt_size; i++) {
		if (*(data + i) != (unsigned char) (i & 0xff)) {
			goto loopback_test_done;
		}
	}

	ret = 0;

loopback_test_done:
	bp->loopback = 0;
	return ret;
}

#define BNX2_MAC_LOOPBACK_FAILED	1
#define BNX2_PHY_LOOPBACK_FAILED	2
#define BNX2_LOOPBACK_FAILED		(BNX2_MAC_LOOPBACK_FAILED |	\
					 BNX2_PHY_LOOPBACK_FAILED)

static int
bnx2_test_loopback(struct bnx2 *bp)
{
	int rc = 0;

	if (!netif_running(bp->dev))
		return BNX2_LOOPBACK_FAILED;

	bnx2_reset_nic(bp, BNX2_DRV_MSG_CODE_RESET);
	spin_lock_bh(&bp->phy_lock);
	bnx2_init_phy(bp, 1);
	spin_unlock_bh(&bp->phy_lock);
	if (bnx2_run_loopback(bp, BNX2_MAC_LOOPBACK))
		rc |= BNX2_MAC_LOOPBACK_FAILED;
	if (bnx2_run_loopback(bp, BNX2_PHY_LOOPBACK))
		rc |= BNX2_PHY_LOOPBACK_FAILED;
	return rc;
}

#define NVRAM_SIZE 0x200
#define CRC32_RESIDUAL 0xdebb20e3

static int
bnx2_test_nvram(struct bnx2 *bp)
{
	__be32 buf[NVRAM_SIZE / 4];
	u8 *data = (u8 *) buf;
	int rc = 0;
	u32 magic, csum;

	if ((rc = bnx2_nvram_read(bp, 0, data, 4)) != 0)
		goto test_nvram_done;

        magic = be32_to_cpu(buf[0]);
	if (magic != 0x669955aa) {
		rc = -ENODEV;
		goto test_nvram_done;
	}

	if ((rc = bnx2_nvram_read(bp, 0x100, data, NVRAM_SIZE)) != 0)
		goto test_nvram_done;

	csum = ether_crc_le(0x100, data);
	if (csum != CRC32_RESIDUAL) {
		rc = -ENODEV;
		goto test_nvram_done;
	}

	csum = ether_crc_le(0x100, data + 0x100);
	if (csum != CRC32_RESIDUAL) {
		rc = -ENODEV;
	}

test_nvram_done:
	return rc;
}

static int
bnx2_test_link(struct bnx2 *bp)
{
	u32 bmsr;

	if (!netif_running(bp->dev))
		return -ENODEV;

	if (bp->phy_flags & BNX2_PHY_FLAG_REMOTE_PHY_CAP) {
		if (bp->link_up)
			return 0;
		return -ENODEV;
	}
	spin_lock_bh(&bp->phy_lock);
	bnx2_enable_bmsr1(bp);
	bnx2_read_phy(bp, bp->mii_bmsr1, &bmsr);
	bnx2_read_phy(bp, bp->mii_bmsr1, &bmsr);
	bnx2_disable_bmsr1(bp);
	spin_unlock_bh(&bp->phy_lock);

	if (bmsr & BMSR_LSTATUS) {
		return 0;
	}
	return -ENODEV;
}

static int
bnx2_test_intr(struct bnx2 *bp)
{
	int i;
	u16 status_idx;

	if (!netif_running(bp->dev))
		return -ENODEV;

	status_idx = BNX2_RD(bp, BNX2_PCICFG_INT_ACK_CMD) & 0xffff;

	/* This register is not touched during run-time. */
	BNX2_WR(bp, BNX2_HC_COMMAND, bp->hc_cmd | BNX2_HC_COMMAND_COAL_NOW);
	BNX2_RD(bp, BNX2_HC_COMMAND);

	for (i = 0; i < 10; i++) {
		if ((BNX2_RD(bp, BNX2_PCICFG_INT_ACK_CMD) & 0xffff) !=
			status_idx) {

			break;
		}

		msleep_interruptible(10);
	}
	if (i < 10)
		return 0;

	return -ENODEV;
}

/* Determining link for parallel detection. */
static int
bnx2_5706_serdes_has_link(struct bnx2 *bp)
{
	u32 mode_ctl, an_dbg, exp;

	if (bp->phy_flags & BNX2_PHY_FLAG_NO_PARALLEL)
		return 0;

	bnx2_write_phy(bp, MII_BNX2_MISC_SHADOW, MISC_SHDW_MODE_CTL);
	bnx2_read_phy(bp, MII_BNX2_MISC_SHADOW, &mode_ctl);

	if (!(mode_ctl & MISC_SHDW_MODE_CTL_SIG_DET))
		return 0;

	bnx2_write_phy(bp, MII_BNX2_MISC_SHADOW, MISC_SHDW_AN_DBG);
	bnx2_read_phy(bp, MII_BNX2_MISC_SHADOW, &an_dbg);
	bnx2_read_phy(bp, MII_BNX2_MISC_SHADOW, &an_dbg);

	if (an_dbg & (MISC_SHDW_AN_DBG_NOSYNC | MISC_SHDW_AN_DBG_RUDI_INVALID))
		return 0;

	bnx2_write_phy(bp, MII_BNX2_DSP_ADDRESS, MII_EXPAND_REG1);
	bnx2_read_phy(bp, MII_BNX2_DSP_RW_PORT, &exp);
	bnx2_read_phy(bp, MII_BNX2_DSP_RW_PORT, &exp);

	if (exp & MII_EXPAND_REG1_RUDI_C)	/* receiving CONFIG */
		return 0;

	return 1;
}

static void
bnx2_5706_serdes_timer(struct bnx2 *bp)
{
	int check_link = 1;

	spin_lock(&bp->phy_lock);
	if (bp->serdes_an_pending) {
		bp->serdes_an_pending--;
		check_link = 0;
	} else if ((bp->link_up == 0) && (bp->autoneg & AUTONEG_SPEED)) {
		u32 bmcr;

		bp->current_interval = BNX2_TIMER_INTERVAL;

		bnx2_read_phy(bp, bp->mii_bmcr, &bmcr);

		if (bmcr & BMCR_ANENABLE) {
			if (bnx2_5706_serdes_has_link(bp)) {
				bmcr &= ~BMCR_ANENABLE;
				bmcr |= BMCR_SPEED1000 | BMCR_FULLDPLX;
				bnx2_write_phy(bp, bp->mii_bmcr, bmcr);
				bp->phy_flags |= BNX2_PHY_FLAG_PARALLEL_DETECT;
			}
		}
	}
	else if ((bp->link_up) && (bp->autoneg & AUTONEG_SPEED) &&
		 (bp->phy_flags & BNX2_PHY_FLAG_PARALLEL_DETECT)) {
		u32 phy2;

		bnx2_write_phy(bp, 0x17, 0x0f01);
		bnx2_read_phy(bp, 0x15, &phy2);
		if (phy2 & 0x20) {
			u32 bmcr;

			bnx2_read_phy(bp, bp->mii_bmcr, &bmcr);
			bmcr |= BMCR_ANENABLE;
			bnx2_write_phy(bp, bp->mii_bmcr, bmcr);

			bp->phy_flags &= ~BNX2_PHY_FLAG_PARALLEL_DETECT;
		}
	} else
		bp->current_interval = BNX2_TIMER_INTERVAL;

	if (check_link) {
		u32 val;

		bnx2_write_phy(bp, MII_BNX2_MISC_SHADOW, MISC_SHDW_AN_DBG);
		bnx2_read_phy(bp, MII_BNX2_MISC_SHADOW, &val);
		bnx2_read_phy(bp, MII_BNX2_MISC_SHADOW, &val);

		if (bp->link_up && (val & MISC_SHDW_AN_DBG_NOSYNC)) {
			if (!(bp->phy_flags & BNX2_PHY_FLAG_FORCED_DOWN)) {
				bnx2_5706s_force_link_dn(bp, 1);
				bp->phy_flags |= BNX2_PHY_FLAG_FORCED_DOWN;
			} else
				bnx2_set_link(bp);
		} else if (!bp->link_up && !(val & MISC_SHDW_AN_DBG_NOSYNC))
			bnx2_set_link(bp);
	}
	spin_unlock(&bp->phy_lock);
}

static void
bnx2_5708_serdes_timer(struct bnx2 *bp)
{
	if (bp->phy_flags & BNX2_PHY_FLAG_REMOTE_PHY_CAP)
		return;

	if ((bp->phy_flags & BNX2_PHY_FLAG_2_5G_CAPABLE) == 0) {
		bp->serdes_an_pending = 0;
		return;
	}

	spin_lock(&bp->phy_lock);
	if (bp->serdes_an_pending)
		bp->serdes_an_pending--;
	else if ((bp->link_up == 0) && (bp->autoneg & AUTONEG_SPEED)) {
		u32 bmcr;

		bnx2_read_phy(bp, bp->mii_bmcr, &bmcr);
		if (bmcr & BMCR_ANENABLE) {
			bnx2_enable_forced_2g5(bp);
			bp->current_interval = BNX2_SERDES_FORCED_TIMEOUT;
		} else {
			bnx2_disable_forced_2g5(bp);
			bp->serdes_an_pending = 2;
			bp->current_interval = BNX2_TIMER_INTERVAL;
		}

	} else
		bp->current_interval = BNX2_TIMER_INTERVAL;

	spin_unlock(&bp->phy_lock);
}

static void
bnx2_timer(struct timer_list *t)
{
	struct bnx2 *bp = from_timer(bp, t, timer);

	if (!netif_running(bp->dev))
		return;

	if (atomic_read(&bp->intr_sem) != 0)
		goto bnx2_restart_timer;

	if ((bp->flags & (BNX2_FLAG_USING_MSI | BNX2_FLAG_ONE_SHOT_MSI)) ==
	     BNX2_FLAG_USING_MSI)
		bnx2_chk_missed_msi(bp);

	bnx2_send_heart_beat(bp);

	bp->stats_blk->stat_FwRxDrop =
		bnx2_reg_rd_ind(bp, BNX2_FW_RX_DROP_COUNT);

	/* workaround occasional corrupted counters */
	if ((bp->flags & BNX2_FLAG_BROKEN_STATS) && bp->stats_ticks)
		BNX2_WR(bp, BNX2_HC_COMMAND, bp->hc_cmd |
			BNX2_HC_COMMAND_STATS_NOW);

	if (bp->phy_flags & BNX2_PHY_FLAG_SERDES) {
		if (BNX2_CHIP(bp) == BNX2_CHIP_5706)
			bnx2_5706_serdes_timer(bp);
		else
			bnx2_5708_serdes_timer(bp);
	}

bnx2_restart_timer:
	mod_timer(&bp->timer, jiffies + bp->current_interval);
}

static int
bnx2_request_irq(struct bnx2 *bp)
{
	unsigned long flags;
	struct bnx2_irq *irq;
	int rc = 0, i;

	if (bp->flags & BNX2_FLAG_USING_MSI_OR_MSIX)
		flags = 0;
	else
		flags = IRQF_SHARED;

	for (i = 0; i < bp->irq_nvecs; i++) {
		irq = &bp->irq_tbl[i];
		rc = request_irq(irq->vector, irq->handler, flags, irq->name,
				 &bp->bnx2_napi[i]);
		if (rc)
			break;
		irq->requested = 1;
	}
	return rc;
}

static void
__bnx2_free_irq(struct bnx2 *bp)
{
	struct bnx2_irq *irq;
	int i;

	for (i = 0; i < bp->irq_nvecs; i++) {
		irq = &bp->irq_tbl[i];
		if (irq->requested)
			free_irq(irq->vector, &bp->bnx2_napi[i]);
		irq->requested = 0;
	}
}

static void
bnx2_free_irq(struct bnx2 *bp)
{

	__bnx2_free_irq(bp);
	if (bp->flags & BNX2_FLAG_USING_MSI)
		pci_disable_msi(bp->pdev);
	else if (bp->flags & BNX2_FLAG_USING_MSIX)
		pci_disable_msix(bp->pdev);

	bp->flags &= ~(BNX2_FLAG_USING_MSI_OR_MSIX | BNX2_FLAG_ONE_SHOT_MSI);
}

static void
bnx2_enable_msix(struct bnx2 *bp, int msix_vecs)
{
	int i, total_vecs;
	struct msix_entry msix_ent[BNX2_MAX_MSIX_VEC];
	struct net_device *dev = bp->dev;
	const int len = sizeof(bp->irq_tbl[0].name);

	bnx2_setup_msix_tbl(bp);
	BNX2_WR(bp, BNX2_PCI_MSIX_CONTROL, BNX2_MAX_MSIX_HW_VEC - 1);
	BNX2_WR(bp, BNX2_PCI_MSIX_TBL_OFF_BIR, BNX2_PCI_GRC_WINDOW2_BASE);
	BNX2_WR(bp, BNX2_PCI_MSIX_PBA_OFF_BIT, BNX2_PCI_GRC_WINDOW3_BASE);

	/*  Need to flush the previous three writes to ensure MSI-X
	 *  is setup properly */
	BNX2_RD(bp, BNX2_PCI_MSIX_CONTROL);

	for (i = 0; i < BNX2_MAX_MSIX_VEC; i++) {
		msix_ent[i].entry = i;
		msix_ent[i].vector = 0;
	}

	total_vecs = msix_vecs;
#ifdef BCM_CNIC
	total_vecs++;
#endif
	total_vecs = pci_enable_msix_range(bp->pdev, msix_ent,
					   BNX2_MIN_MSIX_VEC, total_vecs);
	if (total_vecs < 0)
		return;

	msix_vecs = total_vecs;
#ifdef BCM_CNIC
	msix_vecs--;
#endif
	bp->irq_nvecs = msix_vecs;
	bp->flags |= BNX2_FLAG_USING_MSIX | BNX2_FLAG_ONE_SHOT_MSI;
	for (i = 0; i < total_vecs; i++) {
		bp->irq_tbl[i].vector = msix_ent[i].vector;
		snprintf(bp->irq_tbl[i].name, len, "%s-%d", dev->name, i);
		bp->irq_tbl[i].handler = bnx2_msi_1shot;
	}
}

static int
bnx2_setup_int_mode(struct bnx2 *bp, int dis_msi)
{
	int cpus = netif_get_num_default_rss_queues();
	int msix_vecs;

	if (!bp->num_req_rx_rings)
		msix_vecs = max(cpus + 1, bp->num_req_tx_rings);
	else if (!bp->num_req_tx_rings)
		msix_vecs = max(cpus, bp->num_req_rx_rings);
	else
		msix_vecs = max(bp->num_req_rx_rings, bp->num_req_tx_rings);

	msix_vecs = min(msix_vecs, RX_MAX_RINGS);

	bp->irq_tbl[0].handler = bnx2_interrupt;
	strcpy(bp->irq_tbl[0].name, bp->dev->name);
	bp->irq_nvecs = 1;
	bp->irq_tbl[0].vector = bp->pdev->irq;

	if ((bp->flags & BNX2_FLAG_MSIX_CAP) && !dis_msi)
		bnx2_enable_msix(bp, msix_vecs);

	if ((bp->flags & BNX2_FLAG_MSI_CAP) && !dis_msi &&
	    !(bp->flags & BNX2_FLAG_USING_MSIX)) {
		if (pci_enable_msi(bp->pdev) == 0) {
			bp->flags |= BNX2_FLAG_USING_MSI;
			if (BNX2_CHIP(bp) == BNX2_CHIP_5709) {
				bp->flags |= BNX2_FLAG_ONE_SHOT_MSI;
				bp->irq_tbl[0].handler = bnx2_msi_1shot;
			} else
				bp->irq_tbl[0].handler = bnx2_msi;

			bp->irq_tbl[0].vector = bp->pdev->irq;
		}
	}

	if (!bp->num_req_tx_rings)
		bp->num_tx_rings = rounddown_pow_of_two(bp->irq_nvecs);
	else
		bp->num_tx_rings = min(bp->irq_nvecs, bp->num_req_tx_rings);

	if (!bp->num_req_rx_rings)
		bp->num_rx_rings = bp->irq_nvecs;
	else
		bp->num_rx_rings = min(bp->irq_nvecs, bp->num_req_rx_rings);

	netif_set_real_num_tx_queues(bp->dev, bp->num_tx_rings);

	return netif_set_real_num_rx_queues(bp->dev, bp->num_rx_rings);
}

/* Called with rtnl_lock */
static int
bnx2_open(struct net_device *dev)
{
	struct bnx2 *bp = netdev_priv(dev);
	int rc;

	rc = bnx2_request_firmware(bp);
	if (rc < 0)
		goto out;

	netif_carrier_off(dev);

	bnx2_disable_int(bp);

	rc = bnx2_setup_int_mode(bp, disable_msi);
	if (rc)
		goto open_err;
	bnx2_init_napi(bp);
	bnx2_napi_enable(bp);
	rc = bnx2_alloc_mem(bp);
	if (rc)
		goto open_err;

	rc = bnx2_request_irq(bp);
	if (rc)
		goto open_err;

	rc = bnx2_init_nic(bp, 1);
	if (rc)
		goto open_err;

	mod_timer(&bp->timer, jiffies + bp->current_interval);

	atomic_set(&bp->intr_sem, 0);

	memset(bp->temp_stats_blk, 0, sizeof(struct statistics_block));

	bnx2_enable_int(bp);

	if (bp->flags & BNX2_FLAG_USING_MSI) {
		/* Test MSI to make sure it is working
		 * If MSI test fails, go back to INTx mode
		 */
		if (bnx2_test_intr(bp) != 0) {
			netdev_warn(bp->dev, "No interrupt was generated using MSI, switching to INTx mode. Please report this failure to the PCI maintainer and include system chipset information.\n");

			bnx2_disable_int(bp);
			bnx2_free_irq(bp);

			bnx2_setup_int_mode(bp, 1);

			rc = bnx2_init_nic(bp, 0);

			if (!rc)
				rc = bnx2_request_irq(bp);

			if (rc) {
				del_timer_sync(&bp->timer);
				goto open_err;
			}
			bnx2_enable_int(bp);
		}
	}
	if (bp->flags & BNX2_FLAG_USING_MSI)
		netdev_info(dev, "using MSI\n");
	else if (bp->flags & BNX2_FLAG_USING_MSIX)
		netdev_info(dev, "using MSIX\n");

	netif_tx_start_all_queues(dev);
out:
	return rc;

open_err:
	bnx2_napi_disable(bp);
	bnx2_free_skbs(bp);
	bnx2_free_irq(bp);
	bnx2_free_mem(bp);
	bnx2_del_napi(bp);
	bnx2_release_firmware(bp);
	goto out;
}

static void
bnx2_reset_task(struct work_struct *work)
{
	struct bnx2 *bp = container_of(work, struct bnx2, reset_task);
	int rc;
	u16 pcicmd;

	rtnl_lock();
	if (!netif_running(bp->dev)) {
		rtnl_unlock();
		return;
	}

	bnx2_netif_stop(bp, true);

	pci_read_config_word(bp->pdev, PCI_COMMAND, &pcicmd);
	if (!(pcicmd & PCI_COMMAND_MEMORY)) {
		/* in case PCI block has reset */
		pci_restore_state(bp->pdev);
		pci_save_state(bp->pdev);
	}
	rc = bnx2_init_nic(bp, 1);
	if (rc) {
		netdev_err(bp->dev, "failed to reset NIC, closing\n");
		bnx2_napi_enable(bp);
		dev_close(bp->dev);
		rtnl_unlock();
		return;
	}

	atomic_set(&bp->intr_sem, 1);
	bnx2_netif_start(bp, true);
	rtnl_unlock();
}

#define BNX2_FTQ_ENTRY(ftq) { __stringify(ftq##FTQ_CTL), BNX2_##ftq##FTQ_CTL }

static void
bnx2_dump_ftq(struct bnx2 *bp)
{
	int i;
	u32 reg, bdidx, cid, valid;
	struct net_device *dev = bp->dev;
	static const struct ftq_reg {
		char *name;
		u32 off;
	} ftq_arr[] = {
		BNX2_FTQ_ENTRY(RV2P_P),
		BNX2_FTQ_ENTRY(RV2P_T),
		BNX2_FTQ_ENTRY(RV2P_M),
		BNX2_FTQ_ENTRY(TBDR_),
		BNX2_FTQ_ENTRY(TDMA_),
		BNX2_FTQ_ENTRY(TXP_),
		BNX2_FTQ_ENTRY(TXP_),
		BNX2_FTQ_ENTRY(TPAT_),
		BNX2_FTQ_ENTRY(RXP_C),
		BNX2_FTQ_ENTRY(RXP_),
		BNX2_FTQ_ENTRY(COM_COMXQ_),
		BNX2_FTQ_ENTRY(COM_COMTQ_),
		BNX2_FTQ_ENTRY(COM_COMQ_),
		BNX2_FTQ_ENTRY(CP_CPQ_),
	};

	netdev_err(dev, "<--- start FTQ dump --->\n");
	for (i = 0; i < ARRAY_SIZE(ftq_arr); i++)
		netdev_err(dev, "%s %08x\n", ftq_arr[i].name,
			   bnx2_reg_rd_ind(bp, ftq_arr[i].off));

	netdev_err(dev, "CPU states:\n");
	for (reg = BNX2_TXP_CPU_MODE; reg <= BNX2_CP_CPU_MODE; reg += 0x40000)
		netdev_err(dev, "%06x mode %x state %x evt_mask %x pc %x pc %x instr %x\n",
			   reg, bnx2_reg_rd_ind(bp, reg),
			   bnx2_reg_rd_ind(bp, reg + 4),
			   bnx2_reg_rd_ind(bp, reg + 8),
			   bnx2_reg_rd_ind(bp, reg + 0x1c),
			   bnx2_reg_rd_ind(bp, reg + 0x1c),
			   bnx2_reg_rd_ind(bp, reg + 0x20));

	netdev_err(dev, "<--- end FTQ dump --->\n");
	netdev_err(dev, "<--- start TBDC dump --->\n");
	netdev_err(dev, "TBDC free cnt: %ld\n",
		   BNX2_RD(bp, BNX2_TBDC_STATUS) & BNX2_TBDC_STATUS_FREE_CNT);
	netdev_err(dev, "LINE     CID  BIDX   CMD  VALIDS\n");
	for (i = 0; i < 0x20; i++) {
		int j = 0;

		BNX2_WR(bp, BNX2_TBDC_BD_ADDR, i);
		BNX2_WR(bp, BNX2_TBDC_CAM_OPCODE,
			BNX2_TBDC_CAM_OPCODE_OPCODE_CAM_READ);
		BNX2_WR(bp, BNX2_TBDC_COMMAND, BNX2_TBDC_COMMAND_CMD_REG_ARB);
		while ((BNX2_RD(bp, BNX2_TBDC_COMMAND) &
			BNX2_TBDC_COMMAND_CMD_REG_ARB) && j < 100)
			j++;

		cid = BNX2_RD(bp, BNX2_TBDC_CID);
		bdidx = BNX2_RD(bp, BNX2_TBDC_BIDX);
		valid = BNX2_RD(bp, BNX2_TBDC_CAM_OPCODE);
		netdev_err(dev, "%02x    %06x  %04lx   %02x    [%x]\n",
			   i, cid, bdidx & BNX2_TBDC_BDIDX_BDIDX,
			   bdidx >> 24, (valid >> 8) & 0x0ff);
	}
	netdev_err(dev, "<--- end TBDC dump --->\n");
}

static void
bnx2_dump_state(struct bnx2 *bp)
{
	struct net_device *dev = bp->dev;
	u32 val1, val2;

	pci_read_config_dword(bp->pdev, PCI_COMMAND, &val1);
	netdev_err(dev, "DEBUG: intr_sem[%x] PCI_CMD[%08x]\n",
		   atomic_read(&bp->intr_sem), val1);
	pci_read_config_dword(bp->pdev, bp->pm_cap + PCI_PM_CTRL, &val1);
	pci_read_config_dword(bp->pdev, BNX2_PCICFG_MISC_CONFIG, &val2);
	netdev_err(dev, "DEBUG: PCI_PM[%08x] PCI_MISC_CFG[%08x]\n", val1, val2);
	netdev_err(dev, "DEBUG: EMAC_TX_STATUS[%08x] EMAC_RX_STATUS[%08x]\n",
		   BNX2_RD(bp, BNX2_EMAC_TX_STATUS),
		   BNX2_RD(bp, BNX2_EMAC_RX_STATUS));
	netdev_err(dev, "DEBUG: RPM_MGMT_PKT_CTRL[%08x]\n",
		   BNX2_RD(bp, BNX2_RPM_MGMT_PKT_CTRL));
	netdev_err(dev, "DEBUG: HC_STATS_INTERRUPT_STATUS[%08x]\n",
		   BNX2_RD(bp, BNX2_HC_STATS_INTERRUPT_STATUS));
	if (bp->flags & BNX2_FLAG_USING_MSIX)
		netdev_err(dev, "DEBUG: PBA[%08x]\n",
			   BNX2_RD(bp, BNX2_PCI_GRC_WINDOW3_BASE));
}

static void
bnx2_tx_timeout(struct net_device *dev, unsigned int txqueue)
{
	struct bnx2 *bp = netdev_priv(dev);

	bnx2_dump_ftq(bp);
	bnx2_dump_state(bp);
	bnx2_dump_mcp_state(bp);

	/* This allows the netif to be shutdown gracefully before resetting */
	schedule_work(&bp->reset_task);
}

/* Called with netif_tx_lock.
 * bnx2_tx_int() runs without netif_tx_lock unless it needs to call
 * netif_wake_queue().
 */
static netdev_tx_t
bnx2_start_xmit(struct sk_buff *skb, struct net_device *dev)
{
	struct bnx2 *bp = netdev_priv(dev);
	dma_addr_t mapping;
	struct bnx2_tx_bd *txbd;
	struct bnx2_sw_tx_bd *tx_buf;
	u32 len, vlan_tag_flags, last_frag, mss;
	u16 prod, ring_prod;
	int i;
	struct bnx2_napi *bnapi;
	struct bnx2_tx_ring_info *txr;
	struct netdev_queue *txq;

	/*  Determine which tx ring we will be placed on */
	i = skb_get_queue_mapping(skb);
	bnapi = &bp->bnx2_napi[i];
	txr = &bnapi->tx_ring;
	txq = netdev_get_tx_queue(dev, i);

	if (unlikely(bnx2_tx_avail(bp, txr) <
	    (skb_shinfo(skb)->nr_frags + 1))) {
		netif_tx_stop_queue(txq);
		netdev_err(dev, "BUG! Tx ring full when queue awake!\n");

		return NETDEV_TX_BUSY;
	}
	len = skb_headlen(skb);
	prod = txr->tx_prod;
	ring_prod = BNX2_TX_RING_IDX(prod);

	vlan_tag_flags = 0;
	if (skb->ip_summed == CHECKSUM_PARTIAL) {
		vlan_tag_flags |= TX_BD_FLAGS_TCP_UDP_CKSUM;
	}

	if (skb_vlan_tag_present(skb)) {
		vlan_tag_flags |=
			(TX_BD_FLAGS_VLAN_TAG | (skb_vlan_tag_get(skb) << 16));
	}

	if ((mss = skb_shinfo(skb)->gso_size)) {
		u32 tcp_opt_len;
		struct iphdr *iph;

		vlan_tag_flags |= TX_BD_FLAGS_SW_LSO;

		tcp_opt_len = tcp_optlen(skb);

		if (skb_shinfo(skb)->gso_type & SKB_GSO_TCPV6) {
			u32 tcp_off = skb_transport_offset(skb) -
				      sizeof(struct ipv6hdr) - ETH_HLEN;

			vlan_tag_flags |= ((tcp_opt_len >> 2) << 8) |
					  TX_BD_FLAGS_SW_FLAGS;
			if (likely(tcp_off == 0))
				vlan_tag_flags &= ~TX_BD_FLAGS_TCP6_OFF0_MSK;
			else {
				tcp_off >>= 3;
				vlan_tag_flags |= ((tcp_off & 0x3) <<
						   TX_BD_FLAGS_TCP6_OFF0_SHL) |
						  ((tcp_off & 0x10) <<
						   TX_BD_FLAGS_TCP6_OFF4_SHL);
				mss |= (tcp_off & 0xc) << TX_BD_TCP6_OFF2_SHL;
			}
		} else {
			iph = ip_hdr(skb);
			if (tcp_opt_len || (iph->ihl > 5)) {
				vlan_tag_flags |= ((iph->ihl - 5) +
						   (tcp_opt_len >> 2)) << 8;
			}
		}
	} else
		mss = 0;

	mapping = dma_map_single(&bp->pdev->dev, skb->data, len,
				 DMA_TO_DEVICE);
	if (dma_mapping_error(&bp->pdev->dev, mapping)) {
		dev_kfree_skb_any(skb);
		return NETDEV_TX_OK;
	}

	tx_buf = &txr->tx_buf_ring[ring_prod];
	tx_buf->skb = skb;
	dma_unmap_addr_set(tx_buf, mapping, mapping);

	txbd = &txr->tx_desc_ring[ring_prod];

	txbd->tx_bd_haddr_hi = (u64) mapping >> 32;
	txbd->tx_bd_haddr_lo = (u64) mapping & 0xffffffff;
	txbd->tx_bd_mss_nbytes = len | (mss << 16);
	txbd->tx_bd_vlan_tag_flags = vlan_tag_flags | TX_BD_FLAGS_START;

	last_frag = skb_shinfo(skb)->nr_frags;
	tx_buf->nr_frags = last_frag;
	tx_buf->is_gso = skb_is_gso(skb);

	for (i = 0; i < last_frag; i++) {
		const skb_frag_t *frag = &skb_shinfo(skb)->frags[i];

		prod = BNX2_NEXT_TX_BD(prod);
		ring_prod = BNX2_TX_RING_IDX(prod);
		txbd = &txr->tx_desc_ring[ring_prod];

		len = skb_frag_size(frag);
		mapping = skb_frag_dma_map(&bp->pdev->dev, frag, 0, len,
					   DMA_TO_DEVICE);
		if (dma_mapping_error(&bp->pdev->dev, mapping))
			goto dma_error;
		dma_unmap_addr_set(&txr->tx_buf_ring[ring_prod], mapping,
				   mapping);

		txbd->tx_bd_haddr_hi = (u64) mapping >> 32;
		txbd->tx_bd_haddr_lo = (u64) mapping & 0xffffffff;
		txbd->tx_bd_mss_nbytes = len | (mss << 16);
		txbd->tx_bd_vlan_tag_flags = vlan_tag_flags;

	}
	txbd->tx_bd_vlan_tag_flags |= TX_BD_FLAGS_END;

	/* Sync BD data before updating TX mailbox */
	wmb();

	netdev_tx_sent_queue(txq, skb->len);

	prod = BNX2_NEXT_TX_BD(prod);
	txr->tx_prod_bseq += skb->len;

	BNX2_WR16(bp, txr->tx_bidx_addr, prod);
	BNX2_WR(bp, txr->tx_bseq_addr, txr->tx_prod_bseq);

	txr->tx_prod = prod;

	if (unlikely(bnx2_tx_avail(bp, txr) <= MAX_SKB_FRAGS)) {
		netif_tx_stop_queue(txq);

		/* netif_tx_stop_queue() must be done before checking
		 * tx index in bnx2_tx_avail() below, because in
		 * bnx2_tx_int(), we update tx index before checking for
		 * netif_tx_queue_stopped().
		 */
		smp_mb();
		if (bnx2_tx_avail(bp, txr) > bp->tx_wake_thresh)
			netif_tx_wake_queue(txq);
	}

	return NETDEV_TX_OK;
dma_error:
	/* save value of frag that failed */
	last_frag = i;

	/* start back at beginning and unmap skb */
	prod = txr->tx_prod;
	ring_prod = BNX2_TX_RING_IDX(prod);
	tx_buf = &txr->tx_buf_ring[ring_prod];
	tx_buf->skb = NULL;
	dma_unmap_single(&bp->pdev->dev, dma_unmap_addr(tx_buf, mapping),
			 skb_headlen(skb), DMA_TO_DEVICE);

	/* unmap remaining mapped pages */
	for (i = 0; i < last_frag; i++) {
		prod = BNX2_NEXT_TX_BD(prod);
		ring_prod = BNX2_TX_RING_IDX(prod);
		tx_buf = &txr->tx_buf_ring[ring_prod];
		dma_unmap_page(&bp->pdev->dev, dma_unmap_addr(tx_buf, mapping),
			       skb_frag_size(&skb_shinfo(skb)->frags[i]),
			       DMA_TO_DEVICE);
	}

	dev_kfree_skb_any(skb);
	return NETDEV_TX_OK;
}

/* Called with rtnl_lock */
static int
bnx2_close(struct net_device *dev)
{
	struct bnx2 *bp = netdev_priv(dev);

	bnx2_disable_int_sync(bp);
	bnx2_napi_disable(bp);
	netif_tx_disable(dev);
	del_timer_sync(&bp->timer);
	bnx2_shutdown_chip(bp);
	bnx2_free_irq(bp);
	bnx2_free_skbs(bp);
	bnx2_free_mem(bp);
	bnx2_del_napi(bp);
	bp->link_up = 0;
	netif_carrier_off(bp->dev);
	return 0;
}

static void
bnx2_save_stats(struct bnx2 *bp)
{
	u32 *hw_stats = (u32 *) bp->stats_blk;
	u32 *temp_stats = (u32 *) bp->temp_stats_blk;
	int i;

	/* The 1st 10 counters are 64-bit counters */
	for (i = 0; i < 20; i += 2) {
		u32 hi;
		u64 lo;

		hi = temp_stats[i] + hw_stats[i];
		lo = (u64) temp_stats[i + 1] + (u64) hw_stats[i + 1];
		if (lo > 0xffffffff)
			hi++;
		temp_stats[i] = hi;
		temp_stats[i + 1] = lo & 0xffffffff;
	}

	for ( ; i < sizeof(struct statistics_block) / 4; i++)
		temp_stats[i] += hw_stats[i];
}

#define GET_64BIT_NET_STATS64(ctr)		\
	(((u64) (ctr##_hi) << 32) + (u64) (ctr##_lo))

#define GET_64BIT_NET_STATS(ctr)				\
	GET_64BIT_NET_STATS64(bp->stats_blk->ctr) +		\
	GET_64BIT_NET_STATS64(bp->temp_stats_blk->ctr)

#define GET_32BIT_NET_STATS(ctr)				\
	(unsigned long) (bp->stats_blk->ctr +			\
			 bp->temp_stats_blk->ctr)

static void
bnx2_get_stats64(struct net_device *dev, struct rtnl_link_stats64 *net_stats)
{
	struct bnx2 *bp = netdev_priv(dev);

	if (!bp->stats_blk)
		return;

	net_stats->rx_packets =
		GET_64BIT_NET_STATS(stat_IfHCInUcastPkts) +
		GET_64BIT_NET_STATS(stat_IfHCInMulticastPkts) +
		GET_64BIT_NET_STATS(stat_IfHCInBroadcastPkts);

	net_stats->tx_packets =
		GET_64BIT_NET_STATS(stat_IfHCOutUcastPkts) +
		GET_64BIT_NET_STATS(stat_IfHCOutMulticastPkts) +
		GET_64BIT_NET_STATS(stat_IfHCOutBroadcastPkts);

	net_stats->rx_bytes =
		GET_64BIT_NET_STATS(stat_IfHCInOctets);

	net_stats->tx_bytes =
		GET_64BIT_NET_STATS(stat_IfHCOutOctets);

	net_stats->multicast =
		GET_64BIT_NET_STATS(stat_IfHCInMulticastPkts);

	net_stats->collisions =
		GET_32BIT_NET_STATS(stat_EtherStatsCollisions);

	net_stats->rx_length_errors =
		GET_32BIT_NET_STATS(stat_EtherStatsUndersizePkts) +
		GET_32BIT_NET_STATS(stat_EtherStatsOverrsizePkts);

	net_stats->rx_over_errors =
		GET_32BIT_NET_STATS(stat_IfInFTQDiscards) +
		GET_32BIT_NET_STATS(stat_IfInMBUFDiscards);

	net_stats->rx_frame_errors =
		GET_32BIT_NET_STATS(stat_Dot3StatsAlignmentErrors);

	net_stats->rx_crc_errors =
		GET_32BIT_NET_STATS(stat_Dot3StatsFCSErrors);

	net_stats->rx_errors = net_stats->rx_length_errors +
		net_stats->rx_over_errors + net_stats->rx_frame_errors +
		net_stats->rx_crc_errors;

	net_stats->tx_aborted_errors =
		GET_32BIT_NET_STATS(stat_Dot3StatsExcessiveCollisions) +
		GET_32BIT_NET_STATS(stat_Dot3StatsLateCollisions);

	if ((BNX2_CHIP(bp) == BNX2_CHIP_5706) ||
	    (BNX2_CHIP_ID(bp) == BNX2_CHIP_ID_5708_A0))
		net_stats->tx_carrier_errors = 0;
	else {
		net_stats->tx_carrier_errors =
			GET_32BIT_NET_STATS(stat_Dot3StatsCarrierSenseErrors);
	}

	net_stats->tx_errors =
		GET_32BIT_NET_STATS(stat_emac_tx_stat_dot3statsinternalmactransmiterrors) +
		net_stats->tx_aborted_errors +
		net_stats->tx_carrier_errors;

	net_stats->rx_missed_errors =
		GET_32BIT_NET_STATS(stat_IfInFTQDiscards) +
		GET_32BIT_NET_STATS(stat_IfInMBUFDiscards) +
		GET_32BIT_NET_STATS(stat_FwRxDrop);

}

/* All ethtool functions called with rtnl_lock */

static int
bnx2_get_link_ksettings(struct net_device *dev,
			struct ethtool_link_ksettings *cmd)
{
	struct bnx2 *bp = netdev_priv(dev);
	int support_serdes = 0, support_copper = 0;
	u32 supported, advertising;

	supported = SUPPORTED_Autoneg;
	if (bp->phy_flags & BNX2_PHY_FLAG_REMOTE_PHY_CAP) {
		support_serdes = 1;
		support_copper = 1;
	} else if (bp->phy_port == PORT_FIBRE)
		support_serdes = 1;
	else
		support_copper = 1;

	if (support_serdes) {
		supported |= SUPPORTED_1000baseT_Full |
			SUPPORTED_FIBRE;
		if (bp->phy_flags & BNX2_PHY_FLAG_2_5G_CAPABLE)
			supported |= SUPPORTED_2500baseX_Full;
	}
	if (support_copper) {
		supported |= SUPPORTED_10baseT_Half |
			SUPPORTED_10baseT_Full |
			SUPPORTED_100baseT_Half |
			SUPPORTED_100baseT_Full |
			SUPPORTED_1000baseT_Full |
			SUPPORTED_TP;
	}

	spin_lock_bh(&bp->phy_lock);
	cmd->base.port = bp->phy_port;
	advertising = bp->advertising;

	if (bp->autoneg & AUTONEG_SPEED) {
		cmd->base.autoneg = AUTONEG_ENABLE;
	} else {
		cmd->base.autoneg = AUTONEG_DISABLE;
	}

	if (netif_carrier_ok(dev)) {
		cmd->base.speed = bp->line_speed;
		cmd->base.duplex = bp->duplex;
		if (!(bp->phy_flags & BNX2_PHY_FLAG_SERDES)) {
			if (bp->phy_flags & BNX2_PHY_FLAG_MDIX)
				cmd->base.eth_tp_mdix = ETH_TP_MDI_X;
			else
				cmd->base.eth_tp_mdix = ETH_TP_MDI;
		}
	}
	else {
		cmd->base.speed = SPEED_UNKNOWN;
		cmd->base.duplex = DUPLEX_UNKNOWN;
	}
	spin_unlock_bh(&bp->phy_lock);

	cmd->base.phy_address = bp->phy_addr;

	ethtool_convert_legacy_u32_to_link_mode(cmd->link_modes.supported,
						supported);
	ethtool_convert_legacy_u32_to_link_mode(cmd->link_modes.advertising,
						advertising);

	return 0;
}

static int
bnx2_set_link_ksettings(struct net_device *dev,
			const struct ethtool_link_ksettings *cmd)
{
	struct bnx2 *bp = netdev_priv(dev);
	u8 autoneg = bp->autoneg;
	u8 req_duplex = bp->req_duplex;
	u16 req_line_speed = bp->req_line_speed;
	u32 advertising = bp->advertising;
	int err = -EINVAL;

	spin_lock_bh(&bp->phy_lock);

	if (cmd->base.port != PORT_TP && cmd->base.port != PORT_FIBRE)
		goto err_out_unlock;

	if (cmd->base.port != bp->phy_port &&
	    !(bp->phy_flags & BNX2_PHY_FLAG_REMOTE_PHY_CAP))
		goto err_out_unlock;

	/* If device is down, we can store the settings only if the user
	 * is setting the currently active port.
	 */
	if (!netif_running(dev) && cmd->base.port != bp->phy_port)
		goto err_out_unlock;

	if (cmd->base.autoneg == AUTONEG_ENABLE) {
		autoneg |= AUTONEG_SPEED;

		ethtool_convert_link_mode_to_legacy_u32(
			&advertising, cmd->link_modes.advertising);

		if (cmd->base.port == PORT_TP) {
			advertising &= ETHTOOL_ALL_COPPER_SPEED;
			if (!advertising)
				advertising = ETHTOOL_ALL_COPPER_SPEED;
		} else {
			advertising &= ETHTOOL_ALL_FIBRE_SPEED;
			if (!advertising)
				advertising = ETHTOOL_ALL_FIBRE_SPEED;
		}
		advertising |= ADVERTISED_Autoneg;
	}
	else {
		u32 speed = cmd->base.speed;

		if (cmd->base.port == PORT_FIBRE) {
			if ((speed != SPEED_1000 &&
			     speed != SPEED_2500) ||
			    (cmd->base.duplex != DUPLEX_FULL))
				goto err_out_unlock;

			if (speed == SPEED_2500 &&
			    !(bp->phy_flags & BNX2_PHY_FLAG_2_5G_CAPABLE))
				goto err_out_unlock;
		} else if (speed == SPEED_1000 || speed == SPEED_2500)
			goto err_out_unlock;

		autoneg &= ~AUTONEG_SPEED;
		req_line_speed = speed;
		req_duplex = cmd->base.duplex;
		advertising = 0;
	}

	bp->autoneg = autoneg;
	bp->advertising = advertising;
	bp->req_line_speed = req_line_speed;
	bp->req_duplex = req_duplex;

	err = 0;
	/* If device is down, the new settings will be picked up when it is
	 * brought up.
	 */
	if (netif_running(dev))
		err = bnx2_setup_phy(bp, cmd->base.port);

err_out_unlock:
	spin_unlock_bh(&bp->phy_lock);

	return err;
}

static void
bnx2_get_drvinfo(struct net_device *dev, struct ethtool_drvinfo *info)
{
	struct bnx2 *bp = netdev_priv(dev);

	strscpy(info->driver, DRV_MODULE_NAME, sizeof(info->driver));
	strscpy(info->bus_info, pci_name(bp->pdev), sizeof(info->bus_info));
	strscpy(info->fw_version, bp->fw_version, sizeof(info->fw_version));
}

#define BNX2_REGDUMP_LEN		(32 * 1024)

static int
bnx2_get_regs_len(struct net_device *dev)
{
	return BNX2_REGDUMP_LEN;
}

static void
bnx2_get_regs(struct net_device *dev, struct ethtool_regs *regs, void *_p)
{
	u32 *p = _p, i, offset;
	u8 *orig_p = _p;
	struct bnx2 *bp = netdev_priv(dev);
	static const u32 reg_boundaries[] = {
		0x0000, 0x0098, 0x0400, 0x045c,
		0x0800, 0x0880, 0x0c00, 0x0c10,
		0x0c30, 0x0d08, 0x1000, 0x101c,
		0x1040, 0x1048, 0x1080, 0x10a4,
		0x1400, 0x1490, 0x1498, 0x14f0,
		0x1500, 0x155c, 0x1580, 0x15dc,
		0x1600, 0x1658, 0x1680, 0x16d8,
		0x1800, 0x1820, 0x1840, 0x1854,
		0x1880, 0x1894, 0x1900, 0x1984,
		0x1c00, 0x1c0c, 0x1c40, 0x1c54,
		0x1c80, 0x1c94, 0x1d00, 0x1d84,
		0x2000, 0x2030, 0x23c0, 0x2400,
		0x2800, 0x2820, 0x2830, 0x2850,
		0x2b40, 0x2c10, 0x2fc0, 0x3058,
		0x3c00, 0x3c94, 0x4000, 0x4010,
		0x4080, 0x4090, 0x43c0, 0x4458,
		0x4c00, 0x4c18, 0x4c40, 0x4c54,
		0x4fc0, 0x5010, 0x53c0, 0x5444,
		0x5c00, 0x5c18, 0x5c80, 0x5c90,
		0x5fc0, 0x6000, 0x6400, 0x6428,
		0x6800, 0x6848, 0x684c, 0x6860,
		0x6888, 0x6910, 0x8000
	};

	regs->version = 0;

	memset(p, 0, BNX2_REGDUMP_LEN);

	if (!netif_running(bp->dev))
		return;

	i = 0;
	offset = reg_boundaries[0];
	p += offset;
	while (offset < BNX2_REGDUMP_LEN) {
		*p++ = BNX2_RD(bp, offset);
		offset += 4;
		if (offset == reg_boundaries[i + 1]) {
			offset = reg_boundaries[i + 2];
			p = (u32 *) (orig_p + offset);
			i += 2;
		}
	}
}

static void
bnx2_get_wol(struct net_device *dev, struct ethtool_wolinfo *wol)
{
	struct bnx2 *bp = netdev_priv(dev);

	if (bp->flags & BNX2_FLAG_NO_WOL) {
		wol->supported = 0;
		wol->wolopts = 0;
	}
	else {
		wol->supported = WAKE_MAGIC;
		if (bp->wol)
			wol->wolopts = WAKE_MAGIC;
		else
			wol->wolopts = 0;
	}
	memset(&wol->sopass, 0, sizeof(wol->sopass));
}

static int
bnx2_set_wol(struct net_device *dev, struct ethtool_wolinfo *wol)
{
	struct bnx2 *bp = netdev_priv(dev);

	if (wol->wolopts & ~WAKE_MAGIC)
		return -EINVAL;

	if (wol->wolopts & WAKE_MAGIC) {
		if (bp->flags & BNX2_FLAG_NO_WOL)
			return -EINVAL;

		bp->wol = 1;
	}
	else {
		bp->wol = 0;
	}

	device_set_wakeup_enable(&bp->pdev->dev, bp->wol);

	return 0;
}

static int
bnx2_nway_reset(struct net_device *dev)
{
	struct bnx2 *bp = netdev_priv(dev);
	u32 bmcr;

	if (!netif_running(dev))
		return -EAGAIN;

	if (!(bp->autoneg & AUTONEG_SPEED)) {
		return -EINVAL;
	}

	spin_lock_bh(&bp->phy_lock);

	if (bp->phy_flags & BNX2_PHY_FLAG_REMOTE_PHY_CAP) {
		int rc;

		rc = bnx2_setup_remote_phy(bp, bp->phy_port);
		spin_unlock_bh(&bp->phy_lock);
		return rc;
	}

	/* Force a link down visible on the other side */
	if (bp->phy_flags & BNX2_PHY_FLAG_SERDES) {
		bnx2_write_phy(bp, bp->mii_bmcr, BMCR_LOOPBACK);
		spin_unlock_bh(&bp->phy_lock);

		msleep(20);

		spin_lock_bh(&bp->phy_lock);

		bp->current_interval = BNX2_SERDES_AN_TIMEOUT;
		bp->serdes_an_pending = 1;
		mod_timer(&bp->timer, jiffies + bp->current_interval);
	}

	bnx2_read_phy(bp, bp->mii_bmcr, &bmcr);
	bmcr &= ~BMCR_LOOPBACK;
	bnx2_write_phy(bp, bp->mii_bmcr, bmcr | BMCR_ANRESTART | BMCR_ANENABLE);

	spin_unlock_bh(&bp->phy_lock);

	return 0;
}

static u32
bnx2_get_link(struct net_device *dev)
{
	struct bnx2 *bp = netdev_priv(dev);

	return bp->link_up;
}

static int
bnx2_get_eeprom_len(struct net_device *dev)
{
	struct bnx2 *bp = netdev_priv(dev);

	if (!bp->flash_info)
		return 0;

	return (int) bp->flash_size;
}

static int
bnx2_get_eeprom(struct net_device *dev, struct ethtool_eeprom *eeprom,
		u8 *eebuf)
{
	struct bnx2 *bp = netdev_priv(dev);
	int rc;

	/* parameters already validated in ethtool_get_eeprom */

	rc = bnx2_nvram_read(bp, eeprom->offset, eebuf, eeprom->len);

	return rc;
}

static int
bnx2_set_eeprom(struct net_device *dev, struct ethtool_eeprom *eeprom,
		u8 *eebuf)
{
	struct bnx2 *bp = netdev_priv(dev);
	int rc;

	/* parameters already validated in ethtool_set_eeprom */

	rc = bnx2_nvram_write(bp, eeprom->offset, eebuf, eeprom->len);

	return rc;
}

static int bnx2_get_coalesce(struct net_device *dev,
			     struct ethtool_coalesce *coal,
			     struct kernel_ethtool_coalesce *kernel_coal,
			     struct netlink_ext_ack *extack)
{
	struct bnx2 *bp = netdev_priv(dev);

	memset(coal, 0, sizeof(struct ethtool_coalesce));

	coal->rx_coalesce_usecs = bp->rx_ticks;
	coal->rx_max_coalesced_frames = bp->rx_quick_cons_trip;
	coal->rx_coalesce_usecs_irq = bp->rx_ticks_int;
	coal->rx_max_coalesced_frames_irq = bp->rx_quick_cons_trip_int;

	coal->tx_coalesce_usecs = bp->tx_ticks;
	coal->tx_max_coalesced_frames = bp->tx_quick_cons_trip;
	coal->tx_coalesce_usecs_irq = bp->tx_ticks_int;
	coal->tx_max_coalesced_frames_irq = bp->tx_quick_cons_trip_int;

	coal->stats_block_coalesce_usecs = bp->stats_ticks;

	return 0;
}

static int bnx2_set_coalesce(struct net_device *dev,
			     struct ethtool_coalesce *coal,
			     struct kernel_ethtool_coalesce *kernel_coal,
			     struct netlink_ext_ack *extack)
{
	struct bnx2 *bp = netdev_priv(dev);

	bp->rx_ticks = (u16) coal->rx_coalesce_usecs;
	if (bp->rx_ticks > 0x3ff) bp->rx_ticks = 0x3ff;

	bp->rx_quick_cons_trip = (u16) coal->rx_max_coalesced_frames;
	if (bp->rx_quick_cons_trip > 0xff) bp->rx_quick_cons_trip = 0xff;

	bp->rx_ticks_int = (u16) coal->rx_coalesce_usecs_irq;
	if (bp->rx_ticks_int > 0x3ff) bp->rx_ticks_int = 0x3ff;

	bp->rx_quick_cons_trip_int = (u16) coal->rx_max_coalesced_frames_irq;
	if (bp->rx_quick_cons_trip_int > 0xff)
		bp->rx_quick_cons_trip_int = 0xff;

	bp->tx_ticks = (u16) coal->tx_coalesce_usecs;
	if (bp->tx_ticks > 0x3ff) bp->tx_ticks = 0x3ff;

	bp->tx_quick_cons_trip = (u16) coal->tx_max_coalesced_frames;
	if (bp->tx_quick_cons_trip > 0xff) bp->tx_quick_cons_trip = 0xff;

	bp->tx_ticks_int = (u16) coal->tx_coalesce_usecs_irq;
	if (bp->tx_ticks_int > 0x3ff) bp->tx_ticks_int = 0x3ff;

	bp->tx_quick_cons_trip_int = (u16) coal->tx_max_coalesced_frames_irq;
	if (bp->tx_quick_cons_trip_int > 0xff) bp->tx_quick_cons_trip_int =
		0xff;

	bp->stats_ticks = coal->stats_block_coalesce_usecs;
	if (bp->flags & BNX2_FLAG_BROKEN_STATS) {
		if (bp->stats_ticks != 0 && bp->stats_ticks != USEC_PER_SEC)
			bp->stats_ticks = USEC_PER_SEC;
	}
	if (bp->stats_ticks > BNX2_HC_STATS_TICKS_HC_STAT_TICKS)
		bp->stats_ticks = BNX2_HC_STATS_TICKS_HC_STAT_TICKS;
	bp->stats_ticks &= BNX2_HC_STATS_TICKS_HC_STAT_TICKS;

	if (netif_running(bp->dev)) {
		bnx2_netif_stop(bp, true);
		bnx2_init_nic(bp, 0);
		bnx2_netif_start(bp, true);
	}

	return 0;
}

static void
bnx2_get_ringparam(struct net_device *dev, struct ethtool_ringparam *ering,
		   struct kernel_ethtool_ringparam *kernel_ering,
		   struct netlink_ext_ack *extack)
{
	struct bnx2 *bp = netdev_priv(dev);

	ering->rx_max_pending = BNX2_MAX_TOTAL_RX_DESC_CNT;
	ering->rx_jumbo_max_pending = BNX2_MAX_TOTAL_RX_PG_DESC_CNT;

	ering->rx_pending = bp->rx_ring_size;
	ering->rx_jumbo_pending = bp->rx_pg_ring_size;

	ering->tx_max_pending = BNX2_MAX_TX_DESC_CNT;
	ering->tx_pending = bp->tx_ring_size;
}

static int
bnx2_change_ring_size(struct bnx2 *bp, u32 rx, u32 tx, bool reset_irq)
{
	if (netif_running(bp->dev)) {
		/* Reset will erase chipset stats; save them */
		bnx2_save_stats(bp);

		bnx2_netif_stop(bp, true);
		bnx2_reset_chip(bp, BNX2_DRV_MSG_CODE_RESET);
		if (reset_irq) {
			bnx2_free_irq(bp);
			bnx2_del_napi(bp);
		} else {
			__bnx2_free_irq(bp);
		}
		bnx2_free_skbs(bp);
		bnx2_free_mem(bp);
	}

	bnx2_set_rx_ring_size(bp, rx);
	bp->tx_ring_size = tx;

	if (netif_running(bp->dev)) {
		int rc = 0;

		if (reset_irq) {
			rc = bnx2_setup_int_mode(bp, disable_msi);
			bnx2_init_napi(bp);
		}

		if (!rc)
			rc = bnx2_alloc_mem(bp);

		if (!rc)
			rc = bnx2_request_irq(bp);

		if (!rc)
			rc = bnx2_init_nic(bp, 0);

		if (rc) {
			bnx2_napi_enable(bp);
			dev_close(bp->dev);
			return rc;
		}
#ifdef BCM_CNIC
		mutex_lock(&bp->cnic_lock);
		/* Let cnic know about the new status block. */
		if (bp->cnic_eth_dev.drv_state & CNIC_DRV_STATE_REGD)
			bnx2_setup_cnic_irq_info(bp);
		mutex_unlock(&bp->cnic_lock);
#endif
		bnx2_netif_start(bp, true);
	}
	return 0;
}

static int
bnx2_set_ringparam(struct net_device *dev, struct ethtool_ringparam *ering,
		   struct kernel_ethtool_ringparam *kernel_ering,
		   struct netlink_ext_ack *extack)
{
	struct bnx2 *bp = netdev_priv(dev);
	int rc;

	if ((ering->rx_pending > BNX2_MAX_TOTAL_RX_DESC_CNT) ||
		(ering->tx_pending > BNX2_MAX_TX_DESC_CNT) ||
		(ering->tx_pending <= MAX_SKB_FRAGS)) {

		return -EINVAL;
	}
	rc = bnx2_change_ring_size(bp, ering->rx_pending, ering->tx_pending,
				   false);
	return rc;
}

static void
bnx2_get_pauseparam(struct net_device *dev, struct ethtool_pauseparam *epause)
{
	struct bnx2 *bp = netdev_priv(dev);

	epause->autoneg = ((bp->autoneg & AUTONEG_FLOW_CTRL) != 0);
	epause->rx_pause = ((bp->flow_ctrl & FLOW_CTRL_RX) != 0);
	epause->tx_pause = ((bp->flow_ctrl & FLOW_CTRL_TX) != 0);
}

static int
bnx2_set_pauseparam(struct net_device *dev, struct ethtool_pauseparam *epause)
{
	struct bnx2 *bp = netdev_priv(dev);

	bp->req_flow_ctrl = 0;
	if (epause->rx_pause)
		bp->req_flow_ctrl |= FLOW_CTRL_RX;
	if (epause->tx_pause)
		bp->req_flow_ctrl |= FLOW_CTRL_TX;

	if (epause->autoneg) {
		bp->autoneg |= AUTONEG_FLOW_CTRL;
	}
	else {
		bp->autoneg &= ~AUTONEG_FLOW_CTRL;
	}

	if (netif_running(dev)) {
		spin_lock_bh(&bp->phy_lock);
		bnx2_setup_phy(bp, bp->phy_port);
		spin_unlock_bh(&bp->phy_lock);
	}

	return 0;
}

static struct {
	char string[ETH_GSTRING_LEN];
} bnx2_stats_str_arr[] = {
	{ "rx_bytes" },
	{ "rx_error_bytes" },
	{ "tx_bytes" },
	{ "tx_error_bytes" },
	{ "rx_ucast_packets" },
	{ "rx_mcast_packets" },
	{ "rx_bcast_packets" },
	{ "tx_ucast_packets" },
	{ "tx_mcast_packets" },
	{ "tx_bcast_packets" },
	{ "tx_mac_errors" },
	{ "tx_carrier_errors" },
	{ "rx_crc_errors" },
	{ "rx_align_errors" },
	{ "tx_single_collisions" },
	{ "tx_multi_collisions" },
	{ "tx_deferred" },
	{ "tx_excess_collisions" },
	{ "tx_late_collisions" },
	{ "tx_total_collisions" },
	{ "rx_fragments" },
	{ "rx_jabbers" },
	{ "rx_undersize_packets" },
	{ "rx_oversize_packets" },
	{ "rx_64_byte_packets" },
	{ "rx_65_to_127_byte_packets" },
	{ "rx_128_to_255_byte_packets" },
	{ "rx_256_to_511_byte_packets" },
	{ "rx_512_to_1023_byte_packets" },
	{ "rx_1024_to_1522_byte_packets" },
	{ "rx_1523_to_9022_byte_packets" },
	{ "tx_64_byte_packets" },
	{ "tx_65_to_127_byte_packets" },
	{ "tx_128_to_255_byte_packets" },
	{ "tx_256_to_511_byte_packets" },
	{ "tx_512_to_1023_byte_packets" },
	{ "tx_1024_to_1522_byte_packets" },
	{ "tx_1523_to_9022_byte_packets" },
	{ "rx_xon_frames" },
	{ "rx_xoff_frames" },
	{ "tx_xon_frames" },
	{ "tx_xoff_frames" },
	{ "rx_mac_ctrl_frames" },
	{ "rx_filtered_packets" },
	{ "rx_ftq_discards" },
	{ "rx_discards" },
	{ "rx_fw_discards" },
};

#define BNX2_NUM_STATS ARRAY_SIZE(bnx2_stats_str_arr)

#define STATS_OFFSET32(offset_name) (offsetof(struct statistics_block, offset_name) / 4)

static const unsigned long bnx2_stats_offset_arr[BNX2_NUM_STATS] = {
    STATS_OFFSET32(stat_IfHCInOctets_hi),
    STATS_OFFSET32(stat_IfHCInBadOctets_hi),
    STATS_OFFSET32(stat_IfHCOutOctets_hi),
    STATS_OFFSET32(stat_IfHCOutBadOctets_hi),
    STATS_OFFSET32(stat_IfHCInUcastPkts_hi),
    STATS_OFFSET32(stat_IfHCInMulticastPkts_hi),
    STATS_OFFSET32(stat_IfHCInBroadcastPkts_hi),
    STATS_OFFSET32(stat_IfHCOutUcastPkts_hi),
    STATS_OFFSET32(stat_IfHCOutMulticastPkts_hi),
    STATS_OFFSET32(stat_IfHCOutBroadcastPkts_hi),
    STATS_OFFSET32(stat_emac_tx_stat_dot3statsinternalmactransmiterrors),
    STATS_OFFSET32(stat_Dot3StatsCarrierSenseErrors),
    STATS_OFFSET32(stat_Dot3StatsFCSErrors),
    STATS_OFFSET32(stat_Dot3StatsAlignmentErrors),
    STATS_OFFSET32(stat_Dot3StatsSingleCollisionFrames),
    STATS_OFFSET32(stat_Dot3StatsMultipleCollisionFrames),
    STATS_OFFSET32(stat_Dot3StatsDeferredTransmissions),
    STATS_OFFSET32(stat_Dot3StatsExcessiveCollisions),
    STATS_OFFSET32(stat_Dot3StatsLateCollisions),
    STATS_OFFSET32(stat_EtherStatsCollisions),
    STATS_OFFSET32(stat_EtherStatsFragments),
    STATS_OFFSET32(stat_EtherStatsJabbers),
    STATS_OFFSET32(stat_EtherStatsUndersizePkts),
    STATS_OFFSET32(stat_EtherStatsOverrsizePkts),
    STATS_OFFSET32(stat_EtherStatsPktsRx64Octets),
    STATS_OFFSET32(stat_EtherStatsPktsRx65Octetsto127Octets),
    STATS_OFFSET32(stat_EtherStatsPktsRx128Octetsto255Octets),
    STATS_OFFSET32(stat_EtherStatsPktsRx256Octetsto511Octets),
    STATS_OFFSET32(stat_EtherStatsPktsRx512Octetsto1023Octets),
    STATS_OFFSET32(stat_EtherStatsPktsRx1024Octetsto1522Octets),
    STATS_OFFSET32(stat_EtherStatsPktsRx1523Octetsto9022Octets),
    STATS_OFFSET32(stat_EtherStatsPktsTx64Octets),
    STATS_OFFSET32(stat_EtherStatsPktsTx65Octetsto127Octets),
    STATS_OFFSET32(stat_EtherStatsPktsTx128Octetsto255Octets),
    STATS_OFFSET32(stat_EtherStatsPktsTx256Octetsto511Octets),
    STATS_OFFSET32(stat_EtherStatsPktsTx512Octetsto1023Octets),
    STATS_OFFSET32(stat_EtherStatsPktsTx1024Octetsto1522Octets),
    STATS_OFFSET32(stat_EtherStatsPktsTx1523Octetsto9022Octets),
    STATS_OFFSET32(stat_XonPauseFramesReceived),
    STATS_OFFSET32(stat_XoffPauseFramesReceived),
    STATS_OFFSET32(stat_OutXonSent),
    STATS_OFFSET32(stat_OutXoffSent),
    STATS_OFFSET32(stat_MacControlFramesReceived),
    STATS_OFFSET32(stat_IfInFramesL2FilterDiscards),
    STATS_OFFSET32(stat_IfInFTQDiscards),
    STATS_OFFSET32(stat_IfInMBUFDiscards),
    STATS_OFFSET32(stat_FwRxDrop),
};

/* stat_IfHCInBadOctets and stat_Dot3StatsCarrierSenseErrors are
 * skipped because of errata.
 */
static u8 bnx2_5706_stats_len_arr[BNX2_NUM_STATS] = {
	8,0,8,8,8,8,8,8,8,8,
	4,0,4,4,4,4,4,4,4,4,
	4,4,4,4,4,4,4,4,4,4,
	4,4,4,4,4,4,4,4,4,4,
	4,4,4,4,4,4,4,
};

static u8 bnx2_5708_stats_len_arr[BNX2_NUM_STATS] = {
	8,0,8,8,8,8,8,8,8,8,
	4,4,4,4,4,4,4,4,4,4,
	4,4,4,4,4,4,4,4,4,4,
	4,4,4,4,4,4,4,4,4,4,
	4,4,4,4,4,4,4,
};

#define BNX2_NUM_TESTS 6

static struct {
	char string[ETH_GSTRING_LEN];
} bnx2_tests_str_arr[BNX2_NUM_TESTS] = {
	{ "register_test (offline)" },
	{ "memory_test (offline)" },
	{ "loopback_test (offline)" },
	{ "nvram_test (online)" },
	{ "interrupt_test (online)" },
	{ "link_test (online)" },
};

static int
bnx2_get_sset_count(struct net_device *dev, int sset)
{
	switch (sset) {
	case ETH_SS_TEST:
		return BNX2_NUM_TESTS;
	case ETH_SS_STATS:
		return BNX2_NUM_STATS;
	default:
		return -EOPNOTSUPP;
	}
}

static void
bnx2_self_test(struct net_device *dev, struct ethtool_test *etest, u64 *buf)
{
	struct bnx2 *bp = netdev_priv(dev);

	memset(buf, 0, sizeof(u64) * BNX2_NUM_TESTS);
	if (etest->flags & ETH_TEST_FL_OFFLINE) {
		int i;

		bnx2_netif_stop(bp, true);
		bnx2_reset_chip(bp, BNX2_DRV_MSG_CODE_DIAG);
		bnx2_free_skbs(bp);

		if (bnx2_test_registers(bp) != 0) {
			buf[0] = 1;
			etest->flags |= ETH_TEST_FL_FAILED;
		}
		if (bnx2_test_memory(bp) != 0) {
			buf[1] = 1;
			etest->flags |= ETH_TEST_FL_FAILED;
		}
		if ((buf[2] = bnx2_test_loopback(bp)) != 0)
			etest->flags |= ETH_TEST_FL_FAILED;

		if (!netif_running(bp->dev))
			bnx2_shutdown_chip(bp);
		else {
			bnx2_init_nic(bp, 1);
			bnx2_netif_start(bp, true);
		}

		/* wait for link up */
		for (i = 0; i < 7; i++) {
			if (bp->link_up)
				break;
			msleep_interruptible(1000);
		}
	}

	if (bnx2_test_nvram(bp) != 0) {
		buf[3] = 1;
		etest->flags |= ETH_TEST_FL_FAILED;
	}
	if (bnx2_test_intr(bp) != 0) {
		buf[4] = 1;
		etest->flags |= ETH_TEST_FL_FAILED;
	}

	if (bnx2_test_link(bp) != 0) {
		buf[5] = 1;
		etest->flags |= ETH_TEST_FL_FAILED;

	}
}

static void
bnx2_get_strings(struct net_device *dev, u32 stringset, u8 *buf)
{
	switch (stringset) {
	case ETH_SS_STATS:
		memcpy(buf, bnx2_stats_str_arr,
			sizeof(bnx2_stats_str_arr));
		break;
	case ETH_SS_TEST:
		memcpy(buf, bnx2_tests_str_arr,
			sizeof(bnx2_tests_str_arr));
		break;
	}
}

static void
bnx2_get_ethtool_stats(struct net_device *dev,
		struct ethtool_stats *stats, u64 *buf)
{
	struct bnx2 *bp = netdev_priv(dev);
	int i;
	u32 *hw_stats = (u32 *) bp->stats_blk;
	u32 *temp_stats = (u32 *) bp->temp_stats_blk;
	u8 *stats_len_arr = NULL;

	if (!hw_stats) {
		memset(buf, 0, sizeof(u64) * BNX2_NUM_STATS);
		return;
	}

	if ((BNX2_CHIP_ID(bp) == BNX2_CHIP_ID_5706_A0) ||
	    (BNX2_CHIP_ID(bp) == BNX2_CHIP_ID_5706_A1) ||
	    (BNX2_CHIP_ID(bp) == BNX2_CHIP_ID_5706_A2) ||
	    (BNX2_CHIP_ID(bp) == BNX2_CHIP_ID_5708_A0))
		stats_len_arr = bnx2_5706_stats_len_arr;
	else
		stats_len_arr = bnx2_5708_stats_len_arr;

	for (i = 0; i < BNX2_NUM_STATS; i++) {
		unsigned long offset;

		if (stats_len_arr[i] == 0) {
			/* skip this counter */
			buf[i] = 0;
			continue;
		}

		offset = bnx2_stats_offset_arr[i];
		if (stats_len_arr[i] == 4) {
			/* 4-byte counter */
			buf[i] = (u64) *(hw_stats + offset) +
				 *(temp_stats + offset);
			continue;
		}
		/* 8-byte counter */
		buf[i] = (((u64) *(hw_stats + offset)) << 32) +
			 *(hw_stats + offset + 1) +
			 (((u64) *(temp_stats + offset)) << 32) +
			 *(temp_stats + offset + 1);
	}
}

static int
bnx2_set_phys_id(struct net_device *dev, enum ethtool_phys_id_state state)
{
	struct bnx2 *bp = netdev_priv(dev);

	switch (state) {
	case ETHTOOL_ID_ACTIVE:
		bp->leds_save = BNX2_RD(bp, BNX2_MISC_CFG);
		BNX2_WR(bp, BNX2_MISC_CFG, BNX2_MISC_CFG_LEDMODE_MAC);
		return 1;	/* cycle on/off once per second */

	case ETHTOOL_ID_ON:
		BNX2_WR(bp, BNX2_EMAC_LED, BNX2_EMAC_LED_OVERRIDE |
			BNX2_EMAC_LED_1000MB_OVERRIDE |
			BNX2_EMAC_LED_100MB_OVERRIDE |
			BNX2_EMAC_LED_10MB_OVERRIDE |
			BNX2_EMAC_LED_TRAFFIC_OVERRIDE |
			BNX2_EMAC_LED_TRAFFIC);
		break;

	case ETHTOOL_ID_OFF:
		BNX2_WR(bp, BNX2_EMAC_LED, BNX2_EMAC_LED_OVERRIDE);
		break;

	case ETHTOOL_ID_INACTIVE:
		BNX2_WR(bp, BNX2_EMAC_LED, 0);
		BNX2_WR(bp, BNX2_MISC_CFG, bp->leds_save);
		break;
	}

	return 0;
}

static int
bnx2_set_features(struct net_device *dev, netdev_features_t features)
{
	struct bnx2 *bp = netdev_priv(dev);

	/* TSO with VLAN tag won't work with current firmware */
	if (features & NETIF_F_HW_VLAN_CTAG_TX)
		dev->vlan_features |= (dev->hw_features & NETIF_F_ALL_TSO);
	else
		dev->vlan_features &= ~NETIF_F_ALL_TSO;

	if ((!!(features & NETIF_F_HW_VLAN_CTAG_RX) !=
	    !!(bp->rx_mode & BNX2_EMAC_RX_MODE_KEEP_VLAN_TAG)) &&
	    netif_running(dev)) {
		bnx2_netif_stop(bp, false);
		dev->features = features;
		bnx2_set_rx_mode(dev);
		bnx2_fw_sync(bp, BNX2_DRV_MSG_CODE_KEEP_VLAN_UPDATE, 0, 1);
		bnx2_netif_start(bp, false);
		return 1;
	}

	return 0;
}

static void bnx2_get_channels(struct net_device *dev,
			      struct ethtool_channels *channels)
{
	struct bnx2 *bp = netdev_priv(dev);
	u32 max_rx_rings = 1;
	u32 max_tx_rings = 1;

	if ((bp->flags & BNX2_FLAG_MSIX_CAP) && !disable_msi) {
		max_rx_rings = RX_MAX_RINGS;
		max_tx_rings = TX_MAX_RINGS;
	}

	channels->max_rx = max_rx_rings;
	channels->max_tx = max_tx_rings;
	channels->max_other = 0;
	channels->max_combined = 0;
	channels->rx_count = bp->num_rx_rings;
	channels->tx_count = bp->num_tx_rings;
	channels->other_count = 0;
	channels->combined_count = 0;
}

static int bnx2_set_channels(struct net_device *dev,
			      struct ethtool_channels *channels)
{
	struct bnx2 *bp = netdev_priv(dev);
	u32 max_rx_rings = 1;
	u32 max_tx_rings = 1;
	int rc = 0;

	if ((bp->flags & BNX2_FLAG_MSIX_CAP) && !disable_msi) {
		max_rx_rings = RX_MAX_RINGS;
		max_tx_rings = TX_MAX_RINGS;
	}
	if (channels->rx_count > max_rx_rings ||
	    channels->tx_count > max_tx_rings)
		return -EINVAL;

	bp->num_req_rx_rings = channels->rx_count;
	bp->num_req_tx_rings = channels->tx_count;

	if (netif_running(dev))
		rc = bnx2_change_ring_size(bp, bp->rx_ring_size,
					   bp->tx_ring_size, true);

	return rc;
}

static const struct ethtool_ops bnx2_ethtool_ops = {
	.supported_coalesce_params = ETHTOOL_COALESCE_USECS |
				     ETHTOOL_COALESCE_MAX_FRAMES |
				     ETHTOOL_COALESCE_USECS_IRQ |
				     ETHTOOL_COALESCE_MAX_FRAMES_IRQ |
				     ETHTOOL_COALESCE_STATS_BLOCK_USECS,
	.get_drvinfo		= bnx2_get_drvinfo,
	.get_regs_len		= bnx2_get_regs_len,
	.get_regs		= bnx2_get_regs,
	.get_wol		= bnx2_get_wol,
	.set_wol		= bnx2_set_wol,
	.nway_reset		= bnx2_nway_reset,
	.get_link		= bnx2_get_link,
	.get_eeprom_len		= bnx2_get_eeprom_len,
	.get_eeprom		= bnx2_get_eeprom,
	.set_eeprom		= bnx2_set_eeprom,
	.get_coalesce		= bnx2_get_coalesce,
	.set_coalesce		= bnx2_set_coalesce,
	.get_ringparam		= bnx2_get_ringparam,
	.set_ringparam		= bnx2_set_ringparam,
	.get_pauseparam		= bnx2_get_pauseparam,
	.set_pauseparam		= bnx2_set_pauseparam,
	.self_test		= bnx2_self_test,
	.get_strings		= bnx2_get_strings,
	.set_phys_id		= bnx2_set_phys_id,
	.get_ethtool_stats	= bnx2_get_ethtool_stats,
	.get_sset_count		= bnx2_get_sset_count,
	.get_channels		= bnx2_get_channels,
	.set_channels		= bnx2_set_channels,
	.get_link_ksettings	= bnx2_get_link_ksettings,
	.set_link_ksettings	= bnx2_set_link_ksettings,
};

/* Called with rtnl_lock */
static int
bnx2_ioctl(struct net_device *dev, struct ifreq *ifr, int cmd)
{
	struct mii_ioctl_data *data = if_mii(ifr);
	struct bnx2 *bp = netdev_priv(dev);
	int err;

	switch(cmd) {
	case SIOCGMIIPHY:
		data->phy_id = bp->phy_addr;

		fallthrough;
	case SIOCGMIIREG: {
		u32 mii_regval;

		if (bp->phy_flags & BNX2_PHY_FLAG_REMOTE_PHY_CAP)
			return -EOPNOTSUPP;

		if (!netif_running(dev))
			return -EAGAIN;

		spin_lock_bh(&bp->phy_lock);
		err = bnx2_read_phy(bp, data->reg_num & 0x1f, &mii_regval);
		spin_unlock_bh(&bp->phy_lock);

		data->val_out = mii_regval;

		return err;
	}

	case SIOCSMIIREG:
		if (bp->phy_flags & BNX2_PHY_FLAG_REMOTE_PHY_CAP)
			return -EOPNOTSUPP;

		if (!netif_running(dev))
			return -EAGAIN;

		spin_lock_bh(&bp->phy_lock);
		err = bnx2_write_phy(bp, data->reg_num & 0x1f, data->val_in);
		spin_unlock_bh(&bp->phy_lock);

		return err;

	default:
		/* do nothing */
		break;
	}
	return -EOPNOTSUPP;
}

/* Called with rtnl_lock */
static int
bnx2_change_mac_addr(struct net_device *dev, void *p)
{
	struct sockaddr *addr = p;
	struct bnx2 *bp = netdev_priv(dev);

	if (!is_valid_ether_addr(addr->sa_data))
		return -EADDRNOTAVAIL;

	eth_hw_addr_set(dev, addr->sa_data);
	if (netif_running(dev))
		bnx2_set_mac_addr(bp, bp->dev->dev_addr, 0);

	return 0;
}

/* Called with rtnl_lock */
static int
bnx2_change_mtu(struct net_device *dev, int new_mtu)
{
	struct bnx2 *bp = netdev_priv(dev);

	dev->mtu = new_mtu;
	return bnx2_change_ring_size(bp, bp->rx_ring_size, bp->tx_ring_size,
				     false);
}

#ifdef CONFIG_NET_POLL_CONTROLLER
static void
poll_bnx2(struct net_device *dev)
{
	struct bnx2 *bp = netdev_priv(dev);
	int i;

	for (i = 0; i < bp->irq_nvecs; i++) {
		struct bnx2_irq *irq = &bp->irq_tbl[i];

		disable_irq(irq->vector);
		irq->handler(irq->vector, &bp->bnx2_napi[i]);
		enable_irq(irq->vector);
	}
}
#endif

static void
bnx2_get_5709_media(struct bnx2 *bp)
{
	u32 val = BNX2_RD(bp, BNX2_MISC_DUAL_MEDIA_CTRL);
	u32 bond_id = val & BNX2_MISC_DUAL_MEDIA_CTRL_BOND_ID;
	u32 strap;

	if (bond_id == BNX2_MISC_DUAL_MEDIA_CTRL_BOND_ID_C)
		return;
	else if (bond_id == BNX2_MISC_DUAL_MEDIA_CTRL_BOND_ID_S) {
		bp->phy_flags |= BNX2_PHY_FLAG_SERDES;
		return;
	}

	if (val & BNX2_MISC_DUAL_MEDIA_CTRL_STRAP_OVERRIDE)
		strap = (val & BNX2_MISC_DUAL_MEDIA_CTRL_PHY_CTRL) >> 21;
	else
		strap = (val & BNX2_MISC_DUAL_MEDIA_CTRL_PHY_CTRL_STRAP) >> 8;

	if (bp->func == 0) {
		switch (strap) {
		case 0x4:
		case 0x5:
		case 0x6:
			bp->phy_flags |= BNX2_PHY_FLAG_SERDES;
			return;
		}
	} else {
		switch (strap) {
		case 0x1:
		case 0x2:
		case 0x4:
			bp->phy_flags |= BNX2_PHY_FLAG_SERDES;
			return;
		}
	}
}

static void
bnx2_get_pci_speed(struct bnx2 *bp)
{
	u32 reg;

	reg = BNX2_RD(bp, BNX2_PCICFG_MISC_STATUS);
	if (reg & BNX2_PCICFG_MISC_STATUS_PCIX_DET) {
		u32 clkreg;

		bp->flags |= BNX2_FLAG_PCIX;

		clkreg = BNX2_RD(bp, BNX2_PCICFG_PCI_CLOCK_CONTROL_BITS);

		clkreg &= BNX2_PCICFG_PCI_CLOCK_CONTROL_BITS_PCI_CLK_SPD_DET;
		switch (clkreg) {
		case BNX2_PCICFG_PCI_CLOCK_CONTROL_BITS_PCI_CLK_SPD_DET_133MHZ:
			bp->bus_speed_mhz = 133;
			break;

		case BNX2_PCICFG_PCI_CLOCK_CONTROL_BITS_PCI_CLK_SPD_DET_95MHZ:
			bp->bus_speed_mhz = 100;
			break;

		case BNX2_PCICFG_PCI_CLOCK_CONTROL_BITS_PCI_CLK_SPD_DET_66MHZ:
		case BNX2_PCICFG_PCI_CLOCK_CONTROL_BITS_PCI_CLK_SPD_DET_80MHZ:
			bp->bus_speed_mhz = 66;
			break;

		case BNX2_PCICFG_PCI_CLOCK_CONTROL_BITS_PCI_CLK_SPD_DET_48MHZ:
		case BNX2_PCICFG_PCI_CLOCK_CONTROL_BITS_PCI_CLK_SPD_DET_55MHZ:
			bp->bus_speed_mhz = 50;
			break;

		case BNX2_PCICFG_PCI_CLOCK_CONTROL_BITS_PCI_CLK_SPD_DET_LOW:
		case BNX2_PCICFG_PCI_CLOCK_CONTROL_BITS_PCI_CLK_SPD_DET_32MHZ:
		case BNX2_PCICFG_PCI_CLOCK_CONTROL_BITS_PCI_CLK_SPD_DET_38MHZ:
			bp->bus_speed_mhz = 33;
			break;
		}
	}
	else {
		if (reg & BNX2_PCICFG_MISC_STATUS_M66EN)
			bp->bus_speed_mhz = 66;
		else
			bp->bus_speed_mhz = 33;
	}

	if (reg & BNX2_PCICFG_MISC_STATUS_32BIT_DET)
		bp->flags |= BNX2_FLAG_PCI_32BIT;

}

static void
bnx2_read_vpd_fw_ver(struct bnx2 *bp)
{
	unsigned int len;
	int rc, i, j;
	u8 *data;

#define BNX2_VPD_NVRAM_OFFSET	0x300
#define BNX2_VPD_LEN		128
#define BNX2_MAX_VER_SLEN	30

	data = kmalloc(BNX2_VPD_LEN, GFP_KERNEL);
	if (!data)
		return;

	rc = bnx2_nvram_read(bp, BNX2_VPD_NVRAM_OFFSET, data, BNX2_VPD_LEN);
	if (rc)
		goto vpd_done;

	for (i = 0; i < BNX2_VPD_LEN; i += 4)
		swab32s((u32 *)&data[i]);

	j = pci_vpd_find_ro_info_keyword(data, BNX2_VPD_LEN,
					 PCI_VPD_RO_KEYWORD_MFR_ID, &len);
	if (j < 0)
		goto vpd_done;

	if (len != 4 || memcmp(&data[j], "1028", 4))
		goto vpd_done;

	j = pci_vpd_find_ro_info_keyword(data, BNX2_VPD_LEN,
					 PCI_VPD_RO_KEYWORD_VENDOR0,
					 &len);
	if (j < 0)
		goto vpd_done;

	if (len > BNX2_MAX_VER_SLEN)
		goto vpd_done;

	memcpy(bp->fw_version, &data[j], len);
	bp->fw_version[len] = ' ';

vpd_done:
	kfree(data);
}

static int
bnx2_init_board(struct pci_dev *pdev, struct net_device *dev)
{
	struct bnx2 *bp;
	int rc, i, j;
	u32 reg;
	u64 dma_mask, persist_dma_mask;

	SET_NETDEV_DEV(dev, &pdev->dev);
	bp = netdev_priv(dev);

	bp->flags = 0;
	bp->phy_flags = 0;

	bp->temp_stats_blk =
		kzalloc(sizeof(struct statistics_block), GFP_KERNEL);

	if (!bp->temp_stats_blk) {
		rc = -ENOMEM;
		goto err_out;
	}

	/* enable device (incl. PCI PM wakeup), and bus-mastering */
	rc = pci_enable_device(pdev);
	if (rc) {
		dev_err(&pdev->dev, "Cannot enable PCI device, aborting\n");
		goto err_out;
	}

	if (!(pci_resource_flags(pdev, 0) & IORESOURCE_MEM)) {
		dev_err(&pdev->dev,
			"Cannot find PCI device base address, aborting\n");
		rc = -ENODEV;
		goto err_out_disable;
	}

	rc = pci_request_regions(pdev, DRV_MODULE_NAME);
	if (rc) {
		dev_err(&pdev->dev, "Cannot obtain PCI resources, aborting\n");
		goto err_out_disable;
	}

	pci_set_master(pdev);

	bp->pm_cap = pdev->pm_cap;
	if (bp->pm_cap == 0) {
		dev_err(&pdev->dev,
			"Cannot find power management capability, aborting\n");
		rc = -EIO;
		goto err_out_release;
	}

	bp->dev = dev;
	bp->pdev = pdev;

	spin_lock_init(&bp->phy_lock);
	spin_lock_init(&bp->indirect_lock);
#ifdef BCM_CNIC
	mutex_init(&bp->cnic_lock);
#endif
	INIT_WORK(&bp->reset_task, bnx2_reset_task);

	bp->regview = pci_iomap(pdev, 0, MB_GET_CID_ADDR(TX_TSS_CID +
							 TX_MAX_TSS_RINGS + 1));
	if (!bp->regview) {
		dev_err(&pdev->dev, "Cannot map register space, aborting\n");
		rc = -ENOMEM;
		goto err_out_release;
	}

	/* Configure byte swap and enable write to the reg_window registers.
	 * Rely on CPU to do target byte swapping on big endian systems
	 * The chip's target access swapping will not swap all accesses
	 */
	BNX2_WR(bp, BNX2_PCICFG_MISC_CONFIG,
		BNX2_PCICFG_MISC_CONFIG_REG_WINDOW_ENA |
		BNX2_PCICFG_MISC_CONFIG_TARGET_MB_WORD_SWAP);

	bp->chip_id = BNX2_RD(bp, BNX2_MISC_ID);

	if (BNX2_CHIP(bp) == BNX2_CHIP_5709) {
		if (!pci_is_pcie(pdev)) {
			dev_err(&pdev->dev, "Not PCIE, aborting\n");
			rc = -EIO;
			goto err_out_unmap;
		}
		bp->flags |= BNX2_FLAG_PCIE;
		if (BNX2_CHIP_REV(bp) == BNX2_CHIP_REV_Ax)
			bp->flags |= BNX2_FLAG_JUMBO_BROKEN;
	} else {
		bp->pcix_cap = pci_find_capability(pdev, PCI_CAP_ID_PCIX);
		if (bp->pcix_cap == 0) {
			dev_err(&pdev->dev,
				"Cannot find PCIX capability, aborting\n");
			rc = -EIO;
			goto err_out_unmap;
		}
		bp->flags |= BNX2_FLAG_BROKEN_STATS;
	}

	if (BNX2_CHIP(bp) == BNX2_CHIP_5709 &&
	    BNX2_CHIP_REV(bp) != BNX2_CHIP_REV_Ax) {
		if (pdev->msix_cap)
			bp->flags |= BNX2_FLAG_MSIX_CAP;
	}

	if (BNX2_CHIP_ID(bp) != BNX2_CHIP_ID_5706_A0 &&
	    BNX2_CHIP_ID(bp) != BNX2_CHIP_ID_5706_A1) {
		if (pdev->msi_cap)
			bp->flags |= BNX2_FLAG_MSI_CAP;
	}

	/* 5708 cannot support DMA addresses > 40-bit.  */
	if (BNX2_CHIP(bp) == BNX2_CHIP_5708)
		persist_dma_mask = dma_mask = DMA_BIT_MASK(40);
	else
		persist_dma_mask = dma_mask = DMA_BIT_MASK(64);

	/* Configure DMA attributes. */
	if (dma_set_mask(&pdev->dev, dma_mask) == 0) {
		dev->features |= NETIF_F_HIGHDMA;
		rc = dma_set_coherent_mask(&pdev->dev, persist_dma_mask);
		if (rc) {
			dev_err(&pdev->dev,
				"dma_set_coherent_mask failed, aborting\n");
			goto err_out_unmap;
		}
	} else if ((rc = dma_set_mask(&pdev->dev, DMA_BIT_MASK(32))) != 0) {
		dev_err(&pdev->dev, "System does not support DMA, aborting\n");
		goto err_out_unmap;
	}

	if (!(bp->flags & BNX2_FLAG_PCIE))
		bnx2_get_pci_speed(bp);

	/* 5706A0 may falsely detect SERR and PERR. */
	if (BNX2_CHIP_ID(bp) == BNX2_CHIP_ID_5706_A0) {
		reg = BNX2_RD(bp, PCI_COMMAND);
		reg &= ~(PCI_COMMAND_SERR | PCI_COMMAND_PARITY);
		BNX2_WR(bp, PCI_COMMAND, reg);
	} else if ((BNX2_CHIP_ID(bp) == BNX2_CHIP_ID_5706_A1) &&
		!(bp->flags & BNX2_FLAG_PCIX)) {
		dev_err(&pdev->dev,
			"5706 A1 can only be used in a PCIX bus, aborting\n");
		rc = -EPERM;
		goto err_out_unmap;
	}

	bnx2_init_nvram(bp);

	reg = bnx2_reg_rd_ind(bp, BNX2_SHM_HDR_SIGNATURE);

	if (bnx2_reg_rd_ind(bp, BNX2_MCP_TOE_ID) & BNX2_MCP_TOE_ID_FUNCTION_ID)
		bp->func = 1;

	if ((reg & BNX2_SHM_HDR_SIGNATURE_SIG_MASK) ==
	    BNX2_SHM_HDR_SIGNATURE_SIG) {
		u32 off = bp->func << 2;

		bp->shmem_base = bnx2_reg_rd_ind(bp, BNX2_SHM_HDR_ADDR_0 + off);
	} else
		bp->shmem_base = HOST_VIEW_SHMEM_BASE;

	/* Get the permanent MAC address.  First we need to make sure the
	 * firmware is actually running.
	 */
	reg = bnx2_shmem_rd(bp, BNX2_DEV_INFO_SIGNATURE);

	if ((reg & BNX2_DEV_INFO_SIGNATURE_MAGIC_MASK) !=
	    BNX2_DEV_INFO_SIGNATURE_MAGIC) {
		dev_err(&pdev->dev, "Firmware not running, aborting\n");
		rc = -ENODEV;
		goto err_out_unmap;
	}

	bnx2_read_vpd_fw_ver(bp);

	j = strlen(bp->fw_version);
	reg = bnx2_shmem_rd(bp, BNX2_DEV_INFO_BC_REV);
	for (i = 0; i < 3 && j < 24; i++) {
		u8 num, k, skip0;

		if (i == 0) {
			bp->fw_version[j++] = 'b';
			bp->fw_version[j++] = 'c';
			bp->fw_version[j++] = ' ';
		}
		num = (u8) (reg >> (24 - (i * 8)));
		for (k = 100, skip0 = 1; k >= 1; num %= k, k /= 10) {
			if (num >= k || !skip0 || k == 1) {
				bp->fw_version[j++] = (num / k) + '0';
				skip0 = 0;
			}
		}
		if (i != 2)
			bp->fw_version[j++] = '.';
	}
	reg = bnx2_shmem_rd(bp, BNX2_PORT_FEATURE);
	if (reg & BNX2_PORT_FEATURE_WOL_ENABLED)
		bp->wol = 1;

	if (reg & BNX2_PORT_FEATURE_ASF_ENABLED) {
		bp->flags |= BNX2_FLAG_ASF_ENABLE;

		for (i = 0; i < 30; i++) {
			reg = bnx2_shmem_rd(bp, BNX2_BC_STATE_CONDITION);
			if (reg & BNX2_CONDITION_MFW_RUN_MASK)
				break;
			msleep(10);
		}
	}
	reg = bnx2_shmem_rd(bp, BNX2_BC_STATE_CONDITION);
	reg &= BNX2_CONDITION_MFW_RUN_MASK;
	if (reg != BNX2_CONDITION_MFW_RUN_UNKNOWN &&
	    reg != BNX2_CONDITION_MFW_RUN_NONE) {
		u32 addr = bnx2_shmem_rd(bp, BNX2_MFW_VER_PTR);

		if (j < 32)
			bp->fw_version[j++] = ' ';
		for (i = 0; i < 3 && j < 28; i++) {
			reg = bnx2_reg_rd_ind(bp, addr + i * 4);
			reg = be32_to_cpu(reg);
			memcpy(&bp->fw_version[j], &reg, 4);
			j += 4;
		}
	}

	reg = bnx2_shmem_rd(bp, BNX2_PORT_HW_CFG_MAC_UPPER);
	bp->mac_addr[0] = (u8) (reg >> 8);
	bp->mac_addr[1] = (u8) reg;

	reg = bnx2_shmem_rd(bp, BNX2_PORT_HW_CFG_MAC_LOWER);
	bp->mac_addr[2] = (u8) (reg >> 24);
	bp->mac_addr[3] = (u8) (reg >> 16);
	bp->mac_addr[4] = (u8) (reg >> 8);
	bp->mac_addr[5] = (u8) reg;

	bp->tx_ring_size = BNX2_MAX_TX_DESC_CNT;
	bnx2_set_rx_ring_size(bp, 255);

	bp->tx_quick_cons_trip_int = 2;
	bp->tx_quick_cons_trip = 20;
	bp->tx_ticks_int = 18;
	bp->tx_ticks = 80;

	bp->rx_quick_cons_trip_int = 2;
	bp->rx_quick_cons_trip = 12;
	bp->rx_ticks_int = 18;
	bp->rx_ticks = 18;

	bp->stats_ticks = USEC_PER_SEC & BNX2_HC_STATS_TICKS_HC_STAT_TICKS;

	bp->current_interval = BNX2_TIMER_INTERVAL;

	bp->phy_addr = 1;

	/* allocate stats_blk */
	rc = bnx2_alloc_stats_blk(dev);
	if (rc)
		goto err_out_unmap;

	/* Disable WOL support if we are running on a SERDES chip. */
	if (BNX2_CHIP(bp) == BNX2_CHIP_5709)
		bnx2_get_5709_media(bp);
	else if (BNX2_CHIP_BOND(bp) & BNX2_CHIP_BOND_SERDES_BIT)
		bp->phy_flags |= BNX2_PHY_FLAG_SERDES;

	bp->phy_port = PORT_TP;
	if (bp->phy_flags & BNX2_PHY_FLAG_SERDES) {
		bp->phy_port = PORT_FIBRE;
		reg = bnx2_shmem_rd(bp, BNX2_SHARED_HW_CFG_CONFIG);
		if (!(reg & BNX2_SHARED_HW_CFG_GIG_LINK_ON_VAUX)) {
			bp->flags |= BNX2_FLAG_NO_WOL;
			bp->wol = 0;
		}
		if (BNX2_CHIP(bp) == BNX2_CHIP_5706) {
			/* Don't do parallel detect on this board because of
			 * some board problems.  The link will not go down
			 * if we do parallel detect.
			 */
			if (pdev->subsystem_vendor == PCI_VENDOR_ID_HP &&
			    pdev->subsystem_device == 0x310c)
				bp->phy_flags |= BNX2_PHY_FLAG_NO_PARALLEL;
		} else {
			bp->phy_addr = 2;
			if (reg & BNX2_SHARED_HW_CFG_PHY_2_5G)
				bp->phy_flags |= BNX2_PHY_FLAG_2_5G_CAPABLE;
		}
	} else if (BNX2_CHIP(bp) == BNX2_CHIP_5706 ||
		   BNX2_CHIP(bp) == BNX2_CHIP_5708)
		bp->phy_flags |= BNX2_PHY_FLAG_CRC_FIX;
	else if (BNX2_CHIP(bp) == BNX2_CHIP_5709 &&
		 (BNX2_CHIP_REV(bp) == BNX2_CHIP_REV_Ax ||
		  BNX2_CHIP_REV(bp) == BNX2_CHIP_REV_Bx))
		bp->phy_flags |= BNX2_PHY_FLAG_DIS_EARLY_DAC;

	bnx2_init_fw_cap(bp);

	if ((BNX2_CHIP_ID(bp) == BNX2_CHIP_ID_5708_A0) ||
	    (BNX2_CHIP_ID(bp) == BNX2_CHIP_ID_5708_B0) ||
	    (BNX2_CHIP_ID(bp) == BNX2_CHIP_ID_5708_B1) ||
	    !(BNX2_RD(bp, BNX2_PCI_CONFIG_3) & BNX2_PCI_CONFIG_3_VAUX_PRESET)) {
		bp->flags |= BNX2_FLAG_NO_WOL;
		bp->wol = 0;
	}

	if (bp->flags & BNX2_FLAG_NO_WOL)
		device_set_wakeup_capable(&bp->pdev->dev, false);
	else
		device_set_wakeup_enable(&bp->pdev->dev, bp->wol);

	if (BNX2_CHIP_ID(bp) == BNX2_CHIP_ID_5706_A0) {
		bp->tx_quick_cons_trip_int =
			bp->tx_quick_cons_trip;
		bp->tx_ticks_int = bp->tx_ticks;
		bp->rx_quick_cons_trip_int =
			bp->rx_quick_cons_trip;
		bp->rx_ticks_int = bp->rx_ticks;
		bp->comp_prod_trip_int = bp->comp_prod_trip;
		bp->com_ticks_int = bp->com_ticks;
		bp->cmd_ticks_int = bp->cmd_ticks;
	}

	/* Disable MSI on 5706 if AMD 8132 bridge is found.
	 *
	 * MSI is defined to be 32-bit write.  The 5706 does 64-bit MSI writes
	 * with byte enables disabled on the unused 32-bit word.  This is legal
	 * but causes problems on the AMD 8132 which will eventually stop
	 * responding after a while.
	 *
	 * AMD believes this incompatibility is unique to the 5706, and
	 * prefers to locally disable MSI rather than globally disabling it.
	 */
	if (BNX2_CHIP(bp) == BNX2_CHIP_5706 && disable_msi == 0) {
		struct pci_dev *amd_8132 = NULL;

		while ((amd_8132 = pci_get_device(PCI_VENDOR_ID_AMD,
						  PCI_DEVICE_ID_AMD_8132_BRIDGE,
						  amd_8132))) {

			if (amd_8132->revision >= 0x10 &&
			    amd_8132->revision <= 0x13) {
				disable_msi = 1;
				pci_dev_put(amd_8132);
				break;
			}
		}
	}

	bnx2_set_default_link(bp);
	bp->req_flow_ctrl = FLOW_CTRL_RX | FLOW_CTRL_TX;

	timer_setup(&bp->timer, bnx2_timer, 0);
	bp->timer.expires = RUN_AT(BNX2_TIMER_INTERVAL);

#ifdef BCM_CNIC
	if (bnx2_shmem_rd(bp, BNX2_ISCSI_INITIATOR) & BNX2_ISCSI_INITIATOR_EN)
		bp->cnic_eth_dev.max_iscsi_conn =
			(bnx2_shmem_rd(bp, BNX2_ISCSI_MAX_CONN) &
			 BNX2_ISCSI_MAX_CONN_MASK) >> BNX2_ISCSI_MAX_CONN_SHIFT;
	bp->cnic_probe = bnx2_cnic_probe;
#endif
	pci_save_state(pdev);

	return 0;

err_out_unmap:
	pci_iounmap(pdev, bp->regview);
	bp->regview = NULL;

err_out_release:
	pci_release_regions(pdev);

err_out_disable:
	pci_disable_device(pdev);

err_out:
	kfree(bp->temp_stats_blk);

	return rc;
}

static char *
bnx2_bus_string(struct bnx2 *bp, char *str)
{
	char *s = str;

	if (bp->flags & BNX2_FLAG_PCIE) {
		s += sprintf(s, "PCI Express");
	} else {
		s += sprintf(s, "PCI");
		if (bp->flags & BNX2_FLAG_PCIX)
			s += sprintf(s, "-X");
		if (bp->flags & BNX2_FLAG_PCI_32BIT)
			s += sprintf(s, " 32-bit");
		else
			s += sprintf(s, " 64-bit");
		s += sprintf(s, " %dMHz", bp->bus_speed_mhz);
	}
	return str;
}

static void
bnx2_del_napi(struct bnx2 *bp)
{
	int i;

	for (i = 0; i < bp->irq_nvecs; i++)
		netif_napi_del(&bp->bnx2_napi[i].napi);
}

static void
bnx2_init_napi(struct bnx2 *bp)
{
	int i;

	for (i = 0; i < bp->irq_nvecs; i++) {
		struct bnx2_napi *bnapi = &bp->bnx2_napi[i];
		int (*poll)(struct napi_struct *, int);

		if (i == 0)
			poll = bnx2_poll;
		else
			poll = bnx2_poll_msix;

		netif_napi_add(bp->dev, &bp->bnx2_napi[i].napi, poll);
		bnapi->bp = bp;
	}
}

static const struct net_device_ops bnx2_netdev_ops = {
	.ndo_open		= bnx2_open,
	.ndo_start_xmit		= bnx2_start_xmit,
	.ndo_stop		= bnx2_close,
	.ndo_get_stats64	= bnx2_get_stats64,
	.ndo_set_rx_mode	= bnx2_set_rx_mode,
	.ndo_eth_ioctl		= bnx2_ioctl,
	.ndo_validate_addr	= eth_validate_addr,
	.ndo_set_mac_address	= bnx2_change_mac_addr,
	.ndo_change_mtu		= bnx2_change_mtu,
	.ndo_set_features	= bnx2_set_features,
	.ndo_tx_timeout		= bnx2_tx_timeout,
#ifdef CONFIG_NET_POLL_CONTROLLER
	.ndo_poll_controller	= poll_bnx2,
#endif
};

static int
bnx2_init_one(struct pci_dev *pdev, const struct pci_device_id *ent)
{
	struct net_device *dev;
	struct bnx2 *bp;
	int rc;
	char str[40];

	/* dev zeroed in init_etherdev */
	dev = alloc_etherdev_mq(sizeof(*bp), TX_MAX_RINGS);
	if (!dev)
		return -ENOMEM;

	rc = bnx2_init_board(pdev, dev);
	if (rc < 0)
		goto err_free;

	dev->netdev_ops = &bnx2_netdev_ops;
	dev->watchdog_timeo = TX_TIMEOUT;
	dev->ethtool_ops = &bnx2_ethtool_ops;

	bp = netdev_priv(dev);

	pci_set_drvdata(pdev, dev);

	/*
	 * In-flight DMA from 1st kernel could continue going in kdump kernel.
	 * New io-page table has been created before bnx2 does reset at open stage.
	 * We have to wait for the in-flight DMA to complete to avoid it look up
	 * into the newly created io-page table.
	 */
	if (is_kdump_kernel())
		bnx2_wait_dma_complete(bp);

	eth_hw_addr_set(dev, bp->mac_addr);

	dev->hw_features = NETIF_F_IP_CSUM | NETIF_F_SG |
		NETIF_F_TSO | NETIF_F_TSO_ECN |
		NETIF_F_RXHASH | NETIF_F_RXCSUM;

	if (BNX2_CHIP(bp) == BNX2_CHIP_5709)
		dev->hw_features |= NETIF_F_IPV6_CSUM | NETIF_F_TSO6;

	dev->vlan_features = dev->hw_features;
	dev->hw_features |= NETIF_F_HW_VLAN_CTAG_TX | NETIF_F_HW_VLAN_CTAG_RX;
	dev->features |= dev->hw_features;
	dev->priv_flags |= IFF_UNICAST_FLT;
	dev->min_mtu = MIN_ETHERNET_PACKET_SIZE;
	dev->max_mtu = MAX_ETHERNET_JUMBO_PACKET_SIZE;

	if (!(bp->flags & BNX2_FLAG_CAN_KEEP_VLAN))
		dev->hw_features &= ~NETIF_F_HW_VLAN_CTAG_RX;

	if ((rc = register_netdev(dev))) {
		dev_err(&pdev->dev, "Cannot register net device\n");
		goto error;
	}

	netdev_info(dev, "%s (%c%d) %s found at mem %lx, IRQ %d, "
		    "node addr %pM\n", board_info[ent->driver_data].name,
		    ((BNX2_CHIP_ID(bp) & 0xf000) >> 12) + 'A',
		    ((BNX2_CHIP_ID(bp) & 0x0ff0) >> 4),
		    bnx2_bus_string(bp, str), (long)pci_resource_start(pdev, 0),
		    pdev->irq, dev->dev_addr);

	return 0;

error:
	pci_iounmap(pdev, bp->regview);
	pci_release_regions(pdev);
	pci_disable_device(pdev);
err_free:
	bnx2_free_stats_blk(dev);
	free_netdev(dev);
	return rc;
}

static void
bnx2_remove_one(struct pci_dev *pdev)
{
	struct net_device *dev = pci_get_drvdata(pdev);
	struct bnx2 *bp = netdev_priv(dev);

	unregister_netdev(dev);

	del_timer_sync(&bp->timer);
	cancel_work_sync(&bp->reset_task);

	pci_iounmap(bp->pdev, bp->regview);

	bnx2_free_stats_blk(dev);
	kfree(bp->temp_stats_blk);

	bnx2_release_firmware(bp);

	free_netdev(dev);

	pci_release_regions(pdev);
	pci_disable_device(pdev);
}

#ifdef CONFIG_PM_SLEEP
static int
bnx2_suspend(struct device *device)
{
	struct net_device *dev = dev_get_drvdata(device);
	struct bnx2 *bp = netdev_priv(dev);

	if (netif_running(dev)) {
		cancel_work_sync(&bp->reset_task);
		bnx2_netif_stop(bp, true);
		netif_device_detach(dev);
		del_timer_sync(&bp->timer);
		bnx2_shutdown_chip(bp);
		__bnx2_free_irq(bp);
		bnx2_free_skbs(bp);
	}
	bnx2_setup_wol(bp);
	return 0;
}

static int
bnx2_resume(struct device *device)
{
	struct net_device *dev = dev_get_drvdata(device);
	struct bnx2 *bp = netdev_priv(dev);

	if (!netif_running(dev))
		return 0;

	bnx2_set_power_state(bp, PCI_D0);
	netif_device_attach(dev);
	bnx2_request_irq(bp);
	bnx2_init_nic(bp, 1);
	bnx2_netif_start(bp, true);
	return 0;
}

static SIMPLE_DEV_PM_OPS(bnx2_pm_ops, bnx2_suspend, bnx2_resume);
#define BNX2_PM_OPS (&bnx2_pm_ops)

#else

#define BNX2_PM_OPS NULL

#endif /* CONFIG_PM_SLEEP */
/**
 * bnx2_io_error_detected - called when PCI error is detected
 * @pdev: Pointer to PCI device
 * @state: The current pci connection state
 *
 * This function is called after a PCI bus error affecting
 * this device has been detected.
 */
static pci_ers_result_t bnx2_io_error_detected(struct pci_dev *pdev,
					       pci_channel_state_t state)
{
	struct net_device *dev = pci_get_drvdata(pdev);
	struct bnx2 *bp = netdev_priv(dev);

	rtnl_lock();
	netif_device_detach(dev);

	if (state == pci_channel_io_perm_failure) {
		rtnl_unlock();
		return PCI_ERS_RESULT_DISCONNECT;
	}

	if (netif_running(dev)) {
		bnx2_netif_stop(bp, true);
		del_timer_sync(&bp->timer);
		bnx2_reset_nic(bp, BNX2_DRV_MSG_CODE_RESET);
	}

	pci_disable_device(pdev);
	rtnl_unlock();

	/* Request a slot slot reset. */
	return PCI_ERS_RESULT_NEED_RESET;
}

/**
 * bnx2_io_slot_reset - called after the pci bus has been reset.
 * @pdev: Pointer to PCI device
 *
 * Restart the card from scratch, as if from a cold-boot.
 */
static pci_ers_result_t bnx2_io_slot_reset(struct pci_dev *pdev)
{
	struct net_device *dev = pci_get_drvdata(pdev);
	struct bnx2 *bp = netdev_priv(dev);
	pci_ers_result_t result = PCI_ERS_RESULT_DISCONNECT;
	int err = 0;

	rtnl_lock();
	if (pci_enable_device(pdev)) {
		dev_err(&pdev->dev,
			"Cannot re-enable PCI device after reset\n");
	} else {
		pci_set_master(pdev);
		pci_restore_state(pdev);
		pci_save_state(pdev);

		if (netif_running(dev))
			err = bnx2_init_nic(bp, 1);

		if (!err)
			result = PCI_ERS_RESULT_RECOVERED;
	}

	if (result != PCI_ERS_RESULT_RECOVERED && netif_running(dev)) {
		bnx2_napi_enable(bp);
		dev_close(dev);
	}
	rtnl_unlock();

	return result;
}

/**
 * bnx2_io_resume - called when traffic can start flowing again.
 * @pdev: Pointer to PCI device
 *
 * This callback is called when the error recovery driver tells us that
 * its OK to resume normal operation.
 */
static void bnx2_io_resume(struct pci_dev *pdev)
{
	struct net_device *dev = pci_get_drvdata(pdev);
	struct bnx2 *bp = netdev_priv(dev);

	rtnl_lock();
	if (netif_running(dev))
		bnx2_netif_start(bp, true);

	netif_device_attach(dev);
	rtnl_unlock();
}

static void bnx2_shutdown(struct pci_dev *pdev)
{
	struct net_device *dev = pci_get_drvdata(pdev);
	struct bnx2 *bp;

	if (!dev)
		return;

	bp = netdev_priv(dev);
	if (!bp)
		return;

	rtnl_lock();
	if (netif_running(dev))
		dev_close(bp->dev);

	if (system_state == SYSTEM_POWER_OFF)
		bnx2_set_power_state(bp, PCI_D3hot);

	rtnl_unlock();
}

static const struct pci_error_handlers bnx2_err_handler = {
	.error_detected	= bnx2_io_error_detected,
	.slot_reset	= bnx2_io_slot_reset,
	.resume		= bnx2_io_resume,
};

static struct pci_driver bnx2_pci_driver = {
	.name		= DRV_MODULE_NAME,
	.id_table	= bnx2_pci_tbl,
	.probe		= bnx2_init_one,
	.remove		= bnx2_remove_one,
	.driver.pm	= BNX2_PM_OPS,
	.err_handler	= &bnx2_err_handler,
	.shutdown	= bnx2_shutdown,
};

module_pci_driver(bnx2_pci_driver);<|MERGE_RESOLUTION|>--- conflicted
+++ resolved
@@ -3044,11 +3044,7 @@
 
 	dma_unmap_single(&bp->pdev->dev, dma_addr, bp->rx_buf_use_size,
 			 DMA_FROM_DEVICE);
-<<<<<<< HEAD
-	skb = build_skb(data, 0);
-=======
 	skb = slab_build_skb(data);
->>>>>>> eb3cdb58
 	if (!skb) {
 		kfree(data);
 		goto error;
