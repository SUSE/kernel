/* Broadcom NetXtreme-C/E network driver.
 *
 * Copyright (c) 2018 Broadcom Inc
 *
 * This program is free software; you can redistribute it and/or modify
 * it under the terms of the GNU General Public License as published by
 * the Free Software Foundation.
 */

#ifndef BNXT_COREDUMP_H
#define BNXT_COREDUMP_H

#include <linux/utsname.h>
#include <linux/time.h>
#include <linux/rtc.h>

struct bnxt_coredump_segment_hdr {
	__u8 signature[4];
	__le32 component_id;
	__le32 segment_id;
	__le32 flags;
	__u8 low_version;
	__u8 high_version;
	__le16 function_id;
	__le32 offset;
	__le32 length;
	__le32 status;
	__le32 duration;
	__le32 data_offset;
	__le32 instance;
	__le32 rsvd[5];
};

struct bnxt_coredump_record {
	__u8 signature[4];
	__le32 flags;
	__u8 low_version;
	__u8 high_version;
	__u8 asic_state;
	__u8 rsvd0[5];
	char system_name[32];
	__le16 year;
	__le16 month;
	__le16 day;
	__le16 hour;
	__le16 minute;
	__le16 second;
	__le16 utc_bias;
	__le16 rsvd1;
	char commandline[256];
	__le32 total_segments;
	__le32 os_ver_major;
	__le32 os_ver_minor;
	__le32 rsvd2;
	char os_name[32];
	__le16 end_year;
	__le16 end_month;
	__le16 end_day;
	__le16 end_hour;
	__le16 end_minute;
	__le16 end_second;
	__le16 end_utc_bias;
	__le32 asic_id1;
	__le32 asic_id2;
	__le32 coredump_status;
	__u8 ioctl_low_version;
	__u8 ioctl_high_version;
	__le16 rsvd3[313];
};

struct bnxt_driver_segment_record {
	__le32 max_entries;
	__le32 entry_size;
	__le32 offset;
	__u8 wrapped:1;
	__u8 unused[3];
};

#define BNXT_VER_GET_COMP_ID	2
#define BNXT_DRV_COMP_ID	0xd

#define BNXT_CTX_MEM_SEG_ID_START  0x200

#define BNXT_CTX_MEM_SEG_QP	(BNXT_CTX_MEM_SEG_ID_START + BNXT_CTX_QP)
#define BNXT_CTX_MEM_SEG_SRQ	(BNXT_CTX_MEM_SEG_ID_START + BNXT_CTX_SRQ)
#define BNXT_CTX_MEM_SEG_CQ	(BNXT_CTX_MEM_SEG_ID_START + BNXT_CTX_CQ)
#define BNXT_CTX_MEM_SEG_VNIC	(BNXT_CTX_MEM_SEG_ID_START + BNXT_CTX_VNIC)
#define BNXT_CTX_MEM_SEG_STAT	(BNXT_CTX_MEM_SEG_ID_START + BNXT_CTX_STAT)
#define BNXT_CTX_MEM_SEG_STQM	(BNXT_CTX_MEM_SEG_ID_START + BNXT_CTX_STQM)
#define BNXT_CTX_MEM_SEG_FTQM	(BNXT_CTX_MEM_SEG_ID_START + BNXT_CTX_FTQM)
#define BNXT_CTX_MEM_SEG_MRAV	(BNXT_CTX_MEM_SEG_ID_START + BNXT_CTX_MRAV)
#define BNXT_CTX_MEM_SEG_TIM	(BNXT_CTX_MEM_SEG_ID_START + BNXT_CTX_TIM)

#define BNXT_CTX_MEM_SEG_SRT	0x1
#define BNXT_CTX_MEM_SEG_SRT2	0x2
#define BNXT_CTX_MEM_SEG_CRT	0x3
#define BNXT_CTX_MEM_SEG_CRT2	0x4
#define BNXT_CTX_MEM_SEG_RIGP0	0x5
#define BNXT_CTX_MEM_SEG_L2HWRM	0x6
#define BNXT_CTX_MEM_SEG_REHWRM	0x7
#define BNXT_CTX_MEM_SEG_CA0	0x8
#define BNXT_CTX_MEM_SEG_CA1	0x9
#define BNXT_CTX_MEM_SEG_CA2	0xa
#define BNXT_CTX_MEM_SEG_RIGP1	0xb
<<<<<<< HEAD
=======
#define BNXT_CTX_MEM_SEG_QPC	0xc
>>>>>>> b35fc656
#define BNXT_CTX_MEM_SEG_KONG	0xd

#define BNXT_CRASH_DUMP_LEN	(8 << 20)

#define COREDUMP_LIST_BUF_LEN		2048
#define COREDUMP_RETRIEVE_BUF_LEN	4096

#define BNXT_SEG_HDR_LEN	sizeof(struct bnxt_coredump_segment_hdr)
#define BNXT_SEG_RCD_LEN	sizeof(struct bnxt_driver_segment_record)

struct bnxt_coredump {
	void		*data;
	int		data_size;
	u16		total_segs;
};

#define BNXT_COREDUMP_BUF_LEN(len) ((len) - sizeof(struct bnxt_coredump_record))

struct bnxt_hwrm_dbg_dma_info {
	void *dest_buf;
	int dest_buf_size;
	u16 dma_len;
	u16 seq_off;
	u16 data_len_off;
	u16 segs;
	u32 seg_start;
	u32 buf_len;
};

struct hwrm_dbg_cmn_input {
	__le16 req_type;
	__le16 cmpl_ring;
	__le16 seq_id;
	__le16 target_id;
	__le64 resp_addr;
	__le64 host_dest_addr;
	__le32 host_buf_len;
};

struct hwrm_dbg_cmn_output {
	__le16 error_code;
	__le16 req_type;
	__le16 seq_id;
	__le16 resp_len;
	u8 flags;
	#define HWRM_DBG_CMN_FLAGS_MORE	1
};

#define BNXT_DBG_FL_CR_DUMP_SIZE_SOC	\
	DBG_QCFG_REQ_FLAGS_CRASHDUMP_SIZE_FOR_DEST_DEST_SOC_DDR
#define BNXT_DBG_FL_CR_DUMP_SIZE_HOST	\
	DBG_QCFG_REQ_FLAGS_CRASHDUMP_SIZE_FOR_DEST_DEST_HOST_DDR
#define BNXT_DBG_CR_DUMP_MDM_CFG_DDR	\
	DBG_CRASHDUMP_MEDIUM_CFG_REQ_TYPE_DDR

void bnxt_fill_coredump_seg_hdr(struct bnxt *bp,
				struct bnxt_coredump_segment_hdr *seg_hdr,
				struct coredump_segment_record *seg_rec,
				u32 seg_len, int status, u32 duration,
				u32 instance, u32 comp_id, u32 seg_id);
int bnxt_get_coredump(struct bnxt *bp, u16 dump_type, void *buf, u32 *dump_len);
int bnxt_hwrm_get_dump_len(struct bnxt *bp, u16 dump_type, u32 *dump_len);
u32 bnxt_get_coredump_length(struct bnxt *bp, u16 dump_type);

#endif<|MERGE_RESOLUTION|>--- conflicted
+++ resolved
@@ -102,10 +102,7 @@
 #define BNXT_CTX_MEM_SEG_CA1	0x9
 #define BNXT_CTX_MEM_SEG_CA2	0xa
 #define BNXT_CTX_MEM_SEG_RIGP1	0xb
-<<<<<<< HEAD
-=======
 #define BNXT_CTX_MEM_SEG_QPC	0xc
->>>>>>> b35fc656
 #define BNXT_CTX_MEM_SEG_KONG	0xd
 
 #define BNXT_CRASH_DUMP_LEN	(8 << 20)
