/* Broadcom NetXtreme-C/E network driver.
 *
 * Copyright (c) 2016-2017 Broadcom Limited
 *
 * This program is free software; you can redistribute it and/or modify
 * it under the terms of the GNU General Public License as published by
 * the Free Software Foundation.
 */

#ifndef BNXT_XDP_H
#define BNXT_XDP_H

DECLARE_STATIC_KEY_FALSE(bnxt_xdp_locking_key);

struct bnxt_sw_tx_bd *bnxt_xmit_bd(struct bnxt *bp,
				   struct bnxt_tx_ring_info *txr,
				   dma_addr_t mapping, u32 len,
				   struct xdp_buff *xdp);
<<<<<<< HEAD
void bnxt_tx_int_xdp(struct bnxt *bp, struct bnxt_napi *bnapi, int nr_pkts);
=======
void bnxt_tx_int_xdp(struct bnxt *bp, struct bnxt_napi *bnapi, int budget);
>>>>>>> eb3cdb58
bool bnxt_rx_xdp(struct bnxt *bp, struct bnxt_rx_ring_info *rxr, u16 cons,
		 struct xdp_buff xdp, struct page *page, u8 **data_ptr,
		 unsigned int *len, u8 *event);
int bnxt_xdp(struct net_device *dev, struct netdev_bpf *xdp);
int bnxt_xdp_xmit(struct net_device *dev, int num_frames,
		  struct xdp_frame **frames, u32 flags);

bool bnxt_xdp_attached(struct bnxt *bp, struct bnxt_rx_ring_info *rxr);

void bnxt_xdp_buff_init(struct bnxt *bp, struct bnxt_rx_ring_info *rxr,
			u16 cons, u8 *data_ptr, unsigned int len,
			struct xdp_buff *xdp);
void bnxt_xdp_buff_frags_free(struct bnxt_rx_ring_info *rxr,
			      struct xdp_buff *xdp);
struct sk_buff *bnxt_xdp_build_skb(struct bnxt *bp, struct sk_buff *skb,
				   u8 num_frags, struct page_pool *pool,
				   struct xdp_buff *xdp,
				   struct rx_cmp_ext *rxcmp1);
#endif<|MERGE_RESOLUTION|>--- conflicted
+++ resolved
@@ -16,11 +16,7 @@
 				   struct bnxt_tx_ring_info *txr,
 				   dma_addr_t mapping, u32 len,
 				   struct xdp_buff *xdp);
-<<<<<<< HEAD
-void bnxt_tx_int_xdp(struct bnxt *bp, struct bnxt_napi *bnapi, int nr_pkts);
-=======
 void bnxt_tx_int_xdp(struct bnxt *bp, struct bnxt_napi *bnapi, int budget);
->>>>>>> eb3cdb58
 bool bnxt_rx_xdp(struct bnxt *bp, struct bnxt_rx_ring_info *rxr, u16 cons,
 		 struct xdp_buff xdp, struct page *page, u8 **data_ptr,
 		 unsigned int *len, u8 *event);
