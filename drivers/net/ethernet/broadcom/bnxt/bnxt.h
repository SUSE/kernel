--- conflicted
+++ resolved
@@ -2846,13 +2846,9 @@
 bool bnxt_bs_trace_avail(struct bnxt *bp, u16 type);
 void bnxt_set_tpa_flags(struct bnxt *bp);
 void bnxt_set_ring_params(struct bnxt *);
-<<<<<<< HEAD
-int bnxt_set_rx_skb_mode(struct bnxt *bp, bool page_mode);
+void bnxt_set_rx_skb_mode(struct bnxt *bp, bool page_mode);
 void bnxt_insert_usr_fltr(struct bnxt *bp, struct bnxt_filter_base *fltr);
 void bnxt_del_one_usr_fltr(struct bnxt *bp, struct bnxt_filter_base *fltr);
-=======
-void bnxt_set_rx_skb_mode(struct bnxt *bp, bool page_mode);
->>>>>>> ccc58d9a
 int bnxt_hwrm_func_drv_rgtr(struct bnxt *bp, unsigned long *bmap,
 			    int bmap_size, bool async_only);
 int bnxt_hwrm_func_drv_unrgtr(struct bnxt *bp);
