/* Broadcom NetXtreme-C/E network driver.
 *
 * Copyright (c) 2021 Broadcom Inc.
 *
 * This program is free software; you can redistribute it and/or modify
 * it under the terms of the GNU General Public License as published by
 * the Free Software Foundation.
 */
#include <linux/kernel.h>
#include <linux/errno.h>
#include <linux/pci.h>
#include <linux/netdevice.h>
#include <linux/etherdevice.h>
#include <linux/net_tstamp.h>
#include <linux/timekeeping.h>
#include <linux/ptp_classify.h>
#include <linux/clocksource.h>
#include "bnxt_hsi.h"
#include "bnxt.h"
#include "bnxt_hwrm.h"
#include "bnxt_ptp.h"

static int bnxt_ptp_cfg_settime(struct bnxt *bp, u64 time)
{
	struct hwrm_func_ptp_cfg_input *req;
	int rc;

	rc = hwrm_req_init(bp, req, HWRM_FUNC_PTP_CFG);
	if (rc)
		return rc;

	req->enables = cpu_to_le16(FUNC_PTP_CFG_REQ_ENABLES_PTP_SET_TIME);
	req->ptp_set_time = cpu_to_le64(time);
	return hwrm_req_send(bp, req);
}

int bnxt_ptp_parse(struct sk_buff *skb, u16 *seq_id, u16 *hdr_off)
{
	unsigned int ptp_class;
	struct ptp_header *hdr;

	ptp_class = ptp_classify_raw(skb);

	switch (ptp_class & PTP_CLASS_VMASK) {
	case PTP_CLASS_V1:
	case PTP_CLASS_V2:
		hdr = ptp_parse_header(skb, ptp_class);
		if (!hdr)
			return -EINVAL;

		*hdr_off = (u8 *)hdr - skb->data;
		*seq_id	 = ntohs(hdr->sequence_id);
		return 0;
	default:
		return -ERANGE;
	}
}

static int bnxt_ptp_settime(struct ptp_clock_info *ptp_info,
			    const struct timespec64 *ts)
{
	struct bnxt_ptp_cfg *ptp = container_of(ptp_info, struct bnxt_ptp_cfg,
						ptp_info);
	u64 ns = timespec64_to_ns(ts);
	unsigned long flags;

	if (BNXT_PTP_USE_RTC(ptp->bp))
		return bnxt_ptp_cfg_settime(ptp->bp, ns);

	spin_lock_irqsave(&ptp->ptp_lock, flags);
	timecounter_init(&ptp->tc, &ptp->cc, ns);
	spin_unlock_irqrestore(&ptp->ptp_lock, flags);
	return 0;
}

/* Caller holds ptp_lock */
static int bnxt_refclk_read(struct bnxt *bp, struct ptp_system_timestamp *sts,
			    u64 *ns)
{
	struct bnxt_ptp_cfg *ptp = bp->ptp_cfg;
	u32 high_before, high_now, low;

	if (test_bit(BNXT_STATE_IN_FW_RESET, &bp->state))
		return -EIO;

	high_before = readl(bp->bar0 + ptp->refclk_mapped_regs[1]);
	ptp_read_system_prets(sts);
	low = readl(bp->bar0 + ptp->refclk_mapped_regs[0]);
	ptp_read_system_postts(sts);
	high_now = readl(bp->bar0 + ptp->refclk_mapped_regs[1]);
	if (high_now != high_before) {
		ptp_read_system_prets(sts);
		low = readl(bp->bar0 + ptp->refclk_mapped_regs[0]);
		ptp_read_system_postts(sts);
	}
	*ns = ((u64)high_now << 32) | low;

	return 0;
}

static void bnxt_ptp_get_current_time(struct bnxt *bp)
{
	struct bnxt_ptp_cfg *ptp = bp->ptp_cfg;
	unsigned long flags;

	if (!ptp)
		return;
	spin_lock_irqsave(&ptp->ptp_lock, flags);
	WRITE_ONCE(ptp->old_time, ptp->current_time);
	bnxt_refclk_read(bp, NULL, &ptp->current_time);
	spin_unlock_irqrestore(&ptp->ptp_lock, flags);
}

static int bnxt_hwrm_port_ts_query(struct bnxt *bp, u32 flags, u64 *ts,
				   u32 txts_tmo, int slot)
{
	struct hwrm_port_ts_query_output *resp;
	struct hwrm_port_ts_query_input *req;
	int rc;

	rc = hwrm_req_init(bp, req, HWRM_PORT_TS_QUERY);
	if (rc)
		return rc;

	req->flags = cpu_to_le32(flags);
	if ((flags & PORT_TS_QUERY_REQ_FLAGS_PATH) ==
	    PORT_TS_QUERY_REQ_FLAGS_PATH_TX) {
		struct bnxt_ptp_tx_req *txts_req = &bp->ptp_cfg->txts_req[slot];
		u32 tmo_us = txts_tmo * 1000;

		req->enables = cpu_to_le16(BNXT_PTP_QTS_TX_ENABLES);
		req->ptp_seq_id = cpu_to_le32(txts_req->tx_seqid);
		req->ptp_hdr_offset = cpu_to_le16(txts_req->tx_hdr_off);
		if (!tmo_us)
			tmo_us = BNXT_PTP_QTS_TIMEOUT;
		tmo_us = min(tmo_us, BNXT_PTP_QTS_MAX_TMO_US);
		req->ts_req_timeout = cpu_to_le16(tmo_us);
	}
	resp = hwrm_req_hold(bp, req);

	rc = hwrm_req_send_silent(bp, req);
	if (!rc)
		*ts = le64_to_cpu(resp->ptp_msg_ts);
	hwrm_req_drop(bp, req);
	return rc;
}

static int bnxt_ptp_gettimex(struct ptp_clock_info *ptp_info,
			     struct timespec64 *ts,
			     struct ptp_system_timestamp *sts)
{
	struct bnxt_ptp_cfg *ptp = container_of(ptp_info, struct bnxt_ptp_cfg,
						ptp_info);
	unsigned long flags;
	u64 ns, cycles;
	int rc;

	spin_lock_irqsave(&ptp->ptp_lock, flags);
	rc = bnxt_refclk_read(ptp->bp, sts, &cycles);
	if (rc) {
		spin_unlock_irqrestore(&ptp->ptp_lock, flags);
		return rc;
	}
	ns = timecounter_cyc2time(&ptp->tc, cycles);
	spin_unlock_irqrestore(&ptp->ptp_lock, flags);
	*ts = ns_to_timespec64(ns);

	return 0;
}

/* Caller holds ptp_lock */
void bnxt_ptp_update_current_time(struct bnxt *bp)
{
	struct bnxt_ptp_cfg *ptp = bp->ptp_cfg;

	bnxt_refclk_read(ptp->bp, NULL, &ptp->current_time);
	WRITE_ONCE(ptp->old_time, ptp->current_time);
}

static int bnxt_ptp_adjphc(struct bnxt_ptp_cfg *ptp, s64 delta)
{
	struct hwrm_port_mac_cfg_input *req;
	unsigned long flags;
	int rc;

	rc = hwrm_req_init(ptp->bp, req, HWRM_PORT_MAC_CFG);
	if (rc)
		return rc;

	req->enables = cpu_to_le32(PORT_MAC_CFG_REQ_ENABLES_PTP_ADJ_PHASE);
	req->ptp_adj_phase = cpu_to_le64(delta);

	rc = hwrm_req_send(ptp->bp, req);
	if (rc) {
		netdev_err(ptp->bp->dev, "ptp adjphc failed. rc = %x\n", rc);
	} else {
		spin_lock_irqsave(&ptp->ptp_lock, flags);
		bnxt_ptp_update_current_time(ptp->bp);
		spin_unlock_irqrestore(&ptp->ptp_lock, flags);
	}

	return rc;
}

static int bnxt_ptp_adjtime(struct ptp_clock_info *ptp_info, s64 delta)
{
	struct bnxt_ptp_cfg *ptp = container_of(ptp_info, struct bnxt_ptp_cfg,
						ptp_info);
	unsigned long flags;

	if (BNXT_PTP_USE_RTC(ptp->bp))
		return bnxt_ptp_adjphc(ptp, delta);

	spin_lock_irqsave(&ptp->ptp_lock, flags);
	timecounter_adjtime(&ptp->tc, delta);
	spin_unlock_irqrestore(&ptp->ptp_lock, flags);
	return 0;
}

static int bnxt_ptp_adjfine_rtc(struct bnxt *bp, long scaled_ppm)
{
	s32 ppb = scaled_ppm_to_ppb(scaled_ppm);
	struct hwrm_port_mac_cfg_input *req;
	int rc;

	rc = hwrm_req_init(bp, req, HWRM_PORT_MAC_CFG);
	if (rc)
		return rc;

	req->ptp_freq_adj_ppb = cpu_to_le32(ppb);
	req->enables = cpu_to_le32(PORT_MAC_CFG_REQ_ENABLES_PTP_FREQ_ADJ_PPB);
	rc = hwrm_req_send(bp, req);
	if (rc)
		netdev_err(bp->dev,
			   "ptp adjfine failed. rc = %d\n", rc);
	return rc;
}

static int bnxt_ptp_adjfine(struct ptp_clock_info *ptp_info, long scaled_ppm)
{
	struct bnxt_ptp_cfg *ptp = container_of(ptp_info, struct bnxt_ptp_cfg,
						ptp_info);
	struct bnxt *bp = ptp->bp;
	unsigned long flags;

	if (!BNXT_MH(bp))
		return bnxt_ptp_adjfine_rtc(bp, scaled_ppm);

	spin_lock_irqsave(&ptp->ptp_lock, flags);
	timecounter_read(&ptp->tc);
	ptp->cc.mult = adjust_by_scaled_ppm(ptp->cmult, scaled_ppm);
	spin_unlock_irqrestore(&ptp->ptp_lock, flags);
	return 0;
}

void bnxt_ptp_pps_event(struct bnxt *bp, u32 data1, u32 data2)
{
	struct bnxt_ptp_cfg *ptp = bp->ptp_cfg;
	struct ptp_clock_event event;
	unsigned long flags;
	u64 ns, pps_ts;

	pps_ts = EVENT_PPS_TS(data2, data1);
	spin_lock_irqsave(&ptp->ptp_lock, flags);
	ns = timecounter_cyc2time(&ptp->tc, pps_ts);
	spin_unlock_irqrestore(&ptp->ptp_lock, flags);

	switch (EVENT_DATA2_PPS_EVENT_TYPE(data2)) {
	case ASYNC_EVENT_CMPL_PPS_TIMESTAMP_EVENT_DATA2_EVENT_TYPE_INTERNAL:
		event.pps_times.ts_real = ns_to_timespec64(ns);
		event.type = PTP_CLOCK_PPSUSR;
		event.index = EVENT_DATA2_PPS_PIN_NUM(data2);
		break;
	case ASYNC_EVENT_CMPL_PPS_TIMESTAMP_EVENT_DATA2_EVENT_TYPE_EXTERNAL:
		event.timestamp = ns;
		event.type = PTP_CLOCK_EXTTS;
		event.index = EVENT_DATA2_PPS_PIN_NUM(data2);
		break;
	}

	ptp_clock_event(bp->ptp_cfg->ptp_clock, &event);
}

static int bnxt_ptp_cfg_pin(struct bnxt *bp, u8 pin, u8 usage)
{
	struct hwrm_func_ptp_pin_cfg_input *req;
	struct bnxt_ptp_cfg *ptp = bp->ptp_cfg;
	u8 state = usage != BNXT_PPS_PIN_NONE;
	u8 *pin_state, *pin_usg;
	u32 enables;
	int rc;

	if (!TSIO_PIN_VALID(pin)) {
		netdev_err(ptp->bp->dev, "1PPS: Invalid pin. Check pin-function configuration\n");
		return -EOPNOTSUPP;
	}

	rc = hwrm_req_init(ptp->bp, req, HWRM_FUNC_PTP_PIN_CFG);
	if (rc)
		return rc;

	enables = (FUNC_PTP_PIN_CFG_REQ_ENABLES_PIN0_STATE |
		   FUNC_PTP_PIN_CFG_REQ_ENABLES_PIN0_USAGE) << (pin * 2);
	req->enables = cpu_to_le32(enables);

	pin_state = &req->pin0_state;
	pin_usg = &req->pin0_usage;

	*(pin_state + (pin * 2)) = state;
	*(pin_usg + (pin * 2)) = usage;

	rc = hwrm_req_send(ptp->bp, req);
	if (rc)
		return rc;

	ptp->pps_info.pins[pin].usage = usage;
	ptp->pps_info.pins[pin].state = state;

	return 0;
}

static int bnxt_ptp_cfg_event(struct bnxt *bp, u8 event)
{
	struct hwrm_func_ptp_cfg_input *req;
	int rc;

	rc = hwrm_req_init(bp, req, HWRM_FUNC_PTP_CFG);
	if (rc)
		return rc;

	req->enables = cpu_to_le16(FUNC_PTP_CFG_REQ_ENABLES_PTP_PPS_EVENT);
	req->ptp_pps_event = event;
	return hwrm_req_send(bp, req);
}

int bnxt_ptp_cfg_tstamp_filters(struct bnxt *bp)
{
	struct bnxt_ptp_cfg *ptp = bp->ptp_cfg;
	struct hwrm_port_mac_cfg_input *req;
	int rc;

	if (!ptp || !ptp->tstamp_filters)
		return -EIO;

	rc = hwrm_req_init(bp, req, HWRM_PORT_MAC_CFG);
	if (rc)
		goto out;

	if (!(bp->fw_cap & BNXT_FW_CAP_RX_ALL_PKT_TS) && (ptp->tstamp_filters &
	    (PORT_MAC_CFG_REQ_FLAGS_ALL_RX_TS_CAPTURE_ENABLE |
	     PORT_MAC_CFG_REQ_FLAGS_ALL_RX_TS_CAPTURE_DISABLE))) {
		ptp->tstamp_filters &= ~(PORT_MAC_CFG_REQ_FLAGS_ALL_RX_TS_CAPTURE_ENABLE |
					 PORT_MAC_CFG_REQ_FLAGS_ALL_RX_TS_CAPTURE_DISABLE);
		netdev_warn(bp->dev, "Unsupported FW for all RX pkts timestamp filter\n");
	}

	req->flags = cpu_to_le32(ptp->tstamp_filters);
	req->enables = cpu_to_le32(PORT_MAC_CFG_REQ_ENABLES_RX_TS_CAPTURE_PTP_MSG_TYPE);
	req->rx_ts_capture_ptp_msg_type = cpu_to_le16(ptp->rxctl);

	rc = hwrm_req_send(bp, req);
	if (!rc) {
		bp->ptp_all_rx_tstamp = !!(ptp->tstamp_filters &
					   PORT_MAC_CFG_REQ_FLAGS_ALL_RX_TS_CAPTURE_ENABLE);
		return 0;
	}
	ptp->tstamp_filters = 0;
out:
	bp->ptp_all_rx_tstamp = 0;
	netdev_warn(bp->dev, "Failed to configure HW packet timestamp filters\n");
	return rc;
}

void bnxt_ptp_reapply_pps(struct bnxt *bp)
{
	struct bnxt_ptp_cfg *ptp = bp->ptp_cfg;
	struct bnxt_pps *pps;
	u32 pin = 0;
	int rc;

	if (!ptp || !(bp->fw_cap & BNXT_FW_CAP_PTP_PPS) ||
	    !(ptp->ptp_info.pin_config))
		return;
	pps = &ptp->pps_info;
	for (pin = 0; pin < BNXT_MAX_TSIO_PINS; pin++) {
		if (pps->pins[pin].state) {
			rc = bnxt_ptp_cfg_pin(bp, pin, pps->pins[pin].usage);
			if (!rc && pps->pins[pin].event)
				rc = bnxt_ptp_cfg_event(bp,
							pps->pins[pin].event);
			if (rc)
				netdev_err(bp->dev, "1PPS: Failed to configure pin%d\n",
					   pin);
		}
	}
}

static int bnxt_get_target_cycles(struct bnxt_ptp_cfg *ptp, u64 target_ns,
				  u64 *cycles_delta)
{
	u64 cycles_now;
	u64 nsec_now, nsec_delta;
	unsigned long flags;
	int rc;

	spin_lock_irqsave(&ptp->ptp_lock, flags);
	rc = bnxt_refclk_read(ptp->bp, NULL, &cycles_now);
	if (rc) {
		spin_unlock_irqrestore(&ptp->ptp_lock, flags);
		return rc;
	}
	nsec_now = timecounter_cyc2time(&ptp->tc, cycles_now);
	spin_unlock_irqrestore(&ptp->ptp_lock, flags);

	nsec_delta = target_ns - nsec_now;
	*cycles_delta = div64_u64(nsec_delta << ptp->cc.shift, ptp->cc.mult);
	return 0;
}

static int bnxt_ptp_perout_cfg(struct bnxt_ptp_cfg *ptp,
			       struct ptp_clock_request *rq)
{
	struct hwrm_func_ptp_cfg_input *req;
	struct bnxt *bp = ptp->bp;
	struct timespec64 ts;
	u64 target_ns, delta;
	u16 enables;
	int rc;

	ts.tv_sec = rq->perout.start.sec;
	ts.tv_nsec = rq->perout.start.nsec;
	target_ns = timespec64_to_ns(&ts);

	rc = bnxt_get_target_cycles(ptp, target_ns, &delta);
	if (rc)
		return rc;

	rc = hwrm_req_init(bp, req, HWRM_FUNC_PTP_CFG);
	if (rc)
		return rc;

	enables = FUNC_PTP_CFG_REQ_ENABLES_PTP_FREQ_ADJ_EXT_PERIOD |
		  FUNC_PTP_CFG_REQ_ENABLES_PTP_FREQ_ADJ_EXT_UP |
		  FUNC_PTP_CFG_REQ_ENABLES_PTP_FREQ_ADJ_EXT_PHASE;
	req->enables = cpu_to_le16(enables);
	req->ptp_pps_event = 0;
	req->ptp_freq_adj_dll_source = 0;
	req->ptp_freq_adj_dll_phase = 0;
	req->ptp_freq_adj_ext_period = cpu_to_le32(NSEC_PER_SEC);
	req->ptp_freq_adj_ext_up = 0;
	req->ptp_freq_adj_ext_phase_lower = cpu_to_le32(delta);

	return hwrm_req_send(bp, req);
}

static int bnxt_ptp_enable(struct ptp_clock_info *ptp_info,
			   struct ptp_clock_request *rq, int on)
{
	struct bnxt_ptp_cfg *ptp = container_of(ptp_info, struct bnxt_ptp_cfg,
						ptp_info);
	struct bnxt *bp = ptp->bp;
	int pin_id;
	int rc;

	switch (rq->type) {
	case PTP_CLK_REQ_EXTTS:
		/* Configure an External PPS IN */
		pin_id = ptp_find_pin(ptp->ptp_clock, PTP_PF_EXTTS,
				      rq->extts.index);
		if (!TSIO_PIN_VALID(pin_id))
			return -EOPNOTSUPP;
		if (!on)
			break;
		rc = bnxt_ptp_cfg_pin(bp, pin_id, BNXT_PPS_PIN_PPS_IN);
		if (rc)
			return rc;
		rc = bnxt_ptp_cfg_event(bp, BNXT_PPS_EVENT_EXTERNAL);
		if (!rc)
			ptp->pps_info.pins[pin_id].event = BNXT_PPS_EVENT_EXTERNAL;
		return rc;
	case PTP_CLK_REQ_PEROUT:
		/* Configure a Periodic PPS OUT */
		pin_id = ptp_find_pin(ptp->ptp_clock, PTP_PF_PEROUT,
				      rq->perout.index);
		if (!TSIO_PIN_VALID(pin_id))
			return -EOPNOTSUPP;
		if (!on)
			break;

		rc = bnxt_ptp_cfg_pin(bp, pin_id, BNXT_PPS_PIN_PPS_OUT);
		if (!rc)
			rc = bnxt_ptp_perout_cfg(ptp, rq);

		return rc;
	case PTP_CLK_REQ_PPS:
		/* Configure PHC PPS IN */
		rc = bnxt_ptp_cfg_pin(bp, 0, BNXT_PPS_PIN_PPS_IN);
		if (rc)
			return rc;
		rc = bnxt_ptp_cfg_event(bp, BNXT_PPS_EVENT_INTERNAL);
		if (!rc)
			ptp->pps_info.pins[0].event = BNXT_PPS_EVENT_INTERNAL;
		return rc;
	default:
		netdev_err(ptp->bp->dev, "Unrecognized PIN function\n");
		return -EOPNOTSUPP;
	}

	return bnxt_ptp_cfg_pin(bp, pin_id, BNXT_PPS_PIN_NONE);
}

static int bnxt_hwrm_ptp_cfg(struct bnxt *bp)
{
	struct bnxt_ptp_cfg *ptp = bp->ptp_cfg;
	u32 flags = 0;

	switch (ptp->rx_filter) {
	case HWTSTAMP_FILTER_ALL:
		flags = PORT_MAC_CFG_REQ_FLAGS_ALL_RX_TS_CAPTURE_ENABLE;
		break;
	case HWTSTAMP_FILTER_NONE:
		flags = PORT_MAC_CFG_REQ_FLAGS_PTP_RX_TS_CAPTURE_DISABLE;
		if (bp->fw_cap & BNXT_FW_CAP_RX_ALL_PKT_TS)
			flags |= PORT_MAC_CFG_REQ_FLAGS_ALL_RX_TS_CAPTURE_DISABLE;
		break;
	case HWTSTAMP_FILTER_PTP_V2_EVENT:
	case HWTSTAMP_FILTER_PTP_V2_SYNC:
	case HWTSTAMP_FILTER_PTP_V2_DELAY_REQ:
		flags = PORT_MAC_CFG_REQ_FLAGS_PTP_RX_TS_CAPTURE_ENABLE;
		break;
	}

	if (ptp->tx_tstamp_en)
		flags |= PORT_MAC_CFG_REQ_FLAGS_PTP_TX_TS_CAPTURE_ENABLE;
	else
		flags |= PORT_MAC_CFG_REQ_FLAGS_PTP_TX_TS_CAPTURE_DISABLE;

	ptp->tstamp_filters = flags;

	return bnxt_ptp_cfg_tstamp_filters(bp);
}

int bnxt_hwtstamp_set(struct net_device *dev, struct ifreq *ifr)
{
	struct bnxt *bp = netdev_priv(dev);
	struct hwtstamp_config stmpconf;
	struct bnxt_ptp_cfg *ptp;
	u16 old_rxctl;
	int old_rx_filter, rc;
	u8 old_tx_tstamp_en;

	ptp = bp->ptp_cfg;
	if (!ptp)
		return -EOPNOTSUPP;

	if (copy_from_user(&stmpconf, ifr->ifr_data, sizeof(stmpconf)))
		return -EFAULT;

	if (stmpconf.tx_type != HWTSTAMP_TX_ON &&
	    stmpconf.tx_type != HWTSTAMP_TX_OFF)
		return -ERANGE;

	old_rx_filter = ptp->rx_filter;
	old_rxctl = ptp->rxctl;
	old_tx_tstamp_en = ptp->tx_tstamp_en;
	switch (stmpconf.rx_filter) {
	case HWTSTAMP_FILTER_NONE:
		ptp->rxctl = 0;
		ptp->rx_filter = HWTSTAMP_FILTER_NONE;
		break;
	case HWTSTAMP_FILTER_ALL:
		if (bp->fw_cap & BNXT_FW_CAP_RX_ALL_PKT_TS) {
			ptp->rx_filter = HWTSTAMP_FILTER_ALL;
			break;
		}
		return -EOPNOTSUPP;
	case HWTSTAMP_FILTER_PTP_V2_EVENT:
	case HWTSTAMP_FILTER_PTP_V2_L2_EVENT:
	case HWTSTAMP_FILTER_PTP_V2_L4_EVENT:
		ptp->rxctl = BNXT_PTP_MSG_EVENTS;
		ptp->rx_filter = HWTSTAMP_FILTER_PTP_V2_EVENT;
		break;
	case HWTSTAMP_FILTER_PTP_V2_SYNC:
	case HWTSTAMP_FILTER_PTP_V2_L2_SYNC:
	case HWTSTAMP_FILTER_PTP_V2_L4_SYNC:
		ptp->rxctl = BNXT_PTP_MSG_SYNC;
		ptp->rx_filter = HWTSTAMP_FILTER_PTP_V2_SYNC;
		break;
	case HWTSTAMP_FILTER_PTP_V2_DELAY_REQ:
	case HWTSTAMP_FILTER_PTP_V2_L2_DELAY_REQ:
	case HWTSTAMP_FILTER_PTP_V2_L4_DELAY_REQ:
		ptp->rxctl = BNXT_PTP_MSG_DELAY_REQ;
		ptp->rx_filter = HWTSTAMP_FILTER_PTP_V2_DELAY_REQ;
		break;
	default:
		return -ERANGE;
	}

	if (stmpconf.tx_type == HWTSTAMP_TX_ON)
		ptp->tx_tstamp_en = 1;
	else
		ptp->tx_tstamp_en = 0;

	rc = bnxt_hwrm_ptp_cfg(bp);
	if (rc)
		goto ts_set_err;

	stmpconf.rx_filter = ptp->rx_filter;
	return copy_to_user(ifr->ifr_data, &stmpconf, sizeof(stmpconf)) ?
		-EFAULT : 0;

ts_set_err:
	ptp->rx_filter = old_rx_filter;
	ptp->rxctl = old_rxctl;
	ptp->tx_tstamp_en = old_tx_tstamp_en;
	return rc;
}

int bnxt_hwtstamp_get(struct net_device *dev, struct ifreq *ifr)
{
	struct bnxt *bp = netdev_priv(dev);
	struct hwtstamp_config stmpconf;
	struct bnxt_ptp_cfg *ptp;

	ptp = bp->ptp_cfg;
	if (!ptp)
		return -EOPNOTSUPP;

	stmpconf.flags = 0;
	stmpconf.tx_type = ptp->tx_tstamp_en ? HWTSTAMP_TX_ON : HWTSTAMP_TX_OFF;

	stmpconf.rx_filter = ptp->rx_filter;
	return copy_to_user(ifr->ifr_data, &stmpconf, sizeof(stmpconf)) ?
		-EFAULT : 0;
}

static int bnxt_map_regs(struct bnxt *bp, u32 *reg_arr, int count, int reg_win)
{
	u32 reg_base = *reg_arr & BNXT_GRC_BASE_MASK;
	u32 win_off;
	int i;

	for (i = 0; i < count; i++) {
		if ((reg_arr[i] & BNXT_GRC_BASE_MASK) != reg_base)
			return -ERANGE;
	}
	win_off = BNXT_GRCPF_REG_WINDOW_BASE_OUT + (reg_win - 1) * 4;
	writel(reg_base, bp->bar0 + win_off);
	return 0;
}

static int bnxt_map_ptp_regs(struct bnxt *bp)
{
	struct bnxt_ptp_cfg *ptp = bp->ptp_cfg;
	u32 *reg_arr;
	int rc, i;

	reg_arr = ptp->refclk_regs;
	if (BNXT_CHIP_P5(bp)) {
		rc = bnxt_map_regs(bp, reg_arr, 2, BNXT_PTP_GRC_WIN);
		if (rc)
			return rc;
		for (i = 0; i < 2; i++)
			ptp->refclk_mapped_regs[i] = BNXT_PTP_GRC_WIN_BASE +
				(ptp->refclk_regs[i] & BNXT_GRC_OFFSET_MASK);
		return 0;
	}
	if (bp->flags & BNXT_FLAG_CHIP_P7) {
		for (i = 0; i < 2; i++) {
			if (reg_arr[i] & BNXT_GRC_BASE_MASK)
				return -EINVAL;
			ptp->refclk_mapped_regs[i] = reg_arr[i];
		}
		return 0;
	}
	return -ENODEV;
}

static void bnxt_unmap_ptp_regs(struct bnxt *bp)
{
	writel(0, bp->bar0 + BNXT_GRCPF_REG_WINDOW_BASE_OUT +
		  (BNXT_PTP_GRC_WIN - 1) * 4);
}

static u64 bnxt_cc_read(const struct cyclecounter *cc)
{
	struct bnxt_ptp_cfg *ptp = container_of(cc, struct bnxt_ptp_cfg, cc);
	u64 ns = 0;

	bnxt_refclk_read(ptp->bp, NULL, &ns);
	return ns;
}

static int bnxt_stamp_tx_skb(struct bnxt *bp, int slot)
{
	struct bnxt_ptp_cfg *ptp = bp->ptp_cfg;
	struct skb_shared_hwtstamps timestamp;
	struct bnxt_ptp_tx_req *txts_req;
	unsigned long now = jiffies;
	unsigned long flags;
	u64 ts = 0, ns = 0;
	u32 tmo = 0;
	int rc;

	txts_req = &ptp->txts_req[slot];
	/* make sure bnxt_get_tx_ts_p5() has updated abs_txts_tmo */
	smp_rmb();
	if (!time_after_eq(now, txts_req->abs_txts_tmo))
		tmo = jiffies_to_msecs(txts_req->abs_txts_tmo - now);
	rc = bnxt_hwrm_port_ts_query(bp, PORT_TS_QUERY_REQ_FLAGS_PATH_TX, &ts,
				     tmo, slot);
	if (!rc) {
		memset(&timestamp, 0, sizeof(timestamp));
		spin_lock_irqsave(&ptp->ptp_lock, flags);
		ns = timecounter_cyc2time(&ptp->tc, ts);
		spin_unlock_irqrestore(&ptp->ptp_lock, flags);
		timestamp.hwtstamp = ns_to_ktime(ns);
		skb_tstamp_tx(txts_req->tx_skb, &timestamp);
		ptp->stats.ts_pkts++;
	} else {
<<<<<<< HEAD
=======
		if (!time_after_eq(jiffies, txts_req->abs_txts_tmo))
			return -EAGAIN;

		ptp->stats.ts_lost++;
>>>>>>> 2d5404ca
		netdev_warn_once(bp->dev,
				 "TS query for TX timer failed rc = %x\n", rc);
	}

	dev_kfree_skb_any(txts_req->tx_skb);
	txts_req->tx_skb = NULL;

	return 0;
}

static long bnxt_ptp_ts_aux_work(struct ptp_clock_info *ptp_info)
{
	struct bnxt_ptp_cfg *ptp = container_of(ptp_info, struct bnxt_ptp_cfg,
						ptp_info);
	unsigned long now = jiffies;
	struct bnxt *bp = ptp->bp;
	u16 cons = ptp->txts_cons;
	unsigned long flags;
	u32 num_requests;
	int rc = 0;

	num_requests = BNXT_MAX_TX_TS - READ_ONCE(ptp->tx_avail);
	while (num_requests--) {
		if (IS_ERR(ptp->txts_req[cons].tx_skb))
			goto next_slot;
		if (!ptp->txts_req[cons].tx_skb)
			break;
		rc = bnxt_stamp_tx_skb(bp, cons);
		if (rc == -EAGAIN)
			break;
next_slot:
		BNXT_PTP_INC_TX_AVAIL(ptp);
		cons = NEXT_TXTS(cons);
	}
	ptp->txts_cons = cons;

	if (!time_after_eq(now, ptp->next_period)) {
		if (rc == -EAGAIN)
			return 0;
		return ptp->next_period - now;
	}

	bnxt_ptp_get_current_time(bp);
	ptp->next_period = now + HZ;
	if (time_after_eq(now, ptp->next_overflow_check)) {
		spin_lock_irqsave(&ptp->ptp_lock, flags);
		timecounter_read(&ptp->tc);
		spin_unlock_irqrestore(&ptp->ptp_lock, flags);
		ptp->next_overflow_check = now + BNXT_PHC_OVERFLOW_PERIOD;
	}
	if (rc == -EAGAIN)
		return 0;
	return HZ;
}

int bnxt_ptp_get_txts_prod(struct bnxt_ptp_cfg *ptp, u16 *prod)
{
	spin_lock_bh(&ptp->ptp_tx_lock);
	if (ptp->tx_avail) {
		*prod = ptp->txts_prod;
		ptp->txts_prod = NEXT_TXTS(*prod);
		ptp->tx_avail--;
		spin_unlock_bh(&ptp->ptp_tx_lock);
		return 0;
	}
	spin_unlock_bh(&ptp->ptp_tx_lock);
	atomic64_inc(&ptp->stats.ts_err);
	return -ENOSPC;
}

void bnxt_get_tx_ts_p5(struct bnxt *bp, struct sk_buff *skb, u16 prod)
{
	struct bnxt_ptp_cfg *ptp = bp->ptp_cfg;
	struct bnxt_ptp_tx_req *txts_req;

	txts_req = &ptp->txts_req[prod];
	txts_req->abs_txts_tmo = jiffies + msecs_to_jiffies(ptp->txts_tmo);
	/* make sure abs_txts_tmo is written first */
	smp_wmb();
	txts_req->tx_skb = skb;
	ptp_schedule_worker(ptp->ptp_clock, 0);
}

int bnxt_get_rx_ts_p5(struct bnxt *bp, u64 *ts, u32 pkt_ts)
{
	struct bnxt_ptp_cfg *ptp = bp->ptp_cfg;
	u64 time;

	if (!ptp)
		return -ENODEV;

	BNXT_READ_TIME64(ptp, time, ptp->old_time);
	*ts = (time & BNXT_HI_TIMER_MASK) | pkt_ts;
	if (pkt_ts < (time & BNXT_LO_TIMER_MASK))
		*ts += BNXT_LO_TIMER_MASK + 1;

	return 0;
}

void bnxt_tx_ts_cmp(struct bnxt *bp, struct bnxt_napi *bnapi,
		    struct tx_ts_cmp *tscmp)
{
	struct skb_shared_hwtstamps timestamp = {};
	struct bnxt_ptp_cfg *ptp = bp->ptp_cfg;
	u32 opaque = tscmp->tx_ts_cmp_opaque;
	struct bnxt_tx_ring_info *txr;
	struct bnxt_sw_tx_bd *tx_buf;
	unsigned long flags;
	u64 ts, ns;
	u16 cons;

	txr = bnapi->tx_ring[TX_OPAQUE_RING(opaque)];
	ts = BNXT_GET_TX_TS_48B_NS(tscmp);
	cons = TX_OPAQUE_IDX(opaque);
	tx_buf = &txr->tx_buf_ring[RING_TX(bp, cons)];
	if (tx_buf->is_ts_pkt) {
		if (BNXT_TX_TS_ERR(tscmp)) {
			netdev_err(bp->dev,
				   "timestamp completion error 0x%x 0x%x\n",
				   le32_to_cpu(tscmp->tx_ts_cmp_flags_type),
				   le32_to_cpu(tscmp->tx_ts_cmp_errors_v));
		} else {
			spin_lock_irqsave(&ptp->ptp_lock, flags);
			ns = timecounter_cyc2time(&ptp->tc, ts);
			spin_unlock_irqrestore(&ptp->ptp_lock, flags);
			timestamp.hwtstamp = ns_to_ktime(ns);
			skb_tstamp_tx(tx_buf->skb, &timestamp);
		}
		tx_buf->is_ts_pkt = 0;
	}
}

static const struct ptp_clock_info bnxt_ptp_caps = {
	.owner		= THIS_MODULE,
	.name		= "bnxt clock",
	.max_adj	= BNXT_MAX_PHC_DRIFT,
	.n_alarm	= 0,
	.n_ext_ts	= 0,
	.n_per_out	= 0,
	.n_pins		= 0,
	.pps		= 0,
	.adjfine	= bnxt_ptp_adjfine,
	.adjtime	= bnxt_ptp_adjtime,
	.do_aux_work	= bnxt_ptp_ts_aux_work,
	.gettimex64	= bnxt_ptp_gettimex,
	.settime64	= bnxt_ptp_settime,
	.enable		= bnxt_ptp_enable,
};

static int bnxt_ptp_verify(struct ptp_clock_info *ptp_info, unsigned int pin,
			   enum ptp_pin_function func, unsigned int chan)
{
	struct bnxt_ptp_cfg *ptp = container_of(ptp_info, struct bnxt_ptp_cfg,
						ptp_info);
	/* Allow only PPS pin function configuration */
	if (ptp->pps_info.pins[pin].usage <= BNXT_PPS_PIN_PPS_OUT &&
	    func != PTP_PF_PHYSYNC)
		return 0;
	else
		return -EOPNOTSUPP;
}

static int bnxt_ptp_pps_init(struct bnxt *bp)
{
	struct hwrm_func_ptp_pin_qcfg_output *resp;
	struct hwrm_func_ptp_pin_qcfg_input *req;
	struct bnxt_ptp_cfg *ptp = bp->ptp_cfg;
	struct ptp_clock_info *ptp_info;
	struct bnxt_pps *pps_info;
	u8 *pin_usg;
	u32 i, rc;

	/* Query current/default PIN CFG */
	rc = hwrm_req_init(bp, req, HWRM_FUNC_PTP_PIN_QCFG);
	if (rc)
		return rc;

	resp = hwrm_req_hold(bp, req);
	rc = hwrm_req_send(bp, req);
	if (rc || !resp->num_pins) {
		hwrm_req_drop(bp, req);
		return -EOPNOTSUPP;
	}

	ptp_info = &ptp->ptp_info;
	pps_info = &ptp->pps_info;
	pps_info->num_pins = resp->num_pins;
	ptp_info->n_pins = pps_info->num_pins;
	ptp_info->pin_config = kcalloc(ptp_info->n_pins,
				       sizeof(*ptp_info->pin_config),
				       GFP_KERNEL);
	if (!ptp_info->pin_config) {
		hwrm_req_drop(bp, req);
		return -ENOMEM;
	}

	/* Report the TSIO capability to kernel */
	pin_usg = &resp->pin0_usage;
	for (i = 0; i < pps_info->num_pins; i++, pin_usg++) {
		snprintf(ptp_info->pin_config[i].name,
			 sizeof(ptp_info->pin_config[i].name), "bnxt_pps%d", i);
		ptp_info->pin_config[i].index = i;
		ptp_info->pin_config[i].chan = i;
		if (*pin_usg == BNXT_PPS_PIN_PPS_IN)
			ptp_info->pin_config[i].func = PTP_PF_EXTTS;
		else if (*pin_usg == BNXT_PPS_PIN_PPS_OUT)
			ptp_info->pin_config[i].func = PTP_PF_PEROUT;
		else
			ptp_info->pin_config[i].func = PTP_PF_NONE;

		pps_info->pins[i].usage = *pin_usg;
	}
	hwrm_req_drop(bp, req);

	/* Only 1 each of ext_ts and per_out pins is available in HW */
	ptp_info->n_ext_ts = 1;
	ptp_info->n_per_out = 1;
	ptp_info->pps = 1;
	ptp_info->verify = bnxt_ptp_verify;

	return 0;
}

static bool bnxt_pps_config_ok(struct bnxt *bp)
{
	struct bnxt_ptp_cfg *ptp = bp->ptp_cfg;

	return !(bp->fw_cap & BNXT_FW_CAP_PTP_PPS) == !ptp->ptp_info.pin_config;
}

static void bnxt_ptp_timecounter_init(struct bnxt *bp, bool init_tc)
{
	struct bnxt_ptp_cfg *ptp = bp->ptp_cfg;

	if (!ptp->ptp_clock) {
		memset(&ptp->cc, 0, sizeof(ptp->cc));
		ptp->cc.read = bnxt_cc_read;
		ptp->cc.mask = CYCLECOUNTER_MASK(48);
		if (BNXT_MH(bp)) {
			/* Use timecounter based non-real time mode */
			ptp->cc.shift = BNXT_CYCLES_SHIFT;
			ptp->cc.mult = clocksource_khz2mult(BNXT_DEVCLK_FREQ, ptp->cc.shift);
			ptp->cmult = ptp->cc.mult;
		} else {
			ptp->cc.shift = 0;
			ptp->cc.mult = 1;
		}
		ptp->next_overflow_check = jiffies + BNXT_PHC_OVERFLOW_PERIOD;
	}
	if (init_tc)
		timecounter_init(&ptp->tc, &ptp->cc, ktime_to_ns(ktime_get_real()));
}

/* Caller holds ptp_lock */
void bnxt_ptp_rtc_timecounter_init(struct bnxt_ptp_cfg *ptp, u64 ns)
{
	timecounter_init(&ptp->tc, &ptp->cc, ns);
	/* For RTC, cycle_last must be in sync with the timecounter value. */
	ptp->tc.cycle_last = ns & ptp->cc.mask;
}

int bnxt_ptp_init_rtc(struct bnxt *bp, bool phc_cfg)
{
	struct timespec64 tsp;
	unsigned long flags;
	u64 ns;
	int rc;

	if (!bp->ptp_cfg || !BNXT_PTP_USE_RTC(bp))
		return -ENODEV;

	if (!phc_cfg) {
		ktime_get_real_ts64(&tsp);
		ns = timespec64_to_ns(&tsp);
		rc = bnxt_ptp_cfg_settime(bp, ns);
		if (rc)
			return rc;
	} else {
		rc = bnxt_hwrm_port_ts_query(bp, PORT_TS_QUERY_REQ_FLAGS_CURRENT_TIME,
					     &ns, 0, 0);
		if (rc)
			return rc;
	}
	spin_lock_irqsave(&bp->ptp_cfg->ptp_lock, flags);
	bnxt_ptp_rtc_timecounter_init(bp->ptp_cfg, ns);
	spin_unlock_irqrestore(&bp->ptp_cfg->ptp_lock, flags);

	return 0;
}

static void bnxt_ptp_free(struct bnxt *bp)
{
	struct bnxt_ptp_cfg *ptp = bp->ptp_cfg;

	if (ptp->ptp_clock) {
		ptp_clock_unregister(ptp->ptp_clock);
		ptp->ptp_clock = NULL;
		kfree(ptp->ptp_info.pin_config);
		ptp->ptp_info.pin_config = NULL;
	}
}

int bnxt_ptp_init(struct bnxt *bp, bool phc_cfg)
{
	struct bnxt_ptp_cfg *ptp = bp->ptp_cfg;
	int rc;

	if (!ptp)
		return 0;

	rc = bnxt_map_ptp_regs(bp);
	if (rc)
		return rc;

	if (ptp->ptp_clock && bnxt_pps_config_ok(bp))
		return 0;

	bnxt_ptp_free(bp);

	WRITE_ONCE(ptp->tx_avail, BNXT_MAX_TX_TS);
	spin_lock_init(&ptp->ptp_lock);
	spin_lock_init(&ptp->ptp_tx_lock);

	if (BNXT_PTP_USE_RTC(bp)) {
		bnxt_ptp_timecounter_init(bp, false);
		rc = bnxt_ptp_init_rtc(bp, phc_cfg);
		if (rc)
			goto out;
	} else {
		bnxt_ptp_timecounter_init(bp, true);
		bnxt_ptp_adjfine_rtc(bp, 0);
	}
	bnxt_hwrm_func_drv_rgtr(bp, NULL, 0, true);

	ptp->ptp_info = bnxt_ptp_caps;
	if ((bp->fw_cap & BNXT_FW_CAP_PTP_PPS)) {
		if (bnxt_ptp_pps_init(bp))
			netdev_err(bp->dev, "1pps not initialized, continuing without 1pps support\n");
	}
	ptp->ptp_clock = ptp_clock_register(&ptp->ptp_info, &bp->pdev->dev);
	if (IS_ERR(ptp->ptp_clock)) {
		int err = PTR_ERR(ptp->ptp_clock);

		ptp->ptp_clock = NULL;
		rc = err;
		goto out;
	}
<<<<<<< HEAD
	if (BNXT_CHIP_P5(bp)) {
		spin_lock_bh(&ptp->ptp_lock);
=======

	ptp->stats.ts_pkts = 0;
	ptp->stats.ts_lost = 0;
	atomic64_set(&ptp->stats.ts_err, 0);

	if (bp->flags & BNXT_FLAG_CHIP_P5_PLUS) {
		unsigned long flags;

		spin_lock_irqsave(&ptp->ptp_lock, flags);
>>>>>>> 2d5404ca
		bnxt_refclk_read(bp, NULL, &ptp->current_time);
		WRITE_ONCE(ptp->old_time, ptp->current_time);
		spin_unlock_irqrestore(&ptp->ptp_lock, flags);
		ptp_schedule_worker(ptp->ptp_clock, 0);
	}
	ptp->txts_tmo = BNXT_PTP_DFLT_TX_TMO;
	return 0;

out:
	bnxt_ptp_free(bp);
	bnxt_unmap_ptp_regs(bp);
	return rc;
}

void bnxt_ptp_clear(struct bnxt *bp)
{
	struct bnxt_ptp_cfg *ptp = bp->ptp_cfg;
	int i;

	if (!ptp)
		return;

	if (ptp->ptp_clock)
		ptp_clock_unregister(ptp->ptp_clock);

	ptp->ptp_clock = NULL;
	kfree(ptp->ptp_info.pin_config);
	ptp->ptp_info.pin_config = NULL;

	for (i = 0; i < BNXT_MAX_TX_TS; i++) {
		if (ptp->txts_req[i].tx_skb) {
			dev_kfree_skb_any(ptp->txts_req[i].tx_skb);
			ptp->txts_req[i].tx_skb = NULL;
		}
	}

	bnxt_unmap_ptp_regs(bp);
}<|MERGE_RESOLUTION|>--- conflicted
+++ resolved
@@ -718,13 +718,10 @@
 		skb_tstamp_tx(txts_req->tx_skb, &timestamp);
 		ptp->stats.ts_pkts++;
 	} else {
-<<<<<<< HEAD
-=======
 		if (!time_after_eq(jiffies, txts_req->abs_txts_tmo))
 			return -EAGAIN;
 
 		ptp->stats.ts_lost++;
->>>>>>> 2d5404ca
 		netdev_warn_once(bp->dev,
 				 "TS query for TX timer failed rc = %x\n", rc);
 	}
@@ -1072,10 +1069,6 @@
 		rc = err;
 		goto out;
 	}
-<<<<<<< HEAD
-	if (BNXT_CHIP_P5(bp)) {
-		spin_lock_bh(&ptp->ptp_lock);
-=======
 
 	ptp->stats.ts_pkts = 0;
 	ptp->stats.ts_lost = 0;
@@ -1085,7 +1078,6 @@
 		unsigned long flags;
 
 		spin_lock_irqsave(&ptp->ptp_lock, flags);
->>>>>>> 2d5404ca
 		bnxt_refclk_read(bp, NULL, &ptp->current_time);
 		WRITE_ONCE(ptp->old_time, ptp->current_time);
 		spin_unlock_irqrestore(&ptp->ptp_lock, flags);
