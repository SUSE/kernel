--- conflicted
+++ resolved
@@ -1032,7 +1032,6 @@
 			ids[j++] = fltr->sw_id;
 			if (j == id_cnt)
 				return j;
-<<<<<<< HEAD
 		}
 	}
 	return j;
@@ -1054,42 +1053,12 @@
 				return fltr;
 		}
 	}
-=======
-		}
-	}
-	return j;
-}
-
-static struct bnxt_filter_base *bnxt_get_one_fltr_rcu(struct bnxt *bp,
-						      struct hlist_head tbl[],
-						      int tbl_size, u32 id)
-{
-	int i;
-
-	for (i = 0; i < tbl_size; i++) {
-		struct hlist_head *head;
-		struct bnxt_filter_base *fltr;
-
-		head = &tbl[i];
-		hlist_for_each_entry_rcu(fltr, head, hash) {
-			if (fltr->flags && fltr->sw_id == id)
-				return fltr;
-		}
-	}
->>>>>>> 2d5404ca
 	return NULL;
 }
 
 static int bnxt_grxclsrlall(struct bnxt *bp, struct ethtool_rxnfc *cmd,
 			    u32 *rule_locs)
 {
-<<<<<<< HEAD
-	cmd->data = bp->ntp_fltr_count;
-	rcu_read_lock();
-	cmd->rule_cnt = bnxt_get_all_fltr_ids_rcu(bp, bp->ntp_fltr_hash_tbl,
-						  BNXT_NTP_FLTR_HASH_SIZE,
-						  rule_locs, 0, cmd->rule_cnt);
-=======
 	u32 count;
 
 	cmd->data = bp->ntp_fltr_count;
@@ -1101,7 +1070,6 @@
 						  BNXT_NTP_FLTR_HASH_SIZE,
 						  rule_locs, count,
 						  cmd->rule_cnt);
->>>>>>> 2d5404ca
 	rcu_read_unlock();
 
 	return 0;
@@ -1121,15 +1089,6 @@
 		return rc;
 
 	rcu_read_lock();
-<<<<<<< HEAD
-	fltr_base = bnxt_get_one_fltr_rcu(bp, bp->ntp_fltr_hash_tbl,
-					  BNXT_NTP_FLTR_HASH_SIZE,
-					  fs->location);
-	if (!fltr_base) {
-		rcu_read_unlock();
-		return rc;
-	}
-=======
 	fltr_base = bnxt_get_one_fltr_rcu(bp, bp->l2_fltr_hash_tbl,
 					  BNXT_L2_FLTR_HASH_SIZE,
 					  fs->location);
@@ -1167,7 +1126,6 @@
 		rcu_read_unlock();
 		return rc;
 	}
->>>>>>> 2d5404ca
 	fltr = container_of(fltr_base, struct bnxt_ntuple_filter, base);
 
 	fkeys = &fltr->fkeys;
@@ -1190,26 +1148,6 @@
 			goto fltr_err;
 		}
 
-<<<<<<< HEAD
-		if (fltr->ntuple_flags & BNXT_NTUPLE_MATCH_SRC_IP) {
-			fs->h_u.tcp_ip4_spec.ip4src = fkeys->addrs.v4addrs.src;
-			fs->m_u.tcp_ip4_spec.ip4src = cpu_to_be32(~0);
-		}
-		if (fltr->ntuple_flags & BNXT_NTUPLE_MATCH_DST_IP) {
-			fs->h_u.tcp_ip4_spec.ip4dst = fkeys->addrs.v4addrs.dst;
-			fs->m_u.tcp_ip4_spec.ip4dst = cpu_to_be32(~0);
-		}
-		if (fltr->ntuple_flags & BNXT_NTUPLE_MATCH_SRC_PORT) {
-			fs->h_u.tcp_ip4_spec.psrc = fkeys->ports.src;
-			fs->m_u.tcp_ip4_spec.psrc = cpu_to_be16(~0);
-		}
-		if (fltr->ntuple_flags & BNXT_NTUPLE_MATCH_DST_PORT) {
-			fs->h_u.tcp_ip4_spec.pdst = fkeys->ports.dst;
-			fs->m_u.tcp_ip4_spec.pdst = cpu_to_be16(~0);
-		}
-	} else {
-		if (fkeys->basic.ip_proto == IPPROTO_TCP)
-=======
 		fs->h_u.tcp_ip4_spec.ip4src = fkeys->addrs.v4addrs.src;
 		fs->m_u.tcp_ip4_spec.ip4src = fmasks->addrs.v4addrs.src;
 		fs->h_u.tcp_ip4_spec.ip4dst = fkeys->addrs.v4addrs.dst;
@@ -1231,7 +1169,6 @@
 				fs->h_u.usr_ip6_spec.l4_proto = IPPROTO_RAW;
 			fs->m_u.usr_ip6_spec.l4_proto = BNXT_IP_PROTO_FULL_MASK;
 		} else if (fkeys->basic.ip_proto == IPPROTO_TCP) {
->>>>>>> 2d5404ca
 			fs->flow_type = TCP_V6_FLOW;
 		} else if (fkeys->basic.ip_proto == IPPROTO_UDP) {
 			fs->flow_type = UDP_V6_FLOW;
@@ -1239,29 +1176,6 @@
 			goto fltr_err;
 		}
 
-<<<<<<< HEAD
-		if (fltr->ntuple_flags & BNXT_NTUPLE_MATCH_SRC_IP) {
-			*(struct in6_addr *)&fs->h_u.tcp_ip6_spec.ip6src[0] =
-				fkeys->addrs.v6addrs.src;
-			bnxt_fill_ipv6_mask(fs->m_u.tcp_ip6_spec.ip6src);
-		}
-		if (fltr->ntuple_flags & BNXT_NTUPLE_MATCH_DST_IP) {
-			*(struct in6_addr *)&fs->h_u.tcp_ip6_spec.ip6dst[0] =
-				fkeys->addrs.v6addrs.dst;
-			bnxt_fill_ipv6_mask(fs->m_u.tcp_ip6_spec.ip6dst);
-		}
-		if (fltr->ntuple_flags & BNXT_NTUPLE_MATCH_SRC_PORT) {
-			fs->h_u.tcp_ip6_spec.psrc = fkeys->ports.src;
-			fs->m_u.tcp_ip6_spec.psrc = cpu_to_be16(~0);
-		}
-		if (fltr->ntuple_flags & BNXT_NTUPLE_MATCH_DST_PORT) {
-			fs->h_u.tcp_ip6_spec.pdst = fkeys->ports.dst;
-			fs->m_u.tcp_ip6_spec.pdst = cpu_to_be16(~0);
-		}
-	}
-
-	fs->ring_cookie = fltr->base.rxq;
-=======
 		*(struct in6_addr *)&fs->h_u.tcp_ip6_spec.ip6src[0] =
 			fkeys->addrs.v6addrs.src;
 		*(struct in6_addr *)&fs->m_u.tcp_ip6_spec.ip6src[0] =
@@ -1283,7 +1197,6 @@
 		fs->ring_cookie = RX_CLS_FLOW_DISC;
 	else
 		fs->ring_cookie = fltr->base.rxq;
->>>>>>> 2d5404ca
 	rc = 0;
 
 fltr_err:
@@ -1292,32 +1205,6 @@
 	return rc;
 }
 
-<<<<<<< HEAD
-#define IPV4_ALL_MASK		((__force __be32)~0)
-#define L4_PORT_ALL_MASK	((__force __be16)~0)
-
-static bool ipv6_mask_is_full(__be32 mask[4])
-{
-	return (mask[0] & mask[1] & mask[2] & mask[3]) == IPV4_ALL_MASK;
-}
-
-static bool ipv6_mask_is_zero(__be32 mask[4])
-{
-	return !(mask[0] | mask[1] | mask[2] | mask[3]);
-}
-
-static int bnxt_add_ntuple_cls_rule(struct bnxt *bp,
-				    struct ethtool_rx_flow_spec *fs)
-{
-	u8 vf = ethtool_get_flow_spec_ring_vf(fs->ring_cookie);
-	u32 ring = ethtool_get_flow_spec_ring(fs->ring_cookie);
-	struct bnxt_ntuple_filter *new_fltr, *fltr;
-	struct bnxt_l2_filter *l2_fltr;
-	u32 flow_type = fs->flow_type;
-	struct flow_keys *fkeys;
-	u32 idx;
-	int rc;
-=======
 static struct bnxt_rss_ctx *bnxt_get_rss_ctx_from_index(struct bnxt *bp,
 							u32 index)
 {
@@ -1433,16 +1320,10 @@
 	u32 idx, ring;
 	int rc;
 	u8 vf;
->>>>>>> 2d5404ca
 
 	if (!bp->vnic_info)
 		return -EAGAIN;
 
-<<<<<<< HEAD
-	if ((flow_type & (FLOW_MAC_EXT | FLOW_EXT)) || vf)
-		return -EOPNOTSUPP;
-
-=======
 	vf = ethtool_get_flow_spec_ring_vf(fs->ring_cookie);
 	ring = ethtool_get_flow_spec_ring(fs->ring_cookie);
 	if ((fs->flow_type & (FLOW_MAC_EXT | FLOW_EXT)) || vf)
@@ -1460,27 +1341,18 @@
 			return -EOPNOTSUPP;
 	}
 
->>>>>>> 2d5404ca
 	new_fltr = kzalloc(sizeof(*new_fltr), GFP_KERNEL);
 	if (!new_fltr)
 		return -ENOMEM;
 
-<<<<<<< HEAD
-	l2_fltr = bp->vnic_info[0].l2_filters[0];
-	atomic_inc(&l2_fltr->refcnt);
-	new_fltr->l2_fltr = l2_fltr;
-=======
 	l2_fltr = bp->vnic_info[BNXT_VNIC_DEFAULT].l2_filters[0];
 	atomic_inc(&l2_fltr->refcnt);
 	new_fltr->l2_fltr = l2_fltr;
 	fmasks = &new_fltr->fmasks;
->>>>>>> 2d5404ca
 	fkeys = &new_fltr->fkeys;
 
 	rc = -EOPNOTSUPP;
 	switch (flow_type) {
-<<<<<<< HEAD
-=======
 	case IP_USER_FLOW: {
 		struct ethtool_usrip4_spec *ip_spec = &fs->h_u.usr_ip4_spec;
 		struct ethtool_usrip4_spec *ip_mask = &fs->m_u.usr_ip4_spec;
@@ -1493,7 +1365,6 @@
 		fmasks->addrs.v4addrs.dst = ip_mask->ip4dst;
 		break;
 	}
->>>>>>> 2d5404ca
 	case TCP_V4_FLOW:
 	case UDP_V4_FLOW: {
 		struct ethtool_tcpip4_spec *ip_spec = &fs->h_u.tcp_ip4_spec;
@@ -1503,34 +1374,6 @@
 		if (flow_type == UDP_V4_FLOW)
 			fkeys->basic.ip_proto = IPPROTO_UDP;
 		fkeys->basic.n_proto = htons(ETH_P_IP);
-<<<<<<< HEAD
-
-		if (ip_mask->ip4src == IPV4_ALL_MASK) {
-			fkeys->addrs.v4addrs.src = ip_spec->ip4src;
-			new_fltr->ntuple_flags |= BNXT_NTUPLE_MATCH_SRC_IP;
-		} else if (ip_mask->ip4src) {
-			goto ntuple_err;
-		}
-		if (ip_mask->ip4dst == IPV4_ALL_MASK) {
-			fkeys->addrs.v4addrs.dst = ip_spec->ip4dst;
-			new_fltr->ntuple_flags |= BNXT_NTUPLE_MATCH_DST_IP;
-		} else if (ip_mask->ip4dst) {
-			goto ntuple_err;
-		}
-
-		if (ip_mask->psrc == L4_PORT_ALL_MASK) {
-			fkeys->ports.src = ip_spec->psrc;
-			new_fltr->ntuple_flags |= BNXT_NTUPLE_MATCH_SRC_PORT;
-		} else if (ip_mask->psrc) {
-			goto ntuple_err;
-		}
-		if (ip_mask->pdst == L4_PORT_ALL_MASK) {
-			fkeys->ports.dst = ip_spec->pdst;
-			new_fltr->ntuple_flags |= BNXT_NTUPLE_MATCH_DST_PORT;
-		} else if (ip_mask->pdst) {
-			goto ntuple_err;
-		}
-=======
 		fkeys->addrs.v4addrs.src = ip_spec->ip4src;
 		fmasks->addrs.v4addrs.src = ip_mask->ip4src;
 		fkeys->addrs.v4addrs.dst = ip_spec->ip4dst;
@@ -1551,7 +1394,6 @@
 		fmasks->addrs.v6addrs.src = *(struct in6_addr *)&ip_mask->ip6src;
 		fkeys->addrs.v6addrs.dst = *(struct in6_addr *)&ip_spec->ip6dst;
 		fmasks->addrs.v6addrs.dst = *(struct in6_addr *)&ip_mask->ip6dst;
->>>>>>> 2d5404ca
 		break;
 	}
 	case TCP_V6_FLOW:
@@ -1564,35 +1406,6 @@
 			fkeys->basic.ip_proto = IPPROTO_UDP;
 		fkeys->basic.n_proto = htons(ETH_P_IPV6);
 
-<<<<<<< HEAD
-		if (ipv6_mask_is_full(ip_mask->ip6src)) {
-			fkeys->addrs.v6addrs.src =
-				*(struct in6_addr *)&ip_spec->ip6src;
-			new_fltr->ntuple_flags |= BNXT_NTUPLE_MATCH_SRC_IP;
-		} else if (!ipv6_mask_is_zero(ip_mask->ip6src)) {
-			goto ntuple_err;
-		}
-		if (ipv6_mask_is_full(ip_mask->ip6dst)) {
-			fkeys->addrs.v6addrs.dst =
-				*(struct in6_addr *)&ip_spec->ip6dst;
-			new_fltr->ntuple_flags |= BNXT_NTUPLE_MATCH_DST_IP;
-		} else if (!ipv6_mask_is_zero(ip_mask->ip6dst)) {
-			goto ntuple_err;
-		}
-
-		if (ip_mask->psrc == L4_PORT_ALL_MASK) {
-			fkeys->ports.src = ip_spec->psrc;
-			new_fltr->ntuple_flags |= BNXT_NTUPLE_MATCH_SRC_PORT;
-		} else if (ip_mask->psrc) {
-			goto ntuple_err;
-		}
-		if (ip_mask->pdst == L4_PORT_ALL_MASK) {
-			fkeys->ports.dst = ip_spec->pdst;
-			new_fltr->ntuple_flags |= BNXT_NTUPLE_MATCH_DST_PORT;
-		} else if (ip_mask->pdst) {
-			goto ntuple_err;
-		}
-=======
 		fkeys->addrs.v6addrs.src = *(struct in6_addr *)&ip_spec->ip6src;
 		fmasks->addrs.v6addrs.src = *(struct in6_addr *)&ip_mask->ip6src;
 		fkeys->addrs.v6addrs.dst = *(struct in6_addr *)&ip_spec->ip6dst;
@@ -1601,18 +1414,13 @@
 		fmasks->ports.src = ip_mask->psrc;
 		fkeys->ports.dst = ip_spec->pdst;
 		fmasks->ports.dst = ip_mask->pdst;
->>>>>>> 2d5404ca
 		break;
 	}
 	default:
 		rc = -EOPNOTSUPP;
 		goto ntuple_err;
 	}
-<<<<<<< HEAD
-	if (!new_fltr->ntuple_flags)
-=======
 	if (!memcmp(&BNXT_FLOW_MASK_NONE, fmasks, sizeof(*fmasks)))
->>>>>>> 2d5404ca
 		goto ntuple_err;
 
 	idx = bnxt_get_ntp_filter_idx(bp, fkeys, NULL);
@@ -1625,10 +1433,6 @@
 	}
 	rcu_read_unlock();
 
-<<<<<<< HEAD
-	new_fltr->base.rxq = ring;
-	new_fltr->base.flags = BNXT_ACT_NO_AGING;
-=======
 	new_fltr->base.flags = BNXT_ACT_NO_AGING;
 	if (fs->flow_type & FLOW_RSS) {
 		struct bnxt_rss_ctx *rss_ctx;
@@ -1647,7 +1451,6 @@
 		new_fltr->base.flags |= BNXT_ACT_DROP;
 	else
 		new_fltr->base.rxq = ring;
->>>>>>> 2d5404ca
 	__set_bit(BNXT_FLTR_VALID, &new_fltr->base.state);
 	rc = bnxt_insert_ntp_filter(bp, new_fltr, idx);
 	if (!rc) {
@@ -1680,8 +1483,6 @@
 	if (fs->location != RX_CLS_LOC_ANY)
 		return -EINVAL;
 
-<<<<<<< HEAD
-=======
 	flow_type = fs->flow_type;
 	if ((flow_type == IP_USER_FLOW ||
 	     flow_type == IPV6_USER_FLOW) &&
@@ -1694,7 +1495,6 @@
 	if (fs->ring_cookie == RX_CLS_FLOW_DISC && flow_type != ETHER_FLOW)
 		return bnxt_add_ntuple_cls_rule(bp, cmd);
 
->>>>>>> 2d5404ca
 	ring = ethtool_get_flow_spec_ring(fs->ring_cookie);
 	vf = ethtool_get_flow_spec_ring_vf(fs->ring_cookie);
 	if (BNXT_VF(bp) && vf)
@@ -1704,21 +1504,10 @@
 	if (!vf && ring >= bp->rx_nr_rings)
 		return -EINVAL;
 
-<<<<<<< HEAD
-	flow_type = fs->flow_type;
-	if (flow_type & (FLOW_MAC_EXT | FLOW_RSS))
-		return -EINVAL;
-	flow_type &= ~FLOW_EXT;
-	if (flow_type == ETHER_FLOW)
-		rc = -EOPNOTSUPP;
-	else
-		rc = bnxt_add_ntuple_cls_rule(bp, fs);
-=======
 	if (flow_type == ETHER_FLOW)
 		rc = bnxt_add_l2_cls_rule(bp, fs);
 	else
 		rc = bnxt_add_ntuple_cls_rule(bp, cmd);
->>>>>>> 2d5404ca
 	return rc;
 }
 
@@ -1727,13 +1516,6 @@
 	struct ethtool_rx_flow_spec *fs = &cmd->fs;
 	struct bnxt_filter_base *fltr_base;
 	struct bnxt_ntuple_filter *fltr;
-<<<<<<< HEAD
-
-	rcu_read_lock();
-	fltr_base = bnxt_get_one_fltr_rcu(bp, bp->ntp_fltr_hash_tbl,
-					  BNXT_NTP_FLTR_HASH_SIZE,
-					  fs->location);
-=======
 	u32 id = fs->location;
 
 	rcu_read_lock();
@@ -1750,7 +1532,6 @@
 	}
 	fltr_base = bnxt_get_one_fltr_rcu(bp, bp->ntp_fltr_hash_tbl,
 					  BNXT_NTP_FLTR_HASH_SIZE, id);
->>>>>>> 2d5404ca
 	if (!fltr_base) {
 		rcu_read_unlock();
 		return -ENOENT;
@@ -1951,11 +1732,7 @@
 
 	case ETHTOOL_GRXCLSRLCNT:
 		cmd->rule_cnt = bp->ntp_fltr_count;
-<<<<<<< HEAD
-		cmd->data = BNXT_NTP_FLTR_MAX_FLTR | RX_CLS_LOC_SPECIAL;
-=======
 		cmd->data = bp->max_fltr | RX_CLS_LOC_SPECIAL;
->>>>>>> 2d5404ca
 		break;
 
 	case ETHTOOL_GRXCLSRLALL:
@@ -2032,13 +1809,6 @@
 	if (!bp->vnic_info)
 		return 0;
 
-<<<<<<< HEAD
-	vnic = &bp->vnic_info[0];
-	if (rxfh->indir && bp->rss_indir_tbl) {
-		tbl_size = bnxt_get_rxfh_indir_size(dev);
-		for (i = 0; i < tbl_size; i++)
-			rxfh->indir[i] = bp->rss_indir_tbl[i];
-=======
 	vnic = &bp->vnic_info[BNXT_VNIC_DEFAULT];
 	if (rxfh->rss_context) {
 		struct ethtool_rxfh_context *ctx;
@@ -2055,7 +1825,6 @@
 		tbl_size = bnxt_get_rxfh_indir_size(dev);
 		for (i = 0; i < tbl_size; i++)
 			rxfh->indir[i] = indir_tbl[i];
->>>>>>> 2d5404ca
 	}
 
 	if (rxfh->key && vnic->rss_hash_key)
@@ -2064,15 +1833,9 @@
 	return 0;
 }
 
-<<<<<<< HEAD
-static int bnxt_set_rxfh(struct net_device *dev,
-			 struct ethtool_rxfh_param *rxfh,
-			 struct netlink_ext_ack *extack)
-=======
 static void bnxt_modify_rss(struct bnxt *bp, struct ethtool_rxfh_context *ctx,
 			    struct bnxt_rss_ctx *rss_ctx,
 			    const struct ethtool_rxfh_param *rxfh)
->>>>>>> 2d5404ca
 {
 	if (rxfh->key) {
 		if (rss_ctx) {
@@ -2097,38 +1860,20 @@
 	}
 }
 
-<<<<<<< HEAD
-	if (rxfh->hfunc && rxfh->hfunc != ETH_RSS_HASH_TOP)
-=======
 static int bnxt_rxfh_context_check(struct bnxt *bp,
 				   const struct ethtool_rxfh_param *rxfh,
 				   struct netlink_ext_ack *extack)
 {
 	if (rxfh->hfunc && rxfh->hfunc != ETH_RSS_HASH_TOP) {
 		NL_SET_ERR_MSG_MOD(extack, "RSS hash function not supported");
->>>>>>> 2d5404ca
 		return -EOPNOTSUPP;
 	}
 
-<<<<<<< HEAD
-	if (rxfh->key)
-=======
 	if (!BNXT_SUPPORTS_MULTI_RSS_CTX(bp)) {
 		NL_SET_ERR_MSG_MOD(extack, "RSS contexts not supported");
->>>>>>> 2d5404ca
 		return -EOPNOTSUPP;
 	}
 
-<<<<<<< HEAD
-	if (rxfh->indir) {
-		u32 i, pad, tbl_size = bnxt_get_rxfh_indir_size(dev);
-
-		for (i = 0; i < tbl_size; i++)
-			bp->rss_indir_tbl[i] = rxfh->indir[i];
-		pad = bp->rss_indir_tbl_entries - tbl_size;
-		if (pad)
-			memset(&bp->rss_indir_tbl[i], 0, pad * sizeof(u16));
-=======
 	if (!netif_running(bp->dev)) {
 		NL_SET_ERR_MSG_MOD(extack, "Unable to set RSS contexts when interface is down");
 		return -EAGAIN;
@@ -2185,7 +1930,6 @@
 	if (rc) {
 		NL_SET_ERR_MSG_MOD(extack, "Unable to allocate VNIC");
 		goto out;
->>>>>>> 2d5404ca
 	}
 
 	rc = bnxt_hwrm_vnic_set_tpa(bp, vnic, bp->flags & BNXT_FLAG_TPA);
@@ -2387,20 +2131,7 @@
 	if (fw_speeds & BNXT_LINK_SPEED_MSK_10GB)
 		linkmode_set_bit(ETHTOOL_LINK_MODE_10000baseT_Full_BIT, mode);
 	if (fw_speeds & BNXT_LINK_SPEED_MSK_40GB)
-<<<<<<< HEAD
-		speed_mask |= ADVERTISED_40000baseCR4_Full;
-
-	if ((fw_pause & BNXT_LINK_PAUSE_BOTH) == BNXT_LINK_PAUSE_BOTH)
-		speed_mask |= ADVERTISED_Pause;
-	else if (fw_pause & BNXT_LINK_PAUSE_TX)
-		speed_mask |= ADVERTISED_Asym_Pause;
-	else if (fw_pause & BNXT_LINK_PAUSE_RX)
-		speed_mask |= ADVERTISED_Pause | ADVERTISED_Asym_Pause;
-
-	return speed_mask;
-=======
 		linkmode_set_bit(ETHTOOL_LINK_MODE_40000baseCR4_Full_BIT, mode);
->>>>>>> 2d5404ca
 }
 
 enum bnxt_media_type {
@@ -5145,10 +4876,6 @@
 	if (!offline) {
 		bnxt_run_fw_tests(bp, test_mask, &test_results);
 	} else {
-<<<<<<< HEAD
-		bnxt_ulp_stop(bp);
-=======
->>>>>>> 2d5404ca
 		bnxt_close_nic(bp, true, false);
 		bnxt_run_fw_tests(bp, test_mask, &test_results);
 
@@ -5563,13 +5290,10 @@
 
 const struct ethtool_ops bnxt_ethtool_ops = {
 	.cap_link_lanes_supported	= 1,
-<<<<<<< HEAD
-=======
 	.rxfh_per_ctx_key		= 1,
 	.rxfh_max_num_contexts		= BNXT_MAX_ETH_RSS_CTX + 1,
 	.rxfh_indir_space		= BNXT_MAX_RSS_TABLE_ENTRIES_P5,
 	.rxfh_priv_size			= sizeof(struct bnxt_rss_ctx),
->>>>>>> 2d5404ca
 	.supported_coalesce_params = ETHTOOL_COALESCE_USECS |
 				     ETHTOOL_COALESCE_MAX_FRAMES |
 				     ETHTOOL_COALESCE_USECS_IRQ |
