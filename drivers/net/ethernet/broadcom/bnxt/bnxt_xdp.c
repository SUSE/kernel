/* Broadcom NetXtreme-C/E network driver.
 *
 * Copyright (c) 2016-2017 Broadcom Limited
 *
 * This program is free software; you can redistribute it and/or modify
 * it under the terms of the GNU General Public License as published by
 * the Free Software Foundation.
 */
#include <linux/kernel.h>
#include <linux/errno.h>
#include <linux/pci.h>
#include <linux/netdevice.h>
#include <linux/etherdevice.h>
#include <linux/if_vlan.h>
#include <linux/bpf.h>
#include <linux/bpf_trace.h>
#include <linux/filter.h>
#include <net/page_pool.h>
#include "bnxt_hsi.h"
#include "bnxt.h"
#include "bnxt_xdp.h"

DEFINE_STATIC_KEY_FALSE(bnxt_xdp_locking_key);

struct bnxt_sw_tx_bd *bnxt_xmit_bd(struct bnxt *bp,
				   struct bnxt_tx_ring_info *txr,
				   dma_addr_t mapping, u32 len,
				   struct xdp_buff *xdp)
{
	struct skb_shared_info *sinfo;
	struct bnxt_sw_tx_bd *tx_buf;
	struct tx_bd *txbd;
	int num_frags = 0;
	u32 flags;
	u16 prod;
	int i;
<<<<<<< HEAD

	if (xdp && xdp_buff_has_frags(xdp)) {
		sinfo = xdp_get_shared_info_from_buff(xdp);
		num_frags = sinfo->nr_frags;
	}

=======

	if (xdp && xdp_buff_has_frags(xdp)) {
		sinfo = xdp_get_shared_info_from_buff(xdp);
		num_frags = sinfo->nr_frags;
	}

>>>>>>> eb3cdb58
	/* fill up the first buffer */
	prod = txr->tx_prod;
	tx_buf = &txr->tx_buf_ring[prod];
	tx_buf->nr_frags = num_frags;
	if (xdp)
		tx_buf->page = virt_to_head_page(xdp->data);

	txbd = &txr->tx_desc_ring[TX_RING(prod)][TX_IDX(prod)];
	flags = (len << TX_BD_LEN_SHIFT) |
		((num_frags + 1) << TX_BD_FLAGS_BD_CNT_SHIFT) |
		bnxt_lhint_arr[len >> 9];
	txbd->tx_bd_len_flags_type = cpu_to_le32(flags);
	txbd->tx_bd_opaque = prod;
	txbd->tx_bd_haddr = cpu_to_le64(mapping);

	/* now let us fill up the frags into the next buffers */
	for (i = 0; i < num_frags ; i++) {
		skb_frag_t *frag = &sinfo->frags[i];
		struct bnxt_sw_tx_bd *frag_tx_buf;
		struct pci_dev *pdev = bp->pdev;
		dma_addr_t frag_mapping;
		int frag_len;

		prod = NEXT_TX(prod);
<<<<<<< HEAD
		txr->tx_prod = prod;
=======
		WRITE_ONCE(txr->tx_prod, prod);
>>>>>>> eb3cdb58

		/* first fill up the first buffer */
		frag_tx_buf = &txr->tx_buf_ring[prod];
		frag_tx_buf->page = skb_frag_page(frag);

		txbd = &txr->tx_desc_ring[TX_RING(prod)][TX_IDX(prod)];

		frag_len = skb_frag_size(frag);
		frag_mapping = skb_frag_dma_map(&pdev->dev, frag, 0,
						frag_len, DMA_TO_DEVICE);

		if (unlikely(dma_mapping_error(&pdev->dev, frag_mapping)))
			return NULL;

		dma_unmap_addr_set(frag_tx_buf, mapping, frag_mapping);

		flags = frag_len << TX_BD_LEN_SHIFT;
		txbd->tx_bd_len_flags_type = cpu_to_le32(flags);
		txbd->tx_bd_haddr = cpu_to_le64(frag_mapping);

		len = frag_len;
	}

	flags &= ~TX_BD_LEN;
	txbd->tx_bd_len_flags_type = cpu_to_le32(((len) << TX_BD_LEN_SHIFT) | flags |
			TX_BD_FLAGS_PACKET_END);
	/* Sync TX BD */
	wmb();
	prod = NEXT_TX(prod);
<<<<<<< HEAD
	txr->tx_prod = prod;
=======
	WRITE_ONCE(txr->tx_prod, prod);
>>>>>>> eb3cdb58

	return tx_buf;
}

static void __bnxt_xmit_xdp(struct bnxt *bp, struct bnxt_tx_ring_info *txr,
			    dma_addr_t mapping, u32 len, u16 rx_prod,
			    struct xdp_buff *xdp)
{
	struct bnxt_sw_tx_bd *tx_buf;

	tx_buf = bnxt_xmit_bd(bp, txr, mapping, len, xdp);
	tx_buf->rx_prod = rx_prod;
	tx_buf->action = XDP_TX;

}

static void __bnxt_xmit_xdp_redirect(struct bnxt *bp,
				     struct bnxt_tx_ring_info *txr,
				     dma_addr_t mapping, u32 len,
				     struct xdp_frame *xdpf)
{
	struct bnxt_sw_tx_bd *tx_buf;

	tx_buf = bnxt_xmit_bd(bp, txr, mapping, len, NULL);
	tx_buf->action = XDP_REDIRECT;
	tx_buf->xdpf = xdpf;
	dma_unmap_addr_set(tx_buf, mapping, mapping);
	dma_unmap_len_set(tx_buf, len, 0);
}

void bnxt_tx_int_xdp(struct bnxt *bp, struct bnxt_napi *bnapi, int budget)
{
	struct bnxt_tx_ring_info *txr = bnapi->tx_ring;
	struct bnxt_rx_ring_info *rxr = bnapi->rx_ring;
	bool rx_doorbell_needed = false;
	int nr_pkts = bnapi->tx_pkts;
	struct bnxt_sw_tx_bd *tx_buf;
	u16 tx_cons = txr->tx_cons;
	u16 last_tx_cons = tx_cons;
	int i, j, frags;
<<<<<<< HEAD
=======

	if (!budget)
		return;
>>>>>>> eb3cdb58

	for (i = 0; i < nr_pkts; i++) {
		tx_buf = &txr->tx_buf_ring[tx_cons];

		if (tx_buf->action == XDP_REDIRECT) {
			struct pci_dev *pdev = bp->pdev;

			dma_unmap_single(&pdev->dev,
					 dma_unmap_addr(tx_buf, mapping),
					 dma_unmap_len(tx_buf, len),
					 DMA_TO_DEVICE);
			xdp_return_frame(tx_buf->xdpf);
			tx_buf->action = 0;
			tx_buf->xdpf = NULL;
		} else if (tx_buf->action == XDP_TX) {
			rx_doorbell_needed = true;
			last_tx_cons = tx_cons;

			frags = tx_buf->nr_frags;
			for (j = 0; j < frags; j++) {
				tx_cons = NEXT_TX(tx_cons);
				tx_buf = &txr->tx_buf_ring[tx_cons];
				page_pool_recycle_direct(rxr->page_pool, tx_buf->page);
			}
		}
		tx_cons = NEXT_TX(tx_cons);
	}

	bnapi->tx_pkts = 0;
	WRITE_ONCE(txr->tx_cons, tx_cons);
	if (rx_doorbell_needed) {
		tx_buf = &txr->tx_buf_ring[last_tx_cons];
		bnxt_db_write(bp, &rxr->rx_db, tx_buf->rx_prod);

	}
}

bool bnxt_xdp_attached(struct bnxt *bp, struct bnxt_rx_ring_info *rxr)
{
	struct bpf_prog *xdp_prog = READ_ONCE(rxr->xdp_prog);

	return !!xdp_prog;
}

void bnxt_xdp_buff_init(struct bnxt *bp, struct bnxt_rx_ring_info *rxr,
			u16 cons, u8 *data_ptr, unsigned int len,
			struct xdp_buff *xdp)
{
<<<<<<< HEAD
	struct bnxt_sw_rx_bd *rx_buf;
	u32 buflen = PAGE_SIZE;
=======
	u32 buflen = BNXT_RX_PAGE_SIZE;
	struct bnxt_sw_rx_bd *rx_buf;
>>>>>>> eb3cdb58
	struct pci_dev *pdev;
	dma_addr_t mapping;
	u32 offset;

	pdev = bp->pdev;
	rx_buf = &rxr->rx_buf_ring[cons];
	offset = bp->rx_offset;

	mapping = rx_buf->mapping - bp->rx_dma_offset;
	dma_sync_single_for_cpu(&pdev->dev, mapping + offset, len, bp->rx_dir);

	xdp_init_buff(xdp, buflen, &rxr->xdp_rxq);
	xdp_prepare_buff(xdp, data_ptr - offset, offset, len, false);
}

void bnxt_xdp_buff_frags_free(struct bnxt_rx_ring_info *rxr,
			      struct xdp_buff *xdp)
{
	struct skb_shared_info *shinfo;
	int i;

	if (!xdp || !xdp_buff_has_frags(xdp))
		return;
	shinfo = xdp_get_shared_info_from_buff(xdp);
	for (i = 0; i < shinfo->nr_frags; i++) {
		struct page *page = skb_frag_page(&shinfo->frags[i]);

		page_pool_recycle_direct(rxr->page_pool, page);
	}
	shinfo->nr_frags = 0;
}

/* returns the following:
 * true    - packet consumed by XDP and new buffer is allocated.
 * false   - packet should be passed to the stack.
 */
bool bnxt_rx_xdp(struct bnxt *bp, struct bnxt_rx_ring_info *rxr, u16 cons,
		 struct xdp_buff xdp, struct page *page, u8 **data_ptr,
		 unsigned int *len, u8 *event)
{
	struct bpf_prog *xdp_prog = READ_ONCE(rxr->xdp_prog);
	struct bnxt_tx_ring_info *txr;
	struct bnxt_sw_rx_bd *rx_buf;
	struct pci_dev *pdev;
	dma_addr_t mapping;
	u32 tx_needed = 1;
	void *orig_data;
	u32 tx_avail;
	u32 offset;
	u32 act;

	if (!xdp_prog)
		return false;

	pdev = bp->pdev;
	offset = bp->rx_offset;

	txr = rxr->bnapi->tx_ring;
	/* BNXT_RX_PAGE_MODE(bp) when XDP enabled */
	orig_data = xdp.data;

	act = bpf_prog_run_xdp(xdp_prog, &xdp);

	tx_avail = bnxt_tx_avail(bp, txr);
	/* If the tx ring is not full, we must not update the rx producer yet
	 * because we may still be transmitting on some BDs.
	 */
	if (tx_avail != bp->tx_ring_size)
		*event &= ~BNXT_RX_EVENT;

	*len = xdp.data_end - xdp.data;
	if (orig_data != xdp.data) {
		offset = xdp.data - xdp.data_hard_start;
		*data_ptr = xdp.data_hard_start + offset;
	}

	switch (act) {
	case XDP_PASS:
		return false;

	case XDP_TX:
		rx_buf = &rxr->rx_buf_ring[cons];
		mapping = rx_buf->mapping - bp->rx_dma_offset;
		*event = 0;

		if (unlikely(xdp_buff_has_frags(&xdp))) {
			struct skb_shared_info *sinfo = xdp_get_shared_info_from_buff(&xdp);

			tx_needed += sinfo->nr_frags;
			*event = BNXT_AGG_EVENT;
		}

		if (tx_avail < tx_needed) {
			trace_xdp_exception(bp->dev, xdp_prog, act);
			bnxt_xdp_buff_frags_free(rxr, &xdp);
			bnxt_reuse_rx_data(rxr, cons, page);
			return true;
		}

		dma_sync_single_for_device(&pdev->dev, mapping + offset, *len,
					   bp->rx_dir);

		*event |= BNXT_TX_EVENT;
		__bnxt_xmit_xdp(bp, txr, mapping + offset, *len,
				NEXT_RX(rxr->rx_prod), &xdp);
		bnxt_reuse_rx_data(rxr, cons, page);
		return true;
	case XDP_REDIRECT:
		/* if we are calling this here then we know that the
		 * redirect is coming from a frame received by the
		 * bnxt_en driver.
		 */
		rx_buf = &rxr->rx_buf_ring[cons];
		mapping = rx_buf->mapping - bp->rx_dma_offset;
		dma_unmap_page_attrs(&pdev->dev, mapping,
				     BNXT_RX_PAGE_SIZE, bp->rx_dir,
				     DMA_ATTR_WEAK_ORDERING);

		/* if we are unable to allocate a new buffer, abort and reuse */
		if (bnxt_alloc_rx_data(bp, rxr, rxr->rx_prod, GFP_ATOMIC)) {
			trace_xdp_exception(bp->dev, xdp_prog, act);
			bnxt_xdp_buff_frags_free(rxr, &xdp);
			bnxt_reuse_rx_data(rxr, cons, page);
			return true;
		}

		if (xdp_do_redirect(bp->dev, &xdp, xdp_prog)) {
			trace_xdp_exception(bp->dev, xdp_prog, act);
			page_pool_recycle_direct(rxr->page_pool, page);
			return true;
		}

		*event |= BNXT_REDIRECT_EVENT;
		break;
	default:
		bpf_warn_invalid_xdp_action(bp->dev, xdp_prog, act);
		fallthrough;
	case XDP_ABORTED:
		trace_xdp_exception(bp->dev, xdp_prog, act);
		fallthrough;
	case XDP_DROP:
		bnxt_xdp_buff_frags_free(rxr, &xdp);
		bnxt_reuse_rx_data(rxr, cons, page);
		break;
	}
	return true;
}

int bnxt_xdp_xmit(struct net_device *dev, int num_frames,
		  struct xdp_frame **frames, u32 flags)
{
	struct bnxt *bp = netdev_priv(dev);
	struct bpf_prog *xdp_prog = READ_ONCE(bp->xdp_prog);
	struct pci_dev *pdev = bp->pdev;
	struct bnxt_tx_ring_info *txr;
	dma_addr_t mapping;
	int nxmit = 0;
	int ring;
	int i;

	if (!test_bit(BNXT_STATE_OPEN, &bp->state) ||
	    !bp->tx_nr_rings_xdp ||
	    !xdp_prog)
		return -EINVAL;

	ring = smp_processor_id() % bp->tx_nr_rings_xdp;
	txr = &bp->tx_ring[ring];

	if (READ_ONCE(txr->dev_state) == BNXT_DEV_STATE_CLOSING)
		return -EINVAL;

	if (static_branch_unlikely(&bnxt_xdp_locking_key))
		spin_lock(&txr->xdp_tx_lock);

	for (i = 0; i < num_frames; i++) {
		struct xdp_frame *xdp = frames[i];

		if (!bnxt_tx_avail(bp, txr))
			break;

		mapping = dma_map_single(&pdev->dev, xdp->data, xdp->len,
					 DMA_TO_DEVICE);

		if (dma_mapping_error(&pdev->dev, mapping))
			break;

		__bnxt_xmit_xdp_redirect(bp, txr, mapping, xdp->len, xdp);
		nxmit++;
	}

	if (flags & XDP_XMIT_FLUSH) {
		/* Sync BD data before updating doorbell */
		wmb();
		bnxt_db_write(bp, &txr->tx_db, txr->tx_prod);
	}

	if (static_branch_unlikely(&bnxt_xdp_locking_key))
		spin_unlock(&txr->xdp_tx_lock);

	return nxmit;
}

/* Under rtnl_lock */
static int bnxt_xdp_set(struct bnxt *bp, struct bpf_prog *prog)
{
	struct net_device *dev = bp->dev;
	int tx_xdp = 0, rc, tc;
	struct bpf_prog *old;

	if (prog && !prog->aux->xdp_has_frags &&
	    bp->dev->mtu > BNXT_MAX_PAGE_MODE_MTU) {
		netdev_warn(dev, "MTU %d larger than %d without XDP frag support.\n",
			    bp->dev->mtu, BNXT_MAX_PAGE_MODE_MTU);
		return -EOPNOTSUPP;
	}
	if (!(bp->flags & BNXT_FLAG_SHARED_RINGS)) {
		netdev_warn(dev, "ethtool rx/tx channels must be combined to support XDP.\n");
		return -EOPNOTSUPP;
	}
	if (prog)
		tx_xdp = bp->rx_nr_rings;

	tc = netdev_get_num_tc(dev);
	if (!tc)
		tc = 1;
	rc = bnxt_check_rings(bp, bp->tx_nr_rings_per_tc, bp->rx_nr_rings,
			      true, tc, tx_xdp);
	if (rc) {
		netdev_warn(dev, "Unable to reserve enough TX rings to support XDP.\n");
		return rc;
	}
	if (netif_running(dev))
		bnxt_close_nic(bp, true, false);

	old = xchg(&bp->xdp_prog, prog);
	if (old)
		bpf_prog_put(old);

	if (prog) {
		bnxt_set_rx_skb_mode(bp, true);
		xdp_features_set_redirect_target(dev, true);
	} else {
		int rx, tx;

		xdp_features_clear_redirect_target(dev);
		bnxt_set_rx_skb_mode(bp, false);
		bnxt_get_max_rings(bp, &rx, &tx, true);
		if (rx > 1) {
			bp->flags &= ~BNXT_FLAG_NO_AGG_RINGS;
			bp->dev->hw_features |= NETIF_F_LRO;
		}
	}
	bp->tx_nr_rings_xdp = tx_xdp;
	bp->tx_nr_rings = bp->tx_nr_rings_per_tc * tc + tx_xdp;
	bp->cp_nr_rings = max_t(int, bp->tx_nr_rings, bp->rx_nr_rings);
	bnxt_set_tpa_flags(bp);
	bnxt_set_ring_params(bp);

	if (netif_running(dev))
		return bnxt_open_nic(bp, true, false);

	return 0;
}

int bnxt_xdp(struct net_device *dev, struct netdev_bpf *xdp)
{
	struct bnxt *bp = netdev_priv(dev);
	int rc;

	switch (xdp->command) {
	case XDP_SETUP_PROG:
		rc = bnxt_xdp_set(bp, xdp->prog);
		break;
	default:
		rc = -EINVAL;
		break;
	}
	return rc;
}

struct sk_buff *
bnxt_xdp_build_skb(struct bnxt *bp, struct sk_buff *skb, u8 num_frags,
		   struct page_pool *pool, struct xdp_buff *xdp,
		   struct rx_cmp_ext *rxcmp1)
{
	struct skb_shared_info *sinfo = xdp_get_shared_info_from_buff(xdp);

	if (!skb)
		return NULL;
	skb_checksum_none_assert(skb);
	if (RX_CMP_L4_CS_OK(rxcmp1)) {
		if (bp->dev->features & NETIF_F_RXCSUM) {
			skb->ip_summed = CHECKSUM_UNNECESSARY;
			skb->csum_level = RX_CMP_ENCAP(rxcmp1);
		}
	}
	xdp_update_skb_shared_info(skb, num_frags,
				   sinfo->xdp_frags_size,
<<<<<<< HEAD
				   PAGE_SIZE * sinfo->nr_frags,
=======
				   BNXT_RX_PAGE_SIZE * sinfo->nr_frags,
>>>>>>> eb3cdb58
				   xdp_buff_is_frag_pfmemalloc(xdp));
	return skb;
}<|MERGE_RESOLUTION|>--- conflicted
+++ resolved
@@ -34,21 +34,12 @@
 	u32 flags;
 	u16 prod;
 	int i;
-<<<<<<< HEAD
 
 	if (xdp && xdp_buff_has_frags(xdp)) {
 		sinfo = xdp_get_shared_info_from_buff(xdp);
 		num_frags = sinfo->nr_frags;
 	}
 
-=======
-
-	if (xdp && xdp_buff_has_frags(xdp)) {
-		sinfo = xdp_get_shared_info_from_buff(xdp);
-		num_frags = sinfo->nr_frags;
-	}
-
->>>>>>> eb3cdb58
 	/* fill up the first buffer */
 	prod = txr->tx_prod;
 	tx_buf = &txr->tx_buf_ring[prod];
@@ -73,11 +64,7 @@
 		int frag_len;
 
 		prod = NEXT_TX(prod);
-<<<<<<< HEAD
-		txr->tx_prod = prod;
-=======
 		WRITE_ONCE(txr->tx_prod, prod);
->>>>>>> eb3cdb58
 
 		/* first fill up the first buffer */
 		frag_tx_buf = &txr->tx_buf_ring[prod];
@@ -107,11 +94,7 @@
 	/* Sync TX BD */
 	wmb();
 	prod = NEXT_TX(prod);
-<<<<<<< HEAD
-	txr->tx_prod = prod;
-=======
 	WRITE_ONCE(txr->tx_prod, prod);
->>>>>>> eb3cdb58
 
 	return tx_buf;
 }
@@ -152,12 +135,9 @@
 	u16 tx_cons = txr->tx_cons;
 	u16 last_tx_cons = tx_cons;
 	int i, j, frags;
-<<<<<<< HEAD
-=======
 
 	if (!budget)
 		return;
->>>>>>> eb3cdb58
 
 	for (i = 0; i < nr_pkts; i++) {
 		tx_buf = &txr->tx_buf_ring[tx_cons];
@@ -206,13 +186,8 @@
 			u16 cons, u8 *data_ptr, unsigned int len,
 			struct xdp_buff *xdp)
 {
-<<<<<<< HEAD
-	struct bnxt_sw_rx_bd *rx_buf;
-	u32 buflen = PAGE_SIZE;
-=======
 	u32 buflen = BNXT_RX_PAGE_SIZE;
 	struct bnxt_sw_rx_bd *rx_buf;
->>>>>>> eb3cdb58
 	struct pci_dev *pdev;
 	dma_addr_t mapping;
 	u32 offset;
@@ -511,11 +486,7 @@
 	}
 	xdp_update_skb_shared_info(skb, num_frags,
 				   sinfo->xdp_frags_size,
-<<<<<<< HEAD
-				   PAGE_SIZE * sinfo->nr_frags,
-=======
 				   BNXT_RX_PAGE_SIZE * sinfo->nr_frags,
->>>>>>> eb3cdb58
 				   xdp_buff_is_frag_pfmemalloc(xdp));
 	return skb;
 }