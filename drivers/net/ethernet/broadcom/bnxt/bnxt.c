/* Broadcom NetXtreme-C/E network driver.
 *
 * Copyright (c) 2014-2016 Broadcom Corporation
 * Copyright (c) 2016-2019 Broadcom Limited
 *
 * This program is free software; you can redistribute it and/or modify
 * it under the terms of the GNU General Public License as published by
 * the Free Software Foundation.
 */

#include <linux/module.h>

#include <linux/stringify.h>
#include <linux/kernel.h>
#include <linux/timer.h>
#include <linux/errno.h>
#include <linux/ioport.h>
#include <linux/slab.h>
#include <linux/vmalloc.h>
#include <linux/interrupt.h>
#include <linux/pci.h>
#include <linux/netdevice.h>
#include <linux/etherdevice.h>
#include <linux/skbuff.h>
#include <linux/dma-mapping.h>
#include <linux/bitops.h>
#include <linux/io.h>
#include <linux/irq.h>
#include <linux/delay.h>
#include <asm/byteorder.h>
#include <asm/page.h>
#include <linux/time.h>
#include <linux/mii.h>
#include <linux/mdio.h>
#include <linux/if.h>
#include <linux/if_vlan.h>
#include <linux/if_bridge.h>
#include <linux/rtc.h>
#include <linux/bpf.h>
#include <net/gro.h>
#include <net/ip.h>
#include <net/tcp.h>
#include <net/udp.h>
#include <net/checksum.h>
#include <net/ip6_checksum.h>
#include <net/udp_tunnel.h>
#include <linux/workqueue.h>
#include <linux/prefetch.h>
#include <linux/cache.h>
#include <linux/log2.h>
#include <linux/bitmap.h>
#include <linux/cpu_rmap.h>
#include <linux/cpumask.h>
#include <net/pkt_cls.h>
#include <net/page_pool/helpers.h>
#include <linux/align.h>
#include <net/netdev_lock.h>
#include <net/netdev_queues.h>
#include <net/netdev_rx_queue.h>
#include <linux/pci-tph.h>
#include <linux/bnxt/hsi.h>

#include "bnxt.h"
#include "bnxt_hwrm.h"
#include "bnxt_ulp.h"
#include "bnxt_sriov.h"
#include "bnxt_ethtool.h"
#include "bnxt_dcb.h"
#include "bnxt_xdp.h"
#include "bnxt_ptp.h"
#include "bnxt_vfr.h"
#include "bnxt_tc.h"
#include "bnxt_devlink.h"
#include "bnxt_debugfs.h"
#include "bnxt_coredump.h"
#include "bnxt_hwmon.h"

#define BNXT_TX_TIMEOUT		(5 * HZ)
#define BNXT_DEF_MSG_ENABLE	(NETIF_MSG_DRV | NETIF_MSG_HW | \
				 NETIF_MSG_TX_ERR)

MODULE_IMPORT_NS("NETDEV_INTERNAL");
MODULE_LICENSE("GPL");
MODULE_DESCRIPTION("Broadcom NetXtreme network driver");

#define BNXT_RX_OFFSET (NET_SKB_PAD + NET_IP_ALIGN)
#define BNXT_RX_DMA_OFFSET NET_SKB_PAD

#define BNXT_TX_PUSH_THRESH 164

/* indexed by enum board_idx */
static const struct {
	char *name;
} board_info[] = {
	[BCM57301] = { "Broadcom BCM57301 NetXtreme-C 10Gb Ethernet" },
	[BCM57302] = { "Broadcom BCM57302 NetXtreme-C 10Gb/25Gb Ethernet" },
	[BCM57304] = { "Broadcom BCM57304 NetXtreme-C 10Gb/25Gb/40Gb/50Gb Ethernet" },
	[BCM57417_NPAR] = { "Broadcom BCM57417 NetXtreme-E Ethernet Partition" },
	[BCM58700] = { "Broadcom BCM58700 Nitro 1Gb/2.5Gb/10Gb Ethernet" },
	[BCM57311] = { "Broadcom BCM57311 NetXtreme-C 10Gb Ethernet" },
	[BCM57312] = { "Broadcom BCM57312 NetXtreme-C 10Gb/25Gb Ethernet" },
	[BCM57402] = { "Broadcom BCM57402 NetXtreme-E 10Gb Ethernet" },
	[BCM57404] = { "Broadcom BCM57404 NetXtreme-E 10Gb/25Gb Ethernet" },
	[BCM57406] = { "Broadcom BCM57406 NetXtreme-E 10GBase-T Ethernet" },
	[BCM57402_NPAR] = { "Broadcom BCM57402 NetXtreme-E Ethernet Partition" },
	[BCM57407] = { "Broadcom BCM57407 NetXtreme-E 10GBase-T Ethernet" },
	[BCM57412] = { "Broadcom BCM57412 NetXtreme-E 10Gb Ethernet" },
	[BCM57414] = { "Broadcom BCM57414 NetXtreme-E 10Gb/25Gb Ethernet" },
	[BCM57416] = { "Broadcom BCM57416 NetXtreme-E 10GBase-T Ethernet" },
	[BCM57417] = { "Broadcom BCM57417 NetXtreme-E 10GBase-T Ethernet" },
	[BCM57412_NPAR] = { "Broadcom BCM57412 NetXtreme-E Ethernet Partition" },
	[BCM57314] = { "Broadcom BCM57314 NetXtreme-C 10Gb/25Gb/40Gb/50Gb Ethernet" },
	[BCM57417_SFP] = { "Broadcom BCM57417 NetXtreme-E 10Gb/25Gb Ethernet" },
	[BCM57416_SFP] = { "Broadcom BCM57416 NetXtreme-E 10Gb Ethernet" },
	[BCM57404_NPAR] = { "Broadcom BCM57404 NetXtreme-E Ethernet Partition" },
	[BCM57406_NPAR] = { "Broadcom BCM57406 NetXtreme-E Ethernet Partition" },
	[BCM57407_SFP] = { "Broadcom BCM57407 NetXtreme-E 25Gb Ethernet" },
	[BCM57407_NPAR] = { "Broadcom BCM57407 NetXtreme-E Ethernet Partition" },
	[BCM57414_NPAR] = { "Broadcom BCM57414 NetXtreme-E Ethernet Partition" },
	[BCM57416_NPAR] = { "Broadcom BCM57416 NetXtreme-E Ethernet Partition" },
	[BCM57452] = { "Broadcom BCM57452 NetXtreme-E 10Gb/25Gb/40Gb/50Gb Ethernet" },
	[BCM57454] = { "Broadcom BCM57454 NetXtreme-E 10Gb/25Gb/40Gb/50Gb/100Gb Ethernet" },
	[BCM5745x_NPAR] = { "Broadcom BCM5745x NetXtreme-E Ethernet Partition" },
	[BCM57508] = { "Broadcom BCM57508 NetXtreme-E 10Gb/25Gb/50Gb/100Gb/200Gb Ethernet" },
	[BCM57504] = { "Broadcom BCM57504 NetXtreme-E 10Gb/25Gb/50Gb/100Gb/200Gb Ethernet" },
	[BCM57502] = { "Broadcom BCM57502 NetXtreme-E 10Gb/25Gb/50Gb Ethernet" },
	[BCM57608] = { "Broadcom BCM57608 NetXtreme-E 10Gb/25Gb/50Gb/100Gb/200Gb/400Gb Ethernet" },
	[BCM57604] = { "Broadcom BCM57604 NetXtreme-E 10Gb/25Gb/50Gb/100Gb/200Gb Ethernet" },
	[BCM57602] = { "Broadcom BCM57602 NetXtreme-E 10Gb/25Gb/50Gb/100Gb Ethernet" },
	[BCM57601] = { "Broadcom BCM57601 NetXtreme-E 10Gb/25Gb/50Gb/100Gb/200Gb/400Gb Ethernet" },
	[BCM57508_NPAR] = { "Broadcom BCM57508 NetXtreme-E Ethernet Partition" },
	[BCM57504_NPAR] = { "Broadcom BCM57504 NetXtreme-E Ethernet Partition" },
	[BCM57502_NPAR] = { "Broadcom BCM57502 NetXtreme-E Ethernet Partition" },
	[BCM58802] = { "Broadcom BCM58802 NetXtreme-S 10Gb/25Gb/40Gb/50Gb Ethernet" },
	[BCM58804] = { "Broadcom BCM58804 NetXtreme-S 10Gb/25Gb/40Gb/50Gb/100Gb Ethernet" },
	[BCM58808] = { "Broadcom BCM58808 NetXtreme-S 10Gb/25Gb/40Gb/50Gb/100Gb Ethernet" },
	[NETXTREME_E_VF] = { "Broadcom NetXtreme-E Ethernet Virtual Function" },
	[NETXTREME_C_VF] = { "Broadcom NetXtreme-C Ethernet Virtual Function" },
	[NETXTREME_S_VF] = { "Broadcom NetXtreme-S Ethernet Virtual Function" },
	[NETXTREME_C_VF_HV] = { "Broadcom NetXtreme-C Virtual Function for Hyper-V" },
	[NETXTREME_E_VF_HV] = { "Broadcom NetXtreme-E Virtual Function for Hyper-V" },
	[NETXTREME_E_P5_VF] = { "Broadcom BCM5750X NetXtreme-E Ethernet Virtual Function" },
	[NETXTREME_E_P5_VF_HV] = { "Broadcom BCM5750X NetXtreme-E Virtual Function for Hyper-V" },
	[NETXTREME_E_P7_VF] = { "Broadcom BCM5760X Virtual Function" },
	[NETXTREME_E_P7_VF_HV] = { "Broadcom BCM5760X Virtual Function for Hyper-V" },
};

static const struct pci_device_id bnxt_pci_tbl[] = {
	{ PCI_VDEVICE(BROADCOM, 0x1604), .driver_data = BCM5745x_NPAR },
	{ PCI_VDEVICE(BROADCOM, 0x1605), .driver_data = BCM5745x_NPAR },
	{ PCI_VDEVICE(BROADCOM, 0x1614), .driver_data = BCM57454 },
	{ PCI_VDEVICE(BROADCOM, 0x16c0), .driver_data = BCM57417_NPAR },
	{ PCI_VDEVICE(BROADCOM, 0x16c8), .driver_data = BCM57301 },
	{ PCI_VDEVICE(BROADCOM, 0x16c9), .driver_data = BCM57302 },
	{ PCI_VDEVICE(BROADCOM, 0x16ca), .driver_data = BCM57304 },
	{ PCI_VDEVICE(BROADCOM, 0x16cc), .driver_data = BCM57417_NPAR },
	{ PCI_VDEVICE(BROADCOM, 0x16cd), .driver_data = BCM58700 },
	{ PCI_VDEVICE(BROADCOM, 0x16ce), .driver_data = BCM57311 },
	{ PCI_VDEVICE(BROADCOM, 0x16cf), .driver_data = BCM57312 },
	{ PCI_VDEVICE(BROADCOM, 0x16d0), .driver_data = BCM57402 },
	{ PCI_VDEVICE(BROADCOM, 0x16d1), .driver_data = BCM57404 },
	{ PCI_VDEVICE(BROADCOM, 0x16d2), .driver_data = BCM57406 },
	{ PCI_VDEVICE(BROADCOM, 0x16d4), .driver_data = BCM57402_NPAR },
	{ PCI_VDEVICE(BROADCOM, 0x16d5), .driver_data = BCM57407 },
	{ PCI_VDEVICE(BROADCOM, 0x16d6), .driver_data = BCM57412 },
	{ PCI_VDEVICE(BROADCOM, 0x16d7), .driver_data = BCM57414 },
	{ PCI_VDEVICE(BROADCOM, 0x16d8), .driver_data = BCM57416 },
	{ PCI_VDEVICE(BROADCOM, 0x16d9), .driver_data = BCM57417 },
	{ PCI_VDEVICE(BROADCOM, 0x16de), .driver_data = BCM57412_NPAR },
	{ PCI_VDEVICE(BROADCOM, 0x16df), .driver_data = BCM57314 },
	{ PCI_VDEVICE(BROADCOM, 0x16e2), .driver_data = BCM57417_SFP },
	{ PCI_VDEVICE(BROADCOM, 0x16e3), .driver_data = BCM57416_SFP },
	{ PCI_VDEVICE(BROADCOM, 0x16e7), .driver_data = BCM57404_NPAR },
	{ PCI_VDEVICE(BROADCOM, 0x16e8), .driver_data = BCM57406_NPAR },
	{ PCI_VDEVICE(BROADCOM, 0x16e9), .driver_data = BCM57407_SFP },
	{ PCI_VDEVICE(BROADCOM, 0x16ea), .driver_data = BCM57407_NPAR },
	{ PCI_VDEVICE(BROADCOM, 0x16eb), .driver_data = BCM57412_NPAR },
	{ PCI_VDEVICE(BROADCOM, 0x16ec), .driver_data = BCM57414_NPAR },
	{ PCI_VDEVICE(BROADCOM, 0x16ed), .driver_data = BCM57414_NPAR },
	{ PCI_VDEVICE(BROADCOM, 0x16ee), .driver_data = BCM57416_NPAR },
	{ PCI_VDEVICE(BROADCOM, 0x16ef), .driver_data = BCM57416_NPAR },
	{ PCI_VDEVICE(BROADCOM, 0x16f0), .driver_data = BCM58808 },
	{ PCI_VDEVICE(BROADCOM, 0x16f1), .driver_data = BCM57452 },
	{ PCI_VDEVICE(BROADCOM, 0x1750), .driver_data = BCM57508 },
	{ PCI_VDEVICE(BROADCOM, 0x1751), .driver_data = BCM57504 },
	{ PCI_VDEVICE(BROADCOM, 0x1752), .driver_data = BCM57502 },
	{ PCI_VDEVICE(BROADCOM, 0x1760), .driver_data = BCM57608 },
	{ PCI_VDEVICE(BROADCOM, 0x1761), .driver_data = BCM57604 },
	{ PCI_VDEVICE(BROADCOM, 0x1762), .driver_data = BCM57602 },
	{ PCI_VDEVICE(BROADCOM, 0x1763), .driver_data = BCM57601 },
	{ PCI_VDEVICE(BROADCOM, 0x1800), .driver_data = BCM57502_NPAR },
	{ PCI_VDEVICE(BROADCOM, 0x1801), .driver_data = BCM57504_NPAR },
	{ PCI_VDEVICE(BROADCOM, 0x1802), .driver_data = BCM57508_NPAR },
	{ PCI_VDEVICE(BROADCOM, 0x1803), .driver_data = BCM57502_NPAR },
	{ PCI_VDEVICE(BROADCOM, 0x1804), .driver_data = BCM57504_NPAR },
	{ PCI_VDEVICE(BROADCOM, 0x1805), .driver_data = BCM57508_NPAR },
	{ PCI_VDEVICE(BROADCOM, 0xd802), .driver_data = BCM58802 },
	{ PCI_VDEVICE(BROADCOM, 0xd804), .driver_data = BCM58804 },
#ifdef CONFIG_BNXT_SRIOV
	{ PCI_VDEVICE(BROADCOM, 0x1606), .driver_data = NETXTREME_E_VF },
	{ PCI_VDEVICE(BROADCOM, 0x1607), .driver_data = NETXTREME_E_VF_HV },
	{ PCI_VDEVICE(BROADCOM, 0x1608), .driver_data = NETXTREME_E_VF_HV },
	{ PCI_VDEVICE(BROADCOM, 0x1609), .driver_data = NETXTREME_E_VF },
	{ PCI_VDEVICE(BROADCOM, 0x16bd), .driver_data = NETXTREME_E_VF_HV },
	{ PCI_VDEVICE(BROADCOM, 0x16c1), .driver_data = NETXTREME_E_VF },
	{ PCI_VDEVICE(BROADCOM, 0x16c2), .driver_data = NETXTREME_C_VF_HV },
	{ PCI_VDEVICE(BROADCOM, 0x16c3), .driver_data = NETXTREME_C_VF_HV },
	{ PCI_VDEVICE(BROADCOM, 0x16c4), .driver_data = NETXTREME_E_VF_HV },
	{ PCI_VDEVICE(BROADCOM, 0x16c5), .driver_data = NETXTREME_E_VF_HV },
	{ PCI_VDEVICE(BROADCOM, 0x16cb), .driver_data = NETXTREME_C_VF },
	{ PCI_VDEVICE(BROADCOM, 0x16d3), .driver_data = NETXTREME_E_VF },
	{ PCI_VDEVICE(BROADCOM, 0x16dc), .driver_data = NETXTREME_E_VF },
	{ PCI_VDEVICE(BROADCOM, 0x16e1), .driver_data = NETXTREME_C_VF },
	{ PCI_VDEVICE(BROADCOM, 0x16e5), .driver_data = NETXTREME_C_VF },
	{ PCI_VDEVICE(BROADCOM, 0x16e6), .driver_data = NETXTREME_C_VF_HV },
	{ PCI_VDEVICE(BROADCOM, 0x1806), .driver_data = NETXTREME_E_P5_VF },
	{ PCI_VDEVICE(BROADCOM, 0x1807), .driver_data = NETXTREME_E_P5_VF },
	{ PCI_VDEVICE(BROADCOM, 0x1808), .driver_data = NETXTREME_E_P5_VF_HV },
	{ PCI_VDEVICE(BROADCOM, 0x1809), .driver_data = NETXTREME_E_P5_VF_HV },
	{ PCI_VDEVICE(BROADCOM, 0x1819), .driver_data = NETXTREME_E_P7_VF },
	{ PCI_VDEVICE(BROADCOM, 0x181b), .driver_data = NETXTREME_E_P7_VF_HV },
	{ PCI_VDEVICE(BROADCOM, 0xd800), .driver_data = NETXTREME_S_VF },
#endif
	{ 0 }
};

MODULE_DEVICE_TABLE(pci, bnxt_pci_tbl);

static const u16 bnxt_vf_req_snif[] = {
	HWRM_FUNC_CFG,
	HWRM_FUNC_VF_CFG,
	HWRM_PORT_PHY_QCFG,
	HWRM_CFA_L2_FILTER_ALLOC,
};

static const u16 bnxt_async_events_arr[] = {
	ASYNC_EVENT_CMPL_EVENT_ID_LINK_STATUS_CHANGE,
	ASYNC_EVENT_CMPL_EVENT_ID_LINK_SPEED_CHANGE,
	ASYNC_EVENT_CMPL_EVENT_ID_PF_DRVR_UNLOAD,
	ASYNC_EVENT_CMPL_EVENT_ID_PORT_CONN_NOT_ALLOWED,
	ASYNC_EVENT_CMPL_EVENT_ID_VF_CFG_CHANGE,
	ASYNC_EVENT_CMPL_EVENT_ID_LINK_SPEED_CFG_CHANGE,
	ASYNC_EVENT_CMPL_EVENT_ID_PORT_PHY_CFG_CHANGE,
	ASYNC_EVENT_CMPL_EVENT_ID_RESET_NOTIFY,
	ASYNC_EVENT_CMPL_EVENT_ID_ERROR_RECOVERY,
	ASYNC_EVENT_CMPL_EVENT_ID_DEBUG_NOTIFICATION,
	ASYNC_EVENT_CMPL_EVENT_ID_DEFERRED_RESPONSE,
	ASYNC_EVENT_CMPL_EVENT_ID_RING_MONITOR_MSG,
	ASYNC_EVENT_CMPL_EVENT_ID_ECHO_REQUEST,
	ASYNC_EVENT_CMPL_EVENT_ID_PPS_TIMESTAMP,
	ASYNC_EVENT_CMPL_EVENT_ID_ERROR_REPORT,
	ASYNC_EVENT_CMPL_EVENT_ID_PHC_UPDATE,
	ASYNC_EVENT_CMPL_EVENT_ID_DBG_BUF_PRODUCER,
};

const u16 bnxt_bstore_to_trace[] = {
	[BNXT_CTX_SRT]		= DBG_LOG_BUFFER_FLUSH_REQ_TYPE_SRT_TRACE,
	[BNXT_CTX_SRT2]		= DBG_LOG_BUFFER_FLUSH_REQ_TYPE_SRT2_TRACE,
	[BNXT_CTX_CRT]		= DBG_LOG_BUFFER_FLUSH_REQ_TYPE_CRT_TRACE,
	[BNXT_CTX_CRT2]		= DBG_LOG_BUFFER_FLUSH_REQ_TYPE_CRT2_TRACE,
	[BNXT_CTX_RIGP0]	= DBG_LOG_BUFFER_FLUSH_REQ_TYPE_RIGP0_TRACE,
	[BNXT_CTX_L2HWRM]	= DBG_LOG_BUFFER_FLUSH_REQ_TYPE_L2_HWRM_TRACE,
	[BNXT_CTX_REHWRM]	= DBG_LOG_BUFFER_FLUSH_REQ_TYPE_ROCE_HWRM_TRACE,
	[BNXT_CTX_CA0]		= DBG_LOG_BUFFER_FLUSH_REQ_TYPE_CA0_TRACE,
	[BNXT_CTX_CA1]		= DBG_LOG_BUFFER_FLUSH_REQ_TYPE_CA1_TRACE,
	[BNXT_CTX_CA2]		= DBG_LOG_BUFFER_FLUSH_REQ_TYPE_CA2_TRACE,
	[BNXT_CTX_RIGP1]	= DBG_LOG_BUFFER_FLUSH_REQ_TYPE_RIGP1_TRACE,
	[BNXT_CTX_KONG]		= DBG_LOG_BUFFER_FLUSH_REQ_TYPE_AFM_KONG_HWRM_TRACE,
<<<<<<< HEAD
=======
	[BNXT_CTX_QPC]		= DBG_LOG_BUFFER_FLUSH_REQ_TYPE_ERR_QPC_TRACE,
>>>>>>> b35fc656
};

static struct workqueue_struct *bnxt_pf_wq;

#define BNXT_IPV6_MASK_ALL {{{ 0xff, 0xff, 0xff, 0xff, 0xff, 0xff, 0xff, 0xff, \
			       0xff, 0xff, 0xff, 0xff, 0xff, 0xff, 0xff, 0xff }}}
#define BNXT_IPV6_MASK_NONE {{{ 0, 0, 0, 0, 0, 0, 0, 0, 0, 0, 0, 0, 0, 0, 0, 0 }}}

const struct bnxt_flow_masks BNXT_FLOW_MASK_NONE = {
	.ports = {
		.src = 0,
		.dst = 0,
	},
	.addrs = {
		.v6addrs = {
			.src = BNXT_IPV6_MASK_NONE,
			.dst = BNXT_IPV6_MASK_NONE,
		},
	},
};

const struct bnxt_flow_masks BNXT_FLOW_IPV6_MASK_ALL = {
	.ports = {
		.src = cpu_to_be16(0xffff),
		.dst = cpu_to_be16(0xffff),
	},
	.addrs = {
		.v6addrs = {
			.src = BNXT_IPV6_MASK_ALL,
			.dst = BNXT_IPV6_MASK_ALL,
		},
	},
};

const struct bnxt_flow_masks BNXT_FLOW_IPV4_MASK_ALL = {
	.ports = {
		.src = cpu_to_be16(0xffff),
		.dst = cpu_to_be16(0xffff),
	},
	.addrs = {
		.v4addrs = {
			.src = cpu_to_be32(0xffffffff),
			.dst = cpu_to_be32(0xffffffff),
		},
	},
};

static bool bnxt_vf_pciid(enum board_idx idx)
{
	return (idx == NETXTREME_C_VF || idx == NETXTREME_E_VF ||
		idx == NETXTREME_S_VF || idx == NETXTREME_C_VF_HV ||
		idx == NETXTREME_E_VF_HV || idx == NETXTREME_E_P5_VF ||
		idx == NETXTREME_E_P5_VF_HV || idx == NETXTREME_E_P7_VF ||
		idx == NETXTREME_E_P7_VF_HV);
}

#define DB_CP_REARM_FLAGS	(DB_KEY_CP | DB_IDX_VALID)
#define DB_CP_FLAGS		(DB_KEY_CP | DB_IDX_VALID | DB_IRQ_DIS)

#define BNXT_DB_CQ(db, idx)						\
	writel(DB_CP_FLAGS | DB_RING_IDX(db, idx), (db)->doorbell)

#define BNXT_DB_NQ_P5(db, idx)						\
	bnxt_writeq(bp, (db)->db_key64 | DBR_TYPE_NQ | DB_RING_IDX(db, idx),\
		    (db)->doorbell)

#define BNXT_DB_NQ_P7(db, idx)						\
	bnxt_writeq(bp, (db)->db_key64 | DBR_TYPE_NQ_MASK |		\
		    DB_RING_IDX(db, idx), (db)->doorbell)

#define BNXT_DB_CQ_ARM(db, idx)						\
	writel(DB_CP_REARM_FLAGS | DB_RING_IDX(db, idx), (db)->doorbell)

#define BNXT_DB_NQ_ARM_P5(db, idx)					\
	bnxt_writeq(bp, (db)->db_key64 | DBR_TYPE_NQ_ARM |		\
		    DB_RING_IDX(db, idx), (db)->doorbell)

static void bnxt_db_nq(struct bnxt *bp, struct bnxt_db_info *db, u32 idx)
{
	if (bp->flags & BNXT_FLAG_CHIP_P7)
		BNXT_DB_NQ_P7(db, idx);
	else if (bp->flags & BNXT_FLAG_CHIP_P5_PLUS)
		BNXT_DB_NQ_P5(db, idx);
	else
		BNXT_DB_CQ(db, idx);
}

static void bnxt_db_nq_arm(struct bnxt *bp, struct bnxt_db_info *db, u32 idx)
{
	if (bp->flags & BNXT_FLAG_CHIP_P5_PLUS)
		BNXT_DB_NQ_ARM_P5(db, idx);
	else
		BNXT_DB_CQ_ARM(db, idx);
}

static void bnxt_db_cq(struct bnxt *bp, struct bnxt_db_info *db, u32 idx)
{
	if (bp->flags & BNXT_FLAG_CHIP_P5_PLUS)
		bnxt_writeq(bp, db->db_key64 | DBR_TYPE_CQ_ARMALL |
			    DB_RING_IDX(db, idx), db->doorbell);
	else
		BNXT_DB_CQ(db, idx);
}

static void bnxt_queue_fw_reset_work(struct bnxt *bp, unsigned long delay)
{
	if (!(test_bit(BNXT_STATE_IN_FW_RESET, &bp->state)))
		return;

	if (BNXT_PF(bp))
		queue_delayed_work(bnxt_pf_wq, &bp->fw_reset_task, delay);
	else
		schedule_delayed_work(&bp->fw_reset_task, delay);
}

static void __bnxt_queue_sp_work(struct bnxt *bp)
{
	if (BNXT_PF(bp))
		queue_work(bnxt_pf_wq, &bp->sp_task);
	else
		schedule_work(&bp->sp_task);
}

static void bnxt_queue_sp_work(struct bnxt *bp, unsigned int event)
{
	set_bit(event, &bp->sp_event);
	__bnxt_queue_sp_work(bp);
}

static void bnxt_sched_reset_rxr(struct bnxt *bp, struct bnxt_rx_ring_info *rxr)
{
	if (!rxr->bnapi->in_reset) {
		rxr->bnapi->in_reset = true;
		if (bp->flags & BNXT_FLAG_CHIP_P5_PLUS)
			set_bit(BNXT_RESET_TASK_SP_EVENT, &bp->sp_event);
		else
			set_bit(BNXT_RST_RING_SP_EVENT, &bp->sp_event);
		__bnxt_queue_sp_work(bp);
	}
	rxr->rx_next_cons = 0xffff;
}

void bnxt_sched_reset_txr(struct bnxt *bp, struct bnxt_tx_ring_info *txr,
			  u16 curr)
{
	struct bnxt_napi *bnapi = txr->bnapi;

	if (bnapi->tx_fault)
		return;

	netdev_err(bp->dev, "Invalid Tx completion (ring:%d tx_hw_cons:%u cons:%u prod:%u curr:%u)",
		   txr->txq_index, txr->tx_hw_cons,
		   txr->tx_cons, txr->tx_prod, curr);
	WARN_ON_ONCE(1);
	bnapi->tx_fault = 1;
	bnxt_queue_sp_work(bp, BNXT_RESET_TASK_SP_EVENT);
}

const u16 bnxt_lhint_arr[] = {
	TX_BD_FLAGS_LHINT_512_AND_SMALLER,
	TX_BD_FLAGS_LHINT_512_TO_1023,
	TX_BD_FLAGS_LHINT_1024_TO_2047,
	TX_BD_FLAGS_LHINT_1024_TO_2047,
	TX_BD_FLAGS_LHINT_2048_AND_LARGER,
	TX_BD_FLAGS_LHINT_2048_AND_LARGER,
	TX_BD_FLAGS_LHINT_2048_AND_LARGER,
	TX_BD_FLAGS_LHINT_2048_AND_LARGER,
	TX_BD_FLAGS_LHINT_2048_AND_LARGER,
	TX_BD_FLAGS_LHINT_2048_AND_LARGER,
	TX_BD_FLAGS_LHINT_2048_AND_LARGER,
	TX_BD_FLAGS_LHINT_2048_AND_LARGER,
	TX_BD_FLAGS_LHINT_2048_AND_LARGER,
	TX_BD_FLAGS_LHINT_2048_AND_LARGER,
	TX_BD_FLAGS_LHINT_2048_AND_LARGER,
	TX_BD_FLAGS_LHINT_2048_AND_LARGER,
	TX_BD_FLAGS_LHINT_2048_AND_LARGER,
	TX_BD_FLAGS_LHINT_2048_AND_LARGER,
	TX_BD_FLAGS_LHINT_2048_AND_LARGER,
};

static u16 bnxt_xmit_get_cfa_action(struct sk_buff *skb)
{
	struct metadata_dst *md_dst = skb_metadata_dst(skb);

	if (!md_dst || md_dst->type != METADATA_HW_PORT_MUX)
		return 0;

	return md_dst->u.port_info.port_id;
}

static void bnxt_txr_db_kick(struct bnxt *bp, struct bnxt_tx_ring_info *txr,
			     u16 prod)
{
	/* Sync BD data before updating doorbell */
	wmb();
	bnxt_db_write(bp, &txr->tx_db, prod);
	txr->kick_pending = 0;
}

static netdev_tx_t bnxt_start_xmit(struct sk_buff *skb, struct net_device *dev)
{
	struct bnxt *bp = netdev_priv(dev);
	struct tx_bd *txbd, *txbd0;
	struct tx_bd_ext *txbd1;
	struct netdev_queue *txq;
	int i;
	dma_addr_t mapping;
	unsigned int length, pad = 0;
	u32 len, free_size, vlan_tag_flags, cfa_action, flags;
	struct bnxt_ptp_cfg *ptp = bp->ptp_cfg;
	struct pci_dev *pdev = bp->pdev;
	u16 prod, last_frag, txts_prod;
	struct bnxt_tx_ring_info *txr;
	struct bnxt_sw_tx_bd *tx_buf;
	__le32 lflags = 0;
	skb_frag_t *frag;

	i = skb_get_queue_mapping(skb);
	if (unlikely(i >= bp->tx_nr_rings)) {
		dev_kfree_skb_any(skb);
		dev_core_stats_tx_dropped_inc(dev);
		return NETDEV_TX_OK;
	}

	txq = netdev_get_tx_queue(dev, i);
	txr = &bp->tx_ring[bp->tx_ring_map[i]];
	prod = txr->tx_prod;

#if (MAX_SKB_FRAGS > TX_MAX_FRAGS)
	if (skb_shinfo(skb)->nr_frags > TX_MAX_FRAGS) {
		netdev_warn_once(dev, "SKB has too many (%d) fragments, max supported is %d.  SKB will be linearized.\n",
				 skb_shinfo(skb)->nr_frags, TX_MAX_FRAGS);
		if (skb_linearize(skb)) {
			dev_kfree_skb_any(skb);
			dev_core_stats_tx_dropped_inc(dev);
			return NETDEV_TX_OK;
		}
	}
#endif
	free_size = bnxt_tx_avail(bp, txr);
	if (unlikely(free_size < skb_shinfo(skb)->nr_frags + 2)) {
		/* We must have raced with NAPI cleanup */
		if (net_ratelimit() && txr->kick_pending)
			netif_warn(bp, tx_err, dev,
				   "bnxt: ring busy w/ flush pending!\n");
		if (!netif_txq_try_stop(txq, bnxt_tx_avail(bp, txr),
					bp->tx_wake_thresh))
			return NETDEV_TX_BUSY;
	}

	if (unlikely(ipv6_hopopt_jumbo_remove(skb)))
		goto tx_free;

	length = skb->len;
	len = skb_headlen(skb);
	last_frag = skb_shinfo(skb)->nr_frags;

	txbd = &txr->tx_desc_ring[TX_RING(bp, prod)][TX_IDX(prod)];

	tx_buf = &txr->tx_buf_ring[RING_TX(bp, prod)];
	tx_buf->skb = skb;
	tx_buf->nr_frags = last_frag;

	vlan_tag_flags = 0;
	cfa_action = bnxt_xmit_get_cfa_action(skb);
	if (skb_vlan_tag_present(skb)) {
		vlan_tag_flags = TX_BD_CFA_META_KEY_VLAN |
				 skb_vlan_tag_get(skb);
		/* Currently supports 8021Q, 8021AD vlan offloads
		 * QINQ1, QINQ2, QINQ3 vlan headers are deprecated
		 */
		if (skb->vlan_proto == htons(ETH_P_8021Q))
			vlan_tag_flags |= 1 << TX_BD_CFA_META_TPID_SHIFT;
	}

	if (unlikely(skb_shinfo(skb)->tx_flags & SKBTX_HW_TSTAMP) && ptp &&
	    ptp->tx_tstamp_en) {
		if (bp->fw_cap & BNXT_FW_CAP_TX_TS_CMP) {
			lflags |= cpu_to_le32(TX_BD_FLAGS_STAMP);
			tx_buf->is_ts_pkt = 1;
			skb_shinfo(skb)->tx_flags |= SKBTX_IN_PROGRESS;
		} else if (!skb_is_gso(skb)) {
			u16 seq_id, hdr_off;

			if (!bnxt_ptp_parse(skb, &seq_id, &hdr_off) &&
			    !bnxt_ptp_get_txts_prod(ptp, &txts_prod)) {
				if (vlan_tag_flags)
					hdr_off += VLAN_HLEN;
				lflags |= cpu_to_le32(TX_BD_FLAGS_STAMP);
				tx_buf->is_ts_pkt = 1;
				skb_shinfo(skb)->tx_flags |= SKBTX_IN_PROGRESS;

				ptp->txts_req[txts_prod].tx_seqid = seq_id;
				ptp->txts_req[txts_prod].tx_hdr_off = hdr_off;
				tx_buf->txts_prod = txts_prod;
			}
		}
	}
	if (unlikely(skb->no_fcs))
		lflags |= cpu_to_le32(TX_BD_FLAGS_NO_CRC);

	if (free_size == bp->tx_ring_size && length <= bp->tx_push_thresh &&
	    skb_frags_readable(skb) && !lflags) {
		struct tx_push_buffer *tx_push_buf = txr->tx_push;
		struct tx_push_bd *tx_push = &tx_push_buf->push_bd;
		struct tx_bd_ext *tx_push1 = &tx_push->txbd2;
		void __iomem *db = txr->tx_db.doorbell;
		void *pdata = tx_push_buf->data;
		u64 *end;
		int j, push_len;

		/* Set COAL_NOW to be ready quickly for the next push */
		tx_push->tx_bd_len_flags_type =
			cpu_to_le32((length << TX_BD_LEN_SHIFT) |
					TX_BD_TYPE_LONG_TX_BD |
					TX_BD_FLAGS_LHINT_512_AND_SMALLER |
					TX_BD_FLAGS_COAL_NOW |
					TX_BD_FLAGS_PACKET_END |
					TX_BD_CNT(2));

		if (skb->ip_summed == CHECKSUM_PARTIAL)
			tx_push1->tx_bd_hsize_lflags =
					cpu_to_le32(TX_BD_FLAGS_TCP_UDP_CHKSUM);
		else
			tx_push1->tx_bd_hsize_lflags = 0;

		tx_push1->tx_bd_cfa_meta = cpu_to_le32(vlan_tag_flags);
		tx_push1->tx_bd_cfa_action =
			cpu_to_le32(cfa_action << TX_BD_CFA_ACTION_SHIFT);

		end = pdata + length;
		end = PTR_ALIGN(end, 8) - 1;
		*end = 0;

		skb_copy_from_linear_data(skb, pdata, len);
		pdata += len;
		for (j = 0; j < last_frag; j++) {
			void *fptr;

			frag = &skb_shinfo(skb)->frags[j];
			fptr = skb_frag_address_safe(frag);
			if (!fptr)
				goto normal_tx;

			memcpy(pdata, fptr, skb_frag_size(frag));
			pdata += skb_frag_size(frag);
		}

		txbd->tx_bd_len_flags_type = tx_push->tx_bd_len_flags_type;
		txbd->tx_bd_haddr = txr->data_mapping;
		txbd->tx_bd_opaque = SET_TX_OPAQUE(bp, txr, prod, 2);
		prod = NEXT_TX(prod);
		tx_push->tx_bd_opaque = txbd->tx_bd_opaque;
		txbd = &txr->tx_desc_ring[TX_RING(bp, prod)][TX_IDX(prod)];
		memcpy(txbd, tx_push1, sizeof(*txbd));
		prod = NEXT_TX(prod);
		tx_push->doorbell =
			cpu_to_le32(DB_KEY_TX_PUSH | DB_LONG_TX_PUSH |
				    DB_RING_IDX(&txr->tx_db, prod));
		WRITE_ONCE(txr->tx_prod, prod);

		tx_buf->is_push = 1;
		netdev_tx_sent_queue(txq, skb->len);
		wmb();	/* Sync is_push and byte queue before pushing data */

		push_len = (length + sizeof(*tx_push) + 7) / 8;
		if (push_len > 16) {
			__iowrite64_copy(db, tx_push_buf, 16);
			__iowrite32_copy(db + 4, tx_push_buf + 1,
					 (push_len - 16) << 1);
		} else {
			__iowrite64_copy(db, tx_push_buf, push_len);
		}

		goto tx_done;
	}

normal_tx:
	if (length < BNXT_MIN_PKT_SIZE) {
		pad = BNXT_MIN_PKT_SIZE - length;
		if (skb_pad(skb, pad))
			/* SKB already freed. */
			goto tx_kick_pending;
		length = BNXT_MIN_PKT_SIZE;
	}

	mapping = dma_map_single(&pdev->dev, skb->data, len, DMA_TO_DEVICE);

	if (unlikely(dma_mapping_error(&pdev->dev, mapping)))
		goto tx_free;

	dma_unmap_addr_set(tx_buf, mapping, mapping);
	flags = (len << TX_BD_LEN_SHIFT) | TX_BD_TYPE_LONG_TX_BD |
		TX_BD_CNT(last_frag + 2);

	txbd->tx_bd_haddr = cpu_to_le64(mapping);
	txbd->tx_bd_opaque = SET_TX_OPAQUE(bp, txr, prod, 2 + last_frag);

	prod = NEXT_TX(prod);
	txbd1 = (struct tx_bd_ext *)
		&txr->tx_desc_ring[TX_RING(bp, prod)][TX_IDX(prod)];

	txbd1->tx_bd_hsize_lflags = lflags;
	if (skb_is_gso(skb)) {
		bool udp_gso = !!(skb_shinfo(skb)->gso_type & SKB_GSO_UDP_L4);
		u32 hdr_len;

		if (skb->encapsulation) {
			if (udp_gso)
				hdr_len = skb_inner_transport_offset(skb) +
					  sizeof(struct udphdr);
			else
				hdr_len = skb_inner_tcp_all_headers(skb);
		} else if (udp_gso) {
			hdr_len = skb_transport_offset(skb) +
				  sizeof(struct udphdr);
		} else {
			hdr_len = skb_tcp_all_headers(skb);
		}

		txbd1->tx_bd_hsize_lflags |= cpu_to_le32(TX_BD_FLAGS_LSO |
					TX_BD_FLAGS_T_IPID |
					(hdr_len << (TX_BD_HSIZE_SHIFT - 1)));
		length = skb_shinfo(skb)->gso_size;
		txbd1->tx_bd_mss = cpu_to_le32(length);
		length += hdr_len;
	} else if (skb->ip_summed == CHECKSUM_PARTIAL) {
		txbd1->tx_bd_hsize_lflags |=
			cpu_to_le32(TX_BD_FLAGS_TCP_UDP_CHKSUM);
		txbd1->tx_bd_mss = 0;
	}

	length >>= 9;
	if (unlikely(length >= ARRAY_SIZE(bnxt_lhint_arr))) {
		dev_warn_ratelimited(&pdev->dev, "Dropped oversize %d bytes TX packet.\n",
				     skb->len);
		i = 0;
		goto tx_dma_error;
	}
	flags |= bnxt_lhint_arr[length];
	txbd->tx_bd_len_flags_type = cpu_to_le32(flags);

	txbd1->tx_bd_cfa_meta = cpu_to_le32(vlan_tag_flags);
	txbd1->tx_bd_cfa_action =
			cpu_to_le32(cfa_action << TX_BD_CFA_ACTION_SHIFT);
	txbd0 = txbd;
	for (i = 0; i < last_frag; i++) {
		frag = &skb_shinfo(skb)->frags[i];
		prod = NEXT_TX(prod);
		txbd = &txr->tx_desc_ring[TX_RING(bp, prod)][TX_IDX(prod)];

		len = skb_frag_size(frag);
		mapping = skb_frag_dma_map(&pdev->dev, frag, 0, len,
					   DMA_TO_DEVICE);

		if (unlikely(dma_mapping_error(&pdev->dev, mapping)))
			goto tx_dma_error;

		tx_buf = &txr->tx_buf_ring[RING_TX(bp, prod)];
		netmem_dma_unmap_addr_set(skb_frag_netmem(frag), tx_buf,
					  mapping, mapping);

		txbd->tx_bd_haddr = cpu_to_le64(mapping);

		flags = len << TX_BD_LEN_SHIFT;
		txbd->tx_bd_len_flags_type = cpu_to_le32(flags);
	}

	flags &= ~TX_BD_LEN;
	txbd->tx_bd_len_flags_type =
		cpu_to_le32(((len + pad) << TX_BD_LEN_SHIFT) | flags |
			    TX_BD_FLAGS_PACKET_END);

	netdev_tx_sent_queue(txq, skb->len);

	skb_tx_timestamp(skb);

	prod = NEXT_TX(prod);
	WRITE_ONCE(txr->tx_prod, prod);

	if (!netdev_xmit_more() || netif_xmit_stopped(txq)) {
		bnxt_txr_db_kick(bp, txr, prod);
	} else {
		if (free_size >= bp->tx_wake_thresh)
			txbd0->tx_bd_len_flags_type |=
				cpu_to_le32(TX_BD_FLAGS_NO_CMPL);
		txr->kick_pending = 1;
	}

tx_done:

	if (unlikely(bnxt_tx_avail(bp, txr) <= MAX_SKB_FRAGS + 1)) {
		if (netdev_xmit_more() && !tx_buf->is_push) {
			txbd0->tx_bd_len_flags_type &=
				cpu_to_le32(~TX_BD_FLAGS_NO_CMPL);
			bnxt_txr_db_kick(bp, txr, prod);
		}

		netif_txq_try_stop(txq, bnxt_tx_avail(bp, txr),
				   bp->tx_wake_thresh);
	}
	return NETDEV_TX_OK;

tx_dma_error:
	last_frag = i;

	/* start back at beginning and unmap skb */
	prod = txr->tx_prod;
	tx_buf = &txr->tx_buf_ring[RING_TX(bp, prod)];
	dma_unmap_single(&pdev->dev, dma_unmap_addr(tx_buf, mapping),
			 skb_headlen(skb), DMA_TO_DEVICE);
	prod = NEXT_TX(prod);

	/* unmap remaining mapped pages */
	for (i = 0; i < last_frag; i++) {
		prod = NEXT_TX(prod);
		tx_buf = &txr->tx_buf_ring[RING_TX(bp, prod)];
		frag = &skb_shinfo(skb)->frags[i];
		netmem_dma_unmap_page_attrs(&pdev->dev,
					    dma_unmap_addr(tx_buf, mapping),
					    skb_frag_size(frag),
					    DMA_TO_DEVICE, 0);
	}

tx_free:
	dev_kfree_skb_any(skb);
tx_kick_pending:
	if (BNXT_TX_PTP_IS_SET(lflags)) {
		txr->tx_buf_ring[RING_TX(bp, txr->tx_prod)].is_ts_pkt = 0;
		atomic64_inc(&bp->ptp_cfg->stats.ts_err);
		if (!(bp->fw_cap & BNXT_FW_CAP_TX_TS_CMP))
			/* set SKB to err so PTP worker will clean up */
			ptp->txts_req[txts_prod].tx_skb = ERR_PTR(-EIO);
	}
	if (txr->kick_pending)
		bnxt_txr_db_kick(bp, txr, txr->tx_prod);
	txr->tx_buf_ring[RING_TX(bp, txr->tx_prod)].skb = NULL;
	dev_core_stats_tx_dropped_inc(dev);
	return NETDEV_TX_OK;
}

/* Returns true if some remaining TX packets not processed. */
static bool __bnxt_tx_int(struct bnxt *bp, struct bnxt_tx_ring_info *txr,
			  int budget)
{
	struct netdev_queue *txq = netdev_get_tx_queue(bp->dev, txr->txq_index);
	struct pci_dev *pdev = bp->pdev;
	u16 hw_cons = txr->tx_hw_cons;
	unsigned int tx_bytes = 0;
	u16 cons = txr->tx_cons;
	skb_frag_t *frag;
	int tx_pkts = 0;
	bool rc = false;

	while (RING_TX(bp, cons) != hw_cons) {
		struct bnxt_sw_tx_bd *tx_buf;
		struct sk_buff *skb;
		bool is_ts_pkt;
		int j, last;

		tx_buf = &txr->tx_buf_ring[RING_TX(bp, cons)];
		skb = tx_buf->skb;

		if (unlikely(!skb)) {
			bnxt_sched_reset_txr(bp, txr, cons);
			return rc;
		}

		is_ts_pkt = tx_buf->is_ts_pkt;
		if (is_ts_pkt && (bp->fw_cap & BNXT_FW_CAP_TX_TS_CMP)) {
			rc = true;
			break;
		}

		cons = NEXT_TX(cons);
		tx_pkts++;
		tx_bytes += skb->len;
		tx_buf->skb = NULL;
		tx_buf->is_ts_pkt = 0;

		if (tx_buf->is_push) {
			tx_buf->is_push = 0;
			goto next_tx_int;
		}

		dma_unmap_single(&pdev->dev, dma_unmap_addr(tx_buf, mapping),
				 skb_headlen(skb), DMA_TO_DEVICE);
		last = tx_buf->nr_frags;

		for (j = 0; j < last; j++) {
			frag = &skb_shinfo(skb)->frags[j];
			cons = NEXT_TX(cons);
			tx_buf = &txr->tx_buf_ring[RING_TX(bp, cons)];
			netmem_dma_unmap_page_attrs(&pdev->dev,
						    dma_unmap_addr(tx_buf,
								   mapping),
						    skb_frag_size(frag),
						    DMA_TO_DEVICE, 0);
		}
		if (unlikely(is_ts_pkt)) {
			if (BNXT_CHIP_P5(bp)) {
				/* PTP worker takes ownership of the skb */
				bnxt_get_tx_ts_p5(bp, skb, tx_buf->txts_prod);
				skb = NULL;
			}
		}

next_tx_int:
		cons = NEXT_TX(cons);

		dev_consume_skb_any(skb);
	}

	WRITE_ONCE(txr->tx_cons, cons);

	__netif_txq_completed_wake(txq, tx_pkts, tx_bytes,
				   bnxt_tx_avail(bp, txr), bp->tx_wake_thresh,
				   READ_ONCE(txr->dev_state) == BNXT_DEV_STATE_CLOSING);

	return rc;
}

static void bnxt_tx_int(struct bnxt *bp, struct bnxt_napi *bnapi, int budget)
{
	struct bnxt_tx_ring_info *txr;
	bool more = false;
	int i;

	bnxt_for_each_napi_tx(i, bnapi, txr) {
		if (txr->tx_hw_cons != RING_TX(bp, txr->tx_cons))
			more |= __bnxt_tx_int(bp, txr, budget);
	}
	if (!more)
		bnapi->events &= ~BNXT_TX_CMP_EVENT;
}

static bool bnxt_separate_head_pool(struct bnxt_rx_ring_info *rxr)
{
	return rxr->need_head_pool || PAGE_SIZE > BNXT_RX_PAGE_SIZE;
}

static struct page *__bnxt_alloc_rx_page(struct bnxt *bp, dma_addr_t *mapping,
					 struct bnxt_rx_ring_info *rxr,
					 unsigned int *offset,
					 gfp_t gfp)
{
	struct page *page;

	if (PAGE_SIZE > BNXT_RX_PAGE_SIZE) {
		page = page_pool_dev_alloc_frag(rxr->page_pool, offset,
						BNXT_RX_PAGE_SIZE);
	} else {
		page = page_pool_dev_alloc_pages(rxr->page_pool);
		*offset = 0;
	}
	if (!page)
		return NULL;

	*mapping = page_pool_get_dma_addr(page) + *offset;
	return page;
}

static netmem_ref __bnxt_alloc_rx_netmem(struct bnxt *bp, dma_addr_t *mapping,
					 struct bnxt_rx_ring_info *rxr,
					 unsigned int *offset,
					 gfp_t gfp)
{
	netmem_ref netmem;

	if (PAGE_SIZE > BNXT_RX_PAGE_SIZE) {
		netmem = page_pool_alloc_frag_netmem(rxr->page_pool, offset, BNXT_RX_PAGE_SIZE, gfp);
	} else {
		netmem = page_pool_alloc_netmems(rxr->page_pool, gfp);
		*offset = 0;
	}
	if (!netmem)
		return 0;

	*mapping = page_pool_get_dma_addr_netmem(netmem) + *offset;
	return netmem;
}

static inline u8 *__bnxt_alloc_rx_frag(struct bnxt *bp, dma_addr_t *mapping,
				       struct bnxt_rx_ring_info *rxr,
				       gfp_t gfp)
{
	unsigned int offset;
	struct page *page;

	page = page_pool_alloc_frag(rxr->head_pool, &offset,
				    bp->rx_buf_size, gfp);
	if (!page)
		return NULL;

	*mapping = page_pool_get_dma_addr(page) + bp->rx_dma_offset + offset;
	return page_address(page) + offset;
}

int bnxt_alloc_rx_data(struct bnxt *bp, struct bnxt_rx_ring_info *rxr,
		       u16 prod, gfp_t gfp)
{
	struct rx_bd *rxbd = &rxr->rx_desc_ring[RX_RING(bp, prod)][RX_IDX(prod)];
	struct bnxt_sw_rx_bd *rx_buf = &rxr->rx_buf_ring[RING_RX(bp, prod)];
	dma_addr_t mapping;

	if (BNXT_RX_PAGE_MODE(bp)) {
		unsigned int offset;
		struct page *page =
			__bnxt_alloc_rx_page(bp, &mapping, rxr, &offset, gfp);

		if (!page)
			return -ENOMEM;

		mapping += bp->rx_dma_offset;
		rx_buf->data = page;
		rx_buf->data_ptr = page_address(page) + offset + bp->rx_offset;
	} else {
		u8 *data = __bnxt_alloc_rx_frag(bp, &mapping, rxr, gfp);

		if (!data)
			return -ENOMEM;

		rx_buf->data = data;
		rx_buf->data_ptr = data + bp->rx_offset;
	}
	rx_buf->mapping = mapping;

	rxbd->rx_bd_haddr = cpu_to_le64(mapping);
	return 0;
}

void bnxt_reuse_rx_data(struct bnxt_rx_ring_info *rxr, u16 cons, void *data)
{
	u16 prod = rxr->rx_prod;
	struct bnxt_sw_rx_bd *cons_rx_buf, *prod_rx_buf;
	struct bnxt *bp = rxr->bnapi->bp;
	struct rx_bd *cons_bd, *prod_bd;

	prod_rx_buf = &rxr->rx_buf_ring[RING_RX(bp, prod)];
	cons_rx_buf = &rxr->rx_buf_ring[cons];

	prod_rx_buf->data = data;
	prod_rx_buf->data_ptr = cons_rx_buf->data_ptr;

	prod_rx_buf->mapping = cons_rx_buf->mapping;

	prod_bd = &rxr->rx_desc_ring[RX_RING(bp, prod)][RX_IDX(prod)];
	cons_bd = &rxr->rx_desc_ring[RX_RING(bp, cons)][RX_IDX(cons)];

	prod_bd->rx_bd_haddr = cons_bd->rx_bd_haddr;
}

static inline u16 bnxt_find_next_agg_idx(struct bnxt_rx_ring_info *rxr, u16 idx)
{
	u16 next, max = rxr->rx_agg_bmap_size;

	next = find_next_zero_bit(rxr->rx_agg_bmap, max, idx);
	if (next >= max)
		next = find_first_zero_bit(rxr->rx_agg_bmap, max);
	return next;
}

static int bnxt_alloc_rx_netmem(struct bnxt *bp, struct bnxt_rx_ring_info *rxr,
				u16 prod, gfp_t gfp)
{
	struct rx_bd *rxbd =
		&rxr->rx_agg_desc_ring[RX_AGG_RING(bp, prod)][RX_IDX(prod)];
	struct bnxt_sw_rx_agg_bd *rx_agg_buf;
	u16 sw_prod = rxr->rx_sw_agg_prod;
	unsigned int offset = 0;
	dma_addr_t mapping;
	netmem_ref netmem;

	netmem = __bnxt_alloc_rx_netmem(bp, &mapping, rxr, &offset, gfp);
	if (!netmem)
		return -ENOMEM;

	if (unlikely(test_bit(sw_prod, rxr->rx_agg_bmap)))
		sw_prod = bnxt_find_next_agg_idx(rxr, sw_prod);

	__set_bit(sw_prod, rxr->rx_agg_bmap);
	rx_agg_buf = &rxr->rx_agg_ring[sw_prod];
	rxr->rx_sw_agg_prod = RING_RX_AGG(bp, NEXT_RX_AGG(sw_prod));

	rx_agg_buf->netmem = netmem;
	rx_agg_buf->offset = offset;
	rx_agg_buf->mapping = mapping;
	rxbd->rx_bd_haddr = cpu_to_le64(mapping);
	rxbd->rx_bd_opaque = sw_prod;
	return 0;
}

static struct rx_agg_cmp *bnxt_get_agg(struct bnxt *bp,
				       struct bnxt_cp_ring_info *cpr,
				       u16 cp_cons, u16 curr)
{
	struct rx_agg_cmp *agg;

	cp_cons = RING_CMP(ADV_RAW_CMP(cp_cons, curr));
	agg = (struct rx_agg_cmp *)
		&cpr->cp_desc_ring[CP_RING(cp_cons)][CP_IDX(cp_cons)];
	return agg;
}

static struct rx_agg_cmp *bnxt_get_tpa_agg_p5(struct bnxt *bp,
					      struct bnxt_rx_ring_info *rxr,
					      u16 agg_id, u16 curr)
{
	struct bnxt_tpa_info *tpa_info = &rxr->rx_tpa[agg_id];

	return &tpa_info->agg_arr[curr];
}

static void bnxt_reuse_rx_agg_bufs(struct bnxt_cp_ring_info *cpr, u16 idx,
				   u16 start, u32 agg_bufs, bool tpa)
{
	struct bnxt_napi *bnapi = cpr->bnapi;
	struct bnxt *bp = bnapi->bp;
	struct bnxt_rx_ring_info *rxr = bnapi->rx_ring;
	u16 prod = rxr->rx_agg_prod;
	u16 sw_prod = rxr->rx_sw_agg_prod;
	bool p5_tpa = false;
	u32 i;

	if ((bp->flags & BNXT_FLAG_CHIP_P5_PLUS) && tpa)
		p5_tpa = true;

	for (i = 0; i < agg_bufs; i++) {
		struct bnxt_sw_rx_agg_bd *cons_rx_buf, *prod_rx_buf;
		struct rx_agg_cmp *agg;
		struct rx_bd *prod_bd;
		netmem_ref netmem;
		u16 cons;

		if (p5_tpa)
			agg = bnxt_get_tpa_agg_p5(bp, rxr, idx, start + i);
		else
			agg = bnxt_get_agg(bp, cpr, idx, start + i);
		cons = agg->rx_agg_cmp_opaque;
		__clear_bit(cons, rxr->rx_agg_bmap);

		if (unlikely(test_bit(sw_prod, rxr->rx_agg_bmap)))
			sw_prod = bnxt_find_next_agg_idx(rxr, sw_prod);

		__set_bit(sw_prod, rxr->rx_agg_bmap);
		prod_rx_buf = &rxr->rx_agg_ring[sw_prod];
		cons_rx_buf = &rxr->rx_agg_ring[cons];

		/* It is possible for sw_prod to be equal to cons, so
		 * set cons_rx_buf->netmem to 0 first.
		 */
		netmem = cons_rx_buf->netmem;
		cons_rx_buf->netmem = 0;
		prod_rx_buf->netmem = netmem;
		prod_rx_buf->offset = cons_rx_buf->offset;

		prod_rx_buf->mapping = cons_rx_buf->mapping;

		prod_bd = &rxr->rx_agg_desc_ring[RX_AGG_RING(bp, prod)][RX_IDX(prod)];

		prod_bd->rx_bd_haddr = cpu_to_le64(cons_rx_buf->mapping);
		prod_bd->rx_bd_opaque = sw_prod;

		prod = NEXT_RX_AGG(prod);
		sw_prod = RING_RX_AGG(bp, NEXT_RX_AGG(sw_prod));
	}
	rxr->rx_agg_prod = prod;
	rxr->rx_sw_agg_prod = sw_prod;
}

static struct sk_buff *bnxt_rx_multi_page_skb(struct bnxt *bp,
					      struct bnxt_rx_ring_info *rxr,
					      u16 cons, void *data, u8 *data_ptr,
					      dma_addr_t dma_addr,
					      unsigned int offset_and_len)
{
	unsigned int len = offset_and_len & 0xffff;
	struct page *page = data;
	u16 prod = rxr->rx_prod;
	struct sk_buff *skb;
	int err;

	err = bnxt_alloc_rx_data(bp, rxr, prod, GFP_ATOMIC);
	if (unlikely(err)) {
		bnxt_reuse_rx_data(rxr, cons, data);
		return NULL;
	}
	dma_addr -= bp->rx_dma_offset;
	dma_sync_single_for_cpu(&bp->pdev->dev, dma_addr, BNXT_RX_PAGE_SIZE,
				bp->rx_dir);
	skb = napi_build_skb(data_ptr - bp->rx_offset, BNXT_RX_PAGE_SIZE);
	if (!skb) {
		page_pool_recycle_direct(rxr->page_pool, page);
		return NULL;
	}
	skb_mark_for_recycle(skb);
	skb_reserve(skb, bp->rx_offset);
	__skb_put(skb, len);

	return skb;
}

static struct sk_buff *bnxt_rx_page_skb(struct bnxt *bp,
					struct bnxt_rx_ring_info *rxr,
					u16 cons, void *data, u8 *data_ptr,
					dma_addr_t dma_addr,
					unsigned int offset_and_len)
{
	unsigned int payload = offset_and_len >> 16;
	unsigned int len = offset_and_len & 0xffff;
	skb_frag_t *frag;
	struct page *page = data;
	u16 prod = rxr->rx_prod;
	struct sk_buff *skb;
	int off, err;

	err = bnxt_alloc_rx_data(bp, rxr, prod, GFP_ATOMIC);
	if (unlikely(err)) {
		bnxt_reuse_rx_data(rxr, cons, data);
		return NULL;
	}
	dma_addr -= bp->rx_dma_offset;
	dma_sync_single_for_cpu(&bp->pdev->dev, dma_addr, BNXT_RX_PAGE_SIZE,
				bp->rx_dir);

	if (unlikely(!payload))
		payload = eth_get_headlen(bp->dev, data_ptr, len);

	skb = napi_alloc_skb(&rxr->bnapi->napi, payload);
	if (!skb) {
		page_pool_recycle_direct(rxr->page_pool, page);
		return NULL;
	}

	skb_mark_for_recycle(skb);
	off = (void *)data_ptr - page_address(page);
	skb_add_rx_frag(skb, 0, page, off, len, BNXT_RX_PAGE_SIZE);
	memcpy(skb->data - NET_IP_ALIGN, data_ptr - NET_IP_ALIGN,
	       payload + NET_IP_ALIGN);

	frag = &skb_shinfo(skb)->frags[0];
	skb_frag_size_sub(frag, payload);
	skb_frag_off_add(frag, payload);
	skb->data_len -= payload;
	skb->tail += payload;

	return skb;
}

static struct sk_buff *bnxt_rx_skb(struct bnxt *bp,
				   struct bnxt_rx_ring_info *rxr, u16 cons,
				   void *data, u8 *data_ptr,
				   dma_addr_t dma_addr,
				   unsigned int offset_and_len)
{
	u16 prod = rxr->rx_prod;
	struct sk_buff *skb;
	int err;

	err = bnxt_alloc_rx_data(bp, rxr, prod, GFP_ATOMIC);
	if (unlikely(err)) {
		bnxt_reuse_rx_data(rxr, cons, data);
		return NULL;
	}

	skb = napi_build_skb(data, bp->rx_buf_size);
	dma_sync_single_for_cpu(&bp->pdev->dev, dma_addr, bp->rx_buf_use_size,
				bp->rx_dir);
	if (!skb) {
		page_pool_free_va(rxr->head_pool, data, true);
		return NULL;
	}

	skb_mark_for_recycle(skb);
	skb_reserve(skb, bp->rx_offset);
	skb_put(skb, offset_and_len & 0xffff);
	return skb;
}

static u32 __bnxt_rx_agg_netmems(struct bnxt *bp,
				 struct bnxt_cp_ring_info *cpr,
				 u16 idx, u32 agg_bufs, bool tpa,
				 struct sk_buff *skb,
				 struct xdp_buff *xdp)
{
	struct bnxt_napi *bnapi = cpr->bnapi;
	struct skb_shared_info *shinfo;
	struct bnxt_rx_ring_info *rxr;
	u32 i, total_frag_len = 0;
	bool p5_tpa = false;
	u16 prod;

	rxr = bnapi->rx_ring;
	prod = rxr->rx_agg_prod;

	if ((bp->flags & BNXT_FLAG_CHIP_P5_PLUS) && tpa)
		p5_tpa = true;

	if (skb)
		shinfo = skb_shinfo(skb);
	else
		shinfo = xdp_get_shared_info_from_buff(xdp);

	for (i = 0; i < agg_bufs; i++) {
		struct bnxt_sw_rx_agg_bd *cons_rx_buf;
		struct rx_agg_cmp *agg;
		u16 cons, frag_len;
		netmem_ref netmem;

		if (p5_tpa)
			agg = bnxt_get_tpa_agg_p5(bp, rxr, idx, i);
		else
			agg = bnxt_get_agg(bp, cpr, idx, i);
		cons = agg->rx_agg_cmp_opaque;
		frag_len = (le32_to_cpu(agg->rx_agg_cmp_len_flags_type) &
			    RX_AGG_CMP_LEN) >> RX_AGG_CMP_LEN_SHIFT;

		cons_rx_buf = &rxr->rx_agg_ring[cons];
		if (skb) {
			skb_add_rx_frag_netmem(skb, i, cons_rx_buf->netmem,
					       cons_rx_buf->offset,
					       frag_len, BNXT_RX_PAGE_SIZE);
		} else {
			skb_frag_t *frag = &shinfo->frags[i];

			skb_frag_fill_netmem_desc(frag, cons_rx_buf->netmem,
						  cons_rx_buf->offset,
						  frag_len);
			shinfo->nr_frags = i + 1;
		}
		__clear_bit(cons, rxr->rx_agg_bmap);

		/* It is possible for bnxt_alloc_rx_netmem() to allocate
		 * a sw_prod index that equals the cons index, so we
		 * need to clear the cons entry now.
		 */
		netmem = cons_rx_buf->netmem;
		cons_rx_buf->netmem = 0;

		if (xdp && netmem_is_pfmemalloc(netmem))
			xdp_buff_set_frag_pfmemalloc(xdp);

		if (bnxt_alloc_rx_netmem(bp, rxr, prod, GFP_ATOMIC) != 0) {
			if (skb) {
				skb->len -= frag_len;
				skb->data_len -= frag_len;
				skb->truesize -= BNXT_RX_PAGE_SIZE;
			}

			--shinfo->nr_frags;
			cons_rx_buf->netmem = netmem;

			/* Update prod since possibly some netmems have been
			 * allocated already.
			 */
			rxr->rx_agg_prod = prod;
			bnxt_reuse_rx_agg_bufs(cpr, idx, i, agg_bufs - i, tpa);
			return 0;
		}

		page_pool_dma_sync_netmem_for_cpu(rxr->page_pool, netmem, 0,
						  BNXT_RX_PAGE_SIZE);

		total_frag_len += frag_len;
		prod = NEXT_RX_AGG(prod);
	}
	rxr->rx_agg_prod = prod;
	return total_frag_len;
}

static struct sk_buff *bnxt_rx_agg_netmems_skb(struct bnxt *bp,
					       struct bnxt_cp_ring_info *cpr,
					       struct sk_buff *skb, u16 idx,
					       u32 agg_bufs, bool tpa)
{
	u32 total_frag_len = 0;

	total_frag_len = __bnxt_rx_agg_netmems(bp, cpr, idx, agg_bufs, tpa,
					       skb, NULL);
	if (!total_frag_len) {
		skb_mark_for_recycle(skb);
		dev_kfree_skb(skb);
		return NULL;
	}

	return skb;
}

static u32 bnxt_rx_agg_netmems_xdp(struct bnxt *bp,
				   struct bnxt_cp_ring_info *cpr,
				   struct xdp_buff *xdp, u16 idx,
				   u32 agg_bufs, bool tpa)
{
	struct skb_shared_info *shinfo = xdp_get_shared_info_from_buff(xdp);
	u32 total_frag_len = 0;

	if (!xdp_buff_has_frags(xdp))
		shinfo->nr_frags = 0;

	total_frag_len = __bnxt_rx_agg_netmems(bp, cpr, idx, agg_bufs, tpa,
					       NULL, xdp);
	if (total_frag_len) {
		xdp_buff_set_frags_flag(xdp);
		shinfo->nr_frags = agg_bufs;
		shinfo->xdp_frags_size = total_frag_len;
	}
	return total_frag_len;
}

static int bnxt_agg_bufs_valid(struct bnxt *bp, struct bnxt_cp_ring_info *cpr,
			       u8 agg_bufs, u32 *raw_cons)
{
	u16 last;
	struct rx_agg_cmp *agg;

	*raw_cons = ADV_RAW_CMP(*raw_cons, agg_bufs);
	last = RING_CMP(*raw_cons);
	agg = (struct rx_agg_cmp *)
		&cpr->cp_desc_ring[CP_RING(last)][CP_IDX(last)];
	return RX_AGG_CMP_VALID(agg, *raw_cons);
}

static struct sk_buff *bnxt_copy_data(struct bnxt_napi *bnapi, u8 *data,
				      unsigned int len,
				      dma_addr_t mapping)
{
	struct bnxt *bp = bnapi->bp;
	struct pci_dev *pdev = bp->pdev;
	struct sk_buff *skb;

	skb = napi_alloc_skb(&bnapi->napi, len);
	if (!skb)
		return NULL;

	dma_sync_single_for_cpu(&pdev->dev, mapping, bp->rx_copybreak,
				bp->rx_dir);

	memcpy(skb->data - NET_IP_ALIGN, data - NET_IP_ALIGN,
	       len + NET_IP_ALIGN);

	dma_sync_single_for_device(&pdev->dev, mapping, bp->rx_copybreak,
				   bp->rx_dir);

	skb_put(skb, len);

	return skb;
}

static struct sk_buff *bnxt_copy_skb(struct bnxt_napi *bnapi, u8 *data,
				     unsigned int len,
				     dma_addr_t mapping)
{
	return bnxt_copy_data(bnapi, data, len, mapping);
}

static struct sk_buff *bnxt_copy_xdp(struct bnxt_napi *bnapi,
				     struct xdp_buff *xdp,
				     unsigned int len,
				     dma_addr_t mapping)
{
	unsigned int metasize = 0;
	u8 *data = xdp->data;
	struct sk_buff *skb;

	len = xdp->data_end - xdp->data_meta;
	metasize = xdp->data - xdp->data_meta;
	data = xdp->data_meta;

	skb = bnxt_copy_data(bnapi, data, len, mapping);
	if (!skb)
		return skb;

	if (metasize) {
		skb_metadata_set(skb, metasize);
		__skb_pull(skb, metasize);
	}

	return skb;
}

static int bnxt_discard_rx(struct bnxt *bp, struct bnxt_cp_ring_info *cpr,
			   u32 *raw_cons, void *cmp)
{
	struct rx_cmp *rxcmp = cmp;
	u32 tmp_raw_cons = *raw_cons;
	u8 cmp_type, agg_bufs = 0;

	cmp_type = RX_CMP_TYPE(rxcmp);

	if (cmp_type == CMP_TYPE_RX_L2_CMP) {
		agg_bufs = (le32_to_cpu(rxcmp->rx_cmp_misc_v1) &
			    RX_CMP_AGG_BUFS) >>
			   RX_CMP_AGG_BUFS_SHIFT;
	} else if (cmp_type == CMP_TYPE_RX_L2_TPA_END_CMP) {
		struct rx_tpa_end_cmp *tpa_end = cmp;

		if (bp->flags & BNXT_FLAG_CHIP_P5_PLUS)
			return 0;

		agg_bufs = TPA_END_AGG_BUFS(tpa_end);
	}

	if (agg_bufs) {
		if (!bnxt_agg_bufs_valid(bp, cpr, agg_bufs, &tmp_raw_cons))
			return -EBUSY;
	}
	*raw_cons = tmp_raw_cons;
	return 0;
}

static u16 bnxt_alloc_agg_idx(struct bnxt_rx_ring_info *rxr, u16 agg_id)
{
	struct bnxt_tpa_idx_map *map = rxr->rx_tpa_idx_map;
	u16 idx = agg_id & MAX_TPA_P5_MASK;

	if (test_bit(idx, map->agg_idx_bmap))
		idx = find_first_zero_bit(map->agg_idx_bmap,
					  BNXT_AGG_IDX_BMAP_SIZE);
	__set_bit(idx, map->agg_idx_bmap);
	map->agg_id_tbl[agg_id] = idx;
	return idx;
}

static void bnxt_free_agg_idx(struct bnxt_rx_ring_info *rxr, u16 idx)
{
	struct bnxt_tpa_idx_map *map = rxr->rx_tpa_idx_map;

	__clear_bit(idx, map->agg_idx_bmap);
}

static u16 bnxt_lookup_agg_idx(struct bnxt_rx_ring_info *rxr, u16 agg_id)
{
	struct bnxt_tpa_idx_map *map = rxr->rx_tpa_idx_map;

	return map->agg_id_tbl[agg_id];
}

static void bnxt_tpa_metadata(struct bnxt_tpa_info *tpa_info,
			      struct rx_tpa_start_cmp *tpa_start,
			      struct rx_tpa_start_cmp_ext *tpa_start1)
{
	tpa_info->cfa_code_valid = 1;
	tpa_info->cfa_code = TPA_START_CFA_CODE(tpa_start1);
	tpa_info->vlan_valid = 0;
	if (tpa_info->flags2 & RX_CMP_FLAGS2_META_FORMAT_VLAN) {
		tpa_info->vlan_valid = 1;
		tpa_info->metadata =
			le32_to_cpu(tpa_start1->rx_tpa_start_cmp_metadata);
	}
}

static void bnxt_tpa_metadata_v2(struct bnxt_tpa_info *tpa_info,
				 struct rx_tpa_start_cmp *tpa_start,
				 struct rx_tpa_start_cmp_ext *tpa_start1)
{
	tpa_info->vlan_valid = 0;
	if (TPA_START_VLAN_VALID(tpa_start)) {
		u32 tpid_sel = TPA_START_VLAN_TPID_SEL(tpa_start);
		u32 vlan_proto = ETH_P_8021Q;

		tpa_info->vlan_valid = 1;
		if (tpid_sel == RX_TPA_START_METADATA1_TPID_8021AD)
			vlan_proto = ETH_P_8021AD;
		tpa_info->metadata = vlan_proto << 16 |
				     TPA_START_METADATA0_TCI(tpa_start1);
	}
}

static void bnxt_tpa_start(struct bnxt *bp, struct bnxt_rx_ring_info *rxr,
			   u8 cmp_type, struct rx_tpa_start_cmp *tpa_start,
			   struct rx_tpa_start_cmp_ext *tpa_start1)
{
	struct bnxt_sw_rx_bd *cons_rx_buf, *prod_rx_buf;
	struct bnxt_tpa_info *tpa_info;
	u16 cons, prod, agg_id;
	struct rx_bd *prod_bd;
	dma_addr_t mapping;

	if (bp->flags & BNXT_FLAG_CHIP_P5_PLUS) {
		agg_id = TPA_START_AGG_ID_P5(tpa_start);
		agg_id = bnxt_alloc_agg_idx(rxr, agg_id);
	} else {
		agg_id = TPA_START_AGG_ID(tpa_start);
	}
	cons = tpa_start->rx_tpa_start_cmp_opaque;
	prod = rxr->rx_prod;
	cons_rx_buf = &rxr->rx_buf_ring[cons];
	prod_rx_buf = &rxr->rx_buf_ring[RING_RX(bp, prod)];
	tpa_info = &rxr->rx_tpa[agg_id];

	if (unlikely(cons != rxr->rx_next_cons ||
		     TPA_START_ERROR(tpa_start))) {
		netdev_warn(bp->dev, "TPA cons %x, expected cons %x, error code %x\n",
			    cons, rxr->rx_next_cons,
			    TPA_START_ERROR_CODE(tpa_start1));
		bnxt_sched_reset_rxr(bp, rxr);
		return;
	}
	prod_rx_buf->data = tpa_info->data;
	prod_rx_buf->data_ptr = tpa_info->data_ptr;

	mapping = tpa_info->mapping;
	prod_rx_buf->mapping = mapping;

	prod_bd = &rxr->rx_desc_ring[RX_RING(bp, prod)][RX_IDX(prod)];

	prod_bd->rx_bd_haddr = cpu_to_le64(mapping);

	tpa_info->data = cons_rx_buf->data;
	tpa_info->data_ptr = cons_rx_buf->data_ptr;
	cons_rx_buf->data = NULL;
	tpa_info->mapping = cons_rx_buf->mapping;

	tpa_info->len =
		le32_to_cpu(tpa_start->rx_tpa_start_cmp_len_flags_type) >>
				RX_TPA_START_CMP_LEN_SHIFT;
	if (likely(TPA_START_HASH_VALID(tpa_start))) {
		tpa_info->hash_type = PKT_HASH_TYPE_L4;
		tpa_info->gso_type = SKB_GSO_TCPV4;
		if (TPA_START_IS_IPV6(tpa_start1))
			tpa_info->gso_type = SKB_GSO_TCPV6;
		/* RSS profiles 1 and 3 with extract code 0 for inner 4-tuple */
		else if (!BNXT_CHIP_P4_PLUS(bp) &&
			 TPA_START_HASH_TYPE(tpa_start) == 3)
			tpa_info->gso_type = SKB_GSO_TCPV6;
		tpa_info->rss_hash =
			le32_to_cpu(tpa_start->rx_tpa_start_cmp_rss_hash);
	} else {
		tpa_info->hash_type = PKT_HASH_TYPE_NONE;
		tpa_info->gso_type = 0;
		netif_warn(bp, rx_err, bp->dev, "TPA packet without valid hash\n");
	}
	tpa_info->flags2 = le32_to_cpu(tpa_start1->rx_tpa_start_cmp_flags2);
	tpa_info->hdr_info = le32_to_cpu(tpa_start1->rx_tpa_start_cmp_hdr_info);
	if (cmp_type == CMP_TYPE_RX_L2_TPA_START_CMP)
		bnxt_tpa_metadata(tpa_info, tpa_start, tpa_start1);
	else
		bnxt_tpa_metadata_v2(tpa_info, tpa_start, tpa_start1);
	tpa_info->agg_count = 0;

	rxr->rx_prod = NEXT_RX(prod);
	cons = RING_RX(bp, NEXT_RX(cons));
	rxr->rx_next_cons = RING_RX(bp, NEXT_RX(cons));
	cons_rx_buf = &rxr->rx_buf_ring[cons];

	bnxt_reuse_rx_data(rxr, cons, cons_rx_buf->data);
	rxr->rx_prod = NEXT_RX(rxr->rx_prod);
	cons_rx_buf->data = NULL;
}

static void bnxt_abort_tpa(struct bnxt_cp_ring_info *cpr, u16 idx, u32 agg_bufs)
{
	if (agg_bufs)
		bnxt_reuse_rx_agg_bufs(cpr, idx, 0, agg_bufs, true);
}

#ifdef CONFIG_INET
static void bnxt_gro_tunnel(struct sk_buff *skb, __be16 ip_proto)
{
	struct udphdr *uh = NULL;

	if (ip_proto == htons(ETH_P_IP)) {
		struct iphdr *iph = (struct iphdr *)skb->data;

		if (iph->protocol == IPPROTO_UDP)
			uh = (struct udphdr *)(iph + 1);
	} else {
		struct ipv6hdr *iph = (struct ipv6hdr *)skb->data;

		if (iph->nexthdr == IPPROTO_UDP)
			uh = (struct udphdr *)(iph + 1);
	}
	if (uh) {
		if (uh->check)
			skb_shinfo(skb)->gso_type |= SKB_GSO_UDP_TUNNEL_CSUM;
		else
			skb_shinfo(skb)->gso_type |= SKB_GSO_UDP_TUNNEL;
	}
}
#endif

static struct sk_buff *bnxt_gro_func_5731x(struct bnxt_tpa_info *tpa_info,
					   int payload_off, int tcp_ts,
					   struct sk_buff *skb)
{
#ifdef CONFIG_INET
	struct tcphdr *th;
	int len, nw_off;
	u16 outer_ip_off, inner_ip_off, inner_mac_off;
	u32 hdr_info = tpa_info->hdr_info;
	bool loopback = false;

	inner_ip_off = BNXT_TPA_INNER_L3_OFF(hdr_info);
	inner_mac_off = BNXT_TPA_INNER_L2_OFF(hdr_info);
	outer_ip_off = BNXT_TPA_OUTER_L3_OFF(hdr_info);

	/* If the packet is an internal loopback packet, the offsets will
	 * have an extra 4 bytes.
	 */
	if (inner_mac_off == 4) {
		loopback = true;
	} else if (inner_mac_off > 4) {
		__be16 proto = *((__be16 *)(skb->data + inner_ip_off -
					    ETH_HLEN - 2));

		/* We only support inner iPv4/ipv6.  If we don't see the
		 * correct protocol ID, it must be a loopback packet where
		 * the offsets are off by 4.
		 */
		if (proto != htons(ETH_P_IP) && proto != htons(ETH_P_IPV6))
			loopback = true;
	}
	if (loopback) {
		/* internal loopback packet, subtract all offsets by 4 */
		inner_ip_off -= 4;
		inner_mac_off -= 4;
		outer_ip_off -= 4;
	}

	nw_off = inner_ip_off - ETH_HLEN;
	skb_set_network_header(skb, nw_off);
	if (tpa_info->flags2 & RX_TPA_START_CMP_FLAGS2_IP_TYPE) {
		struct ipv6hdr *iph = ipv6_hdr(skb);

		skb_set_transport_header(skb, nw_off + sizeof(struct ipv6hdr));
		len = skb->len - skb_transport_offset(skb);
		th = tcp_hdr(skb);
		th->check = ~tcp_v6_check(len, &iph->saddr, &iph->daddr, 0);
	} else {
		struct iphdr *iph = ip_hdr(skb);

		skb_set_transport_header(skb, nw_off + sizeof(struct iphdr));
		len = skb->len - skb_transport_offset(skb);
		th = tcp_hdr(skb);
		th->check = ~tcp_v4_check(len, iph->saddr, iph->daddr, 0);
	}

	if (inner_mac_off) { /* tunnel */
		__be16 proto = *((__be16 *)(skb->data + outer_ip_off -
					    ETH_HLEN - 2));

		bnxt_gro_tunnel(skb, proto);
	}
#endif
	return skb;
}

static struct sk_buff *bnxt_gro_func_5750x(struct bnxt_tpa_info *tpa_info,
					   int payload_off, int tcp_ts,
					   struct sk_buff *skb)
{
#ifdef CONFIG_INET
	u16 outer_ip_off, inner_ip_off, inner_mac_off;
	u32 hdr_info = tpa_info->hdr_info;
	int iphdr_len, nw_off;

	inner_ip_off = BNXT_TPA_INNER_L3_OFF(hdr_info);
	inner_mac_off = BNXT_TPA_INNER_L2_OFF(hdr_info);
	outer_ip_off = BNXT_TPA_OUTER_L3_OFF(hdr_info);

	nw_off = inner_ip_off - ETH_HLEN;
	skb_set_network_header(skb, nw_off);
	iphdr_len = (tpa_info->flags2 & RX_TPA_START_CMP_FLAGS2_IP_TYPE) ?
		     sizeof(struct ipv6hdr) : sizeof(struct iphdr);
	skb_set_transport_header(skb, nw_off + iphdr_len);

	if (inner_mac_off) { /* tunnel */
		__be16 proto = *((__be16 *)(skb->data + outer_ip_off -
					    ETH_HLEN - 2));

		bnxt_gro_tunnel(skb, proto);
	}
#endif
	return skb;
}

#define BNXT_IPV4_HDR_SIZE	(sizeof(struct iphdr) + sizeof(struct tcphdr))
#define BNXT_IPV6_HDR_SIZE	(sizeof(struct ipv6hdr) + sizeof(struct tcphdr))

static struct sk_buff *bnxt_gro_func_5730x(struct bnxt_tpa_info *tpa_info,
					   int payload_off, int tcp_ts,
					   struct sk_buff *skb)
{
#ifdef CONFIG_INET
	struct tcphdr *th;
	int len, nw_off, tcp_opt_len = 0;

	if (tcp_ts)
		tcp_opt_len = 12;

	if (tpa_info->gso_type == SKB_GSO_TCPV4) {
		struct iphdr *iph;

		nw_off = payload_off - BNXT_IPV4_HDR_SIZE - tcp_opt_len -
			 ETH_HLEN;
		skb_set_network_header(skb, nw_off);
		iph = ip_hdr(skb);
		skb_set_transport_header(skb, nw_off + sizeof(struct iphdr));
		len = skb->len - skb_transport_offset(skb);
		th = tcp_hdr(skb);
		th->check = ~tcp_v4_check(len, iph->saddr, iph->daddr, 0);
	} else if (tpa_info->gso_type == SKB_GSO_TCPV6) {
		struct ipv6hdr *iph;

		nw_off = payload_off - BNXT_IPV6_HDR_SIZE - tcp_opt_len -
			 ETH_HLEN;
		skb_set_network_header(skb, nw_off);
		iph = ipv6_hdr(skb);
		skb_set_transport_header(skb, nw_off + sizeof(struct ipv6hdr));
		len = skb->len - skb_transport_offset(skb);
		th = tcp_hdr(skb);
		th->check = ~tcp_v6_check(len, &iph->saddr, &iph->daddr, 0);
	} else {
		dev_kfree_skb_any(skb);
		return NULL;
	}

	if (nw_off) /* tunnel */
		bnxt_gro_tunnel(skb, skb->protocol);
#endif
	return skb;
}

static inline struct sk_buff *bnxt_gro_skb(struct bnxt *bp,
					   struct bnxt_tpa_info *tpa_info,
					   struct rx_tpa_end_cmp *tpa_end,
					   struct rx_tpa_end_cmp_ext *tpa_end1,
					   struct sk_buff *skb)
{
#ifdef CONFIG_INET
	int payload_off;
	u16 segs;

	segs = TPA_END_TPA_SEGS(tpa_end);
	if (segs == 1)
		return skb;

	NAPI_GRO_CB(skb)->count = segs;
	skb_shinfo(skb)->gso_size =
		le32_to_cpu(tpa_end1->rx_tpa_end_cmp_seg_len);
	skb_shinfo(skb)->gso_type = tpa_info->gso_type;
	if (bp->flags & BNXT_FLAG_CHIP_P5_PLUS)
		payload_off = TPA_END_PAYLOAD_OFF_P5(tpa_end1);
	else
		payload_off = TPA_END_PAYLOAD_OFF(tpa_end);
	skb = bp->gro_func(tpa_info, payload_off, TPA_END_GRO_TS(tpa_end), skb);
	if (likely(skb))
		tcp_gro_complete(skb);
#endif
	return skb;
}

/* Given the cfa_code of a received packet determine which
 * netdev (vf-rep or PF) the packet is destined to.
 */
static struct net_device *bnxt_get_pkt_dev(struct bnxt *bp, u16 cfa_code)
{
	struct net_device *dev = bnxt_get_vf_rep(bp, cfa_code);

	/* if vf-rep dev is NULL, it must belong to the PF */
	return dev ? dev : bp->dev;
}

static inline struct sk_buff *bnxt_tpa_end(struct bnxt *bp,
					   struct bnxt_cp_ring_info *cpr,
					   u32 *raw_cons,
					   struct rx_tpa_end_cmp *tpa_end,
					   struct rx_tpa_end_cmp_ext *tpa_end1,
					   u8 *event)
{
	struct bnxt_napi *bnapi = cpr->bnapi;
	struct bnxt_rx_ring_info *rxr = bnapi->rx_ring;
	struct net_device *dev = bp->dev;
	u8 *data_ptr, agg_bufs;
	unsigned int len;
	struct bnxt_tpa_info *tpa_info;
	dma_addr_t mapping;
	struct sk_buff *skb;
	u16 idx = 0, agg_id;
	void *data;
	bool gro;

	if (unlikely(bnapi->in_reset)) {
		int rc = bnxt_discard_rx(bp, cpr, raw_cons, tpa_end);

		if (rc < 0)
			return ERR_PTR(-EBUSY);
		return NULL;
	}

	if (bp->flags & BNXT_FLAG_CHIP_P5_PLUS) {
		agg_id = TPA_END_AGG_ID_P5(tpa_end);
		agg_id = bnxt_lookup_agg_idx(rxr, agg_id);
		agg_bufs = TPA_END_AGG_BUFS_P5(tpa_end1);
		tpa_info = &rxr->rx_tpa[agg_id];
		if (unlikely(agg_bufs != tpa_info->agg_count)) {
			netdev_warn(bp->dev, "TPA end agg_buf %d != expected agg_bufs %d\n",
				    agg_bufs, tpa_info->agg_count);
			agg_bufs = tpa_info->agg_count;
		}
		tpa_info->agg_count = 0;
		*event |= BNXT_AGG_EVENT;
		bnxt_free_agg_idx(rxr, agg_id);
		idx = agg_id;
		gro = !!(bp->flags & BNXT_FLAG_GRO);
	} else {
		agg_id = TPA_END_AGG_ID(tpa_end);
		agg_bufs = TPA_END_AGG_BUFS(tpa_end);
		tpa_info = &rxr->rx_tpa[agg_id];
		idx = RING_CMP(*raw_cons);
		if (agg_bufs) {
			if (!bnxt_agg_bufs_valid(bp, cpr, agg_bufs, raw_cons))
				return ERR_PTR(-EBUSY);

			*event |= BNXT_AGG_EVENT;
			idx = NEXT_CMP(idx);
		}
		gro = !!TPA_END_GRO(tpa_end);
	}
	data = tpa_info->data;
	data_ptr = tpa_info->data_ptr;
	prefetch(data_ptr);
	len = tpa_info->len;
	mapping = tpa_info->mapping;

	if (unlikely(agg_bufs > MAX_SKB_FRAGS || TPA_END_ERRORS(tpa_end1))) {
		bnxt_abort_tpa(cpr, idx, agg_bufs);
		if (agg_bufs > MAX_SKB_FRAGS)
			netdev_warn(bp->dev, "TPA frags %d exceeded MAX_SKB_FRAGS %d\n",
				    agg_bufs, (int)MAX_SKB_FRAGS);
		return NULL;
	}

	if (len <= bp->rx_copybreak) {
		skb = bnxt_copy_skb(bnapi, data_ptr, len, mapping);
		if (!skb) {
			bnxt_abort_tpa(cpr, idx, agg_bufs);
			cpr->sw_stats->rx.rx_oom_discards += 1;
			return NULL;
		}
	} else {
		u8 *new_data;
		dma_addr_t new_mapping;

		new_data = __bnxt_alloc_rx_frag(bp, &new_mapping, rxr,
						GFP_ATOMIC);
		if (!new_data) {
			bnxt_abort_tpa(cpr, idx, agg_bufs);
			cpr->sw_stats->rx.rx_oom_discards += 1;
			return NULL;
		}

		tpa_info->data = new_data;
		tpa_info->data_ptr = new_data + bp->rx_offset;
		tpa_info->mapping = new_mapping;

		skb = napi_build_skb(data, bp->rx_buf_size);
		dma_sync_single_for_cpu(&bp->pdev->dev, mapping,
					bp->rx_buf_use_size, bp->rx_dir);

		if (!skb) {
			page_pool_free_va(rxr->head_pool, data, true);
			bnxt_abort_tpa(cpr, idx, agg_bufs);
			cpr->sw_stats->rx.rx_oom_discards += 1;
			return NULL;
		}
		skb_mark_for_recycle(skb);
		skb_reserve(skb, bp->rx_offset);
		skb_put(skb, len);
	}

	if (agg_bufs) {
		skb = bnxt_rx_agg_netmems_skb(bp, cpr, skb, idx, agg_bufs,
					      true);
		if (!skb) {
			/* Page reuse already handled by bnxt_rx_pages(). */
			cpr->sw_stats->rx.rx_oom_discards += 1;
			return NULL;
		}
	}

	if (tpa_info->cfa_code_valid)
		dev = bnxt_get_pkt_dev(bp, tpa_info->cfa_code);
	skb->protocol = eth_type_trans(skb, dev);

	if (tpa_info->hash_type != PKT_HASH_TYPE_NONE)
		skb_set_hash(skb, tpa_info->rss_hash, tpa_info->hash_type);

	if (tpa_info->vlan_valid &&
	    (dev->features & BNXT_HW_FEATURE_VLAN_ALL_RX)) {
		__be16 vlan_proto = htons(tpa_info->metadata >>
					  RX_CMP_FLAGS2_METADATA_TPID_SFT);
		u16 vtag = tpa_info->metadata & RX_CMP_FLAGS2_METADATA_TCI_MASK;

		if (eth_type_vlan(vlan_proto)) {
			__vlan_hwaccel_put_tag(skb, vlan_proto, vtag);
		} else {
			dev_kfree_skb(skb);
			return NULL;
		}
	}

	skb_checksum_none_assert(skb);
	if (likely(tpa_info->flags2 & RX_TPA_START_CMP_FLAGS2_L4_CS_CALC)) {
		skb->ip_summed = CHECKSUM_UNNECESSARY;
		skb->csum_level =
			(tpa_info->flags2 & RX_CMP_FLAGS2_T_L4_CS_CALC) >> 3;
	}

	if (gro)
		skb = bnxt_gro_skb(bp, tpa_info, tpa_end, tpa_end1, skb);

	return skb;
}

static void bnxt_tpa_agg(struct bnxt *bp, struct bnxt_rx_ring_info *rxr,
			 struct rx_agg_cmp *rx_agg)
{
	u16 agg_id = TPA_AGG_AGG_ID(rx_agg);
	struct bnxt_tpa_info *tpa_info;

	agg_id = bnxt_lookup_agg_idx(rxr, agg_id);
	tpa_info = &rxr->rx_tpa[agg_id];
	BUG_ON(tpa_info->agg_count >= MAX_SKB_FRAGS);
	tpa_info->agg_arr[tpa_info->agg_count++] = *rx_agg;
}

static void bnxt_deliver_skb(struct bnxt *bp, struct bnxt_napi *bnapi,
			     struct sk_buff *skb)
{
	skb_mark_for_recycle(skb);

	if (skb->dev != bp->dev) {
		/* this packet belongs to a vf-rep */
		bnxt_vf_rep_rx(bp, skb);
		return;
	}
	skb_record_rx_queue(skb, bnapi->index);
	napi_gro_receive(&bnapi->napi, skb);
}

static bool bnxt_rx_ts_valid(struct bnxt *bp, u32 flags,
			     struct rx_cmp_ext *rxcmp1, u32 *cmpl_ts)
{
	u32 ts = le32_to_cpu(rxcmp1->rx_cmp_timestamp);

	if (BNXT_PTP_RX_TS_VALID(flags))
		goto ts_valid;
	if (!bp->ptp_all_rx_tstamp || !ts || !BNXT_ALL_RX_TS_VALID(flags))
		return false;

ts_valid:
	*cmpl_ts = ts;
	return true;
}

static struct sk_buff *bnxt_rx_vlan(struct sk_buff *skb, u8 cmp_type,
				    struct rx_cmp *rxcmp,
				    struct rx_cmp_ext *rxcmp1)
{
	__be16 vlan_proto;
	u16 vtag;

	if (cmp_type == CMP_TYPE_RX_L2_CMP) {
		__le32 flags2 = rxcmp1->rx_cmp_flags2;
		u32 meta_data;

		if (!(flags2 & cpu_to_le32(RX_CMP_FLAGS2_META_FORMAT_VLAN)))
			return skb;

		meta_data = le32_to_cpu(rxcmp1->rx_cmp_meta_data);
		vtag = meta_data & RX_CMP_FLAGS2_METADATA_TCI_MASK;
		vlan_proto = htons(meta_data >> RX_CMP_FLAGS2_METADATA_TPID_SFT);
		if (eth_type_vlan(vlan_proto))
			__vlan_hwaccel_put_tag(skb, vlan_proto, vtag);
		else
			goto vlan_err;
	} else if (cmp_type == CMP_TYPE_RX_L2_V3_CMP) {
		if (RX_CMP_VLAN_VALID(rxcmp)) {
			u32 tpid_sel = RX_CMP_VLAN_TPID_SEL(rxcmp);

			if (tpid_sel == RX_CMP_METADATA1_TPID_8021Q)
				vlan_proto = htons(ETH_P_8021Q);
			else if (tpid_sel == RX_CMP_METADATA1_TPID_8021AD)
				vlan_proto = htons(ETH_P_8021AD);
			else
				goto vlan_err;
			vtag = RX_CMP_METADATA0_TCI(rxcmp1);
			__vlan_hwaccel_put_tag(skb, vlan_proto, vtag);
		}
	}
	return skb;
vlan_err:
	skb_mark_for_recycle(skb);
	dev_kfree_skb(skb);
	return NULL;
}

static enum pkt_hash_types bnxt_rss_ext_op(struct bnxt *bp,
					   struct rx_cmp *rxcmp)
{
	u8 ext_op;

	ext_op = RX_CMP_V3_HASH_TYPE(bp, rxcmp);
	switch (ext_op) {
	case EXT_OP_INNER_4:
	case EXT_OP_OUTER_4:
	case EXT_OP_INNFL_3:
	case EXT_OP_OUTFL_3:
		return PKT_HASH_TYPE_L4;
	default:
		return PKT_HASH_TYPE_L3;
	}
}

/* returns the following:
 * 1       - 1 packet successfully received
 * 0       - successful TPA_START, packet not completed yet
 * -EBUSY  - completion ring does not have all the agg buffers yet
 * -ENOMEM - packet aborted due to out of memory
 * -EIO    - packet aborted due to hw error indicated in BD
 */
static int bnxt_rx_pkt(struct bnxt *bp, struct bnxt_cp_ring_info *cpr,
		       u32 *raw_cons, u8 *event)
{
	struct bnxt_napi *bnapi = cpr->bnapi;
	struct bnxt_rx_ring_info *rxr = bnapi->rx_ring;
	struct net_device *dev = bp->dev;
	struct rx_cmp *rxcmp;
	struct rx_cmp_ext *rxcmp1;
	u32 tmp_raw_cons = *raw_cons;
	u16 cons, prod, cp_cons = RING_CMP(tmp_raw_cons);
	struct skb_shared_info *sinfo;
	struct bnxt_sw_rx_bd *rx_buf;
	unsigned int len;
	u8 *data_ptr, agg_bufs, cmp_type;
	bool xdp_active = false;
	dma_addr_t dma_addr;
	struct sk_buff *skb;
	struct xdp_buff xdp;
	u32 flags, misc;
	u32 cmpl_ts;
	void *data;
	int rc = 0;

	rxcmp = (struct rx_cmp *)
			&cpr->cp_desc_ring[CP_RING(cp_cons)][CP_IDX(cp_cons)];

	cmp_type = RX_CMP_TYPE(rxcmp);

	if (cmp_type == CMP_TYPE_RX_TPA_AGG_CMP) {
		bnxt_tpa_agg(bp, rxr, (struct rx_agg_cmp *)rxcmp);
		goto next_rx_no_prod_no_len;
	}

	tmp_raw_cons = NEXT_RAW_CMP(tmp_raw_cons);
	cp_cons = RING_CMP(tmp_raw_cons);
	rxcmp1 = (struct rx_cmp_ext *)
			&cpr->cp_desc_ring[CP_RING(cp_cons)][CP_IDX(cp_cons)];

	if (!RX_CMP_VALID(rxcmp1, tmp_raw_cons))
		return -EBUSY;

	/* The valid test of the entry must be done first before
	 * reading any further.
	 */
	dma_rmb();
	prod = rxr->rx_prod;

	if (cmp_type == CMP_TYPE_RX_L2_TPA_START_CMP ||
	    cmp_type == CMP_TYPE_RX_L2_TPA_START_V3_CMP) {
		bnxt_tpa_start(bp, rxr, cmp_type,
			       (struct rx_tpa_start_cmp *)rxcmp,
			       (struct rx_tpa_start_cmp_ext *)rxcmp1);

		*event |= BNXT_RX_EVENT;
		goto next_rx_no_prod_no_len;

	} else if (cmp_type == CMP_TYPE_RX_L2_TPA_END_CMP) {
		skb = bnxt_tpa_end(bp, cpr, &tmp_raw_cons,
				   (struct rx_tpa_end_cmp *)rxcmp,
				   (struct rx_tpa_end_cmp_ext *)rxcmp1, event);

		if (IS_ERR(skb))
			return -EBUSY;

		rc = -ENOMEM;
		if (likely(skb)) {
			bnxt_deliver_skb(bp, bnapi, skb);
			rc = 1;
		}
		*event |= BNXT_RX_EVENT;
		goto next_rx_no_prod_no_len;
	}

	cons = rxcmp->rx_cmp_opaque;
	if (unlikely(cons != rxr->rx_next_cons)) {
		int rc1 = bnxt_discard_rx(bp, cpr, &tmp_raw_cons, rxcmp);

		/* 0xffff is forced error, don't print it */
		if (rxr->rx_next_cons != 0xffff)
			netdev_warn(bp->dev, "RX cons %x != expected cons %x\n",
				    cons, rxr->rx_next_cons);
		bnxt_sched_reset_rxr(bp, rxr);
		if (rc1)
			return rc1;
		goto next_rx_no_prod_no_len;
	}
	rx_buf = &rxr->rx_buf_ring[cons];
	data = rx_buf->data;
	data_ptr = rx_buf->data_ptr;
	prefetch(data_ptr);

	misc = le32_to_cpu(rxcmp->rx_cmp_misc_v1);
	agg_bufs = (misc & RX_CMP_AGG_BUFS) >> RX_CMP_AGG_BUFS_SHIFT;

	if (agg_bufs) {
		if (!bnxt_agg_bufs_valid(bp, cpr, agg_bufs, &tmp_raw_cons))
			return -EBUSY;

		cp_cons = NEXT_CMP(cp_cons);
		*event |= BNXT_AGG_EVENT;
	}
	*event |= BNXT_RX_EVENT;

	rx_buf->data = NULL;
	if (rxcmp1->rx_cmp_cfa_code_errors_v2 & RX_CMP_L2_ERRORS) {
		u32 rx_err = le32_to_cpu(rxcmp1->rx_cmp_cfa_code_errors_v2);

		bnxt_reuse_rx_data(rxr, cons, data);
		if (agg_bufs)
			bnxt_reuse_rx_agg_bufs(cpr, cp_cons, 0, agg_bufs,
					       false);

		rc = -EIO;
		if (rx_err & RX_CMPL_ERRORS_BUFFER_ERROR_MASK) {
			bnapi->cp_ring.sw_stats->rx.rx_buf_errors++;
			if (!(bp->flags & BNXT_FLAG_CHIP_P5_PLUS) &&
			    !(bp->fw_cap & BNXT_FW_CAP_RING_MONITOR)) {
				netdev_warn_once(bp->dev, "RX buffer error %x\n",
						 rx_err);
				bnxt_sched_reset_rxr(bp, rxr);
			}
		}
		goto next_rx_no_len;
	}

	flags = le32_to_cpu(rxcmp->rx_cmp_len_flags_type);
	len = flags >> RX_CMP_LEN_SHIFT;
	dma_addr = rx_buf->mapping;

	if (bnxt_xdp_attached(bp, rxr)) {
		bnxt_xdp_buff_init(bp, rxr, cons, data_ptr, len, &xdp);
		if (agg_bufs) {
			u32 frag_len = bnxt_rx_agg_netmems_xdp(bp, cpr, &xdp,
							       cp_cons,
							       agg_bufs,
							       false);
			if (!frag_len)
				goto oom_next_rx;

		}
		xdp_active = true;
	}

	if (xdp_active) {
		if (bnxt_rx_xdp(bp, rxr, cons, &xdp, data, &data_ptr, &len, event)) {
			rc = 1;
			goto next_rx;
		}
		if (xdp_buff_has_frags(&xdp)) {
			sinfo = xdp_get_shared_info_from_buff(&xdp);
			agg_bufs = sinfo->nr_frags;
		} else {
			agg_bufs = 0;
		}
	}

	if (len <= bp->rx_copybreak) {
		if (!xdp_active)
			skb = bnxt_copy_skb(bnapi, data_ptr, len, dma_addr);
		else
			skb = bnxt_copy_xdp(bnapi, &xdp, len, dma_addr);
		bnxt_reuse_rx_data(rxr, cons, data);
		if (!skb) {
			if (agg_bufs) {
				if (!xdp_active)
					bnxt_reuse_rx_agg_bufs(cpr, cp_cons, 0,
							       agg_bufs, false);
				else
					bnxt_xdp_buff_frags_free(rxr, &xdp);
			}
			goto oom_next_rx;
		}
	} else {
		u32 payload;

		if (rx_buf->data_ptr == data_ptr)
			payload = misc & RX_CMP_PAYLOAD_OFFSET;
		else
			payload = 0;
		skb = bp->rx_skb_func(bp, rxr, cons, data, data_ptr, dma_addr,
				      payload | len);
		if (!skb)
			goto oom_next_rx;
	}

	if (agg_bufs) {
		if (!xdp_active) {
			skb = bnxt_rx_agg_netmems_skb(bp, cpr, skb, cp_cons,
						      agg_bufs, false);
			if (!skb)
				goto oom_next_rx;
		} else {
			skb = bnxt_xdp_build_skb(bp, skb, agg_bufs,
						 rxr->page_pool, &xdp);
			if (!skb) {
				/* we should be able to free the old skb here */
				bnxt_xdp_buff_frags_free(rxr, &xdp);
				goto oom_next_rx;
			}
		}
	}

	if (RX_CMP_HASH_VALID(rxcmp)) {
		enum pkt_hash_types type;

		if (cmp_type == CMP_TYPE_RX_L2_V3_CMP) {
			type = bnxt_rss_ext_op(bp, rxcmp);
		} else {
			u32 itypes = RX_CMP_ITYPES(rxcmp);

			if (itypes == RX_CMP_FLAGS_ITYPE_TCP ||
			    itypes == RX_CMP_FLAGS_ITYPE_UDP)
				type = PKT_HASH_TYPE_L4;
			else
				type = PKT_HASH_TYPE_L3;
		}
		skb_set_hash(skb, le32_to_cpu(rxcmp->rx_cmp_rss_hash), type);
	}

	if (cmp_type == CMP_TYPE_RX_L2_CMP)
		dev = bnxt_get_pkt_dev(bp, RX_CMP_CFA_CODE(rxcmp1));
	skb->protocol = eth_type_trans(skb, dev);

	if (skb->dev->features & BNXT_HW_FEATURE_VLAN_ALL_RX) {
		skb = bnxt_rx_vlan(skb, cmp_type, rxcmp, rxcmp1);
		if (!skb)
			goto next_rx;
	}

	skb_checksum_none_assert(skb);
	if (RX_CMP_L4_CS_OK(rxcmp1)) {
		if (dev->features & NETIF_F_RXCSUM) {
			skb->ip_summed = CHECKSUM_UNNECESSARY;
			skb->csum_level = RX_CMP_ENCAP(rxcmp1);
		}
	} else {
		if (rxcmp1->rx_cmp_cfa_code_errors_v2 & RX_CMP_L4_CS_ERR_BITS) {
			if (dev->features & NETIF_F_RXCSUM)
				bnapi->cp_ring.sw_stats->rx.rx_l4_csum_errors++;
		}
	}

	if (bnxt_rx_ts_valid(bp, flags, rxcmp1, &cmpl_ts)) {
		if (bp->flags & BNXT_FLAG_CHIP_P5_PLUS) {
			u64 ns, ts;

			if (!bnxt_get_rx_ts_p5(bp, &ts, cmpl_ts)) {
				struct bnxt_ptp_cfg *ptp = bp->ptp_cfg;

				ns = bnxt_timecounter_cyc2time(ptp, ts);
				memset(skb_hwtstamps(skb), 0,
				       sizeof(*skb_hwtstamps(skb)));
				skb_hwtstamps(skb)->hwtstamp = ns_to_ktime(ns);
			}
		}
	}
	bnxt_deliver_skb(bp, bnapi, skb);
	rc = 1;

next_rx:
	cpr->rx_packets += 1;
	cpr->rx_bytes += len;

next_rx_no_len:
	rxr->rx_prod = NEXT_RX(prod);
	rxr->rx_next_cons = RING_RX(bp, NEXT_RX(cons));

next_rx_no_prod_no_len:
	*raw_cons = tmp_raw_cons;

	return rc;

oom_next_rx:
	cpr->sw_stats->rx.rx_oom_discards += 1;
	rc = -ENOMEM;
	goto next_rx;
}

/* In netpoll mode, if we are using a combined completion ring, we need to
 * discard the rx packets and recycle the buffers.
 */
static int bnxt_force_rx_discard(struct bnxt *bp,
				 struct bnxt_cp_ring_info *cpr,
				 u32 *raw_cons, u8 *event)
{
	u32 tmp_raw_cons = *raw_cons;
	struct rx_cmp_ext *rxcmp1;
	struct rx_cmp *rxcmp;
	u16 cp_cons;
	u8 cmp_type;
	int rc;

	cp_cons = RING_CMP(tmp_raw_cons);
	rxcmp = (struct rx_cmp *)
			&cpr->cp_desc_ring[CP_RING(cp_cons)][CP_IDX(cp_cons)];

	tmp_raw_cons = NEXT_RAW_CMP(tmp_raw_cons);
	cp_cons = RING_CMP(tmp_raw_cons);
	rxcmp1 = (struct rx_cmp_ext *)
			&cpr->cp_desc_ring[CP_RING(cp_cons)][CP_IDX(cp_cons)];

	if (!RX_CMP_VALID(rxcmp1, tmp_raw_cons))
		return -EBUSY;

	/* The valid test of the entry must be done first before
	 * reading any further.
	 */
	dma_rmb();
	cmp_type = RX_CMP_TYPE(rxcmp);
	if (cmp_type == CMP_TYPE_RX_L2_CMP ||
	    cmp_type == CMP_TYPE_RX_L2_V3_CMP) {
		rxcmp1->rx_cmp_cfa_code_errors_v2 |=
			cpu_to_le32(RX_CMPL_ERRORS_CRC_ERROR);
	} else if (cmp_type == CMP_TYPE_RX_L2_TPA_END_CMP) {
		struct rx_tpa_end_cmp_ext *tpa_end1;

		tpa_end1 = (struct rx_tpa_end_cmp_ext *)rxcmp1;
		tpa_end1->rx_tpa_end_cmp_errors_v2 |=
			cpu_to_le32(RX_TPA_END_CMP_ERRORS);
	}
	rc = bnxt_rx_pkt(bp, cpr, raw_cons, event);
	if (rc && rc != -EBUSY)
		cpr->sw_stats->rx.rx_netpoll_discards += 1;
	return rc;
}

u32 bnxt_fw_health_readl(struct bnxt *bp, int reg_idx)
{
	struct bnxt_fw_health *fw_health = bp->fw_health;
	u32 reg = fw_health->regs[reg_idx];
	u32 reg_type, reg_off, val = 0;

	reg_type = BNXT_FW_HEALTH_REG_TYPE(reg);
	reg_off = BNXT_FW_HEALTH_REG_OFF(reg);
	switch (reg_type) {
	case BNXT_FW_HEALTH_REG_TYPE_CFG:
		pci_read_config_dword(bp->pdev, reg_off, &val);
		break;
	case BNXT_FW_HEALTH_REG_TYPE_GRC:
		reg_off = fw_health->mapped_regs[reg_idx];
		fallthrough;
	case BNXT_FW_HEALTH_REG_TYPE_BAR0:
		val = readl(bp->bar0 + reg_off);
		break;
	case BNXT_FW_HEALTH_REG_TYPE_BAR1:
		val = readl(bp->bar1 + reg_off);
		break;
	}
	if (reg_idx == BNXT_FW_RESET_INPROG_REG)
		val &= fw_health->fw_reset_inprog_reg_mask;
	return val;
}

static u16 bnxt_agg_ring_id_to_grp_idx(struct bnxt *bp, u16 ring_id)
{
	int i;

	for (i = 0; i < bp->rx_nr_rings; i++) {
		u16 grp_idx = bp->rx_ring[i].bnapi->index;
		struct bnxt_ring_grp_info *grp_info;

		grp_info = &bp->grp_info[grp_idx];
		if (grp_info->agg_fw_ring_id == ring_id)
			return grp_idx;
	}
	return INVALID_HW_RING_ID;
}

static u16 bnxt_get_force_speed(struct bnxt_link_info *link_info)
{
	struct bnxt *bp = container_of(link_info, struct bnxt, link_info);

	if (bp->phy_flags & BNXT_PHY_FL_SPEEDS2)
		return link_info->force_link_speed2;
	if (link_info->req_signal_mode == BNXT_SIG_MODE_PAM4)
		return link_info->force_pam4_link_speed;
	return link_info->force_link_speed;
}

static void bnxt_set_force_speed(struct bnxt_link_info *link_info)
{
	struct bnxt *bp = container_of(link_info, struct bnxt, link_info);

	if (bp->phy_flags & BNXT_PHY_FL_SPEEDS2) {
		link_info->req_link_speed = link_info->force_link_speed2;
		link_info->req_signal_mode = BNXT_SIG_MODE_NRZ;
		switch (link_info->req_link_speed) {
		case BNXT_LINK_SPEED_50GB_PAM4:
		case BNXT_LINK_SPEED_100GB_PAM4:
		case BNXT_LINK_SPEED_200GB_PAM4:
		case BNXT_LINK_SPEED_400GB_PAM4:
			link_info->req_signal_mode = BNXT_SIG_MODE_PAM4;
			break;
		case BNXT_LINK_SPEED_100GB_PAM4_112:
		case BNXT_LINK_SPEED_200GB_PAM4_112:
		case BNXT_LINK_SPEED_400GB_PAM4_112:
			link_info->req_signal_mode = BNXT_SIG_MODE_PAM4_112;
			break;
		default:
			link_info->req_signal_mode = BNXT_SIG_MODE_NRZ;
		}
		return;
	}
	link_info->req_link_speed = link_info->force_link_speed;
	link_info->req_signal_mode = BNXT_SIG_MODE_NRZ;
	if (link_info->force_pam4_link_speed) {
		link_info->req_link_speed = link_info->force_pam4_link_speed;
		link_info->req_signal_mode = BNXT_SIG_MODE_PAM4;
	}
}

static void bnxt_set_auto_speed(struct bnxt_link_info *link_info)
{
	struct bnxt *bp = container_of(link_info, struct bnxt, link_info);

	if (bp->phy_flags & BNXT_PHY_FL_SPEEDS2) {
		link_info->advertising = link_info->auto_link_speeds2;
		return;
	}
	link_info->advertising = link_info->auto_link_speeds;
	link_info->advertising_pam4 = link_info->auto_pam4_link_speeds;
}

static bool bnxt_force_speed_updated(struct bnxt_link_info *link_info)
{
	struct bnxt *bp = container_of(link_info, struct bnxt, link_info);

	if (bp->phy_flags & BNXT_PHY_FL_SPEEDS2) {
		if (link_info->req_link_speed != link_info->force_link_speed2)
			return true;
		return false;
	}
	if (link_info->req_signal_mode == BNXT_SIG_MODE_NRZ &&
	    link_info->req_link_speed != link_info->force_link_speed)
		return true;
	if (link_info->req_signal_mode == BNXT_SIG_MODE_PAM4 &&
	    link_info->req_link_speed != link_info->force_pam4_link_speed)
		return true;
	return false;
}

static bool bnxt_auto_speed_updated(struct bnxt_link_info *link_info)
{
	struct bnxt *bp = container_of(link_info, struct bnxt, link_info);

	if (bp->phy_flags & BNXT_PHY_FL_SPEEDS2) {
		if (link_info->advertising != link_info->auto_link_speeds2)
			return true;
		return false;
	}
	if (link_info->advertising != link_info->auto_link_speeds ||
	    link_info->advertising_pam4 != link_info->auto_pam4_link_speeds)
		return true;
	return false;
}

bool bnxt_bs_trace_avail(struct bnxt *bp, u16 type)
{
	u32 flags = bp->ctx->ctx_arr[type].flags;

	return (flags & BNXT_CTX_MEM_TYPE_VALID) &&
		((flags & BNXT_CTX_MEM_FW_TRACE) ||
		 (flags & BNXT_CTX_MEM_FW_BIN_TRACE));
}

static void bnxt_bs_trace_init(struct bnxt *bp, struct bnxt_ctx_mem_type *ctxm)
{
	u32 mem_size, pages, rem_bytes, magic_byte_offset;
	u16 trace_type = bnxt_bstore_to_trace[ctxm->type];
	struct bnxt_ctx_pg_info *ctx_pg = ctxm->pg_info;
	struct bnxt_ring_mem_info *rmem, *rmem_pg_tbl;
	struct bnxt_bs_trace_info *bs_trace;
	int last_pg;

	if (ctxm->instance_bmap && ctxm->instance_bmap > 1)
		return;

	mem_size = ctxm->max_entries * ctxm->entry_size;
	rem_bytes = mem_size % BNXT_PAGE_SIZE;
	pages = DIV_ROUND_UP(mem_size, BNXT_PAGE_SIZE);

	last_pg = (pages - 1) & (MAX_CTX_PAGES - 1);
	magic_byte_offset = (rem_bytes ? rem_bytes : BNXT_PAGE_SIZE) - 1;

	rmem = &ctx_pg[0].ring_mem;
	bs_trace = &bp->bs_trace[trace_type];
	bs_trace->ctx_type = ctxm->type;
	bs_trace->trace_type = trace_type;
	if (pages > MAX_CTX_PAGES) {
		int last_pg_dir = rmem->nr_pages - 1;

		rmem_pg_tbl = &ctx_pg[0].ctx_pg_tbl[last_pg_dir]->ring_mem;
		bs_trace->magic_byte = rmem_pg_tbl->pg_arr[last_pg];
	} else {
		bs_trace->magic_byte = rmem->pg_arr[last_pg];
	}
	bs_trace->magic_byte += magic_byte_offset;
	*bs_trace->magic_byte = BNXT_TRACE_BUF_MAGIC_BYTE;
}

#define BNXT_EVENT_BUF_PRODUCER_TYPE(data1)				\
	(((data1) & ASYNC_EVENT_CMPL_DBG_BUF_PRODUCER_EVENT_DATA1_TYPE_MASK) >>\
	 ASYNC_EVENT_CMPL_DBG_BUF_PRODUCER_EVENT_DATA1_TYPE_SFT)

#define BNXT_EVENT_BUF_PRODUCER_OFFSET(data2)				\
	(((data2) &							\
	  ASYNC_EVENT_CMPL_DBG_BUF_PRODUCER_EVENT_DATA2_CURR_OFF_MASK) >>\
	 ASYNC_EVENT_CMPL_DBG_BUF_PRODUCER_EVENT_DATA2_CURR_OFF_SFT)

#define BNXT_EVENT_THERMAL_CURRENT_TEMP(data2)				\
	((data2) &							\
	  ASYNC_EVENT_CMPL_ERROR_REPORT_THERMAL_EVENT_DATA2_CURRENT_TEMP_MASK)

#define BNXT_EVENT_THERMAL_THRESHOLD_TEMP(data2)			\
	(((data2) &							\
	  ASYNC_EVENT_CMPL_ERROR_REPORT_THERMAL_EVENT_DATA2_THRESHOLD_TEMP_MASK) >>\
	 ASYNC_EVENT_CMPL_ERROR_REPORT_THERMAL_EVENT_DATA2_THRESHOLD_TEMP_SFT)

#define EVENT_DATA1_THERMAL_THRESHOLD_TYPE(data1)			\
	((data1) &							\
	 ASYNC_EVENT_CMPL_ERROR_REPORT_THERMAL_EVENT_DATA1_THRESHOLD_TYPE_MASK)

#define EVENT_DATA1_THERMAL_THRESHOLD_DIR_INCREASING(data1)		\
	(((data1) &							\
	  ASYNC_EVENT_CMPL_ERROR_REPORT_THERMAL_EVENT_DATA1_TRANSITION_DIR) ==\
	 ASYNC_EVENT_CMPL_ERROR_REPORT_THERMAL_EVENT_DATA1_TRANSITION_DIR_INCREASING)

/* Return true if the workqueue has to be scheduled */
static bool bnxt_event_error_report(struct bnxt *bp, u32 data1, u32 data2)
{
	u32 err_type = BNXT_EVENT_ERROR_REPORT_TYPE(data1);

	switch (err_type) {
	case ASYNC_EVENT_CMPL_ERROR_REPORT_BASE_EVENT_DATA1_ERROR_TYPE_INVALID_SIGNAL:
		netdev_err(bp->dev, "1PPS: Received invalid signal on pin%lu from the external source. Please fix the signal and reconfigure the pin\n",
			   BNXT_EVENT_INVALID_SIGNAL_DATA(data2));
		break;
	case ASYNC_EVENT_CMPL_ERROR_REPORT_BASE_EVENT_DATA1_ERROR_TYPE_PAUSE_STORM:
		netdev_warn(bp->dev, "Pause Storm detected!\n");
		break;
	case ASYNC_EVENT_CMPL_ERROR_REPORT_BASE_EVENT_DATA1_ERROR_TYPE_DOORBELL_DROP_THRESHOLD:
		netdev_warn(bp->dev, "One or more MMIO doorbells dropped by the device!\n");
		break;
	case ASYNC_EVENT_CMPL_ERROR_REPORT_BASE_EVENT_DATA1_ERROR_TYPE_THERMAL_THRESHOLD: {
		u32 type = EVENT_DATA1_THERMAL_THRESHOLD_TYPE(data1);
		char *threshold_type;
		bool notify = false;
		char *dir_str;

		switch (type) {
		case ASYNC_EVENT_CMPL_ERROR_REPORT_THERMAL_EVENT_DATA1_THRESHOLD_TYPE_WARN:
			threshold_type = "warning";
			break;
		case ASYNC_EVENT_CMPL_ERROR_REPORT_THERMAL_EVENT_DATA1_THRESHOLD_TYPE_CRITICAL:
			threshold_type = "critical";
			break;
		case ASYNC_EVENT_CMPL_ERROR_REPORT_THERMAL_EVENT_DATA1_THRESHOLD_TYPE_FATAL:
			threshold_type = "fatal";
			break;
		case ASYNC_EVENT_CMPL_ERROR_REPORT_THERMAL_EVENT_DATA1_THRESHOLD_TYPE_SHUTDOWN:
			threshold_type = "shutdown";
			break;
		default:
			netdev_err(bp->dev, "Unknown Thermal threshold type event\n");
			return false;
		}
		if (EVENT_DATA1_THERMAL_THRESHOLD_DIR_INCREASING(data1)) {
			dir_str = "above";
			notify = true;
		} else {
			dir_str = "below";
		}
		netdev_warn(bp->dev, "Chip temperature has gone %s the %s thermal threshold!\n",
			    dir_str, threshold_type);
		netdev_warn(bp->dev, "Temperature (In Celsius), Current: %lu, threshold: %lu\n",
			    BNXT_EVENT_THERMAL_CURRENT_TEMP(data2),
			    BNXT_EVENT_THERMAL_THRESHOLD_TEMP(data2));
		if (notify) {
			bp->thermal_threshold_type = type;
			set_bit(BNXT_THERMAL_THRESHOLD_SP_EVENT, &bp->sp_event);
			return true;
		}
		return false;
	}
	case ASYNC_EVENT_CMPL_ERROR_REPORT_BASE_EVENT_DATA1_ERROR_TYPE_DUAL_DATA_RATE_NOT_SUPPORTED:
		netdev_warn(bp->dev, "Speed change not supported with dual rate transceivers on this board\n");
		break;
	default:
		netdev_err(bp->dev, "FW reported unknown error type %u\n",
			   err_type);
		break;
	}
	return false;
}

#define BNXT_GET_EVENT_PORT(data)	\
	((data) &			\
	 ASYNC_EVENT_CMPL_PORT_CONN_NOT_ALLOWED_EVENT_DATA1_PORT_ID_MASK)

#define BNXT_EVENT_RING_TYPE(data2)	\
	((data2) &			\
	 ASYNC_EVENT_CMPL_RING_MONITOR_MSG_EVENT_DATA2_DISABLE_RING_TYPE_MASK)

#define BNXT_EVENT_RING_TYPE_RX(data2)	\
	(BNXT_EVENT_RING_TYPE(data2) ==	\
	 ASYNC_EVENT_CMPL_RING_MONITOR_MSG_EVENT_DATA2_DISABLE_RING_TYPE_RX)

#define BNXT_EVENT_PHC_EVENT_TYPE(data1)	\
	(((data1) & ASYNC_EVENT_CMPL_PHC_UPDATE_EVENT_DATA1_FLAGS_MASK) >>\
	 ASYNC_EVENT_CMPL_PHC_UPDATE_EVENT_DATA1_FLAGS_SFT)

#define BNXT_EVENT_PHC_RTC_UPDATE(data1)	\
	(((data1) & ASYNC_EVENT_CMPL_PHC_UPDATE_EVENT_DATA1_PHC_TIME_MSB_MASK) >>\
	 ASYNC_EVENT_CMPL_PHC_UPDATE_EVENT_DATA1_PHC_TIME_MSB_SFT)

#define BNXT_PHC_BITS	48

static int bnxt_async_event_process(struct bnxt *bp,
				    struct hwrm_async_event_cmpl *cmpl)
{
	u16 event_id = le16_to_cpu(cmpl->event_id);
	u32 data1 = le32_to_cpu(cmpl->event_data1);
	u32 data2 = le32_to_cpu(cmpl->event_data2);

	netdev_dbg(bp->dev, "hwrm event 0x%x {0x%x, 0x%x}\n",
		   event_id, data1, data2);

	/* TODO CHIMP_FW: Define event id's for link change, error etc */
	switch (event_id) {
	case ASYNC_EVENT_CMPL_EVENT_ID_LINK_SPEED_CFG_CHANGE: {
		struct bnxt_link_info *link_info = &bp->link_info;

		if (BNXT_VF(bp))
			goto async_event_process_exit;

		/* print unsupported speed warning in forced speed mode only */
		if (!(link_info->autoneg & BNXT_AUTONEG_SPEED) &&
		    (data1 & 0x20000)) {
			u16 fw_speed = bnxt_get_force_speed(link_info);
			u32 speed = bnxt_fw_to_ethtool_speed(fw_speed);

			if (speed != SPEED_UNKNOWN)
				netdev_warn(bp->dev, "Link speed %d no longer supported\n",
					    speed);
		}
		set_bit(BNXT_LINK_SPEED_CHNG_SP_EVENT, &bp->sp_event);
	}
		fallthrough;
	case ASYNC_EVENT_CMPL_EVENT_ID_LINK_SPEED_CHANGE:
	case ASYNC_EVENT_CMPL_EVENT_ID_PORT_PHY_CFG_CHANGE:
		set_bit(BNXT_LINK_CFG_CHANGE_SP_EVENT, &bp->sp_event);
		fallthrough;
	case ASYNC_EVENT_CMPL_EVENT_ID_LINK_STATUS_CHANGE:
		set_bit(BNXT_LINK_CHNG_SP_EVENT, &bp->sp_event);
		break;
	case ASYNC_EVENT_CMPL_EVENT_ID_PF_DRVR_UNLOAD:
		set_bit(BNXT_HWRM_PF_UNLOAD_SP_EVENT, &bp->sp_event);
		break;
	case ASYNC_EVENT_CMPL_EVENT_ID_PORT_CONN_NOT_ALLOWED: {
		u16 port_id = BNXT_GET_EVENT_PORT(data1);

		if (BNXT_VF(bp))
			break;

		if (bp->pf.port_id != port_id)
			break;

		set_bit(BNXT_HWRM_PORT_MODULE_SP_EVENT, &bp->sp_event);
		break;
	}
	case ASYNC_EVENT_CMPL_EVENT_ID_VF_CFG_CHANGE:
		if (BNXT_PF(bp))
			goto async_event_process_exit;
		set_bit(BNXT_RESET_TASK_SILENT_SP_EVENT, &bp->sp_event);
		break;
	case ASYNC_EVENT_CMPL_EVENT_ID_RESET_NOTIFY: {
		char *type_str = "Solicited";

		if (!bp->fw_health)
			goto async_event_process_exit;

		bp->fw_reset_timestamp = jiffies;
		bp->fw_reset_min_dsecs = cmpl->timestamp_lo;
		if (!bp->fw_reset_min_dsecs)
			bp->fw_reset_min_dsecs = BNXT_DFLT_FW_RST_MIN_DSECS;
		bp->fw_reset_max_dsecs = le16_to_cpu(cmpl->timestamp_hi);
		if (!bp->fw_reset_max_dsecs)
			bp->fw_reset_max_dsecs = BNXT_DFLT_FW_RST_MAX_DSECS;
		if (EVENT_DATA1_RESET_NOTIFY_FW_ACTIVATION(data1)) {
			set_bit(BNXT_STATE_FW_ACTIVATE_RESET, &bp->state);
		} else if (EVENT_DATA1_RESET_NOTIFY_FATAL(data1)) {
			type_str = "Fatal";
			bp->fw_health->fatalities++;
			set_bit(BNXT_STATE_FW_FATAL_COND, &bp->state);
		} else if (data2 && BNXT_FW_STATUS_HEALTHY !=
			   EVENT_DATA2_RESET_NOTIFY_FW_STATUS_CODE(data2)) {
			type_str = "Non-fatal";
			bp->fw_health->survivals++;
			set_bit(BNXT_STATE_FW_NON_FATAL_COND, &bp->state);
		}
		netif_warn(bp, hw, bp->dev,
			   "%s firmware reset event, data1: 0x%x, data2: 0x%x, min wait %u ms, max wait %u ms\n",
			   type_str, data1, data2,
			   bp->fw_reset_min_dsecs * 100,
			   bp->fw_reset_max_dsecs * 100);
		set_bit(BNXT_FW_RESET_NOTIFY_SP_EVENT, &bp->sp_event);
		break;
	}
	case ASYNC_EVENT_CMPL_EVENT_ID_ERROR_RECOVERY: {
		struct bnxt_fw_health *fw_health = bp->fw_health;
		char *status_desc = "healthy";
		u32 status;

		if (!fw_health)
			goto async_event_process_exit;

		if (!EVENT_DATA1_RECOVERY_ENABLED(data1)) {
			fw_health->enabled = false;
			netif_info(bp, drv, bp->dev, "Driver recovery watchdog is disabled\n");
			break;
		}
		fw_health->primary = EVENT_DATA1_RECOVERY_MASTER_FUNC(data1);
		fw_health->tmr_multiplier =
			DIV_ROUND_UP(fw_health->polling_dsecs * HZ,
				     bp->current_interval * 10);
		fw_health->tmr_counter = fw_health->tmr_multiplier;
		if (!fw_health->enabled)
			fw_health->last_fw_heartbeat =
				bnxt_fw_health_readl(bp, BNXT_FW_HEARTBEAT_REG);
		fw_health->last_fw_reset_cnt =
			bnxt_fw_health_readl(bp, BNXT_FW_RESET_CNT_REG);
		status = bnxt_fw_health_readl(bp, BNXT_FW_HEALTH_REG);
		if (status != BNXT_FW_STATUS_HEALTHY)
			status_desc = "unhealthy";
		netif_info(bp, drv, bp->dev,
			   "Driver recovery watchdog, role: %s, firmware status: 0x%x (%s), resets: %u\n",
			   fw_health->primary ? "primary" : "backup", status,
			   status_desc, fw_health->last_fw_reset_cnt);
		if (!fw_health->enabled) {
			/* Make sure tmr_counter is set and visible to
			 * bnxt_health_check() before setting enabled to true.
			 */
			smp_wmb();
			fw_health->enabled = true;
		}
		goto async_event_process_exit;
	}
	case ASYNC_EVENT_CMPL_EVENT_ID_DEBUG_NOTIFICATION:
		netif_notice(bp, hw, bp->dev,
			     "Received firmware debug notification, data1: 0x%x, data2: 0x%x\n",
			     data1, data2);
		goto async_event_process_exit;
	case ASYNC_EVENT_CMPL_EVENT_ID_RING_MONITOR_MSG: {
		struct bnxt_rx_ring_info *rxr;
		u16 grp_idx;

		if (bp->flags & BNXT_FLAG_CHIP_P5_PLUS)
			goto async_event_process_exit;

		netdev_warn(bp->dev, "Ring monitor event, ring type %lu id 0x%x\n",
			    BNXT_EVENT_RING_TYPE(data2), data1);
		if (!BNXT_EVENT_RING_TYPE_RX(data2))
			goto async_event_process_exit;

		grp_idx = bnxt_agg_ring_id_to_grp_idx(bp, data1);
		if (grp_idx == INVALID_HW_RING_ID) {
			netdev_warn(bp->dev, "Unknown RX agg ring id 0x%x\n",
				    data1);
			goto async_event_process_exit;
		}
		rxr = bp->bnapi[grp_idx]->rx_ring;
		bnxt_sched_reset_rxr(bp, rxr);
		goto async_event_process_exit;
	}
	case ASYNC_EVENT_CMPL_EVENT_ID_ECHO_REQUEST: {
		struct bnxt_fw_health *fw_health = bp->fw_health;

		netif_notice(bp, hw, bp->dev,
			     "Received firmware echo request, data1: 0x%x, data2: 0x%x\n",
			     data1, data2);
		if (fw_health) {
			fw_health->echo_req_data1 = data1;
			fw_health->echo_req_data2 = data2;
			set_bit(BNXT_FW_ECHO_REQUEST_SP_EVENT, &bp->sp_event);
			break;
		}
		goto async_event_process_exit;
	}
	case ASYNC_EVENT_CMPL_EVENT_ID_PPS_TIMESTAMP: {
		bnxt_ptp_pps_event(bp, data1, data2);
		goto async_event_process_exit;
	}
	case ASYNC_EVENT_CMPL_EVENT_ID_ERROR_REPORT: {
		if (bnxt_event_error_report(bp, data1, data2))
			break;
		goto async_event_process_exit;
	}
	case ASYNC_EVENT_CMPL_EVENT_ID_PHC_UPDATE: {
		switch (BNXT_EVENT_PHC_EVENT_TYPE(data1)) {
		case ASYNC_EVENT_CMPL_PHC_UPDATE_EVENT_DATA1_FLAGS_PHC_RTC_UPDATE:
			if (BNXT_PTP_USE_RTC(bp)) {
				struct bnxt_ptp_cfg *ptp = bp->ptp_cfg;
				unsigned long flags;
				u64 ns;

				if (!ptp)
					goto async_event_process_exit;

				bnxt_ptp_update_current_time(bp);
				ns = (((u64)BNXT_EVENT_PHC_RTC_UPDATE(data1) <<
				       BNXT_PHC_BITS) | ptp->current_time);
				write_seqlock_irqsave(&ptp->ptp_lock, flags);
				bnxt_ptp_rtc_timecounter_init(ptp, ns);
				write_sequnlock_irqrestore(&ptp->ptp_lock, flags);
			}
			break;
		}
		goto async_event_process_exit;
	}
	case ASYNC_EVENT_CMPL_EVENT_ID_DEFERRED_RESPONSE: {
		u16 seq_id = le32_to_cpu(cmpl->event_data2) & 0xffff;

		hwrm_update_token(bp, seq_id, BNXT_HWRM_DEFERRED);
		goto async_event_process_exit;
	}
	case ASYNC_EVENT_CMPL_EVENT_ID_DBG_BUF_PRODUCER: {
		u16 type = (u16)BNXT_EVENT_BUF_PRODUCER_TYPE(data1);
		u32 offset =  BNXT_EVENT_BUF_PRODUCER_OFFSET(data2);

		bnxt_bs_trace_check_wrap(&bp->bs_trace[type], offset);
		goto async_event_process_exit;
	}
	default:
		goto async_event_process_exit;
	}
	__bnxt_queue_sp_work(bp);
async_event_process_exit:
	bnxt_ulp_async_events(bp, cmpl);
	return 0;
}

static int bnxt_hwrm_handler(struct bnxt *bp, struct tx_cmp *txcmp)
{
	u16 cmpl_type = TX_CMP_TYPE(txcmp), vf_id, seq_id;
	struct hwrm_cmpl *h_cmpl = (struct hwrm_cmpl *)txcmp;
	struct hwrm_fwd_req_cmpl *fwd_req_cmpl =
				(struct hwrm_fwd_req_cmpl *)txcmp;

	switch (cmpl_type) {
	case CMPL_BASE_TYPE_HWRM_DONE:
		seq_id = le16_to_cpu(h_cmpl->sequence_id);
		hwrm_update_token(bp, seq_id, BNXT_HWRM_COMPLETE);
		break;

	case CMPL_BASE_TYPE_HWRM_FWD_REQ:
		vf_id = le16_to_cpu(fwd_req_cmpl->source_id);

		if ((vf_id < bp->pf.first_vf_id) ||
		    (vf_id >= bp->pf.first_vf_id + bp->pf.active_vfs)) {
			netdev_err(bp->dev, "Msg contains invalid VF id %x\n",
				   vf_id);
			return -EINVAL;
		}

		set_bit(vf_id - bp->pf.first_vf_id, bp->pf.vf_event_bmap);
		bnxt_queue_sp_work(bp, BNXT_HWRM_EXEC_FWD_REQ_SP_EVENT);
		break;

	case CMPL_BASE_TYPE_HWRM_ASYNC_EVENT:
		bnxt_async_event_process(bp,
					 (struct hwrm_async_event_cmpl *)txcmp);
		break;

	default:
		break;
	}

	return 0;
}

static bool bnxt_vnic_is_active(struct bnxt *bp)
{
	struct bnxt_vnic_info *vnic = &bp->vnic_info[0];

	return vnic->fw_vnic_id != INVALID_HW_RING_ID && vnic->mru > 0;
}

static irqreturn_t bnxt_msix(int irq, void *dev_instance)
{
	struct bnxt_napi *bnapi = dev_instance;
	struct bnxt *bp = bnapi->bp;
	struct bnxt_cp_ring_info *cpr = &bnapi->cp_ring;
	u32 cons = RING_CMP(cpr->cp_raw_cons);

	cpr->event_ctr++;
	prefetch(&cpr->cp_desc_ring[CP_RING(cons)][CP_IDX(cons)]);
	napi_schedule(&bnapi->napi);
	return IRQ_HANDLED;
}

static inline int bnxt_has_work(struct bnxt *bp, struct bnxt_cp_ring_info *cpr)
{
	u32 raw_cons = cpr->cp_raw_cons;
	u16 cons = RING_CMP(raw_cons);
	struct tx_cmp *txcmp;

	txcmp = &cpr->cp_desc_ring[CP_RING(cons)][CP_IDX(cons)];

	return TX_CMP_VALID(txcmp, raw_cons);
}

static int __bnxt_poll_work(struct bnxt *bp, struct bnxt_cp_ring_info *cpr,
			    int budget)
{
	struct bnxt_napi *bnapi = cpr->bnapi;
	u32 raw_cons = cpr->cp_raw_cons;
	bool flush_xdp = false;
	u32 cons;
	int rx_pkts = 0;
	u8 event = 0;
	struct tx_cmp *txcmp;

	cpr->has_more_work = 0;
	cpr->had_work_done = 1;
	while (1) {
		u8 cmp_type;
		int rc;

		cons = RING_CMP(raw_cons);
		txcmp = &cpr->cp_desc_ring[CP_RING(cons)][CP_IDX(cons)];

		if (!TX_CMP_VALID(txcmp, raw_cons))
			break;

		/* The valid test of the entry must be done first before
		 * reading any further.
		 */
		dma_rmb();
		cmp_type = TX_CMP_TYPE(txcmp);
		if (cmp_type == CMP_TYPE_TX_L2_CMP ||
		    cmp_type == CMP_TYPE_TX_L2_COAL_CMP) {
			u32 opaque = txcmp->tx_cmp_opaque;
			struct bnxt_tx_ring_info *txr;
			u16 tx_freed;

			txr = bnapi->tx_ring[TX_OPAQUE_RING(opaque)];
			event |= BNXT_TX_CMP_EVENT;
			if (cmp_type == CMP_TYPE_TX_L2_COAL_CMP)
				txr->tx_hw_cons = TX_CMP_SQ_CONS_IDX(txcmp);
			else
				txr->tx_hw_cons = TX_OPAQUE_PROD(bp, opaque);
			tx_freed = (txr->tx_hw_cons - txr->tx_cons) &
				   bp->tx_ring_mask;
			/* return full budget so NAPI will complete. */
			if (unlikely(tx_freed >= bp->tx_wake_thresh)) {
				rx_pkts = budget;
				raw_cons = NEXT_RAW_CMP(raw_cons);
				if (budget)
					cpr->has_more_work = 1;
				break;
			}
		} else if (cmp_type == CMP_TYPE_TX_L2_PKT_TS_CMP) {
			bnxt_tx_ts_cmp(bp, bnapi, (struct tx_ts_cmp *)txcmp);
		} else if (cmp_type >= CMP_TYPE_RX_L2_CMP &&
			   cmp_type <= CMP_TYPE_RX_L2_TPA_START_V3_CMP) {
			if (likely(budget))
				rc = bnxt_rx_pkt(bp, cpr, &raw_cons, &event);
			else
				rc = bnxt_force_rx_discard(bp, cpr, &raw_cons,
							   &event);
			if (event & BNXT_REDIRECT_EVENT)
				flush_xdp = true;
			if (likely(rc >= 0))
				rx_pkts += rc;
			/* Increment rx_pkts when rc is -ENOMEM to count towards
			 * the NAPI budget.  Otherwise, we may potentially loop
			 * here forever if we consistently cannot allocate
			 * buffers.
			 */
			else if (rc == -ENOMEM && budget)
				rx_pkts++;
			else if (rc == -EBUSY)	/* partial completion */
				break;
		} else if (unlikely(cmp_type == CMPL_BASE_TYPE_HWRM_DONE ||
				    cmp_type == CMPL_BASE_TYPE_HWRM_FWD_REQ ||
				    cmp_type == CMPL_BASE_TYPE_HWRM_ASYNC_EVENT)) {
			bnxt_hwrm_handler(bp, txcmp);
		}
		raw_cons = NEXT_RAW_CMP(raw_cons);

		if (rx_pkts && rx_pkts == budget) {
			cpr->has_more_work = 1;
			break;
		}
	}

	if (flush_xdp) {
		xdp_do_flush();
		event &= ~BNXT_REDIRECT_EVENT;
	}

	if (event & BNXT_TX_EVENT) {
		struct bnxt_tx_ring_info *txr = bnapi->tx_ring[0];
		u16 prod = txr->tx_prod;

		/* Sync BD data before updating doorbell */
		wmb();

		bnxt_db_write_relaxed(bp, &txr->tx_db, prod);
		event &= ~BNXT_TX_EVENT;
	}

	cpr->cp_raw_cons = raw_cons;
	bnapi->events |= event;
	return rx_pkts;
}

static void __bnxt_poll_work_done(struct bnxt *bp, struct bnxt_napi *bnapi,
				  int budget)
{
	if ((bnapi->events & BNXT_TX_CMP_EVENT) && !bnapi->tx_fault)
		bnapi->tx_int(bp, bnapi, budget);

	if ((bnapi->events & BNXT_RX_EVENT) && !(bnapi->in_reset)) {
		struct bnxt_rx_ring_info *rxr = bnapi->rx_ring;

		bnxt_db_write(bp, &rxr->rx_db, rxr->rx_prod);
		bnapi->events &= ~BNXT_RX_EVENT;
	}
	if (bnapi->events & BNXT_AGG_EVENT) {
		struct bnxt_rx_ring_info *rxr = bnapi->rx_ring;

		bnxt_db_write(bp, &rxr->rx_agg_db, rxr->rx_agg_prod);
		bnapi->events &= ~BNXT_AGG_EVENT;
	}
}

static int bnxt_poll_work(struct bnxt *bp, struct bnxt_cp_ring_info *cpr,
			  int budget)
{
	struct bnxt_napi *bnapi = cpr->bnapi;
	int rx_pkts;

	rx_pkts = __bnxt_poll_work(bp, cpr, budget);

	/* ACK completion ring before freeing tx ring and producing new
	 * buffers in rx/agg rings to prevent overflowing the completion
	 * ring.
	 */
	bnxt_db_cq(bp, &cpr->cp_db, cpr->cp_raw_cons);

	__bnxt_poll_work_done(bp, bnapi, budget);
	return rx_pkts;
}

static int bnxt_poll_nitroa0(struct napi_struct *napi, int budget)
{
	struct bnxt_napi *bnapi = container_of(napi, struct bnxt_napi, napi);
	struct bnxt *bp = bnapi->bp;
	struct bnxt_cp_ring_info *cpr = &bnapi->cp_ring;
	struct bnxt_rx_ring_info *rxr = bnapi->rx_ring;
	struct tx_cmp *txcmp;
	struct rx_cmp_ext *rxcmp1;
	u32 cp_cons, tmp_raw_cons;
	u32 raw_cons = cpr->cp_raw_cons;
	bool flush_xdp = false;
	u32 rx_pkts = 0;
	u8 event = 0;

	while (1) {
		int rc;

		cp_cons = RING_CMP(raw_cons);
		txcmp = &cpr->cp_desc_ring[CP_RING(cp_cons)][CP_IDX(cp_cons)];

		if (!TX_CMP_VALID(txcmp, raw_cons))
			break;

		/* The valid test of the entry must be done first before
		 * reading any further.
		 */
		dma_rmb();
		if ((TX_CMP_TYPE(txcmp) & 0x30) == 0x10) {
			tmp_raw_cons = NEXT_RAW_CMP(raw_cons);
			cp_cons = RING_CMP(tmp_raw_cons);
			rxcmp1 = (struct rx_cmp_ext *)
			  &cpr->cp_desc_ring[CP_RING(cp_cons)][CP_IDX(cp_cons)];

			if (!RX_CMP_VALID(rxcmp1, tmp_raw_cons))
				break;

			/* force an error to recycle the buffer */
			rxcmp1->rx_cmp_cfa_code_errors_v2 |=
				cpu_to_le32(RX_CMPL_ERRORS_CRC_ERROR);

			rc = bnxt_rx_pkt(bp, cpr, &raw_cons, &event);
			if (likely(rc == -EIO) && budget)
				rx_pkts++;
			else if (rc == -EBUSY)	/* partial completion */
				break;
			if (event & BNXT_REDIRECT_EVENT)
				flush_xdp = true;
		} else if (unlikely(TX_CMP_TYPE(txcmp) ==
				    CMPL_BASE_TYPE_HWRM_DONE)) {
			bnxt_hwrm_handler(bp, txcmp);
		} else {
			netdev_err(bp->dev,
				   "Invalid completion received on special ring\n");
		}
		raw_cons = NEXT_RAW_CMP(raw_cons);

		if (rx_pkts == budget)
			break;
	}

	cpr->cp_raw_cons = raw_cons;
	BNXT_DB_CQ(&cpr->cp_db, cpr->cp_raw_cons);
	bnxt_db_write(bp, &rxr->rx_db, rxr->rx_prod);

	if (event & BNXT_AGG_EVENT)
		bnxt_db_write(bp, &rxr->rx_agg_db, rxr->rx_agg_prod);
	if (flush_xdp)
		xdp_do_flush();

	if (!bnxt_has_work(bp, cpr) && rx_pkts < budget) {
		napi_complete_done(napi, rx_pkts);
		BNXT_DB_CQ_ARM(&cpr->cp_db, cpr->cp_raw_cons);
	}
	return rx_pkts;
}

static int bnxt_poll(struct napi_struct *napi, int budget)
{
	struct bnxt_napi *bnapi = container_of(napi, struct bnxt_napi, napi);
	struct bnxt *bp = bnapi->bp;
	struct bnxt_cp_ring_info *cpr = &bnapi->cp_ring;
	int work_done = 0;

	if (unlikely(test_bit(BNXT_STATE_FW_FATAL_COND, &bp->state))) {
		napi_complete(napi);
		return 0;
	}
	while (1) {
		work_done += bnxt_poll_work(bp, cpr, budget - work_done);

		if (work_done >= budget) {
			if (!budget)
				BNXT_DB_CQ_ARM(&cpr->cp_db, cpr->cp_raw_cons);
			break;
		}

		if (!bnxt_has_work(bp, cpr)) {
			if (napi_complete_done(napi, work_done))
				BNXT_DB_CQ_ARM(&cpr->cp_db, cpr->cp_raw_cons);
			break;
		}
	}
	if ((bp->flags & BNXT_FLAG_DIM) && bnxt_vnic_is_active(bp)) {
		struct dim_sample dim_sample = {};

		dim_update_sample(cpr->event_ctr,
				  cpr->rx_packets,
				  cpr->rx_bytes,
				  &dim_sample);
		net_dim(&cpr->dim, &dim_sample);
	}
	return work_done;
}

static int __bnxt_poll_cqs(struct bnxt *bp, struct bnxt_napi *bnapi, int budget)
{
	struct bnxt_cp_ring_info *cpr = &bnapi->cp_ring;
	int i, work_done = 0;

	for (i = 0; i < cpr->cp_ring_count; i++) {
		struct bnxt_cp_ring_info *cpr2 = &cpr->cp_ring_arr[i];

		if (cpr2->had_nqe_notify) {
			work_done += __bnxt_poll_work(bp, cpr2,
						      budget - work_done);
			cpr->has_more_work |= cpr2->has_more_work;
		}
	}
	return work_done;
}

static void __bnxt_poll_cqs_done(struct bnxt *bp, struct bnxt_napi *bnapi,
				 u64 dbr_type, int budget)
{
	struct bnxt_cp_ring_info *cpr = &bnapi->cp_ring;
	int i;

	for (i = 0; i < cpr->cp_ring_count; i++) {
		struct bnxt_cp_ring_info *cpr2 = &cpr->cp_ring_arr[i];
		struct bnxt_db_info *db;

		if (cpr2->had_work_done) {
			u32 tgl = 0;

			if (dbr_type == DBR_TYPE_CQ_ARMALL) {
				cpr2->had_nqe_notify = 0;
				tgl = cpr2->toggle;
			}
			db = &cpr2->cp_db;
			bnxt_writeq(bp,
				    db->db_key64 | dbr_type | DB_TOGGLE(tgl) |
				    DB_RING_IDX(db, cpr2->cp_raw_cons),
				    db->doorbell);
			cpr2->had_work_done = 0;
		}
	}
	__bnxt_poll_work_done(bp, bnapi, budget);
}

static int bnxt_poll_p5(struct napi_struct *napi, int budget)
{
	struct bnxt_napi *bnapi = container_of(napi, struct bnxt_napi, napi);
	struct bnxt_cp_ring_info *cpr = &bnapi->cp_ring;
	struct bnxt_cp_ring_info *cpr_rx;
	u32 raw_cons = cpr->cp_raw_cons;
	struct bnxt *bp = bnapi->bp;
	struct nqe_cn *nqcmp;
	int work_done = 0;
	u32 cons;

	if (unlikely(test_bit(BNXT_STATE_FW_FATAL_COND, &bp->state))) {
		napi_complete(napi);
		return 0;
	}
	if (cpr->has_more_work) {
		cpr->has_more_work = 0;
		work_done = __bnxt_poll_cqs(bp, bnapi, budget);
	}
	while (1) {
		u16 type;

		cons = RING_CMP(raw_cons);
		nqcmp = &cpr->nq_desc_ring[CP_RING(cons)][CP_IDX(cons)];

		if (!NQ_CMP_VALID(nqcmp, raw_cons)) {
			if (cpr->has_more_work)
				break;

			__bnxt_poll_cqs_done(bp, bnapi, DBR_TYPE_CQ_ARMALL,
					     budget);
			cpr->cp_raw_cons = raw_cons;
			if (napi_complete_done(napi, work_done))
				BNXT_DB_NQ_ARM_P5(&cpr->cp_db,
						  cpr->cp_raw_cons);
			goto poll_done;
		}

		/* The valid test of the entry must be done first before
		 * reading any further.
		 */
		dma_rmb();

		type = le16_to_cpu(nqcmp->type);
		if (NQE_CN_TYPE(type) == NQ_CN_TYPE_CQ_NOTIFICATION) {
			u32 idx = le32_to_cpu(nqcmp->cq_handle_low);
			u32 cq_type = BNXT_NQ_HDL_TYPE(idx);
			struct bnxt_cp_ring_info *cpr2;

			/* No more budget for RX work */
			if (budget && work_done >= budget &&
			    cq_type == BNXT_NQ_HDL_TYPE_RX)
				break;

			idx = BNXT_NQ_HDL_IDX(idx);
			cpr2 = &cpr->cp_ring_arr[idx];
			cpr2->had_nqe_notify = 1;
			cpr2->toggle = NQE_CN_TOGGLE(type);
			work_done += __bnxt_poll_work(bp, cpr2,
						      budget - work_done);
			cpr->has_more_work |= cpr2->has_more_work;
		} else {
			bnxt_hwrm_handler(bp, (struct tx_cmp *)nqcmp);
		}
		raw_cons = NEXT_RAW_CMP(raw_cons);
	}
	__bnxt_poll_cqs_done(bp, bnapi, DBR_TYPE_CQ, budget);
	if (raw_cons != cpr->cp_raw_cons) {
		cpr->cp_raw_cons = raw_cons;
		BNXT_DB_NQ_P5(&cpr->cp_db, raw_cons);
	}
poll_done:
	cpr_rx = &cpr->cp_ring_arr[0];
	if (cpr_rx->cp_ring_type == BNXT_NQ_HDL_TYPE_RX &&
	    (bp->flags & BNXT_FLAG_DIM) && bnxt_vnic_is_active(bp)) {
		struct dim_sample dim_sample = {};

		dim_update_sample(cpr->event_ctr,
				  cpr_rx->rx_packets,
				  cpr_rx->rx_bytes,
				  &dim_sample);
		net_dim(&cpr->dim, &dim_sample);
	}
	return work_done;
}

static void bnxt_free_one_tx_ring_skbs(struct bnxt *bp,
				       struct bnxt_tx_ring_info *txr, int idx)
{
	int i, max_idx;
	struct pci_dev *pdev = bp->pdev;

	max_idx = bp->tx_nr_pages * TX_DESC_CNT;

	for (i = 0; i < max_idx;) {
		struct bnxt_sw_tx_bd *tx_buf = &txr->tx_buf_ring[i];
		struct sk_buff *skb;
		int j, last;

		if (idx  < bp->tx_nr_rings_xdp &&
		    tx_buf->action == XDP_REDIRECT) {
			dma_unmap_single(&pdev->dev,
					 dma_unmap_addr(tx_buf, mapping),
					 dma_unmap_len(tx_buf, len),
					 DMA_TO_DEVICE);
			xdp_return_frame(tx_buf->xdpf);
			tx_buf->action = 0;
			tx_buf->xdpf = NULL;
			i++;
			continue;
		}

		skb = tx_buf->skb;
		if (!skb) {
			i++;
			continue;
		}

		tx_buf->skb = NULL;

		if (tx_buf->is_push) {
			dev_kfree_skb(skb);
			i += 2;
			continue;
		}

		dma_unmap_single(&pdev->dev,
				 dma_unmap_addr(tx_buf, mapping),
				 skb_headlen(skb),
				 DMA_TO_DEVICE);

		last = tx_buf->nr_frags;
		i += 2;
		for (j = 0; j < last; j++, i++) {
			int ring_idx = i & bp->tx_ring_mask;
			skb_frag_t *frag = &skb_shinfo(skb)->frags[j];

			tx_buf = &txr->tx_buf_ring[ring_idx];
			netmem_dma_unmap_page_attrs(&pdev->dev,
						    dma_unmap_addr(tx_buf,
								   mapping),
						    skb_frag_size(frag),
						    DMA_TO_DEVICE, 0);
		}
		dev_kfree_skb(skb);
	}
	netdev_tx_reset_queue(netdev_get_tx_queue(bp->dev, idx));
}

static void bnxt_free_tx_skbs(struct bnxt *bp)
{
	int i;

	if (!bp->tx_ring)
		return;

	for (i = 0; i < bp->tx_nr_rings; i++) {
		struct bnxt_tx_ring_info *txr = &bp->tx_ring[i];

		if (!txr->tx_buf_ring)
			continue;

		bnxt_free_one_tx_ring_skbs(bp, txr, i);
	}

	if (bp->ptp_cfg && !(bp->fw_cap & BNXT_FW_CAP_TX_TS_CMP))
		bnxt_ptp_free_txts_skbs(bp->ptp_cfg);
}

static void bnxt_free_one_rx_ring(struct bnxt *bp, struct bnxt_rx_ring_info *rxr)
{
	int i, max_idx;

	max_idx = bp->rx_nr_pages * RX_DESC_CNT;

	for (i = 0; i < max_idx; i++) {
		struct bnxt_sw_rx_bd *rx_buf = &rxr->rx_buf_ring[i];
		void *data = rx_buf->data;

		if (!data)
			continue;

		rx_buf->data = NULL;
		if (BNXT_RX_PAGE_MODE(bp))
			page_pool_recycle_direct(rxr->page_pool, data);
		else
			page_pool_free_va(rxr->head_pool, data, true);
	}
}

static void bnxt_free_one_rx_agg_ring(struct bnxt *bp, struct bnxt_rx_ring_info *rxr)
{
	int i, max_idx;

	max_idx = bp->rx_agg_nr_pages * RX_DESC_CNT;

	for (i = 0; i < max_idx; i++) {
		struct bnxt_sw_rx_agg_bd *rx_agg_buf = &rxr->rx_agg_ring[i];
		netmem_ref netmem = rx_agg_buf->netmem;

		if (!netmem)
			continue;

		rx_agg_buf->netmem = 0;
		__clear_bit(i, rxr->rx_agg_bmap);

		page_pool_recycle_direct_netmem(rxr->page_pool, netmem);
	}
}

static void bnxt_free_one_tpa_info_data(struct bnxt *bp,
					struct bnxt_rx_ring_info *rxr)
{
	int i;

	for (i = 0; i < bp->max_tpa; i++) {
		struct bnxt_tpa_info *tpa_info = &rxr->rx_tpa[i];
		u8 *data = tpa_info->data;

		if (!data)
			continue;

		tpa_info->data = NULL;
		page_pool_free_va(rxr->head_pool, data, false);
	}
}

static void bnxt_free_one_rx_ring_skbs(struct bnxt *bp,
				       struct bnxt_rx_ring_info *rxr)
{
	struct bnxt_tpa_idx_map *map;

	if (!rxr->rx_tpa)
		goto skip_rx_tpa_free;

	bnxt_free_one_tpa_info_data(bp, rxr);

skip_rx_tpa_free:
	if (!rxr->rx_buf_ring)
		goto skip_rx_buf_free;

	bnxt_free_one_rx_ring(bp, rxr);

skip_rx_buf_free:
	if (!rxr->rx_agg_ring)
		goto skip_rx_agg_free;

	bnxt_free_one_rx_agg_ring(bp, rxr);

skip_rx_agg_free:
	map = rxr->rx_tpa_idx_map;
	if (map)
		memset(map->agg_idx_bmap, 0, sizeof(map->agg_idx_bmap));
}

static void bnxt_free_rx_skbs(struct bnxt *bp)
{
	int i;

	if (!bp->rx_ring)
		return;

	for (i = 0; i < bp->rx_nr_rings; i++)
		bnxt_free_one_rx_ring_skbs(bp, &bp->rx_ring[i]);
}

static void bnxt_free_skbs(struct bnxt *bp)
{
	bnxt_free_tx_skbs(bp);
	bnxt_free_rx_skbs(bp);
}

static void bnxt_init_ctx_mem(struct bnxt_ctx_mem_type *ctxm, void *p, int len)
{
	u8 init_val = ctxm->init_value;
	u16 offset = ctxm->init_offset;
	u8 *p2 = p;
	int i;

	if (!init_val)
		return;
	if (offset == BNXT_CTX_INIT_INVALID_OFFSET) {
		memset(p, init_val, len);
		return;
	}
	for (i = 0; i < len; i += ctxm->entry_size)
		*(p2 + i + offset) = init_val;
}

static size_t __bnxt_copy_ring(struct bnxt *bp, struct bnxt_ring_mem_info *rmem,
			       void *buf, size_t offset, size_t head,
			       size_t tail)
{
	int i, head_page, start_idx, source_offset;
	size_t len, rem_len, total_len, max_bytes;

	head_page = head / rmem->page_size;
	source_offset = head % rmem->page_size;
	total_len = (tail - head) & MAX_CTX_BYTES_MASK;
	if (!total_len)
		total_len = MAX_CTX_BYTES;
	start_idx = head_page % MAX_CTX_PAGES;
	max_bytes = (rmem->nr_pages - start_idx) * rmem->page_size -
		    source_offset;
	total_len = min(total_len, max_bytes);
	rem_len = total_len;

	for (i = start_idx; rem_len; i++, source_offset = 0) {
		len = min((size_t)(rmem->page_size - source_offset), rem_len);
		if (buf)
			memcpy(buf + offset, rmem->pg_arr[i] + source_offset,
			       len);
		offset += len;
		rem_len -= len;
	}
	return total_len;
}

static void bnxt_free_ring(struct bnxt *bp, struct bnxt_ring_mem_info *rmem)
{
	struct pci_dev *pdev = bp->pdev;
	int i;

	if (!rmem->pg_arr)
		goto skip_pages;

	for (i = 0; i < rmem->nr_pages; i++) {
		if (!rmem->pg_arr[i])
			continue;

		dma_free_coherent(&pdev->dev, rmem->page_size,
				  rmem->pg_arr[i], rmem->dma_arr[i]);

		rmem->pg_arr[i] = NULL;
	}
skip_pages:
	if (rmem->pg_tbl) {
		size_t pg_tbl_size = rmem->nr_pages * 8;

		if (rmem->flags & BNXT_RMEM_USE_FULL_PAGE_FLAG)
			pg_tbl_size = rmem->page_size;
		dma_free_coherent(&pdev->dev, pg_tbl_size,
				  rmem->pg_tbl, rmem->pg_tbl_map);
		rmem->pg_tbl = NULL;
	}
	if (rmem->vmem_size && *rmem->vmem) {
		vfree(*rmem->vmem);
		*rmem->vmem = NULL;
	}
}

static int bnxt_alloc_ring(struct bnxt *bp, struct bnxt_ring_mem_info *rmem)
{
	struct pci_dev *pdev = bp->pdev;
	u64 valid_bit = 0;
	int i;

	if (rmem->flags & (BNXT_RMEM_VALID_PTE_FLAG | BNXT_RMEM_RING_PTE_FLAG))
		valid_bit = PTU_PTE_VALID;
	if ((rmem->nr_pages > 1 || rmem->depth > 0) && !rmem->pg_tbl) {
		size_t pg_tbl_size = rmem->nr_pages * 8;

		if (rmem->flags & BNXT_RMEM_USE_FULL_PAGE_FLAG)
			pg_tbl_size = rmem->page_size;
		rmem->pg_tbl = dma_alloc_coherent(&pdev->dev, pg_tbl_size,
						  &rmem->pg_tbl_map,
						  GFP_KERNEL);
		if (!rmem->pg_tbl)
			return -ENOMEM;
	}

	for (i = 0; i < rmem->nr_pages; i++) {
		u64 extra_bits = valid_bit;

		rmem->pg_arr[i] = dma_alloc_coherent(&pdev->dev,
						     rmem->page_size,
						     &rmem->dma_arr[i],
						     GFP_KERNEL);
		if (!rmem->pg_arr[i])
			return -ENOMEM;

		if (rmem->ctx_mem)
			bnxt_init_ctx_mem(rmem->ctx_mem, rmem->pg_arr[i],
					  rmem->page_size);
		if (rmem->nr_pages > 1 || rmem->depth > 0) {
			if (i == rmem->nr_pages - 2 &&
			    (rmem->flags & BNXT_RMEM_RING_PTE_FLAG))
				extra_bits |= PTU_PTE_NEXT_TO_LAST;
			else if (i == rmem->nr_pages - 1 &&
				 (rmem->flags & BNXT_RMEM_RING_PTE_FLAG))
				extra_bits |= PTU_PTE_LAST;
			rmem->pg_tbl[i] =
				cpu_to_le64(rmem->dma_arr[i] | extra_bits);
		}
	}

	if (rmem->vmem_size) {
		*rmem->vmem = vzalloc(rmem->vmem_size);
		if (!(*rmem->vmem))
			return -ENOMEM;
	}
	return 0;
}

static void bnxt_free_one_tpa_info(struct bnxt *bp,
				   struct bnxt_rx_ring_info *rxr)
{
	int i;

	kfree(rxr->rx_tpa_idx_map);
	rxr->rx_tpa_idx_map = NULL;
	if (rxr->rx_tpa) {
		for (i = 0; i < bp->max_tpa; i++) {
			kfree(rxr->rx_tpa[i].agg_arr);
			rxr->rx_tpa[i].agg_arr = NULL;
		}
	}
	kfree(rxr->rx_tpa);
	rxr->rx_tpa = NULL;
}

static void bnxt_free_tpa_info(struct bnxt *bp)
{
	int i;

	for (i = 0; i < bp->rx_nr_rings; i++) {
		struct bnxt_rx_ring_info *rxr = &bp->rx_ring[i];

		bnxt_free_one_tpa_info(bp, rxr);
	}
}

static int bnxt_alloc_one_tpa_info(struct bnxt *bp,
				   struct bnxt_rx_ring_info *rxr)
{
	struct rx_agg_cmp *agg;
	int i;

	rxr->rx_tpa = kcalloc(bp->max_tpa, sizeof(struct bnxt_tpa_info),
			      GFP_KERNEL);
	if (!rxr->rx_tpa)
		return -ENOMEM;

	if (!(bp->flags & BNXT_FLAG_CHIP_P5_PLUS))
		return 0;
	for (i = 0; i < bp->max_tpa; i++) {
		agg = kcalloc(MAX_SKB_FRAGS, sizeof(*agg), GFP_KERNEL);
		if (!agg)
			return -ENOMEM;
		rxr->rx_tpa[i].agg_arr = agg;
	}
	rxr->rx_tpa_idx_map = kzalloc(sizeof(*rxr->rx_tpa_idx_map),
				      GFP_KERNEL);
	if (!rxr->rx_tpa_idx_map)
		return -ENOMEM;

	return 0;
}

static int bnxt_alloc_tpa_info(struct bnxt *bp)
{
	int i, rc;

	bp->max_tpa = MAX_TPA;
	if (bp->flags & BNXT_FLAG_CHIP_P5_PLUS) {
		if (!bp->max_tpa_v2)
			return 0;
		bp->max_tpa = max_t(u16, bp->max_tpa_v2, MAX_TPA_P5);
	}

	for (i = 0; i < bp->rx_nr_rings; i++) {
		struct bnxt_rx_ring_info *rxr = &bp->rx_ring[i];

		rc = bnxt_alloc_one_tpa_info(bp, rxr);
		if (rc)
			return rc;
	}
	return 0;
}

static void bnxt_free_rx_rings(struct bnxt *bp)
{
	int i;

	if (!bp->rx_ring)
		return;

	bnxt_free_tpa_info(bp);
	for (i = 0; i < bp->rx_nr_rings; i++) {
		struct bnxt_rx_ring_info *rxr = &bp->rx_ring[i];
		struct bnxt_ring_struct *ring;

		if (rxr->xdp_prog)
			bpf_prog_put(rxr->xdp_prog);

		if (xdp_rxq_info_is_reg(&rxr->xdp_rxq))
			xdp_rxq_info_unreg(&rxr->xdp_rxq);

		page_pool_destroy(rxr->page_pool);
		page_pool_destroy(rxr->head_pool);
		rxr->page_pool = rxr->head_pool = NULL;

		kfree(rxr->rx_agg_bmap);
		rxr->rx_agg_bmap = NULL;

		ring = &rxr->rx_ring_struct;
		bnxt_free_ring(bp, &ring->ring_mem);

		ring = &rxr->rx_agg_ring_struct;
		bnxt_free_ring(bp, &ring->ring_mem);
	}
}

static int bnxt_alloc_rx_page_pool(struct bnxt *bp,
				   struct bnxt_rx_ring_info *rxr,
				   int numa_node)
{
	const unsigned int agg_size_fac = PAGE_SIZE / BNXT_RX_PAGE_SIZE;
	const unsigned int rx_size_fac = PAGE_SIZE / SZ_4K;
	struct page_pool_params pp = { 0 };
	struct page_pool *pool;

	pp.pool_size = bp->rx_agg_ring_size / agg_size_fac;
	if (BNXT_RX_PAGE_MODE(bp))
		pp.pool_size += bp->rx_ring_size / rx_size_fac;
	pp.nid = numa_node;
	pp.netdev = bp->dev;
	pp.dev = &bp->pdev->dev;
	pp.dma_dir = bp->rx_dir;
	pp.max_len = PAGE_SIZE;
	pp.flags = PP_FLAG_DMA_MAP | PP_FLAG_DMA_SYNC_DEV |
		   PP_FLAG_ALLOW_UNREADABLE_NETMEM;
	pp.queue_idx = rxr->bnapi->index;

	pool = page_pool_create(&pp);
	if (IS_ERR(pool))
		return PTR_ERR(pool);
	rxr->page_pool = pool;

	rxr->need_head_pool = page_pool_is_unreadable(pool);
	if (bnxt_separate_head_pool(rxr)) {
		pp.pool_size = min(bp->rx_ring_size / rx_size_fac, 1024);
		pp.flags = PP_FLAG_DMA_MAP | PP_FLAG_DMA_SYNC_DEV;
		pool = page_pool_create(&pp);
		if (IS_ERR(pool))
			goto err_destroy_pp;
	} else {
		page_pool_get(pool);
	}
	rxr->head_pool = pool;

	return 0;

err_destroy_pp:
	page_pool_destroy(rxr->page_pool);
	rxr->page_pool = NULL;
	return PTR_ERR(pool);
}

static void bnxt_enable_rx_page_pool(struct bnxt_rx_ring_info *rxr)
{
	page_pool_enable_direct_recycling(rxr->head_pool, &rxr->bnapi->napi);
	page_pool_enable_direct_recycling(rxr->page_pool, &rxr->bnapi->napi);
}

static int bnxt_alloc_rx_agg_bmap(struct bnxt *bp, struct bnxt_rx_ring_info *rxr)
{
	u16 mem_size;

	rxr->rx_agg_bmap_size = bp->rx_agg_ring_mask + 1;
	mem_size = rxr->rx_agg_bmap_size / 8;
	rxr->rx_agg_bmap = kzalloc(mem_size, GFP_KERNEL);
	if (!rxr->rx_agg_bmap)
		return -ENOMEM;

	return 0;
}

static int bnxt_alloc_rx_rings(struct bnxt *bp)
{
	int numa_node = dev_to_node(&bp->pdev->dev);
	int i, rc = 0, agg_rings = 0, cpu;

	if (!bp->rx_ring)
		return -ENOMEM;

	if (bp->flags & BNXT_FLAG_AGG_RINGS)
		agg_rings = 1;

	for (i = 0; i < bp->rx_nr_rings; i++) {
		struct bnxt_rx_ring_info *rxr = &bp->rx_ring[i];
		struct bnxt_ring_struct *ring;
		int cpu_node;

		ring = &rxr->rx_ring_struct;

		cpu = cpumask_local_spread(i, numa_node);
		cpu_node = cpu_to_node(cpu);
		netdev_dbg(bp->dev, "Allocating page pool for rx_ring[%d] on numa_node: %d\n",
			   i, cpu_node);
		rc = bnxt_alloc_rx_page_pool(bp, rxr, cpu_node);
		if (rc)
			return rc;
		bnxt_enable_rx_page_pool(rxr);

		rc = xdp_rxq_info_reg(&rxr->xdp_rxq, bp->dev, i, 0);
		if (rc < 0)
			return rc;

		rc = xdp_rxq_info_reg_mem_model(&rxr->xdp_rxq,
						MEM_TYPE_PAGE_POOL,
						rxr->page_pool);
		if (rc) {
			xdp_rxq_info_unreg(&rxr->xdp_rxq);
			return rc;
		}

		rc = bnxt_alloc_ring(bp, &ring->ring_mem);
		if (rc)
			return rc;

		ring->grp_idx = i;
		if (agg_rings) {
			ring = &rxr->rx_agg_ring_struct;
			rc = bnxt_alloc_ring(bp, &ring->ring_mem);
			if (rc)
				return rc;

			ring->grp_idx = i;
			rc = bnxt_alloc_rx_agg_bmap(bp, rxr);
			if (rc)
				return rc;
		}
	}
	if (bp->flags & BNXT_FLAG_TPA)
		rc = bnxt_alloc_tpa_info(bp);
	return rc;
}

static void bnxt_free_tx_rings(struct bnxt *bp)
{
	int i;
	struct pci_dev *pdev = bp->pdev;

	if (!bp->tx_ring)
		return;

	for (i = 0; i < bp->tx_nr_rings; i++) {
		struct bnxt_tx_ring_info *txr = &bp->tx_ring[i];
		struct bnxt_ring_struct *ring;

		if (txr->tx_push) {
			dma_free_coherent(&pdev->dev, bp->tx_push_size,
					  txr->tx_push, txr->tx_push_mapping);
			txr->tx_push = NULL;
		}

		ring = &txr->tx_ring_struct;

		bnxt_free_ring(bp, &ring->ring_mem);
	}
}

#define BNXT_TC_TO_RING_BASE(bp, tc)	\
	((tc) * (bp)->tx_nr_rings_per_tc)

#define BNXT_RING_TO_TC_OFF(bp, tx)	\
	((tx) % (bp)->tx_nr_rings_per_tc)

#define BNXT_RING_TO_TC(bp, tx)		\
	((tx) / (bp)->tx_nr_rings_per_tc)

static int bnxt_alloc_tx_rings(struct bnxt *bp)
{
	int i, j, rc;
	struct pci_dev *pdev = bp->pdev;

	bp->tx_push_size = 0;
	if (bp->tx_push_thresh) {
		int push_size;

		push_size  = L1_CACHE_ALIGN(sizeof(struct tx_push_bd) +
					bp->tx_push_thresh);

		if (push_size > 256) {
			push_size = 0;
			bp->tx_push_thresh = 0;
		}

		bp->tx_push_size = push_size;
	}

	for (i = 0, j = 0; i < bp->tx_nr_rings; i++) {
		struct bnxt_tx_ring_info *txr = &bp->tx_ring[i];
		struct bnxt_ring_struct *ring;
		u8 qidx;

		ring = &txr->tx_ring_struct;

		rc = bnxt_alloc_ring(bp, &ring->ring_mem);
		if (rc)
			return rc;

		ring->grp_idx = txr->bnapi->index;
		if (bp->tx_push_size) {
			dma_addr_t mapping;

			/* One pre-allocated DMA buffer to backup
			 * TX push operation
			 */
			txr->tx_push = dma_alloc_coherent(&pdev->dev,
						bp->tx_push_size,
						&txr->tx_push_mapping,
						GFP_KERNEL);

			if (!txr->tx_push)
				return -ENOMEM;

			mapping = txr->tx_push_mapping +
				sizeof(struct tx_push_bd);
			txr->data_mapping = cpu_to_le64(mapping);
		}
		qidx = bp->tc_to_qidx[j];
		ring->queue_id = bp->q_info[qidx].queue_id;
		spin_lock_init(&txr->xdp_tx_lock);
		if (i < bp->tx_nr_rings_xdp)
			continue;
		if (BNXT_RING_TO_TC_OFF(bp, i) == (bp->tx_nr_rings_per_tc - 1))
			j++;
	}
	return 0;
}

static void bnxt_free_cp_arrays(struct bnxt_cp_ring_info *cpr)
{
	struct bnxt_ring_struct *ring = &cpr->cp_ring_struct;

	kfree(cpr->cp_desc_ring);
	cpr->cp_desc_ring = NULL;
	ring->ring_mem.pg_arr = NULL;
	kfree(cpr->cp_desc_mapping);
	cpr->cp_desc_mapping = NULL;
	ring->ring_mem.dma_arr = NULL;
}

static int bnxt_alloc_cp_arrays(struct bnxt_cp_ring_info *cpr, int n)
{
	cpr->cp_desc_ring = kcalloc(n, sizeof(*cpr->cp_desc_ring), GFP_KERNEL);
	if (!cpr->cp_desc_ring)
		return -ENOMEM;
	cpr->cp_desc_mapping = kcalloc(n, sizeof(*cpr->cp_desc_mapping),
				       GFP_KERNEL);
	if (!cpr->cp_desc_mapping)
		return -ENOMEM;
	return 0;
}

static void bnxt_free_all_cp_arrays(struct bnxt *bp)
{
	int i;

	if (!bp->bnapi)
		return;
	for (i = 0; i < bp->cp_nr_rings; i++) {
		struct bnxt_napi *bnapi = bp->bnapi[i];

		if (!bnapi)
			continue;
		bnxt_free_cp_arrays(&bnapi->cp_ring);
	}
}

static int bnxt_alloc_all_cp_arrays(struct bnxt *bp)
{
	int i, n = bp->cp_nr_pages;

	for (i = 0; i < bp->cp_nr_rings; i++) {
		struct bnxt_napi *bnapi = bp->bnapi[i];
		int rc;

		if (!bnapi)
			continue;
		rc = bnxt_alloc_cp_arrays(&bnapi->cp_ring, n);
		if (rc)
			return rc;
	}
	return 0;
}

static void bnxt_free_cp_rings(struct bnxt *bp)
{
	int i;

	if (!bp->bnapi)
		return;

	for (i = 0; i < bp->cp_nr_rings; i++) {
		struct bnxt_napi *bnapi = bp->bnapi[i];
		struct bnxt_cp_ring_info *cpr;
		struct bnxt_ring_struct *ring;
		int j;

		if (!bnapi)
			continue;

		cpr = &bnapi->cp_ring;
		ring = &cpr->cp_ring_struct;

		bnxt_free_ring(bp, &ring->ring_mem);

		if (!cpr->cp_ring_arr)
			continue;

		for (j = 0; j < cpr->cp_ring_count; j++) {
			struct bnxt_cp_ring_info *cpr2 = &cpr->cp_ring_arr[j];

			ring = &cpr2->cp_ring_struct;
			bnxt_free_ring(bp, &ring->ring_mem);
			bnxt_free_cp_arrays(cpr2);
		}
		kfree(cpr->cp_ring_arr);
		cpr->cp_ring_arr = NULL;
		cpr->cp_ring_count = 0;
	}
}

static int bnxt_alloc_cp_sub_ring(struct bnxt *bp,
				  struct bnxt_cp_ring_info *cpr)
{
	struct bnxt_ring_mem_info *rmem;
	struct bnxt_ring_struct *ring;
	int rc;

	rc = bnxt_alloc_cp_arrays(cpr, bp->cp_nr_pages);
	if (rc) {
		bnxt_free_cp_arrays(cpr);
		return -ENOMEM;
	}
	ring = &cpr->cp_ring_struct;
	rmem = &ring->ring_mem;
	rmem->nr_pages = bp->cp_nr_pages;
	rmem->page_size = HW_CMPD_RING_SIZE;
	rmem->pg_arr = (void **)cpr->cp_desc_ring;
	rmem->dma_arr = cpr->cp_desc_mapping;
	rmem->flags = BNXT_RMEM_RING_PTE_FLAG;
	rc = bnxt_alloc_ring(bp, rmem);
	if (rc) {
		bnxt_free_ring(bp, rmem);
		bnxt_free_cp_arrays(cpr);
	}
	return rc;
}

static int bnxt_alloc_cp_rings(struct bnxt *bp)
{
	bool sh = !!(bp->flags & BNXT_FLAG_SHARED_RINGS);
	int i, j, rc, ulp_msix;
	int tcs = bp->num_tc;

	if (!tcs)
		tcs = 1;
	ulp_msix = bnxt_get_ulp_msix_num(bp);
	for (i = 0, j = 0; i < bp->cp_nr_rings; i++) {
		struct bnxt_napi *bnapi = bp->bnapi[i];
		struct bnxt_cp_ring_info *cpr, *cpr2;
		struct bnxt_ring_struct *ring;
		int cp_count = 0, k;
		int rx = 0, tx = 0;

		if (!bnapi)
			continue;

		cpr = &bnapi->cp_ring;
		cpr->bnapi = bnapi;
		ring = &cpr->cp_ring_struct;

		rc = bnxt_alloc_ring(bp, &ring->ring_mem);
		if (rc)
			return rc;

		ring->map_idx = ulp_msix + i;

		if (!(bp->flags & BNXT_FLAG_CHIP_P5_PLUS))
			continue;

		if (i < bp->rx_nr_rings) {
			cp_count++;
			rx = 1;
		}
		if (i < bp->tx_nr_rings_xdp) {
			cp_count++;
			tx = 1;
		} else if ((sh && i < bp->tx_nr_rings) ||
			 (!sh && i >= bp->rx_nr_rings)) {
			cp_count += tcs;
			tx = 1;
		}

		cpr->cp_ring_arr = kcalloc(cp_count, sizeof(*cpr),
					   GFP_KERNEL);
		if (!cpr->cp_ring_arr)
			return -ENOMEM;
		cpr->cp_ring_count = cp_count;

		for (k = 0; k < cp_count; k++) {
			cpr2 = &cpr->cp_ring_arr[k];
			rc = bnxt_alloc_cp_sub_ring(bp, cpr2);
			if (rc)
				return rc;
			cpr2->bnapi = bnapi;
			cpr2->sw_stats = cpr->sw_stats;
			cpr2->cp_idx = k;
			if (!k && rx) {
				bp->rx_ring[i].rx_cpr = cpr2;
				cpr2->cp_ring_type = BNXT_NQ_HDL_TYPE_RX;
			} else {
				int n, tc = k - rx;

				n = BNXT_TC_TO_RING_BASE(bp, tc) + j;
				bp->tx_ring[n].tx_cpr = cpr2;
				cpr2->cp_ring_type = BNXT_NQ_HDL_TYPE_TX;
			}
		}
		if (tx)
			j++;
	}
	return 0;
}

static void bnxt_init_rx_ring_struct(struct bnxt *bp,
				     struct bnxt_rx_ring_info *rxr)
{
	struct bnxt_ring_mem_info *rmem;
	struct bnxt_ring_struct *ring;

	ring = &rxr->rx_ring_struct;
	rmem = &ring->ring_mem;
	rmem->nr_pages = bp->rx_nr_pages;
	rmem->page_size = HW_RXBD_RING_SIZE;
	rmem->pg_arr = (void **)rxr->rx_desc_ring;
	rmem->dma_arr = rxr->rx_desc_mapping;
	rmem->vmem_size = SW_RXBD_RING_SIZE * bp->rx_nr_pages;
	rmem->vmem = (void **)&rxr->rx_buf_ring;

	ring = &rxr->rx_agg_ring_struct;
	rmem = &ring->ring_mem;
	rmem->nr_pages = bp->rx_agg_nr_pages;
	rmem->page_size = HW_RXBD_RING_SIZE;
	rmem->pg_arr = (void **)rxr->rx_agg_desc_ring;
	rmem->dma_arr = rxr->rx_agg_desc_mapping;
	rmem->vmem_size = SW_RXBD_AGG_RING_SIZE * bp->rx_agg_nr_pages;
	rmem->vmem = (void **)&rxr->rx_agg_ring;
}

static void bnxt_reset_rx_ring_struct(struct bnxt *bp,
				      struct bnxt_rx_ring_info *rxr)
{
	struct bnxt_ring_mem_info *rmem;
	struct bnxt_ring_struct *ring;
	int i;

	rxr->page_pool->p.napi = NULL;
	rxr->page_pool = NULL;
	rxr->head_pool->p.napi = NULL;
	rxr->head_pool = NULL;
	memset(&rxr->xdp_rxq, 0, sizeof(struct xdp_rxq_info));

	ring = &rxr->rx_ring_struct;
	rmem = &ring->ring_mem;
	rmem->pg_tbl = NULL;
	rmem->pg_tbl_map = 0;
	for (i = 0; i < rmem->nr_pages; i++) {
		rmem->pg_arr[i] = NULL;
		rmem->dma_arr[i] = 0;
	}
	*rmem->vmem = NULL;

	ring = &rxr->rx_agg_ring_struct;
	rmem = &ring->ring_mem;
	rmem->pg_tbl = NULL;
	rmem->pg_tbl_map = 0;
	for (i = 0; i < rmem->nr_pages; i++) {
		rmem->pg_arr[i] = NULL;
		rmem->dma_arr[i] = 0;
	}
	*rmem->vmem = NULL;
}

static void bnxt_init_ring_struct(struct bnxt *bp)
{
	int i, j;

	for (i = 0; i < bp->cp_nr_rings; i++) {
		struct bnxt_napi *bnapi = bp->bnapi[i];
		struct bnxt_ring_mem_info *rmem;
		struct bnxt_cp_ring_info *cpr;
		struct bnxt_rx_ring_info *rxr;
		struct bnxt_tx_ring_info *txr;
		struct bnxt_ring_struct *ring;

		if (!bnapi)
			continue;

		cpr = &bnapi->cp_ring;
		ring = &cpr->cp_ring_struct;
		rmem = &ring->ring_mem;
		rmem->nr_pages = bp->cp_nr_pages;
		rmem->page_size = HW_CMPD_RING_SIZE;
		rmem->pg_arr = (void **)cpr->cp_desc_ring;
		rmem->dma_arr = cpr->cp_desc_mapping;
		rmem->vmem_size = 0;

		rxr = bnapi->rx_ring;
		if (!rxr)
			goto skip_rx;

		ring = &rxr->rx_ring_struct;
		rmem = &ring->ring_mem;
		rmem->nr_pages = bp->rx_nr_pages;
		rmem->page_size = HW_RXBD_RING_SIZE;
		rmem->pg_arr = (void **)rxr->rx_desc_ring;
		rmem->dma_arr = rxr->rx_desc_mapping;
		rmem->vmem_size = SW_RXBD_RING_SIZE * bp->rx_nr_pages;
		rmem->vmem = (void **)&rxr->rx_buf_ring;

		ring = &rxr->rx_agg_ring_struct;
		rmem = &ring->ring_mem;
		rmem->nr_pages = bp->rx_agg_nr_pages;
		rmem->page_size = HW_RXBD_RING_SIZE;
		rmem->pg_arr = (void **)rxr->rx_agg_desc_ring;
		rmem->dma_arr = rxr->rx_agg_desc_mapping;
		rmem->vmem_size = SW_RXBD_AGG_RING_SIZE * bp->rx_agg_nr_pages;
		rmem->vmem = (void **)&rxr->rx_agg_ring;

skip_rx:
		bnxt_for_each_napi_tx(j, bnapi, txr) {
			ring = &txr->tx_ring_struct;
			rmem = &ring->ring_mem;
			rmem->nr_pages = bp->tx_nr_pages;
			rmem->page_size = HW_TXBD_RING_SIZE;
			rmem->pg_arr = (void **)txr->tx_desc_ring;
			rmem->dma_arr = txr->tx_desc_mapping;
			rmem->vmem_size = SW_TXBD_RING_SIZE * bp->tx_nr_pages;
			rmem->vmem = (void **)&txr->tx_buf_ring;
		}
	}
}

static void bnxt_init_rxbd_pages(struct bnxt_ring_struct *ring, u32 type)
{
	int i;
	u32 prod;
	struct rx_bd **rx_buf_ring;

	rx_buf_ring = (struct rx_bd **)ring->ring_mem.pg_arr;
	for (i = 0, prod = 0; i < ring->ring_mem.nr_pages; i++) {
		int j;
		struct rx_bd *rxbd;

		rxbd = rx_buf_ring[i];
		if (!rxbd)
			continue;

		for (j = 0; j < RX_DESC_CNT; j++, rxbd++, prod++) {
			rxbd->rx_bd_len_flags_type = cpu_to_le32(type);
			rxbd->rx_bd_opaque = prod;
		}
	}
}

static void bnxt_alloc_one_rx_ring_skb(struct bnxt *bp,
				       struct bnxt_rx_ring_info *rxr,
				       int ring_nr)
{
	u32 prod;
	int i;

	prod = rxr->rx_prod;
	for (i = 0; i < bp->rx_ring_size; i++) {
		if (bnxt_alloc_rx_data(bp, rxr, prod, GFP_KERNEL)) {
			netdev_warn(bp->dev, "init'ed rx ring %d with %d/%d skbs only\n",
				    ring_nr, i, bp->rx_ring_size);
			break;
		}
		prod = NEXT_RX(prod);
	}
	rxr->rx_prod = prod;
}

static void bnxt_alloc_one_rx_ring_netmem(struct bnxt *bp,
					  struct bnxt_rx_ring_info *rxr,
					  int ring_nr)
{
	u32 prod;
	int i;

	prod = rxr->rx_agg_prod;
	for (i = 0; i < bp->rx_agg_ring_size; i++) {
		if (bnxt_alloc_rx_netmem(bp, rxr, prod, GFP_KERNEL)) {
			netdev_warn(bp->dev, "init'ed rx ring %d with %d/%d pages only\n",
				    ring_nr, i, bp->rx_agg_ring_size);
			break;
		}
		prod = NEXT_RX_AGG(prod);
	}
	rxr->rx_agg_prod = prod;
}

static int bnxt_alloc_one_tpa_info_data(struct bnxt *bp,
					struct bnxt_rx_ring_info *rxr)
{
	dma_addr_t mapping;
	u8 *data;
	int i;

	for (i = 0; i < bp->max_tpa; i++) {
		data = __bnxt_alloc_rx_frag(bp, &mapping, rxr,
					    GFP_KERNEL);
		if (!data)
			return -ENOMEM;

		rxr->rx_tpa[i].data = data;
		rxr->rx_tpa[i].data_ptr = data + bp->rx_offset;
		rxr->rx_tpa[i].mapping = mapping;
	}

	return 0;
}

static int bnxt_alloc_one_rx_ring(struct bnxt *bp, int ring_nr)
{
	struct bnxt_rx_ring_info *rxr = &bp->rx_ring[ring_nr];
	int rc;

	bnxt_alloc_one_rx_ring_skb(bp, rxr, ring_nr);

	if (!(bp->flags & BNXT_FLAG_AGG_RINGS))
		return 0;

	bnxt_alloc_one_rx_ring_netmem(bp, rxr, ring_nr);

	if (rxr->rx_tpa) {
		rc = bnxt_alloc_one_tpa_info_data(bp, rxr);
		if (rc)
			return rc;
	}
	return 0;
}

static void bnxt_init_one_rx_ring_rxbd(struct bnxt *bp,
				       struct bnxt_rx_ring_info *rxr)
{
	struct bnxt_ring_struct *ring;
	u32 type;

	type = (bp->rx_buf_use_size << RX_BD_LEN_SHIFT) |
		RX_BD_TYPE_RX_PACKET_BD | RX_BD_FLAGS_EOP;

	if (NET_IP_ALIGN == 2)
		type |= RX_BD_FLAGS_SOP;

	ring = &rxr->rx_ring_struct;
	bnxt_init_rxbd_pages(ring, type);
	ring->fw_ring_id = INVALID_HW_RING_ID;
}

static void bnxt_init_one_rx_agg_ring_rxbd(struct bnxt *bp,
					   struct bnxt_rx_ring_info *rxr)
{
	struct bnxt_ring_struct *ring;
	u32 type;

	ring = &rxr->rx_agg_ring_struct;
	ring->fw_ring_id = INVALID_HW_RING_ID;
	if ((bp->flags & BNXT_FLAG_AGG_RINGS)) {
		type = ((u32)BNXT_RX_PAGE_SIZE << RX_BD_LEN_SHIFT) |
			RX_BD_TYPE_RX_AGG_BD | RX_BD_FLAGS_SOP;

		bnxt_init_rxbd_pages(ring, type);
	}
}

static int bnxt_init_one_rx_ring(struct bnxt *bp, int ring_nr)
{
	struct bnxt_rx_ring_info *rxr;

	rxr = &bp->rx_ring[ring_nr];
	bnxt_init_one_rx_ring_rxbd(bp, rxr);

	netif_queue_set_napi(bp->dev, ring_nr, NETDEV_QUEUE_TYPE_RX,
			     &rxr->bnapi->napi);

	if (BNXT_RX_PAGE_MODE(bp) && bp->xdp_prog) {
		bpf_prog_add(bp->xdp_prog, 1);
		rxr->xdp_prog = bp->xdp_prog;
	}

	bnxt_init_one_rx_agg_ring_rxbd(bp, rxr);

	return bnxt_alloc_one_rx_ring(bp, ring_nr);
}

static void bnxt_init_cp_rings(struct bnxt *bp)
{
	int i, j;

	for (i = 0; i < bp->cp_nr_rings; i++) {
		struct bnxt_cp_ring_info *cpr = &bp->bnapi[i]->cp_ring;
		struct bnxt_ring_struct *ring = &cpr->cp_ring_struct;

		ring->fw_ring_id = INVALID_HW_RING_ID;
		cpr->rx_ring_coal.coal_ticks = bp->rx_coal.coal_ticks;
		cpr->rx_ring_coal.coal_bufs = bp->rx_coal.coal_bufs;
		if (!cpr->cp_ring_arr)
			continue;
		for (j = 0; j < cpr->cp_ring_count; j++) {
			struct bnxt_cp_ring_info *cpr2 = &cpr->cp_ring_arr[j];

			ring = &cpr2->cp_ring_struct;
			ring->fw_ring_id = INVALID_HW_RING_ID;
			cpr2->rx_ring_coal.coal_ticks = bp->rx_coal.coal_ticks;
			cpr2->rx_ring_coal.coal_bufs = bp->rx_coal.coal_bufs;
		}
	}
}

static int bnxt_init_rx_rings(struct bnxt *bp)
{
	int i, rc = 0;

	if (BNXT_RX_PAGE_MODE(bp)) {
		bp->rx_offset = NET_IP_ALIGN + XDP_PACKET_HEADROOM;
		bp->rx_dma_offset = XDP_PACKET_HEADROOM;
	} else {
		bp->rx_offset = BNXT_RX_OFFSET;
		bp->rx_dma_offset = BNXT_RX_DMA_OFFSET;
	}

	for (i = 0; i < bp->rx_nr_rings; i++) {
		rc = bnxt_init_one_rx_ring(bp, i);
		if (rc)
			break;
	}

	return rc;
}

static int bnxt_init_tx_rings(struct bnxt *bp)
{
	u16 i;

	bp->tx_wake_thresh = max_t(int, bp->tx_ring_size / 2,
				   BNXT_MIN_TX_DESC_CNT);

	for (i = 0; i < bp->tx_nr_rings; i++) {
		struct bnxt_tx_ring_info *txr = &bp->tx_ring[i];
		struct bnxt_ring_struct *ring = &txr->tx_ring_struct;

		ring->fw_ring_id = INVALID_HW_RING_ID;

		if (i >= bp->tx_nr_rings_xdp)
			netif_queue_set_napi(bp->dev, i - bp->tx_nr_rings_xdp,
					     NETDEV_QUEUE_TYPE_TX,
					     &txr->bnapi->napi);
	}

	return 0;
}

static void bnxt_free_ring_grps(struct bnxt *bp)
{
	kfree(bp->grp_info);
	bp->grp_info = NULL;
}

static int bnxt_init_ring_grps(struct bnxt *bp, bool irq_re_init)
{
	int i;

	if (irq_re_init) {
		bp->grp_info = kcalloc(bp->cp_nr_rings,
				       sizeof(struct bnxt_ring_grp_info),
				       GFP_KERNEL);
		if (!bp->grp_info)
			return -ENOMEM;
	}
	for (i = 0; i < bp->cp_nr_rings; i++) {
		if (irq_re_init)
			bp->grp_info[i].fw_stats_ctx = INVALID_HW_RING_ID;
		bp->grp_info[i].fw_grp_id = INVALID_HW_RING_ID;
		bp->grp_info[i].rx_fw_ring_id = INVALID_HW_RING_ID;
		bp->grp_info[i].agg_fw_ring_id = INVALID_HW_RING_ID;
		bp->grp_info[i].cp_fw_ring_id = INVALID_HW_RING_ID;
	}
	return 0;
}

static void bnxt_free_vnics(struct bnxt *bp)
{
	kfree(bp->vnic_info);
	bp->vnic_info = NULL;
	bp->nr_vnics = 0;
}

static int bnxt_alloc_vnics(struct bnxt *bp)
{
	int num_vnics = 1;

#ifdef CONFIG_RFS_ACCEL
	if (bp->flags & BNXT_FLAG_RFS) {
		if (BNXT_SUPPORTS_NTUPLE_VNIC(bp))
			num_vnics++;
		else if (!(bp->flags & BNXT_FLAG_CHIP_P5_PLUS))
			num_vnics += bp->rx_nr_rings;
	}
#endif

	if (BNXT_CHIP_TYPE_NITRO_A0(bp))
		num_vnics++;

	bp->vnic_info = kcalloc(num_vnics, sizeof(struct bnxt_vnic_info),
				GFP_KERNEL);
	if (!bp->vnic_info)
		return -ENOMEM;

	bp->nr_vnics = num_vnics;
	return 0;
}

static void bnxt_init_vnics(struct bnxt *bp)
{
	struct bnxt_vnic_info *vnic0 = &bp->vnic_info[BNXT_VNIC_DEFAULT];
	int i;

	for (i = 0; i < bp->nr_vnics; i++) {
		struct bnxt_vnic_info *vnic = &bp->vnic_info[i];
		int j;

		vnic->fw_vnic_id = INVALID_HW_RING_ID;
		vnic->vnic_id = i;
		for (j = 0; j < BNXT_MAX_CTX_PER_VNIC; j++)
			vnic->fw_rss_cos_lb_ctx[j] = INVALID_HW_RING_ID;

		vnic->fw_l2_ctx_id = INVALID_HW_RING_ID;

		if (bp->vnic_info[i].rss_hash_key) {
			if (i == BNXT_VNIC_DEFAULT) {
				u8 *key = (void *)vnic->rss_hash_key;
				int k;

				if (!bp->rss_hash_key_valid &&
				    !bp->rss_hash_key_updated) {
					get_random_bytes(bp->rss_hash_key,
							 HW_HASH_KEY_SIZE);
					bp->rss_hash_key_updated = true;
				}

				memcpy(vnic->rss_hash_key, bp->rss_hash_key,
				       HW_HASH_KEY_SIZE);

				if (!bp->rss_hash_key_updated)
					continue;

				bp->rss_hash_key_updated = false;
				bp->rss_hash_key_valid = true;

				bp->toeplitz_prefix = 0;
				for (k = 0; k < 8; k++) {
					bp->toeplitz_prefix <<= 8;
					bp->toeplitz_prefix |= key[k];
				}
			} else {
				memcpy(vnic->rss_hash_key, vnic0->rss_hash_key,
				       HW_HASH_KEY_SIZE);
			}
		}
	}
}

static int bnxt_calc_nr_ring_pages(u32 ring_size, int desc_per_pg)
{
	int pages;

	pages = ring_size / desc_per_pg;

	if (!pages)
		return 1;

	pages++;

	while (pages & (pages - 1))
		pages++;

	return pages;
}

void bnxt_set_tpa_flags(struct bnxt *bp)
{
	bp->flags &= ~BNXT_FLAG_TPA;
	if (bp->flags & BNXT_FLAG_NO_AGG_RINGS)
		return;
	if (bp->dev->features & NETIF_F_LRO)
		bp->flags |= BNXT_FLAG_LRO;
	else if (bp->dev->features & NETIF_F_GRO_HW)
		bp->flags |= BNXT_FLAG_GRO;
}

static void bnxt_init_ring_params(struct bnxt *bp)
{
	unsigned int rx_size;

	bp->rx_copybreak = BNXT_DEFAULT_RX_COPYBREAK;
	/* Try to fit 4 chunks into a 4k page */
	rx_size = SZ_1K -
		NET_SKB_PAD - SKB_DATA_ALIGN(sizeof(struct skb_shared_info));
	bp->dev->cfg->hds_thresh = max(BNXT_DEFAULT_RX_COPYBREAK, rx_size);
}

/* bp->rx_ring_size, bp->tx_ring_size, dev->mtu, BNXT_FLAG_{G|L}RO flags must
 * be set on entry.
 */
void bnxt_set_ring_params(struct bnxt *bp)
{
	u32 ring_size, rx_size, rx_space, max_rx_cmpl;
	u32 agg_factor = 0, agg_ring_size = 0;

	/* 8 for CRC and VLAN */
	rx_size = SKB_DATA_ALIGN(bp->dev->mtu + ETH_HLEN + NET_IP_ALIGN + 8);

	rx_space = rx_size + ALIGN(max(NET_SKB_PAD, XDP_PACKET_HEADROOM), 8) +
		SKB_DATA_ALIGN(sizeof(struct skb_shared_info));

	ring_size = bp->rx_ring_size;
	bp->rx_agg_ring_size = 0;
	bp->rx_agg_nr_pages = 0;

	if (bp->flags & BNXT_FLAG_TPA || bp->flags & BNXT_FLAG_HDS)
		agg_factor = min_t(u32, 4, 65536 / BNXT_RX_PAGE_SIZE);

	bp->flags &= ~BNXT_FLAG_JUMBO;
	if (rx_space > PAGE_SIZE && !(bp->flags & BNXT_FLAG_NO_AGG_RINGS)) {
		u32 jumbo_factor;

		bp->flags |= BNXT_FLAG_JUMBO;
		jumbo_factor = PAGE_ALIGN(bp->dev->mtu - 40) >> PAGE_SHIFT;
		if (jumbo_factor > agg_factor)
			agg_factor = jumbo_factor;
	}
	if (agg_factor) {
		if (ring_size > BNXT_MAX_RX_DESC_CNT_JUM_ENA) {
			ring_size = BNXT_MAX_RX_DESC_CNT_JUM_ENA;
			netdev_warn(bp->dev, "RX ring size reduced from %d to %d because the jumbo ring is now enabled\n",
				    bp->rx_ring_size, ring_size);
			bp->rx_ring_size = ring_size;
		}
		agg_ring_size = ring_size * agg_factor;

		bp->rx_agg_nr_pages = bnxt_calc_nr_ring_pages(agg_ring_size,
							RX_DESC_CNT);
		if (bp->rx_agg_nr_pages > MAX_RX_AGG_PAGES) {
			u32 tmp = agg_ring_size;

			bp->rx_agg_nr_pages = MAX_RX_AGG_PAGES;
			agg_ring_size = MAX_RX_AGG_PAGES * RX_DESC_CNT - 1;
			netdev_warn(bp->dev, "rx agg ring size %d reduced to %d.\n",
				    tmp, agg_ring_size);
		}
		bp->rx_agg_ring_size = agg_ring_size;
		bp->rx_agg_ring_mask = (bp->rx_agg_nr_pages * RX_DESC_CNT) - 1;

		if (BNXT_RX_PAGE_MODE(bp)) {
			rx_space = PAGE_SIZE;
			rx_size = PAGE_SIZE -
				  ALIGN(max(NET_SKB_PAD, XDP_PACKET_HEADROOM), 8) -
				  SKB_DATA_ALIGN(sizeof(struct skb_shared_info));
		} else {
			rx_size = max3(BNXT_DEFAULT_RX_COPYBREAK,
				       bp->rx_copybreak,
				       bp->dev->cfg_pending->hds_thresh);
			rx_size = SKB_DATA_ALIGN(rx_size + NET_IP_ALIGN);
			rx_space = rx_size + NET_SKB_PAD +
				SKB_DATA_ALIGN(sizeof(struct skb_shared_info));
		}
	}

	bp->rx_buf_use_size = rx_size;
	bp->rx_buf_size = rx_space;

	bp->rx_nr_pages = bnxt_calc_nr_ring_pages(ring_size, RX_DESC_CNT);
	bp->rx_ring_mask = (bp->rx_nr_pages * RX_DESC_CNT) - 1;

	ring_size = bp->tx_ring_size;
	bp->tx_nr_pages = bnxt_calc_nr_ring_pages(ring_size, TX_DESC_CNT);
	bp->tx_ring_mask = (bp->tx_nr_pages * TX_DESC_CNT) - 1;

	max_rx_cmpl = bp->rx_ring_size;
	/* MAX TPA needs to be added because TPA_START completions are
	 * immediately recycled, so the TPA completions are not bound by
	 * the RX ring size.
	 */
	if (bp->flags & BNXT_FLAG_TPA)
		max_rx_cmpl += bp->max_tpa;
	/* RX and TPA completions are 32-byte, all others are 16-byte */
	ring_size = max_rx_cmpl * 2 + agg_ring_size + bp->tx_ring_size;
	bp->cp_ring_size = ring_size;

	bp->cp_nr_pages = bnxt_calc_nr_ring_pages(ring_size, CP_DESC_CNT);
	if (bp->cp_nr_pages > MAX_CP_PAGES) {
		bp->cp_nr_pages = MAX_CP_PAGES;
		bp->cp_ring_size = MAX_CP_PAGES * CP_DESC_CNT - 1;
		netdev_warn(bp->dev, "completion ring size %d reduced to %d.\n",
			    ring_size, bp->cp_ring_size);
	}
	bp->cp_bit = bp->cp_nr_pages * CP_DESC_CNT;
	bp->cp_ring_mask = bp->cp_bit - 1;
}

/* Changing allocation mode of RX rings.
 * TODO: Update when extending xdp_rxq_info to support allocation modes.
 */
static void __bnxt_set_rx_skb_mode(struct bnxt *bp, bool page_mode)
{
	struct net_device *dev = bp->dev;

	if (page_mode) {
		bp->flags &= ~(BNXT_FLAG_AGG_RINGS | BNXT_FLAG_NO_AGG_RINGS);
		bp->flags |= BNXT_FLAG_RX_PAGE_MODE;

		if (bp->xdp_prog->aux->xdp_has_frags)
			dev->max_mtu = min_t(u16, bp->max_mtu, BNXT_MAX_MTU);
		else
			dev->max_mtu =
				min_t(u16, bp->max_mtu, BNXT_MAX_PAGE_MODE_MTU);
		if (dev->mtu > BNXT_MAX_PAGE_MODE_MTU) {
			bp->flags |= BNXT_FLAG_JUMBO;
			bp->rx_skb_func = bnxt_rx_multi_page_skb;
		} else {
			bp->flags |= BNXT_FLAG_NO_AGG_RINGS;
			bp->rx_skb_func = bnxt_rx_page_skb;
		}
		bp->rx_dir = DMA_BIDIRECTIONAL;
	} else {
		dev->max_mtu = bp->max_mtu;
		bp->flags &= ~BNXT_FLAG_RX_PAGE_MODE;
		bp->rx_dir = DMA_FROM_DEVICE;
		bp->rx_skb_func = bnxt_rx_skb;
	}
}

void bnxt_set_rx_skb_mode(struct bnxt *bp, bool page_mode)
{
	__bnxt_set_rx_skb_mode(bp, page_mode);

	if (!page_mode) {
		int rx, tx;

		bnxt_get_max_rings(bp, &rx, &tx, true);
		if (rx > 1) {
			bp->flags &= ~BNXT_FLAG_NO_AGG_RINGS;
			bp->dev->hw_features |= NETIF_F_LRO;
		}
	}

	/* Update LRO and GRO_HW availability */
	netdev_update_features(bp->dev);
}

static void bnxt_free_vnic_attributes(struct bnxt *bp)
{
	int i;
	struct bnxt_vnic_info *vnic;
	struct pci_dev *pdev = bp->pdev;

	if (!bp->vnic_info)
		return;

	for (i = 0; i < bp->nr_vnics; i++) {
		vnic = &bp->vnic_info[i];

		kfree(vnic->fw_grp_ids);
		vnic->fw_grp_ids = NULL;

		kfree(vnic->uc_list);
		vnic->uc_list = NULL;

		if (vnic->mc_list) {
			dma_free_coherent(&pdev->dev, vnic->mc_list_size,
					  vnic->mc_list, vnic->mc_list_mapping);
			vnic->mc_list = NULL;
		}

		if (vnic->rss_table) {
			dma_free_coherent(&pdev->dev, vnic->rss_table_size,
					  vnic->rss_table,
					  vnic->rss_table_dma_addr);
			vnic->rss_table = NULL;
		}

		vnic->rss_hash_key = NULL;
		vnic->flags = 0;
	}
}

static int bnxt_alloc_vnic_attributes(struct bnxt *bp)
{
	int i, rc = 0, size;
	struct bnxt_vnic_info *vnic;
	struct pci_dev *pdev = bp->pdev;
	int max_rings;

	for (i = 0; i < bp->nr_vnics; i++) {
		vnic = &bp->vnic_info[i];

		if (vnic->flags & BNXT_VNIC_UCAST_FLAG) {
			int mem_size = (BNXT_MAX_UC_ADDRS - 1) * ETH_ALEN;

			if (mem_size > 0) {
				vnic->uc_list = kmalloc(mem_size, GFP_KERNEL);
				if (!vnic->uc_list) {
					rc = -ENOMEM;
					goto out;
				}
			}
		}

		if (vnic->flags & BNXT_VNIC_MCAST_FLAG) {
			vnic->mc_list_size = BNXT_MAX_MC_ADDRS * ETH_ALEN;
			vnic->mc_list =
				dma_alloc_coherent(&pdev->dev,
						   vnic->mc_list_size,
						   &vnic->mc_list_mapping,
						   GFP_KERNEL);
			if (!vnic->mc_list) {
				rc = -ENOMEM;
				goto out;
			}
		}

		if (bp->flags & BNXT_FLAG_CHIP_P5_PLUS)
			goto vnic_skip_grps;

		if (vnic->flags & BNXT_VNIC_RSS_FLAG)
			max_rings = bp->rx_nr_rings;
		else
			max_rings = 1;

		vnic->fw_grp_ids = kcalloc(max_rings, sizeof(u16), GFP_KERNEL);
		if (!vnic->fw_grp_ids) {
			rc = -ENOMEM;
			goto out;
		}
vnic_skip_grps:
		if ((bp->rss_cap & BNXT_RSS_CAP_NEW_RSS_CAP) &&
		    !(vnic->flags & BNXT_VNIC_RSS_FLAG))
			continue;

		/* Allocate rss table and hash key */
		size = L1_CACHE_ALIGN(HW_HASH_INDEX_SIZE * sizeof(u16));
		if (bp->flags & BNXT_FLAG_CHIP_P5_PLUS)
			size = L1_CACHE_ALIGN(BNXT_MAX_RSS_TABLE_SIZE_P5);

		vnic->rss_table_size = size + HW_HASH_KEY_SIZE;
		vnic->rss_table = dma_alloc_coherent(&pdev->dev,
						     vnic->rss_table_size,
						     &vnic->rss_table_dma_addr,
						     GFP_KERNEL);
		if (!vnic->rss_table) {
			rc = -ENOMEM;
			goto out;
		}

		vnic->rss_hash_key = ((void *)vnic->rss_table) + size;
		vnic->rss_hash_key_dma_addr = vnic->rss_table_dma_addr + size;
	}
	return 0;

out:
	return rc;
}

static void bnxt_free_hwrm_resources(struct bnxt *bp)
{
	struct bnxt_hwrm_wait_token *token;

	dma_pool_destroy(bp->hwrm_dma_pool);
	bp->hwrm_dma_pool = NULL;

	rcu_read_lock();
	hlist_for_each_entry_rcu(token, &bp->hwrm_pending_list, node)
		WRITE_ONCE(token->state, BNXT_HWRM_CANCELLED);
	rcu_read_unlock();
}

static int bnxt_alloc_hwrm_resources(struct bnxt *bp)
{
	bp->hwrm_dma_pool = dma_pool_create("bnxt_hwrm", &bp->pdev->dev,
					    BNXT_HWRM_DMA_SIZE,
					    BNXT_HWRM_DMA_ALIGN, 0);
	if (!bp->hwrm_dma_pool)
		return -ENOMEM;

	INIT_HLIST_HEAD(&bp->hwrm_pending_list);

	return 0;
}

static void bnxt_free_stats_mem(struct bnxt *bp, struct bnxt_stats_mem *stats)
{
	kfree(stats->hw_masks);
	stats->hw_masks = NULL;
	kfree(stats->sw_stats);
	stats->sw_stats = NULL;
	if (stats->hw_stats) {
		dma_free_coherent(&bp->pdev->dev, stats->len, stats->hw_stats,
				  stats->hw_stats_map);
		stats->hw_stats = NULL;
	}
}

static int bnxt_alloc_stats_mem(struct bnxt *bp, struct bnxt_stats_mem *stats,
				bool alloc_masks)
{
	stats->hw_stats = dma_alloc_coherent(&bp->pdev->dev, stats->len,
					     &stats->hw_stats_map, GFP_KERNEL);
	if (!stats->hw_stats)
		return -ENOMEM;

	stats->sw_stats = kzalloc(stats->len, GFP_KERNEL);
	if (!stats->sw_stats)
		goto stats_mem_err;

	if (alloc_masks) {
		stats->hw_masks = kzalloc(stats->len, GFP_KERNEL);
		if (!stats->hw_masks)
			goto stats_mem_err;
	}
	return 0;

stats_mem_err:
	bnxt_free_stats_mem(bp, stats);
	return -ENOMEM;
}

static void bnxt_fill_masks(u64 *mask_arr, u64 mask, int count)
{
	int i;

	for (i = 0; i < count; i++)
		mask_arr[i] = mask;
}

static void bnxt_copy_hw_masks(u64 *mask_arr, __le64 *hw_mask_arr, int count)
{
	int i;

	for (i = 0; i < count; i++)
		mask_arr[i] = le64_to_cpu(hw_mask_arr[i]);
}

static int bnxt_hwrm_func_qstat_ext(struct bnxt *bp,
				    struct bnxt_stats_mem *stats)
{
	struct hwrm_func_qstats_ext_output *resp;
	struct hwrm_func_qstats_ext_input *req;
	__le64 *hw_masks;
	int rc;

	if (!(bp->fw_cap & BNXT_FW_CAP_EXT_HW_STATS_SUPPORTED) ||
	    !(bp->flags & BNXT_FLAG_CHIP_P5_PLUS))
		return -EOPNOTSUPP;

	rc = hwrm_req_init(bp, req, HWRM_FUNC_QSTATS_EXT);
	if (rc)
		return rc;

	req->fid = cpu_to_le16(0xffff);
	req->flags = FUNC_QSTATS_EXT_REQ_FLAGS_COUNTER_MASK;

	resp = hwrm_req_hold(bp, req);
	rc = hwrm_req_send(bp, req);
	if (!rc) {
		hw_masks = &resp->rx_ucast_pkts;
		bnxt_copy_hw_masks(stats->hw_masks, hw_masks, stats->len / 8);
	}
	hwrm_req_drop(bp, req);
	return rc;
}

static int bnxt_hwrm_port_qstats(struct bnxt *bp, u8 flags);
static int bnxt_hwrm_port_qstats_ext(struct bnxt *bp, u8 flags);

static void bnxt_init_stats(struct bnxt *bp)
{
	struct bnxt_napi *bnapi = bp->bnapi[0];
	struct bnxt_cp_ring_info *cpr;
	struct bnxt_stats_mem *stats;
	__le64 *rx_stats, *tx_stats;
	int rc, rx_count, tx_count;
	u64 *rx_masks, *tx_masks;
	u64 mask;
	u8 flags;

	cpr = &bnapi->cp_ring;
	stats = &cpr->stats;
	rc = bnxt_hwrm_func_qstat_ext(bp, stats);
	if (rc) {
		if (bp->flags & BNXT_FLAG_CHIP_P5_PLUS)
			mask = (1ULL << 48) - 1;
		else
			mask = -1ULL;
		bnxt_fill_masks(stats->hw_masks, mask, stats->len / 8);
	}
	if (bp->flags & BNXT_FLAG_PORT_STATS) {
		stats = &bp->port_stats;
		rx_stats = stats->hw_stats;
		rx_masks = stats->hw_masks;
		rx_count = sizeof(struct rx_port_stats) / 8;
		tx_stats = rx_stats + BNXT_TX_PORT_STATS_BYTE_OFFSET / 8;
		tx_masks = rx_masks + BNXT_TX_PORT_STATS_BYTE_OFFSET / 8;
		tx_count = sizeof(struct tx_port_stats) / 8;

		flags = PORT_QSTATS_REQ_FLAGS_COUNTER_MASK;
		rc = bnxt_hwrm_port_qstats(bp, flags);
		if (rc) {
			mask = (1ULL << 40) - 1;

			bnxt_fill_masks(rx_masks, mask, rx_count);
			bnxt_fill_masks(tx_masks, mask, tx_count);
		} else {
			bnxt_copy_hw_masks(rx_masks, rx_stats, rx_count);
			bnxt_copy_hw_masks(tx_masks, tx_stats, tx_count);
			bnxt_hwrm_port_qstats(bp, 0);
		}
	}
	if (bp->flags & BNXT_FLAG_PORT_STATS_EXT) {
		stats = &bp->rx_port_stats_ext;
		rx_stats = stats->hw_stats;
		rx_masks = stats->hw_masks;
		rx_count = sizeof(struct rx_port_stats_ext) / 8;
		stats = &bp->tx_port_stats_ext;
		tx_stats = stats->hw_stats;
		tx_masks = stats->hw_masks;
		tx_count = sizeof(struct tx_port_stats_ext) / 8;

		flags = PORT_QSTATS_EXT_REQ_FLAGS_COUNTER_MASK;
		rc = bnxt_hwrm_port_qstats_ext(bp, flags);
		if (rc) {
			mask = (1ULL << 40) - 1;

			bnxt_fill_masks(rx_masks, mask, rx_count);
			if (tx_stats)
				bnxt_fill_masks(tx_masks, mask, tx_count);
		} else {
			bnxt_copy_hw_masks(rx_masks, rx_stats, rx_count);
			if (tx_stats)
				bnxt_copy_hw_masks(tx_masks, tx_stats,
						   tx_count);
			bnxt_hwrm_port_qstats_ext(bp, 0);
		}
	}
}

static void bnxt_free_port_stats(struct bnxt *bp)
{
	bp->flags &= ~BNXT_FLAG_PORT_STATS;
	bp->flags &= ~BNXT_FLAG_PORT_STATS_EXT;

	bnxt_free_stats_mem(bp, &bp->port_stats);
	bnxt_free_stats_mem(bp, &bp->rx_port_stats_ext);
	bnxt_free_stats_mem(bp, &bp->tx_port_stats_ext);
}

static void bnxt_free_ring_stats(struct bnxt *bp)
{
	int i;

	if (!bp->bnapi)
		return;

	for (i = 0; i < bp->cp_nr_rings; i++) {
		struct bnxt_napi *bnapi = bp->bnapi[i];
		struct bnxt_cp_ring_info *cpr = &bnapi->cp_ring;

		bnxt_free_stats_mem(bp, &cpr->stats);

		kfree(cpr->sw_stats);
		cpr->sw_stats = NULL;
	}
}

static int bnxt_alloc_stats(struct bnxt *bp)
{
	u32 size, i;
	int rc;

	size = bp->hw_ring_stats_size;

	for (i = 0; i < bp->cp_nr_rings; i++) {
		struct bnxt_napi *bnapi = bp->bnapi[i];
		struct bnxt_cp_ring_info *cpr = &bnapi->cp_ring;

		cpr->sw_stats = kzalloc(sizeof(*cpr->sw_stats), GFP_KERNEL);
		if (!cpr->sw_stats)
			return -ENOMEM;

		cpr->stats.len = size;
		rc = bnxt_alloc_stats_mem(bp, &cpr->stats, !i);
		if (rc)
			return rc;

		cpr->hw_stats_ctx_id = INVALID_STATS_CTX_ID;
	}

	if (BNXT_VF(bp) || bp->chip_num == CHIP_NUM_58700)
		return 0;

	if (bp->port_stats.hw_stats)
		goto alloc_ext_stats;

	bp->port_stats.len = BNXT_PORT_STATS_SIZE;
	rc = bnxt_alloc_stats_mem(bp, &bp->port_stats, true);
	if (rc)
		return rc;

	bp->flags |= BNXT_FLAG_PORT_STATS;

alloc_ext_stats:
	/* Display extended statistics only if FW supports it */
	if (bp->hwrm_spec_code < 0x10804 || bp->hwrm_spec_code == 0x10900)
		if (!(bp->fw_cap & BNXT_FW_CAP_EXT_STATS_SUPPORTED))
			return 0;

	if (bp->rx_port_stats_ext.hw_stats)
		goto alloc_tx_ext_stats;

	bp->rx_port_stats_ext.len = sizeof(struct rx_port_stats_ext);
	rc = bnxt_alloc_stats_mem(bp, &bp->rx_port_stats_ext, true);
	/* Extended stats are optional */
	if (rc)
		return 0;

alloc_tx_ext_stats:
	if (bp->tx_port_stats_ext.hw_stats)
		return 0;

	if (bp->hwrm_spec_code >= 0x10902 ||
	    (bp->fw_cap & BNXT_FW_CAP_EXT_STATS_SUPPORTED)) {
		bp->tx_port_stats_ext.len = sizeof(struct tx_port_stats_ext);
		rc = bnxt_alloc_stats_mem(bp, &bp->tx_port_stats_ext, true);
		/* Extended stats are optional */
		if (rc)
			return 0;
	}
	bp->flags |= BNXT_FLAG_PORT_STATS_EXT;
	return 0;
}

static void bnxt_clear_ring_indices(struct bnxt *bp)
{
	int i, j;

	if (!bp->bnapi)
		return;

	for (i = 0; i < bp->cp_nr_rings; i++) {
		struct bnxt_napi *bnapi = bp->bnapi[i];
		struct bnxt_cp_ring_info *cpr;
		struct bnxt_rx_ring_info *rxr;
		struct bnxt_tx_ring_info *txr;

		if (!bnapi)
			continue;

		cpr = &bnapi->cp_ring;
		cpr->cp_raw_cons = 0;

		bnxt_for_each_napi_tx(j, bnapi, txr) {
			txr->tx_prod = 0;
			txr->tx_cons = 0;
			txr->tx_hw_cons = 0;
		}

		rxr = bnapi->rx_ring;
		if (rxr) {
			rxr->rx_prod = 0;
			rxr->rx_agg_prod = 0;
			rxr->rx_sw_agg_prod = 0;
			rxr->rx_next_cons = 0;
		}
		bnapi->events = 0;
	}
}

void bnxt_insert_usr_fltr(struct bnxt *bp, struct bnxt_filter_base *fltr)
{
	u8 type = fltr->type, flags = fltr->flags;

	INIT_LIST_HEAD(&fltr->list);
	if ((type == BNXT_FLTR_TYPE_L2 && flags & BNXT_ACT_RING_DST) ||
	    (type == BNXT_FLTR_TYPE_NTUPLE && flags & BNXT_ACT_NO_AGING))
		list_add_tail(&fltr->list, &bp->usr_fltr_list);
}

void bnxt_del_one_usr_fltr(struct bnxt *bp, struct bnxt_filter_base *fltr)
{
	if (!list_empty(&fltr->list))
		list_del_init(&fltr->list);
}

static void bnxt_clear_usr_fltrs(struct bnxt *bp, bool all)
{
	struct bnxt_filter_base *usr_fltr, *tmp;

	list_for_each_entry_safe(usr_fltr, tmp, &bp->usr_fltr_list, list) {
		if (!all && usr_fltr->type == BNXT_FLTR_TYPE_L2)
			continue;
		bnxt_del_one_usr_fltr(bp, usr_fltr);
	}
}

static void bnxt_del_fltr(struct bnxt *bp, struct bnxt_filter_base *fltr)
{
	hlist_del(&fltr->hash);
	bnxt_del_one_usr_fltr(bp, fltr);
	if (fltr->flags) {
		clear_bit(fltr->sw_id, bp->ntp_fltr_bmap);
		bp->ntp_fltr_count--;
	}
	kfree(fltr);
}

static void bnxt_free_ntp_fltrs(struct bnxt *bp, bool all)
{
	int i;

	netdev_assert_locked_or_invisible(bp->dev);

	/* Under netdev instance lock and all our NAPIs have been disabled.
	 * It's safe to delete the hash table.
	 */
	for (i = 0; i < BNXT_NTP_FLTR_HASH_SIZE; i++) {
		struct hlist_head *head;
		struct hlist_node *tmp;
		struct bnxt_ntuple_filter *fltr;

		head = &bp->ntp_fltr_hash_tbl[i];
		hlist_for_each_entry_safe(fltr, tmp, head, base.hash) {
			bnxt_del_l2_filter(bp, fltr->l2_fltr);
			if (!all && ((fltr->base.flags & BNXT_ACT_FUNC_DST) ||
				     !list_empty(&fltr->base.list)))
				continue;
			bnxt_del_fltr(bp, &fltr->base);
		}
	}
	if (!all)
		return;

	bitmap_free(bp->ntp_fltr_bmap);
	bp->ntp_fltr_bmap = NULL;
	bp->ntp_fltr_count = 0;
}

static int bnxt_alloc_ntp_fltrs(struct bnxt *bp)
{
	int i, rc = 0;

	if (!(bp->flags & BNXT_FLAG_RFS) || bp->ntp_fltr_bmap)
		return 0;

	for (i = 0; i < BNXT_NTP_FLTR_HASH_SIZE; i++)
		INIT_HLIST_HEAD(&bp->ntp_fltr_hash_tbl[i]);

	bp->ntp_fltr_count = 0;
	bp->ntp_fltr_bmap = bitmap_zalloc(bp->max_fltr, GFP_KERNEL);

	if (!bp->ntp_fltr_bmap)
		rc = -ENOMEM;

	return rc;
}

static void bnxt_free_l2_filters(struct bnxt *bp, bool all)
{
	int i;

	for (i = 0; i < BNXT_L2_FLTR_HASH_SIZE; i++) {
		struct hlist_head *head;
		struct hlist_node *tmp;
		struct bnxt_l2_filter *fltr;

		head = &bp->l2_fltr_hash_tbl[i];
		hlist_for_each_entry_safe(fltr, tmp, head, base.hash) {
			if (!all && ((fltr->base.flags & BNXT_ACT_FUNC_DST) ||
				     !list_empty(&fltr->base.list)))
				continue;
			bnxt_del_fltr(bp, &fltr->base);
		}
	}
}

static void bnxt_init_l2_fltr_tbl(struct bnxt *bp)
{
	int i;

	for (i = 0; i < BNXT_L2_FLTR_HASH_SIZE; i++)
		INIT_HLIST_HEAD(&bp->l2_fltr_hash_tbl[i]);
	get_random_bytes(&bp->hash_seed, sizeof(bp->hash_seed));
}

static void bnxt_free_mem(struct bnxt *bp, bool irq_re_init)
{
	bnxt_free_vnic_attributes(bp);
	bnxt_free_tx_rings(bp);
	bnxt_free_rx_rings(bp);
	bnxt_free_cp_rings(bp);
	bnxt_free_all_cp_arrays(bp);
	bnxt_free_ntp_fltrs(bp, false);
	bnxt_free_l2_filters(bp, false);
	if (irq_re_init) {
		bnxt_free_ring_stats(bp);
		if (!(bp->phy_flags & BNXT_PHY_FL_PORT_STATS_NO_RESET) ||
		    test_bit(BNXT_STATE_IN_FW_RESET, &bp->state))
			bnxt_free_port_stats(bp);
		bnxt_free_ring_grps(bp);
		bnxt_free_vnics(bp);
		kfree(bp->tx_ring_map);
		bp->tx_ring_map = NULL;
		kfree(bp->tx_ring);
		bp->tx_ring = NULL;
		kfree(bp->rx_ring);
		bp->rx_ring = NULL;
		kfree(bp->bnapi);
		bp->bnapi = NULL;
	} else {
		bnxt_clear_ring_indices(bp);
	}
}

static int bnxt_alloc_mem(struct bnxt *bp, bool irq_re_init)
{
	int i, j, rc, size, arr_size;
	void *bnapi;

	if (irq_re_init) {
		/* Allocate bnapi mem pointer array and mem block for
		 * all queues
		 */
		arr_size = L1_CACHE_ALIGN(sizeof(struct bnxt_napi *) *
				bp->cp_nr_rings);
		size = L1_CACHE_ALIGN(sizeof(struct bnxt_napi));
		bnapi = kzalloc(arr_size + size * bp->cp_nr_rings, GFP_KERNEL);
		if (!bnapi)
			return -ENOMEM;

		bp->bnapi = bnapi;
		bnapi += arr_size;
		for (i = 0; i < bp->cp_nr_rings; i++, bnapi += size) {
			bp->bnapi[i] = bnapi;
			bp->bnapi[i]->index = i;
			bp->bnapi[i]->bp = bp;
			if (bp->flags & BNXT_FLAG_CHIP_P5_PLUS) {
				struct bnxt_cp_ring_info *cpr =
					&bp->bnapi[i]->cp_ring;

				cpr->cp_ring_struct.ring_mem.flags =
					BNXT_RMEM_RING_PTE_FLAG;
			}
		}

		bp->rx_ring = kcalloc(bp->rx_nr_rings,
				      sizeof(struct bnxt_rx_ring_info),
				      GFP_KERNEL);
		if (!bp->rx_ring)
			return -ENOMEM;

		for (i = 0; i < bp->rx_nr_rings; i++) {
			struct bnxt_rx_ring_info *rxr = &bp->rx_ring[i];

			if (bp->flags & BNXT_FLAG_CHIP_P5_PLUS) {
				rxr->rx_ring_struct.ring_mem.flags =
					BNXT_RMEM_RING_PTE_FLAG;
				rxr->rx_agg_ring_struct.ring_mem.flags =
					BNXT_RMEM_RING_PTE_FLAG;
			} else {
				rxr->rx_cpr =  &bp->bnapi[i]->cp_ring;
			}
			rxr->bnapi = bp->bnapi[i];
			bp->bnapi[i]->rx_ring = &bp->rx_ring[i];
		}

		bp->tx_ring = kcalloc(bp->tx_nr_rings,
				      sizeof(struct bnxt_tx_ring_info),
				      GFP_KERNEL);
		if (!bp->tx_ring)
			return -ENOMEM;

		bp->tx_ring_map = kcalloc(bp->tx_nr_rings, sizeof(u16),
					  GFP_KERNEL);

		if (!bp->tx_ring_map)
			return -ENOMEM;

		if (bp->flags & BNXT_FLAG_SHARED_RINGS)
			j = 0;
		else
			j = bp->rx_nr_rings;

		for (i = 0; i < bp->tx_nr_rings; i++) {
			struct bnxt_tx_ring_info *txr = &bp->tx_ring[i];
			struct bnxt_napi *bnapi2;

			if (bp->flags & BNXT_FLAG_CHIP_P5_PLUS)
				txr->tx_ring_struct.ring_mem.flags =
					BNXT_RMEM_RING_PTE_FLAG;
			bp->tx_ring_map[i] = bp->tx_nr_rings_xdp + i;
			if (i >= bp->tx_nr_rings_xdp) {
				int k = j + BNXT_RING_TO_TC_OFF(bp, i);

				bnapi2 = bp->bnapi[k];
				txr->txq_index = i - bp->tx_nr_rings_xdp;
				txr->tx_napi_idx =
					BNXT_RING_TO_TC(bp, txr->txq_index);
				bnapi2->tx_ring[txr->tx_napi_idx] = txr;
				bnapi2->tx_int = bnxt_tx_int;
			} else {
				bnapi2 = bp->bnapi[j];
				bnapi2->flags |= BNXT_NAPI_FLAG_XDP;
				bnapi2->tx_ring[0] = txr;
				bnapi2->tx_int = bnxt_tx_int_xdp;
				j++;
			}
			txr->bnapi = bnapi2;
			if (!(bp->flags & BNXT_FLAG_CHIP_P5_PLUS))
				txr->tx_cpr = &bnapi2->cp_ring;
		}

		rc = bnxt_alloc_stats(bp);
		if (rc)
			goto alloc_mem_err;
		bnxt_init_stats(bp);

		rc = bnxt_alloc_ntp_fltrs(bp);
		if (rc)
			goto alloc_mem_err;

		rc = bnxt_alloc_vnics(bp);
		if (rc)
			goto alloc_mem_err;
	}

	rc = bnxt_alloc_all_cp_arrays(bp);
	if (rc)
		goto alloc_mem_err;

	bnxt_init_ring_struct(bp);

	rc = bnxt_alloc_rx_rings(bp);
	if (rc)
		goto alloc_mem_err;

	rc = bnxt_alloc_tx_rings(bp);
	if (rc)
		goto alloc_mem_err;

	rc = bnxt_alloc_cp_rings(bp);
	if (rc)
		goto alloc_mem_err;

	bp->vnic_info[BNXT_VNIC_DEFAULT].flags |= BNXT_VNIC_RSS_FLAG |
						  BNXT_VNIC_MCAST_FLAG |
						  BNXT_VNIC_UCAST_FLAG;
	if (BNXT_SUPPORTS_NTUPLE_VNIC(bp) && (bp->flags & BNXT_FLAG_RFS))
		bp->vnic_info[BNXT_VNIC_NTUPLE].flags |=
			BNXT_VNIC_RSS_FLAG | BNXT_VNIC_NTUPLE_FLAG;

	rc = bnxt_alloc_vnic_attributes(bp);
	if (rc)
		goto alloc_mem_err;
	return 0;

alloc_mem_err:
	bnxt_free_mem(bp, true);
	return rc;
}

static void bnxt_disable_int(struct bnxt *bp)
{
	int i;

	if (!bp->bnapi)
		return;

	for (i = 0; i < bp->cp_nr_rings; i++) {
		struct bnxt_napi *bnapi = bp->bnapi[i];
		struct bnxt_cp_ring_info *cpr = &bnapi->cp_ring;
		struct bnxt_ring_struct *ring = &cpr->cp_ring_struct;

		if (ring->fw_ring_id != INVALID_HW_RING_ID)
			bnxt_db_nq(bp, &cpr->cp_db, cpr->cp_raw_cons);
	}
}

static int bnxt_cp_num_to_irq_num(struct bnxt *bp, int n)
{
	struct bnxt_napi *bnapi = bp->bnapi[n];
	struct bnxt_cp_ring_info *cpr;

	cpr = &bnapi->cp_ring;
	return cpr->cp_ring_struct.map_idx;
}

static void bnxt_disable_int_sync(struct bnxt *bp)
{
	int i;

	if (!bp->irq_tbl)
		return;

	atomic_inc(&bp->intr_sem);

	bnxt_disable_int(bp);
	for (i = 0; i < bp->cp_nr_rings; i++) {
		int map_idx = bnxt_cp_num_to_irq_num(bp, i);

		synchronize_irq(bp->irq_tbl[map_idx].vector);
	}
}

static void bnxt_enable_int(struct bnxt *bp)
{
	int i;

	atomic_set(&bp->intr_sem, 0);
	for (i = 0; i < bp->cp_nr_rings; i++) {
		struct bnxt_napi *bnapi = bp->bnapi[i];
		struct bnxt_cp_ring_info *cpr = &bnapi->cp_ring;

		bnxt_db_nq_arm(bp, &cpr->cp_db, cpr->cp_raw_cons);
	}
}

int bnxt_hwrm_func_drv_rgtr(struct bnxt *bp, unsigned long *bmap, int bmap_size,
			    bool async_only)
{
	DECLARE_BITMAP(async_events_bmap, 256);
	u32 *events = (u32 *)async_events_bmap;
	struct hwrm_func_drv_rgtr_output *resp;
	struct hwrm_func_drv_rgtr_input *req;
	u32 flags;
	int rc, i;

	rc = hwrm_req_init(bp, req, HWRM_FUNC_DRV_RGTR);
	if (rc)
		return rc;

	req->enables = cpu_to_le32(FUNC_DRV_RGTR_REQ_ENABLES_OS_TYPE |
				   FUNC_DRV_RGTR_REQ_ENABLES_VER |
				   FUNC_DRV_RGTR_REQ_ENABLES_ASYNC_EVENT_FWD);

	req->os_type = cpu_to_le16(FUNC_DRV_RGTR_REQ_OS_TYPE_LINUX);
	flags = FUNC_DRV_RGTR_REQ_FLAGS_16BIT_VER_MODE;
	if (bp->fw_cap & BNXT_FW_CAP_HOT_RESET)
		flags |= FUNC_DRV_RGTR_REQ_FLAGS_HOT_RESET_SUPPORT;
	if (bp->fw_cap & BNXT_FW_CAP_ERROR_RECOVERY)
		flags |= FUNC_DRV_RGTR_REQ_FLAGS_ERROR_RECOVERY_SUPPORT |
			 FUNC_DRV_RGTR_REQ_FLAGS_MASTER_SUPPORT;
	if (bp->fw_cap & BNXT_FW_CAP_NPAR_1_2)
		flags |= FUNC_DRV_RGTR_REQ_FLAGS_NPAR_1_2_SUPPORT;
	req->flags = cpu_to_le32(flags);
	req->ver_maj_8b = DRV_VER_MAJ;
	req->ver_min_8b = DRV_VER_MIN;
	req->ver_upd_8b = DRV_VER_UPD;
	req->ver_maj = cpu_to_le16(DRV_VER_MAJ);
	req->ver_min = cpu_to_le16(DRV_VER_MIN);
	req->ver_upd = cpu_to_le16(DRV_VER_UPD);

	if (BNXT_PF(bp)) {
		u32 data[8];
		int i;

		memset(data, 0, sizeof(data));
		for (i = 0; i < ARRAY_SIZE(bnxt_vf_req_snif); i++) {
			u16 cmd = bnxt_vf_req_snif[i];
			unsigned int bit, idx;

			idx = cmd / 32;
			bit = cmd % 32;
			data[idx] |= 1 << bit;
		}

		for (i = 0; i < 8; i++)
			req->vf_req_fwd[i] = cpu_to_le32(data[i]);

		req->enables |=
			cpu_to_le32(FUNC_DRV_RGTR_REQ_ENABLES_VF_REQ_FWD);
	}

	if (bp->fw_cap & BNXT_FW_CAP_OVS_64BIT_HANDLE)
		req->flags |= cpu_to_le32(
			FUNC_DRV_RGTR_REQ_FLAGS_FLOW_HANDLE_64BIT_MODE);

	memset(async_events_bmap, 0, sizeof(async_events_bmap));
	for (i = 0; i < ARRAY_SIZE(bnxt_async_events_arr); i++) {
		u16 event_id = bnxt_async_events_arr[i];

		if (event_id == ASYNC_EVENT_CMPL_EVENT_ID_ERROR_RECOVERY &&
		    !(bp->fw_cap & BNXT_FW_CAP_ERROR_RECOVERY))
			continue;
		if (event_id == ASYNC_EVENT_CMPL_EVENT_ID_PHC_UPDATE &&
		    !bp->ptp_cfg)
			continue;
		__set_bit(bnxt_async_events_arr[i], async_events_bmap);
	}
	if (bmap && bmap_size) {
		for (i = 0; i < bmap_size; i++) {
			if (test_bit(i, bmap))
				__set_bit(i, async_events_bmap);
		}
	}
	for (i = 0; i < 8; i++)
		req->async_event_fwd[i] |= cpu_to_le32(events[i]);

	if (async_only)
		req->enables =
			cpu_to_le32(FUNC_DRV_RGTR_REQ_ENABLES_ASYNC_EVENT_FWD);

	resp = hwrm_req_hold(bp, req);
	rc = hwrm_req_send(bp, req);
	if (!rc) {
		set_bit(BNXT_STATE_DRV_REGISTERED, &bp->state);
		if (resp->flags &
		    cpu_to_le32(FUNC_DRV_RGTR_RESP_FLAGS_IF_CHANGE_SUPPORTED))
			bp->fw_cap |= BNXT_FW_CAP_IF_CHANGE;
	}
	hwrm_req_drop(bp, req);
	return rc;
}

int bnxt_hwrm_func_drv_unrgtr(struct bnxt *bp)
{
	struct hwrm_func_drv_unrgtr_input *req;
	int rc;

	if (!test_and_clear_bit(BNXT_STATE_DRV_REGISTERED, &bp->state))
		return 0;

	rc = hwrm_req_init(bp, req, HWRM_FUNC_DRV_UNRGTR);
	if (rc)
		return rc;
	return hwrm_req_send(bp, req);
}

static int bnxt_set_tpa(struct bnxt *bp, bool set_tpa);

static int bnxt_hwrm_tunnel_dst_port_free(struct bnxt *bp, u8 tunnel_type)
{
	struct hwrm_tunnel_dst_port_free_input *req;
	int rc;

	if (tunnel_type == TUNNEL_DST_PORT_FREE_REQ_TUNNEL_TYPE_VXLAN &&
	    bp->vxlan_fw_dst_port_id == INVALID_HW_RING_ID)
		return 0;
	if (tunnel_type == TUNNEL_DST_PORT_FREE_REQ_TUNNEL_TYPE_GENEVE &&
	    bp->nge_fw_dst_port_id == INVALID_HW_RING_ID)
		return 0;

	rc = hwrm_req_init(bp, req, HWRM_TUNNEL_DST_PORT_FREE);
	if (rc)
		return rc;

	req->tunnel_type = tunnel_type;

	switch (tunnel_type) {
	case TUNNEL_DST_PORT_FREE_REQ_TUNNEL_TYPE_VXLAN:
		req->tunnel_dst_port_id = cpu_to_le16(bp->vxlan_fw_dst_port_id);
		bp->vxlan_port = 0;
		bp->vxlan_fw_dst_port_id = INVALID_HW_RING_ID;
		break;
	case TUNNEL_DST_PORT_FREE_REQ_TUNNEL_TYPE_GENEVE:
		req->tunnel_dst_port_id = cpu_to_le16(bp->nge_fw_dst_port_id);
		bp->nge_port = 0;
		bp->nge_fw_dst_port_id = INVALID_HW_RING_ID;
		break;
	case TUNNEL_DST_PORT_FREE_REQ_TUNNEL_TYPE_VXLAN_GPE:
		req->tunnel_dst_port_id = cpu_to_le16(bp->vxlan_gpe_fw_dst_port_id);
		bp->vxlan_gpe_port = 0;
		bp->vxlan_gpe_fw_dst_port_id = INVALID_HW_RING_ID;
		break;
	default:
		break;
	}

	rc = hwrm_req_send(bp, req);
	if (rc)
		netdev_err(bp->dev, "hwrm_tunnel_dst_port_free failed. rc:%d\n",
			   rc);
	if (bp->flags & BNXT_FLAG_TPA)
		bnxt_set_tpa(bp, true);
	return rc;
}

static int bnxt_hwrm_tunnel_dst_port_alloc(struct bnxt *bp, __be16 port,
					   u8 tunnel_type)
{
	struct hwrm_tunnel_dst_port_alloc_output *resp;
	struct hwrm_tunnel_dst_port_alloc_input *req;
	int rc;

	rc = hwrm_req_init(bp, req, HWRM_TUNNEL_DST_PORT_ALLOC);
	if (rc)
		return rc;

	req->tunnel_type = tunnel_type;
	req->tunnel_dst_port_val = port;

	resp = hwrm_req_hold(bp, req);
	rc = hwrm_req_send(bp, req);
	if (rc) {
		netdev_err(bp->dev, "hwrm_tunnel_dst_port_alloc failed. rc:%d\n",
			   rc);
		goto err_out;
	}

	switch (tunnel_type) {
	case TUNNEL_DST_PORT_ALLOC_REQ_TUNNEL_TYPE_VXLAN:
		bp->vxlan_port = port;
		bp->vxlan_fw_dst_port_id =
			le16_to_cpu(resp->tunnel_dst_port_id);
		break;
	case TUNNEL_DST_PORT_ALLOC_REQ_TUNNEL_TYPE_GENEVE:
		bp->nge_port = port;
		bp->nge_fw_dst_port_id = le16_to_cpu(resp->tunnel_dst_port_id);
		break;
	case TUNNEL_DST_PORT_ALLOC_REQ_TUNNEL_TYPE_VXLAN_GPE:
		bp->vxlan_gpe_port = port;
		bp->vxlan_gpe_fw_dst_port_id =
			le16_to_cpu(resp->tunnel_dst_port_id);
		break;
	default:
		break;
	}
	if (bp->flags & BNXT_FLAG_TPA)
		bnxt_set_tpa(bp, true);

err_out:
	hwrm_req_drop(bp, req);
	return rc;
}

static int bnxt_hwrm_cfa_l2_set_rx_mask(struct bnxt *bp, u16 vnic_id)
{
	struct hwrm_cfa_l2_set_rx_mask_input *req;
	struct bnxt_vnic_info *vnic = &bp->vnic_info[vnic_id];
	int rc;

	rc = hwrm_req_init(bp, req, HWRM_CFA_L2_SET_RX_MASK);
	if (rc)
		return rc;

	req->vnic_id = cpu_to_le32(vnic->fw_vnic_id);
	if (vnic->rx_mask & CFA_L2_SET_RX_MASK_REQ_MASK_MCAST) {
		req->num_mc_entries = cpu_to_le32(vnic->mc_list_count);
		req->mc_tbl_addr = cpu_to_le64(vnic->mc_list_mapping);
	}
	req->mask = cpu_to_le32(vnic->rx_mask);
	return hwrm_req_send_silent(bp, req);
}

void bnxt_del_l2_filter(struct bnxt *bp, struct bnxt_l2_filter *fltr)
{
	if (!atomic_dec_and_test(&fltr->refcnt))
		return;
	spin_lock_bh(&bp->ntp_fltr_lock);
	if (!test_and_clear_bit(BNXT_FLTR_INSERTED, &fltr->base.state)) {
		spin_unlock_bh(&bp->ntp_fltr_lock);
		return;
	}
	hlist_del_rcu(&fltr->base.hash);
	bnxt_del_one_usr_fltr(bp, &fltr->base);
	if (fltr->base.flags) {
		clear_bit(fltr->base.sw_id, bp->ntp_fltr_bmap);
		bp->ntp_fltr_count--;
	}
	spin_unlock_bh(&bp->ntp_fltr_lock);
	kfree_rcu(fltr, base.rcu);
}

static struct bnxt_l2_filter *__bnxt_lookup_l2_filter(struct bnxt *bp,
						      struct bnxt_l2_key *key,
						      u32 idx)
{
	struct hlist_head *head = &bp->l2_fltr_hash_tbl[idx];
	struct bnxt_l2_filter *fltr;

	hlist_for_each_entry_rcu(fltr, head, base.hash) {
		struct bnxt_l2_key *l2_key = &fltr->l2_key;

		if (ether_addr_equal(l2_key->dst_mac_addr, key->dst_mac_addr) &&
		    l2_key->vlan == key->vlan)
			return fltr;
	}
	return NULL;
}

static struct bnxt_l2_filter *bnxt_lookup_l2_filter(struct bnxt *bp,
						    struct bnxt_l2_key *key,
						    u32 idx)
{
	struct bnxt_l2_filter *fltr = NULL;

	rcu_read_lock();
	fltr = __bnxt_lookup_l2_filter(bp, key, idx);
	if (fltr)
		atomic_inc(&fltr->refcnt);
	rcu_read_unlock();
	return fltr;
}

#define BNXT_IPV4_4TUPLE(bp, fkeys)					\
	(((fkeys)->basic.ip_proto == IPPROTO_TCP &&			\
	  (bp)->rss_hash_cfg & VNIC_RSS_CFG_REQ_HASH_TYPE_TCP_IPV4) ||	\
	 ((fkeys)->basic.ip_proto == IPPROTO_UDP &&			\
	  (bp)->rss_hash_cfg & VNIC_RSS_CFG_REQ_HASH_TYPE_UDP_IPV4))

#define BNXT_IPV6_4TUPLE(bp, fkeys)					\
	(((fkeys)->basic.ip_proto == IPPROTO_TCP &&			\
	  (bp)->rss_hash_cfg & VNIC_RSS_CFG_REQ_HASH_TYPE_TCP_IPV6) ||	\
	 ((fkeys)->basic.ip_proto == IPPROTO_UDP &&			\
	  (bp)->rss_hash_cfg & VNIC_RSS_CFG_REQ_HASH_TYPE_UDP_IPV6))

static u32 bnxt_get_rss_flow_tuple_len(struct bnxt *bp, struct flow_keys *fkeys)
{
	if (fkeys->basic.n_proto == htons(ETH_P_IP)) {
		if (BNXT_IPV4_4TUPLE(bp, fkeys))
			return sizeof(fkeys->addrs.v4addrs) +
			       sizeof(fkeys->ports);

		if (bp->rss_hash_cfg & VNIC_RSS_CFG_REQ_HASH_TYPE_IPV4)
			return sizeof(fkeys->addrs.v4addrs);
	}

	if (fkeys->basic.n_proto == htons(ETH_P_IPV6)) {
		if (BNXT_IPV6_4TUPLE(bp, fkeys))
			return sizeof(fkeys->addrs.v6addrs) +
			       sizeof(fkeys->ports);

		if (bp->rss_hash_cfg & VNIC_RSS_CFG_REQ_HASH_TYPE_IPV6)
			return sizeof(fkeys->addrs.v6addrs);
	}

	return 0;
}

static u32 bnxt_toeplitz(struct bnxt *bp, struct flow_keys *fkeys,
			 const unsigned char *key)
{
	u64 prefix = bp->toeplitz_prefix, hash = 0;
	struct bnxt_ipv4_tuple tuple4;
	struct bnxt_ipv6_tuple tuple6;
	int i, j, len = 0;
	u8 *four_tuple;

	len = bnxt_get_rss_flow_tuple_len(bp, fkeys);
	if (!len)
		return 0;

	if (fkeys->basic.n_proto == htons(ETH_P_IP)) {
		tuple4.v4addrs = fkeys->addrs.v4addrs;
		tuple4.ports = fkeys->ports;
		four_tuple = (unsigned char *)&tuple4;
	} else {
		tuple6.v6addrs = fkeys->addrs.v6addrs;
		tuple6.ports = fkeys->ports;
		four_tuple = (unsigned char *)&tuple6;
	}

	for (i = 0, j = 8; i < len; i++, j++) {
		u8 byte = four_tuple[i];
		int bit;

		for (bit = 0; bit < 8; bit++, prefix <<= 1, byte <<= 1) {
			if (byte & 0x80)
				hash ^= prefix;
		}
		prefix |= (j < HW_HASH_KEY_SIZE) ? key[j] : 0;
	}

	/* The valid part of the hash is in the upper 32 bits. */
	return (hash >> 32) & BNXT_NTP_FLTR_HASH_MASK;
}

#ifdef CONFIG_RFS_ACCEL
static struct bnxt_l2_filter *
bnxt_lookup_l2_filter_from_key(struct bnxt *bp, struct bnxt_l2_key *key)
{
	struct bnxt_l2_filter *fltr;
	u32 idx;

	idx = jhash2(&key->filter_key, BNXT_L2_KEY_SIZE, bp->hash_seed) &
	      BNXT_L2_FLTR_HASH_MASK;
	fltr = bnxt_lookup_l2_filter(bp, key, idx);
	return fltr;
}
#endif

static int bnxt_init_l2_filter(struct bnxt *bp, struct bnxt_l2_filter *fltr,
			       struct bnxt_l2_key *key, u32 idx)
{
	struct hlist_head *head;

	ether_addr_copy(fltr->l2_key.dst_mac_addr, key->dst_mac_addr);
	fltr->l2_key.vlan = key->vlan;
	fltr->base.type = BNXT_FLTR_TYPE_L2;
	if (fltr->base.flags) {
		int bit_id;

		bit_id = bitmap_find_free_region(bp->ntp_fltr_bmap,
						 bp->max_fltr, 0);
		if (bit_id < 0)
			return -ENOMEM;
		fltr->base.sw_id = (u16)bit_id;
		bp->ntp_fltr_count++;
	}
	head = &bp->l2_fltr_hash_tbl[idx];
	hlist_add_head_rcu(&fltr->base.hash, head);
	bnxt_insert_usr_fltr(bp, &fltr->base);
	set_bit(BNXT_FLTR_INSERTED, &fltr->base.state);
	atomic_set(&fltr->refcnt, 1);
	return 0;
}

static struct bnxt_l2_filter *bnxt_alloc_l2_filter(struct bnxt *bp,
						   struct bnxt_l2_key *key,
						   gfp_t gfp)
{
	struct bnxt_l2_filter *fltr;
	u32 idx;
	int rc;

	idx = jhash2(&key->filter_key, BNXT_L2_KEY_SIZE, bp->hash_seed) &
	      BNXT_L2_FLTR_HASH_MASK;
	fltr = bnxt_lookup_l2_filter(bp, key, idx);
	if (fltr)
		return fltr;

	fltr = kzalloc(sizeof(*fltr), gfp);
	if (!fltr)
		return ERR_PTR(-ENOMEM);
	spin_lock_bh(&bp->ntp_fltr_lock);
	rc = bnxt_init_l2_filter(bp, fltr, key, idx);
	spin_unlock_bh(&bp->ntp_fltr_lock);
	if (rc) {
		bnxt_del_l2_filter(bp, fltr);
		fltr = ERR_PTR(rc);
	}
	return fltr;
}

struct bnxt_l2_filter *bnxt_alloc_new_l2_filter(struct bnxt *bp,
						struct bnxt_l2_key *key,
						u16 flags)
{
	struct bnxt_l2_filter *fltr;
	u32 idx;
	int rc;

	idx = jhash2(&key->filter_key, BNXT_L2_KEY_SIZE, bp->hash_seed) &
	      BNXT_L2_FLTR_HASH_MASK;
	spin_lock_bh(&bp->ntp_fltr_lock);
	fltr = __bnxt_lookup_l2_filter(bp, key, idx);
	if (fltr) {
		fltr = ERR_PTR(-EEXIST);
		goto l2_filter_exit;
	}
	fltr = kzalloc(sizeof(*fltr), GFP_ATOMIC);
	if (!fltr) {
		fltr = ERR_PTR(-ENOMEM);
		goto l2_filter_exit;
	}
	fltr->base.flags = flags;
	rc = bnxt_init_l2_filter(bp, fltr, key, idx);
	if (rc) {
		spin_unlock_bh(&bp->ntp_fltr_lock);
		bnxt_del_l2_filter(bp, fltr);
		return ERR_PTR(rc);
	}

l2_filter_exit:
	spin_unlock_bh(&bp->ntp_fltr_lock);
	return fltr;
}

static u16 bnxt_vf_target_id(struct bnxt_pf_info *pf, u16 vf_idx)
{
#ifdef CONFIG_BNXT_SRIOV
	struct bnxt_vf_info *vf = &pf->vf[vf_idx];

	return vf->fw_fid;
#else
	return INVALID_HW_RING_ID;
#endif
}

int bnxt_hwrm_l2_filter_free(struct bnxt *bp, struct bnxt_l2_filter *fltr)
{
	struct hwrm_cfa_l2_filter_free_input *req;
	u16 target_id = 0xffff;
	int rc;

	if (fltr->base.flags & BNXT_ACT_FUNC_DST) {
		struct bnxt_pf_info *pf = &bp->pf;

		if (fltr->base.vf_idx >= pf->active_vfs)
			return -EINVAL;

		target_id = bnxt_vf_target_id(pf, fltr->base.vf_idx);
		if (target_id == INVALID_HW_RING_ID)
			return -EINVAL;
	}

	rc = hwrm_req_init(bp, req, HWRM_CFA_L2_FILTER_FREE);
	if (rc)
		return rc;

	req->target_id = cpu_to_le16(target_id);
	req->l2_filter_id = fltr->base.filter_id;
	return hwrm_req_send(bp, req);
}

int bnxt_hwrm_l2_filter_alloc(struct bnxt *bp, struct bnxt_l2_filter *fltr)
{
	struct hwrm_cfa_l2_filter_alloc_output *resp;
	struct hwrm_cfa_l2_filter_alloc_input *req;
	u16 target_id = 0xffff;
	int rc;

	if (fltr->base.flags & BNXT_ACT_FUNC_DST) {
		struct bnxt_pf_info *pf = &bp->pf;

		if (fltr->base.vf_idx >= pf->active_vfs)
			return -EINVAL;

		target_id = bnxt_vf_target_id(pf, fltr->base.vf_idx);
	}
	rc = hwrm_req_init(bp, req, HWRM_CFA_L2_FILTER_ALLOC);
	if (rc)
		return rc;

	req->target_id = cpu_to_le16(target_id);
	req->flags = cpu_to_le32(CFA_L2_FILTER_ALLOC_REQ_FLAGS_PATH_RX);

	if (!BNXT_CHIP_TYPE_NITRO_A0(bp))
		req->flags |=
			cpu_to_le32(CFA_L2_FILTER_ALLOC_REQ_FLAGS_OUTERMOST);
	req->dst_id = cpu_to_le16(fltr->base.fw_vnic_id);
	req->enables =
		cpu_to_le32(CFA_L2_FILTER_ALLOC_REQ_ENABLES_L2_ADDR |
			    CFA_L2_FILTER_ALLOC_REQ_ENABLES_DST_ID |
			    CFA_L2_FILTER_ALLOC_REQ_ENABLES_L2_ADDR_MASK);
	ether_addr_copy(req->l2_addr, fltr->l2_key.dst_mac_addr);
	eth_broadcast_addr(req->l2_addr_mask);

	if (fltr->l2_key.vlan) {
		req->enables |=
			cpu_to_le32(CFA_L2_FILTER_ALLOC_REQ_ENABLES_L2_IVLAN |
				CFA_L2_FILTER_ALLOC_REQ_ENABLES_L2_IVLAN_MASK |
				CFA_L2_FILTER_ALLOC_REQ_ENABLES_NUM_VLANS);
		req->num_vlans = 1;
		req->l2_ivlan = cpu_to_le16(fltr->l2_key.vlan);
		req->l2_ivlan_mask = cpu_to_le16(0xfff);
	}

	resp = hwrm_req_hold(bp, req);
	rc = hwrm_req_send(bp, req);
	if (!rc) {
		fltr->base.filter_id = resp->l2_filter_id;
		set_bit(BNXT_FLTR_VALID, &fltr->base.state);
	}
	hwrm_req_drop(bp, req);
	return rc;
}

int bnxt_hwrm_cfa_ntuple_filter_free(struct bnxt *bp,
				     struct bnxt_ntuple_filter *fltr)
{
	struct hwrm_cfa_ntuple_filter_free_input *req;
	int rc;

	set_bit(BNXT_FLTR_FW_DELETED, &fltr->base.state);
	rc = hwrm_req_init(bp, req, HWRM_CFA_NTUPLE_FILTER_FREE);
	if (rc)
		return rc;

	req->ntuple_filter_id = fltr->base.filter_id;
	return hwrm_req_send(bp, req);
}

#define BNXT_NTP_FLTR_FLAGS					\
	(CFA_NTUPLE_FILTER_ALLOC_REQ_ENABLES_L2_FILTER_ID |	\
	 CFA_NTUPLE_FILTER_ALLOC_REQ_ENABLES_ETHERTYPE |	\
	 CFA_NTUPLE_FILTER_ALLOC_REQ_ENABLES_IPADDR_TYPE |	\
	 CFA_NTUPLE_FILTER_ALLOC_REQ_ENABLES_SRC_IPADDR |	\
	 CFA_NTUPLE_FILTER_ALLOC_REQ_ENABLES_SRC_IPADDR_MASK |	\
	 CFA_NTUPLE_FILTER_ALLOC_REQ_ENABLES_DST_IPADDR |	\
	 CFA_NTUPLE_FILTER_ALLOC_REQ_ENABLES_DST_IPADDR_MASK |	\
	 CFA_NTUPLE_FILTER_ALLOC_REQ_ENABLES_IP_PROTOCOL |	\
	 CFA_NTUPLE_FILTER_ALLOC_REQ_ENABLES_SRC_PORT |		\
	 CFA_NTUPLE_FILTER_ALLOC_REQ_ENABLES_SRC_PORT_MASK |	\
	 CFA_NTUPLE_FILTER_ALLOC_REQ_ENABLES_DST_PORT |		\
	 CFA_NTUPLE_FILTER_ALLOC_REQ_ENABLES_DST_PORT_MASK |	\
	 CFA_NTUPLE_FILTER_ALLOC_REQ_ENABLES_DST_ID)

#define BNXT_NTP_TUNNEL_FLTR_FLAG				\
		CFA_NTUPLE_FILTER_ALLOC_REQ_ENABLES_TUNNEL_TYPE

void bnxt_fill_ipv6_mask(__be32 mask[4])
{
	int i;

	for (i = 0; i < 4; i++)
		mask[i] = cpu_to_be32(~0);
}

static void
bnxt_cfg_rfs_ring_tbl_idx(struct bnxt *bp,
			  struct hwrm_cfa_ntuple_filter_alloc_input *req,
			  struct bnxt_ntuple_filter *fltr)
{
	u16 rxq = fltr->base.rxq;

	if (fltr->base.flags & BNXT_ACT_RSS_CTX) {
		struct ethtool_rxfh_context *ctx;
		struct bnxt_rss_ctx *rss_ctx;
		struct bnxt_vnic_info *vnic;

		ctx = xa_load(&bp->dev->ethtool->rss_ctx,
			      fltr->base.fw_vnic_id);
		if (ctx) {
			rss_ctx = ethtool_rxfh_context_priv(ctx);
			vnic = &rss_ctx->vnic;

			req->dst_id = cpu_to_le16(vnic->fw_vnic_id);
		}
		return;
	}
	if (BNXT_SUPPORTS_NTUPLE_VNIC(bp)) {
		struct bnxt_vnic_info *vnic;
		u32 enables;

		vnic = &bp->vnic_info[BNXT_VNIC_NTUPLE];
		req->dst_id = cpu_to_le16(vnic->fw_vnic_id);
		enables = CFA_NTUPLE_FILTER_ALLOC_REQ_ENABLES_RFS_RING_TBL_IDX;
		req->enables |= cpu_to_le32(enables);
		req->rfs_ring_tbl_idx = cpu_to_le16(rxq);
	} else {
		u32 flags;

		flags = CFA_NTUPLE_FILTER_ALLOC_REQ_FLAGS_DEST_RFS_RING_IDX;
		req->flags |= cpu_to_le32(flags);
		req->dst_id = cpu_to_le16(rxq);
	}
}

int bnxt_hwrm_cfa_ntuple_filter_alloc(struct bnxt *bp,
				      struct bnxt_ntuple_filter *fltr)
{
	struct hwrm_cfa_ntuple_filter_alloc_output *resp;
	struct hwrm_cfa_ntuple_filter_alloc_input *req;
	struct bnxt_flow_masks *masks = &fltr->fmasks;
	struct flow_keys *keys = &fltr->fkeys;
	struct bnxt_l2_filter *l2_fltr;
	struct bnxt_vnic_info *vnic;
	int rc;

	rc = hwrm_req_init(bp, req, HWRM_CFA_NTUPLE_FILTER_ALLOC);
	if (rc)
		return rc;

	l2_fltr = fltr->l2_fltr;
	req->l2_filter_id = l2_fltr->base.filter_id;

	if (fltr->base.flags & BNXT_ACT_DROP) {
		req->flags =
			cpu_to_le32(CFA_NTUPLE_FILTER_ALLOC_REQ_FLAGS_DROP);
	} else if (bp->fw_cap & BNXT_FW_CAP_CFA_RFS_RING_TBL_IDX_V2) {
		bnxt_cfg_rfs_ring_tbl_idx(bp, req, fltr);
	} else {
		vnic = &bp->vnic_info[fltr->base.rxq + 1];
		req->dst_id = cpu_to_le16(vnic->fw_vnic_id);
	}
	req->enables |= cpu_to_le32(BNXT_NTP_FLTR_FLAGS);

	req->ethertype = htons(ETH_P_IP);
	req->ip_addr_type = CFA_NTUPLE_FILTER_ALLOC_REQ_IP_ADDR_TYPE_IPV4;
	req->ip_protocol = keys->basic.ip_proto;

	if (keys->basic.n_proto == htons(ETH_P_IPV6)) {
		req->ethertype = htons(ETH_P_IPV6);
		req->ip_addr_type =
			CFA_NTUPLE_FILTER_ALLOC_REQ_IP_ADDR_TYPE_IPV6;
		*(struct in6_addr *)&req->src_ipaddr[0] = keys->addrs.v6addrs.src;
		*(struct in6_addr *)&req->src_ipaddr_mask[0] = masks->addrs.v6addrs.src;
		*(struct in6_addr *)&req->dst_ipaddr[0] = keys->addrs.v6addrs.dst;
		*(struct in6_addr *)&req->dst_ipaddr_mask[0] = masks->addrs.v6addrs.dst;
	} else {
		req->src_ipaddr[0] = keys->addrs.v4addrs.src;
		req->src_ipaddr_mask[0] = masks->addrs.v4addrs.src;
		req->dst_ipaddr[0] = keys->addrs.v4addrs.dst;
		req->dst_ipaddr_mask[0] = masks->addrs.v4addrs.dst;
	}
	if (keys->control.flags & FLOW_DIS_ENCAPSULATION) {
		req->enables |= cpu_to_le32(BNXT_NTP_TUNNEL_FLTR_FLAG);
		req->tunnel_type =
			CFA_NTUPLE_FILTER_ALLOC_REQ_TUNNEL_TYPE_ANYTUNNEL;
	}

	req->src_port = keys->ports.src;
	req->src_port_mask = masks->ports.src;
	req->dst_port = keys->ports.dst;
	req->dst_port_mask = masks->ports.dst;

	resp = hwrm_req_hold(bp, req);
	rc = hwrm_req_send(bp, req);
	if (!rc)
		fltr->base.filter_id = resp->ntuple_filter_id;
	hwrm_req_drop(bp, req);
	return rc;
}

static int bnxt_hwrm_set_vnic_filter(struct bnxt *bp, u16 vnic_id, u16 idx,
				     const u8 *mac_addr)
{
	struct bnxt_l2_filter *fltr;
	struct bnxt_l2_key key;
	int rc;

	ether_addr_copy(key.dst_mac_addr, mac_addr);
	key.vlan = 0;
	fltr = bnxt_alloc_l2_filter(bp, &key, GFP_KERNEL);
	if (IS_ERR(fltr))
		return PTR_ERR(fltr);

	fltr->base.fw_vnic_id = bp->vnic_info[vnic_id].fw_vnic_id;
	rc = bnxt_hwrm_l2_filter_alloc(bp, fltr);
	if (rc)
		bnxt_del_l2_filter(bp, fltr);
	else
		bp->vnic_info[vnic_id].l2_filters[idx] = fltr;
	return rc;
}

static void bnxt_hwrm_clear_vnic_filter(struct bnxt *bp)
{
	u16 i, j, num_of_vnics = 1; /* only vnic 0 supported */

	/* Any associated ntuple filters will also be cleared by firmware. */
	for (i = 0; i < num_of_vnics; i++) {
		struct bnxt_vnic_info *vnic = &bp->vnic_info[i];

		for (j = 0; j < vnic->uc_filter_count; j++) {
			struct bnxt_l2_filter *fltr = vnic->l2_filters[j];

			bnxt_hwrm_l2_filter_free(bp, fltr);
			bnxt_del_l2_filter(bp, fltr);
		}
		vnic->uc_filter_count = 0;
	}
}

#define BNXT_DFLT_TUNL_TPA_BMAP				\
	(VNIC_TPA_CFG_REQ_TNL_TPA_EN_BITMAP_GRE |	\
	 VNIC_TPA_CFG_REQ_TNL_TPA_EN_BITMAP_IPV4 |	\
	 VNIC_TPA_CFG_REQ_TNL_TPA_EN_BITMAP_IPV6)

static void bnxt_hwrm_vnic_update_tunl_tpa(struct bnxt *bp,
					   struct hwrm_vnic_tpa_cfg_input *req)
{
	u32 tunl_tpa_bmap = BNXT_DFLT_TUNL_TPA_BMAP;

	if (!(bp->fw_cap & BNXT_FW_CAP_VNIC_TUNNEL_TPA))
		return;

	if (bp->vxlan_port)
		tunl_tpa_bmap |= VNIC_TPA_CFG_REQ_TNL_TPA_EN_BITMAP_VXLAN;
	if (bp->vxlan_gpe_port)
		tunl_tpa_bmap |= VNIC_TPA_CFG_REQ_TNL_TPA_EN_BITMAP_VXLAN_GPE;
	if (bp->nge_port)
		tunl_tpa_bmap |= VNIC_TPA_CFG_REQ_TNL_TPA_EN_BITMAP_GENEVE;

	req->enables |= cpu_to_le32(VNIC_TPA_CFG_REQ_ENABLES_TNL_TPA_EN);
	req->tnl_tpa_en_bitmap = cpu_to_le32(tunl_tpa_bmap);
}

int bnxt_hwrm_vnic_set_tpa(struct bnxt *bp, struct bnxt_vnic_info *vnic,
			   u32 tpa_flags)
{
	u16 max_aggs = VNIC_TPA_CFG_REQ_MAX_AGGS_MAX;
	struct hwrm_vnic_tpa_cfg_input *req;
	int rc;

	if (vnic->fw_vnic_id == INVALID_HW_RING_ID)
		return 0;

	rc = hwrm_req_init(bp, req, HWRM_VNIC_TPA_CFG);
	if (rc)
		return rc;

	if (tpa_flags) {
		u16 mss = bp->dev->mtu - 40;
		u32 nsegs, n, segs = 0, flags;

		flags = VNIC_TPA_CFG_REQ_FLAGS_TPA |
			VNIC_TPA_CFG_REQ_FLAGS_ENCAP_TPA |
			VNIC_TPA_CFG_REQ_FLAGS_RSC_WND_UPDATE |
			VNIC_TPA_CFG_REQ_FLAGS_AGG_WITH_ECN |
			VNIC_TPA_CFG_REQ_FLAGS_AGG_WITH_SAME_GRE_SEQ;
		if (tpa_flags & BNXT_FLAG_GRO)
			flags |= VNIC_TPA_CFG_REQ_FLAGS_GRO;

		req->flags = cpu_to_le32(flags);

		req->enables =
			cpu_to_le32(VNIC_TPA_CFG_REQ_ENABLES_MAX_AGG_SEGS |
				    VNIC_TPA_CFG_REQ_ENABLES_MAX_AGGS |
				    VNIC_TPA_CFG_REQ_ENABLES_MIN_AGG_LEN);

		/* Number of segs are log2 units, and first packet is not
		 * included as part of this units.
		 */
		if (mss <= BNXT_RX_PAGE_SIZE) {
			n = BNXT_RX_PAGE_SIZE / mss;
			nsegs = (MAX_SKB_FRAGS - 1) * n;
		} else {
			n = mss / BNXT_RX_PAGE_SIZE;
			if (mss & (BNXT_RX_PAGE_SIZE - 1))
				n++;
			nsegs = (MAX_SKB_FRAGS - n) / n;
		}

		if (bp->flags & BNXT_FLAG_CHIP_P5_PLUS) {
			segs = MAX_TPA_SEGS_P5;
			max_aggs = bp->max_tpa;
		} else {
			segs = ilog2(nsegs);
		}
		req->max_agg_segs = cpu_to_le16(segs);
		req->max_aggs = cpu_to_le16(max_aggs);

		req->min_agg_len = cpu_to_le32(512);
		bnxt_hwrm_vnic_update_tunl_tpa(bp, req);
	}
	req->vnic_id = cpu_to_le16(vnic->fw_vnic_id);

	return hwrm_req_send(bp, req);
}

static u16 bnxt_cp_ring_from_grp(struct bnxt *bp, struct bnxt_ring_struct *ring)
{
	struct bnxt_ring_grp_info *grp_info;

	grp_info = &bp->grp_info[ring->grp_idx];
	return grp_info->cp_fw_ring_id;
}

static u16 bnxt_cp_ring_for_rx(struct bnxt *bp, struct bnxt_rx_ring_info *rxr)
{
	if (bp->flags & BNXT_FLAG_CHIP_P5_PLUS)
		return rxr->rx_cpr->cp_ring_struct.fw_ring_id;
	else
		return bnxt_cp_ring_from_grp(bp, &rxr->rx_ring_struct);
}

static u16 bnxt_cp_ring_for_tx(struct bnxt *bp, struct bnxt_tx_ring_info *txr)
{
	if (bp->flags & BNXT_FLAG_CHIP_P5_PLUS)
		return txr->tx_cpr->cp_ring_struct.fw_ring_id;
	else
		return bnxt_cp_ring_from_grp(bp, &txr->tx_ring_struct);
}

static int bnxt_alloc_rss_indir_tbl(struct bnxt *bp)
{
	int entries;

	if (bp->flags & BNXT_FLAG_CHIP_P5_PLUS)
		entries = BNXT_MAX_RSS_TABLE_ENTRIES_P5;
	else
		entries = HW_HASH_INDEX_SIZE;

	bp->rss_indir_tbl_entries = entries;
	bp->rss_indir_tbl =
		kmalloc_array(entries, sizeof(*bp->rss_indir_tbl), GFP_KERNEL);
	if (!bp->rss_indir_tbl)
		return -ENOMEM;

	return 0;
}

void bnxt_set_dflt_rss_indir_tbl(struct bnxt *bp,
				 struct ethtool_rxfh_context *rss_ctx)
{
	u16 max_rings, max_entries, pad, i;
	u32 *rss_indir_tbl;

	if (!bp->rx_nr_rings)
		return;

	if (BNXT_CHIP_TYPE_NITRO_A0(bp))
		max_rings = bp->rx_nr_rings - 1;
	else
		max_rings = bp->rx_nr_rings;

	max_entries = bnxt_get_rxfh_indir_size(bp->dev);
	if (rss_ctx)
		rss_indir_tbl = ethtool_rxfh_context_indir(rss_ctx);
	else
		rss_indir_tbl = &bp->rss_indir_tbl[0];

	for (i = 0; i < max_entries; i++)
		rss_indir_tbl[i] = ethtool_rxfh_indir_default(i, max_rings);

	pad = bp->rss_indir_tbl_entries - max_entries;
	if (pad)
		memset(&rss_indir_tbl[i], 0, pad * sizeof(*rss_indir_tbl));
}

static u16 bnxt_get_max_rss_ring(struct bnxt *bp)
{
	u32 i, tbl_size, max_ring = 0;

	if (!bp->rss_indir_tbl)
		return 0;

	tbl_size = bnxt_get_rxfh_indir_size(bp->dev);
	for (i = 0; i < tbl_size; i++)
		max_ring = max(max_ring, bp->rss_indir_tbl[i]);
	return max_ring;
}

int bnxt_get_nr_rss_ctxs(struct bnxt *bp, int rx_rings)
{
	if (bp->flags & BNXT_FLAG_CHIP_P5_PLUS) {
		if (!rx_rings)
			return 0;
		return bnxt_calc_nr_ring_pages(rx_rings - 1,
					       BNXT_RSS_TABLE_ENTRIES_P5);
	}
	if (BNXT_CHIP_TYPE_NITRO_A0(bp))
		return 2;
	return 1;
}

static void bnxt_fill_hw_rss_tbl(struct bnxt *bp, struct bnxt_vnic_info *vnic)
{
	bool no_rss = !(vnic->flags & BNXT_VNIC_RSS_FLAG);
	u16 i, j;

	/* Fill the RSS indirection table with ring group ids */
	for (i = 0, j = 0; i < HW_HASH_INDEX_SIZE; i++) {
		if (!no_rss)
			j = bp->rss_indir_tbl[i];
		vnic->rss_table[i] = cpu_to_le16(vnic->fw_grp_ids[j]);
	}
}

static void bnxt_fill_hw_rss_tbl_p5(struct bnxt *bp,
				    struct bnxt_vnic_info *vnic)
{
	__le16 *ring_tbl = vnic->rss_table;
	struct bnxt_rx_ring_info *rxr;
	u16 tbl_size, i;

	tbl_size = bnxt_get_rxfh_indir_size(bp->dev);

	for (i = 0; i < tbl_size; i++) {
		u16 ring_id, j;

		if (vnic->flags & BNXT_VNIC_NTUPLE_FLAG)
			j = ethtool_rxfh_indir_default(i, bp->rx_nr_rings);
		else if (vnic->flags & BNXT_VNIC_RSSCTX_FLAG)
			j = ethtool_rxfh_context_indir(vnic->rss_ctx)[i];
		else
			j = bp->rss_indir_tbl[i];
		rxr = &bp->rx_ring[j];

		ring_id = rxr->rx_ring_struct.fw_ring_id;
		*ring_tbl++ = cpu_to_le16(ring_id);
		ring_id = bnxt_cp_ring_for_rx(bp, rxr);
		*ring_tbl++ = cpu_to_le16(ring_id);
	}
}

static void
__bnxt_hwrm_vnic_set_rss(struct bnxt *bp, struct hwrm_vnic_rss_cfg_input *req,
			 struct bnxt_vnic_info *vnic)
{
	if (bp->flags & BNXT_FLAG_CHIP_P5_PLUS) {
		bnxt_fill_hw_rss_tbl_p5(bp, vnic);
		if (bp->flags & BNXT_FLAG_CHIP_P7)
			req->flags |= VNIC_RSS_CFG_REQ_FLAGS_IPSEC_HASH_TYPE_CFG_SUPPORT;
	} else {
		bnxt_fill_hw_rss_tbl(bp, vnic);
	}

	if (bp->rss_hash_delta) {
		req->hash_type = cpu_to_le32(bp->rss_hash_delta);
		if (bp->rss_hash_cfg & bp->rss_hash_delta)
			req->flags |= VNIC_RSS_CFG_REQ_FLAGS_HASH_TYPE_INCLUDE;
		else
			req->flags |= VNIC_RSS_CFG_REQ_FLAGS_HASH_TYPE_EXCLUDE;
	} else {
		req->hash_type = cpu_to_le32(bp->rss_hash_cfg);
	}
	req->hash_mode_flags = VNIC_RSS_CFG_REQ_HASH_MODE_FLAGS_DEFAULT;
	req->ring_grp_tbl_addr = cpu_to_le64(vnic->rss_table_dma_addr);
	req->hash_key_tbl_addr = cpu_to_le64(vnic->rss_hash_key_dma_addr);
}

static int bnxt_hwrm_vnic_set_rss(struct bnxt *bp, struct bnxt_vnic_info *vnic,
				  bool set_rss)
{
	struct hwrm_vnic_rss_cfg_input *req;
	int rc;

	if ((bp->flags & BNXT_FLAG_CHIP_P5_PLUS) ||
	    vnic->fw_rss_cos_lb_ctx[0] == INVALID_HW_RING_ID)
		return 0;

	rc = hwrm_req_init(bp, req, HWRM_VNIC_RSS_CFG);
	if (rc)
		return rc;

	if (set_rss)
		__bnxt_hwrm_vnic_set_rss(bp, req, vnic);
	req->rss_ctx_idx = cpu_to_le16(vnic->fw_rss_cos_lb_ctx[0]);
	return hwrm_req_send(bp, req);
}

static int bnxt_hwrm_vnic_set_rss_p5(struct bnxt *bp,
				     struct bnxt_vnic_info *vnic, bool set_rss)
{
	struct hwrm_vnic_rss_cfg_input *req;
	dma_addr_t ring_tbl_map;
	u32 i, nr_ctxs;
	int rc;

	rc = hwrm_req_init(bp, req, HWRM_VNIC_RSS_CFG);
	if (rc)
		return rc;

	req->vnic_id = cpu_to_le16(vnic->fw_vnic_id);
	if (!set_rss)
		return hwrm_req_send(bp, req);

	__bnxt_hwrm_vnic_set_rss(bp, req, vnic);
	ring_tbl_map = vnic->rss_table_dma_addr;
	nr_ctxs = bnxt_get_nr_rss_ctxs(bp, bp->rx_nr_rings);

	hwrm_req_hold(bp, req);
	for (i = 0; i < nr_ctxs; ring_tbl_map += BNXT_RSS_TABLE_SIZE_P5, i++) {
		req->ring_grp_tbl_addr = cpu_to_le64(ring_tbl_map);
		req->ring_table_pair_index = i;
		req->rss_ctx_idx = cpu_to_le16(vnic->fw_rss_cos_lb_ctx[i]);
		rc = hwrm_req_send(bp, req);
		if (rc)
			goto exit;
	}

exit:
	hwrm_req_drop(bp, req);
	return rc;
}

static void bnxt_hwrm_update_rss_hash_cfg(struct bnxt *bp)
{
	struct bnxt_vnic_info *vnic = &bp->vnic_info[BNXT_VNIC_DEFAULT];
	struct hwrm_vnic_rss_qcfg_output *resp;
	struct hwrm_vnic_rss_qcfg_input *req;

	if (hwrm_req_init(bp, req, HWRM_VNIC_RSS_QCFG))
		return;

	req->vnic_id = cpu_to_le16(vnic->fw_vnic_id);
	/* all contexts configured to same hash_type, zero always exists */
	req->rss_ctx_idx = cpu_to_le16(vnic->fw_rss_cos_lb_ctx[0]);
	resp = hwrm_req_hold(bp, req);
	if (!hwrm_req_send(bp, req)) {
		bp->rss_hash_cfg = le32_to_cpu(resp->hash_type) ?: bp->rss_hash_cfg;
		bp->rss_hash_delta = 0;
	}
	hwrm_req_drop(bp, req);
}

static int bnxt_hwrm_vnic_set_hds(struct bnxt *bp, struct bnxt_vnic_info *vnic)
{
	u16 hds_thresh = (u16)bp->dev->cfg_pending->hds_thresh;
	struct hwrm_vnic_plcmodes_cfg_input *req;
	int rc;

	rc = hwrm_req_init(bp, req, HWRM_VNIC_PLCMODES_CFG);
	if (rc)
		return rc;

	req->flags = cpu_to_le32(VNIC_PLCMODES_CFG_REQ_FLAGS_JUMBO_PLACEMENT);
	req->enables = cpu_to_le32(VNIC_PLCMODES_CFG_REQ_ENABLES_JUMBO_THRESH_VALID);
	req->jumbo_thresh = cpu_to_le16(bp->rx_buf_use_size);

	if (!BNXT_RX_PAGE_MODE(bp) && (bp->flags & BNXT_FLAG_AGG_RINGS)) {
		req->flags |= cpu_to_le32(VNIC_PLCMODES_CFG_REQ_FLAGS_HDS_IPV4 |
					  VNIC_PLCMODES_CFG_REQ_FLAGS_HDS_IPV6);
		req->enables |=
			cpu_to_le32(VNIC_PLCMODES_CFG_REQ_ENABLES_HDS_THRESHOLD_VALID);
		req->hds_threshold = cpu_to_le16(hds_thresh);
	}
	req->vnic_id = cpu_to_le32(vnic->fw_vnic_id);
	return hwrm_req_send(bp, req);
}

static void bnxt_hwrm_vnic_ctx_free_one(struct bnxt *bp,
					struct bnxt_vnic_info *vnic,
					u16 ctx_idx)
{
	struct hwrm_vnic_rss_cos_lb_ctx_free_input *req;

	if (hwrm_req_init(bp, req, HWRM_VNIC_RSS_COS_LB_CTX_FREE))
		return;

	req->rss_cos_lb_ctx_id =
		cpu_to_le16(vnic->fw_rss_cos_lb_ctx[ctx_idx]);

	hwrm_req_send(bp, req);
	vnic->fw_rss_cos_lb_ctx[ctx_idx] = INVALID_HW_RING_ID;
}

static void bnxt_hwrm_vnic_ctx_free(struct bnxt *bp)
{
	int i, j;

	for (i = 0; i < bp->nr_vnics; i++) {
		struct bnxt_vnic_info *vnic = &bp->vnic_info[i];

		for (j = 0; j < BNXT_MAX_CTX_PER_VNIC; j++) {
			if (vnic->fw_rss_cos_lb_ctx[j] != INVALID_HW_RING_ID)
				bnxt_hwrm_vnic_ctx_free_one(bp, vnic, j);
		}
	}
	bp->rsscos_nr_ctxs = 0;
}

static int bnxt_hwrm_vnic_ctx_alloc(struct bnxt *bp,
				    struct bnxt_vnic_info *vnic, u16 ctx_idx)
{
	struct hwrm_vnic_rss_cos_lb_ctx_alloc_output *resp;
	struct hwrm_vnic_rss_cos_lb_ctx_alloc_input *req;
	int rc;

	rc = hwrm_req_init(bp, req, HWRM_VNIC_RSS_COS_LB_CTX_ALLOC);
	if (rc)
		return rc;

	resp = hwrm_req_hold(bp, req);
	rc = hwrm_req_send(bp, req);
	if (!rc)
		vnic->fw_rss_cos_lb_ctx[ctx_idx] =
			le16_to_cpu(resp->rss_cos_lb_ctx_id);
	hwrm_req_drop(bp, req);

	return rc;
}

static u32 bnxt_get_roce_vnic_mode(struct bnxt *bp)
{
	if (bp->flags & BNXT_FLAG_ROCE_MIRROR_CAP)
		return VNIC_CFG_REQ_FLAGS_ROCE_MIRRORING_CAPABLE_VNIC_MODE;
	return VNIC_CFG_REQ_FLAGS_ROCE_DUAL_VNIC_MODE;
}

int bnxt_hwrm_vnic_cfg(struct bnxt *bp, struct bnxt_vnic_info *vnic)
{
	struct bnxt_vnic_info *vnic0 = &bp->vnic_info[BNXT_VNIC_DEFAULT];
	struct hwrm_vnic_cfg_input *req;
	unsigned int ring = 0, grp_idx;
	u16 def_vlan = 0;
	int rc;

	rc = hwrm_req_init(bp, req, HWRM_VNIC_CFG);
	if (rc)
		return rc;

	if (bp->flags & BNXT_FLAG_CHIP_P5_PLUS) {
		struct bnxt_rx_ring_info *rxr = &bp->rx_ring[0];

		req->default_rx_ring_id =
			cpu_to_le16(rxr->rx_ring_struct.fw_ring_id);
		req->default_cmpl_ring_id =
			cpu_to_le16(bnxt_cp_ring_for_rx(bp, rxr));
		req->enables =
			cpu_to_le32(VNIC_CFG_REQ_ENABLES_DEFAULT_RX_RING_ID |
				    VNIC_CFG_REQ_ENABLES_DEFAULT_CMPL_RING_ID);
		goto vnic_mru;
	}
	req->enables = cpu_to_le32(VNIC_CFG_REQ_ENABLES_DFLT_RING_GRP);
	/* Only RSS support for now TBD: COS & LB */
	if (vnic->fw_rss_cos_lb_ctx[0] != INVALID_HW_RING_ID) {
		req->rss_rule = cpu_to_le16(vnic->fw_rss_cos_lb_ctx[0]);
		req->enables |= cpu_to_le32(VNIC_CFG_REQ_ENABLES_RSS_RULE |
					   VNIC_CFG_REQ_ENABLES_MRU);
	} else if (vnic->flags & BNXT_VNIC_RFS_NEW_RSS_FLAG) {
		req->rss_rule = cpu_to_le16(vnic0->fw_rss_cos_lb_ctx[0]);
		req->enables |= cpu_to_le32(VNIC_CFG_REQ_ENABLES_RSS_RULE |
					   VNIC_CFG_REQ_ENABLES_MRU);
		req->flags |= cpu_to_le32(VNIC_CFG_REQ_FLAGS_RSS_DFLT_CR_MODE);
	} else {
		req->rss_rule = cpu_to_le16(0xffff);
	}

	if (BNXT_CHIP_TYPE_NITRO_A0(bp) &&
	    (vnic->fw_rss_cos_lb_ctx[0] != INVALID_HW_RING_ID)) {
		req->cos_rule = cpu_to_le16(vnic->fw_rss_cos_lb_ctx[1]);
		req->enables |= cpu_to_le32(VNIC_CFG_REQ_ENABLES_COS_RULE);
	} else {
		req->cos_rule = cpu_to_le16(0xffff);
	}

	if (vnic->flags & BNXT_VNIC_RSS_FLAG)
		ring = 0;
	else if (vnic->flags & BNXT_VNIC_RFS_FLAG)
		ring = vnic->vnic_id - 1;
	else if ((vnic->vnic_id == 1) && BNXT_CHIP_TYPE_NITRO_A0(bp))
		ring = bp->rx_nr_rings - 1;

	grp_idx = bp->rx_ring[ring].bnapi->index;
	req->dflt_ring_grp = cpu_to_le16(bp->grp_info[grp_idx].fw_grp_id);
	req->lb_rule = cpu_to_le16(0xffff);
vnic_mru:
	vnic->mru = bp->dev->mtu + VLAN_ETH_HLEN;
	req->mru = cpu_to_le16(vnic->mru);

	req->vnic_id = cpu_to_le16(vnic->fw_vnic_id);
#ifdef CONFIG_BNXT_SRIOV
	if (BNXT_VF(bp))
		def_vlan = bp->vf.vlan;
#endif
	if ((bp->flags & BNXT_FLAG_STRIP_VLAN) || def_vlan)
		req->flags |= cpu_to_le32(VNIC_CFG_REQ_FLAGS_VLAN_STRIP_MODE);
	if (vnic->vnic_id == BNXT_VNIC_DEFAULT && bnxt_ulp_registered(bp->edev))
		req->flags |= cpu_to_le32(bnxt_get_roce_vnic_mode(bp));

	return hwrm_req_send(bp, req);
}

static void bnxt_hwrm_vnic_free_one(struct bnxt *bp,
				    struct bnxt_vnic_info *vnic)
{
	if (vnic->fw_vnic_id != INVALID_HW_RING_ID) {
		struct hwrm_vnic_free_input *req;

		if (hwrm_req_init(bp, req, HWRM_VNIC_FREE))
			return;

		req->vnic_id = cpu_to_le32(vnic->fw_vnic_id);

		hwrm_req_send(bp, req);
		vnic->fw_vnic_id = INVALID_HW_RING_ID;
	}
}

static void bnxt_hwrm_vnic_free(struct bnxt *bp)
{
	u16 i;

	for (i = 0; i < bp->nr_vnics; i++)
		bnxt_hwrm_vnic_free_one(bp, &bp->vnic_info[i]);
}

int bnxt_hwrm_vnic_alloc(struct bnxt *bp, struct bnxt_vnic_info *vnic,
			 unsigned int start_rx_ring_idx,
			 unsigned int nr_rings)
{
	unsigned int i, j, grp_idx, end_idx = start_rx_ring_idx + nr_rings;
	struct hwrm_vnic_alloc_output *resp;
	struct hwrm_vnic_alloc_input *req;
	int rc;

	rc = hwrm_req_init(bp, req, HWRM_VNIC_ALLOC);
	if (rc)
		return rc;

	if (bp->flags & BNXT_FLAG_CHIP_P5_PLUS)
		goto vnic_no_ring_grps;

	/* map ring groups to this vnic */
	for (i = start_rx_ring_idx, j = 0; i < end_idx; i++, j++) {
		grp_idx = bp->rx_ring[i].bnapi->index;
		if (bp->grp_info[grp_idx].fw_grp_id == INVALID_HW_RING_ID) {
			netdev_err(bp->dev, "Not enough ring groups avail:%x req:%x\n",
				   j, nr_rings);
			break;
		}
		vnic->fw_grp_ids[j] = bp->grp_info[grp_idx].fw_grp_id;
	}

vnic_no_ring_grps:
	for (i = 0; i < BNXT_MAX_CTX_PER_VNIC; i++)
		vnic->fw_rss_cos_lb_ctx[i] = INVALID_HW_RING_ID;
	if (vnic->vnic_id == BNXT_VNIC_DEFAULT)
		req->flags = cpu_to_le32(VNIC_ALLOC_REQ_FLAGS_DEFAULT);

	resp = hwrm_req_hold(bp, req);
	rc = hwrm_req_send(bp, req);
	if (!rc)
		vnic->fw_vnic_id = le32_to_cpu(resp->vnic_id);
	hwrm_req_drop(bp, req);
	return rc;
}

static int bnxt_hwrm_vnic_qcaps(struct bnxt *bp)
{
	struct hwrm_vnic_qcaps_output *resp;
	struct hwrm_vnic_qcaps_input *req;
	int rc;

	bp->hw_ring_stats_size = sizeof(struct ctx_hw_stats);
	bp->flags &= ~BNXT_FLAG_ROCE_MIRROR_CAP;
	bp->rss_cap &= ~BNXT_RSS_CAP_NEW_RSS_CAP;
	if (bp->hwrm_spec_code < 0x10600)
		return 0;

	rc = hwrm_req_init(bp, req, HWRM_VNIC_QCAPS);
	if (rc)
		return rc;

	resp = hwrm_req_hold(bp, req);
	rc = hwrm_req_send(bp, req);
	if (!rc) {
		u32 flags = le32_to_cpu(resp->flags);

		if (!(bp->flags & BNXT_FLAG_CHIP_P5_PLUS) &&
		    (flags & VNIC_QCAPS_RESP_FLAGS_RSS_DFLT_CR_CAP))
			bp->rss_cap |= BNXT_RSS_CAP_NEW_RSS_CAP;
		if (flags &
		    VNIC_QCAPS_RESP_FLAGS_ROCE_MIRRORING_CAPABLE_VNIC_CAP)
			bp->flags |= BNXT_FLAG_ROCE_MIRROR_CAP;

		/* Older P5 fw before EXT_HW_STATS support did not set
		 * VLAN_STRIP_CAP properly.
		 */
		if ((flags & VNIC_QCAPS_RESP_FLAGS_VLAN_STRIP_CAP) ||
		    (BNXT_CHIP_P5(bp) &&
		     !(bp->fw_cap & BNXT_FW_CAP_EXT_HW_STATS_SUPPORTED)))
			bp->fw_cap |= BNXT_FW_CAP_VLAN_RX_STRIP;
		if (flags & VNIC_QCAPS_RESP_FLAGS_RSS_HASH_TYPE_DELTA_CAP)
			bp->rss_cap |= BNXT_RSS_CAP_RSS_HASH_TYPE_DELTA;
		if (flags & VNIC_QCAPS_RESP_FLAGS_RSS_PROF_TCAM_MODE_ENABLED)
			bp->rss_cap |= BNXT_RSS_CAP_RSS_TCAM;
		bp->max_tpa_v2 = le16_to_cpu(resp->max_aggs_supported);
		if (bp->max_tpa_v2) {
			if (BNXT_CHIP_P5(bp))
				bp->hw_ring_stats_size = BNXT_RING_STATS_SIZE_P5;
			else
				bp->hw_ring_stats_size = BNXT_RING_STATS_SIZE_P7;
		}
		if (flags & VNIC_QCAPS_RESP_FLAGS_HW_TUNNEL_TPA_CAP)
			bp->fw_cap |= BNXT_FW_CAP_VNIC_TUNNEL_TPA;
		if (flags & VNIC_QCAPS_RESP_FLAGS_RSS_IPSEC_AH_SPI_IPV4_CAP)
			bp->rss_cap |= BNXT_RSS_CAP_AH_V4_RSS_CAP;
		if (flags & VNIC_QCAPS_RESP_FLAGS_RSS_IPSEC_AH_SPI_IPV6_CAP)
			bp->rss_cap |= BNXT_RSS_CAP_AH_V6_RSS_CAP;
		if (flags & VNIC_QCAPS_RESP_FLAGS_RSS_IPSEC_ESP_SPI_IPV4_CAP)
			bp->rss_cap |= BNXT_RSS_CAP_ESP_V4_RSS_CAP;
		if (flags & VNIC_QCAPS_RESP_FLAGS_RSS_IPSEC_ESP_SPI_IPV6_CAP)
			bp->rss_cap |= BNXT_RSS_CAP_ESP_V6_RSS_CAP;
		if (flags & VNIC_QCAPS_RESP_FLAGS_RSS_IPV6_FLOW_LABEL_CAP)
			bp->rss_cap |= BNXT_RSS_CAP_IPV6_FLOW_LABEL_RSS_CAP;
		if (flags & VNIC_QCAPS_RESP_FLAGS_RE_FLUSH_CAP)
			bp->fw_cap |= BNXT_FW_CAP_VNIC_RE_FLUSH;
	}
	hwrm_req_drop(bp, req);
	return rc;
}

static int bnxt_hwrm_ring_grp_alloc(struct bnxt *bp)
{
	struct hwrm_ring_grp_alloc_output *resp;
	struct hwrm_ring_grp_alloc_input *req;
	int rc;
	u16 i;

	if (bp->flags & BNXT_FLAG_CHIP_P5_PLUS)
		return 0;

	rc = hwrm_req_init(bp, req, HWRM_RING_GRP_ALLOC);
	if (rc)
		return rc;

	resp = hwrm_req_hold(bp, req);
	for (i = 0; i < bp->rx_nr_rings; i++) {
		unsigned int grp_idx = bp->rx_ring[i].bnapi->index;

		req->cr = cpu_to_le16(bp->grp_info[grp_idx].cp_fw_ring_id);
		req->rr = cpu_to_le16(bp->grp_info[grp_idx].rx_fw_ring_id);
		req->ar = cpu_to_le16(bp->grp_info[grp_idx].agg_fw_ring_id);
		req->sc = cpu_to_le16(bp->grp_info[grp_idx].fw_stats_ctx);

		rc = hwrm_req_send(bp, req);

		if (rc)
			break;

		bp->grp_info[grp_idx].fw_grp_id =
			le32_to_cpu(resp->ring_group_id);
	}
	hwrm_req_drop(bp, req);
	return rc;
}

static void bnxt_hwrm_ring_grp_free(struct bnxt *bp)
{
	struct hwrm_ring_grp_free_input *req;
	u16 i;

	if (!bp->grp_info || (bp->flags & BNXT_FLAG_CHIP_P5_PLUS))
		return;

	if (hwrm_req_init(bp, req, HWRM_RING_GRP_FREE))
		return;

	hwrm_req_hold(bp, req);
	for (i = 0; i < bp->cp_nr_rings; i++) {
		if (bp->grp_info[i].fw_grp_id == INVALID_HW_RING_ID)
			continue;
		req->ring_group_id =
			cpu_to_le32(bp->grp_info[i].fw_grp_id);

		hwrm_req_send(bp, req);
		bp->grp_info[i].fw_grp_id = INVALID_HW_RING_ID;
	}
	hwrm_req_drop(bp, req);
}

static void bnxt_set_rx_ring_params_p5(struct bnxt *bp, u32 ring_type,
				       struct hwrm_ring_alloc_input *req,
				       struct bnxt_ring_struct *ring)
{
	struct bnxt_ring_grp_info *grp_info = &bp->grp_info[ring->grp_idx];
	u32 enables = RING_ALLOC_REQ_ENABLES_RX_BUF_SIZE_VALID |
		      RING_ALLOC_REQ_ENABLES_NQ_RING_ID_VALID;

	if (ring_type == HWRM_RING_ALLOC_AGG) {
		req->ring_type = RING_ALLOC_REQ_RING_TYPE_RX_AGG;
		req->rx_ring_id = cpu_to_le16(grp_info->rx_fw_ring_id);
		req->rx_buf_size = cpu_to_le16(BNXT_RX_PAGE_SIZE);
		enables |= RING_ALLOC_REQ_ENABLES_RX_RING_ID_VALID;
	} else {
		req->rx_buf_size = cpu_to_le16(bp->rx_buf_use_size);
		if (NET_IP_ALIGN == 2)
			req->flags =
				cpu_to_le16(RING_ALLOC_REQ_FLAGS_RX_SOP_PAD);
	}
	req->stat_ctx_id = cpu_to_le32(grp_info->fw_stats_ctx);
	req->nq_ring_id = cpu_to_le16(grp_info->cp_fw_ring_id);
	req->enables |= cpu_to_le32(enables);
}

static int hwrm_ring_alloc_send_msg(struct bnxt *bp,
				    struct bnxt_ring_struct *ring,
				    u32 ring_type, u32 map_index)
{
	struct hwrm_ring_alloc_output *resp;
	struct hwrm_ring_alloc_input *req;
	struct bnxt_ring_mem_info *rmem = &ring->ring_mem;
	struct bnxt_ring_grp_info *grp_info;
	int rc, err = 0;
	u16 ring_id;

	rc = hwrm_req_init(bp, req, HWRM_RING_ALLOC);
	if (rc)
		goto exit;

	req->enables = 0;
	if (rmem->nr_pages > 1) {
		req->page_tbl_addr = cpu_to_le64(rmem->pg_tbl_map);
		/* Page size is in log2 units */
		req->page_size = BNXT_PAGE_SHIFT;
		req->page_tbl_depth = 1;
	} else {
		req->page_tbl_addr =  cpu_to_le64(rmem->dma_arr[0]);
	}
	req->fbo = 0;
	/* Association of ring index with doorbell index and MSIX number */
	req->logical_id = cpu_to_le16(map_index);

	switch (ring_type) {
	case HWRM_RING_ALLOC_TX: {
		struct bnxt_tx_ring_info *txr;
		u16 flags = 0;

		txr = container_of(ring, struct bnxt_tx_ring_info,
				   tx_ring_struct);
		req->ring_type = RING_ALLOC_REQ_RING_TYPE_TX;
		/* Association of transmit ring with completion ring */
		grp_info = &bp->grp_info[ring->grp_idx];
		req->cmpl_ring_id = cpu_to_le16(bnxt_cp_ring_for_tx(bp, txr));
		req->length = cpu_to_le32(bp->tx_ring_mask + 1);
		req->stat_ctx_id = cpu_to_le32(grp_info->fw_stats_ctx);
		req->queue_id = cpu_to_le16(ring->queue_id);
		if (bp->flags & BNXT_FLAG_TX_COAL_CMPL)
			req->cmpl_coal_cnt =
				RING_ALLOC_REQ_CMPL_COAL_CNT_COAL_64;
		if ((bp->fw_cap & BNXT_FW_CAP_TX_TS_CMP) && bp->ptp_cfg)
			flags |= RING_ALLOC_REQ_FLAGS_TX_PKT_TS_CMPL_ENABLE;
		req->flags = cpu_to_le16(flags);
		break;
	}
	case HWRM_RING_ALLOC_RX:
	case HWRM_RING_ALLOC_AGG:
		req->ring_type = RING_ALLOC_REQ_RING_TYPE_RX;
		req->length = (ring_type == HWRM_RING_ALLOC_RX) ?
			      cpu_to_le32(bp->rx_ring_mask + 1) :
			      cpu_to_le32(bp->rx_agg_ring_mask + 1);
		if (bp->flags & BNXT_FLAG_CHIP_P5_PLUS)
			bnxt_set_rx_ring_params_p5(bp, ring_type, req, ring);
		break;
	case HWRM_RING_ALLOC_CMPL:
		req->ring_type = RING_ALLOC_REQ_RING_TYPE_L2_CMPL;
		req->length = cpu_to_le32(bp->cp_ring_mask + 1);
		if (bp->flags & BNXT_FLAG_CHIP_P5_PLUS) {
			/* Association of cp ring with nq */
			grp_info = &bp->grp_info[map_index];
			req->nq_ring_id = cpu_to_le16(grp_info->cp_fw_ring_id);
			req->cq_handle = cpu_to_le64(ring->handle);
			req->enables |= cpu_to_le32(
				RING_ALLOC_REQ_ENABLES_NQ_RING_ID_VALID);
		} else {
			req->int_mode = RING_ALLOC_REQ_INT_MODE_MSIX;
		}
		break;
	case HWRM_RING_ALLOC_NQ:
		req->ring_type = RING_ALLOC_REQ_RING_TYPE_NQ;
		req->length = cpu_to_le32(bp->cp_ring_mask + 1);
		req->int_mode = RING_ALLOC_REQ_INT_MODE_MSIX;
		break;
	default:
		netdev_err(bp->dev, "hwrm alloc invalid ring type %d\n",
			   ring_type);
		return -EINVAL;
	}

	resp = hwrm_req_hold(bp, req);
	rc = hwrm_req_send(bp, req);
	err = le16_to_cpu(resp->error_code);
	ring_id = le16_to_cpu(resp->ring_id);
	hwrm_req_drop(bp, req);

exit:
	if (rc || err) {
		netdev_err(bp->dev, "hwrm_ring_alloc type %d failed. rc:%x err:%x\n",
			   ring_type, rc, err);
		return -EIO;
	}
	ring->fw_ring_id = ring_id;
	return rc;
}

static int bnxt_hwrm_set_async_event_cr(struct bnxt *bp, int idx)
{
	int rc;

	if (BNXT_PF(bp)) {
		struct hwrm_func_cfg_input *req;

		rc = bnxt_hwrm_func_cfg_short_req_init(bp, &req);
		if (rc)
			return rc;

		req->fid = cpu_to_le16(0xffff);
		req->enables = cpu_to_le32(FUNC_CFG_REQ_ENABLES_ASYNC_EVENT_CR);
		req->async_event_cr = cpu_to_le16(idx);
		return hwrm_req_send(bp, req);
	} else {
		struct hwrm_func_vf_cfg_input *req;

		rc = hwrm_req_init(bp, req, HWRM_FUNC_VF_CFG);
		if (rc)
			return rc;

		req->enables =
			cpu_to_le32(FUNC_VF_CFG_REQ_ENABLES_ASYNC_EVENT_CR);
		req->async_event_cr = cpu_to_le16(idx);
		return hwrm_req_send(bp, req);
	}
}

static void bnxt_set_db_mask(struct bnxt *bp, struct bnxt_db_info *db,
			     u32 ring_type)
{
	switch (ring_type) {
	case HWRM_RING_ALLOC_TX:
		db->db_ring_mask = bp->tx_ring_mask;
		break;
	case HWRM_RING_ALLOC_RX:
		db->db_ring_mask = bp->rx_ring_mask;
		break;
	case HWRM_RING_ALLOC_AGG:
		db->db_ring_mask = bp->rx_agg_ring_mask;
		break;
	case HWRM_RING_ALLOC_CMPL:
	case HWRM_RING_ALLOC_NQ:
		db->db_ring_mask = bp->cp_ring_mask;
		break;
	}
	if (bp->flags & BNXT_FLAG_CHIP_P7) {
		db->db_epoch_mask = db->db_ring_mask + 1;
		db->db_epoch_shift = DBR_EPOCH_SFT - ilog2(db->db_epoch_mask);
	}
}

static void bnxt_set_db(struct bnxt *bp, struct bnxt_db_info *db, u32 ring_type,
			u32 map_idx, u32 xid)
{
	if (bp->flags & BNXT_FLAG_CHIP_P5_PLUS) {
		switch (ring_type) {
		case HWRM_RING_ALLOC_TX:
			db->db_key64 = DBR_PATH_L2 | DBR_TYPE_SQ;
			break;
		case HWRM_RING_ALLOC_RX:
		case HWRM_RING_ALLOC_AGG:
			db->db_key64 = DBR_PATH_L2 | DBR_TYPE_SRQ;
			break;
		case HWRM_RING_ALLOC_CMPL:
			db->db_key64 = DBR_PATH_L2;
			break;
		case HWRM_RING_ALLOC_NQ:
			db->db_key64 = DBR_PATH_L2;
			break;
		}
		db->db_key64 |= (u64)xid << DBR_XID_SFT;

		if (bp->flags & BNXT_FLAG_CHIP_P7)
			db->db_key64 |= DBR_VALID;

		db->doorbell = bp->bar1 + bp->db_offset;
	} else {
		db->doorbell = bp->bar1 + map_idx * 0x80;
		switch (ring_type) {
		case HWRM_RING_ALLOC_TX:
			db->db_key32 = DB_KEY_TX;
			break;
		case HWRM_RING_ALLOC_RX:
		case HWRM_RING_ALLOC_AGG:
			db->db_key32 = DB_KEY_RX;
			break;
		case HWRM_RING_ALLOC_CMPL:
			db->db_key32 = DB_KEY_CP;
			break;
		}
	}
	bnxt_set_db_mask(bp, db, ring_type);
}

static int bnxt_hwrm_rx_ring_alloc(struct bnxt *bp,
				   struct bnxt_rx_ring_info *rxr)
{
	struct bnxt_ring_struct *ring = &rxr->rx_ring_struct;
	struct bnxt_napi *bnapi = rxr->bnapi;
	u32 type = HWRM_RING_ALLOC_RX;
	u32 map_idx = bnapi->index;
	int rc;

	rc = hwrm_ring_alloc_send_msg(bp, ring, type, map_idx);
	if (rc)
		return rc;

	bnxt_set_db(bp, &rxr->rx_db, type, map_idx, ring->fw_ring_id);
	bp->grp_info[map_idx].rx_fw_ring_id = ring->fw_ring_id;

	return 0;
}

static int bnxt_hwrm_rx_agg_ring_alloc(struct bnxt *bp,
				       struct bnxt_rx_ring_info *rxr)
{
	struct bnxt_ring_struct *ring = &rxr->rx_agg_ring_struct;
	u32 type = HWRM_RING_ALLOC_AGG;
	u32 grp_idx = ring->grp_idx;
	u32 map_idx;
	int rc;

	map_idx = grp_idx + bp->rx_nr_rings;
	rc = hwrm_ring_alloc_send_msg(bp, ring, type, map_idx);
	if (rc)
		return rc;

	bnxt_set_db(bp, &rxr->rx_agg_db, type, map_idx,
		    ring->fw_ring_id);
	bnxt_db_write(bp, &rxr->rx_agg_db, rxr->rx_agg_prod);
	bnxt_db_write(bp, &rxr->rx_db, rxr->rx_prod);
	bp->grp_info[grp_idx].agg_fw_ring_id = ring->fw_ring_id;

	return 0;
}

static int bnxt_hwrm_cp_ring_alloc_p5(struct bnxt *bp,
				      struct bnxt_cp_ring_info *cpr)
{
	const u32 type = HWRM_RING_ALLOC_CMPL;
	struct bnxt_napi *bnapi = cpr->bnapi;
	struct bnxt_ring_struct *ring;
	u32 map_idx = bnapi->index;
	int rc;

	ring = &cpr->cp_ring_struct;
	ring->handle = BNXT_SET_NQ_HDL(cpr);
	rc = hwrm_ring_alloc_send_msg(bp, ring, type, map_idx);
	if (rc)
		return rc;
	bnxt_set_db(bp, &cpr->cp_db, type, map_idx, ring->fw_ring_id);
	bnxt_db_cq(bp, &cpr->cp_db, cpr->cp_raw_cons);
	return 0;
}

static int bnxt_hwrm_tx_ring_alloc(struct bnxt *bp,
				   struct bnxt_tx_ring_info *txr, u32 tx_idx)
{
	struct bnxt_ring_struct *ring = &txr->tx_ring_struct;
	const u32 type = HWRM_RING_ALLOC_TX;
	int rc;

	rc = hwrm_ring_alloc_send_msg(bp, ring, type, tx_idx);
	if (rc)
		return rc;
	bnxt_set_db(bp, &txr->tx_db, type, tx_idx, ring->fw_ring_id);
	return 0;
}

static int bnxt_hwrm_ring_alloc(struct bnxt *bp)
{
	bool agg_rings = !!(bp->flags & BNXT_FLAG_AGG_RINGS);
	int i, rc = 0;
	u32 type;

	if (bp->flags & BNXT_FLAG_CHIP_P5_PLUS)
		type = HWRM_RING_ALLOC_NQ;
	else
		type = HWRM_RING_ALLOC_CMPL;
	for (i = 0; i < bp->cp_nr_rings; i++) {
		struct bnxt_napi *bnapi = bp->bnapi[i];
		struct bnxt_cp_ring_info *cpr = &bnapi->cp_ring;
		struct bnxt_ring_struct *ring = &cpr->cp_ring_struct;
		u32 map_idx = ring->map_idx;
		unsigned int vector;

		vector = bp->irq_tbl[map_idx].vector;
		disable_irq_nosync(vector);
		rc = hwrm_ring_alloc_send_msg(bp, ring, type, map_idx);
		if (rc) {
			enable_irq(vector);
			goto err_out;
		}
		bnxt_set_db(bp, &cpr->cp_db, type, map_idx, ring->fw_ring_id);
		bnxt_db_nq(bp, &cpr->cp_db, cpr->cp_raw_cons);
		enable_irq(vector);
		bp->grp_info[i].cp_fw_ring_id = ring->fw_ring_id;

		if (!i) {
			rc = bnxt_hwrm_set_async_event_cr(bp, ring->fw_ring_id);
			if (rc)
				netdev_warn(bp->dev, "Failed to set async event completion ring.\n");
		}
	}

	for (i = 0; i < bp->tx_nr_rings; i++) {
		struct bnxt_tx_ring_info *txr = &bp->tx_ring[i];

		if (bp->flags & BNXT_FLAG_CHIP_P5_PLUS) {
			rc = bnxt_hwrm_cp_ring_alloc_p5(bp, txr->tx_cpr);
			if (rc)
				goto err_out;
		}
		rc = bnxt_hwrm_tx_ring_alloc(bp, txr, i);
		if (rc)
			goto err_out;
	}

	for (i = 0; i < bp->rx_nr_rings; i++) {
		struct bnxt_rx_ring_info *rxr = &bp->rx_ring[i];

		rc = bnxt_hwrm_rx_ring_alloc(bp, rxr);
		if (rc)
			goto err_out;
		/* If we have agg rings, post agg buffers first. */
		if (!agg_rings)
			bnxt_db_write(bp, &rxr->rx_db, rxr->rx_prod);
		if (bp->flags & BNXT_FLAG_CHIP_P5_PLUS) {
			rc = bnxt_hwrm_cp_ring_alloc_p5(bp, rxr->rx_cpr);
			if (rc)
				goto err_out;
		}
	}

	if (agg_rings) {
		for (i = 0; i < bp->rx_nr_rings; i++) {
			rc = bnxt_hwrm_rx_agg_ring_alloc(bp, &bp->rx_ring[i]);
			if (rc)
				goto err_out;
		}
	}
err_out:
	return rc;
}

static void bnxt_cancel_dim(struct bnxt *bp)
{
	int i;

	/* DIM work is initialized in bnxt_enable_napi().  Proceed only
	 * if NAPI is enabled.
	 */
	if (!bp->bnapi || test_bit(BNXT_STATE_NAPI_DISABLED, &bp->state))
		return;

	/* Make sure NAPI sees that the VNIC is disabled */
	synchronize_net();
	for (i = 0; i < bp->rx_nr_rings; i++) {
		struct bnxt_rx_ring_info *rxr = &bp->rx_ring[i];
		struct bnxt_napi *bnapi = rxr->bnapi;

		cancel_work_sync(&bnapi->cp_ring.dim.work);
	}
}

static int hwrm_ring_free_send_msg(struct bnxt *bp,
				   struct bnxt_ring_struct *ring,
				   u32 ring_type, int cmpl_ring_id)
{
	struct hwrm_ring_free_output *resp;
	struct hwrm_ring_free_input *req;
	u16 error_code = 0;
	int rc;

	if (BNXT_NO_FW_ACCESS(bp))
		return 0;

	rc = hwrm_req_init(bp, req, HWRM_RING_FREE);
	if (rc)
		goto exit;

	req->cmpl_ring = cpu_to_le16(cmpl_ring_id);
	req->ring_type = ring_type;
	req->ring_id = cpu_to_le16(ring->fw_ring_id);

	resp = hwrm_req_hold(bp, req);
	rc = hwrm_req_send(bp, req);
	error_code = le16_to_cpu(resp->error_code);
	hwrm_req_drop(bp, req);
exit:
	if (rc || error_code) {
		netdev_err(bp->dev, "hwrm_ring_free type %d failed. rc:%x err:%x\n",
			   ring_type, rc, error_code);
		return -EIO;
	}
	return 0;
}

static void bnxt_hwrm_tx_ring_free(struct bnxt *bp,
				   struct bnxt_tx_ring_info *txr,
				   bool close_path)
{
	struct bnxt_ring_struct *ring = &txr->tx_ring_struct;
	u32 cmpl_ring_id;

	if (ring->fw_ring_id == INVALID_HW_RING_ID)
		return;

	cmpl_ring_id = close_path ? bnxt_cp_ring_for_tx(bp, txr) :
		       INVALID_HW_RING_ID;
	hwrm_ring_free_send_msg(bp, ring, RING_FREE_REQ_RING_TYPE_TX,
				cmpl_ring_id);
	ring->fw_ring_id = INVALID_HW_RING_ID;
}

static void bnxt_hwrm_rx_ring_free(struct bnxt *bp,
				   struct bnxt_rx_ring_info *rxr,
				   bool close_path)
{
	struct bnxt_ring_struct *ring = &rxr->rx_ring_struct;
	u32 grp_idx = rxr->bnapi->index;
	u32 cmpl_ring_id;

	if (ring->fw_ring_id == INVALID_HW_RING_ID)
		return;

	cmpl_ring_id = bnxt_cp_ring_for_rx(bp, rxr);
	hwrm_ring_free_send_msg(bp, ring,
				RING_FREE_REQ_RING_TYPE_RX,
				close_path ? cmpl_ring_id :
				INVALID_HW_RING_ID);
	ring->fw_ring_id = INVALID_HW_RING_ID;
	bp->grp_info[grp_idx].rx_fw_ring_id = INVALID_HW_RING_ID;
}

static void bnxt_hwrm_rx_agg_ring_free(struct bnxt *bp,
				       struct bnxt_rx_ring_info *rxr,
				       bool close_path)
{
	struct bnxt_ring_struct *ring = &rxr->rx_agg_ring_struct;
	u32 grp_idx = rxr->bnapi->index;
	u32 type, cmpl_ring_id;

	if (bp->flags & BNXT_FLAG_CHIP_P5_PLUS)
		type = RING_FREE_REQ_RING_TYPE_RX_AGG;
	else
		type = RING_FREE_REQ_RING_TYPE_RX;

	if (ring->fw_ring_id == INVALID_HW_RING_ID)
		return;

	cmpl_ring_id = bnxt_cp_ring_for_rx(bp, rxr);
	hwrm_ring_free_send_msg(bp, ring, type,
				close_path ? cmpl_ring_id :
				INVALID_HW_RING_ID);
	ring->fw_ring_id = INVALID_HW_RING_ID;
	bp->grp_info[grp_idx].agg_fw_ring_id = INVALID_HW_RING_ID;
}

static void bnxt_hwrm_cp_ring_free(struct bnxt *bp,
				   struct bnxt_cp_ring_info *cpr)
{
	struct bnxt_ring_struct *ring;

	ring = &cpr->cp_ring_struct;
	if (ring->fw_ring_id == INVALID_HW_RING_ID)
		return;

	hwrm_ring_free_send_msg(bp, ring, RING_FREE_REQ_RING_TYPE_L2_CMPL,
				INVALID_HW_RING_ID);
	ring->fw_ring_id = INVALID_HW_RING_ID;
}

static void bnxt_clear_one_cp_ring(struct bnxt *bp, struct bnxt_cp_ring_info *cpr)
{
	struct bnxt_ring_struct *ring = &cpr->cp_ring_struct;
	int i, size = ring->ring_mem.page_size;

	cpr->cp_raw_cons = 0;
	cpr->toggle = 0;

	for (i = 0; i < bp->cp_nr_pages; i++)
		if (cpr->cp_desc_ring[i])
			memset(cpr->cp_desc_ring[i], 0, size);
}

static void bnxt_hwrm_ring_free(struct bnxt *bp, bool close_path)
{
	u32 type;
	int i;

	if (!bp->bnapi)
		return;

	for (i = 0; i < bp->tx_nr_rings; i++)
		bnxt_hwrm_tx_ring_free(bp, &bp->tx_ring[i], close_path);

	bnxt_cancel_dim(bp);
	for (i = 0; i < bp->rx_nr_rings; i++) {
		bnxt_hwrm_rx_ring_free(bp, &bp->rx_ring[i], close_path);
		bnxt_hwrm_rx_agg_ring_free(bp, &bp->rx_ring[i], close_path);
	}

	/* The completion rings are about to be freed.  After that the
	 * IRQ doorbell will not work anymore.  So we need to disable
	 * IRQ here.
	 */
	bnxt_disable_int_sync(bp);

	if (bp->flags & BNXT_FLAG_CHIP_P5_PLUS)
		type = RING_FREE_REQ_RING_TYPE_NQ;
	else
		type = RING_FREE_REQ_RING_TYPE_L2_CMPL;
	for (i = 0; i < bp->cp_nr_rings; i++) {
		struct bnxt_napi *bnapi = bp->bnapi[i];
		struct bnxt_cp_ring_info *cpr = &bnapi->cp_ring;
		struct bnxt_ring_struct *ring;
		int j;

		for (j = 0; j < cpr->cp_ring_count && cpr->cp_ring_arr; j++)
			bnxt_hwrm_cp_ring_free(bp, &cpr->cp_ring_arr[j]);

		ring = &cpr->cp_ring_struct;
		if (ring->fw_ring_id != INVALID_HW_RING_ID) {
			hwrm_ring_free_send_msg(bp, ring, type,
						INVALID_HW_RING_ID);
			ring->fw_ring_id = INVALID_HW_RING_ID;
			bp->grp_info[i].cp_fw_ring_id = INVALID_HW_RING_ID;
		}
	}
}

static int __bnxt_trim_rings(struct bnxt *bp, int *rx, int *tx, int max,
			     bool shared);
static int bnxt_trim_rings(struct bnxt *bp, int *rx, int *tx, int max,
			   bool shared);

static int bnxt_hwrm_get_rings(struct bnxt *bp)
{
	struct bnxt_hw_resc *hw_resc = &bp->hw_resc;
	struct hwrm_func_qcfg_output *resp;
	struct hwrm_func_qcfg_input *req;
	int rc;

	if (bp->hwrm_spec_code < 0x10601)
		return 0;

	rc = hwrm_req_init(bp, req, HWRM_FUNC_QCFG);
	if (rc)
		return rc;

	req->fid = cpu_to_le16(0xffff);
	resp = hwrm_req_hold(bp, req);
	rc = hwrm_req_send(bp, req);
	if (rc) {
		hwrm_req_drop(bp, req);
		return rc;
	}

	hw_resc->resv_tx_rings = le16_to_cpu(resp->alloc_tx_rings);
	if (BNXT_NEW_RM(bp)) {
		u16 cp, stats;

		hw_resc->resv_rx_rings = le16_to_cpu(resp->alloc_rx_rings);
		hw_resc->resv_hw_ring_grps =
			le32_to_cpu(resp->alloc_hw_ring_grps);
		hw_resc->resv_vnics = le16_to_cpu(resp->alloc_vnics);
		hw_resc->resv_rsscos_ctxs = le16_to_cpu(resp->alloc_rsscos_ctx);
		cp = le16_to_cpu(resp->alloc_cmpl_rings);
		stats = le16_to_cpu(resp->alloc_stat_ctx);
		hw_resc->resv_irqs = cp;
		if (bp->flags & BNXT_FLAG_CHIP_P5_PLUS) {
			int rx = hw_resc->resv_rx_rings;
			int tx = hw_resc->resv_tx_rings;

			if (bp->flags & BNXT_FLAG_AGG_RINGS)
				rx >>= 1;
			if (cp < (rx + tx)) {
				rc = __bnxt_trim_rings(bp, &rx, &tx, cp, false);
				if (rc)
					goto get_rings_exit;
				if (bp->flags & BNXT_FLAG_AGG_RINGS)
					rx <<= 1;
				hw_resc->resv_rx_rings = rx;
				hw_resc->resv_tx_rings = tx;
			}
			hw_resc->resv_irqs = le16_to_cpu(resp->alloc_msix);
			hw_resc->resv_hw_ring_grps = rx;
		}
		hw_resc->resv_cp_rings = cp;
		hw_resc->resv_stat_ctxs = stats;
	}
get_rings_exit:
	hwrm_req_drop(bp, req);
	return rc;
}

int __bnxt_hwrm_get_tx_rings(struct bnxt *bp, u16 fid, int *tx_rings)
{
	struct hwrm_func_qcfg_output *resp;
	struct hwrm_func_qcfg_input *req;
	int rc;

	if (bp->hwrm_spec_code < 0x10601)
		return 0;

	rc = hwrm_req_init(bp, req, HWRM_FUNC_QCFG);
	if (rc)
		return rc;

	req->fid = cpu_to_le16(fid);
	resp = hwrm_req_hold(bp, req);
	rc = hwrm_req_send(bp, req);
	if (!rc)
		*tx_rings = le16_to_cpu(resp->alloc_tx_rings);

	hwrm_req_drop(bp, req);
	return rc;
}

static bool bnxt_rfs_supported(struct bnxt *bp);

static struct hwrm_func_cfg_input *
__bnxt_hwrm_reserve_pf_rings(struct bnxt *bp, struct bnxt_hw_rings *hwr)
{
	struct hwrm_func_cfg_input *req;
	u32 enables = 0;

	if (bnxt_hwrm_func_cfg_short_req_init(bp, &req))
		return NULL;

	req->fid = cpu_to_le16(0xffff);
	enables |= hwr->tx ? FUNC_CFG_REQ_ENABLES_NUM_TX_RINGS : 0;
	req->num_tx_rings = cpu_to_le16(hwr->tx);
	if (BNXT_NEW_RM(bp)) {
		enables |= hwr->rx ? FUNC_CFG_REQ_ENABLES_NUM_RX_RINGS : 0;
		enables |= hwr->stat ? FUNC_CFG_REQ_ENABLES_NUM_STAT_CTXS : 0;
		if (bp->flags & BNXT_FLAG_CHIP_P5_PLUS) {
			enables |= hwr->cp ? FUNC_CFG_REQ_ENABLES_NUM_MSIX : 0;
			enables |= hwr->cp_p5 ?
				   FUNC_CFG_REQ_ENABLES_NUM_CMPL_RINGS : 0;
		} else {
			enables |= hwr->cp ?
				   FUNC_CFG_REQ_ENABLES_NUM_CMPL_RINGS : 0;
			enables |= hwr->grp ?
				   FUNC_CFG_REQ_ENABLES_NUM_HW_RING_GRPS : 0;
		}
		enables |= hwr->vnic ? FUNC_CFG_REQ_ENABLES_NUM_VNICS : 0;
		enables |= hwr->rss_ctx ? FUNC_CFG_REQ_ENABLES_NUM_RSSCOS_CTXS :
					  0;
		req->num_rx_rings = cpu_to_le16(hwr->rx);
		req->num_rsscos_ctxs = cpu_to_le16(hwr->rss_ctx);
		if (bp->flags & BNXT_FLAG_CHIP_P5_PLUS) {
			req->num_cmpl_rings = cpu_to_le16(hwr->cp_p5);
			req->num_msix = cpu_to_le16(hwr->cp);
		} else {
			req->num_cmpl_rings = cpu_to_le16(hwr->cp);
			req->num_hw_ring_grps = cpu_to_le16(hwr->grp);
		}
		req->num_stat_ctxs = cpu_to_le16(hwr->stat);
		req->num_vnics = cpu_to_le16(hwr->vnic);
	}
	req->enables = cpu_to_le32(enables);
	return req;
}

static struct hwrm_func_vf_cfg_input *
__bnxt_hwrm_reserve_vf_rings(struct bnxt *bp, struct bnxt_hw_rings *hwr)
{
	struct hwrm_func_vf_cfg_input *req;
	u32 enables = 0;

	if (hwrm_req_init(bp, req, HWRM_FUNC_VF_CFG))
		return NULL;

	enables |= hwr->tx ? FUNC_VF_CFG_REQ_ENABLES_NUM_TX_RINGS : 0;
	enables |= hwr->rx ? FUNC_VF_CFG_REQ_ENABLES_NUM_RX_RINGS |
			     FUNC_VF_CFG_REQ_ENABLES_NUM_RSSCOS_CTXS : 0;
	enables |= hwr->stat ? FUNC_VF_CFG_REQ_ENABLES_NUM_STAT_CTXS : 0;
	enables |= hwr->rss_ctx ? FUNC_VF_CFG_REQ_ENABLES_NUM_RSSCOS_CTXS : 0;
	if (bp->flags & BNXT_FLAG_CHIP_P5_PLUS) {
		enables |= hwr->cp_p5 ?
			   FUNC_VF_CFG_REQ_ENABLES_NUM_CMPL_RINGS : 0;
	} else {
		enables |= hwr->cp ? FUNC_VF_CFG_REQ_ENABLES_NUM_CMPL_RINGS : 0;
		enables |= hwr->grp ?
			   FUNC_VF_CFG_REQ_ENABLES_NUM_HW_RING_GRPS : 0;
	}
	enables |= hwr->vnic ? FUNC_VF_CFG_REQ_ENABLES_NUM_VNICS : 0;
	enables |= FUNC_VF_CFG_REQ_ENABLES_NUM_L2_CTXS;

	req->num_l2_ctxs = cpu_to_le16(BNXT_VF_MAX_L2_CTX);
	req->num_tx_rings = cpu_to_le16(hwr->tx);
	req->num_rx_rings = cpu_to_le16(hwr->rx);
	req->num_rsscos_ctxs = cpu_to_le16(hwr->rss_ctx);
	if (bp->flags & BNXT_FLAG_CHIP_P5_PLUS) {
		req->num_cmpl_rings = cpu_to_le16(hwr->cp_p5);
	} else {
		req->num_cmpl_rings = cpu_to_le16(hwr->cp);
		req->num_hw_ring_grps = cpu_to_le16(hwr->grp);
	}
	req->num_stat_ctxs = cpu_to_le16(hwr->stat);
	req->num_vnics = cpu_to_le16(hwr->vnic);

	req->enables = cpu_to_le32(enables);
	return req;
}

static int
bnxt_hwrm_reserve_pf_rings(struct bnxt *bp, struct bnxt_hw_rings *hwr)
{
	struct hwrm_func_cfg_input *req;
	int rc;

	req = __bnxt_hwrm_reserve_pf_rings(bp, hwr);
	if (!req)
		return -ENOMEM;

	if (!req->enables) {
		hwrm_req_drop(bp, req);
		return 0;
	}

	rc = hwrm_req_send(bp, req);
	if (rc)
		return rc;

	if (bp->hwrm_spec_code < 0x10601)
		bp->hw_resc.resv_tx_rings = hwr->tx;

	return bnxt_hwrm_get_rings(bp);
}

static int
bnxt_hwrm_reserve_vf_rings(struct bnxt *bp, struct bnxt_hw_rings *hwr)
{
	struct hwrm_func_vf_cfg_input *req;
	int rc;

	if (!BNXT_NEW_RM(bp)) {
		bp->hw_resc.resv_tx_rings = hwr->tx;
		return 0;
	}

	req = __bnxt_hwrm_reserve_vf_rings(bp, hwr);
	if (!req)
		return -ENOMEM;

	rc = hwrm_req_send(bp, req);
	if (rc)
		return rc;

	return bnxt_hwrm_get_rings(bp);
}

static int bnxt_hwrm_reserve_rings(struct bnxt *bp, struct bnxt_hw_rings *hwr)
{
	if (BNXT_PF(bp))
		return bnxt_hwrm_reserve_pf_rings(bp, hwr);
	else
		return bnxt_hwrm_reserve_vf_rings(bp, hwr);
}

int bnxt_nq_rings_in_use(struct bnxt *bp)
{
	return bp->cp_nr_rings + bnxt_get_ulp_msix_num(bp);
}

static int bnxt_cp_rings_in_use(struct bnxt *bp)
{
	int cp;

	if (!(bp->flags & BNXT_FLAG_CHIP_P5_PLUS))
		return bnxt_nq_rings_in_use(bp);

	cp = bp->tx_nr_rings + bp->rx_nr_rings;
	return cp;
}

static int bnxt_get_func_stat_ctxs(struct bnxt *bp)
{
	return bp->cp_nr_rings + bnxt_get_ulp_stat_ctxs(bp);
}

static int bnxt_get_total_rss_ctxs(struct bnxt *bp, struct bnxt_hw_rings *hwr)
{
	if (!hwr->grp)
		return 0;
	if (bp->flags & BNXT_FLAG_CHIP_P5_PLUS) {
		int rss_ctx = bnxt_get_nr_rss_ctxs(bp, hwr->grp);

		if (BNXT_SUPPORTS_NTUPLE_VNIC(bp))
			rss_ctx *= hwr->vnic;
		return rss_ctx;
	}
	if (BNXT_VF(bp))
		return BNXT_VF_MAX_RSS_CTX;
	if (!(bp->rss_cap & BNXT_RSS_CAP_NEW_RSS_CAP) && bnxt_rfs_supported(bp))
		return hwr->grp + 1;
	return 1;
}

/* Check if a default RSS map needs to be setup.  This function is only
 * used on older firmware that does not require reserving RX rings.
 */
static void bnxt_check_rss_tbl_no_rmgr(struct bnxt *bp)
{
	struct bnxt_hw_resc *hw_resc = &bp->hw_resc;

	/* The RSS map is valid for RX rings set to resv_rx_rings */
	if (hw_resc->resv_rx_rings != bp->rx_nr_rings) {
		hw_resc->resv_rx_rings = bp->rx_nr_rings;
		if (!netif_is_rxfh_configured(bp->dev))
			bnxt_set_dflt_rss_indir_tbl(bp, NULL);
	}
}

static int bnxt_get_total_vnics(struct bnxt *bp, int rx_rings)
{
	if (bp->flags & BNXT_FLAG_RFS) {
		if (BNXT_SUPPORTS_NTUPLE_VNIC(bp))
			return 2 + bp->num_rss_ctx;
		if (!(bp->flags & BNXT_FLAG_CHIP_P5_PLUS))
			return rx_rings + 1;
	}
	return 1;
}

static bool bnxt_need_reserve_rings(struct bnxt *bp)
{
	struct bnxt_hw_resc *hw_resc = &bp->hw_resc;
	int cp = bnxt_cp_rings_in_use(bp);
	int nq = bnxt_nq_rings_in_use(bp);
	int rx = bp->rx_nr_rings, stat;
	int vnic, grp = rx;

	/* Old firmware does not need RX ring reservations but we still
	 * need to setup a default RSS map when needed.  With new firmware
	 * we go through RX ring reservations first and then set up the
	 * RSS map for the successfully reserved RX rings when needed.
	 */
	if (!BNXT_NEW_RM(bp))
		bnxt_check_rss_tbl_no_rmgr(bp);

	if (hw_resc->resv_tx_rings != bp->tx_nr_rings &&
	    bp->hwrm_spec_code >= 0x10601)
		return true;

	if (!BNXT_NEW_RM(bp))
		return false;

	vnic = bnxt_get_total_vnics(bp, rx);

	if (bp->flags & BNXT_FLAG_AGG_RINGS)
		rx <<= 1;
	stat = bnxt_get_func_stat_ctxs(bp);
	if (hw_resc->resv_rx_rings != rx || hw_resc->resv_cp_rings != cp ||
	    hw_resc->resv_vnics != vnic || hw_resc->resv_stat_ctxs != stat ||
	    (hw_resc->resv_hw_ring_grps != grp &&
	     !(bp->flags & BNXT_FLAG_CHIP_P5_PLUS)))
		return true;
	if ((bp->flags & BNXT_FLAG_CHIP_P5_PLUS) && BNXT_PF(bp) &&
	    hw_resc->resv_irqs != nq)
		return true;
	return false;
}

static void bnxt_copy_reserved_rings(struct bnxt *bp, struct bnxt_hw_rings *hwr)
{
	struct bnxt_hw_resc *hw_resc = &bp->hw_resc;

	hwr->tx = hw_resc->resv_tx_rings;
	if (BNXT_NEW_RM(bp)) {
		hwr->rx = hw_resc->resv_rx_rings;
		hwr->cp = hw_resc->resv_irqs;
		if (bp->flags & BNXT_FLAG_CHIP_P5_PLUS)
			hwr->cp_p5 = hw_resc->resv_cp_rings;
		hwr->grp = hw_resc->resv_hw_ring_grps;
		hwr->vnic = hw_resc->resv_vnics;
		hwr->stat = hw_resc->resv_stat_ctxs;
		hwr->rss_ctx = hw_resc->resv_rsscos_ctxs;
	}
}

static bool bnxt_rings_ok(struct bnxt *bp, struct bnxt_hw_rings *hwr)
{
	return hwr->tx && hwr->rx && hwr->cp && hwr->grp && hwr->vnic &&
	       hwr->stat && (hwr->cp_p5 || !(bp->flags & BNXT_FLAG_CHIP_P5_PLUS));
}

static int bnxt_get_avail_msix(struct bnxt *bp, int num);

static int __bnxt_reserve_rings(struct bnxt *bp)
{
	struct bnxt_hw_rings hwr = {0};
	int rx_rings, old_rx_rings, rc;
	int cp = bp->cp_nr_rings;
	int ulp_msix = 0;
	bool sh = false;
	int tx_cp;

	if (!bnxt_need_reserve_rings(bp))
		return 0;

	if (BNXT_NEW_RM(bp) && !bnxt_ulp_registered(bp->edev)) {
		ulp_msix = bnxt_get_avail_msix(bp, bp->ulp_num_msix_want);
		if (!ulp_msix)
			bnxt_set_ulp_stat_ctxs(bp, 0);

		if (ulp_msix > bp->ulp_num_msix_want)
			ulp_msix = bp->ulp_num_msix_want;
		hwr.cp = cp + ulp_msix;
	} else {
		hwr.cp = bnxt_nq_rings_in_use(bp);
	}

	hwr.tx = bp->tx_nr_rings;
	hwr.rx = bp->rx_nr_rings;
	if (bp->flags & BNXT_FLAG_SHARED_RINGS)
		sh = true;
	if (bp->flags & BNXT_FLAG_CHIP_P5_PLUS)
		hwr.cp_p5 = hwr.rx + hwr.tx;

	hwr.vnic = bnxt_get_total_vnics(bp, hwr.rx);

	if (bp->flags & BNXT_FLAG_AGG_RINGS)
		hwr.rx <<= 1;
	hwr.grp = bp->rx_nr_rings;
	hwr.rss_ctx = bnxt_get_total_rss_ctxs(bp, &hwr);
	hwr.stat = bnxt_get_func_stat_ctxs(bp);
	old_rx_rings = bp->hw_resc.resv_rx_rings;

	rc = bnxt_hwrm_reserve_rings(bp, &hwr);
	if (rc)
		return rc;

	bnxt_copy_reserved_rings(bp, &hwr);

	rx_rings = hwr.rx;
	if (bp->flags & BNXT_FLAG_AGG_RINGS) {
		if (hwr.rx >= 2) {
			rx_rings = hwr.rx >> 1;
		} else {
			if (netif_running(bp->dev))
				return -ENOMEM;

			bp->flags &= ~BNXT_FLAG_AGG_RINGS;
			bp->flags |= BNXT_FLAG_NO_AGG_RINGS;
			bp->dev->hw_features &= ~NETIF_F_LRO;
			bp->dev->features &= ~NETIF_F_LRO;
			bnxt_set_ring_params(bp);
		}
	}
	rx_rings = min_t(int, rx_rings, hwr.grp);
	hwr.cp = min_t(int, hwr.cp, bp->cp_nr_rings);
	if (bnxt_ulp_registered(bp->edev) &&
	    hwr.stat > bnxt_get_ulp_stat_ctxs(bp))
		hwr.stat -= bnxt_get_ulp_stat_ctxs(bp);
	hwr.cp = min_t(int, hwr.cp, hwr.stat);
	rc = bnxt_trim_rings(bp, &rx_rings, &hwr.tx, hwr.cp, sh);
	if (bp->flags & BNXT_FLAG_AGG_RINGS)
		hwr.rx = rx_rings << 1;
	tx_cp = bnxt_num_tx_to_cp(bp, hwr.tx);
	hwr.cp = sh ? max_t(int, tx_cp, rx_rings) : tx_cp + rx_rings;
	if (hwr.tx != bp->tx_nr_rings) {
		netdev_warn(bp->dev,
			    "Able to reserve only %d out of %d requested TX rings\n",
			    hwr.tx, bp->tx_nr_rings);
	}
	bp->tx_nr_rings = hwr.tx;

	/* If we cannot reserve all the RX rings, reset the RSS map only
	 * if absolutely necessary
	 */
	if (rx_rings != bp->rx_nr_rings) {
		netdev_warn(bp->dev, "Able to reserve only %d out of %d requested RX rings\n",
			    rx_rings, bp->rx_nr_rings);
		if (netif_is_rxfh_configured(bp->dev) &&
		    (bnxt_get_nr_rss_ctxs(bp, bp->rx_nr_rings) !=
		     bnxt_get_nr_rss_ctxs(bp, rx_rings) ||
		     bnxt_get_max_rss_ring(bp) >= rx_rings)) {
			netdev_warn(bp->dev, "RSS table entries reverting to default\n");
			bp->dev->priv_flags &= ~IFF_RXFH_CONFIGURED;
		}
	}
	bp->rx_nr_rings = rx_rings;
	bp->cp_nr_rings = hwr.cp;

	if (!bnxt_rings_ok(bp, &hwr))
		return -ENOMEM;

	if (old_rx_rings != bp->hw_resc.resv_rx_rings &&
	    !netif_is_rxfh_configured(bp->dev))
		bnxt_set_dflt_rss_indir_tbl(bp, NULL);

	if (!bnxt_ulp_registered(bp->edev) && BNXT_NEW_RM(bp)) {
		int resv_msix, resv_ctx, ulp_ctxs;
		struct bnxt_hw_resc *hw_resc;

		hw_resc = &bp->hw_resc;
		resv_msix = hw_resc->resv_irqs - bp->cp_nr_rings;
		ulp_msix = min_t(int, resv_msix, ulp_msix);
		bnxt_set_ulp_msix_num(bp, ulp_msix);
		resv_ctx = hw_resc->resv_stat_ctxs  - bp->cp_nr_rings;
		ulp_ctxs = min(resv_ctx, bnxt_get_ulp_stat_ctxs(bp));
		bnxt_set_ulp_stat_ctxs(bp, ulp_ctxs);
	}

	return rc;
}

static int bnxt_hwrm_check_vf_rings(struct bnxt *bp, struct bnxt_hw_rings *hwr)
{
	struct hwrm_func_vf_cfg_input *req;
	u32 flags;

	if (!BNXT_NEW_RM(bp))
		return 0;

	req = __bnxt_hwrm_reserve_vf_rings(bp, hwr);
	flags = FUNC_VF_CFG_REQ_FLAGS_TX_ASSETS_TEST |
		FUNC_VF_CFG_REQ_FLAGS_RX_ASSETS_TEST |
		FUNC_VF_CFG_REQ_FLAGS_CMPL_ASSETS_TEST |
		FUNC_VF_CFG_REQ_FLAGS_STAT_CTX_ASSETS_TEST |
		FUNC_VF_CFG_REQ_FLAGS_VNIC_ASSETS_TEST |
		FUNC_VF_CFG_REQ_FLAGS_RSSCOS_CTX_ASSETS_TEST;
	if (!(bp->flags & BNXT_FLAG_CHIP_P5_PLUS))
		flags |= FUNC_VF_CFG_REQ_FLAGS_RING_GRP_ASSETS_TEST;

	req->flags = cpu_to_le32(flags);
	return hwrm_req_send_silent(bp, req);
}

static int bnxt_hwrm_check_pf_rings(struct bnxt *bp, struct bnxt_hw_rings *hwr)
{
	struct hwrm_func_cfg_input *req;
	u32 flags;

	req = __bnxt_hwrm_reserve_pf_rings(bp, hwr);
	flags = FUNC_CFG_REQ_FLAGS_TX_ASSETS_TEST;
	if (BNXT_NEW_RM(bp)) {
		flags |= FUNC_CFG_REQ_FLAGS_RX_ASSETS_TEST |
			 FUNC_CFG_REQ_FLAGS_CMPL_ASSETS_TEST |
			 FUNC_CFG_REQ_FLAGS_STAT_CTX_ASSETS_TEST |
			 FUNC_CFG_REQ_FLAGS_VNIC_ASSETS_TEST;
		if (bp->flags & BNXT_FLAG_CHIP_P5_PLUS)
			flags |= FUNC_CFG_REQ_FLAGS_RSSCOS_CTX_ASSETS_TEST |
				 FUNC_CFG_REQ_FLAGS_NQ_ASSETS_TEST;
		else
			flags |= FUNC_CFG_REQ_FLAGS_RING_GRP_ASSETS_TEST;
	}

	req->flags = cpu_to_le32(flags);
	return hwrm_req_send_silent(bp, req);
}

static int bnxt_hwrm_check_rings(struct bnxt *bp, struct bnxt_hw_rings *hwr)
{
	if (bp->hwrm_spec_code < 0x10801)
		return 0;

	if (BNXT_PF(bp))
		return bnxt_hwrm_check_pf_rings(bp, hwr);

	return bnxt_hwrm_check_vf_rings(bp, hwr);
}

static void bnxt_hwrm_coal_params_qcaps(struct bnxt *bp)
{
	struct bnxt_coal_cap *coal_cap = &bp->coal_cap;
	struct hwrm_ring_aggint_qcaps_output *resp;
	struct hwrm_ring_aggint_qcaps_input *req;
	int rc;

	coal_cap->cmpl_params = BNXT_LEGACY_COAL_CMPL_PARAMS;
	coal_cap->num_cmpl_dma_aggr_max = 63;
	coal_cap->num_cmpl_dma_aggr_during_int_max = 63;
	coal_cap->cmpl_aggr_dma_tmr_max = 65535;
	coal_cap->cmpl_aggr_dma_tmr_during_int_max = 65535;
	coal_cap->int_lat_tmr_min_max = 65535;
	coal_cap->int_lat_tmr_max_max = 65535;
	coal_cap->num_cmpl_aggr_int_max = 65535;
	coal_cap->timer_units = 80;

	if (bp->hwrm_spec_code < 0x10902)
		return;

	if (hwrm_req_init(bp, req, HWRM_RING_AGGINT_QCAPS))
		return;

	resp = hwrm_req_hold(bp, req);
	rc = hwrm_req_send_silent(bp, req);
	if (!rc) {
		coal_cap->cmpl_params = le32_to_cpu(resp->cmpl_params);
		coal_cap->nq_params = le32_to_cpu(resp->nq_params);
		coal_cap->num_cmpl_dma_aggr_max =
			le16_to_cpu(resp->num_cmpl_dma_aggr_max);
		coal_cap->num_cmpl_dma_aggr_during_int_max =
			le16_to_cpu(resp->num_cmpl_dma_aggr_during_int_max);
		coal_cap->cmpl_aggr_dma_tmr_max =
			le16_to_cpu(resp->cmpl_aggr_dma_tmr_max);
		coal_cap->cmpl_aggr_dma_tmr_during_int_max =
			le16_to_cpu(resp->cmpl_aggr_dma_tmr_during_int_max);
		coal_cap->int_lat_tmr_min_max =
			le16_to_cpu(resp->int_lat_tmr_min_max);
		coal_cap->int_lat_tmr_max_max =
			le16_to_cpu(resp->int_lat_tmr_max_max);
		coal_cap->num_cmpl_aggr_int_max =
			le16_to_cpu(resp->num_cmpl_aggr_int_max);
		coal_cap->timer_units = le16_to_cpu(resp->timer_units);
	}
	hwrm_req_drop(bp, req);
}

static u16 bnxt_usec_to_coal_tmr(struct bnxt *bp, u16 usec)
{
	struct bnxt_coal_cap *coal_cap = &bp->coal_cap;

	return usec * 1000 / coal_cap->timer_units;
}

static void bnxt_hwrm_set_coal_params(struct bnxt *bp,
	struct bnxt_coal *hw_coal,
	struct hwrm_ring_cmpl_ring_cfg_aggint_params_input *req)
{
	struct bnxt_coal_cap *coal_cap = &bp->coal_cap;
	u16 val, tmr, max, flags = hw_coal->flags;
	u32 cmpl_params = coal_cap->cmpl_params;

	max = hw_coal->bufs_per_record * 128;
	if (hw_coal->budget)
		max = hw_coal->bufs_per_record * hw_coal->budget;
	max = min_t(u16, max, coal_cap->num_cmpl_aggr_int_max);

	val = clamp_t(u16, hw_coal->coal_bufs, 1, max);
	req->num_cmpl_aggr_int = cpu_to_le16(val);

	val = min_t(u16, val, coal_cap->num_cmpl_dma_aggr_max);
	req->num_cmpl_dma_aggr = cpu_to_le16(val);

	val = clamp_t(u16, hw_coal->coal_bufs_irq, 1,
		      coal_cap->num_cmpl_dma_aggr_during_int_max);
	req->num_cmpl_dma_aggr_during_int = cpu_to_le16(val);

	tmr = bnxt_usec_to_coal_tmr(bp, hw_coal->coal_ticks);
	tmr = clamp_t(u16, tmr, 1, coal_cap->int_lat_tmr_max_max);
	req->int_lat_tmr_max = cpu_to_le16(tmr);

	/* min timer set to 1/2 of interrupt timer */
	if (cmpl_params & RING_AGGINT_QCAPS_RESP_CMPL_PARAMS_INT_LAT_TMR_MIN) {
		val = tmr / 2;
		val = clamp_t(u16, val, 1, coal_cap->int_lat_tmr_min_max);
		req->int_lat_tmr_min = cpu_to_le16(val);
		req->enables |= cpu_to_le16(BNXT_COAL_CMPL_MIN_TMR_ENABLE);
	}

	/* buf timer set to 1/4 of interrupt timer */
	val = clamp_t(u16, tmr / 4, 1, coal_cap->cmpl_aggr_dma_tmr_max);
	req->cmpl_aggr_dma_tmr = cpu_to_le16(val);

	if (cmpl_params &
	    RING_AGGINT_QCAPS_RESP_CMPL_PARAMS_NUM_CMPL_DMA_AGGR_DURING_INT) {
		tmr = bnxt_usec_to_coal_tmr(bp, hw_coal->coal_ticks_irq);
		val = clamp_t(u16, tmr, 1,
			      coal_cap->cmpl_aggr_dma_tmr_during_int_max);
		req->cmpl_aggr_dma_tmr_during_int = cpu_to_le16(val);
		req->enables |=
			cpu_to_le16(BNXT_COAL_CMPL_AGGR_TMR_DURING_INT_ENABLE);
	}

	if ((cmpl_params & RING_AGGINT_QCAPS_RESP_CMPL_PARAMS_RING_IDLE) &&
	    hw_coal->idle_thresh && hw_coal->coal_ticks < hw_coal->idle_thresh)
		flags |= RING_CMPL_RING_CFG_AGGINT_PARAMS_REQ_FLAGS_RING_IDLE;
	req->flags = cpu_to_le16(flags);
	req->enables |= cpu_to_le16(BNXT_COAL_CMPL_ENABLES);
}

static int __bnxt_hwrm_set_coal_nq(struct bnxt *bp, struct bnxt_napi *bnapi,
				   struct bnxt_coal *hw_coal)
{
	struct hwrm_ring_cmpl_ring_cfg_aggint_params_input *req;
	struct bnxt_cp_ring_info *cpr = &bnapi->cp_ring;
	struct bnxt_coal_cap *coal_cap = &bp->coal_cap;
	u32 nq_params = coal_cap->nq_params;
	u16 tmr;
	int rc;

	if (!(nq_params & RING_AGGINT_QCAPS_RESP_NQ_PARAMS_INT_LAT_TMR_MIN))
		return 0;

	rc = hwrm_req_init(bp, req, HWRM_RING_CMPL_RING_CFG_AGGINT_PARAMS);
	if (rc)
		return rc;

	req->ring_id = cpu_to_le16(cpr->cp_ring_struct.fw_ring_id);
	req->flags =
		cpu_to_le16(RING_CMPL_RING_CFG_AGGINT_PARAMS_REQ_FLAGS_IS_NQ);

	tmr = bnxt_usec_to_coal_tmr(bp, hw_coal->coal_ticks) / 2;
	tmr = clamp_t(u16, tmr, 1, coal_cap->int_lat_tmr_min_max);
	req->int_lat_tmr_min = cpu_to_le16(tmr);
	req->enables |= cpu_to_le16(BNXT_COAL_CMPL_MIN_TMR_ENABLE);
	return hwrm_req_send(bp, req);
}

int bnxt_hwrm_set_ring_coal(struct bnxt *bp, struct bnxt_napi *bnapi)
{
	struct hwrm_ring_cmpl_ring_cfg_aggint_params_input *req_rx;
	struct bnxt_cp_ring_info *cpr = &bnapi->cp_ring;
	struct bnxt_coal coal;
	int rc;

	/* Tick values in micro seconds.
	 * 1 coal_buf x bufs_per_record = 1 completion record.
	 */
	memcpy(&coal, &bp->rx_coal, sizeof(struct bnxt_coal));

	coal.coal_ticks = cpr->rx_ring_coal.coal_ticks;
	coal.coal_bufs = cpr->rx_ring_coal.coal_bufs;

	if (!bnapi->rx_ring)
		return -ENODEV;

	rc = hwrm_req_init(bp, req_rx, HWRM_RING_CMPL_RING_CFG_AGGINT_PARAMS);
	if (rc)
		return rc;

	bnxt_hwrm_set_coal_params(bp, &coal, req_rx);

	req_rx->ring_id = cpu_to_le16(bnxt_cp_ring_for_rx(bp, bnapi->rx_ring));

	return hwrm_req_send(bp, req_rx);
}

static int
bnxt_hwrm_set_rx_coal(struct bnxt *bp, struct bnxt_napi *bnapi,
		      struct hwrm_ring_cmpl_ring_cfg_aggint_params_input *req)
{
	u16 ring_id = bnxt_cp_ring_for_rx(bp, bnapi->rx_ring);

	req->ring_id = cpu_to_le16(ring_id);
	return hwrm_req_send(bp, req);
}

static int
bnxt_hwrm_set_tx_coal(struct bnxt *bp, struct bnxt_napi *bnapi,
		      struct hwrm_ring_cmpl_ring_cfg_aggint_params_input *req)
{
	struct bnxt_tx_ring_info *txr;
	int i, rc;

	bnxt_for_each_napi_tx(i, bnapi, txr) {
		u16 ring_id;

		ring_id = bnxt_cp_ring_for_tx(bp, txr);
		req->ring_id = cpu_to_le16(ring_id);
		rc = hwrm_req_send(bp, req);
		if (rc)
			return rc;
		if (!(bp->flags & BNXT_FLAG_CHIP_P5_PLUS))
			return 0;
	}
	return 0;
}

int bnxt_hwrm_set_coal(struct bnxt *bp)
{
	struct hwrm_ring_cmpl_ring_cfg_aggint_params_input *req_rx, *req_tx;
	int i, rc;

	rc = hwrm_req_init(bp, req_rx, HWRM_RING_CMPL_RING_CFG_AGGINT_PARAMS);
	if (rc)
		return rc;

	rc = hwrm_req_init(bp, req_tx, HWRM_RING_CMPL_RING_CFG_AGGINT_PARAMS);
	if (rc) {
		hwrm_req_drop(bp, req_rx);
		return rc;
	}

	bnxt_hwrm_set_coal_params(bp, &bp->rx_coal, req_rx);
	bnxt_hwrm_set_coal_params(bp, &bp->tx_coal, req_tx);

	hwrm_req_hold(bp, req_rx);
	hwrm_req_hold(bp, req_tx);
	for (i = 0; i < bp->cp_nr_rings; i++) {
		struct bnxt_napi *bnapi = bp->bnapi[i];
		struct bnxt_coal *hw_coal;

		if (!bnapi->rx_ring)
			rc = bnxt_hwrm_set_tx_coal(bp, bnapi, req_tx);
		else
			rc = bnxt_hwrm_set_rx_coal(bp, bnapi, req_rx);
		if (rc)
			break;

		if (!(bp->flags & BNXT_FLAG_CHIP_P5_PLUS))
			continue;

		if (bnapi->rx_ring && bnapi->tx_ring[0]) {
			rc = bnxt_hwrm_set_tx_coal(bp, bnapi, req_tx);
			if (rc)
				break;
		}
		if (bnapi->rx_ring)
			hw_coal = &bp->rx_coal;
		else
			hw_coal = &bp->tx_coal;
		__bnxt_hwrm_set_coal_nq(bp, bnapi, hw_coal);
	}
	hwrm_req_drop(bp, req_rx);
	hwrm_req_drop(bp, req_tx);
	return rc;
}

static void bnxt_hwrm_stat_ctx_free(struct bnxt *bp)
{
	struct hwrm_stat_ctx_clr_stats_input *req0 = NULL;
	struct hwrm_stat_ctx_free_input *req;
	int i;

	if (!bp->bnapi)
		return;

	if (BNXT_CHIP_TYPE_NITRO_A0(bp))
		return;

	if (hwrm_req_init(bp, req, HWRM_STAT_CTX_FREE))
		return;
	if (BNXT_FW_MAJ(bp) <= 20) {
		if (hwrm_req_init(bp, req0, HWRM_STAT_CTX_CLR_STATS)) {
			hwrm_req_drop(bp, req);
			return;
		}
		hwrm_req_hold(bp, req0);
	}
	hwrm_req_hold(bp, req);
	for (i = 0; i < bp->cp_nr_rings; i++) {
		struct bnxt_napi *bnapi = bp->bnapi[i];
		struct bnxt_cp_ring_info *cpr = &bnapi->cp_ring;

		if (cpr->hw_stats_ctx_id != INVALID_STATS_CTX_ID) {
			req->stat_ctx_id = cpu_to_le32(cpr->hw_stats_ctx_id);
			if (req0) {
				req0->stat_ctx_id = req->stat_ctx_id;
				hwrm_req_send(bp, req0);
			}
			hwrm_req_send(bp, req);

			cpr->hw_stats_ctx_id = INVALID_STATS_CTX_ID;
		}
	}
	hwrm_req_drop(bp, req);
	if (req0)
		hwrm_req_drop(bp, req0);
}

static int bnxt_hwrm_stat_ctx_alloc(struct bnxt *bp)
{
	struct hwrm_stat_ctx_alloc_output *resp;
	struct hwrm_stat_ctx_alloc_input *req;
	int rc, i;

	if (BNXT_CHIP_TYPE_NITRO_A0(bp))
		return 0;

	rc = hwrm_req_init(bp, req, HWRM_STAT_CTX_ALLOC);
	if (rc)
		return rc;

	req->stats_dma_length = cpu_to_le16(bp->hw_ring_stats_size);
	req->update_period_ms = cpu_to_le32(bp->stats_coal_ticks / 1000);

	resp = hwrm_req_hold(bp, req);
	for (i = 0; i < bp->cp_nr_rings; i++) {
		struct bnxt_napi *bnapi = bp->bnapi[i];
		struct bnxt_cp_ring_info *cpr = &bnapi->cp_ring;

		req->stats_dma_addr = cpu_to_le64(cpr->stats.hw_stats_map);

		rc = hwrm_req_send(bp, req);
		if (rc)
			break;

		cpr->hw_stats_ctx_id = le32_to_cpu(resp->stat_ctx_id);

		bp->grp_info[i].fw_stats_ctx = cpr->hw_stats_ctx_id;
	}
	hwrm_req_drop(bp, req);
	return rc;
}

static int bnxt_hwrm_func_qcfg(struct bnxt *bp)
{
	struct hwrm_func_qcfg_output *resp;
	struct hwrm_func_qcfg_input *req;
	u16 flags;
	int rc;

	rc = hwrm_req_init(bp, req, HWRM_FUNC_QCFG);
	if (rc)
		return rc;

	req->fid = cpu_to_le16(0xffff);
	resp = hwrm_req_hold(bp, req);
	rc = hwrm_req_send(bp, req);
	if (rc)
		goto func_qcfg_exit;

	flags = le16_to_cpu(resp->flags);
#ifdef CONFIG_BNXT_SRIOV
	if (BNXT_VF(bp)) {
		struct bnxt_vf_info *vf = &bp->vf;

		vf->vlan = le16_to_cpu(resp->vlan) & VLAN_VID_MASK;
		if (flags & FUNC_QCFG_RESP_FLAGS_TRUSTED_VF)
			vf->flags |= BNXT_VF_TRUST;
		else
			vf->flags &= ~BNXT_VF_TRUST;
	} else {
		bp->pf.registered_vfs = le16_to_cpu(resp->registered_vfs);
	}
#endif
	if (flags & (FUNC_QCFG_RESP_FLAGS_FW_DCBX_AGENT_ENABLED |
		     FUNC_QCFG_RESP_FLAGS_FW_LLDP_AGENT_ENABLED)) {
		bp->fw_cap |= BNXT_FW_CAP_LLDP_AGENT;
		if (flags & FUNC_QCFG_RESP_FLAGS_FW_DCBX_AGENT_ENABLED)
			bp->fw_cap |= BNXT_FW_CAP_DCBX_AGENT;
	}
	if (BNXT_PF(bp) && (flags & FUNC_QCFG_RESP_FLAGS_MULTI_HOST))
		bp->flags |= BNXT_FLAG_MULTI_HOST;

	if (flags & FUNC_QCFG_RESP_FLAGS_RING_MONITOR_ENABLED)
		bp->fw_cap |= BNXT_FW_CAP_RING_MONITOR;

	if (flags & FUNC_QCFG_RESP_FLAGS_ENABLE_RDMA_SRIOV)
		bp->fw_cap |= BNXT_FW_CAP_ENABLE_RDMA_SRIOV;

	switch (resp->port_partition_type) {
	case FUNC_QCFG_RESP_PORT_PARTITION_TYPE_NPAR1_0:
	case FUNC_QCFG_RESP_PORT_PARTITION_TYPE_NPAR1_2:
	case FUNC_QCFG_RESP_PORT_PARTITION_TYPE_NPAR1_5:
	case FUNC_QCFG_RESP_PORT_PARTITION_TYPE_NPAR2_0:
		bp->port_partition_type = resp->port_partition_type;
		break;
	}
	if (bp->hwrm_spec_code < 0x10707 ||
	    resp->evb_mode == FUNC_QCFG_RESP_EVB_MODE_VEB)
		bp->br_mode = BRIDGE_MODE_VEB;
	else if (resp->evb_mode == FUNC_QCFG_RESP_EVB_MODE_VEPA)
		bp->br_mode = BRIDGE_MODE_VEPA;
	else
		bp->br_mode = BRIDGE_MODE_UNDEF;

	bp->max_mtu = le16_to_cpu(resp->max_mtu_configured);
	if (!bp->max_mtu)
		bp->max_mtu = BNXT_MAX_MTU;

	if (bp->db_size)
		goto func_qcfg_exit;

	bp->db_offset = le16_to_cpu(resp->legacy_l2_db_size_kb) * 1024;
	if (BNXT_CHIP_P5(bp)) {
		if (BNXT_PF(bp))
			bp->db_offset = DB_PF_OFFSET_P5;
		else
			bp->db_offset = DB_VF_OFFSET_P5;
	}
	bp->db_size = PAGE_ALIGN(le16_to_cpu(resp->l2_doorbell_bar_size_kb) *
				 1024);
	if (!bp->db_size || bp->db_size > pci_resource_len(bp->pdev, 2) ||
	    bp->db_size <= bp->db_offset)
		bp->db_size = pci_resource_len(bp->pdev, 2);

func_qcfg_exit:
	hwrm_req_drop(bp, req);
	return rc;
}

static void bnxt_init_ctx_initializer(struct bnxt_ctx_mem_type *ctxm,
				      u8 init_val, u8 init_offset,
				      bool init_mask_set)
{
	ctxm->init_value = init_val;
	ctxm->init_offset = BNXT_CTX_INIT_INVALID_OFFSET;
	if (init_mask_set)
		ctxm->init_offset = init_offset * 4;
	else
		ctxm->init_value = 0;
}

static int bnxt_alloc_all_ctx_pg_info(struct bnxt *bp, int ctx_max)
{
	struct bnxt_ctx_mem_info *ctx = bp->ctx;
	u16 type;

	for (type = 0; type < ctx_max; type++) {
		struct bnxt_ctx_mem_type *ctxm = &ctx->ctx_arr[type];
		int n = 1;

		if (!ctxm->max_entries || ctxm->pg_info)
			continue;

		if (ctxm->instance_bmap)
			n = hweight32(ctxm->instance_bmap);
		ctxm->pg_info = kcalloc(n, sizeof(*ctxm->pg_info), GFP_KERNEL);
		if (!ctxm->pg_info)
			return -ENOMEM;
	}
	return 0;
}

static void bnxt_free_one_ctx_mem(struct bnxt *bp,
				  struct bnxt_ctx_mem_type *ctxm, bool force);

#define BNXT_CTX_INIT_VALID(flags)	\
	(!!((flags) &			\
	    FUNC_BACKING_STORE_QCAPS_V2_RESP_FLAGS_ENABLE_CTX_KIND_INIT))

static int bnxt_hwrm_func_backing_store_qcaps_v2(struct bnxt *bp)
{
	struct hwrm_func_backing_store_qcaps_v2_output *resp;
	struct hwrm_func_backing_store_qcaps_v2_input *req;
	struct bnxt_ctx_mem_info *ctx = bp->ctx;
	u16 type;
	int rc;

	rc = hwrm_req_init(bp, req, HWRM_FUNC_BACKING_STORE_QCAPS_V2);
	if (rc)
		return rc;

	if (!ctx) {
		ctx = kzalloc(sizeof(*ctx), GFP_KERNEL);
		if (!ctx)
			return -ENOMEM;
		bp->ctx = ctx;
	}

	resp = hwrm_req_hold(bp, req);

	for (type = 0; type < BNXT_CTX_V2_MAX; ) {
		struct bnxt_ctx_mem_type *ctxm = &ctx->ctx_arr[type];
		u8 init_val, init_off, i;
		u32 max_entries;
		u16 entry_size;
		__le32 *p;
		u32 flags;

		req->type = cpu_to_le16(type);
		rc = hwrm_req_send(bp, req);
		if (rc)
			goto ctx_done;
		flags = le32_to_cpu(resp->flags);
		type = le16_to_cpu(resp->next_valid_type);
		if (!(flags & BNXT_CTX_MEM_TYPE_VALID)) {
			bnxt_free_one_ctx_mem(bp, ctxm, true);
			continue;
		}
		entry_size = le16_to_cpu(resp->entry_size);
		max_entries = le32_to_cpu(resp->max_num_entries);
		if (ctxm->mem_valid) {
			if (!(flags & BNXT_CTX_MEM_PERSIST) ||
			    ctxm->entry_size != entry_size ||
			    ctxm->max_entries != max_entries)
				bnxt_free_one_ctx_mem(bp, ctxm, true);
			else
				continue;
		}
		ctxm->type = le16_to_cpu(resp->type);
		ctxm->entry_size = entry_size;
		ctxm->flags = flags;
		ctxm->instance_bmap = le32_to_cpu(resp->instance_bit_map);
		ctxm->entry_multiple = resp->entry_multiple;
		ctxm->max_entries = max_entries;
		ctxm->min_entries = le32_to_cpu(resp->min_num_entries);
		init_val = resp->ctx_init_value;
		init_off = resp->ctx_init_offset;
		bnxt_init_ctx_initializer(ctxm, init_val, init_off,
					  BNXT_CTX_INIT_VALID(flags));
		ctxm->split_entry_cnt = min_t(u8, resp->subtype_valid_cnt,
					      BNXT_MAX_SPLIT_ENTRY);
		for (i = 0, p = &resp->split_entry_0; i < ctxm->split_entry_cnt;
		     i++, p++)
			ctxm->split[i] = le32_to_cpu(*p);
	}
	rc = bnxt_alloc_all_ctx_pg_info(bp, BNXT_CTX_V2_MAX);

ctx_done:
	hwrm_req_drop(bp, req);
	return rc;
}

static int bnxt_hwrm_func_backing_store_qcaps(struct bnxt *bp)
{
	struct hwrm_func_backing_store_qcaps_output *resp;
	struct hwrm_func_backing_store_qcaps_input *req;
	int rc;

	if (bp->hwrm_spec_code < 0x10902 || BNXT_VF(bp) ||
	    (bp->ctx && bp->ctx->flags & BNXT_CTX_FLAG_INITED))
		return 0;

	if (bp->fw_cap & BNXT_FW_CAP_BACKING_STORE_V2)
		return bnxt_hwrm_func_backing_store_qcaps_v2(bp);

	rc = hwrm_req_init(bp, req, HWRM_FUNC_BACKING_STORE_QCAPS);
	if (rc)
		return rc;

	resp = hwrm_req_hold(bp, req);
	rc = hwrm_req_send_silent(bp, req);
	if (!rc) {
		struct bnxt_ctx_mem_type *ctxm;
		struct bnxt_ctx_mem_info *ctx;
		u8 init_val, init_idx = 0;
		u16 init_mask;

		ctx = bp->ctx;
		if (!ctx) {
			ctx = kzalloc(sizeof(*ctx), GFP_KERNEL);
			if (!ctx) {
				rc = -ENOMEM;
				goto ctx_err;
			}
			bp->ctx = ctx;
		}
		init_val = resp->ctx_kind_initializer;
		init_mask = le16_to_cpu(resp->ctx_init_mask);

		ctxm = &ctx->ctx_arr[BNXT_CTX_QP];
		ctxm->max_entries = le32_to_cpu(resp->qp_max_entries);
		ctxm->qp_qp1_entries = le16_to_cpu(resp->qp_min_qp1_entries);
		ctxm->qp_l2_entries = le16_to_cpu(resp->qp_max_l2_entries);
		ctxm->qp_fast_qpmd_entries = le16_to_cpu(resp->fast_qpmd_qp_num_entries);
		ctxm->entry_size = le16_to_cpu(resp->qp_entry_size);
		bnxt_init_ctx_initializer(ctxm, init_val, resp->qp_init_offset,
					  (init_mask & (1 << init_idx++)) != 0);

		ctxm = &ctx->ctx_arr[BNXT_CTX_SRQ];
		ctxm->srq_l2_entries = le16_to_cpu(resp->srq_max_l2_entries);
		ctxm->max_entries = le32_to_cpu(resp->srq_max_entries);
		ctxm->entry_size = le16_to_cpu(resp->srq_entry_size);
		bnxt_init_ctx_initializer(ctxm, init_val, resp->srq_init_offset,
					  (init_mask & (1 << init_idx++)) != 0);

		ctxm = &ctx->ctx_arr[BNXT_CTX_CQ];
		ctxm->cq_l2_entries = le16_to_cpu(resp->cq_max_l2_entries);
		ctxm->max_entries = le32_to_cpu(resp->cq_max_entries);
		ctxm->entry_size = le16_to_cpu(resp->cq_entry_size);
		bnxt_init_ctx_initializer(ctxm, init_val, resp->cq_init_offset,
					  (init_mask & (1 << init_idx++)) != 0);

		ctxm = &ctx->ctx_arr[BNXT_CTX_VNIC];
		ctxm->vnic_entries = le16_to_cpu(resp->vnic_max_vnic_entries);
		ctxm->max_entries = ctxm->vnic_entries +
			le16_to_cpu(resp->vnic_max_ring_table_entries);
		ctxm->entry_size = le16_to_cpu(resp->vnic_entry_size);
		bnxt_init_ctx_initializer(ctxm, init_val,
					  resp->vnic_init_offset,
					  (init_mask & (1 << init_idx++)) != 0);

		ctxm = &ctx->ctx_arr[BNXT_CTX_STAT];
		ctxm->max_entries = le32_to_cpu(resp->stat_max_entries);
		ctxm->entry_size = le16_to_cpu(resp->stat_entry_size);
		bnxt_init_ctx_initializer(ctxm, init_val,
					  resp->stat_init_offset,
					  (init_mask & (1 << init_idx++)) != 0);

		ctxm = &ctx->ctx_arr[BNXT_CTX_STQM];
		ctxm->entry_size = le16_to_cpu(resp->tqm_entry_size);
		ctxm->min_entries = le32_to_cpu(resp->tqm_min_entries_per_ring);
		ctxm->max_entries = le32_to_cpu(resp->tqm_max_entries_per_ring);
		ctxm->entry_multiple = resp->tqm_entries_multiple;
		if (!ctxm->entry_multiple)
			ctxm->entry_multiple = 1;

		memcpy(&ctx->ctx_arr[BNXT_CTX_FTQM], ctxm, sizeof(*ctxm));

		ctxm = &ctx->ctx_arr[BNXT_CTX_MRAV];
		ctxm->max_entries = le32_to_cpu(resp->mrav_max_entries);
		ctxm->entry_size = le16_to_cpu(resp->mrav_entry_size);
		ctxm->mrav_num_entries_units =
			le16_to_cpu(resp->mrav_num_entries_units);
		bnxt_init_ctx_initializer(ctxm, init_val,
					  resp->mrav_init_offset,
					  (init_mask & (1 << init_idx++)) != 0);

		ctxm = &ctx->ctx_arr[BNXT_CTX_TIM];
		ctxm->entry_size = le16_to_cpu(resp->tim_entry_size);
		ctxm->max_entries = le32_to_cpu(resp->tim_max_entries);

		ctx->tqm_fp_rings_count = resp->tqm_fp_rings_count;
		if (!ctx->tqm_fp_rings_count)
			ctx->tqm_fp_rings_count = bp->max_q;
		else if (ctx->tqm_fp_rings_count > BNXT_MAX_TQM_FP_RINGS)
			ctx->tqm_fp_rings_count = BNXT_MAX_TQM_FP_RINGS;

		ctxm = &ctx->ctx_arr[BNXT_CTX_FTQM];
		memcpy(ctxm, &ctx->ctx_arr[BNXT_CTX_STQM], sizeof(*ctxm));
		ctxm->instance_bmap = (1 << ctx->tqm_fp_rings_count) - 1;

		rc = bnxt_alloc_all_ctx_pg_info(bp, BNXT_CTX_MAX);
	} else {
		rc = 0;
	}
ctx_err:
	hwrm_req_drop(bp, req);
	return rc;
}

static void bnxt_hwrm_set_pg_attr(struct bnxt_ring_mem_info *rmem, u8 *pg_attr,
				  __le64 *pg_dir)
{
	if (!rmem->nr_pages)
		return;

	BNXT_SET_CTX_PAGE_ATTR(*pg_attr);
	if (rmem->depth >= 1) {
		if (rmem->depth == 2)
			*pg_attr |= 2;
		else
			*pg_attr |= 1;
		*pg_dir = cpu_to_le64(rmem->pg_tbl_map);
	} else {
		*pg_dir = cpu_to_le64(rmem->dma_arr[0]);
	}
}

#define FUNC_BACKING_STORE_CFG_REQ_DFLT_ENABLES			\
	(FUNC_BACKING_STORE_CFG_REQ_ENABLES_QP |		\
	 FUNC_BACKING_STORE_CFG_REQ_ENABLES_SRQ |		\
	 FUNC_BACKING_STORE_CFG_REQ_ENABLES_CQ |		\
	 FUNC_BACKING_STORE_CFG_REQ_ENABLES_VNIC |		\
	 FUNC_BACKING_STORE_CFG_REQ_ENABLES_STAT)

static int bnxt_hwrm_func_backing_store_cfg(struct bnxt *bp, u32 enables)
{
	struct hwrm_func_backing_store_cfg_input *req;
	struct bnxt_ctx_mem_info *ctx = bp->ctx;
	struct bnxt_ctx_pg_info *ctx_pg;
	struct bnxt_ctx_mem_type *ctxm;
	void **__req = (void **)&req;
	u32 req_len = sizeof(*req);
	__le32 *num_entries;
	__le64 *pg_dir;
	u32 flags = 0;
	u8 *pg_attr;
	u32 ena;
	int rc;
	int i;

	if (!ctx)
		return 0;

	if (req_len > bp->hwrm_max_ext_req_len)
		req_len = BNXT_BACKING_STORE_CFG_LEGACY_LEN;
	rc = __hwrm_req_init(bp, __req, HWRM_FUNC_BACKING_STORE_CFG, req_len);
	if (rc)
		return rc;

	req->enables = cpu_to_le32(enables);
	if (enables & FUNC_BACKING_STORE_CFG_REQ_ENABLES_QP) {
		ctxm = &ctx->ctx_arr[BNXT_CTX_QP];
		ctx_pg = ctxm->pg_info;
		req->qp_num_entries = cpu_to_le32(ctx_pg->entries);
		req->qp_num_qp1_entries = cpu_to_le16(ctxm->qp_qp1_entries);
		req->qp_num_l2_entries = cpu_to_le16(ctxm->qp_l2_entries);
		req->qp_entry_size = cpu_to_le16(ctxm->entry_size);
		bnxt_hwrm_set_pg_attr(&ctx_pg->ring_mem,
				      &req->qpc_pg_size_qpc_lvl,
				      &req->qpc_page_dir);

		if (enables & FUNC_BACKING_STORE_CFG_REQ_ENABLES_QP_FAST_QPMD)
			req->qp_num_fast_qpmd_entries = cpu_to_le16(ctxm->qp_fast_qpmd_entries);
	}
	if (enables & FUNC_BACKING_STORE_CFG_REQ_ENABLES_SRQ) {
		ctxm = &ctx->ctx_arr[BNXT_CTX_SRQ];
		ctx_pg = ctxm->pg_info;
		req->srq_num_entries = cpu_to_le32(ctx_pg->entries);
		req->srq_num_l2_entries = cpu_to_le16(ctxm->srq_l2_entries);
		req->srq_entry_size = cpu_to_le16(ctxm->entry_size);
		bnxt_hwrm_set_pg_attr(&ctx_pg->ring_mem,
				      &req->srq_pg_size_srq_lvl,
				      &req->srq_page_dir);
	}
	if (enables & FUNC_BACKING_STORE_CFG_REQ_ENABLES_CQ) {
		ctxm = &ctx->ctx_arr[BNXT_CTX_CQ];
		ctx_pg = ctxm->pg_info;
		req->cq_num_entries = cpu_to_le32(ctx_pg->entries);
		req->cq_num_l2_entries = cpu_to_le16(ctxm->cq_l2_entries);
		req->cq_entry_size = cpu_to_le16(ctxm->entry_size);
		bnxt_hwrm_set_pg_attr(&ctx_pg->ring_mem,
				      &req->cq_pg_size_cq_lvl,
				      &req->cq_page_dir);
	}
	if (enables & FUNC_BACKING_STORE_CFG_REQ_ENABLES_VNIC) {
		ctxm = &ctx->ctx_arr[BNXT_CTX_VNIC];
		ctx_pg = ctxm->pg_info;
		req->vnic_num_vnic_entries = cpu_to_le16(ctxm->vnic_entries);
		req->vnic_num_ring_table_entries =
			cpu_to_le16(ctxm->max_entries - ctxm->vnic_entries);
		req->vnic_entry_size = cpu_to_le16(ctxm->entry_size);
		bnxt_hwrm_set_pg_attr(&ctx_pg->ring_mem,
				      &req->vnic_pg_size_vnic_lvl,
				      &req->vnic_page_dir);
	}
	if (enables & FUNC_BACKING_STORE_CFG_REQ_ENABLES_STAT) {
		ctxm = &ctx->ctx_arr[BNXT_CTX_STAT];
		ctx_pg = ctxm->pg_info;
		req->stat_num_entries = cpu_to_le32(ctxm->max_entries);
		req->stat_entry_size = cpu_to_le16(ctxm->entry_size);
		bnxt_hwrm_set_pg_attr(&ctx_pg->ring_mem,
				      &req->stat_pg_size_stat_lvl,
				      &req->stat_page_dir);
	}
	if (enables & FUNC_BACKING_STORE_CFG_REQ_ENABLES_MRAV) {
		u32 units;

		ctxm = &ctx->ctx_arr[BNXT_CTX_MRAV];
		ctx_pg = ctxm->pg_info;
		req->mrav_num_entries = cpu_to_le32(ctx_pg->entries);
		units = ctxm->mrav_num_entries_units;
		if (units) {
			u32 num_mr, num_ah = ctxm->mrav_av_entries;
			u32 entries;

			num_mr = ctx_pg->entries - num_ah;
			entries = ((num_mr / units) << 16) | (num_ah / units);
			req->mrav_num_entries = cpu_to_le32(entries);
			flags |= FUNC_BACKING_STORE_CFG_REQ_FLAGS_MRAV_RESERVATION_SPLIT;
		}
		req->mrav_entry_size = cpu_to_le16(ctxm->entry_size);
		bnxt_hwrm_set_pg_attr(&ctx_pg->ring_mem,
				      &req->mrav_pg_size_mrav_lvl,
				      &req->mrav_page_dir);
	}
	if (enables & FUNC_BACKING_STORE_CFG_REQ_ENABLES_TIM) {
		ctxm = &ctx->ctx_arr[BNXT_CTX_TIM];
		ctx_pg = ctxm->pg_info;
		req->tim_num_entries = cpu_to_le32(ctx_pg->entries);
		req->tim_entry_size = cpu_to_le16(ctxm->entry_size);
		bnxt_hwrm_set_pg_attr(&ctx_pg->ring_mem,
				      &req->tim_pg_size_tim_lvl,
				      &req->tim_page_dir);
	}
	ctxm = &ctx->ctx_arr[BNXT_CTX_STQM];
	for (i = 0, num_entries = &req->tqm_sp_num_entries,
	     pg_attr = &req->tqm_sp_pg_size_tqm_sp_lvl,
	     pg_dir = &req->tqm_sp_page_dir,
	     ena = FUNC_BACKING_STORE_CFG_REQ_ENABLES_TQM_SP,
	     ctx_pg = ctxm->pg_info;
	     i < BNXT_MAX_TQM_RINGS;
	     ctx_pg = &ctx->ctx_arr[BNXT_CTX_FTQM].pg_info[i],
	     i++, num_entries++, pg_attr++, pg_dir++, ena <<= 1) {
		if (!(enables & ena))
			continue;

		req->tqm_entry_size = cpu_to_le16(ctxm->entry_size);
		*num_entries = cpu_to_le32(ctx_pg->entries);
		bnxt_hwrm_set_pg_attr(&ctx_pg->ring_mem, pg_attr, pg_dir);
	}
	req->flags = cpu_to_le32(flags);
	return hwrm_req_send(bp, req);
}

static int bnxt_alloc_ctx_mem_blk(struct bnxt *bp,
				  struct bnxt_ctx_pg_info *ctx_pg)
{
	struct bnxt_ring_mem_info *rmem = &ctx_pg->ring_mem;

	rmem->page_size = BNXT_PAGE_SIZE;
	rmem->pg_arr = ctx_pg->ctx_pg_arr;
	rmem->dma_arr = ctx_pg->ctx_dma_arr;
	rmem->flags = BNXT_RMEM_VALID_PTE_FLAG;
	if (rmem->depth >= 1)
		rmem->flags |= BNXT_RMEM_USE_FULL_PAGE_FLAG;
	return bnxt_alloc_ring(bp, rmem);
}

static int bnxt_alloc_ctx_pg_tbls(struct bnxt *bp,
				  struct bnxt_ctx_pg_info *ctx_pg, u32 mem_size,
				  u8 depth, struct bnxt_ctx_mem_type *ctxm)
{
	struct bnxt_ring_mem_info *rmem = &ctx_pg->ring_mem;
	int rc;

	if (!mem_size)
		return -EINVAL;

	ctx_pg->nr_pages = DIV_ROUND_UP(mem_size, BNXT_PAGE_SIZE);
	if (ctx_pg->nr_pages > MAX_CTX_TOTAL_PAGES) {
		ctx_pg->nr_pages = 0;
		return -EINVAL;
	}
	if (ctx_pg->nr_pages > MAX_CTX_PAGES || depth > 1) {
		int nr_tbls, i;

		rmem->depth = 2;
		ctx_pg->ctx_pg_tbl = kcalloc(MAX_CTX_PAGES, sizeof(ctx_pg),
					     GFP_KERNEL);
		if (!ctx_pg->ctx_pg_tbl)
			return -ENOMEM;
		nr_tbls = DIV_ROUND_UP(ctx_pg->nr_pages, MAX_CTX_PAGES);
		rmem->nr_pages = nr_tbls;
		rc = bnxt_alloc_ctx_mem_blk(bp, ctx_pg);
		if (rc)
			return rc;
		for (i = 0; i < nr_tbls; i++) {
			struct bnxt_ctx_pg_info *pg_tbl;

			pg_tbl = kzalloc(sizeof(*pg_tbl), GFP_KERNEL);
			if (!pg_tbl)
				return -ENOMEM;
			ctx_pg->ctx_pg_tbl[i] = pg_tbl;
			rmem = &pg_tbl->ring_mem;
			rmem->pg_tbl = ctx_pg->ctx_pg_arr[i];
			rmem->pg_tbl_map = ctx_pg->ctx_dma_arr[i];
			rmem->depth = 1;
			rmem->nr_pages = MAX_CTX_PAGES;
			rmem->ctx_mem = ctxm;
			if (i == (nr_tbls - 1)) {
				int rem = ctx_pg->nr_pages % MAX_CTX_PAGES;

				if (rem)
					rmem->nr_pages = rem;
			}
			rc = bnxt_alloc_ctx_mem_blk(bp, pg_tbl);
			if (rc)
				break;
		}
	} else {
		rmem->nr_pages = DIV_ROUND_UP(mem_size, BNXT_PAGE_SIZE);
		if (rmem->nr_pages > 1 || depth)
			rmem->depth = 1;
		rmem->ctx_mem = ctxm;
		rc = bnxt_alloc_ctx_mem_blk(bp, ctx_pg);
	}
	return rc;
}

static size_t bnxt_copy_ctx_pg_tbls(struct bnxt *bp,
				    struct bnxt_ctx_pg_info *ctx_pg,
				    void *buf, size_t offset, size_t head,
				    size_t tail)
{
	struct bnxt_ring_mem_info *rmem = &ctx_pg->ring_mem;
	size_t nr_pages = ctx_pg->nr_pages;
	int page_size = rmem->page_size;
	size_t len = 0, total_len = 0;
	u16 depth = rmem->depth;

	tail %= nr_pages * page_size;
	do {
		if (depth > 1) {
			int i = head / (page_size * MAX_CTX_PAGES);
			struct bnxt_ctx_pg_info *pg_tbl;

			pg_tbl = ctx_pg->ctx_pg_tbl[i];
			rmem = &pg_tbl->ring_mem;
		}
		len = __bnxt_copy_ring(bp, rmem, buf, offset, head, tail);
		head += len;
		offset += len;
		total_len += len;
		if (head >= nr_pages * page_size)
			head = 0;
	} while (head != tail);
	return total_len;
}

static void bnxt_free_ctx_pg_tbls(struct bnxt *bp,
				  struct bnxt_ctx_pg_info *ctx_pg)
{
	struct bnxt_ring_mem_info *rmem = &ctx_pg->ring_mem;

	if (rmem->depth > 1 || ctx_pg->nr_pages > MAX_CTX_PAGES ||
	    ctx_pg->ctx_pg_tbl) {
		int i, nr_tbls = rmem->nr_pages;

		for (i = 0; i < nr_tbls; i++) {
			struct bnxt_ctx_pg_info *pg_tbl;
			struct bnxt_ring_mem_info *rmem2;

			pg_tbl = ctx_pg->ctx_pg_tbl[i];
			if (!pg_tbl)
				continue;
			rmem2 = &pg_tbl->ring_mem;
			bnxt_free_ring(bp, rmem2);
			ctx_pg->ctx_pg_arr[i] = NULL;
			kfree(pg_tbl);
			ctx_pg->ctx_pg_tbl[i] = NULL;
		}
		kfree(ctx_pg->ctx_pg_tbl);
		ctx_pg->ctx_pg_tbl = NULL;
	}
	bnxt_free_ring(bp, rmem);
	ctx_pg->nr_pages = 0;
}

static int bnxt_setup_ctxm_pg_tbls(struct bnxt *bp,
				   struct bnxt_ctx_mem_type *ctxm, u32 entries,
				   u8 pg_lvl)
{
	struct bnxt_ctx_pg_info *ctx_pg = ctxm->pg_info;
	int i, rc = 0, n = 1;
	u32 mem_size;

	if (!ctxm->entry_size || !ctx_pg)
		return -EINVAL;
	if (ctxm->instance_bmap)
		n = hweight32(ctxm->instance_bmap);
	if (ctxm->entry_multiple)
		entries = roundup(entries, ctxm->entry_multiple);
	entries = clamp_t(u32, entries, ctxm->min_entries, ctxm->max_entries);
	mem_size = entries * ctxm->entry_size;
	for (i = 0; i < n && !rc; i++) {
		ctx_pg[i].entries = entries;
		rc = bnxt_alloc_ctx_pg_tbls(bp, &ctx_pg[i], mem_size, pg_lvl,
					    ctxm->init_value ? ctxm : NULL);
	}
	if (!rc)
		ctxm->mem_valid = 1;
	return rc;
}

static int bnxt_hwrm_func_backing_store_cfg_v2(struct bnxt *bp,
					       struct bnxt_ctx_mem_type *ctxm,
					       bool last)
{
	struct hwrm_func_backing_store_cfg_v2_input *req;
	u32 instance_bmap = ctxm->instance_bmap;
	int i, j, rc = 0, n = 1;
	__le32 *p;

	if (!(ctxm->flags & BNXT_CTX_MEM_TYPE_VALID) || !ctxm->pg_info)
		return 0;

	if (instance_bmap)
		n = hweight32(ctxm->instance_bmap);
	else
		instance_bmap = 1;

	rc = hwrm_req_init(bp, req, HWRM_FUNC_BACKING_STORE_CFG_V2);
	if (rc)
		return rc;
	hwrm_req_hold(bp, req);
	req->type = cpu_to_le16(ctxm->type);
	req->entry_size = cpu_to_le16(ctxm->entry_size);
	if ((ctxm->flags & BNXT_CTX_MEM_PERSIST) &&
	    bnxt_bs_trace_avail(bp, ctxm->type)) {
		struct bnxt_bs_trace_info *bs_trace;
		u32 enables;

		enables = FUNC_BACKING_STORE_CFG_V2_REQ_ENABLES_NEXT_BS_OFFSET;
		req->enables = cpu_to_le32(enables);
		bs_trace = &bp->bs_trace[bnxt_bstore_to_trace[ctxm->type]];
		req->next_bs_offset = cpu_to_le32(bs_trace->last_offset);
	}
	req->subtype_valid_cnt = ctxm->split_entry_cnt;
	for (i = 0, p = &req->split_entry_0; i < ctxm->split_entry_cnt; i++)
		p[i] = cpu_to_le32(ctxm->split[i]);
	for (i = 0, j = 0; j < n && !rc; i++) {
		struct bnxt_ctx_pg_info *ctx_pg;

		if (!(instance_bmap & (1 << i)))
			continue;
		req->instance = cpu_to_le16(i);
		ctx_pg = &ctxm->pg_info[j++];
		if (!ctx_pg->entries)
			continue;
		req->num_entries = cpu_to_le32(ctx_pg->entries);
		bnxt_hwrm_set_pg_attr(&ctx_pg->ring_mem,
				      &req->page_size_pbl_level,
				      &req->page_dir);
		if (last && j == n)
			req->flags =
				cpu_to_le32(FUNC_BACKING_STORE_CFG_V2_REQ_FLAGS_BS_CFG_ALL_DONE);
		rc = hwrm_req_send(bp, req);
	}
	hwrm_req_drop(bp, req);
	return rc;
}

static int bnxt_backing_store_cfg_v2(struct bnxt *bp)
{
	struct bnxt_ctx_mem_info *ctx = bp->ctx;
	struct bnxt_ctx_mem_type *ctxm;
	u16 last_type = BNXT_CTX_INV;
	int rc = 0;
	u16 type;

<<<<<<< HEAD
	for (type = BNXT_CTX_SRT; type <= BNXT_CTX_KONG; type++) {
=======
	for (type = BNXT_CTX_SRT; type <= BNXT_CTX_QPC; type++) {
>>>>>>> b35fc656
		ctxm = &ctx->ctx_arr[type];
		if (!bnxt_bs_trace_avail(bp, type))
			continue;
		if (!ctxm->mem_valid) {
			rc = bnxt_setup_ctxm_pg_tbls(bp, ctxm,
						     ctxm->max_entries, 1);
			if (rc) {
				netdev_warn(bp->dev, "Unable to setup ctx page for type:0x%x.\n",
					    type);
				continue;
			}
			bnxt_bs_trace_init(bp, ctxm);
		}
		last_type = type;
	}

	if (last_type == BNXT_CTX_INV) {
		for (type = 0; type < BNXT_CTX_MAX; type++) {
			ctxm = &ctx->ctx_arr[type];
			if (ctxm->mem_valid)
				last_type = type;
		}
		if (last_type == BNXT_CTX_INV)
			return 0;
	}
	ctx->ctx_arr[last_type].last = 1;

	for (type = 0 ; type < BNXT_CTX_V2_MAX; type++) {
		ctxm = &ctx->ctx_arr[type];

		if (!ctxm->mem_valid)
			continue;
		rc = bnxt_hwrm_func_backing_store_cfg_v2(bp, ctxm, ctxm->last);
		if (rc)
			return rc;
	}
	return 0;
}

/**
 * __bnxt_copy_ctx_mem - copy host context memory
 * @bp: The driver context
 * @ctxm: The pointer to the context memory type
 * @buf: The destination buffer or NULL to just obtain the length
 * @offset: The buffer offset to copy the data to
 * @head: The head offset of context memory to copy from
 * @tail: The tail offset (last byte + 1) of context memory to end the copy
 *
 * This function is called for debugging purposes to dump the host context
 * used by the chip.
 *
 * Return: Length of memory copied
 */
static size_t __bnxt_copy_ctx_mem(struct bnxt *bp,
				  struct bnxt_ctx_mem_type *ctxm, void *buf,
				  size_t offset, size_t head, size_t tail)
{
	struct bnxt_ctx_pg_info *ctx_pg = ctxm->pg_info;
	size_t len = 0, total_len = 0;
	int i, n = 1;

	if (!ctx_pg)
		return 0;

	if (ctxm->instance_bmap)
		n = hweight32(ctxm->instance_bmap);
	for (i = 0; i < n; i++) {
		len = bnxt_copy_ctx_pg_tbls(bp, &ctx_pg[i], buf, offset, head,
					    tail);
		offset += len;
		total_len += len;
	}
	return total_len;
}

size_t bnxt_copy_ctx_mem(struct bnxt *bp, struct bnxt_ctx_mem_type *ctxm,
			 void *buf, size_t offset)
{
	size_t tail = ctxm->max_entries * ctxm->entry_size;

	return __bnxt_copy_ctx_mem(bp, ctxm, buf, offset, 0, tail);
}

static void bnxt_free_one_ctx_mem(struct bnxt *bp,
				  struct bnxt_ctx_mem_type *ctxm, bool force)
{
	struct bnxt_ctx_pg_info *ctx_pg;
	int i, n = 1;

	ctxm->last = 0;

	if (ctxm->mem_valid && !force && (ctxm->flags & BNXT_CTX_MEM_PERSIST))
		return;

	ctx_pg = ctxm->pg_info;
	if (ctx_pg) {
		if (ctxm->instance_bmap)
			n = hweight32(ctxm->instance_bmap);
		for (i = 0; i < n; i++)
			bnxt_free_ctx_pg_tbls(bp, &ctx_pg[i]);

		kfree(ctx_pg);
		ctxm->pg_info = NULL;
		ctxm->mem_valid = 0;
	}
	memset(ctxm, 0, sizeof(*ctxm));
}

void bnxt_free_ctx_mem(struct bnxt *bp, bool force)
{
	struct bnxt_ctx_mem_info *ctx = bp->ctx;
	u16 type;

	if (!ctx)
		return;

	for (type = 0; type < BNXT_CTX_V2_MAX; type++)
		bnxt_free_one_ctx_mem(bp, &ctx->ctx_arr[type], force);

	ctx->flags &= ~BNXT_CTX_FLAG_INITED;
	if (force) {
		kfree(ctx);
		bp->ctx = NULL;
	}
}

static int bnxt_alloc_ctx_mem(struct bnxt *bp)
{
	struct bnxt_ctx_mem_type *ctxm;
	struct bnxt_ctx_mem_info *ctx;
	u32 l2_qps, qp1_qps, max_qps;
	u32 ena, entries_sp, entries;
	u32 srqs, max_srqs, min;
	u32 num_mr, num_ah;
	u32 extra_srqs = 0;
	u32 extra_qps = 0;
	u32 fast_qpmd_qps;
	u8 pg_lvl = 1;
	int i, rc;

	rc = bnxt_hwrm_func_backing_store_qcaps(bp);
	if (rc) {
		netdev_err(bp->dev, "Failed querying context mem capability, rc = %d.\n",
			   rc);
		return rc;
	}
	ctx = bp->ctx;
	if (!ctx || (ctx->flags & BNXT_CTX_FLAG_INITED))
		return 0;

	ena = 0;
	if (!(bp->flags & BNXT_FLAG_CHIP_P5_PLUS))
		goto skip_legacy;

	ctxm = &ctx->ctx_arr[BNXT_CTX_QP];
	l2_qps = ctxm->qp_l2_entries;
	qp1_qps = ctxm->qp_qp1_entries;
	fast_qpmd_qps = ctxm->qp_fast_qpmd_entries;
	max_qps = ctxm->max_entries;
	ctxm = &ctx->ctx_arr[BNXT_CTX_SRQ];
	srqs = ctxm->srq_l2_entries;
	max_srqs = ctxm->max_entries;
	if ((bp->flags & BNXT_FLAG_ROCE_CAP) && !is_kdump_kernel()) {
		pg_lvl = 2;
		if (BNXT_SW_RES_LMT(bp)) {
			extra_qps = max_qps - l2_qps - qp1_qps;
			extra_srqs = max_srqs - srqs;
		} else {
			extra_qps = min_t(u32, 65536,
					  max_qps - l2_qps - qp1_qps);
			/* allocate extra qps if fw supports RoCE fast qp
			 * destroy feature
			 */
			extra_qps += fast_qpmd_qps;
			extra_srqs = min_t(u32, 8192, max_srqs - srqs);
		}
		if (fast_qpmd_qps)
			ena |= FUNC_BACKING_STORE_CFG_REQ_ENABLES_QP_FAST_QPMD;
	}

	ctxm = &ctx->ctx_arr[BNXT_CTX_QP];
	rc = bnxt_setup_ctxm_pg_tbls(bp, ctxm, l2_qps + qp1_qps + extra_qps,
				     pg_lvl);
	if (rc)
		return rc;

	ctxm = &ctx->ctx_arr[BNXT_CTX_SRQ];
	rc = bnxt_setup_ctxm_pg_tbls(bp, ctxm, srqs + extra_srqs, pg_lvl);
	if (rc)
		return rc;

	ctxm = &ctx->ctx_arr[BNXT_CTX_CQ];
	rc = bnxt_setup_ctxm_pg_tbls(bp, ctxm, ctxm->cq_l2_entries +
				     extra_qps * 2, pg_lvl);
	if (rc)
		return rc;

	ctxm = &ctx->ctx_arr[BNXT_CTX_VNIC];
	rc = bnxt_setup_ctxm_pg_tbls(bp, ctxm, ctxm->max_entries, 1);
	if (rc)
		return rc;

	ctxm = &ctx->ctx_arr[BNXT_CTX_STAT];
	rc = bnxt_setup_ctxm_pg_tbls(bp, ctxm, ctxm->max_entries, 1);
	if (rc)
		return rc;

	if (!(bp->flags & BNXT_FLAG_ROCE_CAP))
		goto skip_rdma;

	ctxm = &ctx->ctx_arr[BNXT_CTX_MRAV];
	if (BNXT_SW_RES_LMT(bp) &&
	    ctxm->split_entry_cnt == BNXT_CTX_MRAV_AV_SPLIT_ENTRY + 1) {
		num_ah = ctxm->mrav_av_entries;
		num_mr = ctxm->max_entries - num_ah;
	} else {
		/* 128K extra is needed to accommodate static AH context
		 * allocation by f/w.
		 */
		num_mr = min_t(u32, ctxm->max_entries / 2, 1024 * 256);
		num_ah = min_t(u32, num_mr, 1024 * 128);
		ctxm->split_entry_cnt = BNXT_CTX_MRAV_AV_SPLIT_ENTRY + 1;
		if (!ctxm->mrav_av_entries || ctxm->mrav_av_entries > num_ah)
			ctxm->mrav_av_entries = num_ah;
	}

	rc = bnxt_setup_ctxm_pg_tbls(bp, ctxm, num_mr + num_ah, 2);
	if (rc)
		return rc;
	ena |= FUNC_BACKING_STORE_CFG_REQ_ENABLES_MRAV;

	ctxm = &ctx->ctx_arr[BNXT_CTX_TIM];
	rc = bnxt_setup_ctxm_pg_tbls(bp, ctxm, l2_qps + qp1_qps + extra_qps, 1);
	if (rc)
		return rc;
	ena |= FUNC_BACKING_STORE_CFG_REQ_ENABLES_TIM;

skip_rdma:
	ctxm = &ctx->ctx_arr[BNXT_CTX_STQM];
	min = ctxm->min_entries;
	entries_sp = ctx->ctx_arr[BNXT_CTX_VNIC].vnic_entries + l2_qps +
		     2 * (extra_qps + qp1_qps) + min;
	rc = bnxt_setup_ctxm_pg_tbls(bp, ctxm, entries_sp, 2);
	if (rc)
		return rc;

	ctxm = &ctx->ctx_arr[BNXT_CTX_FTQM];
	entries = l2_qps + 2 * (extra_qps + qp1_qps);
	rc = bnxt_setup_ctxm_pg_tbls(bp, ctxm, entries, 2);
	if (rc)
		return rc;
	for (i = 0; i < ctx->tqm_fp_rings_count + 1; i++)
		ena |= FUNC_BACKING_STORE_CFG_REQ_ENABLES_TQM_SP << i;
	ena |= FUNC_BACKING_STORE_CFG_REQ_DFLT_ENABLES;

skip_legacy:
	if (bp->fw_cap & BNXT_FW_CAP_BACKING_STORE_V2)
		rc = bnxt_backing_store_cfg_v2(bp);
	else
		rc = bnxt_hwrm_func_backing_store_cfg(bp, ena);
	if (rc) {
		netdev_err(bp->dev, "Failed configuring context mem, rc = %d.\n",
			   rc);
		return rc;
	}
	ctx->flags |= BNXT_CTX_FLAG_INITED;
	return 0;
}

static int bnxt_hwrm_crash_dump_mem_cfg(struct bnxt *bp)
{
	struct hwrm_dbg_crashdump_medium_cfg_input *req;
	u16 page_attr;
	int rc;

	if (!(bp->fw_dbg_cap & DBG_QCAPS_RESP_FLAGS_CRASHDUMP_HOST_DDR))
		return 0;

	rc = hwrm_req_init(bp, req, HWRM_DBG_CRASHDUMP_MEDIUM_CFG);
	if (rc)
		return rc;

	if (BNXT_PAGE_SIZE == 0x2000)
		page_attr = DBG_CRASHDUMP_MEDIUM_CFG_REQ_PG_SIZE_PG_8K;
	else if (BNXT_PAGE_SIZE == 0x10000)
		page_attr = DBG_CRASHDUMP_MEDIUM_CFG_REQ_PG_SIZE_PG_64K;
	else
		page_attr = DBG_CRASHDUMP_MEDIUM_CFG_REQ_PG_SIZE_PG_4K;
	req->pg_size_lvl = cpu_to_le16(page_attr |
				       bp->fw_crash_mem->ring_mem.depth);
	req->pbl = cpu_to_le64(bp->fw_crash_mem->ring_mem.pg_tbl_map);
	req->size = cpu_to_le32(bp->fw_crash_len);
	req->output_dest_flags = cpu_to_le16(BNXT_DBG_CR_DUMP_MDM_CFG_DDR);
	return hwrm_req_send(bp, req);
}

static void bnxt_free_crash_dump_mem(struct bnxt *bp)
{
	if (bp->fw_crash_mem) {
		bnxt_free_ctx_pg_tbls(bp, bp->fw_crash_mem);
		kfree(bp->fw_crash_mem);
		bp->fw_crash_mem = NULL;
	}
}

static int bnxt_alloc_crash_dump_mem(struct bnxt *bp)
{
	u32 mem_size = 0;
	int rc;

	if (!(bp->fw_dbg_cap & DBG_QCAPS_RESP_FLAGS_CRASHDUMP_HOST_DDR))
		return 0;

	rc = bnxt_hwrm_get_dump_len(bp, BNXT_DUMP_CRASH, &mem_size);
	if (rc)
		return rc;

	mem_size = round_up(mem_size, 4);

	/* keep and use the existing pages */
	if (bp->fw_crash_mem &&
	    mem_size <= bp->fw_crash_mem->nr_pages * BNXT_PAGE_SIZE)
		goto alloc_done;

	if (bp->fw_crash_mem)
		bnxt_free_ctx_pg_tbls(bp, bp->fw_crash_mem);
	else
		bp->fw_crash_mem = kzalloc(sizeof(*bp->fw_crash_mem),
					   GFP_KERNEL);
	if (!bp->fw_crash_mem)
		return -ENOMEM;

	rc = bnxt_alloc_ctx_pg_tbls(bp, bp->fw_crash_mem, mem_size, 1, NULL);
	if (rc) {
		bnxt_free_crash_dump_mem(bp);
		return rc;
	}

alloc_done:
	bp->fw_crash_len = mem_size;
	return 0;
}

int bnxt_hwrm_func_resc_qcaps(struct bnxt *bp, bool all)
{
	struct hwrm_func_resource_qcaps_output *resp;
	struct hwrm_func_resource_qcaps_input *req;
	struct bnxt_hw_resc *hw_resc = &bp->hw_resc;
	int rc;

	rc = hwrm_req_init(bp, req, HWRM_FUNC_RESOURCE_QCAPS);
	if (rc)
		return rc;

	req->fid = cpu_to_le16(0xffff);
	resp = hwrm_req_hold(bp, req);
	rc = hwrm_req_send_silent(bp, req);
	if (rc)
		goto hwrm_func_resc_qcaps_exit;

	hw_resc->max_tx_sch_inputs = le16_to_cpu(resp->max_tx_scheduler_inputs);
	if (!all)
		goto hwrm_func_resc_qcaps_exit;

	hw_resc->min_rsscos_ctxs = le16_to_cpu(resp->min_rsscos_ctx);
	hw_resc->max_rsscos_ctxs = le16_to_cpu(resp->max_rsscos_ctx);
	hw_resc->min_cp_rings = le16_to_cpu(resp->min_cmpl_rings);
	hw_resc->max_cp_rings = le16_to_cpu(resp->max_cmpl_rings);
	hw_resc->min_tx_rings = le16_to_cpu(resp->min_tx_rings);
	hw_resc->max_tx_rings = le16_to_cpu(resp->max_tx_rings);
	hw_resc->min_rx_rings = le16_to_cpu(resp->min_rx_rings);
	hw_resc->max_rx_rings = le16_to_cpu(resp->max_rx_rings);
	hw_resc->min_hw_ring_grps = le16_to_cpu(resp->min_hw_ring_grps);
	hw_resc->max_hw_ring_grps = le16_to_cpu(resp->max_hw_ring_grps);
	hw_resc->min_l2_ctxs = le16_to_cpu(resp->min_l2_ctxs);
	hw_resc->max_l2_ctxs = le16_to_cpu(resp->max_l2_ctxs);
	hw_resc->min_vnics = le16_to_cpu(resp->min_vnics);
	hw_resc->max_vnics = le16_to_cpu(resp->max_vnics);
	hw_resc->min_stat_ctxs = le16_to_cpu(resp->min_stat_ctx);
	hw_resc->max_stat_ctxs = le16_to_cpu(resp->max_stat_ctx);

	if (bp->flags & BNXT_FLAG_CHIP_P5_PLUS) {
		u16 max_msix = le16_to_cpu(resp->max_msix);

		hw_resc->max_nqs = max_msix;
		hw_resc->max_hw_ring_grps = hw_resc->max_rx_rings;
	}

	if (BNXT_PF(bp)) {
		struct bnxt_pf_info *pf = &bp->pf;

		pf->vf_resv_strategy =
			le16_to_cpu(resp->vf_reservation_strategy);
		if (pf->vf_resv_strategy > BNXT_VF_RESV_STRATEGY_MINIMAL_STATIC)
			pf->vf_resv_strategy = BNXT_VF_RESV_STRATEGY_MAXIMAL;
	}
hwrm_func_resc_qcaps_exit:
	hwrm_req_drop(bp, req);
	return rc;
}

static int __bnxt_hwrm_ptp_qcfg(struct bnxt *bp)
{
	struct hwrm_port_mac_ptp_qcfg_output *resp;
	struct hwrm_port_mac_ptp_qcfg_input *req;
	struct bnxt_ptp_cfg *ptp = bp->ptp_cfg;
	u8 flags;
	int rc;

	if (bp->hwrm_spec_code < 0x10801 || !BNXT_CHIP_P5_PLUS(bp)) {
		rc = -ENODEV;
		goto no_ptp;
	}

	rc = hwrm_req_init(bp, req, HWRM_PORT_MAC_PTP_QCFG);
	if (rc)
		goto no_ptp;

	req->port_id = cpu_to_le16(bp->pf.port_id);
	resp = hwrm_req_hold(bp, req);
	rc = hwrm_req_send(bp, req);
	if (rc)
		goto exit;

	flags = resp->flags;
	if (BNXT_CHIP_P5_AND_MINUS(bp) &&
	    !(flags & PORT_MAC_PTP_QCFG_RESP_FLAGS_HWRM_ACCESS)) {
		rc = -ENODEV;
		goto exit;
	}
	if (!ptp) {
		ptp = kzalloc(sizeof(*ptp), GFP_KERNEL);
		if (!ptp) {
			rc = -ENOMEM;
			goto exit;
		}
		ptp->bp = bp;
		bp->ptp_cfg = ptp;
	}

	if (flags &
	    (PORT_MAC_PTP_QCFG_RESP_FLAGS_PARTIAL_DIRECT_ACCESS_REF_CLOCK |
	     PORT_MAC_PTP_QCFG_RESP_FLAGS_64B_PHC_TIME)) {
		ptp->refclk_regs[0] = le32_to_cpu(resp->ts_ref_clock_reg_lower);
		ptp->refclk_regs[1] = le32_to_cpu(resp->ts_ref_clock_reg_upper);
	} else if (BNXT_CHIP_P5(bp)) {
		ptp->refclk_regs[0] = BNXT_TS_REG_TIMESYNC_TS0_LOWER;
		ptp->refclk_regs[1] = BNXT_TS_REG_TIMESYNC_TS0_UPPER;
	} else {
		rc = -ENODEV;
		goto exit;
	}
	ptp->rtc_configured =
		(flags & PORT_MAC_PTP_QCFG_RESP_FLAGS_RTC_CONFIGURED) != 0;
	rc = bnxt_ptp_init(bp);
	if (rc)
		netdev_warn(bp->dev, "PTP initialization failed.\n");
exit:
	hwrm_req_drop(bp, req);
	if (!rc)
		return 0;

no_ptp:
	bnxt_ptp_clear(bp);
	kfree(ptp);
	bp->ptp_cfg = NULL;
	return rc;
}

static int __bnxt_hwrm_func_qcaps(struct bnxt *bp)
{
	u32 flags, flags_ext, flags_ext2, flags_ext3;
	struct bnxt_hw_resc *hw_resc = &bp->hw_resc;
	struct hwrm_func_qcaps_output *resp;
	struct hwrm_func_qcaps_input *req;
	int rc;

	rc = hwrm_req_init(bp, req, HWRM_FUNC_QCAPS);
	if (rc)
		return rc;

	req->fid = cpu_to_le16(0xffff);
	resp = hwrm_req_hold(bp, req);
	rc = hwrm_req_send(bp, req);
	if (rc)
		goto hwrm_func_qcaps_exit;

	flags = le32_to_cpu(resp->flags);
	if (flags & FUNC_QCAPS_RESP_FLAGS_ROCE_V1_SUPPORTED)
		bp->flags |= BNXT_FLAG_ROCEV1_CAP;
	if (flags & FUNC_QCAPS_RESP_FLAGS_ROCE_V2_SUPPORTED)
		bp->flags |= BNXT_FLAG_ROCEV2_CAP;
	if (flags & FUNC_QCAPS_RESP_FLAGS_PCIE_STATS_SUPPORTED)
		bp->fw_cap |= BNXT_FW_CAP_PCIE_STATS_SUPPORTED;
	if (flags & FUNC_QCAPS_RESP_FLAGS_HOT_RESET_CAPABLE)
		bp->fw_cap |= BNXT_FW_CAP_HOT_RESET;
	if (flags & FUNC_QCAPS_RESP_FLAGS_EXT_STATS_SUPPORTED)
		bp->fw_cap |= BNXT_FW_CAP_EXT_STATS_SUPPORTED;
	if (flags &  FUNC_QCAPS_RESP_FLAGS_ERROR_RECOVERY_CAPABLE)
		bp->fw_cap |= BNXT_FW_CAP_ERROR_RECOVERY;
	if (flags & FUNC_QCAPS_RESP_FLAGS_ERR_RECOVER_RELOAD)
		bp->fw_cap |= BNXT_FW_CAP_ERR_RECOVER_RELOAD;
	if (!(flags & FUNC_QCAPS_RESP_FLAGS_VLAN_ACCELERATION_TX_DISABLED))
		bp->fw_cap |= BNXT_FW_CAP_VLAN_TX_INSERT;
	if (flags & FUNC_QCAPS_RESP_FLAGS_DBG_QCAPS_CMD_SUPPORTED)
		bp->fw_cap |= BNXT_FW_CAP_DBG_QCAPS;

	flags_ext = le32_to_cpu(resp->flags_ext);
	if (flags_ext & FUNC_QCAPS_RESP_FLAGS_EXT_EXT_HW_STATS_SUPPORTED)
		bp->fw_cap |= BNXT_FW_CAP_EXT_HW_STATS_SUPPORTED;
	if (BNXT_PF(bp) && (flags_ext & FUNC_QCAPS_RESP_FLAGS_EXT_PTP_PPS_SUPPORTED))
		bp->fw_cap |= BNXT_FW_CAP_PTP_PPS;
	if (flags_ext & FUNC_QCAPS_RESP_FLAGS_EXT_PTP_64BIT_RTC_SUPPORTED)
		bp->fw_cap |= BNXT_FW_CAP_PTP_RTC;
	if (BNXT_PF(bp) && (flags_ext & FUNC_QCAPS_RESP_FLAGS_EXT_HOT_RESET_IF_SUPPORT))
		bp->fw_cap |= BNXT_FW_CAP_HOT_RESET_IF;
	if (BNXT_PF(bp) && (flags_ext & FUNC_QCAPS_RESP_FLAGS_EXT_FW_LIVEPATCH_SUPPORTED))
		bp->fw_cap |= BNXT_FW_CAP_LIVEPATCH;
	if (flags_ext & FUNC_QCAPS_RESP_FLAGS_EXT_NPAR_1_2_SUPPORTED)
		bp->fw_cap |= BNXT_FW_CAP_NPAR_1_2;
	if (BNXT_PF(bp) && (flags_ext & FUNC_QCAPS_RESP_FLAGS_EXT_DFLT_VLAN_TPID_PCP_SUPPORTED))
		bp->fw_cap |= BNXT_FW_CAP_DFLT_VLAN_TPID_PCP;
	if (flags_ext & FUNC_QCAPS_RESP_FLAGS_EXT_BS_V2_SUPPORTED)
		bp->fw_cap |= BNXT_FW_CAP_BACKING_STORE_V2;
	if (flags_ext & FUNC_QCAPS_RESP_FLAGS_EXT_TX_COAL_CMPL_CAP)
		bp->flags |= BNXT_FLAG_TX_COAL_CMPL;

	flags_ext2 = le32_to_cpu(resp->flags_ext2);
	if (flags_ext2 & FUNC_QCAPS_RESP_FLAGS_EXT2_RX_ALL_PKTS_TIMESTAMPS_SUPPORTED)
		bp->fw_cap |= BNXT_FW_CAP_RX_ALL_PKT_TS;
	if (flags_ext2 & FUNC_QCAPS_RESP_FLAGS_EXT2_UDP_GSO_SUPPORTED)
		bp->flags |= BNXT_FLAG_UDP_GSO_CAP;
	if (flags_ext2 & FUNC_QCAPS_RESP_FLAGS_EXT2_TX_PKT_TS_CMPL_SUPPORTED)
		bp->fw_cap |= BNXT_FW_CAP_TX_TS_CMP;
	if (flags_ext2 &
	    FUNC_QCAPS_RESP_FLAGS_EXT2_SW_MAX_RESOURCE_LIMITS_SUPPORTED)
		bp->fw_cap |= BNXT_FW_CAP_SW_MAX_RESOURCE_LIMITS;
	if (BNXT_PF(bp) &&
	    (flags_ext2 & FUNC_QCAPS_RESP_FLAGS_EXT2_ROCE_VF_RESOURCE_MGMT_SUPPORTED))
		bp->fw_cap |= BNXT_FW_CAP_ROCE_VF_RESC_MGMT_SUPPORTED;

	flags_ext3 = le32_to_cpu(resp->flags_ext3);
	if (flags_ext3 & FUNC_QCAPS_RESP_FLAGS_EXT3_ROCE_VF_DYN_ALLOC_SUPPORT)
		bp->fw_cap |= BNXT_FW_CAP_ROCE_VF_DYN_ALLOC_SUPPORT;
	if (flags_ext3 & FUNC_QCAPS_RESP_FLAGS_EXT3_MIRROR_ON_ROCE_SUPPORTED)
		bp->fw_cap |= BNXT_FW_CAP_MIRROR_ON_ROCE;

	bp->tx_push_thresh = 0;
	if ((flags & FUNC_QCAPS_RESP_FLAGS_PUSH_MODE_SUPPORTED) &&
	    BNXT_FW_MAJ(bp) > 217)
		bp->tx_push_thresh = BNXT_TX_PUSH_THRESH;

	hw_resc->max_rsscos_ctxs = le16_to_cpu(resp->max_rsscos_ctx);
	hw_resc->max_cp_rings = le16_to_cpu(resp->max_cmpl_rings);
	hw_resc->max_tx_rings = le16_to_cpu(resp->max_tx_rings);
	hw_resc->max_rx_rings = le16_to_cpu(resp->max_rx_rings);
	hw_resc->max_hw_ring_grps = le32_to_cpu(resp->max_hw_ring_grps);
	if (!hw_resc->max_hw_ring_grps)
		hw_resc->max_hw_ring_grps = hw_resc->max_tx_rings;
	hw_resc->max_l2_ctxs = le16_to_cpu(resp->max_l2_ctxs);
	hw_resc->max_vnics = le16_to_cpu(resp->max_vnics);
	hw_resc->max_stat_ctxs = le16_to_cpu(resp->max_stat_ctx);

	hw_resc->max_encap_records = le32_to_cpu(resp->max_encap_records);
	hw_resc->max_decap_records = le32_to_cpu(resp->max_decap_records);
	hw_resc->max_tx_em_flows = le32_to_cpu(resp->max_tx_em_flows);
	hw_resc->max_tx_wm_flows = le32_to_cpu(resp->max_tx_wm_flows);
	hw_resc->max_rx_em_flows = le32_to_cpu(resp->max_rx_em_flows);
	hw_resc->max_rx_wm_flows = le32_to_cpu(resp->max_rx_wm_flows);

	if (BNXT_PF(bp)) {
		struct bnxt_pf_info *pf = &bp->pf;

		pf->fw_fid = le16_to_cpu(resp->fid);
		pf->port_id = le16_to_cpu(resp->port_id);
		memcpy(pf->mac_addr, resp->mac_address, ETH_ALEN);
		pf->first_vf_id = le16_to_cpu(resp->first_vf_id);
		pf->max_vfs = le16_to_cpu(resp->max_vfs);
		bp->flags &= ~BNXT_FLAG_WOL_CAP;
		if (flags & FUNC_QCAPS_RESP_FLAGS_WOL_MAGICPKT_SUPPORTED)
			bp->flags |= BNXT_FLAG_WOL_CAP;
		if (flags & FUNC_QCAPS_RESP_FLAGS_PTP_SUPPORTED) {
			bp->fw_cap |= BNXT_FW_CAP_PTP;
		} else {
			bnxt_ptp_clear(bp);
			kfree(bp->ptp_cfg);
			bp->ptp_cfg = NULL;
		}
	} else {
#ifdef CONFIG_BNXT_SRIOV
		struct bnxt_vf_info *vf = &bp->vf;

		vf->fw_fid = le16_to_cpu(resp->fid);
		memcpy(vf->mac_addr, resp->mac_address, ETH_ALEN);
#endif
	}
	bp->tso_max_segs = le16_to_cpu(resp->max_tso_segs);

hwrm_func_qcaps_exit:
	hwrm_req_drop(bp, req);
	return rc;
}

static void bnxt_hwrm_dbg_qcaps(struct bnxt *bp)
{
	struct hwrm_dbg_qcaps_output *resp;
	struct hwrm_dbg_qcaps_input *req;
	int rc;

	bp->fw_dbg_cap = 0;
	if (!(bp->fw_cap & BNXT_FW_CAP_DBG_QCAPS))
		return;

	rc = hwrm_req_init(bp, req, HWRM_DBG_QCAPS);
	if (rc)
		return;

	req->fid = cpu_to_le16(0xffff);
	resp = hwrm_req_hold(bp, req);
	rc = hwrm_req_send(bp, req);
	if (rc)
		goto hwrm_dbg_qcaps_exit;

	bp->fw_dbg_cap = le32_to_cpu(resp->flags);

hwrm_dbg_qcaps_exit:
	hwrm_req_drop(bp, req);
}

static int bnxt_hwrm_queue_qportcfg(struct bnxt *bp);

int bnxt_hwrm_func_qcaps(struct bnxt *bp)
{
	int rc;

	rc = __bnxt_hwrm_func_qcaps(bp);
	if (rc)
		return rc;

	bnxt_hwrm_dbg_qcaps(bp);

	rc = bnxt_hwrm_queue_qportcfg(bp);
	if (rc) {
		netdev_err(bp->dev, "hwrm query qportcfg failure rc: %d\n", rc);
		return rc;
	}
	if (bp->hwrm_spec_code >= 0x10803) {
		rc = bnxt_alloc_ctx_mem(bp);
		if (rc)
			return rc;
		rc = bnxt_hwrm_func_resc_qcaps(bp, true);
		if (!rc)
			bp->fw_cap |= BNXT_FW_CAP_NEW_RM;
	}
	return 0;
}

static int bnxt_hwrm_cfa_adv_flow_mgnt_qcaps(struct bnxt *bp)
{
	struct hwrm_cfa_adv_flow_mgnt_qcaps_output *resp;
	struct hwrm_cfa_adv_flow_mgnt_qcaps_input *req;
	u32 flags;
	int rc;

	if (!(bp->fw_cap & BNXT_FW_CAP_CFA_ADV_FLOW))
		return 0;

	rc = hwrm_req_init(bp, req, HWRM_CFA_ADV_FLOW_MGNT_QCAPS);
	if (rc)
		return rc;

	resp = hwrm_req_hold(bp, req);
	rc = hwrm_req_send(bp, req);
	if (rc)
		goto hwrm_cfa_adv_qcaps_exit;

	flags = le32_to_cpu(resp->flags);
	if (flags &
	    CFA_ADV_FLOW_MGNT_QCAPS_RESP_FLAGS_RFS_RING_TBL_IDX_V2_SUPPORTED)
		bp->fw_cap |= BNXT_FW_CAP_CFA_RFS_RING_TBL_IDX_V2;

	if (flags &
	    CFA_ADV_FLOW_MGNT_QCAPS_RESP_FLAGS_RFS_RING_TBL_IDX_V3_SUPPORTED)
		bp->fw_cap |= BNXT_FW_CAP_CFA_RFS_RING_TBL_IDX_V3;

	if (flags &
	    CFA_ADV_FLOW_MGNT_QCAPS_RESP_FLAGS_NTUPLE_FLOW_RX_EXT_IP_PROTO_SUPPORTED)
		bp->fw_cap |= BNXT_FW_CAP_CFA_NTUPLE_RX_EXT_IP_PROTO;

hwrm_cfa_adv_qcaps_exit:
	hwrm_req_drop(bp, req);
	return rc;
}

static int __bnxt_alloc_fw_health(struct bnxt *bp)
{
	if (bp->fw_health)
		return 0;

	bp->fw_health = kzalloc(sizeof(*bp->fw_health), GFP_KERNEL);
	if (!bp->fw_health)
		return -ENOMEM;

	mutex_init(&bp->fw_health->lock);
	return 0;
}

static int bnxt_alloc_fw_health(struct bnxt *bp)
{
	int rc;

	if (!(bp->fw_cap & BNXT_FW_CAP_HOT_RESET) &&
	    !(bp->fw_cap & BNXT_FW_CAP_ERROR_RECOVERY))
		return 0;

	rc = __bnxt_alloc_fw_health(bp);
	if (rc) {
		bp->fw_cap &= ~BNXT_FW_CAP_HOT_RESET;
		bp->fw_cap &= ~BNXT_FW_CAP_ERROR_RECOVERY;
		return rc;
	}

	return 0;
}

static void __bnxt_map_fw_health_reg(struct bnxt *bp, u32 reg)
{
	writel(reg & BNXT_GRC_BASE_MASK, bp->bar0 +
					 BNXT_GRCPF_REG_WINDOW_BASE_OUT +
					 BNXT_FW_HEALTH_WIN_MAP_OFF);
}

static void bnxt_inv_fw_health_reg(struct bnxt *bp)
{
	struct bnxt_fw_health *fw_health = bp->fw_health;
	u32 reg_type;

	if (!fw_health)
		return;

	reg_type = BNXT_FW_HEALTH_REG_TYPE(fw_health->regs[BNXT_FW_HEALTH_REG]);
	if (reg_type == BNXT_FW_HEALTH_REG_TYPE_GRC)
		fw_health->status_reliable = false;

	reg_type = BNXT_FW_HEALTH_REG_TYPE(fw_health->regs[BNXT_FW_RESET_CNT_REG]);
	if (reg_type == BNXT_FW_HEALTH_REG_TYPE_GRC)
		fw_health->resets_reliable = false;
}

static void bnxt_try_map_fw_health_reg(struct bnxt *bp)
{
	void __iomem *hs;
	u32 status_loc;
	u32 reg_type;
	u32 sig;

	if (bp->fw_health)
		bp->fw_health->status_reliable = false;

	__bnxt_map_fw_health_reg(bp, HCOMM_STATUS_STRUCT_LOC);
	hs = bp->bar0 + BNXT_FW_HEALTH_WIN_OFF(HCOMM_STATUS_STRUCT_LOC);

	sig = readl(hs + offsetof(struct hcomm_status, sig_ver));
	if ((sig & HCOMM_STATUS_SIGNATURE_MASK) != HCOMM_STATUS_SIGNATURE_VAL) {
		if (!bp->chip_num) {
			__bnxt_map_fw_health_reg(bp, BNXT_GRC_REG_BASE);
			bp->chip_num = readl(bp->bar0 +
					     BNXT_FW_HEALTH_WIN_BASE +
					     BNXT_GRC_REG_CHIP_NUM);
		}
		if (!BNXT_CHIP_P5_PLUS(bp))
			return;

		status_loc = BNXT_GRC_REG_STATUS_P5 |
			     BNXT_FW_HEALTH_REG_TYPE_BAR0;
	} else {
		status_loc = readl(hs + offsetof(struct hcomm_status,
						 fw_status_loc));
	}

	if (__bnxt_alloc_fw_health(bp)) {
		netdev_warn(bp->dev, "no memory for firmware status checks\n");
		return;
	}

	bp->fw_health->regs[BNXT_FW_HEALTH_REG] = status_loc;
	reg_type = BNXT_FW_HEALTH_REG_TYPE(status_loc);
	if (reg_type == BNXT_FW_HEALTH_REG_TYPE_GRC) {
		__bnxt_map_fw_health_reg(bp, status_loc);
		bp->fw_health->mapped_regs[BNXT_FW_HEALTH_REG] =
			BNXT_FW_HEALTH_WIN_OFF(status_loc);
	}

	bp->fw_health->status_reliable = true;
}

static int bnxt_map_fw_health_regs(struct bnxt *bp)
{
	struct bnxt_fw_health *fw_health = bp->fw_health;
	u32 reg_base = 0xffffffff;
	int i;

	bp->fw_health->status_reliable = false;
	bp->fw_health->resets_reliable = false;
	/* Only pre-map the monitoring GRC registers using window 3 */
	for (i = 0; i < 4; i++) {
		u32 reg = fw_health->regs[i];

		if (BNXT_FW_HEALTH_REG_TYPE(reg) != BNXT_FW_HEALTH_REG_TYPE_GRC)
			continue;
		if (reg_base == 0xffffffff)
			reg_base = reg & BNXT_GRC_BASE_MASK;
		if ((reg & BNXT_GRC_BASE_MASK) != reg_base)
			return -ERANGE;
		fw_health->mapped_regs[i] = BNXT_FW_HEALTH_WIN_OFF(reg);
	}
	bp->fw_health->status_reliable = true;
	bp->fw_health->resets_reliable = true;
	if (reg_base == 0xffffffff)
		return 0;

	__bnxt_map_fw_health_reg(bp, reg_base);
	return 0;
}

static void bnxt_remap_fw_health_regs(struct bnxt *bp)
{
	if (!bp->fw_health)
		return;

	if (bp->fw_cap & BNXT_FW_CAP_ERROR_RECOVERY) {
		bp->fw_health->status_reliable = true;
		bp->fw_health->resets_reliable = true;
	} else {
		bnxt_try_map_fw_health_reg(bp);
	}
}

static int bnxt_hwrm_error_recovery_qcfg(struct bnxt *bp)
{
	struct bnxt_fw_health *fw_health = bp->fw_health;
	struct hwrm_error_recovery_qcfg_output *resp;
	struct hwrm_error_recovery_qcfg_input *req;
	int rc, i;

	if (!(bp->fw_cap & BNXT_FW_CAP_ERROR_RECOVERY))
		return 0;

	rc = hwrm_req_init(bp, req, HWRM_ERROR_RECOVERY_QCFG);
	if (rc)
		return rc;

	resp = hwrm_req_hold(bp, req);
	rc = hwrm_req_send(bp, req);
	if (rc)
		goto err_recovery_out;
	fw_health->flags = le32_to_cpu(resp->flags);
	if ((fw_health->flags & ERROR_RECOVERY_QCFG_RESP_FLAGS_CO_CPU) &&
	    !(bp->fw_cap & BNXT_FW_CAP_KONG_MB_CHNL)) {
		rc = -EINVAL;
		goto err_recovery_out;
	}
	fw_health->polling_dsecs = le32_to_cpu(resp->driver_polling_freq);
	fw_health->master_func_wait_dsecs =
		le32_to_cpu(resp->master_func_wait_period);
	fw_health->normal_func_wait_dsecs =
		le32_to_cpu(resp->normal_func_wait_period);
	fw_health->post_reset_wait_dsecs =
		le32_to_cpu(resp->master_func_wait_period_after_reset);
	fw_health->post_reset_max_wait_dsecs =
		le32_to_cpu(resp->max_bailout_time_after_reset);
	fw_health->regs[BNXT_FW_HEALTH_REG] =
		le32_to_cpu(resp->fw_health_status_reg);
	fw_health->regs[BNXT_FW_HEARTBEAT_REG] =
		le32_to_cpu(resp->fw_heartbeat_reg);
	fw_health->regs[BNXT_FW_RESET_CNT_REG] =
		le32_to_cpu(resp->fw_reset_cnt_reg);
	fw_health->regs[BNXT_FW_RESET_INPROG_REG] =
		le32_to_cpu(resp->reset_inprogress_reg);
	fw_health->fw_reset_inprog_reg_mask =
		le32_to_cpu(resp->reset_inprogress_reg_mask);
	fw_health->fw_reset_seq_cnt = resp->reg_array_cnt;
	if (fw_health->fw_reset_seq_cnt >= 16) {
		rc = -EINVAL;
		goto err_recovery_out;
	}
	for (i = 0; i < fw_health->fw_reset_seq_cnt; i++) {
		fw_health->fw_reset_seq_regs[i] =
			le32_to_cpu(resp->reset_reg[i]);
		fw_health->fw_reset_seq_vals[i] =
			le32_to_cpu(resp->reset_reg_val[i]);
		fw_health->fw_reset_seq_delay_msec[i] =
			resp->delay_after_reset[i];
	}
err_recovery_out:
	hwrm_req_drop(bp, req);
	if (!rc)
		rc = bnxt_map_fw_health_regs(bp);
	if (rc)
		bp->fw_cap &= ~BNXT_FW_CAP_ERROR_RECOVERY;
	return rc;
}

static int bnxt_hwrm_func_reset(struct bnxt *bp)
{
	struct hwrm_func_reset_input *req;
	int rc;

	rc = hwrm_req_init(bp, req, HWRM_FUNC_RESET);
	if (rc)
		return rc;

	req->enables = 0;
	hwrm_req_timeout(bp, req, HWRM_RESET_TIMEOUT);
	return hwrm_req_send(bp, req);
}

static void bnxt_nvm_cfg_ver_get(struct bnxt *bp)
{
	struct hwrm_nvm_get_dev_info_output nvm_info;

	if (!bnxt_hwrm_nvm_get_dev_info(bp, &nvm_info))
		snprintf(bp->nvm_cfg_ver, FW_VER_STR_LEN, "%d.%d.%d",
			 nvm_info.nvm_cfg_ver_maj, nvm_info.nvm_cfg_ver_min,
			 nvm_info.nvm_cfg_ver_upd);
}

static int bnxt_hwrm_queue_qportcfg(struct bnxt *bp)
{
	struct hwrm_queue_qportcfg_output *resp;
	struct hwrm_queue_qportcfg_input *req;
	u8 i, j, *qptr;
	bool no_rdma;
	int rc = 0;

	rc = hwrm_req_init(bp, req, HWRM_QUEUE_QPORTCFG);
	if (rc)
		return rc;

	resp = hwrm_req_hold(bp, req);
	rc = hwrm_req_send(bp, req);
	if (rc)
		goto qportcfg_exit;

	if (!resp->max_configurable_queues) {
		rc = -EINVAL;
		goto qportcfg_exit;
	}
	bp->max_tc = resp->max_configurable_queues;
	bp->max_lltc = resp->max_configurable_lossless_queues;
	if (bp->max_tc > BNXT_MAX_QUEUE)
		bp->max_tc = BNXT_MAX_QUEUE;

	no_rdma = !(bp->flags & BNXT_FLAG_ROCE_CAP);
	qptr = &resp->queue_id0;
	for (i = 0, j = 0; i < bp->max_tc; i++) {
		bp->q_info[j].queue_id = *qptr;
		bp->q_ids[i] = *qptr++;
		bp->q_info[j].queue_profile = *qptr++;
		bp->tc_to_qidx[j] = j;
		if (!BNXT_CNPQ(bp->q_info[j].queue_profile) ||
		    (no_rdma && BNXT_PF(bp)))
			j++;
	}
	bp->max_q = bp->max_tc;
	bp->max_tc = max_t(u8, j, 1);

	if (resp->queue_cfg_info & QUEUE_QPORTCFG_RESP_QUEUE_CFG_INFO_ASYM_CFG)
		bp->max_tc = 1;

	if (bp->max_lltc > bp->max_tc)
		bp->max_lltc = bp->max_tc;

qportcfg_exit:
	hwrm_req_drop(bp, req);
	return rc;
}

static int bnxt_hwrm_poll(struct bnxt *bp)
{
	struct hwrm_ver_get_input *req;
	int rc;

	rc = hwrm_req_init(bp, req, HWRM_VER_GET);
	if (rc)
		return rc;

	req->hwrm_intf_maj = HWRM_VERSION_MAJOR;
	req->hwrm_intf_min = HWRM_VERSION_MINOR;
	req->hwrm_intf_upd = HWRM_VERSION_UPDATE;

	hwrm_req_flags(bp, req, BNXT_HWRM_CTX_SILENT | BNXT_HWRM_FULL_WAIT);
	rc = hwrm_req_send(bp, req);
	return rc;
}

static int bnxt_hwrm_ver_get(struct bnxt *bp)
{
	struct hwrm_ver_get_output *resp;
	struct hwrm_ver_get_input *req;
	u16 fw_maj, fw_min, fw_bld, fw_rsv;
	u32 dev_caps_cfg, hwrm_ver;
	int rc, len, max_tmo_secs;

	rc = hwrm_req_init(bp, req, HWRM_VER_GET);
	if (rc)
		return rc;

	hwrm_req_flags(bp, req, BNXT_HWRM_FULL_WAIT);
	bp->hwrm_max_req_len = HWRM_MAX_REQ_LEN;
	req->hwrm_intf_maj = HWRM_VERSION_MAJOR;
	req->hwrm_intf_min = HWRM_VERSION_MINOR;
	req->hwrm_intf_upd = HWRM_VERSION_UPDATE;

	resp = hwrm_req_hold(bp, req);
	rc = hwrm_req_send(bp, req);
	if (rc)
		goto hwrm_ver_get_exit;

	memcpy(&bp->ver_resp, resp, sizeof(struct hwrm_ver_get_output));

	bp->hwrm_spec_code = resp->hwrm_intf_maj_8b << 16 |
			     resp->hwrm_intf_min_8b << 8 |
			     resp->hwrm_intf_upd_8b;
	if (resp->hwrm_intf_maj_8b < 1) {
		netdev_warn(bp->dev, "HWRM interface %d.%d.%d is older than 1.0.0.\n",
			    resp->hwrm_intf_maj_8b, resp->hwrm_intf_min_8b,
			    resp->hwrm_intf_upd_8b);
		netdev_warn(bp->dev, "Please update firmware with HWRM interface 1.0.0 or newer.\n");
	}

	hwrm_ver = HWRM_VERSION_MAJOR << 16 | HWRM_VERSION_MINOR << 8 |
			HWRM_VERSION_UPDATE;

	if (bp->hwrm_spec_code > hwrm_ver)
		snprintf(bp->hwrm_ver_supp, FW_VER_STR_LEN, "%d.%d.%d",
			 HWRM_VERSION_MAJOR, HWRM_VERSION_MINOR,
			 HWRM_VERSION_UPDATE);
	else
		snprintf(bp->hwrm_ver_supp, FW_VER_STR_LEN, "%d.%d.%d",
			 resp->hwrm_intf_maj_8b, resp->hwrm_intf_min_8b,
			 resp->hwrm_intf_upd_8b);

	fw_maj = le16_to_cpu(resp->hwrm_fw_major);
	if (bp->hwrm_spec_code > 0x10803 && fw_maj) {
		fw_min = le16_to_cpu(resp->hwrm_fw_minor);
		fw_bld = le16_to_cpu(resp->hwrm_fw_build);
		fw_rsv = le16_to_cpu(resp->hwrm_fw_patch);
		len = FW_VER_STR_LEN;
	} else {
		fw_maj = resp->hwrm_fw_maj_8b;
		fw_min = resp->hwrm_fw_min_8b;
		fw_bld = resp->hwrm_fw_bld_8b;
		fw_rsv = resp->hwrm_fw_rsvd_8b;
		len = BC_HWRM_STR_LEN;
	}
	bp->fw_ver_code = BNXT_FW_VER_CODE(fw_maj, fw_min, fw_bld, fw_rsv);
	snprintf(bp->fw_ver_str, len, "%d.%d.%d.%d", fw_maj, fw_min, fw_bld,
		 fw_rsv);

	if (strlen(resp->active_pkg_name)) {
		int fw_ver_len = strlen(bp->fw_ver_str);

		snprintf(bp->fw_ver_str + fw_ver_len,
			 FW_VER_STR_LEN - fw_ver_len - 1, "/pkg %s",
			 resp->active_pkg_name);
		bp->fw_cap |= BNXT_FW_CAP_PKG_VER;
	}

	bp->hwrm_cmd_timeout = le16_to_cpu(resp->def_req_timeout);
	if (!bp->hwrm_cmd_timeout)
		bp->hwrm_cmd_timeout = DFLT_HWRM_CMD_TIMEOUT;
	bp->hwrm_cmd_max_timeout = le16_to_cpu(resp->max_req_timeout) * 1000;
	if (!bp->hwrm_cmd_max_timeout)
		bp->hwrm_cmd_max_timeout = HWRM_CMD_MAX_TIMEOUT;
	max_tmo_secs = bp->hwrm_cmd_max_timeout / 1000;
#ifdef CONFIG_DETECT_HUNG_TASK
	if (bp->hwrm_cmd_max_timeout > HWRM_CMD_MAX_TIMEOUT ||
	    max_tmo_secs > CONFIG_DEFAULT_HUNG_TASK_TIMEOUT) {
		netdev_warn(bp->dev, "Device requests max timeout of %d seconds, may trigger hung task watchdog (kernel default %ds)\n",
			    max_tmo_secs, CONFIG_DEFAULT_HUNG_TASK_TIMEOUT);
	}
#endif

	if (resp->hwrm_intf_maj_8b >= 1) {
		bp->hwrm_max_req_len = le16_to_cpu(resp->max_req_win_len);
		bp->hwrm_max_ext_req_len = le16_to_cpu(resp->max_ext_req_len);
	}
	if (bp->hwrm_max_ext_req_len < HWRM_MAX_REQ_LEN)
		bp->hwrm_max_ext_req_len = HWRM_MAX_REQ_LEN;

	bp->chip_num = le16_to_cpu(resp->chip_num);
	bp->chip_rev = resp->chip_rev;
	if (bp->chip_num == CHIP_NUM_58700 && !resp->chip_rev &&
	    !resp->chip_metal)
		bp->flags |= BNXT_FLAG_CHIP_NITRO_A0;

	dev_caps_cfg = le32_to_cpu(resp->dev_caps_cfg);
	if ((dev_caps_cfg & VER_GET_RESP_DEV_CAPS_CFG_SHORT_CMD_SUPPORTED) &&
	    (dev_caps_cfg & VER_GET_RESP_DEV_CAPS_CFG_SHORT_CMD_REQUIRED))
		bp->fw_cap |= BNXT_FW_CAP_SHORT_CMD;

	if (dev_caps_cfg & VER_GET_RESP_DEV_CAPS_CFG_KONG_MB_CHNL_SUPPORTED)
		bp->fw_cap |= BNXT_FW_CAP_KONG_MB_CHNL;

	if (dev_caps_cfg &
	    VER_GET_RESP_DEV_CAPS_CFG_FLOW_HANDLE_64BIT_SUPPORTED)
		bp->fw_cap |= BNXT_FW_CAP_OVS_64BIT_HANDLE;

	if (dev_caps_cfg &
	    VER_GET_RESP_DEV_CAPS_CFG_TRUSTED_VF_SUPPORTED)
		bp->fw_cap |= BNXT_FW_CAP_TRUSTED_VF;

	if (dev_caps_cfg &
	    VER_GET_RESP_DEV_CAPS_CFG_CFA_ADV_FLOW_MGNT_SUPPORTED)
		bp->fw_cap |= BNXT_FW_CAP_CFA_ADV_FLOW;

hwrm_ver_get_exit:
	hwrm_req_drop(bp, req);
	return rc;
}

int bnxt_hwrm_fw_set_time(struct bnxt *bp)
{
	struct hwrm_fw_set_time_input *req;
	struct tm tm;
	time64_t now = ktime_get_real_seconds();
	int rc;

	if ((BNXT_VF(bp) && bp->hwrm_spec_code < 0x10901) ||
	    bp->hwrm_spec_code < 0x10400)
		return -EOPNOTSUPP;

	time64_to_tm(now, 0, &tm);
	rc = hwrm_req_init(bp, req, HWRM_FW_SET_TIME);
	if (rc)
		return rc;

	req->year = cpu_to_le16(1900 + tm.tm_year);
	req->month = 1 + tm.tm_mon;
	req->day = tm.tm_mday;
	req->hour = tm.tm_hour;
	req->minute = tm.tm_min;
	req->second = tm.tm_sec;
	return hwrm_req_send(bp, req);
}

static void bnxt_add_one_ctr(u64 hw, u64 *sw, u64 mask)
{
	u64 sw_tmp;

	hw &= mask;
	sw_tmp = (*sw & ~mask) | hw;
	if (hw < (*sw & mask))
		sw_tmp += mask + 1;
	WRITE_ONCE(*sw, sw_tmp);
}

static void __bnxt_accumulate_stats(__le64 *hw_stats, u64 *sw_stats, u64 *masks,
				    int count, bool ignore_zero)
{
	int i;

	for (i = 0; i < count; i++) {
		u64 hw = le64_to_cpu(READ_ONCE(hw_stats[i]));

		if (ignore_zero && !hw)
			continue;

		if (masks[i] == -1ULL)
			sw_stats[i] = hw;
		else
			bnxt_add_one_ctr(hw, &sw_stats[i], masks[i]);
	}
}

static void bnxt_accumulate_stats(struct bnxt_stats_mem *stats)
{
	if (!stats->hw_stats)
		return;

	__bnxt_accumulate_stats(stats->hw_stats, stats->sw_stats,
				stats->hw_masks, stats->len / 8, false);
}

static void bnxt_accumulate_all_stats(struct bnxt *bp)
{
	struct bnxt_stats_mem *ring0_stats;
	bool ignore_zero = false;
	int i;

	/* Chip bug.  Counter intermittently becomes 0. */
	if (bp->flags & BNXT_FLAG_CHIP_P5_PLUS)
		ignore_zero = true;

	for (i = 0; i < bp->cp_nr_rings; i++) {
		struct bnxt_napi *bnapi = bp->bnapi[i];
		struct bnxt_cp_ring_info *cpr;
		struct bnxt_stats_mem *stats;

		cpr = &bnapi->cp_ring;
		stats = &cpr->stats;
		if (!i)
			ring0_stats = stats;
		__bnxt_accumulate_stats(stats->hw_stats, stats->sw_stats,
					ring0_stats->hw_masks,
					ring0_stats->len / 8, ignore_zero);
	}
	if (bp->flags & BNXT_FLAG_PORT_STATS) {
		struct bnxt_stats_mem *stats = &bp->port_stats;
		__le64 *hw_stats = stats->hw_stats;
		u64 *sw_stats = stats->sw_stats;
		u64 *masks = stats->hw_masks;
		int cnt;

		cnt = sizeof(struct rx_port_stats) / 8;
		__bnxt_accumulate_stats(hw_stats, sw_stats, masks, cnt, false);

		hw_stats += BNXT_TX_PORT_STATS_BYTE_OFFSET / 8;
		sw_stats += BNXT_TX_PORT_STATS_BYTE_OFFSET / 8;
		masks += BNXT_TX_PORT_STATS_BYTE_OFFSET / 8;
		cnt = sizeof(struct tx_port_stats) / 8;
		__bnxt_accumulate_stats(hw_stats, sw_stats, masks, cnt, false);
	}
	if (bp->flags & BNXT_FLAG_PORT_STATS_EXT) {
		bnxt_accumulate_stats(&bp->rx_port_stats_ext);
		bnxt_accumulate_stats(&bp->tx_port_stats_ext);
	}
}

static int bnxt_hwrm_port_qstats(struct bnxt *bp, u8 flags)
{
	struct hwrm_port_qstats_input *req;
	struct bnxt_pf_info *pf = &bp->pf;
	int rc;

	if (!(bp->flags & BNXT_FLAG_PORT_STATS))
		return 0;

	if (flags && !(bp->fw_cap & BNXT_FW_CAP_EXT_HW_STATS_SUPPORTED))
		return -EOPNOTSUPP;

	rc = hwrm_req_init(bp, req, HWRM_PORT_QSTATS);
	if (rc)
		return rc;

	req->flags = flags;
	req->port_id = cpu_to_le16(pf->port_id);
	req->tx_stat_host_addr = cpu_to_le64(bp->port_stats.hw_stats_map +
					    BNXT_TX_PORT_STATS_BYTE_OFFSET);
	req->rx_stat_host_addr = cpu_to_le64(bp->port_stats.hw_stats_map);
	return hwrm_req_send(bp, req);
}

static int bnxt_hwrm_port_qstats_ext(struct bnxt *bp, u8 flags)
{
	struct hwrm_queue_pri2cos_qcfg_output *resp_qc;
	struct hwrm_queue_pri2cos_qcfg_input *req_qc;
	struct hwrm_port_qstats_ext_output *resp_qs;
	struct hwrm_port_qstats_ext_input *req_qs;
	struct bnxt_pf_info *pf = &bp->pf;
	u32 tx_stat_size;
	int rc;

	if (!(bp->flags & BNXT_FLAG_PORT_STATS_EXT))
		return 0;

	if (flags && !(bp->fw_cap & BNXT_FW_CAP_EXT_HW_STATS_SUPPORTED))
		return -EOPNOTSUPP;

	rc = hwrm_req_init(bp, req_qs, HWRM_PORT_QSTATS_EXT);
	if (rc)
		return rc;

	req_qs->flags = flags;
	req_qs->port_id = cpu_to_le16(pf->port_id);
	req_qs->rx_stat_size = cpu_to_le16(sizeof(struct rx_port_stats_ext));
	req_qs->rx_stat_host_addr = cpu_to_le64(bp->rx_port_stats_ext.hw_stats_map);
	tx_stat_size = bp->tx_port_stats_ext.hw_stats ?
		       sizeof(struct tx_port_stats_ext) : 0;
	req_qs->tx_stat_size = cpu_to_le16(tx_stat_size);
	req_qs->tx_stat_host_addr = cpu_to_le64(bp->tx_port_stats_ext.hw_stats_map);
	resp_qs = hwrm_req_hold(bp, req_qs);
	rc = hwrm_req_send(bp, req_qs);
	if (!rc) {
		bp->fw_rx_stats_ext_size =
			le16_to_cpu(resp_qs->rx_stat_size) / 8;
		if (BNXT_FW_MAJ(bp) < 220 &&
		    bp->fw_rx_stats_ext_size > BNXT_RX_STATS_EXT_NUM_LEGACY)
			bp->fw_rx_stats_ext_size = BNXT_RX_STATS_EXT_NUM_LEGACY;

		bp->fw_tx_stats_ext_size = tx_stat_size ?
			le16_to_cpu(resp_qs->tx_stat_size) / 8 : 0;
	} else {
		bp->fw_rx_stats_ext_size = 0;
		bp->fw_tx_stats_ext_size = 0;
	}
	hwrm_req_drop(bp, req_qs);

	if (flags)
		return rc;

	if (bp->fw_tx_stats_ext_size <=
	    offsetof(struct tx_port_stats_ext, pfc_pri0_tx_duration_us) / 8) {
		bp->pri2cos_valid = 0;
		return rc;
	}

	rc = hwrm_req_init(bp, req_qc, HWRM_QUEUE_PRI2COS_QCFG);
	if (rc)
		return rc;

	req_qc->flags = cpu_to_le32(QUEUE_PRI2COS_QCFG_REQ_FLAGS_IVLAN);

	resp_qc = hwrm_req_hold(bp, req_qc);
	rc = hwrm_req_send(bp, req_qc);
	if (!rc) {
		u8 *pri2cos;
		int i, j;

		pri2cos = &resp_qc->pri0_cos_queue_id;
		for (i = 0; i < 8; i++) {
			u8 queue_id = pri2cos[i];
			u8 queue_idx;

			/* Per port queue IDs start from 0, 10, 20, etc */
			queue_idx = queue_id % 10;
			if (queue_idx > BNXT_MAX_QUEUE) {
				bp->pri2cos_valid = false;
				hwrm_req_drop(bp, req_qc);
				return rc;
			}
			for (j = 0; j < bp->max_q; j++) {
				if (bp->q_ids[j] == queue_id)
					bp->pri2cos_idx[i] = queue_idx;
			}
		}
		bp->pri2cos_valid = true;
	}
	hwrm_req_drop(bp, req_qc);

	return rc;
}

static void bnxt_hwrm_free_tunnel_ports(struct bnxt *bp)
{
	bnxt_hwrm_tunnel_dst_port_free(bp,
		TUNNEL_DST_PORT_FREE_REQ_TUNNEL_TYPE_VXLAN);
	bnxt_hwrm_tunnel_dst_port_free(bp,
		TUNNEL_DST_PORT_FREE_REQ_TUNNEL_TYPE_GENEVE);
}

static int bnxt_set_tpa(struct bnxt *bp, bool set_tpa)
{
	int rc, i;
	u32 tpa_flags = 0;

	if (set_tpa)
		tpa_flags = bp->flags & BNXT_FLAG_TPA;
	else if (BNXT_NO_FW_ACCESS(bp))
		return 0;
	for (i = 0; i < bp->nr_vnics; i++) {
		rc = bnxt_hwrm_vnic_set_tpa(bp, &bp->vnic_info[i], tpa_flags);
		if (rc) {
			netdev_err(bp->dev, "hwrm vnic set tpa failure rc for vnic %d: %x\n",
				   i, rc);
			return rc;
		}
	}
	return 0;
}

static void bnxt_hwrm_clear_vnic_rss(struct bnxt *bp)
{
	int i;

	for (i = 0; i < bp->nr_vnics; i++)
		bnxt_hwrm_vnic_set_rss(bp, &bp->vnic_info[i], false);
}

static void bnxt_clear_vnic(struct bnxt *bp)
{
	if (!bp->vnic_info)
		return;

	bnxt_hwrm_clear_vnic_filter(bp);
	if (!(bp->flags & BNXT_FLAG_CHIP_P5_PLUS)) {
		/* clear all RSS setting before free vnic ctx */
		bnxt_hwrm_clear_vnic_rss(bp);
		bnxt_hwrm_vnic_ctx_free(bp);
	}
	/* before free the vnic, undo the vnic tpa settings */
	if (bp->flags & BNXT_FLAG_TPA)
		bnxt_set_tpa(bp, false);
	bnxt_hwrm_vnic_free(bp);
	if (bp->flags & BNXT_FLAG_CHIP_P5_PLUS)
		bnxt_hwrm_vnic_ctx_free(bp);
}

static void bnxt_hwrm_resource_free(struct bnxt *bp, bool close_path,
				    bool irq_re_init)
{
	bnxt_clear_vnic(bp);
	bnxt_hwrm_ring_free(bp, close_path);
	bnxt_hwrm_ring_grp_free(bp);
	if (irq_re_init) {
		bnxt_hwrm_stat_ctx_free(bp);
		bnxt_hwrm_free_tunnel_ports(bp);
	}
}

static int bnxt_hwrm_set_br_mode(struct bnxt *bp, u16 br_mode)
{
	struct hwrm_func_cfg_input *req;
	u8 evb_mode;
	int rc;

	if (br_mode == BRIDGE_MODE_VEB)
		evb_mode = FUNC_CFG_REQ_EVB_MODE_VEB;
	else if (br_mode == BRIDGE_MODE_VEPA)
		evb_mode = FUNC_CFG_REQ_EVB_MODE_VEPA;
	else
		return -EINVAL;

	rc = bnxt_hwrm_func_cfg_short_req_init(bp, &req);
	if (rc)
		return rc;

	req->fid = cpu_to_le16(0xffff);
	req->enables = cpu_to_le32(FUNC_CFG_REQ_ENABLES_EVB_MODE);
	req->evb_mode = evb_mode;
	return hwrm_req_send(bp, req);
}

static int bnxt_hwrm_set_cache_line_size(struct bnxt *bp, int size)
{
	struct hwrm_func_cfg_input *req;
	int rc;

	if (BNXT_VF(bp) || bp->hwrm_spec_code < 0x10803)
		return 0;

	rc = bnxt_hwrm_func_cfg_short_req_init(bp, &req);
	if (rc)
		return rc;

	req->fid = cpu_to_le16(0xffff);
	req->enables = cpu_to_le32(FUNC_CFG_REQ_ENABLES_CACHE_LINESIZE);
	req->options = FUNC_CFG_REQ_OPTIONS_CACHE_LINESIZE_SIZE_64;
	if (size == 128)
		req->options = FUNC_CFG_REQ_OPTIONS_CACHE_LINESIZE_SIZE_128;

	return hwrm_req_send(bp, req);
}

static int __bnxt_setup_vnic(struct bnxt *bp, struct bnxt_vnic_info *vnic)
{
	int rc;

	if (vnic->flags & BNXT_VNIC_RFS_NEW_RSS_FLAG)
		goto skip_rss_ctx;

	/* allocate context for vnic */
	rc = bnxt_hwrm_vnic_ctx_alloc(bp, vnic, 0);
	if (rc) {
		netdev_err(bp->dev, "hwrm vnic %d alloc failure rc: %x\n",
			   vnic->vnic_id, rc);
		goto vnic_setup_err;
	}
	bp->rsscos_nr_ctxs++;

	if (BNXT_CHIP_TYPE_NITRO_A0(bp)) {
		rc = bnxt_hwrm_vnic_ctx_alloc(bp, vnic, 1);
		if (rc) {
			netdev_err(bp->dev, "hwrm vnic %d cos ctx alloc failure rc: %x\n",
				   vnic->vnic_id, rc);
			goto vnic_setup_err;
		}
		bp->rsscos_nr_ctxs++;
	}

skip_rss_ctx:
	/* configure default vnic, ring grp */
	rc = bnxt_hwrm_vnic_cfg(bp, vnic);
	if (rc) {
		netdev_err(bp->dev, "hwrm vnic %d cfg failure rc: %x\n",
			   vnic->vnic_id, rc);
		goto vnic_setup_err;
	}

	/* Enable RSS hashing on vnic */
	rc = bnxt_hwrm_vnic_set_rss(bp, vnic, true);
	if (rc) {
		netdev_err(bp->dev, "hwrm vnic %d set rss failure rc: %x\n",
			   vnic->vnic_id, rc);
		goto vnic_setup_err;
	}

	if (bp->flags & BNXT_FLAG_AGG_RINGS) {
		rc = bnxt_hwrm_vnic_set_hds(bp, vnic);
		if (rc) {
			netdev_err(bp->dev, "hwrm vnic %d set hds failure rc: %x\n",
				   vnic->vnic_id, rc);
		}
	}

vnic_setup_err:
	return rc;
}

int bnxt_hwrm_vnic_update(struct bnxt *bp, struct bnxt_vnic_info *vnic,
			  u8 valid)
{
	struct hwrm_vnic_update_input *req;
	int rc;

	rc = hwrm_req_init(bp, req, HWRM_VNIC_UPDATE);
	if (rc)
		return rc;

	req->vnic_id = cpu_to_le32(vnic->fw_vnic_id);

	if (valid & VNIC_UPDATE_REQ_ENABLES_MRU_VALID)
		req->mru = cpu_to_le16(vnic->mru);

	req->enables = cpu_to_le32(valid);

	return hwrm_req_send(bp, req);
}

int bnxt_hwrm_vnic_rss_cfg_p5(struct bnxt *bp, struct bnxt_vnic_info *vnic)
{
	int rc;

	rc = bnxt_hwrm_vnic_set_rss_p5(bp, vnic, true);
	if (rc) {
		netdev_err(bp->dev, "hwrm vnic %d set rss failure rc: %d\n",
			   vnic->vnic_id, rc);
		return rc;
	}
	rc = bnxt_hwrm_vnic_cfg(bp, vnic);
	if (rc)
		netdev_err(bp->dev, "hwrm vnic %d cfg failure rc: %x\n",
			   vnic->vnic_id, rc);
	return rc;
}

int __bnxt_setup_vnic_p5(struct bnxt *bp, struct bnxt_vnic_info *vnic)
{
	int rc, i, nr_ctxs;

	nr_ctxs = bnxt_get_nr_rss_ctxs(bp, bp->rx_nr_rings);
	for (i = 0; i < nr_ctxs; i++) {
		rc = bnxt_hwrm_vnic_ctx_alloc(bp, vnic, i);
		if (rc) {
			netdev_err(bp->dev, "hwrm vnic %d ctx %d alloc failure rc: %x\n",
				   vnic->vnic_id, i, rc);
			break;
		}
		bp->rsscos_nr_ctxs++;
	}
	if (i < nr_ctxs)
		return -ENOMEM;

	rc = bnxt_hwrm_vnic_rss_cfg_p5(bp, vnic);
	if (rc)
		return rc;

	if (bp->flags & BNXT_FLAG_AGG_RINGS) {
		rc = bnxt_hwrm_vnic_set_hds(bp, vnic);
		if (rc) {
			netdev_err(bp->dev, "hwrm vnic %d set hds failure rc: %x\n",
				   vnic->vnic_id, rc);
		}
	}
	return rc;
}

static int bnxt_setup_vnic(struct bnxt *bp, struct bnxt_vnic_info *vnic)
{
	if (bp->flags & BNXT_FLAG_CHIP_P5_PLUS)
		return __bnxt_setup_vnic_p5(bp, vnic);
	else
		return __bnxt_setup_vnic(bp, vnic);
}

static int bnxt_alloc_and_setup_vnic(struct bnxt *bp,
				     struct bnxt_vnic_info *vnic,
				     u16 start_rx_ring_idx, int rx_rings)
{
	int rc;

	rc = bnxt_hwrm_vnic_alloc(bp, vnic, start_rx_ring_idx, rx_rings);
	if (rc) {
		netdev_err(bp->dev, "hwrm vnic %d alloc failure rc: %x\n",
			   vnic->vnic_id, rc);
		return rc;
	}
	return bnxt_setup_vnic(bp, vnic);
}

static int bnxt_alloc_rfs_vnics(struct bnxt *bp)
{
	struct bnxt_vnic_info *vnic;
	int i, rc = 0;

	if (BNXT_SUPPORTS_NTUPLE_VNIC(bp)) {
		vnic = &bp->vnic_info[BNXT_VNIC_NTUPLE];
		return bnxt_alloc_and_setup_vnic(bp, vnic, 0, bp->rx_nr_rings);
	}

	if (bp->flags & BNXT_FLAG_CHIP_P5_PLUS)
		return 0;

	for (i = 0; i < bp->rx_nr_rings; i++) {
		u16 vnic_id = i + 1;
		u16 ring_id = i;

		if (vnic_id >= bp->nr_vnics)
			break;

		vnic = &bp->vnic_info[vnic_id];
		vnic->flags |= BNXT_VNIC_RFS_FLAG;
		if (bp->rss_cap & BNXT_RSS_CAP_NEW_RSS_CAP)
			vnic->flags |= BNXT_VNIC_RFS_NEW_RSS_FLAG;
		if (bnxt_alloc_and_setup_vnic(bp, &bp->vnic_info[vnic_id], ring_id, 1))
			break;
	}
	return rc;
}

void bnxt_del_one_rss_ctx(struct bnxt *bp, struct bnxt_rss_ctx *rss_ctx,
			  bool all)
{
	struct bnxt_vnic_info *vnic = &rss_ctx->vnic;
	struct bnxt_filter_base *usr_fltr, *tmp;
	struct bnxt_ntuple_filter *ntp_fltr;
	int i;

	if (netif_running(bp->dev)) {
		bnxt_hwrm_vnic_free_one(bp, &rss_ctx->vnic);
		for (i = 0; i < BNXT_MAX_CTX_PER_VNIC; i++) {
			if (vnic->fw_rss_cos_lb_ctx[i] != INVALID_HW_RING_ID)
				bnxt_hwrm_vnic_ctx_free_one(bp, vnic, i);
		}
	}
	if (!all)
		return;

	list_for_each_entry_safe(usr_fltr, tmp, &bp->usr_fltr_list, list) {
		if ((usr_fltr->flags & BNXT_ACT_RSS_CTX) &&
		    usr_fltr->fw_vnic_id == rss_ctx->index) {
			ntp_fltr = container_of(usr_fltr,
						struct bnxt_ntuple_filter,
						base);
			bnxt_hwrm_cfa_ntuple_filter_free(bp, ntp_fltr);
			bnxt_del_ntp_filter(bp, ntp_fltr);
			bnxt_del_one_usr_fltr(bp, usr_fltr);
		}
	}

	if (vnic->rss_table)
		dma_free_coherent(&bp->pdev->dev, vnic->rss_table_size,
				  vnic->rss_table,
				  vnic->rss_table_dma_addr);
	bp->num_rss_ctx--;
}

static bool bnxt_vnic_has_rx_ring(struct bnxt *bp, struct bnxt_vnic_info *vnic,
				  int rxr_id)
{
	u16 tbl_size = bnxt_get_rxfh_indir_size(bp->dev);
	int i, vnic_rx;

	/* Ntuple VNIC always has all the rx rings. Any change of ring id
	 * must be updated because a future filter may use it.
	 */
	if (vnic->flags & BNXT_VNIC_NTUPLE_FLAG)
		return true;

	for (i = 0; i < tbl_size; i++) {
		if (vnic->flags & BNXT_VNIC_RSSCTX_FLAG)
			vnic_rx = ethtool_rxfh_context_indir(vnic->rss_ctx)[i];
		else
			vnic_rx = bp->rss_indir_tbl[i];

		if (rxr_id == vnic_rx)
			return true;
	}

	return false;
}

static int bnxt_set_vnic_mru_p5(struct bnxt *bp, struct bnxt_vnic_info *vnic,
				u16 mru, int rxr_id)
{
	int rc;

	if (!bnxt_vnic_has_rx_ring(bp, vnic, rxr_id))
		return 0;

	if (mru) {
		rc = bnxt_hwrm_vnic_set_rss_p5(bp, vnic, true);
		if (rc) {
			netdev_err(bp->dev, "hwrm vnic %d set rss failure rc: %d\n",
				   vnic->vnic_id, rc);
			return rc;
		}
	}
	vnic->mru = mru;
	bnxt_hwrm_vnic_update(bp, vnic,
			      VNIC_UPDATE_REQ_ENABLES_MRU_VALID);

	return 0;
}

static int bnxt_set_rss_ctx_vnic_mru(struct bnxt *bp, u16 mru, int rxr_id)
{
	struct ethtool_rxfh_context *ctx;
	unsigned long context;
	int rc;

	xa_for_each(&bp->dev->ethtool->rss_ctx, context, ctx) {
		struct bnxt_rss_ctx *rss_ctx = ethtool_rxfh_context_priv(ctx);
		struct bnxt_vnic_info *vnic = &rss_ctx->vnic;

		rc = bnxt_set_vnic_mru_p5(bp, vnic, mru, rxr_id);
		if (rc)
			return rc;
	}

	return 0;
}

static void bnxt_hwrm_realloc_rss_ctx_vnic(struct bnxt *bp)
{
	bool set_tpa = !!(bp->flags & BNXT_FLAG_TPA);
	struct ethtool_rxfh_context *ctx;
	unsigned long context;

	xa_for_each(&bp->dev->ethtool->rss_ctx, context, ctx) {
		struct bnxt_rss_ctx *rss_ctx = ethtool_rxfh_context_priv(ctx);
		struct bnxt_vnic_info *vnic = &rss_ctx->vnic;

		if (bnxt_hwrm_vnic_alloc(bp, vnic, 0, bp->rx_nr_rings) ||
		    bnxt_hwrm_vnic_set_tpa(bp, vnic, set_tpa) ||
		    __bnxt_setup_vnic_p5(bp, vnic)) {
			netdev_err(bp->dev, "Failed to restore RSS ctx %d\n",
				   rss_ctx->index);
			bnxt_del_one_rss_ctx(bp, rss_ctx, true);
			ethtool_rxfh_context_lost(bp->dev, rss_ctx->index);
		}
	}
}

static void bnxt_clear_rss_ctxs(struct bnxt *bp)
{
	struct ethtool_rxfh_context *ctx;
	unsigned long context;

	xa_for_each(&bp->dev->ethtool->rss_ctx, context, ctx) {
		struct bnxt_rss_ctx *rss_ctx = ethtool_rxfh_context_priv(ctx);

		bnxt_del_one_rss_ctx(bp, rss_ctx, false);
	}
}

/* Allow PF, trusted VFs and VFs with default VLAN to be in promiscuous mode */
static bool bnxt_promisc_ok(struct bnxt *bp)
{
#ifdef CONFIG_BNXT_SRIOV
	if (BNXT_VF(bp) && !bp->vf.vlan && !bnxt_is_trusted_vf(bp, &bp->vf))
		return false;
#endif
	return true;
}

static int bnxt_setup_nitroa0_vnic(struct bnxt *bp)
{
	struct bnxt_vnic_info *vnic = &bp->vnic_info[1];
	unsigned int rc = 0;

	rc = bnxt_hwrm_vnic_alloc(bp, vnic, bp->rx_nr_rings - 1, 1);
	if (rc) {
		netdev_err(bp->dev, "Cannot allocate special vnic for NS2 A0: %x\n",
			   rc);
		return rc;
	}

	rc = bnxt_hwrm_vnic_cfg(bp, vnic);
	if (rc) {
		netdev_err(bp->dev, "Cannot allocate special vnic for NS2 A0: %x\n",
			   rc);
		return rc;
	}
	return rc;
}

static int bnxt_cfg_rx_mode(struct bnxt *);
static bool bnxt_mc_list_updated(struct bnxt *, u32 *);

static int bnxt_init_chip(struct bnxt *bp, bool irq_re_init)
{
	struct bnxt_vnic_info *vnic = &bp->vnic_info[BNXT_VNIC_DEFAULT];
	int rc = 0;
	unsigned int rx_nr_rings = bp->rx_nr_rings;

	if (irq_re_init) {
		rc = bnxt_hwrm_stat_ctx_alloc(bp);
		if (rc) {
			netdev_err(bp->dev, "hwrm stat ctx alloc failure rc: %x\n",
				   rc);
			goto err_out;
		}
	}

	rc = bnxt_hwrm_ring_alloc(bp);
	if (rc) {
		netdev_err(bp->dev, "hwrm ring alloc failure rc: %x\n", rc);
		goto err_out;
	}

	rc = bnxt_hwrm_ring_grp_alloc(bp);
	if (rc) {
		netdev_err(bp->dev, "hwrm_ring_grp alloc failure: %x\n", rc);
		goto err_out;
	}

	if (BNXT_CHIP_TYPE_NITRO_A0(bp))
		rx_nr_rings--;

	/* default vnic 0 */
	rc = bnxt_hwrm_vnic_alloc(bp, vnic, 0, rx_nr_rings);
	if (rc) {
		netdev_err(bp->dev, "hwrm vnic alloc failure rc: %x\n", rc);
		goto err_out;
	}

	if (BNXT_VF(bp))
		bnxt_hwrm_func_qcfg(bp);

	rc = bnxt_setup_vnic(bp, vnic);
	if (rc)
		goto err_out;
	if (bp->rss_cap & BNXT_RSS_CAP_RSS_HASH_TYPE_DELTA)
		bnxt_hwrm_update_rss_hash_cfg(bp);

	if (bp->flags & BNXT_FLAG_RFS) {
		rc = bnxt_alloc_rfs_vnics(bp);
		if (rc)
			goto err_out;
	}

	if (bp->flags & BNXT_FLAG_TPA) {
		rc = bnxt_set_tpa(bp, true);
		if (rc)
			goto err_out;
	}

	if (BNXT_VF(bp))
		bnxt_update_vf_mac(bp);

	/* Filter for default vnic 0 */
	rc = bnxt_hwrm_set_vnic_filter(bp, 0, 0, bp->dev->dev_addr);
	if (rc) {
		if (BNXT_VF(bp) && rc == -ENODEV)
			netdev_err(bp->dev, "Cannot configure L2 filter while PF is unavailable\n");
		else
			netdev_err(bp->dev, "HWRM vnic filter failure rc: %x\n", rc);
		goto err_out;
	}
	vnic->uc_filter_count = 1;

	vnic->rx_mask = 0;
	if (test_bit(BNXT_STATE_HALF_OPEN, &bp->state))
		goto skip_rx_mask;

	if (bp->dev->flags & IFF_BROADCAST)
		vnic->rx_mask |= CFA_L2_SET_RX_MASK_REQ_MASK_BCAST;

	if (bp->dev->flags & IFF_PROMISC)
		vnic->rx_mask |= CFA_L2_SET_RX_MASK_REQ_MASK_PROMISCUOUS;

	if (bp->dev->flags & IFF_ALLMULTI) {
		vnic->rx_mask |= CFA_L2_SET_RX_MASK_REQ_MASK_ALL_MCAST;
		vnic->mc_list_count = 0;
	} else if (bp->dev->flags & IFF_MULTICAST) {
		u32 mask = 0;

		bnxt_mc_list_updated(bp, &mask);
		vnic->rx_mask |= mask;
	}

	rc = bnxt_cfg_rx_mode(bp);
	if (rc)
		goto err_out;

skip_rx_mask:
	rc = bnxt_hwrm_set_coal(bp);
	if (rc)
		netdev_warn(bp->dev, "HWRM set coalescing failure rc: %x\n",
				rc);

	if (BNXT_CHIP_TYPE_NITRO_A0(bp)) {
		rc = bnxt_setup_nitroa0_vnic(bp);
		if (rc)
			netdev_err(bp->dev, "Special vnic setup failure for NS2 A0 rc: %x\n",
				   rc);
	}

	if (BNXT_VF(bp)) {
		bnxt_hwrm_func_qcfg(bp);
		netdev_update_features(bp->dev);
	}

	return 0;

err_out:
	bnxt_hwrm_resource_free(bp, 0, true);

	return rc;
}

static int bnxt_shutdown_nic(struct bnxt *bp, bool irq_re_init)
{
	bnxt_hwrm_resource_free(bp, 1, irq_re_init);
	return 0;
}

static int bnxt_init_nic(struct bnxt *bp, bool irq_re_init)
{
	bnxt_init_cp_rings(bp);
	bnxt_init_rx_rings(bp);
	bnxt_init_tx_rings(bp);
	bnxt_init_ring_grps(bp, irq_re_init);
	bnxt_init_vnics(bp);

	return bnxt_init_chip(bp, irq_re_init);
}

static int bnxt_set_real_num_queues(struct bnxt *bp)
{
	int rc;
	struct net_device *dev = bp->dev;

	rc = netif_set_real_num_tx_queues(dev, bp->tx_nr_rings -
					  bp->tx_nr_rings_xdp);
	if (rc)
		return rc;

	rc = netif_set_real_num_rx_queues(dev, bp->rx_nr_rings);
	if (rc)
		return rc;

#ifdef CONFIG_RFS_ACCEL
	if (bp->flags & BNXT_FLAG_RFS)
		dev->rx_cpu_rmap = alloc_irq_cpu_rmap(bp->rx_nr_rings);
#endif

	return rc;
}

static int __bnxt_trim_rings(struct bnxt *bp, int *rx, int *tx, int max,
			     bool shared)
{
	int _rx = *rx, _tx = *tx;

	if (shared) {
		*rx = min_t(int, _rx, max);
		*tx = min_t(int, _tx, max);
	} else {
		if (max < 2)
			return -ENOMEM;

		while (_rx + _tx > max) {
			if (_rx > _tx && _rx > 1)
				_rx--;
			else if (_tx > 1)
				_tx--;
		}
		*rx = _rx;
		*tx = _tx;
	}
	return 0;
}

static int __bnxt_num_tx_to_cp(struct bnxt *bp, int tx, int tx_sets, int tx_xdp)
{
	return (tx - tx_xdp) / tx_sets + tx_xdp;
}

int bnxt_num_tx_to_cp(struct bnxt *bp, int tx)
{
	int tcs = bp->num_tc;

	if (!tcs)
		tcs = 1;
	return __bnxt_num_tx_to_cp(bp, tx, tcs, bp->tx_nr_rings_xdp);
}

static int bnxt_num_cp_to_tx(struct bnxt *bp, int tx_cp)
{
	int tcs = bp->num_tc;

	return (tx_cp - bp->tx_nr_rings_xdp) * tcs +
	       bp->tx_nr_rings_xdp;
}

static int bnxt_trim_rings(struct bnxt *bp, int *rx, int *tx, int max,
			   bool sh)
{
	int tx_cp = bnxt_num_tx_to_cp(bp, *tx);

	if (tx_cp != *tx) {
		int tx_saved = tx_cp, rc;

		rc = __bnxt_trim_rings(bp, rx, &tx_cp, max, sh);
		if (rc)
			return rc;
		if (tx_cp != tx_saved)
			*tx = bnxt_num_cp_to_tx(bp, tx_cp);
		return 0;
	}
	return __bnxt_trim_rings(bp, rx, tx, max, sh);
}

static void bnxt_setup_msix(struct bnxt *bp)
{
	const int len = sizeof(bp->irq_tbl[0].name);
	struct net_device *dev = bp->dev;
	int tcs, i;

	tcs = bp->num_tc;
	if (tcs) {
		int i, off, count;

		for (i = 0; i < tcs; i++) {
			count = bp->tx_nr_rings_per_tc;
			off = BNXT_TC_TO_RING_BASE(bp, i);
			netdev_set_tc_queue(dev, i, count, off);
		}
	}

	for (i = 0; i < bp->cp_nr_rings; i++) {
		int map_idx = bnxt_cp_num_to_irq_num(bp, i);
		char *attr;

		if (bp->flags & BNXT_FLAG_SHARED_RINGS)
			attr = "TxRx";
		else if (i < bp->rx_nr_rings)
			attr = "rx";
		else
			attr = "tx";

		snprintf(bp->irq_tbl[map_idx].name, len, "%s-%s-%d", dev->name,
			 attr, i);
		bp->irq_tbl[map_idx].handler = bnxt_msix;
	}
}

static int bnxt_init_int_mode(struct bnxt *bp);

static int bnxt_change_msix(struct bnxt *bp, int total)
{
	struct msi_map map;
	int i;

	/* add MSIX to the end if needed */
	for (i = bp->total_irqs; i < total; i++) {
		map = pci_msix_alloc_irq_at(bp->pdev, i, NULL);
		if (map.index < 0)
			return bp->total_irqs;
		bp->irq_tbl[i].vector = map.virq;
		bp->total_irqs++;
	}

	/* trim MSIX from the end if needed */
	for (i = bp->total_irqs; i > total; i--) {
		map.index = i - 1;
		map.virq = bp->irq_tbl[i - 1].vector;
		pci_msix_free_irq(bp->pdev, map);
		bp->total_irqs--;
	}
	return bp->total_irqs;
}

static int bnxt_setup_int_mode(struct bnxt *bp)
{
	int rc;

	if (!bp->irq_tbl) {
		rc = bnxt_init_int_mode(bp);
		if (rc || !bp->irq_tbl)
			return rc ?: -ENODEV;
	}

	bnxt_setup_msix(bp);

	rc = bnxt_set_real_num_queues(bp);
	return rc;
}

static unsigned int bnxt_get_max_func_rss_ctxs(struct bnxt *bp)
{
	return bp->hw_resc.max_rsscos_ctxs;
}

static unsigned int bnxt_get_max_func_vnics(struct bnxt *bp)
{
	return bp->hw_resc.max_vnics;
}

unsigned int bnxt_get_max_func_stat_ctxs(struct bnxt *bp)
{
	return bp->hw_resc.max_stat_ctxs;
}

unsigned int bnxt_get_max_func_cp_rings(struct bnxt *bp)
{
	return bp->hw_resc.max_cp_rings;
}

static unsigned int bnxt_get_max_func_cp_rings_for_en(struct bnxt *bp)
{
	unsigned int cp = bp->hw_resc.max_cp_rings;

	if (!(bp->flags & BNXT_FLAG_CHIP_P5_PLUS))
		cp -= bnxt_get_ulp_msix_num(bp);

	return cp;
}

static unsigned int bnxt_get_max_func_irqs(struct bnxt *bp)
{
	struct bnxt_hw_resc *hw_resc = &bp->hw_resc;

	if (bp->flags & BNXT_FLAG_CHIP_P5_PLUS)
		return min_t(unsigned int, hw_resc->max_irqs, hw_resc->max_nqs);

	return min_t(unsigned int, hw_resc->max_irqs, hw_resc->max_cp_rings);
}

static void bnxt_set_max_func_irqs(struct bnxt *bp, unsigned int max_irqs)
{
	bp->hw_resc.max_irqs = max_irqs;
}

unsigned int bnxt_get_avail_cp_rings_for_en(struct bnxt *bp)
{
	unsigned int cp;

	cp = bnxt_get_max_func_cp_rings_for_en(bp);
	if (bp->flags & BNXT_FLAG_CHIP_P5_PLUS)
		return cp - bp->rx_nr_rings - bp->tx_nr_rings;
	else
		return cp - bp->cp_nr_rings;
}

unsigned int bnxt_get_avail_stat_ctxs_for_en(struct bnxt *bp)
{
	return bnxt_get_max_func_stat_ctxs(bp) - bnxt_get_func_stat_ctxs(bp);
}

static int bnxt_get_avail_msix(struct bnxt *bp, int num)
{
	int max_irq = bnxt_get_max_func_irqs(bp);
	int total_req = bp->cp_nr_rings + num;

	if (max_irq < total_req) {
		num = max_irq - bp->cp_nr_rings;
		if (num <= 0)
			return 0;
	}
	return num;
}

static int bnxt_get_num_msix(struct bnxt *bp)
{
	if (!BNXT_NEW_RM(bp))
		return bnxt_get_max_func_irqs(bp);

	return bnxt_nq_rings_in_use(bp);
}

static int bnxt_init_int_mode(struct bnxt *bp)
{
	int i, total_vecs, max, rc = 0, min = 1, ulp_msix, tx_cp, tbl_size;

	total_vecs = bnxt_get_num_msix(bp);
	max = bnxt_get_max_func_irqs(bp);
	if (total_vecs > max)
		total_vecs = max;

	if (!total_vecs)
		return 0;

	if (!(bp->flags & BNXT_FLAG_SHARED_RINGS))
		min = 2;

	total_vecs = pci_alloc_irq_vectors(bp->pdev, min, total_vecs,
					   PCI_IRQ_MSIX);
	ulp_msix = bnxt_get_ulp_msix_num(bp);
	if (total_vecs < 0 || total_vecs < ulp_msix) {
		rc = -ENODEV;
		goto msix_setup_exit;
	}

	tbl_size = total_vecs;
	if (pci_msix_can_alloc_dyn(bp->pdev))
		tbl_size = max;
	bp->irq_tbl = kcalloc(tbl_size, sizeof(*bp->irq_tbl), GFP_KERNEL);
	if (bp->irq_tbl) {
		for (i = 0; i < total_vecs; i++)
			bp->irq_tbl[i].vector = pci_irq_vector(bp->pdev, i);

		bp->total_irqs = total_vecs;
		/* Trim rings based upon num of vectors allocated */
		rc = bnxt_trim_rings(bp, &bp->rx_nr_rings, &bp->tx_nr_rings,
				     total_vecs - ulp_msix, min == 1);
		if (rc)
			goto msix_setup_exit;

		tx_cp = bnxt_num_tx_to_cp(bp, bp->tx_nr_rings);
		bp->cp_nr_rings = (min == 1) ?
				  max_t(int, tx_cp, bp->rx_nr_rings) :
				  tx_cp + bp->rx_nr_rings;

	} else {
		rc = -ENOMEM;
		goto msix_setup_exit;
	}
	return 0;

msix_setup_exit:
	netdev_err(bp->dev, "bnxt_init_int_mode err: %x\n", rc);
	kfree(bp->irq_tbl);
	bp->irq_tbl = NULL;
	pci_free_irq_vectors(bp->pdev);
	return rc;
}

static void bnxt_clear_int_mode(struct bnxt *bp)
{
	pci_free_irq_vectors(bp->pdev);

	kfree(bp->irq_tbl);
	bp->irq_tbl = NULL;
}

int bnxt_reserve_rings(struct bnxt *bp, bool irq_re_init)
{
	bool irq_cleared = false;
	bool irq_change = false;
	int tcs = bp->num_tc;
	int irqs_required;
	int rc;

	if (!bnxt_need_reserve_rings(bp))
		return 0;

	if (BNXT_NEW_RM(bp) && !bnxt_ulp_registered(bp->edev)) {
		int ulp_msix = bnxt_get_avail_msix(bp, bp->ulp_num_msix_want);

		if (ulp_msix > bp->ulp_num_msix_want)
			ulp_msix = bp->ulp_num_msix_want;
		irqs_required = ulp_msix + bp->cp_nr_rings;
	} else {
		irqs_required = bnxt_get_num_msix(bp);
	}

	if (irq_re_init && BNXT_NEW_RM(bp) && irqs_required != bp->total_irqs) {
		irq_change = true;
		if (!pci_msix_can_alloc_dyn(bp->pdev)) {
			bnxt_ulp_irq_stop(bp);
			bnxt_clear_int_mode(bp);
			irq_cleared = true;
		}
	}
	rc = __bnxt_reserve_rings(bp);
	if (irq_cleared) {
		if (!rc)
			rc = bnxt_init_int_mode(bp);
		bnxt_ulp_irq_restart(bp, rc);
	} else if (irq_change && !rc) {
		if (bnxt_change_msix(bp, irqs_required) != irqs_required)
			rc = -ENOSPC;
	}
	if (rc) {
		netdev_err(bp->dev, "ring reservation/IRQ init failure rc: %d\n", rc);
		return rc;
	}
	if (tcs && (bp->tx_nr_rings_per_tc * tcs !=
		    bp->tx_nr_rings - bp->tx_nr_rings_xdp)) {
		netdev_err(bp->dev, "tx ring reservation failure\n");
		netdev_reset_tc(bp->dev);
		bp->num_tc = 0;
		if (bp->tx_nr_rings_xdp)
			bp->tx_nr_rings_per_tc = bp->tx_nr_rings_xdp;
		else
			bp->tx_nr_rings_per_tc = bp->tx_nr_rings;
		return -ENOMEM;
	}
	return 0;
}

static void bnxt_tx_queue_stop(struct bnxt *bp, int idx)
{
	struct bnxt_tx_ring_info *txr;
	struct netdev_queue *txq;
	struct bnxt_napi *bnapi;
	int i;

	bnapi = bp->bnapi[idx];
	bnxt_for_each_napi_tx(i, bnapi, txr) {
		WRITE_ONCE(txr->dev_state, BNXT_DEV_STATE_CLOSING);
		synchronize_net();

		if (!(bnapi->flags & BNXT_NAPI_FLAG_XDP)) {
			txq = netdev_get_tx_queue(bp->dev, txr->txq_index);
			if (txq) {
				__netif_tx_lock_bh(txq);
				netif_tx_stop_queue(txq);
				__netif_tx_unlock_bh(txq);
			}
		}

		if (!bp->tph_mode)
			continue;

		bnxt_hwrm_tx_ring_free(bp, txr, true);
		bnxt_hwrm_cp_ring_free(bp, txr->tx_cpr);
		bnxt_free_one_tx_ring_skbs(bp, txr, txr->txq_index);
		bnxt_clear_one_cp_ring(bp, txr->tx_cpr);
	}
}

static int bnxt_tx_queue_start(struct bnxt *bp, int idx)
{
	struct bnxt_tx_ring_info *txr;
	struct netdev_queue *txq;
	struct bnxt_napi *bnapi;
	int rc, i;

	bnapi = bp->bnapi[idx];
	/* All rings have been reserved and previously allocated.
	 * Reallocating with the same parameters should never fail.
	 */
	bnxt_for_each_napi_tx(i, bnapi, txr) {
		if (!bp->tph_mode)
			goto start_tx;

		rc = bnxt_hwrm_cp_ring_alloc_p5(bp, txr->tx_cpr);
		if (rc)
			return rc;

		rc = bnxt_hwrm_tx_ring_alloc(bp, txr, false);
		if (rc)
			return rc;

		txr->tx_prod = 0;
		txr->tx_cons = 0;
		txr->tx_hw_cons = 0;
start_tx:
		WRITE_ONCE(txr->dev_state, 0);
		synchronize_net();

		if (bnapi->flags & BNXT_NAPI_FLAG_XDP)
			continue;

		txq = netdev_get_tx_queue(bp->dev, txr->txq_index);
		if (txq)
			netif_tx_start_queue(txq);
	}

	return 0;
}

static void bnxt_irq_affinity_notify(struct irq_affinity_notify *notify,
				     const cpumask_t *mask)
{
	struct bnxt_irq *irq;
	u16 tag;
	int err;

	irq = container_of(notify, struct bnxt_irq, affinity_notify);

	if (!irq->bp->tph_mode)
		return;

	cpumask_copy(irq->cpu_mask, mask);

	if (irq->ring_nr >= irq->bp->rx_nr_rings)
		return;

	if (pcie_tph_get_cpu_st(irq->bp->pdev, TPH_MEM_TYPE_VM,
				cpumask_first(irq->cpu_mask), &tag))
		return;

	if (pcie_tph_set_st_entry(irq->bp->pdev, irq->msix_nr, tag))
		return;

	netdev_lock(irq->bp->dev);
	if (netif_running(irq->bp->dev)) {
		err = netdev_rx_queue_restart(irq->bp->dev, irq->ring_nr);
		if (err)
			netdev_err(irq->bp->dev,
				   "RX queue restart failed: err=%d\n", err);
	}
	netdev_unlock(irq->bp->dev);
}

static void bnxt_irq_affinity_release(struct kref *ref)
{
	struct irq_affinity_notify *notify =
		container_of(ref, struct irq_affinity_notify, kref);
	struct bnxt_irq *irq;

	irq = container_of(notify, struct bnxt_irq, affinity_notify);

	if (!irq->bp->tph_mode)
		return;

	if (pcie_tph_set_st_entry(irq->bp->pdev, irq->msix_nr, 0)) {
		netdev_err(irq->bp->dev,
			   "Setting ST=0 for MSIX entry %d failed\n",
			   irq->msix_nr);
		return;
	}
}

static void bnxt_release_irq_notifier(struct bnxt_irq *irq)
{
	irq_set_affinity_notifier(irq->vector, NULL);
}

static void bnxt_register_irq_notifier(struct bnxt *bp, struct bnxt_irq *irq)
{
	struct irq_affinity_notify *notify;

	irq->bp = bp;

	/* Nothing to do if TPH is not enabled */
	if (!bp->tph_mode)
		return;

	/* Register IRQ affinity notifier */
	notify = &irq->affinity_notify;
	notify->irq = irq->vector;
	notify->notify = bnxt_irq_affinity_notify;
	notify->release = bnxt_irq_affinity_release;

	irq_set_affinity_notifier(irq->vector, notify);
}

static void bnxt_free_irq(struct bnxt *bp)
{
	struct bnxt_irq *irq;
	int i;

#ifdef CONFIG_RFS_ACCEL
	free_irq_cpu_rmap(bp->dev->rx_cpu_rmap);
	bp->dev->rx_cpu_rmap = NULL;
#endif
	if (!bp->irq_tbl || !bp->bnapi)
		return;

	for (i = 0; i < bp->cp_nr_rings; i++) {
		int map_idx = bnxt_cp_num_to_irq_num(bp, i);

		irq = &bp->irq_tbl[map_idx];
		if (irq->requested) {
			if (irq->have_cpumask) {
				irq_update_affinity_hint(irq->vector, NULL);
				free_cpumask_var(irq->cpu_mask);
				irq->have_cpumask = 0;
			}

			bnxt_release_irq_notifier(irq);

			free_irq(irq->vector, bp->bnapi[i]);
		}

		irq->requested = 0;
	}

	/* Disable TPH support */
	pcie_disable_tph(bp->pdev);
	bp->tph_mode = 0;
}

static int bnxt_request_irq(struct bnxt *bp)
{
	struct cpu_rmap *rmap = NULL;
	int i, j, rc = 0;
	unsigned long flags = 0;

	rc = bnxt_setup_int_mode(bp);
	if (rc) {
		netdev_err(bp->dev, "bnxt_setup_int_mode err: %x\n",
			   rc);
		return rc;
	}
#ifdef CONFIG_RFS_ACCEL
	rmap = bp->dev->rx_cpu_rmap;
#endif

	/* Enable TPH support as part of IRQ request */
	rc = pcie_enable_tph(bp->pdev, PCI_TPH_ST_IV_MODE);
	if (!rc)
		bp->tph_mode = PCI_TPH_ST_IV_MODE;

	for (i = 0, j = 0; i < bp->cp_nr_rings; i++) {
		int map_idx = bnxt_cp_num_to_irq_num(bp, i);
		struct bnxt_irq *irq = &bp->irq_tbl[map_idx];

		if (IS_ENABLED(CONFIG_RFS_ACCEL) &&
		    rmap && bp->bnapi[i]->rx_ring) {
			rc = irq_cpu_rmap_add(rmap, irq->vector);
			if (rc)
				netdev_warn(bp->dev, "failed adding irq rmap for ring %d\n",
					    j);
			j++;
		}

		rc = request_irq(irq->vector, irq->handler, flags, irq->name,
				 bp->bnapi[i]);
		if (rc)
			break;

		netif_napi_set_irq_locked(&bp->bnapi[i]->napi, irq->vector);
		irq->requested = 1;

		if (zalloc_cpumask_var(&irq->cpu_mask, GFP_KERNEL)) {
			int numa_node = dev_to_node(&bp->pdev->dev);
			u16 tag;

			irq->have_cpumask = 1;
			irq->msix_nr = map_idx;
			irq->ring_nr = i;
			cpumask_set_cpu(cpumask_local_spread(i, numa_node),
					irq->cpu_mask);
			rc = irq_update_affinity_hint(irq->vector, irq->cpu_mask);
			if (rc) {
				netdev_warn(bp->dev,
					    "Update affinity hint failed, IRQ = %d\n",
					    irq->vector);
				break;
			}

			bnxt_register_irq_notifier(bp, irq);

			/* Init ST table entry */
			if (pcie_tph_get_cpu_st(irq->bp->pdev, TPH_MEM_TYPE_VM,
						cpumask_first(irq->cpu_mask),
						&tag))
				continue;

			pcie_tph_set_st_entry(irq->bp->pdev, irq->msix_nr, tag);
		}
	}
	return rc;
}

static void bnxt_del_napi(struct bnxt *bp)
{
	int i;

	if (!bp->bnapi)
		return;

	for (i = 0; i < bp->rx_nr_rings; i++)
		netif_queue_set_napi(bp->dev, i, NETDEV_QUEUE_TYPE_RX, NULL);
	for (i = 0; i < bp->tx_nr_rings - bp->tx_nr_rings_xdp; i++)
		netif_queue_set_napi(bp->dev, i, NETDEV_QUEUE_TYPE_TX, NULL);

	for (i = 0; i < bp->cp_nr_rings; i++) {
		struct bnxt_napi *bnapi = bp->bnapi[i];

		__netif_napi_del_locked(&bnapi->napi);
	}
	/* We called __netif_napi_del_locked(), we need
	 * to respect an RCU grace period before freeing napi structures.
	 */
	synchronize_net();
}

static void bnxt_init_napi(struct bnxt *bp)
{
	int (*poll_fn)(struct napi_struct *, int) = bnxt_poll;
	unsigned int cp_nr_rings = bp->cp_nr_rings;
	struct bnxt_napi *bnapi;
	int i;

	if (bp->flags & BNXT_FLAG_CHIP_P5_PLUS)
		poll_fn = bnxt_poll_p5;
	else if (BNXT_CHIP_TYPE_NITRO_A0(bp))
		cp_nr_rings--;

	set_bit(BNXT_STATE_NAPI_DISABLED, &bp->state);

	for (i = 0; i < cp_nr_rings; i++) {
		bnapi = bp->bnapi[i];
		netif_napi_add_config_locked(bp->dev, &bnapi->napi, poll_fn,
					     bnapi->index);
	}
	if (BNXT_CHIP_TYPE_NITRO_A0(bp)) {
		bnapi = bp->bnapi[cp_nr_rings];
		netif_napi_add_locked(bp->dev, &bnapi->napi, bnxt_poll_nitroa0);
	}
}

static void bnxt_disable_napi(struct bnxt *bp)
{
	int i;

	if (!bp->bnapi ||
	    test_and_set_bit(BNXT_STATE_NAPI_DISABLED, &bp->state))
		return;

	for (i = 0; i < bp->cp_nr_rings; i++) {
		struct bnxt_napi *bnapi = bp->bnapi[i];
		struct bnxt_cp_ring_info *cpr;

		cpr = &bnapi->cp_ring;
		if (bnapi->tx_fault)
			cpr->sw_stats->tx.tx_resets++;
		if (bnapi->in_reset)
			cpr->sw_stats->rx.rx_resets++;
		napi_disable_locked(&bnapi->napi);
	}
}

static void bnxt_enable_napi(struct bnxt *bp)
{
	int i;

	clear_bit(BNXT_STATE_NAPI_DISABLED, &bp->state);
	for (i = 0; i < bp->cp_nr_rings; i++) {
		struct bnxt_napi *bnapi = bp->bnapi[i];
		struct bnxt_cp_ring_info *cpr;

		bnapi->tx_fault = 0;

		cpr = &bnapi->cp_ring;
		bnapi->in_reset = false;

		if (bnapi->rx_ring) {
			INIT_WORK(&cpr->dim.work, bnxt_dim_work);
			cpr->dim.mode = DIM_CQ_PERIOD_MODE_START_FROM_EQE;
		}
		napi_enable_locked(&bnapi->napi);
	}
}

void bnxt_tx_disable(struct bnxt *bp)
{
	int i;
	struct bnxt_tx_ring_info *txr;

	if (bp->tx_ring) {
		for (i = 0; i < bp->tx_nr_rings; i++) {
			txr = &bp->tx_ring[i];
			WRITE_ONCE(txr->dev_state, BNXT_DEV_STATE_CLOSING);
		}
	}
	/* Make sure napi polls see @dev_state change */
	synchronize_net();
	/* Drop carrier first to prevent TX timeout */
	netif_carrier_off(bp->dev);
	/* Stop all TX queues */
	netif_tx_disable(bp->dev);
}

void bnxt_tx_enable(struct bnxt *bp)
{
	int i;
	struct bnxt_tx_ring_info *txr;

	for (i = 0; i < bp->tx_nr_rings; i++) {
		txr = &bp->tx_ring[i];
		WRITE_ONCE(txr->dev_state, 0);
	}
	/* Make sure napi polls see @dev_state change */
	synchronize_net();
	netif_tx_wake_all_queues(bp->dev);
	if (BNXT_LINK_IS_UP(bp))
		netif_carrier_on(bp->dev);
}

static char *bnxt_report_fec(struct bnxt_link_info *link_info)
{
	u8 active_fec = link_info->active_fec_sig_mode &
			PORT_PHY_QCFG_RESP_ACTIVE_FEC_MASK;

	switch (active_fec) {
	default:
	case PORT_PHY_QCFG_RESP_ACTIVE_FEC_FEC_NONE_ACTIVE:
		return "None";
	case PORT_PHY_QCFG_RESP_ACTIVE_FEC_FEC_CLAUSE74_ACTIVE:
		return "Clause 74 BaseR";
	case PORT_PHY_QCFG_RESP_ACTIVE_FEC_FEC_CLAUSE91_ACTIVE:
		return "Clause 91 RS(528,514)";
	case PORT_PHY_QCFG_RESP_ACTIVE_FEC_FEC_RS544_1XN_ACTIVE:
		return "Clause 91 RS544_1XN";
	case PORT_PHY_QCFG_RESP_ACTIVE_FEC_FEC_RS544_IEEE_ACTIVE:
		return "Clause 91 RS(544,514)";
	case PORT_PHY_QCFG_RESP_ACTIVE_FEC_FEC_RS272_1XN_ACTIVE:
		return "Clause 91 RS272_1XN";
	case PORT_PHY_QCFG_RESP_ACTIVE_FEC_FEC_RS272_IEEE_ACTIVE:
		return "Clause 91 RS(272,257)";
	}
}

void bnxt_report_link(struct bnxt *bp)
{
	if (BNXT_LINK_IS_UP(bp)) {
		const char *signal = "";
		const char *flow_ctrl;
		const char *duplex;
		u32 speed;
		u16 fec;

		netif_carrier_on(bp->dev);
		speed = bnxt_fw_to_ethtool_speed(bp->link_info.link_speed);
		if (speed == SPEED_UNKNOWN) {
			netdev_info(bp->dev, "NIC Link is Up, speed unknown\n");
			return;
		}
		if (bp->link_info.duplex == BNXT_LINK_DUPLEX_FULL)
			duplex = "full";
		else
			duplex = "half";
		if (bp->link_info.pause == BNXT_LINK_PAUSE_BOTH)
			flow_ctrl = "ON - receive & transmit";
		else if (bp->link_info.pause == BNXT_LINK_PAUSE_TX)
			flow_ctrl = "ON - transmit";
		else if (bp->link_info.pause == BNXT_LINK_PAUSE_RX)
			flow_ctrl = "ON - receive";
		else
			flow_ctrl = "none";
		if (bp->link_info.phy_qcfg_resp.option_flags &
		    PORT_PHY_QCFG_RESP_OPTION_FLAGS_SIGNAL_MODE_KNOWN) {
			u8 sig_mode = bp->link_info.active_fec_sig_mode &
				      PORT_PHY_QCFG_RESP_SIGNAL_MODE_MASK;
			switch (sig_mode) {
			case PORT_PHY_QCFG_RESP_SIGNAL_MODE_NRZ:
				signal = "(NRZ) ";
				break;
			case PORT_PHY_QCFG_RESP_SIGNAL_MODE_PAM4:
				signal = "(PAM4 56Gbps) ";
				break;
			case PORT_PHY_QCFG_RESP_SIGNAL_MODE_PAM4_112:
				signal = "(PAM4 112Gbps) ";
				break;
			default:
				break;
			}
		}
		netdev_info(bp->dev, "NIC Link is Up, %u Mbps %s%s duplex, Flow control: %s\n",
			    speed, signal, duplex, flow_ctrl);
		if (bp->phy_flags & BNXT_PHY_FL_EEE_CAP)
			netdev_info(bp->dev, "EEE is %s\n",
				    bp->eee.eee_active ? "active" :
							 "not active");
		fec = bp->link_info.fec_cfg;
		if (!(fec & PORT_PHY_QCFG_RESP_FEC_CFG_FEC_NONE_SUPPORTED))
			netdev_info(bp->dev, "FEC autoneg %s encoding: %s\n",
				    (fec & BNXT_FEC_AUTONEG) ? "on" : "off",
				    bnxt_report_fec(&bp->link_info));
	} else {
		netif_carrier_off(bp->dev);
		netdev_err(bp->dev, "NIC Link is Down\n");
	}
}

static bool bnxt_phy_qcaps_no_speed(struct hwrm_port_phy_qcaps_output *resp)
{
	if (!resp->supported_speeds_auto_mode &&
	    !resp->supported_speeds_force_mode &&
	    !resp->supported_pam4_speeds_auto_mode &&
	    !resp->supported_pam4_speeds_force_mode &&
	    !resp->supported_speeds2_auto_mode &&
	    !resp->supported_speeds2_force_mode)
		return true;
	return false;
}

static int bnxt_hwrm_phy_qcaps(struct bnxt *bp)
{
	struct bnxt_link_info *link_info = &bp->link_info;
	struct hwrm_port_phy_qcaps_output *resp;
	struct hwrm_port_phy_qcaps_input *req;
	int rc = 0;

	if (bp->hwrm_spec_code < 0x10201)
		return 0;

	rc = hwrm_req_init(bp, req, HWRM_PORT_PHY_QCAPS);
	if (rc)
		return rc;

	resp = hwrm_req_hold(bp, req);
	rc = hwrm_req_send(bp, req);
	if (rc)
		goto hwrm_phy_qcaps_exit;

	bp->phy_flags = resp->flags | (le16_to_cpu(resp->flags2) << 8);
	if (resp->flags & PORT_PHY_QCAPS_RESP_FLAGS_EEE_SUPPORTED) {
		struct ethtool_keee *eee = &bp->eee;
		u16 fw_speeds = le16_to_cpu(resp->supported_speeds_eee_mode);

		_bnxt_fw_to_linkmode(eee->supported, fw_speeds);
		bp->lpi_tmr_lo = le32_to_cpu(resp->tx_lpi_timer_low) &
				 PORT_PHY_QCAPS_RESP_TX_LPI_TIMER_LOW_MASK;
		bp->lpi_tmr_hi = le32_to_cpu(resp->valid_tx_lpi_timer_high) &
				 PORT_PHY_QCAPS_RESP_TX_LPI_TIMER_HIGH_MASK;
	}

	if (bp->hwrm_spec_code >= 0x10a01) {
		if (bnxt_phy_qcaps_no_speed(resp)) {
			link_info->phy_state = BNXT_PHY_STATE_DISABLED;
			netdev_warn(bp->dev, "Ethernet link disabled\n");
		} else if (link_info->phy_state == BNXT_PHY_STATE_DISABLED) {
			link_info->phy_state = BNXT_PHY_STATE_ENABLED;
			netdev_info(bp->dev, "Ethernet link enabled\n");
			/* Phy re-enabled, reprobe the speeds */
			link_info->support_auto_speeds = 0;
			link_info->support_pam4_auto_speeds = 0;
			link_info->support_auto_speeds2 = 0;
		}
	}
	if (resp->supported_speeds_auto_mode)
		link_info->support_auto_speeds =
			le16_to_cpu(resp->supported_speeds_auto_mode);
	if (resp->supported_pam4_speeds_auto_mode)
		link_info->support_pam4_auto_speeds =
			le16_to_cpu(resp->supported_pam4_speeds_auto_mode);
	if (resp->supported_speeds2_auto_mode)
		link_info->support_auto_speeds2 =
			le16_to_cpu(resp->supported_speeds2_auto_mode);

	bp->port_count = resp->port_cnt;

hwrm_phy_qcaps_exit:
	hwrm_req_drop(bp, req);
	return rc;
}

static void bnxt_hwrm_mac_qcaps(struct bnxt *bp)
{
	struct hwrm_port_mac_qcaps_output *resp;
	struct hwrm_port_mac_qcaps_input *req;
	int rc;

	if (bp->hwrm_spec_code < 0x10a03)
		return;

	rc = hwrm_req_init(bp, req, HWRM_PORT_MAC_QCAPS);
	if (rc)
		return;

	resp = hwrm_req_hold(bp, req);
	rc = hwrm_req_send_silent(bp, req);
	if (!rc)
		bp->mac_flags = resp->flags;
	hwrm_req_drop(bp, req);
}

static bool bnxt_support_dropped(u16 advertising, u16 supported)
{
	u16 diff = advertising ^ supported;

	return ((supported | diff) != supported);
}

static bool bnxt_support_speed_dropped(struct bnxt_link_info *link_info)
{
	struct bnxt *bp = container_of(link_info, struct bnxt, link_info);

	/* Check if any advertised speeds are no longer supported. The caller
	 * holds the link_lock mutex, so we can modify link_info settings.
	 */
	if (bp->phy_flags & BNXT_PHY_FL_SPEEDS2) {
		if (bnxt_support_dropped(link_info->advertising,
					 link_info->support_auto_speeds2)) {
			link_info->advertising = link_info->support_auto_speeds2;
			return true;
		}
		return false;
	}
	if (bnxt_support_dropped(link_info->advertising,
				 link_info->support_auto_speeds)) {
		link_info->advertising = link_info->support_auto_speeds;
		return true;
	}
	if (bnxt_support_dropped(link_info->advertising_pam4,
				 link_info->support_pam4_auto_speeds)) {
		link_info->advertising_pam4 = link_info->support_pam4_auto_speeds;
		return true;
	}
	return false;
}

int bnxt_update_link(struct bnxt *bp, bool chng_link_state)
{
	struct bnxt_link_info *link_info = &bp->link_info;
	struct hwrm_port_phy_qcfg_output *resp;
	struct hwrm_port_phy_qcfg_input *req;
	u8 link_state = link_info->link_state;
	bool support_changed;
	int rc;

	rc = hwrm_req_init(bp, req, HWRM_PORT_PHY_QCFG);
	if (rc)
		return rc;

	resp = hwrm_req_hold(bp, req);
	rc = hwrm_req_send(bp, req);
	if (rc) {
		hwrm_req_drop(bp, req);
		if (BNXT_VF(bp) && rc == -ENODEV) {
			netdev_warn(bp->dev, "Cannot obtain link state while PF unavailable.\n");
			rc = 0;
		}
		return rc;
	}

	memcpy(&link_info->phy_qcfg_resp, resp, sizeof(*resp));
	link_info->phy_link_status = resp->link;
	link_info->duplex = resp->duplex_cfg;
	if (bp->hwrm_spec_code >= 0x10800)
		link_info->duplex = resp->duplex_state;
	link_info->pause = resp->pause;
	link_info->auto_mode = resp->auto_mode;
	link_info->auto_pause_setting = resp->auto_pause;
	link_info->lp_pause = resp->link_partner_adv_pause;
	link_info->force_pause_setting = resp->force_pause;
	link_info->duplex_setting = resp->duplex_cfg;
	if (link_info->phy_link_status == BNXT_LINK_LINK) {
		link_info->link_speed = le16_to_cpu(resp->link_speed);
		if (bp->phy_flags & BNXT_PHY_FL_SPEEDS2)
			link_info->active_lanes = resp->active_lanes;
	} else {
		link_info->link_speed = 0;
		link_info->active_lanes = 0;
	}
	link_info->force_link_speed = le16_to_cpu(resp->force_link_speed);
	link_info->force_pam4_link_speed =
		le16_to_cpu(resp->force_pam4_link_speed);
	link_info->force_link_speed2 = le16_to_cpu(resp->force_link_speeds2);
	link_info->support_speeds = le16_to_cpu(resp->support_speeds);
	link_info->support_pam4_speeds = le16_to_cpu(resp->support_pam4_speeds);
	link_info->support_speeds2 = le16_to_cpu(resp->support_speeds2);
	link_info->auto_link_speeds = le16_to_cpu(resp->auto_link_speed_mask);
	link_info->auto_pam4_link_speeds =
		le16_to_cpu(resp->auto_pam4_link_speed_mask);
	link_info->auto_link_speeds2 = le16_to_cpu(resp->auto_link_speeds2);
	link_info->lp_auto_link_speeds =
		le16_to_cpu(resp->link_partner_adv_speeds);
	link_info->lp_auto_pam4_link_speeds =
		resp->link_partner_pam4_adv_speeds;
	link_info->preemphasis = le32_to_cpu(resp->preemphasis);
	link_info->phy_ver[0] = resp->phy_maj;
	link_info->phy_ver[1] = resp->phy_min;
	link_info->phy_ver[2] = resp->phy_bld;
	link_info->media_type = resp->media_type;
	link_info->phy_type = resp->phy_type;
	link_info->transceiver = resp->xcvr_pkg_type;
	link_info->phy_addr = resp->eee_config_phy_addr &
			      PORT_PHY_QCFG_RESP_PHY_ADDR_MASK;
	link_info->module_status = resp->module_status;

	if (bp->phy_flags & BNXT_PHY_FL_EEE_CAP) {
		struct ethtool_keee *eee = &bp->eee;
		u16 fw_speeds;

		eee->eee_active = 0;
		if (resp->eee_config_phy_addr &
		    PORT_PHY_QCFG_RESP_EEE_CONFIG_EEE_ACTIVE) {
			eee->eee_active = 1;
			fw_speeds = le16_to_cpu(
				resp->link_partner_adv_eee_link_speed_mask);
			_bnxt_fw_to_linkmode(eee->lp_advertised, fw_speeds);
		}

		/* Pull initial EEE config */
		if (!chng_link_state) {
			if (resp->eee_config_phy_addr &
			    PORT_PHY_QCFG_RESP_EEE_CONFIG_EEE_ENABLED)
				eee->eee_enabled = 1;

			fw_speeds = le16_to_cpu(resp->adv_eee_link_speed_mask);
			_bnxt_fw_to_linkmode(eee->advertised, fw_speeds);

			if (resp->eee_config_phy_addr &
			    PORT_PHY_QCFG_RESP_EEE_CONFIG_EEE_TX_LPI) {
				__le32 tmr;

				eee->tx_lpi_enabled = 1;
				tmr = resp->xcvr_identifier_type_tx_lpi_timer;
				eee->tx_lpi_timer = le32_to_cpu(tmr) &
					PORT_PHY_QCFG_RESP_TX_LPI_TIMER_MASK;
			}
		}
	}

	link_info->fec_cfg = PORT_PHY_QCFG_RESP_FEC_CFG_FEC_NONE_SUPPORTED;
	if (bp->hwrm_spec_code >= 0x10504) {
		link_info->fec_cfg = le16_to_cpu(resp->fec_cfg);
		link_info->active_fec_sig_mode = resp->active_fec_signal_mode;
	}
	/* TODO: need to add more logic to report VF link */
	if (chng_link_state) {
		if (link_info->phy_link_status == BNXT_LINK_LINK)
			link_info->link_state = BNXT_LINK_STATE_UP;
		else
			link_info->link_state = BNXT_LINK_STATE_DOWN;
		if (link_state != link_info->link_state)
			bnxt_report_link(bp);
	} else {
		/* always link down if not require to update link state */
		link_info->link_state = BNXT_LINK_STATE_DOWN;
	}
	hwrm_req_drop(bp, req);

	if (!BNXT_PHY_CFG_ABLE(bp))
		return 0;

	support_changed = bnxt_support_speed_dropped(link_info);
	if (support_changed && (link_info->autoneg & BNXT_AUTONEG_SPEED))
		bnxt_hwrm_set_link_setting(bp, true, false);
	return 0;
}

static void bnxt_get_port_module_status(struct bnxt *bp)
{
	struct bnxt_link_info *link_info = &bp->link_info;
	struct hwrm_port_phy_qcfg_output *resp = &link_info->phy_qcfg_resp;
	u8 module_status;

	if (bnxt_update_link(bp, true))
		return;

	module_status = link_info->module_status;
	switch (module_status) {
	case PORT_PHY_QCFG_RESP_MODULE_STATUS_DISABLETX:
	case PORT_PHY_QCFG_RESP_MODULE_STATUS_PWRDOWN:
	case PORT_PHY_QCFG_RESP_MODULE_STATUS_WARNINGMSG:
		netdev_warn(bp->dev, "Unqualified SFP+ module detected on port %d\n",
			    bp->pf.port_id);
		if (bp->hwrm_spec_code >= 0x10201) {
			netdev_warn(bp->dev, "Module part number %s\n",
				    resp->phy_vendor_partnumber);
		}
		if (module_status == PORT_PHY_QCFG_RESP_MODULE_STATUS_DISABLETX)
			netdev_warn(bp->dev, "TX is disabled\n");
		if (module_status == PORT_PHY_QCFG_RESP_MODULE_STATUS_PWRDOWN)
			netdev_warn(bp->dev, "SFP+ module is shutdown\n");
	}
}

static void
bnxt_hwrm_set_pause_common(struct bnxt *bp, struct hwrm_port_phy_cfg_input *req)
{
	if (bp->link_info.autoneg & BNXT_AUTONEG_FLOW_CTRL) {
		if (bp->hwrm_spec_code >= 0x10201)
			req->auto_pause =
				PORT_PHY_CFG_REQ_AUTO_PAUSE_AUTONEG_PAUSE;
		if (bp->link_info.req_flow_ctrl & BNXT_LINK_PAUSE_RX)
			req->auto_pause |= PORT_PHY_CFG_REQ_AUTO_PAUSE_RX;
		if (bp->link_info.req_flow_ctrl & BNXT_LINK_PAUSE_TX)
			req->auto_pause |= PORT_PHY_CFG_REQ_AUTO_PAUSE_TX;
		req->enables |=
			cpu_to_le32(PORT_PHY_CFG_REQ_ENABLES_AUTO_PAUSE);
	} else {
		if (bp->link_info.req_flow_ctrl & BNXT_LINK_PAUSE_RX)
			req->force_pause |= PORT_PHY_CFG_REQ_FORCE_PAUSE_RX;
		if (bp->link_info.req_flow_ctrl & BNXT_LINK_PAUSE_TX)
			req->force_pause |= PORT_PHY_CFG_REQ_FORCE_PAUSE_TX;
		req->enables |=
			cpu_to_le32(PORT_PHY_CFG_REQ_ENABLES_FORCE_PAUSE);
		if (bp->hwrm_spec_code >= 0x10201) {
			req->auto_pause = req->force_pause;
			req->enables |= cpu_to_le32(
				PORT_PHY_CFG_REQ_ENABLES_AUTO_PAUSE);
		}
	}
}

static void bnxt_hwrm_set_link_common(struct bnxt *bp, struct hwrm_port_phy_cfg_input *req)
{
	if (bp->link_info.autoneg & BNXT_AUTONEG_SPEED) {
		req->auto_mode |= PORT_PHY_CFG_REQ_AUTO_MODE_SPEED_MASK;
		if (bp->phy_flags & BNXT_PHY_FL_SPEEDS2) {
			req->enables |=
				cpu_to_le32(PORT_PHY_CFG_REQ_ENABLES_AUTO_LINK_SPEEDS2_MASK);
			req->auto_link_speeds2_mask = cpu_to_le16(bp->link_info.advertising);
		} else if (bp->link_info.advertising) {
			req->enables |= cpu_to_le32(PORT_PHY_CFG_REQ_ENABLES_AUTO_LINK_SPEED_MASK);
			req->auto_link_speed_mask = cpu_to_le16(bp->link_info.advertising);
		}
		if (bp->link_info.advertising_pam4) {
			req->enables |=
				cpu_to_le32(PORT_PHY_CFG_REQ_ENABLES_AUTO_PAM4_LINK_SPEED_MASK);
			req->auto_link_pam4_speed_mask =
				cpu_to_le16(bp->link_info.advertising_pam4);
		}
		req->enables |= cpu_to_le32(PORT_PHY_CFG_REQ_ENABLES_AUTO_MODE);
		req->flags |= cpu_to_le32(PORT_PHY_CFG_REQ_FLAGS_RESTART_AUTONEG);
	} else {
		req->flags |= cpu_to_le32(PORT_PHY_CFG_REQ_FLAGS_FORCE);
		if (bp->phy_flags & BNXT_PHY_FL_SPEEDS2) {
			req->force_link_speeds2 = cpu_to_le16(bp->link_info.req_link_speed);
			req->enables |= cpu_to_le32(PORT_PHY_CFG_REQ_ENABLES_FORCE_LINK_SPEEDS2);
			netif_info(bp, link, bp->dev, "Forcing FW speed2: %d\n",
				   (u32)bp->link_info.req_link_speed);
		} else if (bp->link_info.req_signal_mode == BNXT_SIG_MODE_PAM4) {
			req->force_pam4_link_speed = cpu_to_le16(bp->link_info.req_link_speed);
			req->enables |= cpu_to_le32(PORT_PHY_CFG_REQ_ENABLES_FORCE_PAM4_LINK_SPEED);
		} else {
			req->force_link_speed = cpu_to_le16(bp->link_info.req_link_speed);
		}
	}

	/* tell chimp that the setting takes effect immediately */
	req->flags |= cpu_to_le32(PORT_PHY_CFG_REQ_FLAGS_RESET_PHY);
}

int bnxt_hwrm_set_pause(struct bnxt *bp)
{
	struct hwrm_port_phy_cfg_input *req;
	int rc;

	rc = hwrm_req_init(bp, req, HWRM_PORT_PHY_CFG);
	if (rc)
		return rc;

	bnxt_hwrm_set_pause_common(bp, req);

	if ((bp->link_info.autoneg & BNXT_AUTONEG_FLOW_CTRL) ||
	    bp->link_info.force_link_chng)
		bnxt_hwrm_set_link_common(bp, req);

	rc = hwrm_req_send(bp, req);
	if (!rc && !(bp->link_info.autoneg & BNXT_AUTONEG_FLOW_CTRL)) {
		/* since changing of pause setting doesn't trigger any link
		 * change event, the driver needs to update the current pause
		 * result upon successfully return of the phy_cfg command
		 */
		bp->link_info.pause =
		bp->link_info.force_pause_setting = bp->link_info.req_flow_ctrl;
		bp->link_info.auto_pause_setting = 0;
		if (!bp->link_info.force_link_chng)
			bnxt_report_link(bp);
	}
	bp->link_info.force_link_chng = false;
	return rc;
}

static void bnxt_hwrm_set_eee(struct bnxt *bp,
			      struct hwrm_port_phy_cfg_input *req)
{
	struct ethtool_keee *eee = &bp->eee;

	if (eee->eee_enabled) {
		u16 eee_speeds;
		u32 flags = PORT_PHY_CFG_REQ_FLAGS_EEE_ENABLE;

		if (eee->tx_lpi_enabled)
			flags |= PORT_PHY_CFG_REQ_FLAGS_EEE_TX_LPI_ENABLE;
		else
			flags |= PORT_PHY_CFG_REQ_FLAGS_EEE_TX_LPI_DISABLE;

		req->flags |= cpu_to_le32(flags);
		eee_speeds = bnxt_get_fw_auto_link_speeds(eee->advertised);
		req->eee_link_speed_mask = cpu_to_le16(eee_speeds);
		req->tx_lpi_timer = cpu_to_le32(eee->tx_lpi_timer);
	} else {
		req->flags |= cpu_to_le32(PORT_PHY_CFG_REQ_FLAGS_EEE_DISABLE);
	}
}

int bnxt_hwrm_set_link_setting(struct bnxt *bp, bool set_pause, bool set_eee)
{
	struct hwrm_port_phy_cfg_input *req;
	int rc;

	rc = hwrm_req_init(bp, req, HWRM_PORT_PHY_CFG);
	if (rc)
		return rc;

	if (set_pause)
		bnxt_hwrm_set_pause_common(bp, req);

	bnxt_hwrm_set_link_common(bp, req);

	if (set_eee)
		bnxt_hwrm_set_eee(bp, req);
	return hwrm_req_send(bp, req);
}

static int bnxt_hwrm_shutdown_link(struct bnxt *bp)
{
	struct hwrm_port_phy_cfg_input *req;
	int rc;

	if (!BNXT_SINGLE_PF(bp))
		return 0;

	if (pci_num_vf(bp->pdev) &&
	    !(bp->phy_flags & BNXT_PHY_FL_FW_MANAGED_LKDN))
		return 0;

	rc = hwrm_req_init(bp, req, HWRM_PORT_PHY_CFG);
	if (rc)
		return rc;

	req->flags = cpu_to_le32(PORT_PHY_CFG_REQ_FLAGS_FORCE_LINK_DWN);
	rc = hwrm_req_send(bp, req);
	if (!rc) {
		mutex_lock(&bp->link_lock);
		/* Device is not obliged link down in certain scenarios, even
		 * when forced. Setting the state unknown is consistent with
		 * driver startup and will force link state to be reported
		 * during subsequent open based on PORT_PHY_QCFG.
		 */
		bp->link_info.link_state = BNXT_LINK_STATE_UNKNOWN;
		mutex_unlock(&bp->link_lock);
	}
	return rc;
}

static int bnxt_fw_reset_via_optee(struct bnxt *bp)
{
#ifdef CONFIG_TEE_BNXT_FW
	int rc = tee_bnxt_fw_load();

	if (rc)
		netdev_err(bp->dev, "Failed FW reset via OP-TEE, rc=%d\n", rc);

	return rc;
#else
	netdev_err(bp->dev, "OP-TEE not supported\n");
	return -ENODEV;
#endif
}

static int bnxt_try_recover_fw(struct bnxt *bp)
{
	if (bp->fw_health && bp->fw_health->status_reliable) {
		int retry = 0, rc;
		u32 sts;

		do {
			sts = bnxt_fw_health_readl(bp, BNXT_FW_HEALTH_REG);
			rc = bnxt_hwrm_poll(bp);
			if (!BNXT_FW_IS_BOOTING(sts) &&
			    !BNXT_FW_IS_RECOVERING(sts))
				break;
			retry++;
		} while (rc == -EBUSY && retry < BNXT_FW_RETRY);

		if (!BNXT_FW_IS_HEALTHY(sts)) {
			netdev_err(bp->dev,
				   "Firmware not responding, status: 0x%x\n",
				   sts);
			rc = -ENODEV;
		}
		if (sts & FW_STATUS_REG_CRASHED_NO_MASTER) {
			netdev_warn(bp->dev, "Firmware recover via OP-TEE requested\n");
			return bnxt_fw_reset_via_optee(bp);
		}
		return rc;
	}

	return -ENODEV;
}

void bnxt_clear_reservations(struct bnxt *bp, bool fw_reset)
{
	struct bnxt_hw_resc *hw_resc = &bp->hw_resc;

	if (!BNXT_NEW_RM(bp))
		return; /* no resource reservations required */

	hw_resc->resv_cp_rings = 0;
	hw_resc->resv_stat_ctxs = 0;
	hw_resc->resv_irqs = 0;
	hw_resc->resv_tx_rings = 0;
	hw_resc->resv_rx_rings = 0;
	hw_resc->resv_hw_ring_grps = 0;
	hw_resc->resv_vnics = 0;
	hw_resc->resv_rsscos_ctxs = 0;
	if (!fw_reset) {
		bp->tx_nr_rings = 0;
		bp->rx_nr_rings = 0;
	}
}

int bnxt_cancel_reservations(struct bnxt *bp, bool fw_reset)
{
	int rc;

	if (!BNXT_NEW_RM(bp))
		return 0; /* no resource reservations required */

	rc = bnxt_hwrm_func_resc_qcaps(bp, true);
	if (rc)
		netdev_err(bp->dev, "resc_qcaps failed\n");

	bnxt_clear_reservations(bp, fw_reset);

	return rc;
}

static int bnxt_hwrm_if_change(struct bnxt *bp, bool up)
{
	struct hwrm_func_drv_if_change_output *resp;
	struct hwrm_func_drv_if_change_input *req;
	bool resc_reinit = false;
	bool caps_change = false;
	int rc, retry = 0;
	bool fw_reset;
	u32 flags = 0;

	fw_reset = (bp->fw_reset_state == BNXT_FW_RESET_STATE_ABORT);
	bp->fw_reset_state = 0;

	if (!(bp->fw_cap & BNXT_FW_CAP_IF_CHANGE))
		return 0;

	rc = hwrm_req_init(bp, req, HWRM_FUNC_DRV_IF_CHANGE);
	if (rc)
		return rc;

	if (up)
		req->flags = cpu_to_le32(FUNC_DRV_IF_CHANGE_REQ_FLAGS_UP);
	resp = hwrm_req_hold(bp, req);

	hwrm_req_flags(bp, req, BNXT_HWRM_FULL_WAIT);
	while (retry < BNXT_FW_IF_RETRY) {
		rc = hwrm_req_send(bp, req);
		if (rc != -EAGAIN)
			break;

		msleep(50);
		retry++;
	}

	if (rc == -EAGAIN) {
		hwrm_req_drop(bp, req);
		return rc;
	} else if (!rc) {
		flags = le32_to_cpu(resp->flags);
	} else if (up) {
		rc = bnxt_try_recover_fw(bp);
		fw_reset = true;
	}
	hwrm_req_drop(bp, req);
	if (rc)
		return rc;

	if (!up) {
		bnxt_inv_fw_health_reg(bp);
		return 0;
	}

	if (flags & FUNC_DRV_IF_CHANGE_RESP_FLAGS_RESC_CHANGE)
		resc_reinit = true;
	if (flags & FUNC_DRV_IF_CHANGE_RESP_FLAGS_HOT_FW_RESET_DONE ||
	    test_bit(BNXT_STATE_FW_RESET_DET, &bp->state))
		fw_reset = true;
	else
		bnxt_remap_fw_health_regs(bp);

	if (test_bit(BNXT_STATE_IN_FW_RESET, &bp->state) && !fw_reset) {
		netdev_err(bp->dev, "RESET_DONE not set during FW reset.\n");
		set_bit(BNXT_STATE_ABORT_ERR, &bp->state);
		return -ENODEV;
	}
	if (flags & FUNC_DRV_IF_CHANGE_RESP_FLAGS_CAPS_CHANGE)
		caps_change = true;

	if (resc_reinit || fw_reset || caps_change) {
		if (fw_reset || caps_change) {
			set_bit(BNXT_STATE_FW_RESET_DET, &bp->state);
			if (!test_bit(BNXT_STATE_IN_FW_RESET, &bp->state))
				bnxt_ulp_irq_stop(bp);
			bnxt_free_ctx_mem(bp, false);
			bnxt_dcb_free(bp);
			rc = bnxt_fw_init_one(bp);
			if (rc) {
				clear_bit(BNXT_STATE_FW_RESET_DET, &bp->state);
				set_bit(BNXT_STATE_ABORT_ERR, &bp->state);
				return rc;
			}
			/* IRQ will be initialized later in bnxt_request_irq()*/
			bnxt_clear_int_mode(bp);
		}
		rc = bnxt_cancel_reservations(bp, fw_reset);
	}
	return rc;
}

static int bnxt_hwrm_port_led_qcaps(struct bnxt *bp)
{
	struct hwrm_port_led_qcaps_output *resp;
	struct hwrm_port_led_qcaps_input *req;
	struct bnxt_pf_info *pf = &bp->pf;
	int rc;

	bp->num_leds = 0;
	if (BNXT_VF(bp) || bp->hwrm_spec_code < 0x10601)
		return 0;

	rc = hwrm_req_init(bp, req, HWRM_PORT_LED_QCAPS);
	if (rc)
		return rc;

	req->port_id = cpu_to_le16(pf->port_id);
	resp = hwrm_req_hold(bp, req);
	rc = hwrm_req_send(bp, req);
	if (rc) {
		hwrm_req_drop(bp, req);
		return rc;
	}
	if (resp->num_leds > 0 && resp->num_leds < BNXT_MAX_LED) {
		int i;

		bp->num_leds = resp->num_leds;
		memcpy(bp->leds, &resp->led0_id, sizeof(bp->leds[0]) *
						 bp->num_leds);
		for (i = 0; i < bp->num_leds; i++) {
			struct bnxt_led_info *led = &bp->leds[i];
			__le16 caps = led->led_state_caps;

			if (!led->led_group_id ||
			    !BNXT_LED_ALT_BLINK_CAP(caps)) {
				bp->num_leds = 0;
				break;
			}
		}
	}
	hwrm_req_drop(bp, req);
	return 0;
}

int bnxt_hwrm_alloc_wol_fltr(struct bnxt *bp)
{
	struct hwrm_wol_filter_alloc_output *resp;
	struct hwrm_wol_filter_alloc_input *req;
	int rc;

	rc = hwrm_req_init(bp, req, HWRM_WOL_FILTER_ALLOC);
	if (rc)
		return rc;

	req->port_id = cpu_to_le16(bp->pf.port_id);
	req->wol_type = WOL_FILTER_ALLOC_REQ_WOL_TYPE_MAGICPKT;
	req->enables = cpu_to_le32(WOL_FILTER_ALLOC_REQ_ENABLES_MAC_ADDRESS);
	memcpy(req->mac_address, bp->dev->dev_addr, ETH_ALEN);

	resp = hwrm_req_hold(bp, req);
	rc = hwrm_req_send(bp, req);
	if (!rc)
		bp->wol_filter_id = resp->wol_filter_id;
	hwrm_req_drop(bp, req);
	return rc;
}

int bnxt_hwrm_free_wol_fltr(struct bnxt *bp)
{
	struct hwrm_wol_filter_free_input *req;
	int rc;

	rc = hwrm_req_init(bp, req, HWRM_WOL_FILTER_FREE);
	if (rc)
		return rc;

	req->port_id = cpu_to_le16(bp->pf.port_id);
	req->enables = cpu_to_le32(WOL_FILTER_FREE_REQ_ENABLES_WOL_FILTER_ID);
	req->wol_filter_id = bp->wol_filter_id;

	return hwrm_req_send(bp, req);
}

static u16 bnxt_hwrm_get_wol_fltrs(struct bnxt *bp, u16 handle)
{
	struct hwrm_wol_filter_qcfg_output *resp;
	struct hwrm_wol_filter_qcfg_input *req;
	u16 next_handle = 0;
	int rc;

	rc = hwrm_req_init(bp, req, HWRM_WOL_FILTER_QCFG);
	if (rc)
		return rc;

	req->port_id = cpu_to_le16(bp->pf.port_id);
	req->handle = cpu_to_le16(handle);
	resp = hwrm_req_hold(bp, req);
	rc = hwrm_req_send(bp, req);
	if (!rc) {
		next_handle = le16_to_cpu(resp->next_handle);
		if (next_handle != 0) {
			if (resp->wol_type ==
			    WOL_FILTER_ALLOC_REQ_WOL_TYPE_MAGICPKT) {
				bp->wol = 1;
				bp->wol_filter_id = resp->wol_filter_id;
			}
		}
	}
	hwrm_req_drop(bp, req);
	return next_handle;
}

static void bnxt_get_wol_settings(struct bnxt *bp)
{
	u16 handle = 0;

	bp->wol = 0;
	if (!BNXT_PF(bp) || !(bp->flags & BNXT_FLAG_WOL_CAP))
		return;

	do {
		handle = bnxt_hwrm_get_wol_fltrs(bp, handle);
	} while (handle && handle != 0xffff);
}

static bool bnxt_eee_config_ok(struct bnxt *bp)
{
	struct ethtool_keee *eee = &bp->eee;
	struct bnxt_link_info *link_info = &bp->link_info;

	if (!(bp->phy_flags & BNXT_PHY_FL_EEE_CAP))
		return true;

	if (eee->eee_enabled) {
		__ETHTOOL_DECLARE_LINK_MODE_MASK(advertising);
		__ETHTOOL_DECLARE_LINK_MODE_MASK(tmp);

		_bnxt_fw_to_linkmode(advertising, link_info->advertising);

		if (!(link_info->autoneg & BNXT_AUTONEG_SPEED)) {
			eee->eee_enabled = 0;
			return false;
		}
		if (linkmode_andnot(tmp, eee->advertised, advertising)) {
			linkmode_and(eee->advertised, advertising,
				     eee->supported);
			return false;
		}
	}
	return true;
}

static int bnxt_update_phy_setting(struct bnxt *bp)
{
	int rc;
	bool update_link = false;
	bool update_pause = false;
	bool update_eee = false;
	struct bnxt_link_info *link_info = &bp->link_info;

	rc = bnxt_update_link(bp, true);
	if (rc) {
		netdev_err(bp->dev, "failed to update link (rc: %x)\n",
			   rc);
		return rc;
	}
	if (!BNXT_SINGLE_PF(bp))
		return 0;

	if ((link_info->autoneg & BNXT_AUTONEG_FLOW_CTRL) &&
	    (link_info->auto_pause_setting & BNXT_LINK_PAUSE_BOTH) !=
	    link_info->req_flow_ctrl)
		update_pause = true;
	if (!(link_info->autoneg & BNXT_AUTONEG_FLOW_CTRL) &&
	    link_info->force_pause_setting != link_info->req_flow_ctrl)
		update_pause = true;
	if (!(link_info->autoneg & BNXT_AUTONEG_SPEED)) {
		if (BNXT_AUTO_MODE(link_info->auto_mode))
			update_link = true;
		if (bnxt_force_speed_updated(link_info))
			update_link = true;
		if (link_info->req_duplex != link_info->duplex_setting)
			update_link = true;
	} else {
		if (link_info->auto_mode == BNXT_LINK_AUTO_NONE)
			update_link = true;
		if (bnxt_auto_speed_updated(link_info))
			update_link = true;
	}

	/* The last close may have shutdown the link, so need to call
	 * PHY_CFG to bring it back up.
	 */
	if (!BNXT_LINK_IS_UP(bp))
		update_link = true;

	if (!bnxt_eee_config_ok(bp))
		update_eee = true;

	if (update_link)
		rc = bnxt_hwrm_set_link_setting(bp, update_pause, update_eee);
	else if (update_pause)
		rc = bnxt_hwrm_set_pause(bp);
	if (rc) {
		netdev_err(bp->dev, "failed to update phy setting (rc: %x)\n",
			   rc);
		return rc;
	}

	return rc;
}

static int bnxt_init_dflt_ring_mode(struct bnxt *bp);

static int bnxt_reinit_after_abort(struct bnxt *bp)
{
	int rc;

	if (test_bit(BNXT_STATE_IN_FW_RESET, &bp->state))
		return -EBUSY;

	if (bp->dev->reg_state == NETREG_UNREGISTERED)
		return -ENODEV;

	rc = bnxt_fw_init_one(bp);
	if (!rc) {
		bnxt_clear_int_mode(bp);
		rc = bnxt_init_int_mode(bp);
		if (!rc) {
			clear_bit(BNXT_STATE_ABORT_ERR, &bp->state);
			set_bit(BNXT_STATE_FW_RESET_DET, &bp->state);
		}
	}
	return rc;
}

static void bnxt_cfg_one_usr_fltr(struct bnxt *bp, struct bnxt_filter_base *fltr)
{
	struct bnxt_ntuple_filter *ntp_fltr;
	struct bnxt_l2_filter *l2_fltr;

	if (list_empty(&fltr->list))
		return;

	if (fltr->type == BNXT_FLTR_TYPE_NTUPLE) {
		ntp_fltr = container_of(fltr, struct bnxt_ntuple_filter, base);
		l2_fltr = bp->vnic_info[BNXT_VNIC_DEFAULT].l2_filters[0];
		atomic_inc(&l2_fltr->refcnt);
		ntp_fltr->l2_fltr = l2_fltr;
		if (bnxt_hwrm_cfa_ntuple_filter_alloc(bp, ntp_fltr)) {
			bnxt_del_ntp_filter(bp, ntp_fltr);
			netdev_err(bp->dev, "restoring previously configured ntuple filter id %d failed\n",
				   fltr->sw_id);
		}
	} else if (fltr->type == BNXT_FLTR_TYPE_L2) {
		l2_fltr = container_of(fltr, struct bnxt_l2_filter, base);
		if (bnxt_hwrm_l2_filter_alloc(bp, l2_fltr)) {
			bnxt_del_l2_filter(bp, l2_fltr);
			netdev_err(bp->dev, "restoring previously configured l2 filter id %d failed\n",
				   fltr->sw_id);
		}
	}
}

static void bnxt_cfg_usr_fltrs(struct bnxt *bp)
{
	struct bnxt_filter_base *usr_fltr, *tmp;

	list_for_each_entry_safe(usr_fltr, tmp, &bp->usr_fltr_list, list)
		bnxt_cfg_one_usr_fltr(bp, usr_fltr);
}

static int bnxt_set_xps_mapping(struct bnxt *bp)
{
	int numa_node = dev_to_node(&bp->pdev->dev);
	unsigned int q_idx, map_idx, cpu, i;
	const struct cpumask *cpu_mask_ptr;
	int nr_cpus = num_online_cpus();
	cpumask_t *q_map;
	int rc = 0;

	q_map = kcalloc(bp->tx_nr_rings_per_tc, sizeof(*q_map), GFP_KERNEL);
	if (!q_map)
		return -ENOMEM;

	/* Create CPU mask for all TX queues across MQPRIO traffic classes.
	 * Each TC has the same number of TX queues. The nth TX queue for each
	 * TC will have the same CPU mask.
	 */
	for (i = 0; i < nr_cpus; i++) {
		map_idx = i % bp->tx_nr_rings_per_tc;
		cpu = cpumask_local_spread(i, numa_node);
		cpu_mask_ptr = get_cpu_mask(cpu);
		cpumask_or(&q_map[map_idx], &q_map[map_idx], cpu_mask_ptr);
	}

	/* Register CPU mask for each TX queue except the ones marked for XDP */
	for (q_idx = 0; q_idx < bp->dev->real_num_tx_queues; q_idx++) {
		map_idx = q_idx % bp->tx_nr_rings_per_tc;
		rc = netif_set_xps_queue(bp->dev, &q_map[map_idx], q_idx);
		if (rc) {
			netdev_warn(bp->dev, "Error setting XPS for q:%d\n",
				    q_idx);
			break;
		}
	}

	kfree(q_map);

	return rc;
}

static int bnxt_tx_nr_rings(struct bnxt *bp)
{
	return bp->num_tc ? bp->tx_nr_rings_per_tc * bp->num_tc :
			    bp->tx_nr_rings_per_tc;
}

static int bnxt_tx_nr_rings_per_tc(struct bnxt *bp)
{
	return bp->num_tc ? bp->tx_nr_rings / bp->num_tc : bp->tx_nr_rings;
}

static int __bnxt_open_nic(struct bnxt *bp, bool irq_re_init, bool link_re_init)
{
	int rc = 0;

	netif_carrier_off(bp->dev);
	if (irq_re_init) {
		/* Reserve rings now if none were reserved at driver probe. */
		rc = bnxt_init_dflt_ring_mode(bp);
		if (rc) {
			netdev_err(bp->dev, "Failed to reserve default rings at open\n");
			return rc;
		}
	}
	rc = bnxt_reserve_rings(bp, irq_re_init);
	if (rc)
		return rc;

	/* Make adjustments if reserved TX rings are less than requested */
	bp->tx_nr_rings -= bp->tx_nr_rings_xdp;
	bp->tx_nr_rings_per_tc = bnxt_tx_nr_rings_per_tc(bp);
	if (bp->tx_nr_rings_xdp) {
		bp->tx_nr_rings_xdp = bp->tx_nr_rings_per_tc;
		bp->tx_nr_rings += bp->tx_nr_rings_xdp;
	}
	rc = bnxt_alloc_mem(bp, irq_re_init);
	if (rc) {
		netdev_err(bp->dev, "bnxt_alloc_mem err: %x\n", rc);
		goto open_err_free_mem;
	}

	if (irq_re_init) {
		bnxt_init_napi(bp);
		rc = bnxt_request_irq(bp);
		if (rc) {
			netdev_err(bp->dev, "bnxt_request_irq err: %x\n", rc);
			goto open_err_irq;
		}
	}

	rc = bnxt_init_nic(bp, irq_re_init);
	if (rc) {
		netdev_err(bp->dev, "bnxt_init_nic err: %x\n", rc);
		goto open_err_irq;
	}

	bnxt_enable_napi(bp);
	bnxt_debug_dev_init(bp);

	if (link_re_init) {
		mutex_lock(&bp->link_lock);
		rc = bnxt_update_phy_setting(bp);
		mutex_unlock(&bp->link_lock);
		if (rc) {
			netdev_warn(bp->dev, "failed to update phy settings\n");
			if (BNXT_SINGLE_PF(bp)) {
				bp->link_info.phy_retry = true;
				bp->link_info.phy_retry_expires =
					jiffies + 5 * HZ;
			}
		}
	}

	if (irq_re_init) {
		udp_tunnel_nic_reset_ntf(bp->dev);
		rc = bnxt_set_xps_mapping(bp);
		if (rc)
			netdev_warn(bp->dev, "failed to set xps mapping\n");
	}

	if (bp->tx_nr_rings_xdp < num_possible_cpus()) {
		if (!static_key_enabled(&bnxt_xdp_locking_key))
			static_branch_enable(&bnxt_xdp_locking_key);
	} else if (static_key_enabled(&bnxt_xdp_locking_key)) {
		static_branch_disable(&bnxt_xdp_locking_key);
	}
	set_bit(BNXT_STATE_OPEN, &bp->state);
	bnxt_enable_int(bp);
	/* Enable TX queues */
	bnxt_tx_enable(bp);
	mod_timer(&bp->timer, jiffies + bp->current_interval);
	/* Poll link status and check for SFP+ module status */
	mutex_lock(&bp->link_lock);
	bnxt_get_port_module_status(bp);
	mutex_unlock(&bp->link_lock);

	/* VF-reps may need to be re-opened after the PF is re-opened */
	if (BNXT_PF(bp))
		bnxt_vf_reps_open(bp);
	bnxt_ptp_init_rtc(bp, true);
	bnxt_ptp_cfg_tstamp_filters(bp);
	if (BNXT_SUPPORTS_MULTI_RSS_CTX(bp))
		bnxt_hwrm_realloc_rss_ctx_vnic(bp);
	bnxt_cfg_usr_fltrs(bp);
	return 0;

open_err_irq:
	bnxt_del_napi(bp);

open_err_free_mem:
	bnxt_free_skbs(bp);
	bnxt_free_irq(bp);
	bnxt_free_mem(bp, true);
	return rc;
}

int bnxt_open_nic(struct bnxt *bp, bool irq_re_init, bool link_re_init)
{
	int rc = 0;

	if (test_bit(BNXT_STATE_ABORT_ERR, &bp->state))
		rc = -EIO;
	if (!rc)
		rc = __bnxt_open_nic(bp, irq_re_init, link_re_init);
	if (rc) {
		netdev_err(bp->dev, "nic open fail (rc: %x)\n", rc);
		netif_close(bp->dev);
	}
	return rc;
}

/* netdev instance lock held, open the NIC half way by allocating all
 * resources, but NAPI, IRQ, and TX are not enabled.  This is mainly used
 * for offline self tests.
 */
int bnxt_half_open_nic(struct bnxt *bp)
{
	int rc = 0;

	if (test_bit(BNXT_STATE_ABORT_ERR, &bp->state)) {
		netdev_err(bp->dev, "A previous firmware reset has not completed, aborting half open\n");
		rc = -ENODEV;
		goto half_open_err;
	}

	rc = bnxt_alloc_mem(bp, true);
	if (rc) {
		netdev_err(bp->dev, "bnxt_alloc_mem err: %x\n", rc);
		goto half_open_err;
	}
	bnxt_init_napi(bp);
	set_bit(BNXT_STATE_HALF_OPEN, &bp->state);
	rc = bnxt_init_nic(bp, true);
	if (rc) {
		clear_bit(BNXT_STATE_HALF_OPEN, &bp->state);
		bnxt_del_napi(bp);
		netdev_err(bp->dev, "bnxt_init_nic err: %x\n", rc);
		goto half_open_err;
	}
	return 0;

half_open_err:
	bnxt_free_skbs(bp);
	bnxt_free_mem(bp, true);
	netif_close(bp->dev);
	return rc;
}

/* netdev instance lock held, this call can only be made after a previous
 * successful call to bnxt_half_open_nic().
 */
void bnxt_half_close_nic(struct bnxt *bp)
{
	bnxt_hwrm_resource_free(bp, false, true);
	bnxt_del_napi(bp);
	bnxt_free_skbs(bp);
	bnxt_free_mem(bp, true);
	clear_bit(BNXT_STATE_HALF_OPEN, &bp->state);
}

void bnxt_reenable_sriov(struct bnxt *bp)
{
	if (BNXT_PF(bp)) {
		struct bnxt_pf_info *pf = &bp->pf;
		int n = pf->active_vfs;

		if (n)
			bnxt_cfg_hw_sriov(bp, &n, true);
	}
}

static int bnxt_open(struct net_device *dev)
{
	struct bnxt *bp = netdev_priv(dev);
	int rc;

	if (test_bit(BNXT_STATE_ABORT_ERR, &bp->state)) {
		rc = bnxt_reinit_after_abort(bp);
		if (rc) {
			if (rc == -EBUSY)
				netdev_err(bp->dev, "A previous firmware reset has not completed, aborting\n");
			else
				netdev_err(bp->dev, "Failed to reinitialize after aborted firmware reset\n");
			return -ENODEV;
		}
	}

	rc = bnxt_hwrm_if_change(bp, true);
	if (rc)
		return rc;

	rc = __bnxt_open_nic(bp, true, true);
	if (rc) {
		bnxt_hwrm_if_change(bp, false);
	} else {
		if (test_and_clear_bit(BNXT_STATE_FW_RESET_DET, &bp->state)) {
			if (!test_bit(BNXT_STATE_IN_FW_RESET, &bp->state))
				bnxt_queue_sp_work(bp,
						   BNXT_RESTART_ULP_SP_EVENT);
		}
	}

	return rc;
}

static bool bnxt_drv_busy(struct bnxt *bp)
{
	return (test_bit(BNXT_STATE_IN_SP_TASK, &bp->state) ||
		test_bit(BNXT_STATE_READ_STATS, &bp->state));
}

static void bnxt_get_ring_stats(struct bnxt *bp,
				struct rtnl_link_stats64 *stats);

static void __bnxt_close_nic(struct bnxt *bp, bool irq_re_init,
			     bool link_re_init)
{
	/* Close the VF-reps before closing PF */
	if (BNXT_PF(bp))
		bnxt_vf_reps_close(bp);

	/* Change device state to avoid TX queue wake up's */
	bnxt_tx_disable(bp);

	clear_bit(BNXT_STATE_OPEN, &bp->state);
	smp_mb__after_atomic();
	while (bnxt_drv_busy(bp))
		msleep(20);

	if (BNXT_SUPPORTS_MULTI_RSS_CTX(bp))
		bnxt_clear_rss_ctxs(bp);
	/* Flush rings and disable interrupts */
	bnxt_shutdown_nic(bp, irq_re_init);

	/* TODO CHIMP_FW: Link/PHY related cleanup if (link_re_init) */

	bnxt_debug_dev_exit(bp);
	bnxt_disable_napi(bp);
	timer_delete_sync(&bp->timer);
	bnxt_free_skbs(bp);

	/* Save ring stats before shutdown */
	if (bp->bnapi && irq_re_init) {
		bnxt_get_ring_stats(bp, &bp->net_stats_prev);
		bnxt_get_ring_err_stats(bp, &bp->ring_err_stats_prev);
	}
	if (irq_re_init) {
		bnxt_free_irq(bp);
		bnxt_del_napi(bp);
	}
	bnxt_free_mem(bp, irq_re_init);
}

void bnxt_close_nic(struct bnxt *bp, bool irq_re_init, bool link_re_init)
{
	if (test_bit(BNXT_STATE_IN_FW_RESET, &bp->state)) {
		/* If we get here, it means firmware reset is in progress
		 * while we are trying to close.  We can safely proceed with
		 * the close because we are holding netdev instance lock.
		 * Some firmware messages may fail as we proceed to close.
		 * We set the ABORT_ERR flag here so that the FW reset thread
		 * will later abort when it gets the netdev instance lock
		 * and sees the flag.
		 */
		netdev_warn(bp->dev, "FW reset in progress during close, FW reset will be aborted\n");
		set_bit(BNXT_STATE_ABORT_ERR, &bp->state);
	}

#ifdef CONFIG_BNXT_SRIOV
	if (bp->sriov_cfg) {
		int rc;

		rc = wait_event_interruptible_timeout(bp->sriov_cfg_wait,
						      !bp->sriov_cfg,
						      BNXT_SRIOV_CFG_WAIT_TMO);
		if (!rc)
			netdev_warn(bp->dev, "timeout waiting for SRIOV config operation to complete, proceeding to close!\n");
		else if (rc < 0)
			netdev_warn(bp->dev, "SRIOV config operation interrupted, proceeding to close!\n");
	}
#endif
	__bnxt_close_nic(bp, irq_re_init, link_re_init);
}

static int bnxt_close(struct net_device *dev)
{
	struct bnxt *bp = netdev_priv(dev);

	bnxt_close_nic(bp, true, true);
	bnxt_hwrm_shutdown_link(bp);
	bnxt_hwrm_if_change(bp, false);
	return 0;
}

static int bnxt_hwrm_port_phy_read(struct bnxt *bp, u16 phy_addr, u16 reg,
				   u16 *val)
{
	struct hwrm_port_phy_mdio_read_output *resp;
	struct hwrm_port_phy_mdio_read_input *req;
	int rc;

	if (bp->hwrm_spec_code < 0x10a00)
		return -EOPNOTSUPP;

	rc = hwrm_req_init(bp, req, HWRM_PORT_PHY_MDIO_READ);
	if (rc)
		return rc;

	req->port_id = cpu_to_le16(bp->pf.port_id);
	req->phy_addr = phy_addr;
	req->reg_addr = cpu_to_le16(reg & 0x1f);
	if (mdio_phy_id_is_c45(phy_addr)) {
		req->cl45_mdio = 1;
		req->phy_addr = mdio_phy_id_prtad(phy_addr);
		req->dev_addr = mdio_phy_id_devad(phy_addr);
		req->reg_addr = cpu_to_le16(reg);
	}

	resp = hwrm_req_hold(bp, req);
	rc = hwrm_req_send(bp, req);
	if (!rc)
		*val = le16_to_cpu(resp->reg_data);
	hwrm_req_drop(bp, req);
	return rc;
}

static int bnxt_hwrm_port_phy_write(struct bnxt *bp, u16 phy_addr, u16 reg,
				    u16 val)
{
	struct hwrm_port_phy_mdio_write_input *req;
	int rc;

	if (bp->hwrm_spec_code < 0x10a00)
		return -EOPNOTSUPP;

	rc = hwrm_req_init(bp, req, HWRM_PORT_PHY_MDIO_WRITE);
	if (rc)
		return rc;

	req->port_id = cpu_to_le16(bp->pf.port_id);
	req->phy_addr = phy_addr;
	req->reg_addr = cpu_to_le16(reg & 0x1f);
	if (mdio_phy_id_is_c45(phy_addr)) {
		req->cl45_mdio = 1;
		req->phy_addr = mdio_phy_id_prtad(phy_addr);
		req->dev_addr = mdio_phy_id_devad(phy_addr);
		req->reg_addr = cpu_to_le16(reg);
	}
	req->reg_data = cpu_to_le16(val);

	return hwrm_req_send(bp, req);
}

/* netdev instance lock held */
static int bnxt_ioctl(struct net_device *dev, struct ifreq *ifr, int cmd)
{
	struct mii_ioctl_data *mdio = if_mii(ifr);
	struct bnxt *bp = netdev_priv(dev);
	int rc;

	switch (cmd) {
	case SIOCGMIIPHY:
		mdio->phy_id = bp->link_info.phy_addr;

		fallthrough;
	case SIOCGMIIREG: {
		u16 mii_regval = 0;

		if (!netif_running(dev))
			return -EAGAIN;

		rc = bnxt_hwrm_port_phy_read(bp, mdio->phy_id, mdio->reg_num,
					     &mii_regval);
		mdio->val_out = mii_regval;
		return rc;
	}

	case SIOCSMIIREG:
		if (!netif_running(dev))
			return -EAGAIN;

		return bnxt_hwrm_port_phy_write(bp, mdio->phy_id, mdio->reg_num,
						mdio->val_in);

	default:
		/* do nothing */
		break;
	}
	return -EOPNOTSUPP;
}

static void bnxt_get_ring_stats(struct bnxt *bp,
				struct rtnl_link_stats64 *stats)
{
	int i;

	for (i = 0; i < bp->cp_nr_rings; i++) {
		struct bnxt_napi *bnapi = bp->bnapi[i];
		struct bnxt_cp_ring_info *cpr = &bnapi->cp_ring;
		u64 *sw = cpr->stats.sw_stats;

		stats->rx_packets += BNXT_GET_RING_STATS64(sw, rx_ucast_pkts);
		stats->rx_packets += BNXT_GET_RING_STATS64(sw, rx_mcast_pkts);
		stats->rx_packets += BNXT_GET_RING_STATS64(sw, rx_bcast_pkts);

		stats->tx_packets += BNXT_GET_RING_STATS64(sw, tx_ucast_pkts);
		stats->tx_packets += BNXT_GET_RING_STATS64(sw, tx_mcast_pkts);
		stats->tx_packets += BNXT_GET_RING_STATS64(sw, tx_bcast_pkts);

		stats->rx_bytes += BNXT_GET_RING_STATS64(sw, rx_ucast_bytes);
		stats->rx_bytes += BNXT_GET_RING_STATS64(sw, rx_mcast_bytes);
		stats->rx_bytes += BNXT_GET_RING_STATS64(sw, rx_bcast_bytes);

		stats->tx_bytes += BNXT_GET_RING_STATS64(sw, tx_ucast_bytes);
		stats->tx_bytes += BNXT_GET_RING_STATS64(sw, tx_mcast_bytes);
		stats->tx_bytes += BNXT_GET_RING_STATS64(sw, tx_bcast_bytes);

		stats->rx_missed_errors +=
			BNXT_GET_RING_STATS64(sw, rx_discard_pkts);

		stats->multicast += BNXT_GET_RING_STATS64(sw, rx_mcast_pkts);

		stats->tx_dropped += BNXT_GET_RING_STATS64(sw, tx_error_pkts);

		stats->rx_dropped +=
			cpr->sw_stats->rx.rx_netpoll_discards +
			cpr->sw_stats->rx.rx_oom_discards;
	}
}

static void bnxt_add_prev_stats(struct bnxt *bp,
				struct rtnl_link_stats64 *stats)
{
	struct rtnl_link_stats64 *prev_stats = &bp->net_stats_prev;

	stats->rx_packets += prev_stats->rx_packets;
	stats->tx_packets += prev_stats->tx_packets;
	stats->rx_bytes += prev_stats->rx_bytes;
	stats->tx_bytes += prev_stats->tx_bytes;
	stats->rx_missed_errors += prev_stats->rx_missed_errors;
	stats->multicast += prev_stats->multicast;
	stats->rx_dropped += prev_stats->rx_dropped;
	stats->tx_dropped += prev_stats->tx_dropped;
}

static void
bnxt_get_stats64(struct net_device *dev, struct rtnl_link_stats64 *stats)
{
	struct bnxt *bp = netdev_priv(dev);

	set_bit(BNXT_STATE_READ_STATS, &bp->state);
	/* Make sure bnxt_close_nic() sees that we are reading stats before
	 * we check the BNXT_STATE_OPEN flag.
	 */
	smp_mb__after_atomic();
	if (!test_bit(BNXT_STATE_OPEN, &bp->state)) {
		clear_bit(BNXT_STATE_READ_STATS, &bp->state);
		*stats = bp->net_stats_prev;
		return;
	}

	bnxt_get_ring_stats(bp, stats);
	bnxt_add_prev_stats(bp, stats);

	if (bp->flags & BNXT_FLAG_PORT_STATS) {
		u64 *rx = bp->port_stats.sw_stats;
		u64 *tx = bp->port_stats.sw_stats +
			  BNXT_TX_PORT_STATS_BYTE_OFFSET / 8;

		stats->rx_crc_errors =
			BNXT_GET_RX_PORT_STATS64(rx, rx_fcs_err_frames);
		stats->rx_frame_errors =
			BNXT_GET_RX_PORT_STATS64(rx, rx_align_err_frames);
		stats->rx_length_errors =
			BNXT_GET_RX_PORT_STATS64(rx, rx_undrsz_frames) +
			BNXT_GET_RX_PORT_STATS64(rx, rx_ovrsz_frames) +
			BNXT_GET_RX_PORT_STATS64(rx, rx_runt_frames);
		stats->rx_errors =
			BNXT_GET_RX_PORT_STATS64(rx, rx_false_carrier_frames) +
			BNXT_GET_RX_PORT_STATS64(rx, rx_jbr_frames);
		stats->collisions =
			BNXT_GET_TX_PORT_STATS64(tx, tx_total_collisions);
		stats->tx_fifo_errors =
			BNXT_GET_TX_PORT_STATS64(tx, tx_fifo_underruns);
		stats->tx_errors = BNXT_GET_TX_PORT_STATS64(tx, tx_err);
	}
	clear_bit(BNXT_STATE_READ_STATS, &bp->state);
}

static void bnxt_get_one_ring_err_stats(struct bnxt *bp,
					struct bnxt_total_ring_err_stats *stats,
					struct bnxt_cp_ring_info *cpr)
{
	struct bnxt_sw_stats *sw_stats = cpr->sw_stats;
	u64 *hw_stats = cpr->stats.sw_stats;

	stats->rx_total_l4_csum_errors += sw_stats->rx.rx_l4_csum_errors;
	stats->rx_total_resets += sw_stats->rx.rx_resets;
	stats->rx_total_buf_errors += sw_stats->rx.rx_buf_errors;
	stats->rx_total_oom_discards += sw_stats->rx.rx_oom_discards;
	stats->rx_total_netpoll_discards += sw_stats->rx.rx_netpoll_discards;
	stats->rx_total_ring_discards +=
		BNXT_GET_RING_STATS64(hw_stats, rx_discard_pkts);
	stats->tx_total_resets += sw_stats->tx.tx_resets;
	stats->tx_total_ring_discards +=
		BNXT_GET_RING_STATS64(hw_stats, tx_discard_pkts);
	stats->total_missed_irqs += sw_stats->cmn.missed_irqs;
}

void bnxt_get_ring_err_stats(struct bnxt *bp,
			     struct bnxt_total_ring_err_stats *stats)
{
	int i;

	for (i = 0; i < bp->cp_nr_rings; i++)
		bnxt_get_one_ring_err_stats(bp, stats, &bp->bnapi[i]->cp_ring);
}

static bool bnxt_mc_list_updated(struct bnxt *bp, u32 *rx_mask)
{
	struct bnxt_vnic_info *vnic = &bp->vnic_info[BNXT_VNIC_DEFAULT];
	struct net_device *dev = bp->dev;
	struct netdev_hw_addr *ha;
	u8 *haddr;
	int mc_count = 0;
	bool update = false;
	int off = 0;

	netdev_for_each_mc_addr(ha, dev) {
		if (mc_count >= BNXT_MAX_MC_ADDRS) {
			*rx_mask |= CFA_L2_SET_RX_MASK_REQ_MASK_ALL_MCAST;
			vnic->mc_list_count = 0;
			return false;
		}
		haddr = ha->addr;
		if (!ether_addr_equal(haddr, vnic->mc_list + off)) {
			memcpy(vnic->mc_list + off, haddr, ETH_ALEN);
			update = true;
		}
		off += ETH_ALEN;
		mc_count++;
	}
	if (mc_count)
		*rx_mask |= CFA_L2_SET_RX_MASK_REQ_MASK_MCAST;

	if (mc_count != vnic->mc_list_count) {
		vnic->mc_list_count = mc_count;
		update = true;
	}
	return update;
}

static bool bnxt_uc_list_updated(struct bnxt *bp)
{
	struct net_device *dev = bp->dev;
	struct bnxt_vnic_info *vnic = &bp->vnic_info[BNXT_VNIC_DEFAULT];
	struct netdev_hw_addr *ha;
	int off = 0;

	if (netdev_uc_count(dev) != (vnic->uc_filter_count - 1))
		return true;

	netdev_for_each_uc_addr(ha, dev) {
		if (!ether_addr_equal(ha->addr, vnic->uc_list + off))
			return true;

		off += ETH_ALEN;
	}
	return false;
}

static void bnxt_set_rx_mode(struct net_device *dev)
{
	struct bnxt *bp = netdev_priv(dev);
	struct bnxt_vnic_info *vnic;
	bool mc_update = false;
	bool uc_update;
	u32 mask;

	if (!test_bit(BNXT_STATE_OPEN, &bp->state))
		return;

	vnic = &bp->vnic_info[BNXT_VNIC_DEFAULT];
	mask = vnic->rx_mask;
	mask &= ~(CFA_L2_SET_RX_MASK_REQ_MASK_PROMISCUOUS |
		  CFA_L2_SET_RX_MASK_REQ_MASK_MCAST |
		  CFA_L2_SET_RX_MASK_REQ_MASK_ALL_MCAST |
		  CFA_L2_SET_RX_MASK_REQ_MASK_BCAST);

	if (dev->flags & IFF_PROMISC)
		mask |= CFA_L2_SET_RX_MASK_REQ_MASK_PROMISCUOUS;

	uc_update = bnxt_uc_list_updated(bp);

	if (dev->flags & IFF_BROADCAST)
		mask |= CFA_L2_SET_RX_MASK_REQ_MASK_BCAST;
	if (dev->flags & IFF_ALLMULTI) {
		mask |= CFA_L2_SET_RX_MASK_REQ_MASK_ALL_MCAST;
		vnic->mc_list_count = 0;
	} else if (dev->flags & IFF_MULTICAST) {
		mc_update = bnxt_mc_list_updated(bp, &mask);
	}

	if (mask != vnic->rx_mask || uc_update || mc_update) {
		vnic->rx_mask = mask;

		bnxt_queue_sp_work(bp, BNXT_RX_MASK_SP_EVENT);
	}
}

static int bnxt_cfg_rx_mode(struct bnxt *bp)
{
	struct net_device *dev = bp->dev;
	struct bnxt_vnic_info *vnic = &bp->vnic_info[BNXT_VNIC_DEFAULT];
	struct netdev_hw_addr *ha;
	int i, off = 0, rc;
	bool uc_update;

	netif_addr_lock_bh(dev);
	uc_update = bnxt_uc_list_updated(bp);
	netif_addr_unlock_bh(dev);

	if (!uc_update)
		goto skip_uc;

	for (i = 1; i < vnic->uc_filter_count; i++) {
		struct bnxt_l2_filter *fltr = vnic->l2_filters[i];

		bnxt_hwrm_l2_filter_free(bp, fltr);
		bnxt_del_l2_filter(bp, fltr);
	}

	vnic->uc_filter_count = 1;

	netif_addr_lock_bh(dev);
	if (netdev_uc_count(dev) > (BNXT_MAX_UC_ADDRS - 1)) {
		vnic->rx_mask |= CFA_L2_SET_RX_MASK_REQ_MASK_PROMISCUOUS;
	} else {
		netdev_for_each_uc_addr(ha, dev) {
			memcpy(vnic->uc_list + off, ha->addr, ETH_ALEN);
			off += ETH_ALEN;
			vnic->uc_filter_count++;
		}
	}
	netif_addr_unlock_bh(dev);

	for (i = 1, off = 0; i < vnic->uc_filter_count; i++, off += ETH_ALEN) {
		rc = bnxt_hwrm_set_vnic_filter(bp, 0, i, vnic->uc_list + off);
		if (rc) {
			if (BNXT_VF(bp) && rc == -ENODEV) {
				if (!test_and_set_bit(BNXT_STATE_L2_FILTER_RETRY, &bp->state))
					netdev_warn(bp->dev, "Cannot configure L2 filters while PF is unavailable, will retry\n");
				else
					netdev_dbg(bp->dev, "PF still unavailable while configuring L2 filters.\n");
				rc = 0;
			} else {
				netdev_err(bp->dev, "HWRM vnic filter failure rc: %x\n", rc);
			}
			vnic->uc_filter_count = i;
			return rc;
		}
	}
	if (test_and_clear_bit(BNXT_STATE_L2_FILTER_RETRY, &bp->state))
		netdev_notice(bp->dev, "Retry of L2 filter configuration successful.\n");

skip_uc:
	if ((vnic->rx_mask & CFA_L2_SET_RX_MASK_REQ_MASK_PROMISCUOUS) &&
	    !bnxt_promisc_ok(bp))
		vnic->rx_mask &= ~CFA_L2_SET_RX_MASK_REQ_MASK_PROMISCUOUS;
	rc = bnxt_hwrm_cfa_l2_set_rx_mask(bp, 0);
	if (rc && (vnic->rx_mask & CFA_L2_SET_RX_MASK_REQ_MASK_MCAST)) {
		netdev_info(bp->dev, "Failed setting MC filters rc: %d, turning on ALL_MCAST mode\n",
			    rc);
		vnic->rx_mask &= ~CFA_L2_SET_RX_MASK_REQ_MASK_MCAST;
		vnic->rx_mask |= CFA_L2_SET_RX_MASK_REQ_MASK_ALL_MCAST;
		vnic->mc_list_count = 0;
		rc = bnxt_hwrm_cfa_l2_set_rx_mask(bp, 0);
	}
	if (rc)
		netdev_err(bp->dev, "HWRM cfa l2 rx mask failure rc: %d\n",
			   rc);

	return rc;
}

static bool bnxt_can_reserve_rings(struct bnxt *bp)
{
#ifdef CONFIG_BNXT_SRIOV
	if (BNXT_NEW_RM(bp) && BNXT_VF(bp)) {
		struct bnxt_hw_resc *hw_resc = &bp->hw_resc;

		/* No minimum rings were provisioned by the PF.  Don't
		 * reserve rings by default when device is down.
		 */
		if (hw_resc->min_tx_rings || hw_resc->resv_tx_rings)
			return true;

		if (!netif_running(bp->dev))
			return false;
	}
#endif
	return true;
}

/* If the chip and firmware supports RFS */
static bool bnxt_rfs_supported(struct bnxt *bp)
{
	if (bp->flags & BNXT_FLAG_CHIP_P5_PLUS) {
		if (bp->fw_cap & BNXT_FW_CAP_CFA_RFS_RING_TBL_IDX_V2)
			return true;
		return false;
	}
	/* 212 firmware is broken for aRFS */
	if (BNXT_FW_MAJ(bp) == 212)
		return false;
	if (BNXT_PF(bp) && !BNXT_CHIP_TYPE_NITRO_A0(bp))
		return true;
	if (bp->rss_cap & BNXT_RSS_CAP_NEW_RSS_CAP)
		return true;
	return false;
}

/* If runtime conditions support RFS */
bool bnxt_rfs_capable(struct bnxt *bp, bool new_rss_ctx)
{
	struct bnxt_hw_rings hwr = {0};
	int max_vnics, max_rss_ctxs;

	if ((bp->flags & BNXT_FLAG_CHIP_P5_PLUS) &&
	    !BNXT_SUPPORTS_NTUPLE_VNIC(bp))
		return bnxt_rfs_supported(bp);

	if (!bnxt_can_reserve_rings(bp) || !bp->rx_nr_rings)
		return false;

	hwr.grp = bp->rx_nr_rings;
	hwr.vnic = bnxt_get_total_vnics(bp, bp->rx_nr_rings);
	if (new_rss_ctx)
		hwr.vnic++;
	hwr.rss_ctx = bnxt_get_total_rss_ctxs(bp, &hwr);
	max_vnics = bnxt_get_max_func_vnics(bp);
	max_rss_ctxs = bnxt_get_max_func_rss_ctxs(bp);

	if (hwr.vnic > max_vnics || hwr.rss_ctx > max_rss_ctxs) {
		if (bp->rx_nr_rings > 1)
			netdev_warn(bp->dev,
				    "Not enough resources to support NTUPLE filters, enough resources for up to %d rx rings\n",
				    min(max_rss_ctxs - 1, max_vnics - 1));
		return false;
	}

	if (!BNXT_NEW_RM(bp))
		return true;

	/* Do not reduce VNIC and RSS ctx reservations.  There is a FW
	 * issue that will mess up the default VNIC if we reduce the
	 * reservations.
	 */
	if (hwr.vnic <= bp->hw_resc.resv_vnics &&
	    hwr.rss_ctx <= bp->hw_resc.resv_rsscos_ctxs)
		return true;

	bnxt_hwrm_reserve_rings(bp, &hwr);
	if (hwr.vnic <= bp->hw_resc.resv_vnics &&
	    hwr.rss_ctx <= bp->hw_resc.resv_rsscos_ctxs)
		return true;

	netdev_warn(bp->dev, "Unable to reserve resources to support NTUPLE filters.\n");
	hwr.vnic = 1;
	hwr.rss_ctx = 0;
	bnxt_hwrm_reserve_rings(bp, &hwr);
	return false;
}

static netdev_features_t bnxt_fix_features(struct net_device *dev,
					   netdev_features_t features)
{
	struct bnxt *bp = netdev_priv(dev);
	netdev_features_t vlan_features;

	if ((features & NETIF_F_NTUPLE) && !bnxt_rfs_capable(bp, false))
		features &= ~NETIF_F_NTUPLE;

	if ((bp->flags & BNXT_FLAG_NO_AGG_RINGS) || bp->xdp_prog)
		features &= ~(NETIF_F_LRO | NETIF_F_GRO_HW);

	if (!(features & NETIF_F_GRO))
		features &= ~NETIF_F_GRO_HW;

	if (features & NETIF_F_GRO_HW)
		features &= ~NETIF_F_LRO;

	/* Both CTAG and STAG VLAN acceleration on the RX side have to be
	 * turned on or off together.
	 */
	vlan_features = features & BNXT_HW_FEATURE_VLAN_ALL_RX;
	if (vlan_features != BNXT_HW_FEATURE_VLAN_ALL_RX) {
		if (dev->features & BNXT_HW_FEATURE_VLAN_ALL_RX)
			features &= ~BNXT_HW_FEATURE_VLAN_ALL_RX;
		else if (vlan_features)
			features |= BNXT_HW_FEATURE_VLAN_ALL_RX;
	}
#ifdef CONFIG_BNXT_SRIOV
	if (BNXT_VF(bp) && bp->vf.vlan)
		features &= ~BNXT_HW_FEATURE_VLAN_ALL_RX;
#endif
	return features;
}

static int bnxt_reinit_features(struct bnxt *bp, bool irq_re_init,
				bool link_re_init, u32 flags, bool update_tpa)
{
	bnxt_close_nic(bp, irq_re_init, link_re_init);
	bp->flags = flags;
	if (update_tpa)
		bnxt_set_ring_params(bp);
	return bnxt_open_nic(bp, irq_re_init, link_re_init);
}

static int bnxt_set_features(struct net_device *dev, netdev_features_t features)
{
	bool update_tpa = false, update_ntuple = false;
	struct bnxt *bp = netdev_priv(dev);
	u32 flags = bp->flags;
	u32 changes;
	int rc = 0;
	bool re_init = false;

	flags &= ~BNXT_FLAG_ALL_CONFIG_FEATS;
	if (features & NETIF_F_GRO_HW)
		flags |= BNXT_FLAG_GRO;
	else if (features & NETIF_F_LRO)
		flags |= BNXT_FLAG_LRO;

	if (bp->flags & BNXT_FLAG_NO_AGG_RINGS)
		flags &= ~BNXT_FLAG_TPA;

	if (features & BNXT_HW_FEATURE_VLAN_ALL_RX)
		flags |= BNXT_FLAG_STRIP_VLAN;

	if (features & NETIF_F_NTUPLE)
		flags |= BNXT_FLAG_RFS;
	else
		bnxt_clear_usr_fltrs(bp, true);

	changes = flags ^ bp->flags;
	if (changes & BNXT_FLAG_TPA) {
		update_tpa = true;
		if ((bp->flags & BNXT_FLAG_TPA) == 0 ||
		    (flags & BNXT_FLAG_TPA) == 0 ||
		    (bp->flags & BNXT_FLAG_CHIP_P5_PLUS))
			re_init = true;
	}

	if (changes & ~BNXT_FLAG_TPA)
		re_init = true;

	if (changes & BNXT_FLAG_RFS)
		update_ntuple = true;

	if (flags != bp->flags) {
		u32 old_flags = bp->flags;

		if (!test_bit(BNXT_STATE_OPEN, &bp->state)) {
			bp->flags = flags;
			if (update_tpa)
				bnxt_set_ring_params(bp);
			return rc;
		}

		if (update_ntuple)
			return bnxt_reinit_features(bp, true, false, flags, update_tpa);

		if (re_init)
			return bnxt_reinit_features(bp, false, false, flags, update_tpa);

		if (update_tpa) {
			bp->flags = flags;
			rc = bnxt_set_tpa(bp,
					  (flags & BNXT_FLAG_TPA) ?
					  true : false);
			if (rc)
				bp->flags = old_flags;
		}
	}
	return rc;
}

static bool bnxt_exthdr_check(struct bnxt *bp, struct sk_buff *skb, int nw_off,
			      u8 **nextp)
{
	struct ipv6hdr *ip6h = (struct ipv6hdr *)(skb->data + nw_off);
	struct hop_jumbo_hdr *jhdr;
	int hdr_count = 0;
	u8 *nexthdr;
	int start;

	/* Check that there are at most 2 IPv6 extension headers, no
	 * fragment header, and each is <= 64 bytes.
	 */
	start = nw_off + sizeof(*ip6h);
	nexthdr = &ip6h->nexthdr;
	while (ipv6_ext_hdr(*nexthdr)) {
		struct ipv6_opt_hdr *hp;
		int hdrlen;

		if (hdr_count >= 3 || *nexthdr == NEXTHDR_NONE ||
		    *nexthdr == NEXTHDR_FRAGMENT)
			return false;
		hp = __skb_header_pointer(NULL, start, sizeof(*hp), skb->data,
					  skb_headlen(skb), NULL);
		if (!hp)
			return false;
		if (*nexthdr == NEXTHDR_AUTH)
			hdrlen = ipv6_authlen(hp);
		else
			hdrlen = ipv6_optlen(hp);

		if (hdrlen > 64)
			return false;

		/* The ext header may be a hop-by-hop header inserted for
		 * big TCP purposes. This will be removed before sending
		 * from NIC, so do not count it.
		 */
		if (*nexthdr == NEXTHDR_HOP) {
			if (likely(skb->len <= GRO_LEGACY_MAX_SIZE))
				goto increment_hdr;

			jhdr = (struct hop_jumbo_hdr *)hp;
			if (jhdr->tlv_type != IPV6_TLV_JUMBO || jhdr->hdrlen != 0 ||
			    jhdr->nexthdr != IPPROTO_TCP)
				goto increment_hdr;

			goto next_hdr;
		}
increment_hdr:
		hdr_count++;
next_hdr:
		nexthdr = &hp->nexthdr;
		start += hdrlen;
	}
	if (nextp) {
		/* Caller will check inner protocol */
		if (skb->encapsulation) {
			*nextp = nexthdr;
			return true;
		}
		*nextp = NULL;
	}
	/* Only support TCP/UDP for non-tunneled ipv6 and inner ipv6 */
	return *nexthdr == IPPROTO_TCP || *nexthdr == IPPROTO_UDP;
}

/* For UDP, we can only handle 1 Vxlan port and 1 Geneve port. */
static bool bnxt_udp_tunl_check(struct bnxt *bp, struct sk_buff *skb)
{
	struct udphdr *uh = udp_hdr(skb);
	__be16 udp_port = uh->dest;

	if (udp_port != bp->vxlan_port && udp_port != bp->nge_port &&
	    udp_port != bp->vxlan_gpe_port)
		return false;
	if (skb->inner_protocol == htons(ETH_P_TEB)) {
		struct ethhdr *eh = inner_eth_hdr(skb);

		switch (eh->h_proto) {
		case htons(ETH_P_IP):
			return true;
		case htons(ETH_P_IPV6):
			return bnxt_exthdr_check(bp, skb,
						 skb_inner_network_offset(skb),
						 NULL);
		}
	} else if (skb->inner_protocol == htons(ETH_P_IP)) {
		return true;
	} else if (skb->inner_protocol == htons(ETH_P_IPV6)) {
		return bnxt_exthdr_check(bp, skb, skb_inner_network_offset(skb),
					 NULL);
	}
	return false;
}

static bool bnxt_tunl_check(struct bnxt *bp, struct sk_buff *skb, u8 l4_proto)
{
	switch (l4_proto) {
	case IPPROTO_UDP:
		return bnxt_udp_tunl_check(bp, skb);
	case IPPROTO_IPIP:
		return true;
	case IPPROTO_GRE: {
		switch (skb->inner_protocol) {
		default:
			return false;
		case htons(ETH_P_IP):
			return true;
		case htons(ETH_P_IPV6):
			fallthrough;
		}
	}
	case IPPROTO_IPV6:
		/* Check ext headers of inner ipv6 */
		return bnxt_exthdr_check(bp, skb, skb_inner_network_offset(skb),
					 NULL);
	}
	return false;
}

static netdev_features_t bnxt_features_check(struct sk_buff *skb,
					     struct net_device *dev,
					     netdev_features_t features)
{
	struct bnxt *bp = netdev_priv(dev);
	u8 *l4_proto;

	features = vlan_features_check(skb, features);
	switch (vlan_get_protocol(skb)) {
	case htons(ETH_P_IP):
		if (!skb->encapsulation)
			return features;
		l4_proto = &ip_hdr(skb)->protocol;
		if (bnxt_tunl_check(bp, skb, *l4_proto))
			return features;
		break;
	case htons(ETH_P_IPV6):
		if (!bnxt_exthdr_check(bp, skb, skb_network_offset(skb),
				       &l4_proto))
			break;
		if (!l4_proto || bnxt_tunl_check(bp, skb, *l4_proto))
			return features;
		break;
	}
	return features & ~(NETIF_F_CSUM_MASK | NETIF_F_GSO_MASK);
}

int bnxt_dbg_hwrm_rd_reg(struct bnxt *bp, u32 reg_off, u16 num_words,
			 u32 *reg_buf)
{
	struct hwrm_dbg_read_direct_output *resp;
	struct hwrm_dbg_read_direct_input *req;
	__le32 *dbg_reg_buf;
	dma_addr_t mapping;
	int rc, i;

	rc = hwrm_req_init(bp, req, HWRM_DBG_READ_DIRECT);
	if (rc)
		return rc;

	dbg_reg_buf = hwrm_req_dma_slice(bp, req, num_words * 4,
					 &mapping);
	if (!dbg_reg_buf) {
		rc = -ENOMEM;
		goto dbg_rd_reg_exit;
	}

	req->host_dest_addr = cpu_to_le64(mapping);

	resp = hwrm_req_hold(bp, req);
	req->read_addr = cpu_to_le32(reg_off + CHIMP_REG_VIEW_ADDR);
	req->read_len32 = cpu_to_le32(num_words);

	rc = hwrm_req_send(bp, req);
	if (rc || resp->error_code) {
		rc = -EIO;
		goto dbg_rd_reg_exit;
	}
	for (i = 0; i < num_words; i++)
		reg_buf[i] = le32_to_cpu(dbg_reg_buf[i]);

dbg_rd_reg_exit:
	hwrm_req_drop(bp, req);
	return rc;
}

static int bnxt_dbg_hwrm_ring_info_get(struct bnxt *bp, u8 ring_type,
				       u32 ring_id, u32 *prod, u32 *cons)
{
	struct hwrm_dbg_ring_info_get_output *resp;
	struct hwrm_dbg_ring_info_get_input *req;
	int rc;

	rc = hwrm_req_init(bp, req, HWRM_DBG_RING_INFO_GET);
	if (rc)
		return rc;

	req->ring_type = ring_type;
	req->fw_ring_id = cpu_to_le32(ring_id);
	resp = hwrm_req_hold(bp, req);
	rc = hwrm_req_send(bp, req);
	if (!rc) {
		*prod = le32_to_cpu(resp->producer_index);
		*cons = le32_to_cpu(resp->consumer_index);
	}
	hwrm_req_drop(bp, req);
	return rc;
}

static void bnxt_dump_tx_sw_state(struct bnxt_napi *bnapi)
{
	struct bnxt_tx_ring_info *txr;
	int i = bnapi->index, j;

	bnxt_for_each_napi_tx(j, bnapi, txr)
		netdev_info(bnapi->bp->dev, "[%d.%d]: tx{fw_ring: %d prod: %x cons: %x}\n",
			    i, j, txr->tx_ring_struct.fw_ring_id, txr->tx_prod,
			    txr->tx_cons);
}

static void bnxt_dump_rx_sw_state(struct bnxt_napi *bnapi)
{
	struct bnxt_rx_ring_info *rxr = bnapi->rx_ring;
	int i = bnapi->index;

	if (!rxr)
		return;

	netdev_info(bnapi->bp->dev, "[%d]: rx{fw_ring: %d prod: %x} rx_agg{fw_ring: %d agg_prod: %x sw_agg_prod: %x}\n",
		    i, rxr->rx_ring_struct.fw_ring_id, rxr->rx_prod,
		    rxr->rx_agg_ring_struct.fw_ring_id, rxr->rx_agg_prod,
		    rxr->rx_sw_agg_prod);
}

static void bnxt_dump_cp_sw_state(struct bnxt_napi *bnapi)
{
	struct bnxt_cp_ring_info *cpr = &bnapi->cp_ring;
	int i = bnapi->index;

	netdev_info(bnapi->bp->dev, "[%d]: cp{fw_ring: %d raw_cons: %x}\n",
		    i, cpr->cp_ring_struct.fw_ring_id, cpr->cp_raw_cons);
}

static void bnxt_dbg_dump_states(struct bnxt *bp)
{
	int i;
	struct bnxt_napi *bnapi;

	for (i = 0; i < bp->cp_nr_rings; i++) {
		bnapi = bp->bnapi[i];
		if (netif_msg_drv(bp)) {
			bnxt_dump_tx_sw_state(bnapi);
			bnxt_dump_rx_sw_state(bnapi);
			bnxt_dump_cp_sw_state(bnapi);
		}
	}
}

static int bnxt_hwrm_rx_ring_reset(struct bnxt *bp, int ring_nr)
{
	struct bnxt_rx_ring_info *rxr = &bp->rx_ring[ring_nr];
	struct hwrm_ring_reset_input *req;
	struct bnxt_napi *bnapi = rxr->bnapi;
	struct bnxt_cp_ring_info *cpr;
	u16 cp_ring_id;
	int rc;

	rc = hwrm_req_init(bp, req, HWRM_RING_RESET);
	if (rc)
		return rc;

	cpr = &bnapi->cp_ring;
	cp_ring_id = cpr->cp_ring_struct.fw_ring_id;
	req->cmpl_ring = cpu_to_le16(cp_ring_id);
	req->ring_type = RING_RESET_REQ_RING_TYPE_RX_RING_GRP;
	req->ring_id = cpu_to_le16(bp->grp_info[bnapi->index].fw_grp_id);
	return hwrm_req_send_silent(bp, req);
}

static void bnxt_reset_task(struct bnxt *bp, bool silent)
{
	if (!silent)
		bnxt_dbg_dump_states(bp);
	if (netif_running(bp->dev)) {
		bnxt_close_nic(bp, !silent, false);
		bnxt_open_nic(bp, !silent, false);
	}
}

static void bnxt_tx_timeout(struct net_device *dev, unsigned int txqueue)
{
	struct bnxt *bp = netdev_priv(dev);

	netdev_err(bp->dev,  "TX timeout detected, starting reset task!\n");
	bnxt_queue_sp_work(bp, BNXT_RESET_TASK_SP_EVENT);
}

static void bnxt_fw_health_check(struct bnxt *bp)
{
	struct bnxt_fw_health *fw_health = bp->fw_health;
	struct pci_dev *pdev = bp->pdev;
	u32 val;

	if (!fw_health->enabled || test_bit(BNXT_STATE_IN_FW_RESET, &bp->state))
		return;

	/* Make sure it is enabled before checking the tmr_counter. */
	smp_rmb();
	if (fw_health->tmr_counter) {
		fw_health->tmr_counter--;
		return;
	}

	val = bnxt_fw_health_readl(bp, BNXT_FW_HEARTBEAT_REG);
	if (val == fw_health->last_fw_heartbeat && pci_device_is_present(pdev)) {
		fw_health->arrests++;
		goto fw_reset;
	}

	fw_health->last_fw_heartbeat = val;

	val = bnxt_fw_health_readl(bp, BNXT_FW_RESET_CNT_REG);
	if (val != fw_health->last_fw_reset_cnt && pci_device_is_present(pdev)) {
		fw_health->discoveries++;
		goto fw_reset;
	}

	fw_health->tmr_counter = fw_health->tmr_multiplier;
	return;

fw_reset:
	bnxt_queue_sp_work(bp, BNXT_FW_EXCEPTION_SP_EVENT);
}

static void bnxt_timer(struct timer_list *t)
{
	struct bnxt *bp = timer_container_of(bp, t, timer);
	struct net_device *dev = bp->dev;

	if (!netif_running(dev) || !test_bit(BNXT_STATE_OPEN, &bp->state))
		return;

	if (atomic_read(&bp->intr_sem) != 0)
		goto bnxt_restart_timer;

	if (bp->fw_cap & BNXT_FW_CAP_ERROR_RECOVERY)
		bnxt_fw_health_check(bp);

	if (BNXT_LINK_IS_UP(bp) && bp->stats_coal_ticks)
		bnxt_queue_sp_work(bp, BNXT_PERIODIC_STATS_SP_EVENT);

	if (bnxt_tc_flower_enabled(bp))
		bnxt_queue_sp_work(bp, BNXT_FLOW_STATS_SP_EVENT);

#ifdef CONFIG_RFS_ACCEL
	if ((bp->flags & BNXT_FLAG_RFS) && bp->ntp_fltr_count)
		bnxt_queue_sp_work(bp, BNXT_RX_NTP_FLTR_SP_EVENT);
#endif /*CONFIG_RFS_ACCEL*/

	if (bp->link_info.phy_retry) {
		if (time_after(jiffies, bp->link_info.phy_retry_expires)) {
			bp->link_info.phy_retry = false;
			netdev_warn(bp->dev, "failed to update phy settings after maximum retries.\n");
		} else {
			bnxt_queue_sp_work(bp, BNXT_UPDATE_PHY_SP_EVENT);
		}
	}

	if (test_bit(BNXT_STATE_L2_FILTER_RETRY, &bp->state))
		bnxt_queue_sp_work(bp, BNXT_RX_MASK_SP_EVENT);

	if ((BNXT_CHIP_P5(bp)) && !bp->chip_rev && netif_carrier_ok(dev))
		bnxt_queue_sp_work(bp, BNXT_RING_COAL_NOW_SP_EVENT);

bnxt_restart_timer:
	mod_timer(&bp->timer, jiffies + bp->current_interval);
}

static void bnxt_lock_sp(struct bnxt *bp)
{
	/* We are called from bnxt_sp_task which has BNXT_STATE_IN_SP_TASK
	 * set.  If the device is being closed, bnxt_close() may be holding
	 * netdev instance lock and waiting for BNXT_STATE_IN_SP_TASK to clear.
	 * So we must clear BNXT_STATE_IN_SP_TASK before holding netdev
	 * instance lock.
	 */
	clear_bit(BNXT_STATE_IN_SP_TASK, &bp->state);
	netdev_lock(bp->dev);
}

static void bnxt_unlock_sp(struct bnxt *bp)
{
	set_bit(BNXT_STATE_IN_SP_TASK, &bp->state);
	netdev_unlock(bp->dev);
}

/* Only called from bnxt_sp_task() */
static void bnxt_reset(struct bnxt *bp, bool silent)
{
	bnxt_lock_sp(bp);
	if (test_bit(BNXT_STATE_OPEN, &bp->state))
		bnxt_reset_task(bp, silent);
	bnxt_unlock_sp(bp);
}

/* Only called from bnxt_sp_task() */
static void bnxt_rx_ring_reset(struct bnxt *bp)
{
	int i;

	bnxt_lock_sp(bp);
	if (!test_bit(BNXT_STATE_OPEN, &bp->state)) {
		bnxt_unlock_sp(bp);
		return;
	}
	/* Disable and flush TPA before resetting the RX ring */
	if (bp->flags & BNXT_FLAG_TPA)
		bnxt_set_tpa(bp, false);
	for (i = 0; i < bp->rx_nr_rings; i++) {
		struct bnxt_rx_ring_info *rxr = &bp->rx_ring[i];
		struct bnxt_cp_ring_info *cpr;
		int rc;

		if (!rxr->bnapi->in_reset)
			continue;

		rc = bnxt_hwrm_rx_ring_reset(bp, i);
		if (rc) {
			if (rc == -EINVAL || rc == -EOPNOTSUPP)
				netdev_info_once(bp->dev, "RX ring reset not supported by firmware, falling back to global reset\n");
			else
				netdev_warn(bp->dev, "RX ring reset failed, rc = %d, falling back to global reset\n",
					    rc);
			bnxt_reset_task(bp, true);
			break;
		}
		bnxt_free_one_rx_ring_skbs(bp, rxr);
		rxr->rx_prod = 0;
		rxr->rx_agg_prod = 0;
		rxr->rx_sw_agg_prod = 0;
		rxr->rx_next_cons = 0;
		rxr->bnapi->in_reset = false;
		bnxt_alloc_one_rx_ring(bp, i);
		cpr = &rxr->bnapi->cp_ring;
		cpr->sw_stats->rx.rx_resets++;
		if (bp->flags & BNXT_FLAG_AGG_RINGS)
			bnxt_db_write(bp, &rxr->rx_agg_db, rxr->rx_agg_prod);
		bnxt_db_write(bp, &rxr->rx_db, rxr->rx_prod);
	}
	if (bp->flags & BNXT_FLAG_TPA)
		bnxt_set_tpa(bp, true);
	bnxt_unlock_sp(bp);
}

static void bnxt_fw_fatal_close(struct bnxt *bp)
{
	bnxt_tx_disable(bp);
	bnxt_disable_napi(bp);
	bnxt_disable_int_sync(bp);
	bnxt_free_irq(bp);
	bnxt_clear_int_mode(bp);
	pci_disable_device(bp->pdev);
}

static void bnxt_fw_reset_close(struct bnxt *bp)
{
	/* When firmware is in fatal state, quiesce device and disable
	 * bus master to prevent any potential bad DMAs before freeing
	 * kernel memory.
	 */
	if (test_bit(BNXT_STATE_FW_FATAL_COND, &bp->state)) {
		u16 val = 0;

		pci_read_config_word(bp->pdev, PCI_SUBSYSTEM_ID, &val);
		if (val == 0xffff)
			bp->fw_reset_min_dsecs = 0;
		bnxt_fw_fatal_close(bp);
	}
	__bnxt_close_nic(bp, true, false);
	bnxt_vf_reps_free(bp);
	bnxt_clear_int_mode(bp);
	bnxt_hwrm_func_drv_unrgtr(bp);
	if (pci_is_enabled(bp->pdev))
		pci_disable_device(bp->pdev);
	bnxt_free_ctx_mem(bp, false);
}

static bool is_bnxt_fw_ok(struct bnxt *bp)
{
	struct bnxt_fw_health *fw_health = bp->fw_health;
	bool no_heartbeat = false, has_reset = false;
	u32 val;

	val = bnxt_fw_health_readl(bp, BNXT_FW_HEARTBEAT_REG);
	if (val == fw_health->last_fw_heartbeat)
		no_heartbeat = true;

	val = bnxt_fw_health_readl(bp, BNXT_FW_RESET_CNT_REG);
	if (val != fw_health->last_fw_reset_cnt)
		has_reset = true;

	if (!no_heartbeat && has_reset)
		return true;

	return false;
}

/* netdev instance lock is acquired before calling this function */
static void bnxt_force_fw_reset(struct bnxt *bp)
{
	struct bnxt_fw_health *fw_health = bp->fw_health;
	struct bnxt_ptp_cfg *ptp = bp->ptp_cfg;
	u32 wait_dsecs;

	if (!test_bit(BNXT_STATE_OPEN, &bp->state) ||
	    test_bit(BNXT_STATE_IN_FW_RESET, &bp->state))
		return;

	/* we have to serialize with bnxt_refclk_read()*/
	if (ptp) {
		unsigned long flags;

		write_seqlock_irqsave(&ptp->ptp_lock, flags);
		set_bit(BNXT_STATE_IN_FW_RESET, &bp->state);
		write_sequnlock_irqrestore(&ptp->ptp_lock, flags);
	} else {
		set_bit(BNXT_STATE_IN_FW_RESET, &bp->state);
	}
	bnxt_fw_reset_close(bp);
	wait_dsecs = fw_health->master_func_wait_dsecs;
	if (fw_health->primary) {
		if (fw_health->flags & ERROR_RECOVERY_QCFG_RESP_FLAGS_CO_CPU)
			wait_dsecs = 0;
		bp->fw_reset_state = BNXT_FW_RESET_STATE_RESET_FW;
	} else {
		bp->fw_reset_timestamp = jiffies + wait_dsecs * HZ / 10;
		wait_dsecs = fw_health->normal_func_wait_dsecs;
		bp->fw_reset_state = BNXT_FW_RESET_STATE_ENABLE_DEV;
	}

	bp->fw_reset_min_dsecs = fw_health->post_reset_wait_dsecs;
	bp->fw_reset_max_dsecs = fw_health->post_reset_max_wait_dsecs;
	bnxt_queue_fw_reset_work(bp, wait_dsecs * HZ / 10);
}

void bnxt_fw_exception(struct bnxt *bp)
{
	netdev_warn(bp->dev, "Detected firmware fatal condition, initiating reset\n");
	set_bit(BNXT_STATE_FW_FATAL_COND, &bp->state);
	bnxt_ulp_stop(bp);
	bnxt_lock_sp(bp);
	bnxt_force_fw_reset(bp);
	bnxt_unlock_sp(bp);
}

/* Returns the number of registered VFs, or 1 if VF configuration is pending, or
 * < 0 on error.
 */
static int bnxt_get_registered_vfs(struct bnxt *bp)
{
#ifdef CONFIG_BNXT_SRIOV
	int rc;

	if (!BNXT_PF(bp))
		return 0;

	rc = bnxt_hwrm_func_qcfg(bp);
	if (rc) {
		netdev_err(bp->dev, "func_qcfg cmd failed, rc = %d\n", rc);
		return rc;
	}
	if (bp->pf.registered_vfs)
		return bp->pf.registered_vfs;
	if (bp->sriov_cfg)
		return 1;
#endif
	return 0;
}

void bnxt_fw_reset(struct bnxt *bp)
{
	bnxt_ulp_stop(bp);
	bnxt_lock_sp(bp);
	if (test_bit(BNXT_STATE_OPEN, &bp->state) &&
	    !test_bit(BNXT_STATE_IN_FW_RESET, &bp->state)) {
		struct bnxt_ptp_cfg *ptp = bp->ptp_cfg;
		int n = 0, tmo;

		/* we have to serialize with bnxt_refclk_read()*/
		if (ptp) {
			unsigned long flags;

			write_seqlock_irqsave(&ptp->ptp_lock, flags);
			set_bit(BNXT_STATE_IN_FW_RESET, &bp->state);
			write_sequnlock_irqrestore(&ptp->ptp_lock, flags);
		} else {
			set_bit(BNXT_STATE_IN_FW_RESET, &bp->state);
		}
		if (bp->pf.active_vfs &&
		    !test_bit(BNXT_STATE_FW_FATAL_COND, &bp->state))
			n = bnxt_get_registered_vfs(bp);
		if (n < 0) {
			netdev_err(bp->dev, "Firmware reset aborted, rc = %d\n",
				   n);
			clear_bit(BNXT_STATE_IN_FW_RESET, &bp->state);
			netif_close(bp->dev);
			goto fw_reset_exit;
		} else if (n > 0) {
			u16 vf_tmo_dsecs = n * 10;

			if (bp->fw_reset_max_dsecs < vf_tmo_dsecs)
				bp->fw_reset_max_dsecs = vf_tmo_dsecs;
			bp->fw_reset_state =
				BNXT_FW_RESET_STATE_POLL_VF;
			bnxt_queue_fw_reset_work(bp, HZ / 10);
			goto fw_reset_exit;
		}
		bnxt_fw_reset_close(bp);
		if (bp->fw_cap & BNXT_FW_CAP_ERR_RECOVER_RELOAD) {
			bp->fw_reset_state = BNXT_FW_RESET_STATE_POLL_FW_DOWN;
			tmo = HZ / 10;
		} else {
			bp->fw_reset_state = BNXT_FW_RESET_STATE_ENABLE_DEV;
			tmo = bp->fw_reset_min_dsecs * HZ / 10;
		}
		bnxt_queue_fw_reset_work(bp, tmo);
	}
fw_reset_exit:
	bnxt_unlock_sp(bp);
}

static void bnxt_chk_missed_irq(struct bnxt *bp)
{
	int i;

	if (!(bp->flags & BNXT_FLAG_CHIP_P5_PLUS))
		return;

	for (i = 0; i < bp->cp_nr_rings; i++) {
		struct bnxt_napi *bnapi = bp->bnapi[i];
		struct bnxt_cp_ring_info *cpr;
		u32 fw_ring_id;
		int j;

		if (!bnapi)
			continue;

		cpr = &bnapi->cp_ring;
		for (j = 0; j < cpr->cp_ring_count; j++) {
			struct bnxt_cp_ring_info *cpr2 = &cpr->cp_ring_arr[j];
			u32 val[2];

			if (cpr2->has_more_work || !bnxt_has_work(bp, cpr2))
				continue;

			if (cpr2->cp_raw_cons != cpr2->last_cp_raw_cons) {
				cpr2->last_cp_raw_cons = cpr2->cp_raw_cons;
				continue;
			}
			fw_ring_id = cpr2->cp_ring_struct.fw_ring_id;
			bnxt_dbg_hwrm_ring_info_get(bp,
				DBG_RING_INFO_GET_REQ_RING_TYPE_L2_CMPL,
				fw_ring_id, &val[0], &val[1]);
			cpr->sw_stats->cmn.missed_irqs++;
		}
	}
}

static void bnxt_cfg_ntp_filters(struct bnxt *);

static void bnxt_init_ethtool_link_settings(struct bnxt *bp)
{
	struct bnxt_link_info *link_info = &bp->link_info;

	if (BNXT_AUTO_MODE(link_info->auto_mode)) {
		link_info->autoneg = BNXT_AUTONEG_SPEED;
		if (bp->hwrm_spec_code >= 0x10201) {
			if (link_info->auto_pause_setting &
			    PORT_PHY_CFG_REQ_AUTO_PAUSE_AUTONEG_PAUSE)
				link_info->autoneg |= BNXT_AUTONEG_FLOW_CTRL;
		} else {
			link_info->autoneg |= BNXT_AUTONEG_FLOW_CTRL;
		}
		bnxt_set_auto_speed(link_info);
	} else {
		bnxt_set_force_speed(link_info);
		link_info->req_duplex = link_info->duplex_setting;
	}
	if (link_info->autoneg & BNXT_AUTONEG_FLOW_CTRL)
		link_info->req_flow_ctrl =
			link_info->auto_pause_setting & BNXT_LINK_PAUSE_BOTH;
	else
		link_info->req_flow_ctrl = link_info->force_pause_setting;
}

static void bnxt_fw_echo_reply(struct bnxt *bp)
{
	struct bnxt_fw_health *fw_health = bp->fw_health;
	struct hwrm_func_echo_response_input *req;
	int rc;

	rc = hwrm_req_init(bp, req, HWRM_FUNC_ECHO_RESPONSE);
	if (rc)
		return;
	req->event_data1 = cpu_to_le32(fw_health->echo_req_data1);
	req->event_data2 = cpu_to_le32(fw_health->echo_req_data2);
	hwrm_req_send(bp, req);
}

static void bnxt_ulp_restart(struct bnxt *bp)
{
	bnxt_ulp_stop(bp);
	bnxt_ulp_start(bp, 0);
}

static void bnxt_sp_task(struct work_struct *work)
{
	struct bnxt *bp = container_of(work, struct bnxt, sp_task);

	set_bit(BNXT_STATE_IN_SP_TASK, &bp->state);
	smp_mb__after_atomic();
	if (!test_bit(BNXT_STATE_OPEN, &bp->state)) {
		clear_bit(BNXT_STATE_IN_SP_TASK, &bp->state);
		return;
	}

	if (test_and_clear_bit(BNXT_RESTART_ULP_SP_EVENT, &bp->sp_event)) {
		bnxt_ulp_restart(bp);
		bnxt_reenable_sriov(bp);
	}

	if (test_and_clear_bit(BNXT_RX_MASK_SP_EVENT, &bp->sp_event))
		bnxt_cfg_rx_mode(bp);

	if (test_and_clear_bit(BNXT_RX_NTP_FLTR_SP_EVENT, &bp->sp_event))
		bnxt_cfg_ntp_filters(bp);
	if (test_and_clear_bit(BNXT_HWRM_EXEC_FWD_REQ_SP_EVENT, &bp->sp_event))
		bnxt_hwrm_exec_fwd_req(bp);
	if (test_and_clear_bit(BNXT_HWRM_PF_UNLOAD_SP_EVENT, &bp->sp_event))
		netdev_info(bp->dev, "Receive PF driver unload event!\n");
	if (test_and_clear_bit(BNXT_PERIODIC_STATS_SP_EVENT, &bp->sp_event)) {
		bnxt_hwrm_port_qstats(bp, 0);
		bnxt_hwrm_port_qstats_ext(bp, 0);
		bnxt_accumulate_all_stats(bp);
	}

	if (test_and_clear_bit(BNXT_LINK_CHNG_SP_EVENT, &bp->sp_event)) {
		int rc;

		mutex_lock(&bp->link_lock);
		if (test_and_clear_bit(BNXT_LINK_SPEED_CHNG_SP_EVENT,
				       &bp->sp_event))
			bnxt_hwrm_phy_qcaps(bp);

		rc = bnxt_update_link(bp, true);
		if (rc)
			netdev_err(bp->dev, "SP task can't update link (rc: %x)\n",
				   rc);

		if (test_and_clear_bit(BNXT_LINK_CFG_CHANGE_SP_EVENT,
				       &bp->sp_event))
			bnxt_init_ethtool_link_settings(bp);
		mutex_unlock(&bp->link_lock);
	}
	if (test_and_clear_bit(BNXT_UPDATE_PHY_SP_EVENT, &bp->sp_event)) {
		int rc;

		mutex_lock(&bp->link_lock);
		rc = bnxt_update_phy_setting(bp);
		mutex_unlock(&bp->link_lock);
		if (rc) {
			netdev_warn(bp->dev, "update phy settings retry failed\n");
		} else {
			bp->link_info.phy_retry = false;
			netdev_info(bp->dev, "update phy settings retry succeeded\n");
		}
	}
	if (test_and_clear_bit(BNXT_HWRM_PORT_MODULE_SP_EVENT, &bp->sp_event)) {
		mutex_lock(&bp->link_lock);
		bnxt_get_port_module_status(bp);
		mutex_unlock(&bp->link_lock);
	}

	if (test_and_clear_bit(BNXT_FLOW_STATS_SP_EVENT, &bp->sp_event))
		bnxt_tc_flow_stats_work(bp);

	if (test_and_clear_bit(BNXT_RING_COAL_NOW_SP_EVENT, &bp->sp_event))
		bnxt_chk_missed_irq(bp);

	if (test_and_clear_bit(BNXT_FW_ECHO_REQUEST_SP_EVENT, &bp->sp_event))
		bnxt_fw_echo_reply(bp);

	if (test_and_clear_bit(BNXT_THERMAL_THRESHOLD_SP_EVENT, &bp->sp_event))
		bnxt_hwmon_notify_event(bp);

	/* These functions below will clear BNXT_STATE_IN_SP_TASK.  They
	 * must be the last functions to be called before exiting.
	 */
	if (test_and_clear_bit(BNXT_RESET_TASK_SP_EVENT, &bp->sp_event))
		bnxt_reset(bp, false);

	if (test_and_clear_bit(BNXT_RESET_TASK_SILENT_SP_EVENT, &bp->sp_event))
		bnxt_reset(bp, true);

	if (test_and_clear_bit(BNXT_RST_RING_SP_EVENT, &bp->sp_event))
		bnxt_rx_ring_reset(bp);

	if (test_and_clear_bit(BNXT_FW_RESET_NOTIFY_SP_EVENT, &bp->sp_event)) {
		if (test_bit(BNXT_STATE_FW_FATAL_COND, &bp->state) ||
		    test_bit(BNXT_STATE_FW_NON_FATAL_COND, &bp->state))
			bnxt_devlink_health_fw_report(bp);
		else
			bnxt_fw_reset(bp);
	}

	if (test_and_clear_bit(BNXT_FW_EXCEPTION_SP_EVENT, &bp->sp_event)) {
		if (!is_bnxt_fw_ok(bp))
			bnxt_devlink_health_fw_report(bp);
	}

	smp_mb__before_atomic();
	clear_bit(BNXT_STATE_IN_SP_TASK, &bp->state);
}

static void _bnxt_get_max_rings(struct bnxt *bp, int *max_rx, int *max_tx,
				int *max_cp);

/* Under netdev instance lock */
int bnxt_check_rings(struct bnxt *bp, int tx, int rx, bool sh, int tcs,
		     int tx_xdp)
{
	int max_rx, max_tx, max_cp, tx_sets = 1, tx_cp;
	struct bnxt_hw_rings hwr = {0};
	int rx_rings = rx;
	int rc;

	if (tcs)
		tx_sets = tcs;

	_bnxt_get_max_rings(bp, &max_rx, &max_tx, &max_cp);

	if (max_rx < rx_rings)
		return -ENOMEM;

	if (bp->flags & BNXT_FLAG_AGG_RINGS)
		rx_rings <<= 1;

	hwr.rx = rx_rings;
	hwr.tx = tx * tx_sets + tx_xdp;
	if (max_tx < hwr.tx)
		return -ENOMEM;

	hwr.vnic = bnxt_get_total_vnics(bp, rx);

	tx_cp = __bnxt_num_tx_to_cp(bp, hwr.tx, tx_sets, tx_xdp);
	hwr.cp = sh ? max_t(int, tx_cp, rx) : tx_cp + rx;
	if (max_cp < hwr.cp)
		return -ENOMEM;
	hwr.stat = hwr.cp;
	if (BNXT_NEW_RM(bp)) {
		hwr.cp += bnxt_get_ulp_msix_num_in_use(bp);
		hwr.stat += bnxt_get_ulp_stat_ctxs_in_use(bp);
		hwr.grp = rx;
		hwr.rss_ctx = bnxt_get_total_rss_ctxs(bp, &hwr);
	}
	if (bp->flags & BNXT_FLAG_CHIP_P5_PLUS)
		hwr.cp_p5 = hwr.tx + rx;
	rc = bnxt_hwrm_check_rings(bp, &hwr);
	if (!rc && pci_msix_can_alloc_dyn(bp->pdev)) {
		if (!bnxt_ulp_registered(bp->edev)) {
			hwr.cp += bnxt_get_ulp_msix_num(bp);
			hwr.cp = min_t(int, hwr.cp, bnxt_get_max_func_irqs(bp));
		}
		if (hwr.cp > bp->total_irqs) {
			int total_msix = bnxt_change_msix(bp, hwr.cp);

			if (total_msix < hwr.cp) {
				netdev_warn(bp->dev, "Unable to allocate %d MSIX vectors, maximum available %d\n",
					    hwr.cp, total_msix);
				rc = -ENOSPC;
			}
		}
	}
	return rc;
}

static void bnxt_unmap_bars(struct bnxt *bp, struct pci_dev *pdev)
{
	if (bp->bar2) {
		pci_iounmap(pdev, bp->bar2);
		bp->bar2 = NULL;
	}

	if (bp->bar1) {
		pci_iounmap(pdev, bp->bar1);
		bp->bar1 = NULL;
	}

	if (bp->bar0) {
		pci_iounmap(pdev, bp->bar0);
		bp->bar0 = NULL;
	}
}

static void bnxt_cleanup_pci(struct bnxt *bp)
{
	bnxt_unmap_bars(bp, bp->pdev);
	pci_release_regions(bp->pdev);
	if (pci_is_enabled(bp->pdev))
		pci_disable_device(bp->pdev);
}

static void bnxt_init_dflt_coal(struct bnxt *bp)
{
	struct bnxt_coal_cap *coal_cap = &bp->coal_cap;
	struct bnxt_coal *coal;
	u16 flags = 0;

	if (coal_cap->cmpl_params &
	    RING_AGGINT_QCAPS_RESP_CMPL_PARAMS_TIMER_RESET)
		flags |= RING_CMPL_RING_CFG_AGGINT_PARAMS_REQ_FLAGS_TIMER_RESET;

	/* Tick values in micro seconds.
	 * 1 coal_buf x bufs_per_record = 1 completion record.
	 */
	coal = &bp->rx_coal;
	coal->coal_ticks = 10;
	coal->coal_bufs = 30;
	coal->coal_ticks_irq = 1;
	coal->coal_bufs_irq = 2;
	coal->idle_thresh = 50;
	coal->bufs_per_record = 2;
	coal->budget = 64;		/* NAPI budget */
	coal->flags = flags;

	coal = &bp->tx_coal;
	coal->coal_ticks = 28;
	coal->coal_bufs = 30;
	coal->coal_ticks_irq = 2;
	coal->coal_bufs_irq = 2;
	coal->bufs_per_record = 1;
	coal->flags = flags;

	bp->stats_coal_ticks = BNXT_DEF_STATS_COAL_TICKS;
}

/* FW that pre-reserves 1 VNIC per function */
static bool bnxt_fw_pre_resv_vnics(struct bnxt *bp)
{
	u16 fw_maj = BNXT_FW_MAJ(bp), fw_bld = BNXT_FW_BLD(bp);

	if (!(bp->flags & BNXT_FLAG_CHIP_P5_PLUS) &&
	    (fw_maj > 218 || (fw_maj == 218 && fw_bld >= 18)))
		return true;
	if ((bp->flags & BNXT_FLAG_CHIP_P5_PLUS) &&
	    (fw_maj > 216 || (fw_maj == 216 && fw_bld >= 172)))
		return true;
	return false;
}

static void bnxt_hwrm_pfcwd_qcaps(struct bnxt *bp)
{
	struct hwrm_queue_pfcwd_timeout_qcaps_output *resp;
	struct hwrm_queue_pfcwd_timeout_qcaps_input *req;
	int rc;

	bp->max_pfcwd_tmo_ms = 0;
	rc = hwrm_req_init(bp, req, HWRM_QUEUE_PFCWD_TIMEOUT_QCAPS);
	if (rc)
		return;
	resp = hwrm_req_hold(bp, req);
	rc = hwrm_req_send_silent(bp, req);
	if (!rc)
		bp->max_pfcwd_tmo_ms = le16_to_cpu(resp->max_pfcwd_timeout);
	hwrm_req_drop(bp, req);
}

static int bnxt_fw_init_one_p1(struct bnxt *bp)
{
	int rc;

	bp->fw_cap = 0;
	rc = bnxt_hwrm_ver_get(bp);
	/* FW may be unresponsive after FLR. FLR must complete within 100 msec
	 * so wait before continuing with recovery.
	 */
	if (rc)
		msleep(100);
	bnxt_try_map_fw_health_reg(bp);
	if (rc) {
		rc = bnxt_try_recover_fw(bp);
		if (rc)
			return rc;
		rc = bnxt_hwrm_ver_get(bp);
		if (rc)
			return rc;
	}

	bnxt_nvm_cfg_ver_get(bp);

	rc = bnxt_hwrm_func_reset(bp);
	if (rc)
		return -ENODEV;

	bnxt_hwrm_fw_set_time(bp);
	return 0;
}

static int bnxt_fw_init_one_p2(struct bnxt *bp)
{
	int rc;

	/* Get the MAX capabilities for this function */
	rc = bnxt_hwrm_func_qcaps(bp);
	if (rc) {
		netdev_err(bp->dev, "hwrm query capability failure rc: %x\n",
			   rc);
		return -ENODEV;
	}

	rc = bnxt_hwrm_cfa_adv_flow_mgnt_qcaps(bp);
	if (rc)
		netdev_warn(bp->dev, "hwrm query adv flow mgnt failure rc: %d\n",
			    rc);

	if (bnxt_alloc_fw_health(bp)) {
		netdev_warn(bp->dev, "no memory for firmware error recovery\n");
	} else {
		rc = bnxt_hwrm_error_recovery_qcfg(bp);
		if (rc)
			netdev_warn(bp->dev, "hwrm query error recovery failure rc: %d\n",
				    rc);
	}

	rc = bnxt_hwrm_func_drv_rgtr(bp, NULL, 0, false);
	if (rc)
		return -ENODEV;

	rc = bnxt_alloc_crash_dump_mem(bp);
	if (rc)
		netdev_warn(bp->dev, "crash dump mem alloc failure rc: %d\n",
			    rc);
	if (!rc) {
		rc = bnxt_hwrm_crash_dump_mem_cfg(bp);
		if (rc) {
			bnxt_free_crash_dump_mem(bp);
			netdev_warn(bp->dev,
				    "hwrm crash dump mem failure rc: %d\n", rc);
		}
	}

	if (bnxt_fw_pre_resv_vnics(bp))
		bp->fw_cap |= BNXT_FW_CAP_PRE_RESV_VNICS;

	bnxt_hwrm_pfcwd_qcaps(bp);
	bnxt_hwrm_func_qcfg(bp);
	bnxt_hwrm_vnic_qcaps(bp);
	bnxt_hwrm_port_led_qcaps(bp);
	bnxt_ethtool_init(bp);
	if (bp->fw_cap & BNXT_FW_CAP_PTP)
		__bnxt_hwrm_ptp_qcfg(bp);
	bnxt_dcb_init(bp);
	bnxt_hwmon_init(bp);
	return 0;
}

static void bnxt_set_dflt_rss_hash_type(struct bnxt *bp)
{
	bp->rss_cap &= ~BNXT_RSS_CAP_UDP_RSS_CAP;
	bp->rss_hash_cfg = VNIC_RSS_CFG_REQ_HASH_TYPE_IPV4 |
			   VNIC_RSS_CFG_REQ_HASH_TYPE_TCP_IPV4 |
			   VNIC_RSS_CFG_REQ_HASH_TYPE_IPV6 |
			   VNIC_RSS_CFG_REQ_HASH_TYPE_TCP_IPV6;
	if (bp->rss_cap & BNXT_RSS_CAP_RSS_HASH_TYPE_DELTA)
		bp->rss_hash_delta = bp->rss_hash_cfg;
	if (BNXT_CHIP_P4_PLUS(bp) && bp->hwrm_spec_code >= 0x10501) {
		bp->rss_cap |= BNXT_RSS_CAP_UDP_RSS_CAP;
		bp->rss_hash_cfg |= VNIC_RSS_CFG_REQ_HASH_TYPE_UDP_IPV4 |
				    VNIC_RSS_CFG_REQ_HASH_TYPE_UDP_IPV6;
	}
}

static void bnxt_set_dflt_rfs(struct bnxt *bp)
{
	struct net_device *dev = bp->dev;

	dev->hw_features &= ~NETIF_F_NTUPLE;
	dev->features &= ~NETIF_F_NTUPLE;
	bp->flags &= ~BNXT_FLAG_RFS;
	if (bnxt_rfs_supported(bp)) {
		dev->hw_features |= NETIF_F_NTUPLE;
		if (bnxt_rfs_capable(bp, false)) {
			bp->flags |= BNXT_FLAG_RFS;
			dev->features |= NETIF_F_NTUPLE;
		}
	}
}

static void bnxt_fw_init_one_p3(struct bnxt *bp)
{
	struct pci_dev *pdev = bp->pdev;

	bnxt_set_dflt_rss_hash_type(bp);
	bnxt_set_dflt_rfs(bp);

	bnxt_get_wol_settings(bp);
	if (bp->flags & BNXT_FLAG_WOL_CAP)
		device_set_wakeup_enable(&pdev->dev, bp->wol);
	else
		device_set_wakeup_capable(&pdev->dev, false);

	bnxt_hwrm_set_cache_line_size(bp, cache_line_size());
	bnxt_hwrm_coal_params_qcaps(bp);
}

static int bnxt_probe_phy(struct bnxt *bp, bool fw_dflt);

int bnxt_fw_init_one(struct bnxt *bp)
{
	int rc;

	rc = bnxt_fw_init_one_p1(bp);
	if (rc) {
		netdev_err(bp->dev, "Firmware init phase 1 failed\n");
		return rc;
	}
	rc = bnxt_fw_init_one_p2(bp);
	if (rc) {
		netdev_err(bp->dev, "Firmware init phase 2 failed\n");
		return rc;
	}
	rc = bnxt_probe_phy(bp, false);
	if (rc)
		return rc;
	rc = bnxt_approve_mac(bp, bp->dev->dev_addr, false);
	if (rc)
		return rc;

	bnxt_fw_init_one_p3(bp);
	return 0;
}

static void bnxt_fw_reset_writel(struct bnxt *bp, int reg_idx)
{
	struct bnxt_fw_health *fw_health = bp->fw_health;
	u32 reg = fw_health->fw_reset_seq_regs[reg_idx];
	u32 val = fw_health->fw_reset_seq_vals[reg_idx];
	u32 reg_type, reg_off, delay_msecs;

	delay_msecs = fw_health->fw_reset_seq_delay_msec[reg_idx];
	reg_type = BNXT_FW_HEALTH_REG_TYPE(reg);
	reg_off = BNXT_FW_HEALTH_REG_OFF(reg);
	switch (reg_type) {
	case BNXT_FW_HEALTH_REG_TYPE_CFG:
		pci_write_config_dword(bp->pdev, reg_off, val);
		break;
	case BNXT_FW_HEALTH_REG_TYPE_GRC:
		writel(reg_off & BNXT_GRC_BASE_MASK,
		       bp->bar0 + BNXT_GRCPF_REG_WINDOW_BASE_OUT + 4);
		reg_off = (reg_off & BNXT_GRC_OFFSET_MASK) + 0x2000;
		fallthrough;
	case BNXT_FW_HEALTH_REG_TYPE_BAR0:
		writel(val, bp->bar0 + reg_off);
		break;
	case BNXT_FW_HEALTH_REG_TYPE_BAR1:
		writel(val, bp->bar1 + reg_off);
		break;
	}
	if (delay_msecs) {
		pci_read_config_dword(bp->pdev, 0, &val);
		msleep(delay_msecs);
	}
}

bool bnxt_hwrm_reset_permitted(struct bnxt *bp)
{
	struct hwrm_func_qcfg_output *resp;
	struct hwrm_func_qcfg_input *req;
	bool result = true; /* firmware will enforce if unknown */

	if (~bp->fw_cap & BNXT_FW_CAP_HOT_RESET_IF)
		return result;

	if (hwrm_req_init(bp, req, HWRM_FUNC_QCFG))
		return result;

	req->fid = cpu_to_le16(0xffff);
	resp = hwrm_req_hold(bp, req);
	if (!hwrm_req_send(bp, req))
		result = !!(le16_to_cpu(resp->flags) &
			    FUNC_QCFG_RESP_FLAGS_HOT_RESET_ALLOWED);
	hwrm_req_drop(bp, req);
	return result;
}

static void bnxt_reset_all(struct bnxt *bp)
{
	struct bnxt_fw_health *fw_health = bp->fw_health;
	int i, rc;

	if (bp->fw_cap & BNXT_FW_CAP_ERR_RECOVER_RELOAD) {
		bnxt_fw_reset_via_optee(bp);
		bp->fw_reset_timestamp = jiffies;
		return;
	}

	if (fw_health->flags & ERROR_RECOVERY_QCFG_RESP_FLAGS_HOST) {
		for (i = 0; i < fw_health->fw_reset_seq_cnt; i++)
			bnxt_fw_reset_writel(bp, i);
	} else if (fw_health->flags & ERROR_RECOVERY_QCFG_RESP_FLAGS_CO_CPU) {
		struct hwrm_fw_reset_input *req;

		rc = hwrm_req_init(bp, req, HWRM_FW_RESET);
		if (!rc) {
			req->target_id = cpu_to_le16(HWRM_TARGET_ID_KONG);
			req->embedded_proc_type = FW_RESET_REQ_EMBEDDED_PROC_TYPE_CHIP;
			req->selfrst_status = FW_RESET_REQ_SELFRST_STATUS_SELFRSTASAP;
			req->flags = FW_RESET_REQ_FLAGS_RESET_GRACEFUL;
			rc = hwrm_req_send(bp, req);
		}
		if (rc != -ENODEV)
			netdev_warn(bp->dev, "Unable to reset FW rc=%d\n", rc);
	}
	bp->fw_reset_timestamp = jiffies;
}

static bool bnxt_fw_reset_timeout(struct bnxt *bp)
{
	return time_after(jiffies, bp->fw_reset_timestamp +
			  (bp->fw_reset_max_dsecs * HZ / 10));
}

static void bnxt_fw_reset_abort(struct bnxt *bp, int rc)
{
	clear_bit(BNXT_STATE_IN_FW_RESET, &bp->state);
	if (bp->fw_reset_state != BNXT_FW_RESET_STATE_POLL_VF)
		bnxt_dl_health_fw_status_update(bp, false);
	bp->fw_reset_state = BNXT_FW_RESET_STATE_ABORT;
	netif_close(bp->dev);
}

static void bnxt_fw_reset_task(struct work_struct *work)
{
	struct bnxt *bp = container_of(work, struct bnxt, fw_reset_task.work);
	int rc = 0;

	if (!test_bit(BNXT_STATE_IN_FW_RESET, &bp->state)) {
		netdev_err(bp->dev, "bnxt_fw_reset_task() called when not in fw reset mode!\n");
		return;
	}

	switch (bp->fw_reset_state) {
	case BNXT_FW_RESET_STATE_POLL_VF: {
		int n = bnxt_get_registered_vfs(bp);
		int tmo;

		if (n < 0) {
			netdev_err(bp->dev, "Firmware reset aborted, subsequent func_qcfg cmd failed, rc = %d, %d msecs since reset timestamp\n",
				   n, jiffies_to_msecs(jiffies -
				   bp->fw_reset_timestamp));
			goto fw_reset_abort;
		} else if (n > 0) {
			if (bnxt_fw_reset_timeout(bp)) {
				clear_bit(BNXT_STATE_IN_FW_RESET, &bp->state);
				bp->fw_reset_state = 0;
				netdev_err(bp->dev, "Firmware reset aborted, bnxt_get_registered_vfs() returns %d\n",
					   n);
				goto ulp_start;
			}
			bnxt_queue_fw_reset_work(bp, HZ / 10);
			return;
		}
		bp->fw_reset_timestamp = jiffies;
		netdev_lock(bp->dev);
		if (test_bit(BNXT_STATE_ABORT_ERR, &bp->state)) {
			bnxt_fw_reset_abort(bp, rc);
			netdev_unlock(bp->dev);
			goto ulp_start;
		}
		bnxt_fw_reset_close(bp);
		if (bp->fw_cap & BNXT_FW_CAP_ERR_RECOVER_RELOAD) {
			bp->fw_reset_state = BNXT_FW_RESET_STATE_POLL_FW_DOWN;
			tmo = HZ / 10;
		} else {
			bp->fw_reset_state = BNXT_FW_RESET_STATE_ENABLE_DEV;
			tmo = bp->fw_reset_min_dsecs * HZ / 10;
		}
		netdev_unlock(bp->dev);
		bnxt_queue_fw_reset_work(bp, tmo);
		return;
	}
	case BNXT_FW_RESET_STATE_POLL_FW_DOWN: {
		u32 val;

		val = bnxt_fw_health_readl(bp, BNXT_FW_HEALTH_REG);
		if (!(val & BNXT_FW_STATUS_SHUTDOWN) &&
		    !bnxt_fw_reset_timeout(bp)) {
			bnxt_queue_fw_reset_work(bp, HZ / 5);
			return;
		}

		if (!bp->fw_health->primary) {
			u32 wait_dsecs = bp->fw_health->normal_func_wait_dsecs;

			bp->fw_reset_state = BNXT_FW_RESET_STATE_ENABLE_DEV;
			bnxt_queue_fw_reset_work(bp, wait_dsecs * HZ / 10);
			return;
		}
		bp->fw_reset_state = BNXT_FW_RESET_STATE_RESET_FW;
	}
		fallthrough;
	case BNXT_FW_RESET_STATE_RESET_FW:
		bnxt_reset_all(bp);
		bp->fw_reset_state = BNXT_FW_RESET_STATE_ENABLE_DEV;
		bnxt_queue_fw_reset_work(bp, bp->fw_reset_min_dsecs * HZ / 10);
		return;
	case BNXT_FW_RESET_STATE_ENABLE_DEV:
		bnxt_inv_fw_health_reg(bp);
		if (test_bit(BNXT_STATE_FW_FATAL_COND, &bp->state) &&
		    !bp->fw_reset_min_dsecs) {
			u16 val;

			pci_read_config_word(bp->pdev, PCI_SUBSYSTEM_ID, &val);
			if (val == 0xffff) {
				if (bnxt_fw_reset_timeout(bp)) {
					netdev_err(bp->dev, "Firmware reset aborted, PCI config space invalid\n");
					rc = -ETIMEDOUT;
					goto fw_reset_abort;
				}
				bnxt_queue_fw_reset_work(bp, HZ / 1000);
				return;
			}
		}
		clear_bit(BNXT_STATE_FW_FATAL_COND, &bp->state);
		clear_bit(BNXT_STATE_FW_NON_FATAL_COND, &bp->state);
		if (test_and_clear_bit(BNXT_STATE_FW_ACTIVATE_RESET, &bp->state) &&
		    !test_bit(BNXT_STATE_FW_ACTIVATE, &bp->state))
			bnxt_dl_remote_reload(bp);
		if (pci_enable_device(bp->pdev)) {
			netdev_err(bp->dev, "Cannot re-enable PCI device\n");
			rc = -ENODEV;
			goto fw_reset_abort;
		}
		pci_set_master(bp->pdev);
		bp->fw_reset_state = BNXT_FW_RESET_STATE_POLL_FW;
		fallthrough;
	case BNXT_FW_RESET_STATE_POLL_FW:
		bp->hwrm_cmd_timeout = SHORT_HWRM_CMD_TIMEOUT;
		rc = bnxt_hwrm_poll(bp);
		if (rc) {
			if (bnxt_fw_reset_timeout(bp)) {
				netdev_err(bp->dev, "Firmware reset aborted\n");
				goto fw_reset_abort_status;
			}
			bnxt_queue_fw_reset_work(bp, HZ / 5);
			return;
		}
		bp->hwrm_cmd_timeout = DFLT_HWRM_CMD_TIMEOUT;
		bp->fw_reset_state = BNXT_FW_RESET_STATE_OPENING;
		fallthrough;
	case BNXT_FW_RESET_STATE_OPENING:
		while (!netdev_trylock(bp->dev)) {
			bnxt_queue_fw_reset_work(bp, HZ / 10);
			return;
		}
		rc = bnxt_open(bp->dev);
		if (rc) {
			netdev_err(bp->dev, "bnxt_open() failed during FW reset\n");
			bnxt_fw_reset_abort(bp, rc);
			netdev_unlock(bp->dev);
			goto ulp_start;
		}

		if ((bp->fw_cap & BNXT_FW_CAP_ERROR_RECOVERY) &&
		    bp->fw_health->enabled) {
			bp->fw_health->last_fw_reset_cnt =
				bnxt_fw_health_readl(bp, BNXT_FW_RESET_CNT_REG);
		}
		bp->fw_reset_state = 0;
		/* Make sure fw_reset_state is 0 before clearing the flag */
		smp_mb__before_atomic();
		clear_bit(BNXT_STATE_IN_FW_RESET, &bp->state);
		bnxt_ptp_reapply_pps(bp);
		clear_bit(BNXT_STATE_FW_ACTIVATE, &bp->state);
		if (test_and_clear_bit(BNXT_STATE_RECOVER, &bp->state)) {
			bnxt_dl_health_fw_recovery_done(bp);
			bnxt_dl_health_fw_status_update(bp, true);
		}
		netdev_unlock(bp->dev);
		bnxt_ulp_start(bp, 0);
		bnxt_reenable_sriov(bp);
		netdev_lock(bp->dev);
		bnxt_vf_reps_alloc(bp);
		bnxt_vf_reps_open(bp);
		netdev_unlock(bp->dev);
		break;
	}
	return;

fw_reset_abort_status:
	if (bp->fw_health->status_reliable ||
	    (bp->fw_cap & BNXT_FW_CAP_ERROR_RECOVERY)) {
		u32 sts = bnxt_fw_health_readl(bp, BNXT_FW_HEALTH_REG);

		netdev_err(bp->dev, "fw_health_status 0x%x\n", sts);
	}
fw_reset_abort:
	netdev_lock(bp->dev);
	bnxt_fw_reset_abort(bp, rc);
	netdev_unlock(bp->dev);
ulp_start:
	bnxt_ulp_start(bp, rc);
}

static int bnxt_init_board(struct pci_dev *pdev, struct net_device *dev)
{
	int rc;
	struct bnxt *bp = netdev_priv(dev);

	SET_NETDEV_DEV(dev, &pdev->dev);

	/* enable device (incl. PCI PM wakeup), and bus-mastering */
	rc = pci_enable_device(pdev);
	if (rc) {
		dev_err(&pdev->dev, "Cannot enable PCI device, aborting\n");
		goto init_err;
	}

	if (!(pci_resource_flags(pdev, 0) & IORESOURCE_MEM)) {
		dev_err(&pdev->dev,
			"Cannot find PCI device base address, aborting\n");
		rc = -ENODEV;
		goto init_err_disable;
	}

	rc = pci_request_regions(pdev, DRV_MODULE_NAME);
	if (rc) {
		dev_err(&pdev->dev, "Cannot obtain PCI resources, aborting\n");
		goto init_err_disable;
	}

	if (dma_set_mask_and_coherent(&pdev->dev, DMA_BIT_MASK(64)) != 0 &&
	    dma_set_mask_and_coherent(&pdev->dev, DMA_BIT_MASK(32)) != 0) {
		dev_err(&pdev->dev, "System does not support DMA, aborting\n");
		rc = -EIO;
		goto init_err_release;
	}

	pci_set_master(pdev);

	bp->dev = dev;
	bp->pdev = pdev;

	/* Doorbell BAR bp->bar1 is mapped after bnxt_fw_init_one_p2()
	 * determines the BAR size.
	 */
	bp->bar0 = pci_ioremap_bar(pdev, 0);
	if (!bp->bar0) {
		dev_err(&pdev->dev, "Cannot map device registers, aborting\n");
		rc = -ENOMEM;
		goto init_err_release;
	}

	bp->bar2 = pci_ioremap_bar(pdev, 4);
	if (!bp->bar2) {
		dev_err(&pdev->dev, "Cannot map bar4 registers, aborting\n");
		rc = -ENOMEM;
		goto init_err_release;
	}

	INIT_WORK(&bp->sp_task, bnxt_sp_task);
	INIT_DELAYED_WORK(&bp->fw_reset_task, bnxt_fw_reset_task);

	spin_lock_init(&bp->ntp_fltr_lock);
#if BITS_PER_LONG == 32
	spin_lock_init(&bp->db_lock);
#endif

	bp->rx_ring_size = BNXT_DEFAULT_RX_RING_SIZE;
	bp->tx_ring_size = BNXT_DEFAULT_TX_RING_SIZE;

	timer_setup(&bp->timer, bnxt_timer, 0);
	bp->current_interval = BNXT_TIMER_INTERVAL;

	bp->vxlan_fw_dst_port_id = INVALID_HW_RING_ID;
	bp->nge_fw_dst_port_id = INVALID_HW_RING_ID;

	clear_bit(BNXT_STATE_OPEN, &bp->state);
	return 0;

init_err_release:
	bnxt_unmap_bars(bp, pdev);
	pci_release_regions(pdev);

init_err_disable:
	pci_disable_device(pdev);

init_err:
	return rc;
}

static int bnxt_change_mac_addr(struct net_device *dev, void *p)
{
	struct sockaddr *addr = p;
	struct bnxt *bp = netdev_priv(dev);
	int rc = 0;

	netdev_assert_locked(dev);

	if (!is_valid_ether_addr(addr->sa_data))
		return -EADDRNOTAVAIL;

	if (ether_addr_equal(addr->sa_data, dev->dev_addr))
		return 0;

	rc = bnxt_approve_mac(bp, addr->sa_data, true);
	if (rc)
		return rc;

	eth_hw_addr_set(dev, addr->sa_data);
	bnxt_clear_usr_fltrs(bp, true);
	if (netif_running(dev)) {
		bnxt_close_nic(bp, false, false);
		rc = bnxt_open_nic(bp, false, false);
	}

	return rc;
}

static int bnxt_change_mtu(struct net_device *dev, int new_mtu)
{
	struct bnxt *bp = netdev_priv(dev);

	netdev_assert_locked(dev);

	if (netif_running(dev))
		bnxt_close_nic(bp, true, false);

	WRITE_ONCE(dev->mtu, new_mtu);

	/* MTU change may change the AGG ring settings if an XDP multi-buffer
	 * program is attached.  We need to set the AGG rings settings and
	 * rx_skb_func accordingly.
	 */
	if (READ_ONCE(bp->xdp_prog))
		bnxt_set_rx_skb_mode(bp, true);

	bnxt_set_ring_params(bp);

	if (netif_running(dev))
		return bnxt_open_nic(bp, true, false);

	return 0;
}

int bnxt_setup_mq_tc(struct net_device *dev, u8 tc)
{
	struct bnxt *bp = netdev_priv(dev);
	bool sh = false;
	int rc, tx_cp;

	if (tc > bp->max_tc) {
		netdev_err(dev, "Too many traffic classes requested: %d. Max supported is %d.\n",
			   tc, bp->max_tc);
		return -EINVAL;
	}

	if (bp->num_tc == tc)
		return 0;

	if (bp->flags & BNXT_FLAG_SHARED_RINGS)
		sh = true;

	rc = bnxt_check_rings(bp, bp->tx_nr_rings_per_tc, bp->rx_nr_rings,
			      sh, tc, bp->tx_nr_rings_xdp);
	if (rc)
		return rc;

	/* Needs to close the device and do hw resource re-allocations */
	if (netif_running(bp->dev))
		bnxt_close_nic(bp, true, false);

	if (tc) {
		bp->tx_nr_rings = bp->tx_nr_rings_per_tc * tc;
		netdev_set_num_tc(dev, tc);
		bp->num_tc = tc;
	} else {
		bp->tx_nr_rings = bp->tx_nr_rings_per_tc;
		netdev_reset_tc(dev);
		bp->num_tc = 0;
	}
	bp->tx_nr_rings += bp->tx_nr_rings_xdp;
	tx_cp = bnxt_num_tx_to_cp(bp, bp->tx_nr_rings);
	bp->cp_nr_rings = sh ? max_t(int, tx_cp, bp->rx_nr_rings) :
			       tx_cp + bp->rx_nr_rings;

	if (netif_running(bp->dev))
		return bnxt_open_nic(bp, true, false);

	return 0;
}

static int bnxt_setup_tc_block_cb(enum tc_setup_type type, void *type_data,
				  void *cb_priv)
{
	struct bnxt *bp = cb_priv;

	if (!bnxt_tc_flower_enabled(bp) ||
	    !tc_cls_can_offload_and_chain0(bp->dev, type_data))
		return -EOPNOTSUPP;

	switch (type) {
	case TC_SETUP_CLSFLOWER:
		return bnxt_tc_setup_flower(bp, bp->pf.fw_fid, type_data);
	default:
		return -EOPNOTSUPP;
	}
}

LIST_HEAD(bnxt_block_cb_list);

static int bnxt_setup_tc(struct net_device *dev, enum tc_setup_type type,
			 void *type_data)
{
	struct bnxt *bp = netdev_priv(dev);

	switch (type) {
	case TC_SETUP_BLOCK:
		return flow_block_cb_setup_simple(type_data,
						  &bnxt_block_cb_list,
						  bnxt_setup_tc_block_cb,
						  bp, bp, true);
	case TC_SETUP_QDISC_MQPRIO: {
		struct tc_mqprio_qopt *mqprio = type_data;

		mqprio->hw = TC_MQPRIO_HW_OFFLOAD_TCS;

		return bnxt_setup_mq_tc(dev, mqprio->num_tc);
	}
	default:
		return -EOPNOTSUPP;
	}
}

u32 bnxt_get_ntp_filter_idx(struct bnxt *bp, struct flow_keys *fkeys,
			    const struct sk_buff *skb)
{
	struct bnxt_vnic_info *vnic;

	if (skb)
		return skb_get_hash_raw(skb) & BNXT_NTP_FLTR_HASH_MASK;

	vnic = &bp->vnic_info[BNXT_VNIC_DEFAULT];
	return bnxt_toeplitz(bp, fkeys, (void *)vnic->rss_hash_key);
}

int bnxt_insert_ntp_filter(struct bnxt *bp, struct bnxt_ntuple_filter *fltr,
			   u32 idx)
{
	struct hlist_head *head;
	int bit_id;

	spin_lock_bh(&bp->ntp_fltr_lock);
	bit_id = bitmap_find_free_region(bp->ntp_fltr_bmap, bp->max_fltr, 0);
	if (bit_id < 0) {
		spin_unlock_bh(&bp->ntp_fltr_lock);
		return -ENOMEM;
	}

	fltr->base.sw_id = (u16)bit_id;
	fltr->base.type = BNXT_FLTR_TYPE_NTUPLE;
	fltr->base.flags |= BNXT_ACT_RING_DST;
	head = &bp->ntp_fltr_hash_tbl[idx];
	hlist_add_head_rcu(&fltr->base.hash, head);
	set_bit(BNXT_FLTR_INSERTED, &fltr->base.state);
	bnxt_insert_usr_fltr(bp, &fltr->base);
	bp->ntp_fltr_count++;
	spin_unlock_bh(&bp->ntp_fltr_lock);
	return 0;
}

static bool bnxt_fltr_match(struct bnxt_ntuple_filter *f1,
			    struct bnxt_ntuple_filter *f2)
{
	struct bnxt_flow_masks *masks1 = &f1->fmasks;
	struct bnxt_flow_masks *masks2 = &f2->fmasks;
	struct flow_keys *keys1 = &f1->fkeys;
	struct flow_keys *keys2 = &f2->fkeys;

	if (keys1->basic.n_proto != keys2->basic.n_proto ||
	    keys1->basic.ip_proto != keys2->basic.ip_proto)
		return false;

	if (keys1->basic.n_proto == htons(ETH_P_IP)) {
		if (keys1->addrs.v4addrs.src != keys2->addrs.v4addrs.src ||
		    masks1->addrs.v4addrs.src != masks2->addrs.v4addrs.src ||
		    keys1->addrs.v4addrs.dst != keys2->addrs.v4addrs.dst ||
		    masks1->addrs.v4addrs.dst != masks2->addrs.v4addrs.dst)
			return false;
	} else {
		if (!ipv6_addr_equal(&keys1->addrs.v6addrs.src,
				     &keys2->addrs.v6addrs.src) ||
		    !ipv6_addr_equal(&masks1->addrs.v6addrs.src,
				     &masks2->addrs.v6addrs.src) ||
		    !ipv6_addr_equal(&keys1->addrs.v6addrs.dst,
				     &keys2->addrs.v6addrs.dst) ||
		    !ipv6_addr_equal(&masks1->addrs.v6addrs.dst,
				     &masks2->addrs.v6addrs.dst))
			return false;
	}

	return keys1->ports.src == keys2->ports.src &&
	       masks1->ports.src == masks2->ports.src &&
	       keys1->ports.dst == keys2->ports.dst &&
	       masks1->ports.dst == masks2->ports.dst &&
	       keys1->control.flags == keys2->control.flags &&
	       f1->l2_fltr == f2->l2_fltr;
}

struct bnxt_ntuple_filter *
bnxt_lookup_ntp_filter_from_idx(struct bnxt *bp,
				struct bnxt_ntuple_filter *fltr, u32 idx)
{
	struct bnxt_ntuple_filter *f;
	struct hlist_head *head;

	head = &bp->ntp_fltr_hash_tbl[idx];
	hlist_for_each_entry_rcu(f, head, base.hash) {
		if (bnxt_fltr_match(f, fltr))
			return f;
	}
	return NULL;
}

#ifdef CONFIG_RFS_ACCEL
static int bnxt_rx_flow_steer(struct net_device *dev, const struct sk_buff *skb,
			      u16 rxq_index, u32 flow_id)
{
	struct bnxt *bp = netdev_priv(dev);
	struct bnxt_ntuple_filter *fltr, *new_fltr;
	struct flow_keys *fkeys;
	struct ethhdr *eth = (struct ethhdr *)skb_mac_header(skb);
	struct bnxt_l2_filter *l2_fltr;
	int rc = 0, idx;
	u32 flags;

	if (ether_addr_equal(dev->dev_addr, eth->h_dest)) {
		l2_fltr = bp->vnic_info[BNXT_VNIC_DEFAULT].l2_filters[0];
		atomic_inc(&l2_fltr->refcnt);
	} else {
		struct bnxt_l2_key key;

		ether_addr_copy(key.dst_mac_addr, eth->h_dest);
		key.vlan = 0;
		l2_fltr = bnxt_lookup_l2_filter_from_key(bp, &key);
		if (!l2_fltr)
			return -EINVAL;
		if (l2_fltr->base.flags & BNXT_ACT_FUNC_DST) {
			bnxt_del_l2_filter(bp, l2_fltr);
			return -EINVAL;
		}
	}
	new_fltr = kzalloc(sizeof(*new_fltr), GFP_ATOMIC);
	if (!new_fltr) {
		bnxt_del_l2_filter(bp, l2_fltr);
		return -ENOMEM;
	}

	fkeys = &new_fltr->fkeys;
	if (!skb_flow_dissect_flow_keys(skb, fkeys, 0)) {
		rc = -EPROTONOSUPPORT;
		goto err_free;
	}

	if ((fkeys->basic.n_proto != htons(ETH_P_IP) &&
	     fkeys->basic.n_proto != htons(ETH_P_IPV6)) ||
	    ((fkeys->basic.ip_proto != IPPROTO_TCP) &&
	     (fkeys->basic.ip_proto != IPPROTO_UDP))) {
		rc = -EPROTONOSUPPORT;
		goto err_free;
	}
	new_fltr->fmasks = BNXT_FLOW_IPV4_MASK_ALL;
	if (fkeys->basic.n_proto == htons(ETH_P_IPV6)) {
		if (bp->hwrm_spec_code < 0x10601) {
			rc = -EPROTONOSUPPORT;
			goto err_free;
		}
		new_fltr->fmasks = BNXT_FLOW_IPV6_MASK_ALL;
	}
	flags = fkeys->control.flags;
	if (((flags & FLOW_DIS_ENCAPSULATION) &&
	     bp->hwrm_spec_code < 0x10601) || (flags & FLOW_DIS_IS_FRAGMENT)) {
		rc = -EPROTONOSUPPORT;
		goto err_free;
	}
	new_fltr->l2_fltr = l2_fltr;

	idx = bnxt_get_ntp_filter_idx(bp, fkeys, skb);
	rcu_read_lock();
	fltr = bnxt_lookup_ntp_filter_from_idx(bp, new_fltr, idx);
	if (fltr) {
		rc = fltr->base.sw_id;
		rcu_read_unlock();
		goto err_free;
	}
	rcu_read_unlock();

	new_fltr->flow_id = flow_id;
	new_fltr->base.rxq = rxq_index;
	rc = bnxt_insert_ntp_filter(bp, new_fltr, idx);
	if (!rc) {
		bnxt_queue_sp_work(bp, BNXT_RX_NTP_FLTR_SP_EVENT);
		return new_fltr->base.sw_id;
	}

err_free:
	bnxt_del_l2_filter(bp, l2_fltr);
	kfree(new_fltr);
	return rc;
}
#endif

void bnxt_del_ntp_filter(struct bnxt *bp, struct bnxt_ntuple_filter *fltr)
{
	spin_lock_bh(&bp->ntp_fltr_lock);
	if (!test_and_clear_bit(BNXT_FLTR_INSERTED, &fltr->base.state)) {
		spin_unlock_bh(&bp->ntp_fltr_lock);
		return;
	}
	hlist_del_rcu(&fltr->base.hash);
	bnxt_del_one_usr_fltr(bp, &fltr->base);
	bp->ntp_fltr_count--;
	spin_unlock_bh(&bp->ntp_fltr_lock);
	bnxt_del_l2_filter(bp, fltr->l2_fltr);
	clear_bit(fltr->base.sw_id, bp->ntp_fltr_bmap);
	kfree_rcu(fltr, base.rcu);
}

static void bnxt_cfg_ntp_filters(struct bnxt *bp)
{
#ifdef CONFIG_RFS_ACCEL
	int i;

	for (i = 0; i < BNXT_NTP_FLTR_HASH_SIZE; i++) {
		struct hlist_head *head;
		struct hlist_node *tmp;
		struct bnxt_ntuple_filter *fltr;
		int rc;

		head = &bp->ntp_fltr_hash_tbl[i];
		hlist_for_each_entry_safe(fltr, tmp, head, base.hash) {
			bool del = false;

			if (test_bit(BNXT_FLTR_VALID, &fltr->base.state)) {
				if (fltr->base.flags & BNXT_ACT_NO_AGING)
					continue;
				if (rps_may_expire_flow(bp->dev, fltr->base.rxq,
							fltr->flow_id,
							fltr->base.sw_id)) {
					bnxt_hwrm_cfa_ntuple_filter_free(bp,
									 fltr);
					del = true;
				}
			} else {
				rc = bnxt_hwrm_cfa_ntuple_filter_alloc(bp,
								       fltr);
				if (rc)
					del = true;
				else
					set_bit(BNXT_FLTR_VALID, &fltr->base.state);
			}

			if (del)
				bnxt_del_ntp_filter(bp, fltr);
		}
	}
#endif
}

static int bnxt_udp_tunnel_set_port(struct net_device *netdev, unsigned int table,
				    unsigned int entry, struct udp_tunnel_info *ti)
{
	struct bnxt *bp = netdev_priv(netdev);
	unsigned int cmd;

	if (ti->type == UDP_TUNNEL_TYPE_VXLAN)
		cmd = TUNNEL_DST_PORT_ALLOC_REQ_TUNNEL_TYPE_VXLAN;
	else if (ti->type == UDP_TUNNEL_TYPE_GENEVE)
		cmd = TUNNEL_DST_PORT_ALLOC_REQ_TUNNEL_TYPE_GENEVE;
	else
		cmd = TUNNEL_DST_PORT_ALLOC_REQ_TUNNEL_TYPE_VXLAN_GPE;

	return bnxt_hwrm_tunnel_dst_port_alloc(bp, ti->port, cmd);
}

static int bnxt_udp_tunnel_unset_port(struct net_device *netdev, unsigned int table,
				      unsigned int entry, struct udp_tunnel_info *ti)
{
	struct bnxt *bp = netdev_priv(netdev);
	unsigned int cmd;

	if (ti->type == UDP_TUNNEL_TYPE_VXLAN)
		cmd = TUNNEL_DST_PORT_FREE_REQ_TUNNEL_TYPE_VXLAN;
	else if (ti->type == UDP_TUNNEL_TYPE_GENEVE)
		cmd = TUNNEL_DST_PORT_FREE_REQ_TUNNEL_TYPE_GENEVE;
	else
		cmd = TUNNEL_DST_PORT_FREE_REQ_TUNNEL_TYPE_VXLAN_GPE;

	return bnxt_hwrm_tunnel_dst_port_free(bp, cmd);
}

static const struct udp_tunnel_nic_info bnxt_udp_tunnels = {
	.set_port	= bnxt_udp_tunnel_set_port,
	.unset_port	= bnxt_udp_tunnel_unset_port,
	.flags		= UDP_TUNNEL_NIC_INFO_OPEN_ONLY,
	.tables		= {
		{ .n_entries = 1, .tunnel_types = UDP_TUNNEL_TYPE_VXLAN,  },
		{ .n_entries = 1, .tunnel_types = UDP_TUNNEL_TYPE_GENEVE, },
	},
}, bnxt_udp_tunnels_p7 = {
	.set_port	= bnxt_udp_tunnel_set_port,
	.unset_port	= bnxt_udp_tunnel_unset_port,
	.flags		= UDP_TUNNEL_NIC_INFO_OPEN_ONLY,
	.tables		= {
		{ .n_entries = 1, .tunnel_types = UDP_TUNNEL_TYPE_VXLAN,  },
		{ .n_entries = 1, .tunnel_types = UDP_TUNNEL_TYPE_GENEVE, },
		{ .n_entries = 1, .tunnel_types = UDP_TUNNEL_TYPE_VXLAN_GPE, },
	},
};

static int bnxt_bridge_getlink(struct sk_buff *skb, u32 pid, u32 seq,
			       struct net_device *dev, u32 filter_mask,
			       int nlflags)
{
	struct bnxt *bp = netdev_priv(dev);

	return ndo_dflt_bridge_getlink(skb, pid, seq, dev, bp->br_mode, 0, 0,
				       nlflags, filter_mask, NULL);
}

static int bnxt_bridge_setlink(struct net_device *dev, struct nlmsghdr *nlh,
			       u16 flags, struct netlink_ext_ack *extack)
{
	struct bnxt *bp = netdev_priv(dev);
	struct nlattr *attr, *br_spec;
	int rem, rc = 0;

	if (bp->hwrm_spec_code < 0x10708 || !BNXT_SINGLE_PF(bp))
		return -EOPNOTSUPP;

	br_spec = nlmsg_find_attr(nlh, sizeof(struct ifinfomsg), IFLA_AF_SPEC);
	if (!br_spec)
		return -EINVAL;

	nla_for_each_nested_type(attr, IFLA_BRIDGE_MODE, br_spec, rem) {
		u16 mode;

		mode = nla_get_u16(attr);
		if (mode == bp->br_mode)
			break;

		rc = bnxt_hwrm_set_br_mode(bp, mode);
		if (!rc)
			bp->br_mode = mode;
		break;
	}
	return rc;
}

int bnxt_get_port_parent_id(struct net_device *dev,
			    struct netdev_phys_item_id *ppid)
{
	struct bnxt *bp = netdev_priv(dev);

	if (bp->eswitch_mode != DEVLINK_ESWITCH_MODE_SWITCHDEV)
		return -EOPNOTSUPP;

	/* The PF and it's VF-reps only support the switchdev framework */
	if (!BNXT_PF(bp) || !(bp->flags & BNXT_FLAG_DSN_VALID))
		return -EOPNOTSUPP;

	ppid->id_len = sizeof(bp->dsn);
	memcpy(ppid->id, bp->dsn, ppid->id_len);

	return 0;
}

static const struct net_device_ops bnxt_netdev_ops = {
	.ndo_open		= bnxt_open,
	.ndo_start_xmit		= bnxt_start_xmit,
	.ndo_stop		= bnxt_close,
	.ndo_get_stats64	= bnxt_get_stats64,
	.ndo_set_rx_mode	= bnxt_set_rx_mode,
	.ndo_eth_ioctl		= bnxt_ioctl,
	.ndo_validate_addr	= eth_validate_addr,
	.ndo_set_mac_address	= bnxt_change_mac_addr,
	.ndo_change_mtu		= bnxt_change_mtu,
	.ndo_fix_features	= bnxt_fix_features,
	.ndo_set_features	= bnxt_set_features,
	.ndo_features_check	= bnxt_features_check,
	.ndo_tx_timeout		= bnxt_tx_timeout,
#ifdef CONFIG_BNXT_SRIOV
	.ndo_get_vf_config	= bnxt_get_vf_config,
	.ndo_set_vf_mac		= bnxt_set_vf_mac,
	.ndo_set_vf_vlan	= bnxt_set_vf_vlan,
	.ndo_set_vf_rate	= bnxt_set_vf_bw,
	.ndo_set_vf_link_state	= bnxt_set_vf_link_state,
	.ndo_set_vf_spoofchk	= bnxt_set_vf_spoofchk,
	.ndo_set_vf_trust	= bnxt_set_vf_trust,
#endif
	.ndo_setup_tc           = bnxt_setup_tc,
#ifdef CONFIG_RFS_ACCEL
	.ndo_rx_flow_steer	= bnxt_rx_flow_steer,
#endif
	.ndo_bpf		= bnxt_xdp,
	.ndo_xdp_xmit		= bnxt_xdp_xmit,
	.ndo_bridge_getlink	= bnxt_bridge_getlink,
	.ndo_bridge_setlink	= bnxt_bridge_setlink,
	.ndo_hwtstamp_get	= bnxt_hwtstamp_get,
	.ndo_hwtstamp_set	= bnxt_hwtstamp_set,
};

static void bnxt_get_queue_stats_rx(struct net_device *dev, int i,
				    struct netdev_queue_stats_rx *stats)
{
	struct bnxt *bp = netdev_priv(dev);
	struct bnxt_cp_ring_info *cpr;
	u64 *sw;

	if (!bp->bnapi)
		return;

	cpr = &bp->bnapi[i]->cp_ring;
	sw = cpr->stats.sw_stats;

	stats->packets = 0;
	stats->packets += BNXT_GET_RING_STATS64(sw, rx_ucast_pkts);
	stats->packets += BNXT_GET_RING_STATS64(sw, rx_mcast_pkts);
	stats->packets += BNXT_GET_RING_STATS64(sw, rx_bcast_pkts);

	stats->bytes = 0;
	stats->bytes += BNXT_GET_RING_STATS64(sw, rx_ucast_bytes);
	stats->bytes += BNXT_GET_RING_STATS64(sw, rx_mcast_bytes);
	stats->bytes += BNXT_GET_RING_STATS64(sw, rx_bcast_bytes);

	stats->alloc_fail = cpr->sw_stats->rx.rx_oom_discards;
}

static void bnxt_get_queue_stats_tx(struct net_device *dev, int i,
				    struct netdev_queue_stats_tx *stats)
{
	struct bnxt *bp = netdev_priv(dev);
	struct bnxt_napi *bnapi;
	u64 *sw;

	if (!bp->tx_ring)
		return;

	bnapi = bp->tx_ring[bp->tx_ring_map[i]].bnapi;
	sw = bnapi->cp_ring.stats.sw_stats;

	stats->packets = 0;
	stats->packets += BNXT_GET_RING_STATS64(sw, tx_ucast_pkts);
	stats->packets += BNXT_GET_RING_STATS64(sw, tx_mcast_pkts);
	stats->packets += BNXT_GET_RING_STATS64(sw, tx_bcast_pkts);

	stats->bytes = 0;
	stats->bytes += BNXT_GET_RING_STATS64(sw, tx_ucast_bytes);
	stats->bytes += BNXT_GET_RING_STATS64(sw, tx_mcast_bytes);
	stats->bytes += BNXT_GET_RING_STATS64(sw, tx_bcast_bytes);
}

static void bnxt_get_base_stats(struct net_device *dev,
				struct netdev_queue_stats_rx *rx,
				struct netdev_queue_stats_tx *tx)
{
	struct bnxt *bp = netdev_priv(dev);

	rx->packets = bp->net_stats_prev.rx_packets;
	rx->bytes = bp->net_stats_prev.rx_bytes;
	rx->alloc_fail = bp->ring_err_stats_prev.rx_total_oom_discards;

	tx->packets = bp->net_stats_prev.tx_packets;
	tx->bytes = bp->net_stats_prev.tx_bytes;
}

static const struct netdev_stat_ops bnxt_stat_ops = {
	.get_queue_stats_rx	= bnxt_get_queue_stats_rx,
	.get_queue_stats_tx	= bnxt_get_queue_stats_tx,
	.get_base_stats		= bnxt_get_base_stats,
};

static int bnxt_queue_mem_alloc(struct net_device *dev, void *qmem, int idx)
{
	struct bnxt_rx_ring_info *rxr, *clone;
	struct bnxt *bp = netdev_priv(dev);
	struct bnxt_ring_struct *ring;
	int rc;

	if (!bp->rx_ring)
		return -ENETDOWN;

	rxr = &bp->rx_ring[idx];
	clone = qmem;
	memcpy(clone, rxr, sizeof(*rxr));
	bnxt_init_rx_ring_struct(bp, clone);
	bnxt_reset_rx_ring_struct(bp, clone);

	clone->rx_prod = 0;
	clone->rx_agg_prod = 0;
	clone->rx_sw_agg_prod = 0;
	clone->rx_next_cons = 0;
	clone->need_head_pool = false;

	rc = bnxt_alloc_rx_page_pool(bp, clone, rxr->page_pool->p.nid);
	if (rc)
		return rc;

	rc = xdp_rxq_info_reg(&clone->xdp_rxq, bp->dev, idx, 0);
	if (rc < 0)
		goto err_page_pool_destroy;

	rc = xdp_rxq_info_reg_mem_model(&clone->xdp_rxq,
					MEM_TYPE_PAGE_POOL,
					clone->page_pool);
	if (rc)
		goto err_rxq_info_unreg;

	ring = &clone->rx_ring_struct;
	rc = bnxt_alloc_ring(bp, &ring->ring_mem);
	if (rc)
		goto err_free_rx_ring;

	if (bp->flags & BNXT_FLAG_AGG_RINGS) {
		ring = &clone->rx_agg_ring_struct;
		rc = bnxt_alloc_ring(bp, &ring->ring_mem);
		if (rc)
			goto err_free_rx_agg_ring;

		rc = bnxt_alloc_rx_agg_bmap(bp, clone);
		if (rc)
			goto err_free_rx_agg_ring;
	}

	if (bp->flags & BNXT_FLAG_TPA) {
		rc = bnxt_alloc_one_tpa_info(bp, clone);
		if (rc)
			goto err_free_tpa_info;
	}

	bnxt_init_one_rx_ring_rxbd(bp, clone);
	bnxt_init_one_rx_agg_ring_rxbd(bp, clone);

	bnxt_alloc_one_rx_ring_skb(bp, clone, idx);
	if (bp->flags & BNXT_FLAG_AGG_RINGS)
		bnxt_alloc_one_rx_ring_netmem(bp, clone, idx);
	if (bp->flags & BNXT_FLAG_TPA)
		bnxt_alloc_one_tpa_info_data(bp, clone);

	return 0;

err_free_tpa_info:
	bnxt_free_one_tpa_info(bp, clone);
err_free_rx_agg_ring:
	bnxt_free_ring(bp, &clone->rx_agg_ring_struct.ring_mem);
err_free_rx_ring:
	bnxt_free_ring(bp, &clone->rx_ring_struct.ring_mem);
err_rxq_info_unreg:
	xdp_rxq_info_unreg(&clone->xdp_rxq);
err_page_pool_destroy:
	page_pool_destroy(clone->page_pool);
	page_pool_destroy(clone->head_pool);
	clone->page_pool = NULL;
	clone->head_pool = NULL;
	return rc;
}

static void bnxt_queue_mem_free(struct net_device *dev, void *qmem)
{
	struct bnxt_rx_ring_info *rxr = qmem;
	struct bnxt *bp = netdev_priv(dev);
	struct bnxt_ring_struct *ring;

	bnxt_free_one_rx_ring_skbs(bp, rxr);
	bnxt_free_one_tpa_info(bp, rxr);

	xdp_rxq_info_unreg(&rxr->xdp_rxq);

	page_pool_destroy(rxr->page_pool);
	page_pool_destroy(rxr->head_pool);
	rxr->page_pool = NULL;
	rxr->head_pool = NULL;

	ring = &rxr->rx_ring_struct;
	bnxt_free_ring(bp, &ring->ring_mem);

	ring = &rxr->rx_agg_ring_struct;
	bnxt_free_ring(bp, &ring->ring_mem);

	kfree(rxr->rx_agg_bmap);
	rxr->rx_agg_bmap = NULL;
}

static void bnxt_copy_rx_ring(struct bnxt *bp,
			      struct bnxt_rx_ring_info *dst,
			      struct bnxt_rx_ring_info *src)
{
	struct bnxt_ring_mem_info *dst_rmem, *src_rmem;
	struct bnxt_ring_struct *dst_ring, *src_ring;
	int i;

	dst_ring = &dst->rx_ring_struct;
	dst_rmem = &dst_ring->ring_mem;
	src_ring = &src->rx_ring_struct;
	src_rmem = &src_ring->ring_mem;

	WARN_ON(dst_rmem->nr_pages != src_rmem->nr_pages);
	WARN_ON(dst_rmem->page_size != src_rmem->page_size);
	WARN_ON(dst_rmem->flags != src_rmem->flags);
	WARN_ON(dst_rmem->depth != src_rmem->depth);
	WARN_ON(dst_rmem->vmem_size != src_rmem->vmem_size);
	WARN_ON(dst_rmem->ctx_mem != src_rmem->ctx_mem);

	dst_rmem->pg_tbl = src_rmem->pg_tbl;
	dst_rmem->pg_tbl_map = src_rmem->pg_tbl_map;
	*dst_rmem->vmem = *src_rmem->vmem;
	for (i = 0; i < dst_rmem->nr_pages; i++) {
		dst_rmem->pg_arr[i] = src_rmem->pg_arr[i];
		dst_rmem->dma_arr[i] = src_rmem->dma_arr[i];
	}

	if (!(bp->flags & BNXT_FLAG_AGG_RINGS))
		return;

	dst_ring = &dst->rx_agg_ring_struct;
	dst_rmem = &dst_ring->ring_mem;
	src_ring = &src->rx_agg_ring_struct;
	src_rmem = &src_ring->ring_mem;

	WARN_ON(dst_rmem->nr_pages != src_rmem->nr_pages);
	WARN_ON(dst_rmem->page_size != src_rmem->page_size);
	WARN_ON(dst_rmem->flags != src_rmem->flags);
	WARN_ON(dst_rmem->depth != src_rmem->depth);
	WARN_ON(dst_rmem->vmem_size != src_rmem->vmem_size);
	WARN_ON(dst_rmem->ctx_mem != src_rmem->ctx_mem);
	WARN_ON(dst->rx_agg_bmap_size != src->rx_agg_bmap_size);

	dst_rmem->pg_tbl = src_rmem->pg_tbl;
	dst_rmem->pg_tbl_map = src_rmem->pg_tbl_map;
	*dst_rmem->vmem = *src_rmem->vmem;
	for (i = 0; i < dst_rmem->nr_pages; i++) {
		dst_rmem->pg_arr[i] = src_rmem->pg_arr[i];
		dst_rmem->dma_arr[i] = src_rmem->dma_arr[i];
	}

	dst->rx_agg_bmap = src->rx_agg_bmap;
}

static int bnxt_queue_start(struct net_device *dev, void *qmem, int idx)
{
	struct bnxt *bp = netdev_priv(dev);
	struct bnxt_rx_ring_info *rxr, *clone;
	struct bnxt_cp_ring_info *cpr;
	struct bnxt_vnic_info *vnic;
	struct bnxt_napi *bnapi;
	int i, rc;
	u16 mru;

	rxr = &bp->rx_ring[idx];
	clone = qmem;

	rxr->rx_prod = clone->rx_prod;
	rxr->rx_agg_prod = clone->rx_agg_prod;
	rxr->rx_sw_agg_prod = clone->rx_sw_agg_prod;
	rxr->rx_next_cons = clone->rx_next_cons;
	rxr->rx_tpa = clone->rx_tpa;
	rxr->rx_tpa_idx_map = clone->rx_tpa_idx_map;
	rxr->page_pool = clone->page_pool;
	rxr->head_pool = clone->head_pool;
	rxr->xdp_rxq = clone->xdp_rxq;
	rxr->need_head_pool = clone->need_head_pool;

	bnxt_copy_rx_ring(bp, rxr, clone);

	bnapi = rxr->bnapi;
	cpr = &bnapi->cp_ring;

	/* All rings have been reserved and previously allocated.
	 * Reallocating with the same parameters should never fail.
	 */
	rc = bnxt_hwrm_rx_ring_alloc(bp, rxr);
	if (rc)
		goto err_reset;

	if (bp->tph_mode) {
		rc = bnxt_hwrm_cp_ring_alloc_p5(bp, rxr->rx_cpr);
		if (rc)
			goto err_reset;
	}

	rc = bnxt_hwrm_rx_agg_ring_alloc(bp, rxr);
	if (rc)
		goto err_reset;

	bnxt_db_write(bp, &rxr->rx_db, rxr->rx_prod);
	if (bp->flags & BNXT_FLAG_AGG_RINGS)
		bnxt_db_write(bp, &rxr->rx_agg_db, rxr->rx_agg_prod);

	if (bp->flags & BNXT_FLAG_SHARED_RINGS) {
		rc = bnxt_tx_queue_start(bp, idx);
		if (rc)
			goto err_reset;
	}

	bnxt_enable_rx_page_pool(rxr);
	napi_enable_locked(&bnapi->napi);
	bnxt_db_nq_arm(bp, &cpr->cp_db, cpr->cp_raw_cons);

	mru = bp->dev->mtu + VLAN_ETH_HLEN;
	for (i = 0; i < bp->nr_vnics; i++) {
		vnic = &bp->vnic_info[i];

		rc = bnxt_set_vnic_mru_p5(bp, vnic, mru, idx);
		if (rc)
			return rc;
	}
	return bnxt_set_rss_ctx_vnic_mru(bp, mru, idx);

err_reset:
	netdev_err(bp->dev, "Unexpected HWRM error during queue start rc: %d\n",
		   rc);
	napi_enable_locked(&bnapi->napi);
	bnxt_db_nq_arm(bp, &cpr->cp_db, cpr->cp_raw_cons);
	bnxt_reset_task(bp, true);
	return rc;
}

static int bnxt_queue_stop(struct net_device *dev, void *qmem, int idx)
{
	struct bnxt *bp = netdev_priv(dev);
	struct bnxt_rx_ring_info *rxr;
	struct bnxt_cp_ring_info *cpr;
	struct bnxt_vnic_info *vnic;
	struct bnxt_napi *bnapi;
	int i;

	for (i = 0; i < bp->nr_vnics; i++) {
		vnic = &bp->vnic_info[i];

		bnxt_set_vnic_mru_p5(bp, vnic, 0, idx);
	}
	bnxt_set_rss_ctx_vnic_mru(bp, 0, idx);
	/* Make sure NAPI sees that the VNIC is disabled */
	synchronize_net();
	rxr = &bp->rx_ring[idx];
	bnapi = rxr->bnapi;
	cpr = &bnapi->cp_ring;
	cancel_work_sync(&cpr->dim.work);
	bnxt_hwrm_rx_ring_free(bp, rxr, false);
	bnxt_hwrm_rx_agg_ring_free(bp, rxr, false);
	page_pool_disable_direct_recycling(rxr->page_pool);
	if (bnxt_separate_head_pool(rxr))
		page_pool_disable_direct_recycling(rxr->head_pool);

	if (bp->flags & BNXT_FLAG_SHARED_RINGS)
		bnxt_tx_queue_stop(bp, idx);

	/* Disable NAPI now after freeing the rings because HWRM_RING_FREE
	 * completion is handled in NAPI to guarantee no more DMA on that ring
	 * after seeing the completion.
	 */
	napi_disable_locked(&bnapi->napi);

	if (bp->tph_mode) {
		bnxt_hwrm_cp_ring_free(bp, rxr->rx_cpr);
		bnxt_clear_one_cp_ring(bp, rxr->rx_cpr);
	}
	bnxt_db_nq(bp, &cpr->cp_db, cpr->cp_raw_cons);

	memcpy(qmem, rxr, sizeof(*rxr));
	bnxt_init_rx_ring_struct(bp, qmem);

	return 0;
}

static const struct netdev_queue_mgmt_ops bnxt_queue_mgmt_ops = {
	.ndo_queue_mem_size	= sizeof(struct bnxt_rx_ring_info),
	.ndo_queue_mem_alloc	= bnxt_queue_mem_alloc,
	.ndo_queue_mem_free	= bnxt_queue_mem_free,
	.ndo_queue_start	= bnxt_queue_start,
	.ndo_queue_stop		= bnxt_queue_stop,
};

static void bnxt_remove_one(struct pci_dev *pdev)
{
	struct net_device *dev = pci_get_drvdata(pdev);
	struct bnxt *bp = netdev_priv(dev);

	if (BNXT_PF(bp))
		__bnxt_sriov_disable(bp);

	bnxt_rdma_aux_device_del(bp);

	unregister_netdev(dev);
	bnxt_ptp_clear(bp);

	bnxt_rdma_aux_device_uninit(bp);

	bnxt_free_l2_filters(bp, true);
	bnxt_free_ntp_fltrs(bp, true);
	WARN_ON(bp->num_rss_ctx);
	clear_bit(BNXT_STATE_IN_FW_RESET, &bp->state);
	/* Flush any pending tasks */
	cancel_work_sync(&bp->sp_task);
	cancel_delayed_work_sync(&bp->fw_reset_task);
	bp->sp_event = 0;

	bnxt_dl_fw_reporters_destroy(bp);
	bnxt_dl_unregister(bp);
	bnxt_shutdown_tc(bp);

	bnxt_clear_int_mode(bp);
	bnxt_hwrm_func_drv_unrgtr(bp);
	bnxt_free_hwrm_resources(bp);
	bnxt_hwmon_uninit(bp);
	bnxt_ethtool_free(bp);
	bnxt_dcb_free(bp);
	kfree(bp->ptp_cfg);
	bp->ptp_cfg = NULL;
	kfree(bp->fw_health);
	bp->fw_health = NULL;
	bnxt_cleanup_pci(bp);
	bnxt_free_ctx_mem(bp, true);
	bnxt_free_crash_dump_mem(bp);
	kfree(bp->rss_indir_tbl);
	bp->rss_indir_tbl = NULL;
	bnxt_free_port_stats(bp);
	free_netdev(dev);
}

static int bnxt_probe_phy(struct bnxt *bp, bool fw_dflt)
{
	int rc = 0;
	struct bnxt_link_info *link_info = &bp->link_info;

	bp->phy_flags = 0;
	rc = bnxt_hwrm_phy_qcaps(bp);
	if (rc) {
		netdev_err(bp->dev, "Probe phy can't get phy capabilities (rc: %x)\n",
			   rc);
		return rc;
	}
	if (bp->phy_flags & BNXT_PHY_FL_NO_FCS)
		bp->dev->priv_flags |= IFF_SUPP_NOFCS;
	else
		bp->dev->priv_flags &= ~IFF_SUPP_NOFCS;

	bp->mac_flags = 0;
	bnxt_hwrm_mac_qcaps(bp);

	if (!fw_dflt)
		return 0;

	mutex_lock(&bp->link_lock);
	rc = bnxt_update_link(bp, false);
	if (rc) {
		mutex_unlock(&bp->link_lock);
		netdev_err(bp->dev, "Probe phy can't update link (rc: %x)\n",
			   rc);
		return rc;
	}

	/* Older firmware does not have supported_auto_speeds, so assume
	 * that all supported speeds can be autonegotiated.
	 */
	if (link_info->auto_link_speeds && !link_info->support_auto_speeds)
		link_info->support_auto_speeds = link_info->support_speeds;

	bnxt_init_ethtool_link_settings(bp);
	mutex_unlock(&bp->link_lock);
	return 0;
}

static int bnxt_get_max_irq(struct pci_dev *pdev)
{
	u16 ctrl;

	if (!pdev->msix_cap)
		return 1;

	pci_read_config_word(pdev, pdev->msix_cap + PCI_MSIX_FLAGS, &ctrl);
	return (ctrl & PCI_MSIX_FLAGS_QSIZE) + 1;
}

static void _bnxt_get_max_rings(struct bnxt *bp, int *max_rx, int *max_tx,
				int *max_cp)
{
	struct bnxt_hw_resc *hw_resc = &bp->hw_resc;
	int max_ring_grps = 0, max_irq;

	*max_tx = hw_resc->max_tx_rings;
	*max_rx = hw_resc->max_rx_rings;
	*max_cp = bnxt_get_max_func_cp_rings_for_en(bp);
	max_irq = min_t(int, bnxt_get_max_func_irqs(bp) -
			bnxt_get_ulp_msix_num_in_use(bp),
			hw_resc->max_stat_ctxs -
			bnxt_get_ulp_stat_ctxs_in_use(bp));
	if (!(bp->flags & BNXT_FLAG_CHIP_P5_PLUS))
		*max_cp = min_t(int, *max_cp, max_irq);
	max_ring_grps = hw_resc->max_hw_ring_grps;
	if (BNXT_CHIP_TYPE_NITRO_A0(bp) && BNXT_PF(bp)) {
		*max_cp -= 1;
		*max_rx -= 2;
	}
	if (bp->flags & BNXT_FLAG_AGG_RINGS)
		*max_rx >>= 1;
	if (bp->flags & BNXT_FLAG_CHIP_P5_PLUS) {
		int rc;

		rc = __bnxt_trim_rings(bp, max_rx, max_tx, *max_cp, false);
		if (rc) {
			*max_rx = 0;
			*max_tx = 0;
		}
		/* On P5 chips, max_cp output param should be available NQs */
		*max_cp = max_irq;
	}
	*max_rx = min_t(int, *max_rx, max_ring_grps);
}

int bnxt_get_max_rings(struct bnxt *bp, int *max_rx, int *max_tx, bool shared)
{
	int rx, tx, cp;

	_bnxt_get_max_rings(bp, &rx, &tx, &cp);
	*max_rx = rx;
	*max_tx = tx;
	if (!rx || !tx || !cp)
		return -ENOMEM;

	return bnxt_trim_rings(bp, max_rx, max_tx, cp, shared);
}

static int bnxt_get_dflt_rings(struct bnxt *bp, int *max_rx, int *max_tx,
			       bool shared)
{
	int rc;

	rc = bnxt_get_max_rings(bp, max_rx, max_tx, shared);
	if (rc && (bp->flags & BNXT_FLAG_AGG_RINGS)) {
		/* Not enough rings, try disabling agg rings. */
		bp->flags &= ~BNXT_FLAG_AGG_RINGS;
		rc = bnxt_get_max_rings(bp, max_rx, max_tx, shared);
		if (rc) {
			/* set BNXT_FLAG_AGG_RINGS back for consistency */
			bp->flags |= BNXT_FLAG_AGG_RINGS;
			return rc;
		}
		bp->flags |= BNXT_FLAG_NO_AGG_RINGS;
		bp->dev->hw_features &= ~(NETIF_F_LRO | NETIF_F_GRO_HW);
		bp->dev->features &= ~(NETIF_F_LRO | NETIF_F_GRO_HW);
		bnxt_set_ring_params(bp);
	}

	if (bp->flags & BNXT_FLAG_ROCE_CAP) {
		int max_cp, max_stat, max_irq;

		/* Reserve minimum resources for RoCE */
		max_cp = bnxt_get_max_func_cp_rings(bp);
		max_stat = bnxt_get_max_func_stat_ctxs(bp);
		max_irq = bnxt_get_max_func_irqs(bp);
		if (max_cp <= BNXT_MIN_ROCE_CP_RINGS ||
		    max_irq <= BNXT_MIN_ROCE_CP_RINGS ||
		    max_stat <= BNXT_MIN_ROCE_STAT_CTXS)
			return 0;

		max_cp -= BNXT_MIN_ROCE_CP_RINGS;
		max_irq -= BNXT_MIN_ROCE_CP_RINGS;
		max_stat -= BNXT_MIN_ROCE_STAT_CTXS;
		max_cp = min_t(int, max_cp, max_irq);
		max_cp = min_t(int, max_cp, max_stat);
		rc = bnxt_trim_rings(bp, max_rx, max_tx, max_cp, shared);
		if (rc)
			rc = 0;
	}
	return rc;
}

/* In initial default shared ring setting, each shared ring must have a
 * RX/TX ring pair.
 */
static void bnxt_trim_dflt_sh_rings(struct bnxt *bp)
{
	bp->cp_nr_rings = min_t(int, bp->tx_nr_rings_per_tc, bp->rx_nr_rings);
	bp->rx_nr_rings = bp->cp_nr_rings;
	bp->tx_nr_rings_per_tc = bp->cp_nr_rings;
	bp->tx_nr_rings = bnxt_tx_nr_rings(bp);
}

static int bnxt_set_dflt_rings(struct bnxt *bp, bool sh)
{
	int dflt_rings, max_rx_rings, max_tx_rings, rc;
	int avail_msix;

	if (!bnxt_can_reserve_rings(bp))
		return 0;

	if (sh)
		bp->flags |= BNXT_FLAG_SHARED_RINGS;
	dflt_rings = is_kdump_kernel() ? 1 : netif_get_num_default_rss_queues();
	/* Reduce default rings on multi-port cards so that total default
	 * rings do not exceed CPU count.
	 */
	if (bp->port_count > 1) {
		int max_rings =
			max_t(int, num_online_cpus() / bp->port_count, 1);

		dflt_rings = min_t(int, dflt_rings, max_rings);
	}
	rc = bnxt_get_dflt_rings(bp, &max_rx_rings, &max_tx_rings, sh);
	if (rc)
		return rc;
	bp->rx_nr_rings = min_t(int, dflt_rings, max_rx_rings);
	bp->tx_nr_rings_per_tc = min_t(int, dflt_rings, max_tx_rings);
	if (sh)
		bnxt_trim_dflt_sh_rings(bp);
	else
		bp->cp_nr_rings = bp->tx_nr_rings_per_tc + bp->rx_nr_rings;
	bp->tx_nr_rings = bnxt_tx_nr_rings(bp);

	avail_msix = bnxt_get_max_func_irqs(bp) - bp->cp_nr_rings;
	if (avail_msix >= BNXT_MIN_ROCE_CP_RINGS) {
		int ulp_num_msix = min(avail_msix, bp->ulp_num_msix_want);

		bnxt_set_ulp_msix_num(bp, ulp_num_msix);
		bnxt_set_dflt_ulp_stat_ctxs(bp);
	}

	rc = __bnxt_reserve_rings(bp);
	if (rc && rc != -ENODEV)
		netdev_warn(bp->dev, "Unable to reserve tx rings\n");
	bp->tx_nr_rings_per_tc = bnxt_tx_nr_rings_per_tc(bp);
	if (sh)
		bnxt_trim_dflt_sh_rings(bp);

	/* Rings may have been trimmed, re-reserve the trimmed rings. */
	if (bnxt_need_reserve_rings(bp)) {
		rc = __bnxt_reserve_rings(bp);
		if (rc && rc != -ENODEV)
			netdev_warn(bp->dev, "2nd rings reservation failed.\n");
		bp->tx_nr_rings_per_tc = bnxt_tx_nr_rings_per_tc(bp);
	}
	if (BNXT_CHIP_TYPE_NITRO_A0(bp)) {
		bp->rx_nr_rings++;
		bp->cp_nr_rings++;
	}
	if (rc) {
		bp->tx_nr_rings = 0;
		bp->rx_nr_rings = 0;
	}
	return rc;
}

static int bnxt_init_dflt_ring_mode(struct bnxt *bp)
{
	int rc;

	if (bp->tx_nr_rings)
		return 0;

	bnxt_ulp_irq_stop(bp);
	bnxt_clear_int_mode(bp);
	rc = bnxt_set_dflt_rings(bp, true);
	if (rc) {
		if (BNXT_VF(bp) && rc == -ENODEV)
			netdev_err(bp->dev, "Cannot configure VF rings while PF is unavailable.\n");
		else
			netdev_err(bp->dev, "Not enough rings available.\n");
		goto init_dflt_ring_err;
	}
	rc = bnxt_init_int_mode(bp);
	if (rc)
		goto init_dflt_ring_err;

	bp->tx_nr_rings_per_tc = bnxt_tx_nr_rings_per_tc(bp);

	bnxt_set_dflt_rfs(bp);

init_dflt_ring_err:
	bnxt_ulp_irq_restart(bp, rc);
	return rc;
}

int bnxt_restore_pf_fw_resources(struct bnxt *bp)
{
	int rc;

	netdev_ops_assert_locked(bp->dev);
	bnxt_hwrm_func_qcaps(bp);

	if (netif_running(bp->dev))
		__bnxt_close_nic(bp, true, false);

	bnxt_ulp_irq_stop(bp);
	bnxt_clear_int_mode(bp);
	rc = bnxt_init_int_mode(bp);
	bnxt_ulp_irq_restart(bp, rc);

	if (netif_running(bp->dev)) {
		if (rc)
			netif_close(bp->dev);
		else
			rc = bnxt_open_nic(bp, true, false);
	}

	return rc;
}

static int bnxt_init_mac_addr(struct bnxt *bp)
{
	int rc = 0;

	if (BNXT_PF(bp)) {
		eth_hw_addr_set(bp->dev, bp->pf.mac_addr);
	} else {
#ifdef CONFIG_BNXT_SRIOV
		struct bnxt_vf_info *vf = &bp->vf;
		bool strict_approval = true;

		if (is_valid_ether_addr(vf->mac_addr)) {
			/* overwrite netdev dev_addr with admin VF MAC */
			eth_hw_addr_set(bp->dev, vf->mac_addr);
			/* Older PF driver or firmware may not approve this
			 * correctly.
			 */
			strict_approval = false;
		} else {
			eth_hw_addr_random(bp->dev);
		}
		rc = bnxt_approve_mac(bp, bp->dev->dev_addr, strict_approval);
#endif
	}
	return rc;
}

static void bnxt_vpd_read_info(struct bnxt *bp)
{
	struct pci_dev *pdev = bp->pdev;
	unsigned int vpd_size, kw_len;
	int pos, size;
	u8 *vpd_data;

	vpd_data = pci_vpd_alloc(pdev, &vpd_size);
	if (IS_ERR(vpd_data)) {
		pci_warn(pdev, "Unable to read VPD\n");
		return;
	}

	pos = pci_vpd_find_ro_info_keyword(vpd_data, vpd_size,
					   PCI_VPD_RO_KEYWORD_PARTNO, &kw_len);
	if (pos < 0)
		goto read_sn;

	size = min_t(int, kw_len, BNXT_VPD_FLD_LEN - 1);
	memcpy(bp->board_partno, &vpd_data[pos], size);

read_sn:
	pos = pci_vpd_find_ro_info_keyword(vpd_data, vpd_size,
					   PCI_VPD_RO_KEYWORD_SERIALNO,
					   &kw_len);
	if (pos < 0)
		goto exit;

	size = min_t(int, kw_len, BNXT_VPD_FLD_LEN - 1);
	memcpy(bp->board_serialno, &vpd_data[pos], size);
exit:
	kfree(vpd_data);
}

static int bnxt_pcie_dsn_get(struct bnxt *bp, u8 dsn[])
{
	struct pci_dev *pdev = bp->pdev;
	u64 qword;

	qword = pci_get_dsn(pdev);
	if (!qword) {
		netdev_info(bp->dev, "Unable to read adapter's DSN\n");
		return -EOPNOTSUPP;
	}

	put_unaligned_le64(qword, dsn);

	bp->flags |= BNXT_FLAG_DSN_VALID;
	return 0;
}

static int bnxt_map_db_bar(struct bnxt *bp)
{
	if (!bp->db_size)
		return -ENODEV;
	bp->bar1 = pci_iomap(bp->pdev, 2, bp->db_size);
	if (!bp->bar1)
		return -ENOMEM;
	return 0;
}

void bnxt_print_device_info(struct bnxt *bp)
{
	netdev_info(bp->dev, "%s found at mem %lx, node addr %pM\n",
		    board_info[bp->board_idx].name,
		    (long)pci_resource_start(bp->pdev, 0), bp->dev->dev_addr);

	pcie_print_link_status(bp->pdev);
}

static int bnxt_init_one(struct pci_dev *pdev, const struct pci_device_id *ent)
{
	struct bnxt_hw_resc *hw_resc;
	struct net_device *dev;
	struct bnxt *bp;
	int rc, max_irqs;

	if (pci_is_bridge(pdev))
		return -ENODEV;

	if (!pdev->msix_cap) {
		dev_err(&pdev->dev, "MSIX capability not found, aborting\n");
		return -ENODEV;
	}

	/* Clear any pending DMA transactions from crash kernel
	 * while loading driver in capture kernel.
	 */
	if (is_kdump_kernel()) {
		pci_clear_master(pdev);
		pcie_flr(pdev);
	}

	max_irqs = bnxt_get_max_irq(pdev);
	dev = alloc_etherdev_mqs(sizeof(*bp), max_irqs * BNXT_MAX_QUEUE,
				 max_irqs);
	if (!dev)
		return -ENOMEM;

	bp = netdev_priv(dev);
	bp->board_idx = ent->driver_data;
	bp->msg_enable = BNXT_DEF_MSG_ENABLE;
	bnxt_set_max_func_irqs(bp, max_irqs);

	if (bnxt_vf_pciid(bp->board_idx))
		bp->flags |= BNXT_FLAG_VF;

	/* No devlink port registration in case of a VF */
	if (BNXT_PF(bp))
		SET_NETDEV_DEVLINK_PORT(dev, &bp->dl_port);

	rc = bnxt_init_board(pdev, dev);
	if (rc < 0)
		goto init_err_free;

	dev->netdev_ops = &bnxt_netdev_ops;
	dev->stat_ops = &bnxt_stat_ops;
	dev->watchdog_timeo = BNXT_TX_TIMEOUT;
	dev->ethtool_ops = &bnxt_ethtool_ops;
	pci_set_drvdata(pdev, dev);

	rc = bnxt_alloc_hwrm_resources(bp);
	if (rc)
		goto init_err_pci_clean;

	mutex_init(&bp->hwrm_cmd_lock);
	mutex_init(&bp->link_lock);

	rc = bnxt_fw_init_one_p1(bp);
	if (rc)
		goto init_err_pci_clean;

	if (BNXT_PF(bp))
		bnxt_vpd_read_info(bp);

	if (BNXT_CHIP_P5_PLUS(bp)) {
		bp->flags |= BNXT_FLAG_CHIP_P5_PLUS;
		if (BNXT_CHIP_P7(bp))
			bp->flags |= BNXT_FLAG_CHIP_P7;
	}

	rc = bnxt_alloc_rss_indir_tbl(bp);
	if (rc)
		goto init_err_pci_clean;

	rc = bnxt_fw_init_one_p2(bp);
	if (rc)
		goto init_err_pci_clean;

	rc = bnxt_map_db_bar(bp);
	if (rc) {
		dev_err(&pdev->dev, "Cannot map doorbell BAR rc = %d, aborting\n",
			rc);
		goto init_err_pci_clean;
	}

	dev->hw_features = NETIF_F_IP_CSUM | NETIF_F_IPV6_CSUM | NETIF_F_SG |
			   NETIF_F_TSO | NETIF_F_TSO6 |
			   NETIF_F_GSO_UDP_TUNNEL | NETIF_F_GSO_GRE |
			   NETIF_F_GSO_IPXIP4 |
			   NETIF_F_GSO_UDP_TUNNEL_CSUM | NETIF_F_GSO_GRE_CSUM |
			   NETIF_F_GSO_PARTIAL | NETIF_F_RXHASH |
			   NETIF_F_RXCSUM | NETIF_F_GRO;
	if (bp->flags & BNXT_FLAG_UDP_GSO_CAP)
		dev->hw_features |= NETIF_F_GSO_UDP_L4;

	if (BNXT_SUPPORTS_TPA(bp))
		dev->hw_features |= NETIF_F_LRO;

	dev->hw_enc_features =
			NETIF_F_IP_CSUM | NETIF_F_IPV6_CSUM | NETIF_F_SG |
			NETIF_F_TSO | NETIF_F_TSO6 |
			NETIF_F_GSO_UDP_TUNNEL | NETIF_F_GSO_GRE |
			NETIF_F_GSO_UDP_TUNNEL_CSUM | NETIF_F_GSO_GRE_CSUM |
			NETIF_F_GSO_IPXIP4 | NETIF_F_GSO_PARTIAL;
	if (bp->flags & BNXT_FLAG_UDP_GSO_CAP)
		dev->hw_enc_features |= NETIF_F_GSO_UDP_L4;
	if (bp->flags & BNXT_FLAG_CHIP_P7)
		dev->udp_tunnel_nic_info = &bnxt_udp_tunnels_p7;
	else
		dev->udp_tunnel_nic_info = &bnxt_udp_tunnels;

	dev->gso_partial_features = NETIF_F_GSO_UDP_TUNNEL_CSUM |
				    NETIF_F_GSO_GRE_CSUM;
	dev->vlan_features = dev->hw_features | NETIF_F_HIGHDMA;
	if (bp->fw_cap & BNXT_FW_CAP_VLAN_RX_STRIP)
		dev->hw_features |= BNXT_HW_FEATURE_VLAN_ALL_RX;
	if (bp->fw_cap & BNXT_FW_CAP_VLAN_TX_INSERT)
		dev->hw_features |= BNXT_HW_FEATURE_VLAN_ALL_TX;
	if (BNXT_SUPPORTS_TPA(bp))
		dev->hw_features |= NETIF_F_GRO_HW;
	dev->features |= dev->hw_features | NETIF_F_HIGHDMA;
	if (dev->features & NETIF_F_GRO_HW)
		dev->features &= ~NETIF_F_LRO;
	dev->priv_flags |= IFF_UNICAST_FLT;

	netif_set_tso_max_size(dev, GSO_MAX_SIZE);
	if (bp->tso_max_segs)
		netif_set_tso_max_segs(dev, bp->tso_max_segs);

	dev->xdp_features = NETDEV_XDP_ACT_BASIC | NETDEV_XDP_ACT_REDIRECT |
			    NETDEV_XDP_ACT_RX_SG;

#ifdef CONFIG_BNXT_SRIOV
	init_waitqueue_head(&bp->sriov_cfg_wait);
#endif
	if (BNXT_SUPPORTS_TPA(bp)) {
		bp->gro_func = bnxt_gro_func_5730x;
		if (BNXT_CHIP_P4(bp))
			bp->gro_func = bnxt_gro_func_5731x;
		else if (BNXT_CHIP_P5_PLUS(bp))
			bp->gro_func = bnxt_gro_func_5750x;
	}
	if (!BNXT_CHIP_P4_PLUS(bp))
		bp->flags |= BNXT_FLAG_DOUBLE_DB;

	rc = bnxt_init_mac_addr(bp);
	if (rc) {
		dev_err(&pdev->dev, "Unable to initialize mac address.\n");
		rc = -EADDRNOTAVAIL;
		goto init_err_pci_clean;
	}

	if (BNXT_PF(bp)) {
		/* Read the adapter's DSN to use as the eswitch switch_id */
		rc = bnxt_pcie_dsn_get(bp, bp->dsn);
	}

	/* MTU range: 60 - FW defined max */
	dev->min_mtu = ETH_ZLEN;
	dev->max_mtu = bp->max_mtu;

	rc = bnxt_probe_phy(bp, true);
	if (rc)
		goto init_err_pci_clean;

	hw_resc = &bp->hw_resc;
	bp->max_fltr = hw_resc->max_rx_em_flows + hw_resc->max_rx_wm_flows +
		       BNXT_L2_FLTR_MAX_FLTR;
	/* Older firmware may not report these filters properly */
	if (bp->max_fltr < BNXT_MAX_FLTR)
		bp->max_fltr = BNXT_MAX_FLTR;
	bnxt_init_l2_fltr_tbl(bp);
	__bnxt_set_rx_skb_mode(bp, false);
	bnxt_set_tpa_flags(bp);
	bnxt_init_ring_params(bp);
	bnxt_set_ring_params(bp);
	bnxt_rdma_aux_device_init(bp);
	rc = bnxt_set_dflt_rings(bp, true);
	if (rc) {
		if (BNXT_VF(bp) && rc == -ENODEV) {
			netdev_err(bp->dev, "Cannot configure VF rings while PF is unavailable.\n");
		} else {
			netdev_err(bp->dev, "Not enough rings available.\n");
			rc = -ENOMEM;
		}
		goto init_err_pci_clean;
	}

	bnxt_fw_init_one_p3(bp);

	bnxt_init_dflt_coal(bp);

	if (dev->hw_features & BNXT_HW_FEATURE_VLAN_ALL_RX)
		bp->flags |= BNXT_FLAG_STRIP_VLAN;

	rc = bnxt_init_int_mode(bp);
	if (rc)
		goto init_err_pci_clean;

	/* No TC has been set yet and rings may have been trimmed due to
	 * limited MSIX, so we re-initialize the TX rings per TC.
	 */
	bp->tx_nr_rings_per_tc = bp->tx_nr_rings;

	if (BNXT_PF(bp)) {
		if (!bnxt_pf_wq) {
			bnxt_pf_wq =
				create_singlethread_workqueue("bnxt_pf_wq");
			if (!bnxt_pf_wq) {
				dev_err(&pdev->dev, "Unable to create workqueue.\n");
				rc = -ENOMEM;
				goto init_err_pci_clean;
			}
		}
		rc = bnxt_init_tc(bp);
		if (rc)
			netdev_err(dev, "Failed to initialize TC flower offload, err = %d.\n",
				   rc);
	}

	bnxt_inv_fw_health_reg(bp);
	rc = bnxt_dl_register(bp);
	if (rc)
		goto init_err_dl;

	INIT_LIST_HEAD(&bp->usr_fltr_list);

	if (BNXT_SUPPORTS_NTUPLE_VNIC(bp))
		bp->rss_cap |= BNXT_RSS_CAP_MULTI_RSS_CTX;
	if (BNXT_SUPPORTS_QUEUE_API(bp))
		dev->queue_mgmt_ops = &bnxt_queue_mgmt_ops;
	dev->request_ops_lock = true;
	dev->netmem_tx = true;

	rc = register_netdev(dev);
	if (rc)
		goto init_err_cleanup;

	bnxt_dl_fw_reporters_create(bp);

	bnxt_rdma_aux_device_add(bp);

	bnxt_print_device_info(bp);

	pci_save_state(pdev);

	return 0;
init_err_cleanup:
	bnxt_rdma_aux_device_uninit(bp);
	bnxt_dl_unregister(bp);
init_err_dl:
	bnxt_shutdown_tc(bp);
	bnxt_clear_int_mode(bp);

init_err_pci_clean:
	bnxt_hwrm_func_drv_unrgtr(bp);
	bnxt_free_hwrm_resources(bp);
	bnxt_hwmon_uninit(bp);
	bnxt_ethtool_free(bp);
	bnxt_ptp_clear(bp);
	kfree(bp->ptp_cfg);
	bp->ptp_cfg = NULL;
	kfree(bp->fw_health);
	bp->fw_health = NULL;
	bnxt_cleanup_pci(bp);
	bnxt_free_ctx_mem(bp, true);
	bnxt_free_crash_dump_mem(bp);
	kfree(bp->rss_indir_tbl);
	bp->rss_indir_tbl = NULL;

init_err_free:
	free_netdev(dev);
	return rc;
}

static void bnxt_shutdown(struct pci_dev *pdev)
{
	struct net_device *dev = pci_get_drvdata(pdev);
	struct bnxt *bp;

	if (!dev)
		return;

	rtnl_lock();
	netdev_lock(dev);
	bp = netdev_priv(dev);
	if (!bp)
		goto shutdown_exit;

	if (netif_running(dev))
		netif_close(dev);

	if (bnxt_hwrm_func_drv_unrgtr(bp)) {
		pcie_flr(pdev);
		goto shutdown_exit;
	}
	bnxt_ptp_clear(bp);
	bnxt_clear_int_mode(bp);
	pci_disable_device(pdev);

	if (system_state == SYSTEM_POWER_OFF) {
		pci_wake_from_d3(pdev, bp->wol);
		pci_set_power_state(pdev, PCI_D3hot);
	}

shutdown_exit:
	netdev_unlock(dev);
	rtnl_unlock();
}

#ifdef CONFIG_PM_SLEEP
static int bnxt_suspend(struct device *device)
{
	struct net_device *dev = dev_get_drvdata(device);
	struct bnxt *bp = netdev_priv(dev);
	int rc = 0;

	bnxt_ulp_stop(bp);

	netdev_lock(dev);
	if (netif_running(dev)) {
		netif_device_detach(dev);
		rc = bnxt_close(dev);
	}
	bnxt_hwrm_func_drv_unrgtr(bp);
	bnxt_ptp_clear(bp);
	pci_disable_device(bp->pdev);
	bnxt_free_ctx_mem(bp, false);
	netdev_unlock(dev);
	return rc;
}

static int bnxt_resume(struct device *device)
{
	struct net_device *dev = dev_get_drvdata(device);
	struct bnxt *bp = netdev_priv(dev);
	int rc = 0;

	netdev_lock(dev);
	rc = pci_enable_device(bp->pdev);
	if (rc) {
		netdev_err(dev, "Cannot re-enable PCI device during resume, err = %d\n",
			   rc);
		goto resume_exit;
	}
	pci_set_master(bp->pdev);
	if (bnxt_hwrm_ver_get(bp)) {
		rc = -ENODEV;
		goto resume_exit;
	}
	rc = bnxt_hwrm_func_reset(bp);
	if (rc) {
		rc = -EBUSY;
		goto resume_exit;
	}

	rc = bnxt_hwrm_func_qcaps(bp);
	if (rc)
		goto resume_exit;

	bnxt_clear_reservations(bp, true);

	if (bnxt_hwrm_func_drv_rgtr(bp, NULL, 0, false)) {
		rc = -ENODEV;
		goto resume_exit;
	}
	if (bp->fw_crash_mem)
		bnxt_hwrm_crash_dump_mem_cfg(bp);

	if (bnxt_ptp_init(bp)) {
		kfree(bp->ptp_cfg);
		bp->ptp_cfg = NULL;
	}
	bnxt_get_wol_settings(bp);
	if (netif_running(dev)) {
		rc = bnxt_open(dev);
		if (!rc)
			netif_device_attach(dev);
	}

resume_exit:
	netdev_unlock(bp->dev);
	bnxt_ulp_start(bp, rc);
	if (!rc)
		bnxt_reenable_sriov(bp);
	return rc;
}

static SIMPLE_DEV_PM_OPS(bnxt_pm_ops, bnxt_suspend, bnxt_resume);
#define BNXT_PM_OPS (&bnxt_pm_ops)

#else

#define BNXT_PM_OPS NULL

#endif /* CONFIG_PM_SLEEP */

/**
 * bnxt_io_error_detected - called when PCI error is detected
 * @pdev: Pointer to PCI device
 * @state: The current pci connection state
 *
 * This function is called after a PCI bus error affecting
 * this device has been detected.
 */
static pci_ers_result_t bnxt_io_error_detected(struct pci_dev *pdev,
					       pci_channel_state_t state)
{
	struct net_device *netdev = pci_get_drvdata(pdev);
	struct bnxt *bp = netdev_priv(netdev);
	bool abort = false;

	netdev_info(netdev, "PCI I/O error detected\n");

	bnxt_ulp_stop(bp);

	netdev_lock(netdev);
	netif_device_detach(netdev);

	if (test_and_set_bit(BNXT_STATE_IN_FW_RESET, &bp->state)) {
		netdev_err(bp->dev, "Firmware reset already in progress\n");
		abort = true;
	}

	if (abort || state == pci_channel_io_perm_failure) {
		netdev_unlock(netdev);
		return PCI_ERS_RESULT_DISCONNECT;
	}

	/* Link is not reliable anymore if state is pci_channel_io_frozen
	 * so we disable bus master to prevent any potential bad DMAs before
	 * freeing kernel memory.
	 */
	if (state == pci_channel_io_frozen) {
		set_bit(BNXT_STATE_PCI_CHANNEL_IO_FROZEN, &bp->state);
		bnxt_fw_fatal_close(bp);
	}

	if (netif_running(netdev))
		__bnxt_close_nic(bp, true, true);

	if (pci_is_enabled(pdev))
		pci_disable_device(pdev);
	bnxt_free_ctx_mem(bp, false);
	netdev_unlock(netdev);

	/* Request a slot reset. */
	return PCI_ERS_RESULT_NEED_RESET;
}

/**
 * bnxt_io_slot_reset - called after the pci bus has been reset.
 * @pdev: Pointer to PCI device
 *
 * Restart the card from scratch, as if from a cold-boot.
 * At this point, the card has experienced a hard reset,
 * followed by fixups by BIOS, and has its config space
 * set up identically to what it was at cold boot.
 */
static pci_ers_result_t bnxt_io_slot_reset(struct pci_dev *pdev)
{
	pci_ers_result_t result = PCI_ERS_RESULT_DISCONNECT;
	struct net_device *netdev = pci_get_drvdata(pdev);
	struct bnxt *bp = netdev_priv(netdev);
	int retry = 0;
	int err = 0;
	int off;

	netdev_info(bp->dev, "PCI Slot Reset\n");

	if (!(bp->flags & BNXT_FLAG_CHIP_P5_PLUS) &&
	    test_bit(BNXT_STATE_PCI_CHANNEL_IO_FROZEN, &bp->state))
		msleep(900);

	netdev_lock(netdev);

	if (pci_enable_device(pdev)) {
		dev_err(&pdev->dev,
			"Cannot re-enable PCI device after reset.\n");
	} else {
		pci_set_master(pdev);
		/* Upon fatal error, our device internal logic that latches to
		 * BAR value is getting reset and will restore only upon
		 * rewriting the BARs.
		 *
		 * As pci_restore_state() does not re-write the BARs if the
		 * value is same as saved value earlier, driver needs to
		 * write the BARs to 0 to force restore, in case of fatal error.
		 */
		if (test_and_clear_bit(BNXT_STATE_PCI_CHANNEL_IO_FROZEN,
				       &bp->state)) {
			for (off = PCI_BASE_ADDRESS_0;
			     off <= PCI_BASE_ADDRESS_5; off += 4)
				pci_write_config_dword(bp->pdev, off, 0);
		}
		pci_restore_state(pdev);
		pci_save_state(pdev);

		bnxt_inv_fw_health_reg(bp);
		bnxt_try_map_fw_health_reg(bp);

		/* In some PCIe AER scenarios, firmware may take up to
		 * 10 seconds to become ready in the worst case.
		 */
		do {
			err = bnxt_try_recover_fw(bp);
			if (!err)
				break;
			retry++;
		} while (retry < BNXT_FW_SLOT_RESET_RETRY);

		if (err) {
			dev_err(&pdev->dev, "Firmware not ready\n");
			goto reset_exit;
		}

		err = bnxt_hwrm_func_reset(bp);
		if (!err)
			result = PCI_ERS_RESULT_RECOVERED;

		/* IRQ will be initialized later in bnxt_io_resume */
		bnxt_ulp_irq_stop(bp);
		bnxt_clear_int_mode(bp);
	}

reset_exit:
	clear_bit(BNXT_STATE_IN_FW_RESET, &bp->state);
	bnxt_clear_reservations(bp, true);
	netdev_unlock(netdev);

	return result;
}

/**
 * bnxt_io_resume - called when traffic can start flowing again.
 * @pdev: Pointer to PCI device
 *
 * This callback is called when the error recovery driver tells
 * us that its OK to resume normal operation.
 */
static void bnxt_io_resume(struct pci_dev *pdev)
{
	struct net_device *netdev = pci_get_drvdata(pdev);
	struct bnxt *bp = netdev_priv(netdev);
	int err;

	netdev_info(bp->dev, "PCI Slot Resume\n");
	netdev_lock(netdev);

	err = bnxt_hwrm_func_qcaps(bp);
	if (!err) {
		if (netif_running(netdev)) {
			err = bnxt_open(netdev);
		} else {
			err = bnxt_reserve_rings(bp, true);
			if (!err)
				err = bnxt_init_int_mode(bp);
		}
	}

	if (!err)
		netif_device_attach(netdev);

	netdev_unlock(netdev);
	bnxt_ulp_start(bp, err);
	if (!err)
		bnxt_reenable_sriov(bp);
}

static const struct pci_error_handlers bnxt_err_handler = {
	.error_detected	= bnxt_io_error_detected,
	.slot_reset	= bnxt_io_slot_reset,
	.resume		= bnxt_io_resume
};

static struct pci_driver bnxt_pci_driver = {
	.name		= DRV_MODULE_NAME,
	.id_table	= bnxt_pci_tbl,
	.probe		= bnxt_init_one,
	.remove		= bnxt_remove_one,
	.shutdown	= bnxt_shutdown,
	.driver.pm	= BNXT_PM_OPS,
	.err_handler	= &bnxt_err_handler,
#if defined(CONFIG_BNXT_SRIOV)
	.sriov_configure = bnxt_sriov_configure,
#endif
};

static int __init bnxt_init(void)
{
	int err;

	bnxt_debug_init();
	err = pci_register_driver(&bnxt_pci_driver);
	if (err) {
		bnxt_debug_exit();
		return err;
	}

	return 0;
}

static void __exit bnxt_exit(void)
{
	pci_unregister_driver(&bnxt_pci_driver);
	if (bnxt_pf_wq)
		destroy_workqueue(bnxt_pf_wq);
	bnxt_debug_exit();
}

module_init(bnxt_init);
module_exit(bnxt_exit);<|MERGE_RESOLUTION|>--- conflicted
+++ resolved
@@ -266,10 +266,7 @@
 	[BNXT_CTX_CA2]		= DBG_LOG_BUFFER_FLUSH_REQ_TYPE_CA2_TRACE,
 	[BNXT_CTX_RIGP1]	= DBG_LOG_BUFFER_FLUSH_REQ_TYPE_RIGP1_TRACE,
 	[BNXT_CTX_KONG]		= DBG_LOG_BUFFER_FLUSH_REQ_TYPE_AFM_KONG_HWRM_TRACE,
-<<<<<<< HEAD
-=======
 	[BNXT_CTX_QPC]		= DBG_LOG_BUFFER_FLUSH_REQ_TYPE_ERR_QPC_TRACE,
->>>>>>> b35fc656
 };
 
 static struct workqueue_struct *bnxt_pf_wq;
@@ -9163,11 +9160,7 @@
 	int rc = 0;
 	u16 type;
 
-<<<<<<< HEAD
-	for (type = BNXT_CTX_SRT; type <= BNXT_CTX_KONG; type++) {
-=======
 	for (type = BNXT_CTX_SRT; type <= BNXT_CTX_QPC; type++) {
->>>>>>> b35fc656
 		ctxm = &ctx->ctx_arr[type];
 		if (!bnxt_bs_trace_avail(bp, type))
 			continue;
