/* Broadcom NetXtreme-C/E network driver.
 *
 * Copyright (c) 2014-2016 Broadcom Corporation
 * Copyright (c) 2016-2018 Broadcom Limited
 *
 * This program is free software; you can redistribute it and/or modify
 * it under the terms of the GNU General Public License as published by
 * the Free Software Foundation.
 */

#include <linux/module.h>

#include <linux/stringify.h>
#include <linux/kernel.h>
#include <linux/timer.h>
#include <linux/errno.h>
#include <linux/ioport.h>
#include <linux/slab.h>
#include <linux/vmalloc.h>
#include <linux/interrupt.h>
#include <linux/pci.h>
#include <linux/netdevice.h>
#include <linux/etherdevice.h>
#include <linux/skbuff.h>
#include <linux/dma-mapping.h>
#include <linux/bitops.h>
#include <linux/io.h>
#include <linux/irq.h>
#include <linux/delay.h>
#include <asm/byteorder.h>
#include <asm/page.h>
#include <linux/time.h>
#include <linux/mii.h>
#include <linux/if.h>
#include <linux/if_vlan.h>
#include <linux/if_bridge.h>
#include <linux/rtc.h>
#include <linux/bpf.h>
#include <net/ip.h>
#include <net/tcp.h>
#include <net/udp.h>
#include <net/checksum.h>
#include <net/ip6_checksum.h>
#include <net/udp_tunnel.h>
#include <linux/workqueue.h>
#include <linux/prefetch.h>
#include <linux/cache.h>
#include <linux/log2.h>
#include <linux/aer.h>
#include <linux/bitmap.h>
#include <linux/cpu_rmap.h>
#include <linux/cpumask.h>
#include <net/pkt_cls.h>
#include <linux/hwmon.h>
#include <linux/hwmon-sysfs.h>

#include "bnxt_hsi.h"
#include "bnxt.h"
#include "bnxt_ulp.h"
#include "bnxt_sriov.h"
#include "bnxt_ethtool.h"
#include "bnxt_dcb.h"
#include "bnxt_xdp.h"
#include "bnxt_vfr.h"
#include "bnxt_tc.h"
#include "bnxt_devlink.h"
#include "bnxt_debugfs.h"

#define BNXT_TX_TIMEOUT		(5 * HZ)

static const char version[] =
	"Broadcom NetXtreme-C/E driver " DRV_MODULE_NAME " v" DRV_MODULE_VERSION "\n";

MODULE_LICENSE("GPL");
MODULE_DESCRIPTION("Broadcom BCM573xx network driver");
MODULE_VERSION(DRV_MODULE_VERSION);

#define BNXT_RX_OFFSET (NET_SKB_PAD + NET_IP_ALIGN)
#define BNXT_RX_DMA_OFFSET NET_SKB_PAD
#define BNXT_RX_COPY_THRESH 256

#define BNXT_TX_PUSH_THRESH 164

enum board_idx {
	BCM57301,
	BCM57302,
	BCM57304,
	BCM57417_NPAR,
	BCM58700,
	BCM57311,
	BCM57312,
	BCM57402,
	BCM57404,
	BCM57406,
	BCM57402_NPAR,
	BCM57407,
	BCM57412,
	BCM57414,
	BCM57416,
	BCM57417,
	BCM57412_NPAR,
	BCM57314,
	BCM57417_SFP,
	BCM57416_SFP,
	BCM57404_NPAR,
	BCM57406_NPAR,
	BCM57407_SFP,
	BCM57407_NPAR,
	BCM57414_NPAR,
	BCM57416_NPAR,
	BCM57452,
	BCM57454,
	BCM5745x_NPAR,
	BCM58802,
	BCM58804,
	BCM58808,
	NETXTREME_E_VF,
	NETXTREME_C_VF,
	NETXTREME_S_VF,
};

/* indexed by enum above */
static const struct {
	char *name;
} board_info[] = {
	[BCM57301] = { "Broadcom BCM57301 NetXtreme-C 10Gb Ethernet" },
	[BCM57302] = { "Broadcom BCM57302 NetXtreme-C 10Gb/25Gb Ethernet" },
	[BCM57304] = { "Broadcom BCM57304 NetXtreme-C 10Gb/25Gb/40Gb/50Gb Ethernet" },
	[BCM57417_NPAR] = { "Broadcom BCM57417 NetXtreme-E Ethernet Partition" },
	[BCM58700] = { "Broadcom BCM58700 Nitro 1Gb/2.5Gb/10Gb Ethernet" },
	[BCM57311] = { "Broadcom BCM57311 NetXtreme-C 10Gb Ethernet" },
	[BCM57312] = { "Broadcom BCM57312 NetXtreme-C 10Gb/25Gb Ethernet" },
	[BCM57402] = { "Broadcom BCM57402 NetXtreme-E 10Gb Ethernet" },
	[BCM57404] = { "Broadcom BCM57404 NetXtreme-E 10Gb/25Gb Ethernet" },
	[BCM57406] = { "Broadcom BCM57406 NetXtreme-E 10GBase-T Ethernet" },
	[BCM57402_NPAR] = { "Broadcom BCM57402 NetXtreme-E Ethernet Partition" },
	[BCM57407] = { "Broadcom BCM57407 NetXtreme-E 10GBase-T Ethernet" },
	[BCM57412] = { "Broadcom BCM57412 NetXtreme-E 10Gb Ethernet" },
	[BCM57414] = { "Broadcom BCM57414 NetXtreme-E 10Gb/25Gb Ethernet" },
	[BCM57416] = { "Broadcom BCM57416 NetXtreme-E 10GBase-T Ethernet" },
	[BCM57417] = { "Broadcom BCM57417 NetXtreme-E 10GBase-T Ethernet" },
	[BCM57412_NPAR] = { "Broadcom BCM57412 NetXtreme-E Ethernet Partition" },
	[BCM57314] = { "Broadcom BCM57314 NetXtreme-C 10Gb/25Gb/40Gb/50Gb Ethernet" },
	[BCM57417_SFP] = { "Broadcom BCM57417 NetXtreme-E 10Gb/25Gb Ethernet" },
	[BCM57416_SFP] = { "Broadcom BCM57416 NetXtreme-E 10Gb Ethernet" },
	[BCM57404_NPAR] = { "Broadcom BCM57404 NetXtreme-E Ethernet Partition" },
	[BCM57406_NPAR] = { "Broadcom BCM57406 NetXtreme-E Ethernet Partition" },
	[BCM57407_SFP] = { "Broadcom BCM57407 NetXtreme-E 25Gb Ethernet" },
	[BCM57407_NPAR] = { "Broadcom BCM57407 NetXtreme-E Ethernet Partition" },
	[BCM57414_NPAR] = { "Broadcom BCM57414 NetXtreme-E Ethernet Partition" },
	[BCM57416_NPAR] = { "Broadcom BCM57416 NetXtreme-E Ethernet Partition" },
	[BCM57452] = { "Broadcom BCM57452 NetXtreme-E 10Gb/25Gb/40Gb/50Gb Ethernet" },
	[BCM57454] = { "Broadcom BCM57454 NetXtreme-E 10Gb/25Gb/40Gb/50Gb/100Gb Ethernet" },
	[BCM5745x_NPAR] = { "Broadcom BCM5745x NetXtreme-E Ethernet Partition" },
	[BCM58802] = { "Broadcom BCM58802 NetXtreme-S 10Gb/25Gb/40Gb/50Gb Ethernet" },
	[BCM58804] = { "Broadcom BCM58804 NetXtreme-S 10Gb/25Gb/40Gb/50Gb/100Gb Ethernet" },
	[BCM58808] = { "Broadcom BCM58808 NetXtreme-S 10Gb/25Gb/40Gb/50Gb/100Gb Ethernet" },
	[NETXTREME_E_VF] = { "Broadcom NetXtreme-E Ethernet Virtual Function" },
	[NETXTREME_C_VF] = { "Broadcom NetXtreme-C Ethernet Virtual Function" },
	[NETXTREME_S_VF] = { "Broadcom NetXtreme-S Ethernet Virtual Function" },
};

static const struct pci_device_id bnxt_pci_tbl[] = {
	{ PCI_VDEVICE(BROADCOM, 0x1604), .driver_data = BCM5745x_NPAR },
	{ PCI_VDEVICE(BROADCOM, 0x1605), .driver_data = BCM5745x_NPAR },
	{ PCI_VDEVICE(BROADCOM, 0x1614), .driver_data = BCM57454 },
	{ PCI_VDEVICE(BROADCOM, 0x16c0), .driver_data = BCM57417_NPAR },
	{ PCI_VDEVICE(BROADCOM, 0x16c8), .driver_data = BCM57301 },
	{ PCI_VDEVICE(BROADCOM, 0x16c9), .driver_data = BCM57302 },
	{ PCI_VDEVICE(BROADCOM, 0x16ca), .driver_data = BCM57304 },
	{ PCI_VDEVICE(BROADCOM, 0x16cc), .driver_data = BCM57417_NPAR },
	{ PCI_VDEVICE(BROADCOM, 0x16cd), .driver_data = BCM58700 },
	{ PCI_VDEVICE(BROADCOM, 0x16ce), .driver_data = BCM57311 },
	{ PCI_VDEVICE(BROADCOM, 0x16cf), .driver_data = BCM57312 },
	{ PCI_VDEVICE(BROADCOM, 0x16d0), .driver_data = BCM57402 },
	{ PCI_VDEVICE(BROADCOM, 0x16d1), .driver_data = BCM57404 },
	{ PCI_VDEVICE(BROADCOM, 0x16d2), .driver_data = BCM57406 },
	{ PCI_VDEVICE(BROADCOM, 0x16d4), .driver_data = BCM57402_NPAR },
	{ PCI_VDEVICE(BROADCOM, 0x16d5), .driver_data = BCM57407 },
	{ PCI_VDEVICE(BROADCOM, 0x16d6), .driver_data = BCM57412 },
	{ PCI_VDEVICE(BROADCOM, 0x16d7), .driver_data = BCM57414 },
	{ PCI_VDEVICE(BROADCOM, 0x16d8), .driver_data = BCM57416 },
	{ PCI_VDEVICE(BROADCOM, 0x16d9), .driver_data = BCM57417 },
	{ PCI_VDEVICE(BROADCOM, 0x16de), .driver_data = BCM57412_NPAR },
	{ PCI_VDEVICE(BROADCOM, 0x16df), .driver_data = BCM57314 },
	{ PCI_VDEVICE(BROADCOM, 0x16e2), .driver_data = BCM57417_SFP },
	{ PCI_VDEVICE(BROADCOM, 0x16e3), .driver_data = BCM57416_SFP },
	{ PCI_VDEVICE(BROADCOM, 0x16e7), .driver_data = BCM57404_NPAR },
	{ PCI_VDEVICE(BROADCOM, 0x16e8), .driver_data = BCM57406_NPAR },
	{ PCI_VDEVICE(BROADCOM, 0x16e9), .driver_data = BCM57407_SFP },
	{ PCI_VDEVICE(BROADCOM, 0x16ea), .driver_data = BCM57407_NPAR },
	{ PCI_VDEVICE(BROADCOM, 0x16eb), .driver_data = BCM57412_NPAR },
	{ PCI_VDEVICE(BROADCOM, 0x16ec), .driver_data = BCM57414_NPAR },
	{ PCI_VDEVICE(BROADCOM, 0x16ed), .driver_data = BCM57414_NPAR },
	{ PCI_VDEVICE(BROADCOM, 0x16ee), .driver_data = BCM57416_NPAR },
	{ PCI_VDEVICE(BROADCOM, 0x16ef), .driver_data = BCM57416_NPAR },
	{ PCI_VDEVICE(BROADCOM, 0x16f0), .driver_data = BCM58808 },
	{ PCI_VDEVICE(BROADCOM, 0x16f1), .driver_data = BCM57452 },
	{ PCI_VDEVICE(BROADCOM, 0xd802), .driver_data = BCM58802 },
	{ PCI_VDEVICE(BROADCOM, 0xd804), .driver_data = BCM58804 },
#ifdef CONFIG_BNXT_SRIOV
	{ PCI_VDEVICE(BROADCOM, 0x1606), .driver_data = NETXTREME_E_VF },
	{ PCI_VDEVICE(BROADCOM, 0x1609), .driver_data = NETXTREME_E_VF },
	{ PCI_VDEVICE(BROADCOM, 0x16c1), .driver_data = NETXTREME_E_VF },
	{ PCI_VDEVICE(BROADCOM, 0x16cb), .driver_data = NETXTREME_C_VF },
	{ PCI_VDEVICE(BROADCOM, 0x16d3), .driver_data = NETXTREME_E_VF },
	{ PCI_VDEVICE(BROADCOM, 0x16dc), .driver_data = NETXTREME_E_VF },
	{ PCI_VDEVICE(BROADCOM, 0x16e1), .driver_data = NETXTREME_C_VF },
	{ PCI_VDEVICE(BROADCOM, 0x16e5), .driver_data = NETXTREME_C_VF },
	{ PCI_VDEVICE(BROADCOM, 0xd800), .driver_data = NETXTREME_S_VF },
#endif
	{ 0 }
};

MODULE_DEVICE_TABLE(pci, bnxt_pci_tbl);

static const u16 bnxt_vf_req_snif[] = {
	HWRM_FUNC_CFG,
	HWRM_FUNC_VF_CFG,
	HWRM_PORT_PHY_QCFG,
	HWRM_CFA_L2_FILTER_ALLOC,
};

static const u16 bnxt_async_events_arr[] = {
	ASYNC_EVENT_CMPL_EVENT_ID_LINK_STATUS_CHANGE,
	ASYNC_EVENT_CMPL_EVENT_ID_PF_DRVR_UNLOAD,
	ASYNC_EVENT_CMPL_EVENT_ID_PORT_CONN_NOT_ALLOWED,
	ASYNC_EVENT_CMPL_EVENT_ID_VF_CFG_CHANGE,
	ASYNC_EVENT_CMPL_EVENT_ID_LINK_SPEED_CFG_CHANGE,
};

static struct workqueue_struct *bnxt_pf_wq;

static bool bnxt_vf_pciid(enum board_idx idx)
{
	return (idx == NETXTREME_C_VF || idx == NETXTREME_E_VF ||
		idx == NETXTREME_S_VF);
}

#define DB_CP_REARM_FLAGS	(DB_KEY_CP | DB_IDX_VALID)
#define DB_CP_FLAGS		(DB_KEY_CP | DB_IDX_VALID | DB_IRQ_DIS)
#define DB_CP_IRQ_DIS_FLAGS	(DB_KEY_CP | DB_IRQ_DIS)

#define BNXT_CP_DB_REARM(db, raw_cons)					\
		writel(DB_CP_REARM_FLAGS | RING_CMP(raw_cons), db)

#define BNXT_CP_DB(db, raw_cons)					\
		writel(DB_CP_FLAGS | RING_CMP(raw_cons), db)

#define BNXT_CP_DB_IRQ_DIS(db)						\
		writel(DB_CP_IRQ_DIS_FLAGS, db)

const u16 bnxt_lhint_arr[] = {
	TX_BD_FLAGS_LHINT_512_AND_SMALLER,
	TX_BD_FLAGS_LHINT_512_TO_1023,
	TX_BD_FLAGS_LHINT_1024_TO_2047,
	TX_BD_FLAGS_LHINT_1024_TO_2047,
	TX_BD_FLAGS_LHINT_2048_AND_LARGER,
	TX_BD_FLAGS_LHINT_2048_AND_LARGER,
	TX_BD_FLAGS_LHINT_2048_AND_LARGER,
	TX_BD_FLAGS_LHINT_2048_AND_LARGER,
	TX_BD_FLAGS_LHINT_2048_AND_LARGER,
	TX_BD_FLAGS_LHINT_2048_AND_LARGER,
	TX_BD_FLAGS_LHINT_2048_AND_LARGER,
	TX_BD_FLAGS_LHINT_2048_AND_LARGER,
	TX_BD_FLAGS_LHINT_2048_AND_LARGER,
	TX_BD_FLAGS_LHINT_2048_AND_LARGER,
	TX_BD_FLAGS_LHINT_2048_AND_LARGER,
	TX_BD_FLAGS_LHINT_2048_AND_LARGER,
	TX_BD_FLAGS_LHINT_2048_AND_LARGER,
	TX_BD_FLAGS_LHINT_2048_AND_LARGER,
	TX_BD_FLAGS_LHINT_2048_AND_LARGER,
};

static u16 bnxt_xmit_get_cfa_action(struct sk_buff *skb)
{
	struct metadata_dst *md_dst = skb_metadata_dst(skb);

	if (!md_dst || md_dst->type != METADATA_HW_PORT_MUX)
		return 0;

	return md_dst->u.port_info.port_id;
}

static netdev_tx_t bnxt_start_xmit(struct sk_buff *skb, struct net_device *dev)
{
	struct bnxt *bp = netdev_priv(dev);
	struct tx_bd *txbd;
	struct tx_bd_ext *txbd1;
	struct netdev_queue *txq;
	int i;
	dma_addr_t mapping;
	unsigned int length, pad = 0;
	u32 len, free_size, vlan_tag_flags, cfa_action, flags;
	u16 prod, last_frag;
	struct pci_dev *pdev = bp->pdev;
	struct bnxt_tx_ring_info *txr;
	struct bnxt_sw_tx_bd *tx_buf;

	i = skb_get_queue_mapping(skb);
	if (unlikely(i >= bp->tx_nr_rings)) {
		dev_kfree_skb_any(skb);
		return NETDEV_TX_OK;
	}

	txq = netdev_get_tx_queue(dev, i);
	txr = &bp->tx_ring[bp->tx_ring_map[i]];
	prod = txr->tx_prod;

	free_size = bnxt_tx_avail(bp, txr);
	if (unlikely(free_size < skb_shinfo(skb)->nr_frags + 2)) {
		netif_tx_stop_queue(txq);
		return NETDEV_TX_BUSY;
	}

	length = skb->len;
	len = skb_headlen(skb);
	last_frag = skb_shinfo(skb)->nr_frags;

	txbd = &txr->tx_desc_ring[TX_RING(prod)][TX_IDX(prod)];

	txbd->tx_bd_opaque = prod;

	tx_buf = &txr->tx_buf_ring[prod];
	tx_buf->skb = skb;
	tx_buf->nr_frags = last_frag;

	vlan_tag_flags = 0;
	cfa_action = bnxt_xmit_get_cfa_action(skb);
	if (skb_vlan_tag_present(skb)) {
		vlan_tag_flags = TX_BD_CFA_META_KEY_VLAN |
				 skb_vlan_tag_get(skb);
		/* Currently supports 8021Q, 8021AD vlan offloads
		 * QINQ1, QINQ2, QINQ3 vlan headers are deprecated
		 */
		if (skb->vlan_proto == htons(ETH_P_8021Q))
			vlan_tag_flags |= 1 << TX_BD_CFA_META_TPID_SHIFT;
	}

	if (free_size == bp->tx_ring_size && length <= bp->tx_push_thresh) {
		struct tx_push_buffer *tx_push_buf = txr->tx_push;
		struct tx_push_bd *tx_push = &tx_push_buf->push_bd;
		struct tx_bd_ext *tx_push1 = &tx_push->txbd2;
		void *pdata = tx_push_buf->data;
		u64 *end;
		int j, push_len;

		/* Set COAL_NOW to be ready quickly for the next push */
		tx_push->tx_bd_len_flags_type =
			cpu_to_le32((length << TX_BD_LEN_SHIFT) |
					TX_BD_TYPE_LONG_TX_BD |
					TX_BD_FLAGS_LHINT_512_AND_SMALLER |
					TX_BD_FLAGS_COAL_NOW |
					TX_BD_FLAGS_PACKET_END |
					(2 << TX_BD_FLAGS_BD_CNT_SHIFT));

		if (skb->ip_summed == CHECKSUM_PARTIAL)
			tx_push1->tx_bd_hsize_lflags =
					cpu_to_le32(TX_BD_FLAGS_TCP_UDP_CHKSUM);
		else
			tx_push1->tx_bd_hsize_lflags = 0;

		tx_push1->tx_bd_cfa_meta = cpu_to_le32(vlan_tag_flags);
		tx_push1->tx_bd_cfa_action =
			cpu_to_le32(cfa_action << TX_BD_CFA_ACTION_SHIFT);

		end = pdata + length;
		end = PTR_ALIGN(end, 8) - 1;
		*end = 0;

		skb_copy_from_linear_data(skb, pdata, len);
		pdata += len;
		for (j = 0; j < last_frag; j++) {
			skb_frag_t *frag = &skb_shinfo(skb)->frags[j];
			void *fptr;

			fptr = skb_frag_address_safe(frag);
			if (!fptr)
				goto normal_tx;

			memcpy(pdata, fptr, skb_frag_size(frag));
			pdata += skb_frag_size(frag);
		}

		txbd->tx_bd_len_flags_type = tx_push->tx_bd_len_flags_type;
		txbd->tx_bd_haddr = txr->data_mapping;
		prod = NEXT_TX(prod);
		txbd = &txr->tx_desc_ring[TX_RING(prod)][TX_IDX(prod)];
		memcpy(txbd, tx_push1, sizeof(*txbd));
		prod = NEXT_TX(prod);
		tx_push->doorbell =
			cpu_to_le32(DB_KEY_TX_PUSH | DB_LONG_TX_PUSH | prod);
		txr->tx_prod = prod;

		tx_buf->is_push = 1;
		netdev_tx_sent_queue(txq, skb->len);
		wmb();	/* Sync is_push and byte queue before pushing data */

		push_len = (length + sizeof(*tx_push) + 7) / 8;
		if (push_len > 16) {
			__iowrite64_copy(txr->tx_doorbell, tx_push_buf, 16);
			__iowrite32_copy(txr->tx_doorbell + 4, tx_push_buf + 1,
					 (push_len - 16) << 1);
		} else {
			__iowrite64_copy(txr->tx_doorbell, tx_push_buf,
					 push_len);
		}

		goto tx_done;
	}

normal_tx:
	if (length < BNXT_MIN_PKT_SIZE) {
		pad = BNXT_MIN_PKT_SIZE - length;
		if (skb_pad(skb, pad)) {
			/* SKB already freed. */
			tx_buf->skb = NULL;
			return NETDEV_TX_OK;
		}
		length = BNXT_MIN_PKT_SIZE;
	}

	mapping = dma_map_single(&pdev->dev, skb->data, len, DMA_TO_DEVICE);

	if (unlikely(dma_mapping_error(&pdev->dev, mapping))) {
		dev_kfree_skb_any(skb);
		tx_buf->skb = NULL;
		return NETDEV_TX_OK;
	}

	dma_unmap_addr_set(tx_buf, mapping, mapping);
	flags = (len << TX_BD_LEN_SHIFT) | TX_BD_TYPE_LONG_TX_BD |
		((last_frag + 2) << TX_BD_FLAGS_BD_CNT_SHIFT);

	txbd->tx_bd_haddr = cpu_to_le64(mapping);

	prod = NEXT_TX(prod);
	txbd1 = (struct tx_bd_ext *)
		&txr->tx_desc_ring[TX_RING(prod)][TX_IDX(prod)];

	txbd1->tx_bd_hsize_lflags = 0;
	if (skb_is_gso(skb)) {
		u32 hdr_len;

		if (skb->encapsulation)
			hdr_len = skb_inner_network_offset(skb) +
				skb_inner_network_header_len(skb) +
				inner_tcp_hdrlen(skb);
		else
			hdr_len = skb_transport_offset(skb) +
				tcp_hdrlen(skb);

		txbd1->tx_bd_hsize_lflags = cpu_to_le32(TX_BD_FLAGS_LSO |
					TX_BD_FLAGS_T_IPID |
					(hdr_len << (TX_BD_HSIZE_SHIFT - 1)));
		length = skb_shinfo(skb)->gso_size;
		txbd1->tx_bd_mss = cpu_to_le32(length);
		length += hdr_len;
	} else if (skb->ip_summed == CHECKSUM_PARTIAL) {
		txbd1->tx_bd_hsize_lflags =
			cpu_to_le32(TX_BD_FLAGS_TCP_UDP_CHKSUM);
		txbd1->tx_bd_mss = 0;
	}

	length >>= 9;
	flags |= bnxt_lhint_arr[length];
	txbd->tx_bd_len_flags_type = cpu_to_le32(flags);

	txbd1->tx_bd_cfa_meta = cpu_to_le32(vlan_tag_flags);
	txbd1->tx_bd_cfa_action =
			cpu_to_le32(cfa_action << TX_BD_CFA_ACTION_SHIFT);
	for (i = 0; i < last_frag; i++) {
		skb_frag_t *frag = &skb_shinfo(skb)->frags[i];

		prod = NEXT_TX(prod);
		txbd = &txr->tx_desc_ring[TX_RING(prod)][TX_IDX(prod)];

		len = skb_frag_size(frag);
		mapping = skb_frag_dma_map(&pdev->dev, frag, 0, len,
					   DMA_TO_DEVICE);

		if (unlikely(dma_mapping_error(&pdev->dev, mapping)))
			goto tx_dma_error;

		tx_buf = &txr->tx_buf_ring[prod];
		dma_unmap_addr_set(tx_buf, mapping, mapping);

		txbd->tx_bd_haddr = cpu_to_le64(mapping);

		flags = len << TX_BD_LEN_SHIFT;
		txbd->tx_bd_len_flags_type = cpu_to_le32(flags);
	}

	flags &= ~TX_BD_LEN;
	txbd->tx_bd_len_flags_type =
		cpu_to_le32(((len + pad) << TX_BD_LEN_SHIFT) | flags |
			    TX_BD_FLAGS_PACKET_END);

	netdev_tx_sent_queue(txq, skb->len);

	/* Sync BD data before updating doorbell */
	wmb();

	prod = NEXT_TX(prod);
	txr->tx_prod = prod;

	if (!skb->xmit_more || netif_xmit_stopped(txq))
		bnxt_db_write(bp, txr->tx_doorbell, DB_KEY_TX | prod);

tx_done:

	mmiowb();

	if (unlikely(bnxt_tx_avail(bp, txr) <= MAX_SKB_FRAGS + 1)) {
		if (skb->xmit_more && !tx_buf->is_push)
			bnxt_db_write(bp, txr->tx_doorbell, DB_KEY_TX | prod);

		netif_tx_stop_queue(txq);

		/* netif_tx_stop_queue() must be done before checking
		 * tx index in bnxt_tx_avail() below, because in
		 * bnxt_tx_int(), we update tx index before checking for
		 * netif_tx_queue_stopped().
		 */
		smp_mb();
		if (bnxt_tx_avail(bp, txr) > bp->tx_wake_thresh)
			netif_tx_wake_queue(txq);
	}
	return NETDEV_TX_OK;

tx_dma_error:
	last_frag = i;

	/* start back at beginning and unmap skb */
	prod = txr->tx_prod;
	tx_buf = &txr->tx_buf_ring[prod];
	tx_buf->skb = NULL;
	dma_unmap_single(&pdev->dev, dma_unmap_addr(tx_buf, mapping),
			 skb_headlen(skb), PCI_DMA_TODEVICE);
	prod = NEXT_TX(prod);

	/* unmap remaining mapped pages */
	for (i = 0; i < last_frag; i++) {
		prod = NEXT_TX(prod);
		tx_buf = &txr->tx_buf_ring[prod];
		dma_unmap_page(&pdev->dev, dma_unmap_addr(tx_buf, mapping),
			       skb_frag_size(&skb_shinfo(skb)->frags[i]),
			       PCI_DMA_TODEVICE);
	}

	dev_kfree_skb_any(skb);
	return NETDEV_TX_OK;
}

static void bnxt_tx_int(struct bnxt *bp, struct bnxt_napi *bnapi, int nr_pkts)
{
	struct bnxt_tx_ring_info *txr = bnapi->tx_ring;
	struct netdev_queue *txq = netdev_get_tx_queue(bp->dev, txr->txq_index);
	u16 cons = txr->tx_cons;
	struct pci_dev *pdev = bp->pdev;
	int i;
	unsigned int tx_bytes = 0;

	for (i = 0; i < nr_pkts; i++) {
		struct bnxt_sw_tx_bd *tx_buf;
		struct sk_buff *skb;
		int j, last;

		tx_buf = &txr->tx_buf_ring[cons];
		cons = NEXT_TX(cons);
		skb = tx_buf->skb;
		tx_buf->skb = NULL;

		if (tx_buf->is_push) {
			tx_buf->is_push = 0;
			goto next_tx_int;
		}

		dma_unmap_single(&pdev->dev, dma_unmap_addr(tx_buf, mapping),
				 skb_headlen(skb), PCI_DMA_TODEVICE);
		last = tx_buf->nr_frags;

		for (j = 0; j < last; j++) {
			cons = NEXT_TX(cons);
			tx_buf = &txr->tx_buf_ring[cons];
			dma_unmap_page(
				&pdev->dev,
				dma_unmap_addr(tx_buf, mapping),
				skb_frag_size(&skb_shinfo(skb)->frags[j]),
				PCI_DMA_TODEVICE);
		}

next_tx_int:
		cons = NEXT_TX(cons);

		tx_bytes += skb->len;
		dev_kfree_skb_any(skb);
	}

	netdev_tx_completed_queue(txq, nr_pkts, tx_bytes);
	txr->tx_cons = cons;

	/* Need to make the tx_cons update visible to bnxt_start_xmit()
	 * before checking for netif_tx_queue_stopped().  Without the
	 * memory barrier, there is a small possibility that bnxt_start_xmit()
	 * will miss it and cause the queue to be stopped forever.
	 */
	smp_mb();

	if (unlikely(netif_tx_queue_stopped(txq)) &&
	    (bnxt_tx_avail(bp, txr) > bp->tx_wake_thresh)) {
		__netif_tx_lock(txq, smp_processor_id());
		if (netif_tx_queue_stopped(txq) &&
		    bnxt_tx_avail(bp, txr) > bp->tx_wake_thresh &&
		    txr->dev_state != BNXT_DEV_STATE_CLOSING)
			netif_tx_wake_queue(txq);
		__netif_tx_unlock(txq);
	}
}

static struct page *__bnxt_alloc_rx_page(struct bnxt *bp, dma_addr_t *mapping,
					 gfp_t gfp)
{
	struct device *dev = &bp->pdev->dev;
	struct page *page;

	page = alloc_page(gfp);
	if (!page)
		return NULL;

	*mapping = dma_map_page_attrs(dev, page, 0, PAGE_SIZE, bp->rx_dir,
				      DMA_ATTR_WEAK_ORDERING);
	if (dma_mapping_error(dev, *mapping)) {
		__free_page(page);
		return NULL;
	}
	*mapping += bp->rx_dma_offset;
	return page;
}

static inline u8 *__bnxt_alloc_rx_data(struct bnxt *bp, dma_addr_t *mapping,
				       gfp_t gfp)
{
	u8 *data;
	struct pci_dev *pdev = bp->pdev;

	data = kmalloc(bp->rx_buf_size, gfp);
	if (!data)
		return NULL;

	*mapping = dma_map_single_attrs(&pdev->dev, data + bp->rx_dma_offset,
					bp->rx_buf_use_size, bp->rx_dir,
					DMA_ATTR_WEAK_ORDERING);

	if (dma_mapping_error(&pdev->dev, *mapping)) {
		kfree(data);
		data = NULL;
	}
	return data;
}

int bnxt_alloc_rx_data(struct bnxt *bp, struct bnxt_rx_ring_info *rxr,
		       u16 prod, gfp_t gfp)
{
	struct rx_bd *rxbd = &rxr->rx_desc_ring[RX_RING(prod)][RX_IDX(prod)];
	struct bnxt_sw_rx_bd *rx_buf = &rxr->rx_buf_ring[prod];
	dma_addr_t mapping;

	if (BNXT_RX_PAGE_MODE(bp)) {
		struct page *page = __bnxt_alloc_rx_page(bp, &mapping, gfp);

		if (!page)
			return -ENOMEM;

		rx_buf->data = page;
		rx_buf->data_ptr = page_address(page) + bp->rx_offset;
	} else {
		u8 *data = __bnxt_alloc_rx_data(bp, &mapping, gfp);

		if (!data)
			return -ENOMEM;

		rx_buf->data = data;
		rx_buf->data_ptr = data + bp->rx_offset;
	}
	rx_buf->mapping = mapping;

	rxbd->rx_bd_haddr = cpu_to_le64(mapping);
	return 0;
}

void bnxt_reuse_rx_data(struct bnxt_rx_ring_info *rxr, u16 cons, void *data)
{
	u16 prod = rxr->rx_prod;
	struct bnxt_sw_rx_bd *cons_rx_buf, *prod_rx_buf;
	struct rx_bd *cons_bd, *prod_bd;

	prod_rx_buf = &rxr->rx_buf_ring[prod];
	cons_rx_buf = &rxr->rx_buf_ring[cons];

	prod_rx_buf->data = data;
	prod_rx_buf->data_ptr = cons_rx_buf->data_ptr;

	prod_rx_buf->mapping = cons_rx_buf->mapping;

	prod_bd = &rxr->rx_desc_ring[RX_RING(prod)][RX_IDX(prod)];
	cons_bd = &rxr->rx_desc_ring[RX_RING(cons)][RX_IDX(cons)];

	prod_bd->rx_bd_haddr = cons_bd->rx_bd_haddr;
}

static inline u16 bnxt_find_next_agg_idx(struct bnxt_rx_ring_info *rxr, u16 idx)
{
	u16 next, max = rxr->rx_agg_bmap_size;

	next = find_next_zero_bit(rxr->rx_agg_bmap, max, idx);
	if (next >= max)
		next = find_first_zero_bit(rxr->rx_agg_bmap, max);
	return next;
}

static inline int bnxt_alloc_rx_page(struct bnxt *bp,
				     struct bnxt_rx_ring_info *rxr,
				     u16 prod, gfp_t gfp)
{
	struct rx_bd *rxbd =
		&rxr->rx_agg_desc_ring[RX_RING(prod)][RX_IDX(prod)];
	struct bnxt_sw_rx_agg_bd *rx_agg_buf;
	struct pci_dev *pdev = bp->pdev;
	struct page *page;
	dma_addr_t mapping;
	u16 sw_prod = rxr->rx_sw_agg_prod;
	unsigned int offset = 0;

	if (PAGE_SIZE > BNXT_RX_PAGE_SIZE) {
		page = rxr->rx_page;
		if (!page) {
			page = alloc_page(gfp);
			if (!page)
				return -ENOMEM;
			rxr->rx_page = page;
			rxr->rx_page_offset = 0;
		}
		offset = rxr->rx_page_offset;
		rxr->rx_page_offset += BNXT_RX_PAGE_SIZE;
		if (rxr->rx_page_offset == PAGE_SIZE)
			rxr->rx_page = NULL;
		else
			get_page(page);
	} else {
		page = alloc_page(gfp);
		if (!page)
			return -ENOMEM;
	}

	mapping = dma_map_page_attrs(&pdev->dev, page, offset,
				     BNXT_RX_PAGE_SIZE, PCI_DMA_FROMDEVICE,
				     DMA_ATTR_WEAK_ORDERING);
	if (dma_mapping_error(&pdev->dev, mapping)) {
		__free_page(page);
		return -EIO;
	}

	if (unlikely(test_bit(sw_prod, rxr->rx_agg_bmap)))
		sw_prod = bnxt_find_next_agg_idx(rxr, sw_prod);

	__set_bit(sw_prod, rxr->rx_agg_bmap);
	rx_agg_buf = &rxr->rx_agg_ring[sw_prod];
	rxr->rx_sw_agg_prod = NEXT_RX_AGG(sw_prod);

	rx_agg_buf->page = page;
	rx_agg_buf->offset = offset;
	rx_agg_buf->mapping = mapping;
	rxbd->rx_bd_haddr = cpu_to_le64(mapping);
	rxbd->rx_bd_opaque = sw_prod;
	return 0;
}

static void bnxt_reuse_rx_agg_bufs(struct bnxt_napi *bnapi, u16 cp_cons,
				   u32 agg_bufs)
{
	struct bnxt *bp = bnapi->bp;
	struct bnxt_cp_ring_info *cpr = &bnapi->cp_ring;
	struct bnxt_rx_ring_info *rxr = bnapi->rx_ring;
	u16 prod = rxr->rx_agg_prod;
	u16 sw_prod = rxr->rx_sw_agg_prod;
	u32 i;

	for (i = 0; i < agg_bufs; i++) {
		u16 cons;
		struct rx_agg_cmp *agg;
		struct bnxt_sw_rx_agg_bd *cons_rx_buf, *prod_rx_buf;
		struct rx_bd *prod_bd;
		struct page *page;

		agg = (struct rx_agg_cmp *)
			&cpr->cp_desc_ring[CP_RING(cp_cons)][CP_IDX(cp_cons)];
		cons = agg->rx_agg_cmp_opaque;
		__clear_bit(cons, rxr->rx_agg_bmap);

		if (unlikely(test_bit(sw_prod, rxr->rx_agg_bmap)))
			sw_prod = bnxt_find_next_agg_idx(rxr, sw_prod);

		__set_bit(sw_prod, rxr->rx_agg_bmap);
		prod_rx_buf = &rxr->rx_agg_ring[sw_prod];
		cons_rx_buf = &rxr->rx_agg_ring[cons];

		/* It is possible for sw_prod to be equal to cons, so
		 * set cons_rx_buf->page to NULL first.
		 */
		page = cons_rx_buf->page;
		cons_rx_buf->page = NULL;
		prod_rx_buf->page = page;
		prod_rx_buf->offset = cons_rx_buf->offset;

		prod_rx_buf->mapping = cons_rx_buf->mapping;

		prod_bd = &rxr->rx_agg_desc_ring[RX_RING(prod)][RX_IDX(prod)];

		prod_bd->rx_bd_haddr = cpu_to_le64(cons_rx_buf->mapping);
		prod_bd->rx_bd_opaque = sw_prod;

		prod = NEXT_RX_AGG(prod);
		sw_prod = NEXT_RX_AGG(sw_prod);
		cp_cons = NEXT_CMP(cp_cons);
	}
	rxr->rx_agg_prod = prod;
	rxr->rx_sw_agg_prod = sw_prod;
}

static struct sk_buff *bnxt_rx_page_skb(struct bnxt *bp,
					struct bnxt_rx_ring_info *rxr,
					u16 cons, void *data, u8 *data_ptr,
					dma_addr_t dma_addr,
					unsigned int offset_and_len)
{
	unsigned int payload = offset_and_len >> 16;
	unsigned int len = offset_and_len & 0xffff;
	struct skb_frag_struct *frag;
	struct page *page = data;
	u16 prod = rxr->rx_prod;
	struct sk_buff *skb;
	int off, err;

	err = bnxt_alloc_rx_data(bp, rxr, prod, GFP_ATOMIC);
	if (unlikely(err)) {
		bnxt_reuse_rx_data(rxr, cons, data);
		return NULL;
	}
	dma_addr -= bp->rx_dma_offset;
	dma_unmap_page_attrs(&bp->pdev->dev, dma_addr, PAGE_SIZE, bp->rx_dir,
			     DMA_ATTR_WEAK_ORDERING);

	if (unlikely(!payload))
		payload = eth_get_headlen(data_ptr, len);

	skb = napi_alloc_skb(&rxr->bnapi->napi, payload);
	if (!skb) {
		__free_page(page);
		return NULL;
	}

	off = (void *)data_ptr - page_address(page);
	skb_add_rx_frag(skb, 0, page, off, len, PAGE_SIZE);
	memcpy(skb->data - NET_IP_ALIGN, data_ptr - NET_IP_ALIGN,
	       payload + NET_IP_ALIGN);

	frag = &skb_shinfo(skb)->frags[0];
	skb_frag_size_sub(frag, payload);
	frag->page_offset += payload;
	skb->data_len -= payload;
	skb->tail += payload;

	return skb;
}

static struct sk_buff *bnxt_rx_skb(struct bnxt *bp,
				   struct bnxt_rx_ring_info *rxr, u16 cons,
				   void *data, u8 *data_ptr,
				   dma_addr_t dma_addr,
				   unsigned int offset_and_len)
{
	u16 prod = rxr->rx_prod;
	struct sk_buff *skb;
	int err;

	err = bnxt_alloc_rx_data(bp, rxr, prod, GFP_ATOMIC);
	if (unlikely(err)) {
		bnxt_reuse_rx_data(rxr, cons, data);
		return NULL;
	}

	skb = build_skb(data, 0);
	dma_unmap_single_attrs(&bp->pdev->dev, dma_addr, bp->rx_buf_use_size,
			       bp->rx_dir, DMA_ATTR_WEAK_ORDERING);
	if (!skb) {
		kfree(data);
		return NULL;
	}

	skb_reserve(skb, bp->rx_offset);
	skb_put(skb, offset_and_len & 0xffff);
	return skb;
}

static struct sk_buff *bnxt_rx_pages(struct bnxt *bp, struct bnxt_napi *bnapi,
				     struct sk_buff *skb, u16 cp_cons,
				     u32 agg_bufs)
{
	struct pci_dev *pdev = bp->pdev;
	struct bnxt_cp_ring_info *cpr = &bnapi->cp_ring;
	struct bnxt_rx_ring_info *rxr = bnapi->rx_ring;
	u16 prod = rxr->rx_agg_prod;
	u32 i;

	for (i = 0; i < agg_bufs; i++) {
		u16 cons, frag_len;
		struct rx_agg_cmp *agg;
		struct bnxt_sw_rx_agg_bd *cons_rx_buf;
		struct page *page;
		dma_addr_t mapping;

		agg = (struct rx_agg_cmp *)
			&cpr->cp_desc_ring[CP_RING(cp_cons)][CP_IDX(cp_cons)];
		cons = agg->rx_agg_cmp_opaque;
		frag_len = (le32_to_cpu(agg->rx_agg_cmp_len_flags_type) &
			    RX_AGG_CMP_LEN) >> RX_AGG_CMP_LEN_SHIFT;

		cons_rx_buf = &rxr->rx_agg_ring[cons];
		skb_fill_page_desc(skb, i, cons_rx_buf->page,
				   cons_rx_buf->offset, frag_len);
		__clear_bit(cons, rxr->rx_agg_bmap);

		/* It is possible for bnxt_alloc_rx_page() to allocate
		 * a sw_prod index that equals the cons index, so we
		 * need to clear the cons entry now.
		 */
		mapping = cons_rx_buf->mapping;
		page = cons_rx_buf->page;
		cons_rx_buf->page = NULL;

		if (bnxt_alloc_rx_page(bp, rxr, prod, GFP_ATOMIC) != 0) {
			struct skb_shared_info *shinfo;
			unsigned int nr_frags;

			shinfo = skb_shinfo(skb);
			nr_frags = --shinfo->nr_frags;
			__skb_frag_set_page(&shinfo->frags[nr_frags], NULL);

			dev_kfree_skb(skb);

			cons_rx_buf->page = page;

			/* Update prod since possibly some pages have been
			 * allocated already.
			 */
			rxr->rx_agg_prod = prod;
			bnxt_reuse_rx_agg_bufs(bnapi, cp_cons, agg_bufs - i);
			return NULL;
		}

		dma_unmap_page_attrs(&pdev->dev, mapping, BNXT_RX_PAGE_SIZE,
				     PCI_DMA_FROMDEVICE,
				     DMA_ATTR_WEAK_ORDERING);

		skb->data_len += frag_len;
		skb->len += frag_len;
		skb->truesize += PAGE_SIZE;

		prod = NEXT_RX_AGG(prod);
		cp_cons = NEXT_CMP(cp_cons);
	}
	rxr->rx_agg_prod = prod;
	return skb;
}

static int bnxt_agg_bufs_valid(struct bnxt *bp, struct bnxt_cp_ring_info *cpr,
			       u8 agg_bufs, u32 *raw_cons)
{
	u16 last;
	struct rx_agg_cmp *agg;

	*raw_cons = ADV_RAW_CMP(*raw_cons, agg_bufs);
	last = RING_CMP(*raw_cons);
	agg = (struct rx_agg_cmp *)
		&cpr->cp_desc_ring[CP_RING(last)][CP_IDX(last)];
	return RX_AGG_CMP_VALID(agg, *raw_cons);
}

static inline struct sk_buff *bnxt_copy_skb(struct bnxt_napi *bnapi, u8 *data,
					    unsigned int len,
					    dma_addr_t mapping)
{
	struct bnxt *bp = bnapi->bp;
	struct pci_dev *pdev = bp->pdev;
	struct sk_buff *skb;

	skb = napi_alloc_skb(&bnapi->napi, len);
	if (!skb)
		return NULL;

	dma_sync_single_for_cpu(&pdev->dev, mapping, bp->rx_copy_thresh,
				bp->rx_dir);

	memcpy(skb->data - NET_IP_ALIGN, data - NET_IP_ALIGN,
	       len + NET_IP_ALIGN);

	dma_sync_single_for_device(&pdev->dev, mapping, bp->rx_copy_thresh,
				   bp->rx_dir);

	skb_put(skb, len);
	return skb;
}

static int bnxt_discard_rx(struct bnxt *bp, struct bnxt_napi *bnapi,
			   u32 *raw_cons, void *cmp)
{
	struct bnxt_cp_ring_info *cpr = &bnapi->cp_ring;
	struct rx_cmp *rxcmp = cmp;
	u32 tmp_raw_cons = *raw_cons;
	u8 cmp_type, agg_bufs = 0;

	cmp_type = RX_CMP_TYPE(rxcmp);

	if (cmp_type == CMP_TYPE_RX_L2_CMP) {
		agg_bufs = (le32_to_cpu(rxcmp->rx_cmp_misc_v1) &
			    RX_CMP_AGG_BUFS) >>
			   RX_CMP_AGG_BUFS_SHIFT;
	} else if (cmp_type == CMP_TYPE_RX_L2_TPA_END_CMP) {
		struct rx_tpa_end_cmp *tpa_end = cmp;

		agg_bufs = (le32_to_cpu(tpa_end->rx_tpa_end_cmp_misc_v1) &
			    RX_TPA_END_CMP_AGG_BUFS) >>
			   RX_TPA_END_CMP_AGG_BUFS_SHIFT;
	}

	if (agg_bufs) {
		if (!bnxt_agg_bufs_valid(bp, cpr, agg_bufs, &tmp_raw_cons))
			return -EBUSY;
	}
	*raw_cons = tmp_raw_cons;
	return 0;
}

static void bnxt_queue_sp_work(struct bnxt *bp)
{
	if (BNXT_PF(bp))
		queue_work(bnxt_pf_wq, &bp->sp_task);
	else
		schedule_work(&bp->sp_task);
}

static void bnxt_cancel_sp_work(struct bnxt *bp)
{
	if (BNXT_PF(bp))
		flush_workqueue(bnxt_pf_wq);
	else
		cancel_work_sync(&bp->sp_task);
}

static void bnxt_sched_reset(struct bnxt *bp, struct bnxt_rx_ring_info *rxr)
{
	if (!rxr->bnapi->in_reset) {
		rxr->bnapi->in_reset = true;
		set_bit(BNXT_RESET_TASK_SP_EVENT, &bp->sp_event);
		bnxt_queue_sp_work(bp);
	}
	rxr->rx_next_cons = 0xffff;
}

static void bnxt_tpa_start(struct bnxt *bp, struct bnxt_rx_ring_info *rxr,
			   struct rx_tpa_start_cmp *tpa_start,
			   struct rx_tpa_start_cmp_ext *tpa_start1)
{
	u8 agg_id = TPA_START_AGG_ID(tpa_start);
	u16 cons, prod;
	struct bnxt_tpa_info *tpa_info;
	struct bnxt_sw_rx_bd *cons_rx_buf, *prod_rx_buf;
	struct rx_bd *prod_bd;
	dma_addr_t mapping;

	cons = tpa_start->rx_tpa_start_cmp_opaque;
	prod = rxr->rx_prod;
	cons_rx_buf = &rxr->rx_buf_ring[cons];
	prod_rx_buf = &rxr->rx_buf_ring[prod];
	tpa_info = &rxr->rx_tpa[agg_id];

	if (unlikely(cons != rxr->rx_next_cons)) {
		bnxt_sched_reset(bp, rxr);
		return;
	}
	/* Store cfa_code in tpa_info to use in tpa_end
	 * completion processing.
	 */
	tpa_info->cfa_code = TPA_START_CFA_CODE(tpa_start1);
	prod_rx_buf->data = tpa_info->data;
	prod_rx_buf->data_ptr = tpa_info->data_ptr;

	mapping = tpa_info->mapping;
	prod_rx_buf->mapping = mapping;

	prod_bd = &rxr->rx_desc_ring[RX_RING(prod)][RX_IDX(prod)];

	prod_bd->rx_bd_haddr = cpu_to_le64(mapping);

	tpa_info->data = cons_rx_buf->data;
	tpa_info->data_ptr = cons_rx_buf->data_ptr;
	cons_rx_buf->data = NULL;
	tpa_info->mapping = cons_rx_buf->mapping;

	tpa_info->len =
		le32_to_cpu(tpa_start->rx_tpa_start_cmp_len_flags_type) >>
				RX_TPA_START_CMP_LEN_SHIFT;
	if (likely(TPA_START_HASH_VALID(tpa_start))) {
		u32 hash_type = TPA_START_HASH_TYPE(tpa_start);

		tpa_info->hash_type = PKT_HASH_TYPE_L4;
		tpa_info->gso_type = SKB_GSO_TCPV4;
		/* RSS profiles 1 and 3 with extract code 0 for inner 4-tuple */
		if (hash_type == 3 || TPA_START_IS_IPV6(tpa_start1))
			tpa_info->gso_type = SKB_GSO_TCPV6;
		tpa_info->rss_hash =
			le32_to_cpu(tpa_start->rx_tpa_start_cmp_rss_hash);
	} else {
		tpa_info->hash_type = PKT_HASH_TYPE_NONE;
		tpa_info->gso_type = 0;
		if (netif_msg_rx_err(bp))
			netdev_warn(bp->dev, "TPA packet without valid hash\n");
	}
	tpa_info->flags2 = le32_to_cpu(tpa_start1->rx_tpa_start_cmp_flags2);
	tpa_info->metadata = le32_to_cpu(tpa_start1->rx_tpa_start_cmp_metadata);
	tpa_info->hdr_info = le32_to_cpu(tpa_start1->rx_tpa_start_cmp_hdr_info);

	rxr->rx_prod = NEXT_RX(prod);
	cons = NEXT_RX(cons);
	rxr->rx_next_cons = NEXT_RX(cons);
	cons_rx_buf = &rxr->rx_buf_ring[cons];

	bnxt_reuse_rx_data(rxr, cons, cons_rx_buf->data);
	rxr->rx_prod = NEXT_RX(rxr->rx_prod);
	cons_rx_buf->data = NULL;
}

static void bnxt_abort_tpa(struct bnxt *bp, struct bnxt_napi *bnapi,
			   u16 cp_cons, u32 agg_bufs)
{
	if (agg_bufs)
		bnxt_reuse_rx_agg_bufs(bnapi, cp_cons, agg_bufs);
}

static struct sk_buff *bnxt_gro_func_5731x(struct bnxt_tpa_info *tpa_info,
					   int payload_off, int tcp_ts,
					   struct sk_buff *skb)
{
#ifdef CONFIG_INET
	struct tcphdr *th;
	int len, nw_off;
	u16 outer_ip_off, inner_ip_off, inner_mac_off;
	u32 hdr_info = tpa_info->hdr_info;
	bool loopback = false;

	inner_ip_off = BNXT_TPA_INNER_L3_OFF(hdr_info);
	inner_mac_off = BNXT_TPA_INNER_L2_OFF(hdr_info);
	outer_ip_off = BNXT_TPA_OUTER_L3_OFF(hdr_info);

	/* If the packet is an internal loopback packet, the offsets will
	 * have an extra 4 bytes.
	 */
	if (inner_mac_off == 4) {
		loopback = true;
	} else if (inner_mac_off > 4) {
		__be16 proto = *((__be16 *)(skb->data + inner_ip_off -
					    ETH_HLEN - 2));

		/* We only support inner iPv4/ipv6.  If we don't see the
		 * correct protocol ID, it must be a loopback packet where
		 * the offsets are off by 4.
		 */
		if (proto != htons(ETH_P_IP) && proto != htons(ETH_P_IPV6))
			loopback = true;
	}
	if (loopback) {
		/* internal loopback packet, subtract all offsets by 4 */
		inner_ip_off -= 4;
		inner_mac_off -= 4;
		outer_ip_off -= 4;
	}

	nw_off = inner_ip_off - ETH_HLEN;
	skb_set_network_header(skb, nw_off);
	if (tpa_info->flags2 & RX_TPA_START_CMP_FLAGS2_IP_TYPE) {
		struct ipv6hdr *iph = ipv6_hdr(skb);

		skb_set_transport_header(skb, nw_off + sizeof(struct ipv6hdr));
		len = skb->len - skb_transport_offset(skb);
		th = tcp_hdr(skb);
		th->check = ~tcp_v6_check(len, &iph->saddr, &iph->daddr, 0);
	} else {
		struct iphdr *iph = ip_hdr(skb);

		skb_set_transport_header(skb, nw_off + sizeof(struct iphdr));
		len = skb->len - skb_transport_offset(skb);
		th = tcp_hdr(skb);
		th->check = ~tcp_v4_check(len, iph->saddr, iph->daddr, 0);
	}

	if (inner_mac_off) { /* tunnel */
		struct udphdr *uh = NULL;
		__be16 proto = *((__be16 *)(skb->data + outer_ip_off -
					    ETH_HLEN - 2));

		if (proto == htons(ETH_P_IP)) {
			struct iphdr *iph = (struct iphdr *)skb->data;

			if (iph->protocol == IPPROTO_UDP)
				uh = (struct udphdr *)(iph + 1);
		} else {
			struct ipv6hdr *iph = (struct ipv6hdr *)skb->data;

			if (iph->nexthdr == IPPROTO_UDP)
				uh = (struct udphdr *)(iph + 1);
		}
		if (uh) {
			if (uh->check)
				skb_shinfo(skb)->gso_type |=
					SKB_GSO_UDP_TUNNEL_CSUM;
			else
				skb_shinfo(skb)->gso_type |= SKB_GSO_UDP_TUNNEL;
		}
	}
#endif
	return skb;
}

#define BNXT_IPV4_HDR_SIZE	(sizeof(struct iphdr) + sizeof(struct tcphdr))
#define BNXT_IPV6_HDR_SIZE	(sizeof(struct ipv6hdr) + sizeof(struct tcphdr))

static struct sk_buff *bnxt_gro_func_5730x(struct bnxt_tpa_info *tpa_info,
					   int payload_off, int tcp_ts,
					   struct sk_buff *skb)
{
#ifdef CONFIG_INET
	struct tcphdr *th;
	int len, nw_off, tcp_opt_len = 0;

	if (tcp_ts)
		tcp_opt_len = 12;

	if (tpa_info->gso_type == SKB_GSO_TCPV4) {
		struct iphdr *iph;

		nw_off = payload_off - BNXT_IPV4_HDR_SIZE - tcp_opt_len -
			 ETH_HLEN;
		skb_set_network_header(skb, nw_off);
		iph = ip_hdr(skb);
		skb_set_transport_header(skb, nw_off + sizeof(struct iphdr));
		len = skb->len - skb_transport_offset(skb);
		th = tcp_hdr(skb);
		th->check = ~tcp_v4_check(len, iph->saddr, iph->daddr, 0);
	} else if (tpa_info->gso_type == SKB_GSO_TCPV6) {
		struct ipv6hdr *iph;

		nw_off = payload_off - BNXT_IPV6_HDR_SIZE - tcp_opt_len -
			 ETH_HLEN;
		skb_set_network_header(skb, nw_off);
		iph = ipv6_hdr(skb);
		skb_set_transport_header(skb, nw_off + sizeof(struct ipv6hdr));
		len = skb->len - skb_transport_offset(skb);
		th = tcp_hdr(skb);
		th->check = ~tcp_v6_check(len, &iph->saddr, &iph->daddr, 0);
	} else {
		dev_kfree_skb_any(skb);
		return NULL;
	}

	if (nw_off) { /* tunnel */
		struct udphdr *uh = NULL;

		if (skb->protocol == htons(ETH_P_IP)) {
			struct iphdr *iph = (struct iphdr *)skb->data;

			if (iph->protocol == IPPROTO_UDP)
				uh = (struct udphdr *)(iph + 1);
		} else {
			struct ipv6hdr *iph = (struct ipv6hdr *)skb->data;

			if (iph->nexthdr == IPPROTO_UDP)
				uh = (struct udphdr *)(iph + 1);
		}
		if (uh) {
			if (uh->check)
				skb_shinfo(skb)->gso_type |=
					SKB_GSO_UDP_TUNNEL_CSUM;
			else
				skb_shinfo(skb)->gso_type |= SKB_GSO_UDP_TUNNEL;
		}
	}
#endif
	return skb;
}

static inline struct sk_buff *bnxt_gro_skb(struct bnxt *bp,
					   struct bnxt_tpa_info *tpa_info,
					   struct rx_tpa_end_cmp *tpa_end,
					   struct rx_tpa_end_cmp_ext *tpa_end1,
					   struct sk_buff *skb)
{
#ifdef CONFIG_INET
	int payload_off;
	u16 segs;

	segs = TPA_END_TPA_SEGS(tpa_end);
	if (segs == 1)
		return skb;

	NAPI_GRO_CB(skb)->count = segs;
	skb_shinfo(skb)->gso_size =
		le32_to_cpu(tpa_end1->rx_tpa_end_cmp_seg_len);
	skb_shinfo(skb)->gso_type = tpa_info->gso_type;
	payload_off = (le32_to_cpu(tpa_end->rx_tpa_end_cmp_misc_v1) &
		       RX_TPA_END_CMP_PAYLOAD_OFFSET) >>
		      RX_TPA_END_CMP_PAYLOAD_OFFSET_SHIFT;
	skb = bp->gro_func(tpa_info, payload_off, TPA_END_GRO_TS(tpa_end), skb);
	if (likely(skb))
		tcp_gro_complete(skb);
#endif
	return skb;
}

/* Given the cfa_code of a received packet determine which
 * netdev (vf-rep or PF) the packet is destined to.
 */
static struct net_device *bnxt_get_pkt_dev(struct bnxt *bp, u16 cfa_code)
{
	struct net_device *dev = bnxt_get_vf_rep(bp, cfa_code);

	/* if vf-rep dev is NULL, the must belongs to the PF */
	return dev ? dev : bp->dev;
}

static inline struct sk_buff *bnxt_tpa_end(struct bnxt *bp,
					   struct bnxt_napi *bnapi,
					   u32 *raw_cons,
					   struct rx_tpa_end_cmp *tpa_end,
					   struct rx_tpa_end_cmp_ext *tpa_end1,
					   u8 *event)
{
	struct bnxt_cp_ring_info *cpr = &bnapi->cp_ring;
	struct bnxt_rx_ring_info *rxr = bnapi->rx_ring;
	u8 agg_id = TPA_END_AGG_ID(tpa_end);
	u8 *data_ptr, agg_bufs;
	u16 cp_cons = RING_CMP(*raw_cons);
	unsigned int len;
	struct bnxt_tpa_info *tpa_info;
	dma_addr_t mapping;
	struct sk_buff *skb;
	void *data;

	if (unlikely(bnapi->in_reset)) {
		int rc = bnxt_discard_rx(bp, bnapi, raw_cons, tpa_end);

		if (rc < 0)
			return ERR_PTR(-EBUSY);
		return NULL;
	}

	tpa_info = &rxr->rx_tpa[agg_id];
	data = tpa_info->data;
	data_ptr = tpa_info->data_ptr;
	prefetch(data_ptr);
	len = tpa_info->len;
	mapping = tpa_info->mapping;

	agg_bufs = (le32_to_cpu(tpa_end->rx_tpa_end_cmp_misc_v1) &
		    RX_TPA_END_CMP_AGG_BUFS) >> RX_TPA_END_CMP_AGG_BUFS_SHIFT;

	if (agg_bufs) {
		if (!bnxt_agg_bufs_valid(bp, cpr, agg_bufs, raw_cons))
			return ERR_PTR(-EBUSY);

		*event |= BNXT_AGG_EVENT;
		cp_cons = NEXT_CMP(cp_cons);
	}

	if (unlikely(agg_bufs > MAX_SKB_FRAGS || TPA_END_ERRORS(tpa_end1))) {
		bnxt_abort_tpa(bp, bnapi, cp_cons, agg_bufs);
		if (agg_bufs > MAX_SKB_FRAGS)
			netdev_warn(bp->dev, "TPA frags %d exceeded MAX_SKB_FRAGS %d\n",
				    agg_bufs, (int)MAX_SKB_FRAGS);
		return NULL;
	}

	if (len <= bp->rx_copy_thresh) {
		skb = bnxt_copy_skb(bnapi, data_ptr, len, mapping);
		if (!skb) {
			bnxt_abort_tpa(bp, bnapi, cp_cons, agg_bufs);
			return NULL;
		}
	} else {
		u8 *new_data;
		dma_addr_t new_mapping;

		new_data = __bnxt_alloc_rx_data(bp, &new_mapping, GFP_ATOMIC);
		if (!new_data) {
			bnxt_abort_tpa(bp, bnapi, cp_cons, agg_bufs);
			return NULL;
		}

		tpa_info->data = new_data;
		tpa_info->data_ptr = new_data + bp->rx_offset;
		tpa_info->mapping = new_mapping;

		skb = build_skb(data, 0);
		dma_unmap_single_attrs(&bp->pdev->dev, mapping,
				       bp->rx_buf_use_size, bp->rx_dir,
				       DMA_ATTR_WEAK_ORDERING);

		if (!skb) {
			kfree(data);
			bnxt_abort_tpa(bp, bnapi, cp_cons, agg_bufs);
			return NULL;
		}
		skb_reserve(skb, bp->rx_offset);
		skb_put(skb, len);
	}

	if (agg_bufs) {
		skb = bnxt_rx_pages(bp, bnapi, skb, cp_cons, agg_bufs);
		if (!skb) {
			/* Page reuse already handled by bnxt_rx_pages(). */
			return NULL;
		}
	}

	skb->protocol =
		eth_type_trans(skb, bnxt_get_pkt_dev(bp, tpa_info->cfa_code));

	if (tpa_info->hash_type != PKT_HASH_TYPE_NONE)
		skb_set_hash(skb, tpa_info->rss_hash, tpa_info->hash_type);

	if ((tpa_info->flags2 & RX_CMP_FLAGS2_META_FORMAT_VLAN) &&
	    (skb->dev->features & NETIF_F_HW_VLAN_CTAG_RX)) {
		u16 vlan_proto = tpa_info->metadata >>
			RX_CMP_FLAGS2_METADATA_TPID_SFT;
		u16 vtag = tpa_info->metadata & RX_CMP_FLAGS2_METADATA_TCI_MASK;

		__vlan_hwaccel_put_tag(skb, htons(vlan_proto), vtag);
	}

	skb_checksum_none_assert(skb);
	if (likely(tpa_info->flags2 & RX_TPA_START_CMP_FLAGS2_L4_CS_CALC)) {
		skb->ip_summed = CHECKSUM_UNNECESSARY;
		skb->csum_level =
			(tpa_info->flags2 & RX_CMP_FLAGS2_T_L4_CS_CALC) >> 3;
	}

	if (TPA_END_GRO(tpa_end))
		skb = bnxt_gro_skb(bp, tpa_info, tpa_end, tpa_end1, skb);

	return skb;
}

static void bnxt_deliver_skb(struct bnxt *bp, struct bnxt_napi *bnapi,
			     struct sk_buff *skb)
{
	if (skb->dev != bp->dev) {
		/* this packet belongs to a vf-rep */
		bnxt_vf_rep_rx(bp, skb);
		return;
	}
	skb_record_rx_queue(skb, bnapi->index);
	napi_gro_receive(&bnapi->napi, skb);
}

/* returns the following:
 * 1       - 1 packet successfully received
 * 0       - successful TPA_START, packet not completed yet
 * -EBUSY  - completion ring does not have all the agg buffers yet
 * -ENOMEM - packet aborted due to out of memory
 * -EIO    - packet aborted due to hw error indicated in BD
 */
static int bnxt_rx_pkt(struct bnxt *bp, struct bnxt_napi *bnapi, u32 *raw_cons,
		       u8 *event)
{
	struct bnxt_cp_ring_info *cpr = &bnapi->cp_ring;
	struct bnxt_rx_ring_info *rxr = bnapi->rx_ring;
	struct net_device *dev = bp->dev;
	struct rx_cmp *rxcmp;
	struct rx_cmp_ext *rxcmp1;
	u32 tmp_raw_cons = *raw_cons;
	u16 cfa_code, cons, prod, cp_cons = RING_CMP(tmp_raw_cons);
	struct bnxt_sw_rx_bd *rx_buf;
	unsigned int len;
	u8 *data_ptr, agg_bufs, cmp_type;
	dma_addr_t dma_addr;
	struct sk_buff *skb;
	void *data;
	int rc = 0;
	u32 misc;

	rxcmp = (struct rx_cmp *)
			&cpr->cp_desc_ring[CP_RING(cp_cons)][CP_IDX(cp_cons)];

	tmp_raw_cons = NEXT_RAW_CMP(tmp_raw_cons);
	cp_cons = RING_CMP(tmp_raw_cons);
	rxcmp1 = (struct rx_cmp_ext *)
			&cpr->cp_desc_ring[CP_RING(cp_cons)][CP_IDX(cp_cons)];

	if (!RX_CMP_VALID(rxcmp1, tmp_raw_cons))
		return -EBUSY;

	cmp_type = RX_CMP_TYPE(rxcmp);

	prod = rxr->rx_prod;

	if (cmp_type == CMP_TYPE_RX_L2_TPA_START_CMP) {
		bnxt_tpa_start(bp, rxr, (struct rx_tpa_start_cmp *)rxcmp,
			       (struct rx_tpa_start_cmp_ext *)rxcmp1);

		*event |= BNXT_RX_EVENT;
		goto next_rx_no_prod_no_len;

	} else if (cmp_type == CMP_TYPE_RX_L2_TPA_END_CMP) {
		skb = bnxt_tpa_end(bp, bnapi, &tmp_raw_cons,
				   (struct rx_tpa_end_cmp *)rxcmp,
				   (struct rx_tpa_end_cmp_ext *)rxcmp1, event);

		if (IS_ERR(skb))
			return -EBUSY;

		rc = -ENOMEM;
		if (likely(skb)) {
			bnxt_deliver_skb(bp, bnapi, skb);
			rc = 1;
		}
		*event |= BNXT_RX_EVENT;
		goto next_rx_no_prod_no_len;
	}

	cons = rxcmp->rx_cmp_opaque;
	rx_buf = &rxr->rx_buf_ring[cons];
	data = rx_buf->data;
	data_ptr = rx_buf->data_ptr;
	if (unlikely(cons != rxr->rx_next_cons)) {
		int rc1 = bnxt_discard_rx(bp, bnapi, raw_cons, rxcmp);

		bnxt_sched_reset(bp, rxr);
		return rc1;
	}
	prefetch(data_ptr);

	misc = le32_to_cpu(rxcmp->rx_cmp_misc_v1);
	agg_bufs = (misc & RX_CMP_AGG_BUFS) >> RX_CMP_AGG_BUFS_SHIFT;

	if (agg_bufs) {
		if (!bnxt_agg_bufs_valid(bp, cpr, agg_bufs, &tmp_raw_cons))
			return -EBUSY;

		cp_cons = NEXT_CMP(cp_cons);
		*event |= BNXT_AGG_EVENT;
	}
	*event |= BNXT_RX_EVENT;

	rx_buf->data = NULL;
	if (rxcmp1->rx_cmp_cfa_code_errors_v2 & RX_CMP_L2_ERRORS) {
		bnxt_reuse_rx_data(rxr, cons, data);
		if (agg_bufs)
			bnxt_reuse_rx_agg_bufs(bnapi, cp_cons, agg_bufs);

		rc = -EIO;
		goto next_rx;
	}

	len = le32_to_cpu(rxcmp->rx_cmp_len_flags_type) >> RX_CMP_LEN_SHIFT;
	dma_addr = rx_buf->mapping;

	if (bnxt_rx_xdp(bp, rxr, cons, data, &data_ptr, &len, event)) {
		rc = 1;
		goto next_rx;
	}

	if (len <= bp->rx_copy_thresh) {
		skb = bnxt_copy_skb(bnapi, data_ptr, len, dma_addr);
		bnxt_reuse_rx_data(rxr, cons, data);
		if (!skb) {
			rc = -ENOMEM;
			goto next_rx;
		}
	} else {
		u32 payload;

		if (rx_buf->data_ptr == data_ptr)
			payload = misc & RX_CMP_PAYLOAD_OFFSET;
		else
			payload = 0;
		skb = bp->rx_skb_func(bp, rxr, cons, data, data_ptr, dma_addr,
				      payload | len);
		if (!skb) {
			rc = -ENOMEM;
			goto next_rx;
		}
	}

	if (agg_bufs) {
		skb = bnxt_rx_pages(bp, bnapi, skb, cp_cons, agg_bufs);
		if (!skb) {
			rc = -ENOMEM;
			goto next_rx;
		}
	}

	if (RX_CMP_HASH_VALID(rxcmp)) {
		u32 hash_type = RX_CMP_HASH_TYPE(rxcmp);
		enum pkt_hash_types type = PKT_HASH_TYPE_L4;

		/* RSS profiles 1 and 3 with extract code 0 for inner 4-tuple */
		if (hash_type != 1 && hash_type != 3)
			type = PKT_HASH_TYPE_L3;
		skb_set_hash(skb, le32_to_cpu(rxcmp->rx_cmp_rss_hash), type);
	}

	cfa_code = RX_CMP_CFA_CODE(rxcmp1);
	skb->protocol = eth_type_trans(skb, bnxt_get_pkt_dev(bp, cfa_code));

	if ((rxcmp1->rx_cmp_flags2 &
	     cpu_to_le32(RX_CMP_FLAGS2_META_FORMAT_VLAN)) &&
	    (skb->dev->features & NETIF_F_HW_VLAN_CTAG_RX)) {
		u32 meta_data = le32_to_cpu(rxcmp1->rx_cmp_meta_data);
		u16 vtag = meta_data & RX_CMP_FLAGS2_METADATA_TCI_MASK;
		u16 vlan_proto = meta_data >> RX_CMP_FLAGS2_METADATA_TPID_SFT;

		__vlan_hwaccel_put_tag(skb, htons(vlan_proto), vtag);
	}

	skb_checksum_none_assert(skb);
	if (RX_CMP_L4_CS_OK(rxcmp1)) {
		if (dev->features & NETIF_F_RXCSUM) {
			skb->ip_summed = CHECKSUM_UNNECESSARY;
			skb->csum_level = RX_CMP_ENCAP(rxcmp1);
		}
	} else {
		if (rxcmp1->rx_cmp_cfa_code_errors_v2 & RX_CMP_L4_CS_ERR_BITS) {
			if (dev->features & NETIF_F_RXCSUM)
				cpr->rx_l4_csum_errors++;
		}
	}

	bnxt_deliver_skb(bp, bnapi, skb);
	rc = 1;

next_rx:
	rxr->rx_prod = NEXT_RX(prod);
	rxr->rx_next_cons = NEXT_RX(cons);

	cpr->rx_packets += 1;
	cpr->rx_bytes += len;

next_rx_no_prod_no_len:
	*raw_cons = tmp_raw_cons;

	return rc;
}

/* In netpoll mode, if we are using a combined completion ring, we need to
 * discard the rx packets and recycle the buffers.
 */
static int bnxt_force_rx_discard(struct bnxt *bp, struct bnxt_napi *bnapi,
				 u32 *raw_cons, u8 *event)
{
	struct bnxt_cp_ring_info *cpr = &bnapi->cp_ring;
	u32 tmp_raw_cons = *raw_cons;
	struct rx_cmp_ext *rxcmp1;
	struct rx_cmp *rxcmp;
	u16 cp_cons;
	u8 cmp_type;

	cp_cons = RING_CMP(tmp_raw_cons);
	rxcmp = (struct rx_cmp *)
			&cpr->cp_desc_ring[CP_RING(cp_cons)][CP_IDX(cp_cons)];

	tmp_raw_cons = NEXT_RAW_CMP(tmp_raw_cons);
	cp_cons = RING_CMP(tmp_raw_cons);
	rxcmp1 = (struct rx_cmp_ext *)
			&cpr->cp_desc_ring[CP_RING(cp_cons)][CP_IDX(cp_cons)];

	if (!RX_CMP_VALID(rxcmp1, tmp_raw_cons))
		return -EBUSY;

	cmp_type = RX_CMP_TYPE(rxcmp);
	if (cmp_type == CMP_TYPE_RX_L2_CMP) {
		rxcmp1->rx_cmp_cfa_code_errors_v2 |=
			cpu_to_le32(RX_CMPL_ERRORS_CRC_ERROR);
	} else if (cmp_type == CMP_TYPE_RX_L2_TPA_END_CMP) {
		struct rx_tpa_end_cmp_ext *tpa_end1;

		tpa_end1 = (struct rx_tpa_end_cmp_ext *)rxcmp1;
		tpa_end1->rx_tpa_end_cmp_errors_v2 |=
			cpu_to_le32(RX_TPA_END_CMP_ERRORS);
	}
	return bnxt_rx_pkt(bp, bnapi, raw_cons, event);
}

#define BNXT_GET_EVENT_PORT(data)	\
	((data) &			\
	 ASYNC_EVENT_CMPL_PORT_CONN_NOT_ALLOWED_EVENT_DATA1_PORT_ID_MASK)

static int bnxt_async_event_process(struct bnxt *bp,
				    struct hwrm_async_event_cmpl *cmpl)
{
	u16 event_id = le16_to_cpu(cmpl->event_id);

	/* TODO CHIMP_FW: Define event id's for link change, error etc */
	switch (event_id) {
	case ASYNC_EVENT_CMPL_EVENT_ID_LINK_SPEED_CFG_CHANGE: {
		u32 data1 = le32_to_cpu(cmpl->event_data1);
		struct bnxt_link_info *link_info = &bp->link_info;

		if (BNXT_VF(bp))
			goto async_event_process_exit;

		/* print unsupported speed warning in forced speed mode only */
		if (!(link_info->autoneg & BNXT_AUTONEG_SPEED) &&
		    (data1 & 0x20000)) {
			u16 fw_speed = link_info->force_link_speed;
			u32 speed = bnxt_fw_to_ethtool_speed(fw_speed);

			if (speed != SPEED_UNKNOWN)
				netdev_warn(bp->dev, "Link speed %d no longer supported\n",
					    speed);
		}
		set_bit(BNXT_LINK_SPEED_CHNG_SP_EVENT, &bp->sp_event);
	}
	/* fall through */
	case ASYNC_EVENT_CMPL_EVENT_ID_LINK_STATUS_CHANGE:
		set_bit(BNXT_LINK_CHNG_SP_EVENT, &bp->sp_event);
		break;
	case ASYNC_EVENT_CMPL_EVENT_ID_PF_DRVR_UNLOAD:
		set_bit(BNXT_HWRM_PF_UNLOAD_SP_EVENT, &bp->sp_event);
		break;
	case ASYNC_EVENT_CMPL_EVENT_ID_PORT_CONN_NOT_ALLOWED: {
		u32 data1 = le32_to_cpu(cmpl->event_data1);
		u16 port_id = BNXT_GET_EVENT_PORT(data1);

		if (BNXT_VF(bp))
			break;

		if (bp->pf.port_id != port_id)
			break;

		set_bit(BNXT_HWRM_PORT_MODULE_SP_EVENT, &bp->sp_event);
		break;
	}
	case ASYNC_EVENT_CMPL_EVENT_ID_VF_CFG_CHANGE:
		if (BNXT_PF(bp))
			goto async_event_process_exit;
		set_bit(BNXT_RESET_TASK_SILENT_SP_EVENT, &bp->sp_event);
		break;
	default:
		goto async_event_process_exit;
	}
	bnxt_queue_sp_work(bp);
async_event_process_exit:
	bnxt_ulp_async_events(bp, cmpl);
	return 0;
}

static int bnxt_hwrm_handler(struct bnxt *bp, struct tx_cmp *txcmp)
{
	u16 cmpl_type = TX_CMP_TYPE(txcmp), vf_id, seq_id;
	struct hwrm_cmpl *h_cmpl = (struct hwrm_cmpl *)txcmp;
	struct hwrm_fwd_req_cmpl *fwd_req_cmpl =
				(struct hwrm_fwd_req_cmpl *)txcmp;

	switch (cmpl_type) {
	case CMPL_BASE_TYPE_HWRM_DONE:
		seq_id = le16_to_cpu(h_cmpl->sequence_id);
		if (seq_id == bp->hwrm_intr_seq_id)
			bp->hwrm_intr_seq_id = HWRM_SEQ_ID_INVALID;
		else
			netdev_err(bp->dev, "Invalid hwrm seq id %d\n", seq_id);
		break;

	case CMPL_BASE_TYPE_HWRM_FWD_REQ:
		vf_id = le16_to_cpu(fwd_req_cmpl->source_id);

		if ((vf_id < bp->pf.first_vf_id) ||
		    (vf_id >= bp->pf.first_vf_id + bp->pf.active_vfs)) {
			netdev_err(bp->dev, "Msg contains invalid VF id %x\n",
				   vf_id);
			return -EINVAL;
		}

		set_bit(vf_id - bp->pf.first_vf_id, bp->pf.vf_event_bmap);
		set_bit(BNXT_HWRM_EXEC_FWD_REQ_SP_EVENT, &bp->sp_event);
		bnxt_queue_sp_work(bp);
		break;

	case CMPL_BASE_TYPE_HWRM_ASYNC_EVENT:
		bnxt_async_event_process(bp,
					 (struct hwrm_async_event_cmpl *)txcmp);

	default:
		break;
	}

	return 0;
}

static irqreturn_t bnxt_msix(int irq, void *dev_instance)
{
	struct bnxt_napi *bnapi = dev_instance;
	struct bnxt *bp = bnapi->bp;
	struct bnxt_cp_ring_info *cpr = &bnapi->cp_ring;
	u32 cons = RING_CMP(cpr->cp_raw_cons);

	cpr->event_ctr++;
	prefetch(&cpr->cp_desc_ring[CP_RING(cons)][CP_IDX(cons)]);
	napi_schedule(&bnapi->napi);
	return IRQ_HANDLED;
}

static inline int bnxt_has_work(struct bnxt *bp, struct bnxt_cp_ring_info *cpr)
{
	u32 raw_cons = cpr->cp_raw_cons;
	u16 cons = RING_CMP(raw_cons);
	struct tx_cmp *txcmp;

	txcmp = &cpr->cp_desc_ring[CP_RING(cons)][CP_IDX(cons)];

	return TX_CMP_VALID(txcmp, raw_cons);
}

static irqreturn_t bnxt_inta(int irq, void *dev_instance)
{
	struct bnxt_napi *bnapi = dev_instance;
	struct bnxt *bp = bnapi->bp;
	struct bnxt_cp_ring_info *cpr = &bnapi->cp_ring;
	u32 cons = RING_CMP(cpr->cp_raw_cons);
	u32 int_status;

	prefetch(&cpr->cp_desc_ring[CP_RING(cons)][CP_IDX(cons)]);

	if (!bnxt_has_work(bp, cpr)) {
		int_status = readl(bp->bar0 + BNXT_CAG_REG_LEGACY_INT_STATUS);
		/* return if erroneous interrupt */
		if (!(int_status & (0x10000 << cpr->cp_ring_struct.fw_ring_id)))
			return IRQ_NONE;
	}

	/* disable ring IRQ */
	BNXT_CP_DB_IRQ_DIS(cpr->cp_doorbell);

	/* Return here if interrupt is shared and is disabled. */
	if (unlikely(atomic_read(&bp->intr_sem) != 0))
		return IRQ_HANDLED;

	napi_schedule(&bnapi->napi);
	return IRQ_HANDLED;
}

static int bnxt_poll_work(struct bnxt *bp, struct bnxt_napi *bnapi, int budget)
{
	struct bnxt_cp_ring_info *cpr = &bnapi->cp_ring;
	u32 raw_cons = cpr->cp_raw_cons;
	u32 cons;
	int tx_pkts = 0;
	int rx_pkts = 0;
	u8 event = 0;
	struct tx_cmp *txcmp;

	while (1) {
		int rc;

		cons = RING_CMP(raw_cons);
		txcmp = &cpr->cp_desc_ring[CP_RING(cons)][CP_IDX(cons)];

		if (!TX_CMP_VALID(txcmp, raw_cons))
			break;

		/* The valid test of the entry must be done first before
		 * reading any further.
		 */
		dma_rmb();
		if (TX_CMP_TYPE(txcmp) == CMP_TYPE_TX_L2_CMP) {
			tx_pkts++;
			/* return full budget so NAPI will complete. */
			if (unlikely(tx_pkts > bp->tx_wake_thresh)) {
				rx_pkts = budget;
				raw_cons = NEXT_RAW_CMP(raw_cons);
				break;
			}
		} else if ((TX_CMP_TYPE(txcmp) & 0x30) == 0x10) {
			if (likely(budget))
				rc = bnxt_rx_pkt(bp, bnapi, &raw_cons, &event);
			else
				rc = bnxt_force_rx_discard(bp, bnapi, &raw_cons,
							   &event);
			if (likely(rc >= 0))
				rx_pkts += rc;
			/* Increment rx_pkts when rc is -ENOMEM to count towards
			 * the NAPI budget.  Otherwise, we may potentially loop
			 * here forever if we consistently cannot allocate
			 * buffers.
			 */
			else if (rc == -ENOMEM && budget)
				rx_pkts++;
			else if (rc == -EBUSY)	/* partial completion */
				break;
		} else if (unlikely((TX_CMP_TYPE(txcmp) ==
				     CMPL_BASE_TYPE_HWRM_DONE) ||
				    (TX_CMP_TYPE(txcmp) ==
				     CMPL_BASE_TYPE_HWRM_FWD_REQ) ||
				    (TX_CMP_TYPE(txcmp) ==
				     CMPL_BASE_TYPE_HWRM_ASYNC_EVENT))) {
			bnxt_hwrm_handler(bp, txcmp);
		}
		raw_cons = NEXT_RAW_CMP(raw_cons);

		if (rx_pkts && rx_pkts == budget)
			break;
	}

	if (event & BNXT_TX_EVENT) {
		struct bnxt_tx_ring_info *txr = bnapi->tx_ring;
		void __iomem *db = txr->tx_doorbell;
		u16 prod = txr->tx_prod;

		/* Sync BD data before updating doorbell */
		wmb();

		bnxt_db_write_relaxed(bp, db, DB_KEY_TX | prod);
	}

	cpr->cp_raw_cons = raw_cons;
	/* ACK completion ring before freeing tx ring and producing new
	 * buffers in rx/agg rings to prevent overflowing the completion
	 * ring.
	 */
	BNXT_CP_DB(cpr->cp_doorbell, cpr->cp_raw_cons);

	if (tx_pkts)
		bnapi->tx_int(bp, bnapi, tx_pkts);

	if (event & BNXT_RX_EVENT) {
		struct bnxt_rx_ring_info *rxr = bnapi->rx_ring;

		bnxt_db_write(bp, rxr->rx_doorbell, DB_KEY_RX | rxr->rx_prod);
		if (event & BNXT_AGG_EVENT)
			bnxt_db_write(bp, rxr->rx_agg_doorbell,
				      DB_KEY_RX | rxr->rx_agg_prod);
	}
	return rx_pkts;
}

static int bnxt_poll_nitroa0(struct napi_struct *napi, int budget)
{
	struct bnxt_napi *bnapi = container_of(napi, struct bnxt_napi, napi);
	struct bnxt *bp = bnapi->bp;
	struct bnxt_cp_ring_info *cpr = &bnapi->cp_ring;
	struct bnxt_rx_ring_info *rxr = bnapi->rx_ring;
	struct tx_cmp *txcmp;
	struct rx_cmp_ext *rxcmp1;
	u32 cp_cons, tmp_raw_cons;
	u32 raw_cons = cpr->cp_raw_cons;
	u32 rx_pkts = 0;
	u8 event = 0;

	while (1) {
		int rc;

		cp_cons = RING_CMP(raw_cons);
		txcmp = &cpr->cp_desc_ring[CP_RING(cp_cons)][CP_IDX(cp_cons)];

		if (!TX_CMP_VALID(txcmp, raw_cons))
			break;

		if ((TX_CMP_TYPE(txcmp) & 0x30) == 0x10) {
			tmp_raw_cons = NEXT_RAW_CMP(raw_cons);
			cp_cons = RING_CMP(tmp_raw_cons);
			rxcmp1 = (struct rx_cmp_ext *)
			  &cpr->cp_desc_ring[CP_RING(cp_cons)][CP_IDX(cp_cons)];

			if (!RX_CMP_VALID(rxcmp1, tmp_raw_cons))
				break;

			/* force an error to recycle the buffer */
			rxcmp1->rx_cmp_cfa_code_errors_v2 |=
				cpu_to_le32(RX_CMPL_ERRORS_CRC_ERROR);

			rc = bnxt_rx_pkt(bp, bnapi, &raw_cons, &event);
			if (likely(rc == -EIO) && budget)
				rx_pkts++;
			else if (rc == -EBUSY)	/* partial completion */
				break;
		} else if (unlikely(TX_CMP_TYPE(txcmp) ==
				    CMPL_BASE_TYPE_HWRM_DONE)) {
			bnxt_hwrm_handler(bp, txcmp);
		} else {
			netdev_err(bp->dev,
				   "Invalid completion received on special ring\n");
		}
		raw_cons = NEXT_RAW_CMP(raw_cons);

		if (rx_pkts == budget)
			break;
	}

	cpr->cp_raw_cons = raw_cons;
	BNXT_CP_DB(cpr->cp_doorbell, cpr->cp_raw_cons);
	bnxt_db_write(bp, rxr->rx_doorbell, DB_KEY_RX | rxr->rx_prod);

	if (event & BNXT_AGG_EVENT)
		bnxt_db_write(bp, rxr->rx_agg_doorbell,
			      DB_KEY_RX | rxr->rx_agg_prod);

	if (!bnxt_has_work(bp, cpr) && rx_pkts < budget) {
		napi_complete_done(napi, rx_pkts);
		BNXT_CP_DB_REARM(cpr->cp_doorbell, cpr->cp_raw_cons);
	}
	return rx_pkts;
}

static int bnxt_poll(struct napi_struct *napi, int budget)
{
	struct bnxt_napi *bnapi = container_of(napi, struct bnxt_napi, napi);
	struct bnxt *bp = bnapi->bp;
	struct bnxt_cp_ring_info *cpr = &bnapi->cp_ring;
	int work_done = 0;

	while (1) {
		work_done += bnxt_poll_work(bp, bnapi, budget - work_done);

		if (work_done >= budget) {
			if (!budget)
				BNXT_CP_DB_REARM(cpr->cp_doorbell,
						 cpr->cp_raw_cons);
			break;
		}

		if (!bnxt_has_work(bp, cpr)) {
			if (napi_complete_done(napi, work_done))
				BNXT_CP_DB_REARM(cpr->cp_doorbell,
						 cpr->cp_raw_cons);
			break;
		}
	}
	if (bp->flags & BNXT_FLAG_DIM) {
		struct net_dim_sample dim_sample;

		net_dim_sample(cpr->event_ctr,
			       cpr->rx_packets,
			       cpr->rx_bytes,
			       &dim_sample);
		net_dim(&cpr->dim, dim_sample);
	}
	mmiowb();
	return work_done;
}

static void bnxt_free_tx_skbs(struct bnxt *bp)
{
	int i, max_idx;
	struct pci_dev *pdev = bp->pdev;

	if (!bp->tx_ring)
		return;

	max_idx = bp->tx_nr_pages * TX_DESC_CNT;
	for (i = 0; i < bp->tx_nr_rings; i++) {
		struct bnxt_tx_ring_info *txr = &bp->tx_ring[i];
		int j;

		for (j = 0; j < max_idx;) {
			struct bnxt_sw_tx_bd *tx_buf = &txr->tx_buf_ring[j];
			struct sk_buff *skb = tx_buf->skb;
			int k, last;

			if (!skb) {
				j++;
				continue;
			}

			tx_buf->skb = NULL;

			if (tx_buf->is_push) {
				dev_kfree_skb(skb);
				j += 2;
				continue;
			}

			dma_unmap_single(&pdev->dev,
					 dma_unmap_addr(tx_buf, mapping),
					 skb_headlen(skb),
					 PCI_DMA_TODEVICE);

			last = tx_buf->nr_frags;
			j += 2;
			for (k = 0; k < last; k++, j++) {
				int ring_idx = j & bp->tx_ring_mask;
				skb_frag_t *frag = &skb_shinfo(skb)->frags[k];

				tx_buf = &txr->tx_buf_ring[ring_idx];
				dma_unmap_page(
					&pdev->dev,
					dma_unmap_addr(tx_buf, mapping),
					skb_frag_size(frag), PCI_DMA_TODEVICE);
			}
			dev_kfree_skb(skb);
		}
		netdev_tx_reset_queue(netdev_get_tx_queue(bp->dev, i));
	}
}

static void bnxt_free_rx_skbs(struct bnxt *bp)
{
	int i, max_idx, max_agg_idx;
	struct pci_dev *pdev = bp->pdev;

	if (!bp->rx_ring)
		return;

	max_idx = bp->rx_nr_pages * RX_DESC_CNT;
	max_agg_idx = bp->rx_agg_nr_pages * RX_DESC_CNT;
	for (i = 0; i < bp->rx_nr_rings; i++) {
		struct bnxt_rx_ring_info *rxr = &bp->rx_ring[i];
		int j;

		if (rxr->rx_tpa) {
			for (j = 0; j < MAX_TPA; j++) {
				struct bnxt_tpa_info *tpa_info =
							&rxr->rx_tpa[j];
				u8 *data = tpa_info->data;

				if (!data)
					continue;

				dma_unmap_single_attrs(&pdev->dev,
						       tpa_info->mapping,
						       bp->rx_buf_use_size,
						       bp->rx_dir,
						       DMA_ATTR_WEAK_ORDERING);

				tpa_info->data = NULL;

				kfree(data);
			}
		}

		for (j = 0; j < max_idx; j++) {
			struct bnxt_sw_rx_bd *rx_buf = &rxr->rx_buf_ring[j];
			dma_addr_t mapping = rx_buf->mapping;
			void *data = rx_buf->data;

			if (!data)
				continue;

			rx_buf->data = NULL;

			if (BNXT_RX_PAGE_MODE(bp)) {
				mapping -= bp->rx_dma_offset;
				dma_unmap_page_attrs(&pdev->dev, mapping,
						     PAGE_SIZE, bp->rx_dir,
						     DMA_ATTR_WEAK_ORDERING);
				__free_page(data);
			} else {
				dma_unmap_single_attrs(&pdev->dev, mapping,
						       bp->rx_buf_use_size,
						       bp->rx_dir,
						       DMA_ATTR_WEAK_ORDERING);
				kfree(data);
			}
		}

		for (j = 0; j < max_agg_idx; j++) {
			struct bnxt_sw_rx_agg_bd *rx_agg_buf =
				&rxr->rx_agg_ring[j];
			struct page *page = rx_agg_buf->page;

			if (!page)
				continue;

			dma_unmap_page_attrs(&pdev->dev, rx_agg_buf->mapping,
					     BNXT_RX_PAGE_SIZE,
					     PCI_DMA_FROMDEVICE,
					     DMA_ATTR_WEAK_ORDERING);

			rx_agg_buf->page = NULL;
			__clear_bit(j, rxr->rx_agg_bmap);

			__free_page(page);
		}
		if (rxr->rx_page) {
			__free_page(rxr->rx_page);
			rxr->rx_page = NULL;
		}
	}
}

static void bnxt_free_skbs(struct bnxt *bp)
{
	bnxt_free_tx_skbs(bp);
	bnxt_free_rx_skbs(bp);
}

static void bnxt_free_ring(struct bnxt *bp, struct bnxt_ring_struct *ring)
{
	struct pci_dev *pdev = bp->pdev;
	int i;

	for (i = 0; i < ring->nr_pages; i++) {
		if (!ring->pg_arr[i])
			continue;

		dma_free_coherent(&pdev->dev, ring->page_size,
				  ring->pg_arr[i], ring->dma_arr[i]);

		ring->pg_arr[i] = NULL;
	}
	if (ring->pg_tbl) {
		dma_free_coherent(&pdev->dev, ring->nr_pages * 8,
				  ring->pg_tbl, ring->pg_tbl_map);
		ring->pg_tbl = NULL;
	}
	if (ring->vmem_size && *ring->vmem) {
		vfree(*ring->vmem);
		*ring->vmem = NULL;
	}
}

static int bnxt_alloc_ring(struct bnxt *bp, struct bnxt_ring_struct *ring)
{
	int i;
	struct pci_dev *pdev = bp->pdev;

	if (ring->nr_pages > 1) {
		ring->pg_tbl = dma_alloc_coherent(&pdev->dev,
						  ring->nr_pages * 8,
						  &ring->pg_tbl_map,
						  GFP_KERNEL);
		if (!ring->pg_tbl)
			return -ENOMEM;
	}

	for (i = 0; i < ring->nr_pages; i++) {
		ring->pg_arr[i] = dma_alloc_coherent(&pdev->dev,
						     ring->page_size,
						     &ring->dma_arr[i],
						     GFP_KERNEL);
		if (!ring->pg_arr[i])
			return -ENOMEM;

		if (ring->nr_pages > 1)
			ring->pg_tbl[i] = cpu_to_le64(ring->dma_arr[i]);
	}

	if (ring->vmem_size) {
		*ring->vmem = vzalloc(ring->vmem_size);
		if (!(*ring->vmem))
			return -ENOMEM;
	}
	return 0;
}

static void bnxt_free_rx_rings(struct bnxt *bp)
{
	int i;

	if (!bp->rx_ring)
		return;

	for (i = 0; i < bp->rx_nr_rings; i++) {
		struct bnxt_rx_ring_info *rxr = &bp->rx_ring[i];
		struct bnxt_ring_struct *ring;

		if (rxr->xdp_prog)
			bpf_prog_put(rxr->xdp_prog);

		if (xdp_rxq_info_is_reg(&rxr->xdp_rxq))
			xdp_rxq_info_unreg(&rxr->xdp_rxq);

		kfree(rxr->rx_tpa);
		rxr->rx_tpa = NULL;

		kfree(rxr->rx_agg_bmap);
		rxr->rx_agg_bmap = NULL;

		ring = &rxr->rx_ring_struct;
		bnxt_free_ring(bp, ring);

		ring = &rxr->rx_agg_ring_struct;
		bnxt_free_ring(bp, ring);
	}
}

static int bnxt_alloc_rx_rings(struct bnxt *bp)
{
	int i, rc, agg_rings = 0, tpa_rings = 0;

	if (!bp->rx_ring)
		return -ENOMEM;

	if (bp->flags & BNXT_FLAG_AGG_RINGS)
		agg_rings = 1;

	if (bp->flags & BNXT_FLAG_TPA)
		tpa_rings = 1;

	for (i = 0; i < bp->rx_nr_rings; i++) {
		struct bnxt_rx_ring_info *rxr = &bp->rx_ring[i];
		struct bnxt_ring_struct *ring;

		ring = &rxr->rx_ring_struct;

		rc = xdp_rxq_info_reg(&rxr->xdp_rxq, bp->dev, i);
		if (rc < 0)
			return rc;

		rc = bnxt_alloc_ring(bp, ring);
		if (rc)
			return rc;

		if (agg_rings) {
			u16 mem_size;

			ring = &rxr->rx_agg_ring_struct;
			rc = bnxt_alloc_ring(bp, ring);
			if (rc)
				return rc;

			ring->grp_idx = i;
			rxr->rx_agg_bmap_size = bp->rx_agg_ring_mask + 1;
			mem_size = rxr->rx_agg_bmap_size / 8;
			rxr->rx_agg_bmap = kzalloc(mem_size, GFP_KERNEL);
			if (!rxr->rx_agg_bmap)
				return -ENOMEM;

			if (tpa_rings) {
				rxr->rx_tpa = kcalloc(MAX_TPA,
						sizeof(struct bnxt_tpa_info),
						GFP_KERNEL);
				if (!rxr->rx_tpa)
					return -ENOMEM;
			}
		}
	}
	return 0;
}

static void bnxt_free_tx_rings(struct bnxt *bp)
{
	int i;
	struct pci_dev *pdev = bp->pdev;

	if (!bp->tx_ring)
		return;

	for (i = 0; i < bp->tx_nr_rings; i++) {
		struct bnxt_tx_ring_info *txr = &bp->tx_ring[i];
		struct bnxt_ring_struct *ring;

		if (txr->tx_push) {
			dma_free_coherent(&pdev->dev, bp->tx_push_size,
					  txr->tx_push, txr->tx_push_mapping);
			txr->tx_push = NULL;
		}

		ring = &txr->tx_ring_struct;

		bnxt_free_ring(bp, ring);
	}
}

static int bnxt_alloc_tx_rings(struct bnxt *bp)
{
	int i, j, rc;
	struct pci_dev *pdev = bp->pdev;

	bp->tx_push_size = 0;
	if (bp->tx_push_thresh) {
		int push_size;

		push_size  = L1_CACHE_ALIGN(sizeof(struct tx_push_bd) +
					bp->tx_push_thresh);

		if (push_size > 256) {
			push_size = 0;
			bp->tx_push_thresh = 0;
		}

		bp->tx_push_size = push_size;
	}

	for (i = 0, j = 0; i < bp->tx_nr_rings; i++) {
		struct bnxt_tx_ring_info *txr = &bp->tx_ring[i];
		struct bnxt_ring_struct *ring;
		u8 qidx;

		ring = &txr->tx_ring_struct;

		rc = bnxt_alloc_ring(bp, ring);
		if (rc)
			return rc;

		ring->grp_idx = txr->bnapi->index;
		if (bp->tx_push_size) {
			dma_addr_t mapping;

			/* One pre-allocated DMA buffer to backup
			 * TX push operation
			 */
			txr->tx_push = dma_alloc_coherent(&pdev->dev,
						bp->tx_push_size,
						&txr->tx_push_mapping,
						GFP_KERNEL);

			if (!txr->tx_push)
				return -ENOMEM;

			mapping = txr->tx_push_mapping +
				sizeof(struct tx_push_bd);
			txr->data_mapping = cpu_to_le64(mapping);

			memset(txr->tx_push, 0, sizeof(struct tx_push_bd));
		}
		qidx = bp->tc_to_qidx[j];
		ring->queue_id = bp->q_info[qidx].queue_id;
		if (i < bp->tx_nr_rings_xdp)
			continue;
		if (i % bp->tx_nr_rings_per_tc == (bp->tx_nr_rings_per_tc - 1))
			j++;
	}
	return 0;
}

static void bnxt_free_cp_rings(struct bnxt *bp)
{
	int i;

	if (!bp->bnapi)
		return;

	for (i = 0; i < bp->cp_nr_rings; i++) {
		struct bnxt_napi *bnapi = bp->bnapi[i];
		struct bnxt_cp_ring_info *cpr;
		struct bnxt_ring_struct *ring;

		if (!bnapi)
			continue;

		cpr = &bnapi->cp_ring;
		ring = &cpr->cp_ring_struct;

		bnxt_free_ring(bp, ring);
	}
}

static int bnxt_alloc_cp_rings(struct bnxt *bp)
{
	int i, rc, ulp_base_vec, ulp_msix;

	ulp_msix = bnxt_get_ulp_msix_num(bp);
	ulp_base_vec = bnxt_get_ulp_msix_base(bp);
	for (i = 0; i < bp->cp_nr_rings; i++) {
		struct bnxt_napi *bnapi = bp->bnapi[i];
		struct bnxt_cp_ring_info *cpr;
		struct bnxt_ring_struct *ring;

		if (!bnapi)
			continue;

		cpr = &bnapi->cp_ring;
		ring = &cpr->cp_ring_struct;

		rc = bnxt_alloc_ring(bp, ring);
		if (rc)
			return rc;

		if (ulp_msix && i >= ulp_base_vec)
			ring->map_idx = i + ulp_msix;
		else
			ring->map_idx = i;
	}
	return 0;
}

static void bnxt_init_ring_struct(struct bnxt *bp)
{
	int i;

	for (i = 0; i < bp->cp_nr_rings; i++) {
		struct bnxt_napi *bnapi = bp->bnapi[i];
		struct bnxt_cp_ring_info *cpr;
		struct bnxt_rx_ring_info *rxr;
		struct bnxt_tx_ring_info *txr;
		struct bnxt_ring_struct *ring;

		if (!bnapi)
			continue;

		cpr = &bnapi->cp_ring;
		ring = &cpr->cp_ring_struct;
		ring->nr_pages = bp->cp_nr_pages;
		ring->page_size = HW_CMPD_RING_SIZE;
		ring->pg_arr = (void **)cpr->cp_desc_ring;
		ring->dma_arr = cpr->cp_desc_mapping;
		ring->vmem_size = 0;

		rxr = bnapi->rx_ring;
		if (!rxr)
			goto skip_rx;

		ring = &rxr->rx_ring_struct;
		ring->nr_pages = bp->rx_nr_pages;
		ring->page_size = HW_RXBD_RING_SIZE;
		ring->pg_arr = (void **)rxr->rx_desc_ring;
		ring->dma_arr = rxr->rx_desc_mapping;
		ring->vmem_size = SW_RXBD_RING_SIZE * bp->rx_nr_pages;
		ring->vmem = (void **)&rxr->rx_buf_ring;

		ring = &rxr->rx_agg_ring_struct;
		ring->nr_pages = bp->rx_agg_nr_pages;
		ring->page_size = HW_RXBD_RING_SIZE;
		ring->pg_arr = (void **)rxr->rx_agg_desc_ring;
		ring->dma_arr = rxr->rx_agg_desc_mapping;
		ring->vmem_size = SW_RXBD_AGG_RING_SIZE * bp->rx_agg_nr_pages;
		ring->vmem = (void **)&rxr->rx_agg_ring;

skip_rx:
		txr = bnapi->tx_ring;
		if (!txr)
			continue;

		ring = &txr->tx_ring_struct;
		ring->nr_pages = bp->tx_nr_pages;
		ring->page_size = HW_RXBD_RING_SIZE;
		ring->pg_arr = (void **)txr->tx_desc_ring;
		ring->dma_arr = txr->tx_desc_mapping;
		ring->vmem_size = SW_TXBD_RING_SIZE * bp->tx_nr_pages;
		ring->vmem = (void **)&txr->tx_buf_ring;
	}
}

static void bnxt_init_rxbd_pages(struct bnxt_ring_struct *ring, u32 type)
{
	int i;
	u32 prod;
	struct rx_bd **rx_buf_ring;

	rx_buf_ring = (struct rx_bd **)ring->pg_arr;
	for (i = 0, prod = 0; i < ring->nr_pages; i++) {
		int j;
		struct rx_bd *rxbd;

		rxbd = rx_buf_ring[i];
		if (!rxbd)
			continue;

		for (j = 0; j < RX_DESC_CNT; j++, rxbd++, prod++) {
			rxbd->rx_bd_len_flags_type = cpu_to_le32(type);
			rxbd->rx_bd_opaque = prod;
		}
	}
}

static int bnxt_init_one_rx_ring(struct bnxt *bp, int ring_nr)
{
	struct net_device *dev = bp->dev;
	struct bnxt_rx_ring_info *rxr;
	struct bnxt_ring_struct *ring;
	u32 prod, type;
	int i;

	type = (bp->rx_buf_use_size << RX_BD_LEN_SHIFT) |
		RX_BD_TYPE_RX_PACKET_BD | RX_BD_FLAGS_EOP;

	if (NET_IP_ALIGN == 2)
		type |= RX_BD_FLAGS_SOP;

	rxr = &bp->rx_ring[ring_nr];
	ring = &rxr->rx_ring_struct;
	bnxt_init_rxbd_pages(ring, type);

	if (BNXT_RX_PAGE_MODE(bp) && bp->xdp_prog) {
		rxr->xdp_prog = bpf_prog_add(bp->xdp_prog, 1);
		if (IS_ERR(rxr->xdp_prog)) {
			int rc = PTR_ERR(rxr->xdp_prog);

			rxr->xdp_prog = NULL;
			return rc;
		}
	}
	prod = rxr->rx_prod;
	for (i = 0; i < bp->rx_ring_size; i++) {
		if (bnxt_alloc_rx_data(bp, rxr, prod, GFP_KERNEL) != 0) {
			netdev_warn(dev, "init'ed rx ring %d with %d/%d skbs only\n",
				    ring_nr, i, bp->rx_ring_size);
			break;
		}
		prod = NEXT_RX(prod);
	}
	rxr->rx_prod = prod;
	ring->fw_ring_id = INVALID_HW_RING_ID;

	ring = &rxr->rx_agg_ring_struct;
	ring->fw_ring_id = INVALID_HW_RING_ID;

	if (!(bp->flags & BNXT_FLAG_AGG_RINGS))
		return 0;

	type = ((u32)BNXT_RX_PAGE_SIZE << RX_BD_LEN_SHIFT) |
		RX_BD_TYPE_RX_AGG_BD | RX_BD_FLAGS_SOP;

	bnxt_init_rxbd_pages(ring, type);

	prod = rxr->rx_agg_prod;
	for (i = 0; i < bp->rx_agg_ring_size; i++) {
		if (bnxt_alloc_rx_page(bp, rxr, prod, GFP_KERNEL) != 0) {
			netdev_warn(dev, "init'ed rx ring %d with %d/%d pages only\n",
				    ring_nr, i, bp->rx_ring_size);
			break;
		}
		prod = NEXT_RX_AGG(prod);
	}
	rxr->rx_agg_prod = prod;

	if (bp->flags & BNXT_FLAG_TPA) {
		if (rxr->rx_tpa) {
			u8 *data;
			dma_addr_t mapping;

			for (i = 0; i < MAX_TPA; i++) {
				data = __bnxt_alloc_rx_data(bp, &mapping,
							    GFP_KERNEL);
				if (!data)
					return -ENOMEM;

				rxr->rx_tpa[i].data = data;
				rxr->rx_tpa[i].data_ptr = data + bp->rx_offset;
				rxr->rx_tpa[i].mapping = mapping;
			}
		} else {
			netdev_err(bp->dev, "No resource allocated for LRO/GRO\n");
			return -ENOMEM;
		}
	}

	return 0;
}

static void bnxt_init_cp_rings(struct bnxt *bp)
{
	int i;

	for (i = 0; i < bp->cp_nr_rings; i++) {
		struct bnxt_cp_ring_info *cpr = &bp->bnapi[i]->cp_ring;
		struct bnxt_ring_struct *ring = &cpr->cp_ring_struct;

		ring->fw_ring_id = INVALID_HW_RING_ID;
		cpr->rx_ring_coal.coal_ticks = bp->rx_coal.coal_ticks;
		cpr->rx_ring_coal.coal_bufs = bp->rx_coal.coal_bufs;
	}
}

static int bnxt_init_rx_rings(struct bnxt *bp)
{
	int i, rc = 0;

	if (BNXT_RX_PAGE_MODE(bp)) {
		bp->rx_offset = NET_IP_ALIGN + XDP_PACKET_HEADROOM;
		bp->rx_dma_offset = XDP_PACKET_HEADROOM;
	} else {
		bp->rx_offset = BNXT_RX_OFFSET;
		bp->rx_dma_offset = BNXT_RX_DMA_OFFSET;
	}

	for (i = 0; i < bp->rx_nr_rings; i++) {
		rc = bnxt_init_one_rx_ring(bp, i);
		if (rc)
			break;
	}

	return rc;
}

static int bnxt_init_tx_rings(struct bnxt *bp)
{
	u16 i;

	bp->tx_wake_thresh = max_t(int, bp->tx_ring_size / 2,
				   MAX_SKB_FRAGS + 1);

	for (i = 0; i < bp->tx_nr_rings; i++) {
		struct bnxt_tx_ring_info *txr = &bp->tx_ring[i];
		struct bnxt_ring_struct *ring = &txr->tx_ring_struct;

		ring->fw_ring_id = INVALID_HW_RING_ID;
	}

	return 0;
}

static void bnxt_free_ring_grps(struct bnxt *bp)
{
	kfree(bp->grp_info);
	bp->grp_info = NULL;
}

static int bnxt_init_ring_grps(struct bnxt *bp, bool irq_re_init)
{
	int i;

	if (irq_re_init) {
		bp->grp_info = kcalloc(bp->cp_nr_rings,
				       sizeof(struct bnxt_ring_grp_info),
				       GFP_KERNEL);
		if (!bp->grp_info)
			return -ENOMEM;
	}
	for (i = 0; i < bp->cp_nr_rings; i++) {
		if (irq_re_init)
			bp->grp_info[i].fw_stats_ctx = INVALID_HW_RING_ID;
		bp->grp_info[i].fw_grp_id = INVALID_HW_RING_ID;
		bp->grp_info[i].rx_fw_ring_id = INVALID_HW_RING_ID;
		bp->grp_info[i].agg_fw_ring_id = INVALID_HW_RING_ID;
		bp->grp_info[i].cp_fw_ring_id = INVALID_HW_RING_ID;
	}
	return 0;
}

static void bnxt_free_vnics(struct bnxt *bp)
{
	kfree(bp->vnic_info);
	bp->vnic_info = NULL;
	bp->nr_vnics = 0;
}

static int bnxt_alloc_vnics(struct bnxt *bp)
{
	int num_vnics = 1;

#ifdef CONFIG_RFS_ACCEL
	if (bp->flags & BNXT_FLAG_RFS)
		num_vnics += bp->rx_nr_rings;
#endif

	if (BNXT_CHIP_TYPE_NITRO_A0(bp))
		num_vnics++;

	bp->vnic_info = kcalloc(num_vnics, sizeof(struct bnxt_vnic_info),
				GFP_KERNEL);
	if (!bp->vnic_info)
		return -ENOMEM;

	bp->nr_vnics = num_vnics;
	return 0;
}

static void bnxt_init_vnics(struct bnxt *bp)
{
	int i;

	for (i = 0; i < bp->nr_vnics; i++) {
		struct bnxt_vnic_info *vnic = &bp->vnic_info[i];

		vnic->fw_vnic_id = INVALID_HW_RING_ID;
		vnic->fw_rss_cos_lb_ctx[0] = INVALID_HW_RING_ID;
		vnic->fw_rss_cos_lb_ctx[1] = INVALID_HW_RING_ID;
		vnic->fw_l2_ctx_id = INVALID_HW_RING_ID;

		if (bp->vnic_info[i].rss_hash_key) {
			if (i == 0)
				prandom_bytes(vnic->rss_hash_key,
					      HW_HASH_KEY_SIZE);
			else
				memcpy(vnic->rss_hash_key,
				       bp->vnic_info[0].rss_hash_key,
				       HW_HASH_KEY_SIZE);
		}
	}
}

static int bnxt_calc_nr_ring_pages(u32 ring_size, int desc_per_pg)
{
	int pages;

	pages = ring_size / desc_per_pg;

	if (!pages)
		return 1;

	pages++;

	while (pages & (pages - 1))
		pages++;

	return pages;
}

void bnxt_set_tpa_flags(struct bnxt *bp)
{
	bp->flags &= ~BNXT_FLAG_TPA;
	if (bp->flags & BNXT_FLAG_NO_AGG_RINGS)
		return;
	if (bp->dev->features & NETIF_F_LRO)
		bp->flags |= BNXT_FLAG_LRO;
	else if (bp->dev->features & NETIF_F_GRO_HW)
		bp->flags |= BNXT_FLAG_GRO;
}

/* bp->rx_ring_size, bp->tx_ring_size, dev->mtu, BNXT_FLAG_{G|L}RO flags must
 * be set on entry.
 */
void bnxt_set_ring_params(struct bnxt *bp)
{
	u32 ring_size, rx_size, rx_space;
	u32 agg_factor = 0, agg_ring_size = 0;

	/* 8 for CRC and VLAN */
	rx_size = SKB_DATA_ALIGN(bp->dev->mtu + ETH_HLEN + NET_IP_ALIGN + 8);

	rx_space = rx_size + NET_SKB_PAD +
		SKB_DATA_ALIGN(sizeof(struct skb_shared_info));

	bp->rx_copy_thresh = BNXT_RX_COPY_THRESH;
	ring_size = bp->rx_ring_size;
	bp->rx_agg_ring_size = 0;
	bp->rx_agg_nr_pages = 0;

	if (bp->flags & BNXT_FLAG_TPA)
		agg_factor = min_t(u32, 4, 65536 / BNXT_RX_PAGE_SIZE);

	bp->flags &= ~BNXT_FLAG_JUMBO;
	if (rx_space > PAGE_SIZE && !(bp->flags & BNXT_FLAG_NO_AGG_RINGS)) {
		u32 jumbo_factor;

		bp->flags |= BNXT_FLAG_JUMBO;
		jumbo_factor = PAGE_ALIGN(bp->dev->mtu - 40) >> PAGE_SHIFT;
		if (jumbo_factor > agg_factor)
			agg_factor = jumbo_factor;
	}
	agg_ring_size = ring_size * agg_factor;

	if (agg_ring_size) {
		bp->rx_agg_nr_pages = bnxt_calc_nr_ring_pages(agg_ring_size,
							RX_DESC_CNT);
		if (bp->rx_agg_nr_pages > MAX_RX_AGG_PAGES) {
			u32 tmp = agg_ring_size;

			bp->rx_agg_nr_pages = MAX_RX_AGG_PAGES;
			agg_ring_size = MAX_RX_AGG_PAGES * RX_DESC_CNT - 1;
			netdev_warn(bp->dev, "rx agg ring size %d reduced to %d.\n",
				    tmp, agg_ring_size);
		}
		bp->rx_agg_ring_size = agg_ring_size;
		bp->rx_agg_ring_mask = (bp->rx_agg_nr_pages * RX_DESC_CNT) - 1;
		rx_size = SKB_DATA_ALIGN(BNXT_RX_COPY_THRESH + NET_IP_ALIGN);
		rx_space = rx_size + NET_SKB_PAD +
			SKB_DATA_ALIGN(sizeof(struct skb_shared_info));
	}

	bp->rx_buf_use_size = rx_size;
	bp->rx_buf_size = rx_space;

	bp->rx_nr_pages = bnxt_calc_nr_ring_pages(ring_size, RX_DESC_CNT);
	bp->rx_ring_mask = (bp->rx_nr_pages * RX_DESC_CNT) - 1;

	ring_size = bp->tx_ring_size;
	bp->tx_nr_pages = bnxt_calc_nr_ring_pages(ring_size, TX_DESC_CNT);
	bp->tx_ring_mask = (bp->tx_nr_pages * TX_DESC_CNT) - 1;

	ring_size = bp->rx_ring_size * (2 + agg_factor) + bp->tx_ring_size;
	bp->cp_ring_size = ring_size;

	bp->cp_nr_pages = bnxt_calc_nr_ring_pages(ring_size, CP_DESC_CNT);
	if (bp->cp_nr_pages > MAX_CP_PAGES) {
		bp->cp_nr_pages = MAX_CP_PAGES;
		bp->cp_ring_size = MAX_CP_PAGES * CP_DESC_CNT - 1;
		netdev_warn(bp->dev, "completion ring size %d reduced to %d.\n",
			    ring_size, bp->cp_ring_size);
	}
	bp->cp_bit = bp->cp_nr_pages * CP_DESC_CNT;
	bp->cp_ring_mask = bp->cp_bit - 1;
}

/* Changing allocation mode of RX rings.
 * TODO: Update when extending xdp_rxq_info to support allocation modes.
 */
int bnxt_set_rx_skb_mode(struct bnxt *bp, bool page_mode)
{
	if (page_mode) {
		if (bp->dev->mtu > BNXT_MAX_PAGE_MODE_MTU)
			return -EOPNOTSUPP;
		bp->dev->max_mtu =
			min_t(u16, bp->max_mtu, BNXT_MAX_PAGE_MODE_MTU);
		bp->flags &= ~BNXT_FLAG_AGG_RINGS;
		bp->flags |= BNXT_FLAG_NO_AGG_RINGS | BNXT_FLAG_RX_PAGE_MODE;
		bp->rx_dir = DMA_BIDIRECTIONAL;
		bp->rx_skb_func = bnxt_rx_page_skb;
		/* Disable LRO or GRO_HW */
		netdev_update_features(bp->dev);
	} else {
		bp->dev->max_mtu = bp->max_mtu;
		bp->flags &= ~BNXT_FLAG_RX_PAGE_MODE;
		bp->rx_dir = DMA_FROM_DEVICE;
		bp->rx_skb_func = bnxt_rx_skb;
	}
	return 0;
}

static void bnxt_free_vnic_attributes(struct bnxt *bp)
{
	int i;
	struct bnxt_vnic_info *vnic;
	struct pci_dev *pdev = bp->pdev;

	if (!bp->vnic_info)
		return;

	for (i = 0; i < bp->nr_vnics; i++) {
		vnic = &bp->vnic_info[i];

		kfree(vnic->fw_grp_ids);
		vnic->fw_grp_ids = NULL;

		kfree(vnic->uc_list);
		vnic->uc_list = NULL;

		if (vnic->mc_list) {
			dma_free_coherent(&pdev->dev, vnic->mc_list_size,
					  vnic->mc_list, vnic->mc_list_mapping);
			vnic->mc_list = NULL;
		}

		if (vnic->rss_table) {
			dma_free_coherent(&pdev->dev, PAGE_SIZE,
					  vnic->rss_table,
					  vnic->rss_table_dma_addr);
			vnic->rss_table = NULL;
		}

		vnic->rss_hash_key = NULL;
		vnic->flags = 0;
	}
}

static int bnxt_alloc_vnic_attributes(struct bnxt *bp)
{
	int i, rc = 0, size;
	struct bnxt_vnic_info *vnic;
	struct pci_dev *pdev = bp->pdev;
	int max_rings;

	for (i = 0; i < bp->nr_vnics; i++) {
		vnic = &bp->vnic_info[i];

		if (vnic->flags & BNXT_VNIC_UCAST_FLAG) {
			int mem_size = (BNXT_MAX_UC_ADDRS - 1) * ETH_ALEN;

			if (mem_size > 0) {
				vnic->uc_list = kmalloc(mem_size, GFP_KERNEL);
				if (!vnic->uc_list) {
					rc = -ENOMEM;
					goto out;
				}
			}
		}

		if (vnic->flags & BNXT_VNIC_MCAST_FLAG) {
			vnic->mc_list_size = BNXT_MAX_MC_ADDRS * ETH_ALEN;
			vnic->mc_list =
				dma_alloc_coherent(&pdev->dev,
						   vnic->mc_list_size,
						   &vnic->mc_list_mapping,
						   GFP_KERNEL);
			if (!vnic->mc_list) {
				rc = -ENOMEM;
				goto out;
			}
		}

		if (vnic->flags & BNXT_VNIC_RSS_FLAG)
			max_rings = bp->rx_nr_rings;
		else
			max_rings = 1;

		vnic->fw_grp_ids = kcalloc(max_rings, sizeof(u16), GFP_KERNEL);
		if (!vnic->fw_grp_ids) {
			rc = -ENOMEM;
			goto out;
		}

		if ((bp->flags & BNXT_FLAG_NEW_RSS_CAP) &&
		    !(vnic->flags & BNXT_VNIC_RSS_FLAG))
			continue;

		/* Allocate rss table and hash key */
		vnic->rss_table = dma_alloc_coherent(&pdev->dev, PAGE_SIZE,
						     &vnic->rss_table_dma_addr,
						     GFP_KERNEL);
		if (!vnic->rss_table) {
			rc = -ENOMEM;
			goto out;
		}

		size = L1_CACHE_ALIGN(HW_HASH_INDEX_SIZE * sizeof(u16));

		vnic->rss_hash_key = ((void *)vnic->rss_table) + size;
		vnic->rss_hash_key_dma_addr = vnic->rss_table_dma_addr + size;
	}
	return 0;

out:
	return rc;
}

static void bnxt_free_hwrm_resources(struct bnxt *bp)
{
	struct pci_dev *pdev = bp->pdev;

	if (bp->hwrm_cmd_resp_addr) {
		dma_free_coherent(&pdev->dev, PAGE_SIZE, bp->hwrm_cmd_resp_addr,
				  bp->hwrm_cmd_resp_dma_addr);
		bp->hwrm_cmd_resp_addr = NULL;
<<<<<<< HEAD
	}
	if (bp->hwrm_dbg_resp_addr) {
		dma_free_coherent(&pdev->dev, HWRM_DBG_REG_BUF_SIZE,
				  bp->hwrm_dbg_resp_addr,
				  bp->hwrm_dbg_resp_dma_addr);

		bp->hwrm_dbg_resp_addr = NULL;
=======
>>>>>>> 8e6fbfc0
	}
}

static int bnxt_alloc_hwrm_resources(struct bnxt *bp)
{
	struct pci_dev *pdev = bp->pdev;

	bp->hwrm_cmd_resp_addr = dma_alloc_coherent(&pdev->dev, PAGE_SIZE,
						   &bp->hwrm_cmd_resp_dma_addr,
						   GFP_KERNEL);
	if (!bp->hwrm_cmd_resp_addr)
		return -ENOMEM;

	return 0;
}

static void bnxt_free_hwrm_short_cmd_req(struct bnxt *bp)
{
	if (bp->hwrm_short_cmd_req_addr) {
		struct pci_dev *pdev = bp->pdev;

		dma_free_coherent(&pdev->dev, BNXT_HWRM_MAX_REQ_LEN,
				  bp->hwrm_short_cmd_req_addr,
				  bp->hwrm_short_cmd_req_dma_addr);
		bp->hwrm_short_cmd_req_addr = NULL;
	}
}

static int bnxt_alloc_hwrm_short_cmd_req(struct bnxt *bp)
{
	struct pci_dev *pdev = bp->pdev;

	bp->hwrm_short_cmd_req_addr =
		dma_alloc_coherent(&pdev->dev, BNXT_HWRM_MAX_REQ_LEN,
				   &bp->hwrm_short_cmd_req_dma_addr,
				   GFP_KERNEL);
	if (!bp->hwrm_short_cmd_req_addr)
		return -ENOMEM;

	return 0;
}

static void bnxt_free_stats(struct bnxt *bp)
{
	u32 size, i;
	struct pci_dev *pdev = bp->pdev;

	bp->flags &= ~BNXT_FLAG_PORT_STATS;
	bp->flags &= ~BNXT_FLAG_PORT_STATS_EXT;

	if (bp->hw_rx_port_stats) {
		dma_free_coherent(&pdev->dev, bp->hw_port_stats_size,
				  bp->hw_rx_port_stats,
				  bp->hw_rx_port_stats_map);
		bp->hw_rx_port_stats = NULL;
	}

	if (bp->hw_rx_port_stats_ext) {
		dma_free_coherent(&pdev->dev, sizeof(struct rx_port_stats_ext),
				  bp->hw_rx_port_stats_ext,
				  bp->hw_rx_port_stats_ext_map);
		bp->hw_rx_port_stats_ext = NULL;
	}

	if (!bp->bnapi)
		return;

	size = sizeof(struct ctx_hw_stats);

	for (i = 0; i < bp->cp_nr_rings; i++) {
		struct bnxt_napi *bnapi = bp->bnapi[i];
		struct bnxt_cp_ring_info *cpr = &bnapi->cp_ring;

		if (cpr->hw_stats) {
			dma_free_coherent(&pdev->dev, size, cpr->hw_stats,
					  cpr->hw_stats_map);
			cpr->hw_stats = NULL;
		}
	}
}

static int bnxt_alloc_stats(struct bnxt *bp)
{
	u32 size, i;
	struct pci_dev *pdev = bp->pdev;

	size = sizeof(struct ctx_hw_stats);

	for (i = 0; i < bp->cp_nr_rings; i++) {
		struct bnxt_napi *bnapi = bp->bnapi[i];
		struct bnxt_cp_ring_info *cpr = &bnapi->cp_ring;

		cpr->hw_stats = dma_alloc_coherent(&pdev->dev, size,
						   &cpr->hw_stats_map,
						   GFP_KERNEL);
		if (!cpr->hw_stats)
			return -ENOMEM;

		cpr->hw_stats_ctx_id = INVALID_STATS_CTX_ID;
	}

	if (BNXT_PF(bp) && bp->chip_num != CHIP_NUM_58700) {
		bp->hw_port_stats_size = sizeof(struct rx_port_stats) +
					 sizeof(struct tx_port_stats) + 1024;

		bp->hw_rx_port_stats =
			dma_alloc_coherent(&pdev->dev, bp->hw_port_stats_size,
					   &bp->hw_rx_port_stats_map,
					   GFP_KERNEL);
		if (!bp->hw_rx_port_stats)
			return -ENOMEM;

		bp->hw_tx_port_stats = (void *)(bp->hw_rx_port_stats + 1) +
				       512;
		bp->hw_tx_port_stats_map = bp->hw_rx_port_stats_map +
					   sizeof(struct rx_port_stats) + 512;
		bp->flags |= BNXT_FLAG_PORT_STATS;

		/* Display extended statistics only if FW supports it */
		if (bp->hwrm_spec_code < 0x10804 ||
		    bp->hwrm_spec_code == 0x10900)
			return 0;

		bp->hw_rx_port_stats_ext =
			dma_zalloc_coherent(&pdev->dev,
					    sizeof(struct rx_port_stats_ext),
					    &bp->hw_rx_port_stats_ext_map,
					    GFP_KERNEL);
		if (!bp->hw_rx_port_stats_ext)
			return 0;

		bp->flags |= BNXT_FLAG_PORT_STATS_EXT;
	}
	return 0;
}

static void bnxt_clear_ring_indices(struct bnxt *bp)
{
	int i;

	if (!bp->bnapi)
		return;

	for (i = 0; i < bp->cp_nr_rings; i++) {
		struct bnxt_napi *bnapi = bp->bnapi[i];
		struct bnxt_cp_ring_info *cpr;
		struct bnxt_rx_ring_info *rxr;
		struct bnxt_tx_ring_info *txr;

		if (!bnapi)
			continue;

		cpr = &bnapi->cp_ring;
		cpr->cp_raw_cons = 0;

		txr = bnapi->tx_ring;
		if (txr) {
			txr->tx_prod = 0;
			txr->tx_cons = 0;
		}

		rxr = bnapi->rx_ring;
		if (rxr) {
			rxr->rx_prod = 0;
			rxr->rx_agg_prod = 0;
			rxr->rx_sw_agg_prod = 0;
			rxr->rx_next_cons = 0;
		}
	}
}

static void bnxt_free_ntp_fltrs(struct bnxt *bp, bool irq_reinit)
{
#ifdef CONFIG_RFS_ACCEL
	int i;

	/* Under rtnl_lock and all our NAPIs have been disabled.  It's
	 * safe to delete the hash table.
	 */
	for (i = 0; i < BNXT_NTP_FLTR_HASH_SIZE; i++) {
		struct hlist_head *head;
		struct hlist_node *tmp;
		struct bnxt_ntuple_filter *fltr;

		head = &bp->ntp_fltr_hash_tbl[i];
		hlist_for_each_entry_safe(fltr, tmp, head, hash) {
			hlist_del(&fltr->hash);
			kfree(fltr);
		}
	}
	if (irq_reinit) {
		kfree(bp->ntp_fltr_bmap);
		bp->ntp_fltr_bmap = NULL;
	}
	bp->ntp_fltr_count = 0;
#endif
}

static int bnxt_alloc_ntp_fltrs(struct bnxt *bp)
{
#ifdef CONFIG_RFS_ACCEL
	int i, rc = 0;

	if (!(bp->flags & BNXT_FLAG_RFS))
		return 0;

	for (i = 0; i < BNXT_NTP_FLTR_HASH_SIZE; i++)
		INIT_HLIST_HEAD(&bp->ntp_fltr_hash_tbl[i]);

	bp->ntp_fltr_count = 0;
	bp->ntp_fltr_bmap = kcalloc(BITS_TO_LONGS(BNXT_NTP_FLTR_MAX_FLTR),
				    sizeof(long),
				    GFP_KERNEL);

	if (!bp->ntp_fltr_bmap)
		rc = -ENOMEM;

	return rc;
#else
	return 0;
#endif
}

static void bnxt_free_mem(struct bnxt *bp, bool irq_re_init)
{
	bnxt_free_vnic_attributes(bp);
	bnxt_free_tx_rings(bp);
	bnxt_free_rx_rings(bp);
	bnxt_free_cp_rings(bp);
	bnxt_free_ntp_fltrs(bp, irq_re_init);
	if (irq_re_init) {
		bnxt_free_stats(bp);
		bnxt_free_ring_grps(bp);
		bnxt_free_vnics(bp);
		kfree(bp->tx_ring_map);
		bp->tx_ring_map = NULL;
		kfree(bp->tx_ring);
		bp->tx_ring = NULL;
		kfree(bp->rx_ring);
		bp->rx_ring = NULL;
		kfree(bp->bnapi);
		bp->bnapi = NULL;
	} else {
		bnxt_clear_ring_indices(bp);
	}
}

static int bnxt_alloc_mem(struct bnxt *bp, bool irq_re_init)
{
	int i, j, rc, size, arr_size;
	void *bnapi;

	if (irq_re_init) {
		/* Allocate bnapi mem pointer array and mem block for
		 * all queues
		 */
		arr_size = L1_CACHE_ALIGN(sizeof(struct bnxt_napi *) *
				bp->cp_nr_rings);
		size = L1_CACHE_ALIGN(sizeof(struct bnxt_napi));
		bnapi = kzalloc(arr_size + size * bp->cp_nr_rings, GFP_KERNEL);
		if (!bnapi)
			return -ENOMEM;

		bp->bnapi = bnapi;
		bnapi += arr_size;
		for (i = 0; i < bp->cp_nr_rings; i++, bnapi += size) {
			bp->bnapi[i] = bnapi;
			bp->bnapi[i]->index = i;
			bp->bnapi[i]->bp = bp;
		}

		bp->rx_ring = kcalloc(bp->rx_nr_rings,
				      sizeof(struct bnxt_rx_ring_info),
				      GFP_KERNEL);
		if (!bp->rx_ring)
			return -ENOMEM;

		for (i = 0; i < bp->rx_nr_rings; i++) {
			bp->rx_ring[i].bnapi = bp->bnapi[i];
			bp->bnapi[i]->rx_ring = &bp->rx_ring[i];
		}

		bp->tx_ring = kcalloc(bp->tx_nr_rings,
				      sizeof(struct bnxt_tx_ring_info),
				      GFP_KERNEL);
		if (!bp->tx_ring)
			return -ENOMEM;

		bp->tx_ring_map = kcalloc(bp->tx_nr_rings, sizeof(u16),
					  GFP_KERNEL);

		if (!bp->tx_ring_map)
			return -ENOMEM;

		if (bp->flags & BNXT_FLAG_SHARED_RINGS)
			j = 0;
		else
			j = bp->rx_nr_rings;

		for (i = 0; i < bp->tx_nr_rings; i++, j++) {
			bp->tx_ring[i].bnapi = bp->bnapi[j];
			bp->bnapi[j]->tx_ring = &bp->tx_ring[i];
			bp->tx_ring_map[i] = bp->tx_nr_rings_xdp + i;
			if (i >= bp->tx_nr_rings_xdp) {
				bp->tx_ring[i].txq_index = i -
					bp->tx_nr_rings_xdp;
				bp->bnapi[j]->tx_int = bnxt_tx_int;
			} else {
				bp->bnapi[j]->flags |= BNXT_NAPI_FLAG_XDP;
				bp->bnapi[j]->tx_int = bnxt_tx_int_xdp;
			}
		}

		rc = bnxt_alloc_stats(bp);
		if (rc)
			goto alloc_mem_err;

		rc = bnxt_alloc_ntp_fltrs(bp);
		if (rc)
			goto alloc_mem_err;

		rc = bnxt_alloc_vnics(bp);
		if (rc)
			goto alloc_mem_err;
	}

	bnxt_init_ring_struct(bp);

	rc = bnxt_alloc_rx_rings(bp);
	if (rc)
		goto alloc_mem_err;

	rc = bnxt_alloc_tx_rings(bp);
	if (rc)
		goto alloc_mem_err;

	rc = bnxt_alloc_cp_rings(bp);
	if (rc)
		goto alloc_mem_err;

	bp->vnic_info[0].flags |= BNXT_VNIC_RSS_FLAG | BNXT_VNIC_MCAST_FLAG |
				  BNXT_VNIC_UCAST_FLAG;
	rc = bnxt_alloc_vnic_attributes(bp);
	if (rc)
		goto alloc_mem_err;
	return 0;

alloc_mem_err:
	bnxt_free_mem(bp, true);
	return rc;
}

static void bnxt_disable_int(struct bnxt *bp)
{
	int i;

	if (!bp->bnapi)
		return;

	for (i = 0; i < bp->cp_nr_rings; i++) {
		struct bnxt_napi *bnapi = bp->bnapi[i];
		struct bnxt_cp_ring_info *cpr = &bnapi->cp_ring;
		struct bnxt_ring_struct *ring = &cpr->cp_ring_struct;

		if (ring->fw_ring_id != INVALID_HW_RING_ID)
			BNXT_CP_DB(cpr->cp_doorbell, cpr->cp_raw_cons);
	}
}

static int bnxt_cp_num_to_irq_num(struct bnxt *bp, int n)
{
	struct bnxt_napi *bnapi = bp->bnapi[n];
	struct bnxt_cp_ring_info *cpr;

	cpr = &bnapi->cp_ring;
	return cpr->cp_ring_struct.map_idx;
}

static void bnxt_disable_int_sync(struct bnxt *bp)
{
	int i;

	atomic_inc(&bp->intr_sem);

	bnxt_disable_int(bp);
	for (i = 0; i < bp->cp_nr_rings; i++) {
		int map_idx = bnxt_cp_num_to_irq_num(bp, i);

		synchronize_irq(bp->irq_tbl[map_idx].vector);
	}
}

static void bnxt_enable_int(struct bnxt *bp)
{
	int i;

	atomic_set(&bp->intr_sem, 0);
	for (i = 0; i < bp->cp_nr_rings; i++) {
		struct bnxt_napi *bnapi = bp->bnapi[i];
		struct bnxt_cp_ring_info *cpr = &bnapi->cp_ring;

		BNXT_CP_DB_REARM(cpr->cp_doorbell, cpr->cp_raw_cons);
	}
}

void bnxt_hwrm_cmd_hdr_init(struct bnxt *bp, void *request, u16 req_type,
			    u16 cmpl_ring, u16 target_id)
{
	struct input *req = request;

	req->req_type = cpu_to_le16(req_type);
	req->cmpl_ring = cpu_to_le16(cmpl_ring);
	req->target_id = cpu_to_le16(target_id);
	req->resp_addr = cpu_to_le64(bp->hwrm_cmd_resp_dma_addr);
}

static int bnxt_hwrm_do_send_msg(struct bnxt *bp, void *msg, u32 msg_len,
				 int timeout, bool silent)
{
	int i, intr_process, rc, tmo_count;
	struct input *req = msg;
	u32 *data = msg;
	__le32 *resp_len;
	u8 *valid;
	u16 cp_ring_id, len = 0;
	struct hwrm_err_output *resp = bp->hwrm_cmd_resp_addr;
	u16 max_req_len = BNXT_HWRM_MAX_REQ_LEN;
	struct hwrm_short_input short_input = {0};

	req->seq_id = cpu_to_le16(bp->hwrm_cmd_seq++);
	memset(resp, 0, PAGE_SIZE);
	cp_ring_id = le16_to_cpu(req->cmpl_ring);
	intr_process = (cp_ring_id == INVALID_HW_RING_ID) ? 0 : 1;

	if (bp->fw_cap & BNXT_FW_CAP_SHORT_CMD) {
		void *short_cmd_req = bp->hwrm_short_cmd_req_addr;

		memcpy(short_cmd_req, req, msg_len);
		memset(short_cmd_req + msg_len, 0, BNXT_HWRM_MAX_REQ_LEN -
						   msg_len);

		short_input.req_type = req->req_type;
		short_input.signature =
				cpu_to_le16(SHORT_REQ_SIGNATURE_SHORT_CMD);
		short_input.size = cpu_to_le16(msg_len);
		short_input.req_addr =
			cpu_to_le64(bp->hwrm_short_cmd_req_dma_addr);

		data = (u32 *)&short_input;
		msg_len = sizeof(short_input);

		/* Sync memory write before updating doorbell */
		wmb();

		max_req_len = BNXT_HWRM_SHORT_REQ_LEN;
	}

	/* Write request msg to hwrm channel */
	__iowrite32_copy(bp->bar0, data, msg_len / 4);

	for (i = msg_len; i < max_req_len; i += 4)
		writel(0, bp->bar0 + i);

	/* currently supports only one outstanding message */
	if (intr_process)
		bp->hwrm_intr_seq_id = le16_to_cpu(req->seq_id);

	/* Ring channel doorbell */
	writel(1, bp->bar0 + 0x100);

	if (!timeout)
		timeout = DFLT_HWRM_CMD_TIMEOUT;
	/* convert timeout to usec */
	timeout *= 1000;

	i = 0;
	/* Short timeout for the first few iterations:
	 * number of loops = number of loops for short timeout +
	 * number of loops for standard timeout.
	 */
	tmo_count = HWRM_SHORT_TIMEOUT_COUNTER;
	timeout = timeout - HWRM_SHORT_MIN_TIMEOUT * HWRM_SHORT_TIMEOUT_COUNTER;
	tmo_count += DIV_ROUND_UP(timeout, HWRM_MIN_TIMEOUT);
	resp_len = bp->hwrm_cmd_resp_addr + HWRM_RESP_LEN_OFFSET;
	if (intr_process) {
		/* Wait until hwrm response cmpl interrupt is processed */
		while (bp->hwrm_intr_seq_id != HWRM_SEQ_ID_INVALID &&
		       i++ < tmo_count) {
			/* on first few passes, just barely sleep */
			if (i < HWRM_SHORT_TIMEOUT_COUNTER)
				usleep_range(HWRM_SHORT_MIN_TIMEOUT,
					     HWRM_SHORT_MAX_TIMEOUT);
			else
				usleep_range(HWRM_MIN_TIMEOUT,
					     HWRM_MAX_TIMEOUT);
		}

		if (bp->hwrm_intr_seq_id != HWRM_SEQ_ID_INVALID) {
			netdev_err(bp->dev, "Resp cmpl intr err msg: 0x%x\n",
				   le16_to_cpu(req->req_type));
			return -1;
		}
		len = (le32_to_cpu(*resp_len) & HWRM_RESP_LEN_MASK) >>
		      HWRM_RESP_LEN_SFT;
		valid = bp->hwrm_cmd_resp_addr + len - 1;
	} else {
		int j;

		/* Check if response len is updated */
		for (i = 0; i < tmo_count; i++) {
			len = (le32_to_cpu(*resp_len) & HWRM_RESP_LEN_MASK) >>
			      HWRM_RESP_LEN_SFT;
			if (len)
				break;
			/* on first few passes, just barely sleep */
			if (i < DFLT_HWRM_CMD_TIMEOUT)
				usleep_range(HWRM_SHORT_MIN_TIMEOUT,
					     HWRM_SHORT_MAX_TIMEOUT);
			else
				usleep_range(HWRM_MIN_TIMEOUT,
					     HWRM_MAX_TIMEOUT);
		}

		if (i >= tmo_count) {
			netdev_err(bp->dev, "Error (timeout: %d) msg {0x%x 0x%x} len:%d\n",
				   HWRM_TOTAL_TIMEOUT(i),
				   le16_to_cpu(req->req_type),
				   le16_to_cpu(req->seq_id), len);
			return -1;
		}

		/* Last byte of resp contains valid bit */
		valid = bp->hwrm_cmd_resp_addr + len - 1;
		for (j = 0; j < HWRM_VALID_BIT_DELAY_USEC; j++) {
			/* make sure we read from updated DMA memory */
			dma_rmb();
			if (*valid)
				break;
			udelay(1);
		}

		if (j >= HWRM_VALID_BIT_DELAY_USEC) {
			netdev_err(bp->dev, "Error (timeout: %d) msg {0x%x 0x%x} len:%d v:%d\n",
				   HWRM_TOTAL_TIMEOUT(i),
				   le16_to_cpu(req->req_type),
				   le16_to_cpu(req->seq_id), len, *valid);
			return -1;
		}
	}

	/* Zero valid bit for compatibility.  Valid bit in an older spec
	 * may become a new field in a newer spec.  We must make sure that
	 * a new field not implemented by old spec will read zero.
	 */
	*valid = 0;
	rc = le16_to_cpu(resp->error_code);
	if (rc && !silent)
		netdev_err(bp->dev, "hwrm req_type 0x%x seq id 0x%x error 0x%x\n",
			   le16_to_cpu(resp->req_type),
			   le16_to_cpu(resp->seq_id), rc);
	return rc;
}

int _hwrm_send_message(struct bnxt *bp, void *msg, u32 msg_len, int timeout)
{
	return bnxt_hwrm_do_send_msg(bp, msg, msg_len, timeout, false);
}

int _hwrm_send_message_silent(struct bnxt *bp, void *msg, u32 msg_len,
			      int timeout)
{
	return bnxt_hwrm_do_send_msg(bp, msg, msg_len, timeout, true);
}

int hwrm_send_message(struct bnxt *bp, void *msg, u32 msg_len, int timeout)
{
	int rc;

	mutex_lock(&bp->hwrm_cmd_lock);
	rc = _hwrm_send_message(bp, msg, msg_len, timeout);
	mutex_unlock(&bp->hwrm_cmd_lock);
	return rc;
}

int hwrm_send_message_silent(struct bnxt *bp, void *msg, u32 msg_len,
			     int timeout)
{
	int rc;

	mutex_lock(&bp->hwrm_cmd_lock);
	rc = bnxt_hwrm_do_send_msg(bp, msg, msg_len, timeout, true);
	mutex_unlock(&bp->hwrm_cmd_lock);
	return rc;
}

int bnxt_hwrm_func_rgtr_async_events(struct bnxt *bp, unsigned long *bmap,
				     int bmap_size)
{
	struct hwrm_func_drv_rgtr_input req = {0};
	DECLARE_BITMAP(async_events_bmap, 256);
	u32 *events = (u32 *)async_events_bmap;
	int i;

	bnxt_hwrm_cmd_hdr_init(bp, &req, HWRM_FUNC_DRV_RGTR, -1, -1);

	req.enables =
		cpu_to_le32(FUNC_DRV_RGTR_REQ_ENABLES_ASYNC_EVENT_FWD);

	memset(async_events_bmap, 0, sizeof(async_events_bmap));
	for (i = 0; i < ARRAY_SIZE(bnxt_async_events_arr); i++)
		__set_bit(bnxt_async_events_arr[i], async_events_bmap);

	if (bmap && bmap_size) {
		for (i = 0; i < bmap_size; i++) {
			if (test_bit(i, bmap))
				__set_bit(i, async_events_bmap);
		}
	}

	for (i = 0; i < 8; i++)
		req.async_event_fwd[i] |= cpu_to_le32(events[i]);

	return hwrm_send_message(bp, &req, sizeof(req), HWRM_CMD_TIMEOUT);
}

static int bnxt_hwrm_func_drv_rgtr(struct bnxt *bp)
{
	struct hwrm_func_drv_rgtr_output *resp = bp->hwrm_cmd_resp_addr;
	struct hwrm_func_drv_rgtr_input req = {0};
	int rc;

	bnxt_hwrm_cmd_hdr_init(bp, &req, HWRM_FUNC_DRV_RGTR, -1, -1);

	req.enables =
		cpu_to_le32(FUNC_DRV_RGTR_REQ_ENABLES_OS_TYPE |
			    FUNC_DRV_RGTR_REQ_ENABLES_VER);

	req.os_type = cpu_to_le16(FUNC_DRV_RGTR_REQ_OS_TYPE_LINUX);
	req.flags = cpu_to_le32(FUNC_DRV_RGTR_REQ_FLAGS_16BIT_VER_MODE);
	req.ver_maj_8b = DRV_VER_MAJ;
	req.ver_min_8b = DRV_VER_MIN;
	req.ver_upd_8b = DRV_VER_UPD;
	req.ver_maj = cpu_to_le16(DRV_VER_MAJ);
	req.ver_min = cpu_to_le16(DRV_VER_MIN);
	req.ver_upd = cpu_to_le16(DRV_VER_UPD);

	if (BNXT_PF(bp)) {
		u32 data[8];
		int i;

		memset(data, 0, sizeof(data));
		for (i = 0; i < ARRAY_SIZE(bnxt_vf_req_snif); i++) {
			u16 cmd = bnxt_vf_req_snif[i];
			unsigned int bit, idx;

			idx = cmd / 32;
			bit = cmd % 32;
			data[idx] |= 1 << bit;
		}

		for (i = 0; i < 8; i++)
			req.vf_req_fwd[i] = cpu_to_le32(data[i]);

		req.enables |=
			cpu_to_le32(FUNC_DRV_RGTR_REQ_ENABLES_VF_REQ_FWD);
	}

	mutex_lock(&bp->hwrm_cmd_lock);
	rc = _hwrm_send_message(bp, &req, sizeof(req), HWRM_CMD_TIMEOUT);
	if (rc)
		rc = -EIO;
	else if (resp->flags &
		 cpu_to_le32(FUNC_DRV_RGTR_RESP_FLAGS_IF_CHANGE_SUPPORTED))
		bp->fw_cap |= BNXT_FW_CAP_IF_CHANGE;
	mutex_unlock(&bp->hwrm_cmd_lock);
	return rc;
}

static int bnxt_hwrm_func_drv_unrgtr(struct bnxt *bp)
{
	struct hwrm_func_drv_unrgtr_input req = {0};

	bnxt_hwrm_cmd_hdr_init(bp, &req, HWRM_FUNC_DRV_UNRGTR, -1, -1);
	return hwrm_send_message(bp, &req, sizeof(req), HWRM_CMD_TIMEOUT);
}

static int bnxt_hwrm_tunnel_dst_port_free(struct bnxt *bp, u8 tunnel_type)
{
	u32 rc = 0;
	struct hwrm_tunnel_dst_port_free_input req = {0};

	bnxt_hwrm_cmd_hdr_init(bp, &req, HWRM_TUNNEL_DST_PORT_FREE, -1, -1);
	req.tunnel_type = tunnel_type;

	switch (tunnel_type) {
	case TUNNEL_DST_PORT_FREE_REQ_TUNNEL_TYPE_VXLAN:
		req.tunnel_dst_port_id = bp->vxlan_fw_dst_port_id;
		break;
	case TUNNEL_DST_PORT_FREE_REQ_TUNNEL_TYPE_GENEVE:
		req.tunnel_dst_port_id = bp->nge_fw_dst_port_id;
		break;
	default:
		break;
	}

	rc = hwrm_send_message(bp, &req, sizeof(req), HWRM_CMD_TIMEOUT);
	if (rc)
		netdev_err(bp->dev, "hwrm_tunnel_dst_port_free failed. rc:%d\n",
			   rc);
	return rc;
}

static int bnxt_hwrm_tunnel_dst_port_alloc(struct bnxt *bp, __be16 port,
					   u8 tunnel_type)
{
	u32 rc = 0;
	struct hwrm_tunnel_dst_port_alloc_input req = {0};
	struct hwrm_tunnel_dst_port_alloc_output *resp = bp->hwrm_cmd_resp_addr;

	bnxt_hwrm_cmd_hdr_init(bp, &req, HWRM_TUNNEL_DST_PORT_ALLOC, -1, -1);

	req.tunnel_type = tunnel_type;
	req.tunnel_dst_port_val = port;

	mutex_lock(&bp->hwrm_cmd_lock);
	rc = _hwrm_send_message(bp, &req, sizeof(req), HWRM_CMD_TIMEOUT);
	if (rc) {
		netdev_err(bp->dev, "hwrm_tunnel_dst_port_alloc failed. rc:%d\n",
			   rc);
		goto err_out;
	}

	switch (tunnel_type) {
	case TUNNEL_DST_PORT_ALLOC_REQ_TUNNEL_TYPE_VXLAN:
		bp->vxlan_fw_dst_port_id = resp->tunnel_dst_port_id;
		break;
	case TUNNEL_DST_PORT_ALLOC_REQ_TUNNEL_TYPE_GENEVE:
		bp->nge_fw_dst_port_id = resp->tunnel_dst_port_id;
		break;
	default:
		break;
	}

err_out:
	mutex_unlock(&bp->hwrm_cmd_lock);
	return rc;
}

static int bnxt_hwrm_cfa_l2_set_rx_mask(struct bnxt *bp, u16 vnic_id)
{
	struct hwrm_cfa_l2_set_rx_mask_input req = {0};
	struct bnxt_vnic_info *vnic = &bp->vnic_info[vnic_id];

	bnxt_hwrm_cmd_hdr_init(bp, &req, HWRM_CFA_L2_SET_RX_MASK, -1, -1);
	req.vnic_id = cpu_to_le32(vnic->fw_vnic_id);

	req.num_mc_entries = cpu_to_le32(vnic->mc_list_count);
	req.mc_tbl_addr = cpu_to_le64(vnic->mc_list_mapping);
	req.mask = cpu_to_le32(vnic->rx_mask);
	return hwrm_send_message(bp, &req, sizeof(req), HWRM_CMD_TIMEOUT);
}

#ifdef CONFIG_RFS_ACCEL
static int bnxt_hwrm_cfa_ntuple_filter_free(struct bnxt *bp,
					    struct bnxt_ntuple_filter *fltr)
{
	struct hwrm_cfa_ntuple_filter_free_input req = {0};

	bnxt_hwrm_cmd_hdr_init(bp, &req, HWRM_CFA_NTUPLE_FILTER_FREE, -1, -1);
	req.ntuple_filter_id = fltr->filter_id;
	return hwrm_send_message(bp, &req, sizeof(req), HWRM_CMD_TIMEOUT);
}

#define BNXT_NTP_FLTR_FLAGS					\
	(CFA_NTUPLE_FILTER_ALLOC_REQ_ENABLES_L2_FILTER_ID |	\
	 CFA_NTUPLE_FILTER_ALLOC_REQ_ENABLES_ETHERTYPE |	\
	 CFA_NTUPLE_FILTER_ALLOC_REQ_ENABLES_SRC_MACADDR |	\
	 CFA_NTUPLE_FILTER_ALLOC_REQ_ENABLES_IPADDR_TYPE |	\
	 CFA_NTUPLE_FILTER_ALLOC_REQ_ENABLES_SRC_IPADDR |	\
	 CFA_NTUPLE_FILTER_ALLOC_REQ_ENABLES_SRC_IPADDR_MASK |	\
	 CFA_NTUPLE_FILTER_ALLOC_REQ_ENABLES_DST_IPADDR |	\
	 CFA_NTUPLE_FILTER_ALLOC_REQ_ENABLES_DST_IPADDR_MASK |	\
	 CFA_NTUPLE_FILTER_ALLOC_REQ_ENABLES_IP_PROTOCOL |	\
	 CFA_NTUPLE_FILTER_ALLOC_REQ_ENABLES_SRC_PORT |		\
	 CFA_NTUPLE_FILTER_ALLOC_REQ_ENABLES_SRC_PORT_MASK |	\
	 CFA_NTUPLE_FILTER_ALLOC_REQ_ENABLES_DST_PORT |		\
	 CFA_NTUPLE_FILTER_ALLOC_REQ_ENABLES_DST_PORT_MASK |	\
	 CFA_NTUPLE_FILTER_ALLOC_REQ_ENABLES_DST_ID)

#define BNXT_NTP_TUNNEL_FLTR_FLAG				\
		CFA_NTUPLE_FILTER_ALLOC_REQ_ENABLES_TUNNEL_TYPE

static int bnxt_hwrm_cfa_ntuple_filter_alloc(struct bnxt *bp,
					     struct bnxt_ntuple_filter *fltr)
{
	int rc = 0;
	struct hwrm_cfa_ntuple_filter_alloc_input req = {0};
	struct hwrm_cfa_ntuple_filter_alloc_output *resp =
		bp->hwrm_cmd_resp_addr;
	struct flow_keys *keys = &fltr->fkeys;
	struct bnxt_vnic_info *vnic = &bp->vnic_info[fltr->rxq + 1];

	bnxt_hwrm_cmd_hdr_init(bp, &req, HWRM_CFA_NTUPLE_FILTER_ALLOC, -1, -1);
	req.l2_filter_id = bp->vnic_info[0].fw_l2_filter_id[fltr->l2_fltr_idx];

	req.enables = cpu_to_le32(BNXT_NTP_FLTR_FLAGS);

	req.ethertype = htons(ETH_P_IP);
	memcpy(req.src_macaddr, fltr->src_mac_addr, ETH_ALEN);
	req.ip_addr_type = CFA_NTUPLE_FILTER_ALLOC_REQ_IP_ADDR_TYPE_IPV4;
	req.ip_protocol = keys->basic.ip_proto;

	if (keys->basic.n_proto == htons(ETH_P_IPV6)) {
		int i;

		req.ethertype = htons(ETH_P_IPV6);
		req.ip_addr_type =
			CFA_NTUPLE_FILTER_ALLOC_REQ_IP_ADDR_TYPE_IPV6;
		*(struct in6_addr *)&req.src_ipaddr[0] =
			keys->addrs.v6addrs.src;
		*(struct in6_addr *)&req.dst_ipaddr[0] =
			keys->addrs.v6addrs.dst;
		for (i = 0; i < 4; i++) {
			req.src_ipaddr_mask[i] = cpu_to_be32(0xffffffff);
			req.dst_ipaddr_mask[i] = cpu_to_be32(0xffffffff);
		}
	} else {
		req.src_ipaddr[0] = keys->addrs.v4addrs.src;
		req.src_ipaddr_mask[0] = cpu_to_be32(0xffffffff);
		req.dst_ipaddr[0] = keys->addrs.v4addrs.dst;
		req.dst_ipaddr_mask[0] = cpu_to_be32(0xffffffff);
	}
	if (keys->control.flags & FLOW_DIS_ENCAPSULATION) {
		req.enables |= cpu_to_le32(BNXT_NTP_TUNNEL_FLTR_FLAG);
		req.tunnel_type =
			CFA_NTUPLE_FILTER_ALLOC_REQ_TUNNEL_TYPE_ANYTUNNEL;
	}

	req.src_port = keys->ports.src;
	req.src_port_mask = cpu_to_be16(0xffff);
	req.dst_port = keys->ports.dst;
	req.dst_port_mask = cpu_to_be16(0xffff);

	req.dst_id = cpu_to_le16(vnic->fw_vnic_id);
	mutex_lock(&bp->hwrm_cmd_lock);
	rc = _hwrm_send_message(bp, &req, sizeof(req), HWRM_CMD_TIMEOUT);
	if (!rc)
		fltr->filter_id = resp->ntuple_filter_id;
	mutex_unlock(&bp->hwrm_cmd_lock);
	return rc;
}
#endif

static int bnxt_hwrm_set_vnic_filter(struct bnxt *bp, u16 vnic_id, u16 idx,
				     u8 *mac_addr)
{
	u32 rc = 0;
	struct hwrm_cfa_l2_filter_alloc_input req = {0};
	struct hwrm_cfa_l2_filter_alloc_output *resp = bp->hwrm_cmd_resp_addr;

	bnxt_hwrm_cmd_hdr_init(bp, &req, HWRM_CFA_L2_FILTER_ALLOC, -1, -1);
	req.flags = cpu_to_le32(CFA_L2_FILTER_ALLOC_REQ_FLAGS_PATH_RX);
	if (!BNXT_CHIP_TYPE_NITRO_A0(bp))
		req.flags |=
			cpu_to_le32(CFA_L2_FILTER_ALLOC_REQ_FLAGS_OUTERMOST);
	req.dst_id = cpu_to_le16(bp->vnic_info[vnic_id].fw_vnic_id);
	req.enables =
		cpu_to_le32(CFA_L2_FILTER_ALLOC_REQ_ENABLES_L2_ADDR |
			    CFA_L2_FILTER_ALLOC_REQ_ENABLES_DST_ID |
			    CFA_L2_FILTER_ALLOC_REQ_ENABLES_L2_ADDR_MASK);
	memcpy(req.l2_addr, mac_addr, ETH_ALEN);
	req.l2_addr_mask[0] = 0xff;
	req.l2_addr_mask[1] = 0xff;
	req.l2_addr_mask[2] = 0xff;
	req.l2_addr_mask[3] = 0xff;
	req.l2_addr_mask[4] = 0xff;
	req.l2_addr_mask[5] = 0xff;

	mutex_lock(&bp->hwrm_cmd_lock);
	rc = _hwrm_send_message(bp, &req, sizeof(req), HWRM_CMD_TIMEOUT);
	if (!rc)
		bp->vnic_info[vnic_id].fw_l2_filter_id[idx] =
							resp->l2_filter_id;
	mutex_unlock(&bp->hwrm_cmd_lock);
	return rc;
}

static int bnxt_hwrm_clear_vnic_filter(struct bnxt *bp)
{
	u16 i, j, num_of_vnics = 1; /* only vnic 0 supported */
	int rc = 0;

	/* Any associated ntuple filters will also be cleared by firmware. */
	mutex_lock(&bp->hwrm_cmd_lock);
	for (i = 0; i < num_of_vnics; i++) {
		struct bnxt_vnic_info *vnic = &bp->vnic_info[i];

		for (j = 0; j < vnic->uc_filter_count; j++) {
			struct hwrm_cfa_l2_filter_free_input req = {0};

			bnxt_hwrm_cmd_hdr_init(bp, &req,
					       HWRM_CFA_L2_FILTER_FREE, -1, -1);

			req.l2_filter_id = vnic->fw_l2_filter_id[j];

			rc = _hwrm_send_message(bp, &req, sizeof(req),
						HWRM_CMD_TIMEOUT);
		}
		vnic->uc_filter_count = 0;
	}
	mutex_unlock(&bp->hwrm_cmd_lock);

	return rc;
}

static int bnxt_hwrm_vnic_set_tpa(struct bnxt *bp, u16 vnic_id, u32 tpa_flags)
{
	struct bnxt_vnic_info *vnic = &bp->vnic_info[vnic_id];
	struct hwrm_vnic_tpa_cfg_input req = {0};

	if (vnic->fw_vnic_id == INVALID_HW_RING_ID)
		return 0;

	bnxt_hwrm_cmd_hdr_init(bp, &req, HWRM_VNIC_TPA_CFG, -1, -1);

	if (tpa_flags) {
		u16 mss = bp->dev->mtu - 40;
		u32 nsegs, n, segs = 0, flags;

		flags = VNIC_TPA_CFG_REQ_FLAGS_TPA |
			VNIC_TPA_CFG_REQ_FLAGS_ENCAP_TPA |
			VNIC_TPA_CFG_REQ_FLAGS_RSC_WND_UPDATE |
			VNIC_TPA_CFG_REQ_FLAGS_AGG_WITH_ECN |
			VNIC_TPA_CFG_REQ_FLAGS_AGG_WITH_SAME_GRE_SEQ;
		if (tpa_flags & BNXT_FLAG_GRO)
			flags |= VNIC_TPA_CFG_REQ_FLAGS_GRO;

		req.flags = cpu_to_le32(flags);

		req.enables =
			cpu_to_le32(VNIC_TPA_CFG_REQ_ENABLES_MAX_AGG_SEGS |
				    VNIC_TPA_CFG_REQ_ENABLES_MAX_AGGS |
				    VNIC_TPA_CFG_REQ_ENABLES_MIN_AGG_LEN);

		/* Number of segs are log2 units, and first packet is not
		 * included as part of this units.
		 */
		if (mss <= BNXT_RX_PAGE_SIZE) {
			n = BNXT_RX_PAGE_SIZE / mss;
			nsegs = (MAX_SKB_FRAGS - 1) * n;
		} else {
			n = mss / BNXT_RX_PAGE_SIZE;
			if (mss & (BNXT_RX_PAGE_SIZE - 1))
				n++;
			nsegs = (MAX_SKB_FRAGS - n) / n;
		}

		segs = ilog2(nsegs);
		req.max_agg_segs = cpu_to_le16(segs);
		req.max_aggs = cpu_to_le16(VNIC_TPA_CFG_REQ_MAX_AGGS_MAX);

		req.min_agg_len = cpu_to_le32(512);
	}
	req.vnic_id = cpu_to_le16(vnic->fw_vnic_id);

	return hwrm_send_message(bp, &req, sizeof(req), HWRM_CMD_TIMEOUT);
}

static int bnxt_hwrm_vnic_set_rss(struct bnxt *bp, u16 vnic_id, bool set_rss)
{
	u32 i, j, max_rings;
	struct bnxt_vnic_info *vnic = &bp->vnic_info[vnic_id];
	struct hwrm_vnic_rss_cfg_input req = {0};

	if (vnic->fw_rss_cos_lb_ctx[0] == INVALID_HW_RING_ID)
		return 0;

	bnxt_hwrm_cmd_hdr_init(bp, &req, HWRM_VNIC_RSS_CFG, -1, -1);
	if (set_rss) {
		req.hash_type = cpu_to_le32(bp->rss_hash_cfg);
		req.hash_mode_flags = VNIC_RSS_CFG_REQ_HASH_MODE_FLAGS_DEFAULT;
		if (vnic->flags & BNXT_VNIC_RSS_FLAG) {
			if (BNXT_CHIP_TYPE_NITRO_A0(bp))
				max_rings = bp->rx_nr_rings - 1;
			else
				max_rings = bp->rx_nr_rings;
		} else {
			max_rings = 1;
		}

		/* Fill the RSS indirection table with ring group ids */
		for (i = 0, j = 0; i < HW_HASH_INDEX_SIZE; i++, j++) {
			if (j == max_rings)
				j = 0;
			vnic->rss_table[i] = cpu_to_le16(vnic->fw_grp_ids[j]);
		}

		req.ring_grp_tbl_addr = cpu_to_le64(vnic->rss_table_dma_addr);
		req.hash_key_tbl_addr =
			cpu_to_le64(vnic->rss_hash_key_dma_addr);
	}
	req.rss_ctx_idx = cpu_to_le16(vnic->fw_rss_cos_lb_ctx[0]);
	return hwrm_send_message(bp, &req, sizeof(req), HWRM_CMD_TIMEOUT);
}

static int bnxt_hwrm_vnic_set_hds(struct bnxt *bp, u16 vnic_id)
{
	struct bnxt_vnic_info *vnic = &bp->vnic_info[vnic_id];
	struct hwrm_vnic_plcmodes_cfg_input req = {0};

	bnxt_hwrm_cmd_hdr_init(bp, &req, HWRM_VNIC_PLCMODES_CFG, -1, -1);
	req.flags = cpu_to_le32(VNIC_PLCMODES_CFG_REQ_FLAGS_JUMBO_PLACEMENT |
				VNIC_PLCMODES_CFG_REQ_FLAGS_HDS_IPV4 |
				VNIC_PLCMODES_CFG_REQ_FLAGS_HDS_IPV6);
	req.enables =
		cpu_to_le32(VNIC_PLCMODES_CFG_REQ_ENABLES_JUMBO_THRESH_VALID |
			    VNIC_PLCMODES_CFG_REQ_ENABLES_HDS_THRESHOLD_VALID);
	/* thresholds not implemented in firmware yet */
	req.jumbo_thresh = cpu_to_le16(bp->rx_copy_thresh);
	req.hds_threshold = cpu_to_le16(bp->rx_copy_thresh);
	req.vnic_id = cpu_to_le32(vnic->fw_vnic_id);
	return hwrm_send_message(bp, &req, sizeof(req), HWRM_CMD_TIMEOUT);
}

static void bnxt_hwrm_vnic_ctx_free_one(struct bnxt *bp, u16 vnic_id,
					u16 ctx_idx)
{
	struct hwrm_vnic_rss_cos_lb_ctx_free_input req = {0};

	bnxt_hwrm_cmd_hdr_init(bp, &req, HWRM_VNIC_RSS_COS_LB_CTX_FREE, -1, -1);
	req.rss_cos_lb_ctx_id =
		cpu_to_le16(bp->vnic_info[vnic_id].fw_rss_cos_lb_ctx[ctx_idx]);

	hwrm_send_message(bp, &req, sizeof(req), HWRM_CMD_TIMEOUT);
	bp->vnic_info[vnic_id].fw_rss_cos_lb_ctx[ctx_idx] = INVALID_HW_RING_ID;
}

static void bnxt_hwrm_vnic_ctx_free(struct bnxt *bp)
{
	int i, j;

	for (i = 0; i < bp->nr_vnics; i++) {
		struct bnxt_vnic_info *vnic = &bp->vnic_info[i];

		for (j = 0; j < BNXT_MAX_CTX_PER_VNIC; j++) {
			if (vnic->fw_rss_cos_lb_ctx[j] != INVALID_HW_RING_ID)
				bnxt_hwrm_vnic_ctx_free_one(bp, i, j);
		}
	}
	bp->rsscos_nr_ctxs = 0;
}

static int bnxt_hwrm_vnic_ctx_alloc(struct bnxt *bp, u16 vnic_id, u16 ctx_idx)
{
	int rc;
	struct hwrm_vnic_rss_cos_lb_ctx_alloc_input req = {0};
	struct hwrm_vnic_rss_cos_lb_ctx_alloc_output *resp =
						bp->hwrm_cmd_resp_addr;

	bnxt_hwrm_cmd_hdr_init(bp, &req, HWRM_VNIC_RSS_COS_LB_CTX_ALLOC, -1,
			       -1);

	mutex_lock(&bp->hwrm_cmd_lock);
	rc = _hwrm_send_message(bp, &req, sizeof(req), HWRM_CMD_TIMEOUT);
	if (!rc)
		bp->vnic_info[vnic_id].fw_rss_cos_lb_ctx[ctx_idx] =
			le16_to_cpu(resp->rss_cos_lb_ctx_id);
	mutex_unlock(&bp->hwrm_cmd_lock);

	return rc;
}

static u32 bnxt_get_roce_vnic_mode(struct bnxt *bp)
{
	if (bp->flags & BNXT_FLAG_ROCE_MIRROR_CAP)
		return VNIC_CFG_REQ_FLAGS_ROCE_MIRRORING_CAPABLE_VNIC_MODE;
	return VNIC_CFG_REQ_FLAGS_ROCE_DUAL_VNIC_MODE;
}

int bnxt_hwrm_vnic_cfg(struct bnxt *bp, u16 vnic_id)
{
	unsigned int ring = 0, grp_idx;
	struct bnxt_vnic_info *vnic = &bp->vnic_info[vnic_id];
	struct hwrm_vnic_cfg_input req = {0};
	u16 def_vlan = 0;

	bnxt_hwrm_cmd_hdr_init(bp, &req, HWRM_VNIC_CFG, -1, -1);

	req.enables = cpu_to_le32(VNIC_CFG_REQ_ENABLES_DFLT_RING_GRP);
	/* Only RSS support for now TBD: COS & LB */
	if (vnic->fw_rss_cos_lb_ctx[0] != INVALID_HW_RING_ID) {
		req.rss_rule = cpu_to_le16(vnic->fw_rss_cos_lb_ctx[0]);
		req.enables |= cpu_to_le32(VNIC_CFG_REQ_ENABLES_RSS_RULE |
					   VNIC_CFG_REQ_ENABLES_MRU);
	} else if (vnic->flags & BNXT_VNIC_RFS_NEW_RSS_FLAG) {
		req.rss_rule =
			cpu_to_le16(bp->vnic_info[0].fw_rss_cos_lb_ctx[0]);
		req.enables |= cpu_to_le32(VNIC_CFG_REQ_ENABLES_RSS_RULE |
					   VNIC_CFG_REQ_ENABLES_MRU);
		req.flags |= cpu_to_le32(VNIC_CFG_REQ_FLAGS_RSS_DFLT_CR_MODE);
	} else {
		req.rss_rule = cpu_to_le16(0xffff);
	}

	if (BNXT_CHIP_TYPE_NITRO_A0(bp) &&
	    (vnic->fw_rss_cos_lb_ctx[0] != INVALID_HW_RING_ID)) {
		req.cos_rule = cpu_to_le16(vnic->fw_rss_cos_lb_ctx[1]);
		req.enables |= cpu_to_le32(VNIC_CFG_REQ_ENABLES_COS_RULE);
	} else {
		req.cos_rule = cpu_to_le16(0xffff);
	}

	if (vnic->flags & BNXT_VNIC_RSS_FLAG)
		ring = 0;
	else if (vnic->flags & BNXT_VNIC_RFS_FLAG)
		ring = vnic_id - 1;
	else if ((vnic_id == 1) && BNXT_CHIP_TYPE_NITRO_A0(bp))
		ring = bp->rx_nr_rings - 1;

	grp_idx = bp->rx_ring[ring].bnapi->index;
	req.vnic_id = cpu_to_le16(vnic->fw_vnic_id);
	req.dflt_ring_grp = cpu_to_le16(bp->grp_info[grp_idx].fw_grp_id);

	req.lb_rule = cpu_to_le16(0xffff);
	req.mru = cpu_to_le16(bp->dev->mtu + ETH_HLEN + ETH_FCS_LEN +
			      VLAN_HLEN);

#ifdef CONFIG_BNXT_SRIOV
	if (BNXT_VF(bp))
		def_vlan = bp->vf.vlan;
#endif
	if ((bp->flags & BNXT_FLAG_STRIP_VLAN) || def_vlan)
		req.flags |= cpu_to_le32(VNIC_CFG_REQ_FLAGS_VLAN_STRIP_MODE);
	if (!vnic_id && bnxt_ulp_registered(bp->edev, BNXT_ROCE_ULP))
		req.flags |= cpu_to_le32(bnxt_get_roce_vnic_mode(bp));

	return hwrm_send_message(bp, &req, sizeof(req), HWRM_CMD_TIMEOUT);
}

static int bnxt_hwrm_vnic_free_one(struct bnxt *bp, u16 vnic_id)
{
	u32 rc = 0;

	if (bp->vnic_info[vnic_id].fw_vnic_id != INVALID_HW_RING_ID) {
		struct hwrm_vnic_free_input req = {0};

		bnxt_hwrm_cmd_hdr_init(bp, &req, HWRM_VNIC_FREE, -1, -1);
		req.vnic_id =
			cpu_to_le32(bp->vnic_info[vnic_id].fw_vnic_id);

		rc = hwrm_send_message(bp, &req, sizeof(req), HWRM_CMD_TIMEOUT);
		if (rc)
			return rc;
		bp->vnic_info[vnic_id].fw_vnic_id = INVALID_HW_RING_ID;
	}
	return rc;
}

static void bnxt_hwrm_vnic_free(struct bnxt *bp)
{
	u16 i;

	for (i = 0; i < bp->nr_vnics; i++)
		bnxt_hwrm_vnic_free_one(bp, i);
}

static int bnxt_hwrm_vnic_alloc(struct bnxt *bp, u16 vnic_id,
				unsigned int start_rx_ring_idx,
				unsigned int nr_rings)
{
	int rc = 0;
	unsigned int i, j, grp_idx, end_idx = start_rx_ring_idx + nr_rings;
	struct hwrm_vnic_alloc_input req = {0};
	struct hwrm_vnic_alloc_output *resp = bp->hwrm_cmd_resp_addr;

	/* map ring groups to this vnic */
	for (i = start_rx_ring_idx, j = 0; i < end_idx; i++, j++) {
		grp_idx = bp->rx_ring[i].bnapi->index;
		if (bp->grp_info[grp_idx].fw_grp_id == INVALID_HW_RING_ID) {
			netdev_err(bp->dev, "Not enough ring groups avail:%x req:%x\n",
				   j, nr_rings);
			break;
		}
		bp->vnic_info[vnic_id].fw_grp_ids[j] =
					bp->grp_info[grp_idx].fw_grp_id;
	}

	bp->vnic_info[vnic_id].fw_rss_cos_lb_ctx[0] = INVALID_HW_RING_ID;
	bp->vnic_info[vnic_id].fw_rss_cos_lb_ctx[1] = INVALID_HW_RING_ID;
	if (vnic_id == 0)
		req.flags = cpu_to_le32(VNIC_ALLOC_REQ_FLAGS_DEFAULT);

	bnxt_hwrm_cmd_hdr_init(bp, &req, HWRM_VNIC_ALLOC, -1, -1);

	mutex_lock(&bp->hwrm_cmd_lock);
	rc = _hwrm_send_message(bp, &req, sizeof(req), HWRM_CMD_TIMEOUT);
	if (!rc)
		bp->vnic_info[vnic_id].fw_vnic_id = le32_to_cpu(resp->vnic_id);
	mutex_unlock(&bp->hwrm_cmd_lock);
	return rc;
}

static int bnxt_hwrm_vnic_qcaps(struct bnxt *bp)
{
	struct hwrm_vnic_qcaps_output *resp = bp->hwrm_cmd_resp_addr;
	struct hwrm_vnic_qcaps_input req = {0};
	int rc;

	if (bp->hwrm_spec_code < 0x10600)
		return 0;

	bnxt_hwrm_cmd_hdr_init(bp, &req, HWRM_VNIC_QCAPS, -1, -1);
	mutex_lock(&bp->hwrm_cmd_lock);
	rc = _hwrm_send_message(bp, &req, sizeof(req), HWRM_CMD_TIMEOUT);
	if (!rc) {
		u32 flags = le32_to_cpu(resp->flags);

		if (flags & VNIC_QCAPS_RESP_FLAGS_RSS_DFLT_CR_CAP)
			bp->flags |= BNXT_FLAG_NEW_RSS_CAP;
		if (flags &
		    VNIC_QCAPS_RESP_FLAGS_ROCE_MIRRORING_CAPABLE_VNIC_CAP)
			bp->flags |= BNXT_FLAG_ROCE_MIRROR_CAP;
	}
	mutex_unlock(&bp->hwrm_cmd_lock);
	return rc;
}

static int bnxt_hwrm_ring_grp_alloc(struct bnxt *bp)
{
	u16 i;
	u32 rc = 0;

	mutex_lock(&bp->hwrm_cmd_lock);
	for (i = 0; i < bp->rx_nr_rings; i++) {
		struct hwrm_ring_grp_alloc_input req = {0};
		struct hwrm_ring_grp_alloc_output *resp =
					bp->hwrm_cmd_resp_addr;
		unsigned int grp_idx = bp->rx_ring[i].bnapi->index;

		bnxt_hwrm_cmd_hdr_init(bp, &req, HWRM_RING_GRP_ALLOC, -1, -1);

		req.cr = cpu_to_le16(bp->grp_info[grp_idx].cp_fw_ring_id);
		req.rr = cpu_to_le16(bp->grp_info[grp_idx].rx_fw_ring_id);
		req.ar = cpu_to_le16(bp->grp_info[grp_idx].agg_fw_ring_id);
		req.sc = cpu_to_le16(bp->grp_info[grp_idx].fw_stats_ctx);

		rc = _hwrm_send_message(bp, &req, sizeof(req),
					HWRM_CMD_TIMEOUT);
		if (rc)
			break;

		bp->grp_info[grp_idx].fw_grp_id =
			le32_to_cpu(resp->ring_group_id);
	}
	mutex_unlock(&bp->hwrm_cmd_lock);
	return rc;
}

static int bnxt_hwrm_ring_grp_free(struct bnxt *bp)
{
	u16 i;
	u32 rc = 0;
	struct hwrm_ring_grp_free_input req = {0};

	if (!bp->grp_info)
		return 0;

	bnxt_hwrm_cmd_hdr_init(bp, &req, HWRM_RING_GRP_FREE, -1, -1);

	mutex_lock(&bp->hwrm_cmd_lock);
	for (i = 0; i < bp->cp_nr_rings; i++) {
		if (bp->grp_info[i].fw_grp_id == INVALID_HW_RING_ID)
			continue;
		req.ring_group_id =
			cpu_to_le32(bp->grp_info[i].fw_grp_id);

		rc = _hwrm_send_message(bp, &req, sizeof(req),
					HWRM_CMD_TIMEOUT);
		if (rc)
			break;
		bp->grp_info[i].fw_grp_id = INVALID_HW_RING_ID;
	}
	mutex_unlock(&bp->hwrm_cmd_lock);
	return rc;
}

static int hwrm_ring_alloc_send_msg(struct bnxt *bp,
				    struct bnxt_ring_struct *ring,
				    u32 ring_type, u32 map_index)
{
	int rc = 0, err = 0;
	struct hwrm_ring_alloc_input req = {0};
	struct hwrm_ring_alloc_output *resp = bp->hwrm_cmd_resp_addr;
	struct bnxt_ring_grp_info *grp_info;
	u16 ring_id;

	bnxt_hwrm_cmd_hdr_init(bp, &req, HWRM_RING_ALLOC, -1, -1);

	req.enables = 0;
	if (ring->nr_pages > 1) {
		req.page_tbl_addr = cpu_to_le64(ring->pg_tbl_map);
		/* Page size is in log2 units */
		req.page_size = BNXT_PAGE_SHIFT;
		req.page_tbl_depth = 1;
	} else {
		req.page_tbl_addr =  cpu_to_le64(ring->dma_arr[0]);
	}
	req.fbo = 0;
	/* Association of ring index with doorbell index and MSIX number */
	req.logical_id = cpu_to_le16(map_index);

	switch (ring_type) {
	case HWRM_RING_ALLOC_TX:
		req.ring_type = RING_ALLOC_REQ_RING_TYPE_TX;
		/* Association of transmit ring with completion ring */
		grp_info = &bp->grp_info[ring->grp_idx];
		req.cmpl_ring_id = cpu_to_le16(grp_info->cp_fw_ring_id);
		req.length = cpu_to_le32(bp->tx_ring_mask + 1);
		req.stat_ctx_id = cpu_to_le32(grp_info->fw_stats_ctx);
		req.queue_id = cpu_to_le16(ring->queue_id);
		break;
	case HWRM_RING_ALLOC_RX:
		req.ring_type = RING_ALLOC_REQ_RING_TYPE_RX;
		req.length = cpu_to_le32(bp->rx_ring_mask + 1);
		break;
	case HWRM_RING_ALLOC_AGG:
		req.ring_type = RING_ALLOC_REQ_RING_TYPE_RX;
		req.length = cpu_to_le32(bp->rx_agg_ring_mask + 1);
		break;
	case HWRM_RING_ALLOC_CMPL:
		req.ring_type = RING_ALLOC_REQ_RING_TYPE_L2_CMPL;
		req.length = cpu_to_le32(bp->cp_ring_mask + 1);
		if (bp->flags & BNXT_FLAG_USING_MSIX)
			req.int_mode = RING_ALLOC_REQ_INT_MODE_MSIX;
		break;
	default:
		netdev_err(bp->dev, "hwrm alloc invalid ring type %d\n",
			   ring_type);
		return -1;
	}

	mutex_lock(&bp->hwrm_cmd_lock);
	rc = _hwrm_send_message(bp, &req, sizeof(req), HWRM_CMD_TIMEOUT);
	err = le16_to_cpu(resp->error_code);
	ring_id = le16_to_cpu(resp->ring_id);
	mutex_unlock(&bp->hwrm_cmd_lock);

	if (rc || err) {
		netdev_err(bp->dev, "hwrm_ring_alloc type %d failed. rc:%x err:%x\n",
			   ring_type, rc, err);
		return -EIO;
	}
	ring->fw_ring_id = ring_id;
	return rc;
}

static int bnxt_hwrm_set_async_event_cr(struct bnxt *bp, int idx)
{
	int rc;

	if (BNXT_PF(bp)) {
		struct hwrm_func_cfg_input req = {0};

		bnxt_hwrm_cmd_hdr_init(bp, &req, HWRM_FUNC_CFG, -1, -1);
		req.fid = cpu_to_le16(0xffff);
		req.enables = cpu_to_le32(FUNC_CFG_REQ_ENABLES_ASYNC_EVENT_CR);
		req.async_event_cr = cpu_to_le16(idx);
		rc = hwrm_send_message(bp, &req, sizeof(req), HWRM_CMD_TIMEOUT);
	} else {
		struct hwrm_func_vf_cfg_input req = {0};

		bnxt_hwrm_cmd_hdr_init(bp, &req, HWRM_FUNC_VF_CFG, -1, -1);
		req.enables =
			cpu_to_le32(FUNC_VF_CFG_REQ_ENABLES_ASYNC_EVENT_CR);
		req.async_event_cr = cpu_to_le16(idx);
		rc = hwrm_send_message(bp, &req, sizeof(req), HWRM_CMD_TIMEOUT);
	}
	return rc;
}

static int bnxt_hwrm_ring_alloc(struct bnxt *bp)
{
	int i, rc = 0;

	for (i = 0; i < bp->cp_nr_rings; i++) {
		struct bnxt_napi *bnapi = bp->bnapi[i];
		struct bnxt_cp_ring_info *cpr = &bnapi->cp_ring;
		struct bnxt_ring_struct *ring = &cpr->cp_ring_struct;
		u32 map_idx = ring->map_idx;

		cpr->cp_doorbell = bp->bar1 + map_idx * 0x80;
		rc = hwrm_ring_alloc_send_msg(bp, ring, HWRM_RING_ALLOC_CMPL,
					      map_idx);
		if (rc)
			goto err_out;
		BNXT_CP_DB(cpr->cp_doorbell, cpr->cp_raw_cons);
		bp->grp_info[i].cp_fw_ring_id = ring->fw_ring_id;

		if (!i) {
			rc = bnxt_hwrm_set_async_event_cr(bp, ring->fw_ring_id);
			if (rc)
				netdev_warn(bp->dev, "Failed to set async event completion ring.\n");
		}
	}

	for (i = 0; i < bp->tx_nr_rings; i++) {
		struct bnxt_tx_ring_info *txr = &bp->tx_ring[i];
		struct bnxt_ring_struct *ring = &txr->tx_ring_struct;
		u32 map_idx = i;

		rc = hwrm_ring_alloc_send_msg(bp, ring, HWRM_RING_ALLOC_TX,
					      map_idx);
		if (rc)
			goto err_out;
		txr->tx_doorbell = bp->bar1 + map_idx * 0x80;
	}

	for (i = 0; i < bp->rx_nr_rings; i++) {
		struct bnxt_rx_ring_info *rxr = &bp->rx_ring[i];
		struct bnxt_ring_struct *ring = &rxr->rx_ring_struct;
		u32 map_idx = rxr->bnapi->index;

		rc = hwrm_ring_alloc_send_msg(bp, ring, HWRM_RING_ALLOC_RX,
					      map_idx);
		if (rc)
			goto err_out;
		rxr->rx_doorbell = bp->bar1 + map_idx * 0x80;
		writel(DB_KEY_RX | rxr->rx_prod, rxr->rx_doorbell);
		bp->grp_info[map_idx].rx_fw_ring_id = ring->fw_ring_id;
	}

	if (bp->flags & BNXT_FLAG_AGG_RINGS) {
		for (i = 0; i < bp->rx_nr_rings; i++) {
			struct bnxt_rx_ring_info *rxr = &bp->rx_ring[i];
			struct bnxt_ring_struct *ring =
						&rxr->rx_agg_ring_struct;
			u32 grp_idx = ring->grp_idx;
			u32 map_idx = grp_idx + bp->rx_nr_rings;

			rc = hwrm_ring_alloc_send_msg(bp, ring,
						      HWRM_RING_ALLOC_AGG,
						      map_idx);
			if (rc)
				goto err_out;

			rxr->rx_agg_doorbell = bp->bar1 + map_idx * 0x80;
			writel(DB_KEY_RX | rxr->rx_agg_prod,
			       rxr->rx_agg_doorbell);
			bp->grp_info[grp_idx].agg_fw_ring_id = ring->fw_ring_id;
		}
	}
err_out:
	return rc;
}

static int hwrm_ring_free_send_msg(struct bnxt *bp,
				   struct bnxt_ring_struct *ring,
				   u32 ring_type, int cmpl_ring_id)
{
	int rc;
	struct hwrm_ring_free_input req = {0};
	struct hwrm_ring_free_output *resp = bp->hwrm_cmd_resp_addr;
	u16 error_code;

	bnxt_hwrm_cmd_hdr_init(bp, &req, HWRM_RING_FREE, cmpl_ring_id, -1);
	req.ring_type = ring_type;
	req.ring_id = cpu_to_le16(ring->fw_ring_id);

	mutex_lock(&bp->hwrm_cmd_lock);
	rc = _hwrm_send_message(bp, &req, sizeof(req), HWRM_CMD_TIMEOUT);
	error_code = le16_to_cpu(resp->error_code);
	mutex_unlock(&bp->hwrm_cmd_lock);

	if (rc || error_code) {
		netdev_err(bp->dev, "hwrm_ring_free type %d failed. rc:%x err:%x\n",
			   ring_type, rc, error_code);
		return -EIO;
	}
	return 0;
}

static void bnxt_hwrm_ring_free(struct bnxt *bp, bool close_path)
{
	int i;

	if (!bp->bnapi)
		return;

	for (i = 0; i < bp->tx_nr_rings; i++) {
		struct bnxt_tx_ring_info *txr = &bp->tx_ring[i];
		struct bnxt_ring_struct *ring = &txr->tx_ring_struct;
		u32 grp_idx = txr->bnapi->index;
		u32 cmpl_ring_id = bp->grp_info[grp_idx].cp_fw_ring_id;

		if (ring->fw_ring_id != INVALID_HW_RING_ID) {
			hwrm_ring_free_send_msg(bp, ring,
						RING_FREE_REQ_RING_TYPE_TX,
						close_path ? cmpl_ring_id :
						INVALID_HW_RING_ID);
			ring->fw_ring_id = INVALID_HW_RING_ID;
		}
	}

	for (i = 0; i < bp->rx_nr_rings; i++) {
		struct bnxt_rx_ring_info *rxr = &bp->rx_ring[i];
		struct bnxt_ring_struct *ring = &rxr->rx_ring_struct;
		u32 grp_idx = rxr->bnapi->index;
		u32 cmpl_ring_id = bp->grp_info[grp_idx].cp_fw_ring_id;

		if (ring->fw_ring_id != INVALID_HW_RING_ID) {
			hwrm_ring_free_send_msg(bp, ring,
						RING_FREE_REQ_RING_TYPE_RX,
						close_path ? cmpl_ring_id :
						INVALID_HW_RING_ID);
			ring->fw_ring_id = INVALID_HW_RING_ID;
			bp->grp_info[grp_idx].rx_fw_ring_id =
				INVALID_HW_RING_ID;
		}
	}

	for (i = 0; i < bp->rx_nr_rings; i++) {
		struct bnxt_rx_ring_info *rxr = &bp->rx_ring[i];
		struct bnxt_ring_struct *ring = &rxr->rx_agg_ring_struct;
		u32 grp_idx = rxr->bnapi->index;
		u32 cmpl_ring_id = bp->grp_info[grp_idx].cp_fw_ring_id;

		if (ring->fw_ring_id != INVALID_HW_RING_ID) {
			hwrm_ring_free_send_msg(bp, ring,
						RING_FREE_REQ_RING_TYPE_RX,
						close_path ? cmpl_ring_id :
						INVALID_HW_RING_ID);
			ring->fw_ring_id = INVALID_HW_RING_ID;
			bp->grp_info[grp_idx].agg_fw_ring_id =
				INVALID_HW_RING_ID;
		}
	}

	/* The completion rings are about to be freed.  After that the
	 * IRQ doorbell will not work anymore.  So we need to disable
	 * IRQ here.
	 */
	bnxt_disable_int_sync(bp);

	for (i = 0; i < bp->cp_nr_rings; i++) {
		struct bnxt_napi *bnapi = bp->bnapi[i];
		struct bnxt_cp_ring_info *cpr = &bnapi->cp_ring;
		struct bnxt_ring_struct *ring = &cpr->cp_ring_struct;

		if (ring->fw_ring_id != INVALID_HW_RING_ID) {
			hwrm_ring_free_send_msg(bp, ring,
						RING_FREE_REQ_RING_TYPE_L2_CMPL,
						INVALID_HW_RING_ID);
			ring->fw_ring_id = INVALID_HW_RING_ID;
			bp->grp_info[i].cp_fw_ring_id = INVALID_HW_RING_ID;
		}
	}
}

static int bnxt_hwrm_get_rings(struct bnxt *bp)
{
	struct hwrm_func_qcfg_output *resp = bp->hwrm_cmd_resp_addr;
	struct bnxt_hw_resc *hw_resc = &bp->hw_resc;
	struct hwrm_func_qcfg_input req = {0};
	int rc;

	if (bp->hwrm_spec_code < 0x10601)
		return 0;

	bnxt_hwrm_cmd_hdr_init(bp, &req, HWRM_FUNC_QCFG, -1, -1);
	req.fid = cpu_to_le16(0xffff);
	mutex_lock(&bp->hwrm_cmd_lock);
	rc = _hwrm_send_message(bp, &req, sizeof(req), HWRM_CMD_TIMEOUT);
	if (rc) {
		mutex_unlock(&bp->hwrm_cmd_lock);
		return -EIO;
	}

	hw_resc->resv_tx_rings = le16_to_cpu(resp->alloc_tx_rings);
	if (BNXT_NEW_RM(bp)) {
		u16 cp, stats;

		hw_resc->resv_rx_rings = le16_to_cpu(resp->alloc_rx_rings);
		hw_resc->resv_hw_ring_grps =
			le32_to_cpu(resp->alloc_hw_ring_grps);
		hw_resc->resv_vnics = le16_to_cpu(resp->alloc_vnics);
		cp = le16_to_cpu(resp->alloc_cmpl_rings);
		stats = le16_to_cpu(resp->alloc_stat_ctx);
		cp = min_t(u16, cp, stats);
		hw_resc->resv_cp_rings = cp;
	}
	mutex_unlock(&bp->hwrm_cmd_lock);
	return 0;
}

/* Caller must hold bp->hwrm_cmd_lock */
int __bnxt_hwrm_get_tx_rings(struct bnxt *bp, u16 fid, int *tx_rings)
{
	struct hwrm_func_qcfg_output *resp = bp->hwrm_cmd_resp_addr;
	struct hwrm_func_qcfg_input req = {0};
	int rc;

	if (bp->hwrm_spec_code < 0x10601)
		return 0;

	bnxt_hwrm_cmd_hdr_init(bp, &req, HWRM_FUNC_QCFG, -1, -1);
	req.fid = cpu_to_le16(fid);
	rc = _hwrm_send_message(bp, &req, sizeof(req), HWRM_CMD_TIMEOUT);
	if (!rc)
		*tx_rings = le16_to_cpu(resp->alloc_tx_rings);

	return rc;
}

static void
__bnxt_hwrm_reserve_pf_rings(struct bnxt *bp, struct hwrm_func_cfg_input *req,
			     int tx_rings, int rx_rings, int ring_grps,
			     int cp_rings, int vnics)
{
	u32 enables = 0;

	bnxt_hwrm_cmd_hdr_init(bp, req, HWRM_FUNC_CFG, -1, -1);
	req->fid = cpu_to_le16(0xffff);
	enables |= tx_rings ? FUNC_CFG_REQ_ENABLES_NUM_TX_RINGS : 0;
	req->num_tx_rings = cpu_to_le16(tx_rings);
	if (BNXT_NEW_RM(bp)) {
		enables |= rx_rings ? FUNC_CFG_REQ_ENABLES_NUM_RX_RINGS : 0;
		enables |= cp_rings ? FUNC_CFG_REQ_ENABLES_NUM_CMPL_RINGS |
				      FUNC_CFG_REQ_ENABLES_NUM_STAT_CTXS : 0;
		enables |= ring_grps ?
			   FUNC_CFG_REQ_ENABLES_NUM_HW_RING_GRPS : 0;
		enables |= vnics ? FUNC_CFG_REQ_ENABLES_NUM_VNICS : 0;

		req->num_rx_rings = cpu_to_le16(rx_rings);
		req->num_hw_ring_grps = cpu_to_le16(ring_grps);
		req->num_cmpl_rings = cpu_to_le16(cp_rings);
		req->num_stat_ctxs = req->num_cmpl_rings;
		req->num_vnics = cpu_to_le16(vnics);
	}
	req->enables = cpu_to_le32(enables);
}

static void
__bnxt_hwrm_reserve_vf_rings(struct bnxt *bp,
			     struct hwrm_func_vf_cfg_input *req, int tx_rings,
			     int rx_rings, int ring_grps, int cp_rings,
			     int vnics)
{
	u32 enables = 0;

	bnxt_hwrm_cmd_hdr_init(bp, req, HWRM_FUNC_VF_CFG, -1, -1);
	enables |= tx_rings ? FUNC_VF_CFG_REQ_ENABLES_NUM_TX_RINGS : 0;
	enables |= rx_rings ? FUNC_VF_CFG_REQ_ENABLES_NUM_RX_RINGS : 0;
	enables |= cp_rings ? FUNC_VF_CFG_REQ_ENABLES_NUM_CMPL_RINGS |
			      FUNC_VF_CFG_REQ_ENABLES_NUM_STAT_CTXS : 0;
	enables |= ring_grps ? FUNC_VF_CFG_REQ_ENABLES_NUM_HW_RING_GRPS : 0;
	enables |= vnics ? FUNC_VF_CFG_REQ_ENABLES_NUM_VNICS : 0;

	req->num_tx_rings = cpu_to_le16(tx_rings);
	req->num_rx_rings = cpu_to_le16(rx_rings);
	req->num_hw_ring_grps = cpu_to_le16(ring_grps);
	req->num_cmpl_rings = cpu_to_le16(cp_rings);
	req->num_stat_ctxs = req->num_cmpl_rings;
	req->num_vnics = cpu_to_le16(vnics);

	req->enables = cpu_to_le32(enables);
}

static int
bnxt_hwrm_reserve_pf_rings(struct bnxt *bp, int tx_rings, int rx_rings,
			   int ring_grps, int cp_rings, int vnics)
{
	struct hwrm_func_cfg_input req = {0};
	int rc;

	__bnxt_hwrm_reserve_pf_rings(bp, &req, tx_rings, rx_rings, ring_grps,
				     cp_rings, vnics);
	if (!req.enables)
		return 0;

	rc = hwrm_send_message(bp, &req, sizeof(req), HWRM_CMD_TIMEOUT);
	if (rc)
		return -ENOMEM;

	if (bp->hwrm_spec_code < 0x10601)
		bp->hw_resc.resv_tx_rings = tx_rings;

	rc = bnxt_hwrm_get_rings(bp);
	return rc;
}

static int
bnxt_hwrm_reserve_vf_rings(struct bnxt *bp, int tx_rings, int rx_rings,
			   int ring_grps, int cp_rings, int vnics)
{
	struct hwrm_func_vf_cfg_input req = {0};
	int rc;

	if (!BNXT_NEW_RM(bp)) {
		bp->hw_resc.resv_tx_rings = tx_rings;
		return 0;
	}

	__bnxt_hwrm_reserve_vf_rings(bp, &req, tx_rings, rx_rings, ring_grps,
				     cp_rings, vnics);
	req.enables |= cpu_to_le32(FUNC_VF_CFG_REQ_ENABLES_NUM_RSSCOS_CTXS |
				   FUNC_VF_CFG_REQ_ENABLES_NUM_L2_CTXS);
	req.num_rsscos_ctxs = cpu_to_le16(BNXT_VF_MAX_RSS_CTX);
	req.num_l2_ctxs = cpu_to_le16(BNXT_VF_MAX_L2_CTX);
	rc = hwrm_send_message(bp, &req, sizeof(req), HWRM_CMD_TIMEOUT);
	if (rc)
		return -ENOMEM;

	rc = bnxt_hwrm_get_rings(bp);
	return rc;
}

static int bnxt_hwrm_reserve_rings(struct bnxt *bp, int tx, int rx, int grp,
				   int cp, int vnic)
{
	if (BNXT_PF(bp))
		return bnxt_hwrm_reserve_pf_rings(bp, tx, rx, grp, cp, vnic);
	else
		return bnxt_hwrm_reserve_vf_rings(bp, tx, rx, grp, cp, vnic);
}

static int bnxt_cp_rings_in_use(struct bnxt *bp)
{
	int cp = bp->cp_nr_rings;
	int ulp_msix, ulp_base;

	ulp_msix = bnxt_get_ulp_msix_num(bp);
	if (ulp_msix) {
		ulp_base = bnxt_get_ulp_msix_base(bp);
		cp += ulp_msix;
		if ((ulp_base + ulp_msix) > cp)
			cp = ulp_base + ulp_msix;
	}
	return cp;
}

static bool bnxt_need_reserve_rings(struct bnxt *bp)
{
	struct bnxt_hw_resc *hw_resc = &bp->hw_resc;
	int cp = bnxt_cp_rings_in_use(bp);
	int rx = bp->rx_nr_rings;
	int vnic = 1, grp = rx;

	if (bp->hwrm_spec_code < 0x10601)
		return false;

	if (hw_resc->resv_tx_rings != bp->tx_nr_rings)
		return true;

	if (bp->flags & BNXT_FLAG_RFS)
		vnic = rx + 1;
	if (bp->flags & BNXT_FLAG_AGG_RINGS)
		rx <<= 1;
	if (BNXT_NEW_RM(bp) &&
	    (hw_resc->resv_rx_rings != rx || hw_resc->resv_cp_rings != cp ||
	     hw_resc->resv_hw_ring_grps != grp || hw_resc->resv_vnics != vnic))
		return true;
	return false;
}

static int bnxt_trim_rings(struct bnxt *bp, int *rx, int *tx, int max,
			   bool shared);

static int __bnxt_reserve_rings(struct bnxt *bp)
{
	struct bnxt_hw_resc *hw_resc = &bp->hw_resc;
	int cp = bnxt_cp_rings_in_use(bp);
	int tx = bp->tx_nr_rings;
	int rx = bp->rx_nr_rings;
	int grp, rx_rings, rc;
	bool sh = false;
	int vnic = 1;

	if (!bnxt_need_reserve_rings(bp))
		return 0;

	if (bp->flags & BNXT_FLAG_SHARED_RINGS)
		sh = true;
	if (bp->flags & BNXT_FLAG_RFS)
		vnic = rx + 1;
	if (bp->flags & BNXT_FLAG_AGG_RINGS)
		rx <<= 1;
	grp = bp->rx_nr_rings;

	rc = bnxt_hwrm_reserve_rings(bp, tx, rx, grp, cp, vnic);
	if (rc)
		return rc;

	tx = hw_resc->resv_tx_rings;
	if (BNXT_NEW_RM(bp)) {
		rx = hw_resc->resv_rx_rings;
		cp = hw_resc->resv_cp_rings;
		grp = hw_resc->resv_hw_ring_grps;
		vnic = hw_resc->resv_vnics;
	}

	rx_rings = rx;
	if (bp->flags & BNXT_FLAG_AGG_RINGS) {
		if (rx >= 2) {
			rx_rings = rx >> 1;
		} else {
			if (netif_running(bp->dev))
				return -ENOMEM;

			bp->flags &= ~BNXT_FLAG_AGG_RINGS;
			bp->flags |= BNXT_FLAG_NO_AGG_RINGS;
			bp->dev->hw_features &= ~NETIF_F_LRO;
			bp->dev->features &= ~NETIF_F_LRO;
			bnxt_set_ring_params(bp);
		}
	}
	rx_rings = min_t(int, rx_rings, grp);
	rc = bnxt_trim_rings(bp, &rx_rings, &tx, cp, sh);
	if (bp->flags & BNXT_FLAG_AGG_RINGS)
		rx = rx_rings << 1;
	cp = sh ? max_t(int, tx, rx_rings) : tx + rx_rings;
	bp->tx_nr_rings = tx;
	bp->rx_nr_rings = rx_rings;
	bp->cp_nr_rings = cp;

	if (!tx || !rx || !cp || !grp || !vnic)
		return -ENOMEM;

	return rc;
}

static int bnxt_hwrm_check_vf_rings(struct bnxt *bp, int tx_rings, int rx_rings,
				    int ring_grps, int cp_rings, int vnics)
{
	struct hwrm_func_vf_cfg_input req = {0};
	u32 flags;
	int rc;

	if (!BNXT_NEW_RM(bp))
		return 0;

	__bnxt_hwrm_reserve_vf_rings(bp, &req, tx_rings, rx_rings, ring_grps,
				     cp_rings, vnics);
	flags = FUNC_VF_CFG_REQ_FLAGS_TX_ASSETS_TEST |
		FUNC_VF_CFG_REQ_FLAGS_RX_ASSETS_TEST |
		FUNC_VF_CFG_REQ_FLAGS_CMPL_ASSETS_TEST |
		FUNC_VF_CFG_REQ_FLAGS_RING_GRP_ASSETS_TEST |
		FUNC_VF_CFG_REQ_FLAGS_STAT_CTX_ASSETS_TEST |
		FUNC_VF_CFG_REQ_FLAGS_VNIC_ASSETS_TEST;

	req.flags = cpu_to_le32(flags);
	rc = hwrm_send_message_silent(bp, &req, sizeof(req), HWRM_CMD_TIMEOUT);
	if (rc)
		return -ENOMEM;
	return 0;
}

static int bnxt_hwrm_check_pf_rings(struct bnxt *bp, int tx_rings, int rx_rings,
				    int ring_grps, int cp_rings, int vnics)
{
	struct hwrm_func_cfg_input req = {0};
	u32 flags;
	int rc;

	__bnxt_hwrm_reserve_pf_rings(bp, &req, tx_rings, rx_rings, ring_grps,
				     cp_rings, vnics);
	flags = FUNC_CFG_REQ_FLAGS_TX_ASSETS_TEST;
	if (BNXT_NEW_RM(bp))
		flags |= FUNC_CFG_REQ_FLAGS_RX_ASSETS_TEST |
			 FUNC_CFG_REQ_FLAGS_CMPL_ASSETS_TEST |
			 FUNC_CFG_REQ_FLAGS_RING_GRP_ASSETS_TEST |
			 FUNC_CFG_REQ_FLAGS_STAT_CTX_ASSETS_TEST |
			 FUNC_CFG_REQ_FLAGS_VNIC_ASSETS_TEST;

	req.flags = cpu_to_le32(flags);
	rc = hwrm_send_message_silent(bp, &req, sizeof(req), HWRM_CMD_TIMEOUT);
	if (rc)
		return -ENOMEM;
	return 0;
}

static int bnxt_hwrm_check_rings(struct bnxt *bp, int tx_rings, int rx_rings,
				 int ring_grps, int cp_rings, int vnics)
{
	if (bp->hwrm_spec_code < 0x10801)
		return 0;

	if (BNXT_PF(bp))
		return bnxt_hwrm_check_pf_rings(bp, tx_rings, rx_rings,
						ring_grps, cp_rings, vnics);

	return bnxt_hwrm_check_vf_rings(bp, tx_rings, rx_rings, ring_grps,
					cp_rings, vnics);
}

static void bnxt_hwrm_set_coal_params(struct bnxt_coal *hw_coal,
	struct hwrm_ring_cmpl_ring_cfg_aggint_params_input *req)
{
	u16 val, tmr, max, flags;

	max = hw_coal->bufs_per_record * 128;
	if (hw_coal->budget)
		max = hw_coal->bufs_per_record * hw_coal->budget;

	val = clamp_t(u16, hw_coal->coal_bufs, 1, max);
	req->num_cmpl_aggr_int = cpu_to_le16(val);

	/* This is a 6-bit value and must not be 0, or we'll get non stop IRQ */
	val = min_t(u16, val, 63);
	req->num_cmpl_dma_aggr = cpu_to_le16(val);

	/* This is a 6-bit value and must not be 0, or we'll get non stop IRQ */
	val = clamp_t(u16, hw_coal->coal_bufs_irq, 1, 63);
	req->num_cmpl_dma_aggr_during_int = cpu_to_le16(val);

	tmr = BNXT_USEC_TO_COAL_TIMER(hw_coal->coal_ticks);
	tmr = max_t(u16, tmr, 1);
	req->int_lat_tmr_max = cpu_to_le16(tmr);

	/* min timer set to 1/2 of interrupt timer */
	val = tmr / 2;
	req->int_lat_tmr_min = cpu_to_le16(val);

	/* buf timer set to 1/4 of interrupt timer */
	val = max_t(u16, tmr / 4, 1);
	req->cmpl_aggr_dma_tmr = cpu_to_le16(val);

	tmr = BNXT_USEC_TO_COAL_TIMER(hw_coal->coal_ticks_irq);
	tmr = max_t(u16, tmr, 1);
	req->cmpl_aggr_dma_tmr_during_int = cpu_to_le16(tmr);

	flags = RING_CMPL_RING_CFG_AGGINT_PARAMS_REQ_FLAGS_TIMER_RESET;
	if (hw_coal->idle_thresh && hw_coal->coal_ticks < hw_coal->idle_thresh)
		flags |= RING_CMPL_RING_CFG_AGGINT_PARAMS_REQ_FLAGS_RING_IDLE;
	req->flags = cpu_to_le16(flags);
}

int bnxt_hwrm_set_ring_coal(struct bnxt *bp, struct bnxt_napi *bnapi)
{
	struct hwrm_ring_cmpl_ring_cfg_aggint_params_input req_rx = {0};
	struct bnxt_cp_ring_info *cpr = &bnapi->cp_ring;
	struct bnxt_coal coal;
	unsigned int grp_idx;

	/* Tick values in micro seconds.
	 * 1 coal_buf x bufs_per_record = 1 completion record.
	 */
	memcpy(&coal, &bp->rx_coal, sizeof(struct bnxt_coal));

	coal.coal_ticks = cpr->rx_ring_coal.coal_ticks;
	coal.coal_bufs = cpr->rx_ring_coal.coal_bufs;

	if (!bnapi->rx_ring)
		return -ENODEV;

	bnxt_hwrm_cmd_hdr_init(bp, &req_rx,
			       HWRM_RING_CMPL_RING_CFG_AGGINT_PARAMS, -1, -1);

	bnxt_hwrm_set_coal_params(&coal, &req_rx);

	grp_idx = bnapi->index;
	req_rx.ring_id = cpu_to_le16(bp->grp_info[grp_idx].cp_fw_ring_id);

	return hwrm_send_message(bp, &req_rx, sizeof(req_rx),
				 HWRM_CMD_TIMEOUT);
}

int bnxt_hwrm_set_coal(struct bnxt *bp)
{
	int i, rc = 0;
	struct hwrm_ring_cmpl_ring_cfg_aggint_params_input req_rx = {0},
							   req_tx = {0}, *req;

	bnxt_hwrm_cmd_hdr_init(bp, &req_rx,
			       HWRM_RING_CMPL_RING_CFG_AGGINT_PARAMS, -1, -1);
	bnxt_hwrm_cmd_hdr_init(bp, &req_tx,
			       HWRM_RING_CMPL_RING_CFG_AGGINT_PARAMS, -1, -1);

	bnxt_hwrm_set_coal_params(&bp->rx_coal, &req_rx);
	bnxt_hwrm_set_coal_params(&bp->tx_coal, &req_tx);

	mutex_lock(&bp->hwrm_cmd_lock);
	for (i = 0; i < bp->cp_nr_rings; i++) {
		struct bnxt_napi *bnapi = bp->bnapi[i];

		req = &req_rx;
		if (!bnapi->rx_ring)
			req = &req_tx;
		req->ring_id = cpu_to_le16(bp->grp_info[i].cp_fw_ring_id);

		rc = _hwrm_send_message(bp, req, sizeof(*req),
					HWRM_CMD_TIMEOUT);
		if (rc)
			break;
	}
	mutex_unlock(&bp->hwrm_cmd_lock);
	return rc;
}

static int bnxt_hwrm_stat_ctx_free(struct bnxt *bp)
{
	int rc = 0, i;
	struct hwrm_stat_ctx_free_input req = {0};

	if (!bp->bnapi)
		return 0;

	if (BNXT_CHIP_TYPE_NITRO_A0(bp))
		return 0;

	bnxt_hwrm_cmd_hdr_init(bp, &req, HWRM_STAT_CTX_FREE, -1, -1);

	mutex_lock(&bp->hwrm_cmd_lock);
	for (i = 0; i < bp->cp_nr_rings; i++) {
		struct bnxt_napi *bnapi = bp->bnapi[i];
		struct bnxt_cp_ring_info *cpr = &bnapi->cp_ring;

		if (cpr->hw_stats_ctx_id != INVALID_STATS_CTX_ID) {
			req.stat_ctx_id = cpu_to_le32(cpr->hw_stats_ctx_id);

			rc = _hwrm_send_message(bp, &req, sizeof(req),
						HWRM_CMD_TIMEOUT);
			if (rc)
				break;

			cpr->hw_stats_ctx_id = INVALID_STATS_CTX_ID;
		}
	}
	mutex_unlock(&bp->hwrm_cmd_lock);
	return rc;
}

static int bnxt_hwrm_stat_ctx_alloc(struct bnxt *bp)
{
	int rc = 0, i;
	struct hwrm_stat_ctx_alloc_input req = {0};
	struct hwrm_stat_ctx_alloc_output *resp = bp->hwrm_cmd_resp_addr;

	if (BNXT_CHIP_TYPE_NITRO_A0(bp))
		return 0;

	bnxt_hwrm_cmd_hdr_init(bp, &req, HWRM_STAT_CTX_ALLOC, -1, -1);

	req.update_period_ms = cpu_to_le32(bp->stats_coal_ticks / 1000);

	mutex_lock(&bp->hwrm_cmd_lock);
	for (i = 0; i < bp->cp_nr_rings; i++) {
		struct bnxt_napi *bnapi = bp->bnapi[i];
		struct bnxt_cp_ring_info *cpr = &bnapi->cp_ring;

		req.stats_dma_addr = cpu_to_le64(cpr->hw_stats_map);

		rc = _hwrm_send_message(bp, &req, sizeof(req),
					HWRM_CMD_TIMEOUT);
		if (rc)
			break;

		cpr->hw_stats_ctx_id = le32_to_cpu(resp->stat_ctx_id);

		bp->grp_info[i].fw_stats_ctx = cpr->hw_stats_ctx_id;
	}
	mutex_unlock(&bp->hwrm_cmd_lock);
	return rc;
}

static int bnxt_hwrm_func_qcfg(struct bnxt *bp)
{
	struct hwrm_func_qcfg_input req = {0};
	struct hwrm_func_qcfg_output *resp = bp->hwrm_cmd_resp_addr;
	u16 flags;
	int rc;

	bnxt_hwrm_cmd_hdr_init(bp, &req, HWRM_FUNC_QCFG, -1, -1);
	req.fid = cpu_to_le16(0xffff);
	mutex_lock(&bp->hwrm_cmd_lock);
	rc = _hwrm_send_message(bp, &req, sizeof(req), HWRM_CMD_TIMEOUT);
	if (rc)
		goto func_qcfg_exit;

#ifdef CONFIG_BNXT_SRIOV
	if (BNXT_VF(bp)) {
		struct bnxt_vf_info *vf = &bp->vf;

		vf->vlan = le16_to_cpu(resp->vlan) & VLAN_VID_MASK;
	}
#endif
	flags = le16_to_cpu(resp->flags);
	if (flags & (FUNC_QCFG_RESP_FLAGS_FW_DCBX_AGENT_ENABLED |
		     FUNC_QCFG_RESP_FLAGS_FW_LLDP_AGENT_ENABLED)) {
		bp->fw_cap |= BNXT_FW_CAP_LLDP_AGENT;
		if (flags & FUNC_QCFG_RESP_FLAGS_FW_DCBX_AGENT_ENABLED)
			bp->fw_cap |= BNXT_FW_CAP_DCBX_AGENT;
	}
	if (BNXT_PF(bp) && (flags & FUNC_QCFG_RESP_FLAGS_MULTI_HOST))
		bp->flags |= BNXT_FLAG_MULTI_HOST;

	switch (resp->port_partition_type) {
	case FUNC_QCFG_RESP_PORT_PARTITION_TYPE_NPAR1_0:
	case FUNC_QCFG_RESP_PORT_PARTITION_TYPE_NPAR1_5:
	case FUNC_QCFG_RESP_PORT_PARTITION_TYPE_NPAR2_0:
		bp->port_partition_type = resp->port_partition_type;
		break;
	}
	if (bp->hwrm_spec_code < 0x10707 ||
	    resp->evb_mode == FUNC_QCFG_RESP_EVB_MODE_VEB)
		bp->br_mode = BRIDGE_MODE_VEB;
	else if (resp->evb_mode == FUNC_QCFG_RESP_EVB_MODE_VEPA)
		bp->br_mode = BRIDGE_MODE_VEPA;
	else
		bp->br_mode = BRIDGE_MODE_UNDEF;

	bp->max_mtu = le16_to_cpu(resp->max_mtu_configured);
	if (!bp->max_mtu)
		bp->max_mtu = BNXT_MAX_MTU;

func_qcfg_exit:
	mutex_unlock(&bp->hwrm_cmd_lock);
	return rc;
}

int bnxt_hwrm_func_resc_qcaps(struct bnxt *bp, bool all)
{
	struct hwrm_func_resource_qcaps_output *resp = bp->hwrm_cmd_resp_addr;
	struct hwrm_func_resource_qcaps_input req = {0};
	struct bnxt_hw_resc *hw_resc = &bp->hw_resc;
	int rc;

	bnxt_hwrm_cmd_hdr_init(bp, &req, HWRM_FUNC_RESOURCE_QCAPS, -1, -1);
	req.fid = cpu_to_le16(0xffff);

	mutex_lock(&bp->hwrm_cmd_lock);
	rc = _hwrm_send_message(bp, &req, sizeof(req), HWRM_CMD_TIMEOUT);
	if (rc) {
		rc = -EIO;
		goto hwrm_func_resc_qcaps_exit;
	}

	hw_resc->max_tx_sch_inputs = le16_to_cpu(resp->max_tx_scheduler_inputs);
	if (!all)
		goto hwrm_func_resc_qcaps_exit;

	hw_resc->min_rsscos_ctxs = le16_to_cpu(resp->min_rsscos_ctx);
	hw_resc->max_rsscos_ctxs = le16_to_cpu(resp->max_rsscos_ctx);
	hw_resc->min_cp_rings = le16_to_cpu(resp->min_cmpl_rings);
	hw_resc->max_cp_rings = le16_to_cpu(resp->max_cmpl_rings);
	hw_resc->min_tx_rings = le16_to_cpu(resp->min_tx_rings);
	hw_resc->max_tx_rings = le16_to_cpu(resp->max_tx_rings);
	hw_resc->min_rx_rings = le16_to_cpu(resp->min_rx_rings);
	hw_resc->max_rx_rings = le16_to_cpu(resp->max_rx_rings);
	hw_resc->min_hw_ring_grps = le16_to_cpu(resp->min_hw_ring_grps);
	hw_resc->max_hw_ring_grps = le16_to_cpu(resp->max_hw_ring_grps);
	hw_resc->min_l2_ctxs = le16_to_cpu(resp->min_l2_ctxs);
	hw_resc->max_l2_ctxs = le16_to_cpu(resp->max_l2_ctxs);
	hw_resc->min_vnics = le16_to_cpu(resp->min_vnics);
	hw_resc->max_vnics = le16_to_cpu(resp->max_vnics);
	hw_resc->min_stat_ctxs = le16_to_cpu(resp->min_stat_ctx);
	hw_resc->max_stat_ctxs = le16_to_cpu(resp->max_stat_ctx);

	if (BNXT_PF(bp)) {
		struct bnxt_pf_info *pf = &bp->pf;

		pf->vf_resv_strategy =
			le16_to_cpu(resp->vf_reservation_strategy);
		if (pf->vf_resv_strategy > BNXT_VF_RESV_STRATEGY_MINIMAL_STATIC)
			pf->vf_resv_strategy = BNXT_VF_RESV_STRATEGY_MAXIMAL;
	}
hwrm_func_resc_qcaps_exit:
	mutex_unlock(&bp->hwrm_cmd_lock);
	return rc;
}

static int __bnxt_hwrm_func_qcaps(struct bnxt *bp)
{
	int rc = 0;
	struct hwrm_func_qcaps_input req = {0};
	struct hwrm_func_qcaps_output *resp = bp->hwrm_cmd_resp_addr;
	struct bnxt_hw_resc *hw_resc = &bp->hw_resc;
	u32 flags;

	bnxt_hwrm_cmd_hdr_init(bp, &req, HWRM_FUNC_QCAPS, -1, -1);
	req.fid = cpu_to_le16(0xffff);

	mutex_lock(&bp->hwrm_cmd_lock);
	rc = _hwrm_send_message(bp, &req, sizeof(req), HWRM_CMD_TIMEOUT);
	if (rc)
		goto hwrm_func_qcaps_exit;

	flags = le32_to_cpu(resp->flags);
	if (flags & FUNC_QCAPS_RESP_FLAGS_ROCE_V1_SUPPORTED)
		bp->flags |= BNXT_FLAG_ROCEV1_CAP;
	if (flags & FUNC_QCAPS_RESP_FLAGS_ROCE_V2_SUPPORTED)
		bp->flags |= BNXT_FLAG_ROCEV2_CAP;

	bp->tx_push_thresh = 0;
	if (flags & FUNC_QCAPS_RESP_FLAGS_PUSH_MODE_SUPPORTED)
		bp->tx_push_thresh = BNXT_TX_PUSH_THRESH;

	hw_resc->max_rsscos_ctxs = le16_to_cpu(resp->max_rsscos_ctx);
	hw_resc->max_cp_rings = le16_to_cpu(resp->max_cmpl_rings);
	hw_resc->max_tx_rings = le16_to_cpu(resp->max_tx_rings);
	hw_resc->max_rx_rings = le16_to_cpu(resp->max_rx_rings);
	hw_resc->max_hw_ring_grps = le32_to_cpu(resp->max_hw_ring_grps);
	if (!hw_resc->max_hw_ring_grps)
		hw_resc->max_hw_ring_grps = hw_resc->max_tx_rings;
	hw_resc->max_l2_ctxs = le16_to_cpu(resp->max_l2_ctxs);
	hw_resc->max_vnics = le16_to_cpu(resp->max_vnics);
	hw_resc->max_stat_ctxs = le16_to_cpu(resp->max_stat_ctx);

	if (BNXT_PF(bp)) {
		struct bnxt_pf_info *pf = &bp->pf;

		pf->fw_fid = le16_to_cpu(resp->fid);
		pf->port_id = le16_to_cpu(resp->port_id);
		bp->dev->dev_port = pf->port_id;
		memcpy(pf->mac_addr, resp->mac_address, ETH_ALEN);
		pf->first_vf_id = le16_to_cpu(resp->first_vf_id);
		pf->max_vfs = le16_to_cpu(resp->max_vfs);
		pf->max_encap_records = le32_to_cpu(resp->max_encap_records);
		pf->max_decap_records = le32_to_cpu(resp->max_decap_records);
		pf->max_tx_em_flows = le32_to_cpu(resp->max_tx_em_flows);
		pf->max_tx_wm_flows = le32_to_cpu(resp->max_tx_wm_flows);
		pf->max_rx_em_flows = le32_to_cpu(resp->max_rx_em_flows);
		pf->max_rx_wm_flows = le32_to_cpu(resp->max_rx_wm_flows);
		if (flags & FUNC_QCAPS_RESP_FLAGS_WOL_MAGICPKT_SUPPORTED)
			bp->flags |= BNXT_FLAG_WOL_CAP;
	} else {
#ifdef CONFIG_BNXT_SRIOV
		struct bnxt_vf_info *vf = &bp->vf;

		vf->fw_fid = le16_to_cpu(resp->fid);
		memcpy(vf->mac_addr, resp->mac_address, ETH_ALEN);
#endif
	}

hwrm_func_qcaps_exit:
	mutex_unlock(&bp->hwrm_cmd_lock);
	return rc;
}

static int bnxt_hwrm_func_qcaps(struct bnxt *bp)
{
	int rc;

	rc = __bnxt_hwrm_func_qcaps(bp);
	if (rc)
		return rc;
	if (bp->hwrm_spec_code >= 0x10803) {
		rc = bnxt_hwrm_func_resc_qcaps(bp, true);
		if (!rc)
			bp->fw_cap |= BNXT_FW_CAP_NEW_RM;
	}
	return 0;
}

static int bnxt_hwrm_func_reset(struct bnxt *bp)
{
	struct hwrm_func_reset_input req = {0};

	bnxt_hwrm_cmd_hdr_init(bp, &req, HWRM_FUNC_RESET, -1, -1);
	req.enables = 0;

	return hwrm_send_message(bp, &req, sizeof(req), HWRM_RESET_TIMEOUT);
}

static int bnxt_hwrm_queue_qportcfg(struct bnxt *bp)
{
	int rc = 0;
	struct hwrm_queue_qportcfg_input req = {0};
	struct hwrm_queue_qportcfg_output *resp = bp->hwrm_cmd_resp_addr;
	u8 i, j, *qptr;
	bool no_rdma;

	bnxt_hwrm_cmd_hdr_init(bp, &req, HWRM_QUEUE_QPORTCFG, -1, -1);

	mutex_lock(&bp->hwrm_cmd_lock);
	rc = _hwrm_send_message(bp, &req, sizeof(req), HWRM_CMD_TIMEOUT);
	if (rc)
		goto qportcfg_exit;

	if (!resp->max_configurable_queues) {
		rc = -EINVAL;
		goto qportcfg_exit;
	}
	bp->max_tc = resp->max_configurable_queues;
	bp->max_lltc = resp->max_configurable_lossless_queues;
	if (bp->max_tc > BNXT_MAX_QUEUE)
		bp->max_tc = BNXT_MAX_QUEUE;

	no_rdma = !(bp->flags & BNXT_FLAG_ROCE_CAP);
	qptr = &resp->queue_id0;
	for (i = 0, j = 0; i < bp->max_tc; i++) {
		bp->q_info[j].queue_id = *qptr++;
		bp->q_info[j].queue_profile = *qptr++;
		bp->tc_to_qidx[j] = j;
		if (!BNXT_CNPQ(bp->q_info[j].queue_profile) ||
		    (no_rdma && BNXT_PF(bp)))
			j++;
	}
	bp->max_tc = max_t(u8, j, 1);

	if (resp->queue_cfg_info & QUEUE_QPORTCFG_RESP_QUEUE_CFG_INFO_ASYM_CFG)
		bp->max_tc = 1;

	if (bp->max_lltc > bp->max_tc)
		bp->max_lltc = bp->max_tc;

qportcfg_exit:
	mutex_unlock(&bp->hwrm_cmd_lock);
	return rc;
}

static int bnxt_hwrm_ver_get(struct bnxt *bp)
{
	int rc;
	struct hwrm_ver_get_input req = {0};
	struct hwrm_ver_get_output *resp = bp->hwrm_cmd_resp_addr;
	u32 dev_caps_cfg;

	bp->hwrm_max_req_len = HWRM_MAX_REQ_LEN;
	bnxt_hwrm_cmd_hdr_init(bp, &req, HWRM_VER_GET, -1, -1);
	req.hwrm_intf_maj = HWRM_VERSION_MAJOR;
	req.hwrm_intf_min = HWRM_VERSION_MINOR;
	req.hwrm_intf_upd = HWRM_VERSION_UPDATE;
	mutex_lock(&bp->hwrm_cmd_lock);
	rc = _hwrm_send_message(bp, &req, sizeof(req), HWRM_CMD_TIMEOUT);
	if (rc)
		goto hwrm_ver_get_exit;

	memcpy(&bp->ver_resp, resp, sizeof(struct hwrm_ver_get_output));

	bp->hwrm_spec_code = resp->hwrm_intf_maj_8b << 16 |
			     resp->hwrm_intf_min_8b << 8 |
			     resp->hwrm_intf_upd_8b;
	if (resp->hwrm_intf_maj_8b < 1) {
		netdev_warn(bp->dev, "HWRM interface %d.%d.%d is older than 1.0.0.\n",
			    resp->hwrm_intf_maj_8b, resp->hwrm_intf_min_8b,
			    resp->hwrm_intf_upd_8b);
		netdev_warn(bp->dev, "Please update firmware with HWRM interface 1.0.0 or newer.\n");
	}
	snprintf(bp->fw_ver_str, BC_HWRM_STR_LEN, "%d.%d.%d.%d",
		 resp->hwrm_fw_maj_8b, resp->hwrm_fw_min_8b,
		 resp->hwrm_fw_bld_8b, resp->hwrm_fw_rsvd_8b);

	bp->hwrm_cmd_timeout = le16_to_cpu(resp->def_req_timeout);
	if (!bp->hwrm_cmd_timeout)
		bp->hwrm_cmd_timeout = DFLT_HWRM_CMD_TIMEOUT;

	if (resp->hwrm_intf_maj_8b >= 1)
		bp->hwrm_max_req_len = le16_to_cpu(resp->max_req_win_len);

	bp->chip_num = le16_to_cpu(resp->chip_num);
	if (bp->chip_num == CHIP_NUM_58700 && !resp->chip_rev &&
	    !resp->chip_metal)
		bp->flags |= BNXT_FLAG_CHIP_NITRO_A0;

	dev_caps_cfg = le32_to_cpu(resp->dev_caps_cfg);
	if ((dev_caps_cfg & VER_GET_RESP_DEV_CAPS_CFG_SHORT_CMD_SUPPORTED) &&
	    (dev_caps_cfg & VER_GET_RESP_DEV_CAPS_CFG_SHORT_CMD_REQUIRED))
		bp->fw_cap |= BNXT_FW_CAP_SHORT_CMD;

hwrm_ver_get_exit:
	mutex_unlock(&bp->hwrm_cmd_lock);
	return rc;
}

int bnxt_hwrm_fw_set_time(struct bnxt *bp)
{
	struct hwrm_fw_set_time_input req = {0};
	struct tm tm;
	time64_t now = ktime_get_real_seconds();

	if ((BNXT_VF(bp) && bp->hwrm_spec_code < 0x10901) ||
	    bp->hwrm_spec_code < 0x10400)
		return -EOPNOTSUPP;

	time64_to_tm(now, 0, &tm);
	bnxt_hwrm_cmd_hdr_init(bp, &req, HWRM_FW_SET_TIME, -1, -1);
	req.year = cpu_to_le16(1900 + tm.tm_year);
	req.month = 1 + tm.tm_mon;
	req.day = tm.tm_mday;
	req.hour = tm.tm_hour;
	req.minute = tm.tm_min;
	req.second = tm.tm_sec;
	return hwrm_send_message(bp, &req, sizeof(req), HWRM_CMD_TIMEOUT);
}

static int bnxt_hwrm_port_qstats(struct bnxt *bp)
{
	int rc;
	struct bnxt_pf_info *pf = &bp->pf;
	struct hwrm_port_qstats_input req = {0};

	if (!(bp->flags & BNXT_FLAG_PORT_STATS))
		return 0;

	bnxt_hwrm_cmd_hdr_init(bp, &req, HWRM_PORT_QSTATS, -1, -1);
	req.port_id = cpu_to_le16(pf->port_id);
	req.tx_stat_host_addr = cpu_to_le64(bp->hw_tx_port_stats_map);
	req.rx_stat_host_addr = cpu_to_le64(bp->hw_rx_port_stats_map);
	rc = hwrm_send_message(bp, &req, sizeof(req), HWRM_CMD_TIMEOUT);
	return rc;
}

static int bnxt_hwrm_port_qstats_ext(struct bnxt *bp)
{
	struct hwrm_port_qstats_ext_input req = {0};
	struct bnxt_pf_info *pf = &bp->pf;

	if (!(bp->flags & BNXT_FLAG_PORT_STATS_EXT))
		return 0;

	bnxt_hwrm_cmd_hdr_init(bp, &req, HWRM_PORT_QSTATS_EXT, -1, -1);
	req.port_id = cpu_to_le16(pf->port_id);
	req.rx_stat_size = cpu_to_le16(sizeof(struct rx_port_stats_ext));
	req.rx_stat_host_addr = cpu_to_le64(bp->hw_rx_port_stats_ext_map);
	return hwrm_send_message(bp, &req, sizeof(req), HWRM_CMD_TIMEOUT);
}

static void bnxt_hwrm_free_tunnel_ports(struct bnxt *bp)
{
	if (bp->vxlan_port_cnt) {
		bnxt_hwrm_tunnel_dst_port_free(
			bp, TUNNEL_DST_PORT_FREE_REQ_TUNNEL_TYPE_VXLAN);
	}
	bp->vxlan_port_cnt = 0;
	if (bp->nge_port_cnt) {
		bnxt_hwrm_tunnel_dst_port_free(
			bp, TUNNEL_DST_PORT_FREE_REQ_TUNNEL_TYPE_GENEVE);
	}
	bp->nge_port_cnt = 0;
}

static int bnxt_set_tpa(struct bnxt *bp, bool set_tpa)
{
	int rc, i;
	u32 tpa_flags = 0;

	if (set_tpa)
		tpa_flags = bp->flags & BNXT_FLAG_TPA;
	for (i = 0; i < bp->nr_vnics; i++) {
		rc = bnxt_hwrm_vnic_set_tpa(bp, i, tpa_flags);
		if (rc) {
			netdev_err(bp->dev, "hwrm vnic set tpa failure rc for vnic %d: %x\n",
				   i, rc);
			return rc;
		}
	}
	return 0;
}

static void bnxt_hwrm_clear_vnic_rss(struct bnxt *bp)
{
	int i;

	for (i = 0; i < bp->nr_vnics; i++)
		bnxt_hwrm_vnic_set_rss(bp, i, false);
}

static void bnxt_hwrm_resource_free(struct bnxt *bp, bool close_path,
				    bool irq_re_init)
{
	if (bp->vnic_info) {
		bnxt_hwrm_clear_vnic_filter(bp);
		/* clear all RSS setting before free vnic ctx */
		bnxt_hwrm_clear_vnic_rss(bp);
		bnxt_hwrm_vnic_ctx_free(bp);
		/* before free the vnic, undo the vnic tpa settings */
		if (bp->flags & BNXT_FLAG_TPA)
			bnxt_set_tpa(bp, false);
		bnxt_hwrm_vnic_free(bp);
	}
	bnxt_hwrm_ring_free(bp, close_path);
	bnxt_hwrm_ring_grp_free(bp);
	if (irq_re_init) {
		bnxt_hwrm_stat_ctx_free(bp);
		bnxt_hwrm_free_tunnel_ports(bp);
	}
}

static int bnxt_hwrm_set_br_mode(struct bnxt *bp, u16 br_mode)
{
	struct hwrm_func_cfg_input req = {0};
	int rc;

	bnxt_hwrm_cmd_hdr_init(bp, &req, HWRM_FUNC_CFG, -1, -1);
	req.fid = cpu_to_le16(0xffff);
	req.enables = cpu_to_le32(FUNC_CFG_REQ_ENABLES_EVB_MODE);
	if (br_mode == BRIDGE_MODE_VEB)
		req.evb_mode = FUNC_CFG_REQ_EVB_MODE_VEB;
	else if (br_mode == BRIDGE_MODE_VEPA)
		req.evb_mode = FUNC_CFG_REQ_EVB_MODE_VEPA;
	else
		return -EINVAL;
	rc = hwrm_send_message(bp, &req, sizeof(req), HWRM_CMD_TIMEOUT);
	if (rc)
		rc = -EIO;
	return rc;
}

static int bnxt_hwrm_set_cache_line_size(struct bnxt *bp, int size)
{
	struct hwrm_func_cfg_input req = {0};
	int rc;

	if (BNXT_VF(bp) || bp->hwrm_spec_code < 0x10803)
		return 0;

	bnxt_hwrm_cmd_hdr_init(bp, &req, HWRM_FUNC_CFG, -1, -1);
	req.fid = cpu_to_le16(0xffff);
	req.enables = cpu_to_le32(FUNC_CFG_REQ_ENABLES_CACHE_LINESIZE);
	req.options = FUNC_CFG_REQ_OPTIONS_CACHE_LINESIZE_SIZE_64;
	if (size == 128)
		req.options = FUNC_CFG_REQ_OPTIONS_CACHE_LINESIZE_SIZE_128;

	rc = hwrm_send_message(bp, &req, sizeof(req), HWRM_CMD_TIMEOUT);
	if (rc)
		rc = -EIO;
	return rc;
}

static int bnxt_setup_vnic(struct bnxt *bp, u16 vnic_id)
{
	struct bnxt_vnic_info *vnic = &bp->vnic_info[vnic_id];
	int rc;

	if (vnic->flags & BNXT_VNIC_RFS_NEW_RSS_FLAG)
		goto skip_rss_ctx;

	/* allocate context for vnic */
	rc = bnxt_hwrm_vnic_ctx_alloc(bp, vnic_id, 0);
	if (rc) {
		netdev_err(bp->dev, "hwrm vnic %d alloc failure rc: %x\n",
			   vnic_id, rc);
		goto vnic_setup_err;
	}
	bp->rsscos_nr_ctxs++;

	if (BNXT_CHIP_TYPE_NITRO_A0(bp)) {
		rc = bnxt_hwrm_vnic_ctx_alloc(bp, vnic_id, 1);
		if (rc) {
			netdev_err(bp->dev, "hwrm vnic %d cos ctx alloc failure rc: %x\n",
				   vnic_id, rc);
			goto vnic_setup_err;
		}
		bp->rsscos_nr_ctxs++;
	}

skip_rss_ctx:
	/* configure default vnic, ring grp */
	rc = bnxt_hwrm_vnic_cfg(bp, vnic_id);
	if (rc) {
		netdev_err(bp->dev, "hwrm vnic %d cfg failure rc: %x\n",
			   vnic_id, rc);
		goto vnic_setup_err;
	}

	/* Enable RSS hashing on vnic */
	rc = bnxt_hwrm_vnic_set_rss(bp, vnic_id, true);
	if (rc) {
		netdev_err(bp->dev, "hwrm vnic %d set rss failure rc: %x\n",
			   vnic_id, rc);
		goto vnic_setup_err;
	}

	if (bp->flags & BNXT_FLAG_AGG_RINGS) {
		rc = bnxt_hwrm_vnic_set_hds(bp, vnic_id);
		if (rc) {
			netdev_err(bp->dev, "hwrm vnic %d set hds failure rc: %x\n",
				   vnic_id, rc);
		}
	}

vnic_setup_err:
	return rc;
}

static int bnxt_alloc_rfs_vnics(struct bnxt *bp)
{
#ifdef CONFIG_RFS_ACCEL
	int i, rc = 0;

	for (i = 0; i < bp->rx_nr_rings; i++) {
		struct bnxt_vnic_info *vnic;
		u16 vnic_id = i + 1;
		u16 ring_id = i;

		if (vnic_id >= bp->nr_vnics)
			break;

		vnic = &bp->vnic_info[vnic_id];
		vnic->flags |= BNXT_VNIC_RFS_FLAG;
		if (bp->flags & BNXT_FLAG_NEW_RSS_CAP)
			vnic->flags |= BNXT_VNIC_RFS_NEW_RSS_FLAG;
		rc = bnxt_hwrm_vnic_alloc(bp, vnic_id, ring_id, 1);
		if (rc) {
			netdev_err(bp->dev, "hwrm vnic %d alloc failure rc: %x\n",
				   vnic_id, rc);
			break;
		}
		rc = bnxt_setup_vnic(bp, vnic_id);
		if (rc)
			break;
	}
	return rc;
#else
	return 0;
#endif
}

/* Allow PF and VF with default VLAN to be in promiscuous mode */
static bool bnxt_promisc_ok(struct bnxt *bp)
{
#ifdef CONFIG_BNXT_SRIOV
	if (BNXT_VF(bp) && !bp->vf.vlan)
		return false;
#endif
	return true;
}

static int bnxt_setup_nitroa0_vnic(struct bnxt *bp)
{
	unsigned int rc = 0;

	rc = bnxt_hwrm_vnic_alloc(bp, 1, bp->rx_nr_rings - 1, 1);
	if (rc) {
		netdev_err(bp->dev, "Cannot allocate special vnic for NS2 A0: %x\n",
			   rc);
		return rc;
	}

	rc = bnxt_hwrm_vnic_cfg(bp, 1);
	if (rc) {
		netdev_err(bp->dev, "Cannot allocate special vnic for NS2 A0: %x\n",
			   rc);
		return rc;
	}
	return rc;
}

static int bnxt_cfg_rx_mode(struct bnxt *);
static bool bnxt_mc_list_updated(struct bnxt *, u32 *);

static int bnxt_init_chip(struct bnxt *bp, bool irq_re_init)
{
	struct bnxt_vnic_info *vnic = &bp->vnic_info[0];
	int rc = 0;
	unsigned int rx_nr_rings = bp->rx_nr_rings;

	if (irq_re_init) {
		rc = bnxt_hwrm_stat_ctx_alloc(bp);
		if (rc) {
			netdev_err(bp->dev, "hwrm stat ctx alloc failure rc: %x\n",
				   rc);
			goto err_out;
		}
	}

	rc = bnxt_hwrm_ring_alloc(bp);
	if (rc) {
		netdev_err(bp->dev, "hwrm ring alloc failure rc: %x\n", rc);
		goto err_out;
	}

	rc = bnxt_hwrm_ring_grp_alloc(bp);
	if (rc) {
		netdev_err(bp->dev, "hwrm_ring_grp alloc failure: %x\n", rc);
		goto err_out;
	}

	if (BNXT_CHIP_TYPE_NITRO_A0(bp))
		rx_nr_rings--;

	/* default vnic 0 */
	rc = bnxt_hwrm_vnic_alloc(bp, 0, 0, rx_nr_rings);
	if (rc) {
		netdev_err(bp->dev, "hwrm vnic alloc failure rc: %x\n", rc);
		goto err_out;
	}

	rc = bnxt_setup_vnic(bp, 0);
	if (rc)
		goto err_out;

	if (bp->flags & BNXT_FLAG_RFS) {
		rc = bnxt_alloc_rfs_vnics(bp);
		if (rc)
			goto err_out;
	}

	if (bp->flags & BNXT_FLAG_TPA) {
		rc = bnxt_set_tpa(bp, true);
		if (rc)
			goto err_out;
	}

	if (BNXT_VF(bp))
		bnxt_update_vf_mac(bp);

	/* Filter for default vnic 0 */
	rc = bnxt_hwrm_set_vnic_filter(bp, 0, 0, bp->dev->dev_addr);
	if (rc) {
		netdev_err(bp->dev, "HWRM vnic filter failure rc: %x\n", rc);
		goto err_out;
	}
	vnic->uc_filter_count = 1;

	vnic->rx_mask = 0;
	if (bp->dev->flags & IFF_BROADCAST)
		vnic->rx_mask |= CFA_L2_SET_RX_MASK_REQ_MASK_BCAST;

	if ((bp->dev->flags & IFF_PROMISC) && bnxt_promisc_ok(bp))
		vnic->rx_mask |= CFA_L2_SET_RX_MASK_REQ_MASK_PROMISCUOUS;

	if (bp->dev->flags & IFF_ALLMULTI) {
		vnic->rx_mask |= CFA_L2_SET_RX_MASK_REQ_MASK_ALL_MCAST;
		vnic->mc_list_count = 0;
	} else {
		u32 mask = 0;

		bnxt_mc_list_updated(bp, &mask);
		vnic->rx_mask |= mask;
	}

	rc = bnxt_cfg_rx_mode(bp);
	if (rc)
		goto err_out;

	rc = bnxt_hwrm_set_coal(bp);
	if (rc)
		netdev_warn(bp->dev, "HWRM set coalescing failure rc: %x\n",
				rc);

	if (BNXT_CHIP_TYPE_NITRO_A0(bp)) {
		rc = bnxt_setup_nitroa0_vnic(bp);
		if (rc)
			netdev_err(bp->dev, "Special vnic setup failure for NS2 A0 rc: %x\n",
				   rc);
	}

	if (BNXT_VF(bp)) {
		bnxt_hwrm_func_qcfg(bp);
		netdev_update_features(bp->dev);
	}

	return 0;

err_out:
	bnxt_hwrm_resource_free(bp, 0, true);

	return rc;
}

static int bnxt_shutdown_nic(struct bnxt *bp, bool irq_re_init)
{
	bnxt_hwrm_resource_free(bp, 1, irq_re_init);
	return 0;
}

static int bnxt_init_nic(struct bnxt *bp, bool irq_re_init)
{
	bnxt_init_cp_rings(bp);
	bnxt_init_rx_rings(bp);
	bnxt_init_tx_rings(bp);
	bnxt_init_ring_grps(bp, irq_re_init);
	bnxt_init_vnics(bp);

	return bnxt_init_chip(bp, irq_re_init);
}

static int bnxt_set_real_num_queues(struct bnxt *bp)
{
	int rc;
	struct net_device *dev = bp->dev;

	rc = netif_set_real_num_tx_queues(dev, bp->tx_nr_rings -
					  bp->tx_nr_rings_xdp);
	if (rc)
		return rc;

	rc = netif_set_real_num_rx_queues(dev, bp->rx_nr_rings);
	if (rc)
		return rc;

#ifdef CONFIG_RFS_ACCEL
	if (bp->flags & BNXT_FLAG_RFS)
		dev->rx_cpu_rmap = alloc_irq_cpu_rmap(bp->rx_nr_rings);
#endif

	return rc;
}

static int bnxt_trim_rings(struct bnxt *bp, int *rx, int *tx, int max,
			   bool shared)
{
	int _rx = *rx, _tx = *tx;

	if (shared) {
		*rx = min_t(int, _rx, max);
		*tx = min_t(int, _tx, max);
	} else {
		if (max < 2)
			return -ENOMEM;

		while (_rx + _tx > max) {
			if (_rx > _tx && _rx > 1)
				_rx--;
			else if (_tx > 1)
				_tx--;
		}
		*rx = _rx;
		*tx = _tx;
	}
	return 0;
}

static void bnxt_setup_msix(struct bnxt *bp)
{
	const int len = sizeof(bp->irq_tbl[0].name);
	struct net_device *dev = bp->dev;
	int tcs, i;

	tcs = netdev_get_num_tc(dev);
	if (tcs > 1) {
		int i, off, count;

		for (i = 0; i < tcs; i++) {
			count = bp->tx_nr_rings_per_tc;
			off = i * count;
			netdev_set_tc_queue(dev, i, count, off);
		}
	}

	for (i = 0; i < bp->cp_nr_rings; i++) {
		int map_idx = bnxt_cp_num_to_irq_num(bp, i);
		char *attr;

		if (bp->flags & BNXT_FLAG_SHARED_RINGS)
			attr = "TxRx";
		else if (i < bp->rx_nr_rings)
			attr = "rx";
		else
			attr = "tx";

		snprintf(bp->irq_tbl[map_idx].name, len, "%s-%s-%d", dev->name,
			 attr, i);
		bp->irq_tbl[map_idx].handler = bnxt_msix;
	}
}

static void bnxt_setup_inta(struct bnxt *bp)
{
	const int len = sizeof(bp->irq_tbl[0].name);

	if (netdev_get_num_tc(bp->dev))
		netdev_reset_tc(bp->dev);

	snprintf(bp->irq_tbl[0].name, len, "%s-%s-%d", bp->dev->name, "TxRx",
		 0);
	bp->irq_tbl[0].handler = bnxt_inta;
}

static int bnxt_setup_int_mode(struct bnxt *bp)
{
	int rc;

	if (bp->flags & BNXT_FLAG_USING_MSIX)
		bnxt_setup_msix(bp);
	else
		bnxt_setup_inta(bp);

	rc = bnxt_set_real_num_queues(bp);
	return rc;
}

#ifdef CONFIG_RFS_ACCEL
static unsigned int bnxt_get_max_func_rss_ctxs(struct bnxt *bp)
{
	return bp->hw_resc.max_rsscos_ctxs;
}

static unsigned int bnxt_get_max_func_vnics(struct bnxt *bp)
{
	return bp->hw_resc.max_vnics;
}
#endif

unsigned int bnxt_get_max_func_stat_ctxs(struct bnxt *bp)
{
	return bp->hw_resc.max_stat_ctxs;
}

void bnxt_set_max_func_stat_ctxs(struct bnxt *bp, unsigned int max)
{
	bp->hw_resc.max_stat_ctxs = max;
}

unsigned int bnxt_get_max_func_cp_rings(struct bnxt *bp)
{
	return bp->hw_resc.max_cp_rings;
}

unsigned int bnxt_get_max_func_cp_rings_for_en(struct bnxt *bp)
{
	return bp->hw_resc.max_cp_rings - bnxt_get_ulp_msix_num(bp);
}

static unsigned int bnxt_get_max_func_irqs(struct bnxt *bp)
{
	struct bnxt_hw_resc *hw_resc = &bp->hw_resc;

	return min_t(unsigned int, hw_resc->max_irqs, hw_resc->max_cp_rings);
}

static void bnxt_set_max_func_irqs(struct bnxt *bp, unsigned int max_irqs)
{
	bp->hw_resc.max_irqs = max_irqs;
}

int bnxt_get_avail_msix(struct bnxt *bp, int num)
{
	int max_cp = bnxt_get_max_func_cp_rings(bp);
	int max_irq = bnxt_get_max_func_irqs(bp);
	int total_req = bp->cp_nr_rings + num;
	int max_idx, avail_msix;

	max_idx = min_t(int, bp->total_irqs, max_cp);
	avail_msix = max_idx - bp->cp_nr_rings;
	if (!BNXT_NEW_RM(bp) || avail_msix >= num)
		return avail_msix;

	if (max_irq < total_req) {
		num = max_irq - bp->cp_nr_rings;
		if (num <= 0)
			return 0;
	}
	return num;
}

static int bnxt_get_num_msix(struct bnxt *bp)
{
	if (!BNXT_NEW_RM(bp))
		return bnxt_get_max_func_irqs(bp);

	return bnxt_cp_rings_in_use(bp);
}

static int bnxt_init_msix(struct bnxt *bp)
{
	int i, total_vecs, max, rc = 0, min = 1, ulp_msix;
	struct msix_entry *msix_ent;

	total_vecs = bnxt_get_num_msix(bp);
	max = bnxt_get_max_func_irqs(bp);
	if (total_vecs > max)
		total_vecs = max;

	if (!total_vecs)
		return 0;

	msix_ent = kcalloc(total_vecs, sizeof(struct msix_entry), GFP_KERNEL);
	if (!msix_ent)
		return -ENOMEM;

	for (i = 0; i < total_vecs; i++) {
		msix_ent[i].entry = i;
		msix_ent[i].vector = 0;
	}

	if (!(bp->flags & BNXT_FLAG_SHARED_RINGS))
		min = 2;

	total_vecs = pci_enable_msix_range(bp->pdev, msix_ent, min, total_vecs);
	ulp_msix = bnxt_get_ulp_msix_num(bp);
	if (total_vecs < 0 || total_vecs < ulp_msix) {
		rc = -ENODEV;
		goto msix_setup_exit;
	}

	bp->irq_tbl = kcalloc(total_vecs, sizeof(struct bnxt_irq), GFP_KERNEL);
	if (bp->irq_tbl) {
		for (i = 0; i < total_vecs; i++)
			bp->irq_tbl[i].vector = msix_ent[i].vector;

		bp->total_irqs = total_vecs;
		/* Trim rings based upon num of vectors allocated */
		rc = bnxt_trim_rings(bp, &bp->rx_nr_rings, &bp->tx_nr_rings,
				     total_vecs - ulp_msix, min == 1);
		if (rc)
			goto msix_setup_exit;

		bp->cp_nr_rings = (min == 1) ?
				  max_t(int, bp->tx_nr_rings, bp->rx_nr_rings) :
				  bp->tx_nr_rings + bp->rx_nr_rings;

	} else {
		rc = -ENOMEM;
		goto msix_setup_exit;
	}
	bp->flags |= BNXT_FLAG_USING_MSIX;
	kfree(msix_ent);
	return 0;

msix_setup_exit:
	netdev_err(bp->dev, "bnxt_init_msix err: %x\n", rc);
	kfree(bp->irq_tbl);
	bp->irq_tbl = NULL;
	pci_disable_msix(bp->pdev);
	kfree(msix_ent);
	return rc;
}

static int bnxt_init_inta(struct bnxt *bp)
{
	bp->irq_tbl = kcalloc(1, sizeof(struct bnxt_irq), GFP_KERNEL);
	if (!bp->irq_tbl)
		return -ENOMEM;

	bp->total_irqs = 1;
	bp->rx_nr_rings = 1;
	bp->tx_nr_rings = 1;
	bp->cp_nr_rings = 1;
	bp->flags |= BNXT_FLAG_SHARED_RINGS;
	bp->irq_tbl[0].vector = bp->pdev->irq;
	return 0;
}

static int bnxt_init_int_mode(struct bnxt *bp)
{
	int rc = 0;

	if (bp->flags & BNXT_FLAG_MSIX_CAP)
		rc = bnxt_init_msix(bp);

	if (!(bp->flags & BNXT_FLAG_USING_MSIX) && BNXT_PF(bp)) {
		/* fallback to INTA */
		rc = bnxt_init_inta(bp);
	}
	return rc;
}

static void bnxt_clear_int_mode(struct bnxt *bp)
{
	if (bp->flags & BNXT_FLAG_USING_MSIX)
		pci_disable_msix(bp->pdev);

	kfree(bp->irq_tbl);
	bp->irq_tbl = NULL;
	bp->flags &= ~BNXT_FLAG_USING_MSIX;
}

int bnxt_reserve_rings(struct bnxt *bp)
{
	int tcs = netdev_get_num_tc(bp->dev);
	int rc;

	if (!bnxt_need_reserve_rings(bp))
		return 0;

	rc = __bnxt_reserve_rings(bp);
	if (rc) {
		netdev_err(bp->dev, "ring reservation failure rc: %d\n", rc);
		return rc;
	}
	if (BNXT_NEW_RM(bp) && (bnxt_get_num_msix(bp) != bp->total_irqs)) {
		bnxt_ulp_irq_stop(bp);
		bnxt_clear_int_mode(bp);
		rc = bnxt_init_int_mode(bp);
		bnxt_ulp_irq_restart(bp, rc);
		if (rc)
			return rc;
	}
	if (tcs && (bp->tx_nr_rings_per_tc * tcs != bp->tx_nr_rings)) {
		netdev_err(bp->dev, "tx ring reservation failure\n");
		netdev_reset_tc(bp->dev);
		bp->tx_nr_rings_per_tc = bp->tx_nr_rings;
		return -ENOMEM;
	}
	bp->num_stat_ctxs = bp->cp_nr_rings;
	return 0;
}

static void bnxt_free_irq(struct bnxt *bp)
{
	struct bnxt_irq *irq;
	int i;

#ifdef CONFIG_RFS_ACCEL
	free_irq_cpu_rmap(bp->dev->rx_cpu_rmap);
	bp->dev->rx_cpu_rmap = NULL;
#endif
	if (!bp->irq_tbl || !bp->bnapi)
		return;

	for (i = 0; i < bp->cp_nr_rings; i++) {
		int map_idx = bnxt_cp_num_to_irq_num(bp, i);

		irq = &bp->irq_tbl[map_idx];
		if (irq->requested) {
			if (irq->have_cpumask) {
				irq_set_affinity_hint(irq->vector, NULL);
				free_cpumask_var(irq->cpu_mask);
				irq->have_cpumask = 0;
			}
			free_irq(irq->vector, bp->bnapi[i]);
		}

		irq->requested = 0;
	}
}

static int bnxt_request_irq(struct bnxt *bp)
{
	int i, j, rc = 0;
	unsigned long flags = 0;
#ifdef CONFIG_RFS_ACCEL
	struct cpu_rmap *rmap;
#endif

	rc = bnxt_setup_int_mode(bp);
	if (rc) {
		netdev_err(bp->dev, "bnxt_setup_int_mode err: %x\n",
			   rc);
		return rc;
	}
#ifdef CONFIG_RFS_ACCEL
	rmap = bp->dev->rx_cpu_rmap;
#endif
	if (!(bp->flags & BNXT_FLAG_USING_MSIX))
		flags = IRQF_SHARED;

	for (i = 0, j = 0; i < bp->cp_nr_rings; i++) {
		int map_idx = bnxt_cp_num_to_irq_num(bp, i);
		struct bnxt_irq *irq = &bp->irq_tbl[map_idx];

#ifdef CONFIG_RFS_ACCEL
		if (rmap && bp->bnapi[i]->rx_ring) {
			rc = irq_cpu_rmap_add(rmap, irq->vector);
			if (rc)
				netdev_warn(bp->dev, "failed adding irq rmap for ring %d\n",
					    j);
			j++;
		}
#endif
		rc = request_irq(irq->vector, irq->handler, flags, irq->name,
				 bp->bnapi[i]);
		if (rc)
			break;

		irq->requested = 1;

		if (zalloc_cpumask_var(&irq->cpu_mask, GFP_KERNEL)) {
			int numa_node = dev_to_node(&bp->pdev->dev);

			irq->have_cpumask = 1;
			cpumask_set_cpu(cpumask_local_spread(i, numa_node),
					irq->cpu_mask);
			rc = irq_set_affinity_hint(irq->vector, irq->cpu_mask);
			if (rc) {
				netdev_warn(bp->dev,
					    "Set affinity failed, IRQ = %d\n",
					    irq->vector);
				break;
			}
		}
	}
	return rc;
}

static void bnxt_del_napi(struct bnxt *bp)
{
	int i;

	if (!bp->bnapi)
		return;

	for (i = 0; i < bp->cp_nr_rings; i++) {
		struct bnxt_napi *bnapi = bp->bnapi[i];

		napi_hash_del(&bnapi->napi);
		netif_napi_del(&bnapi->napi);
	}
	/* We called napi_hash_del() before netif_napi_del(), we need
	 * to respect an RCU grace period before freeing napi structures.
	 */
	synchronize_net();
}

static void bnxt_init_napi(struct bnxt *bp)
{
	int i;
	unsigned int cp_nr_rings = bp->cp_nr_rings;
	struct bnxt_napi *bnapi;

	if (bp->flags & BNXT_FLAG_USING_MSIX) {
		if (BNXT_CHIP_TYPE_NITRO_A0(bp))
			cp_nr_rings--;
		for (i = 0; i < cp_nr_rings; i++) {
			bnapi = bp->bnapi[i];
			netif_napi_add(bp->dev, &bnapi->napi,
				       bnxt_poll, 64);
		}
		if (BNXT_CHIP_TYPE_NITRO_A0(bp)) {
			bnapi = bp->bnapi[cp_nr_rings];
			netif_napi_add(bp->dev, &bnapi->napi,
				       bnxt_poll_nitroa0, 64);
		}
	} else {
		bnapi = bp->bnapi[0];
		netif_napi_add(bp->dev, &bnapi->napi, bnxt_poll, 64);
	}
}

static void bnxt_disable_napi(struct bnxt *bp)
{
	int i;

	if (!bp->bnapi)
		return;

	for (i = 0; i < bp->cp_nr_rings; i++) {
		struct bnxt_cp_ring_info *cpr = &bp->bnapi[i]->cp_ring;

		if (bp->bnapi[i]->rx_ring)
			cancel_work_sync(&cpr->dim.work);

		napi_disable(&bp->bnapi[i]->napi);
	}
}

static void bnxt_enable_napi(struct bnxt *bp)
{
	int i;

	for (i = 0; i < bp->cp_nr_rings; i++) {
		struct bnxt_cp_ring_info *cpr = &bp->bnapi[i]->cp_ring;
		bp->bnapi[i]->in_reset = false;

		if (bp->bnapi[i]->rx_ring) {
			INIT_WORK(&cpr->dim.work, bnxt_dim_work);
			cpr->dim.mode = NET_DIM_CQ_PERIOD_MODE_START_FROM_EQE;
		}
		napi_enable(&bp->bnapi[i]->napi);
	}
}

void bnxt_tx_disable(struct bnxt *bp)
{
	int i;
	struct bnxt_tx_ring_info *txr;

	if (bp->tx_ring) {
		for (i = 0; i < bp->tx_nr_rings; i++) {
			txr = &bp->tx_ring[i];
			txr->dev_state = BNXT_DEV_STATE_CLOSING;
		}
	}
	/* Stop all TX queues */
	netif_tx_disable(bp->dev);
	netif_carrier_off(bp->dev);
}

void bnxt_tx_enable(struct bnxt *bp)
{
	int i;
	struct bnxt_tx_ring_info *txr;

	for (i = 0; i < bp->tx_nr_rings; i++) {
		txr = &bp->tx_ring[i];
		txr->dev_state = 0;
	}
	netif_tx_wake_all_queues(bp->dev);
	if (bp->link_info.link_up)
		netif_carrier_on(bp->dev);
}

static void bnxt_report_link(struct bnxt *bp)
{
	if (bp->link_info.link_up) {
		const char *duplex;
		const char *flow_ctrl;
		u32 speed;
		u16 fec;

		netif_carrier_on(bp->dev);
		if (bp->link_info.duplex == BNXT_LINK_DUPLEX_FULL)
			duplex = "full";
		else
			duplex = "half";
		if (bp->link_info.pause == BNXT_LINK_PAUSE_BOTH)
			flow_ctrl = "ON - receive & transmit";
		else if (bp->link_info.pause == BNXT_LINK_PAUSE_TX)
			flow_ctrl = "ON - transmit";
		else if (bp->link_info.pause == BNXT_LINK_PAUSE_RX)
			flow_ctrl = "ON - receive";
		else
			flow_ctrl = "none";
		speed = bnxt_fw_to_ethtool_speed(bp->link_info.link_speed);
		netdev_info(bp->dev, "NIC Link is Up, %u Mbps %s duplex, Flow control: %s\n",
			    speed, duplex, flow_ctrl);
		if (bp->flags & BNXT_FLAG_EEE_CAP)
			netdev_info(bp->dev, "EEE is %s\n",
				    bp->eee.eee_active ? "active" :
							 "not active");
		fec = bp->link_info.fec_cfg;
		if (!(fec & PORT_PHY_QCFG_RESP_FEC_CFG_FEC_NONE_SUPPORTED))
			netdev_info(bp->dev, "FEC autoneg %s encodings: %s\n",
				    (fec & BNXT_FEC_AUTONEG) ? "on" : "off",
				    (fec & BNXT_FEC_ENC_BASE_R) ? "BaseR" :
				     (fec & BNXT_FEC_ENC_RS) ? "RS" : "None");
	} else {
		netif_carrier_off(bp->dev);
		netdev_err(bp->dev, "NIC Link is Down\n");
	}
}

static int bnxt_hwrm_phy_qcaps(struct bnxt *bp)
{
	int rc = 0;
	struct hwrm_port_phy_qcaps_input req = {0};
	struct hwrm_port_phy_qcaps_output *resp = bp->hwrm_cmd_resp_addr;
	struct bnxt_link_info *link_info = &bp->link_info;

	if (bp->hwrm_spec_code < 0x10201)
		return 0;

	bnxt_hwrm_cmd_hdr_init(bp, &req, HWRM_PORT_PHY_QCAPS, -1, -1);

	mutex_lock(&bp->hwrm_cmd_lock);
	rc = _hwrm_send_message(bp, &req, sizeof(req), HWRM_CMD_TIMEOUT);
	if (rc)
		goto hwrm_phy_qcaps_exit;

	if (resp->flags & PORT_PHY_QCAPS_RESP_FLAGS_EEE_SUPPORTED) {
		struct ethtool_eee *eee = &bp->eee;
		u16 fw_speeds = le16_to_cpu(resp->supported_speeds_eee_mode);

		bp->flags |= BNXT_FLAG_EEE_CAP;
		eee->supported = _bnxt_fw_to_ethtool_adv_spds(fw_speeds, 0);
		bp->lpi_tmr_lo = le32_to_cpu(resp->tx_lpi_timer_low) &
				 PORT_PHY_QCAPS_RESP_TX_LPI_TIMER_LOW_MASK;
		bp->lpi_tmr_hi = le32_to_cpu(resp->valid_tx_lpi_timer_high) &
				 PORT_PHY_QCAPS_RESP_TX_LPI_TIMER_HIGH_MASK;
	}
	if (resp->flags & PORT_PHY_QCAPS_RESP_FLAGS_EXTERNAL_LPBK_SUPPORTED) {
		if (bp->test_info)
			bp->test_info->flags |= BNXT_TEST_FL_EXT_LPBK;
	}
	if (resp->supported_speeds_auto_mode)
		link_info->support_auto_speeds =
			le16_to_cpu(resp->supported_speeds_auto_mode);

	bp->port_count = resp->port_cnt;

hwrm_phy_qcaps_exit:
	mutex_unlock(&bp->hwrm_cmd_lock);
	return rc;
}

static int bnxt_update_link(struct bnxt *bp, bool chng_link_state)
{
	int rc = 0;
	struct bnxt_link_info *link_info = &bp->link_info;
	struct hwrm_port_phy_qcfg_input req = {0};
	struct hwrm_port_phy_qcfg_output *resp = bp->hwrm_cmd_resp_addr;
	u8 link_up = link_info->link_up;
	u16 diff;

	bnxt_hwrm_cmd_hdr_init(bp, &req, HWRM_PORT_PHY_QCFG, -1, -1);

	mutex_lock(&bp->hwrm_cmd_lock);
	rc = _hwrm_send_message(bp, &req, sizeof(req), HWRM_CMD_TIMEOUT);
	if (rc) {
		mutex_unlock(&bp->hwrm_cmd_lock);
		return rc;
	}

	memcpy(&link_info->phy_qcfg_resp, resp, sizeof(*resp));
	link_info->phy_link_status = resp->link;
	link_info->duplex = resp->duplex_cfg;
	if (bp->hwrm_spec_code >= 0x10800)
		link_info->duplex = resp->duplex_state;
	link_info->pause = resp->pause;
	link_info->auto_mode = resp->auto_mode;
	link_info->auto_pause_setting = resp->auto_pause;
	link_info->lp_pause = resp->link_partner_adv_pause;
	link_info->force_pause_setting = resp->force_pause;
	link_info->duplex_setting = resp->duplex_cfg;
	if (link_info->phy_link_status == BNXT_LINK_LINK)
		link_info->link_speed = le16_to_cpu(resp->link_speed);
	else
		link_info->link_speed = 0;
	link_info->force_link_speed = le16_to_cpu(resp->force_link_speed);
	link_info->support_speeds = le16_to_cpu(resp->support_speeds);
	link_info->auto_link_speeds = le16_to_cpu(resp->auto_link_speed_mask);
	link_info->lp_auto_link_speeds =
		le16_to_cpu(resp->link_partner_adv_speeds);
	link_info->preemphasis = le32_to_cpu(resp->preemphasis);
	link_info->phy_ver[0] = resp->phy_maj;
	link_info->phy_ver[1] = resp->phy_min;
	link_info->phy_ver[2] = resp->phy_bld;
	link_info->media_type = resp->media_type;
	link_info->phy_type = resp->phy_type;
	link_info->transceiver = resp->xcvr_pkg_type;
	link_info->phy_addr = resp->eee_config_phy_addr &
			      PORT_PHY_QCFG_RESP_PHY_ADDR_MASK;
	link_info->module_status = resp->module_status;

	if (bp->flags & BNXT_FLAG_EEE_CAP) {
		struct ethtool_eee *eee = &bp->eee;
		u16 fw_speeds;

		eee->eee_active = 0;
		if (resp->eee_config_phy_addr &
		    PORT_PHY_QCFG_RESP_EEE_CONFIG_EEE_ACTIVE) {
			eee->eee_active = 1;
			fw_speeds = le16_to_cpu(
				resp->link_partner_adv_eee_link_speed_mask);
			eee->lp_advertised =
				_bnxt_fw_to_ethtool_adv_spds(fw_speeds, 0);
		}

		/* Pull initial EEE config */
		if (!chng_link_state) {
			if (resp->eee_config_phy_addr &
			    PORT_PHY_QCFG_RESP_EEE_CONFIG_EEE_ENABLED)
				eee->eee_enabled = 1;

			fw_speeds = le16_to_cpu(resp->adv_eee_link_speed_mask);
			eee->advertised =
				_bnxt_fw_to_ethtool_adv_spds(fw_speeds, 0);

			if (resp->eee_config_phy_addr &
			    PORT_PHY_QCFG_RESP_EEE_CONFIG_EEE_TX_LPI) {
				__le32 tmr;

				eee->tx_lpi_enabled = 1;
				tmr = resp->xcvr_identifier_type_tx_lpi_timer;
				eee->tx_lpi_timer = le32_to_cpu(tmr) &
					PORT_PHY_QCFG_RESP_TX_LPI_TIMER_MASK;
			}
		}
	}

	link_info->fec_cfg = PORT_PHY_QCFG_RESP_FEC_CFG_FEC_NONE_SUPPORTED;
	if (bp->hwrm_spec_code >= 0x10504)
		link_info->fec_cfg = le16_to_cpu(resp->fec_cfg);

	/* TODO: need to add more logic to report VF link */
	if (chng_link_state) {
		if (link_info->phy_link_status == BNXT_LINK_LINK)
			link_info->link_up = 1;
		else
			link_info->link_up = 0;
		if (link_up != link_info->link_up)
			bnxt_report_link(bp);
	} else {
		/* alwasy link down if not require to update link state */
		link_info->link_up = 0;
	}
	mutex_unlock(&bp->hwrm_cmd_lock);

	if (!BNXT_SINGLE_PF(bp))
		return 0;

	diff = link_info->support_auto_speeds ^ link_info->advertising;
	if ((link_info->support_auto_speeds | diff) !=
	    link_info->support_auto_speeds) {
		/* An advertised speed is no longer supported, so we need to
		 * update the advertisement settings.  Caller holds RTNL
		 * so we can modify link settings.
		 */
		link_info->advertising = link_info->support_auto_speeds;
		if (link_info->autoneg & BNXT_AUTONEG_SPEED)
			bnxt_hwrm_set_link_setting(bp, true, false);
	}
	return 0;
}

static void bnxt_get_port_module_status(struct bnxt *bp)
{
	struct bnxt_link_info *link_info = &bp->link_info;
	struct hwrm_port_phy_qcfg_output *resp = &link_info->phy_qcfg_resp;
	u8 module_status;

	if (bnxt_update_link(bp, true))
		return;

	module_status = link_info->module_status;
	switch (module_status) {
	case PORT_PHY_QCFG_RESP_MODULE_STATUS_DISABLETX:
	case PORT_PHY_QCFG_RESP_MODULE_STATUS_PWRDOWN:
	case PORT_PHY_QCFG_RESP_MODULE_STATUS_WARNINGMSG:
		netdev_warn(bp->dev, "Unqualified SFP+ module detected on port %d\n",
			    bp->pf.port_id);
		if (bp->hwrm_spec_code >= 0x10201) {
			netdev_warn(bp->dev, "Module part number %s\n",
				    resp->phy_vendor_partnumber);
		}
		if (module_status == PORT_PHY_QCFG_RESP_MODULE_STATUS_DISABLETX)
			netdev_warn(bp->dev, "TX is disabled\n");
		if (module_status == PORT_PHY_QCFG_RESP_MODULE_STATUS_PWRDOWN)
			netdev_warn(bp->dev, "SFP+ module is shutdown\n");
	}
}

static void
bnxt_hwrm_set_pause_common(struct bnxt *bp, struct hwrm_port_phy_cfg_input *req)
{
	if (bp->link_info.autoneg & BNXT_AUTONEG_FLOW_CTRL) {
		if (bp->hwrm_spec_code >= 0x10201)
			req->auto_pause =
				PORT_PHY_CFG_REQ_AUTO_PAUSE_AUTONEG_PAUSE;
		if (bp->link_info.req_flow_ctrl & BNXT_LINK_PAUSE_RX)
			req->auto_pause |= PORT_PHY_CFG_REQ_AUTO_PAUSE_RX;
		if (bp->link_info.req_flow_ctrl & BNXT_LINK_PAUSE_TX)
			req->auto_pause |= PORT_PHY_CFG_REQ_AUTO_PAUSE_TX;
		req->enables |=
			cpu_to_le32(PORT_PHY_CFG_REQ_ENABLES_AUTO_PAUSE);
	} else {
		if (bp->link_info.req_flow_ctrl & BNXT_LINK_PAUSE_RX)
			req->force_pause |= PORT_PHY_CFG_REQ_FORCE_PAUSE_RX;
		if (bp->link_info.req_flow_ctrl & BNXT_LINK_PAUSE_TX)
			req->force_pause |= PORT_PHY_CFG_REQ_FORCE_PAUSE_TX;
		req->enables |=
			cpu_to_le32(PORT_PHY_CFG_REQ_ENABLES_FORCE_PAUSE);
		if (bp->hwrm_spec_code >= 0x10201) {
			req->auto_pause = req->force_pause;
			req->enables |= cpu_to_le32(
				PORT_PHY_CFG_REQ_ENABLES_AUTO_PAUSE);
		}
	}
}

static void bnxt_hwrm_set_link_common(struct bnxt *bp,
				      struct hwrm_port_phy_cfg_input *req)
{
	u8 autoneg = bp->link_info.autoneg;
	u16 fw_link_speed = bp->link_info.req_link_speed;
	u16 advertising = bp->link_info.advertising;

	if (autoneg & BNXT_AUTONEG_SPEED) {
		req->auto_mode |=
			PORT_PHY_CFG_REQ_AUTO_MODE_SPEED_MASK;

		req->enables |= cpu_to_le32(
			PORT_PHY_CFG_REQ_ENABLES_AUTO_LINK_SPEED_MASK);
		req->auto_link_speed_mask = cpu_to_le16(advertising);

		req->enables |= cpu_to_le32(PORT_PHY_CFG_REQ_ENABLES_AUTO_MODE);
		req->flags |=
			cpu_to_le32(PORT_PHY_CFG_REQ_FLAGS_RESTART_AUTONEG);
	} else {
		req->force_link_speed = cpu_to_le16(fw_link_speed);
		req->flags |= cpu_to_le32(PORT_PHY_CFG_REQ_FLAGS_FORCE);
	}

	/* tell chimp that the setting takes effect immediately */
	req->flags |= cpu_to_le32(PORT_PHY_CFG_REQ_FLAGS_RESET_PHY);
}

int bnxt_hwrm_set_pause(struct bnxt *bp)
{
	struct hwrm_port_phy_cfg_input req = {0};
	int rc;

	bnxt_hwrm_cmd_hdr_init(bp, &req, HWRM_PORT_PHY_CFG, -1, -1);
	bnxt_hwrm_set_pause_common(bp, &req);

	if ((bp->link_info.autoneg & BNXT_AUTONEG_FLOW_CTRL) ||
	    bp->link_info.force_link_chng)
		bnxt_hwrm_set_link_common(bp, &req);

	mutex_lock(&bp->hwrm_cmd_lock);
	rc = _hwrm_send_message(bp, &req, sizeof(req), HWRM_CMD_TIMEOUT);
	if (!rc && !(bp->link_info.autoneg & BNXT_AUTONEG_FLOW_CTRL)) {
		/* since changing of pause setting doesn't trigger any link
		 * change event, the driver needs to update the current pause
		 * result upon successfully return of the phy_cfg command
		 */
		bp->link_info.pause =
		bp->link_info.force_pause_setting = bp->link_info.req_flow_ctrl;
		bp->link_info.auto_pause_setting = 0;
		if (!bp->link_info.force_link_chng)
			bnxt_report_link(bp);
	}
	bp->link_info.force_link_chng = false;
	mutex_unlock(&bp->hwrm_cmd_lock);
	return rc;
}

static void bnxt_hwrm_set_eee(struct bnxt *bp,
			      struct hwrm_port_phy_cfg_input *req)
{
	struct ethtool_eee *eee = &bp->eee;

	if (eee->eee_enabled) {
		u16 eee_speeds;
		u32 flags = PORT_PHY_CFG_REQ_FLAGS_EEE_ENABLE;

		if (eee->tx_lpi_enabled)
			flags |= PORT_PHY_CFG_REQ_FLAGS_EEE_TX_LPI_ENABLE;
		else
			flags |= PORT_PHY_CFG_REQ_FLAGS_EEE_TX_LPI_DISABLE;

		req->flags |= cpu_to_le32(flags);
		eee_speeds = bnxt_get_fw_auto_link_speeds(eee->advertised);
		req->eee_link_speed_mask = cpu_to_le16(eee_speeds);
		req->tx_lpi_timer = cpu_to_le32(eee->tx_lpi_timer);
	} else {
		req->flags |= cpu_to_le32(PORT_PHY_CFG_REQ_FLAGS_EEE_DISABLE);
	}
}

int bnxt_hwrm_set_link_setting(struct bnxt *bp, bool set_pause, bool set_eee)
{
	struct hwrm_port_phy_cfg_input req = {0};

	bnxt_hwrm_cmd_hdr_init(bp, &req, HWRM_PORT_PHY_CFG, -1, -1);
	if (set_pause)
		bnxt_hwrm_set_pause_common(bp, &req);

	bnxt_hwrm_set_link_common(bp, &req);

	if (set_eee)
		bnxt_hwrm_set_eee(bp, &req);
	return hwrm_send_message(bp, &req, sizeof(req), HWRM_CMD_TIMEOUT);
}

static int bnxt_hwrm_shutdown_link(struct bnxt *bp)
{
	struct hwrm_port_phy_cfg_input req = {0};

	if (!BNXT_SINGLE_PF(bp))
		return 0;

	if (pci_num_vf(bp->pdev))
		return 0;

	bnxt_hwrm_cmd_hdr_init(bp, &req, HWRM_PORT_PHY_CFG, -1, -1);
	req.flags = cpu_to_le32(PORT_PHY_CFG_REQ_FLAGS_FORCE_LINK_DWN);
	return hwrm_send_message(bp, &req, sizeof(req), HWRM_CMD_TIMEOUT);
}

static int bnxt_hwrm_if_change(struct bnxt *bp, bool up)
{
	struct hwrm_func_drv_if_change_output *resp = bp->hwrm_cmd_resp_addr;
	struct hwrm_func_drv_if_change_input req = {0};
	bool resc_reinit = false;
	int rc;

	if (!(bp->fw_cap & BNXT_FW_CAP_IF_CHANGE))
		return 0;

	bnxt_hwrm_cmd_hdr_init(bp, &req, HWRM_FUNC_DRV_IF_CHANGE, -1, -1);
	if (up)
		req.flags = cpu_to_le32(FUNC_DRV_IF_CHANGE_REQ_FLAGS_UP);
	mutex_lock(&bp->hwrm_cmd_lock);
	rc = _hwrm_send_message(bp, &req, sizeof(req), HWRM_CMD_TIMEOUT);
	if (!rc && (resp->flags &
		    cpu_to_le32(FUNC_DRV_IF_CHANGE_RESP_FLAGS_RESC_CHANGE)))
		resc_reinit = true;
	mutex_unlock(&bp->hwrm_cmd_lock);

	if (up && resc_reinit && BNXT_NEW_RM(bp)) {
		struct bnxt_hw_resc *hw_resc = &bp->hw_resc;

		rc = bnxt_hwrm_func_resc_qcaps(bp, true);
		hw_resc->resv_cp_rings = 0;
		hw_resc->resv_tx_rings = 0;
		hw_resc->resv_rx_rings = 0;
		hw_resc->resv_hw_ring_grps = 0;
		hw_resc->resv_vnics = 0;
		bp->tx_nr_rings = 0;
		bp->rx_nr_rings = 0;
	}
	return rc;
}

static int bnxt_hwrm_port_led_qcaps(struct bnxt *bp)
{
	struct hwrm_port_led_qcaps_output *resp = bp->hwrm_cmd_resp_addr;
	struct hwrm_port_led_qcaps_input req = {0};
	struct bnxt_pf_info *pf = &bp->pf;
	int rc;

	if (BNXT_VF(bp) || bp->hwrm_spec_code < 0x10601)
		return 0;

	bnxt_hwrm_cmd_hdr_init(bp, &req, HWRM_PORT_LED_QCAPS, -1, -1);
	req.port_id = cpu_to_le16(pf->port_id);
	mutex_lock(&bp->hwrm_cmd_lock);
	rc = _hwrm_send_message(bp, &req, sizeof(req), HWRM_CMD_TIMEOUT);
	if (rc) {
		mutex_unlock(&bp->hwrm_cmd_lock);
		return rc;
	}
	if (resp->num_leds > 0 && resp->num_leds < BNXT_MAX_LED) {
		int i;

		bp->num_leds = resp->num_leds;
		memcpy(bp->leds, &resp->led0_id, sizeof(bp->leds[0]) *
						 bp->num_leds);
		for (i = 0; i < bp->num_leds; i++) {
			struct bnxt_led_info *led = &bp->leds[i];
			__le16 caps = led->led_state_caps;

			if (!led->led_group_id ||
			    !BNXT_LED_ALT_BLINK_CAP(caps)) {
				bp->num_leds = 0;
				break;
			}
		}
	}
	mutex_unlock(&bp->hwrm_cmd_lock);
	return 0;
}

int bnxt_hwrm_alloc_wol_fltr(struct bnxt *bp)
{
	struct hwrm_wol_filter_alloc_input req = {0};
	struct hwrm_wol_filter_alloc_output *resp = bp->hwrm_cmd_resp_addr;
	int rc;

	bnxt_hwrm_cmd_hdr_init(bp, &req, HWRM_WOL_FILTER_ALLOC, -1, -1);
	req.port_id = cpu_to_le16(bp->pf.port_id);
	req.wol_type = WOL_FILTER_ALLOC_REQ_WOL_TYPE_MAGICPKT;
	req.enables = cpu_to_le32(WOL_FILTER_ALLOC_REQ_ENABLES_MAC_ADDRESS);
	memcpy(req.mac_address, bp->dev->dev_addr, ETH_ALEN);
	mutex_lock(&bp->hwrm_cmd_lock);
	rc = _hwrm_send_message(bp, &req, sizeof(req), HWRM_CMD_TIMEOUT);
	if (!rc)
		bp->wol_filter_id = resp->wol_filter_id;
	mutex_unlock(&bp->hwrm_cmd_lock);
	return rc;
}

int bnxt_hwrm_free_wol_fltr(struct bnxt *bp)
{
	struct hwrm_wol_filter_free_input req = {0};
	int rc;

	bnxt_hwrm_cmd_hdr_init(bp, &req, HWRM_WOL_FILTER_FREE, -1, -1);
	req.port_id = cpu_to_le16(bp->pf.port_id);
	req.enables = cpu_to_le32(WOL_FILTER_FREE_REQ_ENABLES_WOL_FILTER_ID);
	req.wol_filter_id = bp->wol_filter_id;
	rc = hwrm_send_message(bp, &req, sizeof(req), HWRM_CMD_TIMEOUT);
	return rc;
}

static u16 bnxt_hwrm_get_wol_fltrs(struct bnxt *bp, u16 handle)
{
	struct hwrm_wol_filter_qcfg_input req = {0};
	struct hwrm_wol_filter_qcfg_output *resp = bp->hwrm_cmd_resp_addr;
	u16 next_handle = 0;
	int rc;

	bnxt_hwrm_cmd_hdr_init(bp, &req, HWRM_WOL_FILTER_QCFG, -1, -1);
	req.port_id = cpu_to_le16(bp->pf.port_id);
	req.handle = cpu_to_le16(handle);
	mutex_lock(&bp->hwrm_cmd_lock);
	rc = _hwrm_send_message(bp, &req, sizeof(req), HWRM_CMD_TIMEOUT);
	if (!rc) {
		next_handle = le16_to_cpu(resp->next_handle);
		if (next_handle != 0) {
			if (resp->wol_type ==
			    WOL_FILTER_ALLOC_REQ_WOL_TYPE_MAGICPKT) {
				bp->wol = 1;
				bp->wol_filter_id = resp->wol_filter_id;
			}
		}
	}
	mutex_unlock(&bp->hwrm_cmd_lock);
	return next_handle;
}

static void bnxt_get_wol_settings(struct bnxt *bp)
{
	u16 handle = 0;

	if (!BNXT_PF(bp) || !(bp->flags & BNXT_FLAG_WOL_CAP))
		return;

	do {
		handle = bnxt_hwrm_get_wol_fltrs(bp, handle);
	} while (handle && handle != 0xffff);
}

#ifdef CONFIG_BNXT_HWMON
static ssize_t bnxt_show_temp(struct device *dev,
			      struct device_attribute *devattr, char *buf)
{
	struct hwrm_temp_monitor_query_input req = {0};
	struct hwrm_temp_monitor_query_output *resp;
	struct bnxt *bp = dev_get_drvdata(dev);
	u32 temp = 0;

	resp = bp->hwrm_cmd_resp_addr;
	bnxt_hwrm_cmd_hdr_init(bp, &req, HWRM_TEMP_MONITOR_QUERY, -1, -1);
	mutex_lock(&bp->hwrm_cmd_lock);
	if (!_hwrm_send_message(bp, &req, sizeof(req), HWRM_CMD_TIMEOUT))
		temp = resp->temp * 1000; /* display millidegree */
	mutex_unlock(&bp->hwrm_cmd_lock);

	return sprintf(buf, "%u\n", temp);
}
static SENSOR_DEVICE_ATTR(temp1_input, 0444, bnxt_show_temp, NULL, 0);

static struct attribute *bnxt_attrs[] = {
	&sensor_dev_attr_temp1_input.dev_attr.attr,
	NULL
};
ATTRIBUTE_GROUPS(bnxt);

static void bnxt_hwmon_close(struct bnxt *bp)
{
	if (bp->hwmon_dev) {
		hwmon_device_unregister(bp->hwmon_dev);
		bp->hwmon_dev = NULL;
	}
}

static void bnxt_hwmon_open(struct bnxt *bp)
{
	struct pci_dev *pdev = bp->pdev;

	bp->hwmon_dev = hwmon_device_register_with_groups(&pdev->dev,
							  DRV_MODULE_NAME, bp,
							  bnxt_groups);
	if (IS_ERR(bp->hwmon_dev)) {
		bp->hwmon_dev = NULL;
		dev_warn(&pdev->dev, "Cannot register hwmon device\n");
	}
}
#else
static void bnxt_hwmon_close(struct bnxt *bp)
{
}

static void bnxt_hwmon_open(struct bnxt *bp)
{
}
#endif

static bool bnxt_eee_config_ok(struct bnxt *bp)
{
	struct ethtool_eee *eee = &bp->eee;
	struct bnxt_link_info *link_info = &bp->link_info;

	if (!(bp->flags & BNXT_FLAG_EEE_CAP))
		return true;

	if (eee->eee_enabled) {
		u32 advertising =
			_bnxt_fw_to_ethtool_adv_spds(link_info->advertising, 0);

		if (!(link_info->autoneg & BNXT_AUTONEG_SPEED)) {
			eee->eee_enabled = 0;
			return false;
		}
		if (eee->advertised & ~advertising) {
			eee->advertised = advertising & eee->supported;
			return false;
		}
	}
	return true;
}

static int bnxt_update_phy_setting(struct bnxt *bp)
{
	int rc;
	bool update_link = false;
	bool update_pause = false;
	bool update_eee = false;
	struct bnxt_link_info *link_info = &bp->link_info;

	rc = bnxt_update_link(bp, true);
	if (rc) {
		netdev_err(bp->dev, "failed to update link (rc: %x)\n",
			   rc);
		return rc;
	}
	if (!BNXT_SINGLE_PF(bp))
		return 0;

	if ((link_info->autoneg & BNXT_AUTONEG_FLOW_CTRL) &&
	    (link_info->auto_pause_setting & BNXT_LINK_PAUSE_BOTH) !=
	    link_info->req_flow_ctrl)
		update_pause = true;
	if (!(link_info->autoneg & BNXT_AUTONEG_FLOW_CTRL) &&
	    link_info->force_pause_setting != link_info->req_flow_ctrl)
		update_pause = true;
	if (!(link_info->autoneg & BNXT_AUTONEG_SPEED)) {
		if (BNXT_AUTO_MODE(link_info->auto_mode))
			update_link = true;
		if (link_info->req_link_speed != link_info->force_link_speed)
			update_link = true;
		if (link_info->req_duplex != link_info->duplex_setting)
			update_link = true;
	} else {
		if (link_info->auto_mode == BNXT_LINK_AUTO_NONE)
			update_link = true;
		if (link_info->advertising != link_info->auto_link_speeds)
			update_link = true;
	}

	/* The last close may have shutdown the link, so need to call
	 * PHY_CFG to bring it back up.
	 */
	if (!netif_carrier_ok(bp->dev))
		update_link = true;

	if (!bnxt_eee_config_ok(bp))
		update_eee = true;

	if (update_link)
		rc = bnxt_hwrm_set_link_setting(bp, update_pause, update_eee);
	else if (update_pause)
		rc = bnxt_hwrm_set_pause(bp);
	if (rc) {
		netdev_err(bp->dev, "failed to update phy setting (rc: %x)\n",
			   rc);
		return rc;
	}

	return rc;
}

/* Common routine to pre-map certain register block to different GRC window.
 * A PF has 16 4K windows and a VF has 4 4K windows. However, only 15 windows
 * in PF and 3 windows in VF that can be customized to map in different
 * register blocks.
 */
static void bnxt_preset_reg_win(struct bnxt *bp)
{
	if (BNXT_PF(bp)) {
		/* CAG registers map to GRC window #4 */
		writel(BNXT_CAG_REG_BASE,
		       bp->bar0 + BNXT_GRCPF_REG_WINDOW_BASE_OUT + 12);
	}
}

static int bnxt_init_dflt_ring_mode(struct bnxt *bp);

static int __bnxt_open_nic(struct bnxt *bp, bool irq_re_init, bool link_re_init)
{
	int rc = 0;

	bnxt_preset_reg_win(bp);
	netif_carrier_off(bp->dev);
	if (irq_re_init) {
		/* Reserve rings now if none were reserved at driver probe. */
		rc = bnxt_init_dflt_ring_mode(bp);
		if (rc) {
			netdev_err(bp->dev, "Failed to reserve default rings at open\n");
			return rc;
		}
		rc = bnxt_reserve_rings(bp);
		if (rc)
			return rc;
	}
	if ((bp->flags & BNXT_FLAG_RFS) &&
	    !(bp->flags & BNXT_FLAG_USING_MSIX)) {
		/* disable RFS if falling back to INTA */
		bp->dev->hw_features &= ~NETIF_F_NTUPLE;
		bp->flags &= ~BNXT_FLAG_RFS;
	}

	rc = bnxt_alloc_mem(bp, irq_re_init);
	if (rc) {
		netdev_err(bp->dev, "bnxt_alloc_mem err: %x\n", rc);
		goto open_err_free_mem;
	}

	if (irq_re_init) {
		bnxt_init_napi(bp);
		rc = bnxt_request_irq(bp);
		if (rc) {
			netdev_err(bp->dev, "bnxt_request_irq err: %x\n", rc);
			goto open_err_irq;
		}
	}

	bnxt_enable_napi(bp);
	bnxt_debug_dev_init(bp);

	rc = bnxt_init_nic(bp, irq_re_init);
	if (rc) {
		netdev_err(bp->dev, "bnxt_init_nic err: %x\n", rc);
		goto open_err;
	}

	if (link_re_init) {
		mutex_lock(&bp->link_lock);
		rc = bnxt_update_phy_setting(bp);
		mutex_unlock(&bp->link_lock);
		if (rc) {
			netdev_warn(bp->dev, "failed to update phy settings\n");
			if (BNXT_SINGLE_PF(bp)) {
				bp->link_info.phy_retry = true;
				bp->link_info.phy_retry_expires =
					jiffies + 5 * HZ;
			}
		}
	}

	if (irq_re_init)
		udp_tunnel_get_rx_info(bp->dev);

	set_bit(BNXT_STATE_OPEN, &bp->state);
	bnxt_enable_int(bp);
	/* Enable TX queues */
	bnxt_tx_enable(bp);
	mod_timer(&bp->timer, jiffies + bp->current_interval);
	/* Poll link status and check for SFP+ module status */
	bnxt_get_port_module_status(bp);

	/* VF-reps may need to be re-opened after the PF is re-opened */
	if (BNXT_PF(bp))
		bnxt_vf_reps_open(bp);
	return 0;

open_err:
	bnxt_debug_dev_exit(bp);
	bnxt_disable_napi(bp);

open_err_irq:
	bnxt_del_napi(bp);

open_err_free_mem:
	bnxt_free_skbs(bp);
	bnxt_free_irq(bp);
	bnxt_free_mem(bp, true);
	return rc;
}

/* rtnl_lock held */
int bnxt_open_nic(struct bnxt *bp, bool irq_re_init, bool link_re_init)
{
	int rc = 0;

	rc = __bnxt_open_nic(bp, irq_re_init, link_re_init);
	if (rc) {
		netdev_err(bp->dev, "nic open fail (rc: %x)\n", rc);
		dev_close(bp->dev);
	}
	return rc;
}

/* rtnl_lock held, open the NIC half way by allocating all resources, but
 * NAPI, IRQ, and TX are not enabled.  This is mainly used for offline
 * self tests.
 */
int bnxt_half_open_nic(struct bnxt *bp)
{
	int rc = 0;

	rc = bnxt_alloc_mem(bp, false);
	if (rc) {
		netdev_err(bp->dev, "bnxt_alloc_mem err: %x\n", rc);
		goto half_open_err;
	}
	rc = bnxt_init_nic(bp, false);
	if (rc) {
		netdev_err(bp->dev, "bnxt_init_nic err: %x\n", rc);
		goto half_open_err;
	}
	return 0;

half_open_err:
	bnxt_free_skbs(bp);
	bnxt_free_mem(bp, false);
	dev_close(bp->dev);
	return rc;
}

/* rtnl_lock held, this call can only be made after a previous successful
 * call to bnxt_half_open_nic().
 */
void bnxt_half_close_nic(struct bnxt *bp)
{
	bnxt_hwrm_resource_free(bp, false, false);
	bnxt_free_skbs(bp);
	bnxt_free_mem(bp, false);
}

static int bnxt_open(struct net_device *dev)
{
	struct bnxt *bp = netdev_priv(dev);
	int rc;

	bnxt_hwrm_if_change(bp, true);
	rc = __bnxt_open_nic(bp, true, true);
	if (rc)
		bnxt_hwrm_if_change(bp, false);

	bnxt_hwmon_open(bp);

	return rc;
}

static bool bnxt_drv_busy(struct bnxt *bp)
{
	return (test_bit(BNXT_STATE_IN_SP_TASK, &bp->state) ||
		test_bit(BNXT_STATE_READ_STATS, &bp->state));
}

static void __bnxt_close_nic(struct bnxt *bp, bool irq_re_init,
			     bool link_re_init)
{
	/* Close the VF-reps before closing PF */
	if (BNXT_PF(bp))
		bnxt_vf_reps_close(bp);

	/* Change device state to avoid TX queue wake up's */
	bnxt_tx_disable(bp);

	clear_bit(BNXT_STATE_OPEN, &bp->state);
	smp_mb__after_atomic();
	while (bnxt_drv_busy(bp))
		msleep(20);

	/* Flush rings and and disable interrupts */
	bnxt_shutdown_nic(bp, irq_re_init);

	/* TODO CHIMP_FW: Link/PHY related cleanup if (link_re_init) */

	bnxt_debug_dev_exit(bp);
	bnxt_disable_napi(bp);
	del_timer_sync(&bp->timer);
	bnxt_free_skbs(bp);

	if (irq_re_init) {
		bnxt_free_irq(bp);
		bnxt_del_napi(bp);
	}
	bnxt_free_mem(bp, irq_re_init);
}

int bnxt_close_nic(struct bnxt *bp, bool irq_re_init, bool link_re_init)
{
	int rc = 0;

#ifdef CONFIG_BNXT_SRIOV
	if (bp->sriov_cfg) {
		rc = wait_event_interruptible_timeout(bp->sriov_cfg_wait,
						      !bp->sriov_cfg,
						      BNXT_SRIOV_CFG_WAIT_TMO);
		if (rc)
			netdev_warn(bp->dev, "timeout waiting for SRIOV config operation to complete!\n");
	}
#endif
	__bnxt_close_nic(bp, irq_re_init, link_re_init);
	return rc;
}

static int bnxt_close(struct net_device *dev)
{
	struct bnxt *bp = netdev_priv(dev);

	bnxt_hwmon_close(bp);
	bnxt_close_nic(bp, true, true);
	bnxt_hwrm_shutdown_link(bp);
	bnxt_hwrm_if_change(bp, false);
	return 0;
}

/* rtnl_lock held */
static int bnxt_ioctl(struct net_device *dev, struct ifreq *ifr, int cmd)
{
	switch (cmd) {
	case SIOCGMIIPHY:
		/* fallthru */
	case SIOCGMIIREG: {
		if (!netif_running(dev))
			return -EAGAIN;

		return 0;
	}

	case SIOCSMIIREG:
		if (!netif_running(dev))
			return -EAGAIN;

		return 0;

	default:
		/* do nothing */
		break;
	}
	return -EOPNOTSUPP;
}

static void
bnxt_get_stats64(struct net_device *dev, struct rtnl_link_stats64 *stats)
{
	u32 i;
	struct bnxt *bp = netdev_priv(dev);

	set_bit(BNXT_STATE_READ_STATS, &bp->state);
	/* Make sure bnxt_close_nic() sees that we are reading stats before
	 * we check the BNXT_STATE_OPEN flag.
	 */
	smp_mb__after_atomic();
	if (!test_bit(BNXT_STATE_OPEN, &bp->state)) {
		clear_bit(BNXT_STATE_READ_STATS, &bp->state);
		return;
	}

	/* TODO check if we need to synchronize with bnxt_close path */
	for (i = 0; i < bp->cp_nr_rings; i++) {
		struct bnxt_napi *bnapi = bp->bnapi[i];
		struct bnxt_cp_ring_info *cpr = &bnapi->cp_ring;
		struct ctx_hw_stats *hw_stats = cpr->hw_stats;

		stats->rx_packets += le64_to_cpu(hw_stats->rx_ucast_pkts);
		stats->rx_packets += le64_to_cpu(hw_stats->rx_mcast_pkts);
		stats->rx_packets += le64_to_cpu(hw_stats->rx_bcast_pkts);

		stats->tx_packets += le64_to_cpu(hw_stats->tx_ucast_pkts);
		stats->tx_packets += le64_to_cpu(hw_stats->tx_mcast_pkts);
		stats->tx_packets += le64_to_cpu(hw_stats->tx_bcast_pkts);

		stats->rx_bytes += le64_to_cpu(hw_stats->rx_ucast_bytes);
		stats->rx_bytes += le64_to_cpu(hw_stats->rx_mcast_bytes);
		stats->rx_bytes += le64_to_cpu(hw_stats->rx_bcast_bytes);

		stats->tx_bytes += le64_to_cpu(hw_stats->tx_ucast_bytes);
		stats->tx_bytes += le64_to_cpu(hw_stats->tx_mcast_bytes);
		stats->tx_bytes += le64_to_cpu(hw_stats->tx_bcast_bytes);

		stats->rx_missed_errors +=
			le64_to_cpu(hw_stats->rx_discard_pkts);

		stats->multicast += le64_to_cpu(hw_stats->rx_mcast_pkts);

		stats->tx_dropped += le64_to_cpu(hw_stats->tx_drop_pkts);
	}

	if (bp->flags & BNXT_FLAG_PORT_STATS) {
		struct rx_port_stats *rx = bp->hw_rx_port_stats;
		struct tx_port_stats *tx = bp->hw_tx_port_stats;

		stats->rx_crc_errors = le64_to_cpu(rx->rx_fcs_err_frames);
		stats->rx_frame_errors = le64_to_cpu(rx->rx_align_err_frames);
		stats->rx_length_errors = le64_to_cpu(rx->rx_undrsz_frames) +
					  le64_to_cpu(rx->rx_ovrsz_frames) +
					  le64_to_cpu(rx->rx_runt_frames);
		stats->rx_errors = le64_to_cpu(rx->rx_false_carrier_frames) +
				   le64_to_cpu(rx->rx_jbr_frames);
		stats->collisions = le64_to_cpu(tx->tx_total_collisions);
		stats->tx_fifo_errors = le64_to_cpu(tx->tx_fifo_underruns);
		stats->tx_errors = le64_to_cpu(tx->tx_err);
	}
	clear_bit(BNXT_STATE_READ_STATS, &bp->state);
}

static bool bnxt_mc_list_updated(struct bnxt *bp, u32 *rx_mask)
{
	struct net_device *dev = bp->dev;
	struct bnxt_vnic_info *vnic = &bp->vnic_info[0];
	struct netdev_hw_addr *ha;
	u8 *haddr;
	int mc_count = 0;
	bool update = false;
	int off = 0;

	netdev_for_each_mc_addr(ha, dev) {
		if (mc_count >= BNXT_MAX_MC_ADDRS) {
			*rx_mask |= CFA_L2_SET_RX_MASK_REQ_MASK_ALL_MCAST;
			vnic->mc_list_count = 0;
			return false;
		}
		haddr = ha->addr;
		if (!ether_addr_equal(haddr, vnic->mc_list + off)) {
			memcpy(vnic->mc_list + off, haddr, ETH_ALEN);
			update = true;
		}
		off += ETH_ALEN;
		mc_count++;
	}
	if (mc_count)
		*rx_mask |= CFA_L2_SET_RX_MASK_REQ_MASK_MCAST;

	if (mc_count != vnic->mc_list_count) {
		vnic->mc_list_count = mc_count;
		update = true;
	}
	return update;
}

static bool bnxt_uc_list_updated(struct bnxt *bp)
{
	struct net_device *dev = bp->dev;
	struct bnxt_vnic_info *vnic = &bp->vnic_info[0];
	struct netdev_hw_addr *ha;
	int off = 0;

	if (netdev_uc_count(dev) != (vnic->uc_filter_count - 1))
		return true;

	netdev_for_each_uc_addr(ha, dev) {
		if (!ether_addr_equal(ha->addr, vnic->uc_list + off))
			return true;

		off += ETH_ALEN;
	}
	return false;
}

static void bnxt_set_rx_mode(struct net_device *dev)
{
	struct bnxt *bp = netdev_priv(dev);
	struct bnxt_vnic_info *vnic = &bp->vnic_info[0];
	u32 mask = vnic->rx_mask;
	bool mc_update = false;
	bool uc_update;

	if (!netif_running(dev))
		return;

	mask &= ~(CFA_L2_SET_RX_MASK_REQ_MASK_PROMISCUOUS |
		  CFA_L2_SET_RX_MASK_REQ_MASK_MCAST |
		  CFA_L2_SET_RX_MASK_REQ_MASK_ALL_MCAST |
		  CFA_L2_SET_RX_MASK_REQ_MASK_BCAST);

	if ((dev->flags & IFF_PROMISC) && bnxt_promisc_ok(bp))
		mask |= CFA_L2_SET_RX_MASK_REQ_MASK_PROMISCUOUS;

	uc_update = bnxt_uc_list_updated(bp);

	if (dev->flags & IFF_BROADCAST)
		mask |= CFA_L2_SET_RX_MASK_REQ_MASK_BCAST;
	if (dev->flags & IFF_ALLMULTI) {
		mask |= CFA_L2_SET_RX_MASK_REQ_MASK_ALL_MCAST;
		vnic->mc_list_count = 0;
	} else {
		mc_update = bnxt_mc_list_updated(bp, &mask);
	}

	if (mask != vnic->rx_mask || uc_update || mc_update) {
		vnic->rx_mask = mask;

		set_bit(BNXT_RX_MASK_SP_EVENT, &bp->sp_event);
		bnxt_queue_sp_work(bp);
	}
}

static int bnxt_cfg_rx_mode(struct bnxt *bp)
{
	struct net_device *dev = bp->dev;
	struct bnxt_vnic_info *vnic = &bp->vnic_info[0];
	struct netdev_hw_addr *ha;
	int i, off = 0, rc;
	bool uc_update;

	netif_addr_lock_bh(dev);
	uc_update = bnxt_uc_list_updated(bp);
	netif_addr_unlock_bh(dev);

	if (!uc_update)
		goto skip_uc;

	mutex_lock(&bp->hwrm_cmd_lock);
	for (i = 1; i < vnic->uc_filter_count; i++) {
		struct hwrm_cfa_l2_filter_free_input req = {0};

		bnxt_hwrm_cmd_hdr_init(bp, &req, HWRM_CFA_L2_FILTER_FREE, -1,
				       -1);

		req.l2_filter_id = vnic->fw_l2_filter_id[i];

		rc = _hwrm_send_message(bp, &req, sizeof(req),
					HWRM_CMD_TIMEOUT);
	}
	mutex_unlock(&bp->hwrm_cmd_lock);

	vnic->uc_filter_count = 1;

	netif_addr_lock_bh(dev);
	if (netdev_uc_count(dev) > (BNXT_MAX_UC_ADDRS - 1)) {
		vnic->rx_mask |= CFA_L2_SET_RX_MASK_REQ_MASK_PROMISCUOUS;
	} else {
		netdev_for_each_uc_addr(ha, dev) {
			memcpy(vnic->uc_list + off, ha->addr, ETH_ALEN);
			off += ETH_ALEN;
			vnic->uc_filter_count++;
		}
	}
	netif_addr_unlock_bh(dev);

	for (i = 1, off = 0; i < vnic->uc_filter_count; i++, off += ETH_ALEN) {
		rc = bnxt_hwrm_set_vnic_filter(bp, 0, i, vnic->uc_list + off);
		if (rc) {
			netdev_err(bp->dev, "HWRM vnic filter failure rc: %x\n",
				   rc);
			vnic->uc_filter_count = i;
			return rc;
		}
	}

skip_uc:
	rc = bnxt_hwrm_cfa_l2_set_rx_mask(bp, 0);
	if (rc)
		netdev_err(bp->dev, "HWRM cfa l2 rx mask failure rc: %x\n",
			   rc);

	return rc;
}

static bool bnxt_can_reserve_rings(struct bnxt *bp)
{
#ifdef CONFIG_BNXT_SRIOV
	if (BNXT_NEW_RM(bp) && BNXT_VF(bp)) {
		struct bnxt_hw_resc *hw_resc = &bp->hw_resc;

		/* No minimum rings were provisioned by the PF.  Don't
		 * reserve rings by default when device is down.
		 */
		if (hw_resc->min_tx_rings || hw_resc->resv_tx_rings)
			return true;

		if (!netif_running(bp->dev))
			return false;
	}
#endif
	return true;
}

/* If the chip and firmware supports RFS */
static bool bnxt_rfs_supported(struct bnxt *bp)
{
	if (BNXT_PF(bp) && !BNXT_CHIP_TYPE_NITRO_A0(bp))
		return true;
	if (bp->flags & BNXT_FLAG_NEW_RSS_CAP)
		return true;
	return false;
}

/* If runtime conditions support RFS */
static bool bnxt_rfs_capable(struct bnxt *bp)
{
#ifdef CONFIG_RFS_ACCEL
	int vnics, max_vnics, max_rss_ctxs;

	if (!(bp->flags & BNXT_FLAG_MSIX_CAP) || !bnxt_can_reserve_rings(bp))
		return false;

	vnics = 1 + bp->rx_nr_rings;
	max_vnics = bnxt_get_max_func_vnics(bp);
	max_rss_ctxs = bnxt_get_max_func_rss_ctxs(bp);

	/* RSS contexts not a limiting factor */
	if (bp->flags & BNXT_FLAG_NEW_RSS_CAP)
		max_rss_ctxs = max_vnics;
	if (vnics > max_vnics || vnics > max_rss_ctxs) {
		if (bp->rx_nr_rings > 1)
			netdev_warn(bp->dev,
				    "Not enough resources to support NTUPLE filters, enough resources for up to %d rx rings\n",
				    min(max_rss_ctxs - 1, max_vnics - 1));
		return false;
	}

	if (!BNXT_NEW_RM(bp))
		return true;

	if (vnics == bp->hw_resc.resv_vnics)
		return true;

	bnxt_hwrm_reserve_rings(bp, 0, 0, 0, 0, vnics);
	if (vnics <= bp->hw_resc.resv_vnics)
		return true;

	netdev_warn(bp->dev, "Unable to reserve resources to support NTUPLE filters.\n");
	bnxt_hwrm_reserve_rings(bp, 0, 0, 0, 0, 1);
	return false;
#else
	return false;
#endif
}

static netdev_features_t bnxt_fix_features(struct net_device *dev,
					   netdev_features_t features)
{
	struct bnxt *bp = netdev_priv(dev);

	if ((features & NETIF_F_NTUPLE) && !bnxt_rfs_capable(bp))
		features &= ~NETIF_F_NTUPLE;

	if (bp->flags & BNXT_FLAG_NO_AGG_RINGS)
		features &= ~(NETIF_F_LRO | NETIF_F_GRO_HW);

	if (!(features & NETIF_F_GRO))
		features &= ~NETIF_F_GRO_HW;

	if (features & NETIF_F_GRO_HW)
		features &= ~NETIF_F_LRO;

	/* Both CTAG and STAG VLAN accelaration on the RX side have to be
	 * turned on or off together.
	 */
	if ((features & (NETIF_F_HW_VLAN_CTAG_RX | NETIF_F_HW_VLAN_STAG_RX)) !=
	    (NETIF_F_HW_VLAN_CTAG_RX | NETIF_F_HW_VLAN_STAG_RX)) {
		if (dev->features & NETIF_F_HW_VLAN_CTAG_RX)
			features &= ~(NETIF_F_HW_VLAN_CTAG_RX |
				      NETIF_F_HW_VLAN_STAG_RX);
		else
			features |= NETIF_F_HW_VLAN_CTAG_RX |
				    NETIF_F_HW_VLAN_STAG_RX;
	}
#ifdef CONFIG_BNXT_SRIOV
	if (BNXT_VF(bp)) {
		if (bp->vf.vlan) {
			features &= ~(NETIF_F_HW_VLAN_CTAG_RX |
				      NETIF_F_HW_VLAN_STAG_RX);
		}
	}
#endif
	return features;
}

static int bnxt_set_features(struct net_device *dev, netdev_features_t features)
{
	struct bnxt *bp = netdev_priv(dev);
	u32 flags = bp->flags;
	u32 changes;
	int rc = 0;
	bool re_init = false;
	bool update_tpa = false;

	flags &= ~BNXT_FLAG_ALL_CONFIG_FEATS;
	if (features & NETIF_F_GRO_HW)
		flags |= BNXT_FLAG_GRO;
	else if (features & NETIF_F_LRO)
		flags |= BNXT_FLAG_LRO;

	if (bp->flags & BNXT_FLAG_NO_AGG_RINGS)
		flags &= ~BNXT_FLAG_TPA;

	if (features & NETIF_F_HW_VLAN_CTAG_RX)
		flags |= BNXT_FLAG_STRIP_VLAN;

	if (features & NETIF_F_NTUPLE)
		flags |= BNXT_FLAG_RFS;

	changes = flags ^ bp->flags;
	if (changes & BNXT_FLAG_TPA) {
		update_tpa = true;
		if ((bp->flags & BNXT_FLAG_TPA) == 0 ||
		    (flags & BNXT_FLAG_TPA) == 0)
			re_init = true;
	}

	if (changes & ~BNXT_FLAG_TPA)
		re_init = true;

	if (flags != bp->flags) {
		u32 old_flags = bp->flags;

		bp->flags = flags;

		if (!test_bit(BNXT_STATE_OPEN, &bp->state)) {
			if (update_tpa)
				bnxt_set_ring_params(bp);
			return rc;
		}

		if (re_init) {
			bnxt_close_nic(bp, false, false);
			if (update_tpa)
				bnxt_set_ring_params(bp);

			return bnxt_open_nic(bp, false, false);
		}
		if (update_tpa) {
			rc = bnxt_set_tpa(bp,
					  (flags & BNXT_FLAG_TPA) ?
					  true : false);
			if (rc)
				bp->flags = old_flags;
		}
	}
	return rc;
}

static void bnxt_dump_tx_sw_state(struct bnxt_napi *bnapi)
{
	struct bnxt_tx_ring_info *txr = bnapi->tx_ring;
	int i = bnapi->index;

	if (!txr)
		return;

	netdev_info(bnapi->bp->dev, "[%d]: tx{fw_ring: %d prod: %x cons: %x}\n",
		    i, txr->tx_ring_struct.fw_ring_id, txr->tx_prod,
		    txr->tx_cons);
}

static void bnxt_dump_rx_sw_state(struct bnxt_napi *bnapi)
{
	struct bnxt_rx_ring_info *rxr = bnapi->rx_ring;
	int i = bnapi->index;

	if (!rxr)
		return;

	netdev_info(bnapi->bp->dev, "[%d]: rx{fw_ring: %d prod: %x} rx_agg{fw_ring: %d agg_prod: %x sw_agg_prod: %x}\n",
		    i, rxr->rx_ring_struct.fw_ring_id, rxr->rx_prod,
		    rxr->rx_agg_ring_struct.fw_ring_id, rxr->rx_agg_prod,
		    rxr->rx_sw_agg_prod);
}

static void bnxt_dump_cp_sw_state(struct bnxt_napi *bnapi)
{
	struct bnxt_cp_ring_info *cpr = &bnapi->cp_ring;
	int i = bnapi->index;

	netdev_info(bnapi->bp->dev, "[%d]: cp{fw_ring: %d raw_cons: %x}\n",
		    i, cpr->cp_ring_struct.fw_ring_id, cpr->cp_raw_cons);
}

static void bnxt_dbg_dump_states(struct bnxt *bp)
{
	int i;
	struct bnxt_napi *bnapi;

	for (i = 0; i < bp->cp_nr_rings; i++) {
		bnapi = bp->bnapi[i];
		if (netif_msg_drv(bp)) {
			bnxt_dump_tx_sw_state(bnapi);
			bnxt_dump_rx_sw_state(bnapi);
			bnxt_dump_cp_sw_state(bnapi);
		}
	}
}

static void bnxt_reset_task(struct bnxt *bp, bool silent)
{
	if (!silent)
		bnxt_dbg_dump_states(bp);
	if (netif_running(bp->dev)) {
		int rc;

		if (!silent)
			bnxt_ulp_stop(bp);
		bnxt_close_nic(bp, false, false);
		rc = bnxt_open_nic(bp, false, false);
		if (!silent && !rc)
			bnxt_ulp_start(bp);
	}
}

static void bnxt_tx_timeout(struct net_device *dev)
{
	struct bnxt *bp = netdev_priv(dev);

	netdev_err(bp->dev,  "TX timeout detected, starting reset task!\n");
	set_bit(BNXT_RESET_TASK_SP_EVENT, &bp->sp_event);
	bnxt_queue_sp_work(bp);
}

static void bnxt_timer(struct timer_list *t)
{
	struct bnxt *bp = from_timer(bp, t, timer);
	struct net_device *dev = bp->dev;

	if (!netif_running(dev))
		return;

	if (atomic_read(&bp->intr_sem) != 0)
		goto bnxt_restart_timer;

	if (bp->link_info.link_up && (bp->flags & BNXT_FLAG_PORT_STATS) &&
	    bp->stats_coal_ticks) {
		set_bit(BNXT_PERIODIC_STATS_SP_EVENT, &bp->sp_event);
		bnxt_queue_sp_work(bp);
	}

	if (bnxt_tc_flower_enabled(bp)) {
		set_bit(BNXT_FLOW_STATS_SP_EVENT, &bp->sp_event);
		bnxt_queue_sp_work(bp);
	}

	if (bp->link_info.phy_retry) {
		if (time_after(jiffies, bp->link_info.phy_retry_expires)) {
			bp->link_info.phy_retry = 0;
			netdev_warn(bp->dev, "failed to update phy settings after maximum retries.\n");
		} else {
			set_bit(BNXT_UPDATE_PHY_SP_EVENT, &bp->sp_event);
			bnxt_queue_sp_work(bp);
		}
	}
bnxt_restart_timer:
	mod_timer(&bp->timer, jiffies + bp->current_interval);
}

static void bnxt_rtnl_lock_sp(struct bnxt *bp)
{
	/* We are called from bnxt_sp_task which has BNXT_STATE_IN_SP_TASK
	 * set.  If the device is being closed, bnxt_close() may be holding
	 * rtnl() and waiting for BNXT_STATE_IN_SP_TASK to clear.  So we
	 * must clear BNXT_STATE_IN_SP_TASK before holding rtnl().
	 */
	clear_bit(BNXT_STATE_IN_SP_TASK, &bp->state);
	rtnl_lock();
}

static void bnxt_rtnl_unlock_sp(struct bnxt *bp)
{
	set_bit(BNXT_STATE_IN_SP_TASK, &bp->state);
	rtnl_unlock();
}

/* Only called from bnxt_sp_task() */
static void bnxt_reset(struct bnxt *bp, bool silent)
{
	bnxt_rtnl_lock_sp(bp);
	if (test_bit(BNXT_STATE_OPEN, &bp->state))
		bnxt_reset_task(bp, silent);
	bnxt_rtnl_unlock_sp(bp);
}

static void bnxt_cfg_ntp_filters(struct bnxt *);

static void bnxt_sp_task(struct work_struct *work)
{
	struct bnxt *bp = container_of(work, struct bnxt, sp_task);

	set_bit(BNXT_STATE_IN_SP_TASK, &bp->state);
	smp_mb__after_atomic();
	if (!test_bit(BNXT_STATE_OPEN, &bp->state)) {
		clear_bit(BNXT_STATE_IN_SP_TASK, &bp->state);
		return;
	}

	if (test_and_clear_bit(BNXT_RX_MASK_SP_EVENT, &bp->sp_event))
		bnxt_cfg_rx_mode(bp);

	if (test_and_clear_bit(BNXT_RX_NTP_FLTR_SP_EVENT, &bp->sp_event))
		bnxt_cfg_ntp_filters(bp);
	if (test_and_clear_bit(BNXT_HWRM_EXEC_FWD_REQ_SP_EVENT, &bp->sp_event))
		bnxt_hwrm_exec_fwd_req(bp);
	if (test_and_clear_bit(BNXT_VXLAN_ADD_PORT_SP_EVENT, &bp->sp_event)) {
		bnxt_hwrm_tunnel_dst_port_alloc(
			bp, bp->vxlan_port,
			TUNNEL_DST_PORT_FREE_REQ_TUNNEL_TYPE_VXLAN);
	}
	if (test_and_clear_bit(BNXT_VXLAN_DEL_PORT_SP_EVENT, &bp->sp_event)) {
		bnxt_hwrm_tunnel_dst_port_free(
			bp, TUNNEL_DST_PORT_FREE_REQ_TUNNEL_TYPE_VXLAN);
	}
	if (test_and_clear_bit(BNXT_GENEVE_ADD_PORT_SP_EVENT, &bp->sp_event)) {
		bnxt_hwrm_tunnel_dst_port_alloc(
			bp, bp->nge_port,
			TUNNEL_DST_PORT_FREE_REQ_TUNNEL_TYPE_GENEVE);
	}
	if (test_and_clear_bit(BNXT_GENEVE_DEL_PORT_SP_EVENT, &bp->sp_event)) {
		bnxt_hwrm_tunnel_dst_port_free(
			bp, TUNNEL_DST_PORT_FREE_REQ_TUNNEL_TYPE_GENEVE);
	}
	if (test_and_clear_bit(BNXT_PERIODIC_STATS_SP_EVENT, &bp->sp_event)) {
		bnxt_hwrm_port_qstats(bp);
		bnxt_hwrm_port_qstats_ext(bp);
	}

	if (test_and_clear_bit(BNXT_LINK_CHNG_SP_EVENT, &bp->sp_event)) {
		int rc;

		mutex_lock(&bp->link_lock);
		if (test_and_clear_bit(BNXT_LINK_SPEED_CHNG_SP_EVENT,
				       &bp->sp_event))
			bnxt_hwrm_phy_qcaps(bp);

		rc = bnxt_update_link(bp, true);
		mutex_unlock(&bp->link_lock);
		if (rc)
			netdev_err(bp->dev, "SP task can't update link (rc: %x)\n",
				   rc);
	}
	if (test_and_clear_bit(BNXT_UPDATE_PHY_SP_EVENT, &bp->sp_event)) {
		int rc;

		mutex_lock(&bp->link_lock);
		rc = bnxt_update_phy_setting(bp);
		mutex_unlock(&bp->link_lock);
		if (rc) {
			netdev_warn(bp->dev, "update phy settings retry failed\n");
		} else {
			bp->link_info.phy_retry = false;
			netdev_info(bp->dev, "update phy settings retry succeeded\n");
		}
	}
	if (test_and_clear_bit(BNXT_HWRM_PORT_MODULE_SP_EVENT, &bp->sp_event)) {
		mutex_lock(&bp->link_lock);
		bnxt_get_port_module_status(bp);
		mutex_unlock(&bp->link_lock);
	}

	if (test_and_clear_bit(BNXT_FLOW_STATS_SP_EVENT, &bp->sp_event))
		bnxt_tc_flow_stats_work(bp);

	/* These functions below will clear BNXT_STATE_IN_SP_TASK.  They
	 * must be the last functions to be called before exiting.
	 */
	if (test_and_clear_bit(BNXT_RESET_TASK_SP_EVENT, &bp->sp_event))
		bnxt_reset(bp, false);

	if (test_and_clear_bit(BNXT_RESET_TASK_SILENT_SP_EVENT, &bp->sp_event))
		bnxt_reset(bp, true);

	smp_mb__before_atomic();
	clear_bit(BNXT_STATE_IN_SP_TASK, &bp->state);
}

/* Under rtnl_lock */
int bnxt_check_rings(struct bnxt *bp, int tx, int rx, bool sh, int tcs,
		     int tx_xdp)
{
	int max_rx, max_tx, tx_sets = 1;
	int tx_rings_needed;
	int rx_rings = rx;
	int cp, vnics, rc;

	if (tcs)
		tx_sets = tcs;

	rc = bnxt_get_max_rings(bp, &max_rx, &max_tx, sh);
	if (rc)
		return rc;

	if (max_rx < rx)
		return -ENOMEM;

	tx_rings_needed = tx * tx_sets + tx_xdp;
	if (max_tx < tx_rings_needed)
		return -ENOMEM;

	vnics = 1;
	if (bp->flags & BNXT_FLAG_RFS)
		vnics += rx_rings;

	if (bp->flags & BNXT_FLAG_AGG_RINGS)
		rx_rings <<= 1;
	cp = sh ? max_t(int, tx_rings_needed, rx) : tx_rings_needed + rx;
	if (BNXT_NEW_RM(bp))
		cp += bnxt_get_ulp_msix_num(bp);
	return bnxt_hwrm_check_rings(bp, tx_rings_needed, rx_rings, rx, cp,
				     vnics);
}

static void bnxt_unmap_bars(struct bnxt *bp, struct pci_dev *pdev)
{
	if (bp->bar2) {
		pci_iounmap(pdev, bp->bar2);
		bp->bar2 = NULL;
	}

	if (bp->bar1) {
		pci_iounmap(pdev, bp->bar1);
		bp->bar1 = NULL;
	}

	if (bp->bar0) {
		pci_iounmap(pdev, bp->bar0);
		bp->bar0 = NULL;
	}
}

static void bnxt_cleanup_pci(struct bnxt *bp)
{
	bnxt_unmap_bars(bp, bp->pdev);
	pci_release_regions(bp->pdev);
	pci_disable_device(bp->pdev);
}

static void bnxt_init_dflt_coal(struct bnxt *bp)
{
	struct bnxt_coal *coal;

	/* Tick values in micro seconds.
	 * 1 coal_buf x bufs_per_record = 1 completion record.
	 */
	coal = &bp->rx_coal;
	coal->coal_ticks = 14;
	coal->coal_bufs = 30;
	coal->coal_ticks_irq = 1;
	coal->coal_bufs_irq = 2;
	coal->idle_thresh = 50;
	coal->bufs_per_record = 2;
	coal->budget = 64;		/* NAPI budget */

	coal = &bp->tx_coal;
	coal->coal_ticks = 28;
	coal->coal_bufs = 30;
	coal->coal_ticks_irq = 2;
	coal->coal_bufs_irq = 2;
	coal->bufs_per_record = 1;

	bp->stats_coal_ticks = BNXT_DEF_STATS_COAL_TICKS;
}

static int bnxt_init_board(struct pci_dev *pdev, struct net_device *dev)
{
	int rc;
	struct bnxt *bp = netdev_priv(dev);

	SET_NETDEV_DEV(dev, &pdev->dev);

	/* enable device (incl. PCI PM wakeup), and bus-mastering */
	rc = pci_enable_device(pdev);
	if (rc) {
		dev_err(&pdev->dev, "Cannot enable PCI device, aborting\n");
		goto init_err;
	}

	if (!(pci_resource_flags(pdev, 0) & IORESOURCE_MEM)) {
		dev_err(&pdev->dev,
			"Cannot find PCI device base address, aborting\n");
		rc = -ENODEV;
		goto init_err_disable;
	}

	rc = pci_request_regions(pdev, DRV_MODULE_NAME);
	if (rc) {
		dev_err(&pdev->dev, "Cannot obtain PCI resources, aborting\n");
		goto init_err_disable;
	}

	if (dma_set_mask_and_coherent(&pdev->dev, DMA_BIT_MASK(64)) != 0 &&
	    dma_set_mask_and_coherent(&pdev->dev, DMA_BIT_MASK(32)) != 0) {
		dev_err(&pdev->dev, "System does not support DMA, aborting\n");
		goto init_err_disable;
	}

	pci_set_master(pdev);

	bp->dev = dev;
	bp->pdev = pdev;

	bp->bar0 = pci_ioremap_bar(pdev, 0);
	if (!bp->bar0) {
		dev_err(&pdev->dev, "Cannot map device registers, aborting\n");
		rc = -ENOMEM;
		goto init_err_release;
	}

	bp->bar1 = pci_ioremap_bar(pdev, 2);
	if (!bp->bar1) {
		dev_err(&pdev->dev, "Cannot map doorbell registers, aborting\n");
		rc = -ENOMEM;
		goto init_err_release;
	}

	bp->bar2 = pci_ioremap_bar(pdev, 4);
	if (!bp->bar2) {
		dev_err(&pdev->dev, "Cannot map bar4 registers, aborting\n");
		rc = -ENOMEM;
		goto init_err_release;
	}

	pci_enable_pcie_error_reporting(pdev);

	INIT_WORK(&bp->sp_task, bnxt_sp_task);

	spin_lock_init(&bp->ntp_fltr_lock);

	bp->rx_ring_size = BNXT_DEFAULT_RX_RING_SIZE;
	bp->tx_ring_size = BNXT_DEFAULT_TX_RING_SIZE;

	bnxt_init_dflt_coal(bp);

	timer_setup(&bp->timer, bnxt_timer, 0);
	bp->current_interval = BNXT_TIMER_INTERVAL;

	clear_bit(BNXT_STATE_OPEN, &bp->state);
	return 0;

init_err_release:
	bnxt_unmap_bars(bp, pdev);
	pci_release_regions(pdev);

init_err_disable:
	pci_disable_device(pdev);

init_err:
	return rc;
}

/* rtnl_lock held */
static int bnxt_change_mac_addr(struct net_device *dev, void *p)
{
	struct sockaddr *addr = p;
	struct bnxt *bp = netdev_priv(dev);
	int rc = 0;

	if (!is_valid_ether_addr(addr->sa_data))
		return -EADDRNOTAVAIL;

	if (ether_addr_equal(addr->sa_data, dev->dev_addr))
		return 0;

	rc = bnxt_approve_mac(bp, addr->sa_data, true);
	if (rc)
		return rc;

	memcpy(dev->dev_addr, addr->sa_data, dev->addr_len);
	if (netif_running(dev)) {
		bnxt_close_nic(bp, false, false);
		rc = bnxt_open_nic(bp, false, false);
	}

	return rc;
}

/* rtnl_lock held */
static int bnxt_change_mtu(struct net_device *dev, int new_mtu)
{
	struct bnxt *bp = netdev_priv(dev);

	if (netif_running(dev))
		bnxt_close_nic(bp, false, false);

	dev->mtu = new_mtu;
	bnxt_set_ring_params(bp);

	if (netif_running(dev))
		return bnxt_open_nic(bp, false, false);

	return 0;
}

int bnxt_setup_mq_tc(struct net_device *dev, u8 tc)
{
	struct bnxt *bp = netdev_priv(dev);
	bool sh = false;
	int rc;

	if (tc > bp->max_tc) {
		netdev_err(dev, "Too many traffic classes requested: %d. Max supported is %d.\n",
			   tc, bp->max_tc);
		return -EINVAL;
	}

	if (netdev_get_num_tc(dev) == tc)
		return 0;

	if (bp->flags & BNXT_FLAG_SHARED_RINGS)
		sh = true;

	rc = bnxt_check_rings(bp, bp->tx_nr_rings_per_tc, bp->rx_nr_rings,
			      sh, tc, bp->tx_nr_rings_xdp);
	if (rc)
		return rc;

	/* Needs to close the device and do hw resource re-allocations */
	if (netif_running(bp->dev))
		bnxt_close_nic(bp, true, false);

	if (tc) {
		bp->tx_nr_rings = bp->tx_nr_rings_per_tc * tc;
		netdev_set_num_tc(dev, tc);
	} else {
		bp->tx_nr_rings = bp->tx_nr_rings_per_tc;
		netdev_reset_tc(dev);
	}
	bp->tx_nr_rings += bp->tx_nr_rings_xdp;
	bp->cp_nr_rings = sh ? max_t(int, bp->tx_nr_rings, bp->rx_nr_rings) :
			       bp->tx_nr_rings + bp->rx_nr_rings;
	bp->num_stat_ctxs = bp->cp_nr_rings;

	if (netif_running(bp->dev))
		return bnxt_open_nic(bp, true, false);

	return 0;
}

static int bnxt_setup_tc_block_cb(enum tc_setup_type type, void *type_data,
				  void *cb_priv)
{
	struct bnxt *bp = cb_priv;

	if (!bnxt_tc_flower_enabled(bp) ||
	    !tc_cls_can_offload_and_chain0(bp->dev, type_data))
		return -EOPNOTSUPP;

	switch (type) {
	case TC_SETUP_CLSFLOWER:
		return bnxt_tc_setup_flower(bp, bp->pf.fw_fid, type_data);
	default:
		return -EOPNOTSUPP;
	}
}

static int bnxt_setup_tc_block(struct net_device *dev,
			       struct tc_block_offload *f)
{
	struct bnxt *bp = netdev_priv(dev);

	if (f->binder_type != TCF_BLOCK_BINDER_TYPE_CLSACT_INGRESS)
		return -EOPNOTSUPP;

	switch (f->command) {
	case TC_BLOCK_BIND:
		return tcf_block_cb_register(f->block, bnxt_setup_tc_block_cb,
					     bp, bp, f->extack);
	case TC_BLOCK_UNBIND:
		tcf_block_cb_unregister(f->block, bnxt_setup_tc_block_cb, bp);
		return 0;
	default:
		return -EOPNOTSUPP;
	}
}

static int bnxt_setup_tc(struct net_device *dev, enum tc_setup_type type,
			 void *type_data)
{
	switch (type) {
	case TC_SETUP_BLOCK:
		return bnxt_setup_tc_block(dev, type_data);
	case TC_SETUP_QDISC_MQPRIO: {
		struct tc_mqprio_qopt *mqprio = type_data;

		mqprio->hw = TC_MQPRIO_HW_OFFLOAD_TCS;

		return bnxt_setup_mq_tc(dev, mqprio->num_tc);
	}
	default:
		return -EOPNOTSUPP;
	}
}

#ifdef CONFIG_RFS_ACCEL
static bool bnxt_fltr_match(struct bnxt_ntuple_filter *f1,
			    struct bnxt_ntuple_filter *f2)
{
	struct flow_keys *keys1 = &f1->fkeys;
	struct flow_keys *keys2 = &f2->fkeys;

	if (keys1->addrs.v4addrs.src == keys2->addrs.v4addrs.src &&
	    keys1->addrs.v4addrs.dst == keys2->addrs.v4addrs.dst &&
	    keys1->ports.ports == keys2->ports.ports &&
	    keys1->basic.ip_proto == keys2->basic.ip_proto &&
	    keys1->basic.n_proto == keys2->basic.n_proto &&
	    keys1->control.flags == keys2->control.flags &&
	    ether_addr_equal(f1->src_mac_addr, f2->src_mac_addr) &&
	    ether_addr_equal(f1->dst_mac_addr, f2->dst_mac_addr))
		return true;

	return false;
}

static int bnxt_rx_flow_steer(struct net_device *dev, const struct sk_buff *skb,
			      u16 rxq_index, u32 flow_id)
{
	struct bnxt *bp = netdev_priv(dev);
	struct bnxt_ntuple_filter *fltr, *new_fltr;
	struct flow_keys *fkeys;
	struct ethhdr *eth = (struct ethhdr *)skb_mac_header(skb);
	int rc = 0, idx, bit_id, l2_idx = 0;
	struct hlist_head *head;

	if (!ether_addr_equal(dev->dev_addr, eth->h_dest)) {
		struct bnxt_vnic_info *vnic = &bp->vnic_info[0];
		int off = 0, j;

		netif_addr_lock_bh(dev);
		for (j = 0; j < vnic->uc_filter_count; j++, off += ETH_ALEN) {
			if (ether_addr_equal(eth->h_dest,
					     vnic->uc_list + off)) {
				l2_idx = j + 1;
				break;
			}
		}
		netif_addr_unlock_bh(dev);
		if (!l2_idx)
			return -EINVAL;
	}
	new_fltr = kzalloc(sizeof(*new_fltr), GFP_ATOMIC);
	if (!new_fltr)
		return -ENOMEM;

	fkeys = &new_fltr->fkeys;
	if (!skb_flow_dissect_flow_keys(skb, fkeys, 0)) {
		rc = -EPROTONOSUPPORT;
		goto err_free;
	}

	if ((fkeys->basic.n_proto != htons(ETH_P_IP) &&
	     fkeys->basic.n_proto != htons(ETH_P_IPV6)) ||
	    ((fkeys->basic.ip_proto != IPPROTO_TCP) &&
	     (fkeys->basic.ip_proto != IPPROTO_UDP))) {
		rc = -EPROTONOSUPPORT;
		goto err_free;
	}
	if (fkeys->basic.n_proto == htons(ETH_P_IPV6) &&
	    bp->hwrm_spec_code < 0x10601) {
		rc = -EPROTONOSUPPORT;
		goto err_free;
	}
	if ((fkeys->control.flags & FLOW_DIS_ENCAPSULATION) &&
	    bp->hwrm_spec_code < 0x10601) {
		rc = -EPROTONOSUPPORT;
		goto err_free;
	}

	memcpy(new_fltr->dst_mac_addr, eth->h_dest, ETH_ALEN);
	memcpy(new_fltr->src_mac_addr, eth->h_source, ETH_ALEN);

	idx = skb_get_hash_raw(skb) & BNXT_NTP_FLTR_HASH_MASK;
	head = &bp->ntp_fltr_hash_tbl[idx];
	rcu_read_lock();
	hlist_for_each_entry_rcu(fltr, head, hash) {
		if (bnxt_fltr_match(fltr, new_fltr)) {
			rcu_read_unlock();
			rc = 0;
			goto err_free;
		}
	}
	rcu_read_unlock();

	spin_lock_bh(&bp->ntp_fltr_lock);
	bit_id = bitmap_find_free_region(bp->ntp_fltr_bmap,
					 BNXT_NTP_FLTR_MAX_FLTR, 0);
	if (bit_id < 0) {
		spin_unlock_bh(&bp->ntp_fltr_lock);
		rc = -ENOMEM;
		goto err_free;
	}

	new_fltr->sw_id = (u16)bit_id;
	new_fltr->flow_id = flow_id;
	new_fltr->l2_fltr_idx = l2_idx;
	new_fltr->rxq = rxq_index;
	hlist_add_head_rcu(&new_fltr->hash, head);
	bp->ntp_fltr_count++;
	spin_unlock_bh(&bp->ntp_fltr_lock);

	set_bit(BNXT_RX_NTP_FLTR_SP_EVENT, &bp->sp_event);
	bnxt_queue_sp_work(bp);

	return new_fltr->sw_id;

err_free:
	kfree(new_fltr);
	return rc;
}

static void bnxt_cfg_ntp_filters(struct bnxt *bp)
{
	int i;

	for (i = 0; i < BNXT_NTP_FLTR_HASH_SIZE; i++) {
		struct hlist_head *head;
		struct hlist_node *tmp;
		struct bnxt_ntuple_filter *fltr;
		int rc;

		head = &bp->ntp_fltr_hash_tbl[i];
		hlist_for_each_entry_safe(fltr, tmp, head, hash) {
			bool del = false;

			if (test_bit(BNXT_FLTR_VALID, &fltr->state)) {
				if (rps_may_expire_flow(bp->dev, fltr->rxq,
							fltr->flow_id,
							fltr->sw_id)) {
					bnxt_hwrm_cfa_ntuple_filter_free(bp,
									 fltr);
					del = true;
				}
			} else {
				rc = bnxt_hwrm_cfa_ntuple_filter_alloc(bp,
								       fltr);
				if (rc)
					del = true;
				else
					set_bit(BNXT_FLTR_VALID, &fltr->state);
			}

			if (del) {
				spin_lock_bh(&bp->ntp_fltr_lock);
				hlist_del_rcu(&fltr->hash);
				bp->ntp_fltr_count--;
				spin_unlock_bh(&bp->ntp_fltr_lock);
				synchronize_rcu();
				clear_bit(fltr->sw_id, bp->ntp_fltr_bmap);
				kfree(fltr);
			}
		}
	}
	if (test_and_clear_bit(BNXT_HWRM_PF_UNLOAD_SP_EVENT, &bp->sp_event))
		netdev_info(bp->dev, "Receive PF driver unload event!");
}

#else

static void bnxt_cfg_ntp_filters(struct bnxt *bp)
{
}

#endif /* CONFIG_RFS_ACCEL */

static void bnxt_udp_tunnel_add(struct net_device *dev,
				struct udp_tunnel_info *ti)
{
	struct bnxt *bp = netdev_priv(dev);

	if (ti->sa_family != AF_INET6 && ti->sa_family != AF_INET)
		return;

	if (!netif_running(dev))
		return;

	switch (ti->type) {
	case UDP_TUNNEL_TYPE_VXLAN:
		if (bp->vxlan_port_cnt && bp->vxlan_port != ti->port)
			return;

		bp->vxlan_port_cnt++;
		if (bp->vxlan_port_cnt == 1) {
			bp->vxlan_port = ti->port;
			set_bit(BNXT_VXLAN_ADD_PORT_SP_EVENT, &bp->sp_event);
			bnxt_queue_sp_work(bp);
		}
		break;
	case UDP_TUNNEL_TYPE_GENEVE:
		if (bp->nge_port_cnt && bp->nge_port != ti->port)
			return;

		bp->nge_port_cnt++;
		if (bp->nge_port_cnt == 1) {
			bp->nge_port = ti->port;
			set_bit(BNXT_GENEVE_ADD_PORT_SP_EVENT, &bp->sp_event);
		}
		break;
	default:
		return;
	}

	bnxt_queue_sp_work(bp);
}

static void bnxt_udp_tunnel_del(struct net_device *dev,
				struct udp_tunnel_info *ti)
{
	struct bnxt *bp = netdev_priv(dev);

	if (ti->sa_family != AF_INET6 && ti->sa_family != AF_INET)
		return;

	if (!netif_running(dev))
		return;

	switch (ti->type) {
	case UDP_TUNNEL_TYPE_VXLAN:
		if (!bp->vxlan_port_cnt || bp->vxlan_port != ti->port)
			return;
		bp->vxlan_port_cnt--;

		if (bp->vxlan_port_cnt != 0)
			return;

		set_bit(BNXT_VXLAN_DEL_PORT_SP_EVENT, &bp->sp_event);
		break;
	case UDP_TUNNEL_TYPE_GENEVE:
		if (!bp->nge_port_cnt || bp->nge_port != ti->port)
			return;
		bp->nge_port_cnt--;

		if (bp->nge_port_cnt != 0)
			return;

		set_bit(BNXT_GENEVE_DEL_PORT_SP_EVENT, &bp->sp_event);
		break;
	default:
		return;
	}

	bnxt_queue_sp_work(bp);
}

static int bnxt_bridge_getlink(struct sk_buff *skb, u32 pid, u32 seq,
			       struct net_device *dev, u32 filter_mask,
			       int nlflags)
{
	struct bnxt *bp = netdev_priv(dev);

	return ndo_dflt_bridge_getlink(skb, pid, seq, dev, bp->br_mode, 0, 0,
				       nlflags, filter_mask, NULL);
}

static int bnxt_bridge_setlink(struct net_device *dev, struct nlmsghdr *nlh,
			       u16 flags)
{
	struct bnxt *bp = netdev_priv(dev);
	struct nlattr *attr, *br_spec;
	int rem, rc = 0;

	if (bp->hwrm_spec_code < 0x10708 || !BNXT_SINGLE_PF(bp))
		return -EOPNOTSUPP;

	br_spec = nlmsg_find_attr(nlh, sizeof(struct ifinfomsg), IFLA_AF_SPEC);
	if (!br_spec)
		return -EINVAL;

	nla_for_each_nested(attr, br_spec, rem) {
		u16 mode;

		if (nla_type(attr) != IFLA_BRIDGE_MODE)
			continue;

		if (nla_len(attr) < sizeof(mode))
			return -EINVAL;

		mode = nla_get_u16(attr);
		if (mode == bp->br_mode)
			break;

		rc = bnxt_hwrm_set_br_mode(bp, mode);
		if (!rc)
			bp->br_mode = mode;
		break;
	}
	return rc;
}

static int bnxt_get_phys_port_name(struct net_device *dev, char *buf,
				   size_t len)
{
	struct bnxt *bp = netdev_priv(dev);
	int rc;

	/* The PF and it's VF-reps only support the switchdev framework */
	if (!BNXT_PF(bp))
		return -EOPNOTSUPP;

	rc = snprintf(buf, len, "p%d", bp->pf.port_id);

	if (rc >= len)
		return -EOPNOTSUPP;
	return 0;
}

int bnxt_port_attr_get(struct bnxt *bp, struct switchdev_attr *attr)
{
	if (bp->eswitch_mode != DEVLINK_ESWITCH_MODE_SWITCHDEV)
		return -EOPNOTSUPP;

	/* The PF and it's VF-reps only support the switchdev framework */
	if (!BNXT_PF(bp))
		return -EOPNOTSUPP;

	switch (attr->id) {
	case SWITCHDEV_ATTR_ID_PORT_PARENT_ID:
		attr->u.ppid.id_len = sizeof(bp->switch_id);
		memcpy(attr->u.ppid.id, bp->switch_id, attr->u.ppid.id_len);
		break;
	default:
		return -EOPNOTSUPP;
	}
	return 0;
}

static int bnxt_swdev_port_attr_get(struct net_device *dev,
				    struct switchdev_attr *attr)
{
	return bnxt_port_attr_get(netdev_priv(dev), attr);
}

static const struct switchdev_ops bnxt_switchdev_ops = {
	.switchdev_port_attr_get	= bnxt_swdev_port_attr_get
};

static const struct net_device_ops bnxt_netdev_ops = {
	.ndo_open		= bnxt_open,
	.ndo_start_xmit		= bnxt_start_xmit,
	.ndo_stop		= bnxt_close,
	.ndo_get_stats64	= bnxt_get_stats64,
	.ndo_set_rx_mode	= bnxt_set_rx_mode,
	.ndo_do_ioctl		= bnxt_ioctl,
	.ndo_validate_addr	= eth_validate_addr,
	.ndo_set_mac_address	= bnxt_change_mac_addr,
	.ndo_change_mtu		= bnxt_change_mtu,
	.ndo_fix_features	= bnxt_fix_features,
	.ndo_set_features	= bnxt_set_features,
	.ndo_tx_timeout		= bnxt_tx_timeout,
#ifdef CONFIG_BNXT_SRIOV
	.ndo_get_vf_config	= bnxt_get_vf_config,
	.ndo_set_vf_mac		= bnxt_set_vf_mac,
	.ndo_set_vf_vlan	= bnxt_set_vf_vlan,
	.ndo_set_vf_rate	= bnxt_set_vf_bw,
	.ndo_set_vf_link_state	= bnxt_set_vf_link_state,
	.ndo_set_vf_spoofchk	= bnxt_set_vf_spoofchk,
	.ndo_set_vf_trust	= bnxt_set_vf_trust,
#endif
	.ndo_setup_tc           = bnxt_setup_tc,
#ifdef CONFIG_RFS_ACCEL
	.ndo_rx_flow_steer	= bnxt_rx_flow_steer,
#endif
	.ndo_udp_tunnel_add	= bnxt_udp_tunnel_add,
	.ndo_udp_tunnel_del	= bnxt_udp_tunnel_del,
	.ndo_bpf		= bnxt_xdp,
	.ndo_bridge_getlink	= bnxt_bridge_getlink,
	.ndo_bridge_setlink	= bnxt_bridge_setlink,
	.ndo_get_phys_port_name = bnxt_get_phys_port_name
};

static void bnxt_remove_one(struct pci_dev *pdev)
{
	struct net_device *dev = pci_get_drvdata(pdev);
	struct bnxt *bp = netdev_priv(dev);

	if (BNXT_PF(bp)) {
		bnxt_sriov_disable(bp);
		bnxt_dl_unregister(bp);
	}

	pci_disable_pcie_error_reporting(pdev);
	unregister_netdev(dev);
	bnxt_shutdown_tc(bp);
	bnxt_cancel_sp_work(bp);
	bp->sp_event = 0;

	bnxt_clear_int_mode(bp);
	bnxt_hwrm_func_drv_unrgtr(bp);
	bnxt_free_hwrm_resources(bp);
	bnxt_free_hwrm_short_cmd_req(bp);
	bnxt_ethtool_free(bp);
	bnxt_dcb_free(bp);
	kfree(bp->edev);
	bp->edev = NULL;
	bnxt_cleanup_pci(bp);
	free_netdev(dev);
}

static int bnxt_probe_phy(struct bnxt *bp)
{
	int rc = 0;
	struct bnxt_link_info *link_info = &bp->link_info;

	rc = bnxt_hwrm_phy_qcaps(bp);
	if (rc) {
		netdev_err(bp->dev, "Probe phy can't get phy capabilities (rc: %x)\n",
			   rc);
		return rc;
	}
	mutex_init(&bp->link_lock);

	rc = bnxt_update_link(bp, false);
	if (rc) {
		netdev_err(bp->dev, "Probe phy can't update link (rc: %x)\n",
			   rc);
		return rc;
	}

	/* Older firmware does not have supported_auto_speeds, so assume
	 * that all supported speeds can be autonegotiated.
	 */
	if (link_info->auto_link_speeds && !link_info->support_auto_speeds)
		link_info->support_auto_speeds = link_info->support_speeds;

	/*initialize the ethool setting copy with NVM settings */
	if (BNXT_AUTO_MODE(link_info->auto_mode)) {
		link_info->autoneg = BNXT_AUTONEG_SPEED;
		if (bp->hwrm_spec_code >= 0x10201) {
			if (link_info->auto_pause_setting &
			    PORT_PHY_CFG_REQ_AUTO_PAUSE_AUTONEG_PAUSE)
				link_info->autoneg |= BNXT_AUTONEG_FLOW_CTRL;
		} else {
			link_info->autoneg |= BNXT_AUTONEG_FLOW_CTRL;
		}
		link_info->advertising = link_info->auto_link_speeds;
	} else {
		link_info->req_link_speed = link_info->force_link_speed;
		link_info->req_duplex = link_info->duplex_setting;
	}
	if (link_info->autoneg & BNXT_AUTONEG_FLOW_CTRL)
		link_info->req_flow_ctrl =
			link_info->auto_pause_setting & BNXT_LINK_PAUSE_BOTH;
	else
		link_info->req_flow_ctrl = link_info->force_pause_setting;
	return rc;
}

static int bnxt_get_max_irq(struct pci_dev *pdev)
{
	u16 ctrl;

	if (!pdev->msix_cap)
		return 1;

	pci_read_config_word(pdev, pdev->msix_cap + PCI_MSIX_FLAGS, &ctrl);
	return (ctrl & PCI_MSIX_FLAGS_QSIZE) + 1;
}

static void _bnxt_get_max_rings(struct bnxt *bp, int *max_rx, int *max_tx,
				int *max_cp)
{
	struct bnxt_hw_resc *hw_resc = &bp->hw_resc;
	int max_ring_grps = 0;

	*max_tx = hw_resc->max_tx_rings;
	*max_rx = hw_resc->max_rx_rings;
	*max_cp = min_t(int, bnxt_get_max_func_cp_rings_for_en(bp),
			hw_resc->max_irqs - bnxt_get_ulp_msix_num(bp));
	*max_cp = min_t(int, *max_cp, hw_resc->max_stat_ctxs);
	max_ring_grps = hw_resc->max_hw_ring_grps;
	if (BNXT_CHIP_TYPE_NITRO_A0(bp) && BNXT_PF(bp)) {
		*max_cp -= 1;
		*max_rx -= 2;
	}
	if (bp->flags & BNXT_FLAG_AGG_RINGS)
		*max_rx >>= 1;
	*max_rx = min_t(int, *max_rx, max_ring_grps);
}

int bnxt_get_max_rings(struct bnxt *bp, int *max_rx, int *max_tx, bool shared)
{
	int rx, tx, cp;

	_bnxt_get_max_rings(bp, &rx, &tx, &cp);
	*max_rx = rx;
	*max_tx = tx;
	if (!rx || !tx || !cp)
		return -ENOMEM;

	return bnxt_trim_rings(bp, max_rx, max_tx, cp, shared);
}

static int bnxt_get_dflt_rings(struct bnxt *bp, int *max_rx, int *max_tx,
			       bool shared)
{
	int rc;

	rc = bnxt_get_max_rings(bp, max_rx, max_tx, shared);
	if (rc && (bp->flags & BNXT_FLAG_AGG_RINGS)) {
		/* Not enough rings, try disabling agg rings. */
		bp->flags &= ~BNXT_FLAG_AGG_RINGS;
		rc = bnxt_get_max_rings(bp, max_rx, max_tx, shared);
		if (rc) {
			/* set BNXT_FLAG_AGG_RINGS back for consistency */
			bp->flags |= BNXT_FLAG_AGG_RINGS;
			return rc;
		}
		bp->flags |= BNXT_FLAG_NO_AGG_RINGS;
		bp->dev->hw_features &= ~(NETIF_F_LRO | NETIF_F_GRO_HW);
		bp->dev->features &= ~(NETIF_F_LRO | NETIF_F_GRO_HW);
		bnxt_set_ring_params(bp);
	}

	if (bp->flags & BNXT_FLAG_ROCE_CAP) {
		int max_cp, max_stat, max_irq;

		/* Reserve minimum resources for RoCE */
		max_cp = bnxt_get_max_func_cp_rings(bp);
		max_stat = bnxt_get_max_func_stat_ctxs(bp);
		max_irq = bnxt_get_max_func_irqs(bp);
		if (max_cp <= BNXT_MIN_ROCE_CP_RINGS ||
		    max_irq <= BNXT_MIN_ROCE_CP_RINGS ||
		    max_stat <= BNXT_MIN_ROCE_STAT_CTXS)
			return 0;

		max_cp -= BNXT_MIN_ROCE_CP_RINGS;
		max_irq -= BNXT_MIN_ROCE_CP_RINGS;
		max_stat -= BNXT_MIN_ROCE_STAT_CTXS;
		max_cp = min_t(int, max_cp, max_irq);
		max_cp = min_t(int, max_cp, max_stat);
		rc = bnxt_trim_rings(bp, max_rx, max_tx, max_cp, shared);
		if (rc)
			rc = 0;
	}
	return rc;
}

/* In initial default shared ring setting, each shared ring must have a
 * RX/TX ring pair.
 */
static void bnxt_trim_dflt_sh_rings(struct bnxt *bp)
{
	bp->cp_nr_rings = min_t(int, bp->tx_nr_rings_per_tc, bp->rx_nr_rings);
	bp->rx_nr_rings = bp->cp_nr_rings;
	bp->tx_nr_rings_per_tc = bp->cp_nr_rings;
	bp->tx_nr_rings = bp->tx_nr_rings_per_tc;
}

static int bnxt_set_dflt_rings(struct bnxt *bp, bool sh)
{
	int dflt_rings, max_rx_rings, max_tx_rings, rc;

	if (!bnxt_can_reserve_rings(bp))
		return 0;

	if (sh)
		bp->flags |= BNXT_FLAG_SHARED_RINGS;
	dflt_rings = netif_get_num_default_rss_queues();
	/* Reduce default rings on multi-port cards so that total default
	 * rings do not exceed CPU count.
	 */
	if (bp->port_count > 1) {
		int max_rings =
			max_t(int, num_online_cpus() / bp->port_count, 1);

		dflt_rings = min_t(int, dflt_rings, max_rings);
	}
	rc = bnxt_get_dflt_rings(bp, &max_rx_rings, &max_tx_rings, sh);
	if (rc)
		return rc;
	bp->rx_nr_rings = min_t(int, dflt_rings, max_rx_rings);
	bp->tx_nr_rings_per_tc = min_t(int, dflt_rings, max_tx_rings);
	if (sh)
		bnxt_trim_dflt_sh_rings(bp);
	else
		bp->cp_nr_rings = bp->tx_nr_rings_per_tc + bp->rx_nr_rings;
	bp->tx_nr_rings = bp->tx_nr_rings_per_tc;

	rc = __bnxt_reserve_rings(bp);
	if (rc)
		netdev_warn(bp->dev, "Unable to reserve tx rings\n");
	bp->tx_nr_rings_per_tc = bp->tx_nr_rings;
	if (sh)
		bnxt_trim_dflt_sh_rings(bp);

	/* Rings may have been trimmed, re-reserve the trimmed rings. */
	if (bnxt_need_reserve_rings(bp)) {
		rc = __bnxt_reserve_rings(bp);
		if (rc)
			netdev_warn(bp->dev, "2nd rings reservation failed.\n");
		bp->tx_nr_rings_per_tc = bp->tx_nr_rings;
	}
	bp->num_stat_ctxs = bp->cp_nr_rings;
	if (BNXT_CHIP_TYPE_NITRO_A0(bp)) {
		bp->rx_nr_rings++;
		bp->cp_nr_rings++;
	}
	return rc;
}

static int bnxt_init_dflt_ring_mode(struct bnxt *bp)
{
	int rc;

	if (bp->tx_nr_rings)
		return 0;

	bnxt_ulp_irq_stop(bp);
	bnxt_clear_int_mode(bp);
	rc = bnxt_set_dflt_rings(bp, true);
	if (rc) {
		netdev_err(bp->dev, "Not enough rings available.\n");
		goto init_dflt_ring_err;
	}
	rc = bnxt_init_int_mode(bp);
	if (rc)
		goto init_dflt_ring_err;

	bp->tx_nr_rings_per_tc = bp->tx_nr_rings;
	if (bnxt_rfs_supported(bp) && bnxt_rfs_capable(bp)) {
		bp->flags |= BNXT_FLAG_RFS;
		bp->dev->features |= NETIF_F_NTUPLE;
	}
init_dflt_ring_err:
	bnxt_ulp_irq_restart(bp, rc);
	return rc;
}

int bnxt_restore_pf_fw_resources(struct bnxt *bp)
{
	int rc;

	ASSERT_RTNL();
	bnxt_hwrm_func_qcaps(bp);

	if (netif_running(bp->dev))
		__bnxt_close_nic(bp, true, false);

	bnxt_ulp_irq_stop(bp);
	bnxt_clear_int_mode(bp);
	rc = bnxt_init_int_mode(bp);
	bnxt_ulp_irq_restart(bp, rc);

	if (netif_running(bp->dev)) {
		if (rc)
			dev_close(bp->dev);
		else
			rc = bnxt_open_nic(bp, true, false);
	}

	return rc;
}

static int bnxt_init_mac_addr(struct bnxt *bp)
{
	int rc = 0;

	if (BNXT_PF(bp)) {
		memcpy(bp->dev->dev_addr, bp->pf.mac_addr, ETH_ALEN);
	} else {
#ifdef CONFIG_BNXT_SRIOV
		struct bnxt_vf_info *vf = &bp->vf;
		bool strict_approval = true;

		if (is_valid_ether_addr(vf->mac_addr)) {
			/* overwrite netdev dev_addr with admin VF MAC */
			memcpy(bp->dev->dev_addr, vf->mac_addr, ETH_ALEN);
			/* Older PF driver or firmware may not approve this
			 * correctly.
			 */
			strict_approval = false;
		} else {
			eth_hw_addr_random(bp->dev);
		}
		rc = bnxt_approve_mac(bp, bp->dev->dev_addr, strict_approval);
#endif
	}
	return rc;
}

static int bnxt_init_one(struct pci_dev *pdev, const struct pci_device_id *ent)
{
	static int version_printed;
	struct net_device *dev;
	struct bnxt *bp;
	int rc, max_irqs;

	if (pci_is_bridge(pdev))
		return -ENODEV;

	if (version_printed++ == 0)
		pr_info("%s", version);

	max_irqs = bnxt_get_max_irq(pdev);
	dev = alloc_etherdev_mq(sizeof(*bp), max_irqs);
	if (!dev)
		return -ENOMEM;

	bp = netdev_priv(dev);

	if (bnxt_vf_pciid(ent->driver_data))
		bp->flags |= BNXT_FLAG_VF;

	if (pdev->msix_cap)
		bp->flags |= BNXT_FLAG_MSIX_CAP;

	rc = bnxt_init_board(pdev, dev);
	if (rc < 0)
		goto init_err_free;

	dev->netdev_ops = &bnxt_netdev_ops;
	dev->watchdog_timeo = BNXT_TX_TIMEOUT;
	dev->ethtool_ops = &bnxt_ethtool_ops;
	SWITCHDEV_SET_OPS(dev, &bnxt_switchdev_ops);
	pci_set_drvdata(pdev, dev);

	rc = bnxt_alloc_hwrm_resources(bp);
	if (rc)
		goto init_err_pci_clean;

	mutex_init(&bp->hwrm_cmd_lock);
	rc = bnxt_hwrm_ver_get(bp);
	if (rc)
		goto init_err_pci_clean;

	if (bp->fw_cap & BNXT_FW_CAP_SHORT_CMD) {
		rc = bnxt_alloc_hwrm_short_cmd_req(bp);
		if (rc)
			goto init_err_pci_clean;
	}

	rc = bnxt_hwrm_func_reset(bp);
	if (rc)
		goto init_err_pci_clean;

	bnxt_hwrm_fw_set_time(bp);

	dev->hw_features = NETIF_F_IP_CSUM | NETIF_F_IPV6_CSUM | NETIF_F_SG |
			   NETIF_F_TSO | NETIF_F_TSO6 |
			   NETIF_F_GSO_UDP_TUNNEL | NETIF_F_GSO_GRE |
			   NETIF_F_GSO_IPXIP4 |
			   NETIF_F_GSO_UDP_TUNNEL_CSUM | NETIF_F_GSO_GRE_CSUM |
			   NETIF_F_GSO_PARTIAL | NETIF_F_RXHASH |
			   NETIF_F_RXCSUM | NETIF_F_GRO;

	if (!BNXT_CHIP_TYPE_NITRO_A0(bp))
		dev->hw_features |= NETIF_F_LRO;

	dev->hw_enc_features =
			NETIF_F_IP_CSUM | NETIF_F_IPV6_CSUM | NETIF_F_SG |
			NETIF_F_TSO | NETIF_F_TSO6 |
			NETIF_F_GSO_UDP_TUNNEL | NETIF_F_GSO_GRE |
			NETIF_F_GSO_UDP_TUNNEL_CSUM | NETIF_F_GSO_GRE_CSUM |
			NETIF_F_GSO_IPXIP4 | NETIF_F_GSO_PARTIAL;
	dev->gso_partial_features = NETIF_F_GSO_UDP_TUNNEL_CSUM |
				    NETIF_F_GSO_GRE_CSUM;
	dev->vlan_features = dev->hw_features | NETIF_F_HIGHDMA;
	dev->hw_features |= NETIF_F_HW_VLAN_CTAG_RX | NETIF_F_HW_VLAN_CTAG_TX |
			    NETIF_F_HW_VLAN_STAG_RX | NETIF_F_HW_VLAN_STAG_TX;
	if (!BNXT_CHIP_TYPE_NITRO_A0(bp))
		dev->hw_features |= NETIF_F_GRO_HW;
	dev->features |= dev->hw_features | NETIF_F_HIGHDMA;
	if (dev->features & NETIF_F_GRO_HW)
		dev->features &= ~NETIF_F_LRO;
	dev->priv_flags |= IFF_UNICAST_FLT;

#ifdef CONFIG_BNXT_SRIOV
	init_waitqueue_head(&bp->sriov_cfg_wait);
	mutex_init(&bp->sriov_lock);
#endif
	bp->gro_func = bnxt_gro_func_5730x;
	if (BNXT_CHIP_P4_PLUS(bp))
		bp->gro_func = bnxt_gro_func_5731x;
	else
		bp->flags |= BNXT_FLAG_DOUBLE_DB;

	rc = bnxt_hwrm_func_drv_rgtr(bp);
	if (rc)
		goto init_err_pci_clean;

	rc = bnxt_hwrm_func_rgtr_async_events(bp, NULL, 0);
	if (rc)
		goto init_err_pci_clean;

	bp->ulp_probe = bnxt_ulp_probe;

	/* Get the MAX capabilities for this function */
	rc = bnxt_hwrm_func_qcaps(bp);
	if (rc) {
		netdev_err(bp->dev, "hwrm query capability failure rc: %x\n",
			   rc);
		rc = -1;
		goto init_err_pci_clean;
	}
	rc = bnxt_init_mac_addr(bp);
	if (rc) {
		dev_err(&pdev->dev, "Unable to initialize mac address.\n");
		rc = -EADDRNOTAVAIL;
		goto init_err_pci_clean;
	}
	rc = bnxt_hwrm_queue_qportcfg(bp);
	if (rc) {
		netdev_err(bp->dev, "hwrm query qportcfg failure rc: %x\n",
			   rc);
		rc = -1;
		goto init_err_pci_clean;
	}

	bnxt_hwrm_func_qcfg(bp);
	bnxt_hwrm_port_led_qcaps(bp);
	bnxt_ethtool_init(bp);
	bnxt_dcb_init(bp);

	/* MTU range: 60 - FW defined max */
	dev->min_mtu = ETH_ZLEN;
	dev->max_mtu = bp->max_mtu;

	rc = bnxt_probe_phy(bp);
	if (rc)
		goto init_err_pci_clean;

	bnxt_set_rx_skb_mode(bp, false);
	bnxt_set_tpa_flags(bp);
	bnxt_set_ring_params(bp);
	bnxt_set_max_func_irqs(bp, max_irqs);
	rc = bnxt_set_dflt_rings(bp, true);
	if (rc) {
		netdev_err(bp->dev, "Not enough rings available.\n");
		rc = -ENOMEM;
		goto init_err_pci_clean;
	}

	/* Default RSS hash cfg. */
	bp->rss_hash_cfg = VNIC_RSS_CFG_REQ_HASH_TYPE_IPV4 |
			   VNIC_RSS_CFG_REQ_HASH_TYPE_TCP_IPV4 |
			   VNIC_RSS_CFG_REQ_HASH_TYPE_IPV6 |
			   VNIC_RSS_CFG_REQ_HASH_TYPE_TCP_IPV6;
	if (BNXT_CHIP_P4_PLUS(bp) && bp->hwrm_spec_code >= 0x10501) {
		bp->flags |= BNXT_FLAG_UDP_RSS_CAP;
		bp->rss_hash_cfg |= VNIC_RSS_CFG_REQ_HASH_TYPE_UDP_IPV4 |
				    VNIC_RSS_CFG_REQ_HASH_TYPE_UDP_IPV6;
	}

	bnxt_hwrm_vnic_qcaps(bp);
	if (bnxt_rfs_supported(bp)) {
		dev->hw_features |= NETIF_F_NTUPLE;
		if (bnxt_rfs_capable(bp)) {
			bp->flags |= BNXT_FLAG_RFS;
			dev->features |= NETIF_F_NTUPLE;
		}
	}

	if (dev->hw_features & NETIF_F_HW_VLAN_CTAG_RX)
		bp->flags |= BNXT_FLAG_STRIP_VLAN;

	rc = bnxt_init_int_mode(bp);
	if (rc)
		goto init_err_pci_clean;

	/* No TC has been set yet and rings may have been trimmed due to
	 * limited MSIX, so we re-initialize the TX rings per TC.
	 */
	bp->tx_nr_rings_per_tc = bp->tx_nr_rings;

	bnxt_get_wol_settings(bp);
	if (bp->flags & BNXT_FLAG_WOL_CAP)
		device_set_wakeup_enable(&pdev->dev, bp->wol);
	else
		device_set_wakeup_capable(&pdev->dev, false);

	bnxt_hwrm_set_cache_line_size(bp, cache_line_size());

	if (BNXT_PF(bp)) {
		if (!bnxt_pf_wq) {
			bnxt_pf_wq =
				create_singlethread_workqueue("bnxt_pf_wq");
			if (!bnxt_pf_wq) {
				dev_err(&pdev->dev, "Unable to create workqueue.\n");
				goto init_err_pci_clean;
			}
		}
		bnxt_init_tc(bp);
	}

	rc = register_netdev(dev);
	if (rc)
		goto init_err_cleanup_tc;

	if (BNXT_PF(bp))
		bnxt_dl_register(bp);

	netdev_info(dev, "%s found at mem %lx, node addr %pM\n",
		    board_info[ent->driver_data].name,
		    (long)pci_resource_start(pdev, 0), dev->dev_addr);
	pcie_print_link_status(pdev);

	return 0;

init_err_cleanup_tc:
	bnxt_shutdown_tc(bp);
	bnxt_clear_int_mode(bp);

init_err_pci_clean:
	bnxt_free_hwrm_resources(bp);
	bnxt_cleanup_pci(bp);

init_err_free:
	free_netdev(dev);
	return rc;
}

static void bnxt_shutdown(struct pci_dev *pdev)
{
	struct net_device *dev = pci_get_drvdata(pdev);
	struct bnxt *bp;

	if (!dev)
		return;

	rtnl_lock();
	bp = netdev_priv(dev);
	if (!bp)
		goto shutdown_exit;

	if (netif_running(dev))
		dev_close(dev);

	bnxt_ulp_shutdown(bp);

	if (system_state == SYSTEM_POWER_OFF) {
		bnxt_clear_int_mode(bp);
		pci_wake_from_d3(pdev, bp->wol);
		pci_set_power_state(pdev, PCI_D3hot);
	}

shutdown_exit:
	rtnl_unlock();
}

#ifdef CONFIG_PM_SLEEP
static int bnxt_suspend(struct device *device)
{
	struct pci_dev *pdev = to_pci_dev(device);
	struct net_device *dev = pci_get_drvdata(pdev);
	struct bnxt *bp = netdev_priv(dev);
	int rc = 0;

	rtnl_lock();
	if (netif_running(dev)) {
		netif_device_detach(dev);
		rc = bnxt_close(dev);
	}
	bnxt_hwrm_func_drv_unrgtr(bp);
	rtnl_unlock();
	return rc;
}

static int bnxt_resume(struct device *device)
{
	struct pci_dev *pdev = to_pci_dev(device);
	struct net_device *dev = pci_get_drvdata(pdev);
	struct bnxt *bp = netdev_priv(dev);
	int rc = 0;

	rtnl_lock();
	if (bnxt_hwrm_ver_get(bp) || bnxt_hwrm_func_drv_rgtr(bp)) {
		rc = -ENODEV;
		goto resume_exit;
	}
	rc = bnxt_hwrm_func_reset(bp);
	if (rc) {
		rc = -EBUSY;
		goto resume_exit;
	}
	bnxt_get_wol_settings(bp);
	if (netif_running(dev)) {
		rc = bnxt_open(dev);
		if (!rc)
			netif_device_attach(dev);
	}

resume_exit:
	rtnl_unlock();
	return rc;
}

static SIMPLE_DEV_PM_OPS(bnxt_pm_ops, bnxt_suspend, bnxt_resume);
#define BNXT_PM_OPS (&bnxt_pm_ops)

#else

#define BNXT_PM_OPS NULL

#endif /* CONFIG_PM_SLEEP */

/**
 * bnxt_io_error_detected - called when PCI error is detected
 * @pdev: Pointer to PCI device
 * @state: The current pci connection state
 *
 * This function is called after a PCI bus error affecting
 * this device has been detected.
 */
static pci_ers_result_t bnxt_io_error_detected(struct pci_dev *pdev,
					       pci_channel_state_t state)
{
	struct net_device *netdev = pci_get_drvdata(pdev);
	struct bnxt *bp = netdev_priv(netdev);

	netdev_info(netdev, "PCI I/O error detected\n");

	rtnl_lock();
	netif_device_detach(netdev);

	bnxt_ulp_stop(bp);

	if (state == pci_channel_io_perm_failure) {
		rtnl_unlock();
		return PCI_ERS_RESULT_DISCONNECT;
	}

	if (netif_running(netdev))
		bnxt_close(netdev);

	pci_disable_device(pdev);
	rtnl_unlock();

	/* Request a slot slot reset. */
	return PCI_ERS_RESULT_NEED_RESET;
}

/**
 * bnxt_io_slot_reset - called after the pci bus has been reset.
 * @pdev: Pointer to PCI device
 *
 * Restart the card from scratch, as if from a cold-boot.
 * At this point, the card has exprienced a hard reset,
 * followed by fixups by BIOS, and has its config space
 * set up identically to what it was at cold boot.
 */
static pci_ers_result_t bnxt_io_slot_reset(struct pci_dev *pdev)
{
	struct net_device *netdev = pci_get_drvdata(pdev);
	struct bnxt *bp = netdev_priv(netdev);
	int err = 0;
	pci_ers_result_t result = PCI_ERS_RESULT_DISCONNECT;

	netdev_info(bp->dev, "PCI Slot Reset\n");

	rtnl_lock();

	if (pci_enable_device(pdev)) {
		dev_err(&pdev->dev,
			"Cannot re-enable PCI device after reset.\n");
	} else {
		pci_set_master(pdev);

		err = bnxt_hwrm_func_reset(bp);
		if (!err && netif_running(netdev))
			err = bnxt_open(netdev);

		if (!err) {
			result = PCI_ERS_RESULT_RECOVERED;
			bnxt_ulp_start(bp);
		}
	}

	if (result != PCI_ERS_RESULT_RECOVERED && netif_running(netdev))
		dev_close(netdev);

	rtnl_unlock();

	err = pci_cleanup_aer_uncorrect_error_status(pdev);
	if (err) {
		dev_err(&pdev->dev,
			"pci_cleanup_aer_uncorrect_error_status failed 0x%0x\n",
			 err); /* non-fatal, continue */
	}

	return PCI_ERS_RESULT_RECOVERED;
}

/**
 * bnxt_io_resume - called when traffic can start flowing again.
 * @pdev: Pointer to PCI device
 *
 * This callback is called when the error recovery driver tells
 * us that its OK to resume normal operation.
 */
static void bnxt_io_resume(struct pci_dev *pdev)
{
	struct net_device *netdev = pci_get_drvdata(pdev);

	rtnl_lock();

	netif_device_attach(netdev);

	rtnl_unlock();
}

static const struct pci_error_handlers bnxt_err_handler = {
	.error_detected	= bnxt_io_error_detected,
	.slot_reset	= bnxt_io_slot_reset,
	.resume		= bnxt_io_resume
};

static struct pci_driver bnxt_pci_driver = {
	.name		= DRV_MODULE_NAME,
	.id_table	= bnxt_pci_tbl,
	.probe		= bnxt_init_one,
	.remove		= bnxt_remove_one,
	.shutdown	= bnxt_shutdown,
	.driver.pm	= BNXT_PM_OPS,
	.err_handler	= &bnxt_err_handler,
#if defined(CONFIG_BNXT_SRIOV)
	.sriov_configure = bnxt_sriov_configure,
#endif
};

static int __init bnxt_init(void)
{
	bnxt_debug_init();
	return pci_register_driver(&bnxt_pci_driver);
}

static void __exit bnxt_exit(void)
{
	pci_unregister_driver(&bnxt_pci_driver);
	if (bnxt_pf_wq)
		destroy_workqueue(bnxt_pf_wq);
	bnxt_debug_exit();
}

module_init(bnxt_init);
module_exit(bnxt_exit);<|MERGE_RESOLUTION|>--- conflicted
+++ resolved
@@ -3021,16 +3021,6 @@
 		dma_free_coherent(&pdev->dev, PAGE_SIZE, bp->hwrm_cmd_resp_addr,
 				  bp->hwrm_cmd_resp_dma_addr);
 		bp->hwrm_cmd_resp_addr = NULL;
-<<<<<<< HEAD
-	}
-	if (bp->hwrm_dbg_resp_addr) {
-		dma_free_coherent(&pdev->dev, HWRM_DBG_REG_BUF_SIZE,
-				  bp->hwrm_dbg_resp_addr,
-				  bp->hwrm_dbg_resp_dma_addr);
-
-		bp->hwrm_dbg_resp_addr = NULL;
-=======
->>>>>>> 8e6fbfc0
 	}
 }
 
