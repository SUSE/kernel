/* Broadcom NetXtreme-C/E network driver.
 *
 * Copyright (c) 2016-2017 Broadcom Limited
 *
 * This program is free software; you can redistribute it and/or modify
 * it under the terms of the GNU General Public License as published by
 * the Free Software Foundation.
 */
#include <linux/pci.h>
#include <linux/netdevice.h>
#include <linux/etherdevice.h>
#include <linux/rtnetlink.h>
#include <linux/jhash.h>
#include <net/pkt_cls.h>

#include "bnxt_hsi.h"
#include "bnxt.h"
#include "bnxt_hwrm.h"
#include "bnxt_vfr.h"
#include "bnxt_devlink.h"
#include "bnxt_tc.h"

#ifdef CONFIG_BNXT_SRIOV

#define CFA_HANDLE_INVALID		0xffff
#define VF_IDX_INVALID			0xffff

static int hwrm_cfa_vfr_alloc(struct bnxt *bp, u16 vf_idx,
			      u16 *tx_cfa_action, u16 *rx_cfa_code)
{
	struct hwrm_cfa_vfr_alloc_output *resp;
	struct hwrm_cfa_vfr_alloc_input *req;
	int rc;

	rc = hwrm_req_init(bp, req, HWRM_CFA_VFR_ALLOC);
	if (!rc) {
		req->vf_id = cpu_to_le16(vf_idx);
		sprintf(req->vfr_name, "vfr%d", vf_idx);

		resp = hwrm_req_hold(bp, req);
		rc = hwrm_req_send(bp, req);
		if (!rc) {
			*tx_cfa_action = le16_to_cpu(resp->tx_cfa_action);
			*rx_cfa_code = le16_to_cpu(resp->rx_cfa_code);
			netdev_dbg(bp->dev, "tx_cfa_action=0x%x, rx_cfa_code=0x%x",
				   *tx_cfa_action, *rx_cfa_code);
		}
		hwrm_req_drop(bp, req);
	}
	if (rc)
		netdev_info(bp->dev, "%s error rc=%d\n", __func__, rc);
	return rc;
}

static int hwrm_cfa_vfr_free(struct bnxt *bp, u16 vf_idx)
{
	struct hwrm_cfa_vfr_free_input *req;
	int rc;

	rc = hwrm_req_init(bp, req, HWRM_CFA_VFR_FREE);
	if (!rc) {
		sprintf(req->vfr_name, "vfr%d", vf_idx);
		rc = hwrm_req_send(bp, req);
	}
	if (rc)
		netdev_info(bp->dev, "%s error rc=%d\n", __func__, rc);
	return rc;
}

static int bnxt_hwrm_vfr_qcfg(struct bnxt *bp, struct bnxt_vf_rep *vf_rep,
			      u16 *max_mtu)
{
	struct hwrm_func_qcfg_output *resp;
	struct hwrm_func_qcfg_input *req;
	u16 mtu;
	int rc;

	rc = hwrm_req_init(bp, req, HWRM_FUNC_QCFG);
	if (rc)
		return rc;

	req->fid = cpu_to_le16(bp->pf.vf[vf_rep->vf_idx].fw_fid);
	resp = hwrm_req_hold(bp, req);
	rc = hwrm_req_send(bp, req);
	if (!rc) {
		mtu = le16_to_cpu(resp->max_mtu_configured);
		if (!mtu)
			*max_mtu = BNXT_MAX_MTU;
		else
			*max_mtu = mtu;
	}
	hwrm_req_drop(bp, req);
	return rc;
}

static int bnxt_vf_rep_open(struct net_device *dev)
{
	struct bnxt_vf_rep *vf_rep = netdev_priv(dev);
	struct bnxt *bp = vf_rep->bp;

	/* Enable link and TX only if the parent PF is open. */
	if (netif_running(bp->dev)) {
		netif_carrier_on(dev);
		netif_tx_start_all_queues(dev);
	}
	return 0;
}

static int bnxt_vf_rep_close(struct net_device *dev)
{
	netif_carrier_off(dev);
	netif_tx_disable(dev);

	return 0;
}

static netdev_tx_t bnxt_vf_rep_xmit(struct sk_buff *skb,
				    struct net_device *dev)
{
	struct bnxt_vf_rep *vf_rep = netdev_priv(dev);
	int rc, len = skb->len;

	skb_dst_drop(skb);
	dst_hold((struct dst_entry *)vf_rep->dst);
	skb_dst_set(skb, (struct dst_entry *)vf_rep->dst);
	skb->dev = vf_rep->dst->u.port_info.lower_dev;

	rc = dev_queue_xmit(skb);
	if (!rc) {
		vf_rep->tx_stats.packets++;
		vf_rep->tx_stats.bytes += len;
	}
	return rc;
}

static void
bnxt_vf_rep_get_stats64(struct net_device *dev,
			struct rtnl_link_stats64 *stats)
{
	struct bnxt_vf_rep *vf_rep = netdev_priv(dev);

	stats->rx_packets = vf_rep->rx_stats.packets;
	stats->rx_bytes = vf_rep->rx_stats.bytes;
	stats->tx_packets = vf_rep->tx_stats.packets;
	stats->tx_bytes = vf_rep->tx_stats.bytes;
}

static int bnxt_vf_rep_setup_tc_block_cb(enum tc_setup_type type,
					 void *type_data,
					 void *cb_priv)
{
	struct bnxt_vf_rep *vf_rep = cb_priv;
	struct bnxt *bp = vf_rep->bp;
	int vf_fid = bp->pf.vf[vf_rep->vf_idx].fw_fid;

	if (!bnxt_tc_flower_enabled(vf_rep->bp) ||
	    !tc_cls_can_offload_and_chain0(bp->dev, type_data))
		return -EOPNOTSUPP;

	switch (type) {
	case TC_SETUP_CLSFLOWER:
		return bnxt_tc_setup_flower(bp, vf_fid, type_data);
	default:
		return -EOPNOTSUPP;
	}
}

static LIST_HEAD(bnxt_vf_block_cb_list);

static int bnxt_vf_rep_setup_tc(struct net_device *dev, enum tc_setup_type type,
				void *type_data)
{
	struct bnxt_vf_rep *vf_rep = netdev_priv(dev);

	switch (type) {
	case TC_SETUP_BLOCK:
		return flow_block_cb_setup_simple(type_data,
						  &bnxt_vf_block_cb_list,
						  bnxt_vf_rep_setup_tc_block_cb,
						  vf_rep, vf_rep, true);
	default:
		return -EOPNOTSUPP;
	}
}

struct net_device *bnxt_get_vf_rep(struct bnxt *bp, u16 cfa_code)
{
	u16 vf_idx;

	if (cfa_code && bp->cfa_code_map && BNXT_PF(bp)) {
		vf_idx = bp->cfa_code_map[cfa_code];
		if (vf_idx != VF_IDX_INVALID)
			return bp->vf_reps[vf_idx]->dev;
	}
	return NULL;
}

void bnxt_vf_rep_rx(struct bnxt *bp, struct sk_buff *skb)
{
	struct bnxt_vf_rep *vf_rep = netdev_priv(skb->dev);

	vf_rep->rx_stats.bytes += skb->len;
	vf_rep->rx_stats.packets++;

	netif_receive_skb(skb);
}

static int bnxt_vf_rep_get_phys_port_name(struct net_device *dev, char *buf,
					  size_t len)
{
	struct bnxt_vf_rep *vf_rep = netdev_priv(dev);
	struct pci_dev *pf_pdev = vf_rep->bp->pdev;
	int rc;

	rc = snprintf(buf, len, "pf%dvf%d", PCI_FUNC(pf_pdev->devfn),
		      vf_rep->vf_idx);
	if (rc >= len)
		return -EOPNOTSUPP;
	return 0;
}

static void bnxt_vf_rep_get_drvinfo(struct net_device *dev,
				    struct ethtool_drvinfo *info)
{
	strscpy(info->driver, DRV_MODULE_NAME, sizeof(info->driver));
}

static int bnxt_vf_rep_get_port_parent_id(struct net_device *dev,
					  struct netdev_phys_item_id *ppid)
{
	struct bnxt_vf_rep *vf_rep = netdev_priv(dev);

	/* as only PORT_PARENT_ID is supported currently use common code
	 * between PF and VF-rep for now.
	 */
	return bnxt_get_port_parent_id(vf_rep->bp->dev, ppid);
}

static const struct ethtool_ops bnxt_vf_rep_ethtool_ops = {
	.get_drvinfo		= bnxt_vf_rep_get_drvinfo
};

static const struct net_device_ops bnxt_vf_rep_netdev_ops = {
	.ndo_open		= bnxt_vf_rep_open,
	.ndo_stop		= bnxt_vf_rep_close,
	.ndo_start_xmit		= bnxt_vf_rep_xmit,
	.ndo_get_stats64	= bnxt_vf_rep_get_stats64,
	.ndo_setup_tc		= bnxt_vf_rep_setup_tc,
	.ndo_get_port_parent_id	= bnxt_vf_rep_get_port_parent_id,
	.ndo_get_phys_port_name = bnxt_vf_rep_get_phys_port_name
};

bool bnxt_dev_is_vf_rep(struct net_device *dev)
{
	return dev->netdev_ops == &bnxt_vf_rep_netdev_ops;
}

/* Called when the parent PF interface is closed:
 * As the mode transition from SWITCHDEV to LEGACY
 * happens under the rtnl_lock() this routine is safe
 * under the rtnl_lock()
 */
void bnxt_vf_reps_close(struct bnxt *bp)
{
	struct bnxt_vf_rep *vf_rep;
	u16 num_vfs, i;

	if (bp->eswitch_mode != DEVLINK_ESWITCH_MODE_SWITCHDEV)
		return;

	num_vfs = pci_num_vf(bp->pdev);
	for (i = 0; i < num_vfs; i++) {
		vf_rep = bp->vf_reps[i];
		if (netif_running(vf_rep->dev))
			bnxt_vf_rep_close(vf_rep->dev);
	}
}

/* Called when the parent PF interface is opened (re-opened):
 * As the mode transition from SWITCHDEV to LEGACY
 * happen under the rtnl_lock() this routine is safe
 * under the rtnl_lock()
 */
void bnxt_vf_reps_open(struct bnxt *bp)
{
	int i;

	if (bp->eswitch_mode != DEVLINK_ESWITCH_MODE_SWITCHDEV)
		return;

	for (i = 0; i < pci_num_vf(bp->pdev); i++) {
		/* Open the VF-Rep only if it is allocated in the FW */
		if (bp->vf_reps[i]->tx_cfa_action != CFA_HANDLE_INVALID)
			bnxt_vf_rep_open(bp->vf_reps[i]->dev);
	}
}

static void __bnxt_free_one_vf_rep(struct bnxt *bp, struct bnxt_vf_rep *vf_rep)
{
	if (!vf_rep)
		return;

	if (vf_rep->dst) {
		dst_release((struct dst_entry *)vf_rep->dst);
		vf_rep->dst = NULL;
	}
	if (vf_rep->tx_cfa_action != CFA_HANDLE_INVALID) {
		hwrm_cfa_vfr_free(bp, vf_rep->vf_idx);
		vf_rep->tx_cfa_action = CFA_HANDLE_INVALID;
	}
}

static void __bnxt_vf_reps_destroy(struct bnxt *bp)
{
	u16 num_vfs = pci_num_vf(bp->pdev);
	struct bnxt_vf_rep *vf_rep;
	int i;

	for (i = 0; i < num_vfs; i++) {
		vf_rep = bp->vf_reps[i];
		if (vf_rep) {
			__bnxt_free_one_vf_rep(bp, vf_rep);
			if (vf_rep->dev) {
				/* if register_netdev failed, then netdev_ops
				 * would have been set to NULL
				 */
				if (vf_rep->dev->netdev_ops)
					unregister_netdev(vf_rep->dev);
				free_netdev(vf_rep->dev);
			}
		}
	}

	kfree(bp->vf_reps);
	bp->vf_reps = NULL;
}

void bnxt_vf_reps_destroy(struct bnxt *bp)
{
	bool closed = false;

	if (bp->eswitch_mode != DEVLINK_ESWITCH_MODE_SWITCHDEV)
		return;

	if (!bp->vf_reps)
		return;

	/* Ensure that parent PF's and VF-reps' RX/TX has been quiesced
	 * before proceeding with VF-rep cleanup.
	 */
	rtnl_lock();
	if (netif_running(bp->dev)) {
		bnxt_close_nic(bp, false, false);
		closed = true;
	}
	/* un-publish cfa_code_map so that RX path can't see it anymore */
	kfree(bp->cfa_code_map);
	bp->cfa_code_map = NULL;

	if (closed) {
		/* Temporarily set legacy mode to avoid re-opening
		 * representors and restore switchdev mode after that.
		 */
		bp->eswitch_mode = DEVLINK_ESWITCH_MODE_LEGACY;
		bnxt_open_nic(bp, false, false);
		bp->eswitch_mode = DEVLINK_ESWITCH_MODE_SWITCHDEV;
	}
	rtnl_unlock();

	/* Need to call vf_reps_destroy() outside of rntl_lock
	 * as unregister_netdev takes rtnl_lock
	 */
	__bnxt_vf_reps_destroy(bp);
}

/* Free the VF-Reps in firmware, during firmware hot-reset processing.
 * Note that the VF-Rep netdevs are still active (not unregistered) during
 * this process. As the mode transition from SWITCHDEV to LEGACY happens
 * under the rtnl_lock() this routine is safe under the rtnl_lock().
 */
void bnxt_vf_reps_free(struct bnxt *bp)
{
	u16 num_vfs = pci_num_vf(bp->pdev);
	int i;

	if (bp->eswitch_mode != DEVLINK_ESWITCH_MODE_SWITCHDEV)
		return;

	for (i = 0; i < num_vfs; i++)
		__bnxt_free_one_vf_rep(bp, bp->vf_reps[i]);
}

static int bnxt_alloc_vf_rep(struct bnxt *bp, struct bnxt_vf_rep *vf_rep,
			     u16 *cfa_code_map)
{
	/* get cfa handles from FW */
	if (hwrm_cfa_vfr_alloc(bp, vf_rep->vf_idx, &vf_rep->tx_cfa_action,
			       &vf_rep->rx_cfa_code))
		return -ENOLINK;

	cfa_code_map[vf_rep->rx_cfa_code] = vf_rep->vf_idx;
	vf_rep->dst = metadata_dst_alloc(0, METADATA_HW_PORT_MUX, GFP_KERNEL);
	if (!vf_rep->dst)
		return -ENOMEM;

	/* only cfa_action is needed to mux a packet while TXing */
	vf_rep->dst->u.port_info.port_id = vf_rep->tx_cfa_action;
	vf_rep->dst->u.port_info.lower_dev = bp->dev;

	return 0;
}

/* Allocate the VF-Reps in firmware, during firmware hot-reset processing.
 * Note that the VF-Rep netdevs are still active (not unregistered) during
 * this process. As the mode transition from SWITCHDEV to LEGACY happens
 * under the rtnl_lock() this routine is safe under the rtnl_lock().
 */
int bnxt_vf_reps_alloc(struct bnxt *bp)
{
	u16 *cfa_code_map = bp->cfa_code_map, num_vfs = pci_num_vf(bp->pdev);
	struct bnxt_vf_rep *vf_rep;
	int rc, i;

	if (bp->eswitch_mode != DEVLINK_ESWITCH_MODE_SWITCHDEV)
		return 0;

	if (!cfa_code_map)
		return -EINVAL;

	for (i = 0; i < MAX_CFA_CODE; i++)
		cfa_code_map[i] = VF_IDX_INVALID;

	for (i = 0; i < num_vfs; i++) {
		vf_rep = bp->vf_reps[i];
		vf_rep->vf_idx = i;

		rc = bnxt_alloc_vf_rep(bp, vf_rep, cfa_code_map);
		if (rc)
			goto err;
	}

	return 0;

err:
	netdev_info(bp->dev, "%s error=%d\n", __func__, rc);
	bnxt_vf_reps_free(bp);
	return rc;
}

/* Use the OUI of the PF's perm addr and report the same mac addr
 * for the same VF-rep each time
 */
static void bnxt_vf_rep_eth_addr_gen(u8 *src_mac, u16 vf_idx, u8 *mac)
{
	u32 addr;

	ether_addr_copy(mac, src_mac);

	addr = jhash(src_mac, ETH_ALEN, 0) + vf_idx;
	mac[3] = (u8)(addr & 0xFF);
	mac[4] = (u8)((addr >> 8) & 0xFF);
	mac[5] = (u8)((addr >> 16) & 0xFF);
}

static void bnxt_vf_rep_netdev_init(struct bnxt *bp, struct bnxt_vf_rep *vf_rep,
				    struct net_device *dev)
{
	struct net_device *pf_dev = bp->dev;
	u16 max_mtu;

	dev->netdev_ops = &bnxt_vf_rep_netdev_ops;
	dev->ethtool_ops = &bnxt_vf_rep_ethtool_ops;
	/* Just inherit all the featues of the parent PF as the VF-R
	 * uses the RX/TX rings of the parent PF
	 */
	dev->hw_features = pf_dev->hw_features;
	dev->gso_partial_features = pf_dev->gso_partial_features;
	dev->vlan_features = pf_dev->vlan_features;
	dev->hw_enc_features = pf_dev->hw_enc_features;
	dev->features |= pf_dev->features;
	bnxt_vf_rep_eth_addr_gen(bp->pf.mac_addr, vf_rep->vf_idx,
				 dev->perm_addr);
	eth_hw_addr_set(dev, dev->perm_addr);
	/* Set VF-Rep's max-mtu to the corresponding VF's max-mtu */
	if (!bnxt_hwrm_vfr_qcfg(bp, vf_rep, &max_mtu))
		dev->max_mtu = max_mtu;
	dev->min_mtu = ETH_ZLEN;
}

int bnxt_vf_reps_create(struct bnxt *bp)
{
	u16 *cfa_code_map = NULL, num_vfs = pci_num_vf(bp->pdev);
	struct bnxt_vf_rep *vf_rep;
	struct net_device *dev;
	int rc, i;

	if (!(bp->flags & BNXT_FLAG_DSN_VALID))
		return -ENODEV;

	bp->vf_reps = kcalloc(num_vfs, sizeof(vf_rep), GFP_KERNEL);
	if (!bp->vf_reps)
		return -ENOMEM;

	/* storage for cfa_code to vf-idx mapping */
	cfa_code_map = kmalloc_array(MAX_CFA_CODE, sizeof(*bp->cfa_code_map),
				     GFP_KERNEL);
	if (!cfa_code_map) {
		rc = -ENOMEM;
		goto err;
	}
	for (i = 0; i < MAX_CFA_CODE; i++)
		cfa_code_map[i] = VF_IDX_INVALID;

	for (i = 0; i < num_vfs; i++) {
		dev = alloc_etherdev(sizeof(*vf_rep));
		if (!dev) {
			rc = -ENOMEM;
			goto err;
		}

		vf_rep = netdev_priv(dev);
		bp->vf_reps[i] = vf_rep;
		vf_rep->dev = dev;
		vf_rep->bp = bp;
		vf_rep->vf_idx = i;
		vf_rep->tx_cfa_action = CFA_HANDLE_INVALID;

		rc = bnxt_alloc_vf_rep(bp, vf_rep, cfa_code_map);
		if (rc)
			goto err;

		bnxt_vf_rep_netdev_init(bp, vf_rep, dev);
		rc = register_netdev(dev);
		if (rc) {
			/* no need for unregister_netdev in cleanup */
			dev->netdev_ops = NULL;
			goto err;
		}
	}

	/* publish cfa_code_map only after all VF-reps have been initialized */
	bp->cfa_code_map = cfa_code_map;
	netif_keep_dst(bp->dev);
	return 0;

err:
	netdev_info(bp->dev, "%s error=%d\n", __func__, rc);
	kfree(cfa_code_map);
	__bnxt_vf_reps_destroy(bp);
	return rc;
}

/* Devlink related routines */
int bnxt_dl_eswitch_mode_get(struct devlink *devlink, u16 *mode)
{
	struct bnxt *bp = bnxt_get_bp_from_dl(devlink);

	*mode = bp->eswitch_mode;
	return 0;
}

int bnxt_dl_eswitch_mode_set(struct devlink *devlink, u16 mode,
			     struct netlink_ext_ack *extack)
{
	struct bnxt *bp = bnxt_get_bp_from_dl(devlink);
<<<<<<< HEAD
=======
	int ret = 0;
>>>>>>> eb3cdb58

	if (bp->eswitch_mode == mode) {
		netdev_info(bp->dev, "already in %s eswitch mode\n",
			    mode == DEVLINK_ESWITCH_MODE_LEGACY ?
			    "legacy" : "switchdev");
		return -EINVAL;
	}

	switch (mode) {
	case DEVLINK_ESWITCH_MODE_LEGACY:
		bnxt_vf_reps_destroy(bp);
		return 0;

	case DEVLINK_ESWITCH_MODE_SWITCHDEV:
		if (bp->hwrm_spec_code < 0x10803) {
			netdev_warn(bp->dev, "FW does not support SRIOV E-Switch SWITCHDEV mode\n");
			return -ENOTSUPP;
		}

<<<<<<< HEAD
		if (pci_num_vf(bp->pdev) == 0) {
			netdev_info(bp->dev, "Enable VFs before setting switchdev mode\n");
			return -EPERM;
		}
		return bnxt_vf_reps_create(bp);
=======
		/* Create representors for existing VFs */
		if (pci_num_vf(bp->pdev) > 0)
			ret = bnxt_vf_reps_create(bp);
		break;
>>>>>>> eb3cdb58

	default:
		return -EINVAL;
	}
<<<<<<< HEAD
=======

	if (!ret)
		bp->eswitch_mode = mode;

	return ret;
>>>>>>> eb3cdb58
}

#endif<|MERGE_RESOLUTION|>--- conflicted
+++ resolved
@@ -563,10 +563,7 @@
 			     struct netlink_ext_ack *extack)
 {
 	struct bnxt *bp = bnxt_get_bp_from_dl(devlink);
-<<<<<<< HEAD
-=======
 	int ret = 0;
->>>>>>> eb3cdb58
 
 	if (bp->eswitch_mode == mode) {
 		netdev_info(bp->dev, "already in %s eswitch mode\n",
@@ -578,7 +575,7 @@
 	switch (mode) {
 	case DEVLINK_ESWITCH_MODE_LEGACY:
 		bnxt_vf_reps_destroy(bp);
-		return 0;
+		break;
 
 	case DEVLINK_ESWITCH_MODE_SWITCHDEV:
 		if (bp->hwrm_spec_code < 0x10803) {
@@ -586,30 +583,19 @@
 			return -ENOTSUPP;
 		}
 
-<<<<<<< HEAD
-		if (pci_num_vf(bp->pdev) == 0) {
-			netdev_info(bp->dev, "Enable VFs before setting switchdev mode\n");
-			return -EPERM;
-		}
-		return bnxt_vf_reps_create(bp);
-=======
 		/* Create representors for existing VFs */
 		if (pci_num_vf(bp->pdev) > 0)
 			ret = bnxt_vf_reps_create(bp);
 		break;
->>>>>>> eb3cdb58
 
 	default:
 		return -EINVAL;
 	}
-<<<<<<< HEAD
-=======
 
 	if (!ret)
 		bp->eswitch_mode = mode;
 
 	return ret;
->>>>>>> eb3cdb58
 }
 
 #endif