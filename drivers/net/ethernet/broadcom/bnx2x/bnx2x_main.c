--- conflicted
+++ resolved
@@ -13036,17 +13036,6 @@
 	.ndo_features_check	= bnx2x_features_check,
 };
 
-<<<<<<< HEAD
-static void bnx2x_disable_pcie_error_reporting(struct bnx2x *bp)
-{
-	if (bp->flags & AER_ENABLED) {
-		pci_disable_pcie_error_reporting(bp->pdev);
-		bp->flags &= ~AER_ENABLED;
-	}
-}
-
-=======
->>>>>>> eb3cdb58
 static int bnx2x_init_dev(struct bnx2x *bp, struct pci_dev *pdev,
 			  struct net_device *dev, unsigned long board_type)
 {
