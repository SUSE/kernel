--- conflicted
+++ resolved
@@ -69,10 +69,7 @@
 	RTL_GIGA_MAC_VER_61,
 	RTL_GIGA_MAC_VER_63,
 	RTL_GIGA_MAC_VER_65,
-<<<<<<< HEAD
-=======
 	RTL_GIGA_MAC_VER_66,
->>>>>>> 2d5404ca
 	RTL_GIGA_MAC_NONE
 };
 
