--- conflicted
+++ resolved
@@ -102,11 +102,7 @@
 	select CRC32
 	select PHYLIB
 	select REALTEK_PHY
-<<<<<<< HEAD
-	---help---
-=======
 	help
->>>>>>> 7d2a07b7
 	  Say Y here if you have a Realtek Ethernet adapter belonging to
 	  the following families:
 	  RTL8169 Gigabit Ethernet
