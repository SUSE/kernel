--- conflicted
+++ resolved
@@ -2590,11 +2590,8 @@
 	.get_drvinfo		= rtl8169_get_drvinfo,
 	.get_regs_len		= rtl8169_get_regs_len,
 	.get_link		= ethtool_op_get_link,
-<<<<<<< HEAD
-=======
 	.get_coalesce		= rtl_get_coalesce,
 	.set_coalesce		= rtl_set_coalesce,
->>>>>>> 0186f2dc
 	.get_msglevel		= rtl8169_get_msglevel,
 	.set_msglevel		= rtl8169_set_msglevel,
 	.get_regs		= rtl8169_get_regs,
