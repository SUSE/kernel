--- conflicted
+++ resolved
@@ -56,13 +56,6 @@
 #define FIRMWARE_8125A_3	"rtl_nic/rtl8125a-3.fw"
 #define FIRMWARE_8125B_2	"rtl_nic/rtl8125b-2.fw"
 #define FIRMWARE_8126A_2	"rtl_nic/rtl8126a-2.fw"
-<<<<<<< HEAD
-
-/* Maximum number of multicast addresses to filter (vs. Rx-all-multicast).
-   The RTL chips use a 64 element hash table based on the Ethernet CRC. */
-#define	MC_FILTER_LIMIT	32
-=======
->>>>>>> d020a665
 
 #define TX_DMA_BURST	7	/* Maximum PCI burst, '7' is unlimited */
 #define InterFrameGap	0x03	/* 3 means InterFrameGap = the shortest one */
