--- conflicted
+++ resolved
@@ -56,14 +56,7 @@
 #define FIRMWARE_8125A_3	"rtl_nic/rtl8125a-3.fw"
 #define FIRMWARE_8125B_2	"rtl_nic/rtl8125b-2.fw"
 #define FIRMWARE_8126A_2	"rtl_nic/rtl8126a-2.fw"
-<<<<<<< HEAD
-
-/* Maximum number of multicast addresses to filter (vs. Rx-all-multicast).
-   The RTL chips use a 64 element hash table based on the Ethernet CRC. */
-#define	MC_FILTER_LIMIT	32
-=======
 #define FIRMWARE_8126A_3	"rtl_nic/rtl8126a-3.fw"
->>>>>>> 2d5404ca
 
 #define TX_DMA_BURST	7	/* Maximum PCI burst, '7' is unlimited */
 #define InterFrameGap	0x03	/* 3 means InterFrameGap = the shortest one */
@@ -146,10 +139,7 @@
 	/* reserve 62 for CFG_METHOD_4 in the vendor driver */
 	[RTL_GIGA_MAC_VER_63] = {"RTL8125B",		FIRMWARE_8125B_2},
 	[RTL_GIGA_MAC_VER_65] = {"RTL8126A",		FIRMWARE_8126A_2},
-<<<<<<< HEAD
-=======
 	[RTL_GIGA_MAC_VER_66] = {"RTL8126A",		FIRMWARE_8126A_3},
->>>>>>> 2d5404ca
 };
 
 static const struct pci_device_id rtl8169_pci_tbl[] = {
@@ -342,21 +332,15 @@
 };
 
 enum rtl8125_registers {
-<<<<<<< HEAD
-=======
 	LEDSEL0			= 0x18,
->>>>>>> 2d5404ca
 	INT_CFG0_8125		= 0x34,
 #define INT_CFG0_ENABLE_8125		BIT(0)
 #define INT_CFG0_CLKREQEN		BIT(3)
 	IntrMask_8125		= 0x38,
 	IntrStatus_8125		= 0x3c,
 	INT_CFG1_8125		= 0x7a,
-<<<<<<< HEAD
-=======
 	LEDSEL2			= 0x84,
 	LEDSEL1			= 0x86,
->>>>>>> 2d5404ca
 	TxPoll_8125		= 0x90,
 	LEDSEL3			= 0x96,
 	MAC0_BKP		= 0x19e0,
@@ -594,11 +578,7 @@
 	__le64	rx_broadcast;
 	__le32	rx_multicast;
 	__le16	tx_aborted;
-<<<<<<< HEAD
-	__le16	tx_underun;
-=======
 	__le16	tx_underrun;
->>>>>>> 2d5404ca
 	/* new since RTL8125 */
 	__le64 tx_octets;
 	__le64 rx_octets;
@@ -1251,11 +1231,7 @@
 	case RTL_GIGA_MAC_VER_31:
 		r8168dp_2_mdio_write(tp, location, val);
 		break;
-<<<<<<< HEAD
-	case RTL_GIGA_MAC_VER_40 ... RTL_GIGA_MAC_VER_65:
-=======
 	case RTL_GIGA_MAC_VER_40 ... RTL_GIGA_MAC_VER_66:
->>>>>>> 2d5404ca
 		r8168g_mdio_write(tp, location, val);
 		break;
 	default:
@@ -1270,11 +1246,7 @@
 	case RTL_GIGA_MAC_VER_28:
 	case RTL_GIGA_MAC_VER_31:
 		return r8168dp_2_mdio_read(tp, location);
-<<<<<<< HEAD
-	case RTL_GIGA_MAC_VER_40 ... RTL_GIGA_MAC_VER_65:
-=======
 	case RTL_GIGA_MAC_VER_40 ... RTL_GIGA_MAC_VER_66:
->>>>>>> 2d5404ca
 		return r8168g_mdio_read(tp, location);
 	default:
 		return r8169_mdio_read(tp, location);
@@ -1483,11 +1455,7 @@
 	case RTL_GIGA_MAC_VER_25 ... RTL_GIGA_MAC_VER_26:
 	case RTL_GIGA_MAC_VER_29 ... RTL_GIGA_MAC_VER_30:
 	case RTL_GIGA_MAC_VER_32 ... RTL_GIGA_MAC_VER_37:
-<<<<<<< HEAD
-	case RTL_GIGA_MAC_VER_39 ... RTL_GIGA_MAC_VER_65:
-=======
 	case RTL_GIGA_MAC_VER_39 ... RTL_GIGA_MAC_VER_66:
->>>>>>> 2d5404ca
 		if (enable)
 			RTL_W8(tp, PMCH, RTL_R8(tp, PMCH) & ~D3_NO_PLL_DOWN);
 		else
@@ -1654,11 +1622,7 @@
 		break;
 	case RTL_GIGA_MAC_VER_34:
 	case RTL_GIGA_MAC_VER_37:
-<<<<<<< HEAD
-	case RTL_GIGA_MAC_VER_39 ... RTL_GIGA_MAC_VER_65:
-=======
 	case RTL_GIGA_MAC_VER_39 ... RTL_GIGA_MAC_VER_66:
->>>>>>> 2d5404ca
 		if (wolopts)
 			rtl_mod_config2(tp, 0, PME_SIGNAL);
 		else
@@ -2266,10 +2230,7 @@
 		enum mac_version ver;
 	} mac_info[] = {
 		/* 8126A family. */
-<<<<<<< HEAD
-=======
 		{ 0x7cf, 0x64a,	RTL_GIGA_MAC_VER_66 },
->>>>>>> 2d5404ca
 		{ 0x7cf, 0x649,	RTL_GIGA_MAC_VER_65 },
 
 		/* 8125B family. */
@@ -2541,10 +2502,7 @@
 		break;
 	case RTL_GIGA_MAC_VER_63:
 	case RTL_GIGA_MAC_VER_65:
-<<<<<<< HEAD
-=======
 	case RTL_GIGA_MAC_VER_66:
->>>>>>> 2d5404ca
 		RTL_W32(tp, RxConfig, RX_FETCH_DFLT_8125 | RX_DMA_BURST |
 			RX_PAUSE_SLOT_ON);
 		break;
@@ -2731,11 +2689,7 @@
 	case RTL_GIGA_MAC_VER_61 ... RTL_GIGA_MAC_VER_61:
 		rtl_loop_wait_high(tp, &rtl_rxtx_empty_cond, 100, 42);
 		break;
-<<<<<<< HEAD
-	case RTL_GIGA_MAC_VER_63 ... RTL_GIGA_MAC_VER_65:
-=======
 	case RTL_GIGA_MAC_VER_63 ... RTL_GIGA_MAC_VER_66:
->>>>>>> 2d5404ca
 		RTL_W8(tp, ChipCmd, RTL_R8(tp, ChipCmd) | StopReq);
 		rtl_loop_wait_high(tp, &rtl_rxtx_empty_cond, 100, 42);
 		rtl_loop_wait_high(tp, &rtl_rxtx_empty_cond_2, 100, 42);
@@ -2841,12 +2795,7 @@
 		rx_mode |= AcceptAllPhys;
 	} else if (!(dev->flags & IFF_MULTICAST)) {
 		rx_mode &= ~AcceptMulticast;
-<<<<<<< HEAD
-	} else if (netdev_mc_count(dev) > MC_FILTER_LIMIT ||
-		   dev->flags & IFF_ALLMULTI ||
-=======
 	} else if (dev->flags & IFF_ALLMULTI ||
->>>>>>> 2d5404ca
 		   tp->mac_version == RTL_GIGA_MAC_VER_35) {
 		/* accept all multicasts */
 	} else if (netdev_mc_empty(dev)) {
@@ -2983,11 +2932,7 @@
 	case RTL_GIGA_MAC_VER_37 ... RTL_GIGA_MAC_VER_38:
 		rtl_eri_set_bits(tp, 0xd4, 0x0c00);
 		break;
-<<<<<<< HEAD
-	case RTL_GIGA_MAC_VER_40 ... RTL_GIGA_MAC_VER_65:
-=======
 	case RTL_GIGA_MAC_VER_40 ... RTL_GIGA_MAC_VER_66:
->>>>>>> 2d5404ca
 		r8168_mac_ocp_modify(tp, 0xc0ac, 0, 0x1f80);
 		break;
 	default:
@@ -3001,11 +2946,7 @@
 	case RTL_GIGA_MAC_VER_34 ... RTL_GIGA_MAC_VER_38:
 		rtl_eri_clear_bits(tp, 0xd4, 0x1f00);
 		break;
-<<<<<<< HEAD
-	case RTL_GIGA_MAC_VER_40 ... RTL_GIGA_MAC_VER_65:
-=======
 	case RTL_GIGA_MAC_VER_40 ... RTL_GIGA_MAC_VER_66:
->>>>>>> 2d5404ca
 		r8168_mac_ocp_modify(tp, 0xc0ac, 0x1f80, 0);
 		break;
 	default:
@@ -3032,10 +2973,7 @@
 		rtl_mod_config5(tp, 0, ASPM_en);
 		switch (tp->mac_version) {
 		case RTL_GIGA_MAC_VER_65:
-<<<<<<< HEAD
-=======
 		case RTL_GIGA_MAC_VER_66:
->>>>>>> 2d5404ca
 			val8 = RTL_R8(tp, INT_CFG0_8125) | INT_CFG0_CLKREQEN;
 			RTL_W8(tp, INT_CFG0_8125, val8);
 			break;
@@ -3046,11 +2984,7 @@
 
 		switch (tp->mac_version) {
 		case RTL_GIGA_MAC_VER_46 ... RTL_GIGA_MAC_VER_48:
-<<<<<<< HEAD
-		case RTL_GIGA_MAC_VER_61 ... RTL_GIGA_MAC_VER_65:
-=======
 		case RTL_GIGA_MAC_VER_61 ... RTL_GIGA_MAC_VER_66:
->>>>>>> 2d5404ca
 			/* reset ephy tx/rx disable timer */
 			r8168_mac_ocp_modify(tp, 0xe094, 0xff00, 0);
 			/* chip can trigger L1.2 */
@@ -3062,11 +2996,7 @@
 	} else {
 		switch (tp->mac_version) {
 		case RTL_GIGA_MAC_VER_46 ... RTL_GIGA_MAC_VER_48:
-<<<<<<< HEAD
-		case RTL_GIGA_MAC_VER_61 ... RTL_GIGA_MAC_VER_65:
-=======
 		case RTL_GIGA_MAC_VER_61 ... RTL_GIGA_MAC_VER_66:
->>>>>>> 2d5404ca
 			r8168_mac_ocp_modify(tp, 0xe092, 0x00ff, 0);
 			break;
 		default:
@@ -3075,10 +3005,7 @@
 
 		switch (tp->mac_version) {
 		case RTL_GIGA_MAC_VER_65:
-<<<<<<< HEAD
-=======
 		case RTL_GIGA_MAC_VER_66:
->>>>>>> 2d5404ca
 			val8 = RTL_R8(tp, INT_CFG0_8125) & ~INT_CFG0_CLKREQEN;
 			RTL_W8(tp, INT_CFG0_8125, val8);
 			break;
@@ -3798,19 +3725,12 @@
 	/* disable new tx descriptor format */
 	r8168_mac_ocp_modify(tp, 0xeb58, 0x0001, 0x0000);
 
-<<<<<<< HEAD
-	if (tp->mac_version == RTL_GIGA_MAC_VER_65)
-		RTL_W8(tp, 0xD8, RTL_R8(tp, 0xD8) & ~0x02);
-
-	if (tp->mac_version == RTL_GIGA_MAC_VER_65)
-=======
 	if (tp->mac_version == RTL_GIGA_MAC_VER_65 ||
 	    tp->mac_version == RTL_GIGA_MAC_VER_66)
 		RTL_W8(tp, 0xD8, RTL_R8(tp, 0xD8) & ~0x02);
 
 	if (tp->mac_version == RTL_GIGA_MAC_VER_65 ||
 	    tp->mac_version == RTL_GIGA_MAC_VER_66)
->>>>>>> 2d5404ca
 		r8168_mac_ocp_modify(tp, 0xe614, 0x0700, 0x0400);
 	else if (tp->mac_version == RTL_GIGA_MAC_VER_63)
 		r8168_mac_ocp_modify(tp, 0xe614, 0x0700, 0x0200);
@@ -3828,12 +3748,8 @@
 	r8168_mac_ocp_modify(tp, 0xe056, 0x00f0, 0x0030);
 	r8168_mac_ocp_modify(tp, 0xe040, 0x1000, 0x0000);
 	r8168_mac_ocp_modify(tp, 0xea1c, 0x0003, 0x0001);
-<<<<<<< HEAD
-	if (tp->mac_version == RTL_GIGA_MAC_VER_65)
-=======
 	if (tp->mac_version == RTL_GIGA_MAC_VER_65 ||
 	    tp->mac_version == RTL_GIGA_MAC_VER_66)
->>>>>>> 2d5404ca
 		r8168_mac_ocp_modify(tp, 0xea1c, 0x0300, 0x0000);
 	else
 		r8168_mac_ocp_modify(tp, 0xea1c, 0x0004, 0x0000);
@@ -3947,10 +3863,7 @@
 		[RTL_GIGA_MAC_VER_61] = rtl_hw_start_8125a_2,
 		[RTL_GIGA_MAC_VER_63] = rtl_hw_start_8125b,
 		[RTL_GIGA_MAC_VER_65] = rtl_hw_start_8126a,
-<<<<<<< HEAD
-=======
 		[RTL_GIGA_MAC_VER_66] = rtl_hw_start_8126a,
->>>>>>> 2d5404ca
 	};
 
 	if (hw_configs[tp->mac_version])
@@ -3971,10 +3884,7 @@
 		break;
 	case RTL_GIGA_MAC_VER_63:
 	case RTL_GIGA_MAC_VER_65:
-<<<<<<< HEAD
-=======
 	case RTL_GIGA_MAC_VER_66:
->>>>>>> 2d5404ca
 		for (i = 0xa00; i < 0xa80; i += 4)
 			RTL_W32(tp, i, 0);
 		RTL_W16(tp, INT_CFG1_8125, 0x0000);
@@ -4059,18 +3969,7 @@
 	WRITE_ONCE(dev->mtu, new_mtu);
 	netdev_update_features(dev);
 	rtl_jumbo_config(tp);
-<<<<<<< HEAD
-
-	switch (tp->mac_version) {
-	case RTL_GIGA_MAC_VER_61 ... RTL_GIGA_MAC_VER_65:
-		rtl8125_set_eee_txidle_timer(tp);
-		break;
-	default:
-		break;
-	}
-=======
 	rtl_set_eee_txidle_timer(tp);
->>>>>>> 2d5404ca
 
 	return 0;
 }
@@ -4214,11 +4113,7 @@
 		RTL_W8(tp, ChipCmd, RTL_R8(tp, ChipCmd) | StopReq);
 		rtl_loop_wait_high(tp, &rtl_txcfg_empty_cond, 100, 666);
 		break;
-<<<<<<< HEAD
-	case RTL_GIGA_MAC_VER_40 ... RTL_GIGA_MAC_VER_65:
-=======
 	case RTL_GIGA_MAC_VER_40 ... RTL_GIGA_MAC_VER_66:
->>>>>>> 2d5404ca
 		rtl_enable_rxdvgate(tp);
 		fsleep(2000);
 		break;
@@ -4369,11 +4264,7 @@
 
 	switch (tp->mac_version) {
 	case RTL_GIGA_MAC_VER_34:
-<<<<<<< HEAD
-	case RTL_GIGA_MAC_VER_61 ... RTL_GIGA_MAC_VER_65:
-=======
 	case RTL_GIGA_MAC_VER_61 ... RTL_GIGA_MAC_VER_66:
->>>>>>> 2d5404ca
 		padto = max_t(unsigned int, padto, ETH_ZLEN);
 		break;
 	default:
@@ -4807,15 +4698,8 @@
 		rtl_schedule_task(tp, RTL_FLAG_TASK_RESET_PENDING);
 	}
 
-<<<<<<< HEAD
-	if (napi_schedule_prep(&tp->napi)) {
-		rtl_irq_disable(tp);
-		__napi_schedule(&tp->napi);
-	}
-=======
 	rtl_irq_disable(tp);
 	napi_schedule(&tp->napi);
->>>>>>> 2d5404ca
 out:
 	rtl_ack_events(tp, status);
 
@@ -5203,12 +5087,9 @@
 
 	cancel_work_sync(&tp->wk.work);
 
-<<<<<<< HEAD
-=======
 	if (IS_ENABLED(CONFIG_R8169_LEDS))
 		r8169_remove_leds(tp->leds);
 
->>>>>>> 2d5404ca
 	unregister_netdev(tp->dev);
 
 	if (tp->dash_type != RTL_DASH_NONE)
@@ -5418,11 +5299,7 @@
 	case RTL_GIGA_MAC_VER_40 ... RTL_GIGA_MAC_VER_48:
 		rtl_hw_init_8168g(tp);
 		break;
-<<<<<<< HEAD
-	case RTL_GIGA_MAC_VER_61 ... RTL_GIGA_MAC_VER_65:
-=======
 	case RTL_GIGA_MAC_VER_61 ... RTL_GIGA_MAC_VER_66:
->>>>>>> 2d5404ca
 		rtl_hw_init_8125(tp);
 		break;
 	default:
