--- conflicted
+++ resolved
@@ -828,30 +828,6 @@
 
 	/* disable 10m pll off */
 	phy_modify_paged(phydev, 0x0a43, 0x10, BIT(0), 0);
-<<<<<<< HEAD
-
-	rtl8168g_disable_aldps(phydev);
-	rtl8168g_config_eee_phy(phydev);
-}
-
-static void rtl8168ep_1_hw_phy_config(struct rtl8169_private *tp,
-				      struct phy_device *phydev)
-{
-	/* Enable PHY auto speed down */
-	phy_modify_paged(phydev, 0x0a44, 0x11, 0, BIT(3) | BIT(2));
-
-	rtl8168g_phy_adjust_10m_aldps(phydev);
-
-	/* Enable EEE auto-fallback function */
-	phy_modify_paged(phydev, 0x0a4b, 0x11, 0, BIT(2));
-
-	/* Enable UC LPF tune function */
-	r8168g_phy_param(phydev, 0x8012, 0x0000, 0x8000);
-
-	/* set rg_sel_sdm_rate */
-	phy_modify_paged(phydev, 0x0c42, 0x11, BIT(13), BIT(14));
-=======
->>>>>>> eb3cdb58
 
 	rtl8168g_disable_aldps(phydev);
 	rtl8168g_config_eee_phy(phydev);
