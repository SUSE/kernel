--- conflicted
+++ resolved
@@ -117,10 +117,7 @@
 				struct ibmvnic_long_term_buff *ltb);
 static void ibmvnic_disable_irqs(struct ibmvnic_adapter *adapter);
 static void flush_reset_queue(struct ibmvnic_adapter *adapter);
-<<<<<<< HEAD
-=======
 static void print_subcrq_error(struct device *dev, int rc, const char *func);
->>>>>>> 2d5404ca
 
 struct ibmvnic_stat {
 	char name[ETH_GSTRING_LEN];
