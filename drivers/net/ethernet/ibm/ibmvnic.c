--- conflicted
+++ resolved
@@ -116,10 +116,7 @@
 static void free_long_term_buff(struct ibmvnic_adapter *adapter,
 				struct ibmvnic_long_term_buff *ltb);
 static void ibmvnic_disable_irqs(struct ibmvnic_adapter *adapter);
-<<<<<<< HEAD
-=======
 static void flush_reset_queue(struct ibmvnic_adapter *adapter);
->>>>>>> eb3cdb58
 
 struct ibmvnic_stat {
 	char name[ETH_GSTRING_LEN];
@@ -1001,7 +998,6 @@
 	adapter->rx_pool = NULL;
 	adapter->num_active_rx_pools = 0;
 	adapter->prev_rx_pool_size = 0;
-<<<<<<< HEAD
 }
 
 /**
@@ -1045,51 +1041,6 @@
 }
 
 /**
-=======
-}
-
-/**
- * reuse_rx_pools() - Check if the existing rx pools can be reused.
- * @adapter: ibmvnic adapter
- *
- * Check if the existing rx pools in the adapter can be reused. The
- * pools can be reused if the pool parameters (number of pools,
- * number of buffers in the pool and size of each buffer) have not
- * changed.
- *
- * NOTE: This assumes that all pools have the same number of buffers
- *       which is the case currently. If that changes, we must fix this.
- *
- * Return: true if the rx pools can be reused, false otherwise.
- */
-static bool reuse_rx_pools(struct ibmvnic_adapter *adapter)
-{
-	u64 old_num_pools, new_num_pools;
-	u64 old_pool_size, new_pool_size;
-	u64 old_buff_size, new_buff_size;
-
-	if (!adapter->rx_pool)
-		return false;
-
-	old_num_pools = adapter->num_active_rx_pools;
-	new_num_pools = adapter->req_rx_queues;
-
-	old_pool_size = adapter->prev_rx_pool_size;
-	new_pool_size = adapter->req_rx_add_entries_per_subcrq;
-
-	old_buff_size = adapter->prev_rx_buf_sz;
-	new_buff_size = adapter->cur_rx_buf_sz;
-
-	if (old_buff_size != new_buff_size ||
-	    old_num_pools != new_num_pools ||
-	    old_pool_size != new_pool_size)
-		return false;
-
-	return true;
-}
-
-/**
->>>>>>> eb3cdb58
  * init_rx_pools(): Initialize the set of receiver pools in the adapter.
  * @netdev: net device associated with the vnic interface
  *
@@ -1363,17 +1314,10 @@
 
 	/* Allocate/populate the pools. */
 	release_tx_pools(adapter);
-<<<<<<< HEAD
 
 	pool_size = adapter->req_tx_entries_per_subcrq;
 	num_pools = adapter->num_active_tx_scrqs;
 
-=======
-
-	pool_size = adapter->req_tx_entries_per_subcrq;
-	num_pools = adapter->num_active_tx_scrqs;
-
->>>>>>> eb3cdb58
 	adapter->tx_pool = kcalloc(num_pools,
 				   sizeof(struct ibmvnic_tx_pool), GFP_KERNEL);
 	if (!adapter->tx_pool)
@@ -1634,9 +1578,6 @@
 		} else if (adapter->init_done_rc) {
 			netdev_warn(netdev, "Adapter login failed, init_done_rc = %d\n",
 				    adapter->init_done_rc);
-<<<<<<< HEAD
-			return -EIO;
-=======
 
 partial_reset:
 			/* adapter login failed, so free any CRQs or sub-CRQs
@@ -1696,7 +1637,6 @@
 				 * handles this similarly.
 				 */
 			} while (rc == -EAGAIN && retry_count++ < retries);
->>>>>>> eb3cdb58
 		}
 	} while (retry);
 
