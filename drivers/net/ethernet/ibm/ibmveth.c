--- conflicted
+++ resolved
@@ -1409,18 +1409,10 @@
 	lpar_rc = h_vio_signal(adapter->vdev->unit_address, VIO_IRQ_ENABLE);
 	BUG_ON(lpar_rc != H_SUCCESS);
 
-<<<<<<< HEAD
-		if (ibmveth_rxq_pending_buffer(adapter) &&
-		    napi_schedule(napi)) {
-			lpar_rc = h_vio_signal(adapter->vdev->unit_address,
-					       VIO_IRQ_DISABLE);
-		}
-=======
 	if (ibmveth_rxq_pending_buffer(adapter) && napi_schedule(napi)) {
 		lpar_rc = h_vio_signal(adapter->vdev->unit_address,
 				       VIO_IRQ_DISABLE);
 		goto restart_poll;
->>>>>>> 2d5404ca
 	}
 
 out:
