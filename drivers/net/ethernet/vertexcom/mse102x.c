--- conflicted
+++ resolved
@@ -326,24 +326,6 @@
 		return IRQ_NONE;
 	}
 
-<<<<<<< HEAD
-		mse102x_tx_cmd_spi(mse, CMD_CTR);
-		ret = mse102x_rx_cmd_spi(mse, (u8 *)&rx);
-		if (ret)
-			return IRQ_NONE;
-
-		cmd_resp = be16_to_cpu(rx);
-		if ((cmd_resp & CMD_MASK) != CMD_RTS) {
-			net_dbg_ratelimited("%s: Unexpected response (0x%04x)\n",
-					    __func__, cmd_resp);
-			mse->stats.invalid_rts++;
-			drop = true;
-			goto drop;
-		}
-
-		net_dbg_ratelimited("%s: Unexpected response to first CMD\n",
-				    __func__);
-=======
 	cmd_resp = be16_to_cpu(rx);
 	if ((cmd_resp & CMD_MASK) != CMD_RTS) {
 		net_dbg_ratelimited("%s: Unexpected response (0x%04x)\n",
@@ -351,7 +333,6 @@
 		mse->stats.invalid_rts++;
 		drop = true;
 		goto drop;
->>>>>>> 3f4ee458
 	}
 
 	rxlen = cmd_resp & LEN_MASK;
