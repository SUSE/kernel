--- conflicted
+++ resolved
@@ -350,12 +350,7 @@
 		size = (size_t)io_sq->bounce_buf_ctrl.buffer_size *
 			io_sq->bounce_buf_ctrl.buffers_num;
 
-<<<<<<< HEAD
-		io_sq->bounce_buf_ctrl.base_buffer =
-			devm_kzalloc(ena_dev->dmadev, size, GFP_KERNEL);
-=======
 		io_sq->bounce_buf_ctrl.base_buffer = devm_kzalloc(ena_dev->dmadev, size, GFP_KERNEL);
->>>>>>> 2d5404ca
 		if (!io_sq->bounce_buf_ctrl.base_buffer)
 			io_sq->bounce_buf_ctrl.base_buffer =
 				devm_kzalloc(ena_dev->dmadev, size, GFP_KERNEL);
@@ -407,12 +402,7 @@
 	size = io_cq->cdesc_entry_size_in_bytes * io_cq->q_depth;
 
 	io_cq->cdesc_addr.virt_addr =
-<<<<<<< HEAD
-		dma_alloc_coherent(ena_dev->dmadev, size,
-				   &io_cq->cdesc_addr.phys_addr, GFP_KERNEL);
-=======
 		dma_alloc_coherent(ena_dev->dmadev, size, &io_cq->cdesc_addr.phys_addr, GFP_KERNEL);
->>>>>>> 2d5404ca
 	if (!io_cq->cdesc_addr.virt_addr) {
 		io_cq->cdesc_addr.virt_addr =
 			dma_alloc_coherent(ena_dev->dmadev, size, &io_cq->cdesc_addr.phys_addr,
