// SPDX-License-Identifier: GPL-2.0 OR Linux-OpenIB
/*
 * Copyright 2015-2020 Amazon.com, Inc. or its affiliates. All rights reserved.
 */

#define pr_fmt(fmt) KBUILD_MODNAME ": " fmt

#ifdef CONFIG_RFS_ACCEL
#include <linux/cpu_rmap.h>
#endif /* CONFIG_RFS_ACCEL */
#include <linux/ethtool.h>
#include <linux/kernel.h>
#include <linux/module.h>
#include <linux/numa.h>
#include <linux/pci.h>
#include <linux/utsname.h>
#include <linux/version.h>
#include <linux/vmalloc.h>
#include <net/ip.h>

#include "ena_netdev.h"
#include <linux/bpf_trace.h>
#include "ena_pci_id_tbl.h"

MODULE_AUTHOR("Amazon.com, Inc. or its affiliates");
MODULE_DESCRIPTION(DEVICE_NAME);
MODULE_LICENSE("GPL");

/* Time in jiffies before concluding the transmitter is hung. */
#define TX_TIMEOUT  (5 * HZ)

#define ENA_MAX_RINGS min_t(unsigned int, ENA_MAX_NUM_IO_QUEUES, num_possible_cpus())

#define DEFAULT_MSG_ENABLE (NETIF_MSG_DRV | NETIF_MSG_PROBE | NETIF_MSG_IFUP | \
		NETIF_MSG_TX_DONE | NETIF_MSG_TX_ERR | NETIF_MSG_RX_ERR)

static struct ena_aenq_handlers aenq_handlers;

static struct workqueue_struct *ena_wq;

MODULE_DEVICE_TABLE(pci, ena_pci_tbl);

static int ena_rss_init_default(struct ena_adapter *adapter);
static void check_for_admin_com_state(struct ena_adapter *adapter);
static void ena_destroy_device(struct ena_adapter *adapter, bool graceful);
static int ena_restore_device(struct ena_adapter *adapter);

static void ena_init_io_rings(struct ena_adapter *adapter,
			      int first_index, int count);
static void ena_init_napi_in_range(struct ena_adapter *adapter, int first_index,
				   int count);
static void ena_del_napi_in_range(struct ena_adapter *adapter, int first_index,
				  int count);
static int ena_setup_tx_resources(struct ena_adapter *adapter, int qid);
static int ena_setup_tx_resources_in_range(struct ena_adapter *adapter,
					   int first_index,
					   int count);
static int ena_create_io_tx_queue(struct ena_adapter *adapter, int qid);
static void ena_free_tx_resources(struct ena_adapter *adapter, int qid);
static int ena_clean_xdp_irq(struct ena_ring *xdp_ring, u32 budget);
static void ena_destroy_all_tx_queues(struct ena_adapter *adapter);
static void ena_free_all_io_tx_resources(struct ena_adapter *adapter);
static void ena_napi_disable_in_range(struct ena_adapter *adapter,
				      int first_index, int count);
static void ena_napi_enable_in_range(struct ena_adapter *adapter,
				     int first_index, int count);
static int ena_up(struct ena_adapter *adapter);
static void ena_down(struct ena_adapter *adapter);
static void ena_unmask_interrupt(struct ena_ring *tx_ring,
				 struct ena_ring *rx_ring);
static void ena_update_ring_numa_node(struct ena_ring *tx_ring,
				      struct ena_ring *rx_ring);
static void ena_unmap_tx_buff(struct ena_ring *tx_ring,
			      struct ena_tx_buffer *tx_info);
static int ena_create_io_tx_queues_in_range(struct ena_adapter *adapter,
					    int first_index, int count);

/* Increase a stat by cnt while holding syncp seqlock on 32bit machines */
static void ena_increase_stat(u64 *statp, u64 cnt,
			      struct u64_stats_sync *syncp)
{
	u64_stats_update_begin(syncp);
	(*statp) += cnt;
	u64_stats_update_end(syncp);
}

static void ena_ring_tx_doorbell(struct ena_ring *tx_ring)
{
	ena_com_write_sq_doorbell(tx_ring->ena_com_io_sq);
	ena_increase_stat(&tx_ring->tx_stats.doorbells, 1, &tx_ring->syncp);
}

static void ena_tx_timeout(struct net_device *dev, unsigned int txqueue)
{
	struct ena_adapter *adapter = netdev_priv(dev);

	/* Change the state of the device to trigger reset
	 * Check that we are not in the middle or a trigger already
	 */

	if (test_and_set_bit(ENA_FLAG_TRIGGER_RESET, &adapter->flags))
		return;

	ena_reset_device(adapter, ENA_REGS_RESET_OS_NETDEV_WD);
	ena_increase_stat(&adapter->dev_stats.tx_timeout, 1, &adapter->syncp);

	netif_err(adapter, tx_err, dev, "Transmit time out\n");
}

static void update_rx_ring_mtu(struct ena_adapter *adapter, int mtu)
{
	int i;

	for (i = 0; i < adapter->num_io_queues; i++)
		adapter->rx_ring[i].mtu = mtu;
}

static int ena_change_mtu(struct net_device *dev, int new_mtu)
{
	struct ena_adapter *adapter = netdev_priv(dev);
	int ret;

	ret = ena_com_set_dev_mtu(adapter->ena_dev, new_mtu);
	if (!ret) {
		netif_dbg(adapter, drv, dev, "Set MTU to %d\n", new_mtu);
		update_rx_ring_mtu(adapter, new_mtu);
		dev->mtu = new_mtu;
	} else {
		netif_err(adapter, drv, dev, "Failed to set MTU to %d\n",
			  new_mtu);
	}

	return ret;
}

static int ena_xmit_common(struct net_device *dev,
			   struct ena_ring *ring,
			   struct ena_tx_buffer *tx_info,
			   struct ena_com_tx_ctx *ena_tx_ctx,
			   u16 next_to_use,
			   u32 bytes)
{
	struct ena_adapter *adapter = netdev_priv(dev);
	int rc, nb_hw_desc;

	if (unlikely(ena_com_is_doorbell_needed(ring->ena_com_io_sq,
						ena_tx_ctx))) {
		netif_dbg(adapter, tx_queued, dev,
			  "llq tx max burst size of queue %d achieved, writing doorbell to send burst\n",
			  ring->qid);
		ena_ring_tx_doorbell(ring);
	}

	/* prepare the packet's descriptors to dma engine */
	rc = ena_com_prepare_tx(ring->ena_com_io_sq, ena_tx_ctx,
				&nb_hw_desc);

	/* In case there isn't enough space in the queue for the packet,
	 * we simply drop it. All other failure reasons of
	 * ena_com_prepare_tx() are fatal and therefore require a device reset.
	 */
	if (unlikely(rc)) {
		netif_err(adapter, tx_queued, dev,
			  "Failed to prepare tx bufs\n");
		ena_increase_stat(&ring->tx_stats.prepare_ctx_err, 1,
				  &ring->syncp);
		if (rc != -ENOMEM)
			ena_reset_device(adapter,
					 ENA_REGS_RESET_DRIVER_INVALID_STATE);
		return rc;
	}

	u64_stats_update_begin(&ring->syncp);
	ring->tx_stats.cnt++;
	ring->tx_stats.bytes += bytes;
	u64_stats_update_end(&ring->syncp);

	tx_info->tx_descs = nb_hw_desc;
	tx_info->last_jiffies = jiffies;
	tx_info->print_once = 0;

	ring->next_to_use = ENA_TX_RING_IDX_NEXT(next_to_use,
						 ring->ring_size);
	return 0;
}

/* This is the XDP napi callback. XDP queues use a separate napi callback
 * than Rx/Tx queues.
 */
static int ena_xdp_io_poll(struct napi_struct *napi, int budget)
{
	struct ena_napi *ena_napi = container_of(napi, struct ena_napi, napi);
	u32 xdp_work_done, xdp_budget;
	struct ena_ring *xdp_ring;
	int napi_comp_call = 0;
	int ret;

	xdp_ring = ena_napi->xdp_ring;

	xdp_budget = budget;

	if (!test_bit(ENA_FLAG_DEV_UP, &xdp_ring->adapter->flags) ||
	    test_bit(ENA_FLAG_TRIGGER_RESET, &xdp_ring->adapter->flags)) {
		napi_complete_done(napi, 0);
		return 0;
	}

	xdp_work_done = ena_clean_xdp_irq(xdp_ring, xdp_budget);

	/* If the device is about to reset or down, avoid unmask
	 * the interrupt and return 0 so NAPI won't reschedule
	 */
	if (unlikely(!test_bit(ENA_FLAG_DEV_UP, &xdp_ring->adapter->flags))) {
		napi_complete_done(napi, 0);
		ret = 0;
	} else if (xdp_budget > xdp_work_done) {
		napi_comp_call = 1;
		if (napi_complete_done(napi, xdp_work_done))
			ena_unmask_interrupt(xdp_ring, NULL);
		ena_update_ring_numa_node(xdp_ring, NULL);
		ret = xdp_work_done;
	} else {
		ret = xdp_budget;
	}

	u64_stats_update_begin(&xdp_ring->syncp);
	xdp_ring->tx_stats.napi_comp += napi_comp_call;
	xdp_ring->tx_stats.tx_poll++;
	u64_stats_update_end(&xdp_ring->syncp);
	xdp_ring->tx_stats.last_napi_jiffies = jiffies;

	return ret;
}

static int ena_xdp_tx_map_frame(struct ena_ring *xdp_ring,
				struct ena_tx_buffer *tx_info,
				struct xdp_frame *xdpf,
				struct ena_com_tx_ctx *ena_tx_ctx)
{
	struct ena_adapter *adapter = xdp_ring->adapter;
	struct ena_com_buf *ena_buf;
	int push_len = 0;
	dma_addr_t dma;
	void *data;
	u32 size;

	tx_info->xdpf = xdpf;
	data = tx_info->xdpf->data;
	size = tx_info->xdpf->len;

	if (xdp_ring->tx_mem_queue_type == ENA_ADMIN_PLACEMENT_POLICY_DEV) {
		/* Designate part of the packet for LLQ */
		push_len = min_t(u32, size, xdp_ring->tx_max_header_size);

		ena_tx_ctx->push_header = data;

		size -= push_len;
		data += push_len;
	}

	ena_tx_ctx->header_len = push_len;

	if (size > 0) {
		dma = dma_map_single(xdp_ring->dev,
				     data,
				     size,
				     DMA_TO_DEVICE);
		if (unlikely(dma_mapping_error(xdp_ring->dev, dma)))
			goto error_report_dma_error;

		tx_info->map_linear_data = 0;

		ena_buf = tx_info->bufs;
		ena_buf->paddr = dma;
		ena_buf->len = size;

		ena_tx_ctx->ena_bufs = ena_buf;
		ena_tx_ctx->num_bufs = tx_info->num_of_bufs = 1;
	}

	return 0;

error_report_dma_error:
	ena_increase_stat(&xdp_ring->tx_stats.dma_mapping_err, 1,
			  &xdp_ring->syncp);
	netif_warn(adapter, tx_queued, adapter->netdev, "Failed to map xdp buff\n");

	return -EINVAL;
}

static int ena_xdp_xmit_frame(struct ena_ring *xdp_ring,
			      struct net_device *dev,
			      struct xdp_frame *xdpf,
			      int flags)
{
	struct ena_com_tx_ctx ena_tx_ctx = {};
	struct ena_tx_buffer *tx_info;
	u16 next_to_use, req_id;
	int rc;

	next_to_use = xdp_ring->next_to_use;
	req_id = xdp_ring->free_ids[next_to_use];
	tx_info = &xdp_ring->tx_buffer_info[req_id];
	tx_info->num_of_bufs = 0;

	rc = ena_xdp_tx_map_frame(xdp_ring, tx_info, xdpf, &ena_tx_ctx);
	if (unlikely(rc))
		return rc;

	ena_tx_ctx.req_id = req_id;

	rc = ena_xmit_common(dev,
			     xdp_ring,
			     tx_info,
			     &ena_tx_ctx,
			     next_to_use,
			     xdpf->len);
	if (rc)
		goto error_unmap_dma;

	/* trigger the dma engine. ena_ring_tx_doorbell()
	 * calls a memory barrier inside it.
	 */
	if (flags & XDP_XMIT_FLUSH)
		ena_ring_tx_doorbell(xdp_ring);

	return rc;

error_unmap_dma:
	ena_unmap_tx_buff(xdp_ring, tx_info);
	tx_info->xdpf = NULL;
	return rc;
}

static int ena_xdp_xmit(struct net_device *dev, int n,
			struct xdp_frame **frames, u32 flags)
{
	struct ena_adapter *adapter = netdev_priv(dev);
	struct ena_ring *xdp_ring;
	int qid, i, nxmit = 0;

	if (unlikely(flags & ~XDP_XMIT_FLAGS_MASK))
		return -EINVAL;

	if (!test_bit(ENA_FLAG_DEV_UP, &adapter->flags))
		return -ENETDOWN;

	/* We assume that all rings have the same XDP program */
	if (!READ_ONCE(adapter->rx_ring->xdp_bpf_prog))
		return -ENXIO;

	qid = smp_processor_id() % adapter->xdp_num_queues;
	qid += adapter->xdp_first_ring;
	xdp_ring = &adapter->tx_ring[qid];

	/* Other CPU ids might try to send thorugh this queue */
	spin_lock(&xdp_ring->xdp_tx_lock);

	for (i = 0; i < n; i++) {
		if (ena_xdp_xmit_frame(xdp_ring, dev, frames[i], 0))
			break;
		nxmit++;
	}

	/* Ring doorbell to make device aware of the packets */
	if (flags & XDP_XMIT_FLUSH)
		ena_ring_tx_doorbell(xdp_ring);

	spin_unlock(&xdp_ring->xdp_tx_lock);

	/* Return number of packets sent */
	return nxmit;
}

static int ena_xdp_execute(struct ena_ring *rx_ring, struct xdp_buff *xdp)
{
	u32 verdict = ENA_XDP_PASS;
	struct bpf_prog *xdp_prog;
	struct ena_ring *xdp_ring;
	struct xdp_frame *xdpf;
	u64 *xdp_stat;

	xdp_prog = READ_ONCE(rx_ring->xdp_bpf_prog);

	if (!xdp_prog)
		goto out;

	verdict = bpf_prog_run_xdp(xdp_prog, xdp);

	switch (verdict) {
	case XDP_TX:
		xdpf = xdp_convert_buff_to_frame(xdp);
		if (unlikely(!xdpf)) {
			trace_xdp_exception(rx_ring->netdev, xdp_prog, verdict);
			xdp_stat = &rx_ring->rx_stats.xdp_aborted;
			verdict = ENA_XDP_DROP;
			break;
		}

		/* Find xmit queue */
		xdp_ring = rx_ring->xdp_ring;

		/* The XDP queues are shared between XDP_TX and XDP_REDIRECT */
		spin_lock(&xdp_ring->xdp_tx_lock);

		if (ena_xdp_xmit_frame(xdp_ring, rx_ring->netdev, xdpf,
				       XDP_XMIT_FLUSH))
			xdp_return_frame(xdpf);

		spin_unlock(&xdp_ring->xdp_tx_lock);
		xdp_stat = &rx_ring->rx_stats.xdp_tx;
		verdict = ENA_XDP_TX;
		break;
	case XDP_REDIRECT:
		if (likely(!xdp_do_redirect(rx_ring->netdev, xdp, xdp_prog))) {
			xdp_stat = &rx_ring->rx_stats.xdp_redirect;
			verdict = ENA_XDP_REDIRECT;
			break;
		}
		trace_xdp_exception(rx_ring->netdev, xdp_prog, verdict);
		xdp_stat = &rx_ring->rx_stats.xdp_aborted;
		verdict = ENA_XDP_DROP;
		break;
	case XDP_ABORTED:
		trace_xdp_exception(rx_ring->netdev, xdp_prog, verdict);
		xdp_stat = &rx_ring->rx_stats.xdp_aborted;
		verdict = ENA_XDP_DROP;
		break;
	case XDP_DROP:
		xdp_stat = &rx_ring->rx_stats.xdp_drop;
		verdict = ENA_XDP_DROP;
		break;
	case XDP_PASS:
		xdp_stat = &rx_ring->rx_stats.xdp_pass;
		verdict = ENA_XDP_PASS;
		break;
	default:
		bpf_warn_invalid_xdp_action(rx_ring->netdev, xdp_prog, verdict);
		xdp_stat = &rx_ring->rx_stats.xdp_invalid;
		verdict = ENA_XDP_DROP;
	}

	ena_increase_stat(xdp_stat, 1, &rx_ring->syncp);
out:
	return verdict;
}

static void ena_init_all_xdp_queues(struct ena_adapter *adapter)
{
	adapter->xdp_first_ring = adapter->num_io_queues;
	adapter->xdp_num_queues = adapter->num_io_queues;

	ena_init_io_rings(adapter,
			  adapter->xdp_first_ring,
			  adapter->xdp_num_queues);
}

static int ena_setup_and_create_all_xdp_queues(struct ena_adapter *adapter)
{
	int rc = 0;

	rc = ena_setup_tx_resources_in_range(adapter, adapter->xdp_first_ring,
					     adapter->xdp_num_queues);
	if (rc)
		goto setup_err;

	rc = ena_create_io_tx_queues_in_range(adapter,
					      adapter->xdp_first_ring,
					      adapter->xdp_num_queues);
	if (rc)
		goto create_err;

	return 0;

create_err:
	ena_free_all_io_tx_resources(adapter);
setup_err:
	return rc;
}

/* Provides a way for both kernel and bpf-prog to know
 * more about the RX-queue a given XDP frame arrived on.
 */
static int ena_xdp_register_rxq_info(struct ena_ring *rx_ring)
{
	int rc;

	rc = xdp_rxq_info_reg(&rx_ring->xdp_rxq, rx_ring->netdev, rx_ring->qid, 0);

	if (rc) {
		netif_err(rx_ring->adapter, ifup, rx_ring->netdev,
			  "Failed to register xdp rx queue info. RX queue num %d rc: %d\n",
			  rx_ring->qid, rc);
		goto err;
	}

	rc = xdp_rxq_info_reg_mem_model(&rx_ring->xdp_rxq, MEM_TYPE_PAGE_SHARED,
					NULL);

	if (rc) {
		netif_err(rx_ring->adapter, ifup, rx_ring->netdev,
			  "Failed to register xdp rx queue info memory model. RX queue num %d rc: %d\n",
			  rx_ring->qid, rc);
		xdp_rxq_info_unreg(&rx_ring->xdp_rxq);
	}

err:
	return rc;
}

static void ena_xdp_unregister_rxq_info(struct ena_ring *rx_ring)
{
	xdp_rxq_info_unreg_mem_model(&rx_ring->xdp_rxq);
	xdp_rxq_info_unreg(&rx_ring->xdp_rxq);
}

static void ena_xdp_exchange_program_rx_in_range(struct ena_adapter *adapter,
						 struct bpf_prog *prog,
						 int first, int count)
{
	struct bpf_prog *old_bpf_prog;
	struct ena_ring *rx_ring;
	int i = 0;

	for (i = first; i < count; i++) {
		rx_ring = &adapter->rx_ring[i];
		old_bpf_prog = xchg(&rx_ring->xdp_bpf_prog, prog);

		if (!old_bpf_prog && prog) {
			ena_xdp_register_rxq_info(rx_ring);
			rx_ring->rx_headroom = XDP_PACKET_HEADROOM;
		} else if (old_bpf_prog && !prog) {
			ena_xdp_unregister_rxq_info(rx_ring);
			rx_ring->rx_headroom = NET_SKB_PAD;
		}
	}
}

static void ena_xdp_exchange_program(struct ena_adapter *adapter,
				     struct bpf_prog *prog)
{
	struct bpf_prog *old_bpf_prog = xchg(&adapter->xdp_bpf_prog, prog);

	ena_xdp_exchange_program_rx_in_range(adapter,
					     prog,
					     0,
					     adapter->num_io_queues);

	if (old_bpf_prog)
		bpf_prog_put(old_bpf_prog);
}

static int ena_destroy_and_free_all_xdp_queues(struct ena_adapter *adapter)
{
	bool was_up;
	int rc;

	was_up = test_bit(ENA_FLAG_DEV_UP, &adapter->flags);

	if (was_up)
		ena_down(adapter);

	adapter->xdp_first_ring = 0;
	adapter->xdp_num_queues = 0;
	ena_xdp_exchange_program(adapter, NULL);
	if (was_up) {
		rc = ena_up(adapter);
		if (rc)
			return rc;
	}
	return 0;
}

static int ena_xdp_set(struct net_device *netdev, struct netdev_bpf *bpf)
{
	struct ena_adapter *adapter = netdev_priv(netdev);
	struct bpf_prog *prog = bpf->prog;
	struct bpf_prog *old_bpf_prog;
	int rc, prev_mtu;
	bool is_up;

	is_up = test_bit(ENA_FLAG_DEV_UP, &adapter->flags);
	rc = ena_xdp_allowed(adapter);
	if (rc == ENA_XDP_ALLOWED) {
		old_bpf_prog = adapter->xdp_bpf_prog;
		if (prog) {
			if (!is_up) {
				ena_init_all_xdp_queues(adapter);
			} else if (!old_bpf_prog) {
				ena_down(adapter);
				ena_init_all_xdp_queues(adapter);
			}
			ena_xdp_exchange_program(adapter, prog);

			if (is_up && !old_bpf_prog) {
				rc = ena_up(adapter);
				if (rc)
					return rc;
			}
			xdp_features_set_redirect_target(netdev, false);
		} else if (old_bpf_prog) {
			xdp_features_clear_redirect_target(netdev);
			rc = ena_destroy_and_free_all_xdp_queues(adapter);
			if (rc)
				return rc;
		}

		prev_mtu = netdev->max_mtu;
		netdev->max_mtu = prog ? ENA_XDP_MAX_MTU : adapter->max_mtu;

		if (!old_bpf_prog)
			netif_info(adapter, drv, adapter->netdev,
				   "XDP program is set, changing the max_mtu from %d to %d",
				   prev_mtu, netdev->max_mtu);

	} else if (rc == ENA_XDP_CURRENT_MTU_TOO_LARGE) {
		netif_err(adapter, drv, adapter->netdev,
			  "Failed to set xdp program, the current MTU (%d) is larger than the maximum allowed MTU (%lu) while xdp is on",
			  netdev->mtu, ENA_XDP_MAX_MTU);
		NL_SET_ERR_MSG_MOD(bpf->extack,
				   "Failed to set xdp program, the current MTU is larger than the maximum allowed MTU. Check the dmesg for more info");
		return -EINVAL;
	} else if (rc == ENA_XDP_NO_ENOUGH_QUEUES) {
		netif_err(adapter, drv, adapter->netdev,
			  "Failed to set xdp program, the Rx/Tx channel count should be at most half of the maximum allowed channel count. The current queue count (%d), the maximal queue count (%d)\n",
			  adapter->num_io_queues, adapter->max_num_io_queues);
		NL_SET_ERR_MSG_MOD(bpf->extack,
				   "Failed to set xdp program, there is no enough space for allocating XDP queues, Check the dmesg for more info");
		return -EINVAL;
	}

	return 0;
}

/* This is the main xdp callback, it's used by the kernel to set/unset the xdp
 * program as well as to query the current xdp program id.
 */
static int ena_xdp(struct net_device *netdev, struct netdev_bpf *bpf)
{
	switch (bpf->command) {
	case XDP_SETUP_PROG:
		return ena_xdp_set(netdev, bpf);
	default:
		return -EINVAL;
	}
	return 0;
}

static int ena_init_rx_cpu_rmap(struct ena_adapter *adapter)
{
#ifdef CONFIG_RFS_ACCEL
	u32 i;
	int rc;

	adapter->netdev->rx_cpu_rmap = alloc_irq_cpu_rmap(adapter->num_io_queues);
	if (!adapter->netdev->rx_cpu_rmap)
		return -ENOMEM;
	for (i = 0; i < adapter->num_io_queues; i++) {
		int irq_idx = ENA_IO_IRQ_IDX(i);

		rc = irq_cpu_rmap_add(adapter->netdev->rx_cpu_rmap,
				      pci_irq_vector(adapter->pdev, irq_idx));
		if (rc) {
			free_irq_cpu_rmap(adapter->netdev->rx_cpu_rmap);
			adapter->netdev->rx_cpu_rmap = NULL;
			return rc;
		}
	}
#endif /* CONFIG_RFS_ACCEL */
	return 0;
}

static void ena_init_io_rings_common(struct ena_adapter *adapter,
				     struct ena_ring *ring, u16 qid)
{
	ring->qid = qid;
	ring->pdev = adapter->pdev;
	ring->dev = &adapter->pdev->dev;
	ring->netdev = adapter->netdev;
	ring->napi = &adapter->ena_napi[qid].napi;
	ring->adapter = adapter;
	ring->ena_dev = adapter->ena_dev;
	ring->per_napi_packets = 0;
	ring->cpu = 0;
	ring->numa_node = 0;
	ring->no_interrupt_event_cnt = 0;
	u64_stats_init(&ring->syncp);
}

static void ena_init_io_rings(struct ena_adapter *adapter,
			      int first_index, int count)
{
	struct ena_com_dev *ena_dev;
	struct ena_ring *txr, *rxr;
	int i;

	ena_dev = adapter->ena_dev;

	for (i = first_index; i < first_index + count; i++) {
		txr = &adapter->tx_ring[i];
		rxr = &adapter->rx_ring[i];

		/* TX common ring state */
		ena_init_io_rings_common(adapter, txr, i);

		/* TX specific ring state */
		txr->ring_size = adapter->requested_tx_ring_size;
		txr->tx_max_header_size = ena_dev->tx_max_header_size;
		txr->tx_mem_queue_type = ena_dev->tx_mem_queue_type;
		txr->sgl_size = adapter->max_tx_sgl_size;
		txr->smoothed_interval =
			ena_com_get_nonadaptive_moderation_interval_tx(ena_dev);
		txr->disable_meta_caching = adapter->disable_meta_caching;
		spin_lock_init(&txr->xdp_tx_lock);

		/* Don't init RX queues for xdp queues */
		if (!ENA_IS_XDP_INDEX(adapter, i)) {
			/* RX common ring state */
			ena_init_io_rings_common(adapter, rxr, i);

			/* RX specific ring state */
			rxr->ring_size = adapter->requested_rx_ring_size;
			rxr->rx_copybreak = adapter->rx_copybreak;
			rxr->sgl_size = adapter->max_rx_sgl_size;
			rxr->smoothed_interval =
				ena_com_get_nonadaptive_moderation_interval_rx(ena_dev);
			rxr->empty_rx_queue = 0;
			rxr->rx_headroom = NET_SKB_PAD;
			adapter->ena_napi[i].dim.mode = DIM_CQ_PERIOD_MODE_START_FROM_EQE;
			rxr->xdp_ring = &adapter->tx_ring[i + adapter->num_io_queues];
		}
	}
}

/* ena_setup_tx_resources - allocate I/O Tx resources (Descriptors)
 * @adapter: network interface device structure
 * @qid: queue index
 *
 * Return 0 on success, negative on failure
 */
static int ena_setup_tx_resources(struct ena_adapter *adapter, int qid)
{
	struct ena_ring *tx_ring = &adapter->tx_ring[qid];
	struct ena_irq *ena_irq = &adapter->irq_tbl[ENA_IO_IRQ_IDX(qid)];
	int size, i, node;

	if (tx_ring->tx_buffer_info) {
		netif_err(adapter, ifup,
			  adapter->netdev, "tx_buffer_info info is not NULL");
		return -EEXIST;
	}

	size = sizeof(struct ena_tx_buffer) * tx_ring->ring_size;
	node = cpu_to_node(ena_irq->cpu);

	tx_ring->tx_buffer_info = vzalloc_node(size, node);
	if (!tx_ring->tx_buffer_info) {
		tx_ring->tx_buffer_info = vzalloc(size);
		if (!tx_ring->tx_buffer_info)
			goto err_tx_buffer_info;
	}

	size = sizeof(u16) * tx_ring->ring_size;
	tx_ring->free_ids = vzalloc_node(size, node);
	if (!tx_ring->free_ids) {
		tx_ring->free_ids = vzalloc(size);
		if (!tx_ring->free_ids)
			goto err_tx_free_ids;
	}

	size = tx_ring->tx_max_header_size;
	tx_ring->push_buf_intermediate_buf = vzalloc_node(size, node);
	if (!tx_ring->push_buf_intermediate_buf) {
		tx_ring->push_buf_intermediate_buf = vzalloc(size);
		if (!tx_ring->push_buf_intermediate_buf)
			goto err_push_buf_intermediate_buf;
	}

	/* Req id ring for TX out of order completions */
	for (i = 0; i < tx_ring->ring_size; i++)
		tx_ring->free_ids[i] = i;

	/* Reset tx statistics */
	memset(&tx_ring->tx_stats, 0x0, sizeof(tx_ring->tx_stats));

	tx_ring->next_to_use = 0;
	tx_ring->next_to_clean = 0;
	tx_ring->cpu = ena_irq->cpu;
	tx_ring->numa_node = node;
	return 0;

err_push_buf_intermediate_buf:
	vfree(tx_ring->free_ids);
	tx_ring->free_ids = NULL;
err_tx_free_ids:
	vfree(tx_ring->tx_buffer_info);
	tx_ring->tx_buffer_info = NULL;
err_tx_buffer_info:
	return -ENOMEM;
}

/* ena_free_tx_resources - Free I/O Tx Resources per Queue
 * @adapter: network interface device structure
 * @qid: queue index
 *
 * Free all transmit software resources
 */
static void ena_free_tx_resources(struct ena_adapter *adapter, int qid)
{
	struct ena_ring *tx_ring = &adapter->tx_ring[qid];

	vfree(tx_ring->tx_buffer_info);
	tx_ring->tx_buffer_info = NULL;

	vfree(tx_ring->free_ids);
	tx_ring->free_ids = NULL;

	vfree(tx_ring->push_buf_intermediate_buf);
	tx_ring->push_buf_intermediate_buf = NULL;
}

static int ena_setup_tx_resources_in_range(struct ena_adapter *adapter,
					   int first_index,
					   int count)
{
	int i, rc = 0;

	for (i = first_index; i < first_index + count; i++) {
		rc = ena_setup_tx_resources(adapter, i);
		if (rc)
			goto err_setup_tx;
	}

	return 0;

err_setup_tx:

	netif_err(adapter, ifup, adapter->netdev,
		  "Tx queue %d: allocation failed\n", i);

	/* rewind the index freeing the rings as we go */
	while (first_index < i--)
		ena_free_tx_resources(adapter, i);
	return rc;
}

static void ena_free_all_io_tx_resources_in_range(struct ena_adapter *adapter,
						  int first_index, int count)
{
	int i;

	for (i = first_index; i < first_index + count; i++)
		ena_free_tx_resources(adapter, i);
}

/* ena_free_all_io_tx_resources - Free I/O Tx Resources for All Queues
 * @adapter: board private structure
 *
 * Free all transmit software resources
 */
static void ena_free_all_io_tx_resources(struct ena_adapter *adapter)
{
	ena_free_all_io_tx_resources_in_range(adapter,
					      0,
					      adapter->xdp_num_queues +
					      adapter->num_io_queues);
}

/* ena_setup_rx_resources - allocate I/O Rx resources (Descriptors)
 * @adapter: network interface device structure
 * @qid: queue index
 *
 * Returns 0 on success, negative on failure
 */
static int ena_setup_rx_resources(struct ena_adapter *adapter,
				  u32 qid)
{
	struct ena_ring *rx_ring = &adapter->rx_ring[qid];
	struct ena_irq *ena_irq = &adapter->irq_tbl[ENA_IO_IRQ_IDX(qid)];
	int size, node, i;

	if (rx_ring->rx_buffer_info) {
		netif_err(adapter, ifup, adapter->netdev,
			  "rx_buffer_info is not NULL");
		return -EEXIST;
	}

	/* alloc extra element so in rx path
	 * we can always prefetch rx_info + 1
	 */
	size = sizeof(struct ena_rx_buffer) * (rx_ring->ring_size + 1);
	node = cpu_to_node(ena_irq->cpu);

	rx_ring->rx_buffer_info = vzalloc_node(size, node);
	if (!rx_ring->rx_buffer_info) {
		rx_ring->rx_buffer_info = vzalloc(size);
		if (!rx_ring->rx_buffer_info)
			return -ENOMEM;
	}

	size = sizeof(u16) * rx_ring->ring_size;
	rx_ring->free_ids = vzalloc_node(size, node);
	if (!rx_ring->free_ids) {
		rx_ring->free_ids = vzalloc(size);
		if (!rx_ring->free_ids) {
			vfree(rx_ring->rx_buffer_info);
			rx_ring->rx_buffer_info = NULL;
			return -ENOMEM;
		}
	}

	/* Req id ring for receiving RX pkts out of order */
	for (i = 0; i < rx_ring->ring_size; i++)
		rx_ring->free_ids[i] = i;

	/* Reset rx statistics */
	memset(&rx_ring->rx_stats, 0x0, sizeof(rx_ring->rx_stats));

	rx_ring->next_to_clean = 0;
	rx_ring->next_to_use = 0;
	rx_ring->cpu = ena_irq->cpu;
	rx_ring->numa_node = node;

	return 0;
}

/* ena_free_rx_resources - Free I/O Rx Resources
 * @adapter: network interface device structure
 * @qid: queue index
 *
 * Free all receive software resources
 */
static void ena_free_rx_resources(struct ena_adapter *adapter,
				  u32 qid)
{
	struct ena_ring *rx_ring = &adapter->rx_ring[qid];

	vfree(rx_ring->rx_buffer_info);
	rx_ring->rx_buffer_info = NULL;

	vfree(rx_ring->free_ids);
	rx_ring->free_ids = NULL;
}

/* ena_setup_all_rx_resources - allocate I/O Rx queues resources for all queues
 * @adapter: board private structure
 *
 * Return 0 on success, negative on failure
 */
static int ena_setup_all_rx_resources(struct ena_adapter *adapter)
{
	int i, rc = 0;

	for (i = 0; i < adapter->num_io_queues; i++) {
		rc = ena_setup_rx_resources(adapter, i);
		if (rc)
			goto err_setup_rx;
	}

	return 0;

err_setup_rx:

	netif_err(adapter, ifup, adapter->netdev,
		  "Rx queue %d: allocation failed\n", i);

	/* rewind the index freeing the rings as we go */
	while (i--)
		ena_free_rx_resources(adapter, i);
	return rc;
}

/* ena_free_all_io_rx_resources - Free I/O Rx Resources for All Queues
 * @adapter: board private structure
 *
 * Free all receive software resources
 */
static void ena_free_all_io_rx_resources(struct ena_adapter *adapter)
{
	int i;

	for (i = 0; i < adapter->num_io_queues; i++)
		ena_free_rx_resources(adapter, i);
}

static struct page *ena_alloc_map_page(struct ena_ring *rx_ring,
				       dma_addr_t *dma)
{
	struct page *page;

	/* This would allocate the page on the same NUMA node the executing code
	 * is running on.
	 */
	page = dev_alloc_page();
	if (!page) {
		ena_increase_stat(&rx_ring->rx_stats.page_alloc_fail, 1,
				  &rx_ring->syncp);
		return ERR_PTR(-ENOSPC);
	}

	/* To enable NIC-side port-mirroring, AKA SPAN port,
	 * we make the buffer readable from the nic as well
	 */
	*dma = dma_map_page(rx_ring->dev, page, 0, ENA_PAGE_SIZE,
			    DMA_BIDIRECTIONAL);
	if (unlikely(dma_mapping_error(rx_ring->dev, *dma))) {
		ena_increase_stat(&rx_ring->rx_stats.dma_mapping_err, 1,
				  &rx_ring->syncp);
		__free_page(page);
		return ERR_PTR(-EIO);
	}

	return page;
}

static int ena_alloc_rx_buffer(struct ena_ring *rx_ring,
			       struct ena_rx_buffer *rx_info)
{
	int headroom = rx_ring->rx_headroom;
	struct ena_com_buf *ena_buf;
	struct page *page;
	dma_addr_t dma;
	int tailroom;

	/* restore page offset value in case it has been changed by device */
	rx_info->page_offset = headroom;

	/* if previous allocated page is not used */
	if (unlikely(rx_info->page))
		return 0;

	/* We handle DMA here */
	page = ena_alloc_map_page(rx_ring, &dma);
	if (unlikely(IS_ERR(page)))
		return PTR_ERR(page);

	netif_dbg(rx_ring->adapter, rx_status, rx_ring->netdev,
		  "Allocate page %p, rx_info %p\n", page, rx_info);

	tailroom = SKB_DATA_ALIGN(sizeof(struct skb_shared_info));

	rx_info->page = page;
	ena_buf = &rx_info->ena_buf;
	ena_buf->paddr = dma + headroom;
	ena_buf->len = ENA_PAGE_SIZE - headroom - tailroom;

	return 0;
}

static void ena_unmap_rx_buff(struct ena_ring *rx_ring,
			      struct ena_rx_buffer *rx_info)
{
	struct ena_com_buf *ena_buf = &rx_info->ena_buf;

	dma_unmap_page(rx_ring->dev, ena_buf->paddr - rx_ring->rx_headroom,
		       ENA_PAGE_SIZE,
		       DMA_BIDIRECTIONAL);
}

static void ena_free_rx_page(struct ena_ring *rx_ring,
			     struct ena_rx_buffer *rx_info)
{
	struct page *page = rx_info->page;

	if (unlikely(!page)) {
		netif_warn(rx_ring->adapter, rx_err, rx_ring->netdev,
			   "Trying to free unallocated buffer\n");
		return;
	}

	ena_unmap_rx_buff(rx_ring, rx_info);

	__free_page(page);
	rx_info->page = NULL;
}

static int ena_refill_rx_bufs(struct ena_ring *rx_ring, u32 num)
{
	u16 next_to_use, req_id;
	u32 i;
	int rc;

	next_to_use = rx_ring->next_to_use;

	for (i = 0; i < num; i++) {
		struct ena_rx_buffer *rx_info;

		req_id = rx_ring->free_ids[next_to_use];

		rx_info = &rx_ring->rx_buffer_info[req_id];

		rc = ena_alloc_rx_buffer(rx_ring, rx_info);
		if (unlikely(rc < 0)) {
			netif_warn(rx_ring->adapter, rx_err, rx_ring->netdev,
				   "Failed to allocate buffer for rx queue %d\n",
				   rx_ring->qid);
			break;
		}
		rc = ena_com_add_single_rx_desc(rx_ring->ena_com_io_sq,
						&rx_info->ena_buf,
						req_id);
		if (unlikely(rc)) {
			netif_warn(rx_ring->adapter, rx_status, rx_ring->netdev,
				   "Failed to add buffer for rx queue %d\n",
				   rx_ring->qid);
			break;
		}
		next_to_use = ENA_RX_RING_IDX_NEXT(next_to_use,
						   rx_ring->ring_size);
	}

	if (unlikely(i < num)) {
		ena_increase_stat(&rx_ring->rx_stats.refil_partial, 1,
				  &rx_ring->syncp);
		netif_warn(rx_ring->adapter, rx_err, rx_ring->netdev,
			   "Refilled rx qid %d with only %d buffers (from %d)\n",
			   rx_ring->qid, i, num);
	}

	/* ena_com_write_sq_doorbell issues a wmb() */
	if (likely(i))
		ena_com_write_sq_doorbell(rx_ring->ena_com_io_sq);

	rx_ring->next_to_use = next_to_use;

	return i;
}

static void ena_free_rx_bufs(struct ena_adapter *adapter,
			     u32 qid)
{
	struct ena_ring *rx_ring = &adapter->rx_ring[qid];
	u32 i;

	for (i = 0; i < rx_ring->ring_size; i++) {
		struct ena_rx_buffer *rx_info = &rx_ring->rx_buffer_info[i];

		if (rx_info->page)
			ena_free_rx_page(rx_ring, rx_info);
	}
}

/* ena_refill_all_rx_bufs - allocate all queues Rx buffers
 * @adapter: board private structure
 */
static void ena_refill_all_rx_bufs(struct ena_adapter *adapter)
{
	struct ena_ring *rx_ring;
	int i, rc, bufs_num;

	for (i = 0; i < adapter->num_io_queues; i++) {
		rx_ring = &adapter->rx_ring[i];
		bufs_num = rx_ring->ring_size - 1;
		rc = ena_refill_rx_bufs(rx_ring, bufs_num);

		if (unlikely(rc != bufs_num))
			netif_warn(rx_ring->adapter, rx_status, rx_ring->netdev,
				   "Refilling Queue %d failed. allocated %d buffers from: %d\n",
				   i, rc, bufs_num);
	}
}

static void ena_free_all_rx_bufs(struct ena_adapter *adapter)
{
	int i;

	for (i = 0; i < adapter->num_io_queues; i++)
		ena_free_rx_bufs(adapter, i);
}

static void ena_unmap_tx_buff(struct ena_ring *tx_ring,
			      struct ena_tx_buffer *tx_info)
{
	struct ena_com_buf *ena_buf;
	u32 cnt;
	int i;

	ena_buf = tx_info->bufs;
	cnt = tx_info->num_of_bufs;

	if (unlikely(!cnt))
		return;

	if (tx_info->map_linear_data) {
		dma_unmap_single(tx_ring->dev,
				 dma_unmap_addr(ena_buf, paddr),
				 dma_unmap_len(ena_buf, len),
				 DMA_TO_DEVICE);
		ena_buf++;
		cnt--;
	}

	/* unmap remaining mapped pages */
	for (i = 0; i < cnt; i++) {
		dma_unmap_page(tx_ring->dev, dma_unmap_addr(ena_buf, paddr),
			       dma_unmap_len(ena_buf, len), DMA_TO_DEVICE);
		ena_buf++;
	}
}

/* ena_free_tx_bufs - Free Tx Buffers per Queue
 * @tx_ring: TX ring for which buffers be freed
 */
static void ena_free_tx_bufs(struct ena_ring *tx_ring)
{
	bool print_once = true;
	u32 i;

	for (i = 0; i < tx_ring->ring_size; i++) {
		struct ena_tx_buffer *tx_info = &tx_ring->tx_buffer_info[i];

		if (!tx_info->skb)
			continue;

		if (print_once) {
			netif_notice(tx_ring->adapter, ifdown, tx_ring->netdev,
				     "Free uncompleted tx skb qid %d idx 0x%x\n",
				     tx_ring->qid, i);
			print_once = false;
		} else {
			netif_dbg(tx_ring->adapter, ifdown, tx_ring->netdev,
				  "Free uncompleted tx skb qid %d idx 0x%x\n",
				  tx_ring->qid, i);
		}

		ena_unmap_tx_buff(tx_ring, tx_info);

		dev_kfree_skb_any(tx_info->skb);
	}
	netdev_tx_reset_queue(netdev_get_tx_queue(tx_ring->netdev,
						  tx_ring->qid));
}

static void ena_free_all_tx_bufs(struct ena_adapter *adapter)
{
	struct ena_ring *tx_ring;
	int i;

	for (i = 0; i < adapter->num_io_queues + adapter->xdp_num_queues; i++) {
		tx_ring = &adapter->tx_ring[i];
		ena_free_tx_bufs(tx_ring);
	}
}

static void ena_destroy_all_tx_queues(struct ena_adapter *adapter)
{
	u16 ena_qid;
	int i;

	for (i = 0; i < adapter->num_io_queues + adapter->xdp_num_queues; i++) {
		ena_qid = ENA_IO_TXQ_IDX(i);
		ena_com_destroy_io_queue(adapter->ena_dev, ena_qid);
	}
}

static void ena_destroy_all_rx_queues(struct ena_adapter *adapter)
{
	u16 ena_qid;
	int i;

	for (i = 0; i < adapter->num_io_queues; i++) {
		ena_qid = ENA_IO_RXQ_IDX(i);
		cancel_work_sync(&adapter->ena_napi[i].dim.work);
		ena_com_destroy_io_queue(adapter->ena_dev, ena_qid);
	}
}

static void ena_destroy_all_io_queues(struct ena_adapter *adapter)
{
	ena_destroy_all_tx_queues(adapter);
	ena_destroy_all_rx_queues(adapter);
}

static int handle_invalid_req_id(struct ena_ring *ring, u16 req_id,
				 struct ena_tx_buffer *tx_info, bool is_xdp)
{
	if (tx_info)
		netif_err(ring->adapter,
			  tx_done,
			  ring->netdev,
			  "tx_info doesn't have valid %s. qid %u req_id %u",
			   is_xdp ? "xdp frame" : "skb", ring->qid, req_id);
	else
		netif_err(ring->adapter,
			  tx_done,
			  ring->netdev,
			  "Invalid req_id %u in qid %u\n",
			  req_id, ring->qid);

	ena_increase_stat(&ring->tx_stats.bad_req_id, 1, &ring->syncp);
	ena_reset_device(ring->adapter, ENA_REGS_RESET_INV_TX_REQ_ID);

	return -EFAULT;
}

static int validate_tx_req_id(struct ena_ring *tx_ring, u16 req_id)
{
	struct ena_tx_buffer *tx_info;

	tx_info = &tx_ring->tx_buffer_info[req_id];
	if (likely(tx_info->skb))
		return 0;

	return handle_invalid_req_id(tx_ring, req_id, tx_info, false);
}

static int validate_xdp_req_id(struct ena_ring *xdp_ring, u16 req_id)
{
	struct ena_tx_buffer *tx_info;

	tx_info = &xdp_ring->tx_buffer_info[req_id];
	if (likely(tx_info->xdpf))
		return 0;

	return handle_invalid_req_id(xdp_ring, req_id, tx_info, true);
}

static int ena_clean_tx_irq(struct ena_ring *tx_ring, u32 budget)
{
	struct netdev_queue *txq;
	bool above_thresh;
	u32 tx_bytes = 0;
	u32 total_done = 0;
	u16 next_to_clean;
	u16 req_id;
	int tx_pkts = 0;
	int rc;

	next_to_clean = tx_ring->next_to_clean;
	txq = netdev_get_tx_queue(tx_ring->netdev, tx_ring->qid);

	while (tx_pkts < budget) {
		struct ena_tx_buffer *tx_info;
		struct sk_buff *skb;

		rc = ena_com_tx_comp_req_id_get(tx_ring->ena_com_io_cq,
						&req_id);
		if (rc) {
			if (unlikely(rc == -EINVAL))
				handle_invalid_req_id(tx_ring, req_id, NULL,
						      false);
			break;
		}

		/* validate that the request id points to a valid skb */
		rc = validate_tx_req_id(tx_ring, req_id);
		if (rc)
			break;

		tx_info = &tx_ring->tx_buffer_info[req_id];
		skb = tx_info->skb;

		/* prefetch skb_end_pointer() to speedup skb_shinfo(skb) */
		prefetch(&skb->end);

		tx_info->skb = NULL;
		tx_info->last_jiffies = 0;

		ena_unmap_tx_buff(tx_ring, tx_info);

		netif_dbg(tx_ring->adapter, tx_done, tx_ring->netdev,
			  "tx_poll: q %d skb %p completed\n", tx_ring->qid,
			  skb);

		tx_bytes += skb->len;
		dev_kfree_skb(skb);
		tx_pkts++;
		total_done += tx_info->tx_descs;

		tx_ring->free_ids[next_to_clean] = req_id;
		next_to_clean = ENA_TX_RING_IDX_NEXT(next_to_clean,
						     tx_ring->ring_size);
	}

	tx_ring->next_to_clean = next_to_clean;
	ena_com_comp_ack(tx_ring->ena_com_io_sq, total_done);
	ena_com_update_dev_comp_head(tx_ring->ena_com_io_cq);

	netdev_tx_completed_queue(txq, tx_pkts, tx_bytes);

	netif_dbg(tx_ring->adapter, tx_done, tx_ring->netdev,
		  "tx_poll: q %d done. total pkts: %d\n",
		  tx_ring->qid, tx_pkts);

	/* need to make the rings circular update visible to
	 * ena_start_xmit() before checking for netif_queue_stopped().
	 */
	smp_mb();

	above_thresh = ena_com_sq_have_enough_space(tx_ring->ena_com_io_sq,
						    ENA_TX_WAKEUP_THRESH);
	if (unlikely(netif_tx_queue_stopped(txq) && above_thresh)) {
		__netif_tx_lock(txq, smp_processor_id());
		above_thresh =
			ena_com_sq_have_enough_space(tx_ring->ena_com_io_sq,
						     ENA_TX_WAKEUP_THRESH);
		if (netif_tx_queue_stopped(txq) && above_thresh &&
		    test_bit(ENA_FLAG_DEV_UP, &tx_ring->adapter->flags)) {
			netif_tx_wake_queue(txq);
			ena_increase_stat(&tx_ring->tx_stats.queue_wakeup, 1,
					  &tx_ring->syncp);
		}
		__netif_tx_unlock(txq);
	}

	return tx_pkts;
}

static struct sk_buff *ena_alloc_skb(struct ena_ring *rx_ring, void *first_frag)
{
	struct sk_buff *skb;

	if (!first_frag)
		skb = napi_alloc_skb(rx_ring->napi, rx_ring->rx_copybreak);
	else
		skb = napi_build_skb(first_frag, ENA_PAGE_SIZE);

	if (unlikely(!skb)) {
		ena_increase_stat(&rx_ring->rx_stats.skb_alloc_fail, 1,
				  &rx_ring->syncp);

		netif_dbg(rx_ring->adapter, rx_err, rx_ring->netdev,
			  "Failed to allocate skb. first_frag %s\n",
			  first_frag ? "provided" : "not provided");
		return NULL;
	}

	return skb;
}

static struct sk_buff *ena_rx_skb(struct ena_ring *rx_ring,
				  struct ena_com_rx_buf_info *ena_bufs,
				  u32 descs,
				  u16 *next_to_clean)
{
	struct ena_rx_buffer *rx_info;
	struct ena_adapter *adapter;
	u16 len, req_id, buf = 0;
	struct sk_buff *skb;
	void *page_addr;
	u32 page_offset;
	void *data_addr;

	len = ena_bufs[buf].len;
	req_id = ena_bufs[buf].req_id;

	rx_info = &rx_ring->rx_buffer_info[req_id];

	if (unlikely(!rx_info->page)) {
		adapter = rx_ring->adapter;
		netif_err(adapter, rx_err, rx_ring->netdev,
			  "Page is NULL. qid %u req_id %u\n", rx_ring->qid, req_id);
		ena_increase_stat(&rx_ring->rx_stats.bad_req_id, 1, &rx_ring->syncp);
<<<<<<< HEAD
		adapter->reset_reason = ENA_REGS_RESET_INV_RX_REQ_ID;
		/* Make sure reset reason is set before triggering the reset */
		smp_mb__before_atomic();
		set_bit(ENA_FLAG_TRIGGER_RESET, &adapter->flags);
=======
		ena_reset_device(adapter, ENA_REGS_RESET_INV_RX_REQ_ID);
>>>>>>> eb3cdb58
		return NULL;
	}

	netif_dbg(rx_ring->adapter, rx_status, rx_ring->netdev,
		  "rx_info %p page %p\n",
		  rx_info, rx_info->page);

	/* save virt address of first buffer */
	page_addr = page_address(rx_info->page);
	page_offset = rx_info->page_offset;
	data_addr = page_addr + page_offset;

	prefetch(data_addr);

	if (len <= rx_ring->rx_copybreak) {
		skb = ena_alloc_skb(rx_ring, NULL);
		if (unlikely(!skb))
			return NULL;

		netif_dbg(rx_ring->adapter, rx_status, rx_ring->netdev,
			  "RX allocated small packet. len %d. data_len %d\n",
			  skb->len, skb->data_len);

		/* sync this buffer for CPU use */
		dma_sync_single_for_cpu(rx_ring->dev,
					dma_unmap_addr(&rx_info->ena_buf, paddr),
					len,
					DMA_FROM_DEVICE);
		skb_copy_to_linear_data(skb, data_addr, len);
		dma_sync_single_for_device(rx_ring->dev,
					   dma_unmap_addr(&rx_info->ena_buf, paddr),
					   len,
					   DMA_FROM_DEVICE);

		skb_put(skb, len);
		skb->protocol = eth_type_trans(skb, rx_ring->netdev);
		rx_ring->free_ids[*next_to_clean] = req_id;
		*next_to_clean = ENA_RX_RING_IDX_ADD(*next_to_clean, descs,
						     rx_ring->ring_size);
		return skb;
	}

	ena_unmap_rx_buff(rx_ring, rx_info);

	skb = ena_alloc_skb(rx_ring, page_addr);
	if (unlikely(!skb))
		return NULL;

	/* Populate skb's linear part */
	skb_reserve(skb, page_offset);
	skb_put(skb, len);
	skb->protocol = eth_type_trans(skb, rx_ring->netdev);

	do {
		netif_dbg(rx_ring->adapter, rx_status, rx_ring->netdev,
			  "RX skb updated. len %d. data_len %d\n",
			  skb->len, skb->data_len);

		rx_info->page = NULL;

		rx_ring->free_ids[*next_to_clean] = req_id;
		*next_to_clean =
			ENA_RX_RING_IDX_NEXT(*next_to_clean,
					     rx_ring->ring_size);
		if (likely(--descs == 0))
			break;

		buf++;
		len = ena_bufs[buf].len;
		req_id = ena_bufs[buf].req_id;

		rx_info = &rx_ring->rx_buffer_info[req_id];

		ena_unmap_rx_buff(rx_ring, rx_info);

		skb_add_rx_frag(skb, skb_shinfo(skb)->nr_frags, rx_info->page,
				rx_info->page_offset, len, ENA_PAGE_SIZE);

	} while (1);

	return skb;
}

/* ena_rx_checksum - indicate in skb if hw indicated a good cksum
 * @adapter: structure containing adapter specific data
 * @ena_rx_ctx: received packet context/metadata
 * @skb: skb currently being received and modified
 */
static void ena_rx_checksum(struct ena_ring *rx_ring,
				   struct ena_com_rx_ctx *ena_rx_ctx,
				   struct sk_buff *skb)
{
	/* Rx csum disabled */
	if (unlikely(!(rx_ring->netdev->features & NETIF_F_RXCSUM))) {
		skb->ip_summed = CHECKSUM_NONE;
		return;
	}

	/* For fragmented packets the checksum isn't valid */
	if (ena_rx_ctx->frag) {
		skb->ip_summed = CHECKSUM_NONE;
		return;
	}

	/* if IP and error */
	if (unlikely((ena_rx_ctx->l3_proto == ENA_ETH_IO_L3_PROTO_IPV4) &&
		     (ena_rx_ctx->l3_csum_err))) {
		/* ipv4 checksum error */
		skb->ip_summed = CHECKSUM_NONE;
		ena_increase_stat(&rx_ring->rx_stats.csum_bad, 1,
				  &rx_ring->syncp);
		netif_dbg(rx_ring->adapter, rx_err, rx_ring->netdev,
			  "RX IPv4 header checksum error\n");
		return;
	}

	/* if TCP/UDP */
	if (likely((ena_rx_ctx->l4_proto == ENA_ETH_IO_L4_PROTO_TCP) ||
		   (ena_rx_ctx->l4_proto == ENA_ETH_IO_L4_PROTO_UDP))) {
		if (unlikely(ena_rx_ctx->l4_csum_err)) {
			/* TCP/UDP checksum error */
			ena_increase_stat(&rx_ring->rx_stats.csum_bad, 1,
					  &rx_ring->syncp);
			netif_dbg(rx_ring->adapter, rx_err, rx_ring->netdev,
				  "RX L4 checksum error\n");
			skb->ip_summed = CHECKSUM_NONE;
			return;
		}

		if (likely(ena_rx_ctx->l4_csum_checked)) {
			skb->ip_summed = CHECKSUM_UNNECESSARY;
			ena_increase_stat(&rx_ring->rx_stats.csum_good, 1,
					  &rx_ring->syncp);
		} else {
			ena_increase_stat(&rx_ring->rx_stats.csum_unchecked, 1,
					  &rx_ring->syncp);
			skb->ip_summed = CHECKSUM_NONE;
		}
	} else {
		skb->ip_summed = CHECKSUM_NONE;
		return;
	}

}

static void ena_set_rx_hash(struct ena_ring *rx_ring,
			    struct ena_com_rx_ctx *ena_rx_ctx,
			    struct sk_buff *skb)
{
	enum pkt_hash_types hash_type;

	if (likely(rx_ring->netdev->features & NETIF_F_RXHASH)) {
		if (likely((ena_rx_ctx->l4_proto == ENA_ETH_IO_L4_PROTO_TCP) ||
			   (ena_rx_ctx->l4_proto == ENA_ETH_IO_L4_PROTO_UDP)))

			hash_type = PKT_HASH_TYPE_L4;
		else
			hash_type = PKT_HASH_TYPE_NONE;

		/* Override hash type if the packet is fragmented */
		if (ena_rx_ctx->frag)
			hash_type = PKT_HASH_TYPE_NONE;

		skb_set_hash(skb, ena_rx_ctx->hash, hash_type);
	}
}

static int ena_xdp_handle_buff(struct ena_ring *rx_ring, struct xdp_buff *xdp)
{
	struct ena_rx_buffer *rx_info;
	int ret;

	rx_info = &rx_ring->rx_buffer_info[rx_ring->ena_bufs[0].req_id];
	xdp_prepare_buff(xdp, page_address(rx_info->page),
			 rx_info->page_offset,
			 rx_ring->ena_bufs[0].len, false);
	/* If for some reason we received a bigger packet than
	 * we expect, then we simply drop it
	 */
	if (unlikely(rx_ring->ena_bufs[0].len > ENA_XDP_MAX_MTU))
		return ENA_XDP_DROP;

	ret = ena_xdp_execute(rx_ring, xdp);

	/* The xdp program might expand the headers */
	if (ret == ENA_XDP_PASS) {
		rx_info->page_offset = xdp->data - xdp->data_hard_start;
		rx_ring->ena_bufs[0].len = xdp->data_end - xdp->data;
	}

	return ret;
}
/* ena_clean_rx_irq - Cleanup RX irq
 * @rx_ring: RX ring to clean
 * @napi: napi handler
 * @budget: how many packets driver is allowed to clean
 *
 * Returns the number of cleaned buffers.
 */
static int ena_clean_rx_irq(struct ena_ring *rx_ring, struct napi_struct *napi,
			    u32 budget)
{
	u16 next_to_clean = rx_ring->next_to_clean;
	struct ena_com_rx_ctx ena_rx_ctx;
	struct ena_rx_buffer *rx_info;
	struct ena_adapter *adapter;
	u32 res_budget, work_done;
	int rx_copybreak_pkt = 0;
	int refill_threshold;
	struct sk_buff *skb;
	int refill_required;
	struct xdp_buff xdp;
	int xdp_flags = 0;
	int total_len = 0;
	int xdp_verdict;
	int rc = 0;
	int i;

	netif_dbg(rx_ring->adapter, rx_status, rx_ring->netdev,
		  "%s qid %d\n", __func__, rx_ring->qid);
	res_budget = budget;
	xdp_init_buff(&xdp, ENA_PAGE_SIZE, &rx_ring->xdp_rxq);

	do {
		xdp_verdict = ENA_XDP_PASS;
		skb = NULL;
		ena_rx_ctx.ena_bufs = rx_ring->ena_bufs;
		ena_rx_ctx.max_bufs = rx_ring->sgl_size;
		ena_rx_ctx.descs = 0;
		ena_rx_ctx.pkt_offset = 0;
		rc = ena_com_rx_pkt(rx_ring->ena_com_io_cq,
				    rx_ring->ena_com_io_sq,
				    &ena_rx_ctx);
		if (unlikely(rc))
			goto error;

		if (unlikely(ena_rx_ctx.descs == 0))
			break;

		/* First descriptor might have an offset set by the device */
		rx_info = &rx_ring->rx_buffer_info[rx_ring->ena_bufs[0].req_id];
		rx_info->page_offset += ena_rx_ctx.pkt_offset;

		netif_dbg(rx_ring->adapter, rx_status, rx_ring->netdev,
			  "rx_poll: q %d got packet from ena. descs #: %d l3 proto %d l4 proto %d hash: %x\n",
			  rx_ring->qid, ena_rx_ctx.descs, ena_rx_ctx.l3_proto,
			  ena_rx_ctx.l4_proto, ena_rx_ctx.hash);

		if (ena_xdp_present_ring(rx_ring))
			xdp_verdict = ena_xdp_handle_buff(rx_ring, &xdp);

		/* allocate skb and fill it */
		if (xdp_verdict == ENA_XDP_PASS)
			skb = ena_rx_skb(rx_ring,
					 rx_ring->ena_bufs,
					 ena_rx_ctx.descs,
					 &next_to_clean);

		if (unlikely(!skb)) {
			for (i = 0; i < ena_rx_ctx.descs; i++) {
				int req_id = rx_ring->ena_bufs[i].req_id;

				rx_ring->free_ids[next_to_clean] = req_id;
				next_to_clean =
					ENA_RX_RING_IDX_NEXT(next_to_clean,
							     rx_ring->ring_size);

				/* Packets was passed for transmission, unmap it
				 * from RX side.
				 */
				if (xdp_verdict & ENA_XDP_FORWARDED) {
					ena_unmap_rx_buff(rx_ring,
							  &rx_ring->rx_buffer_info[req_id]);
					rx_ring->rx_buffer_info[req_id].page = NULL;
				}
			}
			if (xdp_verdict != ENA_XDP_PASS) {
				xdp_flags |= xdp_verdict;
				total_len += ena_rx_ctx.ena_bufs[0].len;
				res_budget--;
				continue;
			}
			break;
		}

		ena_rx_checksum(rx_ring, &ena_rx_ctx, skb);

		ena_set_rx_hash(rx_ring, &ena_rx_ctx, skb);

		skb_record_rx_queue(skb, rx_ring->qid);

		if (rx_ring->ena_bufs[0].len <= rx_ring->rx_copybreak)
			rx_copybreak_pkt++;

		total_len += skb->len;

		napi_gro_receive(napi, skb);

		res_budget--;
	} while (likely(res_budget));

	work_done = budget - res_budget;
	rx_ring->per_napi_packets += work_done;
	u64_stats_update_begin(&rx_ring->syncp);
	rx_ring->rx_stats.bytes += total_len;
	rx_ring->rx_stats.cnt += work_done;
	rx_ring->rx_stats.rx_copybreak_pkt += rx_copybreak_pkt;
	u64_stats_update_end(&rx_ring->syncp);

	rx_ring->next_to_clean = next_to_clean;

	refill_required = ena_com_free_q_entries(rx_ring->ena_com_io_sq);
	refill_threshold =
		min_t(int, rx_ring->ring_size / ENA_RX_REFILL_THRESH_DIVIDER,
		      ENA_RX_REFILL_THRESH_PACKET);

	/* Optimization, try to batch new rx buffers */
	if (refill_required > refill_threshold) {
		ena_com_update_dev_comp_head(rx_ring->ena_com_io_cq);
		ena_refill_rx_bufs(rx_ring, refill_required);
	}

	if (xdp_flags & ENA_XDP_REDIRECT)
		xdp_do_flush_map();

	return work_done;

error:
	adapter = netdev_priv(rx_ring->netdev);

	if (rc == -ENOSPC) {
		ena_increase_stat(&rx_ring->rx_stats.bad_desc_num, 1,
				  &rx_ring->syncp);
		ena_reset_device(adapter, ENA_REGS_RESET_TOO_MANY_RX_DESCS);
	} else {
		ena_increase_stat(&rx_ring->rx_stats.bad_req_id, 1,
				  &rx_ring->syncp);
		ena_reset_device(adapter, ENA_REGS_RESET_INV_RX_REQ_ID);
	}
	return 0;
}

static void ena_dim_work(struct work_struct *w)
{
	struct dim *dim = container_of(w, struct dim, work);
	struct dim_cq_moder cur_moder =
		net_dim_get_rx_moderation(dim->mode, dim->profile_ix);
	struct ena_napi *ena_napi = container_of(dim, struct ena_napi, dim);

	ena_napi->rx_ring->smoothed_interval = cur_moder.usec;
	dim->state = DIM_START_MEASURE;
}

static void ena_adjust_adaptive_rx_intr_moderation(struct ena_napi *ena_napi)
{
	struct dim_sample dim_sample;
	struct ena_ring *rx_ring = ena_napi->rx_ring;

	if (!rx_ring->per_napi_packets)
		return;

	rx_ring->non_empty_napi_events++;

	dim_update_sample(rx_ring->non_empty_napi_events,
			  rx_ring->rx_stats.cnt,
			  rx_ring->rx_stats.bytes,
			  &dim_sample);

	net_dim(&ena_napi->dim, dim_sample);

	rx_ring->per_napi_packets = 0;
}

static void ena_unmask_interrupt(struct ena_ring *tx_ring,
					struct ena_ring *rx_ring)
{
	u32 rx_interval = tx_ring->smoothed_interval;
	struct ena_eth_io_intr_reg intr_reg;

	/* Rx ring can be NULL when for XDP tx queues which don't have an
	 * accompanying rx_ring pair.
	 */
	if (rx_ring)
		rx_interval = ena_com_get_adaptive_moderation_enabled(rx_ring->ena_dev) ?
			rx_ring->smoothed_interval :
			ena_com_get_nonadaptive_moderation_interval_rx(rx_ring->ena_dev);

	/* Update intr register: rx intr delay,
	 * tx intr delay and interrupt unmask
	 */
	ena_com_update_intr_reg(&intr_reg,
				rx_interval,
				tx_ring->smoothed_interval,
				true);

	ena_increase_stat(&tx_ring->tx_stats.unmask_interrupt, 1,
			  &tx_ring->syncp);

	/* It is a shared MSI-X.
	 * Tx and Rx CQ have pointer to it.
	 * So we use one of them to reach the intr reg
	 * The Tx ring is used because the rx_ring is NULL for XDP queues
	 */
	ena_com_unmask_intr(tx_ring->ena_com_io_cq, &intr_reg);
}

static void ena_update_ring_numa_node(struct ena_ring *tx_ring,
					     struct ena_ring *rx_ring)
{
	int cpu = get_cpu();
	int numa_node;

	/* Check only one ring since the 2 rings are running on the same cpu */
	if (likely(tx_ring->cpu == cpu))
		goto out;

	tx_ring->cpu = cpu;
	if (rx_ring)
		rx_ring->cpu = cpu;

	numa_node = cpu_to_node(cpu);

	if (likely(tx_ring->numa_node == numa_node))
		goto out;

	put_cpu();

	if (numa_node != NUMA_NO_NODE) {
		ena_com_update_numa_node(tx_ring->ena_com_io_cq, numa_node);
		tx_ring->numa_node = numa_node;
		if (rx_ring) {
			rx_ring->numa_node = numa_node;
			ena_com_update_numa_node(rx_ring->ena_com_io_cq,
						 numa_node);
		}
	}

	return;
out:
	put_cpu();
}

static int ena_clean_xdp_irq(struct ena_ring *xdp_ring, u32 budget)
{
	u32 total_done = 0;
	u16 next_to_clean;
	int tx_pkts = 0;
	u16 req_id;
	int rc;

	if (unlikely(!xdp_ring))
		return 0;
	next_to_clean = xdp_ring->next_to_clean;

	while (tx_pkts < budget) {
		struct ena_tx_buffer *tx_info;
		struct xdp_frame *xdpf;

		rc = ena_com_tx_comp_req_id_get(xdp_ring->ena_com_io_cq,
						&req_id);
		if (rc) {
			if (unlikely(rc == -EINVAL))
				handle_invalid_req_id(xdp_ring, req_id, NULL,
						      true);
			break;
		}

		/* validate that the request id points to a valid xdp_frame */
		rc = validate_xdp_req_id(xdp_ring, req_id);
		if (rc)
			break;

		tx_info = &xdp_ring->tx_buffer_info[req_id];
		xdpf = tx_info->xdpf;

		tx_info->xdpf = NULL;
		tx_info->last_jiffies = 0;
		ena_unmap_tx_buff(xdp_ring, tx_info);

		netif_dbg(xdp_ring->adapter, tx_done, xdp_ring->netdev,
			  "tx_poll: q %d skb %p completed\n", xdp_ring->qid,
			  xdpf);

		tx_pkts++;
		total_done += tx_info->tx_descs;

		xdp_return_frame(xdpf);
		xdp_ring->free_ids[next_to_clean] = req_id;
		next_to_clean = ENA_TX_RING_IDX_NEXT(next_to_clean,
						     xdp_ring->ring_size);
	}

	xdp_ring->next_to_clean = next_to_clean;
	ena_com_comp_ack(xdp_ring->ena_com_io_sq, total_done);
	ena_com_update_dev_comp_head(xdp_ring->ena_com_io_cq);

	netif_dbg(xdp_ring->adapter, tx_done, xdp_ring->netdev,
		  "tx_poll: q %d done. total pkts: %d\n",
		  xdp_ring->qid, tx_pkts);

	return tx_pkts;
}

static int ena_io_poll(struct napi_struct *napi, int budget)
{
	struct ena_napi *ena_napi = container_of(napi, struct ena_napi, napi);
	struct ena_ring *tx_ring, *rx_ring;
	int tx_work_done;
	int rx_work_done = 0;
	int tx_budget;
	int napi_comp_call = 0;
	int ret;

	tx_ring = ena_napi->tx_ring;
	rx_ring = ena_napi->rx_ring;

	tx_budget = tx_ring->ring_size / ENA_TX_POLL_BUDGET_DIVIDER;

	if (!test_bit(ENA_FLAG_DEV_UP, &tx_ring->adapter->flags) ||
	    test_bit(ENA_FLAG_TRIGGER_RESET, &tx_ring->adapter->flags)) {
		napi_complete_done(napi, 0);
		return 0;
	}

	tx_work_done = ena_clean_tx_irq(tx_ring, tx_budget);
	/* On netpoll the budget is zero and the handler should only clean the
	 * tx completions.
	 */
	if (likely(budget))
		rx_work_done = ena_clean_rx_irq(rx_ring, napi, budget);

	/* If the device is about to reset or down, avoid unmask
	 * the interrupt and return 0 so NAPI won't reschedule
	 */
	if (unlikely(!test_bit(ENA_FLAG_DEV_UP, &tx_ring->adapter->flags) ||
		     test_bit(ENA_FLAG_TRIGGER_RESET, &tx_ring->adapter->flags))) {
		napi_complete_done(napi, 0);
		ret = 0;

	} else if ((budget > rx_work_done) && (tx_budget > tx_work_done)) {
		napi_comp_call = 1;

		/* Update numa and unmask the interrupt only when schedule
		 * from the interrupt context (vs from sk_busy_loop)
		 */
		if (napi_complete_done(napi, rx_work_done) &&
		    READ_ONCE(ena_napi->interrupts_masked)) {
			smp_rmb(); /* make sure interrupts_masked is read */
			WRITE_ONCE(ena_napi->interrupts_masked, false);
			/* We apply adaptive moderation on Rx path only.
			 * Tx uses static interrupt moderation.
			 */
			if (ena_com_get_adaptive_moderation_enabled(rx_ring->ena_dev))
				ena_adjust_adaptive_rx_intr_moderation(ena_napi);

			ena_update_ring_numa_node(tx_ring, rx_ring);
			ena_unmask_interrupt(tx_ring, rx_ring);
		}

		ret = rx_work_done;
	} else {
		ret = budget;
	}

	u64_stats_update_begin(&tx_ring->syncp);
	tx_ring->tx_stats.napi_comp += napi_comp_call;
	tx_ring->tx_stats.tx_poll++;
	u64_stats_update_end(&tx_ring->syncp);

	tx_ring->tx_stats.last_napi_jiffies = jiffies;

	return ret;
}

static irqreturn_t ena_intr_msix_mgmnt(int irq, void *data)
{
	struct ena_adapter *adapter = (struct ena_adapter *)data;

	ena_com_admin_q_comp_intr_handler(adapter->ena_dev);

	/* Don't call the aenq handler before probe is done */
	if (likely(test_bit(ENA_FLAG_DEVICE_RUNNING, &adapter->flags)))
		ena_com_aenq_intr_handler(adapter->ena_dev, data);

	return IRQ_HANDLED;
}

/* ena_intr_msix_io - MSI-X Interrupt Handler for Tx/Rx
 * @irq: interrupt number
 * @data: pointer to a network interface private napi device structure
 */
static irqreturn_t ena_intr_msix_io(int irq, void *data)
{
	struct ena_napi *ena_napi = data;

	/* Used to check HW health */
	WRITE_ONCE(ena_napi->first_interrupt, true);

	WRITE_ONCE(ena_napi->interrupts_masked, true);
	smp_wmb(); /* write interrupts_masked before calling napi */

	napi_schedule_irqoff(&ena_napi->napi);

	return IRQ_HANDLED;
}

/* Reserve a single MSI-X vector for management (admin + aenq).
 * plus reserve one vector for each potential io queue.
 * the number of potential io queues is the minimum of what the device
 * supports and the number of vCPUs.
 */
static int ena_enable_msix(struct ena_adapter *adapter)
{
	int msix_vecs, irq_cnt;

	if (test_bit(ENA_FLAG_MSIX_ENABLED, &adapter->flags)) {
		netif_err(adapter, probe, adapter->netdev,
			  "Error, MSI-X is already enabled\n");
		return -EPERM;
	}

	/* Reserved the max msix vectors we might need */
	msix_vecs = ENA_MAX_MSIX_VEC(adapter->max_num_io_queues);
	netif_dbg(adapter, probe, adapter->netdev,
		  "Trying to enable MSI-X, vectors %d\n", msix_vecs);

	irq_cnt = pci_alloc_irq_vectors(adapter->pdev, ENA_MIN_MSIX_VEC,
					msix_vecs, PCI_IRQ_MSIX);

	if (irq_cnt < 0) {
		netif_err(adapter, probe, adapter->netdev,
			  "Failed to enable MSI-X. irq_cnt %d\n", irq_cnt);
		return -ENOSPC;
	}

	if (irq_cnt != msix_vecs) {
		netif_notice(adapter, probe, adapter->netdev,
			     "Enable only %d MSI-X (out of %d), reduce the number of queues\n",
			     irq_cnt, msix_vecs);
		adapter->num_io_queues = irq_cnt - ENA_ADMIN_MSIX_VEC;
	}

	if (ena_init_rx_cpu_rmap(adapter))
		netif_warn(adapter, probe, adapter->netdev,
			   "Failed to map IRQs to CPUs\n");

	adapter->msix_vecs = irq_cnt;
	set_bit(ENA_FLAG_MSIX_ENABLED, &adapter->flags);

	return 0;
}

static void ena_setup_mgmnt_intr(struct ena_adapter *adapter)
{
	u32 cpu;

	snprintf(adapter->irq_tbl[ENA_MGMNT_IRQ_IDX].name,
		 ENA_IRQNAME_SIZE, "ena-mgmnt@pci:%s",
		 pci_name(adapter->pdev));
	adapter->irq_tbl[ENA_MGMNT_IRQ_IDX].handler =
		ena_intr_msix_mgmnt;
	adapter->irq_tbl[ENA_MGMNT_IRQ_IDX].data = adapter;
	adapter->irq_tbl[ENA_MGMNT_IRQ_IDX].vector =
		pci_irq_vector(adapter->pdev, ENA_MGMNT_IRQ_IDX);
	cpu = cpumask_first(cpu_online_mask);
	adapter->irq_tbl[ENA_MGMNT_IRQ_IDX].cpu = cpu;
	cpumask_set_cpu(cpu,
			&adapter->irq_tbl[ENA_MGMNT_IRQ_IDX].affinity_hint_mask);
}

static void ena_setup_io_intr(struct ena_adapter *adapter)
{
	struct net_device *netdev;
	int irq_idx, i, cpu;
	int io_queue_count;

	netdev = adapter->netdev;
	io_queue_count = adapter->num_io_queues + adapter->xdp_num_queues;

	for (i = 0; i < io_queue_count; i++) {
		irq_idx = ENA_IO_IRQ_IDX(i);
		cpu = i % num_online_cpus();

		snprintf(adapter->irq_tbl[irq_idx].name, ENA_IRQNAME_SIZE,
			 "%s-Tx-Rx-%d", netdev->name, i);
		adapter->irq_tbl[irq_idx].handler = ena_intr_msix_io;
		adapter->irq_tbl[irq_idx].data = &adapter->ena_napi[i];
		adapter->irq_tbl[irq_idx].vector =
			pci_irq_vector(adapter->pdev, irq_idx);
		adapter->irq_tbl[irq_idx].cpu = cpu;

		cpumask_set_cpu(cpu,
				&adapter->irq_tbl[irq_idx].affinity_hint_mask);
	}
}

static int ena_request_mgmnt_irq(struct ena_adapter *adapter)
{
	unsigned long flags = 0;
	struct ena_irq *irq;
	int rc;

	irq = &adapter->irq_tbl[ENA_MGMNT_IRQ_IDX];
	rc = request_irq(irq->vector, irq->handler, flags, irq->name,
			 irq->data);
	if (rc) {
		netif_err(adapter, probe, adapter->netdev,
			  "Failed to request admin irq\n");
		return rc;
	}

	netif_dbg(adapter, probe, adapter->netdev,
		  "Set affinity hint of mgmnt irq.to 0x%lx (irq vector: %d)\n",
		  irq->affinity_hint_mask.bits[0], irq->vector);

	irq_set_affinity_hint(irq->vector, &irq->affinity_hint_mask);

	return rc;
}

static int ena_request_io_irq(struct ena_adapter *adapter)
{
	u32 io_queue_count = adapter->num_io_queues + adapter->xdp_num_queues;
	unsigned long flags = 0;
	struct ena_irq *irq;
	int rc = 0, i, k;

	if (!test_bit(ENA_FLAG_MSIX_ENABLED, &adapter->flags)) {
		netif_err(adapter, ifup, adapter->netdev,
			  "Failed to request I/O IRQ: MSI-X is not enabled\n");
		return -EINVAL;
	}

	for (i = ENA_IO_IRQ_FIRST_IDX; i < ENA_MAX_MSIX_VEC(io_queue_count); i++) {
		irq = &adapter->irq_tbl[i];
		rc = request_irq(irq->vector, irq->handler, flags, irq->name,
				 irq->data);
		if (rc) {
			netif_err(adapter, ifup, adapter->netdev,
				  "Failed to request I/O IRQ. index %d rc %d\n",
				   i, rc);
			goto err;
		}

		netif_dbg(adapter, ifup, adapter->netdev,
			  "Set affinity hint of irq. index %d to 0x%lx (irq vector: %d)\n",
			  i, irq->affinity_hint_mask.bits[0], irq->vector);

		irq_set_affinity_hint(irq->vector, &irq->affinity_hint_mask);
	}

	return rc;

err:
	for (k = ENA_IO_IRQ_FIRST_IDX; k < i; k++) {
		irq = &adapter->irq_tbl[k];
		free_irq(irq->vector, irq->data);
	}

	return rc;
}

static void ena_free_mgmnt_irq(struct ena_adapter *adapter)
{
	struct ena_irq *irq;

	irq = &adapter->irq_tbl[ENA_MGMNT_IRQ_IDX];
	synchronize_irq(irq->vector);
	irq_set_affinity_hint(irq->vector, NULL);
	free_irq(irq->vector, irq->data);
}

static void ena_free_io_irq(struct ena_adapter *adapter)
{
	u32 io_queue_count = adapter->num_io_queues + adapter->xdp_num_queues;
	struct ena_irq *irq;
	int i;

#ifdef CONFIG_RFS_ACCEL
	if (adapter->msix_vecs >= 1) {
		free_irq_cpu_rmap(adapter->netdev->rx_cpu_rmap);
		adapter->netdev->rx_cpu_rmap = NULL;
	}
#endif /* CONFIG_RFS_ACCEL */

	for (i = ENA_IO_IRQ_FIRST_IDX; i < ENA_MAX_MSIX_VEC(io_queue_count); i++) {
		irq = &adapter->irq_tbl[i];
		irq_set_affinity_hint(irq->vector, NULL);
		free_irq(irq->vector, irq->data);
	}
}

static void ena_disable_msix(struct ena_adapter *adapter)
{
	if (test_and_clear_bit(ENA_FLAG_MSIX_ENABLED, &adapter->flags))
		pci_free_irq_vectors(adapter->pdev);
}

static void ena_disable_io_intr_sync(struct ena_adapter *adapter)
{
	u32 io_queue_count = adapter->num_io_queues + adapter->xdp_num_queues;
	int i;

	if (!netif_running(adapter->netdev))
		return;

	for (i = ENA_IO_IRQ_FIRST_IDX; i < ENA_MAX_MSIX_VEC(io_queue_count); i++)
		synchronize_irq(adapter->irq_tbl[i].vector);
}

static void ena_del_napi_in_range(struct ena_adapter *adapter,
				  int first_index,
				  int count)
{
	int i;

	for (i = first_index; i < first_index + count; i++) {
		netif_napi_del(&adapter->ena_napi[i].napi);

		WARN_ON(!ENA_IS_XDP_INDEX(adapter, i) &&
			adapter->ena_napi[i].xdp_ring);
	}
}

static void ena_init_napi_in_range(struct ena_adapter *adapter,
				   int first_index, int count)
{
	int i;

	for (i = first_index; i < first_index + count; i++) {
		struct ena_napi *napi = &adapter->ena_napi[i];

		netif_napi_add(adapter->netdev, &napi->napi,
			       ENA_IS_XDP_INDEX(adapter, i) ? ena_xdp_io_poll : ena_io_poll);

		if (!ENA_IS_XDP_INDEX(adapter, i)) {
			napi->rx_ring = &adapter->rx_ring[i];
			napi->tx_ring = &adapter->tx_ring[i];
		} else {
			napi->xdp_ring = &adapter->tx_ring[i];
		}
		napi->qid = i;
	}
}

static void ena_napi_disable_in_range(struct ena_adapter *adapter,
				      int first_index,
				      int count)
{
	int i;

	for (i = first_index; i < first_index + count; i++)
		napi_disable(&adapter->ena_napi[i].napi);
}

static void ena_napi_enable_in_range(struct ena_adapter *adapter,
				     int first_index,
				     int count)
{
	int i;

	for (i = first_index; i < first_index + count; i++)
		napi_enable(&adapter->ena_napi[i].napi);
}

/* Configure the Rx forwarding */
static int ena_rss_configure(struct ena_adapter *adapter)
{
	struct ena_com_dev *ena_dev = adapter->ena_dev;
	int rc;

	/* In case the RSS table wasn't initialized by probe */
	if (!ena_dev->rss.tbl_log_size) {
		rc = ena_rss_init_default(adapter);
		if (rc && (rc != -EOPNOTSUPP)) {
			netif_err(adapter, ifup, adapter->netdev,
				  "Failed to init RSS rc: %d\n", rc);
			return rc;
		}
	}

	/* Set indirect table */
	rc = ena_com_indirect_table_set(ena_dev);
	if (unlikely(rc && rc != -EOPNOTSUPP))
		return rc;

	/* Configure hash function (if supported) */
	rc = ena_com_set_hash_function(ena_dev);
	if (unlikely(rc && (rc != -EOPNOTSUPP)))
		return rc;

	/* Configure hash inputs (if supported) */
	rc = ena_com_set_hash_ctrl(ena_dev);
	if (unlikely(rc && (rc != -EOPNOTSUPP)))
		return rc;

	return 0;
}

static int ena_up_complete(struct ena_adapter *adapter)
{
	int rc;

	rc = ena_rss_configure(adapter);
	if (rc)
		return rc;

	ena_change_mtu(adapter->netdev, adapter->netdev->mtu);

	ena_refill_all_rx_bufs(adapter);

	/* enable transmits */
	netif_tx_start_all_queues(adapter->netdev);

	ena_napi_enable_in_range(adapter,
				 0,
				 adapter->xdp_num_queues + adapter->num_io_queues);

	return 0;
}

static int ena_create_io_tx_queue(struct ena_adapter *adapter, int qid)
{
	struct ena_com_create_io_ctx ctx;
	struct ena_com_dev *ena_dev;
	struct ena_ring *tx_ring;
	u32 msix_vector;
	u16 ena_qid;
	int rc;

	ena_dev = adapter->ena_dev;

	tx_ring = &adapter->tx_ring[qid];
	msix_vector = ENA_IO_IRQ_IDX(qid);
	ena_qid = ENA_IO_TXQ_IDX(qid);

	memset(&ctx, 0x0, sizeof(ctx));

	ctx.direction = ENA_COM_IO_QUEUE_DIRECTION_TX;
	ctx.qid = ena_qid;
	ctx.mem_queue_type = ena_dev->tx_mem_queue_type;
	ctx.msix_vector = msix_vector;
	ctx.queue_size = tx_ring->ring_size;
	ctx.numa_node = tx_ring->numa_node;

	rc = ena_com_create_io_queue(ena_dev, &ctx);
	if (rc) {
		netif_err(adapter, ifup, adapter->netdev,
			  "Failed to create I/O TX queue num %d rc: %d\n",
			  qid, rc);
		return rc;
	}

	rc = ena_com_get_io_handlers(ena_dev, ena_qid,
				     &tx_ring->ena_com_io_sq,
				     &tx_ring->ena_com_io_cq);
	if (rc) {
		netif_err(adapter, ifup, adapter->netdev,
			  "Failed to get TX queue handlers. TX queue num %d rc: %d\n",
			  qid, rc);
		ena_com_destroy_io_queue(ena_dev, ena_qid);
		return rc;
	}

	ena_com_update_numa_node(tx_ring->ena_com_io_cq, ctx.numa_node);
	return rc;
}

static int ena_create_io_tx_queues_in_range(struct ena_adapter *adapter,
					    int first_index, int count)
{
	struct ena_com_dev *ena_dev = adapter->ena_dev;
	int rc, i;

	for (i = first_index; i < first_index + count; i++) {
		rc = ena_create_io_tx_queue(adapter, i);
		if (rc)
			goto create_err;
	}

	return 0;

create_err:
	while (i-- > first_index)
		ena_com_destroy_io_queue(ena_dev, ENA_IO_TXQ_IDX(i));

	return rc;
}

static int ena_create_io_rx_queue(struct ena_adapter *adapter, int qid)
{
	struct ena_com_dev *ena_dev;
	struct ena_com_create_io_ctx ctx;
	struct ena_ring *rx_ring;
	u32 msix_vector;
	u16 ena_qid;
	int rc;

	ena_dev = adapter->ena_dev;

	rx_ring = &adapter->rx_ring[qid];
	msix_vector = ENA_IO_IRQ_IDX(qid);
	ena_qid = ENA_IO_RXQ_IDX(qid);

	memset(&ctx, 0x0, sizeof(ctx));

	ctx.qid = ena_qid;
	ctx.direction = ENA_COM_IO_QUEUE_DIRECTION_RX;
	ctx.mem_queue_type = ENA_ADMIN_PLACEMENT_POLICY_HOST;
	ctx.msix_vector = msix_vector;
	ctx.queue_size = rx_ring->ring_size;
	ctx.numa_node = rx_ring->numa_node;

	rc = ena_com_create_io_queue(ena_dev, &ctx);
	if (rc) {
		netif_err(adapter, ifup, adapter->netdev,
			  "Failed to create I/O RX queue num %d rc: %d\n",
			  qid, rc);
		return rc;
	}

	rc = ena_com_get_io_handlers(ena_dev, ena_qid,
				     &rx_ring->ena_com_io_sq,
				     &rx_ring->ena_com_io_cq);
	if (rc) {
		netif_err(adapter, ifup, adapter->netdev,
			  "Failed to get RX queue handlers. RX queue num %d rc: %d\n",
			  qid, rc);
		goto err;
	}

	ena_com_update_numa_node(rx_ring->ena_com_io_cq, ctx.numa_node);

	return rc;
err:
	ena_com_destroy_io_queue(ena_dev, ena_qid);
	return rc;
}

static int ena_create_all_io_rx_queues(struct ena_adapter *adapter)
{
	struct ena_com_dev *ena_dev = adapter->ena_dev;
	int rc, i;

	for (i = 0; i < adapter->num_io_queues; i++) {
		rc = ena_create_io_rx_queue(adapter, i);
		if (rc)
			goto create_err;
		INIT_WORK(&adapter->ena_napi[i].dim.work, ena_dim_work);
	}

	return 0;

create_err:
	while (i--) {
		cancel_work_sync(&adapter->ena_napi[i].dim.work);
		ena_com_destroy_io_queue(ena_dev, ENA_IO_RXQ_IDX(i));
	}

	return rc;
}

static void set_io_rings_size(struct ena_adapter *adapter,
			      int new_tx_size,
			      int new_rx_size)
{
	int i;

	for (i = 0; i < adapter->num_io_queues; i++) {
		adapter->tx_ring[i].ring_size = new_tx_size;
		adapter->rx_ring[i].ring_size = new_rx_size;
	}
}

/* This function allows queue allocation to backoff when the system is
 * low on memory. If there is not enough memory to allocate io queues
 * the driver will try to allocate smaller queues.
 *
 * The backoff algorithm is as follows:
 *  1. Try to allocate TX and RX and if successful.
 *  1.1. return success
 *
 *  2. Divide by 2 the size of the larger of RX and TX queues (or both if their size is the same).
 *
 *  3. If TX or RX is smaller than 256
 *  3.1. return failure.
 *  4. else
 *  4.1. go back to 1.
 */
static int create_queues_with_size_backoff(struct ena_adapter *adapter)
{
	int rc, cur_rx_ring_size, cur_tx_ring_size;
	int new_rx_ring_size, new_tx_ring_size;

	/* current queue sizes might be set to smaller than the requested
	 * ones due to past queue allocation failures.
	 */
	set_io_rings_size(adapter, adapter->requested_tx_ring_size,
			  adapter->requested_rx_ring_size);

	while (1) {
		if (ena_xdp_present(adapter)) {
			rc = ena_setup_and_create_all_xdp_queues(adapter);

			if (rc)
				goto err_setup_tx;
		}
		rc = ena_setup_tx_resources_in_range(adapter,
						     0,
						     adapter->num_io_queues);
		if (rc)
			goto err_setup_tx;

		rc = ena_create_io_tx_queues_in_range(adapter,
						      0,
						      adapter->num_io_queues);
		if (rc)
			goto err_create_tx_queues;

		rc = ena_setup_all_rx_resources(adapter);
		if (rc)
			goto err_setup_rx;

		rc = ena_create_all_io_rx_queues(adapter);
		if (rc)
			goto err_create_rx_queues;

		return 0;

err_create_rx_queues:
		ena_free_all_io_rx_resources(adapter);
err_setup_rx:
		ena_destroy_all_tx_queues(adapter);
err_create_tx_queues:
		ena_free_all_io_tx_resources(adapter);
err_setup_tx:
		if (rc != -ENOMEM) {
			netif_err(adapter, ifup, adapter->netdev,
				  "Queue creation failed with error code %d\n",
				  rc);
			return rc;
		}

		cur_tx_ring_size = adapter->tx_ring[0].ring_size;
		cur_rx_ring_size = adapter->rx_ring[0].ring_size;

		netif_err(adapter, ifup, adapter->netdev,
			  "Not enough memory to create queues with sizes TX=%d, RX=%d\n",
			  cur_tx_ring_size, cur_rx_ring_size);

		new_tx_ring_size = cur_tx_ring_size;
		new_rx_ring_size = cur_rx_ring_size;

		/* Decrease the size of the larger queue, or
		 * decrease both if they are the same size.
		 */
		if (cur_rx_ring_size <= cur_tx_ring_size)
			new_tx_ring_size = cur_tx_ring_size / 2;
		if (cur_rx_ring_size >= cur_tx_ring_size)
			new_rx_ring_size = cur_rx_ring_size / 2;

		if (new_tx_ring_size < ENA_MIN_RING_SIZE ||
		    new_rx_ring_size < ENA_MIN_RING_SIZE) {
			netif_err(adapter, ifup, adapter->netdev,
				  "Queue creation failed with the smallest possible queue size of %d for both queues. Not retrying with smaller queues\n",
				  ENA_MIN_RING_SIZE);
			return rc;
		}

		netif_err(adapter, ifup, adapter->netdev,
			  "Retrying queue creation with sizes TX=%d, RX=%d\n",
			  new_tx_ring_size,
			  new_rx_ring_size);

		set_io_rings_size(adapter, new_tx_ring_size,
				  new_rx_ring_size);
	}
}

static int ena_up(struct ena_adapter *adapter)
{
	int io_queue_count, rc, i;

	netif_dbg(adapter, ifup, adapter->netdev, "%s\n", __func__);

	io_queue_count = adapter->num_io_queues + adapter->xdp_num_queues;
	ena_setup_io_intr(adapter);

	/* napi poll functions should be initialized before running
	 * request_irq(), to handle a rare condition where there is a pending
	 * interrupt, causing the ISR to fire immediately while the poll
	 * function wasn't set yet, causing a null dereference
	 */
	ena_init_napi_in_range(adapter, 0, io_queue_count);

	rc = ena_request_io_irq(adapter);
	if (rc)
		goto err_req_irq;

	rc = create_queues_with_size_backoff(adapter);
	if (rc)
		goto err_create_queues_with_backoff;

	rc = ena_up_complete(adapter);
	if (rc)
		goto err_up;

	if (test_bit(ENA_FLAG_LINK_UP, &adapter->flags))
		netif_carrier_on(adapter->netdev);

	ena_increase_stat(&adapter->dev_stats.interface_up, 1,
			  &adapter->syncp);

	set_bit(ENA_FLAG_DEV_UP, &adapter->flags);

	/* Enable completion queues interrupt */
	for (i = 0; i < adapter->num_io_queues; i++)
		ena_unmask_interrupt(&adapter->tx_ring[i],
				     &adapter->rx_ring[i]);

	/* schedule napi in case we had pending packets
	 * from the last time we disable napi
	 */
	for (i = 0; i < io_queue_count; i++)
		napi_schedule(&adapter->ena_napi[i].napi);

	return rc;

err_up:
	ena_destroy_all_tx_queues(adapter);
	ena_free_all_io_tx_resources(adapter);
	ena_destroy_all_rx_queues(adapter);
	ena_free_all_io_rx_resources(adapter);
err_create_queues_with_backoff:
	ena_free_io_irq(adapter);
err_req_irq:
	ena_del_napi_in_range(adapter, 0, io_queue_count);

	return rc;
}

static void ena_down(struct ena_adapter *adapter)
{
	int io_queue_count = adapter->num_io_queues + adapter->xdp_num_queues;

	netif_info(adapter, ifdown, adapter->netdev, "%s\n", __func__);

	clear_bit(ENA_FLAG_DEV_UP, &adapter->flags);

	ena_increase_stat(&adapter->dev_stats.interface_down, 1,
			  &adapter->syncp);

	netif_carrier_off(adapter->netdev);
	netif_tx_disable(adapter->netdev);

	/* After this point the napi handler won't enable the tx queue */
	ena_napi_disable_in_range(adapter, 0, io_queue_count);

	/* After destroy the queue there won't be any new interrupts */

	if (test_bit(ENA_FLAG_TRIGGER_RESET, &adapter->flags)) {
		int rc;

		rc = ena_com_dev_reset(adapter->ena_dev, adapter->reset_reason);
		if (rc)
			netif_err(adapter, ifdown, adapter->netdev,
				  "Device reset failed\n");
		/* stop submitting admin commands on a device that was reset */
		ena_com_set_admin_running_state(adapter->ena_dev, false);
	}

	ena_destroy_all_io_queues(adapter);

	ena_disable_io_intr_sync(adapter);
	ena_free_io_irq(adapter);
	ena_del_napi_in_range(adapter, 0, io_queue_count);

	ena_free_all_tx_bufs(adapter);
	ena_free_all_rx_bufs(adapter);
	ena_free_all_io_tx_resources(adapter);
	ena_free_all_io_rx_resources(adapter);
}

/* ena_open - Called when a network interface is made active
 * @netdev: network interface device structure
 *
 * Returns 0 on success, negative value on failure
 *
 * The open entry point is called when a network interface is made
 * active by the system (IFF_UP).  At this point all resources needed
 * for transmit and receive operations are allocated, the interrupt
 * handler is registered with the OS, the watchdog timer is started,
 * and the stack is notified that the interface is ready.
 */
static int ena_open(struct net_device *netdev)
{
	struct ena_adapter *adapter = netdev_priv(netdev);
	int rc;

	/* Notify the stack of the actual queue counts. */
	rc = netif_set_real_num_tx_queues(netdev, adapter->num_io_queues);
	if (rc) {
		netif_err(adapter, ifup, netdev, "Can't set num tx queues\n");
		return rc;
	}

	rc = netif_set_real_num_rx_queues(netdev, adapter->num_io_queues);
	if (rc) {
		netif_err(adapter, ifup, netdev, "Can't set num rx queues\n");
		return rc;
	}

	rc = ena_up(adapter);
	if (rc)
		return rc;

	return rc;
}

/* ena_close - Disables a network interface
 * @netdev: network interface device structure
 *
 * Returns 0, this is not allowed to fail
 *
 * The close entry point is called when an interface is de-activated
 * by the OS.  The hardware is still under the drivers control, but
 * needs to be disabled.  A global MAC reset is issued to stop the
 * hardware, and all transmit and receive resources are freed.
 */
static int ena_close(struct net_device *netdev)
{
	struct ena_adapter *adapter = netdev_priv(netdev);

	netif_dbg(adapter, ifdown, netdev, "%s\n", __func__);

	if (!test_bit(ENA_FLAG_DEVICE_RUNNING, &adapter->flags))
		return 0;

	if (test_bit(ENA_FLAG_DEV_UP, &adapter->flags))
		ena_down(adapter);

	/* Check for device status and issue reset if needed*/
	check_for_admin_com_state(adapter);
	if (unlikely(test_bit(ENA_FLAG_TRIGGER_RESET, &adapter->flags))) {
		netif_err(adapter, ifdown, adapter->netdev,
			  "Destroy failure, restarting device\n");
		ena_dump_stats_to_dmesg(adapter);
		/* rtnl lock already obtained in dev_ioctl() layer */
		ena_destroy_device(adapter, false);
		ena_restore_device(adapter);
	}

	return 0;
}

int ena_update_queue_params(struct ena_adapter *adapter,
			    u32 new_tx_size,
			    u32 new_rx_size,
			    u32 new_llq_header_len)
{
	bool dev_was_up, large_llq_changed = false;
	int rc = 0;

	dev_was_up = test_bit(ENA_FLAG_DEV_UP, &adapter->flags);
	ena_close(adapter->netdev);
	adapter->requested_tx_ring_size = new_tx_size;
	adapter->requested_rx_ring_size = new_rx_size;
	ena_init_io_rings(adapter,
			  0,
			  adapter->xdp_num_queues +
			  adapter->num_io_queues);

	large_llq_changed = adapter->ena_dev->tx_mem_queue_type ==
			    ENA_ADMIN_PLACEMENT_POLICY_DEV;
	large_llq_changed &=
		new_llq_header_len != adapter->ena_dev->tx_max_header_size;

	/* a check that the configuration is valid is done by caller */
	if (large_llq_changed) {
		adapter->large_llq_header_enabled = !adapter->large_llq_header_enabled;

		ena_destroy_device(adapter, false);
		rc = ena_restore_device(adapter);
	}

	return dev_was_up && !rc ? ena_up(adapter) : rc;
}

int ena_set_rx_copybreak(struct ena_adapter *adapter, u32 rx_copybreak)
{
	struct ena_ring *rx_ring;
	int i;

	if (rx_copybreak > min_t(u16, adapter->netdev->mtu, ENA_PAGE_SIZE))
		return -EINVAL;

	adapter->rx_copybreak = rx_copybreak;

	for (i = 0; i < adapter->num_io_queues; i++) {
		rx_ring = &adapter->rx_ring[i];
		rx_ring->rx_copybreak = rx_copybreak;
	}

	return 0;
}

int ena_set_rx_copybreak(struct ena_adapter *adapter, u32 rx_copybreak)
{
	struct ena_ring *rx_ring;
	int i;

	if (rx_copybreak > min_t(u16, adapter->netdev->mtu, ENA_PAGE_SIZE))
		return -EINVAL;

	adapter->rx_copybreak = rx_copybreak;

	for (i = 0; i < adapter->num_io_queues; i++) {
		rx_ring = &adapter->rx_ring[i];
		rx_ring->rx_copybreak = rx_copybreak;
	}

	return 0;
}

int ena_update_queue_count(struct ena_adapter *adapter, u32 new_channel_count)
{
	struct ena_com_dev *ena_dev = adapter->ena_dev;
	int prev_channel_count;
	bool dev_was_up;

	dev_was_up = test_bit(ENA_FLAG_DEV_UP, &adapter->flags);
	ena_close(adapter->netdev);
	prev_channel_count = adapter->num_io_queues;
	adapter->num_io_queues = new_channel_count;
	if (ena_xdp_present(adapter) &&
	    ena_xdp_allowed(adapter) == ENA_XDP_ALLOWED) {
		adapter->xdp_first_ring = new_channel_count;
		adapter->xdp_num_queues = new_channel_count;
		if (prev_channel_count > new_channel_count)
			ena_xdp_exchange_program_rx_in_range(adapter,
							     NULL,
							     new_channel_count,
							     prev_channel_count);
		else
			ena_xdp_exchange_program_rx_in_range(adapter,
							     adapter->xdp_bpf_prog,
							     prev_channel_count,
							     new_channel_count);
	}

	/* We need to destroy the rss table so that the indirection
	 * table will be reinitialized by ena_up()
	 */
	ena_com_rss_destroy(ena_dev);
	ena_init_io_rings(adapter,
			  0,
			  adapter->xdp_num_queues +
			  adapter->num_io_queues);
	return dev_was_up ? ena_open(adapter->netdev) : 0;
}

static void ena_tx_csum(struct ena_com_tx_ctx *ena_tx_ctx,
			struct sk_buff *skb,
			bool disable_meta_caching)
{
	u32 mss = skb_shinfo(skb)->gso_size;
	struct ena_com_tx_meta *ena_meta = &ena_tx_ctx->ena_meta;
	u8 l4_protocol = 0;

	if ((skb->ip_summed == CHECKSUM_PARTIAL) || mss) {
		ena_tx_ctx->l4_csum_enable = 1;
		if (mss) {
			ena_tx_ctx->tso_enable = 1;
			ena_meta->l4_hdr_len = tcp_hdr(skb)->doff;
			ena_tx_ctx->l4_csum_partial = 0;
		} else {
			ena_tx_ctx->tso_enable = 0;
			ena_meta->l4_hdr_len = 0;
			ena_tx_ctx->l4_csum_partial = 1;
		}

		switch (ip_hdr(skb)->version) {
		case IPVERSION:
			ena_tx_ctx->l3_proto = ENA_ETH_IO_L3_PROTO_IPV4;
			if (ip_hdr(skb)->frag_off & htons(IP_DF))
				ena_tx_ctx->df = 1;
			if (mss)
				ena_tx_ctx->l3_csum_enable = 1;
			l4_protocol = ip_hdr(skb)->protocol;
			break;
		case 6:
			ena_tx_ctx->l3_proto = ENA_ETH_IO_L3_PROTO_IPV6;
			l4_protocol = ipv6_hdr(skb)->nexthdr;
			break;
		default:
			break;
		}

		if (l4_protocol == IPPROTO_TCP)
			ena_tx_ctx->l4_proto = ENA_ETH_IO_L4_PROTO_TCP;
		else
			ena_tx_ctx->l4_proto = ENA_ETH_IO_L4_PROTO_UDP;

		ena_meta->mss = mss;
		ena_meta->l3_hdr_len = skb_network_header_len(skb);
		ena_meta->l3_hdr_offset = skb_network_offset(skb);
		ena_tx_ctx->meta_valid = 1;
	} else if (disable_meta_caching) {
		memset(ena_meta, 0, sizeof(*ena_meta));
		ena_tx_ctx->meta_valid = 1;
	} else {
		ena_tx_ctx->meta_valid = 0;
	}
}

static int ena_check_and_linearize_skb(struct ena_ring *tx_ring,
				       struct sk_buff *skb)
{
	int num_frags, header_len, rc;

	num_frags = skb_shinfo(skb)->nr_frags;
	header_len = skb_headlen(skb);

	if (num_frags < tx_ring->sgl_size)
		return 0;

	if ((num_frags == tx_ring->sgl_size) &&
	    (header_len < tx_ring->tx_max_header_size))
		return 0;

	ena_increase_stat(&tx_ring->tx_stats.linearize, 1, &tx_ring->syncp);

	rc = skb_linearize(skb);
	if (unlikely(rc)) {
		ena_increase_stat(&tx_ring->tx_stats.linearize_failed, 1,
				  &tx_ring->syncp);
	}

	return rc;
}

static int ena_tx_map_skb(struct ena_ring *tx_ring,
			  struct ena_tx_buffer *tx_info,
			  struct sk_buff *skb,
			  void **push_hdr,
			  u16 *header_len)
{
	struct ena_adapter *adapter = tx_ring->adapter;
	struct ena_com_buf *ena_buf;
	dma_addr_t dma;
	u32 skb_head_len, frag_len, last_frag;
	u16 push_len = 0;
	u16 delta = 0;
	int i = 0;

	skb_head_len = skb_headlen(skb);
	tx_info->skb = skb;
	ena_buf = tx_info->bufs;

	if (tx_ring->tx_mem_queue_type == ENA_ADMIN_PLACEMENT_POLICY_DEV) {
		/* When the device is LLQ mode, the driver will copy
		 * the header into the device memory space.
		 * the ena_com layer assume the header is in a linear
		 * memory space.
		 * This assumption might be wrong since part of the header
		 * can be in the fragmented buffers.
		 * Use skb_header_pointer to make sure the header is in a
		 * linear memory space.
		 */

		push_len = min_t(u32, skb->len, tx_ring->tx_max_header_size);
		*push_hdr = skb_header_pointer(skb, 0, push_len,
					       tx_ring->push_buf_intermediate_buf);
		*header_len = push_len;
		if (unlikely(skb->data != *push_hdr)) {
			ena_increase_stat(&tx_ring->tx_stats.llq_buffer_copy, 1,
					  &tx_ring->syncp);

			delta = push_len - skb_head_len;
		}
	} else {
		*push_hdr = NULL;
		*header_len = min_t(u32, skb_head_len,
				    tx_ring->tx_max_header_size);
	}

	netif_dbg(adapter, tx_queued, adapter->netdev,
		  "skb: %p header_buf->vaddr: %p push_len: %d\n", skb,
		  *push_hdr, push_len);

	if (skb_head_len > push_len) {
		dma = dma_map_single(tx_ring->dev, skb->data + push_len,
				     skb_head_len - push_len, DMA_TO_DEVICE);
		if (unlikely(dma_mapping_error(tx_ring->dev, dma)))
			goto error_report_dma_error;

		ena_buf->paddr = dma;
		ena_buf->len = skb_head_len - push_len;

		ena_buf++;
		tx_info->num_of_bufs++;
		tx_info->map_linear_data = 1;
	} else {
		tx_info->map_linear_data = 0;
	}

	last_frag = skb_shinfo(skb)->nr_frags;

	for (i = 0; i < last_frag; i++) {
		const skb_frag_t *frag = &skb_shinfo(skb)->frags[i];

		frag_len = skb_frag_size(frag);

		if (unlikely(delta >= frag_len)) {
			delta -= frag_len;
			continue;
		}

		dma = skb_frag_dma_map(tx_ring->dev, frag, delta,
				       frag_len - delta, DMA_TO_DEVICE);
		if (unlikely(dma_mapping_error(tx_ring->dev, dma)))
			goto error_report_dma_error;

		ena_buf->paddr = dma;
		ena_buf->len = frag_len - delta;
		ena_buf++;
		tx_info->num_of_bufs++;
		delta = 0;
	}

	return 0;

error_report_dma_error:
	ena_increase_stat(&tx_ring->tx_stats.dma_mapping_err, 1,
			  &tx_ring->syncp);
	netif_warn(adapter, tx_queued, adapter->netdev, "Failed to map skb\n");

	tx_info->skb = NULL;

	tx_info->num_of_bufs += i;
	ena_unmap_tx_buff(tx_ring, tx_info);

	return -EINVAL;
}

/* Called with netif_tx_lock. */
static netdev_tx_t ena_start_xmit(struct sk_buff *skb, struct net_device *dev)
{
	struct ena_adapter *adapter = netdev_priv(dev);
	struct ena_tx_buffer *tx_info;
	struct ena_com_tx_ctx ena_tx_ctx;
	struct ena_ring *tx_ring;
	struct netdev_queue *txq;
	void *push_hdr;
	u16 next_to_use, req_id, header_len;
	int qid, rc;

	netif_dbg(adapter, tx_queued, dev, "%s skb %p\n", __func__, skb);
	/*  Determine which tx ring we will be placed on */
	qid = skb_get_queue_mapping(skb);
	tx_ring = &adapter->tx_ring[qid];
	txq = netdev_get_tx_queue(dev, qid);

	rc = ena_check_and_linearize_skb(tx_ring, skb);
	if (unlikely(rc))
		goto error_drop_packet;

	skb_tx_timestamp(skb);

	next_to_use = tx_ring->next_to_use;
	req_id = tx_ring->free_ids[next_to_use];
	tx_info = &tx_ring->tx_buffer_info[req_id];
	tx_info->num_of_bufs = 0;

	WARN(tx_info->skb, "SKB isn't NULL req_id %d\n", req_id);

	rc = ena_tx_map_skb(tx_ring, tx_info, skb, &push_hdr, &header_len);
	if (unlikely(rc))
		goto error_drop_packet;

	memset(&ena_tx_ctx, 0x0, sizeof(struct ena_com_tx_ctx));
	ena_tx_ctx.ena_bufs = tx_info->bufs;
	ena_tx_ctx.push_header = push_hdr;
	ena_tx_ctx.num_bufs = tx_info->num_of_bufs;
	ena_tx_ctx.req_id = req_id;
	ena_tx_ctx.header_len = header_len;

	/* set flags and meta data */
	ena_tx_csum(&ena_tx_ctx, skb, tx_ring->disable_meta_caching);

	rc = ena_xmit_common(dev,
			     tx_ring,
			     tx_info,
			     &ena_tx_ctx,
			     next_to_use,
			     skb->len);
	if (rc)
		goto error_unmap_dma;

	netdev_tx_sent_queue(txq, skb->len);

	/* stop the queue when no more space available, the packet can have up
	 * to sgl_size + 2. one for the meta descriptor and one for header
	 * (if the header is larger than tx_max_header_size).
	 */
	if (unlikely(!ena_com_sq_have_enough_space(tx_ring->ena_com_io_sq,
						   tx_ring->sgl_size + 2))) {
		netif_dbg(adapter, tx_queued, dev, "%s stop queue %d\n",
			  __func__, qid);

		netif_tx_stop_queue(txq);
		ena_increase_stat(&tx_ring->tx_stats.queue_stop, 1,
				  &tx_ring->syncp);

		/* There is a rare condition where this function decide to
		 * stop the queue but meanwhile clean_tx_irq updates
		 * next_to_completion and terminates.
		 * The queue will remain stopped forever.
		 * To solve this issue add a mb() to make sure that
		 * netif_tx_stop_queue() write is vissible before checking if
		 * there is additional space in the queue.
		 */
		smp_mb();

		if (ena_com_sq_have_enough_space(tx_ring->ena_com_io_sq,
						 ENA_TX_WAKEUP_THRESH)) {
			netif_tx_wake_queue(txq);
			ena_increase_stat(&tx_ring->tx_stats.queue_wakeup, 1,
					  &tx_ring->syncp);
		}
	}

	if (netif_xmit_stopped(txq) || !netdev_xmit_more())
		/* trigger the dma engine. ena_ring_tx_doorbell()
		 * calls a memory barrier inside it.
		 */
		ena_ring_tx_doorbell(tx_ring);

	return NETDEV_TX_OK;

error_unmap_dma:
	ena_unmap_tx_buff(tx_ring, tx_info);
	tx_info->skb = NULL;

error_drop_packet:
	dev_kfree_skb(skb);
	return NETDEV_TX_OK;
}

static u16 ena_select_queue(struct net_device *dev, struct sk_buff *skb,
			    struct net_device *sb_dev)
{
	u16 qid;
	/* we suspect that this is good for in--kernel network services that
	 * want to loop incoming skb rx to tx in normal user generated traffic,
	 * most probably we will not get to this
	 */
	if (skb_rx_queue_recorded(skb))
		qid = skb_get_rx_queue(skb);
	else
		qid = netdev_pick_tx(dev, skb, NULL);

	return qid;
}

static void ena_config_host_info(struct ena_com_dev *ena_dev, struct pci_dev *pdev)
{
	struct device *dev = &pdev->dev;
	struct ena_admin_host_info *host_info;
	int rc;

	/* Allocate only the host info */
	rc = ena_com_allocate_host_info(ena_dev);
	if (rc) {
		dev_err(dev, "Cannot allocate host info\n");
		return;
	}

	host_info = ena_dev->host_attr.host_info;

	host_info->bdf = (pdev->bus->number << 8) | pdev->devfn;
	host_info->os_type = ENA_ADMIN_OS_LINUX;
	host_info->kernel_ver = LINUX_VERSION_CODE;
	strscpy(host_info->kernel_ver_str, utsname()->version,
		sizeof(host_info->kernel_ver_str) - 1);
	host_info->os_dist = 0;
	strncpy(host_info->os_dist_str, utsname()->release,
		sizeof(host_info->os_dist_str) - 1);
	host_info->driver_version =
		(DRV_MODULE_GEN_MAJOR) |
		(DRV_MODULE_GEN_MINOR << ENA_ADMIN_HOST_INFO_MINOR_SHIFT) |
		(DRV_MODULE_GEN_SUBMINOR << ENA_ADMIN_HOST_INFO_SUB_MINOR_SHIFT) |
		("K"[0] << ENA_ADMIN_HOST_INFO_MODULE_TYPE_SHIFT);
	host_info->num_cpus = num_online_cpus();

	host_info->driver_supported_features =
		ENA_ADMIN_HOST_INFO_RX_OFFSET_MASK |
		ENA_ADMIN_HOST_INFO_INTERRUPT_MODERATION_MASK |
		ENA_ADMIN_HOST_INFO_RX_BUF_MIRRORING_MASK |
		ENA_ADMIN_HOST_INFO_RSS_CONFIGURABLE_FUNCTION_KEY_MASK;

	rc = ena_com_set_host_attributes(ena_dev);
	if (rc) {
		if (rc == -EOPNOTSUPP)
			dev_warn(dev, "Cannot set host attributes\n");
		else
			dev_err(dev, "Cannot set host attributes\n");

		goto err;
	}

	return;

err:
	ena_com_delete_host_info(ena_dev);
}

static void ena_config_debug_area(struct ena_adapter *adapter)
{
	u32 debug_area_size;
	int rc, ss_count;

	ss_count = ena_get_sset_count(adapter->netdev, ETH_SS_STATS);
	if (ss_count <= 0) {
		netif_err(adapter, drv, adapter->netdev,
			  "SS count is negative\n");
		return;
	}

	/* allocate 32 bytes for each string and 64bit for the value */
	debug_area_size = ss_count * ETH_GSTRING_LEN + sizeof(u64) * ss_count;

	rc = ena_com_allocate_debug_area(adapter->ena_dev, debug_area_size);
	if (rc) {
		netif_err(adapter, drv, adapter->netdev,
			  "Cannot allocate debug area\n");
		return;
	}

	rc = ena_com_set_host_attributes(adapter->ena_dev);
	if (rc) {
		if (rc == -EOPNOTSUPP)
			netif_warn(adapter, drv, adapter->netdev,
				   "Cannot set host attributes\n");
		else
			netif_err(adapter, drv, adapter->netdev,
				  "Cannot set host attributes\n");
		goto err;
	}

	return;
err:
	ena_com_delete_debug_area(adapter->ena_dev);
}

int ena_update_hw_stats(struct ena_adapter *adapter)
{
	int rc;

	rc = ena_com_get_eni_stats(adapter->ena_dev, &adapter->eni_stats);
	if (rc) {
		netdev_err(adapter->netdev, "Failed to get ENI stats\n");
		return rc;
	}

	return 0;
}

static void ena_get_stats64(struct net_device *netdev,
			    struct rtnl_link_stats64 *stats)
{
	struct ena_adapter *adapter = netdev_priv(netdev);
	struct ena_ring *rx_ring, *tx_ring;
	unsigned int start;
	u64 rx_drops;
	u64 tx_drops;
	int i;

	if (!test_bit(ENA_FLAG_DEV_UP, &adapter->flags))
		return;

	for (i = 0; i < adapter->num_io_queues; i++) {
		u64 bytes, packets;

		tx_ring = &adapter->tx_ring[i];

		do {
			start = u64_stats_fetch_begin(&tx_ring->syncp);
			packets = tx_ring->tx_stats.cnt;
			bytes = tx_ring->tx_stats.bytes;
		} while (u64_stats_fetch_retry(&tx_ring->syncp, start));

		stats->tx_packets += packets;
		stats->tx_bytes += bytes;

		rx_ring = &adapter->rx_ring[i];

		do {
			start = u64_stats_fetch_begin(&rx_ring->syncp);
			packets = rx_ring->rx_stats.cnt;
			bytes = rx_ring->rx_stats.bytes;
		} while (u64_stats_fetch_retry(&rx_ring->syncp, start));

		stats->rx_packets += packets;
		stats->rx_bytes += bytes;
	}

	do {
		start = u64_stats_fetch_begin(&adapter->syncp);
		rx_drops = adapter->dev_stats.rx_drops;
		tx_drops = adapter->dev_stats.tx_drops;
	} while (u64_stats_fetch_retry(&adapter->syncp, start));

	stats->rx_dropped = rx_drops;
	stats->tx_dropped = tx_drops;

	stats->multicast = 0;
	stats->collisions = 0;

	stats->rx_length_errors = 0;
	stats->rx_crc_errors = 0;
	stats->rx_frame_errors = 0;
	stats->rx_fifo_errors = 0;
	stats->rx_missed_errors = 0;
	stats->tx_window_errors = 0;

	stats->rx_errors = 0;
	stats->tx_errors = 0;
}

static const struct net_device_ops ena_netdev_ops = {
	.ndo_open		= ena_open,
	.ndo_stop		= ena_close,
	.ndo_start_xmit		= ena_start_xmit,
	.ndo_select_queue	= ena_select_queue,
	.ndo_get_stats64	= ena_get_stats64,
	.ndo_tx_timeout		= ena_tx_timeout,
	.ndo_change_mtu		= ena_change_mtu,
	.ndo_set_mac_address	= NULL,
	.ndo_validate_addr	= eth_validate_addr,
	.ndo_bpf		= ena_xdp,
	.ndo_xdp_xmit		= ena_xdp_xmit,
};

static void ena_calc_io_queue_size(struct ena_adapter *adapter,
				   struct ena_com_dev_get_features_ctx *get_feat_ctx)
{
	struct ena_admin_feature_llq_desc *llq = &get_feat_ctx->llq;
	struct ena_com_dev *ena_dev = adapter->ena_dev;
	u32 tx_queue_size = ENA_DEFAULT_RING_SIZE;
	u32 rx_queue_size = ENA_DEFAULT_RING_SIZE;
	u32 max_tx_queue_size;
	u32 max_rx_queue_size;

	/* If this function is called after driver load, the ring sizes have already
	 * been configured. Take it into account when recalculating ring size.
	 */
	if (adapter->tx_ring->ring_size)
		tx_queue_size = adapter->tx_ring->ring_size;

	if (adapter->rx_ring->ring_size)
		rx_queue_size = adapter->rx_ring->ring_size;

	if (ena_dev->supported_features & BIT(ENA_ADMIN_MAX_QUEUES_EXT)) {
		struct ena_admin_queue_ext_feature_fields *max_queue_ext =
			&get_feat_ctx->max_queue_ext.max_queue_ext;
		max_rx_queue_size = min_t(u32, max_queue_ext->max_rx_cq_depth,
					  max_queue_ext->max_rx_sq_depth);
		max_tx_queue_size = max_queue_ext->max_tx_cq_depth;

		if (ena_dev->tx_mem_queue_type == ENA_ADMIN_PLACEMENT_POLICY_DEV)
			max_tx_queue_size = min_t(u32, max_tx_queue_size,
						  llq->max_llq_depth);
		else
			max_tx_queue_size = min_t(u32, max_tx_queue_size,
						  max_queue_ext->max_tx_sq_depth);

		adapter->max_tx_sgl_size = min_t(u16, ENA_PKT_MAX_BUFS,
						 max_queue_ext->max_per_packet_tx_descs);
		adapter->max_rx_sgl_size = min_t(u16, ENA_PKT_MAX_BUFS,
						 max_queue_ext->max_per_packet_rx_descs);
	} else {
		struct ena_admin_queue_feature_desc *max_queues =
			&get_feat_ctx->max_queues;
		max_rx_queue_size = min_t(u32, max_queues->max_cq_depth,
					  max_queues->max_sq_depth);
		max_tx_queue_size = max_queues->max_cq_depth;

		if (ena_dev->tx_mem_queue_type == ENA_ADMIN_PLACEMENT_POLICY_DEV)
			max_tx_queue_size = min_t(u32, max_tx_queue_size,
						  llq->max_llq_depth);
		else
			max_tx_queue_size = min_t(u32, max_tx_queue_size,
						  max_queues->max_sq_depth);

		adapter->max_tx_sgl_size = min_t(u16, ENA_PKT_MAX_BUFS,
						 max_queues->max_packet_tx_descs);
		adapter->max_rx_sgl_size = min_t(u16, ENA_PKT_MAX_BUFS,
						 max_queues->max_packet_rx_descs);
	}

	max_tx_queue_size = rounddown_pow_of_two(max_tx_queue_size);
	max_rx_queue_size = rounddown_pow_of_two(max_rx_queue_size);

	/* When forcing large headers, we multiply the entry size by 2, and therefore divide
	 * the queue size by 2, leaving the amount of memory used by the queues unchanged.
	 */
	if (adapter->large_llq_header_enabled) {
		if ((llq->entry_size_ctrl_supported & ENA_ADMIN_LIST_ENTRY_SIZE_256B) &&
		    ena_dev->tx_mem_queue_type == ENA_ADMIN_PLACEMENT_POLICY_DEV) {
			max_tx_queue_size /= 2;
			dev_info(&adapter->pdev->dev,
				 "Forcing large headers and decreasing maximum TX queue size to %d\n",
				 max_tx_queue_size);
		} else {
			dev_err(&adapter->pdev->dev,
				"Forcing large headers failed: LLQ is disabled or device does not support large headers\n");

			adapter->large_llq_header_enabled = false;
		}
	}

	tx_queue_size = clamp_val(tx_queue_size, ENA_MIN_RING_SIZE,
				  max_tx_queue_size);
	rx_queue_size = clamp_val(rx_queue_size, ENA_MIN_RING_SIZE,
				  max_rx_queue_size);

	tx_queue_size = rounddown_pow_of_two(tx_queue_size);
	rx_queue_size = rounddown_pow_of_two(rx_queue_size);

	adapter->max_tx_ring_size  = max_tx_queue_size;
	adapter->max_rx_ring_size = max_rx_queue_size;
	adapter->requested_tx_ring_size = tx_queue_size;
	adapter->requested_rx_ring_size = rx_queue_size;
}

static int ena_device_validate_params(struct ena_adapter *adapter,
				      struct ena_com_dev_get_features_ctx *get_feat_ctx)
{
	struct net_device *netdev = adapter->netdev;
	int rc;

	rc = ether_addr_equal(get_feat_ctx->dev_attr.mac_addr,
			      adapter->mac_addr);
	if (!rc) {
		netif_err(adapter, drv, netdev,
			  "Error, mac address are different\n");
		return -EINVAL;
	}

	if (get_feat_ctx->dev_attr.max_mtu < netdev->mtu) {
		netif_err(adapter, drv, netdev,
			  "Error, device max mtu is smaller than netdev MTU\n");
		return -EINVAL;
	}

	return 0;
}

static void set_default_llq_configurations(struct ena_adapter *adapter,
					   struct ena_llq_configurations *llq_config,
					   struct ena_admin_feature_llq_desc *llq)
{
	struct ena_com_dev *ena_dev = adapter->ena_dev;

	llq_config->llq_header_location = ENA_ADMIN_INLINE_HEADER;
	llq_config->llq_stride_ctrl = ENA_ADMIN_MULTIPLE_DESCS_PER_ENTRY;
	llq_config->llq_num_decs_before_header = ENA_ADMIN_LLQ_NUM_DESCS_BEFORE_HEADER_2;

	adapter->large_llq_header_supported =
		!!(ena_dev->supported_features & BIT(ENA_ADMIN_LLQ));
	adapter->large_llq_header_supported &=
		!!(llq->entry_size_ctrl_supported &
			ENA_ADMIN_LIST_ENTRY_SIZE_256B);

	if ((llq->entry_size_ctrl_supported & ENA_ADMIN_LIST_ENTRY_SIZE_256B) &&
	    adapter->large_llq_header_enabled) {
		llq_config->llq_ring_entry_size = ENA_ADMIN_LIST_ENTRY_SIZE_256B;
		llq_config->llq_ring_entry_size_value = 256;
	} else {
		llq_config->llq_ring_entry_size = ENA_ADMIN_LIST_ENTRY_SIZE_128B;
		llq_config->llq_ring_entry_size_value = 128;
	}
}

static int ena_set_queues_placement_policy(struct pci_dev *pdev,
					   struct ena_com_dev *ena_dev,
					   struct ena_admin_feature_llq_desc *llq,
					   struct ena_llq_configurations *llq_default_configurations)
{
	int rc;
	u32 llq_feature_mask;

	llq_feature_mask = 1 << ENA_ADMIN_LLQ;
	if (!(ena_dev->supported_features & llq_feature_mask)) {
		dev_warn(&pdev->dev,
			"LLQ is not supported Fallback to host mode policy.\n");
		ena_dev->tx_mem_queue_type = ENA_ADMIN_PLACEMENT_POLICY_HOST;
		return 0;
	}

	if (!ena_dev->mem_bar) {
		netdev_err(ena_dev->net_device,
			   "LLQ is advertised as supported but device doesn't expose mem bar\n");
		ena_dev->tx_mem_queue_type = ENA_ADMIN_PLACEMENT_POLICY_HOST;
		return 0;
	}

	rc = ena_com_config_dev_mode(ena_dev, llq, llq_default_configurations);
	if (unlikely(rc)) {
		dev_err(&pdev->dev,
			"Failed to configure the device mode.  Fallback to host mode policy.\n");
		ena_dev->tx_mem_queue_type = ENA_ADMIN_PLACEMENT_POLICY_HOST;
	}

	return 0;
}

static int ena_map_llq_mem_bar(struct pci_dev *pdev, struct ena_com_dev *ena_dev,
			       int bars)
{
	bool has_mem_bar = !!(bars & BIT(ENA_MEM_BAR));

	if (!has_mem_bar)
		return 0;

	ena_dev->mem_bar = devm_ioremap_wc(&pdev->dev,
					   pci_resource_start(pdev, ENA_MEM_BAR),
					   pci_resource_len(pdev, ENA_MEM_BAR));

	if (!ena_dev->mem_bar)
		return -EFAULT;

	return 0;
}

static int ena_device_init(struct ena_adapter *adapter, struct pci_dev *pdev,
			   struct ena_com_dev_get_features_ctx *get_feat_ctx,
			   bool *wd_state)
{
	struct ena_com_dev *ena_dev = adapter->ena_dev;
	struct ena_llq_configurations llq_config;
	struct device *dev = &pdev->dev;
	bool readless_supported;
	u32 aenq_groups;
	int dma_width;
	int rc;

	rc = ena_com_mmio_reg_read_request_init(ena_dev);
	if (rc) {
		dev_err(dev, "Failed to init mmio read less\n");
		return rc;
	}

	/* The PCIe configuration space revision id indicate if mmio reg
	 * read is disabled
	 */
	readless_supported = !(pdev->revision & ENA_MMIO_DISABLE_REG_READ);
	ena_com_set_mmio_read_mode(ena_dev, readless_supported);

	rc = ena_com_dev_reset(ena_dev, ENA_REGS_RESET_NORMAL);
	if (rc) {
		dev_err(dev, "Can not reset device\n");
		goto err_mmio_read_less;
	}

	rc = ena_com_validate_version(ena_dev);
	if (rc) {
		dev_err(dev, "Device version is too low\n");
		goto err_mmio_read_less;
	}

	dma_width = ena_com_get_dma_width(ena_dev);
	if (dma_width < 0) {
		dev_err(dev, "Invalid dma width value %d", dma_width);
		rc = dma_width;
		goto err_mmio_read_less;
	}

	rc = dma_set_mask_and_coherent(dev, DMA_BIT_MASK(dma_width));
	if (rc) {
		dev_err(dev, "dma_set_mask_and_coherent failed %d\n", rc);
		goto err_mmio_read_less;
	}

	/* ENA admin level init */
	rc = ena_com_admin_init(ena_dev, &aenq_handlers);
	if (rc) {
		dev_err(dev,
			"Can not initialize ena admin queue with device\n");
		goto err_mmio_read_less;
	}

	/* To enable the msix interrupts the driver needs to know the number
	 * of queues. So the driver uses polling mode to retrieve this
	 * information
	 */
	ena_com_set_admin_polling_mode(ena_dev, true);

	ena_config_host_info(ena_dev, pdev);

	/* Get Device Attributes*/
	rc = ena_com_get_dev_attr_feat(ena_dev, get_feat_ctx);
	if (rc) {
		dev_err(dev, "Cannot get attribute for ena device rc=%d\n", rc);
		goto err_admin_init;
	}

	/* Try to turn all the available aenq groups */
	aenq_groups = BIT(ENA_ADMIN_LINK_CHANGE) |
		BIT(ENA_ADMIN_FATAL_ERROR) |
		BIT(ENA_ADMIN_WARNING) |
		BIT(ENA_ADMIN_NOTIFICATION) |
		BIT(ENA_ADMIN_KEEP_ALIVE);

	aenq_groups &= get_feat_ctx->aenq.supported_groups;

	rc = ena_com_set_aenq_config(ena_dev, aenq_groups);
	if (rc) {
		dev_err(dev, "Cannot configure aenq groups rc= %d\n", rc);
		goto err_admin_init;
	}

	*wd_state = !!(aenq_groups & BIT(ENA_ADMIN_KEEP_ALIVE));

	set_default_llq_configurations(adapter, &llq_config, &get_feat_ctx->llq);

	rc = ena_set_queues_placement_policy(pdev, ena_dev, &get_feat_ctx->llq,
					     &llq_config);
	if (rc) {
		dev_err(dev, "ENA device init failed\n");
		goto err_admin_init;
	}

	ena_calc_io_queue_size(adapter, get_feat_ctx);

	return 0;

err_admin_init:
	ena_com_delete_host_info(ena_dev);
	ena_com_admin_destroy(ena_dev);
err_mmio_read_less:
	ena_com_mmio_reg_read_request_destroy(ena_dev);

	return rc;
}

static int ena_enable_msix_and_set_admin_interrupts(struct ena_adapter *adapter)
{
	struct ena_com_dev *ena_dev = adapter->ena_dev;
	struct device *dev = &adapter->pdev->dev;
	int rc;

	rc = ena_enable_msix(adapter);
	if (rc) {
		dev_err(dev, "Can not reserve msix vectors\n");
		return rc;
	}

	ena_setup_mgmnt_intr(adapter);

	rc = ena_request_mgmnt_irq(adapter);
	if (rc) {
		dev_err(dev, "Can not setup management interrupts\n");
		goto err_disable_msix;
	}

	ena_com_set_admin_polling_mode(ena_dev, false);

	ena_com_admin_aenq_enable(ena_dev);

	return 0;

err_disable_msix:
	ena_disable_msix(adapter);

	return rc;
}

static void ena_destroy_device(struct ena_adapter *adapter, bool graceful)
{
	struct net_device *netdev = adapter->netdev;
	struct ena_com_dev *ena_dev = adapter->ena_dev;
	bool dev_up;

	if (!test_bit(ENA_FLAG_DEVICE_RUNNING, &adapter->flags))
		return;

	netif_carrier_off(netdev);

	del_timer_sync(&adapter->timer_service);

	dev_up = test_bit(ENA_FLAG_DEV_UP, &adapter->flags);
	adapter->dev_up_before_reset = dev_up;
	if (!graceful)
		ena_com_set_admin_running_state(ena_dev, false);

	if (test_bit(ENA_FLAG_DEV_UP, &adapter->flags))
		ena_down(adapter);

	/* Stop the device from sending AENQ events (in case reset flag is set
	 *  and device is up, ena_down() already reset the device.
	 */
	if (!(test_bit(ENA_FLAG_TRIGGER_RESET, &adapter->flags) && dev_up))
		ena_com_dev_reset(adapter->ena_dev, adapter->reset_reason);

	ena_free_mgmnt_irq(adapter);

	ena_disable_msix(adapter);

	ena_com_abort_admin_commands(ena_dev);

	ena_com_wait_for_abort_completion(ena_dev);

	ena_com_admin_destroy(ena_dev);

	ena_com_mmio_reg_read_request_destroy(ena_dev);

	/* return reset reason to default value */
	adapter->reset_reason = ENA_REGS_RESET_NORMAL;

	clear_bit(ENA_FLAG_TRIGGER_RESET, &adapter->flags);
	clear_bit(ENA_FLAG_DEVICE_RUNNING, &adapter->flags);
}

static int ena_restore_device(struct ena_adapter *adapter)
{
	struct ena_com_dev_get_features_ctx get_feat_ctx;
	struct ena_com_dev *ena_dev = adapter->ena_dev;
	struct pci_dev *pdev = adapter->pdev;
	struct ena_ring *txr;
	int rc, count, i;
	bool wd_state;

	set_bit(ENA_FLAG_ONGOING_RESET, &adapter->flags);
	rc = ena_device_init(adapter, adapter->pdev, &get_feat_ctx, &wd_state);
	if (rc) {
		dev_err(&pdev->dev, "Can not initialize device\n");
		goto err;
	}
	adapter->wd_state = wd_state;

	count =  adapter->xdp_num_queues + adapter->num_io_queues;
	for (i = 0 ; i < count; i++) {
		txr = &adapter->tx_ring[i];
		txr->tx_mem_queue_type = ena_dev->tx_mem_queue_type;
		txr->tx_max_header_size = ena_dev->tx_max_header_size;
	}

	rc = ena_device_validate_params(adapter, &get_feat_ctx);
	if (rc) {
		dev_err(&pdev->dev, "Validation of device parameters failed\n");
		goto err_device_destroy;
	}

	rc = ena_enable_msix_and_set_admin_interrupts(adapter);
	if (rc) {
		dev_err(&pdev->dev, "Enable MSI-X failed\n");
		goto err_device_destroy;
	}
	/* If the interface was up before the reset bring it up */
	if (adapter->dev_up_before_reset) {
		rc = ena_up(adapter);
		if (rc) {
			dev_err(&pdev->dev, "Failed to create I/O queues\n");
			goto err_disable_msix;
		}
	}

	set_bit(ENA_FLAG_DEVICE_RUNNING, &adapter->flags);

	clear_bit(ENA_FLAG_ONGOING_RESET, &adapter->flags);
	if (test_bit(ENA_FLAG_LINK_UP, &adapter->flags))
		netif_carrier_on(adapter->netdev);

	mod_timer(&adapter->timer_service, round_jiffies(jiffies + HZ));
	adapter->last_keep_alive_jiffies = jiffies;

	return rc;
err_disable_msix:
	ena_free_mgmnt_irq(adapter);
	ena_disable_msix(adapter);
err_device_destroy:
	ena_com_abort_admin_commands(ena_dev);
	ena_com_wait_for_abort_completion(ena_dev);
	ena_com_admin_destroy(ena_dev);
	ena_com_dev_reset(ena_dev, ENA_REGS_RESET_DRIVER_INVALID_STATE);
	ena_com_mmio_reg_read_request_destroy(ena_dev);
err:
	clear_bit(ENA_FLAG_DEVICE_RUNNING, &adapter->flags);
	clear_bit(ENA_FLAG_ONGOING_RESET, &adapter->flags);
	dev_err(&pdev->dev,
		"Reset attempt failed. Can not reset the device\n");

	return rc;
}

static void ena_fw_reset_device(struct work_struct *work)
{
	struct ena_adapter *adapter =
		container_of(work, struct ena_adapter, reset_task);

	rtnl_lock();

	if (likely(test_bit(ENA_FLAG_TRIGGER_RESET, &adapter->flags))) {
		ena_destroy_device(adapter, false);
		ena_restore_device(adapter);

		dev_err(&adapter->pdev->dev, "Device reset completed successfully\n");
	}

	rtnl_unlock();
}

static int check_for_rx_interrupt_queue(struct ena_adapter *adapter,
					struct ena_ring *rx_ring)
{
	struct ena_napi *ena_napi = container_of(rx_ring->napi, struct ena_napi, napi);

	if (likely(READ_ONCE(ena_napi->first_interrupt)))
		return 0;

	if (ena_com_cq_empty(rx_ring->ena_com_io_cq))
		return 0;

	rx_ring->no_interrupt_event_cnt++;

	if (rx_ring->no_interrupt_event_cnt == ENA_MAX_NO_INTERRUPT_ITERATIONS) {
		netif_err(adapter, rx_err, adapter->netdev,
			  "Potential MSIX issue on Rx side Queue = %d. Reset the device\n",
			  rx_ring->qid);

		ena_reset_device(adapter, ENA_REGS_RESET_MISS_INTERRUPT);
		return -EIO;
	}

	return 0;
}

static int check_missing_comp_in_tx_queue(struct ena_adapter *adapter,
					  struct ena_ring *tx_ring)
{
	struct ena_napi *ena_napi = container_of(tx_ring->napi, struct ena_napi, napi);
	unsigned int time_since_last_napi;
	unsigned int missing_tx_comp_to;
	bool is_tx_comp_time_expired;
	struct ena_tx_buffer *tx_buf;
	unsigned long last_jiffies;
	u32 missed_tx = 0;
	int i, rc = 0;

	for (i = 0; i < tx_ring->ring_size; i++) {
		tx_buf = &tx_ring->tx_buffer_info[i];
		last_jiffies = tx_buf->last_jiffies;

		if (last_jiffies == 0)
			/* no pending Tx at this location */
			continue;

		is_tx_comp_time_expired = time_is_before_jiffies(last_jiffies +
			 2 * adapter->missing_tx_completion_to);

		if (unlikely(!READ_ONCE(ena_napi->first_interrupt) && is_tx_comp_time_expired)) {
			/* If after graceful period interrupt is still not
			 * received, we schedule a reset
			 */
			netif_err(adapter, tx_err, adapter->netdev,
				  "Potential MSIX issue on Tx side Queue = %d. Reset the device\n",
				  tx_ring->qid);
			ena_reset_device(adapter, ENA_REGS_RESET_MISS_INTERRUPT);
			return -EIO;
		}

		is_tx_comp_time_expired = time_is_before_jiffies(last_jiffies +
			adapter->missing_tx_completion_to);

		if (unlikely(is_tx_comp_time_expired)) {
			if (!tx_buf->print_once) {
				time_since_last_napi = jiffies_to_usecs(jiffies - tx_ring->tx_stats.last_napi_jiffies);
				missing_tx_comp_to = jiffies_to_msecs(adapter->missing_tx_completion_to);
				netif_notice(adapter, tx_err, adapter->netdev,
					     "Found a Tx that wasn't completed on time, qid %d, index %d. %u usecs have passed since last napi execution. Missing Tx timeout value %u msecs\n",
					     tx_ring->qid, i, time_since_last_napi, missing_tx_comp_to);
			}

			tx_buf->print_once = 1;
			missed_tx++;
		}
	}

	if (unlikely(missed_tx > adapter->missing_tx_completion_threshold)) {
		netif_err(adapter, tx_err, adapter->netdev,
			  "The number of lost tx completions is above the threshold (%d > %d). Reset the device\n",
			  missed_tx,
			  adapter->missing_tx_completion_threshold);
		ena_reset_device(adapter, ENA_REGS_RESET_MISS_TX_CMPL);
		rc = -EIO;
	}

	ena_increase_stat(&tx_ring->tx_stats.missed_tx, missed_tx,
			  &tx_ring->syncp);

	return rc;
}

static void check_for_missing_completions(struct ena_adapter *adapter)
{
	struct ena_ring *tx_ring;
	struct ena_ring *rx_ring;
	int i, budget, rc;
	int io_queue_count;

	io_queue_count = adapter->xdp_num_queues + adapter->num_io_queues;
	/* Make sure the driver doesn't turn the device in other process */
	smp_rmb();

	if (!test_bit(ENA_FLAG_DEV_UP, &adapter->flags))
		return;

	if (test_bit(ENA_FLAG_TRIGGER_RESET, &adapter->flags))
		return;

	if (adapter->missing_tx_completion_to == ENA_HW_HINTS_NO_TIMEOUT)
		return;

	budget = ENA_MONITORED_TX_QUEUES;

	for (i = adapter->last_monitored_tx_qid; i < io_queue_count; i++) {
		tx_ring = &adapter->tx_ring[i];
		rx_ring = &adapter->rx_ring[i];

		rc = check_missing_comp_in_tx_queue(adapter, tx_ring);
		if (unlikely(rc))
			return;

		rc =  !ENA_IS_XDP_INDEX(adapter, i) ?
			check_for_rx_interrupt_queue(adapter, rx_ring) : 0;
		if (unlikely(rc))
			return;

		budget--;
		if (!budget)
			break;
	}

	adapter->last_monitored_tx_qid = i % io_queue_count;
}

/* trigger napi schedule after 2 consecutive detections */
#define EMPTY_RX_REFILL 2
/* For the rare case where the device runs out of Rx descriptors and the
 * napi handler failed to refill new Rx descriptors (due to a lack of memory
 * for example).
 * This case will lead to a deadlock:
 * The device won't send interrupts since all the new Rx packets will be dropped
 * The napi handler won't allocate new Rx descriptors so the device will be
 * able to send new packets.
 *
 * This scenario can happen when the kernel's vm.min_free_kbytes is too small.
 * It is recommended to have at least 512MB, with a minimum of 128MB for
 * constrained environment).
 *
 * When such a situation is detected - Reschedule napi
 */
static void check_for_empty_rx_ring(struct ena_adapter *adapter)
{
	struct ena_ring *rx_ring;
	int i, refill_required;

	if (!test_bit(ENA_FLAG_DEV_UP, &adapter->flags))
		return;

	if (test_bit(ENA_FLAG_TRIGGER_RESET, &adapter->flags))
		return;

	for (i = 0; i < adapter->num_io_queues; i++) {
		rx_ring = &adapter->rx_ring[i];

		refill_required = ena_com_free_q_entries(rx_ring->ena_com_io_sq);
		if (unlikely(refill_required == (rx_ring->ring_size - 1))) {
			rx_ring->empty_rx_queue++;

			if (rx_ring->empty_rx_queue >= EMPTY_RX_REFILL) {
				ena_increase_stat(&rx_ring->rx_stats.empty_rx_ring, 1,
						  &rx_ring->syncp);

				netif_err(adapter, drv, adapter->netdev,
					  "Trigger refill for ring %d\n", i);

				napi_schedule(rx_ring->napi);
				rx_ring->empty_rx_queue = 0;
			}
		} else {
			rx_ring->empty_rx_queue = 0;
		}
	}
}

/* Check for keep alive expiration */
static void check_for_missing_keep_alive(struct ena_adapter *adapter)
{
	unsigned long keep_alive_expired;

	if (!adapter->wd_state)
		return;

	if (adapter->keep_alive_timeout == ENA_HW_HINTS_NO_TIMEOUT)
		return;

	keep_alive_expired = adapter->last_keep_alive_jiffies +
			     adapter->keep_alive_timeout;
	if (unlikely(time_is_before_jiffies(keep_alive_expired))) {
		netif_err(adapter, drv, adapter->netdev,
			  "Keep alive watchdog timeout.\n");
		ena_increase_stat(&adapter->dev_stats.wd_expired, 1,
				  &adapter->syncp);
		ena_reset_device(adapter, ENA_REGS_RESET_KEEP_ALIVE_TO);
	}
}

static void check_for_admin_com_state(struct ena_adapter *adapter)
{
	if (unlikely(!ena_com_get_admin_running_state(adapter->ena_dev))) {
		netif_err(adapter, drv, adapter->netdev,
			  "ENA admin queue is not in running state!\n");
		ena_increase_stat(&adapter->dev_stats.admin_q_pause, 1,
				  &adapter->syncp);
		ena_reset_device(adapter, ENA_REGS_RESET_ADMIN_TO);
	}
}

static void ena_update_hints(struct ena_adapter *adapter,
			     struct ena_admin_ena_hw_hints *hints)
{
	struct net_device *netdev = adapter->netdev;

	if (hints->admin_completion_tx_timeout)
		adapter->ena_dev->admin_queue.completion_timeout =
			hints->admin_completion_tx_timeout * 1000;

	if (hints->mmio_read_timeout)
		/* convert to usec */
		adapter->ena_dev->mmio_read.reg_read_to =
			hints->mmio_read_timeout * 1000;

	if (hints->missed_tx_completion_count_threshold_to_reset)
		adapter->missing_tx_completion_threshold =
			hints->missed_tx_completion_count_threshold_to_reset;

	if (hints->missing_tx_completion_timeout) {
		if (hints->missing_tx_completion_timeout == ENA_HW_HINTS_NO_TIMEOUT)
			adapter->missing_tx_completion_to = ENA_HW_HINTS_NO_TIMEOUT;
		else
			adapter->missing_tx_completion_to =
				msecs_to_jiffies(hints->missing_tx_completion_timeout);
	}

	if (hints->netdev_wd_timeout)
		netdev->watchdog_timeo = msecs_to_jiffies(hints->netdev_wd_timeout);

	if (hints->driver_watchdog_timeout) {
		if (hints->driver_watchdog_timeout == ENA_HW_HINTS_NO_TIMEOUT)
			adapter->keep_alive_timeout = ENA_HW_HINTS_NO_TIMEOUT;
		else
			adapter->keep_alive_timeout =
				msecs_to_jiffies(hints->driver_watchdog_timeout);
	}
}

static void ena_update_host_info(struct ena_admin_host_info *host_info,
				 struct net_device *netdev)
{
	host_info->supported_network_features[0] =
		netdev->features & GENMASK_ULL(31, 0);
	host_info->supported_network_features[1] =
		(netdev->features & GENMASK_ULL(63, 32)) >> 32;
}

static void ena_timer_service(struct timer_list *t)
{
	struct ena_adapter *adapter = from_timer(adapter, t, timer_service);
	u8 *debug_area = adapter->ena_dev->host_attr.debug_area_virt_addr;
	struct ena_admin_host_info *host_info =
		adapter->ena_dev->host_attr.host_info;

	check_for_missing_keep_alive(adapter);

	check_for_admin_com_state(adapter);

	check_for_missing_completions(adapter);

	check_for_empty_rx_ring(adapter);

	if (debug_area)
		ena_dump_stats_to_buf(adapter, debug_area);

	if (host_info)
		ena_update_host_info(host_info, adapter->netdev);

	if (unlikely(test_bit(ENA_FLAG_TRIGGER_RESET, &adapter->flags))) {
		netif_err(adapter, drv, adapter->netdev,
			  "Trigger reset is on\n");
		ena_dump_stats_to_dmesg(adapter);
		queue_work(ena_wq, &adapter->reset_task);
		return;
	}

	/* Reset the timer */
	mod_timer(&adapter->timer_service, round_jiffies(jiffies + HZ));
}

static u32 ena_calc_max_io_queue_num(struct pci_dev *pdev,
				     struct ena_com_dev *ena_dev,
				     struct ena_com_dev_get_features_ctx *get_feat_ctx)
{
	u32 io_tx_sq_num, io_tx_cq_num, io_rx_num, max_num_io_queues;

	if (ena_dev->supported_features & BIT(ENA_ADMIN_MAX_QUEUES_EXT)) {
		struct ena_admin_queue_ext_feature_fields *max_queue_ext =
			&get_feat_ctx->max_queue_ext.max_queue_ext;
		io_rx_num = min_t(u32, max_queue_ext->max_rx_sq_num,
				  max_queue_ext->max_rx_cq_num);

		io_tx_sq_num = max_queue_ext->max_tx_sq_num;
		io_tx_cq_num = max_queue_ext->max_tx_cq_num;
	} else {
		struct ena_admin_queue_feature_desc *max_queues =
			&get_feat_ctx->max_queues;
		io_tx_sq_num = max_queues->max_sq_num;
		io_tx_cq_num = max_queues->max_cq_num;
		io_rx_num = min_t(u32, io_tx_sq_num, io_tx_cq_num);
	}

	/* In case of LLQ use the llq fields for the tx SQ/CQ */
	if (ena_dev->tx_mem_queue_type == ENA_ADMIN_PLACEMENT_POLICY_DEV)
		io_tx_sq_num = get_feat_ctx->llq.max_llq_num;

	max_num_io_queues = min_t(u32, num_online_cpus(), ENA_MAX_NUM_IO_QUEUES);
	max_num_io_queues = min_t(u32, max_num_io_queues, io_rx_num);
	max_num_io_queues = min_t(u32, max_num_io_queues, io_tx_sq_num);
	max_num_io_queues = min_t(u32, max_num_io_queues, io_tx_cq_num);
	/* 1 IRQ for mgmnt and 1 IRQs for each IO direction */
	max_num_io_queues = min_t(u32, max_num_io_queues, pci_msix_vec_count(pdev) - 1);

	return max_num_io_queues;
}

static void ena_set_dev_offloads(struct ena_com_dev_get_features_ctx *feat,
				 struct net_device *netdev)
{
	netdev_features_t dev_features = 0;

	/* Set offload features */
	if (feat->offload.tx &
		ENA_ADMIN_FEATURE_OFFLOAD_DESC_TX_L4_IPV4_CSUM_PART_MASK)
		dev_features |= NETIF_F_IP_CSUM;

	if (feat->offload.tx &
		ENA_ADMIN_FEATURE_OFFLOAD_DESC_TX_L4_IPV6_CSUM_PART_MASK)
		dev_features |= NETIF_F_IPV6_CSUM;

	if (feat->offload.tx & ENA_ADMIN_FEATURE_OFFLOAD_DESC_TSO_IPV4_MASK)
		dev_features |= NETIF_F_TSO;

	if (feat->offload.tx & ENA_ADMIN_FEATURE_OFFLOAD_DESC_TSO_IPV6_MASK)
		dev_features |= NETIF_F_TSO6;

	if (feat->offload.tx & ENA_ADMIN_FEATURE_OFFLOAD_DESC_TSO_ECN_MASK)
		dev_features |= NETIF_F_TSO_ECN;

	if (feat->offload.rx_supported &
		ENA_ADMIN_FEATURE_OFFLOAD_DESC_RX_L4_IPV4_CSUM_MASK)
		dev_features |= NETIF_F_RXCSUM;

	if (feat->offload.rx_supported &
		ENA_ADMIN_FEATURE_OFFLOAD_DESC_RX_L4_IPV6_CSUM_MASK)
		dev_features |= NETIF_F_RXCSUM;

	netdev->features =
		dev_features |
		NETIF_F_SG |
		NETIF_F_RXHASH |
		NETIF_F_HIGHDMA;

	netdev->hw_features |= netdev->features;
	netdev->vlan_features |= netdev->features;
}

static void ena_set_conf_feat_params(struct ena_adapter *adapter,
				     struct ena_com_dev_get_features_ctx *feat)
{
	struct net_device *netdev = adapter->netdev;

	/* Copy mac address */
	if (!is_valid_ether_addr(feat->dev_attr.mac_addr)) {
		eth_hw_addr_random(netdev);
		ether_addr_copy(adapter->mac_addr, netdev->dev_addr);
	} else {
		ether_addr_copy(adapter->mac_addr, feat->dev_attr.mac_addr);
		eth_hw_addr_set(netdev, adapter->mac_addr);
	}

	/* Set offload features */
	ena_set_dev_offloads(feat, netdev);

	adapter->max_mtu = feat->dev_attr.max_mtu;
	netdev->max_mtu = adapter->max_mtu;
	netdev->min_mtu = ENA_MIN_MTU;
}

static int ena_rss_init_default(struct ena_adapter *adapter)
{
	struct ena_com_dev *ena_dev = adapter->ena_dev;
	struct device *dev = &adapter->pdev->dev;
	int rc, i;
	u32 val;

	rc = ena_com_rss_init(ena_dev, ENA_RX_RSS_TABLE_LOG_SIZE);
	if (unlikely(rc)) {
		dev_err(dev, "Cannot init indirect table\n");
		goto err_rss_init;
	}

	for (i = 0; i < ENA_RX_RSS_TABLE_SIZE; i++) {
		val = ethtool_rxfh_indir_default(i, adapter->num_io_queues);
		rc = ena_com_indirect_table_fill_entry(ena_dev, i,
						       ENA_IO_RXQ_IDX(val));
		if (unlikely(rc)) {
			dev_err(dev, "Cannot fill indirect table\n");
			goto err_fill_indir;
		}
	}

	rc = ena_com_fill_hash_function(ena_dev, ENA_ADMIN_TOEPLITZ, NULL,
					ENA_HASH_KEY_SIZE, 0xFFFFFFFF);
	if (unlikely(rc && (rc != -EOPNOTSUPP))) {
		dev_err(dev, "Cannot fill hash function\n");
		goto err_fill_indir;
	}

	rc = ena_com_set_default_hash_ctrl(ena_dev);
	if (unlikely(rc && (rc != -EOPNOTSUPP))) {
		dev_err(dev, "Cannot fill hash control\n");
		goto err_fill_indir;
	}

	return 0;

err_fill_indir:
	ena_com_rss_destroy(ena_dev);
err_rss_init:

	return rc;
}

static void ena_release_bars(struct ena_com_dev *ena_dev, struct pci_dev *pdev)
{
	int release_bars = pci_select_bars(pdev, IORESOURCE_MEM) & ENA_BAR_MASK;

	pci_release_selected_regions(pdev, release_bars);
}

/* ena_probe - Device Initialization Routine
 * @pdev: PCI device information struct
 * @ent: entry in ena_pci_tbl
 *
 * Returns 0 on success, negative on failure
 *
 * ena_probe initializes an adapter identified by a pci_dev structure.
 * The OS initialization, configuring of the adapter private structure,
 * and a hardware reset occur.
 */
static int ena_probe(struct pci_dev *pdev, const struct pci_device_id *ent)
{
	struct ena_com_dev_get_features_ctx get_feat_ctx;
	struct ena_com_dev *ena_dev = NULL;
	struct ena_adapter *adapter;
	struct net_device *netdev;
	static int adapters_found;
	u32 max_num_io_queues;
	bool wd_state;
	int bars, rc;

	dev_dbg(&pdev->dev, "%s\n", __func__);

	rc = pci_enable_device_mem(pdev);
	if (rc) {
		dev_err(&pdev->dev, "pci_enable_device_mem() failed!\n");
		return rc;
	}

	rc = dma_set_mask_and_coherent(&pdev->dev, DMA_BIT_MASK(ENA_MAX_PHYS_ADDR_SIZE_BITS));
	if (rc) {
		dev_err(&pdev->dev, "dma_set_mask_and_coherent failed %d\n", rc);
		goto err_disable_device;
	}

	pci_set_master(pdev);

	ena_dev = vzalloc(sizeof(*ena_dev));
	if (!ena_dev) {
		rc = -ENOMEM;
		goto err_disable_device;
	}

	bars = pci_select_bars(pdev, IORESOURCE_MEM) & ENA_BAR_MASK;
	rc = pci_request_selected_regions(pdev, bars, DRV_MODULE_NAME);
	if (rc) {
		dev_err(&pdev->dev, "pci_request_selected_regions failed %d\n",
			rc);
		goto err_free_ena_dev;
	}

	ena_dev->reg_bar = devm_ioremap(&pdev->dev,
					pci_resource_start(pdev, ENA_REG_BAR),
					pci_resource_len(pdev, ENA_REG_BAR));
	if (!ena_dev->reg_bar) {
		dev_err(&pdev->dev, "Failed to remap regs bar\n");
		rc = -EFAULT;
		goto err_free_region;
	}

	ena_dev->ena_min_poll_delay_us = ENA_ADMIN_POLL_DELAY_US;

	ena_dev->dmadev = &pdev->dev;

	netdev = alloc_etherdev_mq(sizeof(struct ena_adapter), ENA_MAX_RINGS);
	if (!netdev) {
		dev_err(&pdev->dev, "alloc_etherdev_mq failed\n");
		rc = -ENOMEM;
		goto err_free_region;
	}

	SET_NETDEV_DEV(netdev, &pdev->dev);
	adapter = netdev_priv(netdev);
	adapter->ena_dev = ena_dev;
	adapter->netdev = netdev;
	adapter->pdev = pdev;
	adapter->msg_enable = DEFAULT_MSG_ENABLE;

	ena_dev->net_device = netdev;

	pci_set_drvdata(pdev, adapter);

	rc = ena_map_llq_mem_bar(pdev, ena_dev, bars);
	if (rc) {
		dev_err(&pdev->dev, "ENA LLQ bar mapping failed\n");
		goto err_netdev_destroy;
	}

	rc = ena_device_init(adapter, pdev, &get_feat_ctx, &wd_state);
	if (rc) {
		dev_err(&pdev->dev, "ENA device init failed\n");
		if (rc == -ETIME)
			rc = -EPROBE_DEFER;
		goto err_netdev_destroy;
	}

	/* Initial TX and RX interrupt delay. Assumes 1 usec granularity.
	 * Updated during device initialization with the real granularity
	 */
	ena_dev->intr_moder_tx_interval = ENA_INTR_INITIAL_TX_INTERVAL_USECS;
	ena_dev->intr_moder_rx_interval = ENA_INTR_INITIAL_RX_INTERVAL_USECS;
	ena_dev->intr_delay_resolution = ENA_DEFAULT_INTR_DELAY_RESOLUTION;
	max_num_io_queues = ena_calc_max_io_queue_num(pdev, ena_dev, &get_feat_ctx);
	if (unlikely(!max_num_io_queues)) {
		rc = -EFAULT;
		goto err_device_destroy;
	}

	ena_set_conf_feat_params(adapter, &get_feat_ctx);

	adapter->reset_reason = ENA_REGS_RESET_NORMAL;

	adapter->num_io_queues = max_num_io_queues;
	adapter->max_num_io_queues = max_num_io_queues;
	adapter->last_monitored_tx_qid = 0;

	adapter->xdp_first_ring = 0;
	adapter->xdp_num_queues = 0;

	adapter->rx_copybreak = ENA_DEFAULT_RX_COPYBREAK;
	if (ena_dev->tx_mem_queue_type == ENA_ADMIN_PLACEMENT_POLICY_DEV)
		adapter->disable_meta_caching =
			!!(get_feat_ctx.llq.accel_mode.u.get.supported_flags &
			   BIT(ENA_ADMIN_DISABLE_META_CACHING));

	adapter->wd_state = wd_state;

	snprintf(adapter->name, ENA_NAME_MAX_LEN, "ena_%d", adapters_found);

	rc = ena_com_init_interrupt_moderation(adapter->ena_dev);
	if (rc) {
		dev_err(&pdev->dev,
			"Failed to query interrupt moderation feature\n");
		goto err_device_destroy;
	}

	ena_init_io_rings(adapter,
			  0,
			  adapter->xdp_num_queues +
			  adapter->num_io_queues);

	netdev->netdev_ops = &ena_netdev_ops;
	netdev->watchdog_timeo = TX_TIMEOUT;
	ena_set_ethtool_ops(netdev);

	netdev->priv_flags |= IFF_UNICAST_FLT;

	u64_stats_init(&adapter->syncp);

	rc = ena_enable_msix_and_set_admin_interrupts(adapter);
	if (rc) {
		dev_err(&pdev->dev,
			"Failed to enable and set the admin interrupts\n");
		goto err_worker_destroy;
	}
	rc = ena_rss_init_default(adapter);
	if (rc && (rc != -EOPNOTSUPP)) {
		dev_err(&pdev->dev, "Cannot init RSS rc: %d\n", rc);
		goto err_free_msix;
	}

	ena_config_debug_area(adapter);

	if (ena_xdp_legal_queue_count(adapter, adapter->num_io_queues))
		netdev->xdp_features = NETDEV_XDP_ACT_BASIC |
				       NETDEV_XDP_ACT_REDIRECT;

	memcpy(adapter->netdev->perm_addr, adapter->mac_addr, netdev->addr_len);

	netif_carrier_off(netdev);

	rc = register_netdev(netdev);
	if (rc) {
		dev_err(&pdev->dev, "Cannot register net device\n");
		goto err_rss;
	}

	INIT_WORK(&adapter->reset_task, ena_fw_reset_device);

	adapter->last_keep_alive_jiffies = jiffies;
	adapter->keep_alive_timeout = ENA_DEVICE_KALIVE_TIMEOUT;
	adapter->missing_tx_completion_to = TX_TIMEOUT;
	adapter->missing_tx_completion_threshold = MAX_NUM_OF_TIMEOUTED_PACKETS;

	ena_update_hints(adapter, &get_feat_ctx.hw_hints);

	timer_setup(&adapter->timer_service, ena_timer_service, 0);
	mod_timer(&adapter->timer_service, round_jiffies(jiffies + HZ));

	dev_info(&pdev->dev,
		 "%s found at mem %lx, mac addr %pM\n",
		 DEVICE_NAME, (long)pci_resource_start(pdev, 0),
		 netdev->dev_addr);

	set_bit(ENA_FLAG_DEVICE_RUNNING, &adapter->flags);

	adapters_found++;

	return 0;

err_rss:
	ena_com_delete_debug_area(ena_dev);
	ena_com_rss_destroy(ena_dev);
err_free_msix:
	ena_com_dev_reset(ena_dev, ENA_REGS_RESET_INIT_ERR);
	/* stop submitting admin commands on a device that was reset */
	ena_com_set_admin_running_state(ena_dev, false);
	ena_free_mgmnt_irq(adapter);
	ena_disable_msix(adapter);
err_worker_destroy:
	del_timer(&adapter->timer_service);
err_device_destroy:
	ena_com_delete_host_info(ena_dev);
	ena_com_admin_destroy(ena_dev);
err_netdev_destroy:
	free_netdev(netdev);
err_free_region:
	ena_release_bars(ena_dev, pdev);
err_free_ena_dev:
	vfree(ena_dev);
err_disable_device:
	pci_disable_device(pdev);
	return rc;
}

/*****************************************************************************/

/* __ena_shutoff - Helper used in both PCI remove/shutdown routines
 * @pdev: PCI device information struct
 * @shutdown: Is it a shutdown operation? If false, means it is a removal
 *
 * __ena_shutoff is a helper routine that does the real work on shutdown and
 * removal paths; the difference between those paths is with regards to whether
 * dettach or unregister the netdevice.
 */
static void __ena_shutoff(struct pci_dev *pdev, bool shutdown)
{
	struct ena_adapter *adapter = pci_get_drvdata(pdev);
	struct ena_com_dev *ena_dev;
	struct net_device *netdev;

	ena_dev = adapter->ena_dev;
	netdev = adapter->netdev;

#ifdef CONFIG_RFS_ACCEL
	if ((adapter->msix_vecs >= 1) && (netdev->rx_cpu_rmap)) {
		free_irq_cpu_rmap(netdev->rx_cpu_rmap);
		netdev->rx_cpu_rmap = NULL;
	}
#endif /* CONFIG_RFS_ACCEL */

	/* Make sure timer and reset routine won't be called after
	 * freeing device resources.
	 */
	del_timer_sync(&adapter->timer_service);
	cancel_work_sync(&adapter->reset_task);

	rtnl_lock(); /* lock released inside the below if-else block */
	adapter->reset_reason = ENA_REGS_RESET_SHUTDOWN;
	ena_destroy_device(adapter, true);

	if (shutdown) {
		netif_device_detach(netdev);
		dev_close(netdev);
		rtnl_unlock();
	} else {
		rtnl_unlock();
		unregister_netdev(netdev);
		free_netdev(netdev);
	}

	ena_com_rss_destroy(ena_dev);

	ena_com_delete_debug_area(ena_dev);

	ena_com_delete_host_info(ena_dev);

	ena_release_bars(ena_dev, pdev);

	pci_disable_device(pdev);

	vfree(ena_dev);
}

/* ena_remove - Device Removal Routine
 * @pdev: PCI device information struct
 *
 * ena_remove is called by the PCI subsystem to alert the driver
 * that it should release a PCI device.
 */

static void ena_remove(struct pci_dev *pdev)
{
	__ena_shutoff(pdev, false);
}

/* ena_shutdown - Device Shutdown Routine
 * @pdev: PCI device information struct
 *
 * ena_shutdown is called by the PCI subsystem to alert the driver that
 * a shutdown/reboot (or kexec) is happening and device must be disabled.
 */

static void ena_shutdown(struct pci_dev *pdev)
{
	__ena_shutoff(pdev, true);
}

/* ena_suspend - PM suspend callback
 * @dev_d: Device information struct
 */
static int __maybe_unused ena_suspend(struct device *dev_d)
{
	struct pci_dev *pdev = to_pci_dev(dev_d);
	struct ena_adapter *adapter = pci_get_drvdata(pdev);

	ena_increase_stat(&adapter->dev_stats.suspend, 1, &adapter->syncp);

	rtnl_lock();
	if (unlikely(test_bit(ENA_FLAG_TRIGGER_RESET, &adapter->flags))) {
		dev_err(&pdev->dev,
			"Ignoring device reset request as the device is being suspended\n");
		clear_bit(ENA_FLAG_TRIGGER_RESET, &adapter->flags);
	}
	ena_destroy_device(adapter, true);
	rtnl_unlock();
	return 0;
}

/* ena_resume - PM resume callback
 * @dev_d: Device information struct
 */
static int __maybe_unused ena_resume(struct device *dev_d)
{
	struct ena_adapter *adapter = dev_get_drvdata(dev_d);
	int rc;

	ena_increase_stat(&adapter->dev_stats.resume, 1, &adapter->syncp);

	rtnl_lock();
	rc = ena_restore_device(adapter);
	rtnl_unlock();
	return rc;
}

static SIMPLE_DEV_PM_OPS(ena_pm_ops, ena_suspend, ena_resume);

static struct pci_driver ena_pci_driver = {
	.name		= DRV_MODULE_NAME,
	.id_table	= ena_pci_tbl,
	.probe		= ena_probe,
	.remove		= ena_remove,
	.shutdown	= ena_shutdown,
	.driver.pm	= &ena_pm_ops,
	.sriov_configure = pci_sriov_configure_simple,
};

static int __init ena_init(void)
{
	int ret;

	ena_wq = create_singlethread_workqueue(DRV_MODULE_NAME);
	if (!ena_wq) {
		pr_err("Failed to create workqueue\n");
		return -ENOMEM;
	}

	ret = pci_register_driver(&ena_pci_driver);
	if (ret)
		destroy_workqueue(ena_wq);

	return ret;
}

static void __exit ena_cleanup(void)
{
	pci_unregister_driver(&ena_pci_driver);

	if (ena_wq) {
		destroy_workqueue(ena_wq);
		ena_wq = NULL;
	}
}

/******************************************************************************
 ******************************** AENQ Handlers *******************************
 *****************************************************************************/
/* ena_update_on_link_change:
 * Notify the network interface about the change in link status
 */
static void ena_update_on_link_change(void *adapter_data,
				      struct ena_admin_aenq_entry *aenq_e)
{
	struct ena_adapter *adapter = (struct ena_adapter *)adapter_data;
	struct ena_admin_aenq_link_change_desc *aenq_desc =
		(struct ena_admin_aenq_link_change_desc *)aenq_e;
	int status = aenq_desc->flags &
		ENA_ADMIN_AENQ_LINK_CHANGE_DESC_LINK_STATUS_MASK;

	if (status) {
		netif_dbg(adapter, ifup, adapter->netdev, "%s\n", __func__);
		set_bit(ENA_FLAG_LINK_UP, &adapter->flags);
		if (!test_bit(ENA_FLAG_ONGOING_RESET, &adapter->flags))
			netif_carrier_on(adapter->netdev);
	} else {
		clear_bit(ENA_FLAG_LINK_UP, &adapter->flags);
		netif_carrier_off(adapter->netdev);
	}
}

static void ena_keep_alive_wd(void *adapter_data,
			      struct ena_admin_aenq_entry *aenq_e)
{
	struct ena_adapter *adapter = (struct ena_adapter *)adapter_data;
	struct ena_admin_aenq_keep_alive_desc *desc;
	u64 rx_drops;
	u64 tx_drops;

	desc = (struct ena_admin_aenq_keep_alive_desc *)aenq_e;
	adapter->last_keep_alive_jiffies = jiffies;

	rx_drops = ((u64)desc->rx_drops_high << 32) | desc->rx_drops_low;
	tx_drops = ((u64)desc->tx_drops_high << 32) | desc->tx_drops_low;

	u64_stats_update_begin(&adapter->syncp);
	/* These stats are accumulated by the device, so the counters indicate
	 * all drops since last reset.
	 */
	adapter->dev_stats.rx_drops = rx_drops;
	adapter->dev_stats.tx_drops = tx_drops;
	u64_stats_update_end(&adapter->syncp);
}

static void ena_notification(void *adapter_data,
			     struct ena_admin_aenq_entry *aenq_e)
{
	struct ena_adapter *adapter = (struct ena_adapter *)adapter_data;
	struct ena_admin_ena_hw_hints *hints;

	WARN(aenq_e->aenq_common_desc.group != ENA_ADMIN_NOTIFICATION,
	     "Invalid group(%x) expected %x\n",
	     aenq_e->aenq_common_desc.group,
	     ENA_ADMIN_NOTIFICATION);

	switch (aenq_e->aenq_common_desc.syndrome) {
	case ENA_ADMIN_UPDATE_HINTS:
		hints = (struct ena_admin_ena_hw_hints *)
			(&aenq_e->inline_data_w4);
		ena_update_hints(adapter, hints);
		break;
	default:
		netif_err(adapter, drv, adapter->netdev,
			  "Invalid aenq notification link state %d\n",
			  aenq_e->aenq_common_desc.syndrome);
	}
}

/* This handler will called for unknown event group or unimplemented handlers*/
static void unimplemented_aenq_handler(void *data,
				       struct ena_admin_aenq_entry *aenq_e)
{
	struct ena_adapter *adapter = (struct ena_adapter *)data;

	netif_err(adapter, drv, adapter->netdev,
		  "Unknown event was received or event with unimplemented handler\n");
}

static struct ena_aenq_handlers aenq_handlers = {
	.handlers = {
		[ENA_ADMIN_LINK_CHANGE] = ena_update_on_link_change,
		[ENA_ADMIN_NOTIFICATION] = ena_notification,
		[ENA_ADMIN_KEEP_ALIVE] = ena_keep_alive_wd,
	},
	.unimplemented_handler = unimplemented_aenq_handler
};

module_init(ena_init);
module_exit(ena_cleanup);<|MERGE_RESOLUTION|>--- conflicted
+++ resolved
@@ -1451,14 +1451,7 @@
 		netif_err(adapter, rx_err, rx_ring->netdev,
 			  "Page is NULL. qid %u req_id %u\n", rx_ring->qid, req_id);
 		ena_increase_stat(&rx_ring->rx_stats.bad_req_id, 1, &rx_ring->syncp);
-<<<<<<< HEAD
-		adapter->reset_reason = ENA_REGS_RESET_INV_RX_REQ_ID;
-		/* Make sure reset reason is set before triggering the reset */
-		smp_mb__before_atomic();
-		set_bit(ENA_FLAG_TRIGGER_RESET, &adapter->flags);
-=======
 		ena_reset_device(adapter, ENA_REGS_RESET_INV_RX_REQ_ID);
->>>>>>> eb3cdb58
 		return NULL;
 	}
 
@@ -2845,24 +2838,6 @@
 	}
 
 	return dev_was_up && !rc ? ena_up(adapter) : rc;
-}
-
-int ena_set_rx_copybreak(struct ena_adapter *adapter, u32 rx_copybreak)
-{
-	struct ena_ring *rx_ring;
-	int i;
-
-	if (rx_copybreak > min_t(u16, adapter->netdev->mtu, ENA_PAGE_SIZE))
-		return -EINVAL;
-
-	adapter->rx_copybreak = rx_copybreak;
-
-	for (i = 0; i < adapter->num_io_queues; i++) {
-		rx_ring = &adapter->rx_ring[i];
-		rx_ring->rx_copybreak = rx_copybreak;
-	}
-
-	return 0;
 }
 
 int ena_set_rx_copybreak(struct ena_adapter *adapter, u32 rx_copybreak)
