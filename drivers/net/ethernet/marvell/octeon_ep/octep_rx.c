--- conflicted
+++ resolved
@@ -435,8 +435,6 @@
 			 */
 			data_offset = OCTEP_OQ_RESP_HW_SIZE;
 			rx_ol_flags = 0;
-<<<<<<< HEAD
-=======
 		}
 
 		octep_oq_next_pkt(oq, buff_info, &read_idx, &desc_used);
@@ -447,7 +445,6 @@
 					 &read_idx, &desc_used);
 			oq->stats.alloc_failures++;
 			continue;
->>>>>>> 2d5404ca
 		}
 		skb_reserve(skb, data_offset);
 
