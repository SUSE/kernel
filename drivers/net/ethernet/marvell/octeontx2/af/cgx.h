/* SPDX-License-Identifier: GPL-2.0 */
/* Marvell OcteonTx2 CGX driver
 *
 * Copyright (C) 2018 Marvell.
 *
 */

#ifndef CGX_H
#define CGX_H

#include "mbox.h"
#include "cgx_fw_if.h"
#include "rpm.h"

 /* PCI device IDs */
#define	PCI_DEVID_OCTEONTX2_CGX		0xA059

/* PCI BAR nos */
#define PCI_CFG_REG_BAR_NUM		0

#define CGX_ID_MASK			0xF

/* Registers */
#define CGXX_CMRX_CFG			0x00
#define CMR_P2X_SEL_MASK		GENMASK_ULL(61, 59)
#define CMR_P2X_SEL_SHIFT		59ULL
#define CMR_P2X_SEL_NIX0		1ULL
#define CMR_P2X_SEL_NIX1		2ULL
#define DATA_PKT_TX_EN			BIT_ULL(53)
#define DATA_PKT_RX_EN			BIT_ULL(54)
#define CGX_LMAC_TYPE_SHIFT		40
#define CGX_LMAC_TYPE_MASK		0xF
#define CGXX_CMRX_INT			0x040
#define FW_CGX_INT			BIT_ULL(1)
#define CGXX_CMRX_INT_ENA_W1S		0x058
#define CGXX_CMRX_RX_ID_MAP		0x060
#define CGXX_CMRX_RX_STAT0		0x070
#define CGXX_CMRX_RX_LOGL_XON		0x100
#define CGXX_CMRX_RX_LMACS		0x128
#define CGXX_CMRX_RX_DMAC_CTL0		(0x1F8 + mac_ops->csr_offset)
#define CGX_DMAC_CTL0_CAM_ENABLE	BIT_ULL(3)
#define CGX_DMAC_CAM_ACCEPT		BIT_ULL(3)
#define CGX_DMAC_MCAST_MODE_CAM		BIT_ULL(2)
#define CGX_DMAC_MCAST_MODE		BIT_ULL(1)
#define CGX_DMAC_BCAST_MODE		BIT_ULL(0)
#define CGXX_CMRX_RX_DMAC_CAM0		(0x200 + mac_ops->csr_offset)
#define CGX_DMAC_CAM_ADDR_ENABLE	BIT_ULL(48)
#define CGX_DMAC_CAM_ENTRY_LMACID	GENMASK_ULL(50, 49)
#define CGXX_CMRX_RX_DMAC_CAM1		0x400
#define CGX_RX_DMAC_ADR_MASK		GENMASK_ULL(47, 0)
#define CGXX_CMRX_TX_STAT0		0x700
#define CGXX_SCRATCH0_REG		0x1050
#define CGXX_SCRATCH1_REG		0x1058
#define CGX_CONST			0x2000
#define CGX_CONST_RXFIFO_SIZE	        GENMASK_ULL(55, 32)
#define CGX_CONST_MAX_LMACS	        GENMASK_ULL(31, 24)
#define CGXX_SPUX_CONTROL1		0x10000
#define CGXX_SPUX_LNX_FEC_CORR_BLOCKS	0x10700
#define CGXX_SPUX_LNX_FEC_UNCORR_BLOCKS	0x10800
#define CGXX_SPUX_RSFEC_CORR		0x10088
#define CGXX_SPUX_RSFEC_UNCORR		0x10090

#define CGXX_SPUX_CONTROL1_LBK		BIT_ULL(14)
#define CGXX_GMP_PCS_MRX_CTL		0x30000
#define CGXX_GMP_PCS_MRX_CTL_LBK	BIT_ULL(14)

#define CGXX_SMUX_RX_FRM_CTL		0x20020
#define CGX_SMUX_RX_FRM_CTL_CTL_BCK	BIT_ULL(3)
#define CGX_SMUX_RX_FRM_CTL_PTP_MODE	BIT_ULL(12)
#define CGXX_GMP_GMI_RXX_FRM_CTL	0x38028
#define CGX_GMP_GMI_RXX_FRM_CTL_CTL_BCK	BIT_ULL(3)
#define CGX_GMP_GMI_RXX_FRM_CTL_PTP_MODE BIT_ULL(12)
#define CGXX_SMUX_TX_CTL		0x20178
#define CGXX_SMUX_TX_PAUSE_PKT_TIME	0x20110
#define CGXX_SMUX_TX_PAUSE_PKT_INTERVAL	0x20120
#define CGXX_SMUX_SMAC                        0x20108
#define CGXX_SMUX_CBFC_CTL                    0x20218
#define CGXX_SMUX_CBFC_CTL_RX_EN             BIT_ULL(0)
#define CGXX_SMUX_CBFC_CTL_TX_EN             BIT_ULL(1)
#define CGXX_SMUX_CBFC_CTL_DRP_EN            BIT_ULL(2)
#define CGXX_SMUX_CBFC_CTL_BCK_EN            BIT_ULL(3)
#define CGX_PFC_CLASS_MASK		     GENMASK_ULL(47, 32)
#define CGXX_GMP_GMI_TX_PAUSE_PKT_TIME	0x38230
#define CGXX_GMP_GMI_TX_PAUSE_PKT_INTERVAL	0x38248
#define CGX_SMUX_TX_CTL_L2P_BP_CONV	BIT_ULL(7)
#define CGXX_CMR_RX_OVR_BP		0x130
#define CGX_CMR_RX_OVR_BP_EN(X)		BIT_ULL(((X) + 8))
#define CGX_CMR_RX_OVR_BP_BP(X)		BIT_ULL(((X) + 4))

#define CGX_COMMAND_REG			CGXX_SCRATCH1_REG
#define CGX_EVENT_REG			CGXX_SCRATCH0_REG
#define CGX_CMD_TIMEOUT			5000 /* msecs */
#define DEFAULT_PAUSE_TIME		0x7FF

#define CGX_LMAC_FWI			0

enum  cgx_nix_stat_type {
	NIX_STATS_RX,
	NIX_STATS_TX,
};

enum LMAC_TYPE {
	LMAC_MODE_SGMII		= 0,
	LMAC_MODE_XAUI		= 1,
	LMAC_MODE_RXAUI		= 2,
	LMAC_MODE_10G_R		= 3,
	LMAC_MODE_40G_R		= 4,
	LMAC_MODE_QSGMII	= 6,
	LMAC_MODE_25G_R		= 7,
	LMAC_MODE_50G_R		= 8,
	LMAC_MODE_100G_R	= 9,
	LMAC_MODE_USXGMII	= 10,
	LMAC_MODE_MAX,
};

struct cgx_link_event {
	struct cgx_link_user_info link_uinfo;
	u8 cgx_id;
	u8 lmac_id;
};

/**
 * struct cgx_event_cb
 * @notify_link_chg:	callback for link change notification
 * @data:	data passed to callback function
 */
struct cgx_event_cb {
	int (*notify_link_chg)(struct cgx_link_event *event, void *data);
	void *data;
};

extern struct pci_driver cgx_driver;

int cgx_get_cgxcnt_max(void);
int cgx_get_cgxid(void *cgxd);
int cgx_get_lmac_cnt(void *cgxd);
void *cgx_get_pdata(int cgx_id);
int cgx_set_pkind(void *cgxd, u8 lmac_id, int pkind);
int cgx_lmac_evh_register(struct cgx_event_cb *cb, void *cgxd, int lmac_id);
int cgx_lmac_evh_unregister(void *cgxd, int lmac_id);
int cgx_get_tx_stats(void *cgxd, int lmac_id, int idx, u64 *tx_stat);
int cgx_get_rx_stats(void *cgxd, int lmac_id, int idx, u64 *rx_stat);
int cgx_lmac_rx_tx_enable(void *cgxd, int lmac_id, bool enable);
int cgx_lmac_tx_enable(void *cgxd, int lmac_id, bool enable);
int cgx_lmac_addr_set(u8 cgx_id, u8 lmac_id, u8 *mac_addr);
int cgx_lmac_addr_reset(u8 cgx_id, u8 lmac_id);
u64 cgx_lmac_addr_get(u8 cgx_id, u8 lmac_id);
int cgx_lmac_addr_add(u8 cgx_id, u8 lmac_id, u8 *mac_addr);
int cgx_lmac_addr_del(u8 cgx_id, u8 lmac_id, u8 index);
int cgx_lmac_addr_max_entries_get(u8 cgx_id, u8 lmac_id);
void cgx_lmac_promisc_config(int cgx_id, int lmac_id, bool enable);
void cgx_lmac_enadis_rx_pause_fwding(void *cgxd, int lmac_id, bool enable);
int cgx_lmac_internal_loopback(void *cgxd, int lmac_id, bool enable);
int cgx_get_link_info(void *cgxd, int lmac_id,
		      struct cgx_link_user_info *linfo);
int cgx_lmac_linkup_start(void *cgxd);
int cgx_get_fwdata_base(u64 *base);
int cgx_lmac_get_pause_frm(void *cgxd, int lmac_id,
			   u8 *tx_pause, u8 *rx_pause);
int cgx_lmac_set_pause_frm(void *cgxd, int lmac_id,
			   u8 tx_pause, u8 rx_pause);
void cgx_lmac_ptp_config(void *cgxd, int lmac_id, bool enable);
u8 cgx_lmac_get_p2x(int cgx_id, int lmac_id);
int cgx_set_fec(u64 fec, int cgx_id, int lmac_id);
int cgx_get_fec_stats(void *cgxd, int lmac_id, struct cgx_fec_stats_rsp *rsp);
int cgx_get_phy_fec_stats(void *cgxd, int lmac_id);
int cgx_set_link_mode(void *cgxd, struct cgx_set_link_mode_args args,
		      int cgx_id, int lmac_id);
u64 cgx_features_get(void *cgxd);
struct mac_ops *get_mac_ops(void *cgxd);
int cgx_get_nr_lmacs(void *cgxd);
u8 cgx_get_lmacid(void *cgxd, u8 lmac_index);
unsigned long cgx_get_lmac_bmap(void *cgxd);
void cgx_lmac_write(int cgx_id, int lmac_id, u64 offset, u64 val);
u64 cgx_lmac_read(int cgx_id, int lmac_id, u64 offset);
int cgx_lmac_addr_update(u8 cgx_id, u8 lmac_id, u8 *mac_addr, u8 index);
u64 cgx_read_dmac_ctrl(void *cgxd, int lmac_id);
u64 cgx_read_dmac_entry(void *cgxd, int index);
int cgx_lmac_pfc_config(void *cgxd, int lmac_id, u8 tx_pause, u8 rx_pause,
			u16 pfc_en);
int cgx_lmac_get_pfc_frm_cfg(void *cgxd, int lmac_id, u8 *tx_pause,
			     u8 *rx_pause);
int verify_lmac_fc_cfg(void *cgxd, int lmac_id, u8 tx_pause, u8 rx_pause,
		       int pfvf_idx);
<<<<<<< HEAD
=======
int cgx_lmac_reset(void *cgxd, int lmac_id, u8 pf_req_flr);
>>>>>>> eb3cdb58
#endif /* CGX_H */<|MERGE_RESOLUTION|>--- conflicted
+++ resolved
@@ -182,8 +182,5 @@
 			     u8 *rx_pause);
 int verify_lmac_fc_cfg(void *cgxd, int lmac_id, u8 tx_pause, u8 rx_pause,
 		       int pfvf_idx);
-<<<<<<< HEAD
-=======
 int cgx_lmac_reset(void *cgxd, int lmac_id, u8 pf_req_flr);
->>>>>>> eb3cdb58
 #endif /* CGX_H */