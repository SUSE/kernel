// SPDX-License-Identifier: GPL-2.0-only
/* Marvell RVU Admin Function driver
 *
 * Copyright (C) 2020 Marvell.
 *
 */

#include <linux/bitfield.h>
#include <linux/pci.h>
#include "rvu_struct.h"
#include "rvu_reg.h"
#include "mbox.h"
#include "rvu.h"

/* CPT PF device id */
#define	PCI_DEVID_OTX2_CPT_PF	0xA0FD
#define	PCI_DEVID_OTX2_CPT10K_PF 0xA0F2

/* Length of initial context fetch in 128 byte words */
<<<<<<< HEAD
#define CPT_CTX_ILEN    2ULL
=======
#define CPT_CTX_ILEN    1ULL
>>>>>>> eb3cdb58

#define cpt_get_eng_sts(e_min, e_max, rsp, etype)                   \
({                                                                  \
	u64 free_sts = 0, busy_sts = 0;                             \
	typeof(rsp) _rsp = rsp;                                     \
	u32 e, i;                                                   \
								    \
	for (e = (e_min), i = 0; e < (e_max); e++, i++) {           \
		reg = rvu_read64(rvu, blkaddr, CPT_AF_EXEX_STS(e)); \
		if (reg & 0x1)                                      \
			busy_sts |= 1ULL << i;                      \
								    \
		if (reg & 0x2)                                      \
			free_sts |= 1ULL << i;                      \
	}                                                           \
	(_rsp)->busy_sts_##etype = busy_sts;                        \
	(_rsp)->free_sts_##etype = free_sts;                        \
})

<<<<<<< HEAD
static irqreturn_t rvu_cpt_af_flt_intr_handler(int irq, void *ptr)
=======
static irqreturn_t cpt_af_flt_intr_handler(int vec, void *ptr)
>>>>>>> eb3cdb58
{
	struct rvu_block *block = ptr;
	struct rvu *rvu = block->rvu;
	int blkaddr = block->addr;
<<<<<<< HEAD
	u64 reg0, reg1, reg2;

	reg0 = rvu_read64(rvu, blkaddr, CPT_AF_FLTX_INT(0));
	reg1 = rvu_read64(rvu, blkaddr, CPT_AF_FLTX_INT(1));
	if (!is_rvu_otx2(rvu)) {
		reg2 = rvu_read64(rvu, blkaddr, CPT_AF_FLTX_INT(2));
		dev_err_ratelimited(rvu->dev,
				    "Received CPTAF FLT irq : 0x%llx, 0x%llx, 0x%llx",
				     reg0, reg1, reg2);
	} else {
		dev_err_ratelimited(rvu->dev,
				    "Received CPTAF FLT irq : 0x%llx, 0x%llx",
				     reg0, reg1);
	}

	rvu_write64(rvu, blkaddr, CPT_AF_FLTX_INT(0), reg0);
	rvu_write64(rvu, blkaddr, CPT_AF_FLTX_INT(1), reg1);
	if (!is_rvu_otx2(rvu))
		rvu_write64(rvu, blkaddr, CPT_AF_FLTX_INT(2), reg2);
=======
	u64 reg, val;
	int i, eng;
	u8 grp;

	reg = rvu_read64(rvu, blkaddr, CPT_AF_FLTX_INT(vec));
	dev_err_ratelimited(rvu->dev, "Received CPTAF FLT%d irq : 0x%llx", vec, reg);

	i = -1;
	while ((i = find_next_bit((unsigned long *)&reg, 64, i + 1)) < 64) {
		switch (vec) {
		case 0:
			eng = i;
			break;
		case 1:
			eng = i + 64;
			break;
		case 2:
			eng = i + 128;
			break;
		}
		grp = rvu_read64(rvu, blkaddr, CPT_AF_EXEX_CTL2(eng)) & 0xFF;
		/* Disable and enable the engine which triggers fault */
		rvu_write64(rvu, blkaddr, CPT_AF_EXEX_CTL2(eng), 0x0);
		val = rvu_read64(rvu, blkaddr, CPT_AF_EXEX_CTL(eng));
		rvu_write64(rvu, blkaddr, CPT_AF_EXEX_CTL(eng), val & ~1ULL);

		rvu_write64(rvu, blkaddr, CPT_AF_EXEX_CTL2(eng), grp);
		rvu_write64(rvu, blkaddr, CPT_AF_EXEX_CTL(eng), val | 1ULL);

		spin_lock(&rvu->cpt_intr_lock);
		block->cpt_flt_eng_map[vec] |= BIT_ULL(i);
		val = rvu_read64(rvu, blkaddr, CPT_AF_EXEX_STS(eng));
		val = val & 0x3;
		if (val == 0x1 || val == 0x2)
			block->cpt_rcvrd_eng_map[vec] |= BIT_ULL(i);
		spin_unlock(&rvu->cpt_intr_lock);
	}
	rvu_write64(rvu, blkaddr, CPT_AF_FLTX_INT(vec), reg);
>>>>>>> eb3cdb58

	return IRQ_HANDLED;
}

<<<<<<< HEAD
=======
static irqreturn_t rvu_cpt_af_flt0_intr_handler(int irq, void *ptr)
{
	return cpt_af_flt_intr_handler(CPT_AF_INT_VEC_FLT0, ptr);
}

static irqreturn_t rvu_cpt_af_flt1_intr_handler(int irq, void *ptr)
{
	return cpt_af_flt_intr_handler(CPT_AF_INT_VEC_FLT1, ptr);
}

static irqreturn_t rvu_cpt_af_flt2_intr_handler(int irq, void *ptr)
{
	return cpt_af_flt_intr_handler(CPT_10K_AF_INT_VEC_FLT2, ptr);
}

>>>>>>> eb3cdb58
static irqreturn_t rvu_cpt_af_rvu_intr_handler(int irq, void *ptr)
{
	struct rvu_block *block = ptr;
	struct rvu *rvu = block->rvu;
	int blkaddr = block->addr;
	u64 reg;

	reg = rvu_read64(rvu, blkaddr, CPT_AF_RVU_INT);
	dev_err_ratelimited(rvu->dev, "Received CPTAF RVU irq : 0x%llx", reg);

	rvu_write64(rvu, blkaddr, CPT_AF_RVU_INT, reg);
	return IRQ_HANDLED;
}

static irqreturn_t rvu_cpt_af_ras_intr_handler(int irq, void *ptr)
{
	struct rvu_block *block = ptr;
	struct rvu *rvu = block->rvu;
	int blkaddr = block->addr;
	u64 reg;

	reg = rvu_read64(rvu, blkaddr, CPT_AF_RAS_INT);
	dev_err_ratelimited(rvu->dev, "Received CPTAF RAS irq : 0x%llx", reg);

	rvu_write64(rvu, blkaddr, CPT_AF_RAS_INT, reg);
	return IRQ_HANDLED;
}

static int rvu_cpt_do_register_interrupt(struct rvu_block *block, int irq_offs,
					 irq_handler_t handler,
					 const char *name)
{
	struct rvu *rvu = block->rvu;
	int ret;

	ret = request_irq(pci_irq_vector(rvu->pdev, irq_offs), handler, 0,
			  name, block);
	if (ret) {
		dev_err(rvu->dev, "RVUAF: %s irq registration failed", name);
		return ret;
	}

	WARN_ON(rvu->irq_allocated[irq_offs]);
	rvu->irq_allocated[irq_offs] = true;
	return 0;
}

static void cpt_10k_unregister_interrupts(struct rvu_block *block, int off)
{
	struct rvu *rvu = block->rvu;
	int blkaddr = block->addr;
	int i;

	/* Disable all CPT AF interrupts */
<<<<<<< HEAD
	for (i = 0; i < CPT_10K_AF_INT_VEC_RVU; i++)
		rvu_write64(rvu, blkaddr, CPT_AF_FLTX_INT_ENA_W1C(i), 0x1);
=======
	rvu_write64(rvu, blkaddr, CPT_AF_FLTX_INT_ENA_W1C(0), ~0ULL);
	rvu_write64(rvu, blkaddr, CPT_AF_FLTX_INT_ENA_W1C(1), ~0ULL);
	rvu_write64(rvu, blkaddr, CPT_AF_FLTX_INT_ENA_W1C(2), 0xFFFF);

>>>>>>> eb3cdb58
	rvu_write64(rvu, blkaddr, CPT_AF_RVU_INT_ENA_W1C, 0x1);
	rvu_write64(rvu, blkaddr, CPT_AF_RAS_INT_ENA_W1C, 0x1);

	for (i = 0; i < CPT_10K_AF_INT_VEC_CNT; i++)
		if (rvu->irq_allocated[off + i]) {
			free_irq(pci_irq_vector(rvu->pdev, off + i), block);
			rvu->irq_allocated[off + i] = false;
		}
}

static void cpt_unregister_interrupts(struct rvu *rvu, int blkaddr)
{
	struct rvu_hwinfo *hw = rvu->hw;
	struct rvu_block *block;
	int i, offs;

	if (!is_block_implemented(rvu->hw, blkaddr))
		return;
	offs = rvu_read64(rvu, blkaddr, CPT_PRIV_AF_INT_CFG) & 0x7FF;
	if (!offs) {
		dev_warn(rvu->dev,
			 "Failed to get CPT_AF_INT vector offsets\n");
		return;
	}
	block = &hw->block[blkaddr];
	if (!is_rvu_otx2(rvu))
		return cpt_10k_unregister_interrupts(block, offs);

	/* Disable all CPT AF interrupts */
	for (i = 0; i < CPT_AF_INT_VEC_RVU; i++)
<<<<<<< HEAD
		rvu_write64(rvu, blkaddr, CPT_AF_FLTX_INT_ENA_W1C(i), 0x1);
=======
		rvu_write64(rvu, blkaddr, CPT_AF_FLTX_INT_ENA_W1C(i), ~0ULL);
>>>>>>> eb3cdb58
	rvu_write64(rvu, blkaddr, CPT_AF_RVU_INT_ENA_W1C, 0x1);
	rvu_write64(rvu, blkaddr, CPT_AF_RAS_INT_ENA_W1C, 0x1);

	for (i = 0; i < CPT_AF_INT_VEC_CNT; i++)
		if (rvu->irq_allocated[offs + i]) {
			free_irq(pci_irq_vector(rvu->pdev, offs + i), block);
			rvu->irq_allocated[offs + i] = false;
		}
}

void rvu_cpt_unregister_interrupts(struct rvu *rvu)
{
	cpt_unregister_interrupts(rvu, BLKADDR_CPT0);
	cpt_unregister_interrupts(rvu, BLKADDR_CPT1);
}

static int cpt_10k_register_interrupts(struct rvu_block *block, int off)
{
	struct rvu *rvu = block->rvu;
	int blkaddr = block->addr;
<<<<<<< HEAD
=======
	irq_handler_t flt_fn;
>>>>>>> eb3cdb58
	int i, ret;

	for (i = CPT_10K_AF_INT_VEC_FLT0; i < CPT_10K_AF_INT_VEC_RVU; i++) {
		sprintf(&rvu->irq_name[(off + i) * NAME_SIZE], "CPTAF FLT%d", i);
<<<<<<< HEAD
		ret = rvu_cpt_do_register_interrupt(block, off + i,
						    rvu_cpt_af_flt_intr_handler,
						    &rvu->irq_name[(off + i) * NAME_SIZE]);
		if (ret)
			goto err;
		rvu_write64(rvu, blkaddr, CPT_AF_FLTX_INT_ENA_W1S(i), 0x1);
=======

		switch (i) {
		case CPT_10K_AF_INT_VEC_FLT0:
			flt_fn = rvu_cpt_af_flt0_intr_handler;
			break;
		case CPT_10K_AF_INT_VEC_FLT1:
			flt_fn = rvu_cpt_af_flt1_intr_handler;
			break;
		case CPT_10K_AF_INT_VEC_FLT2:
			flt_fn = rvu_cpt_af_flt2_intr_handler;
			break;
		}
		ret = rvu_cpt_do_register_interrupt(block, off + i,
						    flt_fn, &rvu->irq_name[(off + i) * NAME_SIZE]);
		if (ret)
			goto err;
		if (i == CPT_10K_AF_INT_VEC_FLT2)
			rvu_write64(rvu, blkaddr, CPT_AF_FLTX_INT_ENA_W1S(i), 0xFFFF);
		else
			rvu_write64(rvu, blkaddr, CPT_AF_FLTX_INT_ENA_W1S(i), ~0ULL);
>>>>>>> eb3cdb58
	}

	ret = rvu_cpt_do_register_interrupt(block, off + CPT_10K_AF_INT_VEC_RVU,
					    rvu_cpt_af_rvu_intr_handler,
					    "CPTAF RVU");
	if (ret)
		goto err;
	rvu_write64(rvu, blkaddr, CPT_AF_RVU_INT_ENA_W1S, 0x1);

	ret = rvu_cpt_do_register_interrupt(block, off + CPT_10K_AF_INT_VEC_RAS,
					    rvu_cpt_af_ras_intr_handler,
					    "CPTAF RAS");
	if (ret)
		goto err;
	rvu_write64(rvu, blkaddr, CPT_AF_RAS_INT_ENA_W1S, 0x1);

	return 0;
err:
	rvu_cpt_unregister_interrupts(rvu);
	return ret;
}

static int cpt_register_interrupts(struct rvu *rvu, int blkaddr)
{
	struct rvu_hwinfo *hw = rvu->hw;
	struct rvu_block *block;
<<<<<<< HEAD
	int i, offs, ret = 0;
	char irq_name[16];
=======
	irq_handler_t flt_fn;
	int i, offs, ret = 0;
>>>>>>> eb3cdb58

	if (!is_block_implemented(rvu->hw, blkaddr))
		return 0;

	block = &hw->block[blkaddr];
	offs = rvu_read64(rvu, blkaddr, CPT_PRIV_AF_INT_CFG) & 0x7FF;
	if (!offs) {
		dev_warn(rvu->dev,
			 "Failed to get CPT_AF_INT vector offsets\n");
		return 0;
	}

	if (!is_rvu_otx2(rvu))
		return cpt_10k_register_interrupts(block, offs);

	for (i = CPT_AF_INT_VEC_FLT0; i < CPT_AF_INT_VEC_RVU; i++) {
<<<<<<< HEAD
		snprintf(irq_name, sizeof(irq_name), "CPTAF FLT%d", i);
		ret = rvu_cpt_do_register_interrupt(block, offs + i,
						    rvu_cpt_af_flt_intr_handler,
						    irq_name);
		if (ret)
			goto err;
		rvu_write64(rvu, blkaddr, CPT_AF_FLTX_INT_ENA_W1S(i), 0x1);
=======
		sprintf(&rvu->irq_name[(offs + i) * NAME_SIZE], "CPTAF FLT%d", i);
		switch (i) {
		case CPT_AF_INT_VEC_FLT0:
			flt_fn = rvu_cpt_af_flt0_intr_handler;
			break;
		case CPT_AF_INT_VEC_FLT1:
			flt_fn = rvu_cpt_af_flt1_intr_handler;
			break;
		}
		ret = rvu_cpt_do_register_interrupt(block, offs + i,
						    flt_fn, &rvu->irq_name[(offs + i) * NAME_SIZE]);
		if (ret)
			goto err;
		rvu_write64(rvu, blkaddr, CPT_AF_FLTX_INT_ENA_W1S(i), ~0ULL);
>>>>>>> eb3cdb58
	}

	ret = rvu_cpt_do_register_interrupt(block, offs + CPT_AF_INT_VEC_RVU,
					    rvu_cpt_af_rvu_intr_handler,
					    "CPTAF RVU");
	if (ret)
		goto err;
	rvu_write64(rvu, blkaddr, CPT_AF_RVU_INT_ENA_W1S, 0x1);

	ret = rvu_cpt_do_register_interrupt(block, offs + CPT_AF_INT_VEC_RAS,
					    rvu_cpt_af_ras_intr_handler,
					    "CPTAF RAS");
	if (ret)
		goto err;
	rvu_write64(rvu, blkaddr, CPT_AF_RAS_INT_ENA_W1S, 0x1);

	return 0;
err:
	rvu_cpt_unregister_interrupts(rvu);
	return ret;
}

int rvu_cpt_register_interrupts(struct rvu *rvu)
{
	int ret;

	ret = cpt_register_interrupts(rvu, BLKADDR_CPT0);
	if (ret)
		return ret;

	return cpt_register_interrupts(rvu, BLKADDR_CPT1);
}

static int get_cpt_pf_num(struct rvu *rvu)
{
	int i, domain_nr, cpt_pf_num = -1;
	struct pci_dev *pdev;

	domain_nr = pci_domain_nr(rvu->pdev->bus);
	for (i = 0; i < rvu->hw->total_pfs; i++) {
		pdev = pci_get_domain_bus_and_slot(domain_nr, i + 1, 0);
		if (!pdev)
			continue;

		if (pdev->device == PCI_DEVID_OTX2_CPT_PF ||
		    pdev->device == PCI_DEVID_OTX2_CPT10K_PF) {
			cpt_pf_num = i;
			put_device(&pdev->dev);
			break;
		}
		put_device(&pdev->dev);
	}
	return cpt_pf_num;
}

static bool is_cpt_pf(struct rvu *rvu, u16 pcifunc)
{
	int cpt_pf_num = rvu->cpt_pf_num;

	if (rvu_get_pf(pcifunc) != cpt_pf_num)
		return false;
	if (pcifunc & RVU_PFVF_FUNC_MASK)
		return false;

	return true;
}

static bool is_cpt_vf(struct rvu *rvu, u16 pcifunc)
{
	int cpt_pf_num = rvu->cpt_pf_num;

	if (rvu_get_pf(pcifunc) != cpt_pf_num)
		return false;
	if (!(pcifunc & RVU_PFVF_FUNC_MASK))
		return false;

	return true;
}

static int validate_and_get_cpt_blkaddr(int req_blkaddr)
{
	int blkaddr;

	blkaddr = req_blkaddr ? req_blkaddr : BLKADDR_CPT0;
	if (blkaddr != BLKADDR_CPT0 && blkaddr != BLKADDR_CPT1)
		return -EINVAL;

	return blkaddr;
}

int rvu_mbox_handler_cpt_lf_alloc(struct rvu *rvu,
				  struct cpt_lf_alloc_req_msg *req,
				  struct msg_rsp *rsp)
{
	u16 pcifunc = req->hdr.pcifunc;
	struct rvu_block *block;
	int cptlf, blkaddr;
	int num_lfs, slot;
	u64 val;

	blkaddr = validate_and_get_cpt_blkaddr(req->blkaddr);
	if (blkaddr < 0)
		return blkaddr;

	if (req->eng_grpmsk == 0x0)
		return CPT_AF_ERR_GRP_INVALID;

	block = &rvu->hw->block[blkaddr];
	num_lfs = rvu_get_rsrc_mapcount(rvu_get_pfvf(rvu, pcifunc),
					block->addr);
	if (!num_lfs)
		return CPT_AF_ERR_LF_INVALID;

	/* Check if requested 'CPTLF <=> NIXLF' mapping is valid */
	if (req->nix_pf_func) {
		/* If default, use 'this' CPTLF's PFFUNC */
		if (req->nix_pf_func == RVU_DEFAULT_PF_FUNC)
			req->nix_pf_func = pcifunc;
		if (!is_pffunc_map_valid(rvu, req->nix_pf_func, BLKTYPE_NIX))
			return CPT_AF_ERR_NIX_PF_FUNC_INVALID;
	}

	/* Check if requested 'CPTLF <=> SSOLF' mapping is valid */
	if (req->sso_pf_func) {
		/* If default, use 'this' CPTLF's PFFUNC */
		if (req->sso_pf_func == RVU_DEFAULT_PF_FUNC)
			req->sso_pf_func = pcifunc;
		if (!is_pffunc_map_valid(rvu, req->sso_pf_func, BLKTYPE_SSO))
			return CPT_AF_ERR_SSO_PF_FUNC_INVALID;
	}

	for (slot = 0; slot < num_lfs; slot++) {
		cptlf = rvu_get_lf(rvu, block, pcifunc, slot);
		if (cptlf < 0)
			return CPT_AF_ERR_LF_INVALID;

		/* Set CPT LF group and priority */
		val = (u64)req->eng_grpmsk << 48 | 1;
		if (!is_rvu_otx2(rvu)) {
			if (req->ctx_ilen_valid)
				val |= (req->ctx_ilen << 17);
			else
				val |= (CPT_CTX_ILEN << 17);
		}

		rvu_write64(rvu, blkaddr, CPT_AF_LFX_CTL(cptlf), val);

		/* Set CPT LF NIX_PF_FUNC and SSO_PF_FUNC. EXE_LDWB is set
		 * on reset.
		 */
		val = rvu_read64(rvu, blkaddr, CPT_AF_LFX_CTL2(cptlf));
		val &= ~(GENMASK_ULL(63, 48) | GENMASK_ULL(47, 32));
		val |= ((u64)req->nix_pf_func << 48 |
			(u64)req->sso_pf_func << 32);
		rvu_write64(rvu, blkaddr, CPT_AF_LFX_CTL2(cptlf), val);
	}

	return 0;
}

static int cpt_lf_free(struct rvu *rvu, struct msg_req *req, int blkaddr)
{
	u16 pcifunc = req->hdr.pcifunc;
	int num_lfs, cptlf, slot, err;
	struct rvu_block *block;

	block = &rvu->hw->block[blkaddr];
	num_lfs = rvu_get_rsrc_mapcount(rvu_get_pfvf(rvu, pcifunc),
					block->addr);
	if (!num_lfs)
		return 0;

	for (slot = 0; slot < num_lfs; slot++) {
		cptlf = rvu_get_lf(rvu, block, pcifunc, slot);
		if (cptlf < 0)
			return CPT_AF_ERR_LF_INVALID;

		/* Perform teardown */
		rvu_cpt_lf_teardown(rvu, pcifunc, blkaddr, cptlf, slot);

		/* Reset LF */
		err = rvu_lf_reset(rvu, block, cptlf);
		if (err) {
			dev_err(rvu->dev, "Failed to reset blkaddr %d LF%d\n",
				block->addr, cptlf);
		}
	}

	return 0;
}

int rvu_mbox_handler_cpt_lf_free(struct rvu *rvu, struct msg_req *req,
				 struct msg_rsp *rsp)
{
	int ret;

	ret = cpt_lf_free(rvu, req, BLKADDR_CPT0);
	if (ret)
		return ret;

	if (is_block_implemented(rvu->hw, BLKADDR_CPT1))
		ret = cpt_lf_free(rvu, req, BLKADDR_CPT1);

	return ret;
}

static int cpt_inline_ipsec_cfg_inbound(struct rvu *rvu, int blkaddr, u8 cptlf,
					struct cpt_inline_ipsec_cfg_msg *req)
{
	u16 sso_pf_func = req->sso_pf_func;
	u8 nix_sel;
	u64 val;

	val = rvu_read64(rvu, blkaddr, CPT_AF_LFX_CTL(cptlf));
	if (req->enable && (val & BIT_ULL(16))) {
		/* IPSec inline outbound path is already enabled for a given
		 * CPT LF, HRM states that inline inbound & outbound paths
		 * must not be enabled at the same time for a given CPT LF
		 */
		return CPT_AF_ERR_INLINE_IPSEC_INB_ENA;
	}
	/* Check if requested 'CPTLF <=> SSOLF' mapping is valid */
	if (sso_pf_func && !is_pffunc_map_valid(rvu, sso_pf_func, BLKTYPE_SSO))
		return CPT_AF_ERR_SSO_PF_FUNC_INVALID;

	nix_sel = (blkaddr == BLKADDR_CPT1) ? 1 : 0;
	/* Enable CPT LF for IPsec inline inbound operations */
	if (req->enable)
		val |= BIT_ULL(9);
	else
		val &= ~BIT_ULL(9);

	val |= (u64)nix_sel << 8;
	rvu_write64(rvu, blkaddr, CPT_AF_LFX_CTL(cptlf), val);

	if (sso_pf_func) {
		/* Set SSO_PF_FUNC */
		val = rvu_read64(rvu, blkaddr, CPT_AF_LFX_CTL2(cptlf));
		val |= (u64)sso_pf_func << 32;
		val |= (u64)req->nix_pf_func << 48;
		rvu_write64(rvu, blkaddr, CPT_AF_LFX_CTL2(cptlf), val);
	}
	if (req->sso_pf_func_ovrd)
		/* Set SSO_PF_FUNC_OVRD for inline IPSec */
		rvu_write64(rvu, blkaddr, CPT_AF_ECO, 0x1);

	/* Configure the X2P Link register with the cpt base channel number and
	 * range of channels it should propagate to X2P
	 */
	if (!is_rvu_otx2(rvu)) {
		val = (ilog2(NIX_CHAN_CPT_X2P_MASK + 1) << 16);
		val |= (u64)rvu->hw->cpt_chan_base;

		rvu_write64(rvu, blkaddr, CPT_AF_X2PX_LINK_CFG(0), val);
		rvu_write64(rvu, blkaddr, CPT_AF_X2PX_LINK_CFG(1), val);
	}

	return 0;
}

static int cpt_inline_ipsec_cfg_outbound(struct rvu *rvu, int blkaddr, u8 cptlf,
					 struct cpt_inline_ipsec_cfg_msg *req)
{
	u16 nix_pf_func = req->nix_pf_func;
	int nix_blkaddr;
	u8 nix_sel;
	u64 val;

	val = rvu_read64(rvu, blkaddr, CPT_AF_LFX_CTL(cptlf));
	if (req->enable && (val & BIT_ULL(9))) {
		/* IPSec inline inbound path is already enabled for a given
		 * CPT LF, HRM states that inline inbound & outbound paths
		 * must not be enabled at the same time for a given CPT LF
		 */
		return CPT_AF_ERR_INLINE_IPSEC_OUT_ENA;
	}

	/* Check if requested 'CPTLF <=> NIXLF' mapping is valid */
	if (nix_pf_func && !is_pffunc_map_valid(rvu, nix_pf_func, BLKTYPE_NIX))
		return CPT_AF_ERR_NIX_PF_FUNC_INVALID;

	/* Enable CPT LF for IPsec inline outbound operations */
	if (req->enable)
		val |= BIT_ULL(16);
	else
		val &= ~BIT_ULL(16);
	rvu_write64(rvu, blkaddr, CPT_AF_LFX_CTL(cptlf), val);

	if (nix_pf_func) {
		/* Set NIX_PF_FUNC */
		val = rvu_read64(rvu, blkaddr, CPT_AF_LFX_CTL2(cptlf));
		val |= (u64)nix_pf_func << 48;
		rvu_write64(rvu, blkaddr, CPT_AF_LFX_CTL2(cptlf), val);

		nix_blkaddr = rvu_get_blkaddr(rvu, BLKTYPE_NIX, nix_pf_func);
		nix_sel = (nix_blkaddr == BLKADDR_NIX0) ? 0 : 1;

		val = rvu_read64(rvu, blkaddr, CPT_AF_LFX_CTL(cptlf));
		val |= (u64)nix_sel << 8;
		rvu_write64(rvu, blkaddr, CPT_AF_LFX_CTL(cptlf), val);
	}

	return 0;
}

int rvu_mbox_handler_cpt_inline_ipsec_cfg(struct rvu *rvu,
					  struct cpt_inline_ipsec_cfg_msg *req,
					  struct msg_rsp *rsp)
{
	u16 pcifunc = req->hdr.pcifunc;
	struct rvu_block *block;
	int cptlf, blkaddr, ret;
	u16 actual_slot;

	blkaddr = rvu_get_blkaddr_from_slot(rvu, BLKTYPE_CPT, pcifunc,
					    req->slot, &actual_slot);
	if (blkaddr < 0)
		return CPT_AF_ERR_LF_INVALID;

	block = &rvu->hw->block[blkaddr];

	cptlf = rvu_get_lf(rvu, block, pcifunc, actual_slot);
	if (cptlf < 0)
		return CPT_AF_ERR_LF_INVALID;

	switch (req->dir) {
	case CPT_INLINE_INBOUND:
		ret = cpt_inline_ipsec_cfg_inbound(rvu, blkaddr, cptlf, req);
		break;

	case CPT_INLINE_OUTBOUND:
		ret = cpt_inline_ipsec_cfg_outbound(rvu, blkaddr, cptlf, req);
		break;

	default:
		return CPT_AF_ERR_PARAM;
	}

	return ret;
}

static bool is_valid_offset(struct rvu *rvu, struct cpt_rd_wr_reg_msg *req)
{
	u64 offset = req->reg_offset;
	int blkaddr, num_lfs, lf;
	struct rvu_block *block;
	struct rvu_pfvf *pfvf;

	blkaddr = validate_and_get_cpt_blkaddr(req->blkaddr);
	if (blkaddr < 0)
		return false;

	/* Registers that can be accessed from PF/VF */
	if ((offset & 0xFF000) ==  CPT_AF_LFX_CTL(0) ||
	    (offset & 0xFF000) ==  CPT_AF_LFX_CTL2(0)) {
		if (offset & 7)
			return false;

		lf = (offset & 0xFFF) >> 3;
		block = &rvu->hw->block[blkaddr];
		pfvf = rvu_get_pfvf(rvu, req->hdr.pcifunc);
		num_lfs = rvu_get_rsrc_mapcount(pfvf, block->addr);
		if (lf >= num_lfs)
			/* Slot is not valid for that PF/VF */
			return false;

		/* Translate local LF used by VFs to global CPT LF */
		lf = rvu_get_lf(rvu, &rvu->hw->block[blkaddr],
				req->hdr.pcifunc, lf);
		if (lf < 0)
			return false;

		return true;
	} else if (!(req->hdr.pcifunc & RVU_PFVF_FUNC_MASK)) {
		/* Registers that can be accessed from PF */
		switch (offset) {
		case CPT_AF_DIAG:
		case CPT_AF_CTL:
		case CPT_AF_PF_FUNC:
		case CPT_AF_BLK_RST:
		case CPT_AF_CONSTANTS1:
		case CPT_AF_CTX_FLUSH_TIMER:
			return true;
		}

		switch (offset & 0xFF000) {
		case CPT_AF_EXEX_STS(0):
		case CPT_AF_EXEX_CTL(0):
		case CPT_AF_EXEX_CTL2(0):
		case CPT_AF_EXEX_UCODE_BASE(0):
			if (offset & 7)
				return false;
			break;
		default:
			return false;
		}
		return true;
	}
	return false;
}

int rvu_mbox_handler_cpt_rd_wr_register(struct rvu *rvu,
					struct cpt_rd_wr_reg_msg *req,
					struct cpt_rd_wr_reg_msg *rsp)
{
	int blkaddr;

	blkaddr = validate_and_get_cpt_blkaddr(req->blkaddr);
	if (blkaddr < 0)
		return blkaddr;

	/* This message is accepted only if sent from CPT PF/VF */
	if (!is_cpt_pf(rvu, req->hdr.pcifunc) &&
	    !is_cpt_vf(rvu, req->hdr.pcifunc))
		return CPT_AF_ERR_ACCESS_DENIED;

	rsp->reg_offset = req->reg_offset;
	rsp->ret_val = req->ret_val;
	rsp->is_write = req->is_write;

	if (!is_valid_offset(rvu, req))
		return CPT_AF_ERR_ACCESS_DENIED;

	if (req->is_write)
		rvu_write64(rvu, blkaddr, req->reg_offset, req->val);
	else
		rsp->val = rvu_read64(rvu, blkaddr, req->reg_offset);

	return 0;
}

static void get_ctx_pc(struct rvu *rvu, struct cpt_sts_rsp *rsp, int blkaddr)
{
	if (is_rvu_otx2(rvu))
		return;

	rsp->ctx_mis_pc = rvu_read64(rvu, blkaddr, CPT_AF_CTX_MIS_PC);
	rsp->ctx_hit_pc = rvu_read64(rvu, blkaddr, CPT_AF_CTX_HIT_PC);
	rsp->ctx_aop_pc = rvu_read64(rvu, blkaddr, CPT_AF_CTX_AOP_PC);
	rsp->ctx_aop_lat_pc = rvu_read64(rvu, blkaddr,
					 CPT_AF_CTX_AOP_LATENCY_PC);
	rsp->ctx_ifetch_pc = rvu_read64(rvu, blkaddr, CPT_AF_CTX_IFETCH_PC);
	rsp->ctx_ifetch_lat_pc = rvu_read64(rvu, blkaddr,
					    CPT_AF_CTX_IFETCH_LATENCY_PC);
	rsp->ctx_ffetch_pc = rvu_read64(rvu, blkaddr, CPT_AF_CTX_FFETCH_PC);
	rsp->ctx_ffetch_lat_pc = rvu_read64(rvu, blkaddr,
					    CPT_AF_CTX_FFETCH_LATENCY_PC);
	rsp->ctx_wback_pc = rvu_read64(rvu, blkaddr, CPT_AF_CTX_FFETCH_PC);
	rsp->ctx_wback_lat_pc = rvu_read64(rvu, blkaddr,
					   CPT_AF_CTX_FFETCH_LATENCY_PC);
	rsp->ctx_psh_pc = rvu_read64(rvu, blkaddr, CPT_AF_CTX_FFETCH_PC);
	rsp->ctx_psh_lat_pc = rvu_read64(rvu, blkaddr,
					 CPT_AF_CTX_FFETCH_LATENCY_PC);
	rsp->ctx_err = rvu_read64(rvu, blkaddr, CPT_AF_CTX_ERR);
	rsp->ctx_enc_id = rvu_read64(rvu, blkaddr, CPT_AF_CTX_ENC_ID);
	rsp->ctx_flush_timer = rvu_read64(rvu, blkaddr, CPT_AF_CTX_FLUSH_TIMER);

	rsp->rxc_time = rvu_read64(rvu, blkaddr, CPT_AF_RXC_TIME);
	rsp->rxc_time_cfg = rvu_read64(rvu, blkaddr, CPT_AF_RXC_TIME_CFG);
	rsp->rxc_active_sts = rvu_read64(rvu, blkaddr, CPT_AF_RXC_ACTIVE_STS);
	rsp->rxc_zombie_sts = rvu_read64(rvu, blkaddr, CPT_AF_RXC_ZOMBIE_STS);
	rsp->rxc_dfrg = rvu_read64(rvu, blkaddr, CPT_AF_RXC_DFRG);
	rsp->x2p_link_cfg0 = rvu_read64(rvu, blkaddr, CPT_AF_X2PX_LINK_CFG(0));
	rsp->x2p_link_cfg1 = rvu_read64(rvu, blkaddr, CPT_AF_X2PX_LINK_CFG(1));
}

static void get_eng_sts(struct rvu *rvu, struct cpt_sts_rsp *rsp, int blkaddr)
{
	u16 max_ses, max_ies, max_aes;
	u32 e_min = 0, e_max = 0;
	u64 reg;

	reg = rvu_read64(rvu, blkaddr, CPT_AF_CONSTANTS1);
	max_ses = reg & 0xffff;
	max_ies = (reg >> 16) & 0xffff;
	max_aes = (reg >> 32) & 0xffff;

	/* Get AE status */
	e_min = max_ses + max_ies;
	e_max = max_ses + max_ies + max_aes;
	cpt_get_eng_sts(e_min, e_max, rsp, ae);
	/* Get SE status */
	e_min = 0;
	e_max = max_ses;
	cpt_get_eng_sts(e_min, e_max, rsp, se);
	/* Get IE status */
	e_min = max_ses;
	e_max = max_ses + max_ies;
	cpt_get_eng_sts(e_min, e_max, rsp, ie);
}

int rvu_mbox_handler_cpt_sts(struct rvu *rvu, struct cpt_sts_req *req,
			     struct cpt_sts_rsp *rsp)
{
	int blkaddr;

	blkaddr = validate_and_get_cpt_blkaddr(req->blkaddr);
	if (blkaddr < 0)
		return blkaddr;

	/* This message is accepted only if sent from CPT PF/VF */
	if (!is_cpt_pf(rvu, req->hdr.pcifunc) &&
	    !is_cpt_vf(rvu, req->hdr.pcifunc))
		return CPT_AF_ERR_ACCESS_DENIED;

	get_ctx_pc(rvu, rsp, blkaddr);

	/* Get CPT engines status */
	get_eng_sts(rvu, rsp, blkaddr);

	/* Read CPT instruction PC registers */
	rsp->inst_req_pc = rvu_read64(rvu, blkaddr, CPT_AF_INST_REQ_PC);
	rsp->inst_lat_pc = rvu_read64(rvu, blkaddr, CPT_AF_INST_LATENCY_PC);
	rsp->rd_req_pc = rvu_read64(rvu, blkaddr, CPT_AF_RD_REQ_PC);
	rsp->rd_lat_pc = rvu_read64(rvu, blkaddr, CPT_AF_RD_LATENCY_PC);
	rsp->rd_uc_pc = rvu_read64(rvu, blkaddr, CPT_AF_RD_UC_PC);
	rsp->active_cycles_pc = rvu_read64(rvu, blkaddr,
					   CPT_AF_ACTIVE_CYCLES_PC);
	rsp->exe_err_info = rvu_read64(rvu, blkaddr, CPT_AF_EXE_ERR_INFO);
	rsp->cptclk_cnt = rvu_read64(rvu, blkaddr, CPT_AF_CPTCLK_CNT);
	rsp->diag = rvu_read64(rvu, blkaddr, CPT_AF_DIAG);

	return 0;
}

#define RXC_ZOMBIE_THRES  GENMASK_ULL(59, 48)
#define RXC_ZOMBIE_LIMIT  GENMASK_ULL(43, 32)
#define RXC_ACTIVE_THRES  GENMASK_ULL(27, 16)
#define RXC_ACTIVE_LIMIT  GENMASK_ULL(11, 0)
#define RXC_ACTIVE_COUNT  GENMASK_ULL(60, 48)
#define RXC_ZOMBIE_COUNT  GENMASK_ULL(60, 48)

static void cpt_rxc_time_cfg(struct rvu *rvu, struct cpt_rxc_time_cfg_req *req,
			     int blkaddr, struct cpt_rxc_time_cfg_req *save)
{
	u64 dfrg_reg;

	if (save) {
		/* Save older config */
		dfrg_reg = rvu_read64(rvu, blkaddr, CPT_AF_RXC_DFRG);
		save->zombie_thres = FIELD_GET(RXC_ZOMBIE_THRES, dfrg_reg);
		save->zombie_limit = FIELD_GET(RXC_ZOMBIE_LIMIT, dfrg_reg);
		save->active_thres = FIELD_GET(RXC_ACTIVE_THRES, dfrg_reg);
		save->active_limit = FIELD_GET(RXC_ACTIVE_LIMIT, dfrg_reg);

		save->step = rvu_read64(rvu, blkaddr, CPT_AF_RXC_TIME_CFG);
	}

	dfrg_reg = FIELD_PREP(RXC_ZOMBIE_THRES, req->zombie_thres);
	dfrg_reg |= FIELD_PREP(RXC_ZOMBIE_LIMIT, req->zombie_limit);
	dfrg_reg |= FIELD_PREP(RXC_ACTIVE_THRES, req->active_thres);
	dfrg_reg |= FIELD_PREP(RXC_ACTIVE_LIMIT, req->active_limit);

	rvu_write64(rvu, blkaddr, CPT_AF_RXC_TIME_CFG, req->step);
	rvu_write64(rvu, blkaddr, CPT_AF_RXC_DFRG, dfrg_reg);
}

int rvu_mbox_handler_cpt_rxc_time_cfg(struct rvu *rvu,
				      struct cpt_rxc_time_cfg_req *req,
				      struct msg_rsp *rsp)
{
	int blkaddr;

	blkaddr = validate_and_get_cpt_blkaddr(req->blkaddr);
	if (blkaddr < 0)
		return blkaddr;

	/* This message is accepted only if sent from CPT PF/VF */
	if (!is_cpt_pf(rvu, req->hdr.pcifunc) &&
	    !is_cpt_vf(rvu, req->hdr.pcifunc))
		return CPT_AF_ERR_ACCESS_DENIED;

	cpt_rxc_time_cfg(rvu, req, blkaddr, NULL);

	return 0;
}

int rvu_mbox_handler_cpt_ctx_cache_sync(struct rvu *rvu, struct msg_req *req,
					struct msg_rsp *rsp)
{
	return rvu_cpt_ctx_flush(rvu, req->hdr.pcifunc);
}

<<<<<<< HEAD
static void cpt_rxc_teardown(struct rvu *rvu, int blkaddr)
{
	struct cpt_rxc_time_cfg_req req;
=======
int rvu_mbox_handler_cpt_lf_reset(struct rvu *rvu, struct cpt_lf_rst_req *req,
				  struct msg_rsp *rsp)
{
	u16 pcifunc = req->hdr.pcifunc;
	struct rvu_block *block;
	int cptlf, blkaddr, ret;
	u16 actual_slot;
	u64 ctl, ctl2;

	blkaddr = rvu_get_blkaddr_from_slot(rvu, BLKTYPE_CPT, pcifunc,
					    req->slot, &actual_slot);
	if (blkaddr < 0)
		return CPT_AF_ERR_LF_INVALID;

	block = &rvu->hw->block[blkaddr];

	cptlf = rvu_get_lf(rvu, block, pcifunc, actual_slot);
	if (cptlf < 0)
		return CPT_AF_ERR_LF_INVALID;
	ctl = rvu_read64(rvu, blkaddr, CPT_AF_LFX_CTL(cptlf));
	ctl2 = rvu_read64(rvu, blkaddr, CPT_AF_LFX_CTL2(cptlf));

	ret = rvu_lf_reset(rvu, block, cptlf);
	if (ret)
		dev_err(rvu->dev, "Failed to reset blkaddr %d LF%d\n",
			block->addr, cptlf);

	rvu_write64(rvu, blkaddr, CPT_AF_LFX_CTL(cptlf), ctl);
	rvu_write64(rvu, blkaddr, CPT_AF_LFX_CTL2(cptlf), ctl2);

	return 0;
}

int rvu_mbox_handler_cpt_flt_eng_info(struct rvu *rvu, struct cpt_flt_eng_info_req *req,
				      struct cpt_flt_eng_info_rsp *rsp)
{
	struct rvu_block *block;
	unsigned long flags;
	int blkaddr, vec;

	blkaddr = validate_and_get_cpt_blkaddr(req->blkaddr);
	if (blkaddr < 0)
		return blkaddr;

	block = &rvu->hw->block[blkaddr];
	for (vec = 0; vec < CPT_10K_AF_INT_VEC_RVU; vec++) {
		spin_lock_irqsave(&rvu->cpt_intr_lock, flags);
		rsp->flt_eng_map[vec] = block->cpt_flt_eng_map[vec];
		rsp->rcvrd_eng_map[vec] = block->cpt_rcvrd_eng_map[vec];
		if (req->reset) {
			block->cpt_flt_eng_map[vec] = 0x0;
			block->cpt_rcvrd_eng_map[vec] = 0x0;
		}
		spin_unlock_irqrestore(&rvu->cpt_intr_lock, flags);
	}
	return 0;
}

static void cpt_rxc_teardown(struct rvu *rvu, int blkaddr)
{
	struct cpt_rxc_time_cfg_req req, prev;
>>>>>>> eb3cdb58
	int timeout = 2000;
	u64 reg;

	if (is_rvu_otx2(rvu))
		return;

	/* Set time limit to minimum values, so that rxc entries will be
	 * flushed out quickly.
	 */
	req.step = 1;
	req.zombie_thres = 1;
	req.zombie_limit = 1;
	req.active_thres = 1;
	req.active_limit = 1;

<<<<<<< HEAD
	cpt_rxc_time_cfg(rvu, &req, blkaddr);
=======
	cpt_rxc_time_cfg(rvu, &req, blkaddr, &prev);
>>>>>>> eb3cdb58

	do {
		reg = rvu_read64(rvu, blkaddr, CPT_AF_RXC_ACTIVE_STS);
		udelay(1);
		if (FIELD_GET(RXC_ACTIVE_COUNT, reg))
			timeout--;
		else
			break;
	} while (timeout);

	if (timeout == 0)
		dev_warn(rvu->dev, "Poll for RXC active count hits hard loop counter\n");

	timeout = 2000;
	do {
		reg = rvu_read64(rvu, blkaddr, CPT_AF_RXC_ZOMBIE_STS);
		udelay(1);
		if (FIELD_GET(RXC_ZOMBIE_COUNT, reg))
			timeout--;
		else
			break;
	} while (timeout);

	if (timeout == 0)
		dev_warn(rvu->dev, "Poll for RXC zombie count hits hard loop counter\n");
<<<<<<< HEAD
}

#define INPROG_INFLIGHT(reg)    ((reg) & 0x1FF)
#define INPROG_GRB_PARTIAL(reg) ((reg) & BIT_ULL(31))
#define INPROG_GRB(reg)         (((reg) >> 32) & 0xFF)
#define INPROG_GWB(reg)         (((reg) >> 40) & 0xFF)
=======

	/* Restore config */
	cpt_rxc_time_cfg(rvu, &prev, blkaddr, NULL);
}

#define INFLIGHT   GENMASK_ULL(8, 0)
#define GRB_CNT    GENMASK_ULL(39, 32)
#define GWB_CNT    GENMASK_ULL(47, 40)
#define XQ_XOR     GENMASK_ULL(63, 63)
#define DQPTR      GENMASK_ULL(19, 0)
#define NQPTR      GENMASK_ULL(51, 32)
>>>>>>> eb3cdb58

static void cpt_lf_disable_iqueue(struct rvu *rvu, int blkaddr, int slot)
{
	int timeout = 1000000;
	u64 inprog, inst_ptr;
	u64 qsize, pending;
	int i = 0;

	/* Disable instructions enqueuing */
	rvu_write64(rvu, blkaddr, CPT_AF_BAR2_ALIASX(slot, CPT_LF_CTL), 0x0);

	inprog = rvu_read64(rvu, blkaddr,
			    CPT_AF_BAR2_ALIASX(slot, CPT_LF_INPROG));
	inprog |= BIT_ULL(16);
	rvu_write64(rvu, blkaddr,
		    CPT_AF_BAR2_ALIASX(slot, CPT_LF_INPROG), inprog);

	qsize = rvu_read64(rvu, blkaddr,
			   CPT_AF_BAR2_ALIASX(slot, CPT_LF_Q_SIZE)) & 0x7FFF;
	do {
		inst_ptr = rvu_read64(rvu, blkaddr,
				      CPT_AF_BAR2_ALIASX(slot, CPT_LF_Q_INST_PTR));
		pending = (FIELD_GET(XQ_XOR, inst_ptr) * qsize * 40) +
			  FIELD_GET(NQPTR, inst_ptr) -
			  FIELD_GET(DQPTR, inst_ptr);
		udelay(1);
		timeout--;
	} while ((pending != 0) && (timeout != 0));

	if (timeout == 0)
		dev_warn(rvu->dev, "TIMEOUT: CPT poll on pending instructions\n");

	timeout = 1000000;
	/* Wait for CPT queue to become execution-quiescent */
	do {
		inprog = rvu_read64(rvu, blkaddr,
				    CPT_AF_BAR2_ALIASX(slot, CPT_LF_INPROG));

		if ((FIELD_GET(INFLIGHT, inprog) == 0) &&
		    (FIELD_GET(GRB_CNT, inprog) == 0)) {
			i++;
		} else {
			i = 0;
			timeout--;
		}
	} while ((timeout != 0) && (i < 10));

	if (timeout == 0)
		dev_warn(rvu->dev, "TIMEOUT: CPT poll on inflight count\n");
	/* Wait for 2 us to flush all queue writes to memory */
	udelay(2);
}

int rvu_cpt_lf_teardown(struct rvu *rvu, u16 pcifunc, int blkaddr, int lf, int slot)
{
	u64 reg;

	if (is_cpt_pf(rvu, pcifunc) || is_cpt_vf(rvu, pcifunc))
		cpt_rxc_teardown(rvu, blkaddr);

	mutex_lock(&rvu->alias_lock);
	/* Enable BAR2 ALIAS for this pcifunc. */
	reg = BIT_ULL(16) | pcifunc;
	rvu_bar2_sel_write64(rvu, blkaddr, CPT_AF_BAR2_SEL, reg);

	cpt_lf_disable_iqueue(rvu, blkaddr, slot);

	rvu_bar2_sel_write64(rvu, blkaddr, CPT_AF_BAR2_SEL, 0);
	mutex_unlock(&rvu->alias_lock);

	return 0;
}

<<<<<<< HEAD
int rvu_cpt_lf_teardown(struct rvu *rvu, u16 pcifunc, int blkaddr, int lf, int slot)
{
	u64 reg;

	if (is_cpt_pf(rvu, pcifunc) || is_cpt_vf(rvu, pcifunc))
		cpt_rxc_teardown(rvu, blkaddr);
=======
#define CPT_RES_LEN    16
#define CPT_SE_IE_EGRP 1ULL

static int cpt_inline_inb_lf_cmd_send(struct rvu *rvu, int blkaddr,
				      int nix_blkaddr)
{
	int cpt_pf_num = rvu->cpt_pf_num;
	struct cpt_inst_lmtst_req *req;
	dma_addr_t res_daddr;
	int timeout = 3000;
	u8 cpt_idx;
	u64 *inst;
	u16 *res;
	int rc;

	res = kzalloc(CPT_RES_LEN, GFP_KERNEL);
	if (!res)
		return -ENOMEM;

	res_daddr = dma_map_single(rvu->dev, res, CPT_RES_LEN,
				   DMA_BIDIRECTIONAL);
	if (dma_mapping_error(rvu->dev, res_daddr)) {
		dev_err(rvu->dev, "DMA mapping failed for CPT result\n");
		rc = -EFAULT;
		goto res_free;
	}
	*res = 0xFFFF;

	/* Send mbox message to CPT PF */
	req = (struct cpt_inst_lmtst_req *)
	       otx2_mbox_alloc_msg_rsp(&rvu->afpf_wq_info.mbox_up,
				       cpt_pf_num, sizeof(*req),
				       sizeof(struct msg_rsp));
	if (!req) {
		rc = -ENOMEM;
		goto res_daddr_unmap;
	}
	req->hdr.sig = OTX2_MBOX_REQ_SIG;
	req->hdr.id = MBOX_MSG_CPT_INST_LMTST;

	inst = req->inst;
	/* Prepare CPT_INST_S */
	inst[0] = 0;
	inst[1] = res_daddr;
	/* AF PF FUNC */
	inst[2] = 0;
	/* Set QORD */
	inst[3] = 1;
	inst[4] = 0;
	inst[5] = 0;
	inst[6] = 0;
	/* Set EGRP */
	inst[7] = CPT_SE_IE_EGRP << 61;

	/* Subtract 1 from the NIX-CPT credit count to preserve
	 * credit counts.
	 */
	cpt_idx = (blkaddr == BLKADDR_CPT0) ? 0 : 1;
	rvu_write64(rvu, nix_blkaddr, NIX_AF_RX_CPTX_CREDIT(cpt_idx),
		    BIT_ULL(22) - 1);

	otx2_mbox_msg_send(&rvu->afpf_wq_info.mbox_up, cpt_pf_num);
	rc = otx2_mbox_wait_for_rsp(&rvu->afpf_wq_info.mbox_up, cpt_pf_num);
	if (rc)
		dev_warn(rvu->dev, "notification to pf %d failed\n",
			 cpt_pf_num);
	/* Wait for CPT instruction to be completed */
	do {
		mdelay(1);
		if (*res == 0xFFFF)
			timeout--;
		else
			break;
	} while (timeout);

	if (timeout == 0)
		dev_warn(rvu->dev, "Poll for result hits hard loop counter\n");

res_daddr_unmap:
	dma_unmap_single(rvu->dev, res_daddr, CPT_RES_LEN, DMA_BIDIRECTIONAL);
res_free:
	kfree(res);

	return 0;
}

#define CTX_CAM_PF_FUNC   GENMASK_ULL(61, 46)
#define CTX_CAM_CPTR      GENMASK_ULL(45, 0)

int rvu_cpt_ctx_flush(struct rvu *rvu, u16 pcifunc)
{
	int nix_blkaddr, blkaddr;
	u16 max_ctx_entries, i;
	int slot = 0, num_lfs;
	u64 reg, cam_data;
	int rc;

	nix_blkaddr = rvu_get_blkaddr(rvu, BLKTYPE_NIX, pcifunc);
	if (nix_blkaddr < 0)
		return -EINVAL;
>>>>>>> eb3cdb58

	if (is_rvu_otx2(rvu))
		return 0;

	blkaddr = (nix_blkaddr == BLKADDR_NIX1) ? BLKADDR_CPT1 : BLKADDR_CPT0;

	/* Submit CPT_INST_S to track when all packets have been
	 * flushed through for the NIX PF FUNC in inline inbound case.
	 */
	rc = cpt_inline_inb_lf_cmd_send(rvu, blkaddr, nix_blkaddr);
	if (rc)
		return rc;

	/* Wait for rxc entries to be flushed out */
	cpt_rxc_teardown(rvu, blkaddr);

	reg = rvu_read64(rvu, blkaddr, CPT_AF_CONSTANTS0);
	max_ctx_entries = (reg >> 48) & 0xFFF;

	mutex_lock(&rvu->rsrc_lock);

	num_lfs = rvu_get_rsrc_mapcount(rvu_get_pfvf(rvu, pcifunc),
					blkaddr);
	if (num_lfs == 0) {
		dev_warn(rvu->dev, "CPT LF is not configured\n");
		goto unlock;
	}

	/* Enable BAR2 ALIAS for this pcifunc. */
	reg = BIT_ULL(16) | pcifunc;
	rvu_bar2_sel_write64(rvu, blkaddr, CPT_AF_BAR2_SEL, reg);

	for (i = 0; i < max_ctx_entries; i++) {
		cam_data = rvu_read64(rvu, blkaddr, CPT_AF_CTX_CAM_DATA(i));

		if ((FIELD_GET(CTX_CAM_PF_FUNC, cam_data) == pcifunc) &&
		    FIELD_GET(CTX_CAM_CPTR, cam_data)) {
			reg = BIT_ULL(46) | FIELD_GET(CTX_CAM_CPTR, cam_data);
			rvu_write64(rvu, blkaddr,
				    CPT_AF_BAR2_ALIASX(slot, CPT_LF_CTX_FLUSH),
				    reg);
		}
	}
	rvu_bar2_sel_write64(rvu, blkaddr, CPT_AF_BAR2_SEL, 0);

unlock:
	mutex_unlock(&rvu->rsrc_lock);

	return 0;
}

int rvu_cpt_init(struct rvu *rvu)
{
	/* Retrieve CPT PF number */
	rvu->cpt_pf_num = get_cpt_pf_num(rvu);
	spin_lock_init(&rvu->cpt_intr_lock);

	return 0;
}

#define CPT_RES_LEN    16
#define CPT_SE_IE_EGRP 1ULL

static int cpt_inline_inb_lf_cmd_send(struct rvu *rvu, int blkaddr,
				      int nix_blkaddr)
{
	int cpt_pf_num = get_cpt_pf_num(rvu);
	struct cpt_inst_lmtst_req *req;
	dma_addr_t res_daddr;
	int timeout = 3000;
	u8 cpt_idx;
	u64 *inst;
	u16 *res;
	int rc;

	res = kzalloc(CPT_RES_LEN, GFP_KERNEL);
	if (!res)
		return -ENOMEM;

	res_daddr = dma_map_single(rvu->dev, res, CPT_RES_LEN,
				   DMA_BIDIRECTIONAL);
	if (dma_mapping_error(rvu->dev, res_daddr)) {
		dev_err(rvu->dev, "DMA mapping failed for CPT result\n");
		rc = -EFAULT;
		goto res_free;
	}
	*res = 0xFFFF;

	/* Send mbox message to CPT PF */
	req = (struct cpt_inst_lmtst_req *)
	       otx2_mbox_alloc_msg_rsp(&rvu->afpf_wq_info.mbox_up,
				       cpt_pf_num, sizeof(*req),
				       sizeof(struct msg_rsp));
	if (!req) {
		rc = -ENOMEM;
		goto res_daddr_unmap;
	}
	req->hdr.sig = OTX2_MBOX_REQ_SIG;
	req->hdr.id = MBOX_MSG_CPT_INST_LMTST;

	inst = req->inst;
	/* Prepare CPT_INST_S */
	inst[0] = 0;
	inst[1] = res_daddr;
	/* AF PF FUNC */
	inst[2] = 0;
	/* Set QORD */
	inst[3] = 1;
	inst[4] = 0;
	inst[5] = 0;
	inst[6] = 0;
	/* Set EGRP */
	inst[7] = CPT_SE_IE_EGRP << 61;

	/* Subtract 1 from the NIX-CPT credit count to preserve
	 * credit counts.
	 */
	cpt_idx = (blkaddr == BLKADDR_CPT0) ? 0 : 1;
	rvu_write64(rvu, nix_blkaddr, NIX_AF_RX_CPTX_CREDIT(cpt_idx),
		    BIT_ULL(22) - 1);

	otx2_mbox_msg_send(&rvu->afpf_wq_info.mbox_up, cpt_pf_num);
	rc = otx2_mbox_wait_for_rsp(&rvu->afpf_wq_info.mbox_up, cpt_pf_num);
	if (rc)
		dev_warn(rvu->dev, "notification to pf %d failed\n",
			 cpt_pf_num);
	/* Wait for CPT instruction to be completed */
	do {
		mdelay(1);
		if (*res == 0xFFFF)
			timeout--;
		else
			break;
	} while (timeout);

	if (timeout == 0)
		dev_warn(rvu->dev, "Poll for result hits hard loop counter\n");

res_daddr_unmap:
	dma_unmap_single(rvu->dev, res_daddr, CPT_RES_LEN, DMA_BIDIRECTIONAL);
res_free:
	kfree(res);

	return 0;
}

#define CTX_CAM_PF_FUNC   GENMASK_ULL(61, 46)
#define CTX_CAM_CPTR      GENMASK_ULL(45, 0)

int rvu_cpt_ctx_flush(struct rvu *rvu, u16 pcifunc)
{
	int nix_blkaddr, blkaddr;
	u16 max_ctx_entries, i;
	int slot = 0, num_lfs;
	u64 reg, cam_data;
	int rc;

	nix_blkaddr = rvu_get_blkaddr(rvu, BLKTYPE_NIX, pcifunc);
	if (nix_blkaddr < 0)
		return -EINVAL;

	if (is_rvu_otx2(rvu))
		return 0;

	blkaddr = (nix_blkaddr == BLKADDR_NIX1) ? BLKADDR_CPT1 : BLKADDR_CPT0;

	/* Submit CPT_INST_S to track when all packets have been
	 * flushed through for the NIX PF FUNC in inline inbound case.
	 */
	rc = cpt_inline_inb_lf_cmd_send(rvu, blkaddr, nix_blkaddr);
	if (rc)
		return rc;

	/* Wait for rxc entries to be flushed out */
	cpt_rxc_teardown(rvu, blkaddr);

	reg = rvu_read64(rvu, blkaddr, CPT_AF_CONSTANTS0);
	max_ctx_entries = (reg >> 48) & 0xFFF;

	mutex_lock(&rvu->rsrc_lock);

	num_lfs = rvu_get_rsrc_mapcount(rvu_get_pfvf(rvu, pcifunc),
					blkaddr);
	if (num_lfs == 0) {
		dev_warn(rvu->dev, "CPT LF is not configured\n");
		goto unlock;
	}

	/* Enable BAR2 ALIAS for this pcifunc. */
	reg = BIT_ULL(16) | pcifunc;
	rvu_write64(rvu, blkaddr, CPT_AF_BAR2_SEL, reg);

	for (i = 0; i < max_ctx_entries; i++) {
		cam_data = rvu_read64(rvu, blkaddr, CPT_AF_CTX_CAM_DATA(i));

		if ((FIELD_GET(CTX_CAM_PF_FUNC, cam_data) == pcifunc) &&
		    FIELD_GET(CTX_CAM_CPTR, cam_data)) {
			reg = BIT_ULL(46) | FIELD_GET(CTX_CAM_CPTR, cam_data);
			rvu_write64(rvu, blkaddr,
				    CPT_AF_BAR2_ALIASX(slot, CPT_LF_CTX_FLUSH),
				    reg);
		}
	}
	rvu_write64(rvu, blkaddr, CPT_AF_BAR2_SEL, 0);

unlock:
	mutex_unlock(&rvu->rsrc_lock);

	return 0;
}<|MERGE_RESOLUTION|>--- conflicted
+++ resolved
@@ -17,11 +17,7 @@
 #define	PCI_DEVID_OTX2_CPT10K_PF 0xA0F2
 
 /* Length of initial context fetch in 128 byte words */
-<<<<<<< HEAD
-#define CPT_CTX_ILEN    2ULL
-=======
 #define CPT_CTX_ILEN    1ULL
->>>>>>> eb3cdb58
 
 #define cpt_get_eng_sts(e_min, e_max, rsp, etype)                   \
 ({                                                                  \
@@ -41,36 +37,11 @@
 	(_rsp)->free_sts_##etype = free_sts;                        \
 })
 
-<<<<<<< HEAD
-static irqreturn_t rvu_cpt_af_flt_intr_handler(int irq, void *ptr)
-=======
 static irqreturn_t cpt_af_flt_intr_handler(int vec, void *ptr)
->>>>>>> eb3cdb58
 {
 	struct rvu_block *block = ptr;
 	struct rvu *rvu = block->rvu;
 	int blkaddr = block->addr;
-<<<<<<< HEAD
-	u64 reg0, reg1, reg2;
-
-	reg0 = rvu_read64(rvu, blkaddr, CPT_AF_FLTX_INT(0));
-	reg1 = rvu_read64(rvu, blkaddr, CPT_AF_FLTX_INT(1));
-	if (!is_rvu_otx2(rvu)) {
-		reg2 = rvu_read64(rvu, blkaddr, CPT_AF_FLTX_INT(2));
-		dev_err_ratelimited(rvu->dev,
-				    "Received CPTAF FLT irq : 0x%llx, 0x%llx, 0x%llx",
-				     reg0, reg1, reg2);
-	} else {
-		dev_err_ratelimited(rvu->dev,
-				    "Received CPTAF FLT irq : 0x%llx, 0x%llx",
-				     reg0, reg1);
-	}
-
-	rvu_write64(rvu, blkaddr, CPT_AF_FLTX_INT(0), reg0);
-	rvu_write64(rvu, blkaddr, CPT_AF_FLTX_INT(1), reg1);
-	if (!is_rvu_otx2(rvu))
-		rvu_write64(rvu, blkaddr, CPT_AF_FLTX_INT(2), reg2);
-=======
 	u64 reg, val;
 	int i, eng;
 	u8 grp;
@@ -109,13 +80,10 @@
 		spin_unlock(&rvu->cpt_intr_lock);
 	}
 	rvu_write64(rvu, blkaddr, CPT_AF_FLTX_INT(vec), reg);
->>>>>>> eb3cdb58
 
 	return IRQ_HANDLED;
 }
 
-<<<<<<< HEAD
-=======
 static irqreturn_t rvu_cpt_af_flt0_intr_handler(int irq, void *ptr)
 {
 	return cpt_af_flt_intr_handler(CPT_AF_INT_VEC_FLT0, ptr);
@@ -131,7 +99,6 @@
 	return cpt_af_flt_intr_handler(CPT_10K_AF_INT_VEC_FLT2, ptr);
 }
 
->>>>>>> eb3cdb58
 static irqreturn_t rvu_cpt_af_rvu_intr_handler(int irq, void *ptr)
 {
 	struct rvu_block *block = ptr;
@@ -186,15 +153,10 @@
 	int i;
 
 	/* Disable all CPT AF interrupts */
-<<<<<<< HEAD
-	for (i = 0; i < CPT_10K_AF_INT_VEC_RVU; i++)
-		rvu_write64(rvu, blkaddr, CPT_AF_FLTX_INT_ENA_W1C(i), 0x1);
-=======
 	rvu_write64(rvu, blkaddr, CPT_AF_FLTX_INT_ENA_W1C(0), ~0ULL);
 	rvu_write64(rvu, blkaddr, CPT_AF_FLTX_INT_ENA_W1C(1), ~0ULL);
 	rvu_write64(rvu, blkaddr, CPT_AF_FLTX_INT_ENA_W1C(2), 0xFFFF);
 
->>>>>>> eb3cdb58
 	rvu_write64(rvu, blkaddr, CPT_AF_RVU_INT_ENA_W1C, 0x1);
 	rvu_write64(rvu, blkaddr, CPT_AF_RAS_INT_ENA_W1C, 0x1);
 
@@ -225,11 +187,7 @@
 
 	/* Disable all CPT AF interrupts */
 	for (i = 0; i < CPT_AF_INT_VEC_RVU; i++)
-<<<<<<< HEAD
-		rvu_write64(rvu, blkaddr, CPT_AF_FLTX_INT_ENA_W1C(i), 0x1);
-=======
 		rvu_write64(rvu, blkaddr, CPT_AF_FLTX_INT_ENA_W1C(i), ~0ULL);
->>>>>>> eb3cdb58
 	rvu_write64(rvu, blkaddr, CPT_AF_RVU_INT_ENA_W1C, 0x1);
 	rvu_write64(rvu, blkaddr, CPT_AF_RAS_INT_ENA_W1C, 0x1);
 
@@ -250,22 +208,11 @@
 {
 	struct rvu *rvu = block->rvu;
 	int blkaddr = block->addr;
-<<<<<<< HEAD
-=======
 	irq_handler_t flt_fn;
->>>>>>> eb3cdb58
 	int i, ret;
 
 	for (i = CPT_10K_AF_INT_VEC_FLT0; i < CPT_10K_AF_INT_VEC_RVU; i++) {
 		sprintf(&rvu->irq_name[(off + i) * NAME_SIZE], "CPTAF FLT%d", i);
-<<<<<<< HEAD
-		ret = rvu_cpt_do_register_interrupt(block, off + i,
-						    rvu_cpt_af_flt_intr_handler,
-						    &rvu->irq_name[(off + i) * NAME_SIZE]);
-		if (ret)
-			goto err;
-		rvu_write64(rvu, blkaddr, CPT_AF_FLTX_INT_ENA_W1S(i), 0x1);
-=======
 
 		switch (i) {
 		case CPT_10K_AF_INT_VEC_FLT0:
@@ -286,7 +233,6 @@
 			rvu_write64(rvu, blkaddr, CPT_AF_FLTX_INT_ENA_W1S(i), 0xFFFF);
 		else
 			rvu_write64(rvu, blkaddr, CPT_AF_FLTX_INT_ENA_W1S(i), ~0ULL);
->>>>>>> eb3cdb58
 	}
 
 	ret = rvu_cpt_do_register_interrupt(block, off + CPT_10K_AF_INT_VEC_RVU,
@@ -313,13 +259,8 @@
 {
 	struct rvu_hwinfo *hw = rvu->hw;
 	struct rvu_block *block;
-<<<<<<< HEAD
-	int i, offs, ret = 0;
-	char irq_name[16];
-=======
 	irq_handler_t flt_fn;
 	int i, offs, ret = 0;
->>>>>>> eb3cdb58
 
 	if (!is_block_implemented(rvu->hw, blkaddr))
 		return 0;
@@ -336,15 +277,6 @@
 		return cpt_10k_register_interrupts(block, offs);
 
 	for (i = CPT_AF_INT_VEC_FLT0; i < CPT_AF_INT_VEC_RVU; i++) {
-<<<<<<< HEAD
-		snprintf(irq_name, sizeof(irq_name), "CPTAF FLT%d", i);
-		ret = rvu_cpt_do_register_interrupt(block, offs + i,
-						    rvu_cpt_af_flt_intr_handler,
-						    irq_name);
-		if (ret)
-			goto err;
-		rvu_write64(rvu, blkaddr, CPT_AF_FLTX_INT_ENA_W1S(i), 0x1);
-=======
 		sprintf(&rvu->irq_name[(offs + i) * NAME_SIZE], "CPTAF FLT%d", i);
 		switch (i) {
 		case CPT_AF_INT_VEC_FLT0:
@@ -359,7 +291,6 @@
 		if (ret)
 			goto err;
 		rvu_write64(rvu, blkaddr, CPT_AF_FLTX_INT_ENA_W1S(i), ~0ULL);
->>>>>>> eb3cdb58
 	}
 
 	ret = rvu_cpt_do_register_interrupt(block, offs + CPT_AF_INT_VEC_RVU,
@@ -943,11 +874,6 @@
 	return rvu_cpt_ctx_flush(rvu, req->hdr.pcifunc);
 }
 
-<<<<<<< HEAD
-static void cpt_rxc_teardown(struct rvu *rvu, int blkaddr)
-{
-	struct cpt_rxc_time_cfg_req req;
-=======
 int rvu_mbox_handler_cpt_lf_reset(struct rvu *rvu, struct cpt_lf_rst_req *req,
 				  struct msg_rsp *rsp)
 {
@@ -1009,7 +935,6 @@
 static void cpt_rxc_teardown(struct rvu *rvu, int blkaddr)
 {
 	struct cpt_rxc_time_cfg_req req, prev;
->>>>>>> eb3cdb58
 	int timeout = 2000;
 	u64 reg;
 
@@ -1025,11 +950,7 @@
 	req.active_thres = 1;
 	req.active_limit = 1;
 
-<<<<<<< HEAD
-	cpt_rxc_time_cfg(rvu, &req, blkaddr);
-=======
 	cpt_rxc_time_cfg(rvu, &req, blkaddr, &prev);
->>>>>>> eb3cdb58
 
 	do {
 		reg = rvu_read64(rvu, blkaddr, CPT_AF_RXC_ACTIVE_STS);
@@ -1055,14 +976,6 @@
 
 	if (timeout == 0)
 		dev_warn(rvu->dev, "Poll for RXC zombie count hits hard loop counter\n");
-<<<<<<< HEAD
-}
-
-#define INPROG_INFLIGHT(reg)    ((reg) & 0x1FF)
-#define INPROG_GRB_PARTIAL(reg) ((reg) & BIT_ULL(31))
-#define INPROG_GRB(reg)         (((reg) >> 32) & 0xFF)
-#define INPROG_GWB(reg)         (((reg) >> 40) & 0xFF)
-=======
 
 	/* Restore config */
 	cpt_rxc_time_cfg(rvu, &prev, blkaddr, NULL);
@@ -1074,7 +987,6 @@
 #define XQ_XOR     GENMASK_ULL(63, 63)
 #define DQPTR      GENMASK_ULL(19, 0)
 #define NQPTR      GENMASK_ULL(51, 32)
->>>>>>> eb3cdb58
 
 static void cpt_lf_disable_iqueue(struct rvu *rvu, int blkaddr, int slot)
 {
@@ -1148,14 +1060,6 @@
 	return 0;
 }
 
-<<<<<<< HEAD
-int rvu_cpt_lf_teardown(struct rvu *rvu, u16 pcifunc, int blkaddr, int lf, int slot)
-{
-	u64 reg;
-
-	if (is_cpt_pf(rvu, pcifunc) || is_cpt_vf(rvu, pcifunc))
-		cpt_rxc_teardown(rvu, blkaddr);
-=======
 #define CPT_RES_LEN    16
 #define CPT_SE_IE_EGRP 1ULL
 
@@ -1256,7 +1160,6 @@
 	nix_blkaddr = rvu_get_blkaddr(rvu, BLKTYPE_NIX, pcifunc);
 	if (nix_blkaddr < 0)
 		return -EINVAL;
->>>>>>> eb3cdb58
 
 	if (is_rvu_otx2(rvu))
 		return 0;
@@ -1315,155 +1218,4 @@
 	spin_lock_init(&rvu->cpt_intr_lock);
 
 	return 0;
-}
-
-#define CPT_RES_LEN    16
-#define CPT_SE_IE_EGRP 1ULL
-
-static int cpt_inline_inb_lf_cmd_send(struct rvu *rvu, int blkaddr,
-				      int nix_blkaddr)
-{
-	int cpt_pf_num = get_cpt_pf_num(rvu);
-	struct cpt_inst_lmtst_req *req;
-	dma_addr_t res_daddr;
-	int timeout = 3000;
-	u8 cpt_idx;
-	u64 *inst;
-	u16 *res;
-	int rc;
-
-	res = kzalloc(CPT_RES_LEN, GFP_KERNEL);
-	if (!res)
-		return -ENOMEM;
-
-	res_daddr = dma_map_single(rvu->dev, res, CPT_RES_LEN,
-				   DMA_BIDIRECTIONAL);
-	if (dma_mapping_error(rvu->dev, res_daddr)) {
-		dev_err(rvu->dev, "DMA mapping failed for CPT result\n");
-		rc = -EFAULT;
-		goto res_free;
-	}
-	*res = 0xFFFF;
-
-	/* Send mbox message to CPT PF */
-	req = (struct cpt_inst_lmtst_req *)
-	       otx2_mbox_alloc_msg_rsp(&rvu->afpf_wq_info.mbox_up,
-				       cpt_pf_num, sizeof(*req),
-				       sizeof(struct msg_rsp));
-	if (!req) {
-		rc = -ENOMEM;
-		goto res_daddr_unmap;
-	}
-	req->hdr.sig = OTX2_MBOX_REQ_SIG;
-	req->hdr.id = MBOX_MSG_CPT_INST_LMTST;
-
-	inst = req->inst;
-	/* Prepare CPT_INST_S */
-	inst[0] = 0;
-	inst[1] = res_daddr;
-	/* AF PF FUNC */
-	inst[2] = 0;
-	/* Set QORD */
-	inst[3] = 1;
-	inst[4] = 0;
-	inst[5] = 0;
-	inst[6] = 0;
-	/* Set EGRP */
-	inst[7] = CPT_SE_IE_EGRP << 61;
-
-	/* Subtract 1 from the NIX-CPT credit count to preserve
-	 * credit counts.
-	 */
-	cpt_idx = (blkaddr == BLKADDR_CPT0) ? 0 : 1;
-	rvu_write64(rvu, nix_blkaddr, NIX_AF_RX_CPTX_CREDIT(cpt_idx),
-		    BIT_ULL(22) - 1);
-
-	otx2_mbox_msg_send(&rvu->afpf_wq_info.mbox_up, cpt_pf_num);
-	rc = otx2_mbox_wait_for_rsp(&rvu->afpf_wq_info.mbox_up, cpt_pf_num);
-	if (rc)
-		dev_warn(rvu->dev, "notification to pf %d failed\n",
-			 cpt_pf_num);
-	/* Wait for CPT instruction to be completed */
-	do {
-		mdelay(1);
-		if (*res == 0xFFFF)
-			timeout--;
-		else
-			break;
-	} while (timeout);
-
-	if (timeout == 0)
-		dev_warn(rvu->dev, "Poll for result hits hard loop counter\n");
-
-res_daddr_unmap:
-	dma_unmap_single(rvu->dev, res_daddr, CPT_RES_LEN, DMA_BIDIRECTIONAL);
-res_free:
-	kfree(res);
-
-	return 0;
-}
-
-#define CTX_CAM_PF_FUNC   GENMASK_ULL(61, 46)
-#define CTX_CAM_CPTR      GENMASK_ULL(45, 0)
-
-int rvu_cpt_ctx_flush(struct rvu *rvu, u16 pcifunc)
-{
-	int nix_blkaddr, blkaddr;
-	u16 max_ctx_entries, i;
-	int slot = 0, num_lfs;
-	u64 reg, cam_data;
-	int rc;
-
-	nix_blkaddr = rvu_get_blkaddr(rvu, BLKTYPE_NIX, pcifunc);
-	if (nix_blkaddr < 0)
-		return -EINVAL;
-
-	if (is_rvu_otx2(rvu))
-		return 0;
-
-	blkaddr = (nix_blkaddr == BLKADDR_NIX1) ? BLKADDR_CPT1 : BLKADDR_CPT0;
-
-	/* Submit CPT_INST_S to track when all packets have been
-	 * flushed through for the NIX PF FUNC in inline inbound case.
-	 */
-	rc = cpt_inline_inb_lf_cmd_send(rvu, blkaddr, nix_blkaddr);
-	if (rc)
-		return rc;
-
-	/* Wait for rxc entries to be flushed out */
-	cpt_rxc_teardown(rvu, blkaddr);
-
-	reg = rvu_read64(rvu, blkaddr, CPT_AF_CONSTANTS0);
-	max_ctx_entries = (reg >> 48) & 0xFFF;
-
-	mutex_lock(&rvu->rsrc_lock);
-
-	num_lfs = rvu_get_rsrc_mapcount(rvu_get_pfvf(rvu, pcifunc),
-					blkaddr);
-	if (num_lfs == 0) {
-		dev_warn(rvu->dev, "CPT LF is not configured\n");
-		goto unlock;
-	}
-
-	/* Enable BAR2 ALIAS for this pcifunc. */
-	reg = BIT_ULL(16) | pcifunc;
-	rvu_write64(rvu, blkaddr, CPT_AF_BAR2_SEL, reg);
-
-	for (i = 0; i < max_ctx_entries; i++) {
-		cam_data = rvu_read64(rvu, blkaddr, CPT_AF_CTX_CAM_DATA(i));
-
-		if ((FIELD_GET(CTX_CAM_PF_FUNC, cam_data) == pcifunc) &&
-		    FIELD_GET(CTX_CAM_CPTR, cam_data)) {
-			reg = BIT_ULL(46) | FIELD_GET(CTX_CAM_CPTR, cam_data);
-			rvu_write64(rvu, blkaddr,
-				    CPT_AF_BAR2_ALIASX(slot, CPT_LF_CTX_FLUSH),
-				    reg);
-		}
-	}
-	rvu_write64(rvu, blkaddr, CPT_AF_BAR2_SEL, 0);
-
-unlock:
-	mutex_unlock(&rvu->rsrc_lock);
-
-	return 0;
 }