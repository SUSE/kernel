--- conflicted
+++ resolved
@@ -109,11 +109,8 @@
 	u64  lfreset_reg;
 	unsigned char name[NAME_SIZE];
 	struct rvu *rvu;
-<<<<<<< HEAD
-=======
 	u64 cpt_flt_eng_map[3];
 	u64 cpt_rcvrd_eng_map[3];
->>>>>>> eb3cdb58
 };
 
 struct nix_mcast {
@@ -618,8 +615,6 @@
 	return (midr == PCI_REVISION_ID_96XX || midr == PCI_REVISION_ID_95XX ||
 		midr == PCI_REVISION_ID_95XXN || midr == PCI_REVISION_ID_98XX ||
 		midr == PCI_REVISION_ID_95XXMM || midr == PCI_REVISION_ID_95XXO);
-<<<<<<< HEAD
-=======
 }
 
 static inline bool is_rvu_npc_hash_extract_en(struct rvu *rvu)
@@ -631,7 +626,6 @@
 		return false;
 
 	return true;
->>>>>>> eb3cdb58
 }
 
 static inline u16 rvu_nix_chan_cgx(struct rvu *rvu, u8 cgxid,
@@ -881,10 +875,7 @@
 int rvu_cgx_prio_flow_ctrl_cfg(struct rvu *rvu, u16 pcifunc, u8 tx_pause, u8 rx_pause,
 			       u16 pfc_en);
 int rvu_cgx_cfg_pause_frm(struct rvu *rvu, u16 pcifunc, u8 tx_pause, u8 rx_pause);
-<<<<<<< HEAD
-=======
 void rvu_mac_reset(struct rvu *rvu, u16 pcifunc);
->>>>>>> eb3cdb58
 u32 rvu_cgx_get_lmac_fifolen(struct rvu *rvu, int cgx, int lmac);
 int npc_get_nixlf_mcam_index(struct npc_mcam *mcam, u16 pcifunc, int nixlf,
 			     int type);
@@ -903,13 +894,10 @@
 int rvu_cpt_lf_teardown(struct rvu *rvu, u16 pcifunc, int blkaddr, int lf,
 			int slot);
 int rvu_cpt_ctx_flush(struct rvu *rvu, u16 pcifunc);
-<<<<<<< HEAD
-=======
 int rvu_cpt_init(struct rvu *rvu);
 
 #define NDC_AF_BANK_MASK       GENMASK_ULL(7, 0)
 #define NDC_AF_BANK_LINE_MASK  GENMASK_ULL(31, 16)
->>>>>>> eb3cdb58
 
 /* CN10K RVU */
 int rvu_set_channels_base(struct rvu *rvu);
@@ -939,8 +927,6 @@
 int rvu_npc_set_parse_mode(struct rvu *rvu, u16 pcifunc, u64 mode, u8 dir,
 			   u64 pkind, u8 var_len_off, u8 var_len_off_mask,
 			   u8 shift_dir);
-<<<<<<< HEAD
-=======
 int rvu_get_hwvf(struct rvu *rvu, int pcifunc);
 
 /* CN10K MCS */
@@ -949,5 +935,4 @@
 void rvu_mcs_ptp_cfg(struct rvu *rvu, u8 rpm_id, u8 lmac_id, bool ena);
 void rvu_mcs_exit(struct rvu *rvu);
 
->>>>>>> eb3cdb58
 #endif /* RVU_H */