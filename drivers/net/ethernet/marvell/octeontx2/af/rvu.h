/* SPDX-License-Identifier: GPL-2.0 */
/* Marvell RVU Admin Function driver
 *
 * Copyright (C) 2018 Marvell.
 *
 */

#ifndef RVU_H
#define RVU_H

#include <linux/pci.h>
#include <net/devlink.h>

#include "rvu_struct.h"
#include "rvu_devlink.h"
#include "common.h"
#include "mbox.h"
#include "npc.h"
#include "rvu_reg.h"
#include "ptp.h"

/* PCI device IDs */
#define	PCI_DEVID_OCTEONTX2_RVU_AF		0xA065
#define	PCI_DEVID_OCTEONTX2_LBK			0xA061

/* Subsystem Device ID */
#define PCI_SUBSYS_DEVID_98XX                  0xB100
#define PCI_SUBSYS_DEVID_96XX                  0xB200
#define PCI_SUBSYS_DEVID_CN10K_A	       0xB900
#define PCI_SUBSYS_DEVID_CNF10K_A	       0xBA00
#define PCI_SUBSYS_DEVID_CNF10K_B              0xBC00
#define PCI_SUBSYS_DEVID_CN10K_B               0xBD00

/* PCI BAR nos */
#define	PCI_AF_REG_BAR_NUM			0
#define	PCI_PF_REG_BAR_NUM			2
#define	PCI_MBOX_BAR_NUM			4

#define NAME_SIZE				32
#define MAX_NIX_BLKS				2
#define MAX_CPT_BLKS				2

/* PF_FUNC */
#define RVU_PFVF_PF_SHIFT	10
#define RVU_PFVF_PF_MASK	0x3F
#define RVU_PFVF_FUNC_SHIFT	0
#define RVU_PFVF_FUNC_MASK	0x3FF

#ifdef CONFIG_DEBUG_FS
struct dump_ctx {
	int	lf;
	int	id;
	bool	all;
};

struct cpt_ctx {
	int blkaddr;
	struct rvu *rvu;
};

struct rvu_debugfs {
	struct dentry *root;
	struct dentry *cgx_root;
	struct dentry *cgx;
	struct dentry *lmac;
	struct dentry *npa;
	struct dentry *nix;
	struct dentry *npc;
	struct dentry *cpt;
	struct dentry *mcs_root;
	struct dentry *mcs;
	struct dentry *mcs_rx;
	struct dentry *mcs_tx;
	struct dump_ctx npa_aura_ctx;
	struct dump_ctx npa_pool_ctx;
	struct dump_ctx nix_cq_ctx;
	struct dump_ctx nix_rq_ctx;
	struct dump_ctx nix_sq_ctx;
	struct dump_ctx nix_tm_ctx;
	struct cpt_ctx cpt_ctx[MAX_CPT_BLKS];
	int npa_qsize_id;
	int nix_qsize_id;
};
#endif

struct rvu_work {
	struct	work_struct work;
	struct	rvu *rvu;
	int num_msgs;
	int up_num_msgs;
};

struct rsrc_bmap {
	unsigned long *bmap;	/* Pointer to resource bitmap */
	u16  max;		/* Max resource id or count */
};

struct rvu_block {
	struct rsrc_bmap	lf;
	struct admin_queue	*aq; /* NIX/NPA AQ */
	u16  *fn_map; /* LF to pcifunc mapping */
	bool multislot;
	bool implemented;
	u8   addr;  /* RVU_BLOCK_ADDR_E */
	u8   type;  /* RVU_BLOCK_TYPE_E */
	u8   lfshift;
	u64  lookup_reg;
	u64  pf_lfcnt_reg;
	u64  vf_lfcnt_reg;
	u64  lfcfg_reg;
	u64  msixcfg_reg;
	u64  lfreset_reg;
	unsigned char name[NAME_SIZE];
	struct rvu *rvu;
	u64 cpt_flt_eng_map[3];
	u64 cpt_rcvrd_eng_map[3];
};

struct nix_mcast {
	struct qmem		*mce_ctx;
	struct qmem		*mcast_buf;
	int			replay_pkind;
	struct rsrc_bmap	mce_counter[2];
	/* Counters for both ingress and egress mcast lists */
	struct mutex		mce_lock; /* Serialize MCE updates */
};

struct nix_mce_list {
	struct hlist_head	head;
	int			count;
	int			max;
};

struct nix_mcast_grp_elem {
	struct nix_mce_list	mcast_mce_list;
	u32			mcast_grp_idx;
	u32			pcifunc;
	int			mcam_index;
	int			mce_start_index;
	struct list_head	list;
	u8			dir;
};

struct nix_mcast_grp {
	struct list_head	mcast_grp_head;
	int			count;
	int			next_grp_index;
	struct mutex		mcast_grp_lock; /* Serialize MCE updates */
};

/* layer metadata to uniquely identify a packet header field */
struct npc_layer_mdata {
	u8 lid;
	u8 ltype;
	u8 hdr;
	u8 key;
	u8 len;
};

/* Structure to represent a field present in the
 * generated key. A key field may present anywhere and can
 * be of any size in the generated key. Once this structure
 * is populated for fields of interest then field's presence
 * and location (if present) can be known.
 */
struct npc_key_field {
	/* Masks where all set bits indicate position
	 * of a field in the key
	 */
	u64 kw_mask[NPC_MAX_KWS_IN_KEY];
	/* Number of words in the key a field spans. If a field is
	 * of 16 bytes and key offset is 4 then the field will use
	 * 4 bytes in KW0, 8 bytes in KW1 and 4 bytes in KW2 and
	 * nr_kws will be 3(KW0, KW1 and KW2).
	 */
	int nr_kws;
	/* used by packet header fields */
	struct npc_layer_mdata layer_mdata;
};

struct npc_mcam {
	struct rsrc_bmap counters;
	struct mutex	lock;	/* MCAM entries and counters update lock */
	unsigned long	*bmap;		/* bitmap, 0 => bmap_entries */
	unsigned long	*bmap_reverse;	/* Reverse bitmap, bmap_entries => 0 */
	u16	bmap_entries;	/* Number of unreserved MCAM entries */
	u16	bmap_fcnt;	/* MCAM entries free count */
	u16	*entry2pfvf_map;
	u16	*entry2cntr_map;
	u16	*cntr2pfvf_map;
	u16	*cntr_refcnt;
	u16	*entry2target_pffunc;
	u8	keysize;	/* MCAM keysize 112/224/448 bits */
	u8	banks;		/* Number of MCAM banks */
	u8	banks_per_entry;/* Number of keywords in key */
	u16	banksize;	/* Number of MCAM entries in each bank */
	u16	total_entries;	/* Total number of MCAM entries */
	u16	nixlf_offset;	/* Offset of nixlf rsvd uncast entries */
	u16	pf_offset;	/* Offset of PF's rsvd bcast, promisc entries */
	u16	lprio_count;
	u16	lprio_start;
	u16	hprio_count;
	u16	hprio_end;
	u16     rx_miss_act_cntr; /* Counter for RX MISS action */
	/* fields present in the generated key */
	struct npc_key_field	tx_key_fields[NPC_KEY_FIELDS_MAX];
	struct npc_key_field	rx_key_fields[NPC_KEY_FIELDS_MAX];
	u64	tx_features;
	u64	rx_features;
	struct list_head mcam_rules;
};

/* Structure for per RVU func info ie PF/VF */
struct rvu_pfvf {
	bool		npalf; /* Only one NPALF per RVU_FUNC */
	bool		nixlf; /* Only one NIXLF per RVU_FUNC */
	u16		sso;
	u16		ssow;
	u16		cptlfs;
	u16		timlfs;
	u16		cpt1_lfs;
	u8		cgx_lmac;

	/* Block LF's MSIX vector info */
	struct rsrc_bmap msix;      /* Bitmap for MSIX vector alloc */
#define MSIX_BLKLF(blkaddr, lf) (((blkaddr) << 8) | ((lf) & 0xFF))
	u16		 *msix_lfmap; /* Vector to block LF mapping */

	/* NPA contexts */
	struct qmem	*aura_ctx;
	struct qmem	*pool_ctx;
	struct qmem	*npa_qints_ctx;
	unsigned long	*aura_bmap;
	unsigned long	*pool_bmap;

	/* NIX contexts */
	struct qmem	*rq_ctx;
	struct qmem	*sq_ctx;
	struct qmem	*cq_ctx;
	struct qmem	*rss_ctx;
	struct qmem	*cq_ints_ctx;
	struct qmem	*nix_qints_ctx;
	unsigned long	*sq_bmap;
	unsigned long	*rq_bmap;
	unsigned long	*cq_bmap;

	u16		rx_chan_base;
	u16		tx_chan_base;
	u8              rx_chan_cnt; /* total number of RX channels */
	u8              tx_chan_cnt; /* total number of TX channels */
	u16		maxlen;
	u16		minlen;

	bool		hw_rx_tstamp_en; /* Is rx_tstamp enabled */
	u8		mac_addr[ETH_ALEN]; /* MAC address of this PF/VF */
	u8		default_mac[ETH_ALEN]; /* MAC address from FWdata */

	/* Broadcast/Multicast/Promisc pkt replication info */
	u16			bcast_mce_idx;
	u16			mcast_mce_idx;
	u16			promisc_mce_idx;
	struct nix_mce_list	bcast_mce_list;
	struct nix_mce_list	mcast_mce_list;
	struct nix_mce_list	promisc_mce_list;
	bool			use_mce_list;

	struct rvu_npc_mcam_rule *def_ucast_rule;

	bool	cgx_in_use; /* this PF/VF using CGX? */
	int	cgx_users;  /* number of cgx users - used only by PFs */

	int     intf_mode;
	u8	nix_blkaddr; /* BLKADDR_NIX0/1 assigned to this PF */
	u8	nix_rx_intf; /* NIX0_RX/NIX1_RX interface to NPC */
	u8	nix_tx_intf; /* NIX0_TX/NIX1_TX interface to NPC */
	u8	lbkid;	     /* NIX0/1 lbk link ID */
	u64     lmt_base_addr; /* Preseving the pcifunc's lmtst base addr*/
	u64     lmt_map_ent_w1; /* Preseving the word1 of lmtst map table entry*/
	unsigned long flags;
	struct  sdp_node_info *sdp_info;
};

enum rvu_pfvf_flags {
	NIXLF_INITIALIZED = 0,
	PF_SET_VF_MAC,
	PF_SET_VF_CFG,
	PF_SET_VF_TRUSTED,
};

#define RVU_CLEAR_VF_PERM  ~GENMASK(PF_SET_VF_TRUSTED, PF_SET_VF_MAC)

struct nix_bp {
	struct rsrc_bmap bpids; /* free bpids bitmap */
	u16 cgx_bpid_cnt;
	u16 sdp_bpid_cnt;
	u16 free_pool_base;
	u16 *fn_map; /* pcifunc mapping */
	u8 *intf_map;  /* interface type map */
	u8 *ref_cnt;
};

struct nix_txsch {
	struct rsrc_bmap schq;
	u8   lvl;
#define NIX_TXSCHQ_FREE		      BIT_ULL(1)
#define NIX_TXSCHQ_CFG_DONE	      BIT_ULL(0)
#define TXSCH_MAP_FUNC(__pfvf_map)    ((__pfvf_map) & 0xFFFF)
#define TXSCH_MAP_FLAGS(__pfvf_map)   ((__pfvf_map) >> 16)
#define TXSCH_MAP(__func, __flags)    (((__func) & 0xFFFF) | ((__flags) << 16))
#define TXSCH_SET_FLAG(__pfvf_map, flag)    ((__pfvf_map) | ((flag) << 16))
	u32  *pfvf_map;
};

struct nix_mark_format {
	u8 total;
	u8 in_use;
	u32 *cfg;
};

/* smq(flush) to tl1 cir/pir info */
struct nix_smq_tree_ctx {
<<<<<<< HEAD
=======
	u16 schq;
>>>>>>> 2d5404ca
	u64 cir_off;
	u64 cir_val;
	u64 pir_off;
	u64 pir_val;
};

/* smq flush context */
struct nix_smq_flush_ctx {
	int smq;
<<<<<<< HEAD
	u16 tl1_schq;
	u16 tl2_schq;
=======
>>>>>>> 2d5404ca
	struct nix_smq_tree_ctx smq_tree_ctx[NIX_TXSCH_LVL_CNT];
};

struct npc_pkind {
	struct rsrc_bmap rsrc;
	u32	*pfchan_map;
};

struct nix_flowkey {
#define NIX_FLOW_KEY_ALG_MAX 32
	u32 flowkey[NIX_FLOW_KEY_ALG_MAX];
	int in_use;
};

struct nix_lso {
	u8 total;
	u8 in_use;
};

struct nix_txvlan {
#define NIX_TX_VTAG_DEF_MAX 0x400
	struct rsrc_bmap rsrc;
	u16 *entry2pfvf_map;
	struct mutex rsrc_lock; /* Serialize resource alloc/free */
};

struct nix_ipolicer {
	struct rsrc_bmap band_prof;
	u16 *pfvf_map;
	u16 *match_id;
	u16 *ref_count;
};

struct nix_hw {
	int blkaddr;
	struct rvu *rvu;
	struct nix_txsch txsch[NIX_TXSCH_LVL_CNT]; /* Tx schedulers */
	struct nix_mcast mcast;
	struct nix_mcast_grp mcast_grp;
	struct nix_flowkey flowkey;
	struct nix_mark_format mark_format;
	struct nix_lso lso;
	struct nix_txvlan txvlan;
	struct nix_ipolicer *ipolicer;
	struct nix_bp bp;
	u64    *tx_credits;
	u8	cc_mcs_cnt;
};

/* RVU block's capabilities or functionality,
 * which vary by silicon version/skew.
 */
struct hw_cap {
	/* Transmit side supported functionality */
	u8	nix_tx_aggr_lvl; /* Tx link's traffic aggregation level */
	u16	nix_txsch_per_cgx_lmac; /* Max Q's transmitting to CGX LMAC */
	u16	nix_txsch_per_lbk_lmac; /* Max Q's transmitting to LBK LMAC */
	u16	nix_txsch_per_sdp_lmac; /* Max Q's transmitting to SDP LMAC */
	bool	nix_fixed_txschq_mapping; /* Schq mapping fixed or flexible */
	bool	nix_shaping;		 /* Is shaping and coloring supported */
	bool    nix_shaper_toggle_wait; /* Shaping toggle needs poll/wait */
	bool	nix_tx_link_bp;		 /* Can link backpressure TL queues ? */
	bool	nix_rx_multicast;	 /* Rx packet replication support */
	bool	nix_common_dwrr_mtu;	 /* Common DWRR MTU for quantum config */
	bool	per_pf_mbox_regs; /* PF mbox specified in per PF registers ? */
	bool	programmable_chans; /* Channels programmable ? */
	bool	ipolicer;
	bool	nix_multiple_dwrr_mtu;   /* Multiple DWRR_MTU to choose from */
	bool	npc_hash_extract; /* Hash extract enabled ? */
	bool	npc_exact_match_enabled; /* Exact match supported ? */
	bool    cpt_rxc;   /* Is CPT-RXC supported */
};

struct rvu_hwinfo {
	u8	total_pfs;   /* MAX RVU PFs HW supports */
	u16	total_vfs;   /* Max RVU VFs HW supports */
	u16	max_vfs_per_pf; /* Max VFs that can be attached to a PF */
	u8	cgx;
	u8	lmac_per_cgx;
	u16	cgx_chan_base;	/* CGX base channel number */
	u16	lbk_chan_base;	/* LBK base channel number */
	u16	sdp_chan_base;	/* SDP base channel number */
	u16	cpt_chan_base;	/* CPT base channel number */
	u8	cgx_links;
	u8	lbk_links;
	u8	sdp_links;
	u8	cpt_links;	/* Number of CPT links */
	u8	npc_kpus;          /* No of parser units */
	u8	npc_pkinds;        /* No of port kinds */
	u8	npc_intfs;         /* No of interfaces */
	u8	npc_kpu_entries;   /* No of KPU entries */
	u16	npc_counters;	   /* No of match stats counters */
	u32	lbk_bufsize;	   /* FIFO size supported by LBK */
	bool	npc_ext_set;	   /* Extended register set */
	u64     npc_stat_ena;      /* Match stats enable bit */

	struct hw_cap    cap;
	struct rvu_block block[BLK_COUNT]; /* Block info */
	struct nix_hw    *nix;
	struct rvu	 *rvu;
	struct npc_pkind pkind;
	struct npc_mcam  mcam;
	struct npc_exact_table *table;
};

struct mbox_wq_info {
	struct otx2_mbox mbox;
	struct rvu_work *mbox_wrk;

	struct otx2_mbox mbox_up;
	struct rvu_work *mbox_wrk_up;

	struct workqueue_struct *mbox_wq;
};

struct channel_fwdata {
	struct sdp_node_info info;
	u8 valid;
#define RVU_CHANL_INFO_RESERVED	379
	u8 reserved[RVU_CHANL_INFO_RESERVED];
};

struct rvu_fwdata {
#define RVU_FWDATA_HEADER_MAGIC	0xCFDA	/* Custom Firmware Data*/
#define RVU_FWDATA_VERSION	0x0001
	u32 header_magic;
	u32 version;		/* version id */

	/* MAC address */
#define PF_MACNUM_MAX	32
#define VF_MACNUM_MAX	256
	u64 pf_macs[PF_MACNUM_MAX];
	u64 vf_macs[VF_MACNUM_MAX];
	u64 sclk;
	u64 rclk;
	u64 mcam_addr;
	u64 mcam_sz;
	u64 msixtr_base;
	u32 ptp_ext_clk_rate;
	u32 ptp_ext_tstamp;
	struct channel_fwdata channel_data;
#define FWDATA_RESERVED_MEM 958
	u64 reserved[FWDATA_RESERVED_MEM];
#define CGX_MAX         9
#define CGX_LMACS_MAX   4
#define CGX_LMACS_USX   8
#define FWDATA_CGX_LMAC_OFFSET 10536
	union {
		struct cgx_lmac_fwdata_s
			cgx_fw_data[CGX_MAX][CGX_LMACS_MAX];
		struct cgx_lmac_fwdata_s
			cgx_fw_data_usx[CGX_MAX][CGX_LMACS_USX];
	};
	/* Do not add new fields below this line */
};

struct ptp;

/* KPU profile adapter structure gathering all KPU configuration data and abstracting out the
 * source where it came from.
 */
struct npc_kpu_profile_adapter {
	const char			*name;
	u64				version;
	const struct npc_lt_def_cfg	*lt_def;
	const struct npc_kpu_profile_action	*ikpu; /* array[pkinds] */
	const struct npc_kpu_profile	*kpu; /* array[kpus] */
	struct npc_mcam_kex		*mkex;
	struct npc_mcam_kex_hash	*mkex_hash;
	bool				custom;
	size_t				pkinds;
	size_t				kpus;
};

#define RVU_SWITCH_LBK_CHAN	63

struct rvu_switch {
	struct mutex switch_lock; /* Serialize flow installation */
	u32 used_entries;
	u16 *entry2pcifunc;
	u16 mode;
	u16 start_entry;
};

struct rvu {
	void __iomem		*afreg_base;
	void __iomem		*pfreg_base;
	struct pci_dev		*pdev;
	struct device		*dev;
	struct rvu_hwinfo       *hw;
	struct rvu_pfvf		*pf;
	struct rvu_pfvf		*hwvf;
	struct mutex		rsrc_lock; /* Serialize resource alloc/free */
	struct mutex		alias_lock; /* Serialize bar2 alias access */
	int			vfs; /* Number of VFs attached to RVU */
	u16			vf_devid; /* VF devices id */
	int			nix_blkaddr[MAX_NIX_BLKS];

	/* Mbox */
	struct mbox_wq_info	afpf_wq_info;
	struct mbox_wq_info	afvf_wq_info;

	/* PF FLR */
	struct rvu_work		*flr_wrk;
	struct workqueue_struct *flr_wq;
	struct mutex		flr_lock; /* Serialize FLRs */

	/* MSI-X */
	u16			num_vec;
	char			*irq_name;
	bool			*irq_allocated;
	dma_addr_t		msix_base_iova;
	u64			msixtr_base_phy; /* Register reset value */

	/* CGX */
#define PF_CGXMAP_BASE		1 /* PF 0 is reserved for RVU PF */
	u16			cgx_mapped_vfs; /* maximum CGX mapped VFs */
	u8			cgx_mapped_pfs;
	u8			cgx_cnt_max;	 /* CGX port count max */
	u8			*pf2cgxlmac_map; /* pf to cgx_lmac map */
	u64			*cgxlmac2pf_map; /* bitmap of mapped pfs for
						  * every cgx lmac port
						  */
	unsigned long		pf_notify_bmap; /* Flags for PF notification */
	void			**cgx_idmap; /* cgx id to cgx data map table */
	struct			work_struct cgx_evh_work;
	struct			workqueue_struct *cgx_evh_wq;
	spinlock_t		cgx_evq_lock; /* cgx event queue lock */
	struct list_head	cgx_evq_head; /* cgx event queue head */
	struct mutex		cgx_cfg_lock; /* serialize cgx configuration */

	char mkex_pfl_name[MKEX_NAME_LEN]; /* Configured MKEX profile name */
	char kpu_pfl_name[KPU_NAME_LEN]; /* Configured KPU profile name */

	/* Firmware data */
	struct rvu_fwdata	*fwdata;
	void			*kpu_fwdata;
	size_t			kpu_fwdata_sz;
	void __iomem		*kpu_prfl_addr;

	/* NPC KPU data */
	struct npc_kpu_profile_adapter kpu;

	struct ptp		*ptp;

	int			mcs_blk_cnt;
	int			cpt_pf_num;

#ifdef CONFIG_DEBUG_FS
	struct rvu_debugfs	rvu_dbg;
#endif
	struct rvu_devlink	*rvu_dl;

	/* RVU switch implementation over NPC with DMAC rules */
	struct rvu_switch	rswitch;

	struct			work_struct mcs_intr_work;
	struct			workqueue_struct *mcs_intr_wq;
	struct list_head	mcs_intrq_head;
	/* mcs interrupt queue lock */
	spinlock_t		mcs_intrq_lock;
	/* CPT interrupt lock */
	spinlock_t		cpt_intr_lock;

	struct mutex		mbox_lock; /* Serialize mbox up and down msgs */
};

static inline void rvu_write64(struct rvu *rvu, u64 block, u64 offset, u64 val)
{
	writeq(val, rvu->afreg_base + ((block << 28) | offset));
}

static inline u64 rvu_read64(struct rvu *rvu, u64 block, u64 offset)
{
	return readq(rvu->afreg_base + ((block << 28) | offset));
}

static inline void rvupf_write64(struct rvu *rvu, u64 offset, u64 val)
{
	writeq(val, rvu->pfreg_base + offset);
}

static inline u64 rvupf_read64(struct rvu *rvu, u64 offset)
{
	return readq(rvu->pfreg_base + offset);
}

static inline void rvu_bar2_sel_write64(struct rvu *rvu, u64 block, u64 offset, u64 val)
{
	/* HW requires read back of RVU_AF_BAR2_SEL register to make sure completion of
	 * write operation.
	 */
	rvu_write64(rvu, block, offset, val);
	rvu_read64(rvu, block, offset);
	/* Barrier to ensure read completes before accessing LF registers */
	mb();
}

/* Silicon revisions */
static inline bool is_rvu_pre_96xx_C0(struct rvu *rvu)
{
	struct pci_dev *pdev = rvu->pdev;
	/* 96XX A0/B0, 95XX A0/A1/B0 chips */
	return ((pdev->revision == 0x00) || (pdev->revision == 0x01) ||
		(pdev->revision == 0x10) || (pdev->revision == 0x11) ||
		(pdev->revision == 0x14));
}

static inline bool is_rvu_96xx_A0(struct rvu *rvu)
{
	struct pci_dev *pdev = rvu->pdev;

	return (pdev->revision == 0x00);
}

static inline bool is_rvu_96xx_B0(struct rvu *rvu)
{
	struct pci_dev *pdev = rvu->pdev;

	return (pdev->revision == 0x00) || (pdev->revision == 0x01);
}

static inline bool is_rvu_95xx_A0(struct rvu *rvu)
{
	struct pci_dev *pdev = rvu->pdev;

	return (pdev->revision == 0x10) || (pdev->revision == 0x11);
}

/* REVID for PCIe devices.
 * Bits 0..1: minor pass, bit 3..2: major pass
 * bits 7..4: midr id
 */
#define PCI_REVISION_ID_96XX		0x00
#define PCI_REVISION_ID_95XX		0x10
#define PCI_REVISION_ID_95XXN		0x20
#define PCI_REVISION_ID_98XX		0x30
#define PCI_REVISION_ID_95XXMM		0x40
#define PCI_REVISION_ID_95XXO		0xE0

static inline bool is_rvu_otx2(struct rvu *rvu)
{
	struct pci_dev *pdev = rvu->pdev;

	u8 midr = pdev->revision & 0xF0;

	return (midr == PCI_REVISION_ID_96XX || midr == PCI_REVISION_ID_95XX ||
		midr == PCI_REVISION_ID_95XXN || midr == PCI_REVISION_ID_98XX ||
		midr == PCI_REVISION_ID_95XXMM || midr == PCI_REVISION_ID_95XXO);
}

static inline bool is_cnf10ka_a0(struct rvu *rvu)
{
	struct pci_dev *pdev = rvu->pdev;

	if (pdev->subsystem_device == PCI_SUBSYS_DEVID_CNF10K_A &&
	    (pdev->revision & 0x0F) == 0x0)
		return true;
	return false;
}

<<<<<<< HEAD
=======
static inline bool is_cn10ka_a0(struct rvu *rvu)
{
	struct pci_dev *pdev = rvu->pdev;

	if (pdev->subsystem_device == PCI_SUBSYS_DEVID_CN10K_A &&
	    (pdev->revision & 0x0F) == 0x0)
		return true;
	return false;
}

static inline bool is_cn10ka_a1(struct rvu *rvu)
{
	struct pci_dev *pdev = rvu->pdev;

	if (pdev->subsystem_device == PCI_SUBSYS_DEVID_CN10K_A &&
	    (pdev->revision & 0x0F) == 0x1)
		return true;
	return false;
}

static inline bool is_cn10kb(struct rvu *rvu)
{
	struct pci_dev *pdev = rvu->pdev;

	if (pdev->subsystem_device == PCI_SUBSYS_DEVID_CN10K_B)
		return true;
	return false;
}

>>>>>>> 2d5404ca
static inline bool is_rvu_npc_hash_extract_en(struct rvu *rvu)
{
	u64 npc_const3;

	npc_const3 = rvu_read64(rvu, BLKADDR_NPC, NPC_AF_CONST3);
	if (!(npc_const3 & BIT_ULL(62)))
		return false;

	return true;
}

static inline u16 rvu_nix_chan_cgx(struct rvu *rvu, u8 cgxid,
				   u8 lmacid, u8 chan)
{
	u64 nix_const = rvu_read64(rvu, BLKADDR_NIX0, NIX_AF_CONST);
	u16 cgx_chans = nix_const & 0xFFULL;
	struct rvu_hwinfo *hw = rvu->hw;

	if (!hw->cap.programmable_chans)
		return NIX_CHAN_CGX_LMAC_CHX(cgxid, lmacid, chan);

	return rvu->hw->cgx_chan_base +
		(cgxid * hw->lmac_per_cgx + lmacid) * cgx_chans + chan;
}

static inline u16 rvu_nix_chan_lbk(struct rvu *rvu, u8 lbkid,
				   u8 chan)
{
	u64 nix_const = rvu_read64(rvu, BLKADDR_NIX0, NIX_AF_CONST);
	u16 lbk_chans = (nix_const >> 16) & 0xFFULL;
	struct rvu_hwinfo *hw = rvu->hw;

	if (!hw->cap.programmable_chans)
		return NIX_CHAN_LBK_CHX(lbkid, chan);

	return rvu->hw->lbk_chan_base + lbkid * lbk_chans + chan;
}

static inline u16 rvu_nix_chan_sdp(struct rvu *rvu, u8 chan)
{
	struct rvu_hwinfo *hw = rvu->hw;

	if (!hw->cap.programmable_chans)
		return NIX_CHAN_SDP_CHX(chan);

	return hw->sdp_chan_base + chan;
}

static inline u16 rvu_nix_chan_cpt(struct rvu *rvu, u8 chan)
{
	return rvu->hw->cpt_chan_base + chan;
}

static inline bool is_rvu_supports_nix1(struct rvu *rvu)
{
	struct pci_dev *pdev = rvu->pdev;

	if (pdev->subsystem_device == PCI_SUBSYS_DEVID_98XX)
		return true;

	return false;
}

/* Function Prototypes
 * RVU
 */
#define	RVU_LBK_VF_DEVID	0xA0F8
static inline bool is_lbk_vf(struct rvu *rvu, u16 pcifunc)
{
	return (!(pcifunc & ~RVU_PFVF_FUNC_MASK) &&
		(rvu->vf_devid == RVU_LBK_VF_DEVID));
}

static inline bool is_vf(u16 pcifunc)
{
	return !!(pcifunc & RVU_PFVF_FUNC_MASK);
}

/* check if PF_FUNC is AF */
static inline bool is_pffunc_af(u16 pcifunc)
{
	return !pcifunc;
}

static inline bool is_rvu_fwdata_valid(struct rvu *rvu)
{
	return (rvu->fwdata->header_magic == RVU_FWDATA_HEADER_MAGIC) &&
		(rvu->fwdata->version == RVU_FWDATA_VERSION);
}

int rvu_alloc_bitmap(struct rsrc_bmap *rsrc);
void rvu_free_bitmap(struct rsrc_bmap *rsrc);
int rvu_alloc_rsrc(struct rsrc_bmap *rsrc);
void rvu_free_rsrc(struct rsrc_bmap *rsrc, int id);
bool is_rsrc_free(struct rsrc_bmap *rsrc, int id);
int rvu_rsrc_free_count(struct rsrc_bmap *rsrc);
int rvu_alloc_rsrc_contig(struct rsrc_bmap *rsrc, int nrsrc);
void rvu_free_rsrc_contig(struct rsrc_bmap *rsrc, int nrsrc, int start);
bool rvu_rsrc_check_contig(struct rsrc_bmap *rsrc, int nrsrc);
u16 rvu_get_rsrc_mapcount(struct rvu_pfvf *pfvf, int blkaddr);
int rvu_get_pf(u16 pcifunc);
struct rvu_pfvf *rvu_get_pfvf(struct rvu *rvu, int pcifunc);
void rvu_get_pf_numvfs(struct rvu *rvu, int pf, int *numvfs, int *hwvf);
bool is_block_implemented(struct rvu_hwinfo *hw, int blkaddr);
bool is_pffunc_map_valid(struct rvu *rvu, u16 pcifunc, int blktype);
int rvu_get_lf(struct rvu *rvu, struct rvu_block *block, u16 pcifunc, u16 slot);
int rvu_lf_reset(struct rvu *rvu, struct rvu_block *block, int lf);
int rvu_get_blkaddr(struct rvu *rvu, int blktype, u16 pcifunc);
int rvu_poll_reg(struct rvu *rvu, u64 block, u64 offset, u64 mask, bool zero);
int rvu_get_num_lbk_chans(void);
int rvu_ndc_sync(struct rvu *rvu, int lfblkid, int lfidx, u64 lfoffset);
int rvu_get_blkaddr_from_slot(struct rvu *rvu, int blktype, u16 pcifunc,
			      u16 global_slot, u16 *slot_in_block);

/* RVU HW reg validation */
enum regmap_block {
	TXSCHQ_HWREGMAP = 0,
	MAX_HWREGMAP,
};

bool rvu_check_valid_reg(int regmap, int regblk, u64 reg);

/* NPA/NIX AQ APIs */
int rvu_aq_alloc(struct rvu *rvu, struct admin_queue **ad_queue,
		 int qsize, int inst_size, int res_size);
void rvu_aq_free(struct rvu *rvu, struct admin_queue *aq);

/* SDP APIs */
int rvu_sdp_init(struct rvu *rvu);
bool is_sdp_pfvf(u16 pcifunc);
bool is_sdp_pf(u16 pcifunc);
bool is_sdp_vf(struct rvu *rvu, u16 pcifunc);

/* CGX APIs */
static inline bool is_pf_cgxmapped(struct rvu *rvu, u8 pf)
{
	return (pf >= PF_CGXMAP_BASE && pf <= rvu->cgx_mapped_pfs) &&
		!is_sdp_pf(pf << RVU_PFVF_PF_SHIFT);
}

static inline void rvu_get_cgx_lmac_id(u8 map, u8 *cgx_id, u8 *lmac_id)
{
	*cgx_id = (map >> 4) & 0xF;
	*lmac_id = (map & 0xF);
}

static inline bool is_cgx_vf(struct rvu *rvu, u16 pcifunc)
{
	return ((pcifunc & RVU_PFVF_FUNC_MASK) &&
		is_pf_cgxmapped(rvu, rvu_get_pf(pcifunc)));
}

#define M(_name, _id, fn_name, req, rsp)				\
int rvu_mbox_handler_ ## fn_name(struct rvu *, struct req *, struct rsp *);
MBOX_MESSAGES
#undef M

int rvu_cgx_init(struct rvu *rvu);
int rvu_cgx_exit(struct rvu *rvu);
void *rvu_cgx_pdata(u8 cgx_id, struct rvu *rvu);
int rvu_cgx_config_rxtx(struct rvu *rvu, u16 pcifunc, bool start);
void rvu_cgx_enadis_rx_bp(struct rvu *rvu, int pf, bool enable);
int rvu_cgx_start_stop_io(struct rvu *rvu, u16 pcifunc, bool start);
int rvu_cgx_nix_cuml_stats(struct rvu *rvu, void *cgxd, int lmac_id, int index,
			   int rxtxflag, u64 *stat);
void rvu_cgx_disable_dmac_entries(struct rvu *rvu, u16 pcifunc);

/* NPA APIs */
int rvu_npa_init(struct rvu *rvu);
void rvu_npa_freemem(struct rvu *rvu);
void rvu_npa_lf_teardown(struct rvu *rvu, u16 pcifunc, int npalf);
int rvu_npa_aq_enq_inst(struct rvu *rvu, struct npa_aq_enq_req *req,
			struct npa_aq_enq_rsp *rsp);

/* NIX APIs */
bool is_nixlf_attached(struct rvu *rvu, u16 pcifunc);
int rvu_nix_init(struct rvu *rvu);
int rvu_nix_reserve_mark_format(struct rvu *rvu, struct nix_hw *nix_hw,
				int blkaddr, u32 cfg);
void rvu_nix_freemem(struct rvu *rvu);
int rvu_get_nixlf_count(struct rvu *rvu);
void rvu_nix_lf_teardown(struct rvu *rvu, u16 pcifunc, int blkaddr, int npalf);
int nix_get_nixlf(struct rvu *rvu, u16 pcifunc, int *nixlf, int *nix_blkaddr);
int nix_update_mce_list(struct rvu *rvu, u16 pcifunc,
			struct nix_mce_list *mce_list,
			int mce_idx, int mcam_index, bool add);
void nix_get_mce_list(struct rvu *rvu, u16 pcifunc, int type,
		      struct nix_mce_list **mce_list, int *mce_idx);
struct nix_hw *get_nix_hw(struct rvu_hwinfo *hw, int blkaddr);
int rvu_get_next_nix_blkaddr(struct rvu *rvu, int blkaddr);
void rvu_nix_reset_mac(struct rvu_pfvf *pfvf, int pcifunc);
int nix_get_struct_ptrs(struct rvu *rvu, u16 pcifunc,
			struct nix_hw **nix_hw, int *blkaddr);
int rvu_nix_setup_ratelimit_aggr(struct rvu *rvu, u16 pcifunc,
				 u16 rq_idx, u16 match_id);
int nix_aq_context_read(struct rvu *rvu, struct nix_hw *nix_hw,
			struct nix_cn10k_aq_enq_req *aq_req,
			struct nix_cn10k_aq_enq_rsp *aq_rsp,
			u16 pcifunc, u8 ctype, u32 qidx);
int rvu_get_nix_blkaddr(struct rvu *rvu, u16 pcifunc);
int nix_get_dwrr_mtu_reg(struct rvu_hwinfo *hw, int smq_link_type);
u32 convert_dwrr_mtu_to_bytes(u8 dwrr_mtu);
u32 convert_bytes_to_dwrr_mtu(u32 bytes);
void rvu_nix_tx_tl2_cfg(struct rvu *rvu, int blkaddr, u16 pcifunc,
			struct nix_txsch *txsch, bool enable);
void rvu_nix_mcast_flr_free_entries(struct rvu *rvu, u16 pcifunc);
int rvu_nix_mcast_get_mce_index(struct rvu *rvu, u16 pcifunc,
				u32 mcast_grp_idx);
int rvu_nix_mcast_update_mcam_entry(struct rvu *rvu, u16 pcifunc,
				    u32 mcast_grp_idx, u16 mcam_index);
<<<<<<< HEAD
=======
void rvu_nix_flr_free_bpids(struct rvu *rvu, u16 pcifunc);
>>>>>>> 2d5404ca

/* NPC APIs */
void rvu_npc_freemem(struct rvu *rvu);
int rvu_npc_get_pkind(struct rvu *rvu, u16 pf);
void rvu_npc_set_pkind(struct rvu *rvu, int pkind, struct rvu_pfvf *pfvf);
int npc_config_ts_kpuaction(struct rvu *rvu, int pf, u16 pcifunc, bool en);
void rvu_npc_install_ucast_entry(struct rvu *rvu, u16 pcifunc,
				 int nixlf, u64 chan, u8 *mac_addr);
void rvu_npc_install_promisc_entry(struct rvu *rvu, u16 pcifunc,
				   int nixlf, u64 chan, u8 chan_cnt);
void rvu_npc_enable_promisc_entry(struct rvu *rvu, u16 pcifunc, int nixlf,
				  bool enable);
void rvu_npc_install_bcast_match_entry(struct rvu *rvu, u16 pcifunc,
				       int nixlf, u64 chan);
void rvu_npc_enable_bcast_entry(struct rvu *rvu, u16 pcifunc, int nixlf,
				bool enable);
void rvu_npc_install_allmulti_entry(struct rvu *rvu, u16 pcifunc, int nixlf,
				    u64 chan);
void rvu_npc_enable_allmulti_entry(struct rvu *rvu, u16 pcifunc, int nixlf,
				   bool enable);

void npc_enadis_default_mce_entry(struct rvu *rvu, u16 pcifunc,
				  int nixlf, int type, bool enable);
void rvu_npc_disable_mcam_entries(struct rvu *rvu, u16 pcifunc, int nixlf);
bool rvu_npc_enable_mcam_by_entry_index(struct rvu *rvu, int entry, int intf, bool enable);
void rvu_npc_free_mcam_entries(struct rvu *rvu, u16 pcifunc, int nixlf);
void rvu_npc_disable_default_entries(struct rvu *rvu, u16 pcifunc, int nixlf);
void rvu_npc_enable_default_entries(struct rvu *rvu, u16 pcifunc, int nixlf);
void rvu_npc_update_flowkey_alg_idx(struct rvu *rvu, u16 pcifunc, int nixlf,
				    int group, int alg_idx, int mcam_index);

void rvu_npc_get_mcam_entry_alloc_info(struct rvu *rvu, u16 pcifunc,
				       int blkaddr, int *alloc_cnt,
				       int *enable_cnt);
void rvu_npc_get_mcam_counter_alloc_info(struct rvu *rvu, u16 pcifunc,
					 int blkaddr, int *alloc_cnt,
					 int *enable_cnt);
bool is_npc_intf_tx(u8 intf);
bool is_npc_intf_rx(u8 intf);
bool is_npc_interface_valid(struct rvu *rvu, u8 intf);
int rvu_npc_get_tx_nibble_cfg(struct rvu *rvu, u64 nibble_ena);
int npc_flow_steering_init(struct rvu *rvu, int blkaddr);
const char *npc_get_field_name(u8 hdr);
int npc_get_bank(struct npc_mcam *mcam, int index);
void npc_mcam_enable_flows(struct rvu *rvu, u16 target);
void npc_mcam_disable_flows(struct rvu *rvu, u16 target);
void npc_enable_mcam_entry(struct rvu *rvu, struct npc_mcam *mcam,
			   int blkaddr, int index, bool enable);
u64 npc_get_mcam_action(struct rvu *rvu, struct npc_mcam *mcam,
			int blkaddr, int index);
void npc_set_mcam_action(struct rvu *rvu, struct npc_mcam *mcam,
			 int blkaddr, int index, u64 cfg);
void npc_read_mcam_entry(struct rvu *rvu, struct npc_mcam *mcam,
			 int blkaddr, u16 src, struct mcam_entry *entry,
			 u8 *intf, u8 *ena);
bool is_cgx_config_permitted(struct rvu *rvu, u16 pcifunc);
bool is_mac_feature_supported(struct rvu *rvu, int pf, int feature);
u32  rvu_cgx_get_fifolen(struct rvu *rvu);
void *rvu_first_cgx_pdata(struct rvu *rvu);
int cgxlmac_to_pf(struct rvu *rvu, int cgx_id, int lmac_id);
int rvu_cgx_config_tx(void *cgxd, int lmac_id, bool enable);
int rvu_cgx_tx_enable(struct rvu *rvu, u16 pcifunc, bool enable);
int rvu_cgx_prio_flow_ctrl_cfg(struct rvu *rvu, u16 pcifunc, u8 tx_pause, u8 rx_pause,
			       u16 pfc_en);
int rvu_cgx_cfg_pause_frm(struct rvu *rvu, u16 pcifunc, u8 tx_pause, u8 rx_pause);
void rvu_mac_reset(struct rvu *rvu, u16 pcifunc);
u32 rvu_cgx_get_lmac_fifolen(struct rvu *rvu, int cgx, int lmac);
int npc_get_nixlf_mcam_index(struct npc_mcam *mcam, u16 pcifunc, int nixlf,
			     int type);
bool is_mcam_entry_enabled(struct rvu *rvu, struct npc_mcam *mcam, int blkaddr,
			   int index);
int rvu_npc_init(struct rvu *rvu);
int npc_install_mcam_drop_rule(struct rvu *rvu, int mcam_idx, u16 *counter_idx,
			       u64 chan_val, u64 chan_mask, u64 exact_val, u64 exact_mask,
			       u64 bcast_mcast_val, u64 bcast_mcast_mask);
void npc_mcam_rsrcs_reserve(struct rvu *rvu, int blkaddr, int entry_idx);
bool npc_is_feature_supported(struct rvu *rvu, u64 features, u8 intf);
int npc_mcam_rsrcs_init(struct rvu *rvu, int blkaddr);
void npc_mcam_rsrcs_deinit(struct rvu *rvu);

/* CPT APIs */
int rvu_cpt_register_interrupts(struct rvu *rvu);
void rvu_cpt_unregister_interrupts(struct rvu *rvu);
int rvu_cpt_lf_teardown(struct rvu *rvu, u16 pcifunc, int blkaddr, int lf,
			int slot);
int rvu_cpt_ctx_flush(struct rvu *rvu, u16 pcifunc);
int rvu_cpt_init(struct rvu *rvu);

#define NDC_AF_BANK_MASK       GENMASK_ULL(7, 0)
#define NDC_AF_BANK_LINE_MASK  GENMASK_ULL(31, 16)

/* CN10K RVU */
int rvu_set_channels_base(struct rvu *rvu);
void rvu_program_channels(struct rvu *rvu);

/* CN10K NIX */
void rvu_nix_block_cn10k_init(struct rvu *rvu, struct nix_hw *nix_hw);

/* CN10K RVU - LMT*/
void rvu_reset_lmt_map_tbl(struct rvu *rvu, u16 pcifunc);
void rvu_apr_block_cn10k_init(struct rvu *rvu);

#ifdef CONFIG_DEBUG_FS
void rvu_dbg_init(struct rvu *rvu);
void rvu_dbg_exit(struct rvu *rvu);
#else
static inline void rvu_dbg_init(struct rvu *rvu) {}
static inline void rvu_dbg_exit(struct rvu *rvu) {}
#endif

int rvu_ndc_fix_locked_cacheline(struct rvu *rvu, int blkaddr);

/* RVU Switch */
void rvu_switch_enable(struct rvu *rvu);
void rvu_switch_disable(struct rvu *rvu);
void rvu_switch_update_rules(struct rvu *rvu, u16 pcifunc);

int rvu_npc_set_parse_mode(struct rvu *rvu, u16 pcifunc, u64 mode, u8 dir,
			   u64 pkind, u8 var_len_off, u8 var_len_off_mask,
			   u8 shift_dir);
int rvu_get_hwvf(struct rvu *rvu, int pcifunc);

/* CN10K MCS */
int rvu_mcs_init(struct rvu *rvu);
int rvu_mcs_flr_handler(struct rvu *rvu, u16 pcifunc);
void rvu_mcs_ptp_cfg(struct rvu *rvu, u8 rpm_id, u8 lmac_id, bool ena);
void rvu_mcs_exit(struct rvu *rvu);

#endif /* RVU_H */<|MERGE_RESOLUTION|>--- conflicted
+++ resolved
@@ -319,10 +319,7 @@
 
 /* smq(flush) to tl1 cir/pir info */
 struct nix_smq_tree_ctx {
-<<<<<<< HEAD
-=======
 	u16 schq;
->>>>>>> 2d5404ca
 	u64 cir_off;
 	u64 cir_val;
 	u64 pir_off;
@@ -332,11 +329,6 @@
 /* smq flush context */
 struct nix_smq_flush_ctx {
 	int smq;
-<<<<<<< HEAD
-	u16 tl1_schq;
-	u16 tl2_schq;
-=======
->>>>>>> 2d5404ca
 	struct nix_smq_tree_ctx smq_tree_ctx[NIX_TXSCH_LVL_CNT];
 };
 
@@ -698,8 +690,6 @@
 	return false;
 }
 
-<<<<<<< HEAD
-=======
 static inline bool is_cn10ka_a0(struct rvu *rvu)
 {
 	struct pci_dev *pdev = rvu->pdev;
@@ -729,7 +719,6 @@
 	return false;
 }
 
->>>>>>> 2d5404ca
 static inline bool is_rvu_npc_hash_extract_en(struct rvu *rvu)
 {
 	u64 npc_const3;
@@ -940,10 +929,7 @@
 				u32 mcast_grp_idx);
 int rvu_nix_mcast_update_mcam_entry(struct rvu *rvu, u16 pcifunc,
 				    u32 mcast_grp_idx, u16 mcam_index);
-<<<<<<< HEAD
-=======
 void rvu_nix_flr_free_bpids(struct rvu *rvu, u16 pcifunc);
->>>>>>> 2d5404ca
 
 /* NPC APIs */
 void rvu_npc_freemem(struct rvu *rvu);
