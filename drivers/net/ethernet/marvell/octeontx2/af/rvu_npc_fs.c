--- conflicted
+++ resolved
@@ -53,10 +53,7 @@
 	[NPC_MPLS4_TTL]     = "lse depth 4",
 	[NPC_TYPE_ICMP] = "icmp type",
 	[NPC_CODE_ICMP] = "icmp code",
-<<<<<<< HEAD
-=======
 	[NPC_TCP_FLAGS] = "tcp flags",
->>>>>>> 2d5404ca
 	[NPC_UNKNOWN]	= "unknown",
 };
 
@@ -534,10 +531,7 @@
 	NPC_SCAN_HDR(NPC_DPORT_SCTP, NPC_LID_LD, NPC_LT_LD_SCTP, 2, 2);
 	NPC_SCAN_HDR(NPC_TYPE_ICMP, NPC_LID_LD, NPC_LT_LD_ICMP, 0, 1);
 	NPC_SCAN_HDR(NPC_CODE_ICMP, NPC_LID_LD, NPC_LT_LD_ICMP, 1, 1);
-<<<<<<< HEAD
-=======
 	NPC_SCAN_HDR(NPC_TCP_FLAGS, NPC_LID_LD, NPC_LT_LD_TCP, 12, 2);
->>>>>>> 2d5404ca
 	NPC_SCAN_HDR(NPC_ETYPE_ETHER, NPC_LID_LA, NPC_LT_LA_ETHER, 12, 2);
 	NPC_SCAN_HDR(NPC_ETYPE_TAG1, NPC_LID_LB, NPC_LT_LB_CTAG, 4, 2);
 	NPC_SCAN_HDR(NPC_ETYPE_TAG2, NPC_LID_LB, NPC_LT_LB_STAG_QINQ, 8, 2);
@@ -582,12 +576,8 @@
 		       BIT_ULL(NPC_DPORT_TCP) | BIT_ULL(NPC_DPORT_UDP) |
 		       BIT_ULL(NPC_SPORT_SCTP) | BIT_ULL(NPC_DPORT_SCTP) |
 		       BIT_ULL(NPC_SPORT_SCTP) | BIT_ULL(NPC_DPORT_SCTP) |
-<<<<<<< HEAD
-		       BIT_ULL(NPC_TYPE_ICMP) | BIT_ULL(NPC_CODE_ICMP);
-=======
 		       BIT_ULL(NPC_TYPE_ICMP) | BIT_ULL(NPC_CODE_ICMP) |
 		       BIT_ULL(NPC_TCP_FLAGS);
->>>>>>> 2d5404ca
 
 	/* for tcp/udp/sctp corresponding layer type should be in the key */
 	if (*features & proto_flags) {
@@ -995,12 +985,8 @@
 		       mask->icmp_type, 0);
 	NPC_WRITE_FLOW(NPC_CODE_ICMP, icmp_code, pkt->icmp_code, 0,
 		       mask->icmp_code, 0);
-<<<<<<< HEAD
-
-=======
 	NPC_WRITE_FLOW(NPC_TCP_FLAGS, tcp_flags, ntohs(pkt->tcp_flags), 0,
 		       ntohs(mask->tcp_flags), 0);
->>>>>>> 2d5404ca
 	NPC_WRITE_FLOW(NPC_IPSEC_SPI, spi, ntohl(pkt->spi), 0,
 		       ntohl(mask->spi), 0);
 
