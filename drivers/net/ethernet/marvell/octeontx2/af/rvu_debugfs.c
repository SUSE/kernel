--- conflicted
+++ resolved
@@ -225,73 +225,6 @@
 
 static void print_nix_qsize(struct seq_file *filp, struct rvu_pfvf *pfvf);
 
-<<<<<<< HEAD
-static void get_lf_str_list(struct rvu_block block, int pcifunc,
-			    char *lfs)
-{
-	int lf = 0, seq = 0, len = 0, prev_lf = block.lf.max;
-
-	for_each_set_bit(lf, block.lf.bmap, block.lf.max) {
-		if (lf >= block.lf.max)
-			break;
-
-		if (block.fn_map[lf] != pcifunc)
-			continue;
-
-		if (lf == prev_lf + 1) {
-			prev_lf = lf;
-			seq = 1;
-			continue;
-		}
-
-		if (seq)
-			len += sprintf(lfs + len, "-%d,%d", prev_lf, lf);
-		else
-			len += (len ? sprintf(lfs + len, ",%d", lf) :
-				      sprintf(lfs + len, "%d", lf));
-
-		prev_lf = lf;
-		seq = 0;
-	}
-
-	if (seq)
-		len += sprintf(lfs + len, "-%d", prev_lf);
-
-	lfs[len] = '\0';
-}
-
-static int get_max_column_width(struct rvu *rvu)
-{
-	int index, pf, vf, lf_str_size = 12, buf_size = 256;
-	struct rvu_block block;
-	u16 pcifunc;
-	char *buf;
-
-	buf = kzalloc(buf_size, GFP_KERNEL);
-	if (!buf)
-		return -ENOMEM;
-
-	for (pf = 0; pf < rvu->hw->total_pfs; pf++) {
-		for (vf = 0; vf <= rvu->hw->total_vfs; vf++) {
-			pcifunc = pf << 10 | vf;
-			if (!pcifunc)
-				continue;
-
-			for (index = 0; index < BLK_COUNT; index++) {
-				block = rvu->hw->block[index];
-				if (!strlen(block.name))
-					continue;
-
-				get_lf_str_list(block, pcifunc, buf);
-				if (lf_str_size <= strlen(buf))
-					lf_str_size = strlen(buf) + 1;
-			}
-		}
-	}
-
-	kfree(buf);
-	return lf_str_size;
-=======
 static int rvu_dbg_mcs_port_stats_display(struct seq_file *filp, void *unused, int dir)
 {
 	struct mcs *mcs = filp->private;
@@ -635,7 +568,6 @@
 		debugfs_create_file("port", 0600, rvu->rvu_dbg.mcs_tx, mcs,
 				    &rvu_dbg_mcs_tx_port_stats_fops);
 	}
->>>>>>> eb3cdb58
 }
 
 #define LMT_MAPTBL_ENTRY_SIZE 16
@@ -731,8 +663,6 @@
 
 RVU_DEBUG_FOPS(lmtst_map_table, lmtst_map_table_display, NULL);
 
-<<<<<<< HEAD
-=======
 static void get_lf_str_list(struct rvu_block block, int pcifunc,
 			    char *lfs)
 {
@@ -800,7 +730,6 @@
 	return lf_str_size;
 }
 
->>>>>>> eb3cdb58
 /* Dumps current provisioning status of all RVU block LFs */
 static ssize_t rvu_dbg_rsrc_attach_status(struct file *filp,
 					  char __user *buffer,
