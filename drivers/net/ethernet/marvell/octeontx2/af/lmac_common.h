--- conflicted
+++ resolved
@@ -127,15 +127,11 @@
 
 	int                     (*mac_get_pfc_frm_cfg)(void *cgxd, int lmac_id,
 						       u8 *tx_pause, u8 *rx_pause);
-<<<<<<< HEAD
-
-=======
 	int			(*mac_reset)(void *cgxd, int lmac_id, u8 pf_req_flr);
 
 	/* FEC stats */
 	int			(*get_fec_stats)(void *cgxd, int lmac_id,
 						 struct cgx_fec_stats_rsp *rsp);
->>>>>>> eb3cdb58
 };
 
 struct cgx {
