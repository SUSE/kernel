--- conflicted
+++ resolved
@@ -37,10 +37,7 @@
 	.mac_tx_enable =		rpm_lmac_tx_enable,
 	.pfc_config =                   rpm_lmac_pfc_config,
 	.mac_get_pfc_frm_cfg   =        rpm_lmac_get_pfc_frm_cfg,
-<<<<<<< HEAD
-=======
 	.mac_reset   =			rpm_lmac_reset,
->>>>>>> eb3cdb58
 };
 
 static struct mac_ops		rpm2_mac_ops   = {
@@ -117,8 +114,6 @@
 	return hweight8(rpm_read(rpm, 0, CGXX_CMRX_RX_LMACS) & 0xFULL);
 }
 
-<<<<<<< HEAD
-=======
 int rpm2_get_nr_lmacs(void *rpmd)
 {
 	rpm_t *rpm = rpmd;
@@ -126,7 +121,6 @@
 	return hweight8(rpm_read(rpm, 0, RPM2_CMRX_RX_LMACS) & 0xFFULL);
 }
 
->>>>>>> eb3cdb58
 int rpm_lmac_tx_enable(void *rpmd, int lmac_id, bool enable)
 {
 	rpm_t *rpm = rpmd;
@@ -290,8 +284,6 @@
 	}
 }
 
-<<<<<<< HEAD
-=======
 static void rpm2_lmac_cfg_bp(rpm_t *rpm, int lmac_id, u8 tx_pause, u8 rx_pause)
 {
 	u64 cfg;
@@ -332,7 +324,6 @@
 	rpm_write(rpm, 0, RPMX_CMR_RX_OVR_BP, cfg);
 }
 
->>>>>>> eb3cdb58
 int rpm_lmac_enadis_pause_frm(void *rpmd, int lmac_id, u8 tx_pause,
 			      u8 rx_pause)
 {
@@ -354,26 +345,11 @@
 	cfg |= tx_pause ? 0x0 : RPMX_MTI_MAC100X_COMMAND_CONFIG_TX_P_DISABLE;
 	rpm_write(rpm, lmac_id, RPMX_MTI_MAC100X_COMMAND_CONFIG, cfg);
 
-<<<<<<< HEAD
-	cfg = rpm_read(rpm, 0, RPMX_CMR_RX_OVR_BP);
-	if (tx_pause) {
-		/* Configure CL0 Pause Quanta & threshold for 802.3X frames */
-		rpm_cfg_pfc_quanta_thresh(rpm, lmac_id, 1, true);
-		cfg &= ~RPMX_CMR_RX_OVR_BP_EN(lmac_id);
-	} else {
-		/* Disable all Pause Quanta & threshold values */
-		rpm_cfg_pfc_quanta_thresh(rpm, lmac_id, 0xffff, false);
-		cfg |= RPMX_CMR_RX_OVR_BP_EN(lmac_id);
-		cfg &= ~RPMX_CMR_RX_OVR_BP_BP(lmac_id);
-	}
-	rpm_write(rpm, 0, RPMX_CMR_RX_OVR_BP, cfg);
-=======
 	if (is_dev_rpm2(rpm))
 		rpm2_lmac_cfg_bp(rpm, lmac_id, tx_pause, rx_pause);
 	else
 		rpm_lmac_cfg_bp(rpm, lmac_id, tx_pause, rx_pause);
 
->>>>>>> eb3cdb58
 	return 0;
 }
 
@@ -397,15 +373,6 @@
 	cfg |= RPMX_MTI_MAC100X_COMMAND_CONFIG_TX_P_DISABLE;
 	rpm_write(rpm, lmac_id, RPMX_MTI_MAC100X_COMMAND_CONFIG, cfg);
 
-<<<<<<< HEAD
-	/* Disable all PFC classes */
-	cfg = rpm_read(rpm, lmac_id, RPMX_CMRX_PRT_CBFC_CTL);
-	cfg = FIELD_SET(RPM_PFC_CLASS_MASK, 0, cfg);
-	rpm_write(rpm, lmac_id, RPMX_CMRX_PRT_CBFC_CTL, cfg);
-
-	/* Enable channel mask for all LMACS */
-	rpm_write(rpm, 0, RPMX_CMR_CHAN_MSK_OR, ~0ULL);
-=======
 	/* Enable channel mask for all LMACS */
 	if (is_dev_rpm2(rpm))
 		rpm_write(rpm, lmac_id, RPM2_CMR_CHAN_MSK_OR, 0xffff);
@@ -416,7 +383,6 @@
 	cfg = rpm_read(rpm, lmac_id, RPMX_CMRX_PRT_CBFC_CTL);
 	cfg = FIELD_SET(RPM_PFC_CLASS_MASK, 0, cfg);
 	rpm_write(rpm, lmac_id, RPMX_CMRX_PRT_CBFC_CTL, cfg);
->>>>>>> eb3cdb58
 }
 
 int rpm_get_rx_stats(void *rpmd, int lmac_id, int idx, u64 *rx_stat)
@@ -512,8 +478,6 @@
 	return 0;
 }
 
-<<<<<<< HEAD
-=======
 static int rpmusx_lmac_internal_loopback(rpm_t *rpm, int lmac_id, bool enable)
 {
 	u64 cfg;
@@ -572,7 +536,6 @@
 	return 0;
 }
 
->>>>>>> eb3cdb58
 int rpm_lmac_internal_loopback(void *rpmd, int lmac_id, bool enable)
 {
 	rpm_t *rpm = rpmd;
@@ -581,26 +544,17 @@
 
 	if (!is_lmac_valid(rpm, lmac_id))
 		return -ENODEV;
-<<<<<<< HEAD
-	lmac_type = rpm->mac_ops->get_lmac_type(rpm, lmac_id);
-
-	if (lmac_type == LMAC_MODE_QSGMII || lmac_type == LMAC_MODE_SGMII) {
-=======
 
 	lmac = lmac_pdata(lmac_id, rpm);
 	if (lmac->lmac_type == LMAC_MODE_QSGMII ||
 	    lmac->lmac_type == LMAC_MODE_SGMII) {
->>>>>>> eb3cdb58
 		dev_err(&rpm->pdev->dev, "loopback not supported for LPC mode\n");
 		return 0;
 	}
 
-<<<<<<< HEAD
-=======
 	if (is_dev_rpm2(rpm) && is_mac_rpmusx(rpm))
 		return rpmusx_lmac_internal_loopback(rpm, lmac_id, enable);
 
->>>>>>> eb3cdb58
 	cfg = rpm_read(rpm, lmac_id, RPMX_MTI_PCS100X_CONTROL1);
 
 	if (enable)
@@ -624,87 +578,9 @@
 	if (enable) {
 		cfg |= RPMX_RX_TS_PREPEND;
 		cfg |= RPMX_TX_PTP_1S_SUPPORT;
-<<<<<<< HEAD
 	} else {
 		cfg &= ~RPMX_RX_TS_PREPEND;
 		cfg &= ~RPMX_TX_PTP_1S_SUPPORT;
-	}
-
-	rpm_write(rpm, lmac_id, RPMX_CMRX_CFG, cfg);
-
-	cfg = rpm_read(rpm, lmac_id, RPMX_MTI_MAC100X_XIF_MODE);
-
-	if (enable) {
-		cfg |= RPMX_ONESTEP_ENABLE;
-		cfg &= ~RPMX_TS_BINARY_MODE;
-	} else {
-		cfg &= ~RPMX_ONESTEP_ENABLE;
-	}
-
-	rpm_write(rpm, lmac_id, RPMX_MTI_MAC100X_XIF_MODE, cfg);
-}
-
-int rpm_lmac_pfc_config(void *rpmd, int lmac_id, u8 tx_pause, u8 rx_pause, u16 pfc_en)
-{
-	rpm_t *rpm = rpmd;
-	u64 cfg, class_en;
-
-	if (!is_lmac_valid(rpm, lmac_id))
-		return -ENODEV;
-
-	cfg = rpm_read(rpm, lmac_id, RPMX_MTI_MAC100X_COMMAND_CONFIG);
-	class_en = rpm_read(rpm, lmac_id, RPMX_CMRX_PRT_CBFC_CTL);
-	pfc_en |= FIELD_GET(RPM_PFC_CLASS_MASK, class_en);
-
-	if (rx_pause) {
-		cfg &= ~(RPMX_MTI_MAC100X_COMMAND_CONFIG_RX_P_DISABLE |
-				RPMX_MTI_MAC100X_COMMAND_CONFIG_PAUSE_IGNORE |
-				RPMX_MTI_MAC100X_COMMAND_CONFIG_PAUSE_FWD);
-	} else {
-		cfg |= (RPMX_MTI_MAC100X_COMMAND_CONFIG_RX_P_DISABLE |
-				RPMX_MTI_MAC100X_COMMAND_CONFIG_PAUSE_IGNORE |
-				RPMX_MTI_MAC100X_COMMAND_CONFIG_PAUSE_FWD);
-	}
-
-	if (tx_pause) {
-		rpm_cfg_pfc_quanta_thresh(rpm, lmac_id, pfc_en, true);
-		cfg &= ~RPMX_MTI_MAC100X_COMMAND_CONFIG_TX_P_DISABLE;
-		class_en = FIELD_SET(RPM_PFC_CLASS_MASK, pfc_en, class_en);
-	} else {
-		rpm_cfg_pfc_quanta_thresh(rpm, lmac_id, 0xfff, false);
-		cfg |= RPMX_MTI_MAC100X_COMMAND_CONFIG_TX_P_DISABLE;
-		class_en = FIELD_SET(RPM_PFC_CLASS_MASK, 0, class_en);
-	}
-
-	if (!rx_pause && !tx_pause)
-		cfg &= ~RPMX_MTI_MAC100X_COMMAND_CONFIG_PFC_MODE;
-	else
-		cfg |= RPMX_MTI_MAC100X_COMMAND_CONFIG_PFC_MODE;
-
-	rpm_write(rpm, lmac_id, RPMX_MTI_MAC100X_COMMAND_CONFIG, cfg);
-
-	rpm_write(rpm, lmac_id, RPMX_CMRX_PRT_CBFC_CTL, class_en);
-
-	return 0;
-}
-
-int  rpm_lmac_get_pfc_frm_cfg(void *rpmd, int lmac_id, u8 *tx_pause, u8 *rx_pause)
-{
-	rpm_t *rpm = rpmd;
-	u64 cfg;
-
-	if (!is_lmac_valid(rpm, lmac_id))
-		return -ENODEV;
-
-	cfg = rpm_read(rpm, lmac_id, RPMX_MTI_MAC100X_COMMAND_CONFIG);
-	if (cfg & RPMX_MTI_MAC100X_COMMAND_CONFIG_PFC_MODE) {
-		*rx_pause = !(cfg & RPMX_MTI_MAC100X_COMMAND_CONFIG_RX_P_DISABLE);
-		*tx_pause = !(cfg & RPMX_MTI_MAC100X_COMMAND_CONFIG_TX_P_DISABLE);
-=======
-	} else {
-		cfg &= ~RPMX_RX_TS_PREPEND;
-		cfg &= ~RPMX_TX_PTP_1S_SUPPORT;
->>>>>>> eb3cdb58
 	}
 
 	rpm_write(rpm, lmac_id, RPMX_CMRX_CFG, cfg);
