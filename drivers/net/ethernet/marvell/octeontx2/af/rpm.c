--- conflicted
+++ resolved
@@ -38,10 +38,7 @@
 	.pfc_config =                   rpm_lmac_pfc_config,
 	.mac_get_pfc_frm_cfg   =        rpm_lmac_get_pfc_frm_cfg,
 	.mac_reset   =			rpm_lmac_reset,
-<<<<<<< HEAD
-=======
 	.mac_stats_reset		 =	  rpm_stats_reset,
->>>>>>> 2d5404ca
 };
 
 static struct mac_ops		rpm2_mac_ops   = {
@@ -74,10 +71,7 @@
 	.pfc_config =                   rpm_lmac_pfc_config,
 	.mac_get_pfc_frm_cfg   =        rpm_lmac_get_pfc_frm_cfg,
 	.mac_reset   =			rpm_lmac_reset,
-<<<<<<< HEAD
-=======
 	.mac_stats_reset	    =	rpm_stats_reset,
->>>>>>> 2d5404ca
 };
 
 bool is_dev_rpm2(void *rpmd)
