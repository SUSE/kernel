--- conflicted
+++ resolved
@@ -903,21 +903,12 @@
 	lmac = lmac_pdata(lmac_id, cgx);
 	if (!lmac)
 		return -ENODEV;
-<<<<<<< HEAD
 
 	if (!rx_pause)
 		clear_bit(pfvf_idx, lmac->rx_fc_pfvf_bmap.bmap);
 	else
 		set_bit(pfvf_idx, lmac->rx_fc_pfvf_bmap.bmap);
 
-=======
-
-	if (!rx_pause)
-		clear_bit(pfvf_idx, lmac->rx_fc_pfvf_bmap.bmap);
-	else
-		set_bit(pfvf_idx, lmac->rx_fc_pfvf_bmap.bmap);
-
->>>>>>> eb3cdb58
 	if (!tx_pause)
 		clear_bit(pfvf_idx, lmac->tx_fc_pfvf_bmap.bmap);
 	else
@@ -1763,11 +1754,6 @@
 	if (is_dev_rpm(cgx))
 		cgx->hw_features = (RVU_LMAC_FEAT_DMACF | RVU_MAC_RPM |
 				    RVU_LMAC_FEAT_FC | RVU_LMAC_FEAT_PTP);
-<<<<<<< HEAD
-	else
-		cgx->hw_features = (RVU_LMAC_FEAT_FC  | RVU_LMAC_FEAT_HIGIG2 |
-				    RVU_LMAC_FEAT_PTP | RVU_LMAC_FEAT_DMACF);
-=======
 	else
 		cgx->hw_features = (RVU_LMAC_FEAT_FC  | RVU_LMAC_FEAT_HIGIG2 |
 				    RVU_LMAC_FEAT_PTP | RVU_LMAC_FEAT_DMACF);
@@ -1780,7 +1766,6 @@
 		return 0x80;
 	else
 		return 0x60;
->>>>>>> eb3cdb58
 }
 
 static struct mac_ops	cgx_mac_ops    = {
@@ -1812,10 +1797,7 @@
 	.mac_tx_enable =		cgx_lmac_tx_enable,
 	.pfc_config =                   cgx_lmac_pfc_config,
 	.mac_get_pfc_frm_cfg   =        cgx_lmac_get_pfc_frm_cfg,
-<<<<<<< HEAD
-=======
 	.mac_reset   =			cgx_lmac_reset,
->>>>>>> eb3cdb58
 };
 
 static int cgx_probe(struct pci_dev *pdev, const struct pci_device_id *id)
