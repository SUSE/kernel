/* SPDX-License-Identifier: GPL-2.0 */
/* Marvell CN10K RPM driver
 *
 * Copyright (C) 2020 Marvell.
 *
 */

#ifndef RPM_H
#define RPM_H

#include <linux/bits.h>

/* PCI device IDs */
#define PCI_DEVID_CN10K_RPM		0xA060
#define PCI_SUBSYS_DEVID_CNF10KB_RPM	0xBC00
#define PCI_DEVID_CN10KB_RPM		0xA09F

/* Registers */
#define RPMX_CMRX_CFG			0x00
#define RPMX_RX_TS_PREPEND              BIT_ULL(22)
#define RPMX_TX_PTP_1S_SUPPORT          BIT_ULL(17)
#define RPMX_CMRX_RX_ID_MAP		0x80
#define RPMX_CMRX_SW_INT                0x180
#define RPMX_CMRX_SW_INT_W1S            0x188
#define RPMX_CMRX_SW_INT_ENA_W1S        0x198
#define RPMX_CMRX_LINK_CFG		0x1070
#define RPMX_MTI_PCS100X_CONTROL1       0x20000
#define RPMX_MTI_PCS_LBK                BIT_ULL(14)
#define RPMX_MTI_LPCSX_CONTROL(id)     (0x30000 | ((id) * 0x100))

#define RPMX_CMRX_LINK_RANGE_MASK	GENMASK_ULL(19, 16)
#define RPMX_CMRX_LINK_BASE_MASK	GENMASK_ULL(11, 0)
#define RPMX_MTI_MAC100X_COMMAND_CONFIG	0x8010
#define RPMX_MTI_MAC100X_COMMAND_CONFIG_RX_P_DISABLE	BIT_ULL(29)
#define RPMX_MTI_MAC100X_COMMAND_CONFIG_TX_P_DISABLE	BIT_ULL(28)
#define RPMX_MTI_MAC100X_COMMAND_CONFIG_PAUSE_IGNORE	BIT_ULL(8)
#define RPMX_MTI_MAC100X_COMMAND_CONFIG_PFC_MODE	BIT_ULL(19)
#define RPMX_MTI_MAC100X_CL01_PAUSE_QUANTA		0x80A8
#define RPMX_MTI_MAC100X_CL23_PAUSE_QUANTA		0x80B0
#define RPMX_MTI_MAC100X_CL45_PAUSE_QUANTA		0x80B8
#define RPMX_MTI_MAC100X_CL67_PAUSE_QUANTA		0x80C0
#define RPMX_MTI_MAC100X_CL01_QUANTA_THRESH		0x80C8
#define RPMX_MTI_MAC100X_CL23_QUANTA_THRESH		0x80D0
#define RPMX_MTI_MAC100X_CL45_QUANTA_THRESH		0x80D8
#define RPMX_MTI_MAC100X_CL67_QUANTA_THRESH		0x80E0
#define RPMX_MTI_MAC100X_CL89_PAUSE_QUANTA		0x8108
#define RPMX_MTI_MAC100X_CL1011_PAUSE_QUANTA		0x8110
#define RPMX_MTI_MAC100X_CL1213_PAUSE_QUANTA		0x8118
#define RPMX_MTI_MAC100X_CL1415_PAUSE_QUANTA		0x8120
#define RPMX_MTI_MAC100X_CL89_QUANTA_THRESH		0x8128
#define RPMX_MTI_MAC100X_CL1011_QUANTA_THRESH		0x8130
#define RPMX_MTI_MAC100X_CL1213_QUANTA_THRESH		0x8138
#define RPMX_MTI_MAC100X_CL1415_QUANTA_THRESH		0x8140
#define RPMX_CMR_RX_OVR_BP		0x4120
#define RPMX_CMR_RX_OVR_BP_EN(x)	BIT_ULL((x) + 8)
#define RPMX_CMR_RX_OVR_BP_BP(x)	BIT_ULL((x) + 4)
#define RPMX_CMR_CHAN_MSK_OR            0x4118
#define RPMX_MTI_STAT_RX_STAT_PAGES_COUNTERX 0x12000
#define RPMX_MTI_STAT_TX_STAT_PAGES_COUNTERX 0x13000
#define RPMX_MTI_STAT_DATA_HI_CDC            0x10038

#define RPM_LMAC_FWI			0xa
#define RPM_TX_EN			BIT_ULL(0)
#define RPM_RX_EN			BIT_ULL(1)
#define RPMX_CMRX_PRT_CBFC_CTL                         0x5B08
#define RPMX_CMRX_PRT_CBFC_CTL_LOGL_EN_RX_SHIFT        33
#define RPMX_CMRX_PRT_CBFC_CTL_PHYS_BP_SHIFT           16
#define RPMX_CMRX_PRT_CBFC_CTL_LOGL_EN_TX_SHIFT        0
#define RPM_PFC_CLASS_MASK			       GENMASK_ULL(48, 33)
#define RPMX_MTI_MAC100X_CL89_QUANTA_THRESH		0x8128
#define RPMX_MTI_MAC100X_COMMAND_CONFIG_TX_PAD_EN              BIT_ULL(11)
#define RPMX_MTI_MAC100X_COMMAND_CONFIG_PAUSE_IGNORE           BIT_ULL(8)
#define RPMX_MTI_MAC100X_COMMAND_CONFIG_PAUSE_FWD              BIT_ULL(7)
#define RPMX_MTI_MAC100X_CL01_PAUSE_QUANTA              0x80A8
#define RPMX_MTI_MAC100X_CL89_PAUSE_QUANTA		0x8108
#define RPM_DEFAULT_PAUSE_TIME                          0x7FF
#define RPMX_CMRX_RX_LOGL_XON				0x4100

#define RPMX_MTI_MAC100X_XIF_MODE		        0x8100
#define RPMX_ONESTEP_ENABLE				BIT_ULL(5)
#define RPMX_TS_BINARY_MODE				BIT_ULL(11)
#define RPMX_CONST1					0x2008

/* FEC stats */
#define RPMX_MTI_STAT_STATN_CONTROL			0x10018
#define RPMX_MTI_STAT_DATA_HI_CDC			0x10038
#define RPMX_RSFEC_RX_CAPTURE				BIT_ULL(27)
#define RPMX_CMD_CLEAR_RX				BIT_ULL(30)
#define RPMX_CMD_CLEAR_TX				BIT_ULL(31)
#define RPMX_MTI_RSFEC_STAT_COUNTER_CAPTURE_2		0x40050
#define RPMX_MTI_RSFEC_STAT_COUNTER_CAPTURE_3		0x40058
#define RPMX_MTI_FCFECX_VL0_CCW_LO			0x38618
#define RPMX_MTI_FCFECX_VL0_NCCW_LO			0x38620
#define RPMX_MTI_FCFECX_VL1_CCW_LO			0x38628
#define RPMX_MTI_FCFECX_VL1_NCCW_LO			0x38630
#define RPMX_MTI_FCFECX_CW_HI				0x38638

/* CN10KB CSR Declaration */
#define  RPM2_CMRX_SW_INT				0x1b0
#define  RPM2_CMRX_SW_INT_ENA_W1S			0x1c8
#define  RPM2_LMAC_FWI					0x12
#define  RPM2_CMR_CHAN_MSK_OR				0x3120
#define  RPM2_CMR_RX_OVR_BP_EN				BIT_ULL(2)
#define  RPM2_CMR_RX_OVR_BP_BP				BIT_ULL(1)
#define  RPM2_CMR_RX_OVR_BP				0x3130
#define  RPM2_CSR_OFFSET				0x3e00
#define  RPM2_CMRX_PRT_CBFC_CTL				0x6510
#define  RPM2_CMRX_RX_LMACS				0x100
#define  RPM2_CMRX_RX_LOGL_XON				0x3100
#define  RPM2_CMRX_RX_STAT2				0x3010
#define  RPM2_USX_PCSX_CONTROL1				0x80000
#define  RPM2_USX_PCS_LBK				BIT_ULL(14)

/* Function Declarations */
int rpm_get_nr_lmacs(void *rpmd);
u8 rpm_get_lmac_type(void *rpmd, int lmac_id);
u32 rpm_get_lmac_fifo_len(void *rpmd, int lmac_id);
u32 rpm2_get_lmac_fifo_len(void *rpmd, int lmac_id);
int rpm_lmac_internal_loopback(void *rpmd, int lmac_id, bool enable);
void rpm_lmac_enadis_rx_pause_fwding(void *rpmd, int lmac_id, bool enable);
int rpm_lmac_get_pause_frm_status(void *cgxd, int lmac_id, u8 *tx_pause,
				  u8 *rx_pause);
void rpm_lmac_pause_frm_config(void *rpmd, int lmac_id, bool enable);
int rpm_lmac_enadis_pause_frm(void *rpmd, int lmac_id, u8 tx_pause,
			      u8 rx_pause);
int rpm_get_tx_stats(void *rpmd, int lmac_id, int idx, u64 *tx_stat);
int rpm_get_rx_stats(void *rpmd, int lmac_id, int idx, u64 *rx_stat);
void rpm_lmac_ptp_config(void *rpmd, int lmac_id, bool enable);
int rpm_lmac_rx_tx_enable(void *rpmd, int lmac_id, bool enable);
int rpm_lmac_tx_enable(void *rpmd, int lmac_id, bool enable);
int rpm_lmac_pfc_config(void *rpmd, int lmac_id, u8 tx_pause, u8 rx_pause,
			u16 pfc_en);
int rpm_lmac_get_pfc_frm_cfg(void *rpmd, int lmac_id, u8 *tx_pause,
			     u8 *rx_pause);
int rpm2_get_nr_lmacs(void *rpmd);
bool is_dev_rpm2(void *rpmd);
int rpm_get_fec_stats(void *cgxd, int lmac_id, struct cgx_fec_stats_rsp *rsp);
int rpm_lmac_reset(void *rpmd, int lmac_id, u8 pf_req_flr);
<<<<<<< HEAD
=======
int rpm_stats_reset(void *rpmd, int lmac_id);
>>>>>>> 2d5404ca
#endif /* RPM_H */<|MERGE_RESOLUTION|>--- conflicted
+++ resolved
@@ -136,8 +136,5 @@
 bool is_dev_rpm2(void *rpmd);
 int rpm_get_fec_stats(void *cgxd, int lmac_id, struct cgx_fec_stats_rsp *rsp);
 int rpm_lmac_reset(void *rpmd, int lmac_id, u8 pf_req_flr);
-<<<<<<< HEAD
-=======
 int rpm_stats_reset(void *rpmd, int lmac_id);
->>>>>>> 2d5404ca
 #endif /* RPM_H */