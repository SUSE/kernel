--- conflicted
+++ resolved
@@ -196,12 +196,9 @@
 M(CPT_RXC_TIME_CFG,     0xA06, cpt_rxc_time_cfg, cpt_rxc_time_cfg_req,  \
 			       msg_rsp)                                 \
 M(CPT_CTX_CACHE_SYNC,   0xA07, cpt_ctx_cache_sync, msg_req, msg_rsp)    \
-<<<<<<< HEAD
-=======
 M(CPT_LF_RESET,         0xA08, cpt_lf_reset, cpt_lf_rst_req, msg_rsp)	\
 M(CPT_FLT_ENG_INFO,     0xA09, cpt_flt_eng_info, cpt_flt_eng_info_req,	\
 			       cpt_flt_eng_info_rsp)			\
->>>>>>> eb3cdb58
 /* SDP mbox IDs (range 0x1000 - 0x11FF) */				\
 M(SET_SDP_CHAN_INFO, 0x1000, set_sdp_chan_info, sdp_chan_info_msg, msg_rsp) \
 M(GET_SDP_CHAN_INFO, 0x1001, get_sdp_chan_info, msg_req, sdp_get_chan_info_msg) \
@@ -303,11 +300,6 @@
 M(NIX_BANDPROF_FREE,	0x801e, nix_bandprof_free, nix_bandprof_free_req,   \
 				msg_rsp)				    \
 M(NIX_BANDPROF_GET_HWINFO, 0x801f, nix_bandprof_get_hwinfo, msg_req,		\
-<<<<<<< HEAD
-				nix_bandprof_get_hwinfo_rsp)
-
-/* Messages initiated by AF (range 0xC00 - 0xDFF) */
-=======
 				nix_bandprof_get_hwinfo_rsp)		    \
 M(NIX_READ_INLINE_IPSEC_CFG, 0x8023, nix_read_inline_ipsec_cfg,		\
 				msg_req, nix_inline_ipsec_cfg)		\
@@ -363,28 +355,21 @@
 				  mcs_custom_tag_cfg_get_rsp)
 
 /* Messages initiated by AF (range 0xC00 - 0xEFF) */
->>>>>>> eb3cdb58
 #define MBOX_UP_CGX_MESSAGES						\
 M(CGX_LINK_EVENT,	0xC00, cgx_link_event, cgx_link_info_msg, msg_rsp)
 
 #define MBOX_UP_CPT_MESSAGES						\
 M(CPT_INST_LMTST,	0xD00, cpt_inst_lmtst, cpt_inst_lmtst_req, msg_rsp)
 
-<<<<<<< HEAD
-=======
 #define MBOX_UP_MCS_MESSAGES						\
 M(MCS_INTR_NOTIFY,	0xE00, mcs_intr_notify, mcs_intr_info, msg_rsp)
 
->>>>>>> eb3cdb58
 enum {
 #define M(_name, _id, _1, _2, _3) MBOX_MSG_ ## _name = _id,
 MBOX_MESSAGES
 MBOX_UP_CGX_MESSAGES
 MBOX_UP_CPT_MESSAGES
-<<<<<<< HEAD
-=======
 MBOX_UP_MCS_MESSAGES
->>>>>>> eb3cdb58
 #undef M
 };
 
@@ -1217,11 +1202,7 @@
 	u32 cpt_credit;
 	struct {
 		u8 egrp;
-<<<<<<< HEAD
-		u8 opcode;
-=======
 		u16 opcode;
->>>>>>> eb3cdb58
 		u16 param1;
 		u16 param2;
 	} gen_cfg;
@@ -1230,11 +1211,8 @@
 		u8 cpt_slot;
 	} inst_qsel;
 	u8 enable;
-<<<<<<< HEAD
-=======
 	u16 bpid;
 	u32 credit_th;
->>>>>>> eb3cdb58
 };
 
 /* Per NIX LF inline IPSec configuration */
@@ -1647,22 +1625,6 @@
 	int blkaddr;
 	u8 ctx_ilen_valid : 1;
 	u8 ctx_ilen : 7;
-};
-
-#define CPT_INLINE_INBOUND      0
-#define CPT_INLINE_OUTBOUND     1
-
-/* Mailbox message request format for CPT IPsec
- * inline inbound and outbound configuration.
- */
-struct cpt_inline_ipsec_cfg_msg {
-	struct mbox_msghdr hdr;
-	u8 enable;
-	u8 slot;
-	u8 dir;
-	u8 sso_pf_func_ovrd;
-	u16 sso_pf_func; /* inbound path SSO_PF_FUNC */
-	u16 nix_pf_func; /* outbound path NIX_PF_FUNC */
 };
 
 #define CPT_INLINE_INBOUND      0
@@ -1746,8 +1708,6 @@
 	u64 rsvd;
 };
 
-<<<<<<< HEAD
-=======
 /* Mailbox message format to request for CPT LF reset */
 struct cpt_lf_rst_req {
 	struct mbox_msghdr hdr;
@@ -1770,7 +1730,6 @@
 	u64 rsvd;
 };
 
->>>>>>> eb3cdb58
 struct sdp_node_info {
 	/* Node to which this PF belons to */
 	u8 node_id;
@@ -1808,8 +1767,6 @@
 	LMAC_AF_ERR_EXACT_MATCH_TBL_LOOK_UP_FAILED = -1110,
 };
 
-<<<<<<< HEAD
-=======
 enum mcs_direction {
 	MCS_RX,
 	MCS_TX,
@@ -2221,5 +2178,4 @@
 	u64 rsvd;
 };
 
->>>>>>> eb3cdb58
 #endif /* MBOX_H */