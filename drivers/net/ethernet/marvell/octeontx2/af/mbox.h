/* SPDX-License-Identifier: GPL-2.0 */
/* Marvell RVU Admin Function driver
 *
 * Copyright (C) 2018 Marvell.
 *
 */

#ifndef MBOX_H
#define MBOX_H

#include <linux/etherdevice.h>
#include <linux/sizes.h>

#include "rvu_struct.h"
#include "common.h"

#define MBOX_SIZE		SZ_64K

#define MBOX_DOWN_MSG		1
#define MBOX_UP_MSG		2

/* AF/PF: PF initiated, PF/VF VF initiated */
#define MBOX_DOWN_RX_START	0
#define MBOX_DOWN_RX_SIZE	(46 * SZ_1K)
#define MBOX_DOWN_TX_START	(MBOX_DOWN_RX_START + MBOX_DOWN_RX_SIZE)
#define MBOX_DOWN_TX_SIZE	(16 * SZ_1K)
/* AF/PF: AF initiated, PF/VF PF initiated */
#define MBOX_UP_RX_START	(MBOX_DOWN_TX_START + MBOX_DOWN_TX_SIZE)
#define MBOX_UP_RX_SIZE		SZ_1K
#define MBOX_UP_TX_START	(MBOX_UP_RX_START + MBOX_UP_RX_SIZE)
#define MBOX_UP_TX_SIZE		SZ_1K

#if MBOX_UP_TX_SIZE + MBOX_UP_TX_START != MBOX_SIZE
# error "incorrect mailbox area sizes"
#endif

#define INTR_MASK(pfvfs) ((pfvfs < 64) ? (BIT_ULL(pfvfs) - 1) : (~0ull))

#define MBOX_RSP_TIMEOUT	6000 /* Time(ms) to wait for mbox response */

#define MBOX_MSG_ALIGN		16  /* Align mbox msg start to 16bytes */

/* Mailbox directions */
#define MBOX_DIR_AFPF		0  /* AF replies to PF */
#define MBOX_DIR_PFAF		1  /* PF sends messages to AF */
#define MBOX_DIR_PFVF		2  /* PF replies to VF */
#define MBOX_DIR_VFPF		3  /* VF sends messages to PF */
#define MBOX_DIR_AFPF_UP	4  /* AF sends messages to PF */
#define MBOX_DIR_PFAF_UP	5  /* PF replies to AF */
#define MBOX_DIR_PFVF_UP	6  /* PF sends messages to VF */
#define MBOX_DIR_VFPF_UP	7  /* VF replies to PF */

struct otx2_mbox_dev {
	void	    *mbase;   /* This dev's mbox region */
	void	    *hwbase;
	spinlock_t  mbox_lock;
	u16         msg_size; /* Total msg size to be sent */
	u16         rsp_size; /* Total rsp size to be sure the reply is ok */
	u16         num_msgs; /* No of msgs sent or waiting for response */
	u16         msgs_acked; /* No of msgs for which response is received */
};

struct otx2_mbox {
	struct pci_dev *pdev;
	void   *hwbase;  /* Mbox region advertised by HW */
	void   *reg_base;/* CSR base for this dev */
	u64    trigger;  /* Trigger mbox notification */
	u16    tr_shift; /* Mbox trigger shift */
	u64    rx_start; /* Offset of Rx region in mbox memory */
	u64    tx_start; /* Offset of Tx region in mbox memory */
	u16    rx_size;  /* Size of Rx region */
	u16    tx_size;  /* Size of Tx region */
	u16    ndevs;    /* The number of peers */
	struct otx2_mbox_dev *dev;
};

/* Header which precedes all mbox messages */
struct mbox_hdr {
	u64 msg_size;	/* Total msgs size embedded */
	u16  num_msgs;   /* No of msgs embedded */
};

/* Header which precedes every msg and is also part of it */
struct mbox_msghdr {
	u16 pcifunc;     /* Who's sending this msg */
	u16 id;          /* Mbox message ID */
#define OTX2_MBOX_REQ_SIG (0xdead)
#define OTX2_MBOX_RSP_SIG (0xbeef)
	u16 sig;         /* Signature, for validating corrupted msgs */
#define OTX2_MBOX_VERSION (0x000a)
	u16 ver;         /* Version of msg's structure for this ID */
	u16 next_msgoff; /* Offset of next msg within mailbox region */
	int rc;          /* Msg process'ed response code */
};

void otx2_mbox_reset(struct otx2_mbox *mbox, int devid);
void __otx2_mbox_reset(struct otx2_mbox *mbox, int devid);
void otx2_mbox_destroy(struct otx2_mbox *mbox);
int otx2_mbox_init(struct otx2_mbox *mbox, void __force *hwbase,
		   struct pci_dev *pdev, void __force *reg_base,
		   int direction, int ndevs);

int otx2_mbox_regions_init(struct otx2_mbox *mbox, void __force **hwbase,
			   struct pci_dev *pdev, void __force *reg_base,
			   int direction, int ndevs, unsigned long *bmap);
void otx2_mbox_msg_send(struct otx2_mbox *mbox, int devid);
void otx2_mbox_msg_send_up(struct otx2_mbox *mbox, int devid);
int otx2_mbox_wait_for_rsp(struct otx2_mbox *mbox, int devid);
int otx2_mbox_busy_poll_for_rsp(struct otx2_mbox *mbox, int devid);
struct mbox_msghdr *otx2_mbox_alloc_msg_rsp(struct otx2_mbox *mbox, int devid,
					    int size, int size_rsp);
struct mbox_msghdr *otx2_mbox_get_rsp(struct otx2_mbox *mbox, int devid,
				      struct mbox_msghdr *msg);
int otx2_mbox_check_rsp_msgs(struct otx2_mbox *mbox, int devid);
int otx2_reply_invalid_msg(struct otx2_mbox *mbox, int devid,
			   u16 pcifunc, u16 id);
bool otx2_mbox_nonempty(struct otx2_mbox *mbox, int devid);
const char *otx2_mbox_id2name(u16 id);
static inline struct mbox_msghdr *otx2_mbox_alloc_msg(struct otx2_mbox *mbox,
						      int devid, int size)
{
	return otx2_mbox_alloc_msg_rsp(mbox, devid, size, 0);
}

bool otx2_mbox_wait_for_zero(struct otx2_mbox *mbox, int devid);

/* Mailbox message types */
#define MBOX_MSG_MASK				0xFFFF
#define MBOX_MSG_INVALID			0xFFFE
#define MBOX_MSG_MAX				0xFFFF

#define MBOX_MESSAGES							\
/* Generic mbox IDs (range 0x000 - 0x1FF) */				\
M(READY,		0x001, ready, msg_req, ready_msg_rsp)		\
M(ATTACH_RESOURCES,	0x002, attach_resources, rsrc_attach, msg_rsp)	\
M(DETACH_RESOURCES,	0x003, detach_resources, rsrc_detach, msg_rsp)	\
M(FREE_RSRC_CNT,	0x004, free_rsrc_cnt, msg_req, free_rsrcs_rsp)	\
M(MSIX_OFFSET,		0x005, msix_offset, msg_req, msix_offset_rsp)	\
M(VF_FLR,		0x006, vf_flr, msg_req, msg_rsp)		\
M(PTP_OP,		0x007, ptp_op, ptp_req, ptp_rsp)		\
M(GET_HW_CAP,		0x008, get_hw_cap, msg_req, get_hw_cap_rsp)	\
M(NDC_SYNC_OP,		0x009, ndc_sync_op, ndc_sync_op, msg_rsp)	\
M(LMTST_TBL_SETUP,	0x00a, lmtst_tbl_setup, lmtst_tbl_setup_req,    \
				msg_rsp)				\
M(SET_VF_PERM,		0x00b, set_vf_perm, set_vf_perm, msg_rsp)	\
M(PTP_GET_CAP,		0x00c, ptp_get_cap, msg_req, ptp_get_cap_rsp)	\
/* CGX mbox IDs (range 0x200 - 0x3FF) */				\
M(CGX_START_RXTX,	0x200, cgx_start_rxtx, msg_req, msg_rsp)	\
M(CGX_STOP_RXTX,	0x201, cgx_stop_rxtx, msg_req, msg_rsp)		\
M(CGX_STATS,		0x202, cgx_stats, msg_req, cgx_stats_rsp)	\
M(CGX_MAC_ADDR_SET,	0x203, cgx_mac_addr_set, cgx_mac_addr_set_or_get,    \
				cgx_mac_addr_set_or_get)		\
M(CGX_MAC_ADDR_GET,	0x204, cgx_mac_addr_get, cgx_mac_addr_set_or_get,    \
				cgx_mac_addr_set_or_get)		\
M(CGX_PROMISC_ENABLE,	0x205, cgx_promisc_enable, msg_req, msg_rsp)	\
M(CGX_PROMISC_DISABLE,	0x206, cgx_promisc_disable, msg_req, msg_rsp)	\
M(CGX_START_LINKEVENTS, 0x207, cgx_start_linkevents, msg_req, msg_rsp)	\
M(CGX_STOP_LINKEVENTS,	0x208, cgx_stop_linkevents, msg_req, msg_rsp)	\
M(CGX_GET_LINKINFO,	0x209, cgx_get_linkinfo, msg_req, cgx_link_info_msg) \
M(CGX_INTLBK_ENABLE,	0x20A, cgx_intlbk_enable, msg_req, msg_rsp)	\
M(CGX_INTLBK_DISABLE,	0x20B, cgx_intlbk_disable, msg_req, msg_rsp)	\
M(CGX_PTP_RX_ENABLE,	0x20C, cgx_ptp_rx_enable, msg_req, msg_rsp)	\
M(CGX_PTP_RX_DISABLE,	0x20D, cgx_ptp_rx_disable, msg_req, msg_rsp)	\
M(CGX_CFG_PAUSE_FRM,	0x20E, cgx_cfg_pause_frm, cgx_pause_frm_cfg,	\
			       cgx_pause_frm_cfg)			\
M(CGX_FW_DATA_GET,	0x20F, cgx_get_aux_link_info, msg_req, cgx_fw_data) \
M(CGX_FEC_SET,		0x210, cgx_set_fec_param, fec_mode, fec_mode) \
M(CGX_MAC_ADDR_ADD,	0x211, cgx_mac_addr_add, cgx_mac_addr_add_req,    \
				cgx_mac_addr_add_rsp)		\
M(CGX_MAC_ADDR_DEL,	0x212, cgx_mac_addr_del, cgx_mac_addr_del_req,    \
			       msg_rsp)		\
M(CGX_MAC_MAX_ENTRIES_GET, 0x213, cgx_mac_max_entries_get, msg_req,    \
				  cgx_max_dmac_entries_get_rsp)		\
M(CGX_FEC_STATS,	0x217, cgx_fec_stats, msg_req, cgx_fec_stats_rsp) \
M(CGX_SET_LINK_MODE,	0x218, cgx_set_link_mode, cgx_set_link_mode_req,\
			       cgx_set_link_mode_rsp)	\
M(CGX_GET_PHY_FEC_STATS, 0x219, cgx_get_phy_fec_stats, msg_req, msg_rsp) \
M(CGX_STATS_RST,	0x21A, cgx_stats_rst, msg_req, msg_rsp)		\
M(CGX_FEATURES_GET,	0x21B, cgx_features_get, msg_req,		\
			       cgx_features_info_msg)			\
M(RPM_STATS,		0x21C, rpm_stats, msg_req, rpm_stats_rsp)	\
M(CGX_MAC_ADDR_RESET,	0x21D, cgx_mac_addr_reset, cgx_mac_addr_reset_req, \
							msg_rsp) \
M(CGX_MAC_ADDR_UPDATE,	0x21E, cgx_mac_addr_update, cgx_mac_addr_update_req, \
						    cgx_mac_addr_update_rsp) \
M(CGX_PRIO_FLOW_CTRL_CFG, 0x21F, cgx_prio_flow_ctrl_cfg, cgx_pfc_cfg,  \
				 cgx_pfc_rsp)                               \
/* NPA mbox IDs (range 0x400 - 0x5FF) */				\
M(NPA_LF_ALLOC,		0x400, npa_lf_alloc,				\
				npa_lf_alloc_req, npa_lf_alloc_rsp)	\
M(NPA_LF_FREE,		0x401, npa_lf_free, msg_req, msg_rsp)		\
M(NPA_AQ_ENQ,		0x402, npa_aq_enq, npa_aq_enq_req, npa_aq_enq_rsp)   \
M(NPA_HWCTX_DISABLE,	0x403, npa_hwctx_disable, hwctx_disable_req, msg_rsp)\
/* SSO/SSOW mbox IDs (range 0x600 - 0x7FF) */				\
/* TIM mbox IDs (range 0x800 - 0x9FF) */				\
/* CPT mbox IDs (range 0xA00 - 0xBFF) */				\
M(CPT_LF_ALLOC,		0xA00, cpt_lf_alloc, cpt_lf_alloc_req_msg,	\
			       msg_rsp)					\
M(CPT_LF_FREE,		0xA01, cpt_lf_free, msg_req, msg_rsp)		\
M(CPT_RD_WR_REGISTER,	0xA02, cpt_rd_wr_register,  cpt_rd_wr_reg_msg,	\
			       cpt_rd_wr_reg_msg)			\
M(CPT_INLINE_IPSEC_CFG,	0xA04, cpt_inline_ipsec_cfg,			\
			       cpt_inline_ipsec_cfg_msg, msg_rsp)	\
M(CPT_STATS,            0xA05, cpt_sts, cpt_sts_req, cpt_sts_rsp)	\
M(CPT_RXC_TIME_CFG,     0xA06, cpt_rxc_time_cfg, cpt_rxc_time_cfg_req,  \
			       msg_rsp)                                 \
M(CPT_CTX_CACHE_SYNC,   0xA07, cpt_ctx_cache_sync, msg_req, msg_rsp)    \
M(CPT_LF_RESET,         0xA08, cpt_lf_reset, cpt_lf_rst_req, msg_rsp)	\
M(CPT_FLT_ENG_INFO,     0xA09, cpt_flt_eng_info, cpt_flt_eng_info_req,	\
			       cpt_flt_eng_info_rsp)			\
/* SDP mbox IDs (range 0x1000 - 0x11FF) */				\
M(SET_SDP_CHAN_INFO, 0x1000, set_sdp_chan_info, sdp_chan_info_msg, msg_rsp) \
M(GET_SDP_CHAN_INFO, 0x1001, get_sdp_chan_info, msg_req, sdp_get_chan_info_msg) \
/* NPC mbox IDs (range 0x6000 - 0x7FFF) */				\
M(NPC_MCAM_ALLOC_ENTRY,	0x6000, npc_mcam_alloc_entry, npc_mcam_alloc_entry_req,\
				npc_mcam_alloc_entry_rsp)		\
M(NPC_MCAM_FREE_ENTRY,	0x6001, npc_mcam_free_entry,			\
				 npc_mcam_free_entry_req, msg_rsp)	\
M(NPC_MCAM_WRITE_ENTRY,	0x6002, npc_mcam_write_entry,			\
				 npc_mcam_write_entry_req, msg_rsp)	\
M(NPC_MCAM_ENA_ENTRY,   0x6003, npc_mcam_ena_entry,			\
				 npc_mcam_ena_dis_entry_req, msg_rsp)	\
M(NPC_MCAM_DIS_ENTRY,   0x6004, npc_mcam_dis_entry,			\
				 npc_mcam_ena_dis_entry_req, msg_rsp)	\
M(NPC_MCAM_SHIFT_ENTRY, 0x6005, npc_mcam_shift_entry, npc_mcam_shift_entry_req,\
				npc_mcam_shift_entry_rsp)		\
M(NPC_MCAM_ALLOC_COUNTER, 0x6006, npc_mcam_alloc_counter,		\
					npc_mcam_alloc_counter_req,	\
					npc_mcam_alloc_counter_rsp)	\
M(NPC_MCAM_FREE_COUNTER,  0x6007, npc_mcam_free_counter,		\
				    npc_mcam_oper_counter_req, msg_rsp)	\
M(NPC_MCAM_UNMAP_COUNTER, 0x6008, npc_mcam_unmap_counter,		\
				   npc_mcam_unmap_counter_req, msg_rsp)	\
M(NPC_MCAM_CLEAR_COUNTER, 0x6009, npc_mcam_clear_counter,		\
				   npc_mcam_oper_counter_req, msg_rsp)	\
M(NPC_MCAM_COUNTER_STATS, 0x600a, npc_mcam_counter_stats,		\
				   npc_mcam_oper_counter_req,		\
				   npc_mcam_oper_counter_rsp)		\
M(NPC_MCAM_ALLOC_AND_WRITE_ENTRY, 0x600b, npc_mcam_alloc_and_write_entry,      \
					  npc_mcam_alloc_and_write_entry_req,  \
					  npc_mcam_alloc_and_write_entry_rsp)  \
M(NPC_GET_KEX_CFG,	  0x600c, npc_get_kex_cfg,			\
				   msg_req, npc_get_kex_cfg_rsp)	\
M(NPC_INSTALL_FLOW,	  0x600d, npc_install_flow,			       \
				  npc_install_flow_req, npc_install_flow_rsp)  \
M(NPC_DELETE_FLOW,	  0x600e, npc_delete_flow,			\
				  npc_delete_flow_req, npc_delete_flow_rsp)		\
M(NPC_MCAM_READ_ENTRY,	  0x600f, npc_mcam_read_entry,			\
				  npc_mcam_read_entry_req,		\
				  npc_mcam_read_entry_rsp)		\
M(NPC_SET_PKIND,        0x6010,   npc_set_pkind,                        \
				  npc_set_pkind, msg_rsp)               \
M(NPC_MCAM_READ_BASE_RULE, 0x6011, npc_read_base_steer_rule,            \
				   msg_req, npc_mcam_read_base_rule_rsp)  \
M(NPC_MCAM_GET_STATS, 0x6012, npc_mcam_entry_stats,                     \
				   npc_mcam_get_stats_req,              \
				   npc_mcam_get_stats_rsp)              \
M(NPC_GET_FIELD_HASH_INFO, 0x6013, npc_get_field_hash_info,                     \
				   npc_get_field_hash_info_req,              \
				   npc_get_field_hash_info_rsp)              \
M(NPC_GET_FIELD_STATUS, 0x6014, npc_get_field_status,                     \
				   npc_get_field_status_req,              \
				   npc_get_field_status_rsp)              \
/* NIX mbox IDs (range 0x8000 - 0xFFFF) */				\
M(NIX_LF_ALLOC,		0x8000, nix_lf_alloc,				\
				 nix_lf_alloc_req, nix_lf_alloc_rsp)	\
M(NIX_LF_FREE,		0x8001, nix_lf_free, nix_lf_free_req, msg_rsp)	\
M(NIX_AQ_ENQ,		0x8002, nix_aq_enq, nix_aq_enq_req, nix_aq_enq_rsp)  \
M(NIX_HWCTX_DISABLE,	0x8003, nix_hwctx_disable,			\
				 hwctx_disable_req, msg_rsp)		\
M(NIX_TXSCH_ALLOC,	0x8004, nix_txsch_alloc,			\
				 nix_txsch_alloc_req, nix_txsch_alloc_rsp)   \
M(NIX_TXSCH_FREE,	0x8005, nix_txsch_free, nix_txsch_free_req, msg_rsp) \
M(NIX_TXSCHQ_CFG,	0x8006, nix_txschq_cfg, nix_txschq_config,	\
				nix_txschq_config)			\
M(NIX_STATS_RST,	0x8007, nix_stats_rst, msg_req, msg_rsp)	\
M(NIX_VTAG_CFG,		0x8008, nix_vtag_cfg, nix_vtag_config,		\
				 nix_vtag_config_rsp)			\
M(NIX_RSS_FLOWKEY_CFG,  0x8009, nix_rss_flowkey_cfg,			\
				 nix_rss_flowkey_cfg,			\
				 nix_rss_flowkey_cfg_rsp)		\
M(NIX_SET_MAC_ADDR,	0x800a, nix_set_mac_addr, nix_set_mac_addr, msg_rsp) \
M(NIX_SET_RX_MODE,	0x800b, nix_set_rx_mode, nix_rx_mode, msg_rsp)	\
M(NIX_SET_HW_FRS,	0x800c, nix_set_hw_frs, nix_frs_cfg, msg_rsp)	\
M(NIX_LF_START_RX,	0x800d, nix_lf_start_rx, msg_req, msg_rsp)	\
M(NIX_LF_STOP_RX,	0x800e, nix_lf_stop_rx, msg_req, msg_rsp)	\
M(NIX_MARK_FORMAT_CFG,	0x800f, nix_mark_format_cfg,			\
				 nix_mark_format_cfg,			\
				 nix_mark_format_cfg_rsp)		\
M(NIX_SET_RX_CFG,	0x8010, nix_set_rx_cfg, nix_rx_cfg, msg_rsp)	\
M(NIX_LSO_FORMAT_CFG,	0x8011, nix_lso_format_cfg,			\
				 nix_lso_format_cfg,			\
				 nix_lso_format_cfg_rsp)		\
M(NIX_LF_PTP_TX_ENABLE, 0x8013, nix_lf_ptp_tx_enable, msg_req, msg_rsp)	\
M(NIX_LF_PTP_TX_DISABLE, 0x8014, nix_lf_ptp_tx_disable, msg_req, msg_rsp) \
M(NIX_BP_ENABLE,	0x8016, nix_bp_enable, nix_bp_cfg_req,	\
				nix_bp_cfg_rsp)	\
M(NIX_BP_DISABLE,	0x8017, nix_bp_disable, nix_bp_cfg_req, msg_rsp) \
M(NIX_GET_MAC_ADDR, 0x8018, nix_get_mac_addr, msg_req, nix_get_mac_addr_rsp) \
M(NIX_INLINE_IPSEC_CFG, 0x8019, nix_inline_ipsec_cfg,			\
				nix_inline_ipsec_cfg, msg_rsp)		\
M(NIX_INLINE_IPSEC_LF_CFG, 0x801a, nix_inline_ipsec_lf_cfg,		\
				nix_inline_ipsec_lf_cfg, msg_rsp)	\
M(NIX_CN10K_AQ_ENQ,	0x801b, nix_cn10k_aq_enq, nix_cn10k_aq_enq_req, \
				nix_cn10k_aq_enq_rsp)			\
M(NIX_GET_HW_INFO,	0x801c, nix_get_hw_info, msg_req, nix_hw_info)	\
M(NIX_BANDPROF_ALLOC,	0x801d, nix_bandprof_alloc, nix_bandprof_alloc_req, \
				nix_bandprof_alloc_rsp)			    \
M(NIX_BANDPROF_FREE,	0x801e, nix_bandprof_free, nix_bandprof_free_req,   \
				msg_rsp)				    \
M(NIX_BANDPROF_GET_HWINFO, 0x801f, nix_bandprof_get_hwinfo, msg_req,		\
				nix_bandprof_get_hwinfo_rsp)		    \
M(NIX_READ_INLINE_IPSEC_CFG, 0x8023, nix_read_inline_ipsec_cfg,		\
				msg_req, nix_inline_ipsec_cfg)		\
M(NIX_MCAST_GRP_CREATE,	0x802b, nix_mcast_grp_create, nix_mcast_grp_create_req,	\
				nix_mcast_grp_create_rsp)			\
M(NIX_MCAST_GRP_DESTROY, 0x802c, nix_mcast_grp_destroy, nix_mcast_grp_destroy_req,	\
				msg_rsp)					\
M(NIX_MCAST_GRP_UPDATE, 0x802d, nix_mcast_grp_update,				\
				nix_mcast_grp_update_req,			\
				nix_mcast_grp_update_rsp)			\
/* MCS mbox IDs (range 0xA000 - 0xBFFF) */					\
M(MCS_ALLOC_RESOURCES,	0xa000, mcs_alloc_resources, mcs_alloc_rsrc_req,	\
				mcs_alloc_rsrc_rsp)				\
M(MCS_FREE_RESOURCES,	0xa001, mcs_free_resources, mcs_free_rsrc_req, msg_rsp) \
M(MCS_FLOWID_ENTRY_WRITE, 0xa002, mcs_flowid_entry_write, mcs_flowid_entry_write_req,	\
				msg_rsp)					\
M(MCS_SECY_PLCY_WRITE,	0xa003, mcs_secy_plcy_write, mcs_secy_plcy_write_req,	\
				msg_rsp)					\
M(MCS_RX_SC_CAM_WRITE,	0xa004, mcs_rx_sc_cam_write, mcs_rx_sc_cam_write_req,	\
				msg_rsp)					\
M(MCS_SA_PLCY_WRITE,	0xa005, mcs_sa_plcy_write, mcs_sa_plcy_write_req,	\
				msg_rsp)					\
M(MCS_TX_SC_SA_MAP_WRITE, 0xa006, mcs_tx_sc_sa_map_write, mcs_tx_sc_sa_map,	\
				  msg_rsp)					\
M(MCS_RX_SC_SA_MAP_WRITE, 0xa007, mcs_rx_sc_sa_map_write, mcs_rx_sc_sa_map,	\
				  msg_rsp)					\
M(MCS_FLOWID_ENA_ENTRY,	0xa008, mcs_flowid_ena_entry, mcs_flowid_ena_dis_entry,	\
				msg_rsp)					\
M(MCS_PN_TABLE_WRITE,	0xa009, mcs_pn_table_write, mcs_pn_table_write_req,	\
				msg_rsp)					\
M(MCS_SET_ACTIVE_LMAC,	0xa00a,	mcs_set_active_lmac, mcs_set_active_lmac,	\
				msg_rsp)					\
M(MCS_GET_HW_INFO,	0xa00b,	mcs_get_hw_info, msg_req, mcs_hw_info)		\
M(MCS_GET_FLOWID_STATS, 0xa00c, mcs_get_flowid_stats, mcs_stats_req,		\
				mcs_flowid_stats)				\
M(MCS_GET_SECY_STATS,	0xa00d, mcs_get_secy_stats, mcs_stats_req,		\
				mcs_secy_stats)					\
M(MCS_GET_SC_STATS,	0xa00e, mcs_get_sc_stats, mcs_stats_req, mcs_sc_stats)	\
M(MCS_GET_SA_STATS,	0xa00f, mcs_get_sa_stats, mcs_stats_req, mcs_sa_stats)	\
M(MCS_GET_PORT_STATS,	0xa010, mcs_get_port_stats, mcs_stats_req,		\
				mcs_port_stats)					\
M(MCS_CLEAR_STATS,	0xa011,	mcs_clear_stats, mcs_clear_stats, msg_rsp)	\
M(MCS_INTR_CFG,		0xa012, mcs_intr_cfg, mcs_intr_cfg, msg_rsp)		\
M(MCS_SET_LMAC_MODE,	0xa013, mcs_set_lmac_mode, mcs_set_lmac_mode, msg_rsp)	\
M(MCS_SET_PN_THRESHOLD, 0xa014, mcs_set_pn_threshold, mcs_set_pn_threshold,	\
				msg_rsp)					\
M(MCS_ALLOC_CTRL_PKT_RULE, 0xa015, mcs_alloc_ctrl_pkt_rule,			\
				   mcs_alloc_ctrl_pkt_rule_req,			\
				   mcs_alloc_ctrl_pkt_rule_rsp)			\
M(MCS_FREE_CTRL_PKT_RULE, 0xa016, mcs_free_ctrl_pkt_rule,			\
				  mcs_free_ctrl_pkt_rule_req, msg_rsp)		\
M(MCS_CTRL_PKT_RULE_WRITE, 0xa017, mcs_ctrl_pkt_rule_write,			\
				   mcs_ctrl_pkt_rule_write_req, msg_rsp)	\
M(MCS_PORT_RESET,	0xa018, mcs_port_reset, mcs_port_reset_req, msg_rsp)	\
M(MCS_PORT_CFG_SET,	0xa019, mcs_port_cfg_set, mcs_port_cfg_set_req, msg_rsp)\
M(MCS_PORT_CFG_GET,	0xa020, mcs_port_cfg_get, mcs_port_cfg_get_req,		\
				mcs_port_cfg_get_rsp)				\
M(MCS_CUSTOM_TAG_CFG_GET, 0xa021, mcs_custom_tag_cfg_get,			\
				  mcs_custom_tag_cfg_get_req,			\
				  mcs_custom_tag_cfg_get_rsp)

/* Messages initiated by AF (range 0xC00 - 0xEFF) */
#define MBOX_UP_CGX_MESSAGES						\
M(CGX_LINK_EVENT,	0xC00, cgx_link_event, cgx_link_info_msg, msg_rsp)

#define MBOX_UP_CPT_MESSAGES						\
M(CPT_INST_LMTST,	0xD00, cpt_inst_lmtst, cpt_inst_lmtst_req, msg_rsp)

#define MBOX_UP_MCS_MESSAGES						\
M(MCS_INTR_NOTIFY,	0xE00, mcs_intr_notify, mcs_intr_info, msg_rsp)

enum {
#define M(_name, _id, _1, _2, _3) MBOX_MSG_ ## _name = _id,
MBOX_MESSAGES
MBOX_UP_CGX_MESSAGES
MBOX_UP_CPT_MESSAGES
MBOX_UP_MCS_MESSAGES
#undef M
};

/* Mailbox message formats */

#define RVU_DEFAULT_PF_FUNC     0xFFFF

/* Generic request msg used for those mbox messages which
 * don't send any data in the request.
 */
struct msg_req {
	struct mbox_msghdr hdr;
};

/* Generic response msg used an ack or response for those mbox
 * messages which don't have a specific rsp msg format.
 */
struct msg_rsp {
	struct mbox_msghdr hdr;
};

/* RVU mailbox error codes
 * Range 256 - 300.
 */
enum rvu_af_status {
	RVU_INVALID_VF_ID           = -256,
};

struct ready_msg_rsp {
	struct mbox_msghdr hdr;
	u16    sclk_freq;	/* SCLK frequency (in MHz) */
	u16    rclk_freq;	/* RCLK frequency (in MHz) */
};

/* Structure for requesting resource provisioning.
 * 'modify' flag to be used when either requesting more
 * or to detach partial of a certain resource type.
 * Rest of the fields specify how many of what type to
 * be attached.
 * To request LFs from two blocks of same type this mailbox
 * can be sent twice as below:
 *      struct rsrc_attach *attach;
 *       .. Allocate memory for message ..
 *       attach->cptlfs = 3; <3 LFs from CPT0>
 *       .. Send message ..
 *       .. Allocate memory for message ..
 *       attach->modify = 1;
 *       attach->cpt_blkaddr = BLKADDR_CPT1;
 *       attach->cptlfs = 2; <2 LFs from CPT1>
 *       .. Send message ..
 */
struct rsrc_attach {
	struct mbox_msghdr hdr;
	u8   modify:1;
	u8   npalf:1;
	u8   nixlf:1;
	u16  sso;
	u16  ssow;
	u16  timlfs;
	u16  cptlfs;
	int  cpt_blkaddr; /* BLKADDR_CPT0/BLKADDR_CPT1 or 0 for BLKADDR_CPT0 */
};

/* Structure for relinquishing resources.
 * 'partial' flag to be used when relinquishing all resources
 * but only of a certain type. If not set, all resources of all
 * types provisioned to the RVU function will be detached.
 */
struct rsrc_detach {
	struct mbox_msghdr hdr;
	u8 partial:1;
	u8 npalf:1;
	u8 nixlf:1;
	u8 sso:1;
	u8 ssow:1;
	u8 timlfs:1;
	u8 cptlfs:1;
};

/* Number of resources available to the caller.
 * In reply to MBOX_MSG_FREE_RSRC_CNT.
 */
struct free_rsrcs_rsp {
	struct mbox_msghdr hdr;
	u16 schq[NIX_TXSCH_LVL_CNT];
	u16  sso;
	u16  tim;
	u16  ssow;
	u16  cpt;
	u8   npa;
	u8   nix;
	u16  schq_nix1[NIX_TXSCH_LVL_CNT];
	u8   nix1;
	u8   cpt1;
	u8   ree0;
	u8   ree1;
};

#define MSIX_VECTOR_INVALID	0xFFFF
#define MAX_RVU_BLKLF_CNT	256

struct msix_offset_rsp {
	struct mbox_msghdr hdr;
	u16  npa_msixoff;
	u16  nix_msixoff;
	u16  sso;
	u16  ssow;
	u16  timlfs;
	u16  cptlfs;
	u16  sso_msixoff[MAX_RVU_BLKLF_CNT];
	u16  ssow_msixoff[MAX_RVU_BLKLF_CNT];
	u16  timlf_msixoff[MAX_RVU_BLKLF_CNT];
	u16  cptlf_msixoff[MAX_RVU_BLKLF_CNT];
	u16  cpt1_lfs;
	u16  ree0_lfs;
	u16  ree1_lfs;
	u16  cpt1_lf_msixoff[MAX_RVU_BLKLF_CNT];
	u16  ree0_lf_msixoff[MAX_RVU_BLKLF_CNT];
	u16  ree1_lf_msixoff[MAX_RVU_BLKLF_CNT];
};

struct get_hw_cap_rsp {
	struct mbox_msghdr hdr;
	u8 nix_fixed_txschq_mapping; /* Schq mapping fixed or flexible */
	u8 nix_shaping;		     /* Is shaping and coloring supported */
	u8 npc_hash_extract;	/* Is hash extract supported */
};

/* CGX mbox message formats */

struct cgx_stats_rsp {
	struct mbox_msghdr hdr;
#define CGX_RX_STATS_COUNT	9
#define CGX_TX_STATS_COUNT	18
	u64 rx_stats[CGX_RX_STATS_COUNT];
	u64 tx_stats[CGX_TX_STATS_COUNT];
};

struct cgx_fec_stats_rsp {
	struct mbox_msghdr hdr;
	u64 fec_corr_blks;
	u64 fec_uncorr_blks;
};
/* Structure for requesting the operation for
 * setting/getting mac address in the CGX interface
 */
struct cgx_mac_addr_set_or_get {
	struct mbox_msghdr hdr;
	u8 mac_addr[ETH_ALEN];
	u32 index;
};

/* Structure for requesting the operation to
 * add DMAC filter entry into CGX interface
 */
struct cgx_mac_addr_add_req {
	struct mbox_msghdr hdr;
	u8 mac_addr[ETH_ALEN];
};

/* Structure for response against the operation to
 * add DMAC filter entry into CGX interface
 */
struct cgx_mac_addr_add_rsp {
	struct mbox_msghdr hdr;
	u32 index;
};

/* Structure for requesting the operation to
 * delete DMAC filter entry from CGX interface
 */
struct cgx_mac_addr_del_req {
	struct mbox_msghdr hdr;
	u32 index;
};

/* Structure for response against the operation to
 * get maximum supported DMAC filter entries
 */
struct cgx_max_dmac_entries_get_rsp {
	struct mbox_msghdr hdr;
	u32 max_dmac_filters;
};

struct cgx_link_user_info {
	uint64_t link_up:1;
	uint64_t full_duplex:1;
	uint64_t lmac_type_id:4;
	uint64_t speed:20; /* speed in Mbps */
	uint64_t an:1;		/* AN supported or not */
	uint64_t fec:2;	 /* FEC type if enabled else 0 */
#define LMACTYPE_STR_LEN 16
	char lmac_type[LMACTYPE_STR_LEN];
};

struct cgx_link_info_msg {
	struct mbox_msghdr hdr;
	struct cgx_link_user_info link_info;
};

struct cgx_pause_frm_cfg {
	struct mbox_msghdr hdr;
	u8 set;
	/* set = 1 if the request is to config pause frames */
	/* set = 0 if the request is to fetch pause frames config */
	u8 rx_pause;
	u8 tx_pause;
};

enum fec_type {
	OTX2_FEC_NONE,
	OTX2_FEC_BASER,
	OTX2_FEC_RS,
	OTX2_FEC_STATS_CNT = 2,
	OTX2_FEC_OFF,
};

struct fec_mode {
	struct mbox_msghdr hdr;
	int fec;
};

struct sfp_eeprom_s {
#define SFP_EEPROM_SIZE 256
	u16 sff_id;
	u8 buf[SFP_EEPROM_SIZE];
	u64 reserved;
};

struct phy_s {
	struct {
		u64 can_change_mod_type:1;
		u64 mod_type:1;
		u64 has_fec_stats:1;
	} misc;
	struct fec_stats_s {
		u32 rsfec_corr_cws;
		u32 rsfec_uncorr_cws;
		u32 brfec_corr_blks;
		u32 brfec_uncorr_blks;
	} fec_stats;
};

struct cgx_lmac_fwdata_s {
	u16 rw_valid;
	u64 supported_fec;
	u64 supported_an;
	u64 supported_link_modes;
	/* only applicable if AN is supported */
	u64 advertised_fec;
	u64 advertised_link_modes;
	/* Only applicable if SFP/QSFP slot is present */
	struct sfp_eeprom_s sfp_eeprom;
	struct phy_s phy;
#define LMAC_FWDATA_RESERVED_MEM 1021
	u64 reserved[LMAC_FWDATA_RESERVED_MEM];
};

struct cgx_fw_data {
	struct mbox_msghdr hdr;
	struct cgx_lmac_fwdata_s fwdata;
};

struct cgx_set_link_mode_args {
	u32 speed;
	u8 duplex;
	u8 an;
	u8 ports;
	u64 mode;
};

struct cgx_set_link_mode_req {
#define AUTONEG_UNKNOWN		0xff
	struct mbox_msghdr hdr;
	struct cgx_set_link_mode_args args;
};

struct cgx_set_link_mode_rsp {
	struct mbox_msghdr hdr;
	int status;
};

struct cgx_mac_addr_reset_req {
	struct mbox_msghdr hdr;
	u32 index;
};

struct cgx_mac_addr_update_req {
	struct mbox_msghdr hdr;
	u8 mac_addr[ETH_ALEN];
	u32 index;
};

struct cgx_mac_addr_update_rsp {
	struct mbox_msghdr hdr;
	u32 index;
};

#define RVU_LMAC_FEAT_FC		BIT_ULL(0) /* pause frames */
#define	RVU_LMAC_FEAT_HIGIG2		BIT_ULL(1)
			/* flow control from physical link higig2 messages */
#define RVU_LMAC_FEAT_PTP		BIT_ULL(2) /* precison time protocol */
#define RVU_LMAC_FEAT_DMACF		BIT_ULL(3) /* DMAC FILTER */
#define RVU_MAC_VERSION			BIT_ULL(4)
#define RVU_MAC_CGX			BIT_ULL(5)
#define RVU_MAC_RPM			BIT_ULL(6)

struct cgx_features_info_msg {
	struct mbox_msghdr hdr;
	u64    lmac_features;
};

struct rpm_stats_rsp {
	struct mbox_msghdr hdr;
#define RPM_RX_STATS_COUNT		43
#define RPM_TX_STATS_COUNT		34
	u64 rx_stats[RPM_RX_STATS_COUNT];
	u64 tx_stats[RPM_TX_STATS_COUNT];
};

struct cgx_pfc_cfg {
	struct mbox_msghdr hdr;
	u8 rx_pause;
	u8 tx_pause;
	u16 pfc_en; /*  bitmap indicating pfc enabled traffic classes */
};

struct cgx_pfc_rsp {
	struct mbox_msghdr hdr;
	u8 rx_pause;
	u8 tx_pause;
};

 /* NPA mbox message formats */

struct npc_set_pkind {
	struct mbox_msghdr hdr;
#define OTX2_PRIV_FLAGS_DEFAULT  BIT_ULL(0)
#define OTX2_PRIV_FLAGS_CUSTOM   BIT_ULL(63)
	u64 mode;
#define PKIND_TX		BIT_ULL(0)
#define PKIND_RX		BIT_ULL(1)
	u8 dir;
	u8 pkind; /* valid only in case custom flag */
	u8 var_len_off; /* Offset of custom header length field.
			 * Valid only for pkind NPC_RX_CUSTOM_PRE_L2_PKIND
			 */
	u8 var_len_off_mask; /* Mask for length with in offset */
	u8 shift_dir; /* shift direction to get length of the header at var_len_off */
};

/* NPA mbox message formats */

/* NPA mailbox error codes
 * Range 301 - 400.
 */
enum npa_af_status {
	NPA_AF_ERR_PARAM            = -301,
	NPA_AF_ERR_AQ_FULL          = -302,
	NPA_AF_ERR_AQ_ENQUEUE       = -303,
	NPA_AF_ERR_AF_LF_INVALID    = -304,
	NPA_AF_ERR_AF_LF_ALLOC      = -305,
	NPA_AF_ERR_LF_RESET         = -306,
};

/* For NPA LF context alloc and init */
struct npa_lf_alloc_req {
	struct mbox_msghdr hdr;
	int node;
	int aura_sz;  /* No of auras */
	u32 nr_pools; /* No of pools */
	u64 way_mask;
};

struct npa_lf_alloc_rsp {
	struct mbox_msghdr hdr;
	u32 stack_pg_ptrs;  /* No of ptrs per stack page */
	u32 stack_pg_bytes; /* Size of stack page */
	u16 qints; /* NPA_AF_CONST::QINTS */
	u8 cache_lines; /*BATCH ALLOC DMA */
};

/* NPA AQ enqueue msg */
struct npa_aq_enq_req {
	struct mbox_msghdr hdr;
	u32 aura_id;
	u8 ctype;
	u8 op;
	union {
		/* Valid when op == WRITE/INIT and ctype == AURA.
		 * LF fills the pool_id in aura.pool_addr. AF will translate
		 * the pool_id to pool context pointer.
		 */
		struct npa_aura_s aura;
		/* Valid when op == WRITE/INIT and ctype == POOL */
		struct npa_pool_s pool;
	};
	/* Mask data when op == WRITE (1=write, 0=don't write) */
	union {
		/* Valid when op == WRITE and ctype == AURA */
		struct npa_aura_s aura_mask;
		/* Valid when op == WRITE and ctype == POOL */
		struct npa_pool_s pool_mask;
	};
};

struct npa_aq_enq_rsp {
	struct mbox_msghdr hdr;
	union {
		/* Valid when op == READ and ctype == AURA */
		struct npa_aura_s aura;
		/* Valid when op == READ and ctype == POOL */
		struct npa_pool_s pool;
	};
};

/* Disable all contexts of type 'ctype' */
struct hwctx_disable_req {
	struct mbox_msghdr hdr;
	u8 ctype;
};

/* NIX mbox message formats */

/* NIX mailbox error codes
 * Range 401 - 500.
 */
enum nix_af_status {
	NIX_AF_ERR_PARAM            = -401,
	NIX_AF_ERR_AQ_FULL          = -402,
	NIX_AF_ERR_AQ_ENQUEUE       = -403,
	NIX_AF_ERR_AF_LF_INVALID    = -404,
	NIX_AF_ERR_AF_LF_ALLOC      = -405,
	NIX_AF_ERR_TLX_ALLOC_FAIL   = -406,
	NIX_AF_ERR_TLX_INVALID      = -407,
	NIX_AF_ERR_RSS_SIZE_INVALID = -408,
	NIX_AF_ERR_RSS_GRPS_INVALID = -409,
	NIX_AF_ERR_FRS_INVALID      = -410,
	NIX_AF_ERR_RX_LINK_INVALID  = -411,
	NIX_AF_INVAL_TXSCHQ_CFG     = -412,
	NIX_AF_SMQ_FLUSH_FAILED     = -413,
	NIX_AF_ERR_LF_RESET         = -414,
	NIX_AF_ERR_RSS_NOSPC_FIELD  = -415,
	NIX_AF_ERR_RSS_NOSPC_ALGO   = -416,
	NIX_AF_ERR_MARK_CFG_FAIL    = -417,
	NIX_AF_ERR_LSO_CFG_FAIL     = -418,
	NIX_AF_INVAL_NPA_PF_FUNC    = -419,
	NIX_AF_INVAL_SSO_PF_FUNC    = -420,
	NIX_AF_ERR_TX_VTAG_NOSPC    = -421,
	NIX_AF_ERR_RX_VTAG_INUSE    = -422,
	NIX_AF_ERR_PTP_CONFIG_FAIL  = -423,
	NIX_AF_ERR_NPC_KEY_NOT_SUPP = -424,
	NIX_AF_ERR_INVALID_NIXBLK   = -425,
	NIX_AF_ERR_INVALID_BANDPROF = -426,
	NIX_AF_ERR_IPOLICER_NOTSUPP = -427,
	NIX_AF_ERR_BANDPROF_INVAL_REQ  = -428,
	NIX_AF_ERR_CQ_CTX_WRITE_ERR  = -429,
	NIX_AF_ERR_AQ_CTX_RETRY_WRITE  = -430,
	NIX_AF_ERR_LINK_CREDITS  = -431,
<<<<<<< HEAD
=======
	NIX_AF_ERR_INVALID_BPID         = -434,
	NIX_AF_ERR_INVALID_BPID_REQ     = -435,
>>>>>>> 2d5404ca
	NIX_AF_ERR_INVALID_MCAST_GRP	= -436,
	NIX_AF_ERR_INVALID_MCAST_DEL_REQ = -437,
	NIX_AF_ERR_NON_CONTIG_MCE_LIST = -438,
};

/* For NIX RX vtag action  */
enum nix_rx_vtag0_type {
	NIX_AF_LFX_RX_VTAG_TYPE0, /* reserved for rx vlan offload */
	NIX_AF_LFX_RX_VTAG_TYPE1,
	NIX_AF_LFX_RX_VTAG_TYPE2,
	NIX_AF_LFX_RX_VTAG_TYPE3,
	NIX_AF_LFX_RX_VTAG_TYPE4,
	NIX_AF_LFX_RX_VTAG_TYPE5,
	NIX_AF_LFX_RX_VTAG_TYPE6,
	NIX_AF_LFX_RX_VTAG_TYPE7,
};

/* For NIX LF context alloc and init */
struct nix_lf_alloc_req {
	struct mbox_msghdr hdr;
	int node;
	u32 rq_cnt;   /* No of receive queues */
	u32 sq_cnt;   /* No of send queues */
	u32 cq_cnt;   /* No of completion queues */
	u8  xqe_sz;
	u16 rss_sz;
	u8  rss_grps;
	u16 npa_func;
	u16 sso_func;
	u64 rx_cfg;   /* See NIX_AF_LF(0..127)_RX_CFG */
	u64 way_mask;
#define NIX_LF_RSS_TAG_LSB_AS_ADDER BIT_ULL(0)
#define NIX_LF_LBK_BLK_SEL	    BIT_ULL(1)
	u64 flags;
};

struct nix_lf_alloc_rsp {
	struct mbox_msghdr hdr;
	u16	sqb_size;
	u16	rx_chan_base;
	u16	tx_chan_base;
	u8      rx_chan_cnt; /* total number of RX channels */
	u8      tx_chan_cnt; /* total number of TX channels */
	u8	lso_tsov4_idx;
	u8	lso_tsov6_idx;
	u8      mac_addr[ETH_ALEN];
	u8	lf_rx_stats; /* NIX_AF_CONST1::LF_RX_STATS */
	u8	lf_tx_stats; /* NIX_AF_CONST1::LF_TX_STATS */
	u16	cints; /* NIX_AF_CONST2::CINTS */
	u16	qints; /* NIX_AF_CONST2::QINTS */
	u8	cgx_links;  /* No. of CGX links present in HW */
	u8	lbk_links;  /* No. of LBK links present in HW */
	u8	sdp_links;  /* No. of SDP links present in HW */
	u8	tx_link;    /* Transmit channel link number */
};

struct nix_lf_free_req {
	struct mbox_msghdr hdr;
#define NIX_LF_DISABLE_FLOWS		BIT_ULL(0)
#define NIX_LF_DONT_FREE_TX_VTAG	BIT_ULL(1)
	u64 flags;
};

/* CN10K NIX AQ enqueue msg */
struct nix_cn10k_aq_enq_req {
	struct mbox_msghdr hdr;
	u32  qidx;
	u8 ctype;
	u8 op;
	union {
		struct nix_cn10k_rq_ctx_s rq;
		struct nix_cn10k_sq_ctx_s sq;
		struct nix_cq_ctx_s cq;
		struct nix_rsse_s   rss;
		struct nix_rx_mce_s mce;
		struct nix_bandprof_s prof;
	};
	union {
		struct nix_cn10k_rq_ctx_s rq_mask;
		struct nix_cn10k_sq_ctx_s sq_mask;
		struct nix_cq_ctx_s cq_mask;
		struct nix_rsse_s   rss_mask;
		struct nix_rx_mce_s mce_mask;
		struct nix_bandprof_s prof_mask;
	};
};

struct nix_cn10k_aq_enq_rsp {
	struct mbox_msghdr hdr;
	union {
		struct nix_cn10k_rq_ctx_s rq;
		struct nix_cn10k_sq_ctx_s sq;
		struct nix_cq_ctx_s cq;
		struct nix_rsse_s   rss;
		struct nix_rx_mce_s mce;
		struct nix_bandprof_s prof;
	};
};

/* NIX AQ enqueue msg */
struct nix_aq_enq_req {
	struct mbox_msghdr hdr;
	u32  qidx;
	u8 ctype;
	u8 op;
	union {
		struct nix_rq_ctx_s rq;
		struct nix_sq_ctx_s sq;
		struct nix_cq_ctx_s cq;
		struct nix_rsse_s   rss;
		struct nix_rx_mce_s mce;
		struct nix_bandprof_s prof;
	};
	union {
		struct nix_rq_ctx_s rq_mask;
		struct nix_sq_ctx_s sq_mask;
		struct nix_cq_ctx_s cq_mask;
		struct nix_rsse_s   rss_mask;
		struct nix_rx_mce_s mce_mask;
		struct nix_bandprof_s prof_mask;
	};
};

struct nix_aq_enq_rsp {
	struct mbox_msghdr hdr;
	union {
		struct nix_rq_ctx_s rq;
		struct nix_sq_ctx_s sq;
		struct nix_cq_ctx_s cq;
		struct nix_rsse_s   rss;
		struct nix_rx_mce_s mce;
		struct nix_bandprof_s prof;
	};
};

/* Tx scheduler/shaper mailbox messages */

#define MAX_TXSCHQ_PER_FUNC		128

struct nix_txsch_alloc_req {
	struct mbox_msghdr hdr;
	/* Scheduler queue count request at each level */
	u16 schq_contig[NIX_TXSCH_LVL_CNT]; /* No of contiguous queues */
	u16 schq[NIX_TXSCH_LVL_CNT]; /* No of non-contiguous queues */
};

struct nix_txsch_alloc_rsp {
	struct mbox_msghdr hdr;
	/* Scheduler queue count allocated at each level */
	u16 schq_contig[NIX_TXSCH_LVL_CNT];
	u16 schq[NIX_TXSCH_LVL_CNT];
	/* Scheduler queue list allocated at each level */
	u16 schq_contig_list[NIX_TXSCH_LVL_CNT][MAX_TXSCHQ_PER_FUNC];
	u16 schq_list[NIX_TXSCH_LVL_CNT][MAX_TXSCHQ_PER_FUNC];
	u8  aggr_level; /* Traffic aggregation scheduler level */
	u8  aggr_lvl_rr_prio; /* Aggregation lvl's RR_PRIO config */
	u8  link_cfg_lvl; /* LINKX_CFG CSRs mapped to TL3 or TL2's index ? */
};

struct nix_txsch_free_req {
	struct mbox_msghdr hdr;
#define TXSCHQ_FREE_ALL BIT_ULL(0)
	u16 flags;
	/* Scheduler queue level to be freed */
	u16 schq_lvl;
	/* List of scheduler queues to be freed */
	u16 schq;
};

struct nix_txschq_config {
	struct mbox_msghdr hdr;
	u8 lvl;	/* SMQ/MDQ/TL4/TL3/TL2/TL1 */
	u8 read;
#define TXSCHQ_IDX_SHIFT	16
#define TXSCHQ_IDX_MASK		(BIT_ULL(10) - 1)
#define TXSCHQ_IDX(reg, shift)	(((reg) >> (shift)) & TXSCHQ_IDX_MASK)
	u8 num_regs;
#define MAX_REGS_PER_MBOX_MSG	20
	u64 reg[MAX_REGS_PER_MBOX_MSG];
	u64 regval[MAX_REGS_PER_MBOX_MSG];
	/* All 0's => overwrite with new value */
	u64 regval_mask[MAX_REGS_PER_MBOX_MSG];
};

struct nix_vtag_config {
	struct mbox_msghdr hdr;
	/* '0' for 4 octet VTAG, '1' for 8 octet VTAG */
	u8 vtag_size;
	/* cfg_type is '0' for tx vlan cfg
	 * cfg_type is '1' for rx vlan cfg
	 */
	u8 cfg_type;
	union {
		/* valid when cfg_type is '0' */
		struct {
			u64 vtag0;
			u64 vtag1;

			/* cfg_vtag0 & cfg_vtag1 fields are valid
			 * when free_vtag0 & free_vtag1 are '0's.
			 */
			/* cfg_vtag0 = 1 to configure vtag0 */
			u8 cfg_vtag0 :1;
			/* cfg_vtag1 = 1 to configure vtag1 */
			u8 cfg_vtag1 :1;

			/* vtag0_idx & vtag1_idx are only valid when
			 * both cfg_vtag0 & cfg_vtag1 are '0's,
			 * these fields are used along with free_vtag0
			 * & free_vtag1 to free the nix lf's tx_vlan
			 * configuration.
			 *
			 * Denotes the indices of tx_vtag def registers
			 * that needs to be cleared and freed.
			 */
			int vtag0_idx;
			int vtag1_idx;

			/* free_vtag0 & free_vtag1 fields are valid
			 * when cfg_vtag0 & cfg_vtag1 are '0's.
			 */
			/* free_vtag0 = 1 clears vtag0 configuration
			 * vtag0_idx denotes the index to be cleared.
			 */
			u8 free_vtag0 :1;
			/* free_vtag1 = 1 clears vtag1 configuration
			 * vtag1_idx denotes the index to be cleared.
			 */
			u8 free_vtag1 :1;
		} tx;

		/* valid when cfg_type is '1' */
		struct {
			/* rx vtag type index, valid values are in 0..7 range */
			u8 vtag_type;
			/* rx vtag strip */
			u8 strip_vtag :1;
			/* rx vtag capture */
			u8 capture_vtag :1;
		} rx;
	};
};

struct nix_vtag_config_rsp {
	struct mbox_msghdr hdr;
	int vtag0_idx;
	int vtag1_idx;
	/* Indices of tx_vtag def registers used to configure
	 * tx vtag0 & vtag1 headers, these indices are valid
	 * when nix_vtag_config mbox requested for vtag0 and/
	 * or vtag1 configuration.
	 */
};

#define NIX_FLOW_KEY_TYPE_L3_L4_MASK (~(0xf << 28))

struct nix_rss_flowkey_cfg {
	struct mbox_msghdr hdr;
	int	mcam_index;  /* MCAM entry index to modify */
#define NIX_FLOW_KEY_TYPE_PORT	BIT(0)
#define NIX_FLOW_KEY_TYPE_IPV4	BIT(1)
#define NIX_FLOW_KEY_TYPE_IPV6	BIT(2)
#define NIX_FLOW_KEY_TYPE_TCP	BIT(3)
#define NIX_FLOW_KEY_TYPE_UDP	BIT(4)
#define NIX_FLOW_KEY_TYPE_SCTP	BIT(5)
#define NIX_FLOW_KEY_TYPE_NVGRE    BIT(6)
#define NIX_FLOW_KEY_TYPE_VXLAN    BIT(7)
#define NIX_FLOW_KEY_TYPE_GENEVE   BIT(8)
#define NIX_FLOW_KEY_TYPE_ETH_DMAC BIT(9)
#define NIX_FLOW_KEY_TYPE_IPV6_EXT BIT(10)
#define NIX_FLOW_KEY_TYPE_GTPU       BIT(11)
#define NIX_FLOW_KEY_TYPE_INNR_IPV4     BIT(12)
#define NIX_FLOW_KEY_TYPE_INNR_IPV6     BIT(13)
#define NIX_FLOW_KEY_TYPE_INNR_TCP      BIT(14)
#define NIX_FLOW_KEY_TYPE_INNR_UDP      BIT(15)
#define NIX_FLOW_KEY_TYPE_INNR_SCTP     BIT(16)
#define NIX_FLOW_KEY_TYPE_INNR_ETH_DMAC BIT(17)
#define NIX_FLOW_KEY_TYPE_CUSTOM0	BIT(19)
#define NIX_FLOW_KEY_TYPE_VLAN		BIT(20)
#define NIX_FLOW_KEY_TYPE_IPV4_PROTO	BIT(21)
#define NIX_FLOW_KEY_TYPE_AH		BIT(22)
#define NIX_FLOW_KEY_TYPE_ESP		BIT(23)
#define NIX_FLOW_KEY_TYPE_L4_DST_ONLY BIT(28)
#define NIX_FLOW_KEY_TYPE_L4_SRC_ONLY BIT(29)
#define NIX_FLOW_KEY_TYPE_L3_DST_ONLY BIT(30)
#define NIX_FLOW_KEY_TYPE_L3_SRC_ONLY BIT(31)
	u32	flowkey_cfg; /* Flowkey types selected */
	u8	group;       /* RSS context or group */
};

struct nix_rss_flowkey_cfg_rsp {
	struct mbox_msghdr hdr;
	u8	alg_idx; /* Selected algo index */
};

struct nix_set_mac_addr {
	struct mbox_msghdr hdr;
	u8 mac_addr[ETH_ALEN]; /* MAC address to be set for this pcifunc */
};

struct nix_get_mac_addr_rsp {
	struct mbox_msghdr hdr;
	u8 mac_addr[ETH_ALEN];
};

struct nix_mark_format_cfg {
	struct mbox_msghdr hdr;
	u8 offset;
	u8 y_mask;
	u8 y_val;
	u8 r_mask;
	u8 r_val;
};

struct nix_mark_format_cfg_rsp {
	struct mbox_msghdr hdr;
	u8 mark_format_idx;
};

struct nix_rx_mode {
	struct mbox_msghdr hdr;
#define NIX_RX_MODE_UCAST	BIT(0)
#define NIX_RX_MODE_PROMISC	BIT(1)
#define NIX_RX_MODE_ALLMULTI	BIT(2)
#define NIX_RX_MODE_USE_MCE	BIT(3)
	u16	mode;
};

struct nix_rx_cfg {
	struct mbox_msghdr hdr;
#define NIX_RX_OL3_VERIFY   BIT(0)
#define NIX_RX_OL4_VERIFY   BIT(1)
#define NIX_RX_DROP_RE      BIT(2)
	u8 len_verify; /* Outer L3/L4 len check */
#define NIX_RX_CSUM_OL4_VERIFY  BIT(0)
	u8 csum_verify; /* Outer L4 checksum verification */
};

struct nix_frs_cfg {
	struct mbox_msghdr hdr;
	u8	update_smq;    /* Update SMQ's min/max lens */
	u8	update_minlen; /* Set minlen also */
	u8	sdp_link;      /* Set SDP RX link */
	u16	maxlen;
	u16	minlen;
};

struct nix_lso_format_cfg {
	struct mbox_msghdr hdr;
	u64 field_mask;
#define NIX_LSO_FIELD_MAX	8
	u64 fields[NIX_LSO_FIELD_MAX];
};

struct nix_lso_format_cfg_rsp {
	struct mbox_msghdr hdr;
	u8 lso_format_idx;
};

struct nix_bp_cfg_req {
	struct mbox_msghdr hdr;
	u16	chan_base; /* Starting channel number */
	u8	chan_cnt; /* Number of channels */
	u8	bpid_per_chan;
	/* bpid_per_chan = 0 assigns single bp id for range of channels */
	/* bpid_per_chan = 1 assigns separate bp id for each channel */
};

/* Maximum channels any single NIX interface can have */
#define NIX_MAX_BPID_CHAN	256
struct nix_bp_cfg_rsp {
	struct mbox_msghdr hdr;
	u16	chan_bpid[NIX_MAX_BPID_CHAN]; /* Channel and bpid mapping */
	u8	chan_cnt; /* Number of channel for which bpids are assigned */
};

struct nix_mcast_grp_create_req {
	struct mbox_msghdr hdr;
#define NIX_MCAST_INGRESS	0
#define NIX_MCAST_EGRESS	1
	u8 dir;
	u8 reserved[11];
	/* Reserving few bytes for future requirement */
};

struct nix_mcast_grp_create_rsp {
	struct mbox_msghdr hdr;
	/* This mcast_grp_idx should be passed during MCAM
	 * write entry for multicast. AF will identify the
	 * corresponding multicast table index associated
	 * with the group id and program the same to MCAM entry.
	 * This group id is also needed during group delete
	 * and update request.
	 */
	u32 mcast_grp_idx;
};

struct nix_mcast_grp_destroy_req {
	struct mbox_msghdr hdr;
	/* Group id returned by nix_mcast_grp_create_rsp */
	u32 mcast_grp_idx;
	/* If AF is requesting for destroy, then set
	 * it to '1'. Otherwise keep it to '0'
	 */
	u8 is_af;
};

struct nix_mcast_grp_update_req {
	struct mbox_msghdr hdr;
	/* Group id returned by nix_mcast_grp_create_rsp */
	u32 mcast_grp_idx;
	/* Number of multicast/mirror entries requested */
	u32 num_mce_entry;
#define NIX_MCE_ENTRY_MAX 64
#define NIX_RX_RQ	0
#define NIX_RX_RSS	1
	/* Receive queue or RSS index within pf_func */
	u32 rq_rss_index[NIX_MCE_ENTRY_MAX];
	/* pcifunc is required for both ingress and egress multicast */
	u16 pcifunc[NIX_MCE_ENTRY_MAX];
	/* channel is required for egress multicast */
	u16 channel[NIX_MCE_ENTRY_MAX];
#define NIX_MCAST_OP_ADD_ENTRY	0
#define NIX_MCAST_OP_DEL_ENTRY	1
	/* Destination type. 0:Receive queue, 1:RSS*/
	u8 dest_type[NIX_MCE_ENTRY_MAX];
	u8 op;
	/* If AF is requesting for update, then set
	 * it to '1'. Otherwise keep it to '0'
	 */
	u8 is_af;
};

struct nix_mcast_grp_update_rsp {
	struct mbox_msghdr hdr;
	u32 mce_start_index;
};

/* Global NIX inline IPSec configuration */
struct nix_inline_ipsec_cfg {
	struct mbox_msghdr hdr;
	u32 cpt_credit;
	struct {
		u8 egrp;
		u16 opcode;
		u16 param1;
		u16 param2;
	} gen_cfg;
	struct {
		u16 cpt_pf_func;
		u8 cpt_slot;
	} inst_qsel;
	u8 enable;
	u16 bpid;
	u32 credit_th;
};

/* Per NIX LF inline IPSec configuration */
struct nix_inline_ipsec_lf_cfg {
	struct mbox_msghdr hdr;
	u64 sa_base_addr;
	struct {
		u32 tag_const;
		u16 lenm1_max;
		u8 sa_pow2_size;
		u8 tt;
	} ipsec_cfg0;
	struct {
		u32 sa_idx_max;
		u8 sa_idx_w;
	} ipsec_cfg1;
	u8 enable;
};

struct nix_hw_info {
	struct mbox_msghdr hdr;
	u16 rsvs16;
	u16 max_mtu;
	u16 min_mtu;
	u32 rpm_dwrr_mtu;
	u32 sdp_dwrr_mtu;
	u32 lbk_dwrr_mtu;
	u32 rsvd32[1];
	u64 rsvd[15]; /* Add reserved fields for future expansion */
};

struct nix_bandprof_alloc_req {
	struct mbox_msghdr hdr;
	/* Count of profiles needed per layer */
	u16 prof_count[BAND_PROF_NUM_LAYERS];
};

struct nix_bandprof_alloc_rsp {
	struct mbox_msghdr hdr;
	u16 prof_count[BAND_PROF_NUM_LAYERS];

	/* There is no need to allocate morethan 1 bandwidth profile
	 * per RQ of a PF_FUNC's NIXLF. So limit the maximum
	 * profiles to 64 per PF_FUNC.
	 */
#define MAX_BANDPROF_PER_PFFUNC	64
	u16 prof_idx[BAND_PROF_NUM_LAYERS][MAX_BANDPROF_PER_PFFUNC];
};

struct nix_bandprof_free_req {
	struct mbox_msghdr hdr;
	u8 free_all;
	u16 prof_count[BAND_PROF_NUM_LAYERS];
	u16 prof_idx[BAND_PROF_NUM_LAYERS][MAX_BANDPROF_PER_PFFUNC];
};

struct nix_bandprof_get_hwinfo_rsp {
	struct mbox_msghdr hdr;
	u16 prof_count[BAND_PROF_NUM_LAYERS];
	u32 policer_timeunit;
};

/* NPC mbox message structs */

#define NPC_MCAM_ENTRY_INVALID	0xFFFF
#define NPC_MCAM_INVALID_MAP	0xFFFF

/* NPC mailbox error codes
 * Range 701 - 800.
 */
enum npc_af_status {
	NPC_MCAM_INVALID_REQ	= -701,
	NPC_MCAM_ALLOC_DENIED	= -702,
	NPC_MCAM_ALLOC_FAILED	= -703,
	NPC_MCAM_PERM_DENIED	= -704,
	NPC_FLOW_INTF_INVALID	= -707,
	NPC_FLOW_CHAN_INVALID	= -708,
	NPC_FLOW_NO_NIXLF	= -709,
	NPC_FLOW_NOT_SUPPORTED	= -710,
	NPC_FLOW_VF_PERM_DENIED	= -711,
	NPC_FLOW_VF_NOT_INIT	= -712,
	NPC_FLOW_VF_OVERLAP	= -713,
};

struct npc_mcam_alloc_entry_req {
	struct mbox_msghdr hdr;
#define NPC_MAX_NONCONTIG_ENTRIES	256
	u8  contig;   /* Contiguous entries ? */
#define NPC_MCAM_ANY_PRIO		0
#define NPC_MCAM_LOWER_PRIO		1
#define NPC_MCAM_HIGHER_PRIO		2
	u8  priority; /* Lower or higher w.r.t ref_entry */
	u16 ref_entry;
	u16 count;    /* Number of entries requested */
};

struct npc_mcam_alloc_entry_rsp {
	struct mbox_msghdr hdr;
	u16 entry; /* Entry allocated or start index if contiguous.
		    * Invalid incase of non-contiguous.
		    */
	u16 count; /* Number of entries allocated */
	u16 free_count; /* Number of entries available */
	u16 entry_list[NPC_MAX_NONCONTIG_ENTRIES];
};

struct npc_mcam_free_entry_req {
	struct mbox_msghdr hdr;
	u16 entry; /* Entry index to be freed */
	u8  all;   /* If all entries allocated to this PFVF to be freed */
};

struct mcam_entry {
#define NPC_MAX_KWS_IN_KEY	7 /* Number of keywords in max keywidth */
	u64	kw[NPC_MAX_KWS_IN_KEY];
	u64	kw_mask[NPC_MAX_KWS_IN_KEY];
	u64	action;
	u64	vtag_action;
};

struct npc_mcam_write_entry_req {
	struct mbox_msghdr hdr;
	struct mcam_entry entry_data;
	u16 entry;	 /* MCAM entry to write this match key */
	u16 cntr;	 /* Counter for this MCAM entry */
	u8  intf;	 /* Rx or Tx interface */
	u8  enable_entry;/* Enable this MCAM entry ? */
	u8  set_cntr;    /* Set counter for this entry ? */
};

/* Enable/Disable a given entry */
struct npc_mcam_ena_dis_entry_req {
	struct mbox_msghdr hdr;
	u16 entry;
};

struct npc_mcam_shift_entry_req {
	struct mbox_msghdr hdr;
#define NPC_MCAM_MAX_SHIFTS	64
	u16 curr_entry[NPC_MCAM_MAX_SHIFTS];
	u16 new_entry[NPC_MCAM_MAX_SHIFTS];
	u16 shift_count; /* Number of entries to shift */
};

struct npc_mcam_shift_entry_rsp {
	struct mbox_msghdr hdr;
	u16 failed_entry_idx; /* Index in 'curr_entry', not entry itself */
};

struct npc_mcam_alloc_counter_req {
	struct mbox_msghdr hdr;
	u8  contig;	/* Contiguous counters ? */
#define NPC_MAX_NONCONTIG_COUNTERS       64
	u16 count;	/* Number of counters requested */
};

struct npc_mcam_alloc_counter_rsp {
	struct mbox_msghdr hdr;
	u16 cntr;   /* Counter allocated or start index if contiguous.
		     * Invalid incase of non-contiguous.
		     */
	u16 count;  /* Number of counters allocated */
	u16 cntr_list[NPC_MAX_NONCONTIG_COUNTERS];
};

struct npc_mcam_oper_counter_req {
	struct mbox_msghdr hdr;
	u16 cntr;   /* Free a counter or clear/fetch it's stats */
};

struct npc_mcam_oper_counter_rsp {
	struct mbox_msghdr hdr;
	u64 stat;  /* valid only while fetching counter's stats */
};

struct npc_mcam_unmap_counter_req {
	struct mbox_msghdr hdr;
	u16 cntr;
	u16 entry; /* Entry and counter to be unmapped */
	u8  all;   /* Unmap all entries using this counter ? */
};

struct npc_mcam_alloc_and_write_entry_req {
	struct mbox_msghdr hdr;
	struct mcam_entry entry_data;
	u16 ref_entry;
	u8  priority;    /* Lower or higher w.r.t ref_entry */
	u8  intf;	 /* Rx or Tx interface */
	u8  enable_entry;/* Enable this MCAM entry ? */
	u8  alloc_cntr;  /* Allocate counter and map ? */
};

struct npc_mcam_alloc_and_write_entry_rsp {
	struct mbox_msghdr hdr;
	u16 entry;
	u16 cntr;
};

struct npc_get_kex_cfg_rsp {
	struct mbox_msghdr hdr;
	u64 rx_keyx_cfg;   /* NPC_AF_INTF(0)_KEX_CFG */
	u64 tx_keyx_cfg;   /* NPC_AF_INTF(1)_KEX_CFG */
#define NPC_MAX_INTF	2
#define NPC_MAX_LID	8
#define NPC_MAX_LT	16
#define NPC_MAX_LD	2
#define NPC_MAX_LFL	16
	/* NPC_AF_KEX_LDATA(0..1)_FLAGS_CFG */
	u64 kex_ld_flags[NPC_MAX_LD];
	/* NPC_AF_INTF(0..1)_LID(0..7)_LT(0..15)_LD(0..1)_CFG */
	u64 intf_lid_lt_ld[NPC_MAX_INTF][NPC_MAX_LID][NPC_MAX_LT][NPC_MAX_LD];
	/* NPC_AF_INTF(0..1)_LDATA(0..1)_FLAGS(0..15)_CFG */
	u64 intf_ld_flags[NPC_MAX_INTF][NPC_MAX_LD][NPC_MAX_LFL];
#define MKEX_NAME_LEN 128
	u8 mkex_pfl_name[MKEX_NAME_LEN];
};

struct ptp_get_cap_rsp {
	struct mbox_msghdr hdr;
#define        PTP_CAP_HW_ATOMIC_UPDATE BIT_ULL(0)
	u64 cap;
};

struct flow_msg {
	unsigned char dmac[6];
	unsigned char smac[6];
	__be16 etype;
	__be16 vlan_etype;
	__be16 vlan_tci;
	union {
		__be32 ip4src;
		__be32 ip6src[4];
	};
	union {
		__be32 ip4dst;
		__be32 ip6dst[4];
	};
	union {
		__be32 spi;
	};

	u8 tos;
	u8 ip_ver;
	u8 ip_proto;
	u8 tc;
	__be16 sport;
	__be16 dport;
	union {
		u8 ip_flag;
		u8 next_header;
	};
	__be16 vlan_itci;
#define OTX2_FLOWER_MASK_MPLS_LB		GENMASK(31, 12)
#define OTX2_FLOWER_MASK_MPLS_TC		GENMASK(11, 9)
#define OTX2_FLOWER_MASK_MPLS_BOS		BIT(8)
#define OTX2_FLOWER_MASK_MPLS_TTL		GENMASK(7, 0)
#define OTX2_FLOWER_MASK_MPLS_NON_TTL		GENMASK(31, 8)
	u32 mpls_lse[4];
	u8 icmp_type;
	u8 icmp_code;
<<<<<<< HEAD
=======
	__be16 tcp_flags;
>>>>>>> 2d5404ca
};

struct npc_install_flow_req {
	struct mbox_msghdr hdr;
	struct flow_msg packet;
	struct flow_msg mask;
	u64 features;
	u16 entry;
	u16 channel;
	u16 chan_mask;
	u8 intf;
	u8 set_cntr; /* If counter is available set counter for this entry ? */
	u8 default_rule;
	u8 append; /* overwrite(0) or append(1) flow to default rule? */
	u16 vf;
	/* action */
	u32 index;
	u16 match_id;
	u8 flow_key_alg;
	u8 op;
	/* vtag rx action */
	u8 vtag0_type;
	u8 vtag0_valid;
	u8 vtag1_type;
	u8 vtag1_valid;
	/* vtag tx action */
	u16 vtag0_def;
	u8  vtag0_op;
	u16 vtag1_def;
	u8  vtag1_op;
	/* old counter value */
	u16 cntr_val;
};

struct npc_install_flow_rsp {
	struct mbox_msghdr hdr;
	int counter; /* negative if no counter else counter number */
};

struct npc_delete_flow_req {
	struct mbox_msghdr hdr;
	u16 entry;
	u16 start;/*Disable range of entries */
	u16 end;
	u8 all; /* PF + VFs */
};

struct npc_delete_flow_rsp {
	struct mbox_msghdr hdr;
	u16 cntr_val;
};

struct npc_mcam_read_entry_req {
	struct mbox_msghdr hdr;
	u16 entry;	 /* MCAM entry to read */
};

struct npc_mcam_read_entry_rsp {
	struct mbox_msghdr hdr;
	struct mcam_entry entry_data;
	u8 intf;
	u8 enable;
};

struct npc_mcam_read_base_rule_rsp {
	struct mbox_msghdr hdr;
	struct mcam_entry entry;
};

struct npc_mcam_get_stats_req {
	struct mbox_msghdr hdr;
	u16 entry; /* mcam entry */
};

struct npc_mcam_get_stats_rsp {
	struct mbox_msghdr hdr;
	u64 stat;  /* counter stats */
	u8 stat_ena; /* enabled */
};

struct npc_get_field_hash_info_req {
	struct mbox_msghdr hdr;
	u8 intf;
};

struct npc_get_field_hash_info_rsp {
	struct mbox_msghdr hdr;
	u64 secret_key[3];
#define NPC_MAX_HASH 2
#define NPC_MAX_HASH_MASK 2
	/* NPC_AF_INTF(0..1)_HASH(0..1)_MASK(0..1) */
	u64 hash_mask[NPC_MAX_INTF][NPC_MAX_HASH][NPC_MAX_HASH_MASK];
	/* NPC_AF_INTF(0..1)_HASH(0..1)_RESULT_CTRL */
	u64 hash_ctrl[NPC_MAX_INTF][NPC_MAX_HASH];
};

enum ptp_op {
	PTP_OP_ADJFINE = 0,
	PTP_OP_GET_CLOCK = 1,
	PTP_OP_GET_TSTMP = 2,
	PTP_OP_SET_THRESH = 3,
	PTP_OP_PPS_ON = 4,
	PTP_OP_ADJTIME = 5,
	PTP_OP_SET_CLOCK = 6,
};

struct ptp_req {
	struct mbox_msghdr hdr;
	u8 op;
	s64 scaled_ppm;
	u64 thresh;
	u64 period;
	int pps_on;
	s64 delta;
	u64 clk;
};

struct ptp_rsp {
	struct mbox_msghdr hdr;
	u64 clk;
	u64 tsc;
};

struct npc_get_field_status_req {
	struct mbox_msghdr hdr;
	u8 intf;
	u8 field;
};

struct npc_get_field_status_rsp {
	struct mbox_msghdr hdr;
	u8 enable;
};

struct set_vf_perm  {
	struct  mbox_msghdr hdr;
	u16	vf;
#define RESET_VF_PERM		BIT_ULL(0)
#define	VF_TRUSTED		BIT_ULL(1)
	u64	flags;
};

struct lmtst_tbl_setup_req {
	struct mbox_msghdr hdr;
	u64 dis_sched_early_comp :1;
	u64 sch_ena		 :1;
	u64 dis_line_pref	 :1;
	u64 ssow_pf_func	 :13;
	u16 base_pcifunc;
	u8  use_local_lmt_region;
	u64 lmt_iova;
	u64 rsvd[4];
};

struct ndc_sync_op {
	struct mbox_msghdr hdr;
	u8 nix_lf_tx_sync;
	u8 nix_lf_rx_sync;
	u8 npa_lf_sync;
};

/* CPT mailbox error codes
 * Range 901 - 1000.
 */
enum cpt_af_status {
	CPT_AF_ERR_PARAM		= -901,
	CPT_AF_ERR_GRP_INVALID		= -902,
	CPT_AF_ERR_LF_INVALID		= -903,
	CPT_AF_ERR_ACCESS_DENIED	= -904,
	CPT_AF_ERR_SSO_PF_FUNC_INVALID	= -905,
	CPT_AF_ERR_NIX_PF_FUNC_INVALID	= -906,
	CPT_AF_ERR_INLINE_IPSEC_INB_ENA	= -907,
	CPT_AF_ERR_INLINE_IPSEC_OUT_ENA	= -908
};

/* CPT mbox message formats */
struct cpt_rd_wr_reg_msg {
	struct mbox_msghdr hdr;
	u64 reg_offset;
	u64 *ret_val;
	u64 val;
	u8 is_write;
	int blkaddr;
};

struct cpt_lf_alloc_req_msg {
	struct mbox_msghdr hdr;
	u16 nix_pf_func;
	u16 sso_pf_func;
	u16 eng_grpmsk;
	u8 blkaddr;
	u8 ctx_ilen_valid : 1;
	u8 ctx_ilen : 7;
};

#define CPT_INLINE_INBOUND      0
#define CPT_INLINE_OUTBOUND     1

/* Mailbox message request format for CPT IPsec
 * inline inbound and outbound configuration.
 */
struct cpt_inline_ipsec_cfg_msg {
	struct mbox_msghdr hdr;
	u8 enable;
	u8 slot;
	u8 dir;
	u8 sso_pf_func_ovrd;
	u16 sso_pf_func; /* inbound path SSO_PF_FUNC */
	u16 nix_pf_func; /* outbound path NIX_PF_FUNC */
};

/* Mailbox message request and response format for CPT stats. */
struct cpt_sts_req {
	struct mbox_msghdr hdr;
	u8 blkaddr;
};

struct cpt_sts_rsp {
	struct mbox_msghdr hdr;
	u64 inst_req_pc;
	u64 inst_lat_pc;
	u64 rd_req_pc;
	u64 rd_lat_pc;
	u64 rd_uc_pc;
	u64 active_cycles_pc;
	u64 ctx_mis_pc;
	u64 ctx_hit_pc;
	u64 ctx_aop_pc;
	u64 ctx_aop_lat_pc;
	u64 ctx_ifetch_pc;
	u64 ctx_ifetch_lat_pc;
	u64 ctx_ffetch_pc;
	u64 ctx_ffetch_lat_pc;
	u64 ctx_wback_pc;
	u64 ctx_wback_lat_pc;
	u64 ctx_psh_pc;
	u64 ctx_psh_lat_pc;
	u64 ctx_err;
	u64 ctx_enc_id;
	u64 ctx_flush_timer;
	u64 rxc_time;
	u64 rxc_time_cfg;
	u64 rxc_active_sts;
	u64 rxc_zombie_sts;
	u64 busy_sts_ae;
	u64 free_sts_ae;
	u64 busy_sts_se;
	u64 free_sts_se;
	u64 busy_sts_ie;
	u64 free_sts_ie;
	u64 exe_err_info;
	u64 cptclk_cnt;
	u64 diag;
	u64 rxc_dfrg;
	u64 x2p_link_cfg0;
	u64 x2p_link_cfg1;
};

/* Mailbox message request format to configure reassembly timeout. */
struct cpt_rxc_time_cfg_req {
	struct mbox_msghdr hdr;
	int blkaddr;
	u32 step;
	u16 zombie_thres;
	u16 zombie_limit;
	u16 active_thres;
	u16 active_limit;
};

/* Mailbox message request format to request for CPT_INST_S lmtst. */
struct cpt_inst_lmtst_req {
	struct mbox_msghdr hdr;
	u64 inst[8];
	u64 rsvd;
};

/* Mailbox message format to request for CPT LF reset */
struct cpt_lf_rst_req {
	struct mbox_msghdr hdr;
	u32 slot;
	u32 rsvd;
};

/* Mailbox message format to request for CPT faulted engines */
struct cpt_flt_eng_info_req {
	struct mbox_msghdr hdr;
	int blkaddr;
	bool reset;
	u32 rsvd;
};

struct cpt_flt_eng_info_rsp {
	struct mbox_msghdr hdr;
#define CPT_AF_MAX_FLT_INT_VECS 3
	u64 flt_eng_map[CPT_AF_MAX_FLT_INT_VECS];
	u64 rcvrd_eng_map[CPT_AF_MAX_FLT_INT_VECS];
	u64 rsvd;
};

struct sdp_node_info {
	/* Node to which this PF belons to */
	u8 node_id;
	u8 max_vfs;
	u8 num_pf_rings;
	u8 pf_srn;
#define SDP_MAX_VFS	128
	u8 vf_rings[SDP_MAX_VFS];
};

struct sdp_chan_info_msg {
	struct mbox_msghdr hdr;
	struct sdp_node_info info;
};

struct sdp_get_chan_info_msg {
	struct mbox_msghdr hdr;
	u16 chan_base;
	u16 num_chan;
};

/* CGX mailbox error codes
 * Range 1101 - 1200.
 */
enum cgx_af_status {
	LMAC_AF_ERR_INVALID_PARAM	= -1101,
	LMAC_AF_ERR_PF_NOT_MAPPED	= -1102,
	LMAC_AF_ERR_PERM_DENIED		= -1103,
	LMAC_AF_ERR_PFC_ENADIS_PERM_DENIED       = -1104,
	LMAC_AF_ERR_8023PAUSE_ENADIS_PERM_DENIED = -1105,
	LMAC_AF_ERR_CMD_TIMEOUT = -1106,
	LMAC_AF_ERR_FIRMWARE_DATA_NOT_MAPPED = -1107,
	LMAC_AF_ERR_EXACT_MATCH_TBL_ADD_FAILED = -1108,
	LMAC_AF_ERR_EXACT_MATCH_TBL_DEL_FAILED = -1109,
	LMAC_AF_ERR_EXACT_MATCH_TBL_LOOK_UP_FAILED = -1110,
};

enum mcs_direction {
	MCS_RX,
	MCS_TX,
};

enum mcs_rsrc_type {
	MCS_RSRC_TYPE_FLOWID,
	MCS_RSRC_TYPE_SECY,
	MCS_RSRC_TYPE_SC,
	MCS_RSRC_TYPE_SA,
};

struct mcs_alloc_rsrc_req {
	struct mbox_msghdr hdr;
	u8 rsrc_type;
	u8 rsrc_cnt;	/* Resources count */
	u8 mcs_id;	/* MCS block ID	*/
	u8 dir;		/* Macsec ingress or egress side */
	u8 all;		/* Allocate all resource type one each */
	u64 rsvd;
};

struct mcs_alloc_rsrc_rsp {
	struct mbox_msghdr hdr;
	u8 flow_ids[128];	/* Index of reserved entries */
	u8 secy_ids[128];
	u8 sc_ids[128];
	u8 sa_ids[256];
	u8 rsrc_type;
	u8 rsrc_cnt;		/* No of entries reserved */
	u8 mcs_id;
	u8 dir;
	u8 all;
	u8 rsvd[256];		/* reserved fields for future expansion */
};

struct mcs_free_rsrc_req {
	struct mbox_msghdr hdr;
	u8 rsrc_id;		/* Index of the entry to be freed */
	u8 rsrc_type;
	u8 mcs_id;
	u8 dir;
	u8 all;			/* Free all the cam resources */
	u64 rsvd;
};

struct mcs_flowid_entry_write_req {
	struct mbox_msghdr hdr;
	u64 data[4];
	u64 mask[4];
	u64 sci;	/* CNF10K-B for tx_secy_mem_map */
	u8 flow_id;
	u8 secy_id;	/* secyid for which flowid is mapped */
	u8 sc_id;	/* Valid if dir = MCS_TX, SC_CAM id mapped to flowid */
	u8 ena;		/* Enable tcam entry */
	u8 ctrl_pkt;
	u8 mcs_id;
	u8 dir;
	u64 rsvd;
};

struct mcs_secy_plcy_write_req {
	struct mbox_msghdr hdr;
	u64 plcy;
	u8 secy_id;
	u8 mcs_id;
	u8 dir;
	u64 rsvd;
};

/* RX SC_CAM mapping */
struct mcs_rx_sc_cam_write_req {
	struct mbox_msghdr hdr;
	u64 sci;	/* SCI */
	u64 secy_id;	/* secy index mapped to SC */
	u8 sc_id;	/* SC CAM entry index */
	u8 mcs_id;
	u64 rsvd;
};

struct mcs_sa_plcy_write_req {
	struct mbox_msghdr hdr;
	u64 plcy[2][9];		/* Support 2 SA policy */
	u8 sa_index[2];
	u8 sa_cnt;
	u8 mcs_id;
	u8 dir;
	u64 rsvd;
};

struct mcs_tx_sc_sa_map {
	struct mbox_msghdr hdr;
	u8 sa_index0;
	u8 sa_index1;
	u8 rekey_ena;
	u8 sa_index0_vld;
	u8 sa_index1_vld;
	u8 tx_sa_active;
	u64 sectag_sci;
	u8 sc_id;	/* used as index for SA_MEM_MAP */
	u8 mcs_id;
	u64 rsvd;
};

struct mcs_rx_sc_sa_map {
	struct mbox_msghdr hdr;
	u8 sa_index;
	u8 sa_in_use;
	u8 sc_id;
	u8 an;		/* value range 0-3, sc_id + an used as index SA_MEM_MAP */
	u8 mcs_id;
	u64 rsvd;
};

struct mcs_flowid_ena_dis_entry {
	struct mbox_msghdr hdr;
	u8 flow_id;
	u8 ena;
	u8 mcs_id;
	u8 dir;
	u64 rsvd;
};

struct mcs_pn_table_write_req {
	struct mbox_msghdr hdr;
	u64 next_pn;
	u8 pn_id;
	u8 mcs_id;
	u8 dir;
	u64 rsvd;
};

struct mcs_hw_info {
	struct mbox_msghdr hdr;
	u8 num_mcs_blks;	/* Number of MCS blocks */
	u8 tcam_entries;	/* RX/TX Tcam entries per mcs block */
	u8 secy_entries;	/* RX/TX SECY entries per mcs block */
	u8 sc_entries;		/* RX/TX SC CAM entries per mcs block */
	u16 sa_entries;		/* PN table entries = SA entries */
	u64 rsvd[16];
};

struct mcs_set_active_lmac {
	struct mbox_msghdr hdr;
	u32 lmac_bmap;	/* bitmap of active lmac per mcs block */
	u8 mcs_id;
	u16 chan_base; /* MCS channel base */
	u64 rsvd;
};

struct mcs_set_lmac_mode {
	struct mbox_msghdr hdr;
	u8 mode;	/* 1:Bypass 0:Operational */
	u8 lmac_id;
	u8 mcs_id;
	u64 rsvd;
};

struct mcs_port_reset_req {
	struct mbox_msghdr hdr;
	u8 reset;
	u8 mcs_id;
	u8 port_id;
	u64 rsvd;
};

struct mcs_port_cfg_set_req {
	struct mbox_msghdr hdr;
	u8 cstm_tag_rel_mode_sel;
	u8 custom_hdr_enb;
	u8 fifo_skid;
	u8 port_mode;
	u8 port_id;
	u8 mcs_id;
	u64 rsvd;
};

struct mcs_port_cfg_get_req {
	struct mbox_msghdr hdr;
	u8 port_id;
	u8 mcs_id;
	u64 rsvd;
};

struct mcs_port_cfg_get_rsp {
	struct mbox_msghdr hdr;
	u8 cstm_tag_rel_mode_sel;
	u8 custom_hdr_enb;
	u8 fifo_skid;
	u8 port_mode;
	u8 port_id;
	u8 mcs_id;
	u64 rsvd;
};

struct mcs_custom_tag_cfg_get_req {
	struct mbox_msghdr hdr;
	u8 mcs_id;
	u8 dir;
	u64 rsvd;
};

struct mcs_custom_tag_cfg_get_rsp {
	struct mbox_msghdr hdr;
	u16 cstm_etype[8];
	u8 cstm_indx[8];
	u8 cstm_etype_en;
	u8 mcs_id;
	u8 dir;
	u64 rsvd;
};

/* MCS mailbox error codes
 * Range 1201 - 1300.
 */
enum mcs_af_status {
	MCS_AF_ERR_INVALID_MCSID        = -1201,
	MCS_AF_ERR_NOT_MAPPED           = -1202,
};

struct mcs_set_pn_threshold {
	struct mbox_msghdr hdr;
	u64 threshold;
	u8 xpn; /* '1' for setting xpn threshold */
	u8 mcs_id;
	u8 dir;
	u64 rsvd;
};

enum mcs_ctrl_pkt_rulew_type {
	MCS_CTRL_PKT_RULE_TYPE_ETH,
	MCS_CTRL_PKT_RULE_TYPE_DA,
	MCS_CTRL_PKT_RULE_TYPE_RANGE,
	MCS_CTRL_PKT_RULE_TYPE_COMBO,
	MCS_CTRL_PKT_RULE_TYPE_MAC,
};

struct mcs_alloc_ctrl_pkt_rule_req {
	struct mbox_msghdr hdr;
	u8 rule_type;
	u8 mcs_id;	/* MCS block ID	*/
	u8 dir;		/* Macsec ingress or egress side */
	u64 rsvd;
};

struct mcs_alloc_ctrl_pkt_rule_rsp {
	struct mbox_msghdr hdr;
	u8 rule_idx;
	u8 rule_type;
	u8 mcs_id;
	u8 dir;
	u64 rsvd;
};

struct mcs_free_ctrl_pkt_rule_req {
	struct mbox_msghdr hdr;
	u8 rule_idx;
	u8 rule_type;
	u8 mcs_id;
	u8 dir;
	u8 all;
	u64 rsvd;
};

struct mcs_ctrl_pkt_rule_write_req {
	struct mbox_msghdr hdr;
	u64 data0;
	u64 data1;
	u64 data2;
	u8 rule_idx;
	u8 rule_type;
	u8 mcs_id;
	u8 dir;
	u64 rsvd;
};

struct mcs_stats_req {
	struct mbox_msghdr hdr;
	u8 id;
	u8 mcs_id;
	u8 dir;
	u64 rsvd;
};

struct mcs_flowid_stats {
	struct mbox_msghdr hdr;
	u64 tcam_hit_cnt;
	u64 rsvd;
};

struct mcs_secy_stats {
	struct mbox_msghdr hdr;
	u64 ctl_pkt_bcast_cnt;
	u64 ctl_pkt_mcast_cnt;
	u64 ctl_pkt_ucast_cnt;
	u64 ctl_octet_cnt;
	u64 unctl_pkt_bcast_cnt;
	u64 unctl_pkt_mcast_cnt;
	u64 unctl_pkt_ucast_cnt;
	u64 unctl_octet_cnt;
	/* Valid only for RX */
	u64 octet_decrypted_cnt;
	u64 octet_validated_cnt;
	u64 pkt_port_disabled_cnt;
	u64 pkt_badtag_cnt;
	u64 pkt_nosa_cnt;
	u64 pkt_nosaerror_cnt;
	u64 pkt_tagged_ctl_cnt;
	u64 pkt_untaged_cnt;
	u64 pkt_ctl_cnt;	/* CN10K-B */
	u64 pkt_notag_cnt;	/* CNF10K-B */
	/* Valid only for TX */
	u64 octet_encrypted_cnt;
	u64 octet_protected_cnt;
	u64 pkt_noactivesa_cnt;
	u64 pkt_toolong_cnt;
	u64 pkt_untagged_cnt;
	u64 rsvd[4];
};

struct mcs_port_stats {
	struct mbox_msghdr hdr;
	u64 tcam_miss_cnt;
	u64 parser_err_cnt;
	u64 preempt_err_cnt;  /* CNF10K-B */
	u64 sectag_insert_err_cnt;
	u64 rsvd[4];
};

/* Only for CN10K-B */
struct mcs_sa_stats {
	struct mbox_msghdr hdr;
	/* RX */
	u64 pkt_invalid_cnt;
	u64 pkt_nosaerror_cnt;
	u64 pkt_notvalid_cnt;
	u64 pkt_ok_cnt;
	u64 pkt_nosa_cnt;
	/* TX */
	u64 pkt_encrypt_cnt;
	u64 pkt_protected_cnt;
	u64 rsvd[4];
};

struct mcs_sc_stats {
	struct mbox_msghdr hdr;
	/* RX */
	u64 hit_cnt;
	u64 pkt_invalid_cnt;
	u64 pkt_late_cnt;
	u64 pkt_notvalid_cnt;
	u64 pkt_unchecked_cnt;
	u64 pkt_delay_cnt;	/* CNF10K-B */
	u64 pkt_ok_cnt;		/* CNF10K-B */
	u64 octet_decrypt_cnt;	/* CN10K-B */
	u64 octet_validate_cnt;	/* CN10K-B */
	/* TX */
	u64 pkt_encrypt_cnt;
	u64 pkt_protected_cnt;
	u64 octet_encrypt_cnt;		/* CN10K-B */
	u64 octet_protected_cnt;	/* CN10K-B */
	u64 rsvd[4];
};

struct mcs_clear_stats {
	struct mbox_msghdr hdr;
#define MCS_FLOWID_STATS	0
#define MCS_SECY_STATS		1
#define MCS_SC_STATS		2
#define MCS_SA_STATS		3
#define MCS_PORT_STATS		4
	u8 type;	/* FLOWID, SECY, SC, SA, PORT */
	u8 id;		/* type = PORT, If id = FF(invalid) port no is derived from pcifunc */
	u8 mcs_id;
	u8 dir;
	u8 all;		/* All resources stats mapped to PF are cleared */
};

struct mcs_intr_cfg {
	struct mbox_msghdr hdr;
#define MCS_CPM_RX_SECTAG_V_EQ1_INT		BIT_ULL(0)
#define MCS_CPM_RX_SECTAG_E_EQ0_C_EQ1_INT	BIT_ULL(1)
#define MCS_CPM_RX_SECTAG_SL_GTE48_INT		BIT_ULL(2)
#define MCS_CPM_RX_SECTAG_ES_EQ1_SC_EQ1_INT	BIT_ULL(3)
#define MCS_CPM_RX_SECTAG_SC_EQ1_SCB_EQ1_INT	BIT_ULL(4)
#define MCS_CPM_RX_PACKET_XPN_EQ0_INT		BIT_ULL(5)
#define MCS_CPM_RX_PN_THRESH_REACHED_INT	BIT_ULL(6)
#define MCS_CPM_TX_PACKET_XPN_EQ0_INT		BIT_ULL(7)
#define MCS_CPM_TX_PN_THRESH_REACHED_INT	BIT_ULL(8)
#define MCS_CPM_TX_SA_NOT_VALID_INT		BIT_ULL(9)
#define MCS_BBE_RX_DFIFO_OVERFLOW_INT		BIT_ULL(10)
#define MCS_BBE_RX_PLFIFO_OVERFLOW_INT		BIT_ULL(11)
#define MCS_BBE_TX_DFIFO_OVERFLOW_INT		BIT_ULL(12)
#define MCS_BBE_TX_PLFIFO_OVERFLOW_INT		BIT_ULL(13)
#define MCS_PAB_RX_CHAN_OVERFLOW_INT		BIT_ULL(14)
#define MCS_PAB_TX_CHAN_OVERFLOW_INT		BIT_ULL(15)
	u64 intr_mask;		/* Interrupt enable mask */
	u8 mcs_id;
	u8 lmac_id;
	u64 rsvd;
};

struct mcs_intr_info {
	struct mbox_msghdr hdr;
	u64 intr_mask;
	int sa_id;
	u8 mcs_id;
	u8 lmac_id;
	u64 rsvd;
};

#endif /* MBOX_H */<|MERGE_RESOLUTION|>--- conflicted
+++ resolved
@@ -845,11 +845,8 @@
 	NIX_AF_ERR_CQ_CTX_WRITE_ERR  = -429,
 	NIX_AF_ERR_AQ_CTX_RETRY_WRITE  = -430,
 	NIX_AF_ERR_LINK_CREDITS  = -431,
-<<<<<<< HEAD
-=======
 	NIX_AF_ERR_INVALID_BPID         = -434,
 	NIX_AF_ERR_INVALID_BPID_REQ     = -435,
->>>>>>> 2d5404ca
 	NIX_AF_ERR_INVALID_MCAST_GRP	= -436,
 	NIX_AF_ERR_INVALID_MCAST_DEL_REQ = -437,
 	NIX_AF_ERR_NON_CONTIG_MCE_LIST = -438,
@@ -1565,10 +1562,7 @@
 	u32 mpls_lse[4];
 	u8 icmp_type;
 	u8 icmp_code;
-<<<<<<< HEAD
-=======
 	__be16 tcp_flags;
->>>>>>> 2d5404ca
 };
 
 struct npc_install_flow_req {
