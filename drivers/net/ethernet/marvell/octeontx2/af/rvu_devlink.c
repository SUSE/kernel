--- conflicted
+++ resolved
@@ -1312,12 +1312,8 @@
 }
 
 static int rvu_af_dl_npc_mcam_high_zone_percent_set(struct devlink *devlink, u32 id,
-<<<<<<< HEAD
-						    struct devlink_param_gset_ctx *ctx)
-=======
 						    struct devlink_param_gset_ctx *ctx,
 						    struct netlink_ext_ack *extack)
->>>>>>> 2d5404ca
 {
 	struct rvu_devlink *rvu_dl = devlink_priv(devlink);
 	struct rvu *rvu = rvu_dl->rvu;
@@ -1374,12 +1370,8 @@
 }
 
 static int rvu_af_dl_nix_maxlf_set(struct devlink *devlink, u32 id,
-<<<<<<< HEAD
-				   struct devlink_param_gset_ctx *ctx)
-=======
 				   struct devlink_param_gset_ctx *ctx,
 				   struct netlink_ext_ack *extack)
->>>>>>> 2d5404ca
 {
 	struct rvu_devlink *rvu_dl = devlink_priv(devlink);
 	struct rvu *rvu = rvu_dl->rvu;
