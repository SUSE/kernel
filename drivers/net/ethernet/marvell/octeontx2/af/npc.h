/* SPDX-License-Identifier: GPL-2.0 */
/* Marvell RVU Admin Function driver
 *
 * Copyright (C) 2018 Marvell.
 *
 */

#ifndef NPC_H
#define NPC_H

#define NPC_KEX_CHAN_MASK	0xFFFULL

#define SET_KEX_LD(intf, lid, ltype, ld, cfg)	\
	rvu_write64(rvu, blkaddr,	\
		    NPC_AF_INTFX_LIDX_LTX_LDX_CFG(intf, lid, ltype, ld), cfg)

#define SET_KEX_LDFLAGS(intf, ld, flags, cfg)	\
	rvu_write64(rvu, blkaddr,	\
		    NPC_AF_INTFX_LDATAX_FLAGSX_CFG(intf, ld, flags), cfg)

enum NPC_LID_E {
	NPC_LID_LA = 0,
	NPC_LID_LB,
	NPC_LID_LC,
	NPC_LID_LD,
	NPC_LID_LE,
	NPC_LID_LF,
	NPC_LID_LG,
	NPC_LID_LH,
};

#define NPC_LT_NA 0

enum npc_kpu_la_ltype {
	NPC_LT_LA_8023 = 1,
	NPC_LT_LA_ETHER,
	NPC_LT_LA_IH_NIX_ETHER,
	NPC_LT_LA_HIGIG2_ETHER = 7,
	NPC_LT_LA_IH_NIX_HIGIG2_ETHER,
	NPC_LT_LA_CUSTOM_L2_90B_ETHER,
	NPC_LT_LA_CPT_HDR,
	NPC_LT_LA_CUSTOM_L2_24B_ETHER,
	NPC_LT_LA_CUSTOM_PRE_L2_ETHER,
	NPC_LT_LA_CUSTOM0 = 0xE,
	NPC_LT_LA_CUSTOM1 = 0xF,
};

enum npc_kpu_lb_ltype {
	NPC_LT_LB_ETAG = 1,
	NPC_LT_LB_CTAG,
	NPC_LT_LB_STAG_QINQ,
	NPC_LT_LB_BTAG,
	NPC_LT_LB_PPPOE,
	NPC_LT_LB_DSA,
	NPC_LT_LB_DSA_VLAN,
	NPC_LT_LB_EDSA,
	NPC_LT_LB_EDSA_VLAN,
	NPC_LT_LB_EXDSA,
	NPC_LT_LB_EXDSA_VLAN,
	NPC_LT_LB_FDSA,
	NPC_LT_LB_VLAN_EXDSA,
	NPC_LT_LB_CUSTOM0 = 0xE,
	NPC_LT_LB_CUSTOM1 = 0xF,
};

/* Don't modify ltypes up to IP6_EXT, otherwise length and checksum of IP
 * headers may not be checked correctly. IPv4 ltypes and IPv6 ltypes must
 * differ only at bit 0 so mask 0xE can be used to detect extended headers.
 */
enum npc_kpu_lc_ltype {
	NPC_LT_LC_PTP = 1,
	NPC_LT_LC_IP,
	NPC_LT_LC_IP_OPT,
	NPC_LT_LC_IP6,
	NPC_LT_LC_IP6_EXT,
	NPC_LT_LC_ARP,
	NPC_LT_LC_RARP,
	NPC_LT_LC_MPLS,
	NPC_LT_LC_NSH,
	NPC_LT_LC_FCOE,
	NPC_LT_LC_NGIO,
	NPC_LT_LC_CUSTOM0 = 0xE,
	NPC_LT_LC_CUSTOM1 = 0xF,
};

/* Don't modify Ltypes upto SCTP, otherwise it will
 * effect flow tag calculation and thus RSS.
 */
enum npc_kpu_ld_ltype {
	NPC_LT_LD_TCP = 1,
	NPC_LT_LD_UDP,
	NPC_LT_LD_SCTP = 4,
	NPC_LT_LD_ICMP6,
	NPC_LT_LD_CUSTOM0,
	NPC_LT_LD_CUSTOM1,
	NPC_LT_LD_IGMP = 8,
	NPC_LT_LD_AH,
	NPC_LT_LD_GRE,
	NPC_LT_LD_NVGRE,
	NPC_LT_LD_NSH,
	NPC_LT_LD_TU_MPLS_IN_NSH,
	NPC_LT_LD_TU_MPLS_IN_IP,
	NPC_LT_LD_ICMP,
};

enum npc_kpu_le_ltype {
	NPC_LT_LE_VXLAN = 1,
	NPC_LT_LE_GENEVE,
	NPC_LT_LE_ESP,
	NPC_LT_LE_GTPU = 4,
	NPC_LT_LE_VXLANGPE,
	NPC_LT_LE_GTPC,
	NPC_LT_LE_NSH,
	NPC_LT_LE_TU_MPLS_IN_GRE,
	NPC_LT_LE_TU_NSH_IN_GRE,
	NPC_LT_LE_TU_MPLS_IN_UDP,
	NPC_LT_LE_CUSTOM0 = 0xE,
	NPC_LT_LE_CUSTOM1 = 0xF,
};

enum npc_kpu_lf_ltype {
	NPC_LT_LF_TU_ETHER = 1,
	NPC_LT_LF_TU_PPP,
	NPC_LT_LF_TU_MPLS_IN_VXLANGPE,
	NPC_LT_LF_TU_NSH_IN_VXLANGPE,
	NPC_LT_LF_TU_MPLS_IN_NSH,
	NPC_LT_LF_TU_3RD_NSH,
	NPC_LT_LF_CUSTOM0 = 0xE,
	NPC_LT_LF_CUSTOM1 = 0xF,
};

enum npc_kpu_lg_ltype {
	NPC_LT_LG_TU_IP = 1,
	NPC_LT_LG_TU_IP6,
	NPC_LT_LG_TU_ARP,
	NPC_LT_LG_TU_ETHER_IN_NSH,
	NPC_LT_LG_CUSTOM0 = 0xE,
	NPC_LT_LG_CUSTOM1 = 0xF,
};

/* Don't modify Ltypes upto SCTP, otherwise it will
 * effect flow tag calculation and thus RSS.
 */
enum npc_kpu_lh_ltype {
	NPC_LT_LH_TU_TCP = 1,
	NPC_LT_LH_TU_UDP,
	NPC_LT_LH_TU_SCTP = 4,
	NPC_LT_LH_TU_ICMP6,
	NPC_LT_LH_CUSTOM0,
	NPC_LT_LH_CUSTOM1,
	NPC_LT_LH_TU_IGMP = 8,
	NPC_LT_LH_TU_ESP,
	NPC_LT_LH_TU_AH,
	NPC_LT_LH_TU_ICMP = 0xF,
};

/* NPC port kind defines how the incoming or outgoing packets
 * are processed. NPC accepts packets from up to 64 pkinds.
 * Software assigns pkind for each incoming port such as CGX
 * Ethernet interfaces, LBK interfaces, etc.
 */
#define NPC_UNRESERVED_PKIND_COUNT NPC_RX_CPT_HDR_PTP_PKIND

enum npc_pkind_type {
	NPC_RX_LBK_PKIND = 0ULL,
	NPC_RX_CPT_HDR_PTP_PKIND = 54ULL,
	NPC_RX_CUSTOM_PRE_L2_PKIND = 55ULL,
	NPC_RX_VLAN_EXDSA_PKIND = 56ULL,
	NPC_RX_CHLEN24B_PKIND = 57ULL,
	NPC_RX_CPT_HDR_PKIND,
	NPC_RX_CHLEN90B_PKIND,
	NPC_TX_HIGIG_PKIND,
	NPC_RX_HIGIG_PKIND,
	NPC_RX_EDSA_PKIND,
	NPC_TX_DEF_PKIND,	/* NIX-TX PKIND */
};

enum npc_interface_type {
	NPC_INTF_MODE_DEF,
};

/* list of known and supported fields in packet header and
 * fields present in key structure.
 */
enum key_fields {
	NPC_DMAC,
	NPC_SMAC,
	NPC_ETYPE,
	NPC_VLAN_ETYPE_CTAG, /* 0x8100 */
	NPC_VLAN_ETYPE_STAG, /* 0x88A8 */
	NPC_OUTER_VID,
	NPC_INNER_VID,
	NPC_TOS,
	NPC_IPFRAG_IPV4,
	NPC_SIP_IPV4,
	NPC_DIP_IPV4,
	NPC_IPFRAG_IPV6,
	NPC_SIP_IPV6,
	NPC_DIP_IPV6,
	NPC_IPPROTO_TCP,
	NPC_IPPROTO_UDP,
	NPC_IPPROTO_SCTP,
	NPC_IPPROTO_AH,
	NPC_IPPROTO_ESP,
	NPC_IPPROTO_ICMP,
	NPC_IPPROTO_ICMP6,
	NPC_SPORT_TCP,
	NPC_DPORT_TCP,
	NPC_SPORT_UDP,
	NPC_DPORT_UDP,
	NPC_SPORT_SCTP,
	NPC_DPORT_SCTP,
	NPC_IPSEC_SPI,
	NPC_MPLS1_LBTCBOS,
	NPC_MPLS1_TTL,
	NPC_MPLS2_LBTCBOS,
	NPC_MPLS2_TTL,
	NPC_MPLS3_LBTCBOS,
	NPC_MPLS3_TTL,
	NPC_MPLS4_LBTCBOS,
	NPC_MPLS4_TTL,
	NPC_TYPE_ICMP,
	NPC_CODE_ICMP,
<<<<<<< HEAD
=======
	NPC_TCP_FLAGS,
>>>>>>> 2d5404ca
	NPC_HEADER_FIELDS_MAX,
	NPC_CHAN = NPC_HEADER_FIELDS_MAX, /* Valid when Rx */
	NPC_PF_FUNC, /* Valid when Tx */
	NPC_ERRLEV,
	NPC_ERRCODE,
	NPC_LXMB,
	NPC_EXACT_RESULT,
	NPC_LA,
	NPC_LB,
	NPC_LC,
	NPC_LD,
	NPC_LE,
	NPC_LF,
	NPC_LG,
	NPC_LH,
	/* Ethertype for untagged frame */
	NPC_ETYPE_ETHER,
	/* Ethertype for single tagged frame */
	NPC_ETYPE_TAG1,
	/* Ethertype for double tagged frame */
	NPC_ETYPE_TAG2,
	/* outer vlan tci for single tagged frame */
	NPC_VLAN_TAG1,
	/* outer vlan tci for double tagged frame */
	NPC_VLAN_TAG2,
	/* inner vlan tci for double tagged frame */
	NPC_VLAN_TAG3,
	/* other header fields programmed to extract but not of our interest */
	NPC_UNKNOWN,
	NPC_KEY_FIELDS_MAX,
};

struct npc_kpu_profile_cam {
	u8 state;
	u8 state_mask;
	u16 dp0;
	u16 dp0_mask;
	u16 dp1;
	u16 dp1_mask;
	u16 dp2;
	u16 dp2_mask;
} __packed;

struct npc_kpu_profile_action {
	u8 errlev;
	u8 errcode;
	u8 dp0_offset;
	u8 dp1_offset;
	u8 dp2_offset;
	u8 bypass_count;
	u8 parse_done;
	u8 next_state;
	u8 ptr_advance;
	u8 cap_ena;
	u8 lid;
	u8 ltype;
	u8 flags;
	u8 offset;
	u8 mask;
	u8 right;
	u8 shift;
} __packed;

struct npc_kpu_profile {
	int cam_entries;
	int action_entries;
	struct npc_kpu_profile_cam *cam;
	struct npc_kpu_profile_action *action;
};

/* NPC KPU register formats */
struct npc_kpu_cam {
#if defined(__BIG_ENDIAN_BITFIELD)
	u64 rsvd_63_56     : 8;
	u64 state          : 8;
	u64 dp2_data       : 16;
	u64 dp1_data       : 16;
	u64 dp0_data       : 16;
#else
	u64 dp0_data       : 16;
	u64 dp1_data       : 16;
	u64 dp2_data       : 16;
	u64 state          : 8;
	u64 rsvd_63_56     : 8;
#endif
};

struct npc_kpu_action0 {
#if defined(__BIG_ENDIAN_BITFIELD)
	u64 rsvd_63_57     : 7;
	u64 byp_count      : 3;
	u64 capture_ena    : 1;
	u64 parse_done     : 1;
	u64 next_state     : 8;
	u64 rsvd_43        : 1;
	u64 capture_lid    : 3;
	u64 capture_ltype  : 4;
	u64 capture_flags  : 8;
	u64 ptr_advance    : 8;
	u64 var_len_offset : 8;
	u64 var_len_mask   : 8;
	u64 var_len_right  : 1;
	u64 var_len_shift  : 3;
#else
	u64 var_len_shift  : 3;
	u64 var_len_right  : 1;
	u64 var_len_mask   : 8;
	u64 var_len_offset : 8;
	u64 ptr_advance    : 8;
	u64 capture_flags  : 8;
	u64 capture_ltype  : 4;
	u64 capture_lid    : 3;
	u64 rsvd_43        : 1;
	u64 next_state     : 8;
	u64 parse_done     : 1;
	u64 capture_ena    : 1;
	u64 byp_count      : 3;
	u64 rsvd_63_57     : 7;
#endif
};

struct npc_kpu_action1 {
#if defined(__BIG_ENDIAN_BITFIELD)
	u64 rsvd_63_36     : 28;
	u64 errlev         : 4;
	u64 errcode        : 8;
	u64 dp2_offset     : 8;
	u64 dp1_offset     : 8;
	u64 dp0_offset     : 8;
#else
	u64 dp0_offset     : 8;
	u64 dp1_offset     : 8;
	u64 dp2_offset     : 8;
	u64 errcode        : 8;
	u64 errlev         : 4;
	u64 rsvd_63_36     : 28;
#endif
};

struct npc_kpu_pkind_cpi_def {
#if defined(__BIG_ENDIAN_BITFIELD)
	u64 ena            : 1;
	u64 rsvd_62_59     : 4;
	u64 lid            : 3;
	u64 ltype_match    : 4;
	u64 ltype_mask     : 4;
	u64 flags_match    : 8;
	u64 flags_mask     : 8;
	u64 add_offset     : 8;
	u64 add_mask       : 8;
	u64 rsvd_15        : 1;
	u64 add_shift      : 3;
	u64 rsvd_11_10     : 2;
	u64 cpi_base       : 10;
#else
	u64 cpi_base       : 10;
	u64 rsvd_11_10     : 2;
	u64 add_shift      : 3;
	u64 rsvd_15        : 1;
	u64 add_mask       : 8;
	u64 add_offset     : 8;
	u64 flags_mask     : 8;
	u64 flags_match    : 8;
	u64 ltype_mask     : 4;
	u64 ltype_match    : 4;
	u64 lid            : 3;
	u64 rsvd_62_59     : 4;
	u64 ena            : 1;
#endif
};

struct nix_rx_action {
#if defined(__BIG_ENDIAN_BITFIELD)
	u64	rsvd_63_61	:3;
	u64	flow_key_alg	:5;
	u64	match_id	:16;
	u64	index		:20;
	u64	pf_func		:16;
	u64	op		:4;
#else
	u64	op		:4;
	u64	pf_func		:16;
	u64	index		:20;
	u64	match_id	:16;
	u64	flow_key_alg	:5;
	u64	rsvd_63_61	:3;
#endif
};

/* NPC_AF_INTFX_KEX_CFG field masks */
#define NPC_EXACT_NIBBLE_START		40
#define NPC_EXACT_NIBBLE_END		43
#define NPC_EXACT_NIBBLE		GENMASK_ULL(43, 40)

/* NPC_EXACT_KEX_S nibble definitions for each field */
#define NPC_EXACT_NIBBLE_HIT		BIT_ULL(40)
#define NPC_EXACT_NIBBLE_OPC		BIT_ULL(40)
#define NPC_EXACT_NIBBLE_WAY		BIT_ULL(40)
#define NPC_EXACT_NIBBLE_INDEX		GENMASK_ULL(43, 41)

#define NPC_EXACT_RESULT_HIT		BIT_ULL(0)
#define NPC_EXACT_RESULT_OPC		GENMASK_ULL(2, 1)
#define NPC_EXACT_RESULT_WAY		GENMASK_ULL(4, 3)
#define NPC_EXACT_RESULT_IDX		GENMASK_ULL(15, 5)

/* NPC_AF_INTFX_KEX_CFG field masks */
#define NPC_PARSE_NIBBLE		GENMASK_ULL(30, 0)

/* NPC_PARSE_KEX_S nibble definitions for each field */
#define NPC_PARSE_NIBBLE_CHAN		GENMASK_ULL(2, 0)
#define NPC_PARSE_NIBBLE_ERRLEV		BIT_ULL(3)
#define NPC_PARSE_NIBBLE_ERRCODE	GENMASK_ULL(5, 4)
#define NPC_PARSE_NIBBLE_L2L3_BCAST	BIT_ULL(6)
#define NPC_PARSE_NIBBLE_LA_FLAGS	GENMASK_ULL(8, 7)
#define NPC_PARSE_NIBBLE_LA_LTYPE	BIT_ULL(9)
#define NPC_PARSE_NIBBLE_LB_FLAGS	GENMASK_ULL(11, 10)
#define NPC_PARSE_NIBBLE_LB_LTYPE	BIT_ULL(12)
#define NPC_PARSE_NIBBLE_LC_FLAGS	GENMASK_ULL(14, 13)
#define NPC_PARSE_NIBBLE_LC_LTYPE	BIT_ULL(15)
#define NPC_PARSE_NIBBLE_LD_FLAGS	GENMASK_ULL(17, 16)
#define NPC_PARSE_NIBBLE_LD_LTYPE	BIT_ULL(18)
#define NPC_PARSE_NIBBLE_LE_FLAGS	GENMASK_ULL(20, 19)
#define NPC_PARSE_NIBBLE_LE_LTYPE	BIT_ULL(21)
#define NPC_PARSE_NIBBLE_LF_FLAGS	GENMASK_ULL(23, 22)
#define NPC_PARSE_NIBBLE_LF_LTYPE	BIT_ULL(24)
#define NPC_PARSE_NIBBLE_LG_FLAGS	GENMASK_ULL(26, 25)
#define NPC_PARSE_NIBBLE_LG_LTYPE	BIT_ULL(27)
#define NPC_PARSE_NIBBLE_LH_FLAGS	GENMASK_ULL(29, 28)
#define NPC_PARSE_NIBBLE_LH_LTYPE	BIT_ULL(30)

struct nix_tx_action {
#if defined(__BIG_ENDIAN_BITFIELD)
	u64	rsvd_63_48	:16;
	u64	match_id	:16;
	u64	index		:20;
	u64	rsvd_11_8	:8;
	u64	op		:4;
#else
	u64	op		:4;
	u64	rsvd_11_8	:8;
	u64	index		:20;
	u64	match_id	:16;
	u64	rsvd_63_48	:16;
#endif
};

/* NIX Receive Vtag Action Structure */
#define RX_VTAG0_VALID_BIT		BIT_ULL(15)
#define RX_VTAG0_TYPE_MASK		GENMASK_ULL(14, 12)
#define RX_VTAG0_LID_MASK		GENMASK_ULL(10, 8)
#define RX_VTAG0_RELPTR_MASK		GENMASK_ULL(7, 0)
#define RX_VTAG1_VALID_BIT		BIT_ULL(47)
#define RX_VTAG1_TYPE_MASK		GENMASK_ULL(46, 44)
#define RX_VTAG1_LID_MASK		GENMASK_ULL(42, 40)
#define RX_VTAG1_RELPTR_MASK		GENMASK_ULL(39, 32)

/* NIX Transmit Vtag Action Structure */
#define TX_VTAG0_DEF_MASK		GENMASK_ULL(25, 16)
#define TX_VTAG0_OP_MASK		GENMASK_ULL(13, 12)
#define TX_VTAG0_LID_MASK		GENMASK_ULL(10, 8)
#define TX_VTAG0_RELPTR_MASK		GENMASK_ULL(7, 0)
#define TX_VTAG1_DEF_MASK		GENMASK_ULL(57, 48)
#define TX_VTAG1_OP_MASK		GENMASK_ULL(45, 44)
#define TX_VTAG1_LID_MASK		GENMASK_ULL(42, 40)
#define TX_VTAG1_RELPTR_MASK		GENMASK_ULL(39, 32)

/* NPC MCAM reserved entry index per nixlf */
#define NIXLF_UCAST_ENTRY	0
#define NIXLF_BCAST_ENTRY	1
#define NIXLF_ALLMULTI_ENTRY	2
#define NIXLF_PROMISC_ENTRY	3

struct npc_coalesced_kpu_prfl {
#define NPC_SIGN	0x00666f727063706e
#define NPC_PRFL_NAME   "npc_prfls_array"
#define NPC_NAME_LEN	32
	__le64 signature; /* "npcprof\0" (8 bytes/ASCII characters) */
	u8 name[NPC_NAME_LEN]; /* KPU Profile name */
	u64 version; /* KPU firmware/profile version */
	u8 num_prfl; /* No of NPC profiles. */
	u16 prfl_sz[];
};

struct npc_mcam_kex {
	/* MKEX Profle Header */
	u64 mkex_sign; /* "mcam-kex-profile" (8 bytes/ASCII characters) */
	u8 name[MKEX_NAME_LEN];   /* MKEX Profile name */
	u64 cpu_model;   /* Format as profiled by CPU hardware */
	u64 kpu_version; /* KPU firmware/profile version */
	u64 reserved; /* Reserved for extension */

	/* MKEX Profle Data */
	u64 keyx_cfg[NPC_MAX_INTF]; /* NPC_AF_INTF(0..1)_KEX_CFG */
	/* NPC_AF_KEX_LDATA(0..1)_FLAGS_CFG */
	u64 kex_ld_flags[NPC_MAX_LD];
	/* NPC_AF_INTF(0..1)_LID(0..7)_LT(0..15)_LD(0..1)_CFG */
	u64 intf_lid_lt_ld[NPC_MAX_INTF][NPC_MAX_LID][NPC_MAX_LT][NPC_MAX_LD];
	/* NPC_AF_INTF(0..1)_LDATA(0..1)_FLAGS(0..15)_CFG */
	u64 intf_ld_flags[NPC_MAX_INTF][NPC_MAX_LD][NPC_MAX_LFL];
} __packed;

struct npc_kpu_fwdata {
	int	entries;
	/* What follows is:
	 * struct npc_kpu_profile_cam[entries];
	 * struct npc_kpu_profile_action[entries];
	 */
	u8	data[];
} __packed;

struct npc_lt_def {
	u8	ltype_mask;
	u8	ltype_match;
	u8	lid;
} __packed;

struct npc_lt_def_ipsec {
	u8	ltype_mask;
	u8	ltype_match;
	u8	lid;
	u8	spi_offset;
	u8	spi_nz;
} __packed;

struct npc_lt_def_apad {
	u8	ltype_mask;
	u8	ltype_match;
	u8	lid;
	u8	valid;
} __packed;

struct npc_lt_def_color {
	u8	ltype_mask;
	u8	ltype_match;
	u8	lid;
	u8	noffset;
	u8	offset;
} __packed;

struct npc_lt_def_et {
	u8	ltype_mask;
	u8	ltype_match;
	u8	lid;
	u8	valid;
	u8	offset;
} __packed;

struct npc_lt_def_cfg {
	struct npc_lt_def	rx_ol2;
	struct npc_lt_def	rx_oip4;
	struct npc_lt_def	rx_iip4;
	struct npc_lt_def	rx_oip6;
	struct npc_lt_def	rx_iip6;
	struct npc_lt_def	rx_otcp;
	struct npc_lt_def	rx_itcp;
	struct npc_lt_def	rx_oudp;
	struct npc_lt_def	rx_iudp;
	struct npc_lt_def	rx_osctp;
	struct npc_lt_def	rx_isctp;
	struct npc_lt_def_ipsec	rx_ipsec[2];
	struct npc_lt_def	pck_ol2;
	struct npc_lt_def	pck_oip4;
	struct npc_lt_def	pck_oip6;
	struct npc_lt_def	pck_iip4;
	struct npc_lt_def_apad	rx_apad0;
	struct npc_lt_def_apad	rx_apad1;
	struct npc_lt_def_color	ovlan;
	struct npc_lt_def_color	ivlan;
	struct npc_lt_def_color	rx_gen0_color;
	struct npc_lt_def_color	rx_gen1_color;
	struct npc_lt_def_et	rx_et[2];
} __packed;

/* Loadable KPU profile firmware data */
struct npc_kpu_profile_fwdata {
#define KPU_SIGN	0x00666f727075706b
#define KPU_NAME_LEN	32
/** Maximum number of custom KPU entries supported by the built-in profile. */
#define KPU_MAX_CST_ENT	6
	/* KPU Profle Header */
	__le64	signature; /* "kpuprof\0" (8 bytes/ASCII characters) */
	u8	name[KPU_NAME_LEN]; /* KPU Profile name */
	__le64	version; /* KPU profile version */
	u8	kpus;
	u8	reserved[7];

	/* Default MKEX profile to be used with this KPU profile. May be
	 * overridden with mkex_profile module parameter. Format is same as for
	 * the MKEX profile to streamline processing.
	 */
	struct npc_mcam_kex	mkex;
	/* LTYPE values for specific HW offloaded protocols. */
	struct npc_lt_def_cfg	lt_def;
	/* Dynamically sized data:
	 *  Custom KPU CAM and ACTION configuration entries.
	 * struct npc_kpu_fwdata kpu[kpus];
	 */
	u8	data[];
} __packed;

struct rvu_npc_mcam_rule {
	struct flow_msg packet;
	struct flow_msg mask;
	u8 intf;
	union {
		struct nix_tx_action tx_action;
		struct nix_rx_action rx_action;
	};
	u64 vtag_action;
	struct list_head list;
	u64 features;
	u16 owner;
	u16 entry;
	u16 cntr;
	bool has_cntr;
	u8 default_rule;
	bool enable;
	bool vfvlan_cfg;
	u16 chan;
	u16 chan_mask;
	u8 lxmb;
};

#endif /* NPC_H */<|MERGE_RESOLUTION|>--- conflicted
+++ resolved
@@ -221,10 +221,7 @@
 	NPC_MPLS4_TTL,
 	NPC_TYPE_ICMP,
 	NPC_CODE_ICMP,
-<<<<<<< HEAD
-=======
 	NPC_TCP_FLAGS,
->>>>>>> 2d5404ca
 	NPC_HEADER_FIELDS_MAX,
 	NPC_CHAN = NPC_HEADER_FIELDS_MAX, /* Valid when Rx */
 	NPC_PF_FUNC, /* Valid when Tx */
