/* SPDX-License-Identifier: GPL-2.0 */
/* Marvell RVU Admin Function driver
 *
 * Copyright (C) 2018 Marvell.
 *
 */

#ifndef NPC_H
#define NPC_H

#define NPC_KEX_CHAN_MASK	0xFFFULL

<<<<<<< HEAD
=======
#define SET_KEX_LD(intf, lid, ltype, ld, cfg)	\
	rvu_write64(rvu, blkaddr,	\
		    NPC_AF_INTFX_LIDX_LTX_LDX_CFG(intf, lid, ltype, ld), cfg)

#define SET_KEX_LDFLAGS(intf, ld, flags, cfg)	\
	rvu_write64(rvu, blkaddr,	\
		    NPC_AF_INTFX_LDATAX_FLAGSX_CFG(intf, ld, flags), cfg)

>>>>>>> eb3cdb58
enum NPC_LID_E {
	NPC_LID_LA = 0,
	NPC_LID_LB,
	NPC_LID_LC,
	NPC_LID_LD,
	NPC_LID_LE,
	NPC_LID_LF,
	NPC_LID_LG,
	NPC_LID_LH,
};

#define NPC_LT_NA 0

enum npc_kpu_la_ltype {
	NPC_LT_LA_8023 = 1,
	NPC_LT_LA_ETHER,
	NPC_LT_LA_IH_NIX_ETHER,
	NPC_LT_LA_HIGIG2_ETHER = 7,
	NPC_LT_LA_IH_NIX_HIGIG2_ETHER,
	NPC_LT_LA_CUSTOM_L2_90B_ETHER,
	NPC_LT_LA_CPT_HDR,
	NPC_LT_LA_CUSTOM_L2_24B_ETHER,
	NPC_LT_LA_CUSTOM_PRE_L2_ETHER,
	NPC_LT_LA_CUSTOM0 = 0xE,
	NPC_LT_LA_CUSTOM1 = 0xF,
};

enum npc_kpu_lb_ltype {
	NPC_LT_LB_ETAG = 1,
	NPC_LT_LB_CTAG,
	NPC_LT_LB_STAG_QINQ,
	NPC_LT_LB_BTAG,
	NPC_LT_LB_PPPOE,
	NPC_LT_LB_DSA,
	NPC_LT_LB_DSA_VLAN,
	NPC_LT_LB_EDSA,
	NPC_LT_LB_EDSA_VLAN,
	NPC_LT_LB_EXDSA,
	NPC_LT_LB_EXDSA_VLAN,
	NPC_LT_LB_FDSA,
	NPC_LT_LB_VLAN_EXDSA,
	NPC_LT_LB_CUSTOM0 = 0xE,
	NPC_LT_LB_CUSTOM1 = 0xF,
};

enum npc_kpu_lc_ltype {
	NPC_LT_LC_IP = 1,
	NPC_LT_LC_IP_OPT,
	NPC_LT_LC_IP6,
	NPC_LT_LC_IP6_EXT,
	NPC_LT_LC_ARP,
	NPC_LT_LC_RARP,
	NPC_LT_LC_MPLS,
	NPC_LT_LC_NSH,
	NPC_LT_LC_PTP,
	NPC_LT_LC_FCOE,
	NPC_LT_LC_NGIO,
	NPC_LT_LC_CUSTOM0 = 0xE,
	NPC_LT_LC_CUSTOM1 = 0xF,
};

/* Don't modify Ltypes upto SCTP, otherwise it will
 * effect flow tag calculation and thus RSS.
 */
enum npc_kpu_ld_ltype {
	NPC_LT_LD_TCP = 1,
	NPC_LT_LD_UDP,
	NPC_LT_LD_ICMP,
	NPC_LT_LD_SCTP,
	NPC_LT_LD_ICMP6,
	NPC_LT_LD_CUSTOM0,
	NPC_LT_LD_CUSTOM1,
	NPC_LT_LD_IGMP = 8,
	NPC_LT_LD_AH,
	NPC_LT_LD_GRE,
	NPC_LT_LD_NVGRE,
	NPC_LT_LD_NSH,
	NPC_LT_LD_TU_MPLS_IN_NSH,
	NPC_LT_LD_TU_MPLS_IN_IP,
};

enum npc_kpu_le_ltype {
	NPC_LT_LE_VXLAN = 1,
	NPC_LT_LE_GENEVE,
	NPC_LT_LE_ESP,
	NPC_LT_LE_GTPU = 4,
	NPC_LT_LE_VXLANGPE,
	NPC_LT_LE_GTPC,
	NPC_LT_LE_NSH,
	NPC_LT_LE_TU_MPLS_IN_GRE,
	NPC_LT_LE_TU_NSH_IN_GRE,
	NPC_LT_LE_TU_MPLS_IN_UDP,
	NPC_LT_LE_CUSTOM0 = 0xE,
	NPC_LT_LE_CUSTOM1 = 0xF,
};

enum npc_kpu_lf_ltype {
	NPC_LT_LF_TU_ETHER = 1,
	NPC_LT_LF_TU_PPP,
	NPC_LT_LF_TU_MPLS_IN_VXLANGPE,
	NPC_LT_LF_TU_NSH_IN_VXLANGPE,
	NPC_LT_LF_TU_MPLS_IN_NSH,
	NPC_LT_LF_TU_3RD_NSH,
	NPC_LT_LF_CUSTOM0 = 0xE,
	NPC_LT_LF_CUSTOM1 = 0xF,
};

enum npc_kpu_lg_ltype {
	NPC_LT_LG_TU_IP = 1,
	NPC_LT_LG_TU_IP6,
	NPC_LT_LG_TU_ARP,
	NPC_LT_LG_TU_ETHER_IN_NSH,
	NPC_LT_LG_CUSTOM0 = 0xE,
	NPC_LT_LG_CUSTOM1 = 0xF,
};

/* Don't modify Ltypes upto SCTP, otherwise it will
 * effect flow tag calculation and thus RSS.
 */
enum npc_kpu_lh_ltype {
	NPC_LT_LH_TU_TCP = 1,
	NPC_LT_LH_TU_UDP,
	NPC_LT_LH_TU_ICMP,
	NPC_LT_LH_TU_SCTP,
	NPC_LT_LH_TU_ICMP6,
	NPC_LT_LH_TU_IGMP = 8,
	NPC_LT_LH_TU_ESP,
	NPC_LT_LH_TU_AH,
	NPC_LT_LH_CUSTOM0 = 0xE,
	NPC_LT_LH_CUSTOM1 = 0xF,
};

/* NPC port kind defines how the incoming or outgoing packets
 * are processed. NPC accepts packets from up to 64 pkinds.
 * Software assigns pkind for each incoming port such as CGX
 * Ethernet interfaces, LBK interfaces, etc.
 */
#define NPC_UNRESERVED_PKIND_COUNT NPC_RX_CUSTOM_PRE_L2_PKIND

enum npc_pkind_type {
	NPC_RX_LBK_PKIND = 0ULL,
	NPC_RX_CUSTOM_PRE_L2_PKIND = 55ULL,
	NPC_RX_VLAN_EXDSA_PKIND = 56ULL,
	NPC_RX_CHLEN24B_PKIND = 57ULL,
	NPC_RX_CPT_HDR_PKIND,
	NPC_RX_CHLEN90B_PKIND,
	NPC_TX_HIGIG_PKIND,
	NPC_RX_HIGIG_PKIND,
	NPC_RX_EDSA_PKIND,
	NPC_TX_DEF_PKIND,	/* NIX-TX PKIND */
};

enum npc_interface_type {
	NPC_INTF_MODE_DEF,
};

/* list of known and supported fields in packet header and
 * fields present in key structure.
 */
enum key_fields {
	NPC_DMAC,
	NPC_SMAC,
	NPC_ETYPE,
	NPC_VLAN_ETYPE_CTAG, /* 0x8100 */
	NPC_VLAN_ETYPE_STAG, /* 0x88A8 */
	NPC_OUTER_VID,
	NPC_TOS,
	NPC_IPFRAG_IPV4,
	NPC_SIP_IPV4,
	NPC_DIP_IPV4,
	NPC_IPFRAG_IPV6,
	NPC_SIP_IPV6,
	NPC_DIP_IPV6,
	NPC_IPPROTO_TCP,
	NPC_IPPROTO_UDP,
	NPC_IPPROTO_SCTP,
	NPC_IPPROTO_AH,
	NPC_IPPROTO_ESP,
	NPC_IPPROTO_ICMP,
	NPC_IPPROTO_ICMP6,
	NPC_SPORT_TCP,
	NPC_DPORT_TCP,
	NPC_SPORT_UDP,
	NPC_DPORT_UDP,
	NPC_SPORT_SCTP,
	NPC_DPORT_SCTP,
	NPC_HEADER_FIELDS_MAX,
	NPC_CHAN = NPC_HEADER_FIELDS_MAX, /* Valid when Rx */
	NPC_PF_FUNC, /* Valid when Tx */
	NPC_ERRLEV,
	NPC_ERRCODE,
	NPC_LXMB,
	NPC_EXACT_RESULT,
	NPC_LA,
	NPC_LB,
	NPC_LC,
	NPC_LD,
	NPC_LE,
	NPC_LF,
	NPC_LG,
	NPC_LH,
	/* Ethertype for untagged frame */
	NPC_ETYPE_ETHER,
	/* Ethertype for single tagged frame */
	NPC_ETYPE_TAG1,
	/* Ethertype for double tagged frame */
	NPC_ETYPE_TAG2,
	/* outer vlan tci for single tagged frame */
	NPC_VLAN_TAG1,
	/* outer vlan tci for double tagged frame */
	NPC_VLAN_TAG2,
	/* other header fields programmed to extract but not of our interest */
	NPC_UNKNOWN,
	NPC_KEY_FIELDS_MAX,
};

struct npc_kpu_profile_cam {
	u8 state;
	u8 state_mask;
	u16 dp0;
	u16 dp0_mask;
	u16 dp1;
	u16 dp1_mask;
	u16 dp2;
	u16 dp2_mask;
} __packed;

struct npc_kpu_profile_action {
	u8 errlev;
	u8 errcode;
	u8 dp0_offset;
	u8 dp1_offset;
	u8 dp2_offset;
	u8 bypass_count;
	u8 parse_done;
	u8 next_state;
	u8 ptr_advance;
	u8 cap_ena;
	u8 lid;
	u8 ltype;
	u8 flags;
	u8 offset;
	u8 mask;
	u8 right;
	u8 shift;
} __packed;

struct npc_kpu_profile {
	int cam_entries;
	int action_entries;
	struct npc_kpu_profile_cam *cam;
	struct npc_kpu_profile_action *action;
};

/* NPC KPU register formats */
struct npc_kpu_cam {
#if defined(__BIG_ENDIAN_BITFIELD)
	u64 rsvd_63_56     : 8;
	u64 state          : 8;
	u64 dp2_data       : 16;
	u64 dp1_data       : 16;
	u64 dp0_data       : 16;
#else
	u64 dp0_data       : 16;
	u64 dp1_data       : 16;
	u64 dp2_data       : 16;
	u64 state          : 8;
	u64 rsvd_63_56     : 8;
#endif
};

struct npc_kpu_action0 {
#if defined(__BIG_ENDIAN_BITFIELD)
	u64 rsvd_63_57     : 7;
	u64 byp_count      : 3;
	u64 capture_ena    : 1;
	u64 parse_done     : 1;
	u64 next_state     : 8;
	u64 rsvd_43        : 1;
	u64 capture_lid    : 3;
	u64 capture_ltype  : 4;
	u64 capture_flags  : 8;
	u64 ptr_advance    : 8;
	u64 var_len_offset : 8;
	u64 var_len_mask   : 8;
	u64 var_len_right  : 1;
	u64 var_len_shift  : 3;
#else
	u64 var_len_shift  : 3;
	u64 var_len_right  : 1;
	u64 var_len_mask   : 8;
	u64 var_len_offset : 8;
	u64 ptr_advance    : 8;
	u64 capture_flags  : 8;
	u64 capture_ltype  : 4;
	u64 capture_lid    : 3;
	u64 rsvd_43        : 1;
	u64 next_state     : 8;
	u64 parse_done     : 1;
	u64 capture_ena    : 1;
	u64 byp_count      : 3;
	u64 rsvd_63_57     : 7;
#endif
};

struct npc_kpu_action1 {
#if defined(__BIG_ENDIAN_BITFIELD)
	u64 rsvd_63_36     : 28;
	u64 errlev         : 4;
	u64 errcode        : 8;
	u64 dp2_offset     : 8;
	u64 dp1_offset     : 8;
	u64 dp0_offset     : 8;
#else
	u64 dp0_offset     : 8;
	u64 dp1_offset     : 8;
	u64 dp2_offset     : 8;
	u64 errcode        : 8;
	u64 errlev         : 4;
	u64 rsvd_63_36     : 28;
#endif
};

struct npc_kpu_pkind_cpi_def {
#if defined(__BIG_ENDIAN_BITFIELD)
	u64 ena            : 1;
	u64 rsvd_62_59     : 4;
	u64 lid            : 3;
	u64 ltype_match    : 4;
	u64 ltype_mask     : 4;
	u64 flags_match    : 8;
	u64 flags_mask     : 8;
	u64 add_offset     : 8;
	u64 add_mask       : 8;
	u64 rsvd_15        : 1;
	u64 add_shift      : 3;
	u64 rsvd_11_10     : 2;
	u64 cpi_base       : 10;
#else
	u64 cpi_base       : 10;
	u64 rsvd_11_10     : 2;
	u64 add_shift      : 3;
	u64 rsvd_15        : 1;
	u64 add_mask       : 8;
	u64 add_offset     : 8;
	u64 flags_mask     : 8;
	u64 flags_match    : 8;
	u64 ltype_mask     : 4;
	u64 ltype_match    : 4;
	u64 lid            : 3;
	u64 rsvd_62_59     : 4;
	u64 ena            : 1;
#endif
};

struct nix_rx_action {
#if defined(__BIG_ENDIAN_BITFIELD)
	u64	rsvd_63_61	:3;
	u64	flow_key_alg	:5;
	u64	match_id	:16;
	u64	index		:20;
	u64	pf_func		:16;
	u64	op		:4;
#else
	u64	op		:4;
	u64	pf_func		:16;
	u64	index		:20;
	u64	match_id	:16;
	u64	flow_key_alg	:5;
	u64	rsvd_63_61	:3;
#endif
};

/* NPC_AF_INTFX_KEX_CFG field masks */
#define NPC_EXACT_NIBBLE_START		40
#define NPC_EXACT_NIBBLE_END		43
#define NPC_EXACT_NIBBLE		GENMASK_ULL(43, 40)

/* NPC_EXACT_KEX_S nibble definitions for each field */
#define NPC_EXACT_NIBBLE_HIT		BIT_ULL(40)
#define NPC_EXACT_NIBBLE_OPC		BIT_ULL(40)
#define NPC_EXACT_NIBBLE_WAY		BIT_ULL(40)
#define NPC_EXACT_NIBBLE_INDEX		GENMASK_ULL(43, 41)

#define NPC_EXACT_RESULT_HIT		BIT_ULL(0)
#define NPC_EXACT_RESULT_OPC		GENMASK_ULL(2, 1)
#define NPC_EXACT_RESULT_WAY		GENMASK_ULL(4, 3)
#define NPC_EXACT_RESULT_IDX		GENMASK_ULL(15, 5)

/* NPC_AF_INTFX_KEX_CFG field masks */
#define NPC_PARSE_NIBBLE		GENMASK_ULL(30, 0)

/* NPC_PARSE_KEX_S nibble definitions for each field */
#define NPC_PARSE_NIBBLE_CHAN		GENMASK_ULL(2, 0)
#define NPC_PARSE_NIBBLE_ERRLEV		BIT_ULL(3)
#define NPC_PARSE_NIBBLE_ERRCODE	GENMASK_ULL(5, 4)
#define NPC_PARSE_NIBBLE_L2L3_BCAST	BIT_ULL(6)
#define NPC_PARSE_NIBBLE_LA_FLAGS	GENMASK_ULL(8, 7)
#define NPC_PARSE_NIBBLE_LA_LTYPE	BIT_ULL(9)
#define NPC_PARSE_NIBBLE_LB_FLAGS	GENMASK_ULL(11, 10)
#define NPC_PARSE_NIBBLE_LB_LTYPE	BIT_ULL(12)
#define NPC_PARSE_NIBBLE_LC_FLAGS	GENMASK_ULL(14, 13)
#define NPC_PARSE_NIBBLE_LC_LTYPE	BIT_ULL(15)
#define NPC_PARSE_NIBBLE_LD_FLAGS	GENMASK_ULL(17, 16)
#define NPC_PARSE_NIBBLE_LD_LTYPE	BIT_ULL(18)
#define NPC_PARSE_NIBBLE_LE_FLAGS	GENMASK_ULL(20, 19)
#define NPC_PARSE_NIBBLE_LE_LTYPE	BIT_ULL(21)
#define NPC_PARSE_NIBBLE_LF_FLAGS	GENMASK_ULL(23, 22)
#define NPC_PARSE_NIBBLE_LF_LTYPE	BIT_ULL(24)
#define NPC_PARSE_NIBBLE_LG_FLAGS	GENMASK_ULL(26, 25)
#define NPC_PARSE_NIBBLE_LG_LTYPE	BIT_ULL(27)
#define NPC_PARSE_NIBBLE_LH_FLAGS	GENMASK_ULL(29, 28)
#define NPC_PARSE_NIBBLE_LH_LTYPE	BIT_ULL(30)

struct nix_tx_action {
#if defined(__BIG_ENDIAN_BITFIELD)
	u64	rsvd_63_48	:16;
	u64	match_id	:16;
	u64	index		:20;
	u64	rsvd_11_8	:8;
	u64	op		:4;
#else
	u64	op		:4;
	u64	rsvd_11_8	:8;
	u64	index		:20;
	u64	match_id	:16;
	u64	rsvd_63_48	:16;
#endif
};

/* NIX Receive Vtag Action Structure */
#define RX_VTAG0_VALID_BIT		BIT_ULL(15)
#define RX_VTAG0_TYPE_MASK		GENMASK_ULL(14, 12)
#define RX_VTAG0_LID_MASK		GENMASK_ULL(10, 8)
#define RX_VTAG0_RELPTR_MASK		GENMASK_ULL(7, 0)
#define RX_VTAG1_VALID_BIT		BIT_ULL(47)
#define RX_VTAG1_TYPE_MASK		GENMASK_ULL(46, 44)
#define RX_VTAG1_LID_MASK		GENMASK_ULL(42, 40)
#define RX_VTAG1_RELPTR_MASK		GENMASK_ULL(39, 32)

/* NIX Transmit Vtag Action Structure */
#define TX_VTAG0_DEF_MASK		GENMASK_ULL(25, 16)
#define TX_VTAG0_OP_MASK		GENMASK_ULL(13, 12)
#define TX_VTAG0_LID_MASK		GENMASK_ULL(10, 8)
#define TX_VTAG0_RELPTR_MASK		GENMASK_ULL(7, 0)
#define TX_VTAG1_DEF_MASK		GENMASK_ULL(57, 48)
#define TX_VTAG1_OP_MASK		GENMASK_ULL(45, 44)
#define TX_VTAG1_LID_MASK		GENMASK_ULL(42, 40)
#define TX_VTAG1_RELPTR_MASK		GENMASK_ULL(39, 32)

/* NPC MCAM reserved entry index per nixlf */
#define NIXLF_UCAST_ENTRY	0
#define NIXLF_BCAST_ENTRY	1
#define NIXLF_ALLMULTI_ENTRY	2
#define NIXLF_PROMISC_ENTRY	3

struct npc_coalesced_kpu_prfl {
#define NPC_SIGN	0x00666f727063706e
#define NPC_PRFL_NAME   "npc_prfls_array"
#define NPC_NAME_LEN	32
	__le64 signature; /* "npcprof\0" (8 bytes/ASCII characters) */
	u8 name[NPC_NAME_LEN]; /* KPU Profile name */
	u64 version; /* KPU firmware/profile version */
	u8 num_prfl; /* No of NPC profiles. */
	u16 prfl_sz[];
};

struct npc_mcam_kex {
	/* MKEX Profle Header */
	u64 mkex_sign; /* "mcam-kex-profile" (8 bytes/ASCII characters) */
	u8 name[MKEX_NAME_LEN];   /* MKEX Profile name */
	u64 cpu_model;   /* Format as profiled by CPU hardware */
	u64 kpu_version; /* KPU firmware/profile version */
	u64 reserved; /* Reserved for extension */

	/* MKEX Profle Data */
	u64 keyx_cfg[NPC_MAX_INTF]; /* NPC_AF_INTF(0..1)_KEX_CFG */
	/* NPC_AF_KEX_LDATA(0..1)_FLAGS_CFG */
	u64 kex_ld_flags[NPC_MAX_LD];
	/* NPC_AF_INTF(0..1)_LID(0..7)_LT(0..15)_LD(0..1)_CFG */
	u64 intf_lid_lt_ld[NPC_MAX_INTF][NPC_MAX_LID][NPC_MAX_LT][NPC_MAX_LD];
	/* NPC_AF_INTF(0..1)_LDATA(0..1)_FLAGS(0..15)_CFG */
	u64 intf_ld_flags[NPC_MAX_INTF][NPC_MAX_LD][NPC_MAX_LFL];
} __packed;

struct npc_kpu_fwdata {
	int	entries;
	/* What follows is:
	 * struct npc_kpu_profile_cam[entries];
	 * struct npc_kpu_profile_action[entries];
	 */
	u8	data[];
} __packed;

struct npc_lt_def {
	u8	ltype_mask;
	u8	ltype_match;
	u8	lid;
};

struct npc_lt_def_ipsec {
	u8	ltype_mask;
	u8	ltype_match;
	u8	lid;
	u8	spi_offset;
	u8	spi_nz;
};

struct npc_lt_def_apad {
	u8	ltype_mask;
	u8	ltype_match;
	u8	lid;
	u8	valid;
} __packed;

struct npc_lt_def_color {
	u8	ltype_mask;
	u8	ltype_match;
	u8	lid;
	u8	noffset;
	u8	offset;
} __packed;

struct npc_lt_def_et {
	u8	ltype_mask;
	u8	ltype_match;
	u8	lid;
	u8	valid;
	u8	offset;
} __packed;

struct npc_lt_def_cfg {
	struct npc_lt_def	rx_ol2;
	struct npc_lt_def	rx_oip4;
	struct npc_lt_def	rx_iip4;
	struct npc_lt_def	rx_oip6;
	struct npc_lt_def	rx_iip6;
	struct npc_lt_def	rx_otcp;
	struct npc_lt_def	rx_itcp;
	struct npc_lt_def	rx_oudp;
	struct npc_lt_def	rx_iudp;
	struct npc_lt_def	rx_osctp;
	struct npc_lt_def	rx_isctp;
	struct npc_lt_def_ipsec	rx_ipsec[2];
	struct npc_lt_def	pck_ol2;
	struct npc_lt_def	pck_oip4;
	struct npc_lt_def	pck_oip6;
	struct npc_lt_def	pck_iip4;
	struct npc_lt_def_apad	rx_apad0;
	struct npc_lt_def_apad	rx_apad1;
	struct npc_lt_def_color	ovlan;
	struct npc_lt_def_color	ivlan;
	struct npc_lt_def_color	rx_gen0_color;
	struct npc_lt_def_color	rx_gen1_color;
	struct npc_lt_def_et	rx_et[2];
} __packed;

/* Loadable KPU profile firmware data */
struct npc_kpu_profile_fwdata {
#define KPU_SIGN	0x00666f727075706b
#define KPU_NAME_LEN	32
/** Maximum number of custom KPU entries supported by the built-in profile. */
#define KPU_MAX_CST_ENT	6
	/* KPU Profle Header */
	__le64	signature; /* "kpuprof\0" (8 bytes/ASCII characters) */
	u8	name[KPU_NAME_LEN]; /* KPU Profile name */
	__le64	version; /* KPU profile version */
	u8	kpus;
	u8	reserved[7];

	/* Default MKEX profile to be used with this KPU profile. May be
	 * overridden with mkex_profile module parameter. Format is same as for
	 * the MKEX profile to streamline processing.
	 */
	struct npc_mcam_kex	mkex;
	/* LTYPE values for specific HW offloaded protocols. */
	struct npc_lt_def_cfg	lt_def;
	/* Dynamically sized data:
	 *  Custom KPU CAM and ACTION configuration entries.
	 * struct npc_kpu_fwdata kpu[kpus];
	 */
	u8	data[];
} __packed;

struct rvu_npc_mcam_rule {
	struct flow_msg packet;
	struct flow_msg mask;
	u8 intf;
	union {
		struct nix_tx_action tx_action;
		struct nix_rx_action rx_action;
	};
	u64 vtag_action;
	struct list_head list;
	u64 features;
	u16 owner;
	u16 entry;
	u16 cntr;
	bool has_cntr;
	u8 default_rule;
	bool enable;
	bool vfvlan_cfg;
	u16 chan;
	u16 chan_mask;
	u8 lxmb;
};

#endif /* NPC_H */<|MERGE_RESOLUTION|>--- conflicted
+++ resolved
@@ -10,8 +10,6 @@
 
 #define NPC_KEX_CHAN_MASK	0xFFFULL
 
-<<<<<<< HEAD
-=======
 #define SET_KEX_LD(intf, lid, ltype, ld, cfg)	\
 	rvu_write64(rvu, blkaddr,	\
 		    NPC_AF_INTFX_LIDX_LTX_LDX_CFG(intf, lid, ltype, ld), cfg)
@@ -20,7 +18,6 @@
 	rvu_write64(rvu, blkaddr,	\
 		    NPC_AF_INTFX_LDATAX_FLAGSX_CFG(intf, ld, flags), cfg)
 
->>>>>>> eb3cdb58
 enum NPC_LID_E {
 	NPC_LID_LA = 0,
 	NPC_LID_LB,
