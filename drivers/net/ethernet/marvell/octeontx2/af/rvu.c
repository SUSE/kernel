// SPDX-License-Identifier: GPL-2.0
/* Marvell RVU Admin Function driver
 *
 * Copyright (C) 2018 Marvell.
 *
 */

#include <linux/module.h>
#include <linux/interrupt.h>
#include <linux/delay.h>
#include <linux/irq.h>
#include <linux/pci.h>
#include <linux/sysfs.h>

#include "cgx.h"
#include "rvu.h"
#include "rvu_reg.h"
#include "ptp.h"
#include "mcs.h"

#include "rvu_trace.h"
#include "rvu_npc_hash.h"

#define DRV_NAME	"rvu_af"
#define DRV_STRING      "Marvell OcteonTX2 RVU Admin Function Driver"

static void rvu_set_msix_offset(struct rvu *rvu, struct rvu_pfvf *pfvf,
				struct rvu_block *block, int lf);
static void rvu_clear_msix_offset(struct rvu *rvu, struct rvu_pfvf *pfvf,
				  struct rvu_block *block, int lf);
static void __rvu_flr_handler(struct rvu *rvu, u16 pcifunc);

static int rvu_mbox_init(struct rvu *rvu, struct mbox_wq_info *mw,
			 int type, int num,
			 void (mbox_handler)(struct work_struct *),
			 void (mbox_up_handler)(struct work_struct *));
enum {
	TYPE_AFVF,
	TYPE_AFPF,
};

/* Supported devices */
static const struct pci_device_id rvu_id_table[] = {
	{ PCI_DEVICE(PCI_VENDOR_ID_CAVIUM, PCI_DEVID_OCTEONTX2_RVU_AF) },
	{ 0, }  /* end of table */
};

MODULE_AUTHOR("Sunil Goutham <sgoutham@marvell.com>");
MODULE_DESCRIPTION(DRV_STRING);
MODULE_LICENSE("GPL v2");
MODULE_DEVICE_TABLE(pci, rvu_id_table);

static char *mkex_profile; /* MKEX profile name */
module_param(mkex_profile, charp, 0000);
MODULE_PARM_DESC(mkex_profile, "MKEX profile name string");

static char *kpu_profile; /* KPU profile name */
module_param(kpu_profile, charp, 0000);
MODULE_PARM_DESC(kpu_profile, "KPU profile name string");

static void rvu_setup_hw_capabilities(struct rvu *rvu)
{
	struct rvu_hwinfo *hw = rvu->hw;

	hw->cap.nix_tx_aggr_lvl = NIX_TXSCH_LVL_TL1;
	hw->cap.nix_fixed_txschq_mapping = false;
	hw->cap.nix_shaping = true;
	hw->cap.nix_tx_link_bp = true;
	hw->cap.nix_rx_multicast = true;
	hw->cap.nix_shaper_toggle_wait = false;
	hw->cap.npc_hash_extract = false;
	hw->cap.npc_exact_match_enabled = false;
	hw->rvu = rvu;

	if (is_rvu_pre_96xx_C0(rvu)) {
		hw->cap.nix_fixed_txschq_mapping = true;
		hw->cap.nix_txsch_per_cgx_lmac = 4;
		hw->cap.nix_txsch_per_lbk_lmac = 132;
		hw->cap.nix_txsch_per_sdp_lmac = 76;
		hw->cap.nix_shaping = false;
		hw->cap.nix_tx_link_bp = false;
		if (is_rvu_96xx_A0(rvu) || is_rvu_95xx_A0(rvu))
			hw->cap.nix_rx_multicast = false;
	}
	if (!is_rvu_pre_96xx_C0(rvu))
		hw->cap.nix_shaper_toggle_wait = true;

	if (!is_rvu_otx2(rvu))
		hw->cap.per_pf_mbox_regs = true;

	if (is_rvu_npc_hash_extract_en(rvu))
		hw->cap.npc_hash_extract = true;
}

/* Poll a RVU block's register 'offset', for a 'zero'
 * or 'nonzero' at bits specified by 'mask'
 */
int rvu_poll_reg(struct rvu *rvu, u64 block, u64 offset, u64 mask, bool zero)
{
	unsigned long timeout = jiffies + usecs_to_jiffies(20000);
	bool twice = false;
	void __iomem *reg;
	u64 reg_val;

	reg = rvu->afreg_base + ((block << 28) | offset);
again:
	reg_val = readq(reg);
	if (zero && !(reg_val & mask))
		return 0;
	if (!zero && (reg_val & mask))
		return 0;
	if (time_before(jiffies, timeout)) {
		usleep_range(1, 5);
		goto again;
	}
	/* In scenarios where CPU is scheduled out before checking
	 * 'time_before' (above) and gets scheduled in such that
	 * jiffies are beyond timeout value, then check again if HW is
	 * done with the operation in the meantime.
	 */
	if (!twice) {
		twice = true;
		goto again;
	}
	return -EBUSY;
}

int rvu_alloc_rsrc(struct rsrc_bmap *rsrc)
{
	int id;

	if (!rsrc->bmap)
		return -EINVAL;

	id = find_first_zero_bit(rsrc->bmap, rsrc->max);
	if (id >= rsrc->max)
		return -ENOSPC;

	__set_bit(id, rsrc->bmap);

	return id;
}

int rvu_alloc_rsrc_contig(struct rsrc_bmap *rsrc, int nrsrc)
{
	int start;

	if (!rsrc->bmap)
		return -EINVAL;

	start = bitmap_find_next_zero_area(rsrc->bmap, rsrc->max, 0, nrsrc, 0);
	if (start >= rsrc->max)
		return -ENOSPC;

	bitmap_set(rsrc->bmap, start, nrsrc);
	return start;
}

void rvu_free_rsrc_contig(struct rsrc_bmap *rsrc, int nrsrc, int start)
{
	if (!rsrc->bmap)
		return;
	if (start >= rsrc->max)
		return;

	bitmap_clear(rsrc->bmap, start, nrsrc);
}

bool rvu_rsrc_check_contig(struct rsrc_bmap *rsrc, int nrsrc)
{
	int start;

	if (!rsrc->bmap)
		return false;

	start = bitmap_find_next_zero_area(rsrc->bmap, rsrc->max, 0, nrsrc, 0);
	if (start >= rsrc->max)
		return false;

	return true;
}

void rvu_free_rsrc(struct rsrc_bmap *rsrc, int id)
{
	if (!rsrc->bmap)
		return;

	__clear_bit(id, rsrc->bmap);
}

int rvu_rsrc_free_count(struct rsrc_bmap *rsrc)
{
	int used;

	if (!rsrc->bmap)
		return 0;

	used = bitmap_weight(rsrc->bmap, rsrc->max);
	return (rsrc->max - used);
}

bool is_rsrc_free(struct rsrc_bmap *rsrc, int id)
{
	if (!rsrc->bmap)
		return false;

	return !test_bit(id, rsrc->bmap);
}

int rvu_alloc_bitmap(struct rsrc_bmap *rsrc)
{
	rsrc->bmap = kcalloc(BITS_TO_LONGS(rsrc->max),
			     sizeof(long), GFP_KERNEL);
	if (!rsrc->bmap)
		return -ENOMEM;
	return 0;
}

void rvu_free_bitmap(struct rsrc_bmap *rsrc)
{
	kfree(rsrc->bmap);
}

/* Get block LF's HW index from a PF_FUNC's block slot number */
int rvu_get_lf(struct rvu *rvu, struct rvu_block *block, u16 pcifunc, u16 slot)
{
	u16 match = 0;
	int lf;

	mutex_lock(&rvu->rsrc_lock);
	for (lf = 0; lf < block->lf.max; lf++) {
		if (block->fn_map[lf] == pcifunc) {
			if (slot == match) {
				mutex_unlock(&rvu->rsrc_lock);
				return lf;
			}
			match++;
		}
	}
	mutex_unlock(&rvu->rsrc_lock);
	return -ENODEV;
}

/* Convert BLOCK_TYPE_E to a BLOCK_ADDR_E.
 * Some silicon variants of OcteonTX2 supports
 * multiple blocks of same type.
 *
 * @pcifunc has to be zero when no LF is yet attached.
 *
 * For a pcifunc if LFs are attached from multiple blocks of same type, then
 * return blkaddr of first encountered block.
 */
int rvu_get_blkaddr(struct rvu *rvu, int blktype, u16 pcifunc)
{
	int devnum, blkaddr = -ENODEV;
	u64 cfg, reg;
	bool is_pf;

	switch (blktype) {
	case BLKTYPE_NPC:
		blkaddr = BLKADDR_NPC;
		goto exit;
	case BLKTYPE_NPA:
		blkaddr = BLKADDR_NPA;
		goto exit;
	case BLKTYPE_NIX:
		/* For now assume NIX0 */
		if (!pcifunc) {
			blkaddr = BLKADDR_NIX0;
			goto exit;
		}
		break;
	case BLKTYPE_SSO:
		blkaddr = BLKADDR_SSO;
		goto exit;
	case BLKTYPE_SSOW:
		blkaddr = BLKADDR_SSOW;
		goto exit;
	case BLKTYPE_TIM:
		blkaddr = BLKADDR_TIM;
		goto exit;
	case BLKTYPE_CPT:
		/* For now assume CPT0 */
		if (!pcifunc) {
			blkaddr = BLKADDR_CPT0;
			goto exit;
		}
		break;
	}

	/* Check if this is a RVU PF or VF */
	if (pcifunc & RVU_PFVF_FUNC_MASK) {
		is_pf = false;
		devnum = rvu_get_hwvf(rvu, pcifunc);
	} else {
		is_pf = true;
		devnum = rvu_get_pf(pcifunc);
	}

	/* Check if the 'pcifunc' has a NIX LF from 'BLKADDR_NIX0' or
	 * 'BLKADDR_NIX1'.
	 */
	if (blktype == BLKTYPE_NIX) {
		reg = is_pf ? RVU_PRIV_PFX_NIXX_CFG(0) :
			RVU_PRIV_HWVFX_NIXX_CFG(0);
		cfg = rvu_read64(rvu, BLKADDR_RVUM, reg | (devnum << 16));
		if (cfg) {
			blkaddr = BLKADDR_NIX0;
			goto exit;
		}

		reg = is_pf ? RVU_PRIV_PFX_NIXX_CFG(1) :
			RVU_PRIV_HWVFX_NIXX_CFG(1);
		cfg = rvu_read64(rvu, BLKADDR_RVUM, reg | (devnum << 16));
		if (cfg)
			blkaddr = BLKADDR_NIX1;
	}

	if (blktype == BLKTYPE_CPT) {
		reg = is_pf ? RVU_PRIV_PFX_CPTX_CFG(0) :
			RVU_PRIV_HWVFX_CPTX_CFG(0);
		cfg = rvu_read64(rvu, BLKADDR_RVUM, reg | (devnum << 16));
		if (cfg) {
			blkaddr = BLKADDR_CPT0;
			goto exit;
		}

		reg = is_pf ? RVU_PRIV_PFX_CPTX_CFG(1) :
			RVU_PRIV_HWVFX_CPTX_CFG(1);
		cfg = rvu_read64(rvu, BLKADDR_RVUM, reg | (devnum << 16));
		if (cfg)
			blkaddr = BLKADDR_CPT1;
	}

exit:
	if (is_block_implemented(rvu->hw, blkaddr))
		return blkaddr;
	return -ENODEV;
}

static void rvu_update_rsrc_map(struct rvu *rvu, struct rvu_pfvf *pfvf,
				struct rvu_block *block, u16 pcifunc,
				u16 lf, bool attach)
{
	int devnum, num_lfs = 0;
	bool is_pf;
	u64 reg;

	if (lf >= block->lf.max) {
		dev_err(&rvu->pdev->dev,
			"%s: FATAL: LF %d is >= %s's max lfs i.e %d\n",
			__func__, lf, block->name, block->lf.max);
		return;
	}

	/* Check if this is for a RVU PF or VF */
	if (pcifunc & RVU_PFVF_FUNC_MASK) {
		is_pf = false;
		devnum = rvu_get_hwvf(rvu, pcifunc);
	} else {
		is_pf = true;
		devnum = rvu_get_pf(pcifunc);
	}

	block->fn_map[lf] = attach ? pcifunc : 0;

	switch (block->addr) {
	case BLKADDR_NPA:
		pfvf->npalf = attach ? true : false;
		num_lfs = pfvf->npalf;
		break;
	case BLKADDR_NIX0:
	case BLKADDR_NIX1:
		pfvf->nixlf = attach ? true : false;
		num_lfs = pfvf->nixlf;
		break;
	case BLKADDR_SSO:
		attach ? pfvf->sso++ : pfvf->sso--;
		num_lfs = pfvf->sso;
		break;
	case BLKADDR_SSOW:
		attach ? pfvf->ssow++ : pfvf->ssow--;
		num_lfs = pfvf->ssow;
		break;
	case BLKADDR_TIM:
		attach ? pfvf->timlfs++ : pfvf->timlfs--;
		num_lfs = pfvf->timlfs;
		break;
	case BLKADDR_CPT0:
		attach ? pfvf->cptlfs++ : pfvf->cptlfs--;
		num_lfs = pfvf->cptlfs;
		break;
	case BLKADDR_CPT1:
		attach ? pfvf->cpt1_lfs++ : pfvf->cpt1_lfs--;
		num_lfs = pfvf->cpt1_lfs;
		break;
	}

	reg = is_pf ? block->pf_lfcnt_reg : block->vf_lfcnt_reg;
	rvu_write64(rvu, BLKADDR_RVUM, reg | (devnum << 16), num_lfs);
}

inline int rvu_get_pf(u16 pcifunc)
{
	return (pcifunc >> RVU_PFVF_PF_SHIFT) & RVU_PFVF_PF_MASK;
}

void rvu_get_pf_numvfs(struct rvu *rvu, int pf, int *numvfs, int *hwvf)
{
	u64 cfg;

	/* Get numVFs attached to this PF and first HWVF */
	cfg = rvu_read64(rvu, BLKADDR_RVUM, RVU_PRIV_PFX_CFG(pf));
	if (numvfs)
		*numvfs = (cfg >> 12) & 0xFF;
	if (hwvf)
		*hwvf = cfg & 0xFFF;
}

int rvu_get_hwvf(struct rvu *rvu, int pcifunc)
{
	int pf, func;
	u64 cfg;

	pf = rvu_get_pf(pcifunc);
	func = pcifunc & RVU_PFVF_FUNC_MASK;

	/* Get first HWVF attached to this PF */
	cfg = rvu_read64(rvu, BLKADDR_RVUM, RVU_PRIV_PFX_CFG(pf));

	return ((cfg & 0xFFF) + func - 1);
}

struct rvu_pfvf *rvu_get_pfvf(struct rvu *rvu, int pcifunc)
{
	/* Check if it is a PF or VF */
	if (pcifunc & RVU_PFVF_FUNC_MASK)
		return &rvu->hwvf[rvu_get_hwvf(rvu, pcifunc)];
	else
		return &rvu->pf[rvu_get_pf(pcifunc)];
}

static bool is_pf_func_valid(struct rvu *rvu, u16 pcifunc)
{
	int pf, vf, nvfs;
	u64 cfg;

	pf = rvu_get_pf(pcifunc);
	if (pf >= rvu->hw->total_pfs)
		return false;

	if (!(pcifunc & RVU_PFVF_FUNC_MASK))
		return true;

	/* Check if VF is within number of VFs attached to this PF */
	vf = (pcifunc & RVU_PFVF_FUNC_MASK) - 1;
	cfg = rvu_read64(rvu, BLKADDR_RVUM, RVU_PRIV_PFX_CFG(pf));
	nvfs = (cfg >> 12) & 0xFF;
	if (vf >= nvfs)
		return false;

	return true;
}

bool is_block_implemented(struct rvu_hwinfo *hw, int blkaddr)
{
	struct rvu_block *block;

	if (blkaddr < BLKADDR_RVUM || blkaddr >= BLK_COUNT)
		return false;

	block = &hw->block[blkaddr];
	return block->implemented;
}

static void rvu_check_block_implemented(struct rvu *rvu)
{
	struct rvu_hwinfo *hw = rvu->hw;
	struct rvu_block *block;
	int blkid;
	u64 cfg;

	/* For each block check if 'implemented' bit is set */
	for (blkid = 0; blkid < BLK_COUNT; blkid++) {
		block = &hw->block[blkid];
		cfg = rvupf_read64(rvu, RVU_PF_BLOCK_ADDRX_DISC(blkid));
		if (cfg & BIT_ULL(11))
			block->implemented = true;
	}
}

static void rvu_setup_rvum_blk_revid(struct rvu *rvu)
{
	rvu_write64(rvu, BLKADDR_RVUM,
		    RVU_PRIV_BLOCK_TYPEX_REV(BLKTYPE_RVUM),
		    RVU_BLK_RVUM_REVID);
}

static void rvu_clear_rvum_blk_revid(struct rvu *rvu)
{
	rvu_write64(rvu, BLKADDR_RVUM,
		    RVU_PRIV_BLOCK_TYPEX_REV(BLKTYPE_RVUM), 0x00);
}

int rvu_lf_reset(struct rvu *rvu, struct rvu_block *block, int lf)
{
	int err;

	if (!block->implemented)
		return 0;

	rvu_write64(rvu, block->addr, block->lfreset_reg, lf | BIT_ULL(12));
	err = rvu_poll_reg(rvu, block->addr, block->lfreset_reg, BIT_ULL(12),
			   true);
	return err;
}

static void rvu_block_reset(struct rvu *rvu, int blkaddr, u64 rst_reg)
{
	struct rvu_block *block = &rvu->hw->block[blkaddr];
	int err;

	if (!block->implemented)
		return;

	rvu_write64(rvu, blkaddr, rst_reg, BIT_ULL(0));
	err = rvu_poll_reg(rvu, blkaddr, rst_reg, BIT_ULL(63), true);
	if (err) {
		dev_err(rvu->dev, "HW block:%d reset timeout retrying again\n", blkaddr);
		while (rvu_poll_reg(rvu, blkaddr, rst_reg, BIT_ULL(63), true) == -EBUSY)
			;
	}
}

static void rvu_reset_all_blocks(struct rvu *rvu)
{
	/* Do a HW reset of all RVU blocks */
	rvu_block_reset(rvu, BLKADDR_NPA, NPA_AF_BLK_RST);
	rvu_block_reset(rvu, BLKADDR_NIX0, NIX_AF_BLK_RST);
	rvu_block_reset(rvu, BLKADDR_NIX1, NIX_AF_BLK_RST);
	rvu_block_reset(rvu, BLKADDR_NPC, NPC_AF_BLK_RST);
	rvu_block_reset(rvu, BLKADDR_SSO, SSO_AF_BLK_RST);
	rvu_block_reset(rvu, BLKADDR_TIM, TIM_AF_BLK_RST);
	rvu_block_reset(rvu, BLKADDR_CPT0, CPT_AF_BLK_RST);
	rvu_block_reset(rvu, BLKADDR_CPT1, CPT_AF_BLK_RST);
	rvu_block_reset(rvu, BLKADDR_NDC_NIX0_RX, NDC_AF_BLK_RST);
	rvu_block_reset(rvu, BLKADDR_NDC_NIX0_TX, NDC_AF_BLK_RST);
	rvu_block_reset(rvu, BLKADDR_NDC_NIX1_RX, NDC_AF_BLK_RST);
	rvu_block_reset(rvu, BLKADDR_NDC_NIX1_TX, NDC_AF_BLK_RST);
	rvu_block_reset(rvu, BLKADDR_NDC_NPA0, NDC_AF_BLK_RST);
}

static void rvu_scan_block(struct rvu *rvu, struct rvu_block *block)
{
	struct rvu_pfvf *pfvf;
	u64 cfg;
	int lf;

	for (lf = 0; lf < block->lf.max; lf++) {
		cfg = rvu_read64(rvu, block->addr,
				 block->lfcfg_reg | (lf << block->lfshift));
		if (!(cfg & BIT_ULL(63)))
			continue;

		/* Set this resource as being used */
		__set_bit(lf, block->lf.bmap);

		/* Get, to whom this LF is attached */
		pfvf = rvu_get_pfvf(rvu, (cfg >> 8) & 0xFFFF);
		rvu_update_rsrc_map(rvu, pfvf, block,
				    (cfg >> 8) & 0xFFFF, lf, true);

		/* Set start MSIX vector for this LF within this PF/VF */
		rvu_set_msix_offset(rvu, pfvf, block, lf);
	}
}

static void rvu_check_min_msix_vec(struct rvu *rvu, int nvecs, int pf, int vf)
{
	int min_vecs;

	if (!vf)
		goto check_pf;

	if (!nvecs) {
		dev_warn(rvu->dev,
			 "PF%d:VF%d is configured with zero msix vectors, %d\n",
			 pf, vf - 1, nvecs);
	}
	return;

check_pf:
	if (pf == 0)
		min_vecs = RVU_AF_INT_VEC_CNT + RVU_PF_INT_VEC_CNT;
	else
		min_vecs = RVU_PF_INT_VEC_CNT;

	if (!(nvecs < min_vecs))
		return;
	dev_warn(rvu->dev,
		 "PF%d is configured with too few vectors, %d, min is %d\n",
		 pf, nvecs, min_vecs);
}

static int rvu_setup_msix_resources(struct rvu *rvu)
{
	struct rvu_hwinfo *hw = rvu->hw;
	int pf, vf, numvfs, hwvf, err;
	int nvecs, offset, max_msix;
	struct rvu_pfvf *pfvf;
	u64 cfg, phy_addr;
	dma_addr_t iova;

	for (pf = 0; pf < hw->total_pfs; pf++) {
		cfg = rvu_read64(rvu, BLKADDR_RVUM, RVU_PRIV_PFX_CFG(pf));
		/* If PF is not enabled, nothing to do */
		if (!((cfg >> 20) & 0x01))
			continue;

		rvu_get_pf_numvfs(rvu, pf, &numvfs, &hwvf);

		pfvf = &rvu->pf[pf];
		/* Get num of MSIX vectors attached to this PF */
		cfg = rvu_read64(rvu, BLKADDR_RVUM, RVU_PRIV_PFX_MSIX_CFG(pf));
		pfvf->msix.max = ((cfg >> 32) & 0xFFF) + 1;
		rvu_check_min_msix_vec(rvu, pfvf->msix.max, pf, 0);

		/* Alloc msix bitmap for this PF */
		err = rvu_alloc_bitmap(&pfvf->msix);
		if (err)
			return err;

		/* Allocate memory for MSIX vector to RVU block LF mapping */
		pfvf->msix_lfmap = devm_kcalloc(rvu->dev, pfvf->msix.max,
						sizeof(u16), GFP_KERNEL);
		if (!pfvf->msix_lfmap)
			return -ENOMEM;

		/* For PF0 (AF) firmware will set msix vector offsets for
		 * AF, block AF and PF0_INT vectors, so jump to VFs.
		 */
		if (!pf)
			goto setup_vfmsix;

		/* Set MSIX offset for PF's 'RVU_PF_INT_VEC' vectors.
		 * These are allocated on driver init and never freed,
		 * so no need to set 'msix_lfmap' for these.
		 */
		cfg = rvu_read64(rvu, BLKADDR_RVUM, RVU_PRIV_PFX_INT_CFG(pf));
		nvecs = (cfg >> 12) & 0xFF;
		cfg &= ~0x7FFULL;
		offset = rvu_alloc_rsrc_contig(&pfvf->msix, nvecs);
		rvu_write64(rvu, BLKADDR_RVUM,
			    RVU_PRIV_PFX_INT_CFG(pf), cfg | offset);
setup_vfmsix:
		/* Alloc msix bitmap for VFs */
		for (vf = 0; vf < numvfs; vf++) {
			pfvf =  &rvu->hwvf[hwvf + vf];
			/* Get num of MSIX vectors attached to this VF */
			cfg = rvu_read64(rvu, BLKADDR_RVUM,
					 RVU_PRIV_PFX_MSIX_CFG(pf));
			pfvf->msix.max = (cfg & 0xFFF) + 1;
			rvu_check_min_msix_vec(rvu, pfvf->msix.max, pf, vf + 1);

			/* Alloc msix bitmap for this VF */
			err = rvu_alloc_bitmap(&pfvf->msix);
			if (err)
				return err;

			pfvf->msix_lfmap =
				devm_kcalloc(rvu->dev, pfvf->msix.max,
					     sizeof(u16), GFP_KERNEL);
			if (!pfvf->msix_lfmap)
				return -ENOMEM;

			/* Set MSIX offset for HWVF's 'RVU_VF_INT_VEC' vectors.
			 * These are allocated on driver init and never freed,
			 * so no need to set 'msix_lfmap' for these.
			 */
			cfg = rvu_read64(rvu, BLKADDR_RVUM,
					 RVU_PRIV_HWVFX_INT_CFG(hwvf + vf));
			nvecs = (cfg >> 12) & 0xFF;
			cfg &= ~0x7FFULL;
			offset = rvu_alloc_rsrc_contig(&pfvf->msix, nvecs);
			rvu_write64(rvu, BLKADDR_RVUM,
				    RVU_PRIV_HWVFX_INT_CFG(hwvf + vf),
				    cfg | offset);
		}
	}

	/* HW interprets RVU_AF_MSIXTR_BASE address as an IOVA, hence
	 * create an IOMMU mapping for the physical address configured by
	 * firmware and reconfig RVU_AF_MSIXTR_BASE with IOVA.
	 */
	cfg = rvu_read64(rvu, BLKADDR_RVUM, RVU_PRIV_CONST);
	max_msix = cfg & 0xFFFFF;
	if (rvu->fwdata && rvu->fwdata->msixtr_base)
		phy_addr = rvu->fwdata->msixtr_base;
	else
		phy_addr = rvu_read64(rvu, BLKADDR_RVUM, RVU_AF_MSIXTR_BASE);

	iova = dma_map_resource(rvu->dev, phy_addr,
				max_msix * PCI_MSIX_ENTRY_SIZE,
				DMA_BIDIRECTIONAL, 0);

	if (dma_mapping_error(rvu->dev, iova))
		return -ENOMEM;

	rvu_write64(rvu, BLKADDR_RVUM, RVU_AF_MSIXTR_BASE, (u64)iova);
	rvu->msix_base_iova = iova;
	rvu->msixtr_base_phy = phy_addr;

	return 0;
}

static void rvu_reset_msix(struct rvu *rvu)
{
	/* Restore msixtr base register */
	rvu_write64(rvu, BLKADDR_RVUM, RVU_AF_MSIXTR_BASE,
		    rvu->msixtr_base_phy);
}

static void rvu_free_hw_resources(struct rvu *rvu)
{
	struct rvu_hwinfo *hw = rvu->hw;
	struct rvu_block *block;
	struct rvu_pfvf  *pfvf;
	int id, max_msix;
	u64 cfg;

	rvu_npa_freemem(rvu);
	rvu_npc_freemem(rvu);
	rvu_nix_freemem(rvu);

	/* Free block LF bitmaps */
	for (id = 0; id < BLK_COUNT; id++) {
		block = &hw->block[id];
		kfree(block->lf.bmap);
	}

	/* Free MSIX bitmaps */
	for (id = 0; id < hw->total_pfs; id++) {
		pfvf = &rvu->pf[id];
		kfree(pfvf->msix.bmap);
	}

	for (id = 0; id < hw->total_vfs; id++) {
		pfvf = &rvu->hwvf[id];
		kfree(pfvf->msix.bmap);
	}

	/* Unmap MSIX vector base IOVA mapping */
	if (!rvu->msix_base_iova)
		return;
	cfg = rvu_read64(rvu, BLKADDR_RVUM, RVU_PRIV_CONST);
	max_msix = cfg & 0xFFFFF;
	dma_unmap_resource(rvu->dev, rvu->msix_base_iova,
			   max_msix * PCI_MSIX_ENTRY_SIZE,
			   DMA_BIDIRECTIONAL, 0);

	rvu_reset_msix(rvu);
	mutex_destroy(&rvu->rsrc_lock);
}

static void rvu_setup_pfvf_macaddress(struct rvu *rvu)
{
	struct rvu_hwinfo *hw = rvu->hw;
	int pf, vf, numvfs, hwvf;
	struct rvu_pfvf *pfvf;
	u64 *mac;

	for (pf = 0; pf < hw->total_pfs; pf++) {
		/* For PF0(AF), Assign MAC address to only VFs (LBKVFs) */
		if (!pf)
			goto lbkvf;

		if (!is_pf_cgxmapped(rvu, pf))
			continue;
		/* Assign MAC address to PF */
		pfvf = &rvu->pf[pf];
		if (rvu->fwdata && pf < PF_MACNUM_MAX) {
			mac = &rvu->fwdata->pf_macs[pf];
			if (*mac)
				u64_to_ether_addr(*mac, pfvf->mac_addr);
			else
				eth_random_addr(pfvf->mac_addr);
		} else {
			eth_random_addr(pfvf->mac_addr);
		}
		ether_addr_copy(pfvf->default_mac, pfvf->mac_addr);

lbkvf:
		/* Assign MAC address to VFs*/
		rvu_get_pf_numvfs(rvu, pf, &numvfs, &hwvf);
		for (vf = 0; vf < numvfs; vf++, hwvf++) {
			pfvf = &rvu->hwvf[hwvf];
			if (rvu->fwdata && hwvf < VF_MACNUM_MAX) {
				mac = &rvu->fwdata->vf_macs[hwvf];
				if (*mac)
					u64_to_ether_addr(*mac, pfvf->mac_addr);
				else
					eth_random_addr(pfvf->mac_addr);
			} else {
				eth_random_addr(pfvf->mac_addr);
			}
			ether_addr_copy(pfvf->default_mac, pfvf->mac_addr);
		}
	}
}

static int rvu_fwdata_init(struct rvu *rvu)
{
	u64 fwdbase;
	int err;

	/* Get firmware data base address */
	err = cgx_get_fwdata_base(&fwdbase);
	if (err)
		goto fail;

	BUILD_BUG_ON(offsetof(struct rvu_fwdata, cgx_fw_data) > FWDATA_CGX_LMAC_OFFSET);
	rvu->fwdata = ioremap_wc(fwdbase, sizeof(struct rvu_fwdata));
	if (!rvu->fwdata)
		goto fail;
	if (!is_rvu_fwdata_valid(rvu)) {
		dev_err(rvu->dev,
			"Mismatch in 'fwdata' struct btw kernel and firmware\n");
		iounmap(rvu->fwdata);
		rvu->fwdata = NULL;
		return -EINVAL;
	}
	return 0;
fail:
	dev_info(rvu->dev, "Unable to fetch 'fwdata' from firmware\n");
	return -EIO;
}

static void rvu_fwdata_exit(struct rvu *rvu)
{
	if (rvu->fwdata)
		iounmap(rvu->fwdata);
}

static int rvu_setup_nix_hw_resource(struct rvu *rvu, int blkaddr)
{
	struct rvu_hwinfo *hw = rvu->hw;
	struct rvu_block *block;
	int blkid;
	u64 cfg;

	/* Init NIX LF's bitmap */
	block = &hw->block[blkaddr];
	if (!block->implemented)
		return 0;
	blkid = (blkaddr == BLKADDR_NIX0) ? 0 : 1;
	cfg = rvu_read64(rvu, blkaddr, NIX_AF_CONST2);
	block->lf.max = cfg & 0xFFF;
	block->addr = blkaddr;
	block->type = BLKTYPE_NIX;
	block->lfshift = 8;
	block->lookup_reg = NIX_AF_RVU_LF_CFG_DEBUG;
	block->pf_lfcnt_reg = RVU_PRIV_PFX_NIXX_CFG(blkid);
	block->vf_lfcnt_reg = RVU_PRIV_HWVFX_NIXX_CFG(blkid);
	block->lfcfg_reg = NIX_PRIV_LFX_CFG;
	block->msixcfg_reg = NIX_PRIV_LFX_INT_CFG;
	block->lfreset_reg = NIX_AF_LF_RST;
	block->rvu = rvu;
	sprintf(block->name, "NIX%d", blkid);
	rvu->nix_blkaddr[blkid] = blkaddr;
	return rvu_alloc_bitmap(&block->lf);
}

static int rvu_setup_cpt_hw_resource(struct rvu *rvu, int blkaddr)
{
	struct rvu_hwinfo *hw = rvu->hw;
	struct rvu_block *block;
	int blkid;
	u64 cfg;

	/* Init CPT LF's bitmap */
	block = &hw->block[blkaddr];
	if (!block->implemented)
		return 0;
	blkid = (blkaddr == BLKADDR_CPT0) ? 0 : 1;
	cfg = rvu_read64(rvu, blkaddr, CPT_AF_CONSTANTS0);
	block->lf.max = cfg & 0xFF;
	block->addr = blkaddr;
	block->type = BLKTYPE_CPT;
	block->multislot = true;
	block->lfshift = 3;
	block->lookup_reg = CPT_AF_RVU_LF_CFG_DEBUG;
	block->pf_lfcnt_reg = RVU_PRIV_PFX_CPTX_CFG(blkid);
	block->vf_lfcnt_reg = RVU_PRIV_HWVFX_CPTX_CFG(blkid);
	block->lfcfg_reg = CPT_PRIV_LFX_CFG;
	block->msixcfg_reg = CPT_PRIV_LFX_INT_CFG;
	block->lfreset_reg = CPT_AF_LF_RST;
	block->rvu = rvu;
	sprintf(block->name, "CPT%d", blkid);
	return rvu_alloc_bitmap(&block->lf);
}

static void rvu_get_lbk_bufsize(struct rvu *rvu)
{
	struct pci_dev *pdev = NULL;
	void __iomem *base;
	u64 lbk_const;

	pdev = pci_get_device(PCI_VENDOR_ID_CAVIUM,
			      PCI_DEVID_OCTEONTX2_LBK, pdev);
	if (!pdev)
		return;

	base = pci_ioremap_bar(pdev, 0);
	if (!base)
		goto err_put;

	lbk_const = readq(base + LBK_CONST);

	/* cache fifo size */
	rvu->hw->lbk_bufsize = FIELD_GET(LBK_CONST_BUF_SIZE, lbk_const);

	iounmap(base);
err_put:
	pci_dev_put(pdev);
}

static int rvu_setup_hw_resources(struct rvu *rvu)
{
	struct rvu_hwinfo *hw = rvu->hw;
	struct rvu_block *block;
	int blkid, err;
	u64 cfg;

	/* Get HW supported max RVU PF & VF count */
	cfg = rvu_read64(rvu, BLKADDR_RVUM, RVU_PRIV_CONST);
	hw->total_pfs = (cfg >> 32) & 0xFF;
	hw->total_vfs = (cfg >> 20) & 0xFFF;
	hw->max_vfs_per_pf = (cfg >> 40) & 0xFF;

	if (!is_rvu_otx2(rvu))
		rvu_apr_block_cn10k_init(rvu);

	/* Init NPA LF's bitmap */
	block = &hw->block[BLKADDR_NPA];
	if (!block->implemented)
		goto nix;
	cfg = rvu_read64(rvu, BLKADDR_NPA, NPA_AF_CONST);
	block->lf.max = (cfg >> 16) & 0xFFF;
	block->addr = BLKADDR_NPA;
	block->type = BLKTYPE_NPA;
	block->lfshift = 8;
	block->lookup_reg = NPA_AF_RVU_LF_CFG_DEBUG;
	block->pf_lfcnt_reg = RVU_PRIV_PFX_NPA_CFG;
	block->vf_lfcnt_reg = RVU_PRIV_HWVFX_NPA_CFG;
	block->lfcfg_reg = NPA_PRIV_LFX_CFG;
	block->msixcfg_reg = NPA_PRIV_LFX_INT_CFG;
	block->lfreset_reg = NPA_AF_LF_RST;
	block->rvu = rvu;
	sprintf(block->name, "NPA");
	err = rvu_alloc_bitmap(&block->lf);
	if (err) {
		dev_err(rvu->dev,
			"%s: Failed to allocate NPA LF bitmap\n", __func__);
		return err;
	}

nix:
	err = rvu_setup_nix_hw_resource(rvu, BLKADDR_NIX0);
	if (err) {
		dev_err(rvu->dev,
			"%s: Failed to allocate NIX0 LFs bitmap\n", __func__);
		return err;
	}

	err = rvu_setup_nix_hw_resource(rvu, BLKADDR_NIX1);
	if (err) {
		dev_err(rvu->dev,
			"%s: Failed to allocate NIX1 LFs bitmap\n", __func__);
		return err;
	}

	/* Init SSO group's bitmap */
	block = &hw->block[BLKADDR_SSO];
	if (!block->implemented)
		goto ssow;
	cfg = rvu_read64(rvu, BLKADDR_SSO, SSO_AF_CONST);
	block->lf.max = cfg & 0xFFFF;
	block->addr = BLKADDR_SSO;
	block->type = BLKTYPE_SSO;
	block->multislot = true;
	block->lfshift = 3;
	block->lookup_reg = SSO_AF_RVU_LF_CFG_DEBUG;
	block->pf_lfcnt_reg = RVU_PRIV_PFX_SSO_CFG;
	block->vf_lfcnt_reg = RVU_PRIV_HWVFX_SSO_CFG;
	block->lfcfg_reg = SSO_PRIV_LFX_HWGRP_CFG;
	block->msixcfg_reg = SSO_PRIV_LFX_HWGRP_INT_CFG;
	block->lfreset_reg = SSO_AF_LF_HWGRP_RST;
	block->rvu = rvu;
	sprintf(block->name, "SSO GROUP");
	err = rvu_alloc_bitmap(&block->lf);
	if (err) {
		dev_err(rvu->dev,
			"%s: Failed to allocate SSO LF bitmap\n", __func__);
		return err;
	}

ssow:
	/* Init SSO workslot's bitmap */
	block = &hw->block[BLKADDR_SSOW];
	if (!block->implemented)
		goto tim;
	block->lf.max = (cfg >> 56) & 0xFF;
	block->addr = BLKADDR_SSOW;
	block->type = BLKTYPE_SSOW;
	block->multislot = true;
	block->lfshift = 3;
	block->lookup_reg = SSOW_AF_RVU_LF_HWS_CFG_DEBUG;
	block->pf_lfcnt_reg = RVU_PRIV_PFX_SSOW_CFG;
	block->vf_lfcnt_reg = RVU_PRIV_HWVFX_SSOW_CFG;
	block->lfcfg_reg = SSOW_PRIV_LFX_HWS_CFG;
	block->msixcfg_reg = SSOW_PRIV_LFX_HWS_INT_CFG;
	block->lfreset_reg = SSOW_AF_LF_HWS_RST;
	block->rvu = rvu;
	sprintf(block->name, "SSOWS");
	err = rvu_alloc_bitmap(&block->lf);
	if (err) {
		dev_err(rvu->dev,
			"%s: Failed to allocate SSOW LF bitmap\n", __func__);
		return err;
	}

tim:
	/* Init TIM LF's bitmap */
	block = &hw->block[BLKADDR_TIM];
	if (!block->implemented)
		goto cpt;
	cfg = rvu_read64(rvu, BLKADDR_TIM, TIM_AF_CONST);
	block->lf.max = cfg & 0xFFFF;
	block->addr = BLKADDR_TIM;
	block->type = BLKTYPE_TIM;
	block->multislot = true;
	block->lfshift = 3;
	block->lookup_reg = TIM_AF_RVU_LF_CFG_DEBUG;
	block->pf_lfcnt_reg = RVU_PRIV_PFX_TIM_CFG;
	block->vf_lfcnt_reg = RVU_PRIV_HWVFX_TIM_CFG;
	block->lfcfg_reg = TIM_PRIV_LFX_CFG;
	block->msixcfg_reg = TIM_PRIV_LFX_INT_CFG;
	block->lfreset_reg = TIM_AF_LF_RST;
	block->rvu = rvu;
	sprintf(block->name, "TIM");
	err = rvu_alloc_bitmap(&block->lf);
	if (err) {
		dev_err(rvu->dev,
			"%s: Failed to allocate TIM LF bitmap\n", __func__);
		return err;
	}

cpt:
	err = rvu_setup_cpt_hw_resource(rvu, BLKADDR_CPT0);
	if (err) {
		dev_err(rvu->dev,
			"%s: Failed to allocate CPT0 LF bitmap\n", __func__);
		return err;
	}
	err = rvu_setup_cpt_hw_resource(rvu, BLKADDR_CPT1);
	if (err) {
		dev_err(rvu->dev,
			"%s: Failed to allocate CPT1 LF bitmap\n", __func__);
		return err;
	}

	/* Allocate memory for PFVF data */
	rvu->pf = devm_kcalloc(rvu->dev, hw->total_pfs,
			       sizeof(struct rvu_pfvf), GFP_KERNEL);
	if (!rvu->pf) {
		dev_err(rvu->dev,
			"%s: Failed to allocate memory for PF's rvu_pfvf struct\n", __func__);
		return -ENOMEM;
	}

	rvu->hwvf = devm_kcalloc(rvu->dev, hw->total_vfs,
				 sizeof(struct rvu_pfvf), GFP_KERNEL);
	if (!rvu->hwvf) {
		dev_err(rvu->dev,
			"%s: Failed to allocate memory for VF's rvu_pfvf struct\n", __func__);
		return -ENOMEM;
	}

	mutex_init(&rvu->rsrc_lock);

	rvu_fwdata_init(rvu);

	err = rvu_setup_msix_resources(rvu);
	if (err) {
		dev_err(rvu->dev,
			"%s: Failed to setup MSIX resources\n", __func__);
		return err;
	}

	for (blkid = 0; blkid < BLK_COUNT; blkid++) {
		block = &hw->block[blkid];
		if (!block->lf.bmap)
			continue;

		/* Allocate memory for block LF/slot to pcifunc mapping info */
		block->fn_map = devm_kcalloc(rvu->dev, block->lf.max,
					     sizeof(u16), GFP_KERNEL);
		if (!block->fn_map) {
			err = -ENOMEM;
			goto msix_err;
		}

		/* Scan all blocks to check if low level firmware has
		 * already provisioned any of the resources to a PF/VF.
		 */
		rvu_scan_block(rvu, block);
	}

	err = rvu_set_channels_base(rvu);
	if (err)
		goto msix_err;

	err = rvu_npc_init(rvu);
	if (err) {
		dev_err(rvu->dev, "%s: Failed to initialize npc\n", __func__);
		goto npc_err;
	}

	err = rvu_cgx_init(rvu);
	if (err) {
		dev_err(rvu->dev, "%s: Failed to initialize cgx\n", __func__);
		goto cgx_err;
	}

	err = rvu_npc_exact_init(rvu);
	if (err) {
		dev_err(rvu->dev, "failed to initialize exact match table\n");
		return err;
	}

	/* Assign MACs for CGX mapped functions */
	rvu_setup_pfvf_macaddress(rvu);

	err = rvu_npa_init(rvu);
	if (err) {
		dev_err(rvu->dev, "%s: Failed to initialize npa\n", __func__);
		goto npa_err;
	}

	rvu_get_lbk_bufsize(rvu);

	err = rvu_nix_init(rvu);
	if (err) {
		dev_err(rvu->dev, "%s: Failed to initialize nix\n", __func__);
		goto nix_err;
	}

	err = rvu_sdp_init(rvu);
	if (err) {
		dev_err(rvu->dev, "%s: Failed to initialize sdp\n", __func__);
		goto nix_err;
	}

	rvu_program_channels(rvu);

	err = rvu_mcs_init(rvu);
	if (err) {
		dev_err(rvu->dev, "%s: Failed to initialize mcs\n", __func__);
		goto nix_err;
	}

	err = rvu_cpt_init(rvu);
	if (err) {
		dev_err(rvu->dev, "%s: Failed to initialize cpt\n", __func__);
		goto mcs_err;
	}

	return 0;

mcs_err:
	rvu_mcs_exit(rvu);
nix_err:
	rvu_nix_freemem(rvu);
npa_err:
	rvu_npa_freemem(rvu);
cgx_err:
	rvu_cgx_exit(rvu);
npc_err:
	rvu_npc_freemem(rvu);
	rvu_fwdata_exit(rvu);
msix_err:
	rvu_reset_msix(rvu);
	return err;
}

/* NPA and NIX admin queue APIs */
void rvu_aq_free(struct rvu *rvu, struct admin_queue *aq)
{
	if (!aq)
		return;

	qmem_free(rvu->dev, aq->inst);
	qmem_free(rvu->dev, aq->res);
	devm_kfree(rvu->dev, aq);
}

int rvu_aq_alloc(struct rvu *rvu, struct admin_queue **ad_queue,
		 int qsize, int inst_size, int res_size)
{
	struct admin_queue *aq;
	int err;

	*ad_queue = devm_kzalloc(rvu->dev, sizeof(*aq), GFP_KERNEL);
	if (!*ad_queue)
		return -ENOMEM;
	aq = *ad_queue;

	/* Alloc memory for instructions i.e AQ */
	err = qmem_alloc(rvu->dev, &aq->inst, qsize, inst_size);
	if (err) {
		devm_kfree(rvu->dev, aq);
		return err;
	}

	/* Alloc memory for results */
	err = qmem_alloc(rvu->dev, &aq->res, qsize, res_size);
	if (err) {
		rvu_aq_free(rvu, aq);
		return err;
	}

	spin_lock_init(&aq->lock);
	return 0;
}

int rvu_mbox_handler_ready(struct rvu *rvu, struct msg_req *req,
			   struct ready_msg_rsp *rsp)
{
	if (rvu->fwdata) {
		rsp->rclk_freq = rvu->fwdata->rclk;
		rsp->sclk_freq = rvu->fwdata->sclk;
	}
	return 0;
}

/* Get current count of a RVU block's LF/slots
 * provisioned to a given RVU func.
 */
u16 rvu_get_rsrc_mapcount(struct rvu_pfvf *pfvf, int blkaddr)
{
	switch (blkaddr) {
	case BLKADDR_NPA:
		return pfvf->npalf ? 1 : 0;
	case BLKADDR_NIX0:
	case BLKADDR_NIX1:
		return pfvf->nixlf ? 1 : 0;
	case BLKADDR_SSO:
		return pfvf->sso;
	case BLKADDR_SSOW:
		return pfvf->ssow;
	case BLKADDR_TIM:
		return pfvf->timlfs;
	case BLKADDR_CPT0:
		return pfvf->cptlfs;
	case BLKADDR_CPT1:
		return pfvf->cpt1_lfs;
	}
	return 0;
}

/* Return true if LFs of block type are attached to pcifunc */
static bool is_blktype_attached(struct rvu_pfvf *pfvf, int blktype)
{
	switch (blktype) {
	case BLKTYPE_NPA:
		return pfvf->npalf ? 1 : 0;
	case BLKTYPE_NIX:
		return pfvf->nixlf ? 1 : 0;
	case BLKTYPE_SSO:
		return !!pfvf->sso;
	case BLKTYPE_SSOW:
		return !!pfvf->ssow;
	case BLKTYPE_TIM:
		return !!pfvf->timlfs;
	case BLKTYPE_CPT:
		return pfvf->cptlfs || pfvf->cpt1_lfs;
	}

	return false;
}

bool is_pffunc_map_valid(struct rvu *rvu, u16 pcifunc, int blktype)
{
	struct rvu_pfvf *pfvf;

	if (!is_pf_func_valid(rvu, pcifunc))
		return false;

	pfvf = rvu_get_pfvf(rvu, pcifunc);

	/* Check if this PFFUNC has a LF of type blktype attached */
	if (!is_blktype_attached(pfvf, blktype))
		return false;

	return true;
}

static int rvu_lookup_rsrc(struct rvu *rvu, struct rvu_block *block,
			   int pcifunc, int slot)
{
	u64 val;

	val = ((u64)pcifunc << 24) | (slot << 16) | (1ULL << 13);
	rvu_write64(rvu, block->addr, block->lookup_reg, val);
	/* Wait for the lookup to finish */
	/* TODO: put some timeout here */
	while (rvu_read64(rvu, block->addr, block->lookup_reg) & (1ULL << 13))
		;

	val = rvu_read64(rvu, block->addr, block->lookup_reg);

	/* Check LF valid bit */
	if (!(val & (1ULL << 12)))
		return -1;

	return (val & 0xFFF);
}

int rvu_get_blkaddr_from_slot(struct rvu *rvu, int blktype, u16 pcifunc,
			      u16 global_slot, u16 *slot_in_block)
{
	struct rvu_pfvf *pfvf = rvu_get_pfvf(rvu, pcifunc);
	int numlfs, total_lfs = 0, nr_blocks = 0;
	int i, num_blkaddr[BLK_COUNT] = { 0 };
	struct rvu_block *block;
	int blkaddr;
	u16 start_slot;

	if (!is_blktype_attached(pfvf, blktype))
		return -ENODEV;

	/* Get all the block addresses from which LFs are attached to
	 * the given pcifunc in num_blkaddr[].
	 */
	for (blkaddr = BLKADDR_RVUM; blkaddr < BLK_COUNT; blkaddr++) {
		block = &rvu->hw->block[blkaddr];
		if (block->type != blktype)
			continue;
		if (!is_block_implemented(rvu->hw, blkaddr))
			continue;

		numlfs = rvu_get_rsrc_mapcount(pfvf, blkaddr);
		if (numlfs) {
			total_lfs += numlfs;
			num_blkaddr[nr_blocks] = blkaddr;
			nr_blocks++;
		}
	}

	if (global_slot >= total_lfs)
		return -ENODEV;

	/* Based on the given global slot number retrieve the
	 * correct block address out of all attached block
	 * addresses and slot number in that block.
	 */
	total_lfs = 0;
	blkaddr = -ENODEV;
	for (i = 0; i < nr_blocks; i++) {
		numlfs = rvu_get_rsrc_mapcount(pfvf, num_blkaddr[i]);
		total_lfs += numlfs;
		if (global_slot < total_lfs) {
			blkaddr = num_blkaddr[i];
			start_slot = total_lfs - numlfs;
			*slot_in_block = global_slot - start_slot;
			break;
		}
	}

	return blkaddr;
}

static void rvu_detach_block(struct rvu *rvu, int pcifunc, int blktype)
{
	struct rvu_pfvf *pfvf = rvu_get_pfvf(rvu, pcifunc);
	struct rvu_hwinfo *hw = rvu->hw;
	struct rvu_block *block;
	int slot, lf, num_lfs;
	int blkaddr;

	blkaddr = rvu_get_blkaddr(rvu, blktype, pcifunc);
	if (blkaddr < 0)
		return;

	if (blktype == BLKTYPE_NIX)
		rvu_nix_reset_mac(pfvf, pcifunc);

	block = &hw->block[blkaddr];

	num_lfs = rvu_get_rsrc_mapcount(pfvf, block->addr);
	if (!num_lfs)
		return;

	for (slot = 0; slot < num_lfs; slot++) {
		lf = rvu_lookup_rsrc(rvu, block, pcifunc, slot);
		if (lf < 0) /* This should never happen */
			continue;

		/* Disable the LF */
		rvu_write64(rvu, blkaddr, block->lfcfg_reg |
			    (lf << block->lfshift), 0x00ULL);

		/* Update SW maintained mapping info as well */
		rvu_update_rsrc_map(rvu, pfvf, block,
				    pcifunc, lf, false);

		/* Free the resource */
		rvu_free_rsrc(&block->lf, lf);

		/* Clear MSIX vector offset for this LF */
		rvu_clear_msix_offset(rvu, pfvf, block, lf);
	}
}

static int rvu_detach_rsrcs(struct rvu *rvu, struct rsrc_detach *detach,
			    u16 pcifunc)
{
	struct rvu_hwinfo *hw = rvu->hw;
	bool detach_all = true;
	struct rvu_block *block;
	int blkid;

	mutex_lock(&rvu->rsrc_lock);

	/* Check for partial resource detach */
	if (detach && detach->partial)
		detach_all = false;

	/* Check for RVU block's LFs attached to this func,
	 * if so, detach them.
	 */
	for (blkid = 0; blkid < BLK_COUNT; blkid++) {
		block = &hw->block[blkid];
		if (!block->lf.bmap)
			continue;
		if (!detach_all && detach) {
			if (blkid == BLKADDR_NPA && !detach->npalf)
				continue;
			else if ((blkid == BLKADDR_NIX0) && !detach->nixlf)
				continue;
			else if ((blkid == BLKADDR_NIX1) && !detach->nixlf)
				continue;
			else if ((blkid == BLKADDR_SSO) && !detach->sso)
				continue;
			else if ((blkid == BLKADDR_SSOW) && !detach->ssow)
				continue;
			else if ((blkid == BLKADDR_TIM) && !detach->timlfs)
				continue;
			else if ((blkid == BLKADDR_CPT0) && !detach->cptlfs)
				continue;
			else if ((blkid == BLKADDR_CPT1) && !detach->cptlfs)
				continue;
		}
		rvu_detach_block(rvu, pcifunc, block->type);
	}

	mutex_unlock(&rvu->rsrc_lock);
	return 0;
}

int rvu_mbox_handler_detach_resources(struct rvu *rvu,
				      struct rsrc_detach *detach,
				      struct msg_rsp *rsp)
{
	return rvu_detach_rsrcs(rvu, detach, detach->hdr.pcifunc);
}

int rvu_get_nix_blkaddr(struct rvu *rvu, u16 pcifunc)
{
	struct rvu_pfvf *pfvf = rvu_get_pfvf(rvu, pcifunc);
	int blkaddr = BLKADDR_NIX0, vf;
	struct rvu_pfvf *pf;

	pf = rvu_get_pfvf(rvu, pcifunc & ~RVU_PFVF_FUNC_MASK);

	/* All CGX mapped PFs are set with assigned NIX block during init */
	if (is_pf_cgxmapped(rvu, rvu_get_pf(pcifunc))) {
		blkaddr = pf->nix_blkaddr;
	} else if (is_lbk_vf(rvu, pcifunc)) {
		vf = pcifunc - 1;
		/* Assign NIX based on VF number. All even numbered VFs get
		 * NIX0 and odd numbered gets NIX1
		 */
		blkaddr = (vf & 1) ? BLKADDR_NIX1 : BLKADDR_NIX0;
		/* NIX1 is not present on all silicons */
		if (!is_block_implemented(rvu->hw, BLKADDR_NIX1))
			blkaddr = BLKADDR_NIX0;
	}

	/* if SDP1 then the blkaddr is NIX1 */
	if (is_sdp_pfvf(pcifunc) && pf->sdp_info->node_id == 1)
		blkaddr = BLKADDR_NIX1;

	switch (blkaddr) {
	case BLKADDR_NIX1:
		pfvf->nix_blkaddr = BLKADDR_NIX1;
		pfvf->nix_rx_intf = NIX_INTFX_RX(1);
		pfvf->nix_tx_intf = NIX_INTFX_TX(1);
		break;
	case BLKADDR_NIX0:
	default:
		pfvf->nix_blkaddr = BLKADDR_NIX0;
		pfvf->nix_rx_intf = NIX_INTFX_RX(0);
		pfvf->nix_tx_intf = NIX_INTFX_TX(0);
		break;
	}

	return pfvf->nix_blkaddr;
}

static int rvu_get_attach_blkaddr(struct rvu *rvu, int blktype,
				  u16 pcifunc, struct rsrc_attach *attach)
{
	int blkaddr;

	switch (blktype) {
	case BLKTYPE_NIX:
		blkaddr = rvu_get_nix_blkaddr(rvu, pcifunc);
		break;
	case BLKTYPE_CPT:
		if (attach->hdr.ver < RVU_MULTI_BLK_VER)
			return rvu_get_blkaddr(rvu, blktype, 0);
		blkaddr = attach->cpt_blkaddr ? attach->cpt_blkaddr :
			  BLKADDR_CPT0;
		if (blkaddr != BLKADDR_CPT0 && blkaddr != BLKADDR_CPT1)
			return -ENODEV;
		break;
	default:
		return rvu_get_blkaddr(rvu, blktype, 0);
	}

	if (is_block_implemented(rvu->hw, blkaddr))
		return blkaddr;

	return -ENODEV;
}

static void rvu_attach_block(struct rvu *rvu, int pcifunc, int blktype,
			     int num_lfs, struct rsrc_attach *attach)
{
	struct rvu_pfvf *pfvf = rvu_get_pfvf(rvu, pcifunc);
	struct rvu_hwinfo *hw = rvu->hw;
	struct rvu_block *block;
	int slot, lf;
	int blkaddr;
	u64 cfg;

	if (!num_lfs)
		return;

	blkaddr = rvu_get_attach_blkaddr(rvu, blktype, pcifunc, attach);
	if (blkaddr < 0)
		return;

	block = &hw->block[blkaddr];
	if (!block->lf.bmap)
		return;

	for (slot = 0; slot < num_lfs; slot++) {
		/* Allocate the resource */
		lf = rvu_alloc_rsrc(&block->lf);
		if (lf < 0)
			return;

		cfg = (1ULL << 63) | (pcifunc << 8) | slot;
		rvu_write64(rvu, blkaddr, block->lfcfg_reg |
			    (lf << block->lfshift), cfg);
		rvu_update_rsrc_map(rvu, pfvf, block,
				    pcifunc, lf, true);

		/* Set start MSIX vector for this LF within this PF/VF */
		rvu_set_msix_offset(rvu, pfvf, block, lf);
	}
}

static int rvu_check_rsrc_availability(struct rvu *rvu,
				       struct rsrc_attach *req, u16 pcifunc)
{
	struct rvu_pfvf *pfvf = rvu_get_pfvf(rvu, pcifunc);
	int free_lfs, mappedlfs, blkaddr;
	struct rvu_hwinfo *hw = rvu->hw;
	struct rvu_block *block;

	/* Only one NPA LF can be attached */
	if (req->npalf && !is_blktype_attached(pfvf, BLKTYPE_NPA)) {
		block = &hw->block[BLKADDR_NPA];
		free_lfs = rvu_rsrc_free_count(&block->lf);
		if (!free_lfs)
			goto fail;
	} else if (req->npalf) {
		dev_err(&rvu->pdev->dev,
			"Func 0x%x: Invalid req, already has NPA\n",
			 pcifunc);
		return -EINVAL;
	}

	/* Only one NIX LF can be attached */
	if (req->nixlf && !is_blktype_attached(pfvf, BLKTYPE_NIX)) {
		blkaddr = rvu_get_attach_blkaddr(rvu, BLKTYPE_NIX,
						 pcifunc, req);
		if (blkaddr < 0)
			return blkaddr;
		block = &hw->block[blkaddr];
		free_lfs = rvu_rsrc_free_count(&block->lf);
		if (!free_lfs)
			goto fail;
	} else if (req->nixlf) {
		dev_err(&rvu->pdev->dev,
			"Func 0x%x: Invalid req, already has NIX\n",
			pcifunc);
		return -EINVAL;
	}

	if (req->sso) {
		block = &hw->block[BLKADDR_SSO];
		/* Is request within limits ? */
		if (req->sso > block->lf.max) {
			dev_err(&rvu->pdev->dev,
				"Func 0x%x: Invalid SSO req, %d > max %d\n",
				 pcifunc, req->sso, block->lf.max);
			return -EINVAL;
		}
		mappedlfs = rvu_get_rsrc_mapcount(pfvf, block->addr);
		free_lfs = rvu_rsrc_free_count(&block->lf);
		/* Check if additional resources are available */
		if (req->sso > mappedlfs &&
		    ((req->sso - mappedlfs) > free_lfs))
			goto fail;
	}

	if (req->ssow) {
		block = &hw->block[BLKADDR_SSOW];
		if (req->ssow > block->lf.max) {
			dev_err(&rvu->pdev->dev,
				"Func 0x%x: Invalid SSOW req, %d > max %d\n",
				 pcifunc, req->ssow, block->lf.max);
			return -EINVAL;
		}
		mappedlfs = rvu_get_rsrc_mapcount(pfvf, block->addr);
		free_lfs = rvu_rsrc_free_count(&block->lf);
		if (req->ssow > mappedlfs &&
		    ((req->ssow - mappedlfs) > free_lfs))
			goto fail;
	}

	if (req->timlfs) {
		block = &hw->block[BLKADDR_TIM];
		if (req->timlfs > block->lf.max) {
			dev_err(&rvu->pdev->dev,
				"Func 0x%x: Invalid TIMLF req, %d > max %d\n",
				 pcifunc, req->timlfs, block->lf.max);
			return -EINVAL;
		}
		mappedlfs = rvu_get_rsrc_mapcount(pfvf, block->addr);
		free_lfs = rvu_rsrc_free_count(&block->lf);
		if (req->timlfs > mappedlfs &&
		    ((req->timlfs - mappedlfs) > free_lfs))
			goto fail;
	}

	if (req->cptlfs) {
		blkaddr = rvu_get_attach_blkaddr(rvu, BLKTYPE_CPT,
						 pcifunc, req);
		if (blkaddr < 0)
			return blkaddr;
		block = &hw->block[blkaddr];
		if (req->cptlfs > block->lf.max) {
			dev_err(&rvu->pdev->dev,
				"Func 0x%x: Invalid CPTLF req, %d > max %d\n",
				 pcifunc, req->cptlfs, block->lf.max);
			return -EINVAL;
		}
		mappedlfs = rvu_get_rsrc_mapcount(pfvf, block->addr);
		free_lfs = rvu_rsrc_free_count(&block->lf);
		if (req->cptlfs > mappedlfs &&
		    ((req->cptlfs - mappedlfs) > free_lfs))
			goto fail;
	}

	return 0;

fail:
	dev_info(rvu->dev, "Request for %s failed\n", block->name);
	return -ENOSPC;
}

static bool rvu_attach_from_same_block(struct rvu *rvu, int blktype,
				       struct rsrc_attach *attach)
{
	int blkaddr, num_lfs;

	blkaddr = rvu_get_attach_blkaddr(rvu, blktype,
					 attach->hdr.pcifunc, attach);
	if (blkaddr < 0)
		return false;

	num_lfs = rvu_get_rsrc_mapcount(rvu_get_pfvf(rvu, attach->hdr.pcifunc),
					blkaddr);
	/* Requester already has LFs from given block ? */
	return !!num_lfs;
}

int rvu_mbox_handler_attach_resources(struct rvu *rvu,
				      struct rsrc_attach *attach,
				      struct msg_rsp *rsp)
{
	u16 pcifunc = attach->hdr.pcifunc;
	int err;

	/* If first request, detach all existing attached resources */
	if (!attach->modify)
		rvu_detach_rsrcs(rvu, NULL, pcifunc);

	mutex_lock(&rvu->rsrc_lock);

	/* Check if the request can be accommodated */
	err = rvu_check_rsrc_availability(rvu, attach, pcifunc);
	if (err)
		goto exit;

	/* Now attach the requested resources */
	if (attach->npalf)
		rvu_attach_block(rvu, pcifunc, BLKTYPE_NPA, 1, attach);

	if (attach->nixlf)
		rvu_attach_block(rvu, pcifunc, BLKTYPE_NIX, 1, attach);

	if (attach->sso) {
		/* RVU func doesn't know which exact LF or slot is attached
		 * to it, it always sees as slot 0,1,2. So for a 'modify'
		 * request, simply detach all existing attached LFs/slots
		 * and attach a fresh.
		 */
		if (attach->modify)
			rvu_detach_block(rvu, pcifunc, BLKTYPE_SSO);
		rvu_attach_block(rvu, pcifunc, BLKTYPE_SSO,
				 attach->sso, attach);
	}

	if (attach->ssow) {
		if (attach->modify)
			rvu_detach_block(rvu, pcifunc, BLKTYPE_SSOW);
		rvu_attach_block(rvu, pcifunc, BLKTYPE_SSOW,
				 attach->ssow, attach);
	}

	if (attach->timlfs) {
		if (attach->modify)
			rvu_detach_block(rvu, pcifunc, BLKTYPE_TIM);
		rvu_attach_block(rvu, pcifunc, BLKTYPE_TIM,
				 attach->timlfs, attach);
	}

	if (attach->cptlfs) {
		if (attach->modify &&
		    rvu_attach_from_same_block(rvu, BLKTYPE_CPT, attach))
			rvu_detach_block(rvu, pcifunc, BLKTYPE_CPT);
		rvu_attach_block(rvu, pcifunc, BLKTYPE_CPT,
				 attach->cptlfs, attach);
	}

exit:
	mutex_unlock(&rvu->rsrc_lock);
	return err;
}

static u16 rvu_get_msix_offset(struct rvu *rvu, struct rvu_pfvf *pfvf,
			       int blkaddr, int lf)
{
	u16 vec;

	if (lf < 0)
		return MSIX_VECTOR_INVALID;

	for (vec = 0; vec < pfvf->msix.max; vec++) {
		if (pfvf->msix_lfmap[vec] == MSIX_BLKLF(blkaddr, lf))
			return vec;
	}
	return MSIX_VECTOR_INVALID;
}

static void rvu_set_msix_offset(struct rvu *rvu, struct rvu_pfvf *pfvf,
				struct rvu_block *block, int lf)
{
	u16 nvecs, vec, offset;
	u64 cfg;

	cfg = rvu_read64(rvu, block->addr, block->msixcfg_reg |
			 (lf << block->lfshift));
	nvecs = (cfg >> 12) & 0xFF;

	/* Check and alloc MSIX vectors, must be contiguous */
	if (!rvu_rsrc_check_contig(&pfvf->msix, nvecs))
		return;

	offset = rvu_alloc_rsrc_contig(&pfvf->msix, nvecs);

	/* Config MSIX offset in LF */
	rvu_write64(rvu, block->addr, block->msixcfg_reg |
		    (lf << block->lfshift), (cfg & ~0x7FFULL) | offset);

	/* Update the bitmap as well */
	for (vec = 0; vec < nvecs; vec++)
		pfvf->msix_lfmap[offset + vec] = MSIX_BLKLF(block->addr, lf);
}

static void rvu_clear_msix_offset(struct rvu *rvu, struct rvu_pfvf *pfvf,
				  struct rvu_block *block, int lf)
{
	u16 nvecs, vec, offset;
	u64 cfg;

	cfg = rvu_read64(rvu, block->addr, block->msixcfg_reg |
			 (lf << block->lfshift));
	nvecs = (cfg >> 12) & 0xFF;

	/* Clear MSIX offset in LF */
	rvu_write64(rvu, block->addr, block->msixcfg_reg |
		    (lf << block->lfshift), cfg & ~0x7FFULL);

	offset = rvu_get_msix_offset(rvu, pfvf, block->addr, lf);

	/* Update the mapping */
	for (vec = 0; vec < nvecs; vec++)
		pfvf->msix_lfmap[offset + vec] = 0;

	/* Free the same in MSIX bitmap */
	rvu_free_rsrc_contig(&pfvf->msix, nvecs, offset);
}

int rvu_mbox_handler_msix_offset(struct rvu *rvu, struct msg_req *req,
				 struct msix_offset_rsp *rsp)
{
	struct rvu_hwinfo *hw = rvu->hw;
	u16 pcifunc = req->hdr.pcifunc;
	struct rvu_pfvf *pfvf;
	int lf, slot, blkaddr;

	pfvf = rvu_get_pfvf(rvu, pcifunc);
	if (!pfvf->msix.bmap)
		return 0;

	/* Set MSIX offsets for each block's LFs attached to this PF/VF */
	lf = rvu_get_lf(rvu, &hw->block[BLKADDR_NPA], pcifunc, 0);
	rsp->npa_msixoff = rvu_get_msix_offset(rvu, pfvf, BLKADDR_NPA, lf);

	/* Get BLKADDR from which LFs are attached to pcifunc */
	blkaddr = rvu_get_blkaddr(rvu, BLKTYPE_NIX, pcifunc);
	if (blkaddr < 0) {
		rsp->nix_msixoff = MSIX_VECTOR_INVALID;
	} else {
		lf = rvu_get_lf(rvu, &hw->block[blkaddr], pcifunc, 0);
		rsp->nix_msixoff = rvu_get_msix_offset(rvu, pfvf, blkaddr, lf);
	}

	rsp->sso = pfvf->sso;
	for (slot = 0; slot < rsp->sso; slot++) {
		lf = rvu_get_lf(rvu, &hw->block[BLKADDR_SSO], pcifunc, slot);
		rsp->sso_msixoff[slot] =
			rvu_get_msix_offset(rvu, pfvf, BLKADDR_SSO, lf);
	}

	rsp->ssow = pfvf->ssow;
	for (slot = 0; slot < rsp->ssow; slot++) {
		lf = rvu_get_lf(rvu, &hw->block[BLKADDR_SSOW], pcifunc, slot);
		rsp->ssow_msixoff[slot] =
			rvu_get_msix_offset(rvu, pfvf, BLKADDR_SSOW, lf);
	}

	rsp->timlfs = pfvf->timlfs;
	for (slot = 0; slot < rsp->timlfs; slot++) {
		lf = rvu_get_lf(rvu, &hw->block[BLKADDR_TIM], pcifunc, slot);
		rsp->timlf_msixoff[slot] =
			rvu_get_msix_offset(rvu, pfvf, BLKADDR_TIM, lf);
	}

	rsp->cptlfs = pfvf->cptlfs;
	for (slot = 0; slot < rsp->cptlfs; slot++) {
		lf = rvu_get_lf(rvu, &hw->block[BLKADDR_CPT0], pcifunc, slot);
		rsp->cptlf_msixoff[slot] =
			rvu_get_msix_offset(rvu, pfvf, BLKADDR_CPT0, lf);
	}

	rsp->cpt1_lfs = pfvf->cpt1_lfs;
	for (slot = 0; slot < rsp->cpt1_lfs; slot++) {
		lf = rvu_get_lf(rvu, &hw->block[BLKADDR_CPT1], pcifunc, slot);
		rsp->cpt1_lf_msixoff[slot] =
			rvu_get_msix_offset(rvu, pfvf, BLKADDR_CPT1, lf);
	}

	return 0;
}

int rvu_mbox_handler_free_rsrc_cnt(struct rvu *rvu, struct msg_req *req,
				   struct free_rsrcs_rsp *rsp)
{
	struct rvu_hwinfo *hw = rvu->hw;
	struct rvu_block *block;
	struct nix_txsch *txsch;
	struct nix_hw *nix_hw;

	mutex_lock(&rvu->rsrc_lock);

	block = &hw->block[BLKADDR_NPA];
	rsp->npa = rvu_rsrc_free_count(&block->lf);

	block = &hw->block[BLKADDR_NIX0];
	rsp->nix = rvu_rsrc_free_count(&block->lf);

	block = &hw->block[BLKADDR_NIX1];
	rsp->nix1 = rvu_rsrc_free_count(&block->lf);

	block = &hw->block[BLKADDR_SSO];
	rsp->sso = rvu_rsrc_free_count(&block->lf);

	block = &hw->block[BLKADDR_SSOW];
	rsp->ssow = rvu_rsrc_free_count(&block->lf);

	block = &hw->block[BLKADDR_TIM];
	rsp->tim = rvu_rsrc_free_count(&block->lf);

	block = &hw->block[BLKADDR_CPT0];
	rsp->cpt = rvu_rsrc_free_count(&block->lf);

	block = &hw->block[BLKADDR_CPT1];
	rsp->cpt1 = rvu_rsrc_free_count(&block->lf);

	if (rvu->hw->cap.nix_fixed_txschq_mapping) {
		rsp->schq[NIX_TXSCH_LVL_SMQ] = 1;
		rsp->schq[NIX_TXSCH_LVL_TL4] = 1;
		rsp->schq[NIX_TXSCH_LVL_TL3] = 1;
		rsp->schq[NIX_TXSCH_LVL_TL2] = 1;
		/* NIX1 */
		if (!is_block_implemented(rvu->hw, BLKADDR_NIX1))
			goto out;
		rsp->schq_nix1[NIX_TXSCH_LVL_SMQ] = 1;
		rsp->schq_nix1[NIX_TXSCH_LVL_TL4] = 1;
		rsp->schq_nix1[NIX_TXSCH_LVL_TL3] = 1;
		rsp->schq_nix1[NIX_TXSCH_LVL_TL2] = 1;
	} else {
		nix_hw = get_nix_hw(hw, BLKADDR_NIX0);
		txsch = &nix_hw->txsch[NIX_TXSCH_LVL_SMQ];
		rsp->schq[NIX_TXSCH_LVL_SMQ] =
				rvu_rsrc_free_count(&txsch->schq);

		txsch = &nix_hw->txsch[NIX_TXSCH_LVL_TL4];
		rsp->schq[NIX_TXSCH_LVL_TL4] =
				rvu_rsrc_free_count(&txsch->schq);

		txsch = &nix_hw->txsch[NIX_TXSCH_LVL_TL3];
		rsp->schq[NIX_TXSCH_LVL_TL3] =
				rvu_rsrc_free_count(&txsch->schq);

		txsch = &nix_hw->txsch[NIX_TXSCH_LVL_TL2];
		rsp->schq[NIX_TXSCH_LVL_TL2] =
				rvu_rsrc_free_count(&txsch->schq);

		if (!is_block_implemented(rvu->hw, BLKADDR_NIX1))
			goto out;

		nix_hw = get_nix_hw(hw, BLKADDR_NIX1);
		txsch = &nix_hw->txsch[NIX_TXSCH_LVL_SMQ];
		rsp->schq_nix1[NIX_TXSCH_LVL_SMQ] =
				rvu_rsrc_free_count(&txsch->schq);

		txsch = &nix_hw->txsch[NIX_TXSCH_LVL_TL4];
		rsp->schq_nix1[NIX_TXSCH_LVL_TL4] =
				rvu_rsrc_free_count(&txsch->schq);

		txsch = &nix_hw->txsch[NIX_TXSCH_LVL_TL3];
		rsp->schq_nix1[NIX_TXSCH_LVL_TL3] =
				rvu_rsrc_free_count(&txsch->schq);

		txsch = &nix_hw->txsch[NIX_TXSCH_LVL_TL2];
		rsp->schq_nix1[NIX_TXSCH_LVL_TL2] =
				rvu_rsrc_free_count(&txsch->schq);
	}

	rsp->schq_nix1[NIX_TXSCH_LVL_TL1] = 1;
out:
	rsp->schq[NIX_TXSCH_LVL_TL1] = 1;
	mutex_unlock(&rvu->rsrc_lock);

	return 0;
}

int rvu_mbox_handler_vf_flr(struct rvu *rvu, struct msg_req *req,
			    struct msg_rsp *rsp)
{
	u16 pcifunc = req->hdr.pcifunc;
	u16 vf, numvfs;
	u64 cfg;

	vf = pcifunc & RVU_PFVF_FUNC_MASK;
	cfg = rvu_read64(rvu, BLKADDR_RVUM,
			 RVU_PRIV_PFX_CFG(rvu_get_pf(pcifunc)));
	numvfs = (cfg >> 12) & 0xFF;

	if (vf && vf <= numvfs)
		__rvu_flr_handler(rvu, pcifunc);
	else
		return RVU_INVALID_VF_ID;

	return 0;
}

int rvu_ndc_sync(struct rvu *rvu, int lfblkaddr, int lfidx, u64 lfoffset)
{
	/* Sync cached info for this LF in NDC to LLC/DRAM */
	rvu_write64(rvu, lfblkaddr, lfoffset, BIT_ULL(12) | lfidx);
	return rvu_poll_reg(rvu, lfblkaddr, lfoffset, BIT_ULL(12), true);
}

int rvu_mbox_handler_get_hw_cap(struct rvu *rvu, struct msg_req *req,
				struct get_hw_cap_rsp *rsp)
{
	struct rvu_hwinfo *hw = rvu->hw;

	rsp->nix_fixed_txschq_mapping = hw->cap.nix_fixed_txschq_mapping;
	rsp->nix_shaping = hw->cap.nix_shaping;
	rsp->npc_hash_extract = hw->cap.npc_hash_extract;

	return 0;
}

int rvu_mbox_handler_set_vf_perm(struct rvu *rvu, struct set_vf_perm *req,
				 struct msg_rsp *rsp)
{
	struct rvu_hwinfo *hw = rvu->hw;
	u16 pcifunc = req->hdr.pcifunc;
	struct rvu_pfvf *pfvf;
	int blkaddr, nixlf;
	u16 target;

	/* Only PF can add VF permissions */
	if ((pcifunc & RVU_PFVF_FUNC_MASK) || is_lbk_vf(rvu, pcifunc))
		return -EOPNOTSUPP;

	target = (pcifunc & ~RVU_PFVF_FUNC_MASK) | (req->vf + 1);
	pfvf = rvu_get_pfvf(rvu, target);

	if (req->flags & RESET_VF_PERM) {
		pfvf->flags &= RVU_CLEAR_VF_PERM;
	} else if (test_bit(PF_SET_VF_TRUSTED, &pfvf->flags) ^
		 (req->flags & VF_TRUSTED)) {
		change_bit(PF_SET_VF_TRUSTED, &pfvf->flags);
		/* disable multicast and promisc entries */
		if (!test_bit(PF_SET_VF_TRUSTED, &pfvf->flags)) {
			blkaddr = rvu_get_blkaddr(rvu, BLKTYPE_NIX, target);
			if (blkaddr < 0)
				return 0;
			nixlf = rvu_get_lf(rvu, &hw->block[blkaddr],
					   target, 0);
			if (nixlf < 0)
				return 0;
			npc_enadis_default_mce_entry(rvu, target, nixlf,
						     NIXLF_ALLMULTI_ENTRY,
						     false);
			npc_enadis_default_mce_entry(rvu, target, nixlf,
						     NIXLF_PROMISC_ENTRY,
						     false);
		}
	}

	return 0;
}

int rvu_mbox_handler_ndc_sync_op(struct rvu *rvu,
				 struct ndc_sync_op *req,
				 struct msg_rsp *rsp)
{
	struct rvu_hwinfo *hw = rvu->hw;
	u16 pcifunc = req->hdr.pcifunc;
	int err, lfidx, lfblkaddr;

	if (req->npa_lf_sync) {
		/* Get NPA LF data */
		lfblkaddr = rvu_get_blkaddr(rvu, BLKTYPE_NPA, pcifunc);
		if (lfblkaddr < 0)
			return NPA_AF_ERR_AF_LF_INVALID;

		lfidx = rvu_get_lf(rvu, &hw->block[lfblkaddr], pcifunc, 0);
		if (lfidx < 0)
			return NPA_AF_ERR_AF_LF_INVALID;

		/* Sync NPA NDC */
		err = rvu_ndc_sync(rvu, lfblkaddr,
				   lfidx, NPA_AF_NDC_SYNC);
		if (err)
			dev_err(rvu->dev,
				"NDC-NPA sync failed for LF %u\n", lfidx);
	}

	if (!req->nix_lf_tx_sync && !req->nix_lf_rx_sync)
		return 0;

	/* Get NIX LF data */
	lfblkaddr = rvu_get_blkaddr(rvu, BLKTYPE_NIX, pcifunc);
	if (lfblkaddr < 0)
		return NIX_AF_ERR_AF_LF_INVALID;

	lfidx = rvu_get_lf(rvu, &hw->block[lfblkaddr], pcifunc, 0);
	if (lfidx < 0)
		return NIX_AF_ERR_AF_LF_INVALID;

	if (req->nix_lf_tx_sync) {
		/* Sync NIX TX NDC */
		err = rvu_ndc_sync(rvu, lfblkaddr,
				   lfidx, NIX_AF_NDC_TX_SYNC);
		if (err)
			dev_err(rvu->dev,
				"NDC-NIX-TX sync fail for LF %u\n", lfidx);
	}

	if (req->nix_lf_rx_sync) {
		/* Sync NIX RX NDC */
		err = rvu_ndc_sync(rvu, lfblkaddr,
				   lfidx, NIX_AF_NDC_RX_SYNC);
		if (err)
			dev_err(rvu->dev,
				"NDC-NIX-RX sync failed for LF %u\n", lfidx);
	}

	return 0;
}

static int rvu_process_mbox_msg(struct otx2_mbox *mbox, int devid,
				struct mbox_msghdr *req)
{
	struct rvu *rvu = pci_get_drvdata(mbox->pdev);

	/* Check if valid, if not reply with a invalid msg */
	if (req->sig != OTX2_MBOX_REQ_SIG)
		goto bad_message;

	switch (req->id) {
#define M(_name, _id, _fn_name, _req_type, _rsp_type)			\
	case _id: {							\
		struct _rsp_type *rsp;					\
		int err;						\
									\
		rsp = (struct _rsp_type *)otx2_mbox_alloc_msg(		\
			mbox, devid,					\
			sizeof(struct _rsp_type));			\
		/* some handlers should complete even if reply */	\
		/* could not be allocated */				\
		if (!rsp &&						\
		    _id != MBOX_MSG_DETACH_RESOURCES &&			\
		    _id != MBOX_MSG_NIX_TXSCH_FREE &&			\
		    _id != MBOX_MSG_VF_FLR)				\
			return -ENOMEM;					\
		if (rsp) {						\
			rsp->hdr.id = _id;				\
			rsp->hdr.sig = OTX2_MBOX_RSP_SIG;		\
			rsp->hdr.pcifunc = req->pcifunc;		\
			rsp->hdr.rc = 0;				\
		}							\
									\
		err = rvu_mbox_handler_ ## _fn_name(rvu,		\
						    (struct _req_type *)req, \
						    rsp);		\
		if (rsp && err)						\
			rsp->hdr.rc = err;				\
									\
		trace_otx2_msg_process(mbox->pdev, _id, err);		\
		return rsp ? err : -ENOMEM;				\
	}
MBOX_MESSAGES
#undef M

bad_message:
	default:
		otx2_reply_invalid_msg(mbox, devid, req->pcifunc, req->id);
		return -ENODEV;
	}
}

static void __rvu_mbox_handler(struct rvu_work *mwork, int type, bool poll)
{
	struct rvu *rvu = mwork->rvu;
	int offset, err, id, devid;
	struct otx2_mbox_dev *mdev;
	struct mbox_hdr *req_hdr;
	struct mbox_msghdr *msg;
	struct mbox_wq_info *mw;
	struct otx2_mbox *mbox;

	switch (type) {
	case TYPE_AFPF:
		mw = &rvu->afpf_wq_info;
		break;
	case TYPE_AFVF:
		mw = &rvu->afvf_wq_info;
		break;
	default:
		return;
	}

	devid = mwork - mw->mbox_wrk;
	mbox = &mw->mbox;
	mdev = &mbox->dev[devid];

	/* Process received mbox messages */
	req_hdr = mdev->mbase + mbox->rx_start;
	if (mw->mbox_wrk[devid].num_msgs == 0)
		return;

	offset = mbox->rx_start + ALIGN(sizeof(*req_hdr), MBOX_MSG_ALIGN);

	for (id = 0; id < mw->mbox_wrk[devid].num_msgs; id++) {
		msg = mdev->mbase + offset;

		/* Set which PF/VF sent this message based on mbox IRQ */
		switch (type) {
		case TYPE_AFPF:
			msg->pcifunc &=
				~(RVU_PFVF_PF_MASK << RVU_PFVF_PF_SHIFT);
			msg->pcifunc |= (devid << RVU_PFVF_PF_SHIFT);
			break;
		case TYPE_AFVF:
			msg->pcifunc &=
				~(RVU_PFVF_FUNC_MASK << RVU_PFVF_FUNC_SHIFT);
			msg->pcifunc |= (devid << RVU_PFVF_FUNC_SHIFT) + 1;
			break;
		}

		err = rvu_process_mbox_msg(mbox, devid, msg);
		if (!err) {
			offset = mbox->rx_start + msg->next_msgoff;
			continue;
		}

		if (msg->pcifunc & RVU_PFVF_FUNC_MASK)
			dev_warn(rvu->dev, "Error %d when processing message %s (0x%x) from PF%d:VF%d\n",
				 err, otx2_mbox_id2name(msg->id),
				 msg->id, rvu_get_pf(msg->pcifunc),
				 (msg->pcifunc & RVU_PFVF_FUNC_MASK) - 1);
		else
			dev_warn(rvu->dev, "Error %d when processing message %s (0x%x) from PF%d\n",
				 err, otx2_mbox_id2name(msg->id),
				 msg->id, devid);
	}
	mw->mbox_wrk[devid].num_msgs = 0;

	if (poll)
		otx2_mbox_wait_for_zero(mbox, devid);

	/* Send mbox responses to VF/PF */
	otx2_mbox_msg_send(mbox, devid);
}

static inline void rvu_afpf_mbox_handler(struct work_struct *work)
{
	struct rvu_work *mwork = container_of(work, struct rvu_work, work);
	struct rvu *rvu = mwork->rvu;

	mutex_lock(&rvu->mbox_lock);
	__rvu_mbox_handler(mwork, TYPE_AFPF, true);
	mutex_unlock(&rvu->mbox_lock);
}

static inline void rvu_afvf_mbox_handler(struct work_struct *work)
{
	struct rvu_work *mwork = container_of(work, struct rvu_work, work);

	__rvu_mbox_handler(mwork, TYPE_AFVF, false);
}

static void __rvu_mbox_up_handler(struct rvu_work *mwork, int type)
{
	struct rvu *rvu = mwork->rvu;
	struct otx2_mbox_dev *mdev;
	struct mbox_hdr *rsp_hdr;
	struct mbox_msghdr *msg;
	struct mbox_wq_info *mw;
	struct otx2_mbox *mbox;
	int offset, id, devid;

	switch (type) {
	case TYPE_AFPF:
		mw = &rvu->afpf_wq_info;
		break;
	case TYPE_AFVF:
		mw = &rvu->afvf_wq_info;
		break;
	default:
		return;
	}

	devid = mwork - mw->mbox_wrk_up;
	mbox = &mw->mbox_up;
	mdev = &mbox->dev[devid];

	rsp_hdr = mdev->mbase + mbox->rx_start;
	if (mw->mbox_wrk_up[devid].up_num_msgs == 0) {
		dev_warn(rvu->dev, "mbox up handler: num_msgs = 0\n");
		return;
	}

	offset = mbox->rx_start + ALIGN(sizeof(*rsp_hdr), MBOX_MSG_ALIGN);

	for (id = 0; id < mw->mbox_wrk_up[devid].up_num_msgs; id++) {
		msg = mdev->mbase + offset;

		if (msg->id >= MBOX_MSG_MAX) {
			dev_err(rvu->dev,
				"Mbox msg with unknown ID 0x%x\n", msg->id);
			goto end;
		}

		if (msg->sig != OTX2_MBOX_RSP_SIG) {
			dev_err(rvu->dev,
				"Mbox msg with wrong signature %x, ID 0x%x\n",
				msg->sig, msg->id);
			goto end;
		}

		switch (msg->id) {
		case MBOX_MSG_CGX_LINK_EVENT:
			break;
		default:
			if (msg->rc)
				dev_err(rvu->dev,
					"Mbox msg response has err %d, ID 0x%x\n",
					msg->rc, msg->id);
			break;
		}
end:
		offset = mbox->rx_start + msg->next_msgoff;
		mdev->msgs_acked++;
	}
	mw->mbox_wrk_up[devid].up_num_msgs = 0;

	otx2_mbox_reset(mbox, devid);
}

static inline void rvu_afpf_mbox_up_handler(struct work_struct *work)
{
	struct rvu_work *mwork = container_of(work, struct rvu_work, work);

	__rvu_mbox_up_handler(mwork, TYPE_AFPF);
}

static inline void rvu_afvf_mbox_up_handler(struct work_struct *work)
{
	struct rvu_work *mwork = container_of(work, struct rvu_work, work);

	__rvu_mbox_up_handler(mwork, TYPE_AFVF);
}

static int rvu_get_mbox_regions(struct rvu *rvu, void **mbox_addr,
				int num, int type, unsigned long *pf_bmap)
{
	struct rvu_hwinfo *hw = rvu->hw;
	int region;
	u64 bar4;

	/* For cn10k platform VF mailbox regions of a PF follows after the
	 * PF <-> AF mailbox region. Whereas for Octeontx2 it is read from
	 * RVU_PF_VF_BAR4_ADDR register.
	 */
	if (type == TYPE_AFVF) {
		for (region = 0; region < num; region++) {
			if (!test_bit(region, pf_bmap))
				continue;

			if (hw->cap.per_pf_mbox_regs) {
				bar4 = rvu_read64(rvu, BLKADDR_RVUM,
						  RVU_AF_PFX_BAR4_ADDR(0)) +
						  MBOX_SIZE;
				bar4 += region * MBOX_SIZE;
			} else {
				bar4 = rvupf_read64(rvu, RVU_PF_VF_BAR4_ADDR);
				bar4 += region * MBOX_SIZE;
			}
			mbox_addr[region] = (void *)ioremap_wc(bar4, MBOX_SIZE);
			if (!mbox_addr[region])
				goto error;
		}
		return 0;
	}

	/* For cn10k platform AF <-> PF mailbox region of a PF is read from per
	 * PF registers. Whereas for Octeontx2 it is read from
	 * RVU_AF_PF_BAR4_ADDR register.
	 */
	for (region = 0; region < num; region++) {
		if (!test_bit(region, pf_bmap))
			continue;

		if (hw->cap.per_pf_mbox_regs) {
			bar4 = rvu_read64(rvu, BLKADDR_RVUM,
					  RVU_AF_PFX_BAR4_ADDR(region));
		} else {
			bar4 = rvu_read64(rvu, BLKADDR_RVUM,
					  RVU_AF_PF_BAR4_ADDR);
			bar4 += region * MBOX_SIZE;
		}
		mbox_addr[region] = (void *)ioremap_wc(bar4, MBOX_SIZE);
		if (!mbox_addr[region])
			goto error;
	}
	return 0;

error:
	while (region--)
		iounmap((void __iomem *)mbox_addr[region]);
	return -ENOMEM;
}

static int rvu_mbox_init(struct rvu *rvu, struct mbox_wq_info *mw,
			 int type, int num,
			 void (mbox_handler)(struct work_struct *),
			 void (mbox_up_handler)(struct work_struct *))
{
	int err = -EINVAL, i, dir, dir_up;
	void __iomem *reg_base;
	struct rvu_work *mwork;
	unsigned long *pf_bmap;
	void **mbox_regions;
	const char *name;
	u64 cfg;

	pf_bmap = bitmap_zalloc(num, GFP_KERNEL);
	if (!pf_bmap)
		return -ENOMEM;

	/* RVU VFs */
	if (type == TYPE_AFVF)
		bitmap_set(pf_bmap, 0, num);

	if (type == TYPE_AFPF) {
		/* Mark enabled PFs in bitmap */
		for (i = 0; i < num; i++) {
			cfg = rvu_read64(rvu, BLKADDR_RVUM, RVU_PRIV_PFX_CFG(i));
			if (cfg & BIT_ULL(20))
				set_bit(i, pf_bmap);
		}
	}

	mutex_init(&rvu->mbox_lock);

	mbox_regions = kcalloc(num, sizeof(void *), GFP_KERNEL);
	if (!mbox_regions) {
		err = -ENOMEM;
		goto free_bitmap;
	}

	switch (type) {
	case TYPE_AFPF:
		name = "rvu_afpf_mailbox";
		dir = MBOX_DIR_AFPF;
		dir_up = MBOX_DIR_AFPF_UP;
		reg_base = rvu->afreg_base;
		err = rvu_get_mbox_regions(rvu, mbox_regions, num, TYPE_AFPF, pf_bmap);
		if (err)
			goto free_regions;
		break;
	case TYPE_AFVF:
		name = "rvu_afvf_mailbox";
		dir = MBOX_DIR_PFVF;
		dir_up = MBOX_DIR_PFVF_UP;
		reg_base = rvu->pfreg_base;
		err = rvu_get_mbox_regions(rvu, mbox_regions, num, TYPE_AFVF, pf_bmap);
		if (err)
			goto free_regions;
		break;
	default:
		goto free_regions;
	}

	mw->mbox_wq = alloc_workqueue("%s",
				      WQ_UNBOUND | WQ_HIGHPRI | WQ_MEM_RECLAIM,
				      num, name);
	if (!mw->mbox_wq) {
		err = -ENOMEM;
		goto unmap_regions;
	}

	mw->mbox_wrk = devm_kcalloc(rvu->dev, num,
				    sizeof(struct rvu_work), GFP_KERNEL);
	if (!mw->mbox_wrk) {
		err = -ENOMEM;
		goto exit;
	}

	mw->mbox_wrk_up = devm_kcalloc(rvu->dev, num,
				       sizeof(struct rvu_work), GFP_KERNEL);
	if (!mw->mbox_wrk_up) {
		err = -ENOMEM;
		goto exit;
	}

	err = otx2_mbox_regions_init(&mw->mbox, mbox_regions, rvu->pdev,
				     reg_base, dir, num, pf_bmap);
	if (err)
		goto exit;

	err = otx2_mbox_regions_init(&mw->mbox_up, mbox_regions, rvu->pdev,
				     reg_base, dir_up, num, pf_bmap);
	if (err)
		goto exit;

	for (i = 0; i < num; i++) {
		if (!test_bit(i, pf_bmap))
			continue;

		mwork = &mw->mbox_wrk[i];
		mwork->rvu = rvu;
		INIT_WORK(&mwork->work, mbox_handler);

		mwork = &mw->mbox_wrk_up[i];
		mwork->rvu = rvu;
		INIT_WORK(&mwork->work, mbox_up_handler);
	}
	goto free_regions;

exit:
	destroy_workqueue(mw->mbox_wq);
unmap_regions:
	while (num--)
		iounmap((void __iomem *)mbox_regions[num]);
free_regions:
	kfree(mbox_regions);
free_bitmap:
	bitmap_free(pf_bmap);
	return err;
}

static void rvu_mbox_destroy(struct mbox_wq_info *mw)
{
	struct otx2_mbox *mbox = &mw->mbox;
	struct otx2_mbox_dev *mdev;
	int devid;

	if (mw->mbox_wq) {
		destroy_workqueue(mw->mbox_wq);
		mw->mbox_wq = NULL;
	}

	for (devid = 0; devid < mbox->ndevs; devid++) {
		mdev = &mbox->dev[devid];
		if (mdev->hwbase)
			iounmap((void __iomem *)mdev->hwbase);
	}

	otx2_mbox_destroy(&mw->mbox);
	otx2_mbox_destroy(&mw->mbox_up);
}

static void rvu_queue_work(struct mbox_wq_info *mw, int first,
			   int mdevs, u64 intr)
{
	struct otx2_mbox_dev *mdev;
	struct otx2_mbox *mbox;
	struct mbox_hdr *hdr;
	int i;

	for (i = first; i < mdevs; i++) {
		/* start from 0 */
		if (!(intr & BIT_ULL(i - first)))
			continue;

		mbox = &mw->mbox;
		mdev = &mbox->dev[i];
		hdr = mdev->mbase + mbox->rx_start;

		/*The hdr->num_msgs is set to zero immediately in the interrupt
		 * handler to  ensure that it holds a correct value next time
		 * when the interrupt handler is called.
		 * pf->mbox.num_msgs holds the data for use in pfaf_mbox_handler
		 * pf>mbox.up_num_msgs holds the data for use in
		 * pfaf_mbox_up_handler.
		 */

		if (hdr->num_msgs) {
			mw->mbox_wrk[i].num_msgs = hdr->num_msgs;
			hdr->num_msgs = 0;
			queue_work(mw->mbox_wq, &mw->mbox_wrk[i].work);
		}
		mbox = &mw->mbox_up;
		mdev = &mbox->dev[i];
		hdr = mdev->mbase + mbox->rx_start;
		if (hdr->num_msgs) {
			mw->mbox_wrk_up[i].up_num_msgs = hdr->num_msgs;
			hdr->num_msgs = 0;
			queue_work(mw->mbox_wq, &mw->mbox_wrk_up[i].work);
		}
	}
}

static irqreturn_t rvu_mbox_pf_intr_handler(int irq, void *rvu_irq)
{
	struct rvu *rvu = (struct rvu *)rvu_irq;
	u64 intr;

	intr = rvu_read64(rvu, BLKADDR_RVUM, RVU_AF_PFAF_MBOX_INT);
	/* Clear interrupts */
	rvu_write64(rvu, BLKADDR_RVUM, RVU_AF_PFAF_MBOX_INT, intr);
	if (intr)
		trace_otx2_msg_interrupt(rvu->pdev, "PF(s) to AF", intr);

	/* Sync with mbox memory region */
	rmb();

	rvu_queue_work(&rvu->afpf_wq_info, 0, rvu->hw->total_pfs, intr);

	return IRQ_HANDLED;
}

static irqreturn_t rvu_mbox_intr_handler(int irq, void *rvu_irq)
{
	struct rvu *rvu = (struct rvu *)rvu_irq;
	int vfs = rvu->vfs;
	u64 intr;

	/* Sync with mbox memory region */
	rmb();

	/* Handle VF interrupts */
	if (vfs > 64) {
		intr = rvupf_read64(rvu, RVU_PF_VFPF_MBOX_INTX(1));
		rvupf_write64(rvu, RVU_PF_VFPF_MBOX_INTX(1), intr);

		rvu_queue_work(&rvu->afvf_wq_info, 64, vfs, intr);
		vfs -= 64;
	}

	intr = rvupf_read64(rvu, RVU_PF_VFPF_MBOX_INTX(0));
	rvupf_write64(rvu, RVU_PF_VFPF_MBOX_INTX(0), intr);
	if (intr)
		trace_otx2_msg_interrupt(rvu->pdev, "VF(s) to AF", intr);

	rvu_queue_work(&rvu->afvf_wq_info, 0, vfs, intr);

	return IRQ_HANDLED;
}

static void rvu_enable_mbox_intr(struct rvu *rvu)
{
	struct rvu_hwinfo *hw = rvu->hw;

	/* Clear spurious irqs, if any */
	rvu_write64(rvu, BLKADDR_RVUM,
		    RVU_AF_PFAF_MBOX_INT, INTR_MASK(hw->total_pfs));

	/* Enable mailbox interrupt for all PFs except PF0 i.e AF itself */
	rvu_write64(rvu, BLKADDR_RVUM, RVU_AF_PFAF_MBOX_INT_ENA_W1S,
		    INTR_MASK(hw->total_pfs) & ~1ULL);
}

static void rvu_blklf_teardown(struct rvu *rvu, u16 pcifunc, u8 blkaddr)
{
	struct rvu_block *block;
	int slot, lf, num_lfs;
	int err;

	block = &rvu->hw->block[blkaddr];
	num_lfs = rvu_get_rsrc_mapcount(rvu_get_pfvf(rvu, pcifunc),
					block->addr);
	if (!num_lfs)
		return;
	for (slot = 0; slot < num_lfs; slot++) {
		lf = rvu_get_lf(rvu, block, pcifunc, slot);
		if (lf < 0)
			continue;

		/* Cleanup LF and reset it */
		if (block->addr == BLKADDR_NIX0 || block->addr == BLKADDR_NIX1)
			rvu_nix_lf_teardown(rvu, pcifunc, block->addr, lf);
		else if (block->addr == BLKADDR_NPA)
			rvu_npa_lf_teardown(rvu, pcifunc, lf);
		else if ((block->addr == BLKADDR_CPT0) ||
			 (block->addr == BLKADDR_CPT1))
			rvu_cpt_lf_teardown(rvu, pcifunc, block->addr, lf,
					    slot);

		err = rvu_lf_reset(rvu, block, lf);
		if (err) {
			dev_err(rvu->dev, "Failed to reset blkaddr %d LF%d\n",
				block->addr, lf);
		}
	}
}

static void __rvu_flr_handler(struct rvu *rvu, u16 pcifunc)
{
	if (rvu_npc_exact_has_match_table(rvu))
		rvu_npc_exact_reset(rvu, pcifunc);

	mutex_lock(&rvu->flr_lock);
	/* Reset order should reflect inter-block dependencies:
	 * 1. Reset any packet/work sources (NIX, CPT, TIM)
	 * 2. Flush and reset SSO/SSOW
	 * 3. Cleanup pools (NPA)
	 */

<<<<<<< HEAD
=======
	/* Free allocated BPIDs */
	rvu_nix_flr_free_bpids(rvu, pcifunc);

>>>>>>> 2d5404ca
	/* Free multicast/mirror node associated with the 'pcifunc' */
	rvu_nix_mcast_flr_free_entries(rvu, pcifunc);

	rvu_blklf_teardown(rvu, pcifunc, BLKADDR_NIX0);
	rvu_blklf_teardown(rvu, pcifunc, BLKADDR_NIX1);
	rvu_blklf_teardown(rvu, pcifunc, BLKADDR_CPT0);
	rvu_blklf_teardown(rvu, pcifunc, BLKADDR_CPT1);
	rvu_blklf_teardown(rvu, pcifunc, BLKADDR_TIM);
	rvu_blklf_teardown(rvu, pcifunc, BLKADDR_SSOW);
	rvu_blklf_teardown(rvu, pcifunc, BLKADDR_SSO);
	rvu_blklf_teardown(rvu, pcifunc, BLKADDR_NPA);
	rvu_reset_lmt_map_tbl(rvu, pcifunc);
	rvu_detach_rsrcs(rvu, NULL, pcifunc);
	/* In scenarios where PF/VF drivers detach NIXLF without freeing MCAM
	 * entries, check and free the MCAM entries explicitly to avoid leak.
	 * Since LF is detached use LF number as -1.
	 */
	rvu_npc_free_mcam_entries(rvu, pcifunc, -1);
	rvu_mac_reset(rvu, pcifunc);

	if (rvu->mcs_blk_cnt)
		rvu_mcs_flr_handler(rvu, pcifunc);

	mutex_unlock(&rvu->flr_lock);
}

static void rvu_afvf_flr_handler(struct rvu *rvu, int vf)
{
	int reg = 0;

	/* pcifunc = 0(PF0) | (vf + 1) */
	__rvu_flr_handler(rvu, vf + 1);

	if (vf >= 64) {
		reg = 1;
		vf = vf - 64;
	}

	/* Signal FLR finish and enable IRQ */
	rvupf_write64(rvu, RVU_PF_VFTRPENDX(reg), BIT_ULL(vf));
	rvupf_write64(rvu, RVU_PF_VFFLR_INT_ENA_W1SX(reg), BIT_ULL(vf));
}

static void rvu_flr_handler(struct work_struct *work)
{
	struct rvu_work *flrwork = container_of(work, struct rvu_work, work);
	struct rvu *rvu = flrwork->rvu;
	u16 pcifunc, numvfs, vf;
	u64 cfg;
	int pf;

	pf = flrwork - rvu->flr_wrk;
	if (pf >= rvu->hw->total_pfs) {
		rvu_afvf_flr_handler(rvu, pf - rvu->hw->total_pfs);
		return;
	}

	cfg = rvu_read64(rvu, BLKADDR_RVUM, RVU_PRIV_PFX_CFG(pf));
	numvfs = (cfg >> 12) & 0xFF;
	pcifunc  = pf << RVU_PFVF_PF_SHIFT;

	for (vf = 0; vf < numvfs; vf++)
		__rvu_flr_handler(rvu, (pcifunc | (vf + 1)));

	__rvu_flr_handler(rvu, pcifunc);

	/* Signal FLR finish */
	rvu_write64(rvu, BLKADDR_RVUM, RVU_AF_PFTRPEND, BIT_ULL(pf));

	/* Enable interrupt */
	rvu_write64(rvu, BLKADDR_RVUM, RVU_AF_PFFLR_INT_ENA_W1S,  BIT_ULL(pf));
}

static void rvu_afvf_queue_flr_work(struct rvu *rvu, int start_vf, int numvfs)
{
	int dev, vf, reg = 0;
	u64 intr;

	if (start_vf >= 64)
		reg = 1;

	intr = rvupf_read64(rvu, RVU_PF_VFFLR_INTX(reg));
	if (!intr)
		return;

	for (vf = 0; vf < numvfs; vf++) {
		if (!(intr & BIT_ULL(vf)))
			continue;
		/* Clear and disable the interrupt */
		rvupf_write64(rvu, RVU_PF_VFFLR_INTX(reg), BIT_ULL(vf));
		rvupf_write64(rvu, RVU_PF_VFFLR_INT_ENA_W1CX(reg), BIT_ULL(vf));

		dev = vf + start_vf + rvu->hw->total_pfs;
		queue_work(rvu->flr_wq, &rvu->flr_wrk[dev].work);
	}
}

static irqreturn_t rvu_flr_intr_handler(int irq, void *rvu_irq)
{
	struct rvu *rvu = (struct rvu *)rvu_irq;
	u64 intr;
	u8  pf;

	intr = rvu_read64(rvu, BLKADDR_RVUM, RVU_AF_PFFLR_INT);
	if (!intr)
		goto afvf_flr;

	for (pf = 0; pf < rvu->hw->total_pfs; pf++) {
		if (intr & (1ULL << pf)) {
			/* clear interrupt */
			rvu_write64(rvu, BLKADDR_RVUM, RVU_AF_PFFLR_INT,
				    BIT_ULL(pf));
			/* Disable the interrupt */
			rvu_write64(rvu, BLKADDR_RVUM, RVU_AF_PFFLR_INT_ENA_W1C,
				    BIT_ULL(pf));
			/* PF is already dead do only AF related operations */
			queue_work(rvu->flr_wq, &rvu->flr_wrk[pf].work);
		}
	}

afvf_flr:
	rvu_afvf_queue_flr_work(rvu, 0, 64);
	if (rvu->vfs > 64)
		rvu_afvf_queue_flr_work(rvu, 64, rvu->vfs - 64);

	return IRQ_HANDLED;
}

static void rvu_me_handle_vfset(struct rvu *rvu, int idx, u64 intr)
{
	int vf;

	/* Nothing to be done here other than clearing the
	 * TRPEND bit.
	 */
	for (vf = 0; vf < 64; vf++) {
		if (intr & (1ULL << vf)) {
			/* clear the trpend due to ME(master enable) */
			rvupf_write64(rvu, RVU_PF_VFTRPENDX(idx), BIT_ULL(vf));
			/* clear interrupt */
			rvupf_write64(rvu, RVU_PF_VFME_INTX(idx), BIT_ULL(vf));
		}
	}
}

/* Handles ME interrupts from VFs of AF */
static irqreturn_t rvu_me_vf_intr_handler(int irq, void *rvu_irq)
{
	struct rvu *rvu = (struct rvu *)rvu_irq;
	int vfset;
	u64 intr;

	intr = rvu_read64(rvu, BLKADDR_RVUM, RVU_AF_PFME_INT);

	for (vfset = 0; vfset <= 1; vfset++) {
		intr = rvupf_read64(rvu, RVU_PF_VFME_INTX(vfset));
		if (intr)
			rvu_me_handle_vfset(rvu, vfset, intr);
	}

	return IRQ_HANDLED;
}

/* Handles ME interrupts from PFs */
static irqreturn_t rvu_me_pf_intr_handler(int irq, void *rvu_irq)
{
	struct rvu *rvu = (struct rvu *)rvu_irq;
	u64 intr;
	u8  pf;

	intr = rvu_read64(rvu, BLKADDR_RVUM, RVU_AF_PFME_INT);

	/* Nothing to be done here other than clearing the
	 * TRPEND bit.
	 */
	for (pf = 0; pf < rvu->hw->total_pfs; pf++) {
		if (intr & (1ULL << pf)) {
			/* clear the trpend due to ME(master enable) */
			rvu_write64(rvu, BLKADDR_RVUM, RVU_AF_PFTRPEND,
				    BIT_ULL(pf));
			/* clear interrupt */
			rvu_write64(rvu, BLKADDR_RVUM, RVU_AF_PFME_INT,
				    BIT_ULL(pf));
		}
	}

	return IRQ_HANDLED;
}

static void rvu_unregister_interrupts(struct rvu *rvu)
{
	int irq;

	rvu_cpt_unregister_interrupts(rvu);

	/* Disable the Mbox interrupt */
	rvu_write64(rvu, BLKADDR_RVUM, RVU_AF_PFAF_MBOX_INT_ENA_W1C,
		    INTR_MASK(rvu->hw->total_pfs) & ~1ULL);

	/* Disable the PF FLR interrupt */
	rvu_write64(rvu, BLKADDR_RVUM, RVU_AF_PFFLR_INT_ENA_W1C,
		    INTR_MASK(rvu->hw->total_pfs) & ~1ULL);

	/* Disable the PF ME interrupt */
	rvu_write64(rvu, BLKADDR_RVUM, RVU_AF_PFME_INT_ENA_W1C,
		    INTR_MASK(rvu->hw->total_pfs) & ~1ULL);

	for (irq = 0; irq < rvu->num_vec; irq++) {
		if (rvu->irq_allocated[irq]) {
			free_irq(pci_irq_vector(rvu->pdev, irq), rvu);
			rvu->irq_allocated[irq] = false;
		}
	}

	pci_free_irq_vectors(rvu->pdev);
	rvu->num_vec = 0;
}

static int rvu_afvf_msix_vectors_num_ok(struct rvu *rvu)
{
	struct rvu_pfvf *pfvf = &rvu->pf[0];
	int offset;

	pfvf = &rvu->pf[0];
	offset = rvu_read64(rvu, BLKADDR_RVUM, RVU_PRIV_PFX_INT_CFG(0)) & 0x3ff;

	/* Make sure there are enough MSIX vectors configured so that
	 * VF interrupts can be handled. Offset equal to zero means
	 * that PF vectors are not configured and overlapping AF vectors.
	 */
	return (pfvf->msix.max >= RVU_AF_INT_VEC_CNT + RVU_PF_INT_VEC_CNT) &&
	       offset;
}

static int rvu_register_interrupts(struct rvu *rvu)
{
	int ret, offset, pf_vec_start;

	rvu->num_vec = pci_msix_vec_count(rvu->pdev);

	rvu->irq_name = devm_kmalloc_array(rvu->dev, rvu->num_vec,
					   NAME_SIZE, GFP_KERNEL);
	if (!rvu->irq_name)
		return -ENOMEM;

	rvu->irq_allocated = devm_kcalloc(rvu->dev, rvu->num_vec,
					  sizeof(bool), GFP_KERNEL);
	if (!rvu->irq_allocated)
		return -ENOMEM;

	/* Enable MSI-X */
	ret = pci_alloc_irq_vectors(rvu->pdev, rvu->num_vec,
				    rvu->num_vec, PCI_IRQ_MSIX);
	if (ret < 0) {
		dev_err(rvu->dev,
			"RVUAF: Request for %d msix vectors failed, ret %d\n",
			rvu->num_vec, ret);
		return ret;
	}

	/* Register mailbox interrupt handler */
	sprintf(&rvu->irq_name[RVU_AF_INT_VEC_MBOX * NAME_SIZE], "RVUAF Mbox");
	ret = request_irq(pci_irq_vector(rvu->pdev, RVU_AF_INT_VEC_MBOX),
			  rvu_mbox_pf_intr_handler, 0,
			  &rvu->irq_name[RVU_AF_INT_VEC_MBOX * NAME_SIZE], rvu);
	if (ret) {
		dev_err(rvu->dev,
			"RVUAF: IRQ registration failed for mbox irq\n");
		goto fail;
	}

	rvu->irq_allocated[RVU_AF_INT_VEC_MBOX] = true;

	/* Enable mailbox interrupts from all PFs */
	rvu_enable_mbox_intr(rvu);

	/* Register FLR interrupt handler */
	sprintf(&rvu->irq_name[RVU_AF_INT_VEC_PFFLR * NAME_SIZE],
		"RVUAF FLR");
	ret = request_irq(pci_irq_vector(rvu->pdev, RVU_AF_INT_VEC_PFFLR),
			  rvu_flr_intr_handler, 0,
			  &rvu->irq_name[RVU_AF_INT_VEC_PFFLR * NAME_SIZE],
			  rvu);
	if (ret) {
		dev_err(rvu->dev,
			"RVUAF: IRQ registration failed for FLR\n");
		goto fail;
	}
	rvu->irq_allocated[RVU_AF_INT_VEC_PFFLR] = true;

	/* Enable FLR interrupt for all PFs*/
	rvu_write64(rvu, BLKADDR_RVUM,
		    RVU_AF_PFFLR_INT, INTR_MASK(rvu->hw->total_pfs));

	rvu_write64(rvu, BLKADDR_RVUM, RVU_AF_PFFLR_INT_ENA_W1S,
		    INTR_MASK(rvu->hw->total_pfs) & ~1ULL);

	/* Register ME interrupt handler */
	sprintf(&rvu->irq_name[RVU_AF_INT_VEC_PFME * NAME_SIZE],
		"RVUAF ME");
	ret = request_irq(pci_irq_vector(rvu->pdev, RVU_AF_INT_VEC_PFME),
			  rvu_me_pf_intr_handler, 0,
			  &rvu->irq_name[RVU_AF_INT_VEC_PFME * NAME_SIZE],
			  rvu);
	if (ret) {
		dev_err(rvu->dev,
			"RVUAF: IRQ registration failed for ME\n");
	}
	rvu->irq_allocated[RVU_AF_INT_VEC_PFME] = true;

	/* Clear TRPEND bit for all PF */
	rvu_write64(rvu, BLKADDR_RVUM,
		    RVU_AF_PFTRPEND, INTR_MASK(rvu->hw->total_pfs));
	/* Enable ME interrupt for all PFs*/
	rvu_write64(rvu, BLKADDR_RVUM,
		    RVU_AF_PFME_INT, INTR_MASK(rvu->hw->total_pfs));

	rvu_write64(rvu, BLKADDR_RVUM, RVU_AF_PFME_INT_ENA_W1S,
		    INTR_MASK(rvu->hw->total_pfs) & ~1ULL);

	if (!rvu_afvf_msix_vectors_num_ok(rvu))
		return 0;

	/* Get PF MSIX vectors offset. */
	pf_vec_start = rvu_read64(rvu, BLKADDR_RVUM,
				  RVU_PRIV_PFX_INT_CFG(0)) & 0x3ff;

	/* Register MBOX0 interrupt. */
	offset = pf_vec_start + RVU_PF_INT_VEC_VFPF_MBOX0;
	sprintf(&rvu->irq_name[offset * NAME_SIZE], "RVUAFVF Mbox0");
	ret = request_irq(pci_irq_vector(rvu->pdev, offset),
			  rvu_mbox_intr_handler, 0,
			  &rvu->irq_name[offset * NAME_SIZE],
			  rvu);
	if (ret)
		dev_err(rvu->dev,
			"RVUAF: IRQ registration failed for Mbox0\n");

	rvu->irq_allocated[offset] = true;

	/* Register MBOX1 interrupt. MBOX1 IRQ number follows MBOX0 so
	 * simply increment current offset by 1.
	 */
	offset = pf_vec_start + RVU_PF_INT_VEC_VFPF_MBOX1;
	sprintf(&rvu->irq_name[offset * NAME_SIZE], "RVUAFVF Mbox1");
	ret = request_irq(pci_irq_vector(rvu->pdev, offset),
			  rvu_mbox_intr_handler, 0,
			  &rvu->irq_name[offset * NAME_SIZE],
			  rvu);
	if (ret)
		dev_err(rvu->dev,
			"RVUAF: IRQ registration failed for Mbox1\n");

	rvu->irq_allocated[offset] = true;

	/* Register FLR interrupt handler for AF's VFs */
	offset = pf_vec_start + RVU_PF_INT_VEC_VFFLR0;
	sprintf(&rvu->irq_name[offset * NAME_SIZE], "RVUAFVF FLR0");
	ret = request_irq(pci_irq_vector(rvu->pdev, offset),
			  rvu_flr_intr_handler, 0,
			  &rvu->irq_name[offset * NAME_SIZE], rvu);
	if (ret) {
		dev_err(rvu->dev,
			"RVUAF: IRQ registration failed for RVUAFVF FLR0\n");
		goto fail;
	}
	rvu->irq_allocated[offset] = true;

	offset = pf_vec_start + RVU_PF_INT_VEC_VFFLR1;
	sprintf(&rvu->irq_name[offset * NAME_SIZE], "RVUAFVF FLR1");
	ret = request_irq(pci_irq_vector(rvu->pdev, offset),
			  rvu_flr_intr_handler, 0,
			  &rvu->irq_name[offset * NAME_SIZE], rvu);
	if (ret) {
		dev_err(rvu->dev,
			"RVUAF: IRQ registration failed for RVUAFVF FLR1\n");
		goto fail;
	}
	rvu->irq_allocated[offset] = true;

	/* Register ME interrupt handler for AF's VFs */
	offset = pf_vec_start + RVU_PF_INT_VEC_VFME0;
	sprintf(&rvu->irq_name[offset * NAME_SIZE], "RVUAFVF ME0");
	ret = request_irq(pci_irq_vector(rvu->pdev, offset),
			  rvu_me_vf_intr_handler, 0,
			  &rvu->irq_name[offset * NAME_SIZE], rvu);
	if (ret) {
		dev_err(rvu->dev,
			"RVUAF: IRQ registration failed for RVUAFVF ME0\n");
		goto fail;
	}
	rvu->irq_allocated[offset] = true;

	offset = pf_vec_start + RVU_PF_INT_VEC_VFME1;
	sprintf(&rvu->irq_name[offset * NAME_SIZE], "RVUAFVF ME1");
	ret = request_irq(pci_irq_vector(rvu->pdev, offset),
			  rvu_me_vf_intr_handler, 0,
			  &rvu->irq_name[offset * NAME_SIZE], rvu);
	if (ret) {
		dev_err(rvu->dev,
			"RVUAF: IRQ registration failed for RVUAFVF ME1\n");
		goto fail;
	}
	rvu->irq_allocated[offset] = true;

	ret = rvu_cpt_register_interrupts(rvu);
	if (ret)
		goto fail;

	return 0;

fail:
	rvu_unregister_interrupts(rvu);
	return ret;
}

static void rvu_flr_wq_destroy(struct rvu *rvu)
{
	if (rvu->flr_wq) {
		destroy_workqueue(rvu->flr_wq);
		rvu->flr_wq = NULL;
	}
}

static int rvu_flr_init(struct rvu *rvu)
{
	int dev, num_devs;
	u64 cfg;
	int pf;

	/* Enable FLR for all PFs*/
	for (pf = 0; pf < rvu->hw->total_pfs; pf++) {
		cfg = rvu_read64(rvu, BLKADDR_RVUM, RVU_PRIV_PFX_CFG(pf));
		rvu_write64(rvu, BLKADDR_RVUM, RVU_PRIV_PFX_CFG(pf),
			    cfg | BIT_ULL(22));
	}

	rvu->flr_wq = alloc_ordered_workqueue("rvu_afpf_flr",
					      WQ_HIGHPRI | WQ_MEM_RECLAIM);
	if (!rvu->flr_wq)
		return -ENOMEM;

	num_devs = rvu->hw->total_pfs + pci_sriov_get_totalvfs(rvu->pdev);
	rvu->flr_wrk = devm_kcalloc(rvu->dev, num_devs,
				    sizeof(struct rvu_work), GFP_KERNEL);
	if (!rvu->flr_wrk) {
		destroy_workqueue(rvu->flr_wq);
		return -ENOMEM;
	}

	for (dev = 0; dev < num_devs; dev++) {
		rvu->flr_wrk[dev].rvu = rvu;
		INIT_WORK(&rvu->flr_wrk[dev].work, rvu_flr_handler);
	}

	mutex_init(&rvu->flr_lock);

	return 0;
}

static void rvu_disable_afvf_intr(struct rvu *rvu)
{
	int vfs = rvu->vfs;

	rvupf_write64(rvu, RVU_PF_VFPF_MBOX_INT_ENA_W1CX(0), INTR_MASK(vfs));
	rvupf_write64(rvu, RVU_PF_VFFLR_INT_ENA_W1CX(0), INTR_MASK(vfs));
	rvupf_write64(rvu, RVU_PF_VFME_INT_ENA_W1CX(0), INTR_MASK(vfs));
	if (vfs <= 64)
		return;

	rvupf_write64(rvu, RVU_PF_VFPF_MBOX_INT_ENA_W1CX(1),
		      INTR_MASK(vfs - 64));
	rvupf_write64(rvu, RVU_PF_VFFLR_INT_ENA_W1CX(1), INTR_MASK(vfs - 64));
	rvupf_write64(rvu, RVU_PF_VFME_INT_ENA_W1CX(1), INTR_MASK(vfs - 64));
}

static void rvu_enable_afvf_intr(struct rvu *rvu)
{
	int vfs = rvu->vfs;

	/* Clear any pending interrupts and enable AF VF interrupts for
	 * the first 64 VFs.
	 */
	/* Mbox */
	rvupf_write64(rvu, RVU_PF_VFPF_MBOX_INTX(0), INTR_MASK(vfs));
	rvupf_write64(rvu, RVU_PF_VFPF_MBOX_INT_ENA_W1SX(0), INTR_MASK(vfs));

	/* FLR */
	rvupf_write64(rvu, RVU_PF_VFFLR_INTX(0), INTR_MASK(vfs));
	rvupf_write64(rvu, RVU_PF_VFFLR_INT_ENA_W1SX(0), INTR_MASK(vfs));
	rvupf_write64(rvu, RVU_PF_VFME_INT_ENA_W1SX(0), INTR_MASK(vfs));

	/* Same for remaining VFs, if any. */
	if (vfs <= 64)
		return;

	rvupf_write64(rvu, RVU_PF_VFPF_MBOX_INTX(1), INTR_MASK(vfs - 64));
	rvupf_write64(rvu, RVU_PF_VFPF_MBOX_INT_ENA_W1SX(1),
		      INTR_MASK(vfs - 64));

	rvupf_write64(rvu, RVU_PF_VFFLR_INTX(1), INTR_MASK(vfs - 64));
	rvupf_write64(rvu, RVU_PF_VFFLR_INT_ENA_W1SX(1), INTR_MASK(vfs - 64));
	rvupf_write64(rvu, RVU_PF_VFME_INT_ENA_W1SX(1), INTR_MASK(vfs - 64));
}

int rvu_get_num_lbk_chans(void)
{
	struct pci_dev *pdev;
	void __iomem *base;
	int ret = -EIO;

	pdev = pci_get_device(PCI_VENDOR_ID_CAVIUM, PCI_DEVID_OCTEONTX2_LBK,
			      NULL);
	if (!pdev)
		goto err;

	base = pci_ioremap_bar(pdev, 0);
	if (!base)
		goto err_put;

	/* Read number of available LBK channels from LBK(0)_CONST register. */
	ret = (readq(base + 0x10) >> 32) & 0xffff;
	iounmap(base);
err_put:
	pci_dev_put(pdev);
err:
	return ret;
}

static int rvu_enable_sriov(struct rvu *rvu)
{
	struct pci_dev *pdev = rvu->pdev;
	int err, chans, vfs;
	int pos = 0;

	if (!rvu_afvf_msix_vectors_num_ok(rvu)) {
		dev_warn(&pdev->dev,
			 "Skipping SRIOV enablement since not enough IRQs are available\n");
		return 0;
	}

	/* Get RVU VFs device id */
	pos = pci_find_ext_capability(pdev, PCI_EXT_CAP_ID_SRIOV);
	if (!pos)
		return 0;
	pci_read_config_word(pdev, pos + PCI_SRIOV_VF_DID, &rvu->vf_devid);

	chans = rvu_get_num_lbk_chans();
	if (chans < 0)
		return chans;

	vfs = pci_sriov_get_totalvfs(pdev);

	/* Limit VFs in case we have more VFs than LBK channels available. */
	if (vfs > chans)
		vfs = chans;

	if (!vfs)
		return 0;

	/* LBK channel number 63 is used for switching packets between
	 * CGX mapped VFs. Hence limit LBK pairs till 62 only.
	 */
	if (vfs > 62)
		vfs = 62;

	/* Save VFs number for reference in VF interrupts handlers.
	 * Since interrupts might start arriving during SRIOV enablement
	 * ordinary API cannot be used to get number of enabled VFs.
	 */
	rvu->vfs = vfs;

	err = rvu_mbox_init(rvu, &rvu->afvf_wq_info, TYPE_AFVF, vfs,
			    rvu_afvf_mbox_handler, rvu_afvf_mbox_up_handler);
	if (err)
		return err;

	rvu_enable_afvf_intr(rvu);
	/* Make sure IRQs are enabled before SRIOV. */
	mb();

	err = pci_enable_sriov(pdev, vfs);
	if (err) {
		rvu_disable_afvf_intr(rvu);
		rvu_mbox_destroy(&rvu->afvf_wq_info);
		return err;
	}

	return 0;
}

static void rvu_disable_sriov(struct rvu *rvu)
{
	rvu_disable_afvf_intr(rvu);
	rvu_mbox_destroy(&rvu->afvf_wq_info);
	pci_disable_sriov(rvu->pdev);
}

static void rvu_update_module_params(struct rvu *rvu)
{
	const char *default_pfl_name = "default";

	strscpy(rvu->mkex_pfl_name,
		mkex_profile ? mkex_profile : default_pfl_name, MKEX_NAME_LEN);
	strscpy(rvu->kpu_pfl_name,
		kpu_profile ? kpu_profile : default_pfl_name, KPU_NAME_LEN);
}

static int rvu_probe(struct pci_dev *pdev, const struct pci_device_id *id)
{
	struct device *dev = &pdev->dev;
	struct rvu *rvu;
	int    err;

	rvu = devm_kzalloc(dev, sizeof(*rvu), GFP_KERNEL);
	if (!rvu)
		return -ENOMEM;

	rvu->hw = devm_kzalloc(dev, sizeof(struct rvu_hwinfo), GFP_KERNEL);
	if (!rvu->hw) {
		devm_kfree(dev, rvu);
		return -ENOMEM;
	}

	pci_set_drvdata(pdev, rvu);
	rvu->pdev = pdev;
	rvu->dev = &pdev->dev;

	err = pci_enable_device(pdev);
	if (err) {
		dev_err(dev, "Failed to enable PCI device\n");
		goto err_freemem;
	}

	err = pci_request_regions(pdev, DRV_NAME);
	if (err) {
		dev_err(dev, "PCI request regions failed 0x%x\n", err);
		goto err_disable_device;
	}

	err = dma_set_mask_and_coherent(dev, DMA_BIT_MASK(48));
	if (err) {
		dev_err(dev, "DMA mask config failed, abort\n");
		goto err_release_regions;
	}

	pci_set_master(pdev);

	rvu->ptp = ptp_get();
	if (IS_ERR(rvu->ptp)) {
		err = PTR_ERR(rvu->ptp);
		if (err)
			goto err_release_regions;
		rvu->ptp = NULL;
	}

	/* Map Admin function CSRs */
	rvu->afreg_base = pcim_iomap(pdev, PCI_AF_REG_BAR_NUM, 0);
	rvu->pfreg_base = pcim_iomap(pdev, PCI_PF_REG_BAR_NUM, 0);
	if (!rvu->afreg_base || !rvu->pfreg_base) {
		dev_err(dev, "Unable to map admin function CSRs, aborting\n");
		err = -ENOMEM;
		goto err_put_ptp;
	}

	/* Store module params in rvu structure */
	rvu_update_module_params(rvu);

	/* Check which blocks the HW supports */
	rvu_check_block_implemented(rvu);

	rvu_reset_all_blocks(rvu);

	rvu_setup_hw_capabilities(rvu);

	err = rvu_setup_hw_resources(rvu);
	if (err)
		goto err_put_ptp;

	/* Init mailbox btw AF and PFs */
	err = rvu_mbox_init(rvu, &rvu->afpf_wq_info, TYPE_AFPF,
			    rvu->hw->total_pfs, rvu_afpf_mbox_handler,
			    rvu_afpf_mbox_up_handler);
	if (err) {
		dev_err(dev, "%s: Failed to initialize mbox\n", __func__);
		goto err_hwsetup;
	}

	err = rvu_flr_init(rvu);
	if (err) {
		dev_err(dev, "%s: Failed to initialize flr\n", __func__);
		goto err_mbox;
	}

	err = rvu_register_interrupts(rvu);
	if (err) {
		dev_err(dev, "%s: Failed to register interrupts\n", __func__);
		goto err_flr;
	}

	err = rvu_register_dl(rvu);
	if (err) {
		dev_err(dev, "%s: Failed to register devlink\n", __func__);
		goto err_irq;
	}

	rvu_setup_rvum_blk_revid(rvu);

	/* Enable AF's VFs (if any) */
	err = rvu_enable_sriov(rvu);
	if (err) {
		dev_err(dev, "%s: Failed to enable sriov\n", __func__);
		goto err_dl;
	}

	/* Initialize debugfs */
	rvu_dbg_init(rvu);

	mutex_init(&rvu->rswitch.switch_lock);

	if (rvu->fwdata)
		ptp_start(rvu, rvu->fwdata->sclk, rvu->fwdata->ptp_ext_clk_rate,
			  rvu->fwdata->ptp_ext_tstamp);

	return 0;
err_dl:
	rvu_unregister_dl(rvu);
err_irq:
	rvu_unregister_interrupts(rvu);
err_flr:
	rvu_flr_wq_destroy(rvu);
err_mbox:
	rvu_mbox_destroy(&rvu->afpf_wq_info);
err_hwsetup:
	rvu_cgx_exit(rvu);
	rvu_fwdata_exit(rvu);
	rvu_mcs_exit(rvu);
	rvu_reset_all_blocks(rvu);
	rvu_free_hw_resources(rvu);
	rvu_clear_rvum_blk_revid(rvu);
err_put_ptp:
	ptp_put(rvu->ptp);
err_release_regions:
	pci_release_regions(pdev);
err_disable_device:
	pci_disable_device(pdev);
err_freemem:
	pci_set_drvdata(pdev, NULL);
	devm_kfree(&pdev->dev, rvu->hw);
	devm_kfree(dev, rvu);
	return err;
}

static void rvu_remove(struct pci_dev *pdev)
{
	struct rvu *rvu = pci_get_drvdata(pdev);

	rvu_dbg_exit(rvu);
	rvu_unregister_dl(rvu);
	rvu_unregister_interrupts(rvu);
	rvu_flr_wq_destroy(rvu);
	rvu_cgx_exit(rvu);
	rvu_fwdata_exit(rvu);
	rvu_mcs_exit(rvu);
	rvu_mbox_destroy(&rvu->afpf_wq_info);
	rvu_disable_sriov(rvu);
	rvu_reset_all_blocks(rvu);
	rvu_free_hw_resources(rvu);
	rvu_clear_rvum_blk_revid(rvu);
	ptp_put(rvu->ptp);
	pci_release_regions(pdev);
	pci_disable_device(pdev);
	pci_set_drvdata(pdev, NULL);

	devm_kfree(&pdev->dev, rvu->hw);
	devm_kfree(&pdev->dev, rvu);
}

static struct pci_driver rvu_driver = {
	.name = DRV_NAME,
	.id_table = rvu_id_table,
	.probe = rvu_probe,
	.remove = rvu_remove,
};

static int __init rvu_init_module(void)
{
	int err;

	pr_info("%s: %s\n", DRV_NAME, DRV_STRING);

	err = pci_register_driver(&cgx_driver);
	if (err < 0)
		return err;

	err = pci_register_driver(&ptp_driver);
	if (err < 0)
		goto ptp_err;

	err = pci_register_driver(&mcs_driver);
	if (err < 0)
		goto mcs_err;

	err =  pci_register_driver(&rvu_driver);
	if (err < 0)
		goto rvu_err;

	return 0;
rvu_err:
	pci_unregister_driver(&mcs_driver);
mcs_err:
	pci_unregister_driver(&ptp_driver);
ptp_err:
	pci_unregister_driver(&cgx_driver);

	return err;
}

static void __exit rvu_cleanup_module(void)
{
	pci_unregister_driver(&rvu_driver);
	pci_unregister_driver(&mcs_driver);
	pci_unregister_driver(&ptp_driver);
	pci_unregister_driver(&cgx_driver);
}

module_init(rvu_init_module);
module_exit(rvu_cleanup_module);<|MERGE_RESOLUTION|>--- conflicted
+++ resolved
@@ -2705,12 +2705,9 @@
 	 * 3. Cleanup pools (NPA)
 	 */
 
-<<<<<<< HEAD
-=======
 	/* Free allocated BPIDs */
 	rvu_nix_flr_free_bpids(rvu, pcifunc);
 
->>>>>>> 2d5404ca
 	/* Free multicast/mirror node associated with the 'pcifunc' */
 	rvu_nix_mcast_flr_free_entries(rvu, pcifunc);
 
