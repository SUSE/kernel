// SPDX-License-Identifier: GPL-2.0
/* Marvell RVU Admin Function driver
 *
 * Copyright (C) 2018 Marvell.
 *
 */

#include <linux/types.h>
#include <linux/module.h>
#include <linux/pci.h>

#include "rvu.h"
#include "cgx.h"
#include "lmac_common.h"
#include "rvu_reg.h"
#include "rvu_trace.h"
#include "rvu_npc_hash.h"

struct cgx_evq_entry {
	struct list_head evq_node;
	struct cgx_link_event link_event;
};

#define M(_name, _id, _fn_name, _req_type, _rsp_type)			\
static struct _req_type __maybe_unused					\
*otx2_mbox_alloc_msg_ ## _fn_name(struct rvu *rvu, int devid)		\
{									\
	struct _req_type *req;						\
									\
	req = (struct _req_type *)otx2_mbox_alloc_msg_rsp(		\
		&rvu->afpf_wq_info.mbox_up, devid, sizeof(struct _req_type), \
		sizeof(struct _rsp_type));				\
	if (!req)							\
		return NULL;						\
	req->hdr.sig = OTX2_MBOX_REQ_SIG;				\
	req->hdr.id = _id;						\
	trace_otx2_msg_alloc(rvu->pdev, _id, sizeof(*req), 0);		\
	return req;							\
}

MBOX_UP_CGX_MESSAGES
#undef M

bool is_mac_feature_supported(struct rvu *rvu, int pf, int feature)
{
	u8 cgx_id, lmac_id;
	void *cgxd;

	if (!is_pf_cgxmapped(rvu, pf))
		return 0;

	rvu_get_cgx_lmac_id(rvu->pf2cgxlmac_map[pf], &cgx_id, &lmac_id);
	cgxd = rvu_cgx_pdata(cgx_id, rvu);

	return  (cgx_features_get(cgxd) & feature);
}

#define CGX_OFFSET(x)			((x) * rvu->hw->lmac_per_cgx)
/* Returns bitmap of mapped PFs */
static u64 cgxlmac_to_pfmap(struct rvu *rvu, u8 cgx_id, u8 lmac_id)
{
	return rvu->cgxlmac2pf_map[CGX_OFFSET(cgx_id) + lmac_id];
}

int cgxlmac_to_pf(struct rvu *rvu, int cgx_id, int lmac_id)
{
	unsigned long pfmap;

	pfmap = cgxlmac_to_pfmap(rvu, cgx_id, lmac_id);

	/* Assumes only one pf mapped to a cgx lmac port */
	if (!pfmap)
		return -ENODEV;
	else
		return find_first_bit(&pfmap,
				      rvu->cgx_cnt_max * rvu->hw->lmac_per_cgx);
}

static u8 cgxlmac_id_to_bmap(u8 cgx_id, u8 lmac_id)
{
	return ((cgx_id & 0xF) << 4) | (lmac_id & 0xF);
}

void *rvu_cgx_pdata(u8 cgx_id, struct rvu *rvu)
{
	if (cgx_id >= rvu->cgx_cnt_max)
		return NULL;

	return rvu->cgx_idmap[cgx_id];
}

/* Return first enabled CGX instance if none are enabled then return NULL */
void *rvu_first_cgx_pdata(struct rvu *rvu)
{
	int first_enabled_cgx = 0;
	void *cgxd = NULL;

	for (; first_enabled_cgx < rvu->cgx_cnt_max; first_enabled_cgx++) {
		cgxd = rvu_cgx_pdata(first_enabled_cgx, rvu);
		if (cgxd)
			break;
	}

	return cgxd;
}

/* Based on P2X connectivity find mapped NIX block for a PF */
static void rvu_map_cgx_nix_block(struct rvu *rvu, int pf,
				  int cgx_id, int lmac_id)
{
	struct rvu_pfvf *pfvf = &rvu->pf[pf];
	u8 p2x;

	p2x = cgx_lmac_get_p2x(cgx_id, lmac_id);
	/* Firmware sets P2X_SELECT as either NIX0 or NIX1 */
	pfvf->nix_blkaddr = BLKADDR_NIX0;
	if (is_rvu_supports_nix1(rvu) && p2x == CMR_P2X_SEL_NIX1)
		pfvf->nix_blkaddr = BLKADDR_NIX1;
}

static int rvu_map_cgx_lmac_pf(struct rvu *rvu)
{
	struct npc_pkind *pkind = &rvu->hw->pkind;
	int cgx_cnt_max = rvu->cgx_cnt_max;
	int pf = PF_CGXMAP_BASE;
	unsigned long lmac_bmap;
	int size, free_pkind;
	int cgx, lmac, iter;
	int numvfs, hwvfs;

	if (!cgx_cnt_max)
		return 0;

	if (cgx_cnt_max > 0xF || rvu->hw->lmac_per_cgx > 0xF)
		return -EINVAL;

	/* Alloc map table
	 * An additional entry is required since PF id starts from 1 and
	 * hence entry at offset 0 is invalid.
	 */
	size = (cgx_cnt_max * rvu->hw->lmac_per_cgx + 1) * sizeof(u8);
	rvu->pf2cgxlmac_map = devm_kmalloc(rvu->dev, size, GFP_KERNEL);
	if (!rvu->pf2cgxlmac_map)
		return -ENOMEM;

	/* Initialize all entries with an invalid cgx and lmac id */
	memset(rvu->pf2cgxlmac_map, 0xFF, size);

	/* Reverse map table */
	rvu->cgxlmac2pf_map =
		devm_kzalloc(rvu->dev,
			     cgx_cnt_max * rvu->hw->lmac_per_cgx * sizeof(u64),
			     GFP_KERNEL);
	if (!rvu->cgxlmac2pf_map)
		return -ENOMEM;

	rvu->cgx_mapped_pfs = 0;
	for (cgx = 0; cgx < cgx_cnt_max; cgx++) {
		if (!rvu_cgx_pdata(cgx, rvu))
			continue;
		lmac_bmap = cgx_get_lmac_bmap(rvu_cgx_pdata(cgx, rvu));
		for_each_set_bit(iter, &lmac_bmap, rvu->hw->lmac_per_cgx) {
			if (iter >= MAX_LMAC_COUNT)
				continue;
			lmac = cgx_get_lmacid(rvu_cgx_pdata(cgx, rvu),
					      iter);
			rvu->pf2cgxlmac_map[pf] = cgxlmac_id_to_bmap(cgx, lmac);
			rvu->cgxlmac2pf_map[CGX_OFFSET(cgx) + lmac] = 1 << pf;
			free_pkind = rvu_alloc_rsrc(&pkind->rsrc);
			pkind->pfchan_map[free_pkind] = ((pf) & 0x3F) << 16;
			rvu_map_cgx_nix_block(rvu, pf, cgx, lmac);
			rvu->cgx_mapped_pfs++;
			rvu_get_pf_numvfs(rvu, pf, &numvfs, &hwvfs);
			rvu->cgx_mapped_vfs += numvfs;
			pf++;
		}
	}
	return 0;
}

static int rvu_cgx_send_link_info(int cgx_id, int lmac_id, struct rvu *rvu)
{
	struct cgx_evq_entry *qentry;
	unsigned long flags;
	int err;

	qentry = kmalloc(sizeof(*qentry), GFP_KERNEL);
	if (!qentry)
		return -ENOMEM;

	/* Lock the event queue before we read the local link status */
	spin_lock_irqsave(&rvu->cgx_evq_lock, flags);
	err = cgx_get_link_info(rvu_cgx_pdata(cgx_id, rvu), lmac_id,
				&qentry->link_event.link_uinfo);
	qentry->link_event.cgx_id = cgx_id;
	qentry->link_event.lmac_id = lmac_id;
	if (err) {
		kfree(qentry);
		goto skip_add;
	}
	list_add_tail(&qentry->evq_node, &rvu->cgx_evq_head);
skip_add:
	spin_unlock_irqrestore(&rvu->cgx_evq_lock, flags);

	/* start worker to process the events */
	queue_work(rvu->cgx_evh_wq, &rvu->cgx_evh_work);

	return 0;
}

/* This is called from interrupt context and is expected to be atomic */
static int cgx_lmac_postevent(struct cgx_link_event *event, void *data)
{
	struct cgx_evq_entry *qentry;
	struct rvu *rvu = data;

	/* post event to the event queue */
	qentry = kmalloc(sizeof(*qentry), GFP_ATOMIC);
	if (!qentry)
		return -ENOMEM;
	qentry->link_event = *event;
	spin_lock(&rvu->cgx_evq_lock);
	list_add_tail(&qentry->evq_node, &rvu->cgx_evq_head);
	spin_unlock(&rvu->cgx_evq_lock);

	/* start worker to process the events */
	queue_work(rvu->cgx_evh_wq, &rvu->cgx_evh_work);

	return 0;
}

static void cgx_notify_pfs(struct cgx_link_event *event, struct rvu *rvu)
{
	struct cgx_link_user_info *linfo;
	struct cgx_link_info_msg *msg;
	unsigned long pfmap;
	int pfid;

	linfo = &event->link_uinfo;
	pfmap = cgxlmac_to_pfmap(rvu, event->cgx_id, event->lmac_id);
	if (!pfmap) {
		dev_err(rvu->dev, "CGX port%d:%d not mapped with PF\n",
			event->cgx_id, event->lmac_id);
		return;
	}

	do {
		pfid = find_first_bit(&pfmap,
				      rvu->cgx_cnt_max * rvu->hw->lmac_per_cgx);
		clear_bit(pfid, &pfmap);

		/* check if notification is enabled */
		if (!test_bit(pfid, &rvu->pf_notify_bmap)) {
			dev_info(rvu->dev, "cgx %d: lmac %d Link status %s\n",
				 event->cgx_id, event->lmac_id,
				 linfo->link_up ? "UP" : "DOWN");
			continue;
		}

		mutex_lock(&rvu->mbox_lock);

		/* Send mbox message to PF */
		msg = otx2_mbox_alloc_msg_cgx_link_event(rvu, pfid);
		if (!msg) {
			mutex_unlock(&rvu->mbox_lock);
			continue;
		}

		msg->link_info = *linfo;

		otx2_mbox_wait_for_zero(&rvu->afpf_wq_info.mbox_up, pfid);

		otx2_mbox_msg_send_up(&rvu->afpf_wq_info.mbox_up, pfid);

		otx2_mbox_wait_for_rsp(&rvu->afpf_wq_info.mbox_up, pfid);

		mutex_unlock(&rvu->mbox_lock);
	} while (pfmap);
}

static void cgx_evhandler_task(struct work_struct *work)
{
	struct rvu *rvu = container_of(work, struct rvu, cgx_evh_work);
	struct cgx_evq_entry *qentry;
	struct cgx_link_event *event;
	unsigned long flags;

	do {
		/* Dequeue an event */
		spin_lock_irqsave(&rvu->cgx_evq_lock, flags);
		qentry = list_first_entry_or_null(&rvu->cgx_evq_head,
						  struct cgx_evq_entry,
						  evq_node);
		if (qentry)
			list_del(&qentry->evq_node);
		spin_unlock_irqrestore(&rvu->cgx_evq_lock, flags);
		if (!qentry)
			break; /* nothing more to process */

		event = &qentry->link_event;

		/* process event */
		cgx_notify_pfs(event, rvu);
		kfree(qentry);
	} while (1);
}

static int cgx_lmac_event_handler_init(struct rvu *rvu)
{
	unsigned long lmac_bmap;
	struct cgx_event_cb cb;
	int cgx, lmac, err;
	void *cgxd;

	spin_lock_init(&rvu->cgx_evq_lock);
	INIT_LIST_HEAD(&rvu->cgx_evq_head);
	INIT_WORK(&rvu->cgx_evh_work, cgx_evhandler_task);
	rvu->cgx_evh_wq = alloc_workqueue("rvu_evh_wq", 0, 0);
	if (!rvu->cgx_evh_wq) {
		dev_err(rvu->dev, "alloc workqueue failed");
		return -ENOMEM;
	}

	cb.notify_link_chg = cgx_lmac_postevent; /* link change call back */
	cb.data = rvu;

	for (cgx = 0; cgx <= rvu->cgx_cnt_max; cgx++) {
		cgxd = rvu_cgx_pdata(cgx, rvu);
		if (!cgxd)
			continue;
		lmac_bmap = cgx_get_lmac_bmap(cgxd);
		for_each_set_bit(lmac, &lmac_bmap, rvu->hw->lmac_per_cgx) {
			err = cgx_lmac_evh_register(&cb, cgxd, lmac);
			if (err)
				dev_err(rvu->dev,
					"%d:%d handler register failed\n",
					cgx, lmac);
		}
	}

	return 0;
}

static void rvu_cgx_wq_destroy(struct rvu *rvu)
{
	if (rvu->cgx_evh_wq) {
		destroy_workqueue(rvu->cgx_evh_wq);
		rvu->cgx_evh_wq = NULL;
	}
}

int rvu_cgx_init(struct rvu *rvu)
{
	struct mac_ops *mac_ops;
	int cgx, err;
	void *cgxd;

	/* CGX port id starts from 0 and are not necessarily contiguous
	 * Hence we allocate resources based on the maximum port id value.
	 */
	rvu->cgx_cnt_max = cgx_get_cgxcnt_max();
	if (!rvu->cgx_cnt_max) {
		dev_info(rvu->dev, "No CGX devices found!\n");
		return 0;
	}

	rvu->cgx_idmap = devm_kzalloc(rvu->dev, rvu->cgx_cnt_max *
				      sizeof(void *), GFP_KERNEL);
	if (!rvu->cgx_idmap)
		return -ENOMEM;

	/* Initialize the cgxdata table */
	for (cgx = 0; cgx < rvu->cgx_cnt_max; cgx++)
		rvu->cgx_idmap[cgx] = cgx_get_pdata(cgx);

	/* Map CGX LMAC interfaces to RVU PFs */
	err = rvu_map_cgx_lmac_pf(rvu);
	if (err)
		return err;

	/* Clear X2P reset on all MAC blocks */
	for (cgx = 0; cgx < rvu->cgx_cnt_max; cgx++) {
		cgxd = rvu_cgx_pdata(cgx, rvu);
		if (!cgxd)
			continue;
		mac_ops = get_mac_ops(cgxd);
		mac_ops->mac_x2p_reset(cgxd, false);
	}

	/* Register for CGX events */
	err = cgx_lmac_event_handler_init(rvu);
	if (err)
		return err;

	mutex_init(&rvu->cgx_cfg_lock);

	return 0;
}

void cgx_start_linkup(struct rvu *rvu)
{
	unsigned long lmac_bmap;
	struct mac_ops *mac_ops;
	int cgx, lmac, err;
	void *cgxd;

	/* Enable receive on all LMACS */
	for (cgx = 0; cgx <= rvu->cgx_cnt_max; cgx++) {
		cgxd = rvu_cgx_pdata(cgx, rvu);
		if (!cgxd)
			continue;
		mac_ops = get_mac_ops(cgxd);
		lmac_bmap = cgx_get_lmac_bmap(cgxd);
		for_each_set_bit(lmac, &lmac_bmap, rvu->hw->lmac_per_cgx)
			mac_ops->mac_enadis_rx(cgxd, lmac, true);
	}

	/* Do link up for all CGX ports */
	for (cgx = 0; cgx <= rvu->cgx_cnt_max; cgx++) {
		cgxd = rvu_cgx_pdata(cgx, rvu);
		if (!cgxd)
			continue;
		err = cgx_lmac_linkup_start(cgxd);
		if (err)
			dev_err(rvu->dev,
				"Link up process failed to start on cgx %d\n",
				cgx);
	}
}

int rvu_cgx_exit(struct rvu *rvu)
{
	unsigned long lmac_bmap;
	int cgx, lmac;
	void *cgxd;

	for (cgx = 0; cgx <= rvu->cgx_cnt_max; cgx++) {
		cgxd = rvu_cgx_pdata(cgx, rvu);
		if (!cgxd)
			continue;
		lmac_bmap = cgx_get_lmac_bmap(cgxd);
		for_each_set_bit(lmac, &lmac_bmap, rvu->hw->lmac_per_cgx)
			cgx_lmac_evh_unregister(cgxd, lmac);
	}

	/* Ensure event handler unregister is completed */
	mb();

	rvu_cgx_wq_destroy(rvu);
	return 0;
}

/* Most of the CGX configuration is restricted to the mapped PF only,
 * VF's of mapped PF and other PFs are not allowed. This fn() checks
 * whether a PFFUNC is permitted to do the config or not.
 */
inline bool is_cgx_config_permitted(struct rvu *rvu, u16 pcifunc)
{
	if ((pcifunc & RVU_PFVF_FUNC_MASK) ||
	    !is_pf_cgxmapped(rvu, rvu_get_pf(rvu->pdev, pcifunc)))
		return false;
	return true;
}

void rvu_cgx_enadis_rx_bp(struct rvu *rvu, int pf, bool enable)
{
	struct mac_ops *mac_ops;
	u8 cgx_id, lmac_id;
	void *cgxd;

	if (!is_pf_cgxmapped(rvu, pf))
		return;

	rvu_get_cgx_lmac_id(rvu->pf2cgxlmac_map[pf], &cgx_id, &lmac_id);
	cgxd = rvu_cgx_pdata(cgx_id, rvu);

	mac_ops = get_mac_ops(cgxd);
	/* Set / clear CTL_BCK to control pause frame forwarding to NIX */
	if (enable)
		mac_ops->mac_enadis_rx_pause_fwding(cgxd, lmac_id, true);
	else
		mac_ops->mac_enadis_rx_pause_fwding(cgxd, lmac_id, false);
}

int rvu_cgx_config_rxtx(struct rvu *rvu, u16 pcifunc, bool start)
{
	int pf = rvu_get_pf(rvu->pdev, pcifunc);
	struct mac_ops *mac_ops;
	u8 cgx_id, lmac_id;
	void *cgxd;

	if (!is_cgx_config_permitted(rvu, pcifunc))
		return LMAC_AF_ERR_PERM_DENIED;

	rvu_get_cgx_lmac_id(rvu->pf2cgxlmac_map[pf], &cgx_id, &lmac_id);
	cgxd = rvu_cgx_pdata(cgx_id, rvu);
	mac_ops = get_mac_ops(cgxd);

	return mac_ops->mac_rx_tx_enable(cgxd, lmac_id, start);
}

int rvu_cgx_tx_enable(struct rvu *rvu, u16 pcifunc, bool enable)
{
	int pf = rvu_get_pf(rvu->pdev, pcifunc);
	struct mac_ops *mac_ops;
	u8 cgx_id, lmac_id;
	void *cgxd;

	if (!is_cgx_config_permitted(rvu, pcifunc))
		return LMAC_AF_ERR_PERM_DENIED;

	rvu_get_cgx_lmac_id(rvu->pf2cgxlmac_map[pf], &cgx_id, &lmac_id);
	cgxd = rvu_cgx_pdata(cgx_id, rvu);
	mac_ops = get_mac_ops(cgxd);

	return mac_ops->mac_tx_enable(cgxd, lmac_id, enable);
}

int rvu_cgx_config_tx(void *cgxd, int lmac_id, bool enable)
{
	struct mac_ops *mac_ops;

	mac_ops = get_mac_ops(cgxd);
	return mac_ops->mac_tx_enable(cgxd, lmac_id, enable);
}

void rvu_cgx_disable_dmac_entries(struct rvu *rvu, u16 pcifunc)
{
	int pf = rvu_get_pf(rvu->pdev, pcifunc);
	int i = 0, lmac_count = 0;
	struct mac_ops *mac_ops;
	u8 max_dmac_filters;
	u8 cgx_id, lmac_id;
	void *cgx_dev;

	if (!is_cgx_config_permitted(rvu, pcifunc))
		return;

	if (rvu_npc_exact_has_match_table(rvu)) {
		rvu_npc_exact_reset(rvu, pcifunc);
		return;
	}

	rvu_get_cgx_lmac_id(rvu->pf2cgxlmac_map[pf], &cgx_id, &lmac_id);
	cgx_dev = cgx_get_pdata(cgx_id);
	lmac_count = cgx_get_lmac_cnt(cgx_dev);

	mac_ops = get_mac_ops(cgx_dev);
	if (!mac_ops)
		return;

	max_dmac_filters = mac_ops->dmac_filter_count / lmac_count;

	for (i = 0; i < max_dmac_filters; i++)
		cgx_lmac_addr_del(cgx_id, lmac_id, i);

	/* As cgx_lmac_addr_del does not clear entry for index 0
	 * so it needs to be done explicitly
	 */
	cgx_lmac_addr_reset(cgx_id, lmac_id);
}

int rvu_mbox_handler_cgx_start_rxtx(struct rvu *rvu, struct msg_req *req,
				    struct msg_rsp *rsp)
{
	rvu_cgx_config_rxtx(rvu, req->hdr.pcifunc, true);
	return 0;
}

int rvu_mbox_handler_cgx_stop_rxtx(struct rvu *rvu, struct msg_req *req,
				   struct msg_rsp *rsp)
{
	rvu_cgx_config_rxtx(rvu, req->hdr.pcifunc, false);
	return 0;
}

static int rvu_lmac_get_stats(struct rvu *rvu, struct msg_req *req,
			      void *rsp)
{
	int pf = rvu_get_pf(rvu->pdev, req->hdr.pcifunc);
	struct mac_ops *mac_ops;
	int stat = 0, err = 0;
	u64 tx_stat, rx_stat;
	u8 cgx_idx, lmac;
	void *cgxd;

	if (!is_cgx_config_permitted(rvu, req->hdr.pcifunc))
		return LMAC_AF_ERR_PERM_DENIED;

	rvu_get_cgx_lmac_id(rvu->pf2cgxlmac_map[pf], &cgx_idx, &lmac);
	cgxd = rvu_cgx_pdata(cgx_idx, rvu);
	mac_ops = get_mac_ops(cgxd);

	/* Rx stats */
	while (stat < mac_ops->rx_stats_cnt) {
		err = mac_ops->mac_get_rx_stats(cgxd, lmac, stat, &rx_stat);
		if (err)
			return err;
		if (mac_ops->rx_stats_cnt == RPM_RX_STATS_COUNT)
			((struct rpm_stats_rsp *)rsp)->rx_stats[stat] = rx_stat;
		else
			((struct cgx_stats_rsp *)rsp)->rx_stats[stat] = rx_stat;
		stat++;
	}

	/* Tx stats */
	stat = 0;
	while (stat < mac_ops->tx_stats_cnt) {
		err = mac_ops->mac_get_tx_stats(cgxd, lmac, stat, &tx_stat);
		if (err)
			return err;
		if (mac_ops->tx_stats_cnt == RPM_TX_STATS_COUNT)
			((struct rpm_stats_rsp *)rsp)->tx_stats[stat] = tx_stat;
		else
			((struct cgx_stats_rsp *)rsp)->tx_stats[stat] = tx_stat;
		stat++;
	}
	return 0;
}

int rvu_mbox_handler_cgx_stats(struct rvu *rvu, struct msg_req *req,
			       struct cgx_stats_rsp *rsp)
{
	return rvu_lmac_get_stats(rvu, req, (void *)rsp);
}

int rvu_mbox_handler_rpm_stats(struct rvu *rvu, struct msg_req *req,
			       struct rpm_stats_rsp *rsp)
{
	return rvu_lmac_get_stats(rvu, req, (void *)rsp);
}

int rvu_mbox_handler_cgx_stats_rst(struct rvu *rvu, struct msg_req *req,
				   struct msg_rsp *rsp)
{
	int pf = rvu_get_pf(rvu->pdev, req->hdr.pcifunc);
	struct rvu_pfvf	*parent_pf;
	struct mac_ops *mac_ops;
	u8 cgx_idx, lmac;
	void *cgxd;

	if (!is_cgx_config_permitted(rvu, req->hdr.pcifunc))
		return LMAC_AF_ERR_PERM_DENIED;

	parent_pf = &rvu->pf[pf];
	/* To ensure reset cgx stats won't affect VF stats,
	 *  check if it used by only PF interface.
	 *  If not, return
	 */
	if (parent_pf->cgx_users > 1) {
		dev_info(rvu->dev, "CGX busy, could not reset statistics\n");
		return 0;
	}

	rvu_get_cgx_lmac_id(rvu->pf2cgxlmac_map[pf], &cgx_idx, &lmac);
	cgxd = rvu_cgx_pdata(cgx_idx, rvu);
	mac_ops = get_mac_ops(cgxd);

	return mac_ops->mac_stats_reset(cgxd, lmac);
}

int rvu_mbox_handler_cgx_fec_stats(struct rvu *rvu,
				   struct msg_req *req,
				   struct cgx_fec_stats_rsp *rsp)
{
	int pf = rvu_get_pf(rvu->pdev, req->hdr.pcifunc);
	struct mac_ops *mac_ops;
	u8 cgx_idx, lmac;
	void *cgxd;

	if (!is_cgx_config_permitted(rvu, req->hdr.pcifunc))
		return LMAC_AF_ERR_PERM_DENIED;
	rvu_get_cgx_lmac_id(rvu->pf2cgxlmac_map[pf], &cgx_idx, &lmac);

	cgxd = rvu_cgx_pdata(cgx_idx, rvu);
	mac_ops = get_mac_ops(cgxd);
	return  mac_ops->get_fec_stats(cgxd, lmac, rsp);
}

int rvu_mbox_handler_cgx_mac_addr_set(struct rvu *rvu,
				      struct cgx_mac_addr_set_or_get *req,
				      struct cgx_mac_addr_set_or_get *rsp)
{
	int pf = rvu_get_pf(rvu->pdev, req->hdr.pcifunc);
<<<<<<< HEAD
=======
	struct rvu_pfvf *pfvf;
>>>>>>> 3476aa7d
	u8 cgx_id, lmac_id;

	if (!is_pf_cgxmapped(rvu, pf))
		return LMAC_AF_ERR_PF_NOT_MAPPED;

	if (rvu_npc_exact_has_match_table(rvu))
		return rvu_npc_exact_mac_addr_set(rvu, req, rsp);

	rvu_get_cgx_lmac_id(rvu->pf2cgxlmac_map[pf], &cgx_id, &lmac_id);

	pfvf = &rvu->pf[pf];
	ether_addr_copy(pfvf->mac_addr, req->mac_addr);
	cgx_lmac_addr_set(cgx_id, lmac_id, req->mac_addr);

	return 0;
}

int rvu_mbox_handler_cgx_mac_addr_add(struct rvu *rvu,
				      struct cgx_mac_addr_add_req *req,
				      struct cgx_mac_addr_add_rsp *rsp)
{
	int pf = rvu_get_pf(rvu->pdev, req->hdr.pcifunc);
	u8 cgx_id, lmac_id;
	int rc = 0;

	if (!is_cgx_config_permitted(rvu, req->hdr.pcifunc))
		return -EPERM;

	if (rvu_npc_exact_has_match_table(rvu))
		return rvu_npc_exact_mac_addr_add(rvu, req, rsp);

	rvu_get_cgx_lmac_id(rvu->pf2cgxlmac_map[pf], &cgx_id, &lmac_id);
	rc = cgx_lmac_addr_add(cgx_id, lmac_id, req->mac_addr);
	if (rc >= 0) {
		rsp->index = rc;
		return 0;
	}

	return rc;
}

int rvu_mbox_handler_cgx_mac_addr_del(struct rvu *rvu,
				      struct cgx_mac_addr_del_req *req,
				      struct msg_rsp *rsp)
{
	int pf = rvu_get_pf(rvu->pdev, req->hdr.pcifunc);
	u8 cgx_id, lmac_id;

	if (!is_cgx_config_permitted(rvu, req->hdr.pcifunc))
		return -EPERM;

	if (rvu_npc_exact_has_match_table(rvu))
		return rvu_npc_exact_mac_addr_del(rvu, req, rsp);

	rvu_get_cgx_lmac_id(rvu->pf2cgxlmac_map[pf], &cgx_id, &lmac_id);
	return cgx_lmac_addr_del(cgx_id, lmac_id, req->index);
}

int rvu_mbox_handler_cgx_mac_max_entries_get(struct rvu *rvu,
					     struct msg_req *req,
					     struct cgx_max_dmac_entries_get_rsp
					     *rsp)
{
	int pf = rvu_get_pf(rvu->pdev, req->hdr.pcifunc);
	u8 cgx_id, lmac_id;

	/* If msg is received from PFs(which are not mapped to CGX LMACs)
	 * or VF then no entries are allocated for DMAC filters at CGX level.
	 * So returning zero.
	 */
	if (!is_cgx_config_permitted(rvu, req->hdr.pcifunc)) {
		rsp->max_dmac_filters = 0;
		return 0;
	}

	if (rvu_npc_exact_has_match_table(rvu)) {
		rsp->max_dmac_filters = rvu_npc_exact_get_max_entries(rvu);
		return 0;
	}

	rvu_get_cgx_lmac_id(rvu->pf2cgxlmac_map[pf], &cgx_id, &lmac_id);
	rsp->max_dmac_filters = cgx_lmac_addr_max_entries_get(cgx_id, lmac_id);
	return 0;
}

int rvu_mbox_handler_cgx_mac_addr_get(struct rvu *rvu,
				      struct cgx_mac_addr_set_or_get *req,
				      struct cgx_mac_addr_set_or_get *rsp)
{
<<<<<<< HEAD
	int pf = rvu_get_pf(rvu->pdev, req->hdr.pcifunc);
	u8 cgx_id, lmac_id;
	int rc = 0;
	u64 cfg;

	if (!is_cgx_config_permitted(rvu, req->hdr.pcifunc))
		return -EPERM;
=======
	struct rvu_pfvf *pfvf = rvu_get_pfvf(rvu, req->hdr.pcifunc);
>>>>>>> 3476aa7d

	if (!is_pf_cgxmapped(rvu, rvu_get_pf(rvu->pdev, req->hdr.pcifunc)))
		return LMAC_AF_ERR_PF_NOT_MAPPED;

	ether_addr_copy(rsp->mac_addr, pfvf->mac_addr);
	return 0;
}

int rvu_mbox_handler_cgx_promisc_enable(struct rvu *rvu, struct msg_req *req,
					struct msg_rsp *rsp)
{
	u16 pcifunc = req->hdr.pcifunc;
	int pf = rvu_get_pf(rvu->pdev, pcifunc);
	u8 cgx_id, lmac_id;

	if (!is_cgx_config_permitted(rvu, req->hdr.pcifunc))
		return -EPERM;

	/* Disable drop on non hit rule */
	if (rvu_npc_exact_has_match_table(rvu))
		return rvu_npc_exact_promisc_enable(rvu, req->hdr.pcifunc);

	rvu_get_cgx_lmac_id(rvu->pf2cgxlmac_map[pf], &cgx_id, &lmac_id);

	cgx_lmac_promisc_config(cgx_id, lmac_id, true);
	return 0;
}

int rvu_mbox_handler_cgx_promisc_disable(struct rvu *rvu, struct msg_req *req,
					 struct msg_rsp *rsp)
{
	int pf = rvu_get_pf(rvu->pdev, req->hdr.pcifunc);
	u8 cgx_id, lmac_id;

	if (!is_cgx_config_permitted(rvu, req->hdr.pcifunc))
		return -EPERM;

	/* Disable drop on non hit rule */
	if (rvu_npc_exact_has_match_table(rvu))
		return rvu_npc_exact_promisc_disable(rvu, req->hdr.pcifunc);

	rvu_get_cgx_lmac_id(rvu->pf2cgxlmac_map[pf], &cgx_id, &lmac_id);

	cgx_lmac_promisc_config(cgx_id, lmac_id, false);
	return 0;
}

static int rvu_cgx_ptp_rx_cfg(struct rvu *rvu, u16 pcifunc, bool enable)
{
	struct rvu_pfvf *pfvf = rvu_get_pfvf(rvu, pcifunc);
	int pf = rvu_get_pf(rvu->pdev, pcifunc);
	struct mac_ops *mac_ops;
	u8 cgx_id, lmac_id;
	void *cgxd;

	if (!is_mac_feature_supported(rvu, pf, RVU_LMAC_FEAT_PTP))
		return 0;

	/* This msg is expected only from PF/VFs that are mapped to CGX/RPM LMACs,
	 * if received from other PF/VF simply ACK, nothing to do.
	 */
	if (!is_pf_cgxmapped(rvu, pf))
		return -EPERM;

	rvu_get_cgx_lmac_id(rvu->pf2cgxlmac_map[pf], &cgx_id, &lmac_id);
	cgxd = rvu_cgx_pdata(cgx_id, rvu);

	mac_ops = get_mac_ops(cgxd);
	mac_ops->mac_enadis_ptp_config(cgxd, lmac_id, enable);
	/* If PTP is enabled then inform NPC that packets to be
	 * parsed by this PF will have their data shifted by 8 bytes
	 * and if PTP is disabled then no shift is required
	 */
	if (npc_config_ts_kpuaction(rvu, pf, pcifunc, enable))
		return -EINVAL;
	/* This flag is required to clean up CGX conf if app gets killed */
	pfvf->hw_rx_tstamp_en = enable;

	/* Inform MCS about 8B RX header */
	rvu_mcs_ptp_cfg(rvu, cgx_id, lmac_id, enable);
	return 0;
}

int rvu_mbox_handler_cgx_ptp_rx_enable(struct rvu *rvu, struct msg_req *req,
				       struct msg_rsp *rsp)
{
	if (!is_pf_cgxmapped(rvu, rvu_get_pf(rvu->pdev, req->hdr.pcifunc)))
		return -EPERM;

	return rvu_cgx_ptp_rx_cfg(rvu, req->hdr.pcifunc, true);
}

int rvu_mbox_handler_cgx_ptp_rx_disable(struct rvu *rvu, struct msg_req *req,
					struct msg_rsp *rsp)
{
	return rvu_cgx_ptp_rx_cfg(rvu, req->hdr.pcifunc, false);
}

static int rvu_cgx_config_linkevents(struct rvu *rvu, u16 pcifunc, bool en)
{
	int pf = rvu_get_pf(rvu->pdev, pcifunc);
	u8 cgx_id, lmac_id;

	if (!is_cgx_config_permitted(rvu, pcifunc))
		return -EPERM;

	rvu_get_cgx_lmac_id(rvu->pf2cgxlmac_map[pf], &cgx_id, &lmac_id);

	if (en) {
		set_bit(pf, &rvu->pf_notify_bmap);
		/* Send the current link status to PF */
		rvu_cgx_send_link_info(cgx_id, lmac_id, rvu);
	} else {
		clear_bit(pf, &rvu->pf_notify_bmap);
	}

	return 0;
}

int rvu_mbox_handler_cgx_start_linkevents(struct rvu *rvu, struct msg_req *req,
					  struct msg_rsp *rsp)
{
	rvu_cgx_config_linkevents(rvu, req->hdr.pcifunc, true);
	return 0;
}

int rvu_mbox_handler_cgx_stop_linkevents(struct rvu *rvu, struct msg_req *req,
					 struct msg_rsp *rsp)
{
	rvu_cgx_config_linkevents(rvu, req->hdr.pcifunc, false);
	return 0;
}

int rvu_mbox_handler_cgx_get_linkinfo(struct rvu *rvu, struct msg_req *req,
				      struct cgx_link_info_msg *rsp)
{
	u8 cgx_id, lmac_id;
	int pf, err;

	pf = rvu_get_pf(rvu->pdev, req->hdr.pcifunc);

	if (!is_pf_cgxmapped(rvu, pf))
		return -ENODEV;

	rvu_get_cgx_lmac_id(rvu->pf2cgxlmac_map[pf], &cgx_id, &lmac_id);

	err = cgx_get_link_info(rvu_cgx_pdata(cgx_id, rvu), lmac_id,
				&rsp->link_info);
	return err;
}

int rvu_mbox_handler_cgx_features_get(struct rvu *rvu,
				      struct msg_req *req,
				      struct cgx_features_info_msg *rsp)
{
	int pf = rvu_get_pf(rvu->pdev, req->hdr.pcifunc);
	u8 cgx_idx, lmac;
	void *cgxd;

	if (!is_pf_cgxmapped(rvu, pf))
		return 0;

	rvu_get_cgx_lmac_id(rvu->pf2cgxlmac_map[pf], &cgx_idx, &lmac);
	cgxd = rvu_cgx_pdata(cgx_idx, rvu);
	rsp->lmac_features = cgx_features_get(cgxd);

	return 0;
}

u32 rvu_cgx_get_fifolen(struct rvu *rvu)
{
	void *cgxd = rvu_first_cgx_pdata(rvu);

	if (!cgxd)
		return 0;

	return cgx_get_fifo_len(cgxd);
}

u32 rvu_cgx_get_lmac_fifolen(struct rvu *rvu, int cgx, int lmac)
{
	struct mac_ops *mac_ops;
	void *cgxd;

	cgxd = rvu_cgx_pdata(cgx, rvu);
	if (!cgxd)
		return 0;

	mac_ops = get_mac_ops(cgxd);
	if (!mac_ops->lmac_fifo_len)
		return 0;

	return mac_ops->lmac_fifo_len(cgxd, lmac);
}

static int rvu_cgx_config_intlbk(struct rvu *rvu, u16 pcifunc, bool en)
{
	int pf = rvu_get_pf(rvu->pdev, pcifunc);
	struct mac_ops *mac_ops;
	u8 cgx_id, lmac_id;

	if (!is_cgx_config_permitted(rvu, pcifunc))
		return -EPERM;

	rvu_get_cgx_lmac_id(rvu->pf2cgxlmac_map[pf], &cgx_id, &lmac_id);
	mac_ops = get_mac_ops(rvu_cgx_pdata(cgx_id, rvu));

	return mac_ops->mac_lmac_intl_lbk(rvu_cgx_pdata(cgx_id, rvu),
					  lmac_id, en);
}

int rvu_mbox_handler_cgx_intlbk_enable(struct rvu *rvu, struct msg_req *req,
				       struct msg_rsp *rsp)
{
	rvu_cgx_config_intlbk(rvu, req->hdr.pcifunc, true);
	return 0;
}

int rvu_mbox_handler_cgx_intlbk_disable(struct rvu *rvu, struct msg_req *req,
					struct msg_rsp *rsp)
{
	rvu_cgx_config_intlbk(rvu, req->hdr.pcifunc, false);
	return 0;
}

int rvu_cgx_cfg_pause_frm(struct rvu *rvu, u16 pcifunc, u8 tx_pause, u8 rx_pause)
{
	int pf = rvu_get_pf(rvu->pdev, pcifunc);
	u8 rx_pfc = 0, tx_pfc = 0;
	struct mac_ops *mac_ops;
	u8 cgx_id, lmac_id;
	void *cgxd;

	if (!is_mac_feature_supported(rvu, pf, RVU_LMAC_FEAT_FC))
		return 0;

	/* This msg is expected only from PF/VFs that are mapped to CGX LMACs,
	 * if received from other PF/VF simply ACK, nothing to do.
	 */
	if (!is_pf_cgxmapped(rvu, pf))
		return LMAC_AF_ERR_PF_NOT_MAPPED;

	rvu_get_cgx_lmac_id(rvu->pf2cgxlmac_map[pf], &cgx_id, &lmac_id);
	cgxd = rvu_cgx_pdata(cgx_id, rvu);
	mac_ops = get_mac_ops(cgxd);

	mac_ops->mac_get_pfc_frm_cfg(cgxd, lmac_id, &tx_pfc, &rx_pfc);
	if (tx_pfc || rx_pfc) {
		dev_warn(rvu->dev,
			 "Can not configure 802.3X flow control as PFC frames are enabled");
		return LMAC_AF_ERR_8023PAUSE_ENADIS_PERM_DENIED;
	}

	mutex_lock(&rvu->rsrc_lock);
	if (verify_lmac_fc_cfg(cgxd, lmac_id, tx_pause, rx_pause,
			       pcifunc & RVU_PFVF_FUNC_MASK)) {
		mutex_unlock(&rvu->rsrc_lock);
		return LMAC_AF_ERR_PERM_DENIED;
	}
	mutex_unlock(&rvu->rsrc_lock);

	return mac_ops->mac_enadis_pause_frm(cgxd, lmac_id, tx_pause, rx_pause);
}

int rvu_mbox_handler_cgx_cfg_pause_frm(struct rvu *rvu,
				       struct cgx_pause_frm_cfg *req,
				       struct cgx_pause_frm_cfg *rsp)
{
	int pf = rvu_get_pf(rvu->pdev, req->hdr.pcifunc);
	struct mac_ops *mac_ops;
	u8 cgx_id, lmac_id;
	int err = 0;
	void *cgxd;

	/* This msg is expected only from PF/VFs that are mapped to CGX LMACs,
	 * if received from other PF/VF simply ACK, nothing to do.
	 */
	if (!is_pf_cgxmapped(rvu, pf))
		return -ENODEV;

	rvu_get_cgx_lmac_id(rvu->pf2cgxlmac_map[pf], &cgx_id, &lmac_id);
	cgxd = rvu_cgx_pdata(cgx_id, rvu);
	mac_ops = get_mac_ops(cgxd);

	if (req->set)
		err = rvu_cgx_cfg_pause_frm(rvu, req->hdr.pcifunc, req->tx_pause, req->rx_pause);
	else
		mac_ops->mac_get_pause_frm_status(cgxd, lmac_id, &rsp->tx_pause, &rsp->rx_pause);

	return err;
}

int rvu_mbox_handler_cgx_get_phy_fec_stats(struct rvu *rvu, struct msg_req *req,
					   struct msg_rsp *rsp)
{
	int pf = rvu_get_pf(rvu->pdev, req->hdr.pcifunc);
	u8 cgx_id, lmac_id;

	if (!is_pf_cgxmapped(rvu, pf))
		return LMAC_AF_ERR_PF_NOT_MAPPED;

	rvu_get_cgx_lmac_id(rvu->pf2cgxlmac_map[pf], &cgx_id, &lmac_id);
	return cgx_get_phy_fec_stats(rvu_cgx_pdata(cgx_id, rvu), lmac_id);
}

/* Finds cumulative status of NIX rx/tx counters from LF of a PF and those
 * from its VFs as well. ie. NIX rx/tx counters at the CGX port level
 */
int rvu_cgx_nix_cuml_stats(struct rvu *rvu, void *cgxd, int lmac_id,
			   int index, int rxtxflag, u64 *stat)
{
	struct rvu_block *block;
	int blkaddr;
	u16 pcifunc;
	int pf, lf;

	*stat = 0;

	if (!cgxd || !rvu)
		return -EINVAL;

	pf = cgxlmac_to_pf(rvu, cgx_get_cgxid(cgxd), lmac_id);
	if (pf < 0)
		return pf;

	/* Assumes LF of a PF and all of its VF belongs to the same
	 * NIX block
	 */
	pcifunc = rvu_make_pcifunc(rvu->pdev, pf, 0);
	blkaddr = rvu_get_blkaddr(rvu, BLKTYPE_NIX, pcifunc);
	if (blkaddr < 0)
		return 0;
	block = &rvu->hw->block[blkaddr];

	for (lf = 0; lf < block->lf.max; lf++) {
		/* Check if a lf is attached to this PF or one of its VFs */
		if (!((block->fn_map[lf] & ~RVU_PFVF_FUNC_MASK) == (pcifunc &
			 ~RVU_PFVF_FUNC_MASK)))
			continue;
		if (rxtxflag == NIX_STATS_RX)
			*stat += rvu_read64(rvu, blkaddr,
					    NIX_AF_LFX_RX_STATX(lf, index));
		else
			*stat += rvu_read64(rvu, blkaddr,
					    NIX_AF_LFX_TX_STATX(lf, index));
	}

	return 0;
}

int rvu_cgx_start_stop_io(struct rvu *rvu, u16 pcifunc, bool start)
{
	struct rvu_pfvf *parent_pf, *pfvf;
	int cgx_users, err = 0;

	if (!is_pf_cgxmapped(rvu, rvu_get_pf(rvu->pdev, pcifunc)))
		return 0;

	parent_pf = &rvu->pf[rvu_get_pf(rvu->pdev, pcifunc)];
	pfvf = rvu_get_pfvf(rvu, pcifunc);

	mutex_lock(&rvu->cgx_cfg_lock);

	if (start && pfvf->cgx_in_use)
		goto exit;  /* CGX is already started hence nothing to do */
	if (!start && !pfvf->cgx_in_use)
		goto exit; /* CGX is already stopped hence nothing to do */

	if (start) {
		cgx_users = parent_pf->cgx_users;
		parent_pf->cgx_users++;
	} else {
		parent_pf->cgx_users--;
		cgx_users = parent_pf->cgx_users;
	}

	/* Start CGX when first of all NIXLFs is started.
	 * Stop CGX when last of all NIXLFs is stopped.
	 */
	if (!cgx_users) {
		err = rvu_cgx_config_rxtx(rvu, pcifunc & ~RVU_PFVF_FUNC_MASK,
					  start);
		if (err) {
			dev_err(rvu->dev, "Unable to %s CGX\n",
				start ? "start" : "stop");
			/* Revert the usage count in case of error */
			parent_pf->cgx_users = start ? parent_pf->cgx_users  - 1
					       : parent_pf->cgx_users  + 1;
			goto exit;
		}
	}
	pfvf->cgx_in_use = start;
exit:
	mutex_unlock(&rvu->cgx_cfg_lock);
	return err;
}

int rvu_mbox_handler_cgx_set_fec_param(struct rvu *rvu,
				       struct fec_mode *req,
				       struct fec_mode *rsp)
{
	int pf = rvu_get_pf(rvu->pdev, req->hdr.pcifunc);
	u8 cgx_id, lmac_id;

	if (!is_pf_cgxmapped(rvu, pf))
		return -EPERM;

	if (req->fec == OTX2_FEC_OFF)
		req->fec = OTX2_FEC_NONE;
	rvu_get_cgx_lmac_id(rvu->pf2cgxlmac_map[pf], &cgx_id, &lmac_id);
	rsp->fec = cgx_set_fec(req->fec, cgx_id, lmac_id);
	return 0;
}

int rvu_mbox_handler_cgx_get_aux_link_info(struct rvu *rvu, struct msg_req *req,
					   struct cgx_fw_data *rsp)
{
	int pf = rvu_get_pf(rvu->pdev, req->hdr.pcifunc);
	u8 cgx_id, lmac_id;

	if (!rvu->fwdata)
		return LMAC_AF_ERR_FIRMWARE_DATA_NOT_MAPPED;

	if (!is_pf_cgxmapped(rvu, pf))
		return -EPERM;

	rvu_get_cgx_lmac_id(rvu->pf2cgxlmac_map[pf], &cgx_id, &lmac_id);

	if (rvu->hw->lmac_per_cgx == CGX_LMACS_USX)
		memcpy(&rsp->fwdata,
		       &rvu->fwdata->cgx_fw_data_usx[cgx_id][lmac_id],
		       sizeof(struct cgx_lmac_fwdata_s));
	else
		memcpy(&rsp->fwdata,
		       &rvu->fwdata->cgx_fw_data[cgx_id][lmac_id],
		       sizeof(struct cgx_lmac_fwdata_s));

	return 0;
}

int rvu_mbox_handler_cgx_set_link_mode(struct rvu *rvu,
				       struct cgx_set_link_mode_req *req,
				       struct cgx_set_link_mode_rsp *rsp)
{
	int pf = rvu_get_pf(rvu->pdev, req->hdr.pcifunc);
<<<<<<< HEAD
=======
	struct cgx_lmac_fwdata_s *linkmodes;
>>>>>>> 3476aa7d
	u8 cgx_idx, lmac;
	void *cgxd;

	if (!is_cgx_config_permitted(rvu, req->hdr.pcifunc))
		return -EPERM;

	rvu_get_cgx_lmac_id(rvu->pf2cgxlmac_map[pf], &cgx_idx, &lmac);
	cgxd = rvu_cgx_pdata(cgx_idx, rvu);
	if (rvu->hw->lmac_per_cgx == CGX_LMACS_USX)
		linkmodes = &rvu->fwdata->cgx_fw_data_usx[cgx_idx][lmac];
	else
		linkmodes = &rvu->fwdata->cgx_fw_data[cgx_idx][lmac];

	rsp->status = cgx_set_link_mode(cgxd, req->args, linkmodes,
					cgx_idx, lmac);
	return 0;
}

int rvu_mbox_handler_cgx_mac_addr_reset(struct rvu *rvu, struct cgx_mac_addr_reset_req *req,
					struct msg_rsp *rsp)
{
	int pf = rvu_get_pf(rvu->pdev, req->hdr.pcifunc);
	u8 cgx_id, lmac_id;

	if (!is_cgx_config_permitted(rvu, req->hdr.pcifunc))
		return LMAC_AF_ERR_PERM_DENIED;

	rvu_get_cgx_lmac_id(rvu->pf2cgxlmac_map[pf], &cgx_id, &lmac_id);

	if (rvu_npc_exact_has_match_table(rvu))
		return rvu_npc_exact_mac_addr_reset(rvu, req, rsp);

	return cgx_lmac_addr_reset(cgx_id, lmac_id);
}

int rvu_mbox_handler_cgx_mac_addr_update(struct rvu *rvu,
					 struct cgx_mac_addr_update_req *req,
					 struct cgx_mac_addr_update_rsp *rsp)
{
	int pf = rvu_get_pf(rvu->pdev, req->hdr.pcifunc);
	u8 cgx_id, lmac_id;

	if (!is_cgx_config_permitted(rvu, req->hdr.pcifunc))
		return LMAC_AF_ERR_PERM_DENIED;

	if (rvu_npc_exact_has_match_table(rvu))
		return rvu_npc_exact_mac_addr_update(rvu, req, rsp);

	rvu_get_cgx_lmac_id(rvu->pf2cgxlmac_map[pf], &cgx_id, &lmac_id);
	return cgx_lmac_addr_update(cgx_id, lmac_id, req->mac_addr, req->index);
}

int rvu_cgx_prio_flow_ctrl_cfg(struct rvu *rvu, u16 pcifunc, u8 tx_pause,
			       u8 rx_pause, u16 pfc_en)
{
	int pf = rvu_get_pf(rvu->pdev, pcifunc);
	u8 rx_8023 = 0, tx_8023 = 0;
	struct mac_ops *mac_ops;
	u8 cgx_id, lmac_id;
	void *cgxd;

	/* This msg is expected only from PF/VFs that are mapped to CGX LMACs,
	 * if received from other PF/VF simply ACK, nothing to do.
	 */
	if (!is_pf_cgxmapped(rvu, pf))
		return -ENODEV;

	rvu_get_cgx_lmac_id(rvu->pf2cgxlmac_map[pf], &cgx_id, &lmac_id);
	cgxd = rvu_cgx_pdata(cgx_id, rvu);
	mac_ops = get_mac_ops(cgxd);

	mac_ops->mac_get_pause_frm_status(cgxd, lmac_id, &tx_8023, &rx_8023);
	if (tx_8023 || rx_8023) {
		dev_warn(rvu->dev,
			 "Can not configure PFC as 802.3X pause frames are enabled");
		return LMAC_AF_ERR_PFC_ENADIS_PERM_DENIED;
	}

	mutex_lock(&rvu->rsrc_lock);
	if (verify_lmac_fc_cfg(cgxd, lmac_id, tx_pause, rx_pause,
			       pcifunc & RVU_PFVF_FUNC_MASK)) {
		mutex_unlock(&rvu->rsrc_lock);
		return LMAC_AF_ERR_PERM_DENIED;
	}
	mutex_unlock(&rvu->rsrc_lock);

	return mac_ops->pfc_config(cgxd, lmac_id, tx_pause, rx_pause, pfc_en);
}

int rvu_mbox_handler_cgx_prio_flow_ctrl_cfg(struct rvu *rvu,
					    struct cgx_pfc_cfg *req,
					    struct cgx_pfc_rsp *rsp)
{
	int pf = rvu_get_pf(rvu->pdev, req->hdr.pcifunc);
	struct mac_ops *mac_ops;
	u8 cgx_id, lmac_id;
	void *cgxd;
	int err;

	/* This msg is expected only from PF/VFs that are mapped to CGX LMACs,
	 * if received from other PF/VF simply ACK, nothing to do.
	 */
	if (!is_pf_cgxmapped(rvu, pf))
		return -ENODEV;

	rvu_get_cgx_lmac_id(rvu->pf2cgxlmac_map[pf], &cgx_id, &lmac_id);
	cgxd = rvu_cgx_pdata(cgx_id, rvu);
	mac_ops = get_mac_ops(cgxd);

	err = rvu_cgx_prio_flow_ctrl_cfg(rvu, req->hdr.pcifunc, req->tx_pause,
					 req->rx_pause, req->pfc_en);

	mac_ops->mac_get_pfc_frm_cfg(cgxd, lmac_id, &rsp->tx_pause, &rsp->rx_pause);
	return err;
}

void rvu_mac_reset(struct rvu *rvu, u16 pcifunc)
{
	int pf = rvu_get_pf(rvu->pdev, pcifunc);
	struct mac_ops *mac_ops;
	struct cgx *cgxd;
	u8 cgx, lmac;

	if (!is_pf_cgxmapped(rvu, pf))
		return;

	rvu_get_cgx_lmac_id(rvu->pf2cgxlmac_map[pf], &cgx, &lmac);
	cgxd = rvu_cgx_pdata(cgx, rvu);
	mac_ops = get_mac_ops(cgxd);

	if (mac_ops->mac_reset(cgxd, lmac, !is_vf(pcifunc)))
		dev_err(rvu->dev, "Failed to reset MAC\n");
}<|MERGE_RESOLUTION|>--- conflicted
+++ resolved
@@ -682,10 +682,7 @@
 				      struct cgx_mac_addr_set_or_get *rsp)
 {
 	int pf = rvu_get_pf(rvu->pdev, req->hdr.pcifunc);
-<<<<<<< HEAD
-=======
 	struct rvu_pfvf *pfvf;
->>>>>>> 3476aa7d
 	u8 cgx_id, lmac_id;
 
 	if (!is_pf_cgxmapped(rvu, pf))
@@ -775,17 +772,7 @@
 				      struct cgx_mac_addr_set_or_get *req,
 				      struct cgx_mac_addr_set_or_get *rsp)
 {
-<<<<<<< HEAD
-	int pf = rvu_get_pf(rvu->pdev, req->hdr.pcifunc);
-	u8 cgx_id, lmac_id;
-	int rc = 0;
-	u64 cfg;
-
-	if (!is_cgx_config_permitted(rvu, req->hdr.pcifunc))
-		return -EPERM;
-=======
 	struct rvu_pfvf *pfvf = rvu_get_pfvf(rvu, req->hdr.pcifunc);
->>>>>>> 3476aa7d
 
 	if (!is_pf_cgxmapped(rvu, rvu_get_pf(rvu->pdev, req->hdr.pcifunc)))
 		return LMAC_AF_ERR_PF_NOT_MAPPED;
@@ -1231,10 +1218,7 @@
 				       struct cgx_set_link_mode_rsp *rsp)
 {
 	int pf = rvu_get_pf(rvu->pdev, req->hdr.pcifunc);
-<<<<<<< HEAD
-=======
 	struct cgx_lmac_fwdata_s *linkmodes;
->>>>>>> 3476aa7d
 	u8 cgx_idx, lmac;
 	void *cgxd;
 
