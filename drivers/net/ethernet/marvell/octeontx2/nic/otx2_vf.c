// SPDX-License-Identifier: GPL-2.0
/* Marvell RVU Virtual Function ethernet driver
 *
 * Copyright (C) 2020 Marvell.
 *
 */

#include <linux/etherdevice.h>
#include <linux/module.h>
#include <linux/pci.h>
#include <linux/net_tstamp.h>

#include "otx2_common.h"
#include "otx2_reg.h"
#include "otx2_ptp.h"
#include "cn10k.h"

#define DRV_NAME	"rvu_nicvf"
#define DRV_STRING	"Marvell RVU NIC Virtual Function Driver"

static const struct pci_device_id otx2_vf_id_table[] = {
	{ PCI_DEVICE(PCI_VENDOR_ID_CAVIUM, PCI_DEVID_OCTEONTX2_RVU_AFVF) },
	{ PCI_DEVICE(PCI_VENDOR_ID_CAVIUM, PCI_DEVID_OCTEONTX2_RVU_VF) },
	{ }
};

MODULE_AUTHOR("Sunil Goutham <sgoutham@marvell.com>");
MODULE_DESCRIPTION(DRV_STRING);
MODULE_LICENSE("GPL v2");
MODULE_DEVICE_TABLE(pci, otx2_vf_id_table);

/* RVU VF Interrupt Vector Enumeration */
enum {
	RVU_VF_INT_VEC_MBOX = 0x0,
};

static void otx2vf_process_vfaf_mbox_msg(struct otx2_nic *vf,
					 struct mbox_msghdr *msg)
{
	if (msg->id >= MBOX_MSG_MAX) {
		dev_err(vf->dev,
			"Mbox msg with unknown ID %d\n", msg->id);
		return;
	}

	if (msg->sig != OTX2_MBOX_RSP_SIG) {
		dev_err(vf->dev,
			"Mbox msg with wrong signature %x, ID %d\n",
			msg->sig, msg->id);
		return;
	}

	if (msg->rc == MBOX_MSG_INVALID) {
		dev_err(vf->dev,
			"PF/AF says the sent msg(s) %d were invalid\n",
			msg->id);
		return;
	}

	switch (msg->id) {
	case MBOX_MSG_READY:
		vf->pcifunc = msg->pcifunc;
		break;
	case MBOX_MSG_MSIX_OFFSET:
		mbox_handler_msix_offset(vf, (struct msix_offset_rsp *)msg);
		break;
	case MBOX_MSG_NPA_LF_ALLOC:
		mbox_handler_npa_lf_alloc(vf, (struct npa_lf_alloc_rsp *)msg);
		break;
	case MBOX_MSG_NIX_LF_ALLOC:
		mbox_handler_nix_lf_alloc(vf, (struct nix_lf_alloc_rsp *)msg);
		break;
	case MBOX_MSG_NIX_TXSCH_ALLOC:
		mbox_handler_nix_txsch_alloc(vf,
					     (struct nix_txsch_alloc_rsp *)msg);
		break;
	case MBOX_MSG_NIX_BP_ENABLE:
		mbox_handler_nix_bp_enable(vf, (struct nix_bp_cfg_rsp *)msg);
		break;
	default:
		if (msg->rc)
			dev_err(vf->dev,
				"Mbox msg response has err %d, ID %d\n",
				msg->rc, msg->id);
	}
}

static void otx2vf_vfaf_mbox_handler(struct work_struct *work)
{
	struct otx2_mbox_dev *mdev;
	struct mbox_hdr *rsp_hdr;
	struct mbox_msghdr *msg;
	struct otx2_mbox *mbox;
	struct mbox *af_mbox;
	int offset, id;

	af_mbox = container_of(work, struct mbox, mbox_wrk);
	mbox = &af_mbox->mbox;
	mdev = &mbox->dev[0];
	rsp_hdr = (struct mbox_hdr *)(mdev->mbase + mbox->rx_start);
	if (af_mbox->num_msgs == 0)
		return;
	offset = mbox->rx_start + ALIGN(sizeof(*rsp_hdr), MBOX_MSG_ALIGN);

	for (id = 0; id < af_mbox->num_msgs; id++) {
		msg = (struct mbox_msghdr *)(mdev->mbase + offset);
		otx2vf_process_vfaf_mbox_msg(af_mbox->pfvf, msg);
		offset = mbox->rx_start + msg->next_msgoff;
		if (mdev->msgs_acked == (af_mbox->num_msgs - 1))
			__otx2_mbox_reset(mbox, 0);
		mdev->msgs_acked++;
	}
}

static int otx2vf_process_mbox_msg_up(struct otx2_nic *vf,
				      struct mbox_msghdr *req)
{
	struct msg_rsp *rsp;
	int err;

	/* Check if valid, if not reply with a invalid msg */
	if (req->sig != OTX2_MBOX_REQ_SIG) {
		otx2_reply_invalid_msg(&vf->mbox.mbox_up, 0, 0, req->id);
		return -ENODEV;
	}

	switch (req->id) {
	case MBOX_MSG_CGX_LINK_EVENT:
		rsp = (struct msg_rsp *)otx2_mbox_alloc_msg(
						&vf->mbox.mbox_up, 0,
						sizeof(struct msg_rsp));
		if (!rsp)
			return -ENOMEM;

		rsp->hdr.id = MBOX_MSG_CGX_LINK_EVENT;
		rsp->hdr.sig = OTX2_MBOX_RSP_SIG;
		rsp->hdr.pcifunc = 0;
		rsp->hdr.rc = 0;
		err = otx2_mbox_up_handler_cgx_link_event(
				vf, (struct cgx_link_info_msg *)req, rsp);
		return err;
	default:
		otx2_reply_invalid_msg(&vf->mbox.mbox_up, 0, 0, req->id);
		return -ENODEV;
	}
	return 0;
}

static void otx2vf_vfaf_mbox_up_handler(struct work_struct *work)
{
	struct otx2_mbox_dev *mdev;
	struct mbox_hdr *rsp_hdr;
	struct mbox_msghdr *msg;
	struct otx2_mbox *mbox;
	struct mbox *vf_mbox;
	struct otx2_nic *vf;
	int offset, id;

	vf_mbox = container_of(work, struct mbox, mbox_up_wrk);
	vf = vf_mbox->pfvf;
	mbox = &vf_mbox->mbox_up;
	mdev = &mbox->dev[0];

	rsp_hdr = (struct mbox_hdr *)(mdev->mbase + mbox->rx_start);
	if (vf_mbox->up_num_msgs == 0)
		return;

	offset = mbox->rx_start + ALIGN(sizeof(*rsp_hdr), MBOX_MSG_ALIGN);

	for (id = 0; id < vf_mbox->up_num_msgs; id++) {
		msg = (struct mbox_msghdr *)(mdev->mbase + offset);
		otx2vf_process_mbox_msg_up(vf, msg);
		offset = mbox->rx_start + msg->next_msgoff;
	}

	otx2_mbox_msg_send(mbox, 0);
}

static irqreturn_t otx2vf_vfaf_mbox_intr_handler(int irq, void *vf_irq)
{
	struct otx2_nic *vf = (struct otx2_nic *)vf_irq;
	struct otx2_mbox_dev *mdev;
	struct otx2_mbox *mbox;
	struct mbox_hdr *hdr;

	/* Clear the IRQ */
	otx2_write64(vf, RVU_VF_INT, BIT_ULL(0));

	/* Read latest mbox data */
	smp_rmb();

	/* Check for PF => VF response messages */
	mbox = &vf->mbox.mbox;
	mdev = &mbox->dev[0];
	otx2_sync_mbox_bbuf(mbox, 0);

	trace_otx2_msg_interrupt(mbox->pdev, "PF to VF", BIT_ULL(0));

	hdr = (struct mbox_hdr *)(mdev->mbase + mbox->rx_start);
	if (hdr->num_msgs) {
		vf->mbox.num_msgs = hdr->num_msgs;
		hdr->num_msgs = 0;
		memset(mbox->hwbase + mbox->rx_start, 0,
		       ALIGN(sizeof(struct mbox_hdr), sizeof(u64)));
		queue_work(vf->mbox_wq, &vf->mbox.mbox_wrk);
	}
	/* Check for PF => VF notification messages */
	mbox = &vf->mbox.mbox_up;
	mdev = &mbox->dev[0];
	otx2_sync_mbox_bbuf(mbox, 0);

	hdr = (struct mbox_hdr *)(mdev->mbase + mbox->rx_start);
	if (hdr->num_msgs) {
		vf->mbox.up_num_msgs = hdr->num_msgs;
		hdr->num_msgs = 0;
		memset(mbox->hwbase + mbox->rx_start, 0,
		       ALIGN(sizeof(struct mbox_hdr), sizeof(u64)));
		queue_work(vf->mbox_wq, &vf->mbox.mbox_up_wrk);
	}

	return IRQ_HANDLED;
}

static void otx2vf_disable_mbox_intr(struct otx2_nic *vf)
{
	int vector = pci_irq_vector(vf->pdev, RVU_VF_INT_VEC_MBOX);

	/* Disable VF => PF mailbox IRQ */
	otx2_write64(vf, RVU_VF_INT_ENA_W1C, BIT_ULL(0));
	free_irq(vector, vf);
}

static int otx2vf_register_mbox_intr(struct otx2_nic *vf, bool probe_pf)
{
	struct otx2_hw *hw = &vf->hw;
	struct msg_req *req;
	char *irq_name;
	int err;

	/* Register mailbox interrupt handler */
	irq_name = &hw->irq_name[RVU_VF_INT_VEC_MBOX * NAME_SIZE];
	snprintf(irq_name, NAME_SIZE, "RVUVFAF Mbox");
	err = request_irq(pci_irq_vector(vf->pdev, RVU_VF_INT_VEC_MBOX),
			  otx2vf_vfaf_mbox_intr_handler, 0, irq_name, vf);
	if (err) {
		dev_err(vf->dev,
			"RVUPF: IRQ registration failed for VFAF mbox irq\n");
		return err;
	}

	/* Enable mailbox interrupt for msgs coming from PF.
	 * First clear to avoid spurious interrupts, if any.
	 */
	otx2_write64(vf, RVU_VF_INT, BIT_ULL(0));
	otx2_write64(vf, RVU_VF_INT_ENA_W1S, BIT_ULL(0));

	if (!probe_pf)
		return 0;

	/* Check mailbox communication with PF */
	req = otx2_mbox_alloc_msg_ready(&vf->mbox);
	if (!req) {
		otx2vf_disable_mbox_intr(vf);
		return -ENOMEM;
	}

	err = otx2_sync_mbox_msg(&vf->mbox);
	if (err) {
		dev_warn(vf->dev,
			 "AF not responding to mailbox, deferring probe\n");
		otx2vf_disable_mbox_intr(vf);
		return -EPROBE_DEFER;
	}
	return 0;
}

static void otx2vf_vfaf_mbox_destroy(struct otx2_nic *vf)
{
	struct mbox *mbox = &vf->mbox;

	if (vf->mbox_wq) {
		destroy_workqueue(vf->mbox_wq);
		vf->mbox_wq = NULL;
	}

	if (mbox->mbox.hwbase && !test_bit(CN10K_MBOX, &vf->hw.cap_flag))
		iounmap((void __iomem *)mbox->mbox.hwbase);

	otx2_mbox_destroy(&mbox->mbox);
	otx2_mbox_destroy(&mbox->mbox_up);
}

static int otx2vf_vfaf_mbox_init(struct otx2_nic *vf)
{
	struct mbox *mbox = &vf->mbox;
	void __iomem *hwbase;
	int err;

	mbox->pfvf = vf;
	vf->mbox_wq = alloc_workqueue("otx2_vfaf_mailbox",
				      WQ_UNBOUND | WQ_HIGHPRI |
				      WQ_MEM_RECLAIM, 1);
	if (!vf->mbox_wq)
		return -ENOMEM;

	if (test_bit(CN10K_MBOX, &vf->hw.cap_flag)) {
		/* For cn10k platform, VF mailbox region is in its BAR2
		 * register space
		 */
		hwbase = vf->reg_base + RVU_VF_MBOX_REGION;
	} else {
		/* Mailbox is a reserved memory (in RAM) region shared between
		 * admin function (i.e PF0) and this VF, shouldn't be mapped as
		 * device memory to allow unaligned accesses.
		 */
		hwbase = ioremap_wc(pci_resource_start(vf->pdev,
						       PCI_MBOX_BAR_NUM),
				    pci_resource_len(vf->pdev,
						     PCI_MBOX_BAR_NUM));
		if (!hwbase) {
			dev_err(vf->dev, "Unable to map VFAF mailbox region\n");
			err = -ENOMEM;
			goto exit;
		}
	}

	err = otx2_mbox_init(&mbox->mbox, hwbase, vf->pdev, vf->reg_base,
			     MBOX_DIR_VFPF, 1);
	if (err)
		goto exit;

	err = otx2_mbox_init(&mbox->mbox_up, hwbase, vf->pdev, vf->reg_base,
			     MBOX_DIR_VFPF_UP, 1);
	if (err)
		goto exit;

	err = otx2_mbox_bbuf_init(mbox, vf->pdev);
	if (err)
		goto exit;

	INIT_WORK(&mbox->mbox_wrk, otx2vf_vfaf_mbox_handler);
	INIT_WORK(&mbox->mbox_up_wrk, otx2vf_vfaf_mbox_up_handler);
	mutex_init(&mbox->lock);

	return 0;
exit:
	if (hwbase && !test_bit(CN10K_MBOX, &vf->hw.cap_flag))
		iounmap(hwbase);
	destroy_workqueue(vf->mbox_wq);
	return err;
}

static int otx2vf_open(struct net_device *netdev)
{
	struct otx2_nic *vf;
	int err;

	err = otx2_open(netdev);
	if (err)
		return err;

	/* LBKs do not receive link events so tell everyone we are up here */
	vf = netdev_priv(netdev);
	if (is_otx2_lbkvf(vf->pdev)) {
		pr_info("%s NIC Link is UP\n", netdev->name);
		netif_carrier_on(netdev);
		netif_tx_start_all_queues(netdev);
	}

	return 0;
}

static int otx2vf_stop(struct net_device *netdev)
{
	return otx2_stop(netdev);
}

static netdev_tx_t otx2vf_xmit(struct sk_buff *skb, struct net_device *netdev)
{
	struct otx2_nic *vf = netdev_priv(netdev);
	int qidx = skb_get_queue_mapping(skb);
	struct otx2_snd_queue *sq;
	struct netdev_queue *txq;

	sq = &vf->qset.sq[qidx];
	txq = netdev_get_tx_queue(netdev, qidx);

	if (!otx2_sq_append_skb(netdev, sq, skb, qidx)) {
		netif_tx_stop_queue(txq);

		/* Check again, incase SQBs got freed up */
		smp_mb();
		if (((sq->num_sqbs - *sq->aura_fc_addr) * sq->sqe_per_sqb)
							> sq->sqe_thresh)
			netif_tx_wake_queue(txq);

		return NETDEV_TX_BUSY;
	}

	return NETDEV_TX_OK;
}

static void otx2vf_set_rx_mode(struct net_device *netdev)
{
	struct otx2_nic *vf = netdev_priv(netdev);

	queue_work(vf->otx2_wq, &vf->rx_mode_work);
}

static void otx2vf_do_set_rx_mode(struct work_struct *work)
{
	struct otx2_nic *vf = container_of(work, struct otx2_nic, rx_mode_work);
	struct net_device *netdev = vf->netdev;
	unsigned int flags = netdev->flags;
	struct nix_rx_mode *req;

	mutex_lock(&vf->mbox.lock);

	req = otx2_mbox_alloc_msg_nix_set_rx_mode(&vf->mbox);
	if (!req) {
		mutex_unlock(&vf->mbox.lock);
		return;
	}

	req->mode = NIX_RX_MODE_UCAST;

	if (flags & IFF_PROMISC)
		req->mode |= NIX_RX_MODE_PROMISC;
	if (flags & (IFF_ALLMULTI | IFF_MULTICAST))
		req->mode |= NIX_RX_MODE_ALLMULTI;

	req->mode |= NIX_RX_MODE_USE_MCE;

	otx2_sync_mbox_msg(&vf->mbox);

	mutex_unlock(&vf->mbox.lock);
}

static int otx2vf_change_mtu(struct net_device *netdev, int new_mtu)
{
	bool if_up = netif_running(netdev);
	int err = 0;

	if (if_up)
		otx2vf_stop(netdev);

	netdev_info(netdev, "Changing MTU from %d to %d\n",
		    netdev->mtu, new_mtu);
	netdev->mtu = new_mtu;

	if (if_up)
		err = otx2vf_open(netdev);

	return err;
}

static void otx2vf_reset_task(struct work_struct *work)
{
	struct otx2_nic *vf = container_of(work, struct otx2_nic, reset_task);

	rtnl_lock();

	if (netif_running(vf->netdev)) {
		otx2vf_stop(vf->netdev);
		vf->reset_count++;
		otx2vf_open(vf->netdev);
	}

	rtnl_unlock();
}

static int otx2vf_set_features(struct net_device *netdev,
			       netdev_features_t features)
{
	return otx2_handle_ntuple_tc_features(netdev, features);
}

static const struct net_device_ops otx2vf_netdev_ops = {
	.ndo_open = otx2vf_open,
	.ndo_stop = otx2vf_stop,
	.ndo_start_xmit = otx2vf_xmit,
	.ndo_set_rx_mode = otx2vf_set_rx_mode,
	.ndo_set_mac_address = otx2_set_mac_address,
	.ndo_change_mtu = otx2vf_change_mtu,
	.ndo_set_features = otx2vf_set_features,
	.ndo_get_stats64 = otx2_get_stats64,
	.ndo_tx_timeout = otx2_tx_timeout,
<<<<<<< HEAD
	.ndo_do_ioctl	= otx2_ioctl,
=======
	.ndo_eth_ioctl	= otx2_ioctl,
>>>>>>> eb3cdb58
	.ndo_setup_tc = otx2_setup_tc,
};

static int otx2_wq_init(struct otx2_nic *vf)
{
	vf->otx2_wq = create_singlethread_workqueue("otx2vf_wq");
	if (!vf->otx2_wq)
		return -ENOMEM;

	INIT_WORK(&vf->rx_mode_work, otx2vf_do_set_rx_mode);
	INIT_WORK(&vf->reset_task, otx2vf_reset_task);
	return 0;
}

static int otx2vf_realloc_msix_vectors(struct otx2_nic *vf)
{
	struct otx2_hw *hw = &vf->hw;
	int num_vec, err;

	num_vec = hw->nix_msixoff;
	num_vec += NIX_LF_CINT_VEC_START + hw->max_queues;

	otx2vf_disable_mbox_intr(vf);
	pci_free_irq_vectors(hw->pdev);
	err = pci_alloc_irq_vectors(hw->pdev, num_vec, num_vec, PCI_IRQ_MSIX);
	if (err < 0) {
		dev_err(vf->dev, "%s: Failed to realloc %d IRQ vectors\n",
			__func__, num_vec);
		return err;
	}

	return otx2vf_register_mbox_intr(vf, false);
}

static int otx2vf_probe(struct pci_dev *pdev, const struct pci_device_id *id)
{
	int num_vec = pci_msix_vec_count(pdev);
	struct device *dev = &pdev->dev;
	struct net_device *netdev;
	struct otx2_nic *vf;
	struct otx2_hw *hw;
	int err, qcount;

	err = pcim_enable_device(pdev);
	if (err) {
		dev_err(dev, "Failed to enable PCI device\n");
		return err;
	}

	err = pci_request_regions(pdev, DRV_NAME);
	if (err) {
		dev_err(dev, "PCI request regions failed 0x%x\n", err);
		return err;
	}

	err = dma_set_mask_and_coherent(dev, DMA_BIT_MASK(48));
	if (err) {
		dev_err(dev, "DMA mask config failed, abort\n");
		goto err_release_regions;
	}

	pci_set_master(pdev);

	qcount = num_online_cpus();
	netdev = alloc_etherdev_mqs(sizeof(*vf), qcount, qcount);
	if (!netdev) {
		err = -ENOMEM;
		goto err_release_regions;
	}

	pci_set_drvdata(pdev, netdev);
	SET_NETDEV_DEV(netdev, &pdev->dev);
	vf = netdev_priv(netdev);
	vf->netdev = netdev;
	vf->pdev = pdev;
	vf->dev = dev;
	vf->iommu_domain = iommu_get_domain_for_dev(dev);

	vf->flags |= OTX2_FLAG_INTF_DOWN;
	hw = &vf->hw;
	hw->pdev = vf->pdev;
	hw->rx_queues = qcount;
	hw->tx_queues = qcount;
	hw->max_queues = qcount;
	hw->tot_tx_queues = qcount;
<<<<<<< HEAD
=======
	hw->rbuf_len = OTX2_DEFAULT_RBUF_LEN;
	/* Use CQE of 128 byte descriptor size by default */
	hw->xqe_size = 128;
>>>>>>> eb3cdb58

	hw->irq_name = devm_kmalloc_array(&hw->pdev->dev, num_vec, NAME_SIZE,
					  GFP_KERNEL);
	if (!hw->irq_name) {
		err = -ENOMEM;
		goto err_free_netdev;
	}

	hw->affinity_mask = devm_kcalloc(&hw->pdev->dev, num_vec,
					 sizeof(cpumask_var_t), GFP_KERNEL);
	if (!hw->affinity_mask) {
		err = -ENOMEM;
		goto err_free_netdev;
	}

	err = pci_alloc_irq_vectors(hw->pdev, num_vec, num_vec, PCI_IRQ_MSIX);
	if (err < 0) {
		dev_err(dev, "%s: Failed to alloc %d IRQ vectors\n",
			__func__, num_vec);
		goto err_free_netdev;
	}

	vf->reg_base = pcim_iomap(pdev, PCI_CFG_REG_BAR_NUM, 0);
	if (!vf->reg_base) {
		dev_err(dev, "Unable to map physical function CSRs, aborting\n");
		err = -ENOMEM;
		goto err_free_irq_vectors;
	}

	otx2_setup_dev_hw_settings(vf);
	/* Init VF <=> PF mailbox stuff */
	err = otx2vf_vfaf_mbox_init(vf);
	if (err)
		goto err_free_irq_vectors;

	/* Register mailbox interrupt */
	err = otx2vf_register_mbox_intr(vf, true);
	if (err)
		goto err_mbox_destroy;

	/* Request AF to attach NPA and LIX LFs to this AF */
	err = otx2_attach_npa_nix(vf);
	if (err)
		goto err_disable_mbox_intr;

	err = otx2vf_realloc_msix_vectors(vf);
	if (err)
		goto err_detach_rsrc;

	err = otx2_set_real_num_queues(netdev, qcount, qcount);
	if (err)
		goto err_detach_rsrc;

	err = cn10k_lmtst_init(vf);
	if (err)
		goto err_detach_rsrc;

	/* Don't check for error.  Proceed without ptp */
	otx2_ptp_init(vf);

	/* Assign default mac address */
	otx2_get_mac_from_af(netdev);

	netdev->hw_features = NETIF_F_RXCSUM | NETIF_F_IP_CSUM |
			      NETIF_F_IPV6_CSUM | NETIF_F_RXHASH |
			      NETIF_F_SG | NETIF_F_TSO | NETIF_F_TSO6 |
			      NETIF_F_GSO_UDP_L4;
	netdev->features = netdev->hw_features;
	/* Support TSO on tag interface */
	netdev->vlan_features |= netdev->features;
	netdev->hw_features  |= NETIF_F_HW_VLAN_CTAG_TX |
				NETIF_F_HW_VLAN_STAG_TX;
	netdev->features |= netdev->hw_features;

	netdev->hw_features |= NETIF_F_NTUPLE;
	netdev->hw_features |= NETIF_F_RXALL;
	netdev->hw_features |= NETIF_F_HW_TC;

	netif_set_tso_max_segs(netdev, OTX2_MAX_GSO_SEGS);
	netdev->watchdog_timeo = OTX2_TX_TIMEOUT;

	netdev->netdev_ops = &otx2vf_netdev_ops;

	netdev->min_mtu = OTX2_MIN_MTU;
	netdev->max_mtu = otx2_get_max_mtu(vf);

	/* To distinguish, for LBK VFs set netdev name explicitly */
	if (is_otx2_lbkvf(vf->pdev)) {
		int n;

		n = (vf->pcifunc >> RVU_PFVF_FUNC_SHIFT) & RVU_PFVF_FUNC_MASK;
		/* Need to subtract 1 to get proper VF number */
		n -= 1;
		snprintf(netdev->name, sizeof(netdev->name), "lbk%d", n);
	}

	err = register_netdev(netdev);
	if (err) {
		dev_err(dev, "Failed to register netdevice\n");
		goto err_ptp_destroy;
	}

	err = otx2_wq_init(vf);
	if (err)
		goto err_unreg_netdev;

	otx2vf_set_ethtool_ops(netdev);

	err = otx2vf_mcam_flow_init(vf);
	if (err)
		goto err_unreg_netdev;

	err = otx2_init_tc(vf);
	if (err)
		goto err_unreg_netdev;

	err = otx2_register_dl(vf);
	if (err)
		goto err_shutdown_tc;

#ifdef CONFIG_DCB
	err = otx2_dcbnl_set_ops(netdev);
	if (err)
		goto err_shutdown_tc;
#endif

	return 0;

err_shutdown_tc:
	otx2_shutdown_tc(vf);
err_unreg_netdev:
	unregister_netdev(netdev);
err_ptp_destroy:
	otx2_ptp_destroy(vf);
err_detach_rsrc:
	free_percpu(vf->hw.lmt_info);
	if (test_bit(CN10K_LMTST, &vf->hw.cap_flag))
		qmem_free(vf->dev, vf->dync_lmt);
	otx2_detach_resources(&vf->mbox);
err_disable_mbox_intr:
	otx2vf_disable_mbox_intr(vf);
err_mbox_destroy:
	otx2vf_vfaf_mbox_destroy(vf);
err_free_irq_vectors:
	pci_free_irq_vectors(hw->pdev);
err_free_netdev:
	pci_set_drvdata(pdev, NULL);
	free_netdev(netdev);
err_release_regions:
	pci_release_regions(pdev);
	return err;
}

static void otx2vf_remove(struct pci_dev *pdev)
{
	struct net_device *netdev = pci_get_drvdata(pdev);
	struct otx2_nic *vf;

	if (!netdev)
		return;

	vf = netdev_priv(netdev);

	/* Disable 802.3x pause frames */
	if (vf->flags & OTX2_FLAG_RX_PAUSE_ENABLED ||
	    (vf->flags & OTX2_FLAG_TX_PAUSE_ENABLED)) {
		vf->flags &= ~OTX2_FLAG_RX_PAUSE_ENABLED;
		vf->flags &= ~OTX2_FLAG_TX_PAUSE_ENABLED;
		otx2_config_pause_frm(vf);
	}

#ifdef CONFIG_DCB
	/* Disable PFC config */
	if (vf->pfc_en) {
		vf->pfc_en = 0;
		otx2_config_priority_flow_ctrl(vf);
	}
#endif

	cancel_work_sync(&vf->reset_task);
	otx2_unregister_dl(vf);
	unregister_netdev(netdev);
	if (vf->otx2_wq)
		destroy_workqueue(vf->otx2_wq);
	otx2_ptp_destroy(vf);
	otx2_mcam_flow_del(vf);
	otx2_shutdown_tc(vf);
	otx2vf_disable_mbox_intr(vf);
	otx2_detach_resources(&vf->mbox);
	free_percpu(vf->hw.lmt_info);
	if (test_bit(CN10K_LMTST, &vf->hw.cap_flag))
		qmem_free(vf->dev, vf->dync_lmt);
	otx2vf_vfaf_mbox_destroy(vf);
	pci_free_irq_vectors(vf->pdev);
	pci_set_drvdata(pdev, NULL);
	free_netdev(netdev);

	pci_release_regions(pdev);
}

static struct pci_driver otx2vf_driver = {
	.name = DRV_NAME,
	.id_table = otx2_vf_id_table,
	.probe = otx2vf_probe,
	.remove = otx2vf_remove,
	.shutdown = otx2vf_remove,
};

static int __init otx2vf_init_module(void)
{
	pr_info("%s: %s\n", DRV_NAME, DRV_STRING);

	return pci_register_driver(&otx2vf_driver);
}

static void __exit otx2vf_cleanup_module(void)
{
	pci_unregister_driver(&otx2vf_driver);
}

module_init(otx2vf_init_module);
module_exit(otx2vf_cleanup_module);<|MERGE_RESOLUTION|>--- conflicted
+++ resolved
@@ -485,11 +485,7 @@
 	.ndo_set_features = otx2vf_set_features,
 	.ndo_get_stats64 = otx2_get_stats64,
 	.ndo_tx_timeout = otx2_tx_timeout,
-<<<<<<< HEAD
-	.ndo_do_ioctl	= otx2_ioctl,
-=======
 	.ndo_eth_ioctl	= otx2_ioctl,
->>>>>>> eb3cdb58
 	.ndo_setup_tc = otx2_setup_tc,
 };
 
@@ -575,12 +571,9 @@
 	hw->tx_queues = qcount;
 	hw->max_queues = qcount;
 	hw->tot_tx_queues = qcount;
-<<<<<<< HEAD
-=======
 	hw->rbuf_len = OTX2_DEFAULT_RBUF_LEN;
 	/* Use CQE of 128 byte descriptor size by default */
 	hw->xqe_size = 128;
->>>>>>> eb3cdb58
 
 	hw->irq_name = devm_kmalloc_array(&hw->pdev->dev, num_vec, NAME_SIZE,
 					  GFP_KERNEL);
