--- conflicted
+++ resolved
@@ -1305,11 +1305,8 @@
 	.supported_coalesce_params = ETHTOOL_COALESCE_USECS |
 				     ETHTOOL_COALESCE_MAX_FRAMES |
 				     ETHTOOL_COALESCE_USE_ADAPTIVE,
-<<<<<<< HEAD
-=======
 	.supported_ring_params  = ETHTOOL_RING_USE_RX_BUF_LEN |
 				  ETHTOOL_RING_USE_CQE_SIZE,
->>>>>>> eb3cdb58
 	.get_link		= otx2_get_link,
 	.get_drvinfo		= otx2_get_drvinfo,
 	.get_strings		= otx2_get_strings,
@@ -1431,11 +1428,8 @@
 	.supported_coalesce_params = ETHTOOL_COALESCE_USECS |
 				     ETHTOOL_COALESCE_MAX_FRAMES |
 				     ETHTOOL_COALESCE_USE_ADAPTIVE,
-<<<<<<< HEAD
-=======
 	.supported_ring_params  = ETHTOOL_RING_USE_RX_BUF_LEN |
 				  ETHTOOL_RING_USE_CQE_SIZE,
->>>>>>> eb3cdb58
 	.get_link		= otx2_get_link,
 	.get_drvinfo		= otx2vf_get_drvinfo,
 	.get_strings		= otx2vf_get_strings,
