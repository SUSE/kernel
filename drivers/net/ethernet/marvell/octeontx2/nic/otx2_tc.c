--- conflicted
+++ resolved
@@ -538,25 +538,6 @@
 			num_intf++;
 			break;
 
-<<<<<<< HEAD
-		case FLOW_ACTION_RX_QUEUE_MAPPING:
-			req->op = NIX_RX_ACTIONOP_UCAST;
-			req->index = act->rx_queue;
-			break;
-
-		case FLOW_ACTION_MIRRED_INGRESS:
-			target = act->dev;
-			priv = netdev_priv(target);
-			dummy_grp_update_req.pcifunc[num_intf] = priv->pcifunc;
-			dummy_grp_update_req.channel[num_intf] = priv->hw.tx_chan_base;
-			dummy_grp_update_req.dest_type[num_intf] = NIX_RX_RSS;
-			dummy_grp_update_req.rq_rss_index[num_intf] = 0;
-			mcast = true;
-			num_intf++;
-			break;
-
-=======
->>>>>>> 2d5404ca
 		default:
 			return -EOPNOTSUPP;
 		}
@@ -665,10 +646,7 @@
 	      BIT(FLOW_DISSECTOR_KEY_IPSEC) |
 	      BIT_ULL(FLOW_DISSECTOR_KEY_MPLS) |
 	      BIT_ULL(FLOW_DISSECTOR_KEY_ICMP) |
-<<<<<<< HEAD
-=======
 	      BIT_ULL(FLOW_DISSECTOR_KEY_TCP) |
->>>>>>> 2d5404ca
 	      BIT_ULL(FLOW_DISSECTOR_KEY_IP))))  {
 		netdev_info(nic->netdev, "unsupported flow used key 0x%llx",
 			    dissector->used_keys);
@@ -891,8 +869,6 @@
 		}
 	}
 
-<<<<<<< HEAD
-=======
 	if (flow_rule_match_key(rule, FLOW_DISSECTOR_KEY_TCP)) {
 		struct flow_match_tcp match;
 
@@ -903,7 +879,6 @@
 		req->features |= BIT_ULL(NPC_TCP_FLAGS);
 	}
 
->>>>>>> 2d5404ca
 	if (flow_rule_match_key(rule, FLOW_DISSECTOR_KEY_MPLS)) {
 		struct flow_match_mpls match;
 		u8 bit;
@@ -1005,7 +980,6 @@
 
 static struct otx2_tc_flow *otx2_tc_get_entry_by_index(struct otx2_flow_config *flow_cfg,
 						       int index)
-<<<<<<< HEAD
 {
 	struct otx2_tc_flow *tmp;
 	int i = 0;
@@ -1022,24 +996,6 @@
 static void otx2_tc_del_from_flow_list(struct otx2_flow_config *flow_cfg,
 				       struct otx2_tc_flow *node)
 {
-=======
-{
-	struct otx2_tc_flow *tmp;
-	int i = 0;
-
-	list_for_each_entry(tmp, &flow_cfg->flow_list_tc, list) {
-		if (i == index)
-			return tmp;
-		i++;
-	}
-
-	return NULL;
-}
-
-static void otx2_tc_del_from_flow_list(struct otx2_flow_config *flow_cfg,
-				       struct otx2_tc_flow *node)
-{
->>>>>>> 2d5404ca
 	struct list_head *pos, *n;
 	struct otx2_tc_flow *tmp;
 
