// SPDX-License-Identifier: GPL-2.0
/*
 * Driver for Marvell PPv2 network controller for Armada 375 SoC.
 *
 * Copyright (C) 2014 Marvell
 *
 * Marcin Wojtas <mw@semihalf.com>
 */

#include <linux/acpi.h>
#include <linux/kernel.h>
#include <linux/netdevice.h>
#include <linux/etherdevice.h>
#include <linux/platform_device.h>
#include <linux/skbuff.h>
#include <linux/inetdevice.h>
#include <linux/mbus.h>
#include <linux/module.h>
#include <linux/mfd/syscon.h>
#include <linux/interrupt.h>
#include <linux/cpumask.h>
#include <linux/of.h>
#include <linux/of_irq.h>
#include <linux/of_mdio.h>
#include <linux/of_net.h>
#include <linux/of_address.h>
#include <linux/of_device.h>
#include <linux/phy.h>
#include <linux/phylink.h>
#include <linux/phy/phy.h>
#include <linux/ptp_classify.h>
#include <linux/clk.h>
#include <linux/hrtimer.h>
#include <linux/ktime.h>
#include <linux/regmap.h>
#include <uapi/linux/ppp_defs.h>
#include <net/ip.h>
#include <net/ipv6.h>
#include <net/tso.h>
#include <linux/bpf_trace.h>

#include "mvpp2.h"
#include "mvpp2_prs.h"
#include "mvpp2_cls.h"

enum mvpp2_bm_pool_log_num {
	MVPP2_BM_SHORT,
	MVPP2_BM_LONG,
	MVPP2_BM_JUMBO,
	MVPP2_BM_POOLS_NUM
};

static struct {
	int pkt_size;
	int buf_num;
} mvpp2_pools[MVPP2_BM_POOLS_NUM];

/* The prototype is added here to be used in start_dev when using ACPI. This
 * will be removed once phylink is used for all modes (dt+ACPI).
 */
static void mvpp2_acpi_start(struct mvpp2_port *port);

/* Queue modes */
#define MVPP2_QDIST_SINGLE_MODE	0
#define MVPP2_QDIST_MULTI_MODE	1

static int queue_mode = MVPP2_QDIST_MULTI_MODE;

module_param(queue_mode, int, 0444);
MODULE_PARM_DESC(queue_mode, "Set queue_mode (single=0, multi=1)");

/* Utility/helper methods */

void mvpp2_write(struct mvpp2 *priv, u32 offset, u32 data)
{
	writel(data, priv->swth_base[0] + offset);
}

u32 mvpp2_read(struct mvpp2 *priv, u32 offset)
{
	return readl(priv->swth_base[0] + offset);
}

static u32 mvpp2_read_relaxed(struct mvpp2 *priv, u32 offset)
{
	return readl_relaxed(priv->swth_base[0] + offset);
}

static inline u32 mvpp2_cpu_to_thread(struct mvpp2 *priv, int cpu)
{
	return cpu % priv->nthreads;
}

static void mvpp2_cm3_write(struct mvpp2 *priv, u32 offset, u32 data)
{
	writel(data, priv->cm3_base + offset);
}

static u32 mvpp2_cm3_read(struct mvpp2 *priv, u32 offset)
{
	return readl(priv->cm3_base + offset);
}

static struct page_pool *
mvpp2_create_page_pool(struct device *dev, int num, int len,
		       enum dma_data_direction dma_dir)
{
	struct page_pool_params pp_params = {
		/* internal DMA mapping in page_pool */
		.flags = PP_FLAG_DMA_MAP | PP_FLAG_DMA_SYNC_DEV,
		.pool_size = num,
		.nid = NUMA_NO_NODE,
		.dev = dev,
		.dma_dir = dma_dir,
		.offset = MVPP2_SKB_HEADROOM,
		.max_len = len,
	};

	return page_pool_create(&pp_params);
}

/* These accessors should be used to access:
 *
 * - per-thread registers, where each thread has its own copy of the
 *   register.
 *
 *   MVPP2_BM_VIRT_ALLOC_REG
 *   MVPP2_BM_ADDR_HIGH_ALLOC
 *   MVPP22_BM_ADDR_HIGH_RLS_REG
 *   MVPP2_BM_VIRT_RLS_REG
 *   MVPP2_ISR_RX_TX_CAUSE_REG
 *   MVPP2_ISR_RX_TX_MASK_REG
 *   MVPP2_TXQ_NUM_REG
 *   MVPP2_AGGR_TXQ_UPDATE_REG
 *   MVPP2_TXQ_RSVD_REQ_REG
 *   MVPP2_TXQ_RSVD_RSLT_REG
 *   MVPP2_TXQ_SENT_REG
 *   MVPP2_RXQ_NUM_REG
 *
 * - global registers that must be accessed through a specific thread
 *   window, because they are related to an access to a per-thread
 *   register
 *
 *   MVPP2_BM_PHY_ALLOC_REG    (related to MVPP2_BM_VIRT_ALLOC_REG)
 *   MVPP2_BM_PHY_RLS_REG      (related to MVPP2_BM_VIRT_RLS_REG)
 *   MVPP2_RXQ_THRESH_REG      (related to MVPP2_RXQ_NUM_REG)
 *   MVPP2_RXQ_DESC_ADDR_REG   (related to MVPP2_RXQ_NUM_REG)
 *   MVPP2_RXQ_DESC_SIZE_REG   (related to MVPP2_RXQ_NUM_REG)
 *   MVPP2_RXQ_INDEX_REG       (related to MVPP2_RXQ_NUM_REG)
 *   MVPP2_TXQ_PENDING_REG     (related to MVPP2_TXQ_NUM_REG)
 *   MVPP2_TXQ_DESC_ADDR_REG   (related to MVPP2_TXQ_NUM_REG)
 *   MVPP2_TXQ_DESC_SIZE_REG   (related to MVPP2_TXQ_NUM_REG)
 *   MVPP2_TXQ_INDEX_REG       (related to MVPP2_TXQ_NUM_REG)
 *   MVPP2_TXQ_PENDING_REG     (related to MVPP2_TXQ_NUM_REG)
 *   MVPP2_TXQ_PREF_BUF_REG    (related to MVPP2_TXQ_NUM_REG)
 *   MVPP2_TXQ_PREF_BUF_REG    (related to MVPP2_TXQ_NUM_REG)
 */
static void mvpp2_thread_write(struct mvpp2 *priv, unsigned int thread,
			       u32 offset, u32 data)
{
	writel(data, priv->swth_base[thread] + offset);
}

static u32 mvpp2_thread_read(struct mvpp2 *priv, unsigned int thread,
			     u32 offset)
{
	return readl(priv->swth_base[thread] + offset);
}

static void mvpp2_thread_write_relaxed(struct mvpp2 *priv, unsigned int thread,
				       u32 offset, u32 data)
{
	writel_relaxed(data, priv->swth_base[thread] + offset);
}

static u32 mvpp2_thread_read_relaxed(struct mvpp2 *priv, unsigned int thread,
				     u32 offset)
{
	return readl_relaxed(priv->swth_base[thread] + offset);
}

static dma_addr_t mvpp2_txdesc_dma_addr_get(struct mvpp2_port *port,
					    struct mvpp2_tx_desc *tx_desc)
{
	if (port->priv->hw_version == MVPP21)
		return le32_to_cpu(tx_desc->pp21.buf_dma_addr);
	else
		return le64_to_cpu(tx_desc->pp22.buf_dma_addr_ptp) &
		       MVPP2_DESC_DMA_MASK;
}

static void mvpp2_txdesc_dma_addr_set(struct mvpp2_port *port,
				      struct mvpp2_tx_desc *tx_desc,
				      dma_addr_t dma_addr)
{
	dma_addr_t addr, offset;

	addr = dma_addr & ~MVPP2_TX_DESC_ALIGN;
	offset = dma_addr & MVPP2_TX_DESC_ALIGN;

	if (port->priv->hw_version == MVPP21) {
		tx_desc->pp21.buf_dma_addr = cpu_to_le32(addr);
		tx_desc->pp21.packet_offset = offset;
	} else {
		__le64 val = cpu_to_le64(addr);

		tx_desc->pp22.buf_dma_addr_ptp &= ~cpu_to_le64(MVPP2_DESC_DMA_MASK);
		tx_desc->pp22.buf_dma_addr_ptp |= val;
		tx_desc->pp22.packet_offset = offset;
	}
}

static size_t mvpp2_txdesc_size_get(struct mvpp2_port *port,
				    struct mvpp2_tx_desc *tx_desc)
{
	if (port->priv->hw_version == MVPP21)
		return le16_to_cpu(tx_desc->pp21.data_size);
	else
		return le16_to_cpu(tx_desc->pp22.data_size);
}

static void mvpp2_txdesc_size_set(struct mvpp2_port *port,
				  struct mvpp2_tx_desc *tx_desc,
				  size_t size)
{
	if (port->priv->hw_version == MVPP21)
		tx_desc->pp21.data_size = cpu_to_le16(size);
	else
		tx_desc->pp22.data_size = cpu_to_le16(size);
}

static void mvpp2_txdesc_txq_set(struct mvpp2_port *port,
				 struct mvpp2_tx_desc *tx_desc,
				 unsigned int txq)
{
	if (port->priv->hw_version == MVPP21)
		tx_desc->pp21.phys_txq = txq;
	else
		tx_desc->pp22.phys_txq = txq;
}

static void mvpp2_txdesc_cmd_set(struct mvpp2_port *port,
				 struct mvpp2_tx_desc *tx_desc,
				 unsigned int command)
{
	if (port->priv->hw_version == MVPP21)
		tx_desc->pp21.command = cpu_to_le32(command);
	else
		tx_desc->pp22.command = cpu_to_le32(command);
}

static unsigned int mvpp2_txdesc_offset_get(struct mvpp2_port *port,
					    struct mvpp2_tx_desc *tx_desc)
{
	if (port->priv->hw_version == MVPP21)
		return tx_desc->pp21.packet_offset;
	else
		return tx_desc->pp22.packet_offset;
}

static dma_addr_t mvpp2_rxdesc_dma_addr_get(struct mvpp2_port *port,
					    struct mvpp2_rx_desc *rx_desc)
{
	if (port->priv->hw_version == MVPP21)
		return le32_to_cpu(rx_desc->pp21.buf_dma_addr);
	else
		return le64_to_cpu(rx_desc->pp22.buf_dma_addr_key_hash) &
		       MVPP2_DESC_DMA_MASK;
}

static unsigned long mvpp2_rxdesc_cookie_get(struct mvpp2_port *port,
					     struct mvpp2_rx_desc *rx_desc)
{
	if (port->priv->hw_version == MVPP21)
		return le32_to_cpu(rx_desc->pp21.buf_cookie);
	else
		return le64_to_cpu(rx_desc->pp22.buf_cookie_misc) &
		       MVPP2_DESC_DMA_MASK;
}

static size_t mvpp2_rxdesc_size_get(struct mvpp2_port *port,
				    struct mvpp2_rx_desc *rx_desc)
{
	if (port->priv->hw_version == MVPP21)
		return le16_to_cpu(rx_desc->pp21.data_size);
	else
		return le16_to_cpu(rx_desc->pp22.data_size);
}

static u32 mvpp2_rxdesc_status_get(struct mvpp2_port *port,
				   struct mvpp2_rx_desc *rx_desc)
{
	if (port->priv->hw_version == MVPP21)
		return le32_to_cpu(rx_desc->pp21.status);
	else
		return le32_to_cpu(rx_desc->pp22.status);
}

static void mvpp2_txq_inc_get(struct mvpp2_txq_pcpu *txq_pcpu)
{
	txq_pcpu->txq_get_index++;
	if (txq_pcpu->txq_get_index == txq_pcpu->size)
		txq_pcpu->txq_get_index = 0;
}

static void mvpp2_txq_inc_put(struct mvpp2_port *port,
			      struct mvpp2_txq_pcpu *txq_pcpu,
			      void *data,
			      struct mvpp2_tx_desc *tx_desc,
			      enum mvpp2_tx_buf_type buf_type)
{
	struct mvpp2_txq_pcpu_buf *tx_buf =
		txq_pcpu->buffs + txq_pcpu->txq_put_index;
	tx_buf->type = buf_type;
	if (buf_type == MVPP2_TYPE_SKB)
		tx_buf->skb = data;
	else
		tx_buf->xdpf = data;
	tx_buf->size = mvpp2_txdesc_size_get(port, tx_desc);
	tx_buf->dma = mvpp2_txdesc_dma_addr_get(port, tx_desc) +
		mvpp2_txdesc_offset_get(port, tx_desc);
	txq_pcpu->txq_put_index++;
	if (txq_pcpu->txq_put_index == txq_pcpu->size)
		txq_pcpu->txq_put_index = 0;
}

/* Get number of maximum RXQ */
static int mvpp2_get_nrxqs(struct mvpp2 *priv)
{
	unsigned int nrxqs;

	if (priv->hw_version >= MVPP22 && queue_mode == MVPP2_QDIST_SINGLE_MODE)
		return 1;

	/* According to the PPv2.2 datasheet and our experiments on
	 * PPv2.1, RX queues have an allocation granularity of 4 (when
	 * more than a single one on PPv2.2).
	 * Round up to nearest multiple of 4.
	 */
	nrxqs = (num_possible_cpus() + 3) & ~0x3;
	if (nrxqs > MVPP2_PORT_MAX_RXQ)
		nrxqs = MVPP2_PORT_MAX_RXQ;

	return nrxqs;
}

/* Get number of physical egress port */
static inline int mvpp2_egress_port(struct mvpp2_port *port)
{
	return MVPP2_MAX_TCONT + port->id;
}

/* Get number of physical TXQ */
static inline int mvpp2_txq_phys(int port, int txq)
{
	return (MVPP2_MAX_TCONT + port) * MVPP2_MAX_TXQ + txq;
}

/* Returns a struct page if page_pool is set, otherwise a buffer */
static void *mvpp2_frag_alloc(const struct mvpp2_bm_pool *pool,
			      struct page_pool *page_pool)
{
	if (page_pool)
		return page_pool_dev_alloc_pages(page_pool);

	if (likely(pool->frag_size <= PAGE_SIZE))
		return netdev_alloc_frag(pool->frag_size);

	return kmalloc(pool->frag_size, GFP_ATOMIC);
}

static void mvpp2_frag_free(const struct mvpp2_bm_pool *pool,
			    struct page_pool *page_pool, void *data)
{
	if (page_pool)
		page_pool_put_full_page(page_pool, virt_to_head_page(data), false);
	else if (likely(pool->frag_size <= PAGE_SIZE))
		skb_free_frag(data);
	else
		kfree(data);
}

/* Buffer Manager configuration routines */

/* Create pool */
static int mvpp2_bm_pool_create(struct device *dev, struct mvpp2 *priv,
				struct mvpp2_bm_pool *bm_pool, int size)
{
	u32 val;

	/* Number of buffer pointers must be a multiple of 16, as per
	 * hardware constraints
	 */
	if (!IS_ALIGNED(size, 16))
		return -EINVAL;

	/* PPv2.1 needs 8 bytes per buffer pointer, PPv2.2 and PPv2.3 needs 16
	 * bytes per buffer pointer
	 */
	if (priv->hw_version == MVPP21)
		bm_pool->size_bytes = 2 * sizeof(u32) * size;
	else
		bm_pool->size_bytes = 2 * sizeof(u64) * size;

	bm_pool->virt_addr = dma_alloc_coherent(dev, bm_pool->size_bytes,
						&bm_pool->dma_addr,
						GFP_KERNEL);
	if (!bm_pool->virt_addr)
		return -ENOMEM;

	if (!IS_ALIGNED((unsigned long)bm_pool->virt_addr,
			MVPP2_BM_POOL_PTR_ALIGN)) {
		dma_free_coherent(dev, bm_pool->size_bytes,
				  bm_pool->virt_addr, bm_pool->dma_addr);
		dev_err(dev, "BM pool %d is not %d bytes aligned\n",
			bm_pool->id, MVPP2_BM_POOL_PTR_ALIGN);
		return -ENOMEM;
	}

	mvpp2_write(priv, MVPP2_BM_POOL_BASE_REG(bm_pool->id),
		    lower_32_bits(bm_pool->dma_addr));
	mvpp2_write(priv, MVPP2_BM_POOL_SIZE_REG(bm_pool->id), size);

	val = mvpp2_read(priv, MVPP2_BM_POOL_CTRL_REG(bm_pool->id));
	val |= MVPP2_BM_START_MASK;

	val &= ~MVPP2_BM_LOW_THRESH_MASK;
	val &= ~MVPP2_BM_HIGH_THRESH_MASK;

	/* Set 8 Pools BPPI threshold for MVPP23 */
	if (priv->hw_version == MVPP23) {
		val |= MVPP2_BM_LOW_THRESH_VALUE(MVPP23_BM_BPPI_LOW_THRESH);
		val |= MVPP2_BM_HIGH_THRESH_VALUE(MVPP23_BM_BPPI_HIGH_THRESH);
	} else {
		val |= MVPP2_BM_LOW_THRESH_VALUE(MVPP2_BM_BPPI_LOW_THRESH);
		val |= MVPP2_BM_HIGH_THRESH_VALUE(MVPP2_BM_BPPI_HIGH_THRESH);
	}

	mvpp2_write(priv, MVPP2_BM_POOL_CTRL_REG(bm_pool->id), val);

	bm_pool->size = size;
	bm_pool->pkt_size = 0;
	bm_pool->buf_num = 0;

	return 0;
}

/* Set pool buffer size */
static void mvpp2_bm_pool_bufsize_set(struct mvpp2 *priv,
				      struct mvpp2_bm_pool *bm_pool,
				      int buf_size)
{
	u32 val;

	bm_pool->buf_size = buf_size;

	val = ALIGN(buf_size, 1 << MVPP2_POOL_BUF_SIZE_OFFSET);
	mvpp2_write(priv, MVPP2_POOL_BUF_SIZE_REG(bm_pool->id), val);
}

static void mvpp2_bm_bufs_get_addrs(struct device *dev, struct mvpp2 *priv,
				    struct mvpp2_bm_pool *bm_pool,
				    dma_addr_t *dma_addr,
				    phys_addr_t *phys_addr)
{
	unsigned int thread = mvpp2_cpu_to_thread(priv, get_cpu());

	*dma_addr = mvpp2_thread_read(priv, thread,
				      MVPP2_BM_PHY_ALLOC_REG(bm_pool->id));
	*phys_addr = mvpp2_thread_read(priv, thread, MVPP2_BM_VIRT_ALLOC_REG);

	if (priv->hw_version >= MVPP22) {
		u32 val;
		u32 dma_addr_highbits, phys_addr_highbits;

		val = mvpp2_thread_read(priv, thread, MVPP22_BM_ADDR_HIGH_ALLOC);
		dma_addr_highbits = (val & MVPP22_BM_ADDR_HIGH_PHYS_MASK);
		phys_addr_highbits = (val & MVPP22_BM_ADDR_HIGH_VIRT_MASK) >>
			MVPP22_BM_ADDR_HIGH_VIRT_SHIFT;

		if (sizeof(dma_addr_t) == 8)
			*dma_addr |= (u64)dma_addr_highbits << 32;

		if (sizeof(phys_addr_t) == 8)
			*phys_addr |= (u64)phys_addr_highbits << 32;
	}

	put_cpu();
}

/* Free all buffers from the pool */
static void mvpp2_bm_bufs_free(struct device *dev, struct mvpp2 *priv,
			       struct mvpp2_bm_pool *bm_pool, int buf_num)
{
	struct page_pool *pp = NULL;
	int i;

	if (buf_num > bm_pool->buf_num) {
		WARN(1, "Pool does not have so many bufs pool(%d) bufs(%d)\n",
		     bm_pool->id, buf_num);
		buf_num = bm_pool->buf_num;
	}

	if (priv->percpu_pools)
		pp = priv->page_pool[bm_pool->id];

	for (i = 0; i < buf_num; i++) {
		dma_addr_t buf_dma_addr;
		phys_addr_t buf_phys_addr;
		void *data;

		mvpp2_bm_bufs_get_addrs(dev, priv, bm_pool,
					&buf_dma_addr, &buf_phys_addr);

		if (!pp)
			dma_unmap_single(dev, buf_dma_addr,
					 bm_pool->buf_size, DMA_FROM_DEVICE);

		data = (void *)phys_to_virt(buf_phys_addr);
		if (!data)
			break;

		mvpp2_frag_free(bm_pool, pp, data);
	}

	/* Update BM driver with number of buffers removed from pool */
	bm_pool->buf_num -= i;
}

/* Check number of buffers in BM pool */
static int mvpp2_check_hw_buf_num(struct mvpp2 *priv, struct mvpp2_bm_pool *bm_pool)
{
	int buf_num = 0;

	buf_num += mvpp2_read(priv, MVPP2_BM_POOL_PTRS_NUM_REG(bm_pool->id)) &
				    MVPP22_BM_POOL_PTRS_NUM_MASK;
	buf_num += mvpp2_read(priv, MVPP2_BM_BPPI_PTRS_NUM_REG(bm_pool->id)) &
				    MVPP2_BM_BPPI_PTR_NUM_MASK;

	/* HW has one buffer ready which is not reflected in the counters */
	if (buf_num)
		buf_num += 1;

	return buf_num;
}

/* Cleanup pool */
static int mvpp2_bm_pool_destroy(struct device *dev, struct mvpp2 *priv,
				 struct mvpp2_bm_pool *bm_pool)
{
	int buf_num;
	u32 val;

	buf_num = mvpp2_check_hw_buf_num(priv, bm_pool);
	mvpp2_bm_bufs_free(dev, priv, bm_pool, buf_num);

	/* Check buffer counters after free */
	buf_num = mvpp2_check_hw_buf_num(priv, bm_pool);
	if (buf_num) {
		WARN(1, "cannot free all buffers in pool %d, buf_num left %d\n",
		     bm_pool->id, bm_pool->buf_num);
		return 0;
	}

	val = mvpp2_read(priv, MVPP2_BM_POOL_CTRL_REG(bm_pool->id));
	val |= MVPP2_BM_STOP_MASK;
	mvpp2_write(priv, MVPP2_BM_POOL_CTRL_REG(bm_pool->id), val);

	if (priv->percpu_pools) {
		page_pool_destroy(priv->page_pool[bm_pool->id]);
		priv->page_pool[bm_pool->id] = NULL;
	}

	dma_free_coherent(dev, bm_pool->size_bytes,
			  bm_pool->virt_addr,
			  bm_pool->dma_addr);
	return 0;
}

static int mvpp2_bm_pools_init(struct device *dev, struct mvpp2 *priv)
{
	int i, err, size, poolnum = MVPP2_BM_POOLS_NUM;
	struct mvpp2_bm_pool *bm_pool;

	if (priv->percpu_pools)
		poolnum = mvpp2_get_nrxqs(priv) * 2;

	/* Create all pools with maximum size */
	size = MVPP2_BM_POOL_SIZE_MAX;
	for (i = 0; i < poolnum; i++) {
		bm_pool = &priv->bm_pools[i];
		bm_pool->id = i;
		err = mvpp2_bm_pool_create(dev, priv, bm_pool, size);
		if (err)
			goto err_unroll_pools;
		mvpp2_bm_pool_bufsize_set(priv, bm_pool, 0);
	}
	return 0;

err_unroll_pools:
	dev_err(dev, "failed to create BM pool %d, size %d\n", i, size);
	for (i = i - 1; i >= 0; i--)
		mvpp2_bm_pool_destroy(dev, priv, &priv->bm_pools[i]);
	return err;
}

/* Routine enable PPv23 8 pool mode */
static void mvpp23_bm_set_8pool_mode(struct mvpp2 *priv)
{
	int val;

	val = mvpp2_read(priv, MVPP22_BM_POOL_BASE_ADDR_HIGH_REG);
	val |= MVPP23_BM_8POOL_MODE;
	mvpp2_write(priv, MVPP22_BM_POOL_BASE_ADDR_HIGH_REG, val);
}

static int mvpp2_bm_init(struct device *dev, struct mvpp2 *priv)
{
	enum dma_data_direction dma_dir = DMA_FROM_DEVICE;
	int i, err, poolnum = MVPP2_BM_POOLS_NUM;
	struct mvpp2_port *port;

	if (priv->percpu_pools) {
		for (i = 0; i < priv->port_count; i++) {
			port = priv->port_list[i];
			if (port->xdp_prog) {
				dma_dir = DMA_BIDIRECTIONAL;
				break;
			}
		}

		poolnum = mvpp2_get_nrxqs(priv) * 2;
		for (i = 0; i < poolnum; i++) {
			/* the pool in use */
			int pn = i / (poolnum / 2);

			priv->page_pool[i] =
				mvpp2_create_page_pool(dev,
						       mvpp2_pools[pn].buf_num,
						       mvpp2_pools[pn].pkt_size,
						       dma_dir);
			if (IS_ERR(priv->page_pool[i])) {
				int j;

				for (j = 0; j < i; j++) {
					page_pool_destroy(priv->page_pool[j]);
					priv->page_pool[j] = NULL;
				}
				return PTR_ERR(priv->page_pool[i]);
			}
		}
	}

	dev_info(dev, "using %d %s buffers\n", poolnum,
		 priv->percpu_pools ? "per-cpu" : "shared");

	for (i = 0; i < poolnum; i++) {
		/* Mask BM all interrupts */
		mvpp2_write(priv, MVPP2_BM_INTR_MASK_REG(i), 0);
		/* Clear BM cause register */
		mvpp2_write(priv, MVPP2_BM_INTR_CAUSE_REG(i), 0);
	}

	/* Allocate and initialize BM pools */
	priv->bm_pools = devm_kcalloc(dev, poolnum,
				      sizeof(*priv->bm_pools), GFP_KERNEL);
	if (!priv->bm_pools)
		return -ENOMEM;

	if (priv->hw_version == MVPP23)
		mvpp23_bm_set_8pool_mode(priv);

	err = mvpp2_bm_pools_init(dev, priv);
	if (err < 0)
		return err;
	return 0;
}

static void mvpp2_setup_bm_pool(void)
{
	/* Short pool */
	mvpp2_pools[MVPP2_BM_SHORT].buf_num  = MVPP2_BM_SHORT_BUF_NUM;
	mvpp2_pools[MVPP2_BM_SHORT].pkt_size = MVPP2_BM_SHORT_PKT_SIZE;

	/* Long pool */
	mvpp2_pools[MVPP2_BM_LONG].buf_num  = MVPP2_BM_LONG_BUF_NUM;
	mvpp2_pools[MVPP2_BM_LONG].pkt_size = MVPP2_BM_LONG_PKT_SIZE;

	/* Jumbo pool */
	mvpp2_pools[MVPP2_BM_JUMBO].buf_num  = MVPP2_BM_JUMBO_BUF_NUM;
	mvpp2_pools[MVPP2_BM_JUMBO].pkt_size = MVPP2_BM_JUMBO_PKT_SIZE;
}

/* Attach long pool to rxq */
static void mvpp2_rxq_long_pool_set(struct mvpp2_port *port,
				    int lrxq, int long_pool)
{
	u32 val, mask;
	int prxq;

	/* Get queue physical ID */
	prxq = port->rxqs[lrxq]->id;

	if (port->priv->hw_version == MVPP21)
		mask = MVPP21_RXQ_POOL_LONG_MASK;
	else
		mask = MVPP22_RXQ_POOL_LONG_MASK;

	val = mvpp2_read(port->priv, MVPP2_RXQ_CONFIG_REG(prxq));
	val &= ~mask;
	val |= (long_pool << MVPP2_RXQ_POOL_LONG_OFFS) & mask;
	mvpp2_write(port->priv, MVPP2_RXQ_CONFIG_REG(prxq), val);
}

/* Attach short pool to rxq */
static void mvpp2_rxq_short_pool_set(struct mvpp2_port *port,
				     int lrxq, int short_pool)
{
	u32 val, mask;
	int prxq;

	/* Get queue physical ID */
	prxq = port->rxqs[lrxq]->id;

	if (port->priv->hw_version == MVPP21)
		mask = MVPP21_RXQ_POOL_SHORT_MASK;
	else
		mask = MVPP22_RXQ_POOL_SHORT_MASK;

	val = mvpp2_read(port->priv, MVPP2_RXQ_CONFIG_REG(prxq));
	val &= ~mask;
	val |= (short_pool << MVPP2_RXQ_POOL_SHORT_OFFS) & mask;
	mvpp2_write(port->priv, MVPP2_RXQ_CONFIG_REG(prxq), val);
}

static void *mvpp2_buf_alloc(struct mvpp2_port *port,
			     struct mvpp2_bm_pool *bm_pool,
			     struct page_pool *page_pool,
			     dma_addr_t *buf_dma_addr,
			     phys_addr_t *buf_phys_addr,
			     gfp_t gfp_mask)
{
	dma_addr_t dma_addr;
	struct page *page;
	void *data;

	data = mvpp2_frag_alloc(bm_pool, page_pool);
	if (!data)
		return NULL;

	if (page_pool) {
		page = (struct page *)data;
		dma_addr = page_pool_get_dma_addr(page);
		data = page_to_virt(page);
	} else {
		dma_addr = dma_map_single(port->dev->dev.parent, data,
					  MVPP2_RX_BUF_SIZE(bm_pool->pkt_size),
					  DMA_FROM_DEVICE);
		if (unlikely(dma_mapping_error(port->dev->dev.parent, dma_addr))) {
			mvpp2_frag_free(bm_pool, NULL, data);
			return NULL;
		}
	}
	*buf_dma_addr = dma_addr;
	*buf_phys_addr = virt_to_phys(data);

	return data;
}

/* Routine enable flow control for RXQs condition */
static void mvpp2_rxq_enable_fc(struct mvpp2_port *port)
{
	int val, cm3_state, host_id, q;
	int fq = port->first_rxq;
	unsigned long flags;

	spin_lock_irqsave(&port->priv->mss_spinlock, flags);

	/* Remove Flow control enable bit to prevent race between FW and Kernel
	 * If Flow control was enabled, it would be re-enabled.
	 */
	val = mvpp2_cm3_read(port->priv, MSS_FC_COM_REG);
	cm3_state = (val & FLOW_CONTROL_ENABLE_BIT);
	val &= ~FLOW_CONTROL_ENABLE_BIT;
	mvpp2_cm3_write(port->priv, MSS_FC_COM_REG, val);

	/* Set same Flow control for all RXQs */
	for (q = 0; q < port->nrxqs; q++) {
		/* Set stop and start Flow control RXQ thresholds */
		val = MSS_THRESHOLD_START;
		val |= (MSS_THRESHOLD_STOP << MSS_RXQ_TRESH_STOP_OFFS);
		mvpp2_cm3_write(port->priv, MSS_RXQ_TRESH_REG(q, fq), val);

		val = mvpp2_cm3_read(port->priv, MSS_RXQ_ASS_REG(q, fq));
		/* Set RXQ port ID */
		val &= ~(MSS_RXQ_ASS_PORTID_MASK << MSS_RXQ_ASS_Q_BASE(q, fq));
		val |= (port->id << MSS_RXQ_ASS_Q_BASE(q, fq));
		val &= ~(MSS_RXQ_ASS_HOSTID_MASK << (MSS_RXQ_ASS_Q_BASE(q, fq)
			+ MSS_RXQ_ASS_HOSTID_OFFS));

		/* Calculate RXQ host ID:
		 * In Single queue mode: Host ID equal to Host ID used for
		 *			 shared RX interrupt
		 * In Multi queue mode: Host ID equal to number of
		 *			RXQ ID / number of CoS queues
		 * In Single resource mode: Host ID always equal to 0
		 */
		if (queue_mode == MVPP2_QDIST_SINGLE_MODE)
			host_id = port->nqvecs;
		else if (queue_mode == MVPP2_QDIST_MULTI_MODE)
			host_id = q;
		else
			host_id = 0;

		/* Set RXQ host ID */
		val |= (host_id << (MSS_RXQ_ASS_Q_BASE(q, fq)
			+ MSS_RXQ_ASS_HOSTID_OFFS));

		mvpp2_cm3_write(port->priv, MSS_RXQ_ASS_REG(q, fq), val);
	}

	/* Notify Firmware that Flow control config space ready for update */
	val = mvpp2_cm3_read(port->priv, MSS_FC_COM_REG);
	val |= FLOW_CONTROL_UPDATE_COMMAND_BIT;
	val |= cm3_state;
	mvpp2_cm3_write(port->priv, MSS_FC_COM_REG, val);

	spin_unlock_irqrestore(&port->priv->mss_spinlock, flags);
}

/* Routine disable flow control for RXQs condition */
static void mvpp2_rxq_disable_fc(struct mvpp2_port *port)
{
	int val, cm3_state, q;
	unsigned long flags;
	int fq = port->first_rxq;

	spin_lock_irqsave(&port->priv->mss_spinlock, flags);

	/* Remove Flow control enable bit to prevent race between FW and Kernel
	 * If Flow control was enabled, it would be re-enabled.
	 */
	val = mvpp2_cm3_read(port->priv, MSS_FC_COM_REG);
	cm3_state = (val & FLOW_CONTROL_ENABLE_BIT);
	val &= ~FLOW_CONTROL_ENABLE_BIT;
	mvpp2_cm3_write(port->priv, MSS_FC_COM_REG, val);

	/* Disable Flow control for all RXQs */
	for (q = 0; q < port->nrxqs; q++) {
		/* Set threshold 0 to disable Flow control */
		val = 0;
		val |= (0 << MSS_RXQ_TRESH_STOP_OFFS);
		mvpp2_cm3_write(port->priv, MSS_RXQ_TRESH_REG(q, fq), val);

		val = mvpp2_cm3_read(port->priv, MSS_RXQ_ASS_REG(q, fq));

		val &= ~(MSS_RXQ_ASS_PORTID_MASK << MSS_RXQ_ASS_Q_BASE(q, fq));

		val &= ~(MSS_RXQ_ASS_HOSTID_MASK << (MSS_RXQ_ASS_Q_BASE(q, fq)
			+ MSS_RXQ_ASS_HOSTID_OFFS));

		mvpp2_cm3_write(port->priv, MSS_RXQ_ASS_REG(q, fq), val);
	}

	/* Notify Firmware that Flow control config space ready for update */
	val = mvpp2_cm3_read(port->priv, MSS_FC_COM_REG);
	val |= FLOW_CONTROL_UPDATE_COMMAND_BIT;
	val |= cm3_state;
	mvpp2_cm3_write(port->priv, MSS_FC_COM_REG, val);

	spin_unlock_irqrestore(&port->priv->mss_spinlock, flags);
}

/* Routine disable/enable flow control for BM pool condition */
static void mvpp2_bm_pool_update_fc(struct mvpp2_port *port,
				    struct mvpp2_bm_pool *pool,
				    bool en)
{
	int val, cm3_state;
	unsigned long flags;

	spin_lock_irqsave(&port->priv->mss_spinlock, flags);

	/* Remove Flow control enable bit to prevent race between FW and Kernel
	 * If Flow control were enabled, it would be re-enabled.
	 */
	val = mvpp2_cm3_read(port->priv, MSS_FC_COM_REG);
	cm3_state = (val & FLOW_CONTROL_ENABLE_BIT);
	val &= ~FLOW_CONTROL_ENABLE_BIT;
	mvpp2_cm3_write(port->priv, MSS_FC_COM_REG, val);

	/* Check if BM pool should be enabled/disable */
	if (en) {
		/* Set BM pool start and stop thresholds per port */
		val = mvpp2_cm3_read(port->priv, MSS_BUF_POOL_REG(pool->id));
		val |= MSS_BUF_POOL_PORT_OFFS(port->id);
		val &= ~MSS_BUF_POOL_START_MASK;
		val |= (MSS_THRESHOLD_START << MSS_BUF_POOL_START_OFFS);
		val &= ~MSS_BUF_POOL_STOP_MASK;
		val |= MSS_THRESHOLD_STOP;
		mvpp2_cm3_write(port->priv, MSS_BUF_POOL_REG(pool->id), val);
	} else {
		/* Remove BM pool from the port */
		val = mvpp2_cm3_read(port->priv, MSS_BUF_POOL_REG(pool->id));
		val &= ~MSS_BUF_POOL_PORT_OFFS(port->id);

		/* Zero BM pool start and stop thresholds to disable pool
		 * flow control if pool empty (not used by any port)
		 */
		if (!pool->buf_num) {
			val &= ~MSS_BUF_POOL_START_MASK;
			val &= ~MSS_BUF_POOL_STOP_MASK;
		}

		mvpp2_cm3_write(port->priv, MSS_BUF_POOL_REG(pool->id), val);
	}

	/* Notify Firmware that Flow control config space ready for update */
	val = mvpp2_cm3_read(port->priv, MSS_FC_COM_REG);
	val |= FLOW_CONTROL_UPDATE_COMMAND_BIT;
	val |= cm3_state;
	mvpp2_cm3_write(port->priv, MSS_FC_COM_REG, val);

	spin_unlock_irqrestore(&port->priv->mss_spinlock, flags);
}

/* disable/enable flow control for BM pool on all ports */
static void mvpp2_bm_pool_update_priv_fc(struct mvpp2 *priv, bool en)
{
	struct mvpp2_port *port;
	int i;

	for (i = 0; i < priv->port_count; i++) {
		port = priv->port_list[i];
		if (port->priv->percpu_pools) {
			for (i = 0; i < port->nrxqs; i++)
				mvpp2_bm_pool_update_fc(port, &port->priv->bm_pools[i],
							port->tx_fc & en);
		} else {
			mvpp2_bm_pool_update_fc(port, port->pool_long, port->tx_fc & en);
			mvpp2_bm_pool_update_fc(port, port->pool_short, port->tx_fc & en);
		}
	}
}

static int mvpp2_enable_global_fc(struct mvpp2 *priv)
{
	int val, timeout = 0;

	/* Enable global flow control. In this stage global
	 * flow control enabled, but still disabled per port.
	 */
	val = mvpp2_cm3_read(priv, MSS_FC_COM_REG);
	val |= FLOW_CONTROL_ENABLE_BIT;
	mvpp2_cm3_write(priv, MSS_FC_COM_REG, val);

	/* Check if Firmware running and disable FC if not*/
	val |= FLOW_CONTROL_UPDATE_COMMAND_BIT;
	mvpp2_cm3_write(priv, MSS_FC_COM_REG, val);

	while (timeout < MSS_FC_MAX_TIMEOUT) {
		val = mvpp2_cm3_read(priv, MSS_FC_COM_REG);

		if (!(val & FLOW_CONTROL_UPDATE_COMMAND_BIT))
			return 0;
		usleep_range(10, 20);
		timeout++;
	}

	priv->global_tx_fc = false;
	return -EOPNOTSUPP;
}

/* Release buffer to BM */
static inline void mvpp2_bm_pool_put(struct mvpp2_port *port, int pool,
				     dma_addr_t buf_dma_addr,
				     phys_addr_t buf_phys_addr)
{
	unsigned int thread = mvpp2_cpu_to_thread(port->priv, get_cpu());
	unsigned long flags = 0;

	if (test_bit(thread, &port->priv->lock_map))
		spin_lock_irqsave(&port->bm_lock[thread], flags);

	if (port->priv->hw_version >= MVPP22) {
		u32 val = 0;

		if (sizeof(dma_addr_t) == 8)
			val |= upper_32_bits(buf_dma_addr) &
				MVPP22_BM_ADDR_HIGH_PHYS_RLS_MASK;

		if (sizeof(phys_addr_t) == 8)
			val |= (upper_32_bits(buf_phys_addr)
				<< MVPP22_BM_ADDR_HIGH_VIRT_RLS_SHIFT) &
				MVPP22_BM_ADDR_HIGH_VIRT_RLS_MASK;

		mvpp2_thread_write_relaxed(port->priv, thread,
					   MVPP22_BM_ADDR_HIGH_RLS_REG, val);
	}

	/* MVPP2_BM_VIRT_RLS_REG is not interpreted by HW, and simply
	 * returned in the "cookie" field of the RX
	 * descriptor. Instead of storing the virtual address, we
	 * store the physical address
	 */
	mvpp2_thread_write_relaxed(port->priv, thread,
				   MVPP2_BM_VIRT_RLS_REG, buf_phys_addr);
	mvpp2_thread_write_relaxed(port->priv, thread,
				   MVPP2_BM_PHY_RLS_REG(pool), buf_dma_addr);

	if (test_bit(thread, &port->priv->lock_map))
		spin_unlock_irqrestore(&port->bm_lock[thread], flags);

	put_cpu();
}

/* Allocate buffers for the pool */
static int mvpp2_bm_bufs_add(struct mvpp2_port *port,
			     struct mvpp2_bm_pool *bm_pool, int buf_num)
{
	int i, buf_size, total_size;
	dma_addr_t dma_addr;
	phys_addr_t phys_addr;
	struct page_pool *pp = NULL;
	void *buf;

	if (port->priv->percpu_pools &&
	    bm_pool->pkt_size > MVPP2_BM_LONG_PKT_SIZE) {
		netdev_err(port->dev,
			   "attempted to use jumbo frames with per-cpu pools");
		return 0;
	}

	buf_size = MVPP2_RX_BUF_SIZE(bm_pool->pkt_size);
	total_size = MVPP2_RX_TOTAL_SIZE(buf_size);

	if (buf_num < 0 ||
	    (buf_num + bm_pool->buf_num > bm_pool->size)) {
		netdev_err(port->dev,
			   "cannot allocate %d buffers for pool %d\n",
			   buf_num, bm_pool->id);
		return 0;
	}

	if (port->priv->percpu_pools)
		pp = port->priv->page_pool[bm_pool->id];
	for (i = 0; i < buf_num; i++) {
		buf = mvpp2_buf_alloc(port, bm_pool, pp, &dma_addr,
				      &phys_addr, GFP_KERNEL);
		if (!buf)
			break;

		mvpp2_bm_pool_put(port, bm_pool->id, dma_addr,
				  phys_addr);
	}

	/* Update BM driver with number of buffers added to pool */
	bm_pool->buf_num += i;

	netdev_dbg(port->dev,
		   "pool %d: pkt_size=%4d, buf_size=%4d, total_size=%4d\n",
		   bm_pool->id, bm_pool->pkt_size, buf_size, total_size);

	netdev_dbg(port->dev,
		   "pool %d: %d of %d buffers added\n",
		   bm_pool->id, i, buf_num);
	return i;
}

/* Notify the driver that BM pool is being used as specific type and return the
 * pool pointer on success
 */
static struct mvpp2_bm_pool *
mvpp2_bm_pool_use(struct mvpp2_port *port, unsigned pool, int pkt_size)
{
	struct mvpp2_bm_pool *new_pool = &port->priv->bm_pools[pool];
	int num;

	if ((port->priv->percpu_pools && pool > mvpp2_get_nrxqs(port->priv) * 2) ||
	    (!port->priv->percpu_pools && pool >= MVPP2_BM_POOLS_NUM)) {
		netdev_err(port->dev, "Invalid pool %d\n", pool);
		return NULL;
	}

	/* Allocate buffers in case BM pool is used as long pool, but packet
	 * size doesn't match MTU or BM pool hasn't being used yet
	 */
	if (new_pool->pkt_size == 0) {
		int pkts_num;

		/* Set default buffer number or free all the buffers in case
		 * the pool is not empty
		 */
		pkts_num = new_pool->buf_num;
		if (pkts_num == 0) {
			if (port->priv->percpu_pools) {
				if (pool < port->nrxqs)
					pkts_num = mvpp2_pools[MVPP2_BM_SHORT].buf_num;
				else
					pkts_num = mvpp2_pools[MVPP2_BM_LONG].buf_num;
			} else {
				pkts_num = mvpp2_pools[pool].buf_num;
			}
		} else {
			mvpp2_bm_bufs_free(port->dev->dev.parent,
					   port->priv, new_pool, pkts_num);
		}

		new_pool->pkt_size = pkt_size;
		new_pool->frag_size =
			SKB_DATA_ALIGN(MVPP2_RX_BUF_SIZE(pkt_size)) +
			MVPP2_SKB_SHINFO_SIZE;

		/* Allocate buffers for this pool */
		num = mvpp2_bm_bufs_add(port, new_pool, pkts_num);
		if (num != pkts_num) {
			WARN(1, "pool %d: %d of %d allocated\n",
			     new_pool->id, num, pkts_num);
			return NULL;
		}
	}

	mvpp2_bm_pool_bufsize_set(port->priv, new_pool,
				  MVPP2_RX_BUF_SIZE(new_pool->pkt_size));

	return new_pool;
}

static struct mvpp2_bm_pool *
mvpp2_bm_pool_use_percpu(struct mvpp2_port *port, int type,
			 unsigned int pool, int pkt_size)
{
	struct mvpp2_bm_pool *new_pool = &port->priv->bm_pools[pool];
	int num;

	if (pool > port->nrxqs * 2) {
		netdev_err(port->dev, "Invalid pool %d\n", pool);
		return NULL;
	}

	/* Allocate buffers in case BM pool is used as long pool, but packet
	 * size doesn't match MTU or BM pool hasn't being used yet
	 */
	if (new_pool->pkt_size == 0) {
		int pkts_num;

		/* Set default buffer number or free all the buffers in case
		 * the pool is not empty
		 */
		pkts_num = new_pool->buf_num;
		if (pkts_num == 0)
			pkts_num = mvpp2_pools[type].buf_num;
		else
			mvpp2_bm_bufs_free(port->dev->dev.parent,
					   port->priv, new_pool, pkts_num);

		new_pool->pkt_size = pkt_size;
		new_pool->frag_size =
			SKB_DATA_ALIGN(MVPP2_RX_BUF_SIZE(pkt_size)) +
			MVPP2_SKB_SHINFO_SIZE;

		/* Allocate buffers for this pool */
		num = mvpp2_bm_bufs_add(port, new_pool, pkts_num);
		if (num != pkts_num) {
			WARN(1, "pool %d: %d of %d allocated\n",
			     new_pool->id, num, pkts_num);
			return NULL;
		}
	}

	mvpp2_bm_pool_bufsize_set(port->priv, new_pool,
				  MVPP2_RX_BUF_SIZE(new_pool->pkt_size));

	return new_pool;
}

/* Initialize pools for swf, shared buffers variant */
static int mvpp2_swf_bm_pool_init_shared(struct mvpp2_port *port)
{
	enum mvpp2_bm_pool_log_num long_log_pool, short_log_pool;
	int rxq;

	/* If port pkt_size is higher than 1518B:
	 * HW Long pool - SW Jumbo pool, HW Short pool - SW Long pool
	 * else: HW Long pool - SW Long pool, HW Short pool - SW Short pool
	 */
	if (port->pkt_size > MVPP2_BM_LONG_PKT_SIZE) {
		long_log_pool = MVPP2_BM_JUMBO;
		short_log_pool = MVPP2_BM_LONG;
	} else {
		long_log_pool = MVPP2_BM_LONG;
		short_log_pool = MVPP2_BM_SHORT;
	}

	if (!port->pool_long) {
		port->pool_long =
			mvpp2_bm_pool_use(port, long_log_pool,
					  mvpp2_pools[long_log_pool].pkt_size);
		if (!port->pool_long)
			return -ENOMEM;

		port->pool_long->port_map |= BIT(port->id);

		for (rxq = 0; rxq < port->nrxqs; rxq++)
			mvpp2_rxq_long_pool_set(port, rxq, port->pool_long->id);
	}

	if (!port->pool_short) {
		port->pool_short =
			mvpp2_bm_pool_use(port, short_log_pool,
					  mvpp2_pools[short_log_pool].pkt_size);
		if (!port->pool_short)
			return -ENOMEM;

		port->pool_short->port_map |= BIT(port->id);

		for (rxq = 0; rxq < port->nrxqs; rxq++)
			mvpp2_rxq_short_pool_set(port, rxq,
						 port->pool_short->id);
	}

	return 0;
}

/* Initialize pools for swf, percpu buffers variant */
static int mvpp2_swf_bm_pool_init_percpu(struct mvpp2_port *port)
{
	struct mvpp2_bm_pool *bm_pool;
	int i;

	for (i = 0; i < port->nrxqs; i++) {
		bm_pool = mvpp2_bm_pool_use_percpu(port, MVPP2_BM_SHORT, i,
						   mvpp2_pools[MVPP2_BM_SHORT].pkt_size);
		if (!bm_pool)
			return -ENOMEM;

		bm_pool->port_map |= BIT(port->id);
		mvpp2_rxq_short_pool_set(port, i, bm_pool->id);
	}

	for (i = 0; i < port->nrxqs; i++) {
		bm_pool = mvpp2_bm_pool_use_percpu(port, MVPP2_BM_LONG, i + port->nrxqs,
						   mvpp2_pools[MVPP2_BM_LONG].pkt_size);
		if (!bm_pool)
			return -ENOMEM;

		bm_pool->port_map |= BIT(port->id);
		mvpp2_rxq_long_pool_set(port, i, bm_pool->id);
	}

	port->pool_long = NULL;
	port->pool_short = NULL;

	return 0;
}

static int mvpp2_swf_bm_pool_init(struct mvpp2_port *port)
{
	if (port->priv->percpu_pools)
		return mvpp2_swf_bm_pool_init_percpu(port);
	else
		return mvpp2_swf_bm_pool_init_shared(port);
}

static void mvpp2_set_hw_csum(struct mvpp2_port *port,
			      enum mvpp2_bm_pool_log_num new_long_pool)
{
	const netdev_features_t csums = NETIF_F_IP_CSUM | NETIF_F_IPV6_CSUM;

	/* Update L4 checksum when jumbo enable/disable on port.
	 * Only port 0 supports hardware checksum offload due to
	 * the Tx FIFO size limitation.
	 * Also, don't set NETIF_F_HW_CSUM because L3_offset in TX descriptor
	 * has 7 bits, so the maximum L3 offset is 128.
	 */
	if (new_long_pool == MVPP2_BM_JUMBO && port->id != 0) {
		port->dev->features &= ~csums;
		port->dev->hw_features &= ~csums;
	} else {
		port->dev->features |= csums;
		port->dev->hw_features |= csums;
	}
}

static int mvpp2_bm_update_mtu(struct net_device *dev, int mtu)
{
	struct mvpp2_port *port = netdev_priv(dev);
	enum mvpp2_bm_pool_log_num new_long_pool;
	int pkt_size = MVPP2_RX_PKT_SIZE(mtu);

	if (port->priv->percpu_pools)
		goto out_set;

	/* If port MTU is higher than 1518B:
	 * HW Long pool - SW Jumbo pool, HW Short pool - SW Long pool
	 * else: HW Long pool - SW Long pool, HW Short pool - SW Short pool
	 */
	if (pkt_size > MVPP2_BM_LONG_PKT_SIZE)
		new_long_pool = MVPP2_BM_JUMBO;
	else
		new_long_pool = MVPP2_BM_LONG;

	if (new_long_pool != port->pool_long->id) {
		if (port->tx_fc) {
			if (pkt_size > MVPP2_BM_LONG_PKT_SIZE)
				mvpp2_bm_pool_update_fc(port,
							port->pool_short,
							false);
			else
				mvpp2_bm_pool_update_fc(port, port->pool_long,
							false);
		}

		/* Remove port from old short & long pool */
		port->pool_long = mvpp2_bm_pool_use(port, port->pool_long->id,
						    port->pool_long->pkt_size);
		port->pool_long->port_map &= ~BIT(port->id);
		port->pool_long = NULL;

		port->pool_short = mvpp2_bm_pool_use(port, port->pool_short->id,
						     port->pool_short->pkt_size);
		port->pool_short->port_map &= ~BIT(port->id);
		port->pool_short = NULL;

		port->pkt_size =  pkt_size;

		/* Add port to new short & long pool */
		mvpp2_swf_bm_pool_init(port);

		mvpp2_set_hw_csum(port, new_long_pool);

		if (port->tx_fc) {
			if (pkt_size > MVPP2_BM_LONG_PKT_SIZE)
				mvpp2_bm_pool_update_fc(port, port->pool_long,
							true);
			else
				mvpp2_bm_pool_update_fc(port, port->pool_short,
							true);
		}

		/* Update L4 checksum when jumbo enable/disable on port */
		if (new_long_pool == MVPP2_BM_JUMBO && port->id != 0) {
			dev->features &= ~(NETIF_F_IP_CSUM | NETIF_F_IPV6_CSUM);
			dev->hw_features &= ~(NETIF_F_IP_CSUM |
					      NETIF_F_IPV6_CSUM);
		} else {
			dev->features |= NETIF_F_IP_CSUM | NETIF_F_IPV6_CSUM;
			dev->hw_features |= NETIF_F_IP_CSUM | NETIF_F_IPV6_CSUM;
		}
	}

out_set:
	dev->mtu = mtu;
	dev->wanted_features = dev->features;

	netdev_update_features(dev);
	return 0;
}

static inline void mvpp2_interrupts_enable(struct mvpp2_port *port)
{
	int i, sw_thread_mask = 0;

	for (i = 0; i < port->nqvecs; i++)
		sw_thread_mask |= port->qvecs[i].sw_thread_mask;

	mvpp2_write(port->priv, MVPP2_ISR_ENABLE_REG(port->id),
		    MVPP2_ISR_ENABLE_INTERRUPT(sw_thread_mask));
}

static inline void mvpp2_interrupts_disable(struct mvpp2_port *port)
{
	int i, sw_thread_mask = 0;

	for (i = 0; i < port->nqvecs; i++)
		sw_thread_mask |= port->qvecs[i].sw_thread_mask;

	mvpp2_write(port->priv, MVPP2_ISR_ENABLE_REG(port->id),
		    MVPP2_ISR_DISABLE_INTERRUPT(sw_thread_mask));
}

static inline void mvpp2_qvec_interrupt_enable(struct mvpp2_queue_vector *qvec)
{
	struct mvpp2_port *port = qvec->port;

	mvpp2_write(port->priv, MVPP2_ISR_ENABLE_REG(port->id),
		    MVPP2_ISR_ENABLE_INTERRUPT(qvec->sw_thread_mask));
}

static inline void mvpp2_qvec_interrupt_disable(struct mvpp2_queue_vector *qvec)
{
	struct mvpp2_port *port = qvec->port;

	mvpp2_write(port->priv, MVPP2_ISR_ENABLE_REG(port->id),
		    MVPP2_ISR_DISABLE_INTERRUPT(qvec->sw_thread_mask));
}

/* Mask the current thread's Rx/Tx interrupts
 * Called by on_each_cpu(), guaranteed to run with migration disabled,
 * using smp_processor_id() is OK.
 */
static void mvpp2_interrupts_mask(void *arg)
{
	struct mvpp2_port *port = arg;
	int cpu = smp_processor_id();
	u32 thread;

	/* If the thread isn't used, don't do anything */
	if (cpu > port->priv->nthreads)
		return;

	thread = mvpp2_cpu_to_thread(port->priv, cpu);

	mvpp2_thread_write(port->priv, thread,
			   MVPP2_ISR_RX_TX_MASK_REG(port->id), 0);
	mvpp2_thread_write(port->priv, thread,
			   MVPP2_ISR_RX_ERR_CAUSE_REG(port->id), 0);
}

/* Unmask the current thread's Rx/Tx interrupts.
 * Called by on_each_cpu(), guaranteed to run with migration disabled,
 * using smp_processor_id() is OK.
 */
static void mvpp2_interrupts_unmask(void *arg)
{
	struct mvpp2_port *port = arg;
	int cpu = smp_processor_id();
	u32 val, thread;

	/* If the thread isn't used, don't do anything */
	if (cpu >= port->priv->nthreads)
		return;

	thread = mvpp2_cpu_to_thread(port->priv, cpu);

	val = MVPP2_CAUSE_MISC_SUM_MASK |
		MVPP2_CAUSE_RXQ_OCCUP_DESC_ALL_MASK(port->priv->hw_version);
	if (port->has_tx_irqs)
		val |= MVPP2_CAUSE_TXQ_OCCUP_DESC_ALL_MASK;

	mvpp2_thread_write(port->priv, thread,
			   MVPP2_ISR_RX_TX_MASK_REG(port->id), val);
	mvpp2_thread_write(port->priv, thread,
			   MVPP2_ISR_RX_ERR_CAUSE_REG(port->id),
			   MVPP2_ISR_RX_ERR_CAUSE_NONOCC_MASK);
}

static void
mvpp2_shared_interrupt_mask_unmask(struct mvpp2_port *port, bool mask)
{
	u32 val;
	int i;

	if (port->priv->hw_version == MVPP21)
		return;

	if (mask)
		val = 0;
	else
		val = MVPP2_CAUSE_RXQ_OCCUP_DESC_ALL_MASK(MVPP22);

	for (i = 0; i < port->nqvecs; i++) {
		struct mvpp2_queue_vector *v = port->qvecs + i;

		if (v->type != MVPP2_QUEUE_VECTOR_SHARED)
			continue;

		mvpp2_thread_write(port->priv, v->sw_thread_id,
				   MVPP2_ISR_RX_TX_MASK_REG(port->id), val);
		mvpp2_thread_write(port->priv, v->sw_thread_id,
				   MVPP2_ISR_RX_ERR_CAUSE_REG(port->id),
				   MVPP2_ISR_RX_ERR_CAUSE_NONOCC_MASK);
	}
}

/* Only GOP port 0 has an XLG MAC */
static bool mvpp2_port_supports_xlg(struct mvpp2_port *port)
{
	return port->gop_id == 0;
}

static bool mvpp2_port_supports_rgmii(struct mvpp2_port *port)
{
	return !(port->priv->hw_version >= MVPP22 && port->gop_id == 0);
}

/* Port configuration routines */
static bool mvpp2_is_xlg(phy_interface_t interface)
{
	return interface == PHY_INTERFACE_MODE_10GBASER ||
	       interface == PHY_INTERFACE_MODE_5GBASER ||
	       interface == PHY_INTERFACE_MODE_XAUI;
}

static void mvpp2_modify(void __iomem *ptr, u32 mask, u32 set)
{
	u32 old, val;

	old = val = readl(ptr);
	val &= ~mask;
	val |= set;
	if (old != val)
		writel(val, ptr);
}

static void mvpp22_gop_init_rgmii(struct mvpp2_port *port)
{
	struct mvpp2 *priv = port->priv;
	u32 val;

	regmap_read(priv->sysctrl_base, GENCONF_PORT_CTRL0, &val);
	val |= GENCONF_PORT_CTRL0_BUS_WIDTH_SELECT;
	regmap_write(priv->sysctrl_base, GENCONF_PORT_CTRL0, val);

	regmap_read(priv->sysctrl_base, GENCONF_CTRL0, &val);
	if (port->gop_id == 2)
		val |= GENCONF_CTRL0_PORT2_RGMII;
	else if (port->gop_id == 3)
		val |= GENCONF_CTRL0_PORT3_RGMII_MII;
	regmap_write(priv->sysctrl_base, GENCONF_CTRL0, val);
}

static void mvpp22_gop_init_sgmii(struct mvpp2_port *port)
{
	struct mvpp2 *priv = port->priv;
	u32 val;

	regmap_read(priv->sysctrl_base, GENCONF_PORT_CTRL0, &val);
	val |= GENCONF_PORT_CTRL0_BUS_WIDTH_SELECT |
	       GENCONF_PORT_CTRL0_RX_DATA_SAMPLE;
	regmap_write(priv->sysctrl_base, GENCONF_PORT_CTRL0, val);

	if (port->gop_id > 1) {
		regmap_read(priv->sysctrl_base, GENCONF_CTRL0, &val);
		if (port->gop_id == 2)
			val &= ~GENCONF_CTRL0_PORT2_RGMII;
		else if (port->gop_id == 3)
			val &= ~GENCONF_CTRL0_PORT3_RGMII_MII;
		regmap_write(priv->sysctrl_base, GENCONF_CTRL0, val);
	}
}

static void mvpp22_gop_init_10gkr(struct mvpp2_port *port)
{
	struct mvpp2 *priv = port->priv;
	void __iomem *mpcs = priv->iface_base + MVPP22_MPCS_BASE(port->gop_id);
	void __iomem *xpcs = priv->iface_base + MVPP22_XPCS_BASE(port->gop_id);
	u32 val;

	val = readl(xpcs + MVPP22_XPCS_CFG0);
	val &= ~(MVPP22_XPCS_CFG0_PCS_MODE(0x3) |
		 MVPP22_XPCS_CFG0_ACTIVE_LANE(0x3));
	val |= MVPP22_XPCS_CFG0_ACTIVE_LANE(2);
	writel(val, xpcs + MVPP22_XPCS_CFG0);

	val = readl(mpcs + MVPP22_MPCS_CTRL);
	val &= ~MVPP22_MPCS_CTRL_FWD_ERR_CONN;
	writel(val, mpcs + MVPP22_MPCS_CTRL);

	val = readl(mpcs + MVPP22_MPCS_CLK_RESET);
	val &= ~MVPP22_MPCS_CLK_RESET_DIV_RATIO(0x7);
	val |= MVPP22_MPCS_CLK_RESET_DIV_RATIO(1);
	writel(val, mpcs + MVPP22_MPCS_CLK_RESET);
}

static void mvpp22_gop_fca_enable_periodic(struct mvpp2_port *port, bool en)
{
	struct mvpp2 *priv = port->priv;
	void __iomem *fca = priv->iface_base + MVPP22_FCA_BASE(port->gop_id);
	u32 val;

	val = readl(fca + MVPP22_FCA_CONTROL_REG);
	val &= ~MVPP22_FCA_ENABLE_PERIODIC;
	if (en)
		val |= MVPP22_FCA_ENABLE_PERIODIC;
	writel(val, fca + MVPP22_FCA_CONTROL_REG);
}

static void mvpp22_gop_fca_set_timer(struct mvpp2_port *port, u32 timer)
{
	struct mvpp2 *priv = port->priv;
	void __iomem *fca = priv->iface_base + MVPP22_FCA_BASE(port->gop_id);
	u32 lsb, msb;

	lsb = timer & MVPP22_FCA_REG_MASK;
	msb = timer >> MVPP22_FCA_REG_SIZE;

	writel(lsb, fca + MVPP22_PERIODIC_COUNTER_LSB_REG);
	writel(msb, fca + MVPP22_PERIODIC_COUNTER_MSB_REG);
}

/* Set Flow Control timer x100 faster than pause quanta to ensure that link
 * partner won't send traffic if port is in XOFF mode.
 */
static void mvpp22_gop_fca_set_periodic_timer(struct mvpp2_port *port)
{
	u32 timer;

	timer = (port->priv->tclk / (USEC_PER_SEC * FC_CLK_DIVIDER))
		* FC_QUANTA;

	mvpp22_gop_fca_enable_periodic(port, false);

	mvpp22_gop_fca_set_timer(port, timer);

	mvpp22_gop_fca_enable_periodic(port, true);
}

static int mvpp22_gop_init(struct mvpp2_port *port, phy_interface_t interface)
{
	struct mvpp2 *priv = port->priv;
	u32 val;

	if (!priv->sysctrl_base)
		return 0;

	switch (interface) {
	case PHY_INTERFACE_MODE_RGMII:
	case PHY_INTERFACE_MODE_RGMII_ID:
	case PHY_INTERFACE_MODE_RGMII_RXID:
	case PHY_INTERFACE_MODE_RGMII_TXID:
		if (!mvpp2_port_supports_rgmii(port))
			goto invalid_conf;
		mvpp22_gop_init_rgmii(port);
		break;
	case PHY_INTERFACE_MODE_SGMII:
	case PHY_INTERFACE_MODE_1000BASEX:
	case PHY_INTERFACE_MODE_2500BASEX:
		mvpp22_gop_init_sgmii(port);
		break;
	case PHY_INTERFACE_MODE_5GBASER:
	case PHY_INTERFACE_MODE_10GBASER:
		if (!mvpp2_port_supports_xlg(port))
			goto invalid_conf;
		mvpp22_gop_init_10gkr(port);
		break;
	default:
		goto unsupported_conf;
	}

	regmap_read(priv->sysctrl_base, GENCONF_PORT_CTRL1, &val);
	val |= GENCONF_PORT_CTRL1_RESET(port->gop_id) |
	       GENCONF_PORT_CTRL1_EN(port->gop_id);
	regmap_write(priv->sysctrl_base, GENCONF_PORT_CTRL1, val);

	regmap_read(priv->sysctrl_base, GENCONF_PORT_CTRL0, &val);
	val |= GENCONF_PORT_CTRL0_CLK_DIV_PHASE_CLR;
	regmap_write(priv->sysctrl_base, GENCONF_PORT_CTRL0, val);

	regmap_read(priv->sysctrl_base, GENCONF_SOFT_RESET1, &val);
	val |= GENCONF_SOFT_RESET1_GOP;
	regmap_write(priv->sysctrl_base, GENCONF_SOFT_RESET1, val);

	mvpp22_gop_fca_set_periodic_timer(port);

unsupported_conf:
	return 0;

invalid_conf:
	netdev_err(port->dev, "Invalid port configuration\n");
	return -EINVAL;
}

static void mvpp22_gop_unmask_irq(struct mvpp2_port *port)
{
	u32 val;

	if (phy_interface_mode_is_rgmii(port->phy_interface) ||
	    phy_interface_mode_is_8023z(port->phy_interface) ||
	    port->phy_interface == PHY_INTERFACE_MODE_SGMII) {
		/* Enable the GMAC link status irq for this port */
		val = readl(port->base + MVPP22_GMAC_INT_SUM_MASK);
		val |= MVPP22_GMAC_INT_SUM_MASK_LINK_STAT;
		writel(val, port->base + MVPP22_GMAC_INT_SUM_MASK);
	}

	if (mvpp2_port_supports_xlg(port)) {
		/* Enable the XLG/GIG irqs for this port */
		val = readl(port->base + MVPP22_XLG_EXT_INT_MASK);
		if (mvpp2_is_xlg(port->phy_interface))
			val |= MVPP22_XLG_EXT_INT_MASK_XLG;
		else
			val |= MVPP22_XLG_EXT_INT_MASK_GIG;
		writel(val, port->base + MVPP22_XLG_EXT_INT_MASK);
	}
}

static void mvpp22_gop_mask_irq(struct mvpp2_port *port)
{
	u32 val;

	if (mvpp2_port_supports_xlg(port)) {
		val = readl(port->base + MVPP22_XLG_EXT_INT_MASK);
		val &= ~(MVPP22_XLG_EXT_INT_MASK_XLG |
			 MVPP22_XLG_EXT_INT_MASK_GIG);
		writel(val, port->base + MVPP22_XLG_EXT_INT_MASK);
	}

	if (phy_interface_mode_is_rgmii(port->phy_interface) ||
	    phy_interface_mode_is_8023z(port->phy_interface) ||
	    port->phy_interface == PHY_INTERFACE_MODE_SGMII) {
		val = readl(port->base + MVPP22_GMAC_INT_SUM_MASK);
		val &= ~MVPP22_GMAC_INT_SUM_MASK_LINK_STAT;
		writel(val, port->base + MVPP22_GMAC_INT_SUM_MASK);
	}
}

static void mvpp22_gop_setup_irq(struct mvpp2_port *port)
{
	u32 val;

	mvpp2_modify(port->base + MVPP22_GMAC_INT_SUM_MASK,
		     MVPP22_GMAC_INT_SUM_MASK_PTP,
		     MVPP22_GMAC_INT_SUM_MASK_PTP);

	if (port->phylink ||
	    phy_interface_mode_is_rgmii(port->phy_interface) ||
	    phy_interface_mode_is_8023z(port->phy_interface) ||
	    port->phy_interface == PHY_INTERFACE_MODE_SGMII) {
		val = readl(port->base + MVPP22_GMAC_INT_MASK);
		val |= MVPP22_GMAC_INT_MASK_LINK_STAT;
		writel(val, port->base + MVPP22_GMAC_INT_MASK);
	}

	if (mvpp2_port_supports_xlg(port)) {
		val = readl(port->base + MVPP22_XLG_INT_MASK);
		val |= MVPP22_XLG_INT_MASK_LINK;
		writel(val, port->base + MVPP22_XLG_INT_MASK);

		mvpp2_modify(port->base + MVPP22_XLG_EXT_INT_MASK,
			     MVPP22_XLG_EXT_INT_MASK_PTP,
			     MVPP22_XLG_EXT_INT_MASK_PTP);
	}

	mvpp22_gop_unmask_irq(port);
}

/* Sets the PHY mode of the COMPHY (which configures the serdes lanes).
 *
 * The PHY mode used by the PPv2 driver comes from the network subsystem, while
 * the one given to the COMPHY comes from the generic PHY subsystem. Hence they
 * differ.
 *
 * The COMPHY configures the serdes lanes regardless of the actual use of the
 * lanes by the physical layer. This is why configurations like
 * "PPv2 (2500BaseX) - COMPHY (2500SGMII)" are valid.
 */
static int mvpp22_comphy_init(struct mvpp2_port *port,
			      phy_interface_t interface)
{
	int ret;

	if (!port->comphy)
		return 0;

	ret = phy_set_mode_ext(port->comphy, PHY_MODE_ETHERNET, interface);
	if (ret)
		return ret;

	return phy_power_on(port->comphy);
}

static void mvpp2_port_enable(struct mvpp2_port *port)
{
	u32 val;

	if (mvpp2_port_supports_xlg(port) &&
	    mvpp2_is_xlg(port->phy_interface)) {
		val = readl(port->base + MVPP22_XLG_CTRL0_REG);
		val |= MVPP22_XLG_CTRL0_PORT_EN;
		val &= ~MVPP22_XLG_CTRL0_MIB_CNT_DIS;
		writel(val, port->base + MVPP22_XLG_CTRL0_REG);
	} else {
		val = readl(port->base + MVPP2_GMAC_CTRL_0_REG);
		val |= MVPP2_GMAC_PORT_EN_MASK;
		val |= MVPP2_GMAC_MIB_CNTR_EN_MASK;
		writel(val, port->base + MVPP2_GMAC_CTRL_0_REG);
	}
}

static void mvpp2_port_disable(struct mvpp2_port *port)
{
	u32 val;

	if (mvpp2_port_supports_xlg(port) &&
	    mvpp2_is_xlg(port->phy_interface)) {
		val = readl(port->base + MVPP22_XLG_CTRL0_REG);
		val &= ~MVPP22_XLG_CTRL0_PORT_EN;
		writel(val, port->base + MVPP22_XLG_CTRL0_REG);
	}

	val = readl(port->base + MVPP2_GMAC_CTRL_0_REG);
	val &= ~(MVPP2_GMAC_PORT_EN_MASK);
	writel(val, port->base + MVPP2_GMAC_CTRL_0_REG);
}

/* Set IEEE 802.3x Flow Control Xon Packet Transmission Mode */
static void mvpp2_port_periodic_xon_disable(struct mvpp2_port *port)
{
	u32 val;

	val = readl(port->base + MVPP2_GMAC_CTRL_1_REG) &
		    ~MVPP2_GMAC_PERIODIC_XON_EN_MASK;
	writel(val, port->base + MVPP2_GMAC_CTRL_1_REG);
}

/* Configure loopback port */
static void mvpp2_port_loopback_set(struct mvpp2_port *port,
				    const struct phylink_link_state *state)
{
	u32 val;

	val = readl(port->base + MVPP2_GMAC_CTRL_1_REG);

	if (state->speed == 1000)
		val |= MVPP2_GMAC_GMII_LB_EN_MASK;
	else
		val &= ~MVPP2_GMAC_GMII_LB_EN_MASK;

	if (phy_interface_mode_is_8023z(state->interface) ||
	    state->interface == PHY_INTERFACE_MODE_SGMII)
		val |= MVPP2_GMAC_PCS_LB_EN_MASK;
	else
		val &= ~MVPP2_GMAC_PCS_LB_EN_MASK;

	writel(val, port->base + MVPP2_GMAC_CTRL_1_REG);
}

enum {
	ETHTOOL_XDP_REDIRECT,
	ETHTOOL_XDP_PASS,
	ETHTOOL_XDP_DROP,
	ETHTOOL_XDP_TX,
	ETHTOOL_XDP_TX_ERR,
	ETHTOOL_XDP_XMIT,
	ETHTOOL_XDP_XMIT_ERR,
};

struct mvpp2_ethtool_counter {
	unsigned int offset;
	const char string[ETH_GSTRING_LEN];
	bool reg_is_64b;
};

static u64 mvpp2_read_count(struct mvpp2_port *port,
			    const struct mvpp2_ethtool_counter *counter)
{
	u64 val;

	val = readl(port->stats_base + counter->offset);
	if (counter->reg_is_64b)
		val += (u64)readl(port->stats_base + counter->offset + 4) << 32;

	return val;
}

/* Some counters are accessed indirectly by first writing an index to
 * MVPP2_CTRS_IDX. The index can represent various resources depending on the
 * register we access, it can be a hit counter for some classification tables,
 * a counter specific to a rxq, a txq or a buffer pool.
 */
static u32 mvpp2_read_index(struct mvpp2 *priv, u32 index, u32 reg)
{
	mvpp2_write(priv, MVPP2_CTRS_IDX, index);
	return mvpp2_read(priv, reg);
}

/* Due to the fact that software statistics and hardware statistics are, by
 * design, incremented at different moments in the chain of packet processing,
 * it is very likely that incoming packets could have been dropped after being
 * counted by hardware but before reaching software statistics (most probably
 * multicast packets), and in the opposite way, during transmission, FCS bytes
 * are added in between as well as TSO skb will be split and header bytes added.
 * Hence, statistics gathered from userspace with ifconfig (software) and
 * ethtool (hardware) cannot be compared.
 */
static const struct mvpp2_ethtool_counter mvpp2_ethtool_mib_regs[] = {
	{ MVPP2_MIB_GOOD_OCTETS_RCVD, "good_octets_received", true },
	{ MVPP2_MIB_BAD_OCTETS_RCVD, "bad_octets_received" },
	{ MVPP2_MIB_CRC_ERRORS_SENT, "crc_errors_sent" },
	{ MVPP2_MIB_UNICAST_FRAMES_RCVD, "unicast_frames_received" },
	{ MVPP2_MIB_BROADCAST_FRAMES_RCVD, "broadcast_frames_received" },
	{ MVPP2_MIB_MULTICAST_FRAMES_RCVD, "multicast_frames_received" },
	{ MVPP2_MIB_FRAMES_64_OCTETS, "frames_64_octets" },
	{ MVPP2_MIB_FRAMES_65_TO_127_OCTETS, "frames_65_to_127_octet" },
	{ MVPP2_MIB_FRAMES_128_TO_255_OCTETS, "frames_128_to_255_octet" },
	{ MVPP2_MIB_FRAMES_256_TO_511_OCTETS, "frames_256_to_511_octet" },
	{ MVPP2_MIB_FRAMES_512_TO_1023_OCTETS, "frames_512_to_1023_octet" },
	{ MVPP2_MIB_FRAMES_1024_TO_MAX_OCTETS, "frames_1024_to_max_octet" },
	{ MVPP2_MIB_GOOD_OCTETS_SENT, "good_octets_sent", true },
	{ MVPP2_MIB_UNICAST_FRAMES_SENT, "unicast_frames_sent" },
	{ MVPP2_MIB_MULTICAST_FRAMES_SENT, "multicast_frames_sent" },
	{ MVPP2_MIB_BROADCAST_FRAMES_SENT, "broadcast_frames_sent" },
	{ MVPP2_MIB_FC_SENT, "fc_sent" },
	{ MVPP2_MIB_FC_RCVD, "fc_received" },
	{ MVPP2_MIB_RX_FIFO_OVERRUN, "rx_fifo_overrun" },
	{ MVPP2_MIB_UNDERSIZE_RCVD, "undersize_received" },
	{ MVPP2_MIB_FRAGMENTS_RCVD, "fragments_received" },
	{ MVPP2_MIB_OVERSIZE_RCVD, "oversize_received" },
	{ MVPP2_MIB_JABBER_RCVD, "jabber_received" },
	{ MVPP2_MIB_MAC_RCV_ERROR, "mac_receive_error" },
	{ MVPP2_MIB_BAD_CRC_EVENT, "bad_crc_event" },
	{ MVPP2_MIB_COLLISION, "collision" },
	{ MVPP2_MIB_LATE_COLLISION, "late_collision" },
};

static const struct mvpp2_ethtool_counter mvpp2_ethtool_port_regs[] = {
	{ MVPP2_OVERRUN_ETH_DROP, "rx_fifo_or_parser_overrun_drops" },
	{ MVPP2_CLS_ETH_DROP, "rx_classifier_drops" },
};

static const struct mvpp2_ethtool_counter mvpp2_ethtool_txq_regs[] = {
	{ MVPP2_TX_DESC_ENQ_CTR, "txq_%d_desc_enqueue" },
	{ MVPP2_TX_DESC_ENQ_TO_DDR_CTR, "txq_%d_desc_enqueue_to_ddr" },
	{ MVPP2_TX_BUFF_ENQ_TO_DDR_CTR, "txq_%d_buff_euqueue_to_ddr" },
	{ MVPP2_TX_DESC_ENQ_HW_FWD_CTR, "txq_%d_desc_hardware_forwarded" },
	{ MVPP2_TX_PKTS_DEQ_CTR, "txq_%d_packets_dequeued" },
	{ MVPP2_TX_PKTS_FULL_QUEUE_DROP_CTR, "txq_%d_queue_full_drops" },
	{ MVPP2_TX_PKTS_EARLY_DROP_CTR, "txq_%d_packets_early_drops" },
	{ MVPP2_TX_PKTS_BM_DROP_CTR, "txq_%d_packets_bm_drops" },
	{ MVPP2_TX_PKTS_BM_MC_DROP_CTR, "txq_%d_packets_rep_bm_drops" },
};

static const struct mvpp2_ethtool_counter mvpp2_ethtool_rxq_regs[] = {
	{ MVPP2_RX_DESC_ENQ_CTR, "rxq_%d_desc_enqueue" },
	{ MVPP2_RX_PKTS_FULL_QUEUE_DROP_CTR, "rxq_%d_queue_full_drops" },
	{ MVPP2_RX_PKTS_EARLY_DROP_CTR, "rxq_%d_packets_early_drops" },
	{ MVPP2_RX_PKTS_BM_DROP_CTR, "rxq_%d_packets_bm_drops" },
};

static const struct mvpp2_ethtool_counter mvpp2_ethtool_xdp[] = {
	{ ETHTOOL_XDP_REDIRECT, "rx_xdp_redirect", },
	{ ETHTOOL_XDP_PASS, "rx_xdp_pass", },
	{ ETHTOOL_XDP_DROP, "rx_xdp_drop", },
	{ ETHTOOL_XDP_TX, "rx_xdp_tx", },
	{ ETHTOOL_XDP_TX_ERR, "rx_xdp_tx_errors", },
	{ ETHTOOL_XDP_XMIT, "tx_xdp_xmit", },
	{ ETHTOOL_XDP_XMIT_ERR, "tx_xdp_xmit_errors", },
};

#define MVPP2_N_ETHTOOL_STATS(ntxqs, nrxqs)	(ARRAY_SIZE(mvpp2_ethtool_mib_regs) + \
						 ARRAY_SIZE(mvpp2_ethtool_port_regs) + \
						 (ARRAY_SIZE(mvpp2_ethtool_txq_regs) * (ntxqs)) + \
						 (ARRAY_SIZE(mvpp2_ethtool_rxq_regs) * (nrxqs)) + \
						 ARRAY_SIZE(mvpp2_ethtool_xdp))

static void mvpp2_ethtool_get_strings(struct net_device *netdev, u32 sset,
				      u8 *data)
{
	struct mvpp2_port *port = netdev_priv(netdev);
	int i, q;

	if (sset != ETH_SS_STATS)
		return;

	for (i = 0; i < ARRAY_SIZE(mvpp2_ethtool_mib_regs); i++) {
		strscpy(data, mvpp2_ethtool_mib_regs[i].string,
			ETH_GSTRING_LEN);
		data += ETH_GSTRING_LEN;
	}

	for (i = 0; i < ARRAY_SIZE(mvpp2_ethtool_port_regs); i++) {
		strscpy(data, mvpp2_ethtool_port_regs[i].string,
			ETH_GSTRING_LEN);
		data += ETH_GSTRING_LEN;
	}

	for (q = 0; q < port->ntxqs; q++) {
		for (i = 0; i < ARRAY_SIZE(mvpp2_ethtool_txq_regs); i++) {
			snprintf(data, ETH_GSTRING_LEN,
				 mvpp2_ethtool_txq_regs[i].string, q);
			data += ETH_GSTRING_LEN;
		}
	}

	for (q = 0; q < port->nrxqs; q++) {
		for (i = 0; i < ARRAY_SIZE(mvpp2_ethtool_rxq_regs); i++) {
			snprintf(data, ETH_GSTRING_LEN,
				 mvpp2_ethtool_rxq_regs[i].string,
				 q);
			data += ETH_GSTRING_LEN;
		}
	}

	for (i = 0; i < ARRAY_SIZE(mvpp2_ethtool_xdp); i++) {
		strscpy(data, mvpp2_ethtool_xdp[i].string,
			ETH_GSTRING_LEN);
		data += ETH_GSTRING_LEN;
	}
}

static void
mvpp2_get_xdp_stats(struct mvpp2_port *port, struct mvpp2_pcpu_stats *xdp_stats)
{
	unsigned int start;
	unsigned int cpu;

	/* Gather XDP Statistics */
	for_each_possible_cpu(cpu) {
		struct mvpp2_pcpu_stats *cpu_stats;
		u64	xdp_redirect;
		u64	xdp_pass;
		u64	xdp_drop;
		u64	xdp_xmit;
		u64	xdp_xmit_err;
		u64	xdp_tx;
		u64	xdp_tx_err;

		cpu_stats = per_cpu_ptr(port->stats, cpu);
		do {
			start = u64_stats_fetch_begin(&cpu_stats->syncp);
			xdp_redirect = cpu_stats->xdp_redirect;
			xdp_pass   = cpu_stats->xdp_pass;
			xdp_drop = cpu_stats->xdp_drop;
			xdp_xmit   = cpu_stats->xdp_xmit;
			xdp_xmit_err   = cpu_stats->xdp_xmit_err;
			xdp_tx   = cpu_stats->xdp_tx;
			xdp_tx_err   = cpu_stats->xdp_tx_err;
		} while (u64_stats_fetch_retry(&cpu_stats->syncp, start));

		xdp_stats->xdp_redirect += xdp_redirect;
		xdp_stats->xdp_pass   += xdp_pass;
		xdp_stats->xdp_drop += xdp_drop;
		xdp_stats->xdp_xmit   += xdp_xmit;
		xdp_stats->xdp_xmit_err   += xdp_xmit_err;
		xdp_stats->xdp_tx   += xdp_tx;
		xdp_stats->xdp_tx_err   += xdp_tx_err;
	}
}

static void mvpp2_read_stats(struct mvpp2_port *port)
{
	struct mvpp2_pcpu_stats xdp_stats = {};
	const struct mvpp2_ethtool_counter *s;
	u64 *pstats;
	int i, q;

	pstats = port->ethtool_stats;

	for (i = 0; i < ARRAY_SIZE(mvpp2_ethtool_mib_regs); i++)
		*pstats++ += mvpp2_read_count(port, &mvpp2_ethtool_mib_regs[i]);

	for (i = 0; i < ARRAY_SIZE(mvpp2_ethtool_port_regs); i++)
		*pstats++ += mvpp2_read(port->priv,
					mvpp2_ethtool_port_regs[i].offset +
					4 * port->id);

	for (q = 0; q < port->ntxqs; q++)
		for (i = 0; i < ARRAY_SIZE(mvpp2_ethtool_txq_regs); i++)
			*pstats++ += mvpp2_read_index(port->priv,
						      MVPP22_CTRS_TX_CTR(port->id, q),
						      mvpp2_ethtool_txq_regs[i].offset);

	/* Rxqs are numbered from 0 from the user standpoint, but not from the
	 * driver's. We need to add the  port->first_rxq offset.
	 */
	for (q = 0; q < port->nrxqs; q++)
		for (i = 0; i < ARRAY_SIZE(mvpp2_ethtool_rxq_regs); i++)
			*pstats++ += mvpp2_read_index(port->priv,
						      port->first_rxq + q,
						      mvpp2_ethtool_rxq_regs[i].offset);

	/* Gather XDP Statistics */
	mvpp2_get_xdp_stats(port, &xdp_stats);

	for (i = 0, s = mvpp2_ethtool_xdp;
		 s < mvpp2_ethtool_xdp + ARRAY_SIZE(mvpp2_ethtool_xdp);
	     s++, i++) {
		switch (s->offset) {
		case ETHTOOL_XDP_REDIRECT:
			*pstats++ = xdp_stats.xdp_redirect;
			break;
		case ETHTOOL_XDP_PASS:
			*pstats++ = xdp_stats.xdp_pass;
			break;
		case ETHTOOL_XDP_DROP:
			*pstats++ = xdp_stats.xdp_drop;
			break;
		case ETHTOOL_XDP_TX:
			*pstats++ = xdp_stats.xdp_tx;
			break;
		case ETHTOOL_XDP_TX_ERR:
			*pstats++ = xdp_stats.xdp_tx_err;
			break;
		case ETHTOOL_XDP_XMIT:
			*pstats++ = xdp_stats.xdp_xmit;
			break;
		case ETHTOOL_XDP_XMIT_ERR:
			*pstats++ = xdp_stats.xdp_xmit_err;
			break;
		}
	}
}

static void mvpp2_gather_hw_statistics(struct work_struct *work)
{
	struct delayed_work *del_work = to_delayed_work(work);
	struct mvpp2_port *port = container_of(del_work, struct mvpp2_port,
					       stats_work);

	mutex_lock(&port->gather_stats_lock);

	mvpp2_read_stats(port);

	/* No need to read again the counters right after this function if it
	 * was called asynchronously by the user (ie. use of ethtool).
	 */
	cancel_delayed_work(&port->stats_work);
	queue_delayed_work(port->priv->stats_queue, &port->stats_work,
			   MVPP2_MIB_COUNTERS_STATS_DELAY);

	mutex_unlock(&port->gather_stats_lock);
}

static void mvpp2_ethtool_get_stats(struct net_device *dev,
				    struct ethtool_stats *stats, u64 *data)
{
	struct mvpp2_port *port = netdev_priv(dev);

	/* Update statistics for the given port, then take the lock to avoid
	 * concurrent accesses on the ethtool_stats structure during its copy.
	 */
	mvpp2_gather_hw_statistics(&port->stats_work.work);

	mutex_lock(&port->gather_stats_lock);
	memcpy(data, port->ethtool_stats,
	       sizeof(u64) * MVPP2_N_ETHTOOL_STATS(port->ntxqs, port->nrxqs));
	mutex_unlock(&port->gather_stats_lock);
}

static int mvpp2_ethtool_get_sset_count(struct net_device *dev, int sset)
{
	struct mvpp2_port *port = netdev_priv(dev);

	if (sset == ETH_SS_STATS)
		return MVPP2_N_ETHTOOL_STATS(port->ntxqs, port->nrxqs);

	return -EOPNOTSUPP;
}

static void mvpp2_mac_reset_assert(struct mvpp2_port *port)
{
	u32 val;

	val = readl(port->base + MVPP2_GMAC_CTRL_2_REG) |
	      MVPP2_GMAC_PORT_RESET_MASK;
	writel(val, port->base + MVPP2_GMAC_CTRL_2_REG);

	if (port->priv->hw_version >= MVPP22 && port->gop_id == 0) {
		val = readl(port->base + MVPP22_XLG_CTRL0_REG) &
		      ~MVPP22_XLG_CTRL0_MAC_RESET_DIS;
		writel(val, port->base + MVPP22_XLG_CTRL0_REG);
	}
}

static void mvpp22_pcs_reset_assert(struct mvpp2_port *port)
{
	struct mvpp2 *priv = port->priv;
	void __iomem *mpcs, *xpcs;
	u32 val;

	if (port->priv->hw_version == MVPP21 || port->gop_id != 0)
		return;

	mpcs = priv->iface_base + MVPP22_MPCS_BASE(port->gop_id);
	xpcs = priv->iface_base + MVPP22_XPCS_BASE(port->gop_id);

	val = readl(mpcs + MVPP22_MPCS_CLK_RESET);
	val &= ~(MAC_CLK_RESET_MAC | MAC_CLK_RESET_SD_RX | MAC_CLK_RESET_SD_TX);
	val |= MVPP22_MPCS_CLK_RESET_DIV_SET;
	writel(val, mpcs + MVPP22_MPCS_CLK_RESET);

	val = readl(xpcs + MVPP22_XPCS_CFG0);
	writel(val & ~MVPP22_XPCS_CFG0_RESET_DIS, xpcs + MVPP22_XPCS_CFG0);
}

static void mvpp22_pcs_reset_deassert(struct mvpp2_port *port,
				      phy_interface_t interface)
{
	struct mvpp2 *priv = port->priv;
	void __iomem *mpcs, *xpcs;
	u32 val;

	if (port->priv->hw_version == MVPP21 || port->gop_id != 0)
		return;

	mpcs = priv->iface_base + MVPP22_MPCS_BASE(port->gop_id);
	xpcs = priv->iface_base + MVPP22_XPCS_BASE(port->gop_id);

	switch (interface) {
<<<<<<< HEAD
=======
	case PHY_INTERFACE_MODE_5GBASER:
>>>>>>> eb3cdb58
	case PHY_INTERFACE_MODE_10GBASER:
		val = readl(mpcs + MVPP22_MPCS_CLK_RESET);
		val |= MAC_CLK_RESET_MAC | MAC_CLK_RESET_SD_RX |
		       MAC_CLK_RESET_SD_TX;
		val &= ~MVPP22_MPCS_CLK_RESET_DIV_SET;
		writel(val, mpcs + MVPP22_MPCS_CLK_RESET);
		break;
	case PHY_INTERFACE_MODE_XAUI:
	case PHY_INTERFACE_MODE_RXAUI:
		val = readl(xpcs + MVPP22_XPCS_CFG0);
		writel(val | MVPP22_XPCS_CFG0_RESET_DIS, xpcs + MVPP22_XPCS_CFG0);
		break;
	default:
		break;
	}
}

/* Change maximum receive size of the port */
static inline void mvpp2_gmac_max_rx_size_set(struct mvpp2_port *port)
{
	u32 val;

	val = readl(port->base + MVPP2_GMAC_CTRL_0_REG);
	val &= ~MVPP2_GMAC_MAX_RX_SIZE_MASK;
	val |= (((port->pkt_size - MVPP2_MH_SIZE) / 2) <<
		    MVPP2_GMAC_MAX_RX_SIZE_OFFS);
	writel(val, port->base + MVPP2_GMAC_CTRL_0_REG);
}

/* Change maximum receive size of the port */
static inline void mvpp2_xlg_max_rx_size_set(struct mvpp2_port *port)
{
	u32 val;

	val =  readl(port->base + MVPP22_XLG_CTRL1_REG);
	val &= ~MVPP22_XLG_CTRL1_FRAMESIZELIMIT_MASK;
	val |= ((port->pkt_size - MVPP2_MH_SIZE) / 2) <<
	       MVPP22_XLG_CTRL1_FRAMESIZELIMIT_OFFS;
	writel(val, port->base + MVPP22_XLG_CTRL1_REG);
}

/* Set defaults to the MVPP2 port */
static void mvpp2_defaults_set(struct mvpp2_port *port)
{
	int tx_port_num, val, queue, lrxq;

	if (port->priv->hw_version == MVPP21) {
		/* Update TX FIFO MIN Threshold */
		val = readl(port->base + MVPP2_GMAC_PORT_FIFO_CFG_1_REG);
		val &= ~MVPP2_GMAC_TX_FIFO_MIN_TH_ALL_MASK;
		/* Min. TX threshold must be less than minimal packet length */
		val |= MVPP2_GMAC_TX_FIFO_MIN_TH_MASK(64 - 4 - 2);
		writel(val, port->base + MVPP2_GMAC_PORT_FIFO_CFG_1_REG);
	}

	/* Disable Legacy WRR, Disable EJP, Release from reset */
	tx_port_num = mvpp2_egress_port(port);
	mvpp2_write(port->priv, MVPP2_TXP_SCHED_PORT_INDEX_REG,
		    tx_port_num);
	mvpp2_write(port->priv, MVPP2_TXP_SCHED_CMD_1_REG, 0);

	/* Set TXQ scheduling to Round-Robin */
	mvpp2_write(port->priv, MVPP2_TXP_SCHED_FIXED_PRIO_REG, 0);

	/* Close bandwidth for all queues */
	for (queue = 0; queue < MVPP2_MAX_TXQ; queue++)
		mvpp2_write(port->priv,
			    MVPP2_TXQ_SCHED_TOKEN_CNTR_REG(queue), 0);

	/* Set refill period to 1 usec, refill tokens
	 * and bucket size to maximum
	 */
	mvpp2_write(port->priv, MVPP2_TXP_SCHED_PERIOD_REG,
		    port->priv->tclk / USEC_PER_SEC);
	val = mvpp2_read(port->priv, MVPP2_TXP_SCHED_REFILL_REG);
	val &= ~MVPP2_TXP_REFILL_PERIOD_ALL_MASK;
	val |= MVPP2_TXP_REFILL_PERIOD_MASK(1);
	val |= MVPP2_TXP_REFILL_TOKENS_ALL_MASK;
	mvpp2_write(port->priv, MVPP2_TXP_SCHED_REFILL_REG, val);
	val = MVPP2_TXP_TOKEN_SIZE_MAX;
	mvpp2_write(port->priv, MVPP2_TXP_SCHED_TOKEN_SIZE_REG, val);

	/* Set MaximumLowLatencyPacketSize value to 256 */
	mvpp2_write(port->priv, MVPP2_RX_CTRL_REG(port->id),
		    MVPP2_RX_USE_PSEUDO_FOR_CSUM_MASK |
		    MVPP2_RX_LOW_LATENCY_PKT_SIZE(256));

	/* Enable Rx cache snoop */
	for (lrxq = 0; lrxq < port->nrxqs; lrxq++) {
		queue = port->rxqs[lrxq]->id;
		val = mvpp2_read(port->priv, MVPP2_RXQ_CONFIG_REG(queue));
		val |= MVPP2_SNOOP_PKT_SIZE_MASK |
			   MVPP2_SNOOP_BUF_HDR_MASK;
		mvpp2_write(port->priv, MVPP2_RXQ_CONFIG_REG(queue), val);
	}

	/* At default, mask all interrupts to all present cpus */
	mvpp2_interrupts_disable(port);
}

/* Enable/disable receiving packets */
static void mvpp2_ingress_enable(struct mvpp2_port *port)
{
	u32 val;
	int lrxq, queue;

	for (lrxq = 0; lrxq < port->nrxqs; lrxq++) {
		queue = port->rxqs[lrxq]->id;
		val = mvpp2_read(port->priv, MVPP2_RXQ_CONFIG_REG(queue));
		val &= ~MVPP2_RXQ_DISABLE_MASK;
		mvpp2_write(port->priv, MVPP2_RXQ_CONFIG_REG(queue), val);
	}
}

static void mvpp2_ingress_disable(struct mvpp2_port *port)
{
	u32 val;
	int lrxq, queue;

	for (lrxq = 0; lrxq < port->nrxqs; lrxq++) {
		queue = port->rxqs[lrxq]->id;
		val = mvpp2_read(port->priv, MVPP2_RXQ_CONFIG_REG(queue));
		val |= MVPP2_RXQ_DISABLE_MASK;
		mvpp2_write(port->priv, MVPP2_RXQ_CONFIG_REG(queue), val);
	}
}

/* Enable transmit via physical egress queue
 * - HW starts take descriptors from DRAM
 */
static void mvpp2_egress_enable(struct mvpp2_port *port)
{
	u32 qmap;
	int queue;
	int tx_port_num = mvpp2_egress_port(port);

	/* Enable all initialized TXs. */
	qmap = 0;
	for (queue = 0; queue < port->ntxqs; queue++) {
		struct mvpp2_tx_queue *txq = port->txqs[queue];

		if (txq->descs)
			qmap |= (1 << queue);
	}

	mvpp2_write(port->priv, MVPP2_TXP_SCHED_PORT_INDEX_REG, tx_port_num);
	mvpp2_write(port->priv, MVPP2_TXP_SCHED_Q_CMD_REG, qmap);
}

/* Disable transmit via physical egress queue
 * - HW doesn't take descriptors from DRAM
 */
static void mvpp2_egress_disable(struct mvpp2_port *port)
{
	u32 reg_data;
	int delay;
	int tx_port_num = mvpp2_egress_port(port);

	/* Issue stop command for active channels only */
	mvpp2_write(port->priv, MVPP2_TXP_SCHED_PORT_INDEX_REG, tx_port_num);
	reg_data = (mvpp2_read(port->priv, MVPP2_TXP_SCHED_Q_CMD_REG)) &
		    MVPP2_TXP_SCHED_ENQ_MASK;
	if (reg_data != 0)
		mvpp2_write(port->priv, MVPP2_TXP_SCHED_Q_CMD_REG,
			    (reg_data << MVPP2_TXP_SCHED_DISQ_OFFSET));

	/* Wait for all Tx activity to terminate. */
	delay = 0;
	do {
		if (delay >= MVPP2_TX_DISABLE_TIMEOUT_MSEC) {
			netdev_warn(port->dev,
				    "Tx stop timed out, status=0x%08x\n",
				    reg_data);
			break;
		}
		mdelay(1);
		delay++;

		/* Check port TX Command register that all
		 * Tx queues are stopped
		 */
		reg_data = mvpp2_read(port->priv, MVPP2_TXP_SCHED_Q_CMD_REG);
	} while (reg_data & MVPP2_TXP_SCHED_ENQ_MASK);
}

/* Rx descriptors helper methods */

/* Get number of Rx descriptors occupied by received packets */
static inline int
mvpp2_rxq_received(struct mvpp2_port *port, int rxq_id)
{
	u32 val = mvpp2_read(port->priv, MVPP2_RXQ_STATUS_REG(rxq_id));

	return val & MVPP2_RXQ_OCCUPIED_MASK;
}

/* Update Rx queue status with the number of occupied and available
 * Rx descriptor slots.
 */
static inline void
mvpp2_rxq_status_update(struct mvpp2_port *port, int rxq_id,
			int used_count, int free_count)
{
	/* Decrement the number of used descriptors and increment count
	 * increment the number of free descriptors.
	 */
	u32 val = used_count | (free_count << MVPP2_RXQ_NUM_NEW_OFFSET);

	mvpp2_write(port->priv, MVPP2_RXQ_STATUS_UPDATE_REG(rxq_id), val);
}

/* Get pointer to next RX descriptor to be processed by SW */
static inline struct mvpp2_rx_desc *
mvpp2_rxq_next_desc_get(struct mvpp2_rx_queue *rxq)
{
	int rx_desc = rxq->next_desc_to_proc;

	rxq->next_desc_to_proc = MVPP2_QUEUE_NEXT_DESC(rxq, rx_desc);
	prefetch(rxq->descs + rxq->next_desc_to_proc);
	return rxq->descs + rx_desc;
}

/* Set rx queue offset */
static void mvpp2_rxq_offset_set(struct mvpp2_port *port,
				 int prxq, int offset)
{
	u32 val;

	/* Convert offset from bytes to units of 32 bytes */
	offset = offset >> 5;

	val = mvpp2_read(port->priv, MVPP2_RXQ_CONFIG_REG(prxq));
	val &= ~MVPP2_RXQ_PACKET_OFFSET_MASK;

	/* Offset is in */
	val |= ((offset << MVPP2_RXQ_PACKET_OFFSET_OFFS) &
		    MVPP2_RXQ_PACKET_OFFSET_MASK);

	mvpp2_write(port->priv, MVPP2_RXQ_CONFIG_REG(prxq), val);
}

/* Tx descriptors helper methods */

/* Get pointer to next Tx descriptor to be processed (send) by HW */
static struct mvpp2_tx_desc *
mvpp2_txq_next_desc_get(struct mvpp2_tx_queue *txq)
{
	int tx_desc = txq->next_desc_to_proc;

	txq->next_desc_to_proc = MVPP2_QUEUE_NEXT_DESC(txq, tx_desc);
	return txq->descs + tx_desc;
}

/* Update HW with number of aggregated Tx descriptors to be sent
 *
 * Called only from mvpp2_tx(), so migration is disabled, using
 * smp_processor_id() is OK.
 */
static void mvpp2_aggr_txq_pend_desc_add(struct mvpp2_port *port, int pending)
{
	/* aggregated access - relevant TXQ number is written in TX desc */
	mvpp2_thread_write(port->priv,
			   mvpp2_cpu_to_thread(port->priv, smp_processor_id()),
			   MVPP2_AGGR_TXQ_UPDATE_REG, pending);
}

/* Check if there are enough free descriptors in aggregated txq.
 * If not, update the number of occupied descriptors and repeat the check.
 *
 * Called only from mvpp2_tx(), so migration is disabled, using
 * smp_processor_id() is OK.
 */
static int mvpp2_aggr_desc_num_check(struct mvpp2_port *port,
				     struct mvpp2_tx_queue *aggr_txq, int num)
{
	if ((aggr_txq->count + num) > MVPP2_AGGR_TXQ_SIZE) {
		/* Update number of occupied aggregated Tx descriptors */
		unsigned int thread =
			mvpp2_cpu_to_thread(port->priv, smp_processor_id());
		u32 val = mvpp2_read_relaxed(port->priv,
					     MVPP2_AGGR_TXQ_STATUS_REG(thread));

		aggr_txq->count = val & MVPP2_AGGR_TXQ_PENDING_MASK;

		if ((aggr_txq->count + num) > MVPP2_AGGR_TXQ_SIZE)
			return -ENOMEM;
	}
	return 0;
}

/* Reserved Tx descriptors allocation request
 *
 * Called only from mvpp2_txq_reserved_desc_num_proc(), itself called
 * only by mvpp2_tx(), so migration is disabled, using
 * smp_processor_id() is OK.
 */
static int mvpp2_txq_alloc_reserved_desc(struct mvpp2_port *port,
					 struct mvpp2_tx_queue *txq, int num)
{
	unsigned int thread = mvpp2_cpu_to_thread(port->priv, smp_processor_id());
	struct mvpp2 *priv = port->priv;
	u32 val;

	val = (txq->id << MVPP2_TXQ_RSVD_REQ_Q_OFFSET) | num;
	mvpp2_thread_write_relaxed(priv, thread, MVPP2_TXQ_RSVD_REQ_REG, val);

	val = mvpp2_thread_read_relaxed(priv, thread, MVPP2_TXQ_RSVD_RSLT_REG);

	return val & MVPP2_TXQ_RSVD_RSLT_MASK;
}

/* Check if there are enough reserved descriptors for transmission.
 * If not, request chunk of reserved descriptors and check again.
 */
static int mvpp2_txq_reserved_desc_num_proc(struct mvpp2_port *port,
					    struct mvpp2_tx_queue *txq,
					    struct mvpp2_txq_pcpu *txq_pcpu,
					    int num)
{
	int req, desc_count;
	unsigned int thread;

	if (txq_pcpu->reserved_num >= num)
		return 0;

	/* Not enough descriptors reserved! Update the reserved descriptor
	 * count and check again.
	 */

	desc_count = 0;
	/* Compute total of used descriptors */
	for (thread = 0; thread < port->priv->nthreads; thread++) {
		struct mvpp2_txq_pcpu *txq_pcpu_aux;

		txq_pcpu_aux = per_cpu_ptr(txq->pcpu, thread);
		desc_count += txq_pcpu_aux->count;
		desc_count += txq_pcpu_aux->reserved_num;
	}

	req = max(MVPP2_CPU_DESC_CHUNK, num - txq_pcpu->reserved_num);
	desc_count += req;

	if (desc_count >
	   (txq->size - (MVPP2_MAX_THREADS * MVPP2_CPU_DESC_CHUNK)))
		return -ENOMEM;

	txq_pcpu->reserved_num += mvpp2_txq_alloc_reserved_desc(port, txq, req);

	/* OK, the descriptor could have been updated: check again. */
	if (txq_pcpu->reserved_num < num)
		return -ENOMEM;
	return 0;
}

/* Release the last allocated Tx descriptor. Useful to handle DMA
 * mapping failures in the Tx path.
 */
static void mvpp2_txq_desc_put(struct mvpp2_tx_queue *txq)
{
	if (txq->next_desc_to_proc == 0)
		txq->next_desc_to_proc = txq->last_desc - 1;
	else
		txq->next_desc_to_proc--;
}

/* Set Tx descriptors fields relevant for CSUM calculation */
static u32 mvpp2_txq_desc_csum(int l3_offs, __be16 l3_proto,
			       int ip_hdr_len, int l4_proto)
{
	u32 command;

	/* fields: L3_offset, IP_hdrlen, L3_type, G_IPv4_chk,
	 * G_L4_chk, L4_type required only for checksum calculation
	 */
	command = (l3_offs << MVPP2_TXD_L3_OFF_SHIFT);
	command |= (ip_hdr_len << MVPP2_TXD_IP_HLEN_SHIFT);
	command |= MVPP2_TXD_IP_CSUM_DISABLE;

	if (l3_proto == htons(ETH_P_IP)) {
		command &= ~MVPP2_TXD_IP_CSUM_DISABLE;	/* enable IPv4 csum */
		command &= ~MVPP2_TXD_L3_IP6;		/* enable IPv4 */
	} else {
		command |= MVPP2_TXD_L3_IP6;		/* enable IPv6 */
	}

	if (l4_proto == IPPROTO_TCP) {
		command &= ~MVPP2_TXD_L4_UDP;		/* enable TCP */
		command &= ~MVPP2_TXD_L4_CSUM_FRAG;	/* generate L4 csum */
	} else if (l4_proto == IPPROTO_UDP) {
		command |= MVPP2_TXD_L4_UDP;		/* enable UDP */
		command &= ~MVPP2_TXD_L4_CSUM_FRAG;	/* generate L4 csum */
	} else {
		command |= MVPP2_TXD_L4_CSUM_NOT;
	}

	return command;
}

/* Get number of sent descriptors and decrement counter.
 * The number of sent descriptors is returned.
 * Per-thread access
 *
 * Called only from mvpp2_txq_done(), called from mvpp2_tx()
 * (migration disabled) and from the TX completion tasklet (migration
 * disabled) so using smp_processor_id() is OK.
 */
static inline int mvpp2_txq_sent_desc_proc(struct mvpp2_port *port,
					   struct mvpp2_tx_queue *txq)
{
	u32 val;

	/* Reading status reg resets transmitted descriptor counter */
	val = mvpp2_thread_read_relaxed(port->priv,
					mvpp2_cpu_to_thread(port->priv, smp_processor_id()),
					MVPP2_TXQ_SENT_REG(txq->id));

	return (val & MVPP2_TRANSMITTED_COUNT_MASK) >>
		MVPP2_TRANSMITTED_COUNT_OFFSET;
}

/* Called through on_each_cpu(), so runs on all CPUs, with migration
 * disabled, therefore using smp_processor_id() is OK.
 */
static void mvpp2_txq_sent_counter_clear(void *arg)
{
	struct mvpp2_port *port = arg;
	int queue;

	/* If the thread isn't used, don't do anything */
	if (smp_processor_id() >= port->priv->nthreads)
		return;

	for (queue = 0; queue < port->ntxqs; queue++) {
		int id = port->txqs[queue]->id;

		mvpp2_thread_read(port->priv,
				  mvpp2_cpu_to_thread(port->priv, smp_processor_id()),
				  MVPP2_TXQ_SENT_REG(id));
	}
}

/* Set max sizes for Tx queues */
static void mvpp2_txp_max_tx_size_set(struct mvpp2_port *port)
{
	u32	val, size, mtu;
	int	txq, tx_port_num;

	mtu = port->pkt_size * 8;
	if (mtu > MVPP2_TXP_MTU_MAX)
		mtu = MVPP2_TXP_MTU_MAX;

	/* WA for wrong Token bucket update: Set MTU value = 3*real MTU value */
	mtu = 3 * mtu;

	/* Indirect access to registers */
	tx_port_num = mvpp2_egress_port(port);
	mvpp2_write(port->priv, MVPP2_TXP_SCHED_PORT_INDEX_REG, tx_port_num);

	/* Set MTU */
	val = mvpp2_read(port->priv, MVPP2_TXP_SCHED_MTU_REG);
	val &= ~MVPP2_TXP_MTU_MAX;
	val |= mtu;
	mvpp2_write(port->priv, MVPP2_TXP_SCHED_MTU_REG, val);

	/* TXP token size and all TXQs token size must be larger that MTU */
	val = mvpp2_read(port->priv, MVPP2_TXP_SCHED_TOKEN_SIZE_REG);
	size = val & MVPP2_TXP_TOKEN_SIZE_MAX;
	if (size < mtu) {
		size = mtu;
		val &= ~MVPP2_TXP_TOKEN_SIZE_MAX;
		val |= size;
		mvpp2_write(port->priv, MVPP2_TXP_SCHED_TOKEN_SIZE_REG, val);
	}

	for (txq = 0; txq < port->ntxqs; txq++) {
		val = mvpp2_read(port->priv,
				 MVPP2_TXQ_SCHED_TOKEN_SIZE_REG(txq));
		size = val & MVPP2_TXQ_TOKEN_SIZE_MAX;

		if (size < mtu) {
			size = mtu;
			val &= ~MVPP2_TXQ_TOKEN_SIZE_MAX;
			val |= size;
			mvpp2_write(port->priv,
				    MVPP2_TXQ_SCHED_TOKEN_SIZE_REG(txq),
				    val);
		}
	}
}

/* Set the number of non-occupied descriptors threshold */
static void mvpp2_set_rxq_free_tresh(struct mvpp2_port *port,
				     struct mvpp2_rx_queue *rxq)
{
	u32 val;

	mvpp2_write(port->priv, MVPP2_RXQ_NUM_REG, rxq->id);

	val = mvpp2_read(port->priv, MVPP2_RXQ_THRESH_REG);
	val &= ~MVPP2_RXQ_NON_OCCUPIED_MASK;
	val |= MSS_THRESHOLD_STOP << MVPP2_RXQ_NON_OCCUPIED_OFFSET;
	mvpp2_write(port->priv, MVPP2_RXQ_THRESH_REG, val);
}

/* Set the number of packets that will be received before Rx interrupt
 * will be generated by HW.
 */
static void mvpp2_rx_pkts_coal_set(struct mvpp2_port *port,
				   struct mvpp2_rx_queue *rxq)
{
	unsigned int thread = mvpp2_cpu_to_thread(port->priv, get_cpu());

	if (rxq->pkts_coal > MVPP2_OCCUPIED_THRESH_MASK)
		rxq->pkts_coal = MVPP2_OCCUPIED_THRESH_MASK;

	mvpp2_thread_write(port->priv, thread, MVPP2_RXQ_NUM_REG, rxq->id);
	mvpp2_thread_write(port->priv, thread, MVPP2_RXQ_THRESH_REG,
			   rxq->pkts_coal);

	put_cpu();
}

/* For some reason in the LSP this is done on each CPU. Why ? */
static void mvpp2_tx_pkts_coal_set(struct mvpp2_port *port,
				   struct mvpp2_tx_queue *txq)
{
	unsigned int thread;
	u32 val;

	if (txq->done_pkts_coal > MVPP2_TXQ_THRESH_MASK)
		txq->done_pkts_coal = MVPP2_TXQ_THRESH_MASK;

	val = (txq->done_pkts_coal << MVPP2_TXQ_THRESH_OFFSET);
	/* PKT-coalescing registers are per-queue + per-thread */
	for (thread = 0; thread < MVPP2_MAX_THREADS; thread++) {
		mvpp2_thread_write(port->priv, thread, MVPP2_TXQ_NUM_REG, txq->id);
		mvpp2_thread_write(port->priv, thread, MVPP2_TXQ_THRESH_REG, val);
	}
}

static u32 mvpp2_usec_to_cycles(u32 usec, unsigned long clk_hz)
{
	u64 tmp = (u64)clk_hz * usec;

	do_div(tmp, USEC_PER_SEC);

	return tmp > U32_MAX ? U32_MAX : tmp;
}

static u32 mvpp2_cycles_to_usec(u32 cycles, unsigned long clk_hz)
{
	u64 tmp = (u64)cycles * USEC_PER_SEC;

	do_div(tmp, clk_hz);

	return tmp > U32_MAX ? U32_MAX : tmp;
}

/* Set the time delay in usec before Rx interrupt */
static void mvpp2_rx_time_coal_set(struct mvpp2_port *port,
				   struct mvpp2_rx_queue *rxq)
{
	unsigned long freq = port->priv->tclk;
	u32 val = mvpp2_usec_to_cycles(rxq->time_coal, freq);

	if (val > MVPP2_MAX_ISR_RX_THRESHOLD) {
		rxq->time_coal =
			mvpp2_cycles_to_usec(MVPP2_MAX_ISR_RX_THRESHOLD, freq);

		/* re-evaluate to get actual register value */
		val = mvpp2_usec_to_cycles(rxq->time_coal, freq);
	}

	mvpp2_write(port->priv, MVPP2_ISR_RX_THRESHOLD_REG(rxq->id), val);
}

static void mvpp2_tx_time_coal_set(struct mvpp2_port *port)
{
	unsigned long freq = port->priv->tclk;
	u32 val = mvpp2_usec_to_cycles(port->tx_time_coal, freq);

	if (val > MVPP2_MAX_ISR_TX_THRESHOLD) {
		port->tx_time_coal =
			mvpp2_cycles_to_usec(MVPP2_MAX_ISR_TX_THRESHOLD, freq);

		/* re-evaluate to get actual register value */
		val = mvpp2_usec_to_cycles(port->tx_time_coal, freq);
	}

	mvpp2_write(port->priv, MVPP2_ISR_TX_THRESHOLD_REG(port->id), val);
}

/* Free Tx queue skbuffs */
static void mvpp2_txq_bufs_free(struct mvpp2_port *port,
				struct mvpp2_tx_queue *txq,
				struct mvpp2_txq_pcpu *txq_pcpu, int num)
{
	struct xdp_frame_bulk bq;
	int i;

	xdp_frame_bulk_init(&bq);

	rcu_read_lock(); /* need for xdp_return_frame_bulk */

	for (i = 0; i < num; i++) {
		struct mvpp2_txq_pcpu_buf *tx_buf =
			txq_pcpu->buffs + txq_pcpu->txq_get_index;

		if (!IS_TSO_HEADER(txq_pcpu, tx_buf->dma) &&
		    tx_buf->type != MVPP2_TYPE_XDP_TX)
			dma_unmap_single(port->dev->dev.parent, tx_buf->dma,
					 tx_buf->size, DMA_TO_DEVICE);
		if (tx_buf->type == MVPP2_TYPE_SKB && tx_buf->skb)
			dev_kfree_skb_any(tx_buf->skb);
		else if (tx_buf->type == MVPP2_TYPE_XDP_TX ||
			 tx_buf->type == MVPP2_TYPE_XDP_NDO)
			xdp_return_frame_bulk(tx_buf->xdpf, &bq);

		mvpp2_txq_inc_get(txq_pcpu);
	}
	xdp_flush_frame_bulk(&bq);

	rcu_read_unlock();
}

static inline struct mvpp2_rx_queue *mvpp2_get_rx_queue(struct mvpp2_port *port,
							u32 cause)
{
	int queue = fls(cause) - 1;

	return port->rxqs[queue];
}

static inline struct mvpp2_tx_queue *mvpp2_get_tx_queue(struct mvpp2_port *port,
							u32 cause)
{
	int queue = fls(cause) - 1;

	return port->txqs[queue];
}

/* Handle end of transmission */
static void mvpp2_txq_done(struct mvpp2_port *port, struct mvpp2_tx_queue *txq,
			   struct mvpp2_txq_pcpu *txq_pcpu)
{
	struct netdev_queue *nq = netdev_get_tx_queue(port->dev, txq->log_id);
	int tx_done;

	if (txq_pcpu->thread != mvpp2_cpu_to_thread(port->priv, smp_processor_id()))
		netdev_err(port->dev, "wrong cpu on the end of Tx processing\n");

	tx_done = mvpp2_txq_sent_desc_proc(port, txq);
	if (!tx_done)
		return;
	mvpp2_txq_bufs_free(port, txq, txq_pcpu, tx_done);

	txq_pcpu->count -= tx_done;

	if (netif_tx_queue_stopped(nq))
		if (txq_pcpu->count <= txq_pcpu->wake_threshold)
			netif_tx_wake_queue(nq);
}

static unsigned int mvpp2_tx_done(struct mvpp2_port *port, u32 cause,
				  unsigned int thread)
{
	struct mvpp2_tx_queue *txq;
	struct mvpp2_txq_pcpu *txq_pcpu;
	unsigned int tx_todo = 0;

	while (cause) {
		txq = mvpp2_get_tx_queue(port, cause);
		if (!txq)
			break;

		txq_pcpu = per_cpu_ptr(txq->pcpu, thread);

		if (txq_pcpu->count) {
			mvpp2_txq_done(port, txq, txq_pcpu);
			tx_todo += txq_pcpu->count;
		}

		cause &= ~(1 << txq->log_id);
	}
	return tx_todo;
}

/* Rx/Tx queue initialization/cleanup methods */

/* Allocate and initialize descriptors for aggr TXQ */
static int mvpp2_aggr_txq_init(struct platform_device *pdev,
			       struct mvpp2_tx_queue *aggr_txq,
			       unsigned int thread, struct mvpp2 *priv)
{
	u32 txq_dma;

	/* Allocate memory for TX descriptors */
	aggr_txq->descs = dma_alloc_coherent(&pdev->dev,
					     MVPP2_AGGR_TXQ_SIZE * MVPP2_DESC_ALIGNED_SIZE,
					     &aggr_txq->descs_dma, GFP_KERNEL);
	if (!aggr_txq->descs)
		return -ENOMEM;

	aggr_txq->last_desc = MVPP2_AGGR_TXQ_SIZE - 1;

	/* Aggr TXQ no reset WA */
	aggr_txq->next_desc_to_proc = mvpp2_read(priv,
						 MVPP2_AGGR_TXQ_INDEX_REG(thread));

	/* Set Tx descriptors queue starting address indirect
	 * access
	 */
	if (priv->hw_version == MVPP21)
		txq_dma = aggr_txq->descs_dma;
	else
		txq_dma = aggr_txq->descs_dma >>
			MVPP22_AGGR_TXQ_DESC_ADDR_OFFS;

	mvpp2_write(priv, MVPP2_AGGR_TXQ_DESC_ADDR_REG(thread), txq_dma);
	mvpp2_write(priv, MVPP2_AGGR_TXQ_DESC_SIZE_REG(thread),
		    MVPP2_AGGR_TXQ_SIZE);

	return 0;
}

/* Create a specified Rx queue */
static int mvpp2_rxq_init(struct mvpp2_port *port,
			  struct mvpp2_rx_queue *rxq)
{
	struct mvpp2 *priv = port->priv;
	unsigned int thread;
	u32 rxq_dma;
	int err;

	rxq->size = port->rx_ring_size;

	/* Allocate memory for RX descriptors */
	rxq->descs = dma_alloc_coherent(port->dev->dev.parent,
					rxq->size * MVPP2_DESC_ALIGNED_SIZE,
					&rxq->descs_dma, GFP_KERNEL);
	if (!rxq->descs)
		return -ENOMEM;

	rxq->last_desc = rxq->size - 1;

	/* Zero occupied and non-occupied counters - direct access */
	mvpp2_write(port->priv, MVPP2_RXQ_STATUS_REG(rxq->id), 0);

	/* Set Rx descriptors queue starting address - indirect access */
	thread = mvpp2_cpu_to_thread(port->priv, get_cpu());
	mvpp2_thread_write(port->priv, thread, MVPP2_RXQ_NUM_REG, rxq->id);
	if (port->priv->hw_version == MVPP21)
		rxq_dma = rxq->descs_dma;
	else
		rxq_dma = rxq->descs_dma >> MVPP22_DESC_ADDR_OFFS;
	mvpp2_thread_write(port->priv, thread, MVPP2_RXQ_DESC_ADDR_REG, rxq_dma);
	mvpp2_thread_write(port->priv, thread, MVPP2_RXQ_DESC_SIZE_REG, rxq->size);
	mvpp2_thread_write(port->priv, thread, MVPP2_RXQ_INDEX_REG, 0);
	put_cpu();

	/* Set Offset */
	mvpp2_rxq_offset_set(port, rxq->id, MVPP2_SKB_HEADROOM);

	/* Set coalescing pkts and time */
	mvpp2_rx_pkts_coal_set(port, rxq);
	mvpp2_rx_time_coal_set(port, rxq);

	/* Set the number of non occupied descriptors threshold */
	mvpp2_set_rxq_free_tresh(port, rxq);

	/* Add number of descriptors ready for receiving packets */
	mvpp2_rxq_status_update(port, rxq->id, 0, rxq->size);

	if (priv->percpu_pools) {
		err = xdp_rxq_info_reg(&rxq->xdp_rxq_short, port->dev, rxq->logic_rxq, 0);
		if (err < 0)
			goto err_free_dma;

		err = xdp_rxq_info_reg(&rxq->xdp_rxq_long, port->dev, rxq->logic_rxq, 0);
		if (err < 0)
			goto err_unregister_rxq_short;

		/* Every RXQ has a pool for short and another for long packets */
		err = xdp_rxq_info_reg_mem_model(&rxq->xdp_rxq_short,
						 MEM_TYPE_PAGE_POOL,
						 priv->page_pool[rxq->logic_rxq]);
		if (err < 0)
			goto err_unregister_rxq_long;

		err = xdp_rxq_info_reg_mem_model(&rxq->xdp_rxq_long,
						 MEM_TYPE_PAGE_POOL,
						 priv->page_pool[rxq->logic_rxq +
								 port->nrxqs]);
		if (err < 0)
			goto err_unregister_mem_rxq_short;
	}

	return 0;

err_unregister_mem_rxq_short:
	xdp_rxq_info_unreg_mem_model(&rxq->xdp_rxq_short);
err_unregister_rxq_long:
	xdp_rxq_info_unreg(&rxq->xdp_rxq_long);
err_unregister_rxq_short:
	xdp_rxq_info_unreg(&rxq->xdp_rxq_short);
err_free_dma:
	dma_free_coherent(port->dev->dev.parent,
			  rxq->size * MVPP2_DESC_ALIGNED_SIZE,
			  rxq->descs, rxq->descs_dma);
	return err;
}

/* Push packets received by the RXQ to BM pool */
static void mvpp2_rxq_drop_pkts(struct mvpp2_port *port,
				struct mvpp2_rx_queue *rxq)
{
	int rx_received, i;

	rx_received = mvpp2_rxq_received(port, rxq->id);
	if (!rx_received)
		return;

	for (i = 0; i < rx_received; i++) {
		struct mvpp2_rx_desc *rx_desc = mvpp2_rxq_next_desc_get(rxq);
		u32 status = mvpp2_rxdesc_status_get(port, rx_desc);
		int pool;

		pool = (status & MVPP2_RXD_BM_POOL_ID_MASK) >>
			MVPP2_RXD_BM_POOL_ID_OFFS;

		mvpp2_bm_pool_put(port, pool,
				  mvpp2_rxdesc_dma_addr_get(port, rx_desc),
				  mvpp2_rxdesc_cookie_get(port, rx_desc));
	}
	mvpp2_rxq_status_update(port, rxq->id, rx_received, rx_received);
}

/* Cleanup Rx queue */
static void mvpp2_rxq_deinit(struct mvpp2_port *port,
			     struct mvpp2_rx_queue *rxq)
{
	unsigned int thread;

	if (xdp_rxq_info_is_reg(&rxq->xdp_rxq_short))
		xdp_rxq_info_unreg(&rxq->xdp_rxq_short);

	if (xdp_rxq_info_is_reg(&rxq->xdp_rxq_long))
		xdp_rxq_info_unreg(&rxq->xdp_rxq_long);

	mvpp2_rxq_drop_pkts(port, rxq);

	if (rxq->descs)
		dma_free_coherent(port->dev->dev.parent,
				  rxq->size * MVPP2_DESC_ALIGNED_SIZE,
				  rxq->descs,
				  rxq->descs_dma);

	rxq->descs             = NULL;
	rxq->last_desc         = 0;
	rxq->next_desc_to_proc = 0;
	rxq->descs_dma         = 0;

	/* Clear Rx descriptors queue starting address and size;
	 * free descriptor number
	 */
	mvpp2_write(port->priv, MVPP2_RXQ_STATUS_REG(rxq->id), 0);
	thread = mvpp2_cpu_to_thread(port->priv, get_cpu());
	mvpp2_thread_write(port->priv, thread, MVPP2_RXQ_NUM_REG, rxq->id);
	mvpp2_thread_write(port->priv, thread, MVPP2_RXQ_DESC_ADDR_REG, 0);
	mvpp2_thread_write(port->priv, thread, MVPP2_RXQ_DESC_SIZE_REG, 0);
	put_cpu();
}

/* Create and initialize a Tx queue */
static int mvpp2_txq_init(struct mvpp2_port *port,
			  struct mvpp2_tx_queue *txq)
{
	u32 val;
	unsigned int thread;
	int desc, desc_per_txq, tx_port_num;
	struct mvpp2_txq_pcpu *txq_pcpu;

	txq->size = port->tx_ring_size;

	/* Allocate memory for Tx descriptors */
	txq->descs = dma_alloc_coherent(port->dev->dev.parent,
				txq->size * MVPP2_DESC_ALIGNED_SIZE,
				&txq->descs_dma, GFP_KERNEL);
	if (!txq->descs)
		return -ENOMEM;

	txq->last_desc = txq->size - 1;

	/* Set Tx descriptors queue starting address - indirect access */
	thread = mvpp2_cpu_to_thread(port->priv, get_cpu());
	mvpp2_thread_write(port->priv, thread, MVPP2_TXQ_NUM_REG, txq->id);
	mvpp2_thread_write(port->priv, thread, MVPP2_TXQ_DESC_ADDR_REG,
			   txq->descs_dma);
	mvpp2_thread_write(port->priv, thread, MVPP2_TXQ_DESC_SIZE_REG,
			   txq->size & MVPP2_TXQ_DESC_SIZE_MASK);
	mvpp2_thread_write(port->priv, thread, MVPP2_TXQ_INDEX_REG, 0);
	mvpp2_thread_write(port->priv, thread, MVPP2_TXQ_RSVD_CLR_REG,
			   txq->id << MVPP2_TXQ_RSVD_CLR_OFFSET);
	val = mvpp2_thread_read(port->priv, thread, MVPP2_TXQ_PENDING_REG);
	val &= ~MVPP2_TXQ_PENDING_MASK;
	mvpp2_thread_write(port->priv, thread, MVPP2_TXQ_PENDING_REG, val);

	/* Calculate base address in prefetch buffer. We reserve 16 descriptors
	 * for each existing TXQ.
	 * TCONTS for PON port must be continuous from 0 to MVPP2_MAX_TCONT
	 * GBE ports assumed to be continuous from 0 to MVPP2_MAX_PORTS
	 */
	desc_per_txq = 16;
	desc = (port->id * MVPP2_MAX_TXQ * desc_per_txq) +
	       (txq->log_id * desc_per_txq);

	mvpp2_thread_write(port->priv, thread, MVPP2_TXQ_PREF_BUF_REG,
			   MVPP2_PREF_BUF_PTR(desc) | MVPP2_PREF_BUF_SIZE_16 |
			   MVPP2_PREF_BUF_THRESH(desc_per_txq / 2));
	put_cpu();

	/* WRR / EJP configuration - indirect access */
	tx_port_num = mvpp2_egress_port(port);
	mvpp2_write(port->priv, MVPP2_TXP_SCHED_PORT_INDEX_REG, tx_port_num);

	val = mvpp2_read(port->priv, MVPP2_TXQ_SCHED_REFILL_REG(txq->log_id));
	val &= ~MVPP2_TXQ_REFILL_PERIOD_ALL_MASK;
	val |= MVPP2_TXQ_REFILL_PERIOD_MASK(1);
	val |= MVPP2_TXQ_REFILL_TOKENS_ALL_MASK;
	mvpp2_write(port->priv, MVPP2_TXQ_SCHED_REFILL_REG(txq->log_id), val);

	val = MVPP2_TXQ_TOKEN_SIZE_MAX;
	mvpp2_write(port->priv, MVPP2_TXQ_SCHED_TOKEN_SIZE_REG(txq->log_id),
		    val);

	for (thread = 0; thread < port->priv->nthreads; thread++) {
		txq_pcpu = per_cpu_ptr(txq->pcpu, thread);
		txq_pcpu->size = txq->size;
		txq_pcpu->buffs = kmalloc_array(txq_pcpu->size,
						sizeof(*txq_pcpu->buffs),
						GFP_KERNEL);
		if (!txq_pcpu->buffs)
			return -ENOMEM;

		txq_pcpu->count = 0;
		txq_pcpu->reserved_num = 0;
		txq_pcpu->txq_put_index = 0;
		txq_pcpu->txq_get_index = 0;
		txq_pcpu->tso_headers = NULL;

		txq_pcpu->stop_threshold = txq->size - MVPP2_MAX_SKB_DESCS;
		txq_pcpu->wake_threshold = txq_pcpu->stop_threshold / 2;

		txq_pcpu->tso_headers =
			dma_alloc_coherent(port->dev->dev.parent,
					   txq_pcpu->size * TSO_HEADER_SIZE,
					   &txq_pcpu->tso_headers_dma,
					   GFP_KERNEL);
		if (!txq_pcpu->tso_headers)
			return -ENOMEM;
	}

	return 0;
}

/* Free allocated TXQ resources */
static void mvpp2_txq_deinit(struct mvpp2_port *port,
			     struct mvpp2_tx_queue *txq)
{
	struct mvpp2_txq_pcpu *txq_pcpu;
	unsigned int thread;

	for (thread = 0; thread < port->priv->nthreads; thread++) {
		txq_pcpu = per_cpu_ptr(txq->pcpu, thread);
		kfree(txq_pcpu->buffs);

		if (txq_pcpu->tso_headers)
			dma_free_coherent(port->dev->dev.parent,
					  txq_pcpu->size * TSO_HEADER_SIZE,
					  txq_pcpu->tso_headers,
					  txq_pcpu->tso_headers_dma);

		txq_pcpu->tso_headers = NULL;
	}

	if (txq->descs)
		dma_free_coherent(port->dev->dev.parent,
				  txq->size * MVPP2_DESC_ALIGNED_SIZE,
				  txq->descs, txq->descs_dma);

	txq->descs             = NULL;
	txq->last_desc         = 0;
	txq->next_desc_to_proc = 0;
	txq->descs_dma         = 0;

	/* Set minimum bandwidth for disabled TXQs */
	mvpp2_write(port->priv, MVPP2_TXQ_SCHED_TOKEN_CNTR_REG(txq->log_id), 0);

	/* Set Tx descriptors queue starting address and size */
	thread = mvpp2_cpu_to_thread(port->priv, get_cpu());
	mvpp2_thread_write(port->priv, thread, MVPP2_TXQ_NUM_REG, txq->id);
	mvpp2_thread_write(port->priv, thread, MVPP2_TXQ_DESC_ADDR_REG, 0);
	mvpp2_thread_write(port->priv, thread, MVPP2_TXQ_DESC_SIZE_REG, 0);
	put_cpu();
}

/* Cleanup Tx ports */
static void mvpp2_txq_clean(struct mvpp2_port *port, struct mvpp2_tx_queue *txq)
{
	struct mvpp2_txq_pcpu *txq_pcpu;
	int delay, pending;
	unsigned int thread = mvpp2_cpu_to_thread(port->priv, get_cpu());
	u32 val;

	mvpp2_thread_write(port->priv, thread, MVPP2_TXQ_NUM_REG, txq->id);
	val = mvpp2_thread_read(port->priv, thread, MVPP2_TXQ_PREF_BUF_REG);
	val |= MVPP2_TXQ_DRAIN_EN_MASK;
	mvpp2_thread_write(port->priv, thread, MVPP2_TXQ_PREF_BUF_REG, val);

	/* The napi queue has been stopped so wait for all packets
	 * to be transmitted.
	 */
	delay = 0;
	do {
		if (delay >= MVPP2_TX_PENDING_TIMEOUT_MSEC) {
			netdev_warn(port->dev,
				    "port %d: cleaning queue %d timed out\n",
				    port->id, txq->log_id);
			break;
		}
		mdelay(1);
		delay++;

		pending = mvpp2_thread_read(port->priv, thread,
					    MVPP2_TXQ_PENDING_REG);
		pending &= MVPP2_TXQ_PENDING_MASK;
	} while (pending);

	val &= ~MVPP2_TXQ_DRAIN_EN_MASK;
	mvpp2_thread_write(port->priv, thread, MVPP2_TXQ_PREF_BUF_REG, val);
	put_cpu();

	for (thread = 0; thread < port->priv->nthreads; thread++) {
		txq_pcpu = per_cpu_ptr(txq->pcpu, thread);

		/* Release all packets */
		mvpp2_txq_bufs_free(port, txq, txq_pcpu, txq_pcpu->count);

		/* Reset queue */
		txq_pcpu->count = 0;
		txq_pcpu->txq_put_index = 0;
		txq_pcpu->txq_get_index = 0;
	}
}

/* Cleanup all Tx queues */
static void mvpp2_cleanup_txqs(struct mvpp2_port *port)
{
	struct mvpp2_tx_queue *txq;
	int queue;
	u32 val;

	val = mvpp2_read(port->priv, MVPP2_TX_PORT_FLUSH_REG);

	/* Reset Tx ports and delete Tx queues */
	val |= MVPP2_TX_PORT_FLUSH_MASK(port->id);
	mvpp2_write(port->priv, MVPP2_TX_PORT_FLUSH_REG, val);

	for (queue = 0; queue < port->ntxqs; queue++) {
		txq = port->txqs[queue];
		mvpp2_txq_clean(port, txq);
		mvpp2_txq_deinit(port, txq);
	}

	on_each_cpu(mvpp2_txq_sent_counter_clear, port, 1);

	val &= ~MVPP2_TX_PORT_FLUSH_MASK(port->id);
	mvpp2_write(port->priv, MVPP2_TX_PORT_FLUSH_REG, val);
}

/* Cleanup all Rx queues */
static void mvpp2_cleanup_rxqs(struct mvpp2_port *port)
{
	int queue;

	for (queue = 0; queue < port->nrxqs; queue++)
		mvpp2_rxq_deinit(port, port->rxqs[queue]);

	if (port->tx_fc)
		mvpp2_rxq_disable_fc(port);
}

/* Init all Rx queues for port */
static int mvpp2_setup_rxqs(struct mvpp2_port *port)
{
	int queue, err;

	for (queue = 0; queue < port->nrxqs; queue++) {
		err = mvpp2_rxq_init(port, port->rxqs[queue]);
		if (err)
			goto err_cleanup;
	}

	if (port->tx_fc)
		mvpp2_rxq_enable_fc(port);

	return 0;

err_cleanup:
	mvpp2_cleanup_rxqs(port);
	return err;
}

/* Init all tx queues for port */
static int mvpp2_setup_txqs(struct mvpp2_port *port)
{
	struct mvpp2_tx_queue *txq;
	int queue, err;

	for (queue = 0; queue < port->ntxqs; queue++) {
		txq = port->txqs[queue];
		err = mvpp2_txq_init(port, txq);
		if (err)
			goto err_cleanup;

		/* Assign this queue to a CPU */
		if (queue < num_possible_cpus())
			netif_set_xps_queue(port->dev, cpumask_of(queue), queue);
	}

	if (port->has_tx_irqs) {
		mvpp2_tx_time_coal_set(port);
		for (queue = 0; queue < port->ntxqs; queue++) {
			txq = port->txqs[queue];
			mvpp2_tx_pkts_coal_set(port, txq);
		}
	}

	on_each_cpu(mvpp2_txq_sent_counter_clear, port, 1);
	return 0;

err_cleanup:
	mvpp2_cleanup_txqs(port);
	return err;
}

/* The callback for per-port interrupt */
static irqreturn_t mvpp2_isr(int irq, void *dev_id)
{
	struct mvpp2_queue_vector *qv = dev_id;

	mvpp2_qvec_interrupt_disable(qv);

	napi_schedule(&qv->napi);

	return IRQ_HANDLED;
}

static void mvpp2_isr_handle_ptp_queue(struct mvpp2_port *port, int nq)
{
	struct skb_shared_hwtstamps shhwtstamps;
	struct mvpp2_hwtstamp_queue *queue;
	struct sk_buff *skb;
	void __iomem *ptp_q;
	unsigned int id;
	u32 r0, r1, r2;

	ptp_q = port->priv->iface_base + MVPP22_PTP_BASE(port->gop_id);
	if (nq)
		ptp_q += MVPP22_PTP_TX_Q1_R0 - MVPP22_PTP_TX_Q0_R0;

	queue = &port->tx_hwtstamp_queue[nq];

	while (1) {
		r0 = readl_relaxed(ptp_q + MVPP22_PTP_TX_Q0_R0) & 0xffff;
		if (!r0)
			break;

		r1 = readl_relaxed(ptp_q + MVPP22_PTP_TX_Q0_R1) & 0xffff;
		r2 = readl_relaxed(ptp_q + MVPP22_PTP_TX_Q0_R2) & 0xffff;

		id = (r0 >> 1) & 31;

		skb = queue->skb[id];
		queue->skb[id] = NULL;
		if (skb) {
			u32 ts = r2 << 19 | r1 << 3 | r0 >> 13;

			mvpp22_tai_tstamp(port->priv->tai, ts, &shhwtstamps);
			skb_tstamp_tx(skb, &shhwtstamps);
			dev_kfree_skb_any(skb);
		}
	}
}

static void mvpp2_isr_handle_ptp(struct mvpp2_port *port)
{
	void __iomem *ptp;
	u32 val;

	ptp = port->priv->iface_base + MVPP22_PTP_BASE(port->gop_id);
	val = readl(ptp + MVPP22_PTP_INT_CAUSE);
	if (val & MVPP22_PTP_INT_CAUSE_QUEUE0)
		mvpp2_isr_handle_ptp_queue(port, 0);
	if (val & MVPP22_PTP_INT_CAUSE_QUEUE1)
		mvpp2_isr_handle_ptp_queue(port, 1);
}

static void mvpp2_isr_handle_link(struct mvpp2_port *port, bool link)
{
	struct net_device *dev = port->dev;

	if (port->phylink) {
		phylink_mac_change(port->phylink, link);
		return;
	}

	if (!netif_running(dev))
		return;

	if (link) {
		mvpp2_interrupts_enable(port);

		mvpp2_egress_enable(port);
		mvpp2_ingress_enable(port);
		netif_carrier_on(dev);
		netif_tx_wake_all_queues(dev);
	} else {
		netif_tx_stop_all_queues(dev);
		netif_carrier_off(dev);
		mvpp2_ingress_disable(port);
		mvpp2_egress_disable(port);

		mvpp2_interrupts_disable(port);
	}
}

static void mvpp2_isr_handle_xlg(struct mvpp2_port *port)
{
	bool link;
	u32 val;

	val = readl(port->base + MVPP22_XLG_INT_STAT);
	if (val & MVPP22_XLG_INT_STAT_LINK) {
		val = readl(port->base + MVPP22_XLG_STATUS);
		link = (val & MVPP22_XLG_STATUS_LINK_UP);
		mvpp2_isr_handle_link(port, link);
	}
}

static void mvpp2_isr_handle_gmac_internal(struct mvpp2_port *port)
{
	bool link;
	u32 val;

	if (phy_interface_mode_is_rgmii(port->phy_interface) ||
	    phy_interface_mode_is_8023z(port->phy_interface) ||
	    port->phy_interface == PHY_INTERFACE_MODE_SGMII) {
		val = readl(port->base + MVPP22_GMAC_INT_STAT);
		if (val & MVPP22_GMAC_INT_STAT_LINK) {
			val = readl(port->base + MVPP2_GMAC_STATUS0);
			link = (val & MVPP2_GMAC_STATUS0_LINK_UP);
			mvpp2_isr_handle_link(port, link);
		}
	}
}

/* Per-port interrupt for link status changes */
static irqreturn_t mvpp2_port_isr(int irq, void *dev_id)
{
	struct mvpp2_port *port = (struct mvpp2_port *)dev_id;
	u32 val;

	mvpp22_gop_mask_irq(port);

	if (mvpp2_port_supports_xlg(port) &&
	    mvpp2_is_xlg(port->phy_interface)) {
		/* Check the external status register */
		val = readl(port->base + MVPP22_XLG_EXT_INT_STAT);
		if (val & MVPP22_XLG_EXT_INT_STAT_XLG)
			mvpp2_isr_handle_xlg(port);
		if (val & MVPP22_XLG_EXT_INT_STAT_PTP)
			mvpp2_isr_handle_ptp(port);
	} else {
		/* If it's not the XLG, we must be using the GMAC.
		 * Check the summary status.
		 */
		val = readl(port->base + MVPP22_GMAC_INT_SUM_STAT);
		if (val & MVPP22_GMAC_INT_SUM_STAT_INTERNAL)
			mvpp2_isr_handle_gmac_internal(port);
		if (val & MVPP22_GMAC_INT_SUM_STAT_PTP)
			mvpp2_isr_handle_ptp(port);
	}

	mvpp22_gop_unmask_irq(port);
	return IRQ_HANDLED;
}

static enum hrtimer_restart mvpp2_hr_timer_cb(struct hrtimer *timer)
{
	struct net_device *dev;
	struct mvpp2_port *port;
	struct mvpp2_port_pcpu *port_pcpu;
	unsigned int tx_todo, cause;

	port_pcpu = container_of(timer, struct mvpp2_port_pcpu, tx_done_timer);
	dev = port_pcpu->dev;

	if (!netif_running(dev))
		return HRTIMER_NORESTART;

	port_pcpu->timer_scheduled = false;
	port = netdev_priv(dev);

	/* Process all the Tx queues */
	cause = (1 << port->ntxqs) - 1;
	tx_todo = mvpp2_tx_done(port, cause,
				mvpp2_cpu_to_thread(port->priv, smp_processor_id()));

	/* Set the timer in case not all the packets were processed */
	if (tx_todo && !port_pcpu->timer_scheduled) {
		port_pcpu->timer_scheduled = true;
		hrtimer_forward_now(&port_pcpu->tx_done_timer,
				    MVPP2_TXDONE_HRTIMER_PERIOD_NS);

		return HRTIMER_RESTART;
	}
	return HRTIMER_NORESTART;
}

/* Main RX/TX processing routines */

/* Display more error info */
static void mvpp2_rx_error(struct mvpp2_port *port,
			   struct mvpp2_rx_desc *rx_desc)
{
	u32 status = mvpp2_rxdesc_status_get(port, rx_desc);
	size_t sz = mvpp2_rxdesc_size_get(port, rx_desc);
	char *err_str = NULL;

	switch (status & MVPP2_RXD_ERR_CODE_MASK) {
	case MVPP2_RXD_ERR_CRC:
		err_str = "crc";
		break;
	case MVPP2_RXD_ERR_OVERRUN:
		err_str = "overrun";
		break;
	case MVPP2_RXD_ERR_RESOURCE:
		err_str = "resource";
		break;
	}
	if (err_str && net_ratelimit())
		netdev_err(port->dev,
			   "bad rx status %08x (%s error), size=%zu\n",
			   status, err_str, sz);
}

/* Handle RX checksum offload */
static int mvpp2_rx_csum(struct mvpp2_port *port, u32 status)
{
	if (((status & MVPP2_RXD_L3_IP4) &&
	     !(status & MVPP2_RXD_IP4_HEADER_ERR)) ||
	    (status & MVPP2_RXD_L3_IP6))
		if (((status & MVPP2_RXD_L4_UDP) ||
		     (status & MVPP2_RXD_L4_TCP)) &&
		     (status & MVPP2_RXD_L4_CSUM_OK))
			return CHECKSUM_UNNECESSARY;

	return CHECKSUM_NONE;
}

/* Allocate a new skb and add it to BM pool */
static int mvpp2_rx_refill(struct mvpp2_port *port,
			   struct mvpp2_bm_pool *bm_pool,
			   struct page_pool *page_pool, int pool)
{
	dma_addr_t dma_addr;
	phys_addr_t phys_addr;
	void *buf;

	buf = mvpp2_buf_alloc(port, bm_pool, page_pool,
			      &dma_addr, &phys_addr, GFP_ATOMIC);
	if (!buf)
		return -ENOMEM;

	mvpp2_bm_pool_put(port, pool, dma_addr, phys_addr);

	return 0;
}

/* Handle tx checksum */
static u32 mvpp2_skb_tx_csum(struct mvpp2_port *port, struct sk_buff *skb)
{
	if (skb->ip_summed == CHECKSUM_PARTIAL) {
		int ip_hdr_len = 0;
		u8 l4_proto;
		__be16 l3_proto = vlan_get_protocol(skb);

		if (l3_proto == htons(ETH_P_IP)) {
			struct iphdr *ip4h = ip_hdr(skb);

			/* Calculate IPv4 checksum and L4 checksum */
			ip_hdr_len = ip4h->ihl;
			l4_proto = ip4h->protocol;
		} else if (l3_proto == htons(ETH_P_IPV6)) {
			struct ipv6hdr *ip6h = ipv6_hdr(skb);

			/* Read l4_protocol from one of IPv6 extra headers */
			if (skb_network_header_len(skb) > 0)
				ip_hdr_len = (skb_network_header_len(skb) >> 2);
			l4_proto = ip6h->nexthdr;
		} else {
			return MVPP2_TXD_L4_CSUM_NOT;
		}

		return mvpp2_txq_desc_csum(skb_network_offset(skb),
					   l3_proto, ip_hdr_len, l4_proto);
	}

	return MVPP2_TXD_L4_CSUM_NOT | MVPP2_TXD_IP_CSUM_DISABLE;
}

static void mvpp2_xdp_finish_tx(struct mvpp2_port *port, u16 txq_id, int nxmit, int nxmit_byte)
{
	unsigned int thread = mvpp2_cpu_to_thread(port->priv, smp_processor_id());
	struct mvpp2_tx_queue *aggr_txq;
	struct mvpp2_txq_pcpu *txq_pcpu;
	struct mvpp2_tx_queue *txq;
	struct netdev_queue *nq;

	txq = port->txqs[txq_id];
	txq_pcpu = per_cpu_ptr(txq->pcpu, thread);
	nq = netdev_get_tx_queue(port->dev, txq_id);
	aggr_txq = &port->priv->aggr_txqs[thread];

	txq_pcpu->reserved_num -= nxmit;
	txq_pcpu->count += nxmit;
	aggr_txq->count += nxmit;

	/* Enable transmit */
	wmb();
	mvpp2_aggr_txq_pend_desc_add(port, nxmit);

	if (txq_pcpu->count >= txq_pcpu->stop_threshold)
		netif_tx_stop_queue(nq);

	/* Finalize TX processing */
	if (!port->has_tx_irqs && txq_pcpu->count >= txq->done_pkts_coal)
		mvpp2_txq_done(port, txq, txq_pcpu);
}

static int
mvpp2_xdp_submit_frame(struct mvpp2_port *port, u16 txq_id,
		       struct xdp_frame *xdpf, bool dma_map)
{
	unsigned int thread = mvpp2_cpu_to_thread(port->priv, smp_processor_id());
	u32 tx_cmd = MVPP2_TXD_L4_CSUM_NOT | MVPP2_TXD_IP_CSUM_DISABLE |
		     MVPP2_TXD_F_DESC | MVPP2_TXD_L_DESC;
	enum mvpp2_tx_buf_type buf_type;
	struct mvpp2_txq_pcpu *txq_pcpu;
	struct mvpp2_tx_queue *aggr_txq;
	struct mvpp2_tx_desc *tx_desc;
	struct mvpp2_tx_queue *txq;
	int ret = MVPP2_XDP_TX;
	dma_addr_t dma_addr;

	txq = port->txqs[txq_id];
	txq_pcpu = per_cpu_ptr(txq->pcpu, thread);
	aggr_txq = &port->priv->aggr_txqs[thread];

	/* Check number of available descriptors */
	if (mvpp2_aggr_desc_num_check(port, aggr_txq, 1) ||
	    mvpp2_txq_reserved_desc_num_proc(port, txq, txq_pcpu, 1)) {
		ret = MVPP2_XDP_DROPPED;
		goto out;
	}

	/* Get a descriptor for the first part of the packet */
	tx_desc = mvpp2_txq_next_desc_get(aggr_txq);
	mvpp2_txdesc_txq_set(port, tx_desc, txq->id);
	mvpp2_txdesc_size_set(port, tx_desc, xdpf->len);

	if (dma_map) {
		/* XDP_REDIRECT or AF_XDP */
		dma_addr = dma_map_single(port->dev->dev.parent, xdpf->data,
					  xdpf->len, DMA_TO_DEVICE);

		if (unlikely(dma_mapping_error(port->dev->dev.parent, dma_addr))) {
			mvpp2_txq_desc_put(txq);
			ret = MVPP2_XDP_DROPPED;
			goto out;
		}

		buf_type = MVPP2_TYPE_XDP_NDO;
	} else {
		/* XDP_TX */
		struct page *page = virt_to_page(xdpf->data);

		dma_addr = page_pool_get_dma_addr(page) +
			   sizeof(*xdpf) + xdpf->headroom;
		dma_sync_single_for_device(port->dev->dev.parent, dma_addr,
					   xdpf->len, DMA_BIDIRECTIONAL);

		buf_type = MVPP2_TYPE_XDP_TX;
	}

	mvpp2_txdesc_dma_addr_set(port, tx_desc, dma_addr);

	mvpp2_txdesc_cmd_set(port, tx_desc, tx_cmd);
	mvpp2_txq_inc_put(port, txq_pcpu, xdpf, tx_desc, buf_type);

out:
	return ret;
}

static int
mvpp2_xdp_xmit_back(struct mvpp2_port *port, struct xdp_buff *xdp)
{
	struct mvpp2_pcpu_stats *stats = this_cpu_ptr(port->stats);
	struct xdp_frame *xdpf;
	u16 txq_id;
	int ret;

	xdpf = xdp_convert_buff_to_frame(xdp);
	if (unlikely(!xdpf))
		return MVPP2_XDP_DROPPED;

	/* The first of the TX queues are used for XPS,
	 * the second half for XDP_TX
	 */
	txq_id = mvpp2_cpu_to_thread(port->priv, smp_processor_id()) + (port->ntxqs / 2);

	ret = mvpp2_xdp_submit_frame(port, txq_id, xdpf, false);
	if (ret == MVPP2_XDP_TX) {
		u64_stats_update_begin(&stats->syncp);
		stats->tx_bytes += xdpf->len;
		stats->tx_packets++;
		stats->xdp_tx++;
		u64_stats_update_end(&stats->syncp);

		mvpp2_xdp_finish_tx(port, txq_id, 1, xdpf->len);
	} else {
		u64_stats_update_begin(&stats->syncp);
		stats->xdp_tx_err++;
		u64_stats_update_end(&stats->syncp);
	}

	return ret;
}

static int
mvpp2_xdp_xmit(struct net_device *dev, int num_frame,
	       struct xdp_frame **frames, u32 flags)
{
	struct mvpp2_port *port = netdev_priv(dev);
	int i, nxmit_byte = 0, nxmit = 0;
	struct mvpp2_pcpu_stats *stats;
	u16 txq_id;
	u32 ret;

	if (unlikely(test_bit(0, &port->state)))
		return -ENETDOWN;

	if (unlikely(flags & ~XDP_XMIT_FLAGS_MASK))
		return -EINVAL;

	/* The first of the TX queues are used for XPS,
	 * the second half for XDP_TX
	 */
	txq_id = mvpp2_cpu_to_thread(port->priv, smp_processor_id()) + (port->ntxqs / 2);

	for (i = 0; i < num_frame; i++) {
		ret = mvpp2_xdp_submit_frame(port, txq_id, frames[i], true);
		if (ret != MVPP2_XDP_TX)
			break;

		nxmit_byte += frames[i]->len;
		nxmit++;
	}

	if (likely(nxmit > 0))
		mvpp2_xdp_finish_tx(port, txq_id, nxmit, nxmit_byte);

	stats = this_cpu_ptr(port->stats);
	u64_stats_update_begin(&stats->syncp);
	stats->tx_bytes += nxmit_byte;
	stats->tx_packets += nxmit;
	stats->xdp_xmit += nxmit;
	stats->xdp_xmit_err += num_frame - nxmit;
	u64_stats_update_end(&stats->syncp);

	return nxmit;
}

static int
mvpp2_run_xdp(struct mvpp2_port *port, struct bpf_prog *prog,
	      struct xdp_buff *xdp, struct page_pool *pp,
	      struct mvpp2_pcpu_stats *stats)
{
	unsigned int len, sync, err;
	struct page *page;
	u32 ret, act;

	len = xdp->data_end - xdp->data_hard_start - MVPP2_SKB_HEADROOM;
	act = bpf_prog_run_xdp(prog, xdp);

	/* Due xdp_adjust_tail: DMA sync for_device cover max len CPU touch */
	sync = xdp->data_end - xdp->data_hard_start - MVPP2_SKB_HEADROOM;
	sync = max(sync, len);

	switch (act) {
	case XDP_PASS:
		stats->xdp_pass++;
		ret = MVPP2_XDP_PASS;
		break;
	case XDP_REDIRECT:
		err = xdp_do_redirect(port->dev, xdp, prog);
		if (unlikely(err)) {
			ret = MVPP2_XDP_DROPPED;
			page = virt_to_head_page(xdp->data);
			page_pool_put_page(pp, page, sync, true);
		} else {
			ret = MVPP2_XDP_REDIR;
			stats->xdp_redirect++;
		}
		break;
	case XDP_TX:
		ret = mvpp2_xdp_xmit_back(port, xdp);
		if (ret != MVPP2_XDP_TX) {
			page = virt_to_head_page(xdp->data);
			page_pool_put_page(pp, page, sync, true);
		}
		break;
	default:
		bpf_warn_invalid_xdp_action(port->dev, prog, act);
		fallthrough;
	case XDP_ABORTED:
		trace_xdp_exception(port->dev, prog, act);
		fallthrough;
	case XDP_DROP:
		page = virt_to_head_page(xdp->data);
		page_pool_put_page(pp, page, sync, true);
		ret = MVPP2_XDP_DROPPED;
		stats->xdp_drop++;
		break;
	}

	return ret;
}

static void mvpp2_buff_hdr_pool_put(struct mvpp2_port *port, struct mvpp2_rx_desc *rx_desc,
				    int pool, u32 rx_status)
{
	phys_addr_t phys_addr, phys_addr_next;
	dma_addr_t dma_addr, dma_addr_next;
	struct mvpp2_buff_hdr *buff_hdr;

	phys_addr = mvpp2_rxdesc_dma_addr_get(port, rx_desc);
	dma_addr = mvpp2_rxdesc_cookie_get(port, rx_desc);

	do {
		buff_hdr = (struct mvpp2_buff_hdr *)phys_to_virt(phys_addr);

		phys_addr_next = le32_to_cpu(buff_hdr->next_phys_addr);
		dma_addr_next = le32_to_cpu(buff_hdr->next_dma_addr);

		if (port->priv->hw_version >= MVPP22) {
			phys_addr_next |= ((u64)buff_hdr->next_phys_addr_high << 32);
			dma_addr_next |= ((u64)buff_hdr->next_dma_addr_high << 32);
		}

		mvpp2_bm_pool_put(port, pool, dma_addr, phys_addr);

		phys_addr = phys_addr_next;
		dma_addr = dma_addr_next;

	} while (!MVPP2_B_HDR_INFO_IS_LAST(le16_to_cpu(buff_hdr->info)));
}

/* Main rx processing */
static int mvpp2_rx(struct mvpp2_port *port, struct napi_struct *napi,
		    int rx_todo, struct mvpp2_rx_queue *rxq)
{
	struct net_device *dev = port->dev;
	struct mvpp2_pcpu_stats ps = {};
	enum dma_data_direction dma_dir;
	struct bpf_prog *xdp_prog;
	struct xdp_buff xdp;
	int rx_received;
	int rx_done = 0;
	u32 xdp_ret = 0;

	xdp_prog = READ_ONCE(port->xdp_prog);

	/* Get number of received packets and clamp the to-do */
	rx_received = mvpp2_rxq_received(port, rxq->id);
	if (rx_todo > rx_received)
		rx_todo = rx_received;

	while (rx_done < rx_todo) {
		struct mvpp2_rx_desc *rx_desc = mvpp2_rxq_next_desc_get(rxq);
		struct mvpp2_bm_pool *bm_pool;
		struct page_pool *pp = NULL;
		struct sk_buff *skb;
		unsigned int frag_size;
		dma_addr_t dma_addr;
		phys_addr_t phys_addr;
		u32 rx_status, timestamp;
		int pool, rx_bytes, err, ret;
		struct page *page;
		void *data;

		phys_addr = mvpp2_rxdesc_cookie_get(port, rx_desc);
		data = (void *)phys_to_virt(phys_addr);
		page = virt_to_page(data);
		prefetch(page);

		rx_done++;
		rx_status = mvpp2_rxdesc_status_get(port, rx_desc);
		rx_bytes = mvpp2_rxdesc_size_get(port, rx_desc);
		rx_bytes -= MVPP2_MH_SIZE;
		dma_addr = mvpp2_rxdesc_dma_addr_get(port, rx_desc);

		pool = (rx_status & MVPP2_RXD_BM_POOL_ID_MASK) >>
			MVPP2_RXD_BM_POOL_ID_OFFS;
		bm_pool = &port->priv->bm_pools[pool];

		if (port->priv->percpu_pools) {
			pp = port->priv->page_pool[pool];
			dma_dir = page_pool_get_dma_dir(pp);
		} else {
			dma_dir = DMA_FROM_DEVICE;
		}

		dma_sync_single_for_cpu(dev->dev.parent, dma_addr,
					rx_bytes + MVPP2_MH_SIZE,
					dma_dir);

		/* Buffer header not supported */
		if (rx_status & MVPP2_RXD_BUF_HDR)
			goto err_drop_frame;

		/* In case of an error, release the requested buffer pointer
		 * to the Buffer Manager. This request process is controlled
		 * by the hardware, and the information about the buffer is
		 * comprised by the RX descriptor.
		 */
		if (rx_status & MVPP2_RXD_ERR_SUMMARY)
			goto err_drop_frame;

		/* Prefetch header */
		prefetch(data + MVPP2_MH_SIZE + MVPP2_SKB_HEADROOM);

		if (bm_pool->frag_size > PAGE_SIZE)
			frag_size = 0;
		else
			frag_size = bm_pool->frag_size;

		if (xdp_prog) {
			struct xdp_rxq_info *xdp_rxq;

			if (bm_pool->pkt_size == MVPP2_BM_SHORT_PKT_SIZE)
				xdp_rxq = &rxq->xdp_rxq_short;
			else
				xdp_rxq = &rxq->xdp_rxq_long;

			xdp_init_buff(&xdp, PAGE_SIZE, xdp_rxq);
			xdp_prepare_buff(&xdp, data,
					 MVPP2_MH_SIZE + MVPP2_SKB_HEADROOM,
					 rx_bytes, false);

			ret = mvpp2_run_xdp(port, xdp_prog, &xdp, pp, &ps);

			if (ret) {
				xdp_ret |= ret;
				err = mvpp2_rx_refill(port, bm_pool, pp, pool);
				if (err) {
					netdev_err(port->dev, "failed to refill BM pools\n");
					goto err_drop_frame;
				}

				ps.rx_packets++;
				ps.rx_bytes += rx_bytes;
				continue;
			}
		}

		skb = build_skb(data, frag_size);
		if (!skb) {
			netdev_warn(port->dev, "skb build failed\n");
			goto err_drop_frame;
		}

		/* If we have RX hardware timestamping enabled, grab the
		 * timestamp from the queue and convert.
		 */
		if (mvpp22_rx_hwtstamping(port)) {
			timestamp = le32_to_cpu(rx_desc->pp22.timestamp);
			mvpp22_tai_tstamp(port->priv->tai, timestamp,
					 skb_hwtstamps(skb));
		}

		err = mvpp2_rx_refill(port, bm_pool, pp, pool);
		if (err) {
			netdev_err(port->dev, "failed to refill BM pools\n");
			dev_kfree_skb_any(skb);
			goto err_drop_frame;
		}

		if (pp)
			skb_mark_for_recycle(skb);
		else
			dma_unmap_single_attrs(dev->dev.parent, dma_addr,
					       bm_pool->buf_size, DMA_FROM_DEVICE,
					       DMA_ATTR_SKIP_CPU_SYNC);

		ps.rx_packets++;
		ps.rx_bytes += rx_bytes;

		skb_reserve(skb, MVPP2_MH_SIZE + MVPP2_SKB_HEADROOM);
		skb_put(skb, rx_bytes);
		skb->ip_summed = mvpp2_rx_csum(port, rx_status);
		skb->protocol = eth_type_trans(skb, dev);

		napi_gro_receive(napi, skb);
		continue;

err_drop_frame:
		dev->stats.rx_errors++;
		mvpp2_rx_error(port, rx_desc);
		/* Return the buffer to the pool */
		if (rx_status & MVPP2_RXD_BUF_HDR)
			mvpp2_buff_hdr_pool_put(port, rx_desc, pool, rx_status);
		else
			mvpp2_bm_pool_put(port, pool, dma_addr, phys_addr);
	}

	if (xdp_ret & MVPP2_XDP_REDIR)
		xdp_do_flush_map();

	if (ps.rx_packets) {
		struct mvpp2_pcpu_stats *stats = this_cpu_ptr(port->stats);

		u64_stats_update_begin(&stats->syncp);
		stats->rx_packets += ps.rx_packets;
		stats->rx_bytes   += ps.rx_bytes;
		/* xdp */
		stats->xdp_redirect += ps.xdp_redirect;
		stats->xdp_pass += ps.xdp_pass;
		stats->xdp_drop += ps.xdp_drop;
		u64_stats_update_end(&stats->syncp);
	}

	/* Update Rx queue management counters */
	wmb();
	mvpp2_rxq_status_update(port, rxq->id, rx_done, rx_done);

	return rx_todo;
}

static inline void
tx_desc_unmap_put(struct mvpp2_port *port, struct mvpp2_tx_queue *txq,
		  struct mvpp2_tx_desc *desc)
{
	unsigned int thread = mvpp2_cpu_to_thread(port->priv, smp_processor_id());
	struct mvpp2_txq_pcpu *txq_pcpu = per_cpu_ptr(txq->pcpu, thread);

	dma_addr_t buf_dma_addr =
		mvpp2_txdesc_dma_addr_get(port, desc);
	size_t buf_sz =
		mvpp2_txdesc_size_get(port, desc);
	if (!IS_TSO_HEADER(txq_pcpu, buf_dma_addr))
		dma_unmap_single(port->dev->dev.parent, buf_dma_addr,
				 buf_sz, DMA_TO_DEVICE);
	mvpp2_txq_desc_put(txq);
}

static void mvpp2_txdesc_clear_ptp(struct mvpp2_port *port,
				   struct mvpp2_tx_desc *desc)
{
	/* We only need to clear the low bits */
	if (port->priv->hw_version >= MVPP22)
		desc->pp22.ptp_descriptor &=
			cpu_to_le32(~MVPP22_PTP_DESC_MASK_LOW);
}

static bool mvpp2_tx_hw_tstamp(struct mvpp2_port *port,
			       struct mvpp2_tx_desc *tx_desc,
			       struct sk_buff *skb)
{
	struct mvpp2_hwtstamp_queue *queue;
	unsigned int mtype, type, i;
	struct ptp_header *hdr;
	u64 ptpdesc;

	if (port->priv->hw_version == MVPP21 ||
	    port->tx_hwtstamp_type == HWTSTAMP_TX_OFF)
		return false;

	type = ptp_classify_raw(skb);
	if (!type)
		return false;

	hdr = ptp_parse_header(skb, type);
	if (!hdr)
		return false;

	skb_shinfo(skb)->tx_flags |= SKBTX_IN_PROGRESS;

	ptpdesc = MVPP22_PTP_MACTIMESTAMPINGEN |
		  MVPP22_PTP_ACTION_CAPTURE;
	queue = &port->tx_hwtstamp_queue[0];

	switch (type & PTP_CLASS_VMASK) {
	case PTP_CLASS_V1:
		ptpdesc |= MVPP22_PTP_PACKETFORMAT(MVPP22_PTP_PKT_FMT_PTPV1);
		break;

	case PTP_CLASS_V2:
		ptpdesc |= MVPP22_PTP_PACKETFORMAT(MVPP22_PTP_PKT_FMT_PTPV2);
		mtype = hdr->tsmt & 15;
		/* Direct PTP Sync messages to queue 1 */
		if (mtype == 0) {
			ptpdesc |= MVPP22_PTP_TIMESTAMPQUEUESELECT;
			queue = &port->tx_hwtstamp_queue[1];
		}
		break;
	}

	/* Take a reference on the skb and insert into our queue */
	i = queue->next;
	queue->next = (i + 1) & 31;
	if (queue->skb[i])
		dev_kfree_skb_any(queue->skb[i]);
	queue->skb[i] = skb_get(skb);

	ptpdesc |= MVPP22_PTP_TIMESTAMPENTRYID(i);

	/*
	 * 3:0		- PTPAction
	 * 6:4		- PTPPacketFormat
	 * 7		- PTP_CF_WraparoundCheckEn
	 * 9:8		- IngressTimestampSeconds[1:0]
	 * 10		- Reserved
	 * 11		- MACTimestampingEn
	 * 17:12	- PTP_TimestampQueueEntryID[5:0]
	 * 18		- PTPTimestampQueueSelect
	 * 19		- UDPChecksumUpdateEn
	 * 27:20	- TimestampOffset
	 *			PTP, NTPTransmit, OWAMP/TWAMP - L3 to PTP header
	 *			NTPTs, Y.1731 - L3 to timestamp entry
	 * 35:28	- UDP Checksum Offset
	 *
	 * stored in tx descriptor bits 75:64 (11:0) and 191:168 (35:12)
	 */
	tx_desc->pp22.ptp_descriptor &=
		cpu_to_le32(~MVPP22_PTP_DESC_MASK_LOW);
	tx_desc->pp22.ptp_descriptor |=
		cpu_to_le32(ptpdesc & MVPP22_PTP_DESC_MASK_LOW);
	tx_desc->pp22.buf_dma_addr_ptp &= cpu_to_le64(~0xffffff0000000000ULL);
	tx_desc->pp22.buf_dma_addr_ptp |= cpu_to_le64((ptpdesc >> 12) << 40);

	return true;
}

/* Handle tx fragmentation processing */
static int mvpp2_tx_frag_process(struct mvpp2_port *port, struct sk_buff *skb,
				 struct mvpp2_tx_queue *aggr_txq,
				 struct mvpp2_tx_queue *txq)
{
	unsigned int thread = mvpp2_cpu_to_thread(port->priv, smp_processor_id());
	struct mvpp2_txq_pcpu *txq_pcpu = per_cpu_ptr(txq->pcpu, thread);
	struct mvpp2_tx_desc *tx_desc;
	int i;
	dma_addr_t buf_dma_addr;

	for (i = 0; i < skb_shinfo(skb)->nr_frags; i++) {
		skb_frag_t *frag = &skb_shinfo(skb)->frags[i];
		void *addr = skb_frag_address(frag);

		tx_desc = mvpp2_txq_next_desc_get(aggr_txq);
		mvpp2_txdesc_clear_ptp(port, tx_desc);
		mvpp2_txdesc_txq_set(port, tx_desc, txq->id);
		mvpp2_txdesc_size_set(port, tx_desc, skb_frag_size(frag));

		buf_dma_addr = dma_map_single(port->dev->dev.parent, addr,
					      skb_frag_size(frag),
					      DMA_TO_DEVICE);
		if (dma_mapping_error(port->dev->dev.parent, buf_dma_addr)) {
			mvpp2_txq_desc_put(txq);
			goto cleanup;
		}

		mvpp2_txdesc_dma_addr_set(port, tx_desc, buf_dma_addr);

		if (i == (skb_shinfo(skb)->nr_frags - 1)) {
			/* Last descriptor */
			mvpp2_txdesc_cmd_set(port, tx_desc,
					     MVPP2_TXD_L_DESC);
			mvpp2_txq_inc_put(port, txq_pcpu, skb, tx_desc, MVPP2_TYPE_SKB);
		} else {
			/* Descriptor in the middle: Not First, Not Last */
			mvpp2_txdesc_cmd_set(port, tx_desc, 0);
			mvpp2_txq_inc_put(port, txq_pcpu, NULL, tx_desc, MVPP2_TYPE_SKB);
		}
	}

	return 0;
cleanup:
	/* Release all descriptors that were used to map fragments of
	 * this packet, as well as the corresponding DMA mappings
	 */
	for (i = i - 1; i >= 0; i--) {
		tx_desc = txq->descs + i;
		tx_desc_unmap_put(port, txq, tx_desc);
	}

	return -ENOMEM;
}

static inline void mvpp2_tso_put_hdr(struct sk_buff *skb,
				     struct net_device *dev,
				     struct mvpp2_tx_queue *txq,
				     struct mvpp2_tx_queue *aggr_txq,
				     struct mvpp2_txq_pcpu *txq_pcpu,
				     int hdr_sz)
{
	struct mvpp2_port *port = netdev_priv(dev);
	struct mvpp2_tx_desc *tx_desc = mvpp2_txq_next_desc_get(aggr_txq);
	dma_addr_t addr;

	mvpp2_txdesc_clear_ptp(port, tx_desc);
	mvpp2_txdesc_txq_set(port, tx_desc, txq->id);
	mvpp2_txdesc_size_set(port, tx_desc, hdr_sz);

	addr = txq_pcpu->tso_headers_dma +
	       txq_pcpu->txq_put_index * TSO_HEADER_SIZE;
	mvpp2_txdesc_dma_addr_set(port, tx_desc, addr);

	mvpp2_txdesc_cmd_set(port, tx_desc, mvpp2_skb_tx_csum(port, skb) |
					    MVPP2_TXD_F_DESC |
					    MVPP2_TXD_PADDING_DISABLE);
	mvpp2_txq_inc_put(port, txq_pcpu, NULL, tx_desc, MVPP2_TYPE_SKB);
}

static inline int mvpp2_tso_put_data(struct sk_buff *skb,
				     struct net_device *dev, struct tso_t *tso,
				     struct mvpp2_tx_queue *txq,
				     struct mvpp2_tx_queue *aggr_txq,
				     struct mvpp2_txq_pcpu *txq_pcpu,
				     int sz, bool left, bool last)
{
	struct mvpp2_port *port = netdev_priv(dev);
	struct mvpp2_tx_desc *tx_desc = mvpp2_txq_next_desc_get(aggr_txq);
	dma_addr_t buf_dma_addr;

	mvpp2_txdesc_clear_ptp(port, tx_desc);
	mvpp2_txdesc_txq_set(port, tx_desc, txq->id);
	mvpp2_txdesc_size_set(port, tx_desc, sz);

	buf_dma_addr = dma_map_single(dev->dev.parent, tso->data, sz,
				      DMA_TO_DEVICE);
	if (unlikely(dma_mapping_error(dev->dev.parent, buf_dma_addr))) {
		mvpp2_txq_desc_put(txq);
		return -ENOMEM;
	}

	mvpp2_txdesc_dma_addr_set(port, tx_desc, buf_dma_addr);

	if (!left) {
		mvpp2_txdesc_cmd_set(port, tx_desc, MVPP2_TXD_L_DESC);
		if (last) {
			mvpp2_txq_inc_put(port, txq_pcpu, skb, tx_desc, MVPP2_TYPE_SKB);
			return 0;
		}
	} else {
		mvpp2_txdesc_cmd_set(port, tx_desc, 0);
	}

	mvpp2_txq_inc_put(port, txq_pcpu, NULL, tx_desc, MVPP2_TYPE_SKB);
	return 0;
}

static int mvpp2_tx_tso(struct sk_buff *skb, struct net_device *dev,
			struct mvpp2_tx_queue *txq,
			struct mvpp2_tx_queue *aggr_txq,
			struct mvpp2_txq_pcpu *txq_pcpu)
{
	struct mvpp2_port *port = netdev_priv(dev);
	int hdr_sz, i, len, descs = 0;
	struct tso_t tso;

	/* Check number of available descriptors */
	if (mvpp2_aggr_desc_num_check(port, aggr_txq, tso_count_descs(skb)) ||
	    mvpp2_txq_reserved_desc_num_proc(port, txq, txq_pcpu,
					     tso_count_descs(skb)))
		return 0;

	hdr_sz = tso_start(skb, &tso);

	len = skb->len - hdr_sz;
	while (len > 0) {
		int left = min_t(int, skb_shinfo(skb)->gso_size, len);
		char *hdr = txq_pcpu->tso_headers +
			    txq_pcpu->txq_put_index * TSO_HEADER_SIZE;

		len -= left;
		descs++;

		tso_build_hdr(skb, hdr, &tso, left, len == 0);
		mvpp2_tso_put_hdr(skb, dev, txq, aggr_txq, txq_pcpu, hdr_sz);

		while (left > 0) {
			int sz = min_t(int, tso.size, left);
			left -= sz;
			descs++;

			if (mvpp2_tso_put_data(skb, dev, &tso, txq, aggr_txq,
					       txq_pcpu, sz, left, len == 0))
				goto release;
			tso_build_data(skb, &tso, sz);
		}
	}

	return descs;

release:
	for (i = descs - 1; i >= 0; i--) {
		struct mvpp2_tx_desc *tx_desc = txq->descs + i;
		tx_desc_unmap_put(port, txq, tx_desc);
	}
	return 0;
}

/* Main tx processing */
static netdev_tx_t mvpp2_tx(struct sk_buff *skb, struct net_device *dev)
{
	struct mvpp2_port *port = netdev_priv(dev);
	struct mvpp2_tx_queue *txq, *aggr_txq;
	struct mvpp2_txq_pcpu *txq_pcpu;
	struct mvpp2_tx_desc *tx_desc;
	dma_addr_t buf_dma_addr;
	unsigned long flags = 0;
	unsigned int thread;
	int frags = 0;
	u16 txq_id;
	u32 tx_cmd;

	thread = mvpp2_cpu_to_thread(port->priv, smp_processor_id());

	txq_id = skb_get_queue_mapping(skb);
	txq = port->txqs[txq_id];
	txq_pcpu = per_cpu_ptr(txq->pcpu, thread);
	aggr_txq = &port->priv->aggr_txqs[thread];

	if (test_bit(thread, &port->priv->lock_map))
		spin_lock_irqsave(&port->tx_lock[thread], flags);

	if (skb_is_gso(skb)) {
		frags = mvpp2_tx_tso(skb, dev, txq, aggr_txq, txq_pcpu);
		goto out;
	}
	frags = skb_shinfo(skb)->nr_frags + 1;

	/* Check number of available descriptors */
	if (mvpp2_aggr_desc_num_check(port, aggr_txq, frags) ||
	    mvpp2_txq_reserved_desc_num_proc(port, txq, txq_pcpu, frags)) {
		frags = 0;
		goto out;
	}

	/* Get a descriptor for the first part of the packet */
	tx_desc = mvpp2_txq_next_desc_get(aggr_txq);
	if (!(skb_shinfo(skb)->tx_flags & SKBTX_HW_TSTAMP) ||
	    !mvpp2_tx_hw_tstamp(port, tx_desc, skb))
		mvpp2_txdesc_clear_ptp(port, tx_desc);
	mvpp2_txdesc_txq_set(port, tx_desc, txq->id);
	mvpp2_txdesc_size_set(port, tx_desc, skb_headlen(skb));

	buf_dma_addr = dma_map_single(dev->dev.parent, skb->data,
				      skb_headlen(skb), DMA_TO_DEVICE);
	if (unlikely(dma_mapping_error(dev->dev.parent, buf_dma_addr))) {
		mvpp2_txq_desc_put(txq);
		frags = 0;
		goto out;
	}

	mvpp2_txdesc_dma_addr_set(port, tx_desc, buf_dma_addr);

	tx_cmd = mvpp2_skb_tx_csum(port, skb);

	if (frags == 1) {
		/* First and Last descriptor */
		tx_cmd |= MVPP2_TXD_F_DESC | MVPP2_TXD_L_DESC;
		mvpp2_txdesc_cmd_set(port, tx_desc, tx_cmd);
		mvpp2_txq_inc_put(port, txq_pcpu, skb, tx_desc, MVPP2_TYPE_SKB);
	} else {
		/* First but not Last */
		tx_cmd |= MVPP2_TXD_F_DESC | MVPP2_TXD_PADDING_DISABLE;
		mvpp2_txdesc_cmd_set(port, tx_desc, tx_cmd);
		mvpp2_txq_inc_put(port, txq_pcpu, NULL, tx_desc, MVPP2_TYPE_SKB);

		/* Continue with other skb fragments */
		if (mvpp2_tx_frag_process(port, skb, aggr_txq, txq)) {
			tx_desc_unmap_put(port, txq, tx_desc);
			frags = 0;
		}
	}

out:
	if (frags > 0) {
		struct mvpp2_pcpu_stats *stats = per_cpu_ptr(port->stats, thread);
		struct netdev_queue *nq = netdev_get_tx_queue(dev, txq_id);

		txq_pcpu->reserved_num -= frags;
		txq_pcpu->count += frags;
		aggr_txq->count += frags;

		/* Enable transmit */
		wmb();
		mvpp2_aggr_txq_pend_desc_add(port, frags);

		if (txq_pcpu->count >= txq_pcpu->stop_threshold)
			netif_tx_stop_queue(nq);

		u64_stats_update_begin(&stats->syncp);
		stats->tx_packets++;
		stats->tx_bytes += skb->len;
		u64_stats_update_end(&stats->syncp);
	} else {
		dev->stats.tx_dropped++;
		dev_kfree_skb_any(skb);
	}

	/* Finalize TX processing */
	if (!port->has_tx_irqs && txq_pcpu->count >= txq->done_pkts_coal)
		mvpp2_txq_done(port, txq, txq_pcpu);

	/* Set the timer in case not all frags were processed */
	if (!port->has_tx_irqs && txq_pcpu->count <= frags &&
	    txq_pcpu->count > 0) {
		struct mvpp2_port_pcpu *port_pcpu = per_cpu_ptr(port->pcpu, thread);

		if (!port_pcpu->timer_scheduled) {
			port_pcpu->timer_scheduled = true;
			hrtimer_start(&port_pcpu->tx_done_timer,
				      MVPP2_TXDONE_HRTIMER_PERIOD_NS,
				      HRTIMER_MODE_REL_PINNED_SOFT);
		}
	}

	if (test_bit(thread, &port->priv->lock_map))
		spin_unlock_irqrestore(&port->tx_lock[thread], flags);

	return NETDEV_TX_OK;
}

static inline void mvpp2_cause_error(struct net_device *dev, int cause)
{
	if (cause & MVPP2_CAUSE_FCS_ERR_MASK)
		netdev_err(dev, "FCS error\n");
	if (cause & MVPP2_CAUSE_RX_FIFO_OVERRUN_MASK)
		netdev_err(dev, "rx fifo overrun error\n");
	if (cause & MVPP2_CAUSE_TX_FIFO_UNDERRUN_MASK)
		netdev_err(dev, "tx fifo underrun error\n");
}

static int mvpp2_poll(struct napi_struct *napi, int budget)
{
	u32 cause_rx_tx, cause_rx, cause_tx, cause_misc;
	int rx_done = 0;
	struct mvpp2_port *port = netdev_priv(napi->dev);
	struct mvpp2_queue_vector *qv;
	unsigned int thread = mvpp2_cpu_to_thread(port->priv, smp_processor_id());

	qv = container_of(napi, struct mvpp2_queue_vector, napi);

	/* Rx/Tx cause register
	 *
	 * Bits 0-15: each bit indicates received packets on the Rx queue
	 * (bit 0 is for Rx queue 0).
	 *
	 * Bits 16-23: each bit indicates transmitted packets on the Tx queue
	 * (bit 16 is for Tx queue 0).
	 *
	 * Each CPU has its own Rx/Tx cause register
	 */
	cause_rx_tx = mvpp2_thread_read_relaxed(port->priv, qv->sw_thread_id,
						MVPP2_ISR_RX_TX_CAUSE_REG(port->id));

	cause_misc = cause_rx_tx & MVPP2_CAUSE_MISC_SUM_MASK;
	if (cause_misc) {
		mvpp2_cause_error(port->dev, cause_misc);

		/* Clear the cause register */
		mvpp2_write(port->priv, MVPP2_ISR_MISC_CAUSE_REG, 0);
		mvpp2_thread_write(port->priv, thread,
				   MVPP2_ISR_RX_TX_CAUSE_REG(port->id),
				   cause_rx_tx & ~MVPP2_CAUSE_MISC_SUM_MASK);
	}

	if (port->has_tx_irqs) {
		cause_tx = cause_rx_tx & MVPP2_CAUSE_TXQ_OCCUP_DESC_ALL_MASK;
		if (cause_tx) {
			cause_tx >>= MVPP2_CAUSE_TXQ_OCCUP_DESC_ALL_OFFSET;
			mvpp2_tx_done(port, cause_tx, qv->sw_thread_id);
		}
	}

	/* Process RX packets */
	cause_rx = cause_rx_tx &
		   MVPP2_CAUSE_RXQ_OCCUP_DESC_ALL_MASK(port->priv->hw_version);
	cause_rx <<= qv->first_rxq;
	cause_rx |= qv->pending_cause_rx;
	while (cause_rx && budget > 0) {
		int count;
		struct mvpp2_rx_queue *rxq;

		rxq = mvpp2_get_rx_queue(port, cause_rx);
		if (!rxq)
			break;

		count = mvpp2_rx(port, napi, budget, rxq);
		rx_done += count;
		budget -= count;
		if (budget > 0) {
			/* Clear the bit associated to this Rx queue
			 * so that next iteration will continue from
			 * the next Rx queue.
			 */
			cause_rx &= ~(1 << rxq->logic_rxq);
		}
	}

	if (budget > 0) {
		cause_rx = 0;
		napi_complete_done(napi, rx_done);

		mvpp2_qvec_interrupt_enable(qv);
	}
	qv->pending_cause_rx = cause_rx;
	return rx_done;
}

static void mvpp22_mode_reconfigure(struct mvpp2_port *port,
				    phy_interface_t interface)
{
	u32 ctrl3;

	/* Set the GMAC & XLG MAC in reset */
	mvpp2_mac_reset_assert(port);

	/* Set the MPCS and XPCS in reset */
	mvpp22_pcs_reset_assert(port);

	/* comphy reconfiguration */
	mvpp22_comphy_init(port, interface);

	/* gop reconfiguration */
	mvpp22_gop_init(port, interface);

	mvpp22_pcs_reset_deassert(port, interface);

	if (mvpp2_port_supports_xlg(port)) {
		ctrl3 = readl(port->base + MVPP22_XLG_CTRL3_REG);
		ctrl3 &= ~MVPP22_XLG_CTRL3_MACMODESELECT_MASK;

		if (mvpp2_is_xlg(interface))
			ctrl3 |= MVPP22_XLG_CTRL3_MACMODESELECT_10G;
		else
			ctrl3 |= MVPP22_XLG_CTRL3_MACMODESELECT_GMAC;

		writel(ctrl3, port->base + MVPP22_XLG_CTRL3_REG);
	}

	if (mvpp2_port_supports_xlg(port) && mvpp2_is_xlg(interface))
		mvpp2_xlg_max_rx_size_set(port);
	else
		mvpp2_gmac_max_rx_size_set(port);
}

/* Set hw internals when starting port */
static void mvpp2_start_dev(struct mvpp2_port *port)
{
	int i;

	mvpp2_txp_max_tx_size_set(port);

	for (i = 0; i < port->nqvecs; i++)
		napi_enable(&port->qvecs[i].napi);

	/* Enable interrupts on all threads */
	mvpp2_interrupts_enable(port);

	if (port->priv->hw_version >= MVPP22)
		mvpp22_mode_reconfigure(port, port->phy_interface);

	if (port->phylink) {
		phylink_start(port->phylink);
	} else {
		mvpp2_acpi_start(port);
	}

	netif_tx_start_all_queues(port->dev);

	clear_bit(0, &port->state);
}

/* Set hw internals when stopping port */
static void mvpp2_stop_dev(struct mvpp2_port *port)
{
	int i;

	set_bit(0, &port->state);

	/* Disable interrupts on all threads */
	mvpp2_interrupts_disable(port);

	for (i = 0; i < port->nqvecs; i++)
		napi_disable(&port->qvecs[i].napi);

	if (port->phylink)
		phylink_stop(port->phylink);
	phy_power_off(port->comphy);
}

static int mvpp2_check_ringparam_valid(struct net_device *dev,
				       struct ethtool_ringparam *ring)
{
	u16 new_rx_pending = ring->rx_pending;
	u16 new_tx_pending = ring->tx_pending;

	if (ring->rx_pending == 0 || ring->tx_pending == 0)
		return -EINVAL;

	if (ring->rx_pending > MVPP2_MAX_RXD_MAX)
		new_rx_pending = MVPP2_MAX_RXD_MAX;
	else if (ring->rx_pending < MSS_THRESHOLD_START)
		new_rx_pending = MSS_THRESHOLD_START;
	else if (!IS_ALIGNED(ring->rx_pending, 16))
		new_rx_pending = ALIGN(ring->rx_pending, 16);

	if (ring->tx_pending > MVPP2_MAX_TXD_MAX)
		new_tx_pending = MVPP2_MAX_TXD_MAX;
	else if (!IS_ALIGNED(ring->tx_pending, 32))
		new_tx_pending = ALIGN(ring->tx_pending, 32);

	/* The Tx ring size cannot be smaller than the minimum number of
	 * descriptors needed for TSO.
	 */
	if (new_tx_pending < MVPP2_MAX_SKB_DESCS)
		new_tx_pending = ALIGN(MVPP2_MAX_SKB_DESCS, 32);

	if (ring->rx_pending != new_rx_pending) {
		netdev_info(dev, "illegal Rx ring size value %d, round to %d\n",
			    ring->rx_pending, new_rx_pending);
		ring->rx_pending = new_rx_pending;
	}

	if (ring->tx_pending != new_tx_pending) {
		netdev_info(dev, "illegal Tx ring size value %d, round to %d\n",
			    ring->tx_pending, new_tx_pending);
		ring->tx_pending = new_tx_pending;
	}

	return 0;
}

static void mvpp21_get_mac_address(struct mvpp2_port *port, unsigned char *addr)
{
	u32 mac_addr_l, mac_addr_m, mac_addr_h;

	mac_addr_l = readl(port->base + MVPP2_GMAC_CTRL_1_REG);
	mac_addr_m = readl(port->priv->lms_base + MVPP2_SRC_ADDR_MIDDLE);
	mac_addr_h = readl(port->priv->lms_base + MVPP2_SRC_ADDR_HIGH);
	addr[0] = (mac_addr_h >> 24) & 0xFF;
	addr[1] = (mac_addr_h >> 16) & 0xFF;
	addr[2] = (mac_addr_h >> 8) & 0xFF;
	addr[3] = mac_addr_h & 0xFF;
	addr[4] = mac_addr_m & 0xFF;
	addr[5] = (mac_addr_l >> MVPP2_GMAC_SA_LOW_OFFS) & 0xFF;
}

static int mvpp2_irqs_init(struct mvpp2_port *port)
{
	int err, i;

	for (i = 0; i < port->nqvecs; i++) {
		struct mvpp2_queue_vector *qv = port->qvecs + i;

		if (qv->type == MVPP2_QUEUE_VECTOR_PRIVATE) {
			qv->mask = kzalloc(cpumask_size(), GFP_KERNEL);
			if (!qv->mask) {
				err = -ENOMEM;
				goto err;
			}

			irq_set_status_flags(qv->irq, IRQ_NO_BALANCING);
		}

		err = request_irq(qv->irq, mvpp2_isr, 0, port->dev->name, qv);
		if (err)
			goto err;

		if (qv->type == MVPP2_QUEUE_VECTOR_PRIVATE) {
			unsigned int cpu;

			for_each_present_cpu(cpu) {
				if (mvpp2_cpu_to_thread(port->priv, cpu) ==
				    qv->sw_thread_id)
					cpumask_set_cpu(cpu, qv->mask);
			}

			irq_set_affinity_hint(qv->irq, qv->mask);
		}
	}

	return 0;
err:
	for (i = 0; i < port->nqvecs; i++) {
		struct mvpp2_queue_vector *qv = port->qvecs + i;

		irq_set_affinity_hint(qv->irq, NULL);
		kfree(qv->mask);
		qv->mask = NULL;
		free_irq(qv->irq, qv);
	}

	return err;
}

static void mvpp2_irqs_deinit(struct mvpp2_port *port)
{
	int i;

	for (i = 0; i < port->nqvecs; i++) {
		struct mvpp2_queue_vector *qv = port->qvecs + i;

		irq_set_affinity_hint(qv->irq, NULL);
		kfree(qv->mask);
		qv->mask = NULL;
		irq_clear_status_flags(qv->irq, IRQ_NO_BALANCING);
		free_irq(qv->irq, qv);
	}
}

static bool mvpp22_rss_is_supported(struct mvpp2_port *port)
{
	return (queue_mode == MVPP2_QDIST_MULTI_MODE) &&
		!(port->flags & MVPP2_F_LOOPBACK);
}

static int mvpp2_open(struct net_device *dev)
{
	struct mvpp2_port *port = netdev_priv(dev);
	struct mvpp2 *priv = port->priv;
	unsigned char mac_bcast[ETH_ALEN] = {
			0xff, 0xff, 0xff, 0xff, 0xff, 0xff };
	bool valid = false;
	int err;

	err = mvpp2_prs_mac_da_accept(port, mac_bcast, true);
	if (err) {
		netdev_err(dev, "mvpp2_prs_mac_da_accept BC failed\n");
		return err;
	}
	err = mvpp2_prs_mac_da_accept(port, dev->dev_addr, true);
	if (err) {
		netdev_err(dev, "mvpp2_prs_mac_da_accept own addr failed\n");
		return err;
	}
	err = mvpp2_prs_tag_mode_set(port->priv, port->id, MVPP2_TAG_TYPE_MH);
	if (err) {
		netdev_err(dev, "mvpp2_prs_tag_mode_set failed\n");
		return err;
	}
	err = mvpp2_prs_def_flow(port);
	if (err) {
		netdev_err(dev, "mvpp2_prs_def_flow failed\n");
		return err;
	}

	/* Allocate the Rx/Tx queues */
	err = mvpp2_setup_rxqs(port);
	if (err) {
		netdev_err(port->dev, "cannot allocate Rx queues\n");
		return err;
	}

	err = mvpp2_setup_txqs(port);
	if (err) {
		netdev_err(port->dev, "cannot allocate Tx queues\n");
		goto err_cleanup_rxqs;
	}

	err = mvpp2_irqs_init(port);
	if (err) {
		netdev_err(port->dev, "cannot init IRQs\n");
		goto err_cleanup_txqs;
	}

	if (port->phylink) {
		err = phylink_fwnode_phy_connect(port->phylink, port->fwnode, 0);
		if (err) {
			netdev_err(port->dev, "could not attach PHY (%d)\n",
				   err);
			goto err_free_irq;
		}

		valid = true;
	}

	if (priv->hw_version >= MVPP22 && port->port_irq) {
		err = request_irq(port->port_irq, mvpp2_port_isr, 0,
				  dev->name, port);
		if (err) {
			netdev_err(port->dev,
				   "cannot request port link/ptp IRQ %d\n",
				   port->port_irq);
			goto err_free_irq;
		}

		mvpp22_gop_setup_irq(port);

		/* In default link is down */
		netif_carrier_off(port->dev);

		valid = true;
	} else {
		port->port_irq = 0;
	}

	if (!valid) {
		netdev_err(port->dev,
			   "invalid configuration: no dt or link IRQ");
		err = -ENOENT;
		goto err_free_irq;
	}

	/* Unmask interrupts on all CPUs */
	on_each_cpu(mvpp2_interrupts_unmask, port, 1);
	mvpp2_shared_interrupt_mask_unmask(port, false);

	mvpp2_start_dev(port);

	/* Start hardware statistics gathering */
	queue_delayed_work(priv->stats_queue, &port->stats_work,
			   MVPP2_MIB_COUNTERS_STATS_DELAY);

	return 0;

err_free_irq:
	mvpp2_irqs_deinit(port);
err_cleanup_txqs:
	mvpp2_cleanup_txqs(port);
err_cleanup_rxqs:
	mvpp2_cleanup_rxqs(port);
	return err;
}

static int mvpp2_stop(struct net_device *dev)
{
	struct mvpp2_port *port = netdev_priv(dev);
	struct mvpp2_port_pcpu *port_pcpu;
	unsigned int thread;

	mvpp2_stop_dev(port);

	/* Mask interrupts on all threads */
	on_each_cpu(mvpp2_interrupts_mask, port, 1);
	mvpp2_shared_interrupt_mask_unmask(port, true);

	if (port->phylink)
		phylink_disconnect_phy(port->phylink);
	if (port->port_irq)
		free_irq(port->port_irq, port);

	mvpp2_irqs_deinit(port);
	if (!port->has_tx_irqs) {
		for (thread = 0; thread < port->priv->nthreads; thread++) {
			port_pcpu = per_cpu_ptr(port->pcpu, thread);

			hrtimer_cancel(&port_pcpu->tx_done_timer);
			port_pcpu->timer_scheduled = false;
		}
	}
	mvpp2_cleanup_rxqs(port);
	mvpp2_cleanup_txqs(port);

	cancel_delayed_work_sync(&port->stats_work);

	mvpp2_mac_reset_assert(port);
	mvpp22_pcs_reset_assert(port);

	return 0;
}

static int mvpp2_prs_mac_da_accept_list(struct mvpp2_port *port,
					struct netdev_hw_addr_list *list)
{
	struct netdev_hw_addr *ha;
	int ret;

	netdev_hw_addr_list_for_each(ha, list) {
		ret = mvpp2_prs_mac_da_accept(port, ha->addr, true);
		if (ret)
			return ret;
	}

	return 0;
}

static void mvpp2_set_rx_promisc(struct mvpp2_port *port, bool enable)
{
	if (!enable && (port->dev->features & NETIF_F_HW_VLAN_CTAG_FILTER))
		mvpp2_prs_vid_enable_filtering(port);
	else
		mvpp2_prs_vid_disable_filtering(port);

	mvpp2_prs_mac_promisc_set(port->priv, port->id,
				  MVPP2_PRS_L2_UNI_CAST, enable);

	mvpp2_prs_mac_promisc_set(port->priv, port->id,
				  MVPP2_PRS_L2_MULTI_CAST, enable);
}

static void mvpp2_set_rx_mode(struct net_device *dev)
{
	struct mvpp2_port *port = netdev_priv(dev);

	/* Clear the whole UC and MC list */
	mvpp2_prs_mac_del_all(port);

	if (dev->flags & IFF_PROMISC) {
		mvpp2_set_rx_promisc(port, true);
		return;
	}

	mvpp2_set_rx_promisc(port, false);

	if (netdev_uc_count(dev) > MVPP2_PRS_MAC_UC_FILT_MAX ||
	    mvpp2_prs_mac_da_accept_list(port, &dev->uc))
		mvpp2_prs_mac_promisc_set(port->priv, port->id,
					  MVPP2_PRS_L2_UNI_CAST, true);

	if (dev->flags & IFF_ALLMULTI) {
		mvpp2_prs_mac_promisc_set(port->priv, port->id,
					  MVPP2_PRS_L2_MULTI_CAST, true);
		return;
	}

	if (netdev_mc_count(dev) > MVPP2_PRS_MAC_MC_FILT_MAX ||
	    mvpp2_prs_mac_da_accept_list(port, &dev->mc))
		mvpp2_prs_mac_promisc_set(port->priv, port->id,
					  MVPP2_PRS_L2_MULTI_CAST, true);
}

static int mvpp2_set_mac_address(struct net_device *dev, void *p)
{
	const struct sockaddr *addr = p;
	int err;

	if (!is_valid_ether_addr(addr->sa_data))
		return -EADDRNOTAVAIL;

	err = mvpp2_prs_update_mac_da(dev, addr->sa_data);
	if (err) {
		/* Reconfigure parser accept the original MAC address */
		mvpp2_prs_update_mac_da(dev, dev->dev_addr);
		netdev_err(dev, "failed to change MAC address\n");
	}
	return err;
}

/* Shut down all the ports, reconfigure the pools as percpu or shared,
 * then bring up again all ports.
 */
static int mvpp2_bm_switch_buffers(struct mvpp2 *priv, bool percpu)
{
	bool change_percpu = (percpu != priv->percpu_pools);
	int numbufs = MVPP2_BM_POOLS_NUM, i;
	struct mvpp2_port *port = NULL;
	bool status[MVPP2_MAX_PORTS];

	for (i = 0; i < priv->port_count; i++) {
		port = priv->port_list[i];
		status[i] = netif_running(port->dev);
		if (status[i])
			mvpp2_stop(port->dev);
	}

	/* nrxqs is the same for all ports */
	if (priv->percpu_pools)
		numbufs = port->nrxqs * 2;

	if (change_percpu)
		mvpp2_bm_pool_update_priv_fc(priv, false);

	for (i = 0; i < numbufs; i++)
		mvpp2_bm_pool_destroy(port->dev->dev.parent, priv, &priv->bm_pools[i]);

	devm_kfree(port->dev->dev.parent, priv->bm_pools);
	priv->percpu_pools = percpu;
	mvpp2_bm_init(port->dev->dev.parent, priv);

	for (i = 0; i < priv->port_count; i++) {
		port = priv->port_list[i];
		if (percpu && port->ntxqs >= num_possible_cpus() * 2)
			xdp_set_features_flag(port->dev,
					      NETDEV_XDP_ACT_BASIC |
					      NETDEV_XDP_ACT_REDIRECT |
					      NETDEV_XDP_ACT_NDO_XMIT);
		else
			xdp_clear_features_flag(port->dev);

		mvpp2_swf_bm_pool_init(port);
		if (status[i])
			mvpp2_open(port->dev);
	}

	if (change_percpu)
		mvpp2_bm_pool_update_priv_fc(priv, true);

	return 0;
}

static int mvpp2_change_mtu(struct net_device *dev, int mtu)
{
	struct mvpp2_port *port = netdev_priv(dev);
	bool running = netif_running(dev);
	struct mvpp2 *priv = port->priv;
	int err;

	if (!IS_ALIGNED(MVPP2_RX_PKT_SIZE(mtu), 8)) {
		netdev_info(dev, "illegal MTU value %d, round to %d\n", mtu,
			    ALIGN(MVPP2_RX_PKT_SIZE(mtu), 8));
		mtu = ALIGN(MVPP2_RX_PKT_SIZE(mtu), 8);
	}

	if (port->xdp_prog && mtu > MVPP2_MAX_RX_BUF_SIZE) {
		netdev_err(dev, "Illegal MTU value %d (> %d) for XDP mode\n",
			   mtu, (int)MVPP2_MAX_RX_BUF_SIZE);
		return -EINVAL;
	}

	if (MVPP2_RX_PKT_SIZE(mtu) > MVPP2_BM_LONG_PKT_SIZE) {
		if (priv->percpu_pools) {
			netdev_warn(dev, "mtu %d too high, switching to shared buffers", mtu);
			mvpp2_bm_switch_buffers(priv, false);
		}
	} else {
		bool jumbo = false;
		int i;

		for (i = 0; i < priv->port_count; i++)
			if (priv->port_list[i] != port &&
			    MVPP2_RX_PKT_SIZE(priv->port_list[i]->dev->mtu) >
			    MVPP2_BM_LONG_PKT_SIZE) {
				jumbo = true;
				break;
			}

		/* No port is using jumbo frames */
		if (!jumbo) {
			dev_info(port->dev->dev.parent,
				 "all ports have a low MTU, switching to per-cpu buffers");
			mvpp2_bm_switch_buffers(priv, true);
		}
	}

	if (running)
		mvpp2_stop_dev(port);

	err = mvpp2_bm_update_mtu(dev, mtu);
	if (err) {
		netdev_err(dev, "failed to change MTU\n");
		/* Reconfigure BM to the original MTU */
		mvpp2_bm_update_mtu(dev, dev->mtu);
	} else {
		port->pkt_size =  MVPP2_RX_PKT_SIZE(mtu);
	}

	if (running) {
		mvpp2_start_dev(port);
		mvpp2_egress_enable(port);
		mvpp2_ingress_enable(port);
	}

	return err;
}

static int mvpp2_check_pagepool_dma(struct mvpp2_port *port)
{
	enum dma_data_direction dma_dir = DMA_FROM_DEVICE;
	struct mvpp2 *priv = port->priv;
	int err = -1, i;

	if (!priv->percpu_pools)
		return err;

	if (!priv->page_pool[0])
		return -ENOMEM;

	for (i = 0; i < priv->port_count; i++) {
		port = priv->port_list[i];
		if (port->xdp_prog) {
			dma_dir = DMA_BIDIRECTIONAL;
			break;
		}
	}

	/* All pools are equal in terms of DMA direction */
	if (priv->page_pool[0]->p.dma_dir != dma_dir)
		err = mvpp2_bm_switch_buffers(priv, true);

	return err;
}

static void
mvpp2_get_stats64(struct net_device *dev, struct rtnl_link_stats64 *stats)
{
	struct mvpp2_port *port = netdev_priv(dev);
	unsigned int start;
	unsigned int cpu;

	for_each_possible_cpu(cpu) {
		struct mvpp2_pcpu_stats *cpu_stats;
		u64 rx_packets;
		u64 rx_bytes;
		u64 tx_packets;
		u64 tx_bytes;

		cpu_stats = per_cpu_ptr(port->stats, cpu);
		do {
			start = u64_stats_fetch_begin(&cpu_stats->syncp);
			rx_packets = cpu_stats->rx_packets;
			rx_bytes   = cpu_stats->rx_bytes;
			tx_packets = cpu_stats->tx_packets;
			tx_bytes   = cpu_stats->tx_bytes;
		} while (u64_stats_fetch_retry(&cpu_stats->syncp, start));

		stats->rx_packets += rx_packets;
		stats->rx_bytes   += rx_bytes;
		stats->tx_packets += tx_packets;
		stats->tx_bytes   += tx_bytes;
	}

	stats->rx_errors	= dev->stats.rx_errors;
	stats->rx_dropped	= dev->stats.rx_dropped;
	stats->tx_dropped	= dev->stats.tx_dropped;
}

static int mvpp2_set_ts_config(struct mvpp2_port *port, struct ifreq *ifr)
{
	struct hwtstamp_config config;
	void __iomem *ptp;
	u32 gcr, int_mask;

	if (copy_from_user(&config, ifr->ifr_data, sizeof(config)))
		return -EFAULT;

	if (config.tx_type != HWTSTAMP_TX_OFF &&
	    config.tx_type != HWTSTAMP_TX_ON)
		return -ERANGE;

	ptp = port->priv->iface_base + MVPP22_PTP_BASE(port->gop_id);

	int_mask = gcr = 0;
	if (config.tx_type != HWTSTAMP_TX_OFF) {
		gcr |= MVPP22_PTP_GCR_TSU_ENABLE | MVPP22_PTP_GCR_TX_RESET;
		int_mask |= MVPP22_PTP_INT_MASK_QUEUE1 |
			    MVPP22_PTP_INT_MASK_QUEUE0;
	}

	/* It seems we must also release the TX reset when enabling the TSU */
	if (config.rx_filter != HWTSTAMP_FILTER_NONE)
		gcr |= MVPP22_PTP_GCR_TSU_ENABLE | MVPP22_PTP_GCR_RX_RESET |
		       MVPP22_PTP_GCR_TX_RESET;

	if (gcr & MVPP22_PTP_GCR_TSU_ENABLE)
		mvpp22_tai_start(port->priv->tai);

	if (config.rx_filter != HWTSTAMP_FILTER_NONE) {
		config.rx_filter = HWTSTAMP_FILTER_ALL;
		mvpp2_modify(ptp + MVPP22_PTP_GCR,
			     MVPP22_PTP_GCR_RX_RESET |
			     MVPP22_PTP_GCR_TX_RESET |
			     MVPP22_PTP_GCR_TSU_ENABLE, gcr);
		port->rx_hwtstamp = true;
	} else {
		port->rx_hwtstamp = false;
		mvpp2_modify(ptp + MVPP22_PTP_GCR,
			     MVPP22_PTP_GCR_RX_RESET |
			     MVPP22_PTP_GCR_TX_RESET |
			     MVPP22_PTP_GCR_TSU_ENABLE, gcr);
	}

	mvpp2_modify(ptp + MVPP22_PTP_INT_MASK,
		     MVPP22_PTP_INT_MASK_QUEUE1 |
		     MVPP22_PTP_INT_MASK_QUEUE0, int_mask);

	if (!(gcr & MVPP22_PTP_GCR_TSU_ENABLE))
		mvpp22_tai_stop(port->priv->tai);

	port->tx_hwtstamp_type = config.tx_type;

	if (copy_to_user(ifr->ifr_data, &config, sizeof(config)))
		return -EFAULT;

	return 0;
}

static int mvpp2_get_ts_config(struct mvpp2_port *port, struct ifreq *ifr)
{
	struct hwtstamp_config config;

	memset(&config, 0, sizeof(config));

	config.tx_type = port->tx_hwtstamp_type;
	config.rx_filter = port->rx_hwtstamp ?
		HWTSTAMP_FILTER_ALL : HWTSTAMP_FILTER_NONE;

	if (copy_to_user(ifr->ifr_data, &config, sizeof(config)))
		return -EFAULT;

	return 0;
}

static int mvpp2_ethtool_get_ts_info(struct net_device *dev,
				     struct ethtool_ts_info *info)
{
	struct mvpp2_port *port = netdev_priv(dev);

	if (!port->hwtstamp)
		return -EOPNOTSUPP;

	info->phc_index = mvpp22_tai_ptp_clock_index(port->priv->tai);
	info->so_timestamping = SOF_TIMESTAMPING_TX_SOFTWARE |
				SOF_TIMESTAMPING_RX_SOFTWARE |
				SOF_TIMESTAMPING_SOFTWARE |
				SOF_TIMESTAMPING_TX_HARDWARE |
				SOF_TIMESTAMPING_RX_HARDWARE |
				SOF_TIMESTAMPING_RAW_HARDWARE;
	info->tx_types = BIT(HWTSTAMP_TX_OFF) |
			 BIT(HWTSTAMP_TX_ON);
	info->rx_filters = BIT(HWTSTAMP_FILTER_NONE) |
			   BIT(HWTSTAMP_FILTER_ALL);

	return 0;
}

static int mvpp2_ioctl(struct net_device *dev, struct ifreq *ifr, int cmd)
{
	struct mvpp2_port *port = netdev_priv(dev);

	switch (cmd) {
	case SIOCSHWTSTAMP:
		if (port->hwtstamp)
			return mvpp2_set_ts_config(port, ifr);
		break;

	case SIOCGHWTSTAMP:
		if (port->hwtstamp)
			return mvpp2_get_ts_config(port, ifr);
		break;
	}

	if (!port->phylink)
		return -ENOTSUPP;

	return phylink_mii_ioctl(port->phylink, ifr, cmd);
}

static int mvpp2_vlan_rx_add_vid(struct net_device *dev, __be16 proto, u16 vid)
{
	struct mvpp2_port *port = netdev_priv(dev);
	int ret;

	ret = mvpp2_prs_vid_entry_add(port, vid);
	if (ret)
		netdev_err(dev, "rx-vlan-filter offloading cannot accept more than %d VIDs per port\n",
			   MVPP2_PRS_VLAN_FILT_MAX - 1);
	return ret;
}

static int mvpp2_vlan_rx_kill_vid(struct net_device *dev, __be16 proto, u16 vid)
{
	struct mvpp2_port *port = netdev_priv(dev);

	mvpp2_prs_vid_entry_remove(port, vid);
	return 0;
}

static int mvpp2_set_features(struct net_device *dev,
			      netdev_features_t features)
{
	netdev_features_t changed = dev->features ^ features;
	struct mvpp2_port *port = netdev_priv(dev);

	if (changed & NETIF_F_HW_VLAN_CTAG_FILTER) {
		if (features & NETIF_F_HW_VLAN_CTAG_FILTER) {
			mvpp2_prs_vid_enable_filtering(port);
		} else {
			/* Invalidate all registered VID filters for this
			 * port
			 */
			mvpp2_prs_vid_remove_all(port);

			mvpp2_prs_vid_disable_filtering(port);
		}
	}

	if (changed & NETIF_F_RXHASH) {
		if (features & NETIF_F_RXHASH)
			mvpp22_port_rss_enable(port);
		else
			mvpp22_port_rss_disable(port);
	}

	return 0;
}

static int mvpp2_xdp_setup(struct mvpp2_port *port, struct netdev_bpf *bpf)
{
	struct bpf_prog *prog = bpf->prog, *old_prog;
	bool running = netif_running(port->dev);
	bool reset = !prog != !port->xdp_prog;

	if (port->dev->mtu > MVPP2_MAX_RX_BUF_SIZE) {
		NL_SET_ERR_MSG_MOD(bpf->extack, "MTU too large for XDP");
		return -EOPNOTSUPP;
	}

	if (!port->priv->percpu_pools) {
		NL_SET_ERR_MSG_MOD(bpf->extack, "Per CPU Pools required for XDP");
		return -EOPNOTSUPP;
	}

	if (port->ntxqs < num_possible_cpus() * 2) {
		NL_SET_ERR_MSG_MOD(bpf->extack, "XDP_TX needs two TX queues per CPU");
		return -EOPNOTSUPP;
	}

	/* device is up and bpf is added/removed, must setup the RX queues */
	if (running && reset)
		mvpp2_stop(port->dev);

	old_prog = xchg(&port->xdp_prog, prog);
	if (old_prog)
		bpf_prog_put(old_prog);

	/* bpf is just replaced, RXQ and MTU are already setup */
	if (!reset)
		return 0;

	/* device was up, restore the link */
	if (running)
		mvpp2_open(port->dev);

	/* Check Page Pool DMA Direction */
	mvpp2_check_pagepool_dma(port);

	return 0;
}

static int mvpp2_xdp(struct net_device *dev, struct netdev_bpf *xdp)
{
	struct mvpp2_port *port = netdev_priv(dev);

	switch (xdp->command) {
	case XDP_SETUP_PROG:
		return mvpp2_xdp_setup(port, xdp);
	default:
		return -EINVAL;
	}
}

/* Ethtool methods */

static int mvpp2_ethtool_nway_reset(struct net_device *dev)
{
	struct mvpp2_port *port = netdev_priv(dev);

	if (!port->phylink)
		return -ENOTSUPP;

	return phylink_ethtool_nway_reset(port->phylink);
}

/* Set interrupt coalescing for ethtools */
static int
mvpp2_ethtool_set_coalesce(struct net_device *dev,
			   struct ethtool_coalesce *c,
			   struct kernel_ethtool_coalesce *kernel_coal,
			   struct netlink_ext_ack *extack)
{
	struct mvpp2_port *port = netdev_priv(dev);
	int queue;

	for (queue = 0; queue < port->nrxqs; queue++) {
		struct mvpp2_rx_queue *rxq = port->rxqs[queue];

		rxq->time_coal = c->rx_coalesce_usecs;
		rxq->pkts_coal = c->rx_max_coalesced_frames;
		mvpp2_rx_pkts_coal_set(port, rxq);
		mvpp2_rx_time_coal_set(port, rxq);
	}

	if (port->has_tx_irqs) {
		port->tx_time_coal = c->tx_coalesce_usecs;
		mvpp2_tx_time_coal_set(port);
	}

	for (queue = 0; queue < port->ntxqs; queue++) {
		struct mvpp2_tx_queue *txq = port->txqs[queue];

		txq->done_pkts_coal = c->tx_max_coalesced_frames;

		if (port->has_tx_irqs)
			mvpp2_tx_pkts_coal_set(port, txq);
	}

	return 0;
}

/* get coalescing for ethtools */
static int
mvpp2_ethtool_get_coalesce(struct net_device *dev,
			   struct ethtool_coalesce *c,
			   struct kernel_ethtool_coalesce *kernel_coal,
			   struct netlink_ext_ack *extack)
{
	struct mvpp2_port *port = netdev_priv(dev);

	c->rx_coalesce_usecs       = port->rxqs[0]->time_coal;
	c->rx_max_coalesced_frames = port->rxqs[0]->pkts_coal;
	c->tx_max_coalesced_frames = port->txqs[0]->done_pkts_coal;
	c->tx_coalesce_usecs       = port->tx_time_coal;
	return 0;
}

static void mvpp2_ethtool_get_drvinfo(struct net_device *dev,
				      struct ethtool_drvinfo *drvinfo)
{
	strscpy(drvinfo->driver, MVPP2_DRIVER_NAME,
		sizeof(drvinfo->driver));
	strscpy(drvinfo->version, MVPP2_DRIVER_VERSION,
		sizeof(drvinfo->version));
	strscpy(drvinfo->bus_info, dev_name(&dev->dev),
		sizeof(drvinfo->bus_info));
}

static void
mvpp2_ethtool_get_ringparam(struct net_device *dev,
			    struct ethtool_ringparam *ring,
			    struct kernel_ethtool_ringparam *kernel_ring,
			    struct netlink_ext_ack *extack)
{
	struct mvpp2_port *port = netdev_priv(dev);

	ring->rx_max_pending = MVPP2_MAX_RXD_MAX;
	ring->tx_max_pending = MVPP2_MAX_TXD_MAX;
	ring->rx_pending = port->rx_ring_size;
	ring->tx_pending = port->tx_ring_size;
}

static int
mvpp2_ethtool_set_ringparam(struct net_device *dev,
			    struct ethtool_ringparam *ring,
			    struct kernel_ethtool_ringparam *kernel_ring,
			    struct netlink_ext_ack *extack)
{
	struct mvpp2_port *port = netdev_priv(dev);
	u16 prev_rx_ring_size = port->rx_ring_size;
	u16 prev_tx_ring_size = port->tx_ring_size;
	int err;

	err = mvpp2_check_ringparam_valid(dev, ring);
	if (err)
		return err;

	if (!netif_running(dev)) {
		port->rx_ring_size = ring->rx_pending;
		port->tx_ring_size = ring->tx_pending;
		return 0;
	}

	/* The interface is running, so we have to force a
	 * reallocation of the queues
	 */
	mvpp2_stop_dev(port);
	mvpp2_cleanup_rxqs(port);
	mvpp2_cleanup_txqs(port);

	port->rx_ring_size = ring->rx_pending;
	port->tx_ring_size = ring->tx_pending;

	err = mvpp2_setup_rxqs(port);
	if (err) {
		/* Reallocate Rx queues with the original ring size */
		port->rx_ring_size = prev_rx_ring_size;
		ring->rx_pending = prev_rx_ring_size;
		err = mvpp2_setup_rxqs(port);
		if (err)
			goto err_out;
	}
	err = mvpp2_setup_txqs(port);
	if (err) {
		/* Reallocate Tx queues with the original ring size */
		port->tx_ring_size = prev_tx_ring_size;
		ring->tx_pending = prev_tx_ring_size;
		err = mvpp2_setup_txqs(port);
		if (err)
			goto err_clean_rxqs;
	}

	mvpp2_start_dev(port);
	mvpp2_egress_enable(port);
	mvpp2_ingress_enable(port);

	return 0;

err_clean_rxqs:
	mvpp2_cleanup_rxqs(port);
err_out:
	netdev_err(dev, "failed to change ring parameters");
	return err;
}

static void mvpp2_ethtool_get_pause_param(struct net_device *dev,
					  struct ethtool_pauseparam *pause)
{
	struct mvpp2_port *port = netdev_priv(dev);

	if (!port->phylink)
		return;

	phylink_ethtool_get_pauseparam(port->phylink, pause);
}

static int mvpp2_ethtool_set_pause_param(struct net_device *dev,
					 struct ethtool_pauseparam *pause)
{
	struct mvpp2_port *port = netdev_priv(dev);

	if (!port->phylink)
		return -ENOTSUPP;

	return phylink_ethtool_set_pauseparam(port->phylink, pause);
}

static int mvpp2_ethtool_get_link_ksettings(struct net_device *dev,
					    struct ethtool_link_ksettings *cmd)
{
	struct mvpp2_port *port = netdev_priv(dev);

	if (!port->phylink)
		return -ENOTSUPP;

	return phylink_ethtool_ksettings_get(port->phylink, cmd);
}

static int mvpp2_ethtool_set_link_ksettings(struct net_device *dev,
					    const struct ethtool_link_ksettings *cmd)
{
	struct mvpp2_port *port = netdev_priv(dev);

	if (!port->phylink)
		return -ENOTSUPP;

	return phylink_ethtool_ksettings_set(port->phylink, cmd);
}

static int mvpp2_ethtool_get_rxnfc(struct net_device *dev,
				   struct ethtool_rxnfc *info, u32 *rules)
{
	struct mvpp2_port *port = netdev_priv(dev);
	int ret = 0, i, loc = 0;

	if (!mvpp22_rss_is_supported(port))
		return -EOPNOTSUPP;

	switch (info->cmd) {
	case ETHTOOL_GRXFH:
		ret = mvpp2_ethtool_rxfh_get(port, info);
		break;
	case ETHTOOL_GRXRINGS:
		info->data = port->nrxqs;
		break;
	case ETHTOOL_GRXCLSRLCNT:
		info->rule_cnt = port->n_rfs_rules;
		break;
	case ETHTOOL_GRXCLSRULE:
		ret = mvpp2_ethtool_cls_rule_get(port, info);
		break;
	case ETHTOOL_GRXCLSRLALL:
		for (i = 0; i < MVPP2_N_RFS_ENTRIES_PER_FLOW; i++) {
			if (port->rfs_rules[i])
				rules[loc++] = i;
		}
		break;
	default:
		return -ENOTSUPP;
	}

	return ret;
}

static int mvpp2_ethtool_set_rxnfc(struct net_device *dev,
				   struct ethtool_rxnfc *info)
{
	struct mvpp2_port *port = netdev_priv(dev);
	int ret = 0;

	if (!mvpp22_rss_is_supported(port))
		return -EOPNOTSUPP;

	switch (info->cmd) {
	case ETHTOOL_SRXFH:
		ret = mvpp2_ethtool_rxfh_set(port, info);
		break;
	case ETHTOOL_SRXCLSRLINS:
		ret = mvpp2_ethtool_cls_rule_ins(port, info);
		break;
	case ETHTOOL_SRXCLSRLDEL:
		ret = mvpp2_ethtool_cls_rule_del(port, info);
		break;
	default:
		return -EOPNOTSUPP;
	}
	return ret;
}

static u32 mvpp2_ethtool_get_rxfh_indir_size(struct net_device *dev)
{
	struct mvpp2_port *port = netdev_priv(dev);

	return mvpp22_rss_is_supported(port) ? MVPP22_RSS_TABLE_ENTRIES : 0;
}

static int mvpp2_ethtool_get_rxfh(struct net_device *dev, u32 *indir, u8 *key,
				  u8 *hfunc)
{
	struct mvpp2_port *port = netdev_priv(dev);
	int ret = 0;

	if (!mvpp22_rss_is_supported(port))
		return -EOPNOTSUPP;

	if (indir)
		ret = mvpp22_port_rss_ctx_indir_get(port, 0, indir);

	if (hfunc)
		*hfunc = ETH_RSS_HASH_CRC32;

	return ret;
}

static int mvpp2_ethtool_set_rxfh(struct net_device *dev, const u32 *indir,
				  const u8 *key, const u8 hfunc)
{
	struct mvpp2_port *port = netdev_priv(dev);
	int ret = 0;

	if (!mvpp22_rss_is_supported(port))
		return -EOPNOTSUPP;

	if (hfunc != ETH_RSS_HASH_NO_CHANGE && hfunc != ETH_RSS_HASH_CRC32)
		return -EOPNOTSUPP;

	if (key)
		return -EOPNOTSUPP;

	if (indir)
		ret = mvpp22_port_rss_ctx_indir_set(port, 0, indir);

	return ret;
}

static int mvpp2_ethtool_get_rxfh_context(struct net_device *dev, u32 *indir,
					  u8 *key, u8 *hfunc, u32 rss_context)
{
	struct mvpp2_port *port = netdev_priv(dev);
	int ret = 0;

	if (!mvpp22_rss_is_supported(port))
		return -EOPNOTSUPP;
	if (rss_context >= MVPP22_N_RSS_TABLES)
		return -EINVAL;

	if (hfunc)
		*hfunc = ETH_RSS_HASH_CRC32;

	if (indir)
		ret = mvpp22_port_rss_ctx_indir_get(port, rss_context, indir);

	return ret;
}

static int mvpp2_ethtool_set_rxfh_context(struct net_device *dev,
					  const u32 *indir, const u8 *key,
					  const u8 hfunc, u32 *rss_context,
					  bool delete)
{
	struct mvpp2_port *port = netdev_priv(dev);
	int ret;

	if (!mvpp22_rss_is_supported(port))
		return -EOPNOTSUPP;

	if (hfunc != ETH_RSS_HASH_NO_CHANGE && hfunc != ETH_RSS_HASH_CRC32)
		return -EOPNOTSUPP;

	if (key)
		return -EOPNOTSUPP;

	if (delete)
		return mvpp22_port_rss_ctx_delete(port, *rss_context);

	if (*rss_context == ETH_RXFH_CONTEXT_ALLOC) {
		ret = mvpp22_port_rss_ctx_create(port, rss_context);
		if (ret)
			return ret;
	}

	return mvpp22_port_rss_ctx_indir_set(port, *rss_context, indir);
}
/* Device ops */

static const struct net_device_ops mvpp2_netdev_ops = {
	.ndo_open		= mvpp2_open,
	.ndo_stop		= mvpp2_stop,
	.ndo_start_xmit		= mvpp2_tx,
	.ndo_set_rx_mode	= mvpp2_set_rx_mode,
	.ndo_set_mac_address	= mvpp2_set_mac_address,
	.ndo_change_mtu		= mvpp2_change_mtu,
	.ndo_get_stats64	= mvpp2_get_stats64,
	.ndo_eth_ioctl		= mvpp2_ioctl,
	.ndo_vlan_rx_add_vid	= mvpp2_vlan_rx_add_vid,
	.ndo_vlan_rx_kill_vid	= mvpp2_vlan_rx_kill_vid,
	.ndo_set_features	= mvpp2_set_features,
	.ndo_bpf		= mvpp2_xdp,
	.ndo_xdp_xmit		= mvpp2_xdp_xmit,
};

static const struct ethtool_ops mvpp2_eth_tool_ops = {
	.supported_coalesce_params = ETHTOOL_COALESCE_USECS |
				     ETHTOOL_COALESCE_MAX_FRAMES,
	.nway_reset		= mvpp2_ethtool_nway_reset,
	.get_link		= ethtool_op_get_link,
	.get_ts_info		= mvpp2_ethtool_get_ts_info,
	.set_coalesce		= mvpp2_ethtool_set_coalesce,
	.get_coalesce		= mvpp2_ethtool_get_coalesce,
	.get_drvinfo		= mvpp2_ethtool_get_drvinfo,
	.get_ringparam		= mvpp2_ethtool_get_ringparam,
	.set_ringparam		= mvpp2_ethtool_set_ringparam,
	.get_strings		= mvpp2_ethtool_get_strings,
	.get_ethtool_stats	= mvpp2_ethtool_get_stats,
	.get_sset_count		= mvpp2_ethtool_get_sset_count,
	.get_pauseparam		= mvpp2_ethtool_get_pause_param,
	.set_pauseparam		= mvpp2_ethtool_set_pause_param,
	.get_link_ksettings	= mvpp2_ethtool_get_link_ksettings,
	.set_link_ksettings	= mvpp2_ethtool_set_link_ksettings,
	.get_rxnfc		= mvpp2_ethtool_get_rxnfc,
	.set_rxnfc		= mvpp2_ethtool_set_rxnfc,
	.get_rxfh_indir_size	= mvpp2_ethtool_get_rxfh_indir_size,
	.get_rxfh		= mvpp2_ethtool_get_rxfh,
	.set_rxfh		= mvpp2_ethtool_set_rxfh,
	.get_rxfh_context	= mvpp2_ethtool_get_rxfh_context,
	.set_rxfh_context	= mvpp2_ethtool_set_rxfh_context,
};

/* Used for PPv2.1, or PPv2.2 with the old Device Tree binding that
 * had a single IRQ defined per-port.
 */
static int mvpp2_simple_queue_vectors_init(struct mvpp2_port *port,
					   struct device_node *port_node)
{
	struct mvpp2_queue_vector *v = &port->qvecs[0];

	v->first_rxq = 0;
	v->nrxqs = port->nrxqs;
	v->type = MVPP2_QUEUE_VECTOR_SHARED;
	v->sw_thread_id = 0;
	v->sw_thread_mask = *cpumask_bits(cpu_online_mask);
	v->port = port;
	v->irq = irq_of_parse_and_map(port_node, 0);
	if (v->irq <= 0)
		return -EINVAL;
	netif_napi_add(port->dev, &v->napi, mvpp2_poll);

	port->nqvecs = 1;

	return 0;
}

static int mvpp2_multi_queue_vectors_init(struct mvpp2_port *port,
					  struct device_node *port_node)
{
	struct mvpp2 *priv = port->priv;
	struct mvpp2_queue_vector *v;
	int i, ret;

	switch (queue_mode) {
	case MVPP2_QDIST_SINGLE_MODE:
		port->nqvecs = priv->nthreads + 1;
		break;
	case MVPP2_QDIST_MULTI_MODE:
		port->nqvecs = priv->nthreads;
		break;
	}

	for (i = 0; i < port->nqvecs; i++) {
		char irqname[16];

		v = port->qvecs + i;

		v->port = port;
		v->type = MVPP2_QUEUE_VECTOR_PRIVATE;
		v->sw_thread_id = i;
		v->sw_thread_mask = BIT(i);

		if (port->flags & MVPP2_F_DT_COMPAT)
			snprintf(irqname, sizeof(irqname), "tx-cpu%d", i);
		else
			snprintf(irqname, sizeof(irqname), "hif%d", i);

		if (queue_mode == MVPP2_QDIST_MULTI_MODE) {
			v->first_rxq = i;
			v->nrxqs = 1;
		} else if (queue_mode == MVPP2_QDIST_SINGLE_MODE &&
			   i == (port->nqvecs - 1)) {
			v->first_rxq = 0;
			v->nrxqs = port->nrxqs;
			v->type = MVPP2_QUEUE_VECTOR_SHARED;

			if (port->flags & MVPP2_F_DT_COMPAT)
				strncpy(irqname, "rx-shared", sizeof(irqname));
		}

		if (port_node)
			v->irq = of_irq_get_byname(port_node, irqname);
		else
			v->irq = fwnode_irq_get(port->fwnode, i);
		if (v->irq <= 0) {
			ret = -EINVAL;
			goto err;
		}

		netif_napi_add(port->dev, &v->napi, mvpp2_poll);
	}

	return 0;

err:
	for (i = 0; i < port->nqvecs; i++)
		irq_dispose_mapping(port->qvecs[i].irq);
	return ret;
}

static int mvpp2_queue_vectors_init(struct mvpp2_port *port,
				    struct device_node *port_node)
{
	if (port->has_tx_irqs)
		return mvpp2_multi_queue_vectors_init(port, port_node);
	else
		return mvpp2_simple_queue_vectors_init(port, port_node);
}

static void mvpp2_queue_vectors_deinit(struct mvpp2_port *port)
{
	int i;

	for (i = 0; i < port->nqvecs; i++)
		irq_dispose_mapping(port->qvecs[i].irq);
}

/* Configure Rx queue group interrupt for this port */
static void mvpp2_rx_irqs_setup(struct mvpp2_port *port)
{
	struct mvpp2 *priv = port->priv;
	u32 val;
	int i;

	if (priv->hw_version == MVPP21) {
		mvpp2_write(priv, MVPP21_ISR_RXQ_GROUP_REG(port->id),
			    port->nrxqs);
		return;
	}

	/* Handle the more complicated PPv2.2 and PPv2.3 case */
	for (i = 0; i < port->nqvecs; i++) {
		struct mvpp2_queue_vector *qv = port->qvecs + i;

		if (!qv->nrxqs)
			continue;

		val = qv->sw_thread_id;
		val |= port->id << MVPP22_ISR_RXQ_GROUP_INDEX_GROUP_OFFSET;
		mvpp2_write(priv, MVPP22_ISR_RXQ_GROUP_INDEX_REG, val);

		val = qv->first_rxq;
		val |= qv->nrxqs << MVPP22_ISR_RXQ_SUB_GROUP_SIZE_OFFSET;
		mvpp2_write(priv, MVPP22_ISR_RXQ_SUB_GROUP_CONFIG_REG, val);
	}
}

/* Initialize port HW */
static int mvpp2_port_init(struct mvpp2_port *port)
{
	struct device *dev = port->dev->dev.parent;
	struct mvpp2 *priv = port->priv;
	struct mvpp2_txq_pcpu *txq_pcpu;
	unsigned int thread;
	int queue, err, val;

	/* Checks for hardware constraints */
	if (port->first_rxq + port->nrxqs >
	    MVPP2_MAX_PORTS * priv->max_port_rxqs)
		return -EINVAL;

	if (port->nrxqs > priv->max_port_rxqs || port->ntxqs > MVPP2_MAX_TXQ)
		return -EINVAL;

	/* Disable port */
	mvpp2_egress_disable(port);
	mvpp2_port_disable(port);

	if (mvpp2_is_xlg(port->phy_interface)) {
		val = readl(port->base + MVPP22_XLG_CTRL0_REG);
		val &= ~MVPP22_XLG_CTRL0_FORCE_LINK_PASS;
		val |= MVPP22_XLG_CTRL0_FORCE_LINK_DOWN;
		writel(val, port->base + MVPP22_XLG_CTRL0_REG);
	} else {
		val = readl(port->base + MVPP2_GMAC_AUTONEG_CONFIG);
		val &= ~MVPP2_GMAC_FORCE_LINK_PASS;
		val |= MVPP2_GMAC_FORCE_LINK_DOWN;
		writel(val, port->base + MVPP2_GMAC_AUTONEG_CONFIG);
	}

	port->tx_time_coal = MVPP2_TXDONE_COAL_USEC;

	port->txqs = devm_kcalloc(dev, port->ntxqs, sizeof(*port->txqs),
				  GFP_KERNEL);
	if (!port->txqs)
		return -ENOMEM;

	/* Associate physical Tx queues to this port and initialize.
	 * The mapping is predefined.
	 */
	for (queue = 0; queue < port->ntxqs; queue++) {
		int queue_phy_id = mvpp2_txq_phys(port->id, queue);
		struct mvpp2_tx_queue *txq;

		txq = devm_kzalloc(dev, sizeof(*txq), GFP_KERNEL);
		if (!txq) {
			err = -ENOMEM;
			goto err_free_percpu;
		}

		txq->pcpu = alloc_percpu(struct mvpp2_txq_pcpu);
		if (!txq->pcpu) {
			err = -ENOMEM;
			goto err_free_percpu;
		}

		txq->id = queue_phy_id;
		txq->log_id = queue;
		txq->done_pkts_coal = MVPP2_TXDONE_COAL_PKTS_THRESH;
		for (thread = 0; thread < priv->nthreads; thread++) {
			txq_pcpu = per_cpu_ptr(txq->pcpu, thread);
			txq_pcpu->thread = thread;
		}

		port->txqs[queue] = txq;
	}

	port->rxqs = devm_kcalloc(dev, port->nrxqs, sizeof(*port->rxqs),
				  GFP_KERNEL);
	if (!port->rxqs) {
		err = -ENOMEM;
		goto err_free_percpu;
	}

	/* Allocate and initialize Rx queue for this port */
	for (queue = 0; queue < port->nrxqs; queue++) {
		struct mvpp2_rx_queue *rxq;

		/* Map physical Rx queue to port's logical Rx queue */
		rxq = devm_kzalloc(dev, sizeof(*rxq), GFP_KERNEL);
		if (!rxq) {
			err = -ENOMEM;
			goto err_free_percpu;
		}
		/* Map this Rx queue to a physical queue */
		rxq->id = port->first_rxq + queue;
		rxq->port = port->id;
		rxq->logic_rxq = queue;

		port->rxqs[queue] = rxq;
	}

	mvpp2_rx_irqs_setup(port);

	/* Create Rx descriptor rings */
	for (queue = 0; queue < port->nrxqs; queue++) {
		struct mvpp2_rx_queue *rxq = port->rxqs[queue];

		rxq->size = port->rx_ring_size;
		rxq->pkts_coal = MVPP2_RX_COAL_PKTS;
		rxq->time_coal = MVPP2_RX_COAL_USEC;
	}

	mvpp2_ingress_disable(port);

	/* Port default configuration */
	mvpp2_defaults_set(port);

	/* Port's classifier configuration */
	mvpp2_cls_oversize_rxq_set(port);
	mvpp2_cls_port_config(port);

	if (mvpp22_rss_is_supported(port))
		mvpp22_port_rss_init(port);

	/* Provide an initial Rx packet size */
	port->pkt_size = MVPP2_RX_PKT_SIZE(port->dev->mtu);

	/* Initialize pools for swf */
	err = mvpp2_swf_bm_pool_init(port);
	if (err)
		goto err_free_percpu;

	/* Clear all port stats */
	mvpp2_read_stats(port);
	memset(port->ethtool_stats, 0,
	       MVPP2_N_ETHTOOL_STATS(port->ntxqs, port->nrxqs) * sizeof(u64));

	return 0;

err_free_percpu:
	for (queue = 0; queue < port->ntxqs; queue++) {
		if (!port->txqs[queue])
			continue;
		free_percpu(port->txqs[queue]->pcpu);
	}
	return err;
}

static bool mvpp22_port_has_legacy_tx_irqs(struct device_node *port_node,
					   unsigned long *flags)
{
	char *irqs[5] = { "rx-shared", "tx-cpu0", "tx-cpu1", "tx-cpu2",
			  "tx-cpu3" };
	int i;

	for (i = 0; i < 5; i++)
		if (of_property_match_string(port_node, "interrupt-names",
					     irqs[i]) < 0)
			return false;

	*flags |= MVPP2_F_DT_COMPAT;
	return true;
}

/* Checks if the port dt description has the required Tx interrupts:
 * - PPv2.1: there are no such interrupts.
 * - PPv2.2 and PPv2.3:
 *   - The old DTs have: "rx-shared", "tx-cpuX" with X in [0...3]
 *   - The new ones have: "hifX" with X in [0..8]
 *
 * All those variants are supported to keep the backward compatibility.
 */
static bool mvpp2_port_has_irqs(struct mvpp2 *priv,
				struct device_node *port_node,
				unsigned long *flags)
{
	char name[5];
	int i;

	/* ACPI */
	if (!port_node)
		return true;

	if (priv->hw_version == MVPP21)
		return false;

	if (mvpp22_port_has_legacy_tx_irqs(port_node, flags))
		return true;

	for (i = 0; i < MVPP2_MAX_THREADS; i++) {
		snprintf(name, 5, "hif%d", i);
		if (of_property_match_string(port_node, "interrupt-names",
					     name) < 0)
			return false;
	}

	return true;
}

static int mvpp2_port_copy_mac_addr(struct net_device *dev, struct mvpp2 *priv,
				    struct fwnode_handle *fwnode,
				    char **mac_from)
{
	struct mvpp2_port *port = netdev_priv(dev);
	char hw_mac_addr[ETH_ALEN] = {0};
	char fw_mac_addr[ETH_ALEN];
	int ret;

	if (!fwnode_get_mac_address(fwnode, fw_mac_addr)) {
		*mac_from = "firmware node";
		eth_hw_addr_set(dev, fw_mac_addr);
<<<<<<< HEAD
		return;
=======
		return 0;
>>>>>>> eb3cdb58
	}

	if (priv->hw_version == MVPP21) {
		mvpp21_get_mac_address(port, hw_mac_addr);
		if (is_valid_ether_addr(hw_mac_addr)) {
			*mac_from = "hardware";
			eth_hw_addr_set(dev, hw_mac_addr);
<<<<<<< HEAD
			return;
=======
			return 0;
>>>>>>> eb3cdb58
		}
	}

	/* Only valid on OF enabled platforms */
	ret = of_get_mac_address_nvmem(to_of_node(fwnode), fw_mac_addr);
	if (ret == -EPROBE_DEFER)
		return ret;
	if (!ret) {
		*mac_from = "nvmem cell";
		eth_hw_addr_set(dev, fw_mac_addr);
		return 0;
	}

	*mac_from = "random";
	eth_hw_addr_random(dev);

	return 0;
}

static struct mvpp2_port *mvpp2_phylink_to_port(struct phylink_config *config)
{
	return container_of(config, struct mvpp2_port, phylink_config);
}

static struct mvpp2_port *mvpp2_pcs_xlg_to_port(struct phylink_pcs *pcs)
{
	return container_of(pcs, struct mvpp2_port, pcs_xlg);
}

static struct mvpp2_port *mvpp2_pcs_gmac_to_port(struct phylink_pcs *pcs)
{
	return container_of(pcs, struct mvpp2_port, pcs_gmac);
}

static void mvpp2_xlg_pcs_get_state(struct phylink_pcs *pcs,
				    struct phylink_link_state *state)
{
	struct mvpp2_port *port = mvpp2_pcs_xlg_to_port(pcs);
	u32 val;

	if (port->phy_interface == PHY_INTERFACE_MODE_5GBASER)
		state->speed = SPEED_5000;
	else
		state->speed = SPEED_10000;
	state->duplex = 1;
	state->an_complete = 1;

	val = readl(port->base + MVPP22_XLG_STATUS);
	state->link = !!(val & MVPP22_XLG_STATUS_LINK_UP);

	state->pause = 0;
	val = readl(port->base + MVPP22_XLG_CTRL0_REG);
	if (val & MVPP22_XLG_CTRL0_TX_FLOW_CTRL_EN)
		state->pause |= MLO_PAUSE_TX;
	if (val & MVPP22_XLG_CTRL0_RX_FLOW_CTRL_EN)
		state->pause |= MLO_PAUSE_RX;
}

static int mvpp2_xlg_pcs_config(struct phylink_pcs *pcs,
				unsigned int mode,
				phy_interface_t interface,
				const unsigned long *advertising,
				bool permit_pause_to_mac)
{
	return 0;
}

static const struct phylink_pcs_ops mvpp2_phylink_xlg_pcs_ops = {
	.pcs_get_state = mvpp2_xlg_pcs_get_state,
	.pcs_config = mvpp2_xlg_pcs_config,
};

static int mvpp2_gmac_pcs_validate(struct phylink_pcs *pcs,
				   unsigned long *supported,
				   const struct phylink_link_state *state)
{
	/* When in 802.3z mode, we must have AN enabled:
	 * Bit 2 Field InBandAnEn In-band Auto-Negotiation enable. ...
	 * When <PortType> = 1 (1000BASE-X) this field must be set to 1.
	 */
	if (phy_interface_mode_is_8023z(state->interface) &&
	    !phylink_test(state->advertising, Autoneg))
		return -EINVAL;

	return 0;
}

static void mvpp2_gmac_pcs_get_state(struct phylink_pcs *pcs,
				     struct phylink_link_state *state)
{
	struct mvpp2_port *port = mvpp2_pcs_gmac_to_port(pcs);
	u32 val;

	val = readl(port->base + MVPP2_GMAC_STATUS0);

	state->an_complete = !!(val & MVPP2_GMAC_STATUS0_AN_COMPLETE);
	state->link = !!(val & MVPP2_GMAC_STATUS0_LINK_UP);
	state->duplex = !!(val & MVPP2_GMAC_STATUS0_FULL_DUPLEX);

	switch (port->phy_interface) {
	case PHY_INTERFACE_MODE_1000BASEX:
		state->speed = SPEED_1000;
		break;
	case PHY_INTERFACE_MODE_2500BASEX:
		state->speed = SPEED_2500;
		break;
	default:
		if (val & MVPP2_GMAC_STATUS0_GMII_SPEED)
			state->speed = SPEED_1000;
		else if (val & MVPP2_GMAC_STATUS0_MII_SPEED)
			state->speed = SPEED_100;
		else
			state->speed = SPEED_10;
	}

	state->pause = 0;
	if (val & MVPP2_GMAC_STATUS0_RX_PAUSE)
		state->pause |= MLO_PAUSE_RX;
	if (val & MVPP2_GMAC_STATUS0_TX_PAUSE)
		state->pause |= MLO_PAUSE_TX;
}

static int mvpp2_gmac_pcs_config(struct phylink_pcs *pcs, unsigned int mode,
				 phy_interface_t interface,
				 const unsigned long *advertising,
				 bool permit_pause_to_mac)
{
	struct mvpp2_port *port = mvpp2_pcs_gmac_to_port(pcs);
	u32 mask, val, an, old_an, changed;

	mask = MVPP2_GMAC_IN_BAND_AUTONEG_BYPASS |
	       MVPP2_GMAC_IN_BAND_AUTONEG |
	       MVPP2_GMAC_AN_SPEED_EN |
	       MVPP2_GMAC_FLOW_CTRL_AUTONEG |
	       MVPP2_GMAC_AN_DUPLEX_EN;

	if (phylink_autoneg_inband(mode)) {
		mask |= MVPP2_GMAC_CONFIG_MII_SPEED |
			MVPP2_GMAC_CONFIG_GMII_SPEED |
			MVPP2_GMAC_CONFIG_FULL_DUPLEX;
		val = MVPP2_GMAC_IN_BAND_AUTONEG;

		if (interface == PHY_INTERFACE_MODE_SGMII) {
			/* SGMII mode receives the speed and duplex from PHY */
			val |= MVPP2_GMAC_AN_SPEED_EN |
			       MVPP2_GMAC_AN_DUPLEX_EN;
		} else {
			/* 802.3z mode has fixed speed and duplex */
			val |= MVPP2_GMAC_CONFIG_GMII_SPEED |
			       MVPP2_GMAC_CONFIG_FULL_DUPLEX;

			/* The FLOW_CTRL_AUTONEG bit selects either the hardware
			 * automatically or the bits in MVPP22_GMAC_CTRL_4_REG
			 * manually controls the GMAC pause modes.
			 */
			if (permit_pause_to_mac)
				val |= MVPP2_GMAC_FLOW_CTRL_AUTONEG;

			/* Configure advertisement bits */
			mask |= MVPP2_GMAC_FC_ADV_EN | MVPP2_GMAC_FC_ADV_ASM_EN;
			if (phylink_test(advertising, Pause))
				val |= MVPP2_GMAC_FC_ADV_EN;
			if (phylink_test(advertising, Asym_Pause))
				val |= MVPP2_GMAC_FC_ADV_ASM_EN;
		}
	} else {
		val = 0;
	}

	old_an = an = readl(port->base + MVPP2_GMAC_AUTONEG_CONFIG);
	an = (an & ~mask) | val;
	changed = an ^ old_an;
	if (changed)
		writel(an, port->base + MVPP2_GMAC_AUTONEG_CONFIG);

	/* We are only interested in the advertisement bits changing */
	return changed & (MVPP2_GMAC_FC_ADV_EN | MVPP2_GMAC_FC_ADV_ASM_EN);
}

static void mvpp2_gmac_pcs_an_restart(struct phylink_pcs *pcs)
{
	struct mvpp2_port *port = mvpp2_pcs_gmac_to_port(pcs);
	u32 val = readl(port->base + MVPP2_GMAC_AUTONEG_CONFIG);

	writel(val | MVPP2_GMAC_IN_BAND_RESTART_AN,
	       port->base + MVPP2_GMAC_AUTONEG_CONFIG);
	writel(val & ~MVPP2_GMAC_IN_BAND_RESTART_AN,
	       port->base + MVPP2_GMAC_AUTONEG_CONFIG);
}

static const struct phylink_pcs_ops mvpp2_phylink_gmac_pcs_ops = {
	.pcs_validate = mvpp2_gmac_pcs_validate,
	.pcs_get_state = mvpp2_gmac_pcs_get_state,
	.pcs_config = mvpp2_gmac_pcs_config,
	.pcs_an_restart = mvpp2_gmac_pcs_an_restart,
};

static void mvpp2_xlg_config(struct mvpp2_port *port, unsigned int mode,
			     const struct phylink_link_state *state)
{
	u32 val;

	mvpp2_modify(port->base + MVPP22_XLG_CTRL0_REG,
		     MVPP22_XLG_CTRL0_MAC_RESET_DIS,
		     MVPP22_XLG_CTRL0_MAC_RESET_DIS);
	mvpp2_modify(port->base + MVPP22_XLG_CTRL4_REG,
		     MVPP22_XLG_CTRL4_MACMODSELECT_GMAC |
		     MVPP22_XLG_CTRL4_EN_IDLE_CHECK |
		     MVPP22_XLG_CTRL4_FWD_FC | MVPP22_XLG_CTRL4_FWD_PFC,
		     MVPP22_XLG_CTRL4_FWD_FC | MVPP22_XLG_CTRL4_FWD_PFC);

	/* Wait for reset to deassert */
	do {
		val = readl(port->base + MVPP22_XLG_CTRL0_REG);
	} while (!(val & MVPP22_XLG_CTRL0_MAC_RESET_DIS));
}

static void mvpp2_gmac_config(struct mvpp2_port *port, unsigned int mode,
			      const struct phylink_link_state *state)
{
	u32 old_ctrl0, ctrl0;
	u32 old_ctrl2, ctrl2;
	u32 old_ctrl4, ctrl4;

	old_ctrl0 = ctrl0 = readl(port->base + MVPP2_GMAC_CTRL_0_REG);
	old_ctrl2 = ctrl2 = readl(port->base + MVPP2_GMAC_CTRL_2_REG);
	old_ctrl4 = ctrl4 = readl(port->base + MVPP22_GMAC_CTRL_4_REG);

	ctrl0 &= ~MVPP2_GMAC_PORT_TYPE_MASK;
	ctrl2 &= ~(MVPP2_GMAC_INBAND_AN_MASK | MVPP2_GMAC_PCS_ENABLE_MASK | MVPP2_GMAC_FLOW_CTRL_MASK);

	/* Configure port type */
	if (phy_interface_mode_is_8023z(state->interface)) {
		ctrl2 |= MVPP2_GMAC_PCS_ENABLE_MASK;
		ctrl4 &= ~MVPP22_CTRL4_EXT_PIN_GMII_SEL;
		ctrl4 |= MVPP22_CTRL4_SYNC_BYPASS_DIS |
			 MVPP22_CTRL4_DP_CLK_SEL |
			 MVPP22_CTRL4_QSGMII_BYPASS_ACTIVE;
	} else if (state->interface == PHY_INTERFACE_MODE_SGMII) {
		ctrl2 |= MVPP2_GMAC_PCS_ENABLE_MASK | MVPP2_GMAC_INBAND_AN_MASK;
		ctrl4 &= ~MVPP22_CTRL4_EXT_PIN_GMII_SEL;
		ctrl4 |= MVPP22_CTRL4_SYNC_BYPASS_DIS |
			 MVPP22_CTRL4_DP_CLK_SEL |
			 MVPP22_CTRL4_QSGMII_BYPASS_ACTIVE;
	} else if (phy_interface_mode_is_rgmii(state->interface)) {
		ctrl4 &= ~MVPP22_CTRL4_DP_CLK_SEL;
		ctrl4 |= MVPP22_CTRL4_EXT_PIN_GMII_SEL |
			 MVPP22_CTRL4_SYNC_BYPASS_DIS |
			 MVPP22_CTRL4_QSGMII_BYPASS_ACTIVE;
	}

	/* Configure negotiation style */
	if (!phylink_autoneg_inband(mode)) {
		/* Phy or fixed speed - no in-band AN, nothing to do, leave the
		 * configured speed, duplex and flow control as-is.
		 */
	} else if (state->interface == PHY_INTERFACE_MODE_SGMII) {
		/* SGMII in-band mode receives the speed and duplex from
		 * the PHY. Flow control information is not received. */
	} else if (phy_interface_mode_is_8023z(state->interface)) {
		/* 1000BaseX and 2500BaseX ports cannot negotiate speed nor can
		 * they negotiate duplex: they are always operating with a fixed
		 * speed of 1000/2500Mbps in full duplex, so force 1000/2500
		 * speed and full duplex here.
		 */
		ctrl0 |= MVPP2_GMAC_PORT_TYPE_MASK;
	}

	if (old_ctrl0 != ctrl0)
		writel(ctrl0, port->base + MVPP2_GMAC_CTRL_0_REG);
	if (old_ctrl2 != ctrl2)
		writel(ctrl2, port->base + MVPP2_GMAC_CTRL_2_REG);
	if (old_ctrl4 != ctrl4)
		writel(ctrl4, port->base + MVPP22_GMAC_CTRL_4_REG);
}

static struct phylink_pcs *mvpp2_select_pcs(struct phylink_config *config,
					    phy_interface_t interface)
{
	struct mvpp2_port *port = mvpp2_phylink_to_port(config);

	/* Select the appropriate PCS operations depending on the
	 * configured interface mode. We will only switch to a mode
	 * that the validate() checks have already passed.
	 */
	if (mvpp2_is_xlg(interface))
		return &port->pcs_xlg;
	else
		return &port->pcs_gmac;
}

static int mvpp2_mac_prepare(struct phylink_config *config, unsigned int mode,
			     phy_interface_t interface)
{
	struct mvpp2_port *port = mvpp2_phylink_to_port(config);

	/* Check for invalid configuration */
	if (mvpp2_is_xlg(interface) && port->gop_id != 0) {
		netdev_err(port->dev, "Invalid mode on %s\n", port->dev->name);
		return -EINVAL;
	}

	if (port->phy_interface != interface ||
	    phylink_autoneg_inband(mode)) {
		/* Force the link down when changing the interface or if in
		 * in-band mode to ensure we do not change the configuration
		 * while the hardware is indicating link is up. We force both
		 * XLG and GMAC down to ensure that they're both in a known
		 * state.
		 */
		mvpp2_modify(port->base + MVPP2_GMAC_AUTONEG_CONFIG,
			     MVPP2_GMAC_FORCE_LINK_PASS |
			     MVPP2_GMAC_FORCE_LINK_DOWN,
			     MVPP2_GMAC_FORCE_LINK_DOWN);

		if (mvpp2_port_supports_xlg(port))
			mvpp2_modify(port->base + MVPP22_XLG_CTRL0_REG,
				     MVPP22_XLG_CTRL0_FORCE_LINK_PASS |
				     MVPP22_XLG_CTRL0_FORCE_LINK_DOWN,
				     MVPP22_XLG_CTRL0_FORCE_LINK_DOWN);
	}

	/* Make sure the port is disabled when reconfiguring the mode */
	mvpp2_port_disable(port);

	if (port->phy_interface != interface) {
		/* Place GMAC into reset */
		mvpp2_modify(port->base + MVPP2_GMAC_CTRL_2_REG,
			     MVPP2_GMAC_PORT_RESET_MASK,
			     MVPP2_GMAC_PORT_RESET_MASK);

		if (port->priv->hw_version >= MVPP22) {
			mvpp22_gop_mask_irq(port);

			phy_power_off(port->comphy);

			/* Reconfigure the serdes lanes */
			mvpp22_mode_reconfigure(port, interface);
		}
	}

	return 0;
}

static void mvpp2_mac_config(struct phylink_config *config, unsigned int mode,
			     const struct phylink_link_state *state)
{
	struct mvpp2_port *port = mvpp2_phylink_to_port(config);

	/* mac (re)configuration */
	if (mvpp2_is_xlg(state->interface))
		mvpp2_xlg_config(port, mode, state);
	else if (phy_interface_mode_is_rgmii(state->interface) ||
		 phy_interface_mode_is_8023z(state->interface) ||
		 state->interface == PHY_INTERFACE_MODE_SGMII)
		mvpp2_gmac_config(port, mode, state);

	if (port->priv->hw_version == MVPP21 && port->flags & MVPP2_F_LOOPBACK)
		mvpp2_port_loopback_set(port, state);
}

static int mvpp2_mac_finish(struct phylink_config *config, unsigned int mode,
			    phy_interface_t interface)
{
	struct mvpp2_port *port = mvpp2_phylink_to_port(config);

	if (port->priv->hw_version >= MVPP22 &&
	    port->phy_interface != interface) {
		port->phy_interface = interface;

		/* Unmask interrupts */
		mvpp22_gop_unmask_irq(port);
	}

	if (!mvpp2_is_xlg(interface)) {
		/* Release GMAC reset and wait */
		mvpp2_modify(port->base + MVPP2_GMAC_CTRL_2_REG,
			     MVPP2_GMAC_PORT_RESET_MASK, 0);

		while (readl(port->base + MVPP2_GMAC_CTRL_2_REG) &
		       MVPP2_GMAC_PORT_RESET_MASK)
			continue;
	}

	mvpp2_port_enable(port);

	/* Allow the link to come up if in in-band mode, otherwise the
	 * link is forced via mac_link_down()/mac_link_up()
	 */
	if (phylink_autoneg_inband(mode)) {
		if (mvpp2_is_xlg(interface))
			mvpp2_modify(port->base + MVPP22_XLG_CTRL0_REG,
				     MVPP22_XLG_CTRL0_FORCE_LINK_PASS |
				     MVPP22_XLG_CTRL0_FORCE_LINK_DOWN, 0);
		else
			mvpp2_modify(port->base + MVPP2_GMAC_AUTONEG_CONFIG,
				     MVPP2_GMAC_FORCE_LINK_PASS |
				     MVPP2_GMAC_FORCE_LINK_DOWN, 0);
	}

	return 0;
}

static void mvpp2_mac_link_up(struct phylink_config *config,
			      struct phy_device *phy,
			      unsigned int mode, phy_interface_t interface,
			      int speed, int duplex,
			      bool tx_pause, bool rx_pause)
{
	struct mvpp2_port *port = mvpp2_phylink_to_port(config);
	u32 val;
	int i;

	if (mvpp2_is_xlg(interface)) {
		if (!phylink_autoneg_inband(mode)) {
			val = MVPP22_XLG_CTRL0_FORCE_LINK_PASS;
			if (tx_pause)
				val |= MVPP22_XLG_CTRL0_TX_FLOW_CTRL_EN;
			if (rx_pause)
				val |= MVPP22_XLG_CTRL0_RX_FLOW_CTRL_EN;

			mvpp2_modify(port->base + MVPP22_XLG_CTRL0_REG,
				     MVPP22_XLG_CTRL0_FORCE_LINK_DOWN |
				     MVPP22_XLG_CTRL0_FORCE_LINK_PASS |
				     MVPP22_XLG_CTRL0_TX_FLOW_CTRL_EN |
				     MVPP22_XLG_CTRL0_RX_FLOW_CTRL_EN, val);
		}
	} else {
		if (!phylink_autoneg_inband(mode)) {
			val = MVPP2_GMAC_FORCE_LINK_PASS;

			if (speed == SPEED_1000 || speed == SPEED_2500)
				val |= MVPP2_GMAC_CONFIG_GMII_SPEED;
			else if (speed == SPEED_100)
				val |= MVPP2_GMAC_CONFIG_MII_SPEED;

			if (duplex == DUPLEX_FULL)
				val |= MVPP2_GMAC_CONFIG_FULL_DUPLEX;

			mvpp2_modify(port->base + MVPP2_GMAC_AUTONEG_CONFIG,
				     MVPP2_GMAC_FORCE_LINK_DOWN |
				     MVPP2_GMAC_FORCE_LINK_PASS |
				     MVPP2_GMAC_CONFIG_MII_SPEED |
				     MVPP2_GMAC_CONFIG_GMII_SPEED |
				     MVPP2_GMAC_CONFIG_FULL_DUPLEX, val);
		}

		/* We can always update the flow control enable bits;
		 * these will only be effective if flow control AN
		 * (MVPP2_GMAC_FLOW_CTRL_AUTONEG) is disabled.
		 */
		val = 0;
		if (tx_pause)
			val |= MVPP22_CTRL4_TX_FC_EN;
		if (rx_pause)
			val |= MVPP22_CTRL4_RX_FC_EN;

		mvpp2_modify(port->base + MVPP22_GMAC_CTRL_4_REG,
			     MVPP22_CTRL4_RX_FC_EN | MVPP22_CTRL4_TX_FC_EN,
			     val);
	}

	if (port->priv->global_tx_fc) {
		port->tx_fc = tx_pause;
		if (tx_pause)
			mvpp2_rxq_enable_fc(port);
		else
			mvpp2_rxq_disable_fc(port);
		if (port->priv->percpu_pools) {
			for (i = 0; i < port->nrxqs; i++)
				mvpp2_bm_pool_update_fc(port, &port->priv->bm_pools[i], tx_pause);
		} else {
			mvpp2_bm_pool_update_fc(port, port->pool_long, tx_pause);
			mvpp2_bm_pool_update_fc(port, port->pool_short, tx_pause);
		}
		if (port->priv->hw_version == MVPP23)
			mvpp23_rx_fifo_fc_en(port->priv, port->id, tx_pause);
	}

	mvpp2_port_enable(port);

	mvpp2_egress_enable(port);
	mvpp2_ingress_enable(port);
	netif_tx_wake_all_queues(port->dev);
}

static void mvpp2_mac_link_down(struct phylink_config *config,
				unsigned int mode, phy_interface_t interface)
{
	struct mvpp2_port *port = mvpp2_phylink_to_port(config);
	u32 val;

	if (!phylink_autoneg_inband(mode)) {
		if (mvpp2_is_xlg(interface)) {
			val = readl(port->base + MVPP22_XLG_CTRL0_REG);
			val &= ~MVPP22_XLG_CTRL0_FORCE_LINK_PASS;
			val |= MVPP22_XLG_CTRL0_FORCE_LINK_DOWN;
			writel(val, port->base + MVPP22_XLG_CTRL0_REG);
		} else {
			val = readl(port->base + MVPP2_GMAC_AUTONEG_CONFIG);
			val &= ~MVPP2_GMAC_FORCE_LINK_PASS;
			val |= MVPP2_GMAC_FORCE_LINK_DOWN;
			writel(val, port->base + MVPP2_GMAC_AUTONEG_CONFIG);
		}
	}

	netif_tx_stop_all_queues(port->dev);
	mvpp2_egress_disable(port);
	mvpp2_ingress_disable(port);

	mvpp2_port_disable(port);
}

static const struct phylink_mac_ops mvpp2_phylink_ops = {
	.mac_select_pcs = mvpp2_select_pcs,
	.mac_prepare = mvpp2_mac_prepare,
	.mac_config = mvpp2_mac_config,
	.mac_finish = mvpp2_mac_finish,
	.mac_link_up = mvpp2_mac_link_up,
	.mac_link_down = mvpp2_mac_link_down,
};

/* Work-around for ACPI */
static void mvpp2_acpi_start(struct mvpp2_port *port)
{
	/* Phylink isn't used as of now for ACPI, so the MAC has to be
	 * configured manually when the interface is started. This will
	 * be removed as soon as the phylink ACPI support lands in.
	 */
	struct phylink_link_state state = {
		.interface = port->phy_interface,
	};
	struct phylink_pcs *pcs;

	pcs = mvpp2_select_pcs(&port->phylink_config, port->phy_interface);

	mvpp2_mac_prepare(&port->phylink_config, MLO_AN_INBAND,
			  port->phy_interface);
	mvpp2_mac_config(&port->phylink_config, MLO_AN_INBAND, &state);
	pcs->ops->pcs_config(pcs, MLO_AN_INBAND, port->phy_interface,
			     state.advertising, false);
	mvpp2_mac_finish(&port->phylink_config, MLO_AN_INBAND,
			 port->phy_interface);
	mvpp2_mac_link_up(&port->phylink_config, NULL,
			  MLO_AN_INBAND, port->phy_interface,
			  SPEED_UNKNOWN, DUPLEX_UNKNOWN, false, false);
}

/* In order to ensure backward compatibility for ACPI, check if the port
 * firmware node comprises the necessary description allowing to use phylink.
 */
static bool mvpp2_use_acpi_compat_mode(struct fwnode_handle *port_fwnode)
{
	if (!is_acpi_node(port_fwnode))
		return false;

	return (!fwnode_property_present(port_fwnode, "phy-handle") &&
		!fwnode_property_present(port_fwnode, "managed") &&
		!fwnode_get_named_child_node(port_fwnode, "fixed-link"));
}

/* Ports initialization */
static int mvpp2_port_probe(struct platform_device *pdev,
			    struct fwnode_handle *port_fwnode,
			    struct mvpp2 *priv)
{
	struct phy *comphy = NULL;
	struct mvpp2_port *port;
	struct mvpp2_port_pcpu *port_pcpu;
	struct device_node *port_node = to_of_node(port_fwnode);
	netdev_features_t features;
	struct net_device *dev;
	struct phylink *phylink;
	char *mac_from = "";
	unsigned int ntxqs, nrxqs, thread;
	unsigned long flags = 0;
	bool has_tx_irqs;
	u32 id;
	int phy_mode;
	int err, i;

	has_tx_irqs = mvpp2_port_has_irqs(priv, port_node, &flags);
	if (!has_tx_irqs && queue_mode == MVPP2_QDIST_MULTI_MODE) {
		dev_err(&pdev->dev,
			"not enough IRQs to support multi queue mode\n");
		return -EINVAL;
	}

	ntxqs = MVPP2_MAX_TXQ;
	nrxqs = mvpp2_get_nrxqs(priv);

	dev = alloc_etherdev_mqs(sizeof(*port), ntxqs, nrxqs);
	if (!dev)
		return -ENOMEM;

	phy_mode = fwnode_get_phy_mode(port_fwnode);
	if (phy_mode < 0) {
		dev_err(&pdev->dev, "incorrect phy mode\n");
		err = phy_mode;
		goto err_free_netdev;
	}

	/*
	 * Rewrite 10GBASE-KR to 10GBASE-R for compatibility with existing DT.
	 * Existing usage of 10GBASE-KR is not correct; no backplane
	 * negotiation is done, and this driver does not actually support
	 * 10GBASE-KR.
	 */
	if (phy_mode == PHY_INTERFACE_MODE_10GKR)
		phy_mode = PHY_INTERFACE_MODE_10GBASER;

	if (port_node) {
		comphy = devm_of_phy_get(&pdev->dev, port_node, NULL);
		if (IS_ERR(comphy)) {
			if (PTR_ERR(comphy) == -EPROBE_DEFER) {
				err = -EPROBE_DEFER;
				goto err_free_netdev;
			}
			comphy = NULL;
		}
	}

	if (fwnode_property_read_u32(port_fwnode, "port-id", &id)) {
		err = -EINVAL;
		dev_err(&pdev->dev, "missing port-id value\n");
		goto err_free_netdev;
	}

	dev->tx_queue_len = MVPP2_MAX_TXD_MAX;
	dev->watchdog_timeo = 5 * HZ;
	dev->netdev_ops = &mvpp2_netdev_ops;
	dev->ethtool_ops = &mvpp2_eth_tool_ops;

	port = netdev_priv(dev);
	port->dev = dev;
	port->fwnode = port_fwnode;
	port->ntxqs = ntxqs;
	port->nrxqs = nrxqs;
	port->priv = priv;
	port->has_tx_irqs = has_tx_irqs;
	port->flags = flags;

	err = mvpp2_queue_vectors_init(port, port_node);
	if (err)
		goto err_free_netdev;

	if (port_node)
		port->port_irq = of_irq_get_byname(port_node, "link");
	else
		port->port_irq = fwnode_irq_get(port_fwnode, port->nqvecs + 1);
	if (port->port_irq == -EPROBE_DEFER) {
		err = -EPROBE_DEFER;
		goto err_deinit_qvecs;
	}
	if (port->port_irq <= 0)
		/* the link irq is optional */
		port->port_irq = 0;

	if (fwnode_property_read_bool(port_fwnode, "marvell,loopback"))
		port->flags |= MVPP2_F_LOOPBACK;

	port->id = id;
	if (priv->hw_version == MVPP21)
		port->first_rxq = port->id * port->nrxqs;
	else
		port->first_rxq = port->id * priv->max_port_rxqs;

	port->of_node = port_node;
	port->phy_interface = phy_mode;
	port->comphy = comphy;

	if (priv->hw_version == MVPP21) {
		port->base = devm_platform_ioremap_resource(pdev, 2 + id);
		if (IS_ERR(port->base)) {
			err = PTR_ERR(port->base);
			goto err_free_irq;
		}

		port->stats_base = port->priv->lms_base +
				   MVPP21_MIB_COUNTERS_OFFSET +
				   port->gop_id * MVPP21_MIB_COUNTERS_PORT_SZ;
	} else {
		if (fwnode_property_read_u32(port_fwnode, "gop-port-id",
					     &port->gop_id)) {
			err = -EINVAL;
			dev_err(&pdev->dev, "missing gop-port-id value\n");
			goto err_deinit_qvecs;
		}

		port->base = priv->iface_base + MVPP22_GMAC_BASE(port->gop_id);
		port->stats_base = port->priv->iface_base +
				   MVPP22_MIB_COUNTERS_OFFSET +
				   port->gop_id * MVPP22_MIB_COUNTERS_PORT_SZ;

		/* We may want a property to describe whether we should use
		 * MAC hardware timestamping.
		 */
		if (priv->tai)
			port->hwtstamp = true;
	}

	/* Alloc per-cpu and ethtool stats */
	port->stats = netdev_alloc_pcpu_stats(struct mvpp2_pcpu_stats);
	if (!port->stats) {
		err = -ENOMEM;
		goto err_free_irq;
	}

	port->ethtool_stats = devm_kcalloc(&pdev->dev,
					   MVPP2_N_ETHTOOL_STATS(ntxqs, nrxqs),
					   sizeof(u64), GFP_KERNEL);
	if (!port->ethtool_stats) {
		err = -ENOMEM;
		goto err_free_stats;
	}

	mutex_init(&port->gather_stats_lock);
	INIT_DELAYED_WORK(&port->stats_work, mvpp2_gather_hw_statistics);

	err = mvpp2_port_copy_mac_addr(dev, priv, port_fwnode, &mac_from);
	if (err < 0)
		goto err_free_stats;

	port->tx_ring_size = MVPP2_MAX_TXD_DFLT;
	port->rx_ring_size = MVPP2_MAX_RXD_DFLT;
	SET_NETDEV_DEV(dev, &pdev->dev);

	err = mvpp2_port_init(port);
	if (err < 0) {
		dev_err(&pdev->dev, "failed to init port %d\n", id);
		goto err_free_stats;
	}

	mvpp2_port_periodic_xon_disable(port);

	mvpp2_mac_reset_assert(port);
	mvpp22_pcs_reset_assert(port);

	port->pcpu = alloc_percpu(struct mvpp2_port_pcpu);
	if (!port->pcpu) {
		err = -ENOMEM;
		goto err_free_txq_pcpu;
	}

	if (!port->has_tx_irqs) {
		for (thread = 0; thread < priv->nthreads; thread++) {
			port_pcpu = per_cpu_ptr(port->pcpu, thread);

			hrtimer_init(&port_pcpu->tx_done_timer, CLOCK_MONOTONIC,
				     HRTIMER_MODE_REL_PINNED_SOFT);
			port_pcpu->tx_done_timer.function = mvpp2_hr_timer_cb;
			port_pcpu->timer_scheduled = false;
			port_pcpu->dev = dev;
		}
	}

	features = NETIF_F_SG | NETIF_F_IP_CSUM | NETIF_F_IPV6_CSUM |
		   NETIF_F_TSO;
	dev->features = features | NETIF_F_RXCSUM;
	dev->hw_features |= features | NETIF_F_RXCSUM | NETIF_F_GRO |
			    NETIF_F_HW_VLAN_CTAG_FILTER;

	if (mvpp22_rss_is_supported(port)) {
		dev->hw_features |= NETIF_F_RXHASH;
		dev->features |= NETIF_F_NTUPLE;
	}

	if (!port->priv->percpu_pools)
		mvpp2_set_hw_csum(port, port->pool_long->id);
	else if (port->ntxqs >= num_possible_cpus() * 2)
		dev->xdp_features = NETDEV_XDP_ACT_BASIC |
				    NETDEV_XDP_ACT_REDIRECT |
				    NETDEV_XDP_ACT_NDO_XMIT;

	dev->vlan_features |= features;
	netif_set_tso_max_segs(dev, MVPP2_MAX_TSO_SEGS);
<<<<<<< HEAD
=======

>>>>>>> eb3cdb58
	dev->priv_flags |= IFF_UNICAST_FLT;

	/* MTU range: 68 - 9704 */
	dev->min_mtu = ETH_MIN_MTU;
	/* 9704 == 9728 - 20 and rounding to 8 */
	dev->max_mtu = MVPP2_BM_JUMBO_PKT_SIZE;
	dev->dev.of_node = port_node;

	port->pcs_gmac.ops = &mvpp2_phylink_gmac_pcs_ops;
	port->pcs_xlg.ops = &mvpp2_phylink_xlg_pcs_ops;

	if (!mvpp2_use_acpi_compat_mode(port_fwnode)) {
		port->phylink_config.dev = &dev->dev;
		port->phylink_config.type = PHYLINK_NETDEV;
		port->phylink_config.mac_capabilities =
			MAC_2500FD | MAC_1000FD | MAC_100 | MAC_10;

		if (port->priv->global_tx_fc)
			port->phylink_config.mac_capabilities |=
				MAC_SYM_PAUSE | MAC_ASYM_PAUSE;

		if (mvpp2_port_supports_xlg(port)) {
			/* If a COMPHY is present, we can support any of
			 * the serdes modes and switch between them.
			 */
			if (comphy) {
				__set_bit(PHY_INTERFACE_MODE_5GBASER,
					  port->phylink_config.supported_interfaces);
				__set_bit(PHY_INTERFACE_MODE_10GBASER,
					  port->phylink_config.supported_interfaces);
				__set_bit(PHY_INTERFACE_MODE_XAUI,
					  port->phylink_config.supported_interfaces);
			} else if (phy_mode == PHY_INTERFACE_MODE_5GBASER) {
				__set_bit(PHY_INTERFACE_MODE_5GBASER,
					  port->phylink_config.supported_interfaces);
			} else if (phy_mode == PHY_INTERFACE_MODE_10GBASER) {
				__set_bit(PHY_INTERFACE_MODE_10GBASER,
					  port->phylink_config.supported_interfaces);
			} else if (phy_mode == PHY_INTERFACE_MODE_XAUI) {
				__set_bit(PHY_INTERFACE_MODE_XAUI,
					  port->phylink_config.supported_interfaces);
			}

			if (comphy)
				port->phylink_config.mac_capabilities |=
					MAC_10000FD | MAC_5000FD;
			else if (phy_mode == PHY_INTERFACE_MODE_5GBASER)
				port->phylink_config.mac_capabilities |=
					MAC_5000FD;
			else
				port->phylink_config.mac_capabilities |=
					MAC_10000FD;
		}

		if (mvpp2_port_supports_rgmii(port))
			phy_interface_set_rgmii(port->phylink_config.supported_interfaces);

		if (comphy) {
			/* If a COMPHY is present, we can support any of the
			 * serdes modes and switch between them.
			 */
			__set_bit(PHY_INTERFACE_MODE_SGMII,
				  port->phylink_config.supported_interfaces);
			__set_bit(PHY_INTERFACE_MODE_1000BASEX,
				  port->phylink_config.supported_interfaces);
			__set_bit(PHY_INTERFACE_MODE_2500BASEX,
				  port->phylink_config.supported_interfaces);
		} else if (phy_mode == PHY_INTERFACE_MODE_2500BASEX) {
			/* No COMPHY, with only 2500BASE-X mode supported */
			__set_bit(PHY_INTERFACE_MODE_2500BASEX,
				  port->phylink_config.supported_interfaces);
		} else if (phy_mode == PHY_INTERFACE_MODE_1000BASEX ||
			   phy_mode == PHY_INTERFACE_MODE_SGMII) {
			/* No COMPHY, we can switch between 1000BASE-X and SGMII
			 */
			__set_bit(PHY_INTERFACE_MODE_1000BASEX,
				  port->phylink_config.supported_interfaces);
			__set_bit(PHY_INTERFACE_MODE_SGMII,
				  port->phylink_config.supported_interfaces);
		}

		phylink = phylink_create(&port->phylink_config, port_fwnode,
					 phy_mode, &mvpp2_phylink_ops);
		if (IS_ERR(phylink)) {
			err = PTR_ERR(phylink);
			goto err_free_port_pcpu;
		}
		port->phylink = phylink;
	} else {
		dev_warn(&pdev->dev, "Use link irqs for port#%d. FW update required\n", port->id);
		port->phylink = NULL;
	}

	/* Cycle the comphy to power it down, saving 270mW per port -
	 * don't worry about an error powering it up. When the comphy
	 * driver does this, we can remove this code.
	 */
	if (port->comphy) {
		err = mvpp22_comphy_init(port, port->phy_interface);
		if (err == 0)
			phy_power_off(port->comphy);
	}

	err = register_netdev(dev);
	if (err < 0) {
		dev_err(&pdev->dev, "failed to register netdev\n");
		goto err_phylink;
	}
	netdev_info(dev, "Using %s mac address %pM\n", mac_from, dev->dev_addr);

	priv->port_list[priv->port_count++] = port;

	return 0;

err_phylink:
	if (port->phylink)
		phylink_destroy(port->phylink);
err_free_port_pcpu:
	free_percpu(port->pcpu);
err_free_txq_pcpu:
	for (i = 0; i < port->ntxqs; i++)
		free_percpu(port->txqs[i]->pcpu);
err_free_stats:
	free_percpu(port->stats);
err_free_irq:
	if (port->port_irq)
		irq_dispose_mapping(port->port_irq);
err_deinit_qvecs:
	mvpp2_queue_vectors_deinit(port);
err_free_netdev:
	free_netdev(dev);
	return err;
}

/* Ports removal routine */
static void mvpp2_port_remove(struct mvpp2_port *port)
{
	int i;

	unregister_netdev(port->dev);
	if (port->phylink)
		phylink_destroy(port->phylink);
	free_percpu(port->pcpu);
	free_percpu(port->stats);
	for (i = 0; i < port->ntxqs; i++)
		free_percpu(port->txqs[i]->pcpu);
	mvpp2_queue_vectors_deinit(port);
	if (port->port_irq)
		irq_dispose_mapping(port->port_irq);
	free_netdev(port->dev);
}

/* Initialize decoding windows */
static void mvpp2_conf_mbus_windows(const struct mbus_dram_target_info *dram,
				    struct mvpp2 *priv)
{
	u32 win_enable;
	int i;

	for (i = 0; i < 6; i++) {
		mvpp2_write(priv, MVPP2_WIN_BASE(i), 0);
		mvpp2_write(priv, MVPP2_WIN_SIZE(i), 0);

		if (i < 4)
			mvpp2_write(priv, MVPP2_WIN_REMAP(i), 0);
	}

	win_enable = 0;

	for (i = 0; i < dram->num_cs; i++) {
		const struct mbus_dram_window *cs = dram->cs + i;

		mvpp2_write(priv, MVPP2_WIN_BASE(i),
			    (cs->base & 0xffff0000) | (cs->mbus_attr << 8) |
			    dram->mbus_dram_target_id);

		mvpp2_write(priv, MVPP2_WIN_SIZE(i),
			    (cs->size - 1) & 0xffff0000);

		win_enable |= (1 << i);
	}

	mvpp2_write(priv, MVPP2_BASE_ADDR_ENABLE, win_enable);
}

/* Initialize Rx FIFO's */
static void mvpp2_rx_fifo_init(struct mvpp2 *priv)
{
	int port;

	for (port = 0; port < MVPP2_MAX_PORTS; port++) {
		mvpp2_write(priv, MVPP2_RX_DATA_FIFO_SIZE_REG(port),
			    MVPP2_RX_FIFO_PORT_DATA_SIZE_4KB);
		mvpp2_write(priv, MVPP2_RX_ATTR_FIFO_SIZE_REG(port),
			    MVPP2_RX_FIFO_PORT_ATTR_SIZE_4KB);
	}

	mvpp2_write(priv, MVPP2_RX_MIN_PKT_SIZE_REG,
		    MVPP2_RX_FIFO_PORT_MIN_PKT);
	mvpp2_write(priv, MVPP2_RX_FIFO_INIT_REG, 0x1);
}

static void mvpp22_rx_fifo_set_hw(struct mvpp2 *priv, int port, int data_size)
{
	int attr_size = MVPP2_RX_FIFO_PORT_ATTR_SIZE(data_size);

	mvpp2_write(priv, MVPP2_RX_DATA_FIFO_SIZE_REG(port), data_size);
	mvpp2_write(priv, MVPP2_RX_ATTR_FIFO_SIZE_REG(port), attr_size);
}

/* Initialize TX FIFO's: the total FIFO size is 48kB on PPv2.2 and PPv2.3.
 * 4kB fixed space must be assigned for the loopback port.
 * Redistribute remaining avialable 44kB space among all active ports.
 * Guarantee minimum 32kB for 10G port and 8kB for port 1, capable of 2.5G
 * SGMII link.
 */
static void mvpp22_rx_fifo_init(struct mvpp2 *priv)
{
	int remaining_ports_count;
	unsigned long port_map;
	int size_remainder;
	int port, size;

	/* The loopback requires fixed 4kB of the FIFO space assignment. */
	mvpp22_rx_fifo_set_hw(priv, MVPP2_LOOPBACK_PORT_INDEX,
			      MVPP2_RX_FIFO_PORT_DATA_SIZE_4KB);
	port_map = priv->port_map & ~BIT(MVPP2_LOOPBACK_PORT_INDEX);

	/* Set RX FIFO size to 0 for inactive ports. */
	for_each_clear_bit(port, &port_map, MVPP2_LOOPBACK_PORT_INDEX)
		mvpp22_rx_fifo_set_hw(priv, port, 0);

	/* Assign remaining RX FIFO space among all active ports. */
	size_remainder = MVPP2_RX_FIFO_PORT_DATA_SIZE_44KB;
	remaining_ports_count = hweight_long(port_map);

	for_each_set_bit(port, &port_map, MVPP2_LOOPBACK_PORT_INDEX) {
		if (remaining_ports_count == 1)
			size = size_remainder;
		else if (port == 0)
			size = max(size_remainder / remaining_ports_count,
				   MVPP2_RX_FIFO_PORT_DATA_SIZE_32KB);
		else if (port == 1)
			size = max(size_remainder / remaining_ports_count,
				   MVPP2_RX_FIFO_PORT_DATA_SIZE_8KB);
		else
			size = size_remainder / remaining_ports_count;

		size_remainder -= size;
		remaining_ports_count--;

		mvpp22_rx_fifo_set_hw(priv, port, size);
	}

	mvpp2_write(priv, MVPP2_RX_MIN_PKT_SIZE_REG,
		    MVPP2_RX_FIFO_PORT_MIN_PKT);
	mvpp2_write(priv, MVPP2_RX_FIFO_INIT_REG, 0x1);
}

/* Configure Rx FIFO Flow control thresholds */
static void mvpp23_rx_fifo_fc_set_tresh(struct mvpp2 *priv)
{
	int port, val;

	/* Port 0: maximum speed -10Gb/s port
	 *	   required by spec RX FIFO threshold 9KB
	 * Port 1: maximum speed -5Gb/s port
	 *	   required by spec RX FIFO threshold 4KB
	 * Port 2: maximum speed -1Gb/s port
	 *	   required by spec RX FIFO threshold 2KB
	 */

	/* Without loopback port */
	for (port = 0; port < (MVPP2_MAX_PORTS - 1); port++) {
		if (port == 0) {
			val = (MVPP23_PORT0_FIFO_TRSH / MVPP2_RX_FC_TRSH_UNIT)
				<< MVPP2_RX_FC_TRSH_OFFS;
			val &= MVPP2_RX_FC_TRSH_MASK;
			mvpp2_write(priv, MVPP2_RX_FC_REG(port), val);
		} else if (port == 1) {
			val = (MVPP23_PORT1_FIFO_TRSH / MVPP2_RX_FC_TRSH_UNIT)
				<< MVPP2_RX_FC_TRSH_OFFS;
			val &= MVPP2_RX_FC_TRSH_MASK;
			mvpp2_write(priv, MVPP2_RX_FC_REG(port), val);
		} else {
			val = (MVPP23_PORT2_FIFO_TRSH / MVPP2_RX_FC_TRSH_UNIT)
				<< MVPP2_RX_FC_TRSH_OFFS;
			val &= MVPP2_RX_FC_TRSH_MASK;
			mvpp2_write(priv, MVPP2_RX_FC_REG(port), val);
		}
	}
}

/* Configure Rx FIFO Flow control thresholds */
void mvpp23_rx_fifo_fc_en(struct mvpp2 *priv, int port, bool en)
{
	int val;

	val = mvpp2_read(priv, MVPP2_RX_FC_REG(port));

	if (en)
		val |= MVPP2_RX_FC_EN;
	else
		val &= ~MVPP2_RX_FC_EN;

	mvpp2_write(priv, MVPP2_RX_FC_REG(port), val);
}

static void mvpp22_tx_fifo_set_hw(struct mvpp2 *priv, int port, int size)
{
	int threshold = MVPP2_TX_FIFO_THRESHOLD(size);

	mvpp2_write(priv, MVPP22_TX_FIFO_SIZE_REG(port), size);
	mvpp2_write(priv, MVPP22_TX_FIFO_THRESH_REG(port), threshold);
}

/* Initialize TX FIFO's: the total FIFO size is 19kB on PPv2.2 and PPv2.3.
 * 1kB fixed space must be assigned for the loopback port.
 * Redistribute remaining avialable 18kB space among all active ports.
 * The 10G interface should use 10kB (which is maximum possible size
 * per single port).
 */
static void mvpp22_tx_fifo_init(struct mvpp2 *priv)
{
	int remaining_ports_count;
	unsigned long port_map;
	int size_remainder;
	int port, size;

	/* The loopback requires fixed 1kB of the FIFO space assignment. */
	mvpp22_tx_fifo_set_hw(priv, MVPP2_LOOPBACK_PORT_INDEX,
			      MVPP22_TX_FIFO_DATA_SIZE_1KB);
	port_map = priv->port_map & ~BIT(MVPP2_LOOPBACK_PORT_INDEX);

	/* Set TX FIFO size to 0 for inactive ports. */
	for_each_clear_bit(port, &port_map, MVPP2_LOOPBACK_PORT_INDEX)
		mvpp22_tx_fifo_set_hw(priv, port, 0);

	/* Assign remaining TX FIFO space among all active ports. */
	size_remainder = MVPP22_TX_FIFO_DATA_SIZE_18KB;
	remaining_ports_count = hweight_long(port_map);

	for_each_set_bit(port, &port_map, MVPP2_LOOPBACK_PORT_INDEX) {
		if (remaining_ports_count == 1)
			size = min(size_remainder,
				   MVPP22_TX_FIFO_DATA_SIZE_10KB);
		else if (port == 0)
			size = MVPP22_TX_FIFO_DATA_SIZE_10KB;
		else
			size = size_remainder / remaining_ports_count;

		size_remainder -= size;
		remaining_ports_count--;

		mvpp22_tx_fifo_set_hw(priv, port, size);
	}
}

static void mvpp2_axi_init(struct mvpp2 *priv)
{
	u32 val, rdval, wrval;

	mvpp2_write(priv, MVPP22_BM_ADDR_HIGH_RLS_REG, 0x0);

	/* AXI Bridge Configuration */

	rdval = MVPP22_AXI_CODE_CACHE_RD_CACHE
		<< MVPP22_AXI_ATTR_CACHE_OFFS;
	rdval |= MVPP22_AXI_CODE_DOMAIN_OUTER_DOM
		<< MVPP22_AXI_ATTR_DOMAIN_OFFS;

	wrval = MVPP22_AXI_CODE_CACHE_WR_CACHE
		<< MVPP22_AXI_ATTR_CACHE_OFFS;
	wrval |= MVPP22_AXI_CODE_DOMAIN_OUTER_DOM
		<< MVPP22_AXI_ATTR_DOMAIN_OFFS;

	/* BM */
	mvpp2_write(priv, MVPP22_AXI_BM_WR_ATTR_REG, wrval);
	mvpp2_write(priv, MVPP22_AXI_BM_RD_ATTR_REG, rdval);

	/* Descriptors */
	mvpp2_write(priv, MVPP22_AXI_AGGRQ_DESCR_RD_ATTR_REG, rdval);
	mvpp2_write(priv, MVPP22_AXI_TXQ_DESCR_WR_ATTR_REG, wrval);
	mvpp2_write(priv, MVPP22_AXI_TXQ_DESCR_RD_ATTR_REG, rdval);
	mvpp2_write(priv, MVPP22_AXI_RXQ_DESCR_WR_ATTR_REG, wrval);

	/* Buffer Data */
	mvpp2_write(priv, MVPP22_AXI_TX_DATA_RD_ATTR_REG, rdval);
	mvpp2_write(priv, MVPP22_AXI_RX_DATA_WR_ATTR_REG, wrval);

	val = MVPP22_AXI_CODE_CACHE_NON_CACHE
		<< MVPP22_AXI_CODE_CACHE_OFFS;
	val |= MVPP22_AXI_CODE_DOMAIN_SYSTEM
		<< MVPP22_AXI_CODE_DOMAIN_OFFS;
	mvpp2_write(priv, MVPP22_AXI_RD_NORMAL_CODE_REG, val);
	mvpp2_write(priv, MVPP22_AXI_WR_NORMAL_CODE_REG, val);

	val = MVPP22_AXI_CODE_CACHE_RD_CACHE
		<< MVPP22_AXI_CODE_CACHE_OFFS;
	val |= MVPP22_AXI_CODE_DOMAIN_OUTER_DOM
		<< MVPP22_AXI_CODE_DOMAIN_OFFS;

	mvpp2_write(priv, MVPP22_AXI_RD_SNOOP_CODE_REG, val);

	val = MVPP22_AXI_CODE_CACHE_WR_CACHE
		<< MVPP22_AXI_CODE_CACHE_OFFS;
	val |= MVPP22_AXI_CODE_DOMAIN_OUTER_DOM
		<< MVPP22_AXI_CODE_DOMAIN_OFFS;

	mvpp2_write(priv, MVPP22_AXI_WR_SNOOP_CODE_REG, val);
}

/* Initialize network controller common part HW */
static int mvpp2_init(struct platform_device *pdev, struct mvpp2 *priv)
{
	const struct mbus_dram_target_info *dram_target_info;
	int err, i;
	u32 val;

	/* MBUS windows configuration */
	dram_target_info = mv_mbus_dram_info();
	if (dram_target_info)
		mvpp2_conf_mbus_windows(dram_target_info, priv);

	if (priv->hw_version >= MVPP22)
		mvpp2_axi_init(priv);

	/* Disable HW PHY polling */
	if (priv->hw_version == MVPP21) {
		val = readl(priv->lms_base + MVPP2_PHY_AN_CFG0_REG);
		val |= MVPP2_PHY_AN_STOP_SMI0_MASK;
		writel(val, priv->lms_base + MVPP2_PHY_AN_CFG0_REG);
	} else {
		val = readl(priv->iface_base + MVPP22_SMI_MISC_CFG_REG);
		val &= ~MVPP22_SMI_POLLING_EN;
		writel(val, priv->iface_base + MVPP22_SMI_MISC_CFG_REG);
	}

	/* Allocate and initialize aggregated TXQs */
	priv->aggr_txqs = devm_kcalloc(&pdev->dev, MVPP2_MAX_THREADS,
				       sizeof(*priv->aggr_txqs),
				       GFP_KERNEL);
	if (!priv->aggr_txqs)
		return -ENOMEM;

	for (i = 0; i < MVPP2_MAX_THREADS; i++) {
		priv->aggr_txqs[i].id = i;
		priv->aggr_txqs[i].size = MVPP2_AGGR_TXQ_SIZE;
		err = mvpp2_aggr_txq_init(pdev, &priv->aggr_txqs[i], i, priv);
		if (err < 0)
			return err;
	}

	/* Fifo Init */
	if (priv->hw_version == MVPP21) {
		mvpp2_rx_fifo_init(priv);
	} else {
		mvpp22_rx_fifo_init(priv);
		mvpp22_tx_fifo_init(priv);
		if (priv->hw_version == MVPP23)
			mvpp23_rx_fifo_fc_set_tresh(priv);
	}

	if (priv->hw_version == MVPP21)
		writel(MVPP2_EXT_GLOBAL_CTRL_DEFAULT,
		       priv->lms_base + MVPP2_MNG_EXTENDED_GLOBAL_CTRL_REG);

	/* Allow cache snoop when transmiting packets */
	mvpp2_write(priv, MVPP2_TX_SNOOP_REG, 0x1);

	/* Buffer Manager initialization */
	err = mvpp2_bm_init(&pdev->dev, priv);
	if (err < 0)
		return err;

	/* Parser default initialization */
	err = mvpp2_prs_default_init(pdev, priv);
	if (err < 0)
		return err;

	/* Classifier default initialization */
	mvpp2_cls_init(priv);

	return 0;
}

static int mvpp2_get_sram(struct platform_device *pdev,
			  struct mvpp2 *priv)
{
	struct resource *res;
	void __iomem *base;

	res = platform_get_resource(pdev, IORESOURCE_MEM, 2);
	if (!res) {
		if (has_acpi_companion(&pdev->dev))
			dev_warn(&pdev->dev, "ACPI is too old, Flow control not supported\n");
		else
			dev_warn(&pdev->dev, "DT is too old, Flow control not supported\n");
		return 0;
	}

	base = devm_ioremap_resource(&pdev->dev, res);
	if (IS_ERR(base))
		return PTR_ERR(base);

	priv->cm3_base = base;
	return 0;
}

static int mvpp2_probe(struct platform_device *pdev)
{
	struct fwnode_handle *fwnode = pdev->dev.fwnode;
	struct fwnode_handle *port_fwnode;
	struct mvpp2 *priv;
	struct resource *res;
	void __iomem *base;
	int i, shared;
	int err;

	priv = devm_kzalloc(&pdev->dev, sizeof(*priv), GFP_KERNEL);
	if (!priv)
		return -ENOMEM;

	priv->hw_version = (unsigned long)device_get_match_data(&pdev->dev);

	/* multi queue mode isn't supported on PPV2.1, fallback to single
	 * mode
	 */
	if (priv->hw_version == MVPP21)
		queue_mode = MVPP2_QDIST_SINGLE_MODE;

	base = devm_platform_ioremap_resource(pdev, 0);
	if (IS_ERR(base))
		return PTR_ERR(base);

	if (priv->hw_version == MVPP21) {
		priv->lms_base = devm_platform_ioremap_resource(pdev, 1);
		if (IS_ERR(priv->lms_base))
			return PTR_ERR(priv->lms_base);
	} else {
		res = platform_get_resource(pdev, IORESOURCE_MEM, 1);
		if (!res) {
			dev_err(&pdev->dev, "Invalid resource\n");
			return -EINVAL;
		}
		if (has_acpi_companion(&pdev->dev)) {
			/* In case the MDIO memory region is declared in
			 * the ACPI, it can already appear as 'in-use'
			 * in the OS. Because it is overlapped by second
			 * region of the network controller, make
			 * sure it is released, before requesting it again.
			 * The care is taken by mvpp2 driver to avoid
			 * concurrent access to this memory region.
			 */
			release_resource(res);
		}
		priv->iface_base = devm_ioremap_resource(&pdev->dev, res);
		if (IS_ERR(priv->iface_base))
			return PTR_ERR(priv->iface_base);

		/* Map CM3 SRAM */
		err = mvpp2_get_sram(pdev, priv);
		if (err)
			dev_warn(&pdev->dev, "Fail to alloc CM3 SRAM\n");

		/* Enable global Flow Control only if handler to SRAM not NULL */
		if (priv->cm3_base)
			priv->global_tx_fc = true;
	}

	if (priv->hw_version >= MVPP22 && dev_of_node(&pdev->dev)) {
		priv->sysctrl_base =
			syscon_regmap_lookup_by_phandle(pdev->dev.of_node,
							"marvell,system-controller");
		if (IS_ERR(priv->sysctrl_base))
			/* The system controller regmap is optional for dt
			 * compatibility reasons. When not provided, the
			 * configuration of the GoP relies on the
			 * firmware/bootloader.
			 */
			priv->sysctrl_base = NULL;
	}

	if (priv->hw_version >= MVPP22 &&
	    mvpp2_get_nrxqs(priv) * 2 <= MVPP2_BM_MAX_POOLS)
		priv->percpu_pools = 1;

	mvpp2_setup_bm_pool();


	priv->nthreads = min_t(unsigned int, num_present_cpus(),
			       MVPP2_MAX_THREADS);

	shared = num_present_cpus() - priv->nthreads;
	if (shared > 0)
		bitmap_set(&priv->lock_map, 0,
			    min_t(int, shared, MVPP2_MAX_THREADS));

	for (i = 0; i < MVPP2_MAX_THREADS; i++) {
		u32 addr_space_sz;

		addr_space_sz = (priv->hw_version == MVPP21 ?
				 MVPP21_ADDR_SPACE_SZ : MVPP22_ADDR_SPACE_SZ);
		priv->swth_base[i] = base + i * addr_space_sz;
	}

	if (priv->hw_version == MVPP21)
		priv->max_port_rxqs = 8;
	else
		priv->max_port_rxqs = 32;

	if (dev_of_node(&pdev->dev)) {
		priv->pp_clk = devm_clk_get(&pdev->dev, "pp_clk");
		if (IS_ERR(priv->pp_clk))
			return PTR_ERR(priv->pp_clk);
		err = clk_prepare_enable(priv->pp_clk);
		if (err < 0)
			return err;

		priv->gop_clk = devm_clk_get(&pdev->dev, "gop_clk");
		if (IS_ERR(priv->gop_clk)) {
			err = PTR_ERR(priv->gop_clk);
			goto err_pp_clk;
		}
		err = clk_prepare_enable(priv->gop_clk);
		if (err < 0)
			goto err_pp_clk;

		if (priv->hw_version >= MVPP22) {
			priv->mg_clk = devm_clk_get(&pdev->dev, "mg_clk");
			if (IS_ERR(priv->mg_clk)) {
				err = PTR_ERR(priv->mg_clk);
				goto err_gop_clk;
			}

			err = clk_prepare_enable(priv->mg_clk);
			if (err < 0)
				goto err_gop_clk;

			priv->mg_core_clk = devm_clk_get_optional(&pdev->dev, "mg_core_clk");
			if (IS_ERR(priv->mg_core_clk)) {
				err = PTR_ERR(priv->mg_core_clk);
				goto err_mg_clk;
			}

			err = clk_prepare_enable(priv->mg_core_clk);
			if (err < 0)
				goto err_mg_clk;
		}

		priv->axi_clk = devm_clk_get_optional(&pdev->dev, "axi_clk");
		if (IS_ERR(priv->axi_clk)) {
			err = PTR_ERR(priv->axi_clk);
			goto err_mg_core_clk;
		}

		err = clk_prepare_enable(priv->axi_clk);
		if (err < 0)
			goto err_mg_core_clk;

		/* Get system's tclk rate */
		priv->tclk = clk_get_rate(priv->pp_clk);
	} else {
		err = device_property_read_u32(&pdev->dev, "clock-frequency", &priv->tclk);
		if (err) {
			dev_err(&pdev->dev, "missing clock-frequency value\n");
			return err;
		}
	}

	if (priv->hw_version >= MVPP22) {
		err = dma_set_mask(&pdev->dev, MVPP2_DESC_DMA_MASK);
		if (err)
			goto err_axi_clk;
		/* Sadly, the BM pools all share the same register to
		 * store the high 32 bits of their address. So they
		 * must all have the same high 32 bits, which forces
		 * us to restrict coherent memory to DMA_BIT_MASK(32).
		 */
		err = dma_set_coherent_mask(&pdev->dev, DMA_BIT_MASK(32));
		if (err)
			goto err_axi_clk;
	}

	/* Map DTS-active ports. Should be done before FIFO mvpp2_init */
	fwnode_for_each_available_child_node(fwnode, port_fwnode) {
		if (!fwnode_property_read_u32(port_fwnode, "port-id", &i))
			priv->port_map |= BIT(i);
	}

	if (mvpp2_read(priv, MVPP2_VER_ID_REG) == MVPP2_VER_PP23)
		priv->hw_version = MVPP23;

	/* Init mss lock */
	spin_lock_init(&priv->mss_spinlock);

	/* Initialize network controller */
	err = mvpp2_init(pdev, priv);
	if (err < 0) {
		dev_err(&pdev->dev, "failed to initialize controller\n");
		goto err_axi_clk;
	}

	err = mvpp22_tai_probe(&pdev->dev, priv);
	if (err < 0)
		goto err_axi_clk;

	/* Initialize ports */
	fwnode_for_each_available_child_node(fwnode, port_fwnode) {
		err = mvpp2_port_probe(pdev, port_fwnode, priv);
		if (err < 0)
			goto err_port_probe;
	}

	if (priv->port_count == 0) {
		dev_err(&pdev->dev, "no ports enabled\n");
		err = -ENODEV;
		goto err_axi_clk;
	}

	/* Statistics must be gathered regularly because some of them (like
	 * packets counters) are 32-bit registers and could overflow quite
	 * quickly. For instance, a 10Gb link used at full bandwidth with the
	 * smallest packets (64B) will overflow a 32-bit counter in less than
	 * 30 seconds. Then, use a workqueue to fill 64-bit counters.
	 */
	snprintf(priv->queue_name, sizeof(priv->queue_name),
		 "stats-wq-%s%s", netdev_name(priv->port_list[0]->dev),
		 priv->port_count > 1 ? "+" : "");
	priv->stats_queue = create_singlethread_workqueue(priv->queue_name);
	if (!priv->stats_queue) {
		err = -ENOMEM;
		goto err_port_probe;
	}

	if (priv->global_tx_fc && priv->hw_version >= MVPP22) {
		err = mvpp2_enable_global_fc(priv);
		if (err)
			dev_warn(&pdev->dev, "Minimum of CM3 firmware 18.09 and chip revision B0 required for flow control\n");
	}

	mvpp2_dbgfs_init(priv, pdev->name);

	platform_set_drvdata(pdev, priv);
	return 0;

err_port_probe:
	fwnode_handle_put(port_fwnode);

	i = 0;
	fwnode_for_each_available_child_node(fwnode, port_fwnode) {
		if (priv->port_list[i])
			mvpp2_port_remove(priv->port_list[i]);
		i++;
	}
err_axi_clk:
	clk_disable_unprepare(priv->axi_clk);
err_mg_core_clk:
	clk_disable_unprepare(priv->mg_core_clk);
err_mg_clk:
	clk_disable_unprepare(priv->mg_clk);
err_gop_clk:
	clk_disable_unprepare(priv->gop_clk);
err_pp_clk:
	clk_disable_unprepare(priv->pp_clk);
	return err;
}

static int mvpp2_remove(struct platform_device *pdev)
{
	struct mvpp2 *priv = platform_get_drvdata(pdev);
	struct fwnode_handle *fwnode = pdev->dev.fwnode;
	int i = 0, poolnum = MVPP2_BM_POOLS_NUM;
	struct fwnode_handle *port_fwnode;

	mvpp2_dbgfs_cleanup(priv);

	fwnode_for_each_available_child_node(fwnode, port_fwnode) {
		if (priv->port_list[i]) {
			mutex_destroy(&priv->port_list[i]->gather_stats_lock);
			mvpp2_port_remove(priv->port_list[i]);
		}
		i++;
	}

	destroy_workqueue(priv->stats_queue);

	if (priv->percpu_pools)
		poolnum = mvpp2_get_nrxqs(priv) * 2;

	for (i = 0; i < poolnum; i++) {
		struct mvpp2_bm_pool *bm_pool = &priv->bm_pools[i];

		mvpp2_bm_pool_destroy(&pdev->dev, priv, bm_pool);
	}

	for (i = 0; i < MVPP2_MAX_THREADS; i++) {
		struct mvpp2_tx_queue *aggr_txq = &priv->aggr_txqs[i];

		dma_free_coherent(&pdev->dev,
				  MVPP2_AGGR_TXQ_SIZE * MVPP2_DESC_ALIGNED_SIZE,
				  aggr_txq->descs,
				  aggr_txq->descs_dma);
	}

	if (is_acpi_node(port_fwnode))
		return 0;

	clk_disable_unprepare(priv->axi_clk);
	clk_disable_unprepare(priv->mg_core_clk);
	clk_disable_unprepare(priv->mg_clk);
	clk_disable_unprepare(priv->pp_clk);
	clk_disable_unprepare(priv->gop_clk);

	return 0;
}

static const struct of_device_id mvpp2_match[] = {
	{
		.compatible = "marvell,armada-375-pp2",
		.data = (void *)MVPP21,
	},
	{
		.compatible = "marvell,armada-7k-pp22",
		.data = (void *)MVPP22,
	},
	{ }
};
MODULE_DEVICE_TABLE(of, mvpp2_match);

#ifdef CONFIG_ACPI
static const struct acpi_device_id mvpp2_acpi_match[] = {
	{ "MRVL0110", MVPP22 },
	{ },
};
MODULE_DEVICE_TABLE(acpi, mvpp2_acpi_match);
#endif

static struct platform_driver mvpp2_driver = {
	.probe = mvpp2_probe,
	.remove = mvpp2_remove,
	.driver = {
		.name = MVPP2_DRIVER_NAME,
		.of_match_table = mvpp2_match,
		.acpi_match_table = ACPI_PTR(mvpp2_acpi_match),
	},
};

static int __init mvpp2_driver_init(void)
{
	return platform_driver_register(&mvpp2_driver);
}
module_init(mvpp2_driver_init);

static void __exit mvpp2_driver_exit(void)
{
	platform_driver_unregister(&mvpp2_driver);
	mvpp2_dbgfs_exit();
}
module_exit(mvpp2_driver_exit);

MODULE_DESCRIPTION("Marvell PPv2 Ethernet Driver - www.marvell.com");
MODULE_AUTHOR("Marcin Wojtas <mw@semihalf.com>");
MODULE_LICENSE("GPL v2");<|MERGE_RESOLUTION|>--- conflicted
+++ resolved
@@ -2188,10 +2188,7 @@
 	xpcs = priv->iface_base + MVPP22_XPCS_BASE(port->gop_id);
 
 	switch (interface) {
-<<<<<<< HEAD
-=======
 	case PHY_INTERFACE_MODE_5GBASER:
->>>>>>> eb3cdb58
 	case PHY_INTERFACE_MODE_10GBASER:
 		val = readl(mpcs + MVPP22_MPCS_CLK_RESET);
 		val |= MAC_CLK_RESET_MAC | MAC_CLK_RESET_SD_RX |
@@ -6104,11 +6101,7 @@
 	if (!fwnode_get_mac_address(fwnode, fw_mac_addr)) {
 		*mac_from = "firmware node";
 		eth_hw_addr_set(dev, fw_mac_addr);
-<<<<<<< HEAD
-		return;
-=======
 		return 0;
->>>>>>> eb3cdb58
 	}
 
 	if (priv->hw_version == MVPP21) {
@@ -6116,11 +6109,7 @@
 		if (is_valid_ether_addr(hw_mac_addr)) {
 			*mac_from = "hardware";
 			eth_hw_addr_set(dev, hw_mac_addr);
-<<<<<<< HEAD
-			return;
-=======
 			return 0;
->>>>>>> eb3cdb58
 		}
 	}
 
@@ -6897,10 +6886,7 @@
 
 	dev->vlan_features |= features;
 	netif_set_tso_max_segs(dev, MVPP2_MAX_TSO_SEGS);
-<<<<<<< HEAD
-=======
-
->>>>>>> eb3cdb58
+
 	dev->priv_flags |= IFF_UNICAST_FLT;
 
 	/* MTU range: 68 - 9704 */
