// SPDX-License-Identifier: GPL-2.0
/*
 * Driver for Marvell PPv2 network controller for Armada 375 SoC.
 *
 * Copyright (C) 2014 Marvell
 *
 * Marcin Wojtas <mw@semihalf.com>
 */

#include <linux/acpi.h>
#include <linux/kernel.h>
#include <linux/netdevice.h>
#include <linux/etherdevice.h>
#include <linux/platform_device.h>
#include <linux/skbuff.h>
#include <linux/inetdevice.h>
#include <linux/mbus.h>
#include <linux/module.h>
#include <linux/mfd/syscon.h>
#include <linux/interrupt.h>
#include <linux/cpumask.h>
#include <linux/of.h>
#include <linux/of_irq.h>
#include <linux/of_mdio.h>
#include <linux/of_net.h>
#include <linux/of_address.h>
#include <linux/phy.h>
#include <linux/phylink.h>
#include <linux/phy/phy.h>
#include <linux/ptp_classify.h>
#include <linux/clk.h>
#include <linux/hrtimer.h>
#include <linux/ktime.h>
#include <linux/regmap.h>
#include <uapi/linux/ppp_defs.h>
#include <net/ip.h>
#include <net/ipv6.h>
#include <net/page_pool/helpers.h>
#include <net/tso.h>
#include <linux/bpf_trace.h>

#include "mvpp2.h"
#include "mvpp2_prs.h"
#include "mvpp2_cls.h"

enum mvpp2_bm_pool_log_num {
	MVPP2_BM_SHORT,
	MVPP2_BM_LONG,
	MVPP2_BM_JUMBO,
	MVPP2_BM_POOLS_NUM
};

static struct {
	int pkt_size;
	int buf_num;
} mvpp2_pools[MVPP2_BM_POOLS_NUM];

/* The prototype is added here to be used in start_dev when using ACPI. This
 * will be removed once phylink is used for all modes (dt+ACPI).
 */
static void mvpp2_acpi_start(struct mvpp2_port *port);

/* Queue modes */
#define MVPP2_QDIST_SINGLE_MODE	0
#define MVPP2_QDIST_MULTI_MODE	1

static int queue_mode = MVPP2_QDIST_MULTI_MODE;

module_param(queue_mode, int, 0444);
MODULE_PARM_DESC(queue_mode, "Set queue_mode (single=0, multi=1)");

/* Utility/helper methods */

void mvpp2_write(struct mvpp2 *priv, u32 offset, u32 data)
{
	writel(data, priv->swth_base[0] + offset);
}

u32 mvpp2_read(struct mvpp2 *priv, u32 offset)
{
	return readl(priv->swth_base[0] + offset);
}

static u32 mvpp2_read_relaxed(struct mvpp2 *priv, u32 offset)
{
	return readl_relaxed(priv->swth_base[0] + offset);
}

static inline u32 mvpp2_cpu_to_thread(struct mvpp2 *priv, int cpu)
{
	return cpu % priv->nthreads;
}

static void mvpp2_cm3_write(struct mvpp2 *priv, u32 offset, u32 data)
{
	writel(data, priv->cm3_base + offset);
}

static u32 mvpp2_cm3_read(struct mvpp2 *priv, u32 offset)
{
	return readl(priv->cm3_base + offset);
}

static struct page_pool *
mvpp2_create_page_pool(struct device *dev, int num, int len,
		       enum dma_data_direction dma_dir)
{
	struct page_pool_params pp_params = {
		/* internal DMA mapping in page_pool */
		.flags = PP_FLAG_DMA_MAP | PP_FLAG_DMA_SYNC_DEV,
		.pool_size = num,
		.nid = NUMA_NO_NODE,
		.dev = dev,
		.dma_dir = dma_dir,
		.offset = MVPP2_SKB_HEADROOM,
		.max_len = len,
	};

	return page_pool_create(&pp_params);
}

/* These accessors should be used to access:
 *
 * - per-thread registers, where each thread has its own copy of the
 *   register.
 *
 *   MVPP2_BM_VIRT_ALLOC_REG
 *   MVPP2_BM_ADDR_HIGH_ALLOC
 *   MVPP22_BM_ADDR_HIGH_RLS_REG
 *   MVPP2_BM_VIRT_RLS_REG
 *   MVPP2_ISR_RX_TX_CAUSE_REG
 *   MVPP2_ISR_RX_TX_MASK_REG
 *   MVPP2_TXQ_NUM_REG
 *   MVPP2_AGGR_TXQ_UPDATE_REG
 *   MVPP2_TXQ_RSVD_REQ_REG
 *   MVPP2_TXQ_RSVD_RSLT_REG
 *   MVPP2_TXQ_SENT_REG
 *   MVPP2_RXQ_NUM_REG
 *
 * - global registers that must be accessed through a specific thread
 *   window, because they are related to an access to a per-thread
 *   register
 *
 *   MVPP2_BM_PHY_ALLOC_REG    (related to MVPP2_BM_VIRT_ALLOC_REG)
 *   MVPP2_BM_PHY_RLS_REG      (related to MVPP2_BM_VIRT_RLS_REG)
 *   MVPP2_RXQ_THRESH_REG      (related to MVPP2_RXQ_NUM_REG)
 *   MVPP2_RXQ_DESC_ADDR_REG   (related to MVPP2_RXQ_NUM_REG)
 *   MVPP2_RXQ_DESC_SIZE_REG   (related to MVPP2_RXQ_NUM_REG)
 *   MVPP2_RXQ_INDEX_REG       (related to MVPP2_RXQ_NUM_REG)
 *   MVPP2_TXQ_PENDING_REG     (related to MVPP2_TXQ_NUM_REG)
 *   MVPP2_TXQ_DESC_ADDR_REG   (related to MVPP2_TXQ_NUM_REG)
 *   MVPP2_TXQ_DESC_SIZE_REG   (related to MVPP2_TXQ_NUM_REG)
 *   MVPP2_TXQ_INDEX_REG       (related to MVPP2_TXQ_NUM_REG)
 *   MVPP2_TXQ_PENDING_REG     (related to MVPP2_TXQ_NUM_REG)
 *   MVPP2_TXQ_PREF_BUF_REG    (related to MVPP2_TXQ_NUM_REG)
 *   MVPP2_TXQ_PREF_BUF_REG    (related to MVPP2_TXQ_NUM_REG)
 */
static void mvpp2_thread_write(struct mvpp2 *priv, unsigned int thread,
			       u32 offset, u32 data)
{
	writel(data, priv->swth_base[thread] + offset);
}

static u32 mvpp2_thread_read(struct mvpp2 *priv, unsigned int thread,
			     u32 offset)
{
	return readl(priv->swth_base[thread] + offset);
}

static void mvpp2_thread_write_relaxed(struct mvpp2 *priv, unsigned int thread,
				       u32 offset, u32 data)
{
	writel_relaxed(data, priv->swth_base[thread] + offset);
}

static u32 mvpp2_thread_read_relaxed(struct mvpp2 *priv, unsigned int thread,
				     u32 offset)
{
	return readl_relaxed(priv->swth_base[thread] + offset);
}

static dma_addr_t mvpp2_txdesc_dma_addr_get(struct mvpp2_port *port,
					    struct mvpp2_tx_desc *tx_desc)
{
	if (port->priv->hw_version == MVPP21)
		return le32_to_cpu(tx_desc->pp21.buf_dma_addr);
	else
		return le64_to_cpu(tx_desc->pp22.buf_dma_addr_ptp) &
		       MVPP2_DESC_DMA_MASK;
}

static void mvpp2_txdesc_dma_addr_set(struct mvpp2_port *port,
				      struct mvpp2_tx_desc *tx_desc,
				      dma_addr_t dma_addr)
{
	dma_addr_t addr, offset;

	addr = dma_addr & ~MVPP2_TX_DESC_ALIGN;
	offset = dma_addr & MVPP2_TX_DESC_ALIGN;

	if (port->priv->hw_version == MVPP21) {
		tx_desc->pp21.buf_dma_addr = cpu_to_le32(addr);
		tx_desc->pp21.packet_offset = offset;
	} else {
		__le64 val = cpu_to_le64(addr);

		tx_desc->pp22.buf_dma_addr_ptp &= ~cpu_to_le64(MVPP2_DESC_DMA_MASK);
		tx_desc->pp22.buf_dma_addr_ptp |= val;
		tx_desc->pp22.packet_offset = offset;
	}
}

static size_t mvpp2_txdesc_size_get(struct mvpp2_port *port,
				    struct mvpp2_tx_desc *tx_desc)
{
	if (port->priv->hw_version == MVPP21)
		return le16_to_cpu(tx_desc->pp21.data_size);
	else
		return le16_to_cpu(tx_desc->pp22.data_size);
}

static void mvpp2_txdesc_size_set(struct mvpp2_port *port,
				  struct mvpp2_tx_desc *tx_desc,
				  size_t size)
{
	if (port->priv->hw_version == MVPP21)
		tx_desc->pp21.data_size = cpu_to_le16(size);
	else
		tx_desc->pp22.data_size = cpu_to_le16(size);
}

static void mvpp2_txdesc_txq_set(struct mvpp2_port *port,
				 struct mvpp2_tx_desc *tx_desc,
				 unsigned int txq)
{
	if (port->priv->hw_version == MVPP21)
		tx_desc->pp21.phys_txq = txq;
	else
		tx_desc->pp22.phys_txq = txq;
}

static void mvpp2_txdesc_cmd_set(struct mvpp2_port *port,
				 struct mvpp2_tx_desc *tx_desc,
				 unsigned int command)
{
	if (port->priv->hw_version == MVPP21)
		tx_desc->pp21.command = cpu_to_le32(command);
	else
		tx_desc->pp22.command = cpu_to_le32(command);
}

static unsigned int mvpp2_txdesc_offset_get(struct mvpp2_port *port,
					    struct mvpp2_tx_desc *tx_desc)
{
	if (port->priv->hw_version == MVPP21)
		return tx_desc->pp21.packet_offset;
	else
		return tx_desc->pp22.packet_offset;
}

static dma_addr_t mvpp2_rxdesc_dma_addr_get(struct mvpp2_port *port,
					    struct mvpp2_rx_desc *rx_desc)
{
	if (port->priv->hw_version == MVPP21)
		return le32_to_cpu(rx_desc->pp21.buf_dma_addr);
	else
		return le64_to_cpu(rx_desc->pp22.buf_dma_addr_key_hash) &
		       MVPP2_DESC_DMA_MASK;
}

static unsigned long mvpp2_rxdesc_cookie_get(struct mvpp2_port *port,
					     struct mvpp2_rx_desc *rx_desc)
{
	if (port->priv->hw_version == MVPP21)
		return le32_to_cpu(rx_desc->pp21.buf_cookie);
	else
		return le64_to_cpu(rx_desc->pp22.buf_cookie_misc) &
		       MVPP2_DESC_DMA_MASK;
}

static size_t mvpp2_rxdesc_size_get(struct mvpp2_port *port,
				    struct mvpp2_rx_desc *rx_desc)
{
	if (port->priv->hw_version == MVPP21)
		return le16_to_cpu(rx_desc->pp21.data_size);
	else
		return le16_to_cpu(rx_desc->pp22.data_size);
}

static u32 mvpp2_rxdesc_status_get(struct mvpp2_port *port,
				   struct mvpp2_rx_desc *rx_desc)
{
	if (port->priv->hw_version == MVPP21)
		return le32_to_cpu(rx_desc->pp21.status);
	else
		return le32_to_cpu(rx_desc->pp22.status);
}

static void mvpp2_txq_inc_get(struct mvpp2_txq_pcpu *txq_pcpu)
{
	txq_pcpu->txq_get_index++;
	if (txq_pcpu->txq_get_index == txq_pcpu->size)
		txq_pcpu->txq_get_index = 0;
}

static void mvpp2_txq_inc_put(struct mvpp2_port *port,
			      struct mvpp2_txq_pcpu *txq_pcpu,
			      void *data,
			      struct mvpp2_tx_desc *tx_desc,
			      enum mvpp2_tx_buf_type buf_type)
{
	struct mvpp2_txq_pcpu_buf *tx_buf =
		txq_pcpu->buffs + txq_pcpu->txq_put_index;
	tx_buf->type = buf_type;
	if (buf_type == MVPP2_TYPE_SKB)
		tx_buf->skb = data;
	else
		tx_buf->xdpf = data;
	tx_buf->size = mvpp2_txdesc_size_get(port, tx_desc);
	tx_buf->dma = mvpp2_txdesc_dma_addr_get(port, tx_desc) +
		mvpp2_txdesc_offset_get(port, tx_desc);
	txq_pcpu->txq_put_index++;
	if (txq_pcpu->txq_put_index == txq_pcpu->size)
		txq_pcpu->txq_put_index = 0;
}

/* Get number of maximum RXQ */
static int mvpp2_get_nrxqs(struct mvpp2 *priv)
{
	unsigned int nrxqs;

	if (priv->hw_version >= MVPP22 && queue_mode == MVPP2_QDIST_SINGLE_MODE)
		return 1;

	/* According to the PPv2.2 datasheet and our experiments on
	 * PPv2.1, RX queues have an allocation granularity of 4 (when
	 * more than a single one on PPv2.2).
	 * Round up to nearest multiple of 4.
	 */
	nrxqs = (num_possible_cpus() + 3) & ~0x3;
	if (nrxqs > MVPP2_PORT_MAX_RXQ)
		nrxqs = MVPP2_PORT_MAX_RXQ;

	return nrxqs;
}

/* Get number of physical egress port */
static inline int mvpp2_egress_port(struct mvpp2_port *port)
{
	return MVPP2_MAX_TCONT + port->id;
}

/* Get number of physical TXQ */
static inline int mvpp2_txq_phys(int port, int txq)
{
	return (MVPP2_MAX_TCONT + port) * MVPP2_MAX_TXQ + txq;
}

/* Returns a struct page if page_pool is set, otherwise a buffer */
static void *mvpp2_frag_alloc(const struct mvpp2_bm_pool *pool,
			      struct page_pool *page_pool)
{
	if (page_pool)
		return page_pool_dev_alloc_pages(page_pool);

	if (likely(pool->frag_size <= PAGE_SIZE))
		return netdev_alloc_frag(pool->frag_size);

	return kmalloc(pool->frag_size, GFP_ATOMIC);
}

static void mvpp2_frag_free(const struct mvpp2_bm_pool *pool,
			    struct page_pool *page_pool, void *data)
{
	if (page_pool)
		page_pool_put_full_page(page_pool, virt_to_head_page(data), false);
	else if (likely(pool->frag_size <= PAGE_SIZE))
		skb_free_frag(data);
	else
		kfree(data);
}

/* Buffer Manager configuration routines */

/* Create pool */
static int mvpp2_bm_pool_create(struct device *dev, struct mvpp2 *priv,
				struct mvpp2_bm_pool *bm_pool, int size)
{
	u32 val;

	/* Number of buffer pointers must be a multiple of 16, as per
	 * hardware constraints
	 */
	if (!IS_ALIGNED(size, 16))
		return -EINVAL;

	/* PPv2.1 needs 8 bytes per buffer pointer, PPv2.2 and PPv2.3 needs 16
	 * bytes per buffer pointer
	 */
	if (priv->hw_version == MVPP21)
		bm_pool->size_bytes = 2 * sizeof(u32) * size;
	else
		bm_pool->size_bytes = 2 * sizeof(u64) * size;

	bm_pool->virt_addr = dma_alloc_coherent(dev, bm_pool->size_bytes,
						&bm_pool->dma_addr,
						GFP_KERNEL);
	if (!bm_pool->virt_addr)
		return -ENOMEM;

	if (!IS_ALIGNED((unsigned long)bm_pool->virt_addr,
			MVPP2_BM_POOL_PTR_ALIGN)) {
		dma_free_coherent(dev, bm_pool->size_bytes,
				  bm_pool->virt_addr, bm_pool->dma_addr);
		dev_err(dev, "BM pool %d is not %d bytes aligned\n",
			bm_pool->id, MVPP2_BM_POOL_PTR_ALIGN);
		return -ENOMEM;
	}

	mvpp2_write(priv, MVPP2_BM_POOL_BASE_REG(bm_pool->id),
		    lower_32_bits(bm_pool->dma_addr));
	mvpp2_write(priv, MVPP2_BM_POOL_SIZE_REG(bm_pool->id), size);

	val = mvpp2_read(priv, MVPP2_BM_POOL_CTRL_REG(bm_pool->id));
	val |= MVPP2_BM_START_MASK;

	val &= ~MVPP2_BM_LOW_THRESH_MASK;
	val &= ~MVPP2_BM_HIGH_THRESH_MASK;

	/* Set 8 Pools BPPI threshold for MVPP23 */
	if (priv->hw_version == MVPP23) {
		val |= MVPP2_BM_LOW_THRESH_VALUE(MVPP23_BM_BPPI_LOW_THRESH);
		val |= MVPP2_BM_HIGH_THRESH_VALUE(MVPP23_BM_BPPI_HIGH_THRESH);
	} else {
		val |= MVPP2_BM_LOW_THRESH_VALUE(MVPP2_BM_BPPI_LOW_THRESH);
		val |= MVPP2_BM_HIGH_THRESH_VALUE(MVPP2_BM_BPPI_HIGH_THRESH);
	}

	mvpp2_write(priv, MVPP2_BM_POOL_CTRL_REG(bm_pool->id), val);

	bm_pool->size = size;
	bm_pool->pkt_size = 0;
	bm_pool->buf_num = 0;

	return 0;
}

/* Set pool buffer size */
static void mvpp2_bm_pool_bufsize_set(struct mvpp2 *priv,
				      struct mvpp2_bm_pool *bm_pool,
				      int buf_size)
{
	u32 val;

	bm_pool->buf_size = buf_size;

	val = ALIGN(buf_size, 1 << MVPP2_POOL_BUF_SIZE_OFFSET);
	mvpp2_write(priv, MVPP2_POOL_BUF_SIZE_REG(bm_pool->id), val);
}

static void mvpp2_bm_bufs_get_addrs(struct device *dev, struct mvpp2 *priv,
				    struct mvpp2_bm_pool *bm_pool,
				    dma_addr_t *dma_addr,
				    phys_addr_t *phys_addr)
{
	unsigned int thread = mvpp2_cpu_to_thread(priv, get_cpu());

	*dma_addr = mvpp2_thread_read(priv, thread,
				      MVPP2_BM_PHY_ALLOC_REG(bm_pool->id));
	*phys_addr = mvpp2_thread_read(priv, thread, MVPP2_BM_VIRT_ALLOC_REG);

	if (priv->hw_version >= MVPP22) {
		u32 val;
		u32 dma_addr_highbits, phys_addr_highbits;

		val = mvpp2_thread_read(priv, thread, MVPP22_BM_ADDR_HIGH_ALLOC);
		dma_addr_highbits = (val & MVPP22_BM_ADDR_HIGH_PHYS_MASK);
		phys_addr_highbits = (val & MVPP22_BM_ADDR_HIGH_VIRT_MASK) >>
			MVPP22_BM_ADDR_HIGH_VIRT_SHIFT;

		if (sizeof(dma_addr_t) == 8)
			*dma_addr |= (u64)dma_addr_highbits << 32;

		if (sizeof(phys_addr_t) == 8)
			*phys_addr |= (u64)phys_addr_highbits << 32;
	}

	put_cpu();
}

/* Free all buffers from the pool */
static void mvpp2_bm_bufs_free(struct device *dev, struct mvpp2 *priv,
			       struct mvpp2_bm_pool *bm_pool, int buf_num)
{
	struct page_pool *pp = NULL;
	int i;

	if (buf_num > bm_pool->buf_num) {
		WARN(1, "Pool does not have so many bufs pool(%d) bufs(%d)\n",
		     bm_pool->id, buf_num);
		buf_num = bm_pool->buf_num;
	}

	if (priv->percpu_pools)
		pp = priv->page_pool[bm_pool->id];

	for (i = 0; i < buf_num; i++) {
		dma_addr_t buf_dma_addr;
		phys_addr_t buf_phys_addr;
		void *data;

		mvpp2_bm_bufs_get_addrs(dev, priv, bm_pool,
					&buf_dma_addr, &buf_phys_addr);

		if (!pp)
			dma_unmap_single(dev, buf_dma_addr,
					 bm_pool->buf_size, DMA_FROM_DEVICE);

		data = (void *)phys_to_virt(buf_phys_addr);
		if (!data)
			break;

		mvpp2_frag_free(bm_pool, pp, data);
	}

	/* Update BM driver with number of buffers removed from pool */
	bm_pool->buf_num -= i;
}

/* Check number of buffers in BM pool */
static int mvpp2_check_hw_buf_num(struct mvpp2 *priv, struct mvpp2_bm_pool *bm_pool)
{
	int buf_num = 0;

	buf_num += mvpp2_read(priv, MVPP2_BM_POOL_PTRS_NUM_REG(bm_pool->id)) &
				    MVPP22_BM_POOL_PTRS_NUM_MASK;
	buf_num += mvpp2_read(priv, MVPP2_BM_BPPI_PTRS_NUM_REG(bm_pool->id)) &
				    MVPP2_BM_BPPI_PTR_NUM_MASK;

	/* HW has one buffer ready which is not reflected in the counters */
	if (buf_num)
		buf_num += 1;

	return buf_num;
}

/* Cleanup pool */
static int mvpp2_bm_pool_destroy(struct device *dev, struct mvpp2 *priv,
				 struct mvpp2_bm_pool *bm_pool)
{
	int buf_num;
	u32 val;

	buf_num = mvpp2_check_hw_buf_num(priv, bm_pool);
	mvpp2_bm_bufs_free(dev, priv, bm_pool, buf_num);

	/* Check buffer counters after free */
	buf_num = mvpp2_check_hw_buf_num(priv, bm_pool);
	if (buf_num) {
		WARN(1, "cannot free all buffers in pool %d, buf_num left %d\n",
		     bm_pool->id, bm_pool->buf_num);
		return 0;
	}

	val = mvpp2_read(priv, MVPP2_BM_POOL_CTRL_REG(bm_pool->id));
	val |= MVPP2_BM_STOP_MASK;
	mvpp2_write(priv, MVPP2_BM_POOL_CTRL_REG(bm_pool->id), val);

	if (priv->percpu_pools) {
		page_pool_destroy(priv->page_pool[bm_pool->id]);
		priv->page_pool[bm_pool->id] = NULL;
	}

	dma_free_coherent(dev, bm_pool->size_bytes,
			  bm_pool->virt_addr,
			  bm_pool->dma_addr);
	return 0;
}

static int mvpp2_bm_pools_init(struct device *dev, struct mvpp2 *priv)
{
	int i, err, size, poolnum = MVPP2_BM_POOLS_NUM;
	struct mvpp2_bm_pool *bm_pool;

	if (priv->percpu_pools)
		poolnum = mvpp2_get_nrxqs(priv) * 2;

	/* Create all pools with maximum size */
	size = MVPP2_BM_POOL_SIZE_MAX;
	for (i = 0; i < poolnum; i++) {
		bm_pool = &priv->bm_pools[i];
		bm_pool->id = i;
		err = mvpp2_bm_pool_create(dev, priv, bm_pool, size);
		if (err)
			goto err_unroll_pools;
		mvpp2_bm_pool_bufsize_set(priv, bm_pool, 0);
	}
	return 0;

err_unroll_pools:
	dev_err(dev, "failed to create BM pool %d, size %d\n", i, size);
	for (i = i - 1; i >= 0; i--)
		mvpp2_bm_pool_destroy(dev, priv, &priv->bm_pools[i]);
	return err;
}

/* Routine enable PPv23 8 pool mode */
static void mvpp23_bm_set_8pool_mode(struct mvpp2 *priv)
{
	int val;

	val = mvpp2_read(priv, MVPP22_BM_POOL_BASE_ADDR_HIGH_REG);
	val |= MVPP23_BM_8POOL_MODE;
	mvpp2_write(priv, MVPP22_BM_POOL_BASE_ADDR_HIGH_REG, val);
}

/* Cleanup pool before actual initialization in the OS */
static void mvpp2_bm_pool_cleanup(struct mvpp2 *priv, int pool_id)
{
	unsigned int thread = mvpp2_cpu_to_thread(priv, get_cpu());
	u32 val;
	int i;

	/* Drain the BM from all possible residues left by firmware */
	for (i = 0; i < MVPP2_BM_POOL_SIZE_MAX; i++)
		mvpp2_thread_read(priv, thread, MVPP2_BM_PHY_ALLOC_REG(pool_id));

	put_cpu();

	/* Stop the BM pool */
	val = mvpp2_read(priv, MVPP2_BM_POOL_CTRL_REG(pool_id));
	val |= MVPP2_BM_STOP_MASK;
	mvpp2_write(priv, MVPP2_BM_POOL_CTRL_REG(pool_id), val);
}

static int mvpp2_bm_init(struct device *dev, struct mvpp2 *priv)
{
	enum dma_data_direction dma_dir = DMA_FROM_DEVICE;
	int i, err, poolnum = MVPP2_BM_POOLS_NUM;
	struct mvpp2_port *port;

	if (priv->percpu_pools)
		poolnum = mvpp2_get_nrxqs(priv) * 2;

	/* Clean up the pool state in case it contains stale state */
	for (i = 0; i < poolnum; i++)
		mvpp2_bm_pool_cleanup(priv, i);

	if (priv->percpu_pools) {
		for (i = 0; i < priv->port_count; i++) {
			port = priv->port_list[i];
			if (port->xdp_prog) {
				dma_dir = DMA_BIDIRECTIONAL;
				break;
			}
		}

		for (i = 0; i < poolnum; i++) {
			/* the pool in use */
			int pn = i / (poolnum / 2);

			priv->page_pool[i] =
				mvpp2_create_page_pool(dev,
						       mvpp2_pools[pn].buf_num,
						       mvpp2_pools[pn].pkt_size,
						       dma_dir);
			if (IS_ERR(priv->page_pool[i])) {
				int j;

				for (j = 0; j < i; j++) {
					page_pool_destroy(priv->page_pool[j]);
					priv->page_pool[j] = NULL;
				}
				return PTR_ERR(priv->page_pool[i]);
			}
		}
	}

	dev_info(dev, "using %d %s buffers\n", poolnum,
		 priv->percpu_pools ? "per-cpu" : "shared");

	for (i = 0; i < poolnum; i++) {
		/* Mask BM all interrupts */
		mvpp2_write(priv, MVPP2_BM_INTR_MASK_REG(i), 0);
		/* Clear BM cause register */
		mvpp2_write(priv, MVPP2_BM_INTR_CAUSE_REG(i), 0);
	}

	/* Allocate and initialize BM pools */
	priv->bm_pools = devm_kcalloc(dev, poolnum,
				      sizeof(*priv->bm_pools), GFP_KERNEL);
	if (!priv->bm_pools)
		return -ENOMEM;

	if (priv->hw_version == MVPP23)
		mvpp23_bm_set_8pool_mode(priv);

	err = mvpp2_bm_pools_init(dev, priv);
	if (err < 0)
		return err;
	return 0;
}

static void mvpp2_setup_bm_pool(void)
{
	/* Short pool */
	mvpp2_pools[MVPP2_BM_SHORT].buf_num  = MVPP2_BM_SHORT_BUF_NUM;
	mvpp2_pools[MVPP2_BM_SHORT].pkt_size = MVPP2_BM_SHORT_PKT_SIZE;

	/* Long pool */
	mvpp2_pools[MVPP2_BM_LONG].buf_num  = MVPP2_BM_LONG_BUF_NUM;
	mvpp2_pools[MVPP2_BM_LONG].pkt_size = MVPP2_BM_LONG_PKT_SIZE;

	/* Jumbo pool */
	mvpp2_pools[MVPP2_BM_JUMBO].buf_num  = MVPP2_BM_JUMBO_BUF_NUM;
	mvpp2_pools[MVPP2_BM_JUMBO].pkt_size = MVPP2_BM_JUMBO_PKT_SIZE;
}

/* Attach long pool to rxq */
static void mvpp2_rxq_long_pool_set(struct mvpp2_port *port,
				    int lrxq, int long_pool)
{
	u32 val, mask;
	int prxq;

	/* Get queue physical ID */
	prxq = port->rxqs[lrxq]->id;

	if (port->priv->hw_version == MVPP21)
		mask = MVPP21_RXQ_POOL_LONG_MASK;
	else
		mask = MVPP22_RXQ_POOL_LONG_MASK;

	val = mvpp2_read(port->priv, MVPP2_RXQ_CONFIG_REG(prxq));
	val &= ~mask;
	val |= (long_pool << MVPP2_RXQ_POOL_LONG_OFFS) & mask;
	mvpp2_write(port->priv, MVPP2_RXQ_CONFIG_REG(prxq), val);
}

/* Attach short pool to rxq */
static void mvpp2_rxq_short_pool_set(struct mvpp2_port *port,
				     int lrxq, int short_pool)
{
	u32 val, mask;
	int prxq;

	/* Get queue physical ID */
	prxq = port->rxqs[lrxq]->id;

	if (port->priv->hw_version == MVPP21)
		mask = MVPP21_RXQ_POOL_SHORT_MASK;
	else
		mask = MVPP22_RXQ_POOL_SHORT_MASK;

	val = mvpp2_read(port->priv, MVPP2_RXQ_CONFIG_REG(prxq));
	val &= ~mask;
	val |= (short_pool << MVPP2_RXQ_POOL_SHORT_OFFS) & mask;
	mvpp2_write(port->priv, MVPP2_RXQ_CONFIG_REG(prxq), val);
}

static void *mvpp2_buf_alloc(struct mvpp2_port *port,
			     struct mvpp2_bm_pool *bm_pool,
			     struct page_pool *page_pool,
			     dma_addr_t *buf_dma_addr,
			     phys_addr_t *buf_phys_addr,
			     gfp_t gfp_mask)
{
	dma_addr_t dma_addr;
	struct page *page;
	void *data;

	data = mvpp2_frag_alloc(bm_pool, page_pool);
	if (!data)
		return NULL;

	if (page_pool) {
		page = (struct page *)data;
		dma_addr = page_pool_get_dma_addr(page);
		data = page_to_virt(page);
	} else {
		dma_addr = dma_map_single(port->dev->dev.parent, data,
					  MVPP2_RX_BUF_SIZE(bm_pool->pkt_size),
					  DMA_FROM_DEVICE);
		if (unlikely(dma_mapping_error(port->dev->dev.parent, dma_addr))) {
			mvpp2_frag_free(bm_pool, NULL, data);
			return NULL;
		}
	}
	*buf_dma_addr = dma_addr;
	*buf_phys_addr = virt_to_phys(data);

	return data;
}

/* Routine enable flow control for RXQs condition */
static void mvpp2_rxq_enable_fc(struct mvpp2_port *port)
{
	int val, cm3_state, host_id, q;
	int fq = port->first_rxq;
	unsigned long flags;

	spin_lock_irqsave(&port->priv->mss_spinlock, flags);

	/* Remove Flow control enable bit to prevent race between FW and Kernel
	 * If Flow control was enabled, it would be re-enabled.
	 */
	val = mvpp2_cm3_read(port->priv, MSS_FC_COM_REG);
	cm3_state = (val & FLOW_CONTROL_ENABLE_BIT);
	val &= ~FLOW_CONTROL_ENABLE_BIT;
	mvpp2_cm3_write(port->priv, MSS_FC_COM_REG, val);

	/* Set same Flow control for all RXQs */
	for (q = 0; q < port->nrxqs; q++) {
		/* Set stop and start Flow control RXQ thresholds */
		val = MSS_THRESHOLD_START;
		val |= (MSS_THRESHOLD_STOP << MSS_RXQ_TRESH_STOP_OFFS);
		mvpp2_cm3_write(port->priv, MSS_RXQ_TRESH_REG(q, fq), val);

		val = mvpp2_cm3_read(port->priv, MSS_RXQ_ASS_REG(q, fq));
		/* Set RXQ port ID */
		val &= ~(MSS_RXQ_ASS_PORTID_MASK << MSS_RXQ_ASS_Q_BASE(q, fq));
		val |= (port->id << MSS_RXQ_ASS_Q_BASE(q, fq));
		val &= ~(MSS_RXQ_ASS_HOSTID_MASK << (MSS_RXQ_ASS_Q_BASE(q, fq)
			+ MSS_RXQ_ASS_HOSTID_OFFS));

		/* Calculate RXQ host ID:
		 * In Single queue mode: Host ID equal to Host ID used for
		 *			 shared RX interrupt
		 * In Multi queue mode: Host ID equal to number of
		 *			RXQ ID / number of CoS queues
		 * In Single resource mode: Host ID always equal to 0
		 */
		if (queue_mode == MVPP2_QDIST_SINGLE_MODE)
			host_id = port->nqvecs;
		else if (queue_mode == MVPP2_QDIST_MULTI_MODE)
			host_id = q;
		else
			host_id = 0;

		/* Set RXQ host ID */
		val |= (host_id << (MSS_RXQ_ASS_Q_BASE(q, fq)
			+ MSS_RXQ_ASS_HOSTID_OFFS));

		mvpp2_cm3_write(port->priv, MSS_RXQ_ASS_REG(q, fq), val);
	}

	/* Notify Firmware that Flow control config space ready for update */
	val = mvpp2_cm3_read(port->priv, MSS_FC_COM_REG);
	val |= FLOW_CONTROL_UPDATE_COMMAND_BIT;
	val |= cm3_state;
	mvpp2_cm3_write(port->priv, MSS_FC_COM_REG, val);

	spin_unlock_irqrestore(&port->priv->mss_spinlock, flags);
}

/* Routine disable flow control for RXQs condition */
static void mvpp2_rxq_disable_fc(struct mvpp2_port *port)
{
	int val, cm3_state, q;
	unsigned long flags;
	int fq = port->first_rxq;

	spin_lock_irqsave(&port->priv->mss_spinlock, flags);

	/* Remove Flow control enable bit to prevent race between FW and Kernel
	 * If Flow control was enabled, it would be re-enabled.
	 */
	val = mvpp2_cm3_read(port->priv, MSS_FC_COM_REG);
	cm3_state = (val & FLOW_CONTROL_ENABLE_BIT);
	val &= ~FLOW_CONTROL_ENABLE_BIT;
	mvpp2_cm3_write(port->priv, MSS_FC_COM_REG, val);

	/* Disable Flow control for all RXQs */
	for (q = 0; q < port->nrxqs; q++) {
		/* Set threshold 0 to disable Flow control */
		val = 0;
		val |= (0 << MSS_RXQ_TRESH_STOP_OFFS);
		mvpp2_cm3_write(port->priv, MSS_RXQ_TRESH_REG(q, fq), val);

		val = mvpp2_cm3_read(port->priv, MSS_RXQ_ASS_REG(q, fq));

		val &= ~(MSS_RXQ_ASS_PORTID_MASK << MSS_RXQ_ASS_Q_BASE(q, fq));

		val &= ~(MSS_RXQ_ASS_HOSTID_MASK << (MSS_RXQ_ASS_Q_BASE(q, fq)
			+ MSS_RXQ_ASS_HOSTID_OFFS));

		mvpp2_cm3_write(port->priv, MSS_RXQ_ASS_REG(q, fq), val);
	}

	/* Notify Firmware that Flow control config space ready for update */
	val = mvpp2_cm3_read(port->priv, MSS_FC_COM_REG);
	val |= FLOW_CONTROL_UPDATE_COMMAND_BIT;
	val |= cm3_state;
	mvpp2_cm3_write(port->priv, MSS_FC_COM_REG, val);

	spin_unlock_irqrestore(&port->priv->mss_spinlock, flags);
}

/* Routine disable/enable flow control for BM pool condition */
static void mvpp2_bm_pool_update_fc(struct mvpp2_port *port,
				    struct mvpp2_bm_pool *pool,
				    bool en)
{
	int val, cm3_state;
	unsigned long flags;

	spin_lock_irqsave(&port->priv->mss_spinlock, flags);

	/* Remove Flow control enable bit to prevent race between FW and Kernel
	 * If Flow control were enabled, it would be re-enabled.
	 */
	val = mvpp2_cm3_read(port->priv, MSS_FC_COM_REG);
	cm3_state = (val & FLOW_CONTROL_ENABLE_BIT);
	val &= ~FLOW_CONTROL_ENABLE_BIT;
	mvpp2_cm3_write(port->priv, MSS_FC_COM_REG, val);

	/* Check if BM pool should be enabled/disable */
	if (en) {
		/* Set BM pool start and stop thresholds per port */
		val = mvpp2_cm3_read(port->priv, MSS_BUF_POOL_REG(pool->id));
		val |= MSS_BUF_POOL_PORT_OFFS(port->id);
		val &= ~MSS_BUF_POOL_START_MASK;
		val |= (MSS_THRESHOLD_START << MSS_BUF_POOL_START_OFFS);
		val &= ~MSS_BUF_POOL_STOP_MASK;
		val |= MSS_THRESHOLD_STOP;
		mvpp2_cm3_write(port->priv, MSS_BUF_POOL_REG(pool->id), val);
	} else {
		/* Remove BM pool from the port */
		val = mvpp2_cm3_read(port->priv, MSS_BUF_POOL_REG(pool->id));
		val &= ~MSS_BUF_POOL_PORT_OFFS(port->id);

		/* Zero BM pool start and stop thresholds to disable pool
		 * flow control if pool empty (not used by any port)
		 */
		if (!pool->buf_num) {
			val &= ~MSS_BUF_POOL_START_MASK;
			val &= ~MSS_BUF_POOL_STOP_MASK;
		}

		mvpp2_cm3_write(port->priv, MSS_BUF_POOL_REG(pool->id), val);
	}

	/* Notify Firmware that Flow control config space ready for update */
	val = mvpp2_cm3_read(port->priv, MSS_FC_COM_REG);
	val |= FLOW_CONTROL_UPDATE_COMMAND_BIT;
	val |= cm3_state;
	mvpp2_cm3_write(port->priv, MSS_FC_COM_REG, val);

	spin_unlock_irqrestore(&port->priv->mss_spinlock, flags);
}

/* disable/enable flow control for BM pool on all ports */
static void mvpp2_bm_pool_update_priv_fc(struct mvpp2 *priv, bool en)
{
	struct mvpp2_port *port;
	int i, j;

	for (i = 0; i < priv->port_count; i++) {
		port = priv->port_list[i];
		if (port->priv->percpu_pools) {
			for (j = 0; j < port->nrxqs; j++)
				mvpp2_bm_pool_update_fc(port, &port->priv->bm_pools[j],
							port->tx_fc & en);
		} else {
			mvpp2_bm_pool_update_fc(port, port->pool_long, port->tx_fc & en);
			mvpp2_bm_pool_update_fc(port, port->pool_short, port->tx_fc & en);
		}
	}
}

static int mvpp2_enable_global_fc(struct mvpp2 *priv)
{
	int val, timeout = 0;

	/* Enable global flow control. In this stage global
	 * flow control enabled, but still disabled per port.
	 */
	val = mvpp2_cm3_read(priv, MSS_FC_COM_REG);
	val |= FLOW_CONTROL_ENABLE_BIT;
	mvpp2_cm3_write(priv, MSS_FC_COM_REG, val);

	/* Check if Firmware running and disable FC if not*/
	val |= FLOW_CONTROL_UPDATE_COMMAND_BIT;
	mvpp2_cm3_write(priv, MSS_FC_COM_REG, val);

	while (timeout < MSS_FC_MAX_TIMEOUT) {
		val = mvpp2_cm3_read(priv, MSS_FC_COM_REG);

		if (!(val & FLOW_CONTROL_UPDATE_COMMAND_BIT))
			return 0;
		usleep_range(10, 20);
		timeout++;
	}

	priv->global_tx_fc = false;
	return -EOPNOTSUPP;
}

/* Release buffer to BM */
static inline void mvpp2_bm_pool_put(struct mvpp2_port *port, int pool,
				     dma_addr_t buf_dma_addr,
				     phys_addr_t buf_phys_addr)
{
	unsigned int thread = mvpp2_cpu_to_thread(port->priv, get_cpu());
	unsigned long flags = 0;

	if (test_bit(thread, &port->priv->lock_map))
		spin_lock_irqsave(&port->bm_lock[thread], flags);

	if (port->priv->hw_version >= MVPP22) {
		u32 val = 0;

		if (sizeof(dma_addr_t) == 8)
			val |= upper_32_bits(buf_dma_addr) &
				MVPP22_BM_ADDR_HIGH_PHYS_RLS_MASK;

		if (sizeof(phys_addr_t) == 8)
			val |= (upper_32_bits(buf_phys_addr)
				<< MVPP22_BM_ADDR_HIGH_VIRT_RLS_SHIFT) &
				MVPP22_BM_ADDR_HIGH_VIRT_RLS_MASK;

		mvpp2_thread_write_relaxed(port->priv, thread,
					   MVPP22_BM_ADDR_HIGH_RLS_REG, val);
	}

	/* MVPP2_BM_VIRT_RLS_REG is not interpreted by HW, and simply
	 * returned in the "cookie" field of the RX
	 * descriptor. Instead of storing the virtual address, we
	 * store the physical address
	 */
	mvpp2_thread_write_relaxed(port->priv, thread,
				   MVPP2_BM_VIRT_RLS_REG, buf_phys_addr);
	mvpp2_thread_write_relaxed(port->priv, thread,
				   MVPP2_BM_PHY_RLS_REG(pool), buf_dma_addr);

	if (test_bit(thread, &port->priv->lock_map))
		spin_unlock_irqrestore(&port->bm_lock[thread], flags);

	put_cpu();
}

/* Allocate buffers for the pool */
static int mvpp2_bm_bufs_add(struct mvpp2_port *port,
			     struct mvpp2_bm_pool *bm_pool, int buf_num)
{
	int i, buf_size, total_size;
	dma_addr_t dma_addr;
	phys_addr_t phys_addr;
	struct page_pool *pp = NULL;
	void *buf;

	if (port->priv->percpu_pools &&
	    bm_pool->pkt_size > MVPP2_BM_LONG_PKT_SIZE) {
		netdev_err(port->dev,
			   "attempted to use jumbo frames with per-cpu pools");
		return 0;
	}

	buf_size = MVPP2_RX_BUF_SIZE(bm_pool->pkt_size);
	total_size = MVPP2_RX_TOTAL_SIZE(buf_size);

	if (buf_num < 0 ||
	    (buf_num + bm_pool->buf_num > bm_pool->size)) {
		netdev_err(port->dev,
			   "cannot allocate %d buffers for pool %d\n",
			   buf_num, bm_pool->id);
		return 0;
	}

	if (port->priv->percpu_pools)
		pp = port->priv->page_pool[bm_pool->id];
	for (i = 0; i < buf_num; i++) {
		buf = mvpp2_buf_alloc(port, bm_pool, pp, &dma_addr,
				      &phys_addr, GFP_KERNEL);
		if (!buf)
			break;

		mvpp2_bm_pool_put(port, bm_pool->id, dma_addr,
				  phys_addr);
	}

	/* Update BM driver with number of buffers added to pool */
	bm_pool->buf_num += i;

	netdev_dbg(port->dev,
		   "pool %d: pkt_size=%4d, buf_size=%4d, total_size=%4d\n",
		   bm_pool->id, bm_pool->pkt_size, buf_size, total_size);

	netdev_dbg(port->dev,
		   "pool %d: %d of %d buffers added\n",
		   bm_pool->id, i, buf_num);
	return i;
}

/* Notify the driver that BM pool is being used as specific type and return the
 * pool pointer on success
 */
static struct mvpp2_bm_pool *
mvpp2_bm_pool_use(struct mvpp2_port *port, unsigned pool, int pkt_size)
{
	struct mvpp2_bm_pool *new_pool = &port->priv->bm_pools[pool];
	int num;

	if ((port->priv->percpu_pools && pool > mvpp2_get_nrxqs(port->priv) * 2) ||
	    (!port->priv->percpu_pools && pool >= MVPP2_BM_POOLS_NUM)) {
		netdev_err(port->dev, "Invalid pool %d\n", pool);
		return NULL;
	}

	/* Allocate buffers in case BM pool is used as long pool, but packet
	 * size doesn't match MTU or BM pool hasn't being used yet
	 */
	if (new_pool->pkt_size == 0) {
		int pkts_num;

		/* Set default buffer number or free all the buffers in case
		 * the pool is not empty
		 */
		pkts_num = new_pool->buf_num;
		if (pkts_num == 0) {
			if (port->priv->percpu_pools) {
				if (pool < port->nrxqs)
					pkts_num = mvpp2_pools[MVPP2_BM_SHORT].buf_num;
				else
					pkts_num = mvpp2_pools[MVPP2_BM_LONG].buf_num;
			} else {
				pkts_num = mvpp2_pools[pool].buf_num;
			}
		} else {
			mvpp2_bm_bufs_free(port->dev->dev.parent,
					   port->priv, new_pool, pkts_num);
		}

		new_pool->pkt_size = pkt_size;
		new_pool->frag_size =
			SKB_DATA_ALIGN(MVPP2_RX_BUF_SIZE(pkt_size)) +
			MVPP2_SKB_SHINFO_SIZE;

		/* Allocate buffers for this pool */
		num = mvpp2_bm_bufs_add(port, new_pool, pkts_num);
		if (num != pkts_num) {
			WARN(1, "pool %d: %d of %d allocated\n",
			     new_pool->id, num, pkts_num);
			return NULL;
		}
	}

	mvpp2_bm_pool_bufsize_set(port->priv, new_pool,
				  MVPP2_RX_BUF_SIZE(new_pool->pkt_size));

	return new_pool;
}

static struct mvpp2_bm_pool *
mvpp2_bm_pool_use_percpu(struct mvpp2_port *port, int type,
			 unsigned int pool, int pkt_size)
{
	struct mvpp2_bm_pool *new_pool = &port->priv->bm_pools[pool];
	int num;

	if (pool > port->nrxqs * 2) {
		netdev_err(port->dev, "Invalid pool %d\n", pool);
		return NULL;
	}

	/* Allocate buffers in case BM pool is used as long pool, but packet
	 * size doesn't match MTU or BM pool hasn't being used yet
	 */
	if (new_pool->pkt_size == 0) {
		int pkts_num;

		/* Set default buffer number or free all the buffers in case
		 * the pool is not empty
		 */
		pkts_num = new_pool->buf_num;
		if (pkts_num == 0)
			pkts_num = mvpp2_pools[type].buf_num;
		else
			mvpp2_bm_bufs_free(port->dev->dev.parent,
					   port->priv, new_pool, pkts_num);

		new_pool->pkt_size = pkt_size;
		new_pool->frag_size =
			SKB_DATA_ALIGN(MVPP2_RX_BUF_SIZE(pkt_size)) +
			MVPP2_SKB_SHINFO_SIZE;

		/* Allocate buffers for this pool */
		num = mvpp2_bm_bufs_add(port, new_pool, pkts_num);
		if (num != pkts_num) {
			WARN(1, "pool %d: %d of %d allocated\n",
			     new_pool->id, num, pkts_num);
			return NULL;
		}
	}

	mvpp2_bm_pool_bufsize_set(port->priv, new_pool,
				  MVPP2_RX_BUF_SIZE(new_pool->pkt_size));

	return new_pool;
}

/* Initialize pools for swf, shared buffers variant */
static int mvpp2_swf_bm_pool_init_shared(struct mvpp2_port *port)
{
	enum mvpp2_bm_pool_log_num long_log_pool, short_log_pool;
	int rxq;

	/* If port pkt_size is higher than 1518B:
	 * HW Long pool - SW Jumbo pool, HW Short pool - SW Long pool
	 * else: HW Long pool - SW Long pool, HW Short pool - SW Short pool
	 */
	if (port->pkt_size > MVPP2_BM_LONG_PKT_SIZE) {
		long_log_pool = MVPP2_BM_JUMBO;
		short_log_pool = MVPP2_BM_LONG;
	} else {
		long_log_pool = MVPP2_BM_LONG;
		short_log_pool = MVPP2_BM_SHORT;
	}

	if (!port->pool_long) {
		port->pool_long =
			mvpp2_bm_pool_use(port, long_log_pool,
					  mvpp2_pools[long_log_pool].pkt_size);
		if (!port->pool_long)
			return -ENOMEM;

		port->pool_long->port_map |= BIT(port->id);

		for (rxq = 0; rxq < port->nrxqs; rxq++)
			mvpp2_rxq_long_pool_set(port, rxq, port->pool_long->id);
	}

	if (!port->pool_short) {
		port->pool_short =
			mvpp2_bm_pool_use(port, short_log_pool,
					  mvpp2_pools[short_log_pool].pkt_size);
		if (!port->pool_short)
			return -ENOMEM;

		port->pool_short->port_map |= BIT(port->id);

		for (rxq = 0; rxq < port->nrxqs; rxq++)
			mvpp2_rxq_short_pool_set(port, rxq,
						 port->pool_short->id);
	}

	return 0;
}

/* Initialize pools for swf, percpu buffers variant */
static int mvpp2_swf_bm_pool_init_percpu(struct mvpp2_port *port)
{
	struct mvpp2_bm_pool *bm_pool;
	int i;

	for (i = 0; i < port->nrxqs; i++) {
		bm_pool = mvpp2_bm_pool_use_percpu(port, MVPP2_BM_SHORT, i,
						   mvpp2_pools[MVPP2_BM_SHORT].pkt_size);
		if (!bm_pool)
			return -ENOMEM;

		bm_pool->port_map |= BIT(port->id);
		mvpp2_rxq_short_pool_set(port, i, bm_pool->id);
	}

	for (i = 0; i < port->nrxqs; i++) {
		bm_pool = mvpp2_bm_pool_use_percpu(port, MVPP2_BM_LONG, i + port->nrxqs,
						   mvpp2_pools[MVPP2_BM_LONG].pkt_size);
		if (!bm_pool)
			return -ENOMEM;

		bm_pool->port_map |= BIT(port->id);
		mvpp2_rxq_long_pool_set(port, i, bm_pool->id);
	}

	port->pool_long = NULL;
	port->pool_short = NULL;

	return 0;
}

static int mvpp2_swf_bm_pool_init(struct mvpp2_port *port)
{
	if (port->priv->percpu_pools)
		return mvpp2_swf_bm_pool_init_percpu(port);
	else
		return mvpp2_swf_bm_pool_init_shared(port);
}

static void mvpp2_set_hw_csum(struct mvpp2_port *port,
			      enum mvpp2_bm_pool_log_num new_long_pool)
{
	const netdev_features_t csums = NETIF_F_IP_CSUM | NETIF_F_IPV6_CSUM;

	/* Update L4 checksum when jumbo enable/disable on port.
	 * Only port 0 supports hardware checksum offload due to
	 * the Tx FIFO size limitation.
	 * Also, don't set NETIF_F_HW_CSUM because L3_offset in TX descriptor
	 * has 7 bits, so the maximum L3 offset is 128.
	 */
	if (new_long_pool == MVPP2_BM_JUMBO && port->id != 0) {
		port->dev->features &= ~csums;
		port->dev->hw_features &= ~csums;
	} else {
		port->dev->features |= csums;
		port->dev->hw_features |= csums;
	}
}

static int mvpp2_bm_update_mtu(struct net_device *dev, int mtu)
{
	struct mvpp2_port *port = netdev_priv(dev);
	enum mvpp2_bm_pool_log_num new_long_pool;
	int pkt_size = MVPP2_RX_PKT_SIZE(mtu);

	if (port->priv->percpu_pools)
		goto out_set;

	/* If port MTU is higher than 1518B:
	 * HW Long pool - SW Jumbo pool, HW Short pool - SW Long pool
	 * else: HW Long pool - SW Long pool, HW Short pool - SW Short pool
	 */
	if (pkt_size > MVPP2_BM_LONG_PKT_SIZE)
		new_long_pool = MVPP2_BM_JUMBO;
	else
		new_long_pool = MVPP2_BM_LONG;

	if (new_long_pool != port->pool_long->id) {
		if (port->tx_fc) {
			if (pkt_size > MVPP2_BM_LONG_PKT_SIZE)
				mvpp2_bm_pool_update_fc(port,
							port->pool_short,
							false);
			else
				mvpp2_bm_pool_update_fc(port, port->pool_long,
							false);
		}

		/* Remove port from old short & long pool */
		port->pool_long = mvpp2_bm_pool_use(port, port->pool_long->id,
						    port->pool_long->pkt_size);
		port->pool_long->port_map &= ~BIT(port->id);
		port->pool_long = NULL;

		port->pool_short = mvpp2_bm_pool_use(port, port->pool_short->id,
						     port->pool_short->pkt_size);
		port->pool_short->port_map &= ~BIT(port->id);
		port->pool_short = NULL;

		port->pkt_size =  pkt_size;

		/* Add port to new short & long pool */
		mvpp2_swf_bm_pool_init(port);

		mvpp2_set_hw_csum(port, new_long_pool);

		if (port->tx_fc) {
			if (pkt_size > MVPP2_BM_LONG_PKT_SIZE)
				mvpp2_bm_pool_update_fc(port, port->pool_long,
							true);
			else
				mvpp2_bm_pool_update_fc(port, port->pool_short,
							true);
		}

		/* Update L4 checksum when jumbo enable/disable on port */
		if (new_long_pool == MVPP2_BM_JUMBO && port->id != 0) {
			dev->features &= ~(NETIF_F_IP_CSUM | NETIF_F_IPV6_CSUM);
			dev->hw_features &= ~(NETIF_F_IP_CSUM |
					      NETIF_F_IPV6_CSUM);
		} else {
			dev->features |= NETIF_F_IP_CSUM | NETIF_F_IPV6_CSUM;
			dev->hw_features |= NETIF_F_IP_CSUM | NETIF_F_IPV6_CSUM;
		}
	}

out_set:
	WRITE_ONCE(dev->mtu, mtu);
	dev->wanted_features = dev->features;

	netdev_update_features(dev);
	return 0;
}

static inline void mvpp2_interrupts_enable(struct mvpp2_port *port)
{
	int i, sw_thread_mask = 0;

	for (i = 0; i < port->nqvecs; i++)
		sw_thread_mask |= port->qvecs[i].sw_thread_mask;

	mvpp2_write(port->priv, MVPP2_ISR_ENABLE_REG(port->id),
		    MVPP2_ISR_ENABLE_INTERRUPT(sw_thread_mask));
}

static inline void mvpp2_interrupts_disable(struct mvpp2_port *port)
{
	int i, sw_thread_mask = 0;

	for (i = 0; i < port->nqvecs; i++)
		sw_thread_mask |= port->qvecs[i].sw_thread_mask;

	mvpp2_write(port->priv, MVPP2_ISR_ENABLE_REG(port->id),
		    MVPP2_ISR_DISABLE_INTERRUPT(sw_thread_mask));
}

static inline void mvpp2_qvec_interrupt_enable(struct mvpp2_queue_vector *qvec)
{
	struct mvpp2_port *port = qvec->port;

	mvpp2_write(port->priv, MVPP2_ISR_ENABLE_REG(port->id),
		    MVPP2_ISR_ENABLE_INTERRUPT(qvec->sw_thread_mask));
}

static inline void mvpp2_qvec_interrupt_disable(struct mvpp2_queue_vector *qvec)
{
	struct mvpp2_port *port = qvec->port;

	mvpp2_write(port->priv, MVPP2_ISR_ENABLE_REG(port->id),
		    MVPP2_ISR_DISABLE_INTERRUPT(qvec->sw_thread_mask));
}

/* Mask the current thread's Rx/Tx interrupts
 * Called by on_each_cpu(), guaranteed to run with migration disabled,
 * using smp_processor_id() is OK.
 */
static void mvpp2_interrupts_mask(void *arg)
{
	struct mvpp2_port *port = arg;
	int cpu = smp_processor_id();
	u32 thread;

	/* If the thread isn't used, don't do anything */
	if (cpu > port->priv->nthreads)
		return;

	thread = mvpp2_cpu_to_thread(port->priv, cpu);

	mvpp2_thread_write(port->priv, thread,
			   MVPP2_ISR_RX_TX_MASK_REG(port->id), 0);
	mvpp2_thread_write(port->priv, thread,
			   MVPP2_ISR_RX_ERR_CAUSE_REG(port->id), 0);
}

/* Unmask the current thread's Rx/Tx interrupts.
 * Called by on_each_cpu(), guaranteed to run with migration disabled,
 * using smp_processor_id() is OK.
 */
static void mvpp2_interrupts_unmask(void *arg)
{
	struct mvpp2_port *port = arg;
	int cpu = smp_processor_id();
	u32 val, thread;

	/* If the thread isn't used, don't do anything */
	if (cpu >= port->priv->nthreads)
		return;

	thread = mvpp2_cpu_to_thread(port->priv, cpu);

	val = MVPP2_CAUSE_MISC_SUM_MASK |
		MVPP2_CAUSE_RXQ_OCCUP_DESC_ALL_MASK(port->priv->hw_version);
	if (port->has_tx_irqs)
		val |= MVPP2_CAUSE_TXQ_OCCUP_DESC_ALL_MASK;

	mvpp2_thread_write(port->priv, thread,
			   MVPP2_ISR_RX_TX_MASK_REG(port->id), val);
	mvpp2_thread_write(port->priv, thread,
			   MVPP2_ISR_RX_ERR_CAUSE_REG(port->id),
			   MVPP2_ISR_RX_ERR_CAUSE_NONOCC_MASK);
}

static void
mvpp2_shared_interrupt_mask_unmask(struct mvpp2_port *port, bool mask)
{
	u32 val;
	int i;

	if (port->priv->hw_version == MVPP21)
		return;

	if (mask)
		val = 0;
	else
		val = MVPP2_CAUSE_RXQ_OCCUP_DESC_ALL_MASK(MVPP22);

	for (i = 0; i < port->nqvecs; i++) {
		struct mvpp2_queue_vector *v = port->qvecs + i;

		if (v->type != MVPP2_QUEUE_VECTOR_SHARED)
			continue;

		mvpp2_thread_write(port->priv, v->sw_thread_id,
				   MVPP2_ISR_RX_TX_MASK_REG(port->id), val);
		mvpp2_thread_write(port->priv, v->sw_thread_id,
				   MVPP2_ISR_RX_ERR_CAUSE_REG(port->id),
				   MVPP2_ISR_RX_ERR_CAUSE_NONOCC_MASK);
	}
}

/* Only GOP port 0 has an XLG MAC */
static bool mvpp2_port_supports_xlg(struct mvpp2_port *port)
{
	return port->gop_id == 0;
}

static bool mvpp2_port_supports_rgmii(struct mvpp2_port *port)
{
	return !(port->priv->hw_version >= MVPP22 && port->gop_id == 0);
}

/* Port configuration routines */
static bool mvpp2_is_xlg(phy_interface_t interface)
{
	return interface == PHY_INTERFACE_MODE_10GBASER ||
	       interface == PHY_INTERFACE_MODE_5GBASER ||
	       interface == PHY_INTERFACE_MODE_XAUI;
}

static void mvpp2_modify(void __iomem *ptr, u32 mask, u32 set)
{
	u32 old, val;

	old = val = readl(ptr);
	val &= ~mask;
	val |= set;
	if (old != val)
		writel(val, ptr);
}

static void mvpp22_gop_init_rgmii(struct mvpp2_port *port)
{
	struct mvpp2 *priv = port->priv;
	u32 val;

	regmap_read(priv->sysctrl_base, GENCONF_PORT_CTRL0, &val);
	val |= GENCONF_PORT_CTRL0_BUS_WIDTH_SELECT;
	regmap_write(priv->sysctrl_base, GENCONF_PORT_CTRL0, val);

	regmap_read(priv->sysctrl_base, GENCONF_CTRL0, &val);
	if (port->gop_id == 2) {
		val |= GENCONF_CTRL0_PORT2_RGMII;
	} else if (port->gop_id == 3) {
		val |= GENCONF_CTRL0_PORT3_RGMII_MII;

		/* According to the specification, GENCONF_CTRL0_PORT3_RGMII
		 * should be set to 1 for RGMII and 0 for MII. However, tests
		 * show that it is the other way around. This is also what
		 * U-Boot does for mvpp2, so it is assumed to be correct.
		 */
		if (port->phy_interface == PHY_INTERFACE_MODE_MII)
			val |= GENCONF_CTRL0_PORT3_RGMII;
		else
			val &= ~GENCONF_CTRL0_PORT3_RGMII;
	}
	regmap_write(priv->sysctrl_base, GENCONF_CTRL0, val);
}

static void mvpp22_gop_init_sgmii(struct mvpp2_port *port)
{
	struct mvpp2 *priv = port->priv;
	u32 val;

	regmap_read(priv->sysctrl_base, GENCONF_PORT_CTRL0, &val);
	val |= GENCONF_PORT_CTRL0_BUS_WIDTH_SELECT |
	       GENCONF_PORT_CTRL0_RX_DATA_SAMPLE;
	regmap_write(priv->sysctrl_base, GENCONF_PORT_CTRL0, val);

	if (port->gop_id > 1) {
		regmap_read(priv->sysctrl_base, GENCONF_CTRL0, &val);
		if (port->gop_id == 2)
			val &= ~GENCONF_CTRL0_PORT2_RGMII;
		else if (port->gop_id == 3)
			val &= ~GENCONF_CTRL0_PORT3_RGMII_MII;
		regmap_write(priv->sysctrl_base, GENCONF_CTRL0, val);
	}
}

static void mvpp22_gop_init_10gkr(struct mvpp2_port *port)
{
	struct mvpp2 *priv = port->priv;
	void __iomem *mpcs = priv->iface_base + MVPP22_MPCS_BASE(port->gop_id);
	void __iomem *xpcs = priv->iface_base + MVPP22_XPCS_BASE(port->gop_id);
	u32 val;

	val = readl(xpcs + MVPP22_XPCS_CFG0);
	val &= ~(MVPP22_XPCS_CFG0_PCS_MODE(0x3) |
		 MVPP22_XPCS_CFG0_ACTIVE_LANE(0x3));
	val |= MVPP22_XPCS_CFG0_ACTIVE_LANE(2);
	writel(val, xpcs + MVPP22_XPCS_CFG0);

	val = readl(mpcs + MVPP22_MPCS_CTRL);
	val &= ~MVPP22_MPCS_CTRL_FWD_ERR_CONN;
	writel(val, mpcs + MVPP22_MPCS_CTRL);

	val = readl(mpcs + MVPP22_MPCS_CLK_RESET);
	val &= ~MVPP22_MPCS_CLK_RESET_DIV_RATIO(0x7);
	val |= MVPP22_MPCS_CLK_RESET_DIV_RATIO(1);
	writel(val, mpcs + MVPP22_MPCS_CLK_RESET);
}

static void mvpp22_gop_fca_enable_periodic(struct mvpp2_port *port, bool en)
{
	struct mvpp2 *priv = port->priv;
	void __iomem *fca = priv->iface_base + MVPP22_FCA_BASE(port->gop_id);
	u32 val;

	val = readl(fca + MVPP22_FCA_CONTROL_REG);
	val &= ~MVPP22_FCA_ENABLE_PERIODIC;
	if (en)
		val |= MVPP22_FCA_ENABLE_PERIODIC;
	writel(val, fca + MVPP22_FCA_CONTROL_REG);
}

static void mvpp22_gop_fca_set_timer(struct mvpp2_port *port, u32 timer)
{
	struct mvpp2 *priv = port->priv;
	void __iomem *fca = priv->iface_base + MVPP22_FCA_BASE(port->gop_id);
	u32 lsb, msb;

	lsb = timer & MVPP22_FCA_REG_MASK;
	msb = timer >> MVPP22_FCA_REG_SIZE;

	writel(lsb, fca + MVPP22_PERIODIC_COUNTER_LSB_REG);
	writel(msb, fca + MVPP22_PERIODIC_COUNTER_MSB_REG);
}

/* Set Flow Control timer x100 faster than pause quanta to ensure that link
 * partner won't send traffic if port is in XOFF mode.
 */
static void mvpp22_gop_fca_set_periodic_timer(struct mvpp2_port *port)
{
	u32 timer;

	timer = (port->priv->tclk / (USEC_PER_SEC * FC_CLK_DIVIDER))
		* FC_QUANTA;

	mvpp22_gop_fca_enable_periodic(port, false);

	mvpp22_gop_fca_set_timer(port, timer);

	mvpp22_gop_fca_enable_periodic(port, true);
}

static int mvpp22_gop_init(struct mvpp2_port *port, phy_interface_t interface)
{
	struct mvpp2 *priv = port->priv;
	u32 val;

	if (!priv->sysctrl_base)
		return 0;

	switch (interface) {
	case PHY_INTERFACE_MODE_MII:
	case PHY_INTERFACE_MODE_RGMII:
	case PHY_INTERFACE_MODE_RGMII_ID:
	case PHY_INTERFACE_MODE_RGMII_RXID:
	case PHY_INTERFACE_MODE_RGMII_TXID:
		if (!mvpp2_port_supports_rgmii(port))
			goto invalid_conf;
		mvpp22_gop_init_rgmii(port);
		break;
	case PHY_INTERFACE_MODE_SGMII:
	case PHY_INTERFACE_MODE_1000BASEX:
	case PHY_INTERFACE_MODE_2500BASEX:
		mvpp22_gop_init_sgmii(port);
		break;
	case PHY_INTERFACE_MODE_5GBASER:
	case PHY_INTERFACE_MODE_10GBASER:
		if (!mvpp2_port_supports_xlg(port))
			goto invalid_conf;
		mvpp22_gop_init_10gkr(port);
		break;
	default:
		goto unsupported_conf;
	}

	regmap_read(priv->sysctrl_base, GENCONF_PORT_CTRL1, &val);
	val |= GENCONF_PORT_CTRL1_RESET(port->gop_id) |
	       GENCONF_PORT_CTRL1_EN(port->gop_id);
	regmap_write(priv->sysctrl_base, GENCONF_PORT_CTRL1, val);

	regmap_read(priv->sysctrl_base, GENCONF_PORT_CTRL0, &val);
	val |= GENCONF_PORT_CTRL0_CLK_DIV_PHASE_CLR;
	regmap_write(priv->sysctrl_base, GENCONF_PORT_CTRL0, val);

	regmap_read(priv->sysctrl_base, GENCONF_SOFT_RESET1, &val);
	val |= GENCONF_SOFT_RESET1_GOP;
	regmap_write(priv->sysctrl_base, GENCONF_SOFT_RESET1, val);

	mvpp22_gop_fca_set_periodic_timer(port);

unsupported_conf:
	return 0;

invalid_conf:
	netdev_err(port->dev, "Invalid port configuration\n");
	return -EINVAL;
}

static void mvpp22_gop_unmask_irq(struct mvpp2_port *port)
{
	u32 val;

	if (phy_interface_mode_is_rgmii(port->phy_interface) ||
	    phy_interface_mode_is_8023z(port->phy_interface) ||
	    port->phy_interface == PHY_INTERFACE_MODE_SGMII) {
		/* Enable the GMAC link status irq for this port */
		val = readl(port->base + MVPP22_GMAC_INT_SUM_MASK);
		val |= MVPP22_GMAC_INT_SUM_MASK_LINK_STAT;
		writel(val, port->base + MVPP22_GMAC_INT_SUM_MASK);
	}

	if (mvpp2_port_supports_xlg(port)) {
		/* Enable the XLG/GIG irqs for this port */
		val = readl(port->base + MVPP22_XLG_EXT_INT_MASK);
		if (mvpp2_is_xlg(port->phy_interface))
			val |= MVPP22_XLG_EXT_INT_MASK_XLG;
		else
			val |= MVPP22_XLG_EXT_INT_MASK_GIG;
		writel(val, port->base + MVPP22_XLG_EXT_INT_MASK);
	}
}

static void mvpp22_gop_mask_irq(struct mvpp2_port *port)
{
	u32 val;

	if (mvpp2_port_supports_xlg(port)) {
		val = readl(port->base + MVPP22_XLG_EXT_INT_MASK);
		val &= ~(MVPP22_XLG_EXT_INT_MASK_XLG |
			 MVPP22_XLG_EXT_INT_MASK_GIG);
		writel(val, port->base + MVPP22_XLG_EXT_INT_MASK);
	}

	if (phy_interface_mode_is_rgmii(port->phy_interface) ||
	    phy_interface_mode_is_8023z(port->phy_interface) ||
	    port->phy_interface == PHY_INTERFACE_MODE_SGMII) {
		val = readl(port->base + MVPP22_GMAC_INT_SUM_MASK);
		val &= ~MVPP22_GMAC_INT_SUM_MASK_LINK_STAT;
		writel(val, port->base + MVPP22_GMAC_INT_SUM_MASK);
	}
}

static void mvpp22_gop_setup_irq(struct mvpp2_port *port)
{
	u32 val;

	mvpp2_modify(port->base + MVPP22_GMAC_INT_SUM_MASK,
		     MVPP22_GMAC_INT_SUM_MASK_PTP,
		     MVPP22_GMAC_INT_SUM_MASK_PTP);

	if (port->phylink ||
	    phy_interface_mode_is_rgmii(port->phy_interface) ||
	    phy_interface_mode_is_8023z(port->phy_interface) ||
	    port->phy_interface == PHY_INTERFACE_MODE_SGMII) {
		val = readl(port->base + MVPP22_GMAC_INT_MASK);
		val |= MVPP22_GMAC_INT_MASK_LINK_STAT;
		writel(val, port->base + MVPP22_GMAC_INT_MASK);
	}

	if (mvpp2_port_supports_xlg(port)) {
		val = readl(port->base + MVPP22_XLG_INT_MASK);
		val |= MVPP22_XLG_INT_MASK_LINK;
		writel(val, port->base + MVPP22_XLG_INT_MASK);

		mvpp2_modify(port->base + MVPP22_XLG_EXT_INT_MASK,
			     MVPP22_XLG_EXT_INT_MASK_PTP,
			     MVPP22_XLG_EXT_INT_MASK_PTP);
	}

	mvpp22_gop_unmask_irq(port);
}

/* Sets the PHY mode of the COMPHY (which configures the serdes lanes).
 *
 * The PHY mode used by the PPv2 driver comes from the network subsystem, while
 * the one given to the COMPHY comes from the generic PHY subsystem. Hence they
 * differ.
 *
 * The COMPHY configures the serdes lanes regardless of the actual use of the
 * lanes by the physical layer. This is why configurations like
 * "PPv2 (2500BaseX) - COMPHY (2500SGMII)" are valid.
 */
static int mvpp22_comphy_init(struct mvpp2_port *port,
			      phy_interface_t interface)
{
	int ret;

	if (!port->comphy)
		return 0;

	ret = phy_set_mode_ext(port->comphy, PHY_MODE_ETHERNET, interface);
	if (ret)
		return ret;

	return phy_power_on(port->comphy);
}

static void mvpp2_port_enable(struct mvpp2_port *port)
{
	u32 val;

	if (mvpp2_port_supports_xlg(port) &&
	    mvpp2_is_xlg(port->phy_interface)) {
		val = readl(port->base + MVPP22_XLG_CTRL0_REG);
		val |= MVPP22_XLG_CTRL0_PORT_EN;
		val &= ~MVPP22_XLG_CTRL0_MIB_CNT_DIS;
		writel(val, port->base + MVPP22_XLG_CTRL0_REG);
	} else {
		val = readl(port->base + MVPP2_GMAC_CTRL_0_REG);
		val |= MVPP2_GMAC_PORT_EN_MASK;
		val |= MVPP2_GMAC_MIB_CNTR_EN_MASK;
		writel(val, port->base + MVPP2_GMAC_CTRL_0_REG);
	}
}

static void mvpp2_port_disable(struct mvpp2_port *port)
{
	u32 val;

	if (mvpp2_port_supports_xlg(port) &&
	    mvpp2_is_xlg(port->phy_interface)) {
		val = readl(port->base + MVPP22_XLG_CTRL0_REG);
		val &= ~MVPP22_XLG_CTRL0_PORT_EN;
		writel(val, port->base + MVPP22_XLG_CTRL0_REG);
	}

	val = readl(port->base + MVPP2_GMAC_CTRL_0_REG);
	val &= ~(MVPP2_GMAC_PORT_EN_MASK);
	writel(val, port->base + MVPP2_GMAC_CTRL_0_REG);
}

/* Set IEEE 802.3x Flow Control Xon Packet Transmission Mode */
static void mvpp2_port_periodic_xon_disable(struct mvpp2_port *port)
{
	u32 val;

	val = readl(port->base + MVPP2_GMAC_CTRL_1_REG) &
		    ~MVPP2_GMAC_PERIODIC_XON_EN_MASK;
	writel(val, port->base + MVPP2_GMAC_CTRL_1_REG);
}

/* Configure loopback port */
static void mvpp2_port_loopback_set(struct mvpp2_port *port,
				    const struct phylink_link_state *state)
{
	u32 val;

	val = readl(port->base + MVPP2_GMAC_CTRL_1_REG);

	if (state->speed == 1000)
		val |= MVPP2_GMAC_GMII_LB_EN_MASK;
	else
		val &= ~MVPP2_GMAC_GMII_LB_EN_MASK;

	if (phy_interface_mode_is_8023z(state->interface) ||
	    state->interface == PHY_INTERFACE_MODE_SGMII)
		val |= MVPP2_GMAC_PCS_LB_EN_MASK;
	else
		val &= ~MVPP2_GMAC_PCS_LB_EN_MASK;

	writel(val, port->base + MVPP2_GMAC_CTRL_1_REG);
}

enum {
	ETHTOOL_XDP_REDIRECT,
	ETHTOOL_XDP_PASS,
	ETHTOOL_XDP_DROP,
	ETHTOOL_XDP_TX,
	ETHTOOL_XDP_TX_ERR,
	ETHTOOL_XDP_XMIT,
	ETHTOOL_XDP_XMIT_ERR,
};

struct mvpp2_ethtool_counter {
	unsigned int offset;
	const char string[ETH_GSTRING_LEN];
	bool reg_is_64b;
};

static u64 mvpp2_read_count(struct mvpp2_port *port,
			    const struct mvpp2_ethtool_counter *counter)
{
	u64 val;

	val = readl(port->stats_base + counter->offset);
	if (counter->reg_is_64b)
		val += (u64)readl(port->stats_base + counter->offset + 4) << 32;

	return val;
}

/* Some counters are accessed indirectly by first writing an index to
 * MVPP2_CTRS_IDX. The index can represent various resources depending on the
 * register we access, it can be a hit counter for some classification tables,
 * a counter specific to a rxq, a txq or a buffer pool.
 */
static u32 mvpp2_read_index(struct mvpp2 *priv, u32 index, u32 reg)
{
	mvpp2_write(priv, MVPP2_CTRS_IDX, index);
	return mvpp2_read(priv, reg);
}

/* Due to the fact that software statistics and hardware statistics are, by
 * design, incremented at different moments in the chain of packet processing,
 * it is very likely that incoming packets could have been dropped after being
 * counted by hardware but before reaching software statistics (most probably
 * multicast packets), and in the opposite way, during transmission, FCS bytes
 * are added in between as well as TSO skb will be split and header bytes added.
 * Hence, statistics gathered from userspace with ifconfig (software) and
 * ethtool (hardware) cannot be compared.
 */
static const struct mvpp2_ethtool_counter mvpp2_ethtool_mib_regs[] = {
	{ MVPP2_MIB_GOOD_OCTETS_RCVD, "good_octets_received", true },
	{ MVPP2_MIB_BAD_OCTETS_RCVD, "bad_octets_received" },
	{ MVPP2_MIB_CRC_ERRORS_SENT, "crc_errors_sent" },
	{ MVPP2_MIB_UNICAST_FRAMES_RCVD, "unicast_frames_received" },
	{ MVPP2_MIB_BROADCAST_FRAMES_RCVD, "broadcast_frames_received" },
	{ MVPP2_MIB_MULTICAST_FRAMES_RCVD, "multicast_frames_received" },
	{ MVPP2_MIB_FRAMES_64_OCTETS, "frames_64_octets" },
	{ MVPP2_MIB_FRAMES_65_TO_127_OCTETS, "frames_65_to_127_octet" },
	{ MVPP2_MIB_FRAMES_128_TO_255_OCTETS, "frames_128_to_255_octet" },
	{ MVPP2_MIB_FRAMES_256_TO_511_OCTETS, "frames_256_to_511_octet" },
	{ MVPP2_MIB_FRAMES_512_TO_1023_OCTETS, "frames_512_to_1023_octet" },
	{ MVPP2_MIB_FRAMES_1024_TO_MAX_OCTETS, "frames_1024_to_max_octet" },
	{ MVPP2_MIB_GOOD_OCTETS_SENT, "good_octets_sent", true },
	{ MVPP2_MIB_UNICAST_FRAMES_SENT, "unicast_frames_sent" },
	{ MVPP2_MIB_MULTICAST_FRAMES_SENT, "multicast_frames_sent" },
	{ MVPP2_MIB_BROADCAST_FRAMES_SENT, "broadcast_frames_sent" },
	{ MVPP2_MIB_FC_SENT, "fc_sent" },
	{ MVPP2_MIB_FC_RCVD, "fc_received" },
	{ MVPP2_MIB_RX_FIFO_OVERRUN, "rx_fifo_overrun" },
	{ MVPP2_MIB_UNDERSIZE_RCVD, "undersize_received" },
	{ MVPP2_MIB_FRAGMENTS_RCVD, "fragments_received" },
	{ MVPP2_MIB_OVERSIZE_RCVD, "oversize_received" },
	{ MVPP2_MIB_JABBER_RCVD, "jabber_received" },
	{ MVPP2_MIB_MAC_RCV_ERROR, "mac_receive_error" },
	{ MVPP2_MIB_BAD_CRC_EVENT, "bad_crc_event" },
	{ MVPP2_MIB_COLLISION, "collision" },
	{ MVPP2_MIB_LATE_COLLISION, "late_collision" },
};

static const struct mvpp2_ethtool_counter mvpp2_ethtool_port_regs[] = {
	{ MVPP2_OVERRUN_ETH_DROP, "rx_fifo_or_parser_overrun_drops" },
	{ MVPP2_CLS_ETH_DROP, "rx_classifier_drops" },
};

static const struct mvpp2_ethtool_counter mvpp2_ethtool_txq_regs[] = {
	{ MVPP2_TX_DESC_ENQ_CTR, "txq_%d_desc_enqueue" },
	{ MVPP2_TX_DESC_ENQ_TO_DDR_CTR, "txq_%d_desc_enqueue_to_ddr" },
	{ MVPP2_TX_BUFF_ENQ_TO_DDR_CTR, "txq_%d_buff_euqueue_to_ddr" },
	{ MVPP2_TX_DESC_ENQ_HW_FWD_CTR, "txq_%d_desc_hardware_forwarded" },
	{ MVPP2_TX_PKTS_DEQ_CTR, "txq_%d_packets_dequeued" },
	{ MVPP2_TX_PKTS_FULL_QUEUE_DROP_CTR, "txq_%d_queue_full_drops" },
	{ MVPP2_TX_PKTS_EARLY_DROP_CTR, "txq_%d_packets_early_drops" },
	{ MVPP2_TX_PKTS_BM_DROP_CTR, "txq_%d_packets_bm_drops" },
	{ MVPP2_TX_PKTS_BM_MC_DROP_CTR, "txq_%d_packets_rep_bm_drops" },
};

static const struct mvpp2_ethtool_counter mvpp2_ethtool_rxq_regs[] = {
	{ MVPP2_RX_DESC_ENQ_CTR, "rxq_%d_desc_enqueue" },
	{ MVPP2_RX_PKTS_FULL_QUEUE_DROP_CTR, "rxq_%d_queue_full_drops" },
	{ MVPP2_RX_PKTS_EARLY_DROP_CTR, "rxq_%d_packets_early_drops" },
	{ MVPP2_RX_PKTS_BM_DROP_CTR, "rxq_%d_packets_bm_drops" },
};

static const struct mvpp2_ethtool_counter mvpp2_ethtool_xdp[] = {
	{ ETHTOOL_XDP_REDIRECT, "rx_xdp_redirect", },
	{ ETHTOOL_XDP_PASS, "rx_xdp_pass", },
	{ ETHTOOL_XDP_DROP, "rx_xdp_drop", },
	{ ETHTOOL_XDP_TX, "rx_xdp_tx", },
	{ ETHTOOL_XDP_TX_ERR, "rx_xdp_tx_errors", },
	{ ETHTOOL_XDP_XMIT, "tx_xdp_xmit", },
	{ ETHTOOL_XDP_XMIT_ERR, "tx_xdp_xmit_errors", },
};

#define MVPP2_N_ETHTOOL_STATS(ntxqs, nrxqs)	(ARRAY_SIZE(mvpp2_ethtool_mib_regs) + \
						 ARRAY_SIZE(mvpp2_ethtool_port_regs) + \
						 (ARRAY_SIZE(mvpp2_ethtool_txq_regs) * (ntxqs)) + \
						 (ARRAY_SIZE(mvpp2_ethtool_rxq_regs) * (nrxqs)) + \
						 ARRAY_SIZE(mvpp2_ethtool_xdp))

static void mvpp2_ethtool_get_strings(struct net_device *netdev, u32 sset,
				      u8 *data)
{
	struct mvpp2_port *port = netdev_priv(netdev);
	int i, q;

	if (sset != ETH_SS_STATS)
		return;

	for (i = 0; i < ARRAY_SIZE(mvpp2_ethtool_mib_regs); i++) {
		strscpy(data, mvpp2_ethtool_mib_regs[i].string,
			ETH_GSTRING_LEN);
		data += ETH_GSTRING_LEN;
	}

	for (i = 0; i < ARRAY_SIZE(mvpp2_ethtool_port_regs); i++) {
		strscpy(data, mvpp2_ethtool_port_regs[i].string,
			ETH_GSTRING_LEN);
		data += ETH_GSTRING_LEN;
	}

	for (q = 0; q < port->ntxqs; q++) {
		for (i = 0; i < ARRAY_SIZE(mvpp2_ethtool_txq_regs); i++) {
			snprintf(data, ETH_GSTRING_LEN,
				 mvpp2_ethtool_txq_regs[i].string, q);
			data += ETH_GSTRING_LEN;
		}
	}

	for (q = 0; q < port->nrxqs; q++) {
		for (i = 0; i < ARRAY_SIZE(mvpp2_ethtool_rxq_regs); i++) {
			snprintf(data, ETH_GSTRING_LEN,
				 mvpp2_ethtool_rxq_regs[i].string,
				 q);
			data += ETH_GSTRING_LEN;
		}
	}

	for (i = 0; i < ARRAY_SIZE(mvpp2_ethtool_xdp); i++) {
		strscpy(data, mvpp2_ethtool_xdp[i].string,
			ETH_GSTRING_LEN);
		data += ETH_GSTRING_LEN;
	}
}

static void
mvpp2_get_xdp_stats(struct mvpp2_port *port, struct mvpp2_pcpu_stats *xdp_stats)
{
	unsigned int start;
	unsigned int cpu;

	/* Gather XDP Statistics */
	for_each_possible_cpu(cpu) {
		struct mvpp2_pcpu_stats *cpu_stats;
		u64	xdp_redirect;
		u64	xdp_pass;
		u64	xdp_drop;
		u64	xdp_xmit;
		u64	xdp_xmit_err;
		u64	xdp_tx;
		u64	xdp_tx_err;

		cpu_stats = per_cpu_ptr(port->stats, cpu);
		do {
			start = u64_stats_fetch_begin(&cpu_stats->syncp);
			xdp_redirect = cpu_stats->xdp_redirect;
			xdp_pass   = cpu_stats->xdp_pass;
			xdp_drop = cpu_stats->xdp_drop;
			xdp_xmit   = cpu_stats->xdp_xmit;
			xdp_xmit_err   = cpu_stats->xdp_xmit_err;
			xdp_tx   = cpu_stats->xdp_tx;
			xdp_tx_err   = cpu_stats->xdp_tx_err;
		} while (u64_stats_fetch_retry(&cpu_stats->syncp, start));

		xdp_stats->xdp_redirect += xdp_redirect;
		xdp_stats->xdp_pass   += xdp_pass;
		xdp_stats->xdp_drop += xdp_drop;
		xdp_stats->xdp_xmit   += xdp_xmit;
		xdp_stats->xdp_xmit_err   += xdp_xmit_err;
		xdp_stats->xdp_tx   += xdp_tx;
		xdp_stats->xdp_tx_err   += xdp_tx_err;
	}
}

static void mvpp2_read_stats(struct mvpp2_port *port)
{
	struct mvpp2_pcpu_stats xdp_stats = {};
	const struct mvpp2_ethtool_counter *s;
	u64 *pstats;
	int i, q;

	pstats = port->ethtool_stats;

	for (i = 0; i < ARRAY_SIZE(mvpp2_ethtool_mib_regs); i++)
		*pstats++ += mvpp2_read_count(port, &mvpp2_ethtool_mib_regs[i]);

	for (i = 0; i < ARRAY_SIZE(mvpp2_ethtool_port_regs); i++)
		*pstats++ += mvpp2_read(port->priv,
					mvpp2_ethtool_port_regs[i].offset +
					4 * port->id);

	for (q = 0; q < port->ntxqs; q++)
		for (i = 0; i < ARRAY_SIZE(mvpp2_ethtool_txq_regs); i++)
			*pstats++ += mvpp2_read_index(port->priv,
						      MVPP22_CTRS_TX_CTR(port->id, q),
						      mvpp2_ethtool_txq_regs[i].offset);

	/* Rxqs are numbered from 0 from the user standpoint, but not from the
	 * driver's. We need to add the  port->first_rxq offset.
	 */
	for (q = 0; q < port->nrxqs; q++)
		for (i = 0; i < ARRAY_SIZE(mvpp2_ethtool_rxq_regs); i++)
			*pstats++ += mvpp2_read_index(port->priv,
						      port->first_rxq + q,
						      mvpp2_ethtool_rxq_regs[i].offset);

	/* Gather XDP Statistics */
	mvpp2_get_xdp_stats(port, &xdp_stats);

	for (i = 0, s = mvpp2_ethtool_xdp;
		 s < mvpp2_ethtool_xdp + ARRAY_SIZE(mvpp2_ethtool_xdp);
	     s++, i++) {
		switch (s->offset) {
		case ETHTOOL_XDP_REDIRECT:
			*pstats++ = xdp_stats.xdp_redirect;
			break;
		case ETHTOOL_XDP_PASS:
			*pstats++ = xdp_stats.xdp_pass;
			break;
		case ETHTOOL_XDP_DROP:
			*pstats++ = xdp_stats.xdp_drop;
			break;
		case ETHTOOL_XDP_TX:
			*pstats++ = xdp_stats.xdp_tx;
			break;
		case ETHTOOL_XDP_TX_ERR:
			*pstats++ = xdp_stats.xdp_tx_err;
			break;
		case ETHTOOL_XDP_XMIT:
			*pstats++ = xdp_stats.xdp_xmit;
			break;
		case ETHTOOL_XDP_XMIT_ERR:
			*pstats++ = xdp_stats.xdp_xmit_err;
			break;
		}
	}
}

static void mvpp2_gather_hw_statistics(struct work_struct *work)
{
	struct delayed_work *del_work = to_delayed_work(work);
	struct mvpp2_port *port = container_of(del_work, struct mvpp2_port,
					       stats_work);

	mutex_lock(&port->gather_stats_lock);

	mvpp2_read_stats(port);

	/* No need to read again the counters right after this function if it
	 * was called asynchronously by the user (ie. use of ethtool).
	 */
	cancel_delayed_work(&port->stats_work);
	queue_delayed_work(port->priv->stats_queue, &port->stats_work,
			   MVPP2_MIB_COUNTERS_STATS_DELAY);

	mutex_unlock(&port->gather_stats_lock);
}

static void mvpp2_ethtool_get_stats(struct net_device *dev,
				    struct ethtool_stats *stats, u64 *data)
{
	struct mvpp2_port *port = netdev_priv(dev);

	/* Update statistics for the given port, then take the lock to avoid
	 * concurrent accesses on the ethtool_stats structure during its copy.
	 */
	mvpp2_gather_hw_statistics(&port->stats_work.work);

	mutex_lock(&port->gather_stats_lock);
	memcpy(data, port->ethtool_stats,
	       sizeof(u64) * MVPP2_N_ETHTOOL_STATS(port->ntxqs, port->nrxqs));
	mutex_unlock(&port->gather_stats_lock);
}

static int mvpp2_ethtool_get_sset_count(struct net_device *dev, int sset)
{
	struct mvpp2_port *port = netdev_priv(dev);

	if (sset == ETH_SS_STATS)
		return MVPP2_N_ETHTOOL_STATS(port->ntxqs, port->nrxqs);

	return -EOPNOTSUPP;
}

static void mvpp2_mac_reset_assert(struct mvpp2_port *port)
{
	u32 val;

	val = readl(port->base + MVPP2_GMAC_CTRL_2_REG) |
	      MVPP2_GMAC_PORT_RESET_MASK;
	writel(val, port->base + MVPP2_GMAC_CTRL_2_REG);

	if (port->priv->hw_version >= MVPP22 && port->gop_id == 0) {
		val = readl(port->base + MVPP22_XLG_CTRL0_REG) &
		      ~MVPP22_XLG_CTRL0_MAC_RESET_DIS;
		writel(val, port->base + MVPP22_XLG_CTRL0_REG);
	}
}

static void mvpp22_pcs_reset_assert(struct mvpp2_port *port)
{
	struct mvpp2 *priv = port->priv;
	void __iomem *mpcs, *xpcs;
	u32 val;

	if (port->priv->hw_version == MVPP21 || port->gop_id != 0)
		return;

	mpcs = priv->iface_base + MVPP22_MPCS_BASE(port->gop_id);
	xpcs = priv->iface_base + MVPP22_XPCS_BASE(port->gop_id);

	val = readl(mpcs + MVPP22_MPCS_CLK_RESET);
	val &= ~(MAC_CLK_RESET_MAC | MAC_CLK_RESET_SD_RX | MAC_CLK_RESET_SD_TX);
	val |= MVPP22_MPCS_CLK_RESET_DIV_SET;
	writel(val, mpcs + MVPP22_MPCS_CLK_RESET);

	val = readl(xpcs + MVPP22_XPCS_CFG0);
	writel(val & ~MVPP22_XPCS_CFG0_RESET_DIS, xpcs + MVPP22_XPCS_CFG0);
}

static void mvpp22_pcs_reset_deassert(struct mvpp2_port *port,
				      phy_interface_t interface)
{
	struct mvpp2 *priv = port->priv;
	void __iomem *mpcs, *xpcs;
	u32 val;

	if (port->priv->hw_version == MVPP21 || port->gop_id != 0)
		return;

	mpcs = priv->iface_base + MVPP22_MPCS_BASE(port->gop_id);
	xpcs = priv->iface_base + MVPP22_XPCS_BASE(port->gop_id);

	switch (interface) {
	case PHY_INTERFACE_MODE_5GBASER:
	case PHY_INTERFACE_MODE_10GBASER:
		val = readl(mpcs + MVPP22_MPCS_CLK_RESET);
		val |= MAC_CLK_RESET_MAC | MAC_CLK_RESET_SD_RX |
		       MAC_CLK_RESET_SD_TX;
		val &= ~MVPP22_MPCS_CLK_RESET_DIV_SET;
		writel(val, mpcs + MVPP22_MPCS_CLK_RESET);
		break;
	case PHY_INTERFACE_MODE_XAUI:
	case PHY_INTERFACE_MODE_RXAUI:
		val = readl(xpcs + MVPP22_XPCS_CFG0);
		writel(val | MVPP22_XPCS_CFG0_RESET_DIS, xpcs + MVPP22_XPCS_CFG0);
		break;
	default:
		break;
	}
}

/* Change maximum receive size of the port */
static inline void mvpp2_gmac_max_rx_size_set(struct mvpp2_port *port)
{
	u32 val;

	val = readl(port->base + MVPP2_GMAC_CTRL_0_REG);
	val &= ~MVPP2_GMAC_MAX_RX_SIZE_MASK;
	val |= (((port->pkt_size - MVPP2_MH_SIZE) / 2) <<
		    MVPP2_GMAC_MAX_RX_SIZE_OFFS);
	writel(val, port->base + MVPP2_GMAC_CTRL_0_REG);
}

/* Change maximum receive size of the port */
static inline void mvpp2_xlg_max_rx_size_set(struct mvpp2_port *port)
{
	u32 val;

	val =  readl(port->base + MVPP22_XLG_CTRL1_REG);
	val &= ~MVPP22_XLG_CTRL1_FRAMESIZELIMIT_MASK;
	val |= ((port->pkt_size - MVPP2_MH_SIZE) / 2) <<
	       MVPP22_XLG_CTRL1_FRAMESIZELIMIT_OFFS;
	writel(val, port->base + MVPP22_XLG_CTRL1_REG);
}

/* Set defaults to the MVPP2 port */
static void mvpp2_defaults_set(struct mvpp2_port *port)
{
	int tx_port_num, val, queue, lrxq;

	if (port->priv->hw_version == MVPP21) {
		/* Update TX FIFO MIN Threshold */
		val = readl(port->base + MVPP2_GMAC_PORT_FIFO_CFG_1_REG);
		val &= ~MVPP2_GMAC_TX_FIFO_MIN_TH_ALL_MASK;
		/* Min. TX threshold must be less than minimal packet length */
		val |= MVPP2_GMAC_TX_FIFO_MIN_TH_MASK(64 - 4 - 2);
		writel(val, port->base + MVPP2_GMAC_PORT_FIFO_CFG_1_REG);
	}

	/* Disable Legacy WRR, Disable EJP, Release from reset */
	tx_port_num = mvpp2_egress_port(port);
	mvpp2_write(port->priv, MVPP2_TXP_SCHED_PORT_INDEX_REG,
		    tx_port_num);
	mvpp2_write(port->priv, MVPP2_TXP_SCHED_CMD_1_REG, 0);

	/* Set TXQ scheduling to Round-Robin */
	mvpp2_write(port->priv, MVPP2_TXP_SCHED_FIXED_PRIO_REG, 0);

	/* Close bandwidth for all queues */
	for (queue = 0; queue < MVPP2_MAX_TXQ; queue++)
		mvpp2_write(port->priv,
			    MVPP2_TXQ_SCHED_TOKEN_CNTR_REG(queue), 0);

	/* Set refill period to 1 usec, refill tokens
	 * and bucket size to maximum
	 */
	mvpp2_write(port->priv, MVPP2_TXP_SCHED_PERIOD_REG,
		    port->priv->tclk / USEC_PER_SEC);
	val = mvpp2_read(port->priv, MVPP2_TXP_SCHED_REFILL_REG);
	val &= ~MVPP2_TXP_REFILL_PERIOD_ALL_MASK;
	val |= MVPP2_TXP_REFILL_PERIOD_MASK(1);
	val |= MVPP2_TXP_REFILL_TOKENS_ALL_MASK;
	mvpp2_write(port->priv, MVPP2_TXP_SCHED_REFILL_REG, val);
	val = MVPP2_TXP_TOKEN_SIZE_MAX;
	mvpp2_write(port->priv, MVPP2_TXP_SCHED_TOKEN_SIZE_REG, val);

	/* Set MaximumLowLatencyPacketSize value to 256 */
	mvpp2_write(port->priv, MVPP2_RX_CTRL_REG(port->id),
		    MVPP2_RX_USE_PSEUDO_FOR_CSUM_MASK |
		    MVPP2_RX_LOW_LATENCY_PKT_SIZE(256));

	/* Enable Rx cache snoop */
	for (lrxq = 0; lrxq < port->nrxqs; lrxq++) {
		queue = port->rxqs[lrxq]->id;
		val = mvpp2_read(port->priv, MVPP2_RXQ_CONFIG_REG(queue));
		val |= MVPP2_SNOOP_PKT_SIZE_MASK |
			   MVPP2_SNOOP_BUF_HDR_MASK;
		mvpp2_write(port->priv, MVPP2_RXQ_CONFIG_REG(queue), val);
	}

	/* At default, mask all interrupts to all present cpus */
	mvpp2_interrupts_disable(port);
}

/* Enable/disable receiving packets */
static void mvpp2_ingress_enable(struct mvpp2_port *port)
{
	u32 val;
	int lrxq, queue;

	for (lrxq = 0; lrxq < port->nrxqs; lrxq++) {
		queue = port->rxqs[lrxq]->id;
		val = mvpp2_read(port->priv, MVPP2_RXQ_CONFIG_REG(queue));
		val &= ~MVPP2_RXQ_DISABLE_MASK;
		mvpp2_write(port->priv, MVPP2_RXQ_CONFIG_REG(queue), val);
	}
}

static void mvpp2_ingress_disable(struct mvpp2_port *port)
{
	u32 val;
	int lrxq, queue;

	for (lrxq = 0; lrxq < port->nrxqs; lrxq++) {
		queue = port->rxqs[lrxq]->id;
		val = mvpp2_read(port->priv, MVPP2_RXQ_CONFIG_REG(queue));
		val |= MVPP2_RXQ_DISABLE_MASK;
		mvpp2_write(port->priv, MVPP2_RXQ_CONFIG_REG(queue), val);
	}
}

/* Enable transmit via physical egress queue
 * - HW starts take descriptors from DRAM
 */
static void mvpp2_egress_enable(struct mvpp2_port *port)
{
	u32 qmap;
	int queue;
	int tx_port_num = mvpp2_egress_port(port);

	/* Enable all initialized TXs. */
	qmap = 0;
	for (queue = 0; queue < port->ntxqs; queue++) {
		struct mvpp2_tx_queue *txq = port->txqs[queue];

		if (txq->descs)
			qmap |= (1 << queue);
	}

	mvpp2_write(port->priv, MVPP2_TXP_SCHED_PORT_INDEX_REG, tx_port_num);
	mvpp2_write(port->priv, MVPP2_TXP_SCHED_Q_CMD_REG, qmap);
}

/* Disable transmit via physical egress queue
 * - HW doesn't take descriptors from DRAM
 */
static void mvpp2_egress_disable(struct mvpp2_port *port)
{
	u32 reg_data;
	int delay;
	int tx_port_num = mvpp2_egress_port(port);

	/* Issue stop command for active channels only */
	mvpp2_write(port->priv, MVPP2_TXP_SCHED_PORT_INDEX_REG, tx_port_num);
	reg_data = (mvpp2_read(port->priv, MVPP2_TXP_SCHED_Q_CMD_REG)) &
		    MVPP2_TXP_SCHED_ENQ_MASK;
	if (reg_data != 0)
		mvpp2_write(port->priv, MVPP2_TXP_SCHED_Q_CMD_REG,
			    (reg_data << MVPP2_TXP_SCHED_DISQ_OFFSET));

	/* Wait for all Tx activity to terminate. */
	delay = 0;
	do {
		if (delay >= MVPP2_TX_DISABLE_TIMEOUT_MSEC) {
			netdev_warn(port->dev,
				    "Tx stop timed out, status=0x%08x\n",
				    reg_data);
			break;
		}
		mdelay(1);
		delay++;

		/* Check port TX Command register that all
		 * Tx queues are stopped
		 */
		reg_data = mvpp2_read(port->priv, MVPP2_TXP_SCHED_Q_CMD_REG);
	} while (reg_data & MVPP2_TXP_SCHED_ENQ_MASK);
}

/* Rx descriptors helper methods */

/* Get number of Rx descriptors occupied by received packets */
static inline int
mvpp2_rxq_received(struct mvpp2_port *port, int rxq_id)
{
	u32 val = mvpp2_read(port->priv, MVPP2_RXQ_STATUS_REG(rxq_id));

	return val & MVPP2_RXQ_OCCUPIED_MASK;
}

/* Update Rx queue status with the number of occupied and available
 * Rx descriptor slots.
 */
static inline void
mvpp2_rxq_status_update(struct mvpp2_port *port, int rxq_id,
			int used_count, int free_count)
{
	/* Decrement the number of used descriptors and increment count
	 * increment the number of free descriptors.
	 */
	u32 val = used_count | (free_count << MVPP2_RXQ_NUM_NEW_OFFSET);

	mvpp2_write(port->priv, MVPP2_RXQ_STATUS_UPDATE_REG(rxq_id), val);
}

/* Get pointer to next RX descriptor to be processed by SW */
static inline struct mvpp2_rx_desc *
mvpp2_rxq_next_desc_get(struct mvpp2_rx_queue *rxq)
{
	int rx_desc = rxq->next_desc_to_proc;

	rxq->next_desc_to_proc = MVPP2_QUEUE_NEXT_DESC(rxq, rx_desc);
	prefetch(rxq->descs + rxq->next_desc_to_proc);
	return rxq->descs + rx_desc;
}

/* Set rx queue offset */
static void mvpp2_rxq_offset_set(struct mvpp2_port *port,
				 int prxq, int offset)
{
	u32 val;

	/* Convert offset from bytes to units of 32 bytes */
	offset = offset >> 5;

	val = mvpp2_read(port->priv, MVPP2_RXQ_CONFIG_REG(prxq));
	val &= ~MVPP2_RXQ_PACKET_OFFSET_MASK;

	/* Offset is in */
	val |= ((offset << MVPP2_RXQ_PACKET_OFFSET_OFFS) &
		    MVPP2_RXQ_PACKET_OFFSET_MASK);

	mvpp2_write(port->priv, MVPP2_RXQ_CONFIG_REG(prxq), val);
}

/* Tx descriptors helper methods */

/* Get pointer to next Tx descriptor to be processed (send) by HW */
static struct mvpp2_tx_desc *
mvpp2_txq_next_desc_get(struct mvpp2_tx_queue *txq)
{
	int tx_desc = txq->next_desc_to_proc;

	txq->next_desc_to_proc = MVPP2_QUEUE_NEXT_DESC(txq, tx_desc);
	return txq->descs + tx_desc;
}

/* Update HW with number of aggregated Tx descriptors to be sent
 *
 * Called only from mvpp2_tx(), so migration is disabled, using
 * smp_processor_id() is OK.
 */
static void mvpp2_aggr_txq_pend_desc_add(struct mvpp2_port *port, int pending)
{
	/* aggregated access - relevant TXQ number is written in TX desc */
	mvpp2_thread_write(port->priv,
			   mvpp2_cpu_to_thread(port->priv, smp_processor_id()),
			   MVPP2_AGGR_TXQ_UPDATE_REG, pending);
}

/* Check if there are enough free descriptors in aggregated txq.
 * If not, update the number of occupied descriptors and repeat the check.
 *
 * Called only from mvpp2_tx(), so migration is disabled, using
 * smp_processor_id() is OK.
 */
static int mvpp2_aggr_desc_num_check(struct mvpp2_port *port,
				     struct mvpp2_tx_queue *aggr_txq, int num)
{
	if ((aggr_txq->count + num) > MVPP2_AGGR_TXQ_SIZE) {
		/* Update number of occupied aggregated Tx descriptors */
		unsigned int thread =
			mvpp2_cpu_to_thread(port->priv, smp_processor_id());
		u32 val = mvpp2_read_relaxed(port->priv,
					     MVPP2_AGGR_TXQ_STATUS_REG(thread));

		aggr_txq->count = val & MVPP2_AGGR_TXQ_PENDING_MASK;

		if ((aggr_txq->count + num) > MVPP2_AGGR_TXQ_SIZE)
			return -ENOMEM;
	}
	return 0;
}

/* Reserved Tx descriptors allocation request
 *
 * Called only from mvpp2_txq_reserved_desc_num_proc(), itself called
 * only by mvpp2_tx(), so migration is disabled, using
 * smp_processor_id() is OK.
 */
static int mvpp2_txq_alloc_reserved_desc(struct mvpp2_port *port,
					 struct mvpp2_tx_queue *txq, int num)
{
	unsigned int thread = mvpp2_cpu_to_thread(port->priv, smp_processor_id());
	struct mvpp2 *priv = port->priv;
	u32 val;

	val = (txq->id << MVPP2_TXQ_RSVD_REQ_Q_OFFSET) | num;
	mvpp2_thread_write_relaxed(priv, thread, MVPP2_TXQ_RSVD_REQ_REG, val);

	val = mvpp2_thread_read_relaxed(priv, thread, MVPP2_TXQ_RSVD_RSLT_REG);

	return val & MVPP2_TXQ_RSVD_RSLT_MASK;
}

/* Check if there are enough reserved descriptors for transmission.
 * If not, request chunk of reserved descriptors and check again.
 */
static int mvpp2_txq_reserved_desc_num_proc(struct mvpp2_port *port,
					    struct mvpp2_tx_queue *txq,
					    struct mvpp2_txq_pcpu *txq_pcpu,
					    int num)
{
	int req, desc_count;
	unsigned int thread;

	if (txq_pcpu->reserved_num >= num)
		return 0;

	/* Not enough descriptors reserved! Update the reserved descriptor
	 * count and check again.
	 */

	desc_count = 0;
	/* Compute total of used descriptors */
	for (thread = 0; thread < port->priv->nthreads; thread++) {
		struct mvpp2_txq_pcpu *txq_pcpu_aux;

		txq_pcpu_aux = per_cpu_ptr(txq->pcpu, thread);
		desc_count += txq_pcpu_aux->count;
		desc_count += txq_pcpu_aux->reserved_num;
	}

	req = max(MVPP2_CPU_DESC_CHUNK, num - txq_pcpu->reserved_num);
	desc_count += req;

	if (desc_count >
	   (txq->size - (MVPP2_MAX_THREADS * MVPP2_CPU_DESC_CHUNK)))
		return -ENOMEM;

	txq_pcpu->reserved_num += mvpp2_txq_alloc_reserved_desc(port, txq, req);

	/* OK, the descriptor could have been updated: check again. */
	if (txq_pcpu->reserved_num < num)
		return -ENOMEM;
	return 0;
}

/* Release the last allocated Tx descriptor. Useful to handle DMA
 * mapping failures in the Tx path.
 */
static void mvpp2_txq_desc_put(struct mvpp2_tx_queue *txq)
{
	if (txq->next_desc_to_proc == 0)
		txq->next_desc_to_proc = txq->last_desc - 1;
	else
		txq->next_desc_to_proc--;
}

/* Set Tx descriptors fields relevant for CSUM calculation */
static u32 mvpp2_txq_desc_csum(int l3_offs, __be16 l3_proto,
			       int ip_hdr_len, int l4_proto)
{
	u32 command;

	/* fields: L3_offset, IP_hdrlen, L3_type, G_IPv4_chk,
	 * G_L4_chk, L4_type required only for checksum calculation
	 */
	command = (l3_offs << MVPP2_TXD_L3_OFF_SHIFT);
	command |= (ip_hdr_len << MVPP2_TXD_IP_HLEN_SHIFT);
	command |= MVPP2_TXD_IP_CSUM_DISABLE;

	if (l3_proto == htons(ETH_P_IP)) {
		command &= ~MVPP2_TXD_IP_CSUM_DISABLE;	/* enable IPv4 csum */
		command &= ~MVPP2_TXD_L3_IP6;		/* enable IPv4 */
	} else {
		command |= MVPP2_TXD_L3_IP6;		/* enable IPv6 */
	}

	if (l4_proto == IPPROTO_TCP) {
		command &= ~MVPP2_TXD_L4_UDP;		/* enable TCP */
		command &= ~MVPP2_TXD_L4_CSUM_FRAG;	/* generate L4 csum */
	} else if (l4_proto == IPPROTO_UDP) {
		command |= MVPP2_TXD_L4_UDP;		/* enable UDP */
		command &= ~MVPP2_TXD_L4_CSUM_FRAG;	/* generate L4 csum */
	} else {
		command |= MVPP2_TXD_L4_CSUM_NOT;
	}

	return command;
}

/* Get number of sent descriptors and decrement counter.
 * The number of sent descriptors is returned.
 * Per-thread access
 *
 * Called only from mvpp2_txq_done(), called from mvpp2_tx()
 * (migration disabled) and from the TX completion tasklet (migration
 * disabled) so using smp_processor_id() is OK.
 */
static inline int mvpp2_txq_sent_desc_proc(struct mvpp2_port *port,
					   struct mvpp2_tx_queue *txq)
{
	u32 val;

	/* Reading status reg resets transmitted descriptor counter */
	val = mvpp2_thread_read_relaxed(port->priv,
					mvpp2_cpu_to_thread(port->priv, smp_processor_id()),
					MVPP2_TXQ_SENT_REG(txq->id));

	return (val & MVPP2_TRANSMITTED_COUNT_MASK) >>
		MVPP2_TRANSMITTED_COUNT_OFFSET;
}

/* Called through on_each_cpu(), so runs on all CPUs, with migration
 * disabled, therefore using smp_processor_id() is OK.
 */
static void mvpp2_txq_sent_counter_clear(void *arg)
{
	struct mvpp2_port *port = arg;
	int queue;

	/* If the thread isn't used, don't do anything */
	if (smp_processor_id() >= port->priv->nthreads)
		return;

	for (queue = 0; queue < port->ntxqs; queue++) {
		int id = port->txqs[queue]->id;

		mvpp2_thread_read(port->priv,
				  mvpp2_cpu_to_thread(port->priv, smp_processor_id()),
				  MVPP2_TXQ_SENT_REG(id));
	}
}

/* Set max sizes for Tx queues */
static void mvpp2_txp_max_tx_size_set(struct mvpp2_port *port)
{
	u32	val, size, mtu;
	int	txq, tx_port_num;

	mtu = port->pkt_size * 8;
	if (mtu > MVPP2_TXP_MTU_MAX)
		mtu = MVPP2_TXP_MTU_MAX;

	/* WA for wrong Token bucket update: Set MTU value = 3*real MTU value */
	mtu = 3 * mtu;

	/* Indirect access to registers */
	tx_port_num = mvpp2_egress_port(port);
	mvpp2_write(port->priv, MVPP2_TXP_SCHED_PORT_INDEX_REG, tx_port_num);

	/* Set MTU */
	val = mvpp2_read(port->priv, MVPP2_TXP_SCHED_MTU_REG);
	val &= ~MVPP2_TXP_MTU_MAX;
	val |= mtu;
	mvpp2_write(port->priv, MVPP2_TXP_SCHED_MTU_REG, val);

	/* TXP token size and all TXQs token size must be larger that MTU */
	val = mvpp2_read(port->priv, MVPP2_TXP_SCHED_TOKEN_SIZE_REG);
	size = val & MVPP2_TXP_TOKEN_SIZE_MAX;
	if (size < mtu) {
		size = mtu;
		val &= ~MVPP2_TXP_TOKEN_SIZE_MAX;
		val |= size;
		mvpp2_write(port->priv, MVPP2_TXP_SCHED_TOKEN_SIZE_REG, val);
	}

	for (txq = 0; txq < port->ntxqs; txq++) {
		val = mvpp2_read(port->priv,
				 MVPP2_TXQ_SCHED_TOKEN_SIZE_REG(txq));
		size = val & MVPP2_TXQ_TOKEN_SIZE_MAX;

		if (size < mtu) {
			size = mtu;
			val &= ~MVPP2_TXQ_TOKEN_SIZE_MAX;
			val |= size;
			mvpp2_write(port->priv,
				    MVPP2_TXQ_SCHED_TOKEN_SIZE_REG(txq),
				    val);
		}
	}
}

/* Set the number of non-occupied descriptors threshold */
static void mvpp2_set_rxq_free_tresh(struct mvpp2_port *port,
				     struct mvpp2_rx_queue *rxq)
{
	u32 val;

	mvpp2_write(port->priv, MVPP2_RXQ_NUM_REG, rxq->id);

	val = mvpp2_read(port->priv, MVPP2_RXQ_THRESH_REG);
	val &= ~MVPP2_RXQ_NON_OCCUPIED_MASK;
	val |= MSS_THRESHOLD_STOP << MVPP2_RXQ_NON_OCCUPIED_OFFSET;
	mvpp2_write(port->priv, MVPP2_RXQ_THRESH_REG, val);
}

/* Set the number of packets that will be received before Rx interrupt
 * will be generated by HW.
 */
static void mvpp2_rx_pkts_coal_set(struct mvpp2_port *port,
				   struct mvpp2_rx_queue *rxq)
{
	unsigned int thread = mvpp2_cpu_to_thread(port->priv, get_cpu());

	if (rxq->pkts_coal > MVPP2_OCCUPIED_THRESH_MASK)
		rxq->pkts_coal = MVPP2_OCCUPIED_THRESH_MASK;

	mvpp2_thread_write(port->priv, thread, MVPP2_RXQ_NUM_REG, rxq->id);
	mvpp2_thread_write(port->priv, thread, MVPP2_RXQ_THRESH_REG,
			   rxq->pkts_coal);

	put_cpu();
}

/* For some reason in the LSP this is done on each CPU. Why ? */
static void mvpp2_tx_pkts_coal_set(struct mvpp2_port *port,
				   struct mvpp2_tx_queue *txq)
{
	unsigned int thread;
	u32 val;

	if (txq->done_pkts_coal > MVPP2_TXQ_THRESH_MASK)
		txq->done_pkts_coal = MVPP2_TXQ_THRESH_MASK;

	val = (txq->done_pkts_coal << MVPP2_TXQ_THRESH_OFFSET);
	/* PKT-coalescing registers are per-queue + per-thread */
	for (thread = 0; thread < MVPP2_MAX_THREADS; thread++) {
		mvpp2_thread_write(port->priv, thread, MVPP2_TXQ_NUM_REG, txq->id);
		mvpp2_thread_write(port->priv, thread, MVPP2_TXQ_THRESH_REG, val);
	}
}

static u32 mvpp2_usec_to_cycles(u32 usec, unsigned long clk_hz)
{
	u64 tmp = (u64)clk_hz * usec;

	do_div(tmp, USEC_PER_SEC);

	return tmp > U32_MAX ? U32_MAX : tmp;
}

static u32 mvpp2_cycles_to_usec(u32 cycles, unsigned long clk_hz)
{
	u64 tmp = (u64)cycles * USEC_PER_SEC;

	do_div(tmp, clk_hz);

	return tmp > U32_MAX ? U32_MAX : tmp;
}

/* Set the time delay in usec before Rx interrupt */
static void mvpp2_rx_time_coal_set(struct mvpp2_port *port,
				   struct mvpp2_rx_queue *rxq)
{
	unsigned long freq = port->priv->tclk;
	u32 val = mvpp2_usec_to_cycles(rxq->time_coal, freq);

	if (val > MVPP2_MAX_ISR_RX_THRESHOLD) {
		rxq->time_coal =
			mvpp2_cycles_to_usec(MVPP2_MAX_ISR_RX_THRESHOLD, freq);

		/* re-evaluate to get actual register value */
		val = mvpp2_usec_to_cycles(rxq->time_coal, freq);
	}

	mvpp2_write(port->priv, MVPP2_ISR_RX_THRESHOLD_REG(rxq->id), val);
}

static void mvpp2_tx_time_coal_set(struct mvpp2_port *port)
{
	unsigned long freq = port->priv->tclk;
	u32 val = mvpp2_usec_to_cycles(port->tx_time_coal, freq);

	if (val > MVPP2_MAX_ISR_TX_THRESHOLD) {
		port->tx_time_coal =
			mvpp2_cycles_to_usec(MVPP2_MAX_ISR_TX_THRESHOLD, freq);

		/* re-evaluate to get actual register value */
		val = mvpp2_usec_to_cycles(port->tx_time_coal, freq);
	}

	mvpp2_write(port->priv, MVPP2_ISR_TX_THRESHOLD_REG(port->id), val);
}

/* Free Tx queue skbuffs */
static void mvpp2_txq_bufs_free(struct mvpp2_port *port,
				struct mvpp2_tx_queue *txq,
				struct mvpp2_txq_pcpu *txq_pcpu, int num)
{
	struct xdp_frame_bulk bq;
	int i;

	xdp_frame_bulk_init(&bq);

	rcu_read_lock(); /* need for xdp_return_frame_bulk */

	for (i = 0; i < num; i++) {
		struct mvpp2_txq_pcpu_buf *tx_buf =
			txq_pcpu->buffs + txq_pcpu->txq_get_index;

		if (!IS_TSO_HEADER(txq_pcpu, tx_buf->dma) &&
		    tx_buf->type != MVPP2_TYPE_XDP_TX)
			dma_unmap_single(port->dev->dev.parent, tx_buf->dma,
					 tx_buf->size, DMA_TO_DEVICE);
		if (tx_buf->type == MVPP2_TYPE_SKB && tx_buf->skb)
			dev_kfree_skb_any(tx_buf->skb);
		else if (tx_buf->type == MVPP2_TYPE_XDP_TX ||
			 tx_buf->type == MVPP2_TYPE_XDP_NDO)
			xdp_return_frame_bulk(tx_buf->xdpf, &bq);

		mvpp2_txq_inc_get(txq_pcpu);
	}
	xdp_flush_frame_bulk(&bq);

	rcu_read_unlock();
}

static inline struct mvpp2_rx_queue *mvpp2_get_rx_queue(struct mvpp2_port *port,
							u32 cause)
{
	int queue = fls(cause) - 1;

	return port->rxqs[queue];
}

static inline struct mvpp2_tx_queue *mvpp2_get_tx_queue(struct mvpp2_port *port,
							u32 cause)
{
	int queue = fls(cause) - 1;

	return port->txqs[queue];
}

/* Handle end of transmission */
static void mvpp2_txq_done(struct mvpp2_port *port, struct mvpp2_tx_queue *txq,
			   struct mvpp2_txq_pcpu *txq_pcpu)
{
	struct netdev_queue *nq = netdev_get_tx_queue(port->dev, txq->log_id);
	int tx_done;

	if (txq_pcpu->thread != mvpp2_cpu_to_thread(port->priv, smp_processor_id()))
		netdev_err(port->dev, "wrong cpu on the end of Tx processing\n");

	tx_done = mvpp2_txq_sent_desc_proc(port, txq);
	if (!tx_done)
		return;
	mvpp2_txq_bufs_free(port, txq, txq_pcpu, tx_done);

	txq_pcpu->count -= tx_done;

	if (netif_tx_queue_stopped(nq))
		if (txq_pcpu->count <= txq_pcpu->wake_threshold)
			netif_tx_wake_queue(nq);
}

static unsigned int mvpp2_tx_done(struct mvpp2_port *port, u32 cause,
				  unsigned int thread)
{
	struct mvpp2_tx_queue *txq;
	struct mvpp2_txq_pcpu *txq_pcpu;
	unsigned int tx_todo = 0;

	while (cause) {
		txq = mvpp2_get_tx_queue(port, cause);
		if (!txq)
			break;

		txq_pcpu = per_cpu_ptr(txq->pcpu, thread);

		if (txq_pcpu->count) {
			mvpp2_txq_done(port, txq, txq_pcpu);
			tx_todo += txq_pcpu->count;
		}

		cause &= ~(1 << txq->log_id);
	}
	return tx_todo;
}

/* Rx/Tx queue initialization/cleanup methods */

/* Allocate and initialize descriptors for aggr TXQ */
static int mvpp2_aggr_txq_init(struct platform_device *pdev,
			       struct mvpp2_tx_queue *aggr_txq,
			       unsigned int thread, struct mvpp2 *priv)
{
	u32 txq_dma;

	/* Allocate memory for TX descriptors */
	aggr_txq->descs = dma_alloc_coherent(&pdev->dev,
					     MVPP2_AGGR_TXQ_SIZE * MVPP2_DESC_ALIGNED_SIZE,
					     &aggr_txq->descs_dma, GFP_KERNEL);
	if (!aggr_txq->descs)
		return -ENOMEM;

	aggr_txq->last_desc = MVPP2_AGGR_TXQ_SIZE - 1;

	/* Aggr TXQ no reset WA */
	aggr_txq->next_desc_to_proc = mvpp2_read(priv,
						 MVPP2_AGGR_TXQ_INDEX_REG(thread));

	/* Set Tx descriptors queue starting address indirect
	 * access
	 */
	if (priv->hw_version == MVPP21)
		txq_dma = aggr_txq->descs_dma;
	else
		txq_dma = aggr_txq->descs_dma >>
			MVPP22_AGGR_TXQ_DESC_ADDR_OFFS;

	mvpp2_write(priv, MVPP2_AGGR_TXQ_DESC_ADDR_REG(thread), txq_dma);
	mvpp2_write(priv, MVPP2_AGGR_TXQ_DESC_SIZE_REG(thread),
		    MVPP2_AGGR_TXQ_SIZE);

	return 0;
}

/* Create a specified Rx queue */
static int mvpp2_rxq_init(struct mvpp2_port *port,
			  struct mvpp2_rx_queue *rxq)
{
	struct mvpp2 *priv = port->priv;
	unsigned int thread;
	u32 rxq_dma;
	int err;

	rxq->size = port->rx_ring_size;

	/* Allocate memory for RX descriptors */
	rxq->descs = dma_alloc_coherent(port->dev->dev.parent,
					rxq->size * MVPP2_DESC_ALIGNED_SIZE,
					&rxq->descs_dma, GFP_KERNEL);
	if (!rxq->descs)
		return -ENOMEM;

	rxq->last_desc = rxq->size - 1;

	/* Zero occupied and non-occupied counters - direct access */
	mvpp2_write(port->priv, MVPP2_RXQ_STATUS_REG(rxq->id), 0);

	/* Set Rx descriptors queue starting address - indirect access */
	thread = mvpp2_cpu_to_thread(port->priv, get_cpu());
	mvpp2_thread_write(port->priv, thread, MVPP2_RXQ_NUM_REG, rxq->id);
	if (port->priv->hw_version == MVPP21)
		rxq_dma = rxq->descs_dma;
	else
		rxq_dma = rxq->descs_dma >> MVPP22_DESC_ADDR_OFFS;
	mvpp2_thread_write(port->priv, thread, MVPP2_RXQ_DESC_ADDR_REG, rxq_dma);
	mvpp2_thread_write(port->priv, thread, MVPP2_RXQ_DESC_SIZE_REG, rxq->size);
	mvpp2_thread_write(port->priv, thread, MVPP2_RXQ_INDEX_REG, 0);
	put_cpu();

	/* Set Offset */
	mvpp2_rxq_offset_set(port, rxq->id, MVPP2_SKB_HEADROOM);

	/* Set coalescing pkts and time */
	mvpp2_rx_pkts_coal_set(port, rxq);
	mvpp2_rx_time_coal_set(port, rxq);

	/* Set the number of non occupied descriptors threshold */
	mvpp2_set_rxq_free_tresh(port, rxq);

	/* Add number of descriptors ready for receiving packets */
	mvpp2_rxq_status_update(port, rxq->id, 0, rxq->size);

	if (priv->percpu_pools) {
		err = xdp_rxq_info_reg(&rxq->xdp_rxq_short, port->dev, rxq->logic_rxq, 0);
		if (err < 0)
			goto err_free_dma;

		err = xdp_rxq_info_reg(&rxq->xdp_rxq_long, port->dev, rxq->logic_rxq, 0);
		if (err < 0)
			goto err_unregister_rxq_short;

		/* Every RXQ has a pool for short and another for long packets */
		err = xdp_rxq_info_reg_mem_model(&rxq->xdp_rxq_short,
						 MEM_TYPE_PAGE_POOL,
						 priv->page_pool[rxq->logic_rxq]);
		if (err < 0)
			goto err_unregister_rxq_long;

		err = xdp_rxq_info_reg_mem_model(&rxq->xdp_rxq_long,
						 MEM_TYPE_PAGE_POOL,
						 priv->page_pool[rxq->logic_rxq +
								 port->nrxqs]);
		if (err < 0)
			goto err_unregister_mem_rxq_short;
	}

	return 0;

err_unregister_mem_rxq_short:
	xdp_rxq_info_unreg_mem_model(&rxq->xdp_rxq_short);
err_unregister_rxq_long:
	xdp_rxq_info_unreg(&rxq->xdp_rxq_long);
err_unregister_rxq_short:
	xdp_rxq_info_unreg(&rxq->xdp_rxq_short);
err_free_dma:
	dma_free_coherent(port->dev->dev.parent,
			  rxq->size * MVPP2_DESC_ALIGNED_SIZE,
			  rxq->descs, rxq->descs_dma);
	return err;
}

/* Push packets received by the RXQ to BM pool */
static void mvpp2_rxq_drop_pkts(struct mvpp2_port *port,
				struct mvpp2_rx_queue *rxq)
{
	int rx_received, i;

	rx_received = mvpp2_rxq_received(port, rxq->id);
	if (!rx_received)
		return;

	for (i = 0; i < rx_received; i++) {
		struct mvpp2_rx_desc *rx_desc = mvpp2_rxq_next_desc_get(rxq);
		u32 status = mvpp2_rxdesc_status_get(port, rx_desc);
		int pool;

		pool = (status & MVPP2_RXD_BM_POOL_ID_MASK) >>
			MVPP2_RXD_BM_POOL_ID_OFFS;

		mvpp2_bm_pool_put(port, pool,
				  mvpp2_rxdesc_dma_addr_get(port, rx_desc),
				  mvpp2_rxdesc_cookie_get(port, rx_desc));
	}
	mvpp2_rxq_status_update(port, rxq->id, rx_received, rx_received);
}

/* Cleanup Rx queue */
static void mvpp2_rxq_deinit(struct mvpp2_port *port,
			     struct mvpp2_rx_queue *rxq)
{
	unsigned int thread;

	if (xdp_rxq_info_is_reg(&rxq->xdp_rxq_short))
		xdp_rxq_info_unreg(&rxq->xdp_rxq_short);

	if (xdp_rxq_info_is_reg(&rxq->xdp_rxq_long))
		xdp_rxq_info_unreg(&rxq->xdp_rxq_long);

	mvpp2_rxq_drop_pkts(port, rxq);

	if (rxq->descs)
		dma_free_coherent(port->dev->dev.parent,
				  rxq->size * MVPP2_DESC_ALIGNED_SIZE,
				  rxq->descs,
				  rxq->descs_dma);

	rxq->descs             = NULL;
	rxq->last_desc         = 0;
	rxq->next_desc_to_proc = 0;
	rxq->descs_dma         = 0;

	/* Clear Rx descriptors queue starting address and size;
	 * free descriptor number
	 */
	mvpp2_write(port->priv, MVPP2_RXQ_STATUS_REG(rxq->id), 0);
	thread = mvpp2_cpu_to_thread(port->priv, get_cpu());
	mvpp2_thread_write(port->priv, thread, MVPP2_RXQ_NUM_REG, rxq->id);
	mvpp2_thread_write(port->priv, thread, MVPP2_RXQ_DESC_ADDR_REG, 0);
	mvpp2_thread_write(port->priv, thread, MVPP2_RXQ_DESC_SIZE_REG, 0);
	put_cpu();
}

/* Create and initialize a Tx queue */
static int mvpp2_txq_init(struct mvpp2_port *port,
			  struct mvpp2_tx_queue *txq)
{
	u32 val;
	unsigned int thread;
	int desc, desc_per_txq, tx_port_num;
	struct mvpp2_txq_pcpu *txq_pcpu;

	txq->size = port->tx_ring_size;

	/* Allocate memory for Tx descriptors */
	txq->descs = dma_alloc_coherent(port->dev->dev.parent,
				txq->size * MVPP2_DESC_ALIGNED_SIZE,
				&txq->descs_dma, GFP_KERNEL);
	if (!txq->descs)
		return -ENOMEM;

	txq->last_desc = txq->size - 1;

	/* Set Tx descriptors queue starting address - indirect access */
	thread = mvpp2_cpu_to_thread(port->priv, get_cpu());
	mvpp2_thread_write(port->priv, thread, MVPP2_TXQ_NUM_REG, txq->id);
	mvpp2_thread_write(port->priv, thread, MVPP2_TXQ_DESC_ADDR_REG,
			   txq->descs_dma);
	mvpp2_thread_write(port->priv, thread, MVPP2_TXQ_DESC_SIZE_REG,
			   txq->size & MVPP2_TXQ_DESC_SIZE_MASK);
	mvpp2_thread_write(port->priv, thread, MVPP2_TXQ_INDEX_REG, 0);
	mvpp2_thread_write(port->priv, thread, MVPP2_TXQ_RSVD_CLR_REG,
			   txq->id << MVPP2_TXQ_RSVD_CLR_OFFSET);
	val = mvpp2_thread_read(port->priv, thread, MVPP2_TXQ_PENDING_REG);
	val &= ~MVPP2_TXQ_PENDING_MASK;
	mvpp2_thread_write(port->priv, thread, MVPP2_TXQ_PENDING_REG, val);

	/* Calculate base address in prefetch buffer. We reserve 16 descriptors
	 * for each existing TXQ.
	 * TCONTS for PON port must be continuous from 0 to MVPP2_MAX_TCONT
	 * GBE ports assumed to be continuous from 0 to MVPP2_MAX_PORTS
	 */
	desc_per_txq = 16;
	desc = (port->id * MVPP2_MAX_TXQ * desc_per_txq) +
	       (txq->log_id * desc_per_txq);

	mvpp2_thread_write(port->priv, thread, MVPP2_TXQ_PREF_BUF_REG,
			   MVPP2_PREF_BUF_PTR(desc) | MVPP2_PREF_BUF_SIZE_16 |
			   MVPP2_PREF_BUF_THRESH(desc_per_txq / 2));
	put_cpu();

	/* WRR / EJP configuration - indirect access */
	tx_port_num = mvpp2_egress_port(port);
	mvpp2_write(port->priv, MVPP2_TXP_SCHED_PORT_INDEX_REG, tx_port_num);

	val = mvpp2_read(port->priv, MVPP2_TXQ_SCHED_REFILL_REG(txq->log_id));
	val &= ~MVPP2_TXQ_REFILL_PERIOD_ALL_MASK;
	val |= MVPP2_TXQ_REFILL_PERIOD_MASK(1);
	val |= MVPP2_TXQ_REFILL_TOKENS_ALL_MASK;
	mvpp2_write(port->priv, MVPP2_TXQ_SCHED_REFILL_REG(txq->log_id), val);

	val = MVPP2_TXQ_TOKEN_SIZE_MAX;
	mvpp2_write(port->priv, MVPP2_TXQ_SCHED_TOKEN_SIZE_REG(txq->log_id),
		    val);

	for (thread = 0; thread < port->priv->nthreads; thread++) {
		txq_pcpu = per_cpu_ptr(txq->pcpu, thread);
		txq_pcpu->size = txq->size;
		txq_pcpu->buffs = kmalloc_array(txq_pcpu->size,
						sizeof(*txq_pcpu->buffs),
						GFP_KERNEL);
		if (!txq_pcpu->buffs)
			return -ENOMEM;

		txq_pcpu->count = 0;
		txq_pcpu->reserved_num = 0;
		txq_pcpu->txq_put_index = 0;
		txq_pcpu->txq_get_index = 0;
		txq_pcpu->tso_headers = NULL;

		txq_pcpu->stop_threshold = txq->size - MVPP2_MAX_SKB_DESCS;
		txq_pcpu->wake_threshold = txq_pcpu->stop_threshold / 2;

		txq_pcpu->tso_headers =
			dma_alloc_coherent(port->dev->dev.parent,
					   txq_pcpu->size * TSO_HEADER_SIZE,
					   &txq_pcpu->tso_headers_dma,
					   GFP_KERNEL);
		if (!txq_pcpu->tso_headers)
			return -ENOMEM;
	}

	return 0;
}

/* Free allocated TXQ resources */
static void mvpp2_txq_deinit(struct mvpp2_port *port,
			     struct mvpp2_tx_queue *txq)
{
	struct mvpp2_txq_pcpu *txq_pcpu;
	unsigned int thread;

	for (thread = 0; thread < port->priv->nthreads; thread++) {
		txq_pcpu = per_cpu_ptr(txq->pcpu, thread);
		kfree(txq_pcpu->buffs);

		if (txq_pcpu->tso_headers)
			dma_free_coherent(port->dev->dev.parent,
					  txq_pcpu->size * TSO_HEADER_SIZE,
					  txq_pcpu->tso_headers,
					  txq_pcpu->tso_headers_dma);

		txq_pcpu->tso_headers = NULL;
	}

	if (txq->descs)
		dma_free_coherent(port->dev->dev.parent,
				  txq->size * MVPP2_DESC_ALIGNED_SIZE,
				  txq->descs, txq->descs_dma);

	txq->descs             = NULL;
	txq->last_desc         = 0;
	txq->next_desc_to_proc = 0;
	txq->descs_dma         = 0;

	/* Set minimum bandwidth for disabled TXQs */
	mvpp2_write(port->priv, MVPP2_TXQ_SCHED_TOKEN_CNTR_REG(txq->log_id), 0);

	/* Set Tx descriptors queue starting address and size */
	thread = mvpp2_cpu_to_thread(port->priv, get_cpu());
	mvpp2_thread_write(port->priv, thread, MVPP2_TXQ_NUM_REG, txq->id);
	mvpp2_thread_write(port->priv, thread, MVPP2_TXQ_DESC_ADDR_REG, 0);
	mvpp2_thread_write(port->priv, thread, MVPP2_TXQ_DESC_SIZE_REG, 0);
	put_cpu();
}

/* Cleanup Tx ports */
static void mvpp2_txq_clean(struct mvpp2_port *port, struct mvpp2_tx_queue *txq)
{
	struct mvpp2_txq_pcpu *txq_pcpu;
	int delay, pending;
	unsigned int thread = mvpp2_cpu_to_thread(port->priv, get_cpu());
	u32 val;

	mvpp2_thread_write(port->priv, thread, MVPP2_TXQ_NUM_REG, txq->id);
	val = mvpp2_thread_read(port->priv, thread, MVPP2_TXQ_PREF_BUF_REG);
	val |= MVPP2_TXQ_DRAIN_EN_MASK;
	mvpp2_thread_write(port->priv, thread, MVPP2_TXQ_PREF_BUF_REG, val);

	/* The napi queue has been stopped so wait for all packets
	 * to be transmitted.
	 */
	delay = 0;
	do {
		if (delay >= MVPP2_TX_PENDING_TIMEOUT_MSEC) {
			netdev_warn(port->dev,
				    "port %d: cleaning queue %d timed out\n",
				    port->id, txq->log_id);
			break;
		}
		mdelay(1);
		delay++;

		pending = mvpp2_thread_read(port->priv, thread,
					    MVPP2_TXQ_PENDING_REG);
		pending &= MVPP2_TXQ_PENDING_MASK;
	} while (pending);

	val &= ~MVPP2_TXQ_DRAIN_EN_MASK;
	mvpp2_thread_write(port->priv, thread, MVPP2_TXQ_PREF_BUF_REG, val);
	put_cpu();

	for (thread = 0; thread < port->priv->nthreads; thread++) {
		txq_pcpu = per_cpu_ptr(txq->pcpu, thread);

		/* Release all packets */
		mvpp2_txq_bufs_free(port, txq, txq_pcpu, txq_pcpu->count);

		/* Reset queue */
		txq_pcpu->count = 0;
		txq_pcpu->txq_put_index = 0;
		txq_pcpu->txq_get_index = 0;
	}
}

/* Cleanup all Tx queues */
static void mvpp2_cleanup_txqs(struct mvpp2_port *port)
{
	struct mvpp2_tx_queue *txq;
	int queue;
	u32 val;

	val = mvpp2_read(port->priv, MVPP2_TX_PORT_FLUSH_REG);

	/* Reset Tx ports and delete Tx queues */
	val |= MVPP2_TX_PORT_FLUSH_MASK(port->id);
	mvpp2_write(port->priv, MVPP2_TX_PORT_FLUSH_REG, val);

	for (queue = 0; queue < port->ntxqs; queue++) {
		txq = port->txqs[queue];
		mvpp2_txq_clean(port, txq);
		mvpp2_txq_deinit(port, txq);
	}

	on_each_cpu(mvpp2_txq_sent_counter_clear, port, 1);

	val &= ~MVPP2_TX_PORT_FLUSH_MASK(port->id);
	mvpp2_write(port->priv, MVPP2_TX_PORT_FLUSH_REG, val);
}

/* Cleanup all Rx queues */
static void mvpp2_cleanup_rxqs(struct mvpp2_port *port)
{
	int queue;

	for (queue = 0; queue < port->nrxqs; queue++)
		mvpp2_rxq_deinit(port, port->rxqs[queue]);

	if (port->tx_fc)
		mvpp2_rxq_disable_fc(port);
}

/* Init all Rx queues for port */
static int mvpp2_setup_rxqs(struct mvpp2_port *port)
{
	int queue, err;

	for (queue = 0; queue < port->nrxqs; queue++) {
		err = mvpp2_rxq_init(port, port->rxqs[queue]);
		if (err)
			goto err_cleanup;
	}

	if (port->tx_fc)
		mvpp2_rxq_enable_fc(port);

	return 0;

err_cleanup:
	mvpp2_cleanup_rxqs(port);
	return err;
}

/* Init all tx queues for port */
static int mvpp2_setup_txqs(struct mvpp2_port *port)
{
	struct mvpp2_tx_queue *txq;
	int queue, err;

	for (queue = 0; queue < port->ntxqs; queue++) {
		txq = port->txqs[queue];
		err = mvpp2_txq_init(port, txq);
		if (err)
			goto err_cleanup;

		/* Assign this queue to a CPU */
		if (queue < num_possible_cpus())
			netif_set_xps_queue(port->dev, cpumask_of(queue), queue);
	}

	if (port->has_tx_irqs) {
		mvpp2_tx_time_coal_set(port);
		for (queue = 0; queue < port->ntxqs; queue++) {
			txq = port->txqs[queue];
			mvpp2_tx_pkts_coal_set(port, txq);
		}
	}

	on_each_cpu(mvpp2_txq_sent_counter_clear, port, 1);
	return 0;

err_cleanup:
	mvpp2_cleanup_txqs(port);
	return err;
}

/* The callback for per-port interrupt */
static irqreturn_t mvpp2_isr(int irq, void *dev_id)
{
	struct mvpp2_queue_vector *qv = dev_id;

	mvpp2_qvec_interrupt_disable(qv);

	napi_schedule(&qv->napi);

	return IRQ_HANDLED;
}

static void mvpp2_isr_handle_ptp_queue(struct mvpp2_port *port, int nq)
{
	struct skb_shared_hwtstamps shhwtstamps;
	struct mvpp2_hwtstamp_queue *queue;
	struct sk_buff *skb;
	void __iomem *ptp_q;
	unsigned int id;
	u32 r0, r1, r2;

	ptp_q = port->priv->iface_base + MVPP22_PTP_BASE(port->gop_id);
	if (nq)
		ptp_q += MVPP22_PTP_TX_Q1_R0 - MVPP22_PTP_TX_Q0_R0;

	queue = &port->tx_hwtstamp_queue[nq];

	while (1) {
		r0 = readl_relaxed(ptp_q + MVPP22_PTP_TX_Q0_R0) & 0xffff;
		if (!r0)
			break;

		r1 = readl_relaxed(ptp_q + MVPP22_PTP_TX_Q0_R1) & 0xffff;
		r2 = readl_relaxed(ptp_q + MVPP22_PTP_TX_Q0_R2) & 0xffff;

		id = (r0 >> 1) & 31;

		skb = queue->skb[id];
		queue->skb[id] = NULL;
		if (skb) {
			u32 ts = r2 << 19 | r1 << 3 | r0 >> 13;

			mvpp22_tai_tstamp(port->priv->tai, ts, &shhwtstamps);
			skb_tstamp_tx(skb, &shhwtstamps);
			dev_kfree_skb_any(skb);
		}
	}
}

static void mvpp2_isr_handle_ptp(struct mvpp2_port *port)
{
	void __iomem *ptp;
	u32 val;

	ptp = port->priv->iface_base + MVPP22_PTP_BASE(port->gop_id);
	val = readl(ptp + MVPP22_PTP_INT_CAUSE);
	if (val & MVPP22_PTP_INT_CAUSE_QUEUE0)
		mvpp2_isr_handle_ptp_queue(port, 0);
	if (val & MVPP22_PTP_INT_CAUSE_QUEUE1)
		mvpp2_isr_handle_ptp_queue(port, 1);
}

static void mvpp2_isr_handle_link(struct mvpp2_port *port,
				  struct phylink_pcs *pcs, bool link)
{
	struct net_device *dev = port->dev;

	if (port->phylink) {
		phylink_pcs_change(pcs, link);
		return;
	}

	if (!netif_running(dev))
		return;

	if (link) {
		mvpp2_interrupts_enable(port);

		mvpp2_egress_enable(port);
		mvpp2_ingress_enable(port);
		netif_carrier_on(dev);
		netif_tx_wake_all_queues(dev);
	} else {
		netif_tx_stop_all_queues(dev);
		netif_carrier_off(dev);
		mvpp2_ingress_disable(port);
		mvpp2_egress_disable(port);

		mvpp2_interrupts_disable(port);
	}
}

static void mvpp2_isr_handle_xlg(struct mvpp2_port *port)
{
	bool link;
	u32 val;

	val = readl(port->base + MVPP22_XLG_INT_STAT);
	if (val & MVPP22_XLG_INT_STAT_LINK) {
		val = readl(port->base + MVPP22_XLG_STATUS);
		link = (val & MVPP22_XLG_STATUS_LINK_UP);
		mvpp2_isr_handle_link(port, &port->pcs_xlg, link);
	}
}

static void mvpp2_isr_handle_gmac_internal(struct mvpp2_port *port)
{
	bool link;
	u32 val;

	if (phy_interface_mode_is_rgmii(port->phy_interface) ||
	    phy_interface_mode_is_8023z(port->phy_interface) ||
	    port->phy_interface == PHY_INTERFACE_MODE_SGMII) {
		val = readl(port->base + MVPP22_GMAC_INT_STAT);
		if (val & MVPP22_GMAC_INT_STAT_LINK) {
			val = readl(port->base + MVPP2_GMAC_STATUS0);
			link = (val & MVPP2_GMAC_STATUS0_LINK_UP);
			mvpp2_isr_handle_link(port, &port->pcs_gmac, link);
		}
	}
}

/* Per-port interrupt for link status changes */
static irqreturn_t mvpp2_port_isr(int irq, void *dev_id)
{
	struct mvpp2_port *port = (struct mvpp2_port *)dev_id;
	u32 val;

	mvpp22_gop_mask_irq(port);

	if (mvpp2_port_supports_xlg(port) &&
	    mvpp2_is_xlg(port->phy_interface)) {
		/* Check the external status register */
		val = readl(port->base + MVPP22_XLG_EXT_INT_STAT);
		if (val & MVPP22_XLG_EXT_INT_STAT_XLG)
			mvpp2_isr_handle_xlg(port);
		if (val & MVPP22_XLG_EXT_INT_STAT_PTP)
			mvpp2_isr_handle_ptp(port);
	} else {
		/* If it's not the XLG, we must be using the GMAC.
		 * Check the summary status.
		 */
		val = readl(port->base + MVPP22_GMAC_INT_SUM_STAT);
		if (val & MVPP22_GMAC_INT_SUM_STAT_INTERNAL)
			mvpp2_isr_handle_gmac_internal(port);
		if (val & MVPP22_GMAC_INT_SUM_STAT_PTP)
			mvpp2_isr_handle_ptp(port);
	}

	mvpp22_gop_unmask_irq(port);
	return IRQ_HANDLED;
}

static enum hrtimer_restart mvpp2_hr_timer_cb(struct hrtimer *timer)
{
	struct net_device *dev;
	struct mvpp2_port *port;
	struct mvpp2_port_pcpu *port_pcpu;
	unsigned int tx_todo, cause;

	port_pcpu = container_of(timer, struct mvpp2_port_pcpu, tx_done_timer);
	dev = port_pcpu->dev;

	if (!netif_running(dev))
		return HRTIMER_NORESTART;

	port_pcpu->timer_scheduled = false;
	port = netdev_priv(dev);

	/* Process all the Tx queues */
	cause = (1 << port->ntxqs) - 1;
	tx_todo = mvpp2_tx_done(port, cause,
				mvpp2_cpu_to_thread(port->priv, smp_processor_id()));

	/* Set the timer in case not all the packets were processed */
	if (tx_todo && !port_pcpu->timer_scheduled) {
		port_pcpu->timer_scheduled = true;
		hrtimer_forward_now(&port_pcpu->tx_done_timer,
				    MVPP2_TXDONE_HRTIMER_PERIOD_NS);

		return HRTIMER_RESTART;
	}
	return HRTIMER_NORESTART;
}

/* Main RX/TX processing routines */

/* Display more error info */
static void mvpp2_rx_error(struct mvpp2_port *port,
			   struct mvpp2_rx_desc *rx_desc)
{
	u32 status = mvpp2_rxdesc_status_get(port, rx_desc);
	size_t sz = mvpp2_rxdesc_size_get(port, rx_desc);
	char *err_str = NULL;

	switch (status & MVPP2_RXD_ERR_CODE_MASK) {
	case MVPP2_RXD_ERR_CRC:
		err_str = "crc";
		break;
	case MVPP2_RXD_ERR_OVERRUN:
		err_str = "overrun";
		break;
	case MVPP2_RXD_ERR_RESOURCE:
		err_str = "resource";
		break;
	}
	if (err_str && net_ratelimit())
		netdev_err(port->dev,
			   "bad rx status %08x (%s error), size=%zu\n",
			   status, err_str, sz);
}

/* Handle RX checksum offload */
static int mvpp2_rx_csum(struct mvpp2_port *port, u32 status)
{
	if (((status & MVPP2_RXD_L3_IP4) &&
	     !(status & MVPP2_RXD_IP4_HEADER_ERR)) ||
	    (status & MVPP2_RXD_L3_IP6))
		if (((status & MVPP2_RXD_L4_UDP) ||
		     (status & MVPP2_RXD_L4_TCP)) &&
		     (status & MVPP2_RXD_L4_CSUM_OK))
			return CHECKSUM_UNNECESSARY;

	return CHECKSUM_NONE;
}

/* Allocate a new skb and add it to BM pool */
static int mvpp2_rx_refill(struct mvpp2_port *port,
			   struct mvpp2_bm_pool *bm_pool,
			   struct page_pool *page_pool, int pool)
{
	dma_addr_t dma_addr;
	phys_addr_t phys_addr;
	void *buf;

	buf = mvpp2_buf_alloc(port, bm_pool, page_pool,
			      &dma_addr, &phys_addr, GFP_ATOMIC);
	if (!buf)
		return -ENOMEM;

	mvpp2_bm_pool_put(port, pool, dma_addr, phys_addr);

	return 0;
}

/* Handle tx checksum */
static u32 mvpp2_skb_tx_csum(struct mvpp2_port *port, struct sk_buff *skb)
{
	if (skb->ip_summed == CHECKSUM_PARTIAL) {
		int ip_hdr_len = 0;
		u8 l4_proto;
		__be16 l3_proto = vlan_get_protocol(skb);

		if (l3_proto == htons(ETH_P_IP)) {
			struct iphdr *ip4h = ip_hdr(skb);

			/* Calculate IPv4 checksum and L4 checksum */
			ip_hdr_len = ip4h->ihl;
			l4_proto = ip4h->protocol;
		} else if (l3_proto == htons(ETH_P_IPV6)) {
			struct ipv6hdr *ip6h = ipv6_hdr(skb);

			/* Read l4_protocol from one of IPv6 extra headers */
			if (skb_network_header_len(skb) > 0)
				ip_hdr_len = (skb_network_header_len(skb) >> 2);
			l4_proto = ip6h->nexthdr;
		} else {
			return MVPP2_TXD_L4_CSUM_NOT;
		}

		return mvpp2_txq_desc_csum(skb_network_offset(skb),
					   l3_proto, ip_hdr_len, l4_proto);
	}

	return MVPP2_TXD_L4_CSUM_NOT | MVPP2_TXD_IP_CSUM_DISABLE;
}

static void mvpp2_xdp_finish_tx(struct mvpp2_port *port, u16 txq_id, int nxmit, int nxmit_byte)
{
	unsigned int thread = mvpp2_cpu_to_thread(port->priv, smp_processor_id());
	struct mvpp2_tx_queue *aggr_txq;
	struct mvpp2_txq_pcpu *txq_pcpu;
	struct mvpp2_tx_queue *txq;
	struct netdev_queue *nq;

	txq = port->txqs[txq_id];
	txq_pcpu = per_cpu_ptr(txq->pcpu, thread);
	nq = netdev_get_tx_queue(port->dev, txq_id);
	aggr_txq = &port->priv->aggr_txqs[thread];

	txq_pcpu->reserved_num -= nxmit;
	txq_pcpu->count += nxmit;
	aggr_txq->count += nxmit;

	/* Enable transmit */
	wmb();
	mvpp2_aggr_txq_pend_desc_add(port, nxmit);

	if (txq_pcpu->count >= txq_pcpu->stop_threshold)
		netif_tx_stop_queue(nq);

	/* Finalize TX processing */
	if (!port->has_tx_irqs && txq_pcpu->count >= txq->done_pkts_coal)
		mvpp2_txq_done(port, txq, txq_pcpu);
}

static int
mvpp2_xdp_submit_frame(struct mvpp2_port *port, u16 txq_id,
		       struct xdp_frame *xdpf, bool dma_map)
{
	unsigned int thread = mvpp2_cpu_to_thread(port->priv, smp_processor_id());
	u32 tx_cmd = MVPP2_TXD_L4_CSUM_NOT | MVPP2_TXD_IP_CSUM_DISABLE |
		     MVPP2_TXD_F_DESC | MVPP2_TXD_L_DESC;
	enum mvpp2_tx_buf_type buf_type;
	struct mvpp2_txq_pcpu *txq_pcpu;
	struct mvpp2_tx_queue *aggr_txq;
	struct mvpp2_tx_desc *tx_desc;
	struct mvpp2_tx_queue *txq;
	int ret = MVPP2_XDP_TX;
	dma_addr_t dma_addr;

	txq = port->txqs[txq_id];
	txq_pcpu = per_cpu_ptr(txq->pcpu, thread);
	aggr_txq = &port->priv->aggr_txqs[thread];

	/* Check number of available descriptors */
	if (mvpp2_aggr_desc_num_check(port, aggr_txq, 1) ||
	    mvpp2_txq_reserved_desc_num_proc(port, txq, txq_pcpu, 1)) {
		ret = MVPP2_XDP_DROPPED;
		goto out;
	}

	/* Get a descriptor for the first part of the packet */
	tx_desc = mvpp2_txq_next_desc_get(aggr_txq);
	mvpp2_txdesc_txq_set(port, tx_desc, txq->id);
	mvpp2_txdesc_size_set(port, tx_desc, xdpf->len);

	if (dma_map) {
		/* XDP_REDIRECT or AF_XDP */
		dma_addr = dma_map_single(port->dev->dev.parent, xdpf->data,
					  xdpf->len, DMA_TO_DEVICE);

		if (unlikely(dma_mapping_error(port->dev->dev.parent, dma_addr))) {
			mvpp2_txq_desc_put(txq);
			ret = MVPP2_XDP_DROPPED;
			goto out;
		}

		buf_type = MVPP2_TYPE_XDP_NDO;
	} else {
		/* XDP_TX */
		struct page *page = virt_to_page(xdpf->data);

		dma_addr = page_pool_get_dma_addr(page) +
			   sizeof(*xdpf) + xdpf->headroom;
		dma_sync_single_for_device(port->dev->dev.parent, dma_addr,
					   xdpf->len, DMA_BIDIRECTIONAL);

		buf_type = MVPP2_TYPE_XDP_TX;
	}

	mvpp2_txdesc_dma_addr_set(port, tx_desc, dma_addr);

	mvpp2_txdesc_cmd_set(port, tx_desc, tx_cmd);
	mvpp2_txq_inc_put(port, txq_pcpu, xdpf, tx_desc, buf_type);

out:
	return ret;
}

static int
mvpp2_xdp_xmit_back(struct mvpp2_port *port, struct xdp_buff *xdp)
{
	struct mvpp2_pcpu_stats *stats = this_cpu_ptr(port->stats);
	struct xdp_frame *xdpf;
	u16 txq_id;
	int ret;

	xdpf = xdp_convert_buff_to_frame(xdp);
	if (unlikely(!xdpf))
		return MVPP2_XDP_DROPPED;

	/* The first of the TX queues are used for XPS,
	 * the second half for XDP_TX
	 */
	txq_id = mvpp2_cpu_to_thread(port->priv, smp_processor_id()) + (port->ntxqs / 2);

	ret = mvpp2_xdp_submit_frame(port, txq_id, xdpf, false);
	if (ret == MVPP2_XDP_TX) {
		u64_stats_update_begin(&stats->syncp);
		stats->tx_bytes += xdpf->len;
		stats->tx_packets++;
		stats->xdp_tx++;
		u64_stats_update_end(&stats->syncp);

		mvpp2_xdp_finish_tx(port, txq_id, 1, xdpf->len);
	} else {
		u64_stats_update_begin(&stats->syncp);
		stats->xdp_tx_err++;
		u64_stats_update_end(&stats->syncp);
	}

	return ret;
}

static int
mvpp2_xdp_xmit(struct net_device *dev, int num_frame,
	       struct xdp_frame **frames, u32 flags)
{
	struct mvpp2_port *port = netdev_priv(dev);
	int i, nxmit_byte = 0, nxmit = 0;
	struct mvpp2_pcpu_stats *stats;
	u16 txq_id;
	u32 ret;

	if (unlikely(test_bit(0, &port->state)))
		return -ENETDOWN;

	if (unlikely(flags & ~XDP_XMIT_FLAGS_MASK))
		return -EINVAL;

	/* The first of the TX queues are used for XPS,
	 * the second half for XDP_TX
	 */
	txq_id = mvpp2_cpu_to_thread(port->priv, smp_processor_id()) + (port->ntxqs / 2);

	for (i = 0; i < num_frame; i++) {
		ret = mvpp2_xdp_submit_frame(port, txq_id, frames[i], true);
		if (ret != MVPP2_XDP_TX)
			break;

		nxmit_byte += frames[i]->len;
		nxmit++;
	}

	if (likely(nxmit > 0))
		mvpp2_xdp_finish_tx(port, txq_id, nxmit, nxmit_byte);

	stats = this_cpu_ptr(port->stats);
	u64_stats_update_begin(&stats->syncp);
	stats->tx_bytes += nxmit_byte;
	stats->tx_packets += nxmit;
	stats->xdp_xmit += nxmit;
	stats->xdp_xmit_err += num_frame - nxmit;
	u64_stats_update_end(&stats->syncp);

	return nxmit;
}

static int
mvpp2_run_xdp(struct mvpp2_port *port, struct bpf_prog *prog,
	      struct xdp_buff *xdp, struct page_pool *pp,
	      struct mvpp2_pcpu_stats *stats)
{
	unsigned int len, sync, err;
	struct page *page;
	u32 ret, act;

	len = xdp->data_end - xdp->data_hard_start - MVPP2_SKB_HEADROOM;
	act = bpf_prog_run_xdp(prog, xdp);

	/* Due xdp_adjust_tail: DMA sync for_device cover max len CPU touch */
	sync = xdp->data_end - xdp->data_hard_start - MVPP2_SKB_HEADROOM;
	sync = max(sync, len);

	switch (act) {
	case XDP_PASS:
		stats->xdp_pass++;
		ret = MVPP2_XDP_PASS;
		break;
	case XDP_REDIRECT:
		err = xdp_do_redirect(port->dev, xdp, prog);
		if (unlikely(err)) {
			ret = MVPP2_XDP_DROPPED;
			page = virt_to_head_page(xdp->data);
			page_pool_put_page(pp, page, sync, true);
		} else {
			ret = MVPP2_XDP_REDIR;
			stats->xdp_redirect++;
		}
		break;
	case XDP_TX:
		ret = mvpp2_xdp_xmit_back(port, xdp);
		if (ret != MVPP2_XDP_TX) {
			page = virt_to_head_page(xdp->data);
			page_pool_put_page(pp, page, sync, true);
		}
		break;
	default:
		bpf_warn_invalid_xdp_action(port->dev, prog, act);
		fallthrough;
	case XDP_ABORTED:
		trace_xdp_exception(port->dev, prog, act);
		fallthrough;
	case XDP_DROP:
		page = virt_to_head_page(xdp->data);
		page_pool_put_page(pp, page, sync, true);
		ret = MVPP2_XDP_DROPPED;
		stats->xdp_drop++;
		break;
	}

	return ret;
}

static void mvpp2_buff_hdr_pool_put(struct mvpp2_port *port, struct mvpp2_rx_desc *rx_desc,
				    int pool, u32 rx_status)
{
	phys_addr_t phys_addr, phys_addr_next;
	dma_addr_t dma_addr, dma_addr_next;
	struct mvpp2_buff_hdr *buff_hdr;

	phys_addr = mvpp2_rxdesc_dma_addr_get(port, rx_desc);
	dma_addr = mvpp2_rxdesc_cookie_get(port, rx_desc);

	do {
		buff_hdr = (struct mvpp2_buff_hdr *)phys_to_virt(phys_addr);

		phys_addr_next = le32_to_cpu(buff_hdr->next_phys_addr);
		dma_addr_next = le32_to_cpu(buff_hdr->next_dma_addr);

		if (port->priv->hw_version >= MVPP22) {
			phys_addr_next |= ((u64)buff_hdr->next_phys_addr_high << 32);
			dma_addr_next |= ((u64)buff_hdr->next_dma_addr_high << 32);
		}

		mvpp2_bm_pool_put(port, pool, dma_addr, phys_addr);

		phys_addr = phys_addr_next;
		dma_addr = dma_addr_next;

	} while (!MVPP2_B_HDR_INFO_IS_LAST(le16_to_cpu(buff_hdr->info)));
}

/* Main rx processing */
static int mvpp2_rx(struct mvpp2_port *port, struct napi_struct *napi,
		    int rx_todo, struct mvpp2_rx_queue *rxq)
{
	struct net_device *dev = port->dev;
	struct mvpp2_pcpu_stats ps = {};
	enum dma_data_direction dma_dir;
	struct bpf_prog *xdp_prog;
	struct xdp_buff xdp;
	int rx_received;
	int rx_done = 0;
	u32 xdp_ret = 0;

	xdp_prog = READ_ONCE(port->xdp_prog);

	/* Get number of received packets and clamp the to-do */
	rx_received = mvpp2_rxq_received(port, rxq->id);
	if (rx_todo > rx_received)
		rx_todo = rx_received;

	while (rx_done < rx_todo) {
		struct mvpp2_rx_desc *rx_desc = mvpp2_rxq_next_desc_get(rxq);
		struct mvpp2_bm_pool *bm_pool;
		struct page_pool *pp = NULL;
		struct sk_buff *skb;
		unsigned int frag_size;
		dma_addr_t dma_addr;
		phys_addr_t phys_addr;
		u32 rx_status, timestamp;
		int pool, rx_bytes, err, ret;
		struct page *page;
		void *data;

		phys_addr = mvpp2_rxdesc_cookie_get(port, rx_desc);
		data = (void *)phys_to_virt(phys_addr);
		page = virt_to_page(data);
		prefetch(page);

		rx_done++;
		rx_status = mvpp2_rxdesc_status_get(port, rx_desc);
		rx_bytes = mvpp2_rxdesc_size_get(port, rx_desc);
		rx_bytes -= MVPP2_MH_SIZE;
		dma_addr = mvpp2_rxdesc_dma_addr_get(port, rx_desc);

		pool = (rx_status & MVPP2_RXD_BM_POOL_ID_MASK) >>
			MVPP2_RXD_BM_POOL_ID_OFFS;
		bm_pool = &port->priv->bm_pools[pool];

		if (port->priv->percpu_pools) {
			pp = port->priv->page_pool[pool];
			dma_dir = page_pool_get_dma_dir(pp);
		} else {
			dma_dir = DMA_FROM_DEVICE;
		}

		dma_sync_single_for_cpu(dev->dev.parent, dma_addr,
					rx_bytes + MVPP2_MH_SIZE,
					dma_dir);

		/* Buffer header not supported */
		if (rx_status & MVPP2_RXD_BUF_HDR)
			goto err_drop_frame;

		/* In case of an error, release the requested buffer pointer
		 * to the Buffer Manager. This request process is controlled
		 * by the hardware, and the information about the buffer is
		 * comprised by the RX descriptor.
		 */
		if (rx_status & MVPP2_RXD_ERR_SUMMARY)
			goto err_drop_frame;

		/* Prefetch header */
		prefetch(data + MVPP2_MH_SIZE + MVPP2_SKB_HEADROOM);

		if (bm_pool->frag_size > PAGE_SIZE)
			frag_size = 0;
		else
			frag_size = bm_pool->frag_size;

		if (xdp_prog) {
			struct xdp_rxq_info *xdp_rxq;

			if (bm_pool->pkt_size == MVPP2_BM_SHORT_PKT_SIZE)
				xdp_rxq = &rxq->xdp_rxq_short;
			else
				xdp_rxq = &rxq->xdp_rxq_long;

			xdp_init_buff(&xdp, PAGE_SIZE, xdp_rxq);
			xdp_prepare_buff(&xdp, data,
					 MVPP2_MH_SIZE + MVPP2_SKB_HEADROOM,
					 rx_bytes, false);

			ret = mvpp2_run_xdp(port, xdp_prog, &xdp, pp, &ps);

			if (ret) {
				xdp_ret |= ret;
				err = mvpp2_rx_refill(port, bm_pool, pp, pool);
				if (err) {
					netdev_err(port->dev, "failed to refill BM pools\n");
					goto err_drop_frame;
				}

				ps.rx_packets++;
				ps.rx_bytes += rx_bytes;
				continue;
			}
		}

		if (frag_size)
			skb = build_skb(data, frag_size);
		else
			skb = slab_build_skb(data);
		if (!skb) {
			netdev_warn(port->dev, "skb build failed\n");
			goto err_drop_frame;
		}

		/* If we have RX hardware timestamping enabled, grab the
		 * timestamp from the queue and convert.
		 */
		if (mvpp22_rx_hwtstamping(port)) {
			timestamp = le32_to_cpu(rx_desc->pp22.timestamp);
			mvpp22_tai_tstamp(port->priv->tai, timestamp,
					 skb_hwtstamps(skb));
		}

		err = mvpp2_rx_refill(port, bm_pool, pp, pool);
		if (err) {
			netdev_err(port->dev, "failed to refill BM pools\n");
			dev_kfree_skb_any(skb);
			goto err_drop_frame;
		}

		if (pp)
			skb_mark_for_recycle(skb);
		else
			dma_unmap_single_attrs(dev->dev.parent, dma_addr,
					       bm_pool->buf_size, DMA_FROM_DEVICE,
					       DMA_ATTR_SKIP_CPU_SYNC);

		ps.rx_packets++;
		ps.rx_bytes += rx_bytes;

		skb_reserve(skb, MVPP2_MH_SIZE + MVPP2_SKB_HEADROOM);
		skb_put(skb, rx_bytes);
		skb->ip_summed = mvpp2_rx_csum(port, rx_status);
		skb->protocol = eth_type_trans(skb, dev);

		napi_gro_receive(napi, skb);
		continue;

err_drop_frame:
		dev->stats.rx_errors++;
		mvpp2_rx_error(port, rx_desc);
		/* Return the buffer to the pool */
		if (rx_status & MVPP2_RXD_BUF_HDR)
			mvpp2_buff_hdr_pool_put(port, rx_desc, pool, rx_status);
		else
			mvpp2_bm_pool_put(port, pool, dma_addr, phys_addr);
	}

	if (xdp_ret & MVPP2_XDP_REDIR)
		xdp_do_flush();

	if (ps.rx_packets) {
		struct mvpp2_pcpu_stats *stats = this_cpu_ptr(port->stats);

		u64_stats_update_begin(&stats->syncp);
		stats->rx_packets += ps.rx_packets;
		stats->rx_bytes   += ps.rx_bytes;
		/* xdp */
		stats->xdp_redirect += ps.xdp_redirect;
		stats->xdp_pass += ps.xdp_pass;
		stats->xdp_drop += ps.xdp_drop;
		u64_stats_update_end(&stats->syncp);
	}

	/* Update Rx queue management counters */
	wmb();
	mvpp2_rxq_status_update(port, rxq->id, rx_done, rx_done);

	return rx_todo;
}

static inline void
tx_desc_unmap_put(struct mvpp2_port *port, struct mvpp2_tx_queue *txq,
		  struct mvpp2_tx_desc *desc)
{
	unsigned int thread = mvpp2_cpu_to_thread(port->priv, smp_processor_id());
	struct mvpp2_txq_pcpu *txq_pcpu = per_cpu_ptr(txq->pcpu, thread);

	dma_addr_t buf_dma_addr =
		mvpp2_txdesc_dma_addr_get(port, desc);
	size_t buf_sz =
		mvpp2_txdesc_size_get(port, desc);
	if (!IS_TSO_HEADER(txq_pcpu, buf_dma_addr))
		dma_unmap_single(port->dev->dev.parent, buf_dma_addr,
				 buf_sz, DMA_TO_DEVICE);
	mvpp2_txq_desc_put(txq);
}

static void mvpp2_txdesc_clear_ptp(struct mvpp2_port *port,
				   struct mvpp2_tx_desc *desc)
{
	/* We only need to clear the low bits */
	if (port->priv->hw_version >= MVPP22)
		desc->pp22.ptp_descriptor &=
			cpu_to_le32(~MVPP22_PTP_DESC_MASK_LOW);
}

static bool mvpp2_tx_hw_tstamp(struct mvpp2_port *port,
			       struct mvpp2_tx_desc *tx_desc,
			       struct sk_buff *skb)
{
	struct mvpp2_hwtstamp_queue *queue;
	unsigned int mtype, type, i;
	struct ptp_header *hdr;
	u64 ptpdesc;

	if (port->priv->hw_version == MVPP21 ||
	    port->tx_hwtstamp_type == HWTSTAMP_TX_OFF)
		return false;

	type = ptp_classify_raw(skb);
	if (!type)
		return false;

	hdr = ptp_parse_header(skb, type);
	if (!hdr)
		return false;

	skb_shinfo(skb)->tx_flags |= SKBTX_IN_PROGRESS;

	ptpdesc = MVPP22_PTP_MACTIMESTAMPINGEN |
		  MVPP22_PTP_ACTION_CAPTURE;
	queue = &port->tx_hwtstamp_queue[0];

	switch (type & PTP_CLASS_VMASK) {
	case PTP_CLASS_V1:
		ptpdesc |= MVPP22_PTP_PACKETFORMAT(MVPP22_PTP_PKT_FMT_PTPV1);
		break;

	case PTP_CLASS_V2:
		ptpdesc |= MVPP22_PTP_PACKETFORMAT(MVPP22_PTP_PKT_FMT_PTPV2);
		mtype = hdr->tsmt & 15;
		/* Direct PTP Sync messages to queue 1 */
		if (mtype == 0) {
			ptpdesc |= MVPP22_PTP_TIMESTAMPQUEUESELECT;
			queue = &port->tx_hwtstamp_queue[1];
		}
		break;
	}

	/* Take a reference on the skb and insert into our queue */
	i = queue->next;
	queue->next = (i + 1) & 31;
	if (queue->skb[i])
		dev_kfree_skb_any(queue->skb[i]);
	queue->skb[i] = skb_get(skb);

	ptpdesc |= MVPP22_PTP_TIMESTAMPENTRYID(i);

	/*
	 * 3:0		- PTPAction
	 * 6:4		- PTPPacketFormat
	 * 7		- PTP_CF_WraparoundCheckEn
	 * 9:8		- IngressTimestampSeconds[1:0]
	 * 10		- Reserved
	 * 11		- MACTimestampingEn
	 * 17:12	- PTP_TimestampQueueEntryID[5:0]
	 * 18		- PTPTimestampQueueSelect
	 * 19		- UDPChecksumUpdateEn
	 * 27:20	- TimestampOffset
	 *			PTP, NTPTransmit, OWAMP/TWAMP - L3 to PTP header
	 *			NTPTs, Y.1731 - L3 to timestamp entry
	 * 35:28	- UDP Checksum Offset
	 *
	 * stored in tx descriptor bits 75:64 (11:0) and 191:168 (35:12)
	 */
	tx_desc->pp22.ptp_descriptor &=
		cpu_to_le32(~MVPP22_PTP_DESC_MASK_LOW);
	tx_desc->pp22.ptp_descriptor |=
		cpu_to_le32(ptpdesc & MVPP22_PTP_DESC_MASK_LOW);
	tx_desc->pp22.buf_dma_addr_ptp &= cpu_to_le64(~0xffffff0000000000ULL);
	tx_desc->pp22.buf_dma_addr_ptp |= cpu_to_le64((ptpdesc >> 12) << 40);

	return true;
}

/* Handle tx fragmentation processing */
static int mvpp2_tx_frag_process(struct mvpp2_port *port, struct sk_buff *skb,
				 struct mvpp2_tx_queue *aggr_txq,
				 struct mvpp2_tx_queue *txq)
{
	unsigned int thread = mvpp2_cpu_to_thread(port->priv, smp_processor_id());
	struct mvpp2_txq_pcpu *txq_pcpu = per_cpu_ptr(txq->pcpu, thread);
	struct mvpp2_tx_desc *tx_desc;
	int i;
	dma_addr_t buf_dma_addr;

	for (i = 0; i < skb_shinfo(skb)->nr_frags; i++) {
		skb_frag_t *frag = &skb_shinfo(skb)->frags[i];
		void *addr = skb_frag_address(frag);

		tx_desc = mvpp2_txq_next_desc_get(aggr_txq);
		mvpp2_txdesc_clear_ptp(port, tx_desc);
		mvpp2_txdesc_txq_set(port, tx_desc, txq->id);
		mvpp2_txdesc_size_set(port, tx_desc, skb_frag_size(frag));

		buf_dma_addr = dma_map_single(port->dev->dev.parent, addr,
					      skb_frag_size(frag),
					      DMA_TO_DEVICE);
		if (dma_mapping_error(port->dev->dev.parent, buf_dma_addr)) {
			mvpp2_txq_desc_put(txq);
			goto cleanup;
		}

		mvpp2_txdesc_dma_addr_set(port, tx_desc, buf_dma_addr);

		if (i == (skb_shinfo(skb)->nr_frags - 1)) {
			/* Last descriptor */
			mvpp2_txdesc_cmd_set(port, tx_desc,
					     MVPP2_TXD_L_DESC);
			mvpp2_txq_inc_put(port, txq_pcpu, skb, tx_desc, MVPP2_TYPE_SKB);
		} else {
			/* Descriptor in the middle: Not First, Not Last */
			mvpp2_txdesc_cmd_set(port, tx_desc, 0);
			mvpp2_txq_inc_put(port, txq_pcpu, NULL, tx_desc, MVPP2_TYPE_SKB);
		}
	}

	return 0;
cleanup:
	/* Release all descriptors that were used to map fragments of
	 * this packet, as well as the corresponding DMA mappings
	 */
	for (i = i - 1; i >= 0; i--) {
		tx_desc = txq->descs + i;
		tx_desc_unmap_put(port, txq, tx_desc);
	}

	return -ENOMEM;
}

static inline void mvpp2_tso_put_hdr(struct sk_buff *skb,
				     struct net_device *dev,
				     struct mvpp2_tx_queue *txq,
				     struct mvpp2_tx_queue *aggr_txq,
				     struct mvpp2_txq_pcpu *txq_pcpu,
				     int hdr_sz)
{
	struct mvpp2_port *port = netdev_priv(dev);
	struct mvpp2_tx_desc *tx_desc = mvpp2_txq_next_desc_get(aggr_txq);
	dma_addr_t addr;

	mvpp2_txdesc_clear_ptp(port, tx_desc);
	mvpp2_txdesc_txq_set(port, tx_desc, txq->id);
	mvpp2_txdesc_size_set(port, tx_desc, hdr_sz);

	addr = txq_pcpu->tso_headers_dma +
	       txq_pcpu->txq_put_index * TSO_HEADER_SIZE;
	mvpp2_txdesc_dma_addr_set(port, tx_desc, addr);

	mvpp2_txdesc_cmd_set(port, tx_desc, mvpp2_skb_tx_csum(port, skb) |
					    MVPP2_TXD_F_DESC |
					    MVPP2_TXD_PADDING_DISABLE);
	mvpp2_txq_inc_put(port, txq_pcpu, NULL, tx_desc, MVPP2_TYPE_SKB);
}

static inline int mvpp2_tso_put_data(struct sk_buff *skb,
				     struct net_device *dev, struct tso_t *tso,
				     struct mvpp2_tx_queue *txq,
				     struct mvpp2_tx_queue *aggr_txq,
				     struct mvpp2_txq_pcpu *txq_pcpu,
				     int sz, bool left, bool last)
{
	struct mvpp2_port *port = netdev_priv(dev);
	struct mvpp2_tx_desc *tx_desc = mvpp2_txq_next_desc_get(aggr_txq);
	dma_addr_t buf_dma_addr;

	mvpp2_txdesc_clear_ptp(port, tx_desc);
	mvpp2_txdesc_txq_set(port, tx_desc, txq->id);
	mvpp2_txdesc_size_set(port, tx_desc, sz);

	buf_dma_addr = dma_map_single(dev->dev.parent, tso->data, sz,
				      DMA_TO_DEVICE);
	if (unlikely(dma_mapping_error(dev->dev.parent, buf_dma_addr))) {
		mvpp2_txq_desc_put(txq);
		return -ENOMEM;
	}

	mvpp2_txdesc_dma_addr_set(port, tx_desc, buf_dma_addr);

	if (!left) {
		mvpp2_txdesc_cmd_set(port, tx_desc, MVPP2_TXD_L_DESC);
		if (last) {
			mvpp2_txq_inc_put(port, txq_pcpu, skb, tx_desc, MVPP2_TYPE_SKB);
			return 0;
		}
	} else {
		mvpp2_txdesc_cmd_set(port, tx_desc, 0);
	}

	mvpp2_txq_inc_put(port, txq_pcpu, NULL, tx_desc, MVPP2_TYPE_SKB);
	return 0;
}

static int mvpp2_tx_tso(struct sk_buff *skb, struct net_device *dev,
			struct mvpp2_tx_queue *txq,
			struct mvpp2_tx_queue *aggr_txq,
			struct mvpp2_txq_pcpu *txq_pcpu)
{
	struct mvpp2_port *port = netdev_priv(dev);
	int hdr_sz, i, len, descs = 0;
	struct tso_t tso;

	/* Check number of available descriptors */
	if (mvpp2_aggr_desc_num_check(port, aggr_txq, tso_count_descs(skb)) ||
	    mvpp2_txq_reserved_desc_num_proc(port, txq, txq_pcpu,
					     tso_count_descs(skb)))
		return 0;

	hdr_sz = tso_start(skb, &tso);

	len = skb->len - hdr_sz;
	while (len > 0) {
		int left = min_t(int, skb_shinfo(skb)->gso_size, len);
		char *hdr = txq_pcpu->tso_headers +
			    txq_pcpu->txq_put_index * TSO_HEADER_SIZE;

		len -= left;
		descs++;

		tso_build_hdr(skb, hdr, &tso, left, len == 0);
		mvpp2_tso_put_hdr(skb, dev, txq, aggr_txq, txq_pcpu, hdr_sz);

		while (left > 0) {
			int sz = min_t(int, tso.size, left);
			left -= sz;
			descs++;

			if (mvpp2_tso_put_data(skb, dev, &tso, txq, aggr_txq,
					       txq_pcpu, sz, left, len == 0))
				goto release;
			tso_build_data(skb, &tso, sz);
		}
	}

	return descs;

release:
	for (i = descs - 1; i >= 0; i--) {
		struct mvpp2_tx_desc *tx_desc = txq->descs + i;
		tx_desc_unmap_put(port, txq, tx_desc);
	}
	return 0;
}

/* Main tx processing */
static netdev_tx_t mvpp2_tx(struct sk_buff *skb, struct net_device *dev)
{
	struct mvpp2_port *port = netdev_priv(dev);
	struct mvpp2_tx_queue *txq, *aggr_txq;
	struct mvpp2_txq_pcpu *txq_pcpu;
	struct mvpp2_tx_desc *tx_desc;
	dma_addr_t buf_dma_addr;
	unsigned long flags = 0;
	unsigned int thread;
	int frags = 0;
	u16 txq_id;
	u32 tx_cmd;

	thread = mvpp2_cpu_to_thread(port->priv, smp_processor_id());

	txq_id = skb_get_queue_mapping(skb);
	txq = port->txqs[txq_id];
	txq_pcpu = per_cpu_ptr(txq->pcpu, thread);
	aggr_txq = &port->priv->aggr_txqs[thread];

	if (test_bit(thread, &port->priv->lock_map))
		spin_lock_irqsave(&port->tx_lock[thread], flags);

	if (skb_is_gso(skb)) {
		frags = mvpp2_tx_tso(skb, dev, txq, aggr_txq, txq_pcpu);
		goto out;
	}
	frags = skb_shinfo(skb)->nr_frags + 1;

	/* Check number of available descriptors */
	if (mvpp2_aggr_desc_num_check(port, aggr_txq, frags) ||
	    mvpp2_txq_reserved_desc_num_proc(port, txq, txq_pcpu, frags)) {
		frags = 0;
		goto out;
	}

	/* Get a descriptor for the first part of the packet */
	tx_desc = mvpp2_txq_next_desc_get(aggr_txq);
	if (!(skb_shinfo(skb)->tx_flags & SKBTX_HW_TSTAMP) ||
	    !mvpp2_tx_hw_tstamp(port, tx_desc, skb))
		mvpp2_txdesc_clear_ptp(port, tx_desc);
	mvpp2_txdesc_txq_set(port, tx_desc, txq->id);
	mvpp2_txdesc_size_set(port, tx_desc, skb_headlen(skb));

	buf_dma_addr = dma_map_single(dev->dev.parent, skb->data,
				      skb_headlen(skb), DMA_TO_DEVICE);
	if (unlikely(dma_mapping_error(dev->dev.parent, buf_dma_addr))) {
		mvpp2_txq_desc_put(txq);
		frags = 0;
		goto out;
	}

	mvpp2_txdesc_dma_addr_set(port, tx_desc, buf_dma_addr);

	tx_cmd = mvpp2_skb_tx_csum(port, skb);

	if (frags == 1) {
		/* First and Last descriptor */
		tx_cmd |= MVPP2_TXD_F_DESC | MVPP2_TXD_L_DESC;
		mvpp2_txdesc_cmd_set(port, tx_desc, tx_cmd);
		mvpp2_txq_inc_put(port, txq_pcpu, skb, tx_desc, MVPP2_TYPE_SKB);
	} else {
		/* First but not Last */
		tx_cmd |= MVPP2_TXD_F_DESC | MVPP2_TXD_PADDING_DISABLE;
		mvpp2_txdesc_cmd_set(port, tx_desc, tx_cmd);
		mvpp2_txq_inc_put(port, txq_pcpu, NULL, tx_desc, MVPP2_TYPE_SKB);

		/* Continue with other skb fragments */
		if (mvpp2_tx_frag_process(port, skb, aggr_txq, txq)) {
			tx_desc_unmap_put(port, txq, tx_desc);
			frags = 0;
		}
	}

out:
	if (frags > 0) {
		struct mvpp2_pcpu_stats *stats = per_cpu_ptr(port->stats, thread);
		struct netdev_queue *nq = netdev_get_tx_queue(dev, txq_id);

		txq_pcpu->reserved_num -= frags;
		txq_pcpu->count += frags;
		aggr_txq->count += frags;

		/* Enable transmit */
		wmb();
		mvpp2_aggr_txq_pend_desc_add(port, frags);

		if (txq_pcpu->count >= txq_pcpu->stop_threshold)
			netif_tx_stop_queue(nq);

		u64_stats_update_begin(&stats->syncp);
		stats->tx_packets++;
		stats->tx_bytes += skb->len;
		u64_stats_update_end(&stats->syncp);
	} else {
		dev->stats.tx_dropped++;
		dev_kfree_skb_any(skb);
	}

	/* Finalize TX processing */
	if (!port->has_tx_irqs && txq_pcpu->count >= txq->done_pkts_coal)
		mvpp2_txq_done(port, txq, txq_pcpu);

	/* Set the timer in case not all frags were processed */
	if (!port->has_tx_irqs && txq_pcpu->count <= frags &&
	    txq_pcpu->count > 0) {
		struct mvpp2_port_pcpu *port_pcpu = per_cpu_ptr(port->pcpu, thread);

		if (!port_pcpu->timer_scheduled) {
			port_pcpu->timer_scheduled = true;
			hrtimer_start(&port_pcpu->tx_done_timer,
				      MVPP2_TXDONE_HRTIMER_PERIOD_NS,
				      HRTIMER_MODE_REL_PINNED_SOFT);
		}
	}

	if (test_bit(thread, &port->priv->lock_map))
		spin_unlock_irqrestore(&port->tx_lock[thread], flags);

	return NETDEV_TX_OK;
}

static inline void mvpp2_cause_error(struct net_device *dev, int cause)
{
	if (cause & MVPP2_CAUSE_FCS_ERR_MASK)
		netdev_err(dev, "FCS error\n");
	if (cause & MVPP2_CAUSE_RX_FIFO_OVERRUN_MASK)
		netdev_err(dev, "rx fifo overrun error\n");
	if (cause & MVPP2_CAUSE_TX_FIFO_UNDERRUN_MASK)
		netdev_err(dev, "tx fifo underrun error\n");
}

static int mvpp2_poll(struct napi_struct *napi, int budget)
{
	u32 cause_rx_tx, cause_rx, cause_tx, cause_misc;
	int rx_done = 0;
	struct mvpp2_port *port = netdev_priv(napi->dev);
	struct mvpp2_queue_vector *qv;
	unsigned int thread = mvpp2_cpu_to_thread(port->priv, smp_processor_id());

	qv = container_of(napi, struct mvpp2_queue_vector, napi);

	/* Rx/Tx cause register
	 *
	 * Bits 0-15: each bit indicates received packets on the Rx queue
	 * (bit 0 is for Rx queue 0).
	 *
	 * Bits 16-23: each bit indicates transmitted packets on the Tx queue
	 * (bit 16 is for Tx queue 0).
	 *
	 * Each CPU has its own Rx/Tx cause register
	 */
	cause_rx_tx = mvpp2_thread_read_relaxed(port->priv, qv->sw_thread_id,
						MVPP2_ISR_RX_TX_CAUSE_REG(port->id));

	cause_misc = cause_rx_tx & MVPP2_CAUSE_MISC_SUM_MASK;
	if (cause_misc) {
		mvpp2_cause_error(port->dev, cause_misc);

		/* Clear the cause register */
		mvpp2_write(port->priv, MVPP2_ISR_MISC_CAUSE_REG, 0);
		mvpp2_thread_write(port->priv, thread,
				   MVPP2_ISR_RX_TX_CAUSE_REG(port->id),
				   cause_rx_tx & ~MVPP2_CAUSE_MISC_SUM_MASK);
	}

	if (port->has_tx_irqs) {
		cause_tx = cause_rx_tx & MVPP2_CAUSE_TXQ_OCCUP_DESC_ALL_MASK;
		if (cause_tx) {
			cause_tx >>= MVPP2_CAUSE_TXQ_OCCUP_DESC_ALL_OFFSET;
			mvpp2_tx_done(port, cause_tx, qv->sw_thread_id);
		}
	}

	/* Process RX packets */
	cause_rx = cause_rx_tx &
		   MVPP2_CAUSE_RXQ_OCCUP_DESC_ALL_MASK(port->priv->hw_version);
	cause_rx <<= qv->first_rxq;
	cause_rx |= qv->pending_cause_rx;
	while (cause_rx && budget > 0) {
		int count;
		struct mvpp2_rx_queue *rxq;

		rxq = mvpp2_get_rx_queue(port, cause_rx);
		if (!rxq)
			break;

		count = mvpp2_rx(port, napi, budget, rxq);
		rx_done += count;
		budget -= count;
		if (budget > 0) {
			/* Clear the bit associated to this Rx queue
			 * so that next iteration will continue from
			 * the next Rx queue.
			 */
			cause_rx &= ~(1 << rxq->logic_rxq);
		}
	}

	if (budget > 0) {
		cause_rx = 0;
		napi_complete_done(napi, rx_done);

		mvpp2_qvec_interrupt_enable(qv);
	}
	qv->pending_cause_rx = cause_rx;
	return rx_done;
}

static void mvpp22_mode_reconfigure(struct mvpp2_port *port,
				    phy_interface_t interface)
{
	u32 ctrl3;

	/* Set the GMAC & XLG MAC in reset */
	mvpp2_mac_reset_assert(port);

	/* Set the MPCS and XPCS in reset */
	mvpp22_pcs_reset_assert(port);

	/* comphy reconfiguration */
	mvpp22_comphy_init(port, interface);

	/* gop reconfiguration */
	mvpp22_gop_init(port, interface);

	mvpp22_pcs_reset_deassert(port, interface);

	if (mvpp2_port_supports_xlg(port)) {
		ctrl3 = readl(port->base + MVPP22_XLG_CTRL3_REG);
		ctrl3 &= ~MVPP22_XLG_CTRL3_MACMODESELECT_MASK;

		if (mvpp2_is_xlg(interface))
			ctrl3 |= MVPP22_XLG_CTRL3_MACMODESELECT_10G;
		else
			ctrl3 |= MVPP22_XLG_CTRL3_MACMODESELECT_GMAC;

		writel(ctrl3, port->base + MVPP22_XLG_CTRL3_REG);
	}

	if (mvpp2_port_supports_xlg(port) && mvpp2_is_xlg(interface))
		mvpp2_xlg_max_rx_size_set(port);
	else
		mvpp2_gmac_max_rx_size_set(port);
}

/* Set hw internals when starting port */
static void mvpp2_start_dev(struct mvpp2_port *port)
{
	int i;

	mvpp2_txp_max_tx_size_set(port);

	for (i = 0; i < port->nqvecs; i++)
		napi_enable(&port->qvecs[i].napi);

	/* Enable interrupts on all threads */
	mvpp2_interrupts_enable(port);

	if (port->priv->hw_version >= MVPP22)
		mvpp22_mode_reconfigure(port, port->phy_interface);

	if (port->phylink) {
		phylink_start(port->phylink);
	} else {
		mvpp2_acpi_start(port);
	}

	netif_tx_start_all_queues(port->dev);

	clear_bit(0, &port->state);
}

/* Set hw internals when stopping port */
static void mvpp2_stop_dev(struct mvpp2_port *port)
{
	int i;

	set_bit(0, &port->state);

	/* Disable interrupts on all threads */
	mvpp2_interrupts_disable(port);

	for (i = 0; i < port->nqvecs; i++)
		napi_disable(&port->qvecs[i].napi);

	if (port->phylink)
		phylink_stop(port->phylink);
	phy_power_off(port->comphy);
}

static int mvpp2_check_ringparam_valid(struct net_device *dev,
				       struct ethtool_ringparam *ring)
{
	u16 new_rx_pending = ring->rx_pending;
	u16 new_tx_pending = ring->tx_pending;

	if (ring->rx_pending == 0 || ring->tx_pending == 0)
		return -EINVAL;

	if (ring->rx_pending > MVPP2_MAX_RXD_MAX)
		new_rx_pending = MVPP2_MAX_RXD_MAX;
	else if (ring->rx_pending < MSS_THRESHOLD_START)
		new_rx_pending = MSS_THRESHOLD_START;
	else if (!IS_ALIGNED(ring->rx_pending, 16))
		new_rx_pending = ALIGN(ring->rx_pending, 16);

	if (ring->tx_pending > MVPP2_MAX_TXD_MAX)
		new_tx_pending = MVPP2_MAX_TXD_MAX;
	else if (!IS_ALIGNED(ring->tx_pending, 32))
		new_tx_pending = ALIGN(ring->tx_pending, 32);

	/* The Tx ring size cannot be smaller than the minimum number of
	 * descriptors needed for TSO.
	 */
	if (new_tx_pending < MVPP2_MAX_SKB_DESCS)
		new_tx_pending = ALIGN(MVPP2_MAX_SKB_DESCS, 32);

	if (ring->rx_pending != new_rx_pending) {
		netdev_info(dev, "illegal Rx ring size value %d, round to %d\n",
			    ring->rx_pending, new_rx_pending);
		ring->rx_pending = new_rx_pending;
	}

	if (ring->tx_pending != new_tx_pending) {
		netdev_info(dev, "illegal Tx ring size value %d, round to %d\n",
			    ring->tx_pending, new_tx_pending);
		ring->tx_pending = new_tx_pending;
	}

	return 0;
}

static void mvpp21_get_mac_address(struct mvpp2_port *port, unsigned char *addr)
{
	u32 mac_addr_l, mac_addr_m, mac_addr_h;

	mac_addr_l = readl(port->base + MVPP2_GMAC_CTRL_1_REG);
	mac_addr_m = readl(port->priv->lms_base + MVPP2_SRC_ADDR_MIDDLE);
	mac_addr_h = readl(port->priv->lms_base + MVPP2_SRC_ADDR_HIGH);
	addr[0] = (mac_addr_h >> 24) & 0xFF;
	addr[1] = (mac_addr_h >> 16) & 0xFF;
	addr[2] = (mac_addr_h >> 8) & 0xFF;
	addr[3] = mac_addr_h & 0xFF;
	addr[4] = mac_addr_m & 0xFF;
	addr[5] = (mac_addr_l >> MVPP2_GMAC_SA_LOW_OFFS) & 0xFF;
}

static int mvpp2_irqs_init(struct mvpp2_port *port)
{
	int err, i;

	for (i = 0; i < port->nqvecs; i++) {
		struct mvpp2_queue_vector *qv = port->qvecs + i;

		if (qv->type == MVPP2_QUEUE_VECTOR_PRIVATE) {
			qv->mask = kzalloc(cpumask_size(), GFP_KERNEL);
			if (!qv->mask) {
				err = -ENOMEM;
				goto err;
			}

			irq_set_status_flags(qv->irq, IRQ_NO_BALANCING);
		}

		err = request_irq(qv->irq, mvpp2_isr, 0, port->dev->name, qv);
		if (err)
			goto err;

		if (qv->type == MVPP2_QUEUE_VECTOR_PRIVATE) {
			unsigned int cpu;

			for_each_present_cpu(cpu) {
				if (mvpp2_cpu_to_thread(port->priv, cpu) ==
				    qv->sw_thread_id)
					cpumask_set_cpu(cpu, qv->mask);
			}

			irq_set_affinity_hint(qv->irq, qv->mask);
		}
	}

	return 0;
err:
	for (i = 0; i < port->nqvecs; i++) {
		struct mvpp2_queue_vector *qv = port->qvecs + i;

		irq_set_affinity_hint(qv->irq, NULL);
		kfree(qv->mask);
		qv->mask = NULL;
		free_irq(qv->irq, qv);
	}

	return err;
}

static void mvpp2_irqs_deinit(struct mvpp2_port *port)
{
	int i;

	for (i = 0; i < port->nqvecs; i++) {
		struct mvpp2_queue_vector *qv = port->qvecs + i;

		irq_set_affinity_hint(qv->irq, NULL);
		kfree(qv->mask);
		qv->mask = NULL;
		irq_clear_status_flags(qv->irq, IRQ_NO_BALANCING);
		free_irq(qv->irq, qv);
	}
}

static bool mvpp22_rss_is_supported(struct mvpp2_port *port)
{
	return (queue_mode == MVPP2_QDIST_MULTI_MODE) &&
		!(port->flags & MVPP2_F_LOOPBACK);
}

static int mvpp2_open(struct net_device *dev)
{
	struct mvpp2_port *port = netdev_priv(dev);
	struct mvpp2 *priv = port->priv;
	unsigned char mac_bcast[ETH_ALEN] = {
			0xff, 0xff, 0xff, 0xff, 0xff, 0xff };
	bool valid = false;
	int err;

	err = mvpp2_prs_mac_da_accept(port, mac_bcast, true);
	if (err) {
		netdev_err(dev, "mvpp2_prs_mac_da_accept BC failed\n");
		return err;
	}
	err = mvpp2_prs_mac_da_accept(port, dev->dev_addr, true);
	if (err) {
		netdev_err(dev, "mvpp2_prs_mac_da_accept own addr failed\n");
		return err;
	}
	err = mvpp2_prs_tag_mode_set(port->priv, port->id, MVPP2_TAG_TYPE_MH);
	if (err) {
		netdev_err(dev, "mvpp2_prs_tag_mode_set failed\n");
		return err;
	}
	err = mvpp2_prs_def_flow(port);
	if (err) {
		netdev_err(dev, "mvpp2_prs_def_flow failed\n");
		return err;
	}

	/* Allocate the Rx/Tx queues */
	err = mvpp2_setup_rxqs(port);
	if (err) {
		netdev_err(port->dev, "cannot allocate Rx queues\n");
		return err;
	}

	err = mvpp2_setup_txqs(port);
	if (err) {
		netdev_err(port->dev, "cannot allocate Tx queues\n");
		goto err_cleanup_rxqs;
	}

	err = mvpp2_irqs_init(port);
	if (err) {
		netdev_err(port->dev, "cannot init IRQs\n");
		goto err_cleanup_txqs;
	}

	if (port->phylink) {
		err = phylink_fwnode_phy_connect(port->phylink, port->fwnode, 0);
		if (err) {
			netdev_err(port->dev, "could not attach PHY (%d)\n",
				   err);
			goto err_free_irq;
		}

		valid = true;
	}

	if (priv->hw_version >= MVPP22 && port->port_irq) {
		err = request_irq(port->port_irq, mvpp2_port_isr, 0,
				  dev->name, port);
		if (err) {
			netdev_err(port->dev,
				   "cannot request port link/ptp IRQ %d\n",
				   port->port_irq);
			goto err_free_irq;
		}

		mvpp22_gop_setup_irq(port);

		/* In default link is down */
		netif_carrier_off(port->dev);

		valid = true;
	} else {
		port->port_irq = 0;
	}

	if (!valid) {
		netdev_err(port->dev,
			   "invalid configuration: no dt or link IRQ");
		err = -ENOENT;
		goto err_free_irq;
	}

	/* Unmask interrupts on all CPUs */
	on_each_cpu(mvpp2_interrupts_unmask, port, 1);
	mvpp2_shared_interrupt_mask_unmask(port, false);

	mvpp2_start_dev(port);

	/* Start hardware statistics gathering */
	queue_delayed_work(priv->stats_queue, &port->stats_work,
			   MVPP2_MIB_COUNTERS_STATS_DELAY);

	return 0;

err_free_irq:
	mvpp2_irqs_deinit(port);
err_cleanup_txqs:
	mvpp2_cleanup_txqs(port);
err_cleanup_rxqs:
	mvpp2_cleanup_rxqs(port);
	return err;
}

static int mvpp2_stop(struct net_device *dev)
{
	struct mvpp2_port *port = netdev_priv(dev);
	struct mvpp2_port_pcpu *port_pcpu;
	unsigned int thread;

	mvpp2_stop_dev(port);

	/* Mask interrupts on all threads */
	on_each_cpu(mvpp2_interrupts_mask, port, 1);
	mvpp2_shared_interrupt_mask_unmask(port, true);

	if (port->phylink)
		phylink_disconnect_phy(port->phylink);
	if (port->port_irq)
		free_irq(port->port_irq, port);

	mvpp2_irqs_deinit(port);
	if (!port->has_tx_irqs) {
		for (thread = 0; thread < port->priv->nthreads; thread++) {
			port_pcpu = per_cpu_ptr(port->pcpu, thread);

			hrtimer_cancel(&port_pcpu->tx_done_timer);
			port_pcpu->timer_scheduled = false;
		}
	}
	mvpp2_cleanup_rxqs(port);
	mvpp2_cleanup_txqs(port);

	cancel_delayed_work_sync(&port->stats_work);

	mvpp2_mac_reset_assert(port);
	mvpp22_pcs_reset_assert(port);

	return 0;
}

static int mvpp2_prs_mac_da_accept_list(struct mvpp2_port *port,
					struct netdev_hw_addr_list *list)
{
	struct netdev_hw_addr *ha;
	int ret;

	netdev_hw_addr_list_for_each(ha, list) {
		ret = mvpp2_prs_mac_da_accept(port, ha->addr, true);
		if (ret)
			return ret;
	}

	return 0;
}

static void mvpp2_set_rx_promisc(struct mvpp2_port *port, bool enable)
{
	if (!enable && (port->dev->features & NETIF_F_HW_VLAN_CTAG_FILTER))
		mvpp2_prs_vid_enable_filtering(port);
	else
		mvpp2_prs_vid_disable_filtering(port);

	mvpp2_prs_mac_promisc_set(port->priv, port->id,
				  MVPP2_PRS_L2_UNI_CAST, enable);

	mvpp2_prs_mac_promisc_set(port->priv, port->id,
				  MVPP2_PRS_L2_MULTI_CAST, enable);
}

static void mvpp2_set_rx_mode(struct net_device *dev)
{
	struct mvpp2_port *port = netdev_priv(dev);

	/* Clear the whole UC and MC list */
	mvpp2_prs_mac_del_all(port);

	if (dev->flags & IFF_PROMISC) {
		mvpp2_set_rx_promisc(port, true);
		return;
	}

	mvpp2_set_rx_promisc(port, false);

	if (netdev_uc_count(dev) > MVPP2_PRS_MAC_UC_FILT_MAX ||
	    mvpp2_prs_mac_da_accept_list(port, &dev->uc))
		mvpp2_prs_mac_promisc_set(port->priv, port->id,
					  MVPP2_PRS_L2_UNI_CAST, true);

	if (dev->flags & IFF_ALLMULTI) {
		mvpp2_prs_mac_promisc_set(port->priv, port->id,
					  MVPP2_PRS_L2_MULTI_CAST, true);
		return;
	}

	if (netdev_mc_count(dev) > MVPP2_PRS_MAC_MC_FILT_MAX ||
	    mvpp2_prs_mac_da_accept_list(port, &dev->mc))
		mvpp2_prs_mac_promisc_set(port->priv, port->id,
					  MVPP2_PRS_L2_MULTI_CAST, true);
}

static int mvpp2_set_mac_address(struct net_device *dev, void *p)
{
	const struct sockaddr *addr = p;
	int err;

	if (!is_valid_ether_addr(addr->sa_data))
		return -EADDRNOTAVAIL;

	err = mvpp2_prs_update_mac_da(dev, addr->sa_data);
	if (err) {
		/* Reconfigure parser accept the original MAC address */
		mvpp2_prs_update_mac_da(dev, dev->dev_addr);
		netdev_err(dev, "failed to change MAC address\n");
	}
	return err;
}

/* Shut down all the ports, reconfigure the pools as percpu or shared,
 * then bring up again all ports.
 */
static int mvpp2_bm_switch_buffers(struct mvpp2 *priv, bool percpu)
{
	bool change_percpu = (percpu != priv->percpu_pools);
	int numbufs = MVPP2_BM_POOLS_NUM, i;
	struct mvpp2_port *port = NULL;
	bool status[MVPP2_MAX_PORTS];

	for (i = 0; i < priv->port_count; i++) {
		port = priv->port_list[i];
		status[i] = netif_running(port->dev);
		if (status[i])
			mvpp2_stop(port->dev);
	}

	/* nrxqs is the same for all ports */
	if (priv->percpu_pools)
		numbufs = port->nrxqs * 2;

	if (change_percpu)
		mvpp2_bm_pool_update_priv_fc(priv, false);

	for (i = 0; i < numbufs; i++)
		mvpp2_bm_pool_destroy(port->dev->dev.parent, priv, &priv->bm_pools[i]);

	devm_kfree(port->dev->dev.parent, priv->bm_pools);
	priv->percpu_pools = percpu;
	mvpp2_bm_init(port->dev->dev.parent, priv);

	for (i = 0; i < priv->port_count; i++) {
		port = priv->port_list[i];
		if (percpu && port->ntxqs >= num_possible_cpus() * 2)
			xdp_set_features_flag(port->dev,
					      NETDEV_XDP_ACT_BASIC |
					      NETDEV_XDP_ACT_REDIRECT |
					      NETDEV_XDP_ACT_NDO_XMIT);
		else
			xdp_clear_features_flag(port->dev);

		mvpp2_swf_bm_pool_init(port);
		if (status[i])
			mvpp2_open(port->dev);
	}

	if (change_percpu)
		mvpp2_bm_pool_update_priv_fc(priv, true);

	return 0;
}

static int mvpp2_change_mtu(struct net_device *dev, int mtu)
{
	struct mvpp2_port *port = netdev_priv(dev);
	bool running = netif_running(dev);
	struct mvpp2 *priv = port->priv;
	int err;

	if (!IS_ALIGNED(MVPP2_RX_PKT_SIZE(mtu), 8)) {
		netdev_info(dev, "illegal MTU value %d, round to %d\n", mtu,
			    ALIGN(MVPP2_RX_PKT_SIZE(mtu), 8));
		mtu = ALIGN(MVPP2_RX_PKT_SIZE(mtu), 8);
	}

	if (port->xdp_prog && mtu > MVPP2_MAX_RX_BUF_SIZE) {
		netdev_err(dev, "Illegal MTU value %d (> %d) for XDP mode\n",
			   mtu, (int)MVPP2_MAX_RX_BUF_SIZE);
		return -EINVAL;
	}

	if (MVPP2_RX_PKT_SIZE(mtu) > MVPP2_BM_LONG_PKT_SIZE) {
		if (priv->percpu_pools) {
			netdev_warn(dev, "mtu %d too high, switching to shared buffers", mtu);
			mvpp2_bm_switch_buffers(priv, false);
		}
	} else {
		bool jumbo = false;
		int i;

		for (i = 0; i < priv->port_count; i++)
			if (priv->port_list[i] != port &&
			    MVPP2_RX_PKT_SIZE(priv->port_list[i]->dev->mtu) >
			    MVPP2_BM_LONG_PKT_SIZE) {
				jumbo = true;
				break;
			}

		/* No port is using jumbo frames */
		if (!jumbo) {
			dev_info(port->dev->dev.parent,
				 "all ports have a low MTU, switching to per-cpu buffers");
			mvpp2_bm_switch_buffers(priv, true);
		}
	}

	if (running)
		mvpp2_stop_dev(port);

	err = mvpp2_bm_update_mtu(dev, mtu);
	if (err) {
		netdev_err(dev, "failed to change MTU\n");
		/* Reconfigure BM to the original MTU */
		mvpp2_bm_update_mtu(dev, dev->mtu);
	} else {
		port->pkt_size =  MVPP2_RX_PKT_SIZE(mtu);
	}

	if (running) {
		mvpp2_start_dev(port);
		mvpp2_egress_enable(port);
		mvpp2_ingress_enable(port);
	}

	return err;
}

static int mvpp2_check_pagepool_dma(struct mvpp2_port *port)
{
	enum dma_data_direction dma_dir = DMA_FROM_DEVICE;
	struct mvpp2 *priv = port->priv;
	int err = -1, i;

	if (!priv->percpu_pools)
		return err;

	if (!priv->page_pool[0])
		return -ENOMEM;

	for (i = 0; i < priv->port_count; i++) {
		port = priv->port_list[i];
		if (port->xdp_prog) {
			dma_dir = DMA_BIDIRECTIONAL;
			break;
		}
	}

	/* All pools are equal in terms of DMA direction */
	if (priv->page_pool[0]->p.dma_dir != dma_dir)
		err = mvpp2_bm_switch_buffers(priv, true);

	return err;
}

static void
mvpp2_get_stats64(struct net_device *dev, struct rtnl_link_stats64 *stats)
{
	struct mvpp2_port *port = netdev_priv(dev);
	unsigned int start;
	unsigned int cpu;

	for_each_possible_cpu(cpu) {
		struct mvpp2_pcpu_stats *cpu_stats;
		u64 rx_packets;
		u64 rx_bytes;
		u64 tx_packets;
		u64 tx_bytes;

		cpu_stats = per_cpu_ptr(port->stats, cpu);
		do {
			start = u64_stats_fetch_begin(&cpu_stats->syncp);
			rx_packets = cpu_stats->rx_packets;
			rx_bytes   = cpu_stats->rx_bytes;
			tx_packets = cpu_stats->tx_packets;
			tx_bytes   = cpu_stats->tx_bytes;
		} while (u64_stats_fetch_retry(&cpu_stats->syncp, start));

		stats->rx_packets += rx_packets;
		stats->rx_bytes   += rx_bytes;
		stats->tx_packets += tx_packets;
		stats->tx_bytes   += tx_bytes;
	}

	stats->rx_errors	= dev->stats.rx_errors;
	stats->rx_dropped	= dev->stats.rx_dropped;
	stats->tx_dropped	= dev->stats.tx_dropped;
}

static int mvpp2_set_ts_config(struct mvpp2_port *port, struct ifreq *ifr)
{
	struct hwtstamp_config config;
	void __iomem *ptp;
	u32 gcr, int_mask;

	if (copy_from_user(&config, ifr->ifr_data, sizeof(config)))
		return -EFAULT;

	if (config.tx_type != HWTSTAMP_TX_OFF &&
	    config.tx_type != HWTSTAMP_TX_ON)
		return -ERANGE;

	ptp = port->priv->iface_base + MVPP22_PTP_BASE(port->gop_id);

	int_mask = gcr = 0;
	if (config.tx_type != HWTSTAMP_TX_OFF) {
		gcr |= MVPP22_PTP_GCR_TSU_ENABLE | MVPP22_PTP_GCR_TX_RESET;
		int_mask |= MVPP22_PTP_INT_MASK_QUEUE1 |
			    MVPP22_PTP_INT_MASK_QUEUE0;
	}

	/* It seems we must also release the TX reset when enabling the TSU */
	if (config.rx_filter != HWTSTAMP_FILTER_NONE)
		gcr |= MVPP22_PTP_GCR_TSU_ENABLE | MVPP22_PTP_GCR_RX_RESET |
		       MVPP22_PTP_GCR_TX_RESET;

	if (gcr & MVPP22_PTP_GCR_TSU_ENABLE)
		mvpp22_tai_start(port->priv->tai);

	if (config.rx_filter != HWTSTAMP_FILTER_NONE) {
		config.rx_filter = HWTSTAMP_FILTER_ALL;
		mvpp2_modify(ptp + MVPP22_PTP_GCR,
			     MVPP22_PTP_GCR_RX_RESET |
			     MVPP22_PTP_GCR_TX_RESET |
			     MVPP22_PTP_GCR_TSU_ENABLE, gcr);
		port->rx_hwtstamp = true;
	} else {
		port->rx_hwtstamp = false;
		mvpp2_modify(ptp + MVPP22_PTP_GCR,
			     MVPP22_PTP_GCR_RX_RESET |
			     MVPP22_PTP_GCR_TX_RESET |
			     MVPP22_PTP_GCR_TSU_ENABLE, gcr);
	}

	mvpp2_modify(ptp + MVPP22_PTP_INT_MASK,
		     MVPP22_PTP_INT_MASK_QUEUE1 |
		     MVPP22_PTP_INT_MASK_QUEUE0, int_mask);

	if (!(gcr & MVPP22_PTP_GCR_TSU_ENABLE))
		mvpp22_tai_stop(port->priv->tai);

	port->tx_hwtstamp_type = config.tx_type;

	if (copy_to_user(ifr->ifr_data, &config, sizeof(config)))
		return -EFAULT;

	return 0;
}

static int mvpp2_get_ts_config(struct mvpp2_port *port, struct ifreq *ifr)
{
	struct hwtstamp_config config;

	memset(&config, 0, sizeof(config));

	config.tx_type = port->tx_hwtstamp_type;
	config.rx_filter = port->rx_hwtstamp ?
		HWTSTAMP_FILTER_ALL : HWTSTAMP_FILTER_NONE;

	if (copy_to_user(ifr->ifr_data, &config, sizeof(config)))
		return -EFAULT;

	return 0;
}

static int mvpp2_ethtool_get_ts_info(struct net_device *dev,
				     struct kernel_ethtool_ts_info *info)
{
	struct mvpp2_port *port = netdev_priv(dev);

	if (!port->hwtstamp)
		return -EOPNOTSUPP;

	info->phc_index = mvpp22_tai_ptp_clock_index(port->priv->tai);
	info->so_timestamping = SOF_TIMESTAMPING_TX_SOFTWARE |
				SOF_TIMESTAMPING_TX_HARDWARE |
				SOF_TIMESTAMPING_RX_HARDWARE |
				SOF_TIMESTAMPING_RAW_HARDWARE;
	info->tx_types = BIT(HWTSTAMP_TX_OFF) |
			 BIT(HWTSTAMP_TX_ON);
	info->rx_filters = BIT(HWTSTAMP_FILTER_NONE) |
			   BIT(HWTSTAMP_FILTER_ALL);

	return 0;
}

static int mvpp2_ioctl(struct net_device *dev, struct ifreq *ifr, int cmd)
{
	struct mvpp2_port *port = netdev_priv(dev);

	switch (cmd) {
	case SIOCSHWTSTAMP:
		if (port->hwtstamp)
			return mvpp2_set_ts_config(port, ifr);
		break;

	case SIOCGHWTSTAMP:
		if (port->hwtstamp)
			return mvpp2_get_ts_config(port, ifr);
		break;
	}

	if (!port->phylink)
		return -ENOTSUPP;

	return phylink_mii_ioctl(port->phylink, ifr, cmd);
}

static int mvpp2_vlan_rx_add_vid(struct net_device *dev, __be16 proto, u16 vid)
{
	struct mvpp2_port *port = netdev_priv(dev);
	int ret;

	ret = mvpp2_prs_vid_entry_add(port, vid);
	if (ret)
		netdev_err(dev, "rx-vlan-filter offloading cannot accept more than %d VIDs per port\n",
			   MVPP2_PRS_VLAN_FILT_MAX - 1);
	return ret;
}

static int mvpp2_vlan_rx_kill_vid(struct net_device *dev, __be16 proto, u16 vid)
{
	struct mvpp2_port *port = netdev_priv(dev);

	mvpp2_prs_vid_entry_remove(port, vid);
	return 0;
}

static int mvpp2_set_features(struct net_device *dev,
			      netdev_features_t features)
{
	netdev_features_t changed = dev->features ^ features;
	struct mvpp2_port *port = netdev_priv(dev);

	if (changed & NETIF_F_HW_VLAN_CTAG_FILTER) {
		if (features & NETIF_F_HW_VLAN_CTAG_FILTER) {
			mvpp2_prs_vid_enable_filtering(port);
		} else {
			/* Invalidate all registered VID filters for this
			 * port
			 */
			mvpp2_prs_vid_remove_all(port);

			mvpp2_prs_vid_disable_filtering(port);
		}
	}

	if (changed & NETIF_F_RXHASH) {
		if (features & NETIF_F_RXHASH)
			mvpp22_port_rss_enable(port);
		else
			mvpp22_port_rss_disable(port);
	}

	return 0;
}

static int mvpp2_xdp_setup(struct mvpp2_port *port, struct netdev_bpf *bpf)
{
	struct bpf_prog *prog = bpf->prog, *old_prog;
	bool running = netif_running(port->dev);
	bool reset = !prog != !port->xdp_prog;

	if (port->dev->mtu > MVPP2_MAX_RX_BUF_SIZE) {
		NL_SET_ERR_MSG_MOD(bpf->extack, "MTU too large for XDP");
		return -EOPNOTSUPP;
	}

	if (!port->priv->percpu_pools) {
		NL_SET_ERR_MSG_MOD(bpf->extack, "Per CPU Pools required for XDP");
		return -EOPNOTSUPP;
	}

	if (port->ntxqs < num_possible_cpus() * 2) {
		NL_SET_ERR_MSG_MOD(bpf->extack, "XDP_TX needs two TX queues per CPU");
		return -EOPNOTSUPP;
	}

	/* device is up and bpf is added/removed, must setup the RX queues */
	if (running && reset)
		mvpp2_stop(port->dev);

	old_prog = xchg(&port->xdp_prog, prog);
	if (old_prog)
		bpf_prog_put(old_prog);

	/* bpf is just replaced, RXQ and MTU are already setup */
	if (!reset)
		return 0;

	/* device was up, restore the link */
	if (running)
		mvpp2_open(port->dev);

	/* Check Page Pool DMA Direction */
	mvpp2_check_pagepool_dma(port);

	return 0;
}

static int mvpp2_xdp(struct net_device *dev, struct netdev_bpf *xdp)
{
	struct mvpp2_port *port = netdev_priv(dev);

	switch (xdp->command) {
	case XDP_SETUP_PROG:
		return mvpp2_xdp_setup(port, xdp);
	default:
		return -EINVAL;
	}
}

/* Ethtool methods */

static int mvpp2_ethtool_nway_reset(struct net_device *dev)
{
	struct mvpp2_port *port = netdev_priv(dev);

	if (!port->phylink)
		return -ENOTSUPP;

	return phylink_ethtool_nway_reset(port->phylink);
}

/* Set interrupt coalescing for ethtools */
static int
mvpp2_ethtool_set_coalesce(struct net_device *dev,
			   struct ethtool_coalesce *c,
			   struct kernel_ethtool_coalesce *kernel_coal,
			   struct netlink_ext_ack *extack)
{
	struct mvpp2_port *port = netdev_priv(dev);
	int queue;

	for (queue = 0; queue < port->nrxqs; queue++) {
		struct mvpp2_rx_queue *rxq = port->rxqs[queue];

		rxq->time_coal = c->rx_coalesce_usecs;
		rxq->pkts_coal = c->rx_max_coalesced_frames;
		mvpp2_rx_pkts_coal_set(port, rxq);
		mvpp2_rx_time_coal_set(port, rxq);
	}

	if (port->has_tx_irqs) {
		port->tx_time_coal = c->tx_coalesce_usecs;
		mvpp2_tx_time_coal_set(port);
	}

	for (queue = 0; queue < port->ntxqs; queue++) {
		struct mvpp2_tx_queue *txq = port->txqs[queue];

		txq->done_pkts_coal = c->tx_max_coalesced_frames;

		if (port->has_tx_irqs)
			mvpp2_tx_pkts_coal_set(port, txq);
	}

	return 0;
}

/* get coalescing for ethtools */
static int
mvpp2_ethtool_get_coalesce(struct net_device *dev,
			   struct ethtool_coalesce *c,
			   struct kernel_ethtool_coalesce *kernel_coal,
			   struct netlink_ext_ack *extack)
{
	struct mvpp2_port *port = netdev_priv(dev);

	c->rx_coalesce_usecs       = port->rxqs[0]->time_coal;
	c->rx_max_coalesced_frames = port->rxqs[0]->pkts_coal;
	c->tx_max_coalesced_frames = port->txqs[0]->done_pkts_coal;
	c->tx_coalesce_usecs       = port->tx_time_coal;
	return 0;
}

static void mvpp2_ethtool_get_drvinfo(struct net_device *dev,
				      struct ethtool_drvinfo *drvinfo)
{
	strscpy(drvinfo->driver, MVPP2_DRIVER_NAME,
		sizeof(drvinfo->driver));
	strscpy(drvinfo->version, MVPP2_DRIVER_VERSION,
		sizeof(drvinfo->version));
	strscpy(drvinfo->bus_info, dev_name(&dev->dev),
		sizeof(drvinfo->bus_info));
}

static void
mvpp2_ethtool_get_ringparam(struct net_device *dev,
			    struct ethtool_ringparam *ring,
			    struct kernel_ethtool_ringparam *kernel_ring,
			    struct netlink_ext_ack *extack)
{
	struct mvpp2_port *port = netdev_priv(dev);

	ring->rx_max_pending = MVPP2_MAX_RXD_MAX;
	ring->tx_max_pending = MVPP2_MAX_TXD_MAX;
	ring->rx_pending = port->rx_ring_size;
	ring->tx_pending = port->tx_ring_size;
}

static int
mvpp2_ethtool_set_ringparam(struct net_device *dev,
			    struct ethtool_ringparam *ring,
			    struct kernel_ethtool_ringparam *kernel_ring,
			    struct netlink_ext_ack *extack)
{
	struct mvpp2_port *port = netdev_priv(dev);
	u16 prev_rx_ring_size = port->rx_ring_size;
	u16 prev_tx_ring_size = port->tx_ring_size;
	int err;

	err = mvpp2_check_ringparam_valid(dev, ring);
	if (err)
		return err;

	if (!netif_running(dev)) {
		port->rx_ring_size = ring->rx_pending;
		port->tx_ring_size = ring->tx_pending;
		return 0;
	}

	/* The interface is running, so we have to force a
	 * reallocation of the queues
	 */
	mvpp2_stop_dev(port);
	mvpp2_cleanup_rxqs(port);
	mvpp2_cleanup_txqs(port);

	port->rx_ring_size = ring->rx_pending;
	port->tx_ring_size = ring->tx_pending;

	err = mvpp2_setup_rxqs(port);
	if (err) {
		/* Reallocate Rx queues with the original ring size */
		port->rx_ring_size = prev_rx_ring_size;
		ring->rx_pending = prev_rx_ring_size;
		err = mvpp2_setup_rxqs(port);
		if (err)
			goto err_out;
	}
	err = mvpp2_setup_txqs(port);
	if (err) {
		/* Reallocate Tx queues with the original ring size */
		port->tx_ring_size = prev_tx_ring_size;
		ring->tx_pending = prev_tx_ring_size;
		err = mvpp2_setup_txqs(port);
		if (err)
			goto err_clean_rxqs;
	}

	mvpp2_start_dev(port);
	mvpp2_egress_enable(port);
	mvpp2_ingress_enable(port);

	return 0;

err_clean_rxqs:
	mvpp2_cleanup_rxqs(port);
err_out:
	netdev_err(dev, "failed to change ring parameters");
	return err;
}

static void mvpp2_ethtool_get_pause_param(struct net_device *dev,
					  struct ethtool_pauseparam *pause)
{
	struct mvpp2_port *port = netdev_priv(dev);

	if (!port->phylink)
		return;

	phylink_ethtool_get_pauseparam(port->phylink, pause);
}

static int mvpp2_ethtool_set_pause_param(struct net_device *dev,
					 struct ethtool_pauseparam *pause)
{
	struct mvpp2_port *port = netdev_priv(dev);

	if (!port->phylink)
		return -ENOTSUPP;

	return phylink_ethtool_set_pauseparam(port->phylink, pause);
}

static int mvpp2_ethtool_get_link_ksettings(struct net_device *dev,
					    struct ethtool_link_ksettings *cmd)
{
	struct mvpp2_port *port = netdev_priv(dev);

	if (!port->phylink)
		return -ENOTSUPP;

	return phylink_ethtool_ksettings_get(port->phylink, cmd);
}

static int mvpp2_ethtool_set_link_ksettings(struct net_device *dev,
					    const struct ethtool_link_ksettings *cmd)
{
	struct mvpp2_port *port = netdev_priv(dev);

	if (!port->phylink)
		return -ENOTSUPP;

	return phylink_ethtool_ksettings_set(port->phylink, cmd);
}

static int mvpp2_ethtool_get_rxnfc(struct net_device *dev,
				   struct ethtool_rxnfc *info, u32 *rules)
{
	struct mvpp2_port *port = netdev_priv(dev);
	int ret = 0, i, loc = 0;

	if (!mvpp22_rss_is_supported(port))
		return -EOPNOTSUPP;

	switch (info->cmd) {
	case ETHTOOL_GRXFH:
		ret = mvpp2_ethtool_rxfh_get(port, info);
		break;
	case ETHTOOL_GRXRINGS:
		info->data = port->nrxqs;
		break;
	case ETHTOOL_GRXCLSRLCNT:
		info->rule_cnt = port->n_rfs_rules;
		break;
	case ETHTOOL_GRXCLSRULE:
		ret = mvpp2_ethtool_cls_rule_get(port, info);
		break;
	case ETHTOOL_GRXCLSRLALL:
		for (i = 0; i < MVPP2_N_RFS_ENTRIES_PER_FLOW; i++) {
			if (loc == info->rule_cnt) {
				ret = -EMSGSIZE;
				break;
			}

			if (port->rfs_rules[i])
				rules[loc++] = i;
		}
		break;
	default:
		return -ENOTSUPP;
	}

	return ret;
}

static int mvpp2_ethtool_set_rxnfc(struct net_device *dev,
				   struct ethtool_rxnfc *info)
{
	struct mvpp2_port *port = netdev_priv(dev);
	int ret = 0;

	if (!mvpp22_rss_is_supported(port))
		return -EOPNOTSUPP;

	switch (info->cmd) {
	case ETHTOOL_SRXFH:
		ret = mvpp2_ethtool_rxfh_set(port, info);
		break;
	case ETHTOOL_SRXCLSRLINS:
		ret = mvpp2_ethtool_cls_rule_ins(port, info);
		break;
	case ETHTOOL_SRXCLSRLDEL:
		ret = mvpp2_ethtool_cls_rule_del(port, info);
		break;
	default:
		return -EOPNOTSUPP;
	}
	return ret;
}

static u32 mvpp2_ethtool_get_rxfh_indir_size(struct net_device *dev)
{
	struct mvpp2_port *port = netdev_priv(dev);

	return mvpp22_rss_is_supported(port) ? MVPP22_RSS_TABLE_ENTRIES : 0;
}

static int mvpp2_ethtool_get_rxfh(struct net_device *dev,
				  struct ethtool_rxfh_param *rxfh)
<<<<<<< HEAD
=======
{
	struct mvpp2_port *port = netdev_priv(dev);
	u32 rss_context = rxfh->rss_context;
	int ret = 0;

	if (!mvpp22_rss_is_supported(port))
		return -EOPNOTSUPP;
	if (rss_context >= MVPP22_N_RSS_TABLES)
		return -EINVAL;

	rxfh->hfunc = ETH_RSS_HASH_CRC32;

	if (rxfh->indir)
		ret = mvpp22_port_rss_ctx_indir_get(port, rss_context,
						    rxfh->indir);

	return ret;
}

static bool mvpp2_ethtool_rxfh_okay(struct mvpp2_port *port,
				    const struct ethtool_rxfh_param *rxfh)
{
	if (!mvpp22_rss_is_supported(port))
		return false;

	if (rxfh->hfunc != ETH_RSS_HASH_NO_CHANGE &&
	    rxfh->hfunc != ETH_RSS_HASH_CRC32)
		return false;

	if (rxfh->key)
		return false;

	return true;
}

static int mvpp2_create_rxfh_context(struct net_device *dev,
				     struct ethtool_rxfh_context *ctx,
				     const struct ethtool_rxfh_param *rxfh,
				     struct netlink_ext_ack *extack)
>>>>>>> 2d5404ca
{
	struct mvpp2_port *port = netdev_priv(dev);
	u32 rss_context = rxfh->rss_context;
	int ret = 0;

	if (!mvpp2_ethtool_rxfh_okay(port, rxfh))
		return -EOPNOTSUPP;

<<<<<<< HEAD
	rxfh->hfunc = ETH_RSS_HASH_CRC32;

	if (rxfh->indir)
		ret = mvpp22_port_rss_ctx_indir_get(port, rss_context,
						    rxfh->indir);
=======
	ctx->hfunc = ETH_RSS_HASH_CRC32;

	ret = mvpp22_port_rss_ctx_create(port, rxfh->rss_context);
	if (ret)
		return ret;
>>>>>>> 2d5404ca

	if (!rxfh->indir)
		ret = mvpp22_port_rss_ctx_indir_get(port, rxfh->rss_context,
						    ethtool_rxfh_context_indir(ctx));
	else
		ret = mvpp22_port_rss_ctx_indir_set(port, rxfh->rss_context,
						    rxfh->indir);
	return ret;
}

<<<<<<< HEAD
static int mvpp2_ethtool_set_rxfh(struct net_device *dev,
				  struct ethtool_rxfh_param *rxfh,
				  struct netlink_ext_ack *extack)
{
	struct mvpp2_port *port = netdev_priv(dev);
	u32 *rss_context = &rxfh->rss_context;
	int ret = 0;

	if (!mvpp22_rss_is_supported(port))
		return -EOPNOTSUPP;

	if (rxfh->hfunc != ETH_RSS_HASH_NO_CHANGE &&
	    rxfh->hfunc != ETH_RSS_HASH_CRC32)
		return -EOPNOTSUPP;

	if (rxfh->key)
		return -EOPNOTSUPP;

	if (*rss_context && rxfh->rss_delete)
		return mvpp22_port_rss_ctx_delete(port, *rss_context);
=======
static int mvpp2_modify_rxfh_context(struct net_device *dev,
				     struct ethtool_rxfh_context *ctx,
				     const struct ethtool_rxfh_param *rxfh,
				     struct netlink_ext_ack *extack)
{
	struct mvpp2_port *port = netdev_priv(dev);
	int ret = 0;

	if (!mvpp2_ethtool_rxfh_okay(port, rxfh))
		return -EOPNOTSUPP;

	if (rxfh->indir)
		ret = mvpp22_port_rss_ctx_indir_set(port, rxfh->rss_context,
						    rxfh->indir);
	return ret;
}

static int mvpp2_remove_rxfh_context(struct net_device *dev,
				     struct ethtool_rxfh_context *ctx,
				     u32 rss_context,
				     struct netlink_ext_ack *extack)
{
	struct mvpp2_port *port = netdev_priv(dev);
>>>>>>> 2d5404ca

	return mvpp22_port_rss_ctx_delete(port, rss_context);
}

<<<<<<< HEAD
	if (rxfh->indir)
		ret = mvpp22_port_rss_ctx_indir_set(port, *rss_context,
						    rxfh->indir);

	return ret;
=======
static int mvpp2_ethtool_set_rxfh(struct net_device *dev,
				  struct ethtool_rxfh_param *rxfh,
				  struct netlink_ext_ack *extack)
{
	return mvpp2_modify_rxfh_context(dev, NULL, rxfh, extack);
>>>>>>> 2d5404ca
}

/* Device ops */

static const struct net_device_ops mvpp2_netdev_ops = {
	.ndo_open		= mvpp2_open,
	.ndo_stop		= mvpp2_stop,
	.ndo_start_xmit		= mvpp2_tx,
	.ndo_set_rx_mode	= mvpp2_set_rx_mode,
	.ndo_set_mac_address	= mvpp2_set_mac_address,
	.ndo_change_mtu		= mvpp2_change_mtu,
	.ndo_get_stats64	= mvpp2_get_stats64,
	.ndo_eth_ioctl		= mvpp2_ioctl,
	.ndo_vlan_rx_add_vid	= mvpp2_vlan_rx_add_vid,
	.ndo_vlan_rx_kill_vid	= mvpp2_vlan_rx_kill_vid,
	.ndo_set_features	= mvpp2_set_features,
	.ndo_bpf		= mvpp2_xdp,
	.ndo_xdp_xmit		= mvpp2_xdp_xmit,
};

static const struct ethtool_ops mvpp2_eth_tool_ops = {
<<<<<<< HEAD
	.cap_rss_ctx_supported	= true,
=======
	.rxfh_max_num_contexts	= MVPP22_N_RSS_TABLES,
>>>>>>> 2d5404ca
	.supported_coalesce_params = ETHTOOL_COALESCE_USECS |
				     ETHTOOL_COALESCE_MAX_FRAMES,
	.nway_reset		= mvpp2_ethtool_nway_reset,
	.get_link		= ethtool_op_get_link,
	.get_ts_info		= mvpp2_ethtool_get_ts_info,
	.set_coalesce		= mvpp2_ethtool_set_coalesce,
	.get_coalesce		= mvpp2_ethtool_get_coalesce,
	.get_drvinfo		= mvpp2_ethtool_get_drvinfo,
	.get_ringparam		= mvpp2_ethtool_get_ringparam,
	.set_ringparam		= mvpp2_ethtool_set_ringparam,
	.get_strings		= mvpp2_ethtool_get_strings,
	.get_ethtool_stats	= mvpp2_ethtool_get_stats,
	.get_sset_count		= mvpp2_ethtool_get_sset_count,
	.get_pauseparam		= mvpp2_ethtool_get_pause_param,
	.set_pauseparam		= mvpp2_ethtool_set_pause_param,
	.get_link_ksettings	= mvpp2_ethtool_get_link_ksettings,
	.set_link_ksettings	= mvpp2_ethtool_set_link_ksettings,
	.get_rxnfc		= mvpp2_ethtool_get_rxnfc,
	.set_rxnfc		= mvpp2_ethtool_set_rxnfc,
	.get_rxfh_indir_size	= mvpp2_ethtool_get_rxfh_indir_size,
	.get_rxfh		= mvpp2_ethtool_get_rxfh,
	.set_rxfh		= mvpp2_ethtool_set_rxfh,
<<<<<<< HEAD
=======
	.create_rxfh_context	= mvpp2_create_rxfh_context,
	.modify_rxfh_context	= mvpp2_modify_rxfh_context,
	.remove_rxfh_context	= mvpp2_remove_rxfh_context,
>>>>>>> 2d5404ca
};

/* Used for PPv2.1, or PPv2.2 with the old Device Tree binding that
 * had a single IRQ defined per-port.
 */
static int mvpp2_simple_queue_vectors_init(struct mvpp2_port *port,
					   struct device_node *port_node)
{
	struct mvpp2_queue_vector *v = &port->qvecs[0];

	v->first_rxq = 0;
	v->nrxqs = port->nrxqs;
	v->type = MVPP2_QUEUE_VECTOR_SHARED;
	v->sw_thread_id = 0;
	v->sw_thread_mask = *cpumask_bits(cpu_online_mask);
	v->port = port;
	v->irq = irq_of_parse_and_map(port_node, 0);
	if (v->irq <= 0)
		return -EINVAL;
	netif_napi_add(port->dev, &v->napi, mvpp2_poll);

	port->nqvecs = 1;

	return 0;
}

static int mvpp2_multi_queue_vectors_init(struct mvpp2_port *port,
					  struct device_node *port_node)
{
	struct mvpp2 *priv = port->priv;
	struct mvpp2_queue_vector *v;
	int i, ret;

	switch (queue_mode) {
	case MVPP2_QDIST_SINGLE_MODE:
		port->nqvecs = priv->nthreads + 1;
		break;
	case MVPP2_QDIST_MULTI_MODE:
		port->nqvecs = priv->nthreads;
		break;
	}

	for (i = 0; i < port->nqvecs; i++) {
		char irqname[16];

		v = port->qvecs + i;

		v->port = port;
		v->type = MVPP2_QUEUE_VECTOR_PRIVATE;
		v->sw_thread_id = i;
		v->sw_thread_mask = BIT(i);

		if (port->flags & MVPP2_F_DT_COMPAT)
			snprintf(irqname, sizeof(irqname), "tx-cpu%d", i);
		else
			snprintf(irqname, sizeof(irqname), "hif%d", i);

		if (queue_mode == MVPP2_QDIST_MULTI_MODE) {
			v->first_rxq = i;
			v->nrxqs = 1;
		} else if (queue_mode == MVPP2_QDIST_SINGLE_MODE &&
			   i == (port->nqvecs - 1)) {
			v->first_rxq = 0;
			v->nrxqs = port->nrxqs;
			v->type = MVPP2_QUEUE_VECTOR_SHARED;

			if (port->flags & MVPP2_F_DT_COMPAT)
				strscpy(irqname, "rx-shared", sizeof(irqname));
		}

		if (port_node)
			v->irq = of_irq_get_byname(port_node, irqname);
		else
			v->irq = fwnode_irq_get(port->fwnode, i);
		if (v->irq <= 0) {
			ret = -EINVAL;
			goto err;
		}

		netif_napi_add(port->dev, &v->napi, mvpp2_poll);
	}

	return 0;

err:
	for (i = 0; i < port->nqvecs; i++)
		irq_dispose_mapping(port->qvecs[i].irq);
	return ret;
}

static int mvpp2_queue_vectors_init(struct mvpp2_port *port,
				    struct device_node *port_node)
{
	if (port->has_tx_irqs)
		return mvpp2_multi_queue_vectors_init(port, port_node);
	else
		return mvpp2_simple_queue_vectors_init(port, port_node);
}

static void mvpp2_queue_vectors_deinit(struct mvpp2_port *port)
{
	int i;

	for (i = 0; i < port->nqvecs; i++)
		irq_dispose_mapping(port->qvecs[i].irq);
}

/* Configure Rx queue group interrupt for this port */
static void mvpp2_rx_irqs_setup(struct mvpp2_port *port)
{
	struct mvpp2 *priv = port->priv;
	u32 val;
	int i;

	if (priv->hw_version == MVPP21) {
		mvpp2_write(priv, MVPP21_ISR_RXQ_GROUP_REG(port->id),
			    port->nrxqs);
		return;
	}

	/* Handle the more complicated PPv2.2 and PPv2.3 case */
	for (i = 0; i < port->nqvecs; i++) {
		struct mvpp2_queue_vector *qv = port->qvecs + i;

		if (!qv->nrxqs)
			continue;

		val = qv->sw_thread_id;
		val |= port->id << MVPP22_ISR_RXQ_GROUP_INDEX_GROUP_OFFSET;
		mvpp2_write(priv, MVPP22_ISR_RXQ_GROUP_INDEX_REG, val);

		val = qv->first_rxq;
		val |= qv->nrxqs << MVPP22_ISR_RXQ_SUB_GROUP_SIZE_OFFSET;
		mvpp2_write(priv, MVPP22_ISR_RXQ_SUB_GROUP_CONFIG_REG, val);
	}
}

/* Initialize port HW */
static int mvpp2_port_init(struct mvpp2_port *port)
{
	struct device *dev = port->dev->dev.parent;
	struct mvpp2 *priv = port->priv;
	struct mvpp2_txq_pcpu *txq_pcpu;
	unsigned int thread;
	int queue, err, val;

	/* Checks for hardware constraints */
	if (port->first_rxq + port->nrxqs >
	    MVPP2_MAX_PORTS * priv->max_port_rxqs)
		return -EINVAL;

	if (port->nrxqs > priv->max_port_rxqs || port->ntxqs > MVPP2_MAX_TXQ)
		return -EINVAL;

	/* Disable port */
	mvpp2_egress_disable(port);
	mvpp2_port_disable(port);

	if (mvpp2_is_xlg(port->phy_interface)) {
		val = readl(port->base + MVPP22_XLG_CTRL0_REG);
		val &= ~MVPP22_XLG_CTRL0_FORCE_LINK_PASS;
		val |= MVPP22_XLG_CTRL0_FORCE_LINK_DOWN;
		writel(val, port->base + MVPP22_XLG_CTRL0_REG);
	} else {
		val = readl(port->base + MVPP2_GMAC_AUTONEG_CONFIG);
		val &= ~MVPP2_GMAC_FORCE_LINK_PASS;
		val |= MVPP2_GMAC_FORCE_LINK_DOWN;
		writel(val, port->base + MVPP2_GMAC_AUTONEG_CONFIG);
	}

	port->tx_time_coal = MVPP2_TXDONE_COAL_USEC;

	port->txqs = devm_kcalloc(dev, port->ntxqs, sizeof(*port->txqs),
				  GFP_KERNEL);
	if (!port->txqs)
		return -ENOMEM;

	/* Associate physical Tx queues to this port and initialize.
	 * The mapping is predefined.
	 */
	for (queue = 0; queue < port->ntxqs; queue++) {
		int queue_phy_id = mvpp2_txq_phys(port->id, queue);
		struct mvpp2_tx_queue *txq;

		txq = devm_kzalloc(dev, sizeof(*txq), GFP_KERNEL);
		if (!txq) {
			err = -ENOMEM;
			goto err_free_percpu;
		}

		txq->pcpu = alloc_percpu(struct mvpp2_txq_pcpu);
		if (!txq->pcpu) {
			err = -ENOMEM;
			goto err_free_percpu;
		}

		txq->id = queue_phy_id;
		txq->log_id = queue;
		txq->done_pkts_coal = MVPP2_TXDONE_COAL_PKTS_THRESH;
		for (thread = 0; thread < priv->nthreads; thread++) {
			txq_pcpu = per_cpu_ptr(txq->pcpu, thread);
			txq_pcpu->thread = thread;
		}

		port->txqs[queue] = txq;
	}

	port->rxqs = devm_kcalloc(dev, port->nrxqs, sizeof(*port->rxqs),
				  GFP_KERNEL);
	if (!port->rxqs) {
		err = -ENOMEM;
		goto err_free_percpu;
	}

	/* Allocate and initialize Rx queue for this port */
	for (queue = 0; queue < port->nrxqs; queue++) {
		struct mvpp2_rx_queue *rxq;

		/* Map physical Rx queue to port's logical Rx queue */
		rxq = devm_kzalloc(dev, sizeof(*rxq), GFP_KERNEL);
		if (!rxq) {
			err = -ENOMEM;
			goto err_free_percpu;
		}
		/* Map this Rx queue to a physical queue */
		rxq->id = port->first_rxq + queue;
		rxq->port = port->id;
		rxq->logic_rxq = queue;

		port->rxqs[queue] = rxq;
	}

	mvpp2_rx_irqs_setup(port);

	/* Create Rx descriptor rings */
	for (queue = 0; queue < port->nrxqs; queue++) {
		struct mvpp2_rx_queue *rxq = port->rxqs[queue];

		rxq->size = port->rx_ring_size;
		rxq->pkts_coal = MVPP2_RX_COAL_PKTS;
		rxq->time_coal = MVPP2_RX_COAL_USEC;
	}

	mvpp2_ingress_disable(port);

	/* Port default configuration */
	mvpp2_defaults_set(port);

	/* Port's classifier configuration */
	mvpp2_cls_oversize_rxq_set(port);
	mvpp2_cls_port_config(port);

	if (mvpp22_rss_is_supported(port))
		mvpp22_port_rss_init(port);

	/* Provide an initial Rx packet size */
	port->pkt_size = MVPP2_RX_PKT_SIZE(port->dev->mtu);

	/* Initialize pools for swf */
	err = mvpp2_swf_bm_pool_init(port);
	if (err)
		goto err_free_percpu;

	/* Clear all port stats */
	mvpp2_read_stats(port);
	memset(port->ethtool_stats, 0,
	       MVPP2_N_ETHTOOL_STATS(port->ntxqs, port->nrxqs) * sizeof(u64));

	return 0;

err_free_percpu:
	for (queue = 0; queue < port->ntxqs; queue++) {
		if (!port->txqs[queue])
			continue;
		free_percpu(port->txqs[queue]->pcpu);
	}
	return err;
}

static bool mvpp22_port_has_legacy_tx_irqs(struct device_node *port_node,
					   unsigned long *flags)
{
	char *irqs[5] = { "rx-shared", "tx-cpu0", "tx-cpu1", "tx-cpu2",
			  "tx-cpu3" };
	int i;

	for (i = 0; i < 5; i++)
		if (of_property_match_string(port_node, "interrupt-names",
					     irqs[i]) < 0)
			return false;

	*flags |= MVPP2_F_DT_COMPAT;
	return true;
}

/* Checks if the port dt description has the required Tx interrupts:
 * - PPv2.1: there are no such interrupts.
 * - PPv2.2 and PPv2.3:
 *   - The old DTs have: "rx-shared", "tx-cpuX" with X in [0...3]
 *   - The new ones have: "hifX" with X in [0..8]
 *
 * All those variants are supported to keep the backward compatibility.
 */
static bool mvpp2_port_has_irqs(struct mvpp2 *priv,
				struct device_node *port_node,
				unsigned long *flags)
{
	char name[5];
	int i;

	/* ACPI */
	if (!port_node)
		return true;

	if (priv->hw_version == MVPP21)
		return false;

	if (mvpp22_port_has_legacy_tx_irqs(port_node, flags))
		return true;

	for (i = 0; i < MVPP2_MAX_THREADS; i++) {
		snprintf(name, 5, "hif%d", i);
		if (of_property_match_string(port_node, "interrupt-names",
					     name) < 0)
			return false;
	}

	return true;
}

static int mvpp2_port_copy_mac_addr(struct net_device *dev, struct mvpp2 *priv,
				    struct fwnode_handle *fwnode,
				    char **mac_from)
{
	struct mvpp2_port *port = netdev_priv(dev);
	char hw_mac_addr[ETH_ALEN] = {0};
	char fw_mac_addr[ETH_ALEN];
	int ret;

	if (!fwnode_get_mac_address(fwnode, fw_mac_addr)) {
		*mac_from = "firmware node";
		eth_hw_addr_set(dev, fw_mac_addr);
		return 0;
	}

	if (priv->hw_version == MVPP21) {
		mvpp21_get_mac_address(port, hw_mac_addr);
		if (is_valid_ether_addr(hw_mac_addr)) {
			*mac_from = "hardware";
			eth_hw_addr_set(dev, hw_mac_addr);
			return 0;
		}
	}

	/* Only valid on OF enabled platforms */
	ret = of_get_mac_address_nvmem(to_of_node(fwnode), fw_mac_addr);
	if (ret == -EPROBE_DEFER)
		return ret;
	if (!ret) {
		*mac_from = "nvmem cell";
		eth_hw_addr_set(dev, fw_mac_addr);
		return 0;
	}

	*mac_from = "random";
	eth_hw_addr_random(dev);

	return 0;
}

static struct mvpp2_port *mvpp2_phylink_to_port(struct phylink_config *config)
{
	return container_of(config, struct mvpp2_port, phylink_config);
}

static struct mvpp2_port *mvpp2_pcs_xlg_to_port(struct phylink_pcs *pcs)
{
	return container_of(pcs, struct mvpp2_port, pcs_xlg);
}

static struct mvpp2_port *mvpp2_pcs_gmac_to_port(struct phylink_pcs *pcs)
{
	return container_of(pcs, struct mvpp2_port, pcs_gmac);
}

static void mvpp2_xlg_pcs_get_state(struct phylink_pcs *pcs,
				    struct phylink_link_state *state)
{
	struct mvpp2_port *port = mvpp2_pcs_xlg_to_port(pcs);
	u32 val;

	if (port->phy_interface == PHY_INTERFACE_MODE_5GBASER)
		state->speed = SPEED_5000;
	else
		state->speed = SPEED_10000;
	state->duplex = 1;
	state->an_complete = 1;

	val = readl(port->base + MVPP22_XLG_STATUS);
	state->link = !!(val & MVPP22_XLG_STATUS_LINK_UP);

	state->pause = 0;
	val = readl(port->base + MVPP22_XLG_CTRL0_REG);
	if (val & MVPP22_XLG_CTRL0_TX_FLOW_CTRL_EN)
		state->pause |= MLO_PAUSE_TX;
	if (val & MVPP22_XLG_CTRL0_RX_FLOW_CTRL_EN)
		state->pause |= MLO_PAUSE_RX;
}

static int mvpp2_xlg_pcs_config(struct phylink_pcs *pcs, unsigned int neg_mode,
				phy_interface_t interface,
				const unsigned long *advertising,
				bool permit_pause_to_mac)
{
	return 0;
}

static const struct phylink_pcs_ops mvpp2_phylink_xlg_pcs_ops = {
	.pcs_get_state = mvpp2_xlg_pcs_get_state,
	.pcs_config = mvpp2_xlg_pcs_config,
};

static int mvpp2_gmac_pcs_validate(struct phylink_pcs *pcs,
				   unsigned long *supported,
				   const struct phylink_link_state *state)
{
	/* When in 802.3z mode, we must have AN enabled:
	 * Bit 2 Field InBandAnEn In-band Auto-Negotiation enable. ...
	 * When <PortType> = 1 (1000BASE-X) this field must be set to 1.
	 */
	if (phy_interface_mode_is_8023z(state->interface) &&
	    !phylink_test(state->advertising, Autoneg))
		return -EINVAL;

	return 0;
}

static void mvpp2_gmac_pcs_get_state(struct phylink_pcs *pcs,
				     struct phylink_link_state *state)
{
	struct mvpp2_port *port = mvpp2_pcs_gmac_to_port(pcs);
	u32 val;

	val = readl(port->base + MVPP2_GMAC_STATUS0);

	state->an_complete = !!(val & MVPP2_GMAC_STATUS0_AN_COMPLETE);
	state->link = !!(val & MVPP2_GMAC_STATUS0_LINK_UP);
	state->duplex = !!(val & MVPP2_GMAC_STATUS0_FULL_DUPLEX);

	switch (port->phy_interface) {
	case PHY_INTERFACE_MODE_1000BASEX:
		state->speed = SPEED_1000;
		break;
	case PHY_INTERFACE_MODE_2500BASEX:
		state->speed = SPEED_2500;
		break;
	default:
		if (val & MVPP2_GMAC_STATUS0_GMII_SPEED)
			state->speed = SPEED_1000;
		else if (val & MVPP2_GMAC_STATUS0_MII_SPEED)
			state->speed = SPEED_100;
		else
			state->speed = SPEED_10;
	}

	state->pause = 0;
	if (val & MVPP2_GMAC_STATUS0_RX_PAUSE)
		state->pause |= MLO_PAUSE_RX;
	if (val & MVPP2_GMAC_STATUS0_TX_PAUSE)
		state->pause |= MLO_PAUSE_TX;
}

static int mvpp2_gmac_pcs_config(struct phylink_pcs *pcs, unsigned int neg_mode,
				 phy_interface_t interface,
				 const unsigned long *advertising,
				 bool permit_pause_to_mac)
{
	struct mvpp2_port *port = mvpp2_pcs_gmac_to_port(pcs);
	u32 mask, val, an, old_an, changed;

	mask = MVPP2_GMAC_IN_BAND_AUTONEG_BYPASS |
	       MVPP2_GMAC_IN_BAND_AUTONEG |
	       MVPP2_GMAC_AN_SPEED_EN |
	       MVPP2_GMAC_FLOW_CTRL_AUTONEG |
	       MVPP2_GMAC_AN_DUPLEX_EN;

	if (neg_mode == PHYLINK_PCS_NEG_INBAND_ENABLED) {
		mask |= MVPP2_GMAC_CONFIG_MII_SPEED |
			MVPP2_GMAC_CONFIG_GMII_SPEED |
			MVPP2_GMAC_CONFIG_FULL_DUPLEX;
		val = MVPP2_GMAC_IN_BAND_AUTONEG;

		if (interface == PHY_INTERFACE_MODE_SGMII) {
			/* SGMII mode receives the speed and duplex from PHY */
			val |= MVPP2_GMAC_AN_SPEED_EN |
			       MVPP2_GMAC_AN_DUPLEX_EN;
		} else {
			/* 802.3z mode has fixed speed and duplex */
			val |= MVPP2_GMAC_CONFIG_GMII_SPEED |
			       MVPP2_GMAC_CONFIG_FULL_DUPLEX;

			/* The FLOW_CTRL_AUTONEG bit selects either the hardware
			 * automatically or the bits in MVPP22_GMAC_CTRL_4_REG
			 * manually controls the GMAC pause modes.
			 */
			if (permit_pause_to_mac)
				val |= MVPP2_GMAC_FLOW_CTRL_AUTONEG;

			/* Configure advertisement bits */
			mask |= MVPP2_GMAC_FC_ADV_EN | MVPP2_GMAC_FC_ADV_ASM_EN;
			if (phylink_test(advertising, Pause))
				val |= MVPP2_GMAC_FC_ADV_EN;
			if (phylink_test(advertising, Asym_Pause))
				val |= MVPP2_GMAC_FC_ADV_ASM_EN;
		}
	} else {
		val = 0;
	}

	old_an = an = readl(port->base + MVPP2_GMAC_AUTONEG_CONFIG);
	an = (an & ~mask) | val;
	changed = an ^ old_an;
	if (changed)
		writel(an, port->base + MVPP2_GMAC_AUTONEG_CONFIG);

	/* We are only interested in the advertisement bits changing */
	return changed & (MVPP2_GMAC_FC_ADV_EN | MVPP2_GMAC_FC_ADV_ASM_EN);
}

static void mvpp2_gmac_pcs_an_restart(struct phylink_pcs *pcs)
{
	struct mvpp2_port *port = mvpp2_pcs_gmac_to_port(pcs);
	u32 val = readl(port->base + MVPP2_GMAC_AUTONEG_CONFIG);

	writel(val | MVPP2_GMAC_IN_BAND_RESTART_AN,
	       port->base + MVPP2_GMAC_AUTONEG_CONFIG);
	writel(val & ~MVPP2_GMAC_IN_BAND_RESTART_AN,
	       port->base + MVPP2_GMAC_AUTONEG_CONFIG);
}

static const struct phylink_pcs_ops mvpp2_phylink_gmac_pcs_ops = {
	.pcs_validate = mvpp2_gmac_pcs_validate,
	.pcs_get_state = mvpp2_gmac_pcs_get_state,
	.pcs_config = mvpp2_gmac_pcs_config,
	.pcs_an_restart = mvpp2_gmac_pcs_an_restart,
};

static void mvpp2_xlg_config(struct mvpp2_port *port, unsigned int mode,
			     const struct phylink_link_state *state)
{
	u32 val;

	mvpp2_modify(port->base + MVPP22_XLG_CTRL0_REG,
		     MVPP22_XLG_CTRL0_MAC_RESET_DIS,
		     MVPP22_XLG_CTRL0_MAC_RESET_DIS);
	mvpp2_modify(port->base + MVPP22_XLG_CTRL4_REG,
		     MVPP22_XLG_CTRL4_MACMODSELECT_GMAC |
		     MVPP22_XLG_CTRL4_EN_IDLE_CHECK |
		     MVPP22_XLG_CTRL4_FWD_FC | MVPP22_XLG_CTRL4_FWD_PFC,
		     MVPP22_XLG_CTRL4_FWD_FC | MVPP22_XLG_CTRL4_FWD_PFC);

	/* Wait for reset to deassert */
	do {
		val = readl(port->base + MVPP22_XLG_CTRL0_REG);
	} while (!(val & MVPP22_XLG_CTRL0_MAC_RESET_DIS));
}

static void mvpp2_gmac_config(struct mvpp2_port *port, unsigned int mode,
			      const struct phylink_link_state *state)
{
	u32 old_ctrl0, ctrl0;
	u32 old_ctrl2, ctrl2;
	u32 old_ctrl4, ctrl4;

	old_ctrl0 = ctrl0 = readl(port->base + MVPP2_GMAC_CTRL_0_REG);
	old_ctrl2 = ctrl2 = readl(port->base + MVPP2_GMAC_CTRL_2_REG);
	old_ctrl4 = ctrl4 = readl(port->base + MVPP22_GMAC_CTRL_4_REG);

	ctrl0 &= ~MVPP2_GMAC_PORT_TYPE_MASK;
	ctrl2 &= ~(MVPP2_GMAC_INBAND_AN_MASK | MVPP2_GMAC_PCS_ENABLE_MASK | MVPP2_GMAC_FLOW_CTRL_MASK);

	/* Configure port type */
	if (phy_interface_mode_is_8023z(state->interface)) {
		ctrl2 |= MVPP2_GMAC_PCS_ENABLE_MASK;
		ctrl4 &= ~MVPP22_CTRL4_EXT_PIN_GMII_SEL;
		ctrl4 |= MVPP22_CTRL4_SYNC_BYPASS_DIS |
			 MVPP22_CTRL4_DP_CLK_SEL |
			 MVPP22_CTRL4_QSGMII_BYPASS_ACTIVE;
	} else if (state->interface == PHY_INTERFACE_MODE_SGMII) {
		ctrl2 |= MVPP2_GMAC_PCS_ENABLE_MASK | MVPP2_GMAC_INBAND_AN_MASK;
		ctrl4 &= ~MVPP22_CTRL4_EXT_PIN_GMII_SEL;
		ctrl4 |= MVPP22_CTRL4_SYNC_BYPASS_DIS |
			 MVPP22_CTRL4_DP_CLK_SEL |
			 MVPP22_CTRL4_QSGMII_BYPASS_ACTIVE;
	} else if (phy_interface_mode_is_rgmii(state->interface)) {
		ctrl4 &= ~MVPP22_CTRL4_DP_CLK_SEL;
		ctrl4 |= MVPP22_CTRL4_EXT_PIN_GMII_SEL |
			 MVPP22_CTRL4_SYNC_BYPASS_DIS |
			 MVPP22_CTRL4_QSGMII_BYPASS_ACTIVE;
	}

	/* Configure negotiation style */
	if (!phylink_autoneg_inband(mode)) {
		/* Phy or fixed speed - no in-band AN, nothing to do, leave the
		 * configured speed, duplex and flow control as-is.
		 */
	} else if (state->interface == PHY_INTERFACE_MODE_SGMII) {
		/* SGMII in-band mode receives the speed and duplex from
		 * the PHY. Flow control information is not received. */
	} else if (phy_interface_mode_is_8023z(state->interface)) {
		/* 1000BaseX and 2500BaseX ports cannot negotiate speed nor can
		 * they negotiate duplex: they are always operating with a fixed
		 * speed of 1000/2500Mbps in full duplex, so force 1000/2500
		 * speed and full duplex here.
		 */
		ctrl0 |= MVPP2_GMAC_PORT_TYPE_MASK;
	}

	if (old_ctrl0 != ctrl0)
		writel(ctrl0, port->base + MVPP2_GMAC_CTRL_0_REG);
	if (old_ctrl2 != ctrl2)
		writel(ctrl2, port->base + MVPP2_GMAC_CTRL_2_REG);
	if (old_ctrl4 != ctrl4)
		writel(ctrl4, port->base + MVPP22_GMAC_CTRL_4_REG);
}

static struct phylink_pcs *mvpp2_select_pcs(struct phylink_config *config,
					    phy_interface_t interface)
{
	struct mvpp2_port *port = mvpp2_phylink_to_port(config);

	/* Select the appropriate PCS operations depending on the
	 * configured interface mode. We will only switch to a mode
	 * that the validate() checks have already passed.
	 */
	if (mvpp2_is_xlg(interface))
		return &port->pcs_xlg;
	else
		return &port->pcs_gmac;
}

static int mvpp2_mac_prepare(struct phylink_config *config, unsigned int mode,
			     phy_interface_t interface)
{
	struct mvpp2_port *port = mvpp2_phylink_to_port(config);

	/* Check for invalid configuration */
	if (mvpp2_is_xlg(interface) && port->gop_id != 0) {
		netdev_err(port->dev, "Invalid mode on %s\n", port->dev->name);
		return -EINVAL;
	}

	if (port->phy_interface != interface ||
	    phylink_autoneg_inband(mode)) {
		/* Force the link down when changing the interface or if in
		 * in-band mode to ensure we do not change the configuration
		 * while the hardware is indicating link is up. We force both
		 * XLG and GMAC down to ensure that they're both in a known
		 * state.
		 */
		mvpp2_modify(port->base + MVPP2_GMAC_AUTONEG_CONFIG,
			     MVPP2_GMAC_FORCE_LINK_PASS |
			     MVPP2_GMAC_FORCE_LINK_DOWN,
			     MVPP2_GMAC_FORCE_LINK_DOWN);

		if (mvpp2_port_supports_xlg(port))
			mvpp2_modify(port->base + MVPP22_XLG_CTRL0_REG,
				     MVPP22_XLG_CTRL0_FORCE_LINK_PASS |
				     MVPP22_XLG_CTRL0_FORCE_LINK_DOWN,
				     MVPP22_XLG_CTRL0_FORCE_LINK_DOWN);
	}

	/* Make sure the port is disabled when reconfiguring the mode */
	mvpp2_port_disable(port);

	if (port->phy_interface != interface) {
		/* Place GMAC into reset */
		mvpp2_modify(port->base + MVPP2_GMAC_CTRL_2_REG,
			     MVPP2_GMAC_PORT_RESET_MASK,
			     MVPP2_GMAC_PORT_RESET_MASK);

		if (port->priv->hw_version >= MVPP22) {
			mvpp22_gop_mask_irq(port);

			phy_power_off(port->comphy);

			/* Reconfigure the serdes lanes */
			mvpp22_mode_reconfigure(port, interface);
		}
	}

	return 0;
}

static void mvpp2_mac_config(struct phylink_config *config, unsigned int mode,
			     const struct phylink_link_state *state)
{
	struct mvpp2_port *port = mvpp2_phylink_to_port(config);

	/* mac (re)configuration */
	if (mvpp2_is_xlg(state->interface))
		mvpp2_xlg_config(port, mode, state);
	else if (phy_interface_mode_is_rgmii(state->interface) ||
		 phy_interface_mode_is_8023z(state->interface) ||
		 state->interface == PHY_INTERFACE_MODE_SGMII)
		mvpp2_gmac_config(port, mode, state);

	if (port->priv->hw_version == MVPP21 && port->flags & MVPP2_F_LOOPBACK)
		mvpp2_port_loopback_set(port, state);
}

static int mvpp2_mac_finish(struct phylink_config *config, unsigned int mode,
			    phy_interface_t interface)
{
	struct mvpp2_port *port = mvpp2_phylink_to_port(config);

	if (port->priv->hw_version >= MVPP22 &&
	    port->phy_interface != interface) {
		port->phy_interface = interface;

		/* Unmask interrupts */
		mvpp22_gop_unmask_irq(port);
	}

	if (!mvpp2_is_xlg(interface)) {
		/* Release GMAC reset and wait */
		mvpp2_modify(port->base + MVPP2_GMAC_CTRL_2_REG,
			     MVPP2_GMAC_PORT_RESET_MASK, 0);

		while (readl(port->base + MVPP2_GMAC_CTRL_2_REG) &
		       MVPP2_GMAC_PORT_RESET_MASK)
			continue;
	}

	mvpp2_port_enable(port);

	/* Allow the link to come up if in in-band mode, otherwise the
	 * link is forced via mac_link_down()/mac_link_up()
	 */
	if (phylink_autoneg_inband(mode)) {
		if (mvpp2_is_xlg(interface))
			mvpp2_modify(port->base + MVPP22_XLG_CTRL0_REG,
				     MVPP22_XLG_CTRL0_FORCE_LINK_PASS |
				     MVPP22_XLG_CTRL0_FORCE_LINK_DOWN, 0);
		else
			mvpp2_modify(port->base + MVPP2_GMAC_AUTONEG_CONFIG,
				     MVPP2_GMAC_FORCE_LINK_PASS |
				     MVPP2_GMAC_FORCE_LINK_DOWN, 0);
	}

	return 0;
}

static void mvpp2_mac_link_up(struct phylink_config *config,
			      struct phy_device *phy,
			      unsigned int mode, phy_interface_t interface,
			      int speed, int duplex,
			      bool tx_pause, bool rx_pause)
{
	struct mvpp2_port *port = mvpp2_phylink_to_port(config);
	u32 val;
	int i;

	if (mvpp2_is_xlg(interface)) {
		if (!phylink_autoneg_inband(mode)) {
			val = MVPP22_XLG_CTRL0_FORCE_LINK_PASS;
			if (tx_pause)
				val |= MVPP22_XLG_CTRL0_TX_FLOW_CTRL_EN;
			if (rx_pause)
				val |= MVPP22_XLG_CTRL0_RX_FLOW_CTRL_EN;

			mvpp2_modify(port->base + MVPP22_XLG_CTRL0_REG,
				     MVPP22_XLG_CTRL0_FORCE_LINK_DOWN |
				     MVPP22_XLG_CTRL0_FORCE_LINK_PASS |
				     MVPP22_XLG_CTRL0_TX_FLOW_CTRL_EN |
				     MVPP22_XLG_CTRL0_RX_FLOW_CTRL_EN, val);
		}
	} else {
		if (!phylink_autoneg_inband(mode)) {
			val = MVPP2_GMAC_FORCE_LINK_PASS;

			if (speed == SPEED_1000 || speed == SPEED_2500)
				val |= MVPP2_GMAC_CONFIG_GMII_SPEED;
			else if (speed == SPEED_100)
				val |= MVPP2_GMAC_CONFIG_MII_SPEED;

			if (duplex == DUPLEX_FULL)
				val |= MVPP2_GMAC_CONFIG_FULL_DUPLEX;

			mvpp2_modify(port->base + MVPP2_GMAC_AUTONEG_CONFIG,
				     MVPP2_GMAC_FORCE_LINK_DOWN |
				     MVPP2_GMAC_FORCE_LINK_PASS |
				     MVPP2_GMAC_CONFIG_MII_SPEED |
				     MVPP2_GMAC_CONFIG_GMII_SPEED |
				     MVPP2_GMAC_CONFIG_FULL_DUPLEX, val);
		}

		/* We can always update the flow control enable bits;
		 * these will only be effective if flow control AN
		 * (MVPP2_GMAC_FLOW_CTRL_AUTONEG) is disabled.
		 */
		val = 0;
		if (tx_pause)
			val |= MVPP22_CTRL4_TX_FC_EN;
		if (rx_pause)
			val |= MVPP22_CTRL4_RX_FC_EN;

		mvpp2_modify(port->base + MVPP22_GMAC_CTRL_4_REG,
			     MVPP22_CTRL4_RX_FC_EN | MVPP22_CTRL4_TX_FC_EN,
			     val);
	}

	if (port->priv->global_tx_fc) {
		port->tx_fc = tx_pause;
		if (tx_pause)
			mvpp2_rxq_enable_fc(port);
		else
			mvpp2_rxq_disable_fc(port);
		if (port->priv->percpu_pools) {
			for (i = 0; i < port->nrxqs; i++)
				mvpp2_bm_pool_update_fc(port, &port->priv->bm_pools[i], tx_pause);
		} else {
			mvpp2_bm_pool_update_fc(port, port->pool_long, tx_pause);
			mvpp2_bm_pool_update_fc(port, port->pool_short, tx_pause);
		}
		if (port->priv->hw_version == MVPP23)
			mvpp23_rx_fifo_fc_en(port->priv, port->id, tx_pause);
	}

	mvpp2_port_enable(port);

	mvpp2_egress_enable(port);
	mvpp2_ingress_enable(port);
	netif_tx_wake_all_queues(port->dev);
}

static void mvpp2_mac_link_down(struct phylink_config *config,
				unsigned int mode, phy_interface_t interface)
{
	struct mvpp2_port *port = mvpp2_phylink_to_port(config);
	u32 val;

	if (!phylink_autoneg_inband(mode)) {
		if (mvpp2_is_xlg(interface)) {
			val = readl(port->base + MVPP22_XLG_CTRL0_REG);
			val &= ~MVPP22_XLG_CTRL0_FORCE_LINK_PASS;
			val |= MVPP22_XLG_CTRL0_FORCE_LINK_DOWN;
			writel(val, port->base + MVPP22_XLG_CTRL0_REG);
		} else {
			val = readl(port->base + MVPP2_GMAC_AUTONEG_CONFIG);
			val &= ~MVPP2_GMAC_FORCE_LINK_PASS;
			val |= MVPP2_GMAC_FORCE_LINK_DOWN;
			writel(val, port->base + MVPP2_GMAC_AUTONEG_CONFIG);
		}
	}

	netif_tx_stop_all_queues(port->dev);
	mvpp2_egress_disable(port);
	mvpp2_ingress_disable(port);

	mvpp2_port_disable(port);
}

static const struct phylink_mac_ops mvpp2_phylink_ops = {
	.mac_select_pcs = mvpp2_select_pcs,
	.mac_prepare = mvpp2_mac_prepare,
	.mac_config = mvpp2_mac_config,
	.mac_finish = mvpp2_mac_finish,
	.mac_link_up = mvpp2_mac_link_up,
	.mac_link_down = mvpp2_mac_link_down,
};

/* Work-around for ACPI */
static void mvpp2_acpi_start(struct mvpp2_port *port)
{
	/* Phylink isn't used as of now for ACPI, so the MAC has to be
	 * configured manually when the interface is started. This will
	 * be removed as soon as the phylink ACPI support lands in.
	 */
	struct phylink_link_state state = {
		.interface = port->phy_interface,
	};
	struct phylink_pcs *pcs;

	pcs = mvpp2_select_pcs(&port->phylink_config, port->phy_interface);

	mvpp2_mac_prepare(&port->phylink_config, MLO_AN_INBAND,
			  port->phy_interface);
	mvpp2_mac_config(&port->phylink_config, MLO_AN_INBAND, &state);
	pcs->ops->pcs_config(pcs, PHYLINK_PCS_NEG_INBAND_ENABLED,
			     port->phy_interface, state.advertising,
			     false);
	mvpp2_mac_finish(&port->phylink_config, MLO_AN_INBAND,
			 port->phy_interface);
	mvpp2_mac_link_up(&port->phylink_config, NULL,
			  MLO_AN_INBAND, port->phy_interface,
			  SPEED_UNKNOWN, DUPLEX_UNKNOWN, false, false);
}

/* In order to ensure backward compatibility for ACPI, check if the port
 * firmware node comprises the necessary description allowing to use phylink.
 */
static bool mvpp2_use_acpi_compat_mode(struct fwnode_handle *port_fwnode)
{
	if (!is_acpi_node(port_fwnode))
		return false;

	return (!fwnode_property_present(port_fwnode, "phy-handle") &&
		!fwnode_property_present(port_fwnode, "managed") &&
		!fwnode_get_named_child_node(port_fwnode, "fixed-link"));
}

/* Ports initialization */
static int mvpp2_port_probe(struct platform_device *pdev,
			    struct fwnode_handle *port_fwnode,
			    struct mvpp2 *priv)
{
	struct phy *comphy = NULL;
	struct mvpp2_port *port;
	struct mvpp2_port_pcpu *port_pcpu;
	struct device_node *port_node = to_of_node(port_fwnode);
	netdev_features_t features;
	struct net_device *dev;
	struct phylink *phylink;
	char *mac_from = "";
	unsigned int ntxqs, nrxqs, thread;
	unsigned long flags = 0;
	bool has_tx_irqs;
	u32 id;
	int phy_mode;
	int err, i;

	has_tx_irqs = mvpp2_port_has_irqs(priv, port_node, &flags);
	if (!has_tx_irqs && queue_mode == MVPP2_QDIST_MULTI_MODE) {
		dev_err(&pdev->dev,
			"not enough IRQs to support multi queue mode\n");
		return -EINVAL;
	}

	ntxqs = MVPP2_MAX_TXQ;
	nrxqs = mvpp2_get_nrxqs(priv);

	dev = alloc_etherdev_mqs(sizeof(*port), ntxqs, nrxqs);
	if (!dev)
		return -ENOMEM;

	phy_mode = fwnode_get_phy_mode(port_fwnode);
	if (phy_mode < 0) {
		dev_err(&pdev->dev, "incorrect phy mode\n");
		err = phy_mode;
		goto err_free_netdev;
	}

	/*
	 * Rewrite 10GBASE-KR to 10GBASE-R for compatibility with existing DT.
	 * Existing usage of 10GBASE-KR is not correct; no backplane
	 * negotiation is done, and this driver does not actually support
	 * 10GBASE-KR.
	 */
	if (phy_mode == PHY_INTERFACE_MODE_10GKR)
		phy_mode = PHY_INTERFACE_MODE_10GBASER;

	if (port_node) {
		comphy = devm_of_phy_get(&pdev->dev, port_node, NULL);
		if (IS_ERR(comphy)) {
			if (PTR_ERR(comphy) == -EPROBE_DEFER) {
				err = -EPROBE_DEFER;
				goto err_free_netdev;
			}
			comphy = NULL;
		}
	}

	if (fwnode_property_read_u32(port_fwnode, "port-id", &id)) {
		err = -EINVAL;
		dev_err(&pdev->dev, "missing port-id value\n");
		goto err_free_netdev;
	}

	dev->tx_queue_len = MVPP2_MAX_TXD_MAX;
	dev->watchdog_timeo = 5 * HZ;
	dev->netdev_ops = &mvpp2_netdev_ops;
	dev->ethtool_ops = &mvpp2_eth_tool_ops;

	port = netdev_priv(dev);
	port->dev = dev;
	port->fwnode = port_fwnode;
	port->ntxqs = ntxqs;
	port->nrxqs = nrxqs;
	port->priv = priv;
	port->has_tx_irqs = has_tx_irqs;
	port->flags = flags;

	err = mvpp2_queue_vectors_init(port, port_node);
	if (err)
		goto err_free_netdev;

	if (port_node)
		port->port_irq = of_irq_get_byname(port_node, "link");
	else
		port->port_irq = fwnode_irq_get(port_fwnode, port->nqvecs + 1);
	if (port->port_irq == -EPROBE_DEFER) {
		err = -EPROBE_DEFER;
		goto err_deinit_qvecs;
	}
	if (port->port_irq <= 0)
		/* the link irq is optional */
		port->port_irq = 0;

	if (fwnode_property_read_bool(port_fwnode, "marvell,loopback"))
		port->flags |= MVPP2_F_LOOPBACK;

	port->id = id;
	if (priv->hw_version == MVPP21)
		port->first_rxq = port->id * port->nrxqs;
	else
		port->first_rxq = port->id * priv->max_port_rxqs;

	port->of_node = port_node;
	port->phy_interface = phy_mode;
	port->comphy = comphy;

	if (priv->hw_version == MVPP21) {
		port->base = devm_platform_ioremap_resource(pdev, 2 + id);
		if (IS_ERR(port->base)) {
			err = PTR_ERR(port->base);
			goto err_free_irq;
		}

		port->stats_base = port->priv->lms_base +
				   MVPP21_MIB_COUNTERS_OFFSET +
				   port->gop_id * MVPP21_MIB_COUNTERS_PORT_SZ;
	} else {
		if (fwnode_property_read_u32(port_fwnode, "gop-port-id",
					     &port->gop_id)) {
			err = -EINVAL;
			dev_err(&pdev->dev, "missing gop-port-id value\n");
			goto err_deinit_qvecs;
		}

		port->base = priv->iface_base + MVPP22_GMAC_BASE(port->gop_id);
		port->stats_base = port->priv->iface_base +
				   MVPP22_MIB_COUNTERS_OFFSET +
				   port->gop_id * MVPP22_MIB_COUNTERS_PORT_SZ;

		/* We may want a property to describe whether we should use
		 * MAC hardware timestamping.
		 */
		if (priv->tai)
			port->hwtstamp = true;
	}

	/* Alloc per-cpu and ethtool stats */
	port->stats = netdev_alloc_pcpu_stats(struct mvpp2_pcpu_stats);
	if (!port->stats) {
		err = -ENOMEM;
		goto err_free_irq;
	}

	port->ethtool_stats = devm_kcalloc(&pdev->dev,
					   MVPP2_N_ETHTOOL_STATS(ntxqs, nrxqs),
					   sizeof(u64), GFP_KERNEL);
	if (!port->ethtool_stats) {
		err = -ENOMEM;
		goto err_free_stats;
	}

	mutex_init(&port->gather_stats_lock);
	INIT_DELAYED_WORK(&port->stats_work, mvpp2_gather_hw_statistics);

	err = mvpp2_port_copy_mac_addr(dev, priv, port_fwnode, &mac_from);
	if (err < 0)
		goto err_free_stats;

	port->tx_ring_size = MVPP2_MAX_TXD_DFLT;
	port->rx_ring_size = MVPP2_MAX_RXD_DFLT;
	SET_NETDEV_DEV(dev, &pdev->dev);

	err = mvpp2_port_init(port);
	if (err < 0) {
		dev_err(&pdev->dev, "failed to init port %d\n", id);
		goto err_free_stats;
	}

	mvpp2_port_periodic_xon_disable(port);

	mvpp2_mac_reset_assert(port);
	mvpp22_pcs_reset_assert(port);

	port->pcpu = alloc_percpu(struct mvpp2_port_pcpu);
	if (!port->pcpu) {
		err = -ENOMEM;
		goto err_free_txq_pcpu;
	}

	if (!port->has_tx_irqs) {
		for (thread = 0; thread < priv->nthreads; thread++) {
			port_pcpu = per_cpu_ptr(port->pcpu, thread);

			hrtimer_init(&port_pcpu->tx_done_timer, CLOCK_MONOTONIC,
				     HRTIMER_MODE_REL_PINNED_SOFT);
			port_pcpu->tx_done_timer.function = mvpp2_hr_timer_cb;
			port_pcpu->timer_scheduled = false;
			port_pcpu->dev = dev;
		}
	}

	features = NETIF_F_SG | NETIF_F_IP_CSUM | NETIF_F_IPV6_CSUM |
		   NETIF_F_TSO;
	dev->features = features | NETIF_F_RXCSUM;
	dev->hw_features |= features | NETIF_F_RXCSUM | NETIF_F_GRO |
			    NETIF_F_HW_VLAN_CTAG_FILTER;

	if (mvpp22_rss_is_supported(port)) {
		dev->hw_features |= NETIF_F_RXHASH;
		dev->features |= NETIF_F_NTUPLE;
	}

	if (!port->priv->percpu_pools)
		mvpp2_set_hw_csum(port, port->pool_long->id);
	else if (port->ntxqs >= num_possible_cpus() * 2)
		dev->xdp_features = NETDEV_XDP_ACT_BASIC |
				    NETDEV_XDP_ACT_REDIRECT |
				    NETDEV_XDP_ACT_NDO_XMIT;

	dev->vlan_features |= features;
	netif_set_tso_max_segs(dev, MVPP2_MAX_TSO_SEGS);

	dev->priv_flags |= IFF_UNICAST_FLT;

	/* MTU range: 68 - 9704 */
	dev->min_mtu = ETH_MIN_MTU;
	/* 9704 == 9728 - 20 and rounding to 8 */
	dev->max_mtu = MVPP2_BM_JUMBO_PKT_SIZE;
	device_set_node(&dev->dev, port_fwnode);
	dev->dev_port = port->id;

	port->pcs_gmac.ops = &mvpp2_phylink_gmac_pcs_ops;
	port->pcs_gmac.neg_mode = true;
	port->pcs_xlg.ops = &mvpp2_phylink_xlg_pcs_ops;
	port->pcs_xlg.neg_mode = true;

	if (!mvpp2_use_acpi_compat_mode(port_fwnode)) {
		port->phylink_config.dev = &dev->dev;
		port->phylink_config.type = PHYLINK_NETDEV;
		port->phylink_config.mac_capabilities =
			MAC_2500FD | MAC_1000FD | MAC_100 | MAC_10;

		if (port->priv->global_tx_fc)
			port->phylink_config.mac_capabilities |=
				MAC_SYM_PAUSE | MAC_ASYM_PAUSE;

		if (mvpp2_port_supports_xlg(port)) {
			/* If a COMPHY is present, we can support any of
			 * the serdes modes and switch between them.
			 */
			if (comphy) {
				__set_bit(PHY_INTERFACE_MODE_5GBASER,
					  port->phylink_config.supported_interfaces);
				__set_bit(PHY_INTERFACE_MODE_10GBASER,
					  port->phylink_config.supported_interfaces);
				__set_bit(PHY_INTERFACE_MODE_XAUI,
					  port->phylink_config.supported_interfaces);
			} else if (phy_mode == PHY_INTERFACE_MODE_5GBASER) {
				__set_bit(PHY_INTERFACE_MODE_5GBASER,
					  port->phylink_config.supported_interfaces);
			} else if (phy_mode == PHY_INTERFACE_MODE_10GBASER) {
				__set_bit(PHY_INTERFACE_MODE_10GBASER,
					  port->phylink_config.supported_interfaces);
			} else if (phy_mode == PHY_INTERFACE_MODE_XAUI) {
				__set_bit(PHY_INTERFACE_MODE_XAUI,
					  port->phylink_config.supported_interfaces);
			}

			if (comphy)
				port->phylink_config.mac_capabilities |=
					MAC_10000FD | MAC_5000FD;
			else if (phy_mode == PHY_INTERFACE_MODE_5GBASER)
				port->phylink_config.mac_capabilities |=
					MAC_5000FD;
			else
				port->phylink_config.mac_capabilities |=
					MAC_10000FD;
		}

		if (mvpp2_port_supports_rgmii(port)) {
			phy_interface_set_rgmii(port->phylink_config.supported_interfaces);
			__set_bit(PHY_INTERFACE_MODE_MII,
				  port->phylink_config.supported_interfaces);
		}

		if (comphy) {
			/* If a COMPHY is present, we can support any of the
			 * serdes modes and switch between them.
			 */
			__set_bit(PHY_INTERFACE_MODE_SGMII,
				  port->phylink_config.supported_interfaces);
			__set_bit(PHY_INTERFACE_MODE_1000BASEX,
				  port->phylink_config.supported_interfaces);
			__set_bit(PHY_INTERFACE_MODE_2500BASEX,
				  port->phylink_config.supported_interfaces);
		} else if (phy_mode == PHY_INTERFACE_MODE_2500BASEX) {
			/* No COMPHY, with only 2500BASE-X mode supported */
			__set_bit(PHY_INTERFACE_MODE_2500BASEX,
				  port->phylink_config.supported_interfaces);
		} else if (phy_mode == PHY_INTERFACE_MODE_1000BASEX ||
			   phy_mode == PHY_INTERFACE_MODE_SGMII) {
			/* No COMPHY, we can switch between 1000BASE-X and SGMII
			 */
			__set_bit(PHY_INTERFACE_MODE_1000BASEX,
				  port->phylink_config.supported_interfaces);
			__set_bit(PHY_INTERFACE_MODE_SGMII,
				  port->phylink_config.supported_interfaces);
		}

		phylink = phylink_create(&port->phylink_config, port_fwnode,
					 phy_mode, &mvpp2_phylink_ops);
		if (IS_ERR(phylink)) {
			err = PTR_ERR(phylink);
			goto err_free_port_pcpu;
		}
		port->phylink = phylink;
	} else {
		dev_warn(&pdev->dev, "Use link irqs for port#%d. FW update required\n", port->id);
		port->phylink = NULL;
	}

	/* Cycle the comphy to power it down, saving 270mW per port -
	 * don't worry about an error powering it up. When the comphy
	 * driver does this, we can remove this code.
	 */
	if (port->comphy) {
		err = mvpp22_comphy_init(port, port->phy_interface);
		if (err == 0)
			phy_power_off(port->comphy);
	}

	err = register_netdev(dev);
	if (err < 0) {
		dev_err(&pdev->dev, "failed to register netdev\n");
		goto err_phylink;
	}
	netdev_info(dev, "Using %s mac address %pM\n", mac_from, dev->dev_addr);

	priv->port_list[priv->port_count++] = port;

	return 0;

err_phylink:
	if (port->phylink)
		phylink_destroy(port->phylink);
err_free_port_pcpu:
	free_percpu(port->pcpu);
err_free_txq_pcpu:
	for (i = 0; i < port->ntxqs; i++)
		free_percpu(port->txqs[i]->pcpu);
err_free_stats:
	free_percpu(port->stats);
err_free_irq:
	if (port->port_irq)
		irq_dispose_mapping(port->port_irq);
err_deinit_qvecs:
	mvpp2_queue_vectors_deinit(port);
err_free_netdev:
	free_netdev(dev);
	return err;
}

/* Ports removal routine */
static void mvpp2_port_remove(struct mvpp2_port *port)
{
	int i;

	unregister_netdev(port->dev);
	if (port->phylink)
		phylink_destroy(port->phylink);
	free_percpu(port->pcpu);
	free_percpu(port->stats);
	for (i = 0; i < port->ntxqs; i++)
		free_percpu(port->txqs[i]->pcpu);
	mvpp2_queue_vectors_deinit(port);
	if (port->port_irq)
		irq_dispose_mapping(port->port_irq);
	free_netdev(port->dev);
}

/* Initialize decoding windows */
static void mvpp2_conf_mbus_windows(const struct mbus_dram_target_info *dram,
				    struct mvpp2 *priv)
{
	u32 win_enable;
	int i;

	for (i = 0; i < 6; i++) {
		mvpp2_write(priv, MVPP2_WIN_BASE(i), 0);
		mvpp2_write(priv, MVPP2_WIN_SIZE(i), 0);

		if (i < 4)
			mvpp2_write(priv, MVPP2_WIN_REMAP(i), 0);
	}

	win_enable = 0;

	for (i = 0; i < dram->num_cs; i++) {
		const struct mbus_dram_window *cs = dram->cs + i;

		mvpp2_write(priv, MVPP2_WIN_BASE(i),
			    (cs->base & 0xffff0000) | (cs->mbus_attr << 8) |
			    dram->mbus_dram_target_id);

		mvpp2_write(priv, MVPP2_WIN_SIZE(i),
			    (cs->size - 1) & 0xffff0000);

		win_enable |= (1 << i);
	}

	mvpp2_write(priv, MVPP2_BASE_ADDR_ENABLE, win_enable);
}

/* Initialize Rx FIFO's */
static void mvpp2_rx_fifo_init(struct mvpp2 *priv)
{
	int port;

	for (port = 0; port < MVPP2_MAX_PORTS; port++) {
		mvpp2_write(priv, MVPP2_RX_DATA_FIFO_SIZE_REG(port),
			    MVPP2_RX_FIFO_PORT_DATA_SIZE_4KB);
		mvpp2_write(priv, MVPP2_RX_ATTR_FIFO_SIZE_REG(port),
			    MVPP2_RX_FIFO_PORT_ATTR_SIZE_4KB);
	}

	mvpp2_write(priv, MVPP2_RX_MIN_PKT_SIZE_REG,
		    MVPP2_RX_FIFO_PORT_MIN_PKT);
	mvpp2_write(priv, MVPP2_RX_FIFO_INIT_REG, 0x1);
}

static void mvpp22_rx_fifo_set_hw(struct mvpp2 *priv, int port, int data_size)
{
	int attr_size = MVPP2_RX_FIFO_PORT_ATTR_SIZE(data_size);

	mvpp2_write(priv, MVPP2_RX_DATA_FIFO_SIZE_REG(port), data_size);
	mvpp2_write(priv, MVPP2_RX_ATTR_FIFO_SIZE_REG(port), attr_size);
}

/* Initialize TX FIFO's: the total FIFO size is 48kB on PPv2.2 and PPv2.3.
 * 4kB fixed space must be assigned for the loopback port.
 * Redistribute remaining avialable 44kB space among all active ports.
 * Guarantee minimum 32kB for 10G port and 8kB for port 1, capable of 2.5G
 * SGMII link.
 */
static void mvpp22_rx_fifo_init(struct mvpp2 *priv)
{
	int remaining_ports_count;
	unsigned long port_map;
	int size_remainder;
	int port, size;

	/* The loopback requires fixed 4kB of the FIFO space assignment. */
	mvpp22_rx_fifo_set_hw(priv, MVPP2_LOOPBACK_PORT_INDEX,
			      MVPP2_RX_FIFO_PORT_DATA_SIZE_4KB);
	port_map = priv->port_map & ~BIT(MVPP2_LOOPBACK_PORT_INDEX);

	/* Set RX FIFO size to 0 for inactive ports. */
	for_each_clear_bit(port, &port_map, MVPP2_LOOPBACK_PORT_INDEX)
		mvpp22_rx_fifo_set_hw(priv, port, 0);

	/* Assign remaining RX FIFO space among all active ports. */
	size_remainder = MVPP2_RX_FIFO_PORT_DATA_SIZE_44KB;
	remaining_ports_count = hweight_long(port_map);

	for_each_set_bit(port, &port_map, MVPP2_LOOPBACK_PORT_INDEX) {
		if (remaining_ports_count == 1)
			size = size_remainder;
		else if (port == 0)
			size = max(size_remainder / remaining_ports_count,
				   MVPP2_RX_FIFO_PORT_DATA_SIZE_32KB);
		else if (port == 1)
			size = max(size_remainder / remaining_ports_count,
				   MVPP2_RX_FIFO_PORT_DATA_SIZE_8KB);
		else
			size = size_remainder / remaining_ports_count;

		size_remainder -= size;
		remaining_ports_count--;

		mvpp22_rx_fifo_set_hw(priv, port, size);
	}

	mvpp2_write(priv, MVPP2_RX_MIN_PKT_SIZE_REG,
		    MVPP2_RX_FIFO_PORT_MIN_PKT);
	mvpp2_write(priv, MVPP2_RX_FIFO_INIT_REG, 0x1);
}

/* Configure Rx FIFO Flow control thresholds */
static void mvpp23_rx_fifo_fc_set_tresh(struct mvpp2 *priv)
{
	int port, val;

	/* Port 0: maximum speed -10Gb/s port
	 *	   required by spec RX FIFO threshold 9KB
	 * Port 1: maximum speed -5Gb/s port
	 *	   required by spec RX FIFO threshold 4KB
	 * Port 2: maximum speed -1Gb/s port
	 *	   required by spec RX FIFO threshold 2KB
	 */

	/* Without loopback port */
	for (port = 0; port < (MVPP2_MAX_PORTS - 1); port++) {
		if (port == 0) {
			val = (MVPP23_PORT0_FIFO_TRSH / MVPP2_RX_FC_TRSH_UNIT)
				<< MVPP2_RX_FC_TRSH_OFFS;
			val &= MVPP2_RX_FC_TRSH_MASK;
			mvpp2_write(priv, MVPP2_RX_FC_REG(port), val);
		} else if (port == 1) {
			val = (MVPP23_PORT1_FIFO_TRSH / MVPP2_RX_FC_TRSH_UNIT)
				<< MVPP2_RX_FC_TRSH_OFFS;
			val &= MVPP2_RX_FC_TRSH_MASK;
			mvpp2_write(priv, MVPP2_RX_FC_REG(port), val);
		} else {
			val = (MVPP23_PORT2_FIFO_TRSH / MVPP2_RX_FC_TRSH_UNIT)
				<< MVPP2_RX_FC_TRSH_OFFS;
			val &= MVPP2_RX_FC_TRSH_MASK;
			mvpp2_write(priv, MVPP2_RX_FC_REG(port), val);
		}
	}
}

/* Configure Rx FIFO Flow control thresholds */
void mvpp23_rx_fifo_fc_en(struct mvpp2 *priv, int port, bool en)
{
	int val;

	val = mvpp2_read(priv, MVPP2_RX_FC_REG(port));

	if (en)
		val |= MVPP2_RX_FC_EN;
	else
		val &= ~MVPP2_RX_FC_EN;

	mvpp2_write(priv, MVPP2_RX_FC_REG(port), val);
}

static void mvpp22_tx_fifo_set_hw(struct mvpp2 *priv, int port, int size)
{
	int threshold = MVPP2_TX_FIFO_THRESHOLD(size);

	mvpp2_write(priv, MVPP22_TX_FIFO_SIZE_REG(port), size);
	mvpp2_write(priv, MVPP22_TX_FIFO_THRESH_REG(port), threshold);
}

/* Initialize TX FIFO's: the total FIFO size is 19kB on PPv2.2 and PPv2.3.
 * 1kB fixed space must be assigned for the loopback port.
 * Redistribute remaining avialable 18kB space among all active ports.
 * The 10G interface should use 10kB (which is maximum possible size
 * per single port).
 */
static void mvpp22_tx_fifo_init(struct mvpp2 *priv)
{
	int remaining_ports_count;
	unsigned long port_map;
	int size_remainder;
	int port, size;

	/* The loopback requires fixed 1kB of the FIFO space assignment. */
	mvpp22_tx_fifo_set_hw(priv, MVPP2_LOOPBACK_PORT_INDEX,
			      MVPP22_TX_FIFO_DATA_SIZE_1KB);
	port_map = priv->port_map & ~BIT(MVPP2_LOOPBACK_PORT_INDEX);

	/* Set TX FIFO size to 0 for inactive ports. */
	for_each_clear_bit(port, &port_map, MVPP2_LOOPBACK_PORT_INDEX)
		mvpp22_tx_fifo_set_hw(priv, port, 0);

	/* Assign remaining TX FIFO space among all active ports. */
	size_remainder = MVPP22_TX_FIFO_DATA_SIZE_18KB;
	remaining_ports_count = hweight_long(port_map);

	for_each_set_bit(port, &port_map, MVPP2_LOOPBACK_PORT_INDEX) {
		if (remaining_ports_count == 1)
			size = min(size_remainder,
				   MVPP22_TX_FIFO_DATA_SIZE_10KB);
		else if (port == 0)
			size = MVPP22_TX_FIFO_DATA_SIZE_10KB;
		else
			size = size_remainder / remaining_ports_count;

		size_remainder -= size;
		remaining_ports_count--;

		mvpp22_tx_fifo_set_hw(priv, port, size);
	}
}

static void mvpp2_axi_init(struct mvpp2 *priv)
{
	u32 val, rdval, wrval;

	mvpp2_write(priv, MVPP22_BM_ADDR_HIGH_RLS_REG, 0x0);

	/* AXI Bridge Configuration */

	rdval = MVPP22_AXI_CODE_CACHE_RD_CACHE
		<< MVPP22_AXI_ATTR_CACHE_OFFS;
	rdval |= MVPP22_AXI_CODE_DOMAIN_OUTER_DOM
		<< MVPP22_AXI_ATTR_DOMAIN_OFFS;

	wrval = MVPP22_AXI_CODE_CACHE_WR_CACHE
		<< MVPP22_AXI_ATTR_CACHE_OFFS;
	wrval |= MVPP22_AXI_CODE_DOMAIN_OUTER_DOM
		<< MVPP22_AXI_ATTR_DOMAIN_OFFS;

	/* BM */
	mvpp2_write(priv, MVPP22_AXI_BM_WR_ATTR_REG, wrval);
	mvpp2_write(priv, MVPP22_AXI_BM_RD_ATTR_REG, rdval);

	/* Descriptors */
	mvpp2_write(priv, MVPP22_AXI_AGGRQ_DESCR_RD_ATTR_REG, rdval);
	mvpp2_write(priv, MVPP22_AXI_TXQ_DESCR_WR_ATTR_REG, wrval);
	mvpp2_write(priv, MVPP22_AXI_TXQ_DESCR_RD_ATTR_REG, rdval);
	mvpp2_write(priv, MVPP22_AXI_RXQ_DESCR_WR_ATTR_REG, wrval);

	/* Buffer Data */
	mvpp2_write(priv, MVPP22_AXI_TX_DATA_RD_ATTR_REG, rdval);
	mvpp2_write(priv, MVPP22_AXI_RX_DATA_WR_ATTR_REG, wrval);

	val = MVPP22_AXI_CODE_CACHE_NON_CACHE
		<< MVPP22_AXI_CODE_CACHE_OFFS;
	val |= MVPP22_AXI_CODE_DOMAIN_SYSTEM
		<< MVPP22_AXI_CODE_DOMAIN_OFFS;
	mvpp2_write(priv, MVPP22_AXI_RD_NORMAL_CODE_REG, val);
	mvpp2_write(priv, MVPP22_AXI_WR_NORMAL_CODE_REG, val);

	val = MVPP22_AXI_CODE_CACHE_RD_CACHE
		<< MVPP22_AXI_CODE_CACHE_OFFS;
	val |= MVPP22_AXI_CODE_DOMAIN_OUTER_DOM
		<< MVPP22_AXI_CODE_DOMAIN_OFFS;

	mvpp2_write(priv, MVPP22_AXI_RD_SNOOP_CODE_REG, val);

	val = MVPP22_AXI_CODE_CACHE_WR_CACHE
		<< MVPP22_AXI_CODE_CACHE_OFFS;
	val |= MVPP22_AXI_CODE_DOMAIN_OUTER_DOM
		<< MVPP22_AXI_CODE_DOMAIN_OFFS;

	mvpp2_write(priv, MVPP22_AXI_WR_SNOOP_CODE_REG, val);
}

/* Initialize network controller common part HW */
static int mvpp2_init(struct platform_device *pdev, struct mvpp2 *priv)
{
	const struct mbus_dram_target_info *dram_target_info;
	int err, i;
	u32 val;

	/* MBUS windows configuration */
	dram_target_info = mv_mbus_dram_info();
	if (dram_target_info)
		mvpp2_conf_mbus_windows(dram_target_info, priv);

	if (priv->hw_version >= MVPP22)
		mvpp2_axi_init(priv);

	/* Disable HW PHY polling */
	if (priv->hw_version == MVPP21) {
		val = readl(priv->lms_base + MVPP2_PHY_AN_CFG0_REG);
		val |= MVPP2_PHY_AN_STOP_SMI0_MASK;
		writel(val, priv->lms_base + MVPP2_PHY_AN_CFG0_REG);
	} else {
		val = readl(priv->iface_base + MVPP22_SMI_MISC_CFG_REG);
		val &= ~MVPP22_SMI_POLLING_EN;
		writel(val, priv->iface_base + MVPP22_SMI_MISC_CFG_REG);
	}

	/* Allocate and initialize aggregated TXQs */
	priv->aggr_txqs = devm_kcalloc(&pdev->dev, MVPP2_MAX_THREADS,
				       sizeof(*priv->aggr_txqs),
				       GFP_KERNEL);
	if (!priv->aggr_txqs)
		return -ENOMEM;

	for (i = 0; i < MVPP2_MAX_THREADS; i++) {
		priv->aggr_txqs[i].id = i;
		priv->aggr_txqs[i].size = MVPP2_AGGR_TXQ_SIZE;
		err = mvpp2_aggr_txq_init(pdev, &priv->aggr_txqs[i], i, priv);
		if (err < 0)
			return err;
	}

	/* Fifo Init */
	if (priv->hw_version == MVPP21) {
		mvpp2_rx_fifo_init(priv);
	} else {
		mvpp22_rx_fifo_init(priv);
		mvpp22_tx_fifo_init(priv);
		if (priv->hw_version == MVPP23)
			mvpp23_rx_fifo_fc_set_tresh(priv);
	}

	if (priv->hw_version == MVPP21)
		writel(MVPP2_EXT_GLOBAL_CTRL_DEFAULT,
		       priv->lms_base + MVPP2_MNG_EXTENDED_GLOBAL_CTRL_REG);

	/* Allow cache snoop when transmiting packets */
	mvpp2_write(priv, MVPP2_TX_SNOOP_REG, 0x1);

	/* Buffer Manager initialization */
	err = mvpp2_bm_init(&pdev->dev, priv);
	if (err < 0)
		return err;

	/* Parser default initialization */
	err = mvpp2_prs_default_init(pdev, priv);
	if (err < 0)
		return err;

	/* Classifier default initialization */
	mvpp2_cls_init(priv);

	return 0;
}

static int mvpp2_get_sram(struct platform_device *pdev,
			  struct mvpp2 *priv)
{
	struct resource *res;
	void __iomem *base;

	res = platform_get_resource(pdev, IORESOURCE_MEM, 2);
	if (!res) {
		if (has_acpi_companion(&pdev->dev))
			dev_warn(&pdev->dev, "ACPI is too old, Flow control not supported\n");
		else
			dev_warn(&pdev->dev, "DT is too old, Flow control not supported\n");
		return 0;
	}

	base = devm_ioremap_resource(&pdev->dev, res);
	if (IS_ERR(base))
		return PTR_ERR(base);

	priv->cm3_base = base;
	return 0;
}

static int mvpp2_probe(struct platform_device *pdev)
{
	struct mvpp2 *priv;
	struct resource *res;
	void __iomem *base;
	int i, shared;
	int err;

	priv = devm_kzalloc(&pdev->dev, sizeof(*priv), GFP_KERNEL);
	if (!priv)
		return -ENOMEM;

	priv->hw_version = (unsigned long)device_get_match_data(&pdev->dev);

	/* multi queue mode isn't supported on PPV2.1, fallback to single
	 * mode
	 */
	if (priv->hw_version == MVPP21)
		queue_mode = MVPP2_QDIST_SINGLE_MODE;

	base = devm_platform_ioremap_resource(pdev, 0);
	if (IS_ERR(base))
		return PTR_ERR(base);

	if (priv->hw_version == MVPP21) {
		priv->lms_base = devm_platform_ioremap_resource(pdev, 1);
		if (IS_ERR(priv->lms_base))
			return PTR_ERR(priv->lms_base);
	} else {
		res = platform_get_resource(pdev, IORESOURCE_MEM, 1);
		if (!res) {
			dev_err(&pdev->dev, "Invalid resource\n");
			return -EINVAL;
		}
		if (has_acpi_companion(&pdev->dev)) {
			/* In case the MDIO memory region is declared in
			 * the ACPI, it can already appear as 'in-use'
			 * in the OS. Because it is overlapped by second
			 * region of the network controller, make
			 * sure it is released, before requesting it again.
			 * The care is taken by mvpp2 driver to avoid
			 * concurrent access to this memory region.
			 */
			release_resource(res);
		}
		priv->iface_base = devm_ioremap_resource(&pdev->dev, res);
		if (IS_ERR(priv->iface_base))
			return PTR_ERR(priv->iface_base);

		/* Map CM3 SRAM */
		err = mvpp2_get_sram(pdev, priv);
		if (err)
			dev_warn(&pdev->dev, "Fail to alloc CM3 SRAM\n");

		/* Enable global Flow Control only if handler to SRAM not NULL */
		if (priv->cm3_base)
			priv->global_tx_fc = true;
	}

	if (priv->hw_version >= MVPP22 && dev_of_node(&pdev->dev)) {
		priv->sysctrl_base =
			syscon_regmap_lookup_by_phandle(pdev->dev.of_node,
							"marvell,system-controller");
		if (IS_ERR(priv->sysctrl_base))
			/* The system controller regmap is optional for dt
			 * compatibility reasons. When not provided, the
			 * configuration of the GoP relies on the
			 * firmware/bootloader.
			 */
			priv->sysctrl_base = NULL;
	}

	if (priv->hw_version >= MVPP22 &&
	    mvpp2_get_nrxqs(priv) * 2 <= MVPP2_BM_MAX_POOLS)
		priv->percpu_pools = 1;

	mvpp2_setup_bm_pool();


	priv->nthreads = min_t(unsigned int, num_present_cpus(),
			       MVPP2_MAX_THREADS);

	shared = num_present_cpus() - priv->nthreads;
	if (shared > 0)
		bitmap_set(&priv->lock_map, 0,
			    min_t(int, shared, MVPP2_MAX_THREADS));

	for (i = 0; i < MVPP2_MAX_THREADS; i++) {
		u32 addr_space_sz;

		addr_space_sz = (priv->hw_version == MVPP21 ?
				 MVPP21_ADDR_SPACE_SZ : MVPP22_ADDR_SPACE_SZ);
		priv->swth_base[i] = base + i * addr_space_sz;
	}

	if (priv->hw_version == MVPP21)
		priv->max_port_rxqs = 8;
	else
		priv->max_port_rxqs = 32;

	if (dev_of_node(&pdev->dev)) {
		priv->pp_clk = devm_clk_get(&pdev->dev, "pp_clk");
		if (IS_ERR(priv->pp_clk))
			return PTR_ERR(priv->pp_clk);
		err = clk_prepare_enable(priv->pp_clk);
		if (err < 0)
			return err;

		priv->gop_clk = devm_clk_get(&pdev->dev, "gop_clk");
		if (IS_ERR(priv->gop_clk)) {
			err = PTR_ERR(priv->gop_clk);
			goto err_pp_clk;
		}
		err = clk_prepare_enable(priv->gop_clk);
		if (err < 0)
			goto err_pp_clk;

		if (priv->hw_version >= MVPP22) {
			priv->mg_clk = devm_clk_get(&pdev->dev, "mg_clk");
			if (IS_ERR(priv->mg_clk)) {
				err = PTR_ERR(priv->mg_clk);
				goto err_gop_clk;
			}

			err = clk_prepare_enable(priv->mg_clk);
			if (err < 0)
				goto err_gop_clk;

			priv->mg_core_clk = devm_clk_get_optional(&pdev->dev, "mg_core_clk");
			if (IS_ERR(priv->mg_core_clk)) {
				err = PTR_ERR(priv->mg_core_clk);
				goto err_mg_clk;
			}

			err = clk_prepare_enable(priv->mg_core_clk);
			if (err < 0)
				goto err_mg_clk;
		}

		priv->axi_clk = devm_clk_get_optional(&pdev->dev, "axi_clk");
		if (IS_ERR(priv->axi_clk)) {
			err = PTR_ERR(priv->axi_clk);
			goto err_mg_core_clk;
		}

		err = clk_prepare_enable(priv->axi_clk);
		if (err < 0)
			goto err_mg_core_clk;

		/* Get system's tclk rate */
		priv->tclk = clk_get_rate(priv->pp_clk);
	} else {
		err = device_property_read_u32(&pdev->dev, "clock-frequency", &priv->tclk);
		if (err) {
			dev_err(&pdev->dev, "missing clock-frequency value\n");
			return err;
		}
	}

	if (priv->hw_version >= MVPP22) {
		err = dma_set_mask(&pdev->dev, MVPP2_DESC_DMA_MASK);
		if (err)
			goto err_axi_clk;
		/* Sadly, the BM pools all share the same register to
		 * store the high 32 bits of their address. So they
		 * must all have the same high 32 bits, which forces
		 * us to restrict coherent memory to DMA_BIT_MASK(32).
		 */
		err = dma_set_coherent_mask(&pdev->dev, DMA_BIT_MASK(32));
		if (err)
			goto err_axi_clk;
	}

	/* Map DTS-active ports. Should be done before FIFO mvpp2_init */
	device_for_each_child_node_scoped(&pdev->dev, port_fwnode) {
		if (!fwnode_property_read_u32(port_fwnode, "port-id", &i))
			priv->port_map |= BIT(i);
	}

	if (mvpp2_read(priv, MVPP2_VER_ID_REG) == MVPP2_VER_PP23)
		priv->hw_version = MVPP23;

	/* Init mss lock */
	spin_lock_init(&priv->mss_spinlock);

	/* Initialize network controller */
	err = mvpp2_init(pdev, priv);
	if (err < 0) {
		dev_err(&pdev->dev, "failed to initialize controller\n");
		goto err_axi_clk;
	}

	err = mvpp22_tai_probe(&pdev->dev, priv);
	if (err < 0)
		goto err_axi_clk;

	/* Initialize ports */
	device_for_each_child_node_scoped(&pdev->dev, port_fwnode) {
		err = mvpp2_port_probe(pdev, port_fwnode, priv);
		if (err < 0)
			goto err_port_probe;
	}

	if (priv->port_count == 0) {
		dev_err(&pdev->dev, "no ports enabled\n");
		err = -ENODEV;
		goto err_axi_clk;
	}

	/* Statistics must be gathered regularly because some of them (like
	 * packets counters) are 32-bit registers and could overflow quite
	 * quickly. For instance, a 10Gb link used at full bandwidth with the
	 * smallest packets (64B) will overflow a 32-bit counter in less than
	 * 30 seconds. Then, use a workqueue to fill 64-bit counters.
	 */
	snprintf(priv->queue_name, sizeof(priv->queue_name),
		 "stats-wq-%s%s", netdev_name(priv->port_list[0]->dev),
		 priv->port_count > 1 ? "+" : "");
	priv->stats_queue = create_singlethread_workqueue(priv->queue_name);
	if (!priv->stats_queue) {
		err = -ENOMEM;
		goto err_port_probe;
	}

	if (priv->global_tx_fc && priv->hw_version >= MVPP22) {
		err = mvpp2_enable_global_fc(priv);
		if (err)
			dev_warn(&pdev->dev, "Minimum of CM3 firmware 18.09 and chip revision B0 required for flow control\n");
	}

	mvpp2_dbgfs_init(priv, pdev->name);

	platform_set_drvdata(pdev, priv);
	return 0;

err_port_probe:
	for (i = 0; i < priv->port_count; i++)
		mvpp2_port_remove(priv->port_list[i]);
err_axi_clk:
	clk_disable_unprepare(priv->axi_clk);
err_mg_core_clk:
	clk_disable_unprepare(priv->mg_core_clk);
err_mg_clk:
	clk_disable_unprepare(priv->mg_clk);
err_gop_clk:
	clk_disable_unprepare(priv->gop_clk);
err_pp_clk:
	clk_disable_unprepare(priv->pp_clk);
	return err;
}

static void mvpp2_remove(struct platform_device *pdev)
{
	struct mvpp2 *priv = platform_get_drvdata(pdev);
	int i, poolnum = MVPP2_BM_POOLS_NUM;

	mvpp2_dbgfs_cleanup(priv);

	for (i = 0; i < priv->port_count; i++) {
		mutex_destroy(&priv->port_list[i]->gather_stats_lock);
		mvpp2_port_remove(priv->port_list[i]);
	}

	destroy_workqueue(priv->stats_queue);

	if (priv->percpu_pools)
		poolnum = mvpp2_get_nrxqs(priv) * 2;

	for (i = 0; i < poolnum; i++) {
		struct mvpp2_bm_pool *bm_pool = &priv->bm_pools[i];

		mvpp2_bm_pool_destroy(&pdev->dev, priv, bm_pool);
	}

	for (i = 0; i < MVPP2_MAX_THREADS; i++) {
		struct mvpp2_tx_queue *aggr_txq = &priv->aggr_txqs[i];

		dma_free_coherent(&pdev->dev,
				  MVPP2_AGGR_TXQ_SIZE * MVPP2_DESC_ALIGNED_SIZE,
				  aggr_txq->descs,
				  aggr_txq->descs_dma);
	}

	if (!dev_of_node(&pdev->dev))
		return;

	clk_disable_unprepare(priv->axi_clk);
	clk_disable_unprepare(priv->mg_core_clk);
	clk_disable_unprepare(priv->mg_clk);
	clk_disable_unprepare(priv->pp_clk);
	clk_disable_unprepare(priv->gop_clk);
}

static const struct of_device_id mvpp2_match[] = {
	{
		.compatible = "marvell,armada-375-pp2",
		.data = (void *)MVPP21,
	},
	{
		.compatible = "marvell,armada-7k-pp22",
		.data = (void *)MVPP22,
	},
	{ }
};
MODULE_DEVICE_TABLE(of, mvpp2_match);

#ifdef CONFIG_ACPI
static const struct acpi_device_id mvpp2_acpi_match[] = {
	{ "MRVL0110", MVPP22 },
	{ },
};
MODULE_DEVICE_TABLE(acpi, mvpp2_acpi_match);
#endif

static struct platform_driver mvpp2_driver = {
	.probe = mvpp2_probe,
	.remove_new = mvpp2_remove,
	.driver = {
		.name = MVPP2_DRIVER_NAME,
		.of_match_table = mvpp2_match,
		.acpi_match_table = ACPI_PTR(mvpp2_acpi_match),
	},
};

static int __init mvpp2_driver_init(void)
{
	return platform_driver_register(&mvpp2_driver);
}
module_init(mvpp2_driver_init);

static void __exit mvpp2_driver_exit(void)
{
	platform_driver_unregister(&mvpp2_driver);
	mvpp2_dbgfs_exit();
}
module_exit(mvpp2_driver_exit);

MODULE_DESCRIPTION("Marvell PPv2 Ethernet Driver - www.marvell.com");
MODULE_AUTHOR("Marcin Wojtas <mw@semihalf.com>");
MODULE_LICENSE("GPL v2");<|MERGE_RESOLUTION|>--- conflicted
+++ resolved
@@ -5675,8 +5675,6 @@
 
 static int mvpp2_ethtool_get_rxfh(struct net_device *dev,
 				  struct ethtool_rxfh_param *rxfh)
-<<<<<<< HEAD
-=======
 {
 	struct mvpp2_port *port = netdev_priv(dev);
 	u32 rss_context = rxfh->rss_context;
@@ -5716,28 +5714,18 @@
 				     struct ethtool_rxfh_context *ctx,
 				     const struct ethtool_rxfh_param *rxfh,
 				     struct netlink_ext_ack *extack)
->>>>>>> 2d5404ca
 {
 	struct mvpp2_port *port = netdev_priv(dev);
-	u32 rss_context = rxfh->rss_context;
 	int ret = 0;
 
 	if (!mvpp2_ethtool_rxfh_okay(port, rxfh))
 		return -EOPNOTSUPP;
 
-<<<<<<< HEAD
-	rxfh->hfunc = ETH_RSS_HASH_CRC32;
-
-	if (rxfh->indir)
-		ret = mvpp22_port_rss_ctx_indir_get(port, rss_context,
-						    rxfh->indir);
-=======
 	ctx->hfunc = ETH_RSS_HASH_CRC32;
 
 	ret = mvpp22_port_rss_ctx_create(port, rxfh->rss_context);
 	if (ret)
 		return ret;
->>>>>>> 2d5404ca
 
 	if (!rxfh->indir)
 		ret = mvpp22_port_rss_ctx_indir_get(port, rxfh->rss_context,
@@ -5748,28 +5736,6 @@
 	return ret;
 }
 
-<<<<<<< HEAD
-static int mvpp2_ethtool_set_rxfh(struct net_device *dev,
-				  struct ethtool_rxfh_param *rxfh,
-				  struct netlink_ext_ack *extack)
-{
-	struct mvpp2_port *port = netdev_priv(dev);
-	u32 *rss_context = &rxfh->rss_context;
-	int ret = 0;
-
-	if (!mvpp22_rss_is_supported(port))
-		return -EOPNOTSUPP;
-
-	if (rxfh->hfunc != ETH_RSS_HASH_NO_CHANGE &&
-	    rxfh->hfunc != ETH_RSS_HASH_CRC32)
-		return -EOPNOTSUPP;
-
-	if (rxfh->key)
-		return -EOPNOTSUPP;
-
-	if (*rss_context && rxfh->rss_delete)
-		return mvpp22_port_rss_ctx_delete(port, *rss_context);
-=======
 static int mvpp2_modify_rxfh_context(struct net_device *dev,
 				     struct ethtool_rxfh_context *ctx,
 				     const struct ethtool_rxfh_param *rxfh,
@@ -5793,24 +5759,15 @@
 				     struct netlink_ext_ack *extack)
 {
 	struct mvpp2_port *port = netdev_priv(dev);
->>>>>>> 2d5404ca
 
 	return mvpp22_port_rss_ctx_delete(port, rss_context);
 }
 
-<<<<<<< HEAD
-	if (rxfh->indir)
-		ret = mvpp22_port_rss_ctx_indir_set(port, *rss_context,
-						    rxfh->indir);
-
-	return ret;
-=======
 static int mvpp2_ethtool_set_rxfh(struct net_device *dev,
 				  struct ethtool_rxfh_param *rxfh,
 				  struct netlink_ext_ack *extack)
 {
 	return mvpp2_modify_rxfh_context(dev, NULL, rxfh, extack);
->>>>>>> 2d5404ca
 }
 
 /* Device ops */
@@ -5832,11 +5789,7 @@
 };
 
 static const struct ethtool_ops mvpp2_eth_tool_ops = {
-<<<<<<< HEAD
-	.cap_rss_ctx_supported	= true,
-=======
 	.rxfh_max_num_contexts	= MVPP22_N_RSS_TABLES,
->>>>>>> 2d5404ca
 	.supported_coalesce_params = ETHTOOL_COALESCE_USECS |
 				     ETHTOOL_COALESCE_MAX_FRAMES,
 	.nway_reset		= mvpp2_ethtool_nway_reset,
@@ -5859,12 +5812,9 @@
 	.get_rxfh_indir_size	= mvpp2_ethtool_get_rxfh_indir_size,
 	.get_rxfh		= mvpp2_ethtool_get_rxfh,
 	.set_rxfh		= mvpp2_ethtool_set_rxfh,
-<<<<<<< HEAD
-=======
 	.create_rxfh_context	= mvpp2_create_rxfh_context,
 	.modify_rxfh_context	= mvpp2_modify_rxfh_context,
 	.remove_rxfh_context	= mvpp2_remove_rxfh_context,
->>>>>>> 2d5404ca
 };
 
 /* Used for PPv2.1, or PPv2.2 with the old Device Tree binding that
