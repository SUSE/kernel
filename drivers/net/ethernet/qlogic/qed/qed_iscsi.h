--- conflicted
+++ resolved
@@ -39,13 +39,9 @@
  *
  * @cdev: Qed dev pointer.
  * @stats: Points to struct that will be filled with statistics.
-<<<<<<< HEAD
- *
-=======
  * @is_atomic: Hint from the caller - if the func can sleep or not.
  *
  * Context: The function should not sleep in case is_atomic == true.
->>>>>>> eb3cdb58
  * Return: Void.
  */
 void qed_get_protocol_stats_iscsi(struct qed_dev *cdev,
