--- conflicted
+++ resolved
@@ -9,10 +9,7 @@
 	qed_dcbx.o		\
 	qed_debug.o		\
 	qed_dev.o		\
-<<<<<<< HEAD
-=======
 	qed_devlink.o		\
->>>>>>> 7d2a07b7
 	qed_hw.o		\
 	qed_init_fw_funcs.o	\
 	qed_init_ops.o		\
@@ -31,14 +28,11 @@
 qed-$(CONFIG_QED_LL2) += qed_ll2.o
 qed-$(CONFIG_QED_OOO) += qed_ooo.o
 
-<<<<<<< HEAD
-=======
 qed-$(CONFIG_QED_NVMETCP) +=	\
 	qed_nvmetcp.o		\
 	qed_nvmetcp_fw_funcs.o	\
 	qed_nvmetcp_ip_services.o
 
->>>>>>> 7d2a07b7
 qed-$(CONFIG_QED_RDMA) +=	\
 	qed_iwarp.o		\
 	qed_rdma.o		\
