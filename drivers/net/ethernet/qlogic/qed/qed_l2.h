--- conflicted
+++ resolved
@@ -207,19 +207,11 @@
  * qed_sp_vport_stop: This ramrod closes a VPort after all its
  *                    RX and TX queues are terminated.
  *                    An Assert is generated if any queues are left open.
-<<<<<<< HEAD
  *
  * @p_hwfn: HW device data.
  * @opaque_fid: Opaque FID
  * @vport_id: VPort ID.
  *
-=======
- *
- * @p_hwfn: HW device data.
- * @opaque_fid: Opaque FID
- * @vport_id: VPort ID.
- *
->>>>>>> eb3cdb58
  * Return: Int.
  */
 int qed_sp_vport_stop(struct qed_hwfn *p_hwfn, u16 opaque_fid, u8 vport_id);
@@ -242,15 +234,9 @@
  * @complete_event_flg: Post completion to the Event Ring if set.
  * @comp_mode: Comp mode.
  * @p_comp_data: Pointer Comp data.
-<<<<<<< HEAD
- *
- * Return: Int.
- *
-=======
- *
- * Return: Int.
- *
->>>>>>> eb3cdb58
+ *
+ * Return: Int.
+ *
  * Note At the moment - only used by non-linux VFs.
  */
 
