// SPDX-License-Identifier: GPL-2.0
/* Copyright (C) 2021 Gerhard Engleder <gerhard@engleder-embedded.com> */

/* TSN endpoint Ethernet MAC driver
 *
 * The TSN endpoint Ethernet MAC is a FPGA based network device for real-time
 * communication. It is designed for endpoints within TSN (Time Sensitive
 * Networking) networks; e.g., for PLCs in the industrial automation case.
 *
 * It supports multiple TX/RX queue pairs. The first TX/RX queue pair is used
 * by the driver.
 *
 * More information can be found here:
 * - www.embedded-experts.at/tsn
 * - www.engleder-embedded.com
 */

#include "tsnep.h"
#include "tsnep_hw.h"

#include <linux/module.h>
#include <linux/of.h>
#include <linux/of_net.h>
#include <linux/of_mdio.h>
#include <linux/interrupt.h>
#include <linux/etherdevice.h>
#include <linux/phy.h>
#include <linux/iopoll.h>
#include <linux/bpf.h>
#include <linux/bpf_trace.h>
#include <net/page_pool/helpers.h>
#include <net/xdp_sock_drv.h>

#define TSNEP_RX_OFFSET (max(NET_SKB_PAD, XDP_PACKET_HEADROOM) + NET_IP_ALIGN)
#define TSNEP_HEADROOM ALIGN(TSNEP_RX_OFFSET, 4)
#define TSNEP_MAX_RX_BUF_SIZE (PAGE_SIZE - TSNEP_HEADROOM - \
			       SKB_DATA_ALIGN(sizeof(struct skb_shared_info)))
/* XSK buffer shall store at least Q-in-Q frame */
#define TSNEP_XSK_RX_BUF_SIZE (ALIGN(TSNEP_RX_INLINE_METADATA_SIZE + \
				     ETH_FRAME_LEN + ETH_FCS_LEN + \
				     VLAN_HLEN * 2, 4))

#ifdef CONFIG_ARCH_DMA_ADDR_T_64BIT
#define DMA_ADDR_HIGH(dma_addr) ((u32)(((dma_addr) >> 32) & 0xFFFFFFFF))
#else
#define DMA_ADDR_HIGH(dma_addr) ((u32)(0))
#endif
#define DMA_ADDR_LOW(dma_addr) ((u32)((dma_addr) & 0xFFFFFFFF))

#define TSNEP_COALESCE_USECS_DEFAULT 64
#define TSNEP_COALESCE_USECS_MAX     ((ECM_INT_DELAY_MASK >> ECM_INT_DELAY_SHIFT) * \
				      ECM_INT_DELAY_BASE_US + ECM_INT_DELAY_BASE_US - 1)

/* mapping type */
#define TSNEP_TX_TYPE_MAP		BIT(0)
#define TSNEP_TX_TYPE_MAP_PAGE		BIT(1)
#define TSNEP_TX_TYPE_INLINE		BIT(2)
/* buffer type */
#define TSNEP_TX_TYPE_SKB		BIT(8)
#define TSNEP_TX_TYPE_SKB_MAP		(TSNEP_TX_TYPE_SKB | TSNEP_TX_TYPE_MAP)
#define TSNEP_TX_TYPE_SKB_INLINE	(TSNEP_TX_TYPE_SKB | TSNEP_TX_TYPE_INLINE)
#define TSNEP_TX_TYPE_SKB_FRAG		BIT(9)
#define TSNEP_TX_TYPE_SKB_FRAG_MAP_PAGE	(TSNEP_TX_TYPE_SKB_FRAG | TSNEP_TX_TYPE_MAP_PAGE)
#define TSNEP_TX_TYPE_SKB_FRAG_INLINE	(TSNEP_TX_TYPE_SKB_FRAG | TSNEP_TX_TYPE_INLINE)
#define TSNEP_TX_TYPE_XDP_TX		BIT(10)
#define TSNEP_TX_TYPE_XDP_NDO		BIT(11)
#define TSNEP_TX_TYPE_XDP_NDO_MAP_PAGE	(TSNEP_TX_TYPE_XDP_NDO | TSNEP_TX_TYPE_MAP_PAGE)
#define TSNEP_TX_TYPE_XDP		(TSNEP_TX_TYPE_XDP_TX | TSNEP_TX_TYPE_XDP_NDO)
#define TSNEP_TX_TYPE_XSK		BIT(12)

#define TSNEP_XDP_TX		BIT(0)
#define TSNEP_XDP_REDIRECT	BIT(1)

static void tsnep_enable_irq(struct tsnep_adapter *adapter, u32 mask)
{
	iowrite32(mask, adapter->addr + ECM_INT_ENABLE);
}

static void tsnep_disable_irq(struct tsnep_adapter *adapter, u32 mask)
{
	mask |= ECM_INT_DISABLE;
	iowrite32(mask, adapter->addr + ECM_INT_ENABLE);
}

static irqreturn_t tsnep_irq(int irq, void *arg)
{
	struct tsnep_adapter *adapter = arg;
	u32 active = ioread32(adapter->addr + ECM_INT_ACTIVE);

	/* acknowledge interrupt */
	if (active != 0)
		iowrite32(active, adapter->addr + ECM_INT_ACKNOWLEDGE);

	/* handle link interrupt */
	if ((active & ECM_INT_LINK) != 0)
		phy_mac_interrupt(adapter->netdev->phydev);

	/* handle TX/RX queue 0 interrupt */
	if ((active & adapter->queue[0].irq_mask) != 0) {
		if (napi_schedule_prep(&adapter->queue[0].napi)) {
			tsnep_disable_irq(adapter, adapter->queue[0].irq_mask);
			/* schedule after masking to avoid races */
			__napi_schedule(&adapter->queue[0].napi);
		}
	}

	return IRQ_HANDLED;
}

static irqreturn_t tsnep_irq_txrx(int irq, void *arg)
{
	struct tsnep_queue *queue = arg;

	/* handle TX/RX queue interrupt */
	if (napi_schedule_prep(&queue->napi)) {
		tsnep_disable_irq(queue->adapter, queue->irq_mask);
		/* schedule after masking to avoid races */
		__napi_schedule(&queue->napi);
	}

	return IRQ_HANDLED;
}

int tsnep_set_irq_coalesce(struct tsnep_queue *queue, u32 usecs)
{
	if (usecs > TSNEP_COALESCE_USECS_MAX)
		return -ERANGE;

	usecs /= ECM_INT_DELAY_BASE_US;
	usecs <<= ECM_INT_DELAY_SHIFT;
	usecs &= ECM_INT_DELAY_MASK;

	queue->irq_delay &= ~ECM_INT_DELAY_MASK;
	queue->irq_delay |= usecs;
	iowrite8(queue->irq_delay, queue->irq_delay_addr);

	return 0;
}

u32 tsnep_get_irq_coalesce(struct tsnep_queue *queue)
{
	u32 usecs;

	usecs = (queue->irq_delay & ECM_INT_DELAY_MASK);
	usecs >>= ECM_INT_DELAY_SHIFT;
	usecs *= ECM_INT_DELAY_BASE_US;

	return usecs;
}

static int tsnep_mdiobus_read(struct mii_bus *bus, int addr, int regnum)
{
	struct tsnep_adapter *adapter = bus->priv;
	u32 md;
	int retval;

	md = ECM_MD_READ;
	if (!adapter->suppress_preamble)
		md |= ECM_MD_PREAMBLE;
	md |= (regnum << ECM_MD_ADDR_SHIFT) & ECM_MD_ADDR_MASK;
	md |= (addr << ECM_MD_PHY_ADDR_SHIFT) & ECM_MD_PHY_ADDR_MASK;
	iowrite32(md, adapter->addr + ECM_MD_CONTROL);
	retval = readl_poll_timeout_atomic(adapter->addr + ECM_MD_STATUS, md,
					   !(md & ECM_MD_BUSY), 16, 1000);
	if (retval != 0)
		return retval;

	return (md & ECM_MD_DATA_MASK) >> ECM_MD_DATA_SHIFT;
}

static int tsnep_mdiobus_write(struct mii_bus *bus, int addr, int regnum,
			       u16 val)
{
	struct tsnep_adapter *adapter = bus->priv;
	u32 md;
	int retval;

	md = ECM_MD_WRITE;
	if (!adapter->suppress_preamble)
		md |= ECM_MD_PREAMBLE;
	md |= (regnum << ECM_MD_ADDR_SHIFT) & ECM_MD_ADDR_MASK;
	md |= (addr << ECM_MD_PHY_ADDR_SHIFT) & ECM_MD_PHY_ADDR_MASK;
	md |= ((u32)val << ECM_MD_DATA_SHIFT) & ECM_MD_DATA_MASK;
	iowrite32(md, adapter->addr + ECM_MD_CONTROL);
	retval = readl_poll_timeout_atomic(adapter->addr + ECM_MD_STATUS, md,
					   !(md & ECM_MD_BUSY), 16, 1000);
	if (retval != 0)
		return retval;

	return 0;
}

static void tsnep_set_link_mode(struct tsnep_adapter *adapter)
{
	u32 mode;

	switch (adapter->phydev->speed) {
	case SPEED_100:
		mode = ECM_LINK_MODE_100;
		break;
	case SPEED_1000:
		mode = ECM_LINK_MODE_1000;
		break;
	default:
		mode = ECM_LINK_MODE_OFF;
		break;
	}
	iowrite32(mode, adapter->addr + ECM_STATUS);
}

static void tsnep_phy_link_status_change(struct net_device *netdev)
{
	struct tsnep_adapter *adapter = netdev_priv(netdev);
	struct phy_device *phydev = netdev->phydev;

	if (phydev->link)
		tsnep_set_link_mode(adapter);

	phy_print_status(netdev->phydev);
}

static int tsnep_phy_loopback(struct tsnep_adapter *adapter, bool enable)
{
	int retval;

	retval = phy_loopback(adapter->phydev, enable);

	/* PHY link state change is not signaled if loopback is enabled, it
	 * would delay a working loopback anyway, let's ensure that loopback
	 * is working immediately by setting link mode directly
	 */
	if (!retval && enable) {
		netif_carrier_on(adapter->netdev);
		tsnep_set_link_mode(adapter);
	}

	return retval;
}

static int tsnep_phy_open(struct tsnep_adapter *adapter)
{
	struct phy_device *phydev;
	struct ethtool_keee ethtool_keee;
	int retval;

	retval = phy_connect_direct(adapter->netdev, adapter->phydev,
				    tsnep_phy_link_status_change,
				    adapter->phy_mode);
	if (retval)
		return retval;
	phydev = adapter->netdev->phydev;

	/* MAC supports only 100Mbps|1000Mbps full duplex
	 * SPE (Single Pair Ethernet) is also an option but not implemented yet
	 */
	phy_remove_link_mode(phydev, ETHTOOL_LINK_MODE_10baseT_Half_BIT);
	phy_remove_link_mode(phydev, ETHTOOL_LINK_MODE_10baseT_Full_BIT);
	phy_remove_link_mode(phydev, ETHTOOL_LINK_MODE_100baseT_Half_BIT);
	phy_remove_link_mode(phydev, ETHTOOL_LINK_MODE_1000baseT_Half_BIT);

	/* disable EEE autoneg, EEE not supported by TSNEP */
	memset(&ethtool_keee, 0, sizeof(ethtool_keee));
	phy_ethtool_set_eee(adapter->phydev, &ethtool_keee);

	adapter->phydev->irq = PHY_MAC_INTERRUPT;
	phy_start(adapter->phydev);

	return 0;
}

static void tsnep_phy_close(struct tsnep_adapter *adapter)
{
	phy_stop(adapter->netdev->phydev);
	phy_disconnect(adapter->netdev->phydev);
}

static void tsnep_tx_ring_cleanup(struct tsnep_tx *tx)
{
	struct device *dmadev = tx->adapter->dmadev;
	int i;

	memset(tx->entry, 0, sizeof(tx->entry));

	for (i = 0; i < TSNEP_RING_PAGE_COUNT; i++) {
		if (tx->page[i]) {
			dma_free_coherent(dmadev, PAGE_SIZE, tx->page[i],
					  tx->page_dma[i]);
			tx->page[i] = NULL;
			tx->page_dma[i] = 0;
		}
	}
}

static int tsnep_tx_ring_create(struct tsnep_tx *tx)
{
	struct device *dmadev = tx->adapter->dmadev;
	struct tsnep_tx_entry *entry;
	struct tsnep_tx_entry *next_entry;
	int i, j;
	int retval;

	for (i = 0; i < TSNEP_RING_PAGE_COUNT; i++) {
		tx->page[i] =
			dma_alloc_coherent(dmadev, PAGE_SIZE, &tx->page_dma[i],
					   GFP_KERNEL);
		if (!tx->page[i]) {
			retval = -ENOMEM;
			goto alloc_failed;
		}
		for (j = 0; j < TSNEP_RING_ENTRIES_PER_PAGE; j++) {
			entry = &tx->entry[TSNEP_RING_ENTRIES_PER_PAGE * i + j];
			entry->desc_wb = (struct tsnep_tx_desc_wb *)
				(((u8 *)tx->page[i]) + TSNEP_DESC_SIZE * j);
			entry->desc = (struct tsnep_tx_desc *)
				(((u8 *)entry->desc_wb) + TSNEP_DESC_OFFSET);
			entry->desc_dma = tx->page_dma[i] + TSNEP_DESC_SIZE * j;
			entry->owner_user_flag = false;
		}
	}
	for (i = 0; i < TSNEP_RING_SIZE; i++) {
		entry = &tx->entry[i];
		next_entry = &tx->entry[(i + 1) & TSNEP_RING_MASK];
		entry->desc->next = __cpu_to_le64(next_entry->desc_dma);
	}

	return 0;

alloc_failed:
	tsnep_tx_ring_cleanup(tx);
	return retval;
}

static void tsnep_tx_init(struct tsnep_tx *tx)
{
	dma_addr_t dma;

	dma = tx->entry[0].desc_dma | TSNEP_RESET_OWNER_COUNTER;
	iowrite32(DMA_ADDR_LOW(dma), tx->addr + TSNEP_TX_DESC_ADDR_LOW);
	iowrite32(DMA_ADDR_HIGH(dma), tx->addr + TSNEP_TX_DESC_ADDR_HIGH);
	tx->write = 0;
	tx->read = 0;
	tx->owner_counter = 1;
	tx->increment_owner_counter = TSNEP_RING_SIZE - 1;
}

static void tsnep_tx_enable(struct tsnep_tx *tx)
{
	struct netdev_queue *nq;

	nq = netdev_get_tx_queue(tx->adapter->netdev, tx->queue_index);

	__netif_tx_lock_bh(nq);
	netif_tx_wake_queue(nq);
	__netif_tx_unlock_bh(nq);
}

static void tsnep_tx_disable(struct tsnep_tx *tx, struct napi_struct *napi)
{
	struct netdev_queue *nq;
	u32 val;

	nq = netdev_get_tx_queue(tx->adapter->netdev, tx->queue_index);

	__netif_tx_lock_bh(nq);
	netif_tx_stop_queue(nq);
	__netif_tx_unlock_bh(nq);

	/* wait until TX is done in hardware */
	readx_poll_timeout(ioread32, tx->addr + TSNEP_CONTROL, val,
			   ((val & TSNEP_CONTROL_TX_ENABLE) == 0), 10000,
			   1000000);

	/* wait until TX is also done in software */
	while (READ_ONCE(tx->read) != tx->write) {
		napi_schedule(napi);
		napi_synchronize(napi);
	}
}

static void tsnep_tx_activate(struct tsnep_tx *tx, int index, int length,
			      bool last)
{
	struct tsnep_tx_entry *entry = &tx->entry[index];

	entry->properties = 0;
	/* xdpf and zc are union with skb */
	if (entry->skb) {
		entry->properties = length & TSNEP_DESC_LENGTH_MASK;
		entry->properties |= TSNEP_DESC_INTERRUPT_FLAG;
		if ((entry->type & TSNEP_TX_TYPE_SKB) &&
		    (skb_shinfo(entry->skb)->tx_flags & SKBTX_IN_PROGRESS))
			entry->properties |= TSNEP_DESC_EXTENDED_WRITEBACK_FLAG;

		/* toggle user flag to prevent false acknowledge
		 *
		 * Only the first fragment is acknowledged. For all other
		 * fragments no acknowledge is done and the last written owner
		 * counter stays in the writeback descriptor. Therefore, it is
		 * possible that the last written owner counter is identical to
		 * the new incremented owner counter and a false acknowledge is
		 * detected before the real acknowledge has been done by
		 * hardware.
		 *
		 * The user flag is used to prevent this situation. The user
		 * flag is copied to the writeback descriptor by the hardware
		 * and is used as additional acknowledge data. By toggeling the
		 * user flag only for the first fragment (which is
		 * acknowledged), it is guaranteed that the last acknowledge
		 * done for this descriptor has used a different user flag and
		 * cannot be detected as false acknowledge.
		 */
		entry->owner_user_flag = !entry->owner_user_flag;
	}
	if (last)
		entry->properties |= TSNEP_TX_DESC_LAST_FRAGMENT_FLAG;
	if (index == tx->increment_owner_counter) {
		tx->owner_counter++;
		if (tx->owner_counter == 4)
			tx->owner_counter = 1;
		tx->increment_owner_counter--;
		if (tx->increment_owner_counter < 0)
			tx->increment_owner_counter = TSNEP_RING_SIZE - 1;
	}
	entry->properties |=
		(tx->owner_counter << TSNEP_DESC_OWNER_COUNTER_SHIFT) &
		TSNEP_DESC_OWNER_COUNTER_MASK;
	if (entry->owner_user_flag)
		entry->properties |= TSNEP_TX_DESC_OWNER_USER_FLAG;
	entry->desc->more_properties =
		__cpu_to_le32(entry->len & TSNEP_DESC_LENGTH_MASK);
	if (entry->type & TSNEP_TX_TYPE_INLINE)
		entry->properties |= TSNEP_TX_DESC_DATA_AFTER_DESC_FLAG;

	/* descriptor properties shall be written last, because valid data is
	 * signaled there
	 */
	dma_wmb();

	entry->desc->properties = __cpu_to_le32(entry->properties);
}

static int tsnep_tx_desc_available(struct tsnep_tx *tx)
{
	if (tx->read <= tx->write)
		return TSNEP_RING_SIZE - tx->write + tx->read - 1;
	else
		return tx->read - tx->write - 1;
}

static int tsnep_tx_map_frag(skb_frag_t *frag, struct tsnep_tx_entry *entry,
			     struct device *dmadev, dma_addr_t *dma)
{
	unsigned int len;
	int mapped;

	len = skb_frag_size(frag);
	if (likely(len > TSNEP_DESC_SIZE_DATA_AFTER_INLINE)) {
		*dma = skb_frag_dma_map(dmadev, frag, 0, len, DMA_TO_DEVICE);
		if (dma_mapping_error(dmadev, *dma))
			return -ENOMEM;
		entry->type = TSNEP_TX_TYPE_SKB_FRAG_MAP_PAGE;
		mapped = 1;
	} else {
		void *fragdata = skb_frag_address_safe(frag);

		if (likely(fragdata)) {
			memcpy(&entry->desc->tx, fragdata, len);
		} else {
			struct page *page = skb_frag_page(frag);

			fragdata = kmap_local_page(page);
			memcpy(&entry->desc->tx, fragdata + skb_frag_off(frag),
			       len);
			kunmap_local(fragdata);
		}
		entry->type = TSNEP_TX_TYPE_SKB_FRAG_INLINE;
		mapped = 0;
	}

	return mapped;
}

static int tsnep_tx_map(struct sk_buff *skb, struct tsnep_tx *tx, int count)
{
	struct device *dmadev = tx->adapter->dmadev;
	struct tsnep_tx_entry *entry;
	unsigned int len;
	int map_len = 0;
	dma_addr_t dma;
	int i, mapped;

	for (i = 0; i < count; i++) {
		entry = &tx->entry[(tx->write + i) & TSNEP_RING_MASK];

		if (!i) {
			len = skb_headlen(skb);
			if (likely(len > TSNEP_DESC_SIZE_DATA_AFTER_INLINE)) {
				dma = dma_map_single(dmadev, skb->data, len,
						     DMA_TO_DEVICE);
				if (dma_mapping_error(dmadev, dma))
					return -ENOMEM;
				entry->type = TSNEP_TX_TYPE_SKB_MAP;
				mapped = 1;
			} else {
				memcpy(&entry->desc->tx, skb->data, len);
				entry->type = TSNEP_TX_TYPE_SKB_INLINE;
				mapped = 0;
			}
		} else {
			skb_frag_t *frag = &skb_shinfo(skb)->frags[i - 1];

			len = skb_frag_size(frag);
			mapped = tsnep_tx_map_frag(frag, entry, dmadev, &dma);
			if (mapped < 0)
				return mapped;
		}

		entry->len = len;
		if (likely(mapped)) {
			dma_unmap_addr_set(entry, dma, dma);
			entry->desc->tx = __cpu_to_le64(dma);
		}

		map_len += len;
	}

	return map_len;
}

static int tsnep_tx_unmap(struct tsnep_tx *tx, int index, int count)
{
	struct device *dmadev = tx->adapter->dmadev;
	struct tsnep_tx_entry *entry;
	int map_len = 0;
	int i;

	for (i = 0; i < count; i++) {
		entry = &tx->entry[(index + i) & TSNEP_RING_MASK];

		if (entry->len) {
			if (entry->type & TSNEP_TX_TYPE_MAP)
				dma_unmap_single(dmadev,
						 dma_unmap_addr(entry, dma),
						 dma_unmap_len(entry, len),
						 DMA_TO_DEVICE);
			else if (entry->type & TSNEP_TX_TYPE_MAP_PAGE)
				dma_unmap_page(dmadev,
					       dma_unmap_addr(entry, dma),
					       dma_unmap_len(entry, len),
					       DMA_TO_DEVICE);
			map_len += entry->len;
			entry->len = 0;
		}
	}

	return map_len;
}

static netdev_tx_t tsnep_xmit_frame_ring(struct sk_buff *skb,
					 struct tsnep_tx *tx)
{
	int count = 1;
	struct tsnep_tx_entry *entry;
	int length;
	int i;
	int retval;

	if (skb_shinfo(skb)->nr_frags > 0)
		count += skb_shinfo(skb)->nr_frags;

	if (tsnep_tx_desc_available(tx) < count) {
		/* ring full, shall not happen because queue is stopped if full
		 * below
		 */
		netif_stop_subqueue(tx->adapter->netdev, tx->queue_index);

		return NETDEV_TX_BUSY;
	}

	entry = &tx->entry[tx->write];
	entry->skb = skb;

	retval = tsnep_tx_map(skb, tx, count);
	if (retval < 0) {
		tsnep_tx_unmap(tx, tx->write, count);
		dev_kfree_skb_any(entry->skb);
		entry->skb = NULL;

		tx->dropped++;

		return NETDEV_TX_OK;
	}
	length = retval;

	if (skb_shinfo(skb)->tx_flags & SKBTX_HW_TSTAMP)
		skb_shinfo(skb)->tx_flags |= SKBTX_IN_PROGRESS;

	for (i = 0; i < count; i++)
		tsnep_tx_activate(tx, (tx->write + i) & TSNEP_RING_MASK, length,
				  i == count - 1);
	tx->write = (tx->write + count) & TSNEP_RING_MASK;

	skb_tx_timestamp(skb);

	/* descriptor properties shall be valid before hardware is notified */
	dma_wmb();

	iowrite32(TSNEP_CONTROL_TX_ENABLE, tx->addr + TSNEP_CONTROL);

	if (tsnep_tx_desc_available(tx) < (MAX_SKB_FRAGS + 1)) {
		/* ring can get full with next frame */
		netif_stop_subqueue(tx->adapter->netdev, tx->queue_index);
	}

	return NETDEV_TX_OK;
}

static int tsnep_xdp_tx_map(struct xdp_frame *xdpf, struct tsnep_tx *tx,
			    struct skb_shared_info *shinfo, int count, u32 type)
{
	struct device *dmadev = tx->adapter->dmadev;
	struct tsnep_tx_entry *entry;
	struct page *page;
	skb_frag_t *frag;
	unsigned int len;
	int map_len = 0;
	dma_addr_t dma;
	void *data;
	int i;

	frag = NULL;
	len = xdpf->len;
	for (i = 0; i < count; i++) {
		entry = &tx->entry[(tx->write + i) & TSNEP_RING_MASK];
		if (type & TSNEP_TX_TYPE_XDP_NDO) {
			data = unlikely(frag) ? skb_frag_address(frag) :
						xdpf->data;
			dma = dma_map_single(dmadev, data, len, DMA_TO_DEVICE);
			if (dma_mapping_error(dmadev, dma))
				return -ENOMEM;

			entry->type = TSNEP_TX_TYPE_XDP_NDO_MAP_PAGE;
		} else {
			page = unlikely(frag) ? skb_frag_page(frag) :
						virt_to_page(xdpf->data);
			dma = page_pool_get_dma_addr(page);
			if (unlikely(frag))
				dma += skb_frag_off(frag);
			else
				dma += sizeof(*xdpf) + xdpf->headroom;
			dma_sync_single_for_device(dmadev, dma, len,
						   DMA_BIDIRECTIONAL);

			entry->type = TSNEP_TX_TYPE_XDP_TX;
		}

		entry->len = len;
		dma_unmap_addr_set(entry, dma, dma);

		entry->desc->tx = __cpu_to_le64(dma);

		map_len += len;

		if (i + 1 < count) {
			frag = &shinfo->frags[i];
			len = skb_frag_size(frag);
		}
	}

	return map_len;
}

/* This function requires __netif_tx_lock is held by the caller. */
static bool tsnep_xdp_xmit_frame_ring(struct xdp_frame *xdpf,
				      struct tsnep_tx *tx, u32 type)
{
	struct skb_shared_info *shinfo = xdp_get_shared_info_from_frame(xdpf);
	struct tsnep_tx_entry *entry;
	int count, length, retval, i;

	count = 1;
	if (unlikely(xdp_frame_has_frags(xdpf)))
		count += shinfo->nr_frags;

	/* ensure that TX ring is not filled up by XDP, always MAX_SKB_FRAGS
	 * will be available for normal TX path and queue is stopped there if
	 * necessary
	 */
	if (tsnep_tx_desc_available(tx) < (MAX_SKB_FRAGS + 1 + count))
		return false;

	entry = &tx->entry[tx->write];
	entry->xdpf = xdpf;

	retval = tsnep_xdp_tx_map(xdpf, tx, shinfo, count, type);
	if (retval < 0) {
		tsnep_tx_unmap(tx, tx->write, count);
		entry->xdpf = NULL;

		tx->dropped++;

		return false;
	}
	length = retval;

	for (i = 0; i < count; i++)
		tsnep_tx_activate(tx, (tx->write + i) & TSNEP_RING_MASK, length,
				  i == count - 1);
	tx->write = (tx->write + count) & TSNEP_RING_MASK;

	/* descriptor properties shall be valid before hardware is notified */
	dma_wmb();

	return true;
}

static void tsnep_xdp_xmit_flush(struct tsnep_tx *tx)
{
	iowrite32(TSNEP_CONTROL_TX_ENABLE, tx->addr + TSNEP_CONTROL);
}

static bool tsnep_xdp_xmit_back(struct tsnep_adapter *adapter,
				struct xdp_buff *xdp,
				struct netdev_queue *tx_nq, struct tsnep_tx *tx,
				bool zc)
{
	struct xdp_frame *xdpf = xdp_convert_buff_to_frame(xdp);
	bool xmit;
	u32 type;

	if (unlikely(!xdpf))
		return false;

	/* no page pool for zero copy */
	if (zc)
		type = TSNEP_TX_TYPE_XDP_NDO;
	else
		type = TSNEP_TX_TYPE_XDP_TX;

	__netif_tx_lock(tx_nq, smp_processor_id());

	xmit = tsnep_xdp_xmit_frame_ring(xdpf, tx, type);

	/* Avoid transmit queue timeout since we share it with the slow path */
	if (xmit)
		txq_trans_cond_update(tx_nq);

	__netif_tx_unlock(tx_nq);

	return xmit;
}

static int tsnep_xdp_tx_map_zc(struct xdp_desc *xdpd, struct tsnep_tx *tx)
{
	struct tsnep_tx_entry *entry;
	dma_addr_t dma;

	entry = &tx->entry[tx->write];
	entry->zc = true;

	dma = xsk_buff_raw_get_dma(tx->xsk_pool, xdpd->addr);
	xsk_buff_raw_dma_sync_for_device(tx->xsk_pool, dma, xdpd->len);

	entry->type = TSNEP_TX_TYPE_XSK;
	entry->len = xdpd->len;

	entry->desc->tx = __cpu_to_le64(dma);

	return xdpd->len;
}

static void tsnep_xdp_xmit_frame_ring_zc(struct xdp_desc *xdpd,
					 struct tsnep_tx *tx)
{
	int length;

	length = tsnep_xdp_tx_map_zc(xdpd, tx);

	tsnep_tx_activate(tx, tx->write, length, true);
	tx->write = (tx->write + 1) & TSNEP_RING_MASK;
}

static void tsnep_xdp_xmit_zc(struct tsnep_tx *tx)
{
	int desc_available = tsnep_tx_desc_available(tx);
	struct xdp_desc *descs = tx->xsk_pool->tx_descs;
	int batch, i;

	/* ensure that TX ring is not filled up by XDP, always MAX_SKB_FRAGS
	 * will be available for normal TX path and queue is stopped there if
	 * necessary
	 */
	if (desc_available <= (MAX_SKB_FRAGS + 1))
		return;
	desc_available -= MAX_SKB_FRAGS + 1;

	batch = xsk_tx_peek_release_desc_batch(tx->xsk_pool, desc_available);
	for (i = 0; i < batch; i++)
		tsnep_xdp_xmit_frame_ring_zc(&descs[i], tx);

	if (batch) {
		/* descriptor properties shall be valid before hardware is
		 * notified
		 */
		dma_wmb();

		tsnep_xdp_xmit_flush(tx);
	}
}

static bool tsnep_tx_poll(struct tsnep_tx *tx, int napi_budget)
{
	struct tsnep_tx_entry *entry;
	struct netdev_queue *nq;
	int xsk_frames = 0;
	int budget = 128;
	int length;
	int count;

	nq = netdev_get_tx_queue(tx->adapter->netdev, tx->queue_index);
	__netif_tx_lock(nq, smp_processor_id());

	do {
		if (tx->read == tx->write)
			break;

		entry = &tx->entry[tx->read];
		if ((__le32_to_cpu(entry->desc_wb->properties) &
		     TSNEP_TX_DESC_OWNER_MASK) !=
		    (entry->properties & TSNEP_TX_DESC_OWNER_MASK))
			break;

		/* descriptor properties shall be read first, because valid data
		 * is signaled there
		 */
		dma_rmb();

		count = 1;
		if ((entry->type & TSNEP_TX_TYPE_SKB) &&
		    skb_shinfo(entry->skb)->nr_frags > 0)
			count += skb_shinfo(entry->skb)->nr_frags;
		else if ((entry->type & TSNEP_TX_TYPE_XDP) &&
			 xdp_frame_has_frags(entry->xdpf))
			count += xdp_get_shared_info_from_frame(entry->xdpf)->nr_frags;

		length = tsnep_tx_unmap(tx, tx->read, count);

		if ((entry->type & TSNEP_TX_TYPE_SKB) &&
		    (skb_shinfo(entry->skb)->tx_flags & SKBTX_IN_PROGRESS) &&
		    (__le32_to_cpu(entry->desc_wb->properties) &
		     TSNEP_DESC_EXTENDED_WRITEBACK_FLAG)) {
			struct skb_shared_hwtstamps hwtstamps;
			u64 timestamp;

			if (skb_shinfo(entry->skb)->tx_flags &
			    SKBTX_HW_TSTAMP_USE_CYCLES)
				timestamp =
					__le64_to_cpu(entry->desc_wb->counter);
			else
				timestamp =
					__le64_to_cpu(entry->desc_wb->timestamp);

			memset(&hwtstamps, 0, sizeof(hwtstamps));
			hwtstamps.hwtstamp = ns_to_ktime(timestamp);

			skb_tstamp_tx(entry->skb, &hwtstamps);
		}

		if (entry->type & TSNEP_TX_TYPE_SKB)
			napi_consume_skb(entry->skb, napi_budget);
		else if (entry->type & TSNEP_TX_TYPE_XDP)
			xdp_return_frame_rx_napi(entry->xdpf);
		else
			xsk_frames++;
		/* xdpf and zc are union with skb */
		entry->skb = NULL;

		tx->read = (tx->read + count) & TSNEP_RING_MASK;

		tx->packets++;
		tx->bytes += length + ETH_FCS_LEN;

		budget--;
	} while (likely(budget));

	if (tx->xsk_pool) {
		if (xsk_frames)
			xsk_tx_completed(tx->xsk_pool, xsk_frames);
		if (xsk_uses_need_wakeup(tx->xsk_pool))
			xsk_set_tx_need_wakeup(tx->xsk_pool);
		tsnep_xdp_xmit_zc(tx);
	}

	if ((tsnep_tx_desc_available(tx) >= ((MAX_SKB_FRAGS + 1) * 2)) &&
	    netif_tx_queue_stopped(nq)) {
		netif_tx_wake_queue(nq);
	}

	__netif_tx_unlock(nq);

	return budget != 0;
}

static bool tsnep_tx_pending(struct tsnep_tx *tx)
{
	struct tsnep_tx_entry *entry;
	struct netdev_queue *nq;
	bool pending = false;

	nq = netdev_get_tx_queue(tx->adapter->netdev, tx->queue_index);
	__netif_tx_lock(nq, smp_processor_id());

	if (tx->read != tx->write) {
		entry = &tx->entry[tx->read];
		if ((__le32_to_cpu(entry->desc_wb->properties) &
		     TSNEP_TX_DESC_OWNER_MASK) ==
		    (entry->properties & TSNEP_TX_DESC_OWNER_MASK))
			pending = true;
	}

	__netif_tx_unlock(nq);

	return pending;
}

static int tsnep_tx_open(struct tsnep_tx *tx)
{
	int retval;

	retval = tsnep_tx_ring_create(tx);
	if (retval)
		return retval;

	tsnep_tx_init(tx);

	return 0;
}

static void tsnep_tx_close(struct tsnep_tx *tx)
{
	tsnep_tx_ring_cleanup(tx);
}

static void tsnep_rx_ring_cleanup(struct tsnep_rx *rx)
{
	struct device *dmadev = rx->adapter->dmadev;
	struct tsnep_rx_entry *entry;
	int i;

	for (i = 0; i < TSNEP_RING_SIZE; i++) {
		entry = &rx->entry[i];
		if (!rx->xsk_pool && entry->page)
			page_pool_put_full_page(rx->page_pool, entry->page,
						false);
		if (rx->xsk_pool && entry->xdp)
			xsk_buff_free(entry->xdp);
		/* xdp is union with page */
		entry->page = NULL;
	}

	if (rx->page_pool)
		page_pool_destroy(rx->page_pool);

	memset(rx->entry, 0, sizeof(rx->entry));

	for (i = 0; i < TSNEP_RING_PAGE_COUNT; i++) {
		if (rx->page[i]) {
			dma_free_coherent(dmadev, PAGE_SIZE, rx->page[i],
					  rx->page_dma[i]);
			rx->page[i] = NULL;
			rx->page_dma[i] = 0;
		}
	}
}

static int tsnep_rx_ring_create(struct tsnep_rx *rx)
{
	struct device *dmadev = rx->adapter->dmadev;
	struct tsnep_rx_entry *entry;
	struct page_pool_params pp_params = { 0 };
	struct tsnep_rx_entry *next_entry;
	int i, j;
	int retval;

	for (i = 0; i < TSNEP_RING_PAGE_COUNT; i++) {
		rx->page[i] =
			dma_alloc_coherent(dmadev, PAGE_SIZE, &rx->page_dma[i],
					   GFP_KERNEL);
		if (!rx->page[i]) {
			retval = -ENOMEM;
			goto failed;
		}
		for (j = 0; j < TSNEP_RING_ENTRIES_PER_PAGE; j++) {
			entry = &rx->entry[TSNEP_RING_ENTRIES_PER_PAGE * i + j];
			entry->desc_wb = (struct tsnep_rx_desc_wb *)
				(((u8 *)rx->page[i]) + TSNEP_DESC_SIZE * j);
			entry->desc = (struct tsnep_rx_desc *)
				(((u8 *)entry->desc_wb) + TSNEP_DESC_OFFSET);
			entry->desc_dma = rx->page_dma[i] + TSNEP_DESC_SIZE * j;
		}
	}

	pp_params.flags = PP_FLAG_DMA_MAP | PP_FLAG_DMA_SYNC_DEV;
	pp_params.order = 0;
	pp_params.pool_size = TSNEP_RING_SIZE;
	pp_params.nid = dev_to_node(dmadev);
	pp_params.dev = dmadev;
	pp_params.dma_dir = DMA_BIDIRECTIONAL;
	pp_params.max_len = TSNEP_MAX_RX_BUF_SIZE;
	pp_params.offset = TSNEP_RX_OFFSET;
	rx->page_pool = page_pool_create(&pp_params);
	if (IS_ERR(rx->page_pool)) {
		retval = PTR_ERR(rx->page_pool);
		rx->page_pool = NULL;
		goto failed;
	}

	for (i = 0; i < TSNEP_RING_SIZE; i++) {
		entry = &rx->entry[i];
		next_entry = &rx->entry[(i + 1) & TSNEP_RING_MASK];
		entry->desc->next = __cpu_to_le64(next_entry->desc_dma);
	}

	return 0;

failed:
	tsnep_rx_ring_cleanup(rx);
	return retval;
}

static void tsnep_rx_init(struct tsnep_rx *rx)
{
	dma_addr_t dma;

	dma = rx->entry[0].desc_dma | TSNEP_RESET_OWNER_COUNTER;
	iowrite32(DMA_ADDR_LOW(dma), rx->addr + TSNEP_RX_DESC_ADDR_LOW);
	iowrite32(DMA_ADDR_HIGH(dma), rx->addr + TSNEP_RX_DESC_ADDR_HIGH);
	rx->write = 0;
	rx->read = 0;
	rx->owner_counter = 1;
	rx->increment_owner_counter = TSNEP_RING_SIZE - 1;
}

static void tsnep_rx_enable(struct tsnep_rx *rx)
{
	/* descriptor properties shall be valid before hardware is notified */
	dma_wmb();

	iowrite32(TSNEP_CONTROL_RX_ENABLE, rx->addr + TSNEP_CONTROL);
}

static void tsnep_rx_disable(struct tsnep_rx *rx)
{
	u32 val;

	iowrite32(TSNEP_CONTROL_RX_DISABLE, rx->addr + TSNEP_CONTROL);
	readx_poll_timeout(ioread32, rx->addr + TSNEP_CONTROL, val,
			   ((val & TSNEP_CONTROL_RX_ENABLE) == 0), 10000,
			   1000000);
}

static int tsnep_rx_desc_available(struct tsnep_rx *rx)
{
	if (rx->read <= rx->write)
		return TSNEP_RING_SIZE - rx->write + rx->read - 1;
	else
		return rx->read - rx->write - 1;
}

static void tsnep_rx_free_page_buffer(struct tsnep_rx *rx)
{
	struct page **page;

	/* last entry of page_buffer is always zero, because ring cannot be
	 * filled completely
	 */
	page = rx->page_buffer;
	while (*page) {
		page_pool_put_full_page(rx->page_pool, *page, false);
		*page = NULL;
		page++;
	}
}

static int tsnep_rx_alloc_page_buffer(struct tsnep_rx *rx)
{
	int i;

	/* alloc for all ring entries except the last one, because ring cannot
	 * be filled completely
	 */
	for (i = 0; i < TSNEP_RING_SIZE - 1; i++) {
		rx->page_buffer[i] = page_pool_dev_alloc_pages(rx->page_pool);
		if (!rx->page_buffer[i]) {
			tsnep_rx_free_page_buffer(rx);

			return -ENOMEM;
		}
	}

	return 0;
}

static void tsnep_rx_set_page(struct tsnep_rx *rx, struct tsnep_rx_entry *entry,
			      struct page *page)
{
	entry->page = page;
	entry->len = TSNEP_MAX_RX_BUF_SIZE;
	entry->dma = page_pool_get_dma_addr(entry->page);
	entry->desc->rx = __cpu_to_le64(entry->dma + TSNEP_RX_OFFSET);
}

static int tsnep_rx_alloc_buffer(struct tsnep_rx *rx, int index)
{
	struct tsnep_rx_entry *entry = &rx->entry[index];
	struct page *page;

	page = page_pool_dev_alloc_pages(rx->page_pool);
	if (unlikely(!page))
		return -ENOMEM;
	tsnep_rx_set_page(rx, entry, page);

	return 0;
}

static void tsnep_rx_reuse_buffer(struct tsnep_rx *rx, int index)
{
	struct tsnep_rx_entry *entry = &rx->entry[index];
	struct tsnep_rx_entry *read = &rx->entry[rx->read];

	tsnep_rx_set_page(rx, entry, read->page);
	read->page = NULL;
}

static void tsnep_rx_activate(struct tsnep_rx *rx, int index)
{
	struct tsnep_rx_entry *entry = &rx->entry[index];

	/* TSNEP_MAX_RX_BUF_SIZE and TSNEP_XSK_RX_BUF_SIZE are multiple of 4 */
	entry->properties = entry->len & TSNEP_DESC_LENGTH_MASK;
	entry->properties |= TSNEP_DESC_INTERRUPT_FLAG;
	if (index == rx->increment_owner_counter) {
		rx->owner_counter++;
		if (rx->owner_counter == 4)
			rx->owner_counter = 1;
		rx->increment_owner_counter--;
		if (rx->increment_owner_counter < 0)
			rx->increment_owner_counter = TSNEP_RING_SIZE - 1;
	}
	entry->properties |=
		(rx->owner_counter << TSNEP_DESC_OWNER_COUNTER_SHIFT) &
		TSNEP_DESC_OWNER_COUNTER_MASK;

	/* descriptor properties shall be written last, because valid data is
	 * signaled there
	 */
	dma_wmb();

	entry->desc->properties = __cpu_to_le32(entry->properties);
}

static int tsnep_rx_alloc(struct tsnep_rx *rx, int count, bool reuse)
{
	bool alloc_failed = false;
	int i, index;

	for (i = 0; i < count && !alloc_failed; i++) {
		index = (rx->write + i) & TSNEP_RING_MASK;

		if (unlikely(tsnep_rx_alloc_buffer(rx, index))) {
			rx->alloc_failed++;
			alloc_failed = true;

			/* reuse only if no other allocation was successful */
			if (i == 0 && reuse)
				tsnep_rx_reuse_buffer(rx, index);
			else
				break;
		}

		tsnep_rx_activate(rx, index);
	}

	if (i)
		rx->write = (rx->write + i) & TSNEP_RING_MASK;

	return i;
}

static int tsnep_rx_refill(struct tsnep_rx *rx, int count, bool reuse)
{
	int desc_refilled;

	desc_refilled = tsnep_rx_alloc(rx, count, reuse);
	if (desc_refilled)
		tsnep_rx_enable(rx);

	return desc_refilled;
}

static void tsnep_rx_set_xdp(struct tsnep_rx *rx, struct tsnep_rx_entry *entry,
			     struct xdp_buff *xdp)
{
	entry->xdp = xdp;
	entry->len = TSNEP_XSK_RX_BUF_SIZE;
	entry->dma = xsk_buff_xdp_get_dma(entry->xdp);
	entry->desc->rx = __cpu_to_le64(entry->dma);
}

static void tsnep_rx_reuse_buffer_zc(struct tsnep_rx *rx, int index)
{
	struct tsnep_rx_entry *entry = &rx->entry[index];
	struct tsnep_rx_entry *read = &rx->entry[rx->read];

	tsnep_rx_set_xdp(rx, entry, read->xdp);
	read->xdp = NULL;
}

static int tsnep_rx_alloc_zc(struct tsnep_rx *rx, int count, bool reuse)
{
	u32 allocated;
	int i;

	allocated = xsk_buff_alloc_batch(rx->xsk_pool, rx->xdp_batch, count);
	for (i = 0; i < allocated; i++) {
		int index = (rx->write + i) & TSNEP_RING_MASK;
		struct tsnep_rx_entry *entry = &rx->entry[index];

		tsnep_rx_set_xdp(rx, entry, rx->xdp_batch[i]);
		tsnep_rx_activate(rx, index);
	}
	if (i == 0) {
		rx->alloc_failed++;

		if (reuse) {
			tsnep_rx_reuse_buffer_zc(rx, rx->write);
			tsnep_rx_activate(rx, rx->write);
		}
	}

	if (i)
		rx->write = (rx->write + i) & TSNEP_RING_MASK;

	return i;
}

static void tsnep_rx_free_zc(struct tsnep_rx *rx)
{
	int i;

	for (i = 0; i < TSNEP_RING_SIZE; i++) {
		struct tsnep_rx_entry *entry = &rx->entry[i];

		if (entry->xdp)
			xsk_buff_free(entry->xdp);
		entry->xdp = NULL;
	}
}

static int tsnep_rx_refill_zc(struct tsnep_rx *rx, int count, bool reuse)
{
	int desc_refilled;

	desc_refilled = tsnep_rx_alloc_zc(rx, count, reuse);
	if (desc_refilled)
		tsnep_rx_enable(rx);

	return desc_refilled;
}

static void tsnep_xsk_rx_need_wakeup(struct tsnep_rx *rx, int desc_available)
{
	if (desc_available)
		xsk_set_rx_need_wakeup(rx->xsk_pool);
	else
		xsk_clear_rx_need_wakeup(rx->xsk_pool);
}

static bool tsnep_xdp_run_prog(struct tsnep_rx *rx, struct bpf_prog *prog,
			       struct xdp_buff *xdp, int *status,
			       struct netdev_queue *tx_nq, struct tsnep_tx *tx)
{
	unsigned int length;
	unsigned int sync;
	u32 act;

	length = xdp->data_end - xdp->data_hard_start - XDP_PACKET_HEADROOM;

	act = bpf_prog_run_xdp(prog, xdp);
	switch (act) {
	case XDP_PASS:
		return false;
	case XDP_TX:
		if (!tsnep_xdp_xmit_back(rx->adapter, xdp, tx_nq, tx, false))
			goto out_failure;
		*status |= TSNEP_XDP_TX;
		return true;
	case XDP_REDIRECT:
		if (xdp_do_redirect(rx->adapter->netdev, xdp, prog) < 0)
			goto out_failure;
		*status |= TSNEP_XDP_REDIRECT;
		return true;
	default:
		bpf_warn_invalid_xdp_action(rx->adapter->netdev, prog, act);
		fallthrough;
	case XDP_ABORTED:
out_failure:
		trace_xdp_exception(rx->adapter->netdev, prog, act);
		fallthrough;
	case XDP_DROP:
		/* Due xdp_adjust_tail: DMA sync for_device cover max len CPU
		 * touch
		 */
		sync = xdp->data_end - xdp->data_hard_start -
		       XDP_PACKET_HEADROOM;
		sync = max(sync, length);
		page_pool_put_page(rx->page_pool, virt_to_head_page(xdp->data),
				   sync, true);
		return true;
	}
}

static bool tsnep_xdp_run_prog_zc(struct tsnep_rx *rx, struct bpf_prog *prog,
				  struct xdp_buff *xdp, int *status,
				  struct netdev_queue *tx_nq,
				  struct tsnep_tx *tx)
{
	u32 act;

	act = bpf_prog_run_xdp(prog, xdp);

	/* XDP_REDIRECT is the main action for zero-copy */
	if (likely(act == XDP_REDIRECT)) {
		if (xdp_do_redirect(rx->adapter->netdev, xdp, prog) < 0)
			goto out_failure;
		*status |= TSNEP_XDP_REDIRECT;
		return true;
	}

	switch (act) {
	case XDP_PASS:
		return false;
	case XDP_TX:
		if (!tsnep_xdp_xmit_back(rx->adapter, xdp, tx_nq, tx, true))
			goto out_failure;
		*status |= TSNEP_XDP_TX;
		return true;
	default:
		bpf_warn_invalid_xdp_action(rx->adapter->netdev, prog, act);
		fallthrough;
	case XDP_ABORTED:
out_failure:
		trace_xdp_exception(rx->adapter->netdev, prog, act);
		fallthrough;
	case XDP_DROP:
		xsk_buff_free(xdp);
		return true;
	}
}

static void tsnep_finalize_xdp(struct tsnep_adapter *adapter, int status,
			       struct netdev_queue *tx_nq, struct tsnep_tx *tx)
{
	if (status & TSNEP_XDP_TX) {
		__netif_tx_lock(tx_nq, smp_processor_id());
		tsnep_xdp_xmit_flush(tx);
		__netif_tx_unlock(tx_nq);
	}

	if (status & TSNEP_XDP_REDIRECT)
		xdp_do_flush();
}

static struct sk_buff *tsnep_build_skb(struct tsnep_rx *rx, struct page *page,
				       int length)
{
	struct sk_buff *skb;

	skb = napi_build_skb(page_address(page), PAGE_SIZE);
	if (unlikely(!skb))
		return NULL;

	/* update pointers within the skb to store the data */
	skb_reserve(skb, TSNEP_RX_OFFSET + TSNEP_RX_INLINE_METADATA_SIZE);
	__skb_put(skb, length - ETH_FCS_LEN);

	if (rx->adapter->hwtstamp_config.rx_filter == HWTSTAMP_FILTER_ALL) {
		struct skb_shared_hwtstamps *hwtstamps = skb_hwtstamps(skb);
		struct tsnep_rx_inline *rx_inline =
			(struct tsnep_rx_inline *)(page_address(page) +
						   TSNEP_RX_OFFSET);

		skb_shinfo(skb)->tx_flags |=
			SKBTX_HW_TSTAMP_NETDEV;
		memset(hwtstamps, 0, sizeof(*hwtstamps));
		hwtstamps->netdev_data = rx_inline;
	}

	skb_record_rx_queue(skb, rx->queue_index);
	skb->protocol = eth_type_trans(skb, rx->adapter->netdev);

	return skb;
}

static void tsnep_rx_page(struct tsnep_rx *rx, struct napi_struct *napi,
			  struct page *page, int length)
{
	struct sk_buff *skb;

	skb = tsnep_build_skb(rx, page, length);
	if (skb) {
		skb_mark_for_recycle(skb);

		rx->packets++;
		rx->bytes += length;
		if (skb->pkt_type == PACKET_MULTICAST)
			rx->multicast++;

		napi_gro_receive(napi, skb);
	} else {
		page_pool_recycle_direct(rx->page_pool, page);

		rx->dropped++;
	}
}

static int tsnep_rx_poll(struct tsnep_rx *rx, struct napi_struct *napi,
			 int budget)
{
	struct device *dmadev = rx->adapter->dmadev;
	enum dma_data_direction dma_dir;
	struct tsnep_rx_entry *entry;
	struct netdev_queue *tx_nq;
	struct bpf_prog *prog;
	struct xdp_buff xdp;
	struct tsnep_tx *tx;
	int desc_available;
	int xdp_status = 0;
	int done = 0;
	int length;

	desc_available = tsnep_rx_desc_available(rx);
	dma_dir = page_pool_get_dma_dir(rx->page_pool);
	prog = READ_ONCE(rx->adapter->xdp_prog);
	if (prog) {
		tx_nq = netdev_get_tx_queue(rx->adapter->netdev,
					    rx->tx_queue_index);
		tx = &rx->adapter->tx[rx->tx_queue_index];

		xdp_init_buff(&xdp, PAGE_SIZE, &rx->xdp_rxq);
	}

	while (likely(done < budget) && (rx->read != rx->write)) {
		entry = &rx->entry[rx->read];
		if ((__le32_to_cpu(entry->desc_wb->properties) &
		     TSNEP_DESC_OWNER_COUNTER_MASK) !=
		    (entry->properties & TSNEP_DESC_OWNER_COUNTER_MASK))
			break;
		done++;

		if (desc_available >= TSNEP_RING_RX_REFILL) {
			bool reuse = desc_available >= TSNEP_RING_RX_REUSE;

			desc_available -= tsnep_rx_refill(rx, desc_available,
							  reuse);
			if (!entry->page) {
				/* buffer has been reused for refill to prevent
				 * empty RX ring, thus buffer cannot be used for
				 * RX processing
				 */
				rx->read = (rx->read + 1) & TSNEP_RING_MASK;
				desc_available++;

				rx->dropped++;

				continue;
			}
		}

		/* descriptor properties shall be read first, because valid data
		 * is signaled there
		 */
		dma_rmb();

		prefetch(page_address(entry->page) + TSNEP_RX_OFFSET);
		length = __le32_to_cpu(entry->desc_wb->properties) &
			 TSNEP_DESC_LENGTH_MASK;
		dma_sync_single_range_for_cpu(dmadev, entry->dma,
					      TSNEP_RX_OFFSET, length, dma_dir);

		/* RX metadata with timestamps is in front of actual data,
		 * subtract metadata size to get length of actual data and
		 * consider metadata size as offset of actual data during RX
		 * processing
		 */
		length -= TSNEP_RX_INLINE_METADATA_SIZE;

		rx->read = (rx->read + 1) & TSNEP_RING_MASK;
		desc_available++;

		if (prog) {
			bool consume;

			xdp_prepare_buff(&xdp, page_address(entry->page),
					 XDP_PACKET_HEADROOM + TSNEP_RX_INLINE_METADATA_SIZE,
					 length - ETH_FCS_LEN, false);

			consume = tsnep_xdp_run_prog(rx, prog, &xdp,
						     &xdp_status, tx_nq, tx);
			if (consume) {
				rx->packets++;
				rx->bytes += length;

				entry->page = NULL;

				continue;
			}
		}

		tsnep_rx_page(rx, napi, entry->page, length);
		entry->page = NULL;
	}

	if (xdp_status)
		tsnep_finalize_xdp(rx->adapter, xdp_status, tx_nq, tx);

	if (desc_available)
		tsnep_rx_refill(rx, desc_available, false);

	return done;
}

static int tsnep_rx_poll_zc(struct tsnep_rx *rx, struct napi_struct *napi,
			    int budget)
{
	struct tsnep_rx_entry *entry;
	struct netdev_queue *tx_nq;
	struct bpf_prog *prog;
	struct tsnep_tx *tx;
	int desc_available;
	int xdp_status = 0;
	struct page *page;
	int done = 0;
	int length;

	desc_available = tsnep_rx_desc_available(rx);
	prog = READ_ONCE(rx->adapter->xdp_prog);
	if (prog) {
		tx_nq = netdev_get_tx_queue(rx->adapter->netdev,
					    rx->tx_queue_index);
		tx = &rx->adapter->tx[rx->tx_queue_index];
	}

	while (likely(done < budget) && (rx->read != rx->write)) {
		entry = &rx->entry[rx->read];
		if ((__le32_to_cpu(entry->desc_wb->properties) &
		     TSNEP_DESC_OWNER_COUNTER_MASK) !=
		    (entry->properties & TSNEP_DESC_OWNER_COUNTER_MASK))
			break;
		done++;

		if (desc_available >= TSNEP_RING_RX_REFILL) {
			bool reuse = desc_available >= TSNEP_RING_RX_REUSE;

			desc_available -= tsnep_rx_refill_zc(rx, desc_available,
							     reuse);
			if (!entry->xdp) {
				/* buffer has been reused for refill to prevent
				 * empty RX ring, thus buffer cannot be used for
				 * RX processing
				 */
				rx->read = (rx->read + 1) & TSNEP_RING_MASK;
				desc_available++;

				rx->dropped++;

				continue;
			}
		}

		/* descriptor properties shall be read first, because valid data
		 * is signaled there
		 */
		dma_rmb();

		prefetch(entry->xdp->data);
		length = __le32_to_cpu(entry->desc_wb->properties) &
			 TSNEP_DESC_LENGTH_MASK;
		xsk_buff_set_size(entry->xdp, length - ETH_FCS_LEN);
<<<<<<< HEAD
		xsk_buff_dma_sync_for_cpu(entry->xdp, rx->xsk_pool);
=======
		xsk_buff_dma_sync_for_cpu(entry->xdp);
>>>>>>> 2d5404ca

		/* RX metadata with timestamps is in front of actual data,
		 * subtract metadata size to get length of actual data and
		 * consider metadata size as offset of actual data during RX
		 * processing
		 */
		length -= TSNEP_RX_INLINE_METADATA_SIZE;

		rx->read = (rx->read + 1) & TSNEP_RING_MASK;
		desc_available++;

		if (prog) {
			bool consume;

			entry->xdp->data += TSNEP_RX_INLINE_METADATA_SIZE;
			entry->xdp->data_meta += TSNEP_RX_INLINE_METADATA_SIZE;

			consume = tsnep_xdp_run_prog_zc(rx, prog, entry->xdp,
							&xdp_status, tx_nq, tx);
			if (consume) {
				rx->packets++;
				rx->bytes += length;

				entry->xdp = NULL;

				continue;
			}
		}

		page = page_pool_dev_alloc_pages(rx->page_pool);
		if (page) {
			memcpy(page_address(page) + TSNEP_RX_OFFSET,
			       entry->xdp->data - TSNEP_RX_INLINE_METADATA_SIZE,
			       length + TSNEP_RX_INLINE_METADATA_SIZE);
			tsnep_rx_page(rx, napi, page, length);
		} else {
			rx->dropped++;
		}
		xsk_buff_free(entry->xdp);
		entry->xdp = NULL;
	}

	if (xdp_status)
		tsnep_finalize_xdp(rx->adapter, xdp_status, tx_nq, tx);

	if (desc_available)
		desc_available -= tsnep_rx_refill_zc(rx, desc_available, false);

	if (xsk_uses_need_wakeup(rx->xsk_pool)) {
		tsnep_xsk_rx_need_wakeup(rx, desc_available);

		return done;
	}

	return desc_available ? budget : done;
}

static bool tsnep_rx_pending(struct tsnep_rx *rx)
{
	struct tsnep_rx_entry *entry;

	if (rx->read != rx->write) {
		entry = &rx->entry[rx->read];
		if ((__le32_to_cpu(entry->desc_wb->properties) &
		     TSNEP_DESC_OWNER_COUNTER_MASK) ==
		    (entry->properties & TSNEP_DESC_OWNER_COUNTER_MASK))
			return true;
	}

	return false;
}

static int tsnep_rx_open(struct tsnep_rx *rx)
{
	int desc_available;
	int retval;

	retval = tsnep_rx_ring_create(rx);
	if (retval)
		return retval;

	tsnep_rx_init(rx);

	desc_available = tsnep_rx_desc_available(rx);
	if (rx->xsk_pool)
		retval = tsnep_rx_alloc_zc(rx, desc_available, false);
	else
		retval = tsnep_rx_alloc(rx, desc_available, false);
	if (retval != desc_available) {
		retval = -ENOMEM;

		goto alloc_failed;
	}

	/* prealloc pages to prevent allocation failures when XSK pool is
	 * disabled at runtime
	 */
	if (rx->xsk_pool) {
		retval = tsnep_rx_alloc_page_buffer(rx);
		if (retval)
			goto alloc_failed;
	}

	return 0;

alloc_failed:
	tsnep_rx_ring_cleanup(rx);
	return retval;
}

static void tsnep_rx_close(struct tsnep_rx *rx)
{
	if (rx->xsk_pool)
		tsnep_rx_free_page_buffer(rx);

	tsnep_rx_ring_cleanup(rx);
}

static void tsnep_rx_reopen(struct tsnep_rx *rx)
{
	struct page **page = rx->page_buffer;
	int i;

	tsnep_rx_init(rx);

	for (i = 0; i < TSNEP_RING_SIZE; i++) {
		struct tsnep_rx_entry *entry = &rx->entry[i];

		/* defined initial values for properties are required for
		 * correct owner counter checking
		 */
		entry->desc->properties = 0;
		entry->desc_wb->properties = 0;

		/* prevent allocation failures by reusing kept pages */
		if (*page) {
			tsnep_rx_set_page(rx, entry, *page);
			tsnep_rx_activate(rx, rx->write);
			rx->write++;

			*page = NULL;
			page++;
		}
	}
}

static void tsnep_rx_reopen_xsk(struct tsnep_rx *rx)
{
	struct page **page = rx->page_buffer;
	u32 allocated;
	int i;

	tsnep_rx_init(rx);

	/* alloc all ring entries except the last one, because ring cannot be
	 * filled completely, as many buffers as possible is enough as wakeup is
	 * done if new buffers are available
	 */
	allocated = xsk_buff_alloc_batch(rx->xsk_pool, rx->xdp_batch,
					 TSNEP_RING_SIZE - 1);

	for (i = 0; i < TSNEP_RING_SIZE; i++) {
		struct tsnep_rx_entry *entry = &rx->entry[i];

		/* keep pages to prevent allocation failures when xsk is
		 * disabled
		 */
		if (entry->page) {
			*page = entry->page;
			entry->page = NULL;

			page++;
		}

		/* defined initial values for properties are required for
		 * correct owner counter checking
		 */
		entry->desc->properties = 0;
		entry->desc_wb->properties = 0;

		if (allocated) {
			tsnep_rx_set_xdp(rx, entry,
					 rx->xdp_batch[allocated - 1]);
			tsnep_rx_activate(rx, rx->write);
			rx->write++;

			allocated--;
		}
	}

	/* set need wakeup flag immediately if ring is not filled completely,
	 * first polling would be too late as need wakeup signalisation would
	 * be delayed for an indefinite time
	 */
<<<<<<< HEAD
	if (xsk_uses_need_wakeup(rx->xsk_pool)) {
		int desc_available = tsnep_rx_desc_available(rx);

		if (desc_available)
			xsk_set_rx_need_wakeup(rx->xsk_pool);
		else
			xsk_clear_rx_need_wakeup(rx->xsk_pool);
	}
=======
	if (xsk_uses_need_wakeup(rx->xsk_pool))
		tsnep_xsk_rx_need_wakeup(rx, tsnep_rx_desc_available(rx));
>>>>>>> 2d5404ca
}

static bool tsnep_pending(struct tsnep_queue *queue)
{
	if (queue->tx && tsnep_tx_pending(queue->tx))
		return true;

	if (queue->rx && tsnep_rx_pending(queue->rx))
		return true;

	return false;
}

static int tsnep_poll(struct napi_struct *napi, int budget)
{
	struct tsnep_queue *queue = container_of(napi, struct tsnep_queue,
						 napi);
	bool complete = true;
	int done = 0;

	if (queue->tx)
		complete = tsnep_tx_poll(queue->tx, budget);

	/* handle case where we are called by netpoll with a budget of 0 */
	if (unlikely(budget <= 0))
		return budget;

	if (queue->rx) {
		done = queue->rx->xsk_pool ?
		       tsnep_rx_poll_zc(queue->rx, napi, budget) :
		       tsnep_rx_poll(queue->rx, napi, budget);
		if (done >= budget)
			complete = false;
	}

	/* if all work not completed, return budget and keep polling */
	if (!complete)
		return budget;

	if (likely(napi_complete_done(napi, done))) {
		tsnep_enable_irq(queue->adapter, queue->irq_mask);

		/* reschedule if work is already pending, prevent rotten packets
		 * which are transmitted or received after polling but before
		 * interrupt enable
		 */
		if (tsnep_pending(queue)) {
			tsnep_disable_irq(queue->adapter, queue->irq_mask);
			napi_schedule(napi);
		}
	}

	return min(done, budget - 1);
}

static int tsnep_request_irq(struct tsnep_queue *queue, bool first)
{
	const char *name = netdev_name(queue->adapter->netdev);
	irq_handler_t handler;
	void *dev;
	int retval;

	if (first) {
		sprintf(queue->name, "%s-mac", name);
		handler = tsnep_irq;
		dev = queue->adapter;
	} else {
		if (queue->tx && queue->rx)
			snprintf(queue->name, sizeof(queue->name), "%s-txrx-%d",
				 name, queue->rx->queue_index);
		else if (queue->tx)
			snprintf(queue->name, sizeof(queue->name), "%s-tx-%d",
				 name, queue->tx->queue_index);
		else
			snprintf(queue->name, sizeof(queue->name), "%s-rx-%d",
				 name, queue->rx->queue_index);
		handler = tsnep_irq_txrx;
		dev = queue;
	}

	retval = request_irq(queue->irq, handler, 0, queue->name, dev);
	if (retval) {
		/* if name is empty, then interrupt won't be freed */
		memset(queue->name, 0, sizeof(queue->name));
	}

	return retval;
}

static void tsnep_free_irq(struct tsnep_queue *queue, bool first)
{
	void *dev;

	if (!strlen(queue->name))
		return;

	if (first)
		dev = queue->adapter;
	else
		dev = queue;

	free_irq(queue->irq, dev);
	memset(queue->name, 0, sizeof(queue->name));
}

static void tsnep_queue_close(struct tsnep_queue *queue, bool first)
{
	struct tsnep_rx *rx = queue->rx;

	tsnep_free_irq(queue, first);

	if (rx) {
		if (xdp_rxq_info_is_reg(&rx->xdp_rxq))
			xdp_rxq_info_unreg(&rx->xdp_rxq);
		if (xdp_rxq_info_is_reg(&rx->xdp_rxq_zc))
			xdp_rxq_info_unreg(&rx->xdp_rxq_zc);
	}

	netif_napi_del(&queue->napi);
}

static int tsnep_queue_open(struct tsnep_adapter *adapter,
			    struct tsnep_queue *queue, bool first)
{
	struct tsnep_rx *rx = queue->rx;
	struct tsnep_tx *tx = queue->tx;
	int retval;

	netif_napi_add(adapter->netdev, &queue->napi, tsnep_poll);

	if (rx) {
		/* choose TX queue for XDP_TX */
		if (tx)
			rx->tx_queue_index = tx->queue_index;
		else if (rx->queue_index < adapter->num_tx_queues)
			rx->tx_queue_index = rx->queue_index;
		else
			rx->tx_queue_index = 0;

		/* prepare both memory models to eliminate possible registration
		 * errors when memory model is switched between page pool and
		 * XSK pool during runtime
		 */
		retval = xdp_rxq_info_reg(&rx->xdp_rxq, adapter->netdev,
					  rx->queue_index, queue->napi.napi_id);
		if (retval)
			goto failed;
		retval = xdp_rxq_info_reg_mem_model(&rx->xdp_rxq,
						    MEM_TYPE_PAGE_POOL,
						    rx->page_pool);
		if (retval)
			goto failed;
		retval = xdp_rxq_info_reg(&rx->xdp_rxq_zc, adapter->netdev,
					  rx->queue_index, queue->napi.napi_id);
		if (retval)
			goto failed;
		retval = xdp_rxq_info_reg_mem_model(&rx->xdp_rxq_zc,
						    MEM_TYPE_XSK_BUFF_POOL,
						    NULL);
		if (retval)
			goto failed;
		if (rx->xsk_pool)
			xsk_pool_set_rxq_info(rx->xsk_pool, &rx->xdp_rxq_zc);
	}

	retval = tsnep_request_irq(queue, first);
	if (retval) {
		netif_err(adapter, drv, adapter->netdev,
			  "can't get assigned irq %d.\n", queue->irq);
		goto failed;
	}

	return 0;

failed:
	tsnep_queue_close(queue, first);

	return retval;
}

static void tsnep_queue_enable(struct tsnep_queue *queue)
{
	napi_enable(&queue->napi);
	tsnep_enable_irq(queue->adapter, queue->irq_mask);

	if (queue->tx)
		tsnep_tx_enable(queue->tx);

	if (queue->rx)
		tsnep_rx_enable(queue->rx);
}

static void tsnep_queue_disable(struct tsnep_queue *queue)
{
	if (queue->tx)
		tsnep_tx_disable(queue->tx, &queue->napi);

	napi_disable(&queue->napi);
	tsnep_disable_irq(queue->adapter, queue->irq_mask);

	/* disable RX after NAPI polling has been disabled, because RX can be
	 * enabled during NAPI polling
	 */
	if (queue->rx)
		tsnep_rx_disable(queue->rx);
}

static int tsnep_netdev_open(struct net_device *netdev)
{
	struct tsnep_adapter *adapter = netdev_priv(netdev);
	int i, retval;

	for (i = 0; i < adapter->num_queues; i++) {
		if (adapter->queue[i].tx) {
			retval = tsnep_tx_open(adapter->queue[i].tx);
			if (retval)
				goto failed;
		}
		if (adapter->queue[i].rx) {
			retval = tsnep_rx_open(adapter->queue[i].rx);
			if (retval)
				goto failed;
		}

		retval = tsnep_queue_open(adapter, &adapter->queue[i], i == 0);
		if (retval)
			goto failed;
	}

	retval = netif_set_real_num_tx_queues(adapter->netdev,
					      adapter->num_tx_queues);
	if (retval)
		goto failed;
	retval = netif_set_real_num_rx_queues(adapter->netdev,
					      adapter->num_rx_queues);
	if (retval)
		goto failed;

	tsnep_enable_irq(adapter, ECM_INT_LINK);
	retval = tsnep_phy_open(adapter);
	if (retval)
		goto phy_failed;

	for (i = 0; i < adapter->num_queues; i++)
		tsnep_queue_enable(&adapter->queue[i]);

	return 0;

phy_failed:
	tsnep_disable_irq(adapter, ECM_INT_LINK);
failed:
	for (i = 0; i < adapter->num_queues; i++) {
		tsnep_queue_close(&adapter->queue[i], i == 0);

		if (adapter->queue[i].rx)
			tsnep_rx_close(adapter->queue[i].rx);
		if (adapter->queue[i].tx)
			tsnep_tx_close(adapter->queue[i].tx);
	}
	return retval;
}

static int tsnep_netdev_close(struct net_device *netdev)
{
	struct tsnep_adapter *adapter = netdev_priv(netdev);
	int i;

	tsnep_disable_irq(adapter, ECM_INT_LINK);
	tsnep_phy_close(adapter);

	for (i = 0; i < adapter->num_queues; i++) {
		tsnep_queue_disable(&adapter->queue[i]);

		tsnep_queue_close(&adapter->queue[i], i == 0);

		if (adapter->queue[i].rx)
			tsnep_rx_close(adapter->queue[i].rx);
		if (adapter->queue[i].tx)
			tsnep_tx_close(adapter->queue[i].tx);
	}

	return 0;
}

int tsnep_enable_xsk(struct tsnep_queue *queue, struct xsk_buff_pool *pool)
{
	bool running = netif_running(queue->adapter->netdev);
	u32 frame_size;

	frame_size = xsk_pool_get_rx_frame_size(pool);
	if (frame_size < TSNEP_XSK_RX_BUF_SIZE)
		return -EOPNOTSUPP;

	queue->rx->page_buffer = kcalloc(TSNEP_RING_SIZE,
					 sizeof(*queue->rx->page_buffer),
					 GFP_KERNEL);
	if (!queue->rx->page_buffer)
		return -ENOMEM;
	queue->rx->xdp_batch = kcalloc(TSNEP_RING_SIZE,
				       sizeof(*queue->rx->xdp_batch),
				       GFP_KERNEL);
	if (!queue->rx->xdp_batch) {
		kfree(queue->rx->page_buffer);
		queue->rx->page_buffer = NULL;

		return -ENOMEM;
	}

	xsk_pool_set_rxq_info(pool, &queue->rx->xdp_rxq_zc);

	if (running)
		tsnep_queue_disable(queue);

	queue->tx->xsk_pool = pool;
	queue->rx->xsk_pool = pool;

	if (running) {
		tsnep_rx_reopen_xsk(queue->rx);
		tsnep_queue_enable(queue);
	}

	return 0;
}

void tsnep_disable_xsk(struct tsnep_queue *queue)
{
	bool running = netif_running(queue->adapter->netdev);

	if (running)
		tsnep_queue_disable(queue);

	tsnep_rx_free_zc(queue->rx);

	queue->rx->xsk_pool = NULL;
	queue->tx->xsk_pool = NULL;

	if (running) {
		tsnep_rx_reopen(queue->rx);
		tsnep_queue_enable(queue);
	}

	kfree(queue->rx->xdp_batch);
	queue->rx->xdp_batch = NULL;
	kfree(queue->rx->page_buffer);
	queue->rx->page_buffer = NULL;
}

static netdev_tx_t tsnep_netdev_xmit_frame(struct sk_buff *skb,
					   struct net_device *netdev)
{
	struct tsnep_adapter *adapter = netdev_priv(netdev);
	u16 queue_mapping = skb_get_queue_mapping(skb);

	if (queue_mapping >= adapter->num_tx_queues)
		queue_mapping = 0;

	return tsnep_xmit_frame_ring(skb, &adapter->tx[queue_mapping]);
}

static int tsnep_netdev_ioctl(struct net_device *netdev, struct ifreq *ifr,
			      int cmd)
{
	if (!netif_running(netdev))
		return -EINVAL;
	if (cmd == SIOCSHWTSTAMP || cmd == SIOCGHWTSTAMP)
		return tsnep_ptp_ioctl(netdev, ifr, cmd);
	return phy_mii_ioctl(netdev->phydev, ifr, cmd);
}

static void tsnep_netdev_set_multicast(struct net_device *netdev)
{
	struct tsnep_adapter *adapter = netdev_priv(netdev);

	u16 rx_filter = 0;

	/* configured MAC address and broadcasts are never filtered */
	if (netdev->flags & IFF_PROMISC) {
		rx_filter |= TSNEP_RX_FILTER_ACCEPT_ALL_MULTICASTS;
		rx_filter |= TSNEP_RX_FILTER_ACCEPT_ALL_UNICASTS;
	} else if (!netdev_mc_empty(netdev) || (netdev->flags & IFF_ALLMULTI)) {
		rx_filter |= TSNEP_RX_FILTER_ACCEPT_ALL_MULTICASTS;
	}
	iowrite16(rx_filter, adapter->addr + TSNEP_RX_FILTER);
}

static void tsnep_netdev_get_stats64(struct net_device *netdev,
				     struct rtnl_link_stats64 *stats)
{
	struct tsnep_adapter *adapter = netdev_priv(netdev);
	u32 reg;
	u32 val;
	int i;

	for (i = 0; i < adapter->num_tx_queues; i++) {
		stats->tx_packets += adapter->tx[i].packets;
		stats->tx_bytes += adapter->tx[i].bytes;
		stats->tx_dropped += adapter->tx[i].dropped;
	}
	for (i = 0; i < adapter->num_rx_queues; i++) {
		stats->rx_packets += adapter->rx[i].packets;
		stats->rx_bytes += adapter->rx[i].bytes;
		stats->rx_dropped += adapter->rx[i].dropped;
		stats->multicast += adapter->rx[i].multicast;

		reg = ioread32(adapter->addr + TSNEP_QUEUE(i) +
			       TSNEP_RX_STATISTIC);
		val = (reg & TSNEP_RX_STATISTIC_NO_DESC_MASK) >>
		      TSNEP_RX_STATISTIC_NO_DESC_SHIFT;
		stats->rx_dropped += val;
		val = (reg & TSNEP_RX_STATISTIC_BUFFER_TOO_SMALL_MASK) >>
		      TSNEP_RX_STATISTIC_BUFFER_TOO_SMALL_SHIFT;
		stats->rx_dropped += val;
		val = (reg & TSNEP_RX_STATISTIC_FIFO_OVERFLOW_MASK) >>
		      TSNEP_RX_STATISTIC_FIFO_OVERFLOW_SHIFT;
		stats->rx_errors += val;
		stats->rx_fifo_errors += val;
		val = (reg & TSNEP_RX_STATISTIC_INVALID_FRAME_MASK) >>
		      TSNEP_RX_STATISTIC_INVALID_FRAME_SHIFT;
		stats->rx_errors += val;
		stats->rx_frame_errors += val;
	}

	reg = ioread32(adapter->addr + ECM_STAT);
	val = (reg & ECM_STAT_RX_ERR_MASK) >> ECM_STAT_RX_ERR_SHIFT;
	stats->rx_errors += val;
	val = (reg & ECM_STAT_INV_FRM_MASK) >> ECM_STAT_INV_FRM_SHIFT;
	stats->rx_errors += val;
	stats->rx_crc_errors += val;
	val = (reg & ECM_STAT_FWD_RX_ERR_MASK) >> ECM_STAT_FWD_RX_ERR_SHIFT;
	stats->rx_errors += val;
}

static void tsnep_mac_set_address(struct tsnep_adapter *adapter, u8 *addr)
{
	iowrite32(*(u32 *)addr, adapter->addr + TSNEP_MAC_ADDRESS_LOW);
	iowrite16(*(u16 *)(addr + sizeof(u32)),
		  adapter->addr + TSNEP_MAC_ADDRESS_HIGH);

	ether_addr_copy(adapter->mac_address, addr);
	netif_info(adapter, drv, adapter->netdev, "MAC address set to %pM\n",
		   addr);
}

static int tsnep_netdev_set_mac_address(struct net_device *netdev, void *addr)
{
	struct tsnep_adapter *adapter = netdev_priv(netdev);
	struct sockaddr *sock_addr = addr;
	int retval;

	retval = eth_prepare_mac_addr_change(netdev, sock_addr);
	if (retval)
		return retval;
	eth_hw_addr_set(netdev, sock_addr->sa_data);
	tsnep_mac_set_address(adapter, sock_addr->sa_data);

	return 0;
}

static int tsnep_netdev_set_features(struct net_device *netdev,
				     netdev_features_t features)
{
	struct tsnep_adapter *adapter = netdev_priv(netdev);
	netdev_features_t changed = netdev->features ^ features;
	bool enable;
	int retval = 0;

	if (changed & NETIF_F_LOOPBACK) {
		enable = !!(features & NETIF_F_LOOPBACK);
		retval = tsnep_phy_loopback(adapter, enable);
	}

	return retval;
}

static ktime_t tsnep_netdev_get_tstamp(struct net_device *netdev,
				       const struct skb_shared_hwtstamps *hwtstamps,
				       bool cycles)
{
	struct tsnep_rx_inline *rx_inline = hwtstamps->netdev_data;
	u64 timestamp;

	if (cycles)
		timestamp = __le64_to_cpu(rx_inline->counter);
	else
		timestamp = __le64_to_cpu(rx_inline->timestamp);

	return ns_to_ktime(timestamp);
}

static int tsnep_netdev_bpf(struct net_device *dev, struct netdev_bpf *bpf)
{
	struct tsnep_adapter *adapter = netdev_priv(dev);

	switch (bpf->command) {
	case XDP_SETUP_PROG:
		return tsnep_xdp_setup_prog(adapter, bpf->prog, bpf->extack);
	case XDP_SETUP_XSK_POOL:
		return tsnep_xdp_setup_pool(adapter, bpf->xsk.pool,
					    bpf->xsk.queue_id);
	default:
		return -EOPNOTSUPP;
	}
}

static struct tsnep_tx *tsnep_xdp_get_tx(struct tsnep_adapter *adapter, u32 cpu)
{
	if (cpu >= TSNEP_MAX_QUEUES)
		cpu &= TSNEP_MAX_QUEUES - 1;

	while (cpu >= adapter->num_tx_queues)
		cpu -= adapter->num_tx_queues;

	return &adapter->tx[cpu];
}

static int tsnep_netdev_xdp_xmit(struct net_device *dev, int n,
				 struct xdp_frame **xdp, u32 flags)
{
	struct tsnep_adapter *adapter = netdev_priv(dev);
	u32 cpu = smp_processor_id();
	struct netdev_queue *nq;
	struct tsnep_tx *tx;
	int nxmit;
	bool xmit;

	if (unlikely(flags & ~XDP_XMIT_FLAGS_MASK))
		return -EINVAL;

	tx = tsnep_xdp_get_tx(adapter, cpu);
	nq = netdev_get_tx_queue(adapter->netdev, tx->queue_index);

	__netif_tx_lock(nq, cpu);

	for (nxmit = 0; nxmit < n; nxmit++) {
		xmit = tsnep_xdp_xmit_frame_ring(xdp[nxmit], tx,
						 TSNEP_TX_TYPE_XDP_NDO);
		if (!xmit)
			break;

		/* avoid transmit queue timeout since we share it with the slow
		 * path
		 */
		txq_trans_cond_update(nq);
	}

	if (flags & XDP_XMIT_FLUSH)
		tsnep_xdp_xmit_flush(tx);

	__netif_tx_unlock(nq);

	return nxmit;
}

static int tsnep_netdev_xsk_wakeup(struct net_device *dev, u32 queue_id,
				   u32 flags)
{
	struct tsnep_adapter *adapter = netdev_priv(dev);
	struct tsnep_queue *queue;

	if (queue_id >= adapter->num_rx_queues ||
	    queue_id >= adapter->num_tx_queues)
		return -EINVAL;

	queue = &adapter->queue[queue_id];

	if (!napi_if_scheduled_mark_missed(&queue->napi))
		napi_schedule(&queue->napi);

	return 0;
}

static const struct net_device_ops tsnep_netdev_ops = {
	.ndo_open = tsnep_netdev_open,
	.ndo_stop = tsnep_netdev_close,
	.ndo_start_xmit = tsnep_netdev_xmit_frame,
	.ndo_eth_ioctl = tsnep_netdev_ioctl,
	.ndo_set_rx_mode = tsnep_netdev_set_multicast,
	.ndo_get_stats64 = tsnep_netdev_get_stats64,
	.ndo_set_mac_address = tsnep_netdev_set_mac_address,
	.ndo_set_features = tsnep_netdev_set_features,
	.ndo_get_tstamp = tsnep_netdev_get_tstamp,
	.ndo_setup_tc = tsnep_tc_setup,
	.ndo_bpf = tsnep_netdev_bpf,
	.ndo_xdp_xmit = tsnep_netdev_xdp_xmit,
	.ndo_xsk_wakeup = tsnep_netdev_xsk_wakeup,
};

static int tsnep_mac_init(struct tsnep_adapter *adapter)
{
	int retval;

	/* initialize RX filtering, at least configured MAC address and
	 * broadcast are not filtered
	 */
	iowrite16(0, adapter->addr + TSNEP_RX_FILTER);

	/* try to get MAC address in the following order:
	 * - device tree
	 * - valid MAC address already set
	 * - MAC address register if valid
	 * - random MAC address
	 */
	retval = of_get_mac_address(adapter->pdev->dev.of_node,
				    adapter->mac_address);
	if (retval == -EPROBE_DEFER)
		return retval;
	if (retval && !is_valid_ether_addr(adapter->mac_address)) {
		*(u32 *)adapter->mac_address =
			ioread32(adapter->addr + TSNEP_MAC_ADDRESS_LOW);
		*(u16 *)(adapter->mac_address + sizeof(u32)) =
			ioread16(adapter->addr + TSNEP_MAC_ADDRESS_HIGH);
		if (!is_valid_ether_addr(adapter->mac_address))
			eth_random_addr(adapter->mac_address);
	}

	tsnep_mac_set_address(adapter, adapter->mac_address);
	eth_hw_addr_set(adapter->netdev, adapter->mac_address);

	return 0;
}

static int tsnep_mdio_init(struct tsnep_adapter *adapter)
{
	struct device_node *np = adapter->pdev->dev.of_node;
	int retval;

	if (np) {
		np = of_get_child_by_name(np, "mdio");
		if (!np)
			return 0;

		adapter->suppress_preamble =
			of_property_read_bool(np, "suppress-preamble");
	}

	adapter->mdiobus = devm_mdiobus_alloc(&adapter->pdev->dev);
	if (!adapter->mdiobus) {
		retval = -ENOMEM;

		goto out;
	}

	adapter->mdiobus->priv = (void *)adapter;
	adapter->mdiobus->parent = &adapter->pdev->dev;
	adapter->mdiobus->read = tsnep_mdiobus_read;
	adapter->mdiobus->write = tsnep_mdiobus_write;
	adapter->mdiobus->name = TSNEP "-mdiobus";
	snprintf(adapter->mdiobus->id, MII_BUS_ID_SIZE, "%s",
		 adapter->pdev->name);

	/* do not scan broadcast address */
	adapter->mdiobus->phy_mask = 0x0000001;

	retval = of_mdiobus_register(adapter->mdiobus, np);

out:
	of_node_put(np);

	return retval;
}

static int tsnep_phy_init(struct tsnep_adapter *adapter)
{
	struct device_node *phy_node;
	int retval;

	retval = of_get_phy_mode(adapter->pdev->dev.of_node,
				 &adapter->phy_mode);
	if (retval)
		adapter->phy_mode = PHY_INTERFACE_MODE_GMII;

	phy_node = of_parse_phandle(adapter->pdev->dev.of_node, "phy-handle",
				    0);
	adapter->phydev = of_phy_find_device(phy_node);
	of_node_put(phy_node);
	if (!adapter->phydev && adapter->mdiobus)
		adapter->phydev = phy_find_first(adapter->mdiobus);
	if (!adapter->phydev)
		return -EIO;

	return 0;
}

static int tsnep_queue_init(struct tsnep_adapter *adapter, int queue_count)
{
	u32 irq_mask = ECM_INT_TX_0 | ECM_INT_RX_0;
	char name[8];
	int i;
	int retval;

	/* one TX/RX queue pair for netdev is mandatory */
	if (platform_irq_count(adapter->pdev) == 1)
		retval = platform_get_irq(adapter->pdev, 0);
	else
		retval = platform_get_irq_byname(adapter->pdev, "mac");
	if (retval < 0)
		return retval;
	adapter->num_tx_queues = 1;
	adapter->num_rx_queues = 1;
	adapter->num_queues = 1;
	adapter->queue[0].adapter = adapter;
	adapter->queue[0].irq = retval;
	adapter->queue[0].tx = &adapter->tx[0];
	adapter->queue[0].tx->adapter = adapter;
	adapter->queue[0].tx->addr = adapter->addr + TSNEP_QUEUE(0);
	adapter->queue[0].tx->queue_index = 0;
	adapter->queue[0].rx = &adapter->rx[0];
	adapter->queue[0].rx->adapter = adapter;
	adapter->queue[0].rx->addr = adapter->addr + TSNEP_QUEUE(0);
	adapter->queue[0].rx->queue_index = 0;
	adapter->queue[0].irq_mask = irq_mask;
	adapter->queue[0].irq_delay_addr = adapter->addr + ECM_INT_DELAY;
	retval = tsnep_set_irq_coalesce(&adapter->queue[0],
					TSNEP_COALESCE_USECS_DEFAULT);
	if (retval < 0)
		return retval;

	adapter->netdev->irq = adapter->queue[0].irq;

	/* add additional TX/RX queue pairs only if dedicated interrupt is
	 * available
	 */
	for (i = 1; i < queue_count; i++) {
		sprintf(name, "txrx-%d", i);
		retval = platform_get_irq_byname_optional(adapter->pdev, name);
		if (retval < 0)
			break;

		adapter->num_tx_queues++;
		adapter->num_rx_queues++;
		adapter->num_queues++;
		adapter->queue[i].adapter = adapter;
		adapter->queue[i].irq = retval;
		adapter->queue[i].tx = &adapter->tx[i];
		adapter->queue[i].tx->adapter = adapter;
		adapter->queue[i].tx->addr = adapter->addr + TSNEP_QUEUE(i);
		adapter->queue[i].tx->queue_index = i;
		adapter->queue[i].rx = &adapter->rx[i];
		adapter->queue[i].rx->adapter = adapter;
		adapter->queue[i].rx->addr = adapter->addr + TSNEP_QUEUE(i);
		adapter->queue[i].rx->queue_index = i;
		adapter->queue[i].irq_mask =
			irq_mask << (ECM_INT_TXRX_SHIFT * i);
		adapter->queue[i].irq_delay_addr =
			adapter->addr + ECM_INT_DELAY + ECM_INT_DELAY_OFFSET * i;
		retval = tsnep_set_irq_coalesce(&adapter->queue[i],
						TSNEP_COALESCE_USECS_DEFAULT);
		if (retval < 0)
			return retval;
	}

	return 0;
}

static int tsnep_probe(struct platform_device *pdev)
{
	struct tsnep_adapter *adapter;
	struct net_device *netdev;
	struct resource *io;
	u32 type;
	int revision;
	int version;
	int queue_count;
	int retval;

	netdev = devm_alloc_etherdev_mqs(&pdev->dev,
					 sizeof(struct tsnep_adapter),
					 TSNEP_MAX_QUEUES, TSNEP_MAX_QUEUES);
	if (!netdev)
		return -ENODEV;
	SET_NETDEV_DEV(netdev, &pdev->dev);
	adapter = netdev_priv(netdev);
	platform_set_drvdata(pdev, adapter);
	adapter->pdev = pdev;
	adapter->dmadev = &pdev->dev;
	adapter->netdev = netdev;
	adapter->msg_enable = NETIF_MSG_DRV | NETIF_MSG_PROBE |
			      NETIF_MSG_LINK | NETIF_MSG_IFUP |
			      NETIF_MSG_IFDOWN | NETIF_MSG_TX_QUEUED;

	netdev->min_mtu = ETH_MIN_MTU;
	netdev->max_mtu = TSNEP_MAX_FRAME_SIZE;

	mutex_init(&adapter->gate_control_lock);
	mutex_init(&adapter->rxnfc_lock);
	INIT_LIST_HEAD(&adapter->rxnfc_rules);

	adapter->addr = devm_platform_get_and_ioremap_resource(pdev, 0, &io);
	if (IS_ERR(adapter->addr))
		return PTR_ERR(adapter->addr);
	netdev->mem_start = io->start;
	netdev->mem_end = io->end;

	type = ioread32(adapter->addr + ECM_TYPE);
	revision = (type & ECM_REVISION_MASK) >> ECM_REVISION_SHIFT;
	version = (type & ECM_VERSION_MASK) >> ECM_VERSION_SHIFT;
	queue_count = (type & ECM_QUEUE_COUNT_MASK) >> ECM_QUEUE_COUNT_SHIFT;
	adapter->gate_control = type & ECM_GATE_CONTROL;
	adapter->rxnfc_max = TSNEP_RX_ASSIGN_ETHER_TYPE_COUNT;

	tsnep_disable_irq(adapter, ECM_INT_ALL);

	retval = tsnep_queue_init(adapter, queue_count);
	if (retval)
		return retval;

	retval = dma_set_mask_and_coherent(&adapter->pdev->dev,
					   DMA_BIT_MASK(64));
	if (retval) {
		dev_err(&adapter->pdev->dev, "no usable DMA configuration.\n");
		return retval;
	}

	retval = tsnep_mac_init(adapter);
	if (retval)
		return retval;

	retval = tsnep_mdio_init(adapter);
	if (retval)
		goto mdio_init_failed;

	retval = tsnep_phy_init(adapter);
	if (retval)
		goto phy_init_failed;

	retval = tsnep_ptp_init(adapter);
	if (retval)
		goto ptp_init_failed;

	retval = tsnep_tc_init(adapter);
	if (retval)
		goto tc_init_failed;

	retval = tsnep_rxnfc_init(adapter);
	if (retval)
		goto rxnfc_init_failed;

	netdev->netdev_ops = &tsnep_netdev_ops;
	netdev->ethtool_ops = &tsnep_ethtool_ops;
	netdev->features = NETIF_F_SG;
	netdev->hw_features = netdev->features | NETIF_F_LOOPBACK;

	netdev->xdp_features = NETDEV_XDP_ACT_BASIC | NETDEV_XDP_ACT_REDIRECT |
			       NETDEV_XDP_ACT_NDO_XMIT |
			       NETDEV_XDP_ACT_NDO_XMIT_SG |
			       NETDEV_XDP_ACT_XSK_ZEROCOPY;

	/* carrier off reporting is important to ethtool even BEFORE open */
	netif_carrier_off(netdev);

	retval = register_netdev(netdev);
	if (retval)
		goto register_failed;

	dev_info(&adapter->pdev->dev, "device version %d.%02d\n", version,
		 revision);
	if (adapter->gate_control)
		dev_info(&adapter->pdev->dev, "gate control detected\n");

	return 0;

register_failed:
	tsnep_rxnfc_cleanup(adapter);
rxnfc_init_failed:
	tsnep_tc_cleanup(adapter);
tc_init_failed:
	tsnep_ptp_cleanup(adapter);
ptp_init_failed:
phy_init_failed:
	if (adapter->mdiobus)
		mdiobus_unregister(adapter->mdiobus);
mdio_init_failed:
	return retval;
}

static void tsnep_remove(struct platform_device *pdev)
{
	struct tsnep_adapter *adapter = platform_get_drvdata(pdev);

	unregister_netdev(adapter->netdev);

	tsnep_rxnfc_cleanup(adapter);

	tsnep_tc_cleanup(adapter);

	tsnep_ptp_cleanup(adapter);

	if (adapter->mdiobus)
		mdiobus_unregister(adapter->mdiobus);

	tsnep_disable_irq(adapter, ECM_INT_ALL);
}

static const struct of_device_id tsnep_of_match[] = {
	{ .compatible = "engleder,tsnep", },
{ },
};
MODULE_DEVICE_TABLE(of, tsnep_of_match);

static struct platform_driver tsnep_driver = {
	.driver = {
		.name = TSNEP,
		.of_match_table = tsnep_of_match,
	},
	.probe = tsnep_probe,
	.remove_new = tsnep_remove,
};
module_platform_driver(tsnep_driver);

MODULE_AUTHOR("Gerhard Engleder <gerhard@engleder-embedded.com>");
MODULE_DESCRIPTION("TSN endpoint Ethernet MAC driver");
MODULE_LICENSE("GPL");<|MERGE_RESOLUTION|>--- conflicted
+++ resolved
@@ -1587,11 +1587,7 @@
 		length = __le32_to_cpu(entry->desc_wb->properties) &
 			 TSNEP_DESC_LENGTH_MASK;
 		xsk_buff_set_size(entry->xdp, length - ETH_FCS_LEN);
-<<<<<<< HEAD
-		xsk_buff_dma_sync_for_cpu(entry->xdp, rx->xsk_pool);
-=======
 		xsk_buff_dma_sync_for_cpu(entry->xdp);
->>>>>>> 2d5404ca
 
 		/* RX metadata with timestamps is in front of actual data,
 		 * subtract metadata size to get length of actual data and
@@ -1786,19 +1782,8 @@
 	 * first polling would be too late as need wakeup signalisation would
 	 * be delayed for an indefinite time
 	 */
-<<<<<<< HEAD
-	if (xsk_uses_need_wakeup(rx->xsk_pool)) {
-		int desc_available = tsnep_rx_desc_available(rx);
-
-		if (desc_available)
-			xsk_set_rx_need_wakeup(rx->xsk_pool);
-		else
-			xsk_clear_rx_need_wakeup(rx->xsk_pool);
-	}
-=======
 	if (xsk_uses_need_wakeup(rx->xsk_pool))
 		tsnep_xsk_rx_need_wakeup(rx, tsnep_rx_desc_available(rx));
->>>>>>> 2d5404ca
 }
 
 static bool tsnep_pending(struct tsnep_queue *queue)
