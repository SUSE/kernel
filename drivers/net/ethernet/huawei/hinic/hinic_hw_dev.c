// SPDX-License-Identifier: GPL-2.0-only
/*
 * Huawei HiNIC PCI Express Linux driver
 * Copyright(c) 2017 Huawei Technologies Co., Ltd
 */

#include <linux/kernel.h>
#include <linux/types.h>
#include <linux/pci.h>
#include <linux/device.h>
#include <linux/errno.h>
#include <linux/slab.h>
#include <linux/bitops.h>
#include <linux/delay.h>
#include <linux/jiffies.h>
#include <linux/log2.h>
#include <linux/err.h>
#include <linux/netdevice.h>
#include <net/devlink.h>

#include "hinic_devlink.h"
#include "hinic_sriov.h"
#include "hinic_dev.h"
#include "hinic_hw_if.h"
#include "hinic_hw_eqs.h"
#include "hinic_hw_mgmt.h"
#include "hinic_hw_qp_ctxt.h"
#include "hinic_hw_qp.h"
#include "hinic_hw_io.h"
#include "hinic_hw_dev.h"

#define OUTBOUND_STATE_TIMEOUT          100
#define DB_STATE_TIMEOUT                100

#define MAX_IRQS(max_qps, num_aeqs, num_ceqs)   \
		 (2 * (max_qps) + (num_aeqs) + (num_ceqs))

#define ADDR_IN_4BYTES(addr)            ((addr) >> 2)

enum intr_type {
	INTR_MSIX_TYPE,
};

/**
 * parse_capability - convert device capabilities to NIC capabilities
 * @hwdev: the HW device to set and convert device capabilities for
 * @dev_cap: device capabilities from FW
 *
 * Return 0 - Success, negative - Failure
 **/
static int parse_capability(struct hinic_hwdev *hwdev,
			    struct hinic_dev_cap *dev_cap)
{
	struct hinic_cap *nic_cap = &hwdev->nic_cap;
	int num_aeqs, num_ceqs, num_irqs;

	if (!HINIC_IS_VF(hwdev->hwif) && dev_cap->intr_type != INTR_MSIX_TYPE)
		return -EFAULT;

	num_aeqs = HINIC_HWIF_NUM_AEQS(hwdev->hwif);
	num_ceqs = HINIC_HWIF_NUM_CEQS(hwdev->hwif);
	num_irqs = HINIC_HWIF_NUM_IRQS(hwdev->hwif);

	/* Each QP has its own (SQ + RQ) interrupts */
	nic_cap->num_qps = (num_irqs - (num_aeqs + num_ceqs)) / 2;

	if (nic_cap->num_qps > HINIC_Q_CTXT_MAX)
		nic_cap->num_qps = HINIC_Q_CTXT_MAX;

	if (!HINIC_IS_VF(hwdev->hwif))
		nic_cap->max_qps = dev_cap->max_sqs + 1;
	else
		nic_cap->max_qps = dev_cap->max_sqs;

	if (nic_cap->num_qps > nic_cap->max_qps)
		nic_cap->num_qps = nic_cap->max_qps;

	if (!HINIC_IS_VF(hwdev->hwif)) {
		nic_cap->max_vf = dev_cap->max_vf;
		nic_cap->max_vf_qps = dev_cap->max_vf_sqs + 1;
	}

	hwdev->port_id = dev_cap->port_id;

	return 0;
}

/**
 * get_capability - get device capabilities from FW
 * @pfhwdev: the PF HW device to get capabilities for
 *
 * Return 0 - Success, negative - Failure
 **/
static int get_capability(struct hinic_pfhwdev *pfhwdev)
{
	struct hinic_hwdev *hwdev = &pfhwdev->hwdev;
	struct hinic_hwif *hwif = hwdev->hwif;
	struct pci_dev *pdev = hwif->pdev;
	struct hinic_dev_cap dev_cap;
	u16 out_len;
	int err;

	out_len = sizeof(dev_cap);

	err = hinic_msg_to_mgmt(&pfhwdev->pf_to_mgmt, HINIC_MOD_CFGM,
				HINIC_CFG_NIC_CAP, &dev_cap, sizeof(dev_cap),
				&dev_cap, &out_len, HINIC_MGMT_MSG_SYNC);
	if (err) {
		dev_err(&pdev->dev, "Failed to get capability from FW\n");
		return err;
	}

	return parse_capability(hwdev, &dev_cap);
}

/**
 * get_dev_cap - get device capabilities
 * @hwdev: the NIC HW device to get capabilities for
 *
 * Return 0 - Success, negative - Failure
 **/
static int get_dev_cap(struct hinic_hwdev *hwdev)
{
	struct hinic_hwif *hwif = hwdev->hwif;
	struct pci_dev *pdev = hwif->pdev;
	struct hinic_pfhwdev *pfhwdev;
	int err;

	switch (HINIC_FUNC_TYPE(hwif)) {
	case HINIC_PPF:
	case HINIC_PF:
	case HINIC_VF:
		pfhwdev = container_of(hwdev, struct hinic_pfhwdev, hwdev);
		err = get_capability(pfhwdev);
		if (err) {
			dev_err(&pdev->dev, "Failed to get capability\n");
			return err;
		}
		break;
	default:
		dev_err(&pdev->dev, "Unsupported PCI Function type\n");
		return -EINVAL;
	}

	return 0;
}

/**
 * init_msix - enable the msix and save the entries
 * @hwdev: the NIC HW device
 *
 * Return 0 - Success, negative - Failure
 **/
static int init_msix(struct hinic_hwdev *hwdev)
{
	struct hinic_hwif *hwif = hwdev->hwif;
	struct pci_dev *pdev = hwif->pdev;
	int nr_irqs, num_aeqs, num_ceqs;
	int i, err;

	num_aeqs = HINIC_HWIF_NUM_AEQS(hwif);
	num_ceqs = HINIC_HWIF_NUM_CEQS(hwif);
	nr_irqs = MAX_IRQS(HINIC_MAX_QPS, num_aeqs, num_ceqs);
	if (nr_irqs > HINIC_HWIF_NUM_IRQS(hwif))
		nr_irqs = HINIC_HWIF_NUM_IRQS(hwif);

	hwdev->msix_entries = devm_kcalloc(&pdev->dev, nr_irqs,
					   sizeof(*hwdev->msix_entries),
					   GFP_KERNEL);
	if (!hwdev->msix_entries)
		return -ENOMEM;

	for (i = 0; i < nr_irqs; i++)
		hwdev->msix_entries[i].entry = i;

	err = pci_enable_msix_exact(pdev, hwdev->msix_entries, nr_irqs);
	if (err) {
		dev_err(&pdev->dev, "Failed to enable pci msix\n");
		return err;
	}

	return 0;
}

/**
 * disable_msix - disable the msix
 * @hwdev: the NIC HW device
 **/
static void disable_msix(struct hinic_hwdev *hwdev)
{
	struct hinic_hwif *hwif = hwdev->hwif;
	struct pci_dev *pdev = hwif->pdev;

	pci_disable_msix(pdev);
}

/**
 * hinic_port_msg_cmd - send port msg to mgmt
 * @hwdev: the NIC HW device
 * @cmd: the port command
 * @buf_in: input buffer
 * @in_size: input size
 * @buf_out: output buffer
 * @out_size: returned output size
 *
 * Return 0 - Success, negative - Failure
 **/
int hinic_port_msg_cmd(struct hinic_hwdev *hwdev, enum hinic_port_cmd cmd,
		       void *buf_in, u16 in_size, void *buf_out, u16 *out_size)
{
	struct hinic_pfhwdev *pfhwdev;

	pfhwdev = container_of(hwdev, struct hinic_pfhwdev, hwdev);

	return hinic_msg_to_mgmt(&pfhwdev->pf_to_mgmt, HINIC_MOD_L2NIC, cmd,
				 buf_in, in_size, buf_out, out_size,
				 HINIC_MGMT_MSG_SYNC);
}

int hinic_hilink_msg_cmd(struct hinic_hwdev *hwdev, enum hinic_hilink_cmd cmd,
			 void *buf_in, u16 in_size, void *buf_out,
			 u16 *out_size)
{
	struct hinic_pfhwdev *pfhwdev;

	pfhwdev = container_of(hwdev, struct hinic_pfhwdev, hwdev);

	return hinic_msg_to_mgmt(&pfhwdev->pf_to_mgmt, HINIC_MOD_HILINK, cmd,
				 buf_in, in_size, buf_out, out_size,
				 HINIC_MGMT_MSG_SYNC);
}

/**
 * init_fw_ctxt- Init Firmware tables before network mgmt and io operations
 * @hwdev: the NIC HW device
 *
 * Return 0 - Success, negative - Failure
 **/
static int init_fw_ctxt(struct hinic_hwdev *hwdev)
{
	struct hinic_hwif *hwif = hwdev->hwif;
	struct pci_dev *pdev = hwif->pdev;
	struct hinic_cmd_fw_ctxt fw_ctxt;
	u16 out_size = sizeof(fw_ctxt);
	int err;

	fw_ctxt.func_idx = HINIC_HWIF_FUNC_IDX(hwif);
	fw_ctxt.rx_buf_sz = HINIC_RX_BUF_SZ;

	err = hinic_port_msg_cmd(hwdev, HINIC_PORT_CMD_FWCTXT_INIT,
				 &fw_ctxt, sizeof(fw_ctxt),
				 &fw_ctxt, &out_size);
	if (err || out_size != sizeof(fw_ctxt) || fw_ctxt.status) {
		dev_err(&pdev->dev, "Failed to init FW ctxt, err: %d, status: 0x%x, out size: 0x%x\n",
			err, fw_ctxt.status, out_size);
		return -EIO;
	}

	return 0;
}

/**
 * set_hw_ioctxt - set the shape of the IO queues in FW
 * @hwdev: the NIC HW device
 * @rq_depth: rq depth
 * @sq_depth: sq depth
 *
 * Return 0 - Success, negative - Failure
 **/
static int set_hw_ioctxt(struct hinic_hwdev *hwdev, unsigned int sq_depth,
			 unsigned int rq_depth)
{
	struct hinic_hwif *hwif = hwdev->hwif;
	struct hinic_cmd_hw_ioctxt hw_ioctxt;
	struct hinic_pfhwdev *pfhwdev;

	hw_ioctxt.func_idx = HINIC_HWIF_FUNC_IDX(hwif);
	hw_ioctxt.ppf_idx = HINIC_HWIF_PPF_IDX(hwif);

	hw_ioctxt.set_cmdq_depth = HW_IOCTXT_SET_CMDQ_DEPTH_DEFAULT;
	hw_ioctxt.cmdq_depth = 0;

	hw_ioctxt.lro_en = 1;

	hw_ioctxt.rq_depth  = ilog2(rq_depth);

	hw_ioctxt.rx_buf_sz_idx = HINIC_RX_BUF_SZ_IDX;

	hw_ioctxt.sq_depth  = ilog2(sq_depth);

	pfhwdev = container_of(hwdev, struct hinic_pfhwdev, hwdev);

	return hinic_msg_to_mgmt(&pfhwdev->pf_to_mgmt, HINIC_MOD_COMM,
				 HINIC_COMM_CMD_HWCTXT_SET,
				 &hw_ioctxt, sizeof(hw_ioctxt), NULL,
				 NULL, HINIC_MGMT_MSG_SYNC);
}

static int wait_for_outbound_state(struct hinic_hwdev *hwdev)
{
	enum hinic_outbound_state outbound_state;
	struct hinic_hwif *hwif = hwdev->hwif;
	struct pci_dev *pdev = hwif->pdev;
	unsigned long end;

	end = jiffies + msecs_to_jiffies(OUTBOUND_STATE_TIMEOUT);
	do {
		outbound_state = hinic_outbound_state_get(hwif);

		if (outbound_state == HINIC_OUTBOUND_ENABLE)
			return 0;

		msleep(20);
	} while (time_before(jiffies, end));

	dev_err(&pdev->dev, "Wait for OUTBOUND - Timeout\n");
	return -EFAULT;
}

static int wait_for_db_state(struct hinic_hwdev *hwdev)
{
	struct hinic_hwif *hwif = hwdev->hwif;
	struct pci_dev *pdev = hwif->pdev;
	enum hinic_db_state db_state;
	unsigned long end;

	end = jiffies + msecs_to_jiffies(DB_STATE_TIMEOUT);
	do {
		db_state = hinic_db_state_get(hwif);

		if (db_state == HINIC_DB_ENABLE)
			return 0;

		msleep(20);
	} while (time_before(jiffies, end));

	dev_err(&pdev->dev, "Wait for DB - Timeout\n");
	return -EFAULT;
}

/**
 * clear_io_resources - set the IO resources as not active in the NIC
 * @hwdev: the NIC HW device
 *
 * Return 0 - Success, negative - Failure
 **/
static int clear_io_resources(struct hinic_hwdev *hwdev)
{
	struct hinic_cmd_clear_io_res cmd_clear_io_res;
	struct hinic_hwif *hwif = hwdev->hwif;
	struct pci_dev *pdev = hwif->pdev;
	struct hinic_pfhwdev *pfhwdev;
	int err;

	/* sleep 100ms to wait for firmware stopping I/O */
	msleep(100);

	cmd_clear_io_res.func_idx = HINIC_HWIF_FUNC_IDX(hwif);

	pfhwdev = container_of(hwdev, struct hinic_pfhwdev, hwdev);

	err = hinic_msg_to_mgmt(&pfhwdev->pf_to_mgmt, HINIC_MOD_COMM,
				HINIC_COMM_CMD_IO_RES_CLEAR, &cmd_clear_io_res,
				sizeof(cmd_clear_io_res), NULL, NULL,
				HINIC_MGMT_MSG_SYNC);
	if (err) {
		dev_err(&pdev->dev, "Failed to clear IO resources\n");
		return err;
	}

	return 0;
}

/**
 * set_resources_state - set the state of the resources in the NIC
 * @hwdev: the NIC HW device
 * @state: the state to set
 *
 * Return 0 - Success, negative - Failure
 **/
static int set_resources_state(struct hinic_hwdev *hwdev,
			       enum hinic_res_state state)
{
	struct hinic_cmd_set_res_state res_state;
	struct hinic_hwif *hwif = hwdev->hwif;
	struct hinic_pfhwdev *pfhwdev;

	res_state.func_idx = HINIC_HWIF_FUNC_IDX(hwif);
	res_state.state = state;

	pfhwdev = container_of(hwdev, struct hinic_pfhwdev, hwdev);

	return hinic_msg_to_mgmt(&pfhwdev->pf_to_mgmt,
				 HINIC_MOD_COMM,
				 HINIC_COMM_CMD_RES_STATE_SET,
				 &res_state, sizeof(res_state), NULL,
				 NULL, HINIC_MGMT_MSG_SYNC);
}

/**
 * get_base_qpn - get the first qp number
 * @hwdev: the NIC HW device
 * @base_qpn: returned qp number
 *
 * Return 0 - Success, negative - Failure
 **/
static int get_base_qpn(struct hinic_hwdev *hwdev, u16 *base_qpn)
{
	struct hinic_cmd_base_qpn cmd_base_qpn;
	struct hinic_hwif *hwif = hwdev->hwif;
	u16 out_size = sizeof(cmd_base_qpn);
	struct pci_dev *pdev = hwif->pdev;
	int err;

	cmd_base_qpn.func_idx = HINIC_HWIF_FUNC_IDX(hwif);

	err = hinic_port_msg_cmd(hwdev, HINIC_PORT_CMD_GET_GLOBAL_QPN,
				 &cmd_base_qpn, sizeof(cmd_base_qpn),
				 &cmd_base_qpn, &out_size);
	if (err || out_size != sizeof(cmd_base_qpn) || cmd_base_qpn.status) {
		dev_err(&pdev->dev, "Failed to get base qpn, err: %d, status: 0x%x, out size: 0x%x\n",
			err, cmd_base_qpn.status, out_size);
		return -EIO;
	}

	*base_qpn = cmd_base_qpn.qpn;
	return 0;
}

/**
 * hinic_hwdev_ifup - Preparing the HW for passing IO
 * @hwdev: the NIC HW device
 * @sq_depth: the send queue depth
 * @rq_depth: the receive queue depth
 *
 * Return 0 - Success, negative - Failure
 **/
int hinic_hwdev_ifup(struct hinic_hwdev *hwdev, u16 sq_depth, u16 rq_depth)
{
	struct hinic_func_to_io *func_to_io = &hwdev->func_to_io;
	struct hinic_cap *nic_cap = &hwdev->nic_cap;
	struct hinic_hwif *hwif = hwdev->hwif;
	int err, num_aeqs, num_ceqs, num_qps;
	struct msix_entry *ceq_msix_entries;
	struct msix_entry *sq_msix_entries;
	struct msix_entry *rq_msix_entries;
	struct pci_dev *pdev = hwif->pdev;
	u16 base_qpn;

	err = get_base_qpn(hwdev, &base_qpn);
	if (err) {
		dev_err(&pdev->dev, "Failed to get global base qp number\n");
		return err;
	}

	num_aeqs = HINIC_HWIF_NUM_AEQS(hwif);
	num_ceqs = HINIC_HWIF_NUM_CEQS(hwif);

	ceq_msix_entries = &hwdev->msix_entries[num_aeqs];
	func_to_io->hwdev = hwdev;
	func_to_io->sq_depth = sq_depth;
	func_to_io->rq_depth = rq_depth;
	func_to_io->global_qpn = base_qpn;

	err = hinic_io_init(func_to_io, hwif, nic_cap->max_qps, num_ceqs,
			    ceq_msix_entries);
	if (err) {
		dev_err(&pdev->dev, "Failed to init IO channel\n");
		return err;
	}

	num_qps = nic_cap->num_qps;
	sq_msix_entries = &hwdev->msix_entries[num_aeqs + num_ceqs];
	rq_msix_entries = &hwdev->msix_entries[num_aeqs + num_ceqs + num_qps];

	err = hinic_io_create_qps(func_to_io, base_qpn, num_qps,
				  sq_msix_entries, rq_msix_entries);
	if (err) {
		dev_err(&pdev->dev, "Failed to create QPs\n");
		goto err_create_qps;
	}

	err = wait_for_db_state(hwdev);
	if (err) {
		dev_warn(&pdev->dev, "db - disabled, try again\n");
		hinic_db_state_set(hwif, HINIC_DB_ENABLE);
	}

	err = set_hw_ioctxt(hwdev, sq_depth, rq_depth);
	if (err) {
		dev_err(&pdev->dev, "Failed to set HW IO ctxt\n");
		goto err_hw_ioctxt;
	}

	return 0;

err_hw_ioctxt:
	hinic_io_destroy_qps(func_to_io, num_qps);

err_create_qps:
	hinic_io_free(func_to_io);
	return err;
}

/**
 * hinic_hwdev_ifdown - Closing the HW for passing IO
 * @hwdev: the NIC HW device
 *
 **/
void hinic_hwdev_ifdown(struct hinic_hwdev *hwdev)
{
	struct hinic_func_to_io *func_to_io = &hwdev->func_to_io;
	struct hinic_cap *nic_cap = &hwdev->nic_cap;

	clear_io_resources(hwdev);

	hinic_io_destroy_qps(func_to_io, nic_cap->num_qps);
	hinic_io_free(func_to_io);
}

/**
 * hinic_hwdev_cb_register - register callback handler for MGMT events
 * @hwdev: the NIC HW device
 * @cmd: the mgmt event
 * @handle: private data for the handler
 * @handler: event handler
 **/
void hinic_hwdev_cb_register(struct hinic_hwdev *hwdev,
			     enum hinic_mgmt_msg_cmd cmd, void *handle,
			     void (*handler)(void *handle, void *buf_in,
					     u16 in_size, void *buf_out,
					     u16 *out_size))
{
	struct hinic_pfhwdev *pfhwdev;
	struct hinic_nic_cb *nic_cb;
	u8 cmd_cb;

	pfhwdev = container_of(hwdev, struct hinic_pfhwdev, hwdev);

	cmd_cb = cmd - HINIC_MGMT_MSG_CMD_BASE;
	nic_cb = &pfhwdev->nic_cb[cmd_cb];

	nic_cb->handler = handler;
	nic_cb->handle = handle;
	nic_cb->cb_state = HINIC_CB_ENABLED;
}

/**
 * hinic_hwdev_cb_unregister - unregister callback handler for MGMT events
 * @hwdev: the NIC HW device
 * @cmd: the mgmt event
 **/
void hinic_hwdev_cb_unregister(struct hinic_hwdev *hwdev,
			       enum hinic_mgmt_msg_cmd cmd)
{
	struct hinic_hwif *hwif = hwdev->hwif;
	struct hinic_pfhwdev *pfhwdev;
	struct hinic_nic_cb *nic_cb;
	u8 cmd_cb;

	if (!HINIC_IS_PF(hwif) && !HINIC_IS_PPF(hwif))
		return;

	pfhwdev = container_of(hwdev, struct hinic_pfhwdev, hwdev);

	cmd_cb = cmd - HINIC_MGMT_MSG_CMD_BASE;
	nic_cb = &pfhwdev->nic_cb[cmd_cb];

	nic_cb->cb_state &= ~HINIC_CB_ENABLED;

	while (nic_cb->cb_state & HINIC_CB_RUNNING)
		schedule();

	nic_cb->handler = NULL;
}

/**
 * nic_mgmt_msg_handler - nic mgmt event handler
 * @handle: private data for the handler
 * @cmd: message command
 * @buf_in: input buffer
 * @in_size: input size
 * @buf_out: output buffer
 * @out_size: returned output size
 **/
static void nic_mgmt_msg_handler(void *handle, u8 cmd, void *buf_in,
				 u16 in_size, void *buf_out, u16 *out_size)
{
	struct hinic_pfhwdev *pfhwdev = handle;
	enum hinic_cb_state cb_state;
	struct hinic_nic_cb *nic_cb;
	struct hinic_hwdev *hwdev;
	struct hinic_hwif *hwif;
	struct pci_dev *pdev;
	u8 cmd_cb;

	hwdev = &pfhwdev->hwdev;
	hwif = hwdev->hwif;
	pdev = hwif->pdev;

	if (cmd < HINIC_MGMT_MSG_CMD_BASE ||
	    cmd >= HINIC_MGMT_MSG_CMD_MAX) {
		dev_err(&pdev->dev, "unknown L2NIC event, cmd = %d\n", cmd);
		return;
	}

	cmd_cb = cmd - HINIC_MGMT_MSG_CMD_BASE;

	nic_cb = &pfhwdev->nic_cb[cmd_cb];

	cb_state = cmpxchg(&nic_cb->cb_state,
			   HINIC_CB_ENABLED,
			   HINIC_CB_ENABLED | HINIC_CB_RUNNING);

	if (cb_state == HINIC_CB_ENABLED && nic_cb->handler)
		nic_cb->handler(nic_cb->handle, buf_in,
				in_size, buf_out, out_size);
	else
		dev_err(&pdev->dev, "Unhandled NIC Event %d\n", cmd);

	nic_cb->cb_state &= ~HINIC_CB_RUNNING;
}

static void hinic_comm_recv_mgmt_self_cmd_reg(struct hinic_pfhwdev *pfhwdev,
					      u8 cmd,
					      comm_mgmt_self_msg_proc proc)
{
	u8 cmd_idx;

	cmd_idx = pfhwdev->proc.cmd_num;
	if (cmd_idx >= HINIC_COMM_SELF_CMD_MAX) {
		dev_err(&pfhwdev->hwdev.hwif->pdev->dev,
			"Register recv mgmt process failed, cmd: 0x%x\n", cmd);
		return;
	}

	pfhwdev->proc.info[cmd_idx].cmd = cmd;
	pfhwdev->proc.info[cmd_idx].proc = proc;
	pfhwdev->proc.cmd_num++;
}

static void hinic_comm_recv_mgmt_self_cmd_unreg(struct hinic_pfhwdev *pfhwdev,
						u8 cmd)
{
	u8 cmd_idx;

	cmd_idx = pfhwdev->proc.cmd_num;
	if (cmd_idx >= HINIC_COMM_SELF_CMD_MAX) {
		dev_err(&pfhwdev->hwdev.hwif->pdev->dev, "Unregister recv mgmt process failed, cmd: 0x%x\n",
			cmd);
		return;
	}

	for (cmd_idx = 0; cmd_idx < HINIC_COMM_SELF_CMD_MAX; cmd_idx++) {
		if (cmd == pfhwdev->proc.info[cmd_idx].cmd) {
			pfhwdev->proc.info[cmd_idx].cmd = 0;
			pfhwdev->proc.info[cmd_idx].proc = NULL;
			pfhwdev->proc.cmd_num--;
		}
	}
}

static void comm_mgmt_msg_handler(void *handle, u8 cmd, void *buf_in,
				  u16 in_size, void *buf_out, u16 *out_size)
{
	struct hinic_pfhwdev *pfhwdev = handle;
	u8 cmd_idx;

	for (cmd_idx = 0; cmd_idx < pfhwdev->proc.cmd_num; cmd_idx++) {
		if (cmd == pfhwdev->proc.info[cmd_idx].cmd) {
			if (!pfhwdev->proc.info[cmd_idx].proc) {
				dev_warn(&pfhwdev->hwdev.hwif->pdev->dev,
					 "PF recv mgmt comm msg handle null, cmd: 0x%x\n",
					 cmd);
			} else {
				pfhwdev->proc.info[cmd_idx].proc
					(&pfhwdev->hwdev, buf_in, in_size,
					 buf_out, out_size);
			}

			return;
		}
	}

	dev_warn(&pfhwdev->hwdev.hwif->pdev->dev, "Received unknown mgmt cpu event: 0x%x\n",
		 cmd);

	*out_size = 0;
}

/* pf fault report event */
static void pf_fault_event_handler(void *dev, void *buf_in, u16 in_size,
				   void *buf_out, u16 *out_size)
{
	struct hinic_cmd_fault_event *fault_event = buf_in;
	struct hinic_hwdev *hwdev = dev;

	if (in_size != sizeof(*fault_event)) {
		dev_err(&hwdev->hwif->pdev->dev, "Invalid fault event report, length: %d, should be %zu\n",
			in_size, sizeof(*fault_event));
		return;
	}

	if (!hwdev->devlink_dev || IS_ERR_OR_NULL(hwdev->devlink_dev->hw_fault_reporter))
		return;

	devlink_health_report(hwdev->devlink_dev->hw_fault_reporter,
			      "HW fatal error reported", &fault_event->event);
}

static void mgmt_watchdog_timeout_event_handler(void *dev,
						void *buf_in, u16 in_size,
						void *buf_out, u16 *out_size)
{
	struct hinic_mgmt_watchdog_info *watchdog_info = buf_in;
	struct hinic_hwdev *hwdev = dev;

	if (in_size != sizeof(*watchdog_info)) {
		dev_err(&hwdev->hwif->pdev->dev, "Invalid mgmt watchdog report, length: %d, should be %zu\n",
			in_size, sizeof(*watchdog_info));
		return;
	}

	if (!hwdev->devlink_dev || IS_ERR_OR_NULL(hwdev->devlink_dev->fw_fault_reporter))
		return;

	devlink_health_report(hwdev->devlink_dev->fw_fault_reporter,
			      "FW fatal error reported", watchdog_info);
}

/**
 * init_pfhwdev - Initialize the extended components of PF
 * @pfhwdev: the HW device for PF
 *
 * Return 0 - success, negative - failure
 **/
static int init_pfhwdev(struct hinic_pfhwdev *pfhwdev)
{
	struct hinic_hwdev *hwdev = &pfhwdev->hwdev;
	struct hinic_hwif *hwif = hwdev->hwif;
	struct pci_dev *pdev = hwif->pdev;
	int err;

	err = hinic_pf_to_mgmt_init(&pfhwdev->pf_to_mgmt, hwif);
	if (err) {
		dev_err(&pdev->dev, "Failed to initialize PF to MGMT channel\n");
		return err;
	}

<<<<<<< HEAD
	hinic_devlink_register(hwdev->devlink_dev);
=======
>>>>>>> eb3cdb58
	err = hinic_func_to_func_init(hwdev);
	if (err) {
		dev_err(&hwif->pdev->dev, "Failed to init mailbox\n");
		hinic_pf_to_mgmt_free(&pfhwdev->pf_to_mgmt);
		return err;
	}

	if (!HINIC_IS_VF(hwif)) {
		hinic_register_mgmt_msg_cb(&pfhwdev->pf_to_mgmt,
					   HINIC_MOD_L2NIC, pfhwdev,
					   nic_mgmt_msg_handler);
		hinic_register_mgmt_msg_cb(&pfhwdev->pf_to_mgmt, HINIC_MOD_COMM,
					   pfhwdev, comm_mgmt_msg_handler);
		hinic_comm_recv_mgmt_self_cmd_reg(pfhwdev,
						  HINIC_COMM_CMD_FAULT_REPORT,
						  pf_fault_event_handler);
		hinic_comm_recv_mgmt_self_cmd_reg
			(pfhwdev, HINIC_COMM_CMD_WATCHDOG_INFO,
			 mgmt_watchdog_timeout_event_handler);
	} else {
		hinic_register_vf_mbox_cb(hwdev, HINIC_MOD_L2NIC,
					  nic_mgmt_msg_handler);
	}

	hinic_set_pf_action(hwif, HINIC_PF_MGMT_ACTIVE);
	hinic_devlink_register(hwdev->devlink_dev);
	return 0;
}

/**
 * free_pfhwdev - Free the extended components of PF
 * @pfhwdev: the HW device for PF
 **/
static void free_pfhwdev(struct hinic_pfhwdev *pfhwdev)
{
	struct hinic_hwdev *hwdev = &pfhwdev->hwdev;

	hinic_devlink_unregister(hwdev->devlink_dev);
	hinic_set_pf_action(hwdev->hwif, HINIC_PF_MGMT_INIT);

	if (!HINIC_IS_VF(hwdev->hwif)) {
		hinic_comm_recv_mgmt_self_cmd_unreg(pfhwdev,
						    HINIC_COMM_CMD_WATCHDOG_INFO);
		hinic_comm_recv_mgmt_self_cmd_unreg(pfhwdev,
						    HINIC_COMM_CMD_FAULT_REPORT);
		hinic_unregister_mgmt_msg_cb(&pfhwdev->pf_to_mgmt,
					     HINIC_MOD_COMM);
		hinic_unregister_mgmt_msg_cb(&pfhwdev->pf_to_mgmt,
					     HINIC_MOD_L2NIC);
	} else {
		hinic_unregister_vf_mbox_cb(hwdev, HINIC_MOD_L2NIC);
	}

	hinic_func_to_func_free(hwdev);

	hinic_pf_to_mgmt_free(&pfhwdev->pf_to_mgmt);
}

static int hinic_l2nic_reset(struct hinic_hwdev *hwdev)
{
	struct hinic_cmd_l2nic_reset l2nic_reset = {0};
	u16 out_size = sizeof(l2nic_reset);
	struct hinic_pfhwdev *pfhwdev;
	int err;

	pfhwdev = container_of(hwdev, struct hinic_pfhwdev, hwdev);

	l2nic_reset.func_id = HINIC_HWIF_FUNC_IDX(hwdev->hwif);
	/* 0 represents standard l2nic reset flow */
	l2nic_reset.reset_flag = 0;

	err = hinic_msg_to_mgmt(&pfhwdev->pf_to_mgmt, HINIC_MOD_COMM,
				HINIC_COMM_CMD_L2NIC_RESET, &l2nic_reset,
				sizeof(l2nic_reset), &l2nic_reset,
				&out_size, HINIC_MGMT_MSG_SYNC);
	if (err || !out_size || l2nic_reset.status) {
		dev_err(&hwdev->hwif->pdev->dev, "Failed to reset L2NIC resources, err: %d, status: 0x%x, out_size: 0x%x\n",
			err, l2nic_reset.status, out_size);
		return -EIO;
	}

	return 0;
}

static int hinic_get_interrupt_cfg(struct hinic_hwdev *hwdev,
				   struct hinic_msix_config *interrupt_info)
{
	u16 out_size = sizeof(*interrupt_info);
	struct hinic_pfhwdev *pfhwdev;
	int err;

	if (!hwdev || !interrupt_info)
		return -EINVAL;

	pfhwdev = container_of(hwdev, struct hinic_pfhwdev, hwdev);

	interrupt_info->func_id = HINIC_HWIF_FUNC_IDX(hwdev->hwif);

	err = hinic_msg_to_mgmt(&pfhwdev->pf_to_mgmt, HINIC_MOD_COMM,
				HINIC_COMM_CMD_MSI_CTRL_REG_RD_BY_UP,
				interrupt_info, sizeof(*interrupt_info),
				interrupt_info, &out_size, HINIC_MGMT_MSG_SYNC);
	if (err || !out_size || interrupt_info->status) {
		dev_err(&hwdev->hwif->pdev->dev, "Failed to get interrupt config, err: %d, status: 0x%x, out size: 0x%x\n",
			err, interrupt_info->status, out_size);
		return -EIO;
	}

	return 0;
}

int hinic_set_interrupt_cfg(struct hinic_hwdev *hwdev,
			    struct hinic_msix_config *interrupt_info)
{
	u16 out_size = sizeof(*interrupt_info);
	struct hinic_msix_config temp_info;
	struct hinic_pfhwdev *pfhwdev;
	int err;

	if (!hwdev)
		return -EINVAL;

	pfhwdev = container_of(hwdev, struct hinic_pfhwdev, hwdev);

	interrupt_info->func_id = HINIC_HWIF_FUNC_IDX(hwdev->hwif);

	err = hinic_get_interrupt_cfg(hwdev, &temp_info);
	if (err)
		return -EINVAL;

	interrupt_info->lli_credit_cnt = temp_info.lli_credit_cnt;
	interrupt_info->lli_timer_cnt = temp_info.lli_timer_cnt;

	err = hinic_msg_to_mgmt(&pfhwdev->pf_to_mgmt, HINIC_MOD_COMM,
				HINIC_COMM_CMD_MSI_CTRL_REG_WR_BY_UP,
				interrupt_info, sizeof(*interrupt_info),
				interrupt_info, &out_size, HINIC_MGMT_MSG_SYNC);
	if (err || !out_size || interrupt_info->status) {
		dev_err(&hwdev->hwif->pdev->dev, "Failed to get interrupt config, err: %d, status: 0x%x, out size: 0x%x\n",
			err, interrupt_info->status, out_size);
		return -EIO;
	}

	return 0;
}

/**
 * hinic_init_hwdev - Initialize the NIC HW
 * @pdev: the NIC pci device
 * @devlink: the poniter of hinic devlink
 *
 * Return initialized NIC HW device
 *
 * Initialize the NIC HW device and return a pointer to it
 **/
struct hinic_hwdev *hinic_init_hwdev(struct pci_dev *pdev, struct devlink *devlink)
{
	struct hinic_pfhwdev *pfhwdev;
	struct hinic_hwdev *hwdev;
	struct hinic_hwif *hwif;
	int err, num_aeqs;

	hwif = devm_kzalloc(&pdev->dev, sizeof(*hwif), GFP_KERNEL);
	if (!hwif)
		return ERR_PTR(-ENOMEM);

	err = hinic_init_hwif(hwif, pdev);
	if (err) {
		dev_err(&pdev->dev, "Failed to init HW interface\n");
		return ERR_PTR(err);
	}

	pfhwdev = devm_kzalloc(&pdev->dev, sizeof(*pfhwdev), GFP_KERNEL);
	if (!pfhwdev) {
		err = -ENOMEM;
		goto err_pfhwdev_alloc;
	}

	hwdev = &pfhwdev->hwdev;
	hwdev->hwif = hwif;
	hwdev->devlink_dev = devlink_priv(devlink);
	hwdev->devlink_dev->hwdev = hwdev;

	err = init_msix(hwdev);
	if (err) {
		dev_err(&pdev->dev, "Failed to init msix\n");
		goto err_init_msix;
	}

	err = wait_for_outbound_state(hwdev);
	if (err) {
		dev_warn(&pdev->dev, "outbound - disabled, try again\n");
		hinic_outbound_state_set(hwif, HINIC_OUTBOUND_ENABLE);
	}

	num_aeqs = HINIC_HWIF_NUM_AEQS(hwif);

	err = hinic_aeqs_init(&hwdev->aeqs, hwif, num_aeqs,
			      HINIC_DEFAULT_AEQ_LEN, HINIC_EQ_PAGE_SIZE,
			      hwdev->msix_entries);
	if (err) {
		dev_err(&pdev->dev, "Failed to init async event queues\n");
		goto err_aeqs_init;
	}

	err = init_pfhwdev(pfhwdev);
	if (err) {
		dev_err(&pdev->dev, "Failed to init PF HW device\n");
		goto err_init_pfhwdev;
	}

	err = hinic_l2nic_reset(hwdev);
	if (err)
		goto err_l2nic_reset;

	err = get_dev_cap(hwdev);
	if (err) {
		dev_err(&pdev->dev, "Failed to get device capabilities\n");
		goto err_dev_cap;
	}

	mutex_init(&hwdev->func_to_io.nic_cfg.cfg_mutex);

	err = hinic_vf_func_init(hwdev);
	if (err) {
		dev_err(&pdev->dev, "Failed to init nic mbox\n");
		goto err_vf_func_init;
	}

	err = init_fw_ctxt(hwdev);
	if (err) {
		dev_err(&pdev->dev, "Failed to init function table\n");
		goto err_init_fw_ctxt;
	}

	err = set_resources_state(hwdev, HINIC_RES_ACTIVE);
	if (err) {
		dev_err(&pdev->dev, "Failed to set resources state\n");
		goto err_resources_state;
	}

	return hwdev;

err_resources_state:
err_init_fw_ctxt:
	hinic_vf_func_free(hwdev);
err_vf_func_init:
err_l2nic_reset:
err_dev_cap:
	free_pfhwdev(pfhwdev);

err_init_pfhwdev:
	hinic_aeqs_free(&hwdev->aeqs);

err_aeqs_init:
	disable_msix(hwdev);

err_init_msix:
err_pfhwdev_alloc:
	hinic_free_hwif(hwif);
	if (err > 0)
		err = -EIO;
	return ERR_PTR(err);
}

/**
 * hinic_free_hwdev - Free the NIC HW device
 * @hwdev: the NIC HW device
 **/
void hinic_free_hwdev(struct hinic_hwdev *hwdev)
{
	struct hinic_pfhwdev *pfhwdev = container_of(hwdev,
						     struct hinic_pfhwdev,
						     hwdev);

	set_resources_state(hwdev, HINIC_RES_CLEAN);

	hinic_vf_func_free(hwdev);

	free_pfhwdev(pfhwdev);

	hinic_aeqs_free(&hwdev->aeqs);

	disable_msix(hwdev);

	hinic_free_hwif(hwdev->hwif);
}

/**
 * hinic_hwdev_num_qps - return the number QPs available for use
 * @hwdev: the NIC HW device
 *
 * Return number QPs available for use
 **/
int hinic_hwdev_num_qps(struct hinic_hwdev *hwdev)
{
	struct hinic_cap *nic_cap = &hwdev->nic_cap;

	return nic_cap->num_qps;
}

/**
 * hinic_hwdev_get_sq - get SQ
 * @hwdev: the NIC HW device
 * @i: the position of the SQ
 *
 * Return: the SQ in the i position
 **/
struct hinic_sq *hinic_hwdev_get_sq(struct hinic_hwdev *hwdev, int i)
{
	struct hinic_func_to_io *func_to_io = &hwdev->func_to_io;
	struct hinic_qp *qp = &func_to_io->qps[i];

	if (i >= hinic_hwdev_num_qps(hwdev))
		return NULL;

	return &qp->sq;
}

/**
 * hinic_hwdev_get_rq - get RQ
 * @hwdev: the NIC HW device
 * @i: the position of the RQ
 *
 * Return: the RQ in the i position
 **/
struct hinic_rq *hinic_hwdev_get_rq(struct hinic_hwdev *hwdev, int i)
{
	struct hinic_func_to_io *func_to_io = &hwdev->func_to_io;
	struct hinic_qp *qp = &func_to_io->qps[i];

	if (i >= hinic_hwdev_num_qps(hwdev))
		return NULL;

	return &qp->rq;
}

/**
 * hinic_hwdev_msix_cnt_set - clear message attribute counters for msix entry
 * @hwdev: the NIC HW device
 * @msix_index: msix_index
 *
 * Return 0 - Success, negative - Failure
 **/
int hinic_hwdev_msix_cnt_set(struct hinic_hwdev *hwdev, u16 msix_index)
{
	return hinic_msix_attr_cnt_clear(hwdev->hwif, msix_index);
}

/**
 * hinic_hwdev_msix_set - set message attribute for msix entry
 * @hwdev: the NIC HW device
 * @msix_index: msix_index
 * @pending_limit: the maximum pending interrupt events (unit 8)
 * @coalesc_timer: coalesc period for interrupt (unit 8 us)
 * @lli_timer_cfg: replenishing period for low latency credit (unit 8 us)
 * @lli_credit_limit: maximum credits for low latency msix messages (unit 8)
 * @resend_timer: maximum wait for resending msix (unit coalesc period)
 *
 * Return 0 - Success, negative - Failure
 **/
int hinic_hwdev_msix_set(struct hinic_hwdev *hwdev, u16 msix_index,
			 u8 pending_limit, u8 coalesc_timer,
			 u8 lli_timer_cfg, u8 lli_credit_limit,
			 u8 resend_timer)
{
	return hinic_msix_attr_set(hwdev->hwif, msix_index,
				   pending_limit, coalesc_timer,
				   lli_timer_cfg, lli_credit_limit,
				   resend_timer);
}

/**
 * hinic_hwdev_hw_ci_addr_set - set cons idx addr and attributes in HW for sq
 * @hwdev: the NIC HW device
 * @sq: send queue
 * @pending_limit: the maximum pending update ci events (unit 8)
 * @coalesc_timer: coalesc period for update ci (unit 8 us)
 *
 * Return 0 - Success, negative - Failure
 **/
int hinic_hwdev_hw_ci_addr_set(struct hinic_hwdev *hwdev, struct hinic_sq *sq,
			       u8 pending_limit, u8 coalesc_timer)
{
	struct hinic_qp *qp = container_of(sq, struct hinic_qp, sq);
	struct hinic_hwif *hwif = hwdev->hwif;
	struct hinic_pfhwdev *pfhwdev;
	struct hinic_cmd_hw_ci hw_ci;

	hw_ci.dma_attr_off  = 0;
	hw_ci.pending_limit = pending_limit;
	hw_ci.coalesc_timer = coalesc_timer;

	hw_ci.msix_en = 1;
	hw_ci.msix_entry_idx = sq->msix_entry;

	hw_ci.func_idx = HINIC_HWIF_FUNC_IDX(hwif);

	hw_ci.sq_id = qp->q_id;

	hw_ci.ci_addr = ADDR_IN_4BYTES(sq->hw_ci_dma_addr);

	pfhwdev = container_of(hwdev, struct hinic_pfhwdev, hwdev);
	return hinic_msg_to_mgmt(&pfhwdev->pf_to_mgmt,
				 HINIC_MOD_COMM,
				 HINIC_COMM_CMD_SQ_HI_CI_SET,
				 &hw_ci, sizeof(hw_ci), NULL,
				 NULL, HINIC_MGMT_MSG_SYNC);
}

/**
 * hinic_hwdev_set_msix_state- set msix state
 * @hwdev: the NIC HW device
 * @msix_index: IRQ corresponding index number
 * @flag: msix state
 *
 **/
void hinic_hwdev_set_msix_state(struct hinic_hwdev *hwdev, u16 msix_index,
				enum hinic_msix_state flag)
{
	hinic_set_msix_state(hwdev->hwif, msix_index, flag);
}

int hinic_get_board_info(struct hinic_hwdev *hwdev,
			 struct hinic_comm_board_info *board_info)
{
	u16 out_size = sizeof(*board_info);
	struct hinic_pfhwdev *pfhwdev;
	int err;

	if (!hwdev || !board_info)
		return -EINVAL;

	pfhwdev = container_of(hwdev, struct hinic_pfhwdev, hwdev);

	err = hinic_msg_to_mgmt(&pfhwdev->pf_to_mgmt, HINIC_MOD_COMM,
				HINIC_COMM_CMD_GET_BOARD_INFO,
				board_info, sizeof(*board_info),
				board_info, &out_size, HINIC_MGMT_MSG_SYNC);
	if (err || board_info->status || !out_size) {
		dev_err(&hwdev->hwif->pdev->dev,
			"Failed to get board info, err: %d, status: 0x%x, out size: 0x%x\n",
			err, board_info->status, out_size);
		return -EIO;
	}

	return 0;
}<|MERGE_RESOLUTION|>--- conflicted
+++ resolved
@@ -747,10 +747,6 @@
 		return err;
 	}
 
-<<<<<<< HEAD
-	hinic_devlink_register(hwdev->devlink_dev);
-=======
->>>>>>> eb3cdb58
 	err = hinic_func_to_func_init(hwdev);
 	if (err) {
 		dev_err(&hwif->pdev->dev, "Failed to init mailbox\n");
