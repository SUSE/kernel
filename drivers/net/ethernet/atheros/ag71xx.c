--- conflicted
+++ resolved
@@ -367,11 +367,8 @@
 	dma_addr_t stop_desc_dma;
 
 	phy_interface_t phy_if_mode;
-<<<<<<< HEAD
-=======
 	struct phylink *phylink;
 	struct phylink_config phylink_config;
->>>>>>> 7d2a07b7
 
 	struct delayed_work restart_work;
 	struct timer_list oom_timer;
