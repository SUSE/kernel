--- conflicted
+++ resolved
@@ -279,10 +279,7 @@
 	default n
 	depends on PCI_MSI
 	depends on PTP_1588_CLOCK_OPTIONAL
-<<<<<<< HEAD
-=======
 	depends on GNSS || GNSS = n
->>>>>>> eb3cdb58
 	select AUXILIARY_BUS
 	select DIMLIB
 	select NET_DEVLINK
