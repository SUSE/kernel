--- conflicted
+++ resolved
@@ -177,23 +177,6 @@
 static int igb_disable_sriov(struct pci_dev *dev, bool reinit);
 #endif
 
-<<<<<<< HEAD
-static int igb_suspend(struct device *);
-static int igb_resume(struct device *);
-static int igb_runtime_suspend(struct device *dev);
-static int igb_runtime_resume(struct device *dev);
-static int igb_runtime_idle(struct device *dev);
-#ifdef CONFIG_PM
-static const struct dev_pm_ops igb_pm_ops = {
-	SET_SYSTEM_SLEEP_PM_OPS(igb_suspend, igb_resume)
-	SET_RUNTIME_PM_OPS(igb_runtime_suspend, igb_runtime_resume,
-			igb_runtime_idle)
-};
-#endif
-static void igb_shutdown(struct pci_dev *);
-static int igb_pci_sriov_configure(struct pci_dev *dev, int num_vfs);
-=======
->>>>>>> 2d5404ca
 #ifdef CONFIG_IGB_DCA
 static int igb_notify_dca(struct notifier_block *, unsigned long, void *);
 static struct notifier_block dca_notifier = {
