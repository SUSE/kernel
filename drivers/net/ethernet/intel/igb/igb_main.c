// SPDX-License-Identifier: GPL-2.0
/* Copyright(c) 2007 - 2018 Intel Corporation. */

#define pr_fmt(fmt) KBUILD_MODNAME ": " fmt

#include <linux/module.h>
#include <linux/types.h>
#include <linux/init.h>
#include <linux/bitops.h>
#include <linux/vmalloc.h>
#include <linux/pagemap.h>
#include <linux/netdevice.h>
#include <linux/ipv6.h>
#include <linux/slab.h>
#include <net/checksum.h>
#include <net/ip6_checksum.h>
#include <net/pkt_sched.h>
#include <net/pkt_cls.h>
#include <linux/net_tstamp.h>
#include <linux/mii.h>
#include <linux/ethtool.h>
#include <linux/if.h>
#include <linux/if_vlan.h>
#include <linux/pci.h>
#include <linux/delay.h>
#include <linux/interrupt.h>
#include <linux/ip.h>
#include <linux/tcp.h>
#include <linux/sctp.h>
#include <linux/if_ether.h>
#include <linux/prefetch.h>
#include <linux/bpf.h>
#include <linux/bpf_trace.h>
#include <linux/pm_runtime.h>
#include <linux/etherdevice.h>
#ifdef CONFIG_IGB_DCA
#include <linux/dca.h>
#endif
#include <linux/i2c.h>
#include "igb.h"

enum queue_mode {
	QUEUE_MODE_STRICT_PRIORITY,
	QUEUE_MODE_STREAM_RESERVATION,
};

enum tx_queue_prio {
	TX_QUEUE_PRIO_HIGH,
	TX_QUEUE_PRIO_LOW,
};

char igb_driver_name[] = "igb";
static const char igb_driver_string[] =
				"Intel(R) Gigabit Ethernet Network Driver";
static const char igb_copyright[] =
				"Copyright (c) 2007-2014 Intel Corporation.";

static const struct e1000_info *igb_info_tbl[] = {
	[board_82575] = &e1000_82575_info,
};

static const struct pci_device_id igb_pci_tbl[] = {
	{ PCI_VDEVICE(INTEL, E1000_DEV_ID_I354_BACKPLANE_1GBPS) },
	{ PCI_VDEVICE(INTEL, E1000_DEV_ID_I354_SGMII) },
	{ PCI_VDEVICE(INTEL, E1000_DEV_ID_I354_BACKPLANE_2_5GBPS) },
	{ PCI_VDEVICE(INTEL, E1000_DEV_ID_I211_COPPER), board_82575 },
	{ PCI_VDEVICE(INTEL, E1000_DEV_ID_I210_COPPER), board_82575 },
	{ PCI_VDEVICE(INTEL, E1000_DEV_ID_I210_FIBER), board_82575 },
	{ PCI_VDEVICE(INTEL, E1000_DEV_ID_I210_SERDES), board_82575 },
	{ PCI_VDEVICE(INTEL, E1000_DEV_ID_I210_SGMII), board_82575 },
	{ PCI_VDEVICE(INTEL, E1000_DEV_ID_I210_COPPER_FLASHLESS), board_82575 },
	{ PCI_VDEVICE(INTEL, E1000_DEV_ID_I210_SERDES_FLASHLESS), board_82575 },
	{ PCI_VDEVICE(INTEL, E1000_DEV_ID_I350_COPPER), board_82575 },
	{ PCI_VDEVICE(INTEL, E1000_DEV_ID_I350_FIBER), board_82575 },
	{ PCI_VDEVICE(INTEL, E1000_DEV_ID_I350_SERDES), board_82575 },
	{ PCI_VDEVICE(INTEL, E1000_DEV_ID_I350_SGMII), board_82575 },
	{ PCI_VDEVICE(INTEL, E1000_DEV_ID_82580_COPPER), board_82575 },
	{ PCI_VDEVICE(INTEL, E1000_DEV_ID_82580_FIBER), board_82575 },
	{ PCI_VDEVICE(INTEL, E1000_DEV_ID_82580_QUAD_FIBER), board_82575 },
	{ PCI_VDEVICE(INTEL, E1000_DEV_ID_82580_SERDES), board_82575 },
	{ PCI_VDEVICE(INTEL, E1000_DEV_ID_82580_SGMII), board_82575 },
	{ PCI_VDEVICE(INTEL, E1000_DEV_ID_82580_COPPER_DUAL), board_82575 },
	{ PCI_VDEVICE(INTEL, E1000_DEV_ID_DH89XXCC_SGMII), board_82575 },
	{ PCI_VDEVICE(INTEL, E1000_DEV_ID_DH89XXCC_SERDES), board_82575 },
	{ PCI_VDEVICE(INTEL, E1000_DEV_ID_DH89XXCC_BACKPLANE), board_82575 },
	{ PCI_VDEVICE(INTEL, E1000_DEV_ID_DH89XXCC_SFP), board_82575 },
	{ PCI_VDEVICE(INTEL, E1000_DEV_ID_82576), board_82575 },
	{ PCI_VDEVICE(INTEL, E1000_DEV_ID_82576_NS), board_82575 },
	{ PCI_VDEVICE(INTEL, E1000_DEV_ID_82576_NS_SERDES), board_82575 },
	{ PCI_VDEVICE(INTEL, E1000_DEV_ID_82576_FIBER), board_82575 },
	{ PCI_VDEVICE(INTEL, E1000_DEV_ID_82576_SERDES), board_82575 },
	{ PCI_VDEVICE(INTEL, E1000_DEV_ID_82576_SERDES_QUAD), board_82575 },
	{ PCI_VDEVICE(INTEL, E1000_DEV_ID_82576_QUAD_COPPER_ET2), board_82575 },
	{ PCI_VDEVICE(INTEL, E1000_DEV_ID_82576_QUAD_COPPER), board_82575 },
	{ PCI_VDEVICE(INTEL, E1000_DEV_ID_82575EB_COPPER), board_82575 },
	{ PCI_VDEVICE(INTEL, E1000_DEV_ID_82575EB_FIBER_SERDES), board_82575 },
	{ PCI_VDEVICE(INTEL, E1000_DEV_ID_82575GB_QUAD_COPPER), board_82575 },
	/* required last entry */
	{0, }
};

MODULE_DEVICE_TABLE(pci, igb_pci_tbl);

static int igb_setup_all_tx_resources(struct igb_adapter *);
static int igb_setup_all_rx_resources(struct igb_adapter *);
static void igb_free_all_tx_resources(struct igb_adapter *);
static void igb_free_all_rx_resources(struct igb_adapter *);
static void igb_setup_mrqc(struct igb_adapter *);
static int igb_probe(struct pci_dev *, const struct pci_device_id *);
static void igb_remove(struct pci_dev *pdev);
static void igb_init_queue_configuration(struct igb_adapter *adapter);
static int igb_sw_init(struct igb_adapter *);
int igb_open(struct net_device *);
int igb_close(struct net_device *);
static void igb_configure(struct igb_adapter *);
static void igb_configure_tx(struct igb_adapter *);
static void igb_configure_rx(struct igb_adapter *);
static void igb_clean_all_tx_rings(struct igb_adapter *);
static void igb_clean_all_rx_rings(struct igb_adapter *);
static void igb_clean_tx_ring(struct igb_ring *);
static void igb_clean_rx_ring(struct igb_ring *);
static void igb_set_rx_mode(struct net_device *);
static void igb_update_phy_info(struct timer_list *);
static void igb_watchdog(struct timer_list *);
static void igb_watchdog_task(struct work_struct *);
static netdev_tx_t igb_xmit_frame(struct sk_buff *skb, struct net_device *);
static void igb_get_stats64(struct net_device *dev,
			    struct rtnl_link_stats64 *stats);
static int igb_change_mtu(struct net_device *, int);
static int igb_set_mac(struct net_device *, void *);
static void igb_set_uta(struct igb_adapter *adapter, bool set);
static irqreturn_t igb_intr(int irq, void *);
static irqreturn_t igb_intr_msi(int irq, void *);
static irqreturn_t igb_msix_other(int irq, void *);
static irqreturn_t igb_msix_ring(int irq, void *);
#ifdef CONFIG_IGB_DCA
static void igb_update_dca(struct igb_q_vector *);
static void igb_setup_dca(struct igb_adapter *);
#endif /* CONFIG_IGB_DCA */
static int igb_poll(struct napi_struct *, int);
static bool igb_clean_tx_irq(struct igb_q_vector *, int);
static int igb_clean_rx_irq(struct igb_q_vector *, int);
static int igb_ioctl(struct net_device *, struct ifreq *, int cmd);
static void igb_tx_timeout(struct net_device *, unsigned int txqueue);
static void igb_reset_task(struct work_struct *);
static void igb_vlan_mode(struct net_device *netdev,
			  netdev_features_t features);
static int igb_vlan_rx_add_vid(struct net_device *, __be16, u16);
static int igb_vlan_rx_kill_vid(struct net_device *, __be16, u16);
static void igb_restore_vlan(struct igb_adapter *);
static void igb_rar_set_index(struct igb_adapter *, u32);
static void igb_ping_all_vfs(struct igb_adapter *);
static void igb_msg_task(struct igb_adapter *);
static void igb_vmm_control(struct igb_adapter *);
static int igb_set_vf_mac(struct igb_adapter *, int, unsigned char *);
static void igb_flush_mac_table(struct igb_adapter *);
static int igb_available_rars(struct igb_adapter *, u8);
static void igb_set_default_mac_filter(struct igb_adapter *);
static int igb_uc_sync(struct net_device *, const unsigned char *);
static int igb_uc_unsync(struct net_device *, const unsigned char *);
static void igb_restore_vf_multicasts(struct igb_adapter *adapter);
static int igb_ndo_set_vf_mac(struct net_device *netdev, int vf, u8 *mac);
static int igb_ndo_set_vf_vlan(struct net_device *netdev,
			       int vf, u16 vlan, u8 qos, __be16 vlan_proto);
static int igb_ndo_set_vf_bw(struct net_device *, int, int, int);
static int igb_ndo_set_vf_spoofchk(struct net_device *netdev, int vf,
				   bool setting);
static int igb_ndo_set_vf_trust(struct net_device *netdev, int vf,
				bool setting);
static int igb_ndo_get_vf_config(struct net_device *netdev, int vf,
				 struct ifla_vf_info *ivi);
static void igb_check_vf_rate_limit(struct igb_adapter *);
static void igb_nfc_filter_exit(struct igb_adapter *adapter);
static void igb_nfc_filter_restore(struct igb_adapter *adapter);

#ifdef CONFIG_PCI_IOV
static int igb_vf_configure(struct igb_adapter *adapter, int vf);
static int igb_disable_sriov(struct pci_dev *dev, bool reinit);
#endif

static int igb_suspend(struct device *);
static int igb_resume(struct device *);
static int igb_runtime_suspend(struct device *dev);
static int igb_runtime_resume(struct device *dev);
static int igb_runtime_idle(struct device *dev);
static const struct dev_pm_ops igb_pm_ops = {
	SET_SYSTEM_SLEEP_PM_OPS(igb_suspend, igb_resume)
	SET_RUNTIME_PM_OPS(igb_runtime_suspend, igb_runtime_resume,
			igb_runtime_idle)
};
static void igb_shutdown(struct pci_dev *);
static int igb_pci_sriov_configure(struct pci_dev *dev, int num_vfs);
#ifdef CONFIG_IGB_DCA
static int igb_notify_dca(struct notifier_block *, unsigned long, void *);
static struct notifier_block dca_notifier = {
	.notifier_call	= igb_notify_dca,
	.next		= NULL,
	.priority	= 0
};
#endif
#ifdef CONFIG_PCI_IOV
static unsigned int max_vfs;
module_param(max_vfs, uint, 0);
MODULE_PARM_DESC(max_vfs, "Maximum number of virtual functions to allocate per physical function");
#endif /* CONFIG_PCI_IOV */

static pci_ers_result_t igb_io_error_detected(struct pci_dev *,
		     pci_channel_state_t);
static pci_ers_result_t igb_io_slot_reset(struct pci_dev *);
static void igb_io_resume(struct pci_dev *);

static const struct pci_error_handlers igb_err_handler = {
	.error_detected = igb_io_error_detected,
	.slot_reset = igb_io_slot_reset,
	.resume = igb_io_resume,
};

static void igb_init_dmac(struct igb_adapter *adapter, u32 pba);

static struct pci_driver igb_driver = {
	.name     = igb_driver_name,
	.id_table = igb_pci_tbl,
	.probe    = igb_probe,
	.remove   = igb_remove,
#ifdef CONFIG_PM
	.driver.pm = &igb_pm_ops,
#endif
	.shutdown = igb_shutdown,
	.sriov_configure = igb_pci_sriov_configure,
	.err_handler = &igb_err_handler
};

MODULE_AUTHOR("Intel Corporation, <e1000-devel@lists.sourceforge.net>");
MODULE_DESCRIPTION("Intel(R) Gigabit Ethernet Network Driver");
MODULE_LICENSE("GPL v2");

#define DEFAULT_MSG_ENABLE (NETIF_MSG_DRV|NETIF_MSG_PROBE|NETIF_MSG_LINK)
static int debug = -1;
module_param(debug, int, 0);
MODULE_PARM_DESC(debug, "Debug level (0=none,...,16=all)");

struct igb_reg_info {
	u32 ofs;
	char *name;
};

static const struct igb_reg_info igb_reg_info_tbl[] = {

	/* General Registers */
	{E1000_CTRL, "CTRL"},
	{E1000_STATUS, "STATUS"},
	{E1000_CTRL_EXT, "CTRL_EXT"},

	/* Interrupt Registers */
	{E1000_ICR, "ICR"},

	/* RX Registers */
	{E1000_RCTL, "RCTL"},
	{E1000_RDLEN(0), "RDLEN"},
	{E1000_RDH(0), "RDH"},
	{E1000_RDT(0), "RDT"},
	{E1000_RXDCTL(0), "RXDCTL"},
	{E1000_RDBAL(0), "RDBAL"},
	{E1000_RDBAH(0), "RDBAH"},

	/* TX Registers */
	{E1000_TCTL, "TCTL"},
	{E1000_TDBAL(0), "TDBAL"},
	{E1000_TDBAH(0), "TDBAH"},
	{E1000_TDLEN(0), "TDLEN"},
	{E1000_TDH(0), "TDH"},
	{E1000_TDT(0), "TDT"},
	{E1000_TXDCTL(0), "TXDCTL"},
	{E1000_TDFH, "TDFH"},
	{E1000_TDFT, "TDFT"},
	{E1000_TDFHS, "TDFHS"},
	{E1000_TDFPC, "TDFPC"},

	/* List Terminator */
	{}
};

/* igb_regdump - register printout routine */
static void igb_regdump(struct e1000_hw *hw, struct igb_reg_info *reginfo)
{
	int n = 0;
	char rname[16];
	u32 regs[8];

	switch (reginfo->ofs) {
	case E1000_RDLEN(0):
		for (n = 0; n < 4; n++)
			regs[n] = rd32(E1000_RDLEN(n));
		break;
	case E1000_RDH(0):
		for (n = 0; n < 4; n++)
			regs[n] = rd32(E1000_RDH(n));
		break;
	case E1000_RDT(0):
		for (n = 0; n < 4; n++)
			regs[n] = rd32(E1000_RDT(n));
		break;
	case E1000_RXDCTL(0):
		for (n = 0; n < 4; n++)
			regs[n] = rd32(E1000_RXDCTL(n));
		break;
	case E1000_RDBAL(0):
		for (n = 0; n < 4; n++)
			regs[n] = rd32(E1000_RDBAL(n));
		break;
	case E1000_RDBAH(0):
		for (n = 0; n < 4; n++)
			regs[n] = rd32(E1000_RDBAH(n));
		break;
	case E1000_TDBAL(0):
		for (n = 0; n < 4; n++)
			regs[n] = rd32(E1000_TDBAL(n));
		break;
	case E1000_TDBAH(0):
		for (n = 0; n < 4; n++)
			regs[n] = rd32(E1000_TDBAH(n));
		break;
	case E1000_TDLEN(0):
		for (n = 0; n < 4; n++)
			regs[n] = rd32(E1000_TDLEN(n));
		break;
	case E1000_TDH(0):
		for (n = 0; n < 4; n++)
			regs[n] = rd32(E1000_TDH(n));
		break;
	case E1000_TDT(0):
		for (n = 0; n < 4; n++)
			regs[n] = rd32(E1000_TDT(n));
		break;
	case E1000_TXDCTL(0):
		for (n = 0; n < 4; n++)
			regs[n] = rd32(E1000_TXDCTL(n));
		break;
	default:
		pr_info("%-15s %08x\n", reginfo->name, rd32(reginfo->ofs));
		return;
	}

	snprintf(rname, 16, "%s%s", reginfo->name, "[0-3]");
	pr_info("%-15s %08x %08x %08x %08x\n", rname, regs[0], regs[1],
		regs[2], regs[3]);
}

/* igb_dump - Print registers, Tx-rings and Rx-rings */
static void igb_dump(struct igb_adapter *adapter)
{
	struct net_device *netdev = adapter->netdev;
	struct e1000_hw *hw = &adapter->hw;
	struct igb_reg_info *reginfo;
	struct igb_ring *tx_ring;
	union e1000_adv_tx_desc *tx_desc;
	struct my_u0 { __le64 a; __le64 b; } *u0;
	struct igb_ring *rx_ring;
	union e1000_adv_rx_desc *rx_desc;
	u32 staterr;
	u16 i, n;

	if (!netif_msg_hw(adapter))
		return;

	/* Print netdevice Info */
	if (netdev) {
		dev_info(&adapter->pdev->dev, "Net device Info\n");
		pr_info("Device Name     state            trans_start\n");
		pr_info("%-15s %016lX %016lX\n", netdev->name,
			netdev->state, dev_trans_start(netdev));
	}

	/* Print Registers */
	dev_info(&adapter->pdev->dev, "Register Dump\n");
	pr_info(" Register Name   Value\n");
	for (reginfo = (struct igb_reg_info *)igb_reg_info_tbl;
	     reginfo->name; reginfo++) {
		igb_regdump(hw, reginfo);
	}

	/* Print TX Ring Summary */
	if (!netdev || !netif_running(netdev))
		goto exit;

	dev_info(&adapter->pdev->dev, "TX Rings Summary\n");
	pr_info("Queue [NTU] [NTC] [bi(ntc)->dma  ] leng ntw timestamp\n");
	for (n = 0; n < adapter->num_tx_queues; n++) {
		struct igb_tx_buffer *buffer_info;
		tx_ring = adapter->tx_ring[n];
		buffer_info = &tx_ring->tx_buffer_info[tx_ring->next_to_clean];
		pr_info(" %5d %5X %5X %016llX %04X %p %016llX\n",
			n, tx_ring->next_to_use, tx_ring->next_to_clean,
			(u64)dma_unmap_addr(buffer_info, dma),
			dma_unmap_len(buffer_info, len),
			buffer_info->next_to_watch,
			(u64)buffer_info->time_stamp);
	}

	/* Print TX Rings */
	if (!netif_msg_tx_done(adapter))
		goto rx_ring_summary;

	dev_info(&adapter->pdev->dev, "TX Rings Dump\n");

	/* Transmit Descriptor Formats
	 *
	 * Advanced Transmit Descriptor
	 *   +--------------------------------------------------------------+
	 * 0 |         Buffer Address [63:0]                                |
	 *   +--------------------------------------------------------------+
	 * 8 | PAYLEN  | PORTS  |CC|IDX | STA | DCMD  |DTYP|MAC|RSV| DTALEN |
	 *   +--------------------------------------------------------------+
	 *   63      46 45    40 39 38 36 35 32 31   24             15       0
	 */

	for (n = 0; n < adapter->num_tx_queues; n++) {
		tx_ring = adapter->tx_ring[n];
		pr_info("------------------------------------\n");
		pr_info("TX QUEUE INDEX = %d\n", tx_ring->queue_index);
		pr_info("------------------------------------\n");
		pr_info("T [desc]     [address 63:0  ] [PlPOCIStDDM Ln] [bi->dma       ] leng  ntw timestamp        bi->skb\n");

		for (i = 0; tx_ring->desc && (i < tx_ring->count); i++) {
			const char *next_desc;
			struct igb_tx_buffer *buffer_info;
			tx_desc = IGB_TX_DESC(tx_ring, i);
			buffer_info = &tx_ring->tx_buffer_info[i];
			u0 = (struct my_u0 *)tx_desc;
			if (i == tx_ring->next_to_use &&
			    i == tx_ring->next_to_clean)
				next_desc = " NTC/U";
			else if (i == tx_ring->next_to_use)
				next_desc = " NTU";
			else if (i == tx_ring->next_to_clean)
				next_desc = " NTC";
			else
				next_desc = "";

			pr_info("T [0x%03X]    %016llX %016llX %016llX %04X  %p %016llX %p%s\n",
				i, le64_to_cpu(u0->a),
				le64_to_cpu(u0->b),
				(u64)dma_unmap_addr(buffer_info, dma),
				dma_unmap_len(buffer_info, len),
				buffer_info->next_to_watch,
				(u64)buffer_info->time_stamp,
				buffer_info->skb, next_desc);

			if (netif_msg_pktdata(adapter) && buffer_info->skb)
				print_hex_dump(KERN_INFO, "",
					DUMP_PREFIX_ADDRESS,
					16, 1, buffer_info->skb->data,
					dma_unmap_len(buffer_info, len),
					true);
		}
	}

	/* Print RX Rings Summary */
rx_ring_summary:
	dev_info(&adapter->pdev->dev, "RX Rings Summary\n");
	pr_info("Queue [NTU] [NTC]\n");
	for (n = 0; n < adapter->num_rx_queues; n++) {
		rx_ring = adapter->rx_ring[n];
		pr_info(" %5d %5X %5X\n",
			n, rx_ring->next_to_use, rx_ring->next_to_clean);
	}

	/* Print RX Rings */
	if (!netif_msg_rx_status(adapter))
		goto exit;

	dev_info(&adapter->pdev->dev, "RX Rings Dump\n");

	/* Advanced Receive Descriptor (Read) Format
	 *    63                                           1        0
	 *    +-----------------------------------------------------+
	 *  0 |       Packet Buffer Address [63:1]           |A0/NSE|
	 *    +----------------------------------------------+------+
	 *  8 |       Header Buffer Address [63:1]           |  DD  |
	 *    +-----------------------------------------------------+
	 *
	 *
	 * Advanced Receive Descriptor (Write-Back) Format
	 *
	 *   63       48 47    32 31  30      21 20 17 16   4 3     0
	 *   +------------------------------------------------------+
	 * 0 | Packet     IP     |SPH| HDR_LEN   | RSV|Packet|  RSS |
	 *   | Checksum   Ident  |   |           |    | Type | Type |
	 *   +------------------------------------------------------+
	 * 8 | VLAN Tag | Length | Extended Error | Extended Status |
	 *   +------------------------------------------------------+
	 *   63       48 47    32 31            20 19               0
	 */

	for (n = 0; n < adapter->num_rx_queues; n++) {
		rx_ring = adapter->rx_ring[n];
		pr_info("------------------------------------\n");
		pr_info("RX QUEUE INDEX = %d\n", rx_ring->queue_index);
		pr_info("------------------------------------\n");
		pr_info("R  [desc]      [ PktBuf     A0] [  HeadBuf   DD] [bi->dma       ] [bi->skb] <-- Adv Rx Read format\n");
		pr_info("RWB[desc]      [PcsmIpSHl PtRs] [vl er S cks ln] ---------------- [bi->skb] <-- Adv Rx Write-Back format\n");

		for (i = 0; i < rx_ring->count; i++) {
			const char *next_desc;
			struct igb_rx_buffer *buffer_info;
			buffer_info = &rx_ring->rx_buffer_info[i];
			rx_desc = IGB_RX_DESC(rx_ring, i);
			u0 = (struct my_u0 *)rx_desc;
			staterr = le32_to_cpu(rx_desc->wb.upper.status_error);

			if (i == rx_ring->next_to_use)
				next_desc = " NTU";
			else if (i == rx_ring->next_to_clean)
				next_desc = " NTC";
			else
				next_desc = "";

			if (staterr & E1000_RXD_STAT_DD) {
				/* Descriptor Done */
				pr_info("%s[0x%03X]     %016llX %016llX ---------------- %s\n",
					"RWB", i,
					le64_to_cpu(u0->a),
					le64_to_cpu(u0->b),
					next_desc);
			} else {
				pr_info("%s[0x%03X]     %016llX %016llX %016llX %s\n",
					"R  ", i,
					le64_to_cpu(u0->a),
					le64_to_cpu(u0->b),
					(u64)buffer_info->dma,
					next_desc);

				if (netif_msg_pktdata(adapter) &&
				    buffer_info->dma && buffer_info->page) {
					print_hex_dump(KERN_INFO, "",
					  DUMP_PREFIX_ADDRESS,
					  16, 1,
					  page_address(buffer_info->page) +
						      buffer_info->page_offset,
					  igb_rx_bufsz(rx_ring), true);
				}
			}
		}
	}

exit:
	return;
}

/**
 *  igb_get_i2c_data - Reads the I2C SDA data bit
 *  @data: opaque pointer to adapter struct
 *
 *  Returns the I2C data bit value
 **/
static int igb_get_i2c_data(void *data)
{
	struct igb_adapter *adapter = (struct igb_adapter *)data;
	struct e1000_hw *hw = &adapter->hw;
	s32 i2cctl = rd32(E1000_I2CPARAMS);

	return !!(i2cctl & E1000_I2C_DATA_IN);
}

/**
 *  igb_set_i2c_data - Sets the I2C data bit
 *  @data: pointer to hardware structure
 *  @state: I2C data value (0 or 1) to set
 *
 *  Sets the I2C data bit
 **/
static void igb_set_i2c_data(void *data, int state)
{
	struct igb_adapter *adapter = (struct igb_adapter *)data;
	struct e1000_hw *hw = &adapter->hw;
	s32 i2cctl = rd32(E1000_I2CPARAMS);

	if (state) {
		i2cctl |= E1000_I2C_DATA_OUT | E1000_I2C_DATA_OE_N;
	} else {
		i2cctl &= ~E1000_I2C_DATA_OE_N;
		i2cctl &= ~E1000_I2C_DATA_OUT;
	}

	wr32(E1000_I2CPARAMS, i2cctl);
	wrfl();
}

/**
 *  igb_set_i2c_clk - Sets the I2C SCL clock
 *  @data: pointer to hardware structure
 *  @state: state to set clock
 *
 *  Sets the I2C clock line to state
 **/
static void igb_set_i2c_clk(void *data, int state)
{
	struct igb_adapter *adapter = (struct igb_adapter *)data;
	struct e1000_hw *hw = &adapter->hw;
	s32 i2cctl = rd32(E1000_I2CPARAMS);

	if (state) {
		i2cctl |= E1000_I2C_CLK_OUT | E1000_I2C_CLK_OE_N;
	} else {
		i2cctl &= ~E1000_I2C_CLK_OUT;
		i2cctl &= ~E1000_I2C_CLK_OE_N;
	}
	wr32(E1000_I2CPARAMS, i2cctl);
	wrfl();
}

/**
 *  igb_get_i2c_clk - Gets the I2C SCL clock state
 *  @data: pointer to hardware structure
 *
 *  Gets the I2C clock state
 **/
static int igb_get_i2c_clk(void *data)
{
	struct igb_adapter *adapter = (struct igb_adapter *)data;
	struct e1000_hw *hw = &adapter->hw;
	s32 i2cctl = rd32(E1000_I2CPARAMS);

	return !!(i2cctl & E1000_I2C_CLK_IN);
}

static const struct i2c_algo_bit_data igb_i2c_algo = {
	.setsda		= igb_set_i2c_data,
	.setscl		= igb_set_i2c_clk,
	.getsda		= igb_get_i2c_data,
	.getscl		= igb_get_i2c_clk,
	.udelay		= 5,
	.timeout	= 20,
};

/**
 *  igb_get_hw_dev - return device
 *  @hw: pointer to hardware structure
 *
 *  used by hardware layer to print debugging information
 **/
struct net_device *igb_get_hw_dev(struct e1000_hw *hw)
{
	struct igb_adapter *adapter = hw->back;
	return adapter->netdev;
}

/**
 *  igb_init_module - Driver Registration Routine
 *
 *  igb_init_module is the first routine called when the driver is
 *  loaded. All it does is register with the PCI subsystem.
 **/
static int __init igb_init_module(void)
{
	int ret;

	pr_info("%s\n", igb_driver_string);
	pr_info("%s\n", igb_copyright);

#ifdef CONFIG_IGB_DCA
	dca_register_notify(&dca_notifier);
#endif
	ret = pci_register_driver(&igb_driver);
	return ret;
}

module_init(igb_init_module);

/**
 *  igb_exit_module - Driver Exit Cleanup Routine
 *
 *  igb_exit_module is called just before the driver is removed
 *  from memory.
 **/
static void __exit igb_exit_module(void)
{
#ifdef CONFIG_IGB_DCA
	dca_unregister_notify(&dca_notifier);
#endif
	pci_unregister_driver(&igb_driver);
}

module_exit(igb_exit_module);

#define Q_IDX_82576(i) (((i & 0x1) << 3) + (i >> 1))
/**
 *  igb_cache_ring_register - Descriptor ring to register mapping
 *  @adapter: board private structure to initialize
 *
 *  Once we know the feature-set enabled for the device, we'll cache
 *  the register offset the descriptor ring is assigned to.
 **/
static void igb_cache_ring_register(struct igb_adapter *adapter)
{
	int i = 0, j = 0;
	u32 rbase_offset = adapter->vfs_allocated_count;

	switch (adapter->hw.mac.type) {
	case e1000_82576:
		/* The queues are allocated for virtualization such that VF 0
		 * is allocated queues 0 and 8, VF 1 queues 1 and 9, etc.
		 * In order to avoid collision we start at the first free queue
		 * and continue consuming queues in the same sequence
		 */
		if (adapter->vfs_allocated_count) {
			for (; i < adapter->rss_queues; i++)
				adapter->rx_ring[i]->reg_idx = rbase_offset +
							       Q_IDX_82576(i);
		}
		fallthrough;
	case e1000_82575:
	case e1000_82580:
	case e1000_i350:
	case e1000_i354:
	case e1000_i210:
	case e1000_i211:
	default:
		for (; i < adapter->num_rx_queues; i++)
			adapter->rx_ring[i]->reg_idx = rbase_offset + i;
		for (; j < adapter->num_tx_queues; j++)
			adapter->tx_ring[j]->reg_idx = rbase_offset + j;
		break;
	}
}

u32 igb_rd32(struct e1000_hw *hw, u32 reg)
{
	struct igb_adapter *igb = container_of(hw, struct igb_adapter, hw);
	u8 __iomem *hw_addr = READ_ONCE(hw->hw_addr);
	u32 value = 0;

	if (E1000_REMOVED(hw_addr))
		return ~value;

	value = readl(&hw_addr[reg]);

	/* reads should not return all F's */
	if (!(~value) && (!reg || !(~readl(hw_addr)))) {
		struct net_device *netdev = igb->netdev;
		hw->hw_addr = NULL;
		netdev_err(netdev, "PCIe link lost\n");
		WARN(pci_device_is_present(igb->pdev),
		     "igb: Failed to read reg 0x%x!\n", reg);
	}

	return value;
}

/**
 *  igb_write_ivar - configure ivar for given MSI-X vector
 *  @hw: pointer to the HW structure
 *  @msix_vector: vector number we are allocating to a given ring
 *  @index: row index of IVAR register to write within IVAR table
 *  @offset: column offset of in IVAR, should be multiple of 8
 *
 *  This function is intended to handle the writing of the IVAR register
 *  for adapters 82576 and newer.  The IVAR table consists of 2 columns,
 *  each containing an cause allocation for an Rx and Tx ring, and a
 *  variable number of rows depending on the number of queues supported.
 **/
static void igb_write_ivar(struct e1000_hw *hw, int msix_vector,
			   int index, int offset)
{
	u32 ivar = array_rd32(E1000_IVAR0, index);

	/* clear any bits that are currently set */
	ivar &= ~((u32)0xFF << offset);

	/* write vector and valid bit */
	ivar |= (msix_vector | E1000_IVAR_VALID) << offset;

	array_wr32(E1000_IVAR0, index, ivar);
}

#define IGB_N0_QUEUE -1
static void igb_assign_vector(struct igb_q_vector *q_vector, int msix_vector)
{
	struct igb_adapter *adapter = q_vector->adapter;
	struct e1000_hw *hw = &adapter->hw;
	int rx_queue = IGB_N0_QUEUE;
	int tx_queue = IGB_N0_QUEUE;
	u32 msixbm = 0;

	if (q_vector->rx.ring)
		rx_queue = q_vector->rx.ring->reg_idx;
	if (q_vector->tx.ring)
		tx_queue = q_vector->tx.ring->reg_idx;

	switch (hw->mac.type) {
	case e1000_82575:
		/* The 82575 assigns vectors using a bitmask, which matches the
		 * bitmask for the EICR/EIMS/EIMC registers.  To assign one
		 * or more queues to a vector, we write the appropriate bits
		 * into the MSIXBM register for that vector.
		 */
		if (rx_queue > IGB_N0_QUEUE)
			msixbm = E1000_EICR_RX_QUEUE0 << rx_queue;
		if (tx_queue > IGB_N0_QUEUE)
			msixbm |= E1000_EICR_TX_QUEUE0 << tx_queue;
		if (!(adapter->flags & IGB_FLAG_HAS_MSIX) && msix_vector == 0)
			msixbm |= E1000_EIMS_OTHER;
		array_wr32(E1000_MSIXBM(0), msix_vector, msixbm);
		q_vector->eims_value = msixbm;
		break;
	case e1000_82576:
		/* 82576 uses a table that essentially consists of 2 columns
		 * with 8 rows.  The ordering is column-major so we use the
		 * lower 3 bits as the row index, and the 4th bit as the
		 * column offset.
		 */
		if (rx_queue > IGB_N0_QUEUE)
			igb_write_ivar(hw, msix_vector,
				       rx_queue & 0x7,
				       (rx_queue & 0x8) << 1);
		if (tx_queue > IGB_N0_QUEUE)
			igb_write_ivar(hw, msix_vector,
				       tx_queue & 0x7,
				       ((tx_queue & 0x8) << 1) + 8);
		q_vector->eims_value = BIT(msix_vector);
		break;
	case e1000_82580:
	case e1000_i350:
	case e1000_i354:
	case e1000_i210:
	case e1000_i211:
		/* On 82580 and newer adapters the scheme is similar to 82576
		 * however instead of ordering column-major we have things
		 * ordered row-major.  So we traverse the table by using
		 * bit 0 as the column offset, and the remaining bits as the
		 * row index.
		 */
		if (rx_queue > IGB_N0_QUEUE)
			igb_write_ivar(hw, msix_vector,
				       rx_queue >> 1,
				       (rx_queue & 0x1) << 4);
		if (tx_queue > IGB_N0_QUEUE)
			igb_write_ivar(hw, msix_vector,
				       tx_queue >> 1,
				       ((tx_queue & 0x1) << 4) + 8);
		q_vector->eims_value = BIT(msix_vector);
		break;
	default:
		BUG();
		break;
	}

	/* add q_vector eims value to global eims_enable_mask */
	adapter->eims_enable_mask |= q_vector->eims_value;

	/* configure q_vector to set itr on first interrupt */
	q_vector->set_itr = 1;
}

/**
 *  igb_configure_msix - Configure MSI-X hardware
 *  @adapter: board private structure to initialize
 *
 *  igb_configure_msix sets up the hardware to properly
 *  generate MSI-X interrupts.
 **/
static void igb_configure_msix(struct igb_adapter *adapter)
{
	u32 tmp;
	int i, vector = 0;
	struct e1000_hw *hw = &adapter->hw;

	adapter->eims_enable_mask = 0;

	/* set vector for other causes, i.e. link changes */
	switch (hw->mac.type) {
	case e1000_82575:
		tmp = rd32(E1000_CTRL_EXT);
		/* enable MSI-X PBA support*/
		tmp |= E1000_CTRL_EXT_PBA_CLR;

		/* Auto-Mask interrupts upon ICR read. */
		tmp |= E1000_CTRL_EXT_EIAME;
		tmp |= E1000_CTRL_EXT_IRCA;

		wr32(E1000_CTRL_EXT, tmp);

		/* enable msix_other interrupt */
		array_wr32(E1000_MSIXBM(0), vector++, E1000_EIMS_OTHER);
		adapter->eims_other = E1000_EIMS_OTHER;

		break;

	case e1000_82576:
	case e1000_82580:
	case e1000_i350:
	case e1000_i354:
	case e1000_i210:
	case e1000_i211:
		/* Turn on MSI-X capability first, or our settings
		 * won't stick.  And it will take days to debug.
		 */
		wr32(E1000_GPIE, E1000_GPIE_MSIX_MODE |
		     E1000_GPIE_PBA | E1000_GPIE_EIAME |
		     E1000_GPIE_NSICR);

		/* enable msix_other interrupt */
		adapter->eims_other = BIT(vector);
		tmp = (vector++ | E1000_IVAR_VALID) << 8;

		wr32(E1000_IVAR_MISC, tmp);
		break;
	default:
		/* do nothing, since nothing else supports MSI-X */
		break;
	} /* switch (hw->mac.type) */

	adapter->eims_enable_mask |= adapter->eims_other;

	for (i = 0; i < adapter->num_q_vectors; i++)
		igb_assign_vector(adapter->q_vector[i], vector++);

	wrfl();
}

/**
 *  igb_request_msix - Initialize MSI-X interrupts
 *  @adapter: board private structure to initialize
 *
 *  igb_request_msix allocates MSI-X vectors and requests interrupts from the
 *  kernel.
 **/
static int igb_request_msix(struct igb_adapter *adapter)
{
	unsigned int num_q_vectors = adapter->num_q_vectors;
	struct net_device *netdev = adapter->netdev;
	int i, err = 0, vector = 0, free_vector = 0;

	err = request_irq(adapter->msix_entries[vector].vector,
			  igb_msix_other, 0, netdev->name, adapter);
	if (err)
		goto err_out;

	if (num_q_vectors > MAX_Q_VECTORS) {
		num_q_vectors = MAX_Q_VECTORS;
		dev_warn(&adapter->pdev->dev,
			 "The number of queue vectors (%d) is higher than max allowed (%d)\n",
			 adapter->num_q_vectors, MAX_Q_VECTORS);
	}
	for (i = 0; i < num_q_vectors; i++) {
		struct igb_q_vector *q_vector = adapter->q_vector[i];

		vector++;

		q_vector->itr_register = adapter->io_addr + E1000_EITR(vector);

		if (q_vector->rx.ring && q_vector->tx.ring)
			sprintf(q_vector->name, "%s-TxRx-%u", netdev->name,
				q_vector->rx.ring->queue_index);
		else if (q_vector->tx.ring)
			sprintf(q_vector->name, "%s-tx-%u", netdev->name,
				q_vector->tx.ring->queue_index);
		else if (q_vector->rx.ring)
			sprintf(q_vector->name, "%s-rx-%u", netdev->name,
				q_vector->rx.ring->queue_index);
		else
			sprintf(q_vector->name, "%s-unused", netdev->name);

		err = request_irq(adapter->msix_entries[vector].vector,
				  igb_msix_ring, 0, q_vector->name,
				  q_vector);
		if (err)
			goto err_free;
	}

	igb_configure_msix(adapter);
	return 0;

err_free:
	/* free already assigned IRQs */
	free_irq(adapter->msix_entries[free_vector++].vector, adapter);

	vector--;
	for (i = 0; i < vector; i++) {
		free_irq(adapter->msix_entries[free_vector++].vector,
			 adapter->q_vector[i]);
	}
err_out:
	return err;
}

/**
 *  igb_free_q_vector - Free memory allocated for specific interrupt vector
 *  @adapter: board private structure to initialize
 *  @v_idx: Index of vector to be freed
 *
 *  This function frees the memory allocated to the q_vector.
 **/
static void igb_free_q_vector(struct igb_adapter *adapter, int v_idx)
{
	struct igb_q_vector *q_vector = adapter->q_vector[v_idx];

	adapter->q_vector[v_idx] = NULL;

	/* igb_get_stats64() might access the rings on this vector,
	 * we must wait a grace period before freeing it.
	 */
	if (q_vector)
		kfree_rcu(q_vector, rcu);
}

/**
 *  igb_reset_q_vector - Reset config for interrupt vector
 *  @adapter: board private structure to initialize
 *  @v_idx: Index of vector to be reset
 *
 *  If NAPI is enabled it will delete any references to the
 *  NAPI struct. This is preparation for igb_free_q_vector.
 **/
static void igb_reset_q_vector(struct igb_adapter *adapter, int v_idx)
{
	struct igb_q_vector *q_vector = adapter->q_vector[v_idx];

	/* Coming from igb_set_interrupt_capability, the vectors are not yet
	 * allocated. So, q_vector is NULL so we should stop here.
	 */
	if (!q_vector)
		return;

	if (q_vector->tx.ring)
		adapter->tx_ring[q_vector->tx.ring->queue_index] = NULL;

	if (q_vector->rx.ring)
		adapter->rx_ring[q_vector->rx.ring->queue_index] = NULL;

	netif_napi_del(&q_vector->napi);

}

static void igb_reset_interrupt_capability(struct igb_adapter *adapter)
{
	int v_idx = adapter->num_q_vectors;

	if (adapter->flags & IGB_FLAG_HAS_MSIX)
		pci_disable_msix(adapter->pdev);
	else if (adapter->flags & IGB_FLAG_HAS_MSI)
		pci_disable_msi(adapter->pdev);

	while (v_idx--)
		igb_reset_q_vector(adapter, v_idx);
}

/**
 *  igb_free_q_vectors - Free memory allocated for interrupt vectors
 *  @adapter: board private structure to initialize
 *
 *  This function frees the memory allocated to the q_vectors.  In addition if
 *  NAPI is enabled it will delete any references to the NAPI struct prior
 *  to freeing the q_vector.
 **/
static void igb_free_q_vectors(struct igb_adapter *adapter)
{
	int v_idx = adapter->num_q_vectors;

	adapter->num_tx_queues = 0;
	adapter->num_rx_queues = 0;
	adapter->num_q_vectors = 0;

	while (v_idx--) {
		igb_reset_q_vector(adapter, v_idx);
		igb_free_q_vector(adapter, v_idx);
	}
}

/**
 *  igb_clear_interrupt_scheme - reset the device to a state of no interrupts
 *  @adapter: board private structure to initialize
 *
 *  This function resets the device so that it has 0 Rx queues, Tx queues, and
 *  MSI-X interrupts allocated.
 */
static void igb_clear_interrupt_scheme(struct igb_adapter *adapter)
{
	igb_free_q_vectors(adapter);
	igb_reset_interrupt_capability(adapter);
}

/**
 *  igb_set_interrupt_capability - set MSI or MSI-X if supported
 *  @adapter: board private structure to initialize
 *  @msix: boolean value of MSIX capability
 *
 *  Attempt to configure interrupts using the best available
 *  capabilities of the hardware and kernel.
 **/
static void igb_set_interrupt_capability(struct igb_adapter *adapter, bool msix)
{
	int err;
	int numvecs, i;

	if (!msix)
		goto msi_only;
	adapter->flags |= IGB_FLAG_HAS_MSIX;

	/* Number of supported queues. */
	adapter->num_rx_queues = adapter->rss_queues;
	if (adapter->vfs_allocated_count)
		adapter->num_tx_queues = 1;
	else
		adapter->num_tx_queues = adapter->rss_queues;

	/* start with one vector for every Rx queue */
	numvecs = adapter->num_rx_queues;

	/* if Tx handler is separate add 1 for every Tx queue */
	if (!(adapter->flags & IGB_FLAG_QUEUE_PAIRS))
		numvecs += adapter->num_tx_queues;

	/* store the number of vectors reserved for queues */
	adapter->num_q_vectors = numvecs;

	/* add 1 vector for link status interrupts */
	numvecs++;
	for (i = 0; i < numvecs; i++)
		adapter->msix_entries[i].entry = i;

	err = pci_enable_msix_range(adapter->pdev,
				    adapter->msix_entries,
				    numvecs,
				    numvecs);
	if (err > 0)
		return;

	igb_reset_interrupt_capability(adapter);

	/* If we can't do MSI-X, try MSI */
msi_only:
	adapter->flags &= ~IGB_FLAG_HAS_MSIX;
#ifdef CONFIG_PCI_IOV
	/* disable SR-IOV for non MSI-X configurations */
	if (adapter->vf_data) {
		struct e1000_hw *hw = &adapter->hw;
		/* disable iov and allow time for transactions to clear */
		pci_disable_sriov(adapter->pdev);
		msleep(500);

		kfree(adapter->vf_mac_list);
		adapter->vf_mac_list = NULL;
		kfree(adapter->vf_data);
		adapter->vf_data = NULL;
		wr32(E1000_IOVCTL, E1000_IOVCTL_REUSE_VFQ);
		wrfl();
		msleep(100);
		dev_info(&adapter->pdev->dev, "IOV Disabled\n");
	}
#endif
	adapter->vfs_allocated_count = 0;
	adapter->rss_queues = 1;
	adapter->flags |= IGB_FLAG_QUEUE_PAIRS;
	adapter->num_rx_queues = 1;
	adapter->num_tx_queues = 1;
	adapter->num_q_vectors = 1;
	if (!pci_enable_msi(adapter->pdev))
		adapter->flags |= IGB_FLAG_HAS_MSI;
}

static void igb_add_ring(struct igb_ring *ring,
			 struct igb_ring_container *head)
{
	head->ring = ring;
	head->count++;
}

/**
 *  igb_alloc_q_vector - Allocate memory for a single interrupt vector
 *  @adapter: board private structure to initialize
 *  @v_count: q_vectors allocated on adapter, used for ring interleaving
 *  @v_idx: index of vector in adapter struct
 *  @txr_count: total number of Tx rings to allocate
 *  @txr_idx: index of first Tx ring to allocate
 *  @rxr_count: total number of Rx rings to allocate
 *  @rxr_idx: index of first Rx ring to allocate
 *
 *  We allocate one q_vector.  If allocation fails we return -ENOMEM.
 **/
static int igb_alloc_q_vector(struct igb_adapter *adapter,
			      int v_count, int v_idx,
			      int txr_count, int txr_idx,
			      int rxr_count, int rxr_idx)
{
	struct igb_q_vector *q_vector;
	struct igb_ring *ring;
	int ring_count;
	size_t size;

	/* igb only supports 1 Tx and/or 1 Rx queue per vector */
	if (txr_count > 1 || rxr_count > 1)
		return -ENOMEM;

	ring_count = txr_count + rxr_count;
	size = kmalloc_size_roundup(struct_size(q_vector, ring, ring_count));

	/* allocate q_vector and rings */
	q_vector = adapter->q_vector[v_idx];
	if (!q_vector) {
		q_vector = kzalloc(size, GFP_KERNEL);
	} else if (size > ksize(q_vector)) {
		struct igb_q_vector *new_q_vector;

		new_q_vector = kzalloc(size, GFP_KERNEL);
		if (new_q_vector)
			kfree_rcu(q_vector, rcu);
		q_vector = new_q_vector;
	} else {
		memset(q_vector, 0, size);
	}
	if (!q_vector)
		return -ENOMEM;

	/* initialize NAPI */
	netif_napi_add(adapter->netdev, &q_vector->napi, igb_poll);

	/* tie q_vector and adapter together */
	adapter->q_vector[v_idx] = q_vector;
	q_vector->adapter = adapter;

	/* initialize work limits */
	q_vector->tx.work_limit = adapter->tx_work_limit;

	/* initialize ITR configuration */
	q_vector->itr_register = adapter->io_addr + E1000_EITR(0);
	q_vector->itr_val = IGB_START_ITR;

	/* initialize pointer to rings */
	ring = q_vector->ring;

	/* intialize ITR */
	if (rxr_count) {
		/* rx or rx/tx vector */
		if (!adapter->rx_itr_setting || adapter->rx_itr_setting > 3)
			q_vector->itr_val = adapter->rx_itr_setting;
	} else {
		/* tx only vector */
		if (!adapter->tx_itr_setting || adapter->tx_itr_setting > 3)
			q_vector->itr_val = adapter->tx_itr_setting;
	}

	if (txr_count) {
		/* assign generic ring traits */
		ring->dev = &adapter->pdev->dev;
		ring->netdev = adapter->netdev;

		/* configure backlink on ring */
		ring->q_vector = q_vector;

		/* update q_vector Tx values */
		igb_add_ring(ring, &q_vector->tx);

		/* For 82575, context index must be unique per ring. */
		if (adapter->hw.mac.type == e1000_82575)
			set_bit(IGB_RING_FLAG_TX_CTX_IDX, &ring->flags);

		/* apply Tx specific ring traits */
		ring->count = adapter->tx_ring_count;
		ring->queue_index = txr_idx;

		ring->cbs_enable = false;
		ring->idleslope = 0;
		ring->sendslope = 0;
		ring->hicredit = 0;
		ring->locredit = 0;

		u64_stats_init(&ring->tx_syncp);
		u64_stats_init(&ring->tx_syncp2);

		/* assign ring to adapter */
		adapter->tx_ring[txr_idx] = ring;

		/* push pointer to next ring */
		ring++;
	}

	if (rxr_count) {
		/* assign generic ring traits */
		ring->dev = &adapter->pdev->dev;
		ring->netdev = adapter->netdev;

		/* configure backlink on ring */
		ring->q_vector = q_vector;

		/* update q_vector Rx values */
		igb_add_ring(ring, &q_vector->rx);

		/* set flag indicating ring supports SCTP checksum offload */
		if (adapter->hw.mac.type >= e1000_82576)
			set_bit(IGB_RING_FLAG_RX_SCTP_CSUM, &ring->flags);

		/* On i350, i354, i210, and i211, loopback VLAN packets
		 * have the tag byte-swapped.
		 */
		if (adapter->hw.mac.type >= e1000_i350)
			set_bit(IGB_RING_FLAG_RX_LB_VLAN_BSWAP, &ring->flags);

		/* apply Rx specific ring traits */
		ring->count = adapter->rx_ring_count;
		ring->queue_index = rxr_idx;

		u64_stats_init(&ring->rx_syncp);

		/* assign ring to adapter */
		adapter->rx_ring[rxr_idx] = ring;
	}

	return 0;
}


/**
 *  igb_alloc_q_vectors - Allocate memory for interrupt vectors
 *  @adapter: board private structure to initialize
 *
 *  We allocate one q_vector per queue interrupt.  If allocation fails we
 *  return -ENOMEM.
 **/
static int igb_alloc_q_vectors(struct igb_adapter *adapter)
{
	int q_vectors = adapter->num_q_vectors;
	int rxr_remaining = adapter->num_rx_queues;
	int txr_remaining = adapter->num_tx_queues;
	int rxr_idx = 0, txr_idx = 0, v_idx = 0;
	int err;

	if (q_vectors >= (rxr_remaining + txr_remaining)) {
		for (; rxr_remaining; v_idx++) {
			err = igb_alloc_q_vector(adapter, q_vectors, v_idx,
						 0, 0, 1, rxr_idx);

			if (err)
				goto err_out;

			/* update counts and index */
			rxr_remaining--;
			rxr_idx++;
		}
	}

	for (; v_idx < q_vectors; v_idx++) {
		int rqpv = DIV_ROUND_UP(rxr_remaining, q_vectors - v_idx);
		int tqpv = DIV_ROUND_UP(txr_remaining, q_vectors - v_idx);

		err = igb_alloc_q_vector(adapter, q_vectors, v_idx,
					 tqpv, txr_idx, rqpv, rxr_idx);

		if (err)
			goto err_out;

		/* update counts and index */
		rxr_remaining -= rqpv;
		txr_remaining -= tqpv;
		rxr_idx++;
		txr_idx++;
	}

	return 0;

err_out:
	adapter->num_tx_queues = 0;
	adapter->num_rx_queues = 0;
	adapter->num_q_vectors = 0;

	while (v_idx--)
		igb_free_q_vector(adapter, v_idx);

	return -ENOMEM;
}

/**
 *  igb_init_interrupt_scheme - initialize interrupts, allocate queues/vectors
 *  @adapter: board private structure to initialize
 *  @msix: boolean value of MSIX capability
 *
 *  This function initializes the interrupts and allocates all of the queues.
 **/
static int igb_init_interrupt_scheme(struct igb_adapter *adapter, bool msix)
{
	struct pci_dev *pdev = adapter->pdev;
	int err;

	igb_set_interrupt_capability(adapter, msix);

	err = igb_alloc_q_vectors(adapter);
	if (err) {
		dev_err(&pdev->dev, "Unable to allocate memory for vectors\n");
		goto err_alloc_q_vectors;
	}

	igb_cache_ring_register(adapter);

	return 0;

err_alloc_q_vectors:
	igb_reset_interrupt_capability(adapter);
	return err;
}

/**
 *  igb_request_irq - initialize interrupts
 *  @adapter: board private structure to initialize
 *
 *  Attempts to configure interrupts using the best available
 *  capabilities of the hardware and kernel.
 **/
static int igb_request_irq(struct igb_adapter *adapter)
{
	struct net_device *netdev = adapter->netdev;
	struct pci_dev *pdev = adapter->pdev;
	int err = 0;

	if (adapter->flags & IGB_FLAG_HAS_MSIX) {
		err = igb_request_msix(adapter);
		if (!err)
			goto request_done;
		/* fall back to MSI */
		igb_free_all_tx_resources(adapter);
		igb_free_all_rx_resources(adapter);

		igb_clear_interrupt_scheme(adapter);
		err = igb_init_interrupt_scheme(adapter, false);
		if (err)
			goto request_done;

		igb_setup_all_tx_resources(adapter);
		igb_setup_all_rx_resources(adapter);
		igb_configure(adapter);
	}

	igb_assign_vector(adapter->q_vector[0], 0);

	if (adapter->flags & IGB_FLAG_HAS_MSI) {
		err = request_irq(pdev->irq, igb_intr_msi, 0,
				  netdev->name, adapter);
		if (!err)
			goto request_done;

		/* fall back to legacy interrupts */
		igb_reset_interrupt_capability(adapter);
		adapter->flags &= ~IGB_FLAG_HAS_MSI;
	}

	err = request_irq(pdev->irq, igb_intr, IRQF_SHARED,
			  netdev->name, adapter);

	if (err)
		dev_err(&pdev->dev, "Error %d getting interrupt\n",
			err);

request_done:
	return err;
}

static void igb_free_irq(struct igb_adapter *adapter)
{
	if (adapter->flags & IGB_FLAG_HAS_MSIX) {
		int vector = 0, i;

		free_irq(adapter->msix_entries[vector++].vector, adapter);

		for (i = 0; i < adapter->num_q_vectors; i++)
			free_irq(adapter->msix_entries[vector++].vector,
				 adapter->q_vector[i]);
	} else {
		free_irq(adapter->pdev->irq, adapter);
	}
}

/**
 *  igb_irq_disable - Mask off interrupt generation on the NIC
 *  @adapter: board private structure
 **/
static void igb_irq_disable(struct igb_adapter *adapter)
{
	struct e1000_hw *hw = &adapter->hw;

	/* we need to be careful when disabling interrupts.  The VFs are also
	 * mapped into these registers and so clearing the bits can cause
	 * issues on the VF drivers so we only need to clear what we set
	 */
	if (adapter->flags & IGB_FLAG_HAS_MSIX) {
		u32 regval = rd32(E1000_EIAM);

		wr32(E1000_EIAM, regval & ~adapter->eims_enable_mask);
		wr32(E1000_EIMC, adapter->eims_enable_mask);
		regval = rd32(E1000_EIAC);
		wr32(E1000_EIAC, regval & ~adapter->eims_enable_mask);
	}

	wr32(E1000_IAM, 0);
	wr32(E1000_IMC, ~0);
	wrfl();
	if (adapter->flags & IGB_FLAG_HAS_MSIX) {
		int i;

		for (i = 0; i < adapter->num_q_vectors; i++)
			synchronize_irq(adapter->msix_entries[i].vector);
	} else {
		synchronize_irq(adapter->pdev->irq);
	}
}

/**
 *  igb_irq_enable - Enable default interrupt generation settings
 *  @adapter: board private structure
 **/
static void igb_irq_enable(struct igb_adapter *adapter)
{
	struct e1000_hw *hw = &adapter->hw;

	if (adapter->flags & IGB_FLAG_HAS_MSIX) {
		u32 ims = E1000_IMS_LSC | E1000_IMS_DOUTSYNC | E1000_IMS_DRSTA;
		u32 regval = rd32(E1000_EIAC);

		wr32(E1000_EIAC, regval | adapter->eims_enable_mask);
		regval = rd32(E1000_EIAM);
		wr32(E1000_EIAM, regval | adapter->eims_enable_mask);
		wr32(E1000_EIMS, adapter->eims_enable_mask);
		if (adapter->vfs_allocated_count) {
			wr32(E1000_MBVFIMR, 0xFF);
			ims |= E1000_IMS_VMMB;
		}
		wr32(E1000_IMS, ims);
	} else {
		wr32(E1000_IMS, IMS_ENABLE_MASK |
				E1000_IMS_DRSTA);
		wr32(E1000_IAM, IMS_ENABLE_MASK |
				E1000_IMS_DRSTA);
	}
}

static void igb_update_mng_vlan(struct igb_adapter *adapter)
{
	struct e1000_hw *hw = &adapter->hw;
	u16 pf_id = adapter->vfs_allocated_count;
	u16 vid = adapter->hw.mng_cookie.vlan_id;
	u16 old_vid = adapter->mng_vlan_id;

	if (hw->mng_cookie.status & E1000_MNG_DHCP_COOKIE_STATUS_VLAN) {
		/* add VID to filter table */
		igb_vfta_set(hw, vid, pf_id, true, true);
		adapter->mng_vlan_id = vid;
	} else {
		adapter->mng_vlan_id = IGB_MNG_VLAN_NONE;
	}

	if ((old_vid != (u16)IGB_MNG_VLAN_NONE) &&
	    (vid != old_vid) &&
	    !test_bit(old_vid, adapter->active_vlans)) {
		/* remove VID from filter table */
		igb_vfta_set(hw, vid, pf_id, false, true);
	}
}

/**
 *  igb_release_hw_control - release control of the h/w to f/w
 *  @adapter: address of board private structure
 *
 *  igb_release_hw_control resets CTRL_EXT:DRV_LOAD bit.
 *  For ASF and Pass Through versions of f/w this means that the
 *  driver is no longer loaded.
 **/
static void igb_release_hw_control(struct igb_adapter *adapter)
{
	struct e1000_hw *hw = &adapter->hw;
	u32 ctrl_ext;

	/* Let firmware take over control of h/w */
	ctrl_ext = rd32(E1000_CTRL_EXT);
	wr32(E1000_CTRL_EXT,
			ctrl_ext & ~E1000_CTRL_EXT_DRV_LOAD);
}

/**
 *  igb_get_hw_control - get control of the h/w from f/w
 *  @adapter: address of board private structure
 *
 *  igb_get_hw_control sets CTRL_EXT:DRV_LOAD bit.
 *  For ASF and Pass Through versions of f/w this means that
 *  the driver is loaded.
 **/
static void igb_get_hw_control(struct igb_adapter *adapter)
{
	struct e1000_hw *hw = &adapter->hw;
	u32 ctrl_ext;

	/* Let firmware know the driver has taken over */
	ctrl_ext = rd32(E1000_CTRL_EXT);
	wr32(E1000_CTRL_EXT,
			ctrl_ext | E1000_CTRL_EXT_DRV_LOAD);
}

static void enable_fqtss(struct igb_adapter *adapter, bool enable)
{
	struct net_device *netdev = adapter->netdev;
	struct e1000_hw *hw = &adapter->hw;

	WARN_ON(hw->mac.type != e1000_i210);

	if (enable)
		adapter->flags |= IGB_FLAG_FQTSS;
	else
		adapter->flags &= ~IGB_FLAG_FQTSS;

	if (netif_running(netdev))
		schedule_work(&adapter->reset_task);
}

static bool is_fqtss_enabled(struct igb_adapter *adapter)
{
	return (adapter->flags & IGB_FLAG_FQTSS) ? true : false;
}

static void set_tx_desc_fetch_prio(struct e1000_hw *hw, int queue,
				   enum tx_queue_prio prio)
{
	u32 val;

	WARN_ON(hw->mac.type != e1000_i210);
	WARN_ON(queue < 0 || queue > 4);

	val = rd32(E1000_I210_TXDCTL(queue));

	if (prio == TX_QUEUE_PRIO_HIGH)
		val |= E1000_TXDCTL_PRIORITY;
	else
		val &= ~E1000_TXDCTL_PRIORITY;

	wr32(E1000_I210_TXDCTL(queue), val);
}

static void set_queue_mode(struct e1000_hw *hw, int queue, enum queue_mode mode)
{
	u32 val;

	WARN_ON(hw->mac.type != e1000_i210);
	WARN_ON(queue < 0 || queue > 1);

	val = rd32(E1000_I210_TQAVCC(queue));

	if (mode == QUEUE_MODE_STREAM_RESERVATION)
		val |= E1000_TQAVCC_QUEUEMODE;
	else
		val &= ~E1000_TQAVCC_QUEUEMODE;

	wr32(E1000_I210_TQAVCC(queue), val);
}

static bool is_any_cbs_enabled(struct igb_adapter *adapter)
{
	int i;

	for (i = 0; i < adapter->num_tx_queues; i++) {
		if (adapter->tx_ring[i]->cbs_enable)
			return true;
	}

	return false;
}

static bool is_any_txtime_enabled(struct igb_adapter *adapter)
{
	int i;

	for (i = 0; i < adapter->num_tx_queues; i++) {
		if (adapter->tx_ring[i]->launchtime_enable)
			return true;
	}

	return false;
}

/**
 *  igb_config_tx_modes - Configure "Qav Tx mode" features on igb
 *  @adapter: pointer to adapter struct
 *  @queue: queue number
 *
 *  Configure CBS and Launchtime for a given hardware queue.
 *  Parameters are retrieved from the correct Tx ring, so
 *  igb_save_cbs_params() and igb_save_txtime_params() should be used
 *  for setting those correctly prior to this function being called.
 **/
static void igb_config_tx_modes(struct igb_adapter *adapter, int queue)
{
	struct net_device *netdev = adapter->netdev;
	struct e1000_hw *hw = &adapter->hw;
	struct igb_ring *ring;
	u32 tqavcc, tqavctrl;
	u16 value;

	WARN_ON(hw->mac.type != e1000_i210);
	WARN_ON(queue < 0 || queue > 1);
	ring = adapter->tx_ring[queue];

	/* If any of the Qav features is enabled, configure queues as SR and
	 * with HIGH PRIO. If none is, then configure them with LOW PRIO and
	 * as SP.
	 */
	if (ring->cbs_enable || ring->launchtime_enable) {
		set_tx_desc_fetch_prio(hw, queue, TX_QUEUE_PRIO_HIGH);
		set_queue_mode(hw, queue, QUEUE_MODE_STREAM_RESERVATION);
	} else {
		set_tx_desc_fetch_prio(hw, queue, TX_QUEUE_PRIO_LOW);
		set_queue_mode(hw, queue, QUEUE_MODE_STRICT_PRIORITY);
	}

	/* If CBS is enabled, set DataTranARB and config its parameters. */
	if (ring->cbs_enable || queue == 0) {
		/* i210 does not allow the queue 0 to be in the Strict
		 * Priority mode while the Qav mode is enabled, so,
		 * instead of disabling strict priority mode, we give
		 * queue 0 the maximum of credits possible.
		 *
		 * See section 8.12.19 of the i210 datasheet, "Note:
		 * Queue0 QueueMode must be set to 1b when
		 * TransmitMode is set to Qav."
		 */
		if (queue == 0 && !ring->cbs_enable) {
			/* max "linkspeed" idleslope in kbps */
			ring->idleslope = 1000000;
			ring->hicredit = ETH_FRAME_LEN;
		}

		/* Always set data transfer arbitration to credit-based
		 * shaper algorithm on TQAVCTRL if CBS is enabled for any of
		 * the queues.
		 */
		tqavctrl = rd32(E1000_I210_TQAVCTRL);
		tqavctrl |= E1000_TQAVCTRL_DATATRANARB;
		wr32(E1000_I210_TQAVCTRL, tqavctrl);

		/* According to i210 datasheet section 7.2.7.7, we should set
		 * the 'idleSlope' field from TQAVCC register following the
		 * equation:
		 *
		 * For 100 Mbps link speed:
		 *
		 *     value = BW * 0x7735 * 0.2                          (E1)
		 *
		 * For 1000Mbps link speed:
		 *
		 *     value = BW * 0x7735 * 2                            (E2)
		 *
		 * E1 and E2 can be merged into one equation as shown below.
		 * Note that 'link-speed' is in Mbps.
		 *
		 *     value = BW * 0x7735 * 2 * link-speed
		 *                           --------------               (E3)
		 *                                1000
		 *
		 * 'BW' is the percentage bandwidth out of full link speed
		 * which can be found with the following equation. Note that
		 * idleSlope here is the parameter from this function which
		 * is in kbps.
		 *
		 *     BW =     idleSlope
		 *          -----------------                             (E4)
		 *          link-speed * 1000
		 *
		 * That said, we can come up with a generic equation to
		 * calculate the value we should set it TQAVCC register by
		 * replacing 'BW' in E3 by E4. The resulting equation is:
		 *
		 * value =     idleSlope     * 0x7735 * 2 * link-speed
		 *         -----------------            --------------    (E5)
		 *         link-speed * 1000                 1000
		 *
		 * 'link-speed' is present in both sides of the fraction so
		 * it is canceled out. The final equation is the following:
		 *
		 *     value = idleSlope * 61034
		 *             -----------------                          (E6)
		 *                  1000000
		 *
		 * NOTE: For i210, given the above, we can see that idleslope
		 *       is represented in 16.38431 kbps units by the value at
		 *       the TQAVCC register (1Gbps / 61034), which reduces
		 *       the granularity for idleslope increments.
		 *       For instance, if you want to configure a 2576kbps
		 *       idleslope, the value to be written on the register
		 *       would have to be 157.23. If rounded down, you end
		 *       up with less bandwidth available than originally
		 *       required (~2572 kbps). If rounded up, you end up
		 *       with a higher bandwidth (~2589 kbps). Below the
		 *       approach we take is to always round up the
		 *       calculated value, so the resulting bandwidth might
		 *       be slightly higher for some configurations.
		 */
		value = DIV_ROUND_UP_ULL(ring->idleslope * 61034ULL, 1000000);

		tqavcc = rd32(E1000_I210_TQAVCC(queue));
		tqavcc &= ~E1000_TQAVCC_IDLESLOPE_MASK;
		tqavcc |= value;
		wr32(E1000_I210_TQAVCC(queue), tqavcc);

		wr32(E1000_I210_TQAVHC(queue),
		     0x80000000 + ring->hicredit * 0x7735);
	} else {

		/* Set idleSlope to zero. */
		tqavcc = rd32(E1000_I210_TQAVCC(queue));
		tqavcc &= ~E1000_TQAVCC_IDLESLOPE_MASK;
		wr32(E1000_I210_TQAVCC(queue), tqavcc);

		/* Set hiCredit to zero. */
		wr32(E1000_I210_TQAVHC(queue), 0);

		/* If CBS is not enabled for any queues anymore, then return to
		 * the default state of Data Transmission Arbitration on
		 * TQAVCTRL.
		 */
		if (!is_any_cbs_enabled(adapter)) {
			tqavctrl = rd32(E1000_I210_TQAVCTRL);
			tqavctrl &= ~E1000_TQAVCTRL_DATATRANARB;
			wr32(E1000_I210_TQAVCTRL, tqavctrl);
		}
	}

	/* If LaunchTime is enabled, set DataTranTIM. */
	if (ring->launchtime_enable) {
		/* Always set DataTranTIM on TQAVCTRL if LaunchTime is enabled
		 * for any of the SR queues, and configure fetchtime delta.
		 * XXX NOTE:
		 *     - LaunchTime will be enabled for all SR queues.
		 *     - A fixed offset can be added relative to the launch
		 *       time of all packets if configured at reg LAUNCH_OS0.
		 *       We are keeping it as 0 for now (default value).
		 */
		tqavctrl = rd32(E1000_I210_TQAVCTRL);
		tqavctrl |= E1000_TQAVCTRL_DATATRANTIM |
		       E1000_TQAVCTRL_FETCHTIME_DELTA;
		wr32(E1000_I210_TQAVCTRL, tqavctrl);
	} else {
		/* If Launchtime is not enabled for any SR queues anymore,
		 * then clear DataTranTIM on TQAVCTRL and clear fetchtime delta,
		 * effectively disabling Launchtime.
		 */
		if (!is_any_txtime_enabled(adapter)) {
			tqavctrl = rd32(E1000_I210_TQAVCTRL);
			tqavctrl &= ~E1000_TQAVCTRL_DATATRANTIM;
			tqavctrl &= ~E1000_TQAVCTRL_FETCHTIME_DELTA;
			wr32(E1000_I210_TQAVCTRL, tqavctrl);
		}
	}

	/* XXX: In i210 controller the sendSlope and loCredit parameters from
	 * CBS are not configurable by software so we don't do any 'controller
	 * configuration' in respect to these parameters.
	 */

	netdev_dbg(netdev, "Qav Tx mode: cbs %s, launchtime %s, queue %d idleslope %d sendslope %d hiCredit %d locredit %d\n",
		   ring->cbs_enable ? "enabled" : "disabled",
		   ring->launchtime_enable ? "enabled" : "disabled",
		   queue,
		   ring->idleslope, ring->sendslope,
		   ring->hicredit, ring->locredit);
}

static int igb_save_txtime_params(struct igb_adapter *adapter, int queue,
				  bool enable)
{
	struct igb_ring *ring;

	if (queue < 0 || queue > adapter->num_tx_queues)
		return -EINVAL;

	ring = adapter->tx_ring[queue];
	ring->launchtime_enable = enable;

	return 0;
}

static int igb_save_cbs_params(struct igb_adapter *adapter, int queue,
			       bool enable, int idleslope, int sendslope,
			       int hicredit, int locredit)
{
	struct igb_ring *ring;

	if (queue < 0 || queue > adapter->num_tx_queues)
		return -EINVAL;

	ring = adapter->tx_ring[queue];

	ring->cbs_enable = enable;
	ring->idleslope = idleslope;
	ring->sendslope = sendslope;
	ring->hicredit = hicredit;
	ring->locredit = locredit;

	return 0;
}

/**
 *  igb_setup_tx_mode - Switch to/from Qav Tx mode when applicable
 *  @adapter: pointer to adapter struct
 *
 *  Configure TQAVCTRL register switching the controller's Tx mode
 *  if FQTSS mode is enabled or disabled. Additionally, will issue
 *  a call to igb_config_tx_modes() per queue so any previously saved
 *  Tx parameters are applied.
 **/
static void igb_setup_tx_mode(struct igb_adapter *adapter)
{
	struct net_device *netdev = adapter->netdev;
	struct e1000_hw *hw = &adapter->hw;
	u32 val;

	/* Only i210 controller supports changing the transmission mode. */
	if (hw->mac.type != e1000_i210)
		return;

	if (is_fqtss_enabled(adapter)) {
		int i, max_queue;

		/* Configure TQAVCTRL register: set transmit mode to 'Qav',
		 * set data fetch arbitration to 'round robin', set SP_WAIT_SR
		 * so SP queues wait for SR ones.
		 */
		val = rd32(E1000_I210_TQAVCTRL);
		val |= E1000_TQAVCTRL_XMIT_MODE | E1000_TQAVCTRL_SP_WAIT_SR;
		val &= ~E1000_TQAVCTRL_DATAFETCHARB;
		wr32(E1000_I210_TQAVCTRL, val);

		/* Configure Tx and Rx packet buffers sizes as described in
		 * i210 datasheet section 7.2.7.7.
		 */
		val = rd32(E1000_TXPBS);
		val &= ~I210_TXPBSIZE_MASK;
		val |= I210_TXPBSIZE_PB0_6KB | I210_TXPBSIZE_PB1_6KB |
			I210_TXPBSIZE_PB2_6KB | I210_TXPBSIZE_PB3_6KB;
		wr32(E1000_TXPBS, val);

		val = rd32(E1000_RXPBS);
		val &= ~I210_RXPBSIZE_MASK;
		val |= I210_RXPBSIZE_PB_30KB;
		wr32(E1000_RXPBS, val);

		/* Section 8.12.9 states that MAX_TPKT_SIZE from DTXMXPKTSZ
		 * register should not exceed the buffer size programmed in
		 * TXPBS. The smallest buffer size programmed in TXPBS is 4kB
		 * so according to the datasheet we should set MAX_TPKT_SIZE to
		 * 4kB / 64.
		 *
		 * However, when we do so, no frame from queue 2 and 3 are
		 * transmitted.  It seems the MAX_TPKT_SIZE should not be great
		 * or _equal_ to the buffer size programmed in TXPBS. For this
		 * reason, we set MAX_ TPKT_SIZE to (4kB - 1) / 64.
		 */
		val = (4096 - 1) / 64;
		wr32(E1000_I210_DTXMXPKTSZ, val);

		/* Since FQTSS mode is enabled, apply any CBS configuration
		 * previously set. If no previous CBS configuration has been
		 * done, then the initial configuration is applied, which means
		 * CBS is disabled.
		 */
		max_queue = (adapter->num_tx_queues < I210_SR_QUEUES_NUM) ?
			    adapter->num_tx_queues : I210_SR_QUEUES_NUM;

		for (i = 0; i < max_queue; i++) {
			igb_config_tx_modes(adapter, i);
		}
	} else {
		wr32(E1000_RXPBS, I210_RXPBSIZE_DEFAULT);
		wr32(E1000_TXPBS, I210_TXPBSIZE_DEFAULT);
		wr32(E1000_I210_DTXMXPKTSZ, I210_DTXMXPKTSZ_DEFAULT);

		val = rd32(E1000_I210_TQAVCTRL);
		/* According to Section 8.12.21, the other flags we've set when
		 * enabling FQTSS are not relevant when disabling FQTSS so we
		 * don't set they here.
		 */
		val &= ~E1000_TQAVCTRL_XMIT_MODE;
		wr32(E1000_I210_TQAVCTRL, val);
	}

	netdev_dbg(netdev, "FQTSS %s\n", (is_fqtss_enabled(adapter)) ?
		   "enabled" : "disabled");
}

/**
 *  igb_configure - configure the hardware for RX and TX
 *  @adapter: private board structure
 **/
static void igb_configure(struct igb_adapter *adapter)
{
	struct net_device *netdev = adapter->netdev;
	int i;

	igb_get_hw_control(adapter);
	igb_set_rx_mode(netdev);
	igb_setup_tx_mode(adapter);

	igb_restore_vlan(adapter);

	igb_setup_tctl(adapter);
	igb_setup_mrqc(adapter);
	igb_setup_rctl(adapter);

	igb_nfc_filter_restore(adapter);
	igb_configure_tx(adapter);
	igb_configure_rx(adapter);

	igb_rx_fifo_flush_82575(&adapter->hw);

	/* call igb_desc_unused which always leaves
	 * at least 1 descriptor unused to make sure
	 * next_to_use != next_to_clean
	 */
	for (i = 0; i < adapter->num_rx_queues; i++) {
		struct igb_ring *ring = adapter->rx_ring[i];
		igb_alloc_rx_buffers(ring, igb_desc_unused(ring));
	}
}

/**
 *  igb_power_up_link - Power up the phy/serdes link
 *  @adapter: address of board private structure
 **/
void igb_power_up_link(struct igb_adapter *adapter)
{
	igb_reset_phy(&adapter->hw);

	if (adapter->hw.phy.media_type == e1000_media_type_copper)
		igb_power_up_phy_copper(&adapter->hw);
	else
		igb_power_up_serdes_link_82575(&adapter->hw);

	igb_setup_link(&adapter->hw);
}

/**
 *  igb_power_down_link - Power down the phy/serdes link
 *  @adapter: address of board private structure
 */
static void igb_power_down_link(struct igb_adapter *adapter)
{
	if (adapter->hw.phy.media_type == e1000_media_type_copper)
		igb_power_down_phy_copper_82575(&adapter->hw);
	else
		igb_shutdown_serdes_link_82575(&adapter->hw);
}

/**
 * igb_check_swap_media -  Detect and switch function for Media Auto Sense
 * @adapter: address of the board private structure
 **/
static void igb_check_swap_media(struct igb_adapter *adapter)
{
	struct e1000_hw *hw = &adapter->hw;
	u32 ctrl_ext, connsw;
	bool swap_now = false;

	ctrl_ext = rd32(E1000_CTRL_EXT);
	connsw = rd32(E1000_CONNSW);

	/* need to live swap if current media is copper and we have fiber/serdes
	 * to go to.
	 */

	if ((hw->phy.media_type == e1000_media_type_copper) &&
	    (!(connsw & E1000_CONNSW_AUTOSENSE_EN))) {
		swap_now = true;
	} else if ((hw->phy.media_type != e1000_media_type_copper) &&
		   !(connsw & E1000_CONNSW_SERDESD)) {
		/* copper signal takes time to appear */
		if (adapter->copper_tries < 4) {
			adapter->copper_tries++;
			connsw |= E1000_CONNSW_AUTOSENSE_CONF;
			wr32(E1000_CONNSW, connsw);
			return;
		} else {
			adapter->copper_tries = 0;
			if ((connsw & E1000_CONNSW_PHYSD) &&
			    (!(connsw & E1000_CONNSW_PHY_PDN))) {
				swap_now = true;
				connsw &= ~E1000_CONNSW_AUTOSENSE_CONF;
				wr32(E1000_CONNSW, connsw);
			}
		}
	}

	if (!swap_now)
		return;

	switch (hw->phy.media_type) {
	case e1000_media_type_copper:
		netdev_info(adapter->netdev,
			"MAS: changing media to fiber/serdes\n");
		ctrl_ext |=
			E1000_CTRL_EXT_LINK_MODE_PCIE_SERDES;
		adapter->flags |= IGB_FLAG_MEDIA_RESET;
		adapter->copper_tries = 0;
		break;
	case e1000_media_type_internal_serdes:
	case e1000_media_type_fiber:
		netdev_info(adapter->netdev,
			"MAS: changing media to copper\n");
		ctrl_ext &=
			~E1000_CTRL_EXT_LINK_MODE_PCIE_SERDES;
		adapter->flags |= IGB_FLAG_MEDIA_RESET;
		break;
	default:
		/* shouldn't get here during regular operation */
		netdev_err(adapter->netdev,
			"AMS: Invalid media type found, returning\n");
		break;
	}
	wr32(E1000_CTRL_EXT, ctrl_ext);
}

/**
 *  igb_up - Open the interface and prepare it to handle traffic
 *  @adapter: board private structure
 **/
int igb_up(struct igb_adapter *adapter)
{
	struct e1000_hw *hw = &adapter->hw;
	int i;

	/* hardware has been reset, we need to reload some things */
	igb_configure(adapter);

	clear_bit(__IGB_DOWN, &adapter->state);

	for (i = 0; i < adapter->num_q_vectors; i++)
		napi_enable(&(adapter->q_vector[i]->napi));

	if (adapter->flags & IGB_FLAG_HAS_MSIX)
		igb_configure_msix(adapter);
	else
		igb_assign_vector(adapter->q_vector[0], 0);

	/* Clear any pending interrupts. */
	rd32(E1000_TSICR);
	rd32(E1000_ICR);
	igb_irq_enable(adapter);

	/* notify VFs that reset has been completed */
	if (adapter->vfs_allocated_count) {
		u32 reg_data = rd32(E1000_CTRL_EXT);

		reg_data |= E1000_CTRL_EXT_PFRSTD;
		wr32(E1000_CTRL_EXT, reg_data);
	}

	netif_tx_start_all_queues(adapter->netdev);

	/* start the watchdog. */
	hw->mac.get_link_status = 1;
	schedule_work(&adapter->watchdog_task);

	if ((adapter->flags & IGB_FLAG_EEE) &&
	    (!hw->dev_spec._82575.eee_disable))
		adapter->eee_advert = MDIO_EEE_100TX | MDIO_EEE_1000T;

	return 0;
}

void igb_down(struct igb_adapter *adapter)
{
	struct net_device *netdev = adapter->netdev;
	struct e1000_hw *hw = &adapter->hw;
	u32 tctl, rctl;
	int i;

	/* signal that we're down so the interrupt handler does not
	 * reschedule our watchdog timer
	 */
	set_bit(__IGB_DOWN, &adapter->state);

	/* disable receives in the hardware */
	rctl = rd32(E1000_RCTL);
	wr32(E1000_RCTL, rctl & ~E1000_RCTL_EN);
	/* flush and sleep below */

	igb_nfc_filter_exit(adapter);

	netif_carrier_off(netdev);
	netif_tx_stop_all_queues(netdev);

	/* disable transmits in the hardware */
	tctl = rd32(E1000_TCTL);
	tctl &= ~E1000_TCTL_EN;
	wr32(E1000_TCTL, tctl);
	/* flush both disables and wait for them to finish */
	wrfl();
	usleep_range(10000, 11000);

	igb_irq_disable(adapter);

	adapter->flags &= ~IGB_FLAG_NEED_LINK_UPDATE;

	for (i = 0; i < adapter->num_q_vectors; i++) {
		if (adapter->q_vector[i]) {
			napi_synchronize(&adapter->q_vector[i]->napi);
			napi_disable(&adapter->q_vector[i]->napi);
		}
	}

	del_timer_sync(&adapter->watchdog_timer);
	del_timer_sync(&adapter->phy_info_timer);

	/* record the stats before reset*/
	spin_lock(&adapter->stats64_lock);
	igb_update_stats(adapter);
	spin_unlock(&adapter->stats64_lock);

	adapter->link_speed = 0;
	adapter->link_duplex = 0;

	if (!pci_channel_offline(adapter->pdev))
		igb_reset(adapter);

	/* clear VLAN promisc flag so VFTA will be updated if necessary */
	adapter->flags &= ~IGB_FLAG_VLAN_PROMISC;

	igb_clean_all_tx_rings(adapter);
	igb_clean_all_rx_rings(adapter);
#ifdef CONFIG_IGB_DCA

	/* since we reset the hardware DCA settings were cleared */
	igb_setup_dca(adapter);
#endif
}

void igb_reinit_locked(struct igb_adapter *adapter)
{
	while (test_and_set_bit(__IGB_RESETTING, &adapter->state))
		usleep_range(1000, 2000);
	igb_down(adapter);
	igb_up(adapter);
	clear_bit(__IGB_RESETTING, &adapter->state);
}

/** igb_enable_mas - Media Autosense re-enable after swap
 *
 * @adapter: adapter struct
 **/
static void igb_enable_mas(struct igb_adapter *adapter)
{
	struct e1000_hw *hw = &adapter->hw;
	u32 connsw = rd32(E1000_CONNSW);

	/* configure for SerDes media detect */
	if ((hw->phy.media_type == e1000_media_type_copper) &&
	    (!(connsw & E1000_CONNSW_SERDESD))) {
		connsw |= E1000_CONNSW_ENRGSRC;
		connsw |= E1000_CONNSW_AUTOSENSE_EN;
		wr32(E1000_CONNSW, connsw);
		wrfl();
	}
}

#ifdef CONFIG_IGB_HWMON
/**
 *  igb_set_i2c_bb - Init I2C interface
 *  @hw: pointer to hardware structure
 **/
static void igb_set_i2c_bb(struct e1000_hw *hw)
{
	u32 ctrl_ext;
	s32 i2cctl;

	ctrl_ext = rd32(E1000_CTRL_EXT);
	ctrl_ext |= E1000_CTRL_I2C_ENA;
	wr32(E1000_CTRL_EXT, ctrl_ext);
	wrfl();

	i2cctl = rd32(E1000_I2CPARAMS);
	i2cctl |= E1000_I2CBB_EN
		| E1000_I2C_CLK_OE_N
		| E1000_I2C_DATA_OE_N;
	wr32(E1000_I2CPARAMS, i2cctl);
	wrfl();
}
#endif

void igb_reset(struct igb_adapter *adapter)
{
	struct pci_dev *pdev = adapter->pdev;
	struct e1000_hw *hw = &adapter->hw;
	struct e1000_mac_info *mac = &hw->mac;
	struct e1000_fc_info *fc = &hw->fc;
	u32 pba, hwm;

	/* Repartition Pba for greater than 9k mtu
	 * To take effect CTRL.RST is required.
	 */
	switch (mac->type) {
	case e1000_i350:
	case e1000_i354:
	case e1000_82580:
		pba = rd32(E1000_RXPBS);
		pba = igb_rxpbs_adjust_82580(pba);
		break;
	case e1000_82576:
		pba = rd32(E1000_RXPBS);
		pba &= E1000_RXPBS_SIZE_MASK_82576;
		break;
	case e1000_82575:
	case e1000_i210:
	case e1000_i211:
	default:
		pba = E1000_PBA_34K;
		break;
	}

	if (mac->type == e1000_82575) {
		u32 min_rx_space, min_tx_space, needed_tx_space;

		/* write Rx PBA so that hardware can report correct Tx PBA */
		wr32(E1000_PBA, pba);

		/* To maintain wire speed transmits, the Tx FIFO should be
		 * large enough to accommodate two full transmit packets,
		 * rounded up to the next 1KB and expressed in KB.  Likewise,
		 * the Rx FIFO should be large enough to accommodate at least
		 * one full receive packet and is similarly rounded up and
		 * expressed in KB.
		 */
		min_rx_space = DIV_ROUND_UP(MAX_JUMBO_FRAME_SIZE, 1024);

		/* The Tx FIFO also stores 16 bytes of information about the Tx
		 * but don't include Ethernet FCS because hardware appends it.
		 * We only need to round down to the nearest 512 byte block
		 * count since the value we care about is 2 frames, not 1.
		 */
		min_tx_space = adapter->max_frame_size;
		min_tx_space += sizeof(union e1000_adv_tx_desc) - ETH_FCS_LEN;
		min_tx_space = DIV_ROUND_UP(min_tx_space, 512);

		/* upper 16 bits has Tx packet buffer allocation size in KB */
		needed_tx_space = min_tx_space - (rd32(E1000_PBA) >> 16);

		/* If current Tx allocation is less than the min Tx FIFO size,
		 * and the min Tx FIFO size is less than the current Rx FIFO
		 * allocation, take space away from current Rx allocation.
		 */
		if (needed_tx_space < pba) {
			pba -= needed_tx_space;

			/* if short on Rx space, Rx wins and must trump Tx
			 * adjustment
			 */
			if (pba < min_rx_space)
				pba = min_rx_space;
		}

		/* adjust PBA for jumbo frames */
		wr32(E1000_PBA, pba);
	}

	/* flow control settings
	 * The high water mark must be low enough to fit one full frame
	 * after transmitting the pause frame.  As such we must have enough
	 * space to allow for us to complete our current transmit and then
	 * receive the frame that is in progress from the link partner.
	 * Set it to:
	 * - the full Rx FIFO size minus one full Tx plus one full Rx frame
	 */
	hwm = (pba << 10) - (adapter->max_frame_size + MAX_JUMBO_FRAME_SIZE);

	fc->high_water = hwm & 0xFFFFFFF0;	/* 16-byte granularity */
	fc->low_water = fc->high_water - 16;
	fc->pause_time = 0xFFFF;
	fc->send_xon = 1;
	fc->current_mode = fc->requested_mode;

	/* disable receive for all VFs and wait one second */
	if (adapter->vfs_allocated_count) {
		int i;

		for (i = 0 ; i < adapter->vfs_allocated_count; i++)
			adapter->vf_data[i].flags &= IGB_VF_FLAG_PF_SET_MAC;

		/* ping all the active vfs to let them know we are going down */
		igb_ping_all_vfs(adapter);

		/* disable transmits and receives */
		wr32(E1000_VFRE, 0);
		wr32(E1000_VFTE, 0);
	}

	/* Allow time for pending master requests to run */
	hw->mac.ops.reset_hw(hw);
	wr32(E1000_WUC, 0);

	if (adapter->flags & IGB_FLAG_MEDIA_RESET) {
		/* need to resetup here after media swap */
		adapter->ei.get_invariants(hw);
		adapter->flags &= ~IGB_FLAG_MEDIA_RESET;
	}
	if ((mac->type == e1000_82575 || mac->type == e1000_i350) &&
	    (adapter->flags & IGB_FLAG_MAS_ENABLE)) {
		igb_enable_mas(adapter);
	}
	if (hw->mac.ops.init_hw(hw))
		dev_err(&pdev->dev, "Hardware Error\n");

	/* RAR registers were cleared during init_hw, clear mac table */
	igb_flush_mac_table(adapter);
	__dev_uc_unsync(adapter->netdev, NULL);

	/* Recover default RAR entry */
	igb_set_default_mac_filter(adapter);

	/* Flow control settings reset on hardware reset, so guarantee flow
	 * control is off when forcing speed.
	 */
	if (!hw->mac.autoneg)
		igb_force_mac_fc(hw);

	igb_init_dmac(adapter, pba);
#ifdef CONFIG_IGB_HWMON
	/* Re-initialize the thermal sensor on i350 devices. */
	if (!test_bit(__IGB_DOWN, &adapter->state)) {
		if (mac->type == e1000_i350 && hw->bus.func == 0) {
			/* If present, re-initialize the external thermal sensor
			 * interface.
			 */
			if (adapter->ets)
				igb_set_i2c_bb(hw);
			mac->ops.init_thermal_sensor_thresh(hw);
		}
	}
#endif
	/* Re-establish EEE setting */
	if (hw->phy.media_type == e1000_media_type_copper) {
		switch (mac->type) {
		case e1000_i350:
		case e1000_i210:
		case e1000_i211:
			igb_set_eee_i350(hw, true, true);
			break;
		case e1000_i354:
			igb_set_eee_i354(hw, true, true);
			break;
		default:
			break;
		}
	}
	if (!netif_running(adapter->netdev))
		igb_power_down_link(adapter);

	igb_update_mng_vlan(adapter);

	/* Enable h/w to recognize an 802.1Q VLAN Ethernet packet */
	wr32(E1000_VET, ETHERNET_IEEE_VLAN_TYPE);

	/* Re-enable PTP, where applicable. */
	if (adapter->ptp_flags & IGB_PTP_ENABLED)
		igb_ptp_reset(adapter);

	igb_get_phy_info(hw);
}

static netdev_features_t igb_fix_features(struct net_device *netdev,
	netdev_features_t features)
{
	/* Since there is no support for separate Rx/Tx vlan accel
	 * enable/disable make sure Tx flag is always in same state as Rx.
	 */
	if (features & NETIF_F_HW_VLAN_CTAG_RX)
		features |= NETIF_F_HW_VLAN_CTAG_TX;
	else
		features &= ~NETIF_F_HW_VLAN_CTAG_TX;

	return features;
}

static int igb_set_features(struct net_device *netdev,
	netdev_features_t features)
{
	netdev_features_t changed = netdev->features ^ features;
	struct igb_adapter *adapter = netdev_priv(netdev);

	if (changed & NETIF_F_HW_VLAN_CTAG_RX)
		igb_vlan_mode(netdev, features);

	if (!(changed & (NETIF_F_RXALL | NETIF_F_NTUPLE)))
		return 0;

	if (!(features & NETIF_F_NTUPLE)) {
		struct hlist_node *node2;
		struct igb_nfc_filter *rule;

		spin_lock(&adapter->nfc_lock);
		hlist_for_each_entry_safe(rule, node2,
					  &adapter->nfc_filter_list, nfc_node) {
			igb_erase_filter(adapter, rule);
			hlist_del(&rule->nfc_node);
			kfree(rule);
		}
		spin_unlock(&adapter->nfc_lock);
		adapter->nfc_filter_count = 0;
	}

	netdev->features = features;

	if (netif_running(netdev))
		igb_reinit_locked(adapter);
	else
		igb_reset(adapter);

	return 1;
}

static int igb_ndo_fdb_add(struct ndmsg *ndm, struct nlattr *tb[],
			   struct net_device *dev,
			   const unsigned char *addr, u16 vid,
			   u16 flags,
			   struct netlink_ext_ack *extack)
{
	/* guarantee we can provide a unique filter for the unicast address */
	if (is_unicast_ether_addr(addr) || is_link_local_ether_addr(addr)) {
		struct igb_adapter *adapter = netdev_priv(dev);
		int vfn = adapter->vfs_allocated_count;

		if (netdev_uc_count(dev) >= igb_available_rars(adapter, vfn))
			return -ENOMEM;
	}

	return ndo_dflt_fdb_add(ndm, tb, dev, addr, vid, flags);
}

#define IGB_MAX_MAC_HDR_LEN	127
#define IGB_MAX_NETWORK_HDR_LEN	511

static netdev_features_t
igb_features_check(struct sk_buff *skb, struct net_device *dev,
		   netdev_features_t features)
{
	unsigned int network_hdr_len, mac_hdr_len;

	/* Make certain the headers can be described by a context descriptor */
	mac_hdr_len = skb_network_header(skb) - skb->data;
	if (unlikely(mac_hdr_len > IGB_MAX_MAC_HDR_LEN))
		return features & ~(NETIF_F_HW_CSUM |
				    NETIF_F_SCTP_CRC |
				    NETIF_F_GSO_UDP_L4 |
				    NETIF_F_HW_VLAN_CTAG_TX |
				    NETIF_F_TSO |
				    NETIF_F_TSO6);

	network_hdr_len = skb_checksum_start(skb) - skb_network_header(skb);
	if (unlikely(network_hdr_len >  IGB_MAX_NETWORK_HDR_LEN))
		return features & ~(NETIF_F_HW_CSUM |
				    NETIF_F_SCTP_CRC |
				    NETIF_F_GSO_UDP_L4 |
				    NETIF_F_TSO |
				    NETIF_F_TSO6);

	/* We can only support IPV4 TSO in tunnels if we can mangle the
	 * inner IP ID field, so strip TSO if MANGLEID is not supported.
	 */
	if (skb->encapsulation && !(features & NETIF_F_TSO_MANGLEID))
		features &= ~NETIF_F_TSO;

	return features;
}

static void igb_offload_apply(struct igb_adapter *adapter, s32 queue)
{
	if (!is_fqtss_enabled(adapter)) {
		enable_fqtss(adapter, true);
		return;
	}

	igb_config_tx_modes(adapter, queue);

	if (!is_any_cbs_enabled(adapter) && !is_any_txtime_enabled(adapter))
		enable_fqtss(adapter, false);
}

static int igb_offload_cbs(struct igb_adapter *adapter,
			   struct tc_cbs_qopt_offload *qopt)
{
	struct e1000_hw *hw = &adapter->hw;
	int err;

	/* CBS offloading is only supported by i210 controller. */
	if (hw->mac.type != e1000_i210)
		return -EOPNOTSUPP;

	/* CBS offloading is only supported by queue 0 and queue 1. */
	if (qopt->queue < 0 || qopt->queue > 1)
		return -EINVAL;

	err = igb_save_cbs_params(adapter, qopt->queue, qopt->enable,
				  qopt->idleslope, qopt->sendslope,
				  qopt->hicredit, qopt->locredit);
	if (err)
		return err;

	igb_offload_apply(adapter, qopt->queue);

	return 0;
}

#define ETHER_TYPE_FULL_MASK ((__force __be16)~0)
#define VLAN_PRIO_FULL_MASK (0x07)

static int igb_parse_cls_flower(struct igb_adapter *adapter,
				struct flow_cls_offload *f,
				int traffic_class,
				struct igb_nfc_filter *input)
{
	struct flow_rule *rule = flow_cls_offload_flow_rule(f);
	struct flow_dissector *dissector = rule->match.dissector;
	struct netlink_ext_ack *extack = f->common.extack;

	if (dissector->used_keys &
	    ~(BIT(FLOW_DISSECTOR_KEY_BASIC) |
	      BIT(FLOW_DISSECTOR_KEY_CONTROL) |
	      BIT(FLOW_DISSECTOR_KEY_ETH_ADDRS) |
	      BIT(FLOW_DISSECTOR_KEY_VLAN))) {
		NL_SET_ERR_MSG_MOD(extack,
				   "Unsupported key used, only BASIC, CONTROL, ETH_ADDRS and VLAN are supported");
		return -EOPNOTSUPP;
	}

	if (flow_rule_match_key(rule, FLOW_DISSECTOR_KEY_ETH_ADDRS)) {
		struct flow_match_eth_addrs match;

		flow_rule_match_eth_addrs(rule, &match);
		if (!is_zero_ether_addr(match.mask->dst)) {
			if (!is_broadcast_ether_addr(match.mask->dst)) {
				NL_SET_ERR_MSG_MOD(extack, "Only full masks are supported for destination MAC address");
				return -EINVAL;
			}

			input->filter.match_flags |=
				IGB_FILTER_FLAG_DST_MAC_ADDR;
			ether_addr_copy(input->filter.dst_addr, match.key->dst);
		}

		if (!is_zero_ether_addr(match.mask->src)) {
			if (!is_broadcast_ether_addr(match.mask->src)) {
				NL_SET_ERR_MSG_MOD(extack, "Only full masks are supported for source MAC address");
				return -EINVAL;
			}

			input->filter.match_flags |=
				IGB_FILTER_FLAG_SRC_MAC_ADDR;
			ether_addr_copy(input->filter.src_addr, match.key->src);
		}
	}

	if (flow_rule_match_key(rule, FLOW_DISSECTOR_KEY_BASIC)) {
		struct flow_match_basic match;

		flow_rule_match_basic(rule, &match);
		if (match.mask->n_proto) {
			if (match.mask->n_proto != ETHER_TYPE_FULL_MASK) {
				NL_SET_ERR_MSG_MOD(extack, "Only full mask is supported for EtherType filter");
				return -EINVAL;
			}

			input->filter.match_flags |= IGB_FILTER_FLAG_ETHER_TYPE;
			input->filter.etype = match.key->n_proto;
		}
	}

	if (flow_rule_match_key(rule, FLOW_DISSECTOR_KEY_VLAN)) {
		struct flow_match_vlan match;

		flow_rule_match_vlan(rule, &match);
		if (match.mask->vlan_priority) {
			if (match.mask->vlan_priority != VLAN_PRIO_FULL_MASK) {
				NL_SET_ERR_MSG_MOD(extack, "Only full mask is supported for VLAN priority");
				return -EINVAL;
			}

			input->filter.match_flags |= IGB_FILTER_FLAG_VLAN_TCI;
			input->filter.vlan_tci =
				(__force __be16)match.key->vlan_priority;
		}
	}

	input->action = traffic_class;
	input->cookie = f->cookie;

	return 0;
}

static int igb_configure_clsflower(struct igb_adapter *adapter,
				   struct flow_cls_offload *cls_flower)
{
	struct netlink_ext_ack *extack = cls_flower->common.extack;
	struct igb_nfc_filter *filter, *f;
	int err, tc;

	tc = tc_classid_to_hwtc(adapter->netdev, cls_flower->classid);
	if (tc < 0) {
		NL_SET_ERR_MSG_MOD(extack, "Invalid traffic class");
		return -EINVAL;
	}

	filter = kzalloc(sizeof(*filter), GFP_KERNEL);
	if (!filter)
		return -ENOMEM;

	err = igb_parse_cls_flower(adapter, cls_flower, tc, filter);
	if (err < 0)
		goto err_parse;

	spin_lock(&adapter->nfc_lock);

	hlist_for_each_entry(f, &adapter->nfc_filter_list, nfc_node) {
		if (!memcmp(&f->filter, &filter->filter, sizeof(f->filter))) {
			err = -EEXIST;
			NL_SET_ERR_MSG_MOD(extack,
					   "This filter is already set in ethtool");
			goto err_locked;
		}
	}

	hlist_for_each_entry(f, &adapter->cls_flower_list, nfc_node) {
		if (!memcmp(&f->filter, &filter->filter, sizeof(f->filter))) {
			err = -EEXIST;
			NL_SET_ERR_MSG_MOD(extack,
					   "This filter is already set in cls_flower");
			goto err_locked;
		}
	}

	err = igb_add_filter(adapter, filter);
	if (err < 0) {
		NL_SET_ERR_MSG_MOD(extack, "Could not add filter to the adapter");
		goto err_locked;
	}

	hlist_add_head(&filter->nfc_node, &adapter->cls_flower_list);

	spin_unlock(&adapter->nfc_lock);

	return 0;

err_locked:
	spin_unlock(&adapter->nfc_lock);

err_parse:
	kfree(filter);

	return err;
}

static int igb_delete_clsflower(struct igb_adapter *adapter,
				struct flow_cls_offload *cls_flower)
{
	struct igb_nfc_filter *filter;
	int err;

	spin_lock(&adapter->nfc_lock);

	hlist_for_each_entry(filter, &adapter->cls_flower_list, nfc_node)
		if (filter->cookie == cls_flower->cookie)
			break;

	if (!filter) {
		err = -ENOENT;
		goto out;
	}

	err = igb_erase_filter(adapter, filter);
	if (err < 0)
		goto out;

	hlist_del(&filter->nfc_node);
	kfree(filter);

out:
	spin_unlock(&adapter->nfc_lock);

	return err;
}

static int igb_setup_tc_cls_flower(struct igb_adapter *adapter,
				   struct flow_cls_offload *cls_flower)
{
	switch (cls_flower->command) {
	case FLOW_CLS_REPLACE:
		return igb_configure_clsflower(adapter, cls_flower);
	case FLOW_CLS_DESTROY:
		return igb_delete_clsflower(adapter, cls_flower);
	case FLOW_CLS_STATS:
		return -EOPNOTSUPP;
	default:
		return -EOPNOTSUPP;
	}
}

static int igb_setup_tc_block_cb(enum tc_setup_type type, void *type_data,
				 void *cb_priv)
{
	struct igb_adapter *adapter = cb_priv;

	if (!tc_cls_can_offload_and_chain0(adapter->netdev, type_data))
		return -EOPNOTSUPP;

	switch (type) {
	case TC_SETUP_CLSFLOWER:
		return igb_setup_tc_cls_flower(adapter, type_data);

	default:
		return -EOPNOTSUPP;
	}
}

static int igb_offload_txtime(struct igb_adapter *adapter,
			      struct tc_etf_qopt_offload *qopt)
{
	struct e1000_hw *hw = &adapter->hw;
	int err;

	/* Launchtime offloading is only supported by i210 controller. */
	if (hw->mac.type != e1000_i210)
		return -EOPNOTSUPP;

	/* Launchtime offloading is only supported by queues 0 and 1. */
	if (qopt->queue < 0 || qopt->queue > 1)
		return -EINVAL;

	err = igb_save_txtime_params(adapter, qopt->queue, qopt->enable);
	if (err)
		return err;

	igb_offload_apply(adapter, qopt->queue);

	return 0;
}

static int igb_tc_query_caps(struct igb_adapter *adapter,
			     struct tc_query_caps_base *base)
{
	switch (base->type) {
	case TC_SETUP_QDISC_TAPRIO: {
		struct tc_taprio_caps *caps = base->caps;

		caps->broken_mqprio = true;

		return 0;
	}
	default:
		return -EOPNOTSUPP;
	}
}

static LIST_HEAD(igb_block_cb_list);

static int igb_setup_tc(struct net_device *dev, enum tc_setup_type type,
			void *type_data)
{
	struct igb_adapter *adapter = netdev_priv(dev);

	switch (type) {
	case TC_QUERY_CAPS:
		return igb_tc_query_caps(adapter, type_data);
	case TC_SETUP_QDISC_CBS:
		return igb_offload_cbs(adapter, type_data);
	case TC_SETUP_BLOCK:
		return flow_block_cb_setup_simple(type_data,
						  &igb_block_cb_list,
						  igb_setup_tc_block_cb,
						  adapter, adapter, true);

	case TC_SETUP_QDISC_ETF:
		return igb_offload_txtime(adapter, type_data);

	default:
		return -EOPNOTSUPP;
	}
}

static int igb_xdp_setup(struct net_device *dev, struct netdev_bpf *bpf)
{
	int i, frame_size = dev->mtu + IGB_ETH_PKT_HDR_PAD;
	struct igb_adapter *adapter = netdev_priv(dev);
	struct bpf_prog *prog = bpf->prog, *old_prog;
	bool running = netif_running(dev);
	bool need_reset;

	/* verify igb ring attributes are sufficient for XDP */
	for (i = 0; i < adapter->num_rx_queues; i++) {
		struct igb_ring *ring = adapter->rx_ring[i];

		if (frame_size > igb_rx_bufsz(ring)) {
			NL_SET_ERR_MSG_MOD(bpf->extack,
					   "The RX buffer size is too small for the frame size");
			netdev_warn(dev, "XDP RX buffer size %d is too small for the frame size %d\n",
				    igb_rx_bufsz(ring), frame_size);
			return -EINVAL;
		}
	}

	old_prog = xchg(&adapter->xdp_prog, prog);
	need_reset = (!!prog != !!old_prog);

	/* device is up and bpf is added/removed, must setup the RX queues */
	if (need_reset && running) {
		igb_close(dev);
	} else {
		for (i = 0; i < adapter->num_rx_queues; i++)
			(void)xchg(&adapter->rx_ring[i]->xdp_prog,
			    adapter->xdp_prog);
	}

	if (old_prog)
		bpf_prog_put(old_prog);

	/* bpf is just replaced, RXQ and MTU are already setup */
	if (!need_reset) {
		return 0;
	} else {
		if (prog)
			xdp_features_set_redirect_target(dev, true);
		else
			xdp_features_clear_redirect_target(dev);
	}

	if (running)
		igb_open(dev);

	return 0;
}

static int igb_xdp(struct net_device *dev, struct netdev_bpf *xdp)
{
	switch (xdp->command) {
	case XDP_SETUP_PROG:
		return igb_xdp_setup(dev, xdp);
	default:
		return -EINVAL;
	}
}

static void igb_xdp_ring_update_tail(struct igb_ring *ring)
{
	/* Force memory writes to complete before letting h/w know there
	 * are new descriptors to fetch.
	 */
	wmb();
	writel(ring->next_to_use, ring->tail);
}

static struct igb_ring *igb_xdp_tx_queue_mapping(struct igb_adapter *adapter)
{
	unsigned int r_idx = smp_processor_id();

	if (r_idx >= adapter->num_tx_queues)
		r_idx = r_idx % adapter->num_tx_queues;

	return adapter->tx_ring[r_idx];
}

static int igb_xdp_xmit_back(struct igb_adapter *adapter, struct xdp_buff *xdp)
{
	struct xdp_frame *xdpf = xdp_convert_buff_to_frame(xdp);
	int cpu = smp_processor_id();
	struct igb_ring *tx_ring;
	struct netdev_queue *nq;
	u32 ret;

	if (unlikely(!xdpf))
		return IGB_XDP_CONSUMED;

	/* During program transitions its possible adapter->xdp_prog is assigned
	 * but ring has not been configured yet. In this case simply abort xmit.
	 */
	tx_ring = adapter->xdp_prog ? igb_xdp_tx_queue_mapping(adapter) : NULL;
	if (unlikely(!tx_ring))
		return IGB_XDP_CONSUMED;

	nq = txring_txq(tx_ring);
	__netif_tx_lock(nq, cpu);
	/* Avoid transmit queue timeout since we share it with the slow path */
	txq_trans_cond_update(nq);
	ret = igb_xmit_xdp_ring(adapter, tx_ring, xdpf);
	__netif_tx_unlock(nq);

	return ret;
}

static int igb_xdp_xmit(struct net_device *dev, int n,
			struct xdp_frame **frames, u32 flags)
{
	struct igb_adapter *adapter = netdev_priv(dev);
	int cpu = smp_processor_id();
	struct igb_ring *tx_ring;
	struct netdev_queue *nq;
	int nxmit = 0;
	int i;

	if (unlikely(test_bit(__IGB_DOWN, &adapter->state)))
		return -ENETDOWN;

	if (unlikely(flags & ~XDP_XMIT_FLAGS_MASK))
		return -EINVAL;

	/* During program transitions its possible adapter->xdp_prog is assigned
	 * but ring has not been configured yet. In this case simply abort xmit.
	 */
	tx_ring = adapter->xdp_prog ? igb_xdp_tx_queue_mapping(adapter) : NULL;
	if (unlikely(!tx_ring))
		return -ENXIO;

	nq = txring_txq(tx_ring);
	__netif_tx_lock(nq, cpu);

	/* Avoid transmit queue timeout since we share it with the slow path */
	txq_trans_cond_update(nq);

	for (i = 0; i < n; i++) {
		struct xdp_frame *xdpf = frames[i];
		int err;

		err = igb_xmit_xdp_ring(adapter, tx_ring, xdpf);
		if (err != IGB_XDP_TX)
			break;
		nxmit++;
	}

	__netif_tx_unlock(nq);

	if (unlikely(flags & XDP_XMIT_FLUSH))
		igb_xdp_ring_update_tail(tx_ring);

	return nxmit;
}

static const struct net_device_ops igb_netdev_ops = {
	.ndo_open		= igb_open,
	.ndo_stop		= igb_close,
	.ndo_start_xmit		= igb_xmit_frame,
	.ndo_get_stats64	= igb_get_stats64,
	.ndo_set_rx_mode	= igb_set_rx_mode,
	.ndo_set_mac_address	= igb_set_mac,
	.ndo_change_mtu		= igb_change_mtu,
	.ndo_eth_ioctl		= igb_ioctl,
	.ndo_tx_timeout		= igb_tx_timeout,
	.ndo_validate_addr	= eth_validate_addr,
	.ndo_vlan_rx_add_vid	= igb_vlan_rx_add_vid,
	.ndo_vlan_rx_kill_vid	= igb_vlan_rx_kill_vid,
	.ndo_set_vf_mac		= igb_ndo_set_vf_mac,
	.ndo_set_vf_vlan	= igb_ndo_set_vf_vlan,
	.ndo_set_vf_rate	= igb_ndo_set_vf_bw,
	.ndo_set_vf_spoofchk	= igb_ndo_set_vf_spoofchk,
	.ndo_set_vf_trust	= igb_ndo_set_vf_trust,
	.ndo_get_vf_config	= igb_ndo_get_vf_config,
	.ndo_fix_features	= igb_fix_features,
	.ndo_set_features	= igb_set_features,
	.ndo_fdb_add		= igb_ndo_fdb_add,
	.ndo_features_check	= igb_features_check,
	.ndo_setup_tc		= igb_setup_tc,
	.ndo_bpf		= igb_xdp,
	.ndo_xdp_xmit		= igb_xdp_xmit,
};

/**
 * igb_set_fw_version - Configure version string for ethtool
 * @adapter: adapter struct
 **/
void igb_set_fw_version(struct igb_adapter *adapter)
{
	struct e1000_hw *hw = &adapter->hw;
	struct e1000_fw_version fw;

	igb_get_fw_version(hw, &fw);

	switch (hw->mac.type) {
	case e1000_i210:
	case e1000_i211:
		if (!(igb_get_flash_presence_i210(hw))) {
			snprintf(adapter->fw_version,
				 sizeof(adapter->fw_version),
				 "%2d.%2d-%d",
				 fw.invm_major, fw.invm_minor,
				 fw.invm_img_type);
			break;
		}
		fallthrough;
	default:
		/* if option is rom valid, display its version too */
		if (fw.or_valid) {
			snprintf(adapter->fw_version,
				 sizeof(adapter->fw_version),
				 "%d.%d, 0x%08x, %d.%d.%d",
				 fw.eep_major, fw.eep_minor, fw.etrack_id,
				 fw.or_major, fw.or_build, fw.or_patch);
		/* no option rom */
		} else if (fw.etrack_id != 0X0000) {
			snprintf(adapter->fw_version,
			    sizeof(adapter->fw_version),
			    "%d.%d, 0x%08x",
			    fw.eep_major, fw.eep_minor, fw.etrack_id);
		} else {
		snprintf(adapter->fw_version,
		    sizeof(adapter->fw_version),
		    "%d.%d.%d",
		    fw.eep_major, fw.eep_minor, fw.eep_build);
		}
		break;
	}
}

/**
 * igb_init_mas - init Media Autosense feature if enabled in the NVM
 *
 * @adapter: adapter struct
 **/
static void igb_init_mas(struct igb_adapter *adapter)
{
	struct e1000_hw *hw = &adapter->hw;
	u16 eeprom_data;

	hw->nvm.ops.read(hw, NVM_COMPAT, 1, &eeprom_data);
	switch (hw->bus.func) {
	case E1000_FUNC_0:
		if (eeprom_data & IGB_MAS_ENABLE_0) {
			adapter->flags |= IGB_FLAG_MAS_ENABLE;
			netdev_info(adapter->netdev,
				"MAS: Enabling Media Autosense for port %d\n",
				hw->bus.func);
		}
		break;
	case E1000_FUNC_1:
		if (eeprom_data & IGB_MAS_ENABLE_1) {
			adapter->flags |= IGB_FLAG_MAS_ENABLE;
			netdev_info(adapter->netdev,
				"MAS: Enabling Media Autosense for port %d\n",
				hw->bus.func);
		}
		break;
	case E1000_FUNC_2:
		if (eeprom_data & IGB_MAS_ENABLE_2) {
			adapter->flags |= IGB_FLAG_MAS_ENABLE;
			netdev_info(adapter->netdev,
				"MAS: Enabling Media Autosense for port %d\n",
				hw->bus.func);
		}
		break;
	case E1000_FUNC_3:
		if (eeprom_data & IGB_MAS_ENABLE_3) {
			adapter->flags |= IGB_FLAG_MAS_ENABLE;
			netdev_info(adapter->netdev,
				"MAS: Enabling Media Autosense for port %d\n",
				hw->bus.func);
		}
		break;
	default:
		/* Shouldn't get here */
		netdev_err(adapter->netdev,
			"MAS: Invalid port configuration, returning\n");
		break;
	}
}

/**
 *  igb_init_i2c - Init I2C interface
 *  @adapter: pointer to adapter structure
 **/
static s32 igb_init_i2c(struct igb_adapter *adapter)
{
	s32 status = 0;

	/* I2C interface supported on i350 devices */
	if (adapter->hw.mac.type != e1000_i350)
		return 0;

	/* Initialize the i2c bus which is controlled by the registers.
	 * This bus will use the i2c_algo_bit structure that implements
	 * the protocol through toggling of the 4 bits in the register.
	 */
	adapter->i2c_adap.owner = THIS_MODULE;
	adapter->i2c_algo = igb_i2c_algo;
	adapter->i2c_algo.data = adapter;
	adapter->i2c_adap.algo_data = &adapter->i2c_algo;
	adapter->i2c_adap.dev.parent = &adapter->pdev->dev;
	strscpy(adapter->i2c_adap.name, "igb BB",
		sizeof(adapter->i2c_adap.name));
	status = i2c_bit_add_bus(&adapter->i2c_adap);
	return status;
}

/**
 *  igb_probe - Device Initialization Routine
 *  @pdev: PCI device information struct
 *  @ent: entry in igb_pci_tbl
 *
 *  Returns 0 on success, negative on failure
 *
 *  igb_probe initializes an adapter identified by a pci_dev structure.
 *  The OS initialization, configuring of the adapter private structure,
 *  and a hardware reset occur.
 **/
static int igb_probe(struct pci_dev *pdev, const struct pci_device_id *ent)
{
	struct net_device *netdev;
	struct igb_adapter *adapter;
	struct e1000_hw *hw;
	u16 eeprom_data = 0;
	s32 ret_val;
	static int global_quad_port_a; /* global quad port a indication */
	const struct e1000_info *ei = igb_info_tbl[ent->driver_data];
	u8 part_str[E1000_PBANUM_LENGTH];
	int err;

	/* Catch broken hardware that put the wrong VF device ID in
	 * the PCIe SR-IOV capability.
	 */
	if (pdev->is_virtfn) {
		WARN(1, KERN_ERR "%s (%x:%x) should not be a VF!\n",
			pci_name(pdev), pdev->vendor, pdev->device);
		return -EINVAL;
	}

	err = pci_enable_device_mem(pdev);
	if (err)
		return err;

	err = dma_set_mask_and_coherent(&pdev->dev, DMA_BIT_MASK(64));
	if (err) {
		dev_err(&pdev->dev,
			"No usable DMA configuration, aborting\n");
		goto err_dma;
	}

	err = pci_request_mem_regions(pdev, igb_driver_name);
	if (err)
		goto err_pci_reg;

	pci_set_master(pdev);
	pci_save_state(pdev);

	err = -ENOMEM;
	netdev = alloc_etherdev_mq(sizeof(struct igb_adapter),
				   IGB_MAX_TX_QUEUES);
	if (!netdev)
		goto err_alloc_etherdev;

	SET_NETDEV_DEV(netdev, &pdev->dev);

	pci_set_drvdata(pdev, netdev);
	adapter = netdev_priv(netdev);
	adapter->netdev = netdev;
	adapter->pdev = pdev;
	hw = &adapter->hw;
	hw->back = adapter;
	adapter->msg_enable = netif_msg_init(debug, DEFAULT_MSG_ENABLE);

	err = -EIO;
	adapter->io_addr = pci_iomap(pdev, 0, 0);
	if (!adapter->io_addr)
		goto err_ioremap;
	/* hw->hw_addr can be altered, we'll use adapter->io_addr for unmap */
	hw->hw_addr = adapter->io_addr;

	netdev->netdev_ops = &igb_netdev_ops;
	igb_set_ethtool_ops(netdev);
	netdev->watchdog_timeo = 5 * HZ;

	strncpy(netdev->name, pci_name(pdev), sizeof(netdev->name) - 1);

	netdev->mem_start = pci_resource_start(pdev, 0);
	netdev->mem_end = pci_resource_end(pdev, 0);

	/* PCI config space info */
	hw->vendor_id = pdev->vendor;
	hw->device_id = pdev->device;
	hw->revision_id = pdev->revision;
	hw->subsystem_vendor_id = pdev->subsystem_vendor;
	hw->subsystem_device_id = pdev->subsystem_device;

	/* Copy the default MAC, PHY and NVM function pointers */
	memcpy(&hw->mac.ops, ei->mac_ops, sizeof(hw->mac.ops));
	memcpy(&hw->phy.ops, ei->phy_ops, sizeof(hw->phy.ops));
	memcpy(&hw->nvm.ops, ei->nvm_ops, sizeof(hw->nvm.ops));
	/* Initialize skew-specific constants */
	err = ei->get_invariants(hw);
	if (err)
		goto err_sw_init;

	/* setup the private structure */
	err = igb_sw_init(adapter);
	if (err)
		goto err_sw_init;

	igb_get_bus_info_pcie(hw);

	hw->phy.autoneg_wait_to_complete = false;

	/* Copper options */
	if (hw->phy.media_type == e1000_media_type_copper) {
		hw->phy.mdix = AUTO_ALL_MODES;
		hw->phy.disable_polarity_correction = false;
		hw->phy.ms_type = e1000_ms_hw_default;
	}

	if (igb_check_reset_block(hw))
		dev_info(&pdev->dev,
			"PHY reset is blocked due to SOL/IDER session.\n");

	/* features is initialized to 0 in allocation, it might have bits
	 * set by igb_sw_init so we should use an or instead of an
	 * assignment.
	 */
	netdev->features |= NETIF_F_SG |
			    NETIF_F_TSO |
			    NETIF_F_TSO6 |
			    NETIF_F_RXHASH |
			    NETIF_F_RXCSUM |
			    NETIF_F_HW_CSUM;

	if (hw->mac.type >= e1000_82576)
		netdev->features |= NETIF_F_SCTP_CRC | NETIF_F_GSO_UDP_L4;

	if (hw->mac.type >= e1000_i350)
		netdev->features |= NETIF_F_HW_TC;

#define IGB_GSO_PARTIAL_FEATURES (NETIF_F_GSO_GRE | \
				  NETIF_F_GSO_GRE_CSUM | \
				  NETIF_F_GSO_IPXIP4 | \
				  NETIF_F_GSO_IPXIP6 | \
				  NETIF_F_GSO_UDP_TUNNEL | \
				  NETIF_F_GSO_UDP_TUNNEL_CSUM)

	netdev->gso_partial_features = IGB_GSO_PARTIAL_FEATURES;
	netdev->features |= NETIF_F_GSO_PARTIAL | IGB_GSO_PARTIAL_FEATURES;

	/* copy netdev features into list of user selectable features */
	netdev->hw_features |= netdev->features |
			       NETIF_F_HW_VLAN_CTAG_RX |
			       NETIF_F_HW_VLAN_CTAG_TX |
			       NETIF_F_RXALL;

	if (hw->mac.type >= e1000_i350)
		netdev->hw_features |= NETIF_F_NTUPLE;

	netdev->features |= NETIF_F_HIGHDMA;

	netdev->vlan_features |= netdev->features | NETIF_F_TSO_MANGLEID;
	netdev->mpls_features |= NETIF_F_HW_CSUM;
	netdev->hw_enc_features |= netdev->vlan_features;

	/* set this bit last since it cannot be part of vlan_features */
	netdev->features |= NETIF_F_HW_VLAN_CTAG_FILTER |
			    NETIF_F_HW_VLAN_CTAG_RX |
			    NETIF_F_HW_VLAN_CTAG_TX;

	netdev->priv_flags |= IFF_SUPP_NOFCS;

	netdev->priv_flags |= IFF_UNICAST_FLT;
	netdev->xdp_features = NETDEV_XDP_ACT_BASIC | NETDEV_XDP_ACT_REDIRECT;

	/* MTU range: 68 - 9216 */
	netdev->min_mtu = ETH_MIN_MTU;
	netdev->max_mtu = MAX_STD_JUMBO_FRAME_SIZE;

	adapter->en_mng_pt = igb_enable_mng_pass_thru(hw);

	/* before reading the NVM, reset the controller to put the device in a
	 * known good starting state
	 */
	hw->mac.ops.reset_hw(hw);

	/* make sure the NVM is good , i211/i210 parts can have special NVM
	 * that doesn't contain a checksum
	 */
	switch (hw->mac.type) {
	case e1000_i210:
	case e1000_i211:
		if (igb_get_flash_presence_i210(hw)) {
			if (hw->nvm.ops.validate(hw) < 0) {
				dev_err(&pdev->dev,
					"The NVM Checksum Is Not Valid\n");
				err = -EIO;
				goto err_eeprom;
			}
		}
		break;
	default:
		if (hw->nvm.ops.validate(hw) < 0) {
			dev_err(&pdev->dev, "The NVM Checksum Is Not Valid\n");
			err = -EIO;
			goto err_eeprom;
		}
		break;
	}

	if (eth_platform_get_mac_address(&pdev->dev, hw->mac.addr)) {
		/* copy the MAC address out of the NVM */
		if (hw->mac.ops.read_mac_addr(hw))
			dev_err(&pdev->dev, "NVM Read Error\n");
	}

	eth_hw_addr_set(netdev, hw->mac.addr);

	if (!is_valid_ether_addr(netdev->dev_addr)) {
		dev_err(&pdev->dev, "Invalid MAC Address\n");
		err = -EIO;
		goto err_eeprom;
	}

	igb_set_default_mac_filter(adapter);

	/* get firmware version for ethtool -i */
	igb_set_fw_version(adapter);

	/* configure RXPBSIZE and TXPBSIZE */
	if (hw->mac.type == e1000_i210) {
		wr32(E1000_RXPBS, I210_RXPBSIZE_DEFAULT);
		wr32(E1000_TXPBS, I210_TXPBSIZE_DEFAULT);
	}

	timer_setup(&adapter->watchdog_timer, igb_watchdog, 0);
	timer_setup(&adapter->phy_info_timer, igb_update_phy_info, 0);

	INIT_WORK(&adapter->reset_task, igb_reset_task);
	INIT_WORK(&adapter->watchdog_task, igb_watchdog_task);

	/* Initialize link properties that are user-changeable */
	adapter->fc_autoneg = true;
	hw->mac.autoneg = true;
	hw->phy.autoneg_advertised = 0x2f;

	hw->fc.requested_mode = e1000_fc_default;
	hw->fc.current_mode = e1000_fc_default;

	igb_validate_mdi_setting(hw);

	/* By default, support wake on port A */
	if (hw->bus.func == 0)
		adapter->flags |= IGB_FLAG_WOL_SUPPORTED;

	/* Check the NVM for wake support on non-port A ports */
	if (hw->mac.type >= e1000_82580)
		hw->nvm.ops.read(hw, NVM_INIT_CONTROL3_PORT_A +
				 NVM_82580_LAN_FUNC_OFFSET(hw->bus.func), 1,
				 &eeprom_data);
	else if (hw->bus.func == 1)
		hw->nvm.ops.read(hw, NVM_INIT_CONTROL3_PORT_B, 1, &eeprom_data);

	if (eeprom_data & IGB_EEPROM_APME)
		adapter->flags |= IGB_FLAG_WOL_SUPPORTED;

	/* now that we have the eeprom settings, apply the special cases where
	 * the eeprom may be wrong or the board simply won't support wake on
	 * lan on a particular port
	 */
	switch (pdev->device) {
	case E1000_DEV_ID_82575GB_QUAD_COPPER:
		adapter->flags &= ~IGB_FLAG_WOL_SUPPORTED;
		break;
	case E1000_DEV_ID_82575EB_FIBER_SERDES:
	case E1000_DEV_ID_82576_FIBER:
	case E1000_DEV_ID_82576_SERDES:
		/* Wake events only supported on port A for dual fiber
		 * regardless of eeprom setting
		 */
		if (rd32(E1000_STATUS) & E1000_STATUS_FUNC_1)
			adapter->flags &= ~IGB_FLAG_WOL_SUPPORTED;
		break;
	case E1000_DEV_ID_82576_QUAD_COPPER:
	case E1000_DEV_ID_82576_QUAD_COPPER_ET2:
		/* if quad port adapter, disable WoL on all but port A */
		if (global_quad_port_a != 0)
			adapter->flags &= ~IGB_FLAG_WOL_SUPPORTED;
		else
			adapter->flags |= IGB_FLAG_QUAD_PORT_A;
		/* Reset for multiple quad port adapters */
		if (++global_quad_port_a == 4)
			global_quad_port_a = 0;
		break;
	default:
		/* If the device can't wake, don't set software support */
		if (!device_can_wakeup(&adapter->pdev->dev))
			adapter->flags &= ~IGB_FLAG_WOL_SUPPORTED;
	}

	/* initialize the wol settings based on the eeprom settings */
	if (adapter->flags & IGB_FLAG_WOL_SUPPORTED)
		adapter->wol |= E1000_WUFC_MAG;

	/* Some vendors want WoL disabled by default, but still supported */
	if ((hw->mac.type == e1000_i350) &&
	    (pdev->subsystem_vendor == PCI_VENDOR_ID_HP)) {
		adapter->flags |= IGB_FLAG_WOL_SUPPORTED;
		adapter->wol = 0;
	}

	/* Some vendors want the ability to Use the EEPROM setting as
	 * enable/disable only, and not for capability
	 */
	if (((hw->mac.type == e1000_i350) ||
	     (hw->mac.type == e1000_i354)) &&
	    (pdev->subsystem_vendor == PCI_VENDOR_ID_DELL)) {
		adapter->flags |= IGB_FLAG_WOL_SUPPORTED;
		adapter->wol = 0;
	}
	if (hw->mac.type == e1000_i350) {
		if (((pdev->subsystem_device == 0x5001) ||
		     (pdev->subsystem_device == 0x5002)) &&
				(hw->bus.func == 0)) {
			adapter->flags |= IGB_FLAG_WOL_SUPPORTED;
			adapter->wol = 0;
		}
		if (pdev->subsystem_device == 0x1F52)
			adapter->flags |= IGB_FLAG_WOL_SUPPORTED;
	}

	device_set_wakeup_enable(&adapter->pdev->dev,
				 adapter->flags & IGB_FLAG_WOL_SUPPORTED);

	/* reset the hardware with the new settings */
	igb_reset(adapter);

	/* Init the I2C interface */
	err = igb_init_i2c(adapter);
	if (err) {
		dev_err(&pdev->dev, "failed to init i2c interface\n");
		goto err_eeprom;
	}

	/* let the f/w know that the h/w is now under the control of the
	 * driver.
	 */
	igb_get_hw_control(adapter);

	strcpy(netdev->name, "eth%d");
	err = register_netdev(netdev);
	if (err)
		goto err_register;

	/* carrier off reporting is important to ethtool even BEFORE open */
	netif_carrier_off(netdev);

#ifdef CONFIG_IGB_DCA
	if (dca_add_requester(&pdev->dev) == 0) {
		adapter->flags |= IGB_FLAG_DCA_ENABLED;
		dev_info(&pdev->dev, "DCA enabled\n");
		igb_setup_dca(adapter);
	}

#endif
#ifdef CONFIG_IGB_HWMON
	/* Initialize the thermal sensor on i350 devices. */
	if (hw->mac.type == e1000_i350 && hw->bus.func == 0) {
		u16 ets_word;

		/* Read the NVM to determine if this i350 device supports an
		 * external thermal sensor.
		 */
		hw->nvm.ops.read(hw, NVM_ETS_CFG, 1, &ets_word);
		if (ets_word != 0x0000 && ets_word != 0xFFFF)
			adapter->ets = true;
		else
			adapter->ets = false;
		/* Only enable I2C bit banging if an external thermal
		 * sensor is supported.
		 */
		if (adapter->ets)
			igb_set_i2c_bb(hw);
		hw->mac.ops.init_thermal_sensor_thresh(hw);
		if (igb_sysfs_init(adapter))
			dev_err(&pdev->dev,
				"failed to allocate sysfs resources\n");
	} else {
		adapter->ets = false;
	}
#endif
	/* Check if Media Autosense is enabled */
	adapter->ei = *ei;
	if (hw->dev_spec._82575.mas_capable)
		igb_init_mas(adapter);

	/* do hw tstamp init after resetting */
	igb_ptp_init(adapter);

	dev_info(&pdev->dev, "Intel(R) Gigabit Ethernet Network Connection\n");
	/* print bus type/speed/width info, not applicable to i354 */
	if (hw->mac.type != e1000_i354) {
		dev_info(&pdev->dev, "%s: (PCIe:%s:%s) %pM\n",
			 netdev->name,
			 ((hw->bus.speed == e1000_bus_speed_2500) ? "2.5Gb/s" :
			  (hw->bus.speed == e1000_bus_speed_5000) ? "5.0Gb/s" :
			   "unknown"),
			 ((hw->bus.width == e1000_bus_width_pcie_x4) ?
			  "Width x4" :
			  (hw->bus.width == e1000_bus_width_pcie_x2) ?
			  "Width x2" :
			  (hw->bus.width == e1000_bus_width_pcie_x1) ?
			  "Width x1" : "unknown"), netdev->dev_addr);
	}

	if ((hw->mac.type == e1000_82576 &&
	     rd32(E1000_EECD) & E1000_EECD_PRES) ||
	    (hw->mac.type >= e1000_i210 ||
	     igb_get_flash_presence_i210(hw))) {
		ret_val = igb_read_part_string(hw, part_str,
					       E1000_PBANUM_LENGTH);
	} else {
		ret_val = -E1000_ERR_INVM_VALUE_NOT_FOUND;
	}

	if (ret_val)
		strcpy(part_str, "Unknown");
	dev_info(&pdev->dev, "%s: PBA No: %s\n", netdev->name, part_str);
	dev_info(&pdev->dev,
		"Using %s interrupts. %d rx queue(s), %d tx queue(s)\n",
		(adapter->flags & IGB_FLAG_HAS_MSIX) ? "MSI-X" :
		(adapter->flags & IGB_FLAG_HAS_MSI) ? "MSI" : "legacy",
		adapter->num_rx_queues, adapter->num_tx_queues);
	if (hw->phy.media_type == e1000_media_type_copper) {
		switch (hw->mac.type) {
		case e1000_i350:
		case e1000_i210:
		case e1000_i211:
			/* Enable EEE for internal copper PHY devices */
			err = igb_set_eee_i350(hw, true, true);
			if ((!err) &&
			    (!hw->dev_spec._82575.eee_disable)) {
				adapter->eee_advert =
					MDIO_EEE_100TX | MDIO_EEE_1000T;
				adapter->flags |= IGB_FLAG_EEE;
			}
			break;
		case e1000_i354:
			if ((rd32(E1000_CTRL_EXT) &
			    E1000_CTRL_EXT_LINK_MODE_SGMII)) {
				err = igb_set_eee_i354(hw, true, true);
				if ((!err) &&
					(!hw->dev_spec._82575.eee_disable)) {
					adapter->eee_advert =
					   MDIO_EEE_100TX | MDIO_EEE_1000T;
					adapter->flags |= IGB_FLAG_EEE;
				}
			}
			break;
		default:
			break;
		}
	}

	dev_pm_set_driver_flags(&pdev->dev, DPM_FLAG_NO_DIRECT_COMPLETE);

	pm_runtime_put_noidle(&pdev->dev);
	return 0;

err_register:
	igb_release_hw_control(adapter);
	memset(&adapter->i2c_adap, 0, sizeof(adapter->i2c_adap));
err_eeprom:
	if (!igb_check_reset_block(hw))
		igb_reset_phy(hw);

	if (hw->flash_address)
		iounmap(hw->flash_address);
err_sw_init:
	kfree(adapter->mac_table);
	kfree(adapter->shadow_vfta);
	igb_clear_interrupt_scheme(adapter);
#ifdef CONFIG_PCI_IOV
	igb_disable_sriov(pdev, false);
#endif
	pci_iounmap(pdev, adapter->io_addr);
err_ioremap:
	free_netdev(netdev);
err_alloc_etherdev:
	pci_release_mem_regions(pdev);
err_pci_reg:
err_dma:
	pci_disable_device(pdev);
	return err;
}

#ifdef CONFIG_PCI_IOV
static int igb_sriov_reinit(struct pci_dev *dev)
{
	struct net_device *netdev = pci_get_drvdata(dev);
	struct igb_adapter *adapter = netdev_priv(netdev);
	struct pci_dev *pdev = adapter->pdev;

	rtnl_lock();

	if (netif_running(netdev))
		igb_close(netdev);
	else
		igb_reset(adapter);

	igb_clear_interrupt_scheme(adapter);

	igb_init_queue_configuration(adapter);

	if (igb_init_interrupt_scheme(adapter, true)) {
		rtnl_unlock();
		dev_err(&pdev->dev, "Unable to allocate memory for queues\n");
		return -ENOMEM;
	}

	if (netif_running(netdev))
		igb_open(netdev);

	rtnl_unlock();

	return 0;
}

static int igb_disable_sriov(struct pci_dev *pdev, bool reinit)
{
	struct net_device *netdev = pci_get_drvdata(pdev);
	struct igb_adapter *adapter = netdev_priv(netdev);
	struct e1000_hw *hw = &adapter->hw;
	unsigned long flags;

	/* reclaim resources allocated to VFs */
	if (adapter->vf_data) {
		/* disable iov and allow time for transactions to clear */
		if (pci_vfs_assigned(pdev)) {
			dev_warn(&pdev->dev,
				 "Cannot deallocate SR-IOV virtual functions while they are assigned - VFs will not be deallocated\n");
			return -EPERM;
		} else {
			pci_disable_sriov(pdev);
			msleep(500);
		}
		spin_lock_irqsave(&adapter->vfs_lock, flags);
		kfree(adapter->vf_mac_list);
		adapter->vf_mac_list = NULL;
		kfree(adapter->vf_data);
		adapter->vf_data = NULL;
		adapter->vfs_allocated_count = 0;
		spin_unlock_irqrestore(&adapter->vfs_lock, flags);
		wr32(E1000_IOVCTL, E1000_IOVCTL_REUSE_VFQ);
		wrfl();
		msleep(100);
		dev_info(&pdev->dev, "IOV Disabled\n");

		/* Re-enable DMA Coalescing flag since IOV is turned off */
		adapter->flags |= IGB_FLAG_DMAC;
	}

	return reinit ? igb_sriov_reinit(pdev) : 0;
}

static int igb_enable_sriov(struct pci_dev *pdev, int num_vfs, bool reinit)
{
	struct net_device *netdev = pci_get_drvdata(pdev);
	struct igb_adapter *adapter = netdev_priv(netdev);
	int old_vfs = pci_num_vf(pdev);
	struct vf_mac_filter *mac_list;
	int err = 0;
	int num_vf_mac_filters, i;

	if (!(adapter->flags & IGB_FLAG_HAS_MSIX) || num_vfs > 7) {
		err = -EPERM;
		goto out;
	}
	if (!num_vfs)
		goto out;

	if (old_vfs) {
		dev_info(&pdev->dev, "%d pre-allocated VFs found - override max_vfs setting of %d\n",
			 old_vfs, max_vfs);
		adapter->vfs_allocated_count = old_vfs;
	} else
		adapter->vfs_allocated_count = num_vfs;

	adapter->vf_data = kcalloc(adapter->vfs_allocated_count,
				sizeof(struct vf_data_storage), GFP_KERNEL);

	/* if allocation failed then we do not support SR-IOV */
	if (!adapter->vf_data) {
		adapter->vfs_allocated_count = 0;
		err = -ENOMEM;
		goto out;
	}

	/* Due to the limited number of RAR entries calculate potential
	 * number of MAC filters available for the VFs. Reserve entries
	 * for PF default MAC, PF MAC filters and at least one RAR entry
	 * for each VF for VF MAC.
	 */
	num_vf_mac_filters = adapter->hw.mac.rar_entry_count -
			     (1 + IGB_PF_MAC_FILTERS_RESERVED +
			      adapter->vfs_allocated_count);

	adapter->vf_mac_list = kcalloc(num_vf_mac_filters,
				       sizeof(struct vf_mac_filter),
				       GFP_KERNEL);

	mac_list = adapter->vf_mac_list;
	INIT_LIST_HEAD(&adapter->vf_macs.l);

	if (adapter->vf_mac_list) {
		/* Initialize list of VF MAC filters */
		for (i = 0; i < num_vf_mac_filters; i++) {
			mac_list->vf = -1;
			mac_list->free = true;
			list_add(&mac_list->l, &adapter->vf_macs.l);
			mac_list++;
		}
	} else {
		/* If we could not allocate memory for the VF MAC filters
		 * we can continue without this feature but warn user.
		 */
		dev_err(&pdev->dev,
			"Unable to allocate memory for VF MAC filter list\n");
	}

	dev_info(&pdev->dev, "%d VFs allocated\n",
		 adapter->vfs_allocated_count);
	for (i = 0; i < adapter->vfs_allocated_count; i++)
		igb_vf_configure(adapter, i);

	/* DMA Coalescing is not supported in IOV mode. */
	adapter->flags &= ~IGB_FLAG_DMAC;

	if (reinit) {
		err = igb_sriov_reinit(pdev);
		if (err)
			goto err_out;
	}

	/* only call pci_enable_sriov() if no VFs are allocated already */
	if (!old_vfs)
		err = pci_enable_sriov(pdev, adapter->vfs_allocated_count);

	goto out;

err_out:
	kfree(adapter->vf_mac_list);
	adapter->vf_mac_list = NULL;
	kfree(adapter->vf_data);
	adapter->vf_data = NULL;
	adapter->vfs_allocated_count = 0;
out:
	return err;
}

#endif
/**
 *  igb_remove_i2c - Cleanup  I2C interface
 *  @adapter: pointer to adapter structure
 **/
static void igb_remove_i2c(struct igb_adapter *adapter)
{
	/* free the adapter bus structure */
	i2c_del_adapter(&adapter->i2c_adap);
}

/**
 *  igb_remove - Device Removal Routine
 *  @pdev: PCI device information struct
 *
 *  igb_remove is called by the PCI subsystem to alert the driver
 *  that it should release a PCI device.  The could be caused by a
 *  Hot-Plug event, or because the driver is going to be removed from
 *  memory.
 **/
static void igb_remove(struct pci_dev *pdev)
{
	struct net_device *netdev = pci_get_drvdata(pdev);
	struct igb_adapter *adapter = netdev_priv(netdev);
	struct e1000_hw *hw = &adapter->hw;

	pm_runtime_get_noresume(&pdev->dev);
#ifdef CONFIG_IGB_HWMON
	igb_sysfs_exit(adapter);
#endif
	igb_remove_i2c(adapter);
	igb_ptp_stop(adapter);
	/* The watchdog timer may be rescheduled, so explicitly
	 * disable watchdog from being rescheduled.
	 */
	set_bit(__IGB_DOWN, &adapter->state);
	del_timer_sync(&adapter->watchdog_timer);
	del_timer_sync(&adapter->phy_info_timer);

	cancel_work_sync(&adapter->reset_task);
	cancel_work_sync(&adapter->watchdog_task);

#ifdef CONFIG_IGB_DCA
	if (adapter->flags & IGB_FLAG_DCA_ENABLED) {
		dev_info(&pdev->dev, "DCA disabled\n");
		dca_remove_requester(&pdev->dev);
		adapter->flags &= ~IGB_FLAG_DCA_ENABLED;
		wr32(E1000_DCA_CTRL, E1000_DCA_CTRL_DCA_MODE_DISABLE);
	}
#endif

	/* Release control of h/w to f/w.  If f/w is AMT enabled, this
	 * would have already happened in close and is redundant.
	 */
	igb_release_hw_control(adapter);

#ifdef CONFIG_PCI_IOV
	igb_disable_sriov(pdev, false);
#endif

	unregister_netdev(netdev);

	igb_clear_interrupt_scheme(adapter);

	pci_iounmap(pdev, adapter->io_addr);
	if (hw->flash_address)
		iounmap(hw->flash_address);
	pci_release_mem_regions(pdev);

	kfree(adapter->mac_table);
	kfree(adapter->shadow_vfta);
	free_netdev(netdev);

	pci_disable_device(pdev);
}

/**
 *  igb_probe_vfs - Initialize vf data storage and add VFs to pci config space
 *  @adapter: board private structure to initialize
 *
 *  This function initializes the vf specific data storage and then attempts to
 *  allocate the VFs.  The reason for ordering it this way is because it is much
 *  mor expensive time wise to disable SR-IOV than it is to allocate and free
 *  the memory for the VFs.
 **/
static void igb_probe_vfs(struct igb_adapter *adapter)
{
#ifdef CONFIG_PCI_IOV
	struct pci_dev *pdev = adapter->pdev;
	struct e1000_hw *hw = &adapter->hw;

	/* Virtualization features not supported on i210 family. */
	if ((hw->mac.type == e1000_i210) || (hw->mac.type == e1000_i211))
		return;

	/* Of the below we really only want the effect of getting
	 * IGB_FLAG_HAS_MSIX set (if available), without which
	 * igb_enable_sriov() has no effect.
	 */
	igb_set_interrupt_capability(adapter, true);
	igb_reset_interrupt_capability(adapter);

	pci_sriov_set_totalvfs(pdev, 7);
	igb_enable_sriov(pdev, max_vfs, false);

#endif /* CONFIG_PCI_IOV */
}

unsigned int igb_get_max_rss_queues(struct igb_adapter *adapter)
{
	struct e1000_hw *hw = &adapter->hw;
	unsigned int max_rss_queues;

	/* Determine the maximum number of RSS queues supported. */
	switch (hw->mac.type) {
	case e1000_i211:
		max_rss_queues = IGB_MAX_RX_QUEUES_I211;
		break;
	case e1000_82575:
	case e1000_i210:
		max_rss_queues = IGB_MAX_RX_QUEUES_82575;
		break;
	case e1000_i350:
		/* I350 cannot do RSS and SR-IOV at the same time */
		if (!!adapter->vfs_allocated_count) {
			max_rss_queues = 1;
			break;
		}
		fallthrough;
	case e1000_82576:
		if (!!adapter->vfs_allocated_count) {
			max_rss_queues = 2;
			break;
		}
		fallthrough;
	case e1000_82580:
	case e1000_i354:
	default:
		max_rss_queues = IGB_MAX_RX_QUEUES;
		break;
	}

	return max_rss_queues;
}

static void igb_init_queue_configuration(struct igb_adapter *adapter)
{
	u32 max_rss_queues;

	max_rss_queues = igb_get_max_rss_queues(adapter);
	adapter->rss_queues = min_t(u32, max_rss_queues, num_online_cpus());

	igb_set_flag_queue_pairs(adapter, max_rss_queues);
}

void igb_set_flag_queue_pairs(struct igb_adapter *adapter,
			      const u32 max_rss_queues)
{
	struct e1000_hw *hw = &adapter->hw;

	/* Determine if we need to pair queues. */
	switch (hw->mac.type) {
	case e1000_82575:
	case e1000_i211:
		/* Device supports enough interrupts without queue pairing. */
		break;
	case e1000_82576:
	case e1000_82580:
	case e1000_i350:
	case e1000_i354:
	case e1000_i210:
	default:
		/* If rss_queues > half of max_rss_queues, pair the queues in
		 * order to conserve interrupts due to limited supply.
		 */
		if (adapter->rss_queues > (max_rss_queues / 2))
			adapter->flags |= IGB_FLAG_QUEUE_PAIRS;
		else
			adapter->flags &= ~IGB_FLAG_QUEUE_PAIRS;
		break;
	}
}

/**
 *  igb_sw_init - Initialize general software structures (struct igb_adapter)
 *  @adapter: board private structure to initialize
 *
 *  igb_sw_init initializes the Adapter private data structure.
 *  Fields are initialized based on PCI device information and
 *  OS network device settings (MTU size).
 **/
static int igb_sw_init(struct igb_adapter *adapter)
{
	struct e1000_hw *hw = &adapter->hw;
	struct net_device *netdev = adapter->netdev;
	struct pci_dev *pdev = adapter->pdev;

	pci_read_config_word(pdev, PCI_COMMAND, &hw->bus.pci_cmd_word);

	/* set default ring sizes */
	adapter->tx_ring_count = IGB_DEFAULT_TXD;
	adapter->rx_ring_count = IGB_DEFAULT_RXD;

	/* set default ITR values */
	adapter->rx_itr_setting = IGB_DEFAULT_ITR;
	adapter->tx_itr_setting = IGB_DEFAULT_ITR;

	/* set default work limits */
	adapter->tx_work_limit = IGB_DEFAULT_TX_WORK;

	adapter->max_frame_size = netdev->mtu + IGB_ETH_PKT_HDR_PAD;
	adapter->min_frame_size = ETH_ZLEN + ETH_FCS_LEN;

	spin_lock_init(&adapter->nfc_lock);
	spin_lock_init(&adapter->stats64_lock);

	/* init spinlock to avoid concurrency of VF resources */
	spin_lock_init(&adapter->vfs_lock);
#ifdef CONFIG_PCI_IOV
	switch (hw->mac.type) {
	case e1000_82576:
	case e1000_i350:
		if (max_vfs > 7) {
			dev_warn(&pdev->dev,
				 "Maximum of 7 VFs per PF, using max\n");
			max_vfs = adapter->vfs_allocated_count = 7;
		} else
			adapter->vfs_allocated_count = max_vfs;
		if (adapter->vfs_allocated_count)
			dev_warn(&pdev->dev,
				 "Enabling SR-IOV VFs using the module parameter is deprecated - please use the pci sysfs interface.\n");
		break;
	default:
		break;
	}
#endif /* CONFIG_PCI_IOV */

	/* Assume MSI-X interrupts, will be checked during IRQ allocation */
	adapter->flags |= IGB_FLAG_HAS_MSIX;

	adapter->mac_table = kcalloc(hw->mac.rar_entry_count,
				     sizeof(struct igb_mac_addr),
				     GFP_KERNEL);
	if (!adapter->mac_table)
		return -ENOMEM;

	igb_probe_vfs(adapter);

	igb_init_queue_configuration(adapter);

	/* Setup and initialize a copy of the hw vlan table array */
	adapter->shadow_vfta = kcalloc(E1000_VLAN_FILTER_TBL_SIZE, sizeof(u32),
				       GFP_KERNEL);
	if (!adapter->shadow_vfta)
		return -ENOMEM;

	/* This call may decrease the number of queues */
	if (igb_init_interrupt_scheme(adapter, true)) {
		dev_err(&pdev->dev, "Unable to allocate memory for queues\n");
		return -ENOMEM;
	}

	/* Explicitly disable IRQ since the NIC can be in any state. */
	igb_irq_disable(adapter);

	if (hw->mac.type >= e1000_i350)
		adapter->flags &= ~IGB_FLAG_DMAC;

	set_bit(__IGB_DOWN, &adapter->state);
	return 0;
}

/**
 *  __igb_open - Called when a network interface is made active
 *  @netdev: network interface device structure
 *  @resuming: indicates whether we are in a resume call
 *
 *  Returns 0 on success, negative value on failure
 *
 *  The open entry point is called when a network interface is made
 *  active by the system (IFF_UP).  At this point all resources needed
 *  for transmit and receive operations are allocated, the interrupt
 *  handler is registered with the OS, the watchdog timer is started,
 *  and the stack is notified that the interface is ready.
 **/
static int __igb_open(struct net_device *netdev, bool resuming)
{
	struct igb_adapter *adapter = netdev_priv(netdev);
	struct e1000_hw *hw = &adapter->hw;
	struct pci_dev *pdev = adapter->pdev;
	int err;
	int i;

	/* disallow open during test */
	if (test_bit(__IGB_TESTING, &adapter->state)) {
		WARN_ON(resuming);
		return -EBUSY;
	}

	if (!resuming)
		pm_runtime_get_sync(&pdev->dev);

	netif_carrier_off(netdev);

	/* allocate transmit descriptors */
	err = igb_setup_all_tx_resources(adapter);
	if (err)
		goto err_setup_tx;

	/* allocate receive descriptors */
	err = igb_setup_all_rx_resources(adapter);
	if (err)
		goto err_setup_rx;

	igb_power_up_link(adapter);

	/* before we allocate an interrupt, we must be ready to handle it.
	 * Setting DEBUG_SHIRQ in the kernel makes it fire an interrupt
	 * as soon as we call pci_request_irq, so we have to setup our
	 * clean_rx handler before we do so.
	 */
	igb_configure(adapter);

	err = igb_request_irq(adapter);
	if (err)
		goto err_req_irq;

	/* Notify the stack of the actual queue counts. */
	err = netif_set_real_num_tx_queues(adapter->netdev,
					   adapter->num_tx_queues);
	if (err)
		goto err_set_queues;

	err = netif_set_real_num_rx_queues(adapter->netdev,
					   adapter->num_rx_queues);
	if (err)
		goto err_set_queues;

	/* From here on the code is the same as igb_up() */
	clear_bit(__IGB_DOWN, &adapter->state);

	for (i = 0; i < adapter->num_q_vectors; i++)
		napi_enable(&(adapter->q_vector[i]->napi));

	/* Clear any pending interrupts. */
	rd32(E1000_TSICR);
	rd32(E1000_ICR);

	igb_irq_enable(adapter);

	/* notify VFs that reset has been completed */
	if (adapter->vfs_allocated_count) {
		u32 reg_data = rd32(E1000_CTRL_EXT);

		reg_data |= E1000_CTRL_EXT_PFRSTD;
		wr32(E1000_CTRL_EXT, reg_data);
	}

	netif_tx_start_all_queues(netdev);

	if (!resuming)
		pm_runtime_put(&pdev->dev);

	/* start the watchdog. */
	hw->mac.get_link_status = 1;
	schedule_work(&adapter->watchdog_task);

	return 0;

err_set_queues:
	igb_free_irq(adapter);
err_req_irq:
	igb_release_hw_control(adapter);
	igb_power_down_link(adapter);
	igb_free_all_rx_resources(adapter);
err_setup_rx:
	igb_free_all_tx_resources(adapter);
err_setup_tx:
	igb_reset(adapter);
	if (!resuming)
		pm_runtime_put(&pdev->dev);

	return err;
}

int igb_open(struct net_device *netdev)
{
	return __igb_open(netdev, false);
}

/**
 *  __igb_close - Disables a network interface
 *  @netdev: network interface device structure
 *  @suspending: indicates we are in a suspend call
 *
 *  Returns 0, this is not allowed to fail
 *
 *  The close entry point is called when an interface is de-activated
 *  by the OS.  The hardware is still under the driver's control, but
 *  needs to be disabled.  A global MAC reset is issued to stop the
 *  hardware, and all transmit and receive resources are freed.
 **/
static int __igb_close(struct net_device *netdev, bool suspending)
{
	struct igb_adapter *adapter = netdev_priv(netdev);
	struct pci_dev *pdev = adapter->pdev;

	WARN_ON(test_bit(__IGB_RESETTING, &adapter->state));

	if (!suspending)
		pm_runtime_get_sync(&pdev->dev);

	igb_down(adapter);
	igb_free_irq(adapter);

	igb_free_all_tx_resources(adapter);
	igb_free_all_rx_resources(adapter);

	if (!suspending)
		pm_runtime_put_sync(&pdev->dev);
	return 0;
}

int igb_close(struct net_device *netdev)
{
	if (netif_device_present(netdev) || netdev->dismantle)
		return __igb_close(netdev, false);
	return 0;
}

/**
 *  igb_setup_tx_resources - allocate Tx resources (Descriptors)
 *  @tx_ring: tx descriptor ring (for a specific queue) to setup
 *
 *  Return 0 on success, negative on failure
 **/
int igb_setup_tx_resources(struct igb_ring *tx_ring)
{
	struct device *dev = tx_ring->dev;
	int size;

	size = sizeof(struct igb_tx_buffer) * tx_ring->count;

	tx_ring->tx_buffer_info = vmalloc(size);
	if (!tx_ring->tx_buffer_info)
		goto err;

	/* round up to nearest 4K */
	tx_ring->size = tx_ring->count * sizeof(union e1000_adv_tx_desc);
	tx_ring->size = ALIGN(tx_ring->size, 4096);

	tx_ring->desc = dma_alloc_coherent(dev, tx_ring->size,
					   &tx_ring->dma, GFP_KERNEL);
	if (!tx_ring->desc)
		goto err;

	tx_ring->next_to_use = 0;
	tx_ring->next_to_clean = 0;

	return 0;

err:
	vfree(tx_ring->tx_buffer_info);
	tx_ring->tx_buffer_info = NULL;
	dev_err(dev, "Unable to allocate memory for the Tx descriptor ring\n");
	return -ENOMEM;
}

/**
 *  igb_setup_all_tx_resources - wrapper to allocate Tx resources
 *				 (Descriptors) for all queues
 *  @adapter: board private structure
 *
 *  Return 0 on success, negative on failure
 **/
static int igb_setup_all_tx_resources(struct igb_adapter *adapter)
{
	struct pci_dev *pdev = adapter->pdev;
	int i, err = 0;

	for (i = 0; i < adapter->num_tx_queues; i++) {
		err = igb_setup_tx_resources(adapter->tx_ring[i]);
		if (err) {
			dev_err(&pdev->dev,
				"Allocation for Tx Queue %u failed\n", i);
			for (i--; i >= 0; i--)
				igb_free_tx_resources(adapter->tx_ring[i]);
			break;
		}
	}

	return err;
}

/**
 *  igb_setup_tctl - configure the transmit control registers
 *  @adapter: Board private structure
 **/
void igb_setup_tctl(struct igb_adapter *adapter)
{
	struct e1000_hw *hw = &adapter->hw;
	u32 tctl;

	/* disable queue 0 which is enabled by default on 82575 and 82576 */
	wr32(E1000_TXDCTL(0), 0);

	/* Program the Transmit Control Register */
	tctl = rd32(E1000_TCTL);
	tctl &= ~E1000_TCTL_CT;
	tctl |= E1000_TCTL_PSP | E1000_TCTL_RTLC |
		(E1000_COLLISION_THRESHOLD << E1000_CT_SHIFT);

	igb_config_collision_dist(hw);

	/* Enable transmits */
	tctl |= E1000_TCTL_EN;

	wr32(E1000_TCTL, tctl);
}

/**
 *  igb_configure_tx_ring - Configure transmit ring after Reset
 *  @adapter: board private structure
 *  @ring: tx ring to configure
 *
 *  Configure a transmit ring after a reset.
 **/
void igb_configure_tx_ring(struct igb_adapter *adapter,
			   struct igb_ring *ring)
{
	struct e1000_hw *hw = &adapter->hw;
	u32 txdctl = 0;
	u64 tdba = ring->dma;
	int reg_idx = ring->reg_idx;

	wr32(E1000_TDLEN(reg_idx),
	     ring->count * sizeof(union e1000_adv_tx_desc));
	wr32(E1000_TDBAL(reg_idx),
	     tdba & 0x00000000ffffffffULL);
	wr32(E1000_TDBAH(reg_idx), tdba >> 32);

	ring->tail = adapter->io_addr + E1000_TDT(reg_idx);
	wr32(E1000_TDH(reg_idx), 0);
	writel(0, ring->tail);

	txdctl |= IGB_TX_PTHRESH;
	txdctl |= IGB_TX_HTHRESH << 8;
	txdctl |= IGB_TX_WTHRESH << 16;

	/* reinitialize tx_buffer_info */
	memset(ring->tx_buffer_info, 0,
	       sizeof(struct igb_tx_buffer) * ring->count);

	txdctl |= E1000_TXDCTL_QUEUE_ENABLE;
	wr32(E1000_TXDCTL(reg_idx), txdctl);
}

/**
 *  igb_configure_tx - Configure transmit Unit after Reset
 *  @adapter: board private structure
 *
 *  Configure the Tx unit of the MAC after a reset.
 **/
static void igb_configure_tx(struct igb_adapter *adapter)
{
	struct e1000_hw *hw = &adapter->hw;
	int i;

	/* disable the queues */
	for (i = 0; i < adapter->num_tx_queues; i++)
		wr32(E1000_TXDCTL(adapter->tx_ring[i]->reg_idx), 0);

	wrfl();
	usleep_range(10000, 20000);

	for (i = 0; i < adapter->num_tx_queues; i++)
		igb_configure_tx_ring(adapter, adapter->tx_ring[i]);
}

/**
 *  igb_setup_rx_resources - allocate Rx resources (Descriptors)
 *  @rx_ring: Rx descriptor ring (for a specific queue) to setup
 *
 *  Returns 0 on success, negative on failure
 **/
int igb_setup_rx_resources(struct igb_ring *rx_ring)
{
	struct igb_adapter *adapter = netdev_priv(rx_ring->netdev);
	struct device *dev = rx_ring->dev;
	int size, res;

	/* XDP RX-queue info */
	if (xdp_rxq_info_is_reg(&rx_ring->xdp_rxq))
		xdp_rxq_info_unreg(&rx_ring->xdp_rxq);
	res = xdp_rxq_info_reg(&rx_ring->xdp_rxq, rx_ring->netdev,
			       rx_ring->queue_index, 0);
	if (res < 0) {
		dev_err(dev, "Failed to register xdp_rxq index %u\n",
			rx_ring->queue_index);
		return res;
	}

	size = sizeof(struct igb_rx_buffer) * rx_ring->count;

	rx_ring->rx_buffer_info = vmalloc(size);
	if (!rx_ring->rx_buffer_info)
		goto err;

	/* Round up to nearest 4K */
	rx_ring->size = rx_ring->count * sizeof(union e1000_adv_rx_desc);
	rx_ring->size = ALIGN(rx_ring->size, 4096);

	rx_ring->desc = dma_alloc_coherent(dev, rx_ring->size,
					   &rx_ring->dma, GFP_KERNEL);
	if (!rx_ring->desc)
		goto err;

	rx_ring->next_to_alloc = 0;
	rx_ring->next_to_clean = 0;
	rx_ring->next_to_use = 0;

	rx_ring->xdp_prog = adapter->xdp_prog;

	return 0;

err:
	xdp_rxq_info_unreg(&rx_ring->xdp_rxq);
	vfree(rx_ring->rx_buffer_info);
	rx_ring->rx_buffer_info = NULL;
	dev_err(dev, "Unable to allocate memory for the Rx descriptor ring\n");
	return -ENOMEM;
}

/**
 *  igb_setup_all_rx_resources - wrapper to allocate Rx resources
 *				 (Descriptors) for all queues
 *  @adapter: board private structure
 *
 *  Return 0 on success, negative on failure
 **/
static int igb_setup_all_rx_resources(struct igb_adapter *adapter)
{
	struct pci_dev *pdev = adapter->pdev;
	int i, err = 0;

	for (i = 0; i < adapter->num_rx_queues; i++) {
		err = igb_setup_rx_resources(adapter->rx_ring[i]);
		if (err) {
			dev_err(&pdev->dev,
				"Allocation for Rx Queue %u failed\n", i);
			for (i--; i >= 0; i--)
				igb_free_rx_resources(adapter->rx_ring[i]);
			break;
		}
	}

	return err;
}

/**
 *  igb_setup_mrqc - configure the multiple receive queue control registers
 *  @adapter: Board private structure
 **/
static void igb_setup_mrqc(struct igb_adapter *adapter)
{
	struct e1000_hw *hw = &adapter->hw;
	u32 mrqc, rxcsum;
	u32 j, num_rx_queues;
	u32 rss_key[10];

	netdev_rss_key_fill(rss_key, sizeof(rss_key));
	for (j = 0; j < 10; j++)
		wr32(E1000_RSSRK(j), rss_key[j]);

	num_rx_queues = adapter->rss_queues;

	switch (hw->mac.type) {
	case e1000_82576:
		/* 82576 supports 2 RSS queues for SR-IOV */
		if (adapter->vfs_allocated_count)
			num_rx_queues = 2;
		break;
	default:
		break;
	}

	if (adapter->rss_indir_tbl_init != num_rx_queues) {
		for (j = 0; j < IGB_RETA_SIZE; j++)
			adapter->rss_indir_tbl[j] =
			(j * num_rx_queues) / IGB_RETA_SIZE;
		adapter->rss_indir_tbl_init = num_rx_queues;
	}
	igb_write_rss_indir_tbl(adapter);

	/* Disable raw packet checksumming so that RSS hash is placed in
	 * descriptor on writeback.  No need to enable TCP/UDP/IP checksum
	 * offloads as they are enabled by default
	 */
	rxcsum = rd32(E1000_RXCSUM);
	rxcsum |= E1000_RXCSUM_PCSD;

	if (adapter->hw.mac.type >= e1000_82576)
		/* Enable Receive Checksum Offload for SCTP */
		rxcsum |= E1000_RXCSUM_CRCOFL;

	/* Don't need to set TUOFL or IPOFL, they default to 1 */
	wr32(E1000_RXCSUM, rxcsum);

	/* Generate RSS hash based on packet types, TCP/UDP
	 * port numbers and/or IPv4/v6 src and dst addresses
	 */
	mrqc = E1000_MRQC_RSS_FIELD_IPV4 |
	       E1000_MRQC_RSS_FIELD_IPV4_TCP |
	       E1000_MRQC_RSS_FIELD_IPV6 |
	       E1000_MRQC_RSS_FIELD_IPV6_TCP |
	       E1000_MRQC_RSS_FIELD_IPV6_TCP_EX;

	if (adapter->flags & IGB_FLAG_RSS_FIELD_IPV4_UDP)
		mrqc |= E1000_MRQC_RSS_FIELD_IPV4_UDP;
	if (adapter->flags & IGB_FLAG_RSS_FIELD_IPV6_UDP)
		mrqc |= E1000_MRQC_RSS_FIELD_IPV6_UDP;

	/* If VMDq is enabled then we set the appropriate mode for that, else
	 * we default to RSS so that an RSS hash is calculated per packet even
	 * if we are only using one queue
	 */
	if (adapter->vfs_allocated_count) {
		if (hw->mac.type > e1000_82575) {
			/* Set the default pool for the PF's first queue */
			u32 vtctl = rd32(E1000_VT_CTL);

			vtctl &= ~(E1000_VT_CTL_DEFAULT_POOL_MASK |
				   E1000_VT_CTL_DISABLE_DEF_POOL);
			vtctl |= adapter->vfs_allocated_count <<
				E1000_VT_CTL_DEFAULT_POOL_SHIFT;
			wr32(E1000_VT_CTL, vtctl);
		}
		if (adapter->rss_queues > 1)
			mrqc |= E1000_MRQC_ENABLE_VMDQ_RSS_MQ;
		else
			mrqc |= E1000_MRQC_ENABLE_VMDQ;
	} else {
		mrqc |= E1000_MRQC_ENABLE_RSS_MQ;
	}
	igb_vmm_control(adapter);

	wr32(E1000_MRQC, mrqc);
}

/**
 *  igb_setup_rctl - configure the receive control registers
 *  @adapter: Board private structure
 **/
void igb_setup_rctl(struct igb_adapter *adapter)
{
	struct e1000_hw *hw = &adapter->hw;
	u32 rctl;

	rctl = rd32(E1000_RCTL);

	rctl &= ~(3 << E1000_RCTL_MO_SHIFT);
	rctl &= ~(E1000_RCTL_LBM_TCVR | E1000_RCTL_LBM_MAC);

	rctl |= E1000_RCTL_EN | E1000_RCTL_BAM | E1000_RCTL_RDMTS_HALF |
		(hw->mac.mc_filter_type << E1000_RCTL_MO_SHIFT);

	/* enable stripping of CRC. It's unlikely this will break BMC
	 * redirection as it did with e1000. Newer features require
	 * that the HW strips the CRC.
	 */
	rctl |= E1000_RCTL_SECRC;

	/* disable store bad packets and clear size bits. */
	rctl &= ~(E1000_RCTL_SBP | E1000_RCTL_SZ_256);

	/* enable LPE to allow for reception of jumbo frames */
	rctl |= E1000_RCTL_LPE;

	/* disable queue 0 to prevent tail write w/o re-config */
	wr32(E1000_RXDCTL(0), 0);

	/* Attention!!!  For SR-IOV PF driver operations you must enable
	 * queue drop for all VF and PF queues to prevent head of line blocking
	 * if an un-trusted VF does not provide descriptors to hardware.
	 */
	if (adapter->vfs_allocated_count) {
		/* set all queue drop enable bits */
		wr32(E1000_QDE, ALL_QUEUES);
	}

	/* This is useful for sniffing bad packets. */
	if (adapter->netdev->features & NETIF_F_RXALL) {
		/* UPE and MPE will be handled by normal PROMISC logic
		 * in e1000e_set_rx_mode
		 */
		rctl |= (E1000_RCTL_SBP | /* Receive bad packets */
			 E1000_RCTL_BAM | /* RX All Bcast Pkts */
			 E1000_RCTL_PMCF); /* RX All MAC Ctrl Pkts */

		rctl &= ~(E1000_RCTL_DPF | /* Allow filtered pause */
			  E1000_RCTL_CFIEN); /* Dis VLAN CFIEN Filter */
		/* Do not mess with E1000_CTRL_VME, it affects transmit as well,
		 * and that breaks VLANs.
		 */
	}

	wr32(E1000_RCTL, rctl);
}

static inline int igb_set_vf_rlpml(struct igb_adapter *adapter, int size,
				   int vfn)
{
	struct e1000_hw *hw = &adapter->hw;
	u32 vmolr;

	if (size > MAX_JUMBO_FRAME_SIZE)
		size = MAX_JUMBO_FRAME_SIZE;

	vmolr = rd32(E1000_VMOLR(vfn));
	vmolr &= ~E1000_VMOLR_RLPML_MASK;
	vmolr |= size | E1000_VMOLR_LPE;
	wr32(E1000_VMOLR(vfn), vmolr);

	return 0;
}

static inline void igb_set_vf_vlan_strip(struct igb_adapter *adapter,
					 int vfn, bool enable)
{
	struct e1000_hw *hw = &adapter->hw;
	u32 val, reg;

	if (hw->mac.type < e1000_82576)
		return;

	if (hw->mac.type == e1000_i350)
		reg = E1000_DVMOLR(vfn);
	else
		reg = E1000_VMOLR(vfn);

	val = rd32(reg);
	if (enable)
		val |= E1000_VMOLR_STRVLAN;
	else
		val &= ~(E1000_VMOLR_STRVLAN);
	wr32(reg, val);
}

static inline void igb_set_vmolr(struct igb_adapter *adapter,
				 int vfn, bool aupe)
{
	struct e1000_hw *hw = &adapter->hw;
	u32 vmolr;

	/* This register exists only on 82576 and newer so if we are older then
	 * we should exit and do nothing
	 */
	if (hw->mac.type < e1000_82576)
		return;

	vmolr = rd32(E1000_VMOLR(vfn));
	if (aupe)
		vmolr |= E1000_VMOLR_AUPE; /* Accept untagged packets */
	else
		vmolr &= ~(E1000_VMOLR_AUPE); /* Tagged packets ONLY */

	/* clear all bits that might not be set */
	vmolr &= ~(E1000_VMOLR_BAM | E1000_VMOLR_RSSE);

	if (adapter->rss_queues > 1 && vfn == adapter->vfs_allocated_count)
		vmolr |= E1000_VMOLR_RSSE; /* enable RSS */
	/* for VMDq only allow the VFs and pool 0 to accept broadcast and
	 * multicast packets
	 */
	if (vfn <= adapter->vfs_allocated_count)
		vmolr |= E1000_VMOLR_BAM; /* Accept broadcast */

	wr32(E1000_VMOLR(vfn), vmolr);
}

/**
 *  igb_setup_srrctl - configure the split and replication receive control
 *                     registers
 *  @adapter: Board private structure
 *  @ring: receive ring to be configured
 **/
void igb_setup_srrctl(struct igb_adapter *adapter, struct igb_ring *ring)
{
	struct e1000_hw *hw = &adapter->hw;
	int reg_idx = ring->reg_idx;
	u32 srrctl = 0;

	srrctl = IGB_RX_HDR_LEN << E1000_SRRCTL_BSIZEHDRSIZE_SHIFT;
	if (ring_uses_large_buffer(ring))
		srrctl |= IGB_RXBUFFER_3072 >> E1000_SRRCTL_BSIZEPKT_SHIFT;
	else
		srrctl |= IGB_RXBUFFER_2048 >> E1000_SRRCTL_BSIZEPKT_SHIFT;
	srrctl |= E1000_SRRCTL_DESCTYPE_ADV_ONEBUF;
	if (hw->mac.type >= e1000_82580)
		srrctl |= E1000_SRRCTL_TIMESTAMP;
	/* Only set Drop Enable if VFs allocated, or we are supporting multiple
	 * queues and rx flow control is disabled
	 */
	if (adapter->vfs_allocated_count ||
	    (!(hw->fc.current_mode & e1000_fc_rx_pause) &&
	     adapter->num_rx_queues > 1))
		srrctl |= E1000_SRRCTL_DROP_EN;

	wr32(E1000_SRRCTL(reg_idx), srrctl);
}

/**
 *  igb_configure_rx_ring - Configure a receive ring after Reset
 *  @adapter: board private structure
 *  @ring: receive ring to be configured
 *
 *  Configure the Rx unit of the MAC after a reset.
 **/
void igb_configure_rx_ring(struct igb_adapter *adapter,
			   struct igb_ring *ring)
{
	struct e1000_hw *hw = &adapter->hw;
	union e1000_adv_rx_desc *rx_desc;
	u64 rdba = ring->dma;
	int reg_idx = ring->reg_idx;
	u32 rxdctl = 0;

	xdp_rxq_info_unreg_mem_model(&ring->xdp_rxq);
	WARN_ON(xdp_rxq_info_reg_mem_model(&ring->xdp_rxq,
					   MEM_TYPE_PAGE_SHARED, NULL));

	/* disable the queue */
	wr32(E1000_RXDCTL(reg_idx), 0);

	/* Set DMA base address registers */
	wr32(E1000_RDBAL(reg_idx),
	     rdba & 0x00000000ffffffffULL);
	wr32(E1000_RDBAH(reg_idx), rdba >> 32);
	wr32(E1000_RDLEN(reg_idx),
	     ring->count * sizeof(union e1000_adv_rx_desc));

	/* initialize head and tail */
	ring->tail = adapter->io_addr + E1000_RDT(reg_idx);
	wr32(E1000_RDH(reg_idx), 0);
	writel(0, ring->tail);

	/* set descriptor configuration */
	igb_setup_srrctl(adapter, ring);

	/* set filtering for VMDQ pools */
	igb_set_vmolr(adapter, reg_idx & 0x7, true);

	rxdctl |= IGB_RX_PTHRESH;
	rxdctl |= IGB_RX_HTHRESH << 8;
	rxdctl |= IGB_RX_WTHRESH << 16;

	/* initialize rx_buffer_info */
	memset(ring->rx_buffer_info, 0,
	       sizeof(struct igb_rx_buffer) * ring->count);

	/* initialize Rx descriptor 0 */
	rx_desc = IGB_RX_DESC(ring, 0);
	rx_desc->wb.upper.length = 0;

	/* enable receive descriptor fetching */
	rxdctl |= E1000_RXDCTL_QUEUE_ENABLE;
	wr32(E1000_RXDCTL(reg_idx), rxdctl);
}

static void igb_set_rx_buffer_len(struct igb_adapter *adapter,
				  struct igb_ring *rx_ring)
{
	/* set build_skb and buffer size flags */
	clear_ring_build_skb_enabled(rx_ring);
	clear_ring_uses_large_buffer(rx_ring);

	if (adapter->flags & IGB_FLAG_RX_LEGACY)
		return;

	set_ring_build_skb_enabled(rx_ring);

#if (PAGE_SIZE < 8192)
	if (adapter->max_frame_size <= IGB_MAX_FRAME_BUILD_SKB)
		return;

	set_ring_uses_large_buffer(rx_ring);
#endif
}

/**
 *  igb_configure_rx - Configure receive Unit after Reset
 *  @adapter: board private structure
 *
 *  Configure the Rx unit of the MAC after a reset.
 **/
static void igb_configure_rx(struct igb_adapter *adapter)
{
	int i;

	/* set the correct pool for the PF default MAC address in entry 0 */
	igb_set_default_mac_filter(adapter);

	/* Setup the HW Rx Head and Tail Descriptor Pointers and
	 * the Base and Length of the Rx Descriptor Ring
	 */
	for (i = 0; i < adapter->num_rx_queues; i++) {
		struct igb_ring *rx_ring = adapter->rx_ring[i];

		igb_set_rx_buffer_len(adapter, rx_ring);
		igb_configure_rx_ring(adapter, rx_ring);
	}
}

/**
 *  igb_free_tx_resources - Free Tx Resources per Queue
 *  @tx_ring: Tx descriptor ring for a specific queue
 *
 *  Free all transmit software resources
 **/
void igb_free_tx_resources(struct igb_ring *tx_ring)
{
	igb_clean_tx_ring(tx_ring);

	vfree(tx_ring->tx_buffer_info);
	tx_ring->tx_buffer_info = NULL;

	/* if not set, then don't free */
	if (!tx_ring->desc)
		return;

	dma_free_coherent(tx_ring->dev, tx_ring->size,
			  tx_ring->desc, tx_ring->dma);

	tx_ring->desc = NULL;
}

/**
 *  igb_free_all_tx_resources - Free Tx Resources for All Queues
 *  @adapter: board private structure
 *
 *  Free all transmit software resources
 **/
static void igb_free_all_tx_resources(struct igb_adapter *adapter)
{
	int i;

	for (i = 0; i < adapter->num_tx_queues; i++)
		if (adapter->tx_ring[i])
			igb_free_tx_resources(adapter->tx_ring[i]);
}

/**
 *  igb_clean_tx_ring - Free Tx Buffers
 *  @tx_ring: ring to be cleaned
 **/
static void igb_clean_tx_ring(struct igb_ring *tx_ring)
{
	u16 i = tx_ring->next_to_clean;
	struct igb_tx_buffer *tx_buffer = &tx_ring->tx_buffer_info[i];

	while (i != tx_ring->next_to_use) {
		union e1000_adv_tx_desc *eop_desc, *tx_desc;

		/* Free all the Tx ring sk_buffs or xdp frames */
		if (tx_buffer->type == IGB_TYPE_SKB)
			dev_kfree_skb_any(tx_buffer->skb);
		else
			xdp_return_frame(tx_buffer->xdpf);

		/* unmap skb header data */
		dma_unmap_single(tx_ring->dev,
				 dma_unmap_addr(tx_buffer, dma),
				 dma_unmap_len(tx_buffer, len),
				 DMA_TO_DEVICE);

		/* check for eop_desc to determine the end of the packet */
		eop_desc = tx_buffer->next_to_watch;
		tx_desc = IGB_TX_DESC(tx_ring, i);

		/* unmap remaining buffers */
		while (tx_desc != eop_desc) {
			tx_buffer++;
			tx_desc++;
			i++;
			if (unlikely(i == tx_ring->count)) {
				i = 0;
				tx_buffer = tx_ring->tx_buffer_info;
				tx_desc = IGB_TX_DESC(tx_ring, 0);
			}

			/* unmap any remaining paged data */
			if (dma_unmap_len(tx_buffer, len))
				dma_unmap_page(tx_ring->dev,
					       dma_unmap_addr(tx_buffer, dma),
					       dma_unmap_len(tx_buffer, len),
					       DMA_TO_DEVICE);
		}

		tx_buffer->next_to_watch = NULL;

		/* move us one more past the eop_desc for start of next pkt */
		tx_buffer++;
		i++;
		if (unlikely(i == tx_ring->count)) {
			i = 0;
			tx_buffer = tx_ring->tx_buffer_info;
		}
	}

	/* reset BQL for queue */
	netdev_tx_reset_queue(txring_txq(tx_ring));

	/* reset next_to_use and next_to_clean */
	tx_ring->next_to_use = 0;
	tx_ring->next_to_clean = 0;
}

/**
 *  igb_clean_all_tx_rings - Free Tx Buffers for all queues
 *  @adapter: board private structure
 **/
static void igb_clean_all_tx_rings(struct igb_adapter *adapter)
{
	int i;

	for (i = 0; i < adapter->num_tx_queues; i++)
		if (adapter->tx_ring[i])
			igb_clean_tx_ring(adapter->tx_ring[i]);
}

/**
 *  igb_free_rx_resources - Free Rx Resources
 *  @rx_ring: ring to clean the resources from
 *
 *  Free all receive software resources
 **/
void igb_free_rx_resources(struct igb_ring *rx_ring)
{
	igb_clean_rx_ring(rx_ring);

	rx_ring->xdp_prog = NULL;
	xdp_rxq_info_unreg(&rx_ring->xdp_rxq);
	vfree(rx_ring->rx_buffer_info);
	rx_ring->rx_buffer_info = NULL;

	/* if not set, then don't free */
	if (!rx_ring->desc)
		return;

	dma_free_coherent(rx_ring->dev, rx_ring->size,
			  rx_ring->desc, rx_ring->dma);

	rx_ring->desc = NULL;
}

/**
 *  igb_free_all_rx_resources - Free Rx Resources for All Queues
 *  @adapter: board private structure
 *
 *  Free all receive software resources
 **/
static void igb_free_all_rx_resources(struct igb_adapter *adapter)
{
	int i;

	for (i = 0; i < adapter->num_rx_queues; i++)
		if (adapter->rx_ring[i])
			igb_free_rx_resources(adapter->rx_ring[i]);
}

/**
 *  igb_clean_rx_ring - Free Rx Buffers per Queue
 *  @rx_ring: ring to free buffers from
 **/
static void igb_clean_rx_ring(struct igb_ring *rx_ring)
{
	u16 i = rx_ring->next_to_clean;

	dev_kfree_skb(rx_ring->skb);
	rx_ring->skb = NULL;

	/* Free all the Rx ring sk_buffs */
	while (i != rx_ring->next_to_alloc) {
		struct igb_rx_buffer *buffer_info = &rx_ring->rx_buffer_info[i];

		/* Invalidate cache lines that may have been written to by
		 * device so that we avoid corrupting memory.
		 */
		dma_sync_single_range_for_cpu(rx_ring->dev,
					      buffer_info->dma,
					      buffer_info->page_offset,
					      igb_rx_bufsz(rx_ring),
					      DMA_FROM_DEVICE);

		/* free resources associated with mapping */
		dma_unmap_page_attrs(rx_ring->dev,
				     buffer_info->dma,
				     igb_rx_pg_size(rx_ring),
				     DMA_FROM_DEVICE,
				     IGB_RX_DMA_ATTR);
		__page_frag_cache_drain(buffer_info->page,
					buffer_info->pagecnt_bias);

		i++;
		if (i == rx_ring->count)
			i = 0;
	}

	rx_ring->next_to_alloc = 0;
	rx_ring->next_to_clean = 0;
	rx_ring->next_to_use = 0;
}

/**
 *  igb_clean_all_rx_rings - Free Rx Buffers for all queues
 *  @adapter: board private structure
 **/
static void igb_clean_all_rx_rings(struct igb_adapter *adapter)
{
	int i;

	for (i = 0; i < adapter->num_rx_queues; i++)
		if (adapter->rx_ring[i])
			igb_clean_rx_ring(adapter->rx_ring[i]);
}

/**
 *  igb_set_mac - Change the Ethernet Address of the NIC
 *  @netdev: network interface device structure
 *  @p: pointer to an address structure
 *
 *  Returns 0 on success, negative on failure
 **/
static int igb_set_mac(struct net_device *netdev, void *p)
{
	struct igb_adapter *adapter = netdev_priv(netdev);
	struct e1000_hw *hw = &adapter->hw;
	struct sockaddr *addr = p;

	if (!is_valid_ether_addr(addr->sa_data))
		return -EADDRNOTAVAIL;

	eth_hw_addr_set(netdev, addr->sa_data);
	memcpy(hw->mac.addr, addr->sa_data, netdev->addr_len);

	/* set the correct pool for the new PF MAC address in entry 0 */
	igb_set_default_mac_filter(adapter);

	return 0;
}

/**
 *  igb_write_mc_addr_list - write multicast addresses to MTA
 *  @netdev: network interface device structure
 *
 *  Writes multicast address list to the MTA hash table.
 *  Returns: -ENOMEM on failure
 *           0 on no addresses written
 *           X on writing X addresses to MTA
 **/
static int igb_write_mc_addr_list(struct net_device *netdev)
{
	struct igb_adapter *adapter = netdev_priv(netdev);
	struct e1000_hw *hw = &adapter->hw;
	struct netdev_hw_addr *ha;
	u8  *mta_list;
	int i;

	if (netdev_mc_empty(netdev)) {
		/* nothing to program, so clear mc list */
		igb_update_mc_addr_list(hw, NULL, 0);
		igb_restore_vf_multicasts(adapter);
		return 0;
	}

	mta_list = kcalloc(netdev_mc_count(netdev), 6, GFP_ATOMIC);
	if (!mta_list)
		return -ENOMEM;

	/* The shared function expects a packed array of only addresses. */
	i = 0;
	netdev_for_each_mc_addr(ha, netdev)
		memcpy(mta_list + (i++ * ETH_ALEN), ha->addr, ETH_ALEN);

	igb_update_mc_addr_list(hw, mta_list, i);
	kfree(mta_list);

	return netdev_mc_count(netdev);
}

static int igb_vlan_promisc_enable(struct igb_adapter *adapter)
{
	struct e1000_hw *hw = &adapter->hw;
	u32 i, pf_id;

	switch (hw->mac.type) {
	case e1000_i210:
	case e1000_i211:
	case e1000_i350:
		/* VLAN filtering needed for VLAN prio filter */
		if (adapter->netdev->features & NETIF_F_NTUPLE)
			break;
		fallthrough;
	case e1000_82576:
	case e1000_82580:
	case e1000_i354:
		/* VLAN filtering needed for pool filtering */
		if (adapter->vfs_allocated_count)
			break;
		fallthrough;
	default:
		return 1;
	}

	/* We are already in VLAN promisc, nothing to do */
	if (adapter->flags & IGB_FLAG_VLAN_PROMISC)
		return 0;

	if (!adapter->vfs_allocated_count)
		goto set_vfta;

	/* Add PF to all active pools */
	pf_id = adapter->vfs_allocated_count + E1000_VLVF_POOLSEL_SHIFT;

	for (i = E1000_VLVF_ARRAY_SIZE; --i;) {
		u32 vlvf = rd32(E1000_VLVF(i));

		vlvf |= BIT(pf_id);
		wr32(E1000_VLVF(i), vlvf);
	}

set_vfta:
	/* Set all bits in the VLAN filter table array */
	for (i = E1000_VLAN_FILTER_TBL_SIZE; i--;)
		hw->mac.ops.write_vfta(hw, i, ~0U);

	/* Set flag so we don't redo unnecessary work */
	adapter->flags |= IGB_FLAG_VLAN_PROMISC;

	return 0;
}

#define VFTA_BLOCK_SIZE 8
static void igb_scrub_vfta(struct igb_adapter *adapter, u32 vfta_offset)
{
	struct e1000_hw *hw = &adapter->hw;
	u32 vfta[VFTA_BLOCK_SIZE] = { 0 };
	u32 vid_start = vfta_offset * 32;
	u32 vid_end = vid_start + (VFTA_BLOCK_SIZE * 32);
	u32 i, vid, word, bits, pf_id;

	/* guarantee that we don't scrub out management VLAN */
	vid = adapter->mng_vlan_id;
	if (vid >= vid_start && vid < vid_end)
		vfta[(vid - vid_start) / 32] |= BIT(vid % 32);

	if (!adapter->vfs_allocated_count)
		goto set_vfta;

	pf_id = adapter->vfs_allocated_count + E1000_VLVF_POOLSEL_SHIFT;

	for (i = E1000_VLVF_ARRAY_SIZE; --i;) {
		u32 vlvf = rd32(E1000_VLVF(i));

		/* pull VLAN ID from VLVF */
		vid = vlvf & VLAN_VID_MASK;

		/* only concern ourselves with a certain range */
		if (vid < vid_start || vid >= vid_end)
			continue;

		if (vlvf & E1000_VLVF_VLANID_ENABLE) {
			/* record VLAN ID in VFTA */
			vfta[(vid - vid_start) / 32] |= BIT(vid % 32);

			/* if PF is part of this then continue */
			if (test_bit(vid, adapter->active_vlans))
				continue;
		}

		/* remove PF from the pool */
		bits = ~BIT(pf_id);
		bits &= rd32(E1000_VLVF(i));
		wr32(E1000_VLVF(i), bits);
	}

set_vfta:
	/* extract values from active_vlans and write back to VFTA */
	for (i = VFTA_BLOCK_SIZE; i--;) {
		vid = (vfta_offset + i) * 32;
		word = vid / BITS_PER_LONG;
		bits = vid % BITS_PER_LONG;

		vfta[i] |= adapter->active_vlans[word] >> bits;

		hw->mac.ops.write_vfta(hw, vfta_offset + i, vfta[i]);
	}
}

static void igb_vlan_promisc_disable(struct igb_adapter *adapter)
{
	u32 i;

	/* We are not in VLAN promisc, nothing to do */
	if (!(adapter->flags & IGB_FLAG_VLAN_PROMISC))
		return;

	/* Set flag so we don't redo unnecessary work */
	adapter->flags &= ~IGB_FLAG_VLAN_PROMISC;

	for (i = 0; i < E1000_VLAN_FILTER_TBL_SIZE; i += VFTA_BLOCK_SIZE)
		igb_scrub_vfta(adapter, i);
}

/**
 *  igb_set_rx_mode - Secondary Unicast, Multicast and Promiscuous mode set
 *  @netdev: network interface device structure
 *
 *  The set_rx_mode entry point is called whenever the unicast or multicast
 *  address lists or the network interface flags are updated.  This routine is
 *  responsible for configuring the hardware for proper unicast, multicast,
 *  promiscuous mode, and all-multi behavior.
 **/
static void igb_set_rx_mode(struct net_device *netdev)
{
	struct igb_adapter *adapter = netdev_priv(netdev);
	struct e1000_hw *hw = &adapter->hw;
	unsigned int vfn = adapter->vfs_allocated_count;
	u32 rctl = 0, vmolr = 0, rlpml = MAX_JUMBO_FRAME_SIZE;
	int count;

	/* Check for Promiscuous and All Multicast modes */
	if (netdev->flags & IFF_PROMISC) {
		rctl |= E1000_RCTL_UPE | E1000_RCTL_MPE;
		vmolr |= E1000_VMOLR_MPME;

		/* enable use of UTA filter to force packets to default pool */
		if (hw->mac.type == e1000_82576)
			vmolr |= E1000_VMOLR_ROPE;
	} else {
		if (netdev->flags & IFF_ALLMULTI) {
			rctl |= E1000_RCTL_MPE;
			vmolr |= E1000_VMOLR_MPME;
		} else {
			/* Write addresses to the MTA, if the attempt fails
			 * then we should just turn on promiscuous mode so
			 * that we can at least receive multicast traffic
			 */
			count = igb_write_mc_addr_list(netdev);
			if (count < 0) {
				rctl |= E1000_RCTL_MPE;
				vmolr |= E1000_VMOLR_MPME;
			} else if (count) {
				vmolr |= E1000_VMOLR_ROMPE;
			}
		}
	}

	/* Write addresses to available RAR registers, if there is not
	 * sufficient space to store all the addresses then enable
	 * unicast promiscuous mode
	 */
	if (__dev_uc_sync(netdev, igb_uc_sync, igb_uc_unsync)) {
		rctl |= E1000_RCTL_UPE;
		vmolr |= E1000_VMOLR_ROPE;
	}

	/* enable VLAN filtering by default */
	rctl |= E1000_RCTL_VFE;

	/* disable VLAN filtering for modes that require it */
	if ((netdev->flags & IFF_PROMISC) ||
	    (netdev->features & NETIF_F_RXALL)) {
		/* if we fail to set all rules then just clear VFE */
		if (igb_vlan_promisc_enable(adapter))
			rctl &= ~E1000_RCTL_VFE;
	} else {
		igb_vlan_promisc_disable(adapter);
	}

	/* update state of unicast, multicast, and VLAN filtering modes */
	rctl |= rd32(E1000_RCTL) & ~(E1000_RCTL_UPE | E1000_RCTL_MPE |
				     E1000_RCTL_VFE);
	wr32(E1000_RCTL, rctl);

#if (PAGE_SIZE < 8192)
	if (!adapter->vfs_allocated_count) {
		if (adapter->max_frame_size <= IGB_MAX_FRAME_BUILD_SKB)
			rlpml = IGB_MAX_FRAME_BUILD_SKB;
	}
#endif
	wr32(E1000_RLPML, rlpml);

	/* In order to support SR-IOV and eventually VMDq it is necessary to set
	 * the VMOLR to enable the appropriate modes.  Without this workaround
	 * we will have issues with VLAN tag stripping not being done for frames
	 * that are only arriving because we are the default pool
	 */
	if ((hw->mac.type < e1000_82576) || (hw->mac.type > e1000_i350))
		return;

	/* set UTA to appropriate mode */
	igb_set_uta(adapter, !!(vmolr & E1000_VMOLR_ROPE));

	vmolr |= rd32(E1000_VMOLR(vfn)) &
		 ~(E1000_VMOLR_ROPE | E1000_VMOLR_MPME | E1000_VMOLR_ROMPE);

	/* enable Rx jumbo frames, restrict as needed to support build_skb */
	vmolr &= ~E1000_VMOLR_RLPML_MASK;
#if (PAGE_SIZE < 8192)
	if (adapter->max_frame_size <= IGB_MAX_FRAME_BUILD_SKB)
		vmolr |= IGB_MAX_FRAME_BUILD_SKB;
	else
#endif
		vmolr |= MAX_JUMBO_FRAME_SIZE;
	vmolr |= E1000_VMOLR_LPE;

	wr32(E1000_VMOLR(vfn), vmolr);

	igb_restore_vf_multicasts(adapter);
}

static void igb_check_wvbr(struct igb_adapter *adapter)
{
	struct e1000_hw *hw = &adapter->hw;
	u32 wvbr = 0;

	switch (hw->mac.type) {
	case e1000_82576:
	case e1000_i350:
		wvbr = rd32(E1000_WVBR);
		if (!wvbr)
			return;
		break;
	default:
		break;
	}

	adapter->wvbr |= wvbr;
}

#define IGB_STAGGERED_QUEUE_OFFSET 8

static void igb_spoof_check(struct igb_adapter *adapter)
{
	int j;

	if (!adapter->wvbr)
		return;

	for (j = 0; j < adapter->vfs_allocated_count; j++) {
		if (adapter->wvbr & BIT(j) ||
		    adapter->wvbr & BIT(j + IGB_STAGGERED_QUEUE_OFFSET)) {
			dev_warn(&adapter->pdev->dev,
				"Spoof event(s) detected on VF %d\n", j);
			adapter->wvbr &=
				~(BIT(j) |
				  BIT(j + IGB_STAGGERED_QUEUE_OFFSET));
		}
	}
}

/* Need to wait a few seconds after link up to get diagnostic information from
 * the phy
 */
static void igb_update_phy_info(struct timer_list *t)
{
	struct igb_adapter *adapter = from_timer(adapter, t, phy_info_timer);
	igb_get_phy_info(&adapter->hw);
}

/**
 *  igb_has_link - check shared code for link and determine up/down
 *  @adapter: pointer to driver private info
 **/
bool igb_has_link(struct igb_adapter *adapter)
{
	struct e1000_hw *hw = &adapter->hw;
	bool link_active = false;

	/* get_link_status is set on LSC (link status) interrupt or
	 * rx sequence error interrupt.  get_link_status will stay
	 * false until the e1000_check_for_link establishes link
	 * for copper adapters ONLY
	 */
	switch (hw->phy.media_type) {
	case e1000_media_type_copper:
		if (!hw->mac.get_link_status)
			return true;
		fallthrough;
	case e1000_media_type_internal_serdes:
		hw->mac.ops.check_for_link(hw);
		link_active = !hw->mac.get_link_status;
		break;
	default:
	case e1000_media_type_unknown:
		break;
	}

	if (((hw->mac.type == e1000_i210) ||
	     (hw->mac.type == e1000_i211)) &&
	     (hw->phy.id == I210_I_PHY_ID)) {
		if (!netif_carrier_ok(adapter->netdev)) {
			adapter->flags &= ~IGB_FLAG_NEED_LINK_UPDATE;
		} else if (!(adapter->flags & IGB_FLAG_NEED_LINK_UPDATE)) {
			adapter->flags |= IGB_FLAG_NEED_LINK_UPDATE;
			adapter->link_check_timeout = jiffies;
		}
	}

	return link_active;
}

static bool igb_thermal_sensor_event(struct e1000_hw *hw, u32 event)
{
	bool ret = false;
	u32 ctrl_ext, thstat;

	/* check for thermal sensor event on i350 copper only */
	if (hw->mac.type == e1000_i350) {
		thstat = rd32(E1000_THSTAT);
		ctrl_ext = rd32(E1000_CTRL_EXT);

		if ((hw->phy.media_type == e1000_media_type_copper) &&
		    !(ctrl_ext & E1000_CTRL_EXT_LINK_MODE_SGMII))
			ret = !!(thstat & event);
	}

	return ret;
}

/**
 *  igb_check_lvmmc - check for malformed packets received
 *  and indicated in LVMMC register
 *  @adapter: pointer to adapter
 **/
static void igb_check_lvmmc(struct igb_adapter *adapter)
{
	struct e1000_hw *hw = &adapter->hw;
	u32 lvmmc;

	lvmmc = rd32(E1000_LVMMC);
	if (lvmmc) {
		if (unlikely(net_ratelimit())) {
			netdev_warn(adapter->netdev,
				    "malformed Tx packet detected and dropped, LVMMC:0x%08x\n",
				    lvmmc);
		}
	}
}

/**
 *  igb_watchdog - Timer Call-back
 *  @t: pointer to timer_list containing our private info pointer
 **/
static void igb_watchdog(struct timer_list *t)
{
	struct igb_adapter *adapter = from_timer(adapter, t, watchdog_timer);
	/* Do the rest outside of interrupt context */
	schedule_work(&adapter->watchdog_task);
}

static void igb_watchdog_task(struct work_struct *work)
{
	struct igb_adapter *adapter = container_of(work,
						   struct igb_adapter,
						   watchdog_task);
	struct e1000_hw *hw = &adapter->hw;
	struct e1000_phy_info *phy = &hw->phy;
	struct net_device *netdev = adapter->netdev;
	u32 link;
	int i;
	u32 connsw;
	u16 phy_data, retry_count = 20;

	link = igb_has_link(adapter);

	if (adapter->flags & IGB_FLAG_NEED_LINK_UPDATE) {
		if (time_after(jiffies, (adapter->link_check_timeout + HZ)))
			adapter->flags &= ~IGB_FLAG_NEED_LINK_UPDATE;
		else
			link = false;
	}

	/* Force link down if we have fiber to swap to */
	if (adapter->flags & IGB_FLAG_MAS_ENABLE) {
		if (hw->phy.media_type == e1000_media_type_copper) {
			connsw = rd32(E1000_CONNSW);
			if (!(connsw & E1000_CONNSW_AUTOSENSE_EN))
				link = 0;
		}
	}
	if (link) {
		/* Perform a reset if the media type changed. */
		if (hw->dev_spec._82575.media_changed) {
			hw->dev_spec._82575.media_changed = false;
			adapter->flags |= IGB_FLAG_MEDIA_RESET;
			igb_reset(adapter);
		}
		/* Cancel scheduled suspend requests. */
		pm_runtime_resume(netdev->dev.parent);

		if (!netif_carrier_ok(netdev)) {
			u32 ctrl;

			hw->mac.ops.get_speed_and_duplex(hw,
							 &adapter->link_speed,
							 &adapter->link_duplex);

			ctrl = rd32(E1000_CTRL);
			/* Links status message must follow this format */
			netdev_info(netdev,
			       "igb: %s NIC Link is Up %d Mbps %s Duplex, Flow Control: %s\n",
			       netdev->name,
			       adapter->link_speed,
			       adapter->link_duplex == FULL_DUPLEX ?
			       "Full" : "Half",
			       (ctrl & E1000_CTRL_TFCE) &&
			       (ctrl & E1000_CTRL_RFCE) ? "RX/TX" :
			       (ctrl & E1000_CTRL_RFCE) ?  "RX" :
			       (ctrl & E1000_CTRL_TFCE) ?  "TX" : "None");

			/* disable EEE if enabled */
			if ((adapter->flags & IGB_FLAG_EEE) &&
				(adapter->link_duplex == HALF_DUPLEX)) {
				dev_info(&adapter->pdev->dev,
				"EEE Disabled: unsupported at half duplex. Re-enable using ethtool when at full duplex.\n");
				adapter->hw.dev_spec._82575.eee_disable = true;
				adapter->flags &= ~IGB_FLAG_EEE;
			}

			/* check if SmartSpeed worked */
			igb_check_downshift(hw);
			if (phy->speed_downgraded)
				netdev_warn(netdev, "Link Speed was downgraded by SmartSpeed\n");

			/* check for thermal sensor event */
			if (igb_thermal_sensor_event(hw,
			    E1000_THSTAT_LINK_THROTTLE))
				netdev_info(netdev, "The network adapter link speed was downshifted because it overheated\n");

			/* adjust timeout factor according to speed/duplex */
			adapter->tx_timeout_factor = 1;
			switch (adapter->link_speed) {
			case SPEED_10:
				adapter->tx_timeout_factor = 14;
				break;
			case SPEED_100:
				/* maybe add some timeout factor ? */
				break;
			}

			if (adapter->link_speed != SPEED_1000 ||
			    !hw->phy.ops.read_reg)
				goto no_wait;

			/* wait for Remote receiver status OK */
retry_read_status:
			if (!igb_read_phy_reg(hw, PHY_1000T_STATUS,
					      &phy_data)) {
				if (!(phy_data & SR_1000T_REMOTE_RX_STATUS) &&
				    retry_count) {
					msleep(100);
					retry_count--;
					goto retry_read_status;
				} else if (!retry_count) {
					dev_err(&adapter->pdev->dev, "exceed max 2 second\n");
				}
			} else {
				dev_err(&adapter->pdev->dev, "read 1000Base-T Status Reg\n");
			}
no_wait:
			netif_carrier_on(netdev);

			igb_ping_all_vfs(adapter);
			igb_check_vf_rate_limit(adapter);

			/* link state has changed, schedule phy info update */
			if (!test_bit(__IGB_DOWN, &adapter->state))
				mod_timer(&adapter->phy_info_timer,
					  round_jiffies(jiffies + 2 * HZ));
		}
	} else {
		if (netif_carrier_ok(netdev)) {
			adapter->link_speed = 0;
			adapter->link_duplex = 0;

			/* check for thermal sensor event */
			if (igb_thermal_sensor_event(hw,
			    E1000_THSTAT_PWR_DOWN)) {
				netdev_err(netdev, "The network adapter was stopped because it overheated\n");
			}

			/* Links status message must follow this format */
			netdev_info(netdev, "igb: %s NIC Link is Down\n",
			       netdev->name);
			netif_carrier_off(netdev);

			igb_ping_all_vfs(adapter);

			/* link state has changed, schedule phy info update */
			if (!test_bit(__IGB_DOWN, &adapter->state))
				mod_timer(&adapter->phy_info_timer,
					  round_jiffies(jiffies + 2 * HZ));

			/* link is down, time to check for alternate media */
			if (adapter->flags & IGB_FLAG_MAS_ENABLE) {
				igb_check_swap_media(adapter);
				if (adapter->flags & IGB_FLAG_MEDIA_RESET) {
					schedule_work(&adapter->reset_task);
					/* return immediately */
					return;
				}
			}
			pm_schedule_suspend(netdev->dev.parent,
					    MSEC_PER_SEC * 5);

		/* also check for alternate media here */
		} else if (!netif_carrier_ok(netdev) &&
			   (adapter->flags & IGB_FLAG_MAS_ENABLE)) {
			igb_check_swap_media(adapter);
			if (adapter->flags & IGB_FLAG_MEDIA_RESET) {
				schedule_work(&adapter->reset_task);
				/* return immediately */
				return;
			}
		}
	}

	spin_lock(&adapter->stats64_lock);
	igb_update_stats(adapter);
	spin_unlock(&adapter->stats64_lock);

	for (i = 0; i < adapter->num_tx_queues; i++) {
		struct igb_ring *tx_ring = adapter->tx_ring[i];
		if (!netif_carrier_ok(netdev)) {
			/* We've lost link, so the controller stops DMA,
			 * but we've got queued Tx work that's never going
			 * to get done, so reset controller to flush Tx.
			 * (Do the reset outside of interrupt context).
			 */
			if (igb_desc_unused(tx_ring) + 1 < tx_ring->count) {
				adapter->tx_timeout_count++;
				schedule_work(&adapter->reset_task);
				/* return immediately since reset is imminent */
				return;
			}
		}

		/* Force detection of hung controller every watchdog period */
		set_bit(IGB_RING_FLAG_TX_DETECT_HANG, &tx_ring->flags);
	}

	/* Cause software interrupt to ensure Rx ring is cleaned */
	if (adapter->flags & IGB_FLAG_HAS_MSIX) {
		u32 eics = 0;

		for (i = 0; i < adapter->num_q_vectors; i++)
			eics |= adapter->q_vector[i]->eims_value;
		wr32(E1000_EICS, eics);
	} else {
		wr32(E1000_ICS, E1000_ICS_RXDMT0);
	}

	igb_spoof_check(adapter);
	igb_ptp_rx_hang(adapter);
	igb_ptp_tx_hang(adapter);

	/* Check LVMMC register on i350/i354 only */
	if ((adapter->hw.mac.type == e1000_i350) ||
	    (adapter->hw.mac.type == e1000_i354))
		igb_check_lvmmc(adapter);

	/* Reset the timer */
	if (!test_bit(__IGB_DOWN, &adapter->state)) {
		if (adapter->flags & IGB_FLAG_NEED_LINK_UPDATE)
			mod_timer(&adapter->watchdog_timer,
				  round_jiffies(jiffies +  HZ));
		else
			mod_timer(&adapter->watchdog_timer,
				  round_jiffies(jiffies + 2 * HZ));
	}
}

enum latency_range {
	lowest_latency = 0,
	low_latency = 1,
	bulk_latency = 2,
	latency_invalid = 255
};

/**
 *  igb_update_ring_itr - update the dynamic ITR value based on packet size
 *  @q_vector: pointer to q_vector
 *
 *  Stores a new ITR value based on strictly on packet size.  This
 *  algorithm is less sophisticated than that used in igb_update_itr,
 *  due to the difficulty of synchronizing statistics across multiple
 *  receive rings.  The divisors and thresholds used by this function
 *  were determined based on theoretical maximum wire speed and testing
 *  data, in order to minimize response time while increasing bulk
 *  throughput.
 *  This functionality is controlled by ethtool's coalescing settings.
 *  NOTE:  This function is called only when operating in a multiqueue
 *         receive environment.
 **/
static void igb_update_ring_itr(struct igb_q_vector *q_vector)
{
	int new_val = q_vector->itr_val;
	int avg_wire_size = 0;
	struct igb_adapter *adapter = q_vector->adapter;
	unsigned int packets;

	/* For non-gigabit speeds, just fix the interrupt rate at 4000
	 * ints/sec - ITR timer value of 120 ticks.
	 */
	if (adapter->link_speed != SPEED_1000) {
		new_val = IGB_4K_ITR;
		goto set_itr_val;
	}

	packets = q_vector->rx.total_packets;
	if (packets)
		avg_wire_size = q_vector->rx.total_bytes / packets;

	packets = q_vector->tx.total_packets;
	if (packets)
		avg_wire_size = max_t(u32, avg_wire_size,
				      q_vector->tx.total_bytes / packets);

	/* if avg_wire_size isn't set no work was done */
	if (!avg_wire_size)
		goto clear_counts;

	/* Add 24 bytes to size to account for CRC, preamble, and gap */
	avg_wire_size += 24;

	/* Don't starve jumbo frames */
	avg_wire_size = min(avg_wire_size, 3000);

	/* Give a little boost to mid-size frames */
	if ((avg_wire_size > 300) && (avg_wire_size < 1200))
		new_val = avg_wire_size / 3;
	else
		new_val = avg_wire_size / 2;

	/* conservative mode (itr 3) eliminates the lowest_latency setting */
	if (new_val < IGB_20K_ITR &&
	    ((q_vector->rx.ring && adapter->rx_itr_setting == 3) ||
	     (!q_vector->rx.ring && adapter->tx_itr_setting == 3)))
		new_val = IGB_20K_ITR;

set_itr_val:
	if (new_val != q_vector->itr_val) {
		q_vector->itr_val = new_val;
		q_vector->set_itr = 1;
	}
clear_counts:
	q_vector->rx.total_bytes = 0;
	q_vector->rx.total_packets = 0;
	q_vector->tx.total_bytes = 0;
	q_vector->tx.total_packets = 0;
}

/**
 *  igb_update_itr - update the dynamic ITR value based on statistics
 *  @q_vector: pointer to q_vector
 *  @ring_container: ring info to update the itr for
 *
 *  Stores a new ITR value based on packets and byte
 *  counts during the last interrupt.  The advantage of per interrupt
 *  computation is faster updates and more accurate ITR for the current
 *  traffic pattern.  Constants in this function were computed
 *  based on theoretical maximum wire speed and thresholds were set based
 *  on testing data as well as attempting to minimize response time
 *  while increasing bulk throughput.
 *  This functionality is controlled by ethtool's coalescing settings.
 *  NOTE:  These calculations are only valid when operating in a single-
 *         queue environment.
 **/
static void igb_update_itr(struct igb_q_vector *q_vector,
			   struct igb_ring_container *ring_container)
{
	unsigned int packets = ring_container->total_packets;
	unsigned int bytes = ring_container->total_bytes;
	u8 itrval = ring_container->itr;

	/* no packets, exit with status unchanged */
	if (packets == 0)
		return;

	switch (itrval) {
	case lowest_latency:
		/* handle TSO and jumbo frames */
		if (bytes/packets > 8000)
			itrval = bulk_latency;
		else if ((packets < 5) && (bytes > 512))
			itrval = low_latency;
		break;
	case low_latency:  /* 50 usec aka 20000 ints/s */
		if (bytes > 10000) {
			/* this if handles the TSO accounting */
			if (bytes/packets > 8000)
				itrval = bulk_latency;
			else if ((packets < 10) || ((bytes/packets) > 1200))
				itrval = bulk_latency;
			else if ((packets > 35))
				itrval = lowest_latency;
		} else if (bytes/packets > 2000) {
			itrval = bulk_latency;
		} else if (packets <= 2 && bytes < 512) {
			itrval = lowest_latency;
		}
		break;
	case bulk_latency: /* 250 usec aka 4000 ints/s */
		if (bytes > 25000) {
			if (packets > 35)
				itrval = low_latency;
		} else if (bytes < 1500) {
			itrval = low_latency;
		}
		break;
	}

	/* clear work counters since we have the values we need */
	ring_container->total_bytes = 0;
	ring_container->total_packets = 0;

	/* write updated itr to ring container */
	ring_container->itr = itrval;
}

static void igb_set_itr(struct igb_q_vector *q_vector)
{
	struct igb_adapter *adapter = q_vector->adapter;
	u32 new_itr = q_vector->itr_val;
	u8 current_itr = 0;

	/* for non-gigabit speeds, just fix the interrupt rate at 4000 */
	if (adapter->link_speed != SPEED_1000) {
		current_itr = 0;
		new_itr = IGB_4K_ITR;
		goto set_itr_now;
	}

	igb_update_itr(q_vector, &q_vector->tx);
	igb_update_itr(q_vector, &q_vector->rx);

	current_itr = max(q_vector->rx.itr, q_vector->tx.itr);

	/* conservative mode (itr 3) eliminates the lowest_latency setting */
	if (current_itr == lowest_latency &&
	    ((q_vector->rx.ring && adapter->rx_itr_setting == 3) ||
	     (!q_vector->rx.ring && adapter->tx_itr_setting == 3)))
		current_itr = low_latency;

	switch (current_itr) {
	/* counts and packets in update_itr are dependent on these numbers */
	case lowest_latency:
		new_itr = IGB_70K_ITR; /* 70,000 ints/sec */
		break;
	case low_latency:
		new_itr = IGB_20K_ITR; /* 20,000 ints/sec */
		break;
	case bulk_latency:
		new_itr = IGB_4K_ITR;  /* 4,000 ints/sec */
		break;
	default:
		break;
	}

set_itr_now:
	if (new_itr != q_vector->itr_val) {
		/* this attempts to bias the interrupt rate towards Bulk
		 * by adding intermediate steps when interrupt rate is
		 * increasing
		 */
		new_itr = new_itr > q_vector->itr_val ?
			  max((new_itr * q_vector->itr_val) /
			  (new_itr + (q_vector->itr_val >> 2)),
			  new_itr) : new_itr;
		/* Don't write the value here; it resets the adapter's
		 * internal timer, and causes us to delay far longer than
		 * we should between interrupts.  Instead, we write the ITR
		 * value at the beginning of the next interrupt so the timing
		 * ends up being correct.
		 */
		q_vector->itr_val = new_itr;
		q_vector->set_itr = 1;
	}
}

static void igb_tx_ctxtdesc(struct igb_ring *tx_ring,
			    struct igb_tx_buffer *first,
			    u32 vlan_macip_lens, u32 type_tucmd,
			    u32 mss_l4len_idx)
{
	struct e1000_adv_tx_context_desc *context_desc;
	u16 i = tx_ring->next_to_use;
	struct timespec64 ts;

	context_desc = IGB_TX_CTXTDESC(tx_ring, i);

	i++;
	tx_ring->next_to_use = (i < tx_ring->count) ? i : 0;

	/* set bits to identify this as an advanced context descriptor */
	type_tucmd |= E1000_TXD_CMD_DEXT | E1000_ADVTXD_DTYP_CTXT;

	/* For 82575, context index must be unique per ring. */
	if (test_bit(IGB_RING_FLAG_TX_CTX_IDX, &tx_ring->flags))
		mss_l4len_idx |= tx_ring->reg_idx << 4;

	context_desc->vlan_macip_lens	= cpu_to_le32(vlan_macip_lens);
	context_desc->type_tucmd_mlhl	= cpu_to_le32(type_tucmd);
	context_desc->mss_l4len_idx	= cpu_to_le32(mss_l4len_idx);

	/* We assume there is always a valid tx time available. Invalid times
	 * should have been handled by the upper layers.
	 */
	if (tx_ring->launchtime_enable) {
		ts = ktime_to_timespec64(first->skb->tstamp);
		skb_txtime_consumed(first->skb);
		context_desc->seqnum_seed = cpu_to_le32(ts.tv_nsec / 32);
	} else {
		context_desc->seqnum_seed = 0;
	}
}

static int igb_tso(struct igb_ring *tx_ring,
		   struct igb_tx_buffer *first,
		   u8 *hdr_len)
{
	u32 vlan_macip_lens, type_tucmd, mss_l4len_idx;
	struct sk_buff *skb = first->skb;
	union {
		struct iphdr *v4;
		struct ipv6hdr *v6;
		unsigned char *hdr;
	} ip;
	union {
		struct tcphdr *tcp;
		struct udphdr *udp;
		unsigned char *hdr;
	} l4;
	u32 paylen, l4_offset;
	int err;

	if (skb->ip_summed != CHECKSUM_PARTIAL)
		return 0;

	if (!skb_is_gso(skb))
		return 0;

	err = skb_cow_head(skb, 0);
	if (err < 0)
		return err;

	ip.hdr = skb_network_header(skb);
	l4.hdr = skb_checksum_start(skb);

	/* ADV DTYP TUCMD MKRLOC/ISCSIHEDLEN */
	type_tucmd = (skb_shinfo(skb)->gso_type & SKB_GSO_UDP_L4) ?
		      E1000_ADVTXD_TUCMD_L4T_UDP : E1000_ADVTXD_TUCMD_L4T_TCP;

	/* initialize outer IP header fields */
	if (ip.v4->version == 4) {
		unsigned char *csum_start = skb_checksum_start(skb);
		unsigned char *trans_start = ip.hdr + (ip.v4->ihl * 4);

		/* IP header will have to cancel out any data that
		 * is not a part of the outer IP header
		 */
		ip.v4->check = csum_fold(csum_partial(trans_start,
						      csum_start - trans_start,
						      0));
		type_tucmd |= E1000_ADVTXD_TUCMD_IPV4;

		ip.v4->tot_len = 0;
		first->tx_flags |= IGB_TX_FLAGS_TSO |
				   IGB_TX_FLAGS_CSUM |
				   IGB_TX_FLAGS_IPV4;
	} else {
		ip.v6->payload_len = 0;
		first->tx_flags |= IGB_TX_FLAGS_TSO |
				   IGB_TX_FLAGS_CSUM;
	}

	/* determine offset of inner transport header */
	l4_offset = l4.hdr - skb->data;

	/* remove payload length from inner checksum */
	paylen = skb->len - l4_offset;
	if (type_tucmd & E1000_ADVTXD_TUCMD_L4T_TCP) {
		/* compute length of segmentation header */
		*hdr_len = (l4.tcp->doff * 4) + l4_offset;
		csum_replace_by_diff(&l4.tcp->check,
			(__force __wsum)htonl(paylen));
	} else {
		/* compute length of segmentation header */
		*hdr_len = sizeof(*l4.udp) + l4_offset;
		csum_replace_by_diff(&l4.udp->check,
				     (__force __wsum)htonl(paylen));
	}

	/* update gso size and bytecount with header size */
	first->gso_segs = skb_shinfo(skb)->gso_segs;
	first->bytecount += (first->gso_segs - 1) * *hdr_len;

	/* MSS L4LEN IDX */
	mss_l4len_idx = (*hdr_len - l4_offset) << E1000_ADVTXD_L4LEN_SHIFT;
	mss_l4len_idx |= skb_shinfo(skb)->gso_size << E1000_ADVTXD_MSS_SHIFT;

	/* VLAN MACLEN IPLEN */
	vlan_macip_lens = l4.hdr - ip.hdr;
	vlan_macip_lens |= (ip.hdr - skb->data) << E1000_ADVTXD_MACLEN_SHIFT;
	vlan_macip_lens |= first->tx_flags & IGB_TX_FLAGS_VLAN_MASK;

	igb_tx_ctxtdesc(tx_ring, first, vlan_macip_lens,
			type_tucmd, mss_l4len_idx);

	return 1;
}

static void igb_tx_csum(struct igb_ring *tx_ring, struct igb_tx_buffer *first)
{
	struct sk_buff *skb = first->skb;
	u32 vlan_macip_lens = 0;
	u32 type_tucmd = 0;

	if (skb->ip_summed != CHECKSUM_PARTIAL) {
csum_failed:
		if (!(first->tx_flags & IGB_TX_FLAGS_VLAN) &&
		    !tx_ring->launchtime_enable)
			return;
		goto no_csum;
	}

	switch (skb->csum_offset) {
	case offsetof(struct tcphdr, check):
		type_tucmd = E1000_ADVTXD_TUCMD_L4T_TCP;
		fallthrough;
	case offsetof(struct udphdr, check):
		break;
	case offsetof(struct sctphdr, checksum):
		/* validate that this is actually an SCTP request */
		if (skb_csum_is_sctp(skb)) {
			type_tucmd = E1000_ADVTXD_TUCMD_L4T_SCTP;
			break;
		}
		fallthrough;
	default:
		skb_checksum_help(skb);
		goto csum_failed;
	}

	/* update TX checksum flag */
	first->tx_flags |= IGB_TX_FLAGS_CSUM;
	vlan_macip_lens = skb_checksum_start_offset(skb) -
			  skb_network_offset(skb);
no_csum:
	vlan_macip_lens |= skb_network_offset(skb) << E1000_ADVTXD_MACLEN_SHIFT;
	vlan_macip_lens |= first->tx_flags & IGB_TX_FLAGS_VLAN_MASK;

	igb_tx_ctxtdesc(tx_ring, first, vlan_macip_lens, type_tucmd, 0);
}

#define IGB_SET_FLAG(_input, _flag, _result) \
	((_flag <= _result) ? \
	 ((u32)(_input & _flag) * (_result / _flag)) : \
	 ((u32)(_input & _flag) / (_flag / _result)))

static u32 igb_tx_cmd_type(struct sk_buff *skb, u32 tx_flags)
{
	/* set type for advanced descriptor with frame checksum insertion */
	u32 cmd_type = E1000_ADVTXD_DTYP_DATA |
		       E1000_ADVTXD_DCMD_DEXT |
		       E1000_ADVTXD_DCMD_IFCS;

	/* set HW vlan bit if vlan is present */
	cmd_type |= IGB_SET_FLAG(tx_flags, IGB_TX_FLAGS_VLAN,
				 (E1000_ADVTXD_DCMD_VLE));

	/* set segmentation bits for TSO */
	cmd_type |= IGB_SET_FLAG(tx_flags, IGB_TX_FLAGS_TSO,
				 (E1000_ADVTXD_DCMD_TSE));

	/* set timestamp bit if present */
	cmd_type |= IGB_SET_FLAG(tx_flags, IGB_TX_FLAGS_TSTAMP,
				 (E1000_ADVTXD_MAC_TSTAMP));

	/* insert frame checksum */
	cmd_type ^= IGB_SET_FLAG(skb->no_fcs, 1, E1000_ADVTXD_DCMD_IFCS);

	return cmd_type;
}

static void igb_tx_olinfo_status(struct igb_ring *tx_ring,
				 union e1000_adv_tx_desc *tx_desc,
				 u32 tx_flags, unsigned int paylen)
{
	u32 olinfo_status = paylen << E1000_ADVTXD_PAYLEN_SHIFT;

	/* 82575 requires a unique index per ring */
	if (test_bit(IGB_RING_FLAG_TX_CTX_IDX, &tx_ring->flags))
		olinfo_status |= tx_ring->reg_idx << 4;

	/* insert L4 checksum */
	olinfo_status |= IGB_SET_FLAG(tx_flags,
				      IGB_TX_FLAGS_CSUM,
				      (E1000_TXD_POPTS_TXSM << 8));

	/* insert IPv4 checksum */
	olinfo_status |= IGB_SET_FLAG(tx_flags,
				      IGB_TX_FLAGS_IPV4,
				      (E1000_TXD_POPTS_IXSM << 8));

	tx_desc->read.olinfo_status = cpu_to_le32(olinfo_status);
}

static int __igb_maybe_stop_tx(struct igb_ring *tx_ring, const u16 size)
{
	struct net_device *netdev = tx_ring->netdev;

	netif_stop_subqueue(netdev, tx_ring->queue_index);

	/* Herbert's original patch had:
	 *  smp_mb__after_netif_stop_queue();
	 * but since that doesn't exist yet, just open code it.
	 */
	smp_mb();

	/* We need to check again in a case another CPU has just
	 * made room available.
	 */
	if (igb_desc_unused(tx_ring) < size)
		return -EBUSY;

	/* A reprieve! */
	netif_wake_subqueue(netdev, tx_ring->queue_index);

	u64_stats_update_begin(&tx_ring->tx_syncp2);
	tx_ring->tx_stats.restart_queue2++;
	u64_stats_update_end(&tx_ring->tx_syncp2);

	return 0;
}

static inline int igb_maybe_stop_tx(struct igb_ring *tx_ring, const u16 size)
{
	if (igb_desc_unused(tx_ring) >= size)
		return 0;
	return __igb_maybe_stop_tx(tx_ring, size);
}

static int igb_tx_map(struct igb_ring *tx_ring,
		      struct igb_tx_buffer *first,
		      const u8 hdr_len)
{
	struct sk_buff *skb = first->skb;
	struct igb_tx_buffer *tx_buffer;
	union e1000_adv_tx_desc *tx_desc;
	skb_frag_t *frag;
	dma_addr_t dma;
	unsigned int data_len, size;
	u32 tx_flags = first->tx_flags;
	u32 cmd_type = igb_tx_cmd_type(skb, tx_flags);
	u16 i = tx_ring->next_to_use;

	tx_desc = IGB_TX_DESC(tx_ring, i);

	igb_tx_olinfo_status(tx_ring, tx_desc, tx_flags, skb->len - hdr_len);

	size = skb_headlen(skb);
	data_len = skb->data_len;

	dma = dma_map_single(tx_ring->dev, skb->data, size, DMA_TO_DEVICE);

	tx_buffer = first;

	for (frag = &skb_shinfo(skb)->frags[0];; frag++) {
		if (dma_mapping_error(tx_ring->dev, dma))
			goto dma_error;

		/* record length, and DMA address */
		dma_unmap_len_set(tx_buffer, len, size);
		dma_unmap_addr_set(tx_buffer, dma, dma);

		tx_desc->read.buffer_addr = cpu_to_le64(dma);

		while (unlikely(size > IGB_MAX_DATA_PER_TXD)) {
			tx_desc->read.cmd_type_len =
				cpu_to_le32(cmd_type ^ IGB_MAX_DATA_PER_TXD);

			i++;
			tx_desc++;
			if (i == tx_ring->count) {
				tx_desc = IGB_TX_DESC(tx_ring, 0);
				i = 0;
			}
			tx_desc->read.olinfo_status = 0;

			dma += IGB_MAX_DATA_PER_TXD;
			size -= IGB_MAX_DATA_PER_TXD;

			tx_desc->read.buffer_addr = cpu_to_le64(dma);
		}

		if (likely(!data_len))
			break;

		tx_desc->read.cmd_type_len = cpu_to_le32(cmd_type ^ size);

		i++;
		tx_desc++;
		if (i == tx_ring->count) {
			tx_desc = IGB_TX_DESC(tx_ring, 0);
			i = 0;
		}
		tx_desc->read.olinfo_status = 0;

		size = skb_frag_size(frag);
		data_len -= size;

		dma = skb_frag_dma_map(tx_ring->dev, frag, 0,
				       size, DMA_TO_DEVICE);

		tx_buffer = &tx_ring->tx_buffer_info[i];
	}

	/* write last descriptor with RS and EOP bits */
	cmd_type |= size | IGB_TXD_DCMD;
	tx_desc->read.cmd_type_len = cpu_to_le32(cmd_type);

	netdev_tx_sent_queue(txring_txq(tx_ring), first->bytecount);

	/* set the timestamp */
	first->time_stamp = jiffies;

	skb_tx_timestamp(skb);

	/* Force memory writes to complete before letting h/w know there
	 * are new descriptors to fetch.  (Only applicable for weak-ordered
	 * memory model archs, such as IA-64).
	 *
	 * We also need this memory barrier to make certain all of the
	 * status bits have been updated before next_to_watch is written.
	 */
	dma_wmb();

	/* set next_to_watch value indicating a packet is present */
	first->next_to_watch = tx_desc;

	i++;
	if (i == tx_ring->count)
		i = 0;

	tx_ring->next_to_use = i;

	/* Make sure there is space in the ring for the next send. */
	igb_maybe_stop_tx(tx_ring, DESC_NEEDED);

	if (netif_xmit_stopped(txring_txq(tx_ring)) || !netdev_xmit_more()) {
		writel(i, tx_ring->tail);
	}
	return 0;

dma_error:
	dev_err(tx_ring->dev, "TX DMA map failed\n");
	tx_buffer = &tx_ring->tx_buffer_info[i];

	/* clear dma mappings for failed tx_buffer_info map */
	while (tx_buffer != first) {
		if (dma_unmap_len(tx_buffer, len))
			dma_unmap_page(tx_ring->dev,
				       dma_unmap_addr(tx_buffer, dma),
				       dma_unmap_len(tx_buffer, len),
				       DMA_TO_DEVICE);
		dma_unmap_len_set(tx_buffer, len, 0);

		if (i-- == 0)
			i += tx_ring->count;
		tx_buffer = &tx_ring->tx_buffer_info[i];
	}

	if (dma_unmap_len(tx_buffer, len))
		dma_unmap_single(tx_ring->dev,
				 dma_unmap_addr(tx_buffer, dma),
				 dma_unmap_len(tx_buffer, len),
				 DMA_TO_DEVICE);
	dma_unmap_len_set(tx_buffer, len, 0);

	dev_kfree_skb_any(tx_buffer->skb);
	tx_buffer->skb = NULL;

	tx_ring->next_to_use = i;

	return -1;
}

int igb_xmit_xdp_ring(struct igb_adapter *adapter,
		      struct igb_ring *tx_ring,
		      struct xdp_frame *xdpf)
{
	struct skb_shared_info *sinfo = xdp_get_shared_info_from_frame(xdpf);
	u8 nr_frags = unlikely(xdp_frame_has_frags(xdpf)) ? sinfo->nr_frags : 0;
	u16 count, i, index = tx_ring->next_to_use;
	struct igb_tx_buffer *tx_head = &tx_ring->tx_buffer_info[index];
	struct igb_tx_buffer *tx_buffer = tx_head;
	union e1000_adv_tx_desc *tx_desc = IGB_TX_DESC(tx_ring, index);
	u32 len = xdpf->len, cmd_type, olinfo_status;
	void *data = xdpf->data;

	count = TXD_USE_COUNT(len);
	for (i = 0; i < nr_frags; i++)
		count += TXD_USE_COUNT(skb_frag_size(&sinfo->frags[i]));

	if (igb_maybe_stop_tx(tx_ring, count + 3))
		return IGB_XDP_CONSUMED;

	i = 0;
	/* record the location of the first descriptor for this packet */
	tx_head->bytecount = xdp_get_frame_len(xdpf);
	tx_head->type = IGB_TYPE_XDP;
	tx_head->gso_segs = 1;
	tx_head->xdpf = xdpf;

	olinfo_status = tx_head->bytecount << E1000_ADVTXD_PAYLEN_SHIFT;
	/* 82575 requires a unique index per ring */
	if (test_bit(IGB_RING_FLAG_TX_CTX_IDX, &tx_ring->flags))
		olinfo_status |= tx_ring->reg_idx << 4;
	tx_desc->read.olinfo_status = cpu_to_le32(olinfo_status);

	for (;;) {
		dma_addr_t dma;

		dma = dma_map_single(tx_ring->dev, data, len, DMA_TO_DEVICE);
		if (dma_mapping_error(tx_ring->dev, dma))
			goto unmap;

		/* record length, and DMA address */
		dma_unmap_len_set(tx_buffer, len, len);
		dma_unmap_addr_set(tx_buffer, dma, dma);

		/* put descriptor type bits */
		cmd_type = E1000_ADVTXD_DTYP_DATA | E1000_ADVTXD_DCMD_DEXT |
			   E1000_ADVTXD_DCMD_IFCS | len;

		tx_desc->read.cmd_type_len = cpu_to_le32(cmd_type);
		tx_desc->read.buffer_addr = cpu_to_le64(dma);
<<<<<<< HEAD

		tx_buffer->protocol = 0;

		if (++index == tx_ring->count)
			index = 0;

		if (i == nr_frags)
			break;

=======

		tx_buffer->protocol = 0;

		if (++index == tx_ring->count)
			index = 0;

		if (i == nr_frags)
			break;

>>>>>>> eb3cdb58
		tx_buffer = &tx_ring->tx_buffer_info[index];
		tx_desc = IGB_TX_DESC(tx_ring, index);
		tx_desc->read.olinfo_status = 0;

		data = skb_frag_address(&sinfo->frags[i]);
		len = skb_frag_size(&sinfo->frags[i]);
		i++;
	}
	tx_desc->read.cmd_type_len |= cpu_to_le32(IGB_TXD_DCMD);

	netdev_tx_sent_queue(txring_txq(tx_ring), tx_head->bytecount);
	/* set the timestamp */
	tx_head->time_stamp = jiffies;

	/* Avoid any potential race with xdp_xmit and cleanup */
	smp_wmb();

	/* set next_to_watch value indicating a packet is present */
	tx_head->next_to_watch = tx_desc;
	tx_ring->next_to_use = index;

	/* Make sure there is space in the ring for the next send. */
	igb_maybe_stop_tx(tx_ring, DESC_NEEDED);

	if (netif_xmit_stopped(txring_txq(tx_ring)) || !netdev_xmit_more())
		writel(index, tx_ring->tail);

	return IGB_XDP_TX;

unmap:
	for (;;) {
		tx_buffer = &tx_ring->tx_buffer_info[index];
		if (dma_unmap_len(tx_buffer, len))
			dma_unmap_page(tx_ring->dev,
				       dma_unmap_addr(tx_buffer, dma),
				       dma_unmap_len(tx_buffer, len),
				       DMA_TO_DEVICE);
		dma_unmap_len_set(tx_buffer, len, 0);
		if (tx_buffer == tx_head)
			break;

		if (!index)
			index += tx_ring->count;
		index--;
	}

	return IGB_XDP_CONSUMED;
}

netdev_tx_t igb_xmit_frame_ring(struct sk_buff *skb,
				struct igb_ring *tx_ring)
{
	struct igb_tx_buffer *first;
	int tso;
	u32 tx_flags = 0;
	unsigned short f;
	u16 count = TXD_USE_COUNT(skb_headlen(skb));
	__be16 protocol = vlan_get_protocol(skb);
	u8 hdr_len = 0;

	/* need: 1 descriptor per page * PAGE_SIZE/IGB_MAX_DATA_PER_TXD,
	 *       + 1 desc for skb_headlen/IGB_MAX_DATA_PER_TXD,
	 *       + 2 desc gap to keep tail from touching head,
	 *       + 1 desc for context descriptor,
	 * otherwise try next time
	 */
	for (f = 0; f < skb_shinfo(skb)->nr_frags; f++)
		count += TXD_USE_COUNT(skb_frag_size(
						&skb_shinfo(skb)->frags[f]));

	if (igb_maybe_stop_tx(tx_ring, count + 3)) {
		/* this is a hard error */
		return NETDEV_TX_BUSY;
	}

	/* record the location of the first descriptor for this packet */
	first = &tx_ring->tx_buffer_info[tx_ring->next_to_use];
	first->type = IGB_TYPE_SKB;
	first->skb = skb;
	first->bytecount = skb->len;
	first->gso_segs = 1;

	if (unlikely(skb_shinfo(skb)->tx_flags & SKBTX_HW_TSTAMP)) {
		struct igb_adapter *adapter = netdev_priv(tx_ring->netdev);

		if (adapter->tstamp_config.tx_type == HWTSTAMP_TX_ON &&
		    !test_and_set_bit_lock(__IGB_PTP_TX_IN_PROGRESS,
					   &adapter->state)) {
			skb_shinfo(skb)->tx_flags |= SKBTX_IN_PROGRESS;
			tx_flags |= IGB_TX_FLAGS_TSTAMP;

			adapter->ptp_tx_skb = skb_get(skb);
			adapter->ptp_tx_start = jiffies;
			if (adapter->hw.mac.type == e1000_82576)
				schedule_work(&adapter->ptp_tx_work);
		} else {
			adapter->tx_hwtstamp_skipped++;
		}
	}

	if (skb_vlan_tag_present(skb)) {
		tx_flags |= IGB_TX_FLAGS_VLAN;
		tx_flags |= (skb_vlan_tag_get(skb) << IGB_TX_FLAGS_VLAN_SHIFT);
	}

	/* record initial flags and protocol */
	first->tx_flags = tx_flags;
	first->protocol = protocol;

	tso = igb_tso(tx_ring, first, &hdr_len);
	if (tso < 0)
		goto out_drop;
	else if (!tso)
		igb_tx_csum(tx_ring, first);

	if (igb_tx_map(tx_ring, first, hdr_len))
		goto cleanup_tx_tstamp;

	return NETDEV_TX_OK;

out_drop:
	dev_kfree_skb_any(first->skb);
	first->skb = NULL;
cleanup_tx_tstamp:
	if (unlikely(tx_flags & IGB_TX_FLAGS_TSTAMP)) {
		struct igb_adapter *adapter = netdev_priv(tx_ring->netdev);

		dev_kfree_skb_any(adapter->ptp_tx_skb);
		adapter->ptp_tx_skb = NULL;
		if (adapter->hw.mac.type == e1000_82576)
			cancel_work_sync(&adapter->ptp_tx_work);
		clear_bit_unlock(__IGB_PTP_TX_IN_PROGRESS, &adapter->state);
	}

	return NETDEV_TX_OK;
}

static inline struct igb_ring *igb_tx_queue_mapping(struct igb_adapter *adapter,
						    struct sk_buff *skb)
{
	unsigned int r_idx = skb->queue_mapping;

	if (r_idx >= adapter->num_tx_queues)
		r_idx = r_idx % adapter->num_tx_queues;

	return adapter->tx_ring[r_idx];
}

static netdev_tx_t igb_xmit_frame(struct sk_buff *skb,
				  struct net_device *netdev)
{
	struct igb_adapter *adapter = netdev_priv(netdev);

	/* The minimum packet size with TCTL.PSP set is 17 so pad the skb
	 * in order to meet this minimum size requirement.
	 */
	if (skb_put_padto(skb, 17))
		return NETDEV_TX_OK;

	return igb_xmit_frame_ring(skb, igb_tx_queue_mapping(adapter, skb));
}

/**
 *  igb_tx_timeout - Respond to a Tx Hang
 *  @netdev: network interface device structure
 *  @txqueue: number of the Tx queue that hung (unused)
 **/
static void igb_tx_timeout(struct net_device *netdev, unsigned int __always_unused txqueue)
{
	struct igb_adapter *adapter = netdev_priv(netdev);
	struct e1000_hw *hw = &adapter->hw;

	/* Do the reset outside of interrupt context */
	adapter->tx_timeout_count++;

	if (hw->mac.type >= e1000_82580)
		hw->dev_spec._82575.global_device_reset = true;

	schedule_work(&adapter->reset_task);
	wr32(E1000_EICS,
	     (adapter->eims_enable_mask & ~adapter->eims_other));
}

static void igb_reset_task(struct work_struct *work)
{
	struct igb_adapter *adapter;
	adapter = container_of(work, struct igb_adapter, reset_task);

	rtnl_lock();
	/* If we're already down or resetting, just bail */
	if (test_bit(__IGB_DOWN, &adapter->state) ||
	    test_bit(__IGB_RESETTING, &adapter->state)) {
		rtnl_unlock();
		return;
	}

	igb_dump(adapter);
	netdev_err(adapter->netdev, "Reset adapter\n");
	igb_reinit_locked(adapter);
	rtnl_unlock();
}

/**
 *  igb_get_stats64 - Get System Network Statistics
 *  @netdev: network interface device structure
 *  @stats: rtnl_link_stats64 pointer
 **/
static void igb_get_stats64(struct net_device *netdev,
			    struct rtnl_link_stats64 *stats)
{
	struct igb_adapter *adapter = netdev_priv(netdev);

	spin_lock(&adapter->stats64_lock);
	igb_update_stats(adapter);
	memcpy(stats, &adapter->stats64, sizeof(*stats));
	spin_unlock(&adapter->stats64_lock);
}

/**
 *  igb_change_mtu - Change the Maximum Transfer Unit
 *  @netdev: network interface device structure
 *  @new_mtu: new value for maximum frame size
 *
 *  Returns 0 on success, negative on failure
 **/
static int igb_change_mtu(struct net_device *netdev, int new_mtu)
{
	struct igb_adapter *adapter = netdev_priv(netdev);
	int max_frame = new_mtu + IGB_ETH_PKT_HDR_PAD;

	if (adapter->xdp_prog) {
		int i;

		for (i = 0; i < adapter->num_rx_queues; i++) {
			struct igb_ring *ring = adapter->rx_ring[i];

			if (max_frame > igb_rx_bufsz(ring)) {
				netdev_warn(adapter->netdev,
					    "Requested MTU size is not supported with XDP. Max frame size is %d\n",
					    max_frame);
				return -EINVAL;
			}
		}
	}

	/* adjust max frame to be at least the size of a standard frame */
	if (max_frame < (ETH_FRAME_LEN + ETH_FCS_LEN))
		max_frame = ETH_FRAME_LEN + ETH_FCS_LEN;

	while (test_and_set_bit(__IGB_RESETTING, &adapter->state))
		usleep_range(1000, 2000);

	/* igb_down has a dependency on max_frame_size */
	adapter->max_frame_size = max_frame;

	if (netif_running(netdev))
		igb_down(adapter);

	netdev_dbg(netdev, "changing MTU from %d to %d\n",
		   netdev->mtu, new_mtu);
	netdev->mtu = new_mtu;

	if (netif_running(netdev))
		igb_up(adapter);
	else
		igb_reset(adapter);

	clear_bit(__IGB_RESETTING, &adapter->state);

	return 0;
}

/**
 *  igb_update_stats - Update the board statistics counters
 *  @adapter: board private structure
 **/
void igb_update_stats(struct igb_adapter *adapter)
{
	struct rtnl_link_stats64 *net_stats = &adapter->stats64;
	struct e1000_hw *hw = &adapter->hw;
	struct pci_dev *pdev = adapter->pdev;
	u32 reg, mpc;
	int i;
	u64 bytes, packets;
	unsigned int start;
	u64 _bytes, _packets;

	/* Prevent stats update while adapter is being reset, or if the pci
	 * connection is down.
	 */
	if (adapter->link_speed == 0)
		return;
	if (pci_channel_offline(pdev))
		return;

	bytes = 0;
	packets = 0;

	rcu_read_lock();
	for (i = 0; i < adapter->num_rx_queues; i++) {
		struct igb_ring *ring = adapter->rx_ring[i];
		u32 rqdpc = rd32(E1000_RQDPC(i));
		if (hw->mac.type >= e1000_i210)
			wr32(E1000_RQDPC(i), 0);

		if (rqdpc) {
			ring->rx_stats.drops += rqdpc;
			net_stats->rx_fifo_errors += rqdpc;
		}

		do {
			start = u64_stats_fetch_begin(&ring->rx_syncp);
			_bytes = ring->rx_stats.bytes;
			_packets = ring->rx_stats.packets;
		} while (u64_stats_fetch_retry(&ring->rx_syncp, start));
		bytes += _bytes;
		packets += _packets;
	}

	net_stats->rx_bytes = bytes;
	net_stats->rx_packets = packets;

	bytes = 0;
	packets = 0;
	for (i = 0; i < adapter->num_tx_queues; i++) {
		struct igb_ring *ring = adapter->tx_ring[i];
		do {
			start = u64_stats_fetch_begin(&ring->tx_syncp);
			_bytes = ring->tx_stats.bytes;
			_packets = ring->tx_stats.packets;
		} while (u64_stats_fetch_retry(&ring->tx_syncp, start));
		bytes += _bytes;
		packets += _packets;
	}
	net_stats->tx_bytes = bytes;
	net_stats->tx_packets = packets;
	rcu_read_unlock();

	/* read stats registers */
	adapter->stats.crcerrs += rd32(E1000_CRCERRS);
	adapter->stats.gprc += rd32(E1000_GPRC);
	adapter->stats.gorc += rd32(E1000_GORCL);
	rd32(E1000_GORCH); /* clear GORCL */
	adapter->stats.bprc += rd32(E1000_BPRC);
	adapter->stats.mprc += rd32(E1000_MPRC);
	adapter->stats.roc += rd32(E1000_ROC);

	adapter->stats.prc64 += rd32(E1000_PRC64);
	adapter->stats.prc127 += rd32(E1000_PRC127);
	adapter->stats.prc255 += rd32(E1000_PRC255);
	adapter->stats.prc511 += rd32(E1000_PRC511);
	adapter->stats.prc1023 += rd32(E1000_PRC1023);
	adapter->stats.prc1522 += rd32(E1000_PRC1522);
	adapter->stats.symerrs += rd32(E1000_SYMERRS);
	adapter->stats.sec += rd32(E1000_SEC);

	mpc = rd32(E1000_MPC);
	adapter->stats.mpc += mpc;
	net_stats->rx_fifo_errors += mpc;
	adapter->stats.scc += rd32(E1000_SCC);
	adapter->stats.ecol += rd32(E1000_ECOL);
	adapter->stats.mcc += rd32(E1000_MCC);
	adapter->stats.latecol += rd32(E1000_LATECOL);
	adapter->stats.dc += rd32(E1000_DC);
	adapter->stats.rlec += rd32(E1000_RLEC);
	adapter->stats.xonrxc += rd32(E1000_XONRXC);
	adapter->stats.xontxc += rd32(E1000_XONTXC);
	adapter->stats.xoffrxc += rd32(E1000_XOFFRXC);
	adapter->stats.xofftxc += rd32(E1000_XOFFTXC);
	adapter->stats.fcruc += rd32(E1000_FCRUC);
	adapter->stats.gptc += rd32(E1000_GPTC);
	adapter->stats.gotc += rd32(E1000_GOTCL);
	rd32(E1000_GOTCH); /* clear GOTCL */
	adapter->stats.rnbc += rd32(E1000_RNBC);
	adapter->stats.ruc += rd32(E1000_RUC);
	adapter->stats.rfc += rd32(E1000_RFC);
	adapter->stats.rjc += rd32(E1000_RJC);
	adapter->stats.tor += rd32(E1000_TORH);
	adapter->stats.tot += rd32(E1000_TOTH);
	adapter->stats.tpr += rd32(E1000_TPR);

	adapter->stats.ptc64 += rd32(E1000_PTC64);
	adapter->stats.ptc127 += rd32(E1000_PTC127);
	adapter->stats.ptc255 += rd32(E1000_PTC255);
	adapter->stats.ptc511 += rd32(E1000_PTC511);
	adapter->stats.ptc1023 += rd32(E1000_PTC1023);
	adapter->stats.ptc1522 += rd32(E1000_PTC1522);

	adapter->stats.mptc += rd32(E1000_MPTC);
	adapter->stats.bptc += rd32(E1000_BPTC);

	adapter->stats.tpt += rd32(E1000_TPT);
	adapter->stats.colc += rd32(E1000_COLC);

	adapter->stats.algnerrc += rd32(E1000_ALGNERRC);
	/* read internal phy specific stats */
	reg = rd32(E1000_CTRL_EXT);
	if (!(reg & E1000_CTRL_EXT_LINK_MODE_MASK)) {
		adapter->stats.rxerrc += rd32(E1000_RXERRC);

		/* this stat has invalid values on i210/i211 */
		if ((hw->mac.type != e1000_i210) &&
		    (hw->mac.type != e1000_i211))
			adapter->stats.tncrs += rd32(E1000_TNCRS);
	}

	adapter->stats.tsctc += rd32(E1000_TSCTC);
	adapter->stats.tsctfc += rd32(E1000_TSCTFC);

	adapter->stats.iac += rd32(E1000_IAC);
	adapter->stats.icrxoc += rd32(E1000_ICRXOC);
	adapter->stats.icrxptc += rd32(E1000_ICRXPTC);
	adapter->stats.icrxatc += rd32(E1000_ICRXATC);
	adapter->stats.ictxptc += rd32(E1000_ICTXPTC);
	adapter->stats.ictxatc += rd32(E1000_ICTXATC);
	adapter->stats.ictxqec += rd32(E1000_ICTXQEC);
	adapter->stats.ictxqmtc += rd32(E1000_ICTXQMTC);
	adapter->stats.icrxdmtc += rd32(E1000_ICRXDMTC);

	/* Fill out the OS statistics structure */
	net_stats->multicast = adapter->stats.mprc;
	net_stats->collisions = adapter->stats.colc;

	/* Rx Errors */

	/* RLEC on some newer hardware can be incorrect so build
	 * our own version based on RUC and ROC
	 */
	net_stats->rx_errors = adapter->stats.rxerrc +
		adapter->stats.crcerrs + adapter->stats.algnerrc +
		adapter->stats.ruc + adapter->stats.roc +
		adapter->stats.cexterr;
	net_stats->rx_length_errors = adapter->stats.ruc +
				      adapter->stats.roc;
	net_stats->rx_crc_errors = adapter->stats.crcerrs;
	net_stats->rx_frame_errors = adapter->stats.algnerrc;
	net_stats->rx_missed_errors = adapter->stats.mpc;

	/* Tx Errors */
	net_stats->tx_errors = adapter->stats.ecol +
			       adapter->stats.latecol;
	net_stats->tx_aborted_errors = adapter->stats.ecol;
	net_stats->tx_window_errors = adapter->stats.latecol;
	net_stats->tx_carrier_errors = adapter->stats.tncrs;

	/* Tx Dropped needs to be maintained elsewhere */

	/* Management Stats */
	adapter->stats.mgptc += rd32(E1000_MGTPTC);
	adapter->stats.mgprc += rd32(E1000_MGTPRC);
	adapter->stats.mgpdc += rd32(E1000_MGTPDC);

	/* OS2BMC Stats */
	reg = rd32(E1000_MANC);
	if (reg & E1000_MANC_EN_BMC2OS) {
		adapter->stats.o2bgptc += rd32(E1000_O2BGPTC);
		adapter->stats.o2bspc += rd32(E1000_O2BSPC);
		adapter->stats.b2ospc += rd32(E1000_B2OSPC);
		adapter->stats.b2ogprc += rd32(E1000_B2OGPRC);
	}
}

static void igb_perout(struct igb_adapter *adapter, int tsintr_tt)
<<<<<<< HEAD
{
	int pin = ptp_find_pin(adapter->ptp_clock, PTP_PF_PEROUT, tsintr_tt);
	struct e1000_hw *hw = &adapter->hw;
	struct timespec64 ts;
	u32 tsauxc;

	if (pin < 0 || pin >= IGB_N_SDP)
		return;

	spin_lock(&adapter->tmreg_lock);

	if (hw->mac.type == e1000_82580 ||
	    hw->mac.type == e1000_i354 ||
	    hw->mac.type == e1000_i350) {
		s64 ns = timespec64_to_ns(&adapter->perout[tsintr_tt].period);
		u32 systiml, systimh, level_mask, level, rem;
		u64 systim, now;

		/* read systim registers in sequence */
		rd32(E1000_SYSTIMR);
		systiml = rd32(E1000_SYSTIML);
		systimh = rd32(E1000_SYSTIMH);
		systim = (((u64)(systimh & 0xFF)) << 32) | ((u64)systiml);
		now = timecounter_cyc2time(&adapter->tc, systim);

		if (pin < 2) {
			level_mask = (tsintr_tt == 1) ? 0x80000 : 0x40000;
			level = (rd32(E1000_CTRL) & level_mask) ? 1 : 0;
		} else {
			level_mask = (tsintr_tt == 1) ? 0x80 : 0x40;
			level = (rd32(E1000_CTRL_EXT) & level_mask) ? 1 : 0;
		}

		div_u64_rem(now, ns, &rem);
		systim = systim + (ns - rem);

		/* synchronize pin level with rising/falling edges */
		div_u64_rem(now, ns << 1, &rem);
		if (rem < ns) {
			/* first half of period */
			if (level == 0) {
				/* output is already low, skip this period */
				systim += ns;
				pr_notice("igb: periodic output on %s missed falling edge\n",
					  adapter->sdp_config[pin].name);
			}
		} else {
			/* second half of period */
			if (level == 1) {
				/* output is already high, skip this period */
				systim += ns;
				pr_notice("igb: periodic output on %s missed rising edge\n",
					  adapter->sdp_config[pin].name);
			}
		}

		/* for this chip family tv_sec is the upper part of the binary value,
		 * so not seconds
		 */
		ts.tv_nsec = (u32)systim;
		ts.tv_sec  = ((u32)(systim >> 32)) & 0xFF;
	} else {
		ts = timespec64_add(adapter->perout[tsintr_tt].start,
				    adapter->perout[tsintr_tt].period);
	}

	/* u32 conversion of tv_sec is safe until y2106 */
	wr32((tsintr_tt == 1) ? E1000_TRGTTIML1 : E1000_TRGTTIML0, ts.tv_nsec);
	wr32((tsintr_tt == 1) ? E1000_TRGTTIMH1 : E1000_TRGTTIMH0, (u32)ts.tv_sec);
	tsauxc = rd32(E1000_TSAUXC);
	tsauxc |= TSAUXC_EN_TT0;
	wr32(E1000_TSAUXC, tsauxc);
	adapter->perout[tsintr_tt].start = ts;

	spin_unlock(&adapter->tmreg_lock);
}

static void igb_extts(struct igb_adapter *adapter, int tsintr_tt)
{
=======
{
	int pin = ptp_find_pin(adapter->ptp_clock, PTP_PF_PEROUT, tsintr_tt);
	struct e1000_hw *hw = &adapter->hw;
	struct timespec64 ts;
	u32 tsauxc;

	if (pin < 0 || pin >= IGB_N_SDP)
		return;

	spin_lock(&adapter->tmreg_lock);

	if (hw->mac.type == e1000_82580 ||
	    hw->mac.type == e1000_i354 ||
	    hw->mac.type == e1000_i350) {
		s64 ns = timespec64_to_ns(&adapter->perout[tsintr_tt].period);
		u32 systiml, systimh, level_mask, level, rem;
		u64 systim, now;

		/* read systim registers in sequence */
		rd32(E1000_SYSTIMR);
		systiml = rd32(E1000_SYSTIML);
		systimh = rd32(E1000_SYSTIMH);
		systim = (((u64)(systimh & 0xFF)) << 32) | ((u64)systiml);
		now = timecounter_cyc2time(&adapter->tc, systim);

		if (pin < 2) {
			level_mask = (tsintr_tt == 1) ? 0x80000 : 0x40000;
			level = (rd32(E1000_CTRL) & level_mask) ? 1 : 0;
		} else {
			level_mask = (tsintr_tt == 1) ? 0x80 : 0x40;
			level = (rd32(E1000_CTRL_EXT) & level_mask) ? 1 : 0;
		}

		div_u64_rem(now, ns, &rem);
		systim = systim + (ns - rem);

		/* synchronize pin level with rising/falling edges */
		div_u64_rem(now, ns << 1, &rem);
		if (rem < ns) {
			/* first half of period */
			if (level == 0) {
				/* output is already low, skip this period */
				systim += ns;
				pr_notice("igb: periodic output on %s missed falling edge\n",
					  adapter->sdp_config[pin].name);
			}
		} else {
			/* second half of period */
			if (level == 1) {
				/* output is already high, skip this period */
				systim += ns;
				pr_notice("igb: periodic output on %s missed rising edge\n",
					  adapter->sdp_config[pin].name);
			}
		}

		/* for this chip family tv_sec is the upper part of the binary value,
		 * so not seconds
		 */
		ts.tv_nsec = (u32)systim;
		ts.tv_sec  = ((u32)(systim >> 32)) & 0xFF;
	} else {
		ts = timespec64_add(adapter->perout[tsintr_tt].start,
				    adapter->perout[tsintr_tt].period);
	}

	/* u32 conversion of tv_sec is safe until y2106 */
	wr32((tsintr_tt == 1) ? E1000_TRGTTIML1 : E1000_TRGTTIML0, ts.tv_nsec);
	wr32((tsintr_tt == 1) ? E1000_TRGTTIMH1 : E1000_TRGTTIMH0, (u32)ts.tv_sec);
	tsauxc = rd32(E1000_TSAUXC);
	tsauxc |= TSAUXC_EN_TT0;
	wr32(E1000_TSAUXC, tsauxc);
	adapter->perout[tsintr_tt].start = ts;

	spin_unlock(&adapter->tmreg_lock);
}

static void igb_extts(struct igb_adapter *adapter, int tsintr_tt)
{
>>>>>>> eb3cdb58
	int pin = ptp_find_pin(adapter->ptp_clock, PTP_PF_EXTTS, tsintr_tt);
	int auxstmpl = (tsintr_tt == 1) ? E1000_AUXSTMPL1 : E1000_AUXSTMPL0;
	int auxstmph = (tsintr_tt == 1) ? E1000_AUXSTMPH1 : E1000_AUXSTMPH0;
	struct e1000_hw *hw = &adapter->hw;
	struct ptp_clock_event event;
	struct timespec64 ts;
	unsigned long flags;

	if (pin < 0 || pin >= IGB_N_SDP)
		return;

	if (hw->mac.type == e1000_82580 ||
	    hw->mac.type == e1000_i354 ||
	    hw->mac.type == e1000_i350) {
		u64 ns = rd32(auxstmpl);

		ns += ((u64)(rd32(auxstmph) & 0xFF)) << 32;
		spin_lock_irqsave(&adapter->tmreg_lock, flags);
		ns = timecounter_cyc2time(&adapter->tc, ns);
		spin_unlock_irqrestore(&adapter->tmreg_lock, flags);
		ts = ns_to_timespec64(ns);
	} else {
		ts.tv_nsec = rd32(auxstmpl);
		ts.tv_sec  = rd32(auxstmph);
	}

	event.type = PTP_CLOCK_EXTTS;
	event.index = tsintr_tt;
	event.timestamp = ts.tv_sec * 1000000000ULL + ts.tv_nsec;
	ptp_clock_event(adapter->ptp_clock, &event);
}

static void igb_tsync_interrupt(struct igb_adapter *adapter)
{
	struct e1000_hw *hw = &adapter->hw;
	u32 ack = 0, tsicr = rd32(E1000_TSICR);
	struct ptp_clock_event event;

	if (tsicr & TSINTR_SYS_WRAP) {
		event.type = PTP_CLOCK_PPS;
		if (adapter->ptp_caps.pps)
			ptp_clock_event(adapter->ptp_clock, &event);
		ack |= TSINTR_SYS_WRAP;
	}

	if (tsicr & E1000_TSICR_TXTS) {
		/* retrieve hardware timestamp */
		schedule_work(&adapter->ptp_tx_work);
		ack |= E1000_TSICR_TXTS;
	}

	if (tsicr & TSINTR_TT0) {
		igb_perout(adapter, 0);
		ack |= TSINTR_TT0;
	}

	if (tsicr & TSINTR_TT1) {
		igb_perout(adapter, 1);
		ack |= TSINTR_TT1;
	}

	if (tsicr & TSINTR_AUTT0) {
		igb_extts(adapter, 0);
		ack |= TSINTR_AUTT0;
	}

	if (tsicr & TSINTR_AUTT1) {
		igb_extts(adapter, 1);
		ack |= TSINTR_AUTT1;
	}

	/* acknowledge the interrupts */
	wr32(E1000_TSICR, ack);
}

static irqreturn_t igb_msix_other(int irq, void *data)
{
	struct igb_adapter *adapter = data;
	struct e1000_hw *hw = &adapter->hw;
	u32 icr = rd32(E1000_ICR);
	/* reading ICR causes bit 31 of EICR to be cleared */

	if (icr & E1000_ICR_DRSTA)
		schedule_work(&adapter->reset_task);

	if (icr & E1000_ICR_DOUTSYNC) {
		/* HW is reporting DMA is out of sync */
		adapter->stats.doosync++;
		/* The DMA Out of Sync is also indication of a spoof event
		 * in IOV mode. Check the Wrong VM Behavior register to
		 * see if it is really a spoof event.
		 */
		igb_check_wvbr(adapter);
	}

	/* Check for a mailbox event */
	if (icr & E1000_ICR_VMMB)
		igb_msg_task(adapter);

	if (icr & E1000_ICR_LSC) {
		hw->mac.get_link_status = 1;
		/* guard against interrupt when we're going down */
		if (!test_bit(__IGB_DOWN, &adapter->state))
			mod_timer(&adapter->watchdog_timer, jiffies + 1);
	}

	if (icr & E1000_ICR_TS)
		igb_tsync_interrupt(adapter);

	wr32(E1000_EIMS, adapter->eims_other);

	return IRQ_HANDLED;
}

static void igb_write_itr(struct igb_q_vector *q_vector)
{
	struct igb_adapter *adapter = q_vector->adapter;
	u32 itr_val = q_vector->itr_val & 0x7FFC;

	if (!q_vector->set_itr)
		return;

	if (!itr_val)
		itr_val = 0x4;

	if (adapter->hw.mac.type == e1000_82575)
		itr_val |= itr_val << 16;
	else
		itr_val |= E1000_EITR_CNT_IGNR;

	writel(itr_val, q_vector->itr_register);
	q_vector->set_itr = 0;
}

static irqreturn_t igb_msix_ring(int irq, void *data)
{
	struct igb_q_vector *q_vector = data;

	/* Write the ITR value calculated from the previous interrupt. */
	igb_write_itr(q_vector);

	napi_schedule(&q_vector->napi);

	return IRQ_HANDLED;
}

#ifdef CONFIG_IGB_DCA
static void igb_update_tx_dca(struct igb_adapter *adapter,
			      struct igb_ring *tx_ring,
			      int cpu)
{
	struct e1000_hw *hw = &adapter->hw;
	u32 txctrl = dca3_get_tag(tx_ring->dev, cpu);

	if (hw->mac.type != e1000_82575)
		txctrl <<= E1000_DCA_TXCTRL_CPUID_SHIFT;

	/* We can enable relaxed ordering for reads, but not writes when
	 * DCA is enabled.  This is due to a known issue in some chipsets
	 * which will cause the DCA tag to be cleared.
	 */
	txctrl |= E1000_DCA_TXCTRL_DESC_RRO_EN |
		  E1000_DCA_TXCTRL_DATA_RRO_EN |
		  E1000_DCA_TXCTRL_DESC_DCA_EN;

	wr32(E1000_DCA_TXCTRL(tx_ring->reg_idx), txctrl);
}

static void igb_update_rx_dca(struct igb_adapter *adapter,
			      struct igb_ring *rx_ring,
			      int cpu)
{
	struct e1000_hw *hw = &adapter->hw;
	u32 rxctrl = dca3_get_tag(&adapter->pdev->dev, cpu);

	if (hw->mac.type != e1000_82575)
		rxctrl <<= E1000_DCA_RXCTRL_CPUID_SHIFT;

	/* We can enable relaxed ordering for reads, but not writes when
	 * DCA is enabled.  This is due to a known issue in some chipsets
	 * which will cause the DCA tag to be cleared.
	 */
	rxctrl |= E1000_DCA_RXCTRL_DESC_RRO_EN |
		  E1000_DCA_RXCTRL_DESC_DCA_EN;

	wr32(E1000_DCA_RXCTRL(rx_ring->reg_idx), rxctrl);
}

static void igb_update_dca(struct igb_q_vector *q_vector)
{
	struct igb_adapter *adapter = q_vector->adapter;
	int cpu = get_cpu();

	if (q_vector->cpu == cpu)
		goto out_no_update;

	if (q_vector->tx.ring)
		igb_update_tx_dca(adapter, q_vector->tx.ring, cpu);

	if (q_vector->rx.ring)
		igb_update_rx_dca(adapter, q_vector->rx.ring, cpu);

	q_vector->cpu = cpu;
out_no_update:
	put_cpu();
}

static void igb_setup_dca(struct igb_adapter *adapter)
{
	struct e1000_hw *hw = &adapter->hw;
	int i;

	if (!(adapter->flags & IGB_FLAG_DCA_ENABLED))
		return;

	/* Always use CB2 mode, difference is masked in the CB driver. */
	wr32(E1000_DCA_CTRL, E1000_DCA_CTRL_DCA_MODE_CB2);

	for (i = 0; i < adapter->num_q_vectors; i++) {
		adapter->q_vector[i]->cpu = -1;
		igb_update_dca(adapter->q_vector[i]);
	}
}

static int __igb_notify_dca(struct device *dev, void *data)
{
	struct net_device *netdev = dev_get_drvdata(dev);
	struct igb_adapter *adapter = netdev_priv(netdev);
	struct pci_dev *pdev = adapter->pdev;
	struct e1000_hw *hw = &adapter->hw;
	unsigned long event = *(unsigned long *)data;

	switch (event) {
	case DCA_PROVIDER_ADD:
		/* if already enabled, don't do it again */
		if (adapter->flags & IGB_FLAG_DCA_ENABLED)
			break;
		if (dca_add_requester(dev) == 0) {
			adapter->flags |= IGB_FLAG_DCA_ENABLED;
			dev_info(&pdev->dev, "DCA enabled\n");
			igb_setup_dca(adapter);
			break;
		}
		fallthrough; /* since DCA is disabled. */
	case DCA_PROVIDER_REMOVE:
		if (adapter->flags & IGB_FLAG_DCA_ENABLED) {
			/* without this a class_device is left
			 * hanging around in the sysfs model
			 */
			dca_remove_requester(dev);
			dev_info(&pdev->dev, "DCA disabled\n");
			adapter->flags &= ~IGB_FLAG_DCA_ENABLED;
			wr32(E1000_DCA_CTRL, E1000_DCA_CTRL_DCA_MODE_DISABLE);
		}
		break;
	}

	return 0;
}

static int igb_notify_dca(struct notifier_block *nb, unsigned long event,
			  void *p)
{
	int ret_val;

	ret_val = driver_for_each_device(&igb_driver.driver, NULL, &event,
					 __igb_notify_dca);

	return ret_val ? NOTIFY_BAD : NOTIFY_DONE;
}
#endif /* CONFIG_IGB_DCA */

#ifdef CONFIG_PCI_IOV
static int igb_vf_configure(struct igb_adapter *adapter, int vf)
{
	unsigned char mac_addr[ETH_ALEN];

	eth_zero_addr(mac_addr);
	igb_set_vf_mac(adapter, vf, mac_addr);

	/* By default spoof check is enabled for all VFs */
	adapter->vf_data[vf].spoofchk_enabled = true;

	/* By default VFs are not trusted */
	adapter->vf_data[vf].trusted = false;

	return 0;
}

#endif
static void igb_ping_all_vfs(struct igb_adapter *adapter)
{
	struct e1000_hw *hw = &adapter->hw;
	u32 ping;
	int i;

	for (i = 0 ; i < adapter->vfs_allocated_count; i++) {
		ping = E1000_PF_CONTROL_MSG;
		if (adapter->vf_data[i].flags & IGB_VF_FLAG_CTS)
			ping |= E1000_VT_MSGTYPE_CTS;
		igb_write_mbx(hw, &ping, 1, i);
	}
}

static int igb_set_vf_promisc(struct igb_adapter *adapter, u32 *msgbuf, u32 vf)
{
	struct e1000_hw *hw = &adapter->hw;
	u32 vmolr = rd32(E1000_VMOLR(vf));
	struct vf_data_storage *vf_data = &adapter->vf_data[vf];

	vf_data->flags &= ~(IGB_VF_FLAG_UNI_PROMISC |
			    IGB_VF_FLAG_MULTI_PROMISC);
	vmolr &= ~(E1000_VMOLR_ROPE | E1000_VMOLR_ROMPE | E1000_VMOLR_MPME);

	if (*msgbuf & E1000_VF_SET_PROMISC_MULTICAST) {
		vmolr |= E1000_VMOLR_MPME;
		vf_data->flags |= IGB_VF_FLAG_MULTI_PROMISC;
		*msgbuf &= ~E1000_VF_SET_PROMISC_MULTICAST;
	} else {
		/* if we have hashes and we are clearing a multicast promisc
		 * flag we need to write the hashes to the MTA as this step
		 * was previously skipped
		 */
		if (vf_data->num_vf_mc_hashes > 30) {
			vmolr |= E1000_VMOLR_MPME;
		} else if (vf_data->num_vf_mc_hashes) {
			int j;

			vmolr |= E1000_VMOLR_ROMPE;
			for (j = 0; j < vf_data->num_vf_mc_hashes; j++)
				igb_mta_set(hw, vf_data->vf_mc_hashes[j]);
		}
	}

	wr32(E1000_VMOLR(vf), vmolr);

	/* there are flags left unprocessed, likely not supported */
	if (*msgbuf & E1000_VT_MSGINFO_MASK)
		return -EINVAL;

	return 0;
}

static int igb_set_vf_multicasts(struct igb_adapter *adapter,
				  u32 *msgbuf, u32 vf)
{
	int n = (msgbuf[0] & E1000_VT_MSGINFO_MASK) >> E1000_VT_MSGINFO_SHIFT;
	u16 *hash_list = (u16 *)&msgbuf[1];
	struct vf_data_storage *vf_data = &adapter->vf_data[vf];
	int i;

	/* salt away the number of multicast addresses assigned
	 * to this VF for later use to restore when the PF multi cast
	 * list changes
	 */
	vf_data->num_vf_mc_hashes = n;

	/* only up to 30 hash values supported */
	if (n > 30)
		n = 30;

	/* store the hashes for later use */
	for (i = 0; i < n; i++)
		vf_data->vf_mc_hashes[i] = hash_list[i];

	/* Flush and reset the mta with the new values */
	igb_set_rx_mode(adapter->netdev);

	return 0;
}

static void igb_restore_vf_multicasts(struct igb_adapter *adapter)
{
	struct e1000_hw *hw = &adapter->hw;
	struct vf_data_storage *vf_data;
	int i, j;

	for (i = 0; i < adapter->vfs_allocated_count; i++) {
		u32 vmolr = rd32(E1000_VMOLR(i));

		vmolr &= ~(E1000_VMOLR_ROMPE | E1000_VMOLR_MPME);

		vf_data = &adapter->vf_data[i];

		if ((vf_data->num_vf_mc_hashes > 30) ||
		    (vf_data->flags & IGB_VF_FLAG_MULTI_PROMISC)) {
			vmolr |= E1000_VMOLR_MPME;
		} else if (vf_data->num_vf_mc_hashes) {
			vmolr |= E1000_VMOLR_ROMPE;
			for (j = 0; j < vf_data->num_vf_mc_hashes; j++)
				igb_mta_set(hw, vf_data->vf_mc_hashes[j]);
		}
		wr32(E1000_VMOLR(i), vmolr);
	}
}

static void igb_clear_vf_vfta(struct igb_adapter *adapter, u32 vf)
{
	struct e1000_hw *hw = &adapter->hw;
	u32 pool_mask, vlvf_mask, i;

	/* create mask for VF and other pools */
	pool_mask = E1000_VLVF_POOLSEL_MASK;
	vlvf_mask = BIT(E1000_VLVF_POOLSEL_SHIFT + vf);

	/* drop PF from pool bits */
	pool_mask &= ~BIT(E1000_VLVF_POOLSEL_SHIFT +
			     adapter->vfs_allocated_count);

	/* Find the vlan filter for this id */
	for (i = E1000_VLVF_ARRAY_SIZE; i--;) {
		u32 vlvf = rd32(E1000_VLVF(i));
		u32 vfta_mask, vid, vfta;

		/* remove the vf from the pool */
		if (!(vlvf & vlvf_mask))
			continue;

		/* clear out bit from VLVF */
		vlvf ^= vlvf_mask;

		/* if other pools are present, just remove ourselves */
		if (vlvf & pool_mask)
			goto update_vlvfb;

		/* if PF is present, leave VFTA */
		if (vlvf & E1000_VLVF_POOLSEL_MASK)
			goto update_vlvf;

		vid = vlvf & E1000_VLVF_VLANID_MASK;
		vfta_mask = BIT(vid % 32);

		/* clear bit from VFTA */
		vfta = adapter->shadow_vfta[vid / 32];
		if (vfta & vfta_mask)
			hw->mac.ops.write_vfta(hw, vid / 32, vfta ^ vfta_mask);
update_vlvf:
		/* clear pool selection enable */
		if (adapter->flags & IGB_FLAG_VLAN_PROMISC)
			vlvf &= E1000_VLVF_POOLSEL_MASK;
		else
			vlvf = 0;
update_vlvfb:
		/* clear pool bits */
		wr32(E1000_VLVF(i), vlvf);
	}
}

static int igb_find_vlvf_entry(struct e1000_hw *hw, u32 vlan)
{
	u32 vlvf;
	int idx;

	/* short cut the special case */
	if (vlan == 0)
		return 0;

	/* Search for the VLAN id in the VLVF entries */
	for (idx = E1000_VLVF_ARRAY_SIZE; --idx;) {
		vlvf = rd32(E1000_VLVF(idx));
		if ((vlvf & VLAN_VID_MASK) == vlan)
			break;
	}

	return idx;
}

static void igb_update_pf_vlvf(struct igb_adapter *adapter, u32 vid)
{
	struct e1000_hw *hw = &adapter->hw;
	u32 bits, pf_id;
	int idx;

	idx = igb_find_vlvf_entry(hw, vid);
	if (!idx)
		return;

	/* See if any other pools are set for this VLAN filter
	 * entry other than the PF.
	 */
	pf_id = adapter->vfs_allocated_count + E1000_VLVF_POOLSEL_SHIFT;
	bits = ~BIT(pf_id) & E1000_VLVF_POOLSEL_MASK;
	bits &= rd32(E1000_VLVF(idx));

	/* Disable the filter so this falls into the default pool. */
	if (!bits) {
		if (adapter->flags & IGB_FLAG_VLAN_PROMISC)
			wr32(E1000_VLVF(idx), BIT(pf_id));
		else
			wr32(E1000_VLVF(idx), 0);
	}
}

static s32 igb_set_vf_vlan(struct igb_adapter *adapter, u32 vid,
			   bool add, u32 vf)
{
	int pf_id = adapter->vfs_allocated_count;
	struct e1000_hw *hw = &adapter->hw;
	int err;

	/* If VLAN overlaps with one the PF is currently monitoring make
	 * sure that we are able to allocate a VLVF entry.  This may be
	 * redundant but it guarantees PF will maintain visibility to
	 * the VLAN.
	 */
	if (add && test_bit(vid, adapter->active_vlans)) {
		err = igb_vfta_set(hw, vid, pf_id, true, false);
		if (err)
			return err;
	}

	err = igb_vfta_set(hw, vid, vf, add, false);

	if (add && !err)
		return err;

	/* If we failed to add the VF VLAN or we are removing the VF VLAN
	 * we may need to drop the PF pool bit in order to allow us to free
	 * up the VLVF resources.
	 */
	if (test_bit(vid, adapter->active_vlans) ||
	    (adapter->flags & IGB_FLAG_VLAN_PROMISC))
		igb_update_pf_vlvf(adapter, vid);

	return err;
}

static void igb_set_vmvir(struct igb_adapter *adapter, u32 vid, u32 vf)
{
	struct e1000_hw *hw = &adapter->hw;

	if (vid)
		wr32(E1000_VMVIR(vf), (vid | E1000_VMVIR_VLANA_DEFAULT));
	else
		wr32(E1000_VMVIR(vf), 0);
}

static int igb_enable_port_vlan(struct igb_adapter *adapter, int vf,
				u16 vlan, u8 qos)
{
	int err;

	err = igb_set_vf_vlan(adapter, vlan, true, vf);
	if (err)
		return err;

	igb_set_vmvir(adapter, vlan | (qos << VLAN_PRIO_SHIFT), vf);
	igb_set_vmolr(adapter, vf, !vlan);

	/* revoke access to previous VLAN */
	if (vlan != adapter->vf_data[vf].pf_vlan)
		igb_set_vf_vlan(adapter, adapter->vf_data[vf].pf_vlan,
				false, vf);

	adapter->vf_data[vf].pf_vlan = vlan;
	adapter->vf_data[vf].pf_qos = qos;
	igb_set_vf_vlan_strip(adapter, vf, true);
	dev_info(&adapter->pdev->dev,
		 "Setting VLAN %d, QOS 0x%x on VF %d\n", vlan, qos, vf);
	if (test_bit(__IGB_DOWN, &adapter->state)) {
		dev_warn(&adapter->pdev->dev,
			 "The VF VLAN has been set, but the PF device is not up.\n");
		dev_warn(&adapter->pdev->dev,
			 "Bring the PF device up before attempting to use the VF device.\n");
	}

	return err;
}

static int igb_disable_port_vlan(struct igb_adapter *adapter, int vf)
{
	/* Restore tagless access via VLAN 0 */
	igb_set_vf_vlan(adapter, 0, true, vf);

	igb_set_vmvir(adapter, 0, vf);
	igb_set_vmolr(adapter, vf, true);

	/* Remove any PF assigned VLAN */
	if (adapter->vf_data[vf].pf_vlan)
		igb_set_vf_vlan(adapter, adapter->vf_data[vf].pf_vlan,
				false, vf);

	adapter->vf_data[vf].pf_vlan = 0;
	adapter->vf_data[vf].pf_qos = 0;
	igb_set_vf_vlan_strip(adapter, vf, false);

	return 0;
}

static int igb_ndo_set_vf_vlan(struct net_device *netdev, int vf,
			       u16 vlan, u8 qos, __be16 vlan_proto)
{
	struct igb_adapter *adapter = netdev_priv(netdev);

	if ((vf >= adapter->vfs_allocated_count) || (vlan > 4095) || (qos > 7))
		return -EINVAL;

	if (vlan_proto != htons(ETH_P_8021Q))
		return -EPROTONOSUPPORT;

	return (vlan || qos) ? igb_enable_port_vlan(adapter, vf, vlan, qos) :
			       igb_disable_port_vlan(adapter, vf);
}

static int igb_set_vf_vlan_msg(struct igb_adapter *adapter, u32 *msgbuf, u32 vf)
{
	int add = (msgbuf[0] & E1000_VT_MSGINFO_MASK) >> E1000_VT_MSGINFO_SHIFT;
	int vid = (msgbuf[1] & E1000_VLVF_VLANID_MASK);
	int ret;

	if (adapter->vf_data[vf].pf_vlan)
		return -1;

	/* VLAN 0 is a special case, don't allow it to be removed */
	if (!vid && !add)
		return 0;

	ret = igb_set_vf_vlan(adapter, vid, !!add, vf);
	if (!ret)
		igb_set_vf_vlan_strip(adapter, vf, !!vid);
	return ret;
}

static inline void igb_vf_reset(struct igb_adapter *adapter, u32 vf)
{
	struct vf_data_storage *vf_data = &adapter->vf_data[vf];

	/* clear flags - except flag that indicates PF has set the MAC */
	vf_data->flags &= IGB_VF_FLAG_PF_SET_MAC;
	vf_data->last_nack = jiffies;

	/* reset vlans for device */
	igb_clear_vf_vfta(adapter, vf);
	igb_set_vf_vlan(adapter, vf_data->pf_vlan, true, vf);
	igb_set_vmvir(adapter, vf_data->pf_vlan |
			       (vf_data->pf_qos << VLAN_PRIO_SHIFT), vf);
	igb_set_vmolr(adapter, vf, !vf_data->pf_vlan);
	igb_set_vf_vlan_strip(adapter, vf, !!(vf_data->pf_vlan));

	/* reset multicast table array for vf */
	adapter->vf_data[vf].num_vf_mc_hashes = 0;

	/* Flush and reset the mta with the new values */
	igb_set_rx_mode(adapter->netdev);
}

static void igb_vf_reset_event(struct igb_adapter *adapter, u32 vf)
{
	unsigned char *vf_mac = adapter->vf_data[vf].vf_mac_addresses;

	/* clear mac address as we were hotplug removed/added */
	if (!(adapter->vf_data[vf].flags & IGB_VF_FLAG_PF_SET_MAC))
		eth_zero_addr(vf_mac);

	/* process remaining reset events */
	igb_vf_reset(adapter, vf);
}

static void igb_vf_reset_msg(struct igb_adapter *adapter, u32 vf)
{
	struct e1000_hw *hw = &adapter->hw;
	unsigned char *vf_mac = adapter->vf_data[vf].vf_mac_addresses;
	u32 reg, msgbuf[3] = {};
	u8 *addr = (u8 *)(&msgbuf[1]);

	/* process all the same items cleared in a function level reset */
	igb_vf_reset(adapter, vf);

	/* set vf mac address */
	igb_set_vf_mac(adapter, vf, vf_mac);

	/* enable transmit and receive for vf */
	reg = rd32(E1000_VFTE);
	wr32(E1000_VFTE, reg | BIT(vf));
	reg = rd32(E1000_VFRE);
	wr32(E1000_VFRE, reg | BIT(vf));

	adapter->vf_data[vf].flags |= IGB_VF_FLAG_CTS;

	/* reply to reset with ack and vf mac address */
	if (!is_zero_ether_addr(vf_mac)) {
		msgbuf[0] = E1000_VF_RESET | E1000_VT_MSGTYPE_ACK;
		memcpy(addr, vf_mac, ETH_ALEN);
	} else {
		msgbuf[0] = E1000_VF_RESET | E1000_VT_MSGTYPE_NACK;
	}
	igb_write_mbx(hw, msgbuf, 3, vf);
}

static void igb_flush_mac_table(struct igb_adapter *adapter)
{
	struct e1000_hw *hw = &adapter->hw;
	int i;

	for (i = 0; i < hw->mac.rar_entry_count; i++) {
		adapter->mac_table[i].state &= ~IGB_MAC_STATE_IN_USE;
		eth_zero_addr(adapter->mac_table[i].addr);
		adapter->mac_table[i].queue = 0;
		igb_rar_set_index(adapter, i);
	}
}

static int igb_available_rars(struct igb_adapter *adapter, u8 queue)
{
	struct e1000_hw *hw = &adapter->hw;
	/* do not count rar entries reserved for VFs MAC addresses */
	int rar_entries = hw->mac.rar_entry_count -
			  adapter->vfs_allocated_count;
	int i, count = 0;

	for (i = 0; i < rar_entries; i++) {
		/* do not count default entries */
		if (adapter->mac_table[i].state & IGB_MAC_STATE_DEFAULT)
			continue;

		/* do not count "in use" entries for different queues */
		if ((adapter->mac_table[i].state & IGB_MAC_STATE_IN_USE) &&
		    (adapter->mac_table[i].queue != queue))
			continue;

		count++;
	}

	return count;
}

/* Set default MAC address for the PF in the first RAR entry */
static void igb_set_default_mac_filter(struct igb_adapter *adapter)
{
	struct igb_mac_addr *mac_table = &adapter->mac_table[0];

	ether_addr_copy(mac_table->addr, adapter->hw.mac.addr);
	mac_table->queue = adapter->vfs_allocated_count;
	mac_table->state = IGB_MAC_STATE_DEFAULT | IGB_MAC_STATE_IN_USE;

	igb_rar_set_index(adapter, 0);
}

/* If the filter to be added and an already existing filter express
 * the same address and address type, it should be possible to only
 * override the other configurations, for example the queue to steer
 * traffic.
 */
static bool igb_mac_entry_can_be_used(const struct igb_mac_addr *entry,
				      const u8 *addr, const u8 flags)
{
	if (!(entry->state & IGB_MAC_STATE_IN_USE))
		return true;

	if ((entry->state & IGB_MAC_STATE_SRC_ADDR) !=
	    (flags & IGB_MAC_STATE_SRC_ADDR))
		return false;

	if (!ether_addr_equal(addr, entry->addr))
		return false;

	return true;
}

/* Add a MAC filter for 'addr' directing matching traffic to 'queue',
 * 'flags' is used to indicate what kind of match is made, match is by
 * default for the destination address, if matching by source address
 * is desired the flag IGB_MAC_STATE_SRC_ADDR can be used.
 */
static int igb_add_mac_filter_flags(struct igb_adapter *adapter,
				    const u8 *addr, const u8 queue,
				    const u8 flags)
{
	struct e1000_hw *hw = &adapter->hw;
	int rar_entries = hw->mac.rar_entry_count -
			  adapter->vfs_allocated_count;
	int i;

	if (is_zero_ether_addr(addr))
		return -EINVAL;

	/* Search for the first empty entry in the MAC table.
	 * Do not touch entries at the end of the table reserved for the VF MAC
	 * addresses.
	 */
	for (i = 0; i < rar_entries; i++) {
		if (!igb_mac_entry_can_be_used(&adapter->mac_table[i],
					       addr, flags))
			continue;

		ether_addr_copy(adapter->mac_table[i].addr, addr);
		adapter->mac_table[i].queue = queue;
		adapter->mac_table[i].state |= IGB_MAC_STATE_IN_USE | flags;

		igb_rar_set_index(adapter, i);
		return i;
	}

	return -ENOSPC;
}

static int igb_add_mac_filter(struct igb_adapter *adapter, const u8 *addr,
			      const u8 queue)
{
	return igb_add_mac_filter_flags(adapter, addr, queue, 0);
}

/* Remove a MAC filter for 'addr' directing matching traffic to
 * 'queue', 'flags' is used to indicate what kind of match need to be
 * removed, match is by default for the destination address, if
 * matching by source address is to be removed the flag
 * IGB_MAC_STATE_SRC_ADDR can be used.
 */
static int igb_del_mac_filter_flags(struct igb_adapter *adapter,
				    const u8 *addr, const u8 queue,
				    const u8 flags)
{
	struct e1000_hw *hw = &adapter->hw;
	int rar_entries = hw->mac.rar_entry_count -
			  adapter->vfs_allocated_count;
	int i;

	if (is_zero_ether_addr(addr))
		return -EINVAL;

	/* Search for matching entry in the MAC table based on given address
	 * and queue. Do not touch entries at the end of the table reserved
	 * for the VF MAC addresses.
	 */
	for (i = 0; i < rar_entries; i++) {
		if (!(adapter->mac_table[i].state & IGB_MAC_STATE_IN_USE))
			continue;
		if ((adapter->mac_table[i].state & flags) != flags)
			continue;
		if (adapter->mac_table[i].queue != queue)
			continue;
		if (!ether_addr_equal(adapter->mac_table[i].addr, addr))
			continue;

		/* When a filter for the default address is "deleted",
		 * we return it to its initial configuration
		 */
		if (adapter->mac_table[i].state & IGB_MAC_STATE_DEFAULT) {
			adapter->mac_table[i].state =
				IGB_MAC_STATE_DEFAULT | IGB_MAC_STATE_IN_USE;
			adapter->mac_table[i].queue =
				adapter->vfs_allocated_count;
		} else {
			adapter->mac_table[i].state = 0;
			adapter->mac_table[i].queue = 0;
			eth_zero_addr(adapter->mac_table[i].addr);
		}

		igb_rar_set_index(adapter, i);
		return 0;
	}

	return -ENOENT;
}

static int igb_del_mac_filter(struct igb_adapter *adapter, const u8 *addr,
			      const u8 queue)
{
	return igb_del_mac_filter_flags(adapter, addr, queue, 0);
}

int igb_add_mac_steering_filter(struct igb_adapter *adapter,
				const u8 *addr, u8 queue, u8 flags)
{
	struct e1000_hw *hw = &adapter->hw;

	/* In theory, this should be supported on 82575 as well, but
	 * that part wasn't easily accessible during development.
	 */
	if (hw->mac.type != e1000_i210)
		return -EOPNOTSUPP;

	return igb_add_mac_filter_flags(adapter, addr, queue,
					IGB_MAC_STATE_QUEUE_STEERING | flags);
}

int igb_del_mac_steering_filter(struct igb_adapter *adapter,
				const u8 *addr, u8 queue, u8 flags)
{
	return igb_del_mac_filter_flags(adapter, addr, queue,
					IGB_MAC_STATE_QUEUE_STEERING | flags);
}

static int igb_uc_sync(struct net_device *netdev, const unsigned char *addr)
{
	struct igb_adapter *adapter = netdev_priv(netdev);
	int ret;

	ret = igb_add_mac_filter(adapter, addr, adapter->vfs_allocated_count);

	return min_t(int, ret, 0);
}

static int igb_uc_unsync(struct net_device *netdev, const unsigned char *addr)
{
	struct igb_adapter *adapter = netdev_priv(netdev);

	igb_del_mac_filter(adapter, addr, adapter->vfs_allocated_count);

	return 0;
}

static int igb_set_vf_mac_filter(struct igb_adapter *adapter, const int vf,
				 const u32 info, const u8 *addr)
{
	struct pci_dev *pdev = adapter->pdev;
	struct vf_data_storage *vf_data = &adapter->vf_data[vf];
	struct list_head *pos;
	struct vf_mac_filter *entry = NULL;
	int ret = 0;

	if ((vf_data->flags & IGB_VF_FLAG_PF_SET_MAC) &&
	    !vf_data->trusted) {
		dev_warn(&pdev->dev,
			 "VF %d requested MAC filter but is administratively denied\n",
			  vf);
		return -EINVAL;
	}
	if (!is_valid_ether_addr(addr)) {
		dev_warn(&pdev->dev,
			 "VF %d attempted to set invalid MAC filter\n",
			  vf);
		return -EINVAL;
	}

	switch (info) {
	case E1000_VF_MAC_FILTER_CLR:
		/* remove all unicast MAC filters related to the current VF */
		list_for_each(pos, &adapter->vf_macs.l) {
			entry = list_entry(pos, struct vf_mac_filter, l);
			if (entry->vf == vf) {
				entry->vf = -1;
				entry->free = true;
				igb_del_mac_filter(adapter, entry->vf_mac, vf);
			}
		}
		break;
	case E1000_VF_MAC_FILTER_ADD:
		/* try to find empty slot in the list */
		list_for_each(pos, &adapter->vf_macs.l) {
			entry = list_entry(pos, struct vf_mac_filter, l);
			if (entry->free)
				break;
		}

		if (entry && entry->free) {
			entry->free = false;
			entry->vf = vf;
			ether_addr_copy(entry->vf_mac, addr);

			ret = igb_add_mac_filter(adapter, addr, vf);
			ret = min_t(int, ret, 0);
		} else {
			ret = -ENOSPC;
		}

		if (ret == -ENOSPC)
			dev_warn(&pdev->dev,
				 "VF %d has requested MAC filter but there is no space for it\n",
				 vf);
		break;
	default:
		ret = -EINVAL;
		break;
	}

	return ret;
}

static int igb_set_vf_mac_addr(struct igb_adapter *adapter, u32 *msg, int vf)
{
	struct pci_dev *pdev = adapter->pdev;
	struct vf_data_storage *vf_data = &adapter->vf_data[vf];
	u32 info = msg[0] & E1000_VT_MSGINFO_MASK;

	/* The VF MAC Address is stored in a packed array of bytes
	 * starting at the second 32 bit word of the msg array
	 */
	unsigned char *addr = (unsigned char *)&msg[1];
	int ret = 0;

	if (!info) {
		if ((vf_data->flags & IGB_VF_FLAG_PF_SET_MAC) &&
		    !vf_data->trusted) {
			dev_warn(&pdev->dev,
				 "VF %d attempted to override administratively set MAC address\nReload the VF driver to resume operations\n",
				 vf);
			return -EINVAL;
		}

		if (!is_valid_ether_addr(addr)) {
			dev_warn(&pdev->dev,
				 "VF %d attempted to set invalid MAC\n",
				 vf);
			return -EINVAL;
		}

		ret = igb_set_vf_mac(adapter, vf, addr);
	} else {
		ret = igb_set_vf_mac_filter(adapter, vf, info, addr);
	}

	return ret;
}

static void igb_rcv_ack_from_vf(struct igb_adapter *adapter, u32 vf)
{
	struct e1000_hw *hw = &adapter->hw;
	struct vf_data_storage *vf_data = &adapter->vf_data[vf];
	u32 msg = E1000_VT_MSGTYPE_NACK;

	/* if device isn't clear to send it shouldn't be reading either */
	if (!(vf_data->flags & IGB_VF_FLAG_CTS) &&
	    time_after(jiffies, vf_data->last_nack + (2 * HZ))) {
		igb_write_mbx(hw, &msg, 1, vf);
		vf_data->last_nack = jiffies;
	}
}

static void igb_rcv_msg_from_vf(struct igb_adapter *adapter, u32 vf)
{
	struct pci_dev *pdev = adapter->pdev;
	u32 msgbuf[E1000_VFMAILBOX_SIZE];
	struct e1000_hw *hw = &adapter->hw;
	struct vf_data_storage *vf_data = &adapter->vf_data[vf];
	s32 retval;

	retval = igb_read_mbx(hw, msgbuf, E1000_VFMAILBOX_SIZE, vf, false);

	if (retval) {
		/* if receive failed revoke VF CTS stats and restart init */
		dev_err(&pdev->dev, "Error receiving message from VF\n");
		vf_data->flags &= ~IGB_VF_FLAG_CTS;
		if (!time_after(jiffies, vf_data->last_nack + (2 * HZ)))
			goto unlock;
		goto out;
	}

	/* this is a message we already processed, do nothing */
	if (msgbuf[0] & (E1000_VT_MSGTYPE_ACK | E1000_VT_MSGTYPE_NACK))
		goto unlock;

	/* until the vf completes a reset it should not be
	 * allowed to start any configuration.
	 */
	if (msgbuf[0] == E1000_VF_RESET) {
		/* unlocks mailbox */
		igb_vf_reset_msg(adapter, vf);
		return;
	}

	if (!(vf_data->flags & IGB_VF_FLAG_CTS)) {
		if (!time_after(jiffies, vf_data->last_nack + (2 * HZ)))
			goto unlock;
		retval = -1;
		goto out;
	}

	switch ((msgbuf[0] & 0xFFFF)) {
	case E1000_VF_SET_MAC_ADDR:
		retval = igb_set_vf_mac_addr(adapter, msgbuf, vf);
		break;
	case E1000_VF_SET_PROMISC:
		retval = igb_set_vf_promisc(adapter, msgbuf, vf);
		break;
	case E1000_VF_SET_MULTICAST:
		retval = igb_set_vf_multicasts(adapter, msgbuf, vf);
		break;
	case E1000_VF_SET_LPE:
		retval = igb_set_vf_rlpml(adapter, msgbuf[1], vf);
		break;
	case E1000_VF_SET_VLAN:
		retval = -1;
		if (vf_data->pf_vlan)
			dev_warn(&pdev->dev,
				 "VF %d attempted to override administratively set VLAN tag\nReload the VF driver to resume operations\n",
				 vf);
		else
			retval = igb_set_vf_vlan_msg(adapter, msgbuf, vf);
		break;
	default:
		dev_err(&pdev->dev, "Unhandled Msg %08x\n", msgbuf[0]);
		retval = -1;
		break;
	}

	msgbuf[0] |= E1000_VT_MSGTYPE_CTS;
out:
	/* notify the VF of the results of what it sent us */
	if (retval)
		msgbuf[0] |= E1000_VT_MSGTYPE_NACK;
	else
		msgbuf[0] |= E1000_VT_MSGTYPE_ACK;

	/* unlocks mailbox */
	igb_write_mbx(hw, msgbuf, 1, vf);
	return;

unlock:
	igb_unlock_mbx(hw, vf);
}

static void igb_msg_task(struct igb_adapter *adapter)
{
	struct e1000_hw *hw = &adapter->hw;
	unsigned long flags;
	u32 vf;

	spin_lock_irqsave(&adapter->vfs_lock, flags);
	for (vf = 0; vf < adapter->vfs_allocated_count; vf++) {
		/* process any reset requests */
		if (!igb_check_for_rst(hw, vf))
			igb_vf_reset_event(adapter, vf);

		/* process any messages pending */
		if (!igb_check_for_msg(hw, vf))
			igb_rcv_msg_from_vf(adapter, vf);

		/* process any acks */
		if (!igb_check_for_ack(hw, vf))
			igb_rcv_ack_from_vf(adapter, vf);
	}
	spin_unlock_irqrestore(&adapter->vfs_lock, flags);
}

/**
 *  igb_set_uta - Set unicast filter table address
 *  @adapter: board private structure
 *  @set: boolean indicating if we are setting or clearing bits
 *
 *  The unicast table address is a register array of 32-bit registers.
 *  The table is meant to be used in a way similar to how the MTA is used
 *  however due to certain limitations in the hardware it is necessary to
 *  set all the hash bits to 1 and use the VMOLR ROPE bit as a promiscuous
 *  enable bit to allow vlan tag stripping when promiscuous mode is enabled
 **/
static void igb_set_uta(struct igb_adapter *adapter, bool set)
{
	struct e1000_hw *hw = &adapter->hw;
	u32 uta = set ? ~0 : 0;
	int i;

	/* we only need to do this if VMDq is enabled */
	if (!adapter->vfs_allocated_count)
		return;

	for (i = hw->mac.uta_reg_count; i--;)
		array_wr32(E1000_UTA, i, uta);
}

/**
 *  igb_intr_msi - Interrupt Handler
 *  @irq: interrupt number
 *  @data: pointer to a network interface device structure
 **/
static irqreturn_t igb_intr_msi(int irq, void *data)
{
	struct igb_adapter *adapter = data;
	struct igb_q_vector *q_vector = adapter->q_vector[0];
	struct e1000_hw *hw = &adapter->hw;
	/* read ICR disables interrupts using IAM */
	u32 icr = rd32(E1000_ICR);

	igb_write_itr(q_vector);

	if (icr & E1000_ICR_DRSTA)
		schedule_work(&adapter->reset_task);

	if (icr & E1000_ICR_DOUTSYNC) {
		/* HW is reporting DMA is out of sync */
		adapter->stats.doosync++;
	}

	if (icr & (E1000_ICR_RXSEQ | E1000_ICR_LSC)) {
		hw->mac.get_link_status = 1;
		if (!test_bit(__IGB_DOWN, &adapter->state))
			mod_timer(&adapter->watchdog_timer, jiffies + 1);
	}

	if (icr & E1000_ICR_TS)
		igb_tsync_interrupt(adapter);

	napi_schedule(&q_vector->napi);

	return IRQ_HANDLED;
}

/**
 *  igb_intr - Legacy Interrupt Handler
 *  @irq: interrupt number
 *  @data: pointer to a network interface device structure
 **/
static irqreturn_t igb_intr(int irq, void *data)
{
	struct igb_adapter *adapter = data;
	struct igb_q_vector *q_vector = adapter->q_vector[0];
	struct e1000_hw *hw = &adapter->hw;
	/* Interrupt Auto-Mask...upon reading ICR, interrupts are masked.  No
	 * need for the IMC write
	 */
	u32 icr = rd32(E1000_ICR);

	/* IMS will not auto-mask if INT_ASSERTED is not set, and if it is
	 * not set, then the adapter didn't send an interrupt
	 */
	if (!(icr & E1000_ICR_INT_ASSERTED))
		return IRQ_NONE;

	igb_write_itr(q_vector);

	if (icr & E1000_ICR_DRSTA)
		schedule_work(&adapter->reset_task);

	if (icr & E1000_ICR_DOUTSYNC) {
		/* HW is reporting DMA is out of sync */
		adapter->stats.doosync++;
	}

	if (icr & (E1000_ICR_RXSEQ | E1000_ICR_LSC)) {
		hw->mac.get_link_status = 1;
		/* guard against interrupt when we're going down */
		if (!test_bit(__IGB_DOWN, &adapter->state))
			mod_timer(&adapter->watchdog_timer, jiffies + 1);
	}

	if (icr & E1000_ICR_TS)
		igb_tsync_interrupt(adapter);

	napi_schedule(&q_vector->napi);

	return IRQ_HANDLED;
}

static void igb_ring_irq_enable(struct igb_q_vector *q_vector)
{
	struct igb_adapter *adapter = q_vector->adapter;
	struct e1000_hw *hw = &adapter->hw;

	if ((q_vector->rx.ring && (adapter->rx_itr_setting & 3)) ||
	    (!q_vector->rx.ring && (adapter->tx_itr_setting & 3))) {
		if ((adapter->num_q_vectors == 1) && !adapter->vf_data)
			igb_set_itr(q_vector);
		else
			igb_update_ring_itr(q_vector);
	}

	if (!test_bit(__IGB_DOWN, &adapter->state)) {
		if (adapter->flags & IGB_FLAG_HAS_MSIX)
			wr32(E1000_EIMS, q_vector->eims_value);
		else
			igb_irq_enable(adapter);
	}
}

/**
 *  igb_poll - NAPI Rx polling callback
 *  @napi: napi polling structure
 *  @budget: count of how many packets we should handle
 **/
static int igb_poll(struct napi_struct *napi, int budget)
{
	struct igb_q_vector *q_vector = container_of(napi,
						     struct igb_q_vector,
						     napi);
	bool clean_complete = true;
	int work_done = 0;

#ifdef CONFIG_IGB_DCA
	if (q_vector->adapter->flags & IGB_FLAG_DCA_ENABLED)
		igb_update_dca(q_vector);
#endif
	if (q_vector->tx.ring)
		clean_complete = igb_clean_tx_irq(q_vector, budget);

	if (q_vector->rx.ring) {
		int cleaned = igb_clean_rx_irq(q_vector, budget);

		work_done += cleaned;
		if (cleaned >= budget)
			clean_complete = false;
	}

	/* If all work not completed, return budget and keep polling */
	if (!clean_complete)
		return budget;

	/* Exit the polling mode, but don't re-enable interrupts if stack might
	 * poll us due to busy-polling
	 */
	if (likely(napi_complete_done(napi, work_done)))
		igb_ring_irq_enable(q_vector);

	return work_done;
}

/**
 *  igb_clean_tx_irq - Reclaim resources after transmit completes
 *  @q_vector: pointer to q_vector containing needed info
 *  @napi_budget: Used to determine if we are in netpoll
 *
 *  returns true if ring is completely cleaned
 **/
static bool igb_clean_tx_irq(struct igb_q_vector *q_vector, int napi_budget)
{
	struct igb_adapter *adapter = q_vector->adapter;
	struct igb_ring *tx_ring = q_vector->tx.ring;
	struct igb_tx_buffer *tx_buffer;
	union e1000_adv_tx_desc *tx_desc;
	unsigned int total_bytes = 0, total_packets = 0;
	unsigned int budget = q_vector->tx.work_limit;
	unsigned int i = tx_ring->next_to_clean;

	if (test_bit(__IGB_DOWN, &adapter->state))
		return true;

	tx_buffer = &tx_ring->tx_buffer_info[i];
	tx_desc = IGB_TX_DESC(tx_ring, i);
	i -= tx_ring->count;

	do {
		union e1000_adv_tx_desc *eop_desc = tx_buffer->next_to_watch;

		/* if next_to_watch is not set then there is no work pending */
		if (!eop_desc)
			break;

		/* prevent any other reads prior to eop_desc */
		smp_rmb();

		/* if DD is not set pending work has not been completed */
		if (!(eop_desc->wb.status & cpu_to_le32(E1000_TXD_STAT_DD)))
			break;

		/* clear next_to_watch to prevent false hangs */
		tx_buffer->next_to_watch = NULL;

		/* update the statistics for this packet */
		total_bytes += tx_buffer->bytecount;
		total_packets += tx_buffer->gso_segs;

		/* free the skb */
		if (tx_buffer->type == IGB_TYPE_SKB)
			napi_consume_skb(tx_buffer->skb, napi_budget);
		else
			xdp_return_frame(tx_buffer->xdpf);

		/* unmap skb header data */
		dma_unmap_single(tx_ring->dev,
				 dma_unmap_addr(tx_buffer, dma),
				 dma_unmap_len(tx_buffer, len),
				 DMA_TO_DEVICE);

		/* clear tx_buffer data */
		dma_unmap_len_set(tx_buffer, len, 0);

		/* clear last DMA location and unmap remaining buffers */
		while (tx_desc != eop_desc) {
			tx_buffer++;
			tx_desc++;
			i++;
			if (unlikely(!i)) {
				i -= tx_ring->count;
				tx_buffer = tx_ring->tx_buffer_info;
				tx_desc = IGB_TX_DESC(tx_ring, 0);
			}

			/* unmap any remaining paged data */
			if (dma_unmap_len(tx_buffer, len)) {
				dma_unmap_page(tx_ring->dev,
					       dma_unmap_addr(tx_buffer, dma),
					       dma_unmap_len(tx_buffer, len),
					       DMA_TO_DEVICE);
				dma_unmap_len_set(tx_buffer, len, 0);
			}
		}

		/* move us one more past the eop_desc for start of next pkt */
		tx_buffer++;
		tx_desc++;
		i++;
		if (unlikely(!i)) {
			i -= tx_ring->count;
			tx_buffer = tx_ring->tx_buffer_info;
			tx_desc = IGB_TX_DESC(tx_ring, 0);
		}

		/* issue prefetch for next Tx descriptor */
		prefetch(tx_desc);

		/* update budget accounting */
		budget--;
	} while (likely(budget));

	netdev_tx_completed_queue(txring_txq(tx_ring),
				  total_packets, total_bytes);
	i += tx_ring->count;
	tx_ring->next_to_clean = i;
	u64_stats_update_begin(&tx_ring->tx_syncp);
	tx_ring->tx_stats.bytes += total_bytes;
	tx_ring->tx_stats.packets += total_packets;
	u64_stats_update_end(&tx_ring->tx_syncp);
	q_vector->tx.total_bytes += total_bytes;
	q_vector->tx.total_packets += total_packets;

	if (test_bit(IGB_RING_FLAG_TX_DETECT_HANG, &tx_ring->flags)) {
		struct e1000_hw *hw = &adapter->hw;

		/* Detect a transmit hang in hardware, this serializes the
		 * check with the clearing of time_stamp and movement of i
		 */
		clear_bit(IGB_RING_FLAG_TX_DETECT_HANG, &tx_ring->flags);
		if (tx_buffer->next_to_watch &&
		    time_after(jiffies, tx_buffer->time_stamp +
			       (adapter->tx_timeout_factor * HZ)) &&
		    !(rd32(E1000_STATUS) & E1000_STATUS_TXOFF)) {

			/* detected Tx unit hang */
			dev_err(tx_ring->dev,
				"Detected Tx Unit Hang\n"
				"  Tx Queue             <%d>\n"
				"  TDH                  <%x>\n"
				"  TDT                  <%x>\n"
				"  next_to_use          <%x>\n"
				"  next_to_clean        <%x>\n"
				"buffer_info[next_to_clean]\n"
				"  time_stamp           <%lx>\n"
				"  next_to_watch        <%p>\n"
				"  jiffies              <%lx>\n"
				"  desc.status          <%x>\n",
				tx_ring->queue_index,
				rd32(E1000_TDH(tx_ring->reg_idx)),
				readl(tx_ring->tail),
				tx_ring->next_to_use,
				tx_ring->next_to_clean,
				tx_buffer->time_stamp,
				tx_buffer->next_to_watch,
				jiffies,
				tx_buffer->next_to_watch->wb.status);
			netif_stop_subqueue(tx_ring->netdev,
					    tx_ring->queue_index);

			/* we are about to reset, no point in enabling stuff */
			return true;
		}
	}

#define TX_WAKE_THRESHOLD (DESC_NEEDED * 2)
	if (unlikely(total_packets &&
	    netif_carrier_ok(tx_ring->netdev) &&
	    igb_desc_unused(tx_ring) >= TX_WAKE_THRESHOLD)) {
		/* Make sure that anybody stopping the queue after this
		 * sees the new next_to_clean.
		 */
		smp_mb();
		if (__netif_subqueue_stopped(tx_ring->netdev,
					     tx_ring->queue_index) &&
		    !(test_bit(__IGB_DOWN, &adapter->state))) {
			netif_wake_subqueue(tx_ring->netdev,
					    tx_ring->queue_index);

			u64_stats_update_begin(&tx_ring->tx_syncp);
			tx_ring->tx_stats.restart_queue++;
			u64_stats_update_end(&tx_ring->tx_syncp);
		}
	}

	return !!budget;
}

/**
 *  igb_reuse_rx_page - page flip buffer and store it back on the ring
 *  @rx_ring: rx descriptor ring to store buffers on
 *  @old_buff: donor buffer to have page reused
 *
 *  Synchronizes page for reuse by the adapter
 **/
static void igb_reuse_rx_page(struct igb_ring *rx_ring,
			      struct igb_rx_buffer *old_buff)
{
	struct igb_rx_buffer *new_buff;
	u16 nta = rx_ring->next_to_alloc;

	new_buff = &rx_ring->rx_buffer_info[nta];

	/* update, and store next to alloc */
	nta++;
	rx_ring->next_to_alloc = (nta < rx_ring->count) ? nta : 0;

	/* Transfer page from old buffer to new buffer.
	 * Move each member individually to avoid possible store
	 * forwarding stalls.
	 */
	new_buff->dma		= old_buff->dma;
	new_buff->page		= old_buff->page;
	new_buff->page_offset	= old_buff->page_offset;
	new_buff->pagecnt_bias	= old_buff->pagecnt_bias;
}

static bool igb_can_reuse_rx_page(struct igb_rx_buffer *rx_buffer,
				  int rx_buf_pgcnt)
{
	unsigned int pagecnt_bias = rx_buffer->pagecnt_bias;
	struct page *page = rx_buffer->page;

	/* avoid re-using remote and pfmemalloc pages */
	if (!dev_page_is_reusable(page))
		return false;

#if (PAGE_SIZE < 8192)
	/* if we are only owner of page we can reuse it */
	if (unlikely((rx_buf_pgcnt - pagecnt_bias) > 1))
		return false;
#else
#define IGB_LAST_OFFSET \
	(SKB_WITH_OVERHEAD(PAGE_SIZE) - IGB_RXBUFFER_2048)

	if (rx_buffer->page_offset > IGB_LAST_OFFSET)
		return false;
#endif

	/* If we have drained the page fragment pool we need to update
	 * the pagecnt_bias and page count so that we fully restock the
	 * number of references the driver holds.
	 */
	if (unlikely(pagecnt_bias == 1)) {
		page_ref_add(page, USHRT_MAX - 1);
		rx_buffer->pagecnt_bias = USHRT_MAX;
	}

	return true;
}

/**
 *  igb_add_rx_frag - Add contents of Rx buffer to sk_buff
 *  @rx_ring: rx descriptor ring to transact packets on
 *  @rx_buffer: buffer containing page to add
 *  @skb: sk_buff to place the data into
 *  @size: size of buffer to be added
 *
 *  This function will add the data contained in rx_buffer->page to the skb.
 **/
static void igb_add_rx_frag(struct igb_ring *rx_ring,
			    struct igb_rx_buffer *rx_buffer,
			    struct sk_buff *skb,
			    unsigned int size)
{
#if (PAGE_SIZE < 8192)
	unsigned int truesize = igb_rx_pg_size(rx_ring) / 2;
#else
	unsigned int truesize = ring_uses_build_skb(rx_ring) ?
				SKB_DATA_ALIGN(IGB_SKB_PAD + size) :
				SKB_DATA_ALIGN(size);
#endif
	skb_add_rx_frag(skb, skb_shinfo(skb)->nr_frags, rx_buffer->page,
			rx_buffer->page_offset, size, truesize);
#if (PAGE_SIZE < 8192)
	rx_buffer->page_offset ^= truesize;
#else
	rx_buffer->page_offset += truesize;
#endif
}

static struct sk_buff *igb_construct_skb(struct igb_ring *rx_ring,
					 struct igb_rx_buffer *rx_buffer,
					 struct xdp_buff *xdp,
					 ktime_t timestamp)
{
#if (PAGE_SIZE < 8192)
	unsigned int truesize = igb_rx_pg_size(rx_ring) / 2;
#else
	unsigned int truesize = SKB_DATA_ALIGN(xdp->data_end -
					       xdp->data_hard_start);
#endif
	unsigned int size = xdp->data_end - xdp->data;
	unsigned int headlen;
	struct sk_buff *skb;

	/* prefetch first cache line of first page */
	net_prefetch(xdp->data);

	/* allocate a skb to store the frags */
	skb = napi_alloc_skb(&rx_ring->q_vector->napi, IGB_RX_HDR_LEN);
	if (unlikely(!skb))
		return NULL;

	if (timestamp)
		skb_hwtstamps(skb)->hwtstamp = timestamp;

	/* Determine available headroom for copy */
	headlen = size;
	if (headlen > IGB_RX_HDR_LEN)
		headlen = eth_get_headlen(skb->dev, xdp->data, IGB_RX_HDR_LEN);

	/* align pull length to size of long to optimize memcpy performance */
	memcpy(__skb_put(skb, headlen), xdp->data, ALIGN(headlen, sizeof(long)));

	/* update all of the pointers */
	size -= headlen;
	if (size) {
		skb_add_rx_frag(skb, 0, rx_buffer->page,
				(xdp->data + headlen) - page_address(rx_buffer->page),
				size, truesize);
#if (PAGE_SIZE < 8192)
		rx_buffer->page_offset ^= truesize;
#else
		rx_buffer->page_offset += truesize;
#endif
	} else {
		rx_buffer->pagecnt_bias++;
	}

	return skb;
}

static struct sk_buff *igb_build_skb(struct igb_ring *rx_ring,
				     struct igb_rx_buffer *rx_buffer,
				     struct xdp_buff *xdp,
				     ktime_t timestamp)
{
#if (PAGE_SIZE < 8192)
	unsigned int truesize = igb_rx_pg_size(rx_ring) / 2;
#else
	unsigned int truesize = SKB_DATA_ALIGN(sizeof(struct skb_shared_info)) +
				SKB_DATA_ALIGN(xdp->data_end -
					       xdp->data_hard_start);
#endif
	unsigned int metasize = xdp->data - xdp->data_meta;
	struct sk_buff *skb;

	/* prefetch first cache line of first page */
	net_prefetch(xdp->data_meta);

	/* build an skb around the page buffer */
	skb = napi_build_skb(xdp->data_hard_start, truesize);
	if (unlikely(!skb))
		return NULL;

	/* update pointers within the skb to store the data */
	skb_reserve(skb, xdp->data - xdp->data_hard_start);
	__skb_put(skb, xdp->data_end - xdp->data);

	if (metasize)
		skb_metadata_set(skb, metasize);

	if (timestamp)
		skb_hwtstamps(skb)->hwtstamp = timestamp;

	/* update buffer offset */
#if (PAGE_SIZE < 8192)
	rx_buffer->page_offset ^= truesize;
#else
	rx_buffer->page_offset += truesize;
#endif

	return skb;
}

static struct sk_buff *igb_run_xdp(struct igb_adapter *adapter,
				   struct igb_ring *rx_ring,
				   struct xdp_buff *xdp)
{
	int err, result = IGB_XDP_PASS;
	struct bpf_prog *xdp_prog;
	u32 act;

	xdp_prog = READ_ONCE(rx_ring->xdp_prog);

	if (!xdp_prog)
		goto xdp_out;

	prefetchw(xdp->data_hard_start); /* xdp_frame write */

	act = bpf_prog_run_xdp(xdp_prog, xdp);
	switch (act) {
	case XDP_PASS:
		break;
	case XDP_TX:
		result = igb_xdp_xmit_back(adapter, xdp);
		if (result == IGB_XDP_CONSUMED)
			goto out_failure;
		break;
	case XDP_REDIRECT:
		err = xdp_do_redirect(adapter->netdev, xdp, xdp_prog);
		if (err)
			goto out_failure;
		result = IGB_XDP_REDIR;
		break;
	default:
		bpf_warn_invalid_xdp_action(adapter->netdev, xdp_prog, act);
		fallthrough;
	case XDP_ABORTED:
out_failure:
		trace_xdp_exception(rx_ring->netdev, xdp_prog, act);
		fallthrough;
	case XDP_DROP:
		result = IGB_XDP_CONSUMED;
		break;
	}
xdp_out:
	return ERR_PTR(-result);
}

static unsigned int igb_rx_frame_truesize(struct igb_ring *rx_ring,
					  unsigned int size)
{
	unsigned int truesize;

#if (PAGE_SIZE < 8192)
	truesize = igb_rx_pg_size(rx_ring) / 2; /* Must be power-of-2 */
#else
	truesize = ring_uses_build_skb(rx_ring) ?
		SKB_DATA_ALIGN(IGB_SKB_PAD + size) +
		SKB_DATA_ALIGN(sizeof(struct skb_shared_info)) :
		SKB_DATA_ALIGN(size);
#endif
	return truesize;
}

static void igb_rx_buffer_flip(struct igb_ring *rx_ring,
			       struct igb_rx_buffer *rx_buffer,
			       unsigned int size)
{
	unsigned int truesize = igb_rx_frame_truesize(rx_ring, size);
#if (PAGE_SIZE < 8192)
	rx_buffer->page_offset ^= truesize;
#else
	rx_buffer->page_offset += truesize;
#endif
}

static inline void igb_rx_checksum(struct igb_ring *ring,
				   union e1000_adv_rx_desc *rx_desc,
				   struct sk_buff *skb)
{
	skb_checksum_none_assert(skb);

	/* Ignore Checksum bit is set */
	if (igb_test_staterr(rx_desc, E1000_RXD_STAT_IXSM))
		return;

	/* Rx checksum disabled via ethtool */
	if (!(ring->netdev->features & NETIF_F_RXCSUM))
		return;

	/* TCP/UDP checksum error bit is set */
	if (igb_test_staterr(rx_desc,
			     E1000_RXDEXT_STATERR_TCPE |
			     E1000_RXDEXT_STATERR_IPE)) {
		/* work around errata with sctp packets where the TCPE aka
		 * L4E bit is set incorrectly on 64 byte (60 byte w/o crc)
		 * packets, (aka let the stack check the crc32c)
		 */
		if (!((skb->len == 60) &&
		      test_bit(IGB_RING_FLAG_RX_SCTP_CSUM, &ring->flags))) {
			u64_stats_update_begin(&ring->rx_syncp);
			ring->rx_stats.csum_err++;
			u64_stats_update_end(&ring->rx_syncp);
		}
		/* let the stack verify checksum errors */
		return;
	}
	/* It must be a TCP or UDP packet with a valid checksum */
	if (igb_test_staterr(rx_desc, E1000_RXD_STAT_TCPCS |
				      E1000_RXD_STAT_UDPCS))
		skb->ip_summed = CHECKSUM_UNNECESSARY;

	dev_dbg(ring->dev, "cksum success: bits %08X\n",
		le32_to_cpu(rx_desc->wb.upper.status_error));
}

static inline void igb_rx_hash(struct igb_ring *ring,
			       union e1000_adv_rx_desc *rx_desc,
			       struct sk_buff *skb)
{
	if (ring->netdev->features & NETIF_F_RXHASH)
		skb_set_hash(skb,
			     le32_to_cpu(rx_desc->wb.lower.hi_dword.rss),
			     PKT_HASH_TYPE_L3);
}

/**
 *  igb_is_non_eop - process handling of non-EOP buffers
 *  @rx_ring: Rx ring being processed
 *  @rx_desc: Rx descriptor for current buffer
 *
 *  This function updates next to clean.  If the buffer is an EOP buffer
 *  this function exits returning false, otherwise it will place the
 *  sk_buff in the next buffer to be chained and return true indicating
 *  that this is in fact a non-EOP buffer.
 **/
static bool igb_is_non_eop(struct igb_ring *rx_ring,
			   union e1000_adv_rx_desc *rx_desc)
{
	u32 ntc = rx_ring->next_to_clean + 1;

	/* fetch, update, and store next to clean */
	ntc = (ntc < rx_ring->count) ? ntc : 0;
	rx_ring->next_to_clean = ntc;

	prefetch(IGB_RX_DESC(rx_ring, ntc));

	if (likely(igb_test_staterr(rx_desc, E1000_RXD_STAT_EOP)))
		return false;

	return true;
}

/**
 *  igb_cleanup_headers - Correct corrupted or empty headers
 *  @rx_ring: rx descriptor ring packet is being transacted on
 *  @rx_desc: pointer to the EOP Rx descriptor
 *  @skb: pointer to current skb being fixed
 *
 *  Address the case where we are pulling data in on pages only
 *  and as such no data is present in the skb header.
 *
 *  In addition if skb is not at least 60 bytes we need to pad it so that
 *  it is large enough to qualify as a valid Ethernet frame.
 *
 *  Returns true if an error was encountered and skb was freed.
 **/
static bool igb_cleanup_headers(struct igb_ring *rx_ring,
				union e1000_adv_rx_desc *rx_desc,
				struct sk_buff *skb)
{
	/* XDP packets use error pointer so abort at this point */
	if (IS_ERR(skb))
		return true;

	if (unlikely((igb_test_staterr(rx_desc,
				       E1000_RXDEXT_ERR_FRAME_ERR_MASK)))) {
		struct net_device *netdev = rx_ring->netdev;
		if (!(netdev->features & NETIF_F_RXALL)) {
			dev_kfree_skb_any(skb);
			return true;
		}
	}

	/* if eth_skb_pad returns an error the skb was freed */
	if (eth_skb_pad(skb))
		return true;

	return false;
}

/**
 *  igb_process_skb_fields - Populate skb header fields from Rx descriptor
 *  @rx_ring: rx descriptor ring packet is being transacted on
 *  @rx_desc: pointer to the EOP Rx descriptor
 *  @skb: pointer to current skb being populated
 *
 *  This function checks the ring, descriptor, and packet information in
 *  order to populate the hash, checksum, VLAN, timestamp, protocol, and
 *  other fields within the skb.
 **/
static void igb_process_skb_fields(struct igb_ring *rx_ring,
				   union e1000_adv_rx_desc *rx_desc,
				   struct sk_buff *skb)
{
	struct net_device *dev = rx_ring->netdev;

	igb_rx_hash(rx_ring, rx_desc, skb);

	igb_rx_checksum(rx_ring, rx_desc, skb);

	if (igb_test_staterr(rx_desc, E1000_RXDADV_STAT_TS) &&
	    !igb_test_staterr(rx_desc, E1000_RXDADV_STAT_TSIP))
		igb_ptp_rx_rgtstamp(rx_ring->q_vector, skb);

	if ((dev->features & NETIF_F_HW_VLAN_CTAG_RX) &&
	    igb_test_staterr(rx_desc, E1000_RXD_STAT_VP)) {
		u16 vid;

		if (igb_test_staterr(rx_desc, E1000_RXDEXT_STATERR_LB) &&
		    test_bit(IGB_RING_FLAG_RX_LB_VLAN_BSWAP, &rx_ring->flags))
			vid = be16_to_cpu((__force __be16)rx_desc->wb.upper.vlan);
		else
			vid = le16_to_cpu(rx_desc->wb.upper.vlan);

		__vlan_hwaccel_put_tag(skb, htons(ETH_P_8021Q), vid);
	}

	skb_record_rx_queue(skb, rx_ring->queue_index);

	skb->protocol = eth_type_trans(skb, rx_ring->netdev);
}

static unsigned int igb_rx_offset(struct igb_ring *rx_ring)
{
	return ring_uses_build_skb(rx_ring) ? IGB_SKB_PAD : 0;
}

static struct igb_rx_buffer *igb_get_rx_buffer(struct igb_ring *rx_ring,
					       const unsigned int size, int *rx_buf_pgcnt)
{
	struct igb_rx_buffer *rx_buffer;

	rx_buffer = &rx_ring->rx_buffer_info[rx_ring->next_to_clean];
	*rx_buf_pgcnt =
#if (PAGE_SIZE < 8192)
		page_count(rx_buffer->page);
#else
		0;
#endif
	prefetchw(rx_buffer->page);

	/* we are reusing so sync this buffer for CPU use */
	dma_sync_single_range_for_cpu(rx_ring->dev,
				      rx_buffer->dma,
				      rx_buffer->page_offset,
				      size,
				      DMA_FROM_DEVICE);

	rx_buffer->pagecnt_bias--;

	return rx_buffer;
}

static void igb_put_rx_buffer(struct igb_ring *rx_ring,
			      struct igb_rx_buffer *rx_buffer, int rx_buf_pgcnt)
{
	if (igb_can_reuse_rx_page(rx_buffer, rx_buf_pgcnt)) {
		/* hand second half of page back to the ring */
		igb_reuse_rx_page(rx_ring, rx_buffer);
	} else {
		/* We are not reusing the buffer so unmap it and free
		 * any references we are holding to it
		 */
		dma_unmap_page_attrs(rx_ring->dev, rx_buffer->dma,
				     igb_rx_pg_size(rx_ring), DMA_FROM_DEVICE,
				     IGB_RX_DMA_ATTR);
		__page_frag_cache_drain(rx_buffer->page,
					rx_buffer->pagecnt_bias);
	}

	/* clear contents of rx_buffer */
	rx_buffer->page = NULL;
}

static int igb_clean_rx_irq(struct igb_q_vector *q_vector, const int budget)
{
	struct igb_adapter *adapter = q_vector->adapter;
	struct igb_ring *rx_ring = q_vector->rx.ring;
	struct sk_buff *skb = rx_ring->skb;
	unsigned int total_bytes = 0, total_packets = 0;
	u16 cleaned_count = igb_desc_unused(rx_ring);
	unsigned int xdp_xmit = 0;
	struct xdp_buff xdp;
	u32 frame_sz = 0;
	int rx_buf_pgcnt;

	/* Frame size depend on rx_ring setup when PAGE_SIZE=4K */
#if (PAGE_SIZE < 8192)
	frame_sz = igb_rx_frame_truesize(rx_ring, 0);
#endif
	xdp_init_buff(&xdp, frame_sz, &rx_ring->xdp_rxq);

	while (likely(total_packets < budget)) {
		union e1000_adv_rx_desc *rx_desc;
		struct igb_rx_buffer *rx_buffer;
		ktime_t timestamp = 0;
		int pkt_offset = 0;
		unsigned int size;
		void *pktbuf;

		/* return some buffers to hardware, one at a time is too slow */
		if (cleaned_count >= IGB_RX_BUFFER_WRITE) {
			igb_alloc_rx_buffers(rx_ring, cleaned_count);
			cleaned_count = 0;
		}

		rx_desc = IGB_RX_DESC(rx_ring, rx_ring->next_to_clean);
		size = le16_to_cpu(rx_desc->wb.upper.length);
		if (!size)
			break;

		/* This memory barrier is needed to keep us from reading
		 * any other fields out of the rx_desc until we know the
		 * descriptor has been written back
		 */
		dma_rmb();

		rx_buffer = igb_get_rx_buffer(rx_ring, size, &rx_buf_pgcnt);
		pktbuf = page_address(rx_buffer->page) + rx_buffer->page_offset;

		/* pull rx packet timestamp if available and valid */
		if (igb_test_staterr(rx_desc, E1000_RXDADV_STAT_TSIP)) {
			int ts_hdr_len;

			ts_hdr_len = igb_ptp_rx_pktstamp(rx_ring->q_vector,
							 pktbuf, &timestamp);

			pkt_offset += ts_hdr_len;
			size -= ts_hdr_len;
		}

		/* retrieve a buffer from the ring */
		if (!skb) {
			unsigned char *hard_start = pktbuf - igb_rx_offset(rx_ring);
			unsigned int offset = pkt_offset + igb_rx_offset(rx_ring);

			xdp_prepare_buff(&xdp, hard_start, offset, size, true);
			xdp_buff_clear_frags_flag(&xdp);
#if (PAGE_SIZE > 4096)
			/* At larger PAGE_SIZE, frame_sz depend on len size */
			xdp.frame_sz = igb_rx_frame_truesize(rx_ring, size);
#endif
			skb = igb_run_xdp(adapter, rx_ring, &xdp);
		}

		if (IS_ERR(skb)) {
			unsigned int xdp_res = -PTR_ERR(skb);

			if (xdp_res & (IGB_XDP_TX | IGB_XDP_REDIR)) {
				xdp_xmit |= xdp_res;
				igb_rx_buffer_flip(rx_ring, rx_buffer, size);
			} else {
				rx_buffer->pagecnt_bias++;
			}
			total_packets++;
			total_bytes += size;
		} else if (skb)
			igb_add_rx_frag(rx_ring, rx_buffer, skb, size);
		else if (ring_uses_build_skb(rx_ring))
			skb = igb_build_skb(rx_ring, rx_buffer, &xdp,
					    timestamp);
		else
			skb = igb_construct_skb(rx_ring, rx_buffer,
						&xdp, timestamp);

		/* exit if we failed to retrieve a buffer */
		if (!skb) {
			rx_ring->rx_stats.alloc_failed++;
			rx_buffer->pagecnt_bias++;
			break;
		}

		igb_put_rx_buffer(rx_ring, rx_buffer, rx_buf_pgcnt);
		cleaned_count++;

		/* fetch next buffer in frame if non-eop */
		if (igb_is_non_eop(rx_ring, rx_desc))
			continue;

		/* verify the packet layout is correct */
		if (igb_cleanup_headers(rx_ring, rx_desc, skb)) {
			skb = NULL;
			continue;
		}

		/* probably a little skewed due to removing CRC */
		total_bytes += skb->len;

		/* populate checksum, timestamp, VLAN, and protocol */
		igb_process_skb_fields(rx_ring, rx_desc, skb);

		napi_gro_receive(&q_vector->napi, skb);

		/* reset skb pointer */
		skb = NULL;

		/* update budget accounting */
		total_packets++;
	}

	/* place incomplete frames back on ring for completion */
	rx_ring->skb = skb;

	if (xdp_xmit & IGB_XDP_REDIR)
		xdp_do_flush();

	if (xdp_xmit & IGB_XDP_TX) {
		struct igb_ring *tx_ring = igb_xdp_tx_queue_mapping(adapter);

		igb_xdp_ring_update_tail(tx_ring);
	}

	u64_stats_update_begin(&rx_ring->rx_syncp);
	rx_ring->rx_stats.packets += total_packets;
	rx_ring->rx_stats.bytes += total_bytes;
	u64_stats_update_end(&rx_ring->rx_syncp);
	q_vector->rx.total_packets += total_packets;
	q_vector->rx.total_bytes += total_bytes;

	if (cleaned_count)
		igb_alloc_rx_buffers(rx_ring, cleaned_count);

	return total_packets;
}

static bool igb_alloc_mapped_page(struct igb_ring *rx_ring,
				  struct igb_rx_buffer *bi)
{
	struct page *page = bi->page;
	dma_addr_t dma;

	/* since we are recycling buffers we should seldom need to alloc */
	if (likely(page))
		return true;

	/* alloc new page for storage */
	page = dev_alloc_pages(igb_rx_pg_order(rx_ring));
	if (unlikely(!page)) {
		rx_ring->rx_stats.alloc_failed++;
		return false;
	}

	/* map page for use */
	dma = dma_map_page_attrs(rx_ring->dev, page, 0,
				 igb_rx_pg_size(rx_ring),
				 DMA_FROM_DEVICE,
				 IGB_RX_DMA_ATTR);

	/* if mapping failed free memory back to system since
	 * there isn't much point in holding memory we can't use
	 */
	if (dma_mapping_error(rx_ring->dev, dma)) {
		__free_pages(page, igb_rx_pg_order(rx_ring));

		rx_ring->rx_stats.alloc_failed++;
		return false;
	}

	bi->dma = dma;
	bi->page = page;
	bi->page_offset = igb_rx_offset(rx_ring);
	page_ref_add(page, USHRT_MAX - 1);
	bi->pagecnt_bias = USHRT_MAX;

	return true;
}

/**
 *  igb_alloc_rx_buffers - Replace used receive buffers
 *  @rx_ring: rx descriptor ring to allocate new receive buffers
 *  @cleaned_count: count of buffers to allocate
 **/
void igb_alloc_rx_buffers(struct igb_ring *rx_ring, u16 cleaned_count)
{
	union e1000_adv_rx_desc *rx_desc;
	struct igb_rx_buffer *bi;
	u16 i = rx_ring->next_to_use;
	u16 bufsz;

	/* nothing to do */
	if (!cleaned_count)
		return;

	rx_desc = IGB_RX_DESC(rx_ring, i);
	bi = &rx_ring->rx_buffer_info[i];
	i -= rx_ring->count;

	bufsz = igb_rx_bufsz(rx_ring);

	do {
		if (!igb_alloc_mapped_page(rx_ring, bi))
			break;

		/* sync the buffer for use by the device */
		dma_sync_single_range_for_device(rx_ring->dev, bi->dma,
						 bi->page_offset, bufsz,
						 DMA_FROM_DEVICE);

		/* Refresh the desc even if buffer_addrs didn't change
		 * because each write-back erases this info.
		 */
		rx_desc->read.pkt_addr = cpu_to_le64(bi->dma + bi->page_offset);

		rx_desc++;
		bi++;
		i++;
		if (unlikely(!i)) {
			rx_desc = IGB_RX_DESC(rx_ring, 0);
			bi = rx_ring->rx_buffer_info;
			i -= rx_ring->count;
		}

		/* clear the length for the next_to_use descriptor */
		rx_desc->wb.upper.length = 0;

		cleaned_count--;
	} while (cleaned_count);

	i += rx_ring->count;

	if (rx_ring->next_to_use != i) {
		/* record the next descriptor to use */
		rx_ring->next_to_use = i;

		/* update next to alloc since we have filled the ring */
		rx_ring->next_to_alloc = i;

		/* Force memory writes to complete before letting h/w
		 * know there are new descriptors to fetch.  (Only
		 * applicable for weak-ordered memory model archs,
		 * such as IA-64).
		 */
		dma_wmb();
		writel(i, rx_ring->tail);
	}
}

/**
 * igb_mii_ioctl -
 * @netdev: pointer to netdev struct
 * @ifr: interface structure
 * @cmd: ioctl command to execute
 **/
static int igb_mii_ioctl(struct net_device *netdev, struct ifreq *ifr, int cmd)
{
	struct igb_adapter *adapter = netdev_priv(netdev);
	struct mii_ioctl_data *data = if_mii(ifr);

	if (adapter->hw.phy.media_type != e1000_media_type_copper)
		return -EOPNOTSUPP;

	switch (cmd) {
	case SIOCGMIIPHY:
		data->phy_id = adapter->hw.phy.addr;
		break;
	case SIOCGMIIREG:
		if (igb_read_phy_reg(&adapter->hw, data->reg_num & 0x1F,
				     &data->val_out))
			return -EIO;
		break;
	case SIOCSMIIREG:
	default:
		return -EOPNOTSUPP;
	}
	return 0;
}

/**
 * igb_ioctl -
 * @netdev: pointer to netdev struct
 * @ifr: interface structure
 * @cmd: ioctl command to execute
 **/
static int igb_ioctl(struct net_device *netdev, struct ifreq *ifr, int cmd)
{
	switch (cmd) {
	case SIOCGMIIPHY:
	case SIOCGMIIREG:
	case SIOCSMIIREG:
		return igb_mii_ioctl(netdev, ifr, cmd);
	case SIOCGHWTSTAMP:
		return igb_ptp_get_ts_config(netdev, ifr);
	case SIOCSHWTSTAMP:
		return igb_ptp_set_ts_config(netdev, ifr);
	default:
		return -EOPNOTSUPP;
	}
}

void igb_read_pci_cfg(struct e1000_hw *hw, u32 reg, u16 *value)
{
	struct igb_adapter *adapter = hw->back;

	pci_read_config_word(adapter->pdev, reg, value);
}

void igb_write_pci_cfg(struct e1000_hw *hw, u32 reg, u16 *value)
{
	struct igb_adapter *adapter = hw->back;

	pci_write_config_word(adapter->pdev, reg, *value);
}

s32 igb_read_pcie_cap_reg(struct e1000_hw *hw, u32 reg, u16 *value)
{
	struct igb_adapter *adapter = hw->back;

	if (pcie_capability_read_word(adapter->pdev, reg, value))
		return -E1000_ERR_CONFIG;

	return 0;
}

s32 igb_write_pcie_cap_reg(struct e1000_hw *hw, u32 reg, u16 *value)
{
	struct igb_adapter *adapter = hw->back;

	if (pcie_capability_write_word(adapter->pdev, reg, *value))
		return -E1000_ERR_CONFIG;

	return 0;
}

static void igb_vlan_mode(struct net_device *netdev, netdev_features_t features)
{
	struct igb_adapter *adapter = netdev_priv(netdev);
	struct e1000_hw *hw = &adapter->hw;
	u32 ctrl, rctl;
	bool enable = !!(features & NETIF_F_HW_VLAN_CTAG_RX);

	if (enable) {
		/* enable VLAN tag insert/strip */
		ctrl = rd32(E1000_CTRL);
		ctrl |= E1000_CTRL_VME;
		wr32(E1000_CTRL, ctrl);

		/* Disable CFI check */
		rctl = rd32(E1000_RCTL);
		rctl &= ~E1000_RCTL_CFIEN;
		wr32(E1000_RCTL, rctl);
	} else {
		/* disable VLAN tag insert/strip */
		ctrl = rd32(E1000_CTRL);
		ctrl &= ~E1000_CTRL_VME;
		wr32(E1000_CTRL, ctrl);
	}

	igb_set_vf_vlan_strip(adapter, adapter->vfs_allocated_count, enable);
}

static int igb_vlan_rx_add_vid(struct net_device *netdev,
			       __be16 proto, u16 vid)
{
	struct igb_adapter *adapter = netdev_priv(netdev);
	struct e1000_hw *hw = &adapter->hw;
	int pf_id = adapter->vfs_allocated_count;

	/* add the filter since PF can receive vlans w/o entry in vlvf */
	if (!vid || !(adapter->flags & IGB_FLAG_VLAN_PROMISC))
		igb_vfta_set(hw, vid, pf_id, true, !!vid);

	set_bit(vid, adapter->active_vlans);

	return 0;
}

static int igb_vlan_rx_kill_vid(struct net_device *netdev,
				__be16 proto, u16 vid)
{
	struct igb_adapter *adapter = netdev_priv(netdev);
	int pf_id = adapter->vfs_allocated_count;
	struct e1000_hw *hw = &adapter->hw;

	/* remove VID from filter table */
	if (vid && !(adapter->flags & IGB_FLAG_VLAN_PROMISC))
		igb_vfta_set(hw, vid, pf_id, false, true);

	clear_bit(vid, adapter->active_vlans);

	return 0;
}

static void igb_restore_vlan(struct igb_adapter *adapter)
{
	u16 vid = 1;

	igb_vlan_mode(adapter->netdev, adapter->netdev->features);
	igb_vlan_rx_add_vid(adapter->netdev, htons(ETH_P_8021Q), 0);

	for_each_set_bit_from(vid, adapter->active_vlans, VLAN_N_VID)
		igb_vlan_rx_add_vid(adapter->netdev, htons(ETH_P_8021Q), vid);
}

int igb_set_spd_dplx(struct igb_adapter *adapter, u32 spd, u8 dplx)
{
	struct pci_dev *pdev = adapter->pdev;
	struct e1000_mac_info *mac = &adapter->hw.mac;

	mac->autoneg = 0;

	/* Make sure dplx is at most 1 bit and lsb of speed is not set
	 * for the switch() below to work
	 */
	if ((spd & 1) || (dplx & ~1))
		goto err_inval;

	/* Fiber NIC's only allow 1000 gbps Full duplex
	 * and 100Mbps Full duplex for 100baseFx sfp
	 */
	if (adapter->hw.phy.media_type == e1000_media_type_internal_serdes) {
		switch (spd + dplx) {
		case SPEED_10 + DUPLEX_HALF:
		case SPEED_10 + DUPLEX_FULL:
		case SPEED_100 + DUPLEX_HALF:
			goto err_inval;
		default:
			break;
		}
	}

	switch (spd + dplx) {
	case SPEED_10 + DUPLEX_HALF:
		mac->forced_speed_duplex = ADVERTISE_10_HALF;
		break;
	case SPEED_10 + DUPLEX_FULL:
		mac->forced_speed_duplex = ADVERTISE_10_FULL;
		break;
	case SPEED_100 + DUPLEX_HALF:
		mac->forced_speed_duplex = ADVERTISE_100_HALF;
		break;
	case SPEED_100 + DUPLEX_FULL:
		mac->forced_speed_duplex = ADVERTISE_100_FULL;
		break;
	case SPEED_1000 + DUPLEX_FULL:
		mac->autoneg = 1;
		adapter->hw.phy.autoneg_advertised = ADVERTISE_1000_FULL;
		break;
	case SPEED_1000 + DUPLEX_HALF: /* not supported */
	default:
		goto err_inval;
	}

	/* clear MDI, MDI(-X) override is only allowed when autoneg enabled */
	adapter->hw.phy.mdix = AUTO_ALL_MODES;

	return 0;

err_inval:
	dev_err(&pdev->dev, "Unsupported Speed/Duplex configuration\n");
	return -EINVAL;
}

static int __igb_shutdown(struct pci_dev *pdev, bool *enable_wake,
			  bool runtime)
{
	struct net_device *netdev = pci_get_drvdata(pdev);
	struct igb_adapter *adapter = netdev_priv(netdev);
	struct e1000_hw *hw = &adapter->hw;
	u32 ctrl, rctl, status;
	u32 wufc = runtime ? E1000_WUFC_LNKC : adapter->wol;
	bool wake;

	rtnl_lock();
	netif_device_detach(netdev);

	if (netif_running(netdev))
		__igb_close(netdev, true);

	igb_ptp_suspend(adapter);

	igb_clear_interrupt_scheme(adapter);
	rtnl_unlock();

	status = rd32(E1000_STATUS);
	if (status & E1000_STATUS_LU)
		wufc &= ~E1000_WUFC_LNKC;

	if (wufc) {
		igb_setup_rctl(adapter);
		igb_set_rx_mode(netdev);

		/* turn on all-multi mode if wake on multicast is enabled */
		if (wufc & E1000_WUFC_MC) {
			rctl = rd32(E1000_RCTL);
			rctl |= E1000_RCTL_MPE;
			wr32(E1000_RCTL, rctl);
		}

		ctrl = rd32(E1000_CTRL);
		ctrl |= E1000_CTRL_ADVD3WUC;
		wr32(E1000_CTRL, ctrl);

		/* Allow time for pending master requests to run */
		igb_disable_pcie_master(hw);

		wr32(E1000_WUC, E1000_WUC_PME_EN);
		wr32(E1000_WUFC, wufc);
	} else {
		wr32(E1000_WUC, 0);
		wr32(E1000_WUFC, 0);
	}

	wake = wufc || adapter->en_mng_pt;
	if (!wake)
		igb_power_down_link(adapter);
	else
		igb_power_up_link(adapter);

	if (enable_wake)
		*enable_wake = wake;

	/* Release control of h/w to f/w.  If f/w is AMT enabled, this
	 * would have already happened in close and is redundant.
	 */
	igb_release_hw_control(adapter);

	pci_disable_device(pdev);

	return 0;
}

static void igb_deliver_wake_packet(struct net_device *netdev)
{
	struct igb_adapter *adapter = netdev_priv(netdev);
	struct e1000_hw *hw = &adapter->hw;
	struct sk_buff *skb;
	u32 wupl;

	wupl = rd32(E1000_WUPL) & E1000_WUPL_MASK;

	/* WUPM stores only the first 128 bytes of the wake packet.
	 * Read the packet only if we have the whole thing.
	 */
	if ((wupl == 0) || (wupl > E1000_WUPM_BYTES))
		return;

	skb = netdev_alloc_skb_ip_align(netdev, E1000_WUPM_BYTES);
	if (!skb)
		return;

	skb_put(skb, wupl);

	/* Ensure reads are 32-bit aligned */
	wupl = roundup(wupl, 4);

	memcpy_fromio(skb->data, hw->hw_addr + E1000_WUPM_REG(0), wupl);

	skb->protocol = eth_type_trans(skb, netdev);
	netif_rx(skb);
}

static int __maybe_unused igb_suspend(struct device *dev)
{
	return __igb_shutdown(to_pci_dev(dev), NULL, 0);
}

static int __maybe_unused __igb_resume(struct device *dev, bool rpm)
{
	struct pci_dev *pdev = to_pci_dev(dev);
	struct net_device *netdev = pci_get_drvdata(pdev);
	struct igb_adapter *adapter = netdev_priv(netdev);
	struct e1000_hw *hw = &adapter->hw;
	u32 err, val;

	pci_set_power_state(pdev, PCI_D0);
	pci_restore_state(pdev);
	pci_save_state(pdev);

	if (!pci_device_is_present(pdev))
		return -ENODEV;
	err = pci_enable_device_mem(pdev);
	if (err) {
		dev_err(&pdev->dev,
			"igb: Cannot enable PCI device from suspend\n");
		return err;
	}
	pci_set_master(pdev);

	pci_enable_wake(pdev, PCI_D3hot, 0);
	pci_enable_wake(pdev, PCI_D3cold, 0);

	if (igb_init_interrupt_scheme(adapter, true)) {
		dev_err(&pdev->dev, "Unable to allocate memory for queues\n");
		return -ENOMEM;
	}

	igb_reset(adapter);

	/* let the f/w know that the h/w is now under the control of the
	 * driver.
	 */
	igb_get_hw_control(adapter);

	val = rd32(E1000_WUS);
	if (val & WAKE_PKT_WUS)
		igb_deliver_wake_packet(netdev);

	wr32(E1000_WUS, ~0);

	if (!rpm)
		rtnl_lock();
	if (!err && netif_running(netdev))
		err = __igb_open(netdev, true);

	if (!err)
		netif_device_attach(netdev);
	if (!rpm)
		rtnl_unlock();

	return err;
}

static int __maybe_unused igb_resume(struct device *dev)
{
	return __igb_resume(dev, false);
}

static int __maybe_unused igb_runtime_idle(struct device *dev)
{
	struct net_device *netdev = dev_get_drvdata(dev);
	struct igb_adapter *adapter = netdev_priv(netdev);

	if (!igb_has_link(adapter))
		pm_schedule_suspend(dev, MSEC_PER_SEC * 5);

	return -EBUSY;
}

static int __maybe_unused igb_runtime_suspend(struct device *dev)
{
	return __igb_shutdown(to_pci_dev(dev), NULL, 1);
}

static int __maybe_unused igb_runtime_resume(struct device *dev)
{
	return __igb_resume(dev, true);
}

static void igb_shutdown(struct pci_dev *pdev)
{
	bool wake;

	__igb_shutdown(pdev, &wake, 0);

	if (system_state == SYSTEM_POWER_OFF) {
		pci_wake_from_d3(pdev, wake);
		pci_set_power_state(pdev, PCI_D3hot);
	}
}

static int igb_pci_sriov_configure(struct pci_dev *dev, int num_vfs)
{
#ifdef CONFIG_PCI_IOV
	int err;

	if (num_vfs == 0) {
		return igb_disable_sriov(dev, true);
	} else {
		err = igb_enable_sriov(dev, num_vfs, true);
		return err ? err : num_vfs;
	}
#endif
	return 0;
}

/**
 *  igb_io_error_detected - called when PCI error is detected
 *  @pdev: Pointer to PCI device
 *  @state: The current pci connection state
 *
 *  This function is called after a PCI bus error affecting
 *  this device has been detected.
 **/
static pci_ers_result_t igb_io_error_detected(struct pci_dev *pdev,
					      pci_channel_state_t state)
{
	struct net_device *netdev = pci_get_drvdata(pdev);
	struct igb_adapter *adapter = netdev_priv(netdev);

	if (state == pci_channel_io_normal) {
		dev_warn(&pdev->dev, "Non-correctable non-fatal error reported.\n");
		return PCI_ERS_RESULT_CAN_RECOVER;
	}

	netif_device_detach(netdev);

	if (state == pci_channel_io_perm_failure)
		return PCI_ERS_RESULT_DISCONNECT;

	if (netif_running(netdev))
		igb_down(adapter);
	pci_disable_device(pdev);

	/* Request a slot reset. */
	return PCI_ERS_RESULT_NEED_RESET;
}

/**
 *  igb_io_slot_reset - called after the pci bus has been reset.
 *  @pdev: Pointer to PCI device
 *
 *  Restart the card from scratch, as if from a cold-boot. Implementation
 *  resembles the first-half of the __igb_resume routine.
 **/
static pci_ers_result_t igb_io_slot_reset(struct pci_dev *pdev)
{
	struct net_device *netdev = pci_get_drvdata(pdev);
	struct igb_adapter *adapter = netdev_priv(netdev);
	struct e1000_hw *hw = &adapter->hw;
	pci_ers_result_t result;

	if (pci_enable_device_mem(pdev)) {
		dev_err(&pdev->dev,
			"Cannot re-enable PCI device after reset.\n");
		result = PCI_ERS_RESULT_DISCONNECT;
	} else {
		pci_set_master(pdev);
		pci_restore_state(pdev);
		pci_save_state(pdev);

		pci_enable_wake(pdev, PCI_D3hot, 0);
		pci_enable_wake(pdev, PCI_D3cold, 0);

		/* In case of PCI error, adapter lose its HW address
		 * so we should re-assign it here.
		 */
		hw->hw_addr = adapter->io_addr;

		igb_reset(adapter);
		wr32(E1000_WUS, ~0);
		result = PCI_ERS_RESULT_RECOVERED;
	}

	return result;
}

/**
 *  igb_io_resume - called when traffic can start flowing again.
 *  @pdev: Pointer to PCI device
 *
 *  This callback is called when the error recovery driver tells us that
 *  its OK to resume normal operation. Implementation resembles the
 *  second-half of the __igb_resume routine.
 */
static void igb_io_resume(struct pci_dev *pdev)
{
	struct net_device *netdev = pci_get_drvdata(pdev);
	struct igb_adapter *adapter = netdev_priv(netdev);

	if (netif_running(netdev)) {
		if (igb_up(adapter)) {
			dev_err(&pdev->dev, "igb_up failed after reset\n");
			return;
		}
	}

	netif_device_attach(netdev);

	/* let the f/w know that the h/w is now under the control of the
	 * driver.
	 */
	igb_get_hw_control(adapter);
}

/**
 *  igb_rar_set_index - Sync RAL[index] and RAH[index] registers with MAC table
 *  @adapter: Pointer to adapter structure
 *  @index: Index of the RAR entry which need to be synced with MAC table
 **/
static void igb_rar_set_index(struct igb_adapter *adapter, u32 index)
{
	struct e1000_hw *hw = &adapter->hw;
	u32 rar_low, rar_high;
	u8 *addr = adapter->mac_table[index].addr;

	/* HW expects these to be in network order when they are plugged
	 * into the registers which are little endian.  In order to guarantee
	 * that ordering we need to do an leXX_to_cpup here in order to be
	 * ready for the byteswap that occurs with writel
	 */
	rar_low = le32_to_cpup((__le32 *)(addr));
	rar_high = le16_to_cpup((__le16 *)(addr + 4));

	/* Indicate to hardware the Address is Valid. */
	if (adapter->mac_table[index].state & IGB_MAC_STATE_IN_USE) {
		if (is_valid_ether_addr(addr))
			rar_high |= E1000_RAH_AV;

		if (adapter->mac_table[index].state & IGB_MAC_STATE_SRC_ADDR)
			rar_high |= E1000_RAH_ASEL_SRC_ADDR;

		switch (hw->mac.type) {
		case e1000_82575:
		case e1000_i210:
			if (adapter->mac_table[index].state &
			    IGB_MAC_STATE_QUEUE_STEERING)
				rar_high |= E1000_RAH_QSEL_ENABLE;

			rar_high |= E1000_RAH_POOL_1 *
				    adapter->mac_table[index].queue;
			break;
		default:
			rar_high |= E1000_RAH_POOL_1 <<
				    adapter->mac_table[index].queue;
			break;
		}
	}

	wr32(E1000_RAL(index), rar_low);
	wrfl();
	wr32(E1000_RAH(index), rar_high);
	wrfl();
}

static int igb_set_vf_mac(struct igb_adapter *adapter,
			  int vf, unsigned char *mac_addr)
{
	struct e1000_hw *hw = &adapter->hw;
	/* VF MAC addresses start at end of receive addresses and moves
	 * towards the first, as a result a collision should not be possible
	 */
	int rar_entry = hw->mac.rar_entry_count - (vf + 1);
	unsigned char *vf_mac_addr = adapter->vf_data[vf].vf_mac_addresses;

	ether_addr_copy(vf_mac_addr, mac_addr);
	ether_addr_copy(adapter->mac_table[rar_entry].addr, mac_addr);
	adapter->mac_table[rar_entry].queue = vf;
	adapter->mac_table[rar_entry].state |= IGB_MAC_STATE_IN_USE;
	igb_rar_set_index(adapter, rar_entry);

	return 0;
}

static int igb_ndo_set_vf_mac(struct net_device *netdev, int vf, u8 *mac)
{
	struct igb_adapter *adapter = netdev_priv(netdev);

	if (vf >= adapter->vfs_allocated_count)
		return -EINVAL;

	/* Setting the VF MAC to 0 reverts the IGB_VF_FLAG_PF_SET_MAC
	 * flag and allows to overwrite the MAC via VF netdev.  This
	 * is necessary to allow libvirt a way to restore the original
	 * MAC after unbinding vfio-pci and reloading igbvf after shutting
	 * down a VM.
	 */
	if (is_zero_ether_addr(mac)) {
		adapter->vf_data[vf].flags &= ~IGB_VF_FLAG_PF_SET_MAC;
		dev_info(&adapter->pdev->dev,
			 "remove administratively set MAC on VF %d\n",
			 vf);
	} else if (is_valid_ether_addr(mac)) {
		adapter->vf_data[vf].flags |= IGB_VF_FLAG_PF_SET_MAC;
		dev_info(&adapter->pdev->dev, "setting MAC %pM on VF %d\n",
			 mac, vf);
		dev_info(&adapter->pdev->dev,
			 "Reload the VF driver to make this change effective.");
		/* Generate additional warning if PF is down */
		if (test_bit(__IGB_DOWN, &adapter->state)) {
			dev_warn(&adapter->pdev->dev,
				 "The VF MAC address has been set, but the PF device is not up.\n");
			dev_warn(&adapter->pdev->dev,
				 "Bring the PF device up before attempting to use the VF device.\n");
		}
	} else {
		return -EINVAL;
	}
	return igb_set_vf_mac(adapter, vf, mac);
}

static int igb_link_mbps(int internal_link_speed)
{
	switch (internal_link_speed) {
	case SPEED_100:
		return 100;
	case SPEED_1000:
		return 1000;
	default:
		return 0;
	}
}

static void igb_set_vf_rate_limit(struct e1000_hw *hw, int vf, int tx_rate,
				  int link_speed)
{
	int rf_dec, rf_int;
	u32 bcnrc_val;

	if (tx_rate != 0) {
		/* Calculate the rate factor values to set */
		rf_int = link_speed / tx_rate;
		rf_dec = (link_speed - (rf_int * tx_rate));
		rf_dec = (rf_dec * BIT(E1000_RTTBCNRC_RF_INT_SHIFT)) /
			 tx_rate;

		bcnrc_val = E1000_RTTBCNRC_RS_ENA;
		bcnrc_val |= ((rf_int << E1000_RTTBCNRC_RF_INT_SHIFT) &
			      E1000_RTTBCNRC_RF_INT_MASK);
		bcnrc_val |= (rf_dec & E1000_RTTBCNRC_RF_DEC_MASK);
	} else {
		bcnrc_val = 0;
	}

	wr32(E1000_RTTDQSEL, vf); /* vf X uses queue X */
	/* Set global transmit compensation time to the MMW_SIZE in RTTBCNRM
	 * register. MMW_SIZE=0x014 if 9728-byte jumbo is supported.
	 */
	wr32(E1000_RTTBCNRM, 0x14);
	wr32(E1000_RTTBCNRC, bcnrc_val);
}

static void igb_check_vf_rate_limit(struct igb_adapter *adapter)
{
	int actual_link_speed, i;
	bool reset_rate = false;

	/* VF TX rate limit was not set or not supported */
	if ((adapter->vf_rate_link_speed == 0) ||
	    (adapter->hw.mac.type != e1000_82576))
		return;

	actual_link_speed = igb_link_mbps(adapter->link_speed);
	if (actual_link_speed != adapter->vf_rate_link_speed) {
		reset_rate = true;
		adapter->vf_rate_link_speed = 0;
		dev_info(&adapter->pdev->dev,
			 "Link speed has been changed. VF Transmit rate is disabled\n");
	}

	for (i = 0; i < adapter->vfs_allocated_count; i++) {
		if (reset_rate)
			adapter->vf_data[i].tx_rate = 0;

		igb_set_vf_rate_limit(&adapter->hw, i,
				      adapter->vf_data[i].tx_rate,
				      actual_link_speed);
	}
}

static int igb_ndo_set_vf_bw(struct net_device *netdev, int vf,
			     int min_tx_rate, int max_tx_rate)
{
	struct igb_adapter *adapter = netdev_priv(netdev);
	struct e1000_hw *hw = &adapter->hw;
	int actual_link_speed;

	if (hw->mac.type != e1000_82576)
		return -EOPNOTSUPP;

	if (min_tx_rate)
		return -EINVAL;

	actual_link_speed = igb_link_mbps(adapter->link_speed);
	if ((vf >= adapter->vfs_allocated_count) ||
	    (!(rd32(E1000_STATUS) & E1000_STATUS_LU)) ||
	    (max_tx_rate < 0) ||
	    (max_tx_rate > actual_link_speed))
		return -EINVAL;

	adapter->vf_rate_link_speed = actual_link_speed;
	adapter->vf_data[vf].tx_rate = (u16)max_tx_rate;
	igb_set_vf_rate_limit(hw, vf, max_tx_rate, actual_link_speed);

	return 0;
}

static int igb_ndo_set_vf_spoofchk(struct net_device *netdev, int vf,
				   bool setting)
{
	struct igb_adapter *adapter = netdev_priv(netdev);
	struct e1000_hw *hw = &adapter->hw;
	u32 reg_val, reg_offset;

	if (!adapter->vfs_allocated_count)
		return -EOPNOTSUPP;

	if (vf >= adapter->vfs_allocated_count)
		return -EINVAL;

	reg_offset = (hw->mac.type == e1000_82576) ? E1000_DTXSWC : E1000_TXSWC;
	reg_val = rd32(reg_offset);
	if (setting)
		reg_val |= (BIT(vf) |
			    BIT(vf + E1000_DTXSWC_VLAN_SPOOF_SHIFT));
	else
		reg_val &= ~(BIT(vf) |
			     BIT(vf + E1000_DTXSWC_VLAN_SPOOF_SHIFT));
	wr32(reg_offset, reg_val);

	adapter->vf_data[vf].spoofchk_enabled = setting;
	return 0;
}

static int igb_ndo_set_vf_trust(struct net_device *netdev, int vf, bool setting)
{
	struct igb_adapter *adapter = netdev_priv(netdev);

	if (vf >= adapter->vfs_allocated_count)
		return -EINVAL;
	if (adapter->vf_data[vf].trusted == setting)
		return 0;

	adapter->vf_data[vf].trusted = setting;

	dev_info(&adapter->pdev->dev, "VF %u is %strusted\n",
		 vf, setting ? "" : "not ");
	return 0;
}

static int igb_ndo_get_vf_config(struct net_device *netdev,
				 int vf, struct ifla_vf_info *ivi)
{
	struct igb_adapter *adapter = netdev_priv(netdev);
	if (vf >= adapter->vfs_allocated_count)
		return -EINVAL;
	ivi->vf = vf;
	memcpy(&ivi->mac, adapter->vf_data[vf].vf_mac_addresses, ETH_ALEN);
	ivi->max_tx_rate = adapter->vf_data[vf].tx_rate;
	ivi->min_tx_rate = 0;
	ivi->vlan = adapter->vf_data[vf].pf_vlan;
	ivi->qos = adapter->vf_data[vf].pf_qos;
	ivi->spoofchk = adapter->vf_data[vf].spoofchk_enabled;
	ivi->trusted = adapter->vf_data[vf].trusted;
	return 0;
}

static void igb_vmm_control(struct igb_adapter *adapter)
{
	struct e1000_hw *hw = &adapter->hw;
	u32 reg;

	switch (hw->mac.type) {
	case e1000_82575:
	case e1000_i210:
	case e1000_i211:
	case e1000_i354:
	default:
		/* replication is not supported for 82575 */
		return;
	case e1000_82576:
		/* notify HW that the MAC is adding vlan tags */
		reg = rd32(E1000_DTXCTL);
		reg |= E1000_DTXCTL_VLAN_ADDED;
		wr32(E1000_DTXCTL, reg);
		fallthrough;
	case e1000_82580:
		/* enable replication vlan tag stripping */
		reg = rd32(E1000_RPLOLR);
		reg |= E1000_RPLOLR_STRVLAN;
		wr32(E1000_RPLOLR, reg);
		fallthrough;
	case e1000_i350:
		/* none of the above registers are supported by i350 */
		break;
	}

	if (adapter->vfs_allocated_count) {
		igb_vmdq_set_loopback_pf(hw, true);
		igb_vmdq_set_replication_pf(hw, true);
		igb_vmdq_set_anti_spoofing_pf(hw, true,
					      adapter->vfs_allocated_count);
	} else {
		igb_vmdq_set_loopback_pf(hw, false);
		igb_vmdq_set_replication_pf(hw, false);
	}
}

static void igb_init_dmac(struct igb_adapter *adapter, u32 pba)
{
	struct e1000_hw *hw = &adapter->hw;
	u32 dmac_thr;
	u16 hwm;
	u32 reg;

	if (hw->mac.type > e1000_82580) {
		if (adapter->flags & IGB_FLAG_DMAC) {
			/* force threshold to 0. */
			wr32(E1000_DMCTXTH, 0);

			/* DMA Coalescing high water mark needs to be greater
			 * than the Rx threshold. Set hwm to PBA - max frame
			 * size in 16B units, capping it at PBA - 6KB.
			 */
			hwm = 64 * (pba - 6);
			reg = rd32(E1000_FCRTC);
			reg &= ~E1000_FCRTC_RTH_COAL_MASK;
			reg |= ((hwm << E1000_FCRTC_RTH_COAL_SHIFT)
				& E1000_FCRTC_RTH_COAL_MASK);
			wr32(E1000_FCRTC, reg);

			/* Set the DMA Coalescing Rx threshold to PBA - 2 * max
			 * frame size, capping it at PBA - 10KB.
			 */
			dmac_thr = pba - 10;
			reg = rd32(E1000_DMACR);
			reg &= ~E1000_DMACR_DMACTHR_MASK;
			reg |= ((dmac_thr << E1000_DMACR_DMACTHR_SHIFT)
				& E1000_DMACR_DMACTHR_MASK);

			/* transition to L0x or L1 if available..*/
			reg |= (E1000_DMACR_DMAC_EN | E1000_DMACR_DMAC_LX_MASK);

			/* watchdog timer= +-1000 usec in 32usec intervals */
			reg |= (1000 >> 5);

			/* Disable BMC-to-OS Watchdog Enable */
			if (hw->mac.type != e1000_i354)
				reg &= ~E1000_DMACR_DC_BMC2OSW_EN;
			wr32(E1000_DMACR, reg);

			/* no lower threshold to disable
			 * coalescing(smart fifb)-UTRESH=0
			 */
			wr32(E1000_DMCRTRH, 0);

			reg = (IGB_DMCTLX_DCFLUSH_DIS | 0x4);

			wr32(E1000_DMCTLX, reg);

			/* free space in tx packet buffer to wake from
			 * DMA coal
			 */
			wr32(E1000_DMCTXTH, (IGB_MIN_TXPBSIZE -
			     (IGB_TX_BUF_4096 + adapter->max_frame_size)) >> 6);
		}

		if (hw->mac.type >= e1000_i210 ||
		    (adapter->flags & IGB_FLAG_DMAC)) {
			reg = rd32(E1000_PCIEMISC);
			reg |= E1000_PCIEMISC_LX_DECISION;
			wr32(E1000_PCIEMISC, reg);
		} /* endif adapter->dmac is not disabled */
	} else if (hw->mac.type == e1000_82580) {
		u32 reg = rd32(E1000_PCIEMISC);

		wr32(E1000_PCIEMISC, reg & ~E1000_PCIEMISC_LX_DECISION);
		wr32(E1000_DMACR, 0);
	}
}

/**
 *  igb_read_i2c_byte - Reads 8 bit word over I2C
 *  @hw: pointer to hardware structure
 *  @byte_offset: byte offset to read
 *  @dev_addr: device address
 *  @data: value read
 *
 *  Performs byte read operation over I2C interface at
 *  a specified device address.
 **/
s32 igb_read_i2c_byte(struct e1000_hw *hw, u8 byte_offset,
		      u8 dev_addr, u8 *data)
{
	struct igb_adapter *adapter = container_of(hw, struct igb_adapter, hw);
	struct i2c_client *this_client = adapter->i2c_client;
	s32 status;
	u16 swfw_mask = 0;

	if (!this_client)
		return E1000_ERR_I2C;

	swfw_mask = E1000_SWFW_PHY0_SM;

	if (hw->mac.ops.acquire_swfw_sync(hw, swfw_mask))
		return E1000_ERR_SWFW_SYNC;

	status = i2c_smbus_read_byte_data(this_client, byte_offset);
	hw->mac.ops.release_swfw_sync(hw, swfw_mask);

	if (status < 0)
		return E1000_ERR_I2C;
	else {
		*data = status;
		return 0;
	}
}

/**
 *  igb_write_i2c_byte - Writes 8 bit word over I2C
 *  @hw: pointer to hardware structure
 *  @byte_offset: byte offset to write
 *  @dev_addr: device address
 *  @data: value to write
 *
 *  Performs byte write operation over I2C interface at
 *  a specified device address.
 **/
s32 igb_write_i2c_byte(struct e1000_hw *hw, u8 byte_offset,
		       u8 dev_addr, u8 data)
{
	struct igb_adapter *adapter = container_of(hw, struct igb_adapter, hw);
	struct i2c_client *this_client = adapter->i2c_client;
	s32 status;
	u16 swfw_mask = E1000_SWFW_PHY0_SM;

	if (!this_client)
		return E1000_ERR_I2C;

	if (hw->mac.ops.acquire_swfw_sync(hw, swfw_mask))
		return E1000_ERR_SWFW_SYNC;
	status = i2c_smbus_write_byte_data(this_client, byte_offset, data);
	hw->mac.ops.release_swfw_sync(hw, swfw_mask);

	if (status)
		return E1000_ERR_I2C;
	else
		return 0;

}

int igb_reinit_queues(struct igb_adapter *adapter)
{
	struct net_device *netdev = adapter->netdev;
	struct pci_dev *pdev = adapter->pdev;
	int err = 0;

	if (netif_running(netdev))
		igb_close(netdev);

	igb_reset_interrupt_capability(adapter);

	if (igb_init_interrupt_scheme(adapter, true)) {
		dev_err(&pdev->dev, "Unable to allocate memory for queues\n");
		return -ENOMEM;
	}

	if (netif_running(netdev))
		err = igb_open(netdev);

	return err;
}

static void igb_nfc_filter_exit(struct igb_adapter *adapter)
{
	struct igb_nfc_filter *rule;

	spin_lock(&adapter->nfc_lock);

	hlist_for_each_entry(rule, &adapter->nfc_filter_list, nfc_node)
		igb_erase_filter(adapter, rule);

	hlist_for_each_entry(rule, &adapter->cls_flower_list, nfc_node)
		igb_erase_filter(adapter, rule);

	spin_unlock(&adapter->nfc_lock);
}

static void igb_nfc_filter_restore(struct igb_adapter *adapter)
{
	struct igb_nfc_filter *rule;

	spin_lock(&adapter->nfc_lock);

	hlist_for_each_entry(rule, &adapter->nfc_filter_list, nfc_node)
		igb_add_filter(adapter, rule);

	spin_unlock(&adapter->nfc_lock);
}
/* igb_main.c */<|MERGE_RESOLUTION|>--- conflicted
+++ resolved
@@ -6390,7 +6390,6 @@
 
 		tx_desc->read.cmd_type_len = cpu_to_le32(cmd_type);
 		tx_desc->read.buffer_addr = cpu_to_le64(dma);
-<<<<<<< HEAD
 
 		tx_buffer->protocol = 0;
 
@@ -6400,17 +6399,6 @@
 		if (i == nr_frags)
 			break;
 
-=======
-
-		tx_buffer->protocol = 0;
-
-		if (++index == tx_ring->count)
-			index = 0;
-
-		if (i == nr_frags)
-			break;
-
->>>>>>> eb3cdb58
 		tx_buffer = &tx_ring->tx_buffer_info[index];
 		tx_desc = IGB_TX_DESC(tx_ring, index);
 		tx_desc->read.olinfo_status = 0;
@@ -6874,7 +6862,6 @@
 }
 
 static void igb_perout(struct igb_adapter *adapter, int tsintr_tt)
-<<<<<<< HEAD
 {
 	int pin = ptp_find_pin(adapter->ptp_clock, PTP_PF_PEROUT, tsintr_tt);
 	struct e1000_hw *hw = &adapter->hw;
@@ -6954,87 +6941,6 @@
 
 static void igb_extts(struct igb_adapter *adapter, int tsintr_tt)
 {
-=======
-{
-	int pin = ptp_find_pin(adapter->ptp_clock, PTP_PF_PEROUT, tsintr_tt);
-	struct e1000_hw *hw = &adapter->hw;
-	struct timespec64 ts;
-	u32 tsauxc;
-
-	if (pin < 0 || pin >= IGB_N_SDP)
-		return;
-
-	spin_lock(&adapter->tmreg_lock);
-
-	if (hw->mac.type == e1000_82580 ||
-	    hw->mac.type == e1000_i354 ||
-	    hw->mac.type == e1000_i350) {
-		s64 ns = timespec64_to_ns(&adapter->perout[tsintr_tt].period);
-		u32 systiml, systimh, level_mask, level, rem;
-		u64 systim, now;
-
-		/* read systim registers in sequence */
-		rd32(E1000_SYSTIMR);
-		systiml = rd32(E1000_SYSTIML);
-		systimh = rd32(E1000_SYSTIMH);
-		systim = (((u64)(systimh & 0xFF)) << 32) | ((u64)systiml);
-		now = timecounter_cyc2time(&adapter->tc, systim);
-
-		if (pin < 2) {
-			level_mask = (tsintr_tt == 1) ? 0x80000 : 0x40000;
-			level = (rd32(E1000_CTRL) & level_mask) ? 1 : 0;
-		} else {
-			level_mask = (tsintr_tt == 1) ? 0x80 : 0x40;
-			level = (rd32(E1000_CTRL_EXT) & level_mask) ? 1 : 0;
-		}
-
-		div_u64_rem(now, ns, &rem);
-		systim = systim + (ns - rem);
-
-		/* synchronize pin level with rising/falling edges */
-		div_u64_rem(now, ns << 1, &rem);
-		if (rem < ns) {
-			/* first half of period */
-			if (level == 0) {
-				/* output is already low, skip this period */
-				systim += ns;
-				pr_notice("igb: periodic output on %s missed falling edge\n",
-					  adapter->sdp_config[pin].name);
-			}
-		} else {
-			/* second half of period */
-			if (level == 1) {
-				/* output is already high, skip this period */
-				systim += ns;
-				pr_notice("igb: periodic output on %s missed rising edge\n",
-					  adapter->sdp_config[pin].name);
-			}
-		}
-
-		/* for this chip family tv_sec is the upper part of the binary value,
-		 * so not seconds
-		 */
-		ts.tv_nsec = (u32)systim;
-		ts.tv_sec  = ((u32)(systim >> 32)) & 0xFF;
-	} else {
-		ts = timespec64_add(adapter->perout[tsintr_tt].start,
-				    adapter->perout[tsintr_tt].period);
-	}
-
-	/* u32 conversion of tv_sec is safe until y2106 */
-	wr32((tsintr_tt == 1) ? E1000_TRGTTIML1 : E1000_TRGTTIML0, ts.tv_nsec);
-	wr32((tsintr_tt == 1) ? E1000_TRGTTIMH1 : E1000_TRGTTIMH0, (u32)ts.tv_sec);
-	tsauxc = rd32(E1000_TSAUXC);
-	tsauxc |= TSAUXC_EN_TT0;
-	wr32(E1000_TSAUXC, tsauxc);
-	adapter->perout[tsintr_tt].start = ts;
-
-	spin_unlock(&adapter->tmreg_lock);
-}
-
-static void igb_extts(struct igb_adapter *adapter, int tsintr_tt)
-{
->>>>>>> eb3cdb58
 	int pin = ptp_find_pin(adapter->ptp_clock, PTP_PF_EXTTS, tsintr_tt);
 	int auxstmpl = (tsintr_tt == 1) ? E1000_AUXSTMPL1 : E1000_AUXSTMPL0;
 	int auxstmph = (tsintr_tt == 1) ? E1000_AUXSTMPH1 : E1000_AUXSTMPH0;
