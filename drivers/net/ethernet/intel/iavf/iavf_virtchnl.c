// SPDX-License-Identifier: GPL-2.0
/* Copyright(c) 2013 - 2018 Intel Corporation. */

#include <linux/net/intel/libie/rx.h>

#include "iavf.h"
#include "iavf_prototype.h"

/**
 * iavf_send_pf_msg
 * @adapter: adapter structure
 * @op: virtual channel opcode
 * @msg: pointer to message buffer
 * @len: message length
 *
 * Send message to PF and print status if failure.
 **/
static int iavf_send_pf_msg(struct iavf_adapter *adapter,
			    enum virtchnl_ops op, u8 *msg, u16 len)
{
	struct iavf_hw *hw = &adapter->hw;
	enum iavf_status status;

	if (adapter->flags & IAVF_FLAG_PF_COMMS_FAILED)
		return 0; /* nothing to see here, move along */

	status = iavf_aq_send_msg_to_pf(hw, op, 0, msg, len, NULL);
	if (status)
		dev_dbg(&adapter->pdev->dev, "Unable to send opcode %d to PF, status %s, aq_err %s\n",
			op, iavf_stat_str(hw, status),
			iavf_aq_str(hw, hw->aq.asq_last_status));
	return iavf_status_to_errno(status);
}

/**
 * iavf_send_api_ver
 * @adapter: adapter structure
 *
 * Send API version admin queue message to the PF. The reply is not checked
 * in this function. Returns 0 if the message was successfully
 * sent, or one of the IAVF_ADMIN_QUEUE_ERROR_ statuses if not.
 **/
int iavf_send_api_ver(struct iavf_adapter *adapter)
{
	struct virtchnl_version_info vvi;

	vvi.major = VIRTCHNL_VERSION_MAJOR;
	vvi.minor = VIRTCHNL_VERSION_MINOR;

	return iavf_send_pf_msg(adapter, VIRTCHNL_OP_VERSION, (u8 *)&vvi,
				sizeof(vvi));
}

/**
 * iavf_poll_virtchnl_msg
 * @hw: HW configuration structure
 * @event: event to populate on success
 * @op_to_poll: requested virtchnl op to poll for
 *
 * Initialize poll for virtchnl msg matching the requested_op. Returns 0
 * if a message of the correct opcode is in the queue or an error code
 * if no message matching the op code is waiting and other failures.
 */
static int
iavf_poll_virtchnl_msg(struct iavf_hw *hw, struct iavf_arq_event_info *event,
		       enum virtchnl_ops op_to_poll)
{
	enum virtchnl_ops received_op;
	enum iavf_status status;
	u32 v_retval;

	while (1) {
		/* When the AQ is empty, iavf_clean_arq_element will return
		 * nonzero and this loop will terminate.
		 */
		status = iavf_clean_arq_element(hw, event, NULL);
		if (status != IAVF_SUCCESS)
			return iavf_status_to_errno(status);
		received_op =
		    (enum virtchnl_ops)le32_to_cpu(event->desc.cookie_high);
		if (op_to_poll == received_op)
			break;
	}

	v_retval = le32_to_cpu(event->desc.cookie_low);
	return virtchnl_status_to_errno((enum virtchnl_status_code)v_retval);
}

/**
 * iavf_verify_api_ver
 * @adapter: adapter structure
 *
 * Compare API versions with the PF. Must be called after admin queue is
 * initialized. Returns 0 if API versions match, -EIO if they do not,
 * IAVF_ERR_ADMIN_QUEUE_NO_WORK if the admin queue is empty, and any errors
 * from the firmware are propagated.
 **/
int iavf_verify_api_ver(struct iavf_adapter *adapter)
{
	struct iavf_arq_event_info event;
	int err;

	event.buf_len = IAVF_MAX_AQ_BUF_SIZE;
	event.msg_buf = kzalloc(IAVF_MAX_AQ_BUF_SIZE, GFP_KERNEL);
	if (!event.msg_buf)
		return -ENOMEM;

	err = iavf_poll_virtchnl_msg(&adapter->hw, &event, VIRTCHNL_OP_VERSION);
	if (!err) {
		struct virtchnl_version_info *pf_vvi =
			(struct virtchnl_version_info *)event.msg_buf;
		adapter->pf_version = *pf_vvi;

		if (pf_vvi->major > VIRTCHNL_VERSION_MAJOR ||
		    (pf_vvi->major == VIRTCHNL_VERSION_MAJOR &&
		     pf_vvi->minor > VIRTCHNL_VERSION_MINOR))
			err = -EIO;
	}

	kfree(event.msg_buf);

	return err;
}

/**
 * iavf_send_vf_config_msg
 * @adapter: adapter structure
 *
 * Send VF configuration request admin queue message to the PF. The reply
 * is not checked in this function. Returns 0 if the message was
 * successfully sent, or one of the IAVF_ADMIN_QUEUE_ERROR_ statuses if not.
 **/
int iavf_send_vf_config_msg(struct iavf_adapter *adapter)
{
	u32 caps;

	caps = VIRTCHNL_VF_OFFLOAD_L2 |
	       VIRTCHNL_VF_OFFLOAD_RSS_PF |
	       VIRTCHNL_VF_OFFLOAD_RSS_AQ |
	       VIRTCHNL_VF_OFFLOAD_RSS_REG |
	       VIRTCHNL_VF_OFFLOAD_VLAN |
	       VIRTCHNL_VF_OFFLOAD_WB_ON_ITR |
	       VIRTCHNL_VF_OFFLOAD_RSS_PCTYPE_V2 |
	       VIRTCHNL_VF_OFFLOAD_ENCAP |
	       VIRTCHNL_VF_OFFLOAD_TC_U32 |
	       VIRTCHNL_VF_OFFLOAD_VLAN_V2 |
	       VIRTCHNL_VF_OFFLOAD_CRC |
	       VIRTCHNL_VF_OFFLOAD_ENCAP_CSUM |
	       VIRTCHNL_VF_OFFLOAD_REQ_QUEUES |
	       VIRTCHNL_VF_OFFLOAD_ADQ |
	       VIRTCHNL_VF_OFFLOAD_USO |
	       VIRTCHNL_VF_OFFLOAD_FDIR_PF |
	       VIRTCHNL_VF_OFFLOAD_ADV_RSS_PF |
	       VIRTCHNL_VF_CAP_ADV_LINK_SPEED;

	adapter->current_op = VIRTCHNL_OP_GET_VF_RESOURCES;
	adapter->aq_required &= ~IAVF_FLAG_AQ_GET_CONFIG;
	if (PF_IS_V11(adapter))
		return iavf_send_pf_msg(adapter, VIRTCHNL_OP_GET_VF_RESOURCES,
					(u8 *)&caps, sizeof(caps));
	else
		return iavf_send_pf_msg(adapter, VIRTCHNL_OP_GET_VF_RESOURCES,
					NULL, 0);
}

int iavf_send_vf_offload_vlan_v2_msg(struct iavf_adapter *adapter)
{
	adapter->aq_required &= ~IAVF_FLAG_AQ_GET_OFFLOAD_VLAN_V2_CAPS;

	if (!VLAN_V2_ALLOWED(adapter))
		return -EOPNOTSUPP;

	adapter->current_op = VIRTCHNL_OP_GET_OFFLOAD_VLAN_V2_CAPS;

	return iavf_send_pf_msg(adapter, VIRTCHNL_OP_GET_OFFLOAD_VLAN_V2_CAPS,
				NULL, 0);
}

/**
 * iavf_validate_num_queues
 * @adapter: adapter structure
 *
 * Validate that the number of queues the PF has sent in
 * VIRTCHNL_OP_GET_VF_RESOURCES is not larger than the VF can handle.
 **/
static void iavf_validate_num_queues(struct iavf_adapter *adapter)
{
	if (adapter->vf_res->num_queue_pairs > IAVF_MAX_REQ_QUEUES) {
		struct virtchnl_vsi_resource *vsi_res;
		int i;

		dev_info(&adapter->pdev->dev, "Received %d queues, but can only have a max of %d\n",
			 adapter->vf_res->num_queue_pairs,
			 IAVF_MAX_REQ_QUEUES);
		dev_info(&adapter->pdev->dev, "Fixing by reducing queues to %d\n",
			 IAVF_MAX_REQ_QUEUES);
		adapter->vf_res->num_queue_pairs = IAVF_MAX_REQ_QUEUES;
		for (i = 0; i < adapter->vf_res->num_vsis; i++) {
			vsi_res = &adapter->vf_res->vsi_res[i];
			vsi_res->num_queue_pairs = IAVF_MAX_REQ_QUEUES;
		}
	}
}

/**
 * iavf_get_vf_config
 * @adapter: private adapter structure
 *
 * Get VF configuration from PF and populate hw structure. Must be called after
 * admin queue is initialized. Busy waits until response is received from PF,
 * with maximum timeout. Response from PF is returned in the buffer for further
 * processing by the caller.
 **/
int iavf_get_vf_config(struct iavf_adapter *adapter)
{
	struct iavf_hw *hw = &adapter->hw;
	struct iavf_arq_event_info event;
	u16 len;
	int err;

	len = IAVF_VIRTCHNL_VF_RESOURCE_SIZE;
	event.buf_len = len;
	event.msg_buf = kzalloc(len, GFP_KERNEL);
	if (!event.msg_buf)
		return -ENOMEM;

	err = iavf_poll_virtchnl_msg(hw, &event, VIRTCHNL_OP_GET_VF_RESOURCES);
	memcpy(adapter->vf_res, event.msg_buf, min(event.msg_len, len));

	/* some PFs send more queues than we should have so validate that
	 * we aren't getting too many queues
	 */
	if (!err)
		iavf_validate_num_queues(adapter);
	iavf_vf_parse_hw_config(hw, adapter->vf_res);

	kfree(event.msg_buf);

	return err;
}

int iavf_get_vf_vlan_v2_caps(struct iavf_adapter *adapter)
{
	struct iavf_arq_event_info event;
	int err;
	u16 len;

	len = sizeof(struct virtchnl_vlan_caps);
	event.buf_len = len;
	event.msg_buf = kzalloc(len, GFP_KERNEL);
	if (!event.msg_buf)
		return -ENOMEM;

	err = iavf_poll_virtchnl_msg(&adapter->hw, &event,
				     VIRTCHNL_OP_GET_OFFLOAD_VLAN_V2_CAPS);
	if (!err)
		memcpy(&adapter->vlan_v2_caps, event.msg_buf,
		       min(event.msg_len, len));

	kfree(event.msg_buf);

	return err;
}

/**
 * iavf_configure_queues
 * @adapter: adapter structure
 *
 * Request that the PF set up our (previously allocated) queues.
 **/
void iavf_configure_queues(struct iavf_adapter *adapter)
{
	struct virtchnl_vsi_queue_config_info *vqci;
	int pairs = adapter->num_active_queues;
	struct virtchnl_queue_pair_info *vqpi;
	u32 i, max_frame;
	size_t len;

	max_frame = LIBIE_MAX_RX_FRM_LEN(adapter->rx_rings->pp->p.offset);
	max_frame = min_not_zero(adapter->vf_res->max_mtu, max_frame);

	if (adapter->current_op != VIRTCHNL_OP_UNKNOWN) {
		/* bail because we already have a command pending */
		dev_err(&adapter->pdev->dev, "Cannot configure queues, command %d pending\n",
			adapter->current_op);
		return;
	}
	adapter->current_op = VIRTCHNL_OP_CONFIG_VSI_QUEUES;
	len = virtchnl_struct_size(vqci, qpair, pairs);
	vqci = kzalloc(len, GFP_KERNEL);
	if (!vqci)
		return;

	vqci->vsi_id = adapter->vsi_res->vsi_id;
	vqci->num_queue_pairs = pairs;
	vqpi = vqci->qpair;
	/* Size check is not needed here - HW max is 16 queue pairs, and we
	 * can fit info for 31 of them into the AQ buffer before it overflows.
	 */
	for (i = 0; i < pairs; i++) {
		vqpi->txq.vsi_id = vqci->vsi_id;
		vqpi->txq.queue_id = i;
		vqpi->txq.ring_len = adapter->tx_rings[i].count;
		vqpi->txq.dma_ring_addr = adapter->tx_rings[i].dma;
		vqpi->rxq.vsi_id = vqci->vsi_id;
		vqpi->rxq.queue_id = i;
		vqpi->rxq.ring_len = adapter->rx_rings[i].count;
		vqpi->rxq.dma_ring_addr = adapter->rx_rings[i].dma;
		vqpi->rxq.max_pkt_size = max_frame;
<<<<<<< HEAD
		vqpi->rxq.databuffer_size =
			ALIGN(adapter->rx_rings[i].rx_buf_len,
			      BIT_ULL(IAVF_RXQ_CTX_DBUFF_SHIFT));
=======
		vqpi->rxq.databuffer_size = adapter->rx_rings[i].rx_buf_len;
>>>>>>> 2d5404ca
		if (CRC_OFFLOAD_ALLOWED(adapter))
			vqpi->rxq.crc_disable = !!(adapter->netdev->features &
						   NETIF_F_RXFCS);
		vqpi++;
	}

	adapter->aq_required &= ~IAVF_FLAG_AQ_CONFIGURE_QUEUES;
	iavf_send_pf_msg(adapter, VIRTCHNL_OP_CONFIG_VSI_QUEUES,
			 (u8 *)vqci, len);
	kfree(vqci);
}

/**
 * iavf_enable_queues
 * @adapter: adapter structure
 *
 * Request that the PF enable all of our queues.
 **/
void iavf_enable_queues(struct iavf_adapter *adapter)
{
	struct virtchnl_queue_select vqs;

	if (adapter->current_op != VIRTCHNL_OP_UNKNOWN) {
		/* bail because we already have a command pending */
		dev_err(&adapter->pdev->dev, "Cannot enable queues, command %d pending\n",
			adapter->current_op);
		return;
	}
	adapter->current_op = VIRTCHNL_OP_ENABLE_QUEUES;
	vqs.vsi_id = adapter->vsi_res->vsi_id;
	vqs.tx_queues = BIT(adapter->num_active_queues) - 1;
	vqs.rx_queues = vqs.tx_queues;
	adapter->aq_required &= ~IAVF_FLAG_AQ_ENABLE_QUEUES;
	iavf_send_pf_msg(adapter, VIRTCHNL_OP_ENABLE_QUEUES,
			 (u8 *)&vqs, sizeof(vqs));
}

/**
 * iavf_disable_queues
 * @adapter: adapter structure
 *
 * Request that the PF disable all of our queues.
 **/
void iavf_disable_queues(struct iavf_adapter *adapter)
{
	struct virtchnl_queue_select vqs;

	if (adapter->current_op != VIRTCHNL_OP_UNKNOWN) {
		/* bail because we already have a command pending */
		dev_err(&adapter->pdev->dev, "Cannot disable queues, command %d pending\n",
			adapter->current_op);
		return;
	}
	adapter->current_op = VIRTCHNL_OP_DISABLE_QUEUES;
	vqs.vsi_id = adapter->vsi_res->vsi_id;
	vqs.tx_queues = BIT(adapter->num_active_queues) - 1;
	vqs.rx_queues = vqs.tx_queues;
	adapter->aq_required &= ~IAVF_FLAG_AQ_DISABLE_QUEUES;
	iavf_send_pf_msg(adapter, VIRTCHNL_OP_DISABLE_QUEUES,
			 (u8 *)&vqs, sizeof(vqs));
}

/**
 * iavf_map_queues
 * @adapter: adapter structure
 *
 * Request that the PF map queues to interrupt vectors. Misc causes, including
 * admin queue, are always mapped to vector 0.
 **/
void iavf_map_queues(struct iavf_adapter *adapter)
{
	struct virtchnl_irq_map_info *vimi;
	struct virtchnl_vector_map *vecmap;
	struct iavf_q_vector *q_vector;
	int v_idx, q_vectors;
	size_t len;

	if (adapter->current_op != VIRTCHNL_OP_UNKNOWN) {
		/* bail because we already have a command pending */
		dev_err(&adapter->pdev->dev, "Cannot map queues to vectors, command %d pending\n",
			adapter->current_op);
		return;
	}
	adapter->current_op = VIRTCHNL_OP_CONFIG_IRQ_MAP;

	q_vectors = adapter->num_msix_vectors - NONQ_VECS;

	len = virtchnl_struct_size(vimi, vecmap, adapter->num_msix_vectors);
	vimi = kzalloc(len, GFP_KERNEL);
	if (!vimi)
		return;

	vimi->num_vectors = adapter->num_msix_vectors;
	/* Queue vectors first */
	for (v_idx = 0; v_idx < q_vectors; v_idx++) {
		q_vector = &adapter->q_vectors[v_idx];
		vecmap = &vimi->vecmap[v_idx];

		vecmap->vsi_id = adapter->vsi_res->vsi_id;
		vecmap->vector_id = v_idx + NONQ_VECS;
		vecmap->txq_map = q_vector->ring_mask;
		vecmap->rxq_map = q_vector->ring_mask;
		vecmap->rxitr_idx = IAVF_RX_ITR;
		vecmap->txitr_idx = IAVF_TX_ITR;
	}
	/* Misc vector last - this is only for AdminQ messages */
	vecmap = &vimi->vecmap[v_idx];
	vecmap->vsi_id = adapter->vsi_res->vsi_id;
	vecmap->vector_id = 0;
	vecmap->txq_map = 0;
	vecmap->rxq_map = 0;

	adapter->aq_required &= ~IAVF_FLAG_AQ_MAP_VECTORS;
	iavf_send_pf_msg(adapter, VIRTCHNL_OP_CONFIG_IRQ_MAP,
			 (u8 *)vimi, len);
	kfree(vimi);
}

/**
 * iavf_set_mac_addr_type - Set the correct request type from the filter type
 * @virtchnl_ether_addr: pointer to requested list element
 * @filter: pointer to requested filter
 **/
static void
iavf_set_mac_addr_type(struct virtchnl_ether_addr *virtchnl_ether_addr,
		       const struct iavf_mac_filter *filter)
{
	virtchnl_ether_addr->type = filter->is_primary ?
		VIRTCHNL_ETHER_ADDR_PRIMARY :
		VIRTCHNL_ETHER_ADDR_EXTRA;
}

/**
 * iavf_add_ether_addrs
 * @adapter: adapter structure
 *
 * Request that the PF add one or more addresses to our filters.
 **/
void iavf_add_ether_addrs(struct iavf_adapter *adapter)
{
	struct virtchnl_ether_addr_list *veal;
	struct iavf_mac_filter *f;
	int i = 0, count = 0;
	bool more = false;
	size_t len;

	if (adapter->current_op != VIRTCHNL_OP_UNKNOWN) {
		/* bail because we already have a command pending */
		dev_err(&adapter->pdev->dev, "Cannot add filters, command %d pending\n",
			adapter->current_op);
		return;
	}

	spin_lock_bh(&adapter->mac_vlan_list_lock);

	list_for_each_entry(f, &adapter->mac_filter_list, list) {
		if (f->add)
			count++;
	}
	if (!count) {
		adapter->aq_required &= ~IAVF_FLAG_AQ_ADD_MAC_FILTER;
		spin_unlock_bh(&adapter->mac_vlan_list_lock);
		return;
	}
	adapter->current_op = VIRTCHNL_OP_ADD_ETH_ADDR;

	len = virtchnl_struct_size(veal, list, count);
	if (len > IAVF_MAX_AQ_BUF_SIZE) {
		dev_warn(&adapter->pdev->dev, "Too many add MAC changes in one request\n");
		while (len > IAVF_MAX_AQ_BUF_SIZE)
			len = virtchnl_struct_size(veal, list, --count);
		more = true;
	}

	veal = kzalloc(len, GFP_ATOMIC);
	if (!veal) {
		spin_unlock_bh(&adapter->mac_vlan_list_lock);
		return;
	}

	veal->vsi_id = adapter->vsi_res->vsi_id;
	veal->num_elements = count;
	list_for_each_entry(f, &adapter->mac_filter_list, list) {
		if (f->add) {
			ether_addr_copy(veal->list[i].addr, f->macaddr);
			iavf_set_mac_addr_type(&veal->list[i], f);
			i++;
			f->add = false;
			if (i == count)
				break;
		}
	}
	if (!more)
		adapter->aq_required &= ~IAVF_FLAG_AQ_ADD_MAC_FILTER;

	spin_unlock_bh(&adapter->mac_vlan_list_lock);

	iavf_send_pf_msg(adapter, VIRTCHNL_OP_ADD_ETH_ADDR, (u8 *)veal, len);
	kfree(veal);
}

/**
 * iavf_del_ether_addrs
 * @adapter: adapter structure
 *
 * Request that the PF remove one or more addresses from our filters.
 **/
void iavf_del_ether_addrs(struct iavf_adapter *adapter)
{
	struct virtchnl_ether_addr_list *veal;
	struct iavf_mac_filter *f, *ftmp;
	int i = 0, count = 0;
	bool more = false;
	size_t len;

	if (adapter->current_op != VIRTCHNL_OP_UNKNOWN) {
		/* bail because we already have a command pending */
		dev_err(&adapter->pdev->dev, "Cannot remove filters, command %d pending\n",
			adapter->current_op);
		return;
	}

	spin_lock_bh(&adapter->mac_vlan_list_lock);

	list_for_each_entry(f, &adapter->mac_filter_list, list) {
		if (f->remove)
			count++;
	}
	if (!count) {
		adapter->aq_required &= ~IAVF_FLAG_AQ_DEL_MAC_FILTER;
		spin_unlock_bh(&adapter->mac_vlan_list_lock);
		return;
	}
	adapter->current_op = VIRTCHNL_OP_DEL_ETH_ADDR;

	len = virtchnl_struct_size(veal, list, count);
	if (len > IAVF_MAX_AQ_BUF_SIZE) {
		dev_warn(&adapter->pdev->dev, "Too many delete MAC changes in one request\n");
		while (len > IAVF_MAX_AQ_BUF_SIZE)
			len = virtchnl_struct_size(veal, list, --count);
		more = true;
	}
	veal = kzalloc(len, GFP_ATOMIC);
	if (!veal) {
		spin_unlock_bh(&adapter->mac_vlan_list_lock);
		return;
	}

	veal->vsi_id = adapter->vsi_res->vsi_id;
	veal->num_elements = count;
	list_for_each_entry_safe(f, ftmp, &adapter->mac_filter_list, list) {
		if (f->remove) {
			ether_addr_copy(veal->list[i].addr, f->macaddr);
			iavf_set_mac_addr_type(&veal->list[i], f);
			i++;
			list_del(&f->list);
			kfree(f);
			if (i == count)
				break;
		}
	}
	if (!more)
		adapter->aq_required &= ~IAVF_FLAG_AQ_DEL_MAC_FILTER;

	spin_unlock_bh(&adapter->mac_vlan_list_lock);

	iavf_send_pf_msg(adapter, VIRTCHNL_OP_DEL_ETH_ADDR, (u8 *)veal, len);
	kfree(veal);
}

/**
 * iavf_mac_add_ok
 * @adapter: adapter structure
 *
 * Submit list of filters based on PF response.
 **/
static void iavf_mac_add_ok(struct iavf_adapter *adapter)
{
	struct iavf_mac_filter *f, *ftmp;

	spin_lock_bh(&adapter->mac_vlan_list_lock);
	list_for_each_entry_safe(f, ftmp, &adapter->mac_filter_list, list) {
		f->is_new_mac = false;
		if (!f->add && !f->add_handled)
			f->add_handled = true;
	}
	spin_unlock_bh(&adapter->mac_vlan_list_lock);
}

/**
 * iavf_mac_add_reject
 * @adapter: adapter structure
 *
 * Remove filters from list based on PF response.
 **/
static void iavf_mac_add_reject(struct iavf_adapter *adapter)
{
	struct net_device *netdev = adapter->netdev;
	struct iavf_mac_filter *f, *ftmp;

	spin_lock_bh(&adapter->mac_vlan_list_lock);
	list_for_each_entry_safe(f, ftmp, &adapter->mac_filter_list, list) {
		if (f->remove && ether_addr_equal(f->macaddr, netdev->dev_addr))
			f->remove = false;

		if (!f->add && !f->add_handled)
			f->add_handled = true;

		if (f->is_new_mac) {
			list_del(&f->list);
			kfree(f);
		}
	}
	spin_unlock_bh(&adapter->mac_vlan_list_lock);
}

/**
 * iavf_vlan_add_reject
 * @adapter: adapter structure
 *
 * Remove VLAN filters from list based on PF response.
 **/
static void iavf_vlan_add_reject(struct iavf_adapter *adapter)
{
	struct iavf_vlan_filter *f, *ftmp;

	spin_lock_bh(&adapter->mac_vlan_list_lock);
	list_for_each_entry_safe(f, ftmp, &adapter->vlan_filter_list, list) {
		if (f->state == IAVF_VLAN_IS_NEW) {
			list_del(&f->list);
			kfree(f);
			adapter->num_vlan_filters--;
		}
	}
	spin_unlock_bh(&adapter->mac_vlan_list_lock);
}

/**
 * iavf_add_vlans
 * @adapter: adapter structure
 *
 * Request that the PF add one or more VLAN filters to our VSI.
 **/
void iavf_add_vlans(struct iavf_adapter *adapter)
{
	int len, i = 0, count = 0;
	struct iavf_vlan_filter *f;
	bool more = false;

	if (adapter->current_op != VIRTCHNL_OP_UNKNOWN) {
		/* bail because we already have a command pending */
		dev_err(&adapter->pdev->dev, "Cannot add VLANs, command %d pending\n",
			adapter->current_op);
		return;
	}

	spin_lock_bh(&adapter->mac_vlan_list_lock);

	list_for_each_entry(f, &adapter->vlan_filter_list, list) {
		if (f->state == IAVF_VLAN_ADD)
			count++;
	}
	if (!count || !VLAN_FILTERING_ALLOWED(adapter)) {
		adapter->aq_required &= ~IAVF_FLAG_AQ_ADD_VLAN_FILTER;
		spin_unlock_bh(&adapter->mac_vlan_list_lock);
		return;
	}

	if (VLAN_ALLOWED(adapter)) {
		struct virtchnl_vlan_filter_list *vvfl;

		adapter->current_op = VIRTCHNL_OP_ADD_VLAN;

		len = virtchnl_struct_size(vvfl, vlan_id, count);
		if (len > IAVF_MAX_AQ_BUF_SIZE) {
			dev_warn(&adapter->pdev->dev, "Too many add VLAN changes in one request\n");
			while (len > IAVF_MAX_AQ_BUF_SIZE)
				len = virtchnl_struct_size(vvfl, vlan_id,
							   --count);
			more = true;
		}
		vvfl = kzalloc(len, GFP_ATOMIC);
		if (!vvfl) {
			spin_unlock_bh(&adapter->mac_vlan_list_lock);
			return;
		}

		vvfl->vsi_id = adapter->vsi_res->vsi_id;
		vvfl->num_elements = count;
		list_for_each_entry(f, &adapter->vlan_filter_list, list) {
			if (f->state == IAVF_VLAN_ADD) {
				vvfl->vlan_id[i] = f->vlan.vid;
				i++;
				f->state = IAVF_VLAN_IS_NEW;
				if (i == count)
					break;
			}
		}
		if (!more)
			adapter->aq_required &= ~IAVF_FLAG_AQ_ADD_VLAN_FILTER;

		spin_unlock_bh(&adapter->mac_vlan_list_lock);

		iavf_send_pf_msg(adapter, VIRTCHNL_OP_ADD_VLAN, (u8 *)vvfl, len);
		kfree(vvfl);
	} else {
		u16 max_vlans = adapter->vlan_v2_caps.filtering.max_filters;
		u16 current_vlans = iavf_get_num_vlans_added(adapter);
		struct virtchnl_vlan_filter_list_v2 *vvfl_v2;

		adapter->current_op = VIRTCHNL_OP_ADD_VLAN_V2;

		if ((count + current_vlans) > max_vlans &&
		    current_vlans < max_vlans) {
			count = max_vlans - iavf_get_num_vlans_added(adapter);
			more = true;
		}

		len = virtchnl_struct_size(vvfl_v2, filters, count);
		if (len > IAVF_MAX_AQ_BUF_SIZE) {
			dev_warn(&adapter->pdev->dev, "Too many add VLAN changes in one request\n");
			while (len > IAVF_MAX_AQ_BUF_SIZE)
				len = virtchnl_struct_size(vvfl_v2, filters,
							   --count);
			more = true;
		}

		vvfl_v2 = kzalloc(len, GFP_ATOMIC);
		if (!vvfl_v2) {
			spin_unlock_bh(&adapter->mac_vlan_list_lock);
			return;
		}

		vvfl_v2->vport_id = adapter->vsi_res->vsi_id;
		vvfl_v2->num_elements = count;
		list_for_each_entry(f, &adapter->vlan_filter_list, list) {
			if (f->state == IAVF_VLAN_ADD) {
				struct virtchnl_vlan_supported_caps *filtering_support =
					&adapter->vlan_v2_caps.filtering.filtering_support;
				struct virtchnl_vlan *vlan;

				if (i == count)
					break;

				/* give priority over outer if it's enabled */
				if (filtering_support->outer)
					vlan = &vvfl_v2->filters[i].outer;
				else
					vlan = &vvfl_v2->filters[i].inner;

				vlan->tci = f->vlan.vid;
				vlan->tpid = f->vlan.tpid;

				i++;
				f->state = IAVF_VLAN_IS_NEW;
			}
		}

		if (!more)
			adapter->aq_required &= ~IAVF_FLAG_AQ_ADD_VLAN_FILTER;

		spin_unlock_bh(&adapter->mac_vlan_list_lock);

		iavf_send_pf_msg(adapter, VIRTCHNL_OP_ADD_VLAN_V2,
				 (u8 *)vvfl_v2, len);
		kfree(vvfl_v2);
	}
}

/**
 * iavf_del_vlans
 * @adapter: adapter structure
 *
 * Request that the PF remove one or more VLAN filters from our VSI.
 **/
void iavf_del_vlans(struct iavf_adapter *adapter)
{
	struct iavf_vlan_filter *f, *ftmp;
	int len, i = 0, count = 0;
	bool more = false;

	if (adapter->current_op != VIRTCHNL_OP_UNKNOWN) {
		/* bail because we already have a command pending */
		dev_err(&adapter->pdev->dev, "Cannot remove VLANs, command %d pending\n",
			adapter->current_op);
		return;
	}

	spin_lock_bh(&adapter->mac_vlan_list_lock);

	list_for_each_entry_safe(f, ftmp, &adapter->vlan_filter_list, list) {
		/* since VLAN capabilities are not allowed, we dont want to send
		 * a VLAN delete request because it will most likely fail and
		 * create unnecessary errors/noise, so just free the VLAN
		 * filters marked for removal to enable bailing out before
		 * sending a virtchnl message
		 */
		if (f->state == IAVF_VLAN_REMOVE &&
		    !VLAN_FILTERING_ALLOWED(adapter)) {
			list_del(&f->list);
			kfree(f);
			adapter->num_vlan_filters--;
		} else if (f->state == IAVF_VLAN_DISABLE &&
		    !VLAN_FILTERING_ALLOWED(adapter)) {
			f->state = IAVF_VLAN_INACTIVE;
		} else if (f->state == IAVF_VLAN_REMOVE ||
			   f->state == IAVF_VLAN_DISABLE) {
			count++;
		}
	}
	if (!count || !VLAN_FILTERING_ALLOWED(adapter)) {
		adapter->aq_required &= ~IAVF_FLAG_AQ_DEL_VLAN_FILTER;
		spin_unlock_bh(&adapter->mac_vlan_list_lock);
		return;
	}

	if (VLAN_ALLOWED(adapter)) {
		struct virtchnl_vlan_filter_list *vvfl;

		adapter->current_op = VIRTCHNL_OP_DEL_VLAN;

		len = virtchnl_struct_size(vvfl, vlan_id, count);
		if (len > IAVF_MAX_AQ_BUF_SIZE) {
			dev_warn(&adapter->pdev->dev, "Too many delete VLAN changes in one request\n");
			while (len > IAVF_MAX_AQ_BUF_SIZE)
				len = virtchnl_struct_size(vvfl, vlan_id,
							   --count);
			more = true;
		}
		vvfl = kzalloc(len, GFP_ATOMIC);
		if (!vvfl) {
			spin_unlock_bh(&adapter->mac_vlan_list_lock);
			return;
		}

		vvfl->vsi_id = adapter->vsi_res->vsi_id;
		vvfl->num_elements = count;
		list_for_each_entry_safe(f, ftmp, &adapter->vlan_filter_list, list) {
			if (f->state == IAVF_VLAN_DISABLE) {
				vvfl->vlan_id[i] = f->vlan.vid;
				f->state = IAVF_VLAN_INACTIVE;
				i++;
				if (i == count)
					break;
			} else if (f->state == IAVF_VLAN_REMOVE) {
				vvfl->vlan_id[i] = f->vlan.vid;
				list_del(&f->list);
				kfree(f);
				adapter->num_vlan_filters--;
				i++;
				if (i == count)
					break;
			}
		}

		if (!more)
			adapter->aq_required &= ~IAVF_FLAG_AQ_DEL_VLAN_FILTER;

		spin_unlock_bh(&adapter->mac_vlan_list_lock);

		iavf_send_pf_msg(adapter, VIRTCHNL_OP_DEL_VLAN, (u8 *)vvfl, len);
		kfree(vvfl);
	} else {
		struct virtchnl_vlan_filter_list_v2 *vvfl_v2;

		adapter->current_op = VIRTCHNL_OP_DEL_VLAN_V2;

		len = virtchnl_struct_size(vvfl_v2, filters, count);
		if (len > IAVF_MAX_AQ_BUF_SIZE) {
			dev_warn(&adapter->pdev->dev, "Too many add VLAN changes in one request\n");
			while (len > IAVF_MAX_AQ_BUF_SIZE)
				len = virtchnl_struct_size(vvfl_v2, filters,
							   --count);
			more = true;
		}

		vvfl_v2 = kzalloc(len, GFP_ATOMIC);
		if (!vvfl_v2) {
			spin_unlock_bh(&adapter->mac_vlan_list_lock);
			return;
		}

		vvfl_v2->vport_id = adapter->vsi_res->vsi_id;
		vvfl_v2->num_elements = count;
		list_for_each_entry_safe(f, ftmp, &adapter->vlan_filter_list, list) {
			if (f->state == IAVF_VLAN_DISABLE ||
			    f->state == IAVF_VLAN_REMOVE) {
				struct virtchnl_vlan_supported_caps *filtering_support =
					&adapter->vlan_v2_caps.filtering.filtering_support;
				struct virtchnl_vlan *vlan;

				/* give priority over outer if it's enabled */
				if (filtering_support->outer)
					vlan = &vvfl_v2->filters[i].outer;
				else
					vlan = &vvfl_v2->filters[i].inner;

				vlan->tci = f->vlan.vid;
				vlan->tpid = f->vlan.tpid;

				if (f->state == IAVF_VLAN_DISABLE) {
					f->state = IAVF_VLAN_INACTIVE;
				} else {
					list_del(&f->list);
					kfree(f);
					adapter->num_vlan_filters--;
				}
				i++;
				if (i == count)
					break;
			}
		}

		if (!more)
			adapter->aq_required &= ~IAVF_FLAG_AQ_DEL_VLAN_FILTER;

		spin_unlock_bh(&adapter->mac_vlan_list_lock);

		iavf_send_pf_msg(adapter, VIRTCHNL_OP_DEL_VLAN_V2,
				 (u8 *)vvfl_v2, len);
		kfree(vvfl_v2);
	}
}

/**
 * iavf_set_promiscuous
 * @adapter: adapter structure
 *
 * Request that the PF enable promiscuous mode for our VSI.
 **/
void iavf_set_promiscuous(struct iavf_adapter *adapter)
{
	struct net_device *netdev = adapter->netdev;
	struct virtchnl_promisc_info vpi;
	unsigned int flags;

	if (adapter->current_op != VIRTCHNL_OP_UNKNOWN) {
		/* bail because we already have a command pending */
		dev_err(&adapter->pdev->dev, "Cannot set promiscuous mode, command %d pending\n",
			adapter->current_op);
		return;
	}

	/* prevent changes to promiscuous flags */
	spin_lock_bh(&adapter->current_netdev_promisc_flags_lock);

	/* sanity check to prevent duplicate AQ calls */
	if (!iavf_promiscuous_mode_changed(adapter)) {
		adapter->aq_required &= ~IAVF_FLAG_AQ_CONFIGURE_PROMISC_MODE;
		dev_dbg(&adapter->pdev->dev, "No change in promiscuous mode\n");
		/* allow changes to promiscuous flags */
		spin_unlock_bh(&adapter->current_netdev_promisc_flags_lock);
		return;
	}

	/* there are 2 bits, but only 3 states */
	if (!(netdev->flags & IFF_PROMISC) &&
	    netdev->flags & IFF_ALLMULTI) {
		/* State 1  - only multicast promiscuous mode enabled
		 * - !IFF_PROMISC && IFF_ALLMULTI
		 */
		flags = FLAG_VF_MULTICAST_PROMISC;
		adapter->current_netdev_promisc_flags |= IFF_ALLMULTI;
		adapter->current_netdev_promisc_flags &= ~IFF_PROMISC;
		dev_info(&adapter->pdev->dev, "Entering multicast promiscuous mode\n");
	} else if (!(netdev->flags & IFF_PROMISC) &&
		   !(netdev->flags & IFF_ALLMULTI)) {
		/* State 2 - unicast/multicast promiscuous mode disabled
		 * - !IFF_PROMISC && !IFF_ALLMULTI
		 */
		flags = 0;
		adapter->current_netdev_promisc_flags &=
			~(IFF_PROMISC | IFF_ALLMULTI);
		dev_info(&adapter->pdev->dev, "Leaving promiscuous mode\n");
	} else {
		/* State 3 - unicast/multicast promiscuous mode enabled
		 * - IFF_PROMISC && IFF_ALLMULTI
		 * - IFF_PROMISC && !IFF_ALLMULTI
		 */
		flags = FLAG_VF_UNICAST_PROMISC | FLAG_VF_MULTICAST_PROMISC;
		adapter->current_netdev_promisc_flags |= IFF_PROMISC;
		if (netdev->flags & IFF_ALLMULTI)
			adapter->current_netdev_promisc_flags |= IFF_ALLMULTI;
		else
			adapter->current_netdev_promisc_flags &= ~IFF_ALLMULTI;

		dev_info(&adapter->pdev->dev, "Entering promiscuous mode\n");
	}

	adapter->aq_required &= ~IAVF_FLAG_AQ_CONFIGURE_PROMISC_MODE;

	/* allow changes to promiscuous flags */
	spin_unlock_bh(&adapter->current_netdev_promisc_flags_lock);

	adapter->current_op = VIRTCHNL_OP_CONFIG_PROMISCUOUS_MODE;
	vpi.vsi_id = adapter->vsi_res->vsi_id;
	vpi.flags = flags;
	iavf_send_pf_msg(adapter, VIRTCHNL_OP_CONFIG_PROMISCUOUS_MODE,
			 (u8 *)&vpi, sizeof(vpi));
}

/**
 * iavf_request_stats
 * @adapter: adapter structure
 *
 * Request VSI statistics from PF.
 **/
void iavf_request_stats(struct iavf_adapter *adapter)
{
	struct virtchnl_queue_select vqs;

	if (adapter->current_op != VIRTCHNL_OP_UNKNOWN) {
		/* no error message, this isn't crucial */
		return;
	}

	adapter->aq_required &= ~IAVF_FLAG_AQ_REQUEST_STATS;
	adapter->current_op = VIRTCHNL_OP_GET_STATS;
	vqs.vsi_id = adapter->vsi_res->vsi_id;
	/* queue maps are ignored for this message - only the vsi is used */
	if (iavf_send_pf_msg(adapter, VIRTCHNL_OP_GET_STATS, (u8 *)&vqs,
			     sizeof(vqs)))
		/* if the request failed, don't lock out others */
		adapter->current_op = VIRTCHNL_OP_UNKNOWN;
}

/**
 * iavf_get_hena
 * @adapter: adapter structure
 *
 * Request hash enable capabilities from PF
 **/
void iavf_get_hena(struct iavf_adapter *adapter)
{
	if (adapter->current_op != VIRTCHNL_OP_UNKNOWN) {
		/* bail because we already have a command pending */
		dev_err(&adapter->pdev->dev, "Cannot get RSS hash capabilities, command %d pending\n",
			adapter->current_op);
		return;
	}
	adapter->current_op = VIRTCHNL_OP_GET_RSS_HENA_CAPS;
	adapter->aq_required &= ~IAVF_FLAG_AQ_GET_HENA;
	iavf_send_pf_msg(adapter, VIRTCHNL_OP_GET_RSS_HENA_CAPS, NULL, 0);
}

/**
 * iavf_set_hena
 * @adapter: adapter structure
 *
 * Request the PF to set our RSS hash capabilities
 **/
void iavf_set_hena(struct iavf_adapter *adapter)
{
	struct virtchnl_rss_hena vrh;

	if (adapter->current_op != VIRTCHNL_OP_UNKNOWN) {
		/* bail because we already have a command pending */
		dev_err(&adapter->pdev->dev, "Cannot set RSS hash enable, command %d pending\n",
			adapter->current_op);
		return;
	}
	vrh.hena = adapter->hena;
	adapter->current_op = VIRTCHNL_OP_SET_RSS_HENA;
	adapter->aq_required &= ~IAVF_FLAG_AQ_SET_HENA;
	iavf_send_pf_msg(adapter, VIRTCHNL_OP_SET_RSS_HENA, (u8 *)&vrh,
			 sizeof(vrh));
}

/**
 * iavf_set_rss_key
 * @adapter: adapter structure
 *
 * Request the PF to set our RSS hash key
 **/
void iavf_set_rss_key(struct iavf_adapter *adapter)
{
	struct virtchnl_rss_key *vrk;
	int len;

	if (adapter->current_op != VIRTCHNL_OP_UNKNOWN) {
		/* bail because we already have a command pending */
		dev_err(&adapter->pdev->dev, "Cannot set RSS key, command %d pending\n",
			adapter->current_op);
		return;
	}
	len = virtchnl_struct_size(vrk, key, adapter->rss_key_size);
	vrk = kzalloc(len, GFP_KERNEL);
	if (!vrk)
		return;
	vrk->vsi_id = adapter->vsi.id;
	vrk->key_len = adapter->rss_key_size;
	memcpy(vrk->key, adapter->rss_key, adapter->rss_key_size);

	adapter->current_op = VIRTCHNL_OP_CONFIG_RSS_KEY;
	adapter->aq_required &= ~IAVF_FLAG_AQ_SET_RSS_KEY;
	iavf_send_pf_msg(adapter, VIRTCHNL_OP_CONFIG_RSS_KEY, (u8 *)vrk, len);
	kfree(vrk);
}

/**
 * iavf_set_rss_lut
 * @adapter: adapter structure
 *
 * Request the PF to set our RSS lookup table
 **/
void iavf_set_rss_lut(struct iavf_adapter *adapter)
{
	struct virtchnl_rss_lut *vrl;
	int len;

	if (adapter->current_op != VIRTCHNL_OP_UNKNOWN) {
		/* bail because we already have a command pending */
		dev_err(&adapter->pdev->dev, "Cannot set RSS LUT, command %d pending\n",
			adapter->current_op);
		return;
	}
	len = virtchnl_struct_size(vrl, lut, adapter->rss_lut_size);
	vrl = kzalloc(len, GFP_KERNEL);
	if (!vrl)
		return;
	vrl->vsi_id = adapter->vsi.id;
	vrl->lut_entries = adapter->rss_lut_size;
	memcpy(vrl->lut, adapter->rss_lut, adapter->rss_lut_size);
	adapter->current_op = VIRTCHNL_OP_CONFIG_RSS_LUT;
	adapter->aq_required &= ~IAVF_FLAG_AQ_SET_RSS_LUT;
	iavf_send_pf_msg(adapter, VIRTCHNL_OP_CONFIG_RSS_LUT, (u8 *)vrl, len);
	kfree(vrl);
}

/**
 * iavf_set_rss_hfunc
 * @adapter: adapter structure
 *
 * Request the PF to set our RSS Hash function
 **/
void iavf_set_rss_hfunc(struct iavf_adapter *adapter)
{
	struct virtchnl_rss_hfunc *vrh;
	int len = sizeof(*vrh);

	if (adapter->current_op != VIRTCHNL_OP_UNKNOWN) {
		/* bail because we already have a command pending */
		dev_err(&adapter->pdev->dev, "Cannot set RSS Hash function, command %d pending\n",
			adapter->current_op);
		return;
	}
	vrh = kzalloc(len, GFP_KERNEL);
	if (!vrh)
		return;
	vrh->vsi_id = adapter->vsi.id;
	vrh->rss_algorithm = adapter->hfunc;
	adapter->current_op = VIRTCHNL_OP_CONFIG_RSS_HFUNC;
	adapter->aq_required &= ~IAVF_FLAG_AQ_SET_RSS_HFUNC;
	iavf_send_pf_msg(adapter, VIRTCHNL_OP_CONFIG_RSS_HFUNC, (u8 *)vrh, len);
	kfree(vrh);
}

/**
 * iavf_enable_vlan_stripping
 * @adapter: adapter structure
 *
 * Request VLAN header stripping to be enabled
 **/
void iavf_enable_vlan_stripping(struct iavf_adapter *adapter)
{
	if (adapter->current_op != VIRTCHNL_OP_UNKNOWN) {
		/* bail because we already have a command pending */
		dev_err(&adapter->pdev->dev, "Cannot enable stripping, command %d pending\n",
			adapter->current_op);
		return;
	}
	adapter->current_op = VIRTCHNL_OP_ENABLE_VLAN_STRIPPING;
	adapter->aq_required &= ~IAVF_FLAG_AQ_ENABLE_VLAN_STRIPPING;
	iavf_send_pf_msg(adapter, VIRTCHNL_OP_ENABLE_VLAN_STRIPPING, NULL, 0);
}

/**
 * iavf_disable_vlan_stripping
 * @adapter: adapter structure
 *
 * Request VLAN header stripping to be disabled
 **/
void iavf_disable_vlan_stripping(struct iavf_adapter *adapter)
{
	if (adapter->current_op != VIRTCHNL_OP_UNKNOWN) {
		/* bail because we already have a command pending */
		dev_err(&adapter->pdev->dev, "Cannot disable stripping, command %d pending\n",
			adapter->current_op);
		return;
	}
	adapter->current_op = VIRTCHNL_OP_DISABLE_VLAN_STRIPPING;
	adapter->aq_required &= ~IAVF_FLAG_AQ_DISABLE_VLAN_STRIPPING;
	iavf_send_pf_msg(adapter, VIRTCHNL_OP_DISABLE_VLAN_STRIPPING, NULL, 0);
}

/**
 * iavf_tpid_to_vc_ethertype - transform from VLAN TPID to virtchnl ethertype
 * @tpid: VLAN TPID (i.e. 0x8100, 0x88a8, etc.)
 */
static u32 iavf_tpid_to_vc_ethertype(u16 tpid)
{
	switch (tpid) {
	case ETH_P_8021Q:
		return VIRTCHNL_VLAN_ETHERTYPE_8100;
	case ETH_P_8021AD:
		return VIRTCHNL_VLAN_ETHERTYPE_88A8;
	}

	return 0;
}

/**
 * iavf_set_vc_offload_ethertype - set virtchnl ethertype for offload message
 * @adapter: adapter structure
 * @msg: message structure used for updating offloads over virtchnl to update
 * @tpid: VLAN TPID (i.e. 0x8100, 0x88a8, etc.)
 * @offload_op: opcode used to determine which support structure to check
 */
static int
iavf_set_vc_offload_ethertype(struct iavf_adapter *adapter,
			      struct virtchnl_vlan_setting *msg, u16 tpid,
			      enum virtchnl_ops offload_op)
{
	struct virtchnl_vlan_supported_caps *offload_support;
	u16 vc_ethertype = iavf_tpid_to_vc_ethertype(tpid);

	/* reference the correct offload support structure */
	switch (offload_op) {
	case VIRTCHNL_OP_ENABLE_VLAN_STRIPPING_V2:
	case VIRTCHNL_OP_DISABLE_VLAN_STRIPPING_V2:
		offload_support =
			&adapter->vlan_v2_caps.offloads.stripping_support;
		break;
	case VIRTCHNL_OP_ENABLE_VLAN_INSERTION_V2:
	case VIRTCHNL_OP_DISABLE_VLAN_INSERTION_V2:
		offload_support =
			&adapter->vlan_v2_caps.offloads.insertion_support;
		break;
	default:
		dev_err(&adapter->pdev->dev, "Invalid opcode %d for setting virtchnl ethertype to enable/disable VLAN offloads\n",
			offload_op);
		return -EINVAL;
	}

	/* make sure ethertype is supported */
	if (offload_support->outer & vc_ethertype &&
	    offload_support->outer & VIRTCHNL_VLAN_TOGGLE) {
		msg->outer_ethertype_setting = vc_ethertype;
	} else if (offload_support->inner & vc_ethertype &&
		   offload_support->inner & VIRTCHNL_VLAN_TOGGLE) {
		msg->inner_ethertype_setting = vc_ethertype;
	} else {
		dev_dbg(&adapter->pdev->dev, "opcode %d unsupported for VLAN TPID 0x%04x\n",
			offload_op, tpid);
		return -EINVAL;
	}

	return 0;
}

/**
 * iavf_clear_offload_v2_aq_required - clear AQ required bit for offload request
 * @adapter: adapter structure
 * @tpid: VLAN TPID
 * @offload_op: opcode used to determine which AQ required bit to clear
 */
static void
iavf_clear_offload_v2_aq_required(struct iavf_adapter *adapter, u16 tpid,
				  enum virtchnl_ops offload_op)
{
	switch (offload_op) {
	case VIRTCHNL_OP_ENABLE_VLAN_STRIPPING_V2:
		if (tpid == ETH_P_8021Q)
			adapter->aq_required &=
				~IAVF_FLAG_AQ_ENABLE_CTAG_VLAN_STRIPPING;
		else if (tpid == ETH_P_8021AD)
			adapter->aq_required &=
				~IAVF_FLAG_AQ_ENABLE_STAG_VLAN_STRIPPING;
		break;
	case VIRTCHNL_OP_DISABLE_VLAN_STRIPPING_V2:
		if (tpid == ETH_P_8021Q)
			adapter->aq_required &=
				~IAVF_FLAG_AQ_DISABLE_CTAG_VLAN_STRIPPING;
		else if (tpid == ETH_P_8021AD)
			adapter->aq_required &=
				~IAVF_FLAG_AQ_DISABLE_STAG_VLAN_STRIPPING;
		break;
	case VIRTCHNL_OP_ENABLE_VLAN_INSERTION_V2:
		if (tpid == ETH_P_8021Q)
			adapter->aq_required &=
				~IAVF_FLAG_AQ_ENABLE_CTAG_VLAN_INSERTION;
		else if (tpid == ETH_P_8021AD)
			adapter->aq_required &=
				~IAVF_FLAG_AQ_ENABLE_STAG_VLAN_INSERTION;
		break;
	case VIRTCHNL_OP_DISABLE_VLAN_INSERTION_V2:
		if (tpid == ETH_P_8021Q)
			adapter->aq_required &=
				~IAVF_FLAG_AQ_DISABLE_CTAG_VLAN_INSERTION;
		else if (tpid == ETH_P_8021AD)
			adapter->aq_required &=
				~IAVF_FLAG_AQ_DISABLE_STAG_VLAN_INSERTION;
		break;
	default:
		dev_err(&adapter->pdev->dev, "Unsupported opcode %d specified for clearing aq_required bits for VIRTCHNL_VF_OFFLOAD_VLAN_V2 offload request\n",
			offload_op);
	}
}

/**
 * iavf_send_vlan_offload_v2 - send offload enable/disable over virtchnl
 * @adapter: adapter structure
 * @tpid: VLAN TPID used for the command (i.e. 0x8100 or 0x88a8)
 * @offload_op: offload_op used to make the request over virtchnl
 */
static void
iavf_send_vlan_offload_v2(struct iavf_adapter *adapter, u16 tpid,
			  enum virtchnl_ops offload_op)
{
	struct virtchnl_vlan_setting *msg;
	int len = sizeof(*msg);

	if (adapter->current_op != VIRTCHNL_OP_UNKNOWN) {
		/* bail because we already have a command pending */
		dev_err(&adapter->pdev->dev, "Cannot send %d, command %d pending\n",
			offload_op, adapter->current_op);
		return;
	}

	adapter->current_op = offload_op;

	msg = kzalloc(len, GFP_KERNEL);
	if (!msg)
		return;

	msg->vport_id = adapter->vsi_res->vsi_id;

	/* always clear to prevent unsupported and endless requests */
	iavf_clear_offload_v2_aq_required(adapter, tpid, offload_op);

	/* only send valid offload requests */
	if (!iavf_set_vc_offload_ethertype(adapter, msg, tpid, offload_op))
		iavf_send_pf_msg(adapter, offload_op, (u8 *)msg, len);
	else
		adapter->current_op = VIRTCHNL_OP_UNKNOWN;

	kfree(msg);
}

/**
 * iavf_enable_vlan_stripping_v2 - enable VLAN stripping
 * @adapter: adapter structure
 * @tpid: VLAN TPID used to enable VLAN stripping
 */
void iavf_enable_vlan_stripping_v2(struct iavf_adapter *adapter, u16 tpid)
{
	iavf_send_vlan_offload_v2(adapter, tpid,
				  VIRTCHNL_OP_ENABLE_VLAN_STRIPPING_V2);
}

/**
 * iavf_disable_vlan_stripping_v2 - disable VLAN stripping
 * @adapter: adapter structure
 * @tpid: VLAN TPID used to disable VLAN stripping
 */
void iavf_disable_vlan_stripping_v2(struct iavf_adapter *adapter, u16 tpid)
{
	iavf_send_vlan_offload_v2(adapter, tpid,
				  VIRTCHNL_OP_DISABLE_VLAN_STRIPPING_V2);
}

/**
 * iavf_enable_vlan_insertion_v2 - enable VLAN insertion
 * @adapter: adapter structure
 * @tpid: VLAN TPID used to enable VLAN insertion
 */
void iavf_enable_vlan_insertion_v2(struct iavf_adapter *adapter, u16 tpid)
{
	iavf_send_vlan_offload_v2(adapter, tpid,
				  VIRTCHNL_OP_ENABLE_VLAN_INSERTION_V2);
}

/**
 * iavf_disable_vlan_insertion_v2 - disable VLAN insertion
 * @adapter: adapter structure
 * @tpid: VLAN TPID used to disable VLAN insertion
 */
void iavf_disable_vlan_insertion_v2(struct iavf_adapter *adapter, u16 tpid)
{
	iavf_send_vlan_offload_v2(adapter, tpid,
				  VIRTCHNL_OP_DISABLE_VLAN_INSERTION_V2);
}

/**
 * iavf_print_link_message - print link up or down
 * @adapter: adapter structure
 *
 * Log a message telling the world of our wonderous link status
 */
static void iavf_print_link_message(struct iavf_adapter *adapter)
{
	struct net_device *netdev = adapter->netdev;
	int link_speed_mbps;
	char *speed;

	if (!adapter->link_up) {
		netdev_info(netdev, "NIC Link is Down\n");
		return;
	}

	if (ADV_LINK_SUPPORT(adapter)) {
		link_speed_mbps = adapter->link_speed_mbps;
		goto print_link_msg;
	}

	switch (adapter->link_speed) {
	case VIRTCHNL_LINK_SPEED_40GB:
		link_speed_mbps = SPEED_40000;
		break;
	case VIRTCHNL_LINK_SPEED_25GB:
		link_speed_mbps = SPEED_25000;
		break;
	case VIRTCHNL_LINK_SPEED_20GB:
		link_speed_mbps = SPEED_20000;
		break;
	case VIRTCHNL_LINK_SPEED_10GB:
		link_speed_mbps = SPEED_10000;
		break;
	case VIRTCHNL_LINK_SPEED_5GB:
		link_speed_mbps = SPEED_5000;
		break;
	case VIRTCHNL_LINK_SPEED_2_5GB:
		link_speed_mbps = SPEED_2500;
		break;
	case VIRTCHNL_LINK_SPEED_1GB:
		link_speed_mbps = SPEED_1000;
		break;
	case VIRTCHNL_LINK_SPEED_100MB:
		link_speed_mbps = SPEED_100;
		break;
	default:
		link_speed_mbps = SPEED_UNKNOWN;
		break;
	}

print_link_msg:
	if (link_speed_mbps > SPEED_1000) {
		if (link_speed_mbps == SPEED_2500) {
			speed = kasprintf(GFP_KERNEL, "%s", "2.5 Gbps");
		} else {
			/* convert to Gbps inline */
			speed = kasprintf(GFP_KERNEL, "%d Gbps",
					  link_speed_mbps / 1000);
		}
	} else if (link_speed_mbps == SPEED_UNKNOWN) {
		speed = kasprintf(GFP_KERNEL, "%s", "Unknown Mbps");
	} else {
		speed = kasprintf(GFP_KERNEL, "%d Mbps", link_speed_mbps);
	}

	netdev_info(netdev, "NIC Link is Up Speed is %s Full Duplex\n", speed);
	kfree(speed);
}

/**
 * iavf_get_vpe_link_status
 * @adapter: adapter structure
 * @vpe: virtchnl_pf_event structure
 *
 * Helper function for determining the link status
 **/
static bool
iavf_get_vpe_link_status(struct iavf_adapter *adapter,
			 struct virtchnl_pf_event *vpe)
{
	if (ADV_LINK_SUPPORT(adapter))
		return vpe->event_data.link_event_adv.link_status;
	else
		return vpe->event_data.link_event.link_status;
}

/**
 * iavf_set_adapter_link_speed_from_vpe
 * @adapter: adapter structure for which we are setting the link speed
 * @vpe: virtchnl_pf_event structure that contains the link speed we are setting
 *
 * Helper function for setting iavf_adapter link speed
 **/
static void
iavf_set_adapter_link_speed_from_vpe(struct iavf_adapter *adapter,
				     struct virtchnl_pf_event *vpe)
{
	if (ADV_LINK_SUPPORT(adapter))
		adapter->link_speed_mbps =
			vpe->event_data.link_event_adv.link_speed;
	else
		adapter->link_speed = vpe->event_data.link_event.link_speed;
}

/**
 * iavf_enable_channels
 * @adapter: adapter structure
 *
 * Request that the PF enable channels as specified by
 * the user via tc tool.
 **/
void iavf_enable_channels(struct iavf_adapter *adapter)
{
	struct virtchnl_tc_info *vti = NULL;
	size_t len;
	int i;

	if (adapter->current_op != VIRTCHNL_OP_UNKNOWN) {
		/* bail because we already have a command pending */
		dev_err(&adapter->pdev->dev, "Cannot configure mqprio, command %d pending\n",
			adapter->current_op);
		return;
	}

	len = virtchnl_struct_size(vti, list, adapter->num_tc);
	vti = kzalloc(len, GFP_KERNEL);
	if (!vti)
		return;
	vti->num_tc = adapter->num_tc;
	for (i = 0; i < vti->num_tc; i++) {
		vti->list[i].count = adapter->ch_config.ch_info[i].count;
		vti->list[i].offset = adapter->ch_config.ch_info[i].offset;
		vti->list[i].pad = 0;
		vti->list[i].max_tx_rate =
				adapter->ch_config.ch_info[i].max_tx_rate;
	}

	adapter->ch_config.state = __IAVF_TC_RUNNING;
	adapter->flags |= IAVF_FLAG_REINIT_ITR_NEEDED;
	adapter->current_op = VIRTCHNL_OP_ENABLE_CHANNELS;
	adapter->aq_required &= ~IAVF_FLAG_AQ_ENABLE_CHANNELS;
	iavf_send_pf_msg(adapter, VIRTCHNL_OP_ENABLE_CHANNELS, (u8 *)vti, len);
	kfree(vti);
}

/**
 * iavf_disable_channels
 * @adapter: adapter structure
 *
 * Request that the PF disable channels that are configured
 **/
void iavf_disable_channels(struct iavf_adapter *adapter)
{
	if (adapter->current_op != VIRTCHNL_OP_UNKNOWN) {
		/* bail because we already have a command pending */
		dev_err(&adapter->pdev->dev, "Cannot configure mqprio, command %d pending\n",
			adapter->current_op);
		return;
	}

	adapter->ch_config.state = __IAVF_TC_INVALID;
	adapter->flags |= IAVF_FLAG_REINIT_ITR_NEEDED;
	adapter->current_op = VIRTCHNL_OP_DISABLE_CHANNELS;
	adapter->aq_required &= ~IAVF_FLAG_AQ_DISABLE_CHANNELS;
	iavf_send_pf_msg(adapter, VIRTCHNL_OP_DISABLE_CHANNELS, NULL, 0);
}

/**
 * iavf_print_cloud_filter
 * @adapter: adapter structure
 * @f: cloud filter to print
 *
 * Print the cloud filter
 **/
static void iavf_print_cloud_filter(struct iavf_adapter *adapter,
				    struct virtchnl_filter *f)
{
	switch (f->flow_type) {
	case VIRTCHNL_TCP_V4_FLOW:
		dev_info(&adapter->pdev->dev, "dst_mac: %pM src_mac: %pM vlan_id: %hu dst_ip: %pI4 src_ip %pI4 dst_port %hu src_port %hu\n",
			 &f->data.tcp_spec.dst_mac,
			 &f->data.tcp_spec.src_mac,
			 ntohs(f->data.tcp_spec.vlan_id),
			 &f->data.tcp_spec.dst_ip[0],
			 &f->data.tcp_spec.src_ip[0],
			 ntohs(f->data.tcp_spec.dst_port),
			 ntohs(f->data.tcp_spec.src_port));
		break;
	case VIRTCHNL_TCP_V6_FLOW:
		dev_info(&adapter->pdev->dev, "dst_mac: %pM src_mac: %pM vlan_id: %hu dst_ip: %pI6 src_ip %pI6 dst_port %hu src_port %hu\n",
			 &f->data.tcp_spec.dst_mac,
			 &f->data.tcp_spec.src_mac,
			 ntohs(f->data.tcp_spec.vlan_id),
			 &f->data.tcp_spec.dst_ip,
			 &f->data.tcp_spec.src_ip,
			 ntohs(f->data.tcp_spec.dst_port),
			 ntohs(f->data.tcp_spec.src_port));
		break;
	}
}

/**
 * iavf_add_cloud_filter
 * @adapter: adapter structure
 *
 * Request that the PF add cloud filters as specified
 * by the user via tc tool.
 **/
void iavf_add_cloud_filter(struct iavf_adapter *adapter)
{
	struct iavf_cloud_filter *cf;
	struct virtchnl_filter *f;
	int len = 0, count = 0;

	if (adapter->current_op != VIRTCHNL_OP_UNKNOWN) {
		/* bail because we already have a command pending */
		dev_err(&adapter->pdev->dev, "Cannot add cloud filter, command %d pending\n",
			adapter->current_op);
		return;
	}
	list_for_each_entry(cf, &adapter->cloud_filter_list, list) {
		if (cf->add) {
			count++;
			break;
		}
	}
	if (!count) {
		adapter->aq_required &= ~IAVF_FLAG_AQ_ADD_CLOUD_FILTER;
		return;
	}
	adapter->current_op = VIRTCHNL_OP_ADD_CLOUD_FILTER;

	len = sizeof(struct virtchnl_filter);
	f = kzalloc(len, GFP_KERNEL);
	if (!f)
		return;

	list_for_each_entry(cf, &adapter->cloud_filter_list, list) {
		if (cf->add) {
			memcpy(f, &cf->f, sizeof(struct virtchnl_filter));
			cf->add = false;
			cf->state = __IAVF_CF_ADD_PENDING;
			iavf_send_pf_msg(adapter, VIRTCHNL_OP_ADD_CLOUD_FILTER,
					 (u8 *)f, len);
		}
	}
	kfree(f);
}

/**
 * iavf_del_cloud_filter
 * @adapter: adapter structure
 *
 * Request that the PF delete cloud filters as specified
 * by the user via tc tool.
 **/
void iavf_del_cloud_filter(struct iavf_adapter *adapter)
{
	struct iavf_cloud_filter *cf, *cftmp;
	struct virtchnl_filter *f;
	int len = 0, count = 0;

	if (adapter->current_op != VIRTCHNL_OP_UNKNOWN) {
		/* bail because we already have a command pending */
		dev_err(&adapter->pdev->dev, "Cannot remove cloud filter, command %d pending\n",
			adapter->current_op);
		return;
	}
	list_for_each_entry(cf, &adapter->cloud_filter_list, list) {
		if (cf->del) {
			count++;
			break;
		}
	}
	if (!count) {
		adapter->aq_required &= ~IAVF_FLAG_AQ_DEL_CLOUD_FILTER;
		return;
	}
	adapter->current_op = VIRTCHNL_OP_DEL_CLOUD_FILTER;

	len = sizeof(struct virtchnl_filter);
	f = kzalloc(len, GFP_KERNEL);
	if (!f)
		return;

	list_for_each_entry_safe(cf, cftmp, &adapter->cloud_filter_list, list) {
		if (cf->del) {
			memcpy(f, &cf->f, sizeof(struct virtchnl_filter));
			cf->del = false;
			cf->state = __IAVF_CF_DEL_PENDING;
			iavf_send_pf_msg(adapter, VIRTCHNL_OP_DEL_CLOUD_FILTER,
					 (u8 *)f, len);
		}
	}
	kfree(f);
}

/**
 * iavf_add_fdir_filter
 * @adapter: the VF adapter structure
 *
 * Request that the PF add Flow Director filters as specified
 * by the user via ethtool.
 **/
void iavf_add_fdir_filter(struct iavf_adapter *adapter)
{
	struct iavf_fdir_fltr *fdir;
	struct virtchnl_fdir_add *f;
	bool process_fltr = false;
	int len;

	if (adapter->current_op != VIRTCHNL_OP_UNKNOWN) {
		/* bail because we already have a command pending */
		dev_err(&adapter->pdev->dev, "Cannot add Flow Director filter, command %d pending\n",
			adapter->current_op);
		return;
	}

	len = sizeof(struct virtchnl_fdir_add);
	f = kzalloc(len, GFP_KERNEL);
	if (!f)
		return;

	spin_lock_bh(&adapter->fdir_fltr_lock);
	list_for_each_entry(fdir, &adapter->fdir_list_head, list) {
		if (fdir->state == IAVF_FDIR_FLTR_ADD_REQUEST) {
			process_fltr = true;
			fdir->state = IAVF_FDIR_FLTR_ADD_PENDING;
			memcpy(f, &fdir->vc_add_msg, len);
			break;
		}
	}
	spin_unlock_bh(&adapter->fdir_fltr_lock);

	if (!process_fltr) {
		/* prevent iavf_add_fdir_filter() from being called when there
		 * are no filters to add
		 */
		adapter->aq_required &= ~IAVF_FLAG_AQ_ADD_FDIR_FILTER;
		kfree(f);
		return;
	}
	adapter->current_op = VIRTCHNL_OP_ADD_FDIR_FILTER;
	iavf_send_pf_msg(adapter, VIRTCHNL_OP_ADD_FDIR_FILTER, (u8 *)f, len);
	kfree(f);
}

/**
 * iavf_del_fdir_filter
 * @adapter: the VF adapter structure
 *
 * Request that the PF delete Flow Director filters as specified
 * by the user via ethtool.
 **/
void iavf_del_fdir_filter(struct iavf_adapter *adapter)
{
	struct virtchnl_fdir_del f = {};
	struct iavf_fdir_fltr *fdir;
	bool process_fltr = false;
	int len;

	if (adapter->current_op != VIRTCHNL_OP_UNKNOWN) {
		/* bail because we already have a command pending */
		dev_err(&adapter->pdev->dev, "Cannot remove Flow Director filter, command %d pending\n",
			adapter->current_op);
		return;
	}

	len = sizeof(struct virtchnl_fdir_del);

	spin_lock_bh(&adapter->fdir_fltr_lock);
	list_for_each_entry(fdir, &adapter->fdir_list_head, list) {
		if (fdir->state == IAVF_FDIR_FLTR_DEL_REQUEST) {
			process_fltr = true;
			f.vsi_id = fdir->vc_add_msg.vsi_id;
			f.flow_id = fdir->flow_id;
			fdir->state = IAVF_FDIR_FLTR_DEL_PENDING;
			break;
		} else if (fdir->state == IAVF_FDIR_FLTR_DIS_REQUEST) {
			process_fltr = true;
			f.vsi_id = fdir->vc_add_msg.vsi_id;
			f.flow_id = fdir->flow_id;
			fdir->state = IAVF_FDIR_FLTR_DIS_PENDING;
			break;
		}
	}
	spin_unlock_bh(&adapter->fdir_fltr_lock);

	if (!process_fltr) {
		adapter->aq_required &= ~IAVF_FLAG_AQ_DEL_FDIR_FILTER;
		return;
	}

	adapter->current_op = VIRTCHNL_OP_DEL_FDIR_FILTER;
	iavf_send_pf_msg(adapter, VIRTCHNL_OP_DEL_FDIR_FILTER, (u8 *)&f, len);
}

/**
 * iavf_add_adv_rss_cfg
 * @adapter: the VF adapter structure
 *
 * Request that the PF add RSS configuration as specified
 * by the user via ethtool.
 **/
void iavf_add_adv_rss_cfg(struct iavf_adapter *adapter)
{
	struct virtchnl_rss_cfg *rss_cfg;
	struct iavf_adv_rss *rss;
	bool process_rss = false;
	int len;

	if (adapter->current_op != VIRTCHNL_OP_UNKNOWN) {
		/* bail because we already have a command pending */
		dev_err(&adapter->pdev->dev, "Cannot add RSS configuration, command %d pending\n",
			adapter->current_op);
		return;
	}

	len = sizeof(struct virtchnl_rss_cfg);
	rss_cfg = kzalloc(len, GFP_KERNEL);
	if (!rss_cfg)
		return;

	spin_lock_bh(&adapter->adv_rss_lock);
	list_for_each_entry(rss, &adapter->adv_rss_list_head, list) {
		if (rss->state == IAVF_ADV_RSS_ADD_REQUEST) {
			process_rss = true;
			rss->state = IAVF_ADV_RSS_ADD_PENDING;
			memcpy(rss_cfg, &rss->cfg_msg, len);
			iavf_print_adv_rss_cfg(adapter, rss,
					       "Input set change for",
					       "is pending");
			break;
		}
	}
	spin_unlock_bh(&adapter->adv_rss_lock);

	if (process_rss) {
		adapter->current_op = VIRTCHNL_OP_ADD_RSS_CFG;
		iavf_send_pf_msg(adapter, VIRTCHNL_OP_ADD_RSS_CFG,
				 (u8 *)rss_cfg, len);
	} else {
		adapter->aq_required &= ~IAVF_FLAG_AQ_ADD_ADV_RSS_CFG;
	}

	kfree(rss_cfg);
}

/**
 * iavf_del_adv_rss_cfg
 * @adapter: the VF adapter structure
 *
 * Request that the PF delete RSS configuration as specified
 * by the user via ethtool.
 **/
void iavf_del_adv_rss_cfg(struct iavf_adapter *adapter)
{
	struct virtchnl_rss_cfg *rss_cfg;
	struct iavf_adv_rss *rss;
	bool process_rss = false;
	int len;

	if (adapter->current_op != VIRTCHNL_OP_UNKNOWN) {
		/* bail because we already have a command pending */
		dev_err(&adapter->pdev->dev, "Cannot remove RSS configuration, command %d pending\n",
			adapter->current_op);
		return;
	}

	len = sizeof(struct virtchnl_rss_cfg);
	rss_cfg = kzalloc(len, GFP_KERNEL);
	if (!rss_cfg)
		return;

	spin_lock_bh(&adapter->adv_rss_lock);
	list_for_each_entry(rss, &adapter->adv_rss_list_head, list) {
		if (rss->state == IAVF_ADV_RSS_DEL_REQUEST) {
			process_rss = true;
			rss->state = IAVF_ADV_RSS_DEL_PENDING;
			memcpy(rss_cfg, &rss->cfg_msg, len);
			break;
		}
	}
	spin_unlock_bh(&adapter->adv_rss_lock);

	if (process_rss) {
		adapter->current_op = VIRTCHNL_OP_DEL_RSS_CFG;
		iavf_send_pf_msg(adapter, VIRTCHNL_OP_DEL_RSS_CFG,
				 (u8 *)rss_cfg, len);
	} else {
		adapter->aq_required &= ~IAVF_FLAG_AQ_DEL_ADV_RSS_CFG;
	}

	kfree(rss_cfg);
}

/**
 * iavf_request_reset
 * @adapter: adapter structure
 *
 * Request that the PF reset this VF. No response is expected.
 **/
int iavf_request_reset(struct iavf_adapter *adapter)
{
	int err;
	/* Don't check CURRENT_OP - this is always higher priority */
	err = iavf_send_pf_msg(adapter, VIRTCHNL_OP_RESET_VF, NULL, 0);
	adapter->current_op = VIRTCHNL_OP_UNKNOWN;
	return err;
}

/**
 * iavf_netdev_features_vlan_strip_set - update vlan strip status
 * @netdev: ptr to netdev being adjusted
 * @enable: enable or disable vlan strip
 *
 * Helper function to change vlan strip status in netdev->features.
 */
static void iavf_netdev_features_vlan_strip_set(struct net_device *netdev,
						const bool enable)
{
	if (enable)
		netdev->features |= NETIF_F_HW_VLAN_CTAG_RX;
	else
		netdev->features &= ~NETIF_F_HW_VLAN_CTAG_RX;
}

/**
 * iavf_activate_fdir_filters - Reactivate all FDIR filters after a reset
 * @adapter: private adapter structure
 *
 * Called after a reset to re-add all FDIR filters and delete some of them
 * if they were pending to be deleted.
 */
static void iavf_activate_fdir_filters(struct iavf_adapter *adapter)
{
	struct iavf_fdir_fltr *f, *ftmp;
	bool add_filters = false;

	spin_lock_bh(&adapter->fdir_fltr_lock);
	list_for_each_entry_safe(f, ftmp, &adapter->fdir_list_head, list) {
		if (f->state == IAVF_FDIR_FLTR_ADD_REQUEST ||
		    f->state == IAVF_FDIR_FLTR_ADD_PENDING ||
		    f->state == IAVF_FDIR_FLTR_ACTIVE) {
			/* All filters and requests have been removed in PF,
			 * restore them
			 */
			f->state = IAVF_FDIR_FLTR_ADD_REQUEST;
			add_filters = true;
		} else if (f->state == IAVF_FDIR_FLTR_DIS_REQUEST ||
			   f->state == IAVF_FDIR_FLTR_DIS_PENDING) {
			/* Link down state, leave filters as inactive */
			f->state = IAVF_FDIR_FLTR_INACTIVE;
		} else if (f->state == IAVF_FDIR_FLTR_DEL_REQUEST ||
			   f->state == IAVF_FDIR_FLTR_DEL_PENDING) {
			/* Delete filters that were pending to be deleted, the
			 * list on PF is already cleared after a reset
			 */
			list_del(&f->list);
<<<<<<< HEAD
			kfree(f);
			adapter->fdir_active_fltr--;
=======
			iavf_dec_fdir_active_fltr(adapter, f);
			kfree(f);
>>>>>>> 2d5404ca
		}
	}
	spin_unlock_bh(&adapter->fdir_fltr_lock);

	if (add_filters)
		adapter->aq_required |= IAVF_FLAG_AQ_ADD_FDIR_FILTER;
}

/**
 * iavf_virtchnl_completion
 * @adapter: adapter structure
 * @v_opcode: opcode sent by PF
 * @v_retval: retval sent by PF
 * @msg: message sent by PF
 * @msglen: message length
 *
 * Asynchronous completion function for admin queue messages. Rather than busy
 * wait, we fire off our requests and assume that no errors will be returned.
 * This function handles the reply messages.
 **/
void iavf_virtchnl_completion(struct iavf_adapter *adapter,
			      enum virtchnl_ops v_opcode,
			      enum iavf_status v_retval, u8 *msg, u16 msglen)
{
	struct net_device *netdev = adapter->netdev;

	if (v_opcode == VIRTCHNL_OP_EVENT) {
		struct virtchnl_pf_event *vpe =
			(struct virtchnl_pf_event *)msg;
		bool link_up = iavf_get_vpe_link_status(adapter, vpe);

		switch (vpe->event) {
		case VIRTCHNL_EVENT_LINK_CHANGE:
			iavf_set_adapter_link_speed_from_vpe(adapter, vpe);

			/* we've already got the right link status, bail */
			if (adapter->link_up == link_up)
				break;

			if (link_up) {
				/* If we get link up message and start queues
				 * before our queues are configured it will
				 * trigger a TX hang. In that case, just ignore
				 * the link status message,we'll get another one
				 * after we enable queues and actually prepared
				 * to send traffic.
				 */
				if (adapter->state != __IAVF_RUNNING)
					break;

				/* For ADq enabled VF, we reconfigure VSIs and
				 * re-allocate queues. Hence wait till all
				 * queues are enabled.
				 */
				if (adapter->flags &
				    IAVF_FLAG_QUEUES_DISABLED)
					break;
			}

			adapter->link_up = link_up;
			if (link_up) {
				netif_tx_start_all_queues(netdev);
				netif_carrier_on(netdev);
			} else {
				netif_tx_stop_all_queues(netdev);
				netif_carrier_off(netdev);
			}
			iavf_print_link_message(adapter);
			break;
		case VIRTCHNL_EVENT_RESET_IMPENDING:
			dev_info(&adapter->pdev->dev, "Reset indication received from the PF\n");
			if (!(adapter->flags & IAVF_FLAG_RESET_PENDING)) {
				dev_info(&adapter->pdev->dev, "Scheduling reset task\n");
				iavf_schedule_reset(adapter, IAVF_FLAG_RESET_PENDING);
			}
			break;
		default:
			dev_err(&adapter->pdev->dev, "Unknown event %d from PF\n",
				vpe->event);
			break;
		}
		return;
	}
	if (v_retval) {
		switch (v_opcode) {
		case VIRTCHNL_OP_ADD_VLAN:
			dev_err(&adapter->pdev->dev, "Failed to add VLAN filter, error %s\n",
				iavf_stat_str(&adapter->hw, v_retval));
			break;
		case VIRTCHNL_OP_ADD_ETH_ADDR:
			dev_err(&adapter->pdev->dev, "Failed to add MAC filter, error %s\n",
				iavf_stat_str(&adapter->hw, v_retval));
			iavf_mac_add_reject(adapter);
			/* restore administratively set MAC address */
			ether_addr_copy(adapter->hw.mac.addr, netdev->dev_addr);
			wake_up(&adapter->vc_waitqueue);
			break;
		case VIRTCHNL_OP_DEL_VLAN:
			dev_err(&adapter->pdev->dev, "Failed to delete VLAN filter, error %s\n",
				iavf_stat_str(&adapter->hw, v_retval));
			break;
		case VIRTCHNL_OP_DEL_ETH_ADDR:
			dev_err(&adapter->pdev->dev, "Failed to delete MAC filter, error %s\n",
				iavf_stat_str(&adapter->hw, v_retval));
			break;
		case VIRTCHNL_OP_ENABLE_CHANNELS:
			dev_err(&adapter->pdev->dev, "Failed to configure queue channels, error %s\n",
				iavf_stat_str(&adapter->hw, v_retval));
			adapter->flags &= ~IAVF_FLAG_REINIT_ITR_NEEDED;
			adapter->ch_config.state = __IAVF_TC_INVALID;
			netdev_reset_tc(netdev);
			netif_tx_start_all_queues(netdev);
			break;
		case VIRTCHNL_OP_DISABLE_CHANNELS:
			dev_err(&adapter->pdev->dev, "Failed to disable queue channels, error %s\n",
				iavf_stat_str(&adapter->hw, v_retval));
			adapter->flags &= ~IAVF_FLAG_REINIT_ITR_NEEDED;
			adapter->ch_config.state = __IAVF_TC_RUNNING;
			netif_tx_start_all_queues(netdev);
			break;
		case VIRTCHNL_OP_ADD_CLOUD_FILTER: {
			struct iavf_cloud_filter *cf, *cftmp;

			list_for_each_entry_safe(cf, cftmp,
						 &adapter->cloud_filter_list,
						 list) {
				if (cf->state == __IAVF_CF_ADD_PENDING) {
					cf->state = __IAVF_CF_INVALID;
					dev_info(&adapter->pdev->dev, "Failed to add cloud filter, error %s\n",
						 iavf_stat_str(&adapter->hw,
							       v_retval));
					iavf_print_cloud_filter(adapter,
								&cf->f);
					list_del(&cf->list);
					kfree(cf);
					adapter->num_cloud_filters--;
				}
			}
			}
			break;
		case VIRTCHNL_OP_DEL_CLOUD_FILTER: {
			struct iavf_cloud_filter *cf;

			list_for_each_entry(cf, &adapter->cloud_filter_list,
					    list) {
				if (cf->state == __IAVF_CF_DEL_PENDING) {
					cf->state = __IAVF_CF_ACTIVE;
					dev_info(&adapter->pdev->dev, "Failed to del cloud filter, error %s\n",
						 iavf_stat_str(&adapter->hw,
							       v_retval));
					iavf_print_cloud_filter(adapter,
								&cf->f);
				}
			}
			}
			break;
		case VIRTCHNL_OP_ADD_FDIR_FILTER: {
			struct iavf_fdir_fltr *fdir, *fdir_tmp;

			spin_lock_bh(&adapter->fdir_fltr_lock);
			list_for_each_entry_safe(fdir, fdir_tmp,
						 &adapter->fdir_list_head,
						 list) {
				if (fdir->state == IAVF_FDIR_FLTR_ADD_PENDING) {
					dev_info(&adapter->pdev->dev, "Failed to add Flow Director filter, error %s\n",
						 iavf_stat_str(&adapter->hw,
							       v_retval));
					iavf_print_fdir_fltr(adapter, fdir);
					if (msglen)
						dev_err(&adapter->pdev->dev,
							"%s\n", msg);
					list_del(&fdir->list);
					iavf_dec_fdir_active_fltr(adapter, fdir);
					kfree(fdir);
				}
			}
			spin_unlock_bh(&adapter->fdir_fltr_lock);
			}
			break;
		case VIRTCHNL_OP_DEL_FDIR_FILTER: {
			struct iavf_fdir_fltr *fdir;

			spin_lock_bh(&adapter->fdir_fltr_lock);
			list_for_each_entry(fdir, &adapter->fdir_list_head,
					    list) {
				if (fdir->state == IAVF_FDIR_FLTR_DEL_PENDING ||
				    fdir->state == IAVF_FDIR_FLTR_DIS_PENDING) {
					fdir->state = IAVF_FDIR_FLTR_ACTIVE;
					dev_info(&adapter->pdev->dev, "Failed to del Flow Director filter, error %s\n",
						 iavf_stat_str(&adapter->hw,
							       v_retval));
					iavf_print_fdir_fltr(adapter, fdir);
				}
			}
			spin_unlock_bh(&adapter->fdir_fltr_lock);
			}
			break;
		case VIRTCHNL_OP_ADD_RSS_CFG: {
			struct iavf_adv_rss *rss, *rss_tmp;

			spin_lock_bh(&adapter->adv_rss_lock);
			list_for_each_entry_safe(rss, rss_tmp,
						 &adapter->adv_rss_list_head,
						 list) {
				if (rss->state == IAVF_ADV_RSS_ADD_PENDING) {
					iavf_print_adv_rss_cfg(adapter, rss,
							       "Failed to change the input set for",
							       NULL);
					list_del(&rss->list);
					kfree(rss);
				}
			}
			spin_unlock_bh(&adapter->adv_rss_lock);
			}
			break;
		case VIRTCHNL_OP_DEL_RSS_CFG: {
			struct iavf_adv_rss *rss;

			spin_lock_bh(&adapter->adv_rss_lock);
			list_for_each_entry(rss, &adapter->adv_rss_list_head,
					    list) {
				if (rss->state == IAVF_ADV_RSS_DEL_PENDING) {
					rss->state = IAVF_ADV_RSS_ACTIVE;
					dev_err(&adapter->pdev->dev, "Failed to delete RSS configuration, error %s\n",
						iavf_stat_str(&adapter->hw,
							      v_retval));
				}
			}
			spin_unlock_bh(&adapter->adv_rss_lock);
			}
			break;
		case VIRTCHNL_OP_ENABLE_VLAN_STRIPPING:
			dev_warn(&adapter->pdev->dev, "Changing VLAN Stripping is not allowed when Port VLAN is configured\n");
			/* Vlan stripping could not be enabled by ethtool.
			 * Disable it in netdev->features.
			 */
			iavf_netdev_features_vlan_strip_set(netdev, false);
			break;
		case VIRTCHNL_OP_DISABLE_VLAN_STRIPPING:
			dev_warn(&adapter->pdev->dev, "Changing VLAN Stripping is not allowed when Port VLAN is configured\n");
			/* Vlan stripping could not be disabled by ethtool.
			 * Enable it in netdev->features.
			 */
			iavf_netdev_features_vlan_strip_set(netdev, true);
			break;
		case VIRTCHNL_OP_ADD_VLAN_V2:
			iavf_vlan_add_reject(adapter);
			dev_warn(&adapter->pdev->dev, "Failed to add VLAN filter, error %s\n",
				 iavf_stat_str(&adapter->hw, v_retval));
			break;
		case VIRTCHNL_OP_CONFIG_RSS_HFUNC:
			dev_warn(&adapter->pdev->dev, "Failed to configure hash function, error %s\n",
				 iavf_stat_str(&adapter->hw, v_retval));

			if (adapter->hfunc ==
					VIRTCHNL_RSS_ALG_TOEPLITZ_SYMMETRIC)
				adapter->hfunc =
					VIRTCHNL_RSS_ALG_TOEPLITZ_ASYMMETRIC;
			else
				adapter->hfunc =
					VIRTCHNL_RSS_ALG_TOEPLITZ_SYMMETRIC;

			break;
		default:
			dev_err(&adapter->pdev->dev, "PF returned error %d (%s) to our request %d\n",
				v_retval, iavf_stat_str(&adapter->hw, v_retval),
				v_opcode);
		}
	}
	switch (v_opcode) {
	case VIRTCHNL_OP_ADD_ETH_ADDR:
		if (!v_retval)
			iavf_mac_add_ok(adapter);
		if (!ether_addr_equal(netdev->dev_addr, adapter->hw.mac.addr))
			if (!ether_addr_equal(netdev->dev_addr,
					      adapter->hw.mac.addr)) {
				netif_addr_lock_bh(netdev);
				eth_hw_addr_set(netdev, adapter->hw.mac.addr);
				netif_addr_unlock_bh(netdev);
			}
		wake_up(&adapter->vc_waitqueue);
		break;
	case VIRTCHNL_OP_GET_STATS: {
		struct iavf_eth_stats *stats =
			(struct iavf_eth_stats *)msg;
		netdev->stats.rx_packets = stats->rx_unicast +
					   stats->rx_multicast +
					   stats->rx_broadcast;
		netdev->stats.tx_packets = stats->tx_unicast +
					   stats->tx_multicast +
					   stats->tx_broadcast;
		netdev->stats.rx_bytes = stats->rx_bytes;
		netdev->stats.tx_bytes = stats->tx_bytes;
		netdev->stats.tx_errors = stats->tx_errors;
		netdev->stats.rx_dropped = stats->rx_discards;
		netdev->stats.tx_dropped = stats->tx_discards;
		adapter->current_stats = *stats;
		}
		break;
	case VIRTCHNL_OP_GET_VF_RESOURCES: {
		u16 len = IAVF_VIRTCHNL_VF_RESOURCE_SIZE;

		memcpy(adapter->vf_res, msg, min(msglen, len));
		iavf_validate_num_queues(adapter);
		iavf_vf_parse_hw_config(&adapter->hw, adapter->vf_res);
		if (is_zero_ether_addr(adapter->hw.mac.addr)) {
			/* restore current mac address */
			ether_addr_copy(adapter->hw.mac.addr, netdev->dev_addr);
		} else {
			netif_addr_lock_bh(netdev);
			/* refresh current mac address if changed */
			ether_addr_copy(netdev->perm_addr,
					adapter->hw.mac.addr);
			netif_addr_unlock_bh(netdev);
		}
		spin_lock_bh(&adapter->mac_vlan_list_lock);
		iavf_add_filter(adapter, adapter->hw.mac.addr);

		if (VLAN_ALLOWED(adapter)) {
			if (!list_empty(&adapter->vlan_filter_list)) {
				struct iavf_vlan_filter *vlf;

				/* re-add all VLAN filters over virtchnl */
				list_for_each_entry(vlf,
						    &adapter->vlan_filter_list,
						    list)
					vlf->state = IAVF_VLAN_ADD;

				adapter->aq_required |=
					IAVF_FLAG_AQ_ADD_VLAN_FILTER;
			}
		}

		spin_unlock_bh(&adapter->mac_vlan_list_lock);

		iavf_activate_fdir_filters(adapter);

		iavf_parse_vf_resource_msg(adapter);

		/* negotiated VIRTCHNL_VF_OFFLOAD_VLAN_V2, so wait for the
		 * response to VIRTCHNL_OP_GET_OFFLOAD_VLAN_V2_CAPS to finish
		 * configuration
		 */
		if (VLAN_V2_ALLOWED(adapter))
			break;
		/* fallthrough and finish config if VIRTCHNL_VF_OFFLOAD_VLAN_V2
		 * wasn't successfully negotiated with the PF
		 */
		}
		fallthrough;
	case VIRTCHNL_OP_GET_OFFLOAD_VLAN_V2_CAPS: {
		struct iavf_mac_filter *f;
		bool was_mac_changed;
		u64 aq_required = 0;

		if (v_opcode == VIRTCHNL_OP_GET_OFFLOAD_VLAN_V2_CAPS)
			memcpy(&adapter->vlan_v2_caps, msg,
			       min_t(u16, msglen,
				     sizeof(adapter->vlan_v2_caps)));

		iavf_process_config(adapter);
		adapter->flags |= IAVF_FLAG_SETUP_NETDEV_FEATURES;
		iavf_schedule_finish_config(adapter);

		iavf_set_queue_vlan_tag_loc(adapter);

		was_mac_changed = !ether_addr_equal(netdev->dev_addr,
						    adapter->hw.mac.addr);

		spin_lock_bh(&adapter->mac_vlan_list_lock);

		/* re-add all MAC filters */
		list_for_each_entry(f, &adapter->mac_filter_list, list) {
			if (was_mac_changed &&
			    ether_addr_equal(netdev->dev_addr, f->macaddr))
				ether_addr_copy(f->macaddr,
						adapter->hw.mac.addr);

			f->is_new_mac = true;
			f->add = true;
			f->add_handled = false;
			f->remove = false;
		}

		/* re-add all VLAN filters */
		if (VLAN_FILTERING_ALLOWED(adapter)) {
			struct iavf_vlan_filter *vlf;

			if (!list_empty(&adapter->vlan_filter_list)) {
				list_for_each_entry(vlf,
						    &adapter->vlan_filter_list,
						    list)
					vlf->state = IAVF_VLAN_ADD;

				aq_required |= IAVF_FLAG_AQ_ADD_VLAN_FILTER;
			}
		}

		spin_unlock_bh(&adapter->mac_vlan_list_lock);

		netif_addr_lock_bh(netdev);
		eth_hw_addr_set(netdev, adapter->hw.mac.addr);
		netif_addr_unlock_bh(netdev);

		adapter->aq_required |= IAVF_FLAG_AQ_ADD_MAC_FILTER |
			aq_required;
		}
		break;
	case VIRTCHNL_OP_ENABLE_QUEUES:
		/* enable transmits */
		iavf_irq_enable(adapter, true);
		wake_up(&adapter->reset_waitqueue);
		adapter->flags &= ~IAVF_FLAG_QUEUES_DISABLED;
		break;
	case VIRTCHNL_OP_DISABLE_QUEUES:
		iavf_free_all_tx_resources(adapter);
		iavf_free_all_rx_resources(adapter);
		if (adapter->state == __IAVF_DOWN_PENDING) {
			iavf_change_state(adapter, __IAVF_DOWN);
			wake_up(&adapter->down_waitqueue);
		}
		break;
	case VIRTCHNL_OP_VERSION:
	case VIRTCHNL_OP_CONFIG_IRQ_MAP:
		/* Don't display an error if we get these out of sequence.
		 * If the firmware needed to get kicked, we'll get these and
		 * it's no problem.
		 */
		if (v_opcode != adapter->current_op)
			return;
		break;
	case VIRTCHNL_OP_GET_RSS_HENA_CAPS: {
		struct virtchnl_rss_hena *vrh = (struct virtchnl_rss_hena *)msg;

		if (msglen == sizeof(*vrh))
			adapter->hena = vrh->hena;
		else
			dev_warn(&adapter->pdev->dev,
				 "Invalid message %d from PF\n", v_opcode);
		}
		break;
	case VIRTCHNL_OP_REQUEST_QUEUES: {
		struct virtchnl_vf_res_request *vfres =
			(struct virtchnl_vf_res_request *)msg;

		if (vfres->num_queue_pairs != adapter->num_req_queues) {
			dev_info(&adapter->pdev->dev,
				 "Requested %d queues, PF can support %d\n",
				 adapter->num_req_queues,
				 vfres->num_queue_pairs);
			adapter->num_req_queues = 0;
			adapter->flags &= ~IAVF_FLAG_REINIT_ITR_NEEDED;
		}
		}
		break;
	case VIRTCHNL_OP_ADD_CLOUD_FILTER: {
		struct iavf_cloud_filter *cf;

		list_for_each_entry(cf, &adapter->cloud_filter_list, list) {
			if (cf->state == __IAVF_CF_ADD_PENDING)
				cf->state = __IAVF_CF_ACTIVE;
		}
		}
		break;
	case VIRTCHNL_OP_DEL_CLOUD_FILTER: {
		struct iavf_cloud_filter *cf, *cftmp;

		list_for_each_entry_safe(cf, cftmp, &adapter->cloud_filter_list,
					 list) {
			if (cf->state == __IAVF_CF_DEL_PENDING) {
				cf->state = __IAVF_CF_INVALID;
				list_del(&cf->list);
				kfree(cf);
				adapter->num_cloud_filters--;
			}
		}
		}
		break;
	case VIRTCHNL_OP_ADD_FDIR_FILTER: {
		struct virtchnl_fdir_add *add_fltr = (struct virtchnl_fdir_add *)msg;
		struct iavf_fdir_fltr *fdir, *fdir_tmp;

		spin_lock_bh(&adapter->fdir_fltr_lock);
		list_for_each_entry_safe(fdir, fdir_tmp,
					 &adapter->fdir_list_head,
					 list) {
			if (fdir->state == IAVF_FDIR_FLTR_ADD_PENDING) {
				if (add_fltr->status == VIRTCHNL_FDIR_SUCCESS) {
					if (!iavf_is_raw_fdir(fdir))
						dev_info(&adapter->pdev->dev, "Flow Director filter with location %u is added\n",
							 fdir->loc);
					else
						dev_info(&adapter->pdev->dev, "Flow Director filter (raw) for TC handle %x is added\n",
							 TC_U32_USERHTID(fdir->cls_u32_handle));
					fdir->state = IAVF_FDIR_FLTR_ACTIVE;
					fdir->flow_id = add_fltr->flow_id;
				} else {
					dev_info(&adapter->pdev->dev, "Failed to add Flow Director filter with status: %d\n",
						 add_fltr->status);
					iavf_print_fdir_fltr(adapter, fdir);
					list_del(&fdir->list);
					iavf_dec_fdir_active_fltr(adapter, fdir);
					kfree(fdir);
				}
			}
		}
		spin_unlock_bh(&adapter->fdir_fltr_lock);
		}
		break;
	case VIRTCHNL_OP_DEL_FDIR_FILTER: {
		struct virtchnl_fdir_del *del_fltr = (struct virtchnl_fdir_del *)msg;
		struct iavf_fdir_fltr *fdir, *fdir_tmp;

		spin_lock_bh(&adapter->fdir_fltr_lock);
		list_for_each_entry_safe(fdir, fdir_tmp, &adapter->fdir_list_head,
					 list) {
			if (fdir->state == IAVF_FDIR_FLTR_DEL_PENDING) {
				if (del_fltr->status == VIRTCHNL_FDIR_SUCCESS ||
				    del_fltr->status ==
				    VIRTCHNL_FDIR_FAILURE_RULE_NONEXIST) {
<<<<<<< HEAD
					dev_info(&adapter->pdev->dev, "Flow Director filter with location %u is deleted\n",
						 fdir->loc);
=======
					if (!iavf_is_raw_fdir(fdir))
						dev_info(&adapter->pdev->dev, "Flow Director filter with location %u is deleted\n",
							 fdir->loc);
					else
						dev_info(&adapter->pdev->dev, "Flow Director filter (raw) for TC handle %x is deleted\n",
							 TC_U32_USERHTID(fdir->cls_u32_handle));
>>>>>>> 2d5404ca
					list_del(&fdir->list);
					iavf_dec_fdir_active_fltr(adapter, fdir);
					kfree(fdir);
				} else {
					fdir->state = IAVF_FDIR_FLTR_ACTIVE;
					dev_info(&adapter->pdev->dev, "Failed to delete Flow Director filter with status: %d\n",
						 del_fltr->status);
					iavf_print_fdir_fltr(adapter, fdir);
				}
			} else if (fdir->state == IAVF_FDIR_FLTR_DIS_PENDING) {
				if (del_fltr->status == VIRTCHNL_FDIR_SUCCESS ||
				    del_fltr->status ==
				    VIRTCHNL_FDIR_FAILURE_RULE_NONEXIST) {
					fdir->state = IAVF_FDIR_FLTR_INACTIVE;
				} else {
					fdir->state = IAVF_FDIR_FLTR_ACTIVE;
					dev_info(&adapter->pdev->dev, "Failed to disable Flow Director filter with status: %d\n",
						 del_fltr->status);
					iavf_print_fdir_fltr(adapter, fdir);
				}
			}
		}
		spin_unlock_bh(&adapter->fdir_fltr_lock);
		}
		break;
	case VIRTCHNL_OP_ADD_RSS_CFG: {
		struct iavf_adv_rss *rss;

		spin_lock_bh(&adapter->adv_rss_lock);
		list_for_each_entry(rss, &adapter->adv_rss_list_head, list) {
			if (rss->state == IAVF_ADV_RSS_ADD_PENDING) {
				iavf_print_adv_rss_cfg(adapter, rss,
						       "Input set change for",
						       "successful");
				rss->state = IAVF_ADV_RSS_ACTIVE;
			}
		}
		spin_unlock_bh(&adapter->adv_rss_lock);
		}
		break;
	case VIRTCHNL_OP_DEL_RSS_CFG: {
		struct iavf_adv_rss *rss, *rss_tmp;

		spin_lock_bh(&adapter->adv_rss_lock);
		list_for_each_entry_safe(rss, rss_tmp,
					 &adapter->adv_rss_list_head, list) {
			if (rss->state == IAVF_ADV_RSS_DEL_PENDING) {
				list_del(&rss->list);
				kfree(rss);
			}
		}
		spin_unlock_bh(&adapter->adv_rss_lock);
		}
		break;
	case VIRTCHNL_OP_ADD_VLAN_V2: {
		struct iavf_vlan_filter *f;

		spin_lock_bh(&adapter->mac_vlan_list_lock);
		list_for_each_entry(f, &adapter->vlan_filter_list, list) {
			if (f->state == IAVF_VLAN_IS_NEW)
				f->state = IAVF_VLAN_ACTIVE;
		}
		spin_unlock_bh(&adapter->mac_vlan_list_lock);
		}
		break;
	case VIRTCHNL_OP_ENABLE_VLAN_STRIPPING:
		/* PF enabled vlan strip on this VF.
		 * Update netdev->features if needed to be in sync with ethtool.
		 */
		if (!v_retval)
			iavf_netdev_features_vlan_strip_set(netdev, true);
		break;
	case VIRTCHNL_OP_DISABLE_VLAN_STRIPPING:
		/* PF disabled vlan strip on this VF.
		 * Update netdev->features if needed to be in sync with ethtool.
		 */
		if (!v_retval)
			iavf_netdev_features_vlan_strip_set(netdev, false);
		break;
	default:
		if (adapter->current_op && (v_opcode != adapter->current_op))
			dev_warn(&adapter->pdev->dev, "Expected response %d from PF, received %d\n",
				 adapter->current_op, v_opcode);
		break;
	} /* switch v_opcode */
	adapter->current_op = VIRTCHNL_OP_UNKNOWN;
}<|MERGE_RESOLUTION|>--- conflicted
+++ resolved
@@ -307,13 +307,7 @@
 		vqpi->rxq.ring_len = adapter->rx_rings[i].count;
 		vqpi->rxq.dma_ring_addr = adapter->rx_rings[i].dma;
 		vqpi->rxq.max_pkt_size = max_frame;
-<<<<<<< HEAD
-		vqpi->rxq.databuffer_size =
-			ALIGN(adapter->rx_rings[i].rx_buf_len,
-			      BIT_ULL(IAVF_RXQ_CTX_DBUFF_SHIFT));
-=======
 		vqpi->rxq.databuffer_size = adapter->rx_rings[i].rx_buf_len;
->>>>>>> 2d5404ca
 		if (CRC_OFFLOAD_ALLOWED(adapter))
 			vqpi->rxq.crc_disable = !!(adapter->netdev->features &
 						   NETIF_F_RXFCS);
@@ -1968,13 +1962,8 @@
 			 * list on PF is already cleared after a reset
 			 */
 			list_del(&f->list);
-<<<<<<< HEAD
-			kfree(f);
-			adapter->fdir_active_fltr--;
-=======
 			iavf_dec_fdir_active_fltr(adapter, f);
 			kfree(f);
->>>>>>> 2d5404ca
 		}
 	}
 	spin_unlock_bh(&adapter->fdir_fltr_lock);
@@ -2495,17 +2484,12 @@
 				if (del_fltr->status == VIRTCHNL_FDIR_SUCCESS ||
 				    del_fltr->status ==
 				    VIRTCHNL_FDIR_FAILURE_RULE_NONEXIST) {
-<<<<<<< HEAD
-					dev_info(&adapter->pdev->dev, "Flow Director filter with location %u is deleted\n",
-						 fdir->loc);
-=======
 					if (!iavf_is_raw_fdir(fdir))
 						dev_info(&adapter->pdev->dev, "Flow Director filter with location %u is deleted\n",
 							 fdir->loc);
 					else
 						dev_info(&adapter->pdev->dev, "Flow Director filter (raw) for TC handle %x is deleted\n",
 							 TC_U32_USERHTID(fdir->cls_u32_handle));
->>>>>>> 2d5404ca
 					list_del(&fdir->list);
 					iavf_dec_fdir_active_fltr(adapter, fdir);
 					kfree(fdir);
