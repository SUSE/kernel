/* SPDX-License-Identifier: GPL-2.0 */
/* Copyright(c) 2013 - 2018 Intel Corporation. */

#ifndef _IAVF_H_
#define _IAVF_H_

#include <linux/module.h>
#include <linux/pci.h>
#include <linux/netdevice.h>
#include <linux/vmalloc.h>
#include <linux/interrupt.h>
#include <linux/ethtool.h>
#include <linux/if_vlan.h>
#include <linux/ip.h>
#include <linux/tcp.h>
#include <linux/sctp.h>
#include <linux/ipv6.h>
#include <linux/kernel.h>
#include <linux/bitops.h>
#include <linux/timer.h>
#include <linux/workqueue.h>
#include <linux/wait.h>
#include <linux/delay.h>
#include <linux/gfp.h>
#include <linux/skbuff.h>
#include <linux/dma-mapping.h>
#include <linux/etherdevice.h>
#include <linux/socket.h>
#include <linux/jiffies.h>
#include <net/ip6_checksum.h>
#include <net/pkt_cls.h>
#include <net/pkt_sched.h>
#include <net/udp.h>
#include <net/tc_act/tc_gact.h>
#include <net/tc_act/tc_mirred.h>
#include <net/tc_act/tc_skbedit.h>

#include "iavf_type.h"
#include <linux/avf/virtchnl.h>
#include "iavf_txrx.h"
#include "iavf_fdir.h"
#include "iavf_adv_rss.h"
#include <linux/bitmap.h>

#define DEFAULT_DEBUG_LEVEL_SHIFT 3
#define PFX "iavf: "

int iavf_status_to_errno(enum iavf_status status);
int virtchnl_status_to_errno(enum virtchnl_status_code v_status);

/* VSI state flags shared with common code */
enum iavf_vsi_state_t {
	__IAVF_VSI_DOWN,
	/* This must be last as it determines the size of the BITMAP */
	__IAVF_VSI_STATE_SIZE__,
};

/* dummy struct to make common code less painful */
struct iavf_vsi {
	struct iavf_adapter *back;
	struct net_device *netdev;
	u16 seid;
	u16 id;
	DECLARE_BITMAP(state, __IAVF_VSI_STATE_SIZE__);
	int base_vector;
	u16 qs_handle;
};

/* How many Rx Buffers do we bundle into one write to the hardware ? */
#define IAVF_RX_BUFFER_WRITE	16	/* Must be power of 2 */
#define IAVF_DEFAULT_TXD	512
#define IAVF_DEFAULT_RXD	512
#define IAVF_MAX_TXD		4096
#define IAVF_MIN_TXD		64
#define IAVF_MAX_RXD		4096
#define IAVF_MIN_RXD		64
#define IAVF_REQ_DESCRIPTOR_MULTIPLE	32
#define IAVF_MAX_AQ_BUF_SIZE	4096
#define IAVF_AQ_LEN		32
#define IAVF_AQ_MAX_ERR	20 /* times to try before resetting AQ */

#define MAXIMUM_ETHERNET_VLAN_SIZE (VLAN_ETH_FRAME_LEN + ETH_FCS_LEN)

#define IAVF_RX_DESC(R, i) (&(((union iavf_32byte_rx_desc *)((R)->desc))[i]))
#define IAVF_TX_DESC(R, i) (&(((struct iavf_tx_desc *)((R)->desc))[i]))
#define IAVF_TX_CTXTDESC(R, i) \
	(&(((struct iavf_tx_context_desc *)((R)->desc))[i]))
#define IAVF_MAX_REQ_QUEUES 16

#define IAVF_HKEY_ARRAY_SIZE ((IAVF_VFQF_HKEY_MAX_INDEX + 1) * 4)
#define IAVF_HLUT_ARRAY_SIZE ((IAVF_VFQF_HLUT_MAX_INDEX + 1) * 4)
#define IAVF_MBPS_DIVISOR	125000 /* divisor to convert to Mbps */
#define IAVF_MBPS_QUANTA	50

#define IAVF_VIRTCHNL_VF_RESOURCE_SIZE					\
	virtchnl_struct_size((struct virtchnl_vf_resource *)NULL,	\
			     vsi_res, IAVF_MAX_VF_VSI)

/* MAX_MSIX_Q_VECTORS of these are allocated,
 * but we only use one per queue-specific vector.
 */
struct iavf_q_vector {
	struct iavf_adapter *adapter;
	struct iavf_vsi *vsi;
	struct napi_struct napi;
	struct iavf_ring_container rx;
	struct iavf_ring_container tx;
	u32 ring_mask;
	u8 itr_countdown;	/* when 0 should adjust adaptive ITR */
	u8 num_ringpairs;	/* total number of ring pairs in vector */
	u16 v_idx;		/* index in the vsi->q_vector array. */
	u16 reg_idx;		/* register index of the interrupt */
	char name[IFNAMSIZ + 15];
	bool arm_wb_state;
	cpumask_t affinity_mask;
	struct irq_affinity_notify affinity_notify;
};

/* Helper macros to switch between ints/sec and what the register uses.
 * And yes, it's the same math going both ways.  The lowest value
 * supported by all of the iavf hardware is 8.
 */
#define EITR_INTS_PER_SEC_TO_REG(_eitr) \
	((_eitr) ? (1000000000 / ((_eitr) * 256)) : 8)
#define EITR_REG_TO_INTS_PER_SEC EITR_INTS_PER_SEC_TO_REG

#define IAVF_DESC_UNUSED(R) \
	((((R)->next_to_clean > (R)->next_to_use) ? 0 : (R)->count) + \
	(R)->next_to_clean - (R)->next_to_use - 1)

#define OTHER_VECTOR 1
#define NONQ_VECS (OTHER_VECTOR)

#define MIN_MSIX_Q_VECTORS 1
#define MIN_MSIX_COUNT (MIN_MSIX_Q_VECTORS + NONQ_VECS)

#define IAVF_QUEUE_END_OF_LIST 0x7FF
#define IAVF_FREE_VECTOR 0x7FFF
struct iavf_mac_filter {
	struct list_head list;
	u8 macaddr[ETH_ALEN];
	struct {
		u8 is_new_mac:1;    /* filter is new, wait for PF decision */
		u8 remove:1;        /* filter needs to be removed */
		u8 add:1;           /* filter needs to be added */
		u8 is_primary:1;    /* filter is a default VF MAC */
		u8 add_handled:1;   /* received response for filter add */
		u8 padding:3;
	};
};

#define IAVF_VLAN(vid, tpid) ((struct iavf_vlan){ vid, tpid })
struct iavf_vlan {
	u16 vid;
	u16 tpid;
};

enum iavf_vlan_state_t {
	IAVF_VLAN_INVALID,
	IAVF_VLAN_ADD,		/* filter needs to be added */
	IAVF_VLAN_IS_NEW,	/* filter is new, wait for PF answer */
	IAVF_VLAN_ACTIVE,	/* filter is accepted by PF */
	IAVF_VLAN_DISABLE,	/* filter needs to be deleted by PF, then marked INACTIVE */
	IAVF_VLAN_INACTIVE,	/* filter is inactive, we are in IFF_DOWN */
	IAVF_VLAN_REMOVE,	/* filter needs to be removed from list */
};

struct iavf_vlan_filter {
	struct list_head list;
	struct iavf_vlan vlan;
	enum iavf_vlan_state_t state;
};

#define IAVF_MAX_TRAFFIC_CLASS	4
/* State of traffic class creation */
enum iavf_tc_state_t {
	__IAVF_TC_INVALID, /* no traffic class, default state */
	__IAVF_TC_RUNNING, /* traffic classes have been created */
};

/* channel info */
struct iavf_channel_config {
	struct virtchnl_channel_info ch_info[IAVF_MAX_TRAFFIC_CLASS];
	enum iavf_tc_state_t state;
	u8 total_qps;
};

/* State of cloud filter */
enum iavf_cloud_filter_state_t {
	__IAVF_CF_INVALID,	 /* cloud filter not added */
	__IAVF_CF_ADD_PENDING, /* cloud filter pending add by the PF */
	__IAVF_CF_DEL_PENDING, /* cloud filter pending del by the PF */
	__IAVF_CF_ACTIVE,	 /* cloud filter is active */
};

/* Driver state. The order of these is important! */
enum iavf_state_t {
	__IAVF_STARTUP,		/* driver loaded, probe complete */
	__IAVF_REMOVE,		/* driver is being unloaded */
	__IAVF_INIT_VERSION_CHECK,	/* aq msg sent, awaiting reply */
	__IAVF_INIT_GET_RESOURCES,	/* aq msg sent, awaiting reply */
	__IAVF_INIT_EXTENDED_CAPS,	/* process extended caps which require aq msg exchange */
	__IAVF_INIT_CONFIG_ADAPTER,
	__IAVF_INIT_SW,		/* got resources, setting up structs */
	__IAVF_INIT_FAILED,	/* init failed, restarting procedure */
	__IAVF_RESETTING,		/* in reset */
	__IAVF_COMM_FAILED,		/* communication with PF failed */
	/* Below here, watchdog is running */
	__IAVF_DOWN,			/* ready, can be opened */
	__IAVF_DOWN_PENDING,		/* descending, waiting for watchdog */
	__IAVF_TESTING,		/* in ethtool self-test */
	__IAVF_RUNNING,		/* opened, working */
};

enum iavf_critical_section_t {
	__IAVF_IN_REMOVE_TASK,	/* device being removed */
};

#define IAVF_CLOUD_FIELD_OMAC		0x01
#define IAVF_CLOUD_FIELD_IMAC		0x02
#define IAVF_CLOUD_FIELD_IVLAN	0x04
#define IAVF_CLOUD_FIELD_TEN_ID	0x08
#define IAVF_CLOUD_FIELD_IIP		0x10

#define IAVF_CF_FLAGS_OMAC	IAVF_CLOUD_FIELD_OMAC
#define IAVF_CF_FLAGS_IMAC	IAVF_CLOUD_FIELD_IMAC
#define IAVF_CF_FLAGS_IMAC_IVLAN	(IAVF_CLOUD_FIELD_IMAC |\
					 IAVF_CLOUD_FIELD_IVLAN)
#define IAVF_CF_FLAGS_IMAC_TEN_ID	(IAVF_CLOUD_FIELD_IMAC |\
					 IAVF_CLOUD_FIELD_TEN_ID)
#define IAVF_CF_FLAGS_OMAC_TEN_ID_IMAC	(IAVF_CLOUD_FIELD_OMAC |\
						 IAVF_CLOUD_FIELD_IMAC |\
						 IAVF_CLOUD_FIELD_TEN_ID)
#define IAVF_CF_FLAGS_IMAC_IVLAN_TEN_ID	(IAVF_CLOUD_FIELD_IMAC |\
						 IAVF_CLOUD_FIELD_IVLAN |\
						 IAVF_CLOUD_FIELD_TEN_ID)
#define IAVF_CF_FLAGS_IIP	IAVF_CLOUD_FIELD_IIP

/* bookkeeping of cloud filters */
struct iavf_cloud_filter {
	enum iavf_cloud_filter_state_t state;
	struct list_head list;
	struct virtchnl_filter f;
	unsigned long cookie;
	bool del;		/* filter needs to be deleted */
	bool add;		/* filter needs to be added */
};

#define IAVF_RESET_WAIT_MS 10
#define IAVF_RESET_WAIT_DETECTED_COUNT 500
#define IAVF_RESET_WAIT_COMPLETE_COUNT 2000

/* board specific private data structure */
struct iavf_adapter {
	struct workqueue_struct *wq;
	struct work_struct reset_task;
	struct work_struct adminq_task;
	struct work_struct finish_config;
	wait_queue_head_t down_waitqueue;
	wait_queue_head_t reset_waitqueue;
	wait_queue_head_t vc_waitqueue;
	struct iavf_q_vector *q_vectors;
	struct list_head vlan_filter_list;
	int num_vlan_filters;
	struct list_head mac_filter_list;
	struct mutex crit_lock;
	/* Lock to protect accesses to MAC and VLAN lists */
	spinlock_t mac_vlan_list_lock;
	char misc_vector_name[IFNAMSIZ + 9];
	int num_active_queues;
	int num_req_queues;

	/* TX */
	struct iavf_ring *tx_rings;
	u32 tx_timeout_count;
	u32 tx_desc_count;

	/* RX */
	struct iavf_ring *rx_rings;
	u64 hw_csum_rx_error;
	u32 rx_desc_count;
	int num_msix_vectors;
	struct msix_entry *msix_entries;

	u32 flags;
#define IAVF_FLAG_RX_CSUM_ENABLED		BIT(0)
#define IAVF_FLAG_PF_COMMS_FAILED		BIT(3)
#define IAVF_FLAG_RESET_PENDING		BIT(4)
#define IAVF_FLAG_RESET_NEEDED		BIT(5)
#define IAVF_FLAG_WB_ON_ITR_CAPABLE		BIT(6)
<<<<<<< HEAD
#define IAVF_FLAG_LEGACY_RX			BIT(15)
=======
/* BIT(15) is free, was IAVF_FLAG_LEGACY_RX */
>>>>>>> 2d5404ca
#define IAVF_FLAG_REINIT_ITR_NEEDED		BIT(16)
#define IAVF_FLAG_QUEUES_DISABLED		BIT(17)
#define IAVF_FLAG_SETUP_NETDEV_FEATURES		BIT(18)
#define IAVF_FLAG_REINIT_MSIX_NEEDED		BIT(20)
#define IAVF_FLAG_FDIR_ENABLED			BIT(21)
/* duplicates for common code */
#define IAVF_FLAG_DCB_ENABLED			0
	/* flags for admin queue service task */
	u64 aq_required;
#define IAVF_FLAG_AQ_ENABLE_QUEUES		BIT_ULL(0)
#define IAVF_FLAG_AQ_DISABLE_QUEUES		BIT_ULL(1)
#define IAVF_FLAG_AQ_ADD_MAC_FILTER		BIT_ULL(2)
#define IAVF_FLAG_AQ_ADD_VLAN_FILTER		BIT_ULL(3)
#define IAVF_FLAG_AQ_DEL_MAC_FILTER		BIT_ULL(4)
#define IAVF_FLAG_AQ_DEL_VLAN_FILTER		BIT_ULL(5)
#define IAVF_FLAG_AQ_CONFIGURE_QUEUES		BIT_ULL(6)
#define IAVF_FLAG_AQ_MAP_VECTORS		BIT_ULL(7)
#define IAVF_FLAG_AQ_HANDLE_RESET		BIT_ULL(8)
#define IAVF_FLAG_AQ_CONFIGURE_RSS		BIT_ULL(9) /* direct AQ config */
#define IAVF_FLAG_AQ_GET_CONFIG			BIT_ULL(10)
/* Newer style, RSS done by the PF so we can ignore hardware vagaries. */
#define IAVF_FLAG_AQ_GET_HENA			BIT_ULL(11)
#define IAVF_FLAG_AQ_SET_HENA			BIT_ULL(12)
#define IAVF_FLAG_AQ_SET_RSS_KEY		BIT_ULL(13)
#define IAVF_FLAG_AQ_SET_RSS_LUT		BIT_ULL(14)
#define IAVF_FLAG_AQ_SET_RSS_HFUNC		BIT_ULL(15)
#define IAVF_FLAG_AQ_CONFIGURE_PROMISC_MODE	BIT_ULL(16)
#define IAVF_FLAG_AQ_ENABLE_VLAN_STRIPPING	BIT_ULL(19)
#define IAVF_FLAG_AQ_DISABLE_VLAN_STRIPPING	BIT_ULL(20)
#define IAVF_FLAG_AQ_ENABLE_CHANNELS		BIT_ULL(21)
#define IAVF_FLAG_AQ_DISABLE_CHANNELS		BIT_ULL(22)
#define IAVF_FLAG_AQ_ADD_CLOUD_FILTER		BIT_ULL(23)
#define IAVF_FLAG_AQ_DEL_CLOUD_FILTER		BIT_ULL(24)
#define IAVF_FLAG_AQ_ADD_FDIR_FILTER		BIT_ULL(25)
#define IAVF_FLAG_AQ_DEL_FDIR_FILTER		BIT_ULL(26)
#define IAVF_FLAG_AQ_ADD_ADV_RSS_CFG		BIT_ULL(27)
#define IAVF_FLAG_AQ_DEL_ADV_RSS_CFG		BIT_ULL(28)
#define IAVF_FLAG_AQ_REQUEST_STATS		BIT_ULL(29)
#define IAVF_FLAG_AQ_GET_OFFLOAD_VLAN_V2_CAPS	BIT_ULL(30)
#define IAVF_FLAG_AQ_ENABLE_CTAG_VLAN_STRIPPING		BIT_ULL(31)
#define IAVF_FLAG_AQ_DISABLE_CTAG_VLAN_STRIPPING	BIT_ULL(32)
#define IAVF_FLAG_AQ_ENABLE_STAG_VLAN_STRIPPING		BIT_ULL(33)
#define IAVF_FLAG_AQ_DISABLE_STAG_VLAN_STRIPPING	BIT_ULL(34)
#define IAVF_FLAG_AQ_ENABLE_CTAG_VLAN_INSERTION		BIT_ULL(35)
#define IAVF_FLAG_AQ_DISABLE_CTAG_VLAN_INSERTION	BIT_ULL(36)
#define IAVF_FLAG_AQ_ENABLE_STAG_VLAN_INSERTION		BIT_ULL(37)
#define IAVF_FLAG_AQ_DISABLE_STAG_VLAN_INSERTION	BIT_ULL(38)

	/* flags for processing extended capability messages during
	 * __IAVF_INIT_EXTENDED_CAPS. Each capability exchange requires
	 * both a SEND and a RECV step, which must be processed in sequence.
	 *
	 * During the __IAVF_INIT_EXTENDED_CAPS state, the driver will
	 * process one flag at a time during each state loop.
	 */
	u64 extended_caps;
#define IAVF_EXTENDED_CAP_SEND_VLAN_V2			BIT_ULL(0)
#define IAVF_EXTENDED_CAP_RECV_VLAN_V2			BIT_ULL(1)

#define IAVF_EXTENDED_CAPS				\
	(IAVF_EXTENDED_CAP_SEND_VLAN_V2 |		\
	 IAVF_EXTENDED_CAP_RECV_VLAN_V2)

	/* Lock to prevent possible clobbering of
	 * current_netdev_promisc_flags
	 */
	spinlock_t current_netdev_promisc_flags_lock;
	netdev_features_t current_netdev_promisc_flags;

	/* OS defined structs */
	struct net_device *netdev;
	struct pci_dev *pdev;

	struct iavf_hw hw; /* defined in iavf_type.h */

	enum iavf_state_t state;
	enum iavf_state_t last_state;
	unsigned long crit_section;

	struct delayed_work watchdog_task;
	bool link_up;
	enum virtchnl_link_speed link_speed;
	/* This is only populated if the VIRTCHNL_VF_CAP_ADV_LINK_SPEED is set
	 * in vf_res->vf_cap_flags. Use ADV_LINK_SUPPORT macro to determine if
	 * this field is valid. This field should be used going forward and the
	 * enum virtchnl_link_speed above should be considered the legacy way of
	 * storing/communicating link speeds.
	 */
	u32 link_speed_mbps;

	enum virtchnl_ops current_op;
/* RSS by the PF should be preferred over RSS via other methods. */
#define RSS_PF(_a) ((_a)->vf_res->vf_cap_flags & \
		    VIRTCHNL_VF_OFFLOAD_RSS_PF)
#define RSS_AQ(_a) ((_a)->vf_res->vf_cap_flags & \
		    VIRTCHNL_VF_OFFLOAD_RSS_AQ)
#define RSS_REG(_a) (!((_a)->vf_res->vf_cap_flags & \
		       (VIRTCHNL_VF_OFFLOAD_RSS_AQ | \
			VIRTCHNL_VF_OFFLOAD_RSS_PF)))
#define VLAN_ALLOWED(_a) ((_a)->vf_res->vf_cap_flags & \
			  VIRTCHNL_VF_OFFLOAD_VLAN)
#define VLAN_V2_ALLOWED(_a) ((_a)->vf_res->vf_cap_flags & \
			     VIRTCHNL_VF_OFFLOAD_VLAN_V2)
#define CRC_OFFLOAD_ALLOWED(_a) ((_a)->vf_res->vf_cap_flags & \
				 VIRTCHNL_VF_OFFLOAD_CRC)
<<<<<<< HEAD
=======
#define TC_U32_SUPPORT(_a) ((_a)->vf_res->vf_cap_flags & \
			    VIRTCHNL_VF_OFFLOAD_TC_U32)
>>>>>>> 2d5404ca
#define VLAN_V2_FILTERING_ALLOWED(_a) \
	(VLAN_V2_ALLOWED((_a)) && \
	 ((_a)->vlan_v2_caps.filtering.filtering_support.outer || \
	  (_a)->vlan_v2_caps.filtering.filtering_support.inner))
#define VLAN_FILTERING_ALLOWED(_a) \
	(VLAN_ALLOWED((_a)) || VLAN_V2_FILTERING_ALLOWED((_a)))
#define ADV_LINK_SUPPORT(_a) ((_a)->vf_res->vf_cap_flags & \
			      VIRTCHNL_VF_CAP_ADV_LINK_SPEED)
#define FDIR_FLTR_SUPPORT(_a) ((_a)->vf_res->vf_cap_flags & \
			       VIRTCHNL_VF_OFFLOAD_FDIR_PF)
#define ADV_RSS_SUPPORT(_a) ((_a)->vf_res->vf_cap_flags & \
			     VIRTCHNL_VF_OFFLOAD_ADV_RSS_PF)
	struct virtchnl_vf_resource *vf_res; /* incl. all VSIs */
	struct virtchnl_vsi_resource *vsi_res; /* our LAN VSI */
	struct virtchnl_version_info pf_version;
#define PF_IS_V11(_a) (((_a)->pf_version.major == 1) && \
		       ((_a)->pf_version.minor == 1))
	struct virtchnl_vlan_caps vlan_v2_caps;
	u16 msg_enable;
	struct iavf_eth_stats current_stats;
	struct iavf_vsi vsi;
	u32 aq_wait_count;
	/* RSS stuff */
	enum virtchnl_rss_algorithm hfunc;
	u64 hena;
	u16 rss_key_size;
	u16 rss_lut_size;
	u8 *rss_key;
	u8 *rss_lut;
	/* ADQ related members */
	struct iavf_channel_config ch_config;
	u8 num_tc;
	struct list_head cloud_filter_list;
	/* lock to protect access to the cloud filter list */
	spinlock_t cloud_filter_list_lock;
	u16 num_cloud_filters;
	/* snapshot of "num_active_queues" before setup_tc for qdisc add
	 * is invoked. This information is useful during qdisc del flow,
	 * to restore correct number of queues
	 */
	int orig_num_active_queues;

#define IAVF_MAX_FDIR_FILTERS 128	/* max allowed Flow Director filters */
	u16 fdir_active_fltr;
	u16 raw_fdir_active_fltr;
	struct list_head fdir_list_head;
	spinlock_t fdir_fltr_lock;	/* protect the Flow Director filter list */

	struct list_head adv_rss_list_head;
	spinlock_t adv_rss_lock;	/* protect the RSS management list */
};

/* Must be called with fdir_fltr_lock lock held */
static inline bool iavf_fdir_max_reached(struct iavf_adapter *adapter)
{
	return adapter->fdir_active_fltr + adapter->raw_fdir_active_fltr >=
			IAVF_MAX_FDIR_FILTERS;
}

static inline void
iavf_inc_fdir_active_fltr(struct iavf_adapter *adapter,
			  struct iavf_fdir_fltr *fltr)
{
	if (iavf_is_raw_fdir(fltr))
		adapter->raw_fdir_active_fltr++;
	else
		adapter->fdir_active_fltr++;
}

<<<<<<< HEAD
=======
static inline void
iavf_dec_fdir_active_fltr(struct iavf_adapter *adapter,
			  struct iavf_fdir_fltr *fltr)
{
	if (iavf_is_raw_fdir(fltr))
		adapter->raw_fdir_active_fltr--;
	else
		adapter->fdir_active_fltr--;
}

/* Ethtool Private Flags */

>>>>>>> 2d5404ca
/* needed by iavf_ethtool.c */
extern char iavf_driver_name[];

static inline const char *iavf_state_str(enum iavf_state_t state)
{
	switch (state) {
	case __IAVF_STARTUP:
		return "__IAVF_STARTUP";
	case __IAVF_REMOVE:
		return "__IAVF_REMOVE";
	case __IAVF_INIT_VERSION_CHECK:
		return "__IAVF_INIT_VERSION_CHECK";
	case __IAVF_INIT_GET_RESOURCES:
		return "__IAVF_INIT_GET_RESOURCES";
	case __IAVF_INIT_EXTENDED_CAPS:
		return "__IAVF_INIT_EXTENDED_CAPS";
	case __IAVF_INIT_CONFIG_ADAPTER:
		return "__IAVF_INIT_CONFIG_ADAPTER";
	case __IAVF_INIT_SW:
		return "__IAVF_INIT_SW";
	case __IAVF_INIT_FAILED:
		return "__IAVF_INIT_FAILED";
	case __IAVF_RESETTING:
		return "__IAVF_RESETTING";
	case __IAVF_COMM_FAILED:
		return "__IAVF_COMM_FAILED";
	case __IAVF_DOWN:
		return "__IAVF_DOWN";
	case __IAVF_DOWN_PENDING:
		return "__IAVF_DOWN_PENDING";
	case __IAVF_TESTING:
		return "__IAVF_TESTING";
	case __IAVF_RUNNING:
		return "__IAVF_RUNNING";
	default:
		return "__IAVF_UNKNOWN_STATE";
	}
}

static inline void iavf_change_state(struct iavf_adapter *adapter,
				     enum iavf_state_t state)
{
	if (adapter->state != state) {
		adapter->last_state = adapter->state;
		adapter->state = state;
	}
	dev_dbg(&adapter->pdev->dev,
		"state transition from:%s to:%s\n",
		iavf_state_str(adapter->last_state),
		iavf_state_str(adapter->state));
}

int iavf_up(struct iavf_adapter *adapter);
void iavf_down(struct iavf_adapter *adapter);
int iavf_process_config(struct iavf_adapter *adapter);
int iavf_parse_vf_resource_msg(struct iavf_adapter *adapter);
void iavf_schedule_reset(struct iavf_adapter *adapter, u64 flags);
void iavf_schedule_aq_request(struct iavf_adapter *adapter, u64 flags);
void iavf_schedule_finish_config(struct iavf_adapter *adapter);
void iavf_reset(struct iavf_adapter *adapter);
void iavf_set_ethtool_ops(struct net_device *netdev);
void iavf_update_stats(struct iavf_adapter *adapter);
void iavf_free_all_tx_resources(struct iavf_adapter *adapter);
void iavf_free_all_rx_resources(struct iavf_adapter *adapter);

void iavf_napi_add_all(struct iavf_adapter *adapter);
void iavf_napi_del_all(struct iavf_adapter *adapter);

int iavf_send_api_ver(struct iavf_adapter *adapter);
int iavf_verify_api_ver(struct iavf_adapter *adapter);
int iavf_send_vf_config_msg(struct iavf_adapter *adapter);
int iavf_get_vf_config(struct iavf_adapter *adapter);
int iavf_get_vf_vlan_v2_caps(struct iavf_adapter *adapter);
int iavf_send_vf_offload_vlan_v2_msg(struct iavf_adapter *adapter);
void iavf_set_queue_vlan_tag_loc(struct iavf_adapter *adapter);
u16 iavf_get_num_vlans_added(struct iavf_adapter *adapter);
void iavf_irq_enable(struct iavf_adapter *adapter, bool flush);
void iavf_configure_queues(struct iavf_adapter *adapter);
void iavf_deconfigure_queues(struct iavf_adapter *adapter);
void iavf_enable_queues(struct iavf_adapter *adapter);
void iavf_disable_queues(struct iavf_adapter *adapter);
void iavf_map_queues(struct iavf_adapter *adapter);
int iavf_request_queues(struct iavf_adapter *adapter, int num);
void iavf_add_ether_addrs(struct iavf_adapter *adapter);
void iavf_del_ether_addrs(struct iavf_adapter *adapter);
void iavf_add_vlans(struct iavf_adapter *adapter);
void iavf_del_vlans(struct iavf_adapter *adapter);
void iavf_set_promiscuous(struct iavf_adapter *adapter);
bool iavf_promiscuous_mode_changed(struct iavf_adapter *adapter);
void iavf_request_stats(struct iavf_adapter *adapter);
int iavf_request_reset(struct iavf_adapter *adapter);
void iavf_get_hena(struct iavf_adapter *adapter);
void iavf_set_hena(struct iavf_adapter *adapter);
void iavf_set_rss_key(struct iavf_adapter *adapter);
void iavf_set_rss_lut(struct iavf_adapter *adapter);
void iavf_set_rss_hfunc(struct iavf_adapter *adapter);
void iavf_enable_vlan_stripping(struct iavf_adapter *adapter);
void iavf_disable_vlan_stripping(struct iavf_adapter *adapter);
void iavf_virtchnl_completion(struct iavf_adapter *adapter,
			      enum virtchnl_ops v_opcode,
			      enum iavf_status v_retval, u8 *msg, u16 msglen);
int iavf_config_rss(struct iavf_adapter *adapter);
int iavf_lan_add_device(struct iavf_adapter *adapter);
int iavf_lan_del_device(struct iavf_adapter *adapter);
void iavf_enable_channels(struct iavf_adapter *adapter);
void iavf_disable_channels(struct iavf_adapter *adapter);
void iavf_add_cloud_filter(struct iavf_adapter *adapter);
void iavf_del_cloud_filter(struct iavf_adapter *adapter);
void iavf_enable_vlan_stripping_v2(struct iavf_adapter *adapter, u16 tpid);
void iavf_disable_vlan_stripping_v2(struct iavf_adapter *adapter, u16 tpid);
void iavf_enable_vlan_insertion_v2(struct iavf_adapter *adapter, u16 tpid);
void iavf_disable_vlan_insertion_v2(struct iavf_adapter *adapter, u16 tpid);
void iavf_add_fdir_filter(struct iavf_adapter *adapter);
void iavf_del_fdir_filter(struct iavf_adapter *adapter);
void iavf_add_adv_rss_cfg(struct iavf_adapter *adapter);
void iavf_del_adv_rss_cfg(struct iavf_adapter *adapter);
struct iavf_mac_filter *iavf_add_filter(struct iavf_adapter *adapter,
					const u8 *macaddr);
int iavf_wait_for_reset(struct iavf_adapter *adapter);
#endif /* _IAVF_H_ */<|MERGE_RESOLUTION|>--- conflicted
+++ resolved
@@ -288,11 +288,7 @@
 #define IAVF_FLAG_RESET_PENDING		BIT(4)
 #define IAVF_FLAG_RESET_NEEDED		BIT(5)
 #define IAVF_FLAG_WB_ON_ITR_CAPABLE		BIT(6)
-<<<<<<< HEAD
-#define IAVF_FLAG_LEGACY_RX			BIT(15)
-=======
 /* BIT(15) is free, was IAVF_FLAG_LEGACY_RX */
->>>>>>> 2d5404ca
 #define IAVF_FLAG_REINIT_ITR_NEEDED		BIT(16)
 #define IAVF_FLAG_QUEUES_DISABLED		BIT(17)
 #define IAVF_FLAG_SETUP_NETDEV_FEATURES		BIT(18)
@@ -398,11 +394,8 @@
 			     VIRTCHNL_VF_OFFLOAD_VLAN_V2)
 #define CRC_OFFLOAD_ALLOWED(_a) ((_a)->vf_res->vf_cap_flags & \
 				 VIRTCHNL_VF_OFFLOAD_CRC)
-<<<<<<< HEAD
-=======
 #define TC_U32_SUPPORT(_a) ((_a)->vf_res->vf_cap_flags & \
 			    VIRTCHNL_VF_OFFLOAD_TC_U32)
->>>>>>> 2d5404ca
 #define VLAN_V2_FILTERING_ALLOWED(_a) \
 	(VLAN_V2_ALLOWED((_a)) && \
 	 ((_a)->vlan_v2_caps.filtering.filtering_support.outer || \
@@ -472,8 +465,6 @@
 		adapter->fdir_active_fltr++;
 }
 
-<<<<<<< HEAD
-=======
 static inline void
 iavf_dec_fdir_active_fltr(struct iavf_adapter *adapter,
 			  struct iavf_fdir_fltr *fltr)
@@ -486,7 +477,6 @@
 
 /* Ethtool Private Flags */
 
->>>>>>> 2d5404ca
 /* needed by iavf_ethtool.c */
 extern char iavf_driver_name[];
 
