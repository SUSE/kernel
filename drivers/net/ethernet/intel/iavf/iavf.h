/* SPDX-License-Identifier: GPL-2.0 */
/* Copyright(c) 2013 - 2018 Intel Corporation. */

#ifndef _IAVF_H_
#define _IAVF_H_

#include <linux/module.h>
#include <linux/pci.h>
#include <linux/netdevice.h>
#include <linux/vmalloc.h>
#include <linux/interrupt.h>
#include <linux/ethtool.h>
#include <linux/if_vlan.h>
#include <linux/ip.h>
#include <linux/tcp.h>
#include <linux/sctp.h>
#include <linux/ipv6.h>
#include <linux/kernel.h>
#include <linux/bitops.h>
#include <linux/timer.h>
#include <linux/workqueue.h>
#include <linux/wait.h>
#include <linux/delay.h>
#include <linux/gfp.h>
#include <linux/skbuff.h>
#include <linux/dma-mapping.h>
#include <linux/etherdevice.h>
#include <linux/socket.h>
#include <linux/jiffies.h>
#include <net/ip6_checksum.h>
#include <net/pkt_cls.h>
#include <net/pkt_sched.h>
#include <net/udp.h>
#include <net/tc_act/tc_gact.h>
#include <net/tc_act/tc_mirred.h>

#include "iavf_type.h"
#include <linux/avf/virtchnl.h>
#include "iavf_txrx.h"
#include "iavf_fdir.h"
#include "iavf_adv_rss.h"
#include <linux/bitmap.h>

#define DEFAULT_DEBUG_LEVEL_SHIFT 3
#define PFX "iavf: "

int iavf_status_to_errno(enum iavf_status status);
int virtchnl_status_to_errno(enum virtchnl_status_code v_status);

/* VSI state flags shared with common code */
enum iavf_vsi_state_t {
	__IAVF_VSI_DOWN,
	/* This must be last as it determines the size of the BITMAP */
	__IAVF_VSI_STATE_SIZE__,
};

/* dummy struct to make common code less painful */
struct iavf_vsi {
	struct iavf_adapter *back;
	struct net_device *netdev;
	u16 seid;
	u16 id;
	DECLARE_BITMAP(state, __IAVF_VSI_STATE_SIZE__);
	int base_vector;
	u16 qs_handle;
	void *priv;     /* client driver data reference. */
};

/* How many Rx Buffers do we bundle into one write to the hardware ? */
#define IAVF_RX_BUFFER_WRITE	16	/* Must be power of 2 */
#define IAVF_DEFAULT_TXD	512
#define IAVF_DEFAULT_RXD	512
#define IAVF_MAX_TXD		4096
#define IAVF_MIN_TXD		64
#define IAVF_MAX_RXD		4096
#define IAVF_MIN_RXD		64
#define IAVF_REQ_DESCRIPTOR_MULTIPLE	32
#define IAVF_MAX_AQ_BUF_SIZE	4096
#define IAVF_AQ_LEN		32
#define IAVF_AQ_MAX_ERR	20 /* times to try before resetting AQ */

#define MAXIMUM_ETHERNET_VLAN_SIZE (VLAN_ETH_FRAME_LEN + ETH_FCS_LEN)

#define IAVF_RX_DESC(R, i) (&(((union iavf_32byte_rx_desc *)((R)->desc))[i]))
#define IAVF_TX_DESC(R, i) (&(((struct iavf_tx_desc *)((R)->desc))[i]))
#define IAVF_TX_CTXTDESC(R, i) \
	(&(((struct iavf_tx_context_desc *)((R)->desc))[i]))
#define IAVF_MAX_REQ_QUEUES 16

#define IAVF_HKEY_ARRAY_SIZE ((IAVF_VFQF_HKEY_MAX_INDEX + 1) * 4)
#define IAVF_HLUT_ARRAY_SIZE ((IAVF_VFQF_HLUT_MAX_INDEX + 1) * 4)
#define IAVF_MBPS_DIVISOR	125000 /* divisor to convert to Mbps */
#define IAVF_MBPS_QUANTA	50

#define IAVF_VIRTCHNL_VF_RESOURCE_SIZE (sizeof(struct virtchnl_vf_resource) + \
					(IAVF_MAX_VF_VSI * \
					 sizeof(struct virtchnl_vsi_resource)))

/* MAX_MSIX_Q_VECTORS of these are allocated,
 * but we only use one per queue-specific vector.
 */
struct iavf_q_vector {
	struct iavf_adapter *adapter;
	struct iavf_vsi *vsi;
	struct napi_struct napi;
	struct iavf_ring_container rx;
	struct iavf_ring_container tx;
	u32 ring_mask;
	u8 itr_countdown;	/* when 0 should adjust adaptive ITR */
	u8 num_ringpairs;	/* total number of ring pairs in vector */
	u16 v_idx;		/* index in the vsi->q_vector array. */
	u16 reg_idx;		/* register index of the interrupt */
	char name[IFNAMSIZ + 15];
	bool arm_wb_state;
	cpumask_t affinity_mask;
	struct irq_affinity_notify affinity_notify;
};

/* Helper macros to switch between ints/sec and what the register uses.
 * And yes, it's the same math going both ways.  The lowest value
 * supported by all of the iavf hardware is 8.
 */
#define EITR_INTS_PER_SEC_TO_REG(_eitr) \
	((_eitr) ? (1000000000 / ((_eitr) * 256)) : 8)
#define EITR_REG_TO_INTS_PER_SEC EITR_INTS_PER_SEC_TO_REG

#define IAVF_DESC_UNUSED(R) \
	((((R)->next_to_clean > (R)->next_to_use) ? 0 : (R)->count) + \
	(R)->next_to_clean - (R)->next_to_use - 1)

#define OTHER_VECTOR 1
#define NONQ_VECS (OTHER_VECTOR)

#define MIN_MSIX_Q_VECTORS 1
#define MIN_MSIX_COUNT (MIN_MSIX_Q_VECTORS + NONQ_VECS)

#define IAVF_QUEUE_END_OF_LIST 0x7FF
#define IAVF_FREE_VECTOR 0x7FFF
struct iavf_mac_filter {
	struct list_head list;
	u8 macaddr[ETH_ALEN];
	struct {
		u8 is_new_mac:1;    /* filter is new, wait for PF decision */
		u8 remove:1;        /* filter needs to be removed */
		u8 add:1;           /* filter needs to be added */
		u8 is_primary:1;    /* filter is a default VF MAC */
		u8 add_handled:1;   /* received response for filter add */
		u8 padding:3;
	};
};

#define IAVF_VLAN(vid, tpid) ((struct iavf_vlan){ vid, tpid })
struct iavf_vlan {
	u16 vid;
	u16 tpid;
};

enum iavf_vlan_state_t {
	IAVF_VLAN_INVALID,
	IAVF_VLAN_ADD,		/* filter needs to be added */
	IAVF_VLAN_IS_NEW,	/* filter is new, wait for PF answer */
	IAVF_VLAN_ACTIVE,	/* filter is accepted by PF */
	IAVF_VLAN_DISABLE,	/* filter needs to be deleted by PF, then marked INACTIVE */
	IAVF_VLAN_INACTIVE,	/* filter is inactive, we are in IFF_DOWN */
	IAVF_VLAN_REMOVE,	/* filter needs to be removed from list */
};

struct iavf_vlan_filter {
	struct list_head list;
	struct iavf_vlan vlan;
	enum iavf_vlan_state_t state;
};

#define IAVF_MAX_TRAFFIC_CLASS	4
/* State of traffic class creation */
enum iavf_tc_state_t {
	__IAVF_TC_INVALID, /* no traffic class, default state */
	__IAVF_TC_RUNNING, /* traffic classes have been created */
};

/* channel info */
struct iavf_channel_config {
	struct virtchnl_channel_info ch_info[IAVF_MAX_TRAFFIC_CLASS];
	enum iavf_tc_state_t state;
	u8 total_qps;
};

/* State of cloud filter */
enum iavf_cloud_filter_state_t {
	__IAVF_CF_INVALID,	 /* cloud filter not added */
	__IAVF_CF_ADD_PENDING, /* cloud filter pending add by the PF */
	__IAVF_CF_DEL_PENDING, /* cloud filter pending del by the PF */
	__IAVF_CF_ACTIVE,	 /* cloud filter is active */
};

/* Driver state. The order of these is important! */
enum iavf_state_t {
	__IAVF_STARTUP,		/* driver loaded, probe complete */
	__IAVF_REMOVE,		/* driver is being unloaded */
	__IAVF_INIT_VERSION_CHECK,	/* aq msg sent, awaiting reply */
	__IAVF_INIT_GET_RESOURCES,	/* aq msg sent, awaiting reply */
	__IAVF_INIT_EXTENDED_CAPS,	/* process extended caps which require aq msg exchange */
	__IAVF_INIT_CONFIG_ADAPTER,
	__IAVF_INIT_SW,		/* got resources, setting up structs */
	__IAVF_INIT_FAILED,	/* init failed, restarting procedure */
	__IAVF_RESETTING,		/* in reset */
	__IAVF_COMM_FAILED,		/* communication with PF failed */
	/* Below here, watchdog is running */
	__IAVF_DOWN,			/* ready, can be opened */
	__IAVF_DOWN_PENDING,		/* descending, waiting for watchdog */
	__IAVF_TESTING,		/* in ethtool self-test */
	__IAVF_RUNNING,		/* opened, working */
};

enum iavf_critical_section_t {
	__IAVF_IN_REMOVE_TASK,	/* device being removed */
};

#define IAVF_CLOUD_FIELD_OMAC		0x01
#define IAVF_CLOUD_FIELD_IMAC		0x02
#define IAVF_CLOUD_FIELD_IVLAN	0x04
#define IAVF_CLOUD_FIELD_TEN_ID	0x08
#define IAVF_CLOUD_FIELD_IIP		0x10

#define IAVF_CF_FLAGS_OMAC	IAVF_CLOUD_FIELD_OMAC
#define IAVF_CF_FLAGS_IMAC	IAVF_CLOUD_FIELD_IMAC
#define IAVF_CF_FLAGS_IMAC_IVLAN	(IAVF_CLOUD_FIELD_IMAC |\
					 IAVF_CLOUD_FIELD_IVLAN)
#define IAVF_CF_FLAGS_IMAC_TEN_ID	(IAVF_CLOUD_FIELD_IMAC |\
					 IAVF_CLOUD_FIELD_TEN_ID)
#define IAVF_CF_FLAGS_OMAC_TEN_ID_IMAC	(IAVF_CLOUD_FIELD_OMAC |\
						 IAVF_CLOUD_FIELD_IMAC |\
						 IAVF_CLOUD_FIELD_TEN_ID)
#define IAVF_CF_FLAGS_IMAC_IVLAN_TEN_ID	(IAVF_CLOUD_FIELD_IMAC |\
						 IAVF_CLOUD_FIELD_IVLAN |\
						 IAVF_CLOUD_FIELD_TEN_ID)
#define IAVF_CF_FLAGS_IIP	IAVF_CLOUD_FIELD_IIP

/* bookkeeping of cloud filters */
struct iavf_cloud_filter {
	enum iavf_cloud_filter_state_t state;
	struct list_head list;
	struct virtchnl_filter f;
	unsigned long cookie;
	bool del;		/* filter needs to be deleted */
	bool add;		/* filter needs to be added */
};

#define IAVF_RESET_WAIT_MS 10
#define IAVF_RESET_WAIT_DETECTED_COUNT 500
#define IAVF_RESET_WAIT_COMPLETE_COUNT 2000

/* board specific private data structure */
struct iavf_adapter {
	struct workqueue_struct *wq;
	struct work_struct reset_task;
	struct work_struct adminq_task;
	struct work_struct finish_config;
	struct delayed_work client_task;
	wait_queue_head_t down_waitqueue;
	wait_queue_head_t reset_waitqueue;
	wait_queue_head_t vc_waitqueue;
	struct iavf_q_vector *q_vectors;
	struct list_head vlan_filter_list;
	int num_vlan_filters;
	struct list_head mac_filter_list;
	struct mutex crit_lock;
	struct mutex client_lock;
	/* Lock to protect accesses to MAC and VLAN lists */
	spinlock_t mac_vlan_list_lock;
	char misc_vector_name[IFNAMSIZ + 9];
	int num_active_queues;
	int num_req_queues;

	/* TX */
	struct iavf_ring *tx_rings;
	u32 tx_timeout_count;
	u32 tx_desc_count;

	/* RX */
	struct iavf_ring *rx_rings;
	u64 hw_csum_rx_error;
	u32 rx_desc_count;
	int num_msix_vectors;
	int num_rdma_msix;
	int rdma_base_vector;
	u32 client_pending;
	struct iavf_client_instance *cinst;
	struct msix_entry *msix_entries;

	u32 flags;
#define IAVF_FLAG_RX_CSUM_ENABLED		BIT(0)
#define IAVF_FLAG_PF_COMMS_FAILED		BIT(3)
#define IAVF_FLAG_RESET_PENDING		BIT(4)
#define IAVF_FLAG_RESET_NEEDED		BIT(5)
#define IAVF_FLAG_WB_ON_ITR_CAPABLE		BIT(6)
#define IAVF_FLAG_SERVICE_CLIENT_REQUESTED	BIT(9)
#define IAVF_FLAG_CLIENT_NEEDS_OPEN		BIT(10)
#define IAVF_FLAG_CLIENT_NEEDS_CLOSE		BIT(11)
#define IAVF_FLAG_CLIENT_NEEDS_L2_PARAMS	BIT(12)
#define IAVF_FLAG_PROMISC_ON			BIT(13)
#define IAVF_FLAG_ALLMULTI_ON			BIT(14)
#define IAVF_FLAG_LEGACY_RX			BIT(15)
#define IAVF_FLAG_REINIT_ITR_NEEDED		BIT(16)
#define IAVF_FLAG_QUEUES_DISABLED		BIT(17)
#define IAVF_FLAG_SETUP_NETDEV_FEATURES		BIT(18)
#define IAVF_FLAG_REINIT_MSIX_NEEDED		BIT(20)
/* duplicates for common code */
#define IAVF_FLAG_DCB_ENABLED			0
	/* flags for admin queue service task */
	u64 aq_required;
#define IAVF_FLAG_AQ_ENABLE_QUEUES		BIT_ULL(0)
#define IAVF_FLAG_AQ_DISABLE_QUEUES		BIT_ULL(1)
#define IAVF_FLAG_AQ_ADD_MAC_FILTER		BIT_ULL(2)
#define IAVF_FLAG_AQ_ADD_VLAN_FILTER		BIT_ULL(3)
#define IAVF_FLAG_AQ_DEL_MAC_FILTER		BIT_ULL(4)
#define IAVF_FLAG_AQ_DEL_VLAN_FILTER		BIT_ULL(5)
#define IAVF_FLAG_AQ_CONFIGURE_QUEUES		BIT_ULL(6)
#define IAVF_FLAG_AQ_MAP_VECTORS		BIT_ULL(7)
#define IAVF_FLAG_AQ_HANDLE_RESET		BIT_ULL(8)
#define IAVF_FLAG_AQ_CONFIGURE_RSS		BIT_ULL(9) /* direct AQ config */
#define IAVF_FLAG_AQ_GET_CONFIG			BIT_ULL(10)
/* Newer style, RSS done by the PF so we can ignore hardware vagaries. */
#define IAVF_FLAG_AQ_GET_HENA			BIT_ULL(11)
#define IAVF_FLAG_AQ_SET_HENA			BIT_ULL(12)
#define IAVF_FLAG_AQ_SET_RSS_KEY		BIT_ULL(13)
#define IAVF_FLAG_AQ_SET_RSS_LUT		BIT_ULL(14)
#define IAVF_FLAG_AQ_REQUEST_PROMISC		BIT_ULL(15)
#define IAVF_FLAG_AQ_RELEASE_PROMISC		BIT_ULL(16)
#define IAVF_FLAG_AQ_REQUEST_ALLMULTI		BIT_ULL(17)
#define IAVF_FLAG_AQ_RELEASE_ALLMULTI		BIT_ULL(18)
#define IAVF_FLAG_AQ_ENABLE_VLAN_STRIPPING	BIT_ULL(19)
#define IAVF_FLAG_AQ_DISABLE_VLAN_STRIPPING	BIT_ULL(20)
#define IAVF_FLAG_AQ_ENABLE_CHANNELS		BIT_ULL(21)
#define IAVF_FLAG_AQ_DISABLE_CHANNELS		BIT_ULL(22)
#define IAVF_FLAG_AQ_ADD_CLOUD_FILTER		BIT_ULL(23)
#define IAVF_FLAG_AQ_DEL_CLOUD_FILTER		BIT_ULL(24)
#define IAVF_FLAG_AQ_ADD_FDIR_FILTER		BIT_ULL(25)
#define IAVF_FLAG_AQ_DEL_FDIR_FILTER		BIT_ULL(26)
#define IAVF_FLAG_AQ_ADD_ADV_RSS_CFG		BIT_ULL(27)
#define IAVF_FLAG_AQ_DEL_ADV_RSS_CFG		BIT_ULL(28)
#define IAVF_FLAG_AQ_REQUEST_STATS		BIT_ULL(29)
#define IAVF_FLAG_AQ_GET_OFFLOAD_VLAN_V2_CAPS	BIT_ULL(30)
#define IAVF_FLAG_AQ_ENABLE_CTAG_VLAN_STRIPPING		BIT_ULL(31)
#define IAVF_FLAG_AQ_DISABLE_CTAG_VLAN_STRIPPING	BIT_ULL(32)
#define IAVF_FLAG_AQ_ENABLE_STAG_VLAN_STRIPPING		BIT_ULL(33)
#define IAVF_FLAG_AQ_DISABLE_STAG_VLAN_STRIPPING	BIT_ULL(34)
#define IAVF_FLAG_AQ_ENABLE_CTAG_VLAN_INSERTION		BIT_ULL(35)
#define IAVF_FLAG_AQ_DISABLE_CTAG_VLAN_INSERTION	BIT_ULL(36)
#define IAVF_FLAG_AQ_ENABLE_STAG_VLAN_INSERTION		BIT_ULL(37)
#define IAVF_FLAG_AQ_DISABLE_STAG_VLAN_INSERTION	BIT_ULL(38)

	/* flags for processing extended capability messages during
	 * __IAVF_INIT_EXTENDED_CAPS. Each capability exchange requires
	 * both a SEND and a RECV step, which must be processed in sequence.
	 *
	 * During the __IAVF_INIT_EXTENDED_CAPS state, the driver will
	 * process one flag at a time during each state loop.
	 */
	u64 extended_caps;
#define IAVF_EXTENDED_CAP_SEND_VLAN_V2			BIT_ULL(0)
#define IAVF_EXTENDED_CAP_RECV_VLAN_V2			BIT_ULL(1)

#define IAVF_EXTENDED_CAPS				\
	(IAVF_EXTENDED_CAP_SEND_VLAN_V2 |		\
	 IAVF_EXTENDED_CAP_RECV_VLAN_V2)

	/* OS defined structs */
	struct net_device *netdev;
	struct pci_dev *pdev;

	struct iavf_hw hw; /* defined in iavf_type.h */

	enum iavf_state_t state;
	enum iavf_state_t last_state;
	unsigned long crit_section;

	struct delayed_work watchdog_task;
	bool netdev_registered;
	bool link_up;
	enum virtchnl_link_speed link_speed;
	/* This is only populated if the VIRTCHNL_VF_CAP_ADV_LINK_SPEED is set
	 * in vf_res->vf_cap_flags. Use ADV_LINK_SUPPORT macro to determine if
	 * this field is valid. This field should be used going forward and the
	 * enum virtchnl_link_speed above should be considered the legacy way of
	 * storing/communicating link speeds.
	 */
	u32 link_speed_mbps;

	enum virtchnl_ops current_op;
#define CLIENT_ALLOWED(_a) ((_a)->vf_res ? \
			    (_a)->vf_res->vf_cap_flags & \
				VIRTCHNL_VF_OFFLOAD_RDMA : \
			    0)
#define CLIENT_ENABLED(_a) ((_a)->cinst)
/* RSS by the PF should be preferred over RSS via other methods. */
#define RSS_PF(_a) ((_a)->vf_res->vf_cap_flags & \
		    VIRTCHNL_VF_OFFLOAD_RSS_PF)
#define RSS_AQ(_a) ((_a)->vf_res->vf_cap_flags & \
		    VIRTCHNL_VF_OFFLOAD_RSS_AQ)
#define RSS_REG(_a) (!((_a)->vf_res->vf_cap_flags & \
		       (VIRTCHNL_VF_OFFLOAD_RSS_AQ | \
			VIRTCHNL_VF_OFFLOAD_RSS_PF)))
#define VLAN_ALLOWED(_a) ((_a)->vf_res->vf_cap_flags & \
			  VIRTCHNL_VF_OFFLOAD_VLAN)
#define VLAN_V2_ALLOWED(_a) ((_a)->vf_res->vf_cap_flags & \
			     VIRTCHNL_VF_OFFLOAD_VLAN_V2)
#define VLAN_V2_FILTERING_ALLOWED(_a) \
	(VLAN_V2_ALLOWED((_a)) && \
	 ((_a)->vlan_v2_caps.filtering.filtering_support.outer || \
	  (_a)->vlan_v2_caps.filtering.filtering_support.inner))
#define VLAN_FILTERING_ALLOWED(_a) \
	(VLAN_ALLOWED((_a)) || VLAN_V2_FILTERING_ALLOWED((_a)))
#define ADV_LINK_SUPPORT(_a) ((_a)->vf_res->vf_cap_flags & \
			      VIRTCHNL_VF_CAP_ADV_LINK_SPEED)
#define FDIR_FLTR_SUPPORT(_a) ((_a)->vf_res->vf_cap_flags & \
			       VIRTCHNL_VF_OFFLOAD_FDIR_PF)
#define ADV_RSS_SUPPORT(_a) ((_a)->vf_res->vf_cap_flags & \
			     VIRTCHNL_VF_OFFLOAD_ADV_RSS_PF)
	struct virtchnl_vf_resource *vf_res; /* incl. all VSIs */
	struct virtchnl_vsi_resource *vsi_res; /* our LAN VSI */
	struct virtchnl_version_info pf_version;
#define PF_IS_V11(_a) (((_a)->pf_version.major == 1) && \
		       ((_a)->pf_version.minor == 1))
	struct virtchnl_vlan_caps vlan_v2_caps;
	u16 msg_enable;
	struct iavf_eth_stats current_stats;
	struct iavf_vsi vsi;
	u32 aq_wait_count;
	/* RSS stuff */
	u64 hena;
	u16 rss_key_size;
	u16 rss_lut_size;
	u8 *rss_key;
	u8 *rss_lut;
	/* ADQ related members */
	struct iavf_channel_config ch_config;
	u8 num_tc;
	struct list_head cloud_filter_list;
	/* lock to protect access to the cloud filter list */
	spinlock_t cloud_filter_list_lock;
	u16 num_cloud_filters;
	/* snapshot of "num_active_queues" before setup_tc for qdisc add
	 * is invoked. This information is useful during qdisc del flow,
	 * to restore correct number of queues
	 */
	int orig_num_active_queues;

#define IAVF_MAX_FDIR_FILTERS 128	/* max allowed Flow Director filters */
	u16 fdir_active_fltr;
	struct list_head fdir_list_head;
	spinlock_t fdir_fltr_lock;	/* protect the Flow Director filter list */

	struct list_head adv_rss_list_head;
	spinlock_t adv_rss_lock;	/* protect the RSS management list */
};


/* Ethtool Private Flags */

/* lan device, used by client interface */
struct iavf_device {
	struct list_head list;
	struct iavf_adapter *vf;
};

/* needed by iavf_ethtool.c */
extern char iavf_driver_name[];

static inline const char *iavf_state_str(enum iavf_state_t state)
{
	switch (state) {
	case __IAVF_STARTUP:
		return "__IAVF_STARTUP";
	case __IAVF_REMOVE:
		return "__IAVF_REMOVE";
	case __IAVF_INIT_VERSION_CHECK:
		return "__IAVF_INIT_VERSION_CHECK";
	case __IAVF_INIT_GET_RESOURCES:
		return "__IAVF_INIT_GET_RESOURCES";
	case __IAVF_INIT_EXTENDED_CAPS:
		return "__IAVF_INIT_EXTENDED_CAPS";
	case __IAVF_INIT_CONFIG_ADAPTER:
		return "__IAVF_INIT_CONFIG_ADAPTER";
	case __IAVF_INIT_SW:
		return "__IAVF_INIT_SW";
	case __IAVF_INIT_FAILED:
		return "__IAVF_INIT_FAILED";
	case __IAVF_RESETTING:
		return "__IAVF_RESETTING";
	case __IAVF_COMM_FAILED:
		return "__IAVF_COMM_FAILED";
	case __IAVF_DOWN:
		return "__IAVF_DOWN";
	case __IAVF_DOWN_PENDING:
		return "__IAVF_DOWN_PENDING";
	case __IAVF_TESTING:
		return "__IAVF_TESTING";
	case __IAVF_RUNNING:
		return "__IAVF_RUNNING";
	default:
		return "__IAVF_UNKNOWN_STATE";
	}
}

static inline void iavf_change_state(struct iavf_adapter *adapter,
				     enum iavf_state_t state)
{
	if (adapter->state != state) {
		adapter->last_state = adapter->state;
		adapter->state = state;
	}
	dev_dbg(&adapter->pdev->dev,
		"state transition from:%s to:%s\n",
		iavf_state_str(adapter->last_state),
		iavf_state_str(adapter->state));
}

int iavf_up(struct iavf_adapter *adapter);
void iavf_down(struct iavf_adapter *adapter);
int iavf_process_config(struct iavf_adapter *adapter);
int iavf_parse_vf_resource_msg(struct iavf_adapter *adapter);
void iavf_schedule_reset(struct iavf_adapter *adapter, u64 flags);
void iavf_schedule_request_stats(struct iavf_adapter *adapter);
void iavf_schedule_finish_config(struct iavf_adapter *adapter);
void iavf_reset(struct iavf_adapter *adapter);
void iavf_set_ethtool_ops(struct net_device *netdev);
void iavf_update_stats(struct iavf_adapter *adapter);
<<<<<<< HEAD
void iavf_reset_interrupt_capability(struct iavf_adapter *adapter);
int iavf_init_interrupt_scheme(struct iavf_adapter *adapter);
void iavf_irq_enable_queues(struct iavf_adapter *adapter);
=======
>>>>>>> eb3cdb58
void iavf_free_all_tx_resources(struct iavf_adapter *adapter);
void iavf_free_all_rx_resources(struct iavf_adapter *adapter);

void iavf_napi_add_all(struct iavf_adapter *adapter);
void iavf_napi_del_all(struct iavf_adapter *adapter);

int iavf_send_api_ver(struct iavf_adapter *adapter);
int iavf_verify_api_ver(struct iavf_adapter *adapter);
int iavf_send_vf_config_msg(struct iavf_adapter *adapter);
int iavf_get_vf_config(struct iavf_adapter *adapter);
int iavf_get_vf_vlan_v2_caps(struct iavf_adapter *adapter);
int iavf_send_vf_offload_vlan_v2_msg(struct iavf_adapter *adapter);
void iavf_set_queue_vlan_tag_loc(struct iavf_adapter *adapter);
u16 iavf_get_num_vlans_added(struct iavf_adapter *adapter);
void iavf_irq_enable(struct iavf_adapter *adapter, bool flush);
void iavf_configure_queues(struct iavf_adapter *adapter);
void iavf_deconfigure_queues(struct iavf_adapter *adapter);
void iavf_enable_queues(struct iavf_adapter *adapter);
void iavf_disable_queues(struct iavf_adapter *adapter);
void iavf_map_queues(struct iavf_adapter *adapter);
int iavf_request_queues(struct iavf_adapter *adapter, int num);
void iavf_add_ether_addrs(struct iavf_adapter *adapter);
void iavf_del_ether_addrs(struct iavf_adapter *adapter);
void iavf_add_vlans(struct iavf_adapter *adapter);
void iavf_del_vlans(struct iavf_adapter *adapter);
void iavf_set_promiscuous(struct iavf_adapter *adapter, int flags);
void iavf_request_stats(struct iavf_adapter *adapter);
int iavf_request_reset(struct iavf_adapter *adapter);
void iavf_get_hena(struct iavf_adapter *adapter);
void iavf_set_hena(struct iavf_adapter *adapter);
void iavf_set_rss_key(struct iavf_adapter *adapter);
void iavf_set_rss_lut(struct iavf_adapter *adapter);
void iavf_enable_vlan_stripping(struct iavf_adapter *adapter);
void iavf_disable_vlan_stripping(struct iavf_adapter *adapter);
void iavf_virtchnl_completion(struct iavf_adapter *adapter,
			      enum virtchnl_ops v_opcode,
			      enum iavf_status v_retval, u8 *msg, u16 msglen);
int iavf_config_rss(struct iavf_adapter *adapter);
int iavf_lan_add_device(struct iavf_adapter *adapter);
int iavf_lan_del_device(struct iavf_adapter *adapter);
void iavf_client_subtask(struct iavf_adapter *adapter);
void iavf_notify_client_message(struct iavf_vsi *vsi, u8 *msg, u16 len);
void iavf_notify_client_l2_params(struct iavf_vsi *vsi);
void iavf_notify_client_open(struct iavf_vsi *vsi);
void iavf_notify_client_close(struct iavf_vsi *vsi, bool reset);
void iavf_enable_channels(struct iavf_adapter *adapter);
void iavf_disable_channels(struct iavf_adapter *adapter);
void iavf_add_cloud_filter(struct iavf_adapter *adapter);
void iavf_del_cloud_filter(struct iavf_adapter *adapter);
void iavf_enable_vlan_stripping_v2(struct iavf_adapter *adapter, u16 tpid);
void iavf_disable_vlan_stripping_v2(struct iavf_adapter *adapter, u16 tpid);
void iavf_enable_vlan_insertion_v2(struct iavf_adapter *adapter, u16 tpid);
void iavf_disable_vlan_insertion_v2(struct iavf_adapter *adapter, u16 tpid);
<<<<<<< HEAD
int iavf_replace_primary_mac(struct iavf_adapter *adapter,
			     const u8 *new_mac);
void
iavf_set_vlan_offload_features(struct iavf_adapter *adapter,
			       netdev_features_t prev_features,
			       netdev_features_t features);
=======
>>>>>>> eb3cdb58
void iavf_add_fdir_filter(struct iavf_adapter *adapter);
void iavf_del_fdir_filter(struct iavf_adapter *adapter);
void iavf_add_adv_rss_cfg(struct iavf_adapter *adapter);
void iavf_del_adv_rss_cfg(struct iavf_adapter *adapter);
struct iavf_mac_filter *iavf_add_filter(struct iavf_adapter *adapter,
					const u8 *macaddr);
<<<<<<< HEAD
int iavf_lock_timeout(struct mutex *lock, unsigned int msecs);
=======
>>>>>>> eb3cdb58
int iavf_wait_for_reset(struct iavf_adapter *adapter);
#endif /* _IAVF_H_ */<|MERGE_RESOLUTION|>--- conflicted
+++ resolved
@@ -526,12 +526,6 @@
 void iavf_reset(struct iavf_adapter *adapter);
 void iavf_set_ethtool_ops(struct net_device *netdev);
 void iavf_update_stats(struct iavf_adapter *adapter);
-<<<<<<< HEAD
-void iavf_reset_interrupt_capability(struct iavf_adapter *adapter);
-int iavf_init_interrupt_scheme(struct iavf_adapter *adapter);
-void iavf_irq_enable_queues(struct iavf_adapter *adapter);
-=======
->>>>>>> eb3cdb58
 void iavf_free_all_tx_resources(struct iavf_adapter *adapter);
 void iavf_free_all_rx_resources(struct iavf_adapter *adapter);
 
@@ -585,24 +579,11 @@
 void iavf_disable_vlan_stripping_v2(struct iavf_adapter *adapter, u16 tpid);
 void iavf_enable_vlan_insertion_v2(struct iavf_adapter *adapter, u16 tpid);
 void iavf_disable_vlan_insertion_v2(struct iavf_adapter *adapter, u16 tpid);
-<<<<<<< HEAD
-int iavf_replace_primary_mac(struct iavf_adapter *adapter,
-			     const u8 *new_mac);
-void
-iavf_set_vlan_offload_features(struct iavf_adapter *adapter,
-			       netdev_features_t prev_features,
-			       netdev_features_t features);
-=======
->>>>>>> eb3cdb58
 void iavf_add_fdir_filter(struct iavf_adapter *adapter);
 void iavf_del_fdir_filter(struct iavf_adapter *adapter);
 void iavf_add_adv_rss_cfg(struct iavf_adapter *adapter);
 void iavf_del_adv_rss_cfg(struct iavf_adapter *adapter);
 struct iavf_mac_filter *iavf_add_filter(struct iavf_adapter *adapter,
 					const u8 *macaddr);
-<<<<<<< HEAD
-int iavf_lock_timeout(struct mutex *lock, unsigned int msecs);
-=======
->>>>>>> eb3cdb58
 int iavf_wait_for_reset(struct iavf_adapter *adapter);
 #endif /* _IAVF_H_ */