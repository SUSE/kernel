--- conflicted
+++ resolved
@@ -3055,14 +3055,9 @@
 	}
 	adapter->aq_required = 0;
 
-<<<<<<< HEAD
 	if ((adapter->flags & IAVF_FLAG_REINIT_MSIX_NEEDED) ||
 	    (adapter->flags & IAVF_FLAG_REINIT_ITR_NEEDED)) {
-		err = iavf_reinit_interrupt_scheme(adapter);
-=======
-	if (adapter->flags & IAVF_FLAG_REINIT_ITR_NEEDED) {
 		err = iavf_reinit_interrupt_scheme(adapter, running);
->>>>>>> 47ceea38
 		if (err)
 			goto reset_err;
 	}
