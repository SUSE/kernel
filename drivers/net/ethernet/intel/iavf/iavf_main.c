// SPDX-License-Identifier: GPL-2.0
/* Copyright(c) 2013 - 2018 Intel Corporation. */

#include <linux/net/intel/libie/rx.h>

#include "iavf.h"
#include "iavf_prototype.h"
/* All iavf tracepoints are defined by the include below, which must
 * be included exactly once across the whole kernel with
 * CREATE_TRACE_POINTS defined
 */
#define CREATE_TRACE_POINTS
#include "iavf_trace.h"

static int iavf_setup_all_tx_resources(struct iavf_adapter *adapter);
static int iavf_setup_all_rx_resources(struct iavf_adapter *adapter);
static int iavf_close(struct net_device *netdev);
static void iavf_init_get_resources(struct iavf_adapter *adapter);
static int iavf_check_reset_complete(struct iavf_hw *hw);

char iavf_driver_name[] = "iavf";
static const char iavf_driver_string[] =
	"Intel(R) Ethernet Adaptive Virtual Function Network Driver";

static const char iavf_copyright[] =
	"Copyright (c) 2013 - 2018 Intel Corporation.";

/* iavf_pci_tbl - PCI Device ID Table
 *
 * Wildcard entries (PCI_ANY_ID) should come last
 * Last entry must be all 0s
 *
 * { Vendor ID, Device ID, SubVendor ID, SubDevice ID,
 *   Class, Class Mask, private data (not used) }
 */
static const struct pci_device_id iavf_pci_tbl[] = {
	{PCI_VDEVICE(INTEL, IAVF_DEV_ID_VF), 0},
	{PCI_VDEVICE(INTEL, IAVF_DEV_ID_VF_HV), 0},
	{PCI_VDEVICE(INTEL, IAVF_DEV_ID_X722_VF), 0},
	{PCI_VDEVICE(INTEL, IAVF_DEV_ID_ADAPTIVE_VF), 0},
	/* required last entry */
	{0, }
};

MODULE_DEVICE_TABLE(pci, iavf_pci_tbl);

MODULE_ALIAS("i40evf");
MODULE_AUTHOR("Intel Corporation, <linux.nics@intel.com>");
MODULE_DESCRIPTION("Intel(R) Ethernet Adaptive Virtual Function Network Driver");
MODULE_IMPORT_NS(LIBETH);
MODULE_IMPORT_NS(LIBIE);
MODULE_LICENSE("GPL v2");

static const struct net_device_ops iavf_netdev_ops;

int iavf_status_to_errno(enum iavf_status status)
{
	switch (status) {
	case IAVF_SUCCESS:
		return 0;
	case IAVF_ERR_PARAM:
	case IAVF_ERR_MAC_TYPE:
	case IAVF_ERR_INVALID_MAC_ADDR:
	case IAVF_ERR_INVALID_LINK_SETTINGS:
	case IAVF_ERR_INVALID_PD_ID:
	case IAVF_ERR_INVALID_QP_ID:
	case IAVF_ERR_INVALID_CQ_ID:
	case IAVF_ERR_INVALID_CEQ_ID:
	case IAVF_ERR_INVALID_AEQ_ID:
	case IAVF_ERR_INVALID_SIZE:
	case IAVF_ERR_INVALID_ARP_INDEX:
	case IAVF_ERR_INVALID_FPM_FUNC_ID:
	case IAVF_ERR_QP_INVALID_MSG_SIZE:
	case IAVF_ERR_INVALID_FRAG_COUNT:
	case IAVF_ERR_INVALID_ALIGNMENT:
	case IAVF_ERR_INVALID_PUSH_PAGE_INDEX:
	case IAVF_ERR_INVALID_IMM_DATA_SIZE:
	case IAVF_ERR_INVALID_VF_ID:
	case IAVF_ERR_INVALID_HMCFN_ID:
	case IAVF_ERR_INVALID_PBLE_INDEX:
	case IAVF_ERR_INVALID_SD_INDEX:
	case IAVF_ERR_INVALID_PAGE_DESC_INDEX:
	case IAVF_ERR_INVALID_SD_TYPE:
	case IAVF_ERR_INVALID_HMC_OBJ_INDEX:
	case IAVF_ERR_INVALID_HMC_OBJ_COUNT:
	case IAVF_ERR_INVALID_SRQ_ARM_LIMIT:
		return -EINVAL;
	case IAVF_ERR_NVM:
	case IAVF_ERR_NVM_CHECKSUM:
	case IAVF_ERR_PHY:
	case IAVF_ERR_CONFIG:
	case IAVF_ERR_UNKNOWN_PHY:
	case IAVF_ERR_LINK_SETUP:
	case IAVF_ERR_ADAPTER_STOPPED:
	case IAVF_ERR_PRIMARY_REQUESTS_PENDING:
	case IAVF_ERR_AUTONEG_NOT_COMPLETE:
	case IAVF_ERR_RESET_FAILED:
	case IAVF_ERR_BAD_PTR:
	case IAVF_ERR_SWFW_SYNC:
	case IAVF_ERR_QP_TOOMANY_WRS_POSTED:
	case IAVF_ERR_QUEUE_EMPTY:
	case IAVF_ERR_FLUSHED_QUEUE:
	case IAVF_ERR_OPCODE_MISMATCH:
	case IAVF_ERR_CQP_COMPL_ERROR:
	case IAVF_ERR_BACKING_PAGE_ERROR:
	case IAVF_ERR_NO_PBLCHUNKS_AVAILABLE:
	case IAVF_ERR_MEMCPY_FAILED:
	case IAVF_ERR_SRQ_ENABLED:
	case IAVF_ERR_ADMIN_QUEUE_ERROR:
	case IAVF_ERR_ADMIN_QUEUE_FULL:
	case IAVF_ERR_BAD_RDMA_CQE:
	case IAVF_ERR_NVM_BLANK_MODE:
	case IAVF_ERR_PE_DOORBELL_NOT_ENABLED:
	case IAVF_ERR_DIAG_TEST_FAILED:
	case IAVF_ERR_FIRMWARE_API_VERSION:
	case IAVF_ERR_ADMIN_QUEUE_CRITICAL_ERROR:
		return -EIO;
	case IAVF_ERR_DEVICE_NOT_SUPPORTED:
		return -ENODEV;
	case IAVF_ERR_NO_AVAILABLE_VSI:
	case IAVF_ERR_RING_FULL:
		return -ENOSPC;
	case IAVF_ERR_NO_MEMORY:
		return -ENOMEM;
	case IAVF_ERR_TIMEOUT:
	case IAVF_ERR_ADMIN_QUEUE_TIMEOUT:
		return -ETIMEDOUT;
	case IAVF_ERR_NOT_IMPLEMENTED:
	case IAVF_NOT_SUPPORTED:
		return -EOPNOTSUPP;
	case IAVF_ERR_ADMIN_QUEUE_NO_WORK:
		return -EALREADY;
	case IAVF_ERR_NOT_READY:
		return -EBUSY;
	case IAVF_ERR_BUF_TOO_SHORT:
		return -EMSGSIZE;
	}

	return -EIO;
}

int virtchnl_status_to_errno(enum virtchnl_status_code v_status)
{
	switch (v_status) {
	case VIRTCHNL_STATUS_SUCCESS:
		return 0;
	case VIRTCHNL_STATUS_ERR_PARAM:
	case VIRTCHNL_STATUS_ERR_INVALID_VF_ID:
		return -EINVAL;
	case VIRTCHNL_STATUS_ERR_NO_MEMORY:
		return -ENOMEM;
	case VIRTCHNL_STATUS_ERR_OPCODE_MISMATCH:
	case VIRTCHNL_STATUS_ERR_CQP_COMPL_ERROR:
	case VIRTCHNL_STATUS_ERR_ADMIN_QUEUE_ERROR:
		return -EIO;
	case VIRTCHNL_STATUS_ERR_NOT_SUPPORTED:
		return -EOPNOTSUPP;
	}

	return -EIO;
}

/**
 * iavf_pdev_to_adapter - go from pci_dev to adapter
 * @pdev: pci_dev pointer
 */
static struct iavf_adapter *iavf_pdev_to_adapter(struct pci_dev *pdev)
{
	return netdev_priv(pci_get_drvdata(pdev));
}

/**
 * iavf_is_reset_in_progress - Check if a reset is in progress
 * @adapter: board private structure
 */
static bool iavf_is_reset_in_progress(struct iavf_adapter *adapter)
{
	if (adapter->state == __IAVF_RESETTING ||
	    adapter->flags & (IAVF_FLAG_RESET_PENDING |
			      IAVF_FLAG_RESET_NEEDED))
		return true;

	return false;
}

/**
 * iavf_wait_for_reset - Wait for reset to finish.
 * @adapter: board private structure
 *
 * Returns 0 if reset finished successfully, negative on timeout or interrupt.
 */
int iavf_wait_for_reset(struct iavf_adapter *adapter)
{
	int ret = wait_event_interruptible_timeout(adapter->reset_waitqueue,
					!iavf_is_reset_in_progress(adapter),
					msecs_to_jiffies(5000));

	/* If ret < 0 then it means wait was interrupted.
	 * If ret == 0 then it means we got a timeout while waiting
	 * for reset to finish.
	 * If ret > 0 it means reset has finished.
	 */
	if (ret > 0)
		return 0;
	else if (ret < 0)
		return -EINTR;
	else
		return -EBUSY;
}

/**
 * iavf_allocate_dma_mem_d - OS specific memory alloc for shared code
 * @hw:   pointer to the HW structure
 * @mem:  ptr to mem struct to fill out
 * @size: size of memory requested
 * @alignment: what to align the allocation to
 **/
enum iavf_status iavf_allocate_dma_mem_d(struct iavf_hw *hw,
					 struct iavf_dma_mem *mem,
					 u64 size, u32 alignment)
{
	struct iavf_adapter *adapter = (struct iavf_adapter *)hw->back;

	if (!mem)
		return IAVF_ERR_PARAM;

	mem->size = ALIGN(size, alignment);
	mem->va = dma_alloc_coherent(&adapter->pdev->dev, mem->size,
				     (dma_addr_t *)&mem->pa, GFP_KERNEL);
	if (mem->va)
		return 0;
	else
		return IAVF_ERR_NO_MEMORY;
}

/**
 * iavf_free_dma_mem - wrapper for DMA memory freeing
 * @hw:   pointer to the HW structure
 * @mem:  ptr to mem struct to free
 **/
enum iavf_status iavf_free_dma_mem(struct iavf_hw *hw, struct iavf_dma_mem *mem)
{
	struct iavf_adapter *adapter = (struct iavf_adapter *)hw->back;

	if (!mem || !mem->va)
		return IAVF_ERR_PARAM;
	dma_free_coherent(&adapter->pdev->dev, mem->size,
			  mem->va, (dma_addr_t)mem->pa);
	return 0;
}

/**
 * iavf_allocate_virt_mem - virt memory alloc wrapper
 * @hw:   pointer to the HW structure
 * @mem:  ptr to mem struct to fill out
 * @size: size of memory requested
 **/
enum iavf_status iavf_allocate_virt_mem(struct iavf_hw *hw,
					struct iavf_virt_mem *mem, u32 size)
{
	if (!mem)
		return IAVF_ERR_PARAM;

	mem->size = size;
	mem->va = kzalloc(size, GFP_KERNEL);

	if (mem->va)
		return 0;
	else
		return IAVF_ERR_NO_MEMORY;
}

/**
 * iavf_free_virt_mem - virt memory free wrapper
 * @hw:   pointer to the HW structure
 * @mem:  ptr to mem struct to free
 **/
void iavf_free_virt_mem(struct iavf_hw *hw, struct iavf_virt_mem *mem)
{
	kfree(mem->va);
}

/**
 * iavf_schedule_reset - Set the flags and schedule a reset event
 * @adapter: board private structure
 * @flags: IAVF_FLAG_RESET_PENDING or IAVF_FLAG_RESET_NEEDED
 **/
void iavf_schedule_reset(struct iavf_adapter *adapter, u64 flags)
{
	if (!test_bit(__IAVF_IN_REMOVE_TASK, &adapter->crit_section) &&
	    !(adapter->flags &
	    (IAVF_FLAG_RESET_PENDING | IAVF_FLAG_RESET_NEEDED))) {
		adapter->flags |= flags;
		queue_work(adapter->wq, &adapter->reset_task);
	}
}

/**
 * iavf_schedule_aq_request - Set the flags and schedule aq request
 * @adapter: board private structure
 * @flags: requested aq flags
 **/
void iavf_schedule_aq_request(struct iavf_adapter *adapter, u64 flags)
{
	adapter->aq_required |= flags;
	mod_delayed_work(adapter->wq, &adapter->watchdog_task, 0);
}

/**
 * iavf_tx_timeout - Respond to a Tx Hang
 * @netdev: network interface device structure
 * @txqueue: queue number that is timing out
 **/
static void iavf_tx_timeout(struct net_device *netdev, unsigned int txqueue)
{
	struct iavf_adapter *adapter = netdev_priv(netdev);

	adapter->tx_timeout_count++;
	iavf_schedule_reset(adapter, IAVF_FLAG_RESET_NEEDED);
}

/**
 * iavf_misc_irq_disable - Mask off interrupt generation on the NIC
 * @adapter: board private structure
 **/
static void iavf_misc_irq_disable(struct iavf_adapter *adapter)
{
	struct iavf_hw *hw = &adapter->hw;

	if (!adapter->msix_entries)
		return;

	wr32(hw, IAVF_VFINT_DYN_CTL01, 0);

	iavf_flush(hw);

	synchronize_irq(adapter->msix_entries[0].vector);
}

/**
 * iavf_misc_irq_enable - Enable default interrupt generation settings
 * @adapter: board private structure
 **/
static void iavf_misc_irq_enable(struct iavf_adapter *adapter)
{
	struct iavf_hw *hw = &adapter->hw;

	wr32(hw, IAVF_VFINT_DYN_CTL01, IAVF_VFINT_DYN_CTL01_INTENA_MASK |
				       IAVF_VFINT_DYN_CTL01_ITR_INDX_MASK);
	wr32(hw, IAVF_VFINT_ICR0_ENA1, IAVF_VFINT_ICR0_ENA1_ADMINQ_MASK);

	iavf_flush(hw);
}

/**
 * iavf_irq_disable - Mask off interrupt generation on the NIC
 * @adapter: board private structure
 **/
static void iavf_irq_disable(struct iavf_adapter *adapter)
{
	int i;
	struct iavf_hw *hw = &adapter->hw;

	if (!adapter->msix_entries)
		return;

	for (i = 1; i < adapter->num_msix_vectors; i++) {
		wr32(hw, IAVF_VFINT_DYN_CTLN1(i - 1), 0);
		synchronize_irq(adapter->msix_entries[i].vector);
	}
	iavf_flush(hw);
}

/**
 * iavf_irq_enable_queues - Enable interrupt for all queues
 * @adapter: board private structure
 **/
static void iavf_irq_enable_queues(struct iavf_adapter *adapter)
{
	struct iavf_hw *hw = &adapter->hw;
	int i;

	for (i = 1; i < adapter->num_msix_vectors; i++) {
		wr32(hw, IAVF_VFINT_DYN_CTLN1(i - 1),
		     IAVF_VFINT_DYN_CTLN1_INTENA_MASK |
		     IAVF_VFINT_DYN_CTLN1_ITR_INDX_MASK);
	}
}

/**
 * iavf_irq_enable - Enable default interrupt generation settings
 * @adapter: board private structure
 * @flush: boolean value whether to run rd32()
 **/
void iavf_irq_enable(struct iavf_adapter *adapter, bool flush)
{
	struct iavf_hw *hw = &adapter->hw;

	iavf_misc_irq_enable(adapter);
	iavf_irq_enable_queues(adapter);

	if (flush)
		iavf_flush(hw);
}

/**
 * iavf_msix_aq - Interrupt handler for vector 0
 * @irq: interrupt number
 * @data: pointer to netdev
 **/
static irqreturn_t iavf_msix_aq(int irq, void *data)
{
	struct net_device *netdev = data;
	struct iavf_adapter *adapter = netdev_priv(netdev);
	struct iavf_hw *hw = &adapter->hw;

	/* handle non-queue interrupts, these reads clear the registers */
	rd32(hw, IAVF_VFINT_ICR01);
	rd32(hw, IAVF_VFINT_ICR0_ENA1);

	if (adapter->state != __IAVF_REMOVE)
		/* schedule work on the private workqueue */
		queue_work(adapter->wq, &adapter->adminq_task);

	return IRQ_HANDLED;
}

/**
 * iavf_msix_clean_rings - MSIX mode Interrupt Handler
 * @irq: interrupt number
 * @data: pointer to a q_vector
 **/
static irqreturn_t iavf_msix_clean_rings(int irq, void *data)
{
	struct iavf_q_vector *q_vector = data;

	if (!q_vector->tx.ring && !q_vector->rx.ring)
		return IRQ_HANDLED;

	napi_schedule_irqoff(&q_vector->napi);

	return IRQ_HANDLED;
}

/**
 * iavf_map_vector_to_rxq - associate irqs with rx queues
 * @adapter: board private structure
 * @v_idx: interrupt number
 * @r_idx: queue number
 **/
static void
iavf_map_vector_to_rxq(struct iavf_adapter *adapter, int v_idx, int r_idx)
{
	struct iavf_q_vector *q_vector = &adapter->q_vectors[v_idx];
	struct iavf_ring *rx_ring = &adapter->rx_rings[r_idx];
	struct iavf_hw *hw = &adapter->hw;

	rx_ring->q_vector = q_vector;
	rx_ring->next = q_vector->rx.ring;
	rx_ring->vsi = &adapter->vsi;
	q_vector->rx.ring = rx_ring;
	q_vector->rx.count++;
	q_vector->rx.next_update = jiffies + 1;
	q_vector->rx.target_itr = ITR_TO_REG(rx_ring->itr_setting);
	q_vector->ring_mask |= BIT(r_idx);
	wr32(hw, IAVF_VFINT_ITRN1(IAVF_RX_ITR, q_vector->reg_idx),
	     q_vector->rx.current_itr >> 1);
	q_vector->rx.current_itr = q_vector->rx.target_itr;
}

/**
 * iavf_map_vector_to_txq - associate irqs with tx queues
 * @adapter: board private structure
 * @v_idx: interrupt number
 * @t_idx: queue number
 **/
static void
iavf_map_vector_to_txq(struct iavf_adapter *adapter, int v_idx, int t_idx)
{
	struct iavf_q_vector *q_vector = &adapter->q_vectors[v_idx];
	struct iavf_ring *tx_ring = &adapter->tx_rings[t_idx];
	struct iavf_hw *hw = &adapter->hw;

	tx_ring->q_vector = q_vector;
	tx_ring->next = q_vector->tx.ring;
	tx_ring->vsi = &adapter->vsi;
	q_vector->tx.ring = tx_ring;
	q_vector->tx.count++;
	q_vector->tx.next_update = jiffies + 1;
	q_vector->tx.target_itr = ITR_TO_REG(tx_ring->itr_setting);
	q_vector->num_ringpairs++;
	wr32(hw, IAVF_VFINT_ITRN1(IAVF_TX_ITR, q_vector->reg_idx),
	     q_vector->tx.target_itr >> 1);
	q_vector->tx.current_itr = q_vector->tx.target_itr;
}

/**
 * iavf_map_rings_to_vectors - Maps descriptor rings to vectors
 * @adapter: board private structure to initialize
 *
 * This function maps descriptor rings to the queue-specific vectors
 * we were allotted through the MSI-X enabling code.  Ideally, we'd have
 * one vector per ring/queue, but on a constrained vector budget, we
 * group the rings as "efficiently" as possible.  You would add new
 * mapping configurations in here.
 **/
static void iavf_map_rings_to_vectors(struct iavf_adapter *adapter)
{
	int rings_remaining = adapter->num_active_queues;
	int ridx = 0, vidx = 0;
	int q_vectors;

	q_vectors = adapter->num_msix_vectors - NONQ_VECS;

	for (; ridx < rings_remaining; ridx++) {
		iavf_map_vector_to_rxq(adapter, vidx, ridx);
		iavf_map_vector_to_txq(adapter, vidx, ridx);

		/* In the case where we have more queues than vectors, continue
		 * round-robin on vectors until all queues are mapped.
		 */
		if (++vidx >= q_vectors)
			vidx = 0;
	}

	adapter->aq_required |= IAVF_FLAG_AQ_MAP_VECTORS;
}

/**
 * iavf_irq_affinity_notify - Callback for affinity changes
 * @notify: context as to what irq was changed
 * @mask: the new affinity mask
 *
 * This is a callback function used by the irq_set_affinity_notifier function
 * so that we may register to receive changes to the irq affinity masks.
 **/
static void iavf_irq_affinity_notify(struct irq_affinity_notify *notify,
				     const cpumask_t *mask)
{
	struct iavf_q_vector *q_vector =
		container_of(notify, struct iavf_q_vector, affinity_notify);

	cpumask_copy(&q_vector->affinity_mask, mask);
}

/**
 * iavf_irq_affinity_release - Callback for affinity notifier release
 * @ref: internal core kernel usage
 *
 * This is a callback function used by the irq_set_affinity_notifier function
 * to inform the current notification subscriber that they will no longer
 * receive notifications.
 **/
static void iavf_irq_affinity_release(struct kref *ref) {}

/**
 * iavf_request_traffic_irqs - Initialize MSI-X interrupts
 * @adapter: board private structure
 * @basename: device basename
 *
 * Allocates MSI-X vectors for tx and rx handling, and requests
 * interrupts from the kernel.
 **/
static int
iavf_request_traffic_irqs(struct iavf_adapter *adapter, char *basename)
{
	unsigned int vector, q_vectors;
	unsigned int rx_int_idx = 0, tx_int_idx = 0;
	int irq_num, err;
	int cpu;

	iavf_irq_disable(adapter);
	/* Decrement for Other and TCP Timer vectors */
	q_vectors = adapter->num_msix_vectors - NONQ_VECS;

	for (vector = 0; vector < q_vectors; vector++) {
		struct iavf_q_vector *q_vector = &adapter->q_vectors[vector];

		irq_num = adapter->msix_entries[vector + NONQ_VECS].vector;

		if (q_vector->tx.ring && q_vector->rx.ring) {
			snprintf(q_vector->name, sizeof(q_vector->name),
				 "iavf-%s-TxRx-%u", basename, rx_int_idx++);
			tx_int_idx++;
		} else if (q_vector->rx.ring) {
			snprintf(q_vector->name, sizeof(q_vector->name),
				 "iavf-%s-rx-%u", basename, rx_int_idx++);
		} else if (q_vector->tx.ring) {
			snprintf(q_vector->name, sizeof(q_vector->name),
				 "iavf-%s-tx-%u", basename, tx_int_idx++);
		} else {
			/* skip this unused q_vector */
			continue;
		}
		err = request_irq(irq_num,
				  iavf_msix_clean_rings,
				  0,
				  q_vector->name,
				  q_vector);
		if (err) {
			dev_info(&adapter->pdev->dev,
				 "Request_irq failed, error: %d\n", err);
			goto free_queue_irqs;
		}
		/* register for affinity change notifications */
		q_vector->affinity_notify.notify = iavf_irq_affinity_notify;
		q_vector->affinity_notify.release =
						   iavf_irq_affinity_release;
		irq_set_affinity_notifier(irq_num, &q_vector->affinity_notify);
		/* Spread the IRQ affinity hints across online CPUs. Note that
		 * get_cpu_mask returns a mask with a permanent lifetime so
		 * it's safe to use as a hint for irq_update_affinity_hint.
		 */
		cpu = cpumask_local_spread(q_vector->v_idx, -1);
		irq_update_affinity_hint(irq_num, get_cpu_mask(cpu));
	}

	return 0;

free_queue_irqs:
	while (vector) {
		vector--;
		irq_num = adapter->msix_entries[vector + NONQ_VECS].vector;
		irq_set_affinity_notifier(irq_num, NULL);
		irq_update_affinity_hint(irq_num, NULL);
		free_irq(irq_num, &adapter->q_vectors[vector]);
	}
	return err;
}

/**
 * iavf_request_misc_irq - Initialize MSI-X interrupts
 * @adapter: board private structure
 *
 * Allocates MSI-X vector 0 and requests interrupts from the kernel. This
 * vector is only for the admin queue, and stays active even when the netdev
 * is closed.
 **/
static int iavf_request_misc_irq(struct iavf_adapter *adapter)
{
	struct net_device *netdev = adapter->netdev;
	int err;

	snprintf(adapter->misc_vector_name,
		 sizeof(adapter->misc_vector_name) - 1, "iavf-%s:mbx",
		 dev_name(&adapter->pdev->dev));
	err = request_irq(adapter->msix_entries[0].vector,
			  &iavf_msix_aq, 0,
			  adapter->misc_vector_name, netdev);
	if (err) {
		dev_err(&adapter->pdev->dev,
			"request_irq for %s failed: %d\n",
			adapter->misc_vector_name, err);
		free_irq(adapter->msix_entries[0].vector, netdev);
	}
	return err;
}

/**
 * iavf_free_traffic_irqs - Free MSI-X interrupts
 * @adapter: board private structure
 *
 * Frees all MSI-X vectors other than 0.
 **/
static void iavf_free_traffic_irqs(struct iavf_adapter *adapter)
{
	int vector, irq_num, q_vectors;

	if (!adapter->msix_entries)
		return;

	q_vectors = adapter->num_msix_vectors - NONQ_VECS;

	for (vector = 0; vector < q_vectors; vector++) {
		irq_num = adapter->msix_entries[vector + NONQ_VECS].vector;
		irq_set_affinity_notifier(irq_num, NULL);
		irq_update_affinity_hint(irq_num, NULL);
		free_irq(irq_num, &adapter->q_vectors[vector]);
	}
}

/**
 * iavf_free_misc_irq - Free MSI-X miscellaneous vector
 * @adapter: board private structure
 *
 * Frees MSI-X vector 0.
 **/
static void iavf_free_misc_irq(struct iavf_adapter *adapter)
{
	struct net_device *netdev = adapter->netdev;

	if (!adapter->msix_entries)
		return;

	free_irq(adapter->msix_entries[0].vector, netdev);
}

/**
 * iavf_configure_tx - Configure Transmit Unit after Reset
 * @adapter: board private structure
 *
 * Configure the Tx unit of the MAC after a reset.
 **/
static void iavf_configure_tx(struct iavf_adapter *adapter)
{
	struct iavf_hw *hw = &adapter->hw;
	int i;

	for (i = 0; i < adapter->num_active_queues; i++)
		adapter->tx_rings[i].tail = hw->hw_addr + IAVF_QTX_TAIL1(i);
}

/**
 * iavf_configure_rx - Configure Receive Unit after Reset
 * @adapter: board private structure
 *
 * Configure the Rx unit of the MAC after a reset.
 **/
static void iavf_configure_rx(struct iavf_adapter *adapter)
{
	struct iavf_hw *hw = &adapter->hw;

	for (u32 i = 0; i < adapter->num_active_queues; i++)
		adapter->rx_rings[i].tail = hw->hw_addr + IAVF_QRX_TAIL1(i);
}

/**
 * iavf_find_vlan - Search filter list for specific vlan filter
 * @adapter: board private structure
 * @vlan: vlan tag
 *
 * Returns ptr to the filter object or NULL. Must be called while holding the
 * mac_vlan_list_lock.
 **/
static struct
iavf_vlan_filter *iavf_find_vlan(struct iavf_adapter *adapter,
				 struct iavf_vlan vlan)
{
	struct iavf_vlan_filter *f;

	list_for_each_entry(f, &adapter->vlan_filter_list, list) {
		if (f->vlan.vid == vlan.vid &&
		    f->vlan.tpid == vlan.tpid)
			return f;
	}

	return NULL;
}

/**
 * iavf_add_vlan - Add a vlan filter to the list
 * @adapter: board private structure
 * @vlan: VLAN tag
 *
 * Returns ptr to the filter object or NULL when no memory available.
 **/
static struct
iavf_vlan_filter *iavf_add_vlan(struct iavf_adapter *adapter,
				struct iavf_vlan vlan)
{
	struct iavf_vlan_filter *f = NULL;

	spin_lock_bh(&adapter->mac_vlan_list_lock);

	f = iavf_find_vlan(adapter, vlan);
	if (!f) {
		f = kzalloc(sizeof(*f), GFP_ATOMIC);
		if (!f)
			goto clearout;

		f->vlan = vlan;

		list_add_tail(&f->list, &adapter->vlan_filter_list);
		f->state = IAVF_VLAN_ADD;
		adapter->num_vlan_filters++;
		iavf_schedule_aq_request(adapter, IAVF_FLAG_AQ_ADD_VLAN_FILTER);
	}

clearout:
	spin_unlock_bh(&adapter->mac_vlan_list_lock);
	return f;
}

/**
 * iavf_del_vlan - Remove a vlan filter from the list
 * @adapter: board private structure
 * @vlan: VLAN tag
 **/
static void iavf_del_vlan(struct iavf_adapter *adapter, struct iavf_vlan vlan)
{
	struct iavf_vlan_filter *f;

	spin_lock_bh(&adapter->mac_vlan_list_lock);

	f = iavf_find_vlan(adapter, vlan);
	if (f) {
		f->state = IAVF_VLAN_REMOVE;
		iavf_schedule_aq_request(adapter, IAVF_FLAG_AQ_DEL_VLAN_FILTER);
	}

	spin_unlock_bh(&adapter->mac_vlan_list_lock);
}

/**
 * iavf_restore_filters
 * @adapter: board private structure
 *
 * Restore existing non MAC filters when VF netdev comes back up
 **/
static void iavf_restore_filters(struct iavf_adapter *adapter)
{
	struct iavf_vlan_filter *f;

	/* re-add all VLAN filters */
	spin_lock_bh(&adapter->mac_vlan_list_lock);

	list_for_each_entry(f, &adapter->vlan_filter_list, list) {
		if (f->state == IAVF_VLAN_INACTIVE)
			f->state = IAVF_VLAN_ADD;
	}

	spin_unlock_bh(&adapter->mac_vlan_list_lock);
	adapter->aq_required |= IAVF_FLAG_AQ_ADD_VLAN_FILTER;
}

/**
 * iavf_get_num_vlans_added - get number of VLANs added
 * @adapter: board private structure
 */
u16 iavf_get_num_vlans_added(struct iavf_adapter *adapter)
{
	return adapter->num_vlan_filters;
}

/**
 * iavf_get_max_vlans_allowed - get maximum VLANs allowed for this VF
 * @adapter: board private structure
 *
 * This depends on the negotiated VLAN capability. For VIRTCHNL_VF_OFFLOAD_VLAN,
 * do not impose a limit as that maintains current behavior and for
 * VIRTCHNL_VF_OFFLOAD_VLAN_V2, use the maximum allowed sent from the PF.
 **/
static u16 iavf_get_max_vlans_allowed(struct iavf_adapter *adapter)
{
	/* don't impose any limit for VIRTCHNL_VF_OFFLOAD_VLAN since there has
	 * never been a limit on the VF driver side
	 */
	if (VLAN_ALLOWED(adapter))
		return VLAN_N_VID;
	else if (VLAN_V2_ALLOWED(adapter))
		return adapter->vlan_v2_caps.filtering.max_filters;

	return 0;
}

/**
 * iavf_max_vlans_added - check if maximum VLANs allowed already exist
 * @adapter: board private structure
 **/
static bool iavf_max_vlans_added(struct iavf_adapter *adapter)
{
	if (iavf_get_num_vlans_added(adapter) <
	    iavf_get_max_vlans_allowed(adapter))
		return false;

	return true;
}

/**
 * iavf_vlan_rx_add_vid - Add a VLAN filter to a device
 * @netdev: network device struct
 * @proto: unused protocol data
 * @vid: VLAN tag
 **/
static int iavf_vlan_rx_add_vid(struct net_device *netdev,
				__always_unused __be16 proto, u16 vid)
{
	struct iavf_adapter *adapter = netdev_priv(netdev);

	/* Do not track VLAN 0 filter, always added by the PF on VF init */
	if (!vid)
		return 0;

	if (!VLAN_FILTERING_ALLOWED(adapter))
		return -EIO;

	if (iavf_max_vlans_added(adapter)) {
		netdev_err(netdev, "Max allowed VLAN filters %u. Remove existing VLANs or disable filtering via Ethtool if supported.\n",
			   iavf_get_max_vlans_allowed(adapter));
		return -EIO;
	}

	if (!iavf_add_vlan(adapter, IAVF_VLAN(vid, be16_to_cpu(proto))))
		return -ENOMEM;

	return 0;
}

/**
 * iavf_vlan_rx_kill_vid - Remove a VLAN filter from a device
 * @netdev: network device struct
 * @proto: unused protocol data
 * @vid: VLAN tag
 **/
static int iavf_vlan_rx_kill_vid(struct net_device *netdev,
				 __always_unused __be16 proto, u16 vid)
{
	struct iavf_adapter *adapter = netdev_priv(netdev);

	/* We do not track VLAN 0 filter */
	if (!vid)
		return 0;

	iavf_del_vlan(adapter, IAVF_VLAN(vid, be16_to_cpu(proto)));
	return 0;
}

/**
 * iavf_find_filter - Search filter list for specific mac filter
 * @adapter: board private structure
 * @macaddr: the MAC address
 *
 * Returns ptr to the filter object or NULL. Must be called while holding the
 * mac_vlan_list_lock.
 **/
static struct
iavf_mac_filter *iavf_find_filter(struct iavf_adapter *adapter,
				  const u8 *macaddr)
{
	struct iavf_mac_filter *f;

	if (!macaddr)
		return NULL;

	list_for_each_entry(f, &adapter->mac_filter_list, list) {
		if (ether_addr_equal(macaddr, f->macaddr))
			return f;
	}
	return NULL;
}

/**
 * iavf_add_filter - Add a mac filter to the filter list
 * @adapter: board private structure
 * @macaddr: the MAC address
 *
 * Returns ptr to the filter object or NULL when no memory available.
 **/
struct iavf_mac_filter *iavf_add_filter(struct iavf_adapter *adapter,
					const u8 *macaddr)
{
	struct iavf_mac_filter *f;

	if (!macaddr)
		return NULL;

	f = iavf_find_filter(adapter, macaddr);
	if (!f) {
		f = kzalloc(sizeof(*f), GFP_ATOMIC);
		if (!f)
			return f;

		ether_addr_copy(f->macaddr, macaddr);

		list_add_tail(&f->list, &adapter->mac_filter_list);
		f->add = true;
		f->add_handled = false;
		f->is_new_mac = true;
		f->is_primary = ether_addr_equal(macaddr, adapter->hw.mac.addr);
		adapter->aq_required |= IAVF_FLAG_AQ_ADD_MAC_FILTER;
	} else {
		f->remove = false;
	}

	return f;
}

/**
 * iavf_replace_primary_mac - Replace current primary address
 * @adapter: board private structure
 * @new_mac: new MAC address to be applied
 *
 * Replace current dev_addr and send request to PF for removal of previous
 * primary MAC address filter and addition of new primary MAC filter.
 * Return 0 for success, -ENOMEM for failure.
 *
 * Do not call this with mac_vlan_list_lock!
 **/
static int iavf_replace_primary_mac(struct iavf_adapter *adapter,
				    const u8 *new_mac)
{
	struct iavf_hw *hw = &adapter->hw;
	struct iavf_mac_filter *new_f;
	struct iavf_mac_filter *old_f;

	spin_lock_bh(&adapter->mac_vlan_list_lock);

	new_f = iavf_add_filter(adapter, new_mac);
	if (!new_f) {
		spin_unlock_bh(&adapter->mac_vlan_list_lock);
		return -ENOMEM;
	}

	old_f = iavf_find_filter(adapter, hw->mac.addr);
	if (old_f) {
		old_f->is_primary = false;
		old_f->remove = true;
		adapter->aq_required |= IAVF_FLAG_AQ_DEL_MAC_FILTER;
	}
	/* Always send the request to add if changing primary MAC,
	 * even if filter is already present on the list
	 */
	new_f->is_primary = true;
	new_f->add = true;
	ether_addr_copy(hw->mac.addr, new_mac);

	spin_unlock_bh(&adapter->mac_vlan_list_lock);

	/* schedule the watchdog task to immediately process the request */
	iavf_schedule_aq_request(adapter, IAVF_FLAG_AQ_ADD_MAC_FILTER);
	return 0;
}

/**
 * iavf_is_mac_set_handled - wait for a response to set MAC from PF
 * @netdev: network interface device structure
 * @macaddr: MAC address to set
 *
 * Returns true on success, false on failure
 */
static bool iavf_is_mac_set_handled(struct net_device *netdev,
				    const u8 *macaddr)
{
	struct iavf_adapter *adapter = netdev_priv(netdev);
	struct iavf_mac_filter *f;
	bool ret = false;

	spin_lock_bh(&adapter->mac_vlan_list_lock);

	f = iavf_find_filter(adapter, macaddr);

	if (!f || (!f->add && f->add_handled))
		ret = true;

	spin_unlock_bh(&adapter->mac_vlan_list_lock);

	return ret;
}

/**
 * iavf_set_mac - NDO callback to set port MAC address
 * @netdev: network interface device structure
 * @p: pointer to an address structure
 *
 * Returns 0 on success, negative on failure
 */
static int iavf_set_mac(struct net_device *netdev, void *p)
{
	struct iavf_adapter *adapter = netdev_priv(netdev);
	struct sockaddr *addr = p;
	int ret;

	if (!is_valid_ether_addr(addr->sa_data))
		return -EADDRNOTAVAIL;

	ret = iavf_replace_primary_mac(adapter, addr->sa_data);

	if (ret)
		return ret;

	ret = wait_event_interruptible_timeout(adapter->vc_waitqueue,
					       iavf_is_mac_set_handled(netdev, addr->sa_data),
					       msecs_to_jiffies(2500));

	/* If ret < 0 then it means wait was interrupted.
	 * If ret == 0 then it means we got a timeout.
	 * else it means we got response for set MAC from PF,
	 * check if netdev MAC was updated to requested MAC,
	 * if yes then set MAC succeeded otherwise it failed return -EACCES
	 */
	if (ret < 0)
		return ret;

	if (!ret)
		return -EAGAIN;

	if (!ether_addr_equal(netdev->dev_addr, addr->sa_data))
		return -EACCES;

	return 0;
}

/**
 * iavf_addr_sync - Callback for dev_(mc|uc)_sync to add address
 * @netdev: the netdevice
 * @addr: address to add
 *
 * Called by __dev_(mc|uc)_sync when an address needs to be added. We call
 * __dev_(uc|mc)_sync from .set_rx_mode and guarantee to hold the hash lock.
 */
static int iavf_addr_sync(struct net_device *netdev, const u8 *addr)
{
	struct iavf_adapter *adapter = netdev_priv(netdev);

	if (iavf_add_filter(adapter, addr))
		return 0;
	else
		return -ENOMEM;
}

/**
 * iavf_addr_unsync - Callback for dev_(mc|uc)_sync to remove address
 * @netdev: the netdevice
 * @addr: address to add
 *
 * Called by __dev_(mc|uc)_sync when an address needs to be removed. We call
 * __dev_(uc|mc)_sync from .set_rx_mode and guarantee to hold the hash lock.
 */
static int iavf_addr_unsync(struct net_device *netdev, const u8 *addr)
{
	struct iavf_adapter *adapter = netdev_priv(netdev);
	struct iavf_mac_filter *f;

	/* Under some circumstances, we might receive a request to delete
	 * our own device address from our uc list. Because we store the
	 * device address in the VSI's MAC/VLAN filter list, we need to ignore
	 * such requests and not delete our device address from this list.
	 */
	if (ether_addr_equal(addr, netdev->dev_addr))
		return 0;

	f = iavf_find_filter(adapter, addr);
	if (f) {
		f->remove = true;
		adapter->aq_required |= IAVF_FLAG_AQ_DEL_MAC_FILTER;
	}
	return 0;
}

/**
 * iavf_promiscuous_mode_changed - check if promiscuous mode bits changed
 * @adapter: device specific adapter
 */
bool iavf_promiscuous_mode_changed(struct iavf_adapter *adapter)
{
	return (adapter->current_netdev_promisc_flags ^ adapter->netdev->flags) &
		(IFF_PROMISC | IFF_ALLMULTI);
}

/**
 * iavf_set_rx_mode - NDO callback to set the netdev filters
 * @netdev: network interface device structure
 **/
static void iavf_set_rx_mode(struct net_device *netdev)
{
	struct iavf_adapter *adapter = netdev_priv(netdev);

	spin_lock_bh(&adapter->mac_vlan_list_lock);
	__dev_uc_sync(netdev, iavf_addr_sync, iavf_addr_unsync);
	__dev_mc_sync(netdev, iavf_addr_sync, iavf_addr_unsync);
	spin_unlock_bh(&adapter->mac_vlan_list_lock);

	spin_lock_bh(&adapter->current_netdev_promisc_flags_lock);
	if (iavf_promiscuous_mode_changed(adapter))
		adapter->aq_required |= IAVF_FLAG_AQ_CONFIGURE_PROMISC_MODE;
	spin_unlock_bh(&adapter->current_netdev_promisc_flags_lock);
}

/**
 * iavf_napi_enable_all - enable NAPI on all queue vectors
 * @adapter: board private structure
 **/
static void iavf_napi_enable_all(struct iavf_adapter *adapter)
{
	int q_idx;
	struct iavf_q_vector *q_vector;
	int q_vectors = adapter->num_msix_vectors - NONQ_VECS;

	for (q_idx = 0; q_idx < q_vectors; q_idx++) {
		struct napi_struct *napi;

		q_vector = &adapter->q_vectors[q_idx];
		napi = &q_vector->napi;
		napi_enable(napi);
	}
}

/**
 * iavf_napi_disable_all - disable NAPI on all queue vectors
 * @adapter: board private structure
 **/
static void iavf_napi_disable_all(struct iavf_adapter *adapter)
{
	int q_idx;
	struct iavf_q_vector *q_vector;
	int q_vectors = adapter->num_msix_vectors - NONQ_VECS;

	for (q_idx = 0; q_idx < q_vectors; q_idx++) {
		q_vector = &adapter->q_vectors[q_idx];
		napi_disable(&q_vector->napi);
	}
}

/**
 * iavf_configure - set up transmit and receive data structures
 * @adapter: board private structure
 **/
static void iavf_configure(struct iavf_adapter *adapter)
{
	struct net_device *netdev = adapter->netdev;
	int i;

	iavf_set_rx_mode(netdev);

	iavf_configure_tx(adapter);
	iavf_configure_rx(adapter);
	adapter->aq_required |= IAVF_FLAG_AQ_CONFIGURE_QUEUES;

	for (i = 0; i < adapter->num_active_queues; i++) {
		struct iavf_ring *ring = &adapter->rx_rings[i];

		iavf_alloc_rx_buffers(ring, IAVF_DESC_UNUSED(ring));
	}
}

/**
 * iavf_up_complete - Finish the last steps of bringing up a connection
 * @adapter: board private structure
 *
 * Expects to be called while holding crit_lock.
 **/
static void iavf_up_complete(struct iavf_adapter *adapter)
{
	iavf_change_state(adapter, __IAVF_RUNNING);
	clear_bit(__IAVF_VSI_DOWN, adapter->vsi.state);

	iavf_napi_enable_all(adapter);

	iavf_schedule_aq_request(adapter, IAVF_FLAG_AQ_ENABLE_QUEUES);
}

/**
 * iavf_clear_mac_vlan_filters - Remove mac and vlan filters not sent to PF
 * yet and mark other to be removed.
 * @adapter: board private structure
 **/
static void iavf_clear_mac_vlan_filters(struct iavf_adapter *adapter)
{
	struct iavf_vlan_filter *vlf, *vlftmp;
	struct iavf_mac_filter *f, *ftmp;

	spin_lock_bh(&adapter->mac_vlan_list_lock);
	/* clear the sync flag on all filters */
	__dev_uc_unsync(adapter->netdev, NULL);
	__dev_mc_unsync(adapter->netdev, NULL);

	/* remove all MAC filters */
	list_for_each_entry_safe(f, ftmp, &adapter->mac_filter_list,
				 list) {
		if (f->add) {
			list_del(&f->list);
			kfree(f);
		} else {
			f->remove = true;
		}
	}

	/* disable all VLAN filters */
	list_for_each_entry_safe(vlf, vlftmp, &adapter->vlan_filter_list,
				 list)
		vlf->state = IAVF_VLAN_DISABLE;

	spin_unlock_bh(&adapter->mac_vlan_list_lock);
}

/**
 * iavf_clear_cloud_filters - Remove cloud filters not sent to PF yet and
 * mark other to be removed.
 * @adapter: board private structure
 **/
static void iavf_clear_cloud_filters(struct iavf_adapter *adapter)
{
	struct iavf_cloud_filter *cf, *cftmp;

	/* remove all cloud filters */
	spin_lock_bh(&adapter->cloud_filter_list_lock);
	list_for_each_entry_safe(cf, cftmp, &adapter->cloud_filter_list,
				 list) {
		if (cf->add) {
			list_del(&cf->list);
			kfree(cf);
			adapter->num_cloud_filters--;
		} else {
			cf->del = true;
		}
	}
	spin_unlock_bh(&adapter->cloud_filter_list_lock);
}

/**
 * iavf_clear_fdir_filters - Remove fdir filters not sent to PF yet and mark
 * other to be removed.
 * @adapter: board private structure
 **/
static void iavf_clear_fdir_filters(struct iavf_adapter *adapter)
{
	struct iavf_fdir_fltr *fdir;

	/* remove all Flow Director filters */
	spin_lock_bh(&adapter->fdir_fltr_lock);
	list_for_each_entry(fdir, &adapter->fdir_list_head, list) {
		if (fdir->state == IAVF_FDIR_FLTR_ADD_REQUEST) {
			/* Cancel a request, keep filter as inactive */
			fdir->state = IAVF_FDIR_FLTR_INACTIVE;
		} else if (fdir->state == IAVF_FDIR_FLTR_ADD_PENDING ||
			 fdir->state == IAVF_FDIR_FLTR_ACTIVE) {
			/* Disable filters which are active or have a pending
			 * request to PF to be added
			 */
			fdir->state = IAVF_FDIR_FLTR_DIS_REQUEST;
		}
	}
	spin_unlock_bh(&adapter->fdir_fltr_lock);
}

/**
 * iavf_clear_adv_rss_conf - Remove adv rss conf not sent to PF yet and mark
 * other to be removed.
 * @adapter: board private structure
 **/
static void iavf_clear_adv_rss_conf(struct iavf_adapter *adapter)
{
	struct iavf_adv_rss *rss, *rsstmp;

	/* remove all advance RSS configuration */
	spin_lock_bh(&adapter->adv_rss_lock);
	list_for_each_entry_safe(rss, rsstmp, &adapter->adv_rss_list_head,
				 list) {
		if (rss->state == IAVF_ADV_RSS_ADD_REQUEST) {
			list_del(&rss->list);
			kfree(rss);
		} else {
			rss->state = IAVF_ADV_RSS_DEL_REQUEST;
		}
	}
	spin_unlock_bh(&adapter->adv_rss_lock);
}

/**
 * iavf_down - Shutdown the connection processing
 * @adapter: board private structure
 *
 * Expects to be called while holding crit_lock.
 **/
void iavf_down(struct iavf_adapter *adapter)
{
	struct net_device *netdev = adapter->netdev;

	if (adapter->state <= __IAVF_DOWN_PENDING)
		return;

	netif_carrier_off(netdev);
	netif_tx_disable(netdev);
	adapter->link_up = false;
	iavf_napi_disable_all(adapter);
	iavf_irq_disable(adapter);

	iavf_clear_mac_vlan_filters(adapter);
	iavf_clear_cloud_filters(adapter);
	iavf_clear_fdir_filters(adapter);
	iavf_clear_adv_rss_conf(adapter);

	if (adapter->flags & IAVF_FLAG_PF_COMMS_FAILED)
		return;

	if (!test_bit(__IAVF_IN_REMOVE_TASK, &adapter->crit_section)) {
		/* cancel any current operation */
		adapter->current_op = VIRTCHNL_OP_UNKNOWN;
		/* Schedule operations to close down the HW. Don't wait
		 * here for this to complete. The watchdog is still running
		 * and it will take care of this.
		 */
		if (!list_empty(&adapter->mac_filter_list))
			adapter->aq_required |= IAVF_FLAG_AQ_DEL_MAC_FILTER;
		if (!list_empty(&adapter->vlan_filter_list))
			adapter->aq_required |= IAVF_FLAG_AQ_DEL_VLAN_FILTER;
		if (!list_empty(&adapter->cloud_filter_list))
			adapter->aq_required |= IAVF_FLAG_AQ_DEL_CLOUD_FILTER;
		if (!list_empty(&adapter->fdir_list_head))
			adapter->aq_required |= IAVF_FLAG_AQ_DEL_FDIR_FILTER;
		if (!list_empty(&adapter->adv_rss_list_head))
			adapter->aq_required |= IAVF_FLAG_AQ_DEL_ADV_RSS_CFG;
	}

	iavf_schedule_aq_request(adapter, IAVF_FLAG_AQ_DISABLE_QUEUES);
}

/**
 * iavf_acquire_msix_vectors - Setup the MSIX capability
 * @adapter: board private structure
 * @vectors: number of vectors to request
 *
 * Work with the OS to set up the MSIX vectors needed.
 *
 * Returns 0 on success, negative on failure
 **/
static int
iavf_acquire_msix_vectors(struct iavf_adapter *adapter, int vectors)
{
	int err, vector_threshold;

	/* We'll want at least 3 (vector_threshold):
	 * 0) Other (Admin Queue and link, mostly)
	 * 1) TxQ[0] Cleanup
	 * 2) RxQ[0] Cleanup
	 */
	vector_threshold = MIN_MSIX_COUNT;

	/* The more we get, the more we will assign to Tx/Rx Cleanup
	 * for the separate queues...where Rx Cleanup >= Tx Cleanup.
	 * Right now, we simply care about how many we'll get; we'll
	 * set them up later while requesting irq's.
	 */
	err = pci_enable_msix_range(adapter->pdev, adapter->msix_entries,
				    vector_threshold, vectors);
	if (err < 0) {
		dev_err(&adapter->pdev->dev, "Unable to allocate MSI-X interrupts\n");
		kfree(adapter->msix_entries);
		adapter->msix_entries = NULL;
		return err;
	}

	/* Adjust for only the vectors we'll use, which is minimum
	 * of max_msix_q_vectors + NONQ_VECS, or the number of
	 * vectors we were allocated.
	 */
	adapter->num_msix_vectors = err;
	return 0;
}

/**
 * iavf_free_queues - Free memory for all rings
 * @adapter: board private structure to initialize
 *
 * Free all of the memory associated with queue pairs.
 **/
static void iavf_free_queues(struct iavf_adapter *adapter)
{
	if (!adapter->vsi_res)
		return;
	adapter->num_active_queues = 0;
	kfree(adapter->tx_rings);
	adapter->tx_rings = NULL;
	kfree(adapter->rx_rings);
	adapter->rx_rings = NULL;
}

/**
 * iavf_set_queue_vlan_tag_loc - set location for VLAN tag offload
 * @adapter: board private structure
 *
 * Based on negotiated capabilities, the VLAN tag needs to be inserted and/or
 * stripped in certain descriptor fields. Instead of checking the offload
 * capability bits in the hot path, cache the location the ring specific
 * flags.
 */
void iavf_set_queue_vlan_tag_loc(struct iavf_adapter *adapter)
{
	int i;

	for (i = 0; i < adapter->num_active_queues; i++) {
		struct iavf_ring *tx_ring = &adapter->tx_rings[i];
		struct iavf_ring *rx_ring = &adapter->rx_rings[i];

		/* prevent multiple L2TAG bits being set after VFR */
		tx_ring->flags &=
			~(IAVF_TXRX_FLAGS_VLAN_TAG_LOC_L2TAG1 |
			  IAVF_TXR_FLAGS_VLAN_TAG_LOC_L2TAG2);
		rx_ring->flags &=
			~(IAVF_TXRX_FLAGS_VLAN_TAG_LOC_L2TAG1 |
			  IAVF_RXR_FLAGS_VLAN_TAG_LOC_L2TAG2_2);

		if (VLAN_ALLOWED(adapter)) {
			tx_ring->flags |= IAVF_TXRX_FLAGS_VLAN_TAG_LOC_L2TAG1;
			rx_ring->flags |= IAVF_TXRX_FLAGS_VLAN_TAG_LOC_L2TAG1;
		} else if (VLAN_V2_ALLOWED(adapter)) {
			struct virtchnl_vlan_supported_caps *stripping_support;
			struct virtchnl_vlan_supported_caps *insertion_support;

			stripping_support =
				&adapter->vlan_v2_caps.offloads.stripping_support;
			insertion_support =
				&adapter->vlan_v2_caps.offloads.insertion_support;

			if (stripping_support->outer) {
				if (stripping_support->outer &
				    VIRTCHNL_VLAN_TAG_LOCATION_L2TAG1)
					rx_ring->flags |=
						IAVF_TXRX_FLAGS_VLAN_TAG_LOC_L2TAG1;
				else if (stripping_support->outer &
					 VIRTCHNL_VLAN_TAG_LOCATION_L2TAG2_2)
					rx_ring->flags |=
						IAVF_RXR_FLAGS_VLAN_TAG_LOC_L2TAG2_2;
			} else if (stripping_support->inner) {
				if (stripping_support->inner &
				    VIRTCHNL_VLAN_TAG_LOCATION_L2TAG1)
					rx_ring->flags |=
						IAVF_TXRX_FLAGS_VLAN_TAG_LOC_L2TAG1;
				else if (stripping_support->inner &
					 VIRTCHNL_VLAN_TAG_LOCATION_L2TAG2_2)
					rx_ring->flags |=
						IAVF_RXR_FLAGS_VLAN_TAG_LOC_L2TAG2_2;
			}

			if (insertion_support->outer) {
				if (insertion_support->outer &
				    VIRTCHNL_VLAN_TAG_LOCATION_L2TAG1)
					tx_ring->flags |=
						IAVF_TXRX_FLAGS_VLAN_TAG_LOC_L2TAG1;
				else if (insertion_support->outer &
					 VIRTCHNL_VLAN_TAG_LOCATION_L2TAG2)
					tx_ring->flags |=
						IAVF_TXR_FLAGS_VLAN_TAG_LOC_L2TAG2;
			} else if (insertion_support->inner) {
				if (insertion_support->inner &
				    VIRTCHNL_VLAN_TAG_LOCATION_L2TAG1)
					tx_ring->flags |=
						IAVF_TXRX_FLAGS_VLAN_TAG_LOC_L2TAG1;
				else if (insertion_support->inner &
					 VIRTCHNL_VLAN_TAG_LOCATION_L2TAG2)
					tx_ring->flags |=
						IAVF_TXR_FLAGS_VLAN_TAG_LOC_L2TAG2;
			}
		}
	}
}

/**
 * iavf_alloc_queues - Allocate memory for all rings
 * @adapter: board private structure to initialize
 *
 * We allocate one ring per queue at run-time since we don't know the
 * number of queues at compile-time.  The polling_netdev array is
 * intended for Multiqueue, but should work fine with a single queue.
 **/
static int iavf_alloc_queues(struct iavf_adapter *adapter)
{
	int i, num_active_queues;

	/* If we're in reset reallocating queues we don't actually know yet for
	 * certain the PF gave us the number of queues we asked for but we'll
	 * assume it did.  Once basic reset is finished we'll confirm once we
	 * start negotiating config with PF.
	 */
	if (adapter->num_req_queues)
		num_active_queues = adapter->num_req_queues;
	else if ((adapter->vf_res->vf_cap_flags & VIRTCHNL_VF_OFFLOAD_ADQ) &&
		 adapter->num_tc)
		num_active_queues = adapter->ch_config.total_qps;
	else
		num_active_queues = min_t(int,
					  adapter->vsi_res->num_queue_pairs,
					  (int)(num_online_cpus()));


	adapter->tx_rings = kcalloc(num_active_queues,
				    sizeof(struct iavf_ring), GFP_KERNEL);
	if (!adapter->tx_rings)
		goto err_out;
	adapter->rx_rings = kcalloc(num_active_queues,
				    sizeof(struct iavf_ring), GFP_KERNEL);
	if (!adapter->rx_rings)
		goto err_out;

	for (i = 0; i < num_active_queues; i++) {
		struct iavf_ring *tx_ring;
		struct iavf_ring *rx_ring;

		tx_ring = &adapter->tx_rings[i];

		tx_ring->queue_index = i;
		tx_ring->netdev = adapter->netdev;
		tx_ring->dev = &adapter->pdev->dev;
		tx_ring->count = adapter->tx_desc_count;
		tx_ring->itr_setting = IAVF_ITR_TX_DEF;
		if (adapter->flags & IAVF_FLAG_WB_ON_ITR_CAPABLE)
			tx_ring->flags |= IAVF_TXR_FLAGS_WB_ON_ITR;

		rx_ring = &adapter->rx_rings[i];
		rx_ring->queue_index = i;
		rx_ring->netdev = adapter->netdev;
		rx_ring->count = adapter->rx_desc_count;
		rx_ring->itr_setting = IAVF_ITR_RX_DEF;
	}

	adapter->num_active_queues = num_active_queues;

	iavf_set_queue_vlan_tag_loc(adapter);

	return 0;

err_out:
	iavf_free_queues(adapter);
	return -ENOMEM;
}

/**
 * iavf_set_interrupt_capability - set MSI-X or FAIL if not supported
 * @adapter: board private structure to initialize
 *
 * Attempt to configure the interrupts using the best available
 * capabilities of the hardware and the kernel.
 **/
static int iavf_set_interrupt_capability(struct iavf_adapter *adapter)
{
	int vector, v_budget;
	int pairs = 0;
	int err = 0;

	if (!adapter->vsi_res) {
		err = -EIO;
		goto out;
	}
	pairs = adapter->num_active_queues;

	/* It's easy to be greedy for MSI-X vectors, but it really doesn't do
	 * us much good if we have more vectors than CPUs. However, we already
	 * limit the total number of queues by the number of CPUs so we do not
	 * need any further limiting here.
	 */
	v_budget = min_t(int, pairs + NONQ_VECS,
			 (int)adapter->vf_res->max_vectors);

	adapter->msix_entries = kcalloc(v_budget,
					sizeof(struct msix_entry), GFP_KERNEL);
	if (!adapter->msix_entries) {
		err = -ENOMEM;
		goto out;
	}

	for (vector = 0; vector < v_budget; vector++)
		adapter->msix_entries[vector].entry = vector;

	err = iavf_acquire_msix_vectors(adapter, v_budget);
	if (!err)
		iavf_schedule_finish_config(adapter);

out:
	return err;
}

/**
 * iavf_config_rss_aq - Configure RSS keys and lut by using AQ commands
 * @adapter: board private structure
 *
 * Return 0 on success, negative on failure
 **/
static int iavf_config_rss_aq(struct iavf_adapter *adapter)
{
	struct iavf_aqc_get_set_rss_key_data *rss_key =
		(struct iavf_aqc_get_set_rss_key_data *)adapter->rss_key;
	struct iavf_hw *hw = &adapter->hw;
	enum iavf_status status;

	if (adapter->current_op != VIRTCHNL_OP_UNKNOWN) {
		/* bail because we already have a command pending */
		dev_err(&adapter->pdev->dev, "Cannot configure RSS, command %d pending\n",
			adapter->current_op);
		return -EBUSY;
	}

	status = iavf_aq_set_rss_key(hw, adapter->vsi.id, rss_key);
	if (status) {
		dev_err(&adapter->pdev->dev, "Cannot set RSS key, err %s aq_err %s\n",
			iavf_stat_str(hw, status),
			iavf_aq_str(hw, hw->aq.asq_last_status));
		return iavf_status_to_errno(status);

	}

	status = iavf_aq_set_rss_lut(hw, adapter->vsi.id, false,
				     adapter->rss_lut, adapter->rss_lut_size);
	if (status) {
		dev_err(&adapter->pdev->dev, "Cannot set RSS lut, err %s aq_err %s\n",
			iavf_stat_str(hw, status),
			iavf_aq_str(hw, hw->aq.asq_last_status));
		return iavf_status_to_errno(status);
	}

	return 0;

}

/**
 * iavf_config_rss_reg - Configure RSS keys and lut by writing registers
 * @adapter: board private structure
 *
 * Returns 0 on success, negative on failure
 **/
static int iavf_config_rss_reg(struct iavf_adapter *adapter)
{
	struct iavf_hw *hw = &adapter->hw;
	u32 *dw;
	u16 i;

	dw = (u32 *)adapter->rss_key;
	for (i = 0; i <= adapter->rss_key_size / 4; i++)
		wr32(hw, IAVF_VFQF_HKEY(i), dw[i]);

	dw = (u32 *)adapter->rss_lut;
	for (i = 0; i <= adapter->rss_lut_size / 4; i++)
		wr32(hw, IAVF_VFQF_HLUT(i), dw[i]);

	iavf_flush(hw);

	return 0;
}

/**
 * iavf_config_rss - Configure RSS keys and lut
 * @adapter: board private structure
 *
 * Returns 0 on success, negative on failure
 **/
int iavf_config_rss(struct iavf_adapter *adapter)
{

	if (RSS_PF(adapter)) {
		adapter->aq_required |= IAVF_FLAG_AQ_SET_RSS_LUT |
					IAVF_FLAG_AQ_SET_RSS_KEY;
		return 0;
	} else if (RSS_AQ(adapter)) {
		return iavf_config_rss_aq(adapter);
	} else {
		return iavf_config_rss_reg(adapter);
	}
}

/**
 * iavf_fill_rss_lut - Fill the lut with default values
 * @adapter: board private structure
 **/
static void iavf_fill_rss_lut(struct iavf_adapter *adapter)
{
	u16 i;

	for (i = 0; i < adapter->rss_lut_size; i++)
		adapter->rss_lut[i] = i % adapter->num_active_queues;
}

/**
 * iavf_init_rss - Prepare for RSS
 * @adapter: board private structure
 *
 * Return 0 on success, negative on failure
 **/
static int iavf_init_rss(struct iavf_adapter *adapter)
{
	struct iavf_hw *hw = &adapter->hw;

	if (!RSS_PF(adapter)) {
		/* Enable PCTYPES for RSS, TCP/UDP with IPv4/IPv6 */
		if (adapter->vf_res->vf_cap_flags &
		    VIRTCHNL_VF_OFFLOAD_RSS_PCTYPE_V2)
			adapter->hena = IAVF_DEFAULT_RSS_HENA_EXPANDED;
		else
			adapter->hena = IAVF_DEFAULT_RSS_HENA;

		wr32(hw, IAVF_VFQF_HENA(0), (u32)adapter->hena);
		wr32(hw, IAVF_VFQF_HENA(1), (u32)(adapter->hena >> 32));
	}

	iavf_fill_rss_lut(adapter);
	netdev_rss_key_fill((void *)adapter->rss_key, adapter->rss_key_size);

	return iavf_config_rss(adapter);
}

/**
 * iavf_alloc_q_vectors - Allocate memory for interrupt vectors
 * @adapter: board private structure to initialize
 *
 * We allocate one q_vector per queue interrupt.  If allocation fails we
 * return -ENOMEM.
 **/
static int iavf_alloc_q_vectors(struct iavf_adapter *adapter)
{
	int q_idx = 0, num_q_vectors;
	struct iavf_q_vector *q_vector;

	num_q_vectors = adapter->num_msix_vectors - NONQ_VECS;
	adapter->q_vectors = kcalloc(num_q_vectors, sizeof(*q_vector),
				     GFP_KERNEL);
	if (!adapter->q_vectors)
		return -ENOMEM;

	for (q_idx = 0; q_idx < num_q_vectors; q_idx++) {
		q_vector = &adapter->q_vectors[q_idx];
		q_vector->adapter = adapter;
		q_vector->vsi = &adapter->vsi;
		q_vector->v_idx = q_idx;
		q_vector->reg_idx = q_idx;
		cpumask_copy(&q_vector->affinity_mask, cpu_possible_mask);
		netif_napi_add(adapter->netdev, &q_vector->napi,
			       iavf_napi_poll);
	}

	return 0;
}

/**
 * iavf_free_q_vectors - Free memory allocated for interrupt vectors
 * @adapter: board private structure to initialize
 *
 * This function frees the memory allocated to the q_vectors.  In addition if
 * NAPI is enabled it will delete any references to the NAPI struct prior
 * to freeing the q_vector.
 **/
static void iavf_free_q_vectors(struct iavf_adapter *adapter)
{
	int q_idx, num_q_vectors;

	if (!adapter->q_vectors)
		return;

	num_q_vectors = adapter->num_msix_vectors - NONQ_VECS;

	for (q_idx = 0; q_idx < num_q_vectors; q_idx++) {
		struct iavf_q_vector *q_vector = &adapter->q_vectors[q_idx];

		netif_napi_del(&q_vector->napi);
	}
	kfree(adapter->q_vectors);
	adapter->q_vectors = NULL;
}

/**
 * iavf_reset_interrupt_capability - Reset MSIX setup
 * @adapter: board private structure
 *
 **/
static void iavf_reset_interrupt_capability(struct iavf_adapter *adapter)
{
	if (!adapter->msix_entries)
		return;

	pci_disable_msix(adapter->pdev);
	kfree(adapter->msix_entries);
	adapter->msix_entries = NULL;
}

/**
 * iavf_init_interrupt_scheme - Determine if MSIX is supported and init
 * @adapter: board private structure to initialize
 *
 **/
static int iavf_init_interrupt_scheme(struct iavf_adapter *adapter)
{
	int err;

	err = iavf_alloc_queues(adapter);
	if (err) {
		dev_err(&adapter->pdev->dev,
			"Unable to allocate memory for queues\n");
		goto err_alloc_queues;
	}

	err = iavf_set_interrupt_capability(adapter);
	if (err) {
		dev_err(&adapter->pdev->dev,
			"Unable to setup interrupt capabilities\n");
		goto err_set_interrupt;
	}

	err = iavf_alloc_q_vectors(adapter);
	if (err) {
		dev_err(&adapter->pdev->dev,
			"Unable to allocate memory for queue vectors\n");
		goto err_alloc_q_vectors;
	}

	/* If we've made it so far while ADq flag being ON, then we haven't
	 * bailed out anywhere in middle. And ADq isn't just enabled but actual
	 * resources have been allocated in the reset path.
	 * Now we can truly claim that ADq is enabled.
	 */
	if ((adapter->vf_res->vf_cap_flags & VIRTCHNL_VF_OFFLOAD_ADQ) &&
	    adapter->num_tc)
		dev_info(&adapter->pdev->dev, "ADq Enabled, %u TCs created",
			 adapter->num_tc);

	dev_info(&adapter->pdev->dev, "Multiqueue %s: Queue pair count = %u",
		 (adapter->num_active_queues > 1) ? "Enabled" : "Disabled",
		 adapter->num_active_queues);

	return 0;
err_alloc_q_vectors:
	iavf_reset_interrupt_capability(adapter);
err_set_interrupt:
	iavf_free_queues(adapter);
err_alloc_queues:
	return err;
}

/**
 * iavf_free_interrupt_scheme - Undo what iavf_init_interrupt_scheme does
 * @adapter: board private structure
 **/
static void iavf_free_interrupt_scheme(struct iavf_adapter *adapter)
{
	iavf_free_q_vectors(adapter);
	iavf_reset_interrupt_capability(adapter);
	iavf_free_queues(adapter);
}

/**
 * iavf_free_rss - Free memory used by RSS structs
 * @adapter: board private structure
 **/
static void iavf_free_rss(struct iavf_adapter *adapter)
{
	kfree(adapter->rss_key);
	adapter->rss_key = NULL;

	kfree(adapter->rss_lut);
	adapter->rss_lut = NULL;
}

/**
 * iavf_reinit_interrupt_scheme - Reallocate queues and vectors
 * @adapter: board private structure
 * @running: true if adapter->state == __IAVF_RUNNING
 *
 * Returns 0 on success, negative on failure
 **/
static int iavf_reinit_interrupt_scheme(struct iavf_adapter *adapter, bool running)
{
	struct net_device *netdev = adapter->netdev;
	int err;

	if (running)
		iavf_free_traffic_irqs(adapter);
	iavf_free_misc_irq(adapter);
	iavf_free_interrupt_scheme(adapter);

	err = iavf_init_interrupt_scheme(adapter);
	if (err)
		goto err;

	netif_tx_stop_all_queues(netdev);

	err = iavf_request_misc_irq(adapter);
	if (err)
		goto err;

	set_bit(__IAVF_VSI_DOWN, adapter->vsi.state);

	iavf_map_rings_to_vectors(adapter);
err:
	return err;
}

/**
 * iavf_finish_config - do all netdev work that needs RTNL
 * @work: our work_struct
 *
 * Do work that needs both RTNL and crit_lock.
 **/
static void iavf_finish_config(struct work_struct *work)
{
	struct iavf_adapter *adapter;
	int pairs, err;

	adapter = container_of(work, struct iavf_adapter, finish_config);

	/* Always take RTNL first to prevent circular lock dependency */
	rtnl_lock();
	mutex_lock(&adapter->crit_lock);

	if ((adapter->flags & IAVF_FLAG_SETUP_NETDEV_FEATURES) &&
	    adapter->netdev->reg_state == NETREG_REGISTERED &&
	    !test_bit(__IAVF_IN_REMOVE_TASK, &adapter->crit_section)) {
		netdev_update_features(adapter->netdev);
		adapter->flags &= ~IAVF_FLAG_SETUP_NETDEV_FEATURES;
	}

	switch (adapter->state) {
	case __IAVF_DOWN:
		if (adapter->netdev->reg_state != NETREG_REGISTERED) {
			err = register_netdevice(adapter->netdev);
			if (err) {
				dev_err(&adapter->pdev->dev, "Unable to register netdev (%d)\n",
					err);

				/* go back and try again.*/
				iavf_free_rss(adapter);
				iavf_free_misc_irq(adapter);
				iavf_reset_interrupt_capability(adapter);
				iavf_change_state(adapter,
						  __IAVF_INIT_CONFIG_ADAPTER);
				goto out;
			}
		}

		/* Set the real number of queues when reset occurs while
		 * state == __IAVF_DOWN
		 */
		fallthrough;
	case __IAVF_RUNNING:
		pairs = adapter->num_active_queues;
		netif_set_real_num_rx_queues(adapter->netdev, pairs);
		netif_set_real_num_tx_queues(adapter->netdev, pairs);
		break;

	default:
		break;
	}

out:
	mutex_unlock(&adapter->crit_lock);
	rtnl_unlock();
}

/**
 * iavf_schedule_finish_config - Set the flags and schedule a reset event
 * @adapter: board private structure
 **/
void iavf_schedule_finish_config(struct iavf_adapter *adapter)
{
	if (!test_bit(__IAVF_IN_REMOVE_TASK, &adapter->crit_section))
		queue_work(adapter->wq, &adapter->finish_config);
}

/**
 * iavf_process_aq_command - process aq_required flags
 * and sends aq command
 * @adapter: pointer to iavf adapter structure
 *
 * Returns 0 on success
 * Returns error code if no command was sent
 * or error code if the command failed.
 **/
static int iavf_process_aq_command(struct iavf_adapter *adapter)
{
	if (adapter->aq_required & IAVF_FLAG_AQ_GET_CONFIG)
		return iavf_send_vf_config_msg(adapter);
	if (adapter->aq_required & IAVF_FLAG_AQ_GET_OFFLOAD_VLAN_V2_CAPS)
		return iavf_send_vf_offload_vlan_v2_msg(adapter);
	if (adapter->aq_required & IAVF_FLAG_AQ_DISABLE_QUEUES) {
		iavf_disable_queues(adapter);
		return 0;
	}

	if (adapter->aq_required & IAVF_FLAG_AQ_MAP_VECTORS) {
		iavf_map_queues(adapter);
		return 0;
	}

	if (adapter->aq_required & IAVF_FLAG_AQ_ADD_MAC_FILTER) {
		iavf_add_ether_addrs(adapter);
		return 0;
	}

	if (adapter->aq_required & IAVF_FLAG_AQ_ADD_VLAN_FILTER) {
		iavf_add_vlans(adapter);
		return 0;
	}

	if (adapter->aq_required & IAVF_FLAG_AQ_DEL_MAC_FILTER) {
		iavf_del_ether_addrs(adapter);
		return 0;
	}

	if (adapter->aq_required & IAVF_FLAG_AQ_DEL_VLAN_FILTER) {
		iavf_del_vlans(adapter);
		return 0;
	}

	if (adapter->aq_required & IAVF_FLAG_AQ_ENABLE_VLAN_STRIPPING) {
		iavf_enable_vlan_stripping(adapter);
		return 0;
	}

	if (adapter->aq_required & IAVF_FLAG_AQ_DISABLE_VLAN_STRIPPING) {
		iavf_disable_vlan_stripping(adapter);
		return 0;
	}

	if (adapter->aq_required & IAVF_FLAG_AQ_CONFIGURE_QUEUES) {
		iavf_configure_queues(adapter);
		return 0;
	}

	if (adapter->aq_required & IAVF_FLAG_AQ_ENABLE_QUEUES) {
		iavf_enable_queues(adapter);
		return 0;
	}

	if (adapter->aq_required & IAVF_FLAG_AQ_CONFIGURE_RSS) {
		/* This message goes straight to the firmware, not the
		 * PF, so we don't have to set current_op as we will
		 * not get a response through the ARQ.
		 */
		adapter->aq_required &= ~IAVF_FLAG_AQ_CONFIGURE_RSS;
		return 0;
	}
	if (adapter->aq_required & IAVF_FLAG_AQ_GET_HENA) {
		iavf_get_hena(adapter);
		return 0;
	}
	if (adapter->aq_required & IAVF_FLAG_AQ_SET_HENA) {
		iavf_set_hena(adapter);
		return 0;
	}
	if (adapter->aq_required & IAVF_FLAG_AQ_SET_RSS_KEY) {
		iavf_set_rss_key(adapter);
		return 0;
	}
	if (adapter->aq_required & IAVF_FLAG_AQ_SET_RSS_LUT) {
		iavf_set_rss_lut(adapter);
		return 0;
	}
	if (adapter->aq_required & IAVF_FLAG_AQ_SET_RSS_HFUNC) {
		iavf_set_rss_hfunc(adapter);
		return 0;
	}

	if (adapter->aq_required & IAVF_FLAG_AQ_CONFIGURE_PROMISC_MODE) {
		iavf_set_promiscuous(adapter);
		return 0;
	}

	if (adapter->aq_required & IAVF_FLAG_AQ_ENABLE_CHANNELS) {
		iavf_enable_channels(adapter);
		return 0;
	}

	if (adapter->aq_required & IAVF_FLAG_AQ_DISABLE_CHANNELS) {
		iavf_disable_channels(adapter);
		return 0;
	}
	if (adapter->aq_required & IAVF_FLAG_AQ_ADD_CLOUD_FILTER) {
		iavf_add_cloud_filter(adapter);
		return 0;
	}
	if (adapter->aq_required & IAVF_FLAG_AQ_DEL_CLOUD_FILTER) {
		iavf_del_cloud_filter(adapter);
		return 0;
	}
	if (adapter->aq_required & IAVF_FLAG_AQ_ADD_FDIR_FILTER) {
		iavf_add_fdir_filter(adapter);
		return IAVF_SUCCESS;
	}
	if (adapter->aq_required & IAVF_FLAG_AQ_DEL_FDIR_FILTER) {
		iavf_del_fdir_filter(adapter);
		return IAVF_SUCCESS;
	}
	if (adapter->aq_required & IAVF_FLAG_AQ_ADD_ADV_RSS_CFG) {
		iavf_add_adv_rss_cfg(adapter);
		return 0;
	}
	if (adapter->aq_required & IAVF_FLAG_AQ_DEL_ADV_RSS_CFG) {
		iavf_del_adv_rss_cfg(adapter);
		return 0;
	}
	if (adapter->aq_required & IAVF_FLAG_AQ_DISABLE_CTAG_VLAN_STRIPPING) {
		iavf_disable_vlan_stripping_v2(adapter, ETH_P_8021Q);
		return 0;
	}
	if (adapter->aq_required & IAVF_FLAG_AQ_DISABLE_STAG_VLAN_STRIPPING) {
		iavf_disable_vlan_stripping_v2(adapter, ETH_P_8021AD);
		return 0;
	}
	if (adapter->aq_required & IAVF_FLAG_AQ_ENABLE_CTAG_VLAN_STRIPPING) {
		iavf_enable_vlan_stripping_v2(adapter, ETH_P_8021Q);
		return 0;
	}
	if (adapter->aq_required & IAVF_FLAG_AQ_ENABLE_STAG_VLAN_STRIPPING) {
		iavf_enable_vlan_stripping_v2(adapter, ETH_P_8021AD);
		return 0;
	}
	if (adapter->aq_required & IAVF_FLAG_AQ_DISABLE_CTAG_VLAN_INSERTION) {
		iavf_disable_vlan_insertion_v2(adapter, ETH_P_8021Q);
		return 0;
	}
	if (adapter->aq_required & IAVF_FLAG_AQ_DISABLE_STAG_VLAN_INSERTION) {
		iavf_disable_vlan_insertion_v2(adapter, ETH_P_8021AD);
		return 0;
	}
	if (adapter->aq_required & IAVF_FLAG_AQ_ENABLE_CTAG_VLAN_INSERTION) {
		iavf_enable_vlan_insertion_v2(adapter, ETH_P_8021Q);
		return 0;
	}
	if (adapter->aq_required & IAVF_FLAG_AQ_ENABLE_STAG_VLAN_INSERTION) {
		iavf_enable_vlan_insertion_v2(adapter, ETH_P_8021AD);
		return 0;
	}

	if (adapter->aq_required & IAVF_FLAG_AQ_REQUEST_STATS) {
		iavf_request_stats(adapter);
		return 0;
	}

	return -EAGAIN;
}

/**
 * iavf_set_vlan_offload_features - set VLAN offload configuration
 * @adapter: board private structure
 * @prev_features: previous features used for comparison
 * @features: updated features used for configuration
 *
 * Set the aq_required bit(s) based on the requested features passed in to
 * configure VLAN stripping and/or VLAN insertion if supported. Also, schedule
 * the watchdog if any changes are requested to expedite the request via
 * virtchnl.
 **/
static void
iavf_set_vlan_offload_features(struct iavf_adapter *adapter,
			       netdev_features_t prev_features,
			       netdev_features_t features)
{
	bool enable_stripping = true, enable_insertion = true;
	u16 vlan_ethertype = 0;
	u64 aq_required = 0;

	/* keep cases separate because one ethertype for offloads can be
	 * disabled at the same time as another is disabled, so check for an
	 * enabled ethertype first, then check for disabled. Default to
	 * ETH_P_8021Q so an ethertype is specified if disabling insertion and
	 * stripping.
	 */
	if (features & (NETIF_F_HW_VLAN_STAG_RX | NETIF_F_HW_VLAN_STAG_TX))
		vlan_ethertype = ETH_P_8021AD;
	else if (features & (NETIF_F_HW_VLAN_CTAG_RX | NETIF_F_HW_VLAN_CTAG_TX))
		vlan_ethertype = ETH_P_8021Q;
	else if (prev_features & (NETIF_F_HW_VLAN_STAG_RX | NETIF_F_HW_VLAN_STAG_TX))
		vlan_ethertype = ETH_P_8021AD;
	else if (prev_features & (NETIF_F_HW_VLAN_CTAG_RX | NETIF_F_HW_VLAN_CTAG_TX))
		vlan_ethertype = ETH_P_8021Q;
	else
		vlan_ethertype = ETH_P_8021Q;

	if (!(features & (NETIF_F_HW_VLAN_STAG_RX | NETIF_F_HW_VLAN_CTAG_RX)))
		enable_stripping = false;
	if (!(features & (NETIF_F_HW_VLAN_STAG_TX | NETIF_F_HW_VLAN_CTAG_TX)))
		enable_insertion = false;

	if (VLAN_ALLOWED(adapter)) {
		/* VIRTCHNL_VF_OFFLOAD_VLAN only has support for toggling VLAN
		 * stripping via virtchnl. VLAN insertion can be toggled on the
		 * netdev, but it doesn't require a virtchnl message
		 */
		if (enable_stripping)
			aq_required |= IAVF_FLAG_AQ_ENABLE_VLAN_STRIPPING;
		else
			aq_required |= IAVF_FLAG_AQ_DISABLE_VLAN_STRIPPING;

	} else if (VLAN_V2_ALLOWED(adapter)) {
		switch (vlan_ethertype) {
		case ETH_P_8021Q:
			if (enable_stripping)
				aq_required |= IAVF_FLAG_AQ_ENABLE_CTAG_VLAN_STRIPPING;
			else
				aq_required |= IAVF_FLAG_AQ_DISABLE_CTAG_VLAN_STRIPPING;

			if (enable_insertion)
				aq_required |= IAVF_FLAG_AQ_ENABLE_CTAG_VLAN_INSERTION;
			else
				aq_required |= IAVF_FLAG_AQ_DISABLE_CTAG_VLAN_INSERTION;
			break;
		case ETH_P_8021AD:
			if (enable_stripping)
				aq_required |= IAVF_FLAG_AQ_ENABLE_STAG_VLAN_STRIPPING;
			else
				aq_required |= IAVF_FLAG_AQ_DISABLE_STAG_VLAN_STRIPPING;

			if (enable_insertion)
				aq_required |= IAVF_FLAG_AQ_ENABLE_STAG_VLAN_INSERTION;
			else
				aq_required |= IAVF_FLAG_AQ_DISABLE_STAG_VLAN_INSERTION;
			break;
		}
	}

	if (aq_required)
		iavf_schedule_aq_request(adapter, aq_required);
}

/**
 * iavf_startup - first step of driver startup
 * @adapter: board private structure
 *
 * Function process __IAVF_STARTUP driver state.
 * When success the state is changed to __IAVF_INIT_VERSION_CHECK
 * when fails the state is changed to __IAVF_INIT_FAILED
 **/
static void iavf_startup(struct iavf_adapter *adapter)
{
	struct pci_dev *pdev = adapter->pdev;
	struct iavf_hw *hw = &adapter->hw;
	enum iavf_status status;
	int ret;

	WARN_ON(adapter->state != __IAVF_STARTUP);

	/* driver loaded, probe complete */
	adapter->flags &= ~IAVF_FLAG_PF_COMMS_FAILED;
	adapter->flags &= ~IAVF_FLAG_RESET_PENDING;

	ret = iavf_check_reset_complete(hw);
	if (ret) {
		dev_info(&pdev->dev, "Device is still in reset (%d), retrying\n",
			 ret);
		goto err;
	}
	hw->aq.num_arq_entries = IAVF_AQ_LEN;
	hw->aq.num_asq_entries = IAVF_AQ_LEN;
	hw->aq.arq_buf_size = IAVF_MAX_AQ_BUF_SIZE;
	hw->aq.asq_buf_size = IAVF_MAX_AQ_BUF_SIZE;

	status = iavf_init_adminq(hw);
	if (status) {
		dev_err(&pdev->dev, "Failed to init Admin Queue (%d)\n",
			status);
		goto err;
	}
	ret = iavf_send_api_ver(adapter);
	if (ret) {
		dev_err(&pdev->dev, "Unable to send to PF (%d)\n", ret);
		iavf_shutdown_adminq(hw);
		goto err;
	}
	iavf_change_state(adapter, __IAVF_INIT_VERSION_CHECK);
	return;
err:
	iavf_change_state(adapter, __IAVF_INIT_FAILED);
}

/**
 * iavf_init_version_check - second step of driver startup
 * @adapter: board private structure
 *
 * Function process __IAVF_INIT_VERSION_CHECK driver state.
 * When success the state is changed to __IAVF_INIT_GET_RESOURCES
 * when fails the state is changed to __IAVF_INIT_FAILED
 **/
static void iavf_init_version_check(struct iavf_adapter *adapter)
{
	struct pci_dev *pdev = adapter->pdev;
	struct iavf_hw *hw = &adapter->hw;
	int err = -EAGAIN;

	WARN_ON(adapter->state != __IAVF_INIT_VERSION_CHECK);

	if (!iavf_asq_done(hw)) {
		dev_err(&pdev->dev, "Admin queue command never completed\n");
		iavf_shutdown_adminq(hw);
		iavf_change_state(adapter, __IAVF_STARTUP);
		goto err;
	}

	/* aq msg sent, awaiting reply */
	err = iavf_verify_api_ver(adapter);
	if (err) {
		if (err == -EALREADY)
			err = iavf_send_api_ver(adapter);
		else
			dev_err(&pdev->dev, "Unsupported PF API version %d.%d, expected %d.%d\n",
				adapter->pf_version.major,
				adapter->pf_version.minor,
				VIRTCHNL_VERSION_MAJOR,
				VIRTCHNL_VERSION_MINOR);
		goto err;
	}
	err = iavf_send_vf_config_msg(adapter);
	if (err) {
		dev_err(&pdev->dev, "Unable to send config request (%d)\n",
			err);
		goto err;
	}
	iavf_change_state(adapter, __IAVF_INIT_GET_RESOURCES);
	return;
err:
	iavf_change_state(adapter, __IAVF_INIT_FAILED);
}

/**
 * iavf_parse_vf_resource_msg - parse response from VIRTCHNL_OP_GET_VF_RESOURCES
 * @adapter: board private structure
 */
int iavf_parse_vf_resource_msg(struct iavf_adapter *adapter)
{
	int i, num_req_queues = adapter->num_req_queues;
	struct iavf_vsi *vsi = &adapter->vsi;

	for (i = 0; i < adapter->vf_res->num_vsis; i++) {
		if (adapter->vf_res->vsi_res[i].vsi_type == VIRTCHNL_VSI_SRIOV)
			adapter->vsi_res = &adapter->vf_res->vsi_res[i];
	}
	if (!adapter->vsi_res) {
		dev_err(&adapter->pdev->dev, "No LAN VSI found\n");
		return -ENODEV;
	}

	if (num_req_queues &&
	    num_req_queues > adapter->vsi_res->num_queue_pairs) {
		/* Problem.  The PF gave us fewer queues than what we had
		 * negotiated in our request.  Need a reset to see if we can't
		 * get back to a working state.
		 */
		dev_err(&adapter->pdev->dev,
			"Requested %d queues, but PF only gave us %d.\n",
			num_req_queues,
			adapter->vsi_res->num_queue_pairs);
		adapter->flags |= IAVF_FLAG_REINIT_MSIX_NEEDED;
		adapter->num_req_queues = adapter->vsi_res->num_queue_pairs;
		iavf_schedule_reset(adapter, IAVF_FLAG_RESET_NEEDED);

		return -EAGAIN;
	}
	adapter->num_req_queues = 0;
	adapter->vsi.id = adapter->vsi_res->vsi_id;

	adapter->vsi.back = adapter;
	adapter->vsi.base_vector = 1;
	vsi->netdev = adapter->netdev;
	vsi->qs_handle = adapter->vsi_res->qset_handle;
	if (adapter->vf_res->vf_cap_flags & VIRTCHNL_VF_OFFLOAD_RSS_PF) {
		adapter->rss_key_size = adapter->vf_res->rss_key_size;
		adapter->rss_lut_size = adapter->vf_res->rss_lut_size;
	} else {
		adapter->rss_key_size = IAVF_HKEY_ARRAY_SIZE;
		adapter->rss_lut_size = IAVF_HLUT_ARRAY_SIZE;
	}

	return 0;
}

/**
 * iavf_init_get_resources - third step of driver startup
 * @adapter: board private structure
 *
 * Function process __IAVF_INIT_GET_RESOURCES driver state and
 * finishes driver initialization procedure.
 * When success the state is changed to __IAVF_DOWN
 * when fails the state is changed to __IAVF_INIT_FAILED
 **/
static void iavf_init_get_resources(struct iavf_adapter *adapter)
{
	struct pci_dev *pdev = adapter->pdev;
	struct iavf_hw *hw = &adapter->hw;
	int err;

	WARN_ON(adapter->state != __IAVF_INIT_GET_RESOURCES);
	/* aq msg sent, awaiting reply */
	if (!adapter->vf_res) {
		adapter->vf_res = kzalloc(IAVF_VIRTCHNL_VF_RESOURCE_SIZE,
					  GFP_KERNEL);
		if (!adapter->vf_res) {
			err = -ENOMEM;
			goto err;
		}
	}
	err = iavf_get_vf_config(adapter);
	if (err == -EALREADY) {
		err = iavf_send_vf_config_msg(adapter);
		goto err;
	} else if (err == -EINVAL) {
		/* We only get -EINVAL if the device is in a very bad
		 * state or if we've been disabled for previous bad
		 * behavior. Either way, we're done now.
		 */
		iavf_shutdown_adminq(hw);
		dev_err(&pdev->dev, "Unable to get VF config due to PF error condition, not retrying\n");
		return;
	}
	if (err) {
		dev_err(&pdev->dev, "Unable to get VF config (%d)\n", err);
		goto err_alloc;
	}

	err = iavf_parse_vf_resource_msg(adapter);
	if (err) {
		dev_err(&pdev->dev, "Failed to parse VF resource message from PF (%d)\n",
			err);
		goto err_alloc;
	}
	/* Some features require additional messages to negotiate extended
	 * capabilities. These are processed in sequence by the
	 * __IAVF_INIT_EXTENDED_CAPS driver state.
	 */
	adapter->extended_caps = IAVF_EXTENDED_CAPS;

	iavf_change_state(adapter, __IAVF_INIT_EXTENDED_CAPS);
	return;

err_alloc:
	kfree(adapter->vf_res);
	adapter->vf_res = NULL;
err:
	iavf_change_state(adapter, __IAVF_INIT_FAILED);
}

/**
 * iavf_init_send_offload_vlan_v2_caps - part of initializing VLAN V2 caps
 * @adapter: board private structure
 *
 * Function processes send of the extended VLAN V2 capability message to the
 * PF. Must clear IAVF_EXTENDED_CAP_RECV_VLAN_V2 if the message is not sent,
 * e.g. due to PF not negotiating VIRTCHNL_VF_OFFLOAD_VLAN_V2.
 */
static void iavf_init_send_offload_vlan_v2_caps(struct iavf_adapter *adapter)
{
	int ret;

	WARN_ON(!(adapter->extended_caps & IAVF_EXTENDED_CAP_SEND_VLAN_V2));

	ret = iavf_send_vf_offload_vlan_v2_msg(adapter);
	if (ret && ret == -EOPNOTSUPP) {
		/* PF does not support VIRTCHNL_VF_OFFLOAD_V2. In this case,
		 * we did not send the capability exchange message and do not
		 * expect a response.
		 */
		adapter->extended_caps &= ~IAVF_EXTENDED_CAP_RECV_VLAN_V2;
	}

	/* We sent the message, so move on to the next step */
	adapter->extended_caps &= ~IAVF_EXTENDED_CAP_SEND_VLAN_V2;
}

/**
 * iavf_init_recv_offload_vlan_v2_caps - part of initializing VLAN V2 caps
 * @adapter: board private structure
 *
 * Function processes receipt of the extended VLAN V2 capability message from
 * the PF.
 **/
static void iavf_init_recv_offload_vlan_v2_caps(struct iavf_adapter *adapter)
{
	int ret;

	WARN_ON(!(adapter->extended_caps & IAVF_EXTENDED_CAP_RECV_VLAN_V2));

	memset(&adapter->vlan_v2_caps, 0, sizeof(adapter->vlan_v2_caps));

	ret = iavf_get_vf_vlan_v2_caps(adapter);
	if (ret)
		goto err;

	/* We've processed receipt of the VLAN V2 caps message */
	adapter->extended_caps &= ~IAVF_EXTENDED_CAP_RECV_VLAN_V2;
	return;
err:
	/* We didn't receive a reply. Make sure we try sending again when
	 * __IAVF_INIT_FAILED attempts to recover.
	 */
	adapter->extended_caps |= IAVF_EXTENDED_CAP_SEND_VLAN_V2;
	iavf_change_state(adapter, __IAVF_INIT_FAILED);
}

/**
 * iavf_init_process_extended_caps - Part of driver startup
 * @adapter: board private structure
 *
 * Function processes __IAVF_INIT_EXTENDED_CAPS driver state. This state
 * handles negotiating capabilities for features which require an additional
 * message.
 *
 * Once all extended capabilities exchanges are finished, the driver will
 * transition into __IAVF_INIT_CONFIG_ADAPTER.
 */
static void iavf_init_process_extended_caps(struct iavf_adapter *adapter)
{
	WARN_ON(adapter->state != __IAVF_INIT_EXTENDED_CAPS);

	/* Process capability exchange for VLAN V2 */
	if (adapter->extended_caps & IAVF_EXTENDED_CAP_SEND_VLAN_V2) {
		iavf_init_send_offload_vlan_v2_caps(adapter);
		return;
	} else if (adapter->extended_caps & IAVF_EXTENDED_CAP_RECV_VLAN_V2) {
		iavf_init_recv_offload_vlan_v2_caps(adapter);
		return;
	}

	/* When we reach here, no further extended capabilities exchanges are
	 * necessary, so we finally transition into __IAVF_INIT_CONFIG_ADAPTER
	 */
	iavf_change_state(adapter, __IAVF_INIT_CONFIG_ADAPTER);
}

/**
 * iavf_init_config_adapter - last part of driver startup
 * @adapter: board private structure
 *
 * After all the supported capabilities are negotiated, then the
 * __IAVF_INIT_CONFIG_ADAPTER state will finish driver initialization.
 */
static void iavf_init_config_adapter(struct iavf_adapter *adapter)
{
	struct net_device *netdev = adapter->netdev;
	struct pci_dev *pdev = adapter->pdev;
	int err;

	WARN_ON(adapter->state != __IAVF_INIT_CONFIG_ADAPTER);

	if (iavf_process_config(adapter))
		goto err;

	adapter->current_op = VIRTCHNL_OP_UNKNOWN;

	adapter->flags |= IAVF_FLAG_RX_CSUM_ENABLED;

	netdev->netdev_ops = &iavf_netdev_ops;
	iavf_set_ethtool_ops(netdev);
	netdev->watchdog_timeo = 5 * HZ;

	netdev->min_mtu = ETH_MIN_MTU;
	netdev->max_mtu = LIBIE_MAX_MTU;

	if (!is_valid_ether_addr(adapter->hw.mac.addr)) {
		dev_info(&pdev->dev, "Invalid MAC address %pM, using random\n",
			 adapter->hw.mac.addr);
		eth_hw_addr_random(netdev);
		ether_addr_copy(adapter->hw.mac.addr, netdev->dev_addr);
	} else {
		eth_hw_addr_set(netdev, adapter->hw.mac.addr);
		ether_addr_copy(netdev->perm_addr, adapter->hw.mac.addr);
	}

	adapter->tx_desc_count = IAVF_DEFAULT_TXD;
	adapter->rx_desc_count = IAVF_DEFAULT_RXD;
	err = iavf_init_interrupt_scheme(adapter);
	if (err)
		goto err_sw_init;
	iavf_map_rings_to_vectors(adapter);
	if (adapter->vf_res->vf_cap_flags &
		VIRTCHNL_VF_OFFLOAD_WB_ON_ITR)
		adapter->flags |= IAVF_FLAG_WB_ON_ITR_CAPABLE;

	err = iavf_request_misc_irq(adapter);
	if (err)
		goto err_sw_init;

	netif_carrier_off(netdev);
	adapter->link_up = false;
	netif_tx_stop_all_queues(netdev);

	dev_info(&pdev->dev, "MAC address: %pM\n", adapter->hw.mac.addr);
	if (netdev->features & NETIF_F_GRO)
		dev_info(&pdev->dev, "GRO is enabled\n");

	iavf_change_state(adapter, __IAVF_DOWN);
	set_bit(__IAVF_VSI_DOWN, adapter->vsi.state);

	iavf_misc_irq_enable(adapter);
	wake_up(&adapter->down_waitqueue);

	adapter->rss_key = kzalloc(adapter->rss_key_size, GFP_KERNEL);
	adapter->rss_lut = kzalloc(adapter->rss_lut_size, GFP_KERNEL);
	if (!adapter->rss_key || !adapter->rss_lut) {
		err = -ENOMEM;
		goto err_mem;
	}
	if (RSS_AQ(adapter))
		adapter->aq_required |= IAVF_FLAG_AQ_CONFIGURE_RSS;
	else
		iavf_init_rss(adapter);

	if (VLAN_V2_ALLOWED(adapter))
		/* request initial VLAN offload settings */
		iavf_set_vlan_offload_features(adapter, 0, netdev->features);

	iavf_schedule_finish_config(adapter);
	return;

err_mem:
	iavf_free_rss(adapter);
	iavf_free_misc_irq(adapter);
err_sw_init:
	iavf_reset_interrupt_capability(adapter);
err:
	iavf_change_state(adapter, __IAVF_INIT_FAILED);
}

/**
 * iavf_watchdog_task - Periodic call-back task
 * @work: pointer to work_struct
 **/
static void iavf_watchdog_task(struct work_struct *work)
{
	struct iavf_adapter *adapter = container_of(work,
						    struct iavf_adapter,
						    watchdog_task.work);
	struct iavf_hw *hw = &adapter->hw;
	u32 reg_val;

	if (!mutex_trylock(&adapter->crit_lock)) {
		if (adapter->state == __IAVF_REMOVE)
			return;

		goto restart_watchdog;
	}

	if (adapter->flags & IAVF_FLAG_PF_COMMS_FAILED)
		iavf_change_state(adapter, __IAVF_COMM_FAILED);

	switch (adapter->state) {
	case __IAVF_STARTUP:
		iavf_startup(adapter);
		mutex_unlock(&adapter->crit_lock);
		queue_delayed_work(adapter->wq, &adapter->watchdog_task,
				   msecs_to_jiffies(30));
		return;
	case __IAVF_INIT_VERSION_CHECK:
		iavf_init_version_check(adapter);
		mutex_unlock(&adapter->crit_lock);
		queue_delayed_work(adapter->wq, &adapter->watchdog_task,
				   msecs_to_jiffies(30));
		return;
	case __IAVF_INIT_GET_RESOURCES:
		iavf_init_get_resources(adapter);
		mutex_unlock(&adapter->crit_lock);
		queue_delayed_work(adapter->wq, &adapter->watchdog_task,
				   msecs_to_jiffies(1));
		return;
	case __IAVF_INIT_EXTENDED_CAPS:
		iavf_init_process_extended_caps(adapter);
		mutex_unlock(&adapter->crit_lock);
		queue_delayed_work(adapter->wq, &adapter->watchdog_task,
				   msecs_to_jiffies(1));
		return;
	case __IAVF_INIT_CONFIG_ADAPTER:
		iavf_init_config_adapter(adapter);
		mutex_unlock(&adapter->crit_lock);
		queue_delayed_work(adapter->wq, &adapter->watchdog_task,
				   msecs_to_jiffies(1));
		return;
	case __IAVF_INIT_FAILED:
		if (test_bit(__IAVF_IN_REMOVE_TASK,
			     &adapter->crit_section)) {
			/* Do not update the state and do not reschedule
			 * watchdog task, iavf_remove should handle this state
			 * as it can loop forever
			 */
			mutex_unlock(&adapter->crit_lock);
			return;
		}
		if (++adapter->aq_wait_count > IAVF_AQ_MAX_ERR) {
			dev_err(&adapter->pdev->dev,
				"Failed to communicate with PF; waiting before retry\n");
			adapter->flags |= IAVF_FLAG_PF_COMMS_FAILED;
			iavf_shutdown_adminq(hw);
			mutex_unlock(&adapter->crit_lock);
			queue_delayed_work(adapter->wq,
					   &adapter->watchdog_task, (5 * HZ));
			return;
		}
		/* Try again from failed step*/
		iavf_change_state(adapter, adapter->last_state);
		mutex_unlock(&adapter->crit_lock);
		queue_delayed_work(adapter->wq, &adapter->watchdog_task, HZ);
		return;
	case __IAVF_COMM_FAILED:
		if (test_bit(__IAVF_IN_REMOVE_TASK,
			     &adapter->crit_section)) {
			/* Set state to __IAVF_INIT_FAILED and perform remove
			 * steps. Remove IAVF_FLAG_PF_COMMS_FAILED so the task
			 * doesn't bring the state back to __IAVF_COMM_FAILED.
			 */
			iavf_change_state(adapter, __IAVF_INIT_FAILED);
			adapter->flags &= ~IAVF_FLAG_PF_COMMS_FAILED;
			mutex_unlock(&adapter->crit_lock);
			return;
		}
		reg_val = rd32(hw, IAVF_VFGEN_RSTAT) &
			  IAVF_VFGEN_RSTAT_VFR_STATE_MASK;
		if (reg_val == VIRTCHNL_VFR_VFACTIVE ||
		    reg_val == VIRTCHNL_VFR_COMPLETED) {
			/* A chance for redemption! */
			dev_err(&adapter->pdev->dev,
				"Hardware came out of reset. Attempting reinit.\n");
			/* When init task contacts the PF and
			 * gets everything set up again, it'll restart the
			 * watchdog for us. Down, boy. Sit. Stay. Woof.
			 */
			iavf_change_state(adapter, __IAVF_STARTUP);
			adapter->flags &= ~IAVF_FLAG_PF_COMMS_FAILED;
		}
		adapter->aq_required = 0;
		adapter->current_op = VIRTCHNL_OP_UNKNOWN;
		mutex_unlock(&adapter->crit_lock);
		queue_delayed_work(adapter->wq,
				   &adapter->watchdog_task,
				   msecs_to_jiffies(10));
		return;
	case __IAVF_RESETTING:
		mutex_unlock(&adapter->crit_lock);
		queue_delayed_work(adapter->wq, &adapter->watchdog_task,
				   HZ * 2);
		return;
	case __IAVF_DOWN:
	case __IAVF_DOWN_PENDING:
	case __IAVF_TESTING:
	case __IAVF_RUNNING:
		if (adapter->current_op) {
			if (!iavf_asq_done(hw)) {
				dev_dbg(&adapter->pdev->dev,
					"Admin queue timeout\n");
				iavf_send_api_ver(adapter);
			}
		} else {
			int ret = iavf_process_aq_command(adapter);

			/* An error will be returned if no commands were
			 * processed; use this opportunity to update stats
			 * if the error isn't -ENOTSUPP
			 */
			if (ret && ret != -EOPNOTSUPP &&
			    adapter->state == __IAVF_RUNNING)
				iavf_request_stats(adapter);
		}
		if (adapter->state == __IAVF_RUNNING)
			iavf_detect_recover_hung(&adapter->vsi);
		break;
	case __IAVF_REMOVE:
	default:
		mutex_unlock(&adapter->crit_lock);
		return;
	}

	/* check for hw reset */
	reg_val = rd32(hw, IAVF_VF_ARQLEN1) & IAVF_VF_ARQLEN1_ARQENABLE_MASK;
	if (!reg_val) {
		adapter->aq_required = 0;
		adapter->current_op = VIRTCHNL_OP_UNKNOWN;
		dev_err(&adapter->pdev->dev, "Hardware reset detected\n");
		iavf_schedule_reset(adapter, IAVF_FLAG_RESET_PENDING);
		mutex_unlock(&adapter->crit_lock);
		queue_delayed_work(adapter->wq,
				   &adapter->watchdog_task, HZ * 2);
		return;
	}

	mutex_unlock(&adapter->crit_lock);
restart_watchdog:
	if (adapter->state >= __IAVF_DOWN)
		queue_work(adapter->wq, &adapter->adminq_task);
	if (adapter->aq_required)
		queue_delayed_work(adapter->wq, &adapter->watchdog_task,
				   msecs_to_jiffies(20));
	else
		queue_delayed_work(adapter->wq, &adapter->watchdog_task,
				   HZ * 2);
}

/**
 * iavf_disable_vf - disable VF
 * @adapter: board private structure
 *
 * Set communication failed flag and free all resources.
 * NOTE: This function is expected to be called with crit_lock being held.
 **/
static void iavf_disable_vf(struct iavf_adapter *adapter)
{
	struct iavf_mac_filter *f, *ftmp;
	struct iavf_vlan_filter *fv, *fvtmp;
	struct iavf_cloud_filter *cf, *cftmp;

	adapter->flags |= IAVF_FLAG_PF_COMMS_FAILED;

	/* We don't use netif_running() because it may be true prior to
	 * ndo_open() returning, so we can't assume it means all our open
	 * tasks have finished, since we're not holding the rtnl_lock here.
	 */
	if (adapter->state == __IAVF_RUNNING) {
		set_bit(__IAVF_VSI_DOWN, adapter->vsi.state);
		netif_carrier_off(adapter->netdev);
		netif_tx_disable(adapter->netdev);
		adapter->link_up = false;
		iavf_napi_disable_all(adapter);
		iavf_irq_disable(adapter);
		iavf_free_traffic_irqs(adapter);
		iavf_free_all_tx_resources(adapter);
		iavf_free_all_rx_resources(adapter);
	}

	spin_lock_bh(&adapter->mac_vlan_list_lock);

	/* Delete all of the filters */
	list_for_each_entry_safe(f, ftmp, &adapter->mac_filter_list, list) {
		list_del(&f->list);
		kfree(f);
	}

	list_for_each_entry_safe(fv, fvtmp, &adapter->vlan_filter_list, list) {
		list_del(&fv->list);
		kfree(fv);
	}
	adapter->num_vlan_filters = 0;

	spin_unlock_bh(&adapter->mac_vlan_list_lock);

	spin_lock_bh(&adapter->cloud_filter_list_lock);
	list_for_each_entry_safe(cf, cftmp, &adapter->cloud_filter_list, list) {
		list_del(&cf->list);
		kfree(cf);
		adapter->num_cloud_filters--;
	}
	spin_unlock_bh(&adapter->cloud_filter_list_lock);

	iavf_free_misc_irq(adapter);
	iavf_free_interrupt_scheme(adapter);
	memset(adapter->vf_res, 0, IAVF_VIRTCHNL_VF_RESOURCE_SIZE);
	iavf_shutdown_adminq(&adapter->hw);
	adapter->flags &= ~IAVF_FLAG_RESET_PENDING;
	iavf_change_state(adapter, __IAVF_DOWN);
	wake_up(&adapter->down_waitqueue);
	dev_info(&adapter->pdev->dev, "Reset task did not complete, VF disabled\n");
}

/**
 * iavf_reset_task - Call-back task to handle hardware reset
 * @work: pointer to work_struct
 *
 * During reset we need to shut down and reinitialize the admin queue
 * before we can use it to communicate with the PF again. We also clear
 * and reinit the rings because that context is lost as well.
 **/
static void iavf_reset_task(struct work_struct *work)
{
	struct iavf_adapter *adapter = container_of(work,
						      struct iavf_adapter,
						      reset_task);
	struct virtchnl_vf_resource *vfres = adapter->vf_res;
	struct net_device *netdev = adapter->netdev;
	struct iavf_hw *hw = &adapter->hw;
	struct iavf_mac_filter *f, *ftmp;
	struct iavf_cloud_filter *cf;
	enum iavf_status status;
	u32 reg_val;
	int i = 0, err;
	bool running;

	/* When device is being removed it doesn't make sense to run the reset
	 * task, just return in such a case.
	 */
	if (!mutex_trylock(&adapter->crit_lock)) {
		if (adapter->state != __IAVF_REMOVE)
			queue_work(adapter->wq, &adapter->reset_task);

		return;
	}

	iavf_misc_irq_disable(adapter);
	if (adapter->flags & IAVF_FLAG_RESET_NEEDED) {
		adapter->flags &= ~IAVF_FLAG_RESET_NEEDED;
		/* Restart the AQ here. If we have been reset but didn't
		 * detect it, or if the PF had to reinit, our AQ will be hosed.
		 */
		iavf_shutdown_adminq(hw);
		iavf_init_adminq(hw);
		iavf_request_reset(adapter);
	}
	adapter->flags |= IAVF_FLAG_RESET_PENDING;

	/* poll until we see the reset actually happen */
	for (i = 0; i < IAVF_RESET_WAIT_DETECTED_COUNT; i++) {
		reg_val = rd32(hw, IAVF_VF_ARQLEN1) &
			  IAVF_VF_ARQLEN1_ARQENABLE_MASK;
		if (!reg_val)
			break;
		usleep_range(5000, 10000);
	}
	if (i == IAVF_RESET_WAIT_DETECTED_COUNT) {
		dev_info(&adapter->pdev->dev, "Never saw reset\n");
		goto continue_reset; /* act like the reset happened */
	}

	/* wait until the reset is complete and the PF is responding to us */
	for (i = 0; i < IAVF_RESET_WAIT_COMPLETE_COUNT; i++) {
		/* sleep first to make sure a minimum wait time is met */
		msleep(IAVF_RESET_WAIT_MS);

		reg_val = rd32(hw, IAVF_VFGEN_RSTAT) &
			  IAVF_VFGEN_RSTAT_VFR_STATE_MASK;
		if (reg_val == VIRTCHNL_VFR_VFACTIVE)
			break;
	}

	pci_set_master(adapter->pdev);
	pci_restore_msi_state(adapter->pdev);

	if (i == IAVF_RESET_WAIT_COMPLETE_COUNT) {
		dev_err(&adapter->pdev->dev, "Reset never finished (%x)\n",
			reg_val);
		iavf_disable_vf(adapter);
		mutex_unlock(&adapter->crit_lock);
		return; /* Do not attempt to reinit. It's dead, Jim. */
	}

continue_reset:
	/* We don't use netif_running() because it may be true prior to
	 * ndo_open() returning, so we can't assume it means all our open
	 * tasks have finished, since we're not holding the rtnl_lock here.
	 */
	running = adapter->state == __IAVF_RUNNING;

	if (running) {
		netif_carrier_off(netdev);
		netif_tx_stop_all_queues(netdev);
		adapter->link_up = false;
		iavf_napi_disable_all(adapter);
	}
	iavf_irq_disable(adapter);

	iavf_change_state(adapter, __IAVF_RESETTING);
	adapter->flags &= ~IAVF_FLAG_RESET_PENDING;

	/* free the Tx/Rx rings and descriptors, might be better to just
	 * re-use them sometime in the future
	 */
	iavf_free_all_rx_resources(adapter);
	iavf_free_all_tx_resources(adapter);

	adapter->flags |= IAVF_FLAG_QUEUES_DISABLED;
	/* kill and reinit the admin queue */
	iavf_shutdown_adminq(hw);
	adapter->current_op = VIRTCHNL_OP_UNKNOWN;
	status = iavf_init_adminq(hw);
	if (status) {
		dev_info(&adapter->pdev->dev, "Failed to init adminq: %d\n",
			 status);
		goto reset_err;
	}
	adapter->aq_required = 0;

	if ((adapter->flags & IAVF_FLAG_REINIT_MSIX_NEEDED) ||
	    (adapter->flags & IAVF_FLAG_REINIT_ITR_NEEDED)) {
		err = iavf_reinit_interrupt_scheme(adapter, running);
		if (err)
			goto reset_err;
	}

	if (RSS_AQ(adapter)) {
		adapter->aq_required |= IAVF_FLAG_AQ_CONFIGURE_RSS;
	} else {
		err = iavf_init_rss(adapter);
		if (err)
			goto reset_err;
	}

	adapter->aq_required |= IAVF_FLAG_AQ_GET_CONFIG;
	/* always set since VIRTCHNL_OP_GET_VF_RESOURCES has not been
	 * sent/received yet, so VLAN_V2_ALLOWED() cannot is not reliable here,
	 * however the VIRTCHNL_OP_GET_OFFLOAD_VLAN_V2_CAPS won't be sent until
	 * VIRTCHNL_OP_GET_VF_RESOURCES and VIRTCHNL_VF_OFFLOAD_VLAN_V2 have
	 * been successfully sent and negotiated
	 */
	adapter->aq_required |= IAVF_FLAG_AQ_GET_OFFLOAD_VLAN_V2_CAPS;
	adapter->aq_required |= IAVF_FLAG_AQ_MAP_VECTORS;

	spin_lock_bh(&adapter->mac_vlan_list_lock);

	/* Delete filter for the current MAC address, it could have
	 * been changed by the PF via administratively set MAC.
	 * Will be re-added via VIRTCHNL_OP_GET_VF_RESOURCES.
	 */
	list_for_each_entry_safe(f, ftmp, &adapter->mac_filter_list, list) {
		if (ether_addr_equal(f->macaddr, adapter->hw.mac.addr)) {
			list_del(&f->list);
			kfree(f);
		}
	}
	/* re-add all MAC filters */
	list_for_each_entry(f, &adapter->mac_filter_list, list) {
		f->add = true;
	}
	spin_unlock_bh(&adapter->mac_vlan_list_lock);

	/* check if TCs are running and re-add all cloud filters */
	spin_lock_bh(&adapter->cloud_filter_list_lock);
	if ((vfres->vf_cap_flags & VIRTCHNL_VF_OFFLOAD_ADQ) &&
	    adapter->num_tc) {
		list_for_each_entry(cf, &adapter->cloud_filter_list, list) {
			cf->add = true;
		}
	}
	spin_unlock_bh(&adapter->cloud_filter_list_lock);

	adapter->aq_required |= IAVF_FLAG_AQ_ADD_MAC_FILTER;
	adapter->aq_required |= IAVF_FLAG_AQ_ADD_CLOUD_FILTER;
	iavf_misc_irq_enable(adapter);

	mod_delayed_work(adapter->wq, &adapter->watchdog_task, 2);

	/* We were running when the reset started, so we need to restore some
	 * state here.
	 */
	if (running) {
		/* allocate transmit descriptors */
		err = iavf_setup_all_tx_resources(adapter);
		if (err)
			goto reset_err;

		/* allocate receive descriptors */
		err = iavf_setup_all_rx_resources(adapter);
		if (err)
			goto reset_err;

		if ((adapter->flags & IAVF_FLAG_REINIT_MSIX_NEEDED) ||
		    (adapter->flags & IAVF_FLAG_REINIT_ITR_NEEDED)) {
			err = iavf_request_traffic_irqs(adapter, netdev->name);
			if (err)
				goto reset_err;

			adapter->flags &= ~IAVF_FLAG_REINIT_MSIX_NEEDED;
		}

		iavf_configure(adapter);

		/* iavf_up_complete() will switch device back
		 * to __IAVF_RUNNING
		 */
		iavf_up_complete(adapter);

		iavf_irq_enable(adapter, true);
	} else {
		iavf_change_state(adapter, __IAVF_DOWN);
		wake_up(&adapter->down_waitqueue);
	}

	adapter->flags &= ~IAVF_FLAG_REINIT_ITR_NEEDED;

	wake_up(&adapter->reset_waitqueue);
	mutex_unlock(&adapter->crit_lock);

	return;
reset_err:
	if (running) {
		set_bit(__IAVF_VSI_DOWN, adapter->vsi.state);
		iavf_free_traffic_irqs(adapter);
	}
	iavf_disable_vf(adapter);

	mutex_unlock(&adapter->crit_lock);
	dev_err(&adapter->pdev->dev, "failed to allocate resources during reinit\n");
}

/**
 * iavf_adminq_task - worker thread to clean the admin queue
 * @work: pointer to work_struct containing our data
 **/
static void iavf_adminq_task(struct work_struct *work)
{
	struct iavf_adapter *adapter =
		container_of(work, struct iavf_adapter, adminq_task);
	struct iavf_hw *hw = &adapter->hw;
	struct iavf_arq_event_info event;
	enum virtchnl_ops v_op;
	enum iavf_status ret, v_ret;
	u32 val, oldval;
	u16 pending;

	if (!mutex_trylock(&adapter->crit_lock)) {
		if (adapter->state == __IAVF_REMOVE)
			return;

		queue_work(adapter->wq, &adapter->adminq_task);
		goto out;
	}

	if (adapter->flags & IAVF_FLAG_PF_COMMS_FAILED)
		goto unlock;

	event.buf_len = IAVF_MAX_AQ_BUF_SIZE;
	event.msg_buf = kzalloc(event.buf_len, GFP_KERNEL);
	if (!event.msg_buf)
		goto unlock;

	do {
		ret = iavf_clean_arq_element(hw, &event, &pending);
		v_op = (enum virtchnl_ops)le32_to_cpu(event.desc.cookie_high);
		v_ret = (enum iavf_status)le32_to_cpu(event.desc.cookie_low);

		if (ret || !v_op)
			break; /* No event to process or error cleaning ARQ */

		iavf_virtchnl_completion(adapter, v_op, v_ret, event.msg_buf,
					 event.msg_len);
		if (pending != 0)
			memset(event.msg_buf, 0, IAVF_MAX_AQ_BUF_SIZE);
	} while (pending);

	if (iavf_is_reset_in_progress(adapter))
		goto freedom;

	/* check for error indications */
	val = rd32(hw, IAVF_VF_ARQLEN1);
	if (val == 0xdeadbeef || val == 0xffffffff) /* device in reset */
		goto freedom;
	oldval = val;
	if (val & IAVF_VF_ARQLEN1_ARQVFE_MASK) {
		dev_info(&adapter->pdev->dev, "ARQ VF Error detected\n");
		val &= ~IAVF_VF_ARQLEN1_ARQVFE_MASK;
	}
	if (val & IAVF_VF_ARQLEN1_ARQOVFL_MASK) {
		dev_info(&adapter->pdev->dev, "ARQ Overflow Error detected\n");
		val &= ~IAVF_VF_ARQLEN1_ARQOVFL_MASK;
	}
	if (val & IAVF_VF_ARQLEN1_ARQCRIT_MASK) {
		dev_info(&adapter->pdev->dev, "ARQ Critical Error detected\n");
		val &= ~IAVF_VF_ARQLEN1_ARQCRIT_MASK;
	}
	if (oldval != val)
		wr32(hw, IAVF_VF_ARQLEN1, val);

	val = rd32(hw, IAVF_VF_ATQLEN1);
	oldval = val;
	if (val & IAVF_VF_ATQLEN1_ATQVFE_MASK) {
		dev_info(&adapter->pdev->dev, "ASQ VF Error detected\n");
		val &= ~IAVF_VF_ATQLEN1_ATQVFE_MASK;
	}
	if (val & IAVF_VF_ATQLEN1_ATQOVFL_MASK) {
		dev_info(&adapter->pdev->dev, "ASQ Overflow Error detected\n");
		val &= ~IAVF_VF_ATQLEN1_ATQOVFL_MASK;
	}
	if (val & IAVF_VF_ATQLEN1_ATQCRIT_MASK) {
		dev_info(&adapter->pdev->dev, "ASQ Critical Error detected\n");
		val &= ~IAVF_VF_ATQLEN1_ATQCRIT_MASK;
	}
	if (oldval != val)
		wr32(hw, IAVF_VF_ATQLEN1, val);

freedom:
	kfree(event.msg_buf);
unlock:
	mutex_unlock(&adapter->crit_lock);
out:
	/* re-enable Admin queue interrupt cause */
	iavf_misc_irq_enable(adapter);
}

/**
 * iavf_free_all_tx_resources - Free Tx Resources for All Queues
 * @adapter: board private structure
 *
 * Free all transmit software resources
 **/
void iavf_free_all_tx_resources(struct iavf_adapter *adapter)
{
	int i;

	if (!adapter->tx_rings)
		return;

	for (i = 0; i < adapter->num_active_queues; i++)
		if (adapter->tx_rings[i].desc)
			iavf_free_tx_resources(&adapter->tx_rings[i]);
}

/**
 * iavf_setup_all_tx_resources - allocate all queues Tx resources
 * @adapter: board private structure
 *
 * If this function returns with an error, then it's possible one or
 * more of the rings is populated (while the rest are not).  It is the
 * callers duty to clean those orphaned rings.
 *
 * Return 0 on success, negative on failure
 **/
static int iavf_setup_all_tx_resources(struct iavf_adapter *adapter)
{
	int i, err = 0;

	for (i = 0; i < adapter->num_active_queues; i++) {
		adapter->tx_rings[i].count = adapter->tx_desc_count;
		err = iavf_setup_tx_descriptors(&adapter->tx_rings[i]);
		if (!err)
			continue;
		dev_err(&adapter->pdev->dev,
			"Allocation for Tx Queue %u failed\n", i);
		break;
	}

	return err;
}

/**
 * iavf_setup_all_rx_resources - allocate all queues Rx resources
 * @adapter: board private structure
 *
 * If this function returns with an error, then it's possible one or
 * more of the rings is populated (while the rest are not).  It is the
 * callers duty to clean those orphaned rings.
 *
 * Return 0 on success, negative on failure
 **/
static int iavf_setup_all_rx_resources(struct iavf_adapter *adapter)
{
	int i, err = 0;

	for (i = 0; i < adapter->num_active_queues; i++) {
		adapter->rx_rings[i].count = adapter->rx_desc_count;
		err = iavf_setup_rx_descriptors(&adapter->rx_rings[i]);
		if (!err)
			continue;
		dev_err(&adapter->pdev->dev,
			"Allocation for Rx Queue %u failed\n", i);
		break;
	}
	return err;
}

/**
 * iavf_free_all_rx_resources - Free Rx Resources for All Queues
 * @adapter: board private structure
 *
 * Free all receive software resources
 **/
void iavf_free_all_rx_resources(struct iavf_adapter *adapter)
{
	int i;

	if (!adapter->rx_rings)
		return;

	for (i = 0; i < adapter->num_active_queues; i++)
		if (adapter->rx_rings[i].desc)
			iavf_free_rx_resources(&adapter->rx_rings[i]);
}

/**
 * iavf_validate_tx_bandwidth - validate the max Tx bandwidth
 * @adapter: board private structure
 * @max_tx_rate: max Tx bw for a tc
 **/
static int iavf_validate_tx_bandwidth(struct iavf_adapter *adapter,
				      u64 max_tx_rate)
{
	int speed = 0, ret = 0;

	if (ADV_LINK_SUPPORT(adapter)) {
		if (adapter->link_speed_mbps < U32_MAX) {
			speed = adapter->link_speed_mbps;
			goto validate_bw;
		} else {
			dev_err(&adapter->pdev->dev, "Unknown link speed\n");
			return -EINVAL;
		}
	}

	switch (adapter->link_speed) {
	case VIRTCHNL_LINK_SPEED_40GB:
		speed = SPEED_40000;
		break;
	case VIRTCHNL_LINK_SPEED_25GB:
		speed = SPEED_25000;
		break;
	case VIRTCHNL_LINK_SPEED_20GB:
		speed = SPEED_20000;
		break;
	case VIRTCHNL_LINK_SPEED_10GB:
		speed = SPEED_10000;
		break;
	case VIRTCHNL_LINK_SPEED_5GB:
		speed = SPEED_5000;
		break;
	case VIRTCHNL_LINK_SPEED_2_5GB:
		speed = SPEED_2500;
		break;
	case VIRTCHNL_LINK_SPEED_1GB:
		speed = SPEED_1000;
		break;
	case VIRTCHNL_LINK_SPEED_100MB:
		speed = SPEED_100;
		break;
	default:
		break;
	}

validate_bw:
	if (max_tx_rate > speed) {
		dev_err(&adapter->pdev->dev,
			"Invalid tx rate specified\n");
		ret = -EINVAL;
	}

	return ret;
}

/**
 * iavf_validate_ch_config - validate queue mapping info
 * @adapter: board private structure
 * @mqprio_qopt: queue parameters
 *
 * This function validates if the config provided by the user to
 * configure queue channels is valid or not. Returns 0 on a valid
 * config.
 **/
static int iavf_validate_ch_config(struct iavf_adapter *adapter,
				   struct tc_mqprio_qopt_offload *mqprio_qopt)
{
	u64 total_max_rate = 0;
	u32 tx_rate_rem = 0;
	int i, num_qps = 0;
	u64 tx_rate = 0;
	int ret = 0;

	if (mqprio_qopt->qopt.num_tc > IAVF_MAX_TRAFFIC_CLASS ||
	    mqprio_qopt->qopt.num_tc < 1)
		return -EINVAL;

	for (i = 0; i <= mqprio_qopt->qopt.num_tc - 1; i++) {
		if (!mqprio_qopt->qopt.count[i] ||
		    mqprio_qopt->qopt.offset[i] != num_qps)
			return -EINVAL;
		if (mqprio_qopt->min_rate[i]) {
			dev_err(&adapter->pdev->dev,
				"Invalid min tx rate (greater than 0) specified for TC%d\n",
				i);
			return -EINVAL;
		}

		/* convert to Mbps */
		tx_rate = div_u64(mqprio_qopt->max_rate[i],
				  IAVF_MBPS_DIVISOR);

		if (mqprio_qopt->max_rate[i] &&
		    tx_rate < IAVF_MBPS_QUANTA) {
			dev_err(&adapter->pdev->dev,
				"Invalid max tx rate for TC%d, minimum %dMbps\n",
				i, IAVF_MBPS_QUANTA);
			return -EINVAL;
		}

		(void)div_u64_rem(tx_rate, IAVF_MBPS_QUANTA, &tx_rate_rem);

		if (tx_rate_rem != 0) {
			dev_err(&adapter->pdev->dev,
				"Invalid max tx rate for TC%d, not divisible by %d\n",
				i, IAVF_MBPS_QUANTA);
			return -EINVAL;
		}

		total_max_rate += tx_rate;
		num_qps += mqprio_qopt->qopt.count[i];
	}
	if (num_qps > adapter->num_active_queues) {
		dev_err(&adapter->pdev->dev,
			"Cannot support requested number of queues\n");
		return -EINVAL;
	}

	ret = iavf_validate_tx_bandwidth(adapter, total_max_rate);
	return ret;
}

/**
 * iavf_del_all_cloud_filters - delete all cloud filters on the traffic classes
 * @adapter: board private structure
 **/
static void iavf_del_all_cloud_filters(struct iavf_adapter *adapter)
{
	struct iavf_cloud_filter *cf, *cftmp;

	spin_lock_bh(&adapter->cloud_filter_list_lock);
	list_for_each_entry_safe(cf, cftmp, &adapter->cloud_filter_list,
				 list) {
		list_del(&cf->list);
		kfree(cf);
		adapter->num_cloud_filters--;
	}
	spin_unlock_bh(&adapter->cloud_filter_list_lock);
}

/**
 * iavf_is_tc_config_same - Compare the mqprio TC config with the
 * TC config already configured on this adapter.
 * @adapter: board private structure
 * @mqprio_qopt: TC config received from kernel.
 *
 * This function compares the TC config received from the kernel
 * with the config already configured on the adapter.
 *
 * Return: True if configuration is same, false otherwise.
 **/
static bool iavf_is_tc_config_same(struct iavf_adapter *adapter,
				   struct tc_mqprio_qopt *mqprio_qopt)
{
	struct virtchnl_channel_info *ch = &adapter->ch_config.ch_info[0];
	int i;

	if (adapter->num_tc != mqprio_qopt->num_tc)
		return false;

	for (i = 0; i < adapter->num_tc; i++) {
		if (ch[i].count != mqprio_qopt->count[i] ||
		    ch[i].offset != mqprio_qopt->offset[i])
			return false;
	}
	return true;
}

/**
 * __iavf_setup_tc - configure multiple traffic classes
 * @netdev: network interface device structure
 * @type_data: tc offload data
 *
 * This function processes the config information provided by the
 * user to configure traffic classes/queue channels and packages the
 * information to request the PF to setup traffic classes.
 *
 * Returns 0 on success.
 **/
static int __iavf_setup_tc(struct net_device *netdev, void *type_data)
{
	struct tc_mqprio_qopt_offload *mqprio_qopt = type_data;
	struct iavf_adapter *adapter = netdev_priv(netdev);
	struct virtchnl_vf_resource *vfres = adapter->vf_res;
	u8 num_tc = 0, total_qps = 0;
	int ret = 0, netdev_tc = 0;
	u64 max_tx_rate;
	u16 mode;
	int i;

	num_tc = mqprio_qopt->qopt.num_tc;
	mode = mqprio_qopt->mode;

	/* delete queue_channel */
	if (!mqprio_qopt->qopt.hw) {
		if (adapter->ch_config.state == __IAVF_TC_RUNNING) {
			/* reset the tc configuration */
			netdev_reset_tc(netdev);
			adapter->num_tc = 0;
			netif_tx_stop_all_queues(netdev);
			netif_tx_disable(netdev);
			iavf_del_all_cloud_filters(adapter);
			adapter->aq_required = IAVF_FLAG_AQ_DISABLE_CHANNELS;
			total_qps = adapter->orig_num_active_queues;
			goto exit;
		} else {
			return -EINVAL;
		}
	}

	/* add queue channel */
	if (mode == TC_MQPRIO_MODE_CHANNEL) {
		if (!(vfres->vf_cap_flags & VIRTCHNL_VF_OFFLOAD_ADQ)) {
			dev_err(&adapter->pdev->dev, "ADq not supported\n");
			return -EOPNOTSUPP;
		}
		if (adapter->ch_config.state != __IAVF_TC_INVALID) {
			dev_err(&adapter->pdev->dev, "TC configuration already exists\n");
			return -EINVAL;
		}

		ret = iavf_validate_ch_config(adapter, mqprio_qopt);
		if (ret)
			return ret;
		/* Return if same TC config is requested */
		if (iavf_is_tc_config_same(adapter, &mqprio_qopt->qopt))
			return 0;
		adapter->num_tc = num_tc;

		for (i = 0; i < IAVF_MAX_TRAFFIC_CLASS; i++) {
			if (i < num_tc) {
				adapter->ch_config.ch_info[i].count =
					mqprio_qopt->qopt.count[i];
				adapter->ch_config.ch_info[i].offset =
					mqprio_qopt->qopt.offset[i];
				total_qps += mqprio_qopt->qopt.count[i];
				max_tx_rate = mqprio_qopt->max_rate[i];
				/* convert to Mbps */
				max_tx_rate = div_u64(max_tx_rate,
						      IAVF_MBPS_DIVISOR);
				adapter->ch_config.ch_info[i].max_tx_rate =
					max_tx_rate;
			} else {
				adapter->ch_config.ch_info[i].count = 1;
				adapter->ch_config.ch_info[i].offset = 0;
			}
		}

		/* Take snapshot of original config such as "num_active_queues"
		 * It is used later when delete ADQ flow is exercised, so that
		 * once delete ADQ flow completes, VF shall go back to its
		 * original queue configuration
		 */

		adapter->orig_num_active_queues = adapter->num_active_queues;

		/* Store queue info based on TC so that VF gets configured
		 * with correct number of queues when VF completes ADQ config
		 * flow
		 */
		adapter->ch_config.total_qps = total_qps;

		netif_tx_stop_all_queues(netdev);
		netif_tx_disable(netdev);
		adapter->aq_required |= IAVF_FLAG_AQ_ENABLE_CHANNELS;
		netdev_reset_tc(netdev);
		/* Report the tc mapping up the stack */
		netdev_set_num_tc(adapter->netdev, num_tc);
		for (i = 0; i < IAVF_MAX_TRAFFIC_CLASS; i++) {
			u16 qcount = mqprio_qopt->qopt.count[i];
			u16 qoffset = mqprio_qopt->qopt.offset[i];

			if (i < num_tc)
				netdev_set_tc_queue(netdev, netdev_tc++, qcount,
						    qoffset);
		}
	}
exit:
	if (test_bit(__IAVF_IN_REMOVE_TASK, &adapter->crit_section))
		return 0;

	netif_set_real_num_rx_queues(netdev, total_qps);
	netif_set_real_num_tx_queues(netdev, total_qps);

	return ret;
}

/**
 * iavf_parse_cls_flower - Parse tc flower filters provided by kernel
 * @adapter: board private structure
 * @f: pointer to struct flow_cls_offload
 * @filter: pointer to cloud filter structure
 */
static int iavf_parse_cls_flower(struct iavf_adapter *adapter,
				 struct flow_cls_offload *f,
				 struct iavf_cloud_filter *filter)
{
	struct flow_rule *rule = flow_cls_offload_flow_rule(f);
	struct flow_dissector *dissector = rule->match.dissector;
	u16 n_proto_mask = 0;
	u16 n_proto_key = 0;
	u8 field_flags = 0;
	u16 addr_type = 0;
	u16 n_proto = 0;
	int i = 0;
	struct virtchnl_filter *vf = &filter->f;

	if (dissector->used_keys &
	    ~(BIT_ULL(FLOW_DISSECTOR_KEY_CONTROL) |
	      BIT_ULL(FLOW_DISSECTOR_KEY_BASIC) |
	      BIT_ULL(FLOW_DISSECTOR_KEY_ETH_ADDRS) |
	      BIT_ULL(FLOW_DISSECTOR_KEY_VLAN) |
	      BIT_ULL(FLOW_DISSECTOR_KEY_IPV4_ADDRS) |
	      BIT_ULL(FLOW_DISSECTOR_KEY_IPV6_ADDRS) |
	      BIT_ULL(FLOW_DISSECTOR_KEY_PORTS) |
	      BIT_ULL(FLOW_DISSECTOR_KEY_ENC_KEYID))) {
		dev_err(&adapter->pdev->dev, "Unsupported key used: 0x%llx\n",
			dissector->used_keys);
		return -EOPNOTSUPP;
	}

	if (flow_rule_match_key(rule, FLOW_DISSECTOR_KEY_ENC_KEYID)) {
		struct flow_match_enc_keyid match;

		flow_rule_match_enc_keyid(rule, &match);
		if (match.mask->keyid != 0)
			field_flags |= IAVF_CLOUD_FIELD_TEN_ID;
	}

	if (flow_rule_match_key(rule, FLOW_DISSECTOR_KEY_BASIC)) {
		struct flow_match_basic match;

		flow_rule_match_basic(rule, &match);
		n_proto_key = ntohs(match.key->n_proto);
		n_proto_mask = ntohs(match.mask->n_proto);

		if (n_proto_key == ETH_P_ALL) {
			n_proto_key = 0;
			n_proto_mask = 0;
		}
		n_proto = n_proto_key & n_proto_mask;
		if (n_proto != ETH_P_IP && n_proto != ETH_P_IPV6)
			return -EINVAL;
		if (n_proto == ETH_P_IPV6) {
			/* specify flow type as TCP IPv6 */
			vf->flow_type = VIRTCHNL_TCP_V6_FLOW;
		}

		if (match.key->ip_proto != IPPROTO_TCP) {
			dev_info(&adapter->pdev->dev, "Only TCP transport is supported\n");
			return -EINVAL;
		}
	}

	if (flow_rule_match_key(rule, FLOW_DISSECTOR_KEY_ETH_ADDRS)) {
		struct flow_match_eth_addrs match;

		flow_rule_match_eth_addrs(rule, &match);

		/* use is_broadcast and is_zero to check for all 0xf or 0 */
		if (!is_zero_ether_addr(match.mask->dst)) {
			if (is_broadcast_ether_addr(match.mask->dst)) {
				field_flags |= IAVF_CLOUD_FIELD_OMAC;
			} else {
				dev_err(&adapter->pdev->dev, "Bad ether dest mask %pM\n",
					match.mask->dst);
				return -EINVAL;
			}
		}

		if (!is_zero_ether_addr(match.mask->src)) {
			if (is_broadcast_ether_addr(match.mask->src)) {
				field_flags |= IAVF_CLOUD_FIELD_IMAC;
			} else {
				dev_err(&adapter->pdev->dev, "Bad ether src mask %pM\n",
					match.mask->src);
				return -EINVAL;
			}
		}

		if (!is_zero_ether_addr(match.key->dst))
			if (is_valid_ether_addr(match.key->dst) ||
			    is_multicast_ether_addr(match.key->dst)) {
				/* set the mask if a valid dst_mac address */
				for (i = 0; i < ETH_ALEN; i++)
					vf->mask.tcp_spec.dst_mac[i] |= 0xff;
				ether_addr_copy(vf->data.tcp_spec.dst_mac,
						match.key->dst);
			}

		if (!is_zero_ether_addr(match.key->src))
			if (is_valid_ether_addr(match.key->src) ||
			    is_multicast_ether_addr(match.key->src)) {
				/* set the mask if a valid dst_mac address */
				for (i = 0; i < ETH_ALEN; i++)
					vf->mask.tcp_spec.src_mac[i] |= 0xff;
				ether_addr_copy(vf->data.tcp_spec.src_mac,
						match.key->src);
		}
	}

	if (flow_rule_match_key(rule, FLOW_DISSECTOR_KEY_VLAN)) {
		struct flow_match_vlan match;

		flow_rule_match_vlan(rule, &match);
		if (match.mask->vlan_id) {
			if (match.mask->vlan_id == VLAN_VID_MASK) {
				field_flags |= IAVF_CLOUD_FIELD_IVLAN;
			} else {
				dev_err(&adapter->pdev->dev, "Bad vlan mask %u\n",
					match.mask->vlan_id);
				return -EINVAL;
			}
		}
		vf->mask.tcp_spec.vlan_id |= cpu_to_be16(0xffff);
		vf->data.tcp_spec.vlan_id = cpu_to_be16(match.key->vlan_id);
	}

	if (flow_rule_match_key(rule, FLOW_DISSECTOR_KEY_CONTROL)) {
		struct flow_match_control match;

		flow_rule_match_control(rule, &match);
		addr_type = match.key->addr_type;

		if (flow_rule_has_control_flags(match.mask->flags,
						f->common.extack))
			return -EOPNOTSUPP;
	}

	if (addr_type == FLOW_DISSECTOR_KEY_IPV4_ADDRS) {
		struct flow_match_ipv4_addrs match;

		flow_rule_match_ipv4_addrs(rule, &match);
		if (match.mask->dst) {
			if (match.mask->dst == cpu_to_be32(0xffffffff)) {
				field_flags |= IAVF_CLOUD_FIELD_IIP;
			} else {
				dev_err(&adapter->pdev->dev, "Bad ip dst mask 0x%08x\n",
					be32_to_cpu(match.mask->dst));
				return -EINVAL;
			}
		}

		if (match.mask->src) {
			if (match.mask->src == cpu_to_be32(0xffffffff)) {
				field_flags |= IAVF_CLOUD_FIELD_IIP;
			} else {
				dev_err(&adapter->pdev->dev, "Bad ip src mask 0x%08x\n",
					be32_to_cpu(match.mask->src));
				return -EINVAL;
			}
		}

		if (field_flags & IAVF_CLOUD_FIELD_TEN_ID) {
			dev_info(&adapter->pdev->dev, "Tenant id not allowed for ip filter\n");
			return -EINVAL;
		}
		if (match.key->dst) {
			vf->mask.tcp_spec.dst_ip[0] |= cpu_to_be32(0xffffffff);
			vf->data.tcp_spec.dst_ip[0] = match.key->dst;
		}
		if (match.key->src) {
			vf->mask.tcp_spec.src_ip[0] |= cpu_to_be32(0xffffffff);
			vf->data.tcp_spec.src_ip[0] = match.key->src;
		}
	}

	if (addr_type == FLOW_DISSECTOR_KEY_IPV6_ADDRS) {
		struct flow_match_ipv6_addrs match;

		flow_rule_match_ipv6_addrs(rule, &match);

		/* validate mask, make sure it is not IPV6_ADDR_ANY */
		if (ipv6_addr_any(&match.mask->dst)) {
			dev_err(&adapter->pdev->dev, "Bad ipv6 dst mask 0x%02x\n",
				IPV6_ADDR_ANY);
			return -EINVAL;
		}

		/* src and dest IPv6 address should not be LOOPBACK
		 * (0:0:0:0:0:0:0:1) which can be represented as ::1
		 */
		if (ipv6_addr_loopback(&match.key->dst) ||
		    ipv6_addr_loopback(&match.key->src)) {
			dev_err(&adapter->pdev->dev,
				"ipv6 addr should not be loopback\n");
			return -EINVAL;
		}
		if (!ipv6_addr_any(&match.mask->dst) ||
		    !ipv6_addr_any(&match.mask->src))
			field_flags |= IAVF_CLOUD_FIELD_IIP;

		for (i = 0; i < 4; i++)
			vf->mask.tcp_spec.dst_ip[i] |= cpu_to_be32(0xffffffff);
		memcpy(&vf->data.tcp_spec.dst_ip, &match.key->dst.s6_addr32,
		       sizeof(vf->data.tcp_spec.dst_ip));
		for (i = 0; i < 4; i++)
			vf->mask.tcp_spec.src_ip[i] |= cpu_to_be32(0xffffffff);
		memcpy(&vf->data.tcp_spec.src_ip, &match.key->src.s6_addr32,
		       sizeof(vf->data.tcp_spec.src_ip));
	}
	if (flow_rule_match_key(rule, FLOW_DISSECTOR_KEY_PORTS)) {
		struct flow_match_ports match;

		flow_rule_match_ports(rule, &match);
		if (match.mask->src) {
			if (match.mask->src == cpu_to_be16(0xffff)) {
				field_flags |= IAVF_CLOUD_FIELD_IIP;
			} else {
				dev_err(&adapter->pdev->dev, "Bad src port mask %u\n",
					be16_to_cpu(match.mask->src));
				return -EINVAL;
			}
		}

		if (match.mask->dst) {
			if (match.mask->dst == cpu_to_be16(0xffff)) {
				field_flags |= IAVF_CLOUD_FIELD_IIP;
			} else {
				dev_err(&adapter->pdev->dev, "Bad dst port mask %u\n",
					be16_to_cpu(match.mask->dst));
				return -EINVAL;
			}
		}
		if (match.key->dst) {
			vf->mask.tcp_spec.dst_port |= cpu_to_be16(0xffff);
			vf->data.tcp_spec.dst_port = match.key->dst;
		}

		if (match.key->src) {
			vf->mask.tcp_spec.src_port |= cpu_to_be16(0xffff);
			vf->data.tcp_spec.src_port = match.key->src;
		}
	}
	vf->field_flags = field_flags;

	return 0;
}

/**
 * iavf_handle_tclass - Forward to a traffic class on the device
 * @adapter: board private structure
 * @tc: traffic class index on the device
 * @filter: pointer to cloud filter structure
 */
static int iavf_handle_tclass(struct iavf_adapter *adapter, u32 tc,
			      struct iavf_cloud_filter *filter)
{
	if (tc == 0)
		return 0;
	if (tc < adapter->num_tc) {
		if (!filter->f.data.tcp_spec.dst_port) {
			dev_err(&adapter->pdev->dev,
				"Specify destination port to redirect to traffic class other than TC0\n");
			return -EINVAL;
		}
	}
	/* redirect to a traffic class on the same device */
	filter->f.action = VIRTCHNL_ACTION_TC_REDIRECT;
	filter->f.action_meta = tc;
	return 0;
}

/**
 * iavf_find_cf - Find the cloud filter in the list
 * @adapter: Board private structure
 * @cookie: filter specific cookie
 *
 * Returns ptr to the filter object or NULL. Must be called while holding the
 * cloud_filter_list_lock.
 */
static struct iavf_cloud_filter *iavf_find_cf(struct iavf_adapter *adapter,
					      unsigned long *cookie)
{
	struct iavf_cloud_filter *filter = NULL;

	if (!cookie)
		return NULL;

	list_for_each_entry(filter, &adapter->cloud_filter_list, list) {
		if (!memcmp(cookie, &filter->cookie, sizeof(filter->cookie)))
			return filter;
	}
	return NULL;
}

/**
 * iavf_configure_clsflower - Add tc flower filters
 * @adapter: board private structure
 * @cls_flower: Pointer to struct flow_cls_offload
 */
static int iavf_configure_clsflower(struct iavf_adapter *adapter,
				    struct flow_cls_offload *cls_flower)
{
	int tc = tc_classid_to_hwtc(adapter->netdev, cls_flower->classid);
	struct iavf_cloud_filter *filter = NULL;
	int err = -EINVAL, count = 50;

	if (tc < 0) {
		dev_err(&adapter->pdev->dev, "Invalid traffic class\n");
		return -EINVAL;
	}

	filter = kzalloc(sizeof(*filter), GFP_KERNEL);
	if (!filter)
		return -ENOMEM;

	while (!mutex_trylock(&adapter->crit_lock)) {
		if (--count == 0) {
			kfree(filter);
			return err;
		}
		udelay(1);
	}

	filter->cookie = cls_flower->cookie;

	/* bail out here if filter already exists */
	spin_lock_bh(&adapter->cloud_filter_list_lock);
	if (iavf_find_cf(adapter, &cls_flower->cookie)) {
		dev_err(&adapter->pdev->dev, "Failed to add TC Flower filter, it already exists\n");
		err = -EEXIST;
		goto spin_unlock;
	}
	spin_unlock_bh(&adapter->cloud_filter_list_lock);

	/* set the mask to all zeroes to begin with */
	memset(&filter->f.mask.tcp_spec, 0, sizeof(struct virtchnl_l4_spec));
	/* start out with flow type and eth type IPv4 to begin with */
	filter->f.flow_type = VIRTCHNL_TCP_V4_FLOW;
	err = iavf_parse_cls_flower(adapter, cls_flower, filter);
	if (err)
		goto err;

	err = iavf_handle_tclass(adapter, tc, filter);
	if (err)
		goto err;

	/* add filter to the list */
	spin_lock_bh(&adapter->cloud_filter_list_lock);
	list_add_tail(&filter->list, &adapter->cloud_filter_list);
	adapter->num_cloud_filters++;
	filter->add = true;
	adapter->aq_required |= IAVF_FLAG_AQ_ADD_CLOUD_FILTER;
spin_unlock:
	spin_unlock_bh(&adapter->cloud_filter_list_lock);
err:
	if (err)
		kfree(filter);

	mutex_unlock(&adapter->crit_lock);
	return err;
}

/**
 * iavf_delete_clsflower - Remove tc flower filters
 * @adapter: board private structure
 * @cls_flower: Pointer to struct flow_cls_offload
 */
static int iavf_delete_clsflower(struct iavf_adapter *adapter,
				 struct flow_cls_offload *cls_flower)
{
	struct iavf_cloud_filter *filter = NULL;
	int err = 0;

	spin_lock_bh(&adapter->cloud_filter_list_lock);
	filter = iavf_find_cf(adapter, &cls_flower->cookie);
	if (filter) {
		filter->del = true;
		adapter->aq_required |= IAVF_FLAG_AQ_DEL_CLOUD_FILTER;
	} else {
		err = -EINVAL;
	}
	spin_unlock_bh(&adapter->cloud_filter_list_lock);

	return err;
}

/**
 * iavf_setup_tc_cls_flower - flower classifier offloads
 * @adapter: board private structure
 * @cls_flower: pointer to flow_cls_offload struct with flow info
 */
static int iavf_setup_tc_cls_flower(struct iavf_adapter *adapter,
				    struct flow_cls_offload *cls_flower)
{
	switch (cls_flower->command) {
	case FLOW_CLS_REPLACE:
		return iavf_configure_clsflower(adapter, cls_flower);
	case FLOW_CLS_DESTROY:
		return iavf_delete_clsflower(adapter, cls_flower);
	case FLOW_CLS_STATS:
		return -EOPNOTSUPP;
	default:
		return -EOPNOTSUPP;
	}
}

/**
 * iavf_setup_tc_block_cb - block callback for tc
 * @type: type of offload
 * @type_data: offload data
 * @cb_priv:
 *
 * This function is the block callback for traffic classes
 **/
static int iavf_setup_tc_block_cb(enum tc_setup_type type, void *type_data,
				  void *cb_priv)
{
	struct iavf_adapter *adapter = cb_priv;

	if (!tc_cls_can_offload_and_chain0(adapter->netdev, type_data))
		return -EOPNOTSUPP;

	switch (type) {
	case TC_SETUP_CLSFLOWER:
		return iavf_setup_tc_cls_flower(cb_priv, type_data);
	default:
		return -EOPNOTSUPP;
	}
}

static LIST_HEAD(iavf_block_cb_list);

/**
 * iavf_setup_tc - configure multiple traffic classes
 * @netdev: network interface device structure
 * @type: type of offload
 * @type_data: tc offload data
 *
 * This function is the callback to ndo_setup_tc in the
 * netdev_ops.
 *
 * Returns 0 on success
 **/
static int iavf_setup_tc(struct net_device *netdev, enum tc_setup_type type,
			 void *type_data)
{
	struct iavf_adapter *adapter = netdev_priv(netdev);

	switch (type) {
	case TC_SETUP_QDISC_MQPRIO:
		return __iavf_setup_tc(netdev, type_data);
	case TC_SETUP_BLOCK:
		return flow_block_cb_setup_simple(type_data,
						  &iavf_block_cb_list,
						  iavf_setup_tc_block_cb,
						  adapter, adapter, true);
	default:
		return -EOPNOTSUPP;
	}
}

/**
 * iavf_restore_fdir_filters
 * @adapter: board private structure
 *
 * Restore existing FDIR filters when VF netdev comes back up.
 **/
static void iavf_restore_fdir_filters(struct iavf_adapter *adapter)
{
	struct iavf_fdir_fltr *f;

	spin_lock_bh(&adapter->fdir_fltr_lock);
	list_for_each_entry(f, &adapter->fdir_list_head, list) {
		if (f->state == IAVF_FDIR_FLTR_DIS_REQUEST) {
			/* Cancel a request, keep filter as active */
			f->state = IAVF_FDIR_FLTR_ACTIVE;
		} else if (f->state == IAVF_FDIR_FLTR_DIS_PENDING ||
			   f->state == IAVF_FDIR_FLTR_INACTIVE) {
			/* Add filters which are inactive or have a pending
			 * request to PF to be deleted
			 */
			f->state = IAVF_FDIR_FLTR_ADD_REQUEST;
			adapter->aq_required |= IAVF_FLAG_AQ_ADD_FDIR_FILTER;
		}
	}
	spin_unlock_bh(&adapter->fdir_fltr_lock);
}

/**
 * iavf_open - Called when a network interface is made active
 * @netdev: network interface device structure
 *
 * Returns 0 on success, negative value on failure
 *
 * The open entry point is called when a network interface is made
 * active by the system (IFF_UP).  At this point all resources needed
 * for transmit and receive operations are allocated, the interrupt
 * handler is registered with the OS, the watchdog is started,
 * and the stack is notified that the interface is ready.
 **/
static int iavf_open(struct net_device *netdev)
{
	struct iavf_adapter *adapter = netdev_priv(netdev);
	int err;

	if (adapter->flags & IAVF_FLAG_PF_COMMS_FAILED) {
		dev_err(&adapter->pdev->dev, "Unable to open device due to PF driver failure.\n");
		return -EIO;
	}

	while (!mutex_trylock(&adapter->crit_lock)) {
		/* If we are in __IAVF_INIT_CONFIG_ADAPTER state the crit_lock
		 * is already taken and iavf_open is called from an upper
		 * device's notifier reacting on NETDEV_REGISTER event.
		 * We have to leave here to avoid dead lock.
		 */
		if (adapter->state == __IAVF_INIT_CONFIG_ADAPTER)
			return -EBUSY;

		usleep_range(500, 1000);
	}

	if (adapter->state != __IAVF_DOWN) {
		err = -EBUSY;
		goto err_unlock;
	}

	if (adapter->state == __IAVF_RUNNING &&
	    !test_bit(__IAVF_VSI_DOWN, adapter->vsi.state)) {
		dev_dbg(&adapter->pdev->dev, "VF is already open.\n");
		err = 0;
		goto err_unlock;
	}

	/* allocate transmit descriptors */
	err = iavf_setup_all_tx_resources(adapter);
	if (err)
		goto err_setup_tx;

	/* allocate receive descriptors */
	err = iavf_setup_all_rx_resources(adapter);
	if (err)
		goto err_setup_rx;

	/* clear any pending interrupts, may auto mask */
	err = iavf_request_traffic_irqs(adapter, netdev->name);
	if (err)
		goto err_req_irq;

	spin_lock_bh(&adapter->mac_vlan_list_lock);

	iavf_add_filter(adapter, adapter->hw.mac.addr);

	spin_unlock_bh(&adapter->mac_vlan_list_lock);

	/* Restore filters that were removed with IFF_DOWN */
	iavf_restore_filters(adapter);
	iavf_restore_fdir_filters(adapter);

	iavf_configure(adapter);

	iavf_up_complete(adapter);

	iavf_irq_enable(adapter, true);

	mutex_unlock(&adapter->crit_lock);

	return 0;

err_req_irq:
	iavf_down(adapter);
	iavf_free_traffic_irqs(adapter);
err_setup_rx:
	iavf_free_all_rx_resources(adapter);
err_setup_tx:
	iavf_free_all_tx_resources(adapter);
err_unlock:
	mutex_unlock(&adapter->crit_lock);

	return err;
}

/**
 * iavf_close - Disables a network interface
 * @netdev: network interface device structure
 *
 * Returns 0, this is not allowed to fail
 *
 * The close entry point is called when an interface is de-activated
 * by the OS.  The hardware is still under the drivers control, but
 * needs to be disabled. All IRQs except vector 0 (reserved for admin queue)
 * are freed, along with all transmit and receive resources.
 **/
static int iavf_close(struct net_device *netdev)
{
	struct iavf_adapter *adapter = netdev_priv(netdev);
	u64 aq_to_restore;
	int status;

	mutex_lock(&adapter->crit_lock);

	if (adapter->state <= __IAVF_DOWN_PENDING) {
		mutex_unlock(&adapter->crit_lock);
		return 0;
	}

	set_bit(__IAVF_VSI_DOWN, adapter->vsi.state);
	/* We cannot send IAVF_FLAG_AQ_GET_OFFLOAD_VLAN_V2_CAPS before
	 * IAVF_FLAG_AQ_DISABLE_QUEUES because in such case there is rtnl
	 * deadlock with adminq_task() until iavf_close timeouts. We must send
	 * IAVF_FLAG_AQ_GET_CONFIG before IAVF_FLAG_AQ_DISABLE_QUEUES to make
	 * disable queues possible for vf. Give only necessary flags to
	 * iavf_down and save other to set them right before iavf_close()
	 * returns, when IAVF_FLAG_AQ_DISABLE_QUEUES will be already sent and
	 * iavf will be in DOWN state.
	 */
	aq_to_restore = adapter->aq_required;
	adapter->aq_required &= IAVF_FLAG_AQ_GET_CONFIG;

	/* Remove flags which we do not want to send after close or we want to
	 * send before disable queues.
	 */
	aq_to_restore &= ~(IAVF_FLAG_AQ_GET_CONFIG		|
			   IAVF_FLAG_AQ_ENABLE_QUEUES		|
			   IAVF_FLAG_AQ_CONFIGURE_QUEUES	|
			   IAVF_FLAG_AQ_ADD_VLAN_FILTER		|
			   IAVF_FLAG_AQ_ADD_MAC_FILTER		|
			   IAVF_FLAG_AQ_ADD_CLOUD_FILTER	|
			   IAVF_FLAG_AQ_ADD_FDIR_FILTER		|
			   IAVF_FLAG_AQ_ADD_ADV_RSS_CFG);

	iavf_down(adapter);
	iavf_change_state(adapter, __IAVF_DOWN_PENDING);
	iavf_free_traffic_irqs(adapter);

	mutex_unlock(&adapter->crit_lock);

	/* We explicitly don't free resources here because the hardware is
	 * still active and can DMA into memory. Resources are cleared in
	 * iavf_virtchnl_completion() after we get confirmation from the PF
	 * driver that the rings have been stopped.
	 *
	 * Also, we wait for state to transition to __IAVF_DOWN before
	 * returning. State change occurs in iavf_virtchnl_completion() after
	 * VF resources are released (which occurs after PF driver processes and
	 * responds to admin queue commands).
	 */

	status = wait_event_timeout(adapter->down_waitqueue,
				    adapter->state == __IAVF_DOWN,
				    msecs_to_jiffies(500));
	if (!status)
		netdev_warn(netdev, "Device resources not yet released\n");

	mutex_lock(&adapter->crit_lock);
	adapter->aq_required |= aq_to_restore;
	mutex_unlock(&adapter->crit_lock);
	return 0;
}

/**
 * iavf_change_mtu - Change the Maximum Transfer Unit
 * @netdev: network interface device structure
 * @new_mtu: new value for maximum frame size
 *
 * Returns 0 on success, negative on failure
 **/
static int iavf_change_mtu(struct net_device *netdev, int new_mtu)
{
	struct iavf_adapter *adapter = netdev_priv(netdev);
	int ret = 0;

	netdev_dbg(netdev, "changing MTU from %d to %d\n",
		   netdev->mtu, new_mtu);
<<<<<<< HEAD
	netdev->mtu = new_mtu;
=======
	WRITE_ONCE(netdev->mtu, new_mtu);
>>>>>>> 0c383648

	if (netif_running(netdev)) {
		iavf_schedule_reset(adapter, IAVF_FLAG_RESET_NEEDED);
		ret = iavf_wait_for_reset(adapter);
		if (ret < 0)
			netdev_warn(netdev, "MTU change interrupted waiting for reset");
		else if (ret)
			netdev_warn(netdev, "MTU change timed out waiting for reset");
	}

	return ret;
}

/**
 * iavf_disable_fdir - disable Flow Director and clear existing filters
 * @adapter: board private structure
 **/
static void iavf_disable_fdir(struct iavf_adapter *adapter)
{
	struct iavf_fdir_fltr *fdir, *fdirtmp;
	bool del_filters = false;

	adapter->flags &= ~IAVF_FLAG_FDIR_ENABLED;

	/* remove all Flow Director filters */
	spin_lock_bh(&adapter->fdir_fltr_lock);
	list_for_each_entry_safe(fdir, fdirtmp, &adapter->fdir_list_head,
				 list) {
		if (fdir->state == IAVF_FDIR_FLTR_ADD_REQUEST ||
		    fdir->state == IAVF_FDIR_FLTR_INACTIVE) {
			/* Delete filters not registered in PF */
			list_del(&fdir->list);
			kfree(fdir);
			adapter->fdir_active_fltr--;
		} else if (fdir->state == IAVF_FDIR_FLTR_ADD_PENDING ||
			   fdir->state == IAVF_FDIR_FLTR_DIS_REQUEST ||
			   fdir->state == IAVF_FDIR_FLTR_ACTIVE) {
			/* Filters registered in PF, schedule their deletion */
			fdir->state = IAVF_FDIR_FLTR_DEL_REQUEST;
			del_filters = true;
		} else if (fdir->state == IAVF_FDIR_FLTR_DIS_PENDING) {
			/* Request to delete filter already sent to PF, change
			 * state to DEL_PENDING to delete filter after PF's
			 * response, not set as INACTIVE
			 */
			fdir->state = IAVF_FDIR_FLTR_DEL_PENDING;
		}
	}
	spin_unlock_bh(&adapter->fdir_fltr_lock);

	if (del_filters) {
		adapter->aq_required |= IAVF_FLAG_AQ_DEL_FDIR_FILTER;
		mod_delayed_work(adapter->wq, &adapter->watchdog_task, 0);
	}
}

#define NETIF_VLAN_OFFLOAD_FEATURES	(NETIF_F_HW_VLAN_CTAG_RX | \
					 NETIF_F_HW_VLAN_CTAG_TX | \
					 NETIF_F_HW_VLAN_STAG_RX | \
					 NETIF_F_HW_VLAN_STAG_TX)

/**
 * iavf_set_features - set the netdev feature flags
 * @netdev: ptr to the netdev being adjusted
 * @features: the feature set that the stack is suggesting
 * Note: expects to be called while under rtnl_lock()
 **/
static int iavf_set_features(struct net_device *netdev,
			     netdev_features_t features)
{
	struct iavf_adapter *adapter = netdev_priv(netdev);

	/* trigger update on any VLAN feature change */
	if ((netdev->features & NETIF_VLAN_OFFLOAD_FEATURES) ^
	    (features & NETIF_VLAN_OFFLOAD_FEATURES))
		iavf_set_vlan_offload_features(adapter, netdev->features,
					       features);
	if (CRC_OFFLOAD_ALLOWED(adapter) &&
	    ((netdev->features & NETIF_F_RXFCS) ^ (features & NETIF_F_RXFCS)))
		iavf_schedule_reset(adapter, IAVF_FLAG_RESET_NEEDED);

	if ((netdev->features & NETIF_F_NTUPLE) ^ (features & NETIF_F_NTUPLE)) {
		if (features & NETIF_F_NTUPLE)
			adapter->flags |= IAVF_FLAG_FDIR_ENABLED;
		else
			iavf_disable_fdir(adapter);
	}

	return 0;
}

/**
 * iavf_features_check - Validate encapsulated packet conforms to limits
 * @skb: skb buff
 * @dev: This physical port's netdev
 * @features: Offload features that the stack believes apply
 **/
static netdev_features_t iavf_features_check(struct sk_buff *skb,
					     struct net_device *dev,
					     netdev_features_t features)
{
	size_t len;

	/* No point in doing any of this if neither checksum nor GSO are
	 * being requested for this frame.  We can rule out both by just
	 * checking for CHECKSUM_PARTIAL
	 */
	if (skb->ip_summed != CHECKSUM_PARTIAL)
		return features;

	/* We cannot support GSO if the MSS is going to be less than
	 * 64 bytes.  If it is then we need to drop support for GSO.
	 */
	if (skb_is_gso(skb) && (skb_shinfo(skb)->gso_size < 64))
		features &= ~NETIF_F_GSO_MASK;

	/* MACLEN can support at most 63 words */
	len = skb_network_offset(skb);
	if (len & ~(63 * 2))
		goto out_err;

	/* IPLEN and EIPLEN can support at most 127 dwords */
	len = skb_network_header_len(skb);
	if (len & ~(127 * 4))
		goto out_err;

	if (skb->encapsulation) {
		/* L4TUNLEN can support 127 words */
		len = skb_inner_network_header(skb) - skb_transport_header(skb);
		if (len & ~(127 * 2))
			goto out_err;

		/* IPLEN can support at most 127 dwords */
		len = skb_inner_transport_header(skb) -
		      skb_inner_network_header(skb);
		if (len & ~(127 * 4))
			goto out_err;
	}

	/* No need to validate L4LEN as TCP is the only protocol with a
	 * flexible value and we support all possible values supported
	 * by TCP, which is at most 15 dwords
	 */

	return features;
out_err:
	return features & ~(NETIF_F_CSUM_MASK | NETIF_F_GSO_MASK);
}

/**
 * iavf_get_netdev_vlan_hw_features - get NETDEV VLAN features that can toggle on/off
 * @adapter: board private structure
 *
 * Depending on whether VIRTHCNL_VF_OFFLOAD_VLAN or VIRTCHNL_VF_OFFLOAD_VLAN_V2
 * were negotiated determine the VLAN features that can be toggled on and off.
 **/
static netdev_features_t
iavf_get_netdev_vlan_hw_features(struct iavf_adapter *adapter)
{
	netdev_features_t hw_features = 0;

	if (!adapter->vf_res || !adapter->vf_res->vf_cap_flags)
		return hw_features;

	/* Enable VLAN features if supported */
	if (VLAN_ALLOWED(adapter)) {
		hw_features |= (NETIF_F_HW_VLAN_CTAG_TX |
				NETIF_F_HW_VLAN_CTAG_RX);
	} else if (VLAN_V2_ALLOWED(adapter)) {
		struct virtchnl_vlan_caps *vlan_v2_caps =
			&adapter->vlan_v2_caps;
		struct virtchnl_vlan_supported_caps *stripping_support =
			&vlan_v2_caps->offloads.stripping_support;
		struct virtchnl_vlan_supported_caps *insertion_support =
			&vlan_v2_caps->offloads.insertion_support;

		if (stripping_support->outer != VIRTCHNL_VLAN_UNSUPPORTED &&
		    stripping_support->outer & VIRTCHNL_VLAN_TOGGLE) {
			if (stripping_support->outer &
			    VIRTCHNL_VLAN_ETHERTYPE_8100)
				hw_features |= NETIF_F_HW_VLAN_CTAG_RX;
			if (stripping_support->outer &
			    VIRTCHNL_VLAN_ETHERTYPE_88A8)
				hw_features |= NETIF_F_HW_VLAN_STAG_RX;
		} else if (stripping_support->inner !=
			   VIRTCHNL_VLAN_UNSUPPORTED &&
			   stripping_support->inner & VIRTCHNL_VLAN_TOGGLE) {
			if (stripping_support->inner &
			    VIRTCHNL_VLAN_ETHERTYPE_8100)
				hw_features |= NETIF_F_HW_VLAN_CTAG_RX;
		}

		if (insertion_support->outer != VIRTCHNL_VLAN_UNSUPPORTED &&
		    insertion_support->outer & VIRTCHNL_VLAN_TOGGLE) {
			if (insertion_support->outer &
			    VIRTCHNL_VLAN_ETHERTYPE_8100)
				hw_features |= NETIF_F_HW_VLAN_CTAG_TX;
			if (insertion_support->outer &
			    VIRTCHNL_VLAN_ETHERTYPE_88A8)
				hw_features |= NETIF_F_HW_VLAN_STAG_TX;
		} else if (insertion_support->inner &&
			   insertion_support->inner & VIRTCHNL_VLAN_TOGGLE) {
			if (insertion_support->inner &
			    VIRTCHNL_VLAN_ETHERTYPE_8100)
				hw_features |= NETIF_F_HW_VLAN_CTAG_TX;
		}
	}

	if (CRC_OFFLOAD_ALLOWED(adapter))
		hw_features |= NETIF_F_RXFCS;

	return hw_features;
}

/**
 * iavf_get_netdev_vlan_features - get the enabled NETDEV VLAN fetures
 * @adapter: board private structure
 *
 * Depending on whether VIRTHCNL_VF_OFFLOAD_VLAN or VIRTCHNL_VF_OFFLOAD_VLAN_V2
 * were negotiated determine the VLAN features that are enabled by default.
 **/
static netdev_features_t
iavf_get_netdev_vlan_features(struct iavf_adapter *adapter)
{
	netdev_features_t features = 0;

	if (!adapter->vf_res || !adapter->vf_res->vf_cap_flags)
		return features;

	if (VLAN_ALLOWED(adapter)) {
		features |= NETIF_F_HW_VLAN_CTAG_FILTER |
			NETIF_F_HW_VLAN_CTAG_RX | NETIF_F_HW_VLAN_CTAG_TX;
	} else if (VLAN_V2_ALLOWED(adapter)) {
		struct virtchnl_vlan_caps *vlan_v2_caps =
			&adapter->vlan_v2_caps;
		struct virtchnl_vlan_supported_caps *filtering_support =
			&vlan_v2_caps->filtering.filtering_support;
		struct virtchnl_vlan_supported_caps *stripping_support =
			&vlan_v2_caps->offloads.stripping_support;
		struct virtchnl_vlan_supported_caps *insertion_support =
			&vlan_v2_caps->offloads.insertion_support;
		u32 ethertype_init;

		/* give priority to outer stripping and don't support both outer
		 * and inner stripping
		 */
		ethertype_init = vlan_v2_caps->offloads.ethertype_init;
		if (stripping_support->outer != VIRTCHNL_VLAN_UNSUPPORTED) {
			if (stripping_support->outer &
			    VIRTCHNL_VLAN_ETHERTYPE_8100 &&
			    ethertype_init & VIRTCHNL_VLAN_ETHERTYPE_8100)
				features |= NETIF_F_HW_VLAN_CTAG_RX;
			else if (stripping_support->outer &
				 VIRTCHNL_VLAN_ETHERTYPE_88A8 &&
				 ethertype_init & VIRTCHNL_VLAN_ETHERTYPE_88A8)
				features |= NETIF_F_HW_VLAN_STAG_RX;
		} else if (stripping_support->inner !=
			   VIRTCHNL_VLAN_UNSUPPORTED) {
			if (stripping_support->inner &
			    VIRTCHNL_VLAN_ETHERTYPE_8100 &&
			    ethertype_init & VIRTCHNL_VLAN_ETHERTYPE_8100)
				features |= NETIF_F_HW_VLAN_CTAG_RX;
		}

		/* give priority to outer insertion and don't support both outer
		 * and inner insertion
		 */
		if (insertion_support->outer != VIRTCHNL_VLAN_UNSUPPORTED) {
			if (insertion_support->outer &
			    VIRTCHNL_VLAN_ETHERTYPE_8100 &&
			    ethertype_init & VIRTCHNL_VLAN_ETHERTYPE_8100)
				features |= NETIF_F_HW_VLAN_CTAG_TX;
			else if (insertion_support->outer &
				 VIRTCHNL_VLAN_ETHERTYPE_88A8 &&
				 ethertype_init & VIRTCHNL_VLAN_ETHERTYPE_88A8)
				features |= NETIF_F_HW_VLAN_STAG_TX;
		} else if (insertion_support->inner !=
			   VIRTCHNL_VLAN_UNSUPPORTED) {
			if (insertion_support->inner &
			    VIRTCHNL_VLAN_ETHERTYPE_8100 &&
			    ethertype_init & VIRTCHNL_VLAN_ETHERTYPE_8100)
				features |= NETIF_F_HW_VLAN_CTAG_TX;
		}

		/* give priority to outer filtering and don't bother if both
		 * outer and inner filtering are enabled
		 */
		ethertype_init = vlan_v2_caps->filtering.ethertype_init;
		if (filtering_support->outer != VIRTCHNL_VLAN_UNSUPPORTED) {
			if (filtering_support->outer &
			    VIRTCHNL_VLAN_ETHERTYPE_8100 &&
			    ethertype_init & VIRTCHNL_VLAN_ETHERTYPE_8100)
				features |= NETIF_F_HW_VLAN_CTAG_FILTER;
			if (filtering_support->outer &
			    VIRTCHNL_VLAN_ETHERTYPE_88A8 &&
			    ethertype_init & VIRTCHNL_VLAN_ETHERTYPE_88A8)
				features |= NETIF_F_HW_VLAN_STAG_FILTER;
		} else if (filtering_support->inner !=
			   VIRTCHNL_VLAN_UNSUPPORTED) {
			if (filtering_support->inner &
			    VIRTCHNL_VLAN_ETHERTYPE_8100 &&
			    ethertype_init & VIRTCHNL_VLAN_ETHERTYPE_8100)
				features |= NETIF_F_HW_VLAN_CTAG_FILTER;
			if (filtering_support->inner &
			    VIRTCHNL_VLAN_ETHERTYPE_88A8 &&
			    ethertype_init & VIRTCHNL_VLAN_ETHERTYPE_88A8)
				features |= NETIF_F_HW_VLAN_STAG_FILTER;
		}
	}

	return features;
}

#define IAVF_NETDEV_VLAN_FEATURE_ALLOWED(requested, allowed, feature_bit) \
	(!(((requested) & (feature_bit)) && \
	   !((allowed) & (feature_bit))))

/**
 * iavf_fix_netdev_vlan_features - fix NETDEV VLAN features based on support
 * @adapter: board private structure
 * @requested_features: stack requested NETDEV features
 **/
static netdev_features_t
iavf_fix_netdev_vlan_features(struct iavf_adapter *adapter,
			      netdev_features_t requested_features)
{
	netdev_features_t allowed_features;

	allowed_features = iavf_get_netdev_vlan_hw_features(adapter) |
		iavf_get_netdev_vlan_features(adapter);

	if (!IAVF_NETDEV_VLAN_FEATURE_ALLOWED(requested_features,
					      allowed_features,
					      NETIF_F_HW_VLAN_CTAG_TX))
		requested_features &= ~NETIF_F_HW_VLAN_CTAG_TX;

	if (!IAVF_NETDEV_VLAN_FEATURE_ALLOWED(requested_features,
					      allowed_features,
					      NETIF_F_HW_VLAN_CTAG_RX))
		requested_features &= ~NETIF_F_HW_VLAN_CTAG_RX;

	if (!IAVF_NETDEV_VLAN_FEATURE_ALLOWED(requested_features,
					      allowed_features,
					      NETIF_F_HW_VLAN_STAG_TX))
		requested_features &= ~NETIF_F_HW_VLAN_STAG_TX;
	if (!IAVF_NETDEV_VLAN_FEATURE_ALLOWED(requested_features,
					      allowed_features,
					      NETIF_F_HW_VLAN_STAG_RX))
		requested_features &= ~NETIF_F_HW_VLAN_STAG_RX;

	if (!IAVF_NETDEV_VLAN_FEATURE_ALLOWED(requested_features,
					      allowed_features,
					      NETIF_F_HW_VLAN_CTAG_FILTER))
		requested_features &= ~NETIF_F_HW_VLAN_CTAG_FILTER;

	if (!IAVF_NETDEV_VLAN_FEATURE_ALLOWED(requested_features,
					      allowed_features,
					      NETIF_F_HW_VLAN_STAG_FILTER))
		requested_features &= ~NETIF_F_HW_VLAN_STAG_FILTER;

	if ((requested_features &
	     (NETIF_F_HW_VLAN_CTAG_RX | NETIF_F_HW_VLAN_CTAG_TX)) &&
	    (requested_features &
	     (NETIF_F_HW_VLAN_STAG_RX | NETIF_F_HW_VLAN_STAG_TX)) &&
	    adapter->vlan_v2_caps.offloads.ethertype_match ==
	    VIRTCHNL_ETHERTYPE_STRIPPING_MATCHES_INSERTION) {
		netdev_warn(adapter->netdev, "cannot support CTAG and STAG VLAN stripping and/or insertion simultaneously since CTAG and STAG offloads are mutually exclusive, clearing STAG offload settings\n");
		requested_features &= ~(NETIF_F_HW_VLAN_STAG_RX |
					NETIF_F_HW_VLAN_STAG_TX);
	}

	return requested_features;
}

/**
 * iavf_fix_strip_features - fix NETDEV CRC and VLAN strip features
 * @adapter: board private structure
 * @requested_features: stack requested NETDEV features
 *
 * Returns fixed-up features bits
 **/
static netdev_features_t
iavf_fix_strip_features(struct iavf_adapter *adapter,
			netdev_features_t requested_features)
{
	struct net_device *netdev = adapter->netdev;
	bool crc_offload_req, is_vlan_strip;
	netdev_features_t vlan_strip;
	int num_non_zero_vlan;

	crc_offload_req = CRC_OFFLOAD_ALLOWED(adapter) &&
			  (requested_features & NETIF_F_RXFCS);
	num_non_zero_vlan = iavf_get_num_vlans_added(adapter);
	vlan_strip = (NETIF_F_HW_VLAN_CTAG_RX | NETIF_F_HW_VLAN_STAG_RX);
	is_vlan_strip = requested_features & vlan_strip;

	if (!crc_offload_req)
		return requested_features;

	if (!num_non_zero_vlan && (netdev->features & vlan_strip) &&
	    !(netdev->features & NETIF_F_RXFCS) && is_vlan_strip) {
		requested_features &= ~vlan_strip;
		netdev_info(netdev, "Disabling VLAN stripping as FCS/CRC stripping is also disabled and there is no VLAN configured\n");
		return requested_features;
	}

	if ((netdev->features & NETIF_F_RXFCS) && is_vlan_strip) {
		requested_features &= ~vlan_strip;
		if (!(netdev->features & vlan_strip))
			netdev_info(netdev, "To enable VLAN stripping, first need to enable FCS/CRC stripping");

		return requested_features;
	}

	if (num_non_zero_vlan && is_vlan_strip &&
	    !(netdev->features & NETIF_F_RXFCS)) {
		requested_features &= ~NETIF_F_RXFCS;
		netdev_info(netdev, "To disable FCS/CRC stripping, first need to disable VLAN stripping");
	}

	return requested_features;
}

/**
 * iavf_fix_features - fix up the netdev feature bits
 * @netdev: our net device
 * @features: desired feature bits
 *
 * Returns fixed-up features bits
 **/
static netdev_features_t iavf_fix_features(struct net_device *netdev,
					   netdev_features_t features)
{
	struct iavf_adapter *adapter = netdev_priv(netdev);

	features = iavf_fix_netdev_vlan_features(adapter, features);

	if (!FDIR_FLTR_SUPPORT(adapter))
		features &= ~NETIF_F_NTUPLE;

	return iavf_fix_strip_features(adapter, features);
}

static const struct net_device_ops iavf_netdev_ops = {
	.ndo_open		= iavf_open,
	.ndo_stop		= iavf_close,
	.ndo_start_xmit		= iavf_xmit_frame,
	.ndo_set_rx_mode	= iavf_set_rx_mode,
	.ndo_validate_addr	= eth_validate_addr,
	.ndo_set_mac_address	= iavf_set_mac,
	.ndo_change_mtu		= iavf_change_mtu,
	.ndo_tx_timeout		= iavf_tx_timeout,
	.ndo_vlan_rx_add_vid	= iavf_vlan_rx_add_vid,
	.ndo_vlan_rx_kill_vid	= iavf_vlan_rx_kill_vid,
	.ndo_features_check	= iavf_features_check,
	.ndo_fix_features	= iavf_fix_features,
	.ndo_set_features	= iavf_set_features,
	.ndo_setup_tc		= iavf_setup_tc,
};

/**
 * iavf_check_reset_complete - check that VF reset is complete
 * @hw: pointer to hw struct
 *
 * Returns 0 if device is ready to use, or -EBUSY if it's in reset.
 **/
static int iavf_check_reset_complete(struct iavf_hw *hw)
{
	u32 rstat;
	int i;

	for (i = 0; i < IAVF_RESET_WAIT_COMPLETE_COUNT; i++) {
		rstat = rd32(hw, IAVF_VFGEN_RSTAT) &
			     IAVF_VFGEN_RSTAT_VFR_STATE_MASK;
		if ((rstat == VIRTCHNL_VFR_VFACTIVE) ||
		    (rstat == VIRTCHNL_VFR_COMPLETED))
			return 0;
		msleep(IAVF_RESET_WAIT_MS);
	}
	return -EBUSY;
}

/**
 * iavf_process_config - Process the config information we got from the PF
 * @adapter: board private structure
 *
 * Verify that we have a valid config struct, and set up our netdev features
 * and our VSI struct.
 **/
int iavf_process_config(struct iavf_adapter *adapter)
{
	struct virtchnl_vf_resource *vfres = adapter->vf_res;
	netdev_features_t hw_vlan_features, vlan_features;
	struct net_device *netdev = adapter->netdev;
	netdev_features_t hw_enc_features;
	netdev_features_t hw_features;

	hw_enc_features = NETIF_F_SG			|
			  NETIF_F_IP_CSUM		|
			  NETIF_F_IPV6_CSUM		|
			  NETIF_F_HIGHDMA		|
			  NETIF_F_SOFT_FEATURES	|
			  NETIF_F_TSO			|
			  NETIF_F_TSO_ECN		|
			  NETIF_F_TSO6			|
			  NETIF_F_SCTP_CRC		|
			  NETIF_F_RXHASH		|
			  NETIF_F_RXCSUM		|
			  0;

	/* advertise to stack only if offloads for encapsulated packets is
	 * supported
	 */
	if (vfres->vf_cap_flags & VIRTCHNL_VF_OFFLOAD_ENCAP) {
		hw_enc_features |= NETIF_F_GSO_UDP_TUNNEL	|
				   NETIF_F_GSO_GRE		|
				   NETIF_F_GSO_GRE_CSUM		|
				   NETIF_F_GSO_IPXIP4		|
				   NETIF_F_GSO_IPXIP6		|
				   NETIF_F_GSO_UDP_TUNNEL_CSUM	|
				   NETIF_F_GSO_PARTIAL		|
				   0;

		if (!(vfres->vf_cap_flags &
		      VIRTCHNL_VF_OFFLOAD_ENCAP_CSUM))
			netdev->gso_partial_features |=
				NETIF_F_GSO_UDP_TUNNEL_CSUM;

		netdev->gso_partial_features |= NETIF_F_GSO_GRE_CSUM;
		netdev->hw_enc_features |= NETIF_F_TSO_MANGLEID;
		netdev->hw_enc_features |= hw_enc_features;
	}
	/* record features VLANs can make use of */
	netdev->vlan_features |= hw_enc_features | NETIF_F_TSO_MANGLEID;

	/* Write features and hw_features separately to avoid polluting
	 * with, or dropping, features that are set when we registered.
	 */
	hw_features = hw_enc_features;

	/* get HW VLAN features that can be toggled */
	hw_vlan_features = iavf_get_netdev_vlan_hw_features(adapter);

	/* Enable cloud filter if ADQ is supported */
	if (vfres->vf_cap_flags & VIRTCHNL_VF_OFFLOAD_ADQ)
		hw_features |= NETIF_F_HW_TC;
	if (vfres->vf_cap_flags & VIRTCHNL_VF_OFFLOAD_USO)
		hw_features |= NETIF_F_GSO_UDP_L4;

	netdev->hw_features |= hw_features | hw_vlan_features;
	vlan_features = iavf_get_netdev_vlan_features(adapter);

	netdev->features |= hw_features | vlan_features;

	if (vfres->vf_cap_flags & VIRTCHNL_VF_OFFLOAD_VLAN)
		netdev->features |= NETIF_F_HW_VLAN_CTAG_FILTER;

	if (FDIR_FLTR_SUPPORT(adapter)) {
		netdev->hw_features |= NETIF_F_NTUPLE;
		netdev->features |= NETIF_F_NTUPLE;
		adapter->flags |= IAVF_FLAG_FDIR_ENABLED;
	}

	netdev->priv_flags |= IFF_UNICAST_FLT;

	/* Do not turn on offloads when they are requested to be turned off.
	 * TSO needs minimum 576 bytes to work correctly.
	 */
	if (netdev->wanted_features) {
		if (!(netdev->wanted_features & NETIF_F_TSO) ||
		    netdev->mtu < 576)
			netdev->features &= ~NETIF_F_TSO;
		if (!(netdev->wanted_features & NETIF_F_TSO6) ||
		    netdev->mtu < 576)
			netdev->features &= ~NETIF_F_TSO6;
		if (!(netdev->wanted_features & NETIF_F_TSO_ECN))
			netdev->features &= ~NETIF_F_TSO_ECN;
		if (!(netdev->wanted_features & NETIF_F_GRO))
			netdev->features &= ~NETIF_F_GRO;
		if (!(netdev->wanted_features & NETIF_F_GSO))
			netdev->features &= ~NETIF_F_GSO;
	}

	return 0;
}

/**
 * iavf_probe - Device Initialization Routine
 * @pdev: PCI device information struct
 * @ent: entry in iavf_pci_tbl
 *
 * Returns 0 on success, negative on failure
 *
 * iavf_probe initializes an adapter identified by a pci_dev structure.
 * The OS initialization, configuring of the adapter private structure,
 * and a hardware reset occur.
 **/
static int iavf_probe(struct pci_dev *pdev, const struct pci_device_id *ent)
{
	struct net_device *netdev;
	struct iavf_adapter *adapter = NULL;
	struct iavf_hw *hw = NULL;
	int err;

	err = pci_enable_device(pdev);
	if (err)
		return err;

	err = dma_set_mask_and_coherent(&pdev->dev, DMA_BIT_MASK(64));
	if (err) {
		dev_err(&pdev->dev,
			"DMA configuration failed: 0x%x\n", err);
		goto err_dma;
	}

	err = pci_request_regions(pdev, iavf_driver_name);
	if (err) {
		dev_err(&pdev->dev,
			"pci_request_regions failed 0x%x\n", err);
		goto err_pci_reg;
	}

	pci_set_master(pdev);

	netdev = alloc_etherdev_mq(sizeof(struct iavf_adapter),
				   IAVF_MAX_REQ_QUEUES);
	if (!netdev) {
		err = -ENOMEM;
		goto err_alloc_etherdev;
	}

	SET_NETDEV_DEV(netdev, &pdev->dev);

	pci_set_drvdata(pdev, netdev);
	adapter = netdev_priv(netdev);

	adapter->netdev = netdev;
	adapter->pdev = pdev;

	hw = &adapter->hw;
	hw->back = adapter;

	adapter->wq = alloc_ordered_workqueue("%s", WQ_MEM_RECLAIM,
					      iavf_driver_name);
	if (!adapter->wq) {
		err = -ENOMEM;
		goto err_alloc_wq;
	}

	adapter->msg_enable = BIT(DEFAULT_DEBUG_LEVEL_SHIFT) - 1;
	iavf_change_state(adapter, __IAVF_STARTUP);

	/* Call save state here because it relies on the adapter struct. */
	pci_save_state(pdev);

	hw->hw_addr = ioremap(pci_resource_start(pdev, 0),
			      pci_resource_len(pdev, 0));
	if (!hw->hw_addr) {
		err = -EIO;
		goto err_ioremap;
	}
	hw->vendor_id = pdev->vendor;
	hw->device_id = pdev->device;
	pci_read_config_byte(pdev, PCI_REVISION_ID, &hw->revision_id);
	hw->subsystem_vendor_id = pdev->subsystem_vendor;
	hw->subsystem_device_id = pdev->subsystem_device;
	hw->bus.device = PCI_SLOT(pdev->devfn);
	hw->bus.func = PCI_FUNC(pdev->devfn);
	hw->bus.bus_id = pdev->bus->number;

	/* set up the locks for the AQ, do this only once in probe
	 * and destroy them only once in remove
	 */
	mutex_init(&adapter->crit_lock);
	mutex_init(&hw->aq.asq_mutex);
	mutex_init(&hw->aq.arq_mutex);

	spin_lock_init(&adapter->mac_vlan_list_lock);
	spin_lock_init(&adapter->cloud_filter_list_lock);
	spin_lock_init(&adapter->fdir_fltr_lock);
	spin_lock_init(&adapter->adv_rss_lock);
	spin_lock_init(&adapter->current_netdev_promisc_flags_lock);

	INIT_LIST_HEAD(&adapter->mac_filter_list);
	INIT_LIST_HEAD(&adapter->vlan_filter_list);
	INIT_LIST_HEAD(&adapter->cloud_filter_list);
	INIT_LIST_HEAD(&adapter->fdir_list_head);
	INIT_LIST_HEAD(&adapter->adv_rss_list_head);

	INIT_WORK(&adapter->reset_task, iavf_reset_task);
	INIT_WORK(&adapter->adminq_task, iavf_adminq_task);
	INIT_WORK(&adapter->finish_config, iavf_finish_config);
	INIT_DELAYED_WORK(&adapter->watchdog_task, iavf_watchdog_task);

	/* Setup the wait queue for indicating transition to down status */
	init_waitqueue_head(&adapter->down_waitqueue);

	/* Setup the wait queue for indicating transition to running state */
	init_waitqueue_head(&adapter->reset_waitqueue);

	/* Setup the wait queue for indicating virtchannel events */
	init_waitqueue_head(&adapter->vc_waitqueue);

	queue_delayed_work(adapter->wq, &adapter->watchdog_task,
			   msecs_to_jiffies(5 * (pdev->devfn & 0x07)));
	/* Initialization goes on in the work. Do not add more of it below. */
	return 0;

err_ioremap:
	destroy_workqueue(adapter->wq);
err_alloc_wq:
	free_netdev(netdev);
err_alloc_etherdev:
	pci_release_regions(pdev);
err_pci_reg:
err_dma:
	pci_disable_device(pdev);
	return err;
}

/**
 * iavf_suspend - Power management suspend routine
 * @dev_d: device info pointer
 *
 * Called when the system (VM) is entering sleep/suspend.
 **/
static int iavf_suspend(struct device *dev_d)
{
	struct net_device *netdev = dev_get_drvdata(dev_d);
	struct iavf_adapter *adapter = netdev_priv(netdev);

	netif_device_detach(netdev);

	mutex_lock(&adapter->crit_lock);

	if (netif_running(netdev)) {
		rtnl_lock();
		iavf_down(adapter);
		rtnl_unlock();
	}
	iavf_free_misc_irq(adapter);
	iavf_reset_interrupt_capability(adapter);

	mutex_unlock(&adapter->crit_lock);

	return 0;
}

/**
 * iavf_resume - Power management resume routine
 * @dev_d: device info pointer
 *
 * Called when the system (VM) is resumed from sleep/suspend.
 **/
static int iavf_resume(struct device *dev_d)
{
	struct pci_dev *pdev = to_pci_dev(dev_d);
	struct iavf_adapter *adapter;
	u32 err;

	adapter = iavf_pdev_to_adapter(pdev);

	pci_set_master(pdev);

	rtnl_lock();
	err = iavf_set_interrupt_capability(adapter);
	if (err) {
		rtnl_unlock();
		dev_err(&pdev->dev, "Cannot enable MSI-X interrupts.\n");
		return err;
	}
	err = iavf_request_misc_irq(adapter);
	rtnl_unlock();
	if (err) {
		dev_err(&pdev->dev, "Cannot get interrupt vector.\n");
		return err;
	}

	queue_work(adapter->wq, &adapter->reset_task);

	netif_device_attach(adapter->netdev);

	return err;
}

/**
 * iavf_remove - Device Removal Routine
 * @pdev: PCI device information struct
 *
 * iavf_remove is called by the PCI subsystem to alert the driver
 * that it should release a PCI device.  The could be caused by a
 * Hot-Plug event, or because the driver is going to be removed from
 * memory.
 **/
static void iavf_remove(struct pci_dev *pdev)
{
	struct iavf_fdir_fltr *fdir, *fdirtmp;
	struct iavf_vlan_filter *vlf, *vlftmp;
	struct iavf_cloud_filter *cf, *cftmp;
	struct iavf_adv_rss *rss, *rsstmp;
	struct iavf_mac_filter *f, *ftmp;
	struct iavf_adapter *adapter;
	struct net_device *netdev;
	struct iavf_hw *hw;

	/* Don't proceed with remove if netdev is already freed */
	netdev = pci_get_drvdata(pdev);
	if (!netdev)
		return;

	adapter = iavf_pdev_to_adapter(pdev);
	hw = &adapter->hw;

	if (test_and_set_bit(__IAVF_IN_REMOVE_TASK, &adapter->crit_section))
		return;

	/* Wait until port initialization is complete.
	 * There are flows where register/unregister netdev may race.
	 */
	while (1) {
		mutex_lock(&adapter->crit_lock);
		if (adapter->state == __IAVF_RUNNING ||
		    adapter->state == __IAVF_DOWN ||
		    adapter->state == __IAVF_INIT_FAILED) {
			mutex_unlock(&adapter->crit_lock);
			break;
		}
		/* Simply return if we already went through iavf_shutdown */
		if (adapter->state == __IAVF_REMOVE) {
			mutex_unlock(&adapter->crit_lock);
			return;
		}

		mutex_unlock(&adapter->crit_lock);
		usleep_range(500, 1000);
	}
	cancel_delayed_work_sync(&adapter->watchdog_task);
	cancel_work_sync(&adapter->finish_config);

	if (netdev->reg_state == NETREG_REGISTERED)
		unregister_netdev(netdev);

	mutex_lock(&adapter->crit_lock);
	dev_info(&adapter->pdev->dev, "Removing device\n");
	iavf_change_state(adapter, __IAVF_REMOVE);

	iavf_request_reset(adapter);
	msleep(50);
	/* If the FW isn't responding, kick it once, but only once. */
	if (!iavf_asq_done(hw)) {
		iavf_request_reset(adapter);
		msleep(50);
	}

	iavf_misc_irq_disable(adapter);
	/* Shut down all the garbage mashers on the detention level */
	cancel_work_sync(&adapter->reset_task);
	cancel_delayed_work_sync(&adapter->watchdog_task);
	cancel_work_sync(&adapter->adminq_task);

	adapter->aq_required = 0;
	adapter->flags &= ~IAVF_FLAG_REINIT_ITR_NEEDED;

	iavf_free_all_tx_resources(adapter);
	iavf_free_all_rx_resources(adapter);
	iavf_free_misc_irq(adapter);
	iavf_free_interrupt_scheme(adapter);

	iavf_free_rss(adapter);

	if (hw->aq.asq.count)
		iavf_shutdown_adminq(hw);

	/* destroy the locks only once, here */
	mutex_destroy(&hw->aq.arq_mutex);
	mutex_destroy(&hw->aq.asq_mutex);
	mutex_unlock(&adapter->crit_lock);
	mutex_destroy(&adapter->crit_lock);

	iounmap(hw->hw_addr);
	pci_release_regions(pdev);
	kfree(adapter->vf_res);
	spin_lock_bh(&adapter->mac_vlan_list_lock);
	/* If we got removed before an up/down sequence, we've got a filter
	 * hanging out there that we need to get rid of.
	 */
	list_for_each_entry_safe(f, ftmp, &adapter->mac_filter_list, list) {
		list_del(&f->list);
		kfree(f);
	}
	list_for_each_entry_safe(vlf, vlftmp, &adapter->vlan_filter_list,
				 list) {
		list_del(&vlf->list);
		kfree(vlf);
	}

	spin_unlock_bh(&adapter->mac_vlan_list_lock);

	spin_lock_bh(&adapter->cloud_filter_list_lock);
	list_for_each_entry_safe(cf, cftmp, &adapter->cloud_filter_list, list) {
		list_del(&cf->list);
		kfree(cf);
	}
	spin_unlock_bh(&adapter->cloud_filter_list_lock);

	spin_lock_bh(&adapter->fdir_fltr_lock);
	list_for_each_entry_safe(fdir, fdirtmp, &adapter->fdir_list_head, list) {
		list_del(&fdir->list);
		kfree(fdir);
	}
	spin_unlock_bh(&adapter->fdir_fltr_lock);

	spin_lock_bh(&adapter->adv_rss_lock);
	list_for_each_entry_safe(rss, rsstmp, &adapter->adv_rss_list_head,
				 list) {
		list_del(&rss->list);
		kfree(rss);
	}
	spin_unlock_bh(&adapter->adv_rss_lock);

	destroy_workqueue(adapter->wq);

	pci_set_drvdata(pdev, NULL);

	free_netdev(netdev);

	pci_disable_device(pdev);
}

/**
 * iavf_shutdown - Shutdown the device in preparation for a reboot
 * @pdev: pci device structure
 **/
static void iavf_shutdown(struct pci_dev *pdev)
{
	iavf_remove(pdev);

	if (system_state == SYSTEM_POWER_OFF)
		pci_set_power_state(pdev, PCI_D3hot);
}

<<<<<<< HEAD
static SIMPLE_DEV_PM_OPS(iavf_pm_ops, iavf_suspend, iavf_resume);
=======
static DEFINE_SIMPLE_DEV_PM_OPS(iavf_pm_ops, iavf_suspend, iavf_resume);
>>>>>>> 0c383648

static struct pci_driver iavf_driver = {
	.name      = iavf_driver_name,
	.id_table  = iavf_pci_tbl,
	.probe     = iavf_probe,
	.remove    = iavf_remove,
	.driver.pm = pm_sleep_ptr(&iavf_pm_ops),
	.shutdown  = iavf_shutdown,
};

/**
 * iavf_init_module - Driver Registration Routine
 *
 * iavf_init_module is the first routine called when the driver is
 * loaded. All it does is register with the PCI subsystem.
 **/
static int __init iavf_init_module(void)
{
	pr_info("iavf: %s\n", iavf_driver_string);

	pr_info("%s\n", iavf_copyright);

	return pci_register_driver(&iavf_driver);
}

module_init(iavf_init_module);

/**
 * iavf_exit_module - Driver Exit Cleanup Routine
 *
 * iavf_exit_module is called just before the driver is removed
 * from memory.
 **/
static void __exit iavf_exit_module(void)
{
	pci_unregister_driver(&iavf_driver);
}

module_exit(iavf_exit_module);

/* iavf_main.c */<|MERGE_RESOLUTION|>--- conflicted
+++ resolved
@@ -4300,11 +4300,7 @@
 
 	netdev_dbg(netdev, "changing MTU from %d to %d\n",
 		   netdev->mtu, new_mtu);
-<<<<<<< HEAD
-	netdev->mtu = new_mtu;
-=======
 	WRITE_ONCE(netdev->mtu, new_mtu);
->>>>>>> 0c383648
 
 	if (netif_running(netdev)) {
 		iavf_schedule_reset(adapter, IAVF_FLAG_RESET_NEEDED);
@@ -5246,11 +5242,7 @@
 		pci_set_power_state(pdev, PCI_D3hot);
 }
 
-<<<<<<< HEAD
-static SIMPLE_DEV_PM_OPS(iavf_pm_ops, iavf_suspend, iavf_resume);
-=======
 static DEFINE_SIMPLE_DEV_PM_OPS(iavf_pm_ops, iavf_suspend, iavf_resume);
->>>>>>> 0c383648
 
 static struct pci_driver iavf_driver = {
 	.name      = iavf_driver_name,
