--- conflicted
+++ resolved
@@ -3850,13 +3850,8 @@
 				field_flags |= IAVF_CLOUD_FIELD_IIP;
 			} else {
 				dev_err(&adapter->pdev->dev, "Bad ip src mask 0x%08x\n",
-<<<<<<< HEAD
-					be32_to_cpu(match.mask->dst));
+					be32_to_cpu(match.mask->src));
 				return -EINVAL;
-=======
-					be32_to_cpu(match.mask->src));
-				return IAVF_ERR_CONFIG;
->>>>>>> 92641651
 			}
 		}
 
@@ -4814,23 +4809,6 @@
 			netdev->features &= ~NETIF_F_GSO;
 	}
 
-<<<<<<< HEAD
-=======
-	adapter->vsi.id = adapter->vsi_res->vsi_id;
-
-	adapter->vsi.back = adapter;
-	adapter->vsi.base_vector = 1;
-	vsi->netdev = adapter->netdev;
-	vsi->qs_handle = adapter->vsi_res->qset_handle;
-	if (vfres->vf_cap_flags & VIRTCHNL_VF_OFFLOAD_RSS_PF) {
-		adapter->rss_key_size = vfres->rss_key_size;
-		adapter->rss_lut_size = vfres->rss_lut_size;
-	} else {
-		adapter->rss_key_size = IAVF_HKEY_ARRAY_SIZE;
-		adapter->rss_lut_size = IAVF_HLUT_ARRAY_SIZE;
-	}
-
->>>>>>> 92641651
 	return 0;
 }
 
