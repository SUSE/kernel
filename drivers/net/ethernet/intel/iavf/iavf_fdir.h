--- conflicted
+++ resolved
@@ -124,14 +124,11 @@
 	struct virtchnl_fdir_add vc_add_msg;
 };
 
-<<<<<<< HEAD
-=======
 static inline bool iavf_is_raw_fdir(struct iavf_fdir_fltr *fltr)
 {
 	return !fltr->vc_add_msg.rule_cfg.proto_hdrs.count;
 }
 
->>>>>>> 2d5404ca
 int iavf_validate_fdir_fltr_masks(struct iavf_adapter *adapter,
 				  struct iavf_fdir_fltr *fltr);
 int iavf_fill_fdir_add_msg(struct iavf_adapter *adapter, struct iavf_fdir_fltr *fltr);
