--- conflicted
+++ resolved
@@ -361,24 +361,6 @@
 }
 
 /**
-<<<<<<< HEAD
- * iavf_get_priv_flag_strings - Get private flag strings
- * @netdev: network interface device structure
- * @data: buffer for string data
- *
- * Builds the private flags string table
- **/
-static void iavf_get_priv_flag_strings(struct net_device *netdev, u8 *data)
-{
-	unsigned int i;
-
-	for (i = 0; i < IAVF_PRIV_FLAGS_STR_LEN; i++)
-		ethtool_puts(&data, iavf_gstrings_priv_flags[i].flag_string);
-}
-
-/**
-=======
->>>>>>> 2d5404ca
  * iavf_get_stat_strings - Get stat strings
  * @netdev: network interface device structure
  * @data: buffer for string data
@@ -422,103 +404,6 @@
 }
 
 /**
-<<<<<<< HEAD
- * iavf_get_priv_flags - report device private flags
- * @netdev: network interface device structure
- *
- * The get string set count and the string set should be matched for each
- * flag returned.  Add new strings for each flag to the iavf_gstrings_priv_flags
- * array.
- *
- * Returns a u32 bitmap of flags.
- **/
-static u32 iavf_get_priv_flags(struct net_device *netdev)
-{
-	struct iavf_adapter *adapter = netdev_priv(netdev);
-	u32 i, ret_flags = 0;
-
-	for (i = 0; i < IAVF_PRIV_FLAGS_STR_LEN; i++) {
-		const struct iavf_priv_flags *priv_flags;
-
-		priv_flags = &iavf_gstrings_priv_flags[i];
-
-		if (priv_flags->flag & adapter->flags)
-			ret_flags |= BIT(i);
-	}
-
-	return ret_flags;
-}
-
-/**
- * iavf_set_priv_flags - set private flags
- * @netdev: network interface device structure
- * @flags: bit flags to be set
- **/
-static int iavf_set_priv_flags(struct net_device *netdev, u32 flags)
-{
-	struct iavf_adapter *adapter = netdev_priv(netdev);
-	u32 orig_flags, new_flags, changed_flags;
-	int ret = 0;
-	u32 i;
-
-	orig_flags = READ_ONCE(adapter->flags);
-	new_flags = orig_flags;
-
-	for (i = 0; i < IAVF_PRIV_FLAGS_STR_LEN; i++) {
-		const struct iavf_priv_flags *priv_flags;
-
-		priv_flags = &iavf_gstrings_priv_flags[i];
-
-		if (flags & BIT(i))
-			new_flags |= priv_flags->flag;
-		else
-			new_flags &= ~(priv_flags->flag);
-
-		if (priv_flags->read_only &&
-		    ((orig_flags ^ new_flags) & ~BIT(i)))
-			return -EOPNOTSUPP;
-	}
-
-	/* Before we finalize any flag changes, any checks which we need to
-	 * perform to determine if the new flags will be supported should go
-	 * here...
-	 */
-
-	/* Compare and exchange the new flags into place. If we failed, that
-	 * is if cmpxchg returns anything but the old value, this means
-	 * something else must have modified the flags variable since we
-	 * copied it. We'll just punt with an error and log something in the
-	 * message buffer.
-	 */
-	if (cmpxchg(&adapter->flags, orig_flags, new_flags) != orig_flags) {
-		dev_warn(&adapter->pdev->dev,
-			 "Unable to update adapter->flags as it was modified by another thread...\n");
-		return -EAGAIN;
-	}
-
-	changed_flags = orig_flags ^ new_flags;
-
-	/* Process any additional changes needed as a result of flag changes.
-	 * The changed_flags value reflects the list of bits that were changed
-	 * in the code above.
-	 */
-
-	/* issue a reset to force legacy-rx change to take effect */
-	if (changed_flags & IAVF_FLAG_LEGACY_RX) {
-		if (netif_running(netdev)) {
-			iavf_schedule_reset(adapter, IAVF_FLAG_RESET_NEEDED);
-			ret = iavf_wait_for_reset(adapter);
-			if (ret)
-				netdev_warn(netdev, "Changing private flags timeout or interrupted waiting for reset");
-		}
-	}
-
-	return ret;
-}
-
-/**
-=======
->>>>>>> 2d5404ca
  * iavf_get_msglevel - Get debug message level
  * @netdev: network interface device structure
  *
@@ -1381,19 +1266,7 @@
 		return -EINVAL;
 
 	spin_lock_bh(&adapter->fdir_fltr_lock);
-<<<<<<< HEAD
-	if (adapter->fdir_active_fltr >= IAVF_MAX_FDIR_FILTERS) {
-		spin_unlock_bh(&adapter->fdir_fltr_lock);
-		dev_err(&adapter->pdev->dev,
-			"Unable to add Flow Director filter because VF reached the limit of max allowed filters (%u)\n",
-			IAVF_MAX_FDIR_FILTERS);
-		return -ENOSPC;
-	}
-
-	if (iavf_find_fdir_fltr_by_loc(adapter, fsp->location)) {
-=======
 	if (iavf_find_fdir_fltr(adapter, false, fsp->location)) {
->>>>>>> 2d5404ca
 		dev_err(&adapter->pdev->dev, "Failed to add Flow Director filter, it already exists\n");
 		spin_unlock_bh(&adapter->fdir_fltr_lock);
 		return -EEXIST;
@@ -1413,30 +1286,10 @@
 	}
 
 	err = iavf_add_fdir_fltr_info(adapter, fsp, fltr);
-<<<<<<< HEAD
-	if (err)
-		goto ret;
-
-	spin_lock_bh(&adapter->fdir_fltr_lock);
-	iavf_fdir_list_add_fltr(adapter, fltr);
-	adapter->fdir_active_fltr++;
-
-	if (adapter->link_up)
-		fltr->state = IAVF_FDIR_FLTR_ADD_REQUEST;
-	else
-		fltr->state = IAVF_FDIR_FLTR_INACTIVE;
-	spin_unlock_bh(&adapter->fdir_fltr_lock);
-
-	if (adapter->link_up)
-		iavf_schedule_aq_request(adapter, IAVF_FLAG_AQ_ADD_FDIR_FILTER);
-ret:
-	if (err && fltr)
-=======
 	if (!err)
 		err = iavf_fdir_add_fltr(adapter, fltr);
 
 	if (err)
->>>>>>> 2d5404ca
 		kfree(fltr);
 
 	mutex_unlock(&adapter->crit_lock);
@@ -1457,32 +1310,7 @@
 	if (!(adapter->flags & IAVF_FLAG_FDIR_ENABLED))
 		return -EOPNOTSUPP;
 
-<<<<<<< HEAD
-	spin_lock_bh(&adapter->fdir_fltr_lock);
-	fltr = iavf_find_fdir_fltr_by_loc(adapter, fsp->location);
-	if (fltr) {
-		if (fltr->state == IAVF_FDIR_FLTR_ACTIVE) {
-			fltr->state = IAVF_FDIR_FLTR_DEL_REQUEST;
-		} else if (fltr->state == IAVF_FDIR_FLTR_INACTIVE) {
-			list_del(&fltr->list);
-			kfree(fltr);
-			adapter->fdir_active_fltr--;
-			fltr = NULL;
-		} else {
-			err = -EBUSY;
-		}
-	} else if (adapter->fdir_active_fltr) {
-		err = -EINVAL;
-	}
-	spin_unlock_bh(&adapter->fdir_fltr_lock);
-
-	if (fltr && fltr->state == IAVF_FDIR_FLTR_DEL_REQUEST)
-		iavf_schedule_aq_request(adapter, IAVF_FLAG_AQ_DEL_FDIR_FILTER);
-
-	return err;
-=======
 	return iavf_fdir_del_fltr(adapter, false, fsp->location);
->>>>>>> 2d5404ca
 }
 
 /**
@@ -1917,17 +1745,10 @@
 	rxfh->hfunc = ETH_RSS_HASH_TOP;
 	if (adapter->hfunc == VIRTCHNL_RSS_ALG_TOEPLITZ_SYMMETRIC)
 		rxfh->input_xfrm |= RXH_XFRM_SYM_XOR;
-<<<<<<< HEAD
 
 	if (rxfh->key)
 		memcpy(rxfh->key, adapter->rss_key, adapter->rss_key_size);
 
-=======
-
-	if (rxfh->key)
-		memcpy(rxfh->key, adapter->rss_key, adapter->rss_key_size);
-
->>>>>>> 2d5404ca
 	if (rxfh->indir)
 		/* Each 32 bits pointed by 'indir' is stored with a lut entry */
 		for (i = 0; i < adapter->rss_lut_size; i++)
