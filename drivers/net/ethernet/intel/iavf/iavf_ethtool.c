--- conflicted
+++ resolved
@@ -661,7 +661,6 @@
 		netdev_dbg(netdev, "Nothing to change, descriptor count is same as requested\n");
 		return 0;
 	}
-<<<<<<< HEAD
 
 	if (new_tx_count != adapter->tx_desc_count) {
 		netdev_dbg(netdev, "Changing Tx descriptor count from %d to %d\n",
@@ -669,15 +668,6 @@
 		adapter->tx_desc_count = new_tx_count;
 	}
 
-=======
-
-	if (new_tx_count != adapter->tx_desc_count) {
-		netdev_dbg(netdev, "Changing Tx descriptor count from %d to %d\n",
-			   adapter->tx_desc_count, new_tx_count);
-		adapter->tx_desc_count = new_tx_count;
-	}
-
->>>>>>> eb3cdb58
 	if (new_rx_count != adapter->rx_desc_count) {
 		netdev_dbg(netdev, "Changing Rx descriptor count from %d to %d\n",
 			   adapter->rx_desc_count, new_rx_count);
