// SPDX-License-Identifier: GPL-2.0
/* Copyright(c) 1999 - 2018 Intel Corporation. */

#define pr_fmt(fmt) KBUILD_MODNAME ": " fmt

#include <linux/module.h>
#include <linux/types.h>
#include <linux/init.h>
#include <linux/pci.h>
#include <linux/vmalloc.h>
#include <linux/pagemap.h>
#include <linux/delay.h>
#include <linux/netdevice.h>
#include <linux/interrupt.h>
#include <linux/tcp.h>
#include <linux/ipv6.h>
#include <linux/slab.h>
#include <net/checksum.h>
#include <net/ip6_checksum.h>
#include <linux/ethtool.h>
#include <linux/if_vlan.h>
#include <linux/cpu.h>
#include <linux/smp.h>
#include <linux/pm_qos.h>
#include <linux/pm_runtime.h>
#include <linux/prefetch.h>
#include <linux/suspend.h>

#include "e1000.h"
#define CREATE_TRACE_POINTS
#include "e1000e_trace.h"

char e1000e_driver_name[] = "e1000e";

#define DEFAULT_MSG_ENABLE (NETIF_MSG_DRV|NETIF_MSG_PROBE|NETIF_MSG_LINK)
static int debug = -1;
module_param(debug, int, 0);
MODULE_PARM_DESC(debug, "Debug level (0=none,...,16=all)");

static const struct e1000_info *e1000_info_tbl[] = {
	[board_82571]		= &e1000_82571_info,
	[board_82572]		= &e1000_82572_info,
	[board_82573]		= &e1000_82573_info,
	[board_82574]		= &e1000_82574_info,
	[board_82583]		= &e1000_82583_info,
	[board_80003es2lan]	= &e1000_es2_info,
	[board_ich8lan]		= &e1000_ich8_info,
	[board_ich9lan]		= &e1000_ich9_info,
	[board_ich10lan]	= &e1000_ich10_info,
	[board_pchlan]		= &e1000_pch_info,
	[board_pch2lan]		= &e1000_pch2_info,
	[board_pch_lpt]		= &e1000_pch_lpt_info,
	[board_pch_spt]		= &e1000_pch_spt_info,
	[board_pch_cnp]		= &e1000_pch_cnp_info,
	[board_pch_tgp]		= &e1000_pch_tgp_info,
	[board_pch_adp]		= &e1000_pch_adp_info,
<<<<<<< HEAD
=======
	[board_pch_mtp]		= &e1000_pch_mtp_info,
>>>>>>> eb3cdb58
};

struct e1000_reg_info {
	u32 ofs;
	char *name;
};

static const struct e1000_reg_info e1000_reg_info_tbl[] = {
	/* General Registers */
	{E1000_CTRL, "CTRL"},
	{E1000_STATUS, "STATUS"},
	{E1000_CTRL_EXT, "CTRL_EXT"},

	/* Interrupt Registers */
	{E1000_ICR, "ICR"},

	/* Rx Registers */
	{E1000_RCTL, "RCTL"},
	{E1000_RDLEN(0), "RDLEN"},
	{E1000_RDH(0), "RDH"},
	{E1000_RDT(0), "RDT"},
	{E1000_RDTR, "RDTR"},
	{E1000_RXDCTL(0), "RXDCTL"},
	{E1000_ERT, "ERT"},
	{E1000_RDBAL(0), "RDBAL"},
	{E1000_RDBAH(0), "RDBAH"},
	{E1000_RDFH, "RDFH"},
	{E1000_RDFT, "RDFT"},
	{E1000_RDFHS, "RDFHS"},
	{E1000_RDFTS, "RDFTS"},
	{E1000_RDFPC, "RDFPC"},

	/* Tx Registers */
	{E1000_TCTL, "TCTL"},
	{E1000_TDBAL(0), "TDBAL"},
	{E1000_TDBAH(0), "TDBAH"},
	{E1000_TDLEN(0), "TDLEN"},
	{E1000_TDH(0), "TDH"},
	{E1000_TDT(0), "TDT"},
	{E1000_TIDV, "TIDV"},
	{E1000_TXDCTL(0), "TXDCTL"},
	{E1000_TADV, "TADV"},
	{E1000_TARC(0), "TARC"},
	{E1000_TDFH, "TDFH"},
	{E1000_TDFT, "TDFT"},
	{E1000_TDFHS, "TDFHS"},
	{E1000_TDFTS, "TDFTS"},
	{E1000_TDFPC, "TDFPC"},

	/* List Terminator */
	{0, NULL}
};

/**
 * __ew32_prepare - prepare to write to MAC CSR register on certain parts
 * @hw: pointer to the HW structure
 *
 * When updating the MAC CSR registers, the Manageability Engine (ME) could
 * be accessing the registers at the same time.  Normally, this is handled in
 * h/w by an arbiter but on some parts there is a bug that acknowledges Host
 * accesses later than it should which could result in the register to have
 * an incorrect value.  Workaround this by checking the FWSM register which
 * has bit 24 set while ME is accessing MAC CSR registers, wait if it is set
 * and try again a number of times.
 **/
static void __ew32_prepare(struct e1000_hw *hw)
{
	s32 i = E1000_ICH_FWSM_PCIM2PCI_COUNT;

	while ((er32(FWSM) & E1000_ICH_FWSM_PCIM2PCI) && --i)
		udelay(50);
}

void __ew32(struct e1000_hw *hw, unsigned long reg, u32 val)
{
	if (hw->adapter->flags2 & FLAG2_PCIM2PCI_ARBITER_WA)
		__ew32_prepare(hw);

	writel(val, hw->hw_addr + reg);
}

/**
 * e1000_regdump - register printout routine
 * @hw: pointer to the HW structure
 * @reginfo: pointer to the register info table
 **/
static void e1000_regdump(struct e1000_hw *hw, struct e1000_reg_info *reginfo)
{
	int n = 0;
	char rname[16];
	u32 regs[8];

	switch (reginfo->ofs) {
	case E1000_RXDCTL(0):
		for (n = 0; n < 2; n++)
			regs[n] = __er32(hw, E1000_RXDCTL(n));
		break;
	case E1000_TXDCTL(0):
		for (n = 0; n < 2; n++)
			regs[n] = __er32(hw, E1000_TXDCTL(n));
		break;
	case E1000_TARC(0):
		for (n = 0; n < 2; n++)
			regs[n] = __er32(hw, E1000_TARC(n));
		break;
	default:
		pr_info("%-15s %08x\n",
			reginfo->name, __er32(hw, reginfo->ofs));
		return;
	}

	snprintf(rname, 16, "%s%s", reginfo->name, "[0-1]");
	pr_info("%-15s %08x %08x\n", rname, regs[0], regs[1]);
}

static void e1000e_dump_ps_pages(struct e1000_adapter *adapter,
				 struct e1000_buffer *bi)
{
	int i;
	struct e1000_ps_page *ps_page;

	for (i = 0; i < adapter->rx_ps_pages; i++) {
		ps_page = &bi->ps_pages[i];

		if (ps_page->page) {
			pr_info("packet dump for ps_page %d:\n", i);
			print_hex_dump(KERN_INFO, "", DUMP_PREFIX_ADDRESS,
				       16, 1, page_address(ps_page->page),
				       PAGE_SIZE, true);
		}
	}
}

/**
 * e1000e_dump - Print registers, Tx-ring and Rx-ring
 * @adapter: board private structure
 **/
static void e1000e_dump(struct e1000_adapter *adapter)
{
	struct net_device *netdev = adapter->netdev;
	struct e1000_hw *hw = &adapter->hw;
	struct e1000_reg_info *reginfo;
	struct e1000_ring *tx_ring = adapter->tx_ring;
	struct e1000_tx_desc *tx_desc;
	struct my_u0 {
		__le64 a;
		__le64 b;
	} *u0;
	struct e1000_buffer *buffer_info;
	struct e1000_ring *rx_ring = adapter->rx_ring;
	union e1000_rx_desc_packet_split *rx_desc_ps;
	union e1000_rx_desc_extended *rx_desc;
	struct my_u1 {
		__le64 a;
		__le64 b;
		__le64 c;
		__le64 d;
	} *u1;
	u32 staterr;
	int i = 0;

	if (!netif_msg_hw(adapter))
		return;

	/* Print netdevice Info */
	if (netdev) {
		dev_info(&adapter->pdev->dev, "Net device Info\n");
		pr_info("Device Name     state            trans_start\n");
		pr_info("%-15s %016lX %016lX\n", netdev->name,
			netdev->state, dev_trans_start(netdev));
	}

	/* Print Registers */
	dev_info(&adapter->pdev->dev, "Register Dump\n");
	pr_info(" Register Name   Value\n");
	for (reginfo = (struct e1000_reg_info *)e1000_reg_info_tbl;
	     reginfo->name; reginfo++) {
		e1000_regdump(hw, reginfo);
	}

	/* Print Tx Ring Summary */
	if (!netdev || !netif_running(netdev))
		return;

	dev_info(&adapter->pdev->dev, "Tx Ring Summary\n");
	pr_info("Queue [NTU] [NTC] [bi(ntc)->dma  ] leng ntw timestamp\n");
	buffer_info = &tx_ring->buffer_info[tx_ring->next_to_clean];
	pr_info(" %5d %5X %5X %016llX %04X %3X %016llX\n",
		0, tx_ring->next_to_use, tx_ring->next_to_clean,
		(unsigned long long)buffer_info->dma,
		buffer_info->length,
		buffer_info->next_to_watch,
		(unsigned long long)buffer_info->time_stamp);

	/* Print Tx Ring */
	if (!netif_msg_tx_done(adapter))
		goto rx_ring_summary;

	dev_info(&adapter->pdev->dev, "Tx Ring Dump\n");

	/* Transmit Descriptor Formats - DEXT[29] is 0 (Legacy) or 1 (Extended)
	 *
	 * Legacy Transmit Descriptor
	 *   +--------------------------------------------------------------+
	 * 0 |         Buffer Address [63:0] (Reserved on Write Back)       |
	 *   +--------------------------------------------------------------+
	 * 8 | Special  |    CSS     | Status |  CMD    |  CSO   |  Length  |
	 *   +--------------------------------------------------------------+
	 *   63       48 47        36 35    32 31     24 23    16 15        0
	 *
	 * Extended Context Descriptor (DTYP=0x0) for TSO or checksum offload
	 *   63      48 47    40 39       32 31             16 15    8 7      0
	 *   +----------------------------------------------------------------+
	 * 0 |  TUCSE  | TUCS0  |   TUCSS   |     IPCSE       | IPCS0 | IPCSS |
	 *   +----------------------------------------------------------------+
	 * 8 |   MSS   | HDRLEN | RSV | STA | TUCMD | DTYP |      PAYLEN      |
	 *   +----------------------------------------------------------------+
	 *   63      48 47    40 39 36 35 32 31   24 23  20 19                0
	 *
	 * Extended Data Descriptor (DTYP=0x1)
	 *   +----------------------------------------------------------------+
	 * 0 |                     Buffer Address [63:0]                      |
	 *   +----------------------------------------------------------------+
	 * 8 | VLAN tag |  POPTS  | Rsvd | Status | Command | DTYP |  DTALEN  |
	 *   +----------------------------------------------------------------+
	 *   63       48 47     40 39  36 35    32 31     24 23  20 19        0
	 */
	pr_info("Tl[desc]     [address 63:0  ] [SpeCssSCmCsLen] [bi->dma       ] leng  ntw timestamp        bi->skb <-- Legacy format\n");
	pr_info("Tc[desc]     [Ce CoCsIpceCoS] [MssHlRSCm0Plen] [bi->dma       ] leng  ntw timestamp        bi->skb <-- Ext Context format\n");
	pr_info("Td[desc]     [address 63:0  ] [VlaPoRSCm1Dlen] [bi->dma       ] leng  ntw timestamp        bi->skb <-- Ext Data format\n");
	for (i = 0; tx_ring->desc && (i < tx_ring->count); i++) {
		const char *next_desc;
		tx_desc = E1000_TX_DESC(*tx_ring, i);
		buffer_info = &tx_ring->buffer_info[i];
		u0 = (struct my_u0 *)tx_desc;
		if (i == tx_ring->next_to_use && i == tx_ring->next_to_clean)
			next_desc = " NTC/U";
		else if (i == tx_ring->next_to_use)
			next_desc = " NTU";
		else if (i == tx_ring->next_to_clean)
			next_desc = " NTC";
		else
			next_desc = "";
		pr_info("T%c[0x%03X]    %016llX %016llX %016llX %04X  %3X %016llX %p%s\n",
			(!(le64_to_cpu(u0->b) & BIT(29)) ? 'l' :
			 ((le64_to_cpu(u0->b) & BIT(20)) ? 'd' : 'c')),
			i,
			(unsigned long long)le64_to_cpu(u0->a),
			(unsigned long long)le64_to_cpu(u0->b),
			(unsigned long long)buffer_info->dma,
			buffer_info->length, buffer_info->next_to_watch,
			(unsigned long long)buffer_info->time_stamp,
			buffer_info->skb, next_desc);

		if (netif_msg_pktdata(adapter) && buffer_info->skb)
			print_hex_dump(KERN_INFO, "", DUMP_PREFIX_ADDRESS,
				       16, 1, buffer_info->skb->data,
				       buffer_info->skb->len, true);
	}

	/* Print Rx Ring Summary */
rx_ring_summary:
	dev_info(&adapter->pdev->dev, "Rx Ring Summary\n");
	pr_info("Queue [NTU] [NTC]\n");
	pr_info(" %5d %5X %5X\n",
		0, rx_ring->next_to_use, rx_ring->next_to_clean);

	/* Print Rx Ring */
	if (!netif_msg_rx_status(adapter))
		return;

	dev_info(&adapter->pdev->dev, "Rx Ring Dump\n");
	switch (adapter->rx_ps_pages) {
	case 1:
	case 2:
	case 3:
		/* [Extended] Packet Split Receive Descriptor Format
		 *
		 *    +-----------------------------------------------------+
		 *  0 |                Buffer Address 0 [63:0]              |
		 *    +-----------------------------------------------------+
		 *  8 |                Buffer Address 1 [63:0]              |
		 *    +-----------------------------------------------------+
		 * 16 |                Buffer Address 2 [63:0]              |
		 *    +-----------------------------------------------------+
		 * 24 |                Buffer Address 3 [63:0]              |
		 *    +-----------------------------------------------------+
		 */
		pr_info("R  [desc]      [buffer 0 63:0 ] [buffer 1 63:0 ] [buffer 2 63:0 ] [buffer 3 63:0 ] [bi->dma       ] [bi->skb] <-- Ext Pkt Split format\n");
		/* [Extended] Receive Descriptor (Write-Back) Format
		 *
		 *   63       48 47    32 31     13 12    8 7    4 3        0
		 *   +------------------------------------------------------+
		 * 0 | Packet   | IP     |  Rsvd   | MRQ   | Rsvd | MRQ RSS |
		 *   | Checksum | Ident  |         | Queue |      |  Type   |
		 *   +------------------------------------------------------+
		 * 8 | VLAN Tag | Length | Extended Error | Extended Status |
		 *   +------------------------------------------------------+
		 *   63       48 47    32 31            20 19               0
		 */
		pr_info("RWB[desc]      [ck ipid mrqhsh] [vl   l0 ee  es] [ l3  l2  l1 hs] [reserved      ] ---------------- [bi->skb] <-- Ext Rx Write-Back format\n");
		for (i = 0; i < rx_ring->count; i++) {
			const char *next_desc;
			buffer_info = &rx_ring->buffer_info[i];
			rx_desc_ps = E1000_RX_DESC_PS(*rx_ring, i);
			u1 = (struct my_u1 *)rx_desc_ps;
			staterr =
			    le32_to_cpu(rx_desc_ps->wb.middle.status_error);

			if (i == rx_ring->next_to_use)
				next_desc = " NTU";
			else if (i == rx_ring->next_to_clean)
				next_desc = " NTC";
			else
				next_desc = "";

			if (staterr & E1000_RXD_STAT_DD) {
				/* Descriptor Done */
				pr_info("%s[0x%03X]     %016llX %016llX %016llX %016llX ---------------- %p%s\n",
					"RWB", i,
					(unsigned long long)le64_to_cpu(u1->a),
					(unsigned long long)le64_to_cpu(u1->b),
					(unsigned long long)le64_to_cpu(u1->c),
					(unsigned long long)le64_to_cpu(u1->d),
					buffer_info->skb, next_desc);
			} else {
				pr_info("%s[0x%03X]     %016llX %016llX %016llX %016llX %016llX %p%s\n",
					"R  ", i,
					(unsigned long long)le64_to_cpu(u1->a),
					(unsigned long long)le64_to_cpu(u1->b),
					(unsigned long long)le64_to_cpu(u1->c),
					(unsigned long long)le64_to_cpu(u1->d),
					(unsigned long long)buffer_info->dma,
					buffer_info->skb, next_desc);

				if (netif_msg_pktdata(adapter))
					e1000e_dump_ps_pages(adapter,
							     buffer_info);
			}
		}
		break;
	default:
	case 0:
		/* Extended Receive Descriptor (Read) Format
		 *
		 *   +-----------------------------------------------------+
		 * 0 |                Buffer Address [63:0]                |
		 *   +-----------------------------------------------------+
		 * 8 |                      Reserved                       |
		 *   +-----------------------------------------------------+
		 */
		pr_info("R  [desc]      [buf addr 63:0 ] [reserved 63:0 ] [bi->dma       ] [bi->skb] <-- Ext (Read) format\n");
		/* Extended Receive Descriptor (Write-Back) Format
		 *
		 *   63       48 47    32 31    24 23            4 3        0
		 *   +------------------------------------------------------+
		 *   |     RSS Hash      |        |               |         |
		 * 0 +-------------------+  Rsvd  |   Reserved    | MRQ RSS |
		 *   | Packet   | IP     |        |               |  Type   |
		 *   | Checksum | Ident  |        |               |         |
		 *   +------------------------------------------------------+
		 * 8 | VLAN Tag | Length | Extended Error | Extended Status |
		 *   +------------------------------------------------------+
		 *   63       48 47    32 31            20 19               0
		 */
		pr_info("RWB[desc]      [cs ipid    mrq] [vt   ln xe  xs] [bi->skb] <-- Ext (Write-Back) format\n");

		for (i = 0; i < rx_ring->count; i++) {
			const char *next_desc;

			buffer_info = &rx_ring->buffer_info[i];
			rx_desc = E1000_RX_DESC_EXT(*rx_ring, i);
			u1 = (struct my_u1 *)rx_desc;
			staterr = le32_to_cpu(rx_desc->wb.upper.status_error);

			if (i == rx_ring->next_to_use)
				next_desc = " NTU";
			else if (i == rx_ring->next_to_clean)
				next_desc = " NTC";
			else
				next_desc = "";

			if (staterr & E1000_RXD_STAT_DD) {
				/* Descriptor Done */
				pr_info("%s[0x%03X]     %016llX %016llX ---------------- %p%s\n",
					"RWB", i,
					(unsigned long long)le64_to_cpu(u1->a),
					(unsigned long long)le64_to_cpu(u1->b),
					buffer_info->skb, next_desc);
			} else {
				pr_info("%s[0x%03X]     %016llX %016llX %016llX %p%s\n",
					"R  ", i,
					(unsigned long long)le64_to_cpu(u1->a),
					(unsigned long long)le64_to_cpu(u1->b),
					(unsigned long long)buffer_info->dma,
					buffer_info->skb, next_desc);

				if (netif_msg_pktdata(adapter) &&
				    buffer_info->skb)
					print_hex_dump(KERN_INFO, "",
						       DUMP_PREFIX_ADDRESS, 16,
						       1,
						       buffer_info->skb->data,
						       adapter->rx_buffer_len,
						       true);
			}
		}
	}
}

/**
 * e1000_desc_unused - calculate if we have unused descriptors
 * @ring: pointer to ring struct to perform calculation on
 **/
static int e1000_desc_unused(struct e1000_ring *ring)
{
	if (ring->next_to_clean > ring->next_to_use)
		return ring->next_to_clean - ring->next_to_use - 1;

	return ring->count + ring->next_to_clean - ring->next_to_use - 1;
}

/**
 * e1000e_systim_to_hwtstamp - convert system time value to hw time stamp
 * @adapter: board private structure
 * @hwtstamps: time stamp structure to update
 * @systim: unsigned 64bit system time value.
 *
 * Convert the system time value stored in the RX/TXSTMP registers into a
 * hwtstamp which can be used by the upper level time stamping functions.
 *
 * The 'systim_lock' spinlock is used to protect the consistency of the
 * system time value. This is needed because reading the 64 bit time
 * value involves reading two 32 bit registers. The first read latches the
 * value.
 **/
static void e1000e_systim_to_hwtstamp(struct e1000_adapter *adapter,
				      struct skb_shared_hwtstamps *hwtstamps,
				      u64 systim)
{
	u64 ns;
	unsigned long flags;

	spin_lock_irqsave(&adapter->systim_lock, flags);
	ns = timecounter_cyc2time(&adapter->tc, systim);
	spin_unlock_irqrestore(&adapter->systim_lock, flags);

	memset(hwtstamps, 0, sizeof(*hwtstamps));
	hwtstamps->hwtstamp = ns_to_ktime(ns);
}

/**
 * e1000e_rx_hwtstamp - utility function which checks for Rx time stamp
 * @adapter: board private structure
 * @status: descriptor extended error and status field
 * @skb: particular skb to include time stamp
 *
 * If the time stamp is valid, convert it into the timecounter ns value
 * and store that result into the shhwtstamps structure which is passed
 * up the network stack.
 **/
static void e1000e_rx_hwtstamp(struct e1000_adapter *adapter, u32 status,
			       struct sk_buff *skb)
{
	struct e1000_hw *hw = &adapter->hw;
	u64 rxstmp;

	if (!(adapter->flags & FLAG_HAS_HW_TIMESTAMP) ||
	    !(status & E1000_RXDEXT_STATERR_TST) ||
	    !(er32(TSYNCRXCTL) & E1000_TSYNCRXCTL_VALID))
		return;

	/* The Rx time stamp registers contain the time stamp.  No other
	 * received packet will be time stamped until the Rx time stamp
	 * registers are read.  Because only one packet can be time stamped
	 * at a time, the register values must belong to this packet and
	 * therefore none of the other additional attributes need to be
	 * compared.
	 */
	rxstmp = (u64)er32(RXSTMPL);
	rxstmp |= (u64)er32(RXSTMPH) << 32;
	e1000e_systim_to_hwtstamp(adapter, skb_hwtstamps(skb), rxstmp);

	adapter->flags2 &= ~FLAG2_CHECK_RX_HWTSTAMP;
}

/**
 * e1000_receive_skb - helper function to handle Rx indications
 * @adapter: board private structure
 * @netdev: pointer to netdev struct
 * @staterr: descriptor extended error and status field as written by hardware
 * @vlan: descriptor vlan field as written by hardware (no le/be conversion)
 * @skb: pointer to sk_buff to be indicated to stack
 **/
static void e1000_receive_skb(struct e1000_adapter *adapter,
			      struct net_device *netdev, struct sk_buff *skb,
			      u32 staterr, __le16 vlan)
{
	u16 tag = le16_to_cpu(vlan);

	e1000e_rx_hwtstamp(adapter, staterr, skb);

	skb->protocol = eth_type_trans(skb, netdev);

	if (staterr & E1000_RXD_STAT_VP)
		__vlan_hwaccel_put_tag(skb, htons(ETH_P_8021Q), tag);

	napi_gro_receive(&adapter->napi, skb);
}

/**
 * e1000_rx_checksum - Receive Checksum Offload
 * @adapter: board private structure
 * @status_err: receive descriptor status and error fields
 * @skb: socket buffer with received data
 **/
static void e1000_rx_checksum(struct e1000_adapter *adapter, u32 status_err,
			      struct sk_buff *skb)
{
	u16 status = (u16)status_err;
	u8 errors = (u8)(status_err >> 24);

	skb_checksum_none_assert(skb);

	/* Rx checksum disabled */
	if (!(adapter->netdev->features & NETIF_F_RXCSUM))
		return;

	/* Ignore Checksum bit is set */
	if (status & E1000_RXD_STAT_IXSM)
		return;

	/* TCP/UDP checksum error bit or IP checksum error bit is set */
	if (errors & (E1000_RXD_ERR_TCPE | E1000_RXD_ERR_IPE)) {
		/* let the stack verify checksum errors */
		adapter->hw_csum_err++;
		return;
	}

	/* TCP/UDP Checksum has not been calculated */
	if (!(status & (E1000_RXD_STAT_TCPCS | E1000_RXD_STAT_UDPCS)))
		return;

	/* It must be a TCP or UDP packet with a valid checksum */
	skb->ip_summed = CHECKSUM_UNNECESSARY;
	adapter->hw_csum_good++;
}

static void e1000e_update_rdt_wa(struct e1000_ring *rx_ring, unsigned int i)
{
	struct e1000_adapter *adapter = rx_ring->adapter;
	struct e1000_hw *hw = &adapter->hw;

	__ew32_prepare(hw);
	writel(i, rx_ring->tail);

	if (unlikely(i != readl(rx_ring->tail))) {
		u32 rctl = er32(RCTL);

		ew32(RCTL, rctl & ~E1000_RCTL_EN);
		e_err("ME firmware caused invalid RDT - resetting\n");
		schedule_work(&adapter->reset_task);
	}
}

static void e1000e_update_tdt_wa(struct e1000_ring *tx_ring, unsigned int i)
{
	struct e1000_adapter *adapter = tx_ring->adapter;
	struct e1000_hw *hw = &adapter->hw;

	__ew32_prepare(hw);
	writel(i, tx_ring->tail);

	if (unlikely(i != readl(tx_ring->tail))) {
		u32 tctl = er32(TCTL);

		ew32(TCTL, tctl & ~E1000_TCTL_EN);
		e_err("ME firmware caused invalid TDT - resetting\n");
		schedule_work(&adapter->reset_task);
	}
}

/**
 * e1000_alloc_rx_buffers - Replace used receive buffers
 * @rx_ring: Rx descriptor ring
 * @cleaned_count: number to reallocate
 * @gfp: flags for allocation
 **/
static void e1000_alloc_rx_buffers(struct e1000_ring *rx_ring,
				   int cleaned_count, gfp_t gfp)
{
	struct e1000_adapter *adapter = rx_ring->adapter;
	struct net_device *netdev = adapter->netdev;
	struct pci_dev *pdev = adapter->pdev;
	union e1000_rx_desc_extended *rx_desc;
	struct e1000_buffer *buffer_info;
	struct sk_buff *skb;
	unsigned int i;
	unsigned int bufsz = adapter->rx_buffer_len;

	i = rx_ring->next_to_use;
	buffer_info = &rx_ring->buffer_info[i];

	while (cleaned_count--) {
		skb = buffer_info->skb;
		if (skb) {
			skb_trim(skb, 0);
			goto map_skb;
		}

		skb = __netdev_alloc_skb_ip_align(netdev, bufsz, gfp);
		if (!skb) {
			/* Better luck next round */
			adapter->alloc_rx_buff_failed++;
			break;
		}

		buffer_info->skb = skb;
map_skb:
		buffer_info->dma = dma_map_single(&pdev->dev, skb->data,
						  adapter->rx_buffer_len,
						  DMA_FROM_DEVICE);
		if (dma_mapping_error(&pdev->dev, buffer_info->dma)) {
			dev_err(&pdev->dev, "Rx DMA map failed\n");
			adapter->rx_dma_failed++;
			break;
		}

		rx_desc = E1000_RX_DESC_EXT(*rx_ring, i);
		rx_desc->read.buffer_addr = cpu_to_le64(buffer_info->dma);

		if (unlikely(!(i & (E1000_RX_BUFFER_WRITE - 1)))) {
			/* Force memory writes to complete before letting h/w
			 * know there are new descriptors to fetch.  (Only
			 * applicable for weak-ordered memory model archs,
			 * such as IA-64).
			 */
			wmb();
			if (adapter->flags2 & FLAG2_PCIM2PCI_ARBITER_WA)
				e1000e_update_rdt_wa(rx_ring, i);
			else
				writel(i, rx_ring->tail);
		}
		i++;
		if (i == rx_ring->count)
			i = 0;
		buffer_info = &rx_ring->buffer_info[i];
	}

	rx_ring->next_to_use = i;
}

/**
 * e1000_alloc_rx_buffers_ps - Replace used receive buffers; packet split
 * @rx_ring: Rx descriptor ring
 * @cleaned_count: number to reallocate
 * @gfp: flags for allocation
 **/
static void e1000_alloc_rx_buffers_ps(struct e1000_ring *rx_ring,
				      int cleaned_count, gfp_t gfp)
{
	struct e1000_adapter *adapter = rx_ring->adapter;
	struct net_device *netdev = adapter->netdev;
	struct pci_dev *pdev = adapter->pdev;
	union e1000_rx_desc_packet_split *rx_desc;
	struct e1000_buffer *buffer_info;
	struct e1000_ps_page *ps_page;
	struct sk_buff *skb;
	unsigned int i, j;

	i = rx_ring->next_to_use;
	buffer_info = &rx_ring->buffer_info[i];

	while (cleaned_count--) {
		rx_desc = E1000_RX_DESC_PS(*rx_ring, i);

		for (j = 0; j < PS_PAGE_BUFFERS; j++) {
			ps_page = &buffer_info->ps_pages[j];
			if (j >= adapter->rx_ps_pages) {
				/* all unused desc entries get hw null ptr */
				rx_desc->read.buffer_addr[j + 1] =
				    ~cpu_to_le64(0);
				continue;
			}
			if (!ps_page->page) {
				ps_page->page = alloc_page(gfp);
				if (!ps_page->page) {
					adapter->alloc_rx_buff_failed++;
					goto no_buffers;
				}
				ps_page->dma = dma_map_page(&pdev->dev,
							    ps_page->page,
							    0, PAGE_SIZE,
							    DMA_FROM_DEVICE);
				if (dma_mapping_error(&pdev->dev,
						      ps_page->dma)) {
					dev_err(&adapter->pdev->dev,
						"Rx DMA page map failed\n");
					adapter->rx_dma_failed++;
					goto no_buffers;
				}
			}
			/* Refresh the desc even if buffer_addrs
			 * didn't change because each write-back
			 * erases this info.
			 */
			rx_desc->read.buffer_addr[j + 1] =
			    cpu_to_le64(ps_page->dma);
		}

		skb = __netdev_alloc_skb_ip_align(netdev, adapter->rx_ps_bsize0,
						  gfp);

		if (!skb) {
			adapter->alloc_rx_buff_failed++;
			break;
		}

		buffer_info->skb = skb;
		buffer_info->dma = dma_map_single(&pdev->dev, skb->data,
						  adapter->rx_ps_bsize0,
						  DMA_FROM_DEVICE);
		if (dma_mapping_error(&pdev->dev, buffer_info->dma)) {
			dev_err(&pdev->dev, "Rx DMA map failed\n");
			adapter->rx_dma_failed++;
			/* cleanup skb */
			dev_kfree_skb_any(skb);
			buffer_info->skb = NULL;
			break;
		}

		rx_desc->read.buffer_addr[0] = cpu_to_le64(buffer_info->dma);

		if (unlikely(!(i & (E1000_RX_BUFFER_WRITE - 1)))) {
			/* Force memory writes to complete before letting h/w
			 * know there are new descriptors to fetch.  (Only
			 * applicable for weak-ordered memory model archs,
			 * such as IA-64).
			 */
			wmb();
			if (adapter->flags2 & FLAG2_PCIM2PCI_ARBITER_WA)
				e1000e_update_rdt_wa(rx_ring, i << 1);
			else
				writel(i << 1, rx_ring->tail);
		}

		i++;
		if (i == rx_ring->count)
			i = 0;
		buffer_info = &rx_ring->buffer_info[i];
	}

no_buffers:
	rx_ring->next_to_use = i;
}

/**
 * e1000_alloc_jumbo_rx_buffers - Replace used jumbo receive buffers
 * @rx_ring: Rx descriptor ring
 * @cleaned_count: number of buffers to allocate this pass
 * @gfp: flags for allocation
 **/

static void e1000_alloc_jumbo_rx_buffers(struct e1000_ring *rx_ring,
					 int cleaned_count, gfp_t gfp)
{
	struct e1000_adapter *adapter = rx_ring->adapter;
	struct net_device *netdev = adapter->netdev;
	struct pci_dev *pdev = adapter->pdev;
	union e1000_rx_desc_extended *rx_desc;
	struct e1000_buffer *buffer_info;
	struct sk_buff *skb;
	unsigned int i;
	unsigned int bufsz = 256 - 16;	/* for skb_reserve */

	i = rx_ring->next_to_use;
	buffer_info = &rx_ring->buffer_info[i];

	while (cleaned_count--) {
		skb = buffer_info->skb;
		if (skb) {
			skb_trim(skb, 0);
			goto check_page;
		}

		skb = __netdev_alloc_skb_ip_align(netdev, bufsz, gfp);
		if (unlikely(!skb)) {
			/* Better luck next round */
			adapter->alloc_rx_buff_failed++;
			break;
		}

		buffer_info->skb = skb;
check_page:
		/* allocate a new page if necessary */
		if (!buffer_info->page) {
			buffer_info->page = alloc_page(gfp);
			if (unlikely(!buffer_info->page)) {
				adapter->alloc_rx_buff_failed++;
				break;
			}
		}

		if (!buffer_info->dma) {
			buffer_info->dma = dma_map_page(&pdev->dev,
							buffer_info->page, 0,
							PAGE_SIZE,
							DMA_FROM_DEVICE);
			if (dma_mapping_error(&pdev->dev, buffer_info->dma)) {
				adapter->alloc_rx_buff_failed++;
				break;
			}
		}

		rx_desc = E1000_RX_DESC_EXT(*rx_ring, i);
		rx_desc->read.buffer_addr = cpu_to_le64(buffer_info->dma);

		if (unlikely(++i == rx_ring->count))
			i = 0;
		buffer_info = &rx_ring->buffer_info[i];
	}

	if (likely(rx_ring->next_to_use != i)) {
		rx_ring->next_to_use = i;
		if (unlikely(i-- == 0))
			i = (rx_ring->count - 1);

		/* Force memory writes to complete before letting h/w
		 * know there are new descriptors to fetch.  (Only
		 * applicable for weak-ordered memory model archs,
		 * such as IA-64).
		 */
		wmb();
		if (adapter->flags2 & FLAG2_PCIM2PCI_ARBITER_WA)
			e1000e_update_rdt_wa(rx_ring, i);
		else
			writel(i, rx_ring->tail);
	}
}

static inline void e1000_rx_hash(struct net_device *netdev, __le32 rss,
				 struct sk_buff *skb)
{
	if (netdev->features & NETIF_F_RXHASH)
		skb_set_hash(skb, le32_to_cpu(rss), PKT_HASH_TYPE_L3);
}

/**
 * e1000_clean_rx_irq - Send received data up the network stack
 * @rx_ring: Rx descriptor ring
 * @work_done: output parameter for indicating completed work
 * @work_to_do: how many packets we can clean
 *
 * the return value indicates whether actual cleaning was done, there
 * is no guarantee that everything was cleaned
 **/
static bool e1000_clean_rx_irq(struct e1000_ring *rx_ring, int *work_done,
			       int work_to_do)
{
	struct e1000_adapter *adapter = rx_ring->adapter;
	struct net_device *netdev = adapter->netdev;
	struct pci_dev *pdev = adapter->pdev;
	struct e1000_hw *hw = &adapter->hw;
	union e1000_rx_desc_extended *rx_desc, *next_rxd;
	struct e1000_buffer *buffer_info, *next_buffer;
	u32 length, staterr;
	unsigned int i;
	int cleaned_count = 0;
	bool cleaned = false;
	unsigned int total_rx_bytes = 0, total_rx_packets = 0;

	i = rx_ring->next_to_clean;
	rx_desc = E1000_RX_DESC_EXT(*rx_ring, i);
	staterr = le32_to_cpu(rx_desc->wb.upper.status_error);
	buffer_info = &rx_ring->buffer_info[i];

	while (staterr & E1000_RXD_STAT_DD) {
		struct sk_buff *skb;

		if (*work_done >= work_to_do)
			break;
		(*work_done)++;
		dma_rmb();	/* read descriptor and rx_buffer_info after status DD */

		skb = buffer_info->skb;
		buffer_info->skb = NULL;

		prefetch(skb->data - NET_IP_ALIGN);

		i++;
		if (i == rx_ring->count)
			i = 0;
		next_rxd = E1000_RX_DESC_EXT(*rx_ring, i);
		prefetch(next_rxd);

		next_buffer = &rx_ring->buffer_info[i];

		cleaned = true;
		cleaned_count++;
		dma_unmap_single(&pdev->dev, buffer_info->dma,
				 adapter->rx_buffer_len, DMA_FROM_DEVICE);
		buffer_info->dma = 0;

		length = le16_to_cpu(rx_desc->wb.upper.length);

		/* !EOP means multiple descriptors were used to store a single
		 * packet, if that's the case we need to toss it.  In fact, we
		 * need to toss every packet with the EOP bit clear and the
		 * next frame that _does_ have the EOP bit set, as it is by
		 * definition only a frame fragment
		 */
		if (unlikely(!(staterr & E1000_RXD_STAT_EOP)))
			adapter->flags2 |= FLAG2_IS_DISCARDING;

		if (adapter->flags2 & FLAG2_IS_DISCARDING) {
			/* All receives must fit into a single buffer */
			e_dbg("Receive packet consumed multiple buffers\n");
			/* recycle */
			buffer_info->skb = skb;
			if (staterr & E1000_RXD_STAT_EOP)
				adapter->flags2 &= ~FLAG2_IS_DISCARDING;
			goto next_desc;
		}

		if (unlikely((staterr & E1000_RXDEXT_ERR_FRAME_ERR_MASK) &&
			     !(netdev->features & NETIF_F_RXALL))) {
			/* recycle */
			buffer_info->skb = skb;
			goto next_desc;
		}

		/* adjust length to remove Ethernet CRC */
		if (!(adapter->flags2 & FLAG2_CRC_STRIPPING)) {
			/* If configured to store CRC, don't subtract FCS,
			 * but keep the FCS bytes out of the total_rx_bytes
			 * counter
			 */
			if (netdev->features & NETIF_F_RXFCS)
				total_rx_bytes -= 4;
			else
				length -= 4;
		}

		total_rx_bytes += length;
		total_rx_packets++;

		/* code added for copybreak, this should improve
		 * performance for small packets with large amounts
		 * of reassembly being done in the stack
		 */
		if (length < copybreak) {
			struct sk_buff *new_skb =
				napi_alloc_skb(&adapter->napi, length);
			if (new_skb) {
				skb_copy_to_linear_data_offset(new_skb,
							       -NET_IP_ALIGN,
							       (skb->data -
								NET_IP_ALIGN),
							       (length +
								NET_IP_ALIGN));
				/* save the skb in buffer_info as good */
				buffer_info->skb = skb;
				skb = new_skb;
			}
			/* else just continue with the old one */
		}
		/* end copybreak code */
		skb_put(skb, length);

		/* Receive Checksum Offload */
		e1000_rx_checksum(adapter, staterr, skb);

		e1000_rx_hash(netdev, rx_desc->wb.lower.hi_dword.rss, skb);

		e1000_receive_skb(adapter, netdev, skb, staterr,
				  rx_desc->wb.upper.vlan);

next_desc:
		rx_desc->wb.upper.status_error &= cpu_to_le32(~0xFF);

		/* return some buffers to hardware, one at a time is too slow */
		if (cleaned_count >= E1000_RX_BUFFER_WRITE) {
			adapter->alloc_rx_buf(rx_ring, cleaned_count,
					      GFP_ATOMIC);
			cleaned_count = 0;
		}

		/* use prefetched values */
		rx_desc = next_rxd;
		buffer_info = next_buffer;

		staterr = le32_to_cpu(rx_desc->wb.upper.status_error);
	}
	rx_ring->next_to_clean = i;

	cleaned_count = e1000_desc_unused(rx_ring);
	if (cleaned_count)
		adapter->alloc_rx_buf(rx_ring, cleaned_count, GFP_ATOMIC);

	adapter->total_rx_bytes += total_rx_bytes;
	adapter->total_rx_packets += total_rx_packets;
	return cleaned;
}

static void e1000_put_txbuf(struct e1000_ring *tx_ring,
			    struct e1000_buffer *buffer_info,
			    bool drop)
{
	struct e1000_adapter *adapter = tx_ring->adapter;

	if (buffer_info->dma) {
		if (buffer_info->mapped_as_page)
			dma_unmap_page(&adapter->pdev->dev, buffer_info->dma,
				       buffer_info->length, DMA_TO_DEVICE);
		else
			dma_unmap_single(&adapter->pdev->dev, buffer_info->dma,
					 buffer_info->length, DMA_TO_DEVICE);
		buffer_info->dma = 0;
	}
	if (buffer_info->skb) {
		if (drop)
			dev_kfree_skb_any(buffer_info->skb);
		else
			dev_consume_skb_any(buffer_info->skb);
		buffer_info->skb = NULL;
	}
	buffer_info->time_stamp = 0;
}

static void e1000_print_hw_hang(struct work_struct *work)
{
	struct e1000_adapter *adapter = container_of(work,
						     struct e1000_adapter,
						     print_hang_task);
	struct net_device *netdev = adapter->netdev;
	struct e1000_ring *tx_ring = adapter->tx_ring;
	unsigned int i = tx_ring->next_to_clean;
	unsigned int eop = tx_ring->buffer_info[i].next_to_watch;
	struct e1000_tx_desc *eop_desc = E1000_TX_DESC(*tx_ring, eop);
	struct e1000_hw *hw = &adapter->hw;
	u16 phy_status, phy_1000t_status, phy_ext_status;
	u16 pci_status;

	if (test_bit(__E1000_DOWN, &adapter->state))
		return;

	if (!adapter->tx_hang_recheck && (adapter->flags2 & FLAG2_DMA_BURST)) {
		/* May be block on write-back, flush and detect again
		 * flush pending descriptor writebacks to memory
		 */
		ew32(TIDV, adapter->tx_int_delay | E1000_TIDV_FPD);
		/* execute the writes immediately */
		e1e_flush();
		/* Due to rare timing issues, write to TIDV again to ensure
		 * the write is successful
		 */
		ew32(TIDV, adapter->tx_int_delay | E1000_TIDV_FPD);
		/* execute the writes immediately */
		e1e_flush();
		adapter->tx_hang_recheck = true;
		return;
	}
	adapter->tx_hang_recheck = false;

	if (er32(TDH(0)) == er32(TDT(0))) {
		e_dbg("false hang detected, ignoring\n");
		return;
	}

	/* Real hang detected */
	netif_stop_queue(netdev);

	e1e_rphy(hw, MII_BMSR, &phy_status);
	e1e_rphy(hw, MII_STAT1000, &phy_1000t_status);
	e1e_rphy(hw, MII_ESTATUS, &phy_ext_status);

	pci_read_config_word(adapter->pdev, PCI_STATUS, &pci_status);

	/* detected Hardware unit hang */
	e_err("Detected Hardware Unit Hang:\n"
	      "  TDH                  <%x>\n"
	      "  TDT                  <%x>\n"
	      "  next_to_use          <%x>\n"
	      "  next_to_clean        <%x>\n"
	      "buffer_info[next_to_clean]:\n"
	      "  time_stamp           <%lx>\n"
	      "  next_to_watch        <%x>\n"
	      "  jiffies              <%lx>\n"
	      "  next_to_watch.status <%x>\n"
	      "MAC Status             <%x>\n"
	      "PHY Status             <%x>\n"
	      "PHY 1000BASE-T Status  <%x>\n"
	      "PHY Extended Status    <%x>\n"
	      "PCI Status             <%x>\n",
	      readl(tx_ring->head), readl(tx_ring->tail), tx_ring->next_to_use,
	      tx_ring->next_to_clean, tx_ring->buffer_info[eop].time_stamp,
	      eop, jiffies, eop_desc->upper.fields.status, er32(STATUS),
	      phy_status, phy_1000t_status, phy_ext_status, pci_status);

	e1000e_dump(adapter);

	/* Suggest workaround for known h/w issue */
	if ((hw->mac.type == e1000_pchlan) && (er32(CTRL) & E1000_CTRL_TFCE))
		e_err("Try turning off Tx pause (flow control) via ethtool\n");
}

/**
 * e1000e_tx_hwtstamp_work - check for Tx time stamp
 * @work: pointer to work struct
 *
 * This work function polls the TSYNCTXCTL valid bit to determine when a
 * timestamp has been taken for the current stored skb.  The timestamp must
 * be for this skb because only one such packet is allowed in the queue.
 */
static void e1000e_tx_hwtstamp_work(struct work_struct *work)
{
	struct e1000_adapter *adapter = container_of(work, struct e1000_adapter,
						     tx_hwtstamp_work);
	struct e1000_hw *hw = &adapter->hw;

	if (er32(TSYNCTXCTL) & E1000_TSYNCTXCTL_VALID) {
		struct sk_buff *skb = adapter->tx_hwtstamp_skb;
		struct skb_shared_hwtstamps shhwtstamps;
		u64 txstmp;

		txstmp = er32(TXSTMPL);
		txstmp |= (u64)er32(TXSTMPH) << 32;

		e1000e_systim_to_hwtstamp(adapter, &shhwtstamps, txstmp);

		/* Clear the global tx_hwtstamp_skb pointer and force writes
		 * prior to notifying the stack of a Tx timestamp.
		 */
		adapter->tx_hwtstamp_skb = NULL;
		wmb(); /* force write prior to skb_tstamp_tx */

		skb_tstamp_tx(skb, &shhwtstamps);
		dev_consume_skb_any(skb);
	} else if (time_after(jiffies, adapter->tx_hwtstamp_start
			      + adapter->tx_timeout_factor * HZ)) {
		dev_kfree_skb_any(adapter->tx_hwtstamp_skb);
		adapter->tx_hwtstamp_skb = NULL;
		adapter->tx_hwtstamp_timeouts++;
		e_warn("clearing Tx timestamp hang\n");
	} else {
		/* reschedule to check later */
		schedule_work(&adapter->tx_hwtstamp_work);
	}
}

/**
 * e1000_clean_tx_irq - Reclaim resources after transmit completes
 * @tx_ring: Tx descriptor ring
 *
 * the return value indicates whether actual cleaning was done, there
 * is no guarantee that everything was cleaned
 **/
static bool e1000_clean_tx_irq(struct e1000_ring *tx_ring)
{
	struct e1000_adapter *adapter = tx_ring->adapter;
	struct net_device *netdev = adapter->netdev;
	struct e1000_hw *hw = &adapter->hw;
	struct e1000_tx_desc *tx_desc, *eop_desc;
	struct e1000_buffer *buffer_info;
	unsigned int i, eop;
	unsigned int count = 0;
	unsigned int total_tx_bytes = 0, total_tx_packets = 0;
	unsigned int bytes_compl = 0, pkts_compl = 0;

	i = tx_ring->next_to_clean;
	eop = tx_ring->buffer_info[i].next_to_watch;
	eop_desc = E1000_TX_DESC(*tx_ring, eop);

	while ((eop_desc->upper.data & cpu_to_le32(E1000_TXD_STAT_DD)) &&
	       (count < tx_ring->count)) {
		bool cleaned = false;

		dma_rmb();		/* read buffer_info after eop_desc */
		for (; !cleaned; count++) {
			tx_desc = E1000_TX_DESC(*tx_ring, i);
			buffer_info = &tx_ring->buffer_info[i];
			cleaned = (i == eop);

			if (cleaned) {
				total_tx_packets += buffer_info->segs;
				total_tx_bytes += buffer_info->bytecount;
				if (buffer_info->skb) {
					bytes_compl += buffer_info->skb->len;
					pkts_compl++;
				}
			}

			e1000_put_txbuf(tx_ring, buffer_info, false);
			tx_desc->upper.data = 0;

			i++;
			if (i == tx_ring->count)
				i = 0;
		}

		if (i == tx_ring->next_to_use)
			break;
		eop = tx_ring->buffer_info[i].next_to_watch;
		eop_desc = E1000_TX_DESC(*tx_ring, eop);
	}

	tx_ring->next_to_clean = i;

	netdev_completed_queue(netdev, pkts_compl, bytes_compl);

#define TX_WAKE_THRESHOLD 32
	if (count && netif_carrier_ok(netdev) &&
	    e1000_desc_unused(tx_ring) >= TX_WAKE_THRESHOLD) {
		/* Make sure that anybody stopping the queue after this
		 * sees the new next_to_clean.
		 */
		smp_mb();

		if (netif_queue_stopped(netdev) &&
		    !(test_bit(__E1000_DOWN, &adapter->state))) {
			netif_wake_queue(netdev);
			++adapter->restart_queue;
		}
	}

	if (adapter->detect_tx_hung) {
		/* Detect a transmit hang in hardware, this serializes the
		 * check with the clearing of time_stamp and movement of i
		 */
		adapter->detect_tx_hung = false;
		if (tx_ring->buffer_info[i].time_stamp &&
		    time_after(jiffies, tx_ring->buffer_info[i].time_stamp
			       + (adapter->tx_timeout_factor * HZ)) &&
		    !(er32(STATUS) & E1000_STATUS_TXOFF))
			schedule_work(&adapter->print_hang_task);
		else
			adapter->tx_hang_recheck = false;
	}
	adapter->total_tx_bytes += total_tx_bytes;
	adapter->total_tx_packets += total_tx_packets;
	return count < tx_ring->count;
}

/**
 * e1000_clean_rx_irq_ps - Send received data up the network stack; packet split
 * @rx_ring: Rx descriptor ring
 * @work_done: output parameter for indicating completed work
 * @work_to_do: how many packets we can clean
 *
 * the return value indicates whether actual cleaning was done, there
 * is no guarantee that everything was cleaned
 **/
static bool e1000_clean_rx_irq_ps(struct e1000_ring *rx_ring, int *work_done,
				  int work_to_do)
{
	struct e1000_adapter *adapter = rx_ring->adapter;
	struct e1000_hw *hw = &adapter->hw;
	union e1000_rx_desc_packet_split *rx_desc, *next_rxd;
	struct net_device *netdev = adapter->netdev;
	struct pci_dev *pdev = adapter->pdev;
	struct e1000_buffer *buffer_info, *next_buffer;
	struct e1000_ps_page *ps_page;
	struct sk_buff *skb;
	unsigned int i, j;
	u32 length, staterr;
	int cleaned_count = 0;
	bool cleaned = false;
	unsigned int total_rx_bytes = 0, total_rx_packets = 0;

	i = rx_ring->next_to_clean;
	rx_desc = E1000_RX_DESC_PS(*rx_ring, i);
	staterr = le32_to_cpu(rx_desc->wb.middle.status_error);
	buffer_info = &rx_ring->buffer_info[i];

	while (staterr & E1000_RXD_STAT_DD) {
		if (*work_done >= work_to_do)
			break;
		(*work_done)++;
		skb = buffer_info->skb;
		dma_rmb();	/* read descriptor and rx_buffer_info after status DD */

		/* in the packet split case this is header only */
		prefetch(skb->data - NET_IP_ALIGN);

		i++;
		if (i == rx_ring->count)
			i = 0;
		next_rxd = E1000_RX_DESC_PS(*rx_ring, i);
		prefetch(next_rxd);

		next_buffer = &rx_ring->buffer_info[i];

		cleaned = true;
		cleaned_count++;
		dma_unmap_single(&pdev->dev, buffer_info->dma,
				 adapter->rx_ps_bsize0, DMA_FROM_DEVICE);
		buffer_info->dma = 0;

		/* see !EOP comment in other Rx routine */
		if (!(staterr & E1000_RXD_STAT_EOP))
			adapter->flags2 |= FLAG2_IS_DISCARDING;

		if (adapter->flags2 & FLAG2_IS_DISCARDING) {
			e_dbg("Packet Split buffers didn't pick up the full packet\n");
			dev_kfree_skb_irq(skb);
			if (staterr & E1000_RXD_STAT_EOP)
				adapter->flags2 &= ~FLAG2_IS_DISCARDING;
			goto next_desc;
		}

		if (unlikely((staterr & E1000_RXDEXT_ERR_FRAME_ERR_MASK) &&
			     !(netdev->features & NETIF_F_RXALL))) {
			dev_kfree_skb_irq(skb);
			goto next_desc;
		}

		length = le16_to_cpu(rx_desc->wb.middle.length0);

		if (!length) {
			e_dbg("Last part of the packet spanning multiple descriptors\n");
			dev_kfree_skb_irq(skb);
			goto next_desc;
		}

		/* Good Receive */
		skb_put(skb, length);

		{
			/* this looks ugly, but it seems compiler issues make
			 * it more efficient than reusing j
			 */
			int l1 = le16_to_cpu(rx_desc->wb.upper.length[0]);

			/* page alloc/put takes too long and effects small
			 * packet throughput, so unsplit small packets and
			 * save the alloc/put
			 */
			if (l1 && (l1 <= copybreak) &&
			    ((length + l1) <= adapter->rx_ps_bsize0)) {
				ps_page = &buffer_info->ps_pages[0];

				dma_sync_single_for_cpu(&pdev->dev,
							ps_page->dma,
							PAGE_SIZE,
							DMA_FROM_DEVICE);
				memcpy(skb_tail_pointer(skb),
				       page_address(ps_page->page), l1);
				dma_sync_single_for_device(&pdev->dev,
							   ps_page->dma,
							   PAGE_SIZE,
							   DMA_FROM_DEVICE);

				/* remove the CRC */
				if (!(adapter->flags2 & FLAG2_CRC_STRIPPING)) {
					if (!(netdev->features & NETIF_F_RXFCS))
						l1 -= 4;
				}

				skb_put(skb, l1);
				goto copydone;
			}	/* if */
		}

		for (j = 0; j < PS_PAGE_BUFFERS; j++) {
			length = le16_to_cpu(rx_desc->wb.upper.length[j]);
			if (!length)
				break;

			ps_page = &buffer_info->ps_pages[j];
			dma_unmap_page(&pdev->dev, ps_page->dma, PAGE_SIZE,
				       DMA_FROM_DEVICE);
			ps_page->dma = 0;
			skb_fill_page_desc(skb, j, ps_page->page, 0, length);
			ps_page->page = NULL;
			skb->len += length;
			skb->data_len += length;
			skb->truesize += PAGE_SIZE;
		}

		/* strip the ethernet crc, problem is we're using pages now so
		 * this whole operation can get a little cpu intensive
		 */
		if (!(adapter->flags2 & FLAG2_CRC_STRIPPING)) {
			if (!(netdev->features & NETIF_F_RXFCS))
				pskb_trim(skb, skb->len - 4);
		}

copydone:
		total_rx_bytes += skb->len;
		total_rx_packets++;

		e1000_rx_checksum(adapter, staterr, skb);

		e1000_rx_hash(netdev, rx_desc->wb.lower.hi_dword.rss, skb);

		if (rx_desc->wb.upper.header_status &
		    cpu_to_le16(E1000_RXDPS_HDRSTAT_HDRSP))
			adapter->rx_hdr_split++;

		e1000_receive_skb(adapter, netdev, skb, staterr,
				  rx_desc->wb.middle.vlan);

next_desc:
		rx_desc->wb.middle.status_error &= cpu_to_le32(~0xFF);
		buffer_info->skb = NULL;

		/* return some buffers to hardware, one at a time is too slow */
		if (cleaned_count >= E1000_RX_BUFFER_WRITE) {
			adapter->alloc_rx_buf(rx_ring, cleaned_count,
					      GFP_ATOMIC);
			cleaned_count = 0;
		}

		/* use prefetched values */
		rx_desc = next_rxd;
		buffer_info = next_buffer;

		staterr = le32_to_cpu(rx_desc->wb.middle.status_error);
	}
	rx_ring->next_to_clean = i;

	cleaned_count = e1000_desc_unused(rx_ring);
	if (cleaned_count)
		adapter->alloc_rx_buf(rx_ring, cleaned_count, GFP_ATOMIC);

	adapter->total_rx_bytes += total_rx_bytes;
	adapter->total_rx_packets += total_rx_packets;
	return cleaned;
}

static void e1000_consume_page(struct e1000_buffer *bi, struct sk_buff *skb,
			       u16 length)
{
	bi->page = NULL;
	skb->len += length;
	skb->data_len += length;
	skb->truesize += PAGE_SIZE;
}

/**
 * e1000_clean_jumbo_rx_irq - Send received data up the network stack; legacy
 * @rx_ring: Rx descriptor ring
 * @work_done: output parameter for indicating completed work
 * @work_to_do: how many packets we can clean
 *
 * the return value indicates whether actual cleaning was done, there
 * is no guarantee that everything was cleaned
 **/
static bool e1000_clean_jumbo_rx_irq(struct e1000_ring *rx_ring, int *work_done,
				     int work_to_do)
{
	struct e1000_adapter *adapter = rx_ring->adapter;
	struct net_device *netdev = adapter->netdev;
	struct pci_dev *pdev = adapter->pdev;
	union e1000_rx_desc_extended *rx_desc, *next_rxd;
	struct e1000_buffer *buffer_info, *next_buffer;
	u32 length, staterr;
	unsigned int i;
	int cleaned_count = 0;
	bool cleaned = false;
	unsigned int total_rx_bytes = 0, total_rx_packets = 0;
	struct skb_shared_info *shinfo;

	i = rx_ring->next_to_clean;
	rx_desc = E1000_RX_DESC_EXT(*rx_ring, i);
	staterr = le32_to_cpu(rx_desc->wb.upper.status_error);
	buffer_info = &rx_ring->buffer_info[i];

	while (staterr & E1000_RXD_STAT_DD) {
		struct sk_buff *skb;

		if (*work_done >= work_to_do)
			break;
		(*work_done)++;
		dma_rmb();	/* read descriptor and rx_buffer_info after status DD */

		skb = buffer_info->skb;
		buffer_info->skb = NULL;

		++i;
		if (i == rx_ring->count)
			i = 0;
		next_rxd = E1000_RX_DESC_EXT(*rx_ring, i);
		prefetch(next_rxd);

		next_buffer = &rx_ring->buffer_info[i];

		cleaned = true;
		cleaned_count++;
		dma_unmap_page(&pdev->dev, buffer_info->dma, PAGE_SIZE,
			       DMA_FROM_DEVICE);
		buffer_info->dma = 0;

		length = le16_to_cpu(rx_desc->wb.upper.length);

		/* errors is only valid for DD + EOP descriptors */
		if (unlikely((staterr & E1000_RXD_STAT_EOP) &&
			     ((staterr & E1000_RXDEXT_ERR_FRAME_ERR_MASK) &&
			      !(netdev->features & NETIF_F_RXALL)))) {
			/* recycle both page and skb */
			buffer_info->skb = skb;
			/* an error means any chain goes out the window too */
			if (rx_ring->rx_skb_top)
				dev_kfree_skb_irq(rx_ring->rx_skb_top);
			rx_ring->rx_skb_top = NULL;
			goto next_desc;
		}
#define rxtop (rx_ring->rx_skb_top)
		if (!(staterr & E1000_RXD_STAT_EOP)) {
			/* this descriptor is only the beginning (or middle) */
			if (!rxtop) {
				/* this is the beginning of a chain */
				rxtop = skb;
				skb_fill_page_desc(rxtop, 0, buffer_info->page,
						   0, length);
			} else {
				/* this is the middle of a chain */
				shinfo = skb_shinfo(rxtop);
				skb_fill_page_desc(rxtop, shinfo->nr_frags,
						   buffer_info->page, 0,
						   length);
				/* re-use the skb, only consumed the page */
				buffer_info->skb = skb;
			}
			e1000_consume_page(buffer_info, rxtop, length);
			goto next_desc;
		} else {
			if (rxtop) {
				/* end of the chain */
				shinfo = skb_shinfo(rxtop);
				skb_fill_page_desc(rxtop, shinfo->nr_frags,
						   buffer_info->page, 0,
						   length);
				/* re-use the current skb, we only consumed the
				 * page
				 */
				buffer_info->skb = skb;
				skb = rxtop;
				rxtop = NULL;
				e1000_consume_page(buffer_info, skb, length);
			} else {
				/* no chain, got EOP, this buf is the packet
				 * copybreak to save the put_page/alloc_page
				 */
				if (length <= copybreak &&
				    skb_tailroom(skb) >= length) {
					memcpy(skb_tail_pointer(skb),
					       page_address(buffer_info->page),
					       length);
					/* re-use the page, so don't erase
					 * buffer_info->page
					 */
					skb_put(skb, length);
				} else {
					skb_fill_page_desc(skb, 0,
							   buffer_info->page, 0,
							   length);
					e1000_consume_page(buffer_info, skb,
							   length);
				}
			}
		}

		/* Receive Checksum Offload */
		e1000_rx_checksum(adapter, staterr, skb);

		e1000_rx_hash(netdev, rx_desc->wb.lower.hi_dword.rss, skb);

		/* probably a little skewed due to removing CRC */
		total_rx_bytes += skb->len;
		total_rx_packets++;

		/* eth type trans needs skb->data to point to something */
		if (!pskb_may_pull(skb, ETH_HLEN)) {
			e_err("pskb_may_pull failed.\n");
			dev_kfree_skb_irq(skb);
			goto next_desc;
		}

		e1000_receive_skb(adapter, netdev, skb, staterr,
				  rx_desc->wb.upper.vlan);

next_desc:
		rx_desc->wb.upper.status_error &= cpu_to_le32(~0xFF);

		/* return some buffers to hardware, one at a time is too slow */
		if (unlikely(cleaned_count >= E1000_RX_BUFFER_WRITE)) {
			adapter->alloc_rx_buf(rx_ring, cleaned_count,
					      GFP_ATOMIC);
			cleaned_count = 0;
		}

		/* use prefetched values */
		rx_desc = next_rxd;
		buffer_info = next_buffer;

		staterr = le32_to_cpu(rx_desc->wb.upper.status_error);
	}
	rx_ring->next_to_clean = i;

	cleaned_count = e1000_desc_unused(rx_ring);
	if (cleaned_count)
		adapter->alloc_rx_buf(rx_ring, cleaned_count, GFP_ATOMIC);

	adapter->total_rx_bytes += total_rx_bytes;
	adapter->total_rx_packets += total_rx_packets;
	return cleaned;
}

/**
 * e1000_clean_rx_ring - Free Rx Buffers per Queue
 * @rx_ring: Rx descriptor ring
 **/
static void e1000_clean_rx_ring(struct e1000_ring *rx_ring)
{
	struct e1000_adapter *adapter = rx_ring->adapter;
	struct e1000_buffer *buffer_info;
	struct e1000_ps_page *ps_page;
	struct pci_dev *pdev = adapter->pdev;
	unsigned int i, j;

	/* Free all the Rx ring sk_buffs */
	for (i = 0; i < rx_ring->count; i++) {
		buffer_info = &rx_ring->buffer_info[i];
		if (buffer_info->dma) {
			if (adapter->clean_rx == e1000_clean_rx_irq)
				dma_unmap_single(&pdev->dev, buffer_info->dma,
						 adapter->rx_buffer_len,
						 DMA_FROM_DEVICE);
			else if (adapter->clean_rx == e1000_clean_jumbo_rx_irq)
				dma_unmap_page(&pdev->dev, buffer_info->dma,
					       PAGE_SIZE, DMA_FROM_DEVICE);
			else if (adapter->clean_rx == e1000_clean_rx_irq_ps)
				dma_unmap_single(&pdev->dev, buffer_info->dma,
						 adapter->rx_ps_bsize0,
						 DMA_FROM_DEVICE);
			buffer_info->dma = 0;
		}

		if (buffer_info->page) {
			put_page(buffer_info->page);
			buffer_info->page = NULL;
		}

		if (buffer_info->skb) {
			dev_kfree_skb(buffer_info->skb);
			buffer_info->skb = NULL;
		}

		for (j = 0; j < PS_PAGE_BUFFERS; j++) {
			ps_page = &buffer_info->ps_pages[j];
			if (!ps_page->page)
				break;
			dma_unmap_page(&pdev->dev, ps_page->dma, PAGE_SIZE,
				       DMA_FROM_DEVICE);
			ps_page->dma = 0;
			put_page(ps_page->page);
			ps_page->page = NULL;
		}
	}

	/* there also may be some cached data from a chained receive */
	if (rx_ring->rx_skb_top) {
		dev_kfree_skb(rx_ring->rx_skb_top);
		rx_ring->rx_skb_top = NULL;
	}

	/* Zero out the descriptor ring */
	memset(rx_ring->desc, 0, rx_ring->size);

	rx_ring->next_to_clean = 0;
	rx_ring->next_to_use = 0;
	adapter->flags2 &= ~FLAG2_IS_DISCARDING;
}

static void e1000e_downshift_workaround(struct work_struct *work)
{
	struct e1000_adapter *adapter = container_of(work,
						     struct e1000_adapter,
						     downshift_task);

	if (test_bit(__E1000_DOWN, &adapter->state))
		return;

	e1000e_gig_downshift_workaround_ich8lan(&adapter->hw);
}

/**
 * e1000_intr_msi - Interrupt Handler
 * @irq: interrupt number
 * @data: pointer to a network interface device structure
 **/
static irqreturn_t e1000_intr_msi(int __always_unused irq, void *data)
{
	struct net_device *netdev = data;
	struct e1000_adapter *adapter = netdev_priv(netdev);
	struct e1000_hw *hw = &adapter->hw;
	u32 icr = er32(ICR);

	/* read ICR disables interrupts using IAM */
	if (icr & E1000_ICR_LSC) {
		hw->mac.get_link_status = true;
		/* ICH8 workaround-- Call gig speed drop workaround on cable
		 * disconnect (LSC) before accessing any PHY registers
		 */
		if ((adapter->flags & FLAG_LSC_GIG_SPEED_DROP) &&
		    (!(er32(STATUS) & E1000_STATUS_LU)))
			schedule_work(&adapter->downshift_task);

		/* 80003ES2LAN workaround-- For packet buffer work-around on
		 * link down event; disable receives here in the ISR and reset
		 * adapter in watchdog
		 */
		if (netif_carrier_ok(netdev) &&
		    adapter->flags & FLAG_RX_NEEDS_RESTART) {
			/* disable receives */
			u32 rctl = er32(RCTL);

			ew32(RCTL, rctl & ~E1000_RCTL_EN);
			adapter->flags |= FLAG_RESTART_NOW;
		}
		/* guard against interrupt when we're going down */
		if (!test_bit(__E1000_DOWN, &adapter->state))
			mod_timer(&adapter->watchdog_timer, jiffies + 1);
	}

	/* Reset on uncorrectable ECC error */
	if ((icr & E1000_ICR_ECCER) && (hw->mac.type >= e1000_pch_lpt)) {
		u32 pbeccsts = er32(PBECCSTS);

		adapter->corr_errors +=
		    pbeccsts & E1000_PBECCSTS_CORR_ERR_CNT_MASK;
		adapter->uncorr_errors +=
		    (pbeccsts & E1000_PBECCSTS_UNCORR_ERR_CNT_MASK) >>
		    E1000_PBECCSTS_UNCORR_ERR_CNT_SHIFT;

		/* Do the reset outside of interrupt context */
		schedule_work(&adapter->reset_task);

		/* return immediately since reset is imminent */
		return IRQ_HANDLED;
	}

	if (napi_schedule_prep(&adapter->napi)) {
		adapter->total_tx_bytes = 0;
		adapter->total_tx_packets = 0;
		adapter->total_rx_bytes = 0;
		adapter->total_rx_packets = 0;
		__napi_schedule(&adapter->napi);
	}

	return IRQ_HANDLED;
}

/**
 * e1000_intr - Interrupt Handler
 * @irq: interrupt number
 * @data: pointer to a network interface device structure
 **/
static irqreturn_t e1000_intr(int __always_unused irq, void *data)
{
	struct net_device *netdev = data;
	struct e1000_adapter *adapter = netdev_priv(netdev);
	struct e1000_hw *hw = &adapter->hw;
	u32 rctl, icr = er32(ICR);

	if (!icr || test_bit(__E1000_DOWN, &adapter->state))
		return IRQ_NONE;	/* Not our interrupt */

	/* IMS will not auto-mask if INT_ASSERTED is not set, and if it is
	 * not set, then the adapter didn't send an interrupt
	 */
	if (!(icr & E1000_ICR_INT_ASSERTED))
		return IRQ_NONE;

	/* Interrupt Auto-Mask...upon reading ICR,
	 * interrupts are masked.  No need for the
	 * IMC write
	 */

	if (icr & E1000_ICR_LSC) {
		hw->mac.get_link_status = true;
		/* ICH8 workaround-- Call gig speed drop workaround on cable
		 * disconnect (LSC) before accessing any PHY registers
		 */
		if ((adapter->flags & FLAG_LSC_GIG_SPEED_DROP) &&
		    (!(er32(STATUS) & E1000_STATUS_LU)))
			schedule_work(&adapter->downshift_task);

		/* 80003ES2LAN workaround--
		 * For packet buffer work-around on link down event;
		 * disable receives here in the ISR and
		 * reset adapter in watchdog
		 */
		if (netif_carrier_ok(netdev) &&
		    (adapter->flags & FLAG_RX_NEEDS_RESTART)) {
			/* disable receives */
			rctl = er32(RCTL);
			ew32(RCTL, rctl & ~E1000_RCTL_EN);
			adapter->flags |= FLAG_RESTART_NOW;
		}
		/* guard against interrupt when we're going down */
		if (!test_bit(__E1000_DOWN, &adapter->state))
			mod_timer(&adapter->watchdog_timer, jiffies + 1);
	}

	/* Reset on uncorrectable ECC error */
	if ((icr & E1000_ICR_ECCER) && (hw->mac.type >= e1000_pch_lpt)) {
		u32 pbeccsts = er32(PBECCSTS);

		adapter->corr_errors +=
		    pbeccsts & E1000_PBECCSTS_CORR_ERR_CNT_MASK;
		adapter->uncorr_errors +=
		    (pbeccsts & E1000_PBECCSTS_UNCORR_ERR_CNT_MASK) >>
		    E1000_PBECCSTS_UNCORR_ERR_CNT_SHIFT;

		/* Do the reset outside of interrupt context */
		schedule_work(&adapter->reset_task);

		/* return immediately since reset is imminent */
		return IRQ_HANDLED;
	}

	if (napi_schedule_prep(&adapter->napi)) {
		adapter->total_tx_bytes = 0;
		adapter->total_tx_packets = 0;
		adapter->total_rx_bytes = 0;
		adapter->total_rx_packets = 0;
		__napi_schedule(&adapter->napi);
	}

	return IRQ_HANDLED;
}

static irqreturn_t e1000_msix_other(int __always_unused irq, void *data)
{
	struct net_device *netdev = data;
	struct e1000_adapter *adapter = netdev_priv(netdev);
	struct e1000_hw *hw = &adapter->hw;
	u32 icr = er32(ICR);

	if (icr & adapter->eiac_mask)
		ew32(ICS, (icr & adapter->eiac_mask));

	if (icr & E1000_ICR_LSC) {
		hw->mac.get_link_status = true;
		/* guard against interrupt when we're going down */
		if (!test_bit(__E1000_DOWN, &adapter->state))
			mod_timer(&adapter->watchdog_timer, jiffies + 1);
	}

	if (!test_bit(__E1000_DOWN, &adapter->state))
		ew32(IMS, E1000_IMS_OTHER | IMS_OTHER_MASK);

	return IRQ_HANDLED;
}

static irqreturn_t e1000_intr_msix_tx(int __always_unused irq, void *data)
{
	struct net_device *netdev = data;
	struct e1000_adapter *adapter = netdev_priv(netdev);
	struct e1000_hw *hw = &adapter->hw;
	struct e1000_ring *tx_ring = adapter->tx_ring;

	adapter->total_tx_bytes = 0;
	adapter->total_tx_packets = 0;

	if (!e1000_clean_tx_irq(tx_ring))
		/* Ring was not completely cleaned, so fire another interrupt */
		ew32(ICS, tx_ring->ims_val);

	if (!test_bit(__E1000_DOWN, &adapter->state))
		ew32(IMS, adapter->tx_ring->ims_val);

	return IRQ_HANDLED;
}

static irqreturn_t e1000_intr_msix_rx(int __always_unused irq, void *data)
{
	struct net_device *netdev = data;
	struct e1000_adapter *adapter = netdev_priv(netdev);
	struct e1000_ring *rx_ring = adapter->rx_ring;

	/* Write the ITR value calculated at the end of the
	 * previous interrupt.
	 */
	if (rx_ring->set_itr) {
		u32 itr = rx_ring->itr_val ?
			  1000000000 / (rx_ring->itr_val * 256) : 0;

		writel(itr, rx_ring->itr_register);
		rx_ring->set_itr = 0;
	}

	if (napi_schedule_prep(&adapter->napi)) {
		adapter->total_rx_bytes = 0;
		adapter->total_rx_packets = 0;
		__napi_schedule(&adapter->napi);
	}
	return IRQ_HANDLED;
}

/**
 * e1000_configure_msix - Configure MSI-X hardware
 * @adapter: board private structure
 *
 * e1000_configure_msix sets up the hardware to properly
 * generate MSI-X interrupts.
 **/
static void e1000_configure_msix(struct e1000_adapter *adapter)
{
	struct e1000_hw *hw = &adapter->hw;
	struct e1000_ring *rx_ring = adapter->rx_ring;
	struct e1000_ring *tx_ring = adapter->tx_ring;
	int vector = 0;
	u32 ctrl_ext, ivar = 0;

	adapter->eiac_mask = 0;

	/* Workaround issue with spurious interrupts on 82574 in MSI-X mode */
	if (hw->mac.type == e1000_82574) {
		u32 rfctl = er32(RFCTL);

		rfctl |= E1000_RFCTL_ACK_DIS;
		ew32(RFCTL, rfctl);
	}

	/* Configure Rx vector */
	rx_ring->ims_val = E1000_IMS_RXQ0;
	adapter->eiac_mask |= rx_ring->ims_val;
	if (rx_ring->itr_val)
		writel(1000000000 / (rx_ring->itr_val * 256),
		       rx_ring->itr_register);
	else
		writel(1, rx_ring->itr_register);
	ivar = E1000_IVAR_INT_ALLOC_VALID | vector;

	/* Configure Tx vector */
	tx_ring->ims_val = E1000_IMS_TXQ0;
	vector++;
	if (tx_ring->itr_val)
		writel(1000000000 / (tx_ring->itr_val * 256),
		       tx_ring->itr_register);
	else
		writel(1, tx_ring->itr_register);
	adapter->eiac_mask |= tx_ring->ims_val;
	ivar |= ((E1000_IVAR_INT_ALLOC_VALID | vector) << 8);

	/* set vector for Other Causes, e.g. link changes */
	vector++;
	ivar |= ((E1000_IVAR_INT_ALLOC_VALID | vector) << 16);
	if (rx_ring->itr_val)
		writel(1000000000 / (rx_ring->itr_val * 256),
		       hw->hw_addr + E1000_EITR_82574(vector));
	else
		writel(1, hw->hw_addr + E1000_EITR_82574(vector));

	/* Cause Tx interrupts on every write back */
	ivar |= BIT(31);

	ew32(IVAR, ivar);

	/* enable MSI-X PBA support */
	ctrl_ext = er32(CTRL_EXT) & ~E1000_CTRL_EXT_IAME;
	ctrl_ext |= E1000_CTRL_EXT_PBA_CLR | E1000_CTRL_EXT_EIAME;
	ew32(CTRL_EXT, ctrl_ext);
	e1e_flush();
}

void e1000e_reset_interrupt_capability(struct e1000_adapter *adapter)
{
	if (adapter->msix_entries) {
		pci_disable_msix(adapter->pdev);
		kfree(adapter->msix_entries);
		adapter->msix_entries = NULL;
	} else if (adapter->flags & FLAG_MSI_ENABLED) {
		pci_disable_msi(adapter->pdev);
		adapter->flags &= ~FLAG_MSI_ENABLED;
	}
}

/**
 * e1000e_set_interrupt_capability - set MSI or MSI-X if supported
 * @adapter: board private structure
 *
 * Attempt to configure interrupts using the best available
 * capabilities of the hardware and kernel.
 **/
void e1000e_set_interrupt_capability(struct e1000_adapter *adapter)
{
	int err;
	int i;

	switch (adapter->int_mode) {
	case E1000E_INT_MODE_MSIX:
		if (adapter->flags & FLAG_HAS_MSIX) {
			adapter->num_vectors = 3; /* RxQ0, TxQ0 and other */
			adapter->msix_entries = kcalloc(adapter->num_vectors,
							sizeof(struct
							       msix_entry),
							GFP_KERNEL);
			if (adapter->msix_entries) {
				struct e1000_adapter *a = adapter;

				for (i = 0; i < adapter->num_vectors; i++)
					adapter->msix_entries[i].entry = i;

				err = pci_enable_msix_range(a->pdev,
							    a->msix_entries,
							    a->num_vectors,
							    a->num_vectors);
				if (err > 0)
					return;
			}
			/* MSI-X failed, so fall through and try MSI */
			e_err("Failed to initialize MSI-X interrupts.  Falling back to MSI interrupts.\n");
			e1000e_reset_interrupt_capability(adapter);
		}
		adapter->int_mode = E1000E_INT_MODE_MSI;
		fallthrough;
	case E1000E_INT_MODE_MSI:
		if (!pci_enable_msi(adapter->pdev)) {
			adapter->flags |= FLAG_MSI_ENABLED;
		} else {
			adapter->int_mode = E1000E_INT_MODE_LEGACY;
			e_err("Failed to initialize MSI interrupts.  Falling back to legacy interrupts.\n");
		}
		fallthrough;
	case E1000E_INT_MODE_LEGACY:
		/* Don't do anything; this is the system default */
		break;
	}

	/* store the number of vectors being used */
	adapter->num_vectors = 1;
}

/**
 * e1000_request_msix - Initialize MSI-X interrupts
 * @adapter: board private structure
 *
 * e1000_request_msix allocates MSI-X vectors and requests interrupts from the
 * kernel.
 **/
static int e1000_request_msix(struct e1000_adapter *adapter)
{
	struct net_device *netdev = adapter->netdev;
	int err = 0, vector = 0;

	if (strlen(netdev->name) < (IFNAMSIZ - 5))
		snprintf(adapter->rx_ring->name,
			 sizeof(adapter->rx_ring->name) - 1,
			 "%.14s-rx-0", netdev->name);
	else
		memcpy(adapter->rx_ring->name, netdev->name, IFNAMSIZ);
	err = request_irq(adapter->msix_entries[vector].vector,
			  e1000_intr_msix_rx, 0, adapter->rx_ring->name,
			  netdev);
	if (err)
		return err;
	adapter->rx_ring->itr_register = adapter->hw.hw_addr +
	    E1000_EITR_82574(vector);
	adapter->rx_ring->itr_val = adapter->itr;
	vector++;

	if (strlen(netdev->name) < (IFNAMSIZ - 5))
		snprintf(adapter->tx_ring->name,
			 sizeof(adapter->tx_ring->name) - 1,
			 "%.14s-tx-0", netdev->name);
	else
		memcpy(adapter->tx_ring->name, netdev->name, IFNAMSIZ);
	err = request_irq(adapter->msix_entries[vector].vector,
			  e1000_intr_msix_tx, 0, adapter->tx_ring->name,
			  netdev);
	if (err)
		return err;
	adapter->tx_ring->itr_register = adapter->hw.hw_addr +
	    E1000_EITR_82574(vector);
	adapter->tx_ring->itr_val = adapter->itr;
	vector++;

	err = request_irq(adapter->msix_entries[vector].vector,
			  e1000_msix_other, 0, netdev->name, netdev);
	if (err)
		return err;

	e1000_configure_msix(adapter);

	return 0;
}

/**
 * e1000_request_irq - initialize interrupts
 * @adapter: board private structure
 *
 * Attempts to configure interrupts using the best available
 * capabilities of the hardware and kernel.
 **/
static int e1000_request_irq(struct e1000_adapter *adapter)
{
	struct net_device *netdev = adapter->netdev;
	int err;

	if (adapter->msix_entries) {
		err = e1000_request_msix(adapter);
		if (!err)
			return err;
		/* fall back to MSI */
		e1000e_reset_interrupt_capability(adapter);
		adapter->int_mode = E1000E_INT_MODE_MSI;
		e1000e_set_interrupt_capability(adapter);
	}
	if (adapter->flags & FLAG_MSI_ENABLED) {
		err = request_irq(adapter->pdev->irq, e1000_intr_msi, 0,
				  netdev->name, netdev);
		if (!err)
			return err;

		/* fall back to legacy interrupt */
		e1000e_reset_interrupt_capability(adapter);
		adapter->int_mode = E1000E_INT_MODE_LEGACY;
	}

	err = request_irq(adapter->pdev->irq, e1000_intr, IRQF_SHARED,
			  netdev->name, netdev);
	if (err)
		e_err("Unable to allocate interrupt, Error: %d\n", err);

	return err;
}

static void e1000_free_irq(struct e1000_adapter *adapter)
{
	struct net_device *netdev = adapter->netdev;

	if (adapter->msix_entries) {
		int vector = 0;

		free_irq(adapter->msix_entries[vector].vector, netdev);
		vector++;

		free_irq(adapter->msix_entries[vector].vector, netdev);
		vector++;

		/* Other Causes interrupt vector */
		free_irq(adapter->msix_entries[vector].vector, netdev);
		return;
	}

	free_irq(adapter->pdev->irq, netdev);
}

/**
 * e1000_irq_disable - Mask off interrupt generation on the NIC
 * @adapter: board private structure
 **/
static void e1000_irq_disable(struct e1000_adapter *adapter)
{
	struct e1000_hw *hw = &adapter->hw;

	ew32(IMC, ~0);
	if (adapter->msix_entries)
		ew32(EIAC_82574, 0);
	e1e_flush();

	if (adapter->msix_entries) {
		int i;

		for (i = 0; i < adapter->num_vectors; i++)
			synchronize_irq(adapter->msix_entries[i].vector);
	} else {
		synchronize_irq(adapter->pdev->irq);
	}
}

/**
 * e1000_irq_enable - Enable default interrupt generation settings
 * @adapter: board private structure
 **/
static void e1000_irq_enable(struct e1000_adapter *adapter)
{
	struct e1000_hw *hw = &adapter->hw;

	if (adapter->msix_entries) {
		ew32(EIAC_82574, adapter->eiac_mask & E1000_EIAC_MASK_82574);
		ew32(IMS, adapter->eiac_mask | E1000_IMS_OTHER |
		     IMS_OTHER_MASK);
	} else if (hw->mac.type >= e1000_pch_lpt) {
		ew32(IMS, IMS_ENABLE_MASK | E1000_IMS_ECCER);
	} else {
		ew32(IMS, IMS_ENABLE_MASK);
	}
	e1e_flush();
}

/**
 * e1000e_get_hw_control - get control of the h/w from f/w
 * @adapter: address of board private structure
 *
 * e1000e_get_hw_control sets {CTRL_EXT|SWSM}:DRV_LOAD bit.
 * For ASF and Pass Through versions of f/w this means that
 * the driver is loaded. For AMT version (only with 82573)
 * of the f/w this means that the network i/f is open.
 **/
void e1000e_get_hw_control(struct e1000_adapter *adapter)
{
	struct e1000_hw *hw = &adapter->hw;
	u32 ctrl_ext;
	u32 swsm;

	/* Let firmware know the driver has taken over */
	if (adapter->flags & FLAG_HAS_SWSM_ON_LOAD) {
		swsm = er32(SWSM);
		ew32(SWSM, swsm | E1000_SWSM_DRV_LOAD);
	} else if (adapter->flags & FLAG_HAS_CTRLEXT_ON_LOAD) {
		ctrl_ext = er32(CTRL_EXT);
		ew32(CTRL_EXT, ctrl_ext | E1000_CTRL_EXT_DRV_LOAD);
	}
}

/**
 * e1000e_release_hw_control - release control of the h/w to f/w
 * @adapter: address of board private structure
 *
 * e1000e_release_hw_control resets {CTRL_EXT|SWSM}:DRV_LOAD bit.
 * For ASF and Pass Through versions of f/w this means that the
 * driver is no longer loaded. For AMT version (only with 82573) i
 * of the f/w this means that the network i/f is closed.
 *
 **/
void e1000e_release_hw_control(struct e1000_adapter *adapter)
{
	struct e1000_hw *hw = &adapter->hw;
	u32 ctrl_ext;
	u32 swsm;

	/* Let firmware taken over control of h/w */
	if (adapter->flags & FLAG_HAS_SWSM_ON_LOAD) {
		swsm = er32(SWSM);
		ew32(SWSM, swsm & ~E1000_SWSM_DRV_LOAD);
	} else if (adapter->flags & FLAG_HAS_CTRLEXT_ON_LOAD) {
		ctrl_ext = er32(CTRL_EXT);
		ew32(CTRL_EXT, ctrl_ext & ~E1000_CTRL_EXT_DRV_LOAD);
	}
}

/**
 * e1000_alloc_ring_dma - allocate memory for a ring structure
 * @adapter: board private structure
 * @ring: ring struct for which to allocate dma
 **/
static int e1000_alloc_ring_dma(struct e1000_adapter *adapter,
				struct e1000_ring *ring)
{
	struct pci_dev *pdev = adapter->pdev;

	ring->desc = dma_alloc_coherent(&pdev->dev, ring->size, &ring->dma,
					GFP_KERNEL);
	if (!ring->desc)
		return -ENOMEM;

	return 0;
}

/**
 * e1000e_setup_tx_resources - allocate Tx resources (Descriptors)
 * @tx_ring: Tx descriptor ring
 *
 * Return 0 on success, negative on failure
 **/
int e1000e_setup_tx_resources(struct e1000_ring *tx_ring)
{
	struct e1000_adapter *adapter = tx_ring->adapter;
	int err = -ENOMEM, size;

	size = sizeof(struct e1000_buffer) * tx_ring->count;
	tx_ring->buffer_info = vzalloc(size);
	if (!tx_ring->buffer_info)
		goto err;

	/* round up to nearest 4K */
	tx_ring->size = tx_ring->count * sizeof(struct e1000_tx_desc);
	tx_ring->size = ALIGN(tx_ring->size, 4096);

	err = e1000_alloc_ring_dma(adapter, tx_ring);
	if (err)
		goto err;

	tx_ring->next_to_use = 0;
	tx_ring->next_to_clean = 0;

	return 0;
err:
	vfree(tx_ring->buffer_info);
	e_err("Unable to allocate memory for the transmit descriptor ring\n");
	return err;
}

/**
 * e1000e_setup_rx_resources - allocate Rx resources (Descriptors)
 * @rx_ring: Rx descriptor ring
 *
 * Returns 0 on success, negative on failure
 **/
int e1000e_setup_rx_resources(struct e1000_ring *rx_ring)
{
	struct e1000_adapter *adapter = rx_ring->adapter;
	struct e1000_buffer *buffer_info;
	int i, size, desc_len, err = -ENOMEM;

	size = sizeof(struct e1000_buffer) * rx_ring->count;
	rx_ring->buffer_info = vzalloc(size);
	if (!rx_ring->buffer_info)
		goto err;

	for (i = 0; i < rx_ring->count; i++) {
		buffer_info = &rx_ring->buffer_info[i];
		buffer_info->ps_pages = kcalloc(PS_PAGE_BUFFERS,
						sizeof(struct e1000_ps_page),
						GFP_KERNEL);
		if (!buffer_info->ps_pages)
			goto err_pages;
	}

	desc_len = sizeof(union e1000_rx_desc_packet_split);

	/* Round up to nearest 4K */
	rx_ring->size = rx_ring->count * desc_len;
	rx_ring->size = ALIGN(rx_ring->size, 4096);

	err = e1000_alloc_ring_dma(adapter, rx_ring);
	if (err)
		goto err_pages;

	rx_ring->next_to_clean = 0;
	rx_ring->next_to_use = 0;
	rx_ring->rx_skb_top = NULL;

	return 0;

err_pages:
	for (i = 0; i < rx_ring->count; i++) {
		buffer_info = &rx_ring->buffer_info[i];
		kfree(buffer_info->ps_pages);
	}
err:
	vfree(rx_ring->buffer_info);
	e_err("Unable to allocate memory for the receive descriptor ring\n");
	return err;
}

/**
 * e1000_clean_tx_ring - Free Tx Buffers
 * @tx_ring: Tx descriptor ring
 **/
static void e1000_clean_tx_ring(struct e1000_ring *tx_ring)
{
	struct e1000_adapter *adapter = tx_ring->adapter;
	struct e1000_buffer *buffer_info;
	unsigned long size;
	unsigned int i;

	for (i = 0; i < tx_ring->count; i++) {
		buffer_info = &tx_ring->buffer_info[i];
		e1000_put_txbuf(tx_ring, buffer_info, false);
	}

	netdev_reset_queue(adapter->netdev);
	size = sizeof(struct e1000_buffer) * tx_ring->count;
	memset(tx_ring->buffer_info, 0, size);

	memset(tx_ring->desc, 0, tx_ring->size);

	tx_ring->next_to_use = 0;
	tx_ring->next_to_clean = 0;
}

/**
 * e1000e_free_tx_resources - Free Tx Resources per Queue
 * @tx_ring: Tx descriptor ring
 *
 * Free all transmit software resources
 **/
void e1000e_free_tx_resources(struct e1000_ring *tx_ring)
{
	struct e1000_adapter *adapter = tx_ring->adapter;
	struct pci_dev *pdev = adapter->pdev;

	e1000_clean_tx_ring(tx_ring);

	vfree(tx_ring->buffer_info);
	tx_ring->buffer_info = NULL;

	dma_free_coherent(&pdev->dev, tx_ring->size, tx_ring->desc,
			  tx_ring->dma);
	tx_ring->desc = NULL;
}

/**
 * e1000e_free_rx_resources - Free Rx Resources
 * @rx_ring: Rx descriptor ring
 *
 * Free all receive software resources
 **/
void e1000e_free_rx_resources(struct e1000_ring *rx_ring)
{
	struct e1000_adapter *adapter = rx_ring->adapter;
	struct pci_dev *pdev = adapter->pdev;
	int i;

	e1000_clean_rx_ring(rx_ring);

	for (i = 0; i < rx_ring->count; i++)
		kfree(rx_ring->buffer_info[i].ps_pages);

	vfree(rx_ring->buffer_info);
	rx_ring->buffer_info = NULL;

	dma_free_coherent(&pdev->dev, rx_ring->size, rx_ring->desc,
			  rx_ring->dma);
	rx_ring->desc = NULL;
}

/**
 * e1000_update_itr - update the dynamic ITR value based on statistics
 * @itr_setting: current adapter->itr
 * @packets: the number of packets during this measurement interval
 * @bytes: the number of bytes during this measurement interval
 *
 *      Stores a new ITR value based on packets and byte
 *      counts during the last interrupt.  The advantage of per interrupt
 *      computation is faster updates and more accurate ITR for the current
 *      traffic pattern.  Constants in this function were computed
 *      based on theoretical maximum wire speed and thresholds were set based
 *      on testing data as well as attempting to minimize response time
 *      while increasing bulk throughput.  This functionality is controlled
 *      by the InterruptThrottleRate module parameter.
 **/
static unsigned int e1000_update_itr(u16 itr_setting, int packets, int bytes)
{
	unsigned int retval = itr_setting;

	if (packets == 0)
		return itr_setting;

	switch (itr_setting) {
	case lowest_latency:
		/* handle TSO and jumbo frames */
		if (bytes / packets > 8000)
			retval = bulk_latency;
		else if ((packets < 5) && (bytes > 512))
			retval = low_latency;
		break;
	case low_latency:	/* 50 usec aka 20000 ints/s */
		if (bytes > 10000) {
			/* this if handles the TSO accounting */
			if (bytes / packets > 8000)
				retval = bulk_latency;
			else if ((packets < 10) || ((bytes / packets) > 1200))
				retval = bulk_latency;
			else if ((packets > 35))
				retval = lowest_latency;
		} else if (bytes / packets > 2000) {
			retval = bulk_latency;
		} else if (packets <= 2 && bytes < 512) {
			retval = lowest_latency;
		}
		break;
	case bulk_latency:	/* 250 usec aka 4000 ints/s */
		if (bytes > 25000) {
			if (packets > 35)
				retval = low_latency;
		} else if (bytes < 6000) {
			retval = low_latency;
		}
		break;
	}

	return retval;
}

static void e1000_set_itr(struct e1000_adapter *adapter)
{
	u16 current_itr;
	u32 new_itr = adapter->itr;

	/* for non-gigabit speeds, just fix the interrupt rate at 4000 */
	if (adapter->link_speed != SPEED_1000) {
		new_itr = 4000;
		goto set_itr_now;
	}

	if (adapter->flags2 & FLAG2_DISABLE_AIM) {
		new_itr = 0;
		goto set_itr_now;
	}

	adapter->tx_itr = e1000_update_itr(adapter->tx_itr,
					   adapter->total_tx_packets,
					   adapter->total_tx_bytes);
	/* conservative mode (itr 3) eliminates the lowest_latency setting */
	if (adapter->itr_setting == 3 && adapter->tx_itr == lowest_latency)
		adapter->tx_itr = low_latency;

	adapter->rx_itr = e1000_update_itr(adapter->rx_itr,
					   adapter->total_rx_packets,
					   adapter->total_rx_bytes);
	/* conservative mode (itr 3) eliminates the lowest_latency setting */
	if (adapter->itr_setting == 3 && adapter->rx_itr == lowest_latency)
		adapter->rx_itr = low_latency;

	current_itr = max(adapter->rx_itr, adapter->tx_itr);

	/* counts and packets in update_itr are dependent on these numbers */
	switch (current_itr) {
	case lowest_latency:
		new_itr = 70000;
		break;
	case low_latency:
		new_itr = 20000;	/* aka hwitr = ~200 */
		break;
	case bulk_latency:
		new_itr = 4000;
		break;
	default:
		break;
	}

set_itr_now:
	if (new_itr != adapter->itr) {
		/* this attempts to bias the interrupt rate towards Bulk
		 * by adding intermediate steps when interrupt rate is
		 * increasing
		 */
		new_itr = new_itr > adapter->itr ?
		    min(adapter->itr + (new_itr >> 2), new_itr) : new_itr;
		adapter->itr = new_itr;
		adapter->rx_ring->itr_val = new_itr;
		if (adapter->msix_entries)
			adapter->rx_ring->set_itr = 1;
		else
			e1000e_write_itr(adapter, new_itr);
	}
}

/**
 * e1000e_write_itr - write the ITR value to the appropriate registers
 * @adapter: address of board private structure
 * @itr: new ITR value to program
 *
 * e1000e_write_itr determines if the adapter is in MSI-X mode
 * and, if so, writes the EITR registers with the ITR value.
 * Otherwise, it writes the ITR value into the ITR register.
 **/
void e1000e_write_itr(struct e1000_adapter *adapter, u32 itr)
{
	struct e1000_hw *hw = &adapter->hw;
	u32 new_itr = itr ? 1000000000 / (itr * 256) : 0;

	if (adapter->msix_entries) {
		int vector;

		for (vector = 0; vector < adapter->num_vectors; vector++)
			writel(new_itr, hw->hw_addr + E1000_EITR_82574(vector));
	} else {
		ew32(ITR, new_itr);
	}
}

/**
 * e1000_alloc_queues - Allocate memory for all rings
 * @adapter: board private structure to initialize
 **/
static int e1000_alloc_queues(struct e1000_adapter *adapter)
{
	int size = sizeof(struct e1000_ring);

	adapter->tx_ring = kzalloc(size, GFP_KERNEL);
	if (!adapter->tx_ring)
		goto err;
	adapter->tx_ring->count = adapter->tx_ring_count;
	adapter->tx_ring->adapter = adapter;

	adapter->rx_ring = kzalloc(size, GFP_KERNEL);
	if (!adapter->rx_ring)
		goto err;
	adapter->rx_ring->count = adapter->rx_ring_count;
	adapter->rx_ring->adapter = adapter;

	return 0;
err:
	e_err("Unable to allocate memory for queues\n");
	kfree(adapter->rx_ring);
	kfree(adapter->tx_ring);
	return -ENOMEM;
}

/**
 * e1000e_poll - NAPI Rx polling callback
 * @napi: struct associated with this polling callback
 * @budget: number of packets driver is allowed to process this poll
 **/
static int e1000e_poll(struct napi_struct *napi, int budget)
{
	struct e1000_adapter *adapter = container_of(napi, struct e1000_adapter,
						     napi);
	struct e1000_hw *hw = &adapter->hw;
	struct net_device *poll_dev = adapter->netdev;
	int tx_cleaned = 1, work_done = 0;

	adapter = netdev_priv(poll_dev);

	if (!adapter->msix_entries ||
	    (adapter->rx_ring->ims_val & adapter->tx_ring->ims_val))
		tx_cleaned = e1000_clean_tx_irq(adapter->tx_ring);

	adapter->clean_rx(adapter->rx_ring, &work_done, budget);

	if (!tx_cleaned || work_done == budget)
		return budget;

	/* Exit the polling mode, but don't re-enable interrupts if stack might
	 * poll us due to busy-polling
	 */
	if (likely(napi_complete_done(napi, work_done))) {
		if (adapter->itr_setting & 3)
			e1000_set_itr(adapter);
		if (!test_bit(__E1000_DOWN, &adapter->state)) {
			if (adapter->msix_entries)
				ew32(IMS, adapter->rx_ring->ims_val);
			else
				e1000_irq_enable(adapter);
		}
	}

	return work_done;
}

static int e1000_vlan_rx_add_vid(struct net_device *netdev,
				 __always_unused __be16 proto, u16 vid)
{
	struct e1000_adapter *adapter = netdev_priv(netdev);
	struct e1000_hw *hw = &adapter->hw;
	u32 vfta, index;

	/* don't update vlan cookie if already programmed */
	if ((adapter->hw.mng_cookie.status &
	     E1000_MNG_DHCP_COOKIE_STATUS_VLAN) &&
	    (vid == adapter->mng_vlan_id))
		return 0;

	/* add VID to filter table */
	if (adapter->flags & FLAG_HAS_HW_VLAN_FILTER) {
		index = (vid >> 5) & 0x7F;
		vfta = E1000_READ_REG_ARRAY(hw, E1000_VFTA, index);
		vfta |= BIT((vid & 0x1F));
		hw->mac.ops.write_vfta(hw, index, vfta);
	}

	set_bit(vid, adapter->active_vlans);

	return 0;
}

static int e1000_vlan_rx_kill_vid(struct net_device *netdev,
				  __always_unused __be16 proto, u16 vid)
{
	struct e1000_adapter *adapter = netdev_priv(netdev);
	struct e1000_hw *hw = &adapter->hw;
	u32 vfta, index;

	if ((adapter->hw.mng_cookie.status &
	     E1000_MNG_DHCP_COOKIE_STATUS_VLAN) &&
	    (vid == adapter->mng_vlan_id)) {
		/* release control to f/w */
		e1000e_release_hw_control(adapter);
		return 0;
	}

	/* remove VID from filter table */
	if (adapter->flags & FLAG_HAS_HW_VLAN_FILTER) {
		index = (vid >> 5) & 0x7F;
		vfta = E1000_READ_REG_ARRAY(hw, E1000_VFTA, index);
		vfta &= ~BIT((vid & 0x1F));
		hw->mac.ops.write_vfta(hw, index, vfta);
	}

	clear_bit(vid, adapter->active_vlans);

	return 0;
}

/**
 * e1000e_vlan_filter_disable - helper to disable hw VLAN filtering
 * @adapter: board private structure to initialize
 **/
static void e1000e_vlan_filter_disable(struct e1000_adapter *adapter)
{
	struct net_device *netdev = adapter->netdev;
	struct e1000_hw *hw = &adapter->hw;
	u32 rctl;

	if (adapter->flags & FLAG_HAS_HW_VLAN_FILTER) {
		/* disable VLAN receive filtering */
		rctl = er32(RCTL);
		rctl &= ~(E1000_RCTL_VFE | E1000_RCTL_CFIEN);
		ew32(RCTL, rctl);

		if (adapter->mng_vlan_id != (u16)E1000_MNG_VLAN_NONE) {
			e1000_vlan_rx_kill_vid(netdev, htons(ETH_P_8021Q),
					       adapter->mng_vlan_id);
			adapter->mng_vlan_id = E1000_MNG_VLAN_NONE;
		}
	}
}

/**
 * e1000e_vlan_filter_enable - helper to enable HW VLAN filtering
 * @adapter: board private structure to initialize
 **/
static void e1000e_vlan_filter_enable(struct e1000_adapter *adapter)
{
	struct e1000_hw *hw = &adapter->hw;
	u32 rctl;

	if (adapter->flags & FLAG_HAS_HW_VLAN_FILTER) {
		/* enable VLAN receive filtering */
		rctl = er32(RCTL);
		rctl |= E1000_RCTL_VFE;
		rctl &= ~E1000_RCTL_CFIEN;
		ew32(RCTL, rctl);
	}
}

/**
 * e1000e_vlan_strip_disable - helper to disable HW VLAN stripping
 * @adapter: board private structure to initialize
 **/
static void e1000e_vlan_strip_disable(struct e1000_adapter *adapter)
{
	struct e1000_hw *hw = &adapter->hw;
	u32 ctrl;

	/* disable VLAN tag insert/strip */
	ctrl = er32(CTRL);
	ctrl &= ~E1000_CTRL_VME;
	ew32(CTRL, ctrl);
}

/**
 * e1000e_vlan_strip_enable - helper to enable HW VLAN stripping
 * @adapter: board private structure to initialize
 **/
static void e1000e_vlan_strip_enable(struct e1000_adapter *adapter)
{
	struct e1000_hw *hw = &adapter->hw;
	u32 ctrl;

	/* enable VLAN tag insert/strip */
	ctrl = er32(CTRL);
	ctrl |= E1000_CTRL_VME;
	ew32(CTRL, ctrl);
}

static void e1000_update_mng_vlan(struct e1000_adapter *adapter)
{
	struct net_device *netdev = adapter->netdev;
	u16 vid = adapter->hw.mng_cookie.vlan_id;
	u16 old_vid = adapter->mng_vlan_id;

	if (adapter->hw.mng_cookie.status & E1000_MNG_DHCP_COOKIE_STATUS_VLAN) {
		e1000_vlan_rx_add_vid(netdev, htons(ETH_P_8021Q), vid);
		adapter->mng_vlan_id = vid;
	}

	if ((old_vid != (u16)E1000_MNG_VLAN_NONE) && (vid != old_vid))
		e1000_vlan_rx_kill_vid(netdev, htons(ETH_P_8021Q), old_vid);
}

static void e1000_restore_vlan(struct e1000_adapter *adapter)
{
	u16 vid;

	e1000_vlan_rx_add_vid(adapter->netdev, htons(ETH_P_8021Q), 0);

	for_each_set_bit(vid, adapter->active_vlans, VLAN_N_VID)
	    e1000_vlan_rx_add_vid(adapter->netdev, htons(ETH_P_8021Q), vid);
}

static void e1000_init_manageability_pt(struct e1000_adapter *adapter)
{
	struct e1000_hw *hw = &adapter->hw;
	u32 manc, manc2h, mdef, i, j;

	if (!(adapter->flags & FLAG_MNG_PT_ENABLED))
		return;

	manc = er32(MANC);

	/* enable receiving management packets to the host. this will probably
	 * generate destination unreachable messages from the host OS, but
	 * the packets will be handled on SMBUS
	 */
	manc |= E1000_MANC_EN_MNG2HOST;
	manc2h = er32(MANC2H);

	switch (hw->mac.type) {
	default:
		manc2h |= (E1000_MANC2H_PORT_623 | E1000_MANC2H_PORT_664);
		break;
	case e1000_82574:
	case e1000_82583:
		/* Check if IPMI pass-through decision filter already exists;
		 * if so, enable it.
		 */
		for (i = 0, j = 0; i < 8; i++) {
			mdef = er32(MDEF(i));

			/* Ignore filters with anything other than IPMI ports */
			if (mdef & ~(E1000_MDEF_PORT_623 | E1000_MDEF_PORT_664))
				continue;

			/* Enable this decision filter in MANC2H */
			if (mdef)
				manc2h |= BIT(i);

			j |= mdef;
		}

		if (j == (E1000_MDEF_PORT_623 | E1000_MDEF_PORT_664))
			break;

		/* Create new decision filter in an empty filter */
		for (i = 0, j = 0; i < 8; i++)
			if (er32(MDEF(i)) == 0) {
				ew32(MDEF(i), (E1000_MDEF_PORT_623 |
					       E1000_MDEF_PORT_664));
				manc2h |= BIT(1);
				j++;
				break;
			}

		if (!j)
			e_warn("Unable to create IPMI pass-through filter\n");
		break;
	}

	ew32(MANC2H, manc2h);
	ew32(MANC, manc);
}

/**
 * e1000_configure_tx - Configure Transmit Unit after Reset
 * @adapter: board private structure
 *
 * Configure the Tx unit of the MAC after a reset.
 **/
static void e1000_configure_tx(struct e1000_adapter *adapter)
{
	struct e1000_hw *hw = &adapter->hw;
	struct e1000_ring *tx_ring = adapter->tx_ring;
	u64 tdba;
	u32 tdlen, tctl, tarc;

	/* Setup the HW Tx Head and Tail descriptor pointers */
	tdba = tx_ring->dma;
	tdlen = tx_ring->count * sizeof(struct e1000_tx_desc);
	ew32(TDBAL(0), (tdba & DMA_BIT_MASK(32)));
	ew32(TDBAH(0), (tdba >> 32));
	ew32(TDLEN(0), tdlen);
	ew32(TDH(0), 0);
	ew32(TDT(0), 0);
	tx_ring->head = adapter->hw.hw_addr + E1000_TDH(0);
	tx_ring->tail = adapter->hw.hw_addr + E1000_TDT(0);

	writel(0, tx_ring->head);
	if (adapter->flags2 & FLAG2_PCIM2PCI_ARBITER_WA)
		e1000e_update_tdt_wa(tx_ring, 0);
	else
		writel(0, tx_ring->tail);

	/* Set the Tx Interrupt Delay register */
	ew32(TIDV, adapter->tx_int_delay);
	/* Tx irq moderation */
	ew32(TADV, adapter->tx_abs_int_delay);

	if (adapter->flags2 & FLAG2_DMA_BURST) {
		u32 txdctl = er32(TXDCTL(0));

		txdctl &= ~(E1000_TXDCTL_PTHRESH | E1000_TXDCTL_HTHRESH |
			    E1000_TXDCTL_WTHRESH);
		/* set up some performance related parameters to encourage the
		 * hardware to use the bus more efficiently in bursts, depends
		 * on the tx_int_delay to be enabled,
		 * wthresh = 1 ==> burst write is disabled to avoid Tx stalls
		 * hthresh = 1 ==> prefetch when one or more available
		 * pthresh = 0x1f ==> prefetch if internal cache 31 or less
		 * BEWARE: this seems to work but should be considered first if
		 * there are Tx hangs or other Tx related bugs
		 */
		txdctl |= E1000_TXDCTL_DMA_BURST_ENABLE;
		ew32(TXDCTL(0), txdctl);
	}
	/* erratum work around: set txdctl the same for both queues */
	ew32(TXDCTL(1), er32(TXDCTL(0)));

	/* Program the Transmit Control Register */
	tctl = er32(TCTL);
	tctl &= ~E1000_TCTL_CT;
	tctl |= E1000_TCTL_PSP | E1000_TCTL_RTLC |
		(E1000_COLLISION_THRESHOLD << E1000_CT_SHIFT);

	if (adapter->flags & FLAG_TARC_SPEED_MODE_BIT) {
		tarc = er32(TARC(0));
		/* set the speed mode bit, we'll clear it if we're not at
		 * gigabit link later
		 */
#define SPEED_MODE_BIT BIT(21)
		tarc |= SPEED_MODE_BIT;
		ew32(TARC(0), tarc);
	}

	/* errata: program both queues to unweighted RR */
	if (adapter->flags & FLAG_TARC_SET_BIT_ZERO) {
		tarc = er32(TARC(0));
		tarc |= 1;
		ew32(TARC(0), tarc);
		tarc = er32(TARC(1));
		tarc |= 1;
		ew32(TARC(1), tarc);
	}

	/* Setup Transmit Descriptor Settings for eop descriptor */
	adapter->txd_cmd = E1000_TXD_CMD_EOP | E1000_TXD_CMD_IFCS;

	/* only set IDE if we are delaying interrupts using the timers */
	if (adapter->tx_int_delay)
		adapter->txd_cmd |= E1000_TXD_CMD_IDE;

	/* enable Report Status bit */
	adapter->txd_cmd |= E1000_TXD_CMD_RS;

	ew32(TCTL, tctl);

	hw->mac.ops.config_collision_dist(hw);

	/* SPT and KBL Si errata workaround to avoid data corruption */
	if (hw->mac.type == e1000_pch_spt) {
		u32 reg_val;

		reg_val = er32(IOSFPC);
		reg_val |= E1000_RCTL_RDMTS_HEX;
		ew32(IOSFPC, reg_val);

		reg_val = er32(TARC(0));
		/* SPT and KBL Si errata workaround to avoid Tx hang.
		 * Dropping the number of outstanding requests from
		 * 3 to 2 in order to avoid a buffer overrun.
		 */
		reg_val &= ~E1000_TARC0_CB_MULTIQ_3_REQ;
		reg_val |= E1000_TARC0_CB_MULTIQ_2_REQ;
		ew32(TARC(0), reg_val);
	}
}

#define PAGE_USE_COUNT(S) (((S) >> PAGE_SHIFT) + \
			   (((S) & (PAGE_SIZE - 1)) ? 1 : 0))

/**
 * e1000_setup_rctl - configure the receive control registers
 * @adapter: Board private structure
 **/
static void e1000_setup_rctl(struct e1000_adapter *adapter)
{
	struct e1000_hw *hw = &adapter->hw;
	u32 rctl, rfctl;
	u32 pages = 0;

	/* Workaround Si errata on PCHx - configure jumbo frame flow.
	 * If jumbo frames not set, program related MAC/PHY registers
	 * to h/w defaults
	 */
	if (hw->mac.type >= e1000_pch2lan) {
		s32 ret_val;

		if (adapter->netdev->mtu > ETH_DATA_LEN)
			ret_val = e1000_lv_jumbo_workaround_ich8lan(hw, true);
		else
			ret_val = e1000_lv_jumbo_workaround_ich8lan(hw, false);

		if (ret_val)
			e_dbg("failed to enable|disable jumbo frame workaround mode\n");
	}

	/* Program MC offset vector base */
	rctl = er32(RCTL);
	rctl &= ~(3 << E1000_RCTL_MO_SHIFT);
	rctl |= E1000_RCTL_EN | E1000_RCTL_BAM |
	    E1000_RCTL_LBM_NO | E1000_RCTL_RDMTS_HALF |
	    (adapter->hw.mac.mc_filter_type << E1000_RCTL_MO_SHIFT);

	/* Do not Store bad packets */
	rctl &= ~E1000_RCTL_SBP;

	/* Enable Long Packet receive */
	if (adapter->netdev->mtu <= ETH_DATA_LEN)
		rctl &= ~E1000_RCTL_LPE;
	else
		rctl |= E1000_RCTL_LPE;

	/* Some systems expect that the CRC is included in SMBUS traffic. The
	 * hardware strips the CRC before sending to both SMBUS (BMC) and to
	 * host memory when this is enabled
	 */
	if (adapter->flags2 & FLAG2_CRC_STRIPPING)
		rctl |= E1000_RCTL_SECRC;

	/* Workaround Si errata on 82577 PHY - configure IPG for jumbos */
	if ((hw->phy.type == e1000_phy_82577) && (rctl & E1000_RCTL_LPE)) {
		u16 phy_data;

		e1e_rphy(hw, PHY_REG(770, 26), &phy_data);
		phy_data &= 0xfff8;
		phy_data |= BIT(2);
		e1e_wphy(hw, PHY_REG(770, 26), phy_data);

		e1e_rphy(hw, 22, &phy_data);
		phy_data &= 0x0fff;
		phy_data |= BIT(14);
		e1e_wphy(hw, 0x10, 0x2823);
		e1e_wphy(hw, 0x11, 0x0003);
		e1e_wphy(hw, 22, phy_data);
	}

	/* Setup buffer sizes */
	rctl &= ~E1000_RCTL_SZ_4096;
	rctl |= E1000_RCTL_BSEX;
	switch (adapter->rx_buffer_len) {
	case 2048:
	default:
		rctl |= E1000_RCTL_SZ_2048;
		rctl &= ~E1000_RCTL_BSEX;
		break;
	case 4096:
		rctl |= E1000_RCTL_SZ_4096;
		break;
	case 8192:
		rctl |= E1000_RCTL_SZ_8192;
		break;
	case 16384:
		rctl |= E1000_RCTL_SZ_16384;
		break;
	}

	/* Enable Extended Status in all Receive Descriptors */
	rfctl = er32(RFCTL);
	rfctl |= E1000_RFCTL_EXTEN;
	ew32(RFCTL, rfctl);

	/* 82571 and greater support packet-split where the protocol
	 * header is placed in skb->data and the packet data is
	 * placed in pages hanging off of skb_shinfo(skb)->nr_frags.
	 * In the case of a non-split, skb->data is linearly filled,
	 * followed by the page buffers.  Therefore, skb->data is
	 * sized to hold the largest protocol header.
	 *
	 * allocations using alloc_page take too long for regular MTU
	 * so only enable packet split for jumbo frames
	 *
	 * Using pages when the page size is greater than 16k wastes
	 * a lot of memory, since we allocate 3 pages at all times
	 * per packet.
	 */
	pages = PAGE_USE_COUNT(adapter->netdev->mtu);
	if ((pages <= 3) && (PAGE_SIZE <= 16384) && (rctl & E1000_RCTL_LPE))
		adapter->rx_ps_pages = pages;
	else
		adapter->rx_ps_pages = 0;

	if (adapter->rx_ps_pages) {
		u32 psrctl = 0;

		/* Enable Packet split descriptors */
		rctl |= E1000_RCTL_DTYP_PS;

		psrctl |= adapter->rx_ps_bsize0 >> E1000_PSRCTL_BSIZE0_SHIFT;

		switch (adapter->rx_ps_pages) {
		case 3:
			psrctl |= PAGE_SIZE << E1000_PSRCTL_BSIZE3_SHIFT;
			fallthrough;
		case 2:
			psrctl |= PAGE_SIZE << E1000_PSRCTL_BSIZE2_SHIFT;
			fallthrough;
		case 1:
			psrctl |= PAGE_SIZE >> E1000_PSRCTL_BSIZE1_SHIFT;
			break;
		}

		ew32(PSRCTL, psrctl);
	}

	/* This is useful for sniffing bad packets. */
	if (adapter->netdev->features & NETIF_F_RXALL) {
		/* UPE and MPE will be handled by normal PROMISC logic
		 * in e1000e_set_rx_mode
		 */
		rctl |= (E1000_RCTL_SBP |	/* Receive bad packets */
			 E1000_RCTL_BAM |	/* RX All Bcast Pkts */
			 E1000_RCTL_PMCF);	/* RX All MAC Ctrl Pkts */

		rctl &= ~(E1000_RCTL_VFE |	/* Disable VLAN filter */
			  E1000_RCTL_DPF |	/* Allow filtered pause */
			  E1000_RCTL_CFIEN);	/* Dis VLAN CFIEN Filter */
		/* Do not mess with E1000_CTRL_VME, it affects transmit as well,
		 * and that breaks VLANs.
		 */
	}

	ew32(RCTL, rctl);
	/* just started the receive unit, no need to restart */
	adapter->flags &= ~FLAG_RESTART_NOW;
}

/**
 * e1000_configure_rx - Configure Receive Unit after Reset
 * @adapter: board private structure
 *
 * Configure the Rx unit of the MAC after a reset.
 **/
static void e1000_configure_rx(struct e1000_adapter *adapter)
{
	struct e1000_hw *hw = &adapter->hw;
	struct e1000_ring *rx_ring = adapter->rx_ring;
	u64 rdba;
	u32 rdlen, rctl, rxcsum, ctrl_ext;

	if (adapter->rx_ps_pages) {
		/* this is a 32 byte descriptor */
		rdlen = rx_ring->count *
		    sizeof(union e1000_rx_desc_packet_split);
		adapter->clean_rx = e1000_clean_rx_irq_ps;
		adapter->alloc_rx_buf = e1000_alloc_rx_buffers_ps;
	} else if (adapter->netdev->mtu > ETH_FRAME_LEN + ETH_FCS_LEN) {
		rdlen = rx_ring->count * sizeof(union e1000_rx_desc_extended);
		adapter->clean_rx = e1000_clean_jumbo_rx_irq;
		adapter->alloc_rx_buf = e1000_alloc_jumbo_rx_buffers;
	} else {
		rdlen = rx_ring->count * sizeof(union e1000_rx_desc_extended);
		adapter->clean_rx = e1000_clean_rx_irq;
		adapter->alloc_rx_buf = e1000_alloc_rx_buffers;
	}

	/* disable receives while setting up the descriptors */
	rctl = er32(RCTL);
	if (!(adapter->flags2 & FLAG2_NO_DISABLE_RX))
		ew32(RCTL, rctl & ~E1000_RCTL_EN);
	e1e_flush();
	usleep_range(10000, 11000);

	if (adapter->flags2 & FLAG2_DMA_BURST) {
		/* set the writeback threshold (only takes effect if the RDTR
		 * is set). set GRAN=1 and write back up to 0x4 worth, and
		 * enable prefetching of 0x20 Rx descriptors
		 * granularity = 01
		 * wthresh = 04,
		 * hthresh = 04,
		 * pthresh = 0x20
		 */
		ew32(RXDCTL(0), E1000_RXDCTL_DMA_BURST_ENABLE);
		ew32(RXDCTL(1), E1000_RXDCTL_DMA_BURST_ENABLE);
	}

	/* set the Receive Delay Timer Register */
	ew32(RDTR, adapter->rx_int_delay);

	/* irq moderation */
	ew32(RADV, adapter->rx_abs_int_delay);
	if ((adapter->itr_setting != 0) && (adapter->itr != 0))
		e1000e_write_itr(adapter, adapter->itr);

	ctrl_ext = er32(CTRL_EXT);
	/* Auto-Mask interrupts upon ICR access */
	ctrl_ext |= E1000_CTRL_EXT_IAME;
	ew32(IAM, 0xffffffff);
	ew32(CTRL_EXT, ctrl_ext);
	e1e_flush();

	/* Setup the HW Rx Head and Tail Descriptor Pointers and
	 * the Base and Length of the Rx Descriptor Ring
	 */
	rdba = rx_ring->dma;
	ew32(RDBAL(0), (rdba & DMA_BIT_MASK(32)));
	ew32(RDBAH(0), (rdba >> 32));
	ew32(RDLEN(0), rdlen);
	ew32(RDH(0), 0);
	ew32(RDT(0), 0);
	rx_ring->head = adapter->hw.hw_addr + E1000_RDH(0);
	rx_ring->tail = adapter->hw.hw_addr + E1000_RDT(0);

	writel(0, rx_ring->head);
	if (adapter->flags2 & FLAG2_PCIM2PCI_ARBITER_WA)
		e1000e_update_rdt_wa(rx_ring, 0);
	else
		writel(0, rx_ring->tail);

	/* Enable Receive Checksum Offload for TCP and UDP */
	rxcsum = er32(RXCSUM);
	if (adapter->netdev->features & NETIF_F_RXCSUM)
		rxcsum |= E1000_RXCSUM_TUOFL;
	else
		rxcsum &= ~E1000_RXCSUM_TUOFL;
	ew32(RXCSUM, rxcsum);

	/* With jumbo frames, excessive C-state transition latencies result
	 * in dropped transactions.
	 */
	if (adapter->netdev->mtu > ETH_DATA_LEN) {
		u32 lat =
		    ((er32(PBA) & E1000_PBA_RXA_MASK) * 1024 -
		     adapter->max_frame_size) * 8 / 1000;

		if (adapter->flags & FLAG_IS_ICH) {
			u32 rxdctl = er32(RXDCTL(0));

			ew32(RXDCTL(0), rxdctl | 0x3 | BIT(8));
		}

		dev_info(&adapter->pdev->dev,
			 "Some CPU C-states have been disabled in order to enable jumbo frames\n");
		cpu_latency_qos_update_request(&adapter->pm_qos_req, lat);
	} else {
		cpu_latency_qos_update_request(&adapter->pm_qos_req,
					       PM_QOS_DEFAULT_VALUE);
	}

	/* Enable Receives */
	ew32(RCTL, rctl);
}

/**
 * e1000e_write_mc_addr_list - write multicast addresses to MTA
 * @netdev: network interface device structure
 *
 * Writes multicast address list to the MTA hash table.
 * Returns: -ENOMEM on failure
 *                0 on no addresses written
 *                X on writing X addresses to MTA
 */
static int e1000e_write_mc_addr_list(struct net_device *netdev)
{
	struct e1000_adapter *adapter = netdev_priv(netdev);
	struct e1000_hw *hw = &adapter->hw;
	struct netdev_hw_addr *ha;
	u8 *mta_list;
	int i;

	if (netdev_mc_empty(netdev)) {
		/* nothing to program, so clear mc list */
		hw->mac.ops.update_mc_addr_list(hw, NULL, 0);
		return 0;
	}

	mta_list = kcalloc(netdev_mc_count(netdev), ETH_ALEN, GFP_ATOMIC);
	if (!mta_list)
		return -ENOMEM;

	/* update_mc_addr_list expects a packed array of only addresses. */
	i = 0;
	netdev_for_each_mc_addr(ha, netdev)
	    memcpy(mta_list + (i++ * ETH_ALEN), ha->addr, ETH_ALEN);

	hw->mac.ops.update_mc_addr_list(hw, mta_list, i);
	kfree(mta_list);

	return netdev_mc_count(netdev);
}

/**
 * e1000e_write_uc_addr_list - write unicast addresses to RAR table
 * @netdev: network interface device structure
 *
 * Writes unicast address list to the RAR table.
 * Returns: -ENOMEM on failure/insufficient address space
 *                0 on no addresses written
 *                X on writing X addresses to the RAR table
 **/
static int e1000e_write_uc_addr_list(struct net_device *netdev)
{
	struct e1000_adapter *adapter = netdev_priv(netdev);
	struct e1000_hw *hw = &adapter->hw;
	unsigned int rar_entries;
	int count = 0;

	rar_entries = hw->mac.ops.rar_get_count(hw);

	/* save a rar entry for our hardware address */
	rar_entries--;

	/* save a rar entry for the LAA workaround */
	if (adapter->flags & FLAG_RESET_OVERWRITES_LAA)
		rar_entries--;

	/* return ENOMEM indicating insufficient memory for addresses */
	if (netdev_uc_count(netdev) > rar_entries)
		return -ENOMEM;

	if (!netdev_uc_empty(netdev) && rar_entries) {
		struct netdev_hw_addr *ha;

		/* write the addresses in reverse order to avoid write
		 * combining
		 */
		netdev_for_each_uc_addr(ha, netdev) {
			int ret_val;

			if (!rar_entries)
				break;
			ret_val = hw->mac.ops.rar_set(hw, ha->addr, rar_entries--);
			if (ret_val < 0)
				return -ENOMEM;
			count++;
		}
	}

	/* zero out the remaining RAR entries not used above */
	for (; rar_entries > 0; rar_entries--) {
		ew32(RAH(rar_entries), 0);
		ew32(RAL(rar_entries), 0);
	}
	e1e_flush();

	return count;
}

/**
 * e1000e_set_rx_mode - secondary unicast, Multicast and Promiscuous mode set
 * @netdev: network interface device structure
 *
 * The ndo_set_rx_mode entry point is called whenever the unicast or multicast
 * address list or the network interface flags are updated.  This routine is
 * responsible for configuring the hardware for proper unicast, multicast,
 * promiscuous mode, and all-multi behavior.
 **/
static void e1000e_set_rx_mode(struct net_device *netdev)
{
	struct e1000_adapter *adapter = netdev_priv(netdev);
	struct e1000_hw *hw = &adapter->hw;
	u32 rctl;

	if (pm_runtime_suspended(netdev->dev.parent))
		return;

	/* Check for Promiscuous and All Multicast modes */
	rctl = er32(RCTL);

	/* clear the affected bits */
	rctl &= ~(E1000_RCTL_UPE | E1000_RCTL_MPE);

	if (netdev->flags & IFF_PROMISC) {
		rctl |= (E1000_RCTL_UPE | E1000_RCTL_MPE);
		/* Do not hardware filter VLANs in promisc mode */
		e1000e_vlan_filter_disable(adapter);
	} else {
		int count;

		if (netdev->flags & IFF_ALLMULTI) {
			rctl |= E1000_RCTL_MPE;
		} else {
			/* Write addresses to the MTA, if the attempt fails
			 * then we should just turn on promiscuous mode so
			 * that we can at least receive multicast traffic
			 */
			count = e1000e_write_mc_addr_list(netdev);
			if (count < 0)
				rctl |= E1000_RCTL_MPE;
		}
		e1000e_vlan_filter_enable(adapter);
		/* Write addresses to available RAR registers, if there is not
		 * sufficient space to store all the addresses then enable
		 * unicast promiscuous mode
		 */
		count = e1000e_write_uc_addr_list(netdev);
		if (count < 0)
			rctl |= E1000_RCTL_UPE;
	}

	ew32(RCTL, rctl);

	if (netdev->features & NETIF_F_HW_VLAN_CTAG_RX)
		e1000e_vlan_strip_enable(adapter);
	else
		e1000e_vlan_strip_disable(adapter);
}

static void e1000e_setup_rss_hash(struct e1000_adapter *adapter)
{
	struct e1000_hw *hw = &adapter->hw;
	u32 mrqc, rxcsum;
	u32 rss_key[10];
	int i;

	netdev_rss_key_fill(rss_key, sizeof(rss_key));
	for (i = 0; i < 10; i++)
		ew32(RSSRK(i), rss_key[i]);

	/* Direct all traffic to queue 0 */
	for (i = 0; i < 32; i++)
		ew32(RETA(i), 0);

	/* Disable raw packet checksumming so that RSS hash is placed in
	 * descriptor on writeback.
	 */
	rxcsum = er32(RXCSUM);
	rxcsum |= E1000_RXCSUM_PCSD;

	ew32(RXCSUM, rxcsum);

	mrqc = (E1000_MRQC_RSS_FIELD_IPV4 |
		E1000_MRQC_RSS_FIELD_IPV4_TCP |
		E1000_MRQC_RSS_FIELD_IPV6 |
		E1000_MRQC_RSS_FIELD_IPV6_TCP |
		E1000_MRQC_RSS_FIELD_IPV6_TCP_EX);

	ew32(MRQC, mrqc);
}

/**
 * e1000e_get_base_timinca - get default SYSTIM time increment attributes
 * @adapter: board private structure
 * @timinca: pointer to returned time increment attributes
 *
 * Get attributes for incrementing the System Time Register SYSTIML/H at
 * the default base frequency, and set the cyclecounter shift value.
 **/
s32 e1000e_get_base_timinca(struct e1000_adapter *adapter, u32 *timinca)
{
	struct e1000_hw *hw = &adapter->hw;
	u32 incvalue, incperiod, shift;

	/* Make sure clock is enabled on I217/I218/I219  before checking
	 * the frequency
	 */
	if ((hw->mac.type >= e1000_pch_lpt) &&
	    !(er32(TSYNCTXCTL) & E1000_TSYNCTXCTL_ENABLED) &&
	    !(er32(TSYNCRXCTL) & E1000_TSYNCRXCTL_ENABLED)) {
		u32 fextnvm7 = er32(FEXTNVM7);

		if (!(fextnvm7 & BIT(0))) {
			ew32(FEXTNVM7, fextnvm7 | BIT(0));
			e1e_flush();
		}
	}

	switch (hw->mac.type) {
	case e1000_pch2lan:
		/* Stable 96MHz frequency */
		incperiod = INCPERIOD_96MHZ;
		incvalue = INCVALUE_96MHZ;
		shift = INCVALUE_SHIFT_96MHZ;
		adapter->cc.shift = shift + INCPERIOD_SHIFT_96MHZ;
		break;
	case e1000_pch_lpt:
		if (er32(TSYNCRXCTL) & E1000_TSYNCRXCTL_SYSCFI) {
			/* Stable 96MHz frequency */
			incperiod = INCPERIOD_96MHZ;
			incvalue = INCVALUE_96MHZ;
			shift = INCVALUE_SHIFT_96MHZ;
			adapter->cc.shift = shift + INCPERIOD_SHIFT_96MHZ;
		} else {
			/* Stable 25MHz frequency */
			incperiod = INCPERIOD_25MHZ;
			incvalue = INCVALUE_25MHZ;
			shift = INCVALUE_SHIFT_25MHZ;
			adapter->cc.shift = shift;
		}
		break;
	case e1000_pch_spt:
		/* Stable 24MHz frequency */
		incperiod = INCPERIOD_24MHZ;
		incvalue = INCVALUE_24MHZ;
		shift = INCVALUE_SHIFT_24MHZ;
		adapter->cc.shift = shift;
		break;
	case e1000_pch_cnp:
	case e1000_pch_tgp:
	case e1000_pch_adp:
	case e1000_pch_mtp:
	case e1000_pch_lnp:
<<<<<<< HEAD
=======
	case e1000_pch_ptp:
>>>>>>> eb3cdb58
		if (er32(TSYNCRXCTL) & E1000_TSYNCRXCTL_SYSCFI) {
			/* Stable 24MHz frequency */
			incperiod = INCPERIOD_24MHZ;
			incvalue = INCVALUE_24MHZ;
			shift = INCVALUE_SHIFT_24MHZ;
			adapter->cc.shift = shift;
		} else {
			/* Stable 38400KHz frequency */
			incperiod = INCPERIOD_38400KHZ;
			incvalue = INCVALUE_38400KHZ;
			shift = INCVALUE_SHIFT_38400KHZ;
			adapter->cc.shift = shift;
		}
		break;
	case e1000_82574:
	case e1000_82583:
		/* Stable 25MHz frequency */
		incperiod = INCPERIOD_25MHZ;
		incvalue = INCVALUE_25MHZ;
		shift = INCVALUE_SHIFT_25MHZ;
		adapter->cc.shift = shift;
		break;
	default:
		return -EINVAL;
	}

	*timinca = ((incperiod << E1000_TIMINCA_INCPERIOD_SHIFT) |
		    ((incvalue << shift) & E1000_TIMINCA_INCVALUE_MASK));

	return 0;
}

/**
 * e1000e_config_hwtstamp - configure the hwtstamp registers and enable/disable
 * @adapter: board private structure
 * @config: timestamp configuration
 *
 * Outgoing time stamping can be enabled and disabled. Play nice and
 * disable it when requested, although it shouldn't cause any overhead
 * when no packet needs it. At most one packet in the queue may be
 * marked for time stamping, otherwise it would be impossible to tell
 * for sure to which packet the hardware time stamp belongs.
 *
 * Incoming time stamping has to be configured via the hardware filters.
 * Not all combinations are supported, in particular event type has to be
 * specified. Matching the kind of event packet is not supported, with the
 * exception of "all V2 events regardless of level 2 or 4".
 **/
static int e1000e_config_hwtstamp(struct e1000_adapter *adapter,
				  struct hwtstamp_config *config)
{
	struct e1000_hw *hw = &adapter->hw;
	u32 tsync_tx_ctl = E1000_TSYNCTXCTL_ENABLED;
	u32 tsync_rx_ctl = E1000_TSYNCRXCTL_ENABLED;
	u32 rxmtrl = 0;
	u16 rxudp = 0;
	bool is_l4 = false;
	bool is_l2 = false;
	u32 regval;

	if (!(adapter->flags & FLAG_HAS_HW_TIMESTAMP))
		return -EINVAL;

	switch (config->tx_type) {
	case HWTSTAMP_TX_OFF:
		tsync_tx_ctl = 0;
		break;
	case HWTSTAMP_TX_ON:
		break;
	default:
		return -ERANGE;
	}

	switch (config->rx_filter) {
	case HWTSTAMP_FILTER_NONE:
		tsync_rx_ctl = 0;
		break;
	case HWTSTAMP_FILTER_PTP_V1_L4_SYNC:
		tsync_rx_ctl |= E1000_TSYNCRXCTL_TYPE_L4_V1;
		rxmtrl = E1000_RXMTRL_PTP_V1_SYNC_MESSAGE;
		is_l4 = true;
		break;
	case HWTSTAMP_FILTER_PTP_V1_L4_DELAY_REQ:
		tsync_rx_ctl |= E1000_TSYNCRXCTL_TYPE_L4_V1;
		rxmtrl = E1000_RXMTRL_PTP_V1_DELAY_REQ_MESSAGE;
		is_l4 = true;
		break;
	case HWTSTAMP_FILTER_PTP_V2_L2_SYNC:
		/* Also time stamps V2 L2 Path Delay Request/Response */
		tsync_rx_ctl |= E1000_TSYNCRXCTL_TYPE_L2_V2;
		rxmtrl = E1000_RXMTRL_PTP_V2_SYNC_MESSAGE;
		is_l2 = true;
		break;
	case HWTSTAMP_FILTER_PTP_V2_L2_DELAY_REQ:
		/* Also time stamps V2 L2 Path Delay Request/Response. */
		tsync_rx_ctl |= E1000_TSYNCRXCTL_TYPE_L2_V2;
		rxmtrl = E1000_RXMTRL_PTP_V2_DELAY_REQ_MESSAGE;
		is_l2 = true;
		break;
	case HWTSTAMP_FILTER_PTP_V2_L4_SYNC:
		/* Hardware cannot filter just V2 L4 Sync messages */
		fallthrough;
	case HWTSTAMP_FILTER_PTP_V2_SYNC:
		/* Also time stamps V2 Path Delay Request/Response. */
		tsync_rx_ctl |= E1000_TSYNCRXCTL_TYPE_L2_L4_V2;
		rxmtrl = E1000_RXMTRL_PTP_V2_SYNC_MESSAGE;
		is_l2 = true;
		is_l4 = true;
		break;
	case HWTSTAMP_FILTER_PTP_V2_L4_DELAY_REQ:
		/* Hardware cannot filter just V2 L4 Delay Request messages */
		fallthrough;
	case HWTSTAMP_FILTER_PTP_V2_DELAY_REQ:
		/* Also time stamps V2 Path Delay Request/Response. */
		tsync_rx_ctl |= E1000_TSYNCRXCTL_TYPE_L2_L4_V2;
		rxmtrl = E1000_RXMTRL_PTP_V2_DELAY_REQ_MESSAGE;
		is_l2 = true;
		is_l4 = true;
		break;
	case HWTSTAMP_FILTER_PTP_V2_L4_EVENT:
	case HWTSTAMP_FILTER_PTP_V2_L2_EVENT:
		/* Hardware cannot filter just V2 L4 or L2 Event messages */
		fallthrough;
	case HWTSTAMP_FILTER_PTP_V2_EVENT:
		tsync_rx_ctl |= E1000_TSYNCRXCTL_TYPE_EVENT_V2;
		config->rx_filter = HWTSTAMP_FILTER_PTP_V2_EVENT;
		is_l2 = true;
		is_l4 = true;
		break;
	case HWTSTAMP_FILTER_PTP_V1_L4_EVENT:
		/* For V1, the hardware can only filter Sync messages or
		 * Delay Request messages but not both so fall-through to
		 * time stamp all packets.
		 */
		fallthrough;
	case HWTSTAMP_FILTER_NTP_ALL:
	case HWTSTAMP_FILTER_ALL:
		is_l2 = true;
		is_l4 = true;
		tsync_rx_ctl |= E1000_TSYNCRXCTL_TYPE_ALL;
		config->rx_filter = HWTSTAMP_FILTER_ALL;
		break;
	default:
		return -ERANGE;
	}

	adapter->hwtstamp_config = *config;

	/* enable/disable Tx h/w time stamping */
	regval = er32(TSYNCTXCTL);
	regval &= ~E1000_TSYNCTXCTL_ENABLED;
	regval |= tsync_tx_ctl;
	ew32(TSYNCTXCTL, regval);
	if ((er32(TSYNCTXCTL) & E1000_TSYNCTXCTL_ENABLED) !=
	    (regval & E1000_TSYNCTXCTL_ENABLED)) {
		e_err("Timesync Tx Control register not set as expected\n");
		return -EAGAIN;
	}

	/* enable/disable Rx h/w time stamping */
	regval = er32(TSYNCRXCTL);
	regval &= ~(E1000_TSYNCRXCTL_ENABLED | E1000_TSYNCRXCTL_TYPE_MASK);
	regval |= tsync_rx_ctl;
	ew32(TSYNCRXCTL, regval);
	if ((er32(TSYNCRXCTL) & (E1000_TSYNCRXCTL_ENABLED |
				 E1000_TSYNCRXCTL_TYPE_MASK)) !=
	    (regval & (E1000_TSYNCRXCTL_ENABLED |
		       E1000_TSYNCRXCTL_TYPE_MASK))) {
		e_err("Timesync Rx Control register not set as expected\n");
		return -EAGAIN;
	}

	/* L2: define ethertype filter for time stamped packets */
	if (is_l2)
		rxmtrl |= ETH_P_1588;

	/* define which PTP packets get time stamped */
	ew32(RXMTRL, rxmtrl);

	/* Filter by destination port */
	if (is_l4) {
		rxudp = PTP_EV_PORT;
		cpu_to_be16s(&rxudp);
	}
	ew32(RXUDP, rxudp);

	e1e_flush();

	/* Clear TSYNCRXCTL_VALID & TSYNCTXCTL_VALID bit */
	er32(RXSTMPH);
	er32(TXSTMPH);

	return 0;
}

/**
 * e1000_configure - configure the hardware for Rx and Tx
 * @adapter: private board structure
 **/
static void e1000_configure(struct e1000_adapter *adapter)
{
	struct e1000_ring *rx_ring = adapter->rx_ring;

	e1000e_set_rx_mode(adapter->netdev);

	e1000_restore_vlan(adapter);
	e1000_init_manageability_pt(adapter);

	e1000_configure_tx(adapter);

	if (adapter->netdev->features & NETIF_F_RXHASH)
		e1000e_setup_rss_hash(adapter);
	e1000_setup_rctl(adapter);
	e1000_configure_rx(adapter);
	adapter->alloc_rx_buf(rx_ring, e1000_desc_unused(rx_ring), GFP_KERNEL);
}

/**
 * e1000e_power_up_phy - restore link in case the phy was powered down
 * @adapter: address of board private structure
 *
 * The phy may be powered down to save power and turn off link when the
 * driver is unloaded and wake on lan is not enabled (among others)
 * *** this routine MUST be followed by a call to e1000e_reset ***
 **/
void e1000e_power_up_phy(struct e1000_adapter *adapter)
{
	if (adapter->hw.phy.ops.power_up)
		adapter->hw.phy.ops.power_up(&adapter->hw);

	adapter->hw.mac.ops.setup_link(&adapter->hw);
}

/**
 * e1000_power_down_phy - Power down the PHY
 * @adapter: board private structure
 *
 * Power down the PHY so no link is implied when interface is down.
 * The PHY cannot be powered down if management or WoL is active.
 */
static void e1000_power_down_phy(struct e1000_adapter *adapter)
{
	if (adapter->hw.phy.ops.power_down)
		adapter->hw.phy.ops.power_down(&adapter->hw);
}

/**
 * e1000_flush_tx_ring - remove all descriptors from the tx_ring
 * @adapter: board private structure
 *
 * We want to clear all pending descriptors from the TX ring.
 * zeroing happens when the HW reads the regs. We  assign the ring itself as
 * the data of the next descriptor. We don't care about the data we are about
 * to reset the HW.
 */
static void e1000_flush_tx_ring(struct e1000_adapter *adapter)
{
	struct e1000_hw *hw = &adapter->hw;
	struct e1000_ring *tx_ring = adapter->tx_ring;
	struct e1000_tx_desc *tx_desc = NULL;
	u32 tdt, tctl, txd_lower = E1000_TXD_CMD_IFCS;
	u16 size = 512;

	tctl = er32(TCTL);
	ew32(TCTL, tctl | E1000_TCTL_EN);
	tdt = er32(TDT(0));
	BUG_ON(tdt != tx_ring->next_to_use);
	tx_desc =  E1000_TX_DESC(*tx_ring, tx_ring->next_to_use);
	tx_desc->buffer_addr = cpu_to_le64(tx_ring->dma);

	tx_desc->lower.data = cpu_to_le32(txd_lower | size);
	tx_desc->upper.data = 0;
	/* flush descriptors to memory before notifying the HW */
	wmb();
	tx_ring->next_to_use++;
	if (tx_ring->next_to_use == tx_ring->count)
		tx_ring->next_to_use = 0;
	ew32(TDT(0), tx_ring->next_to_use);
	usleep_range(200, 250);
}

/**
 * e1000_flush_rx_ring - remove all descriptors from the rx_ring
 * @adapter: board private structure
 *
 * Mark all descriptors in the RX ring as consumed and disable the rx ring
 */
static void e1000_flush_rx_ring(struct e1000_adapter *adapter)
{
	u32 rctl, rxdctl;
	struct e1000_hw *hw = &adapter->hw;

	rctl = er32(RCTL);
	ew32(RCTL, rctl & ~E1000_RCTL_EN);
	e1e_flush();
	usleep_range(100, 150);

	rxdctl = er32(RXDCTL(0));
	/* zero the lower 14 bits (prefetch and host thresholds) */
	rxdctl &= 0xffffc000;

	/* update thresholds: prefetch threshold to 31, host threshold to 1
	 * and make sure the granularity is "descriptors" and not "cache lines"
	 */
	rxdctl |= (0x1F | BIT(8) | E1000_RXDCTL_THRESH_UNIT_DESC);

	ew32(RXDCTL(0), rxdctl);
	/* momentarily enable the RX ring for the changes to take effect */
	ew32(RCTL, rctl | E1000_RCTL_EN);
	e1e_flush();
	usleep_range(100, 150);
	ew32(RCTL, rctl & ~E1000_RCTL_EN);
}

/**
 * e1000_flush_desc_rings - remove all descriptors from the descriptor rings
 * @adapter: board private structure
 *
 * In i219, the descriptor rings must be emptied before resetting the HW
 * or before changing the device state to D3 during runtime (runtime PM).
 *
 * Failure to do this will cause the HW to enter a unit hang state which can
 * only be released by PCI reset on the device
 *
 */

static void e1000_flush_desc_rings(struct e1000_adapter *adapter)
{
	u16 hang_state;
	u32 fext_nvm11, tdlen;
	struct e1000_hw *hw = &adapter->hw;

	/* First, disable MULR fix in FEXTNVM11 */
	fext_nvm11 = er32(FEXTNVM11);
	fext_nvm11 |= E1000_FEXTNVM11_DISABLE_MULR_FIX;
	ew32(FEXTNVM11, fext_nvm11);
	/* do nothing if we're not in faulty state, or if the queue is empty */
	tdlen = er32(TDLEN(0));
	pci_read_config_word(adapter->pdev, PCICFG_DESC_RING_STATUS,
			     &hang_state);
	if (!(hang_state & FLUSH_DESC_REQUIRED) || !tdlen)
		return;
	e1000_flush_tx_ring(adapter);
	/* recheck, maybe the fault is caused by the rx ring */
	pci_read_config_word(adapter->pdev, PCICFG_DESC_RING_STATUS,
			     &hang_state);
	if (hang_state & FLUSH_DESC_REQUIRED)
		e1000_flush_rx_ring(adapter);
}

/**
 * e1000e_systim_reset - reset the timesync registers after a hardware reset
 * @adapter: board private structure
 *
 * When the MAC is reset, all hardware bits for timesync will be reset to the
 * default values. This function will restore the settings last in place.
 * Since the clock SYSTIME registers are reset, we will simply restore the
 * cyclecounter to the kernel real clock time.
 **/
static void e1000e_systim_reset(struct e1000_adapter *adapter)
{
	struct ptp_clock_info *info = &adapter->ptp_clock_info;
	struct e1000_hw *hw = &adapter->hw;
	unsigned long flags;
	u32 timinca;
	s32 ret_val;

	if (!(adapter->flags & FLAG_HAS_HW_TIMESTAMP))
		return;

	if (info->adjfine) {
		/* restore the previous ptp frequency delta */
		ret_val = info->adjfine(info, adapter->ptp_delta);
	} else {
		/* set the default base frequency if no adjustment possible */
		ret_val = e1000e_get_base_timinca(adapter, &timinca);
		if (!ret_val)
			ew32(TIMINCA, timinca);
	}

	if (ret_val) {
		dev_warn(&adapter->pdev->dev,
			 "Failed to restore TIMINCA clock rate delta: %d\n",
			 ret_val);
		return;
	}

	/* reset the systim ns time counter */
	spin_lock_irqsave(&adapter->systim_lock, flags);
	timecounter_init(&adapter->tc, &adapter->cc,
			 ktime_to_ns(ktime_get_real()));
	spin_unlock_irqrestore(&adapter->systim_lock, flags);

	/* restore the previous hwtstamp configuration settings */
	e1000e_config_hwtstamp(adapter, &adapter->hwtstamp_config);
}

/**
 * e1000e_reset - bring the hardware into a known good state
 * @adapter: board private structure
 *
 * This function boots the hardware and enables some settings that
 * require a configuration cycle of the hardware - those cannot be
 * set/changed during runtime. After reset the device needs to be
 * properly configured for Rx, Tx etc.
 */
void e1000e_reset(struct e1000_adapter *adapter)
{
	struct e1000_mac_info *mac = &adapter->hw.mac;
	struct e1000_fc_info *fc = &adapter->hw.fc;
	struct e1000_hw *hw = &adapter->hw;
	u32 tx_space, min_tx_space, min_rx_space;
	u32 pba = adapter->pba;
	u16 hwm;

	/* reset Packet Buffer Allocation to default */
	ew32(PBA, pba);

	if (adapter->max_frame_size > (VLAN_ETH_FRAME_LEN + ETH_FCS_LEN)) {
		/* To maintain wire speed transmits, the Tx FIFO should be
		 * large enough to accommodate two full transmit packets,
		 * rounded up to the next 1KB and expressed in KB.  Likewise,
		 * the Rx FIFO should be large enough to accommodate at least
		 * one full receive packet and is similarly rounded up and
		 * expressed in KB.
		 */
		pba = er32(PBA);
		/* upper 16 bits has Tx packet buffer allocation size in KB */
		tx_space = pba >> 16;
		/* lower 16 bits has Rx packet buffer allocation size in KB */
		pba &= 0xffff;
		/* the Tx fifo also stores 16 bytes of information about the Tx
		 * but don't include ethernet FCS because hardware appends it
		 */
		min_tx_space = (adapter->max_frame_size +
				sizeof(struct e1000_tx_desc) - ETH_FCS_LEN) * 2;
		min_tx_space = ALIGN(min_tx_space, 1024);
		min_tx_space >>= 10;
		/* software strips receive CRC, so leave room for it */
		min_rx_space = adapter->max_frame_size;
		min_rx_space = ALIGN(min_rx_space, 1024);
		min_rx_space >>= 10;

		/* If current Tx allocation is less than the min Tx FIFO size,
		 * and the min Tx FIFO size is less than the current Rx FIFO
		 * allocation, take space away from current Rx allocation
		 */
		if ((tx_space < min_tx_space) &&
		    ((min_tx_space - tx_space) < pba)) {
			pba -= min_tx_space - tx_space;

			/* if short on Rx space, Rx wins and must trump Tx
			 * adjustment
			 */
			if (pba < min_rx_space)
				pba = min_rx_space;
		}

		ew32(PBA, pba);
	}

	/* flow control settings
	 *
	 * The high water mark must be low enough to fit one full frame
	 * (or the size used for early receive) above it in the Rx FIFO.
	 * Set it to the lower of:
	 * - 90% of the Rx FIFO size, and
	 * - the full Rx FIFO size minus one full frame
	 */
	if (adapter->flags & FLAG_DISABLE_FC_PAUSE_TIME)
		fc->pause_time = 0xFFFF;
	else
		fc->pause_time = E1000_FC_PAUSE_TIME;
	fc->send_xon = true;
	fc->current_mode = fc->requested_mode;

	switch (hw->mac.type) {
	case e1000_ich9lan:
	case e1000_ich10lan:
		if (adapter->netdev->mtu > ETH_DATA_LEN) {
			pba = 14;
			ew32(PBA, pba);
			fc->high_water = 0x2800;
			fc->low_water = fc->high_water - 8;
			break;
		}
		fallthrough;
	default:
		hwm = min(((pba << 10) * 9 / 10),
			  ((pba << 10) - adapter->max_frame_size));

		fc->high_water = hwm & E1000_FCRTH_RTH;	/* 8-byte granularity */
		fc->low_water = fc->high_water - 8;
		break;
	case e1000_pchlan:
		/* Workaround PCH LOM adapter hangs with certain network
		 * loads.  If hangs persist, try disabling Tx flow control.
		 */
		if (adapter->netdev->mtu > ETH_DATA_LEN) {
			fc->high_water = 0x3500;
			fc->low_water = 0x1500;
		} else {
			fc->high_water = 0x5000;
			fc->low_water = 0x3000;
		}
		fc->refresh_time = 0x1000;
		break;
	case e1000_pch2lan:
	case e1000_pch_lpt:
	case e1000_pch_spt:
	case e1000_pch_cnp:
	case e1000_pch_tgp:
	case e1000_pch_adp:
	case e1000_pch_mtp:
	case e1000_pch_lnp:
<<<<<<< HEAD
=======
	case e1000_pch_ptp:
>>>>>>> eb3cdb58
		fc->refresh_time = 0xFFFF;
		fc->pause_time = 0xFFFF;

		if (adapter->netdev->mtu <= ETH_DATA_LEN) {
			fc->high_water = 0x05C20;
			fc->low_water = 0x05048;
			break;
		}

		pba = 14;
		ew32(PBA, pba);
		fc->high_water = ((pba << 10) * 9 / 10) & E1000_FCRTH_RTH;
		fc->low_water = ((pba << 10) * 8 / 10) & E1000_FCRTL_RTL;
		break;
	}

	/* Alignment of Tx data is on an arbitrary byte boundary with the
	 * maximum size per Tx descriptor limited only to the transmit
	 * allocation of the packet buffer minus 96 bytes with an upper
	 * limit of 24KB due to receive synchronization limitations.
	 */
	adapter->tx_fifo_limit = min_t(u32, ((er32(PBA) >> 16) << 10) - 96,
				       24 << 10);

	/* Disable Adaptive Interrupt Moderation if 2 full packets cannot
	 * fit in receive buffer.
	 */
	if (adapter->itr_setting & 0x3) {
		if ((adapter->max_frame_size * 2) > (pba << 10)) {
			if (!(adapter->flags2 & FLAG2_DISABLE_AIM)) {
				dev_info(&adapter->pdev->dev,
					 "Interrupt Throttle Rate off\n");
				adapter->flags2 |= FLAG2_DISABLE_AIM;
				e1000e_write_itr(adapter, 0);
			}
		} else if (adapter->flags2 & FLAG2_DISABLE_AIM) {
			dev_info(&adapter->pdev->dev,
				 "Interrupt Throttle Rate on\n");
			adapter->flags2 &= ~FLAG2_DISABLE_AIM;
			adapter->itr = 20000;
			e1000e_write_itr(adapter, adapter->itr);
		}
	}

	if (hw->mac.type >= e1000_pch_spt)
		e1000_flush_desc_rings(adapter);
	/* Allow time for pending master requests to run */
	mac->ops.reset_hw(hw);

	/* For parts with AMT enabled, let the firmware know
	 * that the network interface is in control
	 */
	if (adapter->flags & FLAG_HAS_AMT)
		e1000e_get_hw_control(adapter);

	ew32(WUC, 0);

	if (mac->ops.init_hw(hw))
		e_err("Hardware Error\n");

	e1000_update_mng_vlan(adapter);

	/* Enable h/w to recognize an 802.1Q VLAN Ethernet packet */
	ew32(VET, ETH_P_8021Q);

	e1000e_reset_adaptive(hw);

	/* restore systim and hwtstamp settings */
	e1000e_systim_reset(adapter);

	/* Set EEE advertisement as appropriate */
	if (adapter->flags2 & FLAG2_HAS_EEE) {
		s32 ret_val;
		u16 adv_addr;

		switch (hw->phy.type) {
		case e1000_phy_82579:
			adv_addr = I82579_EEE_ADVERTISEMENT;
			break;
		case e1000_phy_i217:
			adv_addr = I217_EEE_ADVERTISEMENT;
			break;
		default:
			dev_err(&adapter->pdev->dev,
				"Invalid PHY type setting EEE advertisement\n");
			return;
		}

		ret_val = hw->phy.ops.acquire(hw);
		if (ret_val) {
			dev_err(&adapter->pdev->dev,
				"EEE advertisement - unable to acquire PHY\n");
			return;
		}

		e1000_write_emi_reg_locked(hw, adv_addr,
					   hw->dev_spec.ich8lan.eee_disable ?
					   0 : adapter->eee_advert);

		hw->phy.ops.release(hw);
	}

	if (!netif_running(adapter->netdev) &&
	    !test_bit(__E1000_TESTING, &adapter->state))
		e1000_power_down_phy(adapter);

	e1000_get_phy_info(hw);

	if ((adapter->flags & FLAG_HAS_SMART_POWER_DOWN) &&
	    !(adapter->flags & FLAG_SMART_POWER_DOWN)) {
		u16 phy_data = 0;
		/* speed up time to link by disabling smart power down, ignore
		 * the return value of this function because there is nothing
		 * different we would do if it failed
		 */
		e1e_rphy(hw, IGP02E1000_PHY_POWER_MGMT, &phy_data);
		phy_data &= ~IGP02E1000_PM_SPD;
		e1e_wphy(hw, IGP02E1000_PHY_POWER_MGMT, phy_data);
	}
	if (hw->mac.type >= e1000_pch_spt && adapter->int_mode == 0) {
		u32 reg;

		/* Fextnvm7 @ 0xe4[2] = 1 */
		reg = er32(FEXTNVM7);
		reg |= E1000_FEXTNVM7_SIDE_CLK_UNGATE;
		ew32(FEXTNVM7, reg);
		/* Fextnvm9 @ 0x5bb4[13:12] = 11 */
		reg = er32(FEXTNVM9);
		reg |= E1000_FEXTNVM9_IOSFSB_CLKGATE_DIS |
		       E1000_FEXTNVM9_IOSFSB_CLKREQ_DIS;
		ew32(FEXTNVM9, reg);
	}

}

/**
 * e1000e_trigger_lsc - trigger an LSC interrupt
 * @adapter: 
 *
 * Fire a link status change interrupt to start the watchdog.
 **/
static void e1000e_trigger_lsc(struct e1000_adapter *adapter)
{
	struct e1000_hw *hw = &adapter->hw;

	if (adapter->msix_entries)
		ew32(ICS, E1000_ICS_LSC | E1000_ICS_OTHER);
	else
		ew32(ICS, E1000_ICS_LSC);
}

void e1000e_up(struct e1000_adapter *adapter)
{
	/* hardware has been reset, we need to reload some things */
	e1000_configure(adapter);

	clear_bit(__E1000_DOWN, &adapter->state);

	if (adapter->msix_entries)
		e1000_configure_msix(adapter);
	e1000_irq_enable(adapter);

	/* Tx queue started by watchdog timer when link is up */

	e1000e_trigger_lsc(adapter);
}

static void e1000e_flush_descriptors(struct e1000_adapter *adapter)
{
	struct e1000_hw *hw = &adapter->hw;

	if (!(adapter->flags2 & FLAG2_DMA_BURST))
		return;

	/* flush pending descriptor writebacks to memory */
	ew32(TIDV, adapter->tx_int_delay | E1000_TIDV_FPD);
	ew32(RDTR, adapter->rx_int_delay | E1000_RDTR_FPD);

	/* execute the writes immediately */
	e1e_flush();

	/* due to rare timing issues, write to TIDV/RDTR again to ensure the
	 * write is successful
	 */
	ew32(TIDV, adapter->tx_int_delay | E1000_TIDV_FPD);
	ew32(RDTR, adapter->rx_int_delay | E1000_RDTR_FPD);

	/* execute the writes immediately */
	e1e_flush();
}

static void e1000e_update_stats(struct e1000_adapter *adapter);

/**
 * e1000e_down - quiesce the device and optionally reset the hardware
 * @adapter: board private structure
 * @reset: boolean flag to reset the hardware or not
 */
void e1000e_down(struct e1000_adapter *adapter, bool reset)
{
	struct net_device *netdev = adapter->netdev;
	struct e1000_hw *hw = &adapter->hw;
	u32 tctl, rctl;

	/* signal that we're down so the interrupt handler does not
	 * reschedule our watchdog timer
	 */
	set_bit(__E1000_DOWN, &adapter->state);

	netif_carrier_off(netdev);

	/* disable receives in the hardware */
	rctl = er32(RCTL);
	if (!(adapter->flags2 & FLAG2_NO_DISABLE_RX))
		ew32(RCTL, rctl & ~E1000_RCTL_EN);
	/* flush and sleep below */

	netif_stop_queue(netdev);

	/* disable transmits in the hardware */
	tctl = er32(TCTL);
	tctl &= ~E1000_TCTL_EN;
	ew32(TCTL, tctl);

	/* flush both disables and wait for them to finish */
	e1e_flush();
	usleep_range(10000, 11000);

	e1000_irq_disable(adapter);

	napi_synchronize(&adapter->napi);

	del_timer_sync(&adapter->watchdog_timer);
	del_timer_sync(&adapter->phy_info_timer);

	spin_lock(&adapter->stats64_lock);
	e1000e_update_stats(adapter);
	spin_unlock(&adapter->stats64_lock);

	e1000e_flush_descriptors(adapter);

	adapter->link_speed = 0;
	adapter->link_duplex = 0;

	/* Disable Si errata workaround on PCHx for jumbo frame flow */
	if ((hw->mac.type >= e1000_pch2lan) &&
	    (adapter->netdev->mtu > ETH_DATA_LEN) &&
	    e1000_lv_jumbo_workaround_ich8lan(hw, false))
		e_dbg("failed to disable jumbo frame workaround mode\n");

	if (!pci_channel_offline(adapter->pdev)) {
		if (reset)
			e1000e_reset(adapter);
		else if (hw->mac.type >= e1000_pch_spt)
			e1000_flush_desc_rings(adapter);
	}
	e1000_clean_tx_ring(adapter->tx_ring);
	e1000_clean_rx_ring(adapter->rx_ring);
}

void e1000e_reinit_locked(struct e1000_adapter *adapter)
{
	might_sleep();
	while (test_and_set_bit(__E1000_RESETTING, &adapter->state))
		usleep_range(1000, 1100);
	e1000e_down(adapter, true);
	e1000e_up(adapter);
	clear_bit(__E1000_RESETTING, &adapter->state);
}

/**
 * e1000e_sanitize_systim - sanitize raw cycle counter reads
 * @hw: pointer to the HW structure
 * @systim: PHC time value read, sanitized and returned
 * @sts: structure to hold system time before and after reading SYSTIML,
 * may be NULL
 *
 * Errata for 82574/82583 possible bad bits read from SYSTIMH/L:
 * check to see that the time is incrementing at a reasonable
 * rate and is a multiple of incvalue.
 **/
static u64 e1000e_sanitize_systim(struct e1000_hw *hw, u64 systim,
				  struct ptp_system_timestamp *sts)
{
	u64 time_delta, rem, temp;
	u64 systim_next;
	u32 incvalue;
	int i;

	incvalue = er32(TIMINCA) & E1000_TIMINCA_INCVALUE_MASK;
	for (i = 0; i < E1000_MAX_82574_SYSTIM_REREADS; i++) {
		/* latch SYSTIMH on read of SYSTIML */
		ptp_read_system_prets(sts);
		systim_next = (u64)er32(SYSTIML);
		ptp_read_system_postts(sts);
		systim_next |= (u64)er32(SYSTIMH) << 32;

		time_delta = systim_next - systim;
		temp = time_delta;
		/* VMWare users have seen incvalue of zero, don't div / 0 */
		rem = incvalue ? do_div(temp, incvalue) : (time_delta != 0);

		systim = systim_next;

		if ((time_delta < E1000_82574_SYSTIM_EPSILON) && (rem == 0))
			break;
	}

	return systim;
}

/**
 * e1000e_read_systim - read SYSTIM register
 * @adapter: board private structure
 * @sts: structure which will contain system time before and after reading
 * SYSTIML, may be NULL
 **/
u64 e1000e_read_systim(struct e1000_adapter *adapter,
		       struct ptp_system_timestamp *sts)
{
	struct e1000_hw *hw = &adapter->hw;
	u32 systimel, systimel_2, systimeh;
	u64 systim;
	/* SYSTIMH latching upon SYSTIML read does not work well.
	 * This means that if SYSTIML overflows after we read it but before
	 * we read SYSTIMH, the value of SYSTIMH has been incremented and we
	 * will experience a huge non linear increment in the systime value
	 * to fix that we test for overflow and if true, we re-read systime.
	 */
	ptp_read_system_prets(sts);
	systimel = er32(SYSTIML);
	ptp_read_system_postts(sts);
	systimeh = er32(SYSTIMH);
	/* Is systimel is so large that overflow is possible? */
	if (systimel >= (u32)0xffffffff - E1000_TIMINCA_INCVALUE_MASK) {
		ptp_read_system_prets(sts);
		systimel_2 = er32(SYSTIML);
		ptp_read_system_postts(sts);
		if (systimel > systimel_2) {
			/* There was an overflow, read again SYSTIMH, and use
			 * systimel_2
			 */
			systimeh = er32(SYSTIMH);
			systimel = systimel_2;
		}
	}
	systim = (u64)systimel;
	systim |= (u64)systimeh << 32;

	if (adapter->flags2 & FLAG2_CHECK_SYSTIM_OVERFLOW)
		systim = e1000e_sanitize_systim(hw, systim, sts);

	return systim;
}

/**
 * e1000e_cyclecounter_read - read raw cycle counter (used by time counter)
 * @cc: cyclecounter structure
 **/
static u64 e1000e_cyclecounter_read(const struct cyclecounter *cc)
{
	struct e1000_adapter *adapter = container_of(cc, struct e1000_adapter,
						     cc);

	return e1000e_read_systim(adapter, NULL);
}

/**
 * e1000_sw_init - Initialize general software structures (struct e1000_adapter)
 * @adapter: board private structure to initialize
 *
 * e1000_sw_init initializes the Adapter private data structure.
 * Fields are initialized based on PCI device information and
 * OS network device settings (MTU size).
 **/
static int e1000_sw_init(struct e1000_adapter *adapter)
{
	struct net_device *netdev = adapter->netdev;

	adapter->rx_buffer_len = VLAN_ETH_FRAME_LEN + ETH_FCS_LEN;
	adapter->rx_ps_bsize0 = 128;
	adapter->max_frame_size = netdev->mtu + VLAN_ETH_HLEN + ETH_FCS_LEN;
	adapter->min_frame_size = ETH_ZLEN + ETH_FCS_LEN;
	adapter->tx_ring_count = E1000_DEFAULT_TXD;
	adapter->rx_ring_count = E1000_DEFAULT_RXD;

	spin_lock_init(&adapter->stats64_lock);

	e1000e_set_interrupt_capability(adapter);

	if (e1000_alloc_queues(adapter))
		return -ENOMEM;

	/* Setup hardware time stamping cyclecounter */
	if (adapter->flags & FLAG_HAS_HW_TIMESTAMP) {
		adapter->cc.read = e1000e_cyclecounter_read;
		adapter->cc.mask = CYCLECOUNTER_MASK(64);
		adapter->cc.mult = 1;
		/* cc.shift set in e1000e_get_base_tininca() */

		spin_lock_init(&adapter->systim_lock);
		INIT_WORK(&adapter->tx_hwtstamp_work, e1000e_tx_hwtstamp_work);
	}

	/* Explicitly disable IRQ since the NIC can be in any state. */
	e1000_irq_disable(adapter);

	set_bit(__E1000_DOWN, &adapter->state);
	return 0;
}

/**
 * e1000_intr_msi_test - Interrupt Handler
 * @irq: interrupt number
 * @data: pointer to a network interface device structure
 **/
static irqreturn_t e1000_intr_msi_test(int __always_unused irq, void *data)
{
	struct net_device *netdev = data;
	struct e1000_adapter *adapter = netdev_priv(netdev);
	struct e1000_hw *hw = &adapter->hw;
	u32 icr = er32(ICR);

	e_dbg("icr is %08X\n", icr);
	if (icr & E1000_ICR_RXSEQ) {
		adapter->flags &= ~FLAG_MSI_TEST_FAILED;
		/* Force memory writes to complete before acknowledging the
		 * interrupt is handled.
		 */
		wmb();
	}

	return IRQ_HANDLED;
}

/**
 * e1000_test_msi_interrupt - Returns 0 for successful test
 * @adapter: board private struct
 *
 * code flow taken from tg3.c
 **/
static int e1000_test_msi_interrupt(struct e1000_adapter *adapter)
{
	struct net_device *netdev = adapter->netdev;
	struct e1000_hw *hw = &adapter->hw;
	int err;

	/* poll_enable hasn't been called yet, so don't need disable */
	/* clear any pending events */
	er32(ICR);

	/* free the real vector and request a test handler */
	e1000_free_irq(adapter);
	e1000e_reset_interrupt_capability(adapter);

	/* Assume that the test fails, if it succeeds then the test
	 * MSI irq handler will unset this flag
	 */
	adapter->flags |= FLAG_MSI_TEST_FAILED;

	err = pci_enable_msi(adapter->pdev);
	if (err)
		goto msi_test_failed;

	err = request_irq(adapter->pdev->irq, e1000_intr_msi_test, 0,
			  netdev->name, netdev);
	if (err) {
		pci_disable_msi(adapter->pdev);
		goto msi_test_failed;
	}

	/* Force memory writes to complete before enabling and firing an
	 * interrupt.
	 */
	wmb();

	e1000_irq_enable(adapter);

	/* fire an unusual interrupt on the test handler */
	ew32(ICS, E1000_ICS_RXSEQ);
	e1e_flush();
	msleep(100);

	e1000_irq_disable(adapter);

	rmb();			/* read flags after interrupt has been fired */

	if (adapter->flags & FLAG_MSI_TEST_FAILED) {
		adapter->int_mode = E1000E_INT_MODE_LEGACY;
		e_info("MSI interrupt test failed, using legacy interrupt.\n");
	} else {
		e_dbg("MSI interrupt test succeeded!\n");
	}

	free_irq(adapter->pdev->irq, netdev);
	pci_disable_msi(adapter->pdev);

msi_test_failed:
	e1000e_set_interrupt_capability(adapter);
	return e1000_request_irq(adapter);
}

/**
 * e1000_test_msi - Returns 0 if MSI test succeeds or INTx mode is restored
 * @adapter: board private struct
 *
 * code flow taken from tg3.c, called with e1000 interrupts disabled.
 **/
static int e1000_test_msi(struct e1000_adapter *adapter)
{
	int err;
	u16 pci_cmd;

	if (!(adapter->flags & FLAG_MSI_ENABLED))
		return 0;

	/* disable SERR in case the MSI write causes a master abort */
	pci_read_config_word(adapter->pdev, PCI_COMMAND, &pci_cmd);
	if (pci_cmd & PCI_COMMAND_SERR)
		pci_write_config_word(adapter->pdev, PCI_COMMAND,
				      pci_cmd & ~PCI_COMMAND_SERR);

	err = e1000_test_msi_interrupt(adapter);

	/* re-enable SERR */
	if (pci_cmd & PCI_COMMAND_SERR) {
		pci_read_config_word(adapter->pdev, PCI_COMMAND, &pci_cmd);
		pci_cmd |= PCI_COMMAND_SERR;
		pci_write_config_word(adapter->pdev, PCI_COMMAND, pci_cmd);
	}

	return err;
}

/**
 * e1000e_open - Called when a network interface is made active
 * @netdev: network interface device structure
 *
 * Returns 0 on success, negative value on failure
 *
 * The open entry point is called when a network interface is made
 * active by the system (IFF_UP).  At this point all resources needed
 * for transmit and receive operations are allocated, the interrupt
 * handler is registered with the OS, the watchdog timer is started,
 * and the stack is notified that the interface is ready.
 **/
int e1000e_open(struct net_device *netdev)
{
	struct e1000_adapter *adapter = netdev_priv(netdev);
	struct e1000_hw *hw = &adapter->hw;
	struct pci_dev *pdev = adapter->pdev;
	int err;

	/* disallow open during test */
	if (test_bit(__E1000_TESTING, &adapter->state))
		return -EBUSY;

	pm_runtime_get_sync(&pdev->dev);

	netif_carrier_off(netdev);
	netif_stop_queue(netdev);

	/* allocate transmit descriptors */
	err = e1000e_setup_tx_resources(adapter->tx_ring);
	if (err)
		goto err_setup_tx;

	/* allocate receive descriptors */
	err = e1000e_setup_rx_resources(adapter->rx_ring);
	if (err)
		goto err_setup_rx;

	/* If AMT is enabled, let the firmware know that the network
	 * interface is now open and reset the part to a known state.
	 */
	if (adapter->flags & FLAG_HAS_AMT) {
		e1000e_get_hw_control(adapter);
		e1000e_reset(adapter);
	}

	e1000e_power_up_phy(adapter);

	adapter->mng_vlan_id = E1000_MNG_VLAN_NONE;
	if ((adapter->hw.mng_cookie.status & E1000_MNG_DHCP_COOKIE_STATUS_VLAN))
		e1000_update_mng_vlan(adapter);

	/* DMA latency requirement to workaround jumbo issue */
	cpu_latency_qos_add_request(&adapter->pm_qos_req, PM_QOS_DEFAULT_VALUE);

	/* before we allocate an interrupt, we must be ready to handle it.
	 * Setting DEBUG_SHIRQ in the kernel makes it fire an interrupt
	 * as soon as we call pci_request_irq, so we have to setup our
	 * clean_rx handler before we do so.
	 */
	e1000_configure(adapter);

	err = e1000_request_irq(adapter);
	if (err)
		goto err_req_irq;

	/* Work around PCIe errata with MSI interrupts causing some chipsets to
	 * ignore e1000e MSI messages, which means we need to test our MSI
	 * interrupt now
	 */
	if (adapter->int_mode != E1000E_INT_MODE_LEGACY) {
		err = e1000_test_msi(adapter);
		if (err) {
			e_err("Interrupt allocation failed\n");
			goto err_req_irq;
		}
	}

	/* From here on the code is the same as e1000e_up() */
	clear_bit(__E1000_DOWN, &adapter->state);

	napi_enable(&adapter->napi);

	e1000_irq_enable(adapter);

	adapter->tx_hang_recheck = false;

	hw->mac.get_link_status = true;
	pm_runtime_put(&pdev->dev);

	e1000e_trigger_lsc(adapter);

	return 0;

err_req_irq:
	cpu_latency_qos_remove_request(&adapter->pm_qos_req);
	e1000e_release_hw_control(adapter);
	e1000_power_down_phy(adapter);
	e1000e_free_rx_resources(adapter->rx_ring);
err_setup_rx:
	e1000e_free_tx_resources(adapter->tx_ring);
err_setup_tx:
	e1000e_reset(adapter);
	pm_runtime_put_sync(&pdev->dev);

	return err;
}

/**
 * e1000e_close - Disables a network interface
 * @netdev: network interface device structure
 *
 * Returns 0, this is not allowed to fail
 *
 * The close entry point is called when an interface is de-activated
 * by the OS.  The hardware is still under the drivers control, but
 * needs to be disabled.  A global MAC reset is issued to stop the
 * hardware, and all transmit and receive resources are freed.
 **/
int e1000e_close(struct net_device *netdev)
{
	struct e1000_adapter *adapter = netdev_priv(netdev);
	struct pci_dev *pdev = adapter->pdev;
	int count = E1000_CHECK_RESET_COUNT;

	while (test_bit(__E1000_RESETTING, &adapter->state) && count--)
		usleep_range(10000, 11000);

	WARN_ON(test_bit(__E1000_RESETTING, &adapter->state));

	pm_runtime_get_sync(&pdev->dev);

	if (netif_device_present(netdev)) {
		e1000e_down(adapter, true);
		e1000_free_irq(adapter);

		/* Link status message must follow this format */
		netdev_info(netdev, "NIC Link is Down\n");
	}

	napi_disable(&adapter->napi);

	e1000e_free_tx_resources(adapter->tx_ring);
	e1000e_free_rx_resources(adapter->rx_ring);

	/* kill manageability vlan ID if supported, but not if a vlan with
	 * the same ID is registered on the host OS (let 8021q kill it)
	 */
	if (adapter->hw.mng_cookie.status & E1000_MNG_DHCP_COOKIE_STATUS_VLAN)
		e1000_vlan_rx_kill_vid(netdev, htons(ETH_P_8021Q),
				       adapter->mng_vlan_id);

	/* If AMT is enabled, let the firmware know that the network
	 * interface is now closed
	 */
	if ((adapter->flags & FLAG_HAS_AMT) &&
	    !test_bit(__E1000_TESTING, &adapter->state))
		e1000e_release_hw_control(adapter);

	cpu_latency_qos_remove_request(&adapter->pm_qos_req);

	pm_runtime_put_sync(&pdev->dev);

	return 0;
}

/**
 * e1000_set_mac - Change the Ethernet Address of the NIC
 * @netdev: network interface device structure
 * @p: pointer to an address structure
 *
 * Returns 0 on success, negative on failure
 **/
static int e1000_set_mac(struct net_device *netdev, void *p)
{
	struct e1000_adapter *adapter = netdev_priv(netdev);
	struct e1000_hw *hw = &adapter->hw;
	struct sockaddr *addr = p;

	if (!is_valid_ether_addr(addr->sa_data))
		return -EADDRNOTAVAIL;

	eth_hw_addr_set(netdev, addr->sa_data);
	memcpy(adapter->hw.mac.addr, addr->sa_data, netdev->addr_len);

	hw->mac.ops.rar_set(&adapter->hw, adapter->hw.mac.addr, 0);

	if (adapter->flags & FLAG_RESET_OVERWRITES_LAA) {
		/* activate the work around */
		e1000e_set_laa_state_82571(&adapter->hw, 1);

		/* Hold a copy of the LAA in RAR[14] This is done so that
		 * between the time RAR[0] gets clobbered  and the time it
		 * gets fixed (in e1000_watchdog), the actual LAA is in one
		 * of the RARs and no incoming packets directed to this port
		 * are dropped. Eventually the LAA will be in RAR[0] and
		 * RAR[14]
		 */
		hw->mac.ops.rar_set(&adapter->hw, adapter->hw.mac.addr,
				    adapter->hw.mac.rar_entry_count - 1);
	}

	return 0;
}

/**
 * e1000e_update_phy_task - work thread to update phy
 * @work: pointer to our work struct
 *
 * this worker thread exists because we must acquire a
 * semaphore to read the phy, which we could msleep while
 * waiting for it, and we can't msleep in a timer.
 **/
static void e1000e_update_phy_task(struct work_struct *work)
{
	struct e1000_adapter *adapter = container_of(work,
						     struct e1000_adapter,
						     update_phy_task);
	struct e1000_hw *hw = &adapter->hw;

	if (test_bit(__E1000_DOWN, &adapter->state))
		return;

	e1000_get_phy_info(hw);

	/* Enable EEE on 82579 after link up */
	if (hw->phy.type >= e1000_phy_82579)
		e1000_set_eee_pchlan(hw);
}

/**
 * e1000_update_phy_info - timre call-back to update PHY info
 * @t: pointer to timer_list containing private info adapter
 *
 * Need to wait a few seconds after link up to get diagnostic information from
 * the phy
 **/
static void e1000_update_phy_info(struct timer_list *t)
{
	struct e1000_adapter *adapter = from_timer(adapter, t, phy_info_timer);

	if (test_bit(__E1000_DOWN, &adapter->state))
		return;

	schedule_work(&adapter->update_phy_task);
}

/**
 * e1000e_update_phy_stats - Update the PHY statistics counters
 * @adapter: board private structure
 *
 * Read/clear the upper 16-bit PHY registers and read/accumulate lower
 **/
static void e1000e_update_phy_stats(struct e1000_adapter *adapter)
{
	struct e1000_hw *hw = &adapter->hw;
	s32 ret_val;
	u16 phy_data;

	ret_val = hw->phy.ops.acquire(hw);
	if (ret_val)
		return;

	/* A page set is expensive so check if already on desired page.
	 * If not, set to the page with the PHY status registers.
	 */
	hw->phy.addr = 1;
	ret_val = e1000e_read_phy_reg_mdic(hw, IGP01E1000_PHY_PAGE_SELECT,
					   &phy_data);
	if (ret_val)
		goto release;
	if (phy_data != (HV_STATS_PAGE << IGP_PAGE_SHIFT)) {
		ret_val = hw->phy.ops.set_page(hw,
					       HV_STATS_PAGE << IGP_PAGE_SHIFT);
		if (ret_val)
			goto release;
	}

	/* Single Collision Count */
	hw->phy.ops.read_reg_page(hw, HV_SCC_UPPER, &phy_data);
	ret_val = hw->phy.ops.read_reg_page(hw, HV_SCC_LOWER, &phy_data);
	if (!ret_val)
		adapter->stats.scc += phy_data;

	/* Excessive Collision Count */
	hw->phy.ops.read_reg_page(hw, HV_ECOL_UPPER, &phy_data);
	ret_val = hw->phy.ops.read_reg_page(hw, HV_ECOL_LOWER, &phy_data);
	if (!ret_val)
		adapter->stats.ecol += phy_data;

	/* Multiple Collision Count */
	hw->phy.ops.read_reg_page(hw, HV_MCC_UPPER, &phy_data);
	ret_val = hw->phy.ops.read_reg_page(hw, HV_MCC_LOWER, &phy_data);
	if (!ret_val)
		adapter->stats.mcc += phy_data;

	/* Late Collision Count */
	hw->phy.ops.read_reg_page(hw, HV_LATECOL_UPPER, &phy_data);
	ret_val = hw->phy.ops.read_reg_page(hw, HV_LATECOL_LOWER, &phy_data);
	if (!ret_val)
		adapter->stats.latecol += phy_data;

	/* Collision Count - also used for adaptive IFS */
	hw->phy.ops.read_reg_page(hw, HV_COLC_UPPER, &phy_data);
	ret_val = hw->phy.ops.read_reg_page(hw, HV_COLC_LOWER, &phy_data);
	if (!ret_val)
		hw->mac.collision_delta = phy_data;

	/* Defer Count */
	hw->phy.ops.read_reg_page(hw, HV_DC_UPPER, &phy_data);
	ret_val = hw->phy.ops.read_reg_page(hw, HV_DC_LOWER, &phy_data);
	if (!ret_val)
		adapter->stats.dc += phy_data;

	/* Transmit with no CRS */
	hw->phy.ops.read_reg_page(hw, HV_TNCRS_UPPER, &phy_data);
	ret_val = hw->phy.ops.read_reg_page(hw, HV_TNCRS_LOWER, &phy_data);
	if (!ret_val)
		adapter->stats.tncrs += phy_data;

release:
	hw->phy.ops.release(hw);
}

/**
 * e1000e_update_stats - Update the board statistics counters
 * @adapter: board private structure
 **/
static void e1000e_update_stats(struct e1000_adapter *adapter)
{
	struct net_device *netdev = adapter->netdev;
	struct e1000_hw *hw = &adapter->hw;
	struct pci_dev *pdev = adapter->pdev;

	/* Prevent stats update while adapter is being reset, or if the pci
	 * connection is down.
	 */
	if (adapter->link_speed == 0)
		return;
	if (pci_channel_offline(pdev))
		return;

	adapter->stats.crcerrs += er32(CRCERRS);
	adapter->stats.gprc += er32(GPRC);
	adapter->stats.gorc += er32(GORCL);
	er32(GORCH);		/* Clear gorc */
	adapter->stats.bprc += er32(BPRC);
	adapter->stats.mprc += er32(MPRC);
	adapter->stats.roc += er32(ROC);

	adapter->stats.mpc += er32(MPC);

	/* Half-duplex statistics */
	if (adapter->link_duplex == HALF_DUPLEX) {
		if (adapter->flags2 & FLAG2_HAS_PHY_STATS) {
			e1000e_update_phy_stats(adapter);
		} else {
			adapter->stats.scc += er32(SCC);
			adapter->stats.ecol += er32(ECOL);
			adapter->stats.mcc += er32(MCC);
			adapter->stats.latecol += er32(LATECOL);
			adapter->stats.dc += er32(DC);

			hw->mac.collision_delta = er32(COLC);

			if ((hw->mac.type != e1000_82574) &&
			    (hw->mac.type != e1000_82583))
				adapter->stats.tncrs += er32(TNCRS);
		}
		adapter->stats.colc += hw->mac.collision_delta;
	}

	adapter->stats.xonrxc += er32(XONRXC);
	adapter->stats.xontxc += er32(XONTXC);
	adapter->stats.xoffrxc += er32(XOFFRXC);
	adapter->stats.xofftxc += er32(XOFFTXC);
	adapter->stats.gptc += er32(GPTC);
	adapter->stats.gotc += er32(GOTCL);
	er32(GOTCH);		/* Clear gotc */
	adapter->stats.rnbc += er32(RNBC);
	adapter->stats.ruc += er32(RUC);

	adapter->stats.mptc += er32(MPTC);
	adapter->stats.bptc += er32(BPTC);

	/* used for adaptive IFS */

	hw->mac.tx_packet_delta = er32(TPT);
	adapter->stats.tpt += hw->mac.tx_packet_delta;

	adapter->stats.algnerrc += er32(ALGNERRC);
	adapter->stats.rxerrc += er32(RXERRC);
	adapter->stats.cexterr += er32(CEXTERR);
	adapter->stats.tsctc += er32(TSCTC);
	adapter->stats.tsctfc += er32(TSCTFC);

	/* Fill out the OS statistics structure */
	netdev->stats.multicast = adapter->stats.mprc;
	netdev->stats.collisions = adapter->stats.colc;

	/* Rx Errors */

	/* RLEC on some newer hardware can be incorrect so build
	 * our own version based on RUC and ROC
	 */
	netdev->stats.rx_errors = adapter->stats.rxerrc +
	    adapter->stats.crcerrs + adapter->stats.algnerrc +
	    adapter->stats.ruc + adapter->stats.roc + adapter->stats.cexterr;
	netdev->stats.rx_length_errors = adapter->stats.ruc +
	    adapter->stats.roc;
	netdev->stats.rx_crc_errors = adapter->stats.crcerrs;
	netdev->stats.rx_frame_errors = adapter->stats.algnerrc;
	netdev->stats.rx_missed_errors = adapter->stats.mpc;

	/* Tx Errors */
	netdev->stats.tx_errors = adapter->stats.ecol + adapter->stats.latecol;
	netdev->stats.tx_aborted_errors = adapter->stats.ecol;
	netdev->stats.tx_window_errors = adapter->stats.latecol;
	netdev->stats.tx_carrier_errors = adapter->stats.tncrs;

	/* Tx Dropped needs to be maintained elsewhere */

	/* Management Stats */
	adapter->stats.mgptc += er32(MGTPTC);
	adapter->stats.mgprc += er32(MGTPRC);
	adapter->stats.mgpdc += er32(MGTPDC);

	/* Correctable ECC Errors */
	if (hw->mac.type >= e1000_pch_lpt) {
		u32 pbeccsts = er32(PBECCSTS);

		adapter->corr_errors +=
		    pbeccsts & E1000_PBECCSTS_CORR_ERR_CNT_MASK;
		adapter->uncorr_errors +=
		    (pbeccsts & E1000_PBECCSTS_UNCORR_ERR_CNT_MASK) >>
		    E1000_PBECCSTS_UNCORR_ERR_CNT_SHIFT;
	}
}

/**
 * e1000_phy_read_status - Update the PHY register status snapshot
 * @adapter: board private structure
 **/
static void e1000_phy_read_status(struct e1000_adapter *adapter)
{
	struct e1000_hw *hw = &adapter->hw;
	struct e1000_phy_regs *phy = &adapter->phy_regs;

	if (!pm_runtime_suspended((&adapter->pdev->dev)->parent) &&
	    (er32(STATUS) & E1000_STATUS_LU) &&
	    (adapter->hw.phy.media_type == e1000_media_type_copper)) {
		int ret_val;

		ret_val = e1e_rphy(hw, MII_BMCR, &phy->bmcr);
		ret_val |= e1e_rphy(hw, MII_BMSR, &phy->bmsr);
		ret_val |= e1e_rphy(hw, MII_ADVERTISE, &phy->advertise);
		ret_val |= e1e_rphy(hw, MII_LPA, &phy->lpa);
		ret_val |= e1e_rphy(hw, MII_EXPANSION, &phy->expansion);
		ret_val |= e1e_rphy(hw, MII_CTRL1000, &phy->ctrl1000);
		ret_val |= e1e_rphy(hw, MII_STAT1000, &phy->stat1000);
		ret_val |= e1e_rphy(hw, MII_ESTATUS, &phy->estatus);
		if (ret_val)
			e_warn("Error reading PHY register\n");
	} else {
		/* Do not read PHY registers if link is not up
		 * Set values to typical power-on defaults
		 */
		phy->bmcr = (BMCR_SPEED1000 | BMCR_ANENABLE | BMCR_FULLDPLX);
		phy->bmsr = (BMSR_100FULL | BMSR_100HALF | BMSR_10FULL |
			     BMSR_10HALF | BMSR_ESTATEN | BMSR_ANEGCAPABLE |
			     BMSR_ERCAP);
		phy->advertise = (ADVERTISE_PAUSE_ASYM | ADVERTISE_PAUSE_CAP |
				  ADVERTISE_ALL | ADVERTISE_CSMA);
		phy->lpa = 0;
		phy->expansion = EXPANSION_ENABLENPAGE;
		phy->ctrl1000 = ADVERTISE_1000FULL;
		phy->stat1000 = 0;
		phy->estatus = (ESTATUS_1000_TFULL | ESTATUS_1000_THALF);
	}
}

static void e1000_print_link_info(struct e1000_adapter *adapter)
{
	struct e1000_hw *hw = &adapter->hw;
	u32 ctrl = er32(CTRL);

	/* Link status message must follow this format for user tools */
	netdev_info(adapter->netdev,
		    "NIC Link is Up %d Mbps %s Duplex, Flow Control: %s\n",
		    adapter->link_speed,
		    adapter->link_duplex == FULL_DUPLEX ? "Full" : "Half",
		    (ctrl & E1000_CTRL_TFCE) && (ctrl & E1000_CTRL_RFCE) ? "Rx/Tx" :
		    (ctrl & E1000_CTRL_RFCE) ? "Rx" :
		    (ctrl & E1000_CTRL_TFCE) ? "Tx" : "None");
}

static bool e1000e_has_link(struct e1000_adapter *adapter)
{
	struct e1000_hw *hw = &adapter->hw;
	bool link_active = false;
	s32 ret_val = 0;

	/* get_link_status is set on LSC (link status) interrupt or
	 * Rx sequence error interrupt.  get_link_status will stay
	 * true until the check_for_link establishes link
	 * for copper adapters ONLY
	 */
	switch (hw->phy.media_type) {
	case e1000_media_type_copper:
		if (hw->mac.get_link_status) {
			ret_val = hw->mac.ops.check_for_link(hw);
			link_active = !hw->mac.get_link_status;
		} else {
			link_active = true;
		}
		break;
	case e1000_media_type_fiber:
		ret_val = hw->mac.ops.check_for_link(hw);
		link_active = !!(er32(STATUS) & E1000_STATUS_LU);
		break;
	case e1000_media_type_internal_serdes:
		ret_val = hw->mac.ops.check_for_link(hw);
		link_active = hw->mac.serdes_has_link;
		break;
	default:
	case e1000_media_type_unknown:
		break;
	}

	if ((ret_val == -E1000_ERR_PHY) && (hw->phy.type == e1000_phy_igp_3) &&
	    (er32(CTRL) & E1000_PHY_CTRL_GBE_DISABLE)) {
		/* See e1000_kmrn_lock_loss_workaround_ich8lan() */
		e_info("Gigabit has been disabled, downgrading speed\n");
	}

	return link_active;
}

static void e1000e_enable_receives(struct e1000_adapter *adapter)
{
	/* make sure the receive unit is started */
	if ((adapter->flags & FLAG_RX_NEEDS_RESTART) &&
	    (adapter->flags & FLAG_RESTART_NOW)) {
		struct e1000_hw *hw = &adapter->hw;
		u32 rctl = er32(RCTL);

		ew32(RCTL, rctl | E1000_RCTL_EN);
		adapter->flags &= ~FLAG_RESTART_NOW;
	}
}

static void e1000e_check_82574_phy_workaround(struct e1000_adapter *adapter)
{
	struct e1000_hw *hw = &adapter->hw;

	/* With 82574 controllers, PHY needs to be checked periodically
	 * for hung state and reset, if two calls return true
	 */
	if (e1000_check_phy_82574(hw))
		adapter->phy_hang_count++;
	else
		adapter->phy_hang_count = 0;

	if (adapter->phy_hang_count > 1) {
		adapter->phy_hang_count = 0;
		e_dbg("PHY appears hung - resetting\n");
		schedule_work(&adapter->reset_task);
	}
}

/**
 * e1000_watchdog - Timer Call-back
 * @t: pointer to timer_list containing private info adapter
 **/
static void e1000_watchdog(struct timer_list *t)
{
	struct e1000_adapter *adapter = from_timer(adapter, t, watchdog_timer);

	/* Do the rest outside of interrupt context */
	schedule_work(&adapter->watchdog_task);

	/* TODO: make this use queue_delayed_work() */
}

static void e1000_watchdog_task(struct work_struct *work)
{
	struct e1000_adapter *adapter = container_of(work,
						     struct e1000_adapter,
						     watchdog_task);
	struct net_device *netdev = adapter->netdev;
	struct e1000_mac_info *mac = &adapter->hw.mac;
	struct e1000_phy_info *phy = &adapter->hw.phy;
	struct e1000_ring *tx_ring = adapter->tx_ring;
	u32 dmoff_exit_timeout = 100, tries = 0;
	struct e1000_hw *hw = &adapter->hw;
	u32 link, tctl, pcim_state;

	if (test_bit(__E1000_DOWN, &adapter->state))
		return;

	link = e1000e_has_link(adapter);
	if ((netif_carrier_ok(netdev)) && link) {
		/* Cancel scheduled suspend requests. */
		pm_runtime_resume(netdev->dev.parent);

		e1000e_enable_receives(adapter);
		goto link_up;
	}

	if ((e1000e_enable_tx_pkt_filtering(hw)) &&
	    (adapter->mng_vlan_id != adapter->hw.mng_cookie.vlan_id))
		e1000_update_mng_vlan(adapter);

	if (link) {
		if (!netif_carrier_ok(netdev)) {
			bool txb2b = true;

			/* Cancel scheduled suspend requests. */
			pm_runtime_resume(netdev->dev.parent);

			/* Checking if MAC is in DMoff state*/
			if (er32(FWSM) & E1000_ICH_FWSM_FW_VALID) {
				pcim_state = er32(STATUS);
				while (pcim_state & E1000_STATUS_PCIM_STATE) {
					if (tries++ == dmoff_exit_timeout) {
						e_dbg("Error in exiting dmoff\n");
						break;
					}
					usleep_range(10000, 20000);
					pcim_state = er32(STATUS);

					/* Checking if MAC exited DMoff state */
					if (!(pcim_state & E1000_STATUS_PCIM_STATE))
						e1000_phy_hw_reset(&adapter->hw);
				}
			}

			/* update snapshot of PHY registers on LSC */
			e1000_phy_read_status(adapter);
			mac->ops.get_link_up_info(&adapter->hw,
						  &adapter->link_speed,
						  &adapter->link_duplex);
			e1000_print_link_info(adapter);

			/* check if SmartSpeed worked */
			e1000e_check_downshift(hw);
			if (phy->speed_downgraded)
				netdev_warn(netdev,
					    "Link Speed was downgraded by SmartSpeed\n");

			/* On supported PHYs, check for duplex mismatch only
			 * if link has autonegotiated at 10/100 half
			 */
			if ((hw->phy.type == e1000_phy_igp_3 ||
			     hw->phy.type == e1000_phy_bm) &&
			    hw->mac.autoneg &&
			    (adapter->link_speed == SPEED_10 ||
			     adapter->link_speed == SPEED_100) &&
			    (adapter->link_duplex == HALF_DUPLEX)) {
				u16 autoneg_exp;

				e1e_rphy(hw, MII_EXPANSION, &autoneg_exp);

				if (!(autoneg_exp & EXPANSION_NWAY))
					e_info("Autonegotiated half duplex but link partner cannot autoneg.  Try forcing full duplex if link gets many collisions.\n");
			}

			/* adjust timeout factor according to speed/duplex */
			adapter->tx_timeout_factor = 1;
			switch (adapter->link_speed) {
			case SPEED_10:
				txb2b = false;
				adapter->tx_timeout_factor = 16;
				break;
			case SPEED_100:
				txb2b = false;
				adapter->tx_timeout_factor = 10;
				break;
			}

			/* workaround: re-program speed mode bit after
			 * link-up event
			 */
			if ((adapter->flags & FLAG_TARC_SPEED_MODE_BIT) &&
			    !txb2b) {
				u32 tarc0;

				tarc0 = er32(TARC(0));
				tarc0 &= ~SPEED_MODE_BIT;
				ew32(TARC(0), tarc0);
			}

			/* enable transmits in the hardware, need to do this
			 * after setting TARC(0)
			 */
			tctl = er32(TCTL);
			tctl |= E1000_TCTL_EN;
			ew32(TCTL, tctl);

			/* Perform any post-link-up configuration before
			 * reporting link up.
			 */
			if (phy->ops.cfg_on_link_up)
				phy->ops.cfg_on_link_up(hw);

			netif_wake_queue(netdev);
			netif_carrier_on(netdev);

			if (!test_bit(__E1000_DOWN, &adapter->state))
				mod_timer(&adapter->phy_info_timer,
					  round_jiffies(jiffies + 2 * HZ));
		}
	} else {
		if (netif_carrier_ok(netdev)) {
			adapter->link_speed = 0;
			adapter->link_duplex = 0;
			/* Link status message must follow this format */
			netdev_info(netdev, "NIC Link is Down\n");
			netif_carrier_off(netdev);
			netif_stop_queue(netdev);
			if (!test_bit(__E1000_DOWN, &adapter->state))
				mod_timer(&adapter->phy_info_timer,
					  round_jiffies(jiffies + 2 * HZ));

			/* 8000ES2LAN requires a Rx packet buffer work-around
			 * on link down event; reset the controller to flush
			 * the Rx packet buffer.
			 */
			if (adapter->flags & FLAG_RX_NEEDS_RESTART)
				adapter->flags |= FLAG_RESTART_NOW;
			else
				pm_schedule_suspend(netdev->dev.parent,
						    LINK_TIMEOUT);
		}
	}

link_up:
	spin_lock(&adapter->stats64_lock);
	e1000e_update_stats(adapter);

	mac->tx_packet_delta = adapter->stats.tpt - adapter->tpt_old;
	adapter->tpt_old = adapter->stats.tpt;
	mac->collision_delta = adapter->stats.colc - adapter->colc_old;
	adapter->colc_old = adapter->stats.colc;

	adapter->gorc = adapter->stats.gorc - adapter->gorc_old;
	adapter->gorc_old = adapter->stats.gorc;
	adapter->gotc = adapter->stats.gotc - adapter->gotc_old;
	adapter->gotc_old = adapter->stats.gotc;
	spin_unlock(&adapter->stats64_lock);

	/* If the link is lost the controller stops DMA, but
	 * if there is queued Tx work it cannot be done.  So
	 * reset the controller to flush the Tx packet buffers.
	 */
	if (!netif_carrier_ok(netdev) &&
	    (e1000_desc_unused(tx_ring) + 1 < tx_ring->count))
		adapter->flags |= FLAG_RESTART_NOW;

	/* If reset is necessary, do it outside of interrupt context. */
	if (adapter->flags & FLAG_RESTART_NOW) {
		schedule_work(&adapter->reset_task);
		/* return immediately since reset is imminent */
		return;
	}

	e1000e_update_adaptive(&adapter->hw);

	/* Simple mode for Interrupt Throttle Rate (ITR) */
	if (adapter->itr_setting == 4) {
		/* Symmetric Tx/Rx gets a reduced ITR=2000;
		 * Total asymmetrical Tx or Rx gets ITR=8000;
		 * everyone else is between 2000-8000.
		 */
		u32 goc = (adapter->gotc + adapter->gorc) / 10000;
		u32 dif = (adapter->gotc > adapter->gorc ?
			   adapter->gotc - adapter->gorc :
			   adapter->gorc - adapter->gotc) / 10000;
		u32 itr = goc > 0 ? (dif * 6000 / goc + 2000) : 8000;

		e1000e_write_itr(adapter, itr);
	}

	/* Cause software interrupt to ensure Rx ring is cleaned */
	if (adapter->msix_entries)
		ew32(ICS, adapter->rx_ring->ims_val);
	else
		ew32(ICS, E1000_ICS_RXDMT0);

	/* flush pending descriptors to memory before detecting Tx hang */
	e1000e_flush_descriptors(adapter);

	/* Force detection of hung controller every watchdog period */
	adapter->detect_tx_hung = true;

	/* With 82571 controllers, LAA may be overwritten due to controller
	 * reset from the other port. Set the appropriate LAA in RAR[0]
	 */
	if (e1000e_get_laa_state_82571(hw))
		hw->mac.ops.rar_set(hw, adapter->hw.mac.addr, 0);

	if (adapter->flags2 & FLAG2_CHECK_PHY_HANG)
		e1000e_check_82574_phy_workaround(adapter);

	/* Clear valid timestamp stuck in RXSTMPL/H due to a Rx error */
	if (adapter->hwtstamp_config.rx_filter != HWTSTAMP_FILTER_NONE) {
		if ((adapter->flags2 & FLAG2_CHECK_RX_HWTSTAMP) &&
		    (er32(TSYNCRXCTL) & E1000_TSYNCRXCTL_VALID)) {
			er32(RXSTMPH);
			adapter->rx_hwtstamp_cleared++;
		} else {
			adapter->flags2 |= FLAG2_CHECK_RX_HWTSTAMP;
		}
	}

	/* Reset the timer */
	if (!test_bit(__E1000_DOWN, &adapter->state))
		mod_timer(&adapter->watchdog_timer,
			  round_jiffies(jiffies + 2 * HZ));
}

#define E1000_TX_FLAGS_CSUM		0x00000001
#define E1000_TX_FLAGS_VLAN		0x00000002
#define E1000_TX_FLAGS_TSO		0x00000004
#define E1000_TX_FLAGS_IPV4		0x00000008
#define E1000_TX_FLAGS_NO_FCS		0x00000010
#define E1000_TX_FLAGS_HWTSTAMP		0x00000020
#define E1000_TX_FLAGS_VLAN_MASK	0xffff0000
#define E1000_TX_FLAGS_VLAN_SHIFT	16

static int e1000_tso(struct e1000_ring *tx_ring, struct sk_buff *skb,
		     __be16 protocol)
{
	struct e1000_context_desc *context_desc;
	struct e1000_buffer *buffer_info;
	unsigned int i;
	u32 cmd_length = 0;
	u16 ipcse = 0, mss;
	u8 ipcss, ipcso, tucss, tucso, hdr_len;
	int err;

	if (!skb_is_gso(skb))
		return 0;

	err = skb_cow_head(skb, 0);
	if (err < 0)
		return err;

	hdr_len = skb_tcp_all_headers(skb);
	mss = skb_shinfo(skb)->gso_size;
	if (protocol == htons(ETH_P_IP)) {
		struct iphdr *iph = ip_hdr(skb);
		iph->tot_len = 0;
		iph->check = 0;
		tcp_hdr(skb)->check = ~csum_tcpudp_magic(iph->saddr, iph->daddr,
							 0, IPPROTO_TCP, 0);
		cmd_length = E1000_TXD_CMD_IP;
		ipcse = skb_transport_offset(skb) - 1;
	} else if (skb_is_gso_v6(skb)) {
		tcp_v6_gso_csum_prep(skb);
		ipcse = 0;
	}
	ipcss = skb_network_offset(skb);
	ipcso = (void *)&(ip_hdr(skb)->check) - (void *)skb->data;
	tucss = skb_transport_offset(skb);
	tucso = (void *)&(tcp_hdr(skb)->check) - (void *)skb->data;

	cmd_length |= (E1000_TXD_CMD_DEXT | E1000_TXD_CMD_TSE |
		       E1000_TXD_CMD_TCP | (skb->len - (hdr_len)));

	i = tx_ring->next_to_use;
	context_desc = E1000_CONTEXT_DESC(*tx_ring, i);
	buffer_info = &tx_ring->buffer_info[i];

	context_desc->lower_setup.ip_fields.ipcss = ipcss;
	context_desc->lower_setup.ip_fields.ipcso = ipcso;
	context_desc->lower_setup.ip_fields.ipcse = cpu_to_le16(ipcse);
	context_desc->upper_setup.tcp_fields.tucss = tucss;
	context_desc->upper_setup.tcp_fields.tucso = tucso;
	context_desc->upper_setup.tcp_fields.tucse = 0;
	context_desc->tcp_seg_setup.fields.mss = cpu_to_le16(mss);
	context_desc->tcp_seg_setup.fields.hdr_len = hdr_len;
	context_desc->cmd_and_length = cpu_to_le32(cmd_length);

	buffer_info->time_stamp = jiffies;
	buffer_info->next_to_watch = i;

	i++;
	if (i == tx_ring->count)
		i = 0;
	tx_ring->next_to_use = i;

	return 1;
}

static bool e1000_tx_csum(struct e1000_ring *tx_ring, struct sk_buff *skb,
			  __be16 protocol)
{
	struct e1000_adapter *adapter = tx_ring->adapter;
	struct e1000_context_desc *context_desc;
	struct e1000_buffer *buffer_info;
	unsigned int i;
	u8 css;
	u32 cmd_len = E1000_TXD_CMD_DEXT;

	if (skb->ip_summed != CHECKSUM_PARTIAL)
		return false;

	switch (protocol) {
	case cpu_to_be16(ETH_P_IP):
		if (ip_hdr(skb)->protocol == IPPROTO_TCP)
			cmd_len |= E1000_TXD_CMD_TCP;
		break;
	case cpu_to_be16(ETH_P_IPV6):
		/* XXX not handling all IPV6 headers */
		if (ipv6_hdr(skb)->nexthdr == IPPROTO_TCP)
			cmd_len |= E1000_TXD_CMD_TCP;
		break;
	default:
		if (unlikely(net_ratelimit()))
			e_warn("checksum_partial proto=%x!\n",
			       be16_to_cpu(protocol));
		break;
	}

	css = skb_checksum_start_offset(skb);

	i = tx_ring->next_to_use;
	buffer_info = &tx_ring->buffer_info[i];
	context_desc = E1000_CONTEXT_DESC(*tx_ring, i);

	context_desc->lower_setup.ip_config = 0;
	context_desc->upper_setup.tcp_fields.tucss = css;
	context_desc->upper_setup.tcp_fields.tucso = css + skb->csum_offset;
	context_desc->upper_setup.tcp_fields.tucse = 0;
	context_desc->tcp_seg_setup.data = 0;
	context_desc->cmd_and_length = cpu_to_le32(cmd_len);

	buffer_info->time_stamp = jiffies;
	buffer_info->next_to_watch = i;

	i++;
	if (i == tx_ring->count)
		i = 0;
	tx_ring->next_to_use = i;

	return true;
}

static int e1000_tx_map(struct e1000_ring *tx_ring, struct sk_buff *skb,
			unsigned int first, unsigned int max_per_txd,
			unsigned int nr_frags)
{
	struct e1000_adapter *adapter = tx_ring->adapter;
	struct pci_dev *pdev = adapter->pdev;
	struct e1000_buffer *buffer_info;
	unsigned int len = skb_headlen(skb);
	unsigned int offset = 0, size, count = 0, i;
	unsigned int f, bytecount, segs;

	i = tx_ring->next_to_use;

	while (len) {
		buffer_info = &tx_ring->buffer_info[i];
		size = min(len, max_per_txd);

		buffer_info->length = size;
		buffer_info->time_stamp = jiffies;
		buffer_info->next_to_watch = i;
		buffer_info->dma = dma_map_single(&pdev->dev,
						  skb->data + offset,
						  size, DMA_TO_DEVICE);
		buffer_info->mapped_as_page = false;
		if (dma_mapping_error(&pdev->dev, buffer_info->dma))
			goto dma_error;

		len -= size;
		offset += size;
		count++;

		if (len) {
			i++;
			if (i == tx_ring->count)
				i = 0;
		}
	}

	for (f = 0; f < nr_frags; f++) {
		const skb_frag_t *frag = &skb_shinfo(skb)->frags[f];

		len = skb_frag_size(frag);
		offset = 0;

		while (len) {
			i++;
			if (i == tx_ring->count)
				i = 0;

			buffer_info = &tx_ring->buffer_info[i];
			size = min(len, max_per_txd);

			buffer_info->length = size;
			buffer_info->time_stamp = jiffies;
			buffer_info->next_to_watch = i;
			buffer_info->dma = skb_frag_dma_map(&pdev->dev, frag,
							    offset, size,
							    DMA_TO_DEVICE);
			buffer_info->mapped_as_page = true;
			if (dma_mapping_error(&pdev->dev, buffer_info->dma))
				goto dma_error;

			len -= size;
			offset += size;
			count++;
		}
	}

	segs = skb_shinfo(skb)->gso_segs ? : 1;
	/* multiply data chunks by size of headers */
	bytecount = ((segs - 1) * skb_headlen(skb)) + skb->len;

	tx_ring->buffer_info[i].skb = skb;
	tx_ring->buffer_info[i].segs = segs;
	tx_ring->buffer_info[i].bytecount = bytecount;
	tx_ring->buffer_info[first].next_to_watch = i;

	return count;

dma_error:
	dev_err(&pdev->dev, "Tx DMA map failed\n");
	buffer_info->dma = 0;
	if (count)
		count--;

	while (count--) {
		if (i == 0)
			i += tx_ring->count;
		i--;
		buffer_info = &tx_ring->buffer_info[i];
		e1000_put_txbuf(tx_ring, buffer_info, true);
	}

	return 0;
}

static void e1000_tx_queue(struct e1000_ring *tx_ring, int tx_flags, int count)
{
	struct e1000_adapter *adapter = tx_ring->adapter;
	struct e1000_tx_desc *tx_desc = NULL;
	struct e1000_buffer *buffer_info;
	u32 txd_upper = 0, txd_lower = E1000_TXD_CMD_IFCS;
	unsigned int i;

	if (tx_flags & E1000_TX_FLAGS_TSO) {
		txd_lower |= E1000_TXD_CMD_DEXT | E1000_TXD_DTYP_D |
		    E1000_TXD_CMD_TSE;
		txd_upper |= E1000_TXD_POPTS_TXSM << 8;

		if (tx_flags & E1000_TX_FLAGS_IPV4)
			txd_upper |= E1000_TXD_POPTS_IXSM << 8;
	}

	if (tx_flags & E1000_TX_FLAGS_CSUM) {
		txd_lower |= E1000_TXD_CMD_DEXT | E1000_TXD_DTYP_D;
		txd_upper |= E1000_TXD_POPTS_TXSM << 8;
	}

	if (tx_flags & E1000_TX_FLAGS_VLAN) {
		txd_lower |= E1000_TXD_CMD_VLE;
		txd_upper |= (tx_flags & E1000_TX_FLAGS_VLAN_MASK);
	}

	if (unlikely(tx_flags & E1000_TX_FLAGS_NO_FCS))
		txd_lower &= ~(E1000_TXD_CMD_IFCS);

	if (unlikely(tx_flags & E1000_TX_FLAGS_HWTSTAMP)) {
		txd_lower |= E1000_TXD_CMD_DEXT | E1000_TXD_DTYP_D;
		txd_upper |= E1000_TXD_EXTCMD_TSTAMP;
	}

	i = tx_ring->next_to_use;

	do {
		buffer_info = &tx_ring->buffer_info[i];
		tx_desc = E1000_TX_DESC(*tx_ring, i);
		tx_desc->buffer_addr = cpu_to_le64(buffer_info->dma);
		tx_desc->lower.data = cpu_to_le32(txd_lower |
						  buffer_info->length);
		tx_desc->upper.data = cpu_to_le32(txd_upper);

		i++;
		if (i == tx_ring->count)
			i = 0;
	} while (--count > 0);

	tx_desc->lower.data |= cpu_to_le32(adapter->txd_cmd);

	/* txd_cmd re-enables FCS, so we'll re-disable it here as desired. */
	if (unlikely(tx_flags & E1000_TX_FLAGS_NO_FCS))
		tx_desc->lower.data &= ~(cpu_to_le32(E1000_TXD_CMD_IFCS));

	/* Force memory writes to complete before letting h/w
	 * know there are new descriptors to fetch.  (Only
	 * applicable for weak-ordered memory model archs,
	 * such as IA-64).
	 */
	wmb();

	tx_ring->next_to_use = i;
}

#define MINIMUM_DHCP_PACKET_SIZE 282
static int e1000_transfer_dhcp_info(struct e1000_adapter *adapter,
				    struct sk_buff *skb)
{
	struct e1000_hw *hw = &adapter->hw;
	u16 length, offset;

	if (skb_vlan_tag_present(skb) &&
	    !((skb_vlan_tag_get(skb) == adapter->hw.mng_cookie.vlan_id) &&
	      (adapter->hw.mng_cookie.status &
	       E1000_MNG_DHCP_COOKIE_STATUS_VLAN)))
		return 0;

	if (skb->len <= MINIMUM_DHCP_PACKET_SIZE)
		return 0;

	if (((struct ethhdr *)skb->data)->h_proto != htons(ETH_P_IP))
		return 0;

	{
		const struct iphdr *ip = (struct iphdr *)((u8 *)skb->data + 14);
		struct udphdr *udp;

		if (ip->protocol != IPPROTO_UDP)
			return 0;

		udp = (struct udphdr *)((u8 *)ip + (ip->ihl << 2));
		if (ntohs(udp->dest) != 67)
			return 0;

		offset = (u8 *)udp + 8 - skb->data;
		length = skb->len - offset;
		return e1000e_mng_write_dhcp_info(hw, (u8 *)udp + 8, length);
	}

	return 0;
}

static int __e1000_maybe_stop_tx(struct e1000_ring *tx_ring, int size)
{
	struct e1000_adapter *adapter = tx_ring->adapter;

	netif_stop_queue(adapter->netdev);
	/* Herbert's original patch had:
	 *  smp_mb__after_netif_stop_queue();
	 * but since that doesn't exist yet, just open code it.
	 */
	smp_mb();

	/* We need to check again in a case another CPU has just
	 * made room available.
	 */
	if (e1000_desc_unused(tx_ring) < size)
		return -EBUSY;

	/* A reprieve! */
	netif_start_queue(adapter->netdev);
	++adapter->restart_queue;
	return 0;
}

static int e1000_maybe_stop_tx(struct e1000_ring *tx_ring, int size)
{
	BUG_ON(size > tx_ring->count);

	if (e1000_desc_unused(tx_ring) >= size)
		return 0;
	return __e1000_maybe_stop_tx(tx_ring, size);
}

static netdev_tx_t e1000_xmit_frame(struct sk_buff *skb,
				    struct net_device *netdev)
{
	struct e1000_adapter *adapter = netdev_priv(netdev);
	struct e1000_ring *tx_ring = adapter->tx_ring;
	unsigned int first;
	unsigned int tx_flags = 0;
	unsigned int len = skb_headlen(skb);
	unsigned int nr_frags;
	unsigned int mss;
	int count = 0;
	int tso;
	unsigned int f;
	__be16 protocol = vlan_get_protocol(skb);

	if (test_bit(__E1000_DOWN, &adapter->state)) {
		dev_kfree_skb_any(skb);
		return NETDEV_TX_OK;
	}

	if (skb->len <= 0) {
		dev_kfree_skb_any(skb);
		return NETDEV_TX_OK;
	}

	/* The minimum packet size with TCTL.PSP set is 17 bytes so
	 * pad skb in order to meet this minimum size requirement
	 */
	if (skb_put_padto(skb, 17))
		return NETDEV_TX_OK;

	mss = skb_shinfo(skb)->gso_size;
	if (mss) {
		u8 hdr_len;

		/* TSO Workaround for 82571/2/3 Controllers -- if skb->data
		 * points to just header, pull a few bytes of payload from
		 * frags into skb->data
		 */
		hdr_len = skb_tcp_all_headers(skb);
		/* we do this workaround for ES2LAN, but it is un-necessary,
		 * avoiding it could save a lot of cycles
		 */
		if (skb->data_len && (hdr_len == len)) {
			unsigned int pull_size;

			pull_size = min_t(unsigned int, 4, skb->data_len);
			if (!__pskb_pull_tail(skb, pull_size)) {
				e_err("__pskb_pull_tail failed.\n");
				dev_kfree_skb_any(skb);
				return NETDEV_TX_OK;
			}
			len = skb_headlen(skb);
		}
	}

	/* reserve a descriptor for the offload context */
	if ((mss) || (skb->ip_summed == CHECKSUM_PARTIAL))
		count++;
	count++;

	count += DIV_ROUND_UP(len, adapter->tx_fifo_limit);

	nr_frags = skb_shinfo(skb)->nr_frags;
	for (f = 0; f < nr_frags; f++)
		count += DIV_ROUND_UP(skb_frag_size(&skb_shinfo(skb)->frags[f]),
				      adapter->tx_fifo_limit);

	if (adapter->hw.mac.tx_pkt_filtering)
		e1000_transfer_dhcp_info(adapter, skb);

	/* need: count + 2 desc gap to keep tail from touching
	 * head, otherwise try next time
	 */
	if (e1000_maybe_stop_tx(tx_ring, count + 2))
		return NETDEV_TX_BUSY;

	if (skb_vlan_tag_present(skb)) {
		tx_flags |= E1000_TX_FLAGS_VLAN;
		tx_flags |= (skb_vlan_tag_get(skb) <<
			     E1000_TX_FLAGS_VLAN_SHIFT);
	}

	first = tx_ring->next_to_use;

	tso = e1000_tso(tx_ring, skb, protocol);
	if (tso < 0) {
		dev_kfree_skb_any(skb);
		return NETDEV_TX_OK;
	}

	if (tso)
		tx_flags |= E1000_TX_FLAGS_TSO;
	else if (e1000_tx_csum(tx_ring, skb, protocol))
		tx_flags |= E1000_TX_FLAGS_CSUM;

	/* Old method was to assume IPv4 packet by default if TSO was enabled.
	 * 82571 hardware supports TSO capabilities for IPv6 as well...
	 * no longer assume, we must.
	 */
	if (protocol == htons(ETH_P_IP))
		tx_flags |= E1000_TX_FLAGS_IPV4;

	if (unlikely(skb->no_fcs))
		tx_flags |= E1000_TX_FLAGS_NO_FCS;

	/* if count is 0 then mapping error has occurred */
	count = e1000_tx_map(tx_ring, skb, first, adapter->tx_fifo_limit,
			     nr_frags);
	if (count) {
		if (unlikely(skb_shinfo(skb)->tx_flags & SKBTX_HW_TSTAMP) &&
		    (adapter->flags & FLAG_HAS_HW_TIMESTAMP)) {
			if (!adapter->tx_hwtstamp_skb) {
				skb_shinfo(skb)->tx_flags |= SKBTX_IN_PROGRESS;
				tx_flags |= E1000_TX_FLAGS_HWTSTAMP;
				adapter->tx_hwtstamp_skb = skb_get(skb);
				adapter->tx_hwtstamp_start = jiffies;
				schedule_work(&adapter->tx_hwtstamp_work);
			} else {
				adapter->tx_hwtstamp_skipped++;
			}
		}

		skb_tx_timestamp(skb);

		netdev_sent_queue(netdev, skb->len);
		e1000_tx_queue(tx_ring, tx_flags, count);
		/* Make sure there is space in the ring for the next send. */
		e1000_maybe_stop_tx(tx_ring,
				    ((MAX_SKB_FRAGS + 1) *
				     DIV_ROUND_UP(PAGE_SIZE,
						  adapter->tx_fifo_limit) + 4));

		if (!netdev_xmit_more() ||
		    netif_xmit_stopped(netdev_get_tx_queue(netdev, 0))) {
			if (adapter->flags2 & FLAG2_PCIM2PCI_ARBITER_WA)
				e1000e_update_tdt_wa(tx_ring,
						     tx_ring->next_to_use);
			else
				writel(tx_ring->next_to_use, tx_ring->tail);
		}
	} else {
		dev_kfree_skb_any(skb);
		tx_ring->buffer_info[first].time_stamp = 0;
		tx_ring->next_to_use = first;
	}

	return NETDEV_TX_OK;
}

/**
 * e1000_tx_timeout - Respond to a Tx Hang
 * @netdev: network interface device structure
 * @txqueue: index of the hung queue (unused)
 **/
static void e1000_tx_timeout(struct net_device *netdev, unsigned int __always_unused txqueue)
{
	struct e1000_adapter *adapter = netdev_priv(netdev);

	/* Do the reset outside of interrupt context */
	adapter->tx_timeout_count++;
	schedule_work(&adapter->reset_task);
}

static void e1000_reset_task(struct work_struct *work)
{
	struct e1000_adapter *adapter;
	adapter = container_of(work, struct e1000_adapter, reset_task);

	rtnl_lock();
	/* don't run the task if already down */
	if (test_bit(__E1000_DOWN, &adapter->state)) {
		rtnl_unlock();
		return;
	}

	if (!(adapter->flags & FLAG_RESTART_NOW)) {
		e1000e_dump(adapter);
		e_err("Reset adapter unexpectedly\n");
	}
	e1000e_reinit_locked(adapter);
	rtnl_unlock();
}

/**
 * e1000e_get_stats64 - Get System Network Statistics
 * @netdev: network interface device structure
 * @stats: rtnl_link_stats64 pointer
 *
 * Returns the address of the device statistics structure.
 **/
void e1000e_get_stats64(struct net_device *netdev,
			struct rtnl_link_stats64 *stats)
{
	struct e1000_adapter *adapter = netdev_priv(netdev);

	spin_lock(&adapter->stats64_lock);
	e1000e_update_stats(adapter);
	/* Fill out the OS statistics structure */
	stats->rx_bytes = adapter->stats.gorc;
	stats->rx_packets = adapter->stats.gprc;
	stats->tx_bytes = adapter->stats.gotc;
	stats->tx_packets = adapter->stats.gptc;
	stats->multicast = adapter->stats.mprc;
	stats->collisions = adapter->stats.colc;

	/* Rx Errors */

	/* RLEC on some newer hardware can be incorrect so build
	 * our own version based on RUC and ROC
	 */
	stats->rx_errors = adapter->stats.rxerrc +
	    adapter->stats.crcerrs + adapter->stats.algnerrc +
	    adapter->stats.ruc + adapter->stats.roc + adapter->stats.cexterr;
	stats->rx_length_errors = adapter->stats.ruc + adapter->stats.roc;
	stats->rx_crc_errors = adapter->stats.crcerrs;
	stats->rx_frame_errors = adapter->stats.algnerrc;
	stats->rx_missed_errors = adapter->stats.mpc;

	/* Tx Errors */
	stats->tx_errors = adapter->stats.ecol + adapter->stats.latecol;
	stats->tx_aborted_errors = adapter->stats.ecol;
	stats->tx_window_errors = adapter->stats.latecol;
	stats->tx_carrier_errors = adapter->stats.tncrs;

	/* Tx Dropped needs to be maintained elsewhere */

	spin_unlock(&adapter->stats64_lock);
}

/**
 * e1000_change_mtu - Change the Maximum Transfer Unit
 * @netdev: network interface device structure
 * @new_mtu: new value for maximum frame size
 *
 * Returns 0 on success, negative on failure
 **/
static int e1000_change_mtu(struct net_device *netdev, int new_mtu)
{
	struct e1000_adapter *adapter = netdev_priv(netdev);
	int max_frame = new_mtu + VLAN_ETH_HLEN + ETH_FCS_LEN;

	/* Jumbo frame support */
	if ((new_mtu > ETH_DATA_LEN) &&
	    !(adapter->flags & FLAG_HAS_JUMBO_FRAMES)) {
		e_err("Jumbo Frames not supported.\n");
		return -EINVAL;
	}

	/* Jumbo frame workaround on 82579 and newer requires CRC be stripped */
	if ((adapter->hw.mac.type >= e1000_pch2lan) &&
	    !(adapter->flags2 & FLAG2_CRC_STRIPPING) &&
	    (new_mtu > ETH_DATA_LEN)) {
		e_err("Jumbo Frames not supported on this device when CRC stripping is disabled.\n");
		return -EINVAL;
	}

	while (test_and_set_bit(__E1000_RESETTING, &adapter->state))
		usleep_range(1000, 1100);
	/* e1000e_down -> e1000e_reset dependent on max_frame_size & mtu */
	adapter->max_frame_size = max_frame;
	netdev_dbg(netdev, "changing MTU from %d to %d\n",
		   netdev->mtu, new_mtu);
	netdev->mtu = new_mtu;

	pm_runtime_get_sync(netdev->dev.parent);

	if (netif_running(netdev))
		e1000e_down(adapter, true);

	/* NOTE: netdev_alloc_skb reserves 16 bytes, and typically NET_IP_ALIGN
	 * means we reserve 2 more, this pushes us to allocate from the next
	 * larger slab size.
	 * i.e. RXBUFFER_2048 --> size-4096 slab
	 * However with the new *_jumbo_rx* routines, jumbo receives will use
	 * fragmented skbs
	 */

	if (max_frame <= 2048)
		adapter->rx_buffer_len = 2048;
	else
		adapter->rx_buffer_len = 4096;

	/* adjust allocation if LPE protects us, and we aren't using SBP */
	if (max_frame <= (VLAN_ETH_FRAME_LEN + ETH_FCS_LEN))
		adapter->rx_buffer_len = VLAN_ETH_FRAME_LEN + ETH_FCS_LEN;

	if (netif_running(netdev))
		e1000e_up(adapter);
	else
		e1000e_reset(adapter);

	pm_runtime_put_sync(netdev->dev.parent);

	clear_bit(__E1000_RESETTING, &adapter->state);

	return 0;
}

static int e1000_mii_ioctl(struct net_device *netdev, struct ifreq *ifr,
			   int cmd)
{
	struct e1000_adapter *adapter = netdev_priv(netdev);
	struct mii_ioctl_data *data = if_mii(ifr);

	if (adapter->hw.phy.media_type != e1000_media_type_copper)
		return -EOPNOTSUPP;

	switch (cmd) {
	case SIOCGMIIPHY:
		data->phy_id = adapter->hw.phy.addr;
		break;
	case SIOCGMIIREG:
		e1000_phy_read_status(adapter);

		switch (data->reg_num & 0x1F) {
		case MII_BMCR:
			data->val_out = adapter->phy_regs.bmcr;
			break;
		case MII_BMSR:
			data->val_out = adapter->phy_regs.bmsr;
			break;
		case MII_PHYSID1:
			data->val_out = (adapter->hw.phy.id >> 16);
			break;
		case MII_PHYSID2:
			data->val_out = (adapter->hw.phy.id & 0xFFFF);
			break;
		case MII_ADVERTISE:
			data->val_out = adapter->phy_regs.advertise;
			break;
		case MII_LPA:
			data->val_out = adapter->phy_regs.lpa;
			break;
		case MII_EXPANSION:
			data->val_out = adapter->phy_regs.expansion;
			break;
		case MII_CTRL1000:
			data->val_out = adapter->phy_regs.ctrl1000;
			break;
		case MII_STAT1000:
			data->val_out = adapter->phy_regs.stat1000;
			break;
		case MII_ESTATUS:
			data->val_out = adapter->phy_regs.estatus;
			break;
		default:
			return -EIO;
		}
		break;
	case SIOCSMIIREG:
	default:
		return -EOPNOTSUPP;
	}
	return 0;
}

/**
 * e1000e_hwtstamp_set - control hardware time stamping
 * @netdev: network interface device structure
 * @ifr: interface request
 *
 * Outgoing time stamping can be enabled and disabled. Play nice and
 * disable it when requested, although it shouldn't cause any overhead
 * when no packet needs it. At most one packet in the queue may be
 * marked for time stamping, otherwise it would be impossible to tell
 * for sure to which packet the hardware time stamp belongs.
 *
 * Incoming time stamping has to be configured via the hardware filters.
 * Not all combinations are supported, in particular event type has to be
 * specified. Matching the kind of event packet is not supported, with the
 * exception of "all V2 events regardless of level 2 or 4".
 **/
static int e1000e_hwtstamp_set(struct net_device *netdev, struct ifreq *ifr)
{
	struct e1000_adapter *adapter = netdev_priv(netdev);
	struct hwtstamp_config config;
	int ret_val;

	if (copy_from_user(&config, ifr->ifr_data, sizeof(config)))
		return -EFAULT;

	ret_val = e1000e_config_hwtstamp(adapter, &config);
	if (ret_val)
		return ret_val;

	switch (config.rx_filter) {
	case HWTSTAMP_FILTER_PTP_V2_L4_SYNC:
	case HWTSTAMP_FILTER_PTP_V2_L2_SYNC:
	case HWTSTAMP_FILTER_PTP_V2_SYNC:
	case HWTSTAMP_FILTER_PTP_V2_L4_DELAY_REQ:
	case HWTSTAMP_FILTER_PTP_V2_L2_DELAY_REQ:
	case HWTSTAMP_FILTER_PTP_V2_DELAY_REQ:
		/* With V2 type filters which specify a Sync or Delay Request,
		 * Path Delay Request/Response messages are also time stamped
		 * by hardware so notify the caller the requested packets plus
		 * some others are time stamped.
		 */
		config.rx_filter = HWTSTAMP_FILTER_SOME;
		break;
	default:
		break;
	}

	return copy_to_user(ifr->ifr_data, &config,
			    sizeof(config)) ? -EFAULT : 0;
}

static int e1000e_hwtstamp_get(struct net_device *netdev, struct ifreq *ifr)
{
	struct e1000_adapter *adapter = netdev_priv(netdev);

	return copy_to_user(ifr->ifr_data, &adapter->hwtstamp_config,
			    sizeof(adapter->hwtstamp_config)) ? -EFAULT : 0;
}

static int e1000_ioctl(struct net_device *netdev, struct ifreq *ifr, int cmd)
{
	switch (cmd) {
	case SIOCGMIIPHY:
	case SIOCGMIIREG:
	case SIOCSMIIREG:
		return e1000_mii_ioctl(netdev, ifr, cmd);
	case SIOCSHWTSTAMP:
		return e1000e_hwtstamp_set(netdev, ifr);
	case SIOCGHWTSTAMP:
		return e1000e_hwtstamp_get(netdev, ifr);
	default:
		return -EOPNOTSUPP;
	}
}

static int e1000_init_phy_wakeup(struct e1000_adapter *adapter, u32 wufc)
{
	struct e1000_hw *hw = &adapter->hw;
	u32 i, mac_reg, wuc;
	u16 phy_reg, wuc_enable;
	int retval;

	/* copy MAC RARs to PHY RARs */
	e1000_copy_rx_addrs_to_phy_ich8lan(hw);

	retval = hw->phy.ops.acquire(hw);
	if (retval) {
		e_err("Could not acquire PHY\n");
		return retval;
	}

	/* Enable access to wakeup registers on and set page to BM_WUC_PAGE */
	retval = e1000_enable_phy_wakeup_reg_access_bm(hw, &wuc_enable);
	if (retval)
		goto release;

	/* copy MAC MTA to PHY MTA - only needed for pchlan */
	for (i = 0; i < adapter->hw.mac.mta_reg_count; i++) {
		mac_reg = E1000_READ_REG_ARRAY(hw, E1000_MTA, i);
		hw->phy.ops.write_reg_page(hw, BM_MTA(i),
					   (u16)(mac_reg & 0xFFFF));
		hw->phy.ops.write_reg_page(hw, BM_MTA(i) + 1,
					   (u16)((mac_reg >> 16) & 0xFFFF));
	}

	/* configure PHY Rx Control register */
	hw->phy.ops.read_reg_page(&adapter->hw, BM_RCTL, &phy_reg);
	mac_reg = er32(RCTL);
	if (mac_reg & E1000_RCTL_UPE)
		phy_reg |= BM_RCTL_UPE;
	if (mac_reg & E1000_RCTL_MPE)
		phy_reg |= BM_RCTL_MPE;
	phy_reg &= ~(BM_RCTL_MO_MASK);
	if (mac_reg & E1000_RCTL_MO_3)
		phy_reg |= (((mac_reg & E1000_RCTL_MO_3) >> E1000_RCTL_MO_SHIFT)
			    << BM_RCTL_MO_SHIFT);
	if (mac_reg & E1000_RCTL_BAM)
		phy_reg |= BM_RCTL_BAM;
	if (mac_reg & E1000_RCTL_PMCF)
		phy_reg |= BM_RCTL_PMCF;
	mac_reg = er32(CTRL);
	if (mac_reg & E1000_CTRL_RFCE)
		phy_reg |= BM_RCTL_RFCE;
	hw->phy.ops.write_reg_page(&adapter->hw, BM_RCTL, phy_reg);

	wuc = E1000_WUC_PME_EN;
	if (wufc & (E1000_WUFC_MAG | E1000_WUFC_LNKC))
		wuc |= E1000_WUC_APME;

	/* enable PHY wakeup in MAC register */
	ew32(WUFC, wufc);
	ew32(WUC, (E1000_WUC_PHY_WAKE | E1000_WUC_APMPME |
		   E1000_WUC_PME_STATUS | wuc));

	/* configure and enable PHY wakeup in PHY registers */
	hw->phy.ops.write_reg_page(&adapter->hw, BM_WUFC, wufc);
	hw->phy.ops.write_reg_page(&adapter->hw, BM_WUC, wuc);

	/* activate PHY wakeup */
	wuc_enable |= BM_WUC_ENABLE_BIT | BM_WUC_HOST_WU_BIT;
	retval = e1000_disable_phy_wakeup_reg_access_bm(hw, &wuc_enable);
	if (retval)
		e_err("Could not set PHY Host Wakeup bit\n");
release:
	hw->phy.ops.release(hw);

	return retval;
}

static void e1000e_flush_lpic(struct pci_dev *pdev)
{
	struct net_device *netdev = pci_get_drvdata(pdev);
	struct e1000_adapter *adapter = netdev_priv(netdev);
	struct e1000_hw *hw = &adapter->hw;
	u32 ret_val;

	pm_runtime_get_sync(netdev->dev.parent);

	ret_val = hw->phy.ops.acquire(hw);
	if (ret_val)
		goto fl_out;

	pr_info("EEE TX LPI TIMER: %08X\n",
		er32(LPIC) >> E1000_LPIC_LPIET_SHIFT);

	hw->phy.ops.release(hw);

fl_out:
	pm_runtime_put_sync(netdev->dev.parent);
}

/* S0ix implementation */
static void e1000e_s0ix_entry_flow(struct e1000_adapter *adapter)
{
	struct e1000_hw *hw = &adapter->hw;
	u32 mac_data;
	u16 phy_data;

	if (er32(FWSM) & E1000_ICH_FWSM_FW_VALID &&
	    hw->mac.type >= e1000_pch_adp) {
		/* Request ME configure the device for S0ix */
		mac_data = er32(H2ME);
		mac_data |= E1000_H2ME_START_DPG;
		mac_data &= ~E1000_H2ME_EXIT_DPG;
<<<<<<< HEAD
=======
		trace_e1000e_trace_mac_register(mac_data);
>>>>>>> eb3cdb58
		ew32(H2ME, mac_data);
	} else {
		/* Request driver configure the device to S0ix */
		/* Disable the periodic inband message,
		 * don't request PCIe clock in K1 page770_17[10:9] = 10b
		 */
		e1e_rphy(hw, HV_PM_CTRL, &phy_data);
		phy_data &= ~HV_PM_CTRL_K1_CLK_REQ;
		phy_data |= BIT(10);
		e1e_wphy(hw, HV_PM_CTRL, phy_data);

		/* Make sure we don't exit K1 every time a new packet arrives
		 * 772_29[5] = 1 CS_Mode_Stay_In_K1
		 */
		e1e_rphy(hw, I217_CGFREG, &phy_data);
		phy_data |= BIT(5);
		e1e_wphy(hw, I217_CGFREG, phy_data);

		/* Change the MAC/PHY interface to SMBus
		 * Force the SMBus in PHY page769_23[0] = 1
		 * Force the SMBus in MAC CTRL_EXT[11] = 1
		 */
		e1e_rphy(hw, CV_SMB_CTRL, &phy_data);
		phy_data |= CV_SMB_CTRL_FORCE_SMBUS;
		e1e_wphy(hw, CV_SMB_CTRL, phy_data);
		mac_data = er32(CTRL_EXT);
		mac_data |= E1000_CTRL_EXT_FORCE_SMBUS;
		ew32(CTRL_EXT, mac_data);

		/* DFT control: PHY bit: page769_20[0] = 1
		 * page769_20[7] - PHY PLL stop
		 * page769_20[8] - PHY go to the electrical idle
		 * page769_20[9] - PHY serdes disable
		 * Gate PPW via EXTCNF_CTRL - set 0x0F00[7] = 1
		 */
		e1e_rphy(hw, I82579_DFT_CTRL, &phy_data);
		phy_data |= BIT(0);
		phy_data |= BIT(7);
		phy_data |= BIT(8);
		phy_data |= BIT(9);
		e1e_wphy(hw, I82579_DFT_CTRL, phy_data);

		mac_data = er32(EXTCNF_CTRL);
		mac_data |= E1000_EXTCNF_CTRL_GATE_PHY_CFG;
		ew32(EXTCNF_CTRL, mac_data);

		/* Enable the Dynamic Power Gating in the MAC */
		mac_data = er32(FEXTNVM7);
		mac_data |= BIT(22);
		ew32(FEXTNVM7, mac_data);

		/* Disable disconnected cable conditioning for Power Gating */
		mac_data = er32(DPGFR);
		mac_data |= BIT(2);
		ew32(DPGFR, mac_data);

		/* Don't wake from dynamic Power Gating with clock request */
		mac_data = er32(FEXTNVM12);
		mac_data |= BIT(12);
		ew32(FEXTNVM12, mac_data);

		/* Ungate PGCB clock */
		mac_data = er32(FEXTNVM9);
		mac_data &= ~BIT(28);
		ew32(FEXTNVM9, mac_data);

		/* Enable K1 off to enable mPHY Power Gating */
		mac_data = er32(FEXTNVM6);
		mac_data |= BIT(31);
		ew32(FEXTNVM6, mac_data);

		/* Enable mPHY power gating for any link and speed */
		mac_data = er32(FEXTNVM8);
		mac_data |= BIT(9);
		ew32(FEXTNVM8, mac_data);

		/* Enable the Dynamic Clock Gating in the DMA and MAC */
		mac_data = er32(CTRL_EXT);
		mac_data |= E1000_CTRL_EXT_DMA_DYN_CLK_EN;
		ew32(CTRL_EXT, mac_data);

		/* No MAC DPG gating SLP_S0 in modern standby
		 * Switch the logic of the lanphypc to use PMC counter
		 */
		mac_data = er32(FEXTNVM5);
		mac_data |= BIT(7);
		ew32(FEXTNVM5, mac_data);
	}

	/* Disable the time synchronization clock */
	mac_data = er32(FEXTNVM7);
	mac_data |= BIT(31);
	mac_data &= ~BIT(0);
	ew32(FEXTNVM7, mac_data);

	/* Dynamic Power Gating Enable */
	mac_data = er32(CTRL_EXT);
	mac_data |= BIT(3);
	ew32(CTRL_EXT, mac_data);

	/* Check MAC Tx/Rx packet buffer pointers.
	 * Reset MAC Tx/Rx packet buffer pointers to suppress any
	 * pending traffic indication that would prevent power gating.
	 */
	mac_data = er32(TDFH);
	if (mac_data)
		ew32(TDFH, 0);
	mac_data = er32(TDFT);
	if (mac_data)
		ew32(TDFT, 0);
	mac_data = er32(TDFHS);
	if (mac_data)
		ew32(TDFHS, 0);
	mac_data = er32(TDFTS);
	if (mac_data)
		ew32(TDFTS, 0);
	mac_data = er32(TDFPC);
	if (mac_data)
		ew32(TDFPC, 0);
	mac_data = er32(RDFH);
	if (mac_data)
		ew32(RDFH, 0);
	mac_data = er32(RDFT);
	if (mac_data)
		ew32(RDFT, 0);
	mac_data = er32(RDFHS);
	if (mac_data)
		ew32(RDFHS, 0);
	mac_data = er32(RDFTS);
	if (mac_data)
		ew32(RDFTS, 0);
	mac_data = er32(RDFPC);
	if (mac_data)
		ew32(RDFPC, 0);
}

static void e1000e_s0ix_exit_flow(struct e1000_adapter *adapter)
{
	struct e1000_hw *hw = &adapter->hw;
	bool firmware_bug = false;
	u32 mac_data;
	u16 phy_data;
	u32 i = 0;

	if (er32(FWSM) & E1000_ICH_FWSM_FW_VALID &&
	    hw->mac.type >= e1000_pch_adp) {
		/* Keep the GPT clock enabled for CSME */
		mac_data = er32(FEXTNVM);
		mac_data |= BIT(3);
		ew32(FEXTNVM, mac_data);
		/* Request ME unconfigure the device from S0ix */
		mac_data = er32(H2ME);
		mac_data &= ~E1000_H2ME_START_DPG;
		mac_data |= E1000_H2ME_EXIT_DPG;
<<<<<<< HEAD
=======
		trace_e1000e_trace_mac_register(mac_data);
>>>>>>> eb3cdb58
		ew32(H2ME, mac_data);

		/* Poll up to 2.5 seconds for ME to unconfigure DPG.
		 * If this takes more than 1 second, show a warning indicating a
		 * firmware bug
		 */
		while (!(er32(EXFWSM) & E1000_EXFWSM_DPG_EXIT_DONE)) {
			if (i > 100 && !firmware_bug)
				firmware_bug = true;

			if (i++ == 250) {
				e_dbg("Timeout (firmware bug): %d msec\n",
				      i * 10);
				break;
			}

			usleep_range(10000, 11000);
		}
		if (firmware_bug)
			e_warn("DPG_EXIT_DONE took %d msec. This is a firmware bug\n",
			       i * 10);
		else
			e_dbg("DPG_EXIT_DONE cleared after %d msec\n", i * 10);
	} else {
		/* Request driver unconfigure the device from S0ix */

		/* Disable the Dynamic Power Gating in the MAC */
		mac_data = er32(FEXTNVM7);
		mac_data &= 0xFFBFFFFF;
		ew32(FEXTNVM7, mac_data);

		/* Disable mPHY power gating for any link and speed */
		mac_data = er32(FEXTNVM8);
		mac_data &= ~BIT(9);
		ew32(FEXTNVM8, mac_data);

		/* Disable K1 off */
		mac_data = er32(FEXTNVM6);
		mac_data &= ~BIT(31);
		ew32(FEXTNVM6, mac_data);

		/* Disable Ungate PGCB clock */
		mac_data = er32(FEXTNVM9);
		mac_data |= BIT(28);
		ew32(FEXTNVM9, mac_data);

		/* Cancel not waking from dynamic
		 * Power Gating with clock request
		 */
		mac_data = er32(FEXTNVM12);
		mac_data &= ~BIT(12);
		ew32(FEXTNVM12, mac_data);

		/* Cancel disable disconnected cable conditioning
		 * for Power Gating
		 */
		mac_data = er32(DPGFR);
		mac_data &= ~BIT(2);
		ew32(DPGFR, mac_data);

		/* Disable the Dynamic Clock Gating in the DMA and MAC */
		mac_data = er32(CTRL_EXT);
		mac_data &= 0xFFF7FFFF;
		ew32(CTRL_EXT, mac_data);

		/* Revert the lanphypc logic to use the internal Gbe counter
		 * and not the PMC counter
		 */
		mac_data = er32(FEXTNVM5);
		mac_data &= 0xFFFFFF7F;
		ew32(FEXTNVM5, mac_data);

		/* Enable the periodic inband message,
		 * Request PCIe clock in K1 page770_17[10:9] =01b
		 */
		e1e_rphy(hw, HV_PM_CTRL, &phy_data);
		phy_data &= 0xFBFF;
		phy_data |= HV_PM_CTRL_K1_CLK_REQ;
		e1e_wphy(hw, HV_PM_CTRL, phy_data);

		/* Return back configuration
		 * 772_29[5] = 0 CS_Mode_Stay_In_K1
		 */
		e1e_rphy(hw, I217_CGFREG, &phy_data);
		phy_data &= 0xFFDF;
		e1e_wphy(hw, I217_CGFREG, phy_data);

		/* Change the MAC/PHY interface to Kumeran
		 * Unforce the SMBus in PHY page769_23[0] = 0
		 * Unforce the SMBus in MAC CTRL_EXT[11] = 0
		 */
		e1e_rphy(hw, CV_SMB_CTRL, &phy_data);
		phy_data &= ~CV_SMB_CTRL_FORCE_SMBUS;
		e1e_wphy(hw, CV_SMB_CTRL, phy_data);
		mac_data = er32(CTRL_EXT);
		mac_data &= ~E1000_CTRL_EXT_FORCE_SMBUS;
		ew32(CTRL_EXT, mac_data);
	}

	/* Disable Dynamic Power Gating */
	mac_data = er32(CTRL_EXT);
	mac_data &= 0xFFFFFFF7;
	ew32(CTRL_EXT, mac_data);

	/* Enable the time synchronization clock */
	mac_data = er32(FEXTNVM7);
	mac_data &= ~BIT(31);
	mac_data |= BIT(0);
	ew32(FEXTNVM7, mac_data);
}

static int e1000e_pm_freeze(struct device *dev)
{
	struct net_device *netdev = dev_get_drvdata(dev);
	struct e1000_adapter *adapter = netdev_priv(netdev);
	bool present;

	rtnl_lock();

	present = netif_device_present(netdev);
	netif_device_detach(netdev);

	if (present && netif_running(netdev)) {
		int count = E1000_CHECK_RESET_COUNT;

		while (test_bit(__E1000_RESETTING, &adapter->state) && count--)
			usleep_range(10000, 11000);

		WARN_ON(test_bit(__E1000_RESETTING, &adapter->state));

		/* Quiesce the device without resetting the hardware */
		e1000e_down(adapter, false);
		e1000_free_irq(adapter);
	}
	rtnl_unlock();

	e1000e_reset_interrupt_capability(adapter);

	/* Allow time for pending master requests to run */
	e1000e_disable_pcie_master(&adapter->hw);

	return 0;
}

static int __e1000_shutdown(struct pci_dev *pdev, bool runtime)
{
	struct net_device *netdev = pci_get_drvdata(pdev);
	struct e1000_adapter *adapter = netdev_priv(netdev);
	struct e1000_hw *hw = &adapter->hw;
	u32 ctrl, ctrl_ext, rctl, status, wufc;
	int retval = 0;

	/* Runtime suspend should only enable wakeup for link changes */
	if (runtime)
		wufc = E1000_WUFC_LNKC;
	else if (device_may_wakeup(&pdev->dev))
		wufc = adapter->wol;
	else
		wufc = 0;

	status = er32(STATUS);
	if (status & E1000_STATUS_LU)
		wufc &= ~E1000_WUFC_LNKC;

	if (wufc) {
		e1000_setup_rctl(adapter);
		e1000e_set_rx_mode(netdev);

		/* turn on all-multi mode if wake on multicast is enabled */
		if (wufc & E1000_WUFC_MC) {
			rctl = er32(RCTL);
			rctl |= E1000_RCTL_MPE;
			ew32(RCTL, rctl);
		}

		ctrl = er32(CTRL);
		ctrl |= E1000_CTRL_ADVD3WUC;
		if (!(adapter->flags2 & FLAG2_HAS_PHY_WAKEUP))
			ctrl |= E1000_CTRL_EN_PHY_PWR_MGMT;
		ew32(CTRL, ctrl);

		if (adapter->hw.phy.media_type == e1000_media_type_fiber ||
		    adapter->hw.phy.media_type ==
		    e1000_media_type_internal_serdes) {
			/* keep the laser running in D3 */
			ctrl_ext = er32(CTRL_EXT);
			ctrl_ext |= E1000_CTRL_EXT_SDP3_DATA;
			ew32(CTRL_EXT, ctrl_ext);
		}

		if (!runtime)
			e1000e_power_up_phy(adapter);

		if (adapter->flags & FLAG_IS_ICH)
			e1000_suspend_workarounds_ich8lan(&adapter->hw);

		if (adapter->flags2 & FLAG2_HAS_PHY_WAKEUP) {
			/* enable wakeup by the PHY */
			retval = e1000_init_phy_wakeup(adapter, wufc);
			if (retval)
				return retval;
		} else {
			/* enable wakeup by the MAC */
			ew32(WUFC, wufc);
			ew32(WUC, E1000_WUC_PME_EN);
		}
	} else {
		ew32(WUC, 0);
		ew32(WUFC, 0);

		e1000_power_down_phy(adapter);
	}

	if (adapter->hw.phy.type == e1000_phy_igp_3) {
		e1000e_igp3_phy_powerdown_workaround_ich8lan(&adapter->hw);
	} else if (hw->mac.type >= e1000_pch_lpt) {
		if (wufc && !(wufc & (E1000_WUFC_EX | E1000_WUFC_MC | E1000_WUFC_BC)))
			/* ULP does not support wake from unicast, multicast
			 * or broadcast.
			 */
			retval = e1000_enable_ulp_lpt_lp(hw, !runtime);

		if (retval)
			return retval;
	}

	/* Ensure that the appropriate bits are set in LPI_CTRL
	 * for EEE in Sx
	 */
	if ((hw->phy.type >= e1000_phy_i217) &&
	    adapter->eee_advert && hw->dev_spec.ich8lan.eee_lp_ability) {
		u16 lpi_ctrl = 0;

		retval = hw->phy.ops.acquire(hw);
		if (!retval) {
			retval = e1e_rphy_locked(hw, I82579_LPI_CTRL,
						 &lpi_ctrl);
			if (!retval) {
				if (adapter->eee_advert &
				    hw->dev_spec.ich8lan.eee_lp_ability &
				    I82579_EEE_100_SUPPORTED)
					lpi_ctrl |= I82579_LPI_CTRL_100_ENABLE;
				if (adapter->eee_advert &
				    hw->dev_spec.ich8lan.eee_lp_ability &
				    I82579_EEE_1000_SUPPORTED)
					lpi_ctrl |= I82579_LPI_CTRL_1000_ENABLE;

				retval = e1e_wphy_locked(hw, I82579_LPI_CTRL,
							 lpi_ctrl);
			}
		}
		hw->phy.ops.release(hw);
	}

	/* Release control of h/w to f/w.  If f/w is AMT enabled, this
	 * would have already happened in close and is redundant.
	 */
	e1000e_release_hw_control(adapter);

	pci_clear_master(pdev);

	/* The pci-e switch on some quad port adapters will report a
	 * correctable error when the MAC transitions from D0 to D3.  To
	 * prevent this we need to mask off the correctable errors on the
	 * downstream port of the pci-e switch.
	 *
	 * We don't have the associated upstream bridge while assigning
	 * the PCI device into guest. For example, the KVM on power is
	 * one of the cases.
	 */
	if (adapter->flags & FLAG_IS_QUAD_PORT) {
		struct pci_dev *us_dev = pdev->bus->self;
		u16 devctl;

		if (!us_dev)
			return 0;

		pcie_capability_read_word(us_dev, PCI_EXP_DEVCTL, &devctl);
		pcie_capability_write_word(us_dev, PCI_EXP_DEVCTL,
					   (devctl & ~PCI_EXP_DEVCTL_CERE));

		pci_save_state(pdev);
		pci_prepare_to_sleep(pdev);

		pcie_capability_write_word(us_dev, PCI_EXP_DEVCTL, devctl);
	}

	return 0;
}

/**
 * __e1000e_disable_aspm - Disable ASPM states
 * @pdev: pointer to PCI device struct
 * @state: bit-mask of ASPM states to disable
 * @locked: indication if this context holds pci_bus_sem locked.
 *
 * Some devices *must* have certain ASPM states disabled per hardware errata.
 **/
static void __e1000e_disable_aspm(struct pci_dev *pdev, u16 state, int locked)
{
	struct pci_dev *parent = pdev->bus->self;
	u16 aspm_dis_mask = 0;
	u16 pdev_aspmc, parent_aspmc;

	switch (state) {
	case PCIE_LINK_STATE_L0S:
	case PCIE_LINK_STATE_L0S | PCIE_LINK_STATE_L1:
		aspm_dis_mask |= PCI_EXP_LNKCTL_ASPM_L0S;
		fallthrough; /* can't have L1 without L0s */
	case PCIE_LINK_STATE_L1:
		aspm_dis_mask |= PCI_EXP_LNKCTL_ASPM_L1;
		break;
	default:
		return;
	}

	pcie_capability_read_word(pdev, PCI_EXP_LNKCTL, &pdev_aspmc);
	pdev_aspmc &= PCI_EXP_LNKCTL_ASPMC;

	if (parent) {
		pcie_capability_read_word(parent, PCI_EXP_LNKCTL,
					  &parent_aspmc);
		parent_aspmc &= PCI_EXP_LNKCTL_ASPMC;
	}

	/* Nothing to do if the ASPM states to be disabled already are */
	if (!(pdev_aspmc & aspm_dis_mask) &&
	    (!parent || !(parent_aspmc & aspm_dis_mask)))
		return;

	dev_info(&pdev->dev, "Disabling ASPM %s %s\n",
		 (aspm_dis_mask & pdev_aspmc & PCI_EXP_LNKCTL_ASPM_L0S) ?
		 "L0s" : "",
		 (aspm_dis_mask & pdev_aspmc & PCI_EXP_LNKCTL_ASPM_L1) ?
		 "L1" : "");

#ifdef CONFIG_PCIEASPM
	if (locked)
		pci_disable_link_state_locked(pdev, state);
	else
		pci_disable_link_state(pdev, state);

	/* Double-check ASPM control.  If not disabled by the above, the
	 * BIOS is preventing that from happening (or CONFIG_PCIEASPM is
	 * not enabled); override by writing PCI config space directly.
	 */
	pcie_capability_read_word(pdev, PCI_EXP_LNKCTL, &pdev_aspmc);
	pdev_aspmc &= PCI_EXP_LNKCTL_ASPMC;

	if (!(aspm_dis_mask & pdev_aspmc))
		return;
#endif

	/* Both device and parent should have the same ASPM setting.
	 * Disable ASPM in downstream component first and then upstream.
	 */
	pcie_capability_clear_word(pdev, PCI_EXP_LNKCTL, aspm_dis_mask);

	if (parent)
		pcie_capability_clear_word(parent, PCI_EXP_LNKCTL,
					   aspm_dis_mask);
}

/**
 * e1000e_disable_aspm - Disable ASPM states.
 * @pdev: pointer to PCI device struct
 * @state: bit-mask of ASPM states to disable
 *
 * This function acquires the pci_bus_sem!
 * Some devices *must* have certain ASPM states disabled per hardware errata.
 **/
static void e1000e_disable_aspm(struct pci_dev *pdev, u16 state)
{
	__e1000e_disable_aspm(pdev, state, 0);
}

/**
 * e1000e_disable_aspm_locked - Disable ASPM states.
 * @pdev: pointer to PCI device struct
 * @state: bit-mask of ASPM states to disable
 *
 * This function must be called with pci_bus_sem acquired!
 * Some devices *must* have certain ASPM states disabled per hardware errata.
 **/
static void e1000e_disable_aspm_locked(struct pci_dev *pdev, u16 state)
{
	__e1000e_disable_aspm(pdev, state, 1);
}

static int e1000e_pm_thaw(struct device *dev)
{
	struct net_device *netdev = dev_get_drvdata(dev);
	struct e1000_adapter *adapter = netdev_priv(netdev);
	int rc = 0;

	e1000e_set_interrupt_capability(adapter);

	rtnl_lock();
	if (netif_running(netdev)) {
		rc = e1000_request_irq(adapter);
		if (rc)
			goto err_irq;

		e1000e_up(adapter);
	}

	netif_device_attach(netdev);
err_irq:
	rtnl_unlock();

	return rc;
}

static int __e1000_resume(struct pci_dev *pdev)
{
	struct net_device *netdev = pci_get_drvdata(pdev);
	struct e1000_adapter *adapter = netdev_priv(netdev);
	struct e1000_hw *hw = &adapter->hw;
	u16 aspm_disable_flag = 0;

	if (adapter->flags2 & FLAG2_DISABLE_ASPM_L0S)
		aspm_disable_flag = PCIE_LINK_STATE_L0S;
	if (adapter->flags2 & FLAG2_DISABLE_ASPM_L1)
		aspm_disable_flag |= PCIE_LINK_STATE_L1;
	if (aspm_disable_flag)
		e1000e_disable_aspm(pdev, aspm_disable_flag);

	pci_set_master(pdev);

	if (hw->mac.type >= e1000_pch2lan)
		e1000_resume_workarounds_pchlan(&adapter->hw);

	e1000e_power_up_phy(adapter);

	/* report the system wakeup cause from S3/S4 */
	if (adapter->flags2 & FLAG2_HAS_PHY_WAKEUP) {
		u16 phy_data;

		e1e_rphy(&adapter->hw, BM_WUS, &phy_data);
		if (phy_data) {
			e_info("PHY Wakeup cause - %s\n",
			       phy_data & E1000_WUS_EX ? "Unicast Packet" :
			       phy_data & E1000_WUS_MC ? "Multicast Packet" :
			       phy_data & E1000_WUS_BC ? "Broadcast Packet" :
			       phy_data & E1000_WUS_MAG ? "Magic Packet" :
			       phy_data & E1000_WUS_LNKC ?
			       "Link Status Change" : "other");
		}
		e1e_wphy(&adapter->hw, BM_WUS, ~0);
	} else {
		u32 wus = er32(WUS);

		if (wus) {
			e_info("MAC Wakeup cause - %s\n",
			       wus & E1000_WUS_EX ? "Unicast Packet" :
			       wus & E1000_WUS_MC ? "Multicast Packet" :
			       wus & E1000_WUS_BC ? "Broadcast Packet" :
			       wus & E1000_WUS_MAG ? "Magic Packet" :
			       wus & E1000_WUS_LNKC ? "Link Status Change" :
			       "other");
		}
		ew32(WUS, ~0);
	}

	e1000e_reset(adapter);

	e1000_init_manageability_pt(adapter);

	/* If the controller has AMT, do not set DRV_LOAD until the interface
	 * is up.  For all other cases, let the f/w know that the h/w is now
	 * under the control of the driver.
	 */
	if (!(adapter->flags & FLAG_HAS_AMT))
		e1000e_get_hw_control(adapter);

	return 0;
}

static __maybe_unused int e1000e_pm_prepare(struct device *dev)
{
	return pm_runtime_suspended(dev) &&
		pm_suspend_via_firmware();
}

static __maybe_unused int e1000e_pm_suspend(struct device *dev)
{
	struct net_device *netdev = pci_get_drvdata(to_pci_dev(dev));
	struct e1000_adapter *adapter = netdev_priv(netdev);
	struct pci_dev *pdev = to_pci_dev(dev);
	int rc;

	e1000e_flush_lpic(pdev);

	e1000e_pm_freeze(dev);

	rc = __e1000_shutdown(pdev, false);
	if (rc) {
		e1000e_pm_thaw(dev);
	} else {
		/* Introduce S0ix implementation */
		if (adapter->flags2 & FLAG2_ENABLE_S0IX_FLOWS)
			e1000e_s0ix_entry_flow(adapter);
	}

	return rc;
}

static __maybe_unused int e1000e_pm_resume(struct device *dev)
{
	struct net_device *netdev = pci_get_drvdata(to_pci_dev(dev));
	struct e1000_adapter *adapter = netdev_priv(netdev);
	struct pci_dev *pdev = to_pci_dev(dev);
	int rc;

	/* Introduce S0ix implementation */
	if (adapter->flags2 & FLAG2_ENABLE_S0IX_FLOWS)
		e1000e_s0ix_exit_flow(adapter);

	rc = __e1000_resume(pdev);
	if (rc)
		return rc;

	return e1000e_pm_thaw(dev);
}

static __maybe_unused int e1000e_pm_runtime_idle(struct device *dev)
{
	struct net_device *netdev = dev_get_drvdata(dev);
	struct e1000_adapter *adapter = netdev_priv(netdev);
	u16 eee_lp;

	eee_lp = adapter->hw.dev_spec.ich8lan.eee_lp_ability;

	if (!e1000e_has_link(adapter)) {
		adapter->hw.dev_spec.ich8lan.eee_lp_ability = eee_lp;
		pm_schedule_suspend(dev, 5 * MSEC_PER_SEC);
	}

	return -EBUSY;
}

static __maybe_unused int e1000e_pm_runtime_resume(struct device *dev)
{
	struct pci_dev *pdev = to_pci_dev(dev);
	struct net_device *netdev = pci_get_drvdata(pdev);
	struct e1000_adapter *adapter = netdev_priv(netdev);
	int rc;

	rc = __e1000_resume(pdev);
	if (rc)
		return rc;

	if (netdev->flags & IFF_UP)
		e1000e_up(adapter);

	return rc;
}

static __maybe_unused int e1000e_pm_runtime_suspend(struct device *dev)
{
	struct pci_dev *pdev = to_pci_dev(dev);
	struct net_device *netdev = pci_get_drvdata(pdev);
	struct e1000_adapter *adapter = netdev_priv(netdev);

	if (netdev->flags & IFF_UP) {
		int count = E1000_CHECK_RESET_COUNT;

		while (test_bit(__E1000_RESETTING, &adapter->state) && count--)
			usleep_range(10000, 11000);

		WARN_ON(test_bit(__E1000_RESETTING, &adapter->state));

		/* Down the device without resetting the hardware */
		e1000e_down(adapter, false);
	}

	if (__e1000_shutdown(pdev, true)) {
		e1000e_pm_runtime_resume(dev);
		return -EBUSY;
	}

	return 0;
}

static void e1000_shutdown(struct pci_dev *pdev)
{
	e1000e_flush_lpic(pdev);

	e1000e_pm_freeze(&pdev->dev);

	__e1000_shutdown(pdev, false);
}

#ifdef CONFIG_NET_POLL_CONTROLLER

static irqreturn_t e1000_intr_msix(int __always_unused irq, void *data)
{
	struct net_device *netdev = data;
	struct e1000_adapter *adapter = netdev_priv(netdev);

	if (adapter->msix_entries) {
		int vector, msix_irq;

		vector = 0;
		msix_irq = adapter->msix_entries[vector].vector;
		if (disable_hardirq(msix_irq))
			e1000_intr_msix_rx(msix_irq, netdev);
		enable_irq(msix_irq);

		vector++;
		msix_irq = adapter->msix_entries[vector].vector;
		if (disable_hardirq(msix_irq))
			e1000_intr_msix_tx(msix_irq, netdev);
		enable_irq(msix_irq);

		vector++;
		msix_irq = adapter->msix_entries[vector].vector;
		if (disable_hardirq(msix_irq))
			e1000_msix_other(msix_irq, netdev);
		enable_irq(msix_irq);
	}

	return IRQ_HANDLED;
}

/**
 * e1000_netpoll
 * @netdev: network interface device structure
 *
 * Polling 'interrupt' - used by things like netconsole to send skbs
 * without having to re-enable interrupts. It's not called while
 * the interrupt routine is executing.
 */
static void e1000_netpoll(struct net_device *netdev)
{
	struct e1000_adapter *adapter = netdev_priv(netdev);

	switch (adapter->int_mode) {
	case E1000E_INT_MODE_MSIX:
		e1000_intr_msix(adapter->pdev->irq, netdev);
		break;
	case E1000E_INT_MODE_MSI:
		if (disable_hardirq(adapter->pdev->irq))
			e1000_intr_msi(adapter->pdev->irq, netdev);
		enable_irq(adapter->pdev->irq);
		break;
	default:		/* E1000E_INT_MODE_LEGACY */
		if (disable_hardirq(adapter->pdev->irq))
			e1000_intr(adapter->pdev->irq, netdev);
		enable_irq(adapter->pdev->irq);
		break;
	}
}
#endif

/**
 * e1000_io_error_detected - called when PCI error is detected
 * @pdev: Pointer to PCI device
 * @state: The current pci connection state
 *
 * This function is called after a PCI bus error affecting
 * this device has been detected.
 */
static pci_ers_result_t e1000_io_error_detected(struct pci_dev *pdev,
						pci_channel_state_t state)
{
	e1000e_pm_freeze(&pdev->dev);

	if (state == pci_channel_io_perm_failure)
		return PCI_ERS_RESULT_DISCONNECT;

	pci_disable_device(pdev);

	/* Request a slot reset. */
	return PCI_ERS_RESULT_NEED_RESET;
}

/**
 * e1000_io_slot_reset - called after the pci bus has been reset.
 * @pdev: Pointer to PCI device
 *
 * Restart the card from scratch, as if from a cold-boot. Implementation
 * resembles the first-half of the e1000e_pm_resume routine.
 */
static pci_ers_result_t e1000_io_slot_reset(struct pci_dev *pdev)
{
	struct net_device *netdev = pci_get_drvdata(pdev);
	struct e1000_adapter *adapter = netdev_priv(netdev);
	struct e1000_hw *hw = &adapter->hw;
	u16 aspm_disable_flag = 0;
	int err;
	pci_ers_result_t result;

	if (adapter->flags2 & FLAG2_DISABLE_ASPM_L0S)
		aspm_disable_flag = PCIE_LINK_STATE_L0S;
	if (adapter->flags2 & FLAG2_DISABLE_ASPM_L1)
		aspm_disable_flag |= PCIE_LINK_STATE_L1;
	if (aspm_disable_flag)
		e1000e_disable_aspm_locked(pdev, aspm_disable_flag);

	err = pci_enable_device_mem(pdev);
	if (err) {
		dev_err(&pdev->dev,
			"Cannot re-enable PCI device after reset.\n");
		result = PCI_ERS_RESULT_DISCONNECT;
	} else {
		pdev->state_saved = true;
		pci_restore_state(pdev);
		pci_set_master(pdev);

		pci_enable_wake(pdev, PCI_D3hot, 0);
		pci_enable_wake(pdev, PCI_D3cold, 0);

		e1000e_reset(adapter);
		ew32(WUS, ~0);
		result = PCI_ERS_RESULT_RECOVERED;
	}

	return result;
}

/**
 * e1000_io_resume - called when traffic can start flowing again.
 * @pdev: Pointer to PCI device
 *
 * This callback is called when the error recovery driver tells us that
 * its OK to resume normal operation. Implementation resembles the
 * second-half of the e1000e_pm_resume routine.
 */
static void e1000_io_resume(struct pci_dev *pdev)
{
	struct net_device *netdev = pci_get_drvdata(pdev);
	struct e1000_adapter *adapter = netdev_priv(netdev);

	e1000_init_manageability_pt(adapter);

	e1000e_pm_thaw(&pdev->dev);

	/* If the controller has AMT, do not set DRV_LOAD until the interface
	 * is up.  For all other cases, let the f/w know that the h/w is now
	 * under the control of the driver.
	 */
	if (!(adapter->flags & FLAG_HAS_AMT))
		e1000e_get_hw_control(adapter);
}

static void e1000_print_device_info(struct e1000_adapter *adapter)
{
	struct e1000_hw *hw = &adapter->hw;
	struct net_device *netdev = adapter->netdev;
	u32 ret_val;
	u8 pba_str[E1000_PBANUM_LENGTH];

	/* print bus type/speed/width info */
	e_info("(PCI Express:2.5GT/s:%s) %pM\n",
	       /* bus width */
	       ((hw->bus.width == e1000_bus_width_pcie_x4) ? "Width x4" :
		"Width x1"),
	       /* MAC address */
	       netdev->dev_addr);
	e_info("Intel(R) PRO/%s Network Connection\n",
	       (hw->phy.type == e1000_phy_ife) ? "10/100" : "1000");
	ret_val = e1000_read_pba_string_generic(hw, pba_str,
						E1000_PBANUM_LENGTH);
	if (ret_val)
		strscpy((char *)pba_str, "Unknown", sizeof(pba_str));
	e_info("MAC: %d, PHY: %d, PBA No: %s\n",
	       hw->mac.type, hw->phy.type, pba_str);
}

static void e1000_eeprom_checks(struct e1000_adapter *adapter)
{
	struct e1000_hw *hw = &adapter->hw;
	int ret_val;
	u16 buf = 0;

	if (hw->mac.type != e1000_82573)
		return;

	ret_val = e1000_read_nvm(hw, NVM_INIT_CONTROL2_REG, 1, &buf);
	le16_to_cpus(&buf);
	if (!ret_val && (!(buf & BIT(0)))) {
		/* Deep Smart Power Down (DSPD) */
		dev_warn(&adapter->pdev->dev,
			 "Warning: detected DSPD enabled in EEPROM\n");
	}
}

static netdev_features_t e1000_fix_features(struct net_device *netdev,
					    netdev_features_t features)
{
	struct e1000_adapter *adapter = netdev_priv(netdev);
	struct e1000_hw *hw = &adapter->hw;

	/* Jumbo frame workaround on 82579 and newer requires CRC be stripped */
	if ((hw->mac.type >= e1000_pch2lan) && (netdev->mtu > ETH_DATA_LEN))
		features &= ~NETIF_F_RXFCS;

	/* Since there is no support for separate Rx/Tx vlan accel
	 * enable/disable make sure Tx flag is always in same state as Rx.
	 */
	if (features & NETIF_F_HW_VLAN_CTAG_RX)
		features |= NETIF_F_HW_VLAN_CTAG_TX;
	else
		features &= ~NETIF_F_HW_VLAN_CTAG_TX;

	return features;
}

static int e1000_set_features(struct net_device *netdev,
			      netdev_features_t features)
{
	struct e1000_adapter *adapter = netdev_priv(netdev);
	netdev_features_t changed = features ^ netdev->features;

	if (changed & (NETIF_F_TSO | NETIF_F_TSO6))
		adapter->flags |= FLAG_TSO_FORCE;

	if (!(changed & (NETIF_F_HW_VLAN_CTAG_RX | NETIF_F_HW_VLAN_CTAG_TX |
			 NETIF_F_RXCSUM | NETIF_F_RXHASH | NETIF_F_RXFCS |
			 NETIF_F_RXALL)))
		return 0;

	if (changed & NETIF_F_RXFCS) {
		if (features & NETIF_F_RXFCS) {
			adapter->flags2 &= ~FLAG2_CRC_STRIPPING;
		} else {
			/* We need to take it back to defaults, which might mean
			 * stripping is still disabled at the adapter level.
			 */
			if (adapter->flags2 & FLAG2_DFLT_CRC_STRIPPING)
				adapter->flags2 |= FLAG2_CRC_STRIPPING;
			else
				adapter->flags2 &= ~FLAG2_CRC_STRIPPING;
		}
	}

	netdev->features = features;

	if (netif_running(netdev))
		e1000e_reinit_locked(adapter);
	else
		e1000e_reset(adapter);

	return 1;
}

static const struct net_device_ops e1000e_netdev_ops = {
	.ndo_open		= e1000e_open,
	.ndo_stop		= e1000e_close,
	.ndo_start_xmit		= e1000_xmit_frame,
	.ndo_get_stats64	= e1000e_get_stats64,
	.ndo_set_rx_mode	= e1000e_set_rx_mode,
	.ndo_set_mac_address	= e1000_set_mac,
	.ndo_change_mtu		= e1000_change_mtu,
	.ndo_eth_ioctl		= e1000_ioctl,
	.ndo_tx_timeout		= e1000_tx_timeout,
	.ndo_validate_addr	= eth_validate_addr,

	.ndo_vlan_rx_add_vid	= e1000_vlan_rx_add_vid,
	.ndo_vlan_rx_kill_vid	= e1000_vlan_rx_kill_vid,
#ifdef CONFIG_NET_POLL_CONTROLLER
	.ndo_poll_controller	= e1000_netpoll,
#endif
	.ndo_set_features = e1000_set_features,
	.ndo_fix_features = e1000_fix_features,
	.ndo_features_check	= passthru_features_check,
};

/**
 * e1000_probe - Device Initialization Routine
 * @pdev: PCI device information struct
 * @ent: entry in e1000_pci_tbl
 *
 * Returns 0 on success, negative on failure
 *
 * e1000_probe initializes an adapter identified by a pci_dev structure.
 * The OS initialization, configuring of the adapter private structure,
 * and a hardware reset occur.
 **/
static int e1000_probe(struct pci_dev *pdev, const struct pci_device_id *ent)
{
	struct net_device *netdev;
	struct e1000_adapter *adapter;
	struct e1000_hw *hw;
	const struct e1000_info *ei = e1000_info_tbl[ent->driver_data];
	resource_size_t mmio_start, mmio_len;
	resource_size_t flash_start, flash_len;
	static int cards_found;
	u16 aspm_disable_flag = 0;
	u16 eeprom_data = 0;
	u16 eeprom_apme_mask = E1000_EEPROM_APME;
	int bars, i, err;
	s32 ret_val = 0;

	if (ei->flags2 & FLAG2_DISABLE_ASPM_L0S)
		aspm_disable_flag = PCIE_LINK_STATE_L0S;
	if (ei->flags2 & FLAG2_DISABLE_ASPM_L1)
		aspm_disable_flag |= PCIE_LINK_STATE_L1;
	if (aspm_disable_flag)
		e1000e_disable_aspm(pdev, aspm_disable_flag);

	err = pci_enable_device_mem(pdev);
	if (err)
		return err;

	err = dma_set_mask_and_coherent(&pdev->dev, DMA_BIT_MASK(64));
	if (err) {
		dev_err(&pdev->dev,
			"No usable DMA configuration, aborting\n");
		goto err_dma;
	}

	bars = pci_select_bars(pdev, IORESOURCE_MEM);
	err = pci_request_selected_regions_exclusive(pdev, bars,
						     e1000e_driver_name);
	if (err)
		goto err_pci_reg;

	pci_set_master(pdev);
	/* PCI config space info */
	err = pci_save_state(pdev);
	if (err)
		goto err_alloc_etherdev;

	err = -ENOMEM;
	netdev = alloc_etherdev(sizeof(struct e1000_adapter));
	if (!netdev)
		goto err_alloc_etherdev;

	SET_NETDEV_DEV(netdev, &pdev->dev);

	netdev->irq = pdev->irq;

	pci_set_drvdata(pdev, netdev);
	adapter = netdev_priv(netdev);
	hw = &adapter->hw;
	adapter->netdev = netdev;
	adapter->pdev = pdev;
	adapter->ei = ei;
	adapter->pba = ei->pba;
	adapter->flags = ei->flags;
	adapter->flags2 = ei->flags2;
	adapter->hw.adapter = adapter;
	adapter->hw.mac.type = ei->mac;
	adapter->max_hw_frame_size = ei->max_hw_frame_size;
	adapter->msg_enable = netif_msg_init(debug, DEFAULT_MSG_ENABLE);

	mmio_start = pci_resource_start(pdev, 0);
	mmio_len = pci_resource_len(pdev, 0);

	err = -EIO;
	adapter->hw.hw_addr = ioremap(mmio_start, mmio_len);
	if (!adapter->hw.hw_addr)
		goto err_ioremap;

	if ((adapter->flags & FLAG_HAS_FLASH) &&
	    (pci_resource_flags(pdev, 1) & IORESOURCE_MEM) &&
	    (hw->mac.type < e1000_pch_spt)) {
		flash_start = pci_resource_start(pdev, 1);
		flash_len = pci_resource_len(pdev, 1);
		adapter->hw.flash_address = ioremap(flash_start, flash_len);
		if (!adapter->hw.flash_address)
			goto err_flashmap;
	}

	/* Set default EEE advertisement */
	if (adapter->flags2 & FLAG2_HAS_EEE)
		adapter->eee_advert = MDIO_EEE_100TX | MDIO_EEE_1000T;

	/* construct the net_device struct */
	netdev->netdev_ops = &e1000e_netdev_ops;
	e1000e_set_ethtool_ops(netdev);
	netdev->watchdog_timeo = 5 * HZ;
<<<<<<< HEAD
	netif_napi_add(netdev, &adapter->napi, e1000e_poll, 64);
=======
	netif_napi_add(netdev, &adapter->napi, e1000e_poll);
>>>>>>> eb3cdb58
	strscpy(netdev->name, pci_name(pdev), sizeof(netdev->name));

	netdev->mem_start = mmio_start;
	netdev->mem_end = mmio_start + mmio_len;

	adapter->bd_number = cards_found++;

	e1000e_check_options(adapter);

	/* setup adapter struct */
	err = e1000_sw_init(adapter);
	if (err)
		goto err_sw_init;

	memcpy(&hw->mac.ops, ei->mac_ops, sizeof(hw->mac.ops));
	memcpy(&hw->nvm.ops, ei->nvm_ops, sizeof(hw->nvm.ops));
	memcpy(&hw->phy.ops, ei->phy_ops, sizeof(hw->phy.ops));

	err = ei->get_variants(adapter);
	if (err)
		goto err_hw_init;

	if ((adapter->flags & FLAG_IS_ICH) &&
	    (adapter->flags & FLAG_READ_ONLY_NVM) &&
	    (hw->mac.type < e1000_pch_spt))
		e1000e_write_protect_nvm_ich8lan(&adapter->hw);

	hw->mac.ops.get_bus_info(&adapter->hw);

	adapter->hw.phy.autoneg_wait_to_complete = 0;

	/* Copper options */
	if (adapter->hw.phy.media_type == e1000_media_type_copper) {
		adapter->hw.phy.mdix = AUTO_ALL_MODES;
		adapter->hw.phy.disable_polarity_correction = 0;
		adapter->hw.phy.ms_type = e1000_ms_hw_default;
	}

	if (hw->phy.ops.check_reset_block && hw->phy.ops.check_reset_block(hw))
		dev_info(&pdev->dev,
			 "PHY reset is blocked due to SOL/IDER session.\n");

	/* Set initial default active device features */
	netdev->features = (NETIF_F_SG |
			    NETIF_F_HW_VLAN_CTAG_RX |
			    NETIF_F_HW_VLAN_CTAG_TX |
			    NETIF_F_TSO |
			    NETIF_F_TSO6 |
			    NETIF_F_RXHASH |
			    NETIF_F_RXCSUM |
			    NETIF_F_HW_CSUM);

	/* disable TSO for pcie and 10/100 speeds to avoid
	 * some hardware issues and for i219 to fix transfer
	 * speed being capped at 60%
	 */
	if (!(adapter->flags & FLAG_TSO_FORCE)) {
		switch (adapter->link_speed) {
		case SPEED_10:
		case SPEED_100:
			e_info("10/100 speed: disabling TSO\n");
			netdev->features &= ~NETIF_F_TSO;
			netdev->features &= ~NETIF_F_TSO6;
			break;
		case SPEED_1000:
			netdev->features |= NETIF_F_TSO;
			netdev->features |= NETIF_F_TSO6;
			break;
		default:
			/* oops */
			break;
		}
		if (hw->mac.type == e1000_pch_spt) {
			netdev->features &= ~NETIF_F_TSO;
			netdev->features &= ~NETIF_F_TSO6;
		}
	}

	/* Set user-changeable features (subset of all device features) */
	netdev->hw_features = netdev->features;
	netdev->hw_features |= NETIF_F_RXFCS;
	netdev->priv_flags |= IFF_SUPP_NOFCS;
	netdev->hw_features |= NETIF_F_RXALL;

	if (adapter->flags & FLAG_HAS_HW_VLAN_FILTER)
		netdev->features |= NETIF_F_HW_VLAN_CTAG_FILTER;

	netdev->vlan_features |= (NETIF_F_SG |
				  NETIF_F_TSO |
				  NETIF_F_TSO6 |
				  NETIF_F_HW_CSUM);

	netdev->priv_flags |= IFF_UNICAST_FLT;

	netdev->features |= NETIF_F_HIGHDMA;
	netdev->vlan_features |= NETIF_F_HIGHDMA;

	/* MTU range: 68 - max_hw_frame_size */
	netdev->min_mtu = ETH_MIN_MTU;
	netdev->max_mtu = adapter->max_hw_frame_size -
			  (VLAN_ETH_HLEN + ETH_FCS_LEN);

	if (e1000e_enable_mng_pass_thru(&adapter->hw))
		adapter->flags |= FLAG_MNG_PT_ENABLED;

	/* before reading the NVM, reset the controller to
	 * put the device in a known good starting state
	 */
	adapter->hw.mac.ops.reset_hw(&adapter->hw);

	/* systems with ASPM and others may see the checksum fail on the first
	 * attempt. Let's give it a few tries
	 */
	for (i = 0;; i++) {
		if (e1000_validate_nvm_checksum(&adapter->hw) >= 0)
			break;
		if (i == 2) {
			dev_err(&pdev->dev, "The NVM Checksum Is Not Valid\n");
			err = -EIO;
			goto err_eeprom;
		}
	}

	e1000_eeprom_checks(adapter);

	/* copy the MAC address */
	if (e1000e_read_mac_addr(&adapter->hw))
		dev_err(&pdev->dev,
			"NVM Read Error while reading MAC address\n");

	eth_hw_addr_set(netdev, adapter->hw.mac.addr);

	if (!is_valid_ether_addr(netdev->dev_addr)) {
		dev_err(&pdev->dev, "Invalid MAC Address: %pM\n",
			netdev->dev_addr);
		err = -EIO;
		goto err_eeprom;
	}

	timer_setup(&adapter->watchdog_timer, e1000_watchdog, 0);
	timer_setup(&adapter->phy_info_timer, e1000_update_phy_info, 0);

	INIT_WORK(&adapter->reset_task, e1000_reset_task);
	INIT_WORK(&adapter->watchdog_task, e1000_watchdog_task);
	INIT_WORK(&adapter->downshift_task, e1000e_downshift_workaround);
	INIT_WORK(&adapter->update_phy_task, e1000e_update_phy_task);
	INIT_WORK(&adapter->print_hang_task, e1000_print_hw_hang);

	/* Initialize link parameters. User can change them with ethtool */
	adapter->hw.mac.autoneg = 1;
	adapter->fc_autoneg = true;
	adapter->hw.fc.requested_mode = e1000_fc_default;
	adapter->hw.fc.current_mode = e1000_fc_default;
	adapter->hw.phy.autoneg_advertised = 0x2f;

	/* Initial Wake on LAN setting - If APM wake is enabled in
	 * the EEPROM, enable the ACPI Magic Packet filter
	 */
	if (adapter->flags & FLAG_APME_IN_WUC) {
		/* APME bit in EEPROM is mapped to WUC.APME */
		eeprom_data = er32(WUC);
		eeprom_apme_mask = E1000_WUC_APME;
		if ((hw->mac.type > e1000_ich10lan) &&
		    (eeprom_data & E1000_WUC_PHY_WAKE))
			adapter->flags2 |= FLAG2_HAS_PHY_WAKEUP;
	} else if (adapter->flags & FLAG_APME_IN_CTRL3) {
		if (adapter->flags & FLAG_APME_CHECK_PORT_B &&
		    (adapter->hw.bus.func == 1))
			ret_val = e1000_read_nvm(&adapter->hw,
					      NVM_INIT_CONTROL3_PORT_B,
					      1, &eeprom_data);
		else
			ret_val = e1000_read_nvm(&adapter->hw,
					      NVM_INIT_CONTROL3_PORT_A,
					      1, &eeprom_data);
	}

	/* fetch WoL from EEPROM */
	if (ret_val)
		e_dbg("NVM read error getting WoL initial values: %d\n", ret_val);
	else if (eeprom_data & eeprom_apme_mask)
		adapter->eeprom_wol |= E1000_WUFC_MAG;

	/* now that we have the eeprom settings, apply the special cases
	 * where the eeprom may be wrong or the board simply won't support
	 * wake on lan on a particular port
	 */
	if (!(adapter->flags & FLAG_HAS_WOL))
		adapter->eeprom_wol = 0;

	/* initialize the wol settings based on the eeprom settings */
	adapter->wol = adapter->eeprom_wol;

	/* make sure adapter isn't asleep if manageability is enabled */
	if (adapter->wol || (adapter->flags & FLAG_MNG_PT_ENABLED) ||
	    (hw->mac.ops.check_mng_mode(hw)))
		device_wakeup_enable(&pdev->dev);

	/* save off EEPROM version number */
	ret_val = e1000_read_nvm(&adapter->hw, 5, 1, &adapter->eeprom_vers);

	if (ret_val) {
		e_dbg("NVM read error getting EEPROM version: %d\n", ret_val);
		adapter->eeprom_vers = 0;
	}

	/* init PTP hardware clock */
	e1000e_ptp_init(adapter);

	/* reset the hardware with the new settings */
	e1000e_reset(adapter);

	/* If the controller has AMT, do not set DRV_LOAD until the interface
	 * is up.  For all other cases, let the f/w know that the h/w is now
	 * under the control of the driver.
	 */
	if (!(adapter->flags & FLAG_HAS_AMT))
		e1000e_get_hw_control(adapter);

	if (hw->mac.type >= e1000_pch_cnp)
		adapter->flags2 |= FLAG2_ENABLE_S0IX_FLOWS;

	strscpy(netdev->name, "eth%d", sizeof(netdev->name));
	err = register_netdev(netdev);
	if (err)
		goto err_register;

	/* carrier off reporting is important to ethtool even BEFORE open */
	netif_carrier_off(netdev);

	e1000_print_device_info(adapter);

	dev_pm_set_driver_flags(&pdev->dev, DPM_FLAG_SMART_PREPARE);

	if (pci_dev_run_wake(pdev) && hw->mac.type != e1000_pch_cnp)
		pm_runtime_put_noidle(&pdev->dev);

	return 0;

err_register:
	if (!(adapter->flags & FLAG_HAS_AMT))
		e1000e_release_hw_control(adapter);
err_eeprom:
	if (hw->phy.ops.check_reset_block && !hw->phy.ops.check_reset_block(hw))
		e1000_phy_hw_reset(&adapter->hw);
err_hw_init:
	kfree(adapter->tx_ring);
	kfree(adapter->rx_ring);
err_sw_init:
	if ((adapter->hw.flash_address) && (hw->mac.type < e1000_pch_spt))
		iounmap(adapter->hw.flash_address);
	e1000e_reset_interrupt_capability(adapter);
err_flashmap:
	iounmap(adapter->hw.hw_addr);
err_ioremap:
	free_netdev(netdev);
err_alloc_etherdev:
	pci_release_mem_regions(pdev);
err_pci_reg:
err_dma:
	pci_disable_device(pdev);
	return err;
}

/**
 * e1000_remove - Device Removal Routine
 * @pdev: PCI device information struct
 *
 * e1000_remove is called by the PCI subsystem to alert the driver
 * that it should release a PCI device.  This could be caused by a
 * Hot-Plug event, or because the driver is going to be removed from
 * memory.
 **/
static void e1000_remove(struct pci_dev *pdev)
{
	struct net_device *netdev = pci_get_drvdata(pdev);
	struct e1000_adapter *adapter = netdev_priv(netdev);

	e1000e_ptp_remove(adapter);

	/* The timers may be rescheduled, so explicitly disable them
	 * from being rescheduled.
	 */
	set_bit(__E1000_DOWN, &adapter->state);
	del_timer_sync(&adapter->watchdog_timer);
	del_timer_sync(&adapter->phy_info_timer);

	cancel_work_sync(&adapter->reset_task);
	cancel_work_sync(&adapter->watchdog_task);
	cancel_work_sync(&adapter->downshift_task);
	cancel_work_sync(&adapter->update_phy_task);
	cancel_work_sync(&adapter->print_hang_task);

	if (adapter->flags & FLAG_HAS_HW_TIMESTAMP) {
		cancel_work_sync(&adapter->tx_hwtstamp_work);
		if (adapter->tx_hwtstamp_skb) {
			dev_consume_skb_any(adapter->tx_hwtstamp_skb);
			adapter->tx_hwtstamp_skb = NULL;
		}
	}

	unregister_netdev(netdev);

	if (pci_dev_run_wake(pdev))
		pm_runtime_get_noresume(&pdev->dev);

	/* Release control of h/w to f/w.  If f/w is AMT enabled, this
	 * would have already happened in close and is redundant.
	 */
	e1000e_release_hw_control(adapter);

	e1000e_reset_interrupt_capability(adapter);
	kfree(adapter->tx_ring);
	kfree(adapter->rx_ring);

	iounmap(adapter->hw.hw_addr);
	if ((adapter->hw.flash_address) &&
	    (adapter->hw.mac.type < e1000_pch_spt))
		iounmap(adapter->hw.flash_address);
	pci_release_mem_regions(pdev);

	free_netdev(netdev);

	pci_disable_device(pdev);
}

/* PCI Error Recovery (ERS) */
static const struct pci_error_handlers e1000_err_handler = {
	.error_detected = e1000_io_error_detected,
	.slot_reset = e1000_io_slot_reset,
	.resume = e1000_io_resume,
};

static const struct pci_device_id e1000_pci_tbl[] = {
	{ PCI_VDEVICE(INTEL, E1000_DEV_ID_82571EB_COPPER), board_82571 },
	{ PCI_VDEVICE(INTEL, E1000_DEV_ID_82571EB_FIBER), board_82571 },
	{ PCI_VDEVICE(INTEL, E1000_DEV_ID_82571EB_QUAD_COPPER), board_82571 },
	{ PCI_VDEVICE(INTEL, E1000_DEV_ID_82571EB_QUAD_COPPER_LP),
	  board_82571 },
	{ PCI_VDEVICE(INTEL, E1000_DEV_ID_82571EB_QUAD_FIBER), board_82571 },
	{ PCI_VDEVICE(INTEL, E1000_DEV_ID_82571EB_SERDES), board_82571 },
	{ PCI_VDEVICE(INTEL, E1000_DEV_ID_82571EB_SERDES_DUAL), board_82571 },
	{ PCI_VDEVICE(INTEL, E1000_DEV_ID_82571EB_SERDES_QUAD), board_82571 },
	{ PCI_VDEVICE(INTEL, E1000_DEV_ID_82571PT_QUAD_COPPER), board_82571 },

	{ PCI_VDEVICE(INTEL, E1000_DEV_ID_82572EI), board_82572 },
	{ PCI_VDEVICE(INTEL, E1000_DEV_ID_82572EI_COPPER), board_82572 },
	{ PCI_VDEVICE(INTEL, E1000_DEV_ID_82572EI_FIBER), board_82572 },
	{ PCI_VDEVICE(INTEL, E1000_DEV_ID_82572EI_SERDES), board_82572 },

	{ PCI_VDEVICE(INTEL, E1000_DEV_ID_82573E), board_82573 },
	{ PCI_VDEVICE(INTEL, E1000_DEV_ID_82573E_IAMT), board_82573 },
	{ PCI_VDEVICE(INTEL, E1000_DEV_ID_82573L), board_82573 },

	{ PCI_VDEVICE(INTEL, E1000_DEV_ID_82574L), board_82574 },
	{ PCI_VDEVICE(INTEL, E1000_DEV_ID_82574LA), board_82574 },
	{ PCI_VDEVICE(INTEL, E1000_DEV_ID_82583V), board_82583 },

	{ PCI_VDEVICE(INTEL, E1000_DEV_ID_80003ES2LAN_COPPER_DPT),
	  board_80003es2lan },
	{ PCI_VDEVICE(INTEL, E1000_DEV_ID_80003ES2LAN_COPPER_SPT),
	  board_80003es2lan },
	{ PCI_VDEVICE(INTEL, E1000_DEV_ID_80003ES2LAN_SERDES_DPT),
	  board_80003es2lan },
	{ PCI_VDEVICE(INTEL, E1000_DEV_ID_80003ES2LAN_SERDES_SPT),
	  board_80003es2lan },

	{ PCI_VDEVICE(INTEL, E1000_DEV_ID_ICH8_IFE), board_ich8lan },
	{ PCI_VDEVICE(INTEL, E1000_DEV_ID_ICH8_IFE_G), board_ich8lan },
	{ PCI_VDEVICE(INTEL, E1000_DEV_ID_ICH8_IFE_GT), board_ich8lan },
	{ PCI_VDEVICE(INTEL, E1000_DEV_ID_ICH8_IGP_AMT), board_ich8lan },
	{ PCI_VDEVICE(INTEL, E1000_DEV_ID_ICH8_IGP_C), board_ich8lan },
	{ PCI_VDEVICE(INTEL, E1000_DEV_ID_ICH8_IGP_M), board_ich8lan },
	{ PCI_VDEVICE(INTEL, E1000_DEV_ID_ICH8_IGP_M_AMT), board_ich8lan },
	{ PCI_VDEVICE(INTEL, E1000_DEV_ID_ICH8_82567V_3), board_ich8lan },

	{ PCI_VDEVICE(INTEL, E1000_DEV_ID_ICH9_IFE), board_ich9lan },
	{ PCI_VDEVICE(INTEL, E1000_DEV_ID_ICH9_IFE_G), board_ich9lan },
	{ PCI_VDEVICE(INTEL, E1000_DEV_ID_ICH9_IFE_GT), board_ich9lan },
	{ PCI_VDEVICE(INTEL, E1000_DEV_ID_ICH9_IGP_AMT), board_ich9lan },
	{ PCI_VDEVICE(INTEL, E1000_DEV_ID_ICH9_IGP_C), board_ich9lan },
	{ PCI_VDEVICE(INTEL, E1000_DEV_ID_ICH9_BM), board_ich9lan },
	{ PCI_VDEVICE(INTEL, E1000_DEV_ID_ICH9_IGP_M), board_ich9lan },
	{ PCI_VDEVICE(INTEL, E1000_DEV_ID_ICH9_IGP_M_AMT), board_ich9lan },
	{ PCI_VDEVICE(INTEL, E1000_DEV_ID_ICH9_IGP_M_V), board_ich9lan },

	{ PCI_VDEVICE(INTEL, E1000_DEV_ID_ICH10_R_BM_LM), board_ich9lan },
	{ PCI_VDEVICE(INTEL, E1000_DEV_ID_ICH10_R_BM_LF), board_ich9lan },
	{ PCI_VDEVICE(INTEL, E1000_DEV_ID_ICH10_R_BM_V), board_ich9lan },

	{ PCI_VDEVICE(INTEL, E1000_DEV_ID_ICH10_D_BM_LM), board_ich10lan },
	{ PCI_VDEVICE(INTEL, E1000_DEV_ID_ICH10_D_BM_LF), board_ich10lan },
	{ PCI_VDEVICE(INTEL, E1000_DEV_ID_ICH10_D_BM_V), board_ich10lan },

	{ PCI_VDEVICE(INTEL, E1000_DEV_ID_PCH_M_HV_LM), board_pchlan },
	{ PCI_VDEVICE(INTEL, E1000_DEV_ID_PCH_M_HV_LC), board_pchlan },
	{ PCI_VDEVICE(INTEL, E1000_DEV_ID_PCH_D_HV_DM), board_pchlan },
	{ PCI_VDEVICE(INTEL, E1000_DEV_ID_PCH_D_HV_DC), board_pchlan },

	{ PCI_VDEVICE(INTEL, E1000_DEV_ID_PCH2_LV_LM), board_pch2lan },
	{ PCI_VDEVICE(INTEL, E1000_DEV_ID_PCH2_LV_V), board_pch2lan },

	{ PCI_VDEVICE(INTEL, E1000_DEV_ID_PCH_LPT_I217_LM), board_pch_lpt },
	{ PCI_VDEVICE(INTEL, E1000_DEV_ID_PCH_LPT_I217_V), board_pch_lpt },
	{ PCI_VDEVICE(INTEL, E1000_DEV_ID_PCH_LPTLP_I218_LM), board_pch_lpt },
	{ PCI_VDEVICE(INTEL, E1000_DEV_ID_PCH_LPTLP_I218_V), board_pch_lpt },
	{ PCI_VDEVICE(INTEL, E1000_DEV_ID_PCH_I218_LM2), board_pch_lpt },
	{ PCI_VDEVICE(INTEL, E1000_DEV_ID_PCH_I218_V2), board_pch_lpt },
	{ PCI_VDEVICE(INTEL, E1000_DEV_ID_PCH_I218_LM3), board_pch_lpt },
	{ PCI_VDEVICE(INTEL, E1000_DEV_ID_PCH_I218_V3), board_pch_lpt },
	{ PCI_VDEVICE(INTEL, E1000_DEV_ID_PCH_SPT_I219_LM), board_pch_spt },
	{ PCI_VDEVICE(INTEL, E1000_DEV_ID_PCH_SPT_I219_V), board_pch_spt },
	{ PCI_VDEVICE(INTEL, E1000_DEV_ID_PCH_SPT_I219_LM2), board_pch_spt },
	{ PCI_VDEVICE(INTEL, E1000_DEV_ID_PCH_SPT_I219_V2), board_pch_spt },
	{ PCI_VDEVICE(INTEL, E1000_DEV_ID_PCH_LBG_I219_LM3), board_pch_spt },
	{ PCI_VDEVICE(INTEL, E1000_DEV_ID_PCH_SPT_I219_LM4), board_pch_spt },
	{ PCI_VDEVICE(INTEL, E1000_DEV_ID_PCH_SPT_I219_V4), board_pch_spt },
	{ PCI_VDEVICE(INTEL, E1000_DEV_ID_PCH_SPT_I219_LM5), board_pch_spt },
	{ PCI_VDEVICE(INTEL, E1000_DEV_ID_PCH_SPT_I219_V5), board_pch_spt },
	{ PCI_VDEVICE(INTEL, E1000_DEV_ID_PCH_CNP_I219_LM6), board_pch_cnp },
	{ PCI_VDEVICE(INTEL, E1000_DEV_ID_PCH_CNP_I219_V6), board_pch_cnp },
	{ PCI_VDEVICE(INTEL, E1000_DEV_ID_PCH_CNP_I219_LM7), board_pch_cnp },
	{ PCI_VDEVICE(INTEL, E1000_DEV_ID_PCH_CNP_I219_V7), board_pch_cnp },
	{ PCI_VDEVICE(INTEL, E1000_DEV_ID_PCH_ICP_I219_LM8), board_pch_cnp },
	{ PCI_VDEVICE(INTEL, E1000_DEV_ID_PCH_ICP_I219_V8), board_pch_cnp },
	{ PCI_VDEVICE(INTEL, E1000_DEV_ID_PCH_ICP_I219_LM9), board_pch_cnp },
	{ PCI_VDEVICE(INTEL, E1000_DEV_ID_PCH_ICP_I219_V9), board_pch_cnp },
	{ PCI_VDEVICE(INTEL, E1000_DEV_ID_PCH_CMP_I219_LM10), board_pch_cnp },
	{ PCI_VDEVICE(INTEL, E1000_DEV_ID_PCH_CMP_I219_V10), board_pch_cnp },
	{ PCI_VDEVICE(INTEL, E1000_DEV_ID_PCH_CMP_I219_LM11), board_pch_cnp },
	{ PCI_VDEVICE(INTEL, E1000_DEV_ID_PCH_CMP_I219_V11), board_pch_cnp },
	{ PCI_VDEVICE(INTEL, E1000_DEV_ID_PCH_CMP_I219_LM12), board_pch_spt },
	{ PCI_VDEVICE(INTEL, E1000_DEV_ID_PCH_CMP_I219_V12), board_pch_spt },
	{ PCI_VDEVICE(INTEL, E1000_DEV_ID_PCH_TGP_I219_LM13), board_pch_tgp },
	{ PCI_VDEVICE(INTEL, E1000_DEV_ID_PCH_TGP_I219_V13), board_pch_tgp },
	{ PCI_VDEVICE(INTEL, E1000_DEV_ID_PCH_TGP_I219_LM14), board_pch_tgp },
	{ PCI_VDEVICE(INTEL, E1000_DEV_ID_PCH_TGP_I219_V14), board_pch_tgp },
	{ PCI_VDEVICE(INTEL, E1000_DEV_ID_PCH_TGP_I219_LM15), board_pch_tgp },
	{ PCI_VDEVICE(INTEL, E1000_DEV_ID_PCH_TGP_I219_V15), board_pch_tgp },
	{ PCI_VDEVICE(INTEL, E1000_DEV_ID_PCH_RPL_I219_LM23), board_pch_adp },
	{ PCI_VDEVICE(INTEL, E1000_DEV_ID_PCH_RPL_I219_V23), board_pch_adp },
	{ PCI_VDEVICE(INTEL, E1000_DEV_ID_PCH_ADP_I219_LM16), board_pch_adp },
	{ PCI_VDEVICE(INTEL, E1000_DEV_ID_PCH_ADP_I219_V16), board_pch_adp },
	{ PCI_VDEVICE(INTEL, E1000_DEV_ID_PCH_ADP_I219_LM17), board_pch_adp },
	{ PCI_VDEVICE(INTEL, E1000_DEV_ID_PCH_ADP_I219_V17), board_pch_adp },
	{ PCI_VDEVICE(INTEL, E1000_DEV_ID_PCH_RPL_I219_LM22), board_pch_adp },
	{ PCI_VDEVICE(INTEL, E1000_DEV_ID_PCH_RPL_I219_V22), board_pch_adp },
<<<<<<< HEAD
	{ PCI_VDEVICE(INTEL, E1000_DEV_ID_PCH_MTP_I219_LM18), board_pch_adp },
	{ PCI_VDEVICE(INTEL, E1000_DEV_ID_PCH_MTP_I219_V18), board_pch_adp },
	{ PCI_VDEVICE(INTEL, E1000_DEV_ID_PCH_MTP_I219_LM19), board_pch_adp },
	{ PCI_VDEVICE(INTEL, E1000_DEV_ID_PCH_MTP_I219_V19), board_pch_adp },
	{ PCI_VDEVICE(INTEL, E1000_DEV_ID_PCH_LNP_I219_LM20), board_pch_adp },
	{ PCI_VDEVICE(INTEL, E1000_DEV_ID_PCH_LNP_I219_V20), board_pch_adp },
	{ PCI_VDEVICE(INTEL, E1000_DEV_ID_PCH_LNP_I219_LM21), board_pch_adp },
	{ PCI_VDEVICE(INTEL, E1000_DEV_ID_PCH_LNP_I219_V21), board_pch_adp },
=======
	{ PCI_VDEVICE(INTEL, E1000_DEV_ID_PCH_MTP_I219_LM18), board_pch_mtp },
	{ PCI_VDEVICE(INTEL, E1000_DEV_ID_PCH_MTP_I219_V18), board_pch_mtp },
	{ PCI_VDEVICE(INTEL, E1000_DEV_ID_PCH_MTP_I219_LM19), board_pch_mtp },
	{ PCI_VDEVICE(INTEL, E1000_DEV_ID_PCH_MTP_I219_V19), board_pch_mtp },
	{ PCI_VDEVICE(INTEL, E1000_DEV_ID_PCH_LNP_I219_LM20), board_pch_mtp },
	{ PCI_VDEVICE(INTEL, E1000_DEV_ID_PCH_LNP_I219_V20), board_pch_mtp },
	{ PCI_VDEVICE(INTEL, E1000_DEV_ID_PCH_LNP_I219_LM21), board_pch_mtp },
	{ PCI_VDEVICE(INTEL, E1000_DEV_ID_PCH_LNP_I219_V21), board_pch_mtp },
	{ PCI_VDEVICE(INTEL, E1000_DEV_ID_PCH_ARL_I219_LM24), board_pch_mtp },
	{ PCI_VDEVICE(INTEL, E1000_DEV_ID_PCH_ARL_I219_V24), board_pch_mtp },
	{ PCI_VDEVICE(INTEL, E1000_DEV_ID_PCH_PTP_I219_LM25), board_pch_mtp },
	{ PCI_VDEVICE(INTEL, E1000_DEV_ID_PCH_PTP_I219_V25), board_pch_mtp },
	{ PCI_VDEVICE(INTEL, E1000_DEV_ID_PCH_PTP_I219_LM26), board_pch_mtp },
	{ PCI_VDEVICE(INTEL, E1000_DEV_ID_PCH_PTP_I219_V26), board_pch_mtp },
	{ PCI_VDEVICE(INTEL, E1000_DEV_ID_PCH_PTP_I219_LM27), board_pch_mtp },
	{ PCI_VDEVICE(INTEL, E1000_DEV_ID_PCH_PTP_I219_V27), board_pch_mtp },
>>>>>>> eb3cdb58

	{ 0, 0, 0, 0, 0, 0, 0 }	/* terminate list */
};
MODULE_DEVICE_TABLE(pci, e1000_pci_tbl);

static const struct dev_pm_ops e1000_pm_ops = {
#ifdef CONFIG_PM_SLEEP
	.prepare	= e1000e_pm_prepare,
	.suspend	= e1000e_pm_suspend,
	.resume		= e1000e_pm_resume,
	.freeze		= e1000e_pm_freeze,
	.thaw		= e1000e_pm_thaw,
	.poweroff	= e1000e_pm_suspend,
	.restore	= e1000e_pm_resume,
#endif
	SET_RUNTIME_PM_OPS(e1000e_pm_runtime_suspend, e1000e_pm_runtime_resume,
			   e1000e_pm_runtime_idle)
};

/* PCI Device API Driver */
static struct pci_driver e1000_driver = {
	.name     = e1000e_driver_name,
	.id_table = e1000_pci_tbl,
	.probe    = e1000_probe,
	.remove   = e1000_remove,
	.driver   = {
		.pm = &e1000_pm_ops,
	},
	.shutdown = e1000_shutdown,
	.err_handler = &e1000_err_handler
};

/**
 * e1000_init_module - Driver Registration Routine
 *
 * e1000_init_module is the first routine called when the driver is
 * loaded. All it does is register with the PCI subsystem.
 **/
static int __init e1000_init_module(void)
{
	pr_info("Intel(R) PRO/1000 Network Driver\n");
	pr_info("Copyright(c) 1999 - 2015 Intel Corporation.\n");

	return pci_register_driver(&e1000_driver);
}
module_init(e1000_init_module);

/**
 * e1000_exit_module - Driver Exit Cleanup Routine
 *
 * e1000_exit_module is called just before the driver is removed
 * from memory.
 **/
static void __exit e1000_exit_module(void)
{
	pci_unregister_driver(&e1000_driver);
}
module_exit(e1000_exit_module);

MODULE_AUTHOR("Intel Corporation, <linux.nics@intel.com>");
MODULE_DESCRIPTION("Intel(R) PRO/1000 Network Driver");
MODULE_LICENSE("GPL v2");

/* netdev.c */<|MERGE_RESOLUTION|>--- conflicted
+++ resolved
@@ -54,10 +54,7 @@
 	[board_pch_cnp]		= &e1000_pch_cnp_info,
 	[board_pch_tgp]		= &e1000_pch_tgp_info,
 	[board_pch_adp]		= &e1000_pch_adp_info,
-<<<<<<< HEAD
-=======
 	[board_pch_mtp]		= &e1000_pch_mtp_info,
->>>>>>> eb3cdb58
 };
 
 struct e1000_reg_info {
@@ -3547,10 +3544,7 @@
 	case e1000_pch_adp:
 	case e1000_pch_mtp:
 	case e1000_pch_lnp:
-<<<<<<< HEAD
-=======
 	case e1000_pch_ptp:
->>>>>>> eb3cdb58
 		if (er32(TSYNCRXCTL) & E1000_TSYNCRXCTL_SYSCFI) {
 			/* Stable 24MHz frequency */
 			incperiod = INCPERIOD_24MHZ;
@@ -4066,10 +4060,7 @@
 	case e1000_pch_adp:
 	case e1000_pch_mtp:
 	case e1000_pch_lnp:
-<<<<<<< HEAD
-=======
 	case e1000_pch_ptp:
->>>>>>> eb3cdb58
 		fc->refresh_time = 0xFFFF;
 		fc->pause_time = 0xFFFF;
 
@@ -6326,10 +6317,7 @@
 		mac_data = er32(H2ME);
 		mac_data |= E1000_H2ME_START_DPG;
 		mac_data &= ~E1000_H2ME_EXIT_DPG;
-<<<<<<< HEAD
-=======
 		trace_e1000e_trace_mac_register(mac_data);
->>>>>>> eb3cdb58
 		ew32(H2ME, mac_data);
 	} else {
 		/* Request driver configure the device to S0ix */
@@ -6484,10 +6472,7 @@
 		mac_data = er32(H2ME);
 		mac_data &= ~E1000_H2ME_START_DPG;
 		mac_data |= E1000_H2ME_EXIT_DPG;
-<<<<<<< HEAD
-=======
 		trace_e1000e_trace_mac_register(mac_data);
->>>>>>> eb3cdb58
 		ew32(H2ME, mac_data);
 
 		/* Poll up to 2.5 seconds for ME to unconfigure DPG.
@@ -7462,11 +7447,7 @@
 	netdev->netdev_ops = &e1000e_netdev_ops;
 	e1000e_set_ethtool_ops(netdev);
 	netdev->watchdog_timeo = 5 * HZ;
-<<<<<<< HEAD
-	netif_napi_add(netdev, &adapter->napi, e1000e_poll, 64);
-=======
 	netif_napi_add(netdev, &adapter->napi, e1000e_poll);
->>>>>>> eb3cdb58
 	strscpy(netdev->name, pci_name(pdev), sizeof(netdev->name));
 
 	netdev->mem_start = mmio_start;
@@ -7914,16 +7895,6 @@
 	{ PCI_VDEVICE(INTEL, E1000_DEV_ID_PCH_ADP_I219_V17), board_pch_adp },
 	{ PCI_VDEVICE(INTEL, E1000_DEV_ID_PCH_RPL_I219_LM22), board_pch_adp },
 	{ PCI_VDEVICE(INTEL, E1000_DEV_ID_PCH_RPL_I219_V22), board_pch_adp },
-<<<<<<< HEAD
-	{ PCI_VDEVICE(INTEL, E1000_DEV_ID_PCH_MTP_I219_LM18), board_pch_adp },
-	{ PCI_VDEVICE(INTEL, E1000_DEV_ID_PCH_MTP_I219_V18), board_pch_adp },
-	{ PCI_VDEVICE(INTEL, E1000_DEV_ID_PCH_MTP_I219_LM19), board_pch_adp },
-	{ PCI_VDEVICE(INTEL, E1000_DEV_ID_PCH_MTP_I219_V19), board_pch_adp },
-	{ PCI_VDEVICE(INTEL, E1000_DEV_ID_PCH_LNP_I219_LM20), board_pch_adp },
-	{ PCI_VDEVICE(INTEL, E1000_DEV_ID_PCH_LNP_I219_V20), board_pch_adp },
-	{ PCI_VDEVICE(INTEL, E1000_DEV_ID_PCH_LNP_I219_LM21), board_pch_adp },
-	{ PCI_VDEVICE(INTEL, E1000_DEV_ID_PCH_LNP_I219_V21), board_pch_adp },
-=======
 	{ PCI_VDEVICE(INTEL, E1000_DEV_ID_PCH_MTP_I219_LM18), board_pch_mtp },
 	{ PCI_VDEVICE(INTEL, E1000_DEV_ID_PCH_MTP_I219_V18), board_pch_mtp },
 	{ PCI_VDEVICE(INTEL, E1000_DEV_ID_PCH_MTP_I219_LM19), board_pch_mtp },
@@ -7940,7 +7911,6 @@
 	{ PCI_VDEVICE(INTEL, E1000_DEV_ID_PCH_PTP_I219_V26), board_pch_mtp },
 	{ PCI_VDEVICE(INTEL, E1000_DEV_ID_PCH_PTP_I219_LM27), board_pch_mtp },
 	{ PCI_VDEVICE(INTEL, E1000_DEV_ID_PCH_PTP_I219_V27), board_pch_mtp },
->>>>>>> eb3cdb58
 
 	{ 0, 0, 0, 0, 0, 0, 0 }	/* terminate list */
 };
