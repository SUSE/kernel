--- conflicted
+++ resolved
@@ -6697,8 +6697,6 @@
 			if (retval)
 				return retval;
 		}
-<<<<<<< HEAD
-=======
 
 		/* Force SMBUS to allow WOL */
 		/* Switching PHY interface always returns MDI error
@@ -6716,7 +6714,6 @@
 		ctrl_ext = er32(CTRL_EXT);
 		ctrl_ext |= E1000_CTRL_EXT_FORCE_SMBUS;
 		ew32(CTRL_EXT, ctrl_ext);
->>>>>>> 604b0aa0
 	}
 
 	/* Ensure that the appropriate bits are set in LPI_CTRL
