--- conflicted
+++ resolved
@@ -916,10 +916,7 @@
 	case e1000_pch_adp:
 	case e1000_pch_mtp:
 	case e1000_pch_lnp:
-<<<<<<< HEAD
-=======
 	case e1000_pch_ptp:
->>>>>>> eb3cdb58
 		mask |= BIT(18);
 		break;
 	default:
@@ -1587,10 +1584,7 @@
 	case e1000_pch_adp:
 	case e1000_pch_mtp:
 	case e1000_pch_lnp:
-<<<<<<< HEAD
-=======
 	case e1000_pch_ptp:
->>>>>>> eb3cdb58
 		fext_nvm11 = er32(FEXTNVM11);
 		fext_nvm11 &= ~E1000_FEXTNVM11_DISABLE_MULR_FIX;
 		ew32(FEXTNVM11, fext_nvm11);
