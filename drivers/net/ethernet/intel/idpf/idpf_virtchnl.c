--- conflicted
+++ resolved
@@ -617,14 +617,9 @@
 	idpf_vc_xn_lock(xn);
 	salt = FIELD_GET(IDPF_VC_XN_SALT_M, msg_info);
 	if (xn->salt != salt) {
-<<<<<<< HEAD
-		dev_err_ratelimited(&adapter->pdev->dev, "Transaction salt does not match (%02x != %02x)\n",
-				    xn->salt, salt);
-=======
 		dev_err_ratelimited(&adapter->pdev->dev, "Transaction salt does not match (exp:%d@%02x(%d) != got:%d@%02x)\n",
 				    xn->vc_op, xn->salt, xn->state,
 				    ctlq_msg->cookie.mbx.chnl_opcode, salt);
->>>>>>> 69730cac
 		idpf_vc_xn_unlock(xn);
 		return -EINVAL;
 	}
