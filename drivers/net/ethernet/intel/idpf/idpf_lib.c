// SPDX-License-Identifier: GPL-2.0-only
/* Copyright (C) 2023 Intel Corporation */

#include "idpf.h"
#include "idpf_virtchnl.h"

static const struct net_device_ops idpf_netdev_ops;

/**
 * idpf_init_vector_stack - Fill the MSIX vector stack with vector index
 * @adapter: private data struct
 *
 * Return 0 on success, error on failure
 */
static int idpf_init_vector_stack(struct idpf_adapter *adapter)
{
	struct idpf_vector_lifo *stack;
	u16 min_vec;
	u32 i;

	mutex_lock(&adapter->vector_lock);
	min_vec = adapter->num_msix_entries - adapter->num_avail_msix;
	stack = &adapter->vector_stack;
	stack->size = adapter->num_msix_entries;
	/* set the base and top to point at start of the 'free pool' to
	 * distribute the unused vectors on-demand basis
	 */
	stack->base = min_vec;
	stack->top = min_vec;

	stack->vec_idx = kcalloc(stack->size, sizeof(u16), GFP_KERNEL);
	if (!stack->vec_idx) {
		mutex_unlock(&adapter->vector_lock);

		return -ENOMEM;
	}

	for (i = 0; i < stack->size; i++)
		stack->vec_idx[i] = i;

	mutex_unlock(&adapter->vector_lock);

	return 0;
}

/**
 * idpf_deinit_vector_stack - zero out the MSIX vector stack
 * @adapter: private data struct
 */
static void idpf_deinit_vector_stack(struct idpf_adapter *adapter)
{
	struct idpf_vector_lifo *stack;

	mutex_lock(&adapter->vector_lock);
	stack = &adapter->vector_stack;
	kfree(stack->vec_idx);
	stack->vec_idx = NULL;
	mutex_unlock(&adapter->vector_lock);
}

/**
 * idpf_mb_intr_rel_irq - Free the IRQ association with the OS
 * @adapter: adapter structure
 *
 * This will also disable interrupt mode and queue up mailbox task. Mailbox
 * task will reschedule itself if not in interrupt mode.
 */
static void idpf_mb_intr_rel_irq(struct idpf_adapter *adapter)
{
	clear_bit(IDPF_MB_INTR_MODE, adapter->flags);
	kfree(free_irq(adapter->msix_entries[0].vector, adapter));
	queue_delayed_work(adapter->mbx_wq, &adapter->mbx_task, 0);
}

/**
 * idpf_intr_rel - Release interrupt capabilities and free memory
 * @adapter: adapter to disable interrupts on
 */
void idpf_intr_rel(struct idpf_adapter *adapter)
{
	if (!adapter->msix_entries)
		return;

	idpf_mb_intr_rel_irq(adapter);
	pci_free_irq_vectors(adapter->pdev);
	idpf_send_dealloc_vectors_msg(adapter);
	idpf_deinit_vector_stack(adapter);
	kfree(adapter->msix_entries);
	adapter->msix_entries = NULL;
}

/**
 * idpf_mb_intr_clean - Interrupt handler for the mailbox
 * @irq: interrupt number
 * @data: pointer to the adapter structure
 */
static irqreturn_t idpf_mb_intr_clean(int __always_unused irq, void *data)
{
	struct idpf_adapter *adapter = (struct idpf_adapter *)data;

	queue_delayed_work(adapter->mbx_wq, &adapter->mbx_task, 0);

	return IRQ_HANDLED;
}

/**
 * idpf_mb_irq_enable - Enable MSIX interrupt for the mailbox
 * @adapter: adapter to get the hardware address for register write
 */
static void idpf_mb_irq_enable(struct idpf_adapter *adapter)
{
	struct idpf_intr_reg *intr = &adapter->mb_vector.intr_reg;
	u32 val;

	val = intr->dyn_ctl_intena_m | intr->dyn_ctl_itridx_m;
	writel(val, intr->dyn_ctl);
	writel(intr->icr_ena_ctlq_m, intr->icr_ena);
}

/**
 * idpf_mb_intr_req_irq - Request irq for the mailbox interrupt
 * @adapter: adapter structure to pass to the mailbox irq handler
 */
static int idpf_mb_intr_req_irq(struct idpf_adapter *adapter)
{
	int irq_num, mb_vidx = 0, err;
	char *name;

	irq_num = adapter->msix_entries[mb_vidx].vector;
	name = kasprintf(GFP_KERNEL, "%s-%s-%d",
			 dev_driver_string(&adapter->pdev->dev),
			 "Mailbox", mb_vidx);
	err = request_irq(irq_num, adapter->irq_mb_handler, 0, name, adapter);
	if (err) {
		dev_err(&adapter->pdev->dev,
			"IRQ request for mailbox failed, error: %d\n", err);

		return err;
	}

	set_bit(IDPF_MB_INTR_MODE, adapter->flags);

	return 0;
}

/**
 * idpf_set_mb_vec_id - Set vector index for mailbox
 * @adapter: adapter structure to access the vector chunks
 *
 * The first vector id in the requested vector chunks from the CP is for
 * the mailbox
 */
static void idpf_set_mb_vec_id(struct idpf_adapter *adapter)
{
	if (adapter->req_vec_chunks)
		adapter->mb_vector.v_idx =
			le16_to_cpu(adapter->caps.mailbox_vector_id);
	else
		adapter->mb_vector.v_idx = 0;
}

/**
 * idpf_mb_intr_init - Initialize the mailbox interrupt
 * @adapter: adapter structure to store the mailbox vector
 */
static int idpf_mb_intr_init(struct idpf_adapter *adapter)
{
	adapter->dev_ops.reg_ops.mb_intr_reg_init(adapter);
	adapter->irq_mb_handler = idpf_mb_intr_clean;

	return idpf_mb_intr_req_irq(adapter);
}

/**
 * idpf_vector_lifo_push - push MSIX vector index onto stack
 * @adapter: private data struct
 * @vec_idx: vector index to store
 */
static int idpf_vector_lifo_push(struct idpf_adapter *adapter, u16 vec_idx)
{
	struct idpf_vector_lifo *stack = &adapter->vector_stack;

	lockdep_assert_held(&adapter->vector_lock);

	if (stack->top == stack->base) {
		dev_err(&adapter->pdev->dev, "Exceeded the vector stack limit: %d\n",
			stack->top);
		return -EINVAL;
	}

	stack->vec_idx[--stack->top] = vec_idx;

	return 0;
}

/**
 * idpf_vector_lifo_pop - pop MSIX vector index from stack
 * @adapter: private data struct
 */
static int idpf_vector_lifo_pop(struct idpf_adapter *adapter)
{
	struct idpf_vector_lifo *stack = &adapter->vector_stack;

	lockdep_assert_held(&adapter->vector_lock);

	if (stack->top == stack->size) {
		dev_err(&adapter->pdev->dev, "No interrupt vectors are available to distribute!\n");

		return -EINVAL;
	}

	return stack->vec_idx[stack->top++];
}

/**
 * idpf_vector_stash - Store the vector indexes onto the stack
 * @adapter: private data struct
 * @q_vector_idxs: vector index array
 * @vec_info: info related to the number of vectors
 *
 * This function is a no-op if there are no vectors indexes to be stashed
 */
static void idpf_vector_stash(struct idpf_adapter *adapter, u16 *q_vector_idxs,
			      struct idpf_vector_info *vec_info)
{
	int i, base = 0;
	u16 vec_idx;

	lockdep_assert_held(&adapter->vector_lock);

	if (!vec_info->num_curr_vecs)
		return;

	/* For default vports, no need to stash vector allocated from the
	 * default pool onto the stack
	 */
	if (vec_info->default_vport)
		base = IDPF_MIN_Q_VEC;

	for (i = vec_info->num_curr_vecs - 1; i >= base ; i--) {
		vec_idx = q_vector_idxs[i];
		idpf_vector_lifo_push(adapter, vec_idx);
		adapter->num_avail_msix++;
	}
}

/**
 * idpf_req_rel_vector_indexes - Request or release MSIX vector indexes
 * @adapter: driver specific private structure
 * @q_vector_idxs: vector index array
 * @vec_info: info related to the number of vectors
 *
 * This is the core function to distribute the MSIX vectors acquired from the
 * OS. It expects the caller to pass the number of vectors required and
 * also previously allocated. First, it stashes previously allocated vector
 * indexes on to the stack and then figures out if it can allocate requested
 * vectors. It can wait on acquiring the mutex lock. If the caller passes 0 as
 * requested vectors, then this function just stashes the already allocated
 * vectors and returns 0.
 *
 * Returns actual number of vectors allocated on success, error value on failure
 * If 0 is returned, implies the stack has no vectors to allocate which is also
 * a failure case for the caller
 */
int idpf_req_rel_vector_indexes(struct idpf_adapter *adapter,
				u16 *q_vector_idxs,
				struct idpf_vector_info *vec_info)
{
	u16 num_req_vecs, num_alloc_vecs = 0, max_vecs;
	struct idpf_vector_lifo *stack;
	int i, j, vecid;

	mutex_lock(&adapter->vector_lock);
	stack = &adapter->vector_stack;
	num_req_vecs = vec_info->num_req_vecs;

	/* Stash interrupt vector indexes onto the stack if required */
	idpf_vector_stash(adapter, q_vector_idxs, vec_info);

	if (!num_req_vecs)
		goto rel_lock;

	if (vec_info->default_vport) {
		/* As IDPF_MIN_Q_VEC per default vport is put aside in the
		 * default pool of the stack, use them for default vports
		 */
		j = vec_info->index * IDPF_MIN_Q_VEC + IDPF_MBX_Q_VEC;
		for (i = 0; i < IDPF_MIN_Q_VEC; i++) {
			q_vector_idxs[num_alloc_vecs++] = stack->vec_idx[j++];
			num_req_vecs--;
		}
	}

	/* Find if stack has enough vector to allocate */
	max_vecs = min(adapter->num_avail_msix, num_req_vecs);

	for (j = 0; j < max_vecs; j++) {
		vecid = idpf_vector_lifo_pop(adapter);
		q_vector_idxs[num_alloc_vecs++] = vecid;
	}
	adapter->num_avail_msix -= max_vecs;

rel_lock:
	mutex_unlock(&adapter->vector_lock);

	return num_alloc_vecs;
}

/**
 * idpf_intr_req - Request interrupt capabilities
 * @adapter: adapter to enable interrupts on
 *
 * Returns 0 on success, negative on failure
 */
int idpf_intr_req(struct idpf_adapter *adapter)
{
	u16 default_vports = idpf_get_default_vports(adapter);
	int num_q_vecs, total_vecs, num_vec_ids;
	int min_vectors, v_actual, err;
	unsigned int vector;
	u16 *vecids;

	total_vecs = idpf_get_reserved_vecs(adapter);
	num_q_vecs = total_vecs - IDPF_MBX_Q_VEC;

	err = idpf_send_alloc_vectors_msg(adapter, num_q_vecs);
	if (err) {
		dev_err(&adapter->pdev->dev,
			"Failed to allocate %d vectors: %d\n", num_q_vecs, err);

		return -EAGAIN;
	}

	min_vectors = IDPF_MBX_Q_VEC + IDPF_MIN_Q_VEC * default_vports;
	v_actual = pci_alloc_irq_vectors(adapter->pdev, min_vectors,
					 total_vecs, PCI_IRQ_MSIX);
	if (v_actual < min_vectors) {
		dev_err(&adapter->pdev->dev, "Failed to allocate MSIX vectors: %d\n",
			v_actual);
		err = -EAGAIN;
		goto send_dealloc_vecs;
	}

	adapter->msix_entries = kcalloc(v_actual, sizeof(struct msix_entry),
					GFP_KERNEL);

	if (!adapter->msix_entries) {
		err = -ENOMEM;
		goto free_irq;
	}

	idpf_set_mb_vec_id(adapter);

	vecids = kcalloc(total_vecs, sizeof(u16), GFP_KERNEL);
	if (!vecids) {
		err = -ENOMEM;
		goto free_msix;
	}

	num_vec_ids = idpf_get_vec_ids(adapter, vecids, total_vecs,
				       &adapter->req_vec_chunks->vchunks);
	if (num_vec_ids < v_actual) {
		err = -EINVAL;
		goto free_vecids;
	}

	for (vector = 0; vector < v_actual; vector++) {
		adapter->msix_entries[vector].entry = vecids[vector];
		adapter->msix_entries[vector].vector =
			pci_irq_vector(adapter->pdev, vector);
	}

	adapter->num_req_msix = total_vecs;
	adapter->num_msix_entries = v_actual;
	/* 'num_avail_msix' is used to distribute excess vectors to the vports
	 * after considering the minimum vectors required per each default
	 * vport
	 */
	adapter->num_avail_msix = v_actual - min_vectors;

	/* Fill MSIX vector lifo stack with vector indexes */
	err = idpf_init_vector_stack(adapter);
	if (err)
		goto free_vecids;

	err = idpf_mb_intr_init(adapter);
	if (err)
		goto deinit_vec_stack;
	idpf_mb_irq_enable(adapter);
	kfree(vecids);

	return 0;

deinit_vec_stack:
	idpf_deinit_vector_stack(adapter);
free_vecids:
	kfree(vecids);
free_msix:
	kfree(adapter->msix_entries);
	adapter->msix_entries = NULL;
free_irq:
	pci_free_irq_vectors(adapter->pdev);
send_dealloc_vecs:
	idpf_send_dealloc_vectors_msg(adapter);

	return err;
}

/**
 * idpf_find_mac_filter - Search filter list for specific mac filter
 * @vconfig: Vport config structure
 * @macaddr: The MAC address
 *
 * Returns ptr to the filter object or NULL. Must be called while holding the
 * mac_filter_list_lock.
 **/
static struct idpf_mac_filter *idpf_find_mac_filter(struct idpf_vport_config *vconfig,
						    const u8 *macaddr)
{
	struct idpf_mac_filter *f;

	if (!macaddr)
		return NULL;

	list_for_each_entry(f, &vconfig->user_config.mac_filter_list, list) {
		if (ether_addr_equal(macaddr, f->macaddr))
			return f;
	}

	return NULL;
}

/**
 * __idpf_del_mac_filter - Delete a MAC filter from the filter list
 * @vport_config: Vport config structure
 * @macaddr: The MAC address
 *
 * Returns 0 on success, error value on failure
 **/
static int __idpf_del_mac_filter(struct idpf_vport_config *vport_config,
				 const u8 *macaddr)
{
	struct idpf_mac_filter *f;

	spin_lock_bh(&vport_config->mac_filter_list_lock);
	f = idpf_find_mac_filter(vport_config, macaddr);
	if (f) {
		list_del(&f->list);
		kfree(f);
	}
	spin_unlock_bh(&vport_config->mac_filter_list_lock);

	return 0;
}

/**
 * idpf_del_mac_filter - Delete a MAC filter from the filter list
 * @vport: Main vport structure
 * @np: Netdev private structure
 * @macaddr: The MAC address
 * @async: Don't wait for return message
 *
 * Removes filter from list and if interface is up, tells hardware about the
 * removed filter.
 **/
static int idpf_del_mac_filter(struct idpf_vport *vport,
			       struct idpf_netdev_priv *np,
			       const u8 *macaddr, bool async)
{
	struct idpf_vport_config *vport_config;
	struct idpf_mac_filter *f;

	vport_config = np->adapter->vport_config[np->vport_idx];

	spin_lock_bh(&vport_config->mac_filter_list_lock);
	f = idpf_find_mac_filter(vport_config, macaddr);
	if (f) {
		f->remove = true;
	} else {
		spin_unlock_bh(&vport_config->mac_filter_list_lock);

		return -EINVAL;
	}
	spin_unlock_bh(&vport_config->mac_filter_list_lock);

	if (np->state == __IDPF_VPORT_UP) {
		int err;

		err = idpf_add_del_mac_filters(vport, np, false, async);
		if (err)
			return err;
	}

	return  __idpf_del_mac_filter(vport_config, macaddr);
}

/**
 * __idpf_add_mac_filter - Add mac filter helper function
 * @vport_config: Vport config structure
 * @macaddr: Address to add
 *
 * Takes mac_filter_list_lock spinlock to add new filter to list.
 */
static int __idpf_add_mac_filter(struct idpf_vport_config *vport_config,
				 const u8 *macaddr)
{
	struct idpf_mac_filter *f;

	spin_lock_bh(&vport_config->mac_filter_list_lock);

	f = idpf_find_mac_filter(vport_config, macaddr);
	if (f) {
		f->remove = false;
		spin_unlock_bh(&vport_config->mac_filter_list_lock);

		return 0;
	}

	f = kzalloc(sizeof(*f), GFP_ATOMIC);
	if (!f) {
		spin_unlock_bh(&vport_config->mac_filter_list_lock);

		return -ENOMEM;
	}

	ether_addr_copy(f->macaddr, macaddr);
	list_add_tail(&f->list, &vport_config->user_config.mac_filter_list);
	f->add = true;

	spin_unlock_bh(&vport_config->mac_filter_list_lock);

	return 0;
}

/**
 * idpf_add_mac_filter - Add a mac filter to the filter list
 * @vport: Main vport structure
 * @np: Netdev private structure
 * @macaddr: The MAC address
 * @async: Don't wait for return message
 *
 * Returns 0 on success or error on failure. If interface is up, we'll also
 * send the virtchnl message to tell hardware about the filter.
 **/
static int idpf_add_mac_filter(struct idpf_vport *vport,
			       struct idpf_netdev_priv *np,
			       const u8 *macaddr, bool async)
{
	struct idpf_vport_config *vport_config;
	int err;

	vport_config = np->adapter->vport_config[np->vport_idx];
	err = __idpf_add_mac_filter(vport_config, macaddr);
	if (err)
		return err;

	if (np->state == __IDPF_VPORT_UP)
		err = idpf_add_del_mac_filters(vport, np, true, async);

	return err;
}

/**
 * idpf_del_all_mac_filters - Delete all MAC filters in list
 * @vport: main vport struct
 *
 * Takes mac_filter_list_lock spinlock.  Deletes all filters
 */
static void idpf_del_all_mac_filters(struct idpf_vport *vport)
{
	struct idpf_vport_config *vport_config;
	struct idpf_mac_filter *f, *ftmp;

	vport_config = vport->adapter->vport_config[vport->idx];
	spin_lock_bh(&vport_config->mac_filter_list_lock);

	list_for_each_entry_safe(f, ftmp, &vport_config->user_config.mac_filter_list,
				 list) {
		list_del(&f->list);
		kfree(f);
	}

	spin_unlock_bh(&vport_config->mac_filter_list_lock);
}

/**
 * idpf_restore_mac_filters - Re-add all MAC filters in list
 * @vport: main vport struct
 *
 * Takes mac_filter_list_lock spinlock.  Sets add field to true for filters to
 * resync filters back to HW.
 */
static void idpf_restore_mac_filters(struct idpf_vport *vport)
{
	struct idpf_vport_config *vport_config;
	struct idpf_mac_filter *f;

	vport_config = vport->adapter->vport_config[vport->idx];
	spin_lock_bh(&vport_config->mac_filter_list_lock);

	list_for_each_entry(f, &vport_config->user_config.mac_filter_list, list)
		f->add = true;

	spin_unlock_bh(&vport_config->mac_filter_list_lock);

	idpf_add_del_mac_filters(vport, netdev_priv(vport->netdev),
				 true, false);
}

/**
 * idpf_remove_mac_filters - Remove all MAC filters in list
 * @vport: main vport struct
 *
 * Takes mac_filter_list_lock spinlock. Sets remove field to true for filters
 * to remove filters in HW.
 */
static void idpf_remove_mac_filters(struct idpf_vport *vport)
{
	struct idpf_vport_config *vport_config;
	struct idpf_mac_filter *f;

	vport_config = vport->adapter->vport_config[vport->idx];
	spin_lock_bh(&vport_config->mac_filter_list_lock);

	list_for_each_entry(f, &vport_config->user_config.mac_filter_list, list)
		f->remove = true;

	spin_unlock_bh(&vport_config->mac_filter_list_lock);

	idpf_add_del_mac_filters(vport, netdev_priv(vport->netdev),
				 false, false);
}

/**
 * idpf_deinit_mac_addr - deinitialize mac address for vport
 * @vport: main vport structure
 */
static void idpf_deinit_mac_addr(struct idpf_vport *vport)
{
	struct idpf_vport_config *vport_config;
	struct idpf_mac_filter *f;

	vport_config = vport->adapter->vport_config[vport->idx];

	spin_lock_bh(&vport_config->mac_filter_list_lock);

	f = idpf_find_mac_filter(vport_config, vport->default_mac_addr);
	if (f) {
		list_del(&f->list);
		kfree(f);
	}

	spin_unlock_bh(&vport_config->mac_filter_list_lock);
}

/**
 * idpf_init_mac_addr - initialize mac address for vport
 * @vport: main vport structure
 * @netdev: pointer to netdev struct associated with this vport
 */
static int idpf_init_mac_addr(struct idpf_vport *vport,
			      struct net_device *netdev)
{
	struct idpf_netdev_priv *np = netdev_priv(netdev);
	struct idpf_adapter *adapter = vport->adapter;
	int err;

	if (is_valid_ether_addr(vport->default_mac_addr)) {
		eth_hw_addr_set(netdev, vport->default_mac_addr);
		ether_addr_copy(netdev->perm_addr, vport->default_mac_addr);

		return idpf_add_mac_filter(vport, np, vport->default_mac_addr,
					   false);
	}

	if (!idpf_is_cap_ena(adapter, IDPF_OTHER_CAPS,
			     VIRTCHNL2_CAP_MACFILTER)) {
		dev_err(&adapter->pdev->dev,
			"MAC address is not provided and capability is not set\n");

		return -EINVAL;
	}

	eth_hw_addr_random(netdev);
	err = idpf_add_mac_filter(vport, np, netdev->dev_addr, false);
	if (err)
		return err;

	dev_info(&adapter->pdev->dev, "Invalid MAC address %pM, using random %pM\n",
		 vport->default_mac_addr, netdev->dev_addr);
	ether_addr_copy(vport->default_mac_addr, netdev->dev_addr);

	return 0;
}

/**
 * idpf_cfg_netdev - Allocate, configure and register a netdev
 * @vport: main vport structure
 *
 * Returns 0 on success, negative value on failure.
 */
static int idpf_cfg_netdev(struct idpf_vport *vport)
{
	struct idpf_adapter *adapter = vport->adapter;
	struct idpf_vport_config *vport_config;
	netdev_features_t dflt_features;
	netdev_features_t offloads = 0;
	struct idpf_netdev_priv *np;
	struct net_device *netdev;
	u16 idx = vport->idx;
	int err;

	vport_config = adapter->vport_config[idx];

	/* It's possible we already have a netdev allocated and registered for
	 * this vport
	 */
	if (test_bit(IDPF_VPORT_REG_NETDEV, vport_config->flags)) {
		netdev = adapter->netdevs[idx];
		np = netdev_priv(netdev);
		np->vport = vport;
		np->vport_idx = vport->idx;
		np->vport_id = vport->vport_id;
		vport->netdev = netdev;

		return idpf_init_mac_addr(vport, netdev);
	}

	netdev = alloc_etherdev_mqs(sizeof(struct idpf_netdev_priv),
				    vport_config->max_q.max_txq,
				    vport_config->max_q.max_rxq);
	if (!netdev)
		return -ENOMEM;

	vport->netdev = netdev;
	np = netdev_priv(netdev);
	np->vport = vport;
	np->adapter = adapter;
	np->vport_idx = vport->idx;
	np->vport_id = vport->vport_id;

	spin_lock_init(&np->stats_lock);

	err = idpf_init_mac_addr(vport, netdev);
	if (err) {
		free_netdev(vport->netdev);
		vport->netdev = NULL;

		return err;
	}

	/* assign netdev_ops */
	netdev->netdev_ops = &idpf_netdev_ops;

	/* setup watchdog timeout value to be 30 seconds */
	netdev->watchdog_timeo = 30 * HZ;

	netdev->dev_port = idx;

	/* configure default MTU size */
	netdev->min_mtu = ETH_MIN_MTU;
	netdev->max_mtu = vport->max_mtu;

	dflt_features = NETIF_F_SG	|
			NETIF_F_HIGHDMA;

	if (idpf_is_cap_ena_all(adapter, IDPF_RSS_CAPS, IDPF_CAP_RSS))
		dflt_features |= NETIF_F_RXHASH;
	if (idpf_is_cap_ena_all(adapter, IDPF_CSUM_CAPS, IDPF_CAP_RX_CSUM_L4V4))
		dflt_features |= NETIF_F_IP_CSUM;
	if (idpf_is_cap_ena_all(adapter, IDPF_CSUM_CAPS, IDPF_CAP_RX_CSUM_L4V6))
		dflt_features |= NETIF_F_IPV6_CSUM;
	if (idpf_is_cap_ena(adapter, IDPF_CSUM_CAPS, IDPF_CAP_RX_CSUM))
		dflt_features |= NETIF_F_RXCSUM;
	if (idpf_is_cap_ena_all(adapter, IDPF_CSUM_CAPS, IDPF_CAP_SCTP_CSUM))
		dflt_features |= NETIF_F_SCTP_CRC;

	if (idpf_is_cap_ena(adapter, IDPF_SEG_CAPS, VIRTCHNL2_CAP_SEG_IPV4_TCP))
		dflt_features |= NETIF_F_TSO;
	if (idpf_is_cap_ena(adapter, IDPF_SEG_CAPS, VIRTCHNL2_CAP_SEG_IPV6_TCP))
		dflt_features |= NETIF_F_TSO6;
	if (idpf_is_cap_ena_all(adapter, IDPF_SEG_CAPS,
				VIRTCHNL2_CAP_SEG_IPV4_UDP |
				VIRTCHNL2_CAP_SEG_IPV6_UDP))
		dflt_features |= NETIF_F_GSO_UDP_L4;
	if (idpf_is_cap_ena_all(adapter, IDPF_RSC_CAPS, IDPF_CAP_RSC))
		offloads |= NETIF_F_GRO_HW;
	/* advertise to stack only if offloads for encapsulated packets is
	 * supported
	 */
	if (idpf_is_cap_ena(vport->adapter, IDPF_SEG_CAPS,
			    VIRTCHNL2_CAP_SEG_TX_SINGLE_TUNNEL)) {
		offloads |= NETIF_F_GSO_UDP_TUNNEL	|
			    NETIF_F_GSO_GRE		|
			    NETIF_F_GSO_GRE_CSUM	|
			    NETIF_F_GSO_PARTIAL		|
			    NETIF_F_GSO_UDP_TUNNEL_CSUM	|
			    NETIF_F_GSO_IPXIP4		|
			    NETIF_F_GSO_IPXIP6		|
			    0;

		if (!idpf_is_cap_ena_all(vport->adapter, IDPF_CSUM_CAPS,
					 IDPF_CAP_TUNNEL_TX_CSUM))
			netdev->gso_partial_features |=
				NETIF_F_GSO_UDP_TUNNEL_CSUM;

		netdev->gso_partial_features |= NETIF_F_GSO_GRE_CSUM;
		offloads |= NETIF_F_TSO_MANGLEID;
	}
	if (idpf_is_cap_ena(adapter, IDPF_OTHER_CAPS, VIRTCHNL2_CAP_LOOPBACK))
		offloads |= NETIF_F_LOOPBACK;

	netdev->features |= dflt_features;
	netdev->hw_features |= dflt_features | offloads;
	netdev->hw_enc_features |= dflt_features | offloads;
	idpf_set_ethtool_ops(netdev);
	SET_NETDEV_DEV(netdev, &adapter->pdev->dev);

	/* carrier off on init to avoid Tx hangs */
	netif_carrier_off(netdev);

	/* make sure transmit queues start off as stopped */
	netif_tx_stop_all_queues(netdev);

	/* The vport can be arbitrarily released so we need to also track
	 * netdevs in the adapter struct
	 */
	adapter->netdevs[idx] = netdev;

	return 0;
}

/**
 * idpf_get_free_slot - get the next non-NULL location index in array
 * @adapter: adapter in which to look for a free vport slot
 */
static int idpf_get_free_slot(struct idpf_adapter *adapter)
{
	unsigned int i;

	for (i = 0; i < adapter->max_vports; i++) {
		if (!adapter->vports[i])
			return i;
	}

	return IDPF_NO_FREE_SLOT;
}

/**
 * idpf_remove_features - Turn off feature configs
 * @vport: virtual port structure
 */
static void idpf_remove_features(struct idpf_vport *vport)
{
	struct idpf_adapter *adapter = vport->adapter;

	if (idpf_is_cap_ena(adapter, IDPF_OTHER_CAPS, VIRTCHNL2_CAP_MACFILTER))
		idpf_remove_mac_filters(vport);
}

/**
 * idpf_vport_stop - Disable a vport
 * @vport: vport to disable
 */
static void idpf_vport_stop(struct idpf_vport *vport)
{
	struct idpf_netdev_priv *np = netdev_priv(vport->netdev);

	if (np->state <= __IDPF_VPORT_DOWN)
		return;

	netif_carrier_off(vport->netdev);
	netif_tx_disable(vport->netdev);

	idpf_send_disable_vport_msg(vport);
	idpf_send_disable_queues_msg(vport);
	idpf_send_map_unmap_queue_vector_msg(vport, false);
	/* Normally we ask for queues in create_vport, but if the number of
	 * initially requested queues have changed, for example via ethtool
	 * set channels, we do delete queues and then add the queues back
	 * instead of deleting and reallocating the vport.
	 */
	if (test_and_clear_bit(IDPF_VPORT_DEL_QUEUES, vport->flags))
		idpf_send_delete_queues_msg(vport);

	idpf_remove_features(vport);

	vport->link_up = false;
	idpf_vport_intr_deinit(vport);
	idpf_vport_queues_rel(vport);
	idpf_vport_intr_rel(vport);
	np->state = __IDPF_VPORT_DOWN;
}

/**
 * idpf_stop - Disables a network interface
 * @netdev: network interface device structure
 *
 * The stop entry point is called when an interface is de-activated by the OS,
 * and the netdevice enters the DOWN state.  The hardware is still under the
 * driver's control, but the netdev interface is disabled.
 *
 * Returns success only - not allowed to fail
 */
static int idpf_stop(struct net_device *netdev)
{
	struct idpf_netdev_priv *np = netdev_priv(netdev);
	struct idpf_vport *vport;

	if (test_bit(IDPF_REMOVE_IN_PROG, np->adapter->flags))
		return 0;

	idpf_vport_ctrl_lock(netdev);
	vport = idpf_netdev_to_vport(netdev);

	idpf_vport_stop(vport);

	idpf_vport_ctrl_unlock(netdev);

	return 0;
}

/**
 * idpf_decfg_netdev - Unregister the netdev
 * @vport: vport for which netdev to be unregistered
 */
static void idpf_decfg_netdev(struct idpf_vport *vport)
{
	struct idpf_adapter *adapter = vport->adapter;

	kfree(vport->rx_ptype_lkup);
	vport->rx_ptype_lkup = NULL;

	unregister_netdev(vport->netdev);
	free_netdev(vport->netdev);
	vport->netdev = NULL;

	adapter->netdevs[vport->idx] = NULL;
}

/**
 * idpf_vport_rel - Delete a vport and free its resources
 * @vport: the vport being removed
 */
static void idpf_vport_rel(struct idpf_vport *vport)
{
	struct idpf_adapter *adapter = vport->adapter;
	struct idpf_vport_config *vport_config;
	struct idpf_vector_info vec_info;
	struct idpf_rss_data *rss_data;
	struct idpf_vport_max_q max_q;
	u16 idx = vport->idx;

	vport_config = adapter->vport_config[vport->idx];
	idpf_deinit_rss(vport);
	rss_data = &vport_config->user_config.rss_data;
	kfree(rss_data->rss_key);
	rss_data->rss_key = NULL;

	idpf_send_destroy_vport_msg(vport);

	/* Release all max queues allocated to the adapter's pool */
	max_q.max_rxq = vport_config->max_q.max_rxq;
	max_q.max_txq = vport_config->max_q.max_txq;
	max_q.max_bufq = vport_config->max_q.max_bufq;
	max_q.max_complq = vport_config->max_q.max_complq;
	idpf_vport_dealloc_max_qs(adapter, &max_q);

	/* Release all the allocated vectors on the stack */
	vec_info.num_req_vecs = 0;
	vec_info.num_curr_vecs = vport->num_q_vectors;
	vec_info.default_vport = vport->default_vport;

	idpf_req_rel_vector_indexes(adapter, vport->q_vector_idxs, &vec_info);

	kfree(vport->q_vector_idxs);
	vport->q_vector_idxs = NULL;

	kfree(adapter->vport_params_recvd[idx]);
	adapter->vport_params_recvd[idx] = NULL;
	kfree(adapter->vport_params_reqd[idx]);
	adapter->vport_params_reqd[idx] = NULL;
	if (adapter->vport_config[idx]) {
		kfree(adapter->vport_config[idx]->req_qs_chunks);
		adapter->vport_config[idx]->req_qs_chunks = NULL;
	}
	kfree(vport);
	adapter->num_alloc_vports--;
}

/**
 * idpf_vport_dealloc - cleanup and release a given vport
 * @vport: pointer to idpf vport structure
 *
 * returns nothing
 */
static void idpf_vport_dealloc(struct idpf_vport *vport)
{
	struct idpf_adapter *adapter = vport->adapter;
	unsigned int i = vport->idx;

	idpf_deinit_mac_addr(vport);
	idpf_vport_stop(vport);

	if (!test_bit(IDPF_HR_RESET_IN_PROG, adapter->flags))
		idpf_decfg_netdev(vport);
	if (test_bit(IDPF_REMOVE_IN_PROG, adapter->flags))
		idpf_del_all_mac_filters(vport);

	if (adapter->netdevs[i]) {
		struct idpf_netdev_priv *np = netdev_priv(adapter->netdevs[i]);

		np->vport = NULL;
	}

	idpf_vport_rel(vport);

	adapter->vports[i] = NULL;
	adapter->next_vport = idpf_get_free_slot(adapter);
}

/**
 * idpf_is_hsplit_supported - check whether the header split is supported
 * @vport: virtual port to check the capability for
 *
 * Return: true if it's supported by the HW/FW, false if not.
 */
static bool idpf_is_hsplit_supported(const struct idpf_vport *vport)
{
	return idpf_is_queue_model_split(vport->rxq_model) &&
	       idpf_is_cap_ena_all(vport->adapter, IDPF_HSPLIT_CAPS,
				   IDPF_CAP_HSPLIT);
}

/**
 * idpf_vport_get_hsplit - get the current header split feature state
 * @vport: virtual port to query the state for
 *
 * Return: ``ETHTOOL_TCP_DATA_SPLIT_UNKNOWN`` if not supported,
 *         ``ETHTOOL_TCP_DATA_SPLIT_DISABLED`` if disabled,
 *         ``ETHTOOL_TCP_DATA_SPLIT_ENABLED`` if active.
 */
u8 idpf_vport_get_hsplit(const struct idpf_vport *vport)
{
	const struct idpf_vport_user_config_data *config;

	if (!idpf_is_hsplit_supported(vport))
		return ETHTOOL_TCP_DATA_SPLIT_UNKNOWN;

	config = &vport->adapter->vport_config[vport->idx]->user_config;

	return test_bit(__IDPF_USER_FLAG_HSPLIT, config->user_flags) ?
	       ETHTOOL_TCP_DATA_SPLIT_ENABLED :
	       ETHTOOL_TCP_DATA_SPLIT_DISABLED;
}

/**
 * idpf_vport_set_hsplit - enable or disable header split on a given vport
 * @vport: virtual port to configure
 * @val: Ethtool flag controlling the header split state
 *
 * Return: true on success, false if not supported by the HW.
 */
bool idpf_vport_set_hsplit(const struct idpf_vport *vport, u8 val)
{
	struct idpf_vport_user_config_data *config;

	if (!idpf_is_hsplit_supported(vport))
		return val == ETHTOOL_TCP_DATA_SPLIT_UNKNOWN;

	config = &vport->adapter->vport_config[vport->idx]->user_config;

	switch (val) {
	case ETHTOOL_TCP_DATA_SPLIT_UNKNOWN:
		/* Default is to enable */
	case ETHTOOL_TCP_DATA_SPLIT_ENABLED:
		__set_bit(__IDPF_USER_FLAG_HSPLIT, config->user_flags);
		return true;
	case ETHTOOL_TCP_DATA_SPLIT_DISABLED:
		__clear_bit(__IDPF_USER_FLAG_HSPLIT, config->user_flags);
		return true;
	default:
		return false;
	}
}

/**
 * idpf_vport_alloc - Allocates the next available struct vport in the adapter
 * @adapter: board private structure
 * @max_q: vport max queue info
 *
 * returns a pointer to a vport on success, NULL on failure.
 */
static struct idpf_vport *idpf_vport_alloc(struct idpf_adapter *adapter,
					   struct idpf_vport_max_q *max_q)
{
	struct idpf_rss_data *rss_data;
	u16 idx = adapter->next_vport;
	struct idpf_vport *vport;
	u16 num_max_q;

	if (idx == IDPF_NO_FREE_SLOT)
		return NULL;

	vport = kzalloc(sizeof(*vport), GFP_KERNEL);
	if (!vport)
		return vport;

	if (!adapter->vport_config[idx]) {
		struct idpf_vport_config *vport_config;

		vport_config = kzalloc(sizeof(*vport_config), GFP_KERNEL);
		if (!vport_config) {
			kfree(vport);

			return NULL;
		}

		adapter->vport_config[idx] = vport_config;
	}

	vport->idx = idx;
	vport->adapter = adapter;
	vport->compln_clean_budget = IDPF_TX_COMPLQ_CLEAN_BUDGET;
	vport->default_vport = adapter->num_alloc_vports <
			       idpf_get_default_vports(adapter);

	num_max_q = max(max_q->max_txq, max_q->max_rxq);
	vport->q_vector_idxs = kcalloc(num_max_q, sizeof(u16), GFP_KERNEL);
	if (!vport->q_vector_idxs) {
		kfree(vport);

		return NULL;
	}
	idpf_vport_init(vport, max_q);

	/* This alloc is done separate from the LUT because it's not strictly
	 * dependent on how many queues we have. If we change number of queues
	 * and soft reset we'll need a new LUT but the key can remain the same
	 * for as long as the vport exists.
	 */
	rss_data = &adapter->vport_config[idx]->user_config.rss_data;
	rss_data->rss_key = kzalloc(rss_data->rss_key_size, GFP_KERNEL);
	if (!rss_data->rss_key) {
		kfree(vport);

		return NULL;
	}
	/* Initialize default rss key */
	netdev_rss_key_fill((void *)rss_data->rss_key, rss_data->rss_key_size);

	/* fill vport slot in the adapter struct */
	adapter->vports[idx] = vport;
	adapter->vport_ids[idx] = idpf_get_vport_id(vport);

	adapter->num_alloc_vports++;
	/* prepare adapter->next_vport for next use */
	adapter->next_vport = idpf_get_free_slot(adapter);

	return vport;
}

/**
 * idpf_get_stats64 - get statistics for network device structure
 * @netdev: network interface device structure
 * @stats: main device statistics structure
 */
static void idpf_get_stats64(struct net_device *netdev,
			     struct rtnl_link_stats64 *stats)
{
	struct idpf_netdev_priv *np = netdev_priv(netdev);

	spin_lock_bh(&np->stats_lock);
	*stats = np->netstats;
	spin_unlock_bh(&np->stats_lock);
}

/**
 * idpf_statistics_task - Delayed task to get statistics over mailbox
 * @work: work_struct handle to our data
 */
void idpf_statistics_task(struct work_struct *work)
{
	struct idpf_adapter *adapter;
	int i;

	adapter = container_of(work, struct idpf_adapter, stats_task.work);

	for (i = 0; i < adapter->max_vports; i++) {
		struct idpf_vport *vport = adapter->vports[i];

		if (vport && !test_bit(IDPF_HR_RESET_IN_PROG, adapter->flags))
			idpf_send_get_stats_msg(vport);
	}

	queue_delayed_work(adapter->stats_wq, &adapter->stats_task,
			   msecs_to_jiffies(10000));
}

/**
 * idpf_mbx_task - Delayed task to handle mailbox responses
 * @work: work_struct handle
 */
void idpf_mbx_task(struct work_struct *work)
{
	struct idpf_adapter *adapter;

	adapter = container_of(work, struct idpf_adapter, mbx_task.work);

	if (test_bit(IDPF_MB_INTR_MODE, adapter->flags))
		idpf_mb_irq_enable(adapter);
	else
		queue_delayed_work(adapter->mbx_wq, &adapter->mbx_task,
				   msecs_to_jiffies(300));

	idpf_recv_mb_msg(adapter);
}

/**
 * idpf_service_task - Delayed task for handling mailbox responses
 * @work: work_struct handle to our data
 *
 */
void idpf_service_task(struct work_struct *work)
{
	struct idpf_adapter *adapter;

	adapter = container_of(work, struct idpf_adapter, serv_task.work);

	if (idpf_is_reset_detected(adapter) &&
	    !idpf_is_reset_in_prog(adapter) &&
	    !test_bit(IDPF_REMOVE_IN_PROG, adapter->flags)) {
		dev_info(&adapter->pdev->dev, "HW reset detected\n");
		set_bit(IDPF_HR_FUNC_RESET, adapter->flags);
		queue_delayed_work(adapter->vc_event_wq,
				   &adapter->vc_event_task,
				   msecs_to_jiffies(10));
	}

	queue_delayed_work(adapter->serv_wq, &adapter->serv_task,
			   msecs_to_jiffies(300));
}

/**
 * idpf_restore_features - Restore feature configs
 * @vport: virtual port structure
 */
static void idpf_restore_features(struct idpf_vport *vport)
{
	struct idpf_adapter *adapter = vport->adapter;

	if (idpf_is_cap_ena(adapter, IDPF_OTHER_CAPS, VIRTCHNL2_CAP_MACFILTER))
		idpf_restore_mac_filters(vport);
}

/**
 * idpf_set_real_num_queues - set number of queues for netdev
 * @vport: virtual port structure
 *
 * Returns 0 on success, negative on failure.
 */
static int idpf_set_real_num_queues(struct idpf_vport *vport)
{
	int err;

	err = netif_set_real_num_rx_queues(vport->netdev, vport->num_rxq);
	if (err)
		return err;

	return netif_set_real_num_tx_queues(vport->netdev, vport->num_txq);
}

/**
 * idpf_up_complete - Complete interface up sequence
 * @vport: virtual port structure
 *
 * Returns 0 on success, negative on failure.
 */
static int idpf_up_complete(struct idpf_vport *vport)
{
	struct idpf_netdev_priv *np = netdev_priv(vport->netdev);

	if (vport->link_up && !netif_carrier_ok(vport->netdev)) {
		netif_carrier_on(vport->netdev);
		netif_tx_start_all_queues(vport->netdev);
	}

	np->state = __IDPF_VPORT_UP;

	return 0;
}

/**
 * idpf_rx_init_buf_tail - Write initial buffer ring tail value
 * @vport: virtual port struct
 */
static void idpf_rx_init_buf_tail(struct idpf_vport *vport)
{
	int i, j;

	for (i = 0; i < vport->num_rxq_grp; i++) {
		struct idpf_rxq_group *grp = &vport->rxq_grps[i];

		if (idpf_is_queue_model_split(vport->rxq_model)) {
			for (j = 0; j < vport->num_bufqs_per_qgrp; j++) {
				const struct idpf_buf_queue *q =
					&grp->splitq.bufq_sets[j].bufq;

				writel(q->next_to_alloc, q->tail);
			}
		} else {
			for (j = 0; j < grp->singleq.num_rxq; j++) {
				const struct idpf_rx_queue *q =
					grp->singleq.rxqs[j];

				writel(q->next_to_alloc, q->tail);
			}
		}
	}
}

/**
 * idpf_vport_open - Bring up a vport
 * @vport: vport to bring up
 */
static int idpf_vport_open(struct idpf_vport *vport)
{
	struct idpf_netdev_priv *np = netdev_priv(vport->netdev);
	struct idpf_adapter *adapter = vport->adapter;
	struct idpf_vport_config *vport_config;
	int err;

	if (np->state != __IDPF_VPORT_DOWN)
		return -EBUSY;

	/* we do not allow interface up just yet */
	netif_carrier_off(vport->netdev);

	err = idpf_vport_intr_alloc(vport);
	if (err) {
		dev_err(&adapter->pdev->dev, "Failed to allocate interrupts for vport %u: %d\n",
			vport->vport_id, err);
		return err;
	}

	err = idpf_vport_queues_alloc(vport);
	if (err)
		goto intr_rel;

	err = idpf_vport_queue_ids_init(vport);
	if (err) {
		dev_err(&adapter->pdev->dev, "Failed to initialize queue ids for vport %u: %d\n",
			vport->vport_id, err);
		goto queues_rel;
	}

	err = idpf_vport_intr_init(vport);
	if (err) {
		dev_err(&adapter->pdev->dev, "Failed to initialize interrupts for vport %u: %d\n",
			vport->vport_id, err);
		goto queues_rel;
	}

	err = idpf_rx_bufs_init_all(vport);
	if (err) {
		dev_err(&adapter->pdev->dev, "Failed to initialize RX buffers for vport %u: %d\n",
			vport->vport_id, err);
		goto queues_rel;
	}

	err = idpf_queue_reg_init(vport);
	if (err) {
		dev_err(&adapter->pdev->dev, "Failed to initialize queue registers for vport %u: %d\n",
			vport->vport_id, err);
		goto queues_rel;
	}

	idpf_rx_init_buf_tail(vport);
	idpf_vport_intr_ena(vport);

	err = idpf_send_config_queues_msg(vport);
	if (err) {
		dev_err(&adapter->pdev->dev, "Failed to configure queues for vport %u, %d\n",
			vport->vport_id, err);
		goto intr_deinit;
	}

	err = idpf_send_map_unmap_queue_vector_msg(vport, true);
	if (err) {
		dev_err(&adapter->pdev->dev, "Failed to map queue vectors for vport %u: %d\n",
			vport->vport_id, err);
		goto intr_deinit;
	}

	err = idpf_send_enable_queues_msg(vport);
	if (err) {
		dev_err(&adapter->pdev->dev, "Failed to enable queues for vport %u: %d\n",
			vport->vport_id, err);
		goto unmap_queue_vectors;
	}

	err = idpf_send_enable_vport_msg(vport);
	if (err) {
		dev_err(&adapter->pdev->dev, "Failed to enable vport %u: %d\n",
			vport->vport_id, err);
		err = -EAGAIN;
		goto disable_queues;
	}

	idpf_restore_features(vport);

	vport_config = adapter->vport_config[vport->idx];
	if (vport_config->user_config.rss_data.rss_lut)
		err = idpf_config_rss(vport);
	else
		err = idpf_init_rss(vport);
	if (err) {
		dev_err(&adapter->pdev->dev, "Failed to initialize RSS for vport %u: %d\n",
			vport->vport_id, err);
		goto disable_vport;
	}

	err = idpf_up_complete(vport);
	if (err) {
		dev_err(&adapter->pdev->dev, "Failed to complete interface up for vport %u: %d\n",
			vport->vport_id, err);
		goto deinit_rss;
	}

	return 0;

deinit_rss:
	idpf_deinit_rss(vport);
disable_vport:
	idpf_send_disable_vport_msg(vport);
disable_queues:
	idpf_send_disable_queues_msg(vport);
unmap_queue_vectors:
	idpf_send_map_unmap_queue_vector_msg(vport, false);
intr_deinit:
	idpf_vport_intr_deinit(vport);
queues_rel:
	idpf_vport_queues_rel(vport);
intr_rel:
	idpf_vport_intr_rel(vport);

	return err;
}

/**
 * idpf_init_task - Delayed initialization task
 * @work: work_struct handle to our data
 *
 * Init task finishes up pending work started in probe. Due to the asynchronous
 * nature in which the device communicates with hardware, we may have to wait
 * several milliseconds to get a response.  Instead of busy polling in probe,
 * pulling it out into a delayed work task prevents us from bogging down the
 * whole system waiting for a response from hardware.
 */
void idpf_init_task(struct work_struct *work)
{
	struct idpf_vport_config *vport_config;
	struct idpf_vport_max_q max_q;
	struct idpf_adapter *adapter;
	struct idpf_netdev_priv *np;
	struct idpf_vport *vport;
	u16 num_default_vports;
	struct pci_dev *pdev;
	bool default_vport;
	int index, err;

	adapter = container_of(work, struct idpf_adapter, init_task.work);

	num_default_vports = idpf_get_default_vports(adapter);
	if (adapter->num_alloc_vports < num_default_vports)
		default_vport = true;
	else
		default_vport = false;

	err = idpf_vport_alloc_max_qs(adapter, &max_q);
	if (err)
		goto unwind_vports;

	err = idpf_send_create_vport_msg(adapter, &max_q);
	if (err) {
		idpf_vport_dealloc_max_qs(adapter, &max_q);
		goto unwind_vports;
	}

	pdev = adapter->pdev;
	vport = idpf_vport_alloc(adapter, &max_q);
	if (!vport) {
		err = -EFAULT;
		dev_err(&pdev->dev, "failed to allocate vport: %d\n",
			err);
		idpf_vport_dealloc_max_qs(adapter, &max_q);
		goto unwind_vports;
	}

	index = vport->idx;
	vport_config = adapter->vport_config[index];

	init_waitqueue_head(&vport->sw_marker_wq);

	spin_lock_init(&vport_config->mac_filter_list_lock);

	INIT_LIST_HEAD(&vport_config->user_config.mac_filter_list);

	err = idpf_check_supported_desc_ids(vport);
	if (err) {
		dev_err(&pdev->dev, "failed to get required descriptor ids\n");
		goto cfg_netdev_err;
	}

	if (idpf_cfg_netdev(vport))
		goto cfg_netdev_err;

	err = idpf_send_get_rx_ptype_msg(vport);
	if (err)
		goto handle_err;

	/* Once state is put into DOWN, driver is ready for dev_open */
	np = netdev_priv(vport->netdev);
	np->state = __IDPF_VPORT_DOWN;
	if (test_and_clear_bit(IDPF_VPORT_UP_REQUESTED, vport_config->flags))
		idpf_vport_open(vport);

	/* Spawn and return 'idpf_init_task' work queue until all the
	 * default vports are created
	 */
	if (adapter->num_alloc_vports < num_default_vports) {
		queue_delayed_work(adapter->init_wq, &adapter->init_task,
				   msecs_to_jiffies(5 * (adapter->pdev->devfn & 0x07)));

		return;
	}

	for (index = 0; index < adapter->max_vports; index++) {
		if (adapter->netdevs[index] &&
		    !test_bit(IDPF_VPORT_REG_NETDEV,
			      adapter->vport_config[index]->flags)) {
			register_netdev(adapter->netdevs[index]);
			set_bit(IDPF_VPORT_REG_NETDEV,
				adapter->vport_config[index]->flags);
		}
	}

	/* As all the required vports are created, clear the reset flag
	 * unconditionally here in case we were in reset and the link was down.
	 */
	clear_bit(IDPF_HR_RESET_IN_PROG, adapter->flags);
	/* Start the statistics task now */
	queue_delayed_work(adapter->stats_wq, &adapter->stats_task,
			   msecs_to_jiffies(10 * (pdev->devfn & 0x07)));

	return;

handle_err:
	idpf_decfg_netdev(vport);
cfg_netdev_err:
	idpf_vport_rel(vport);
	adapter->vports[index] = NULL;
unwind_vports:
	if (default_vport) {
		for (index = 0; index < adapter->max_vports; index++) {
			if (adapter->vports[index])
				idpf_vport_dealloc(adapter->vports[index]);
		}
	}
	clear_bit(IDPF_HR_RESET_IN_PROG, adapter->flags);
}

/**
 * idpf_sriov_ena - Enable or change number of VFs
 * @adapter: private data struct
 * @num_vfs: number of VFs to allocate
 */
static int idpf_sriov_ena(struct idpf_adapter *adapter, int num_vfs)
{
	struct device *dev = &adapter->pdev->dev;
	int err;

	err = idpf_send_set_sriov_vfs_msg(adapter, num_vfs);
	if (err) {
		dev_err(dev, "Failed to allocate VFs: %d\n", err);

		return err;
	}

	err = pci_enable_sriov(adapter->pdev, num_vfs);
	if (err) {
		idpf_send_set_sriov_vfs_msg(adapter, 0);
		dev_err(dev, "Failed to enable SR-IOV: %d\n", err);

		return err;
	}

	adapter->num_vfs = num_vfs;

	return num_vfs;
}

/**
 * idpf_sriov_configure - Configure the requested VFs
 * @pdev: pointer to a pci_dev structure
 * @num_vfs: number of vfs to allocate
 *
 * Enable or change the number of VFs. Called when the user updates the number
 * of VFs in sysfs.
 **/
int idpf_sriov_configure(struct pci_dev *pdev, int num_vfs)
{
	struct idpf_adapter *adapter = pci_get_drvdata(pdev);

	if (!idpf_is_cap_ena(adapter, IDPF_OTHER_CAPS, VIRTCHNL2_CAP_SRIOV)) {
		dev_info(&pdev->dev, "SR-IOV is not supported on this device\n");

		return -EOPNOTSUPP;
	}

	if (num_vfs)
		return idpf_sriov_ena(adapter, num_vfs);

	if (pci_vfs_assigned(pdev)) {
		dev_warn(&pdev->dev, "Unable to free VFs because some are assigned to VMs\n");

		return -EBUSY;
	}

	pci_disable_sriov(adapter->pdev);
	idpf_send_set_sriov_vfs_msg(adapter, 0);
	adapter->num_vfs = 0;

	return 0;
}

/**
 * idpf_deinit_task - Device deinit routine
 * @adapter: Driver specific private structure
 *
 * Extended remove logic which will be used for
 * hard reset as well
 */
void idpf_deinit_task(struct idpf_adapter *adapter)
{
	unsigned int i;

	/* Wait until the init_task is done else this thread might release
	 * the resources first and the other thread might end up in a bad state
	 */
	cancel_delayed_work_sync(&adapter->init_task);

	if (!adapter->vports)
		return;

	cancel_delayed_work_sync(&adapter->stats_task);

	for (i = 0; i < adapter->max_vports; i++) {
		if (adapter->vports[i])
			idpf_vport_dealloc(adapter->vports[i]);
	}
}

/**
 * idpf_check_reset_complete - check that reset is complete
 * @hw: pointer to hw struct
 * @reset_reg: struct with reset registers
 *
 * Returns 0 if device is ready to use, or -EBUSY if it's in reset.
 **/
static int idpf_check_reset_complete(struct idpf_hw *hw,
				     struct idpf_reset_reg *reset_reg)
{
	struct idpf_adapter *adapter = hw->back;
	int i;

	for (i = 0; i < 2000; i++) {
		u32 reg_val = readl(reset_reg->rstat);

		/* 0xFFFFFFFF might be read if other side hasn't cleared the
		 * register for us yet and 0xFFFFFFFF is not a valid value for
		 * the register, so treat that as invalid.
		 */
		if (reg_val != 0xFFFFFFFF && (reg_val & reset_reg->rstat_m))
			return 0;

		usleep_range(5000, 10000);
	}

	dev_warn(&adapter->pdev->dev, "Device reset timeout!\n");
	/* Clear the reset flag unconditionally here since the reset
	 * technically isn't in progress anymore from the driver's perspective
	 */
	clear_bit(IDPF_HR_RESET_IN_PROG, adapter->flags);

	return -EBUSY;
}

/**
 * idpf_set_vport_state - Set the vport state to be after the reset
 * @adapter: Driver specific private structure
 */
static void idpf_set_vport_state(struct idpf_adapter *adapter)
{
	u16 i;

	for (i = 0; i < adapter->max_vports; i++) {
		struct idpf_netdev_priv *np;

		if (!adapter->netdevs[i])
			continue;

		np = netdev_priv(adapter->netdevs[i]);
		if (np->state == __IDPF_VPORT_UP)
			set_bit(IDPF_VPORT_UP_REQUESTED,
				adapter->vport_config[i]->flags);
	}
}

/**
 * idpf_init_hard_reset - Initiate a hardware reset
 * @adapter: Driver specific private structure
 *
 * Deallocate the vports and all the resources associated with them and
 * reallocate. Also reinitialize the mailbox. Return 0 on success,
 * negative on failure.
 */
static int idpf_init_hard_reset(struct idpf_adapter *adapter)
{
	struct idpf_reg_ops *reg_ops = &adapter->dev_ops.reg_ops;
	struct device *dev = &adapter->pdev->dev;
	struct net_device *netdev;
	int err;
	u16 i;

	mutex_lock(&adapter->vport_ctrl_lock);

	dev_info(dev, "Device HW Reset initiated\n");

	/* Avoid TX hangs on reset */
	for (i = 0; i < adapter->max_vports; i++) {
		netdev = adapter->netdevs[i];
		if (!netdev)
			continue;

		netif_carrier_off(netdev);
		netif_tx_disable(netdev);
	}

	/* Prepare for reset */
	if (test_and_clear_bit(IDPF_HR_DRV_LOAD, adapter->flags)) {
		reg_ops->trigger_reset(adapter, IDPF_HR_DRV_LOAD);
	} else if (test_and_clear_bit(IDPF_HR_FUNC_RESET, adapter->flags)) {
		bool is_reset = idpf_is_reset_detected(adapter);

		idpf_set_vport_state(adapter);
		idpf_vc_core_deinit(adapter);
		if (!is_reset)
			reg_ops->trigger_reset(adapter, IDPF_HR_FUNC_RESET);
		idpf_deinit_dflt_mbx(adapter);
	} else {
		dev_err(dev, "Unhandled hard reset cause\n");
		err = -EBADRQC;
		goto unlock_mutex;
	}

	/* Wait for reset to complete */
	err = idpf_check_reset_complete(&adapter->hw, &adapter->reset_reg);
	if (err) {
		dev_err(dev, "The driver was unable to contact the device's firmware. Check that the FW is running. Driver state= 0x%x\n",
			adapter->state);
		goto unlock_mutex;
	}

	/* Reset is complete and so start building the driver resources again */
	err = idpf_init_dflt_mbx(adapter);
	if (err) {
		dev_err(dev, "Failed to initialize default mailbox: %d\n", err);
		goto unlock_mutex;
	}

	queue_delayed_work(adapter->mbx_wq, &adapter->mbx_task, 0);

	/* Initialize the state machine, also allocate memory and request
	 * resources
	 */
	err = idpf_vc_core_init(adapter);
	if (err) {
		cancel_delayed_work_sync(&adapter->mbx_task);
		idpf_deinit_dflt_mbx(adapter);
		goto unlock_mutex;
	}

	/* Wait till all the vports are initialized to release the reset lock,
	 * else user space callbacks may access uninitialized vports
	 */
	while (test_bit(IDPF_HR_RESET_IN_PROG, adapter->flags))
		msleep(100);

unlock_mutex:
	mutex_unlock(&adapter->vport_ctrl_lock);

	return err;
}

/**
 * idpf_vc_event_task - Handle virtchannel event logic
 * @work: work queue struct
 */
void idpf_vc_event_task(struct work_struct *work)
{
	struct idpf_adapter *adapter;

	adapter = container_of(work, struct idpf_adapter, vc_event_task.work);

	if (test_bit(IDPF_REMOVE_IN_PROG, adapter->flags))
		return;

	if (test_bit(IDPF_HR_FUNC_RESET, adapter->flags) ||
	    test_bit(IDPF_HR_DRV_LOAD, adapter->flags)) {
		set_bit(IDPF_HR_RESET_IN_PROG, adapter->flags);
		idpf_init_hard_reset(adapter);
	}
}

/**
 * idpf_initiate_soft_reset - Initiate a software reset
 * @vport: virtual port data struct
 * @reset_cause: reason for the soft reset
 *
 * Soft reset only reallocs vport queue resources. Returns 0 on success,
 * negative on failure.
 */
int idpf_initiate_soft_reset(struct idpf_vport *vport,
			     enum idpf_vport_reset_cause reset_cause)
{
	struct idpf_netdev_priv *np = netdev_priv(vport->netdev);
	enum idpf_vport_state current_state = np->state;
	struct idpf_adapter *adapter = vport->adapter;
	struct idpf_vport *new_vport;
	int err;

	/* If the system is low on memory, we can end up in bad state if we
	 * free all the memory for queue resources and try to allocate them
	 * again. Instead, we can pre-allocate the new resources before doing
	 * anything and bailing if the alloc fails.
	 *
	 * Make a clone of the existing vport to mimic its current
	 * configuration, then modify the new structure with any requested
	 * changes. Once the allocation of the new resources is done, stop the
	 * existing vport and copy the configuration to the main vport. If an
	 * error occurred, the existing vport will be untouched.
	 *
	 */
	new_vport = kzalloc(sizeof(*vport), GFP_KERNEL);
	if (!new_vport)
		return -ENOMEM;

	/* This purposely avoids copying the end of the struct because it
	 * contains wait_queues and mutexes and other stuff we don't want to
	 * mess with. Nothing below should use those variables from new_vport
	 * and should instead always refer to them in vport if they need to.
	 */
	memcpy(new_vport, vport, offsetof(struct idpf_vport, link_up));

	/* Adjust resource parameters prior to reallocating resources */
	switch (reset_cause) {
	case IDPF_SR_Q_CHANGE:
		err = idpf_vport_adjust_qs(new_vport);
		if (err)
			goto free_vport;
		break;
	case IDPF_SR_Q_DESC_CHANGE:
		/* Update queue parameters before allocating resources */
		idpf_vport_calc_num_q_desc(new_vport);
		break;
	case IDPF_SR_MTU_CHANGE:
	case IDPF_SR_RSC_CHANGE:
		break;
	default:
		dev_err(&adapter->pdev->dev, "Unhandled soft reset cause\n");
		err = -EINVAL;
		goto free_vport;
	}

	if (current_state <= __IDPF_VPORT_DOWN) {
		idpf_send_delete_queues_msg(vport);
	} else {
		set_bit(IDPF_VPORT_DEL_QUEUES, vport->flags);
		idpf_vport_stop(vport);
	}

	idpf_deinit_rss(vport);
	/* We're passing in vport here because we need its wait_queue
	 * to send a message and it should be getting all the vport
	 * config data out of the adapter but we need to be careful not
	 * to add code to add_queues to change the vport config within
	 * vport itself as it will be wiped with a memcpy later.
	 */
	err = idpf_send_add_queues_msg(vport, new_vport->num_txq,
				       new_vport->num_complq,
				       new_vport->num_rxq,
				       new_vport->num_bufq);
	if (err)
		goto err_reset;

	/* Same comment as above regarding avoiding copying the wait_queues and
	 * mutexes applies here. We do not want to mess with those if possible.
	 */
	memcpy(vport, new_vport, offsetof(struct idpf_vport, link_up));

	if (reset_cause == IDPF_SR_Q_CHANGE)
		idpf_vport_alloc_vec_indexes(vport);

	err = idpf_set_real_num_queues(vport);
	if (err)
		goto err_open;

	if (current_state == __IDPF_VPORT_UP)
		err = idpf_vport_open(vport);

	kfree(new_vport);

	return err;

err_reset:
	idpf_send_add_queues_msg(vport, vport->num_txq, vport->num_complq,
				 vport->num_rxq, vport->num_bufq);

err_open:
	if (current_state == __IDPF_VPORT_UP)
		idpf_vport_open(vport);

free_vport:
	kfree(new_vport);

	return err;
}

/**
 * idpf_addr_sync - Callback for dev_(mc|uc)_sync to add address
 * @netdev: the netdevice
 * @addr: address to add
 *
 * Called by __dev_(mc|uc)_sync when an address needs to be added. We call
 * __dev_(uc|mc)_sync from .set_rx_mode. Kernel takes addr_list_lock spinlock
 * meaning we cannot sleep in this context. Due to this, we have to add the
 * filter and send the virtchnl message asynchronously without waiting for the
 * response from the other side. We won't know whether or not the operation
 * actually succeeded until we get the message back.  Returns 0 on success,
 * negative on failure.
 */
static int idpf_addr_sync(struct net_device *netdev, const u8 *addr)
{
	struct idpf_netdev_priv *np = netdev_priv(netdev);

	return idpf_add_mac_filter(np->vport, np, addr, true);
}

/**
 * idpf_addr_unsync - Callback for dev_(mc|uc)_sync to remove address
 * @netdev: the netdevice
 * @addr: address to add
 *
 * Called by __dev_(mc|uc)_sync when an address needs to be added. We call
 * __dev_(uc|mc)_sync from .set_rx_mode. Kernel takes addr_list_lock spinlock
 * meaning we cannot sleep in this context. Due to this we have to delete the
 * filter and send the virtchnl message asynchronously without waiting for the
 * return from the other side.  We won't know whether or not the operation
 * actually succeeded until we get the message back. Returns 0 on success,
 * negative on failure.
 */
static int idpf_addr_unsync(struct net_device *netdev, const u8 *addr)
{
	struct idpf_netdev_priv *np = netdev_priv(netdev);

	/* Under some circumstances, we might receive a request to delete
	 * our own device address from our uc list. Because we store the
	 * device address in the VSI's MAC filter list, we need to ignore
	 * such requests and not delete our device address from this list.
	 */
	if (ether_addr_equal(addr, netdev->dev_addr))
		return 0;

	idpf_del_mac_filter(np->vport, np, addr, true);

	return 0;
}

/**
 * idpf_set_rx_mode - NDO callback to set the netdev filters
 * @netdev: network interface device structure
 *
 * Stack takes addr_list_lock spinlock before calling our .set_rx_mode.  We
 * cannot sleep in this context.
 */
static void idpf_set_rx_mode(struct net_device *netdev)
{
	struct idpf_netdev_priv *np = netdev_priv(netdev);
	struct idpf_vport_user_config_data *config_data;
	struct idpf_adapter *adapter;
	bool changed = false;
	struct device *dev;
	int err;

	adapter = np->adapter;
	dev = &adapter->pdev->dev;

	if (idpf_is_cap_ena(adapter, IDPF_OTHER_CAPS, VIRTCHNL2_CAP_MACFILTER)) {
		__dev_uc_sync(netdev, idpf_addr_sync, idpf_addr_unsync);
		__dev_mc_sync(netdev, idpf_addr_sync, idpf_addr_unsync);
	}

	if (!idpf_is_cap_ena(adapter, IDPF_OTHER_CAPS, VIRTCHNL2_CAP_PROMISC))
		return;

	config_data = &adapter->vport_config[np->vport_idx]->user_config;
	/* IFF_PROMISC enables both unicast and multicast promiscuous,
	 * while IFF_ALLMULTI only enables multicast such that:
	 *
	 * promisc  + allmulti		= unicast | multicast
	 * promisc  + !allmulti		= unicast | multicast
	 * !promisc + allmulti		= multicast
	 */
	if ((netdev->flags & IFF_PROMISC) &&
	    !test_and_set_bit(__IDPF_PROMISC_UC, config_data->user_flags)) {
		changed = true;
		dev_info(&adapter->pdev->dev, "Entering promiscuous mode\n");
		if (!test_and_set_bit(__IDPF_PROMISC_MC, adapter->flags))
			dev_info(dev, "Entering multicast promiscuous mode\n");
	}

	if (!(netdev->flags & IFF_PROMISC) &&
	    test_and_clear_bit(__IDPF_PROMISC_UC, config_data->user_flags)) {
		changed = true;
		dev_info(dev, "Leaving promiscuous mode\n");
	}

	if (netdev->flags & IFF_ALLMULTI &&
	    !test_and_set_bit(__IDPF_PROMISC_MC, config_data->user_flags)) {
		changed = true;
		dev_info(dev, "Entering multicast promiscuous mode\n");
	}

	if (!(netdev->flags & (IFF_ALLMULTI | IFF_PROMISC)) &&
	    test_and_clear_bit(__IDPF_PROMISC_MC, config_data->user_flags)) {
		changed = true;
		dev_info(dev, "Leaving multicast promiscuous mode\n");
	}

	if (!changed)
		return;

	err = idpf_set_promiscuous(adapter, config_data, np->vport_id);
	if (err)
		dev_err(dev, "Failed to set promiscuous mode: %d\n", err);
}

/**
 * idpf_vport_manage_rss_lut - disable/enable RSS
 * @vport: the vport being changed
 *
 * In the event of disable request for RSS, this function will zero out RSS
 * LUT, while in the event of enable request for RSS, it will reconfigure RSS
 * LUT with the default LUT configuration.
 */
static int idpf_vport_manage_rss_lut(struct idpf_vport *vport)
{
	bool ena = idpf_is_feature_ena(vport, NETIF_F_RXHASH);
	struct idpf_rss_data *rss_data;
	u16 idx = vport->idx;
	int lut_size;

	rss_data = &vport->adapter->vport_config[idx]->user_config.rss_data;
	lut_size = rss_data->rss_lut_size * sizeof(u32);

	if (ena) {
		/* This will contain the default or user configured LUT */
		memcpy(rss_data->rss_lut, rss_data->cached_lut, lut_size);
	} else {
		/* Save a copy of the current LUT to be restored later if
		 * requested.
		 */
		memcpy(rss_data->cached_lut, rss_data->rss_lut, lut_size);

		/* Zero out the current LUT to disable */
		memset(rss_data->rss_lut, 0, lut_size);
	}

	return idpf_config_rss(vport);
}

/**
 * idpf_set_features - set the netdev feature flags
 * @netdev: ptr to the netdev being adjusted
 * @features: the feature set that the stack is suggesting
 */
static int idpf_set_features(struct net_device *netdev,
			     netdev_features_t features)
{
	netdev_features_t changed = netdev->features ^ features;
	struct idpf_adapter *adapter;
	struct idpf_vport *vport;
	int err = 0;

	idpf_vport_ctrl_lock(netdev);
	vport = idpf_netdev_to_vport(netdev);

	adapter = vport->adapter;

	if (idpf_is_reset_in_prog(adapter)) {
		dev_err(&adapter->pdev->dev, "Device is resetting, changing netdev features temporarily unavailable.\n");
		err = -EBUSY;
		goto unlock_mutex;
	}

	if (changed & NETIF_F_RXHASH) {
		netdev->features ^= NETIF_F_RXHASH;
		err = idpf_vport_manage_rss_lut(vport);
		if (err)
			goto unlock_mutex;
	}

	if (changed & NETIF_F_GRO_HW) {
		netdev->features ^= NETIF_F_GRO_HW;
		err = idpf_initiate_soft_reset(vport, IDPF_SR_RSC_CHANGE);
		if (err)
			goto unlock_mutex;
	}

	if (changed & NETIF_F_LOOPBACK) {
		netdev->features ^= NETIF_F_LOOPBACK;
		err = idpf_send_ena_dis_loopback_msg(vport);
	}

unlock_mutex:
	idpf_vport_ctrl_unlock(netdev);

	return err;
}

/**
 * idpf_open - Called when a network interface becomes active
 * @netdev: network interface device structure
 *
 * The open entry point is called when a network interface is made
 * active by the system (IFF_UP).  At this point all resources needed
 * for transmit and receive operations are allocated, the interrupt
 * handler is registered with the OS, the netdev watchdog is enabled,
 * and the stack is notified that the interface is ready.
 *
 * Returns 0 on success, negative value on failure
 */
static int idpf_open(struct net_device *netdev)
{
	struct idpf_vport *vport;
	int err;

	idpf_vport_ctrl_lock(netdev);
	vport = idpf_netdev_to_vport(netdev);

<<<<<<< HEAD
	err = idpf_vport_open(vport);
=======
	err = idpf_set_real_num_queues(vport);
	if (err)
		goto unlock;

	err = idpf_vport_open(vport, true);
>>>>>>> 9133d466

unlock:
	idpf_vport_ctrl_unlock(netdev);

	return err;
}

/**
 * idpf_change_mtu - NDO callback to change the MTU
 * @netdev: network interface device structure
 * @new_mtu: new value for maximum frame size
 *
 * Returns 0 on success, negative on failure
 */
static int idpf_change_mtu(struct net_device *netdev, int new_mtu)
{
	struct idpf_vport *vport;
	int err;

	idpf_vport_ctrl_lock(netdev);
	vport = idpf_netdev_to_vport(netdev);

	netdev->mtu = new_mtu;

	err = idpf_initiate_soft_reset(vport, IDPF_SR_MTU_CHANGE);

	idpf_vport_ctrl_unlock(netdev);

	return err;
}

/**
 * idpf_features_check - Validate packet conforms to limits
 * @skb: skb buffer
 * @netdev: This port's netdev
 * @features: Offload features that the stack believes apply
 */
static netdev_features_t idpf_features_check(struct sk_buff *skb,
					     struct net_device *netdev,
					     netdev_features_t features)
{
	struct idpf_vport *vport = idpf_netdev_to_vport(netdev);
	struct idpf_adapter *adapter = vport->adapter;
	size_t len;

	/* No point in doing any of this if neither checksum nor GSO are
	 * being requested for this frame.  We can rule out both by just
	 * checking for CHECKSUM_PARTIAL
	 */
	if (skb->ip_summed != CHECKSUM_PARTIAL)
		return features;

	/* We cannot support GSO if the MSS is going to be less than
	 * 88 bytes. If it is then we need to drop support for GSO.
	 */
	if (skb_is_gso(skb) &&
	    (skb_shinfo(skb)->gso_size < IDPF_TX_TSO_MIN_MSS))
		features &= ~NETIF_F_GSO_MASK;

	/* Ensure MACLEN is <= 126 bytes (63 words) and not an odd size */
	len = skb_network_offset(skb);
	if (unlikely(len & ~(126)))
		goto unsupported;

	len = skb_network_header_len(skb);
	if (unlikely(len > idpf_get_max_tx_hdr_size(adapter)))
		goto unsupported;

	if (!skb->encapsulation)
		return features;

	/* L4TUNLEN can support 127 words */
	len = skb_inner_network_header(skb) - skb_transport_header(skb);
	if (unlikely(len & ~(127 * 2)))
		goto unsupported;

	/* IPLEN can support at most 127 dwords */
	len = skb_inner_network_header_len(skb);
	if (unlikely(len > idpf_get_max_tx_hdr_size(adapter)))
		goto unsupported;

	/* No need to validate L4LEN as TCP is the only protocol with a
	 * a flexible value and we support all possible values supported
	 * by TCP, which is at most 15 dwords
	 */

	return features;

unsupported:
	return features & ~(NETIF_F_CSUM_MASK | NETIF_F_GSO_MASK);
}

/**
 * idpf_set_mac - NDO callback to set port mac address
 * @netdev: network interface device structure
 * @p: pointer to an address structure
 *
 * Returns 0 on success, negative on failure
 **/
static int idpf_set_mac(struct net_device *netdev, void *p)
{
	struct idpf_netdev_priv *np = netdev_priv(netdev);
	struct idpf_vport_config *vport_config;
	struct sockaddr *addr = p;
	struct idpf_vport *vport;
	int err = 0;

	idpf_vport_ctrl_lock(netdev);
	vport = idpf_netdev_to_vport(netdev);

	if (!idpf_is_cap_ena(vport->adapter, IDPF_OTHER_CAPS,
			     VIRTCHNL2_CAP_MACFILTER)) {
		dev_info(&vport->adapter->pdev->dev, "Setting MAC address is not supported\n");
		err = -EOPNOTSUPP;
		goto unlock_mutex;
	}

	if (!is_valid_ether_addr(addr->sa_data)) {
		dev_info(&vport->adapter->pdev->dev, "Invalid MAC address: %pM\n",
			 addr->sa_data);
		err = -EADDRNOTAVAIL;
		goto unlock_mutex;
	}

	if (ether_addr_equal(netdev->dev_addr, addr->sa_data))
		goto unlock_mutex;

	vport_config = vport->adapter->vport_config[vport->idx];
	err = idpf_add_mac_filter(vport, np, addr->sa_data, false);
	if (err) {
		__idpf_del_mac_filter(vport_config, addr->sa_data);
		goto unlock_mutex;
	}

	if (is_valid_ether_addr(vport->default_mac_addr))
		idpf_del_mac_filter(vport, np, vport->default_mac_addr, false);

	ether_addr_copy(vport->default_mac_addr, addr->sa_data);
	eth_hw_addr_set(netdev, addr->sa_data);

unlock_mutex:
	idpf_vport_ctrl_unlock(netdev);

	return err;
}

/**
 * idpf_alloc_dma_mem - Allocate dma memory
 * @hw: pointer to hw struct
 * @mem: pointer to dma_mem struct
 * @size: size of the memory to allocate
 */
void *idpf_alloc_dma_mem(struct idpf_hw *hw, struct idpf_dma_mem *mem, u64 size)
{
	struct idpf_adapter *adapter = hw->back;
	size_t sz = ALIGN(size, 4096);

	mem->va = dma_alloc_coherent(&adapter->pdev->dev, sz,
				     &mem->pa, GFP_KERNEL);
	mem->size = sz;

	return mem->va;
}

/**
 * idpf_free_dma_mem - Free the allocated dma memory
 * @hw: pointer to hw struct
 * @mem: pointer to dma_mem struct
 */
void idpf_free_dma_mem(struct idpf_hw *hw, struct idpf_dma_mem *mem)
{
	struct idpf_adapter *adapter = hw->back;

	dma_free_coherent(&adapter->pdev->dev, mem->size,
			  mem->va, mem->pa);
	mem->size = 0;
	mem->va = NULL;
	mem->pa = 0;
}

static const struct net_device_ops idpf_netdev_ops = {
	.ndo_open = idpf_open,
	.ndo_stop = idpf_stop,
	.ndo_start_xmit = idpf_tx_start,
	.ndo_features_check = idpf_features_check,
	.ndo_set_rx_mode = idpf_set_rx_mode,
	.ndo_validate_addr = eth_validate_addr,
	.ndo_set_mac_address = idpf_set_mac,
	.ndo_change_mtu = idpf_change_mtu,
	.ndo_get_stats64 = idpf_get_stats64,
	.ndo_set_features = idpf_set_features,
	.ndo_tx_timeout = idpf_tx_timeout,
};<|MERGE_RESOLUTION|>--- conflicted
+++ resolved
@@ -2159,15 +2159,11 @@
 	idpf_vport_ctrl_lock(netdev);
 	vport = idpf_netdev_to_vport(netdev);
 
-<<<<<<< HEAD
-	err = idpf_vport_open(vport);
-=======
 	err = idpf_set_real_num_queues(vport);
 	if (err)
 		goto unlock;
 
-	err = idpf_vport_open(vport, true);
->>>>>>> 9133d466
+	err = idpf_vport_open(vport);
 
 unlock:
 	idpf_vport_ctrl_unlock(netdev);
