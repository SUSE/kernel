--- conflicted
+++ resolved
@@ -4,10 +4,7 @@
 #ifndef _I40E_H_
 #define _I40E_H_
 
-<<<<<<< HEAD
-=======
 #include <linux/linkmode.h>
->>>>>>> 2d5404ca
 #include <linux/pci.h>
 #include <linux/ptp_clock_kernel.h>
 #include <linux/types.h>
@@ -1340,14 +1337,6 @@
  * @pf: pointer to a pf.
  *
  * Check and return state of flag I40E_FLAG_TC_MQPRIO.
-<<<<<<< HEAD
- *
- * Return: true/false if I40E_FLAG_TC_MQPRIO is set or not
- **/
-static inline bool i40e_is_tc_mqprio_enabled(struct i40e_pf *pf)
-{
-	return test_bit(I40E_FLAG_TC_MQPRIO_ENA, pf->flags);
-=======
  *
  * Return: true/false if I40E_FLAG_TC_MQPRIO is set or not
  **/
@@ -1423,18 +1412,6 @@
 static inline struct i40e_veb *i40e_pf_get_main_veb(struct i40e_pf *pf)
 {
 	return (pf->lan_veb != I40E_NO_VEB) ? pf->veb[pf->lan_veb] : NULL;
->>>>>>> 2d5404ca
-}
-
-/**
- * i40e_hw_to_pf - get pf pointer from the hardware structure
- * @hw: pointer to the device HW structure
- **/
-static inline struct i40e_pf *i40e_hw_to_pf(struct i40e_hw *hw)
-{
-	return container_of(hw, struct i40e_pf, hw);
-}
-
-struct device *i40e_hw_to_dev(struct i40e_hw *hw);
+}
 
 #endif /* _I40E_H_ */