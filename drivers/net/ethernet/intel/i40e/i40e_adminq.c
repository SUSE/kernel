--- conflicted
+++ resolved
@@ -780,11 +780,7 @@
  *  This is the main send command driver routine for the Admin Queue send
  *  queue.  It runs the queue, cleans the queue, etc
  **/
-<<<<<<< HEAD
-static i40e_status
-=======
 static int
->>>>>>> eb3cdb58
 i40e_asq_send_command_atomic_exec(struct i40e_hw *hw,
 				  struct i40e_aq_desc *desc,
 				  void *buff, /* can be NULL */
@@ -988,11 +984,7 @@
  *  Acquires the lock and calls the main send command execution
  *  routine.
  **/
-<<<<<<< HEAD
-i40e_status
-=======
 int
->>>>>>> eb3cdb58
 i40e_asq_send_command_atomic(struct i40e_hw *hw,
 			     struct i40e_aq_desc *desc,
 			     void *buff, /* can be NULL */
@@ -1000,11 +992,7 @@
 			     struct i40e_asq_cmd_details *cmd_details,
 			     bool is_atomic_context)
 {
-<<<<<<< HEAD
-	i40e_status status;
-=======
 	int status;
->>>>>>> eb3cdb58
 
 	mutex_lock(&hw->aq.asq_mutex);
 	status = i40e_asq_send_command_atomic_exec(hw, desc, buff, buff_size,
@@ -1015,11 +1003,7 @@
 	return status;
 }
 
-<<<<<<< HEAD
-i40e_status
-=======
 int
->>>>>>> eb3cdb58
 i40e_asq_send_command(struct i40e_hw *hw, struct i40e_aq_desc *desc,
 		      void *buff, /* can be NULL */ u16  buff_size,
 		      struct i40e_asq_cmd_details *cmd_details)
@@ -1042,11 +1026,7 @@
  *  routine. Returns the last Admin Queue status in aq_status
  *  to avoid race conditions in access to hw->aq.asq_last_status.
  **/
-<<<<<<< HEAD
-i40e_status
-=======
 int
->>>>>>> eb3cdb58
 i40e_asq_send_command_atomic_v2(struct i40e_hw *hw,
 				struct i40e_aq_desc *desc,
 				void *buff, /* can be NULL */
@@ -1055,11 +1035,7 @@
 				bool is_atomic_context,
 				enum i40e_admin_queue_err *aq_status)
 {
-<<<<<<< HEAD
-	i40e_status status;
-=======
 	int status;
->>>>>>> eb3cdb58
 
 	mutex_lock(&hw->aq.asq_mutex);
 	status = i40e_asq_send_command_atomic_exec(hw, desc, buff,
@@ -1072,11 +1048,7 @@
 	return status;
 }
 
-<<<<<<< HEAD
-i40e_status
-=======
 int
->>>>>>> eb3cdb58
 i40e_asq_send_command_v2(struct i40e_hw *hw, struct i40e_aq_desc *desc,
 			 void *buff, /* can be NULL */ u16  buff_size,
 			 struct i40e_asq_cmd_details *cmd_details,
