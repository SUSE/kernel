--- conflicted
+++ resolved
@@ -1477,12 +1477,6 @@
 	if (!rx_ring->rx_bi)
 		return;
 
-<<<<<<< HEAD
-	dev_kfree_skb(rx_ring->skb);
-	rx_ring->skb = NULL;
-
-=======
->>>>>>> eb3cdb58
 	if (rx_ring->xsk_pool) {
 		i40e_xsk_clean_rx_ring(rx_ring);
 		goto skip_free;
@@ -1973,10 +1967,6 @@
  * i40e_can_reuse_rx_page - Determine if page can be reused for another Rx
  * @rx_buffer: buffer containing the page
  * @rx_stats: rx stats structure for the rx ring
-<<<<<<< HEAD
- * @rx_buffer_pgcnt: buffer page refcount pre xdp_do_redirect() call
-=======
->>>>>>> eb3cdb58
  *
  * If page is reusable, we have a green light for calling i40e_reuse_rx_page,
  * which will assign the current buffer to the buffer that next_to_alloc is
@@ -1987,12 +1977,7 @@
  * or busy if it could not be reused.
  */
 static bool i40e_can_reuse_rx_page(struct i40e_rx_buffer *rx_buffer,
-<<<<<<< HEAD
-				   struct i40e_rx_queue_stats *rx_stats,
-				   int rx_buffer_pgcnt)
-=======
 				   struct i40e_rx_queue_stats *rx_stats)
->>>>>>> eb3cdb58
 {
 	unsigned int pagecnt_bias = rx_buffer->pagecnt_bias;
 	struct page *page = rx_buffer->page;
@@ -2005,11 +1990,7 @@
 
 #if (PAGE_SIZE < 8192)
 	/* if we are only owner of page we can reuse it */
-<<<<<<< HEAD
-	if (unlikely((rx_buffer_pgcnt - pagecnt_bias) > 1)) {
-=======
 	if (unlikely((rx_buffer->page_count - pagecnt_bias) > 1)) {
->>>>>>> eb3cdb58
 		rx_stats->page_busy_count++;
 		return false;
 	}
@@ -2264,11 +2245,7 @@
 	net_prefetch(xdp->data_meta);
 
 	/* build an skb around the page buffer */
-<<<<<<< HEAD
-	skb = napi_build_skb(xdp->data_hard_start, truesize);
-=======
 	skb = napi_build_skb(xdp->data_hard_start, xdp->frame_sz);
->>>>>>> eb3cdb58
 	if (unlikely(!skb))
 		return NULL;
 
@@ -2287,26 +2264,7 @@
 					   nr_frags * xdp->frame_sz,
 					   xdp_buff_is_frag_pfmemalloc(xdp));
 
-<<<<<<< HEAD
-/**
- * i40e_put_rx_buffer - Clean up used buffer and either recycle or free
- * @rx_ring: rx descriptor ring to transact packets on
- * @rx_buffer: rx buffer to pull data from
- * @rx_buffer_pgcnt: rx buffer page refcount pre xdp_do_redirect() call
- *
- * This function will clean up the contents of the rx_buffer.  It will
- * either recycle the buffer or unmap it and free the associated resources.
- */
-static void i40e_put_rx_buffer(struct i40e_ring *rx_ring,
-			       struct i40e_rx_buffer *rx_buffer,
-			       int rx_buffer_pgcnt)
-{
-	if (i40e_can_reuse_rx_page(rx_buffer, &rx_ring->rx_stats, rx_buffer_pgcnt)) {
-		/* hand second half of page back to the ring */
-		i40e_reuse_rx_page(rx_ring, rx_buffer);
-=======
 		i40e_process_rx_buffs(rx_ring, I40E_XDP_PASS, xdp);
->>>>>>> eb3cdb58
 	} else {
 		struct i40e_rx_buffer *rx_buffer;
 
@@ -2547,8 +2505,6 @@
 
 	xdp_prog = READ_ONCE(rx_ring->xdp_prog);
 
-	xdp_prog = READ_ONCE(rx_ring->xdp_prog);
-
 	while (likely(total_rx_packets < (unsigned int)budget)) {
 		u16 ntp = rx_ring->next_to_process;
 		struct i40e_rx_buffer *rx_buffer;
@@ -2609,25 +2565,16 @@
 
 			hard_start = page_address(rx_buffer->page) +
 				     rx_buffer->page_offset - offset;
-<<<<<<< HEAD
-			xdp_prepare_buff(&xdp, hard_start, offset, size, true);
-			xdp_buff_clear_frags_flag(&xdp);
-=======
 			xdp_prepare_buff(xdp, hard_start, offset, size, true);
->>>>>>> eb3cdb58
 #if (PAGE_SIZE > 4096)
 			/* At larger PAGE_SIZE, frame_sz depend on len size */
 			xdp->frame_sz = i40e_rx_frame_truesize(rx_ring, size);
 #endif
-<<<<<<< HEAD
-			xdp_res = i40e_run_xdp(rx_ring, &xdp, xdp_prog);
-=======
 		} else if (i40e_add_xdp_frag(xdp, &nfrags, rx_buffer, size) &&
 			   !neop) {
 			/* Overflowing packet: Drop all frags on EOP */
 			i40e_consume_xdp_buff(rx_ring, xdp, rx_buffer);
 			break;
->>>>>>> eb3cdb58
 		}
 
 		if (neop)
