/* SPDX-License-Identifier: GPL-2.0 */
/* Copyright(c) 2013 - 2018 Intel Corporation. */

#ifndef _I40E_STATUS_H_
#define _I40E_STATUS_H_

/* Error Codes */
enum i40e_status_code {
	I40E_SUCCESS				= 0,
	I40E_ERR_NVM				= -1,
	I40E_ERR_NVM_CHECKSUM			= -2,
	I40E_ERR_CONFIG				= -4,
	I40E_ERR_PARAM				= -5,
	I40E_ERR_UNKNOWN_PHY			= -7,
	I40E_ERR_INVALID_MAC_ADDR		= -10,
	I40E_ERR_DEVICE_NOT_SUPPORTED		= -11,
<<<<<<< HEAD
	I40E_ERR_PRIMARY_REQUESTS_PENDING	= -12,
	I40E_ERR_INVALID_LINK_SETTINGS		= -13,
	I40E_ERR_AUTONEG_NOT_COMPLETE		= -14,
=======
>>>>>>> eb3cdb58
	I40E_ERR_RESET_FAILED			= -15,
	I40E_ERR_NO_AVAILABLE_VSI		= -17,
	I40E_ERR_NO_MEMORY			= -18,
	I40E_ERR_BAD_PTR			= -19,
	I40E_ERR_INVALID_SIZE			= -26,
	I40E_ERR_QUEUE_EMPTY			= -32,
	I40E_ERR_TIMEOUT			= -37,
	I40E_ERR_INVALID_SD_INDEX		= -45,
	I40E_ERR_INVALID_PAGE_DESC_INDEX	= -46,
	I40E_ERR_INVALID_SD_TYPE		= -47,
	I40E_ERR_INVALID_HMC_OBJ_INDEX		= -49,
	I40E_ERR_INVALID_HMC_OBJ_COUNT		= -50,
	I40E_ERR_ADMIN_QUEUE_ERROR		= -53,
	I40E_ERR_ADMIN_QUEUE_TIMEOUT		= -54,
	I40E_ERR_BUF_TOO_SHORT			= -55,
	I40E_ERR_ADMIN_QUEUE_FULL		= -56,
	I40E_ERR_ADMIN_QUEUE_NO_WORK		= -57,
	I40E_ERR_NVM_BLANK_MODE			= -59,
	I40E_ERR_NOT_IMPLEMENTED		= -60,
	I40E_ERR_DIAG_TEST_FAILED		= -62,
	I40E_ERR_NOT_READY			= -63,
	I40E_NOT_SUPPORTED			= -64,
	I40E_ERR_FIRMWARE_API_VERSION		= -65,
	I40E_ERR_ADMIN_QUEUE_CRITICAL_ERROR	= -66,
};

#endif /* _I40E_STATUS_H_ */<|MERGE_RESOLUTION|>--- conflicted
+++ resolved
@@ -14,12 +14,6 @@
 	I40E_ERR_UNKNOWN_PHY			= -7,
 	I40E_ERR_INVALID_MAC_ADDR		= -10,
 	I40E_ERR_DEVICE_NOT_SUPPORTED		= -11,
-<<<<<<< HEAD
-	I40E_ERR_PRIMARY_REQUESTS_PENDING	= -12,
-	I40E_ERR_INVALID_LINK_SETTINGS		= -13,
-	I40E_ERR_AUTONEG_NOT_COMPLETE		= -14,
-=======
->>>>>>> eb3cdb58
 	I40E_ERR_RESET_FAILED			= -15,
 	I40E_ERR_NO_AVAILABLE_VSI		= -17,
 	I40E_ERR_NO_MEMORY			= -18,
