/* SPDX-License-Identifier: GPL-2.0 */
/* Copyright(c) 2013 - 2021 Intel Corporation. */

#ifndef _I40E_PROTOTYPE_H_
#define _I40E_PROTOTYPE_H_

#include "i40e_type.h"
#include "i40e_alloc.h"
#include <linux/avf/virtchnl.h>

/* Prototypes for shared code functions that are not in
 * the standard function pointer structures.  These are
 * mostly because they are needed even before the init
 * has happened and will assist in the early SW and FW
 * setup.
 */

/* adminq functions */
int i40e_init_adminq(struct i40e_hw *hw);
void i40e_shutdown_adminq(struct i40e_hw *hw);
void i40e_adminq_init_ring_data(struct i40e_hw *hw);
<<<<<<< HEAD
i40e_status i40e_clean_arq_element(struct i40e_hw *hw,
					     struct i40e_arq_event_info *e,
					     u16 *events_pending);
i40e_status
i40e_asq_send_command(struct i40e_hw *hw, struct i40e_aq_desc *desc,
		      void *buff, /* can be NULL */ u16  buff_size,
		      struct i40e_asq_cmd_details *cmd_details);
i40e_status
=======
int i40e_clean_arq_element(struct i40e_hw *hw,
			   struct i40e_arq_event_info *e,
			   u16 *events_pending);
int
i40e_asq_send_command(struct i40e_hw *hw, struct i40e_aq_desc *desc,
		      void *buff, /* can be NULL */ u16  buff_size,
		      struct i40e_asq_cmd_details *cmd_details);
int
>>>>>>> eb3cdb58
i40e_asq_send_command_v2(struct i40e_hw *hw,
			 struct i40e_aq_desc *desc,
			 void *buff, /* can be NULL */
			 u16  buff_size,
			 struct i40e_asq_cmd_details *cmd_details,
			 enum i40e_admin_queue_err *aq_status);
<<<<<<< HEAD
i40e_status
=======
int
>>>>>>> eb3cdb58
i40e_asq_send_command_atomic(struct i40e_hw *hw, struct i40e_aq_desc *desc,
			     void *buff, /* can be NULL */ u16  buff_size,
			     struct i40e_asq_cmd_details *cmd_details,
			     bool is_atomic_context);
<<<<<<< HEAD
i40e_status
=======
int
>>>>>>> eb3cdb58
i40e_asq_send_command_atomic_v2(struct i40e_hw *hw,
				struct i40e_aq_desc *desc,
				void *buff, /* can be NULL */
				u16  buff_size,
				struct i40e_asq_cmd_details *cmd_details,
				bool is_atomic_context,
				enum i40e_admin_queue_err *aq_status);

/* debug function for adminq */
void i40e_debug_aq(struct i40e_hw *hw, enum i40e_debug_mask mask,
		   void *desc, void *buffer, u16 buf_len);

void i40e_idle_aq(struct i40e_hw *hw);
bool i40e_check_asq_alive(struct i40e_hw *hw);
int i40e_aq_queue_shutdown(struct i40e_hw *hw, bool unloading);
const char *i40e_aq_str(struct i40e_hw *hw, enum i40e_admin_queue_err aq_err);

int i40e_aq_get_rss_lut(struct i40e_hw *hw, u16 seid,
			bool pf_lut, u8 *lut, u16 lut_size);
int i40e_aq_set_rss_lut(struct i40e_hw *hw, u16 seid,
			bool pf_lut, u8 *lut, u16 lut_size);
int i40e_aq_get_rss_key(struct i40e_hw *hw,
			u16 seid,
			struct i40e_aqc_get_set_rss_key_data *key);
int i40e_aq_set_rss_key(struct i40e_hw *hw,
			u16 seid,
			struct i40e_aqc_get_set_rss_key_data *key);

u32 i40e_led_get(struct i40e_hw *hw);
void i40e_led_set(struct i40e_hw *hw, u32 mode, bool blink);
int i40e_led_set_phy(struct i40e_hw *hw, bool on,
		     u16 led_addr, u32 mode);
int i40e_led_get_phy(struct i40e_hw *hw, u16 *led_addr,
		     u16 *val);
int i40e_blink_phy_link_led(struct i40e_hw *hw,
			    u32 time, u32 interval);

/* admin send queue commands */

int i40e_aq_get_firmware_version(struct i40e_hw *hw,
				 u16 *fw_major_version, u16 *fw_minor_version,
				 u32 *fw_build,
				 u16 *api_major_version, u16 *api_minor_version,
				 struct i40e_asq_cmd_details *cmd_details);
int i40e_aq_debug_write_register(struct i40e_hw *hw,
				 u32 reg_addr, u64 reg_val,
				 struct i40e_asq_cmd_details *cmd_details);
int i40e_aq_debug_read_register(struct i40e_hw *hw,
				u32  reg_addr, u64 *reg_val,
				struct i40e_asq_cmd_details *cmd_details);
int i40e_aq_set_phy_debug(struct i40e_hw *hw, u8 cmd_flags,
			  struct i40e_asq_cmd_details *cmd_details);
int i40e_aq_set_default_vsi(struct i40e_hw *hw, u16 vsi_id,
			    struct i40e_asq_cmd_details *cmd_details);
int i40e_aq_clear_default_vsi(struct i40e_hw *hw, u16 vsi_id,
			      struct i40e_asq_cmd_details *cmd_details);
int i40e_aq_get_phy_capabilities(struct i40e_hw *hw,
				 bool qualified_modules, bool report_init,
				 struct i40e_aq_get_phy_abilities_resp *abilities,
				 struct i40e_asq_cmd_details *cmd_details);
int i40e_aq_set_phy_config(struct i40e_hw *hw,
			   struct i40e_aq_set_phy_config *config,
			   struct i40e_asq_cmd_details *cmd_details);
int i40e_set_fc(struct i40e_hw *hw, u8 *aq_failures,
		bool atomic_reset);
int i40e_aq_set_mac_loopback(struct i40e_hw *hw,
			     bool ena_lpbk,
			     struct i40e_asq_cmd_details *cmd_details);
int i40e_aq_set_phy_int_mask(struct i40e_hw *hw, u16 mask,
			     struct i40e_asq_cmd_details *cmd_details);
int i40e_aq_clear_pxe_mode(struct i40e_hw *hw,
			   struct i40e_asq_cmd_details *cmd_details);
int i40e_aq_set_link_restart_an(struct i40e_hw *hw,
				bool enable_link,
				struct i40e_asq_cmd_details *cmd_details);
int i40e_aq_get_link_info(struct i40e_hw *hw,
			  bool enable_lse, struct i40e_link_status *link,
			  struct i40e_asq_cmd_details *cmd_details);
int i40e_aq_set_local_advt_reg(struct i40e_hw *hw,
			       u64 advt_reg,
			       struct i40e_asq_cmd_details *cmd_details);
int i40e_aq_send_driver_version(struct i40e_hw *hw,
				struct i40e_driver_version *dv,
				struct i40e_asq_cmd_details *cmd_details);
int i40e_aq_add_vsi(struct i40e_hw *hw,
		    struct i40e_vsi_context *vsi_ctx,
		    struct i40e_asq_cmd_details *cmd_details);
int i40e_aq_set_vsi_broadcast(struct i40e_hw *hw,
			      u16 vsi_id, bool set_filter,
			      struct i40e_asq_cmd_details *cmd_details);
int i40e_aq_set_vsi_unicast_promiscuous(struct i40e_hw *hw, u16 vsi_id, bool set,
					struct i40e_asq_cmd_details *cmd_details,
					bool rx_only_promisc);
int i40e_aq_set_vsi_multicast_promiscuous(struct i40e_hw *hw, u16 vsi_id, bool set,
					  struct i40e_asq_cmd_details *cmd_details);
int i40e_aq_set_vsi_mc_promisc_on_vlan(struct i40e_hw *hw,
				       u16 seid, bool enable,
				       u16 vid,
				       struct i40e_asq_cmd_details *cmd_details);
int i40e_aq_set_vsi_uc_promisc_on_vlan(struct i40e_hw *hw,
				       u16 seid, bool enable,
				       u16 vid,
				       struct i40e_asq_cmd_details *cmd_details);
int i40e_aq_set_vsi_bc_promisc_on_vlan(struct i40e_hw *hw,
				       u16 seid, bool enable, u16 vid,
				       struct i40e_asq_cmd_details *cmd_details);
int i40e_aq_set_vsi_vlan_promisc(struct i40e_hw *hw,
				 u16 seid, bool enable,
				 struct i40e_asq_cmd_details *cmd_details);
int i40e_aq_get_vsi_params(struct i40e_hw *hw,
			   struct i40e_vsi_context *vsi_ctx,
			   struct i40e_asq_cmd_details *cmd_details);
int i40e_aq_update_vsi_params(struct i40e_hw *hw,
			      struct i40e_vsi_context *vsi_ctx,
			      struct i40e_asq_cmd_details *cmd_details);
int i40e_aq_add_veb(struct i40e_hw *hw, u16 uplink_seid,
		    u16 downlink_seid, u8 enabled_tc,
		    bool default_port, u16 *pveb_seid,
		    bool enable_stats,
		    struct i40e_asq_cmd_details *cmd_details);
int i40e_aq_get_veb_parameters(struct i40e_hw *hw,
			       u16 veb_seid, u16 *switch_id, bool *floating,
			       u16 *statistic_index, u16 *vebs_used,
			       u16 *vebs_free,
			       struct i40e_asq_cmd_details *cmd_details);
int i40e_aq_add_macvlan(struct i40e_hw *hw, u16 vsi_id,
			struct i40e_aqc_add_macvlan_element_data *mv_list,
			u16 count, struct i40e_asq_cmd_details *cmd_details);
<<<<<<< HEAD
i40e_status
=======
int
>>>>>>> eb3cdb58
i40e_aq_add_macvlan_v2(struct i40e_hw *hw, u16 seid,
		       struct i40e_aqc_add_macvlan_element_data *mv_list,
		       u16 count, struct i40e_asq_cmd_details *cmd_details,
		       enum i40e_admin_queue_err *aq_status);
<<<<<<< HEAD
i40e_status i40e_aq_remove_macvlan(struct i40e_hw *hw, u16 vsi_id,
			struct i40e_aqc_remove_macvlan_element_data *mv_list,
			u16 count, struct i40e_asq_cmd_details *cmd_details);
i40e_status
=======
int i40e_aq_remove_macvlan(struct i40e_hw *hw, u16 vsi_id,
			   struct i40e_aqc_remove_macvlan_element_data *mv_list,
			   u16 count, struct i40e_asq_cmd_details *cmd_details);
int
>>>>>>> eb3cdb58
i40e_aq_remove_macvlan_v2(struct i40e_hw *hw, u16 seid,
			  struct i40e_aqc_remove_macvlan_element_data *mv_list,
			  u16 count, struct i40e_asq_cmd_details *cmd_details,
			  enum i40e_admin_queue_err *aq_status);
<<<<<<< HEAD
i40e_status i40e_aq_add_mirrorrule(struct i40e_hw *hw, u16 sw_seid,
			u16 rule_type, u16 dest_vsi, u16 count, __le16 *mr_list,
			struct i40e_asq_cmd_details *cmd_details,
			u16 *rule_id, u16 *rules_used, u16 *rules_free);
i40e_status i40e_aq_delete_mirrorrule(struct i40e_hw *hw, u16 sw_seid,
			u16 rule_type, u16 rule_id, u16 count, __le16 *mr_list,
			struct i40e_asq_cmd_details *cmd_details,
			u16 *rules_used, u16 *rules_free);
=======
int i40e_aq_add_mirrorrule(struct i40e_hw *hw, u16 sw_seid,
			   u16 rule_type, u16 dest_vsi, u16 count, __le16 *mr_list,
			   struct i40e_asq_cmd_details *cmd_details,
			   u16 *rule_id, u16 *rules_used, u16 *rules_free);
int i40e_aq_delete_mirrorrule(struct i40e_hw *hw, u16 sw_seid,
			      u16 rule_type, u16 rule_id, u16 count, __le16 *mr_list,
			      struct i40e_asq_cmd_details *cmd_details,
			      u16 *rules_used, u16 *rules_free);
>>>>>>> eb3cdb58

int i40e_aq_send_msg_to_vf(struct i40e_hw *hw, u16 vfid,
			   u32 v_opcode, u32 v_retval, u8 *msg, u16 msglen,
			   struct i40e_asq_cmd_details *cmd_details);
int i40e_aq_get_switch_config(struct i40e_hw *hw,
			      struct i40e_aqc_get_switch_config_resp *buf,
			      u16 buf_size, u16 *start_seid,
			      struct i40e_asq_cmd_details *cmd_details);
int i40e_aq_set_switch_config(struct i40e_hw *hw,
			      u16 flags,
			      u16 valid_flags, u8 mode,
			      struct i40e_asq_cmd_details *cmd_details);
int i40e_aq_request_resource(struct i40e_hw *hw,
			     enum i40e_aq_resources_ids resource,
			     enum i40e_aq_resource_access_type access,
			     u8 sdp_number, u64 *timeout,
			     struct i40e_asq_cmd_details *cmd_details);
int i40e_aq_release_resource(struct i40e_hw *hw,
			     enum i40e_aq_resources_ids resource,
			     u8 sdp_number,
			     struct i40e_asq_cmd_details *cmd_details);
int i40e_aq_read_nvm(struct i40e_hw *hw, u8 module_pointer,
		     u32 offset, u16 length, void *data,
		     bool last_command,
		     struct i40e_asq_cmd_details *cmd_details);
int i40e_aq_erase_nvm(struct i40e_hw *hw, u8 module_pointer,
		      u32 offset, u16 length, bool last_command,
		      struct i40e_asq_cmd_details *cmd_details);
int i40e_aq_discover_capabilities(struct i40e_hw *hw,
				  void *buff, u16 buff_size, u16 *data_size,
				  enum i40e_admin_queue_opc list_type_opc,
				  struct i40e_asq_cmd_details *cmd_details);
int i40e_aq_update_nvm(struct i40e_hw *hw, u8 module_pointer,
		       u32 offset, u16 length, void *data,
		       bool last_command, u8 preservation_flags,
		       struct i40e_asq_cmd_details *cmd_details);
int i40e_aq_rearrange_nvm(struct i40e_hw *hw,
			  u8 rearrange_nvm,
			  struct i40e_asq_cmd_details *cmd_details);
int i40e_aq_get_lldp_mib(struct i40e_hw *hw, u8 bridge_type,
			 u8 mib_type, void *buff, u16 buff_size,
			 u16 *local_len, u16 *remote_len,
			 struct i40e_asq_cmd_details *cmd_details);
int
i40e_aq_set_lldp_mib(struct i40e_hw *hw,
		     u8 mib_type, void *buff, u16 buff_size,
		     struct i40e_asq_cmd_details *cmd_details);
int i40e_aq_cfg_lldp_mib_change_event(struct i40e_hw *hw,
				      bool enable_update,
				      struct i40e_asq_cmd_details *cmd_details);
int
i40e_aq_restore_lldp(struct i40e_hw *hw, u8 *setting, bool restore,
		     struct i40e_asq_cmd_details *cmd_details);
int i40e_aq_stop_lldp(struct i40e_hw *hw, bool shutdown_agent,
		      bool persist,
		      struct i40e_asq_cmd_details *cmd_details);
int i40e_aq_set_dcb_parameters(struct i40e_hw *hw,
			       bool dcb_enable,
			       struct i40e_asq_cmd_details
			       *cmd_details);
int i40e_aq_start_lldp(struct i40e_hw *hw, bool persist,
		       struct i40e_asq_cmd_details *cmd_details);
int i40e_aq_get_cee_dcb_config(struct i40e_hw *hw,
			       void *buff, u16 buff_size,
			       struct i40e_asq_cmd_details *cmd_details);
int i40e_aq_add_udp_tunnel(struct i40e_hw *hw,
			   u16 udp_port, u8 protocol_index,
			   u8 *filter_index,
			   struct i40e_asq_cmd_details *cmd_details);
int i40e_aq_del_udp_tunnel(struct i40e_hw *hw, u8 index,
			   struct i40e_asq_cmd_details *cmd_details);
int i40e_aq_delete_element(struct i40e_hw *hw, u16 seid,
			   struct i40e_asq_cmd_details *cmd_details);
int i40e_aq_mac_address_write(struct i40e_hw *hw,
			      u16 flags, u8 *mac_addr,
			      struct i40e_asq_cmd_details *cmd_details);
int i40e_aq_config_vsi_bw_limit(struct i40e_hw *hw,
				u16 seid, u16 credit, u8 max_credit,
				struct i40e_asq_cmd_details *cmd_details);
int i40e_aq_dcb_updated(struct i40e_hw *hw,
			struct i40e_asq_cmd_details *cmd_details);
int i40e_aq_config_switch_comp_bw_limit(struct i40e_hw *hw,
					u16 seid, u16 credit, u8 max_bw,
					struct i40e_asq_cmd_details *cmd_details);
int i40e_aq_config_vsi_tc_bw(struct i40e_hw *hw, u16 seid,
			     struct i40e_aqc_configure_vsi_tc_bw_data *bw_data,
			     struct i40e_asq_cmd_details *cmd_details);
int
i40e_aq_config_switch_comp_ets(struct i40e_hw *hw,
			       u16 seid,
			       struct i40e_aqc_configure_switching_comp_ets_data *ets_data,
			       enum i40e_admin_queue_opc opcode,
			       struct i40e_asq_cmd_details *cmd_details);
int i40e_aq_config_switch_comp_bw_config(struct i40e_hw *hw,
	u16 seid,
	struct i40e_aqc_configure_switching_comp_bw_config_data *bw_data,
	struct i40e_asq_cmd_details *cmd_details);
int i40e_aq_query_vsi_bw_config(struct i40e_hw *hw,
				u16 seid,
				struct i40e_aqc_query_vsi_bw_config_resp *bw_data,
				struct i40e_asq_cmd_details *cmd_details);
int
i40e_aq_query_vsi_ets_sla_config(struct i40e_hw *hw,
				 u16 seid,
				 struct i40e_aqc_query_vsi_ets_sla_config_resp *bw_data,
				 struct i40e_asq_cmd_details *cmd_details);
int
i40e_aq_query_switch_comp_ets_config(struct i40e_hw *hw,
				     u16 seid,
				     struct i40e_aqc_query_switching_comp_ets_config_resp *bw_data,
				     struct i40e_asq_cmd_details *cmd_details);
int
i40e_aq_query_port_ets_config(struct i40e_hw *hw,
			      u16 seid,
			      struct i40e_aqc_query_port_ets_config_resp *bw_data,
			      struct i40e_asq_cmd_details *cmd_details);
int
i40e_aq_query_switch_comp_bw_config(struct i40e_hw *hw,
				    u16 seid,
				    struct i40e_aqc_query_switching_comp_bw_config_resp *bw_data,
				    struct i40e_asq_cmd_details *cmd_details);
int i40e_aq_resume_port_tx(struct i40e_hw *hw,
			   struct i40e_asq_cmd_details *cmd_details);
int
i40e_aq_add_cloud_filters_bb(struct i40e_hw *hw, u16 seid,
			     struct i40e_aqc_cloud_filters_element_bb *filters,
			     u8 filter_count);
int
i40e_aq_add_cloud_filters(struct i40e_hw *hw, u16 vsi,
			  struct i40e_aqc_cloud_filters_element_data *filters,
			  u8 filter_count);
int
i40e_aq_rem_cloud_filters(struct i40e_hw *hw, u16 vsi,
			  struct i40e_aqc_cloud_filters_element_data *filters,
			  u8 filter_count);
int
i40e_aq_rem_cloud_filters_bb(struct i40e_hw *hw, u16 seid,
			     struct i40e_aqc_cloud_filters_element_bb *filters,
			     u8 filter_count);
int i40e_read_lldp_cfg(struct i40e_hw *hw,
		       struct i40e_lldp_variables *lldp_cfg);
int
i40e_aq_suspend_port_tx(struct i40e_hw *hw, u16 seid,
			struct i40e_asq_cmd_details *cmd_details);
/* i40e_common */
int i40e_init_shared_code(struct i40e_hw *hw);
int i40e_pf_reset(struct i40e_hw *hw);
void i40e_clear_hw(struct i40e_hw *hw);
void i40e_clear_pxe_mode(struct i40e_hw *hw);
int i40e_get_link_status(struct i40e_hw *hw, bool *link_up);
int i40e_update_link_info(struct i40e_hw *hw);
int i40e_get_mac_addr(struct i40e_hw *hw, u8 *mac_addr);
int i40e_read_bw_from_alt_ram(struct i40e_hw *hw,
			      u32 *max_bw, u32 *min_bw, bool *min_valid,
			      bool *max_valid);
int
i40e_aq_configure_partition_bw(struct i40e_hw *hw,
			       struct i40e_aqc_configure_partition_bw_data *bw_data,
			       struct i40e_asq_cmd_details *cmd_details);
int i40e_get_port_mac_addr(struct i40e_hw *hw, u8 *mac_addr);
int i40e_read_pba_string(struct i40e_hw *hw, u8 *pba_num,
			 u32 pba_num_size);
int i40e_validate_mac_addr(u8 *mac_addr);
void i40e_pre_tx_queue_cfg(struct i40e_hw *hw, u32 queue, bool enable);
/* prototype for functions used for NVM access */
int i40e_init_nvm(struct i40e_hw *hw);
int i40e_acquire_nvm(struct i40e_hw *hw,
		     enum i40e_aq_resource_access_type access);
void i40e_release_nvm(struct i40e_hw *hw);
int i40e_read_nvm_word(struct i40e_hw *hw, u16 offset,
		       u16 *data);
int i40e_read_nvm_module_data(struct i40e_hw *hw,
			      u8 module_ptr,
			      u16 module_offset,
			      u16 data_offset,
			      u16 words_data_size,
			      u16 *data_ptr);
int i40e_read_nvm_buffer(struct i40e_hw *hw, u16 offset,
			 u16 *words, u16 *data);
int i40e_update_nvm_checksum(struct i40e_hw *hw);
int i40e_validate_nvm_checksum(struct i40e_hw *hw,
			       u16 *checksum);
int i40e_nvmupd_command(struct i40e_hw *hw,
			struct i40e_nvm_access *cmd,
			u8 *bytes, int *errno);
void i40e_nvmupd_check_wait_event(struct i40e_hw *hw, u16 opcode,
				  struct i40e_aq_desc *desc);
void i40e_nvmupd_clear_wait_state(struct i40e_hw *hw);
void i40e_set_pci_config_data(struct i40e_hw *hw, u16 link_status);

int i40e_set_mac_type(struct i40e_hw *hw);

extern struct i40e_rx_ptype_decoded i40e_ptype_lookup[];

static inline struct i40e_rx_ptype_decoded decode_rx_desc_ptype(u8 ptype)
{
	return i40e_ptype_lookup[ptype];
}

/**
 * i40e_virtchnl_link_speed - Convert AdminQ link_speed to virtchnl definition
 * @link_speed: the speed to convert
 *
 * Returns the link_speed in terms of the virtchnl interface, for use in
 * converting link_speed as reported by the AdminQ into the format used for
 * talking to virtchnl devices. If we can't represent the link speed properly,
 * report LINK_SPEED_UNKNOWN.
 **/
static inline enum virtchnl_link_speed
i40e_virtchnl_link_speed(enum i40e_aq_link_speed link_speed)
{
	switch (link_speed) {
	case I40E_LINK_SPEED_100MB:
		return VIRTCHNL_LINK_SPEED_100MB;
	case I40E_LINK_SPEED_1GB:
		return VIRTCHNL_LINK_SPEED_1GB;
	case I40E_LINK_SPEED_2_5GB:
		return VIRTCHNL_LINK_SPEED_2_5GB;
	case I40E_LINK_SPEED_5GB:
		return VIRTCHNL_LINK_SPEED_5GB;
	case I40E_LINK_SPEED_10GB:
		return VIRTCHNL_LINK_SPEED_10GB;
	case I40E_LINK_SPEED_40GB:
		return VIRTCHNL_LINK_SPEED_40GB;
	case I40E_LINK_SPEED_20GB:
		return VIRTCHNL_LINK_SPEED_20GB;
	case I40E_LINK_SPEED_25GB:
		return VIRTCHNL_LINK_SPEED_25GB;
	case I40E_LINK_SPEED_UNKNOWN:
	default:
		return VIRTCHNL_LINK_SPEED_UNKNOWN;
	}
}

/* prototype for functions used for SW locks */

/* i40e_common for VF drivers*/
void i40e_vf_parse_hw_config(struct i40e_hw *hw,
			     struct virtchnl_vf_resource *msg);
int i40e_vf_reset(struct i40e_hw *hw);
int i40e_aq_send_msg_to_pf(struct i40e_hw *hw,
			   enum virtchnl_ops v_opcode,
			   int v_retval,
			   u8 *msg, u16 msglen,
			   struct i40e_asq_cmd_details *cmd_details);
int i40e_set_filter_control(struct i40e_hw *hw,
			    struct i40e_filter_control_settings *settings);
int i40e_aq_add_rem_control_packet_filter(struct i40e_hw *hw,
					  u8 *mac_addr, u16 ethtype, u16 flags,
					  u16 vsi_seid, u16 queue, bool is_add,
					  struct i40e_control_filter_stats *stats,
					  struct i40e_asq_cmd_details *cmd_details);
int i40e_aq_debug_dump(struct i40e_hw *hw, u8 cluster_id,
		       u8 table_id, u32 start_index, u16 buff_size,
		       void *buff, u16 *ret_buff_size,
		       u8 *ret_next_table, u32 *ret_next_index,
		       struct i40e_asq_cmd_details *cmd_details);
void i40e_add_filter_to_drop_tx_flow_control_frames(struct i40e_hw *hw,
						    u16 vsi_seid);
int i40e_aq_rx_ctl_read_register(struct i40e_hw *hw,
				 u32 reg_addr, u32 *reg_val,
				 struct i40e_asq_cmd_details *cmd_details);
u32 i40e_read_rx_ctl(struct i40e_hw *hw, u32 reg_addr);
int i40e_aq_rx_ctl_write_register(struct i40e_hw *hw,
				  u32 reg_addr, u32 reg_val,
				  struct i40e_asq_cmd_details *cmd_details);
void i40e_write_rx_ctl(struct i40e_hw *hw, u32 reg_addr, u32 reg_val);
int
i40e_aq_set_phy_register_ext(struct i40e_hw *hw,
			     u8 phy_select, u8 dev_addr, bool page_change,
			     bool set_mdio, u8 mdio_num,
			     u32 reg_addr, u32 reg_val,
			     struct i40e_asq_cmd_details *cmd_details);
int
i40e_aq_get_phy_register_ext(struct i40e_hw *hw,
			     u8 phy_select, u8 dev_addr, bool page_change,
			     bool set_mdio, u8 mdio_num,
			     u32 reg_addr, u32 *reg_val,
			     struct i40e_asq_cmd_details *cmd_details);

/* Convenience wrappers for most common use case */
#define i40e_aq_set_phy_register(hw, ps, da, pc, ra, rv, cd)		\
	i40e_aq_set_phy_register_ext(hw, ps, da, pc, false, 0, ra, rv, cd)
#define i40e_aq_get_phy_register(hw, ps, da, pc, ra, rv, cd)		\
	i40e_aq_get_phy_register_ext(hw, ps, da, pc, false, 0, ra, rv, cd)

int i40e_read_phy_register_clause22(struct i40e_hw *hw,
				    u16 reg, u8 phy_addr, u16 *value);
int i40e_write_phy_register_clause22(struct i40e_hw *hw,
				     u16 reg, u8 phy_addr, u16 value);
int i40e_read_phy_register_clause45(struct i40e_hw *hw,
				    u8 page, u16 reg, u8 phy_addr, u16 *value);
int i40e_write_phy_register_clause45(struct i40e_hw *hw,
				     u8 page, u16 reg, u8 phy_addr, u16 value);
int i40e_read_phy_register(struct i40e_hw *hw, u8 page, u16 reg,
			   u8 phy_addr, u16 *value);
int i40e_write_phy_register(struct i40e_hw *hw, u8 page, u16 reg,
			    u8 phy_addr, u16 value);
u8 i40e_get_phy_address(struct i40e_hw *hw, u8 dev_num);
int i40e_blink_phy_link_led(struct i40e_hw *hw,
			    u32 time, u32 interval);
int i40e_aq_write_ddp(struct i40e_hw *hw, void *buff,
		      u16 buff_size, u32 track_id,
		      u32 *error_offset, u32 *error_info,
		      struct i40e_asq_cmd_details *
		      cmd_details);
int i40e_aq_get_ddp_list(struct i40e_hw *hw, void *buff,
			 u16 buff_size, u8 flags,
			 struct i40e_asq_cmd_details *
			 cmd_details);
struct i40e_generic_seg_header *
i40e_find_segment_in_package(u32 segment_type,
			     struct i40e_package_header *pkg_header);
struct i40e_profile_section_header *
i40e_find_section_in_profile(u32 section_type,
			     struct i40e_profile_segment *profile);
int
i40e_write_profile(struct i40e_hw *hw, struct i40e_profile_segment *i40e_seg,
		   u32 track_id);
int
i40e_rollback_profile(struct i40e_hw *hw, struct i40e_profile_segment *i40e_seg,
		      u32 track_id);
int
i40e_add_pinfo_to_list(struct i40e_hw *hw,
		       struct i40e_profile_segment *profile,
		       u8 *profile_info_sec, u32 track_id);
#endif /* _I40E_PROTOTYPE_H_ */<|MERGE_RESOLUTION|>--- conflicted
+++ resolved
@@ -19,45 +19,26 @@
 int i40e_init_adminq(struct i40e_hw *hw);
 void i40e_shutdown_adminq(struct i40e_hw *hw);
 void i40e_adminq_init_ring_data(struct i40e_hw *hw);
-<<<<<<< HEAD
-i40e_status i40e_clean_arq_element(struct i40e_hw *hw,
-					     struct i40e_arq_event_info *e,
-					     u16 *events_pending);
-i40e_status
+int i40e_clean_arq_element(struct i40e_hw *hw,
+			   struct i40e_arq_event_info *e,
+			   u16 *events_pending);
+int
 i40e_asq_send_command(struct i40e_hw *hw, struct i40e_aq_desc *desc,
 		      void *buff, /* can be NULL */ u16  buff_size,
 		      struct i40e_asq_cmd_details *cmd_details);
-i40e_status
-=======
-int i40e_clean_arq_element(struct i40e_hw *hw,
-			   struct i40e_arq_event_info *e,
-			   u16 *events_pending);
-int
-i40e_asq_send_command(struct i40e_hw *hw, struct i40e_aq_desc *desc,
-		      void *buff, /* can be NULL */ u16  buff_size,
-		      struct i40e_asq_cmd_details *cmd_details);
-int
->>>>>>> eb3cdb58
+int
 i40e_asq_send_command_v2(struct i40e_hw *hw,
 			 struct i40e_aq_desc *desc,
 			 void *buff, /* can be NULL */
 			 u16  buff_size,
 			 struct i40e_asq_cmd_details *cmd_details,
 			 enum i40e_admin_queue_err *aq_status);
-<<<<<<< HEAD
-i40e_status
-=======
-int
->>>>>>> eb3cdb58
+int
 i40e_asq_send_command_atomic(struct i40e_hw *hw, struct i40e_aq_desc *desc,
 			     void *buff, /* can be NULL */ u16  buff_size,
 			     struct i40e_asq_cmd_details *cmd_details,
 			     bool is_atomic_context);
-<<<<<<< HEAD
-i40e_status
-=======
-int
->>>>>>> eb3cdb58
+int
 i40e_asq_send_command_atomic_v2(struct i40e_hw *hw,
 				struct i40e_aq_desc *desc,
 				void *buff, /* can be NULL */
@@ -186,40 +167,19 @@
 int i40e_aq_add_macvlan(struct i40e_hw *hw, u16 vsi_id,
 			struct i40e_aqc_add_macvlan_element_data *mv_list,
 			u16 count, struct i40e_asq_cmd_details *cmd_details);
-<<<<<<< HEAD
-i40e_status
-=======
-int
->>>>>>> eb3cdb58
+int
 i40e_aq_add_macvlan_v2(struct i40e_hw *hw, u16 seid,
 		       struct i40e_aqc_add_macvlan_element_data *mv_list,
 		       u16 count, struct i40e_asq_cmd_details *cmd_details,
 		       enum i40e_admin_queue_err *aq_status);
-<<<<<<< HEAD
-i40e_status i40e_aq_remove_macvlan(struct i40e_hw *hw, u16 vsi_id,
-			struct i40e_aqc_remove_macvlan_element_data *mv_list,
-			u16 count, struct i40e_asq_cmd_details *cmd_details);
-i40e_status
-=======
 int i40e_aq_remove_macvlan(struct i40e_hw *hw, u16 vsi_id,
 			   struct i40e_aqc_remove_macvlan_element_data *mv_list,
 			   u16 count, struct i40e_asq_cmd_details *cmd_details);
 int
->>>>>>> eb3cdb58
 i40e_aq_remove_macvlan_v2(struct i40e_hw *hw, u16 seid,
 			  struct i40e_aqc_remove_macvlan_element_data *mv_list,
 			  u16 count, struct i40e_asq_cmd_details *cmd_details,
 			  enum i40e_admin_queue_err *aq_status);
-<<<<<<< HEAD
-i40e_status i40e_aq_add_mirrorrule(struct i40e_hw *hw, u16 sw_seid,
-			u16 rule_type, u16 dest_vsi, u16 count, __le16 *mr_list,
-			struct i40e_asq_cmd_details *cmd_details,
-			u16 *rule_id, u16 *rules_used, u16 *rules_free);
-i40e_status i40e_aq_delete_mirrorrule(struct i40e_hw *hw, u16 sw_seid,
-			u16 rule_type, u16 rule_id, u16 count, __le16 *mr_list,
-			struct i40e_asq_cmd_details *cmd_details,
-			u16 *rules_used, u16 *rules_free);
-=======
 int i40e_aq_add_mirrorrule(struct i40e_hw *hw, u16 sw_seid,
 			   u16 rule_type, u16 dest_vsi, u16 count, __le16 *mr_list,
 			   struct i40e_asq_cmd_details *cmd_details,
@@ -228,7 +188,6 @@
 			      u16 rule_type, u16 rule_id, u16 count, __le16 *mr_list,
 			      struct i40e_asq_cmd_details *cmd_details,
 			      u16 *rules_used, u16 *rules_free);
->>>>>>> eb3cdb58
 
 int i40e_aq_send_msg_to_vf(struct i40e_hw *hw, u16 vfid,
 			   u32 v_opcode, u32 v_retval, u8 *msg, u16 msglen,
