// SPDX-License-Identifier: GPL-2.0
/* Copyright(c) 2013 - 2018 Intel Corporation. */

#include "i40e.h"
#include <linux/ptp_classify.h>
#include <linux/posix-clock.h>

/* The XL710 timesync is very much like Intel's 82599 design when it comes to
 * the fundamental clock design. However, the clock operations are much simpler
 * in the XL710 because the device supports a full 64 bits of nanoseconds.
 * Because the field is so wide, we can forgo the cycle counter and just
 * operate with the nanosecond field directly without fear of overflow.
 *
 * Much like the 82599, the update period is dependent upon the link speed:
 * At 40Gb, 25Gb, or no link, the period is 1.6ns.
 * At 10Gb or 5Gb link, the period is multiplied by 2. (3.2ns)
 * At 1Gb link, the period is multiplied by 20. (32ns)
 * 1588 functionality is not supported at 100Mbps.
 */
#define I40E_PTP_40GB_INCVAL		0x0199999999ULL
#define I40E_PTP_10GB_INCVAL_MULT	2
#define I40E_PTP_5GB_INCVAL_MULT	2
#define I40E_PTP_1GB_INCVAL_MULT	20
#define I40E_ISGN			0x80000000

#define I40E_PRTTSYN_CTL1_TSYNTYPE_V1  BIT(I40E_PRTTSYN_CTL1_TSYNTYPE_SHIFT)
#define I40E_PRTTSYN_CTL1_TSYNTYPE_V2  (2 << \
					I40E_PRTTSYN_CTL1_TSYNTYPE_SHIFT)
#define I40E_SUBDEV_ID_25G_PTP_PIN	0xB

enum i40e_ptp_pin {
	SDP3_2 = 0,
	SDP3_3,
	GPIO_4
};

enum i40e_can_set_pins_t {
	CANT_DO_PINS = -1,
	CAN_SET_PINS,
	CAN_DO_PINS
};

static struct ptp_pin_desc sdp_desc[] = {
	/* name     idx      func      chan */
	{"SDP3_2", SDP3_2, PTP_PF_NONE, 0},
	{"SDP3_3", SDP3_3, PTP_PF_NONE, 1},
	{"GPIO_4", GPIO_4, PTP_PF_NONE, 1},
};

enum i40e_ptp_gpio_pin_state {
	end = -2,
	invalid,
	off,
	in_A,
	in_B,
	out_A,
	out_B,
};

static const char * const i40e_ptp_gpio_pin_state2str[] = {
	"off", "in_A", "in_B", "out_A", "out_B"
};

enum i40e_ptp_led_pin_state {
	led_end = -2,
	low = 0,
	high,
};

struct i40e_ptp_pins_settings {
	enum i40e_ptp_gpio_pin_state sdp3_2;
	enum i40e_ptp_gpio_pin_state sdp3_3;
	enum i40e_ptp_gpio_pin_state gpio_4;
	enum i40e_ptp_led_pin_state led2_0;
	enum i40e_ptp_led_pin_state led2_1;
	enum i40e_ptp_led_pin_state led3_0;
	enum i40e_ptp_led_pin_state led3_1;
};

static const struct i40e_ptp_pins_settings
	i40e_ptp_pin_led_allowed_states[] = {
	{off,	off,	off,		high,	high,	high,	high},
	{off,	in_A,	off,		high,	high,	high,	low},
	{off,	out_A,	off,		high,	low,	high,	high},
	{off,	in_B,	off,		high,	high,	high,	low},
	{off,	out_B,	off,		high,	low,	high,	high},
	{in_A,	off,	off,		high,	high,	high,	low},
	{in_A,	in_B,	off,		high,	high,	high,	low},
	{in_A,	out_B,	off,		high,	low,	high,	high},
	{out_A,	off,	off,		high,	low,	high,	high},
	{out_A,	in_B,	off,		high,	low,	high,	high},
	{in_B,	off,	off,		high,	high,	high,	low},
	{in_B,	in_A,	off,		high,	high,	high,	low},
	{in_B,	out_A,	off,		high,	low,	high,	high},
	{out_B,	off,	off,		high,	low,	high,	high},
	{out_B,	in_A,	off,		high,	low,	high,	high},
	{off,	off,	in_A,		high,	high,	low,	high},
	{off,	out_A,	in_A,		high,	low,	low,	high},
	{off,	in_B,	in_A,		high,	high,	low,	low},
	{off,	out_B,	in_A,		high,	low,	low,	high},
	{out_A,	off,	in_A,		high,	low,	low,	high},
	{out_A,	in_B,	in_A,		high,	low,	low,	high},
	{in_B,	off,	in_A,		high,	high,	low,	low},
	{in_B,	out_A,	in_A,		high,	low,	low,	high},
	{out_B,	off,	in_A,		high,	low,	low,	high},
	{off,	off,	out_A,		low,	high,	high,	high},
	{off,	in_A,	out_A,		low,	high,	high,	low},
	{off,	in_B,	out_A,		low,	high,	high,	low},
	{off,	out_B,	out_A,		low,	low,	high,	high},
	{in_A,	off,	out_A,		low,	high,	high,	low},
	{in_A,	in_B,	out_A,		low,	high,	high,	low},
	{in_A,	out_B,	out_A,		low,	low,	high,	high},
	{in_B,	off,	out_A,		low,	high,	high,	low},
	{in_B,	in_A,	out_A,		low,	high,	high,	low},
	{out_B,	off,	out_A,		low,	low,	high,	high},
	{out_B,	in_A,	out_A,		low,	low,	high,	high},
	{off,	off,	in_B,		high,	high,	low,	high},
	{off,	in_A,	in_B,		high,	high,	low,	low},
	{off,	out_A,	in_B,		high,	low,	low,	high},
	{off,	out_B,	in_B,		high,	low,	low,	high},
	{in_A,	off,	in_B,		high,	high,	low,	low},
	{in_A,	out_B,	in_B,		high,	low,	low,	high},
	{out_A,	off,	in_B,		high,	low,	low,	high},
	{out_B,	off,	in_B,		high,	low,	low,	high},
	{out_B,	in_A,	in_B,		high,	low,	low,	high},
	{off,	off,	out_B,		low,	high,	high,	high},
	{off,	in_A,	out_B,		low,	high,	high,	low},
	{off,	out_A,	out_B,		low,	low,	high,	high},
	{off,	in_B,	out_B,		low,	high,	high,	low},
	{in_A,	off,	out_B,		low,	high,	high,	low},
	{in_A,	in_B,	out_B,		low,	high,	high,	low},
	{out_A,	off,	out_B,		low,	low,	high,	high},
	{out_A,	in_B,	out_B,		low,	low,	high,	high},
	{in_B,	off,	out_B,		low,	high,	high,	low},
	{in_B,	in_A,	out_B,		low,	high,	high,	low},
	{in_B,	out_A,	out_B,		low,	low,	high,	high},
	{end,	end,	end,	led_end, led_end, led_end, led_end}
};

static int i40e_ptp_set_pins(struct i40e_pf *pf,
			     struct i40e_ptp_pins_settings *pins);

/**
 * i40e_ptp_extts0_work - workqueue task function
 * @work: workqueue task structure
 *
 * Service for PTP external clock event
 **/
static void i40e_ptp_extts0_work(struct work_struct *work)
{
	struct i40e_pf *pf = container_of(work, struct i40e_pf,
					  ptp_extts0_work);
	struct i40e_hw *hw = &pf->hw;
	struct ptp_clock_event event;
	u32 hi, lo;

	/* Event time is captured by one of the two matched registers
	 *      PRTTSYN_EVNT_L: 32 LSB of sampled time event
	 *      PRTTSYN_EVNT_H: 32 MSB of sampled time event
	 * Event is defined in PRTTSYN_EVNT_0 register
	 */
	lo = rd32(hw, I40E_PRTTSYN_EVNT_L(0));
	hi = rd32(hw, I40E_PRTTSYN_EVNT_H(0));

	event.timestamp = (((u64)hi) << 32) | lo;

	event.type = PTP_CLOCK_EXTTS;
	event.index = hw->pf_id;

	/* fire event */
	ptp_clock_event(pf->ptp_clock, &event);
}

/**
 * i40e_is_ptp_pin_dev - check if device supports PTP pins
 * @hw: pointer to the hardware structure
 *
 * Return true if device supports PTP pins, false otherwise.
 **/
static bool i40e_is_ptp_pin_dev(struct i40e_hw *hw)
{
	return hw->device_id == I40E_DEV_ID_25G_SFP28 &&
	       hw->subsystem_device_id == I40E_SUBDEV_ID_25G_PTP_PIN;
}

/**
 * i40e_can_set_pins - check possibility of manipulating the pins
 * @pf: board private structure
 *
 * Check if all conditions are satisfied to manipulate PTP pins.
 * Return CAN_SET_PINS if pins can be set on a specific PF or
 * return CAN_DO_PINS if pins can be manipulated within a NIC or
 * return CANT_DO_PINS otherwise.
 **/
static enum i40e_can_set_pins_t i40e_can_set_pins(struct i40e_pf *pf)
{
	if (!i40e_is_ptp_pin_dev(&pf->hw)) {
		dev_warn(&pf->pdev->dev,
			 "PTP external clock not supported.\n");
		return CANT_DO_PINS;
	}

	if (!pf->ptp_pins) {
		dev_warn(&pf->pdev->dev,
			 "PTP PIN manipulation not allowed.\n");
		return CANT_DO_PINS;
	}

	if (pf->hw.pf_id) {
		dev_warn(&pf->pdev->dev,
			 "PTP PINs should be accessed via PF0.\n");
		return CAN_DO_PINS;
	}

	return CAN_SET_PINS;
}

/**
 * i40_ptp_reset_timing_events - Reset PTP timing events
 * @pf: Board private structure
 *
 * This function resets timing events for pf.
 **/
static void i40_ptp_reset_timing_events(struct i40e_pf *pf)
{
	u32 i;

	spin_lock_bh(&pf->ptp_rx_lock);
	for (i = 0; i <= I40E_PRTTSYN_RXTIME_L_MAX_INDEX; i++) {
		/* reading and automatically clearing timing events registers */
		rd32(&pf->hw, I40E_PRTTSYN_RXTIME_L(i));
		rd32(&pf->hw, I40E_PRTTSYN_RXTIME_H(i));
		pf->latch_events[i] = 0;
	}
	/* reading and automatically clearing timing events registers */
	rd32(&pf->hw, I40E_PRTTSYN_TXTIME_L);
	rd32(&pf->hw, I40E_PRTTSYN_TXTIME_H);

	pf->tx_hwtstamp_timeouts = 0;
	pf->tx_hwtstamp_skipped = 0;
	pf->rx_hwtstamp_cleared = 0;
	pf->latch_event_flags = 0;
	spin_unlock_bh(&pf->ptp_rx_lock);
}

/**
 * i40e_ptp_verify - check pins
 * @ptp: ptp clock
 * @pin: pin index
 * @func: assigned function
 * @chan: channel
 *
 * Check pins consistency.
 * Return 0 on success or error on failure.
 **/
static int i40e_ptp_verify(struct ptp_clock_info *ptp, unsigned int pin,
			   enum ptp_pin_function func, unsigned int chan)
{
	switch (func) {
	case PTP_PF_NONE:
	case PTP_PF_EXTTS:
	case PTP_PF_PEROUT:
		break;
	case PTP_PF_PHYSYNC:
		return -EOPNOTSUPP;
	}
	return 0;
}

/**
 * i40e_ptp_read - Read the PHC time from the device
 * @pf: Board private structure
 * @ts: timespec structure to hold the current time value
 * @sts: structure to hold the system time before and after reading the PHC
 *
 * This function reads the PRTTSYN_TIME registers and stores them in a
 * timespec. However, since the registers are 64 bits of nanoseconds, we must
 * convert the result to a timespec before we can return.
 **/
static void i40e_ptp_read(struct i40e_pf *pf, struct timespec64 *ts,
			  struct ptp_system_timestamp *sts)
{
	struct i40e_hw *hw = &pf->hw;
	u32 hi, lo;
	u64 ns;

	/* The timer latches on the lowest register read. */
	ptp_read_system_prets(sts);
	lo = rd32(hw, I40E_PRTTSYN_TIME_L);
	ptp_read_system_postts(sts);
	hi = rd32(hw, I40E_PRTTSYN_TIME_H);

	ns = (((u64)hi) << 32) | lo;

	*ts = ns_to_timespec64(ns);
}

/**
 * i40e_ptp_write - Write the PHC time to the device
 * @pf: Board private structure
 * @ts: timespec structure that holds the new time value
 *
 * This function writes the PRTTSYN_TIME registers with the user value. Since
 * we receive a timespec from the stack, we must convert that timespec into
 * nanoseconds before programming the registers.
 **/
static void i40e_ptp_write(struct i40e_pf *pf, const struct timespec64 *ts)
{
	struct i40e_hw *hw = &pf->hw;
	u64 ns = timespec64_to_ns(ts);

	/* The timer will not update until the high register is written, so
	 * write the low register first.
	 */
	wr32(hw, I40E_PRTTSYN_TIME_L, ns & 0xFFFFFFFF);
	wr32(hw, I40E_PRTTSYN_TIME_H, ns >> 32);
}

/**
 * i40e_ptp_convert_to_hwtstamp - Convert device clock to system time
 * @hwtstamps: Timestamp structure to update
 * @timestamp: Timestamp from the hardware
 *
 * We need to convert the NIC clock value into a hwtstamp which can be used by
 * the upper level timestamping functions. Since the timestamp is simply a 64-
 * bit nanosecond value, we can call ns_to_ktime directly to handle this.
 **/
static void i40e_ptp_convert_to_hwtstamp(struct skb_shared_hwtstamps *hwtstamps,
					 u64 timestamp)
{
	memset(hwtstamps, 0, sizeof(*hwtstamps));

	hwtstamps->hwtstamp = ns_to_ktime(timestamp);
}

/**
 * i40e_ptp_adjfine - Adjust the PHC frequency
 * @ptp: The PTP clock structure
 * @scaled_ppm: Scaled parts per million adjustment from base
 *
 * Adjust the frequency of the PHC by the indicated delta from the base
 * frequency.
 *
 * Scaled parts per million is ppm with a 16 bit binary fractional field.
 **/
static int i40e_ptp_adjfine(struct ptp_clock_info *ptp, long scaled_ppm)
{
	struct i40e_pf *pf = container_of(ptp, struct i40e_pf, ptp_caps);
	struct i40e_hw *hw = &pf->hw;
<<<<<<< HEAD
	u64 adj, freq, diff;
	int neg_adj = 0;

	if (scaled_ppm < 0) {
		neg_adj = 1;
		scaled_ppm = -scaled_ppm;
	}

	smp_mb(); /* Force any pending update before accessing. */
	freq = I40E_PTP_40GB_INCVAL * READ_ONCE(pf->ptp_adj_mult);
	diff = mul_u64_u64_div_u64(freq, (u64)scaled_ppm,
				   1000000ULL << 16);

	if (neg_adj)
		adj = I40E_PTP_40GB_INCVAL - diff;
	else
		adj = I40E_PTP_40GB_INCVAL + diff;
=======
	u64 adj, base_adj;

	smp_mb(); /* Force any pending update before accessing. */
	base_adj = I40E_PTP_40GB_INCVAL * READ_ONCE(pf->ptp_adj_mult);

	adj = adjust_by_scaled_ppm(base_adj, scaled_ppm);
>>>>>>> eb3cdb58

	wr32(hw, I40E_PRTTSYN_INC_L, adj & 0xFFFFFFFF);
	wr32(hw, I40E_PRTTSYN_INC_H, adj >> 32);

	return 0;
}

/**
 * i40e_ptp_set_1pps_signal_hw - configure 1PPS PTP signal for pins
 * @pf: the PF private data structure
 *
 * Configure 1PPS signal used for PTP pins
 **/
static void i40e_ptp_set_1pps_signal_hw(struct i40e_pf *pf)
{
	struct i40e_hw *hw = &pf->hw;
	struct timespec64 now;
	u64 ns;

	wr32(hw, I40E_PRTTSYN_AUX_0(1), 0);
	wr32(hw, I40E_PRTTSYN_AUX_1(1), I40E_PRTTSYN_AUX_1_INSTNT);
	wr32(hw, I40E_PRTTSYN_AUX_0(1), I40E_PRTTSYN_AUX_0_OUT_ENABLE);

	i40e_ptp_read(pf, &now, NULL);
	now.tv_sec += I40E_PTP_2_SEC_DELAY;
	now.tv_nsec = 0;
	ns = timespec64_to_ns(&now);

	/* I40E_PRTTSYN_TGT_L(1) */
	wr32(hw, I40E_PRTTSYN_TGT_L(1), ns & 0xFFFFFFFF);
	/* I40E_PRTTSYN_TGT_H(1) */
	wr32(hw, I40E_PRTTSYN_TGT_H(1), ns >> 32);
	wr32(hw, I40E_PRTTSYN_CLKO(1), I40E_PTP_HALF_SECOND);
	wr32(hw, I40E_PRTTSYN_AUX_1(1), I40E_PRTTSYN_AUX_1_INSTNT);
	wr32(hw, I40E_PRTTSYN_AUX_0(1),
	     I40E_PRTTSYN_AUX_0_OUT_ENABLE_CLK_MOD);
}

/**
 * i40e_ptp_adjtime - Adjust the PHC time
 * @ptp: The PTP clock structure
 * @delta: Offset in nanoseconds to adjust the PHC time by
 *
 * Adjust the current clock time by a delta specified in nanoseconds.
 **/
static int i40e_ptp_adjtime(struct ptp_clock_info *ptp, s64 delta)
{
	struct i40e_pf *pf = container_of(ptp, struct i40e_pf, ptp_caps);
	struct i40e_hw *hw = &pf->hw;

	mutex_lock(&pf->tmreg_lock);

	if (delta > -999999900LL && delta < 999999900LL) {
		int neg_adj = 0;
		u32 timadj;
		u64 tohw;

		if (delta < 0) {
			neg_adj = 1;
			tohw = -delta;
		} else {
			tohw = delta;
		}

		timadj = tohw & 0x3FFFFFFF;
		if (neg_adj)
			timadj |= I40E_ISGN;
		wr32(hw, I40E_PRTTSYN_ADJ, timadj);
	} else {
		struct timespec64 then, now;

		then = ns_to_timespec64(delta);
		i40e_ptp_read(pf, &now, NULL);
		now = timespec64_add(now, then);
		i40e_ptp_write(pf, (const struct timespec64 *)&now);
		i40e_ptp_set_1pps_signal_hw(pf);
	}

	mutex_unlock(&pf->tmreg_lock);

	return 0;
}

/**
 * i40e_ptp_gettimex - Get the time of the PHC
 * @ptp: The PTP clock structure
 * @ts: timespec structure to hold the current time value
 * @sts: structure to hold the system time before and after reading the PHC
 *
 * Read the device clock and return the correct value on ns, after converting it
 * into a timespec struct.
 **/
static int i40e_ptp_gettimex(struct ptp_clock_info *ptp, struct timespec64 *ts,
			     struct ptp_system_timestamp *sts)
{
	struct i40e_pf *pf = container_of(ptp, struct i40e_pf, ptp_caps);

	mutex_lock(&pf->tmreg_lock);
	i40e_ptp_read(pf, ts, sts);
	mutex_unlock(&pf->tmreg_lock);

	return 0;
}

/**
 * i40e_ptp_settime - Set the time of the PHC
 * @ptp: The PTP clock structure
 * @ts: timespec64 structure that holds the new time value
 *
 * Set the device clock to the user input value. The conversion from timespec
 * to ns happens in the write function.
 **/
static int i40e_ptp_settime(struct ptp_clock_info *ptp,
			    const struct timespec64 *ts)
{
	struct i40e_pf *pf = container_of(ptp, struct i40e_pf, ptp_caps);

	mutex_lock(&pf->tmreg_lock);
	i40e_ptp_write(pf, ts);
	mutex_unlock(&pf->tmreg_lock);

	return 0;
}

/**
 * i40e_pps_configure - configure PPS events
 * @ptp: ptp clock
 * @rq: clock request
 * @on: status
 *
 * Configure PPS events for external clock source.
 * Return 0 on success or error on failure.
 **/
static int i40e_pps_configure(struct ptp_clock_info *ptp,
			      struct ptp_clock_request *rq,
			      int on)
{
	struct i40e_pf *pf = container_of(ptp, struct i40e_pf, ptp_caps);

	if (!!on)
		i40e_ptp_set_1pps_signal_hw(pf);

	return 0;
}

/**
 * i40e_pin_state - determine PIN state
 * @index: PIN index
 * @func: function assigned to PIN
 *
 * Determine PIN state based on PIN index and function assigned.
 * Return PIN state.
 **/
static enum i40e_ptp_gpio_pin_state i40e_pin_state(int index, int func)
{
	enum i40e_ptp_gpio_pin_state state = off;

	if (index == 0 && func == PTP_PF_EXTTS)
		state = in_A;
	if (index == 1 && func == PTP_PF_EXTTS)
		state = in_B;
	if (index == 0 && func == PTP_PF_PEROUT)
		state = out_A;
	if (index == 1 && func == PTP_PF_PEROUT)
		state = out_B;

	return state;
}

/**
 * i40e_ptp_enable_pin - enable PINs.
 * @pf: private board structure
 * @chan: channel
 * @func: PIN function
 * @on: state
 *
 * Enable PTP pins for external clock source.
 * Return 0 on success or error code on failure.
 **/
static int i40e_ptp_enable_pin(struct i40e_pf *pf, unsigned int chan,
			       enum ptp_pin_function func, int on)
{
	enum i40e_ptp_gpio_pin_state *pin = NULL;
	struct i40e_ptp_pins_settings pins;
	int pin_index;

	/* Use PF0 to set pins. Return success for user space tools */
	if (pf->hw.pf_id)
		return 0;

	/* Preserve previous state of pins that we don't touch */
	pins.sdp3_2 = pf->ptp_pins->sdp3_2;
	pins.sdp3_3 = pf->ptp_pins->sdp3_3;
	pins.gpio_4 = pf->ptp_pins->gpio_4;

	/* To turn on the pin - find the corresponding one based on
	 * the given index. To to turn the function off - find
	 * which pin had it assigned. Don't use ptp_find_pin here
	 * because it tries to lock the pincfg_mux which is locked by
	 * ptp_pin_store() that calls here.
	 */
	if (on) {
		pin_index = ptp_find_pin(pf->ptp_clock, func, chan);
		if (pin_index < 0)
			return -EBUSY;

		switch (pin_index) {
		case SDP3_2:
			pin = &pins.sdp3_2;
			break;
		case SDP3_3:
			pin = &pins.sdp3_3;
			break;
		case GPIO_4:
			pin = &pins.gpio_4;
			break;
		default:
			return -EINVAL;
		}

		*pin = i40e_pin_state(chan, func);
	} else {
		pins.sdp3_2 = off;
		pins.sdp3_3 = off;
		pins.gpio_4 = off;
	}

	return i40e_ptp_set_pins(pf, &pins) ? -EINVAL : 0;
}

/**
 * i40e_ptp_feature_enable - Enable external clock pins
 * @ptp: The PTP clock structure
 * @rq: The PTP clock request structure
 * @on: To turn feature on/off
 *
 * Setting on/off PTP PPS feature for pin.
 **/
static int i40e_ptp_feature_enable(struct ptp_clock_info *ptp,
				   struct ptp_clock_request *rq,
				   int on)
{
	struct i40e_pf *pf = container_of(ptp, struct i40e_pf, ptp_caps);

	enum ptp_pin_function func;
	unsigned int chan;

	/* TODO: Implement flags handling for EXTTS and PEROUT */
	switch (rq->type) {
	case PTP_CLK_REQ_EXTTS:
		func = PTP_PF_EXTTS;
		chan = rq->extts.index;
		break;
	case PTP_CLK_REQ_PEROUT:
		func = PTP_PF_PEROUT;
		chan = rq->perout.index;
		break;
	case PTP_CLK_REQ_PPS:
		return i40e_pps_configure(ptp, rq, on);
	default:
		return -EOPNOTSUPP;
	}

	return i40e_ptp_enable_pin(pf, chan, func, on);
}

/**
 * i40e_ptp_get_rx_events - Read I40E_PRTTSYN_STAT_1 and latch events
 * @pf: the PF data structure
 *
 * This function reads I40E_PRTTSYN_STAT_1 and updates the corresponding timers
 * for noticed latch events. This allows the driver to keep track of the first
 * time a latch event was noticed which will be used to help clear out Rx
 * timestamps for packets that got dropped or lost.
 *
 * This function will return the current value of I40E_PRTTSYN_STAT_1 and is
 * expected to be called only while under the ptp_rx_lock.
 **/
static u32 i40e_ptp_get_rx_events(struct i40e_pf *pf)
{
	struct i40e_hw *hw = &pf->hw;
	u32 prttsyn_stat, new_latch_events;
	int  i;

	prttsyn_stat = rd32(hw, I40E_PRTTSYN_STAT_1);
	new_latch_events = prttsyn_stat & ~pf->latch_event_flags;

	/* Update the jiffies time for any newly latched timestamp. This
	 * ensures that we store the time that we first discovered a timestamp
	 * was latched by the hardware. The service task will later determine
	 * if we should free the latch and drop that timestamp should too much
	 * time pass. This flow ensures that we only update jiffies for new
	 * events latched since the last time we checked, and not all events
	 * currently latched, so that the service task accounting remains
	 * accurate.
	 */
	for (i = 0; i < 4; i++) {
		if (new_latch_events & BIT(i))
			pf->latch_events[i] = jiffies;
	}

	/* Finally, we store the current status of the Rx timestamp latches */
	pf->latch_event_flags = prttsyn_stat;

	return prttsyn_stat;
}

/**
 * i40e_ptp_rx_hang - Detect error case when Rx timestamp registers are hung
 * @pf: The PF private data structure
 *
 * This watchdog task is scheduled to detect error case where hardware has
 * dropped an Rx packet that was timestamped when the ring is full. The
 * particular error is rare but leaves the device in a state unable to timestamp
 * any future packets.
 **/
void i40e_ptp_rx_hang(struct i40e_pf *pf)
{
	struct i40e_hw *hw = &pf->hw;
	unsigned int i, cleared = 0;

	/* Since we cannot turn off the Rx timestamp logic if the device is
	 * configured for Tx timestamping, we check if Rx timestamping is
	 * configured. We don't want to spuriously warn about Rx timestamp
	 * hangs if we don't care about the timestamps.
	 */
	if (!(pf->flags & I40E_FLAG_PTP) || !pf->ptp_rx)
		return;

	spin_lock_bh(&pf->ptp_rx_lock);

	/* Update current latch times for Rx events */
	i40e_ptp_get_rx_events(pf);

	/* Check all the currently latched Rx events and see whether they have
	 * been latched for over a second. It is assumed that any timestamp
	 * should have been cleared within this time, or else it was captured
	 * for a dropped frame that the driver never received. Thus, we will
	 * clear any timestamp that has been latched for over 1 second.
	 */
	for (i = 0; i < 4; i++) {
		if ((pf->latch_event_flags & BIT(i)) &&
		    time_is_before_jiffies(pf->latch_events[i] + HZ)) {
			rd32(hw, I40E_PRTTSYN_RXTIME_H(i));
			pf->latch_event_flags &= ~BIT(i);
			cleared++;
		}
	}

	spin_unlock_bh(&pf->ptp_rx_lock);

	/* Log a warning if more than 2 timestamps got dropped in the same
	 * check. We don't want to warn about all drops because it can occur
	 * in normal scenarios such as PTP frames on multicast addresses we
	 * aren't listening to. However, administrator should know if this is
	 * the reason packets aren't receiving timestamps.
	 */
	if (cleared > 2)
		dev_dbg(&pf->pdev->dev,
			"Dropped %d missed RXTIME timestamp events\n",
			cleared);

	/* Finally, update the rx_hwtstamp_cleared counter */
	pf->rx_hwtstamp_cleared += cleared;
}

/**
 * i40e_ptp_tx_hang - Detect error case when Tx timestamp register is hung
 * @pf: The PF private data structure
 *
 * This watchdog task is run periodically to make sure that we clear the Tx
 * timestamp logic if we don't obtain a timestamp in a reasonable amount of
 * time. It is unexpected in the normal case but if it occurs it results in
 * permanently preventing timestamps of future packets.
 **/
void i40e_ptp_tx_hang(struct i40e_pf *pf)
{
	struct sk_buff *skb;

	if (!(pf->flags & I40E_FLAG_PTP) || !pf->ptp_tx)
		return;

	/* Nothing to do if we're not already waiting for a timestamp */
	if (!test_bit(__I40E_PTP_TX_IN_PROGRESS, pf->state))
		return;

	/* We already have a handler routine which is run when we are notified
	 * of a Tx timestamp in the hardware. If we don't get an interrupt
	 * within a second it is reasonable to assume that we never will.
	 */
	if (time_is_before_jiffies(pf->ptp_tx_start + HZ)) {
		skb = pf->ptp_tx_skb;
		pf->ptp_tx_skb = NULL;
		clear_bit_unlock(__I40E_PTP_TX_IN_PROGRESS, pf->state);

		/* Free the skb after we clear the bitlock */
		dev_kfree_skb_any(skb);
		pf->tx_hwtstamp_timeouts++;
	}
}

/**
 * i40e_ptp_tx_hwtstamp - Utility function which returns the Tx timestamp
 * @pf: Board private structure
 *
 * Read the value of the Tx timestamp from the registers, convert it into a
 * value consumable by the stack, and store that result into the shhwtstamps
 * struct before returning it up the stack.
 **/
void i40e_ptp_tx_hwtstamp(struct i40e_pf *pf)
{
	struct skb_shared_hwtstamps shhwtstamps;
	struct sk_buff *skb = pf->ptp_tx_skb;
	struct i40e_hw *hw = &pf->hw;
	u32 hi, lo;
	u64 ns;

	if (!(pf->flags & I40E_FLAG_PTP) || !pf->ptp_tx)
		return;

	/* don't attempt to timestamp if we don't have an skb */
	if (!pf->ptp_tx_skb)
		return;

	lo = rd32(hw, I40E_PRTTSYN_TXTIME_L);
	hi = rd32(hw, I40E_PRTTSYN_TXTIME_H);

	ns = (((u64)hi) << 32) | lo;
	i40e_ptp_convert_to_hwtstamp(&shhwtstamps, ns);

	/* Clear the bit lock as soon as possible after reading the register,
	 * and prior to notifying the stack via skb_tstamp_tx(). Otherwise
	 * applications might wake up and attempt to request another transmit
	 * timestamp prior to the bit lock being cleared.
	 */
	pf->ptp_tx_skb = NULL;
	clear_bit_unlock(__I40E_PTP_TX_IN_PROGRESS, pf->state);

	/* Notify the stack and free the skb after we've unlocked */
	skb_tstamp_tx(skb, &shhwtstamps);
	dev_kfree_skb_any(skb);
}

/**
 * i40e_ptp_rx_hwtstamp - Utility function which checks for an Rx timestamp
 * @pf: Board private structure
 * @skb: Particular skb to send timestamp with
 * @index: Index into the receive timestamp registers for the timestamp
 *
 * The XL710 receives a notification in the receive descriptor with an offset
 * into the set of RXTIME registers where the timestamp is for that skb. This
 * function goes and fetches the receive timestamp from that offset, if a valid
 * one exists. The RXTIME registers are in ns, so we must convert the result
 * first.
 **/
void i40e_ptp_rx_hwtstamp(struct i40e_pf *pf, struct sk_buff *skb, u8 index)
{
	u32 prttsyn_stat, hi, lo;
	struct i40e_hw *hw;
	u64 ns;

	/* Since we cannot turn off the Rx timestamp logic if the device is
	 * doing Tx timestamping, check if Rx timestamping is configured.
	 */
	if (!(pf->flags & I40E_FLAG_PTP) || !pf->ptp_rx)
		return;

	hw = &pf->hw;

	spin_lock_bh(&pf->ptp_rx_lock);

	/* Get current Rx events and update latch times */
	prttsyn_stat = i40e_ptp_get_rx_events(pf);

	/* TODO: Should we warn about missing Rx timestamp event? */
	if (!(prttsyn_stat & BIT(index))) {
		spin_unlock_bh(&pf->ptp_rx_lock);
		return;
	}

	/* Clear the latched event since we're about to read its register */
	pf->latch_event_flags &= ~BIT(index);

	lo = rd32(hw, I40E_PRTTSYN_RXTIME_L(index));
	hi = rd32(hw, I40E_PRTTSYN_RXTIME_H(index));

	spin_unlock_bh(&pf->ptp_rx_lock);

	ns = (((u64)hi) << 32) | lo;

	i40e_ptp_convert_to_hwtstamp(skb_hwtstamps(skb), ns);
}

/**
 * i40e_ptp_set_increment - Utility function to update clock increment rate
 * @pf: Board private structure
 *
 * During a link change, the DMA frequency that drives the 1588 logic will
 * change. In order to keep the PRTTSYN_TIME registers in units of nanoseconds,
 * we must update the increment value per clock tick.
 **/
void i40e_ptp_set_increment(struct i40e_pf *pf)
{
	struct i40e_link_status *hw_link_info;
	struct i40e_hw *hw = &pf->hw;
	u64 incval;
	u32 mult;

	hw_link_info = &hw->phy.link_info;

	i40e_aq_get_link_info(&pf->hw, true, NULL, NULL);

	switch (hw_link_info->link_speed) {
	case I40E_LINK_SPEED_10GB:
		mult = I40E_PTP_10GB_INCVAL_MULT;
		break;
	case I40E_LINK_SPEED_5GB:
		mult = I40E_PTP_5GB_INCVAL_MULT;
		break;
	case I40E_LINK_SPEED_1GB:
		mult = I40E_PTP_1GB_INCVAL_MULT;
		break;
	case I40E_LINK_SPEED_100MB:
	{
		static int warn_once;

		if (!warn_once) {
			dev_warn(&pf->pdev->dev,
				 "1588 functionality is not supported at 100 Mbps. Stopping the PHC.\n");
			warn_once++;
		}
		mult = 0;
		break;
	}
	case I40E_LINK_SPEED_40GB:
	default:
		mult = 1;
		break;
	}

	/* The increment value is calculated by taking the base 40GbE incvalue
	 * and multiplying it by a factor based on the link speed.
	 */
	incval = I40E_PTP_40GB_INCVAL * mult;

	/* Write the new increment value into the increment register. The
	 * hardware will not update the clock until both registers have been
	 * written.
	 */
	wr32(hw, I40E_PRTTSYN_INC_L, incval & 0xFFFFFFFF);
	wr32(hw, I40E_PRTTSYN_INC_H, incval >> 32);

	/* Update the base adjustement value. */
	WRITE_ONCE(pf->ptp_adj_mult, mult);
	smp_mb(); /* Force the above update. */
}

/**
 * i40e_ptp_get_ts_config - ioctl interface to read the HW timestamping
 * @pf: Board private structure
 * @ifr: ioctl data
 *
 * Obtain the current hardware timestamping settigs as requested. To do this,
 * keep a shadow copy of the timestamp settings rather than attempting to
 * deconstruct it from the registers.
 **/
int i40e_ptp_get_ts_config(struct i40e_pf *pf, struct ifreq *ifr)
{
	struct hwtstamp_config *config = &pf->tstamp_config;

	if (!(pf->flags & I40E_FLAG_PTP))
		return -EOPNOTSUPP;

	return copy_to_user(ifr->ifr_data, config, sizeof(*config)) ?
		-EFAULT : 0;
}

/**
 * i40e_ptp_free_pins - free memory used by PTP pins
 * @pf: Board private structure
 *
 * Release memory allocated for PTP pins.
 **/
static void i40e_ptp_free_pins(struct i40e_pf *pf)
{
	if (i40e_is_ptp_pin_dev(&pf->hw)) {
		kfree(pf->ptp_pins);
		kfree(pf->ptp_caps.pin_config);
		pf->ptp_pins = NULL;
	}
}

/**
 * i40e_ptp_set_pin_hw - Set HW GPIO pin
 * @hw: pointer to the hardware structure
 * @pin: pin index
 * @state: pin state
 *
 * Set status of GPIO pin for external clock handling.
 **/
static void i40e_ptp_set_pin_hw(struct i40e_hw *hw,
				unsigned int pin,
				enum i40e_ptp_gpio_pin_state state)
{
	switch (state) {
	case off:
		wr32(hw, I40E_GLGEN_GPIO_CTL(pin), 0);
		break;
	case in_A:
		wr32(hw, I40E_GLGEN_GPIO_CTL(pin),
		     I40E_GLGEN_GPIO_CTL_PORT_0_IN_TIMESYNC_0);
		break;
	case in_B:
		wr32(hw, I40E_GLGEN_GPIO_CTL(pin),
		     I40E_GLGEN_GPIO_CTL_PORT_1_IN_TIMESYNC_0);
		break;
	case out_A:
		wr32(hw, I40E_GLGEN_GPIO_CTL(pin),
		     I40E_GLGEN_GPIO_CTL_PORT_0_OUT_TIMESYNC_1);
		break;
	case out_B:
		wr32(hw, I40E_GLGEN_GPIO_CTL(pin),
		     I40E_GLGEN_GPIO_CTL_PORT_1_OUT_TIMESYNC_1);
		break;
	default:
		break;
	}
}

/**
 * i40e_ptp_set_led_hw - Set HW GPIO led
 * @hw: pointer to the hardware structure
 * @led: led index
 * @state: led state
 *
 * Set status of GPIO led for external clock handling.
 **/
static void i40e_ptp_set_led_hw(struct i40e_hw *hw,
				unsigned int led,
				enum i40e_ptp_led_pin_state state)
{
	switch (state) {
	case low:
		wr32(hw, I40E_GLGEN_GPIO_SET,
		     I40E_GLGEN_GPIO_SET_DRV_SDP_DATA | led);
		break;
	case high:
		wr32(hw, I40E_GLGEN_GPIO_SET,
		     I40E_GLGEN_GPIO_SET_DRV_SDP_DATA |
		     I40E_GLGEN_GPIO_SET_SDP_DATA_HI | led);
		break;
	default:
		break;
	}
}

/**
 * i40e_ptp_init_leds_hw - init LEDs
 * @hw: pointer to a hardware structure
 *
 * Set initial state of LEDs
 **/
static void i40e_ptp_init_leds_hw(struct i40e_hw *hw)
{
	wr32(hw, I40E_GLGEN_GPIO_CTL(I40E_LED2_0),
	     I40E_GLGEN_GPIO_CTL_LED_INIT);
	wr32(hw, I40E_GLGEN_GPIO_CTL(I40E_LED2_1),
	     I40E_GLGEN_GPIO_CTL_LED_INIT);
	wr32(hw, I40E_GLGEN_GPIO_CTL(I40E_LED3_0),
	     I40E_GLGEN_GPIO_CTL_LED_INIT);
	wr32(hw, I40E_GLGEN_GPIO_CTL(I40E_LED3_1),
	     I40E_GLGEN_GPIO_CTL_LED_INIT);
}

/**
 * i40e_ptp_set_pins_hw - Set HW GPIO pins
 * @pf: Board private structure
 *
 * This function sets GPIO pins for PTP
 **/
static void i40e_ptp_set_pins_hw(struct i40e_pf *pf)
{
	const struct i40e_ptp_pins_settings *pins = pf->ptp_pins;
	struct i40e_hw *hw = &pf->hw;

	/* pin must be disabled before it may be used */
	i40e_ptp_set_pin_hw(hw, I40E_SDP3_2, off);
	i40e_ptp_set_pin_hw(hw, I40E_SDP3_3, off);
	i40e_ptp_set_pin_hw(hw, I40E_GPIO_4, off);

	i40e_ptp_set_pin_hw(hw, I40E_SDP3_2, pins->sdp3_2);
	i40e_ptp_set_pin_hw(hw, I40E_SDP3_3, pins->sdp3_3);
	i40e_ptp_set_pin_hw(hw, I40E_GPIO_4, pins->gpio_4);

	i40e_ptp_set_led_hw(hw, I40E_LED2_0, pins->led2_0);
	i40e_ptp_set_led_hw(hw, I40E_LED2_1, pins->led2_1);
	i40e_ptp_set_led_hw(hw, I40E_LED3_0, pins->led3_0);
	i40e_ptp_set_led_hw(hw, I40E_LED3_1, pins->led3_1);

	dev_info(&pf->pdev->dev,
		 "PTP configuration set to: SDP3_2: %s,  SDP3_3: %s,  GPIO_4: %s.\n",
		 i40e_ptp_gpio_pin_state2str[pins->sdp3_2],
		 i40e_ptp_gpio_pin_state2str[pins->sdp3_3],
		 i40e_ptp_gpio_pin_state2str[pins->gpio_4]);
}

/**
 * i40e_ptp_set_pins - set PTP pins in HW
 * @pf: Board private structure
 * @pins: PTP pins to be applied
 *
 * Validate and set PTP pins in HW for specific PF.
 * Return 0 on success or negative value on error.
 **/
static int i40e_ptp_set_pins(struct i40e_pf *pf,
			     struct i40e_ptp_pins_settings *pins)
{
	enum i40e_can_set_pins_t pin_caps = i40e_can_set_pins(pf);
	int i = 0;

	if (pin_caps == CANT_DO_PINS)
		return -EOPNOTSUPP;
	else if (pin_caps == CAN_DO_PINS)
		return 0;

	if (pins->sdp3_2 == invalid)
		pins->sdp3_2 = pf->ptp_pins->sdp3_2;
	if (pins->sdp3_3 == invalid)
		pins->sdp3_3 = pf->ptp_pins->sdp3_3;
	if (pins->gpio_4 == invalid)
		pins->gpio_4 = pf->ptp_pins->gpio_4;
	while (i40e_ptp_pin_led_allowed_states[i].sdp3_2 != end) {
		if (pins->sdp3_2 == i40e_ptp_pin_led_allowed_states[i].sdp3_2 &&
		    pins->sdp3_3 == i40e_ptp_pin_led_allowed_states[i].sdp3_3 &&
		    pins->gpio_4 == i40e_ptp_pin_led_allowed_states[i].gpio_4) {
			pins->led2_0 =
				i40e_ptp_pin_led_allowed_states[i].led2_0;
			pins->led2_1 =
				i40e_ptp_pin_led_allowed_states[i].led2_1;
			pins->led3_0 =
				i40e_ptp_pin_led_allowed_states[i].led3_0;
			pins->led3_1 =
				i40e_ptp_pin_led_allowed_states[i].led3_1;
			break;
		}
		i++;
	}
	if (i40e_ptp_pin_led_allowed_states[i].sdp3_2 == end) {
		dev_warn(&pf->pdev->dev,
			 "Unsupported PTP pin configuration: SDP3_2: %s,  SDP3_3: %s,  GPIO_4: %s.\n",
			 i40e_ptp_gpio_pin_state2str[pins->sdp3_2],
			 i40e_ptp_gpio_pin_state2str[pins->sdp3_3],
			 i40e_ptp_gpio_pin_state2str[pins->gpio_4]);

		return -EPERM;
	}
	memcpy(pf->ptp_pins, pins, sizeof(*pins));
	i40e_ptp_set_pins_hw(pf);
	i40_ptp_reset_timing_events(pf);

	return 0;
}

/**
 * i40e_ptp_alloc_pins - allocate PTP pins structure
 * @pf: Board private structure
 *
 * allocate PTP pins structure
 **/
int i40e_ptp_alloc_pins(struct i40e_pf *pf)
{
	if (!i40e_is_ptp_pin_dev(&pf->hw))
		return 0;

	pf->ptp_pins =
		kzalloc(sizeof(struct i40e_ptp_pins_settings), GFP_KERNEL);

	if (!pf->ptp_pins) {
		dev_warn(&pf->pdev->dev, "Cannot allocate memory for PTP pins structure.\n");
		return -I40E_ERR_NO_MEMORY;
	}

	pf->ptp_pins->sdp3_2 = off;
	pf->ptp_pins->sdp3_3 = off;
	pf->ptp_pins->gpio_4 = off;
	pf->ptp_pins->led2_0 = high;
	pf->ptp_pins->led2_1 = high;
	pf->ptp_pins->led3_0 = high;
	pf->ptp_pins->led3_1 = high;

	/* Use PF0 to set pins in HW. Return success for user space tools */
	if (pf->hw.pf_id)
		return 0;

	i40e_ptp_init_leds_hw(&pf->hw);
	i40e_ptp_set_pins_hw(pf);

	return 0;
}

/**
 * i40e_ptp_set_timestamp_mode - setup hardware for requested timestamp mode
 * @pf: Board private structure
 * @config: hwtstamp settings requested or saved
 *
 * Control hardware registers to enter the specific mode requested by the
 * user. Also used during reset path to ensure that timestamp settings are
 * maintained.
 *
 * Note: modifies config in place, and may update the requested mode to be
 * more broad if the specific filter is not directly supported.
 **/
static int i40e_ptp_set_timestamp_mode(struct i40e_pf *pf,
				       struct hwtstamp_config *config)
{
	struct i40e_hw *hw = &pf->hw;
	u32 tsyntype, regval;

	/* Selects external trigger to cause event */
	regval = rd32(hw, I40E_PRTTSYN_AUX_0(0));
	/* Bit 17:16 is EVNTLVL, 01B rising edge */
	regval &= 0;
	regval |= (1 << I40E_PRTTSYN_AUX_0_EVNTLVL_SHIFT);
	/* regval: 0001 0000 0000 0000 0000 */
	wr32(hw, I40E_PRTTSYN_AUX_0(0), regval);

	/* Enabel interrupts */
	regval = rd32(hw, I40E_PRTTSYN_CTL0);
	regval |= 1 << I40E_PRTTSYN_CTL0_EVENT_INT_ENA_SHIFT;
	wr32(hw, I40E_PRTTSYN_CTL0, regval);

	INIT_WORK(&pf->ptp_extts0_work, i40e_ptp_extts0_work);
<<<<<<< HEAD

	/* Reserved for future extensions. */
	if (config->flags)
		return -EINVAL;
=======
>>>>>>> eb3cdb58

	switch (config->tx_type) {
	case HWTSTAMP_TX_OFF:
		pf->ptp_tx = false;
		break;
	case HWTSTAMP_TX_ON:
		pf->ptp_tx = true;
		break;
	default:
		return -ERANGE;
	}

	switch (config->rx_filter) {
	case HWTSTAMP_FILTER_NONE:
		pf->ptp_rx = false;
		/* We set the type to V1, but do not enable UDP packet
		 * recognition. In this way, we should be as close to
		 * disabling PTP Rx timestamps as possible since V1 packets
		 * are always UDP, since L2 packets are a V2 feature.
		 */
		tsyntype = I40E_PRTTSYN_CTL1_TSYNTYPE_V1;
		break;
	case HWTSTAMP_FILTER_PTP_V1_L4_SYNC:
	case HWTSTAMP_FILTER_PTP_V1_L4_DELAY_REQ:
	case HWTSTAMP_FILTER_PTP_V1_L4_EVENT:
		if (!(pf->hw_features & I40E_HW_PTP_L4_CAPABLE))
			return -ERANGE;
		pf->ptp_rx = true;
		tsyntype = I40E_PRTTSYN_CTL1_V1MESSTYPE0_MASK |
			   I40E_PRTTSYN_CTL1_TSYNTYPE_V1 |
			   I40E_PRTTSYN_CTL1_UDP_ENA_MASK;
		config->rx_filter = HWTSTAMP_FILTER_PTP_V1_L4_EVENT;
		break;
	case HWTSTAMP_FILTER_PTP_V2_EVENT:
	case HWTSTAMP_FILTER_PTP_V2_L4_EVENT:
	case HWTSTAMP_FILTER_PTP_V2_SYNC:
	case HWTSTAMP_FILTER_PTP_V2_L4_SYNC:
	case HWTSTAMP_FILTER_PTP_V2_DELAY_REQ:
	case HWTSTAMP_FILTER_PTP_V2_L4_DELAY_REQ:
		if (!(pf->hw_features & I40E_HW_PTP_L4_CAPABLE))
			return -ERANGE;
		fallthrough;
	case HWTSTAMP_FILTER_PTP_V2_L2_EVENT:
	case HWTSTAMP_FILTER_PTP_V2_L2_SYNC:
	case HWTSTAMP_FILTER_PTP_V2_L2_DELAY_REQ:
		pf->ptp_rx = true;
		tsyntype = I40E_PRTTSYN_CTL1_V2MESSTYPE0_MASK |
			   I40E_PRTTSYN_CTL1_TSYNTYPE_V2;
		if (pf->hw_features & I40E_HW_PTP_L4_CAPABLE) {
			tsyntype |= I40E_PRTTSYN_CTL1_UDP_ENA_MASK;
			config->rx_filter = HWTSTAMP_FILTER_PTP_V2_EVENT;
		} else {
			config->rx_filter = HWTSTAMP_FILTER_PTP_V2_L2_EVENT;
		}
		break;
	case HWTSTAMP_FILTER_NTP_ALL:
	case HWTSTAMP_FILTER_ALL:
	default:
		return -ERANGE;
	}

	/* Clear out all 1588-related registers to clear and unlatch them. */
	spin_lock_bh(&pf->ptp_rx_lock);
	rd32(hw, I40E_PRTTSYN_STAT_0);
	rd32(hw, I40E_PRTTSYN_TXTIME_H);
	rd32(hw, I40E_PRTTSYN_RXTIME_H(0));
	rd32(hw, I40E_PRTTSYN_RXTIME_H(1));
	rd32(hw, I40E_PRTTSYN_RXTIME_H(2));
	rd32(hw, I40E_PRTTSYN_RXTIME_H(3));
	pf->latch_event_flags = 0;
	spin_unlock_bh(&pf->ptp_rx_lock);

	/* Enable/disable the Tx timestamp interrupt based on user input. */
	regval = rd32(hw, I40E_PRTTSYN_CTL0);
	if (pf->ptp_tx)
		regval |= I40E_PRTTSYN_CTL0_TXTIME_INT_ENA_MASK;
	else
		regval &= ~I40E_PRTTSYN_CTL0_TXTIME_INT_ENA_MASK;
	wr32(hw, I40E_PRTTSYN_CTL0, regval);

	regval = rd32(hw, I40E_PFINT_ICR0_ENA);
	if (pf->ptp_tx)
		regval |= I40E_PFINT_ICR0_ENA_TIMESYNC_MASK;
	else
		regval &= ~I40E_PFINT_ICR0_ENA_TIMESYNC_MASK;
	wr32(hw, I40E_PFINT_ICR0_ENA, regval);

	/* Although there is no simple on/off switch for Rx, we "disable" Rx
	 * timestamps by setting to V1 only mode and clear the UDP
	 * recognition. This ought to disable all PTP Rx timestamps as V1
	 * packets are always over UDP. Note that software is configured to
	 * ignore Rx timestamps via the pf->ptp_rx flag.
	 */
	regval = rd32(hw, I40E_PRTTSYN_CTL1);
	/* clear everything but the enable bit */
	regval &= I40E_PRTTSYN_CTL1_TSYNENA_MASK;
	/* now enable bits for desired Rx timestamps */
	regval |= tsyntype;
	wr32(hw, I40E_PRTTSYN_CTL1, regval);

	return 0;
}

/**
 * i40e_ptp_set_ts_config - ioctl interface to control the HW timestamping
 * @pf: Board private structure
 * @ifr: ioctl data
 *
 * Respond to the user filter requests and make the appropriate hardware
 * changes here. The XL710 cannot support splitting of the Tx/Rx timestamping
 * logic, so keep track in software of whether to indicate these timestamps
 * or not.
 *
 * It is permissible to "upgrade" the user request to a broader filter, as long
 * as the user receives the timestamps they care about and the user is notified
 * the filter has been broadened.
 **/
int i40e_ptp_set_ts_config(struct i40e_pf *pf, struct ifreq *ifr)
{
	struct hwtstamp_config config;
	int err;

	if (!(pf->flags & I40E_FLAG_PTP))
		return -EOPNOTSUPP;

	if (copy_from_user(&config, ifr->ifr_data, sizeof(config)))
		return -EFAULT;

	err = i40e_ptp_set_timestamp_mode(pf, &config);
	if (err)
		return err;

	/* save these settings for future reference */
	pf->tstamp_config = config;

	return copy_to_user(ifr->ifr_data, &config, sizeof(config)) ?
		-EFAULT : 0;
}

/**
 * i40e_init_pin_config - initialize pins.
 * @pf: private board structure
 *
 * Initialize pins for external clock source.
 * Return 0 on success or error code on failure.
 **/
static int i40e_init_pin_config(struct i40e_pf *pf)
{
	int i;

	pf->ptp_caps.n_pins = 3;
	pf->ptp_caps.n_ext_ts = 2;
	pf->ptp_caps.pps = 1;
	pf->ptp_caps.n_per_out = 2;

	pf->ptp_caps.pin_config = kcalloc(pf->ptp_caps.n_pins,
					  sizeof(*pf->ptp_caps.pin_config),
					  GFP_KERNEL);
	if (!pf->ptp_caps.pin_config)
		return -ENOMEM;

	for (i = 0; i < pf->ptp_caps.n_pins; i++) {
		snprintf(pf->ptp_caps.pin_config[i].name,
			 sizeof(pf->ptp_caps.pin_config[i].name),
			 "%s", sdp_desc[i].name);
		pf->ptp_caps.pin_config[i].index = sdp_desc[i].index;
		pf->ptp_caps.pin_config[i].func = PTP_PF_NONE;
		pf->ptp_caps.pin_config[i].chan = sdp_desc[i].chan;
	}

	pf->ptp_caps.verify = i40e_ptp_verify;
	pf->ptp_caps.enable = i40e_ptp_feature_enable;

	pf->ptp_caps.pps = 1;

	return 0;
}

/**
 * i40e_ptp_create_clock - Create PTP clock device for userspace
 * @pf: Board private structure
 *
 * This function creates a new PTP clock device. It only creates one if we
 * don't already have one, so it is safe to call. Will return error if it
 * can't create one, but success if we already have a device. Should be used
 * by i40e_ptp_init to create clock initially, and prevent global resets from
 * creating new clock devices.
 **/
static long i40e_ptp_create_clock(struct i40e_pf *pf)
{
	/* no need to create a clock device if we already have one */
	if (!IS_ERR_OR_NULL(pf->ptp_clock))
		return 0;

	strscpy(pf->ptp_caps.name, i40e_driver_name,
		sizeof(pf->ptp_caps.name) - 1);
	pf->ptp_caps.owner = THIS_MODULE;
	pf->ptp_caps.max_adj = 999999999;
	pf->ptp_caps.adjfine = i40e_ptp_adjfine;
	pf->ptp_caps.adjtime = i40e_ptp_adjtime;
	pf->ptp_caps.gettimex64 = i40e_ptp_gettimex;
	pf->ptp_caps.settime64 = i40e_ptp_settime;
	if (i40e_is_ptp_pin_dev(&pf->hw)) {
		int err = i40e_init_pin_config(pf);

		if (err)
			return err;
	}

	/* Attempt to register the clock before enabling the hardware. */
	pf->ptp_clock = ptp_clock_register(&pf->ptp_caps, &pf->pdev->dev);
	if (IS_ERR(pf->ptp_clock))
		return PTR_ERR(pf->ptp_clock);

	/* clear the hwtstamp settings here during clock create, instead of
	 * during regular init, so that we can maintain settings across a
	 * reset or suspend.
	 */
	pf->tstamp_config.rx_filter = HWTSTAMP_FILTER_NONE;
	pf->tstamp_config.tx_type = HWTSTAMP_TX_OFF;

	/* Set the previous "reset" time to the current Kernel clock time */
	ktime_get_real_ts64(&pf->ptp_prev_hw_time);
	pf->ptp_reset_start = ktime_get();

	return 0;
}

/**
 * i40e_ptp_save_hw_time - Save the current PTP time as ptp_prev_hw_time
 * @pf: Board private structure
 *
 * Read the current PTP time and save it into pf->ptp_prev_hw_time. This should
 * be called at the end of preparing to reset, just before hardware reset
 * occurs, in order to preserve the PTP time as close as possible across
 * resets.
 */
void i40e_ptp_save_hw_time(struct i40e_pf *pf)
{
	/* don't try to access the PTP clock if it's not enabled */
	if (!(pf->flags & I40E_FLAG_PTP))
		return;

	i40e_ptp_gettimex(&pf->ptp_caps, &pf->ptp_prev_hw_time, NULL);
	/* Get a monotonic starting time for this reset */
	pf->ptp_reset_start = ktime_get();
}

/**
 * i40e_ptp_restore_hw_time - Restore the ptp_prev_hw_time + delta to PTP regs
 * @pf: Board private structure
 *
 * Restore the PTP hardware clock registers. We previously cached the PTP
 * hardware time as pf->ptp_prev_hw_time. To be as accurate as possible,
 * update this value based on the time delta since the time was saved, using
 * CLOCK_MONOTONIC (via ktime_get()) to calculate the time difference.
 *
 * This ensures that the hardware clock is restored to nearly what it should
 * have been if a reset had not occurred.
 */
void i40e_ptp_restore_hw_time(struct i40e_pf *pf)
{
	ktime_t delta = ktime_sub(ktime_get(), pf->ptp_reset_start);

	/* Update the previous HW time with the ktime delta */
	timespec64_add_ns(&pf->ptp_prev_hw_time, ktime_to_ns(delta));

	/* Restore the hardware clock registers */
	i40e_ptp_settime(&pf->ptp_caps, &pf->ptp_prev_hw_time);
}

/**
 * i40e_ptp_init - Initialize the 1588 support after device probe or reset
 * @pf: Board private structure
 *
 * This function sets device up for 1588 support. The first time it is run, it
 * will create a PHC clock device. It does not create a clock device if one
 * already exists. It also reconfigures the device after a reset.
 *
 * The first time a clock is created, i40e_ptp_create_clock will set
 * pf->ptp_prev_hw_time to the current system time. During resets, it is
 * expected that this timespec will be set to the last known PTP clock time,
 * in order to preserve the clock time as close as possible across a reset.
 **/
void i40e_ptp_init(struct i40e_pf *pf)
{
	struct net_device *netdev = pf->vsi[pf->lan_vsi]->netdev;
	struct i40e_hw *hw = &pf->hw;
	u32 pf_id;
	long err;

	/* Only one PF is assigned to control 1588 logic per port. Do not
	 * enable any support for PFs not assigned via PRTTSYN_CTL0.PF_ID
	 */
	pf_id = (rd32(hw, I40E_PRTTSYN_CTL0) & I40E_PRTTSYN_CTL0_PF_ID_MASK) >>
		I40E_PRTTSYN_CTL0_PF_ID_SHIFT;
	if (hw->pf_id != pf_id) {
		pf->flags &= ~I40E_FLAG_PTP;
		dev_info(&pf->pdev->dev, "%s: PTP not supported on %s\n",
			 __func__,
			 netdev->name);
		return;
	}

	mutex_init(&pf->tmreg_lock);
	spin_lock_init(&pf->ptp_rx_lock);

	/* ensure we have a clock device */
	err = i40e_ptp_create_clock(pf);
	if (err) {
		pf->ptp_clock = NULL;
		dev_err(&pf->pdev->dev, "%s: ptp_clock_register failed\n",
			__func__);
	} else if (pf->ptp_clock) {
		u32 regval;

		if (pf->hw.debug_mask & I40E_DEBUG_LAN)
			dev_info(&pf->pdev->dev, "PHC enabled\n");
		pf->flags |= I40E_FLAG_PTP;

		/* Ensure the clocks are running. */
		regval = rd32(hw, I40E_PRTTSYN_CTL0);
		regval |= I40E_PRTTSYN_CTL0_TSYNENA_MASK;
		wr32(hw, I40E_PRTTSYN_CTL0, regval);
		regval = rd32(hw, I40E_PRTTSYN_CTL1);
		regval |= I40E_PRTTSYN_CTL1_TSYNENA_MASK;
		wr32(hw, I40E_PRTTSYN_CTL1, regval);

		/* Set the increment value per clock tick. */
		i40e_ptp_set_increment(pf);

		/* reset timestamping mode */
		i40e_ptp_set_timestamp_mode(pf, &pf->tstamp_config);

		/* Restore the clock time based on last known value */
		i40e_ptp_restore_hw_time(pf);
	}

	i40e_ptp_set_1pps_signal_hw(pf);
}

/**
 * i40e_ptp_stop - Disable the driver/hardware support and unregister the PHC
 * @pf: Board private structure
 *
 * This function handles the cleanup work required from the initialization by
 * clearing out the important information and unregistering the PHC.
 **/
void i40e_ptp_stop(struct i40e_pf *pf)
{
	struct i40e_hw *hw = &pf->hw;
	u32 regval;

	pf->flags &= ~I40E_FLAG_PTP;
	pf->ptp_tx = false;
	pf->ptp_rx = false;

	if (pf->ptp_tx_skb) {
		struct sk_buff *skb = pf->ptp_tx_skb;

		pf->ptp_tx_skb = NULL;
		clear_bit_unlock(__I40E_PTP_TX_IN_PROGRESS, pf->state);
		dev_kfree_skb_any(skb);
	}

	if (pf->ptp_clock) {
		ptp_clock_unregister(pf->ptp_clock);
		pf->ptp_clock = NULL;
		dev_info(&pf->pdev->dev, "%s: removed PHC on %s\n", __func__,
			 pf->vsi[pf->lan_vsi]->netdev->name);
	}

	if (i40e_is_ptp_pin_dev(&pf->hw)) {
		i40e_ptp_set_pin_hw(hw, I40E_SDP3_2, off);
		i40e_ptp_set_pin_hw(hw, I40E_SDP3_3, off);
		i40e_ptp_set_pin_hw(hw, I40E_GPIO_4, off);
	}

	regval = rd32(hw, I40E_PRTTSYN_AUX_0(0));
	regval &= ~I40E_PRTTSYN_AUX_0_PTPFLAG_MASK;
	wr32(hw, I40E_PRTTSYN_AUX_0(0), regval);

	/* Disable interrupts */
	regval = rd32(hw, I40E_PRTTSYN_CTL0);
	regval &= ~I40E_PRTTSYN_CTL0_EVENT_INT_ENA_MASK;
	wr32(hw, I40E_PRTTSYN_CTL0, regval);

	i40e_ptp_free_pins(pf);
}<|MERGE_RESOLUTION|>--- conflicted
+++ resolved
@@ -347,32 +347,12 @@
 {
 	struct i40e_pf *pf = container_of(ptp, struct i40e_pf, ptp_caps);
 	struct i40e_hw *hw = &pf->hw;
-<<<<<<< HEAD
-	u64 adj, freq, diff;
-	int neg_adj = 0;
-
-	if (scaled_ppm < 0) {
-		neg_adj = 1;
-		scaled_ppm = -scaled_ppm;
-	}
-
-	smp_mb(); /* Force any pending update before accessing. */
-	freq = I40E_PTP_40GB_INCVAL * READ_ONCE(pf->ptp_adj_mult);
-	diff = mul_u64_u64_div_u64(freq, (u64)scaled_ppm,
-				   1000000ULL << 16);
-
-	if (neg_adj)
-		adj = I40E_PTP_40GB_INCVAL - diff;
-	else
-		adj = I40E_PTP_40GB_INCVAL + diff;
-=======
 	u64 adj, base_adj;
 
 	smp_mb(); /* Force any pending update before accessing. */
 	base_adj = I40E_PTP_40GB_INCVAL * READ_ONCE(pf->ptp_adj_mult);
 
 	adj = adjust_by_scaled_ppm(base_adj, scaled_ppm);
->>>>>>> eb3cdb58
 
 	wr32(hw, I40E_PRTTSYN_INC_L, adj & 0xFFFFFFFF);
 	wr32(hw, I40E_PRTTSYN_INC_H, adj >> 32);
@@ -1205,13 +1185,6 @@
 	wr32(hw, I40E_PRTTSYN_CTL0, regval);
 
 	INIT_WORK(&pf->ptp_extts0_work, i40e_ptp_extts0_work);
-<<<<<<< HEAD
-
-	/* Reserved for future extensions. */
-	if (config->flags)
-		return -EINVAL;
-=======
->>>>>>> eb3cdb58
 
 	switch (config->tx_type) {
 	case HWTSTAMP_TX_OFF:
