--- conflicted
+++ resolved
@@ -2349,11 +2349,7 @@
 {
 	struct i40e_hw *hw = &vsi->back->hw;
 	enum i40e_admin_queue_err aq_status;
-<<<<<<< HEAD
-	i40e_status aq_ret;
-=======
 	int aq_ret;
->>>>>>> eb3cdb58
 
 	aq_ret = i40e_aq_remove_macvlan_v2(hw, vsi->seid, list, num_del, NULL,
 					   &aq_status);
@@ -2362,13 +2358,8 @@
 	if (aq_ret && !(aq_status == I40E_AQ_RC_ENOENT)) {
 		*retval = -EIO;
 		dev_info(&vsi->back->pdev->dev,
-<<<<<<< HEAD
-			 "ignoring delete macvlan error on %s, err %s, aq_err %s\n",
-			 vsi_name, i40e_stat_str(hw, aq_ret),
-=======
 			 "ignoring delete macvlan error on %s, err %pe, aq_err %s\n",
 			 vsi_name, ERR_PTR(aq_ret),
->>>>>>> eb3cdb58
 			 i40e_aq_str(hw, aq_status));
 	}
 }
@@ -2950,19 +2941,11 @@
 	struct i40e_pf *pf = vsi->back;
 	int frame_size;
 
-<<<<<<< HEAD
-	if (i40e_enabled_xdp_vsi(vsi)) {
-		int frame_size = new_mtu + I40E_PACKET_HDR_PAD;
-
-		if (frame_size > i40e_max_xdp_frame_size(vsi))
-			return -EINVAL;
-=======
 	frame_size = i40e_max_vsi_frame_size(vsi, vsi->xdp_prog);
 	if (new_mtu > frame_size - I40E_PACKET_HDR_PAD) {
 		netdev_err(netdev, "Error changing mtu to %d, Max is %d\n",
 			   new_mtu, frame_size - I40E_PACKET_HDR_PAD);
 		return -EINVAL;
->>>>>>> eb3cdb58
 	}
 
 	netdev_dbg(netdev, "changing MTU from %d to %d\n",
@@ -3096,15 +3079,9 @@
 		 */
 		if (f->state == I40E_FILTER_REMOVE && f->vlan == vid) {
 			f->state = I40E_FILTER_ACTIVE;
-<<<<<<< HEAD
 			continue;
 		} else if (f->state == I40E_FILTER_REMOVE) {
 			continue;
-=======
-			continue;
-		} else if (f->state == I40E_FILTER_REMOVE) {
-			continue;
->>>>>>> eb3cdb58
 		}
 		add_f = i40e_add_filter(vsi, f->macaddr, vid);
 		if (!add_f) {
@@ -3746,24 +3723,6 @@
 }
 
 /**
- * i40e_calculate_vsi_rx_buf_len - Calculates buffer length
- *
- * @vsi: VSI to calculate rx_buf_len from
- */
-static u16 i40e_calculate_vsi_rx_buf_len(struct i40e_vsi *vsi)
-{
-	if (!vsi->netdev || (vsi->back->flags & I40E_FLAG_LEGACY_RX))
-		return I40E_RXBUFFER_2048;
-
-#if (PAGE_SIZE < 8192)
-	if (!I40E_2K_TOO_SMALL_WITH_PADDING && vsi->netdev->mtu <= ETH_DATA_LEN)
-		return I40E_RXBUFFER_1536 - NET_IP_ALIGN;
-#endif
-
-	return PAGE_SIZE < 8192 ? I40E_RXBUFFER_3072 : I40E_RXBUFFER_2048;
-}
-
-/**
  * i40e_vsi_configure_rx - Configure the VSI for Rx
  * @vsi: the VSI being configured
  *
@@ -3774,24 +3733,15 @@
 	int err = 0;
 	u16 i;
 
-<<<<<<< HEAD
-	vsi->max_frame = I40E_MAX_RXBUFFER;
-=======
 	vsi->max_frame = i40e_max_vsi_frame_size(vsi, vsi->xdp_prog);
->>>>>>> eb3cdb58
 	vsi->rx_buf_len = i40e_calculate_vsi_rx_buf_len(vsi);
 
 #if (PAGE_SIZE < 8192)
 	if (vsi->netdev && !I40E_2K_TOO_SMALL_WITH_PADDING &&
-<<<<<<< HEAD
-	    vsi->netdev->mtu <= ETH_DATA_LEN)
-		vsi->max_frame = I40E_RXBUFFER_1536 - NET_IP_ALIGN;
-=======
 	    vsi->netdev->mtu <= ETH_DATA_LEN) {
 		vsi->rx_buf_len = I40E_RXBUFFER_1536 - NET_IP_ALIGN;
 		vsi->max_frame = vsi->rx_buf_len;
 	}
->>>>>>> eb3cdb58
 #endif
 
 	/* set up individual rings */
@@ -5797,13 +5747,8 @@
 
 	ret = i40e_aq_update_vsi_params(hw, &ctxt, NULL);
 	if (ret) {
-<<<<<<< HEAD
-		dev_info(&pf->pdev->dev, "Update vsi config failed, err %s aq_err %s\n",
-			 i40e_stat_str(hw, ret),
-=======
 		dev_info(&pf->pdev->dev, "Update vsi config failed, err %pe aq_err %s\n",
 			 ERR_PTR(ret),
->>>>>>> eb3cdb58
 			 i40e_aq_str(hw, hw->aq.asq_last_status));
 		return ret;
 	}
@@ -13394,13 +13339,8 @@
 	int i;
 
 	/* Don't allow frames that span over multiple buffers */
-<<<<<<< HEAD
-	if (frame_size > i40e_calculate_vsi_rx_buf_len(vsi)) {
-		NL_SET_ERR_MSG_MOD(extack, "MTU too large to enable XDP");
-=======
 	if (vsi->netdev->mtu > frame_size - I40E_PACKET_HDR_PAD) {
 		NL_SET_ERR_MSG_MOD(extack, "MTU too large for linear frames and XDP prog does not support frags");
->>>>>>> eb3cdb58
 		return -EINVAL;
 	}
 
