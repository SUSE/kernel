// SPDX-License-Identifier: GPL-2.0
/* Copyright(c) 2013 - 2018 Intel Corporation. */

/* ethtool support for i40e */

#include "i40e.h"
#include "i40e_diag.h"
#include "i40e_txrx_common.h"

/* ethtool statistics helpers */

/**
 * struct i40e_stats - definition for an ethtool statistic
 * @stat_string: statistic name to display in ethtool -S output
 * @sizeof_stat: the sizeof() the stat, must be no greater than sizeof(u64)
 * @stat_offset: offsetof() the stat from a base pointer
 *
 * This structure defines a statistic to be added to the ethtool stats buffer.
 * It defines a statistic as offset from a common base pointer. Stats should
 * be defined in constant arrays using the I40E_STAT macro, with every element
 * of the array using the same _type for calculating the sizeof_stat and
 * stat_offset.
 *
 * The @sizeof_stat is expected to be sizeof(u8), sizeof(u16), sizeof(u32) or
 * sizeof(u64). Other sizes are not expected and will produce a WARN_ONCE from
 * the i40e_add_ethtool_stat() helper function.
 *
 * The @stat_string is interpreted as a format string, allowing formatted
 * values to be inserted while looping over multiple structures for a given
 * statistics array. Thus, every statistic string in an array should have the
 * same type and number of format specifiers, to be formatted by variadic
 * arguments to the i40e_add_stat_string() helper function.
 **/
struct i40e_stats {
	char stat_string[ETH_GSTRING_LEN];
	int sizeof_stat;
	int stat_offset;
};

/* Helper macro to define an i40e_stat structure with proper size and type.
 * Use this when defining constant statistics arrays. Note that @_type expects
 * only a type name and is used multiple times.
 */
#define I40E_STAT(_type, _name, _stat) { \
	.stat_string = _name, \
	.sizeof_stat = sizeof_field(_type, _stat), \
	.stat_offset = offsetof(_type, _stat) \
}

/* Helper macro for defining some statistics directly copied from the netdev
 * stats structure.
 */
#define I40E_NETDEV_STAT(_net_stat) \
	I40E_STAT(struct rtnl_link_stats64, #_net_stat, _net_stat)

/* Helper macro for defining some statistics related to queues */
#define I40E_QUEUE_STAT(_name, _stat) \
	I40E_STAT(struct i40e_ring, _name, _stat)

/* Stats associated with a Tx or Rx ring */
static const struct i40e_stats i40e_gstrings_queue_stats[] = {
	I40E_QUEUE_STAT("%s-%u.packets", stats.packets),
	I40E_QUEUE_STAT("%s-%u.bytes", stats.bytes),
};

/**
 * i40e_add_one_ethtool_stat - copy the stat into the supplied buffer
 * @data: location to store the stat value
 * @pointer: basis for where to copy from
 * @stat: the stat definition
 *
 * Copies the stat data defined by the pointer and stat structure pair into
 * the memory supplied as data. Used to implement i40e_add_ethtool_stats and
 * i40e_add_queue_stats. If the pointer is null, data will be zero'd.
 */
static void
i40e_add_one_ethtool_stat(u64 *data, void *pointer,
			  const struct i40e_stats *stat)
{
	char *p;

	if (!pointer) {
		/* ensure that the ethtool data buffer is zero'd for any stats
		 * which don't have a valid pointer.
		 */
		*data = 0;
		return;
	}

	p = (char *)pointer + stat->stat_offset;
	switch (stat->sizeof_stat) {
	case sizeof(u64):
		*data = *((u64 *)p);
		break;
	case sizeof(u32):
		*data = *((u32 *)p);
		break;
	case sizeof(u16):
		*data = *((u16 *)p);
		break;
	case sizeof(u8):
		*data = *((u8 *)p);
		break;
	default:
		WARN_ONCE(1, "unexpected stat size for %s",
			  stat->stat_string);
		*data = 0;
	}
}

/**
 * __i40e_add_ethtool_stats - copy stats into the ethtool supplied buffer
 * @data: ethtool stats buffer
 * @pointer: location to copy stats from
 * @stats: array of stats to copy
 * @size: the size of the stats definition
 *
 * Copy the stats defined by the stats array using the pointer as a base into
 * the data buffer supplied by ethtool. Updates the data pointer to point to
 * the next empty location for successive calls to __i40e_add_ethtool_stats.
 * If pointer is null, set the data values to zero and update the pointer to
 * skip these stats.
 **/
static void
__i40e_add_ethtool_stats(u64 **data, void *pointer,
			 const struct i40e_stats stats[],
			 const unsigned int size)
{
	unsigned int i;

	for (i = 0; i < size; i++)
		i40e_add_one_ethtool_stat((*data)++, pointer, &stats[i]);
}

/**
 * i40e_add_ethtool_stats - copy stats into ethtool supplied buffer
 * @data: ethtool stats buffer
 * @pointer: location where stats are stored
 * @stats: static const array of stat definitions
 *
 * Macro to ease the use of __i40e_add_ethtool_stats by taking a static
 * constant stats array and passing the ARRAY_SIZE(). This avoids typos by
 * ensuring that we pass the size associated with the given stats array.
 *
 * The parameter @stats is evaluated twice, so parameters with side effects
 * should be avoided.
 **/
#define i40e_add_ethtool_stats(data, pointer, stats) \
	__i40e_add_ethtool_stats(data, pointer, stats, ARRAY_SIZE(stats))

/**
 * i40e_add_queue_stats - copy queue statistics into supplied buffer
 * @data: ethtool stats buffer
 * @ring: the ring to copy
 *
 * Queue statistics must be copied while protected by
 * u64_stats_fetch_begin, so we can't directly use i40e_add_ethtool_stats.
 * Assumes that queue stats are defined in i40e_gstrings_queue_stats. If the
 * ring pointer is null, zero out the queue stat values and update the data
 * pointer. Otherwise safely copy the stats from the ring into the supplied
 * buffer and update the data pointer when finished.
 *
 * This function expects to be called while under rcu_read_lock().
 **/
static void
i40e_add_queue_stats(u64 **data, struct i40e_ring *ring)
{
	const unsigned int size = ARRAY_SIZE(i40e_gstrings_queue_stats);
	const struct i40e_stats *stats = i40e_gstrings_queue_stats;
	unsigned int start;
	unsigned int i;

	/* To avoid invalid statistics values, ensure that we keep retrying
	 * the copy until we get a consistent value according to
	 * u64_stats_fetch_retry. But first, make sure our ring is
	 * non-null before attempting to access its syncp.
	 */
	do {
		start = !ring ? 0 : u64_stats_fetch_begin(&ring->syncp);
		for (i = 0; i < size; i++) {
			i40e_add_one_ethtool_stat(&(*data)[i], ring,
						  &stats[i]);
		}
	} while (ring && u64_stats_fetch_retry(&ring->syncp, start));

	/* Once we successfully copy the stats in, update the data pointer */
	*data += size;
}

/**
 * __i40e_add_stat_strings - copy stat strings into ethtool buffer
 * @p: ethtool supplied buffer
 * @stats: stat definitions array
 * @size: size of the stats array
 *
 * Format and copy the strings described by stats into the buffer pointed at
 * by p.
 **/
static void __i40e_add_stat_strings(u8 **p, const struct i40e_stats stats[],
				    const unsigned int size, ...)
{
	unsigned int i;

	for (i = 0; i < size; i++) {
		va_list args;

		va_start(args, size);
		vsnprintf(*p, ETH_GSTRING_LEN, stats[i].stat_string, args);
		*p += ETH_GSTRING_LEN;
		va_end(args);
	}
}

/**
 * i40e_add_stat_strings - copy stat strings into ethtool buffer
 * @p: ethtool supplied buffer
 * @stats: stat definitions array
 *
 * Format and copy the strings described by the const static stats value into
 * the buffer pointed at by p.
 *
 * The parameter @stats is evaluated twice, so parameters with side effects
 * should be avoided. Additionally, stats must be an array such that
 * ARRAY_SIZE can be called on it.
 **/
#define i40e_add_stat_strings(p, stats, ...) \
	__i40e_add_stat_strings(p, stats, ARRAY_SIZE(stats), ## __VA_ARGS__)

#define I40E_PF_STAT(_name, _stat) \
	I40E_STAT(struct i40e_pf, _name, _stat)
#define I40E_VSI_STAT(_name, _stat) \
	I40E_STAT(struct i40e_vsi, _name, _stat)
#define I40E_VEB_STAT(_name, _stat) \
	I40E_STAT(struct i40e_veb, _name, _stat)
#define I40E_VEB_TC_STAT(_name, _stat) \
	I40E_STAT(struct i40e_cp_veb_tc_stats, _name, _stat)
#define I40E_PFC_STAT(_name, _stat) \
	I40E_STAT(struct i40e_pfc_stats, _name, _stat)

static const struct i40e_stats i40e_gstrings_net_stats[] = {
	I40E_NETDEV_STAT(rx_packets),
	I40E_NETDEV_STAT(tx_packets),
	I40E_NETDEV_STAT(rx_bytes),
	I40E_NETDEV_STAT(tx_bytes),
	I40E_NETDEV_STAT(rx_errors),
	I40E_NETDEV_STAT(tx_errors),
	I40E_NETDEV_STAT(rx_dropped),
	I40E_NETDEV_STAT(tx_dropped),
	I40E_NETDEV_STAT(collisions),
	I40E_NETDEV_STAT(rx_length_errors),
	I40E_NETDEV_STAT(rx_crc_errors),
};

static const struct i40e_stats i40e_gstrings_veb_stats[] = {
	I40E_VEB_STAT("veb.rx_bytes", stats.rx_bytes),
	I40E_VEB_STAT("veb.tx_bytes", stats.tx_bytes),
	I40E_VEB_STAT("veb.rx_unicast", stats.rx_unicast),
	I40E_VEB_STAT("veb.tx_unicast", stats.tx_unicast),
	I40E_VEB_STAT("veb.rx_multicast", stats.rx_multicast),
	I40E_VEB_STAT("veb.tx_multicast", stats.tx_multicast),
	I40E_VEB_STAT("veb.rx_broadcast", stats.rx_broadcast),
	I40E_VEB_STAT("veb.tx_broadcast", stats.tx_broadcast),
	I40E_VEB_STAT("veb.rx_discards", stats.rx_discards),
	I40E_VEB_STAT("veb.tx_discards", stats.tx_discards),
	I40E_VEB_STAT("veb.tx_errors", stats.tx_errors),
	I40E_VEB_STAT("veb.rx_unknown_protocol", stats.rx_unknown_protocol),
};

struct i40e_cp_veb_tc_stats {
	u64 tc_rx_packets;
	u64 tc_rx_bytes;
	u64 tc_tx_packets;
	u64 tc_tx_bytes;
};

static const struct i40e_stats i40e_gstrings_veb_tc_stats[] = {
	I40E_VEB_TC_STAT("veb.tc_%u_tx_packets", tc_tx_packets),
	I40E_VEB_TC_STAT("veb.tc_%u_tx_bytes", tc_tx_bytes),
	I40E_VEB_TC_STAT("veb.tc_%u_rx_packets", tc_rx_packets),
	I40E_VEB_TC_STAT("veb.tc_%u_rx_bytes", tc_rx_bytes),
};

static const struct i40e_stats i40e_gstrings_misc_stats[] = {
	I40E_VSI_STAT("rx_unicast", eth_stats.rx_unicast),
	I40E_VSI_STAT("tx_unicast", eth_stats.tx_unicast),
	I40E_VSI_STAT("rx_multicast", eth_stats.rx_multicast),
	I40E_VSI_STAT("tx_multicast", eth_stats.tx_multicast),
	I40E_VSI_STAT("rx_broadcast", eth_stats.rx_broadcast),
	I40E_VSI_STAT("tx_broadcast", eth_stats.tx_broadcast),
	I40E_VSI_STAT("rx_unknown_protocol", eth_stats.rx_unknown_protocol),
	I40E_VSI_STAT("tx_linearize", tx_linearize),
	I40E_VSI_STAT("tx_force_wb", tx_force_wb),
	I40E_VSI_STAT("tx_busy", tx_busy),
	I40E_VSI_STAT("tx_stopped", tx_stopped),
	I40E_VSI_STAT("rx_alloc_fail", rx_buf_failed),
	I40E_VSI_STAT("rx_pg_alloc_fail", rx_page_failed),
	I40E_VSI_STAT("rx_cache_reuse", rx_page_reuse),
	I40E_VSI_STAT("rx_cache_alloc", rx_page_alloc),
	I40E_VSI_STAT("rx_cache_waive", rx_page_waive),
	I40E_VSI_STAT("rx_cache_busy", rx_page_busy),
	I40E_VSI_STAT("tx_restart", tx_restart),
};

/* These PF_STATs might look like duplicates of some NETDEV_STATs,
 * but they are separate.  This device supports Virtualization, and
 * as such might have several netdevs supporting VMDq and FCoE going
 * through a single port.  The NETDEV_STATs are for individual netdevs
 * seen at the top of the stack, and the PF_STATs are for the physical
 * function at the bottom of the stack hosting those netdevs.
 *
 * The PF_STATs are appended to the netdev stats only when ethtool -S
 * is queried on the base PF netdev, not on the VMDq or FCoE netdev.
 */
static const struct i40e_stats i40e_gstrings_stats[] = {
	I40E_PF_STAT("port.rx_bytes", stats.eth.rx_bytes),
	I40E_PF_STAT("port.tx_bytes", stats.eth.tx_bytes),
	I40E_PF_STAT("port.rx_unicast", stats.eth.rx_unicast),
	I40E_PF_STAT("port.tx_unicast", stats.eth.tx_unicast),
	I40E_PF_STAT("port.rx_multicast", stats.eth.rx_multicast),
	I40E_PF_STAT("port.tx_multicast", stats.eth.tx_multicast),
	I40E_PF_STAT("port.rx_broadcast", stats.eth.rx_broadcast),
	I40E_PF_STAT("port.tx_broadcast", stats.eth.tx_broadcast),
	I40E_PF_STAT("port.tx_errors", stats.eth.tx_errors),
	I40E_PF_STAT("port.rx_dropped", stats.eth.rx_discards),
	I40E_PF_STAT("port.tx_dropped_link_down", stats.tx_dropped_link_down),
	I40E_PF_STAT("port.rx_crc_errors", stats.crc_errors),
	I40E_PF_STAT("port.illegal_bytes", stats.illegal_bytes),
	I40E_PF_STAT("port.mac_local_faults", stats.mac_local_faults),
	I40E_PF_STAT("port.mac_remote_faults", stats.mac_remote_faults),
	I40E_PF_STAT("port.tx_timeout", tx_timeout_count),
	I40E_PF_STAT("port.rx_csum_bad", hw_csum_rx_error),
	I40E_PF_STAT("port.rx_length_errors", stats.rx_length_errors),
	I40E_PF_STAT("port.link_xon_rx", stats.link_xon_rx),
	I40E_PF_STAT("port.link_xoff_rx", stats.link_xoff_rx),
	I40E_PF_STAT("port.link_xon_tx", stats.link_xon_tx),
	I40E_PF_STAT("port.link_xoff_tx", stats.link_xoff_tx),
	I40E_PF_STAT("port.rx_size_64", stats.rx_size_64),
	I40E_PF_STAT("port.rx_size_127", stats.rx_size_127),
	I40E_PF_STAT("port.rx_size_255", stats.rx_size_255),
	I40E_PF_STAT("port.rx_size_511", stats.rx_size_511),
	I40E_PF_STAT("port.rx_size_1023", stats.rx_size_1023),
	I40E_PF_STAT("port.rx_size_1522", stats.rx_size_1522),
	I40E_PF_STAT("port.rx_size_big", stats.rx_size_big),
	I40E_PF_STAT("port.tx_size_64", stats.tx_size_64),
	I40E_PF_STAT("port.tx_size_127", stats.tx_size_127),
	I40E_PF_STAT("port.tx_size_255", stats.tx_size_255),
	I40E_PF_STAT("port.tx_size_511", stats.tx_size_511),
	I40E_PF_STAT("port.tx_size_1023", stats.tx_size_1023),
	I40E_PF_STAT("port.tx_size_1522", stats.tx_size_1522),
	I40E_PF_STAT("port.tx_size_big", stats.tx_size_big),
	I40E_PF_STAT("port.rx_undersize", stats.rx_undersize),
	I40E_PF_STAT("port.rx_fragments", stats.rx_fragments),
	I40E_PF_STAT("port.rx_oversize", stats.rx_oversize),
	I40E_PF_STAT("port.rx_jabber", stats.rx_jabber),
	I40E_PF_STAT("port.VF_admin_queue_requests", vf_aq_requests),
	I40E_PF_STAT("port.arq_overflows", arq_overflows),
	I40E_PF_STAT("port.tx_hwtstamp_timeouts", tx_hwtstamp_timeouts),
	I40E_PF_STAT("port.rx_hwtstamp_cleared", rx_hwtstamp_cleared),
	I40E_PF_STAT("port.tx_hwtstamp_skipped", tx_hwtstamp_skipped),
	I40E_PF_STAT("port.fdir_flush_cnt", fd_flush_cnt),
	I40E_PF_STAT("port.fdir_atr_match", stats.fd_atr_match),
	I40E_PF_STAT("port.fdir_atr_tunnel_match", stats.fd_atr_tunnel_match),
	I40E_PF_STAT("port.fdir_atr_status", stats.fd_atr_status),
	I40E_PF_STAT("port.fdir_sb_match", stats.fd_sb_match),
	I40E_PF_STAT("port.fdir_sb_status", stats.fd_sb_status),

	/* LPI stats */
	I40E_PF_STAT("port.tx_lpi_status", stats.tx_lpi_status),
	I40E_PF_STAT("port.rx_lpi_status", stats.rx_lpi_status),
	I40E_PF_STAT("port.tx_lpi_count", stats.tx_lpi_count),
	I40E_PF_STAT("port.rx_lpi_count", stats.rx_lpi_count),
};

struct i40e_pfc_stats {
	u64 priority_xon_rx;
	u64 priority_xoff_rx;
	u64 priority_xon_tx;
	u64 priority_xoff_tx;
	u64 priority_xon_2_xoff;
};

static const struct i40e_stats i40e_gstrings_pfc_stats[] = {
	I40E_PFC_STAT("port.tx_priority_%u_xon_tx", priority_xon_tx),
	I40E_PFC_STAT("port.tx_priority_%u_xoff_tx", priority_xoff_tx),
	I40E_PFC_STAT("port.rx_priority_%u_xon_rx", priority_xon_rx),
	I40E_PFC_STAT("port.rx_priority_%u_xoff_rx", priority_xoff_rx),
	I40E_PFC_STAT("port.rx_priority_%u_xon_2_xoff", priority_xon_2_xoff),
};

#define I40E_NETDEV_STATS_LEN	ARRAY_SIZE(i40e_gstrings_net_stats)

#define I40E_MISC_STATS_LEN	ARRAY_SIZE(i40e_gstrings_misc_stats)

#define I40E_VSI_STATS_LEN	(I40E_NETDEV_STATS_LEN + I40E_MISC_STATS_LEN)

#define I40E_PFC_STATS_LEN	(ARRAY_SIZE(i40e_gstrings_pfc_stats) * \
				 I40E_MAX_USER_PRIORITY)

#define I40E_VEB_STATS_LEN	(ARRAY_SIZE(i40e_gstrings_veb_stats) + \
				 (ARRAY_SIZE(i40e_gstrings_veb_tc_stats) * \
				  I40E_MAX_TRAFFIC_CLASS))

#define I40E_GLOBAL_STATS_LEN	ARRAY_SIZE(i40e_gstrings_stats)

#define I40E_PF_STATS_LEN	(I40E_GLOBAL_STATS_LEN + \
				 I40E_PFC_STATS_LEN + \
				 I40E_VEB_STATS_LEN + \
				 I40E_VSI_STATS_LEN)

/* Length of stats for a single queue */
#define I40E_QUEUE_STATS_LEN	ARRAY_SIZE(i40e_gstrings_queue_stats)

enum i40e_ethtool_test_id {
	I40E_ETH_TEST_REG = 0,
	I40E_ETH_TEST_EEPROM,
	I40E_ETH_TEST_INTR,
	I40E_ETH_TEST_LINK,
};

static const char i40e_gstrings_test[][ETH_GSTRING_LEN] = {
	"Register test  (offline)",
	"Eeprom test    (offline)",
	"Interrupt test (offline)",
	"Link test   (on/offline)"
};

#define I40E_TEST_LEN (sizeof(i40e_gstrings_test) / ETH_GSTRING_LEN)

struct i40e_priv_flags {
	char flag_string[ETH_GSTRING_LEN];
	u64 flag;
	bool read_only;
};

#define I40E_PRIV_FLAG(_name, _flag, _read_only) { \
	.flag_string = _name, \
	.flag = _flag, \
	.read_only = _read_only, \
}

static const struct i40e_priv_flags i40e_gstrings_priv_flags[] = {
	/* NOTE: MFP setting cannot be changed */
	I40E_PRIV_FLAG("MFP", I40E_FLAG_MFP_ENABLED, 1),
	I40E_PRIV_FLAG("total-port-shutdown",
		       I40E_FLAG_TOTAL_PORT_SHUTDOWN_ENABLED, 1),
	I40E_PRIV_FLAG("LinkPolling", I40E_FLAG_LINK_POLLING_ENABLED, 0),
	I40E_PRIV_FLAG("flow-director-atr", I40E_FLAG_FD_ATR_ENABLED, 0),
	I40E_PRIV_FLAG("veb-stats", I40E_FLAG_VEB_STATS_ENABLED, 0),
	I40E_PRIV_FLAG("hw-atr-eviction", I40E_FLAG_HW_ATR_EVICT_ENABLED, 0),
	I40E_PRIV_FLAG("link-down-on-close",
		       I40E_FLAG_LINK_DOWN_ON_CLOSE_ENABLED, 0),
	I40E_PRIV_FLAG("legacy-rx", I40E_FLAG_LEGACY_RX, 0),
	I40E_PRIV_FLAG("disable-source-pruning",
		       I40E_FLAG_SOURCE_PRUNING_DISABLED, 0),
	I40E_PRIV_FLAG("disable-fw-lldp", I40E_FLAG_DISABLE_FW_LLDP, 0),
	I40E_PRIV_FLAG("rs-fec", I40E_FLAG_RS_FEC, 0),
	I40E_PRIV_FLAG("base-r-fec", I40E_FLAG_BASE_R_FEC, 0),
	I40E_PRIV_FLAG("vf-vlan-pruning",
		       I40E_FLAG_VF_VLAN_PRUNING, 0),
};

#define I40E_PRIV_FLAGS_STR_LEN ARRAY_SIZE(i40e_gstrings_priv_flags)

/* Private flags with a global effect, restricted to PF 0 */
static const struct i40e_priv_flags i40e_gl_gstrings_priv_flags[] = {
	I40E_PRIV_FLAG("vf-true-promisc-support",
		       I40E_FLAG_TRUE_PROMISC_SUPPORT, 0),
};

#define I40E_GL_PRIV_FLAGS_STR_LEN ARRAY_SIZE(i40e_gl_gstrings_priv_flags)

/**
 * i40e_partition_setting_complaint - generic complaint for MFP restriction
 * @pf: the PF struct
 **/
static void i40e_partition_setting_complaint(struct i40e_pf *pf)
{
	dev_info(&pf->pdev->dev,
		 "The link settings are allowed to be changed only from the first partition of a given port. Please switch to the first partition in order to change the setting.\n");
}

/**
 * i40e_phy_type_to_ethtool - convert the phy_types to ethtool link modes
 * @pf: PF struct with phy_types
 * @ks: ethtool link ksettings struct to fill out
 *
 **/
static void i40e_phy_type_to_ethtool(struct i40e_pf *pf,
				     struct ethtool_link_ksettings *ks)
{
	struct i40e_link_status *hw_link_info = &pf->hw.phy.link_info;
	u64 phy_types = pf->hw.phy.phy_types;

	ethtool_link_ksettings_zero_link_mode(ks, supported);
	ethtool_link_ksettings_zero_link_mode(ks, advertising);

	if (phy_types & I40E_CAP_PHY_TYPE_SGMII) {
		ethtool_link_ksettings_add_link_mode(ks, supported,
						     1000baseT_Full);
		if (hw_link_info->requested_speeds & I40E_LINK_SPEED_1GB)
			ethtool_link_ksettings_add_link_mode(ks, advertising,
							     1000baseT_Full);
		if (pf->hw_features & I40E_HW_100M_SGMII_CAPABLE) {
			ethtool_link_ksettings_add_link_mode(ks, supported,
							     100baseT_Full);
			ethtool_link_ksettings_add_link_mode(ks, advertising,
							     100baseT_Full);
		}
	}
	if (phy_types & I40E_CAP_PHY_TYPE_XAUI ||
	    phy_types & I40E_CAP_PHY_TYPE_XFI ||
	    phy_types & I40E_CAP_PHY_TYPE_SFI ||
	    phy_types & I40E_CAP_PHY_TYPE_10GBASE_SFPP_CU ||
	    phy_types & I40E_CAP_PHY_TYPE_10GBASE_AOC) {
		ethtool_link_ksettings_add_link_mode(ks, supported,
						     10000baseT_Full);
		if (hw_link_info->requested_speeds & I40E_LINK_SPEED_10GB)
			ethtool_link_ksettings_add_link_mode(ks, advertising,
							     10000baseT_Full);
	}
	if (phy_types & I40E_CAP_PHY_TYPE_10GBASE_T) {
		ethtool_link_ksettings_add_link_mode(ks, supported,
						     10000baseT_Full);
		if (hw_link_info->requested_speeds & I40E_LINK_SPEED_10GB)
			ethtool_link_ksettings_add_link_mode(ks, advertising,
							     10000baseT_Full);
	}
	if (phy_types & I40E_CAP_PHY_TYPE_2_5GBASE_T) {
		ethtool_link_ksettings_add_link_mode(ks, supported,
						     2500baseT_Full);
		if (hw_link_info->requested_speeds & I40E_LINK_SPEED_2_5GB)
			ethtool_link_ksettings_add_link_mode(ks, advertising,
							     2500baseT_Full);
	}
	if (phy_types & I40E_CAP_PHY_TYPE_5GBASE_T) {
		ethtool_link_ksettings_add_link_mode(ks, supported,
						     5000baseT_Full);
		if (hw_link_info->requested_speeds & I40E_LINK_SPEED_5GB)
			ethtool_link_ksettings_add_link_mode(ks, advertising,
							     5000baseT_Full);
	}
	if (phy_types & I40E_CAP_PHY_TYPE_XLAUI ||
	    phy_types & I40E_CAP_PHY_TYPE_XLPPI ||
	    phy_types & I40E_CAP_PHY_TYPE_40GBASE_AOC)
		ethtool_link_ksettings_add_link_mode(ks, supported,
						     40000baseCR4_Full);
	if (phy_types & I40E_CAP_PHY_TYPE_40GBASE_CR4_CU ||
	    phy_types & I40E_CAP_PHY_TYPE_40GBASE_CR4) {
		ethtool_link_ksettings_add_link_mode(ks, supported,
						     40000baseCR4_Full);
		if (hw_link_info->requested_speeds & I40E_LINK_SPEED_40GB)
			ethtool_link_ksettings_add_link_mode(ks, advertising,
							     40000baseCR4_Full);
	}
	if (phy_types & I40E_CAP_PHY_TYPE_100BASE_TX) {
		ethtool_link_ksettings_add_link_mode(ks, supported,
						     100baseT_Full);
		if (hw_link_info->requested_speeds & I40E_LINK_SPEED_100MB)
			ethtool_link_ksettings_add_link_mode(ks, advertising,
							     100baseT_Full);
	}
	if (phy_types & I40E_CAP_PHY_TYPE_1000BASE_T) {
		ethtool_link_ksettings_add_link_mode(ks, supported,
						     1000baseT_Full);
		if (hw_link_info->requested_speeds & I40E_LINK_SPEED_1GB)
			ethtool_link_ksettings_add_link_mode(ks, advertising,
							     1000baseT_Full);
	}
	if (phy_types & I40E_CAP_PHY_TYPE_40GBASE_SR4) {
		ethtool_link_ksettings_add_link_mode(ks, supported,
						     40000baseSR4_Full);
		ethtool_link_ksettings_add_link_mode(ks, advertising,
						     40000baseSR4_Full);
	}
	if (phy_types & I40E_CAP_PHY_TYPE_40GBASE_LR4) {
		ethtool_link_ksettings_add_link_mode(ks, supported,
						     40000baseLR4_Full);
		ethtool_link_ksettings_add_link_mode(ks, advertising,
						     40000baseLR4_Full);
	}
	if (phy_types & I40E_CAP_PHY_TYPE_40GBASE_KR4) {
		ethtool_link_ksettings_add_link_mode(ks, supported,
						     40000baseKR4_Full);
		ethtool_link_ksettings_add_link_mode(ks, advertising,
						     40000baseKR4_Full);
	}
	if (phy_types & I40E_CAP_PHY_TYPE_20GBASE_KR2) {
		ethtool_link_ksettings_add_link_mode(ks, supported,
						     20000baseKR2_Full);
		if (hw_link_info->requested_speeds & I40E_LINK_SPEED_20GB)
			ethtool_link_ksettings_add_link_mode(ks, advertising,
							     20000baseKR2_Full);
	}
	if (phy_types & I40E_CAP_PHY_TYPE_10GBASE_KX4) {
		ethtool_link_ksettings_add_link_mode(ks, supported,
						     10000baseKX4_Full);
		if (hw_link_info->requested_speeds & I40E_LINK_SPEED_10GB)
			ethtool_link_ksettings_add_link_mode(ks, advertising,
							     10000baseKX4_Full);
	}
	if (phy_types & I40E_CAP_PHY_TYPE_10GBASE_KR &&
	    !(pf->hw_features & I40E_HW_HAVE_CRT_RETIMER)) {
		ethtool_link_ksettings_add_link_mode(ks, supported,
						     10000baseKR_Full);
		if (hw_link_info->requested_speeds & I40E_LINK_SPEED_10GB)
			ethtool_link_ksettings_add_link_mode(ks, advertising,
							     10000baseKR_Full);
	}
	if (phy_types & I40E_CAP_PHY_TYPE_1000BASE_KX &&
	    !(pf->hw_features & I40E_HW_HAVE_CRT_RETIMER)) {
		ethtool_link_ksettings_add_link_mode(ks, supported,
						     1000baseKX_Full);
		if (hw_link_info->requested_speeds & I40E_LINK_SPEED_1GB)
			ethtool_link_ksettings_add_link_mode(ks, advertising,
							     1000baseKX_Full);
	}
	/* need to add 25G PHY types */
	if (phy_types & I40E_CAP_PHY_TYPE_25GBASE_KR) {
		ethtool_link_ksettings_add_link_mode(ks, supported,
						     25000baseKR_Full);
		if (hw_link_info->requested_speeds & I40E_LINK_SPEED_25GB)
			ethtool_link_ksettings_add_link_mode(ks, advertising,
							     25000baseKR_Full);
	}
	if (phy_types & I40E_CAP_PHY_TYPE_25GBASE_CR) {
		ethtool_link_ksettings_add_link_mode(ks, supported,
						     25000baseCR_Full);
		if (hw_link_info->requested_speeds & I40E_LINK_SPEED_25GB)
			ethtool_link_ksettings_add_link_mode(ks, advertising,
							     25000baseCR_Full);
	}
	if (phy_types & I40E_CAP_PHY_TYPE_25GBASE_SR ||
	    phy_types & I40E_CAP_PHY_TYPE_25GBASE_LR) {
		ethtool_link_ksettings_add_link_mode(ks, supported,
						     25000baseSR_Full);
		if (hw_link_info->requested_speeds & I40E_LINK_SPEED_25GB)
			ethtool_link_ksettings_add_link_mode(ks, advertising,
							     25000baseSR_Full);
	}
	if (phy_types & I40E_CAP_PHY_TYPE_25GBASE_AOC ||
	    phy_types & I40E_CAP_PHY_TYPE_25GBASE_ACC) {
		ethtool_link_ksettings_add_link_mode(ks, supported,
						     25000baseCR_Full);
		if (hw_link_info->requested_speeds & I40E_LINK_SPEED_25GB)
			ethtool_link_ksettings_add_link_mode(ks, advertising,
							     25000baseCR_Full);
	}
	if (phy_types & I40E_CAP_PHY_TYPE_25GBASE_KR ||
	    phy_types & I40E_CAP_PHY_TYPE_25GBASE_CR ||
	    phy_types & I40E_CAP_PHY_TYPE_25GBASE_SR ||
	    phy_types & I40E_CAP_PHY_TYPE_25GBASE_LR ||
	    phy_types & I40E_CAP_PHY_TYPE_25GBASE_AOC ||
	    phy_types & I40E_CAP_PHY_TYPE_25GBASE_ACC) {
		ethtool_link_ksettings_add_link_mode(ks, supported, FEC_NONE);
		ethtool_link_ksettings_add_link_mode(ks, supported, FEC_RS);
		ethtool_link_ksettings_add_link_mode(ks, supported, FEC_BASER);
		if (hw_link_info->requested_speeds & I40E_LINK_SPEED_25GB) {
			ethtool_link_ksettings_add_link_mode(ks, advertising,
							     FEC_NONE);
			ethtool_link_ksettings_add_link_mode(ks, advertising,
							     FEC_RS);
			ethtool_link_ksettings_add_link_mode(ks, advertising,
							     FEC_BASER);
		}
	}
	/* need to add new 10G PHY types */
	if (phy_types & I40E_CAP_PHY_TYPE_10GBASE_CR1 ||
	    phy_types & I40E_CAP_PHY_TYPE_10GBASE_CR1_CU) {
		ethtool_link_ksettings_add_link_mode(ks, supported,
						     10000baseCR_Full);
		if (hw_link_info->requested_speeds & I40E_LINK_SPEED_10GB)
			ethtool_link_ksettings_add_link_mode(ks, advertising,
							     10000baseCR_Full);
	}
	if (phy_types & I40E_CAP_PHY_TYPE_10GBASE_SR) {
		ethtool_link_ksettings_add_link_mode(ks, supported,
						     10000baseSR_Full);
		if (hw_link_info->requested_speeds & I40E_LINK_SPEED_10GB)
			ethtool_link_ksettings_add_link_mode(ks, advertising,
							     10000baseSR_Full);
	}
	if (phy_types & I40E_CAP_PHY_TYPE_10GBASE_LR) {
		ethtool_link_ksettings_add_link_mode(ks, supported,
						     10000baseLR_Full);
		if (hw_link_info->requested_speeds & I40E_LINK_SPEED_10GB)
			ethtool_link_ksettings_add_link_mode(ks, advertising,
							     10000baseLR_Full);
	}
	if (phy_types & I40E_CAP_PHY_TYPE_1000BASE_SX ||
	    phy_types & I40E_CAP_PHY_TYPE_1000BASE_LX ||
	    phy_types & I40E_CAP_PHY_TYPE_1000BASE_T_OPTICAL) {
		ethtool_link_ksettings_add_link_mode(ks, supported,
						     1000baseX_Full);
		if (hw_link_info->requested_speeds & I40E_LINK_SPEED_1GB)
			ethtool_link_ksettings_add_link_mode(ks, advertising,
							     1000baseX_Full);
	}
	/* Autoneg PHY types */
	if (phy_types & I40E_CAP_PHY_TYPE_SGMII ||
	    phy_types & I40E_CAP_PHY_TYPE_40GBASE_KR4 ||
	    phy_types & I40E_CAP_PHY_TYPE_40GBASE_CR4_CU ||
	    phy_types & I40E_CAP_PHY_TYPE_40GBASE_CR4 ||
	    phy_types & I40E_CAP_PHY_TYPE_25GBASE_SR ||
	    phy_types & I40E_CAP_PHY_TYPE_25GBASE_LR ||
	    phy_types & I40E_CAP_PHY_TYPE_25GBASE_KR ||
	    phy_types & I40E_CAP_PHY_TYPE_25GBASE_CR ||
	    phy_types & I40E_CAP_PHY_TYPE_20GBASE_KR2 ||
	    phy_types & I40E_CAP_PHY_TYPE_10GBASE_SR ||
	    phy_types & I40E_CAP_PHY_TYPE_10GBASE_LR ||
	    phy_types & I40E_CAP_PHY_TYPE_10GBASE_KX4 ||
	    phy_types & I40E_CAP_PHY_TYPE_10GBASE_KR ||
	    phy_types & I40E_CAP_PHY_TYPE_10GBASE_CR1_CU ||
	    phy_types & I40E_CAP_PHY_TYPE_10GBASE_CR1 ||
	    phy_types & I40E_CAP_PHY_TYPE_10GBASE_T ||
	    phy_types & I40E_CAP_PHY_TYPE_5GBASE_T ||
	    phy_types & I40E_CAP_PHY_TYPE_2_5GBASE_T ||
	    phy_types & I40E_CAP_PHY_TYPE_1000BASE_T_OPTICAL ||
	    phy_types & I40E_CAP_PHY_TYPE_1000BASE_T ||
	    phy_types & I40E_CAP_PHY_TYPE_1000BASE_SX ||
	    phy_types & I40E_CAP_PHY_TYPE_1000BASE_LX ||
	    phy_types & I40E_CAP_PHY_TYPE_1000BASE_KX ||
	    phy_types & I40E_CAP_PHY_TYPE_100BASE_TX) {
		ethtool_link_ksettings_add_link_mode(ks, supported,
						     Autoneg);
		ethtool_link_ksettings_add_link_mode(ks, advertising,
						     Autoneg);
	}
}

/**
 * i40e_get_settings_link_up_fec - Get the FEC mode encoding from mask
 * @req_fec_info: mask request FEC info
 * @ks: ethtool ksettings to fill in
 **/
static void i40e_get_settings_link_up_fec(u8 req_fec_info,
					  struct ethtool_link_ksettings *ks)
{
	ethtool_link_ksettings_add_link_mode(ks, supported, FEC_NONE);
	ethtool_link_ksettings_add_link_mode(ks, supported, FEC_RS);
	ethtool_link_ksettings_add_link_mode(ks, supported, FEC_BASER);

	if ((I40E_AQ_SET_FEC_REQUEST_RS & req_fec_info) &&
	    (I40E_AQ_SET_FEC_REQUEST_KR & req_fec_info)) {
		ethtool_link_ksettings_add_link_mode(ks, advertising,
						     FEC_NONE);
		ethtool_link_ksettings_add_link_mode(ks, advertising,
						     FEC_BASER);
		ethtool_link_ksettings_add_link_mode(ks, advertising, FEC_RS);
	} else if (I40E_AQ_SET_FEC_REQUEST_RS & req_fec_info) {
		ethtool_link_ksettings_add_link_mode(ks, advertising, FEC_RS);
	} else if (I40E_AQ_SET_FEC_REQUEST_KR & req_fec_info) {
		ethtool_link_ksettings_add_link_mode(ks, advertising,
						     FEC_BASER);
	} else {
		ethtool_link_ksettings_add_link_mode(ks, advertising,
						     FEC_NONE);
	}
}

/**
 * i40e_get_settings_link_up - Get the Link settings for when link is up
 * @hw: hw structure
 * @ks: ethtool ksettings to fill in
 * @netdev: network interface device structure
 * @pf: pointer to physical function struct
 **/
static void i40e_get_settings_link_up(struct i40e_hw *hw,
				      struct ethtool_link_ksettings *ks,
				      struct net_device *netdev,
				      struct i40e_pf *pf)
{
	struct i40e_link_status *hw_link_info = &hw->phy.link_info;
	struct ethtool_link_ksettings cap_ksettings;
	u32 link_speed = hw_link_info->link_speed;

	/* Initialize supported and advertised settings based on phy settings */
	switch (hw_link_info->phy_type) {
	case I40E_PHY_TYPE_40GBASE_CR4:
	case I40E_PHY_TYPE_40GBASE_CR4_CU:
		ethtool_link_ksettings_add_link_mode(ks, supported, Autoneg);
		ethtool_link_ksettings_add_link_mode(ks, supported,
						     40000baseCR4_Full);
		ethtool_link_ksettings_add_link_mode(ks, advertising, Autoneg);
		ethtool_link_ksettings_add_link_mode(ks, advertising,
						     40000baseCR4_Full);
		break;
	case I40E_PHY_TYPE_XLAUI:
	case I40E_PHY_TYPE_XLPPI:
	case I40E_PHY_TYPE_40GBASE_AOC:
		ethtool_link_ksettings_add_link_mode(ks, supported,
						     40000baseCR4_Full);
		ethtool_link_ksettings_add_link_mode(ks, advertising,
						     40000baseCR4_Full);
		break;
	case I40E_PHY_TYPE_40GBASE_SR4:
		ethtool_link_ksettings_add_link_mode(ks, supported,
						     40000baseSR4_Full);
		ethtool_link_ksettings_add_link_mode(ks, advertising,
						     40000baseSR4_Full);
		break;
	case I40E_PHY_TYPE_40GBASE_LR4:
		ethtool_link_ksettings_add_link_mode(ks, supported,
						     40000baseLR4_Full);
		ethtool_link_ksettings_add_link_mode(ks, advertising,
						     40000baseLR4_Full);
		break;
	case I40E_PHY_TYPE_25GBASE_SR:
	case I40E_PHY_TYPE_25GBASE_LR:
	case I40E_PHY_TYPE_10GBASE_SR:
	case I40E_PHY_TYPE_10GBASE_LR:
	case I40E_PHY_TYPE_1000BASE_SX:
	case I40E_PHY_TYPE_1000BASE_LX:
		ethtool_link_ksettings_add_link_mode(ks, supported, Autoneg);
		ethtool_link_ksettings_add_link_mode(ks, advertising, Autoneg);
		ethtool_link_ksettings_add_link_mode(ks, supported,
						     25000baseSR_Full);
		ethtool_link_ksettings_add_link_mode(ks, advertising,
						     25000baseSR_Full);
		i40e_get_settings_link_up_fec(hw_link_info->req_fec_info, ks);
		ethtool_link_ksettings_add_link_mode(ks, supported,
						     10000baseSR_Full);
		ethtool_link_ksettings_add_link_mode(ks, advertising,
						     10000baseSR_Full);
		ethtool_link_ksettings_add_link_mode(ks, supported,
						     10000baseLR_Full);
		ethtool_link_ksettings_add_link_mode(ks, advertising,
						     10000baseLR_Full);
		ethtool_link_ksettings_add_link_mode(ks, supported,
						     1000baseX_Full);
		ethtool_link_ksettings_add_link_mode(ks, advertising,
						     1000baseX_Full);
		ethtool_link_ksettings_add_link_mode(ks, supported,
						     10000baseT_Full);
		if (hw_link_info->module_type[2] &
		    I40E_MODULE_TYPE_1000BASE_SX ||
		    hw_link_info->module_type[2] &
		    I40E_MODULE_TYPE_1000BASE_LX) {
			ethtool_link_ksettings_add_link_mode(ks, supported,
							     1000baseT_Full);
			if (hw_link_info->requested_speeds &
			    I40E_LINK_SPEED_1GB)
				ethtool_link_ksettings_add_link_mode(
				     ks, advertising, 1000baseT_Full);
		}
		if (hw_link_info->requested_speeds & I40E_LINK_SPEED_10GB)
			ethtool_link_ksettings_add_link_mode(ks, advertising,
							     10000baseT_Full);
		break;
	case I40E_PHY_TYPE_10GBASE_T:
	case I40E_PHY_TYPE_5GBASE_T_LINK_STATUS:
	case I40E_PHY_TYPE_2_5GBASE_T_LINK_STATUS:
	case I40E_PHY_TYPE_1000BASE_T:
	case I40E_PHY_TYPE_100BASE_TX:
		ethtool_link_ksettings_add_link_mode(ks, supported, Autoneg);
		ethtool_link_ksettings_add_link_mode(ks, supported,
						     10000baseT_Full);
		ethtool_link_ksettings_add_link_mode(ks, supported,
						     5000baseT_Full);
		ethtool_link_ksettings_add_link_mode(ks, supported,
						     2500baseT_Full);
		ethtool_link_ksettings_add_link_mode(ks, supported,
						     1000baseT_Full);
		ethtool_link_ksettings_add_link_mode(ks, supported,
						     100baseT_Full);
		ethtool_link_ksettings_add_link_mode(ks, advertising, Autoneg);
		if (hw_link_info->requested_speeds & I40E_LINK_SPEED_10GB)
			ethtool_link_ksettings_add_link_mode(ks, advertising,
							     10000baseT_Full);
		if (hw_link_info->requested_speeds & I40E_LINK_SPEED_5GB)
			ethtool_link_ksettings_add_link_mode(ks, advertising,
							     5000baseT_Full);
		if (hw_link_info->requested_speeds & I40E_LINK_SPEED_2_5GB)
			ethtool_link_ksettings_add_link_mode(ks, advertising,
							     2500baseT_Full);
		if (hw_link_info->requested_speeds & I40E_LINK_SPEED_1GB)
			ethtool_link_ksettings_add_link_mode(ks, advertising,
							     1000baseT_Full);
		if (hw_link_info->requested_speeds & I40E_LINK_SPEED_100MB)
			ethtool_link_ksettings_add_link_mode(ks, advertising,
							     100baseT_Full);
		break;
	case I40E_PHY_TYPE_1000BASE_T_OPTICAL:
		ethtool_link_ksettings_add_link_mode(ks, supported, Autoneg);
		ethtool_link_ksettings_add_link_mode(ks, supported,
						     1000baseT_Full);
		ethtool_link_ksettings_add_link_mode(ks, advertising, Autoneg);
		ethtool_link_ksettings_add_link_mode(ks, advertising,
						     1000baseT_Full);
		break;
	case I40E_PHY_TYPE_10GBASE_CR1_CU:
	case I40E_PHY_TYPE_10GBASE_CR1:
		ethtool_link_ksettings_add_link_mode(ks, supported, Autoneg);
		ethtool_link_ksettings_add_link_mode(ks, supported,
						     10000baseT_Full);
		ethtool_link_ksettings_add_link_mode(ks, advertising, Autoneg);
		ethtool_link_ksettings_add_link_mode(ks, advertising,
						     10000baseT_Full);
		break;
	case I40E_PHY_TYPE_XAUI:
	case I40E_PHY_TYPE_XFI:
	case I40E_PHY_TYPE_SFI:
	case I40E_PHY_TYPE_10GBASE_SFPP_CU:
	case I40E_PHY_TYPE_10GBASE_AOC:
		ethtool_link_ksettings_add_link_mode(ks, supported,
						     10000baseT_Full);
		if (hw_link_info->requested_speeds & I40E_LINK_SPEED_10GB)
			ethtool_link_ksettings_add_link_mode(ks, advertising,
							     10000baseT_Full);
		i40e_get_settings_link_up_fec(hw_link_info->req_fec_info, ks);
		break;
	case I40E_PHY_TYPE_SGMII:
		ethtool_link_ksettings_add_link_mode(ks, supported, Autoneg);
		ethtool_link_ksettings_add_link_mode(ks, supported,
						     1000baseT_Full);
		if (hw_link_info->requested_speeds & I40E_LINK_SPEED_1GB)
			ethtool_link_ksettings_add_link_mode(ks, advertising,
							     1000baseT_Full);
		if (pf->hw_features & I40E_HW_100M_SGMII_CAPABLE) {
			ethtool_link_ksettings_add_link_mode(ks, supported,
							     100baseT_Full);
			if (hw_link_info->requested_speeds &
			    I40E_LINK_SPEED_100MB)
				ethtool_link_ksettings_add_link_mode(
				      ks, advertising, 100baseT_Full);
		}
		break;
	case I40E_PHY_TYPE_40GBASE_KR4:
	case I40E_PHY_TYPE_25GBASE_KR:
	case I40E_PHY_TYPE_20GBASE_KR2:
	case I40E_PHY_TYPE_10GBASE_KR:
	case I40E_PHY_TYPE_10GBASE_KX4:
	case I40E_PHY_TYPE_1000BASE_KX:
		ethtool_link_ksettings_add_link_mode(ks, supported,
						     40000baseKR4_Full);
		ethtool_link_ksettings_add_link_mode(ks, supported,
						     25000baseKR_Full);
		ethtool_link_ksettings_add_link_mode(ks, supported,
						     20000baseKR2_Full);
		ethtool_link_ksettings_add_link_mode(ks, supported,
						     10000baseKR_Full);
		ethtool_link_ksettings_add_link_mode(ks, supported,
						     10000baseKX4_Full);
		ethtool_link_ksettings_add_link_mode(ks, supported,
						     1000baseKX_Full);
		ethtool_link_ksettings_add_link_mode(ks, supported, Autoneg);
		ethtool_link_ksettings_add_link_mode(ks, advertising,
						     40000baseKR4_Full);
		ethtool_link_ksettings_add_link_mode(ks, advertising,
						     25000baseKR_Full);
		i40e_get_settings_link_up_fec(hw_link_info->req_fec_info, ks);
		ethtool_link_ksettings_add_link_mode(ks, advertising,
						     20000baseKR2_Full);
		ethtool_link_ksettings_add_link_mode(ks, advertising,
						     10000baseKR_Full);
		ethtool_link_ksettings_add_link_mode(ks, advertising,
						     10000baseKX4_Full);
		ethtool_link_ksettings_add_link_mode(ks, advertising,
						     1000baseKX_Full);
		ethtool_link_ksettings_add_link_mode(ks, advertising, Autoneg);
		break;
	case I40E_PHY_TYPE_25GBASE_CR:
		ethtool_link_ksettings_add_link_mode(ks, supported, Autoneg);
		ethtool_link_ksettings_add_link_mode(ks, advertising, Autoneg);
		ethtool_link_ksettings_add_link_mode(ks, supported,
						     25000baseCR_Full);
		ethtool_link_ksettings_add_link_mode(ks, advertising,
						     25000baseCR_Full);
		i40e_get_settings_link_up_fec(hw_link_info->req_fec_info, ks);

		break;
	case I40E_PHY_TYPE_25GBASE_AOC:
	case I40E_PHY_TYPE_25GBASE_ACC:
		ethtool_link_ksettings_add_link_mode(ks, supported, Autoneg);
		ethtool_link_ksettings_add_link_mode(ks, advertising, Autoneg);
		ethtool_link_ksettings_add_link_mode(ks, supported,
						     25000baseCR_Full);
		ethtool_link_ksettings_add_link_mode(ks, advertising,
						     25000baseCR_Full);
		i40e_get_settings_link_up_fec(hw_link_info->req_fec_info, ks);

		ethtool_link_ksettings_add_link_mode(ks, supported,
						     10000baseCR_Full);
		ethtool_link_ksettings_add_link_mode(ks, advertising,
						     10000baseCR_Full);
		break;
	default:
		/* if we got here and link is up something bad is afoot */
		netdev_info(netdev,
			    "WARNING: Link is up but PHY type 0x%x is not recognized, or incorrect cable is in use\n",
			    hw_link_info->phy_type);
	}

	/* Now that we've worked out everything that could be supported by the
	 * current PHY type, get what is supported by the NVM and intersect
	 * them to get what is truly supported
	 */
	memset(&cap_ksettings, 0, sizeof(struct ethtool_link_ksettings));
	i40e_phy_type_to_ethtool(pf, &cap_ksettings);
	ethtool_intersect_link_masks(ks, &cap_ksettings);

	/* Set speed and duplex */
	switch (link_speed) {
	case I40E_LINK_SPEED_40GB:
		ks->base.speed = SPEED_40000;
		break;
	case I40E_LINK_SPEED_25GB:
		ks->base.speed = SPEED_25000;
		break;
	case I40E_LINK_SPEED_20GB:
		ks->base.speed = SPEED_20000;
		break;
	case I40E_LINK_SPEED_10GB:
		ks->base.speed = SPEED_10000;
		break;
	case I40E_LINK_SPEED_5GB:
		ks->base.speed = SPEED_5000;
		break;
	case I40E_LINK_SPEED_2_5GB:
		ks->base.speed = SPEED_2500;
		break;
	case I40E_LINK_SPEED_1GB:
		ks->base.speed = SPEED_1000;
		break;
	case I40E_LINK_SPEED_100MB:
		ks->base.speed = SPEED_100;
		break;
	default:
		ks->base.speed = SPEED_UNKNOWN;
		break;
	}
	ks->base.duplex = DUPLEX_FULL;
}

/**
 * i40e_get_settings_link_down - Get the Link settings for when link is down
 * @hw: hw structure
 * @ks: ethtool ksettings to fill in
 * @pf: pointer to physical function struct
 *
 * Reports link settings that can be determined when link is down
 **/
static void i40e_get_settings_link_down(struct i40e_hw *hw,
					struct ethtool_link_ksettings *ks,
					struct i40e_pf *pf)
{
	/* link is down and the driver needs to fall back on
	 * supported phy types to figure out what info to display
	 */
	i40e_phy_type_to_ethtool(pf, ks);

	/* With no link speed and duplex are unknown */
	ks->base.speed = SPEED_UNKNOWN;
	ks->base.duplex = DUPLEX_UNKNOWN;
}

/**
 * i40e_get_link_ksettings - Get Link Speed and Duplex settings
 * @netdev: network interface device structure
 * @ks: ethtool ksettings
 *
 * Reports speed/duplex settings based on media_type
 **/
static int i40e_get_link_ksettings(struct net_device *netdev,
				   struct ethtool_link_ksettings *ks)
{
	struct i40e_netdev_priv *np = netdev_priv(netdev);
	struct i40e_pf *pf = np->vsi->back;
	struct i40e_hw *hw = &pf->hw;
	struct i40e_link_status *hw_link_info = &hw->phy.link_info;
	bool link_up = hw_link_info->link_info & I40E_AQ_LINK_UP;

	ethtool_link_ksettings_zero_link_mode(ks, supported);
	ethtool_link_ksettings_zero_link_mode(ks, advertising);

	if (link_up)
		i40e_get_settings_link_up(hw, ks, netdev, pf);
	else
		i40e_get_settings_link_down(hw, ks, pf);

	/* Now set the settings that don't rely on link being up/down */
	/* Set autoneg settings */
	ks->base.autoneg = ((hw_link_info->an_info & I40E_AQ_AN_COMPLETED) ?
			    AUTONEG_ENABLE : AUTONEG_DISABLE);

	/* Set media type settings */
	switch (hw->phy.media_type) {
	case I40E_MEDIA_TYPE_BACKPLANE:
		ethtool_link_ksettings_add_link_mode(ks, supported, Autoneg);
		ethtool_link_ksettings_add_link_mode(ks, supported, Backplane);
		ethtool_link_ksettings_add_link_mode(ks, advertising, Autoneg);
		ethtool_link_ksettings_add_link_mode(ks, advertising,
						     Backplane);
		ks->base.port = PORT_NONE;
		break;
	case I40E_MEDIA_TYPE_BASET:
		ethtool_link_ksettings_add_link_mode(ks, supported, TP);
		ethtool_link_ksettings_add_link_mode(ks, advertising, TP);
		ks->base.port = PORT_TP;
		break;
	case I40E_MEDIA_TYPE_DA:
	case I40E_MEDIA_TYPE_CX4:
		ethtool_link_ksettings_add_link_mode(ks, supported, FIBRE);
		ethtool_link_ksettings_add_link_mode(ks, advertising, FIBRE);
		ks->base.port = PORT_DA;
		break;
	case I40E_MEDIA_TYPE_FIBER:
		ethtool_link_ksettings_add_link_mode(ks, supported, FIBRE);
		ethtool_link_ksettings_add_link_mode(ks, advertising, FIBRE);
		ks->base.port = PORT_FIBRE;
		break;
	case I40E_MEDIA_TYPE_UNKNOWN:
	default:
		ks->base.port = PORT_OTHER;
		break;
	}

	/* Set flow control settings */
	ethtool_link_ksettings_add_link_mode(ks, supported, Pause);
	ethtool_link_ksettings_add_link_mode(ks, supported, Asym_Pause);

	switch (hw->fc.requested_mode) {
	case I40E_FC_FULL:
		ethtool_link_ksettings_add_link_mode(ks, advertising, Pause);
		break;
	case I40E_FC_TX_PAUSE:
		ethtool_link_ksettings_add_link_mode(ks, advertising,
						     Asym_Pause);
		break;
	case I40E_FC_RX_PAUSE:
		ethtool_link_ksettings_add_link_mode(ks, advertising, Pause);
		ethtool_link_ksettings_add_link_mode(ks, advertising,
						     Asym_Pause);
		break;
	default:
		ethtool_link_ksettings_del_link_mode(ks, advertising, Pause);
		ethtool_link_ksettings_del_link_mode(ks, advertising,
						     Asym_Pause);
		break;
	}

	return 0;
}

#define I40E_LBIT_SIZE 8
/**
 * i40e_speed_to_link_speed - Translate decimal speed to i40e_aq_link_speed
 * @speed: speed in decimal
 * @ks: ethtool ksettings
 *
 * Return i40e_aq_link_speed based on speed
 **/
static enum i40e_aq_link_speed
i40e_speed_to_link_speed(__u32 speed, const struct ethtool_link_ksettings *ks)
{
	enum i40e_aq_link_speed link_speed = I40E_LINK_SPEED_UNKNOWN;
	bool speed_changed = false;
	int i, j;

	static const struct {
		__u32 speed;
		enum i40e_aq_link_speed link_speed;
		__u8 bit[I40E_LBIT_SIZE];
	} i40e_speed_lut[] = {
#define I40E_LBIT(mode) ETHTOOL_LINK_MODE_ ## mode ##_Full_BIT
		{SPEED_100, I40E_LINK_SPEED_100MB, {I40E_LBIT(100baseT)} },
		{SPEED_1000, I40E_LINK_SPEED_1GB,
		 {I40E_LBIT(1000baseT), I40E_LBIT(1000baseX),
		  I40E_LBIT(1000baseKX)} },
		{SPEED_10000, I40E_LINK_SPEED_10GB,
		 {I40E_LBIT(10000baseT), I40E_LBIT(10000baseKR),
		  I40E_LBIT(10000baseLR), I40E_LBIT(10000baseCR),
		  I40E_LBIT(10000baseSR), I40E_LBIT(10000baseKX4)} },

		{SPEED_25000, I40E_LINK_SPEED_25GB,
		 {I40E_LBIT(25000baseCR), I40E_LBIT(25000baseKR),
		  I40E_LBIT(25000baseSR)} },
		{SPEED_40000, I40E_LINK_SPEED_40GB,
		 {I40E_LBIT(40000baseKR4), I40E_LBIT(40000baseCR4),
		  I40E_LBIT(40000baseSR4), I40E_LBIT(40000baseLR4)} },
		{SPEED_20000, I40E_LINK_SPEED_20GB,
		 {I40E_LBIT(20000baseKR2)} },
		{SPEED_2500, I40E_LINK_SPEED_2_5GB, {I40E_LBIT(2500baseT)} },
		{SPEED_5000, I40E_LINK_SPEED_5GB, {I40E_LBIT(2500baseT)} }
#undef I40E_LBIT
};

	for (i = 0; i < ARRAY_SIZE(i40e_speed_lut); i++) {
		if (i40e_speed_lut[i].speed == speed) {
			for (j = 0; j < I40E_LBIT_SIZE; j++) {
				if (test_bit(i40e_speed_lut[i].bit[j],
					     ks->link_modes.supported)) {
					speed_changed = true;
					break;
				}
				if (!i40e_speed_lut[i].bit[j])
					break;
			}
			if (speed_changed) {
				link_speed = i40e_speed_lut[i].link_speed;
				break;
			}
		}
	}
	return link_speed;
}

#undef I40E_LBIT_SIZE

/**
 * i40e_set_link_ksettings - Set Speed and Duplex
 * @netdev: network interface device structure
 * @ks: ethtool ksettings
 *
 * Set speed/duplex per media_types advertised/forced
 **/
static int i40e_set_link_ksettings(struct net_device *netdev,
				   const struct ethtool_link_ksettings *ks)
{
	struct i40e_netdev_priv *np = netdev_priv(netdev);
	struct i40e_aq_get_phy_abilities_resp abilities;
	struct ethtool_link_ksettings safe_ks;
	struct ethtool_link_ksettings copy_ks;
	struct i40e_aq_set_phy_config config;
	struct i40e_pf *pf = np->vsi->back;
	enum i40e_aq_link_speed link_speed;
	struct i40e_vsi *vsi = np->vsi;
	struct i40e_hw *hw = &pf->hw;
	bool autoneg_changed = false;
	int timeout = 50;
	int status = 0;
	int err = 0;
	__u32 speed;
	u8 autoneg;

	/* Changing port settings is not supported if this isn't the
	 * port's controlling PF
	 */
	if (hw->partition_id != 1) {
		i40e_partition_setting_complaint(pf);
		return -EOPNOTSUPP;
	}
	if (vsi != pf->vsi[pf->lan_vsi])
		return -EOPNOTSUPP;
	if (hw->phy.media_type != I40E_MEDIA_TYPE_BASET &&
	    hw->phy.media_type != I40E_MEDIA_TYPE_FIBER &&
	    hw->phy.media_type != I40E_MEDIA_TYPE_BACKPLANE &&
	    hw->phy.media_type != I40E_MEDIA_TYPE_DA &&
	    hw->phy.link_info.link_info & I40E_AQ_LINK_UP)
		return -EOPNOTSUPP;
	if (hw->device_id == I40E_DEV_ID_KX_B ||
	    hw->device_id == I40E_DEV_ID_KX_C ||
	    hw->device_id == I40E_DEV_ID_20G_KR2 ||
	    hw->device_id == I40E_DEV_ID_20G_KR2_A ||
	    hw->device_id == I40E_DEV_ID_25G_B ||
	    hw->device_id == I40E_DEV_ID_KX_X722) {
		netdev_info(netdev, "Changing settings is not supported on backplane.\n");
		return -EOPNOTSUPP;
	}

	/* copy the ksettings to copy_ks to avoid modifying the origin */
	memcpy(&copy_ks, ks, sizeof(struct ethtool_link_ksettings));

	/* save autoneg out of ksettings */
	autoneg = copy_ks.base.autoneg;
	speed = copy_ks.base.speed;

	/* get our own copy of the bits to check against */
	memset(&safe_ks, 0, sizeof(struct ethtool_link_ksettings));
	safe_ks.base.cmd = copy_ks.base.cmd;
	safe_ks.base.link_mode_masks_nwords =
		copy_ks.base.link_mode_masks_nwords;
	i40e_get_link_ksettings(netdev, &safe_ks);

	/* Get link modes supported by hardware and check against modes
	 * requested by the user.  Return an error if unsupported mode was set.
	 */
	if (!bitmap_subset(copy_ks.link_modes.advertising,
			   safe_ks.link_modes.supported,
			   __ETHTOOL_LINK_MODE_MASK_NBITS))
		return -EINVAL;

	/* set autoneg back to what it currently is */
	copy_ks.base.autoneg = safe_ks.base.autoneg;
	copy_ks.base.speed  = safe_ks.base.speed;

	/* If copy_ks.base and safe_ks.base are not the same now, then they are
	 * trying to set something that we do not support.
	 */
	if (memcmp(&copy_ks.base, &safe_ks.base,
		   sizeof(struct ethtool_link_settings))) {
		netdev_err(netdev, "Only speed and autoneg are supported.\n");
		return -EOPNOTSUPP;
	}

	while (test_and_set_bit(__I40E_CONFIG_BUSY, pf->state)) {
		timeout--;
		if (!timeout)
			return -EBUSY;
		usleep_range(1000, 2000);
	}

	/* Get the current phy config */
	status = i40e_aq_get_phy_capabilities(hw, false, false, &abilities,
					      NULL);
	if (status) {
		err = -EAGAIN;
		goto done;
	}

	/* Copy abilities to config in case autoneg is not
	 * set below
	 */
	memset(&config, 0, sizeof(struct i40e_aq_set_phy_config));
	config.abilities = abilities.abilities;

	/* Check autoneg */
	if (autoneg == AUTONEG_ENABLE) {
		/* If autoneg was not already enabled */
		if (!(hw->phy.link_info.an_info & I40E_AQ_AN_COMPLETED)) {
			/* If autoneg is not supported, return error */
			if (!ethtool_link_ksettings_test_link_mode(&safe_ks,
								   supported,
								   Autoneg)) {
				netdev_info(netdev, "Autoneg not supported on this phy\n");
				err = -EINVAL;
				goto done;
			}
			/* Autoneg is allowed to change */
			config.abilities = abilities.abilities |
					   I40E_AQ_PHY_ENABLE_AN;
			autoneg_changed = true;
		}
	} else {
		/* If autoneg is currently enabled */
		if (hw->phy.link_info.an_info & I40E_AQ_AN_COMPLETED) {
			/* If autoneg is supported 10GBASE_T is the only PHY
			 * that can disable it, so otherwise return error
			 */
			if (ethtool_link_ksettings_test_link_mode(&safe_ks,
								  supported,
								  Autoneg) &&
			    hw->phy.media_type != I40E_MEDIA_TYPE_BASET) {
				netdev_info(netdev, "Autoneg cannot be disabled on this phy\n");
				err = -EINVAL;
				goto done;
			}
			/* Autoneg is allowed to change */
			config.abilities = abilities.abilities &
					   ~I40E_AQ_PHY_ENABLE_AN;
			autoneg_changed = true;
		}
	}

	if (ethtool_link_ksettings_test_link_mode(ks, advertising,
						  100baseT_Full))
		config.link_speed |= I40E_LINK_SPEED_100MB;
	if (ethtool_link_ksettings_test_link_mode(ks, advertising,
						  1000baseT_Full) ||
	    ethtool_link_ksettings_test_link_mode(ks, advertising,
						  1000baseX_Full) ||
	    ethtool_link_ksettings_test_link_mode(ks, advertising,
						  1000baseKX_Full))
		config.link_speed |= I40E_LINK_SPEED_1GB;
	if (ethtool_link_ksettings_test_link_mode(ks, advertising,
						  10000baseT_Full) ||
	    ethtool_link_ksettings_test_link_mode(ks, advertising,
						  10000baseKX4_Full) ||
	    ethtool_link_ksettings_test_link_mode(ks, advertising,
						  10000baseKR_Full) ||
	    ethtool_link_ksettings_test_link_mode(ks, advertising,
						  10000baseCR_Full) ||
	    ethtool_link_ksettings_test_link_mode(ks, advertising,
						  10000baseSR_Full) ||
	    ethtool_link_ksettings_test_link_mode(ks, advertising,
						  10000baseLR_Full))
		config.link_speed |= I40E_LINK_SPEED_10GB;
	if (ethtool_link_ksettings_test_link_mode(ks, advertising,
						  2500baseT_Full))
		config.link_speed |= I40E_LINK_SPEED_2_5GB;
	if (ethtool_link_ksettings_test_link_mode(ks, advertising,
						  5000baseT_Full))
		config.link_speed |= I40E_LINK_SPEED_5GB;
	if (ethtool_link_ksettings_test_link_mode(ks, advertising,
						  20000baseKR2_Full))
		config.link_speed |= I40E_LINK_SPEED_20GB;
	if (ethtool_link_ksettings_test_link_mode(ks, advertising,
						  25000baseCR_Full) ||
	    ethtool_link_ksettings_test_link_mode(ks, advertising,
						  25000baseKR_Full) ||
	    ethtool_link_ksettings_test_link_mode(ks, advertising,
						  25000baseSR_Full))
		config.link_speed |= I40E_LINK_SPEED_25GB;
	if (ethtool_link_ksettings_test_link_mode(ks, advertising,
						  40000baseKR4_Full) ||
	    ethtool_link_ksettings_test_link_mode(ks, advertising,
						  40000baseCR4_Full) ||
	    ethtool_link_ksettings_test_link_mode(ks, advertising,
						  40000baseSR4_Full) ||
	    ethtool_link_ksettings_test_link_mode(ks, advertising,
						  40000baseLR4_Full))
		config.link_speed |= I40E_LINK_SPEED_40GB;

	/* Autonegotiation must be disabled to change speed */
	if ((speed != SPEED_UNKNOWN && safe_ks.base.speed != speed) &&
	    (autoneg == AUTONEG_DISABLE ||
	    (safe_ks.base.autoneg == AUTONEG_DISABLE && !autoneg_changed))) {
		link_speed = i40e_speed_to_link_speed(speed, ks);
		if (link_speed == I40E_LINK_SPEED_UNKNOWN) {
			netdev_info(netdev, "Given speed is not supported\n");
			err = -EOPNOTSUPP;
			goto done;
		} else {
			config.link_speed = link_speed;
		}
	} else {
		if (safe_ks.base.speed != speed) {
			netdev_info(netdev,
				    "Unable to set speed, disable autoneg\n");
			err = -EOPNOTSUPP;
			goto done;
		}
	}

	/* If speed didn't get set, set it to what it currently is.
	 * This is needed because if advertise is 0 (as it is when autoneg
	 * is disabled) then speed won't get set.
	 */
	if (!config.link_speed)
		config.link_speed = abilities.link_speed;
	if (autoneg_changed || abilities.link_speed != config.link_speed) {
		/* copy over the rest of the abilities */
		config.phy_type = abilities.phy_type;
		config.phy_type_ext = abilities.phy_type_ext;
		config.eee_capability = abilities.eee_capability;
		config.eeer = abilities.eeer_val;
		config.low_power_ctrl = abilities.d3_lpan;
		config.fec_config = abilities.fec_cfg_curr_mod_ext_info &
				    I40E_AQ_PHY_FEC_CONFIG_MASK;

		/* save the requested speeds */
		hw->phy.link_info.requested_speeds = config.link_speed;
		/* set link and auto negotiation so changes take effect */
		config.abilities |= I40E_AQ_PHY_ENABLE_ATOMIC_LINK;
		/* If link is up put link down */
		if (hw->phy.link_info.link_info & I40E_AQ_LINK_UP) {
			/* Tell the OS link is going down, the link will go
			 * back up when fw says it is ready asynchronously
			 */
			i40e_print_link_message(vsi, false);
			netif_carrier_off(netdev);
			netif_tx_stop_all_queues(netdev);
		}

		/* make the aq call */
		status = i40e_aq_set_phy_config(hw, &config, NULL);
		if (status) {
			netdev_info(netdev,
				    "Set phy config failed, err %pe aq_err %s\n",
				    ERR_PTR(status),
				    i40e_aq_str(hw, hw->aq.asq_last_status));
			err = -EAGAIN;
			goto done;
		}

		status = i40e_update_link_info(hw);
		if (status)
			netdev_dbg(netdev,
				   "Updating link info failed with err %pe aq_err %s\n",
				   ERR_PTR(status),
				   i40e_aq_str(hw, hw->aq.asq_last_status));

	} else {
		netdev_info(netdev, "Nothing changed, exiting without setting anything.\n");
	}

done:
	clear_bit(__I40E_CONFIG_BUSY, pf->state);

	return err;
}

static int i40e_set_fec_cfg(struct net_device *netdev, u8 fec_cfg)
{
	struct i40e_netdev_priv *np = netdev_priv(netdev);
	struct i40e_aq_get_phy_abilities_resp abilities;
	struct i40e_pf *pf = np->vsi->back;
	struct i40e_hw *hw = &pf->hw;
	int status = 0;
	u32 flags = 0;
	int err = 0;

	flags = READ_ONCE(pf->flags);
	i40e_set_fec_in_flags(fec_cfg, &flags);

	/* Get the current phy config */
	memset(&abilities, 0, sizeof(abilities));
	status = i40e_aq_get_phy_capabilities(hw, false, false, &abilities,
					      NULL);
	if (status) {
		err = -EAGAIN;
		goto done;
	}

	if (abilities.fec_cfg_curr_mod_ext_info != fec_cfg) {
		struct i40e_aq_set_phy_config config;

		memset(&config, 0, sizeof(config));
		config.phy_type = abilities.phy_type;
		config.abilities = abilities.abilities |
				   I40E_AQ_PHY_ENABLE_ATOMIC_LINK;
		config.phy_type_ext = abilities.phy_type_ext;
		config.link_speed = abilities.link_speed;
		config.eee_capability = abilities.eee_capability;
		config.eeer = abilities.eeer_val;
		config.low_power_ctrl = abilities.d3_lpan;
		config.fec_config = fec_cfg & I40E_AQ_PHY_FEC_CONFIG_MASK;
		status = i40e_aq_set_phy_config(hw, &config, NULL);
		if (status) {
			netdev_info(netdev,
				    "Set phy config failed, err %pe aq_err %s\n",
				    ERR_PTR(status),
				    i40e_aq_str(hw, hw->aq.asq_last_status));
			err = -EAGAIN;
			goto done;
		}
		pf->flags = flags;
		status = i40e_update_link_info(hw);
		if (status)
			/* debug level message only due to relation to the link
			 * itself rather than to the FEC settings
			 * (e.g. no physical connection etc.)
			 */
			netdev_dbg(netdev,
				   "Updating link info failed with err %pe aq_err %s\n",
				   ERR_PTR(status),
				   i40e_aq_str(hw, hw->aq.asq_last_status));
	}

done:
	return err;
}

static int i40e_get_fec_param(struct net_device *netdev,
			      struct ethtool_fecparam *fecparam)
{
	struct i40e_netdev_priv *np = netdev_priv(netdev);
	struct i40e_aq_get_phy_abilities_resp abilities;
	struct i40e_pf *pf = np->vsi->back;
	struct i40e_hw *hw = &pf->hw;
	int status = 0;
	int err = 0;
	u8 fec_cfg;

	/* Get the current phy config */
	memset(&abilities, 0, sizeof(abilities));
	status = i40e_aq_get_phy_capabilities(hw, false, false, &abilities,
					      NULL);
	if (status) {
		err = -EAGAIN;
		goto done;
	}

	fecparam->fec = 0;
	fec_cfg = abilities.fec_cfg_curr_mod_ext_info;
	if (fec_cfg & I40E_AQ_SET_FEC_AUTO)
		fecparam->fec |= ETHTOOL_FEC_AUTO;
	else if (fec_cfg & (I40E_AQ_SET_FEC_REQUEST_RS |
		 I40E_AQ_SET_FEC_ABILITY_RS))
		fecparam->fec |= ETHTOOL_FEC_RS;
	else if (fec_cfg & (I40E_AQ_SET_FEC_REQUEST_KR |
		 I40E_AQ_SET_FEC_ABILITY_KR))
		fecparam->fec |= ETHTOOL_FEC_BASER;
	if (fec_cfg == 0)
		fecparam->fec |= ETHTOOL_FEC_OFF;

	if (hw->phy.link_info.fec_info & I40E_AQ_CONFIG_FEC_KR_ENA)
		fecparam->active_fec = ETHTOOL_FEC_BASER;
	else if (hw->phy.link_info.fec_info & I40E_AQ_CONFIG_FEC_RS_ENA)
		fecparam->active_fec = ETHTOOL_FEC_RS;
	else
		fecparam->active_fec = ETHTOOL_FEC_OFF;
done:
	return err;
}

static int i40e_set_fec_param(struct net_device *netdev,
			      struct ethtool_fecparam *fecparam)
{
	struct i40e_netdev_priv *np = netdev_priv(netdev);
	struct i40e_pf *pf = np->vsi->back;
	struct i40e_hw *hw = &pf->hw;
	u8 fec_cfg = 0;

	if (hw->device_id != I40E_DEV_ID_25G_SFP28 &&
	    hw->device_id != I40E_DEV_ID_25G_B &&
	    hw->device_id != I40E_DEV_ID_KX_X722)
		return -EPERM;

	if (hw->mac.type == I40E_MAC_X722 &&
	    !(hw->flags & I40E_HW_FLAG_X722_FEC_REQUEST_CAPABLE)) {
		netdev_err(netdev, "Setting FEC encoding not supported by firmware. Please update the NVM image.\n");
		return -EOPNOTSUPP;
	}

	switch (fecparam->fec) {
	case ETHTOOL_FEC_AUTO:
		fec_cfg = I40E_AQ_SET_FEC_AUTO;
		break;
	case ETHTOOL_FEC_RS:
		fec_cfg = (I40E_AQ_SET_FEC_REQUEST_RS |
			     I40E_AQ_SET_FEC_ABILITY_RS);
		break;
	case ETHTOOL_FEC_BASER:
		fec_cfg = (I40E_AQ_SET_FEC_REQUEST_KR |
			     I40E_AQ_SET_FEC_ABILITY_KR);
		break;
	case ETHTOOL_FEC_OFF:
	case ETHTOOL_FEC_NONE:
		fec_cfg = 0;
		break;
	default:
		dev_warn(&pf->pdev->dev, "Unsupported FEC mode: %d",
			 fecparam->fec);
		return -EINVAL;
	}

	return i40e_set_fec_cfg(netdev, fec_cfg);
}

static int i40e_nway_reset(struct net_device *netdev)
{
	/* restart autonegotiation */
	struct i40e_netdev_priv *np = netdev_priv(netdev);
	struct i40e_pf *pf = np->vsi->back;
	struct i40e_hw *hw = &pf->hw;
	bool link_up = hw->phy.link_info.link_info & I40E_AQ_LINK_UP;
	int ret = 0;

	ret = i40e_aq_set_link_restart_an(hw, link_up, NULL);
	if (ret) {
		netdev_info(netdev, "link restart failed, err %pe aq_err %s\n",
			    ERR_PTR(ret),
			    i40e_aq_str(hw, hw->aq.asq_last_status));
		return -EIO;
	}

	return 0;
}

/**
 * i40e_get_pauseparam -  Get Flow Control status
 * @netdev: netdevice structure
 * @pause: buffer to return pause parameters
 *
 * Return tx/rx-pause status
 **/
static void i40e_get_pauseparam(struct net_device *netdev,
				struct ethtool_pauseparam *pause)
{
	struct i40e_netdev_priv *np = netdev_priv(netdev);
	struct i40e_pf *pf = np->vsi->back;
	struct i40e_hw *hw = &pf->hw;
	struct i40e_link_status *hw_link_info = &hw->phy.link_info;
	struct i40e_dcbx_config *dcbx_cfg = &hw->local_dcbx_config;

	pause->autoneg =
		((hw_link_info->an_info & I40E_AQ_AN_COMPLETED) ?
		  AUTONEG_ENABLE : AUTONEG_DISABLE);

	/* PFC enabled so report LFC as off */
	if (dcbx_cfg->pfc.pfcenable) {
		pause->rx_pause = 0;
		pause->tx_pause = 0;
		return;
	}

	if (hw->fc.current_mode == I40E_FC_RX_PAUSE) {
		pause->rx_pause = 1;
	} else if (hw->fc.current_mode == I40E_FC_TX_PAUSE) {
		pause->tx_pause = 1;
	} else if (hw->fc.current_mode == I40E_FC_FULL) {
		pause->rx_pause = 1;
		pause->tx_pause = 1;
	}
}

/**
 * i40e_set_pauseparam - Set Flow Control parameter
 * @netdev: network interface device structure
 * @pause: return tx/rx flow control status
 **/
static int i40e_set_pauseparam(struct net_device *netdev,
			       struct ethtool_pauseparam *pause)
{
	struct i40e_netdev_priv *np = netdev_priv(netdev);
	struct i40e_pf *pf = np->vsi->back;
	struct i40e_vsi *vsi = np->vsi;
	struct i40e_hw *hw = &pf->hw;
	struct i40e_link_status *hw_link_info = &hw->phy.link_info;
	struct i40e_dcbx_config *dcbx_cfg = &hw->local_dcbx_config;
	bool link_up = hw_link_info->link_info & I40E_AQ_LINK_UP;
	u8 aq_failures;
	int err = 0;
	int status;
	u32 is_an;

	/* Changing the port's flow control is not supported if this isn't the
	 * port's controlling PF
	 */
	if (hw->partition_id != 1) {
		i40e_partition_setting_complaint(pf);
		return -EOPNOTSUPP;
	}

	if (vsi != pf->vsi[pf->lan_vsi])
		return -EOPNOTSUPP;

	is_an = hw_link_info->an_info & I40E_AQ_AN_COMPLETED;
	if (pause->autoneg != is_an) {
		netdev_info(netdev, "To change autoneg please use: ethtool -s <dev> autoneg <on|off>\n");
		return -EOPNOTSUPP;
	}

	/* If we have link and don't have autoneg */
	if (!test_bit(__I40E_DOWN, pf->state) && !is_an) {
		/* Send message that it might not necessarily work*/
		netdev_info(netdev, "Autoneg did not complete so changing settings may not result in an actual change.\n");
	}

	if (dcbx_cfg->pfc.pfcenable) {
		netdev_info(netdev,
			    "Priority flow control enabled. Cannot set link flow control.\n");
		return -EOPNOTSUPP;
	}

	if (pause->rx_pause && pause->tx_pause)
		hw->fc.requested_mode = I40E_FC_FULL;
	else if (pause->rx_pause && !pause->tx_pause)
		hw->fc.requested_mode = I40E_FC_RX_PAUSE;
	else if (!pause->rx_pause && pause->tx_pause)
		hw->fc.requested_mode = I40E_FC_TX_PAUSE;
	else if (!pause->rx_pause && !pause->tx_pause)
		hw->fc.requested_mode = I40E_FC_NONE;
	else
		return -EINVAL;

	/* Tell the OS link is going down, the link will go back up when fw
	 * says it is ready asynchronously
	 */
	i40e_print_link_message(vsi, false);
	netif_carrier_off(netdev);
	netif_tx_stop_all_queues(netdev);

	/* Set the fc mode and only restart an if link is up*/
	status = i40e_set_fc(hw, &aq_failures, link_up);

	if (aq_failures & I40E_SET_FC_AQ_FAIL_GET) {
		netdev_info(netdev, "Set fc failed on the get_phy_capabilities call with err %pe aq_err %s\n",
			    ERR_PTR(status),
			    i40e_aq_str(hw, hw->aq.asq_last_status));
		err = -EAGAIN;
	}
	if (aq_failures & I40E_SET_FC_AQ_FAIL_SET) {
		netdev_info(netdev, "Set fc failed on the set_phy_config call with err %pe aq_err %s\n",
			    ERR_PTR(status),
			    i40e_aq_str(hw, hw->aq.asq_last_status));
		err = -EAGAIN;
	}
	if (aq_failures & I40E_SET_FC_AQ_FAIL_UPDATE) {
		netdev_info(netdev, "Set fc failed on the get_link_info call with err %pe aq_err %s\n",
			    ERR_PTR(status),
			    i40e_aq_str(hw, hw->aq.asq_last_status));
		err = -EAGAIN;
	}

	if (!test_bit(__I40E_DOWN, pf->state) && is_an) {
		/* Give it a little more time to try to come back */
		msleep(75);
		if (!test_bit(__I40E_DOWN, pf->state))
			return i40e_nway_reset(netdev);
	}

	return err;
}

static u32 i40e_get_msglevel(struct net_device *netdev)
{
	struct i40e_netdev_priv *np = netdev_priv(netdev);
	struct i40e_pf *pf = np->vsi->back;
	u32 debug_mask = pf->hw.debug_mask;

	if (debug_mask)
		netdev_info(netdev, "i40e debug_mask: 0x%08X\n", debug_mask);

	return pf->msg_enable;
}

static void i40e_set_msglevel(struct net_device *netdev, u32 data)
{
	struct i40e_netdev_priv *np = netdev_priv(netdev);
	struct i40e_pf *pf = np->vsi->back;

	if (I40E_DEBUG_USER & data)
		pf->hw.debug_mask = data;
	else
		pf->msg_enable = data;
}

static int i40e_get_regs_len(struct net_device *netdev)
{
	int reg_count = 0;
	int i;

	for (i = 0; i40e_reg_list[i].offset != 0; i++)
		reg_count += i40e_reg_list[i].elements;

	return reg_count * sizeof(u32);
}

static void i40e_get_regs(struct net_device *netdev, struct ethtool_regs *regs,
			  void *p)
{
	struct i40e_netdev_priv *np = netdev_priv(netdev);
	struct i40e_pf *pf = np->vsi->back;
	struct i40e_hw *hw = &pf->hw;
	u32 *reg_buf = p;
	unsigned int i, j, ri;
	u32 reg;

	/* Tell ethtool which driver-version-specific regs output we have.
	 *
	 * At some point, if we have ethtool doing special formatting of
	 * this data, it will rely on this version number to know how to
	 * interpret things.  Hence, this needs to be updated if/when the
	 * diags register table is changed.
	 */
	regs->version = 1;

	/* loop through the diags reg table for what to print */
	ri = 0;
	for (i = 0; i40e_reg_list[i].offset != 0; i++) {
		for (j = 0; j < i40e_reg_list[i].elements; j++) {
			reg = i40e_reg_list[i].offset
				+ (j * i40e_reg_list[i].stride);
			reg_buf[ri++] = rd32(hw, reg);
		}
	}

}

static int i40e_get_eeprom(struct net_device *netdev,
			   struct ethtool_eeprom *eeprom, u8 *bytes)
{
	struct i40e_netdev_priv *np = netdev_priv(netdev);
	struct i40e_hw *hw = &np->vsi->back->hw;
	struct i40e_pf *pf = np->vsi->back;
	int ret_val = 0, len, offset;
	u8 *eeprom_buff;
	u16 i, sectors;
	bool last;
	u32 magic;

#define I40E_NVM_SECTOR_SIZE  4096
	if (eeprom->len == 0)
		return -EINVAL;

	/* check for NVMUpdate access method */
	magic = hw->vendor_id | (hw->device_id << 16);
	if (eeprom->magic && eeprom->magic != magic) {
		struct i40e_nvm_access *cmd = (struct i40e_nvm_access *)eeprom;
		int errno = 0;

		/* make sure it is the right magic for NVMUpdate */
		if ((eeprom->magic >> 16) != hw->device_id)
			errno = -EINVAL;
		else if (test_bit(__I40E_RESET_RECOVERY_PENDING, pf->state) ||
			 test_bit(__I40E_RESET_INTR_RECEIVED, pf->state))
			errno = -EBUSY;
		else
			ret_val = i40e_nvmupd_command(hw, cmd, bytes, &errno);

		if ((errno || ret_val) && (hw->debug_mask & I40E_DEBUG_NVM))
			dev_info(&pf->pdev->dev,
				 "NVMUpdate read failed err=%d status=0x%x errno=%d module=%d offset=0x%x size=%d\n",
				 ret_val, hw->aq.asq_last_status, errno,
				 (u8)(cmd->config & I40E_NVM_MOD_PNT_MASK),
				 cmd->offset, cmd->data_size);

		return errno;
	}

	/* normal ethtool get_eeprom support */
	eeprom->magic = hw->vendor_id | (hw->device_id << 16);

	eeprom_buff = kzalloc(eeprom->len, GFP_KERNEL);
	if (!eeprom_buff)
		return -ENOMEM;

	ret_val = i40e_acquire_nvm(hw, I40E_RESOURCE_READ);
	if (ret_val) {
		dev_info(&pf->pdev->dev,
			 "Failed Acquiring NVM resource for read err=%d status=0x%x\n",
			 ret_val, hw->aq.asq_last_status);
		goto free_buff;
	}

	sectors = eeprom->len / I40E_NVM_SECTOR_SIZE;
	sectors += (eeprom->len % I40E_NVM_SECTOR_SIZE) ? 1 : 0;
	len = I40E_NVM_SECTOR_SIZE;
	last = false;
	for (i = 0; i < sectors; i++) {
		if (i == (sectors - 1)) {
			len = eeprom->len - (I40E_NVM_SECTOR_SIZE * i);
			last = true;
		}
		offset = eeprom->offset + (I40E_NVM_SECTOR_SIZE * i),
		ret_val = i40e_aq_read_nvm(hw, 0x0, offset, len,
				(u8 *)eeprom_buff + (I40E_NVM_SECTOR_SIZE * i),
				last, NULL);
		if (ret_val && hw->aq.asq_last_status == I40E_AQ_RC_EPERM) {
			dev_info(&pf->pdev->dev,
				 "read NVM failed, invalid offset 0x%x\n",
				 offset);
			break;
		} else if (ret_val &&
			   hw->aq.asq_last_status == I40E_AQ_RC_EACCES) {
			dev_info(&pf->pdev->dev,
				 "read NVM failed, access, offset 0x%x\n",
				 offset);
			break;
		} else if (ret_val) {
			dev_info(&pf->pdev->dev,
				 "read NVM failed offset %d err=%d status=0x%x\n",
				 offset, ret_val, hw->aq.asq_last_status);
			break;
		}
	}

	i40e_release_nvm(hw);
	memcpy(bytes, (u8 *)eeprom_buff, eeprom->len);
free_buff:
	kfree(eeprom_buff);
	return ret_val;
}

static int i40e_get_eeprom_len(struct net_device *netdev)
{
	struct i40e_netdev_priv *np = netdev_priv(netdev);
	struct i40e_hw *hw = &np->vsi->back->hw;
	u32 val;

#define X722_EEPROM_SCOPE_LIMIT 0x5B9FFF
	if (hw->mac.type == I40E_MAC_X722) {
		val = X722_EEPROM_SCOPE_LIMIT + 1;
		return val;
	}
	val = (rd32(hw, I40E_GLPCI_LBARCTRL)
		& I40E_GLPCI_LBARCTRL_FL_SIZE_MASK)
		>> I40E_GLPCI_LBARCTRL_FL_SIZE_SHIFT;
	/* register returns value in power of 2, 64Kbyte chunks. */
	val = (64 * 1024) * BIT(val);
	return val;
}

static int i40e_set_eeprom(struct net_device *netdev,
			   struct ethtool_eeprom *eeprom, u8 *bytes)
{
	struct i40e_netdev_priv *np = netdev_priv(netdev);
	struct i40e_hw *hw = &np->vsi->back->hw;
	struct i40e_pf *pf = np->vsi->back;
	struct i40e_nvm_access *cmd = (struct i40e_nvm_access *)eeprom;
	int ret_val = 0;
	int errno = 0;
	u32 magic;

	/* normal ethtool set_eeprom is not supported */
	magic = hw->vendor_id | (hw->device_id << 16);
	if (eeprom->magic == magic)
		errno = -EOPNOTSUPP;
	/* check for NVMUpdate access method */
	else if (!eeprom->magic || (eeprom->magic >> 16) != hw->device_id)
		errno = -EINVAL;
	else if (test_bit(__I40E_RESET_RECOVERY_PENDING, pf->state) ||
		 test_bit(__I40E_RESET_INTR_RECEIVED, pf->state))
		errno = -EBUSY;
	else
		ret_val = i40e_nvmupd_command(hw, cmd, bytes, &errno);

	if ((errno || ret_val) && (hw->debug_mask & I40E_DEBUG_NVM))
		dev_info(&pf->pdev->dev,
			 "NVMUpdate write failed err=%d status=0x%x errno=%d module=%d offset=0x%x size=%d\n",
			 ret_val, hw->aq.asq_last_status, errno,
			 (u8)(cmd->config & I40E_NVM_MOD_PNT_MASK),
			 cmd->offset, cmd->data_size);

	return errno;
}

static void i40e_get_drvinfo(struct net_device *netdev,
			     struct ethtool_drvinfo *drvinfo)
{
	struct i40e_netdev_priv *np = netdev_priv(netdev);
	struct i40e_vsi *vsi = np->vsi;
	struct i40e_pf *pf = vsi->back;

	strscpy(drvinfo->driver, i40e_driver_name, sizeof(drvinfo->driver));
	strscpy(drvinfo->fw_version, i40e_nvm_version_str(&pf->hw),
		sizeof(drvinfo->fw_version));
	strscpy(drvinfo->bus_info, pci_name(pf->pdev),
		sizeof(drvinfo->bus_info));
	drvinfo->n_priv_flags = I40E_PRIV_FLAGS_STR_LEN;
	if (pf->hw.pf_id == 0)
		drvinfo->n_priv_flags += I40E_GL_PRIV_FLAGS_STR_LEN;
}

static void i40e_get_ringparam(struct net_device *netdev,
			       struct ethtool_ringparam *ring,
			       struct kernel_ethtool_ringparam *kernel_ring,
			       struct netlink_ext_ack *extack)
{
	struct i40e_netdev_priv *np = netdev_priv(netdev);
	struct i40e_pf *pf = np->vsi->back;
	struct i40e_vsi *vsi = pf->vsi[pf->lan_vsi];

	ring->rx_max_pending = I40E_MAX_NUM_DESCRIPTORS;
	ring->tx_max_pending = I40E_MAX_NUM_DESCRIPTORS;
	ring->rx_mini_max_pending = 0;
	ring->rx_jumbo_max_pending = 0;
	ring->rx_pending = vsi->rx_rings[0]->count;
	ring->tx_pending = vsi->tx_rings[0]->count;
	ring->rx_mini_pending = 0;
	ring->rx_jumbo_pending = 0;
}

static bool i40e_active_tx_ring_index(struct i40e_vsi *vsi, u16 index)
{
	if (i40e_enabled_xdp_vsi(vsi)) {
		return index < vsi->num_queue_pairs ||
			(index >= vsi->alloc_queue_pairs &&
			 index < vsi->alloc_queue_pairs + vsi->num_queue_pairs);
	}

	return index < vsi->num_queue_pairs;
}

static int i40e_set_ringparam(struct net_device *netdev,
			      struct ethtool_ringparam *ring,
			      struct kernel_ethtool_ringparam *kernel_ring,
			      struct netlink_ext_ack *extack)
{
	struct i40e_ring *tx_rings = NULL, *rx_rings = NULL;
	struct i40e_netdev_priv *np = netdev_priv(netdev);
	struct i40e_hw *hw = &np->vsi->back->hw;
	struct i40e_vsi *vsi = np->vsi;
	struct i40e_pf *pf = vsi->back;
	u32 new_rx_count, new_tx_count;
	u16 tx_alloc_queue_pairs;
	int timeout = 50;
	int i, err = 0;

	if ((ring->rx_mini_pending) || (ring->rx_jumbo_pending))
		return -EINVAL;

	if (ring->tx_pending > I40E_MAX_NUM_DESCRIPTORS ||
	    ring->tx_pending < I40E_MIN_NUM_DESCRIPTORS ||
	    ring->rx_pending > I40E_MAX_NUM_DESCRIPTORS ||
	    ring->rx_pending < I40E_MIN_NUM_DESCRIPTORS) {
		netdev_info(netdev,
			    "Descriptors requested (Tx: %d / Rx: %d) out of range [%d-%d]\n",
			    ring->tx_pending, ring->rx_pending,
			    I40E_MIN_NUM_DESCRIPTORS, I40E_MAX_NUM_DESCRIPTORS);
		return -EINVAL;
	}

	new_tx_count = ALIGN(ring->tx_pending, I40E_REQ_DESCRIPTOR_MULTIPLE);
	new_rx_count = ALIGN(ring->rx_pending, I40E_REQ_DESCRIPTOR_MULTIPLE);

	/* if nothing to do return success */
	if ((new_tx_count == vsi->tx_rings[0]->count) &&
	    (new_rx_count == vsi->rx_rings[0]->count))
		return 0;

	/* If there is a AF_XDP page pool attached to any of Rx rings,
	 * disallow changing the number of descriptors -- regardless
	 * if the netdev is running or not.
	 */
	if (i40e_xsk_any_rx_ring_enabled(vsi))
		return -EBUSY;

	while (test_and_set_bit(__I40E_CONFIG_BUSY, pf->state)) {
		timeout--;
		if (!timeout)
			return -EBUSY;
		usleep_range(1000, 2000);
	}

	if (!netif_running(vsi->netdev)) {
		/* simple case - set for the next time the netdev is started */
		for (i = 0; i < vsi->num_queue_pairs; i++) {
			vsi->tx_rings[i]->count = new_tx_count;
			vsi->rx_rings[i]->count = new_rx_count;
			if (i40e_enabled_xdp_vsi(vsi))
				vsi->xdp_rings[i]->count = new_tx_count;
		}
		vsi->num_tx_desc = new_tx_count;
		vsi->num_rx_desc = new_rx_count;
		goto done;
	}

	/* We can't just free everything and then setup again,
	 * because the ISRs in MSI-X mode get passed pointers
	 * to the Tx and Rx ring structs.
	 */

	/* alloc updated Tx and XDP Tx resources */
	tx_alloc_queue_pairs = vsi->alloc_queue_pairs *
			       (i40e_enabled_xdp_vsi(vsi) ? 2 : 1);
	if (new_tx_count != vsi->tx_rings[0]->count) {
		netdev_info(netdev,
			    "Changing Tx descriptor count from %d to %d.\n",
			    vsi->tx_rings[0]->count, new_tx_count);
		tx_rings = kcalloc(tx_alloc_queue_pairs,
				   sizeof(struct i40e_ring), GFP_KERNEL);
		if (!tx_rings) {
			err = -ENOMEM;
			goto done;
		}

		for (i = 0; i < tx_alloc_queue_pairs; i++) {
			if (!i40e_active_tx_ring_index(vsi, i))
				continue;

			tx_rings[i] = *vsi->tx_rings[i];
			tx_rings[i].count = new_tx_count;
			/* the desc and bi pointers will be reallocated in the
			 * setup call
			 */
			tx_rings[i].desc = NULL;
			tx_rings[i].rx_bi = NULL;
			err = i40e_setup_tx_descriptors(&tx_rings[i]);
			if (err) {
				while (i) {
					i--;
					if (!i40e_active_tx_ring_index(vsi, i))
						continue;
					i40e_free_tx_resources(&tx_rings[i]);
				}
				kfree(tx_rings);
				tx_rings = NULL;

				goto done;
			}
		}
	}

	/* alloc updated Rx resources */
	if (new_rx_count != vsi->rx_rings[0]->count) {
		netdev_info(netdev,
			    "Changing Rx descriptor count from %d to %d\n",
			    vsi->rx_rings[0]->count, new_rx_count);
		rx_rings = kcalloc(vsi->alloc_queue_pairs,
				   sizeof(struct i40e_ring), GFP_KERNEL);
		if (!rx_rings) {
			err = -ENOMEM;
			goto free_tx;
		}

		for (i = 0; i < vsi->num_queue_pairs; i++) {
			u16 unused;

			/* clone ring and setup updated count */
			rx_rings[i] = *vsi->rx_rings[i];
			rx_rings[i].count = new_rx_count;
			/* the desc and bi pointers will be reallocated in the
			 * setup call
			 */
			rx_rings[i].desc = NULL;
			rx_rings[i].rx_bi = NULL;
			/* Clear cloned XDP RX-queue info before setup call */
			memset(&rx_rings[i].xdp_rxq, 0, sizeof(rx_rings[i].xdp_rxq));
			/* this is to allow wr32 to have something to write to
			 * during early allocation of Rx buffers
			 */
			rx_rings[i].tail = hw->hw_addr + I40E_PRTGEN_STATUS;
			err = i40e_setup_rx_descriptors(&rx_rings[i]);
			if (err)
				goto rx_unwind;

			/* now allocate the Rx buffers to make sure the OS
			 * has enough memory, any failure here means abort
			 */
			unused = I40E_DESC_UNUSED(&rx_rings[i]);
			err = i40e_alloc_rx_buffers(&rx_rings[i], unused);
rx_unwind:
			if (err) {
				do {
					i40e_free_rx_resources(&rx_rings[i]);
				} while (i--);
				kfree(rx_rings);
				rx_rings = NULL;

				goto free_tx;
			}
		}
	}

	/* Bring interface down, copy in the new ring info,
	 * then restore the interface
	 */
	i40e_down(vsi);

	if (tx_rings) {
		for (i = 0; i < tx_alloc_queue_pairs; i++) {
			if (i40e_active_tx_ring_index(vsi, i)) {
				i40e_free_tx_resources(vsi->tx_rings[i]);
				*vsi->tx_rings[i] = tx_rings[i];
			}
		}
		kfree(tx_rings);
		tx_rings = NULL;
	}

	if (rx_rings) {
		for (i = 0; i < vsi->num_queue_pairs; i++) {
			i40e_free_rx_resources(vsi->rx_rings[i]);
			/* get the real tail offset */
			rx_rings[i].tail = vsi->rx_rings[i]->tail;
			/* this is to fake out the allocation routine
			 * into thinking it has to realloc everything
			 * but the recycling logic will let us re-use
			 * the buffers allocated above
			 */
			rx_rings[i].next_to_use = 0;
			rx_rings[i].next_to_clean = 0;
			rx_rings[i].next_to_alloc = 0;
			/* do a struct copy */
			*vsi->rx_rings[i] = rx_rings[i];
		}
		kfree(rx_rings);
		rx_rings = NULL;
	}

	vsi->num_tx_desc = new_tx_count;
	vsi->num_rx_desc = new_rx_count;
	i40e_up(vsi);

free_tx:
	/* error cleanup if the Rx allocations failed after getting Tx */
	if (tx_rings) {
		for (i = 0; i < tx_alloc_queue_pairs; i++) {
			if (i40e_active_tx_ring_index(vsi, i))
				i40e_free_tx_resources(vsi->tx_rings[i]);
		}
		kfree(tx_rings);
		tx_rings = NULL;
	}

done:
	clear_bit(__I40E_CONFIG_BUSY, pf->state);

	return err;
}

/**
 * i40e_get_stats_count - return the stats count for a device
 * @netdev: the netdev to return the count for
 *
 * Returns the total number of statistics for this netdev. Note that even
 * though this is a function, it is required that the count for a specific
 * netdev must never change. Basing the count on static values such as the
 * maximum number of queues or the device type is ok. However, the API for
 * obtaining stats is *not* safe against changes based on non-static
 * values such as the *current* number of queues, or runtime flags.
 *
 * If a statistic is not always enabled, return it as part of the count
 * anyways, always return its string, and report its value as zero.
 **/
static int i40e_get_stats_count(struct net_device *netdev)
{
	struct i40e_netdev_priv *np = netdev_priv(netdev);
	struct i40e_vsi *vsi = np->vsi;
	struct i40e_pf *pf = vsi->back;
	int stats_len;

	if (vsi == pf->vsi[pf->lan_vsi] && pf->hw.partition_id == 1)
		stats_len = I40E_PF_STATS_LEN;
	else
		stats_len = I40E_VSI_STATS_LEN;

	/* The number of stats reported for a given net_device must remain
	 * constant throughout the life of that device.
	 *
	 * This is because the API for obtaining the size, strings, and stats
	 * is spread out over three separate ethtool ioctls. There is no safe
	 * way to lock the number of stats across these calls, so we must
	 * assume that they will never change.
	 *
	 * Due to this, we report the maximum number of queues, even if not
	 * every queue is currently configured. Since we always allocate
	 * queues in pairs, we'll just use netdev->num_tx_queues * 2. This
	 * works because the num_tx_queues is set at device creation and never
	 * changes.
	 */
	stats_len += I40E_QUEUE_STATS_LEN * 2 * netdev->num_tx_queues;

	return stats_len;
}

static int i40e_get_sset_count(struct net_device *netdev, int sset)
{
	struct i40e_netdev_priv *np = netdev_priv(netdev);
	struct i40e_vsi *vsi = np->vsi;
	struct i40e_pf *pf = vsi->back;

	switch (sset) {
	case ETH_SS_TEST:
		return I40E_TEST_LEN;
	case ETH_SS_STATS:
		return i40e_get_stats_count(netdev);
	case ETH_SS_PRIV_FLAGS:
		return I40E_PRIV_FLAGS_STR_LEN +
			(pf->hw.pf_id == 0 ? I40E_GL_PRIV_FLAGS_STR_LEN : 0);
	default:
		return -EOPNOTSUPP;
	}
}

/**
 * i40e_get_veb_tc_stats - copy VEB TC statistics to formatted structure
 * @tc: the TC statistics in VEB structure (veb->tc_stats)
 * @i: the index of traffic class in (veb->tc_stats) structure to copy
 *
 * Copy VEB TC statistics from structure of arrays (veb->tc_stats) to
 * one dimensional structure i40e_cp_veb_tc_stats.
 * Produce formatted i40e_cp_veb_tc_stats structure of the VEB TC
 * statistics for the given TC.
 **/
static struct i40e_cp_veb_tc_stats
i40e_get_veb_tc_stats(struct i40e_veb_tc_stats *tc, unsigned int i)
{
	struct i40e_cp_veb_tc_stats veb_tc = {
		.tc_rx_packets = tc->tc_rx_packets[i],
		.tc_rx_bytes = tc->tc_rx_bytes[i],
		.tc_tx_packets = tc->tc_tx_packets[i],
		.tc_tx_bytes = tc->tc_tx_bytes[i],
	};

	return veb_tc;
}

/**
 * i40e_get_pfc_stats - copy HW PFC statistics to formatted structure
 * @pf: the PF device structure
 * @i: the priority value to copy
 *
 * The PFC stats are found as arrays in pf->stats, which is not easy to pass
 * into i40e_add_ethtool_stats. Produce a formatted i40e_pfc_stats structure
 * of the PFC stats for the given priority.
 **/
static inline struct i40e_pfc_stats
i40e_get_pfc_stats(struct i40e_pf *pf, unsigned int i)
{
#define I40E_GET_PFC_STAT(stat, priority) \
	.stat = pf->stats.stat[priority]

	struct i40e_pfc_stats pfc = {
		I40E_GET_PFC_STAT(priority_xon_rx, i),
		I40E_GET_PFC_STAT(priority_xoff_rx, i),
		I40E_GET_PFC_STAT(priority_xon_tx, i),
		I40E_GET_PFC_STAT(priority_xoff_tx, i),
		I40E_GET_PFC_STAT(priority_xon_2_xoff, i),
	};
	return pfc;
}

/**
 * i40e_get_ethtool_stats - copy stat values into supplied buffer
 * @netdev: the netdev to collect stats for
 * @stats: ethtool stats command structure
 * @data: ethtool supplied buffer
 *
 * Copy the stats values for this netdev into the buffer. Expects data to be
 * pre-allocated to the size returned by i40e_get_stats_count.. Note that all
 * statistics must be copied in a static order, and the count must not change
 * for a given netdev. See i40e_get_stats_count for more details.
 *
 * If a statistic is not currently valid (such as a disabled queue), this
 * function reports its value as zero.
 **/
static void i40e_get_ethtool_stats(struct net_device *netdev,
				   struct ethtool_stats *stats, u64 *data)
{
	struct i40e_netdev_priv *np = netdev_priv(netdev);
	struct i40e_vsi *vsi = np->vsi;
	struct i40e_pf *pf = vsi->back;
	struct i40e_veb *veb = NULL;
	unsigned int i;
	bool veb_stats;
	u64 *p = data;

	i40e_update_stats(vsi);

	i40e_add_ethtool_stats(&data, i40e_get_vsi_stats_struct(vsi),
			       i40e_gstrings_net_stats);

	i40e_add_ethtool_stats(&data, vsi, i40e_gstrings_misc_stats);

	rcu_read_lock();
	for (i = 0; i < netdev->num_tx_queues; i++) {
		i40e_add_queue_stats(&data, READ_ONCE(vsi->tx_rings[i]));
		i40e_add_queue_stats(&data, READ_ONCE(vsi->rx_rings[i]));
	}
	rcu_read_unlock();

	if (vsi != pf->vsi[pf->lan_vsi] || pf->hw.partition_id != 1)
		goto check_data_pointer;

	veb_stats = ((pf->lan_veb != I40E_NO_VEB) &&
		     (pf->lan_veb < I40E_MAX_VEB) &&
		     (pf->flags & I40E_FLAG_VEB_STATS_ENABLED));

	if (veb_stats) {
		veb = pf->veb[pf->lan_veb];
		i40e_update_veb_stats(veb);
	}

	/* If veb stats aren't enabled, pass NULL instead of the veb so that
	 * we initialize stats to zero and update the data pointer
	 * intelligently
	 */
	i40e_add_ethtool_stats(&data, veb_stats ? veb : NULL,
			       i40e_gstrings_veb_stats);

	for (i = 0; i < I40E_MAX_TRAFFIC_CLASS; i++)
		if (veb_stats) {
			struct i40e_cp_veb_tc_stats veb_tc =
				i40e_get_veb_tc_stats(&veb->tc_stats, i);

			i40e_add_ethtool_stats(&data, &veb_tc,
					       i40e_gstrings_veb_tc_stats);
		} else {
			i40e_add_ethtool_stats(&data, NULL,
					       i40e_gstrings_veb_tc_stats);
		}

	i40e_add_ethtool_stats(&data, pf, i40e_gstrings_stats);

	for (i = 0; i < I40E_MAX_USER_PRIORITY; i++) {
		struct i40e_pfc_stats pfc = i40e_get_pfc_stats(pf, i);

		i40e_add_ethtool_stats(&data, &pfc, i40e_gstrings_pfc_stats);
	}

check_data_pointer:
	WARN_ONCE(data - p != i40e_get_stats_count(netdev),
		  "ethtool stats count mismatch!");
}

/**
 * i40e_get_stat_strings - copy stat strings into supplied buffer
 * @netdev: the netdev to collect strings for
 * @data: supplied buffer to copy strings into
 *
 * Copy the strings related to stats for this netdev. Expects data to be
 * pre-allocated with the size reported by i40e_get_stats_count. Note that the
 * strings must be copied in a static order and the total count must not
 * change for a given netdev. See i40e_get_stats_count for more details.
 **/
static void i40e_get_stat_strings(struct net_device *netdev, u8 *data)
{
	struct i40e_netdev_priv *np = netdev_priv(netdev);
	struct i40e_vsi *vsi = np->vsi;
	struct i40e_pf *pf = vsi->back;
	unsigned int i;
	u8 *p = data;

	i40e_add_stat_strings(&data, i40e_gstrings_net_stats);

	i40e_add_stat_strings(&data, i40e_gstrings_misc_stats);

	for (i = 0; i < netdev->num_tx_queues; i++) {
		i40e_add_stat_strings(&data, i40e_gstrings_queue_stats,
				      "tx", i);
		i40e_add_stat_strings(&data, i40e_gstrings_queue_stats,
				      "rx", i);
	}

	if (vsi != pf->vsi[pf->lan_vsi] || pf->hw.partition_id != 1)
		goto check_data_pointer;

	i40e_add_stat_strings(&data, i40e_gstrings_veb_stats);

	for (i = 0; i < I40E_MAX_TRAFFIC_CLASS; i++)
		i40e_add_stat_strings(&data, i40e_gstrings_veb_tc_stats, i);

	i40e_add_stat_strings(&data, i40e_gstrings_stats);

	for (i = 0; i < I40E_MAX_USER_PRIORITY; i++)
		i40e_add_stat_strings(&data, i40e_gstrings_pfc_stats, i);

check_data_pointer:
	WARN_ONCE(data - p != i40e_get_stats_count(netdev) * ETH_GSTRING_LEN,
		  "stat strings count mismatch!");
}

static void i40e_get_priv_flag_strings(struct net_device *netdev, u8 *data)
{
	struct i40e_netdev_priv *np = netdev_priv(netdev);
	struct i40e_vsi *vsi = np->vsi;
	struct i40e_pf *pf = vsi->back;
	unsigned int i;
	u8 *p = data;

	for (i = 0; i < I40E_PRIV_FLAGS_STR_LEN; i++)
		ethtool_sprintf(&p, i40e_gstrings_priv_flags[i].flag_string);
	if (pf->hw.pf_id != 0)
		return;
	for (i = 0; i < I40E_GL_PRIV_FLAGS_STR_LEN; i++)
		ethtool_sprintf(&p, i40e_gl_gstrings_priv_flags[i].flag_string);
}

static void i40e_get_strings(struct net_device *netdev, u32 stringset,
			     u8 *data)
{
	switch (stringset) {
	case ETH_SS_TEST:
		memcpy(data, i40e_gstrings_test,
		       I40E_TEST_LEN * ETH_GSTRING_LEN);
		break;
	case ETH_SS_STATS:
		i40e_get_stat_strings(netdev, data);
		break;
	case ETH_SS_PRIV_FLAGS:
		i40e_get_priv_flag_strings(netdev, data);
		break;
	default:
		break;
	}
}

static int i40e_get_ts_info(struct net_device *dev,
			    struct ethtool_ts_info *info)
{
	struct i40e_pf *pf = i40e_netdev_to_pf(dev);

	/* only report HW timestamping if PTP is enabled */
	if (!(pf->flags & I40E_FLAG_PTP))
		return ethtool_op_get_ts_info(dev, info);

	info->so_timestamping = SOF_TIMESTAMPING_TX_SOFTWARE |
				SOF_TIMESTAMPING_RX_SOFTWARE |
				SOF_TIMESTAMPING_SOFTWARE |
				SOF_TIMESTAMPING_TX_HARDWARE |
				SOF_TIMESTAMPING_RX_HARDWARE |
				SOF_TIMESTAMPING_RAW_HARDWARE;

	if (pf->ptp_clock)
		info->phc_index = ptp_clock_index(pf->ptp_clock);
	else
		info->phc_index = -1;

	info->tx_types = BIT(HWTSTAMP_TX_OFF) | BIT(HWTSTAMP_TX_ON);

	info->rx_filters = BIT(HWTSTAMP_FILTER_NONE) |
			   BIT(HWTSTAMP_FILTER_PTP_V2_L2_EVENT) |
			   BIT(HWTSTAMP_FILTER_PTP_V2_L2_SYNC) |
			   BIT(HWTSTAMP_FILTER_PTP_V2_L2_DELAY_REQ);

	if (pf->hw_features & I40E_HW_PTP_L4_CAPABLE)
		info->rx_filters |= BIT(HWTSTAMP_FILTER_PTP_V1_L4_SYNC) |
				    BIT(HWTSTAMP_FILTER_PTP_V1_L4_DELAY_REQ) |
				    BIT(HWTSTAMP_FILTER_PTP_V2_EVENT) |
				    BIT(HWTSTAMP_FILTER_PTP_V2_L4_EVENT) |
				    BIT(HWTSTAMP_FILTER_PTP_V2_SYNC) |
				    BIT(HWTSTAMP_FILTER_PTP_V2_L4_SYNC) |
				    BIT(HWTSTAMP_FILTER_PTP_V2_DELAY_REQ) |
				    BIT(HWTSTAMP_FILTER_PTP_V2_L4_DELAY_REQ);

	return 0;
}

static u64 i40e_link_test(struct net_device *netdev, u64 *data)
{
	struct i40e_netdev_priv *np = netdev_priv(netdev);
	struct i40e_pf *pf = np->vsi->back;
	bool link_up = false;
	int status;

	netif_info(pf, hw, netdev, "link test\n");
	status = i40e_get_link_status(&pf->hw, &link_up);
	if (status) {
		netif_err(pf, drv, netdev, "link query timed out, please retry test\n");
		*data = 1;
		return *data;
	}

	if (link_up)
		*data = 0;
	else
		*data = 1;

	return *data;
}

static u64 i40e_reg_test(struct net_device *netdev, u64 *data)
{
	struct i40e_netdev_priv *np = netdev_priv(netdev);
	struct i40e_pf *pf = np->vsi->back;

	netif_info(pf, hw, netdev, "register test\n");
	*data = i40e_diag_reg_test(&pf->hw);

	return *data;
}

static u64 i40e_eeprom_test(struct net_device *netdev, u64 *data)
{
	struct i40e_netdev_priv *np = netdev_priv(netdev);
	struct i40e_pf *pf = np->vsi->back;

	netif_info(pf, hw, netdev, "eeprom test\n");
	*data = i40e_diag_eeprom_test(&pf->hw);

	/* forcebly clear the NVM Update state machine */
	pf->hw.nvmupd_state = I40E_NVMUPD_STATE_INIT;

	return *data;
}

static u64 i40e_intr_test(struct net_device *netdev, u64 *data)
{
	struct i40e_netdev_priv *np = netdev_priv(netdev);
	struct i40e_pf *pf = np->vsi->back;
	u16 swc_old = pf->sw_int_count;

	netif_info(pf, hw, netdev, "interrupt test\n");
	wr32(&pf->hw, I40E_PFINT_DYN_CTL0,
	     (I40E_PFINT_DYN_CTL0_INTENA_MASK |
	      I40E_PFINT_DYN_CTL0_SWINT_TRIG_MASK |
	      I40E_PFINT_DYN_CTL0_ITR_INDX_MASK |
	      I40E_PFINT_DYN_CTL0_SW_ITR_INDX_ENA_MASK |
	      I40E_PFINT_DYN_CTL0_SW_ITR_INDX_MASK));
	usleep_range(1000, 2000);
	*data = (swc_old == pf->sw_int_count);

	return *data;
}

static inline bool i40e_active_vfs(struct i40e_pf *pf)
{
	struct i40e_vf *vfs = pf->vf;
	int i;

	for (i = 0; i < pf->num_alloc_vfs; i++)
		if (test_bit(I40E_VF_STATE_ACTIVE, &vfs[i].vf_states))
			return true;
	return false;
}

static inline bool i40e_active_vmdqs(struct i40e_pf *pf)
{
	return !!i40e_find_vsi_by_type(pf, I40E_VSI_VMDQ2);
}

static void i40e_diag_test(struct net_device *netdev,
			   struct ethtool_test *eth_test, u64 *data)
{
	struct i40e_netdev_priv *np = netdev_priv(netdev);
	bool if_running = netif_running(netdev);
	struct i40e_pf *pf = np->vsi->back;

	if (eth_test->flags == ETH_TEST_FL_OFFLINE) {
		/* Offline tests */
		netif_info(pf, drv, netdev, "offline testing starting\n");

		set_bit(__I40E_TESTING, pf->state);

		if (test_bit(__I40E_RESET_RECOVERY_PENDING, pf->state) ||
		    test_bit(__I40E_RESET_INTR_RECEIVED, pf->state)) {
			dev_warn(&pf->pdev->dev,
				 "Cannot start offline testing when PF is in reset state.\n");
			goto skip_ol_tests;
		}

		if (i40e_active_vfs(pf) || i40e_active_vmdqs(pf)) {
			dev_warn(&pf->pdev->dev,
				 "Please take active VFs and Netqueues offline and restart the adapter before running NIC diagnostics\n");
			goto skip_ol_tests;
		}

		/* If the device is online then take it offline */
		if (if_running)
			/* indicate we're in test mode */
			i40e_close(netdev);
		else
			/* This reset does not affect link - if it is
			 * changed to a type of reset that does affect
			 * link then the following link test would have
			 * to be moved to before the reset
			 */
			i40e_do_reset(pf, BIT(__I40E_PF_RESET_REQUESTED), true);

		if (i40e_link_test(netdev, &data[I40E_ETH_TEST_LINK]))
			eth_test->flags |= ETH_TEST_FL_FAILED;

		if (i40e_eeprom_test(netdev, &data[I40E_ETH_TEST_EEPROM]))
			eth_test->flags |= ETH_TEST_FL_FAILED;

		if (i40e_intr_test(netdev, &data[I40E_ETH_TEST_INTR]))
			eth_test->flags |= ETH_TEST_FL_FAILED;

		/* run reg test last, a reset is required after it */
		if (i40e_reg_test(netdev, &data[I40E_ETH_TEST_REG]))
			eth_test->flags |= ETH_TEST_FL_FAILED;

		clear_bit(__I40E_TESTING, pf->state);
		i40e_do_reset(pf, BIT(__I40E_PF_RESET_REQUESTED), true);

		if (if_running)
			i40e_open(netdev);
	} else {
		/* Online tests */
		netif_info(pf, drv, netdev, "online testing starting\n");

		if (i40e_link_test(netdev, &data[I40E_ETH_TEST_LINK]))
			eth_test->flags |= ETH_TEST_FL_FAILED;

		/* Offline only tests, not run in online; pass by default */
		data[I40E_ETH_TEST_REG] = 0;
		data[I40E_ETH_TEST_EEPROM] = 0;
		data[I40E_ETH_TEST_INTR] = 0;
	}

	netif_info(pf, drv, netdev, "testing finished\n");
	return;

skip_ol_tests:
	data[I40E_ETH_TEST_REG]		= 1;
	data[I40E_ETH_TEST_EEPROM]	= 1;
	data[I40E_ETH_TEST_INTR]	= 1;
	data[I40E_ETH_TEST_LINK]	= 1;
	eth_test->flags |= ETH_TEST_FL_FAILED;
	clear_bit(__I40E_TESTING, pf->state);
	netif_info(pf, drv, netdev, "testing failed\n");
}

static void i40e_get_wol(struct net_device *netdev,
			 struct ethtool_wolinfo *wol)
{
	struct i40e_netdev_priv *np = netdev_priv(netdev);
	struct i40e_pf *pf = np->vsi->back;
	struct i40e_hw *hw = &pf->hw;
	u16 wol_nvm_bits;

	/* NVM bit on means WoL disabled for the port */
	i40e_read_nvm_word(hw, I40E_SR_NVM_WAKE_ON_LAN, &wol_nvm_bits);
	if ((BIT(hw->port) & wol_nvm_bits) || (hw->partition_id != 1)) {
		wol->supported = 0;
		wol->wolopts = 0;
	} else {
		wol->supported = WAKE_MAGIC;
		wol->wolopts = (pf->wol_en ? WAKE_MAGIC : 0);
	}
}

/**
 * i40e_set_wol - set the WakeOnLAN configuration
 * @netdev: the netdev in question
 * @wol: the ethtool WoL setting data
 **/
static int i40e_set_wol(struct net_device *netdev, struct ethtool_wolinfo *wol)
{
	struct i40e_netdev_priv *np = netdev_priv(netdev);
	struct i40e_pf *pf = np->vsi->back;
	struct i40e_vsi *vsi = np->vsi;
	struct i40e_hw *hw = &pf->hw;
	u16 wol_nvm_bits;

	/* WoL not supported if this isn't the controlling PF on the port */
	if (hw->partition_id != 1) {
		i40e_partition_setting_complaint(pf);
		return -EOPNOTSUPP;
	}

	if (vsi != pf->vsi[pf->lan_vsi])
		return -EOPNOTSUPP;

	/* NVM bit on means WoL disabled for the port */
	i40e_read_nvm_word(hw, I40E_SR_NVM_WAKE_ON_LAN, &wol_nvm_bits);
	if (BIT(hw->port) & wol_nvm_bits)
		return -EOPNOTSUPP;

	/* only magic packet is supported */
	if (wol->wolopts & ~WAKE_MAGIC)
		return -EOPNOTSUPP;

	/* is this a new value? */
	if (pf->wol_en != !!wol->wolopts) {
		pf->wol_en = !!wol->wolopts;
		device_set_wakeup_enable(&pf->pdev->dev, pf->wol_en);
	}

	return 0;
}

static int i40e_set_phys_id(struct net_device *netdev,
			    enum ethtool_phys_id_state state)
{
	struct i40e_netdev_priv *np = netdev_priv(netdev);
	struct i40e_pf *pf = np->vsi->back;
	struct i40e_hw *hw = &pf->hw;
	int blink_freq = 2;
	u16 temp_status;
	int ret = 0;

	switch (state) {
	case ETHTOOL_ID_ACTIVE:
		if (!(pf->hw_features & I40E_HW_PHY_CONTROLS_LEDS)) {
			pf->led_status = i40e_led_get(hw);
		} else {
			if (!(hw->flags & I40E_HW_FLAG_AQ_PHY_ACCESS_CAPABLE))
				i40e_aq_set_phy_debug(hw, I40E_PHY_DEBUG_ALL,
						      NULL);
			ret = i40e_led_get_phy(hw, &temp_status,
					       &pf->phy_led_val);
			pf->led_status = temp_status;
		}
		return blink_freq;
	case ETHTOOL_ID_ON:
		if (!(pf->hw_features & I40E_HW_PHY_CONTROLS_LEDS))
			i40e_led_set(hw, 0xf, false);
		else
			ret = i40e_led_set_phy(hw, true, pf->led_status, 0);
		break;
	case ETHTOOL_ID_OFF:
		if (!(pf->hw_features & I40E_HW_PHY_CONTROLS_LEDS))
			i40e_led_set(hw, 0x0, false);
		else
			ret = i40e_led_set_phy(hw, false, pf->led_status, 0);
		break;
	case ETHTOOL_ID_INACTIVE:
		if (!(pf->hw_features & I40E_HW_PHY_CONTROLS_LEDS)) {
			i40e_led_set(hw, pf->led_status, false);
		} else {
			ret = i40e_led_set_phy(hw, false, pf->led_status,
					       (pf->phy_led_val |
					       I40E_PHY_LED_MODE_ORIG));
			if (!(hw->flags & I40E_HW_FLAG_AQ_PHY_ACCESS_CAPABLE))
				i40e_aq_set_phy_debug(hw, 0, NULL);
		}
		break;
	default:
		break;
	}
	if (ret)
		return -ENOENT;
	else
		return 0;
}

/* NOTE: i40e hardware uses a conversion factor of 2 for Interrupt
 * Throttle Rate (ITR) ie. ITR(1) = 2us ITR(10) = 20 us, and also
 * 125us (8000 interrupts per second) == ITR(62)
 */

/**
 * __i40e_get_coalesce - get per-queue coalesce settings
 * @netdev: the netdev to check
 * @ec: ethtool coalesce data structure
 * @queue: which queue to pick
 *
 * Gets the per-queue settings for coalescence. Specifically Rx and Tx usecs
 * are per queue. If queue is <0 then we default to queue 0 as the
 * representative value.
 **/
static int __i40e_get_coalesce(struct net_device *netdev,
			       struct ethtool_coalesce *ec,
			       int queue)
{
	struct i40e_netdev_priv *np = netdev_priv(netdev);
	struct i40e_ring *rx_ring, *tx_ring;
	struct i40e_vsi *vsi = np->vsi;

	ec->tx_max_coalesced_frames_irq = vsi->work_limit;
	ec->rx_max_coalesced_frames_irq = vsi->work_limit;

	/* rx and tx usecs has per queue value. If user doesn't specify the
	 * queue, return queue 0's value to represent.
	 */
	if (queue < 0)
		queue = 0;
	else if (queue >= vsi->num_queue_pairs)
		return -EINVAL;

	rx_ring = vsi->rx_rings[queue];
	tx_ring = vsi->tx_rings[queue];

	if (ITR_IS_DYNAMIC(rx_ring->itr_setting))
		ec->use_adaptive_rx_coalesce = 1;

	if (ITR_IS_DYNAMIC(tx_ring->itr_setting))
		ec->use_adaptive_tx_coalesce = 1;

	ec->rx_coalesce_usecs = rx_ring->itr_setting & ~I40E_ITR_DYNAMIC;
	ec->tx_coalesce_usecs = tx_ring->itr_setting & ~I40E_ITR_DYNAMIC;

	/* we use the _usecs_high to store/set the interrupt rate limit
	 * that the hardware supports, that almost but not quite
	 * fits the original intent of the ethtool variable,
	 * the rx_coalesce_usecs_high limits total interrupts
	 * per second from both tx/rx sources.
	 */
	ec->rx_coalesce_usecs_high = vsi->int_rate_limit;
	ec->tx_coalesce_usecs_high = vsi->int_rate_limit;

	return 0;
}

/**
 * i40e_get_coalesce - get a netdev's coalesce settings
 * @netdev: the netdev to check
 * @ec: ethtool coalesce data structure
 * @kernel_coal: ethtool CQE mode setting structure
 * @extack: extack for reporting error messages
 *
 * Gets the coalesce settings for a particular netdev. Note that if user has
 * modified per-queue settings, this only guarantees to represent queue 0. See
 * __i40e_get_coalesce for more details.
 **/
static int i40e_get_coalesce(struct net_device *netdev,
			     struct ethtool_coalesce *ec,
			     struct kernel_ethtool_coalesce *kernel_coal,
			     struct netlink_ext_ack *extack)
{
	return __i40e_get_coalesce(netdev, ec, -1);
}

/**
 * i40e_get_per_queue_coalesce - gets coalesce settings for particular queue
 * @netdev: netdev structure
 * @ec: ethtool's coalesce settings
 * @queue: the particular queue to read
 *
 * Will read a specific queue's coalesce settings
 **/
static int i40e_get_per_queue_coalesce(struct net_device *netdev, u32 queue,
				       struct ethtool_coalesce *ec)
{
	return __i40e_get_coalesce(netdev, ec, queue);
}

/**
 * i40e_set_itr_per_queue - set ITR values for specific queue
 * @vsi: the VSI to set values for
 * @ec: coalesce settings from ethtool
 * @queue: the queue to modify
 *
 * Change the ITR settings for a specific queue.
 **/
static void i40e_set_itr_per_queue(struct i40e_vsi *vsi,
				   struct ethtool_coalesce *ec,
				   int queue)
{
	struct i40e_ring *rx_ring = vsi->rx_rings[queue];
	struct i40e_ring *tx_ring = vsi->tx_rings[queue];
	struct i40e_pf *pf = vsi->back;
	struct i40e_hw *hw = &pf->hw;
	struct i40e_q_vector *q_vector;
	u16 intrl;

	intrl = i40e_intrl_usec_to_reg(vsi->int_rate_limit);

	rx_ring->itr_setting = ITR_REG_ALIGN(ec->rx_coalesce_usecs);
	tx_ring->itr_setting = ITR_REG_ALIGN(ec->tx_coalesce_usecs);

	if (ec->use_adaptive_rx_coalesce)
		rx_ring->itr_setting |= I40E_ITR_DYNAMIC;
	else
		rx_ring->itr_setting &= ~I40E_ITR_DYNAMIC;

	if (ec->use_adaptive_tx_coalesce)
		tx_ring->itr_setting |= I40E_ITR_DYNAMIC;
	else
		tx_ring->itr_setting &= ~I40E_ITR_DYNAMIC;

	q_vector = rx_ring->q_vector;
	q_vector->rx.target_itr = ITR_TO_REG(rx_ring->itr_setting);

	q_vector = tx_ring->q_vector;
	q_vector->tx.target_itr = ITR_TO_REG(tx_ring->itr_setting);

	/* The interrupt handler itself will take care of programming
	 * the Tx and Rx ITR values based on the values we have entered
	 * into the q_vector, no need to write the values now.
	 */

	wr32(hw, I40E_PFINT_RATEN(q_vector->reg_idx), intrl);
	i40e_flush(hw);
}

/**
 * __i40e_set_coalesce - set coalesce settings for particular queue
 * @netdev: the netdev to change
 * @ec: ethtool coalesce settings
 * @queue: the queue to change
 *
 * Sets the coalesce settings for a particular queue.
 **/
static int __i40e_set_coalesce(struct net_device *netdev,
			       struct ethtool_coalesce *ec,
			       int queue)
{
	struct i40e_netdev_priv *np = netdev_priv(netdev);
	u16 intrl_reg, cur_rx_itr, cur_tx_itr;
	struct i40e_vsi *vsi = np->vsi;
	struct i40e_pf *pf = vsi->back;
	int i;

	if (ec->tx_max_coalesced_frames_irq || ec->rx_max_coalesced_frames_irq)
		vsi->work_limit = ec->tx_max_coalesced_frames_irq;

	if (queue < 0) {
		cur_rx_itr = vsi->rx_rings[0]->itr_setting;
		cur_tx_itr = vsi->tx_rings[0]->itr_setting;
	} else if (queue < vsi->num_queue_pairs) {
		cur_rx_itr = vsi->rx_rings[queue]->itr_setting;
		cur_tx_itr = vsi->tx_rings[queue]->itr_setting;
	} else {
		netif_info(pf, drv, netdev, "Invalid queue value, queue range is 0 - %d\n",
			   vsi->num_queue_pairs - 1);
		return -EINVAL;
	}

	cur_tx_itr &= ~I40E_ITR_DYNAMIC;
	cur_rx_itr &= ~I40E_ITR_DYNAMIC;

	/* tx_coalesce_usecs_high is ignored, use rx-usecs-high instead */
	if (ec->tx_coalesce_usecs_high != vsi->int_rate_limit) {
		netif_info(pf, drv, netdev, "tx-usecs-high is not used, please program rx-usecs-high\n");
		return -EINVAL;
	}

	if (ec->rx_coalesce_usecs_high > INTRL_REG_TO_USEC(I40E_MAX_INTRL)) {
		netif_info(pf, drv, netdev, "Invalid value, rx-usecs-high range is 0-%lu\n",
			   INTRL_REG_TO_USEC(I40E_MAX_INTRL));
		return -EINVAL;
	}

	if (ec->rx_coalesce_usecs != cur_rx_itr &&
	    ec->use_adaptive_rx_coalesce) {
		netif_info(pf, drv, netdev, "RX interrupt moderation cannot be changed if adaptive-rx is enabled.\n");
		return -EINVAL;
	}

	if (ec->rx_coalesce_usecs > I40E_MAX_ITR) {
		netif_info(pf, drv, netdev, "Invalid value, rx-usecs range is 0-8160\n");
		return -EINVAL;
	}

	if (ec->tx_coalesce_usecs != cur_tx_itr &&
	    ec->use_adaptive_tx_coalesce) {
		netif_info(pf, drv, netdev, "TX interrupt moderation cannot be changed if adaptive-tx is enabled.\n");
		return -EINVAL;
	}

	if (ec->tx_coalesce_usecs > I40E_MAX_ITR) {
		netif_info(pf, drv, netdev, "Invalid value, tx-usecs range is 0-8160\n");
		return -EINVAL;
	}

	if (ec->use_adaptive_rx_coalesce && !cur_rx_itr)
		ec->rx_coalesce_usecs = I40E_MIN_ITR;

	if (ec->use_adaptive_tx_coalesce && !cur_tx_itr)
		ec->tx_coalesce_usecs = I40E_MIN_ITR;

	intrl_reg = i40e_intrl_usec_to_reg(ec->rx_coalesce_usecs_high);
	vsi->int_rate_limit = INTRL_REG_TO_USEC(intrl_reg);
	if (vsi->int_rate_limit != ec->rx_coalesce_usecs_high) {
		netif_info(pf, drv, netdev, "Interrupt rate limit rounded down to %d\n",
			   vsi->int_rate_limit);
	}

	/* rx and tx usecs has per queue value. If user doesn't specify the
	 * queue, apply to all queues.
	 */
	if (queue < 0) {
		for (i = 0; i < vsi->num_queue_pairs; i++)
			i40e_set_itr_per_queue(vsi, ec, i);
	} else {
		i40e_set_itr_per_queue(vsi, ec, queue);
	}

	return 0;
}

/**
 * i40e_set_coalesce - set coalesce settings for every queue on the netdev
 * @netdev: the netdev to change
 * @ec: ethtool coalesce settings
 * @kernel_coal: ethtool CQE mode setting structure
 * @extack: extack for reporting error messages
 *
 * This will set each queue to the same coalesce settings.
 **/
static int i40e_set_coalesce(struct net_device *netdev,
			     struct ethtool_coalesce *ec,
			     struct kernel_ethtool_coalesce *kernel_coal,
			     struct netlink_ext_ack *extack)
{
	return __i40e_set_coalesce(netdev, ec, -1);
}

/**
 * i40e_set_per_queue_coalesce - set specific queue's coalesce settings
 * @netdev: the netdev to change
 * @ec: ethtool's coalesce settings
 * @queue: the queue to change
 *
 * Sets the specified queue's coalesce settings.
 **/
static int i40e_set_per_queue_coalesce(struct net_device *netdev, u32 queue,
				       struct ethtool_coalesce *ec)
{
	return __i40e_set_coalesce(netdev, ec, queue);
}

/**
 * i40e_get_rss_hash_opts - Get RSS hash Input Set for each flow type
 * @pf: pointer to the physical function struct
 * @cmd: ethtool rxnfc command
 *
 * Returns Success if the flow is supported, else Invalid Input.
 **/
static int i40e_get_rss_hash_opts(struct i40e_pf *pf, struct ethtool_rxnfc *cmd)
{
	struct i40e_hw *hw = &pf->hw;
	u8 flow_pctype = 0;
	u64 i_set = 0;

	cmd->data = 0;

	switch (cmd->flow_type) {
	case TCP_V4_FLOW:
		flow_pctype = I40E_FILTER_PCTYPE_NONF_IPV4_TCP;
		break;
	case UDP_V4_FLOW:
		flow_pctype = I40E_FILTER_PCTYPE_NONF_IPV4_UDP;
		break;
	case TCP_V6_FLOW:
		flow_pctype = I40E_FILTER_PCTYPE_NONF_IPV6_TCP;
		break;
	case UDP_V6_FLOW:
		flow_pctype = I40E_FILTER_PCTYPE_NONF_IPV6_UDP;
		break;
	case SCTP_V4_FLOW:
	case AH_ESP_V4_FLOW:
	case AH_V4_FLOW:
	case ESP_V4_FLOW:
	case IPV4_FLOW:
	case SCTP_V6_FLOW:
	case AH_ESP_V6_FLOW:
	case AH_V6_FLOW:
	case ESP_V6_FLOW:
	case IPV6_FLOW:
		/* Default is src/dest for IP, no matter the L4 hashing */
		cmd->data |= RXH_IP_SRC | RXH_IP_DST;
		break;
	default:
		return -EINVAL;
	}

	/* Read flow based hash input set register */
	if (flow_pctype) {
		i_set = (u64)i40e_read_rx_ctl(hw, I40E_GLQF_HASH_INSET(0,
					      flow_pctype)) |
			((u64)i40e_read_rx_ctl(hw, I40E_GLQF_HASH_INSET(1,
					       flow_pctype)) << 32);
	}

	/* Process bits of hash input set */
	if (i_set) {
		if (i_set & I40E_L4_SRC_MASK)
			cmd->data |= RXH_L4_B_0_1;
		if (i_set & I40E_L4_DST_MASK)
			cmd->data |= RXH_L4_B_2_3;

		if (cmd->flow_type == TCP_V4_FLOW ||
		    cmd->flow_type == UDP_V4_FLOW) {
			if (hw->mac.type == I40E_MAC_X722) {
				if (i_set & I40E_X722_L3_SRC_MASK)
					cmd->data |= RXH_IP_SRC;
				if (i_set & I40E_X722_L3_DST_MASK)
					cmd->data |= RXH_IP_DST;
			} else {
				if (i_set & I40E_L3_SRC_MASK)
					cmd->data |= RXH_IP_SRC;
				if (i_set & I40E_L3_DST_MASK)
					cmd->data |= RXH_IP_DST;
			}
		} else if (cmd->flow_type == TCP_V6_FLOW ||
			  cmd->flow_type == UDP_V6_FLOW) {
			if (i_set & I40E_L3_V6_SRC_MASK)
				cmd->data |= RXH_IP_SRC;
			if (i_set & I40E_L3_V6_DST_MASK)
				cmd->data |= RXH_IP_DST;
		}
	}

	return 0;
}

/**
 * i40e_check_mask - Check whether a mask field is set
 * @mask: the full mask value
 * @field: mask of the field to check
 *
 * If the given mask is fully set, return positive value. If the mask for the
 * field is fully unset, return zero. Otherwise return a negative error code.
 **/
static int i40e_check_mask(u64 mask, u64 field)
{
	u64 value = mask & field;

	if (value == field)
		return 1;
	else if (!value)
		return 0;
	else
		return -1;
}

/**
 * i40e_parse_rx_flow_user_data - Deconstruct user-defined data
 * @fsp: pointer to rx flow specification
 * @data: pointer to userdef data structure for storage
 *
 * Read the user-defined data and deconstruct the value into a structure. No
 * other code should read the user-defined data, so as to ensure that every
 * place consistently reads the value correctly.
 *
 * The user-defined field is a 64bit Big Endian format value, which we
 * deconstruct by reading bits or bit fields from it. Single bit flags shall
 * be defined starting from the highest bits, while small bit field values
 * shall be defined starting from the lowest bits.
 *
 * Returns 0 if the data is valid, and non-zero if the userdef data is invalid
 * and the filter should be rejected. The data structure will always be
 * modified even if FLOW_EXT is not set.
 *
 **/
static int i40e_parse_rx_flow_user_data(struct ethtool_rx_flow_spec *fsp,
					struct i40e_rx_flow_userdef *data)
{
	u64 value, mask;
	int valid;

	/* Zero memory first so it's always consistent. */
	memset(data, 0, sizeof(*data));

	if (!(fsp->flow_type & FLOW_EXT))
		return 0;

	value = be64_to_cpu(*((__be64 *)fsp->h_ext.data));
	mask = be64_to_cpu(*((__be64 *)fsp->m_ext.data));

#define I40E_USERDEF_FLEX_WORD		GENMASK_ULL(15, 0)
#define I40E_USERDEF_FLEX_OFFSET	GENMASK_ULL(31, 16)
#define I40E_USERDEF_FLEX_FILTER	GENMASK_ULL(31, 0)

	valid = i40e_check_mask(mask, I40E_USERDEF_FLEX_FILTER);
	if (valid < 0) {
		return -EINVAL;
	} else if (valid) {
		data->flex_word = value & I40E_USERDEF_FLEX_WORD;
		data->flex_offset =
			(value & I40E_USERDEF_FLEX_OFFSET) >> 16;
		data->flex_filter = true;
	}

	return 0;
}

/**
 * i40e_fill_rx_flow_user_data - Fill in user-defined data field
 * @fsp: pointer to rx_flow specification
 * @data: pointer to return userdef data
 *
 * Reads the userdef data structure and properly fills in the user defined
 * fields of the rx_flow_spec.
 **/
static void i40e_fill_rx_flow_user_data(struct ethtool_rx_flow_spec *fsp,
					struct i40e_rx_flow_userdef *data)
{
	u64 value = 0, mask = 0;

	if (data->flex_filter) {
		value |= data->flex_word;
		value |= (u64)data->flex_offset << 16;
		mask |= I40E_USERDEF_FLEX_FILTER;
	}

	if (value || mask)
		fsp->flow_type |= FLOW_EXT;

	*((__be64 *)fsp->h_ext.data) = cpu_to_be64(value);
	*((__be64 *)fsp->m_ext.data) = cpu_to_be64(mask);
}

/**
 * i40e_get_ethtool_fdir_all - Populates the rule count of a command
 * @pf: Pointer to the physical function struct
 * @cmd: The command to get or set Rx flow classification rules
 * @rule_locs: Array of used rule locations
 *
 * This function populates both the total and actual rule count of
 * the ethtool flow classification command
 *
 * Returns 0 on success or -EMSGSIZE if entry not found
 **/
static int i40e_get_ethtool_fdir_all(struct i40e_pf *pf,
				     struct ethtool_rxnfc *cmd,
				     u32 *rule_locs)
{
	struct i40e_fdir_filter *rule;
	struct hlist_node *node2;
	int cnt = 0;

	/* report total rule count */
	cmd->data = i40e_get_fd_cnt_all(pf);

	hlist_for_each_entry_safe(rule, node2,
				  &pf->fdir_filter_list, fdir_node) {
		if (cnt == cmd->rule_cnt)
			return -EMSGSIZE;

		rule_locs[cnt] = rule->fd_id;
		cnt++;
	}

	cmd->rule_cnt = cnt;

	return 0;
}

/**
 * i40e_get_ethtool_fdir_entry - Look up a filter based on Rx flow
 * @pf: Pointer to the physical function struct
 * @cmd: The command to get or set Rx flow classification rules
 *
 * This function looks up a filter based on the Rx flow classification
 * command and fills the flow spec info for it if found
 *
 * Returns 0 on success or -EINVAL if filter not found
 **/
static int i40e_get_ethtool_fdir_entry(struct i40e_pf *pf,
				       struct ethtool_rxnfc *cmd)
{
	struct ethtool_rx_flow_spec *fsp =
			(struct ethtool_rx_flow_spec *)&cmd->fs;
	struct i40e_rx_flow_userdef userdef = {0};
	struct i40e_fdir_filter *rule = NULL;
	struct hlist_node *node2;
	u64 input_set;
	u16 index;

	hlist_for_each_entry_safe(rule, node2,
				  &pf->fdir_filter_list, fdir_node) {
		if (fsp->location <= rule->fd_id)
			break;
	}

	if (!rule || fsp->location != rule->fd_id)
		return -EINVAL;

	fsp->flow_type = rule->flow_type;
	if (fsp->flow_type == IP_USER_FLOW) {
		fsp->h_u.usr_ip4_spec.ip_ver = ETH_RX_NFC_IP4;
		fsp->h_u.usr_ip4_spec.proto = 0;
		fsp->m_u.usr_ip4_spec.proto = 0;
	}

	if (fsp->flow_type == IPV6_USER_FLOW ||
	    fsp->flow_type == UDP_V6_FLOW ||
	    fsp->flow_type == TCP_V6_FLOW ||
	    fsp->flow_type == SCTP_V6_FLOW) {
		/* Reverse the src and dest notion, since the HW views them
		 * from Tx perspective where as the user expects it from
		 * Rx filter view.
		 */
		fsp->h_u.tcp_ip6_spec.psrc = rule->dst_port;
		fsp->h_u.tcp_ip6_spec.pdst = rule->src_port;
		memcpy(fsp->h_u.tcp_ip6_spec.ip6dst, rule->src_ip6,
		       sizeof(__be32) * 4);
		memcpy(fsp->h_u.tcp_ip6_spec.ip6src, rule->dst_ip6,
		       sizeof(__be32) * 4);
	} else {
		/* Reverse the src and dest notion, since the HW views them
		 * from Tx perspective where as the user expects it from
		 * Rx filter view.
		 */
		fsp->h_u.tcp_ip4_spec.psrc = rule->dst_port;
		fsp->h_u.tcp_ip4_spec.pdst = rule->src_port;
		fsp->h_u.tcp_ip4_spec.ip4src = rule->dst_ip;
		fsp->h_u.tcp_ip4_spec.ip4dst = rule->src_ip;
	}

	switch (rule->flow_type) {
	case SCTP_V4_FLOW:
		index = I40E_FILTER_PCTYPE_NONF_IPV4_SCTP;
		break;
	case TCP_V4_FLOW:
		index = I40E_FILTER_PCTYPE_NONF_IPV4_TCP;
		break;
	case UDP_V4_FLOW:
		index = I40E_FILTER_PCTYPE_NONF_IPV4_UDP;
		break;
	case SCTP_V6_FLOW:
		index = I40E_FILTER_PCTYPE_NONF_IPV6_SCTP;
		break;
	case TCP_V6_FLOW:
		index = I40E_FILTER_PCTYPE_NONF_IPV6_TCP;
		break;
	case UDP_V6_FLOW:
		index = I40E_FILTER_PCTYPE_NONF_IPV6_UDP;
		break;
	case IP_USER_FLOW:
		index = I40E_FILTER_PCTYPE_NONF_IPV4_OTHER;
		break;
	case IPV6_USER_FLOW:
		index = I40E_FILTER_PCTYPE_NONF_IPV6_OTHER;
		break;
	default:
		/* If we have stored a filter with a flow type not listed here
		 * it is almost certainly a driver bug. WARN(), and then
		 * assign the input_set as if all fields are enabled to avoid
		 * reading unassigned memory.
		 */
		WARN(1, "Missing input set index for flow_type %d\n",
		     rule->flow_type);
		input_set = 0xFFFFFFFFFFFFFFFFULL;
		goto no_input_set;
	}

	input_set = i40e_read_fd_input_set(pf, index);

no_input_set:
	if (input_set & I40E_L3_V6_SRC_MASK) {
		fsp->m_u.tcp_ip6_spec.ip6src[0] = htonl(0xFFFFFFFF);
		fsp->m_u.tcp_ip6_spec.ip6src[1] = htonl(0xFFFFFFFF);
		fsp->m_u.tcp_ip6_spec.ip6src[2] = htonl(0xFFFFFFFF);
		fsp->m_u.tcp_ip6_spec.ip6src[3] = htonl(0xFFFFFFFF);
	}

	if (input_set & I40E_L3_V6_DST_MASK) {
		fsp->m_u.tcp_ip6_spec.ip6dst[0] = htonl(0xFFFFFFFF);
		fsp->m_u.tcp_ip6_spec.ip6dst[1] = htonl(0xFFFFFFFF);
		fsp->m_u.tcp_ip6_spec.ip6dst[2] = htonl(0xFFFFFFFF);
		fsp->m_u.tcp_ip6_spec.ip6dst[3] = htonl(0xFFFFFFFF);
	}

	if (input_set & I40E_L3_SRC_MASK)
		fsp->m_u.tcp_ip4_spec.ip4src = htonl(0xFFFFFFFF);

	if (input_set & I40E_L3_DST_MASK)
		fsp->m_u.tcp_ip4_spec.ip4dst = htonl(0xFFFFFFFF);

	if (input_set & I40E_L4_SRC_MASK)
		fsp->m_u.tcp_ip4_spec.psrc = htons(0xFFFF);

	if (input_set & I40E_L4_DST_MASK)
		fsp->m_u.tcp_ip4_spec.pdst = htons(0xFFFF);

	if (rule->dest_ctl == I40E_FILTER_PROGRAM_DESC_DEST_DROP_PACKET)
		fsp->ring_cookie = RX_CLS_FLOW_DISC;
	else
		fsp->ring_cookie = rule->q_index;

	if (rule->vlan_tag) {
		fsp->h_ext.vlan_etype = rule->vlan_etype;
		fsp->m_ext.vlan_etype = htons(0xFFFF);
		fsp->h_ext.vlan_tci = rule->vlan_tag;
		fsp->m_ext.vlan_tci = htons(0xFFFF);
		fsp->flow_type |= FLOW_EXT;
	}

	if (rule->dest_vsi != pf->vsi[pf->lan_vsi]->id) {
		struct i40e_vsi *vsi;

		vsi = i40e_find_vsi_from_id(pf, rule->dest_vsi);
		if (vsi && vsi->type == I40E_VSI_SRIOV) {
			/* VFs are zero-indexed by the driver, but ethtool
			 * expects them to be one-indexed, so add one here
			 */
			u64 ring_vf = vsi->vf_id + 1;

			ring_vf <<= ETHTOOL_RX_FLOW_SPEC_RING_VF_OFF;
			fsp->ring_cookie |= ring_vf;
		}
	}

	if (rule->flex_filter) {
		userdef.flex_filter = true;
		userdef.flex_word = be16_to_cpu(rule->flex_word);
		userdef.flex_offset = rule->flex_offset;
	}

	i40e_fill_rx_flow_user_data(fsp, &userdef);

	return 0;
}

/**
 * i40e_get_rxnfc - command to get RX flow classification rules
 * @netdev: network interface device structure
 * @cmd: ethtool rxnfc command
 * @rule_locs: pointer to store rule data
 *
 * Returns Success if the command is supported.
 **/
static int i40e_get_rxnfc(struct net_device *netdev, struct ethtool_rxnfc *cmd,
			  u32 *rule_locs)
{
	struct i40e_netdev_priv *np = netdev_priv(netdev);
	struct i40e_vsi *vsi = np->vsi;
	struct i40e_pf *pf = vsi->back;
	int ret = -EOPNOTSUPP;

	switch (cmd->cmd) {
	case ETHTOOL_GRXRINGS:
		cmd->data = vsi->rss_size;
		ret = 0;
		break;
	case ETHTOOL_GRXFH:
		ret = i40e_get_rss_hash_opts(pf, cmd);
		break;
	case ETHTOOL_GRXCLSRLCNT:
		cmd->rule_cnt = pf->fdir_pf_active_filters;
		/* report total rule count */
		cmd->data = i40e_get_fd_cnt_all(pf);
		ret = 0;
		break;
	case ETHTOOL_GRXCLSRULE:
		ret = i40e_get_ethtool_fdir_entry(pf, cmd);
		break;
	case ETHTOOL_GRXCLSRLALL:
		ret = i40e_get_ethtool_fdir_all(pf, cmd, rule_locs);
		break;
	default:
		break;
	}

	return ret;
}

/**
 * i40e_get_rss_hash_bits - Read RSS Hash bits from register
 * @hw: hw structure
 * @nfc: pointer to user request
 * @i_setc: bits currently set
 *
 * Returns value of bits to be set per user request
 **/
static u64 i40e_get_rss_hash_bits(struct i40e_hw *hw,
				  struct ethtool_rxnfc *nfc,
				  u64 i_setc)
{
	u64 i_set = i_setc;
	u64 src_l3 = 0, dst_l3 = 0;

	if (nfc->data & RXH_L4_B_0_1)
		i_set |= I40E_L4_SRC_MASK;
	else
		i_set &= ~I40E_L4_SRC_MASK;
	if (nfc->data & RXH_L4_B_2_3)
		i_set |= I40E_L4_DST_MASK;
	else
		i_set &= ~I40E_L4_DST_MASK;

	if (nfc->flow_type == TCP_V6_FLOW || nfc->flow_type == UDP_V6_FLOW) {
		src_l3 = I40E_L3_V6_SRC_MASK;
		dst_l3 = I40E_L3_V6_DST_MASK;
	} else if (nfc->flow_type == TCP_V4_FLOW ||
		  nfc->flow_type == UDP_V4_FLOW) {
		if (hw->mac.type == I40E_MAC_X722) {
			src_l3 = I40E_X722_L3_SRC_MASK;
			dst_l3 = I40E_X722_L3_DST_MASK;
		} else {
			src_l3 = I40E_L3_SRC_MASK;
			dst_l3 = I40E_L3_DST_MASK;
		}
	} else {
		/* Any other flow type are not supported here */
		return i_set;
	}

	if (nfc->data & RXH_IP_SRC)
		i_set |= src_l3;
	else
		i_set &= ~src_l3;
	if (nfc->data & RXH_IP_DST)
		i_set |= dst_l3;
	else
		i_set &= ~dst_l3;

	return i_set;
}

#define FLOW_PCTYPES_SIZE 64
/**
 * i40e_set_rss_hash_opt - Enable/Disable flow types for RSS hash
 * @pf: pointer to the physical function struct
 * @nfc: ethtool rxnfc command
 *
 * Returns Success if the flow input set is supported.
 **/
static int i40e_set_rss_hash_opt(struct i40e_pf *pf, struct ethtool_rxnfc *nfc)
{
	struct i40e_hw *hw = &pf->hw;
	u64 hena = (u64)i40e_read_rx_ctl(hw, I40E_PFQF_HENA(0)) |
		   ((u64)i40e_read_rx_ctl(hw, I40E_PFQF_HENA(1)) << 32);
	DECLARE_BITMAP(flow_pctypes, FLOW_PCTYPES_SIZE);
	u64 i_set, i_setc;

	bitmap_zero(flow_pctypes, FLOW_PCTYPES_SIZE);

	if (pf->flags & I40E_FLAG_MFP_ENABLED) {
		dev_err(&pf->pdev->dev,
			"Change of RSS hash input set is not supported when MFP mode is enabled\n");
		return -EOPNOTSUPP;
	}

	/* RSS does not support anything other than hashing
	 * to queues on src and dst IPs and ports
	 */
	if (nfc->data & ~(RXH_IP_SRC | RXH_IP_DST |
			  RXH_L4_B_0_1 | RXH_L4_B_2_3))
		return -EINVAL;

	switch (nfc->flow_type) {
	case TCP_V4_FLOW:
		set_bit(I40E_FILTER_PCTYPE_NONF_IPV4_TCP, flow_pctypes);
		if (pf->hw_features & I40E_HW_MULTIPLE_TCP_UDP_RSS_PCTYPE)
			set_bit(I40E_FILTER_PCTYPE_NONF_IPV4_TCP_SYN_NO_ACK,
				flow_pctypes);
		break;
	case TCP_V6_FLOW:
		set_bit(I40E_FILTER_PCTYPE_NONF_IPV6_TCP, flow_pctypes);
		if (pf->hw_features & I40E_HW_MULTIPLE_TCP_UDP_RSS_PCTYPE)
			set_bit(I40E_FILTER_PCTYPE_NONF_IPV6_TCP_SYN_NO_ACK,
				flow_pctypes);
		break;
	case UDP_V4_FLOW:
		set_bit(I40E_FILTER_PCTYPE_NONF_IPV4_UDP, flow_pctypes);
		if (pf->hw_features & I40E_HW_MULTIPLE_TCP_UDP_RSS_PCTYPE) {
			set_bit(I40E_FILTER_PCTYPE_NONF_UNICAST_IPV4_UDP,
				flow_pctypes);
			set_bit(I40E_FILTER_PCTYPE_NONF_MULTICAST_IPV4_UDP,
				flow_pctypes);
		}
		hena |= BIT_ULL(I40E_FILTER_PCTYPE_FRAG_IPV4);
		break;
	case UDP_V6_FLOW:
		set_bit(I40E_FILTER_PCTYPE_NONF_IPV6_UDP, flow_pctypes);
		if (pf->hw_features & I40E_HW_MULTIPLE_TCP_UDP_RSS_PCTYPE) {
			set_bit(I40E_FILTER_PCTYPE_NONF_UNICAST_IPV6_UDP,
				flow_pctypes);
			set_bit(I40E_FILTER_PCTYPE_NONF_MULTICAST_IPV6_UDP,
				flow_pctypes);
		}
		hena |= BIT_ULL(I40E_FILTER_PCTYPE_FRAG_IPV6);
		break;
	case AH_ESP_V4_FLOW:
	case AH_V4_FLOW:
	case ESP_V4_FLOW:
	case SCTP_V4_FLOW:
		if ((nfc->data & RXH_L4_B_0_1) ||
		    (nfc->data & RXH_L4_B_2_3))
			return -EINVAL;
		hena |= BIT_ULL(I40E_FILTER_PCTYPE_NONF_IPV4_OTHER);
		break;
	case AH_ESP_V6_FLOW:
	case AH_V6_FLOW:
	case ESP_V6_FLOW:
	case SCTP_V6_FLOW:
		if ((nfc->data & RXH_L4_B_0_1) ||
		    (nfc->data & RXH_L4_B_2_3))
			return -EINVAL;
		hena |= BIT_ULL(I40E_FILTER_PCTYPE_NONF_IPV6_OTHER);
		break;
	case IPV4_FLOW:
		hena |= BIT_ULL(I40E_FILTER_PCTYPE_NONF_IPV4_OTHER) |
			BIT_ULL(I40E_FILTER_PCTYPE_FRAG_IPV4);
		break;
	case IPV6_FLOW:
		hena |= BIT_ULL(I40E_FILTER_PCTYPE_NONF_IPV6_OTHER) |
			BIT_ULL(I40E_FILTER_PCTYPE_FRAG_IPV6);
		break;
	default:
		return -EINVAL;
	}

	if (bitmap_weight(flow_pctypes, FLOW_PCTYPES_SIZE)) {
		u8 flow_id;

		for_each_set_bit(flow_id, flow_pctypes, FLOW_PCTYPES_SIZE) {
			i_setc = (u64)i40e_read_rx_ctl(hw, I40E_GLQF_HASH_INSET(0, flow_id)) |
				 ((u64)i40e_read_rx_ctl(hw, I40E_GLQF_HASH_INSET(1, flow_id)) << 32);
			i_set = i40e_get_rss_hash_bits(&pf->hw, nfc, i_setc);

			i40e_write_rx_ctl(hw, I40E_GLQF_HASH_INSET(0, flow_id),
					  (u32)i_set);
			i40e_write_rx_ctl(hw, I40E_GLQF_HASH_INSET(1, flow_id),
					  (u32)(i_set >> 32));
			hena |= BIT_ULL(flow_id);
		}
	}

	i40e_write_rx_ctl(hw, I40E_PFQF_HENA(0), (u32)hena);
	i40e_write_rx_ctl(hw, I40E_PFQF_HENA(1), (u32)(hena >> 32));
	i40e_flush(hw);

	return 0;
}

/**
 * i40e_update_ethtool_fdir_entry - Updates the fdir filter entry
 * @vsi: Pointer to the targeted VSI
 * @input: The filter to update or NULL to indicate deletion
 * @sw_idx: Software index to the filter
 * @cmd: The command to get or set Rx flow classification rules
 *
 * This function updates (or deletes) a Flow Director entry from
 * the hlist of the corresponding PF
 *
 * Returns 0 on success
 **/
static int i40e_update_ethtool_fdir_entry(struct i40e_vsi *vsi,
					  struct i40e_fdir_filter *input,
					  u16 sw_idx,
					  struct ethtool_rxnfc *cmd)
{
	struct i40e_fdir_filter *rule, *parent;
	struct i40e_pf *pf = vsi->back;
	struct hlist_node *node2;
	int err = -EINVAL;

	parent = NULL;
	rule = NULL;

	hlist_for_each_entry_safe(rule, node2,
				  &pf->fdir_filter_list, fdir_node) {
		/* hash found, or no matching entry */
		if (rule->fd_id >= sw_idx)
			break;
		parent = rule;
	}

	/* if there is an old rule occupying our place remove it */
	if (rule && (rule->fd_id == sw_idx)) {
		/* Remove this rule, since we're either deleting it, or
		 * replacing it.
		 */
		err = i40e_add_del_fdir(vsi, rule, false);
		hlist_del(&rule->fdir_node);
		kfree(rule);
		pf->fdir_pf_active_filters--;
	}

	/* If we weren't given an input, this is a delete, so just return the
	 * error code indicating if there was an entry at the requested slot
	 */
	if (!input)
		return err;

	/* Otherwise, install the new rule as requested */
	INIT_HLIST_NODE(&input->fdir_node);

	/* add filter to the list */
	if (parent)
		hlist_add_behind(&input->fdir_node, &parent->fdir_node);
	else
		hlist_add_head(&input->fdir_node,
			       &pf->fdir_filter_list);

	/* update counts */
	pf->fdir_pf_active_filters++;

	return 0;
}

/**
 * i40e_prune_flex_pit_list - Cleanup unused entries in FLX_PIT table
 * @pf: pointer to PF structure
 *
 * This function searches the list of filters and determines which FLX_PIT
 * entries are still required. It will prune any entries which are no longer
 * in use after the deletion.
 **/
static void i40e_prune_flex_pit_list(struct i40e_pf *pf)
{
	struct i40e_flex_pit *entry, *tmp;
	struct i40e_fdir_filter *rule;

	/* First, we'll check the l3 table */
	list_for_each_entry_safe(entry, tmp, &pf->l3_flex_pit_list, list) {
		bool found = false;

		hlist_for_each_entry(rule, &pf->fdir_filter_list, fdir_node) {
			if (rule->flow_type != IP_USER_FLOW)
				continue;
			if (rule->flex_filter &&
			    rule->flex_offset == entry->src_offset) {
				found = true;
				break;
			}
		}

		/* If we didn't find the filter, then we can prune this entry
		 * from the list.
		 */
		if (!found) {
			list_del(&entry->list);
			kfree(entry);
		}
	}

	/* Followed by the L4 table */
	list_for_each_entry_safe(entry, tmp, &pf->l4_flex_pit_list, list) {
		bool found = false;

		hlist_for_each_entry(rule, &pf->fdir_filter_list, fdir_node) {
			/* Skip this filter if it's L3, since we already
			 * checked those in the above loop
			 */
			if (rule->flow_type == IP_USER_FLOW)
				continue;
			if (rule->flex_filter &&
			    rule->flex_offset == entry->src_offset) {
				found = true;
				break;
			}
		}

		/* If we didn't find the filter, then we can prune this entry
		 * from the list.
		 */
		if (!found) {
			list_del(&entry->list);
			kfree(entry);
		}
	}
}

/**
 * i40e_del_fdir_entry - Deletes a Flow Director filter entry
 * @vsi: Pointer to the targeted VSI
 * @cmd: The command to get or set Rx flow classification rules
 *
 * The function removes a Flow Director filter entry from the
 * hlist of the corresponding PF
 *
 * Returns 0 on success
 */
static int i40e_del_fdir_entry(struct i40e_vsi *vsi,
			       struct ethtool_rxnfc *cmd)
{
	struct ethtool_rx_flow_spec *fsp =
		(struct ethtool_rx_flow_spec *)&cmd->fs;
	struct i40e_pf *pf = vsi->back;
	int ret = 0;

	if (test_bit(__I40E_RESET_RECOVERY_PENDING, pf->state) ||
	    test_bit(__I40E_RESET_INTR_RECEIVED, pf->state))
		return -EBUSY;

	if (test_bit(__I40E_FD_FLUSH_REQUESTED, pf->state))
		return -EBUSY;

	ret = i40e_update_ethtool_fdir_entry(vsi, NULL, fsp->location, cmd);

	i40e_prune_flex_pit_list(pf);

	i40e_fdir_check_and_reenable(pf);
	return ret;
}

/**
 * i40e_unused_pit_index - Find an unused PIT index for given list
 * @pf: the PF data structure
 *
 * Find the first unused flexible PIT index entry. We search both the L3 and
 * L4 flexible PIT lists so that the returned index is unique and unused by
 * either currently programmed L3 or L4 filters. We use a bit field as storage
 * to track which indexes are already used.
 **/
static u8 i40e_unused_pit_index(struct i40e_pf *pf)
{
	unsigned long available_index = 0xFF;
	struct i40e_flex_pit *entry;

	/* We need to make sure that the new index isn't in use by either L3
	 * or L4 filters so that IP_USER_FLOW filters can program both L3 and
	 * L4 to use the same index.
	 */

	list_for_each_entry(entry, &pf->l4_flex_pit_list, list)
		clear_bit(entry->pit_index, &available_index);

	list_for_each_entry(entry, &pf->l3_flex_pit_list, list)
		clear_bit(entry->pit_index, &available_index);

	return find_first_bit(&available_index, 8);
}

/**
 * i40e_find_flex_offset - Find an existing flex src_offset
 * @flex_pit_list: L3 or L4 flex PIT list
 * @src_offset: new src_offset to find
 *
 * Searches the flex_pit_list for an existing offset. If no offset is
 * currently programmed, then this will return an ERR_PTR if there is no space
 * to add a new offset, otherwise it returns NULL.
 **/
static
struct i40e_flex_pit *i40e_find_flex_offset(struct list_head *flex_pit_list,
					    u16 src_offset)
{
	struct i40e_flex_pit *entry;
	int size = 0;

	/* Search for the src_offset first. If we find a matching entry
	 * already programmed, we can simply re-use it.
	 */
	list_for_each_entry(entry, flex_pit_list, list) {
		size++;
		if (entry->src_offset == src_offset)
			return entry;
	}

	/* If we haven't found an entry yet, then the provided src offset has
	 * not yet been programmed. We will program the src offset later on,
	 * but we need to indicate whether there is enough space to do so
	 * here. We'll make use of ERR_PTR for this purpose.
	 */
	if (size >= I40E_FLEX_PIT_TABLE_SIZE)
		return ERR_PTR(-ENOSPC);

	return NULL;
}

/**
 * i40e_add_flex_offset - Add src_offset to flex PIT table list
 * @flex_pit_list: L3 or L4 flex PIT list
 * @src_offset: new src_offset to add
 * @pit_index: the PIT index to program
 *
 * This function programs the new src_offset to the list. It is expected that
 * i40e_find_flex_offset has already been tried and returned NULL, indicating
 * that this offset is not programmed, and that the list has enough space to
 * store another offset.
 *
 * Returns 0 on success, and negative value on error.
 **/
static int i40e_add_flex_offset(struct list_head *flex_pit_list,
				u16 src_offset,
				u8 pit_index)
{
	struct i40e_flex_pit *new_pit, *entry;

	new_pit = kzalloc(sizeof(*entry), GFP_KERNEL);
	if (!new_pit)
		return -ENOMEM;

	new_pit->src_offset = src_offset;
	new_pit->pit_index = pit_index;

	/* We need to insert this item such that the list is sorted by
	 * src_offset in ascending order.
	 */
	list_for_each_entry(entry, flex_pit_list, list) {
		if (new_pit->src_offset < entry->src_offset) {
			list_add_tail(&new_pit->list, &entry->list);
			return 0;
		}

		/* If we found an entry with our offset already programmed we
		 * can simply return here, after freeing the memory. However,
		 * if the pit_index does not match we need to report an error.
		 */
		if (new_pit->src_offset == entry->src_offset) {
			int err = 0;

			/* If the PIT index is not the same we can't re-use
			 * the entry, so we must report an error.
			 */
			if (new_pit->pit_index != entry->pit_index)
				err = -EINVAL;

			kfree(new_pit);
			return err;
		}
	}

	/* If we reached here, then we haven't yet added the item. This means
	 * that we should add the item at the end of the list.
	 */
	list_add_tail(&new_pit->list, flex_pit_list);
	return 0;
}

/**
 * __i40e_reprogram_flex_pit - Re-program specific FLX_PIT table
 * @pf: Pointer to the PF structure
 * @flex_pit_list: list of flexible src offsets in use
 * @flex_pit_start: index to first entry for this section of the table
 *
 * In order to handle flexible data, the hardware uses a table of values
 * called the FLX_PIT table. This table is used to indicate which sections of
 * the input correspond to what PIT index values. Unfortunately, hardware is
 * very restrictive about programming this table. Entries must be ordered by
 * src_offset in ascending order, without duplicates. Additionally, unused
 * entries must be set to the unused index value, and must have valid size and
 * length according to the src_offset ordering.
 *
 * This function will reprogram the FLX_PIT register from a book-keeping
 * structure that we guarantee is already ordered correctly, and has no more
 * than 3 entries.
 *
 * To make things easier, we only support flexible values of one word length,
 * rather than allowing variable length flexible values.
 **/
static void __i40e_reprogram_flex_pit(struct i40e_pf *pf,
				      struct list_head *flex_pit_list,
				      int flex_pit_start)
{
	struct i40e_flex_pit *entry = NULL;
	u16 last_offset = 0;
	int i = 0, j = 0;

	/* First, loop over the list of flex PIT entries, and reprogram the
	 * registers.
	 */
	list_for_each_entry(entry, flex_pit_list, list) {
		/* We have to be careful when programming values for the
		 * largest SRC_OFFSET value. It is possible that adding
		 * additional empty values at the end would overflow the space
		 * for the SRC_OFFSET in the FLX_PIT register. To avoid this,
		 * we check here and add the empty values prior to adding the
		 * largest value.
		 *
		 * To determine this, we will use a loop from i+1 to 3, which
		 * will determine whether the unused entries would have valid
		 * SRC_OFFSET. Note that there cannot be extra entries past
		 * this value, because the only valid values would have been
		 * larger than I40E_MAX_FLEX_SRC_OFFSET, and thus would not
		 * have been added to the list in the first place.
		 */
		for (j = i + 1; j < 3; j++) {
			u16 offset = entry->src_offset + j;
			int index = flex_pit_start + i;
			u32 value = I40E_FLEX_PREP_VAL(I40E_FLEX_DEST_UNUSED,
						       1,
						       offset - 3);

			if (offset > I40E_MAX_FLEX_SRC_OFFSET) {
				i40e_write_rx_ctl(&pf->hw,
						  I40E_PRTQF_FLX_PIT(index),
						  value);
				i++;
			}
		}

		/* Now, we can program the actual value into the table */
		i40e_write_rx_ctl(&pf->hw,
				  I40E_PRTQF_FLX_PIT(flex_pit_start + i),
				  I40E_FLEX_PREP_VAL(entry->pit_index + 50,
						     1,
						     entry->src_offset));
		i++;
	}

	/* In order to program the last entries in the table, we need to
	 * determine the valid offset. If the list is empty, we'll just start
	 * with 0. Otherwise, we'll start with the last item offset and add 1.
	 * This ensures that all entries have valid sizes. If we don't do this
	 * correctly, the hardware will disable flexible field parsing.
	 */
	if (!list_empty(flex_pit_list))
		last_offset = list_prev_entry(entry, list)->src_offset + 1;

	for (; i < 3; i++, last_offset++) {
		i40e_write_rx_ctl(&pf->hw,
				  I40E_PRTQF_FLX_PIT(flex_pit_start + i),
				  I40E_FLEX_PREP_VAL(I40E_FLEX_DEST_UNUSED,
						     1,
						     last_offset));
	}
}

/**
 * i40e_reprogram_flex_pit - Reprogram all FLX_PIT tables after input set change
 * @pf: pointer to the PF structure
 *
 * This function reprograms both the L3 and L4 FLX_PIT tables. See the
 * internal helper function for implementation details.
 **/
static void i40e_reprogram_flex_pit(struct i40e_pf *pf)
{
	__i40e_reprogram_flex_pit(pf, &pf->l3_flex_pit_list,
				  I40E_FLEX_PIT_IDX_START_L3);

	__i40e_reprogram_flex_pit(pf, &pf->l4_flex_pit_list,
				  I40E_FLEX_PIT_IDX_START_L4);

	/* We also need to program the L3 and L4 GLQF ORT register */
	i40e_write_rx_ctl(&pf->hw,
			  I40E_GLQF_ORT(I40E_L3_GLQF_ORT_IDX),
			  I40E_ORT_PREP_VAL(I40E_FLEX_PIT_IDX_START_L3,
					    3, 1));

	i40e_write_rx_ctl(&pf->hw,
			  I40E_GLQF_ORT(I40E_L4_GLQF_ORT_IDX),
			  I40E_ORT_PREP_VAL(I40E_FLEX_PIT_IDX_START_L4,
					    3, 1));
}

/**
 * i40e_flow_str - Converts a flow_type into a human readable string
 * @fsp: the flow specification
 *
 * Currently only flow types we support are included here, and the string
 * value attempts to match what ethtool would use to configure this flow type.
 **/
static const char *i40e_flow_str(struct ethtool_rx_flow_spec *fsp)
{
	switch (fsp->flow_type & ~FLOW_EXT) {
	case TCP_V4_FLOW:
		return "tcp4";
	case UDP_V4_FLOW:
		return "udp4";
	case SCTP_V4_FLOW:
		return "sctp4";
	case IP_USER_FLOW:
		return "ip4";
	case TCP_V6_FLOW:
		return "tcp6";
	case UDP_V6_FLOW:
		return "udp6";
	case SCTP_V6_FLOW:
		return "sctp6";
	case IPV6_USER_FLOW:
		return "ip6";
	default:
		return "unknown";
	}
}

/**
 * i40e_pit_index_to_mask - Return the FLEX mask for a given PIT index
 * @pit_index: PIT index to convert
 *
 * Returns the mask for a given PIT index. Will return 0 if the pit_index is
 * of range.
 **/
static u64 i40e_pit_index_to_mask(int pit_index)
{
	switch (pit_index) {
	case 0:
		return I40E_FLEX_50_MASK;
	case 1:
		return I40E_FLEX_51_MASK;
	case 2:
		return I40E_FLEX_52_MASK;
	case 3:
		return I40E_FLEX_53_MASK;
	case 4:
		return I40E_FLEX_54_MASK;
	case 5:
		return I40E_FLEX_55_MASK;
	case 6:
		return I40E_FLEX_56_MASK;
	case 7:
		return I40E_FLEX_57_MASK;
	default:
		return 0;
	}
}

/**
 * i40e_print_input_set - Show changes between two input sets
 * @vsi: the vsi being configured
 * @old: the old input set
 * @new: the new input set
 *
 * Print the difference between old and new input sets by showing which series
 * of words are toggled on or off. Only displays the bits we actually support
 * changing.
 **/
static void i40e_print_input_set(struct i40e_vsi *vsi, u64 old, u64 new)
{
	struct i40e_pf *pf = vsi->back;
	bool old_value, new_value;
	int i;

	old_value = !!(old & I40E_L3_SRC_MASK);
	new_value = !!(new & I40E_L3_SRC_MASK);
	if (old_value != new_value)
		netif_info(pf, drv, vsi->netdev, "L3 source address: %s -> %s\n",
			   old_value ? "ON" : "OFF",
			   new_value ? "ON" : "OFF");

	old_value = !!(old & I40E_L3_DST_MASK);
	new_value = !!(new & I40E_L3_DST_MASK);
	if (old_value != new_value)
		netif_info(pf, drv, vsi->netdev, "L3 destination address: %s -> %s\n",
			   old_value ? "ON" : "OFF",
			   new_value ? "ON" : "OFF");

	old_value = !!(old & I40E_L4_SRC_MASK);
	new_value = !!(new & I40E_L4_SRC_MASK);
	if (old_value != new_value)
		netif_info(pf, drv, vsi->netdev, "L4 source port: %s -> %s\n",
			   old_value ? "ON" : "OFF",
			   new_value ? "ON" : "OFF");

	old_value = !!(old & I40E_L4_DST_MASK);
	new_value = !!(new & I40E_L4_DST_MASK);
	if (old_value != new_value)
		netif_info(pf, drv, vsi->netdev, "L4 destination port: %s -> %s\n",
			   old_value ? "ON" : "OFF",
			   new_value ? "ON" : "OFF");

	old_value = !!(old & I40E_VERIFY_TAG_MASK);
	new_value = !!(new & I40E_VERIFY_TAG_MASK);
	if (old_value != new_value)
		netif_info(pf, drv, vsi->netdev, "SCTP verification tag: %s -> %s\n",
			   old_value ? "ON" : "OFF",
			   new_value ? "ON" : "OFF");

	/* Show change of flexible filter entries */
	for (i = 0; i < I40E_FLEX_INDEX_ENTRIES; i++) {
		u64 flex_mask = i40e_pit_index_to_mask(i);

		old_value = !!(old & flex_mask);
		new_value = !!(new & flex_mask);
		if (old_value != new_value)
			netif_info(pf, drv, vsi->netdev, "FLEX index %d: %s -> %s\n",
				   i,
				   old_value ? "ON" : "OFF",
				   new_value ? "ON" : "OFF");
	}

	netif_info(pf, drv, vsi->netdev, "  Current input set: %0llx\n",
		   old);
	netif_info(pf, drv, vsi->netdev, "Requested input set: %0llx\n",
		   new);
}

/**
 * i40e_check_fdir_input_set - Check that a given rx_flow_spec mask is valid
 * @vsi: pointer to the targeted VSI
 * @fsp: pointer to Rx flow specification
 * @userdef: userdefined data from flow specification
 *
 * Ensures that a given ethtool_rx_flow_spec has a valid mask. Some support
 * for partial matches exists with a few limitations. First, hardware only
 * supports masking by word boundary (2 bytes) and not per individual bit.
 * Second, hardware is limited to using one mask for a flow type and cannot
 * use a separate mask for each filter.
 *
 * To support these limitations, if we already have a configured filter for
 * the specified type, this function enforces that new filters of the type
 * match the configured input set. Otherwise, if we do not have a filter of
 * the specified type, we allow the input set to be updated to match the
 * desired filter.
 *
 * To help ensure that administrators understand why filters weren't displayed
 * as supported, we print a diagnostic message displaying how the input set
 * would change and warning to delete the preexisting filters if required.
 *
 * Returns 0 on successful input set match, and a negative return code on
 * failure.
 **/
static int i40e_check_fdir_input_set(struct i40e_vsi *vsi,
				     struct ethtool_rx_flow_spec *fsp,
				     struct i40e_rx_flow_userdef *userdef)
{
	static const __be32 ipv6_full_mask[4] = {cpu_to_be32(0xffffffff),
		cpu_to_be32(0xffffffff), cpu_to_be32(0xffffffff),
		cpu_to_be32(0xffffffff)};
	struct ethtool_tcpip6_spec *tcp_ip6_spec;
	struct ethtool_usrip6_spec *usr_ip6_spec;
	struct ethtool_tcpip4_spec *tcp_ip4_spec;
	struct ethtool_usrip4_spec *usr_ip4_spec;
	struct i40e_pf *pf = vsi->back;
	u64 current_mask, new_mask;
	bool new_flex_offset = false;
	bool flex_l3 = false;
	u16 *fdir_filter_count;
	u16 index, src_offset = 0;
	u8 pit_index = 0;
	int err;

	switch (fsp->flow_type & ~FLOW_EXT) {
	case SCTP_V4_FLOW:
		index = I40E_FILTER_PCTYPE_NONF_IPV4_SCTP;
		fdir_filter_count = &pf->fd_sctp4_filter_cnt;
		break;
	case TCP_V4_FLOW:
		index = I40E_FILTER_PCTYPE_NONF_IPV4_TCP;
		fdir_filter_count = &pf->fd_tcp4_filter_cnt;
		break;
	case UDP_V4_FLOW:
		index = I40E_FILTER_PCTYPE_NONF_IPV4_UDP;
		fdir_filter_count = &pf->fd_udp4_filter_cnt;
		break;
	case SCTP_V6_FLOW:
		index = I40E_FILTER_PCTYPE_NONF_IPV6_SCTP;
		fdir_filter_count = &pf->fd_sctp6_filter_cnt;
		break;
	case TCP_V6_FLOW:
		index = I40E_FILTER_PCTYPE_NONF_IPV6_TCP;
		fdir_filter_count = &pf->fd_tcp6_filter_cnt;
		break;
	case UDP_V6_FLOW:
		index = I40E_FILTER_PCTYPE_NONF_IPV6_UDP;
		fdir_filter_count = &pf->fd_udp6_filter_cnt;
		break;
	case IP_USER_FLOW:
		index = I40E_FILTER_PCTYPE_NONF_IPV4_OTHER;
		fdir_filter_count = &pf->fd_ip4_filter_cnt;
		flex_l3 = true;
		break;
	case IPV6_USER_FLOW:
		index = I40E_FILTER_PCTYPE_NONF_IPV6_OTHER;
		fdir_filter_count = &pf->fd_ip6_filter_cnt;
		flex_l3 = true;
		break;
	default:
		return -EOPNOTSUPP;
	}

	/* Read the current input set from register memory. */
	current_mask = i40e_read_fd_input_set(pf, index);
	new_mask = current_mask;

	/* Determine, if any, the required changes to the input set in order
	 * to support the provided mask.
	 *
	 * Hardware only supports masking at word (2 byte) granularity and does
	 * not support full bitwise masking. This implementation simplifies
	 * even further and only supports fully enabled or fully disabled
	 * masks for each field, even though we could split the ip4src and
	 * ip4dst fields.
	 */
	switch (fsp->flow_type & ~FLOW_EXT) {
	case SCTP_V4_FLOW:
		new_mask &= ~I40E_VERIFY_TAG_MASK;
		fallthrough;
	case TCP_V4_FLOW:
	case UDP_V4_FLOW:
		tcp_ip4_spec = &fsp->m_u.tcp_ip4_spec;

		/* IPv4 source address */
		if (tcp_ip4_spec->ip4src == htonl(0xFFFFFFFF))
			new_mask |= I40E_L3_SRC_MASK;
		else if (!tcp_ip4_spec->ip4src)
			new_mask &= ~I40E_L3_SRC_MASK;
		else
			return -EOPNOTSUPP;

		/* IPv4 destination address */
		if (tcp_ip4_spec->ip4dst == htonl(0xFFFFFFFF))
			new_mask |= I40E_L3_DST_MASK;
		else if (!tcp_ip4_spec->ip4dst)
			new_mask &= ~I40E_L3_DST_MASK;
		else
			return -EOPNOTSUPP;

		/* L4 source port */
		if (tcp_ip4_spec->psrc == htons(0xFFFF))
			new_mask |= I40E_L4_SRC_MASK;
		else if (!tcp_ip4_spec->psrc)
			new_mask &= ~I40E_L4_SRC_MASK;
		else
			return -EOPNOTSUPP;

		/* L4 destination port */
		if (tcp_ip4_spec->pdst == htons(0xFFFF))
			new_mask |= I40E_L4_DST_MASK;
		else if (!tcp_ip4_spec->pdst)
			new_mask &= ~I40E_L4_DST_MASK;
		else
			return -EOPNOTSUPP;

		/* Filtering on Type of Service is not supported. */
		if (tcp_ip4_spec->tos)
			return -EOPNOTSUPP;

		break;
	case SCTP_V6_FLOW:
		new_mask &= ~I40E_VERIFY_TAG_MASK;
		fallthrough;
	case TCP_V6_FLOW:
	case UDP_V6_FLOW:
		tcp_ip6_spec = &fsp->m_u.tcp_ip6_spec;

		/* Check if user provided IPv6 source address. */
		if (ipv6_addr_equal((struct in6_addr *)&tcp_ip6_spec->ip6src,
				    (struct in6_addr *)&ipv6_full_mask))
			new_mask |= I40E_L3_V6_SRC_MASK;
		else if (ipv6_addr_any((struct in6_addr *)
				       &tcp_ip6_spec->ip6src))
			new_mask &= ~I40E_L3_V6_SRC_MASK;
		else
			return -EOPNOTSUPP;

		/* Check if user provided destination address. */
		if (ipv6_addr_equal((struct in6_addr *)&tcp_ip6_spec->ip6dst,
				    (struct in6_addr *)&ipv6_full_mask))
			new_mask |= I40E_L3_V6_DST_MASK;
		else if (ipv6_addr_any((struct in6_addr *)
				       &tcp_ip6_spec->ip6dst))
			new_mask &= ~I40E_L3_V6_DST_MASK;
		else
			return -EOPNOTSUPP;

		/* L4 source port */
		if (tcp_ip6_spec->psrc == htons(0xFFFF))
			new_mask |= I40E_L4_SRC_MASK;
		else if (!tcp_ip6_spec->psrc)
			new_mask &= ~I40E_L4_SRC_MASK;
		else
			return -EOPNOTSUPP;

		/* L4 destination port */
		if (tcp_ip6_spec->pdst == htons(0xFFFF))
			new_mask |= I40E_L4_DST_MASK;
		else if (!tcp_ip6_spec->pdst)
			new_mask &= ~I40E_L4_DST_MASK;
		else
			return -EOPNOTSUPP;

		/* Filtering on Traffic Classes is not supported. */
		if (tcp_ip6_spec->tclass)
			return -EOPNOTSUPP;
		break;
	case IP_USER_FLOW:
		usr_ip4_spec = &fsp->m_u.usr_ip4_spec;

		/* IPv4 source address */
		if (usr_ip4_spec->ip4src == htonl(0xFFFFFFFF))
			new_mask |= I40E_L3_SRC_MASK;
		else if (!usr_ip4_spec->ip4src)
			new_mask &= ~I40E_L3_SRC_MASK;
		else
			return -EOPNOTSUPP;

		/* IPv4 destination address */
		if (usr_ip4_spec->ip4dst == htonl(0xFFFFFFFF))
			new_mask |= I40E_L3_DST_MASK;
		else if (!usr_ip4_spec->ip4dst)
			new_mask &= ~I40E_L3_DST_MASK;
		else
			return -EOPNOTSUPP;

		/* First 4 bytes of L4 header */
		if (usr_ip4_spec->l4_4_bytes)
			return -EOPNOTSUPP;

		/* Filtering on Type of Service is not supported. */
		if (usr_ip4_spec->tos)
			return -EOPNOTSUPP;

		/* Filtering on IP version is not supported */
		if (usr_ip4_spec->ip_ver)
			return -EINVAL;

		/* Filtering on L4 protocol is not supported */
		if (usr_ip4_spec->proto)
			return -EINVAL;

		break;
	case IPV6_USER_FLOW:
		usr_ip6_spec = &fsp->m_u.usr_ip6_spec;

		/* Check if user provided IPv6 source address. */
		if (ipv6_addr_equal((struct in6_addr *)&usr_ip6_spec->ip6src,
				    (struct in6_addr *)&ipv6_full_mask))
			new_mask |= I40E_L3_V6_SRC_MASK;
		else if (ipv6_addr_any((struct in6_addr *)
				       &usr_ip6_spec->ip6src))
			new_mask &= ~I40E_L3_V6_SRC_MASK;
		else
			return -EOPNOTSUPP;

		/* Check if user provided destination address. */
		if (ipv6_addr_equal((struct in6_addr *)&usr_ip6_spec->ip6dst,
				    (struct in6_addr *)&ipv6_full_mask))
			new_mask |= I40E_L3_V6_DST_MASK;
		else if (ipv6_addr_any((struct in6_addr *)
				       &usr_ip6_spec->ip6dst))
			new_mask &= ~I40E_L3_V6_DST_MASK;
		else
			return -EOPNOTSUPP;

		if (usr_ip6_spec->l4_4_bytes)
			return -EOPNOTSUPP;

		/* Filtering on Traffic class is not supported. */
		if (usr_ip6_spec->tclass)
			return -EOPNOTSUPP;

		/* Filtering on L4 protocol is not supported */
		if (usr_ip6_spec->l4_proto)
			return -EINVAL;

		break;
	default:
		return -EOPNOTSUPP;
	}

	if (fsp->flow_type & FLOW_EXT) {
		/* Allow only 802.1Q and no etype defined, as
		 * later it's modified to 0x8100
		 */
		if (fsp->h_ext.vlan_etype != htons(ETH_P_8021Q) &&
		    fsp->h_ext.vlan_etype != 0)
			return -EOPNOTSUPP;
		if (fsp->m_ext.vlan_tci == htons(0xFFFF))
			new_mask |= I40E_VLAN_SRC_MASK;
		else
			new_mask &= ~I40E_VLAN_SRC_MASK;
	}

	/* First, clear all flexible filter entries */
	new_mask &= ~I40E_FLEX_INPUT_MASK;

	/* If we have a flexible filter, try to add this offset to the correct
	 * flexible filter PIT list. Once finished, we can update the mask.
	 * If the src_offset changed, we will get a new mask value which will
	 * trigger an input set change.
	 */
	if (userdef->flex_filter) {
		struct i40e_flex_pit *l3_flex_pit = NULL, *flex_pit = NULL;

		/* Flexible offset must be even, since the flexible payload
		 * must be aligned on 2-byte boundary.
		 */
		if (userdef->flex_offset & 0x1) {
			dev_warn(&pf->pdev->dev,
				 "Flexible data offset must be 2-byte aligned\n");
			return -EINVAL;
		}

		src_offset = userdef->flex_offset >> 1;

		/* FLX_PIT source offset value is only so large */
		if (src_offset > I40E_MAX_FLEX_SRC_OFFSET) {
			dev_warn(&pf->pdev->dev,
				 "Flexible data must reside within first 64 bytes of the packet payload\n");
			return -EINVAL;
		}

		/* See if this offset has already been programmed. If we get
		 * an ERR_PTR, then the filter is not safe to add. Otherwise,
		 * if we get a NULL pointer, this means we will need to add
		 * the offset.
		 */
		flex_pit = i40e_find_flex_offset(&pf->l4_flex_pit_list,
						 src_offset);
		if (IS_ERR(flex_pit))
			return PTR_ERR(flex_pit);

		/* IP_USER_FLOW filters match both L4 (ICMP) and L3 (unknown)
		 * packet types, and thus we need to program both L3 and L4
		 * flexible values. These must have identical flexible index,
		 * as otherwise we can't correctly program the input set. So
		 * we'll find both an L3 and L4 index and make sure they are
		 * the same.
		 */
		if (flex_l3) {
			l3_flex_pit =
				i40e_find_flex_offset(&pf->l3_flex_pit_list,
						      src_offset);
			if (IS_ERR(l3_flex_pit))
				return PTR_ERR(l3_flex_pit);

			if (flex_pit) {
				/* If we already had a matching L4 entry, we
				 * need to make sure that the L3 entry we
				 * obtained uses the same index.
				 */
				if (l3_flex_pit) {
					if (l3_flex_pit->pit_index !=
					    flex_pit->pit_index) {
						return -EINVAL;
					}
				} else {
					new_flex_offset = true;
				}
			} else {
				flex_pit = l3_flex_pit;
			}
		}

		/* If we didn't find an existing flex offset, we need to
		 * program a new one. However, we don't immediately program it
		 * here because we will wait to program until after we check
		 * that it is safe to change the input set.
		 */
		if (!flex_pit) {
			new_flex_offset = true;
			pit_index = i40e_unused_pit_index(pf);
		} else {
			pit_index = flex_pit->pit_index;
		}

		/* Update the mask with the new offset */
		new_mask |= i40e_pit_index_to_mask(pit_index);
	}

	/* If the mask and flexible filter offsets for this filter match the
	 * currently programmed values we don't need any input set change, so
	 * this filter is safe to install.
	 */
	if (new_mask == current_mask && !new_flex_offset)
		return 0;

	netif_info(pf, drv, vsi->netdev, "Input set change requested for %s flows:\n",
		   i40e_flow_str(fsp));
	i40e_print_input_set(vsi, current_mask, new_mask);
	if (new_flex_offset) {
		netif_info(pf, drv, vsi->netdev, "FLEX index %d: Offset -> %d",
			   pit_index, src_offset);
	}

	/* Hardware input sets are global across multiple ports, so even the
	 * main port cannot change them when in MFP mode as this would impact
	 * any filters on the other ports.
	 */
	if (pf->flags & I40E_FLAG_MFP_ENABLED) {
		netif_err(pf, drv, vsi->netdev, "Cannot change Flow Director input sets while MFP is enabled\n");
		return -EOPNOTSUPP;
	}

	/* This filter requires us to update the input set. However, hardware
	 * only supports one input set per flow type, and does not support
	 * separate masks for each filter. This means that we can only support
	 * a single mask for all filters of a specific type.
	 *
	 * If we have preexisting filters, they obviously depend on the
	 * current programmed input set. Display a diagnostic message in this
	 * case explaining why the filter could not be accepted.
	 */
	if (*fdir_filter_count) {
		netif_err(pf, drv, vsi->netdev, "Cannot change input set for %s flows until %d preexisting filters are removed\n",
			  i40e_flow_str(fsp),
			  *fdir_filter_count);
		return -EOPNOTSUPP;
	}

	i40e_write_fd_input_set(pf, index, new_mask);

	/* IP_USER_FLOW filters match both IPv4/Other and IPv4/Fragmented
	 * frames. If we're programming the input set for IPv4/Other, we also
	 * need to program the IPv4/Fragmented input set. Since we don't have
	 * separate support, we'll always assume and enforce that the two flow
	 * types must have matching input sets.
	 */
	if (index == I40E_FILTER_PCTYPE_NONF_IPV4_OTHER)
		i40e_write_fd_input_set(pf, I40E_FILTER_PCTYPE_FRAG_IPV4,
					new_mask);

	/* Add the new offset and update table, if necessary */
	if (new_flex_offset) {
		err = i40e_add_flex_offset(&pf->l4_flex_pit_list, src_offset,
					   pit_index);
		if (err)
			return err;

		if (flex_l3) {
			err = i40e_add_flex_offset(&pf->l3_flex_pit_list,
						   src_offset,
						   pit_index);
			if (err)
				return err;
		}

		i40e_reprogram_flex_pit(pf);
	}

	return 0;
}

/**
 * i40e_match_fdir_filter - Return true of two filters match
 * @a: pointer to filter struct
 * @b: pointer to filter struct
 *
 * Returns true if the two filters match exactly the same criteria. I.e. they
 * match the same flow type and have the same parameters. We don't need to
 * check any input-set since all filters of the same flow type must use the
 * same input set.
 **/
static bool i40e_match_fdir_filter(struct i40e_fdir_filter *a,
				   struct i40e_fdir_filter *b)
{
	/* The filters do not much if any of these criteria differ. */
	if (a->dst_ip != b->dst_ip ||
	    a->src_ip != b->src_ip ||
	    a->dst_port != b->dst_port ||
	    a->src_port != b->src_port ||
	    a->flow_type != b->flow_type ||
	    a->ipl4_proto != b->ipl4_proto ||
	    a->vlan_tag != b->vlan_tag ||
	    a->vlan_etype != b->vlan_etype)
		return false;

	return true;
}

/**
 * i40e_disallow_matching_filters - Check that new filters differ
 * @vsi: pointer to the targeted VSI
 * @input: new filter to check
 *
 * Due to hardware limitations, it is not possible for two filters that match
 * similar criteria to be programmed at the same time. This is true for a few
 * reasons:
 *
 * (a) all filters matching a particular flow type must use the same input
 * set, that is they must match the same criteria.
 * (b) different flow types will never match the same packet, as the flow type
 * is decided by hardware before checking which rules apply.
 * (c) hardware has no way to distinguish which order filters apply in.
 *
 * Due to this, we can't really support using the location data to order
 * filters in the hardware parsing. It is technically possible for the user to
 * request two filters matching the same criteria but which select different
 * queues. In this case, rather than keep both filters in the list, we reject
 * the 2nd filter when the user requests adding it.
 *
 * This avoids needing to track location for programming the filter to
 * hardware, and ensures that we avoid some strange scenarios involving
 * deleting filters which match the same criteria.
 **/
static int i40e_disallow_matching_filters(struct i40e_vsi *vsi,
					  struct i40e_fdir_filter *input)
{
	struct i40e_pf *pf = vsi->back;
	struct i40e_fdir_filter *rule;
	struct hlist_node *node2;

	/* Loop through every filter, and check that it doesn't match */
	hlist_for_each_entry_safe(rule, node2,
				  &pf->fdir_filter_list, fdir_node) {
		/* Don't check the filters match if they share the same fd_id,
		 * since the new filter is actually just updating the target
		 * of the old filter.
		 */
		if (rule->fd_id == input->fd_id)
			continue;

		/* If any filters match, then print a warning message to the
		 * kernel message buffer and bail out.
		 */
		if (i40e_match_fdir_filter(rule, input)) {
			dev_warn(&pf->pdev->dev,
				 "Existing user defined filter %d already matches this flow.\n",
				 rule->fd_id);
			return -EINVAL;
		}
	}

	return 0;
}

/**
 * i40e_add_fdir_ethtool - Add/Remove Flow Director filters
 * @vsi: pointer to the targeted VSI
 * @cmd: command to get or set RX flow classification rules
 *
 * Add Flow Director filters for a specific flow spec based on their
 * protocol.  Returns 0 if the filters were successfully added.
 **/
static int i40e_add_fdir_ethtool(struct i40e_vsi *vsi,
				 struct ethtool_rxnfc *cmd)
{
	struct i40e_rx_flow_userdef userdef;
	struct ethtool_rx_flow_spec *fsp;
	struct i40e_fdir_filter *input;
	u16 dest_vsi = 0, q_index = 0;
	struct i40e_pf *pf;
	int ret = -EINVAL;
	u8 dest_ctl;

	if (!vsi)
		return -EINVAL;
	pf = vsi->back;

	if (!(pf->flags & I40E_FLAG_FD_SB_ENABLED))
		return -EOPNOTSUPP;

	if (test_bit(__I40E_FD_SB_AUTO_DISABLED, pf->state))
		return -ENOSPC;

	if (test_bit(__I40E_RESET_RECOVERY_PENDING, pf->state) ||
	    test_bit(__I40E_RESET_INTR_RECEIVED, pf->state))
		return -EBUSY;

	if (test_bit(__I40E_FD_FLUSH_REQUESTED, pf->state))
		return -EBUSY;

	fsp = (struct ethtool_rx_flow_spec *)&cmd->fs;

	/* Parse the user-defined field */
	if (i40e_parse_rx_flow_user_data(fsp, &userdef))
		return -EINVAL;

	/* Extended MAC field is not supported */
	if (fsp->flow_type & FLOW_MAC_EXT)
		return -EINVAL;

	ret = i40e_check_fdir_input_set(vsi, fsp, &userdef);
	if (ret)
		return ret;

	if (fsp->location >= (pf->hw.func_caps.fd_filters_best_effort +
			      pf->hw.func_caps.fd_filters_guaranteed)) {
		return -EINVAL;
	}

	/* ring_cookie is either the drop index, or is a mask of the queue
	 * index and VF id we wish to target.
	 */
	if (fsp->ring_cookie == RX_CLS_FLOW_DISC) {
		dest_ctl = I40E_FILTER_PROGRAM_DESC_DEST_DROP_PACKET;
	} else {
		u32 ring = ethtool_get_flow_spec_ring(fsp->ring_cookie);
		u8 vf = ethtool_get_flow_spec_ring_vf(fsp->ring_cookie);

		if (!vf) {
			if (ring >= vsi->num_queue_pairs)
				return -EINVAL;
			dest_vsi = vsi->id;
		} else {
			/* VFs are zero-indexed, so we subtract one here */
			vf--;

			if (vf >= pf->num_alloc_vfs)
				return -EINVAL;
			if (ring >= pf->vf[vf].num_queue_pairs)
				return -EINVAL;
			dest_vsi = pf->vf[vf].lan_vsi_id;
		}
		dest_ctl = I40E_FILTER_PROGRAM_DESC_DEST_DIRECT_PACKET_QINDEX;
		q_index = ring;
	}

	input = kzalloc(sizeof(*input), GFP_KERNEL);

	if (!input)
		return -ENOMEM;

	input->fd_id = fsp->location;
	input->q_index = q_index;
	input->dest_vsi = dest_vsi;
	input->dest_ctl = dest_ctl;
	input->fd_status = I40E_FILTER_PROGRAM_DESC_FD_STATUS_FD_ID;
	input->cnt_index  = I40E_FD_SB_STAT_IDX(pf->hw.pf_id);
	input->dst_ip = fsp->h_u.tcp_ip4_spec.ip4src;
	input->src_ip = fsp->h_u.tcp_ip4_spec.ip4dst;
	input->flow_type = fsp->flow_type & ~FLOW_EXT;

	input->vlan_etype = fsp->h_ext.vlan_etype;
	if (!fsp->m_ext.vlan_etype && fsp->h_ext.vlan_tci)
		input->vlan_etype = cpu_to_be16(ETH_P_8021Q);
	if (fsp->m_ext.vlan_tci && input->vlan_etype)
		input->vlan_tag = fsp->h_ext.vlan_tci;
	if (input->flow_type == IPV6_USER_FLOW ||
	    input->flow_type == UDP_V6_FLOW ||
	    input->flow_type == TCP_V6_FLOW ||
	    input->flow_type == SCTP_V6_FLOW) {
		/* Reverse the src and dest notion, since the HW expects them
		 * to be from Tx perspective where as the input from user is
		 * from Rx filter view.
		 */
		input->ipl4_proto = fsp->h_u.usr_ip6_spec.l4_proto;
		input->dst_port = fsp->h_u.tcp_ip6_spec.psrc;
		input->src_port = fsp->h_u.tcp_ip6_spec.pdst;
		memcpy(input->dst_ip6, fsp->h_u.ah_ip6_spec.ip6src,
		       sizeof(__be32) * 4);
		memcpy(input->src_ip6, fsp->h_u.ah_ip6_spec.ip6dst,
		       sizeof(__be32) * 4);
	} else {
		/* Reverse the src and dest notion, since the HW expects them
		 * to be from Tx perspective where as the input from user is
		 * from Rx filter view.
		 */
		input->ipl4_proto = fsp->h_u.usr_ip4_spec.proto;
		input->dst_port = fsp->h_u.tcp_ip4_spec.psrc;
		input->src_port = fsp->h_u.tcp_ip4_spec.pdst;
		input->dst_ip = fsp->h_u.tcp_ip4_spec.ip4src;
		input->src_ip = fsp->h_u.tcp_ip4_spec.ip4dst;
	}

	if (userdef.flex_filter) {
		input->flex_filter = true;
		input->flex_word = cpu_to_be16(userdef.flex_word);
		input->flex_offset = userdef.flex_offset;
	}

	/* Avoid programming two filters with identical match criteria. */
	ret = i40e_disallow_matching_filters(vsi, input);
	if (ret)
		goto free_filter_memory;

	/* Add the input filter to the fdir_input_list, possibly replacing
	 * a previous filter. Do not free the input structure after adding it
	 * to the list as this would cause a use-after-free bug.
	 */
	i40e_update_ethtool_fdir_entry(vsi, input, fsp->location, NULL);
	ret = i40e_add_del_fdir(vsi, input, true);
	if (ret)
		goto remove_sw_rule;
	return 0;

remove_sw_rule:
	hlist_del(&input->fdir_node);
	pf->fdir_pf_active_filters--;
free_filter_memory:
	kfree(input);
	return ret;
}

/**
 * i40e_set_rxnfc - command to set RX flow classification rules
 * @netdev: network interface device structure
 * @cmd: ethtool rxnfc command
 *
 * Returns Success if the command is supported.
 **/
static int i40e_set_rxnfc(struct net_device *netdev, struct ethtool_rxnfc *cmd)
{
	struct i40e_netdev_priv *np = netdev_priv(netdev);
	struct i40e_vsi *vsi = np->vsi;
	struct i40e_pf *pf = vsi->back;
	int ret = -EOPNOTSUPP;

	switch (cmd->cmd) {
	case ETHTOOL_SRXFH:
		ret = i40e_set_rss_hash_opt(pf, cmd);
		break;
	case ETHTOOL_SRXCLSRLINS:
		ret = i40e_add_fdir_ethtool(vsi, cmd);
		break;
	case ETHTOOL_SRXCLSRLDEL:
		ret = i40e_del_fdir_entry(vsi, cmd);
		break;
	default:
		break;
	}

	return ret;
}

/**
 * i40e_max_channels - get Max number of combined channels supported
 * @vsi: vsi pointer
 **/
static unsigned int i40e_max_channels(struct i40e_vsi *vsi)
{
	/* TODO: This code assumes DCB and FD is disabled for now. */
	return vsi->alloc_queue_pairs;
}

/**
 * i40e_get_channels - Get the current channels enabled and max supported etc.
 * @dev: network interface device structure
 * @ch: ethtool channels structure
 *
 * We don't support separate tx and rx queues as channels. The other count
 * represents how many queues are being used for control. max_combined counts
 * how many queue pairs we can support. They may not be mapped 1 to 1 with
 * q_vectors since we support a lot more queue pairs than q_vectors.
 **/
static void i40e_get_channels(struct net_device *dev,
			      struct ethtool_channels *ch)
{
	struct i40e_netdev_priv *np = netdev_priv(dev);
	struct i40e_vsi *vsi = np->vsi;
	struct i40e_pf *pf = vsi->back;

	/* report maximum channels */
	ch->max_combined = i40e_max_channels(vsi);

	/* report info for other vector */
	ch->other_count = (pf->flags & I40E_FLAG_FD_SB_ENABLED) ? 1 : 0;
	ch->max_other = ch->other_count;

	/* Note: This code assumes DCB is disabled for now. */
	ch->combined_count = vsi->num_queue_pairs;
}

/**
 * i40e_set_channels - Set the new channels count.
 * @dev: network interface device structure
 * @ch: ethtool channels structure
 *
 * The new channels count may not be the same as requested by the user
 * since it gets rounded down to a power of 2 value.
 **/
static int i40e_set_channels(struct net_device *dev,
			     struct ethtool_channels *ch)
{
	const u8 drop = I40E_FILTER_PROGRAM_DESC_DEST_DROP_PACKET;
	struct i40e_netdev_priv *np = netdev_priv(dev);
	unsigned int count = ch->combined_count;
	struct i40e_vsi *vsi = np->vsi;
	struct i40e_pf *pf = vsi->back;
	struct i40e_fdir_filter *rule;
	struct hlist_node *node2;
	int new_count;
	int err = 0;

	/* We do not support setting channels for any other VSI at present */
	if (vsi->type != I40E_VSI_MAIN)
		return -EINVAL;

	/* We do not support setting channels via ethtool when TCs are
	 * configured through mqprio
	 */
	if (i40e_is_tc_mqprio_enabled(pf))
		return -EINVAL;

	/* verify they are not requesting separate vectors */
	if (!count || ch->rx_count || ch->tx_count)
		return -EINVAL;

	/* verify other_count has not changed */
	if (ch->other_count != ((pf->flags & I40E_FLAG_FD_SB_ENABLED) ? 1 : 0))
		return -EINVAL;

	/* verify the number of channels does not exceed hardware limits */
	if (count > i40e_max_channels(vsi))
		return -EINVAL;

	/* verify that the number of channels does not invalidate any current
	 * flow director rules
	 */
	hlist_for_each_entry_safe(rule, node2,
				  &pf->fdir_filter_list, fdir_node) {
		if (rule->dest_ctl != drop && count <= rule->q_index) {
			dev_warn(&pf->pdev->dev,
				 "Existing user defined filter %d assigns flow to queue %d\n",
				 rule->fd_id, rule->q_index);
			err = -EINVAL;
		}
	}

	if (err) {
		dev_err(&pf->pdev->dev,
			"Existing filter rules must be deleted to reduce combined channel count to %d\n",
			count);
		return err;
	}

	/* update feature limits from largest to smallest supported values */
	/* TODO: Flow director limit, DCB etc */

	/* use rss_reconfig to rebuild with new queue count and update traffic
	 * class queue mapping
	 */
	new_count = i40e_reconfig_rss_queues(pf, count);
	if (new_count > 0)
		return 0;
	else
		return -EINVAL;
}

/**
 * i40e_get_rxfh_key_size - get the RSS hash key size
 * @netdev: network interface device structure
 *
 * Returns the table size.
 **/
static u32 i40e_get_rxfh_key_size(struct net_device *netdev)
{
	return I40E_HKEY_ARRAY_SIZE;
}

/**
 * i40e_get_rxfh_indir_size - get the rx flow hash indirection table size
 * @netdev: network interface device structure
 *
 * Returns the table size.
 **/
static u32 i40e_get_rxfh_indir_size(struct net_device *netdev)
{
	return I40E_HLUT_ARRAY_SIZE;
}

/**
 * i40e_get_rxfh - get the rx flow hash indirection table
 * @netdev: network interface device structure
 * @indir: indirection table
 * @key: hash key
 * @hfunc: hash function
 *
 * Reads the indirection table directly from the hardware. Returns 0 on
 * success.
 **/
static int i40e_get_rxfh(struct net_device *netdev, u32 *indir, u8 *key,
			 u8 *hfunc)
{
	struct i40e_netdev_priv *np = netdev_priv(netdev);
	struct i40e_vsi *vsi = np->vsi;
	u8 *lut, *seed = NULL;
	int ret;
	u16 i;

	if (hfunc)
		*hfunc = ETH_RSS_HASH_TOP;

	if (!indir)
		return 0;

	seed = key;
	lut = kzalloc(I40E_HLUT_ARRAY_SIZE, GFP_KERNEL);
	if (!lut)
		return -ENOMEM;
	ret = i40e_get_rss(vsi, seed, lut, I40E_HLUT_ARRAY_SIZE);
	if (ret)
		goto out;
	for (i = 0; i < I40E_HLUT_ARRAY_SIZE; i++)
		indir[i] = (u32)(lut[i]);

out:
	kfree(lut);

	return ret;
}

/**
 * i40e_set_rxfh - set the rx flow hash indirection table
 * @netdev: network interface device structure
 * @indir: indirection table
 * @key: hash key
 * @hfunc: hash function to use
 *
 * Returns -EINVAL if the table specifies an invalid queue id, otherwise
 * returns 0 after programming the table.
 **/
static int i40e_set_rxfh(struct net_device *netdev, const u32 *indir,
			 const u8 *key, const u8 hfunc)
{
	struct i40e_netdev_priv *np = netdev_priv(netdev);
	struct i40e_vsi *vsi = np->vsi;
	struct i40e_pf *pf = vsi->back;
	u8 *seed = NULL;
	u16 i;

	if (hfunc != ETH_RSS_HASH_NO_CHANGE && hfunc != ETH_RSS_HASH_TOP)
		return -EOPNOTSUPP;

	if (key) {
		if (!vsi->rss_hkey_user) {
			vsi->rss_hkey_user = kzalloc(I40E_HKEY_ARRAY_SIZE,
						     GFP_KERNEL);
			if (!vsi->rss_hkey_user)
				return -ENOMEM;
		}
		memcpy(vsi->rss_hkey_user, key, I40E_HKEY_ARRAY_SIZE);
		seed = vsi->rss_hkey_user;
	}
	if (!vsi->rss_lut_user) {
		vsi->rss_lut_user = kzalloc(I40E_HLUT_ARRAY_SIZE, GFP_KERNEL);
		if (!vsi->rss_lut_user)
			return -ENOMEM;
	}

	/* Each 32 bits pointed by 'indir' is stored with a lut entry */
	if (indir)
		for (i = 0; i < I40E_HLUT_ARRAY_SIZE; i++)
			vsi->rss_lut_user[i] = (u8)(indir[i]);
	else
		i40e_fill_rss_lut(pf, vsi->rss_lut_user, I40E_HLUT_ARRAY_SIZE,
				  vsi->rss_size);

	return i40e_config_rss(vsi, seed, vsi->rss_lut_user,
			       I40E_HLUT_ARRAY_SIZE);
}

/**
 * i40e_get_priv_flags - report device private flags
 * @dev: network interface device structure
 *
 * The get string set count and the string set should be matched for each
 * flag returned.  Add new strings for each flag to the i40e_gstrings_priv_flags
 * array.
 *
 * Returns a u32 bitmap of flags.
 **/
static u32 i40e_get_priv_flags(struct net_device *dev)
{
	struct i40e_netdev_priv *np = netdev_priv(dev);
	struct i40e_vsi *vsi = np->vsi;
	struct i40e_pf *pf = vsi->back;
	u32 i, j, ret_flags = 0;

	for (i = 0; i < I40E_PRIV_FLAGS_STR_LEN; i++) {
		const struct i40e_priv_flags *priv_flags;

		priv_flags = &i40e_gstrings_priv_flags[i];

		if (priv_flags->flag & pf->flags)
			ret_flags |= BIT(i);
	}

	if (pf->hw.pf_id != 0)
		return ret_flags;

	for (j = 0; j < I40E_GL_PRIV_FLAGS_STR_LEN; j++) {
		const struct i40e_priv_flags *priv_flags;

		priv_flags = &i40e_gl_gstrings_priv_flags[j];

		if (priv_flags->flag & pf->flags)
			ret_flags |= BIT(i + j);
	}

	return ret_flags;
}

/**
 * i40e_set_priv_flags - set private flags
 * @dev: network interface device structure
 * @flags: bit flags to be set
 **/
static int i40e_set_priv_flags(struct net_device *dev, u32 flags)
{
	struct i40e_netdev_priv *np = netdev_priv(dev);
	u64 orig_flags, new_flags, changed_flags;
	enum i40e_admin_queue_err adq_err;
	struct i40e_vsi *vsi = np->vsi;
	struct i40e_pf *pf = vsi->back;
	u32 reset_needed = 0;
	int status;
	u32 i, j;

	orig_flags = READ_ONCE(pf->flags);
	new_flags = orig_flags;

	for (i = 0; i < I40E_PRIV_FLAGS_STR_LEN; i++) {
		const struct i40e_priv_flags *priv_flags;

		priv_flags = &i40e_gstrings_priv_flags[i];

		if (flags & BIT(i))
			new_flags |= priv_flags->flag;
		else
			new_flags &= ~(priv_flags->flag);

		/* If this is a read-only flag, it can't be changed */
		if (priv_flags->read_only &&
		    ((orig_flags ^ new_flags) & ~BIT(i)))
			return -EOPNOTSUPP;
	}

	if (pf->hw.pf_id != 0)
		goto flags_complete;

	for (j = 0; j < I40E_GL_PRIV_FLAGS_STR_LEN; j++) {
		const struct i40e_priv_flags *priv_flags;

		priv_flags = &i40e_gl_gstrings_priv_flags[j];

		if (flags & BIT(i + j))
			new_flags |= priv_flags->flag;
		else
			new_flags &= ~(priv_flags->flag);

		/* If this is a read-only flag, it can't be changed */
		if (priv_flags->read_only &&
		    ((orig_flags ^ new_flags) & ~BIT(i)))
			return -EOPNOTSUPP;
	}

flags_complete:
	changed_flags = orig_flags ^ new_flags;

	if (changed_flags & I40E_FLAG_DISABLE_FW_LLDP)
		reset_needed = I40E_PF_RESET_AND_REBUILD_FLAG;
	if (changed_flags & (I40E_FLAG_VEB_STATS_ENABLED |
	    I40E_FLAG_LEGACY_RX | I40E_FLAG_SOURCE_PRUNING_DISABLED))
		reset_needed = BIT(__I40E_PF_RESET_REQUESTED);

	/* Before we finalize any flag changes, we need to perform some
	 * checks to ensure that the changes are supported and safe.
	 */

	/* ATR eviction is not supported on all devices */
	if ((new_flags & I40E_FLAG_HW_ATR_EVICT_ENABLED) &&
	    !(pf->hw_features & I40E_HW_ATR_EVICT_CAPABLE))
		return -EOPNOTSUPP;

	/* If the driver detected FW LLDP was disabled on init, this flag could
	 * be set, however we do not support _changing_ the flag:
	 * - on XL710 if NPAR is enabled or FW API version < 1.7
	 * - on X722 with FW API version < 1.6
	 * There are situations where older FW versions/NPAR enabled PFs could
	 * disable LLDP, however we _must_ not allow the user to enable/disable
	 * LLDP with this flag on unsupported FW versions.
	 */
	if (changed_flags & I40E_FLAG_DISABLE_FW_LLDP) {
		if (!(pf->hw.flags & I40E_HW_FLAG_FW_LLDP_STOPPABLE)) {
			dev_warn(&pf->pdev->dev,
				 "Device does not support changing FW LLDP\n");
			return -EOPNOTSUPP;
		}
	}

	if (changed_flags & I40E_FLAG_RS_FEC &&
	    pf->hw.device_id != I40E_DEV_ID_25G_SFP28 &&
	    pf->hw.device_id != I40E_DEV_ID_25G_B) {
		dev_warn(&pf->pdev->dev,
			 "Device does not support changing FEC configuration\n");
		return -EOPNOTSUPP;
	}

	if (changed_flags & I40E_FLAG_BASE_R_FEC &&
	    pf->hw.device_id != I40E_DEV_ID_25G_SFP28 &&
	    pf->hw.device_id != I40E_DEV_ID_25G_B &&
	    pf->hw.device_id != I40E_DEV_ID_KX_X722) {
		dev_warn(&pf->pdev->dev,
			 "Device does not support changing FEC configuration\n");
		return -EOPNOTSUPP;
	}

	/* Process any additional changes needed as a result of flag changes.
	 * The changed_flags value reflects the list of bits that were
	 * changed in the code above.
	 */

	/* Flush current ATR settings if ATR was disabled */
	if ((changed_flags & I40E_FLAG_FD_ATR_ENABLED) &&
	    !(new_flags & I40E_FLAG_FD_ATR_ENABLED)) {
		set_bit(__I40E_FD_ATR_AUTO_DISABLED, pf->state);
		set_bit(__I40E_FD_FLUSH_REQUESTED, pf->state);
	}

	if (changed_flags & I40E_FLAG_TRUE_PROMISC_SUPPORT) {
		u16 sw_flags = 0, valid_flags = 0;
		int ret;

		if (!(new_flags & I40E_FLAG_TRUE_PROMISC_SUPPORT))
			sw_flags = I40E_AQ_SET_SWITCH_CFG_PROMISC;
		valid_flags = I40E_AQ_SET_SWITCH_CFG_PROMISC;
		ret = i40e_aq_set_switch_config(&pf->hw, sw_flags, valid_flags,
						0, NULL);
		if (ret && pf->hw.aq.asq_last_status != I40E_AQ_RC_ESRCH) {
			dev_info(&pf->pdev->dev,
				 "couldn't set switch config bits, err %pe aq_err %s\n",
				 ERR_PTR(ret),
				 i40e_aq_str(&pf->hw,
					     pf->hw.aq.asq_last_status));
			/* not a fatal problem, just keep going */
		}
	}

	if ((changed_flags & I40E_FLAG_RS_FEC) ||
	    (changed_flags & I40E_FLAG_BASE_R_FEC)) {
		u8 fec_cfg = 0;

		if (new_flags & I40E_FLAG_RS_FEC &&
		    new_flags & I40E_FLAG_BASE_R_FEC) {
			fec_cfg = I40E_AQ_SET_FEC_AUTO;
		} else if (new_flags & I40E_FLAG_RS_FEC) {
			fec_cfg = (I40E_AQ_SET_FEC_REQUEST_RS |
				   I40E_AQ_SET_FEC_ABILITY_RS);
		} else if (new_flags & I40E_FLAG_BASE_R_FEC) {
			fec_cfg = (I40E_AQ_SET_FEC_REQUEST_KR |
				   I40E_AQ_SET_FEC_ABILITY_KR);
		}
		if (i40e_set_fec_cfg(dev, fec_cfg))
			dev_warn(&pf->pdev->dev, "Cannot change FEC config\n");
	}

	if ((changed_flags & I40E_FLAG_LINK_DOWN_ON_CLOSE_ENABLED) &&
	    (orig_flags & I40E_FLAG_TOTAL_PORT_SHUTDOWN_ENABLED)) {
		dev_err(&pf->pdev->dev,
			"Setting link-down-on-close not supported on this port (because total-port-shutdown is enabled)\n");
		return -EOPNOTSUPP;
	}

	if ((changed_flags & I40E_FLAG_VF_VLAN_PRUNING) &&
	    pf->num_alloc_vfs) {
		dev_warn(&pf->pdev->dev,
			 "Changing vf-vlan-pruning flag while VF(s) are active is not supported\n");
		return -EOPNOTSUPP;
	}

<<<<<<< HEAD
=======
	if ((changed_flags & I40E_FLAG_LEGACY_RX) &&
	    I40E_2K_TOO_SMALL_WITH_PADDING) {
		dev_warn(&pf->pdev->dev,
			 "2k Rx buffer is too small to fit standard MTU and skb_shared_info\n");
		return -EOPNOTSUPP;
	}

>>>>>>> eb3cdb58
	if ((changed_flags & new_flags &
	     I40E_FLAG_LINK_DOWN_ON_CLOSE_ENABLED) &&
	    (new_flags & I40E_FLAG_MFP_ENABLED))
		dev_warn(&pf->pdev->dev,
			 "Turning on link-down-on-close flag may affect other partitions\n");

	if (changed_flags & I40E_FLAG_DISABLE_FW_LLDP) {
		if (new_flags & I40E_FLAG_DISABLE_FW_LLDP) {
#ifdef CONFIG_I40E_DCB
			i40e_dcb_sw_default_config(pf);
#endif /* CONFIG_I40E_DCB */
			i40e_aq_cfg_lldp_mib_change_event(&pf->hw, false, NULL);
			i40e_aq_stop_lldp(&pf->hw, true, false, NULL);
		} else {
			status = i40e_aq_start_lldp(&pf->hw, false, NULL);
			if (status) {
				adq_err = pf->hw.aq.asq_last_status;
				switch (adq_err) {
				case I40E_AQ_RC_EEXIST:
					dev_warn(&pf->pdev->dev,
						 "FW LLDP agent is already running\n");
					reset_needed = 0;
					break;
				case I40E_AQ_RC_EPERM:
					dev_warn(&pf->pdev->dev,
						 "Device configuration forbids SW from starting the LLDP agent.\n");
					return -EINVAL;
				case I40E_AQ_RC_EAGAIN:
					dev_warn(&pf->pdev->dev,
						 "Stop FW LLDP agent command is still being processed, please try again in a second.\n");
					return -EBUSY;
				default:
					dev_warn(&pf->pdev->dev,
						 "Starting FW LLDP agent failed: error: %pe, %s\n",
						 ERR_PTR(status),
						 i40e_aq_str(&pf->hw,
							     adq_err));
					return -EINVAL;
				}
			}
		}
	}

	/* Now that we've checked to ensure that the new flags are valid, load
	 * them into place. Since we only modify flags either (a) during
	 * initialization or (b) while holding the RTNL lock, we don't need
	 * anything fancy here.
	 */
	pf->flags = new_flags;

	/* Issue reset to cause things to take effect, as additional bits
	 * are added we will need to create a mask of bits requiring reset
	 */
	if (reset_needed)
		i40e_do_reset(pf, reset_needed, true);

	return 0;
}

/**
 * i40e_get_module_info - get (Q)SFP+ module type info
 * @netdev: network interface device structure
 * @modinfo: module EEPROM size and layout information structure
 **/
static int i40e_get_module_info(struct net_device *netdev,
				struct ethtool_modinfo *modinfo)
{
	struct i40e_netdev_priv *np = netdev_priv(netdev);
	struct i40e_vsi *vsi = np->vsi;
	struct i40e_pf *pf = vsi->back;
	struct i40e_hw *hw = &pf->hw;
	u32 sff8472_comp = 0;
	u32 sff8472_swap = 0;
	u32 sff8636_rev = 0;
	u32 type = 0;
	int status;

	/* Check if firmware supports reading module EEPROM. */
	if (!(hw->flags & I40E_HW_FLAG_AQ_PHY_ACCESS_CAPABLE)) {
		netdev_err(vsi->netdev, "Module EEPROM memory read not supported. Please update the NVM image.\n");
		return -EINVAL;
	}

	status = i40e_update_link_info(hw);
	if (status)
		return -EIO;

	if (hw->phy.link_info.phy_type == I40E_PHY_TYPE_EMPTY) {
		netdev_err(vsi->netdev, "Cannot read module EEPROM memory. No module connected.\n");
		return -EINVAL;
	}

	type = hw->phy.link_info.module_type[0];

	switch (type) {
	case I40E_MODULE_TYPE_SFP:
		status = i40e_aq_get_phy_register(hw,
				I40E_AQ_PHY_REG_ACCESS_EXTERNAL_MODULE,
				I40E_I2C_EEPROM_DEV_ADDR, true,
				I40E_MODULE_SFF_8472_COMP,
				&sff8472_comp, NULL);
		if (status)
			return -EIO;

		status = i40e_aq_get_phy_register(hw,
				I40E_AQ_PHY_REG_ACCESS_EXTERNAL_MODULE,
				I40E_I2C_EEPROM_DEV_ADDR, true,
				I40E_MODULE_SFF_8472_SWAP,
				&sff8472_swap, NULL);
		if (status)
			return -EIO;

		/* Check if the module requires address swap to access
		 * the other EEPROM memory page.
		 */
		if (sff8472_swap & I40E_MODULE_SFF_ADDR_MODE) {
			netdev_warn(vsi->netdev, "Module address swap to access page 0xA2 is not supported.\n");
			modinfo->type = ETH_MODULE_SFF_8079;
			modinfo->eeprom_len = ETH_MODULE_SFF_8079_LEN;
		} else if (sff8472_comp == 0x00) {
			/* Module is not SFF-8472 compliant */
			modinfo->type = ETH_MODULE_SFF_8079;
			modinfo->eeprom_len = ETH_MODULE_SFF_8079_LEN;
		} else if (!(sff8472_swap & I40E_MODULE_SFF_DDM_IMPLEMENTED)) {
			/* Module is SFF-8472 compliant but doesn't implement
			 * Digital Diagnostic Monitoring (DDM).
			 */
			modinfo->type = ETH_MODULE_SFF_8079;
			modinfo->eeprom_len = ETH_MODULE_SFF_8079_LEN;
		} else {
			modinfo->type = ETH_MODULE_SFF_8472;
			modinfo->eeprom_len = ETH_MODULE_SFF_8472_LEN;
		}
		break;
	case I40E_MODULE_TYPE_QSFP_PLUS:
		/* Read from memory page 0. */
		status = i40e_aq_get_phy_register(hw,
				I40E_AQ_PHY_REG_ACCESS_EXTERNAL_MODULE,
				0, true,
				I40E_MODULE_REVISION_ADDR,
				&sff8636_rev, NULL);
		if (status)
			return -EIO;
		/* Determine revision compliance byte */
		if (sff8636_rev > 0x02) {
			/* Module is SFF-8636 compliant */
			modinfo->type = ETH_MODULE_SFF_8636;
			modinfo->eeprom_len = I40E_MODULE_QSFP_MAX_LEN;
		} else {
			modinfo->type = ETH_MODULE_SFF_8436;
			modinfo->eeprom_len = I40E_MODULE_QSFP_MAX_LEN;
		}
		break;
	case I40E_MODULE_TYPE_QSFP28:
		modinfo->type = ETH_MODULE_SFF_8636;
		modinfo->eeprom_len = I40E_MODULE_QSFP_MAX_LEN;
		break;
	default:
		netdev_err(vsi->netdev, "Module type unrecognized\n");
		return -EINVAL;
	}
	return 0;
}

/**
 * i40e_get_module_eeprom - fills buffer with (Q)SFP+ module memory contents
 * @netdev: network interface device structure
 * @ee: EEPROM dump request structure
 * @data: buffer to be filled with EEPROM contents
 **/
static int i40e_get_module_eeprom(struct net_device *netdev,
				  struct ethtool_eeprom *ee,
				  u8 *data)
{
	struct i40e_netdev_priv *np = netdev_priv(netdev);
	struct i40e_vsi *vsi = np->vsi;
	struct i40e_pf *pf = vsi->back;
	struct i40e_hw *hw = &pf->hw;
	bool is_sfp = false;
	u32 value = 0;
	int status;
	int i;

	if (!ee || !ee->len || !data)
		return -EINVAL;

	if (hw->phy.link_info.module_type[0] == I40E_MODULE_TYPE_SFP)
		is_sfp = true;

	for (i = 0; i < ee->len; i++) {
		u32 offset = i + ee->offset;
		u32 addr = is_sfp ? I40E_I2C_EEPROM_DEV_ADDR : 0;

		/* Check if we need to access the other memory page */
		if (is_sfp) {
			if (offset >= ETH_MODULE_SFF_8079_LEN) {
				offset -= ETH_MODULE_SFF_8079_LEN;
				addr = I40E_I2C_EEPROM_DEV_ADDR2;
			}
		} else {
			while (offset >= ETH_MODULE_SFF_8436_LEN) {
				/* Compute memory page number and offset. */
				offset -= ETH_MODULE_SFF_8436_LEN / 2;
				addr++;
			}
		}

		status = i40e_aq_get_phy_register(hw,
				I40E_AQ_PHY_REG_ACCESS_EXTERNAL_MODULE,
				addr, true, offset, &value, NULL);
		if (status)
			return -EIO;
		data[i] = value;
	}
	return 0;
}

static int i40e_get_eee(struct net_device *netdev, struct ethtool_eee *edata)
{
	struct i40e_netdev_priv *np = netdev_priv(netdev);
	struct i40e_aq_get_phy_abilities_resp phy_cfg;
	struct i40e_vsi *vsi = np->vsi;
	struct i40e_pf *pf = vsi->back;
	struct i40e_hw *hw = &pf->hw;
	int status = 0;

	/* Get initial PHY capabilities */
	status = i40e_aq_get_phy_capabilities(hw, false, true, &phy_cfg, NULL);
	if (status)
		return -EAGAIN;

	/* Check whether NIC configuration is compatible with Energy Efficient
	 * Ethernet (EEE) mode.
	 */
	if (phy_cfg.eee_capability == 0)
		return -EOPNOTSUPP;

	edata->supported = SUPPORTED_Autoneg;
	edata->lp_advertised = edata->supported;

	/* Get current configuration */
	status = i40e_aq_get_phy_capabilities(hw, false, false, &phy_cfg, NULL);
	if (status)
		return -EAGAIN;

	edata->advertised = phy_cfg.eee_capability ? SUPPORTED_Autoneg : 0U;
	edata->eee_enabled = !!edata->advertised;
	edata->tx_lpi_enabled = pf->stats.tx_lpi_status;

	edata->eee_active = pf->stats.tx_lpi_status && pf->stats.rx_lpi_status;

	return 0;
}

static int i40e_is_eee_param_supported(struct net_device *netdev,
				       struct ethtool_eee *edata)
{
	struct i40e_netdev_priv *np = netdev_priv(netdev);
	struct i40e_vsi *vsi = np->vsi;
	struct i40e_pf *pf = vsi->back;
	struct i40e_ethtool_not_used {
		u32 value;
		const char *name;
	} param[] = {
		{edata->advertised & ~SUPPORTED_Autoneg, "advertise"},
		{edata->tx_lpi_timer, "tx-timer"},
		{edata->tx_lpi_enabled != pf->stats.tx_lpi_status, "tx-lpi"}
	};
	int i;

	for (i = 0; i < ARRAY_SIZE(param); i++) {
		if (param[i].value) {
			netdev_info(netdev,
				    "EEE setting %s not supported\n",
				    param[i].name);
			return -EOPNOTSUPP;
		}
	}

	return 0;
}

static int i40e_set_eee(struct net_device *netdev, struct ethtool_eee *edata)
{
	struct i40e_netdev_priv *np = netdev_priv(netdev);
	struct i40e_aq_get_phy_abilities_resp abilities;
	struct i40e_aq_set_phy_config config;
	struct i40e_vsi *vsi = np->vsi;
	struct i40e_pf *pf = vsi->back;
	struct i40e_hw *hw = &pf->hw;
	int status = I40E_SUCCESS;
	__le16 eee_capability;

	/* Deny parameters we don't support */
	if (i40e_is_eee_param_supported(netdev, edata))
		return -EOPNOTSUPP;

	/* Get initial PHY capabilities */
	status = i40e_aq_get_phy_capabilities(hw, false, true, &abilities,
					      NULL);
	if (status)
		return -EAGAIN;

	/* Check whether NIC configuration is compatible with Energy Efficient
	 * Ethernet (EEE) mode.
	 */
	if (abilities.eee_capability == 0)
		return -EOPNOTSUPP;

	/* Cache initial EEE capability */
	eee_capability = abilities.eee_capability;

	/* Get current PHY configuration */
	status = i40e_aq_get_phy_capabilities(hw, false, false, &abilities,
					      NULL);
	if (status)
		return -EAGAIN;

	/* Cache current PHY configuration */
	config.phy_type = abilities.phy_type;
	config.phy_type_ext = abilities.phy_type_ext;
	config.link_speed = abilities.link_speed;
	config.abilities = abilities.abilities |
			   I40E_AQ_PHY_ENABLE_ATOMIC_LINK;
	config.eeer = abilities.eeer_val;
	config.low_power_ctrl = abilities.d3_lpan;
	config.fec_config = abilities.fec_cfg_curr_mod_ext_info &
			    I40E_AQ_PHY_FEC_CONFIG_MASK;

	/* Set desired EEE state */
	if (edata->eee_enabled) {
		config.eee_capability = eee_capability;
		config.eeer |= cpu_to_le32(I40E_PRTPM_EEER_TX_LPI_EN_MASK);
	} else {
		config.eee_capability = 0;
		config.eeer &= cpu_to_le32(~I40E_PRTPM_EEER_TX_LPI_EN_MASK);
	}

	/* Apply modified PHY configuration */
	status = i40e_aq_set_phy_config(hw, &config, NULL);
	if (status)
		return -EAGAIN;

	return 0;
}

static const struct ethtool_ops i40e_ethtool_recovery_mode_ops = {
	.get_drvinfo		= i40e_get_drvinfo,
	.set_eeprom		= i40e_set_eeprom,
	.get_eeprom_len		= i40e_get_eeprom_len,
	.get_eeprom		= i40e_get_eeprom,
};

static const struct ethtool_ops i40e_ethtool_ops = {
	.supported_coalesce_params = ETHTOOL_COALESCE_USECS |
				     ETHTOOL_COALESCE_MAX_FRAMES_IRQ |
				     ETHTOOL_COALESCE_USE_ADAPTIVE |
				     ETHTOOL_COALESCE_RX_USECS_HIGH |
				     ETHTOOL_COALESCE_TX_USECS_HIGH,
	.get_drvinfo		= i40e_get_drvinfo,
	.get_regs_len		= i40e_get_regs_len,
	.get_regs		= i40e_get_regs,
	.nway_reset		= i40e_nway_reset,
	.get_link		= ethtool_op_get_link,
	.get_wol		= i40e_get_wol,
	.set_wol		= i40e_set_wol,
	.set_eeprom		= i40e_set_eeprom,
	.get_eeprom_len		= i40e_get_eeprom_len,
	.get_eeprom		= i40e_get_eeprom,
	.get_ringparam		= i40e_get_ringparam,
	.set_ringparam		= i40e_set_ringparam,
	.get_pauseparam		= i40e_get_pauseparam,
	.set_pauseparam		= i40e_set_pauseparam,
	.get_msglevel		= i40e_get_msglevel,
	.set_msglevel		= i40e_set_msglevel,
	.get_rxnfc		= i40e_get_rxnfc,
	.set_rxnfc		= i40e_set_rxnfc,
	.self_test		= i40e_diag_test,
	.get_strings		= i40e_get_strings,
	.get_eee		= i40e_get_eee,
	.set_eee		= i40e_set_eee,
	.set_phys_id		= i40e_set_phys_id,
	.get_sset_count		= i40e_get_sset_count,
	.get_ethtool_stats	= i40e_get_ethtool_stats,
	.get_coalesce		= i40e_get_coalesce,
	.set_coalesce		= i40e_set_coalesce,
	.get_rxfh_key_size	= i40e_get_rxfh_key_size,
	.get_rxfh_indir_size	= i40e_get_rxfh_indir_size,
	.get_rxfh		= i40e_get_rxfh,
	.set_rxfh		= i40e_set_rxfh,
	.get_channels		= i40e_get_channels,
	.set_channels		= i40e_set_channels,
	.get_module_info	= i40e_get_module_info,
	.get_module_eeprom	= i40e_get_module_eeprom,
	.get_ts_info		= i40e_get_ts_info,
	.get_priv_flags		= i40e_get_priv_flags,
	.set_priv_flags		= i40e_set_priv_flags,
	.get_per_queue_coalesce	= i40e_get_per_queue_coalesce,
	.set_per_queue_coalesce	= i40e_set_per_queue_coalesce,
	.get_link_ksettings	= i40e_get_link_ksettings,
	.set_link_ksettings	= i40e_set_link_ksettings,
	.get_fecparam = i40e_get_fec_param,
	.set_fecparam = i40e_set_fec_param,
	.flash_device = i40e_ddp_flash,
};

void i40e_set_ethtool_ops(struct net_device *netdev)
{
	struct i40e_netdev_priv *np = netdev_priv(netdev);
	struct i40e_pf		*pf = np->vsi->back;

	if (!test_bit(__I40E_RECOVERY_MODE, pf->state))
		netdev->ethtool_ops = &i40e_ethtool_ops;
	else
		netdev->ethtool_ops = &i40e_ethtool_recovery_mode_ops;
}<|MERGE_RESOLUTION|>--- conflicted
+++ resolved
@@ -5402,8 +5402,6 @@
 		return -EOPNOTSUPP;
 	}
 
-<<<<<<< HEAD
-=======
 	if ((changed_flags & I40E_FLAG_LEGACY_RX) &&
 	    I40E_2K_TOO_SMALL_WITH_PADDING) {
 		dev_warn(&pf->pdev->dev,
@@ -5411,7 +5409,6 @@
 		return -EOPNOTSUPP;
 	}
 
->>>>>>> eb3cdb58
 	if ((changed_flags & new_flags &
 	     I40E_FLAG_LINK_DOWN_ON_CLOSE_ENABLED) &&
 	    (new_flags & I40E_FLAG_MFP_ENABLED))
