// SPDX-License-Identifier: GPL-2.0
/* Copyright (c)  2019 Intel Corporation */

#include "igc.h"

#include <linux/module.h>
#include <linux/device.h>
#include <linux/pci.h>
#include <linux/ptp_classify.h>
#include <linux/clocksource.h>
#include <linux/ktime.h>
#include <linux/delay.h>
#include <linux/iopoll.h>

#define INCVALUE_MASK		0x7fffffff
#define ISGN			0x80000000

#define IGC_PTP_TX_TIMEOUT		(HZ * 15)

#define IGC_PTM_STAT_SLEEP		2
#define IGC_PTM_STAT_TIMEOUT		100

/* SYSTIM read access for I225 */
void igc_ptp_read(struct igc_adapter *adapter, struct timespec64 *ts)
{
	struct igc_hw *hw = &adapter->hw;
	u32 sec, nsec;

	/* The timestamp is latched when SYSTIML is read. */
	nsec = rd32(IGC_SYSTIML);
	sec = rd32(IGC_SYSTIMH);

	ts->tv_sec = sec;
	ts->tv_nsec = nsec;
}

static void igc_ptp_write_i225(struct igc_adapter *adapter,
			       const struct timespec64 *ts)
{
	struct igc_hw *hw = &adapter->hw;

	wr32(IGC_SYSTIML, ts->tv_nsec);
	wr32(IGC_SYSTIMH, ts->tv_sec);
}

static int igc_ptp_adjfine_i225(struct ptp_clock_info *ptp, long scaled_ppm)
{
	struct igc_adapter *igc = container_of(ptp, struct igc_adapter,
					       ptp_caps);
	struct igc_hw *hw = &igc->hw;
	int neg_adj = 0;
	u64 rate;
	u32 inca;

	if (scaled_ppm < 0) {
		neg_adj = 1;
		scaled_ppm = -scaled_ppm;
	}
	rate = scaled_ppm;
	rate <<= 14;
	rate = div_u64(rate, 78125);

	inca = rate & INCVALUE_MASK;
	if (neg_adj)
		inca |= ISGN;

	wr32(IGC_TIMINCA, inca);

	return 0;
}

static int igc_ptp_adjtime_i225(struct ptp_clock_info *ptp, s64 delta)
{
	struct igc_adapter *igc = container_of(ptp, struct igc_adapter,
					       ptp_caps);
	struct timespec64 now, then = ns_to_timespec64(delta);
	unsigned long flags;

	spin_lock_irqsave(&igc->tmreg_lock, flags);

	igc_ptp_read(igc, &now);
	now = timespec64_add(now, then);
	igc_ptp_write_i225(igc, (const struct timespec64 *)&now);

	spin_unlock_irqrestore(&igc->tmreg_lock, flags);

	return 0;
}

static int igc_ptp_gettimex64_i225(struct ptp_clock_info *ptp,
				   struct timespec64 *ts,
				   struct ptp_system_timestamp *sts)
{
	struct igc_adapter *igc = container_of(ptp, struct igc_adapter,
					       ptp_caps);
	struct igc_hw *hw = &igc->hw;
	unsigned long flags;

	spin_lock_irqsave(&igc->tmreg_lock, flags);

	ptp_read_system_prets(sts);
	ts->tv_nsec = rd32(IGC_SYSTIML);
	ts->tv_sec = rd32(IGC_SYSTIMH);
	ptp_read_system_postts(sts);

	spin_unlock_irqrestore(&igc->tmreg_lock, flags);

	return 0;
}

static int igc_ptp_settime_i225(struct ptp_clock_info *ptp,
				const struct timespec64 *ts)
{
	struct igc_adapter *igc = container_of(ptp, struct igc_adapter,
					       ptp_caps);
	unsigned long flags;

	spin_lock_irqsave(&igc->tmreg_lock, flags);

	igc_ptp_write_i225(igc, ts);

	spin_unlock_irqrestore(&igc->tmreg_lock, flags);

	return 0;
}

static void igc_pin_direction(int pin, int input, u32 *ctrl, u32 *ctrl_ext)
{
	u32 *ptr = pin < 2 ? ctrl : ctrl_ext;
	static const u32 mask[IGC_N_SDP] = {
		IGC_CTRL_SDP0_DIR,
		IGC_CTRL_SDP1_DIR,
		IGC_CTRL_EXT_SDP2_DIR,
		IGC_CTRL_EXT_SDP3_DIR,
	};

	if (input)
		*ptr &= ~mask[pin];
	else
		*ptr |= mask[pin];
}

static void igc_pin_perout(struct igc_adapter *igc, int chan, int pin, int freq)
{
	static const u32 igc_aux0_sel_sdp[IGC_N_SDP] = {
		IGC_AUX0_SEL_SDP0, IGC_AUX0_SEL_SDP1, IGC_AUX0_SEL_SDP2, IGC_AUX0_SEL_SDP3,
	};
	static const u32 igc_aux1_sel_sdp[IGC_N_SDP] = {
		IGC_AUX1_SEL_SDP0, IGC_AUX1_SEL_SDP1, IGC_AUX1_SEL_SDP2, IGC_AUX1_SEL_SDP3,
	};
	static const u32 igc_ts_sdp_en[IGC_N_SDP] = {
		IGC_TS_SDP0_EN, IGC_TS_SDP1_EN, IGC_TS_SDP2_EN, IGC_TS_SDP3_EN,
	};
	static const u32 igc_ts_sdp_sel_tt0[IGC_N_SDP] = {
		IGC_TS_SDP0_SEL_TT0, IGC_TS_SDP1_SEL_TT0,
		IGC_TS_SDP2_SEL_TT0, IGC_TS_SDP3_SEL_TT0,
	};
	static const u32 igc_ts_sdp_sel_tt1[IGC_N_SDP] = {
		IGC_TS_SDP0_SEL_TT1, IGC_TS_SDP1_SEL_TT1,
		IGC_TS_SDP2_SEL_TT1, IGC_TS_SDP3_SEL_TT1,
	};
	static const u32 igc_ts_sdp_sel_fc0[IGC_N_SDP] = {
		IGC_TS_SDP0_SEL_FC0, IGC_TS_SDP1_SEL_FC0,
		IGC_TS_SDP2_SEL_FC0, IGC_TS_SDP3_SEL_FC0,
	};
	static const u32 igc_ts_sdp_sel_fc1[IGC_N_SDP] = {
		IGC_TS_SDP0_SEL_FC1, IGC_TS_SDP1_SEL_FC1,
		IGC_TS_SDP2_SEL_FC1, IGC_TS_SDP3_SEL_FC1,
	};
	static const u32 igc_ts_sdp_sel_clr[IGC_N_SDP] = {
		IGC_TS_SDP0_SEL_FC1, IGC_TS_SDP1_SEL_FC1,
		IGC_TS_SDP2_SEL_FC1, IGC_TS_SDP3_SEL_FC1,
	};
	struct igc_hw *hw = &igc->hw;
	u32 ctrl, ctrl_ext, tssdp = 0;

	ctrl = rd32(IGC_CTRL);
	ctrl_ext = rd32(IGC_CTRL_EXT);
	tssdp = rd32(IGC_TSSDP);

	igc_pin_direction(pin, 0, &ctrl, &ctrl_ext);

	/* Make sure this pin is not enabled as an input. */
	if ((tssdp & IGC_AUX0_SEL_SDP3) == igc_aux0_sel_sdp[pin])
		tssdp &= ~IGC_AUX0_TS_SDP_EN;

	if ((tssdp & IGC_AUX1_SEL_SDP3) == igc_aux1_sel_sdp[pin])
		tssdp &= ~IGC_AUX1_TS_SDP_EN;

	tssdp &= ~igc_ts_sdp_sel_clr[pin];
	if (freq) {
		if (chan == 1)
			tssdp |= igc_ts_sdp_sel_fc1[pin];
		else
			tssdp |= igc_ts_sdp_sel_fc0[pin];
	} else {
		if (chan == 1)
			tssdp |= igc_ts_sdp_sel_tt1[pin];
		else
			tssdp |= igc_ts_sdp_sel_tt0[pin];
	}
	tssdp |= igc_ts_sdp_en[pin];

	wr32(IGC_TSSDP, tssdp);
	wr32(IGC_CTRL, ctrl);
	wr32(IGC_CTRL_EXT, ctrl_ext);
}

static void igc_pin_extts(struct igc_adapter *igc, int chan, int pin)
{
	static const u32 igc_aux0_sel_sdp[IGC_N_SDP] = {
		IGC_AUX0_SEL_SDP0, IGC_AUX0_SEL_SDP1, IGC_AUX0_SEL_SDP2, IGC_AUX0_SEL_SDP3,
	};
	static const u32 igc_aux1_sel_sdp[IGC_N_SDP] = {
		IGC_AUX1_SEL_SDP0, IGC_AUX1_SEL_SDP1, IGC_AUX1_SEL_SDP2, IGC_AUX1_SEL_SDP3,
	};
	static const u32 igc_ts_sdp_en[IGC_N_SDP] = {
		IGC_TS_SDP0_EN, IGC_TS_SDP1_EN, IGC_TS_SDP2_EN, IGC_TS_SDP3_EN,
	};
	struct igc_hw *hw = &igc->hw;
	u32 ctrl, ctrl_ext, tssdp = 0;

	ctrl = rd32(IGC_CTRL);
	ctrl_ext = rd32(IGC_CTRL_EXT);
	tssdp = rd32(IGC_TSSDP);

	igc_pin_direction(pin, 1, &ctrl, &ctrl_ext);

	/* Make sure this pin is not enabled as an output. */
	tssdp &= ~igc_ts_sdp_en[pin];

	if (chan == 1) {
		tssdp &= ~IGC_AUX1_SEL_SDP3;
		tssdp |= igc_aux1_sel_sdp[pin] | IGC_AUX1_TS_SDP_EN;
	} else {
		tssdp &= ~IGC_AUX0_SEL_SDP3;
		tssdp |= igc_aux0_sel_sdp[pin] | IGC_AUX0_TS_SDP_EN;
	}

	wr32(IGC_TSSDP, tssdp);
	wr32(IGC_CTRL, ctrl);
	wr32(IGC_CTRL_EXT, ctrl_ext);
}

static int igc_ptp_feature_enable_i225(struct ptp_clock_info *ptp,
				       struct ptp_clock_request *rq, int on)
{
	struct igc_adapter *igc =
		container_of(ptp, struct igc_adapter, ptp_caps);
	struct igc_hw *hw = &igc->hw;
	unsigned long flags;
	struct timespec64 ts;
	int use_freq = 0, pin = -1;
	u32 tsim, tsauxc, tsauxc_mask, tsim_mask, trgttiml, trgttimh, freqout;
	s64 ns;

	switch (rq->type) {
	case PTP_CLK_REQ_EXTTS:
		/* Reject requests with unsupported flags */
		if (rq->extts.flags & ~(PTP_ENABLE_FEATURE |
					PTP_RISING_EDGE |
					PTP_FALLING_EDGE |
					PTP_STRICT_FLAGS))
			return -EOPNOTSUPP;

		/* Reject requests failing to enable both edges. */
		if ((rq->extts.flags & PTP_STRICT_FLAGS) &&
		    (rq->extts.flags & PTP_ENABLE_FEATURE) &&
		    (rq->extts.flags & PTP_EXTTS_EDGES) != PTP_EXTTS_EDGES)
			return -EOPNOTSUPP;

		if (on) {
			pin = ptp_find_pin(igc->ptp_clock, PTP_PF_EXTTS,
					   rq->extts.index);
			if (pin < 0)
				return -EBUSY;
		}
		if (rq->extts.index == 1) {
			tsauxc_mask = IGC_TSAUXC_EN_TS1;
			tsim_mask = IGC_TSICR_AUTT1;
		} else {
			tsauxc_mask = IGC_TSAUXC_EN_TS0;
			tsim_mask = IGC_TSICR_AUTT0;
		}
		spin_lock_irqsave(&igc->tmreg_lock, flags);
		tsauxc = rd32(IGC_TSAUXC);
		tsim = rd32(IGC_TSIM);
		if (on) {
			igc_pin_extts(igc, rq->extts.index, pin);
			tsauxc |= tsauxc_mask;
			tsim |= tsim_mask;
		} else {
			tsauxc &= ~tsauxc_mask;
			tsim &= ~tsim_mask;
		}
		wr32(IGC_TSAUXC, tsauxc);
		wr32(IGC_TSIM, tsim);
		spin_unlock_irqrestore(&igc->tmreg_lock, flags);
		return 0;

	case PTP_CLK_REQ_PEROUT:
		/* Reject requests with unsupported flags */
		if (rq->perout.flags)
			return -EOPNOTSUPP;

		if (on) {
			pin = ptp_find_pin(igc->ptp_clock, PTP_PF_PEROUT,
					   rq->perout.index);
			if (pin < 0)
				return -EBUSY;
		}
		ts.tv_sec = rq->perout.period.sec;
		ts.tv_nsec = rq->perout.period.nsec;
		ns = timespec64_to_ns(&ts);
		ns = ns >> 1;
		if (on && (ns <= 70000000LL || ns == 125000000LL ||
			   ns == 250000000LL || ns == 500000000LL)) {
			if (ns < 8LL)
				return -EINVAL;
			use_freq = 1;
		}
		ts = ns_to_timespec64(ns);
		if (rq->perout.index == 1) {
			if (use_freq) {
				tsauxc_mask = IGC_TSAUXC_EN_CLK1 | IGC_TSAUXC_ST1;
				tsim_mask = 0;
			} else {
				tsauxc_mask = IGC_TSAUXC_EN_TT1;
				tsim_mask = IGC_TSICR_TT1;
			}
			trgttiml = IGC_TRGTTIML1;
			trgttimh = IGC_TRGTTIMH1;
			freqout = IGC_FREQOUT1;
		} else {
			if (use_freq) {
				tsauxc_mask = IGC_TSAUXC_EN_CLK0 | IGC_TSAUXC_ST0;
				tsim_mask = 0;
			} else {
				tsauxc_mask = IGC_TSAUXC_EN_TT0;
				tsim_mask = IGC_TSICR_TT0;
			}
			trgttiml = IGC_TRGTTIML0;
			trgttimh = IGC_TRGTTIMH0;
			freqout = IGC_FREQOUT0;
		}
		spin_lock_irqsave(&igc->tmreg_lock, flags);
		tsauxc = rd32(IGC_TSAUXC);
		tsim = rd32(IGC_TSIM);
		if (rq->perout.index == 1) {
			tsauxc &= ~(IGC_TSAUXC_EN_TT1 | IGC_TSAUXC_EN_CLK1 |
				    IGC_TSAUXC_ST1);
			tsim &= ~IGC_TSICR_TT1;
		} else {
			tsauxc &= ~(IGC_TSAUXC_EN_TT0 | IGC_TSAUXC_EN_CLK0 |
				    IGC_TSAUXC_ST0);
			tsim &= ~IGC_TSICR_TT0;
		}
		if (on) {
			struct timespec64 safe_start;
			int i = rq->perout.index;

			igc_pin_perout(igc, i, pin, use_freq);
			igc_ptp_read(igc, &safe_start);

			/* PPS output start time is triggered by Target time(TT)
			 * register. Programming any past time value into TT
			 * register will cause PPS to never start. Need to make
			 * sure we program the TT register a time ahead in
			 * future. There isn't a stringent need to fire PPS out
			 * right away. Adding +2 seconds should take care of
			 * corner cases. Let's say if the SYSTIML is close to
			 * wrap up and the timer keeps ticking as we program the
			 * register, adding +2seconds is safe bet.
			 */
			safe_start.tv_sec += 2;

			if (rq->perout.start.sec < safe_start.tv_sec)
				igc->perout[i].start.tv_sec = safe_start.tv_sec;
			else
				igc->perout[i].start.tv_sec = rq->perout.start.sec;
			igc->perout[i].start.tv_nsec = rq->perout.start.nsec;
			igc->perout[i].period.tv_sec = ts.tv_sec;
			igc->perout[i].period.tv_nsec = ts.tv_nsec;
			wr32(trgttimh, (u32)igc->perout[i].start.tv_sec);
			/* For now, always select timer 0 as source. */
			wr32(trgttiml, (u32)(igc->perout[i].start.tv_nsec |
					     IGC_TT_IO_TIMER_SEL_SYSTIM0));
			if (use_freq)
				wr32(freqout, ns);
			tsauxc |= tsauxc_mask;
			tsim |= tsim_mask;
		}
		wr32(IGC_TSAUXC, tsauxc);
		wr32(IGC_TSIM, tsim);
		spin_unlock_irqrestore(&igc->tmreg_lock, flags);
		return 0;

	case PTP_CLK_REQ_PPS:
		spin_lock_irqsave(&igc->tmreg_lock, flags);
		tsim = rd32(IGC_TSIM);
		if (on)
			tsim |= IGC_TSICR_SYS_WRAP;
		else
			tsim &= ~IGC_TSICR_SYS_WRAP;
		igc->pps_sys_wrap_on = on;
		wr32(IGC_TSIM, tsim);
		spin_unlock_irqrestore(&igc->tmreg_lock, flags);
		return 0;

	default:
		break;
	}

	return -EOPNOTSUPP;
}

static int igc_ptp_verify_pin(struct ptp_clock_info *ptp, unsigned int pin,
			      enum ptp_pin_function func, unsigned int chan)
{
	switch (func) {
	case PTP_PF_NONE:
	case PTP_PF_EXTTS:
	case PTP_PF_PEROUT:
		break;
	case PTP_PF_PHYSYNC:
		return -1;
	}
	return 0;
}

/**
 * igc_ptp_systim_to_hwtstamp - convert system time value to HW timestamp
 * @adapter: board private structure
 * @hwtstamps: timestamp structure to update
 * @systim: unsigned 64bit system time value
 *
 * We need to convert the system time value stored in the RX/TXSTMP registers
 * into a hwtstamp which can be used by the upper level timestamping functions.
 *
 * Returns 0 on success.
 **/
static int igc_ptp_systim_to_hwtstamp(struct igc_adapter *adapter,
				      struct skb_shared_hwtstamps *hwtstamps,
				      u64 systim)
{
	switch (adapter->hw.mac.type) {
	case igc_i225:
		memset(hwtstamps, 0, sizeof(*hwtstamps));
		/* Upper 32 bits contain s, lower 32 bits contain ns. */
		hwtstamps->hwtstamp = ktime_set(systim >> 32,
						systim & 0xFFFFFFFF);
		break;
	default:
		return -EINVAL;
	}
	return 0;
}

/**
 * igc_ptp_rx_pktstamp - Retrieve timestamp from Rx packet buffer
 * @adapter: Pointer to adapter the packet buffer belongs to
 * @buf: Pointer to packet buffer
 *
 * This function retrieves the timestamp saved in the beginning of packet
 * buffer. While two timestamps are available, one in timer0 reference and the
 * other in timer1 reference, this function considers only the timestamp in
 * timer0 reference.
 *
 * Returns timestamp value.
 */
ktime_t igc_ptp_rx_pktstamp(struct igc_adapter *adapter, __le32 *buf)
{
	ktime_t timestamp;
	u32 secs, nsecs;
	int adjust;

	/* Timestamps are saved in little endian at the beginning of the packet
	 * buffer following the layout:
	 *
	 * DWORD: | 0              | 1              | 2              | 3              |
	 * Field: | Timer1 SYSTIML | Timer1 SYSTIMH | Timer0 SYSTIML | Timer0 SYSTIMH |
	 *
	 * SYSTIML holds the nanoseconds part while SYSTIMH holds the seconds
	 * part of the timestamp.
	 */
	nsecs = le32_to_cpu(buf[2]);
	secs = le32_to_cpu(buf[3]);

	timestamp = ktime_set(secs, nsecs);

	/* Adjust timestamp for the RX latency based on link speed */
	switch (adapter->link_speed) {
	case SPEED_10:
		adjust = IGC_I225_RX_LATENCY_10;
		break;
	case SPEED_100:
		adjust = IGC_I225_RX_LATENCY_100;
		break;
	case SPEED_1000:
		adjust = IGC_I225_RX_LATENCY_1000;
		break;
	case SPEED_2500:
		adjust = IGC_I225_RX_LATENCY_2500;
		break;
	default:
		adjust = 0;
		netdev_warn_once(adapter->netdev, "Imprecise timestamp\n");
		break;
	}

	return ktime_sub_ns(timestamp, adjust);
}

static void igc_ptp_disable_rx_timestamp(struct igc_adapter *adapter)
{
	struct igc_hw *hw = &adapter->hw;
	u32 val;
	int i;

	wr32(IGC_TSYNCRXCTL, 0);

	for (i = 0; i < adapter->num_rx_queues; i++) {
		val = rd32(IGC_SRRCTL(i));
		val &= ~IGC_SRRCTL_TIMESTAMP;
		wr32(IGC_SRRCTL(i), val);
	}

	val = rd32(IGC_RXPBS);
	val &= ~IGC_RXPBS_CFG_TS_EN;
	wr32(IGC_RXPBS, val);
}

static void igc_ptp_enable_rx_timestamp(struct igc_adapter *adapter)
{
	struct igc_hw *hw = &adapter->hw;
	u32 val;
	int i;

	val = rd32(IGC_RXPBS);
	val |= IGC_RXPBS_CFG_TS_EN;
	wr32(IGC_RXPBS, val);

	for (i = 0; i < adapter->num_rx_queues; i++) {
		val = rd32(IGC_SRRCTL(i));
		/* FIXME: For now, only support retrieving RX timestamps from
		 * timer 0.
		 */
		val |= IGC_SRRCTL_TIMER1SEL(0) | IGC_SRRCTL_TIMER0SEL(0) |
		       IGC_SRRCTL_TIMESTAMP;
		wr32(IGC_SRRCTL(i), val);
	}

	val = IGC_TSYNCRXCTL_ENABLED | IGC_TSYNCRXCTL_TYPE_ALL |
	      IGC_TSYNCRXCTL_RXSYNSIG;
	wr32(IGC_TSYNCRXCTL, val);
}

static void igc_ptp_clear_tx_tstamp(struct igc_adapter *adapter)
{
	unsigned long flags;

<<<<<<< HEAD
	cancel_work_sync(&adapter->ptp_tx_work);

=======
>>>>>>> eb3cdb58
	spin_lock_irqsave(&adapter->ptp_tx_lock, flags);

	dev_kfree_skb_any(adapter->ptp_tx_skb);
	adapter->ptp_tx_skb = NULL;

	spin_unlock_irqrestore(&adapter->ptp_tx_lock, flags);
}

static void igc_ptp_disable_tx_timestamp(struct igc_adapter *adapter)
{
	struct igc_hw *hw = &adapter->hw;
	int i;

	/* Clear the flags first to avoid new packets to be enqueued
	 * for TX timestamping.
	 */
	for (i = 0; i < adapter->num_tx_queues; i++) {
		struct igc_ring *tx_ring = adapter->tx_ring[i];

		clear_bit(IGC_RING_FLAG_TX_HWTSTAMP, &tx_ring->flags);
	}

	/* Now we can clean the pending TX timestamp requests. */
	igc_ptp_clear_tx_tstamp(adapter);

	wr32(IGC_TSYNCTXCTL, 0);
}

static void igc_ptp_enable_tx_timestamp(struct igc_adapter *adapter)
{
	struct igc_hw *hw = &adapter->hw;
	int i;

	wr32(IGC_TSYNCTXCTL, IGC_TSYNCTXCTL_ENABLED | IGC_TSYNCTXCTL_TXSYNSIG);

	/* Read TXSTMP registers to discard any timestamp previously stored. */
	rd32(IGC_TXSTMPL);
	rd32(IGC_TXSTMPH);

	/* The hardware is ready to accept TX timestamp requests,
	 * notify the transmit path.
	 */
	for (i = 0; i < adapter->num_tx_queues; i++) {
		struct igc_ring *tx_ring = adapter->tx_ring[i];

		set_bit(IGC_RING_FLAG_TX_HWTSTAMP, &tx_ring->flags);
	}

}

/**
 * igc_ptp_set_timestamp_mode - setup hardware for timestamping
 * @adapter: networking device structure
 * @config: hwtstamp configuration
 *
 * Return: 0 in case of success, negative errno code otherwise.
 */
static int igc_ptp_set_timestamp_mode(struct igc_adapter *adapter,
				      struct hwtstamp_config *config)
{
	switch (config->tx_type) {
	case HWTSTAMP_TX_OFF:
		igc_ptp_disable_tx_timestamp(adapter);
		break;
	case HWTSTAMP_TX_ON:
		igc_ptp_enable_tx_timestamp(adapter);
		break;
	default:
		return -ERANGE;
	}

	switch (config->rx_filter) {
	case HWTSTAMP_FILTER_NONE:
		igc_ptp_disable_rx_timestamp(adapter);
		break;
	case HWTSTAMP_FILTER_PTP_V1_L4_SYNC:
	case HWTSTAMP_FILTER_PTP_V1_L4_DELAY_REQ:
	case HWTSTAMP_FILTER_PTP_V2_EVENT:
	case HWTSTAMP_FILTER_PTP_V2_L2_EVENT:
	case HWTSTAMP_FILTER_PTP_V2_L4_EVENT:
	case HWTSTAMP_FILTER_PTP_V2_SYNC:
	case HWTSTAMP_FILTER_PTP_V2_L2_SYNC:
	case HWTSTAMP_FILTER_PTP_V2_L4_SYNC:
	case HWTSTAMP_FILTER_PTP_V2_DELAY_REQ:
	case HWTSTAMP_FILTER_PTP_V2_L2_DELAY_REQ:
	case HWTSTAMP_FILTER_PTP_V2_L4_DELAY_REQ:
	case HWTSTAMP_FILTER_PTP_V1_L4_EVENT:
	case HWTSTAMP_FILTER_NTP_ALL:
	case HWTSTAMP_FILTER_ALL:
		igc_ptp_enable_rx_timestamp(adapter);
		config->rx_filter = HWTSTAMP_FILTER_ALL;
		break;
	default:
		return -ERANGE;
	}

	return 0;
}

/* Requires adapter->ptp_tx_lock held by caller. */
static void igc_ptp_tx_timeout(struct igc_adapter *adapter)
{
	struct igc_hw *hw = &adapter->hw;

	dev_kfree_skb_any(adapter->ptp_tx_skb);
	adapter->ptp_tx_skb = NULL;
	adapter->tx_hwtstamp_timeouts++;
	/* Clear the tx valid bit in TSYNCTXCTL register to enable interrupt. */
	rd32(IGC_TXSTMPH);
	netdev_warn(adapter->netdev, "Tx timestamp timeout\n");
}

void igc_ptp_tx_hang(struct igc_adapter *adapter)
{
	unsigned long flags;

	spin_lock_irqsave(&adapter->ptp_tx_lock, flags);

	if (!adapter->ptp_tx_skb)
		goto unlock;

	if (time_is_after_jiffies(adapter->ptp_tx_start + IGC_PTP_TX_TIMEOUT))
		goto unlock;

	igc_ptp_tx_timeout(adapter);

unlock:
	spin_unlock_irqrestore(&adapter->ptp_tx_lock, flags);
}

/**
 * igc_ptp_tx_hwtstamp - utility function which checks for TX time stamp
 * @adapter: Board private structure
 *
 * If we were asked to do hardware stamping and such a time stamp is
 * available, then it must have been for this skb here because we only
 * allow only one such packet into the queue.
 *
 * Context: Expects adapter->ptp_tx_lock to be held by caller.
 */
static void igc_ptp_tx_hwtstamp(struct igc_adapter *adapter)
{
	struct sk_buff *skb = adapter->ptp_tx_skb;
	struct skb_shared_hwtstamps shhwtstamps;
	struct igc_hw *hw = &adapter->hw;
	u32 tsynctxctl;
	int adjust = 0;
	u64 regval;

	if (WARN_ON_ONCE(!skb))
		return;

	tsynctxctl = rd32(IGC_TSYNCTXCTL);
	tsynctxctl &= IGC_TSYNCTXCTL_TXTT_0;
	if (tsynctxctl) {
		regval = rd32(IGC_TXSTMPL);
		regval |= (u64)rd32(IGC_TXSTMPH) << 32;
	} else {
		/* There's a bug in the hardware that could cause
		 * missing interrupts for TX timestamping. The issue
		 * is that for new interrupts to be triggered, the
		 * IGC_TXSTMPH_0 register must be read.
		 *
		 * To avoid discarding a valid timestamp that just
		 * happened at the "wrong" time, we need to confirm
		 * that there was no timestamp captured, we do that by
		 * assuming that no two timestamps in sequence have
		 * the same nanosecond value.
		 *
		 * So, we read the "low" register, read the "high"
		 * register (to latch a new timestamp) and read the
		 * "low" register again, if "old" and "new" versions
		 * of the "low" register are different, a valid
		 * timestamp was captured, we can read the "high"
		 * register again.
		 */
		u32 txstmpl_old, txstmpl_new;

		txstmpl_old = rd32(IGC_TXSTMPL);
		rd32(IGC_TXSTMPH);
		txstmpl_new = rd32(IGC_TXSTMPL);

		if (txstmpl_old == txstmpl_new)
			return;

		regval = txstmpl_new;
		regval |= (u64)rd32(IGC_TXSTMPH) << 32;
	}
	if (igc_ptp_systim_to_hwtstamp(adapter, &shhwtstamps, regval))
		return;

	switch (adapter->link_speed) {
	case SPEED_10:
		adjust = IGC_I225_TX_LATENCY_10;
		break;
	case SPEED_100:
		adjust = IGC_I225_TX_LATENCY_100;
		break;
	case SPEED_1000:
		adjust = IGC_I225_TX_LATENCY_1000;
		break;
	case SPEED_2500:
		adjust = IGC_I225_TX_LATENCY_2500;
		break;
	}

	shhwtstamps.hwtstamp =
		ktime_add_ns(shhwtstamps.hwtstamp, adjust);

	adapter->ptp_tx_skb = NULL;

	/* Notify the stack and free the skb after we've unlocked */
	skb_tstamp_tx(skb, &shhwtstamps);
	dev_kfree_skb_any(skb);
}

/**
 * igc_ptp_tx_tstamp_event
 * @adapter: board private structure
 *
<<<<<<< HEAD
 * This work function checks the TSYNCTXCTL valid bit to determine when
 * a timestamp has been taken for the current stored skb.
=======
 * Called when a TX timestamp interrupt happens to retrieve the
 * timestamp and send it up to the socket.
>>>>>>> eb3cdb58
 */
void igc_ptp_tx_tstamp_event(struct igc_adapter *adapter)
{
<<<<<<< HEAD
	struct igc_adapter *adapter = container_of(work, struct igc_adapter,
						   ptp_tx_work);
=======
>>>>>>> eb3cdb58
	unsigned long flags;

	spin_lock_irqsave(&adapter->ptp_tx_lock, flags);

	if (!adapter->ptp_tx_skb)
		goto unlock;

	igc_ptp_tx_hwtstamp(adapter);

unlock:
	spin_unlock_irqrestore(&adapter->ptp_tx_lock, flags);
}

/**
 * igc_ptp_set_ts_config - set hardware time stamping config
 * @netdev: network interface device structure
 * @ifr: interface request data
 *
 **/
int igc_ptp_set_ts_config(struct net_device *netdev, struct ifreq *ifr)
{
	struct igc_adapter *adapter = netdev_priv(netdev);
	struct hwtstamp_config config;
	int err;

	if (copy_from_user(&config, ifr->ifr_data, sizeof(config)))
		return -EFAULT;

	err = igc_ptp_set_timestamp_mode(adapter, &config);
	if (err)
		return err;

	/* save these settings for future reference */
	memcpy(&adapter->tstamp_config, &config,
	       sizeof(adapter->tstamp_config));

	return copy_to_user(ifr->ifr_data, &config, sizeof(config)) ?
		-EFAULT : 0;
}

/**
 * igc_ptp_get_ts_config - get hardware time stamping config
 * @netdev: network interface device structure
 * @ifr: interface request data
 *
 * Get the hwtstamp_config settings to return to the user. Rather than attempt
 * to deconstruct the settings from the registers, just return a shadow copy
 * of the last known settings.
 **/
int igc_ptp_get_ts_config(struct net_device *netdev, struct ifreq *ifr)
{
	struct igc_adapter *adapter = netdev_priv(netdev);
	struct hwtstamp_config *config = &adapter->tstamp_config;

	return copy_to_user(ifr->ifr_data, config, sizeof(*config)) ?
		-EFAULT : 0;
}

/* The two conditions below must be met for cross timestamping via
 * PCIe PTM:
 *
 * 1. We have an way to convert the timestamps in the PTM messages
 *    to something related to the system clocks (right now, only
 *    X86 systems with support for the Always Running Timer allow that);
 *
 * 2. We have PTM enabled in the path from the device to the PCIe root port.
 */
static bool igc_is_crosststamp_supported(struct igc_adapter *adapter)
{
	if (!IS_ENABLED(CONFIG_X86_TSC))
		return false;

	/* FIXME: it was noticed that enabling support for PCIe PTM in
	 * some i225-V models could cause lockups when bringing the
	 * interface up/down. There should be no downsides to
	 * disabling crosstimestamping support for i225-V, as it
	 * doesn't have any PTP support. That way we gain some time
	 * while root causing the issue.
	 */
	if (adapter->pdev->device == IGC_DEV_ID_I225_V)
		return false;

	return pcie_ptm_enabled(adapter->pdev);
}

static struct system_counterval_t igc_device_tstamp_to_system(u64 tstamp)
{
#if IS_ENABLED(CONFIG_X86_TSC) && !defined(CONFIG_UML)
	return convert_art_ns_to_tsc(tstamp);
#else
	return (struct system_counterval_t) { };
#endif
}

static void igc_ptm_log_error(struct igc_adapter *adapter, u32 ptm_stat)
{
	struct net_device *netdev = adapter->netdev;

	switch (ptm_stat) {
	case IGC_PTM_STAT_RET_ERR:
		netdev_err(netdev, "PTM Error: Root port timeout\n");
		break;
	case IGC_PTM_STAT_BAD_PTM_RES:
		netdev_err(netdev, "PTM Error: Bad response, PTM Response Data expected\n");
		break;
	case IGC_PTM_STAT_T4M1_OVFL:
		netdev_err(netdev, "PTM Error: T4 minus T1 overflow\n");
		break;
	case IGC_PTM_STAT_ADJUST_1ST:
		netdev_err(netdev, "PTM Error: 1588 timer adjusted during first PTM cycle\n");
		break;
	case IGC_PTM_STAT_ADJUST_CYC:
		netdev_err(netdev, "PTM Error: 1588 timer adjusted during non-first PTM cycle\n");
		break;
	default:
		netdev_err(netdev, "PTM Error: Unknown error (%#x)\n", ptm_stat);
		break;
	}
}

static int igc_phc_get_syncdevicetime(ktime_t *device,
				      struct system_counterval_t *system,
				      void *ctx)
{
	u32 stat, t2_curr_h, t2_curr_l, ctrl;
	struct igc_adapter *adapter = ctx;
	struct igc_hw *hw = &adapter->hw;
	int err, count = 100;
	ktime_t t1, t2_curr;

	/* Get a snapshot of system clocks to use as historic value. */
	ktime_get_snapshot(&adapter->snapshot);

	do {
		/* Doing this in a loop because in the event of a
		 * badly timed (ha!) system clock adjustment, we may
		 * get PTM errors from the PCI root, but these errors
		 * are transitory. Repeating the process returns valid
		 * data eventually.
		 */

		/* To "manually" start the PTM cycle we need to clear and
		 * then set again the TRIG bit.
		 */
		ctrl = rd32(IGC_PTM_CTRL);
		ctrl &= ~IGC_PTM_CTRL_TRIG;
		wr32(IGC_PTM_CTRL, ctrl);
		ctrl |= IGC_PTM_CTRL_TRIG;
		wr32(IGC_PTM_CTRL, ctrl);

		/* The cycle only starts "for real" when software notifies
		 * that it has read the registers, this is done by setting
		 * VALID bit.
		 */
		wr32(IGC_PTM_STAT, IGC_PTM_STAT_VALID);

		err = readx_poll_timeout(rd32, IGC_PTM_STAT, stat,
					 stat, IGC_PTM_STAT_SLEEP,
					 IGC_PTM_STAT_TIMEOUT);
		if (err < 0) {
			netdev_err(adapter->netdev, "Timeout reading IGC_PTM_STAT register\n");
			return err;
		}

		if ((stat & IGC_PTM_STAT_VALID) == IGC_PTM_STAT_VALID)
			break;

		if (stat & ~IGC_PTM_STAT_VALID) {
			/* An error occurred, log it. */
			igc_ptm_log_error(adapter, stat);
			/* The STAT register is write-1-to-clear (W1C),
			 * so write the previous error status to clear it.
			 */
			wr32(IGC_PTM_STAT, stat);
			continue;
		}
	} while (--count);

	if (!count) {
		netdev_err(adapter->netdev, "Exceeded number of tries for PTM cycle\n");
		return -ETIMEDOUT;
	}

	t1 = ktime_set(rd32(IGC_PTM_T1_TIM0_H), rd32(IGC_PTM_T1_TIM0_L));

	t2_curr_l = rd32(IGC_PTM_CURR_T2_L);
	t2_curr_h = rd32(IGC_PTM_CURR_T2_H);

	/* FIXME: When the register that tells the endianness of the
	 * PTM registers are implemented, check them here and add the
	 * appropriate conversion.
	 */
	t2_curr_h = swab32(t2_curr_h);

	t2_curr = ((s64)t2_curr_h << 32 | t2_curr_l);

	*device = t1;
	*system = igc_device_tstamp_to_system(t2_curr);

	return 0;
}

static int igc_ptp_getcrosststamp(struct ptp_clock_info *ptp,
				  struct system_device_crosststamp *cts)
{
	struct igc_adapter *adapter = container_of(ptp, struct igc_adapter,
						   ptp_caps);

	return get_device_system_crosststamp(igc_phc_get_syncdevicetime,
					     adapter, &adapter->snapshot, cts);
}

/**
 * igc_ptp_init - Initialize PTP functionality
 * @adapter: Board private structure
 *
 * This function is called at device probe to initialize the PTP
 * functionality.
 */
void igc_ptp_init(struct igc_adapter *adapter)
{
	struct net_device *netdev = adapter->netdev;
	struct igc_hw *hw = &adapter->hw;
	int i;

	switch (hw->mac.type) {
	case igc_i225:
		for (i = 0; i < IGC_N_SDP; i++) {
			struct ptp_pin_desc *ppd = &adapter->sdp_config[i];

			snprintf(ppd->name, sizeof(ppd->name), "SDP%d", i);
			ppd->index = i;
			ppd->func = PTP_PF_NONE;
		}
		snprintf(adapter->ptp_caps.name, 16, "%pm", netdev->dev_addr);
		adapter->ptp_caps.owner = THIS_MODULE;
		adapter->ptp_caps.max_adj = 62499999;
		adapter->ptp_caps.adjfine = igc_ptp_adjfine_i225;
		adapter->ptp_caps.adjtime = igc_ptp_adjtime_i225;
		adapter->ptp_caps.gettimex64 = igc_ptp_gettimex64_i225;
		adapter->ptp_caps.settime64 = igc_ptp_settime_i225;
		adapter->ptp_caps.enable = igc_ptp_feature_enable_i225;
		adapter->ptp_caps.pps = 1;
		adapter->ptp_caps.pin_config = adapter->sdp_config;
		adapter->ptp_caps.n_ext_ts = IGC_N_EXTTS;
		adapter->ptp_caps.n_per_out = IGC_N_PEROUT;
		adapter->ptp_caps.n_pins = IGC_N_SDP;
		adapter->ptp_caps.verify = igc_ptp_verify_pin;

		if (!igc_is_crosststamp_supported(adapter))
			break;

		adapter->ptp_caps.getcrosststamp = igc_ptp_getcrosststamp;
		break;
	default:
		adapter->ptp_clock = NULL;
		return;
	}

	spin_lock_init(&adapter->ptp_tx_lock);
	spin_lock_init(&adapter->tmreg_lock);

	adapter->tstamp_config.rx_filter = HWTSTAMP_FILTER_NONE;
	adapter->tstamp_config.tx_type = HWTSTAMP_TX_OFF;

	adapter->prev_ptp_time = ktime_to_timespec64(ktime_get_real());
	adapter->ptp_reset_start = ktime_get();

	adapter->ptp_clock = ptp_clock_register(&adapter->ptp_caps,
						&adapter->pdev->dev);
	if (IS_ERR(adapter->ptp_clock)) {
		adapter->ptp_clock = NULL;
		netdev_err(netdev, "ptp_clock_register failed\n");
	} else if (adapter->ptp_clock) {
		netdev_info(netdev, "PHC added\n");
		adapter->ptp_flags |= IGC_PTP_ENABLED;
	}
}

static void igc_ptp_time_save(struct igc_adapter *adapter)
{
	igc_ptp_read(adapter, &adapter->prev_ptp_time);
	adapter->ptp_reset_start = ktime_get();
}

static void igc_ptp_time_restore(struct igc_adapter *adapter)
{
	struct timespec64 ts = adapter->prev_ptp_time;
	ktime_t delta;

	delta = ktime_sub(ktime_get(), adapter->ptp_reset_start);

	timespec64_add_ns(&ts, ktime_to_ns(delta));

	igc_ptp_write_i225(adapter, &ts);
}

static void igc_ptm_stop(struct igc_adapter *adapter)
{
	struct igc_hw *hw = &adapter->hw;
	u32 ctrl;

	ctrl = rd32(IGC_PTM_CTRL);
	ctrl &= ~IGC_PTM_CTRL_EN;

	wr32(IGC_PTM_CTRL, ctrl);
}

/**
 * igc_ptp_suspend - Disable PTP work items and prepare for suspend
 * @adapter: Board private structure
 *
 * This function stops the overflow check work and PTP Tx timestamp work, and
 * will prepare the device for OS suspend.
 */
void igc_ptp_suspend(struct igc_adapter *adapter)
{
	if (!(adapter->ptp_flags & IGC_PTP_ENABLED))
		return;

	igc_ptp_clear_tx_tstamp(adapter);

	if (pci_device_is_present(adapter->pdev)) {
		igc_ptp_time_save(adapter);
		igc_ptm_stop(adapter);
	}
}

/**
 * igc_ptp_stop - Disable PTP device and stop the overflow check.
 * @adapter: Board private structure.
 *
 * This function stops the PTP support and cancels the delayed work.
 **/
void igc_ptp_stop(struct igc_adapter *adapter)
{
	igc_ptp_suspend(adapter);

	if (adapter->ptp_clock) {
		ptp_clock_unregister(adapter->ptp_clock);
		netdev_info(adapter->netdev, "PHC removed\n");
		adapter->ptp_flags &= ~IGC_PTP_ENABLED;
	}
}

/**
 * igc_ptp_reset - Re-enable the adapter for PTP following a reset.
 * @adapter: Board private structure.
 *
 * This function handles the reset work required to re-enable the PTP device.
 **/
void igc_ptp_reset(struct igc_adapter *adapter)
{
	struct igc_hw *hw = &adapter->hw;
	u32 cycle_ctrl, ctrl;
	unsigned long flags;
	u32 timadj;

	/* reset the tstamp_config */
	igc_ptp_set_timestamp_mode(adapter, &adapter->tstamp_config);

	spin_lock_irqsave(&adapter->tmreg_lock, flags);

	switch (adapter->hw.mac.type) {
	case igc_i225:
		timadj = rd32(IGC_TIMADJ);
		timadj |= IGC_TIMADJ_ADJUST_METH;
		wr32(IGC_TIMADJ, timadj);

		wr32(IGC_TSAUXC, 0x0);
		wr32(IGC_TSSDP, 0x0);
		wr32(IGC_TSIM,
		     IGC_TSICR_INTERRUPTS |
		     (adapter->pps_sys_wrap_on ? IGC_TSICR_SYS_WRAP : 0));
		wr32(IGC_IMS, IGC_IMS_TS);

		if (!igc_is_crosststamp_supported(adapter))
			break;

		wr32(IGC_PCIE_DIG_DELAY, IGC_PCIE_DIG_DELAY_DEFAULT);
		wr32(IGC_PCIE_PHY_DELAY, IGC_PCIE_PHY_DELAY_DEFAULT);

		cycle_ctrl = IGC_PTM_CYCLE_CTRL_CYC_TIME(IGC_PTM_CYC_TIME_DEFAULT);

		wr32(IGC_PTM_CYCLE_CTRL, cycle_ctrl);

		ctrl = IGC_PTM_CTRL_EN |
			IGC_PTM_CTRL_START_NOW |
			IGC_PTM_CTRL_SHRT_CYC(IGC_PTM_SHORT_CYC_DEFAULT) |
			IGC_PTM_CTRL_PTM_TO(IGC_PTM_TIMEOUT_DEFAULT) |
			IGC_PTM_CTRL_TRIG;

		wr32(IGC_PTM_CTRL, ctrl);

		/* Force the first cycle to run. */
		wr32(IGC_PTM_STAT, IGC_PTM_STAT_VALID);

		break;
	default:
		/* No work to do. */
		goto out;
	}

	/* Re-initialize the timer. */
	if (hw->mac.type == igc_i225) {
		igc_ptp_time_restore(adapter);
	} else {
		timecounter_init(&adapter->tc, &adapter->cc,
				 ktime_to_ns(ktime_get_real()));
	}
out:
	spin_unlock_irqrestore(&adapter->tmreg_lock, flags);

	wrfl();
}<|MERGE_RESOLUTION|>--- conflicted
+++ resolved
@@ -559,11 +559,6 @@
 {
 	unsigned long flags;
 
-<<<<<<< HEAD
-	cancel_work_sync(&adapter->ptp_tx_work);
-
-=======
->>>>>>> eb3cdb58
 	spin_lock_irqsave(&adapter->ptp_tx_lock, flags);
 
 	dev_kfree_skb_any(adapter->ptp_tx_skb);
@@ -784,21 +779,11 @@
  * igc_ptp_tx_tstamp_event
  * @adapter: board private structure
  *
-<<<<<<< HEAD
- * This work function checks the TSYNCTXCTL valid bit to determine when
- * a timestamp has been taken for the current stored skb.
-=======
  * Called when a TX timestamp interrupt happens to retrieve the
  * timestamp and send it up to the socket.
->>>>>>> eb3cdb58
  */
 void igc_ptp_tx_tstamp_event(struct igc_adapter *adapter)
 {
-<<<<<<< HEAD
-	struct igc_adapter *adapter = container_of(work, struct igc_adapter,
-						   ptp_tx_work);
-=======
->>>>>>> eb3cdb58
 	unsigned long flags;
 
 	spin_lock_irqsave(&adapter->ptp_tx_lock, flags);
