--- conflicted
+++ resolved
@@ -546,8 +546,6 @@
 	wr32(IGC_TSYNCRXCTL, val);
 }
 
-<<<<<<< HEAD
-=======
 static void igc_ptp_free_tx_buffer(struct igc_adapter *adapter,
 				   struct igc_tx_timestamp_request *tstamp)
 {
@@ -572,7 +570,6 @@
 	tstamp->skb = NULL;
 }
 
->>>>>>> 2d5404ca
 static void igc_ptp_clear_tx_tstamp(struct igc_adapter *adapter)
 {
 	unsigned long flags;
@@ -583,13 +580,8 @@
 	for (i = 0; i < IGC_MAX_TX_TSTAMP_REGS; i++) {
 		struct igc_tx_timestamp_request *tstamp = &adapter->tx_tstamp[i];
 
-<<<<<<< HEAD
-		dev_kfree_skb_any(tstamp->skb);
-		tstamp->skb = NULL;
-=======
 		if (tstamp->skb)
 			igc_ptp_free_tx_buffer(adapter, tstamp);
->>>>>>> 2d5404ca
 	}
 
 	spin_unlock_irqrestore(&adapter->ptp_tx_lock, flags);
@@ -690,14 +682,9 @@
 static void igc_ptp_tx_timeout(struct igc_adapter *adapter,
 			       struct igc_tx_timestamp_request *tstamp)
 {
-<<<<<<< HEAD
-	dev_kfree_skb_any(tstamp->skb);
-	tstamp->skb = NULL;
-=======
 	if (tstamp->skb)
 		igc_ptp_free_tx_buffer(adapter, tstamp);
 
->>>>>>> 2d5404ca
 	adapter->tx_hwtstamp_timeouts++;
 
 	netdev_warn(adapter->netdev, "Tx timestamp timeout\n");
@@ -724,7 +711,6 @@
 
 		igc_ptp_tx_timeout(adapter, tstamp);
 		found = true;
-<<<<<<< HEAD
 	}
 
 	if (found) {
@@ -734,17 +720,6 @@
 		rd32(IGC_TXSTMPH_0);
 	}
 
-=======
-	}
-
-	if (found) {
-		/* Reading the high register of the first set of timestamp registers
-		 * clears all the equivalent bits in the TSYNCTXCTL register.
-		 */
-		rd32(IGC_TXSTMPH_0);
-	}
-
->>>>>>> 2d5404ca
 	spin_unlock_irqrestore(&adapter->ptp_tx_lock, flags);
 }
 
@@ -780,12 +755,6 @@
 	shhwtstamps.hwtstamp =
 		ktime_add_ns(shhwtstamps.hwtstamp, adjust);
 
-<<<<<<< HEAD
-	tstamp->skb = NULL;
-
-	skb_tstamp_tx(skb, &shhwtstamps);
-	dev_kfree_skb_any(skb);
-=======
 	/* Copy the tx hardware timestamp into xdp metadata or skb */
 	if (tstamp->buffer_type == IGC_TX_BUFFER_TYPE_XSK) {
 		struct xsk_buff_pool *xsk_pool;
@@ -801,25 +770,16 @@
 	}
 
 	igc_ptp_free_tx_buffer(adapter, tstamp);
->>>>>>> 2d5404ca
 }
 
 /**
  * igc_ptp_tx_hwtstamp - utility function which checks for TX time stamp
  * @adapter: Board private structure
-<<<<<<< HEAD
  *
  * Check against the ready mask for which of the timestamp register
  * sets are ready to be retrieved, then retrieve that and notify the
  * rest of the stack.
  *
-=======
- *
- * Check against the ready mask for which of the timestamp register
- * sets are ready to be retrieved, then retrieve that and notify the
- * rest of the stack.
- *
->>>>>>> 2d5404ca
  * Context: Expects adapter->ptp_tx_lock to be held by caller.
  */
 static void igc_ptp_tx_hwtstamp(struct igc_adapter *adapter)
