--- conflicted
+++ resolved
@@ -37,11 +37,7 @@
 {
 	unsigned int new_flags = adapter->flags & ~IGC_FLAG_TSN_ANY_ENABLED;
 
-<<<<<<< HEAD
-	if (adapter->qbv_enable)
-=======
 	if (adapter->taprio_offload_enable)
->>>>>>> eb3cdb58
 		new_flags |= IGC_FLAG_TSN_QBV_ENABLED;
 
 	if (is_any_launchtime(adapter))
@@ -53,8 +49,6 @@
 	return new_flags;
 }
 
-<<<<<<< HEAD
-=======
 void igc_tsn_adjust_txtime_offset(struct igc_adapter *adapter)
 {
 	struct igc_hw *hw = &adapter->hw;
@@ -84,7 +78,6 @@
 	wr32(IGC_GTXOFFSET, txoffset);
 }
 
->>>>>>> eb3cdb58
 /* Returns the TSN specific registers to their default values after
  * the adapter is reset.
  */
@@ -94,10 +87,7 @@
 	u32 tqavctrl;
 	int i;
 
-<<<<<<< HEAD
-=======
 	wr32(IGC_GTXOFFSET, 0);
->>>>>>> eb3cdb58
 	wr32(IGC_TXPBS, I225_TXPBSIZE_DEFAULT);
 	wr32(IGC_DTXMXPKTSZ, IGC_DTXMXPKTSZ_DEFAULT);
 
@@ -129,12 +119,6 @@
 	ktime_t base_time, systim;
 	int i;
 
-<<<<<<< HEAD
-	cycle = adapter->cycle_time;
-	base_time = adapter->base_time;
-
-=======
->>>>>>> eb3cdb58
 	wr32(IGC_TSAUXC, 0);
 	wr32(IGC_DTXMXPKTSZ, IGC_DTXMXPKTSZ_TSN);
 	wr32(IGC_TXPBS, IGC_TXPBSIZE_TSN);
@@ -148,10 +132,6 @@
 		wr32(IGC_STQT(i), ring->start_time);
 		wr32(IGC_ENDQT(i), ring->end_time);
 
-<<<<<<< HEAD
-		txqctl |= IGC_TXQCTL_STRICT_CYCLE |
-			IGC_TXQCTL_STRICT_END;
-=======
 		if (adapter->taprio_offload_enable) {
 			/* If taprio_offload_enable is set we are in "taprio"
 			 * mode and we need to be strict about the
@@ -174,7 +154,6 @@
 			txqctl |= IGC_TXQCTL_STRICT_CYCLE |
 				IGC_TXQCTL_STRICT_END;
 		}
->>>>>>> eb3cdb58
 
 		if (ring->launchtime_enable)
 			txqctl |= IGC_TXQCTL_QUEUE_MODE_LAUNCHT;
@@ -321,8 +300,6 @@
 	baset_h = div_s64_rem(base_time, NSEC_PER_SEC, &baset_l);
 	wr32(IGC_BASET_H, baset_h);
 
-<<<<<<< HEAD
-=======
 	/* In i226, Future base time is only supported when FutScdDis bit
 	 * is enabled and only active for re-configuration.
 	 * In this case, initialize the base time with zero to create
@@ -332,7 +309,6 @@
 		wr32(IGC_BASET_L, 0);
 	wr32(IGC_BASET_L, baset_l);
 
->>>>>>> eb3cdb58
 	return 0;
 }
 
@@ -342,26 +318,6 @@
 	int err = 0;
 
 	new_flags = igc_tsn_new_flags(adapter);
-<<<<<<< HEAD
-
-	if (!(new_flags & IGC_FLAG_TSN_ANY_ENABLED))
-		return igc_tsn_disable_offload(adapter);
-
-	err = igc_tsn_enable_offload(adapter);
-	if (err < 0)
-		return err;
-
-	adapter->flags = new_flags;
-
-	return err;
-}
-
-int igc_tsn_offload_apply(struct igc_adapter *adapter)
-{
-	int err;
-
-	if (netif_running(adapter->netdev)) {
-=======
 
 	if (!(new_flags & IGC_FLAG_TSN_ANY_ENABLED))
 		return igc_tsn_disable_offload(adapter);
@@ -384,20 +340,11 @@
 	 */
 	if (netif_running(adapter->netdev) &&
 	    (igc_is_device_id_i225(hw) || !adapter->qbv_count)) {
->>>>>>> eb3cdb58
 		schedule_work(&adapter->reset_task);
 		return 0;
 	}
 
-<<<<<<< HEAD
-	err = igc_tsn_enable_offload(adapter);
-	if (err < 0)
-		return err;
-
-	adapter->flags = igc_tsn_new_flags(adapter);
-=======
 	igc_tsn_reset(adapter);
 
->>>>>>> eb3cdb58
 	return 0;
 }