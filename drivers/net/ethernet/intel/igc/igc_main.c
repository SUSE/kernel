// SPDX-License-Identifier: GPL-2.0
/* Copyright (c)  2018 Intel Corporation */

#include <linux/module.h>
#include <linux/types.h>
#include <linux/if_vlan.h>
#include <linux/tcp.h>
#include <linux/udp.h>
#include <linux/ip.h>
#include <linux/pm_runtime.h>
#include <net/pkt_sched.h>
#include <linux/bpf_trace.h>
#include <net/xdp_sock_drv.h>
#include <linux/pci.h>

#include <net/ipv6.h>

#include "igc.h"
#include "igc_hw.h"
#include "igc_tsn.h"
#include "igc_xdp.h"

#define DRV_SUMMARY	"Intel(R) 2.5G Ethernet Linux Driver"

#define DEFAULT_MSG_ENABLE (NETIF_MSG_DRV | NETIF_MSG_PROBE | NETIF_MSG_LINK)

#define IGC_XDP_PASS		0
#define IGC_XDP_CONSUMED	BIT(0)
#define IGC_XDP_TX		BIT(1)
#define IGC_XDP_REDIRECT	BIT(2)

static int debug = -1;

MODULE_AUTHOR("Intel Corporation, <linux.nics@intel.com>");
MODULE_DESCRIPTION(DRV_SUMMARY);
MODULE_LICENSE("GPL v2");
module_param(debug, int, 0);
MODULE_PARM_DESC(debug, "Debug level (0=none,...,16=all)");

char igc_driver_name[] = "igc";
static const char igc_driver_string[] = DRV_SUMMARY;
static const char igc_copyright[] =
	"Copyright(c) 2018 Intel Corporation.";

static const struct igc_info *igc_info_tbl[] = {
	[board_base] = &igc_base_info,
};

static const struct pci_device_id igc_pci_tbl[] = {
	{ PCI_VDEVICE(INTEL, IGC_DEV_ID_I225_LM), board_base },
	{ PCI_VDEVICE(INTEL, IGC_DEV_ID_I225_V), board_base },
	{ PCI_VDEVICE(INTEL, IGC_DEV_ID_I225_I), board_base },
	{ PCI_VDEVICE(INTEL, IGC_DEV_ID_I220_V), board_base },
	{ PCI_VDEVICE(INTEL, IGC_DEV_ID_I225_K), board_base },
	{ PCI_VDEVICE(INTEL, IGC_DEV_ID_I225_K2), board_base },
	{ PCI_VDEVICE(INTEL, IGC_DEV_ID_I226_K), board_base },
	{ PCI_VDEVICE(INTEL, IGC_DEV_ID_I225_LMVP), board_base },
	{ PCI_VDEVICE(INTEL, IGC_DEV_ID_I226_LMVP), board_base },
	{ PCI_VDEVICE(INTEL, IGC_DEV_ID_I225_IT), board_base },
	{ PCI_VDEVICE(INTEL, IGC_DEV_ID_I226_LM), board_base },
	{ PCI_VDEVICE(INTEL, IGC_DEV_ID_I226_V), board_base },
	{ PCI_VDEVICE(INTEL, IGC_DEV_ID_I226_IT), board_base },
	{ PCI_VDEVICE(INTEL, IGC_DEV_ID_I221_V), board_base },
	{ PCI_VDEVICE(INTEL, IGC_DEV_ID_I226_BLANK_NVM), board_base },
	{ PCI_VDEVICE(INTEL, IGC_DEV_ID_I225_BLANK_NVM), board_base },
	/* required last entry */
	{0, }
};

MODULE_DEVICE_TABLE(pci, igc_pci_tbl);

enum latency_range {
	lowest_latency = 0,
	low_latency = 1,
	bulk_latency = 2,
	latency_invalid = 255
};

void igc_reset(struct igc_adapter *adapter)
{
	struct net_device *dev = adapter->netdev;
	struct igc_hw *hw = &adapter->hw;
	struct igc_fc_info *fc = &hw->fc;
	u32 pba, hwm;

	/* Repartition PBA for greater than 9k MTU if required */
	pba = IGC_PBA_34K;

	/* flow control settings
	 * The high water mark must be low enough to fit one full frame
	 * after transmitting the pause frame.  As such we must have enough
	 * space to allow for us to complete our current transmit and then
	 * receive the frame that is in progress from the link partner.
	 * Set it to:
	 * - the full Rx FIFO size minus one full Tx plus one full Rx frame
	 */
	hwm = (pba << 10) - (adapter->max_frame_size + MAX_JUMBO_FRAME_SIZE);

	fc->high_water = hwm & 0xFFFFFFF0;	/* 16-byte granularity */
	fc->low_water = fc->high_water - 16;
	fc->pause_time = 0xFFFF;
	fc->send_xon = 1;
	fc->current_mode = fc->requested_mode;

	hw->mac.ops.reset_hw(hw);

	if (hw->mac.ops.init_hw(hw))
		netdev_err(dev, "Error on hardware initialization\n");

	/* Re-establish EEE setting */
	igc_set_eee_i225(hw, true, true, true);

	if (!netif_running(adapter->netdev))
		igc_power_down_phy_copper_base(&adapter->hw);

	/* Enable HW to recognize an 802.1Q VLAN Ethernet packet */
	wr32(IGC_VET, ETH_P_8021Q);

	/* Re-enable PTP, where applicable. */
	igc_ptp_reset(adapter);

	/* Re-enable TSN offloading, where applicable. */
	igc_tsn_reset(adapter);

	igc_get_phy_info(hw);
}

/**
 * igc_power_up_link - Power up the phy link
 * @adapter: address of board private structure
 */
static void igc_power_up_link(struct igc_adapter *adapter)
{
	igc_reset_phy(&adapter->hw);

	igc_power_up_phy_copper(&adapter->hw);

	igc_setup_link(&adapter->hw);
}

/**
 * igc_release_hw_control - release control of the h/w to f/w
 * @adapter: address of board private structure
 *
 * igc_release_hw_control resets CTRL_EXT:DRV_LOAD bit.
 * For ASF and Pass Through versions of f/w this means that the
 * driver is no longer loaded.
 */
static void igc_release_hw_control(struct igc_adapter *adapter)
{
	struct igc_hw *hw = &adapter->hw;
	u32 ctrl_ext;

	if (!pci_device_is_present(adapter->pdev))
		return;

	/* Let firmware take over control of h/w */
	ctrl_ext = rd32(IGC_CTRL_EXT);
	wr32(IGC_CTRL_EXT,
	     ctrl_ext & ~IGC_CTRL_EXT_DRV_LOAD);
}

/**
 * igc_get_hw_control - get control of the h/w from f/w
 * @adapter: address of board private structure
 *
 * igc_get_hw_control sets CTRL_EXT:DRV_LOAD bit.
 * For ASF and Pass Through versions of f/w this means that
 * the driver is loaded.
 */
static void igc_get_hw_control(struct igc_adapter *adapter)
{
	struct igc_hw *hw = &adapter->hw;
	u32 ctrl_ext;

	/* Let firmware know the driver has taken over */
	ctrl_ext = rd32(IGC_CTRL_EXT);
	wr32(IGC_CTRL_EXT,
	     ctrl_ext | IGC_CTRL_EXT_DRV_LOAD);
}

static void igc_unmap_tx_buffer(struct device *dev, struct igc_tx_buffer *buf)
{
	dma_unmap_single(dev, dma_unmap_addr(buf, dma),
			 dma_unmap_len(buf, len), DMA_TO_DEVICE);

	dma_unmap_len_set(buf, len, 0);
}

/**
 * igc_clean_tx_ring - Free Tx Buffers
 * @tx_ring: ring to be cleaned
 */
static void igc_clean_tx_ring(struct igc_ring *tx_ring)
{
	u16 i = tx_ring->next_to_clean;
	struct igc_tx_buffer *tx_buffer = &tx_ring->tx_buffer_info[i];
	u32 xsk_frames = 0;

	while (i != tx_ring->next_to_use) {
		union igc_adv_tx_desc *eop_desc, *tx_desc;

		switch (tx_buffer->type) {
		case IGC_TX_BUFFER_TYPE_XSK:
			xsk_frames++;
			break;
		case IGC_TX_BUFFER_TYPE_XDP:
			xdp_return_frame(tx_buffer->xdpf);
			igc_unmap_tx_buffer(tx_ring->dev, tx_buffer);
			break;
		case IGC_TX_BUFFER_TYPE_SKB:
			dev_kfree_skb_any(tx_buffer->skb);
			igc_unmap_tx_buffer(tx_ring->dev, tx_buffer);
			break;
		default:
			netdev_warn_once(tx_ring->netdev, "Unknown Tx buffer type\n");
			break;
		}

		/* check for eop_desc to determine the end of the packet */
		eop_desc = tx_buffer->next_to_watch;
		tx_desc = IGC_TX_DESC(tx_ring, i);

		/* unmap remaining buffers */
		while (tx_desc != eop_desc) {
			tx_buffer++;
			tx_desc++;
			i++;
			if (unlikely(i == tx_ring->count)) {
				i = 0;
				tx_buffer = tx_ring->tx_buffer_info;
				tx_desc = IGC_TX_DESC(tx_ring, 0);
			}

			/* unmap any remaining paged data */
			if (dma_unmap_len(tx_buffer, len))
				igc_unmap_tx_buffer(tx_ring->dev, tx_buffer);
		}

		tx_buffer->next_to_watch = NULL;

		/* move us one more past the eop_desc for start of next pkt */
		tx_buffer++;
		i++;
		if (unlikely(i == tx_ring->count)) {
			i = 0;
			tx_buffer = tx_ring->tx_buffer_info;
		}
	}

	if (tx_ring->xsk_pool && xsk_frames)
		xsk_tx_completed(tx_ring->xsk_pool, xsk_frames);

	/* reset BQL for queue */
	netdev_tx_reset_queue(txring_txq(tx_ring));

	/* Zero out the buffer ring */
	memset(tx_ring->tx_buffer_info, 0,
	       sizeof(*tx_ring->tx_buffer_info) * tx_ring->count);

	/* Zero out the descriptor ring */
	memset(tx_ring->desc, 0, tx_ring->size);

	/* reset next_to_use and next_to_clean */
	tx_ring->next_to_use = 0;
	tx_ring->next_to_clean = 0;
}

/**
 * igc_free_tx_resources - Free Tx Resources per Queue
 * @tx_ring: Tx descriptor ring for a specific queue
 *
 * Free all transmit software resources
 */
void igc_free_tx_resources(struct igc_ring *tx_ring)
{
	igc_disable_tx_ring(tx_ring);

	vfree(tx_ring->tx_buffer_info);
	tx_ring->tx_buffer_info = NULL;

	/* if not set, then don't free */
	if (!tx_ring->desc)
		return;

	dma_free_coherent(tx_ring->dev, tx_ring->size,
			  tx_ring->desc, tx_ring->dma);

	tx_ring->desc = NULL;
}

/**
 * igc_free_all_tx_resources - Free Tx Resources for All Queues
 * @adapter: board private structure
 *
 * Free all transmit software resources
 */
static void igc_free_all_tx_resources(struct igc_adapter *adapter)
{
	int i;

	for (i = 0; i < adapter->num_tx_queues; i++)
		igc_free_tx_resources(adapter->tx_ring[i]);
}

/**
 * igc_clean_all_tx_rings - Free Tx Buffers for all queues
 * @adapter: board private structure
 */
static void igc_clean_all_tx_rings(struct igc_adapter *adapter)
{
	int i;

	for (i = 0; i < adapter->num_tx_queues; i++)
		if (adapter->tx_ring[i])
			igc_clean_tx_ring(adapter->tx_ring[i]);
}

static void igc_disable_tx_ring_hw(struct igc_ring *ring)
{
	struct igc_hw *hw = &ring->q_vector->adapter->hw;
	u8 idx = ring->reg_idx;
	u32 txdctl;

	txdctl = rd32(IGC_TXDCTL(idx));
	txdctl &= ~IGC_TXDCTL_QUEUE_ENABLE;
	txdctl |= IGC_TXDCTL_SWFLUSH;
	wr32(IGC_TXDCTL(idx), txdctl);
}

/**
 * igc_disable_all_tx_rings_hw - Disable all transmit queue operation
 * @adapter: board private structure
 */
static void igc_disable_all_tx_rings_hw(struct igc_adapter *adapter)
{
	int i;

	for (i = 0; i < adapter->num_tx_queues; i++) {
		struct igc_ring *tx_ring = adapter->tx_ring[i];

		igc_disable_tx_ring_hw(tx_ring);
	}
}

/**
 * igc_setup_tx_resources - allocate Tx resources (Descriptors)
 * @tx_ring: tx descriptor ring (for a specific queue) to setup
 *
 * Return 0 on success, negative on failure
 */
int igc_setup_tx_resources(struct igc_ring *tx_ring)
{
	struct net_device *ndev = tx_ring->netdev;
	struct device *dev = tx_ring->dev;
	int size = 0;

	size = sizeof(struct igc_tx_buffer) * tx_ring->count;
	tx_ring->tx_buffer_info = vzalloc(size);
	if (!tx_ring->tx_buffer_info)
		goto err;

	/* round up to nearest 4K */
	tx_ring->size = tx_ring->count * sizeof(union igc_adv_tx_desc);
	tx_ring->size = ALIGN(tx_ring->size, 4096);

	tx_ring->desc = dma_alloc_coherent(dev, tx_ring->size,
					   &tx_ring->dma, GFP_KERNEL);

	if (!tx_ring->desc)
		goto err;

	tx_ring->next_to_use = 0;
	tx_ring->next_to_clean = 0;

	return 0;

err:
	vfree(tx_ring->tx_buffer_info);
	netdev_err(ndev, "Unable to allocate memory for Tx descriptor ring\n");
	return -ENOMEM;
}

/**
 * igc_setup_all_tx_resources - wrapper to allocate Tx resources for all queues
 * @adapter: board private structure
 *
 * Return 0 on success, negative on failure
 */
static int igc_setup_all_tx_resources(struct igc_adapter *adapter)
{
	struct net_device *dev = adapter->netdev;
	int i, err = 0;

	for (i = 0; i < adapter->num_tx_queues; i++) {
		err = igc_setup_tx_resources(adapter->tx_ring[i]);
		if (err) {
			netdev_err(dev, "Error on Tx queue %u setup\n", i);
			for (i--; i >= 0; i--)
				igc_free_tx_resources(adapter->tx_ring[i]);
			break;
		}
	}

	return err;
}

static void igc_clean_rx_ring_page_shared(struct igc_ring *rx_ring)
{
	u16 i = rx_ring->next_to_clean;

	dev_kfree_skb(rx_ring->skb);
	rx_ring->skb = NULL;

	/* Free all the Rx ring sk_buffs */
	while (i != rx_ring->next_to_alloc) {
		struct igc_rx_buffer *buffer_info = &rx_ring->rx_buffer_info[i];

		/* Invalidate cache lines that may have been written to by
		 * device so that we avoid corrupting memory.
		 */
		dma_sync_single_range_for_cpu(rx_ring->dev,
					      buffer_info->dma,
					      buffer_info->page_offset,
					      igc_rx_bufsz(rx_ring),
					      DMA_FROM_DEVICE);

		/* free resources associated with mapping */
		dma_unmap_page_attrs(rx_ring->dev,
				     buffer_info->dma,
				     igc_rx_pg_size(rx_ring),
				     DMA_FROM_DEVICE,
				     IGC_RX_DMA_ATTR);
		__page_frag_cache_drain(buffer_info->page,
					buffer_info->pagecnt_bias);

		i++;
		if (i == rx_ring->count)
			i = 0;
	}
}

static void igc_clean_rx_ring_xsk_pool(struct igc_ring *ring)
{
	struct igc_rx_buffer *bi;
	u16 i;

	for (i = 0; i < ring->count; i++) {
		bi = &ring->rx_buffer_info[i];
		if (!bi->xdp)
			continue;

		xsk_buff_free(bi->xdp);
		bi->xdp = NULL;
	}
}

/**
 * igc_clean_rx_ring - Free Rx Buffers per Queue
 * @ring: ring to free buffers from
 */
static void igc_clean_rx_ring(struct igc_ring *ring)
{
	if (ring->xsk_pool)
		igc_clean_rx_ring_xsk_pool(ring);
	else
		igc_clean_rx_ring_page_shared(ring);

	clear_ring_uses_large_buffer(ring);

	ring->next_to_alloc = 0;
	ring->next_to_clean = 0;
	ring->next_to_use = 0;
}

/**
 * igc_clean_all_rx_rings - Free Rx Buffers for all queues
 * @adapter: board private structure
 */
static void igc_clean_all_rx_rings(struct igc_adapter *adapter)
{
	int i;

	for (i = 0; i < adapter->num_rx_queues; i++)
		if (adapter->rx_ring[i])
			igc_clean_rx_ring(adapter->rx_ring[i]);
}

/**
 * igc_free_rx_resources - Free Rx Resources
 * @rx_ring: ring to clean the resources from
 *
 * Free all receive software resources
 */
void igc_free_rx_resources(struct igc_ring *rx_ring)
{
	igc_clean_rx_ring(rx_ring);

	xdp_rxq_info_unreg(&rx_ring->xdp_rxq);

	vfree(rx_ring->rx_buffer_info);
	rx_ring->rx_buffer_info = NULL;

	/* if not set, then don't free */
	if (!rx_ring->desc)
		return;

	dma_free_coherent(rx_ring->dev, rx_ring->size,
			  rx_ring->desc, rx_ring->dma);

	rx_ring->desc = NULL;
}

/**
 * igc_free_all_rx_resources - Free Rx Resources for All Queues
 * @adapter: board private structure
 *
 * Free all receive software resources
 */
static void igc_free_all_rx_resources(struct igc_adapter *adapter)
{
	int i;

	for (i = 0; i < adapter->num_rx_queues; i++)
		igc_free_rx_resources(adapter->rx_ring[i]);
}

/**
 * igc_setup_rx_resources - allocate Rx resources (Descriptors)
 * @rx_ring:    rx descriptor ring (for a specific queue) to setup
 *
 * Returns 0 on success, negative on failure
 */
int igc_setup_rx_resources(struct igc_ring *rx_ring)
{
	struct net_device *ndev = rx_ring->netdev;
	struct device *dev = rx_ring->dev;
	u8 index = rx_ring->queue_index;
	int size, desc_len, res;

	/* XDP RX-queue info */
	if (xdp_rxq_info_is_reg(&rx_ring->xdp_rxq))
		xdp_rxq_info_unreg(&rx_ring->xdp_rxq);
	res = xdp_rxq_info_reg(&rx_ring->xdp_rxq, ndev, index,
			       rx_ring->q_vector->napi.napi_id);
	if (res < 0) {
		netdev_err(ndev, "Failed to register xdp_rxq index %u\n",
			   index);
		return res;
	}

	size = sizeof(struct igc_rx_buffer) * rx_ring->count;
	rx_ring->rx_buffer_info = vzalloc(size);
	if (!rx_ring->rx_buffer_info)
		goto err;

	desc_len = sizeof(union igc_adv_rx_desc);

	/* Round up to nearest 4K */
	rx_ring->size = rx_ring->count * desc_len;
	rx_ring->size = ALIGN(rx_ring->size, 4096);

	rx_ring->desc = dma_alloc_coherent(dev, rx_ring->size,
					   &rx_ring->dma, GFP_KERNEL);

	if (!rx_ring->desc)
		goto err;

	rx_ring->next_to_alloc = 0;
	rx_ring->next_to_clean = 0;
	rx_ring->next_to_use = 0;

	return 0;

err:
	xdp_rxq_info_unreg(&rx_ring->xdp_rxq);
	vfree(rx_ring->rx_buffer_info);
	rx_ring->rx_buffer_info = NULL;
	netdev_err(ndev, "Unable to allocate memory for Rx descriptor ring\n");
	return -ENOMEM;
}

/**
 * igc_setup_all_rx_resources - wrapper to allocate Rx resources
 *                                (Descriptors) for all queues
 * @adapter: board private structure
 *
 * Return 0 on success, negative on failure
 */
static int igc_setup_all_rx_resources(struct igc_adapter *adapter)
{
	struct net_device *dev = adapter->netdev;
	int i, err = 0;

	for (i = 0; i < adapter->num_rx_queues; i++) {
		err = igc_setup_rx_resources(adapter->rx_ring[i]);
		if (err) {
			netdev_err(dev, "Error on Rx queue %u setup\n", i);
			for (i--; i >= 0; i--)
				igc_free_rx_resources(adapter->rx_ring[i]);
			break;
		}
	}

	return err;
}

static struct xsk_buff_pool *igc_get_xsk_pool(struct igc_adapter *adapter,
					      struct igc_ring *ring)
{
	if (!igc_xdp_is_enabled(adapter) ||
	    !test_bit(IGC_RING_FLAG_AF_XDP_ZC, &ring->flags))
		return NULL;

	return xsk_get_pool_from_qid(ring->netdev, ring->queue_index);
}

/**
 * igc_configure_rx_ring - Configure a receive ring after Reset
 * @adapter: board private structure
 * @ring: receive ring to be configured
 *
 * Configure the Rx unit of the MAC after a reset.
 */
static void igc_configure_rx_ring(struct igc_adapter *adapter,
				  struct igc_ring *ring)
{
	struct igc_hw *hw = &adapter->hw;
	union igc_adv_rx_desc *rx_desc;
	int reg_idx = ring->reg_idx;
	u32 srrctl = 0, rxdctl = 0;
	u64 rdba = ring->dma;
	u32 buf_size;

	xdp_rxq_info_unreg_mem_model(&ring->xdp_rxq);
	ring->xsk_pool = igc_get_xsk_pool(adapter, ring);
	if (ring->xsk_pool) {
		WARN_ON(xdp_rxq_info_reg_mem_model(&ring->xdp_rxq,
						   MEM_TYPE_XSK_BUFF_POOL,
						   NULL));
		xsk_pool_set_rxq_info(ring->xsk_pool, &ring->xdp_rxq);
	} else {
		WARN_ON(xdp_rxq_info_reg_mem_model(&ring->xdp_rxq,
						   MEM_TYPE_PAGE_SHARED,
						   NULL));
	}

	if (igc_xdp_is_enabled(adapter))
		set_ring_uses_large_buffer(ring);

	/* disable the queue */
	wr32(IGC_RXDCTL(reg_idx), 0);

	/* Set DMA base address registers */
	wr32(IGC_RDBAL(reg_idx),
	     rdba & 0x00000000ffffffffULL);
	wr32(IGC_RDBAH(reg_idx), rdba >> 32);
	wr32(IGC_RDLEN(reg_idx),
	     ring->count * sizeof(union igc_adv_rx_desc));

	/* initialize head and tail */
	ring->tail = adapter->io_addr + IGC_RDT(reg_idx);
	wr32(IGC_RDH(reg_idx), 0);
	writel(0, ring->tail);

	/* reset next-to- use/clean to place SW in sync with hardware */
	ring->next_to_clean = 0;
	ring->next_to_use = 0;

	if (ring->xsk_pool)
		buf_size = xsk_pool_get_rx_frame_size(ring->xsk_pool);
	else if (ring_uses_large_buffer(ring))
		buf_size = IGC_RXBUFFER_3072;
	else
		buf_size = IGC_RXBUFFER_2048;

	srrctl = rd32(IGC_SRRCTL(reg_idx));
	srrctl &= ~(IGC_SRRCTL_BSIZEPKT_MASK | IGC_SRRCTL_BSIZEHDR_MASK |
		    IGC_SRRCTL_DESCTYPE_MASK);
	srrctl |= IGC_SRRCTL_BSIZEHDR(IGC_RX_HDR_LEN);
	srrctl |= IGC_SRRCTL_BSIZEPKT(buf_size);
	srrctl |= IGC_SRRCTL_DESCTYPE_ADV_ONEBUF;

	wr32(IGC_SRRCTL(reg_idx), srrctl);

	rxdctl |= IGC_RX_PTHRESH;
	rxdctl |= IGC_RX_HTHRESH << 8;
	rxdctl |= IGC_RX_WTHRESH << 16;

	/* initialize rx_buffer_info */
	memset(ring->rx_buffer_info, 0,
	       sizeof(struct igc_rx_buffer) * ring->count);

	/* initialize Rx descriptor 0 */
	rx_desc = IGC_RX_DESC(ring, 0);
	rx_desc->wb.upper.length = 0;

	/* enable receive descriptor fetching */
	rxdctl |= IGC_RXDCTL_QUEUE_ENABLE;

	wr32(IGC_RXDCTL(reg_idx), rxdctl);
}

/**
 * igc_configure_rx - Configure receive Unit after Reset
 * @adapter: board private structure
 *
 * Configure the Rx unit of the MAC after a reset.
 */
static void igc_configure_rx(struct igc_adapter *adapter)
{
	int i;

	/* Setup the HW Rx Head and Tail Descriptor Pointers and
	 * the Base and Length of the Rx Descriptor Ring
	 */
	for (i = 0; i < adapter->num_rx_queues; i++)
		igc_configure_rx_ring(adapter, adapter->rx_ring[i]);
}

/**
 * igc_configure_tx_ring - Configure transmit ring after Reset
 * @adapter: board private structure
 * @ring: tx ring to configure
 *
 * Configure a transmit ring after a reset.
 */
static void igc_configure_tx_ring(struct igc_adapter *adapter,
				  struct igc_ring *ring)
{
	struct igc_hw *hw = &adapter->hw;
	int reg_idx = ring->reg_idx;
	u64 tdba = ring->dma;
	u32 txdctl = 0;

	ring->xsk_pool = igc_get_xsk_pool(adapter, ring);

	/* disable the queue */
	wr32(IGC_TXDCTL(reg_idx), 0);
	wrfl();

	wr32(IGC_TDLEN(reg_idx),
	     ring->count * sizeof(union igc_adv_tx_desc));
	wr32(IGC_TDBAL(reg_idx),
	     tdba & 0x00000000ffffffffULL);
	wr32(IGC_TDBAH(reg_idx), tdba >> 32);

	ring->tail = adapter->io_addr + IGC_TDT(reg_idx);
	wr32(IGC_TDH(reg_idx), 0);
	writel(0, ring->tail);

	txdctl |= IGC_TX_PTHRESH;
	txdctl |= IGC_TX_HTHRESH << 8;
	txdctl |= IGC_TX_WTHRESH << 16;

	txdctl |= IGC_TXDCTL_QUEUE_ENABLE;
	wr32(IGC_TXDCTL(reg_idx), txdctl);
}

/**
 * igc_configure_tx - Configure transmit Unit after Reset
 * @adapter: board private structure
 *
 * Configure the Tx unit of the MAC after a reset.
 */
static void igc_configure_tx(struct igc_adapter *adapter)
{
	int i;

	for (i = 0; i < adapter->num_tx_queues; i++)
		igc_configure_tx_ring(adapter, adapter->tx_ring[i]);
}

/**
 * igc_setup_mrqc - configure the multiple receive queue control registers
 * @adapter: Board private structure
 */
static void igc_setup_mrqc(struct igc_adapter *adapter)
{
	struct igc_hw *hw = &adapter->hw;
	u32 j, num_rx_queues;
	u32 mrqc, rxcsum;
	u32 rss_key[10];

	netdev_rss_key_fill(rss_key, sizeof(rss_key));
	for (j = 0; j < 10; j++)
		wr32(IGC_RSSRK(j), rss_key[j]);

	num_rx_queues = adapter->rss_queues;

	if (adapter->rss_indir_tbl_init != num_rx_queues) {
		for (j = 0; j < IGC_RETA_SIZE; j++)
			adapter->rss_indir_tbl[j] =
			(j * num_rx_queues) / IGC_RETA_SIZE;
		adapter->rss_indir_tbl_init = num_rx_queues;
	}
	igc_write_rss_indir_tbl(adapter);

	/* Disable raw packet checksumming so that RSS hash is placed in
	 * descriptor on writeback.  No need to enable TCP/UDP/IP checksum
	 * offloads as they are enabled by default
	 */
	rxcsum = rd32(IGC_RXCSUM);
	rxcsum |= IGC_RXCSUM_PCSD;

	/* Enable Receive Checksum Offload for SCTP */
	rxcsum |= IGC_RXCSUM_CRCOFL;

	/* Don't need to set TUOFL or IPOFL, they default to 1 */
	wr32(IGC_RXCSUM, rxcsum);

	/* Generate RSS hash based on packet types, TCP/UDP
	 * port numbers and/or IPv4/v6 src and dst addresses
	 */
	mrqc = IGC_MRQC_RSS_FIELD_IPV4 |
	       IGC_MRQC_RSS_FIELD_IPV4_TCP |
	       IGC_MRQC_RSS_FIELD_IPV6 |
	       IGC_MRQC_RSS_FIELD_IPV6_TCP |
	       IGC_MRQC_RSS_FIELD_IPV6_TCP_EX;

	if (adapter->flags & IGC_FLAG_RSS_FIELD_IPV4_UDP)
		mrqc |= IGC_MRQC_RSS_FIELD_IPV4_UDP;
	if (adapter->flags & IGC_FLAG_RSS_FIELD_IPV6_UDP)
		mrqc |= IGC_MRQC_RSS_FIELD_IPV6_UDP;

	mrqc |= IGC_MRQC_ENABLE_RSS_MQ;

	wr32(IGC_MRQC, mrqc);
}

/**
 * igc_setup_rctl - configure the receive control registers
 * @adapter: Board private structure
 */
static void igc_setup_rctl(struct igc_adapter *adapter)
{
	struct igc_hw *hw = &adapter->hw;
	u32 rctl;

	rctl = rd32(IGC_RCTL);

	rctl &= ~(3 << IGC_RCTL_MO_SHIFT);
	rctl &= ~(IGC_RCTL_LBM_TCVR | IGC_RCTL_LBM_MAC);

	rctl |= IGC_RCTL_EN | IGC_RCTL_BAM | IGC_RCTL_RDMTS_HALF |
		(hw->mac.mc_filter_type << IGC_RCTL_MO_SHIFT);

	/* enable stripping of CRC. Newer features require
	 * that the HW strips the CRC.
	 */
	rctl |= IGC_RCTL_SECRC;

	/* disable store bad packets and clear size bits. */
	rctl &= ~(IGC_RCTL_SBP | IGC_RCTL_SZ_256);

	/* enable LPE to allow for reception of jumbo frames */
	rctl |= IGC_RCTL_LPE;

	/* disable queue 0 to prevent tail write w/o re-config */
	wr32(IGC_RXDCTL(0), 0);

	/* This is useful for sniffing bad packets. */
	if (adapter->netdev->features & NETIF_F_RXALL) {
		/* UPE and MPE will be handled by normal PROMISC logic
		 * in set_rx_mode
		 */
		rctl |= (IGC_RCTL_SBP | /* Receive bad packets */
			 IGC_RCTL_BAM | /* RX All Bcast Pkts */
			 IGC_RCTL_PMCF); /* RX All MAC Ctrl Pkts */

		rctl &= ~(IGC_RCTL_DPF | /* Allow filtered pause */
			  IGC_RCTL_CFIEN); /* Disable VLAN CFIEN Filter */
	}

	wr32(IGC_RCTL, rctl);
}

/**
 * igc_setup_tctl - configure the transmit control registers
 * @adapter: Board private structure
 */
static void igc_setup_tctl(struct igc_adapter *adapter)
{
	struct igc_hw *hw = &adapter->hw;
	u32 tctl;

	/* disable queue 0 which icould be enabled by default */
	wr32(IGC_TXDCTL(0), 0);

	/* Program the Transmit Control Register */
	tctl = rd32(IGC_TCTL);
	tctl &= ~IGC_TCTL_CT;
	tctl |= IGC_TCTL_PSP | IGC_TCTL_RTLC |
		(IGC_COLLISION_THRESHOLD << IGC_CT_SHIFT);

	/* Enable transmits */
	tctl |= IGC_TCTL_EN;

	wr32(IGC_TCTL, tctl);
}

/**
 * igc_set_mac_filter_hw() - Set MAC address filter in hardware
 * @adapter: Pointer to adapter where the filter should be set
 * @index: Filter index
 * @type: MAC address filter type (source or destination)
 * @addr: MAC address
 * @queue: If non-negative, queue assignment feature is enabled and frames
 *         matching the filter are enqueued onto 'queue'. Otherwise, queue
 *         assignment is disabled.
 */
static void igc_set_mac_filter_hw(struct igc_adapter *adapter, int index,
				  enum igc_mac_filter_type type,
				  const u8 *addr, int queue)
{
	struct net_device *dev = adapter->netdev;
	struct igc_hw *hw = &adapter->hw;
	u32 ral, rah;

	if (WARN_ON(index >= hw->mac.rar_entry_count))
		return;

	ral = le32_to_cpup((__le32 *)(addr));
	rah = le16_to_cpup((__le16 *)(addr + 4));

	if (type == IGC_MAC_FILTER_TYPE_SRC) {
		rah &= ~IGC_RAH_ASEL_MASK;
		rah |= IGC_RAH_ASEL_SRC_ADDR;
	}

	if (queue >= 0) {
		rah &= ~IGC_RAH_QSEL_MASK;
		rah |= (queue << IGC_RAH_QSEL_SHIFT);
		rah |= IGC_RAH_QSEL_ENABLE;
	}

	rah |= IGC_RAH_AV;

	wr32(IGC_RAL(index), ral);
	wr32(IGC_RAH(index), rah);

	netdev_dbg(dev, "MAC address filter set in HW: index %d", index);
}

/**
 * igc_clear_mac_filter_hw() - Clear MAC address filter in hardware
 * @adapter: Pointer to adapter where the filter should be cleared
 * @index: Filter index
 */
static void igc_clear_mac_filter_hw(struct igc_adapter *adapter, int index)
{
	struct net_device *dev = adapter->netdev;
	struct igc_hw *hw = &adapter->hw;

	if (WARN_ON(index >= hw->mac.rar_entry_count))
		return;

	wr32(IGC_RAL(index), 0);
	wr32(IGC_RAH(index), 0);

	netdev_dbg(dev, "MAC address filter cleared in HW: index %d", index);
}

/* Set default MAC address for the PF in the first RAR entry */
static void igc_set_default_mac_filter(struct igc_adapter *adapter)
{
	struct net_device *dev = adapter->netdev;
	u8 *addr = adapter->hw.mac.addr;

	netdev_dbg(dev, "Set default MAC address filter: address %pM", addr);

	igc_set_mac_filter_hw(adapter, 0, IGC_MAC_FILTER_TYPE_DST, addr, -1);
}

/**
 * igc_set_mac - Change the Ethernet Address of the NIC
 * @netdev: network interface device structure
 * @p: pointer to an address structure
 *
 * Returns 0 on success, negative on failure
 */
static int igc_set_mac(struct net_device *netdev, void *p)
{
	struct igc_adapter *adapter = netdev_priv(netdev);
	struct igc_hw *hw = &adapter->hw;
	struct sockaddr *addr = p;

	if (!is_valid_ether_addr(addr->sa_data))
		return -EADDRNOTAVAIL;

	eth_hw_addr_set(netdev, addr->sa_data);
	memcpy(hw->mac.addr, addr->sa_data, netdev->addr_len);

	/* set the correct pool for the new PF MAC address in entry 0 */
	igc_set_default_mac_filter(adapter);

	return 0;
}

/**
 *  igc_write_mc_addr_list - write multicast addresses to MTA
 *  @netdev: network interface device structure
 *
 *  Writes multicast address list to the MTA hash table.
 *  Returns: -ENOMEM on failure
 *           0 on no addresses written
 *           X on writing X addresses to MTA
 **/
static int igc_write_mc_addr_list(struct net_device *netdev)
{
	struct igc_adapter *adapter = netdev_priv(netdev);
	struct igc_hw *hw = &adapter->hw;
	struct netdev_hw_addr *ha;
	u8  *mta_list;
	int i;

	if (netdev_mc_empty(netdev)) {
		/* nothing to program, so clear mc list */
		igc_update_mc_addr_list(hw, NULL, 0);
		return 0;
	}

	mta_list = kcalloc(netdev_mc_count(netdev), 6, GFP_ATOMIC);
	if (!mta_list)
		return -ENOMEM;

	/* The shared function expects a packed array of only addresses. */
	i = 0;
	netdev_for_each_mc_addr(ha, netdev)
		memcpy(mta_list + (i++ * ETH_ALEN), ha->addr, ETH_ALEN);

	igc_update_mc_addr_list(hw, mta_list, i);
	kfree(mta_list);

	return netdev_mc_count(netdev);
}

static __le32 igc_tx_launchtime(struct igc_ring *ring, ktime_t txtime,
				bool *first_flag, bool *insert_empty)
{
	struct igc_adapter *adapter = netdev_priv(ring->netdev);
	ktime_t cycle_time = adapter->cycle_time;
	ktime_t base_time = adapter->base_time;
	ktime_t now = ktime_get_clocktai();
	ktime_t baset_est, end_of_cycle;
	s32 launchtime;
	s64 n;

	n = div64_s64(ktime_sub_ns(now, base_time), cycle_time);
<<<<<<< HEAD

	baset_est = ktime_add_ns(base_time, cycle_time * (n));
	end_of_cycle = ktime_add_ns(baset_est, cycle_time);

	if (ktime_compare(txtime, end_of_cycle) >= 0) {
		if (baset_est != ring->last_ff_cycle) {
			*first_flag = true;
			ring->last_ff_cycle = baset_est;

			if (ktime_compare(end_of_cycle, ring->last_tx_cycle) > 0)
				*insert_empty = true;
		}
	}

=======

	baset_est = ktime_add_ns(base_time, cycle_time * (n));
	end_of_cycle = ktime_add_ns(baset_est, cycle_time);

	if (ktime_compare(txtime, end_of_cycle) >= 0) {
		if (baset_est != ring->last_ff_cycle) {
			*first_flag = true;
			ring->last_ff_cycle = baset_est;

			if (ktime_compare(end_of_cycle, ring->last_tx_cycle) > 0)
				*insert_empty = true;
		}
	}

>>>>>>> eb3cdb58
	/* Introducing a window at end of cycle on which packets
	 * potentially not honor launchtime. Window of 5us chosen
	 * considering software update the tail pointer and packets
	 * are dma'ed to packet buffer.
	 */
	if ((ktime_sub_ns(end_of_cycle, now) < 5 * NSEC_PER_USEC))
		netdev_warn(ring->netdev, "Packet with txtime=%llu may not be honoured\n",
			    txtime);

	ring->last_tx_cycle = end_of_cycle;

	launchtime = ktime_sub_ns(txtime, baset_est);
	if (launchtime > 0)
		div_s64_rem(launchtime, cycle_time, &launchtime);
	else
		launchtime = 0;

	return cpu_to_le32(launchtime);
}

static int igc_init_empty_frame(struct igc_ring *ring,
				struct igc_tx_buffer *buffer,
				struct sk_buff *skb)
{
	unsigned int size;
	dma_addr_t dma;

	size = skb_headlen(skb);

	dma = dma_map_single(ring->dev, skb->data, size, DMA_TO_DEVICE);
	if (dma_mapping_error(ring->dev, dma)) {
		netdev_err_once(ring->netdev, "Failed to map DMA for TX\n");
		return -ENOMEM;
	}

	buffer->skb = skb;
	buffer->protocol = 0;
	buffer->bytecount = skb->len;
	buffer->gso_segs = 1;
	buffer->time_stamp = jiffies;
	dma_unmap_len_set(buffer, len, skb->len);
	dma_unmap_addr_set(buffer, dma, dma);

	return 0;
}

static int igc_init_tx_empty_descriptor(struct igc_ring *ring,
					struct sk_buff *skb,
					struct igc_tx_buffer *first)
{
	union igc_adv_tx_desc *desc;
	u32 cmd_type, olinfo_status;
	int err;

	if (!igc_desc_unused(ring))
		return -EBUSY;

	err = igc_init_empty_frame(ring, first, skb);
	if (err)
		return err;

	cmd_type = IGC_ADVTXD_DTYP_DATA | IGC_ADVTXD_DCMD_DEXT |
		   IGC_ADVTXD_DCMD_IFCS | IGC_TXD_DCMD |
		   first->bytecount;
	olinfo_status = first->bytecount << IGC_ADVTXD_PAYLEN_SHIFT;

	desc = IGC_TX_DESC(ring, ring->next_to_use);
	desc->read.cmd_type_len = cpu_to_le32(cmd_type);
	desc->read.olinfo_status = cpu_to_le32(olinfo_status);
	desc->read.buffer_addr = cpu_to_le64(dma_unmap_addr(first, dma));

	netdev_tx_sent_queue(txring_txq(ring), skb->len);

	first->next_to_watch = desc;

	ring->next_to_use++;
	if (ring->next_to_use == ring->count)
		ring->next_to_use = 0;

	return 0;
}

#define IGC_EMPTY_FRAME_SIZE 60

static void igc_tx_ctxtdesc(struct igc_ring *tx_ring,
			    __le32 launch_time, bool first_flag,
			    u32 vlan_macip_lens, u32 type_tucmd,
			    u32 mss_l4len_idx)
{
	struct igc_adv_tx_context_desc *context_desc;
	u16 i = tx_ring->next_to_use;

	context_desc = IGC_TX_CTXTDESC(tx_ring, i);

	i++;
	tx_ring->next_to_use = (i < tx_ring->count) ? i : 0;

	/* set bits to identify this as an advanced context descriptor */
	type_tucmd |= IGC_TXD_CMD_DEXT | IGC_ADVTXD_DTYP_CTXT;

	/* For i225, context index must be unique per ring. */
	if (test_bit(IGC_RING_FLAG_TX_CTX_IDX, &tx_ring->flags))
		mss_l4len_idx |= tx_ring->reg_idx << 4;

	if (first_flag)
		mss_l4len_idx |= IGC_ADVTXD_TSN_CNTX_FIRST;

	context_desc->vlan_macip_lens	= cpu_to_le32(vlan_macip_lens);
	context_desc->type_tucmd_mlhl	= cpu_to_le32(type_tucmd);
	context_desc->mss_l4len_idx	= cpu_to_le32(mss_l4len_idx);
	context_desc->launch_time	= launch_time;
}

static void igc_tx_csum(struct igc_ring *tx_ring, struct igc_tx_buffer *first,
			__le32 launch_time, bool first_flag)
{
	struct sk_buff *skb = first->skb;
	u32 vlan_macip_lens = 0;
	u32 type_tucmd = 0;

	if (skb->ip_summed != CHECKSUM_PARTIAL) {
csum_failed:
		if (!(first->tx_flags & IGC_TX_FLAGS_VLAN) &&
		    !tx_ring->launchtime_enable)
			return;
		goto no_csum;
	}

	switch (skb->csum_offset) {
	case offsetof(struct tcphdr, check):
		type_tucmd = IGC_ADVTXD_TUCMD_L4T_TCP;
		fallthrough;
	case offsetof(struct udphdr, check):
		break;
	case offsetof(struct sctphdr, checksum):
		/* validate that this is actually an SCTP request */
		if (skb_csum_is_sctp(skb)) {
			type_tucmd = IGC_ADVTXD_TUCMD_L4T_SCTP;
			break;
		}
		fallthrough;
	default:
		skb_checksum_help(skb);
		goto csum_failed;
	}

	/* update TX checksum flag */
	first->tx_flags |= IGC_TX_FLAGS_CSUM;
	vlan_macip_lens = skb_checksum_start_offset(skb) -
			  skb_network_offset(skb);
no_csum:
	vlan_macip_lens |= skb_network_offset(skb) << IGC_ADVTXD_MACLEN_SHIFT;
	vlan_macip_lens |= first->tx_flags & IGC_TX_FLAGS_VLAN_MASK;

	igc_tx_ctxtdesc(tx_ring, launch_time, first_flag,
			vlan_macip_lens, type_tucmd, 0);
}

static int __igc_maybe_stop_tx(struct igc_ring *tx_ring, const u16 size)
{
	struct net_device *netdev = tx_ring->netdev;

	netif_stop_subqueue(netdev, tx_ring->queue_index);

	/* memory barriier comment */
	smp_mb();

	/* We need to check again in a case another CPU has just
	 * made room available.
	 */
	if (igc_desc_unused(tx_ring) < size)
		return -EBUSY;

	/* A reprieve! */
	netif_wake_subqueue(netdev, tx_ring->queue_index);

	u64_stats_update_begin(&tx_ring->tx_syncp2);
	tx_ring->tx_stats.restart_queue2++;
	u64_stats_update_end(&tx_ring->tx_syncp2);

	return 0;
}

static inline int igc_maybe_stop_tx(struct igc_ring *tx_ring, const u16 size)
{
	if (igc_desc_unused(tx_ring) >= size)
		return 0;
	return __igc_maybe_stop_tx(tx_ring, size);
}

#define IGC_SET_FLAG(_input, _flag, _result) \
	(((_flag) <= (_result)) ?				\
	 ((u32)((_input) & (_flag)) * ((_result) / (_flag))) :	\
	 ((u32)((_input) & (_flag)) / ((_flag) / (_result))))

static u32 igc_tx_cmd_type(struct sk_buff *skb, u32 tx_flags)
{
	/* set type for advanced descriptor with frame checksum insertion */
	u32 cmd_type = IGC_ADVTXD_DTYP_DATA |
		       IGC_ADVTXD_DCMD_DEXT |
		       IGC_ADVTXD_DCMD_IFCS;

	/* set HW vlan bit if vlan is present */
	cmd_type |= IGC_SET_FLAG(tx_flags, IGC_TX_FLAGS_VLAN,
				 IGC_ADVTXD_DCMD_VLE);

	/* set segmentation bits for TSO */
	cmd_type |= IGC_SET_FLAG(tx_flags, IGC_TX_FLAGS_TSO,
				 (IGC_ADVTXD_DCMD_TSE));

	/* set timestamp bit if present */
	cmd_type |= IGC_SET_FLAG(tx_flags, IGC_TX_FLAGS_TSTAMP,
				 (IGC_ADVTXD_MAC_TSTAMP));

	/* insert frame checksum */
	cmd_type ^= IGC_SET_FLAG(skb->no_fcs, 1, IGC_ADVTXD_DCMD_IFCS);

	return cmd_type;
}

static void igc_tx_olinfo_status(struct igc_ring *tx_ring,
				 union igc_adv_tx_desc *tx_desc,
				 u32 tx_flags, unsigned int paylen)
{
	u32 olinfo_status = paylen << IGC_ADVTXD_PAYLEN_SHIFT;

	/* insert L4 checksum */
	olinfo_status |= (tx_flags & IGC_TX_FLAGS_CSUM) *
			  ((IGC_TXD_POPTS_TXSM << 8) /
			  IGC_TX_FLAGS_CSUM);

	/* insert IPv4 checksum */
	olinfo_status |= (tx_flags & IGC_TX_FLAGS_IPV4) *
			  (((IGC_TXD_POPTS_IXSM << 8)) /
			  IGC_TX_FLAGS_IPV4);

	tx_desc->read.olinfo_status = cpu_to_le32(olinfo_status);
}

static int igc_tx_map(struct igc_ring *tx_ring,
		      struct igc_tx_buffer *first,
		      const u8 hdr_len)
{
	struct sk_buff *skb = first->skb;
	struct igc_tx_buffer *tx_buffer;
	union igc_adv_tx_desc *tx_desc;
	u32 tx_flags = first->tx_flags;
	skb_frag_t *frag;
	u16 i = tx_ring->next_to_use;
	unsigned int data_len, size;
	dma_addr_t dma;
	u32 cmd_type;

	cmd_type = igc_tx_cmd_type(skb, tx_flags);
	tx_desc = IGC_TX_DESC(tx_ring, i);

	igc_tx_olinfo_status(tx_ring, tx_desc, tx_flags, skb->len - hdr_len);

	size = skb_headlen(skb);
	data_len = skb->data_len;

	dma = dma_map_single(tx_ring->dev, skb->data, size, DMA_TO_DEVICE);

	tx_buffer = first;

	for (frag = &skb_shinfo(skb)->frags[0];; frag++) {
		if (dma_mapping_error(tx_ring->dev, dma))
			goto dma_error;

		/* record length, and DMA address */
		dma_unmap_len_set(tx_buffer, len, size);
		dma_unmap_addr_set(tx_buffer, dma, dma);

		tx_desc->read.buffer_addr = cpu_to_le64(dma);

		while (unlikely(size > IGC_MAX_DATA_PER_TXD)) {
			tx_desc->read.cmd_type_len =
				cpu_to_le32(cmd_type ^ IGC_MAX_DATA_PER_TXD);

			i++;
			tx_desc++;
			if (i == tx_ring->count) {
				tx_desc = IGC_TX_DESC(tx_ring, 0);
				i = 0;
			}
			tx_desc->read.olinfo_status = 0;

			dma += IGC_MAX_DATA_PER_TXD;
			size -= IGC_MAX_DATA_PER_TXD;

			tx_desc->read.buffer_addr = cpu_to_le64(dma);
		}

		if (likely(!data_len))
			break;

		tx_desc->read.cmd_type_len = cpu_to_le32(cmd_type ^ size);

		i++;
		tx_desc++;
		if (i == tx_ring->count) {
			tx_desc = IGC_TX_DESC(tx_ring, 0);
			i = 0;
		}
		tx_desc->read.olinfo_status = 0;

		size = skb_frag_size(frag);
		data_len -= size;

		dma = skb_frag_dma_map(tx_ring->dev, frag, 0,
				       size, DMA_TO_DEVICE);

		tx_buffer = &tx_ring->tx_buffer_info[i];
	}

	/* write last descriptor with RS and EOP bits */
	cmd_type |= size | IGC_TXD_DCMD;
	tx_desc->read.cmd_type_len = cpu_to_le32(cmd_type);

	netdev_tx_sent_queue(txring_txq(tx_ring), first->bytecount);

	/* set the timestamp */
	first->time_stamp = jiffies;

	skb_tx_timestamp(skb);

	/* Force memory writes to complete before letting h/w know there
	 * are new descriptors to fetch.  (Only applicable for weak-ordered
	 * memory model archs, such as IA-64).
	 *
	 * We also need this memory barrier to make certain all of the
	 * status bits have been updated before next_to_watch is written.
	 */
	wmb();

	/* set next_to_watch value indicating a packet is present */
	first->next_to_watch = tx_desc;

	i++;
	if (i == tx_ring->count)
		i = 0;

	tx_ring->next_to_use = i;

	/* Make sure there is space in the ring for the next send. */
	igc_maybe_stop_tx(tx_ring, DESC_NEEDED);

	if (netif_xmit_stopped(txring_txq(tx_ring)) || !netdev_xmit_more()) {
		writel(i, tx_ring->tail);
	}

	return 0;
dma_error:
	netdev_err(tx_ring->netdev, "TX DMA map failed\n");
	tx_buffer = &tx_ring->tx_buffer_info[i];

	/* clear dma mappings for failed tx_buffer_info map */
	while (tx_buffer != first) {
		if (dma_unmap_len(tx_buffer, len))
			igc_unmap_tx_buffer(tx_ring->dev, tx_buffer);

		if (i-- == 0)
			i += tx_ring->count;
		tx_buffer = &tx_ring->tx_buffer_info[i];
	}

	if (dma_unmap_len(tx_buffer, len))
		igc_unmap_tx_buffer(tx_ring->dev, tx_buffer);

	dev_kfree_skb_any(tx_buffer->skb);
	tx_buffer->skb = NULL;

	tx_ring->next_to_use = i;

	return -1;
}

static int igc_tso(struct igc_ring *tx_ring,
		   struct igc_tx_buffer *first,
		   __le32 launch_time, bool first_flag,
		   u8 *hdr_len)
{
	u32 vlan_macip_lens, type_tucmd, mss_l4len_idx;
	struct sk_buff *skb = first->skb;
	union {
		struct iphdr *v4;
		struct ipv6hdr *v6;
		unsigned char *hdr;
	} ip;
	union {
		struct tcphdr *tcp;
		struct udphdr *udp;
		unsigned char *hdr;
	} l4;
	u32 paylen, l4_offset;
	int err;

	if (skb->ip_summed != CHECKSUM_PARTIAL)
		return 0;

	if (!skb_is_gso(skb))
		return 0;

	err = skb_cow_head(skb, 0);
	if (err < 0)
		return err;

	ip.hdr = skb_network_header(skb);
	l4.hdr = skb_checksum_start(skb);

	/* ADV DTYP TUCMD MKRLOC/ISCSIHEDLEN */
	type_tucmd = IGC_ADVTXD_TUCMD_L4T_TCP;

	/* initialize outer IP header fields */
	if (ip.v4->version == 4) {
		unsigned char *csum_start = skb_checksum_start(skb);
		unsigned char *trans_start = ip.hdr + (ip.v4->ihl * 4);

		/* IP header will have to cancel out any data that
		 * is not a part of the outer IP header
		 */
		ip.v4->check = csum_fold(csum_partial(trans_start,
						      csum_start - trans_start,
						      0));
		type_tucmd |= IGC_ADVTXD_TUCMD_IPV4;

		ip.v4->tot_len = 0;
		first->tx_flags |= IGC_TX_FLAGS_TSO |
				   IGC_TX_FLAGS_CSUM |
				   IGC_TX_FLAGS_IPV4;
	} else {
		ip.v6->payload_len = 0;
		first->tx_flags |= IGC_TX_FLAGS_TSO |
				   IGC_TX_FLAGS_CSUM;
	}

	/* determine offset of inner transport header */
	l4_offset = l4.hdr - skb->data;

	/* remove payload length from inner checksum */
	paylen = skb->len - l4_offset;
	if (type_tucmd & IGC_ADVTXD_TUCMD_L4T_TCP) {
		/* compute length of segmentation header */
		*hdr_len = (l4.tcp->doff * 4) + l4_offset;
		csum_replace_by_diff(&l4.tcp->check,
				     (__force __wsum)htonl(paylen));
	} else {
		/* compute length of segmentation header */
		*hdr_len = sizeof(*l4.udp) + l4_offset;
		csum_replace_by_diff(&l4.udp->check,
				     (__force __wsum)htonl(paylen));
	}

	/* update gso size and bytecount with header size */
	first->gso_segs = skb_shinfo(skb)->gso_segs;
	first->bytecount += (first->gso_segs - 1) * *hdr_len;

	/* MSS L4LEN IDX */
	mss_l4len_idx = (*hdr_len - l4_offset) << IGC_ADVTXD_L4LEN_SHIFT;
	mss_l4len_idx |= skb_shinfo(skb)->gso_size << IGC_ADVTXD_MSS_SHIFT;

	/* VLAN MACLEN IPLEN */
	vlan_macip_lens = l4.hdr - ip.hdr;
	vlan_macip_lens |= (ip.hdr - skb->data) << IGC_ADVTXD_MACLEN_SHIFT;
	vlan_macip_lens |= first->tx_flags & IGC_TX_FLAGS_VLAN_MASK;

	igc_tx_ctxtdesc(tx_ring, launch_time, first_flag,
			vlan_macip_lens, type_tucmd, mss_l4len_idx);

	return 1;
}

static netdev_tx_t igc_xmit_frame_ring(struct sk_buff *skb,
				       struct igc_ring *tx_ring)
{
<<<<<<< HEAD
=======
	struct igc_adapter *adapter = netdev_priv(tx_ring->netdev);
>>>>>>> eb3cdb58
	bool first_flag = false, insert_empty = false;
	u16 count = TXD_USE_COUNT(skb_headlen(skb));
	__be16 protocol = vlan_get_protocol(skb);
	struct igc_tx_buffer *first;
	__le32 launch_time = 0;
	u32 tx_flags = 0;
	unsigned short f;
	ktime_t txtime;
	u8 hdr_len = 0;
	int tso = 0;

	/* need: 1 descriptor per page * PAGE_SIZE/IGC_MAX_DATA_PER_TXD,
	 *	+ 1 desc for skb_headlen/IGC_MAX_DATA_PER_TXD,
	 *	+ 2 desc gap to keep tail from touching head,
	 *	+ 1 desc for context descriptor,
	 * otherwise try next time
	 */
	for (f = 0; f < skb_shinfo(skb)->nr_frags; f++)
		count += TXD_USE_COUNT(skb_frag_size(
						&skb_shinfo(skb)->frags[f]));

	if (igc_maybe_stop_tx(tx_ring, count + 5)) {
		/* this is a hard error */
		return NETDEV_TX_BUSY;
	}

	if (!tx_ring->launchtime_enable)
		goto done;

	txtime = skb->tstamp;
	skb->tstamp = ktime_set(0, 0);
	launch_time = igc_tx_launchtime(tx_ring, txtime, &first_flag, &insert_empty);

	if (insert_empty) {
		struct igc_tx_buffer *empty_info;
		struct sk_buff *empty;
		void *data;

		empty_info = &tx_ring->tx_buffer_info[tx_ring->next_to_use];
		empty = alloc_skb(IGC_EMPTY_FRAME_SIZE, GFP_ATOMIC);
		if (!empty)
			goto done;

		data = skb_put(empty, IGC_EMPTY_FRAME_SIZE);
		memset(data, 0, IGC_EMPTY_FRAME_SIZE);

		igc_tx_ctxtdesc(tx_ring, 0, false, 0, 0, 0);

		if (igc_init_tx_empty_descriptor(tx_ring,
						 empty,
						 empty_info) < 0)
			dev_kfree_skb_any(empty);
	}

done:
	/* record the location of the first descriptor for this packet */
	first = &tx_ring->tx_buffer_info[tx_ring->next_to_use];
	first->type = IGC_TX_BUFFER_TYPE_SKB;
	first->skb = skb;
	first->bytecount = skb->len;
	first->gso_segs = 1;

<<<<<<< HEAD
	if (unlikely(test_bit(IGC_RING_FLAG_TX_HWTSTAMP, &tx_ring->flags) &&
		     skb_shinfo(skb)->tx_flags & SKBTX_HW_TSTAMP)) {
		struct igc_adapter *adapter = netdev_priv(tx_ring->netdev);
=======
	if (adapter->qbv_transition || tx_ring->oper_gate_closed)
		goto out_drop;

	if (tx_ring->max_sdu > 0 && first->bytecount > tx_ring->max_sdu) {
		adapter->stats.txdrop++;
		goto out_drop;
	}
>>>>>>> eb3cdb58

	if (unlikely(test_bit(IGC_RING_FLAG_TX_HWTSTAMP, &tx_ring->flags) &&
		     skb_shinfo(skb)->tx_flags & SKBTX_HW_TSTAMP)) {
		/* FIXME: add support for retrieving timestamps from
		 * the other timer registers before skipping the
		 * timestamping request.
		 */
		unsigned long flags;

		spin_lock_irqsave(&adapter->ptp_tx_lock, flags);
		if (!adapter->ptp_tx_skb) {
			skb_shinfo(skb)->tx_flags |= SKBTX_IN_PROGRESS;
			tx_flags |= IGC_TX_FLAGS_TSTAMP;

			adapter->ptp_tx_skb = skb_get(skb);
			adapter->ptp_tx_start = jiffies;
		} else {
			adapter->tx_hwtstamp_skipped++;
		}

		spin_unlock_irqrestore(&adapter->ptp_tx_lock, flags);
	}

	if (skb_vlan_tag_present(skb)) {
		tx_flags |= IGC_TX_FLAGS_VLAN;
		tx_flags |= (skb_vlan_tag_get(skb) << IGC_TX_FLAGS_VLAN_SHIFT);
	}

	/* record initial flags and protocol */
	first->tx_flags = tx_flags;
	first->protocol = protocol;

	tso = igc_tso(tx_ring, first, launch_time, first_flag, &hdr_len);
	if (tso < 0)
		goto out_drop;
	else if (!tso)
		igc_tx_csum(tx_ring, first, launch_time, first_flag);

	igc_tx_map(tx_ring, first, hdr_len);

	return NETDEV_TX_OK;

out_drop:
	dev_kfree_skb_any(first->skb);
	first->skb = NULL;

	return NETDEV_TX_OK;
}

static inline struct igc_ring *igc_tx_queue_mapping(struct igc_adapter *adapter,
						    struct sk_buff *skb)
{
	unsigned int r_idx = skb->queue_mapping;

	if (r_idx >= adapter->num_tx_queues)
		r_idx = r_idx % adapter->num_tx_queues;

	return adapter->tx_ring[r_idx];
}

static netdev_tx_t igc_xmit_frame(struct sk_buff *skb,
				  struct net_device *netdev)
{
	struct igc_adapter *adapter = netdev_priv(netdev);

	/* The minimum packet size with TCTL.PSP set is 17 so pad the skb
	 * in order to meet this minimum size requirement.
	 */
	if (skb->len < 17) {
		if (skb_padto(skb, 17))
			return NETDEV_TX_OK;
		skb->len = 17;
	}

	return igc_xmit_frame_ring(skb, igc_tx_queue_mapping(adapter, skb));
}

static void igc_rx_checksum(struct igc_ring *ring,
			    union igc_adv_rx_desc *rx_desc,
			    struct sk_buff *skb)
{
	skb_checksum_none_assert(skb);

	/* Ignore Checksum bit is set */
	if (igc_test_staterr(rx_desc, IGC_RXD_STAT_IXSM))
		return;

	/* Rx checksum disabled via ethtool */
	if (!(ring->netdev->features & NETIF_F_RXCSUM))
		return;

	/* TCP/UDP checksum error bit is set */
	if (igc_test_staterr(rx_desc,
			     IGC_RXDEXT_STATERR_L4E |
			     IGC_RXDEXT_STATERR_IPE)) {
		/* work around errata with sctp packets where the TCPE aka
		 * L4E bit is set incorrectly on 64 byte (60 byte w/o crc)
		 * packets (aka let the stack check the crc32c)
		 */
		if (!(skb->len == 60 &&
		      test_bit(IGC_RING_FLAG_RX_SCTP_CSUM, &ring->flags))) {
			u64_stats_update_begin(&ring->rx_syncp);
			ring->rx_stats.csum_err++;
			u64_stats_update_end(&ring->rx_syncp);
		}
		/* let the stack verify checksum errors */
		return;
	}
	/* It must be a TCP or UDP packet with a valid checksum */
	if (igc_test_staterr(rx_desc, IGC_RXD_STAT_TCPCS |
				      IGC_RXD_STAT_UDPCS))
		skb->ip_summed = CHECKSUM_UNNECESSARY;

	netdev_dbg(ring->netdev, "cksum success: bits %08X\n",
		   le32_to_cpu(rx_desc->wb.upper.status_error));
}

/* Mapping HW RSS Type to enum pkt_hash_types */
static const enum pkt_hash_types igc_rss_type_table[IGC_RSS_TYPE_MAX_TABLE] = {
	[IGC_RSS_TYPE_NO_HASH]		= PKT_HASH_TYPE_L2,
	[IGC_RSS_TYPE_HASH_TCP_IPV4]	= PKT_HASH_TYPE_L4,
	[IGC_RSS_TYPE_HASH_IPV4]	= PKT_HASH_TYPE_L3,
	[IGC_RSS_TYPE_HASH_TCP_IPV6]	= PKT_HASH_TYPE_L4,
	[IGC_RSS_TYPE_HASH_IPV6_EX]	= PKT_HASH_TYPE_L3,
	[IGC_RSS_TYPE_HASH_IPV6]	= PKT_HASH_TYPE_L3,
	[IGC_RSS_TYPE_HASH_TCP_IPV6_EX] = PKT_HASH_TYPE_L4,
	[IGC_RSS_TYPE_HASH_UDP_IPV4]	= PKT_HASH_TYPE_L4,
	[IGC_RSS_TYPE_HASH_UDP_IPV6]	= PKT_HASH_TYPE_L4,
	[IGC_RSS_TYPE_HASH_UDP_IPV6_EX] = PKT_HASH_TYPE_L4,
	[10] = PKT_HASH_TYPE_NONE, /* RSS Type above 9 "Reserved" by HW  */
	[11] = PKT_HASH_TYPE_NONE, /* keep array sized for SW bit-mask   */
	[12] = PKT_HASH_TYPE_NONE, /* to handle future HW revisons       */
	[13] = PKT_HASH_TYPE_NONE,
	[14] = PKT_HASH_TYPE_NONE,
	[15] = PKT_HASH_TYPE_NONE,
};

static inline void igc_rx_hash(struct igc_ring *ring,
			       union igc_adv_rx_desc *rx_desc,
			       struct sk_buff *skb)
{
	if (ring->netdev->features & NETIF_F_RXHASH) {
		u32 rss_hash = le32_to_cpu(rx_desc->wb.lower.hi_dword.rss);
		u32 rss_type = igc_rss_type(rx_desc);

		skb_set_hash(skb, rss_hash, igc_rss_type_table[rss_type]);
	}
}

static void igc_rx_vlan(struct igc_ring *rx_ring,
			union igc_adv_rx_desc *rx_desc,
			struct sk_buff *skb)
{
	struct net_device *dev = rx_ring->netdev;
	u16 vid;

	if ((dev->features & NETIF_F_HW_VLAN_CTAG_RX) &&
	    igc_test_staterr(rx_desc, IGC_RXD_STAT_VP)) {
		if (igc_test_staterr(rx_desc, IGC_RXDEXT_STATERR_LB) &&
		    test_bit(IGC_RING_FLAG_RX_LB_VLAN_BSWAP, &rx_ring->flags))
			vid = be16_to_cpu((__force __be16)rx_desc->wb.upper.vlan);
		else
			vid = le16_to_cpu(rx_desc->wb.upper.vlan);

		__vlan_hwaccel_put_tag(skb, htons(ETH_P_8021Q), vid);
	}
}

/**
 * igc_process_skb_fields - Populate skb header fields from Rx descriptor
 * @rx_ring: rx descriptor ring packet is being transacted on
 * @rx_desc: pointer to the EOP Rx descriptor
 * @skb: pointer to current skb being populated
 *
 * This function checks the ring, descriptor, and packet information in order
 * to populate the hash, checksum, VLAN, protocol, and other fields within the
 * skb.
 */
static void igc_process_skb_fields(struct igc_ring *rx_ring,
				   union igc_adv_rx_desc *rx_desc,
				   struct sk_buff *skb)
{
	igc_rx_hash(rx_ring, rx_desc, skb);

	igc_rx_checksum(rx_ring, rx_desc, skb);

	igc_rx_vlan(rx_ring, rx_desc, skb);

	skb_record_rx_queue(skb, rx_ring->queue_index);

	skb->protocol = eth_type_trans(skb, rx_ring->netdev);
}

static void igc_vlan_mode(struct net_device *netdev, netdev_features_t features)
{
	bool enable = !!(features & NETIF_F_HW_VLAN_CTAG_RX);
	struct igc_adapter *adapter = netdev_priv(netdev);
	struct igc_hw *hw = &adapter->hw;
	u32 ctrl;

	ctrl = rd32(IGC_CTRL);

	if (enable) {
		/* enable VLAN tag insert/strip */
		ctrl |= IGC_CTRL_VME;
	} else {
		/* disable VLAN tag insert/strip */
		ctrl &= ~IGC_CTRL_VME;
	}
	wr32(IGC_CTRL, ctrl);
}

static void igc_restore_vlan(struct igc_adapter *adapter)
{
	igc_vlan_mode(adapter->netdev, adapter->netdev->features);
}

static struct igc_rx_buffer *igc_get_rx_buffer(struct igc_ring *rx_ring,
					       const unsigned int size,
					       int *rx_buffer_pgcnt)
{
	struct igc_rx_buffer *rx_buffer;

	rx_buffer = &rx_ring->rx_buffer_info[rx_ring->next_to_clean];
	*rx_buffer_pgcnt =
#if (PAGE_SIZE < 8192)
		page_count(rx_buffer->page);
#else
		0;
#endif
	prefetchw(rx_buffer->page);

	/* we are reusing so sync this buffer for CPU use */
	dma_sync_single_range_for_cpu(rx_ring->dev,
				      rx_buffer->dma,
				      rx_buffer->page_offset,
				      size,
				      DMA_FROM_DEVICE);

	rx_buffer->pagecnt_bias--;

	return rx_buffer;
}

static void igc_rx_buffer_flip(struct igc_rx_buffer *buffer,
			       unsigned int truesize)
{
#if (PAGE_SIZE < 8192)
	buffer->page_offset ^= truesize;
#else
	buffer->page_offset += truesize;
#endif
}

static unsigned int igc_get_rx_frame_truesize(struct igc_ring *ring,
					      unsigned int size)
{
	unsigned int truesize;

#if (PAGE_SIZE < 8192)
	truesize = igc_rx_pg_size(ring) / 2;
#else
	truesize = ring_uses_build_skb(ring) ?
		   SKB_DATA_ALIGN(sizeof(struct skb_shared_info)) +
		   SKB_DATA_ALIGN(IGC_SKB_PAD + size) :
		   SKB_DATA_ALIGN(size);
#endif
	return truesize;
}

/**
 * igc_add_rx_frag - Add contents of Rx buffer to sk_buff
 * @rx_ring: rx descriptor ring to transact packets on
 * @rx_buffer: buffer containing page to add
 * @skb: sk_buff to place the data into
 * @size: size of buffer to be added
 *
 * This function will add the data contained in rx_buffer->page to the skb.
 */
static void igc_add_rx_frag(struct igc_ring *rx_ring,
			    struct igc_rx_buffer *rx_buffer,
			    struct sk_buff *skb,
			    unsigned int size)
{
	unsigned int truesize;

#if (PAGE_SIZE < 8192)
	truesize = igc_rx_pg_size(rx_ring) / 2;
#else
	truesize = ring_uses_build_skb(rx_ring) ?
		   SKB_DATA_ALIGN(IGC_SKB_PAD + size) :
		   SKB_DATA_ALIGN(size);
#endif
	skb_add_rx_frag(skb, skb_shinfo(skb)->nr_frags, rx_buffer->page,
			rx_buffer->page_offset, size, truesize);

	igc_rx_buffer_flip(rx_buffer, truesize);
}

static struct sk_buff *igc_build_skb(struct igc_ring *rx_ring,
				     struct igc_rx_buffer *rx_buffer,
				     struct xdp_buff *xdp)
{
	unsigned int size = xdp->data_end - xdp->data;
	unsigned int truesize = igc_get_rx_frame_truesize(rx_ring, size);
	unsigned int metasize = xdp->data - xdp->data_meta;
	struct sk_buff *skb;

	/* prefetch first cache line of first page */
	net_prefetch(xdp->data_meta);

	/* build an skb around the page buffer */
	skb = napi_build_skb(xdp->data_hard_start, truesize);
	if (unlikely(!skb))
		return NULL;

	/* update pointers within the skb to store the data */
	skb_reserve(skb, xdp->data - xdp->data_hard_start);
	__skb_put(skb, size);
	if (metasize)
		skb_metadata_set(skb, metasize);

	igc_rx_buffer_flip(rx_buffer, truesize);
	return skb;
}

static struct sk_buff *igc_construct_skb(struct igc_ring *rx_ring,
					 struct igc_rx_buffer *rx_buffer,
					 struct xdp_buff *xdp,
					 ktime_t timestamp)
{
	unsigned int metasize = xdp->data - xdp->data_meta;
	unsigned int size = xdp->data_end - xdp->data;
	unsigned int truesize = igc_get_rx_frame_truesize(rx_ring, size);
	void *va = xdp->data;
	unsigned int headlen;
	struct sk_buff *skb;

	/* prefetch first cache line of first page */
	net_prefetch(xdp->data_meta);

	/* allocate a skb to store the frags */
	skb = napi_alloc_skb(&rx_ring->q_vector->napi,
			     IGC_RX_HDR_LEN + metasize);
	if (unlikely(!skb))
		return NULL;

	if (timestamp)
		skb_hwtstamps(skb)->hwtstamp = timestamp;

	/* Determine available headroom for copy */
	headlen = size;
	if (headlen > IGC_RX_HDR_LEN)
		headlen = eth_get_headlen(skb->dev, va, IGC_RX_HDR_LEN);

	/* align pull length to size of long to optimize memcpy performance */
	memcpy(__skb_put(skb, headlen + metasize), xdp->data_meta,
	       ALIGN(headlen + metasize, sizeof(long)));

	if (metasize) {
		skb_metadata_set(skb, metasize);
		__skb_pull(skb, metasize);
	}

	/* update all of the pointers */
	size -= headlen;
	if (size) {
		skb_add_rx_frag(skb, 0, rx_buffer->page,
				(va + headlen) - page_address(rx_buffer->page),
				size, truesize);
		igc_rx_buffer_flip(rx_buffer, truesize);
	} else {
		rx_buffer->pagecnt_bias++;
	}

	return skb;
}

/**
 * igc_reuse_rx_page - page flip buffer and store it back on the ring
 * @rx_ring: rx descriptor ring to store buffers on
 * @old_buff: donor buffer to have page reused
 *
 * Synchronizes page for reuse by the adapter
 */
static void igc_reuse_rx_page(struct igc_ring *rx_ring,
			      struct igc_rx_buffer *old_buff)
{
	u16 nta = rx_ring->next_to_alloc;
	struct igc_rx_buffer *new_buff;

	new_buff = &rx_ring->rx_buffer_info[nta];

	/* update, and store next to alloc */
	nta++;
	rx_ring->next_to_alloc = (nta < rx_ring->count) ? nta : 0;

	/* Transfer page from old buffer to new buffer.
	 * Move each member individually to avoid possible store
	 * forwarding stalls.
	 */
	new_buff->dma		= old_buff->dma;
	new_buff->page		= old_buff->page;
	new_buff->page_offset	= old_buff->page_offset;
	new_buff->pagecnt_bias	= old_buff->pagecnt_bias;
}

static bool igc_can_reuse_rx_page(struct igc_rx_buffer *rx_buffer,
				  int rx_buffer_pgcnt)
{
	unsigned int pagecnt_bias = rx_buffer->pagecnt_bias;
	struct page *page = rx_buffer->page;

	/* avoid re-using remote and pfmemalloc pages */
	if (!dev_page_is_reusable(page))
		return false;

#if (PAGE_SIZE < 8192)
	/* if we are only owner of page we can reuse it */
	if (unlikely((rx_buffer_pgcnt - pagecnt_bias) > 1))
		return false;
#else
#define IGC_LAST_OFFSET \
	(SKB_WITH_OVERHEAD(PAGE_SIZE) - IGC_RXBUFFER_2048)

	if (rx_buffer->page_offset > IGC_LAST_OFFSET)
		return false;
#endif

	/* If we have drained the page fragment pool we need to update
	 * the pagecnt_bias and page count so that we fully restock the
	 * number of references the driver holds.
	 */
	if (unlikely(pagecnt_bias == 1)) {
		page_ref_add(page, USHRT_MAX - 1);
		rx_buffer->pagecnt_bias = USHRT_MAX;
	}

	return true;
}

/**
 * igc_is_non_eop - process handling of non-EOP buffers
 * @rx_ring: Rx ring being processed
 * @rx_desc: Rx descriptor for current buffer
 *
 * This function updates next to clean.  If the buffer is an EOP buffer
 * this function exits returning false, otherwise it will place the
 * sk_buff in the next buffer to be chained and return true indicating
 * that this is in fact a non-EOP buffer.
 */
static bool igc_is_non_eop(struct igc_ring *rx_ring,
			   union igc_adv_rx_desc *rx_desc)
{
	u32 ntc = rx_ring->next_to_clean + 1;

	/* fetch, update, and store next to clean */
	ntc = (ntc < rx_ring->count) ? ntc : 0;
	rx_ring->next_to_clean = ntc;

	prefetch(IGC_RX_DESC(rx_ring, ntc));

	if (likely(igc_test_staterr(rx_desc, IGC_RXD_STAT_EOP)))
		return false;

	return true;
}

/**
 * igc_cleanup_headers - Correct corrupted or empty headers
 * @rx_ring: rx descriptor ring packet is being transacted on
 * @rx_desc: pointer to the EOP Rx descriptor
 * @skb: pointer to current skb being fixed
 *
 * Address the case where we are pulling data in on pages only
 * and as such no data is present in the skb header.
 *
 * In addition if skb is not at least 60 bytes we need to pad it so that
 * it is large enough to qualify as a valid Ethernet frame.
 *
 * Returns true if an error was encountered and skb was freed.
 */
static bool igc_cleanup_headers(struct igc_ring *rx_ring,
				union igc_adv_rx_desc *rx_desc,
				struct sk_buff *skb)
{
	/* XDP packets use error pointer so abort at this point */
	if (IS_ERR(skb))
		return true;

	if (unlikely(igc_test_staterr(rx_desc, IGC_RXDEXT_STATERR_RXE))) {
		struct net_device *netdev = rx_ring->netdev;

		if (!(netdev->features & NETIF_F_RXALL)) {
			dev_kfree_skb_any(skb);
			return true;
		}
	}

	/* if eth_skb_pad returns an error the skb was freed */
	if (eth_skb_pad(skb))
		return true;

	return false;
}

static void igc_put_rx_buffer(struct igc_ring *rx_ring,
			      struct igc_rx_buffer *rx_buffer,
			      int rx_buffer_pgcnt)
{
	if (igc_can_reuse_rx_page(rx_buffer, rx_buffer_pgcnt)) {
		/* hand second half of page back to the ring */
		igc_reuse_rx_page(rx_ring, rx_buffer);
	} else {
		/* We are not reusing the buffer so unmap it and free
		 * any references we are holding to it
		 */
		dma_unmap_page_attrs(rx_ring->dev, rx_buffer->dma,
				     igc_rx_pg_size(rx_ring), DMA_FROM_DEVICE,
				     IGC_RX_DMA_ATTR);
		__page_frag_cache_drain(rx_buffer->page,
					rx_buffer->pagecnt_bias);
	}

	/* clear contents of rx_buffer */
	rx_buffer->page = NULL;
}

static inline unsigned int igc_rx_offset(struct igc_ring *rx_ring)
{
	struct igc_adapter *adapter = rx_ring->q_vector->adapter;

	if (ring_uses_build_skb(rx_ring))
		return IGC_SKB_PAD;
	if (igc_xdp_is_enabled(adapter))
		return XDP_PACKET_HEADROOM;

	return 0;
}

static bool igc_alloc_mapped_page(struct igc_ring *rx_ring,
				  struct igc_rx_buffer *bi)
{
	struct page *page = bi->page;
	dma_addr_t dma;

	/* since we are recycling buffers we should seldom need to alloc */
	if (likely(page))
		return true;

	/* alloc new page for storage */
	page = dev_alloc_pages(igc_rx_pg_order(rx_ring));
	if (unlikely(!page)) {
		rx_ring->rx_stats.alloc_failed++;
		return false;
	}

	/* map page for use */
	dma = dma_map_page_attrs(rx_ring->dev, page, 0,
				 igc_rx_pg_size(rx_ring),
				 DMA_FROM_DEVICE,
				 IGC_RX_DMA_ATTR);

	/* if mapping failed free memory back to system since
	 * there isn't much point in holding memory we can't use
	 */
	if (dma_mapping_error(rx_ring->dev, dma)) {
		__free_page(page);

		rx_ring->rx_stats.alloc_failed++;
		return false;
	}

	bi->dma = dma;
	bi->page = page;
	bi->page_offset = igc_rx_offset(rx_ring);
	page_ref_add(page, USHRT_MAX - 1);
	bi->pagecnt_bias = USHRT_MAX;

	return true;
}

/**
 * igc_alloc_rx_buffers - Replace used receive buffers; packet split
 * @rx_ring: rx descriptor ring
 * @cleaned_count: number of buffers to clean
 */
static void igc_alloc_rx_buffers(struct igc_ring *rx_ring, u16 cleaned_count)
{
	union igc_adv_rx_desc *rx_desc;
	u16 i = rx_ring->next_to_use;
	struct igc_rx_buffer *bi;
	u16 bufsz;

	/* nothing to do */
	if (!cleaned_count)
		return;

	rx_desc = IGC_RX_DESC(rx_ring, i);
	bi = &rx_ring->rx_buffer_info[i];
	i -= rx_ring->count;

	bufsz = igc_rx_bufsz(rx_ring);

	do {
		if (!igc_alloc_mapped_page(rx_ring, bi))
			break;

		/* sync the buffer for use by the device */
		dma_sync_single_range_for_device(rx_ring->dev, bi->dma,
						 bi->page_offset, bufsz,
						 DMA_FROM_DEVICE);

		/* Refresh the desc even if buffer_addrs didn't change
		 * because each write-back erases this info.
		 */
		rx_desc->read.pkt_addr = cpu_to_le64(bi->dma + bi->page_offset);

		rx_desc++;
		bi++;
		i++;
		if (unlikely(!i)) {
			rx_desc = IGC_RX_DESC(rx_ring, 0);
			bi = rx_ring->rx_buffer_info;
			i -= rx_ring->count;
		}

		/* clear the length for the next_to_use descriptor */
		rx_desc->wb.upper.length = 0;

		cleaned_count--;
	} while (cleaned_count);

	i += rx_ring->count;

	if (rx_ring->next_to_use != i) {
		/* record the next descriptor to use */
		rx_ring->next_to_use = i;

		/* update next to alloc since we have filled the ring */
		rx_ring->next_to_alloc = i;

		/* Force memory writes to complete before letting h/w
		 * know there are new descriptors to fetch.  (Only
		 * applicable for weak-ordered memory model archs,
		 * such as IA-64).
		 */
		wmb();
		writel(i, rx_ring->tail);
	}
}

static bool igc_alloc_rx_buffers_zc(struct igc_ring *ring, u16 count)
{
	union igc_adv_rx_desc *desc;
	u16 i = ring->next_to_use;
	struct igc_rx_buffer *bi;
	dma_addr_t dma;
	bool ok = true;

	if (!count)
		return ok;

	XSK_CHECK_PRIV_TYPE(struct igc_xdp_buff);

	desc = IGC_RX_DESC(ring, i);
	bi = &ring->rx_buffer_info[i];
	i -= ring->count;

	do {
		bi->xdp = xsk_buff_alloc(ring->xsk_pool);
		if (!bi->xdp) {
			ok = false;
			break;
		}

		dma = xsk_buff_xdp_get_dma(bi->xdp);
		desc->read.pkt_addr = cpu_to_le64(dma);

		desc++;
		bi++;
		i++;
		if (unlikely(!i)) {
			desc = IGC_RX_DESC(ring, 0);
			bi = ring->rx_buffer_info;
			i -= ring->count;
		}

		/* Clear the length for the next_to_use descriptor. */
		desc->wb.upper.length = 0;

		count--;
	} while (count);

	i += ring->count;

	if (ring->next_to_use != i) {
		ring->next_to_use = i;

		/* Force memory writes to complete before letting h/w
		 * know there are new descriptors to fetch.  (Only
		 * applicable for weak-ordered memory model archs,
		 * such as IA-64).
		 */
		wmb();
		writel(i, ring->tail);
	}

	return ok;
}

/* This function requires __netif_tx_lock is held by the caller. */
static int igc_xdp_init_tx_descriptor(struct igc_ring *ring,
				      struct xdp_frame *xdpf)
{
	struct skb_shared_info *sinfo = xdp_get_shared_info_from_frame(xdpf);
	u8 nr_frags = unlikely(xdp_frame_has_frags(xdpf)) ? sinfo->nr_frags : 0;
	u16 count, index = ring->next_to_use;
	struct igc_tx_buffer *head = &ring->tx_buffer_info[index];
	struct igc_tx_buffer *buffer = head;
	union igc_adv_tx_desc *desc = IGC_TX_DESC(ring, index);
	u32 olinfo_status, len = xdpf->len, cmd_type;
	void *data = xdpf->data;
	u16 i;

	count = TXD_USE_COUNT(len);
	for (i = 0; i < nr_frags; i++)
		count += TXD_USE_COUNT(skb_frag_size(&sinfo->frags[i]));

	if (igc_maybe_stop_tx(ring, count + 3)) {
		/* this is a hard error */
		return -EBUSY;
	}

	i = 0;
	head->bytecount = xdp_get_frame_len(xdpf);
	head->type = IGC_TX_BUFFER_TYPE_XDP;
	head->gso_segs = 1;
	head->xdpf = xdpf;

	olinfo_status = head->bytecount << IGC_ADVTXD_PAYLEN_SHIFT;
	desc->read.olinfo_status = cpu_to_le32(olinfo_status);

	for (;;) {
		dma_addr_t dma;

		dma = dma_map_single(ring->dev, data, len, DMA_TO_DEVICE);
		if (dma_mapping_error(ring->dev, dma)) {
			netdev_err_once(ring->netdev,
					"Failed to map DMA for TX\n");
			goto unmap;
		}

		dma_unmap_len_set(buffer, len, len);
		dma_unmap_addr_set(buffer, dma, dma);

		cmd_type = IGC_ADVTXD_DTYP_DATA | IGC_ADVTXD_DCMD_DEXT |
			   IGC_ADVTXD_DCMD_IFCS | len;

		desc->read.cmd_type_len = cpu_to_le32(cmd_type);
		desc->read.buffer_addr = cpu_to_le64(dma);

		buffer->protocol = 0;

		if (++index == ring->count)
			index = 0;

		if (i == nr_frags)
			break;

		buffer = &ring->tx_buffer_info[index];
		desc = IGC_TX_DESC(ring, index);
		desc->read.olinfo_status = 0;

		data = skb_frag_address(&sinfo->frags[i]);
		len = skb_frag_size(&sinfo->frags[i]);
		i++;
	}
	desc->read.cmd_type_len |= cpu_to_le32(IGC_TXD_DCMD);

	netdev_tx_sent_queue(txring_txq(ring), head->bytecount);
	/* set the timestamp */
	head->time_stamp = jiffies;
	/* set next_to_watch value indicating a packet is present */
	head->next_to_watch = desc;
	ring->next_to_use = index;

	return 0;

unmap:
	for (;;) {
		buffer = &ring->tx_buffer_info[index];
		if (dma_unmap_len(buffer, len))
			dma_unmap_page(ring->dev,
				       dma_unmap_addr(buffer, dma),
				       dma_unmap_len(buffer, len),
				       DMA_TO_DEVICE);
		dma_unmap_len_set(buffer, len, 0);
		if (buffer == head)
			break;

		if (!index)
			index += ring->count;
		index--;
	}

	return -ENOMEM;
}

static struct igc_ring *igc_xdp_get_tx_ring(struct igc_adapter *adapter,
					    int cpu)
{
	int index = cpu;

	if (unlikely(index < 0))
		index = 0;

	while (index >= adapter->num_tx_queues)
		index -= adapter->num_tx_queues;

	return adapter->tx_ring[index];
}

static int igc_xdp_xmit_back(struct igc_adapter *adapter, struct xdp_buff *xdp)
{
	struct xdp_frame *xdpf = xdp_convert_buff_to_frame(xdp);
	int cpu = smp_processor_id();
	struct netdev_queue *nq;
	struct igc_ring *ring;
	int res;

	if (unlikely(!xdpf))
		return -EFAULT;

	ring = igc_xdp_get_tx_ring(adapter, cpu);
	nq = txring_txq(ring);

	__netif_tx_lock(nq, cpu);
	/* Avoid transmit queue timeout since we share it with the slow path */
	txq_trans_cond_update(nq);
	res = igc_xdp_init_tx_descriptor(ring, xdpf);
	__netif_tx_unlock(nq);
	return res;
}

/* This function assumes rcu_read_lock() is held by the caller. */
static int __igc_xdp_run_prog(struct igc_adapter *adapter,
			      struct bpf_prog *prog,
			      struct xdp_buff *xdp)
{
	u32 act = bpf_prog_run_xdp(prog, xdp);

	switch (act) {
	case XDP_PASS:
		return IGC_XDP_PASS;
	case XDP_TX:
		if (igc_xdp_xmit_back(adapter, xdp) < 0)
			goto out_failure;
		return IGC_XDP_TX;
	case XDP_REDIRECT:
		if (xdp_do_redirect(adapter->netdev, xdp, prog) < 0)
			goto out_failure;
		return IGC_XDP_REDIRECT;
		break;
	default:
		bpf_warn_invalid_xdp_action(adapter->netdev, prog, act);
		fallthrough;
	case XDP_ABORTED:
out_failure:
		trace_xdp_exception(adapter->netdev, prog, act);
		fallthrough;
	case XDP_DROP:
		return IGC_XDP_CONSUMED;
	}
}

static struct sk_buff *igc_xdp_run_prog(struct igc_adapter *adapter,
					struct xdp_buff *xdp)
{
	struct bpf_prog *prog;
	int res;

	prog = READ_ONCE(adapter->xdp_prog);
	if (!prog) {
		res = IGC_XDP_PASS;
		goto out;
	}

	res = __igc_xdp_run_prog(adapter, prog, xdp);

out:
	return ERR_PTR(-res);
}

/* This function assumes __netif_tx_lock is held by the caller. */
static void igc_flush_tx_descriptors(struct igc_ring *ring)
{
	/* Once tail pointer is updated, hardware can fetch the descriptors
	 * any time so we issue a write membar here to ensure all memory
	 * writes are complete before the tail pointer is updated.
	 */
	wmb();
	writel(ring->next_to_use, ring->tail);
}

static void igc_finalize_xdp(struct igc_adapter *adapter, int status)
{
	int cpu = smp_processor_id();
	struct netdev_queue *nq;
	struct igc_ring *ring;

	if (status & IGC_XDP_TX) {
		ring = igc_xdp_get_tx_ring(adapter, cpu);
		nq = txring_txq(ring);

		__netif_tx_lock(nq, cpu);
		igc_flush_tx_descriptors(ring);
		__netif_tx_unlock(nq);
	}

	if (status & IGC_XDP_REDIRECT)
		xdp_do_flush();
}

static void igc_update_rx_stats(struct igc_q_vector *q_vector,
				unsigned int packets, unsigned int bytes)
{
	struct igc_ring *ring = q_vector->rx.ring;

	u64_stats_update_begin(&ring->rx_syncp);
	ring->rx_stats.packets += packets;
	ring->rx_stats.bytes += bytes;
	u64_stats_update_end(&ring->rx_syncp);

	q_vector->rx.total_packets += packets;
	q_vector->rx.total_bytes += bytes;
}

static int igc_clean_rx_irq(struct igc_q_vector *q_vector, const int budget)
{
	unsigned int total_bytes = 0, total_packets = 0;
	struct igc_adapter *adapter = q_vector->adapter;
	struct igc_ring *rx_ring = q_vector->rx.ring;
	struct sk_buff *skb = rx_ring->skb;
	u16 cleaned_count = igc_desc_unused(rx_ring);
	int xdp_status = 0, rx_buffer_pgcnt;

	while (likely(total_packets < budget)) {
		union igc_adv_rx_desc *rx_desc;
		struct igc_rx_buffer *rx_buffer;
		unsigned int size, truesize;
		struct igc_xdp_buff ctx;
		ktime_t timestamp = 0;
		int pkt_offset = 0;
		void *pktbuf;

		/* return some buffers to hardware, one at a time is too slow */
		if (cleaned_count >= IGC_RX_BUFFER_WRITE) {
			igc_alloc_rx_buffers(rx_ring, cleaned_count);
			cleaned_count = 0;
		}

		rx_desc = IGC_RX_DESC(rx_ring, rx_ring->next_to_clean);
		size = le16_to_cpu(rx_desc->wb.upper.length);
		if (!size)
			break;

		/* This memory barrier is needed to keep us from reading
		 * any other fields out of the rx_desc until we know the
		 * descriptor has been written back
		 */
		dma_rmb();

		rx_buffer = igc_get_rx_buffer(rx_ring, size, &rx_buffer_pgcnt);
		truesize = igc_get_rx_frame_truesize(rx_ring, size);

		pktbuf = page_address(rx_buffer->page) + rx_buffer->page_offset;

		if (igc_test_staterr(rx_desc, IGC_RXDADV_STAT_TSIP)) {
			timestamp = igc_ptp_rx_pktstamp(q_vector->adapter,
							pktbuf);
			pkt_offset = IGC_TS_HDR_LEN;
			size -= IGC_TS_HDR_LEN;
		}

		if (!skb) {
<<<<<<< HEAD
			xdp_init_buff(&xdp, truesize, &rx_ring->xdp_rxq);
			xdp_prepare_buff(&xdp, pktbuf - igc_rx_offset(rx_ring),
					 igc_rx_offset(rx_ring) + pkt_offset,
					 size, true);
			xdp_buff_clear_frags_flag(&xdp);

			skb = igc_xdp_run_prog(adapter, &xdp);
=======
			xdp_init_buff(&ctx.xdp, truesize, &rx_ring->xdp_rxq);
			xdp_prepare_buff(&ctx.xdp, pktbuf - igc_rx_offset(rx_ring),
					 igc_rx_offset(rx_ring) + pkt_offset,
					 size, true);
			xdp_buff_clear_frags_flag(&ctx.xdp);
			ctx.rx_desc = rx_desc;

			skb = igc_xdp_run_prog(adapter, &ctx.xdp);
>>>>>>> eb3cdb58
		}

		if (IS_ERR(skb)) {
			unsigned int xdp_res = -PTR_ERR(skb);

			switch (xdp_res) {
			case IGC_XDP_CONSUMED:
				rx_buffer->pagecnt_bias++;
				break;
			case IGC_XDP_TX:
			case IGC_XDP_REDIRECT:
				igc_rx_buffer_flip(rx_buffer, truesize);
				xdp_status |= xdp_res;
				break;
			}

			total_packets++;
			total_bytes += size;
		} else if (skb)
			igc_add_rx_frag(rx_ring, rx_buffer, skb, size);
		else if (ring_uses_build_skb(rx_ring))
<<<<<<< HEAD
			skb = igc_build_skb(rx_ring, rx_buffer, &xdp);
=======
			skb = igc_build_skb(rx_ring, rx_buffer, &ctx.xdp);
>>>>>>> eb3cdb58
		else
			skb = igc_construct_skb(rx_ring, rx_buffer, &ctx.xdp,
						timestamp);

		/* exit if we failed to retrieve a buffer */
		if (!skb) {
			rx_ring->rx_stats.alloc_failed++;
			rx_buffer->pagecnt_bias++;
			break;
		}

		igc_put_rx_buffer(rx_ring, rx_buffer, rx_buffer_pgcnt);
		cleaned_count++;

		/* fetch next buffer in frame if non-eop */
		if (igc_is_non_eop(rx_ring, rx_desc))
			continue;

		/* verify the packet layout is correct */
		if (igc_cleanup_headers(rx_ring, rx_desc, skb)) {
			skb = NULL;
			continue;
		}

		/* probably a little skewed due to removing CRC */
		total_bytes += skb->len;

		/* populate checksum, VLAN, and protocol */
		igc_process_skb_fields(rx_ring, rx_desc, skb);

		napi_gro_receive(&q_vector->napi, skb);

		/* reset skb pointer */
		skb = NULL;

		/* update budget accounting */
		total_packets++;
	}

	if (xdp_status)
		igc_finalize_xdp(adapter, xdp_status);

	/* place incomplete frames back on ring for completion */
	rx_ring->skb = skb;

	igc_update_rx_stats(q_vector, total_packets, total_bytes);

	if (cleaned_count)
		igc_alloc_rx_buffers(rx_ring, cleaned_count);

	return total_packets;
}

static struct sk_buff *igc_construct_skb_zc(struct igc_ring *ring,
					    struct xdp_buff *xdp)
{
	unsigned int totalsize = xdp->data_end - xdp->data_meta;
	unsigned int metasize = xdp->data - xdp->data_meta;
	struct sk_buff *skb;

	net_prefetch(xdp->data_meta);

	skb = __napi_alloc_skb(&ring->q_vector->napi, totalsize,
			       GFP_ATOMIC | __GFP_NOWARN);
	if (unlikely(!skb))
		return NULL;

	memcpy(__skb_put(skb, totalsize), xdp->data_meta,
	       ALIGN(totalsize, sizeof(long)));

	if (metasize) {
		skb_metadata_set(skb, metasize);
		__skb_pull(skb, metasize);
	}

	return skb;
}

static void igc_dispatch_skb_zc(struct igc_q_vector *q_vector,
				union igc_adv_rx_desc *desc,
				struct xdp_buff *xdp,
				ktime_t timestamp)
{
	struct igc_ring *ring = q_vector->rx.ring;
	struct sk_buff *skb;

	skb = igc_construct_skb_zc(ring, xdp);
	if (!skb) {
		ring->rx_stats.alloc_failed++;
		return;
	}

	if (timestamp)
		skb_hwtstamps(skb)->hwtstamp = timestamp;

	if (igc_cleanup_headers(ring, desc, skb))
		return;

	igc_process_skb_fields(ring, desc, skb);
	napi_gro_receive(&q_vector->napi, skb);
}

static struct igc_xdp_buff *xsk_buff_to_igc_ctx(struct xdp_buff *xdp)
{
	/* xdp_buff pointer used by ZC code path is alloc as xdp_buff_xsk. The
	 * igc_xdp_buff shares its layout with xdp_buff_xsk and private
	 * igc_xdp_buff fields fall into xdp_buff_xsk->cb
	 */
       return (struct igc_xdp_buff *)xdp;
}

static int igc_clean_rx_irq_zc(struct igc_q_vector *q_vector, const int budget)
{
	struct igc_adapter *adapter = q_vector->adapter;
	struct igc_ring *ring = q_vector->rx.ring;
	u16 cleaned_count = igc_desc_unused(ring);
	int total_bytes = 0, total_packets = 0;
	u16 ntc = ring->next_to_clean;
	struct bpf_prog *prog;
	bool failure = false;
	int xdp_status = 0;

	rcu_read_lock();

	prog = READ_ONCE(adapter->xdp_prog);

	while (likely(total_packets < budget)) {
		union igc_adv_rx_desc *desc;
		struct igc_rx_buffer *bi;
		struct igc_xdp_buff *ctx;
		ktime_t timestamp = 0;
		unsigned int size;
		int res;

		desc = IGC_RX_DESC(ring, ntc);
		size = le16_to_cpu(desc->wb.upper.length);
		if (!size)
			break;

		/* This memory barrier is needed to keep us from reading
		 * any other fields out of the rx_desc until we know the
		 * descriptor has been written back
		 */
		dma_rmb();

		bi = &ring->rx_buffer_info[ntc];

		ctx = xsk_buff_to_igc_ctx(bi->xdp);
		ctx->rx_desc = desc;

		if (igc_test_staterr(desc, IGC_RXDADV_STAT_TSIP)) {
			timestamp = igc_ptp_rx_pktstamp(q_vector->adapter,
							bi->xdp->data);

			bi->xdp->data += IGC_TS_HDR_LEN;

			/* HW timestamp has been copied into local variable. Metadata
			 * length when XDP program is called should be 0.
			 */
			bi->xdp->data_meta += IGC_TS_HDR_LEN;
			size -= IGC_TS_HDR_LEN;
		}

		bi->xdp->data_end = bi->xdp->data + size;
		xsk_buff_dma_sync_for_cpu(bi->xdp, ring->xsk_pool);

		res = __igc_xdp_run_prog(adapter, prog, bi->xdp);
		switch (res) {
		case IGC_XDP_PASS:
			igc_dispatch_skb_zc(q_vector, desc, bi->xdp, timestamp);
			fallthrough;
		case IGC_XDP_CONSUMED:
			xsk_buff_free(bi->xdp);
			break;
		case IGC_XDP_TX:
		case IGC_XDP_REDIRECT:
			xdp_status |= res;
			break;
		}

		bi->xdp = NULL;
		total_bytes += size;
		total_packets++;
		cleaned_count++;
		ntc++;
		if (ntc == ring->count)
			ntc = 0;
	}

	ring->next_to_clean = ntc;
	rcu_read_unlock();

	if (cleaned_count >= IGC_RX_BUFFER_WRITE)
		failure = !igc_alloc_rx_buffers_zc(ring, cleaned_count);

	if (xdp_status)
		igc_finalize_xdp(adapter, xdp_status);

	igc_update_rx_stats(q_vector, total_packets, total_bytes);

	if (xsk_uses_need_wakeup(ring->xsk_pool)) {
		if (failure || ring->next_to_clean == ring->next_to_use)
			xsk_set_rx_need_wakeup(ring->xsk_pool);
		else
			xsk_clear_rx_need_wakeup(ring->xsk_pool);
		return total_packets;
	}

	return failure ? budget : total_packets;
}

static void igc_update_tx_stats(struct igc_q_vector *q_vector,
				unsigned int packets, unsigned int bytes)
{
	struct igc_ring *ring = q_vector->tx.ring;

	u64_stats_update_begin(&ring->tx_syncp);
	ring->tx_stats.bytes += bytes;
	ring->tx_stats.packets += packets;
	u64_stats_update_end(&ring->tx_syncp);

	q_vector->tx.total_bytes += bytes;
	q_vector->tx.total_packets += packets;
}

static void igc_xdp_xmit_zc(struct igc_ring *ring)
{
	struct xsk_buff_pool *pool = ring->xsk_pool;
	struct netdev_queue *nq = txring_txq(ring);
	union igc_adv_tx_desc *tx_desc = NULL;
	int cpu = smp_processor_id();
	struct xdp_desc xdp_desc;
	u16 budget, ntu;

	if (!netif_carrier_ok(ring->netdev))
		return;

	__netif_tx_lock(nq, cpu);

<<<<<<< HEAD
=======
	/* Avoid transmit queue timeout since we share it with the slow path */
	txq_trans_cond_update(nq);

>>>>>>> eb3cdb58
	ntu = ring->next_to_use;
	budget = igc_desc_unused(ring);

	while (xsk_tx_peek_desc(pool, &xdp_desc) && budget--) {
		u32 cmd_type, olinfo_status;
		struct igc_tx_buffer *bi;
		dma_addr_t dma;

		cmd_type = IGC_ADVTXD_DTYP_DATA | IGC_ADVTXD_DCMD_DEXT |
			   IGC_ADVTXD_DCMD_IFCS | IGC_TXD_DCMD |
			   xdp_desc.len;
		olinfo_status = xdp_desc.len << IGC_ADVTXD_PAYLEN_SHIFT;

		dma = xsk_buff_raw_get_dma(pool, xdp_desc.addr);
		xsk_buff_raw_dma_sync_for_device(pool, dma, xdp_desc.len);

		tx_desc = IGC_TX_DESC(ring, ntu);
		tx_desc->read.cmd_type_len = cpu_to_le32(cmd_type);
		tx_desc->read.olinfo_status = cpu_to_le32(olinfo_status);
		tx_desc->read.buffer_addr = cpu_to_le64(dma);

		bi = &ring->tx_buffer_info[ntu];
		bi->type = IGC_TX_BUFFER_TYPE_XSK;
		bi->protocol = 0;
		bi->bytecount = xdp_desc.len;
		bi->gso_segs = 1;
		bi->time_stamp = jiffies;
		bi->next_to_watch = tx_desc;

		netdev_tx_sent_queue(txring_txq(ring), xdp_desc.len);

		ntu++;
		if (ntu == ring->count)
			ntu = 0;
	}

	ring->next_to_use = ntu;
	if (tx_desc) {
		igc_flush_tx_descriptors(ring);
		xsk_tx_release(pool);
	}

	__netif_tx_unlock(nq);
}

/**
 * igc_clean_tx_irq - Reclaim resources after transmit completes
 * @q_vector: pointer to q_vector containing needed info
 * @napi_budget: Used to determine if we are in netpoll
 *
 * returns true if ring is completely cleaned
 */
static bool igc_clean_tx_irq(struct igc_q_vector *q_vector, int napi_budget)
{
	struct igc_adapter *adapter = q_vector->adapter;
	unsigned int total_bytes = 0, total_packets = 0;
	unsigned int budget = q_vector->tx.work_limit;
	struct igc_ring *tx_ring = q_vector->tx.ring;
	unsigned int i = tx_ring->next_to_clean;
	struct igc_tx_buffer *tx_buffer;
	union igc_adv_tx_desc *tx_desc;
	u32 xsk_frames = 0;

	if (test_bit(__IGC_DOWN, &adapter->state))
		return true;

	tx_buffer = &tx_ring->tx_buffer_info[i];
	tx_desc = IGC_TX_DESC(tx_ring, i);
	i -= tx_ring->count;

	do {
		union igc_adv_tx_desc *eop_desc = tx_buffer->next_to_watch;

		/* if next_to_watch is not set then there is no work pending */
		if (!eop_desc)
			break;

		/* prevent any other reads prior to eop_desc */
		smp_rmb();

		/* if DD is not set pending work has not been completed */
		if (!(eop_desc->wb.status & cpu_to_le32(IGC_TXD_STAT_DD)))
			break;

		/* clear next_to_watch to prevent false hangs */
		tx_buffer->next_to_watch = NULL;

		/* update the statistics for this packet */
		total_bytes += tx_buffer->bytecount;
		total_packets += tx_buffer->gso_segs;

		switch (tx_buffer->type) {
		case IGC_TX_BUFFER_TYPE_XSK:
			xsk_frames++;
			break;
		case IGC_TX_BUFFER_TYPE_XDP:
			xdp_return_frame(tx_buffer->xdpf);
			igc_unmap_tx_buffer(tx_ring->dev, tx_buffer);
			break;
		case IGC_TX_BUFFER_TYPE_SKB:
			napi_consume_skb(tx_buffer->skb, napi_budget);
			igc_unmap_tx_buffer(tx_ring->dev, tx_buffer);
			break;
		default:
			netdev_warn_once(tx_ring->netdev, "Unknown Tx buffer type\n");
			break;
		}

		/* clear last DMA location and unmap remaining buffers */
		while (tx_desc != eop_desc) {
			tx_buffer++;
			tx_desc++;
			i++;
			if (unlikely(!i)) {
				i -= tx_ring->count;
				tx_buffer = tx_ring->tx_buffer_info;
				tx_desc = IGC_TX_DESC(tx_ring, 0);
			}

			/* unmap any remaining paged data */
			if (dma_unmap_len(tx_buffer, len))
				igc_unmap_tx_buffer(tx_ring->dev, tx_buffer);
		}

		/* move us one more past the eop_desc for start of next pkt */
		tx_buffer++;
		tx_desc++;
		i++;
		if (unlikely(!i)) {
			i -= tx_ring->count;
			tx_buffer = tx_ring->tx_buffer_info;
			tx_desc = IGC_TX_DESC(tx_ring, 0);
		}

		/* issue prefetch for next Tx descriptor */
		prefetch(tx_desc);

		/* update budget accounting */
		budget--;
	} while (likely(budget));

	netdev_tx_completed_queue(txring_txq(tx_ring),
				  total_packets, total_bytes);

	i += tx_ring->count;
	tx_ring->next_to_clean = i;

	igc_update_tx_stats(q_vector, total_packets, total_bytes);

	if (tx_ring->xsk_pool) {
		if (xsk_frames)
			xsk_tx_completed(tx_ring->xsk_pool, xsk_frames);
		if (xsk_uses_need_wakeup(tx_ring->xsk_pool))
			xsk_set_tx_need_wakeup(tx_ring->xsk_pool);
		igc_xdp_xmit_zc(tx_ring);
	}

	if (test_bit(IGC_RING_FLAG_TX_DETECT_HANG, &tx_ring->flags)) {
		struct igc_hw *hw = &adapter->hw;

		/* Detect a transmit hang in hardware, this serializes the
		 * check with the clearing of time_stamp and movement of i
		 */
		clear_bit(IGC_RING_FLAG_TX_DETECT_HANG, &tx_ring->flags);
		if (tx_buffer->next_to_watch &&
		    time_after(jiffies, tx_buffer->time_stamp +
		    (adapter->tx_timeout_factor * HZ)) &&
		    !(rd32(IGC_STATUS) & IGC_STATUS_TXOFF) &&
<<<<<<< HEAD
		    (rd32(IGC_TDH(tx_ring->reg_idx)) !=
		     readl(tx_ring->tail))) {
=======
		    (rd32(IGC_TDH(tx_ring->reg_idx)) != readl(tx_ring->tail)) &&
		    !tx_ring->oper_gate_closed) {
>>>>>>> eb3cdb58
			/* detected Tx unit hang */
			netdev_err(tx_ring->netdev,
				   "Detected Tx Unit Hang\n"
				   "  Tx Queue             <%d>\n"
				   "  TDH                  <%x>\n"
				   "  TDT                  <%x>\n"
				   "  next_to_use          <%x>\n"
				   "  next_to_clean        <%x>\n"
				   "buffer_info[next_to_clean]\n"
				   "  time_stamp           <%lx>\n"
				   "  next_to_watch        <%p>\n"
				   "  jiffies              <%lx>\n"
				   "  desc.status          <%x>\n",
				   tx_ring->queue_index,
				   rd32(IGC_TDH(tx_ring->reg_idx)),
				   readl(tx_ring->tail),
				   tx_ring->next_to_use,
				   tx_ring->next_to_clean,
				   tx_buffer->time_stamp,
				   tx_buffer->next_to_watch,
				   jiffies,
				   tx_buffer->next_to_watch->wb.status);
			netif_stop_subqueue(tx_ring->netdev,
					    tx_ring->queue_index);

			/* we are about to reset, no point in enabling stuff */
			return true;
		}
	}

#define TX_WAKE_THRESHOLD (DESC_NEEDED * 2)
	if (unlikely(total_packets &&
		     netif_carrier_ok(tx_ring->netdev) &&
		     igc_desc_unused(tx_ring) >= TX_WAKE_THRESHOLD)) {
		/* Make sure that anybody stopping the queue after this
		 * sees the new next_to_clean.
		 */
		smp_mb();
		if (__netif_subqueue_stopped(tx_ring->netdev,
					     tx_ring->queue_index) &&
		    !(test_bit(__IGC_DOWN, &adapter->state))) {
			netif_wake_subqueue(tx_ring->netdev,
					    tx_ring->queue_index);

			u64_stats_update_begin(&tx_ring->tx_syncp);
			tx_ring->tx_stats.restart_queue++;
			u64_stats_update_end(&tx_ring->tx_syncp);
		}
	}

	return !!budget;
}

static int igc_find_mac_filter(struct igc_adapter *adapter,
			       enum igc_mac_filter_type type, const u8 *addr)
{
	struct igc_hw *hw = &adapter->hw;
	int max_entries = hw->mac.rar_entry_count;
	u32 ral, rah;
	int i;

	for (i = 0; i < max_entries; i++) {
		ral = rd32(IGC_RAL(i));
		rah = rd32(IGC_RAH(i));

		if (!(rah & IGC_RAH_AV))
			continue;
		if (!!(rah & IGC_RAH_ASEL_SRC_ADDR) != type)
			continue;
		if ((rah & IGC_RAH_RAH_MASK) !=
		    le16_to_cpup((__le16 *)(addr + 4)))
			continue;
		if (ral != le32_to_cpup((__le32 *)(addr)))
			continue;

		return i;
	}

	return -1;
}

static int igc_get_avail_mac_filter_slot(struct igc_adapter *adapter)
{
	struct igc_hw *hw = &adapter->hw;
	int max_entries = hw->mac.rar_entry_count;
	u32 rah;
	int i;

	for (i = 0; i < max_entries; i++) {
		rah = rd32(IGC_RAH(i));

		if (!(rah & IGC_RAH_AV))
			return i;
	}

	return -1;
}

/**
 * igc_add_mac_filter() - Add MAC address filter
 * @adapter: Pointer to adapter where the filter should be added
 * @type: MAC address filter type (source or destination)
 * @addr: MAC address
 * @queue: If non-negative, queue assignment feature is enabled and frames
 *         matching the filter are enqueued onto 'queue'. Otherwise, queue
 *         assignment is disabled.
 *
 * Return: 0 in case of success, negative errno code otherwise.
 */
static int igc_add_mac_filter(struct igc_adapter *adapter,
			      enum igc_mac_filter_type type, const u8 *addr,
			      int queue)
{
	struct net_device *dev = adapter->netdev;
	int index;

	index = igc_find_mac_filter(adapter, type, addr);
	if (index >= 0)
		goto update_filter;

	index = igc_get_avail_mac_filter_slot(adapter);
	if (index < 0)
		return -ENOSPC;

	netdev_dbg(dev, "Add MAC address filter: index %d type %s address %pM queue %d\n",
		   index, type == IGC_MAC_FILTER_TYPE_DST ? "dst" : "src",
		   addr, queue);

update_filter:
	igc_set_mac_filter_hw(adapter, index, type, addr, queue);
	return 0;
}

/**
 * igc_del_mac_filter() - Delete MAC address filter
 * @adapter: Pointer to adapter where the filter should be deleted from
 * @type: MAC address filter type (source or destination)
 * @addr: MAC address
 */
static void igc_del_mac_filter(struct igc_adapter *adapter,
			       enum igc_mac_filter_type type, const u8 *addr)
{
	struct net_device *dev = adapter->netdev;
	int index;

	index = igc_find_mac_filter(adapter, type, addr);
	if (index < 0)
		return;

	if (index == 0) {
		/* If this is the default filter, we don't actually delete it.
		 * We just reset to its default value i.e. disable queue
		 * assignment.
		 */
		netdev_dbg(dev, "Disable default MAC filter queue assignment");

		igc_set_mac_filter_hw(adapter, 0, type, addr, -1);
	} else {
		netdev_dbg(dev, "Delete MAC address filter: index %d type %s address %pM\n",
			   index,
			   type == IGC_MAC_FILTER_TYPE_DST ? "dst" : "src",
			   addr);

		igc_clear_mac_filter_hw(adapter, index);
	}
}

/**
 * igc_add_vlan_prio_filter() - Add VLAN priority filter
 * @adapter: Pointer to adapter where the filter should be added
 * @prio: VLAN priority value
 * @queue: Queue number which matching frames are assigned to
 *
 * Return: 0 in case of success, negative errno code otherwise.
 */
static int igc_add_vlan_prio_filter(struct igc_adapter *adapter, int prio,
				    int queue)
{
	struct net_device *dev = adapter->netdev;
	struct igc_hw *hw = &adapter->hw;
	u32 vlanpqf;

	vlanpqf = rd32(IGC_VLANPQF);

	if (vlanpqf & IGC_VLANPQF_VALID(prio)) {
		netdev_dbg(dev, "VLAN priority filter already in use\n");
		return -EEXIST;
	}

	vlanpqf |= IGC_VLANPQF_QSEL(prio, queue);
	vlanpqf |= IGC_VLANPQF_VALID(prio);

	wr32(IGC_VLANPQF, vlanpqf);

	netdev_dbg(dev, "Add VLAN priority filter: prio %d queue %d\n",
		   prio, queue);
	return 0;
}

/**
 * igc_del_vlan_prio_filter() - Delete VLAN priority filter
 * @adapter: Pointer to adapter where the filter should be deleted from
 * @prio: VLAN priority value
 */
static void igc_del_vlan_prio_filter(struct igc_adapter *adapter, int prio)
{
	struct igc_hw *hw = &adapter->hw;
	u32 vlanpqf;

	vlanpqf = rd32(IGC_VLANPQF);

	vlanpqf &= ~IGC_VLANPQF_VALID(prio);
	vlanpqf &= ~IGC_VLANPQF_QSEL(prio, IGC_VLANPQF_QUEUE_MASK);

	wr32(IGC_VLANPQF, vlanpqf);

	netdev_dbg(adapter->netdev, "Delete VLAN priority filter: prio %d\n",
		   prio);
}

static int igc_get_avail_etype_filter_slot(struct igc_adapter *adapter)
{
	struct igc_hw *hw = &adapter->hw;
	int i;

	for (i = 0; i < MAX_ETYPE_FILTER; i++) {
		u32 etqf = rd32(IGC_ETQF(i));

		if (!(etqf & IGC_ETQF_FILTER_ENABLE))
			return i;
	}

	return -1;
}

/**
 * igc_add_etype_filter() - Add ethertype filter
 * @adapter: Pointer to adapter where the filter should be added
 * @etype: Ethertype value
 * @queue: If non-negative, queue assignment feature is enabled and frames
 *         matching the filter are enqueued onto 'queue'. Otherwise, queue
 *         assignment is disabled.
 *
 * Return: 0 in case of success, negative errno code otherwise.
 */
static int igc_add_etype_filter(struct igc_adapter *adapter, u16 etype,
				int queue)
{
	struct igc_hw *hw = &adapter->hw;
	int index;
	u32 etqf;

	index = igc_get_avail_etype_filter_slot(adapter);
	if (index < 0)
		return -ENOSPC;

	etqf = rd32(IGC_ETQF(index));

	etqf &= ~IGC_ETQF_ETYPE_MASK;
	etqf |= etype;

	if (queue >= 0) {
		etqf &= ~IGC_ETQF_QUEUE_MASK;
		etqf |= (queue << IGC_ETQF_QUEUE_SHIFT);
		etqf |= IGC_ETQF_QUEUE_ENABLE;
	}

	etqf |= IGC_ETQF_FILTER_ENABLE;

	wr32(IGC_ETQF(index), etqf);

	netdev_dbg(adapter->netdev, "Add ethertype filter: etype %04x queue %d\n",
		   etype, queue);
	return 0;
}

static int igc_find_etype_filter(struct igc_adapter *adapter, u16 etype)
{
	struct igc_hw *hw = &adapter->hw;
	int i;

	for (i = 0; i < MAX_ETYPE_FILTER; i++) {
		u32 etqf = rd32(IGC_ETQF(i));

		if ((etqf & IGC_ETQF_ETYPE_MASK) == etype)
			return i;
	}

	return -1;
}

/**
 * igc_del_etype_filter() - Delete ethertype filter
 * @adapter: Pointer to adapter where the filter should be deleted from
 * @etype: Ethertype value
 */
static void igc_del_etype_filter(struct igc_adapter *adapter, u16 etype)
{
	struct igc_hw *hw = &adapter->hw;
	int index;

	index = igc_find_etype_filter(adapter, etype);
	if (index < 0)
		return;

	wr32(IGC_ETQF(index), 0);

	netdev_dbg(adapter->netdev, "Delete ethertype filter: etype %04x\n",
		   etype);
}

static int igc_flex_filter_select(struct igc_adapter *adapter,
				  struct igc_flex_filter *input,
				  u32 *fhft)
{
	struct igc_hw *hw = &adapter->hw;
	u8 fhft_index;
	u32 fhftsl;

	if (input->index >= MAX_FLEX_FILTER) {
		dev_err(&adapter->pdev->dev, "Wrong Flex Filter index selected!\n");
		return -EINVAL;
	}

	/* Indirect table select register */
	fhftsl = rd32(IGC_FHFTSL);
	fhftsl &= ~IGC_FHFTSL_FTSL_MASK;
	switch (input->index) {
	case 0 ... 7:
		fhftsl |= 0x00;
		break;
	case 8 ... 15:
		fhftsl |= 0x01;
		break;
	case 16 ... 23:
		fhftsl |= 0x02;
		break;
	case 24 ... 31:
		fhftsl |= 0x03;
		break;
	}
	wr32(IGC_FHFTSL, fhftsl);

	/* Normalize index down to host table register */
	fhft_index = input->index % 8;

	*fhft = (fhft_index < 4) ? IGC_FHFT(fhft_index) :
		IGC_FHFT_EXT(fhft_index - 4);

	return 0;
}

static int igc_write_flex_filter_ll(struct igc_adapter *adapter,
				    struct igc_flex_filter *input)
{
	struct device *dev = &adapter->pdev->dev;
	struct igc_hw *hw = &adapter->hw;
	u8 *data = input->data;
	u8 *mask = input->mask;
	u32 queuing;
	u32 fhft;
	u32 wufc;
	int ret;
	int i;

	/* Length has to be aligned to 8. Otherwise the filter will fail. Bail
	 * out early to avoid surprises later.
	 */
	if (input->length % 8 != 0) {
		dev_err(dev, "The length of a flex filter has to be 8 byte aligned!\n");
		return -EINVAL;
	}

	/* Select corresponding flex filter register and get base for host table. */
	ret = igc_flex_filter_select(adapter, input, &fhft);
	if (ret)
		return ret;

	/* When adding a filter globally disable flex filter feature. That is
	 * recommended within the datasheet.
	 */
	wufc = rd32(IGC_WUFC);
	wufc &= ~IGC_WUFC_FLEX_HQ;
	wr32(IGC_WUFC, wufc);

	/* Configure filter */
	queuing = input->length & IGC_FHFT_LENGTH_MASK;
	queuing |= (input->rx_queue << IGC_FHFT_QUEUE_SHIFT) & IGC_FHFT_QUEUE_MASK;
	queuing |= (input->prio << IGC_FHFT_PRIO_SHIFT) & IGC_FHFT_PRIO_MASK;

	if (input->immediate_irq)
		queuing |= IGC_FHFT_IMM_INT;

	if (input->drop)
		queuing |= IGC_FHFT_DROP;

	wr32(fhft + 0xFC, queuing);

	/* Write data (128 byte) and mask (128 bit) */
	for (i = 0; i < 16; ++i) {
		const size_t data_idx = i * 8;
		const size_t row_idx = i * 16;
		u32 dw0 =
			(data[data_idx + 0] << 0) |
			(data[data_idx + 1] << 8) |
			(data[data_idx + 2] << 16) |
			(data[data_idx + 3] << 24);
		u32 dw1 =
			(data[data_idx + 4] << 0) |
			(data[data_idx + 5] << 8) |
			(data[data_idx + 6] << 16) |
			(data[data_idx + 7] << 24);
		u32 tmp;

		/* Write row: dw0, dw1 and mask */
		wr32(fhft + row_idx, dw0);
		wr32(fhft + row_idx + 4, dw1);

		/* mask is only valid for MASK(7, 0) */
		tmp = rd32(fhft + row_idx + 8);
		tmp &= ~GENMASK(7, 0);
		tmp |= mask[i];
		wr32(fhft + row_idx + 8, tmp);
	}

	/* Enable filter. */
	wufc |= IGC_WUFC_FLEX_HQ;
	if (input->index > 8) {
		/* Filter 0-7 are enabled via WUFC. The other 24 filters are not. */
		u32 wufc_ext = rd32(IGC_WUFC_EXT);

		wufc_ext |= (IGC_WUFC_EXT_FLX8 << (input->index - 8));

		wr32(IGC_WUFC_EXT, wufc_ext);
	} else {
		wufc |= (IGC_WUFC_FLX0 << input->index);
	}
	wr32(IGC_WUFC, wufc);

	dev_dbg(&adapter->pdev->dev, "Added flex filter %u to HW.\n",
		input->index);

	return 0;
}

static void igc_flex_filter_add_field(struct igc_flex_filter *flex,
				      const void *src, unsigned int offset,
				      size_t len, const void *mask)
{
	int i;

	/* data */
	memcpy(&flex->data[offset], src, len);

	/* mask */
	for (i = 0; i < len; ++i) {
		const unsigned int idx = i + offset;
		const u8 *ptr = mask;

		if (mask) {
			if (ptr[i] & 0xff)
				flex->mask[idx / 8] |= BIT(idx % 8);

			continue;
		}

		flex->mask[idx / 8] |= BIT(idx % 8);
	}
}

static int igc_find_avail_flex_filter_slot(struct igc_adapter *adapter)
{
	struct igc_hw *hw = &adapter->hw;
	u32 wufc, wufc_ext;
	int i;

	wufc = rd32(IGC_WUFC);
	wufc_ext = rd32(IGC_WUFC_EXT);

	for (i = 0; i < MAX_FLEX_FILTER; i++) {
		if (i < 8) {
			if (!(wufc & (IGC_WUFC_FLX0 << i)))
				return i;
		} else {
			if (!(wufc_ext & (IGC_WUFC_EXT_FLX8 << (i - 8))))
				return i;
		}
	}

	return -ENOSPC;
}

static bool igc_flex_filter_in_use(struct igc_adapter *adapter)
{
	struct igc_hw *hw = &adapter->hw;
	u32 wufc, wufc_ext;

	wufc = rd32(IGC_WUFC);
	wufc_ext = rd32(IGC_WUFC_EXT);

	if (wufc & IGC_WUFC_FILTER_MASK)
		return true;

	if (wufc_ext & IGC_WUFC_EXT_FILTER_MASK)
		return true;

	return false;
}

static int igc_add_flex_filter(struct igc_adapter *adapter,
			       struct igc_nfc_rule *rule)
{
	struct igc_flex_filter flex = { };
	struct igc_nfc_filter *filter = &rule->filter;
	unsigned int eth_offset, user_offset;
	int ret, index;
	bool vlan;

	index = igc_find_avail_flex_filter_slot(adapter);
	if (index < 0)
		return -ENOSPC;

	/* Construct the flex filter:
	 *  -> dest_mac [6]
	 *  -> src_mac [6]
	 *  -> tpid [2]
	 *  -> vlan tci [2]
	 *  -> ether type [2]
	 *  -> user data [8]
	 *  -> = 26 bytes => 32 length
	 */
	flex.index    = index;
	flex.length   = 32;
	flex.rx_queue = rule->action;

	vlan = rule->filter.vlan_tci || rule->filter.vlan_etype;
	eth_offset = vlan ? 16 : 12;
	user_offset = vlan ? 18 : 14;

	/* Add destination MAC  */
	if (rule->filter.match_flags & IGC_FILTER_FLAG_DST_MAC_ADDR)
		igc_flex_filter_add_field(&flex, &filter->dst_addr, 0,
					  ETH_ALEN, NULL);

	/* Add source MAC */
	if (rule->filter.match_flags & IGC_FILTER_FLAG_SRC_MAC_ADDR)
		igc_flex_filter_add_field(&flex, &filter->src_addr, 6,
					  ETH_ALEN, NULL);

	/* Add VLAN etype */
	if (rule->filter.match_flags & IGC_FILTER_FLAG_VLAN_ETYPE)
		igc_flex_filter_add_field(&flex, &filter->vlan_etype, 12,
					  sizeof(filter->vlan_etype),
					  NULL);

	/* Add VLAN TCI */
	if (rule->filter.match_flags & IGC_FILTER_FLAG_VLAN_TCI)
		igc_flex_filter_add_field(&flex, &filter->vlan_tci, 14,
					  sizeof(filter->vlan_tci), NULL);

	/* Add Ether type */
	if (rule->filter.match_flags & IGC_FILTER_FLAG_ETHER_TYPE) {
		__be16 etype = cpu_to_be16(filter->etype);

		igc_flex_filter_add_field(&flex, &etype, eth_offset,
					  sizeof(etype), NULL);
	}

	/* Add user data */
	if (rule->filter.match_flags & IGC_FILTER_FLAG_USER_DATA)
		igc_flex_filter_add_field(&flex, &filter->user_data,
					  user_offset,
					  sizeof(filter->user_data),
					  filter->user_mask);

	/* Add it down to the hardware and enable it. */
	ret = igc_write_flex_filter_ll(adapter, &flex);
	if (ret)
		return ret;

	filter->flex_index = index;

	return 0;
}

static void igc_del_flex_filter(struct igc_adapter *adapter,
				u16 reg_index)
{
	struct igc_hw *hw = &adapter->hw;
	u32 wufc;

	/* Just disable the filter. The filter table itself is kept
	 * intact. Another flex_filter_add() should override the "old" data
	 * then.
	 */
	if (reg_index > 8) {
		u32 wufc_ext = rd32(IGC_WUFC_EXT);

		wufc_ext &= ~(IGC_WUFC_EXT_FLX8 << (reg_index - 8));
		wr32(IGC_WUFC_EXT, wufc_ext);
	} else {
		wufc = rd32(IGC_WUFC);

		wufc &= ~(IGC_WUFC_FLX0 << reg_index);
		wr32(IGC_WUFC, wufc);
	}

	if (igc_flex_filter_in_use(adapter))
		return;

	/* No filters are in use, we may disable flex filters */
	wufc = rd32(IGC_WUFC);
	wufc &= ~IGC_WUFC_FLEX_HQ;
	wr32(IGC_WUFC, wufc);
}

static int igc_enable_nfc_rule(struct igc_adapter *adapter,
			       struct igc_nfc_rule *rule)
{
	int err;

	if (rule->flex) {
		return igc_add_flex_filter(adapter, rule);
	}

	if (rule->filter.match_flags & IGC_FILTER_FLAG_ETHER_TYPE) {
		err = igc_add_etype_filter(adapter, rule->filter.etype,
					   rule->action);
		if (err)
			return err;
	}

	if (rule->filter.match_flags & IGC_FILTER_FLAG_SRC_MAC_ADDR) {
		err = igc_add_mac_filter(adapter, IGC_MAC_FILTER_TYPE_SRC,
					 rule->filter.src_addr, rule->action);
		if (err)
			return err;
	}

	if (rule->filter.match_flags & IGC_FILTER_FLAG_DST_MAC_ADDR) {
		err = igc_add_mac_filter(adapter, IGC_MAC_FILTER_TYPE_DST,
					 rule->filter.dst_addr, rule->action);
		if (err)
			return err;
	}

	if (rule->filter.match_flags & IGC_FILTER_FLAG_VLAN_TCI) {
		int prio = (rule->filter.vlan_tci & VLAN_PRIO_MASK) >>
			   VLAN_PRIO_SHIFT;

		err = igc_add_vlan_prio_filter(adapter, prio, rule->action);
		if (err)
			return err;
	}

	return 0;
}

static void igc_disable_nfc_rule(struct igc_adapter *adapter,
				 const struct igc_nfc_rule *rule)
{
	if (rule->flex) {
		igc_del_flex_filter(adapter, rule->filter.flex_index);
		return;
	}

	if (rule->filter.match_flags & IGC_FILTER_FLAG_ETHER_TYPE)
		igc_del_etype_filter(adapter, rule->filter.etype);

	if (rule->filter.match_flags & IGC_FILTER_FLAG_VLAN_TCI) {
		int prio = (rule->filter.vlan_tci & VLAN_PRIO_MASK) >>
			   VLAN_PRIO_SHIFT;

		igc_del_vlan_prio_filter(adapter, prio);
	}

	if (rule->filter.match_flags & IGC_FILTER_FLAG_SRC_MAC_ADDR)
		igc_del_mac_filter(adapter, IGC_MAC_FILTER_TYPE_SRC,
				   rule->filter.src_addr);

	if (rule->filter.match_flags & IGC_FILTER_FLAG_DST_MAC_ADDR)
		igc_del_mac_filter(adapter, IGC_MAC_FILTER_TYPE_DST,
				   rule->filter.dst_addr);
}

/**
 * igc_get_nfc_rule() - Get NFC rule
 * @adapter: Pointer to adapter
 * @location: Rule location
 *
 * Context: Expects adapter->nfc_rule_lock to be held by caller.
 *
 * Return: Pointer to NFC rule at @location. If not found, NULL.
 */
struct igc_nfc_rule *igc_get_nfc_rule(struct igc_adapter *adapter,
				      u32 location)
{
	struct igc_nfc_rule *rule;

	list_for_each_entry(rule, &adapter->nfc_rule_list, list) {
		if (rule->location == location)
			return rule;
		if (rule->location > location)
			break;
	}

	return NULL;
}

/**
 * igc_del_nfc_rule() - Delete NFC rule
 * @adapter: Pointer to adapter
 * @rule: Pointer to rule to be deleted
 *
 * Disable NFC rule in hardware and delete it from adapter.
 *
 * Context: Expects adapter->nfc_rule_lock to be held by caller.
 */
void igc_del_nfc_rule(struct igc_adapter *adapter, struct igc_nfc_rule *rule)
{
	igc_disable_nfc_rule(adapter, rule);

	list_del(&rule->list);
	adapter->nfc_rule_count--;

	kfree(rule);
}

static void igc_flush_nfc_rules(struct igc_adapter *adapter)
{
	struct igc_nfc_rule *rule, *tmp;

	mutex_lock(&adapter->nfc_rule_lock);

	list_for_each_entry_safe(rule, tmp, &adapter->nfc_rule_list, list)
		igc_del_nfc_rule(adapter, rule);

	mutex_unlock(&adapter->nfc_rule_lock);
}

/**
 * igc_add_nfc_rule() - Add NFC rule
 * @adapter: Pointer to adapter
 * @rule: Pointer to rule to be added
 *
 * Enable NFC rule in hardware and add it to adapter.
 *
 * Context: Expects adapter->nfc_rule_lock to be held by caller.
 *
 * Return: 0 on success, negative errno on failure.
 */
int igc_add_nfc_rule(struct igc_adapter *adapter, struct igc_nfc_rule *rule)
{
	struct igc_nfc_rule *pred, *cur;
	int err;

	err = igc_enable_nfc_rule(adapter, rule);
	if (err)
		return err;

	pred = NULL;
	list_for_each_entry(cur, &adapter->nfc_rule_list, list) {
		if (cur->location >= rule->location)
			break;
		pred = cur;
	}

	list_add(&rule->list, pred ? &pred->list : &adapter->nfc_rule_list);
	adapter->nfc_rule_count++;
	return 0;
}

static void igc_restore_nfc_rules(struct igc_adapter *adapter)
{
	struct igc_nfc_rule *rule;

	mutex_lock(&adapter->nfc_rule_lock);

	list_for_each_entry_reverse(rule, &adapter->nfc_rule_list, list)
		igc_enable_nfc_rule(adapter, rule);

	mutex_unlock(&adapter->nfc_rule_lock);
}

static int igc_uc_sync(struct net_device *netdev, const unsigned char *addr)
{
	struct igc_adapter *adapter = netdev_priv(netdev);

	return igc_add_mac_filter(adapter, IGC_MAC_FILTER_TYPE_DST, addr, -1);
}

static int igc_uc_unsync(struct net_device *netdev, const unsigned char *addr)
{
	struct igc_adapter *adapter = netdev_priv(netdev);

	igc_del_mac_filter(adapter, IGC_MAC_FILTER_TYPE_DST, addr);
	return 0;
}

/**
 * igc_set_rx_mode - Secondary Unicast, Multicast and Promiscuous mode set
 * @netdev: network interface device structure
 *
 * The set_rx_mode entry point is called whenever the unicast or multicast
 * address lists or the network interface flags are updated.  This routine is
 * responsible for configuring the hardware for proper unicast, multicast,
 * promiscuous mode, and all-multi behavior.
 */
static void igc_set_rx_mode(struct net_device *netdev)
{
	struct igc_adapter *adapter = netdev_priv(netdev);
	struct igc_hw *hw = &adapter->hw;
	u32 rctl = 0, rlpml = MAX_JUMBO_FRAME_SIZE;
	int count;

	/* Check for Promiscuous and All Multicast modes */
	if (netdev->flags & IFF_PROMISC) {
		rctl |= IGC_RCTL_UPE | IGC_RCTL_MPE;
	} else {
		if (netdev->flags & IFF_ALLMULTI) {
			rctl |= IGC_RCTL_MPE;
		} else {
			/* Write addresses to the MTA, if the attempt fails
			 * then we should just turn on promiscuous mode so
			 * that we can at least receive multicast traffic
			 */
			count = igc_write_mc_addr_list(netdev);
			if (count < 0)
				rctl |= IGC_RCTL_MPE;
		}
	}

	/* Write addresses to available RAR registers, if there is not
	 * sufficient space to store all the addresses then enable
	 * unicast promiscuous mode
	 */
	if (__dev_uc_sync(netdev, igc_uc_sync, igc_uc_unsync))
		rctl |= IGC_RCTL_UPE;

	/* update state of unicast and multicast */
	rctl |= rd32(IGC_RCTL) & ~(IGC_RCTL_UPE | IGC_RCTL_MPE);
	wr32(IGC_RCTL, rctl);

#if (PAGE_SIZE < 8192)
	if (adapter->max_frame_size <= IGC_MAX_FRAME_BUILD_SKB)
		rlpml = IGC_MAX_FRAME_BUILD_SKB;
#endif
	wr32(IGC_RLPML, rlpml);
}

/**
 * igc_configure - configure the hardware for RX and TX
 * @adapter: private board structure
 */
static void igc_configure(struct igc_adapter *adapter)
{
	struct net_device *netdev = adapter->netdev;
	int i = 0;

	igc_get_hw_control(adapter);
	igc_set_rx_mode(netdev);

	igc_restore_vlan(adapter);

	igc_setup_tctl(adapter);
	igc_setup_mrqc(adapter);
	igc_setup_rctl(adapter);

	igc_set_default_mac_filter(adapter);
	igc_restore_nfc_rules(adapter);

	igc_configure_tx(adapter);
	igc_configure_rx(adapter);

	igc_rx_fifo_flush_base(&adapter->hw);

	/* call igc_desc_unused which always leaves
	 * at least 1 descriptor unused to make sure
	 * next_to_use != next_to_clean
	 */
	for (i = 0; i < adapter->num_rx_queues; i++) {
		struct igc_ring *ring = adapter->rx_ring[i];

		if (ring->xsk_pool)
			igc_alloc_rx_buffers_zc(ring, igc_desc_unused(ring));
		else
			igc_alloc_rx_buffers(ring, igc_desc_unused(ring));
	}
}

/**
 * igc_write_ivar - configure ivar for given MSI-X vector
 * @hw: pointer to the HW structure
 * @msix_vector: vector number we are allocating to a given ring
 * @index: row index of IVAR register to write within IVAR table
 * @offset: column offset of in IVAR, should be multiple of 8
 *
 * The IVAR table consists of 2 columns,
 * each containing an cause allocation for an Rx and Tx ring, and a
 * variable number of rows depending on the number of queues supported.
 */
static void igc_write_ivar(struct igc_hw *hw, int msix_vector,
			   int index, int offset)
{
	u32 ivar = array_rd32(IGC_IVAR0, index);

	/* clear any bits that are currently set */
	ivar &= ~((u32)0xFF << offset);

	/* write vector and valid bit */
	ivar |= (msix_vector | IGC_IVAR_VALID) << offset;

	array_wr32(IGC_IVAR0, index, ivar);
}

static void igc_assign_vector(struct igc_q_vector *q_vector, int msix_vector)
{
	struct igc_adapter *adapter = q_vector->adapter;
	struct igc_hw *hw = &adapter->hw;
	int rx_queue = IGC_N0_QUEUE;
	int tx_queue = IGC_N0_QUEUE;

	if (q_vector->rx.ring)
		rx_queue = q_vector->rx.ring->reg_idx;
	if (q_vector->tx.ring)
		tx_queue = q_vector->tx.ring->reg_idx;

	switch (hw->mac.type) {
	case igc_i225:
		if (rx_queue > IGC_N0_QUEUE)
			igc_write_ivar(hw, msix_vector,
				       rx_queue >> 1,
				       (rx_queue & 0x1) << 4);
		if (tx_queue > IGC_N0_QUEUE)
			igc_write_ivar(hw, msix_vector,
				       tx_queue >> 1,
				       ((tx_queue & 0x1) << 4) + 8);
		q_vector->eims_value = BIT(msix_vector);
		break;
	default:
		WARN_ONCE(hw->mac.type != igc_i225, "Wrong MAC type\n");
		break;
	}

	/* add q_vector eims value to global eims_enable_mask */
	adapter->eims_enable_mask |= q_vector->eims_value;

	/* configure q_vector to set itr on first interrupt */
	q_vector->set_itr = 1;
}

/**
 * igc_configure_msix - Configure MSI-X hardware
 * @adapter: Pointer to adapter structure
 *
 * igc_configure_msix sets up the hardware to properly
 * generate MSI-X interrupts.
 */
static void igc_configure_msix(struct igc_adapter *adapter)
{
	struct igc_hw *hw = &adapter->hw;
	int i, vector = 0;
	u32 tmp;

	adapter->eims_enable_mask = 0;

	/* set vector for other causes, i.e. link changes */
	switch (hw->mac.type) {
	case igc_i225:
		/* Turn on MSI-X capability first, or our settings
		 * won't stick.  And it will take days to debug.
		 */
		wr32(IGC_GPIE, IGC_GPIE_MSIX_MODE |
		     IGC_GPIE_PBA | IGC_GPIE_EIAME |
		     IGC_GPIE_NSICR);

		/* enable msix_other interrupt */
		adapter->eims_other = BIT(vector);
		tmp = (vector++ | IGC_IVAR_VALID) << 8;

		wr32(IGC_IVAR_MISC, tmp);
		break;
	default:
		/* do nothing, since nothing else supports MSI-X */
		break;
	} /* switch (hw->mac.type) */

	adapter->eims_enable_mask |= adapter->eims_other;

	for (i = 0; i < adapter->num_q_vectors; i++)
		igc_assign_vector(adapter->q_vector[i], vector++);

	wrfl();
}

/**
 * igc_irq_enable - Enable default interrupt generation settings
 * @adapter: board private structure
 */
static void igc_irq_enable(struct igc_adapter *adapter)
{
	struct igc_hw *hw = &adapter->hw;

	if (adapter->msix_entries) {
		u32 ims = IGC_IMS_LSC | IGC_IMS_DOUTSYNC | IGC_IMS_DRSTA;
		u32 regval = rd32(IGC_EIAC);

		wr32(IGC_EIAC, regval | adapter->eims_enable_mask);
		regval = rd32(IGC_EIAM);
		wr32(IGC_EIAM, regval | adapter->eims_enable_mask);
		wr32(IGC_EIMS, adapter->eims_enable_mask);
		wr32(IGC_IMS, ims);
	} else {
		wr32(IGC_IMS, IMS_ENABLE_MASK | IGC_IMS_DRSTA);
		wr32(IGC_IAM, IMS_ENABLE_MASK | IGC_IMS_DRSTA);
	}
}

/**
 * igc_irq_disable - Mask off interrupt generation on the NIC
 * @adapter: board private structure
 */
static void igc_irq_disable(struct igc_adapter *adapter)
{
	struct igc_hw *hw = &adapter->hw;

	if (adapter->msix_entries) {
		u32 regval = rd32(IGC_EIAM);

		wr32(IGC_EIAM, regval & ~adapter->eims_enable_mask);
		wr32(IGC_EIMC, adapter->eims_enable_mask);
		regval = rd32(IGC_EIAC);
		wr32(IGC_EIAC, regval & ~adapter->eims_enable_mask);
	}

	wr32(IGC_IAM, 0);
	wr32(IGC_IMC, ~0);
	wrfl();

	if (adapter->msix_entries) {
		int vector = 0, i;

		synchronize_irq(adapter->msix_entries[vector++].vector);

		for (i = 0; i < adapter->num_q_vectors; i++)
			synchronize_irq(adapter->msix_entries[vector++].vector);
	} else {
		synchronize_irq(adapter->pdev->irq);
	}
}

void igc_set_flag_queue_pairs(struct igc_adapter *adapter,
			      const u32 max_rss_queues)
{
	/* Determine if we need to pair queues. */
	/* If rss_queues > half of max_rss_queues, pair the queues in
	 * order to conserve interrupts due to limited supply.
	 */
	if (adapter->rss_queues > (max_rss_queues / 2))
		adapter->flags |= IGC_FLAG_QUEUE_PAIRS;
	else
		adapter->flags &= ~IGC_FLAG_QUEUE_PAIRS;
}

unsigned int igc_get_max_rss_queues(struct igc_adapter *adapter)
{
	return IGC_MAX_RX_QUEUES;
}

static void igc_init_queue_configuration(struct igc_adapter *adapter)
{
	u32 max_rss_queues;

	max_rss_queues = igc_get_max_rss_queues(adapter);
	adapter->rss_queues = min_t(u32, max_rss_queues, num_online_cpus());

	igc_set_flag_queue_pairs(adapter, max_rss_queues);
}

/**
 * igc_reset_q_vector - Reset config for interrupt vector
 * @adapter: board private structure to initialize
 * @v_idx: Index of vector to be reset
 *
 * If NAPI is enabled it will delete any references to the
 * NAPI struct. This is preparation for igc_free_q_vector.
 */
static void igc_reset_q_vector(struct igc_adapter *adapter, int v_idx)
{
	struct igc_q_vector *q_vector = adapter->q_vector[v_idx];

	/* if we're coming from igc_set_interrupt_capability, the vectors are
	 * not yet allocated
	 */
	if (!q_vector)
		return;

	if (q_vector->tx.ring)
		adapter->tx_ring[q_vector->tx.ring->queue_index] = NULL;

	if (q_vector->rx.ring)
		adapter->rx_ring[q_vector->rx.ring->queue_index] = NULL;

	netif_napi_del(&q_vector->napi);
}

/**
 * igc_free_q_vector - Free memory allocated for specific interrupt vector
 * @adapter: board private structure to initialize
 * @v_idx: Index of vector to be freed
 *
 * This function frees the memory allocated to the q_vector.
 */
static void igc_free_q_vector(struct igc_adapter *adapter, int v_idx)
{
	struct igc_q_vector *q_vector = adapter->q_vector[v_idx];

	adapter->q_vector[v_idx] = NULL;

	/* igc_get_stats64() might access the rings on this vector,
	 * we must wait a grace period before freeing it.
	 */
	if (q_vector)
		kfree_rcu(q_vector, rcu);
}

/**
 * igc_free_q_vectors - Free memory allocated for interrupt vectors
 * @adapter: board private structure to initialize
 *
 * This function frees the memory allocated to the q_vectors.  In addition if
 * NAPI is enabled it will delete any references to the NAPI struct prior
 * to freeing the q_vector.
 */
static void igc_free_q_vectors(struct igc_adapter *adapter)
{
	int v_idx = adapter->num_q_vectors;

	adapter->num_tx_queues = 0;
	adapter->num_rx_queues = 0;
	adapter->num_q_vectors = 0;

	while (v_idx--) {
		igc_reset_q_vector(adapter, v_idx);
		igc_free_q_vector(adapter, v_idx);
	}
}

/**
 * igc_update_itr - update the dynamic ITR value based on statistics
 * @q_vector: pointer to q_vector
 * @ring_container: ring info to update the itr for
 *
 * Stores a new ITR value based on packets and byte
 * counts during the last interrupt.  The advantage of per interrupt
 * computation is faster updates and more accurate ITR for the current
 * traffic pattern.  Constants in this function were computed
 * based on theoretical maximum wire speed and thresholds were set based
 * on testing data as well as attempting to minimize response time
 * while increasing bulk throughput.
 * NOTE: These calculations are only valid when operating in a single-
 * queue environment.
 */
static void igc_update_itr(struct igc_q_vector *q_vector,
			   struct igc_ring_container *ring_container)
{
	unsigned int packets = ring_container->total_packets;
	unsigned int bytes = ring_container->total_bytes;
	u8 itrval = ring_container->itr;

	/* no packets, exit with status unchanged */
	if (packets == 0)
		return;

	switch (itrval) {
	case lowest_latency:
		/* handle TSO and jumbo frames */
		if (bytes / packets > 8000)
			itrval = bulk_latency;
		else if ((packets < 5) && (bytes > 512))
			itrval = low_latency;
		break;
	case low_latency:  /* 50 usec aka 20000 ints/s */
		if (bytes > 10000) {
			/* this if handles the TSO accounting */
			if (bytes / packets > 8000)
				itrval = bulk_latency;
			else if ((packets < 10) || ((bytes / packets) > 1200))
				itrval = bulk_latency;
			else if ((packets > 35))
				itrval = lowest_latency;
		} else if (bytes / packets > 2000) {
			itrval = bulk_latency;
		} else if (packets <= 2 && bytes < 512) {
			itrval = lowest_latency;
		}
		break;
	case bulk_latency: /* 250 usec aka 4000 ints/s */
		if (bytes > 25000) {
			if (packets > 35)
				itrval = low_latency;
		} else if (bytes < 1500) {
			itrval = low_latency;
		}
		break;
	}

	/* clear work counters since we have the values we need */
	ring_container->total_bytes = 0;
	ring_container->total_packets = 0;

	/* write updated itr to ring container */
	ring_container->itr = itrval;
}

static void igc_set_itr(struct igc_q_vector *q_vector)
{
	struct igc_adapter *adapter = q_vector->adapter;
	u32 new_itr = q_vector->itr_val;
	u8 current_itr = 0;

	/* for non-gigabit speeds, just fix the interrupt rate at 4000 */
	switch (adapter->link_speed) {
	case SPEED_10:
	case SPEED_100:
		current_itr = 0;
		new_itr = IGC_4K_ITR;
		goto set_itr_now;
	default:
		break;
	}

	igc_update_itr(q_vector, &q_vector->tx);
	igc_update_itr(q_vector, &q_vector->rx);

	current_itr = max(q_vector->rx.itr, q_vector->tx.itr);

	/* conservative mode (itr 3) eliminates the lowest_latency setting */
	if (current_itr == lowest_latency &&
	    ((q_vector->rx.ring && adapter->rx_itr_setting == 3) ||
	    (!q_vector->rx.ring && adapter->tx_itr_setting == 3)))
		current_itr = low_latency;

	switch (current_itr) {
	/* counts and packets in update_itr are dependent on these numbers */
	case lowest_latency:
		new_itr = IGC_70K_ITR; /* 70,000 ints/sec */
		break;
	case low_latency:
		new_itr = IGC_20K_ITR; /* 20,000 ints/sec */
		break;
	case bulk_latency:
		new_itr = IGC_4K_ITR;  /* 4,000 ints/sec */
		break;
	default:
		break;
	}

set_itr_now:
	if (new_itr != q_vector->itr_val) {
		/* this attempts to bias the interrupt rate towards Bulk
		 * by adding intermediate steps when interrupt rate is
		 * increasing
		 */
		new_itr = new_itr > q_vector->itr_val ?
			  max((new_itr * q_vector->itr_val) /
			  (new_itr + (q_vector->itr_val >> 2)),
			  new_itr) : new_itr;
		/* Don't write the value here; it resets the adapter's
		 * internal timer, and causes us to delay far longer than
		 * we should between interrupts.  Instead, we write the ITR
		 * value at the beginning of the next interrupt so the timing
		 * ends up being correct.
		 */
		q_vector->itr_val = new_itr;
		q_vector->set_itr = 1;
	}
}

static void igc_reset_interrupt_capability(struct igc_adapter *adapter)
{
	int v_idx = adapter->num_q_vectors;

	if (adapter->msix_entries) {
		pci_disable_msix(adapter->pdev);
		kfree(adapter->msix_entries);
		adapter->msix_entries = NULL;
	} else if (adapter->flags & IGC_FLAG_HAS_MSI) {
		pci_disable_msi(adapter->pdev);
	}

	while (v_idx--)
		igc_reset_q_vector(adapter, v_idx);
}

/**
 * igc_set_interrupt_capability - set MSI or MSI-X if supported
 * @adapter: Pointer to adapter structure
 * @msix: boolean value for MSI-X capability
 *
 * Attempt to configure interrupts using the best available
 * capabilities of the hardware and kernel.
 */
static void igc_set_interrupt_capability(struct igc_adapter *adapter,
					 bool msix)
{
	int numvecs, i;
	int err;

	if (!msix)
		goto msi_only;
	adapter->flags |= IGC_FLAG_HAS_MSIX;

	/* Number of supported queues. */
	adapter->num_rx_queues = adapter->rss_queues;

	adapter->num_tx_queues = adapter->rss_queues;

	/* start with one vector for every Rx queue */
	numvecs = adapter->num_rx_queues;

	/* if Tx handler is separate add 1 for every Tx queue */
	if (!(adapter->flags & IGC_FLAG_QUEUE_PAIRS))
		numvecs += adapter->num_tx_queues;

	/* store the number of vectors reserved for queues */
	adapter->num_q_vectors = numvecs;

	/* add 1 vector for link status interrupts */
	numvecs++;

	adapter->msix_entries = kcalloc(numvecs, sizeof(struct msix_entry),
					GFP_KERNEL);

	if (!adapter->msix_entries)
		return;

	/* populate entry values */
	for (i = 0; i < numvecs; i++)
		adapter->msix_entries[i].entry = i;

	err = pci_enable_msix_range(adapter->pdev,
				    adapter->msix_entries,
				    numvecs,
				    numvecs);
	if (err > 0)
		return;

	kfree(adapter->msix_entries);
	adapter->msix_entries = NULL;

	igc_reset_interrupt_capability(adapter);

msi_only:
	adapter->flags &= ~IGC_FLAG_HAS_MSIX;

	adapter->rss_queues = 1;
	adapter->flags |= IGC_FLAG_QUEUE_PAIRS;
	adapter->num_rx_queues = 1;
	adapter->num_tx_queues = 1;
	adapter->num_q_vectors = 1;
	if (!pci_enable_msi(adapter->pdev))
		adapter->flags |= IGC_FLAG_HAS_MSI;
}

/**
 * igc_update_ring_itr - update the dynamic ITR value based on packet size
 * @q_vector: pointer to q_vector
 *
 * Stores a new ITR value based on strictly on packet size.  This
 * algorithm is less sophisticated than that used in igc_update_itr,
 * due to the difficulty of synchronizing statistics across multiple
 * receive rings.  The divisors and thresholds used by this function
 * were determined based on theoretical maximum wire speed and testing
 * data, in order to minimize response time while increasing bulk
 * throughput.
 * NOTE: This function is called only when operating in a multiqueue
 * receive environment.
 */
static void igc_update_ring_itr(struct igc_q_vector *q_vector)
{
	struct igc_adapter *adapter = q_vector->adapter;
	int new_val = q_vector->itr_val;
	int avg_wire_size = 0;
	unsigned int packets;

	/* For non-gigabit speeds, just fix the interrupt rate at 4000
	 * ints/sec - ITR timer value of 120 ticks.
	 */
	switch (adapter->link_speed) {
	case SPEED_10:
	case SPEED_100:
		new_val = IGC_4K_ITR;
		goto set_itr_val;
	default:
		break;
	}

	packets = q_vector->rx.total_packets;
	if (packets)
		avg_wire_size = q_vector->rx.total_bytes / packets;

	packets = q_vector->tx.total_packets;
	if (packets)
		avg_wire_size = max_t(u32, avg_wire_size,
				      q_vector->tx.total_bytes / packets);

	/* if avg_wire_size isn't set no work was done */
	if (!avg_wire_size)
		goto clear_counts;

	/* Add 24 bytes to size to account for CRC, preamble, and gap */
	avg_wire_size += 24;

	/* Don't starve jumbo frames */
	avg_wire_size = min(avg_wire_size, 3000);

	/* Give a little boost to mid-size frames */
	if (avg_wire_size > 300 && avg_wire_size < 1200)
		new_val = avg_wire_size / 3;
	else
		new_val = avg_wire_size / 2;

	/* conservative mode (itr 3) eliminates the lowest_latency setting */
	if (new_val < IGC_20K_ITR &&
	    ((q_vector->rx.ring && adapter->rx_itr_setting == 3) ||
	    (!q_vector->rx.ring && adapter->tx_itr_setting == 3)))
		new_val = IGC_20K_ITR;

set_itr_val:
	if (new_val != q_vector->itr_val) {
		q_vector->itr_val = new_val;
		q_vector->set_itr = 1;
	}
clear_counts:
	q_vector->rx.total_bytes = 0;
	q_vector->rx.total_packets = 0;
	q_vector->tx.total_bytes = 0;
	q_vector->tx.total_packets = 0;
}

static void igc_ring_irq_enable(struct igc_q_vector *q_vector)
{
	struct igc_adapter *adapter = q_vector->adapter;
	struct igc_hw *hw = &adapter->hw;

	if ((q_vector->rx.ring && (adapter->rx_itr_setting & 3)) ||
	    (!q_vector->rx.ring && (adapter->tx_itr_setting & 3))) {
		if (adapter->num_q_vectors == 1)
			igc_set_itr(q_vector);
		else
			igc_update_ring_itr(q_vector);
	}

	if (!test_bit(__IGC_DOWN, &adapter->state)) {
		if (adapter->msix_entries)
			wr32(IGC_EIMS, q_vector->eims_value);
		else
			igc_irq_enable(adapter);
	}
}

static void igc_add_ring(struct igc_ring *ring,
			 struct igc_ring_container *head)
{
	head->ring = ring;
	head->count++;
}

/**
 * igc_cache_ring_register - Descriptor ring to register mapping
 * @adapter: board private structure to initialize
 *
 * Once we know the feature-set enabled for the device, we'll cache
 * the register offset the descriptor ring is assigned to.
 */
static void igc_cache_ring_register(struct igc_adapter *adapter)
{
	int i = 0, j = 0;

	switch (adapter->hw.mac.type) {
	case igc_i225:
	default:
		for (; i < adapter->num_rx_queues; i++)
			adapter->rx_ring[i]->reg_idx = i;
		for (; j < adapter->num_tx_queues; j++)
			adapter->tx_ring[j]->reg_idx = j;
		break;
	}
}

/**
 * igc_poll - NAPI Rx polling callback
 * @napi: napi polling structure
 * @budget: count of how many packets we should handle
 */
static int igc_poll(struct napi_struct *napi, int budget)
{
	struct igc_q_vector *q_vector = container_of(napi,
						     struct igc_q_vector,
						     napi);
	struct igc_ring *rx_ring = q_vector->rx.ring;
	bool clean_complete = true;
	int work_done = 0;

	if (q_vector->tx.ring)
		clean_complete = igc_clean_tx_irq(q_vector, budget);

	if (rx_ring) {
		int cleaned = rx_ring->xsk_pool ?
			      igc_clean_rx_irq_zc(q_vector, budget) :
			      igc_clean_rx_irq(q_vector, budget);

		work_done += cleaned;
		if (cleaned >= budget)
			clean_complete = false;
	}

	/* If all work not completed, return budget and keep polling */
	if (!clean_complete)
		return budget;

	/* Exit the polling mode, but don't re-enable interrupts if stack might
	 * poll us due to busy-polling
	 */
	if (likely(napi_complete_done(napi, work_done)))
		igc_ring_irq_enable(q_vector);

	return min(work_done, budget - 1);
}

/**
 * igc_alloc_q_vector - Allocate memory for a single interrupt vector
 * @adapter: board private structure to initialize
 * @v_count: q_vectors allocated on adapter, used for ring interleaving
 * @v_idx: index of vector in adapter struct
 * @txr_count: total number of Tx rings to allocate
 * @txr_idx: index of first Tx ring to allocate
 * @rxr_count: total number of Rx rings to allocate
 * @rxr_idx: index of first Rx ring to allocate
 *
 * We allocate one q_vector.  If allocation fails we return -ENOMEM.
 */
static int igc_alloc_q_vector(struct igc_adapter *adapter,
			      unsigned int v_count, unsigned int v_idx,
			      unsigned int txr_count, unsigned int txr_idx,
			      unsigned int rxr_count, unsigned int rxr_idx)
{
	struct igc_q_vector *q_vector;
	struct igc_ring *ring;
	int ring_count;

	/* igc only supports 1 Tx and/or 1 Rx queue per vector */
	if (txr_count > 1 || rxr_count > 1)
		return -ENOMEM;

	ring_count = txr_count + rxr_count;

	/* allocate q_vector and rings */
	q_vector = adapter->q_vector[v_idx];
	if (!q_vector)
		q_vector = kzalloc(struct_size(q_vector, ring, ring_count),
				   GFP_KERNEL);
	else
		memset(q_vector, 0, struct_size(q_vector, ring, ring_count));
	if (!q_vector)
		return -ENOMEM;

	/* initialize NAPI */
	netif_napi_add(adapter->netdev, &q_vector->napi, igc_poll);

	/* tie q_vector and adapter together */
	adapter->q_vector[v_idx] = q_vector;
	q_vector->adapter = adapter;

	/* initialize work limits */
	q_vector->tx.work_limit = adapter->tx_work_limit;

	/* initialize ITR configuration */
	q_vector->itr_register = adapter->io_addr + IGC_EITR(0);
	q_vector->itr_val = IGC_START_ITR;

	/* initialize pointer to rings */
	ring = q_vector->ring;

	/* initialize ITR */
	if (rxr_count) {
		/* rx or rx/tx vector */
		if (!adapter->rx_itr_setting || adapter->rx_itr_setting > 3)
			q_vector->itr_val = adapter->rx_itr_setting;
	} else {
		/* tx only vector */
		if (!adapter->tx_itr_setting || adapter->tx_itr_setting > 3)
			q_vector->itr_val = adapter->tx_itr_setting;
	}

	if (txr_count) {
		/* assign generic ring traits */
		ring->dev = &adapter->pdev->dev;
		ring->netdev = adapter->netdev;

		/* configure backlink on ring */
		ring->q_vector = q_vector;

		/* update q_vector Tx values */
		igc_add_ring(ring, &q_vector->tx);

		/* apply Tx specific ring traits */
		ring->count = adapter->tx_ring_count;
		ring->queue_index = txr_idx;

		/* assign ring to adapter */
		adapter->tx_ring[txr_idx] = ring;

		/* push pointer to next ring */
		ring++;
	}

	if (rxr_count) {
		/* assign generic ring traits */
		ring->dev = &adapter->pdev->dev;
		ring->netdev = adapter->netdev;

		/* configure backlink on ring */
		ring->q_vector = q_vector;

		/* update q_vector Rx values */
		igc_add_ring(ring, &q_vector->rx);

		/* apply Rx specific ring traits */
		ring->count = adapter->rx_ring_count;
		ring->queue_index = rxr_idx;

		/* assign ring to adapter */
		adapter->rx_ring[rxr_idx] = ring;
	}

	return 0;
}

/**
 * igc_alloc_q_vectors - Allocate memory for interrupt vectors
 * @adapter: board private structure to initialize
 *
 * We allocate one q_vector per queue interrupt.  If allocation fails we
 * return -ENOMEM.
 */
static int igc_alloc_q_vectors(struct igc_adapter *adapter)
{
	int rxr_remaining = adapter->num_rx_queues;
	int txr_remaining = adapter->num_tx_queues;
	int rxr_idx = 0, txr_idx = 0, v_idx = 0;
	int q_vectors = adapter->num_q_vectors;
	int err;

	if (q_vectors >= (rxr_remaining + txr_remaining)) {
		for (; rxr_remaining; v_idx++) {
			err = igc_alloc_q_vector(adapter, q_vectors, v_idx,
						 0, 0, 1, rxr_idx);

			if (err)
				goto err_out;

			/* update counts and index */
			rxr_remaining--;
			rxr_idx++;
		}
	}

	for (; v_idx < q_vectors; v_idx++) {
		int rqpv = DIV_ROUND_UP(rxr_remaining, q_vectors - v_idx);
		int tqpv = DIV_ROUND_UP(txr_remaining, q_vectors - v_idx);

		err = igc_alloc_q_vector(adapter, q_vectors, v_idx,
					 tqpv, txr_idx, rqpv, rxr_idx);

		if (err)
			goto err_out;

		/* update counts and index */
		rxr_remaining -= rqpv;
		txr_remaining -= tqpv;
		rxr_idx++;
		txr_idx++;
	}

	return 0;

err_out:
	adapter->num_tx_queues = 0;
	adapter->num_rx_queues = 0;
	adapter->num_q_vectors = 0;

	while (v_idx--)
		igc_free_q_vector(adapter, v_idx);

	return -ENOMEM;
}

/**
 * igc_init_interrupt_scheme - initialize interrupts, allocate queues/vectors
 * @adapter: Pointer to adapter structure
 * @msix: boolean for MSI-X capability
 *
 * This function initializes the interrupts and allocates all of the queues.
 */
static int igc_init_interrupt_scheme(struct igc_adapter *adapter, bool msix)
{
	struct net_device *dev = adapter->netdev;
	int err = 0;

	igc_set_interrupt_capability(adapter, msix);

	err = igc_alloc_q_vectors(adapter);
	if (err) {
		netdev_err(dev, "Unable to allocate memory for vectors\n");
		goto err_alloc_q_vectors;
	}

	igc_cache_ring_register(adapter);

	return 0;

err_alloc_q_vectors:
	igc_reset_interrupt_capability(adapter);
	return err;
}

/**
 * igc_sw_init - Initialize general software structures (struct igc_adapter)
 * @adapter: board private structure to initialize
 *
 * igc_sw_init initializes the Adapter private data structure.
 * Fields are initialized based on PCI device information and
 * OS network device settings (MTU size).
 */
static int igc_sw_init(struct igc_adapter *adapter)
{
	struct net_device *netdev = adapter->netdev;
	struct pci_dev *pdev = adapter->pdev;
	struct igc_hw *hw = &adapter->hw;

	pci_read_config_word(pdev, PCI_COMMAND, &hw->bus.pci_cmd_word);

	/* set default ring sizes */
	adapter->tx_ring_count = IGC_DEFAULT_TXD;
	adapter->rx_ring_count = IGC_DEFAULT_RXD;

	/* set default ITR values */
	adapter->rx_itr_setting = IGC_DEFAULT_ITR;
	adapter->tx_itr_setting = IGC_DEFAULT_ITR;

	/* set default work limits */
	adapter->tx_work_limit = IGC_DEFAULT_TX_WORK;

	/* adjust max frame to be at least the size of a standard frame */
	adapter->max_frame_size = netdev->mtu + ETH_HLEN + ETH_FCS_LEN +
				VLAN_HLEN;
	adapter->min_frame_size = ETH_ZLEN + ETH_FCS_LEN;

	mutex_init(&adapter->nfc_rule_lock);
	INIT_LIST_HEAD(&adapter->nfc_rule_list);
	adapter->nfc_rule_count = 0;

	spin_lock_init(&adapter->stats64_lock);
	spin_lock_init(&adapter->qbv_tx_lock);
	/* Assume MSI-X interrupts, will be checked during IRQ allocation */
	adapter->flags |= IGC_FLAG_HAS_MSIX;

	igc_init_queue_configuration(adapter);

	/* This call may decrease the number of queues */
	if (igc_init_interrupt_scheme(adapter, true)) {
		netdev_err(netdev, "Unable to allocate memory for queues\n");
		return -ENOMEM;
	}

	/* Explicitly disable IRQ since the NIC can be in any state. */
	igc_irq_disable(adapter);

	set_bit(__IGC_DOWN, &adapter->state);

	return 0;
}

/**
 * igc_up - Open the interface and prepare it to handle traffic
 * @adapter: board private structure
 */
void igc_up(struct igc_adapter *adapter)
{
	struct igc_hw *hw = &adapter->hw;
	int i = 0;

	/* hardware has been reset, we need to reload some things */
	igc_configure(adapter);

	clear_bit(__IGC_DOWN, &adapter->state);

	for (i = 0; i < adapter->num_q_vectors; i++)
		napi_enable(&adapter->q_vector[i]->napi);

	if (adapter->msix_entries)
		igc_configure_msix(adapter);
	else
		igc_assign_vector(adapter->q_vector[0], 0);

	/* Clear any pending interrupts. */
	rd32(IGC_ICR);
	igc_irq_enable(adapter);

	netif_tx_start_all_queues(adapter->netdev);

	/* start the watchdog. */
	hw->mac.get_link_status = true;
	schedule_work(&adapter->watchdog_task);
}

/**
 * igc_update_stats - Update the board statistics counters
 * @adapter: board private structure
 */
void igc_update_stats(struct igc_adapter *adapter)
{
	struct rtnl_link_stats64 *net_stats = &adapter->stats64;
	struct pci_dev *pdev = adapter->pdev;
	struct igc_hw *hw = &adapter->hw;
	u64 _bytes, _packets;
	u64 bytes, packets;
	unsigned int start;
	u32 mpc;
	int i;

	/* Prevent stats update while adapter is being reset, or if the pci
	 * connection is down.
	 */
	if (adapter->link_speed == 0)
		return;
	if (pci_channel_offline(pdev))
		return;

	packets = 0;
	bytes = 0;

	rcu_read_lock();
	for (i = 0; i < adapter->num_rx_queues; i++) {
		struct igc_ring *ring = adapter->rx_ring[i];
		u32 rqdpc = rd32(IGC_RQDPC(i));

		if (hw->mac.type >= igc_i225)
			wr32(IGC_RQDPC(i), 0);

		if (rqdpc) {
			ring->rx_stats.drops += rqdpc;
			net_stats->rx_fifo_errors += rqdpc;
		}

		do {
			start = u64_stats_fetch_begin(&ring->rx_syncp);
			_bytes = ring->rx_stats.bytes;
			_packets = ring->rx_stats.packets;
		} while (u64_stats_fetch_retry(&ring->rx_syncp, start));
		bytes += _bytes;
		packets += _packets;
	}

	net_stats->rx_bytes = bytes;
	net_stats->rx_packets = packets;

	packets = 0;
	bytes = 0;
	for (i = 0; i < adapter->num_tx_queues; i++) {
		struct igc_ring *ring = adapter->tx_ring[i];

		do {
			start = u64_stats_fetch_begin(&ring->tx_syncp);
			_bytes = ring->tx_stats.bytes;
			_packets = ring->tx_stats.packets;
		} while (u64_stats_fetch_retry(&ring->tx_syncp, start));
		bytes += _bytes;
		packets += _packets;
	}
	net_stats->tx_bytes = bytes;
	net_stats->tx_packets = packets;
	rcu_read_unlock();

	/* read stats registers */
	adapter->stats.crcerrs += rd32(IGC_CRCERRS);
	adapter->stats.gprc += rd32(IGC_GPRC);
	adapter->stats.gorc += rd32(IGC_GORCL);
	rd32(IGC_GORCH); /* clear GORCL */
	adapter->stats.bprc += rd32(IGC_BPRC);
	adapter->stats.mprc += rd32(IGC_MPRC);
	adapter->stats.roc += rd32(IGC_ROC);

	adapter->stats.prc64 += rd32(IGC_PRC64);
	adapter->stats.prc127 += rd32(IGC_PRC127);
	adapter->stats.prc255 += rd32(IGC_PRC255);
	adapter->stats.prc511 += rd32(IGC_PRC511);
	adapter->stats.prc1023 += rd32(IGC_PRC1023);
	adapter->stats.prc1522 += rd32(IGC_PRC1522);
	adapter->stats.tlpic += rd32(IGC_TLPIC);
	adapter->stats.rlpic += rd32(IGC_RLPIC);
	adapter->stats.hgptc += rd32(IGC_HGPTC);

	mpc = rd32(IGC_MPC);
	adapter->stats.mpc += mpc;
	net_stats->rx_fifo_errors += mpc;
	adapter->stats.scc += rd32(IGC_SCC);
	adapter->stats.ecol += rd32(IGC_ECOL);
	adapter->stats.mcc += rd32(IGC_MCC);
	adapter->stats.latecol += rd32(IGC_LATECOL);
	adapter->stats.dc += rd32(IGC_DC);
	adapter->stats.rlec += rd32(IGC_RLEC);
	adapter->stats.xonrxc += rd32(IGC_XONRXC);
	adapter->stats.xontxc += rd32(IGC_XONTXC);
	adapter->stats.xoffrxc += rd32(IGC_XOFFRXC);
	adapter->stats.xofftxc += rd32(IGC_XOFFTXC);
	adapter->stats.fcruc += rd32(IGC_FCRUC);
	adapter->stats.gptc += rd32(IGC_GPTC);
	adapter->stats.gotc += rd32(IGC_GOTCL);
	rd32(IGC_GOTCH); /* clear GOTCL */
	adapter->stats.rnbc += rd32(IGC_RNBC);
	adapter->stats.ruc += rd32(IGC_RUC);
	adapter->stats.rfc += rd32(IGC_RFC);
	adapter->stats.rjc += rd32(IGC_RJC);
	adapter->stats.tor += rd32(IGC_TORH);
	adapter->stats.tot += rd32(IGC_TOTH);
	adapter->stats.tpr += rd32(IGC_TPR);

	adapter->stats.ptc64 += rd32(IGC_PTC64);
	adapter->stats.ptc127 += rd32(IGC_PTC127);
	adapter->stats.ptc255 += rd32(IGC_PTC255);
	adapter->stats.ptc511 += rd32(IGC_PTC511);
	adapter->stats.ptc1023 += rd32(IGC_PTC1023);
	adapter->stats.ptc1522 += rd32(IGC_PTC1522);

	adapter->stats.mptc += rd32(IGC_MPTC);
	adapter->stats.bptc += rd32(IGC_BPTC);

	adapter->stats.tpt += rd32(IGC_TPT);
	adapter->stats.colc += rd32(IGC_COLC);
	adapter->stats.colc += rd32(IGC_RERC);

	adapter->stats.algnerrc += rd32(IGC_ALGNERRC);

	adapter->stats.tsctc += rd32(IGC_TSCTC);

	adapter->stats.iac += rd32(IGC_IAC);

	/* Fill out the OS statistics structure */
	net_stats->multicast = adapter->stats.mprc;
	net_stats->collisions = adapter->stats.colc;

	/* Rx Errors */

	/* RLEC on some newer hardware can be incorrect so build
	 * our own version based on RUC and ROC
	 */
	net_stats->rx_errors = adapter->stats.rxerrc +
		adapter->stats.crcerrs + adapter->stats.algnerrc +
		adapter->stats.ruc + adapter->stats.roc +
		adapter->stats.cexterr;
	net_stats->rx_length_errors = adapter->stats.ruc +
				      adapter->stats.roc;
	net_stats->rx_crc_errors = adapter->stats.crcerrs;
	net_stats->rx_frame_errors = adapter->stats.algnerrc;
	net_stats->rx_missed_errors = adapter->stats.mpc;

	/* Tx Errors */
	net_stats->tx_errors = adapter->stats.ecol +
			       adapter->stats.latecol;
	net_stats->tx_aborted_errors = adapter->stats.ecol;
	net_stats->tx_window_errors = adapter->stats.latecol;
	net_stats->tx_carrier_errors = adapter->stats.tncrs;

	/* Tx Dropped */
	net_stats->tx_dropped = adapter->stats.txdrop;

	/* Management Stats */
	adapter->stats.mgptc += rd32(IGC_MGTPTC);
	adapter->stats.mgprc += rd32(IGC_MGTPRC);
	adapter->stats.mgpdc += rd32(IGC_MGTPDC);
}

/**
 * igc_down - Close the interface
 * @adapter: board private structure
 */
void igc_down(struct igc_adapter *adapter)
{
	struct net_device *netdev = adapter->netdev;
	struct igc_hw *hw = &adapter->hw;
	u32 tctl, rctl;
	int i = 0;

	set_bit(__IGC_DOWN, &adapter->state);

	igc_ptp_suspend(adapter);

	if (pci_device_is_present(adapter->pdev)) {
		/* disable receives in the hardware */
		rctl = rd32(IGC_RCTL);
		wr32(IGC_RCTL, rctl & ~IGC_RCTL_EN);
		/* flush and sleep below */
	}
	/* set trans_start so we don't get spurious watchdogs during reset */
	netif_trans_update(netdev);

	netif_carrier_off(netdev);
	netif_tx_stop_all_queues(netdev);

	if (pci_device_is_present(adapter->pdev)) {
		/* disable transmits in the hardware */
		tctl = rd32(IGC_TCTL);
		tctl &= ~IGC_TCTL_EN;
		wr32(IGC_TCTL, tctl);
		/* flush both disables and wait for them to finish */
		wrfl();
		usleep_range(10000, 20000);

		igc_irq_disable(adapter);
	}

	adapter->flags &= ~IGC_FLAG_NEED_LINK_UPDATE;

	for (i = 0; i < adapter->num_q_vectors; i++) {
		if (adapter->q_vector[i]) {
			napi_synchronize(&adapter->q_vector[i]->napi);
			napi_disable(&adapter->q_vector[i]->napi);
		}
	}

	del_timer_sync(&adapter->watchdog_timer);
	del_timer_sync(&adapter->phy_info_timer);

	/* record the stats before reset*/
	spin_lock(&adapter->stats64_lock);
	igc_update_stats(adapter);
	spin_unlock(&adapter->stats64_lock);

	adapter->link_speed = 0;
	adapter->link_duplex = 0;

	if (!pci_channel_offline(adapter->pdev))
		igc_reset(adapter);

	/* clear VLAN promisc flag so VFTA will be updated if necessary */
	adapter->flags &= ~IGC_FLAG_VLAN_PROMISC;

	igc_disable_all_tx_rings_hw(adapter);
	igc_clean_all_tx_rings(adapter);
	igc_clean_all_rx_rings(adapter);
}

void igc_reinit_locked(struct igc_adapter *adapter)
{
	while (test_and_set_bit(__IGC_RESETTING, &adapter->state))
		usleep_range(1000, 2000);
	igc_down(adapter);
	igc_up(adapter);
	clear_bit(__IGC_RESETTING, &adapter->state);
}

static void igc_reset_task(struct work_struct *work)
{
	struct igc_adapter *adapter;

	adapter = container_of(work, struct igc_adapter, reset_task);

	rtnl_lock();
	/* If we're already down or resetting, just bail */
	if (test_bit(__IGC_DOWN, &adapter->state) ||
	    test_bit(__IGC_RESETTING, &adapter->state)) {
		rtnl_unlock();
		return;
	}

	igc_rings_dump(adapter);
	igc_regs_dump(adapter);
	netdev_err(adapter->netdev, "Reset adapter\n");
	igc_reinit_locked(adapter);
	rtnl_unlock();
}

/**
 * igc_change_mtu - Change the Maximum Transfer Unit
 * @netdev: network interface device structure
 * @new_mtu: new value for maximum frame size
 *
 * Returns 0 on success, negative on failure
 */
static int igc_change_mtu(struct net_device *netdev, int new_mtu)
{
	int max_frame = new_mtu + ETH_HLEN + ETH_FCS_LEN + VLAN_HLEN;
	struct igc_adapter *adapter = netdev_priv(netdev);

	if (igc_xdp_is_enabled(adapter) && new_mtu > ETH_DATA_LEN) {
		netdev_dbg(netdev, "Jumbo frames not supported with XDP");
		return -EINVAL;
	}

	/* adjust max frame to be at least the size of a standard frame */
	if (max_frame < (ETH_FRAME_LEN + ETH_FCS_LEN))
		max_frame = ETH_FRAME_LEN + ETH_FCS_LEN;

	while (test_and_set_bit(__IGC_RESETTING, &adapter->state))
		usleep_range(1000, 2000);

	/* igc_down has a dependency on max_frame_size */
	adapter->max_frame_size = max_frame;

	if (netif_running(netdev))
		igc_down(adapter);

	netdev_dbg(netdev, "changing MTU from %d to %d\n", netdev->mtu, new_mtu);
	netdev->mtu = new_mtu;

	if (netif_running(netdev))
		igc_up(adapter);
	else
		igc_reset(adapter);

	clear_bit(__IGC_RESETTING, &adapter->state);

	return 0;
}

/**
 * igc_tx_timeout - Respond to a Tx Hang
 * @netdev: network interface device structure
 * @txqueue: queue number that timed out
 **/
static void igc_tx_timeout(struct net_device *netdev,
			   unsigned int __always_unused txqueue)
{
	struct igc_adapter *adapter = netdev_priv(netdev);
	struct igc_hw *hw = &adapter->hw;

	/* Do the reset outside of interrupt context */
	adapter->tx_timeout_count++;
	schedule_work(&adapter->reset_task);
	wr32(IGC_EICS,
	     (adapter->eims_enable_mask & ~adapter->eims_other));
}

/**
 * igc_get_stats64 - Get System Network Statistics
 * @netdev: network interface device structure
 * @stats: rtnl_link_stats64 pointer
 *
 * Returns the address of the device statistics structure.
 * The statistics are updated here and also from the timer callback.
 */
static void igc_get_stats64(struct net_device *netdev,
			    struct rtnl_link_stats64 *stats)
{
	struct igc_adapter *adapter = netdev_priv(netdev);

	spin_lock(&adapter->stats64_lock);
	if (!test_bit(__IGC_RESETTING, &adapter->state))
		igc_update_stats(adapter);
	memcpy(stats, &adapter->stats64, sizeof(*stats));
	spin_unlock(&adapter->stats64_lock);
}

static netdev_features_t igc_fix_features(struct net_device *netdev,
					  netdev_features_t features)
{
	/* Since there is no support for separate Rx/Tx vlan accel
	 * enable/disable make sure Tx flag is always in same state as Rx.
	 */
	if (features & NETIF_F_HW_VLAN_CTAG_RX)
		features |= NETIF_F_HW_VLAN_CTAG_TX;
	else
		features &= ~NETIF_F_HW_VLAN_CTAG_TX;

	return features;
}

static int igc_set_features(struct net_device *netdev,
			    netdev_features_t features)
{
	netdev_features_t changed = netdev->features ^ features;
	struct igc_adapter *adapter = netdev_priv(netdev);

	if (changed & NETIF_F_HW_VLAN_CTAG_RX)
		igc_vlan_mode(netdev, features);

	/* Add VLAN support */
	if (!(changed & (NETIF_F_RXALL | NETIF_F_NTUPLE)))
		return 0;

	if (!(features & NETIF_F_NTUPLE))
		igc_flush_nfc_rules(adapter);

	netdev->features = features;

	if (netif_running(netdev))
		igc_reinit_locked(adapter);
	else
		igc_reset(adapter);

	return 1;
}

static netdev_features_t
igc_features_check(struct sk_buff *skb, struct net_device *dev,
		   netdev_features_t features)
{
	unsigned int network_hdr_len, mac_hdr_len;

	/* Make certain the headers can be described by a context descriptor */
	mac_hdr_len = skb_network_header(skb) - skb->data;
	if (unlikely(mac_hdr_len > IGC_MAX_MAC_HDR_LEN))
		return features & ~(NETIF_F_HW_CSUM |
				    NETIF_F_SCTP_CRC |
				    NETIF_F_HW_VLAN_CTAG_TX |
				    NETIF_F_TSO |
				    NETIF_F_TSO6);

	network_hdr_len = skb_checksum_start(skb) - skb_network_header(skb);
	if (unlikely(network_hdr_len >  IGC_MAX_NETWORK_HDR_LEN))
		return features & ~(NETIF_F_HW_CSUM |
				    NETIF_F_SCTP_CRC |
				    NETIF_F_TSO |
				    NETIF_F_TSO6);

	/* We can only support IPv4 TSO in tunnels if we can mangle the
	 * inner IP ID field, so strip TSO if MANGLEID is not supported.
	 */
	if (skb->encapsulation && !(features & NETIF_F_TSO_MANGLEID))
		features &= ~NETIF_F_TSO;

	return features;
}

static void igc_tsync_interrupt(struct igc_adapter *adapter)
{
	u32 ack, tsauxc, sec, nsec, tsicr;
	struct igc_hw *hw = &adapter->hw;
	struct ptp_clock_event event;
	struct timespec64 ts;

	tsicr = rd32(IGC_TSICR);
	ack = 0;

	if (tsicr & IGC_TSICR_SYS_WRAP) {
		event.type = PTP_CLOCK_PPS;
		if (adapter->ptp_caps.pps)
			ptp_clock_event(adapter->ptp_clock, &event);
		ack |= IGC_TSICR_SYS_WRAP;
	}

	if (tsicr & IGC_TSICR_TXTS) {
		/* retrieve hardware timestamp */
		igc_ptp_tx_tstamp_event(adapter);
		ack |= IGC_TSICR_TXTS;
	}

	if (tsicr & IGC_TSICR_TT0) {
		spin_lock(&adapter->tmreg_lock);
		ts = timespec64_add(adapter->perout[0].start,
				    adapter->perout[0].period);
		wr32(IGC_TRGTTIML0, ts.tv_nsec | IGC_TT_IO_TIMER_SEL_SYSTIM0);
		wr32(IGC_TRGTTIMH0, (u32)ts.tv_sec);
		tsauxc = rd32(IGC_TSAUXC);
		tsauxc |= IGC_TSAUXC_EN_TT0;
		wr32(IGC_TSAUXC, tsauxc);
		adapter->perout[0].start = ts;
		spin_unlock(&adapter->tmreg_lock);
		ack |= IGC_TSICR_TT0;
	}

	if (tsicr & IGC_TSICR_TT1) {
		spin_lock(&adapter->tmreg_lock);
		ts = timespec64_add(adapter->perout[1].start,
				    adapter->perout[1].period);
		wr32(IGC_TRGTTIML1, ts.tv_nsec | IGC_TT_IO_TIMER_SEL_SYSTIM0);
		wr32(IGC_TRGTTIMH1, (u32)ts.tv_sec);
		tsauxc = rd32(IGC_TSAUXC);
		tsauxc |= IGC_TSAUXC_EN_TT1;
		wr32(IGC_TSAUXC, tsauxc);
		adapter->perout[1].start = ts;
		spin_unlock(&adapter->tmreg_lock);
		ack |= IGC_TSICR_TT1;
	}

	if (tsicr & IGC_TSICR_AUTT0) {
		nsec = rd32(IGC_AUXSTMPL0);
		sec  = rd32(IGC_AUXSTMPH0);
		event.type = PTP_CLOCK_EXTTS;
		event.index = 0;
		event.timestamp = sec * NSEC_PER_SEC + nsec;
		ptp_clock_event(adapter->ptp_clock, &event);
		ack |= IGC_TSICR_AUTT0;
	}

	if (tsicr & IGC_TSICR_AUTT1) {
		nsec = rd32(IGC_AUXSTMPL1);
		sec  = rd32(IGC_AUXSTMPH1);
		event.type = PTP_CLOCK_EXTTS;
		event.index = 1;
		event.timestamp = sec * NSEC_PER_SEC + nsec;
		ptp_clock_event(adapter->ptp_clock, &event);
		ack |= IGC_TSICR_AUTT1;
	}

	/* acknowledge the interrupts */
	wr32(IGC_TSICR, ack);
}

/**
 * igc_msix_other - msix other interrupt handler
 * @irq: interrupt number
 * @data: pointer to a q_vector
 */
static irqreturn_t igc_msix_other(int irq, void *data)
{
	struct igc_adapter *adapter = data;
	struct igc_hw *hw = &adapter->hw;
	u32 icr = rd32(IGC_ICR);

	/* reading ICR causes bit 31 of EICR to be cleared */
	if (icr & IGC_ICR_DRSTA)
		schedule_work(&adapter->reset_task);

	if (icr & IGC_ICR_DOUTSYNC) {
		/* HW is reporting DMA is out of sync */
		adapter->stats.doosync++;
	}

	if (icr & IGC_ICR_LSC) {
		hw->mac.get_link_status = true;
		/* guard against interrupt when we're going down */
		if (!test_bit(__IGC_DOWN, &adapter->state))
			mod_timer(&adapter->watchdog_timer, jiffies + 1);
	}

	if (icr & IGC_ICR_TS)
		igc_tsync_interrupt(adapter);

	wr32(IGC_EIMS, adapter->eims_other);

	return IRQ_HANDLED;
}

static void igc_write_itr(struct igc_q_vector *q_vector)
{
	u32 itr_val = q_vector->itr_val & IGC_QVECTOR_MASK;

	if (!q_vector->set_itr)
		return;

	if (!itr_val)
		itr_val = IGC_ITR_VAL_MASK;

	itr_val |= IGC_EITR_CNT_IGNR;

	writel(itr_val, q_vector->itr_register);
	q_vector->set_itr = 0;
}

static irqreturn_t igc_msix_ring(int irq, void *data)
{
	struct igc_q_vector *q_vector = data;

	/* Write the ITR value calculated from the previous interrupt. */
	igc_write_itr(q_vector);

	napi_schedule(&q_vector->napi);

	return IRQ_HANDLED;
}

/**
 * igc_request_msix - Initialize MSI-X interrupts
 * @adapter: Pointer to adapter structure
 *
 * igc_request_msix allocates MSI-X vectors and requests interrupts from the
 * kernel.
 */
static int igc_request_msix(struct igc_adapter *adapter)
{
	unsigned int num_q_vectors = adapter->num_q_vectors;
	int i = 0, err = 0, vector = 0, free_vector = 0;
	struct net_device *netdev = adapter->netdev;

	err = request_irq(adapter->msix_entries[vector].vector,
			  &igc_msix_other, 0, netdev->name, adapter);
	if (err)
		goto err_out;

	if (num_q_vectors > MAX_Q_VECTORS) {
		num_q_vectors = MAX_Q_VECTORS;
		dev_warn(&adapter->pdev->dev,
			 "The number of queue vectors (%d) is higher than max allowed (%d)\n",
			 adapter->num_q_vectors, MAX_Q_VECTORS);
	}
	for (i = 0; i < num_q_vectors; i++) {
		struct igc_q_vector *q_vector = adapter->q_vector[i];

		vector++;

		q_vector->itr_register = adapter->io_addr + IGC_EITR(vector);

		if (q_vector->rx.ring && q_vector->tx.ring)
			sprintf(q_vector->name, "%s-TxRx-%u", netdev->name,
				q_vector->rx.ring->queue_index);
		else if (q_vector->tx.ring)
			sprintf(q_vector->name, "%s-tx-%u", netdev->name,
				q_vector->tx.ring->queue_index);
		else if (q_vector->rx.ring)
			sprintf(q_vector->name, "%s-rx-%u", netdev->name,
				q_vector->rx.ring->queue_index);
		else
			sprintf(q_vector->name, "%s-unused", netdev->name);

		err = request_irq(adapter->msix_entries[vector].vector,
				  igc_msix_ring, 0, q_vector->name,
				  q_vector);
		if (err)
			goto err_free;
	}

	igc_configure_msix(adapter);
	return 0;

err_free:
	/* free already assigned IRQs */
	free_irq(adapter->msix_entries[free_vector++].vector, adapter);

	vector--;
	for (i = 0; i < vector; i++) {
		free_irq(adapter->msix_entries[free_vector++].vector,
			 adapter->q_vector[i]);
	}
err_out:
	return err;
}

/**
 * igc_clear_interrupt_scheme - reset the device to a state of no interrupts
 * @adapter: Pointer to adapter structure
 *
 * This function resets the device so that it has 0 rx queues, tx queues, and
 * MSI-X interrupts allocated.
 */
static void igc_clear_interrupt_scheme(struct igc_adapter *adapter)
{
	igc_free_q_vectors(adapter);
	igc_reset_interrupt_capability(adapter);
}

/* Need to wait a few seconds after link up to get diagnostic information from
 * the phy
 */
static void igc_update_phy_info(struct timer_list *t)
{
	struct igc_adapter *adapter = from_timer(adapter, t, phy_info_timer);

	igc_get_phy_info(&adapter->hw);
}

/**
 * igc_has_link - check shared code for link and determine up/down
 * @adapter: pointer to driver private info
 */
bool igc_has_link(struct igc_adapter *adapter)
{
	struct igc_hw *hw = &adapter->hw;
	bool link_active = false;

	/* get_link_status is set on LSC (link status) interrupt or
	 * rx sequence error interrupt.  get_link_status will stay
	 * false until the igc_check_for_link establishes link
	 * for copper adapters ONLY
	 */
	if (!hw->mac.get_link_status)
		return true;
	hw->mac.ops.check_for_link(hw);
	link_active = !hw->mac.get_link_status;

	if (hw->mac.type == igc_i225) {
		if (!netif_carrier_ok(adapter->netdev)) {
			adapter->flags &= ~IGC_FLAG_NEED_LINK_UPDATE;
		} else if (!(adapter->flags & IGC_FLAG_NEED_LINK_UPDATE)) {
			adapter->flags |= IGC_FLAG_NEED_LINK_UPDATE;
			adapter->link_check_timeout = jiffies;
		}
	}

	return link_active;
}

/**
 * igc_watchdog - Timer Call-back
 * @t: timer for the watchdog
 */
static void igc_watchdog(struct timer_list *t)
{
	struct igc_adapter *adapter = from_timer(adapter, t, watchdog_timer);
	/* Do the rest outside of interrupt context */
	schedule_work(&adapter->watchdog_task);
}

static void igc_watchdog_task(struct work_struct *work)
{
	struct igc_adapter *adapter = container_of(work,
						   struct igc_adapter,
						   watchdog_task);
	struct net_device *netdev = adapter->netdev;
	struct igc_hw *hw = &adapter->hw;
	struct igc_phy_info *phy = &hw->phy;
	u16 phy_data, retry_count = 20;
	u32 link;
	int i;

	link = igc_has_link(adapter);

	if (adapter->flags & IGC_FLAG_NEED_LINK_UPDATE) {
		if (time_after(jiffies, (adapter->link_check_timeout + HZ)))
			adapter->flags &= ~IGC_FLAG_NEED_LINK_UPDATE;
		else
			link = false;
	}

	if (link) {
		/* Cancel scheduled suspend requests. */
		pm_runtime_resume(netdev->dev.parent);

		if (!netif_carrier_ok(netdev)) {
			u32 ctrl;

			hw->mac.ops.get_speed_and_duplex(hw,
							 &adapter->link_speed,
							 &adapter->link_duplex);

			ctrl = rd32(IGC_CTRL);
			/* Link status message must follow this format */
			netdev_info(netdev,
				    "NIC Link is Up %d Mbps %s Duplex, Flow Control: %s\n",
				    adapter->link_speed,
				    adapter->link_duplex == FULL_DUPLEX ?
				    "Full" : "Half",
				    (ctrl & IGC_CTRL_TFCE) &&
				    (ctrl & IGC_CTRL_RFCE) ? "RX/TX" :
				    (ctrl & IGC_CTRL_RFCE) ?  "RX" :
				    (ctrl & IGC_CTRL_TFCE) ?  "TX" : "None");

			/* disable EEE if enabled */
			if ((adapter->flags & IGC_FLAG_EEE) &&
			    adapter->link_duplex == HALF_DUPLEX) {
				netdev_info(netdev,
					    "EEE Disabled: unsupported at half duplex. Re-enable using ethtool when at full duplex\n");
				adapter->hw.dev_spec._base.eee_enable = false;
				adapter->flags &= ~IGC_FLAG_EEE;
			}

			/* check if SmartSpeed worked */
			igc_check_downshift(hw);
			if (phy->speed_downgraded)
				netdev_warn(netdev, "Link Speed was downgraded by SmartSpeed\n");

			/* adjust timeout factor according to speed/duplex */
			adapter->tx_timeout_factor = 1;
			switch (adapter->link_speed) {
			case SPEED_10:
				adapter->tx_timeout_factor = 14;
				break;
			case SPEED_100:
			case SPEED_1000:
			case SPEED_2500:
				adapter->tx_timeout_factor = 1;
				break;
			}

			/* Once the launch time has been set on the wire, there
			 * is a delay before the link speed can be determined
			 * based on link-up activity. Write into the register
			 * as soon as we know the correct link speed.
			 */
			igc_tsn_adjust_txtime_offset(adapter);

			if (adapter->link_speed != SPEED_1000)
				goto no_wait;

			/* wait for Remote receiver status OK */
retry_read_status:
			if (!igc_read_phy_reg(hw, PHY_1000T_STATUS,
					      &phy_data)) {
				if (!(phy_data & SR_1000T_REMOTE_RX_STATUS) &&
				    retry_count) {
					msleep(100);
					retry_count--;
					goto retry_read_status;
				} else if (!retry_count) {
					netdev_err(netdev, "exceed max 2 second\n");
				}
			} else {
				netdev_err(netdev, "read 1000Base-T Status Reg\n");
			}
no_wait:
			netif_carrier_on(netdev);

			/* link state has changed, schedule phy info update */
			if (!test_bit(__IGC_DOWN, &adapter->state))
				mod_timer(&adapter->phy_info_timer,
					  round_jiffies(jiffies + 2 * HZ));
		}
	} else {
		if (netif_carrier_ok(netdev)) {
			adapter->link_speed = 0;
			adapter->link_duplex = 0;

			/* Links status message must follow this format */
			netdev_info(netdev, "NIC Link is Down\n");
			netif_carrier_off(netdev);

			/* link state has changed, schedule phy info update */
			if (!test_bit(__IGC_DOWN, &adapter->state))
				mod_timer(&adapter->phy_info_timer,
					  round_jiffies(jiffies + 2 * HZ));

			pm_schedule_suspend(netdev->dev.parent,
					    MSEC_PER_SEC * 5);
		}
	}

	spin_lock(&adapter->stats64_lock);
	igc_update_stats(adapter);
	spin_unlock(&adapter->stats64_lock);

	for (i = 0; i < adapter->num_tx_queues; i++) {
		struct igc_ring *tx_ring = adapter->tx_ring[i];

		if (!netif_carrier_ok(netdev)) {
			/* We've lost link, so the controller stops DMA,
			 * but we've got queued Tx work that's never going
			 * to get done, so reset controller to flush Tx.
			 * (Do the reset outside of interrupt context).
			 */
			if (igc_desc_unused(tx_ring) + 1 < tx_ring->count) {
				adapter->tx_timeout_count++;
				schedule_work(&adapter->reset_task);
				/* return immediately since reset is imminent */
				return;
			}
		}

		/* Force detection of hung controller every watchdog period */
		set_bit(IGC_RING_FLAG_TX_DETECT_HANG, &tx_ring->flags);
	}

	/* Cause software interrupt to ensure Rx ring is cleaned */
	if (adapter->flags & IGC_FLAG_HAS_MSIX) {
		u32 eics = 0;

		for (i = 0; i < adapter->num_q_vectors; i++)
			eics |= adapter->q_vector[i]->eims_value;
		wr32(IGC_EICS, eics);
	} else {
		wr32(IGC_ICS, IGC_ICS_RXDMT0);
	}

	igc_ptp_tx_hang(adapter);

	/* Reset the timer */
	if (!test_bit(__IGC_DOWN, &adapter->state)) {
		if (adapter->flags & IGC_FLAG_NEED_LINK_UPDATE)
			mod_timer(&adapter->watchdog_timer,
				  round_jiffies(jiffies +  HZ));
		else
			mod_timer(&adapter->watchdog_timer,
				  round_jiffies(jiffies + 2 * HZ));
	}
}

/**
 * igc_intr_msi - Interrupt Handler
 * @irq: interrupt number
 * @data: pointer to a network interface device structure
 */
static irqreturn_t igc_intr_msi(int irq, void *data)
{
	struct igc_adapter *adapter = data;
	struct igc_q_vector *q_vector = adapter->q_vector[0];
	struct igc_hw *hw = &adapter->hw;
	/* read ICR disables interrupts using IAM */
	u32 icr = rd32(IGC_ICR);

	igc_write_itr(q_vector);

	if (icr & IGC_ICR_DRSTA)
		schedule_work(&adapter->reset_task);

	if (icr & IGC_ICR_DOUTSYNC) {
		/* HW is reporting DMA is out of sync */
		adapter->stats.doosync++;
	}

	if (icr & (IGC_ICR_RXSEQ | IGC_ICR_LSC)) {
		hw->mac.get_link_status = true;
		if (!test_bit(__IGC_DOWN, &adapter->state))
			mod_timer(&adapter->watchdog_timer, jiffies + 1);
	}

	if (icr & IGC_ICR_TS)
		igc_tsync_interrupt(adapter);

	napi_schedule(&q_vector->napi);

	return IRQ_HANDLED;
}

/**
 * igc_intr - Legacy Interrupt Handler
 * @irq: interrupt number
 * @data: pointer to a network interface device structure
 */
static irqreturn_t igc_intr(int irq, void *data)
{
	struct igc_adapter *adapter = data;
	struct igc_q_vector *q_vector = adapter->q_vector[0];
	struct igc_hw *hw = &adapter->hw;
	/* Interrupt Auto-Mask...upon reading ICR, interrupts are masked.  No
	 * need for the IMC write
	 */
	u32 icr = rd32(IGC_ICR);

	/* IMS will not auto-mask if INT_ASSERTED is not set, and if it is
	 * not set, then the adapter didn't send an interrupt
	 */
	if (!(icr & IGC_ICR_INT_ASSERTED))
		return IRQ_NONE;

	igc_write_itr(q_vector);

	if (icr & IGC_ICR_DRSTA)
		schedule_work(&adapter->reset_task);

	if (icr & IGC_ICR_DOUTSYNC) {
		/* HW is reporting DMA is out of sync */
		adapter->stats.doosync++;
	}

	if (icr & (IGC_ICR_RXSEQ | IGC_ICR_LSC)) {
		hw->mac.get_link_status = true;
		/* guard against interrupt when we're going down */
		if (!test_bit(__IGC_DOWN, &adapter->state))
			mod_timer(&adapter->watchdog_timer, jiffies + 1);
	}

	if (icr & IGC_ICR_TS)
		igc_tsync_interrupt(adapter);

	napi_schedule(&q_vector->napi);

	return IRQ_HANDLED;
}

static void igc_free_irq(struct igc_adapter *adapter)
{
	if (adapter->msix_entries) {
		int vector = 0, i;

		free_irq(adapter->msix_entries[vector++].vector, adapter);

		for (i = 0; i < adapter->num_q_vectors; i++)
			free_irq(adapter->msix_entries[vector++].vector,
				 adapter->q_vector[i]);
	} else {
		free_irq(adapter->pdev->irq, adapter);
	}
}

/**
 * igc_request_irq - initialize interrupts
 * @adapter: Pointer to adapter structure
 *
 * Attempts to configure interrupts using the best available
 * capabilities of the hardware and kernel.
 */
static int igc_request_irq(struct igc_adapter *adapter)
{
	struct net_device *netdev = adapter->netdev;
	struct pci_dev *pdev = adapter->pdev;
	int err = 0;

	if (adapter->flags & IGC_FLAG_HAS_MSIX) {
		err = igc_request_msix(adapter);
		if (!err)
			goto request_done;
		/* fall back to MSI */
		igc_free_all_tx_resources(adapter);
		igc_free_all_rx_resources(adapter);

		igc_clear_interrupt_scheme(adapter);
		err = igc_init_interrupt_scheme(adapter, false);
		if (err)
			goto request_done;
		igc_setup_all_tx_resources(adapter);
		igc_setup_all_rx_resources(adapter);
		igc_configure(adapter);
	}

	igc_assign_vector(adapter->q_vector[0], 0);

	if (adapter->flags & IGC_FLAG_HAS_MSI) {
		err = request_irq(pdev->irq, &igc_intr_msi, 0,
				  netdev->name, adapter);
		if (!err)
			goto request_done;

		/* fall back to legacy interrupts */
		igc_reset_interrupt_capability(adapter);
		adapter->flags &= ~IGC_FLAG_HAS_MSI;
	}

	err = request_irq(pdev->irq, &igc_intr, IRQF_SHARED,
			  netdev->name, adapter);

	if (err)
		netdev_err(netdev, "Error %d getting interrupt\n", err);

request_done:
	return err;
}

/**
 * __igc_open - Called when a network interface is made active
 * @netdev: network interface device structure
 * @resuming: boolean indicating if the device is resuming
 *
 * Returns 0 on success, negative value on failure
 *
 * The open entry point is called when a network interface is made
 * active by the system (IFF_UP).  At this point all resources needed
 * for transmit and receive operations are allocated, the interrupt
 * handler is registered with the OS, the watchdog timer is started,
 * and the stack is notified that the interface is ready.
 */
static int __igc_open(struct net_device *netdev, bool resuming)
{
	struct igc_adapter *adapter = netdev_priv(netdev);
	struct pci_dev *pdev = adapter->pdev;
	struct igc_hw *hw = &adapter->hw;
	int err = 0;
	int i = 0;

	/* disallow open during test */

	if (test_bit(__IGC_TESTING, &adapter->state)) {
		WARN_ON(resuming);
		return -EBUSY;
	}

	if (!resuming)
		pm_runtime_get_sync(&pdev->dev);

	netif_carrier_off(netdev);

	/* allocate transmit descriptors */
	err = igc_setup_all_tx_resources(adapter);
	if (err)
		goto err_setup_tx;

	/* allocate receive descriptors */
	err = igc_setup_all_rx_resources(adapter);
	if (err)
		goto err_setup_rx;

	igc_power_up_link(adapter);

	igc_configure(adapter);

	err = igc_request_irq(adapter);
	if (err)
		goto err_req_irq;

	/* Notify the stack of the actual queue counts. */
	err = netif_set_real_num_tx_queues(netdev, adapter->num_tx_queues);
	if (err)
		goto err_set_queues;

	err = netif_set_real_num_rx_queues(netdev, adapter->num_rx_queues);
	if (err)
		goto err_set_queues;

	clear_bit(__IGC_DOWN, &adapter->state);

	for (i = 0; i < adapter->num_q_vectors; i++)
		napi_enable(&adapter->q_vector[i]->napi);

	/* Clear any pending interrupts. */
	rd32(IGC_ICR);
	igc_irq_enable(adapter);

	if (!resuming)
		pm_runtime_put(&pdev->dev);

	netif_tx_start_all_queues(netdev);

	/* start the watchdog. */
	hw->mac.get_link_status = true;
	schedule_work(&adapter->watchdog_task);

	return IGC_SUCCESS;

err_set_queues:
	igc_free_irq(adapter);
err_req_irq:
	igc_release_hw_control(adapter);
	igc_power_down_phy_copper_base(&adapter->hw);
	igc_free_all_rx_resources(adapter);
err_setup_rx:
	igc_free_all_tx_resources(adapter);
err_setup_tx:
	igc_reset(adapter);
	if (!resuming)
		pm_runtime_put(&pdev->dev);

	return err;
}

int igc_open(struct net_device *netdev)
{
	return __igc_open(netdev, false);
}

/**
 * __igc_close - Disables a network interface
 * @netdev: network interface device structure
 * @suspending: boolean indicating the device is suspending
 *
 * Returns 0, this is not allowed to fail
 *
 * The close entry point is called when an interface is de-activated
 * by the OS.  The hardware is still under the driver's control, but
 * needs to be disabled.  A global MAC reset is issued to stop the
 * hardware, and all transmit and receive resources are freed.
 */
static int __igc_close(struct net_device *netdev, bool suspending)
{
	struct igc_adapter *adapter = netdev_priv(netdev);
	struct pci_dev *pdev = adapter->pdev;

	WARN_ON(test_bit(__IGC_RESETTING, &adapter->state));

	if (!suspending)
		pm_runtime_get_sync(&pdev->dev);

	igc_down(adapter);

	igc_release_hw_control(adapter);

	igc_free_irq(adapter);

	igc_free_all_tx_resources(adapter);
	igc_free_all_rx_resources(adapter);

	if (!suspending)
		pm_runtime_put_sync(&pdev->dev);

	return 0;
}

int igc_close(struct net_device *netdev)
{
	if (netif_device_present(netdev) || netdev->dismantle)
		return __igc_close(netdev, false);
	return 0;
}

/**
 * igc_ioctl - Access the hwtstamp interface
 * @netdev: network interface device structure
 * @ifr: interface request data
 * @cmd: ioctl command
 **/
static int igc_ioctl(struct net_device *netdev, struct ifreq *ifr, int cmd)
{
	switch (cmd) {
	case SIOCGHWTSTAMP:
		return igc_ptp_get_ts_config(netdev, ifr);
	case SIOCSHWTSTAMP:
		return igc_ptp_set_ts_config(netdev, ifr);
	default:
		return -EOPNOTSUPP;
	}
}

static int igc_save_launchtime_params(struct igc_adapter *adapter, int queue,
				      bool enable)
{
	struct igc_ring *ring;

	if (queue < 0 || queue >= adapter->num_tx_queues)
		return -EINVAL;

	ring = adapter->tx_ring[queue];
	ring->launchtime_enable = enable;

	return 0;
}

static bool is_base_time_past(ktime_t base_time, const struct timespec64 *now)
{
	struct timespec64 b;

	b = ktime_to_timespec64(base_time);

	return timespec64_compare(now, &b) > 0;
}

static bool validate_schedule(struct igc_adapter *adapter,
			      const struct tc_taprio_qopt_offload *qopt)
{
	int queue_uses[IGC_MAX_TX_QUEUES] = { };
	struct igc_hw *hw = &adapter->hw;
	struct timespec64 now;
	size_t n;

	if (qopt->cycle_time_extension)
		return false;

	igc_ptp_read(adapter, &now);

	/* If we program the controller's BASET registers with a time
	 * in the future, it will hold all the packets until that
	 * time, causing a lot of TX Hangs, so to avoid that, we
	 * reject schedules that would start in the future.
	 * Note: Limitation above is no longer in i226.
	 */
	if (!is_base_time_past(qopt->base_time, &now) &&
	    igc_is_device_id_i225(hw))
		return false;

	for (n = 0; n < qopt->num_entries; n++) {
		const struct tc_taprio_sched_entry *e, *prev;
		int i;

		prev = n ? &qopt->entries[n - 1] : NULL;
		e = &qopt->entries[n];

		/* i225 only supports "global" frame preemption
		 * settings.
		 */
		if (e->command != TC_TAPRIO_CMD_SET_GATES)
			return false;

		for (i = 0; i < adapter->num_tx_queues; i++)
			if (e->gate_mask & BIT(i)) {
				queue_uses[i]++;

				/* There are limitations: A single queue cannot
				 * be opened and closed multiple times per cycle
				 * unless the gate stays open. Check for it.
				 */
				if (queue_uses[i] > 1 &&
				    !(prev->gate_mask & BIT(i)))
					return false;
			}
	}

	return true;
}

static int igc_tsn_enable_launchtime(struct igc_adapter *adapter,
				     struct tc_etf_qopt_offload *qopt)
{
	struct igc_hw *hw = &adapter->hw;
	int err;

	if (hw->mac.type != igc_i225)
		return -EOPNOTSUPP;

	err = igc_save_launchtime_params(adapter, qopt->queue, qopt->enable);
	if (err)
		return err;

	return igc_tsn_offload_apply(adapter);
}

<<<<<<< HEAD
static int igc_tsn_clear_schedule(struct igc_adapter *adapter)
{
=======
static int igc_qbv_clear_schedule(struct igc_adapter *adapter)
{
	unsigned long flags;
>>>>>>> eb3cdb58
	int i;

	adapter->base_time = 0;
	adapter->cycle_time = NSEC_PER_SEC;
<<<<<<< HEAD
=======
	adapter->taprio_offload_enable = false;
	adapter->qbv_config_change_errors = 0;
	adapter->qbv_count = 0;
>>>>>>> eb3cdb58

	for (i = 0; i < adapter->num_tx_queues; i++) {
		struct igc_ring *ring = adapter->tx_ring[i];

		ring->start_time = 0;
		ring->end_time = NSEC_PER_SEC;
<<<<<<< HEAD
	}

=======
		ring->max_sdu = 0;
	}

	spin_lock_irqsave(&adapter->qbv_tx_lock, flags);

	adapter->qbv_transition = false;

	for (i = 0; i < adapter->num_tx_queues; i++) {
		struct igc_ring *ring = adapter->tx_ring[i];

		ring->oper_gate_closed = false;
		ring->admin_gate_closed = false;
	}

	spin_unlock_irqrestore(&adapter->qbv_tx_lock, flags);

	return 0;
}

static int igc_tsn_clear_schedule(struct igc_adapter *adapter)
{
	igc_qbv_clear_schedule(adapter);

>>>>>>> eb3cdb58
	return 0;
}

static int igc_save_qbv_schedule(struct igc_adapter *adapter,
				 struct tc_taprio_qopt_offload *qopt)
{
	bool queue_configured[IGC_MAX_TX_QUEUES] = { };
<<<<<<< HEAD
=======
	struct igc_hw *hw = &adapter->hw;
>>>>>>> eb3cdb58
	u32 start_time = 0, end_time = 0;
	struct timespec64 now;
	unsigned long flags;
	size_t n;
	int i;

<<<<<<< HEAD
	adapter->qbv_enable = qopt->enable;

	if (!qopt->enable)
		return igc_tsn_clear_schedule(adapter);

	if (qopt->base_time < 0)
		return -ERANGE;
=======
	if (qopt->cmd == TAPRIO_CMD_DESTROY)
		return igc_tsn_clear_schedule(adapter);
>>>>>>> eb3cdb58

	if (qopt->cmd != TAPRIO_CMD_REPLACE)
		return -EOPNOTSUPP;

	if (qopt->base_time < 0)
		return -ERANGE;

	if (igc_is_device_id_i225(hw) && adapter->taprio_offload_enable)
		return -EALREADY;

	if (!validate_schedule(adapter, qopt))
		return -EINVAL;

	adapter->cycle_time = qopt->cycle_time;
	adapter->base_time = qopt->base_time;
	adapter->taprio_offload_enable = true;

	igc_ptp_read(adapter, &now);

	for (n = 0; n < qopt->num_entries; n++) {
		struct tc_taprio_sched_entry *e = &qopt->entries[n];

		end_time += e->interval;

		/* If any of the conditions below are true, we need to manually
		 * control the end time of the cycle.
		 * 1. Qbv users can specify a cycle time that is not equal
		 * to the total GCL intervals. Hence, recalculation is
		 * necessary here to exclude the time interval that
		 * exceeds the cycle time.
		 * 2. According to IEEE Std. 802.1Q-2018 section 8.6.9.2,
		 * once the end of the list is reached, it will switch
		 * to the END_OF_CYCLE state and leave the gates in the
		 * same state until the next cycle is started.
		 */
		if (end_time > adapter->cycle_time ||
		    n + 1 == qopt->num_entries)
			end_time = adapter->cycle_time;

		for (i = 0; i < adapter->num_tx_queues; i++) {
			struct igc_ring *ring = adapter->tx_ring[i];

			if (!(e->gate_mask & BIT(i)))
				continue;

			/* Check whether a queue stays open for more than one
			 * entry. If so, keep the start and advance the end
			 * time.
			 */
			if (!queue_configured[i])
				ring->start_time = start_time;
			ring->end_time = end_time;

<<<<<<< HEAD
			queue_configured[i] = true;
=======
			if (ring->start_time >= adapter->cycle_time)
				queue_configured[i] = false;
			else
				queue_configured[i] = true;
>>>>>>> eb3cdb58
		}

		start_time += e->interval;
	}

<<<<<<< HEAD
=======
	spin_lock_irqsave(&adapter->qbv_tx_lock, flags);

>>>>>>> eb3cdb58
	/* Check whether a queue gets configured.
	 * If not, set the start and end time to be end time.
	 */
	for (i = 0; i < adapter->num_tx_queues; i++) {
<<<<<<< HEAD
		if (!queue_configured[i]) {
			struct igc_ring *ring = adapter->tx_ring[i];
=======
		struct igc_ring *ring = adapter->tx_ring[i];

		if (!is_base_time_past(qopt->base_time, &now)) {
			ring->admin_gate_closed = false;
		} else {
			ring->oper_gate_closed = false;
			ring->admin_gate_closed = false;
		}

		if (!queue_configured[i]) {
			if (!is_base_time_past(qopt->base_time, &now))
				ring->admin_gate_closed = true;
			else
				ring->oper_gate_closed = true;
>>>>>>> eb3cdb58

			ring->start_time = end_time;
			ring->end_time = end_time;
		}
	}

<<<<<<< HEAD
=======
	spin_unlock_irqrestore(&adapter->qbv_tx_lock, flags);

	for (i = 0; i < adapter->num_tx_queues; i++) {
		struct igc_ring *ring = adapter->tx_ring[i];
		struct net_device *dev = adapter->netdev;

		if (qopt->max_sdu[i])
			ring->max_sdu = qopt->max_sdu[i] + dev->hard_header_len - ETH_TLEN;
		else
			ring->max_sdu = 0;
	}

>>>>>>> eb3cdb58
	return 0;
}

static int igc_tsn_enable_qbv_scheduling(struct igc_adapter *adapter,
					 struct tc_taprio_qopt_offload *qopt)
{
	struct igc_hw *hw = &adapter->hw;
	int err;

	if (hw->mac.type != igc_i225)
		return -EOPNOTSUPP;

	err = igc_save_qbv_schedule(adapter, qopt);
	if (err)
		return err;

	return igc_tsn_offload_apply(adapter);
}

static int igc_save_cbs_params(struct igc_adapter *adapter, int queue,
			       bool enable, int idleslope, int sendslope,
			       int hicredit, int locredit)
{
	bool cbs_status[IGC_MAX_SR_QUEUES] = { false };
	struct net_device *netdev = adapter->netdev;
	struct igc_ring *ring;
	int i;

	/* i225 has two sets of credit-based shaper logic.
	 * Supporting it only on the top two priority queues
	 */
	if (queue < 0 || queue > 1)
		return -EINVAL;

	ring = adapter->tx_ring[queue];

	for (i = 0; i < IGC_MAX_SR_QUEUES; i++)
		if (adapter->tx_ring[i])
			cbs_status[i] = adapter->tx_ring[i]->cbs_enable;

	/* CBS should be enabled on the highest priority queue first in order
	 * for the CBS algorithm to operate as intended.
	 */
	if (enable) {
		if (queue == 1 && !cbs_status[0]) {
			netdev_err(netdev,
				   "Enabling CBS on queue1 before queue0\n");
			return -EINVAL;
		}
	} else {
		if (queue == 0 && cbs_status[1]) {
			netdev_err(netdev,
				   "Disabling CBS on queue0 before queue1\n");
			return -EINVAL;
		}
	}

	ring->cbs_enable = enable;
	ring->idleslope = idleslope;
	ring->sendslope = sendslope;
	ring->hicredit = hicredit;
	ring->locredit = locredit;

	return 0;
}

static int igc_tsn_enable_cbs(struct igc_adapter *adapter,
			      struct tc_cbs_qopt_offload *qopt)
{
	struct igc_hw *hw = &adapter->hw;
	int err;

	if (hw->mac.type != igc_i225)
		return -EOPNOTSUPP;

	if (qopt->queue < 0 || qopt->queue > 1)
		return -EINVAL;

	err = igc_save_cbs_params(adapter, qopt->queue, qopt->enable,
				  qopt->idleslope, qopt->sendslope,
				  qopt->hicredit, qopt->locredit);
	if (err)
		return err;

	return igc_tsn_offload_apply(adapter);
}

<<<<<<< HEAD
=======
static int igc_tc_query_caps(struct igc_adapter *adapter,
			     struct tc_query_caps_base *base)
{
	struct igc_hw *hw = &adapter->hw;

	switch (base->type) {
	case TC_SETUP_QDISC_TAPRIO: {
		struct tc_taprio_caps *caps = base->caps;

		caps->broken_mqprio = true;

		if (hw->mac.type == igc_i225) {
			caps->supports_queue_max_sdu = true;
			caps->gate_mask_per_txq = true;
		}

		return 0;
	}
	default:
		return -EOPNOTSUPP;
	}
}

>>>>>>> eb3cdb58
static int igc_setup_tc(struct net_device *dev, enum tc_setup_type type,
			void *type_data)
{
	struct igc_adapter *adapter = netdev_priv(dev);

	adapter->tc_setup_type = type;

	switch (type) {
	case TC_QUERY_CAPS:
		return igc_tc_query_caps(adapter, type_data);
	case TC_SETUP_QDISC_TAPRIO:
		return igc_tsn_enable_qbv_scheduling(adapter, type_data);

	case TC_SETUP_QDISC_ETF:
		return igc_tsn_enable_launchtime(adapter, type_data);

	case TC_SETUP_QDISC_CBS:
		return igc_tsn_enable_cbs(adapter, type_data);

	default:
		return -EOPNOTSUPP;
	}
}

static int igc_bpf(struct net_device *dev, struct netdev_bpf *bpf)
{
	struct igc_adapter *adapter = netdev_priv(dev);

	switch (bpf->command) {
	case XDP_SETUP_PROG:
		return igc_xdp_set_prog(adapter, bpf->prog, bpf->extack);
	case XDP_SETUP_XSK_POOL:
		return igc_xdp_setup_pool(adapter, bpf->xsk.pool,
					  bpf->xsk.queue_id);
	default:
		return -EOPNOTSUPP;
	}
}

static int igc_xdp_xmit(struct net_device *dev, int num_frames,
			struct xdp_frame **frames, u32 flags)
{
	struct igc_adapter *adapter = netdev_priv(dev);
	int cpu = smp_processor_id();
	struct netdev_queue *nq;
	struct igc_ring *ring;
	int i, drops;

	if (unlikely(test_bit(__IGC_DOWN, &adapter->state)))
		return -ENETDOWN;

	if (unlikely(flags & ~XDP_XMIT_FLAGS_MASK))
		return -EINVAL;

	ring = igc_xdp_get_tx_ring(adapter, cpu);
	nq = txring_txq(ring);

	__netif_tx_lock(nq, cpu);

	/* Avoid transmit queue timeout since we share it with the slow path */
	txq_trans_cond_update(nq);

	drops = 0;
	for (i = 0; i < num_frames; i++) {
		int err;
		struct xdp_frame *xdpf = frames[i];

		err = igc_xdp_init_tx_descriptor(ring, xdpf);
		if (err) {
			xdp_return_frame_rx_napi(xdpf);
			drops++;
		}
	}

	if (flags & XDP_XMIT_FLUSH)
		igc_flush_tx_descriptors(ring);

	__netif_tx_unlock(nq);

	return num_frames - drops;
}

static void igc_trigger_rxtxq_interrupt(struct igc_adapter *adapter,
					struct igc_q_vector *q_vector)
{
	struct igc_hw *hw = &adapter->hw;
	u32 eics = 0;

	eics |= q_vector->eims_value;
	wr32(IGC_EICS, eics);
}

int igc_xsk_wakeup(struct net_device *dev, u32 queue_id, u32 flags)
{
	struct igc_adapter *adapter = netdev_priv(dev);
	struct igc_q_vector *q_vector;
	struct igc_ring *ring;

	if (test_bit(__IGC_DOWN, &adapter->state))
		return -ENETDOWN;

	if (!igc_xdp_is_enabled(adapter))
		return -ENXIO;

	if (queue_id >= adapter->num_rx_queues)
		return -EINVAL;

	ring = adapter->rx_ring[queue_id];

	if (!ring->xsk_pool)
		return -ENXIO;

	q_vector = adapter->q_vector[queue_id];
	if (!napi_if_scheduled_mark_missed(&q_vector->napi))
		igc_trigger_rxtxq_interrupt(adapter, q_vector);

	return 0;
}

static const struct net_device_ops igc_netdev_ops = {
	.ndo_open		= igc_open,
	.ndo_stop		= igc_close,
	.ndo_start_xmit		= igc_xmit_frame,
	.ndo_set_rx_mode	= igc_set_rx_mode,
	.ndo_set_mac_address	= igc_set_mac,
	.ndo_change_mtu		= igc_change_mtu,
	.ndo_tx_timeout		= igc_tx_timeout,
	.ndo_get_stats64	= igc_get_stats64,
	.ndo_fix_features	= igc_fix_features,
	.ndo_set_features	= igc_set_features,
	.ndo_features_check	= igc_features_check,
	.ndo_eth_ioctl		= igc_ioctl,
	.ndo_setup_tc		= igc_setup_tc,
	.ndo_bpf		= igc_bpf,
	.ndo_xdp_xmit		= igc_xdp_xmit,
	.ndo_xsk_wakeup		= igc_xsk_wakeup,
};

/* PCIe configuration access */
void igc_read_pci_cfg(struct igc_hw *hw, u32 reg, u16 *value)
{
	struct igc_adapter *adapter = hw->back;

	pci_read_config_word(adapter->pdev, reg, value);
}

void igc_write_pci_cfg(struct igc_hw *hw, u32 reg, u16 *value)
{
	struct igc_adapter *adapter = hw->back;

	pci_write_config_word(adapter->pdev, reg, *value);
}

s32 igc_read_pcie_cap_reg(struct igc_hw *hw, u32 reg, u16 *value)
{
	struct igc_adapter *adapter = hw->back;

	if (!pci_is_pcie(adapter->pdev))
		return -IGC_ERR_CONFIG;

	pcie_capability_read_word(adapter->pdev, reg, value);

	return IGC_SUCCESS;
}

s32 igc_write_pcie_cap_reg(struct igc_hw *hw, u32 reg, u16 *value)
{
	struct igc_adapter *adapter = hw->back;

	if (!pci_is_pcie(adapter->pdev))
		return -IGC_ERR_CONFIG;

	pcie_capability_write_word(adapter->pdev, reg, *value);

	return IGC_SUCCESS;
}

u32 igc_rd32(struct igc_hw *hw, u32 reg)
{
	struct igc_adapter *igc = container_of(hw, struct igc_adapter, hw);
	u8 __iomem *hw_addr = READ_ONCE(hw->hw_addr);
	u32 value = 0;

	if (IGC_REMOVED(hw_addr))
		return ~value;

	value = readl(&hw_addr[reg]);

	/* reads should not return all F's */
	if (!(~value) && (!reg || !(~readl(hw_addr)))) {
		struct net_device *netdev = igc->netdev;

		hw->hw_addr = NULL;
		netif_device_detach(netdev);
		netdev_err(netdev, "PCIe link lost, device now detached\n");
		WARN(pci_device_is_present(igc->pdev),
		     "igc: Failed to read reg 0x%x!\n", reg);
	}

	return value;
}

<<<<<<< HEAD
=======
/* Mapping HW RSS Type to enum xdp_rss_hash_type */
static enum xdp_rss_hash_type igc_xdp_rss_type[IGC_RSS_TYPE_MAX_TABLE] = {
	[IGC_RSS_TYPE_NO_HASH]		= XDP_RSS_TYPE_L2,
	[IGC_RSS_TYPE_HASH_TCP_IPV4]	= XDP_RSS_TYPE_L4_IPV4_TCP,
	[IGC_RSS_TYPE_HASH_IPV4]	= XDP_RSS_TYPE_L3_IPV4,
	[IGC_RSS_TYPE_HASH_TCP_IPV6]	= XDP_RSS_TYPE_L4_IPV6_TCP,
	[IGC_RSS_TYPE_HASH_IPV6_EX]	= XDP_RSS_TYPE_L3_IPV6_EX,
	[IGC_RSS_TYPE_HASH_IPV6]	= XDP_RSS_TYPE_L3_IPV6,
	[IGC_RSS_TYPE_HASH_TCP_IPV6_EX] = XDP_RSS_TYPE_L4_IPV6_TCP_EX,
	[IGC_RSS_TYPE_HASH_UDP_IPV4]	= XDP_RSS_TYPE_L4_IPV4_UDP,
	[IGC_RSS_TYPE_HASH_UDP_IPV6]	= XDP_RSS_TYPE_L4_IPV6_UDP,
	[IGC_RSS_TYPE_HASH_UDP_IPV6_EX] = XDP_RSS_TYPE_L4_IPV6_UDP_EX,
	[10] = XDP_RSS_TYPE_NONE, /* RSS Type above 9 "Reserved" by HW  */
	[11] = XDP_RSS_TYPE_NONE, /* keep array sized for SW bit-mask   */
	[12] = XDP_RSS_TYPE_NONE, /* to handle future HW revisons       */
	[13] = XDP_RSS_TYPE_NONE,
	[14] = XDP_RSS_TYPE_NONE,
	[15] = XDP_RSS_TYPE_NONE,
};

static int igc_xdp_rx_hash(const struct xdp_md *_ctx, u32 *hash,
			   enum xdp_rss_hash_type *rss_type)
{
	const struct igc_xdp_buff *ctx = (void *)_ctx;

	if (!(ctx->xdp.rxq->dev->features & NETIF_F_RXHASH))
		return -ENODATA;

	*hash = le32_to_cpu(ctx->rx_desc->wb.lower.hi_dword.rss);
	*rss_type = igc_xdp_rss_type[igc_rss_type(ctx->rx_desc)];

	return 0;
}

static const struct xdp_metadata_ops igc_xdp_metadata_ops = {
	.xmo_rx_hash			= igc_xdp_rx_hash,
};

static enum hrtimer_restart igc_qbv_scheduling_timer(struct hrtimer *timer)
{
	struct igc_adapter *adapter = container_of(timer, struct igc_adapter,
						   hrtimer);
	unsigned long flags;
	unsigned int i;

	spin_lock_irqsave(&adapter->qbv_tx_lock, flags);

	adapter->qbv_transition = true;
	for (i = 0; i < adapter->num_tx_queues; i++) {
		struct igc_ring *tx_ring = adapter->tx_ring[i];

		if (tx_ring->admin_gate_closed) {
			tx_ring->admin_gate_closed = false;
			tx_ring->oper_gate_closed = true;
		} else {
			tx_ring->oper_gate_closed = false;
		}
	}
	adapter->qbv_transition = false;

	spin_unlock_irqrestore(&adapter->qbv_tx_lock, flags);

	return HRTIMER_NORESTART;
}

>>>>>>> eb3cdb58
/**
 * igc_probe - Device Initialization Routine
 * @pdev: PCI device information struct
 * @ent: entry in igc_pci_tbl
 *
 * Returns 0 on success, negative on failure
 *
 * igc_probe initializes an adapter identified by a pci_dev structure.
 * The OS initialization, configuring the adapter private structure,
 * and a hardware reset occur.
 */
static int igc_probe(struct pci_dev *pdev,
		     const struct pci_device_id *ent)
{
	struct igc_adapter *adapter;
	struct net_device *netdev;
	struct igc_hw *hw;
	const struct igc_info *ei = igc_info_tbl[ent->driver_data];
	int err;

	err = pci_enable_device_mem(pdev);
	if (err)
		return err;

	err = dma_set_mask_and_coherent(&pdev->dev, DMA_BIT_MASK(64));
	if (err) {
		dev_err(&pdev->dev,
			"No usable DMA configuration, aborting\n");
		goto err_dma;
	}

	err = pci_request_mem_regions(pdev, igc_driver_name);
	if (err)
		goto err_pci_reg;

	err = pci_enable_ptm(pdev, NULL);
	if (err < 0)
		dev_info(&pdev->dev, "PCIe PTM not supported by PCIe bus/controller\n");

	err = pci_enable_ptm(pdev, NULL);
	if (err < 0)
		dev_info(&pdev->dev, "PCIe PTM not supported by PCIe bus/controller\n");

	pci_set_master(pdev);

	err = -ENOMEM;
	netdev = alloc_etherdev_mq(sizeof(struct igc_adapter),
				   IGC_MAX_TX_QUEUES);

	if (!netdev)
		goto err_alloc_etherdev;

	SET_NETDEV_DEV(netdev, &pdev->dev);

	pci_set_drvdata(pdev, netdev);
	adapter = netdev_priv(netdev);
	adapter->netdev = netdev;
	adapter->pdev = pdev;
	hw = &adapter->hw;
	hw->back = adapter;
	adapter->port_num = hw->bus.func;
	adapter->msg_enable = netif_msg_init(debug, DEFAULT_MSG_ENABLE);

	err = pci_save_state(pdev);
	if (err)
		goto err_ioremap;

	err = -EIO;
	adapter->io_addr = ioremap(pci_resource_start(pdev, 0),
				   pci_resource_len(pdev, 0));
	if (!adapter->io_addr)
		goto err_ioremap;

	/* hw->hw_addr can be zeroed, so use adapter->io_addr for unmap */
	hw->hw_addr = adapter->io_addr;

	netdev->netdev_ops = &igc_netdev_ops;
	netdev->xdp_metadata_ops = &igc_xdp_metadata_ops;
	igc_ethtool_set_ops(netdev);
	netdev->watchdog_timeo = 5 * HZ;

	netdev->mem_start = pci_resource_start(pdev, 0);
	netdev->mem_end = pci_resource_end(pdev, 0);

	/* PCI config space info */
	hw->vendor_id = pdev->vendor;
	hw->device_id = pdev->device;
	hw->revision_id = pdev->revision;
	hw->subsystem_vendor_id = pdev->subsystem_vendor;
	hw->subsystem_device_id = pdev->subsystem_device;

	/* Copy the default MAC and PHY function pointers */
	memcpy(&hw->mac.ops, ei->mac_ops, sizeof(hw->mac.ops));
	memcpy(&hw->phy.ops, ei->phy_ops, sizeof(hw->phy.ops));

	/* Initialize skew-specific constants */
	err = ei->get_invariants(hw);
	if (err)
		goto err_sw_init;

	/* Add supported features to the features list*/
	netdev->features |= NETIF_F_SG;
	netdev->features |= NETIF_F_TSO;
	netdev->features |= NETIF_F_TSO6;
	netdev->features |= NETIF_F_TSO_ECN;
	netdev->features |= NETIF_F_RXHASH;
	netdev->features |= NETIF_F_RXCSUM;
	netdev->features |= NETIF_F_HW_CSUM;
	netdev->features |= NETIF_F_SCTP_CRC;
	netdev->features |= NETIF_F_HW_TC;

#define IGC_GSO_PARTIAL_FEATURES (NETIF_F_GSO_GRE | \
				  NETIF_F_GSO_GRE_CSUM | \
				  NETIF_F_GSO_IPXIP4 | \
				  NETIF_F_GSO_IPXIP6 | \
				  NETIF_F_GSO_UDP_TUNNEL | \
				  NETIF_F_GSO_UDP_TUNNEL_CSUM)

	netdev->gso_partial_features = IGC_GSO_PARTIAL_FEATURES;
	netdev->features |= NETIF_F_GSO_PARTIAL | IGC_GSO_PARTIAL_FEATURES;

	/* setup the private structure */
	err = igc_sw_init(adapter);
	if (err)
		goto err_sw_init;

	/* copy netdev features into list of user selectable features */
	netdev->hw_features |= NETIF_F_NTUPLE;
	netdev->hw_features |= NETIF_F_HW_VLAN_CTAG_TX;
	netdev->hw_features |= NETIF_F_HW_VLAN_CTAG_RX;
	netdev->hw_features |= netdev->features;

	netdev->features |= NETIF_F_HIGHDMA;

	netdev->vlan_features |= netdev->features | NETIF_F_TSO_MANGLEID;
	netdev->mpls_features |= NETIF_F_HW_CSUM;
	netdev->hw_enc_features |= netdev->vlan_features;
<<<<<<< HEAD
=======

	netdev->xdp_features = NETDEV_XDP_ACT_BASIC | NETDEV_XDP_ACT_REDIRECT |
			       NETDEV_XDP_ACT_XSK_ZEROCOPY;
>>>>>>> eb3cdb58

	/* MTU range: 68 - 9216 */
	netdev->min_mtu = ETH_MIN_MTU;
	netdev->max_mtu = MAX_STD_JUMBO_FRAME_SIZE;

	/* before reading the NVM, reset the controller to put the device in a
	 * known good starting state
	 */
	hw->mac.ops.reset_hw(hw);

	if (igc_get_flash_presence_i225(hw)) {
		if (hw->nvm.ops.validate(hw) < 0) {
			dev_err(&pdev->dev, "The NVM Checksum Is Not Valid\n");
			err = -EIO;
			goto err_eeprom;
		}
	}

	if (eth_platform_get_mac_address(&pdev->dev, hw->mac.addr)) {
		/* copy the MAC address out of the NVM */
		if (hw->mac.ops.read_mac_addr(hw))
			dev_err(&pdev->dev, "NVM Read Error\n");
	}

	eth_hw_addr_set(netdev, hw->mac.addr);

	if (!is_valid_ether_addr(netdev->dev_addr)) {
		dev_err(&pdev->dev, "Invalid MAC Address\n");
		err = -EIO;
		goto err_eeprom;
	}

	/* configure RXPBSIZE and TXPBSIZE */
	wr32(IGC_RXPBS, I225_RXPBSIZE_DEFAULT);
	wr32(IGC_TXPBS, I225_TXPBSIZE_DEFAULT);

	timer_setup(&adapter->watchdog_timer, igc_watchdog, 0);
	timer_setup(&adapter->phy_info_timer, igc_update_phy_info, 0);

	INIT_WORK(&adapter->reset_task, igc_reset_task);
	INIT_WORK(&adapter->watchdog_task, igc_watchdog_task);

	hrtimer_init(&adapter->hrtimer, CLOCK_MONOTONIC, HRTIMER_MODE_REL);
	adapter->hrtimer.function = &igc_qbv_scheduling_timer;

	/* Initialize link properties that are user-changeable */
	adapter->fc_autoneg = true;
	hw->mac.autoneg = true;
	hw->phy.autoneg_advertised = 0xaf;

	hw->fc.requested_mode = igc_fc_default;
	hw->fc.current_mode = igc_fc_default;

	/* By default, support wake on port A */
	adapter->flags |= IGC_FLAG_WOL_SUPPORTED;

	/* initialize the wol settings based on the eeprom settings */
	if (adapter->flags & IGC_FLAG_WOL_SUPPORTED)
		adapter->wol |= IGC_WUFC_MAG;

	device_set_wakeup_enable(&adapter->pdev->dev,
				 adapter->flags & IGC_FLAG_WOL_SUPPORTED);

	igc_ptp_init(adapter);

	igc_tsn_clear_schedule(adapter);

	/* reset the hardware with the new settings */
	igc_reset(adapter);

	/* let the f/w know that the h/w is now under the control of the
	 * driver.
	 */
	igc_get_hw_control(adapter);

	strncpy(netdev->name, "eth%d", IFNAMSIZ);
	err = register_netdev(netdev);
	if (err)
		goto err_register;

	 /* carrier off reporting is important to ethtool even BEFORE open */
	netif_carrier_off(netdev);

	/* Check if Media Autosense is enabled */
	adapter->ei = *ei;

	/* print pcie link status and MAC address */
	pcie_print_link_status(pdev);
	netdev_info(netdev, "MAC: %pM\n", netdev->dev_addr);

	dev_pm_set_driver_flags(&pdev->dev, DPM_FLAG_NO_DIRECT_COMPLETE);
	/* Disable EEE for internal PHY devices */
	hw->dev_spec._base.eee_enable = false;
	adapter->flags &= ~IGC_FLAG_EEE;
	igc_set_eee_i225(hw, false, false, false);

	pm_runtime_put_noidle(&pdev->dev);

	return 0;

err_register:
	igc_release_hw_control(adapter);
err_eeprom:
	if (!igc_check_reset_block(hw))
		igc_reset_phy(hw);
err_sw_init:
	igc_clear_interrupt_scheme(adapter);
	iounmap(adapter->io_addr);
err_ioremap:
	free_netdev(netdev);
err_alloc_etherdev:
	pci_release_mem_regions(pdev);
err_pci_reg:
err_dma:
	pci_disable_device(pdev);
	return err;
}

/**
 * igc_remove - Device Removal Routine
 * @pdev: PCI device information struct
 *
 * igc_remove is called by the PCI subsystem to alert the driver
 * that it should release a PCI device.  This could be caused by a
 * Hot-Plug event, or because the driver is going to be removed from
 * memory.
 */
static void igc_remove(struct pci_dev *pdev)
{
	struct net_device *netdev = pci_get_drvdata(pdev);
	struct igc_adapter *adapter = netdev_priv(netdev);

	pm_runtime_get_noresume(&pdev->dev);

	igc_flush_nfc_rules(adapter);

	igc_ptp_stop(adapter);

	pci_disable_ptm(pdev);
	pci_clear_master(pdev);

	set_bit(__IGC_DOWN, &adapter->state);

	del_timer_sync(&adapter->watchdog_timer);
	del_timer_sync(&adapter->phy_info_timer);

	cancel_work_sync(&adapter->reset_task);
	cancel_work_sync(&adapter->watchdog_task);
	hrtimer_cancel(&adapter->hrtimer);

	/* Release control of h/w to f/w.  If f/w is AMT enabled, this
	 * would have already happened in close and is redundant.
	 */
	igc_release_hw_control(adapter);
	unregister_netdev(netdev);

	igc_clear_interrupt_scheme(adapter);
	pci_iounmap(pdev, adapter->io_addr);
	pci_release_mem_regions(pdev);

	free_netdev(netdev);

	pci_disable_device(pdev);
}

static int __igc_shutdown(struct pci_dev *pdev, bool *enable_wake,
			  bool runtime)
{
	struct net_device *netdev = pci_get_drvdata(pdev);
	struct igc_adapter *adapter = netdev_priv(netdev);
	u32 wufc = runtime ? IGC_WUFC_LNKC : adapter->wol;
	struct igc_hw *hw = &adapter->hw;
	u32 ctrl, rctl, status;
	bool wake;

	rtnl_lock();
	netif_device_detach(netdev);

	if (netif_running(netdev))
		__igc_close(netdev, true);

	igc_ptp_suspend(adapter);

	igc_clear_interrupt_scheme(adapter);
	rtnl_unlock();

	status = rd32(IGC_STATUS);
	if (status & IGC_STATUS_LU)
		wufc &= ~IGC_WUFC_LNKC;

	if (wufc) {
		igc_setup_rctl(adapter);
		igc_set_rx_mode(netdev);

		/* turn on all-multi mode if wake on multicast is enabled */
		if (wufc & IGC_WUFC_MC) {
			rctl = rd32(IGC_RCTL);
			rctl |= IGC_RCTL_MPE;
			wr32(IGC_RCTL, rctl);
		}

		ctrl = rd32(IGC_CTRL);
		ctrl |= IGC_CTRL_ADVD3WUC;
		wr32(IGC_CTRL, ctrl);

		/* Allow time for pending master requests to run */
		igc_disable_pcie_master(hw);

		wr32(IGC_WUC, IGC_WUC_PME_EN);
		wr32(IGC_WUFC, wufc);
	} else {
		wr32(IGC_WUC, 0);
		wr32(IGC_WUFC, 0);
	}

	wake = wufc || adapter->en_mng_pt;
	if (!wake)
		igc_power_down_phy_copper_base(&adapter->hw);
	else
		igc_power_up_link(adapter);

	if (enable_wake)
		*enable_wake = wake;

	/* Release control of h/w to f/w.  If f/w is AMT enabled, this
	 * would have already happened in close and is redundant.
	 */
	igc_release_hw_control(adapter);

	pci_disable_device(pdev);

	return 0;
}

#ifdef CONFIG_PM
static int __maybe_unused igc_runtime_suspend(struct device *dev)
{
	return __igc_shutdown(to_pci_dev(dev), NULL, 1);
}

static void igc_deliver_wake_packet(struct net_device *netdev)
{
	struct igc_adapter *adapter = netdev_priv(netdev);
	struct igc_hw *hw = &adapter->hw;
	struct sk_buff *skb;
	u32 wupl;

	wupl = rd32(IGC_WUPL) & IGC_WUPL_MASK;

	/* WUPM stores only the first 128 bytes of the wake packet.
	 * Read the packet only if we have the whole thing.
	 */
	if (wupl == 0 || wupl > IGC_WUPM_BYTES)
		return;

	skb = netdev_alloc_skb_ip_align(netdev, IGC_WUPM_BYTES);
	if (!skb)
		return;

	skb_put(skb, wupl);

	/* Ensure reads are 32-bit aligned */
	wupl = roundup(wupl, 4);

	memcpy_fromio(skb->data, hw->hw_addr + IGC_WUPM_REG(0), wupl);

	skb->protocol = eth_type_trans(skb, netdev);
	netif_rx(skb);
}

static int __maybe_unused igc_resume(struct device *dev)
{
	struct pci_dev *pdev = to_pci_dev(dev);
	struct net_device *netdev = pci_get_drvdata(pdev);
	struct igc_adapter *adapter = netdev_priv(netdev);
	struct igc_hw *hw = &adapter->hw;
	u32 err, val;

	pci_set_power_state(pdev, PCI_D0);
	pci_restore_state(pdev);
	pci_save_state(pdev);

	if (!pci_device_is_present(pdev))
		return -ENODEV;
	err = pci_enable_device_mem(pdev);
	if (err) {
		netdev_err(netdev, "Cannot enable PCI device from suspend\n");
		return err;
	}
	pci_set_master(pdev);

	pci_enable_wake(pdev, PCI_D3hot, 0);
	pci_enable_wake(pdev, PCI_D3cold, 0);

	if (igc_init_interrupt_scheme(adapter, true)) {
		netdev_err(netdev, "Unable to allocate memory for queues\n");
		return -ENOMEM;
	}

	igc_reset(adapter);

	/* let the f/w know that the h/w is now under the control of the
	 * driver.
	 */
	igc_get_hw_control(adapter);

	val = rd32(IGC_WUS);
	if (val & WAKE_PKT_WUS)
		igc_deliver_wake_packet(netdev);

	wr32(IGC_WUS, ~0);

	rtnl_lock();
	if (!err && netif_running(netdev))
		err = __igc_open(netdev, true);

	if (!err)
		netif_device_attach(netdev);
	rtnl_unlock();

	return err;
}

static int __maybe_unused igc_runtime_resume(struct device *dev)
{
	return igc_resume(dev);
}

static int __maybe_unused igc_suspend(struct device *dev)
{
	return __igc_shutdown(to_pci_dev(dev), NULL, 0);
}

static int __maybe_unused igc_runtime_idle(struct device *dev)
{
	struct net_device *netdev = dev_get_drvdata(dev);
	struct igc_adapter *adapter = netdev_priv(netdev);

	if (!igc_has_link(adapter))
		pm_schedule_suspend(dev, MSEC_PER_SEC * 5);

	return -EBUSY;
}
#endif /* CONFIG_PM */

static void igc_shutdown(struct pci_dev *pdev)
{
	bool wake;

	__igc_shutdown(pdev, &wake, 0);

	if (system_state == SYSTEM_POWER_OFF) {
		pci_wake_from_d3(pdev, wake);
		pci_set_power_state(pdev, PCI_D3hot);
	}
}

/**
 *  igc_io_error_detected - called when PCI error is detected
 *  @pdev: Pointer to PCI device
 *  @state: The current PCI connection state
 *
 *  This function is called after a PCI bus error affecting
 *  this device has been detected.
 **/
static pci_ers_result_t igc_io_error_detected(struct pci_dev *pdev,
					      pci_channel_state_t state)
{
	struct net_device *netdev = pci_get_drvdata(pdev);
	struct igc_adapter *adapter = netdev_priv(netdev);

	netif_device_detach(netdev);

	if (state == pci_channel_io_perm_failure)
		return PCI_ERS_RESULT_DISCONNECT;

	if (netif_running(netdev))
		igc_down(adapter);
	pci_disable_device(pdev);

	/* Request a slot reset. */
	return PCI_ERS_RESULT_NEED_RESET;
}

/**
 *  igc_io_slot_reset - called after the PCI bus has been reset.
 *  @pdev: Pointer to PCI device
 *
 *  Restart the card from scratch, as if from a cold-boot. Implementation
 *  resembles the first-half of the igc_resume routine.
 **/
static pci_ers_result_t igc_io_slot_reset(struct pci_dev *pdev)
{
	struct net_device *netdev = pci_get_drvdata(pdev);
	struct igc_adapter *adapter = netdev_priv(netdev);
	struct igc_hw *hw = &adapter->hw;
	pci_ers_result_t result;

	if (pci_enable_device_mem(pdev)) {
		netdev_err(netdev, "Could not re-enable PCI device after reset\n");
		result = PCI_ERS_RESULT_DISCONNECT;
	} else {
		pci_set_master(pdev);
		pci_restore_state(pdev);
		pci_save_state(pdev);

		pci_enable_wake(pdev, PCI_D3hot, 0);
		pci_enable_wake(pdev, PCI_D3cold, 0);

		/* In case of PCI error, adapter loses its HW address
		 * so we should re-assign it here.
		 */
		hw->hw_addr = adapter->io_addr;

		igc_reset(adapter);
		wr32(IGC_WUS, ~0);
		result = PCI_ERS_RESULT_RECOVERED;
	}

	return result;
}

/**
 *  igc_io_resume - called when traffic can start to flow again.
 *  @pdev: Pointer to PCI device
 *
 *  This callback is called when the error recovery driver tells us that
 *  its OK to resume normal operation. Implementation resembles the
 *  second-half of the igc_resume routine.
 */
static void igc_io_resume(struct pci_dev *pdev)
{
	struct net_device *netdev = pci_get_drvdata(pdev);
	struct igc_adapter *adapter = netdev_priv(netdev);

	rtnl_lock();
	if (netif_running(netdev)) {
		if (igc_open(netdev)) {
			netdev_err(netdev, "igc_open failed after reset\n");
			return;
		}
	}

	netif_device_attach(netdev);

	/* let the f/w know that the h/w is now under the control of the
	 * driver.
	 */
	igc_get_hw_control(adapter);
	rtnl_unlock();
}

static const struct pci_error_handlers igc_err_handler = {
	.error_detected = igc_io_error_detected,
	.slot_reset = igc_io_slot_reset,
	.resume = igc_io_resume,
};

#ifdef CONFIG_PM
static const struct dev_pm_ops igc_pm_ops = {
	SET_SYSTEM_SLEEP_PM_OPS(igc_suspend, igc_resume)
	SET_RUNTIME_PM_OPS(igc_runtime_suspend, igc_runtime_resume,
			   igc_runtime_idle)
};
#endif

static struct pci_driver igc_driver = {
	.name     = igc_driver_name,
	.id_table = igc_pci_tbl,
	.probe    = igc_probe,
	.remove   = igc_remove,
#ifdef CONFIG_PM
	.driver.pm = &igc_pm_ops,
#endif
	.shutdown = igc_shutdown,
	.err_handler = &igc_err_handler,
};

/**
 * igc_reinit_queues - return error
 * @adapter: pointer to adapter structure
 */
int igc_reinit_queues(struct igc_adapter *adapter)
{
	struct net_device *netdev = adapter->netdev;
	int err = 0;

	if (netif_running(netdev))
		igc_close(netdev);

	igc_reset_interrupt_capability(adapter);

	if (igc_init_interrupt_scheme(adapter, true)) {
		netdev_err(netdev, "Unable to allocate memory for queues\n");
		return -ENOMEM;
	}

	if (netif_running(netdev))
		err = igc_open(netdev);

	return err;
}

/**
 * igc_get_hw_dev - return device
 * @hw: pointer to hardware structure
 *
 * used by hardware layer to print debugging information
 */
struct net_device *igc_get_hw_dev(struct igc_hw *hw)
{
	struct igc_adapter *adapter = hw->back;

	return adapter->netdev;
}

static void igc_disable_rx_ring_hw(struct igc_ring *ring)
{
	struct igc_hw *hw = &ring->q_vector->adapter->hw;
	u8 idx = ring->reg_idx;
	u32 rxdctl;

	rxdctl = rd32(IGC_RXDCTL(idx));
	rxdctl &= ~IGC_RXDCTL_QUEUE_ENABLE;
	rxdctl |= IGC_RXDCTL_SWFLUSH;
	wr32(IGC_RXDCTL(idx), rxdctl);
}

void igc_disable_rx_ring(struct igc_ring *ring)
{
	igc_disable_rx_ring_hw(ring);
	igc_clean_rx_ring(ring);
}

void igc_enable_rx_ring(struct igc_ring *ring)
{
	struct igc_adapter *adapter = ring->q_vector->adapter;

	igc_configure_rx_ring(adapter, ring);

	if (ring->xsk_pool)
		igc_alloc_rx_buffers_zc(ring, igc_desc_unused(ring));
	else
		igc_alloc_rx_buffers(ring, igc_desc_unused(ring));
}

void igc_disable_tx_ring(struct igc_ring *ring)
{
	igc_disable_tx_ring_hw(ring);
	igc_clean_tx_ring(ring);
}

void igc_enable_tx_ring(struct igc_ring *ring)
{
	struct igc_adapter *adapter = ring->q_vector->adapter;

	igc_configure_tx_ring(adapter, ring);
}

/**
 * igc_init_module - Driver Registration Routine
 *
 * igc_init_module is the first routine called when the driver is
 * loaded. All it does is register with the PCI subsystem.
 */
static int __init igc_init_module(void)
{
	int ret;

	pr_info("%s\n", igc_driver_string);
	pr_info("%s\n", igc_copyright);

	ret = pci_register_driver(&igc_driver);
	return ret;
}

module_init(igc_init_module);

/**
 * igc_exit_module - Driver Exit Cleanup Routine
 *
 * igc_exit_module is called just before the driver is removed
 * from memory.
 */
static void __exit igc_exit_module(void)
{
	pci_unregister_driver(&igc_driver);
}

module_exit(igc_exit_module);
/* igc_main.c */<|MERGE_RESOLUTION|>--- conflicted
+++ resolved
@@ -1047,7 +1047,6 @@
 	s64 n;
 
 	n = div64_s64(ktime_sub_ns(now, base_time), cycle_time);
-<<<<<<< HEAD
 
 	baset_est = ktime_add_ns(base_time, cycle_time * (n));
 	end_of_cycle = ktime_add_ns(baset_est, cycle_time);
@@ -1062,22 +1061,6 @@
 		}
 	}
 
-=======
-
-	baset_est = ktime_add_ns(base_time, cycle_time * (n));
-	end_of_cycle = ktime_add_ns(baset_est, cycle_time);
-
-	if (ktime_compare(txtime, end_of_cycle) >= 0) {
-		if (baset_est != ring->last_ff_cycle) {
-			*first_flag = true;
-			ring->last_ff_cycle = baset_est;
-
-			if (ktime_compare(end_of_cycle, ring->last_tx_cycle) > 0)
-				*insert_empty = true;
-		}
-	}
-
->>>>>>> eb3cdb58
 	/* Introducing a window at end of cycle on which packets
 	 * potentially not honor launchtime. Window of 5us chosen
 	 * considering software update the tail pointer and packets
@@ -1553,10 +1536,7 @@
 static netdev_tx_t igc_xmit_frame_ring(struct sk_buff *skb,
 				       struct igc_ring *tx_ring)
 {
-<<<<<<< HEAD
-=======
 	struct igc_adapter *adapter = netdev_priv(tx_ring->netdev);
->>>>>>> eb3cdb58
 	bool first_flag = false, insert_empty = false;
 	u16 count = TXD_USE_COUNT(skb_headlen(skb));
 	__be16 protocol = vlan_get_protocol(skb);
@@ -1619,11 +1599,6 @@
 	first->bytecount = skb->len;
 	first->gso_segs = 1;
 
-<<<<<<< HEAD
-	if (unlikely(test_bit(IGC_RING_FLAG_TX_HWTSTAMP, &tx_ring->flags) &&
-		     skb_shinfo(skb)->tx_flags & SKBTX_HW_TSTAMP)) {
-		struct igc_adapter *adapter = netdev_priv(tx_ring->netdev);
-=======
 	if (adapter->qbv_transition || tx_ring->oper_gate_closed)
 		goto out_drop;
 
@@ -1631,7 +1606,6 @@
 		adapter->stats.txdrop++;
 		goto out_drop;
 	}
->>>>>>> eb3cdb58
 
 	if (unlikely(test_bit(IGC_RING_FLAG_TX_HWTSTAMP, &tx_ring->flags) &&
 		     skb_shinfo(skb)->tx_flags & SKBTX_HW_TSTAMP)) {
@@ -2618,15 +2592,6 @@
 		}
 
 		if (!skb) {
-<<<<<<< HEAD
-			xdp_init_buff(&xdp, truesize, &rx_ring->xdp_rxq);
-			xdp_prepare_buff(&xdp, pktbuf - igc_rx_offset(rx_ring),
-					 igc_rx_offset(rx_ring) + pkt_offset,
-					 size, true);
-			xdp_buff_clear_frags_flag(&xdp);
-
-			skb = igc_xdp_run_prog(adapter, &xdp);
-=======
 			xdp_init_buff(&ctx.xdp, truesize, &rx_ring->xdp_rxq);
 			xdp_prepare_buff(&ctx.xdp, pktbuf - igc_rx_offset(rx_ring),
 					 igc_rx_offset(rx_ring) + pkt_offset,
@@ -2635,7 +2600,6 @@
 			ctx.rx_desc = rx_desc;
 
 			skb = igc_xdp_run_prog(adapter, &ctx.xdp);
->>>>>>> eb3cdb58
 		}
 
 		if (IS_ERR(skb)) {
@@ -2657,11 +2621,7 @@
 		} else if (skb)
 			igc_add_rx_frag(rx_ring, rx_buffer, skb, size);
 		else if (ring_uses_build_skb(rx_ring))
-<<<<<<< HEAD
-			skb = igc_build_skb(rx_ring, rx_buffer, &xdp);
-=======
 			skb = igc_build_skb(rx_ring, rx_buffer, &ctx.xdp);
->>>>>>> eb3cdb58
 		else
 			skb = igc_construct_skb(rx_ring, rx_buffer, &ctx.xdp,
 						timestamp);
@@ -2901,12 +2861,9 @@
 
 	__netif_tx_lock(nq, cpu);
 
-<<<<<<< HEAD
-=======
 	/* Avoid transmit queue timeout since we share it with the slow path */
 	txq_trans_cond_update(nq);
 
->>>>>>> eb3cdb58
 	ntu = ring->next_to_use;
 	budget = igc_desc_unused(ring);
 
@@ -3075,13 +3032,8 @@
 		    time_after(jiffies, tx_buffer->time_stamp +
 		    (adapter->tx_timeout_factor * HZ)) &&
 		    !(rd32(IGC_STATUS) & IGC_STATUS_TXOFF) &&
-<<<<<<< HEAD
-		    (rd32(IGC_TDH(tx_ring->reg_idx)) !=
-		     readl(tx_ring->tail))) {
-=======
 		    (rd32(IGC_TDH(tx_ring->reg_idx)) != readl(tx_ring->tail)) &&
 		    !tx_ring->oper_gate_closed) {
->>>>>>> eb3cdb58
 			/* detected Tx unit hang */
 			netdev_err(tx_ring->netdev,
 				   "Detected Tx Unit Hang\n"
@@ -6166,34 +6118,22 @@
 	return igc_tsn_offload_apply(adapter);
 }
 
-<<<<<<< HEAD
-static int igc_tsn_clear_schedule(struct igc_adapter *adapter)
-{
-=======
 static int igc_qbv_clear_schedule(struct igc_adapter *adapter)
 {
 	unsigned long flags;
->>>>>>> eb3cdb58
 	int i;
 
 	adapter->base_time = 0;
 	adapter->cycle_time = NSEC_PER_SEC;
-<<<<<<< HEAD
-=======
 	adapter->taprio_offload_enable = false;
 	adapter->qbv_config_change_errors = 0;
 	adapter->qbv_count = 0;
->>>>>>> eb3cdb58
 
 	for (i = 0; i < adapter->num_tx_queues; i++) {
 		struct igc_ring *ring = adapter->tx_ring[i];
 
 		ring->start_time = 0;
 		ring->end_time = NSEC_PER_SEC;
-<<<<<<< HEAD
-	}
-
-=======
 		ring->max_sdu = 0;
 	}
 
@@ -6217,7 +6157,6 @@
 {
 	igc_qbv_clear_schedule(adapter);
 
->>>>>>> eb3cdb58
 	return 0;
 }
 
@@ -6225,28 +6164,15 @@
 				 struct tc_taprio_qopt_offload *qopt)
 {
 	bool queue_configured[IGC_MAX_TX_QUEUES] = { };
-<<<<<<< HEAD
-=======
 	struct igc_hw *hw = &adapter->hw;
->>>>>>> eb3cdb58
 	u32 start_time = 0, end_time = 0;
 	struct timespec64 now;
 	unsigned long flags;
 	size_t n;
 	int i;
 
-<<<<<<< HEAD
-	adapter->qbv_enable = qopt->enable;
-
-	if (!qopt->enable)
-		return igc_tsn_clear_schedule(adapter);
-
-	if (qopt->base_time < 0)
-		return -ERANGE;
-=======
 	if (qopt->cmd == TAPRIO_CMD_DESTROY)
 		return igc_tsn_clear_schedule(adapter);
->>>>>>> eb3cdb58
 
 	if (qopt->cmd != TAPRIO_CMD_REPLACE)
 		return -EOPNOTSUPP;
@@ -6300,32 +6226,21 @@
 				ring->start_time = start_time;
 			ring->end_time = end_time;
 
-<<<<<<< HEAD
-			queue_configured[i] = true;
-=======
 			if (ring->start_time >= adapter->cycle_time)
 				queue_configured[i] = false;
 			else
 				queue_configured[i] = true;
->>>>>>> eb3cdb58
 		}
 
 		start_time += e->interval;
 	}
 
-<<<<<<< HEAD
-=======
 	spin_lock_irqsave(&adapter->qbv_tx_lock, flags);
 
->>>>>>> eb3cdb58
 	/* Check whether a queue gets configured.
 	 * If not, set the start and end time to be end time.
 	 */
 	for (i = 0; i < adapter->num_tx_queues; i++) {
-<<<<<<< HEAD
-		if (!queue_configured[i]) {
-			struct igc_ring *ring = adapter->tx_ring[i];
-=======
 		struct igc_ring *ring = adapter->tx_ring[i];
 
 		if (!is_base_time_past(qopt->base_time, &now)) {
@@ -6340,15 +6255,12 @@
 				ring->admin_gate_closed = true;
 			else
 				ring->oper_gate_closed = true;
->>>>>>> eb3cdb58
 
 			ring->start_time = end_time;
 			ring->end_time = end_time;
 		}
 	}
 
-<<<<<<< HEAD
-=======
 	spin_unlock_irqrestore(&adapter->qbv_tx_lock, flags);
 
 	for (i = 0; i < adapter->num_tx_queues; i++) {
@@ -6361,7 +6273,6 @@
 			ring->max_sdu = 0;
 	}
 
->>>>>>> eb3cdb58
 	return 0;
 }
 
@@ -6449,8 +6360,6 @@
 	return igc_tsn_offload_apply(adapter);
 }
 
-<<<<<<< HEAD
-=======
 static int igc_tc_query_caps(struct igc_adapter *adapter,
 			     struct tc_query_caps_base *base)
 {
@@ -6474,7 +6383,6 @@
 	}
 }
 
->>>>>>> eb3cdb58
 static int igc_setup_tc(struct net_device *dev, enum tc_setup_type type,
 			void *type_data)
 {
@@ -6677,8 +6585,6 @@
 	return value;
 }
 
-<<<<<<< HEAD
-=======
 /* Mapping HW RSS Type to enum xdp_rss_hash_type */
 static enum xdp_rss_hash_type igc_xdp_rss_type[IGC_RSS_TYPE_MAX_TABLE] = {
 	[IGC_RSS_TYPE_NO_HASH]		= XDP_RSS_TYPE_L2,
@@ -6744,7 +6650,6 @@
 	return HRTIMER_NORESTART;
 }
 
->>>>>>> eb3cdb58
 /**
  * igc_probe - Device Initialization Routine
  * @pdev: PCI device information struct
@@ -6779,10 +6684,6 @@
 	err = pci_request_mem_regions(pdev, igc_driver_name);
 	if (err)
 		goto err_pci_reg;
-
-	err = pci_enable_ptm(pdev, NULL);
-	if (err < 0)
-		dev_info(&pdev->dev, "PCIe PTM not supported by PCIe bus/controller\n");
 
 	err = pci_enable_ptm(pdev, NULL);
 	if (err < 0)
@@ -6882,12 +6783,9 @@
 	netdev->vlan_features |= netdev->features | NETIF_F_TSO_MANGLEID;
 	netdev->mpls_features |= NETIF_F_HW_CSUM;
 	netdev->hw_enc_features |= netdev->vlan_features;
-<<<<<<< HEAD
-=======
 
 	netdev->xdp_features = NETDEV_XDP_ACT_BASIC | NETDEV_XDP_ACT_REDIRECT |
 			       NETDEV_XDP_ACT_XSK_ZEROCOPY;
->>>>>>> eb3cdb58
 
 	/* MTU range: 68 - 9216 */
 	netdev->min_mtu = ETH_MIN_MTU;
