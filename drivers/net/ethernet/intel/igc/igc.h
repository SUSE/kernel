/* SPDX-License-Identifier: GPL-2.0 */
/* Copyright (c)  2018 Intel Corporation */

#ifndef _IGC_H_
#define _IGC_H_

#include <linux/kobject.h>
#include <linux/pci.h>
#include <linux/netdevice.h>
#include <linux/vmalloc.h>
#include <linux/ethtool.h>
#include <linux/sctp.h>
#include <linux/ptp_clock_kernel.h>
#include <linux/timecounter.h>
#include <linux/net_tstamp.h>
#include <linux/bitfield.h>
#include <linux/hrtimer.h>
#include <net/xdp.h>

#include "igc_hw.h"

void igc_ethtool_set_ops(struct net_device *);

/* Transmit and receive queues */
#define IGC_MAX_RX_QUEUES		4
#define IGC_MAX_TX_QUEUES		4

#define MAX_Q_VECTORS			8
#define MAX_STD_JUMBO_FRAME_SIZE	9216

#define MAX_ETYPE_FILTER		8
#define IGC_RETA_SIZE			128

/* SDP support */
#define IGC_N_EXTTS	2
#define IGC_N_PEROUT	2
#define IGC_N_SDP	4

#define MAX_FLEX_FILTER			32

#define IGC_MAX_TX_TSTAMP_REGS		4

enum igc_mac_filter_type {
	IGC_MAC_FILTER_TYPE_DST = 0,
	IGC_MAC_FILTER_TYPE_SRC
};

struct igc_tx_queue_stats {
	u64 packets;
	u64 bytes;
	u64 restart_queue;
	u64 restart_queue2;
};

struct igc_rx_queue_stats {
	u64 packets;
	u64 bytes;
	u64 drops;
	u64 csum_err;
	u64 alloc_failed;
};

struct igc_rx_packet_stats {
	u64 ipv4_packets;      /* IPv4 headers processed */
	u64 ipv4e_packets;     /* IPv4E headers with extensions processed */
	u64 ipv6_packets;      /* IPv6 headers processed */
	u64 ipv6e_packets;     /* IPv6E headers with extensions processed */
	u64 tcp_packets;       /* TCP headers processed */
	u64 udp_packets;       /* UDP headers processed */
	u64 sctp_packets;      /* SCTP headers processed */
	u64 nfs_packets;       /* NFS headers processe */
	u64 other_packets;
};

<<<<<<< HEAD
struct igc_tx_timestamp_request {
	struct sk_buff *skb;   /* reference to the packet being timestamped */
=======
enum igc_tx_buffer_type {
	IGC_TX_BUFFER_TYPE_SKB,
	IGC_TX_BUFFER_TYPE_XDP,
	IGC_TX_BUFFER_TYPE_XSK,
};

/* wrapper around a pointer to a socket buffer,
 * so a DMA handle can be stored along with the buffer
 */
struct igc_tx_buffer {
	union igc_adv_tx_desc *next_to_watch;
	unsigned long time_stamp;
	enum igc_tx_buffer_type type;
	union {
		struct sk_buff *skb;
		struct xdp_frame *xdpf;
	};
	unsigned int bytecount;
	u16 gso_segs;
	__be16 protocol;

	DEFINE_DMA_UNMAP_ADDR(dma);
	DEFINE_DMA_UNMAP_LEN(len);
	u32 tx_flags;
	bool xsk_pending_ts;
};

struct igc_tx_timestamp_request {
	union {                /* reference to the packet being timestamped */
		struct sk_buff *skb;
		struct igc_tx_buffer *xsk_tx_buffer;
	};
	enum igc_tx_buffer_type buffer_type;
>>>>>>> 2d5404ca
	unsigned long start;   /* when the tstamp request started (jiffies) */
	u32 mask;              /* _TSYNCTXCTL_TXTT_{X} bit for this request */
	u32 regl;              /* which TXSTMPL_{X} register should be used */
	u32 regh;              /* which TXSTMPH_{X} register should be used */
	u32 flags;             /* flags that should be added to the tx_buffer */
<<<<<<< HEAD
=======
	u8 xsk_queue_index;    /* Tx queue which requesting timestamp */
	struct xsk_tx_metadata_compl xsk_meta;	/* ref to xsk Tx metadata */
>>>>>>> 2d5404ca
};

struct igc_inline_rx_tstamps {
	/* Timestamps are saved in little endian at the beginning of the packet
	 * buffer following the layout:
	 *
	 * DWORD: | 0              | 1              | 2              | 3              |
	 * Field: | Timer1 SYSTIML | Timer1 SYSTIMH | Timer0 SYSTIML | Timer0 SYSTIMH |
	 *
	 * SYSTIML holds the nanoseconds part while SYSTIMH holds the seconds
	 * part of the timestamp.
	 *
	 */
	__le32 timer1[2];
	__le32 timer0[2];
};

struct igc_ring_container {
	struct igc_ring *ring;          /* pointer to linked list of rings */
	unsigned int total_bytes;       /* total bytes processed this int */
	unsigned int total_packets;     /* total packets processed this int */
	u16 work_limit;                 /* total work allowed per interrupt */
	u8 count;                       /* total number of rings in vector */
	u8 itr;                         /* current ITR setting for ring */
};

struct igc_ring {
	struct igc_q_vector *q_vector;  /* backlink to q_vector */
	struct net_device *netdev;      /* back pointer to net_device */
	struct device *dev;             /* device for dma mapping */
	union {                         /* array of buffer info structs */
		struct igc_tx_buffer *tx_buffer_info;
		struct igc_rx_buffer *rx_buffer_info;
	};
	void *desc;                     /* descriptor ring memory */
	unsigned long flags;            /* ring specific flags */
	void __iomem *tail;             /* pointer to ring tail register */
	dma_addr_t dma;                 /* phys address of the ring */
	unsigned int size;              /* length of desc. ring in bytes */

	u16 count;                      /* number of desc. in the ring */
	u8 queue_index;                 /* logical index of the ring*/
	u8 reg_idx;                     /* physical index of the ring */
	bool launchtime_enable;         /* true if LaunchTime is enabled */
	ktime_t last_tx_cycle;          /* end of the cycle with a launchtime transmission */
	ktime_t last_ff_cycle;          /* Last cycle with an active first flag */

	u32 start_time;
	u32 end_time;
	u32 max_sdu;
	bool oper_gate_closed;		/* Operating gate. True if the TX Queue is closed */
	bool admin_gate_closed;		/* Future gate. True if the TX Queue will be closed */

	/* CBS parameters */
	bool cbs_enable;                /* indicates if CBS is enabled */
	s32 idleslope;                  /* idleSlope in kbps */
	s32 sendslope;                  /* sendSlope in kbps */
	s32 hicredit;                   /* hiCredit in bytes */
	s32 locredit;                   /* loCredit in bytes */

	/* everything past this point are written often */
	u16 next_to_clean;
	u16 next_to_use;
	u16 next_to_alloc;

	union {
		/* TX */
		struct {
			struct igc_tx_queue_stats tx_stats;
			struct u64_stats_sync tx_syncp;
			struct u64_stats_sync tx_syncp2;
		};
		/* RX */
		struct {
			struct igc_rx_queue_stats rx_stats;
			struct igc_rx_packet_stats pkt_stats;
			struct u64_stats_sync rx_syncp;
			struct sk_buff *skb;
		};
	};

	struct xdp_rxq_info xdp_rxq;
	struct xsk_buff_pool *xsk_pool;
} ____cacheline_internodealigned_in_smp;

/* Board specific private data structure */
struct igc_adapter {
	struct net_device *netdev;

	struct ethtool_keee eee;

	unsigned long state;
	unsigned int flags;
	unsigned int num_q_vectors;

	struct msix_entry *msix_entries;

	/* TX */
	u16 tx_work_limit;
	u32 tx_timeout_count;
	int num_tx_queues;
	struct igc_ring *tx_ring[IGC_MAX_TX_QUEUES];

	/* RX */
	int num_rx_queues;
	struct igc_ring *rx_ring[IGC_MAX_RX_QUEUES];

	struct timer_list watchdog_timer;
	struct timer_list dma_err_timer;
	struct timer_list phy_info_timer;
	struct hrtimer hrtimer;

	u32 wol;
	u32 en_mng_pt;
	u16 link_speed;
	u16 link_duplex;

	u8 port_num;

	u8 __iomem *io_addr;
	/* Interrupt Throttle Rate */
	u32 rx_itr_setting;
	u32 tx_itr_setting;

	struct work_struct reset_task;
	struct work_struct watchdog_task;
	struct work_struct dma_err_task;
	bool fc_autoneg;

	u8 tx_timeout_factor;

	int msg_enable;
	u32 max_frame_size;
	u32 min_frame_size;

	int tc_setup_type;
	ktime_t base_time;
	ktime_t cycle_time;
	bool taprio_offload_enable;
	u32 qbv_config_change_errors;
	bool qbv_transition;
	unsigned int qbv_count;
	/* Access to oper_gate_closed, admin_gate_closed and qbv_transition
	 * are protected by the qbv_tx_lock.
	 */
	spinlock_t qbv_tx_lock;
<<<<<<< HEAD
=======

	bool strict_priority_enable;
	u8 num_tc;
	u16 queue_per_tc[IGC_MAX_TX_QUEUES];
>>>>>>> 2d5404ca

	/* OS defined structs */
	struct pci_dev *pdev;
	/* lock for statistics */
	spinlock_t stats64_lock;
	struct rtnl_link_stats64 stats64;

	/* structs defined in igc_hw.h */
	struct igc_hw hw;
	struct igc_hw_stats stats;

	struct igc_q_vector *q_vector[MAX_Q_VECTORS];
	u32 eims_enable_mask;
	u32 eims_other;

	u16 tx_ring_count;
	u16 rx_ring_count;

	u32 tx_hwtstamp_timeouts;
	u32 tx_hwtstamp_skipped;
	u32 rx_hwtstamp_cleared;

	u32 rss_queues;
	u32 rss_indir_tbl_init;

	/* Any access to elements in nfc_rule_list is protected by the
	 * nfc_rule_lock.
	 */
	struct mutex nfc_rule_lock;
	struct list_head nfc_rule_list;
	unsigned int nfc_rule_count;

	u8 rss_indir_tbl[IGC_RETA_SIZE];

	unsigned long link_check_timeout;
	struct igc_info ei;

	u32 test_icr;

	struct ptp_clock *ptp_clock;
	struct ptp_clock_info ptp_caps;
	/* Access to ptp_tx_skb and ptp_tx_start are protected by the
	 * ptp_tx_lock.
	 */
	spinlock_t ptp_tx_lock;
	struct igc_tx_timestamp_request tx_tstamp[IGC_MAX_TX_TSTAMP_REGS];
	struct hwtstamp_config tstamp_config;
	unsigned int ptp_flags;
	/* System time value lock */
	spinlock_t tmreg_lock;
	/* Free-running timer lock */
	spinlock_t free_timer_lock;
	struct cyclecounter cc;
	struct timecounter tc;
	struct timespec64 prev_ptp_time; /* Pre-reset PTP clock */
	ktime_t ptp_reset_start; /* Reset time in clock mono */
	struct system_time_snapshot snapshot;

	char fw_version[32];

	struct bpf_prog *xdp_prog;

	bool pps_sys_wrap_on;

	struct ptp_pin_desc sdp_config[IGC_N_SDP];
	struct {
		struct timespec64 start;
		struct timespec64 period;
	} perout[IGC_N_PEROUT];

	/* LEDs */
	struct mutex led_mutex;
	struct igc_led_classdev *leds;
};

void igc_up(struct igc_adapter *adapter);
void igc_down(struct igc_adapter *adapter);
int igc_open(struct net_device *netdev);
int igc_close(struct net_device *netdev);
int igc_setup_tx_resources(struct igc_ring *ring);
int igc_setup_rx_resources(struct igc_ring *ring);
void igc_free_tx_resources(struct igc_ring *ring);
void igc_free_rx_resources(struct igc_ring *ring);
unsigned int igc_get_max_rss_queues(struct igc_adapter *adapter);
void igc_set_flag_queue_pairs(struct igc_adapter *adapter,
			      const u32 max_rss_queues);
int igc_reinit_queues(struct igc_adapter *adapter);
void igc_write_rss_indir_tbl(struct igc_adapter *adapter);
bool igc_has_link(struct igc_adapter *adapter);
void igc_reset(struct igc_adapter *adapter);
void igc_update_stats(struct igc_adapter *adapter);
void igc_disable_rx_ring(struct igc_ring *ring);
void igc_enable_rx_ring(struct igc_ring *ring);
void igc_disable_tx_ring(struct igc_ring *ring);
void igc_enable_tx_ring(struct igc_ring *ring);
int igc_xsk_wakeup(struct net_device *dev, u32 queue_id, u32 flags);

/* AF_XDP TX metadata operations */
extern const struct xsk_tx_metadata_ops igc_xsk_tx_metadata_ops;

/* igc_dump declarations */
void igc_rings_dump(struct igc_adapter *adapter);
void igc_regs_dump(struct igc_adapter *adapter);

extern char igc_driver_name[];

#define IGC_REGS_LEN			740

/* flags controlling PTP/1588 function */
#define IGC_PTP_ENABLED		BIT(0)

/* Flags definitions */
#define IGC_FLAG_HAS_MSI		BIT(0)
#define IGC_FLAG_QUEUE_PAIRS		BIT(3)
#define IGC_FLAG_DMAC			BIT(4)
#define IGC_FLAG_PTP			BIT(8)
#define IGC_FLAG_WOL_SUPPORTED		BIT(8)
#define IGC_FLAG_NEED_LINK_UPDATE	BIT(9)
#define IGC_FLAG_HAS_MSIX		BIT(13)
#define IGC_FLAG_EEE			BIT(14)
#define IGC_FLAG_VLAN_PROMISC		BIT(15)
#define IGC_FLAG_RX_LEGACY		BIT(16)
#define IGC_FLAG_TSN_QBV_ENABLED	BIT(17)
#define IGC_FLAG_TSN_QAV_ENABLED	BIT(18)
#define IGC_FLAG_TSN_LEGACY_ENABLED	BIT(19)

#define IGC_FLAG_TSN_ANY_ENABLED				\
	(IGC_FLAG_TSN_QBV_ENABLED | IGC_FLAG_TSN_QAV_ENABLED |	\
	 IGC_FLAG_TSN_LEGACY_ENABLED)

#define IGC_FLAG_RSS_FIELD_IPV4_UDP	BIT(6)
#define IGC_FLAG_RSS_FIELD_IPV6_UDP	BIT(7)

#define IGC_MRQC_ENABLE_RSS_MQ		0x00000002
#define IGC_MRQC_RSS_FIELD_IPV4_UDP	0x00400000
#define IGC_MRQC_RSS_FIELD_IPV6_UDP	0x00800000

/* RX-desc Write-Back format RSS Type's */
enum igc_rss_type_num {
	IGC_RSS_TYPE_NO_HASH		= 0,
	IGC_RSS_TYPE_HASH_TCP_IPV4	= 1,
	IGC_RSS_TYPE_HASH_IPV4		= 2,
	IGC_RSS_TYPE_HASH_TCP_IPV6	= 3,
	IGC_RSS_TYPE_HASH_IPV6_EX	= 4,
	IGC_RSS_TYPE_HASH_IPV6		= 5,
	IGC_RSS_TYPE_HASH_TCP_IPV6_EX	= 6,
	IGC_RSS_TYPE_HASH_UDP_IPV4	= 7,
	IGC_RSS_TYPE_HASH_UDP_IPV6	= 8,
	IGC_RSS_TYPE_HASH_UDP_IPV6_EX	= 9,
	IGC_RSS_TYPE_MAX		= 10,
};
#define IGC_RSS_TYPE_MAX_TABLE		16
#define IGC_RSS_TYPE_MASK		GENMASK(3,0) /* 4-bits (3:0) = mask 0x0F */

/* igc_rss_type - Rx descriptor RSS type field */
static inline u32 igc_rss_type(const union igc_adv_rx_desc *rx_desc)
{
	/* RSS Type 4-bits (3:0) number: 0-9 (above 9 is reserved)
	 * Accessing the same bits via u16 (wb.lower.lo_dword.hs_rss.pkt_info)
	 * is slightly slower than via u32 (wb.lower.lo_dword.data)
	 */
	return le32_get_bits(rx_desc->wb.lower.lo_dword.data, IGC_RSS_TYPE_MASK);
}

/* Interrupt defines */
#define IGC_START_ITR			648 /* ~6000 ints/sec */
#define IGC_4K_ITR			980
#define IGC_20K_ITR			196
#define IGC_70K_ITR			56

#define IGC_DEFAULT_ITR		3 /* dynamic */
#define IGC_MAX_ITR_USECS	10000
#define IGC_MIN_ITR_USECS	10
#define NON_Q_VECTORS		1
#define MAX_MSIX_ENTRIES	10

/* TX/RX descriptor defines */
#define IGC_DEFAULT_TXD		256
#define IGC_DEFAULT_TX_WORK	128
#define IGC_MIN_TXD		64
#define IGC_MAX_TXD		4096

#define IGC_DEFAULT_RXD		256
#define IGC_MIN_RXD		64
#define IGC_MAX_RXD		4096

/* Supported Rx Buffer Sizes */
#define IGC_RXBUFFER_256		256
#define IGC_RXBUFFER_2048		2048
#define IGC_RXBUFFER_3072		3072

#define AUTO_ALL_MODES		0
#define IGC_RX_HDR_LEN			IGC_RXBUFFER_256

/* Transmit and receive latency (for PTP timestamps) */
#define IGC_I225_TX_LATENCY_10		240
#define IGC_I225_TX_LATENCY_100		58
#define IGC_I225_TX_LATENCY_1000	80
#define IGC_I225_TX_LATENCY_2500	1325
#define IGC_I225_RX_LATENCY_10		6450
#define IGC_I225_RX_LATENCY_100		185
#define IGC_I225_RX_LATENCY_1000	300
#define IGC_I225_RX_LATENCY_2500	1485

/* RX and TX descriptor control thresholds.
 * PTHRESH - MAC will consider prefetch if it has fewer than this number of
 *           descriptors available in its onboard memory.
 *           Setting this to 0 disables RX descriptor prefetch.
 * HTHRESH - MAC will only prefetch if there are at least this many descriptors
 *           available in host memory.
 *           If PTHRESH is 0, this should also be 0.
 * WTHRESH - RX descriptor writeback threshold - MAC will delay writing back
 *           descriptors until either it has this many to write back, or the
 *           ITR timer expires.
 */
#define IGC_RX_PTHRESH			8
#define IGC_RX_HTHRESH			8
#define IGC_TX_PTHRESH			8
#define IGC_TX_HTHRESH			1
#define IGC_RX_WTHRESH			4
#define IGC_TX_WTHRESH			16

#define IGC_RX_DMA_ATTR \
	(DMA_ATTR_SKIP_CPU_SYNC | DMA_ATTR_WEAK_ORDERING)

#define IGC_TS_HDR_LEN			16

#define IGC_SKB_PAD			(NET_SKB_PAD + NET_IP_ALIGN)

#if (PAGE_SIZE < 8192)
#define IGC_MAX_FRAME_BUILD_SKB \
	(SKB_WITH_OVERHEAD(IGC_RXBUFFER_2048) - IGC_SKB_PAD - IGC_TS_HDR_LEN)
#else
#define IGC_MAX_FRAME_BUILD_SKB (IGC_RXBUFFER_2048 - IGC_TS_HDR_LEN)
#endif

/* How many Rx Buffers do we bundle into one write to the hardware ? */
#define IGC_RX_BUFFER_WRITE	16 /* Must be power of 2 */

/* VLAN info */
#define IGC_TX_FLAGS_VLAN_MASK	0xffff0000
#define IGC_TX_FLAGS_VLAN_SHIFT	16

/* igc_test_staterr - tests bits within Rx descriptor status and error fields */
static inline __le32 igc_test_staterr(union igc_adv_rx_desc *rx_desc,
				      const u32 stat_err_bits)
{
	return rx_desc->wb.upper.status_error & cpu_to_le32(stat_err_bits);
}

enum igc_state_t {
	__IGC_TESTING,
	__IGC_RESETTING,
	__IGC_DOWN,
};

enum igc_tx_flags {
	/* cmd_type flags */
	IGC_TX_FLAGS_VLAN	= 0x01,
	IGC_TX_FLAGS_TSO	= 0x02,
	IGC_TX_FLAGS_TSTAMP	= 0x04,

	/* olinfo flags */
	IGC_TX_FLAGS_IPV4	= 0x10,
	IGC_TX_FLAGS_CSUM	= 0x20,

	IGC_TX_FLAGS_TSTAMP_1	= 0x100,
	IGC_TX_FLAGS_TSTAMP_2	= 0x200,
	IGC_TX_FLAGS_TSTAMP_3	= 0x400,

	IGC_TX_FLAGS_TSTAMP_TIMER_1 = 0x800,
};

enum igc_boards {
	board_base,
};

/* The largest size we can write to the descriptor is 65535.  In order to
 * maintain a power of two alignment we have to limit ourselves to 32K.
 */
#define IGC_MAX_TXD_PWR		15
#define IGC_MAX_DATA_PER_TXD	BIT(IGC_MAX_TXD_PWR)

/* Tx Descriptors needed, worst case */
#define TXD_USE_COUNT(S)	DIV_ROUND_UP((S), IGC_MAX_DATA_PER_TXD)
#define DESC_NEEDED	(MAX_SKB_FRAGS + 4)

struct igc_rx_buffer {
	union {
		struct {
			dma_addr_t dma;
			struct page *page;
#if (BITS_PER_LONG > 32) || (PAGE_SIZE >= 65536)
			__u32 page_offset;
#else
			__u16 page_offset;
#endif
			__u16 pagecnt_bias;
		};
		struct xdp_buff *xdp;
	};
};

/* context wrapper around xdp_buff to provide access to descriptor metadata */
struct igc_xdp_buff {
	struct xdp_buff xdp;
	union igc_adv_rx_desc *rx_desc;
	struct igc_inline_rx_tstamps *rx_ts; /* data indication bit IGC_RXDADV_STAT_TSIP */
};

<<<<<<< HEAD
=======
struct igc_metadata_request {
	struct igc_tx_buffer *tx_buffer;
	struct xsk_tx_metadata *meta;
	struct igc_ring *tx_ring;
	u32 cmd_type;
};

>>>>>>> 2d5404ca
struct igc_q_vector {
	struct igc_adapter *adapter;    /* backlink */
	void __iomem *itr_register;
	u32 eims_value;                 /* EIMS mask value */

	u16 itr_val;
	u8 set_itr;

	struct igc_ring_container rx, tx;

	struct napi_struct napi;

	struct rcu_head rcu;    /* to avoid race with update stats on free */
	char name[IFNAMSIZ + 9];

	/* for dynamic allocation of rings associated with this q_vector */
	struct igc_ring ring[] ____cacheline_internodealigned_in_smp;
};

enum igc_filter_match_flags {
	IGC_FILTER_FLAG_ETHER_TYPE =	BIT(0),
	IGC_FILTER_FLAG_VLAN_TCI   =	BIT(1),
	IGC_FILTER_FLAG_SRC_MAC_ADDR =	BIT(2),
	IGC_FILTER_FLAG_DST_MAC_ADDR =	BIT(3),
	IGC_FILTER_FLAG_USER_DATA =	BIT(4),
	IGC_FILTER_FLAG_VLAN_ETYPE =	BIT(5),
};

struct igc_nfc_filter {
	u8 match_flags;
	u16 etype;
	u16 vlan_etype;
	u16 vlan_tci;
	u16 vlan_tci_mask;
	u8 src_addr[ETH_ALEN];
	u8 dst_addr[ETH_ALEN];
	u8 user_data[8];
	u8 user_mask[8];
	u8 flex_index;
	u8 rx_queue;
	u8 prio;
	u8 immediate_irq;
	u8 drop;
};

struct igc_nfc_rule {
	struct list_head list;
	struct igc_nfc_filter filter;
	u32 location;
	u16 action;
	bool flex;
};

/* IGC supports a total of 32 NFC rules: 16 MAC address based, 8 VLAN priority
 * based, 8 ethertype based and 32 Flex filter based rules.
 */
#define IGC_MAX_RXNFC_RULES		64

struct igc_flex_filter {
	u8 index;
	u8 data[128];
	u8 mask[16];
	u8 length;
	u8 rx_queue;
	u8 prio;
	u8 immediate_irq;
	u8 drop;
};

/* igc_desc_unused - calculate if we have unused descriptors */
static inline u16 igc_desc_unused(const struct igc_ring *ring)
{
	u16 ntc = ring->next_to_clean;
	u16 ntu = ring->next_to_use;

	return ((ntc > ntu) ? 0 : ring->count) + ntc - ntu - 1;
}

static inline s32 igc_get_phy_info(struct igc_hw *hw)
{
	if (hw->phy.ops.get_phy_info)
		return hw->phy.ops.get_phy_info(hw);

	return 0;
}

static inline s32 igc_reset_phy(struct igc_hw *hw)
{
	if (hw->phy.ops.reset)
		return hw->phy.ops.reset(hw);

	return 0;
}

static inline struct netdev_queue *txring_txq(const struct igc_ring *tx_ring)
{
	return netdev_get_tx_queue(tx_ring->netdev, tx_ring->queue_index);
}

enum igc_ring_flags_t {
	IGC_RING_FLAG_RX_3K_BUFFER,
	IGC_RING_FLAG_RX_BUILD_SKB_ENABLED,
	IGC_RING_FLAG_RX_SCTP_CSUM,
	IGC_RING_FLAG_RX_LB_VLAN_BSWAP,
	IGC_RING_FLAG_TX_CTX_IDX,
	IGC_RING_FLAG_TX_DETECT_HANG,
	IGC_RING_FLAG_AF_XDP_ZC,
	IGC_RING_FLAG_TX_HWTSTAMP,
<<<<<<< HEAD
=======
	IGC_RING_FLAG_RX_ALLOC_FAILED,
>>>>>>> 2d5404ca
};

#define ring_uses_large_buffer(ring) \
	test_bit(IGC_RING_FLAG_RX_3K_BUFFER, &(ring)->flags)
#define set_ring_uses_large_buffer(ring) \
	set_bit(IGC_RING_FLAG_RX_3K_BUFFER, &(ring)->flags)
#define clear_ring_uses_large_buffer(ring) \
	clear_bit(IGC_RING_FLAG_RX_3K_BUFFER, &(ring)->flags)

#define ring_uses_build_skb(ring) \
	test_bit(IGC_RING_FLAG_RX_BUILD_SKB_ENABLED, &(ring)->flags)

static inline unsigned int igc_rx_bufsz(struct igc_ring *ring)
{
#if (PAGE_SIZE < 8192)
	if (ring_uses_large_buffer(ring))
		return IGC_RXBUFFER_3072;

	if (ring_uses_build_skb(ring))
		return IGC_MAX_FRAME_BUILD_SKB + IGC_TS_HDR_LEN;
#endif
	return IGC_RXBUFFER_2048;
}

static inline unsigned int igc_rx_pg_order(struct igc_ring *ring)
{
#if (PAGE_SIZE < 8192)
	if (ring_uses_large_buffer(ring))
		return 1;
#endif
	return 0;
}

static inline s32 igc_read_phy_reg(struct igc_hw *hw, u32 offset, u16 *data)
{
	if (hw->phy.ops.read_reg)
		return hw->phy.ops.read_reg(hw, offset, data);

	return -EOPNOTSUPP;
}

void igc_reinit_locked(struct igc_adapter *);
struct igc_nfc_rule *igc_get_nfc_rule(struct igc_adapter *adapter,
				      u32 location);
int igc_add_nfc_rule(struct igc_adapter *adapter, struct igc_nfc_rule *rule);
void igc_del_nfc_rule(struct igc_adapter *adapter, struct igc_nfc_rule *rule);

void igc_ptp_init(struct igc_adapter *adapter);
void igc_ptp_reset(struct igc_adapter *adapter);
void igc_ptp_suspend(struct igc_adapter *adapter);
void igc_ptp_stop(struct igc_adapter *adapter);
ktime_t igc_ptp_rx_pktstamp(struct igc_adapter *adapter, __le32 *buf);
int igc_ptp_set_ts_config(struct net_device *netdev, struct ifreq *ifr);
int igc_ptp_get_ts_config(struct net_device *netdev, struct ifreq *ifr);
void igc_ptp_tx_hang(struct igc_adapter *adapter);
void igc_ptp_read(struct igc_adapter *adapter, struct timespec64 *ts);
void igc_ptp_tx_tstamp_event(struct igc_adapter *adapter);
<<<<<<< HEAD
=======

int igc_led_setup(struct igc_adapter *adapter);
void igc_led_free(struct igc_adapter *adapter);
>>>>>>> 2d5404ca

#define igc_rx_pg_size(_ring) (PAGE_SIZE << igc_rx_pg_order(_ring))

#define IGC_TXD_DCMD	(IGC_ADVTXD_DCMD_EOP | IGC_ADVTXD_DCMD_RS)

#define IGC_RX_DESC(R, i)       \
	(&(((union igc_adv_rx_desc *)((R)->desc))[i]))
#define IGC_TX_DESC(R, i)       \
	(&(((union igc_adv_tx_desc *)((R)->desc))[i]))
#define IGC_TX_CTXTDESC(R, i)   \
	(&(((struct igc_adv_tx_context_desc *)((R)->desc))[i]))

#endif /* _IGC_H_ */<|MERGE_RESOLUTION|>--- conflicted
+++ resolved
@@ -72,10 +72,6 @@
 	u64 other_packets;
 };
 
-<<<<<<< HEAD
-struct igc_tx_timestamp_request {
-	struct sk_buff *skb;   /* reference to the packet being timestamped */
-=======
 enum igc_tx_buffer_type {
 	IGC_TX_BUFFER_TYPE_SKB,
 	IGC_TX_BUFFER_TYPE_XDP,
@@ -109,17 +105,13 @@
 		struct igc_tx_buffer *xsk_tx_buffer;
 	};
 	enum igc_tx_buffer_type buffer_type;
->>>>>>> 2d5404ca
 	unsigned long start;   /* when the tstamp request started (jiffies) */
 	u32 mask;              /* _TSYNCTXCTL_TXTT_{X} bit for this request */
 	u32 regl;              /* which TXSTMPL_{X} register should be used */
 	u32 regh;              /* which TXSTMPH_{X} register should be used */
 	u32 flags;             /* flags that should be added to the tx_buffer */
-<<<<<<< HEAD
-=======
 	u8 xsk_queue_index;    /* Tx queue which requesting timestamp */
 	struct xsk_tx_metadata_compl xsk_meta;	/* ref to xsk Tx metadata */
->>>>>>> 2d5404ca
 };
 
 struct igc_inline_rx_tstamps {
@@ -266,13 +258,10 @@
 	 * are protected by the qbv_tx_lock.
 	 */
 	spinlock_t qbv_tx_lock;
-<<<<<<< HEAD
-=======
 
 	bool strict_priority_enable;
 	u8 num_tc;
 	u16 queue_per_tc[IGC_MAX_TX_QUEUES];
->>>>>>> 2d5404ca
 
 	/* OS defined structs */
 	struct pci_dev *pdev;
@@ -583,8 +572,6 @@
 	struct igc_inline_rx_tstamps *rx_ts; /* data indication bit IGC_RXDADV_STAT_TSIP */
 };
 
-<<<<<<< HEAD
-=======
 struct igc_metadata_request {
 	struct igc_tx_buffer *tx_buffer;
 	struct xsk_tx_metadata *meta;
@@ -592,7 +579,6 @@
 	u32 cmd_type;
 };
 
->>>>>>> 2d5404ca
 struct igc_q_vector {
 	struct igc_adapter *adapter;    /* backlink */
 	void __iomem *itr_register;
@@ -701,10 +687,7 @@
 	IGC_RING_FLAG_TX_DETECT_HANG,
 	IGC_RING_FLAG_AF_XDP_ZC,
 	IGC_RING_FLAG_TX_HWTSTAMP,
-<<<<<<< HEAD
-=======
 	IGC_RING_FLAG_RX_ALLOC_FAILED,
->>>>>>> 2d5404ca
 };
 
 #define ring_uses_large_buffer(ring) \
@@ -762,12 +745,9 @@
 void igc_ptp_tx_hang(struct igc_adapter *adapter);
 void igc_ptp_read(struct igc_adapter *adapter, struct timespec64 *ts);
 void igc_ptp_tx_tstamp_event(struct igc_adapter *adapter);
-<<<<<<< HEAD
-=======
 
 int igc_led_setup(struct igc_adapter *adapter);
 void igc_led_free(struct igc_adapter *adapter);
->>>>>>> 2d5404ca
 
 #define igc_rx_pg_size(_ring) (PAGE_SIZE << igc_rx_pg_order(_ring))
 
