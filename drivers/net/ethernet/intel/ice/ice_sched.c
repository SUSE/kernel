// SPDX-License-Identifier: GPL-2.0
/* Copyright (c) 2018, Intel Corporation. */

#include <net/devlink.h>
#include "ice_sched.h"

/**
 * ice_sched_add_root_node - Insert the Tx scheduler root node in SW DB
 * @pi: port information structure
 * @info: Scheduler element information from firmware
 *
 * This function inserts the root node of the scheduling tree topology
 * to the SW DB.
 */
static int
ice_sched_add_root_node(struct ice_port_info *pi,
			struct ice_aqc_txsched_elem_data *info)
{
	struct ice_sched_node *root;
	struct ice_hw *hw;

	if (!pi)
		return -EINVAL;

	hw = pi->hw;

	root = devm_kzalloc(ice_hw_to_dev(hw), sizeof(*root), GFP_KERNEL);
	if (!root)
		return -ENOMEM;

	/* coverity[suspicious_sizeof] */
	root->children = devm_kcalloc(ice_hw_to_dev(hw), hw->max_children[0],
				      sizeof(*root), GFP_KERNEL);
	if (!root->children) {
		devm_kfree(ice_hw_to_dev(hw), root);
		return -ENOMEM;
	}

	memcpy(&root->info, info, sizeof(*info));
	pi->root = root;
	return 0;
}

/**
 * ice_sched_find_node_by_teid - Find the Tx scheduler node in SW DB
 * @start_node: pointer to the starting ice_sched_node struct in a sub-tree
 * @teid: node TEID to search
 *
 * This function searches for a node matching the TEID in the scheduling tree
 * from the SW DB. The search is recursive and is restricted by the number of
 * layers it has searched through; stopping at the max supported layer.
 *
 * This function needs to be called when holding the port_info->sched_lock
 */
struct ice_sched_node *
ice_sched_find_node_by_teid(struct ice_sched_node *start_node, u32 teid)
{
	u16 i;

	/* The TEID is same as that of the start_node */
	if (ICE_TXSCHED_GET_NODE_TEID(start_node) == teid)
		return start_node;

	/* The node has no children or is at the max layer */
	if (!start_node->num_children ||
	    start_node->tx_sched_layer >= ICE_AQC_TOPO_MAX_LEVEL_NUM ||
	    start_node->info.data.elem_type == ICE_AQC_ELEM_TYPE_LEAF)
		return NULL;

	/* Check if TEID matches to any of the children nodes */
	for (i = 0; i < start_node->num_children; i++)
		if (ICE_TXSCHED_GET_NODE_TEID(start_node->children[i]) == teid)
			return start_node->children[i];

	/* Search within each child's sub-tree */
	for (i = 0; i < start_node->num_children; i++) {
		struct ice_sched_node *tmp;

		tmp = ice_sched_find_node_by_teid(start_node->children[i],
						  teid);
		if (tmp)
			return tmp;
	}

	return NULL;
}

/**
 * ice_aqc_send_sched_elem_cmd - send scheduling elements cmd
 * @hw: pointer to the HW struct
 * @cmd_opc: cmd opcode
 * @elems_req: number of elements to request
 * @buf: pointer to buffer
 * @buf_size: buffer size in bytes
 * @elems_resp: returns total number of elements response
 * @cd: pointer to command details structure or NULL
 *
 * This function sends a scheduling elements cmd (cmd_opc)
 */
static int
ice_aqc_send_sched_elem_cmd(struct ice_hw *hw, enum ice_adminq_opc cmd_opc,
			    u16 elems_req, void *buf, u16 buf_size,
			    u16 *elems_resp, struct ice_sq_cd *cd)
{
	struct ice_aqc_sched_elem_cmd *cmd;
	struct ice_aq_desc desc;
	int status;

	cmd = &desc.params.sched_elem_cmd;
	ice_fill_dflt_direct_cmd_desc(&desc, cmd_opc);
	cmd->num_elem_req = cpu_to_le16(elems_req);
	desc.flags |= cpu_to_le16(ICE_AQ_FLAG_RD);
	status = ice_aq_send_cmd(hw, &desc, buf, buf_size, cd);
	if (!status && elems_resp)
		*elems_resp = le16_to_cpu(cmd->num_elem_resp);

	return status;
}

/**
 * ice_aq_query_sched_elems - query scheduler elements
 * @hw: pointer to the HW struct
 * @elems_req: number of elements to query
 * @buf: pointer to buffer
 * @buf_size: buffer size in bytes
 * @elems_ret: returns total number of elements returned
 * @cd: pointer to command details structure or NULL
 *
 * Query scheduling elements (0x0404)
 */
int
ice_aq_query_sched_elems(struct ice_hw *hw, u16 elems_req,
			 struct ice_aqc_txsched_elem_data *buf, u16 buf_size,
			 u16 *elems_ret, struct ice_sq_cd *cd)
{
	return ice_aqc_send_sched_elem_cmd(hw, ice_aqc_opc_get_sched_elems,
					   elems_req, (void *)buf, buf_size,
					   elems_ret, cd);
}

/**
 * ice_sched_add_node - Insert the Tx scheduler node in SW DB
 * @pi: port information structure
 * @layer: Scheduler layer of the node
 * @info: Scheduler element information from firmware
 * @prealloc_node: preallocated ice_sched_node struct for SW DB
 *
 * This function inserts a scheduler node to the SW DB.
 */
int
ice_sched_add_node(struct ice_port_info *pi, u8 layer,
		   struct ice_aqc_txsched_elem_data *info,
		   struct ice_sched_node *prealloc_node)
{
	struct ice_aqc_txsched_elem_data elem;
	struct ice_sched_node *parent;
	struct ice_sched_node *node;
	struct ice_hw *hw;
	int status;

	if (!pi)
		return -EINVAL;

	hw = pi->hw;

	/* A valid parent node should be there */
	parent = ice_sched_find_node_by_teid(pi->root,
					     le32_to_cpu(info->parent_teid));
	if (!parent) {
		ice_debug(hw, ICE_DBG_SCHED, "Parent Node not found for parent_teid=0x%x\n",
			  le32_to_cpu(info->parent_teid));
		return -EINVAL;
	}

	/* query the current node information from FW before adding it
	 * to the SW DB
	 */
	status = ice_sched_query_elem(hw, le32_to_cpu(info->node_teid), &elem);
	if (status)
		return status;

	if (prealloc_node)
		node = prealloc_node;
	else
		node = devm_kzalloc(ice_hw_to_dev(hw), sizeof(*node), GFP_KERNEL);
	if (!node)
		return -ENOMEM;
	if (hw->max_children[layer]) {
		/* coverity[suspicious_sizeof] */
		node->children = devm_kcalloc(ice_hw_to_dev(hw),
					      hw->max_children[layer],
					      sizeof(*node), GFP_KERNEL);
		if (!node->children) {
			devm_kfree(ice_hw_to_dev(hw), node);
			return -ENOMEM;
		}
	}

	node->in_use = true;
	node->parent = parent;
	node->tx_sched_layer = layer;
	parent->children[parent->num_children++] = node;
	node->info = elem;
	return 0;
}

/**
 * ice_aq_delete_sched_elems - delete scheduler elements
 * @hw: pointer to the HW struct
 * @grps_req: number of groups to delete
 * @buf: pointer to buffer
 * @buf_size: buffer size in bytes
 * @grps_del: returns total number of elements deleted
 * @cd: pointer to command details structure or NULL
 *
 * Delete scheduling elements (0x040F)
 */
static int
ice_aq_delete_sched_elems(struct ice_hw *hw, u16 grps_req,
			  struct ice_aqc_delete_elem *buf, u16 buf_size,
			  u16 *grps_del, struct ice_sq_cd *cd)
{
	return ice_aqc_send_sched_elem_cmd(hw, ice_aqc_opc_delete_sched_elems,
					   grps_req, (void *)buf, buf_size,
					   grps_del, cd);
}

/**
 * ice_sched_remove_elems - remove nodes from HW
 * @hw: pointer to the HW struct
 * @parent: pointer to the parent node
 * @num_nodes: number of nodes
 * @node_teids: array of node teids to be deleted
 *
 * This function remove nodes from HW
 */
static int
ice_sched_remove_elems(struct ice_hw *hw, struct ice_sched_node *parent,
		       u16 num_nodes, u32 *node_teids)
{
	struct ice_aqc_delete_elem *buf;
	u16 i, num_groups_removed = 0;
	u16 buf_size;
	int status;

	buf_size = struct_size(buf, teid, num_nodes);
	buf = devm_kzalloc(ice_hw_to_dev(hw), buf_size, GFP_KERNEL);
	if (!buf)
		return -ENOMEM;

	buf->hdr.parent_teid = parent->info.node_teid;
	buf->hdr.num_elems = cpu_to_le16(num_nodes);
	for (i = 0; i < num_nodes; i++)
		buf->teid[i] = cpu_to_le32(node_teids[i]);

	status = ice_aq_delete_sched_elems(hw, 1, buf, buf_size,
					   &num_groups_removed, NULL);
	if (status || num_groups_removed != 1)
		ice_debug(hw, ICE_DBG_SCHED, "remove node failed FW error %d\n",
			  hw->adminq.sq_last_status);

	devm_kfree(ice_hw_to_dev(hw), buf);
	return status;
}

/**
 * ice_sched_get_first_node - get the first node of the given layer
 * @pi: port information structure
 * @parent: pointer the base node of the subtree
 * @layer: layer number
 *
 * This function retrieves the first node of the given layer from the subtree
 */
static struct ice_sched_node *
ice_sched_get_first_node(struct ice_port_info *pi,
			 struct ice_sched_node *parent, u8 layer)
{
	return pi->sib_head[parent->tc_num][layer];
}

/**
 * ice_sched_get_tc_node - get pointer to TC node
 * @pi: port information structure
 * @tc: TC number
 *
 * This function returns the TC node pointer
 */
struct ice_sched_node *ice_sched_get_tc_node(struct ice_port_info *pi, u8 tc)
{
	u8 i;

	if (!pi || !pi->root)
		return NULL;
	for (i = 0; i < pi->root->num_children; i++)
		if (pi->root->children[i]->tc_num == tc)
			return pi->root->children[i];
	return NULL;
}

/**
 * ice_free_sched_node - Free a Tx scheduler node from SW DB
 * @pi: port information structure
 * @node: pointer to the ice_sched_node struct
 *
 * This function frees up a node from SW DB as well as from HW
 *
 * This function needs to be called with the port_info->sched_lock held
 */
void ice_free_sched_node(struct ice_port_info *pi, struct ice_sched_node *node)
{
	struct ice_sched_node *parent;
	struct ice_hw *hw = pi->hw;
	u8 i, j;

	/* Free the children before freeing up the parent node
	 * The parent array is updated below and that shifts the nodes
	 * in the array. So always pick the first child if num children > 0
	 */
	while (node->num_children)
		ice_free_sched_node(pi, node->children[0]);

	/* Leaf, TC and root nodes can't be deleted by SW */
	if (node->tx_sched_layer >= hw->sw_entry_point_layer &&
	    node->info.data.elem_type != ICE_AQC_ELEM_TYPE_TC &&
	    node->info.data.elem_type != ICE_AQC_ELEM_TYPE_ROOT_PORT &&
	    node->info.data.elem_type != ICE_AQC_ELEM_TYPE_LEAF) {
		u32 teid = le32_to_cpu(node->info.node_teid);

		ice_sched_remove_elems(hw, node->parent, 1, &teid);
	}
	parent = node->parent;
	/* root has no parent */
	if (parent) {
		struct ice_sched_node *p;

		/* update the parent */
		for (i = 0; i < parent->num_children; i++)
			if (parent->children[i] == node) {
				for (j = i + 1; j < parent->num_children; j++)
					parent->children[j - 1] =
						parent->children[j];
				parent->num_children--;
				break;
			}

		p = ice_sched_get_first_node(pi, node, node->tx_sched_layer);
		while (p) {
			if (p->sibling == node) {
				p->sibling = node->sibling;
				break;
			}
			p = p->sibling;
		}

		/* update the sibling head if head is getting removed */
		if (pi->sib_head[node->tc_num][node->tx_sched_layer] == node)
			pi->sib_head[node->tc_num][node->tx_sched_layer] =
				node->sibling;
	}

	/* leaf nodes have no children */
	if (node->children)
		devm_kfree(ice_hw_to_dev(hw), node->children);

	kfree(node->name);
	xa_erase(&pi->sched_node_ids, node->id);
	devm_kfree(ice_hw_to_dev(hw), node);
}

/**
 * ice_aq_get_dflt_topo - gets default scheduler topology
 * @hw: pointer to the HW struct
 * @lport: logical port number
 * @buf: pointer to buffer
 * @buf_size: buffer size in bytes
 * @num_branches: returns total number of queue to port branches
 * @cd: pointer to command details structure or NULL
 *
 * Get default scheduler topology (0x400)
 */
static int
ice_aq_get_dflt_topo(struct ice_hw *hw, u8 lport,
		     struct ice_aqc_get_topo_elem *buf, u16 buf_size,
		     u8 *num_branches, struct ice_sq_cd *cd)
{
	struct ice_aqc_get_topo *cmd;
	struct ice_aq_desc desc;
	int status;

	cmd = &desc.params.get_topo;
	ice_fill_dflt_direct_cmd_desc(&desc, ice_aqc_opc_get_dflt_topo);
	cmd->port_num = lport;
	status = ice_aq_send_cmd(hw, &desc, buf, buf_size, cd);
	if (!status && num_branches)
		*num_branches = cmd->num_branches;

	return status;
}

/**
 * ice_aq_add_sched_elems - adds scheduling element
 * @hw: pointer to the HW struct
 * @grps_req: the number of groups that are requested to be added
 * @buf: pointer to buffer
 * @buf_size: buffer size in bytes
 * @grps_added: returns total number of groups added
 * @cd: pointer to command details structure or NULL
 *
 * Add scheduling elements (0x0401)
 */
static int
ice_aq_add_sched_elems(struct ice_hw *hw, u16 grps_req,
		       struct ice_aqc_add_elem *buf, u16 buf_size,
		       u16 *grps_added, struct ice_sq_cd *cd)
{
	return ice_aqc_send_sched_elem_cmd(hw, ice_aqc_opc_add_sched_elems,
					   grps_req, (void *)buf, buf_size,
					   grps_added, cd);
}

/**
 * ice_aq_cfg_sched_elems - configures scheduler elements
 * @hw: pointer to the HW struct
 * @elems_req: number of elements to configure
 * @buf: pointer to buffer
 * @buf_size: buffer size in bytes
 * @elems_cfgd: returns total number of elements configured
 * @cd: pointer to command details structure or NULL
 *
 * Configure scheduling elements (0x0403)
 */
static int
ice_aq_cfg_sched_elems(struct ice_hw *hw, u16 elems_req,
		       struct ice_aqc_txsched_elem_data *buf, u16 buf_size,
		       u16 *elems_cfgd, struct ice_sq_cd *cd)
{
	return ice_aqc_send_sched_elem_cmd(hw, ice_aqc_opc_cfg_sched_elems,
					   elems_req, (void *)buf, buf_size,
					   elems_cfgd, cd);
}

/**
 * ice_aq_move_sched_elems - move scheduler elements
 * @hw: pointer to the HW struct
 * @grps_req: number of groups to move
 * @buf: pointer to buffer
 * @buf_size: buffer size in bytes
 * @grps_movd: returns total number of groups moved
 * @cd: pointer to command details structure or NULL
 *
 * Move scheduling elements (0x0408)
 */
static int
ice_aq_move_sched_elems(struct ice_hw *hw, u16 grps_req,
			struct ice_aqc_move_elem *buf, u16 buf_size,
			u16 *grps_movd, struct ice_sq_cd *cd)
{
	return ice_aqc_send_sched_elem_cmd(hw, ice_aqc_opc_move_sched_elems,
					   grps_req, (void *)buf, buf_size,
					   grps_movd, cd);
}

/**
 * ice_aq_suspend_sched_elems - suspend scheduler elements
 * @hw: pointer to the HW struct
 * @elems_req: number of elements to suspend
 * @buf: pointer to buffer
 * @buf_size: buffer size in bytes
 * @elems_ret: returns total number of elements suspended
 * @cd: pointer to command details structure or NULL
 *
 * Suspend scheduling elements (0x0409)
 */
static int
ice_aq_suspend_sched_elems(struct ice_hw *hw, u16 elems_req, __le32 *buf,
			   u16 buf_size, u16 *elems_ret, struct ice_sq_cd *cd)
{
	return ice_aqc_send_sched_elem_cmd(hw, ice_aqc_opc_suspend_sched_elems,
					   elems_req, (void *)buf, buf_size,
					   elems_ret, cd);
}

/**
 * ice_aq_resume_sched_elems - resume scheduler elements
 * @hw: pointer to the HW struct
 * @elems_req: number of elements to resume
 * @buf: pointer to buffer
 * @buf_size: buffer size in bytes
 * @elems_ret: returns total number of elements resumed
 * @cd: pointer to command details structure or NULL
 *
 * resume scheduling elements (0x040A)
 */
static int
ice_aq_resume_sched_elems(struct ice_hw *hw, u16 elems_req, __le32 *buf,
			  u16 buf_size, u16 *elems_ret, struct ice_sq_cd *cd)
{
	return ice_aqc_send_sched_elem_cmd(hw, ice_aqc_opc_resume_sched_elems,
					   elems_req, (void *)buf, buf_size,
					   elems_ret, cd);
}

/**
 * ice_aq_query_sched_res - query scheduler resource
 * @hw: pointer to the HW struct
 * @buf_size: buffer size in bytes
 * @buf: pointer to buffer
 * @cd: pointer to command details structure or NULL
 *
 * Query scheduler resource allocation (0x0412)
 */
static int
ice_aq_query_sched_res(struct ice_hw *hw, u16 buf_size,
		       struct ice_aqc_query_txsched_res_resp *buf,
		       struct ice_sq_cd *cd)
{
	struct ice_aq_desc desc;

	ice_fill_dflt_direct_cmd_desc(&desc, ice_aqc_opc_query_sched_res);
	return ice_aq_send_cmd(hw, &desc, buf, buf_size, cd);
}

/**
 * ice_sched_suspend_resume_elems - suspend or resume HW nodes
 * @hw: pointer to the HW struct
 * @num_nodes: number of nodes
 * @node_teids: array of node teids to be suspended or resumed
 * @suspend: true means suspend / false means resume
 *
 * This function suspends or resumes HW nodes
 */
static int
ice_sched_suspend_resume_elems(struct ice_hw *hw, u8 num_nodes, u32 *node_teids,
			       bool suspend)
{
	u16 i, buf_size, num_elem_ret = 0;
	__le32 *buf;
	int status;

	buf_size = sizeof(*buf) * num_nodes;
	buf = devm_kzalloc(ice_hw_to_dev(hw), buf_size, GFP_KERNEL);
	if (!buf)
		return -ENOMEM;

	for (i = 0; i < num_nodes; i++)
		buf[i] = cpu_to_le32(node_teids[i]);

	if (suspend)
		status = ice_aq_suspend_sched_elems(hw, num_nodes, buf,
						    buf_size, &num_elem_ret,
						    NULL);
	else
		status = ice_aq_resume_sched_elems(hw, num_nodes, buf,
						   buf_size, &num_elem_ret,
						   NULL);
	if (status || num_elem_ret != num_nodes)
		ice_debug(hw, ICE_DBG_SCHED, "suspend/resume failed\n");

	devm_kfree(ice_hw_to_dev(hw), buf);
	return status;
}

/**
 * ice_alloc_lan_q_ctx - allocate LAN queue contexts for the given VSI and TC
 * @hw: pointer to the HW struct
 * @vsi_handle: VSI handle
 * @tc: TC number
 * @new_numqs: number of queues
 */
static int
ice_alloc_lan_q_ctx(struct ice_hw *hw, u16 vsi_handle, u8 tc, u16 new_numqs)
{
	struct ice_vsi_ctx *vsi_ctx;
	struct ice_q_ctx *q_ctx;

	vsi_ctx = ice_get_vsi_ctx(hw, vsi_handle);
	if (!vsi_ctx)
		return -EINVAL;
	/* allocate LAN queue contexts */
	if (!vsi_ctx->lan_q_ctx[tc]) {
		vsi_ctx->lan_q_ctx[tc] = devm_kcalloc(ice_hw_to_dev(hw),
						      new_numqs,
						      sizeof(*q_ctx),
						      GFP_KERNEL);
		if (!vsi_ctx->lan_q_ctx[tc])
			return -ENOMEM;
		vsi_ctx->num_lan_q_entries[tc] = new_numqs;
		return 0;
	}
	/* num queues are increased, update the queue contexts */
	if (new_numqs > vsi_ctx->num_lan_q_entries[tc]) {
		u16 prev_num = vsi_ctx->num_lan_q_entries[tc];

		q_ctx = devm_kcalloc(ice_hw_to_dev(hw), new_numqs,
				     sizeof(*q_ctx), GFP_KERNEL);
		if (!q_ctx)
			return -ENOMEM;
		memcpy(q_ctx, vsi_ctx->lan_q_ctx[tc],
		       prev_num * sizeof(*q_ctx));
		devm_kfree(ice_hw_to_dev(hw), vsi_ctx->lan_q_ctx[tc]);
		vsi_ctx->lan_q_ctx[tc] = q_ctx;
		vsi_ctx->num_lan_q_entries[tc] = new_numqs;
	}
	return 0;
}

/**
 * ice_alloc_rdma_q_ctx - allocate RDMA queue contexts for the given VSI and TC
 * @hw: pointer to the HW struct
 * @vsi_handle: VSI handle
 * @tc: TC number
 * @new_numqs: number of queues
 */
static int
ice_alloc_rdma_q_ctx(struct ice_hw *hw, u16 vsi_handle, u8 tc, u16 new_numqs)
{
	struct ice_vsi_ctx *vsi_ctx;
	struct ice_q_ctx *q_ctx;

	vsi_ctx = ice_get_vsi_ctx(hw, vsi_handle);
	if (!vsi_ctx)
		return -EINVAL;
	/* allocate RDMA queue contexts */
	if (!vsi_ctx->rdma_q_ctx[tc]) {
		vsi_ctx->rdma_q_ctx[tc] = devm_kcalloc(ice_hw_to_dev(hw),
						       new_numqs,
						       sizeof(*q_ctx),
						       GFP_KERNEL);
		if (!vsi_ctx->rdma_q_ctx[tc])
			return -ENOMEM;
		vsi_ctx->num_rdma_q_entries[tc] = new_numqs;
		return 0;
	}
	/* num queues are increased, update the queue contexts */
	if (new_numqs > vsi_ctx->num_rdma_q_entries[tc]) {
		u16 prev_num = vsi_ctx->num_rdma_q_entries[tc];

		q_ctx = devm_kcalloc(ice_hw_to_dev(hw), new_numqs,
				     sizeof(*q_ctx), GFP_KERNEL);
		if (!q_ctx)
			return -ENOMEM;
		memcpy(q_ctx, vsi_ctx->rdma_q_ctx[tc],
		       prev_num * sizeof(*q_ctx));
		devm_kfree(ice_hw_to_dev(hw), vsi_ctx->rdma_q_ctx[tc]);
		vsi_ctx->rdma_q_ctx[tc] = q_ctx;
		vsi_ctx->num_rdma_q_entries[tc] = new_numqs;
	}
	return 0;
}

/**
 * ice_aq_rl_profile - performs a rate limiting task
 * @hw: pointer to the HW struct
 * @opcode: opcode for add, query, or remove profile(s)
 * @num_profiles: the number of profiles
 * @buf: pointer to buffer
 * @buf_size: buffer size in bytes
 * @num_processed: number of processed add or remove profile(s) to return
 * @cd: pointer to command details structure
 *
 * RL profile function to add, query, or remove profile(s)
 */
static int
ice_aq_rl_profile(struct ice_hw *hw, enum ice_adminq_opc opcode,
		  u16 num_profiles, struct ice_aqc_rl_profile_elem *buf,
		  u16 buf_size, u16 *num_processed, struct ice_sq_cd *cd)
{
	struct ice_aqc_rl_profile *cmd;
	struct ice_aq_desc desc;
	int status;

	cmd = &desc.params.rl_profile;

	ice_fill_dflt_direct_cmd_desc(&desc, opcode);
	desc.flags |= cpu_to_le16(ICE_AQ_FLAG_RD);
	cmd->num_profiles = cpu_to_le16(num_profiles);
	status = ice_aq_send_cmd(hw, &desc, buf, buf_size, cd);
	if (!status && num_processed)
		*num_processed = le16_to_cpu(cmd->num_processed);
	return status;
}

/**
 * ice_aq_add_rl_profile - adds rate limiting profile(s)
 * @hw: pointer to the HW struct
 * @num_profiles: the number of profile(s) to be add
 * @buf: pointer to buffer
 * @buf_size: buffer size in bytes
 * @num_profiles_added: total number of profiles added to return
 * @cd: pointer to command details structure
 *
 * Add RL profile (0x0410)
 */
static int
ice_aq_add_rl_profile(struct ice_hw *hw, u16 num_profiles,
		      struct ice_aqc_rl_profile_elem *buf, u16 buf_size,
		      u16 *num_profiles_added, struct ice_sq_cd *cd)
{
	return ice_aq_rl_profile(hw, ice_aqc_opc_add_rl_profiles, num_profiles,
				 buf, buf_size, num_profiles_added, cd);
}

/**
 * ice_aq_remove_rl_profile - removes RL profile(s)
 * @hw: pointer to the HW struct
 * @num_profiles: the number of profile(s) to remove
 * @buf: pointer to buffer
 * @buf_size: buffer size in bytes
 * @num_profiles_removed: total number of profiles removed to return
 * @cd: pointer to command details structure or NULL
 *
 * Remove RL profile (0x0415)
 */
static int
ice_aq_remove_rl_profile(struct ice_hw *hw, u16 num_profiles,
			 struct ice_aqc_rl_profile_elem *buf, u16 buf_size,
			 u16 *num_profiles_removed, struct ice_sq_cd *cd)
{
	return ice_aq_rl_profile(hw, ice_aqc_opc_remove_rl_profiles,
				 num_profiles, buf, buf_size,
				 num_profiles_removed, cd);
}

/**
 * ice_sched_del_rl_profile - remove RL profile
 * @hw: pointer to the HW struct
 * @rl_info: rate limit profile information
 *
 * If the profile ID is not referenced anymore, it removes profile ID with
 * its associated parameters from HW DB,and locally. The caller needs to
 * hold scheduler lock.
 */
static int
ice_sched_del_rl_profile(struct ice_hw *hw,
			 struct ice_aqc_rl_profile_info *rl_info)
{
	struct ice_aqc_rl_profile_elem *buf;
	u16 num_profiles_removed;
	u16 num_profiles = 1;
	int status;

	if (rl_info->prof_id_ref != 0)
		return -EBUSY;

	/* Safe to remove profile ID */
	buf = &rl_info->profile;
	status = ice_aq_remove_rl_profile(hw, num_profiles, buf, sizeof(*buf),
					  &num_profiles_removed, NULL);
	if (status || num_profiles_removed != num_profiles)
		return -EIO;

	/* Delete stale entry now */
	list_del(&rl_info->list_entry);
	devm_kfree(ice_hw_to_dev(hw), rl_info);
	return status;
}

/**
 * ice_sched_clear_rl_prof - clears RL prof entries
 * @pi: port information structure
 *
 * This function removes all RL profile from HW as well as from SW DB.
 */
static void ice_sched_clear_rl_prof(struct ice_port_info *pi)
{
	u16 ln;

	for (ln = 0; ln < pi->hw->num_tx_sched_layers; ln++) {
		struct ice_aqc_rl_profile_info *rl_prof_elem;
		struct ice_aqc_rl_profile_info *rl_prof_tmp;

		list_for_each_entry_safe(rl_prof_elem, rl_prof_tmp,
					 &pi->rl_prof_list[ln], list_entry) {
			struct ice_hw *hw = pi->hw;
			int status;

			rl_prof_elem->prof_id_ref = 0;
			status = ice_sched_del_rl_profile(hw, rl_prof_elem);
			if (status) {
				ice_debug(hw, ICE_DBG_SCHED, "Remove rl profile failed\n");
				/* On error, free mem required */
				list_del(&rl_prof_elem->list_entry);
				devm_kfree(ice_hw_to_dev(hw), rl_prof_elem);
			}
		}
	}
}

/**
 * ice_sched_clear_agg - clears the aggregator related information
 * @hw: pointer to the hardware structure
 *
 * This function removes aggregator list and free up aggregator related memory
 * previously allocated.
 */
void ice_sched_clear_agg(struct ice_hw *hw)
{
	struct ice_sched_agg_info *agg_info;
	struct ice_sched_agg_info *atmp;

	list_for_each_entry_safe(agg_info, atmp, &hw->agg_list, list_entry) {
		struct ice_sched_agg_vsi_info *agg_vsi_info;
		struct ice_sched_agg_vsi_info *vtmp;

		list_for_each_entry_safe(agg_vsi_info, vtmp,
					 &agg_info->agg_vsi_list, list_entry) {
			list_del(&agg_vsi_info->list_entry);
			devm_kfree(ice_hw_to_dev(hw), agg_vsi_info);
		}
		list_del(&agg_info->list_entry);
		devm_kfree(ice_hw_to_dev(hw), agg_info);
	}
}

/**
 * ice_sched_clear_tx_topo - clears the scheduler tree nodes
 * @pi: port information structure
 *
 * This function removes all the nodes from HW as well as from SW DB.
 */
static void ice_sched_clear_tx_topo(struct ice_port_info *pi)
{
	if (!pi)
		return;
	/* remove RL profiles related lists */
	ice_sched_clear_rl_prof(pi);
	if (pi->root) {
		ice_free_sched_node(pi, pi->root);
		pi->root = NULL;
	}
}

/**
 * ice_sched_clear_port - clear the scheduler elements from SW DB for a port
 * @pi: port information structure
 *
 * Cleanup scheduling elements from SW DB
 */
void ice_sched_clear_port(struct ice_port_info *pi)
{
	if (!pi || pi->port_state != ICE_SCHED_PORT_STATE_READY)
		return;

	pi->port_state = ICE_SCHED_PORT_STATE_INIT;
	mutex_lock(&pi->sched_lock);
	ice_sched_clear_tx_topo(pi);
	mutex_unlock(&pi->sched_lock);
	mutex_destroy(&pi->sched_lock);
}

/**
 * ice_sched_cleanup_all - cleanup scheduler elements from SW DB for all ports
 * @hw: pointer to the HW struct
 *
 * Cleanup scheduling elements from SW DB for all the ports
 */
void ice_sched_cleanup_all(struct ice_hw *hw)
{
	if (!hw)
		return;

	if (hw->layer_info) {
		devm_kfree(ice_hw_to_dev(hw), hw->layer_info);
		hw->layer_info = NULL;
	}

	ice_sched_clear_port(hw->port_info);

	hw->num_tx_sched_layers = 0;
	hw->num_tx_sched_phys_layers = 0;
	hw->flattened_layers = 0;
	hw->max_cgds = 0;
}

/**
 * ice_sched_add_elems - add nodes to HW and SW DB
 * @pi: port information structure
 * @tc_node: pointer to the branch node
 * @parent: pointer to the parent node
 * @layer: layer number to add nodes
 * @num_nodes: number of nodes
 * @num_nodes_added: pointer to num nodes added
 * @first_node_teid: if new nodes are added then return the TEID of first node
 * @prealloc_nodes: preallocated nodes struct for software DB
 *
 * This function add nodes to HW as well as to SW DB for a given layer
 */
<<<<<<< HEAD
static int
=======
int
>>>>>>> eb3cdb58
ice_sched_add_elems(struct ice_port_info *pi, struct ice_sched_node *tc_node,
		    struct ice_sched_node *parent, u8 layer, u16 num_nodes,
		    u16 *num_nodes_added, u32 *first_node_teid,
		    struct ice_sched_node **prealloc_nodes)
{
	struct ice_sched_node *prev, *new_node;
	struct ice_aqc_add_elem *buf;
	u16 i, num_groups_added = 0;
	struct ice_hw *hw = pi->hw;
	size_t buf_size;
	int status = 0;
	u32 teid;

	buf_size = struct_size(buf, generic, num_nodes);
	buf = devm_kzalloc(ice_hw_to_dev(hw), buf_size, GFP_KERNEL);
	if (!buf)
		return -ENOMEM;

	buf->hdr.parent_teid = parent->info.node_teid;
	buf->hdr.num_elems = cpu_to_le16(num_nodes);
	for (i = 0; i < num_nodes; i++) {
		buf->generic[i].parent_teid = parent->info.node_teid;
		buf->generic[i].data.elem_type = ICE_AQC_ELEM_TYPE_SE_GENERIC;
		buf->generic[i].data.valid_sections =
			ICE_AQC_ELEM_VALID_GENERIC | ICE_AQC_ELEM_VALID_CIR |
			ICE_AQC_ELEM_VALID_EIR;
		buf->generic[i].data.generic = 0;
		buf->generic[i].data.cir_bw.bw_profile_idx =
			cpu_to_le16(ICE_SCHED_DFLT_RL_PROF_ID);
		buf->generic[i].data.cir_bw.bw_alloc =
			cpu_to_le16(ICE_SCHED_DFLT_BW_WT);
		buf->generic[i].data.eir_bw.bw_profile_idx =
			cpu_to_le16(ICE_SCHED_DFLT_RL_PROF_ID);
		buf->generic[i].data.eir_bw.bw_alloc =
			cpu_to_le16(ICE_SCHED_DFLT_BW_WT);
	}

	status = ice_aq_add_sched_elems(hw, 1, buf, buf_size,
					&num_groups_added, NULL);
	if (status || num_groups_added != 1) {
		ice_debug(hw, ICE_DBG_SCHED, "add node failed FW Error %d\n",
			  hw->adminq.sq_last_status);
		devm_kfree(ice_hw_to_dev(hw), buf);
		return -EIO;
	}

	*num_nodes_added = num_nodes;
	/* add nodes to the SW DB */
	for (i = 0; i < num_nodes; i++) {
		if (prealloc_nodes)
			status = ice_sched_add_node(pi, layer, &buf->generic[i], prealloc_nodes[i]);
		else
			status = ice_sched_add_node(pi, layer, &buf->generic[i], NULL);

		if (status) {
			ice_debug(hw, ICE_DBG_SCHED, "add nodes in SW DB failed status =%d\n",
				  status);
			break;
		}

		teid = le32_to_cpu(buf->generic[i].node_teid);
		new_node = ice_sched_find_node_by_teid(parent, teid);
		if (!new_node) {
			ice_debug(hw, ICE_DBG_SCHED, "Node is missing for teid =%d\n", teid);
			break;
		}

		new_node->sibling = NULL;
		new_node->tc_num = tc_node->tc_num;
		new_node->tx_weight = ICE_SCHED_DFLT_BW_WT;
		new_node->tx_share = ICE_SCHED_DFLT_BW;
		new_node->tx_max = ICE_SCHED_DFLT_BW;
		new_node->name = kzalloc(SCHED_NODE_NAME_MAX_LEN, GFP_KERNEL);
		if (!new_node->name)
			return -ENOMEM;

		status = xa_alloc(&pi->sched_node_ids, &new_node->id, NULL, XA_LIMIT(0, UINT_MAX),
				  GFP_KERNEL);
		if (status) {
			ice_debug(hw, ICE_DBG_SCHED, "xa_alloc failed for sched node status =%d\n",
				  status);
			break;
		}

		snprintf(new_node->name, SCHED_NODE_NAME_MAX_LEN, "node_%u", new_node->id);

		/* add it to previous node sibling pointer */
		/* Note: siblings are not linked across branches */
		prev = ice_sched_get_first_node(pi, tc_node, layer);
		if (prev && prev != new_node) {
			while (prev->sibling)
				prev = prev->sibling;
			prev->sibling = new_node;
		}

		/* initialize the sibling head */
		if (!pi->sib_head[tc_node->tc_num][layer])
			pi->sib_head[tc_node->tc_num][layer] = new_node;

		if (i == 0)
			*first_node_teid = teid;
	}

	devm_kfree(ice_hw_to_dev(hw), buf);
	return status;
}

/**
 * ice_sched_add_nodes_to_hw_layer - Add nodes to HW layer
 * @pi: port information structure
 * @tc_node: pointer to TC node
 * @parent: pointer to parent node
 * @layer: layer number to add nodes
 * @num_nodes: number of nodes to be added
 * @first_node_teid: pointer to the first node TEID
 * @num_nodes_added: pointer to number of nodes added
 *
 * Add nodes into specific HW layer.
 */
static int
ice_sched_add_nodes_to_hw_layer(struct ice_port_info *pi,
				struct ice_sched_node *tc_node,
				struct ice_sched_node *parent, u8 layer,
				u16 num_nodes, u32 *first_node_teid,
				u16 *num_nodes_added)
{
	u16 max_child_nodes;

	*num_nodes_added = 0;

	if (!num_nodes)
		return 0;

	if (!parent || layer < pi->hw->sw_entry_point_layer)
		return -EINVAL;

	/* max children per node per layer */
	max_child_nodes = pi->hw->max_children[parent->tx_sched_layer];

	/* current number of children + required nodes exceed max children */
	if ((parent->num_children + num_nodes) > max_child_nodes) {
		/* Fail if the parent is a TC node */
		if (parent == tc_node)
			return -EIO;
		return -ENOSPC;
	}

	return ice_sched_add_elems(pi, tc_node, parent, layer, num_nodes,
				   num_nodes_added, first_node_teid, NULL);
}

/**
 * ice_sched_add_nodes_to_layer - Add nodes to a given layer
 * @pi: port information structure
 * @tc_node: pointer to TC node
 * @parent: pointer to parent node
 * @layer: layer number to add nodes
 * @num_nodes: number of nodes to be added
 * @first_node_teid: pointer to the first node TEID
 * @num_nodes_added: pointer to number of nodes added
 *
 * This function add nodes to a given layer.
 */
static int
ice_sched_add_nodes_to_layer(struct ice_port_info *pi,
			     struct ice_sched_node *tc_node,
			     struct ice_sched_node *parent, u8 layer,
			     u16 num_nodes, u32 *first_node_teid,
			     u16 *num_nodes_added)
{
	u32 *first_teid_ptr = first_node_teid;
	u16 new_num_nodes = num_nodes;
	int status = 0;

	*num_nodes_added = 0;
	while (*num_nodes_added < num_nodes) {
		u16 max_child_nodes, num_added = 0;
		u32 temp;

		status = ice_sched_add_nodes_to_hw_layer(pi, tc_node, parent,
							 layer,	new_num_nodes,
							 first_teid_ptr,
							 &num_added);
		if (!status)
			*num_nodes_added += num_added;
		/* added more nodes than requested ? */
		if (*num_nodes_added > num_nodes) {
			ice_debug(pi->hw, ICE_DBG_SCHED, "added extra nodes %d %d\n", num_nodes,
				  *num_nodes_added);
			status = -EIO;
			break;
		}
		/* break if all the nodes are added successfully */
		if (!status && (*num_nodes_added == num_nodes))
			break;
		/* break if the error is not max limit */
		if (status && status != -ENOSPC)
			break;
		/* Exceeded the max children */
		max_child_nodes = pi->hw->max_children[parent->tx_sched_layer];
		/* utilize all the spaces if the parent is not full */
		if (parent->num_children < max_child_nodes) {
			new_num_nodes = max_child_nodes - parent->num_children;
		} else {
			/* This parent is full, try the next sibling */
			parent = parent->sibling;
			/* Don't modify the first node TEID memory if the
			 * first node was added already in the above call.
			 * Instead send some temp memory for all other
			 * recursive calls.
			 */
			if (num_added)
				first_teid_ptr = &temp;

			new_num_nodes = num_nodes - *num_nodes_added;
		}
	}
	return status;
}

/**
 * ice_sched_get_qgrp_layer - get the current queue group layer number
 * @hw: pointer to the HW struct
 *
 * This function returns the current queue group layer number
 */
static u8 ice_sched_get_qgrp_layer(struct ice_hw *hw)
{
	/* It's always total layers - 1, the array is 0 relative so -2 */
	return hw->num_tx_sched_layers - ICE_QGRP_LAYER_OFFSET;
}

/**
 * ice_sched_get_vsi_layer - get the current VSI layer number
 * @hw: pointer to the HW struct
 *
 * This function returns the current VSI layer number
 */
static u8 ice_sched_get_vsi_layer(struct ice_hw *hw)
{
	/* Num Layers       VSI layer
	 *     9               6
	 *     7               4
	 *     5 or less       sw_entry_point_layer
	 */
	/* calculate the VSI layer based on number of layers. */
	if (hw->num_tx_sched_layers > ICE_VSI_LAYER_OFFSET + 1) {
		u8 layer = hw->num_tx_sched_layers - ICE_VSI_LAYER_OFFSET;

		if (layer > hw->sw_entry_point_layer)
			return layer;
	}
	return hw->sw_entry_point_layer;
}

/**
 * ice_sched_get_agg_layer - get the current aggregator layer number
 * @hw: pointer to the HW struct
 *
 * This function returns the current aggregator layer number
 */
static u8 ice_sched_get_agg_layer(struct ice_hw *hw)
{
	/* Num Layers       aggregator layer
	 *     9               4
	 *     7 or less       sw_entry_point_layer
	 */
	/* calculate the aggregator layer based on number of layers. */
	if (hw->num_tx_sched_layers > ICE_AGG_LAYER_OFFSET + 1) {
		u8 layer = hw->num_tx_sched_layers - ICE_AGG_LAYER_OFFSET;

		if (layer > hw->sw_entry_point_layer)
			return layer;
	}
	return hw->sw_entry_point_layer;
}

/**
 * ice_rm_dflt_leaf_node - remove the default leaf node in the tree
 * @pi: port information structure
 *
 * This function removes the leaf node that was created by the FW
 * during initialization
 */
static void ice_rm_dflt_leaf_node(struct ice_port_info *pi)
{
	struct ice_sched_node *node;

	node = pi->root;
	while (node) {
		if (!node->num_children)
			break;
		node = node->children[0];
	}
	if (node && node->info.data.elem_type == ICE_AQC_ELEM_TYPE_LEAF) {
		u32 teid = le32_to_cpu(node->info.node_teid);
		int status;

		/* remove the default leaf node */
		status = ice_sched_remove_elems(pi->hw, node->parent, 1, &teid);
		if (!status)
			ice_free_sched_node(pi, node);
	}
}

/**
 * ice_sched_rm_dflt_nodes - free the default nodes in the tree
 * @pi: port information structure
 *
 * This function frees all the nodes except root and TC that were created by
 * the FW during initialization
 */
static void ice_sched_rm_dflt_nodes(struct ice_port_info *pi)
{
	struct ice_sched_node *node;

	ice_rm_dflt_leaf_node(pi);

	/* remove the default nodes except TC and root nodes */
	node = pi->root;
	while (node) {
		if (node->tx_sched_layer >= pi->hw->sw_entry_point_layer &&
		    node->info.data.elem_type != ICE_AQC_ELEM_TYPE_TC &&
		    node->info.data.elem_type != ICE_AQC_ELEM_TYPE_ROOT_PORT) {
			ice_free_sched_node(pi, node);
			break;
		}

		if (!node->num_children)
			break;
		node = node->children[0];
	}
}

/**
 * ice_sched_init_port - Initialize scheduler by querying information from FW
 * @pi: port info structure for the tree to cleanup
 *
 * This function is the initial call to find the total number of Tx scheduler
 * resources, default topology created by firmware and storing the information
 * in SW DB.
 */
int ice_sched_init_port(struct ice_port_info *pi)
{
	struct ice_aqc_get_topo_elem *buf;
	struct ice_hw *hw;
	u8 num_branches;
	u16 num_elems;
	int status;
	u8 i, j;

	if (!pi)
		return -EINVAL;
	hw = pi->hw;

	/* Query the Default Topology from FW */
	buf = kzalloc(ICE_AQ_MAX_BUF_LEN, GFP_KERNEL);
	if (!buf)
		return -ENOMEM;

	/* Query default scheduling tree topology */
	status = ice_aq_get_dflt_topo(hw, pi->lport, buf, ICE_AQ_MAX_BUF_LEN,
				      &num_branches, NULL);
	if (status)
		goto err_init_port;

	/* num_branches should be between 1-8 */
	if (num_branches < 1 || num_branches > ICE_TXSCHED_MAX_BRANCHES) {
		ice_debug(hw, ICE_DBG_SCHED, "num_branches unexpected %d\n",
			  num_branches);
		status = -EINVAL;
		goto err_init_port;
	}

	/* get the number of elements on the default/first branch */
	num_elems = le16_to_cpu(buf[0].hdr.num_elems);

	/* num_elems should always be between 1-9 */
	if (num_elems < 1 || num_elems > ICE_AQC_TOPO_MAX_LEVEL_NUM) {
		ice_debug(hw, ICE_DBG_SCHED, "num_elems unexpected %d\n",
			  num_elems);
		status = -EINVAL;
		goto err_init_port;
	}

	/* If the last node is a leaf node then the index of the queue group
	 * layer is two less than the number of elements.
	 */
	if (num_elems > 2 && buf[0].generic[num_elems - 1].data.elem_type ==
	    ICE_AQC_ELEM_TYPE_LEAF)
		pi->last_node_teid =
			le32_to_cpu(buf[0].generic[num_elems - 2].node_teid);
	else
		pi->last_node_teid =
			le32_to_cpu(buf[0].generic[num_elems - 1].node_teid);

	/* Insert the Tx Sched root node */
	status = ice_sched_add_root_node(pi, &buf[0].generic[0]);
	if (status)
		goto err_init_port;

	/* Parse the default tree and cache the information */
	for (i = 0; i < num_branches; i++) {
		num_elems = le16_to_cpu(buf[i].hdr.num_elems);

		/* Skip root element as already inserted */
		for (j = 1; j < num_elems; j++) {
			/* update the sw entry point */
			if (buf[0].generic[j].data.elem_type ==
			    ICE_AQC_ELEM_TYPE_ENTRY_POINT)
				hw->sw_entry_point_layer = j;

			status = ice_sched_add_node(pi, j, &buf[i].generic[j], NULL);
			if (status)
				goto err_init_port;
		}
	}

	/* Remove the default nodes. */
	if (pi->root)
		ice_sched_rm_dflt_nodes(pi);

	/* initialize the port for handling the scheduler tree */
	pi->port_state = ICE_SCHED_PORT_STATE_READY;
	mutex_init(&pi->sched_lock);
	for (i = 0; i < ICE_AQC_TOPO_MAX_LEVEL_NUM; i++)
		INIT_LIST_HEAD(&pi->rl_prof_list[i]);

err_init_port:
	if (status && pi->root) {
		ice_free_sched_node(pi, pi->root);
		pi->root = NULL;
	}

	kfree(buf);
	return status;
}

/**
 * ice_sched_query_res_alloc - query the FW for num of logical sched layers
 * @hw: pointer to the HW struct
 *
 * query FW for allocated scheduler resources and store in HW struct
 */
int ice_sched_query_res_alloc(struct ice_hw *hw)
{
	struct ice_aqc_query_txsched_res_resp *buf;
	__le16 max_sibl;
	int status = 0;
	u16 i;

	if (hw->layer_info)
		return status;

	buf = devm_kzalloc(ice_hw_to_dev(hw), sizeof(*buf), GFP_KERNEL);
	if (!buf)
		return -ENOMEM;

	status = ice_aq_query_sched_res(hw, sizeof(*buf), buf, NULL);
	if (status)
		goto sched_query_out;

	hw->num_tx_sched_layers = le16_to_cpu(buf->sched_props.logical_levels);
	hw->num_tx_sched_phys_layers =
		le16_to_cpu(buf->sched_props.phys_levels);
	hw->flattened_layers = buf->sched_props.flattening_bitmap;
	hw->max_cgds = buf->sched_props.max_pf_cgds;

	/* max sibling group size of current layer refers to the max children
	 * of the below layer node.
	 * layer 1 node max children will be layer 2 max sibling group size
	 * layer 2 node max children will be layer 3 max sibling group size
	 * and so on. This array will be populated from root (index 0) to
	 * qgroup layer 7. Leaf node has no children.
	 */
	for (i = 0; i < hw->num_tx_sched_layers - 1; i++) {
		max_sibl = buf->layer_props[i + 1].max_sibl_grp_sz;
		hw->max_children[i] = le16_to_cpu(max_sibl);
	}

	hw->layer_info = devm_kmemdup(ice_hw_to_dev(hw), buf->layer_props,
				      (hw->num_tx_sched_layers *
				       sizeof(*hw->layer_info)),
				      GFP_KERNEL);
	if (!hw->layer_info) {
		status = -ENOMEM;
		goto sched_query_out;
	}

sched_query_out:
	devm_kfree(ice_hw_to_dev(hw), buf);
	return status;
}

/**
 * ice_sched_get_psm_clk_freq - determine the PSM clock frequency
 * @hw: pointer to the HW struct
 *
 * Determine the PSM clock frequency and store in HW struct
 */
void ice_sched_get_psm_clk_freq(struct ice_hw *hw)
{
	u32 val, clk_src;

	val = rd32(hw, GLGEN_CLKSTAT_SRC);
	clk_src = (val & GLGEN_CLKSTAT_SRC_PSM_CLK_SRC_M) >>
		GLGEN_CLKSTAT_SRC_PSM_CLK_SRC_S;

#define PSM_CLK_SRC_367_MHZ 0x0
#define PSM_CLK_SRC_416_MHZ 0x1
#define PSM_CLK_SRC_446_MHZ 0x2
#define PSM_CLK_SRC_390_MHZ 0x3

	switch (clk_src) {
	case PSM_CLK_SRC_367_MHZ:
		hw->psm_clk_freq = ICE_PSM_CLK_367MHZ_IN_HZ;
		break;
	case PSM_CLK_SRC_416_MHZ:
		hw->psm_clk_freq = ICE_PSM_CLK_416MHZ_IN_HZ;
		break;
	case PSM_CLK_SRC_446_MHZ:
		hw->psm_clk_freq = ICE_PSM_CLK_446MHZ_IN_HZ;
		break;
	case PSM_CLK_SRC_390_MHZ:
		hw->psm_clk_freq = ICE_PSM_CLK_390MHZ_IN_HZ;
		break;
	default:
		ice_debug(hw, ICE_DBG_SCHED, "PSM clk_src unexpected %u\n",
			  clk_src);
		/* fall back to a safe default */
		hw->psm_clk_freq = ICE_PSM_CLK_446MHZ_IN_HZ;
	}
}

/**
 * ice_sched_find_node_in_subtree - Find node in part of base node subtree
 * @hw: pointer to the HW struct
 * @base: pointer to the base node
 * @node: pointer to the node to search
 *
 * This function checks whether a given node is part of the base node
 * subtree or not
 */
static bool
ice_sched_find_node_in_subtree(struct ice_hw *hw, struct ice_sched_node *base,
			       struct ice_sched_node *node)
{
	u8 i;

	for (i = 0; i < base->num_children; i++) {
		struct ice_sched_node *child = base->children[i];

		if (node == child)
			return true;

		if (child->tx_sched_layer > node->tx_sched_layer)
			return false;

		/* this recursion is intentional, and wouldn't
		 * go more than 8 calls
		 */
		if (ice_sched_find_node_in_subtree(hw, child, node))
			return true;
	}
	return false;
}

/**
 * ice_sched_get_free_qgrp - Scan all queue group siblings and find a free node
 * @pi: port information structure
 * @vsi_node: software VSI handle
 * @qgrp_node: first queue group node identified for scanning
 * @owner: LAN or RDMA
 *
 * This function retrieves a free LAN or RDMA queue group node by scanning
 * qgrp_node and its siblings for the queue group with the fewest number
 * of queues currently assigned.
 */
static struct ice_sched_node *
ice_sched_get_free_qgrp(struct ice_port_info *pi,
			struct ice_sched_node *vsi_node,
			struct ice_sched_node *qgrp_node, u8 owner)
{
	struct ice_sched_node *min_qgrp;
	u8 min_children;

	if (!qgrp_node)
		return qgrp_node;
	min_children = qgrp_node->num_children;
	if (!min_children)
		return qgrp_node;
	min_qgrp = qgrp_node;
	/* scan all queue groups until find a node which has less than the
	 * minimum number of children. This way all queue group nodes get
	 * equal number of shares and active. The bandwidth will be equally
	 * distributed across all queues.
	 */
	while (qgrp_node) {
		/* make sure the qgroup node is part of the VSI subtree */
		if (ice_sched_find_node_in_subtree(pi->hw, vsi_node, qgrp_node))
			if (qgrp_node->num_children < min_children &&
			    qgrp_node->owner == owner) {
				/* replace the new min queue group node */
				min_qgrp = qgrp_node;
				min_children = min_qgrp->num_children;
				/* break if it has no children, */
				if (!min_children)
					break;
			}
		qgrp_node = qgrp_node->sibling;
	}
	return min_qgrp;
}

/**
 * ice_sched_get_free_qparent - Get a free LAN or RDMA queue group node
 * @pi: port information structure
 * @vsi_handle: software VSI handle
 * @tc: branch number
 * @owner: LAN or RDMA
 *
 * This function retrieves a free LAN or RDMA queue group node
 */
struct ice_sched_node *
ice_sched_get_free_qparent(struct ice_port_info *pi, u16 vsi_handle, u8 tc,
			   u8 owner)
{
	struct ice_sched_node *vsi_node, *qgrp_node;
	struct ice_vsi_ctx *vsi_ctx;
	u16 max_children;
	u8 qgrp_layer;

	qgrp_layer = ice_sched_get_qgrp_layer(pi->hw);
	max_children = pi->hw->max_children[qgrp_layer];

	vsi_ctx = ice_get_vsi_ctx(pi->hw, vsi_handle);
	if (!vsi_ctx)
		return NULL;
	vsi_node = vsi_ctx->sched.vsi_node[tc];
	/* validate invalid VSI ID */
	if (!vsi_node)
		return NULL;

	/* get the first queue group node from VSI sub-tree */
	qgrp_node = ice_sched_get_first_node(pi, vsi_node, qgrp_layer);
	while (qgrp_node) {
		/* make sure the qgroup node is part of the VSI subtree */
		if (ice_sched_find_node_in_subtree(pi->hw, vsi_node, qgrp_node))
			if (qgrp_node->num_children < max_children &&
			    qgrp_node->owner == owner)
				break;
		qgrp_node = qgrp_node->sibling;
	}

	/* Select the best queue group */
	return ice_sched_get_free_qgrp(pi, vsi_node, qgrp_node, owner);
}

/**
 * ice_sched_get_vsi_node - Get a VSI node based on VSI ID
 * @pi: pointer to the port information structure
 * @tc_node: pointer to the TC node
 * @vsi_handle: software VSI handle
 *
 * This function retrieves a VSI node for a given VSI ID from a given
 * TC branch
 */
static struct ice_sched_node *
ice_sched_get_vsi_node(struct ice_port_info *pi, struct ice_sched_node *tc_node,
		       u16 vsi_handle)
{
	struct ice_sched_node *node;
	u8 vsi_layer;

	vsi_layer = ice_sched_get_vsi_layer(pi->hw);
	node = ice_sched_get_first_node(pi, tc_node, vsi_layer);

	/* Check whether it already exists */
	while (node) {
		if (node->vsi_handle == vsi_handle)
			return node;
		node = node->sibling;
	}

	return node;
}

/**
 * ice_sched_get_agg_node - Get an aggregator node based on aggregator ID
 * @pi: pointer to the port information structure
 * @tc_node: pointer to the TC node
 * @agg_id: aggregator ID
 *
 * This function retrieves an aggregator node for a given aggregator ID from
 * a given TC branch
 */
static struct ice_sched_node *
ice_sched_get_agg_node(struct ice_port_info *pi, struct ice_sched_node *tc_node,
		       u32 agg_id)
{
	struct ice_sched_node *node;
	struct ice_hw *hw = pi->hw;
	u8 agg_layer;

	if (!hw)
		return NULL;
	agg_layer = ice_sched_get_agg_layer(hw);
	node = ice_sched_get_first_node(pi, tc_node, agg_layer);

	/* Check whether it already exists */
	while (node) {
		if (node->agg_id == agg_id)
			return node;
		node = node->sibling;
	}

	return node;
}

/**
 * ice_sched_calc_vsi_child_nodes - calculate number of VSI child nodes
 * @hw: pointer to the HW struct
 * @num_qs: number of queues
 * @num_nodes: num nodes array
 *
 * This function calculates the number of VSI child nodes based on the
 * number of queues.
 */
static void
ice_sched_calc_vsi_child_nodes(struct ice_hw *hw, u16 num_qs, u16 *num_nodes)
{
	u16 num = num_qs;
	u8 i, qgl, vsil;

	qgl = ice_sched_get_qgrp_layer(hw);
	vsil = ice_sched_get_vsi_layer(hw);

	/* calculate num nodes from queue group to VSI layer */
	for (i = qgl; i > vsil; i--) {
		/* round to the next integer if there is a remainder */
		num = DIV_ROUND_UP(num, hw->max_children[i]);

		/* need at least one node */
		num_nodes[i] = num ? num : 1;
	}
}

/**
 * ice_sched_add_vsi_child_nodes - add VSI child nodes to tree
 * @pi: port information structure
 * @vsi_handle: software VSI handle
 * @tc_node: pointer to the TC node
 * @num_nodes: pointer to the num nodes that needs to be added per layer
 * @owner: node owner (LAN or RDMA)
 *
 * This function adds the VSI child nodes to tree. It gets called for
 * LAN and RDMA separately.
 */
static int
ice_sched_add_vsi_child_nodes(struct ice_port_info *pi, u16 vsi_handle,
			      struct ice_sched_node *tc_node, u16 *num_nodes,
			      u8 owner)
{
	struct ice_sched_node *parent, *node;
	struct ice_hw *hw = pi->hw;
	u32 first_node_teid;
	u16 num_added = 0;
	u8 i, qgl, vsil;
	int status;

	qgl = ice_sched_get_qgrp_layer(hw);
	vsil = ice_sched_get_vsi_layer(hw);
	parent = ice_sched_get_vsi_node(pi, tc_node, vsi_handle);
	for (i = vsil + 1; i <= qgl; i++) {
		int status;

		if (!parent)
			return -EIO;

		status = ice_sched_add_nodes_to_layer(pi, tc_node, parent, i,
						      num_nodes[i],
						      &first_node_teid,
						      &num_added);
		if (status || num_nodes[i] != num_added)
			return -EIO;

		/* The newly added node can be a new parent for the next
		 * layer nodes
		 */
		if (num_added) {
			parent = ice_sched_find_node_by_teid(tc_node,
							     first_node_teid);
			node = parent;
			while (node) {
				node->owner = owner;
				node = node->sibling;
			}
		} else {
			parent = parent->children[0];
		}
	}

	return 0;
}

/**
 * ice_sched_calc_vsi_support_nodes - calculate number of VSI support nodes
 * @pi: pointer to the port info structure
 * @tc_node: pointer to TC node
 * @num_nodes: pointer to num nodes array
 *
 * This function calculates the number of supported nodes needed to add this
 * VSI into Tx tree including the VSI, parent and intermediate nodes in below
 * layers
 */
static void
ice_sched_calc_vsi_support_nodes(struct ice_port_info *pi,
				 struct ice_sched_node *tc_node, u16 *num_nodes)
{
	struct ice_sched_node *node;
	u8 vsil;
	int i;

	vsil = ice_sched_get_vsi_layer(pi->hw);
	for (i = vsil; i >= pi->hw->sw_entry_point_layer; i--)
		/* Add intermediate nodes if TC has no children and
		 * need at least one node for VSI
		 */
		if (!tc_node->num_children || i == vsil) {
			num_nodes[i]++;
		} else {
			/* If intermediate nodes are reached max children
			 * then add a new one.
			 */
			node = ice_sched_get_first_node(pi, tc_node, (u8)i);
			/* scan all the siblings */
			while (node) {
				if (node->num_children < pi->hw->max_children[i])
					break;
				node = node->sibling;
			}

			/* tree has one intermediate node to add this new VSI.
			 * So no need to calculate supported nodes for below
			 * layers.
			 */
			if (node)
				break;
			/* all the nodes are full, allocate a new one */
			num_nodes[i]++;
		}
}

/**
 * ice_sched_add_vsi_support_nodes - add VSI supported nodes into Tx tree
 * @pi: port information structure
 * @vsi_handle: software VSI handle
 * @tc_node: pointer to TC node
 * @num_nodes: pointer to num nodes array
 *
 * This function adds the VSI supported nodes into Tx tree including the
 * VSI, its parent and intermediate nodes in below layers
 */
static int
ice_sched_add_vsi_support_nodes(struct ice_port_info *pi, u16 vsi_handle,
				struct ice_sched_node *tc_node, u16 *num_nodes)
{
	struct ice_sched_node *parent = tc_node;
	u32 first_node_teid;
	u16 num_added = 0;
	u8 i, vsil;
	int status;

	if (!pi)
		return -EINVAL;

	vsil = ice_sched_get_vsi_layer(pi->hw);
	for (i = pi->hw->sw_entry_point_layer; i <= vsil; i++) {
		int status;

		status = ice_sched_add_nodes_to_layer(pi, tc_node, parent,
						      i, num_nodes[i],
						      &first_node_teid,
						      &num_added);
		if (status || num_nodes[i] != num_added)
			return -EIO;

		/* The newly added node can be a new parent for the next
		 * layer nodes
		 */
		if (num_added)
			parent = ice_sched_find_node_by_teid(tc_node,
							     first_node_teid);
		else
			parent = parent->children[0];

		if (!parent)
			return -EIO;

		if (i == vsil)
			parent->vsi_handle = vsi_handle;
	}

	return 0;
}

/**
 * ice_sched_add_vsi_to_topo - add a new VSI into tree
 * @pi: port information structure
 * @vsi_handle: software VSI handle
 * @tc: TC number
 *
 * This function adds a new VSI into scheduler tree
 */
static int
ice_sched_add_vsi_to_topo(struct ice_port_info *pi, u16 vsi_handle, u8 tc)
{
	u16 num_nodes[ICE_AQC_TOPO_MAX_LEVEL_NUM] = { 0 };
	struct ice_sched_node *tc_node;

	tc_node = ice_sched_get_tc_node(pi, tc);
	if (!tc_node)
		return -EINVAL;

	/* calculate number of supported nodes needed for this VSI */
	ice_sched_calc_vsi_support_nodes(pi, tc_node, num_nodes);

	/* add VSI supported nodes to TC subtree */
	return ice_sched_add_vsi_support_nodes(pi, vsi_handle, tc_node,
					       num_nodes);
}

/**
 * ice_sched_update_vsi_child_nodes - update VSI child nodes
 * @pi: port information structure
 * @vsi_handle: software VSI handle
 * @tc: TC number
 * @new_numqs: new number of max queues
 * @owner: owner of this subtree
 *
 * This function updates the VSI child nodes based on the number of queues
 */
static int
ice_sched_update_vsi_child_nodes(struct ice_port_info *pi, u16 vsi_handle,
				 u8 tc, u16 new_numqs, u8 owner)
{
	u16 new_num_nodes[ICE_AQC_TOPO_MAX_LEVEL_NUM] = { 0 };
	struct ice_sched_node *vsi_node;
	struct ice_sched_node *tc_node;
	struct ice_vsi_ctx *vsi_ctx;
	struct ice_hw *hw = pi->hw;
	u16 prev_numqs;
	int status = 0;

	tc_node = ice_sched_get_tc_node(pi, tc);
	if (!tc_node)
		return -EIO;

	vsi_node = ice_sched_get_vsi_node(pi, tc_node, vsi_handle);
	if (!vsi_node)
		return -EIO;

	vsi_ctx = ice_get_vsi_ctx(hw, vsi_handle);
	if (!vsi_ctx)
		return -EINVAL;

	if (owner == ICE_SCHED_NODE_OWNER_LAN)
		prev_numqs = vsi_ctx->sched.max_lanq[tc];
	else
		prev_numqs = vsi_ctx->sched.max_rdmaq[tc];
	/* num queues are not changed or less than the previous number */
	if (new_numqs <= prev_numqs)
		return status;
	if (owner == ICE_SCHED_NODE_OWNER_LAN) {
		status = ice_alloc_lan_q_ctx(hw, vsi_handle, tc, new_numqs);
		if (status)
			return status;
	} else {
		status = ice_alloc_rdma_q_ctx(hw, vsi_handle, tc, new_numqs);
		if (status)
			return status;
	}

	if (new_numqs)
		ice_sched_calc_vsi_child_nodes(hw, new_numqs, new_num_nodes);
	/* Keep the max number of queue configuration all the time. Update the
	 * tree only if number of queues > previous number of queues. This may
	 * leave some extra nodes in the tree if number of queues < previous
	 * number but that wouldn't harm anything. Removing those extra nodes
	 * may complicate the code if those nodes are part of SRL or
	 * individually rate limited.
	 */
	status = ice_sched_add_vsi_child_nodes(pi, vsi_handle, tc_node,
					       new_num_nodes, owner);
	if (status)
		return status;
	if (owner == ICE_SCHED_NODE_OWNER_LAN)
		vsi_ctx->sched.max_lanq[tc] = new_numqs;
	else
		vsi_ctx->sched.max_rdmaq[tc] = new_numqs;

	return 0;
}

/**
 * ice_sched_cfg_vsi - configure the new/existing VSI
 * @pi: port information structure
 * @vsi_handle: software VSI handle
 * @tc: TC number
 * @maxqs: max number of queues
 * @owner: LAN or RDMA
 * @enable: TC enabled or disabled
 *
 * This function adds/updates VSI nodes based on the number of queues. If TC is
 * enabled and VSI is in suspended state then resume the VSI back. If TC is
 * disabled then suspend the VSI if it is not already.
 */
int
ice_sched_cfg_vsi(struct ice_port_info *pi, u16 vsi_handle, u8 tc, u16 maxqs,
		  u8 owner, bool enable)
{
	struct ice_sched_node *vsi_node, *tc_node;
	struct ice_vsi_ctx *vsi_ctx;
	struct ice_hw *hw = pi->hw;
	int status = 0;

	ice_debug(pi->hw, ICE_DBG_SCHED, "add/config VSI %d\n", vsi_handle);
	tc_node = ice_sched_get_tc_node(pi, tc);
	if (!tc_node)
		return -EINVAL;
	vsi_ctx = ice_get_vsi_ctx(hw, vsi_handle);
	if (!vsi_ctx)
		return -EINVAL;
	vsi_node = ice_sched_get_vsi_node(pi, tc_node, vsi_handle);

	/* suspend the VSI if TC is not enabled */
	if (!enable) {
		if (vsi_node && vsi_node->in_use) {
			u32 teid = le32_to_cpu(vsi_node->info.node_teid);

			status = ice_sched_suspend_resume_elems(hw, 1, &teid,
								true);
			if (!status)
				vsi_node->in_use = false;
		}
		return status;
	}

	/* TC is enabled, if it is a new VSI then add it to the tree */
	if (!vsi_node) {
		status = ice_sched_add_vsi_to_topo(pi, vsi_handle, tc);
		if (status)
			return status;

		vsi_node = ice_sched_get_vsi_node(pi, tc_node, vsi_handle);
		if (!vsi_node)
			return -EIO;

		vsi_ctx->sched.vsi_node[tc] = vsi_node;
		vsi_node->in_use = true;
		/* invalidate the max queues whenever VSI gets added first time
		 * into the scheduler tree (boot or after reset). We need to
		 * recreate the child nodes all the time in these cases.
		 */
		vsi_ctx->sched.max_lanq[tc] = 0;
		vsi_ctx->sched.max_rdmaq[tc] = 0;
	}

	/* update the VSI child nodes */
	status = ice_sched_update_vsi_child_nodes(pi, vsi_handle, tc, maxqs,
						  owner);
	if (status)
		return status;

	/* TC is enabled, resume the VSI if it is in the suspend state */
	if (!vsi_node->in_use) {
		u32 teid = le32_to_cpu(vsi_node->info.node_teid);

		status = ice_sched_suspend_resume_elems(hw, 1, &teid, false);
		if (!status)
			vsi_node->in_use = true;
	}

	return status;
}

/**
 * ice_sched_rm_agg_vsi_info - remove aggregator related VSI info entry
 * @pi: port information structure
 * @vsi_handle: software VSI handle
 *
 * This function removes single aggregator VSI info entry from
 * aggregator list.
 */
static void ice_sched_rm_agg_vsi_info(struct ice_port_info *pi, u16 vsi_handle)
{
	struct ice_sched_agg_info *agg_info;
	struct ice_sched_agg_info *atmp;

	list_for_each_entry_safe(agg_info, atmp, &pi->hw->agg_list,
				 list_entry) {
		struct ice_sched_agg_vsi_info *agg_vsi_info;
		struct ice_sched_agg_vsi_info *vtmp;

		list_for_each_entry_safe(agg_vsi_info, vtmp,
					 &agg_info->agg_vsi_list, list_entry)
			if (agg_vsi_info->vsi_handle == vsi_handle) {
				list_del(&agg_vsi_info->list_entry);
				devm_kfree(ice_hw_to_dev(pi->hw),
					   agg_vsi_info);
				return;
			}
	}
}

/**
 * ice_sched_is_leaf_node_present - check for a leaf node in the sub-tree
 * @node: pointer to the sub-tree node
 *
 * This function checks for a leaf node presence in a given sub-tree node.
 */
static bool ice_sched_is_leaf_node_present(struct ice_sched_node *node)
{
	u8 i;

	for (i = 0; i < node->num_children; i++)
		if (ice_sched_is_leaf_node_present(node->children[i]))
			return true;
	/* check for a leaf node */
	return (node->info.data.elem_type == ICE_AQC_ELEM_TYPE_LEAF);
}

/**
 * ice_sched_rm_vsi_cfg - remove the VSI and its children nodes
 * @pi: port information structure
 * @vsi_handle: software VSI handle
 * @owner: LAN or RDMA
 *
 * This function removes the VSI and its LAN or RDMA children nodes from the
 * scheduler tree.
 */
static int
ice_sched_rm_vsi_cfg(struct ice_port_info *pi, u16 vsi_handle, u8 owner)
{
	struct ice_vsi_ctx *vsi_ctx;
	int status = -EINVAL;
	u8 i;

	ice_debug(pi->hw, ICE_DBG_SCHED, "removing VSI %d\n", vsi_handle);
	if (!ice_is_vsi_valid(pi->hw, vsi_handle))
		return status;
	mutex_lock(&pi->sched_lock);
	vsi_ctx = ice_get_vsi_ctx(pi->hw, vsi_handle);
	if (!vsi_ctx)
		goto exit_sched_rm_vsi_cfg;

	ice_for_each_traffic_class(i) {
		struct ice_sched_node *vsi_node, *tc_node;
		u8 j = 0;

		tc_node = ice_sched_get_tc_node(pi, i);
		if (!tc_node)
			continue;

		vsi_node = ice_sched_get_vsi_node(pi, tc_node, vsi_handle);
		if (!vsi_node)
			continue;

		if (ice_sched_is_leaf_node_present(vsi_node)) {
			ice_debug(pi->hw, ICE_DBG_SCHED, "VSI has leaf nodes in TC %d\n", i);
			status = -EBUSY;
			goto exit_sched_rm_vsi_cfg;
		}
		while (j < vsi_node->num_children) {
			if (vsi_node->children[j]->owner == owner) {
				ice_free_sched_node(pi, vsi_node->children[j]);

				/* reset the counter again since the num
				 * children will be updated after node removal
				 */
				j = 0;
			} else {
				j++;
			}
		}
		/* remove the VSI if it has no children */
		if (!vsi_node->num_children) {
			ice_free_sched_node(pi, vsi_node);
			vsi_ctx->sched.vsi_node[i] = NULL;

			/* clean up aggregator related VSI info if any */
			ice_sched_rm_agg_vsi_info(pi, vsi_handle);
		}
		if (owner == ICE_SCHED_NODE_OWNER_LAN)
			vsi_ctx->sched.max_lanq[i] = 0;
		else
			vsi_ctx->sched.max_rdmaq[i] = 0;
	}
	status = 0;

exit_sched_rm_vsi_cfg:
	mutex_unlock(&pi->sched_lock);
	return status;
}

/**
 * ice_rm_vsi_lan_cfg - remove VSI and its LAN children nodes
 * @pi: port information structure
 * @vsi_handle: software VSI handle
 *
 * This function clears the VSI and its LAN children nodes from scheduler tree
 * for all TCs.
 */
int ice_rm_vsi_lan_cfg(struct ice_port_info *pi, u16 vsi_handle)
{
	return ice_sched_rm_vsi_cfg(pi, vsi_handle, ICE_SCHED_NODE_OWNER_LAN);
}

/**
 * ice_rm_vsi_rdma_cfg - remove VSI and its RDMA children nodes
 * @pi: port information structure
 * @vsi_handle: software VSI handle
 *
 * This function clears the VSI and its RDMA children nodes from scheduler tree
 * for all TCs.
 */
int ice_rm_vsi_rdma_cfg(struct ice_port_info *pi, u16 vsi_handle)
{
	return ice_sched_rm_vsi_cfg(pi, vsi_handle, ICE_SCHED_NODE_OWNER_RDMA);
}

/**
 * ice_get_agg_info - get the aggregator ID
 * @hw: pointer to the hardware structure
 * @agg_id: aggregator ID
 *
 * This function validates aggregator ID. The function returns info if
 * aggregator ID is present in list otherwise it returns null.
 */
static struct ice_sched_agg_info *
ice_get_agg_info(struct ice_hw *hw, u32 agg_id)
{
	struct ice_sched_agg_info *agg_info;

	list_for_each_entry(agg_info, &hw->agg_list, list_entry)
		if (agg_info->agg_id == agg_id)
			return agg_info;

	return NULL;
}

/**
 * ice_sched_get_free_vsi_parent - Find a free parent node in aggregator subtree
 * @hw: pointer to the HW struct
 * @node: pointer to a child node
 * @num_nodes: num nodes count array
 *
 * This function walks through the aggregator subtree to find a free parent
 * node
 */
static struct ice_sched_node *
ice_sched_get_free_vsi_parent(struct ice_hw *hw, struct ice_sched_node *node,
			      u16 *num_nodes)
{
	u8 l = node->tx_sched_layer;
	u8 vsil, i;

	vsil = ice_sched_get_vsi_layer(hw);

	/* Is it VSI parent layer ? */
	if (l == vsil - 1)
		return (node->num_children < hw->max_children[l]) ? node : NULL;

	/* We have intermediate nodes. Let's walk through the subtree. If the
	 * intermediate node has space to add a new node then clear the count
	 */
	if (node->num_children < hw->max_children[l])
		num_nodes[l] = 0;
	/* The below recursive call is intentional and wouldn't go more than
	 * 2 or 3 iterations.
	 */

	for (i = 0; i < node->num_children; i++) {
		struct ice_sched_node *parent;

		parent = ice_sched_get_free_vsi_parent(hw, node->children[i],
						       num_nodes);
		if (parent)
			return parent;
	}

	return NULL;
}

/**
 * ice_sched_update_parent - update the new parent in SW DB
 * @new_parent: pointer to a new parent node
 * @node: pointer to a child node
 *
 * This function removes the child from the old parent and adds it to a new
 * parent
 */
void
ice_sched_update_parent(struct ice_sched_node *new_parent,
			struct ice_sched_node *node)
{
	struct ice_sched_node *old_parent;
	u8 i, j;

	old_parent = node->parent;

	/* update the old parent children */
	for (i = 0; i < old_parent->num_children; i++)
		if (old_parent->children[i] == node) {
			for (j = i + 1; j < old_parent->num_children; j++)
				old_parent->children[j - 1] =
					old_parent->children[j];
			old_parent->num_children--;
			break;
		}

	/* now move the node to a new parent */
	new_parent->children[new_parent->num_children++] = node;
	node->parent = new_parent;
	node->info.parent_teid = new_parent->info.node_teid;
}

/**
 * ice_sched_move_nodes - move child nodes to a given parent
 * @pi: port information structure
 * @parent: pointer to parent node
 * @num_items: number of child nodes to be moved
 * @list: pointer to child node teids
 *
 * This function move the child nodes to a given parent.
 */
<<<<<<< HEAD
static int
=======
int
>>>>>>> eb3cdb58
ice_sched_move_nodes(struct ice_port_info *pi, struct ice_sched_node *parent,
		     u16 num_items, u32 *list)
{
	struct ice_aqc_move_elem *buf;
	struct ice_sched_node *node;
	u16 i, grps_movd = 0;
	struct ice_hw *hw;
	int status = 0;
	u16 buf_len;

	hw = pi->hw;

	if (!parent || !num_items)
		return -EINVAL;

	/* Does parent have enough space */
	if (parent->num_children + num_items >
	    hw->max_children[parent->tx_sched_layer])
		return -ENOSPC;

	buf_len = struct_size(buf, teid, 1);
	buf = kzalloc(buf_len, GFP_KERNEL);
	if (!buf)
		return -ENOMEM;

	for (i = 0; i < num_items; i++) {
		node = ice_sched_find_node_by_teid(pi->root, list[i]);
		if (!node) {
			status = -EINVAL;
			goto move_err_exit;
		}

		buf->hdr.src_parent_teid = node->info.parent_teid;
		buf->hdr.dest_parent_teid = parent->info.node_teid;
		buf->teid[0] = node->info.node_teid;
		buf->hdr.num_elems = cpu_to_le16(1);
		status = ice_aq_move_sched_elems(hw, 1, buf, buf_len,
						 &grps_movd, NULL);
		if (status && grps_movd != 1) {
			status = -EIO;
			goto move_err_exit;
		}

		/* update the SW DB */
		ice_sched_update_parent(parent, node);
	}

move_err_exit:
	kfree(buf);
	return status;
}

/**
 * ice_sched_move_vsi_to_agg - move VSI to aggregator node
 * @pi: port information structure
 * @vsi_handle: software VSI handle
 * @agg_id: aggregator ID
 * @tc: TC number
 *
 * This function moves a VSI to an aggregator node or its subtree.
 * Intermediate nodes may be created if required.
 */
static int
ice_sched_move_vsi_to_agg(struct ice_port_info *pi, u16 vsi_handle, u32 agg_id,
			  u8 tc)
{
	struct ice_sched_node *vsi_node, *agg_node, *tc_node, *parent;
	u16 num_nodes[ICE_AQC_TOPO_MAX_LEVEL_NUM] = { 0 };
	u32 first_node_teid, vsi_teid;
	u16 num_nodes_added;
	u8 aggl, vsil, i;
	int status;

	tc_node = ice_sched_get_tc_node(pi, tc);
	if (!tc_node)
		return -EIO;

	agg_node = ice_sched_get_agg_node(pi, tc_node, agg_id);
	if (!agg_node)
		return -ENOENT;

	vsi_node = ice_sched_get_vsi_node(pi, tc_node, vsi_handle);
	if (!vsi_node)
		return -ENOENT;

	/* Is this VSI already part of given aggregator? */
	if (ice_sched_find_node_in_subtree(pi->hw, agg_node, vsi_node))
		return 0;

	aggl = ice_sched_get_agg_layer(pi->hw);
	vsil = ice_sched_get_vsi_layer(pi->hw);

	/* set intermediate node count to 1 between aggregator and VSI layers */
	for (i = aggl + 1; i < vsil; i++)
		num_nodes[i] = 1;

	/* Check if the aggregator subtree has any free node to add the VSI */
	for (i = 0; i < agg_node->num_children; i++) {
		parent = ice_sched_get_free_vsi_parent(pi->hw,
						       agg_node->children[i],
						       num_nodes);
		if (parent)
			goto move_nodes;
	}

	/* add new nodes */
	parent = agg_node;
	for (i = aggl + 1; i < vsil; i++) {
		status = ice_sched_add_nodes_to_layer(pi, tc_node, parent, i,
						      num_nodes[i],
						      &first_node_teid,
						      &num_nodes_added);
		if (status || num_nodes[i] != num_nodes_added)
			return -EIO;

		/* The newly added node can be a new parent for the next
		 * layer nodes
		 */
		if (num_nodes_added)
			parent = ice_sched_find_node_by_teid(tc_node,
							     first_node_teid);
		else
			parent = parent->children[0];

		if (!parent)
			return -EIO;
	}

move_nodes:
	vsi_teid = le32_to_cpu(vsi_node->info.node_teid);
	return ice_sched_move_nodes(pi, parent, 1, &vsi_teid);
}

/**
 * ice_move_all_vsi_to_dflt_agg - move all VSI(s) to default aggregator
 * @pi: port information structure
 * @agg_info: aggregator info
 * @tc: traffic class number
 * @rm_vsi_info: true or false
 *
 * This function move all the VSI(s) to the default aggregator and delete
 * aggregator VSI info based on passed in boolean parameter rm_vsi_info. The
 * caller holds the scheduler lock.
 */
static int
ice_move_all_vsi_to_dflt_agg(struct ice_port_info *pi,
			     struct ice_sched_agg_info *agg_info, u8 tc,
			     bool rm_vsi_info)
{
	struct ice_sched_agg_vsi_info *agg_vsi_info;
	struct ice_sched_agg_vsi_info *tmp;
	int status = 0;

	list_for_each_entry_safe(agg_vsi_info, tmp, &agg_info->agg_vsi_list,
				 list_entry) {
		u16 vsi_handle = agg_vsi_info->vsi_handle;

		/* Move VSI to default aggregator */
		if (!ice_is_tc_ena(agg_vsi_info->tc_bitmap[0], tc))
			continue;

		status = ice_sched_move_vsi_to_agg(pi, vsi_handle,
						   ICE_DFLT_AGG_ID, tc);
		if (status)
			break;

		clear_bit(tc, agg_vsi_info->tc_bitmap);
		if (rm_vsi_info && !agg_vsi_info->tc_bitmap[0]) {
			list_del(&agg_vsi_info->list_entry);
			devm_kfree(ice_hw_to_dev(pi->hw), agg_vsi_info);
		}
	}

	return status;
}

/**
 * ice_sched_is_agg_inuse - check whether the aggregator is in use or not
 * @pi: port information structure
 * @node: node pointer
 *
 * This function checks whether the aggregator is attached with any VSI or not.
 */
static bool
ice_sched_is_agg_inuse(struct ice_port_info *pi, struct ice_sched_node *node)
{
	u8 vsil, i;

	vsil = ice_sched_get_vsi_layer(pi->hw);
	if (node->tx_sched_layer < vsil - 1) {
		for (i = 0; i < node->num_children; i++)
			if (ice_sched_is_agg_inuse(pi, node->children[i]))
				return true;
		return false;
	} else {
		return node->num_children ? true : false;
	}
}

/**
 * ice_sched_rm_agg_cfg - remove the aggregator node
 * @pi: port information structure
 * @agg_id: aggregator ID
 * @tc: TC number
 *
 * This function removes the aggregator node and intermediate nodes if any
 * from the given TC
 */
static int
ice_sched_rm_agg_cfg(struct ice_port_info *pi, u32 agg_id, u8 tc)
{
	struct ice_sched_node *tc_node, *agg_node;
	struct ice_hw *hw = pi->hw;

	tc_node = ice_sched_get_tc_node(pi, tc);
	if (!tc_node)
		return -EIO;

	agg_node = ice_sched_get_agg_node(pi, tc_node, agg_id);
	if (!agg_node)
		return -ENOENT;

	/* Can't remove the aggregator node if it has children */
	if (ice_sched_is_agg_inuse(pi, agg_node))
		return -EBUSY;

	/* need to remove the whole subtree if aggregator node is the
	 * only child.
	 */
	while (agg_node->tx_sched_layer > hw->sw_entry_point_layer) {
		struct ice_sched_node *parent = agg_node->parent;

		if (!parent)
			return -EIO;

		if (parent->num_children > 1)
			break;

		agg_node = parent;
	}

	ice_free_sched_node(pi, agg_node);
	return 0;
}

/**
 * ice_rm_agg_cfg_tc - remove aggregator configuration for TC
 * @pi: port information structure
 * @agg_info: aggregator ID
 * @tc: TC number
 * @rm_vsi_info: bool value true or false
 *
 * This function removes aggregator reference to VSI of given TC. It removes
 * the aggregator configuration completely for requested TC. The caller needs
 * to hold the scheduler lock.
 */
static int
ice_rm_agg_cfg_tc(struct ice_port_info *pi, struct ice_sched_agg_info *agg_info,
		  u8 tc, bool rm_vsi_info)
{
	int status = 0;

	/* If nothing to remove - return success */
	if (!ice_is_tc_ena(agg_info->tc_bitmap[0], tc))
		goto exit_rm_agg_cfg_tc;

	status = ice_move_all_vsi_to_dflt_agg(pi, agg_info, tc, rm_vsi_info);
	if (status)
		goto exit_rm_agg_cfg_tc;

	/* Delete aggregator node(s) */
	status = ice_sched_rm_agg_cfg(pi, agg_info->agg_id, tc);
	if (status)
		goto exit_rm_agg_cfg_tc;

	clear_bit(tc, agg_info->tc_bitmap);
exit_rm_agg_cfg_tc:
	return status;
}

/**
 * ice_save_agg_tc_bitmap - save aggregator TC bitmap
 * @pi: port information structure
 * @agg_id: aggregator ID
 * @tc_bitmap: 8 bits TC bitmap
 *
 * Save aggregator TC bitmap. This function needs to be called with scheduler
 * lock held.
 */
static int
ice_save_agg_tc_bitmap(struct ice_port_info *pi, u32 agg_id,
		       unsigned long *tc_bitmap)
{
	struct ice_sched_agg_info *agg_info;

	agg_info = ice_get_agg_info(pi->hw, agg_id);
	if (!agg_info)
		return -EINVAL;
	bitmap_copy(agg_info->replay_tc_bitmap, tc_bitmap,
		    ICE_MAX_TRAFFIC_CLASS);
	return 0;
}

/**
 * ice_sched_add_agg_cfg - create an aggregator node
 * @pi: port information structure
 * @agg_id: aggregator ID
 * @tc: TC number
 *
 * This function creates an aggregator node and intermediate nodes if required
 * for the given TC
 */
static int
ice_sched_add_agg_cfg(struct ice_port_info *pi, u32 agg_id, u8 tc)
{
	struct ice_sched_node *parent, *agg_node, *tc_node;
	u16 num_nodes[ICE_AQC_TOPO_MAX_LEVEL_NUM] = { 0 };
	struct ice_hw *hw = pi->hw;
	u32 first_node_teid;
	u16 num_nodes_added;
	int status = 0;
	u8 i, aggl;

	tc_node = ice_sched_get_tc_node(pi, tc);
	if (!tc_node)
		return -EIO;

	agg_node = ice_sched_get_agg_node(pi, tc_node, agg_id);
	/* Does Agg node already exist ? */
	if (agg_node)
		return status;

	aggl = ice_sched_get_agg_layer(hw);

	/* need one node in Agg layer */
	num_nodes[aggl] = 1;

	/* Check whether the intermediate nodes have space to add the
	 * new aggregator. If they are full, then SW needs to allocate a new
	 * intermediate node on those layers
	 */
	for (i = hw->sw_entry_point_layer; i < aggl; i++) {
		parent = ice_sched_get_first_node(pi, tc_node, i);

		/* scan all the siblings */
		while (parent) {
			if (parent->num_children < hw->max_children[i])
				break;
			parent = parent->sibling;
		}

		/* all the nodes are full, reserve one for this layer */
		if (!parent)
			num_nodes[i]++;
	}

	/* add the aggregator node */
	parent = tc_node;
	for (i = hw->sw_entry_point_layer; i <= aggl; i++) {
		if (!parent)
			return -EIO;

		status = ice_sched_add_nodes_to_layer(pi, tc_node, parent, i,
						      num_nodes[i],
						      &first_node_teid,
						      &num_nodes_added);
		if (status || num_nodes[i] != num_nodes_added)
			return -EIO;

		/* The newly added node can be a new parent for the next
		 * layer nodes
		 */
		if (num_nodes_added) {
			parent = ice_sched_find_node_by_teid(tc_node,
							     first_node_teid);
			/* register aggregator ID with the aggregator node */
			if (parent && i == aggl)
				parent->agg_id = agg_id;
		} else {
			parent = parent->children[0];
		}
	}

	return 0;
}

/**
 * ice_sched_cfg_agg - configure aggregator node
 * @pi: port information structure
 * @agg_id: aggregator ID
 * @agg_type: aggregator type queue, VSI, or aggregator group
 * @tc_bitmap: bits TC bitmap
 *
 * It registers a unique aggregator node into scheduler services. It
 * allows a user to register with a unique ID to track it's resources.
 * The aggregator type determines if this is a queue group, VSI group
 * or aggregator group. It then creates the aggregator node(s) for requested
 * TC(s) or removes an existing aggregator node including its configuration
 * if indicated via tc_bitmap. Call ice_rm_agg_cfg to release aggregator
 * resources and remove aggregator ID.
 * This function needs to be called with scheduler lock held.
 */
static int
ice_sched_cfg_agg(struct ice_port_info *pi, u32 agg_id,
		  enum ice_agg_type agg_type, unsigned long *tc_bitmap)
{
	struct ice_sched_agg_info *agg_info;
	struct ice_hw *hw = pi->hw;
	int status = 0;
	u8 tc;

	agg_info = ice_get_agg_info(hw, agg_id);
	if (!agg_info) {
		/* Create new entry for new aggregator ID */
		agg_info = devm_kzalloc(ice_hw_to_dev(hw), sizeof(*agg_info),
					GFP_KERNEL);
		if (!agg_info)
			return -ENOMEM;

		agg_info->agg_id = agg_id;
		agg_info->agg_type = agg_type;
		agg_info->tc_bitmap[0] = 0;

		/* Initialize the aggregator VSI list head */
		INIT_LIST_HEAD(&agg_info->agg_vsi_list);

		/* Add new entry in aggregator list */
		list_add(&agg_info->list_entry, &hw->agg_list);
	}
	/* Create aggregator node(s) for requested TC(s) */
	ice_for_each_traffic_class(tc) {
		if (!ice_is_tc_ena(*tc_bitmap, tc)) {
			/* Delete aggregator cfg TC if it exists previously */
			status = ice_rm_agg_cfg_tc(pi, agg_info, tc, false);
			if (status)
				break;
			continue;
		}

		/* Check if aggregator node for TC already exists */
		if (ice_is_tc_ena(agg_info->tc_bitmap[0], tc))
			continue;

		/* Create new aggregator node for TC */
		status = ice_sched_add_agg_cfg(pi, agg_id, tc);
		if (status)
			break;

		/* Save aggregator node's TC information */
		set_bit(tc, agg_info->tc_bitmap);
	}

	return status;
}

/**
 * ice_cfg_agg - config aggregator node
 * @pi: port information structure
 * @agg_id: aggregator ID
 * @agg_type: aggregator type queue, VSI, or aggregator group
 * @tc_bitmap: bits TC bitmap
 *
 * This function configures aggregator node(s).
 */
int
ice_cfg_agg(struct ice_port_info *pi, u32 agg_id, enum ice_agg_type agg_type,
	    u8 tc_bitmap)
{
	unsigned long bitmap = tc_bitmap;
	int status;

	mutex_lock(&pi->sched_lock);
	status = ice_sched_cfg_agg(pi, agg_id, agg_type, &bitmap);
	if (!status)
		status = ice_save_agg_tc_bitmap(pi, agg_id, &bitmap);
	mutex_unlock(&pi->sched_lock);
	return status;
}

/**
 * ice_get_agg_vsi_info - get the aggregator ID
 * @agg_info: aggregator info
 * @vsi_handle: software VSI handle
 *
 * The function returns aggregator VSI info based on VSI handle. This function
 * needs to be called with scheduler lock held.
 */
static struct ice_sched_agg_vsi_info *
ice_get_agg_vsi_info(struct ice_sched_agg_info *agg_info, u16 vsi_handle)
{
	struct ice_sched_agg_vsi_info *agg_vsi_info;

	list_for_each_entry(agg_vsi_info, &agg_info->agg_vsi_list, list_entry)
		if (agg_vsi_info->vsi_handle == vsi_handle)
			return agg_vsi_info;

	return NULL;
}

/**
 * ice_get_vsi_agg_info - get the aggregator info of VSI
 * @hw: pointer to the hardware structure
 * @vsi_handle: Sw VSI handle
 *
 * The function returns aggregator info of VSI represented via vsi_handle. The
 * VSI has in this case a different aggregator than the default one. This
 * function needs to be called with scheduler lock held.
 */
static struct ice_sched_agg_info *
ice_get_vsi_agg_info(struct ice_hw *hw, u16 vsi_handle)
{
	struct ice_sched_agg_info *agg_info;

	list_for_each_entry(agg_info, &hw->agg_list, list_entry) {
		struct ice_sched_agg_vsi_info *agg_vsi_info;

		agg_vsi_info = ice_get_agg_vsi_info(agg_info, vsi_handle);
		if (agg_vsi_info)
			return agg_info;
	}
	return NULL;
}

/**
 * ice_save_agg_vsi_tc_bitmap - save aggregator VSI TC bitmap
 * @pi: port information structure
 * @agg_id: aggregator ID
 * @vsi_handle: software VSI handle
 * @tc_bitmap: TC bitmap of enabled TC(s)
 *
 * Save VSI to aggregator TC bitmap. This function needs to call with scheduler
 * lock held.
 */
static int
ice_save_agg_vsi_tc_bitmap(struct ice_port_info *pi, u32 agg_id, u16 vsi_handle,
			   unsigned long *tc_bitmap)
{
	struct ice_sched_agg_vsi_info *agg_vsi_info;
	struct ice_sched_agg_info *agg_info;

	agg_info = ice_get_agg_info(pi->hw, agg_id);
	if (!agg_info)
		return -EINVAL;
	/* check if entry already exist */
	agg_vsi_info = ice_get_agg_vsi_info(agg_info, vsi_handle);
	if (!agg_vsi_info)
		return -EINVAL;
	bitmap_copy(agg_vsi_info->replay_tc_bitmap, tc_bitmap,
		    ICE_MAX_TRAFFIC_CLASS);
	return 0;
}

/**
 * ice_sched_assoc_vsi_to_agg - associate/move VSI to new/default aggregator
 * @pi: port information structure
 * @agg_id: aggregator ID
 * @vsi_handle: software VSI handle
 * @tc_bitmap: TC bitmap of enabled TC(s)
 *
 * This function moves VSI to a new or default aggregator node. If VSI is
 * already associated to the aggregator node then no operation is performed on
 * the tree. This function needs to be called with scheduler lock held.
 */
static int
ice_sched_assoc_vsi_to_agg(struct ice_port_info *pi, u32 agg_id,
			   u16 vsi_handle, unsigned long *tc_bitmap)
{
	struct ice_sched_agg_vsi_info *agg_vsi_info, *iter, *old_agg_vsi_info = NULL;
	struct ice_sched_agg_info *agg_info, *old_agg_info;
	struct ice_hw *hw = pi->hw;
	int status = 0;
	u8 tc;

	if (!ice_is_vsi_valid(pi->hw, vsi_handle))
		return -EINVAL;
	agg_info = ice_get_agg_info(hw, agg_id);
	if (!agg_info)
		return -EINVAL;
	/* If the VSI is already part of another aggregator then update
	 * its VSI info list
	 */
	old_agg_info = ice_get_vsi_agg_info(hw, vsi_handle);
	if (old_agg_info && old_agg_info != agg_info) {
		struct ice_sched_agg_vsi_info *vtmp;

		list_for_each_entry_safe(iter, vtmp,
					 &old_agg_info->agg_vsi_list,
					 list_entry)
			if (iter->vsi_handle == vsi_handle) {
				old_agg_vsi_info = iter;
				break;
			}
	}

	/* check if entry already exist */
	agg_vsi_info = ice_get_agg_vsi_info(agg_info, vsi_handle);
	if (!agg_vsi_info) {
		/* Create new entry for VSI under aggregator list */
		agg_vsi_info = devm_kzalloc(ice_hw_to_dev(hw),
					    sizeof(*agg_vsi_info), GFP_KERNEL);
		if (!agg_vsi_info)
			return -EINVAL;

		/* add VSI ID into the aggregator list */
		agg_vsi_info->vsi_handle = vsi_handle;
		list_add(&agg_vsi_info->list_entry, &agg_info->agg_vsi_list);
	}
	/* Move VSI node to new aggregator node for requested TC(s) */
	ice_for_each_traffic_class(tc) {
		if (!ice_is_tc_ena(*tc_bitmap, tc))
			continue;

		/* Move VSI to new aggregator */
		status = ice_sched_move_vsi_to_agg(pi, vsi_handle, agg_id, tc);
		if (status)
			break;

		set_bit(tc, agg_vsi_info->tc_bitmap);
		if (old_agg_vsi_info)
			clear_bit(tc, old_agg_vsi_info->tc_bitmap);
	}
	if (old_agg_vsi_info && !old_agg_vsi_info->tc_bitmap[0]) {
		list_del(&old_agg_vsi_info->list_entry);
		devm_kfree(ice_hw_to_dev(pi->hw), old_agg_vsi_info);
	}
	return status;
}

/**
 * ice_sched_rm_unused_rl_prof - remove unused RL profile
 * @pi: port information structure
 *
 * This function removes unused rate limit profiles from the HW and
 * SW DB. The caller needs to hold scheduler lock.
 */
static void ice_sched_rm_unused_rl_prof(struct ice_port_info *pi)
{
	u16 ln;

	for (ln = 0; ln < pi->hw->num_tx_sched_layers; ln++) {
		struct ice_aqc_rl_profile_info *rl_prof_elem;
		struct ice_aqc_rl_profile_info *rl_prof_tmp;

		list_for_each_entry_safe(rl_prof_elem, rl_prof_tmp,
					 &pi->rl_prof_list[ln], list_entry) {
			if (!ice_sched_del_rl_profile(pi->hw, rl_prof_elem))
				ice_debug(pi->hw, ICE_DBG_SCHED, "Removed rl profile\n");
		}
	}
}

/**
 * ice_sched_update_elem - update element
 * @hw: pointer to the HW struct
 * @node: pointer to node
 * @info: node info to update
 *
 * Update the HW DB, and local SW DB of node. Update the scheduling
 * parameters of node from argument info data buffer (Info->data buf) and
 * returns success or error on config sched element failure. The caller
 * needs to hold scheduler lock.
 */
static int
ice_sched_update_elem(struct ice_hw *hw, struct ice_sched_node *node,
		      struct ice_aqc_txsched_elem_data *info)
{
	struct ice_aqc_txsched_elem_data buf;
	u16 elem_cfgd = 0;
	u16 num_elems = 1;
	int status;

	buf = *info;
	/* Parent TEID is reserved field in this aq call */
	buf.parent_teid = 0;
	/* Element type is reserved field in this aq call */
	buf.data.elem_type = 0;
	/* Flags is reserved field in this aq call */
	buf.data.flags = 0;

	/* Update HW DB */
	/* Configure element node */
	status = ice_aq_cfg_sched_elems(hw, num_elems, &buf, sizeof(buf),
					&elem_cfgd, NULL);
	if (status || elem_cfgd != num_elems) {
		ice_debug(hw, ICE_DBG_SCHED, "Config sched elem error\n");
		return -EIO;
	}

	/* Config success case */
	/* Now update local SW DB */
	/* Only copy the data portion of info buffer */
	node->info.data = info->data;
	return status;
}

/**
 * ice_sched_cfg_node_bw_alloc - configure node BW weight/alloc params
 * @hw: pointer to the HW struct
 * @node: sched node to configure
 * @rl_type: rate limit type CIR, EIR, or shared
 * @bw_alloc: BW weight/allocation
 *
 * This function configures node element's BW allocation.
 */
static int
ice_sched_cfg_node_bw_alloc(struct ice_hw *hw, struct ice_sched_node *node,
			    enum ice_rl_type rl_type, u16 bw_alloc)
{
	struct ice_aqc_txsched_elem_data buf;
	struct ice_aqc_txsched_elem *data;

	buf = node->info;
	data = &buf.data;
	if (rl_type == ICE_MIN_BW) {
		data->valid_sections |= ICE_AQC_ELEM_VALID_CIR;
		data->cir_bw.bw_alloc = cpu_to_le16(bw_alloc);
	} else if (rl_type == ICE_MAX_BW) {
		data->valid_sections |= ICE_AQC_ELEM_VALID_EIR;
		data->eir_bw.bw_alloc = cpu_to_le16(bw_alloc);
	} else {
		return -EINVAL;
	}

	/* Configure element */
	return ice_sched_update_elem(hw, node, &buf);
}

/**
 * ice_move_vsi_to_agg - moves VSI to new or default aggregator
 * @pi: port information structure
 * @agg_id: aggregator ID
 * @vsi_handle: software VSI handle
 * @tc_bitmap: TC bitmap of enabled TC(s)
 *
 * Move or associate VSI to a new or default aggregator node.
 */
int
ice_move_vsi_to_agg(struct ice_port_info *pi, u32 agg_id, u16 vsi_handle,
		    u8 tc_bitmap)
{
	unsigned long bitmap = tc_bitmap;
	int status;

	mutex_lock(&pi->sched_lock);
	status = ice_sched_assoc_vsi_to_agg(pi, agg_id, vsi_handle,
					    (unsigned long *)&bitmap);
	if (!status)
		status = ice_save_agg_vsi_tc_bitmap(pi, agg_id, vsi_handle,
						    (unsigned long *)&bitmap);
	mutex_unlock(&pi->sched_lock);
	return status;
}

/**
 * ice_set_clear_cir_bw - set or clear CIR BW
 * @bw_t_info: bandwidth type information structure
 * @bw: bandwidth in Kbps - Kilo bits per sec
 *
 * Save or clear CIR bandwidth (BW) in the passed param bw_t_info.
 */
static void ice_set_clear_cir_bw(struct ice_bw_type_info *bw_t_info, u32 bw)
{
	if (bw == ICE_SCHED_DFLT_BW) {
		clear_bit(ICE_BW_TYPE_CIR, bw_t_info->bw_t_bitmap);
		bw_t_info->cir_bw.bw = 0;
	} else {
		/* Save type of BW information */
		set_bit(ICE_BW_TYPE_CIR, bw_t_info->bw_t_bitmap);
		bw_t_info->cir_bw.bw = bw;
	}
}

/**
 * ice_set_clear_eir_bw - set or clear EIR BW
 * @bw_t_info: bandwidth type information structure
 * @bw: bandwidth in Kbps - Kilo bits per sec
 *
 * Save or clear EIR bandwidth (BW) in the passed param bw_t_info.
 */
static void ice_set_clear_eir_bw(struct ice_bw_type_info *bw_t_info, u32 bw)
{
	if (bw == ICE_SCHED_DFLT_BW) {
		clear_bit(ICE_BW_TYPE_EIR, bw_t_info->bw_t_bitmap);
		bw_t_info->eir_bw.bw = 0;
	} else {
		/* EIR BW and Shared BW profiles are mutually exclusive and
		 * hence only one of them may be set for any given element.
		 * First clear earlier saved shared BW information.
		 */
		clear_bit(ICE_BW_TYPE_SHARED, bw_t_info->bw_t_bitmap);
		bw_t_info->shared_bw = 0;
		/* save EIR BW information */
		set_bit(ICE_BW_TYPE_EIR, bw_t_info->bw_t_bitmap);
		bw_t_info->eir_bw.bw = bw;
	}
}

/**
 * ice_set_clear_shared_bw - set or clear shared BW
 * @bw_t_info: bandwidth type information structure
 * @bw: bandwidth in Kbps - Kilo bits per sec
 *
 * Save or clear shared bandwidth (BW) in the passed param bw_t_info.
 */
static void ice_set_clear_shared_bw(struct ice_bw_type_info *bw_t_info, u32 bw)
{
	if (bw == ICE_SCHED_DFLT_BW) {
		clear_bit(ICE_BW_TYPE_SHARED, bw_t_info->bw_t_bitmap);
		bw_t_info->shared_bw = 0;
	} else {
		/* EIR BW and Shared BW profiles are mutually exclusive and
		 * hence only one of them may be set for any given element.
		 * First clear earlier saved EIR BW information.
		 */
		clear_bit(ICE_BW_TYPE_EIR, bw_t_info->bw_t_bitmap);
		bw_t_info->eir_bw.bw = 0;
		/* save shared BW information */
		set_bit(ICE_BW_TYPE_SHARED, bw_t_info->bw_t_bitmap);
		bw_t_info->shared_bw = bw;
	}
}

/**
 * ice_sched_save_vsi_bw - save VSI node's BW information
 * @pi: port information structure
 * @vsi_handle: sw VSI handle
 * @tc: traffic class
 * @rl_type: rate limit type min, max, or shared
 * @bw: bandwidth in Kbps - Kilo bits per sec
 *
 * Save BW information of VSI type node for post replay use.
 */
static int
ice_sched_save_vsi_bw(struct ice_port_info *pi, u16 vsi_handle, u8 tc,
		      enum ice_rl_type rl_type, u32 bw)
{
	struct ice_vsi_ctx *vsi_ctx;

	if (!ice_is_vsi_valid(pi->hw, vsi_handle))
		return -EINVAL;
	vsi_ctx = ice_get_vsi_ctx(pi->hw, vsi_handle);
	if (!vsi_ctx)
		return -EINVAL;
	switch (rl_type) {
	case ICE_MIN_BW:
		ice_set_clear_cir_bw(&vsi_ctx->sched.bw_t_info[tc], bw);
		break;
	case ICE_MAX_BW:
		ice_set_clear_eir_bw(&vsi_ctx->sched.bw_t_info[tc], bw);
		break;
	case ICE_SHARED_BW:
		ice_set_clear_shared_bw(&vsi_ctx->sched.bw_t_info[tc], bw);
		break;
	default:
		return -EINVAL;
	}
	return 0;
}

/**
 * ice_sched_calc_wakeup - calculate RL profile wakeup parameter
 * @hw: pointer to the HW struct
 * @bw: bandwidth in Kbps
 *
 * This function calculates the wakeup parameter of RL profile.
 */
static u16 ice_sched_calc_wakeup(struct ice_hw *hw, s32 bw)
{
	s64 bytes_per_sec, wakeup_int, wakeup_a, wakeup_b, wakeup_f;
	s32 wakeup_f_int;
	u16 wakeup = 0;

	/* Get the wakeup integer value */
	bytes_per_sec = div64_long(((s64)bw * 1000), BITS_PER_BYTE);
	wakeup_int = div64_long(hw->psm_clk_freq, bytes_per_sec);
	if (wakeup_int > 63) {
		wakeup = (u16)((1 << 15) | wakeup_int);
	} else {
		/* Calculate fraction value up to 4 decimals
		 * Convert Integer value to a constant multiplier
		 */
		wakeup_b = (s64)ICE_RL_PROF_MULTIPLIER * wakeup_int;
		wakeup_a = div64_long((s64)ICE_RL_PROF_MULTIPLIER *
					   hw->psm_clk_freq, bytes_per_sec);

		/* Get Fraction value */
		wakeup_f = wakeup_a - wakeup_b;

		/* Round up the Fractional value via Ceil(Fractional value) */
		if (wakeup_f > div64_long(ICE_RL_PROF_MULTIPLIER, 2))
			wakeup_f += 1;

		wakeup_f_int = (s32)div64_long(wakeup_f * ICE_RL_PROF_FRACTION,
					       ICE_RL_PROF_MULTIPLIER);
		wakeup |= (u16)(wakeup_int << 9);
		wakeup |= (u16)(0x1ff & wakeup_f_int);
	}

	return wakeup;
}

/**
 * ice_sched_bw_to_rl_profile - convert BW to profile parameters
 * @hw: pointer to the HW struct
 * @bw: bandwidth in Kbps
 * @profile: profile parameters to return
 *
 * This function converts the BW to profile structure format.
 */
static int
ice_sched_bw_to_rl_profile(struct ice_hw *hw, u32 bw,
			   struct ice_aqc_rl_profile_elem *profile)
{
	s64 bytes_per_sec, ts_rate, mv_tmp;
	int status = -EINVAL;
	bool found = false;
	s32 encode = 0;
	s64 mv = 0;
	s32 i;

	/* Bw settings range is from 0.5Mb/sec to 100Gb/sec */
	if (bw < ICE_SCHED_MIN_BW || bw > ICE_SCHED_MAX_BW)
		return status;

	/* Bytes per second from Kbps */
	bytes_per_sec = div64_long(((s64)bw * 1000), BITS_PER_BYTE);

	/* encode is 6 bits but really useful are 5 bits */
	for (i = 0; i < 64; i++) {
		u64 pow_result = BIT_ULL(i);

		ts_rate = div64_long((s64)hw->psm_clk_freq,
				     pow_result * ICE_RL_PROF_TS_MULTIPLIER);
		if (ts_rate <= 0)
			continue;

		/* Multiplier value */
		mv_tmp = div64_long(bytes_per_sec * ICE_RL_PROF_MULTIPLIER,
				    ts_rate);

		/* Round to the nearest ICE_RL_PROF_MULTIPLIER */
		mv = round_up_64bit(mv_tmp, ICE_RL_PROF_MULTIPLIER);

		/* First multiplier value greater than the given
		 * accuracy bytes
		 */
		if (mv > ICE_RL_PROF_ACCURACY_BYTES) {
			encode = i;
			found = true;
			break;
		}
	}
	if (found) {
		u16 wm;

		wm = ice_sched_calc_wakeup(hw, bw);
		profile->rl_multiply = cpu_to_le16(mv);
		profile->wake_up_calc = cpu_to_le16(wm);
		profile->rl_encode = cpu_to_le16(encode);
		status = 0;
	} else {
		status = -ENOENT;
	}

	return status;
}

/**
 * ice_sched_add_rl_profile - add RL profile
 * @pi: port information structure
 * @rl_type: type of rate limit BW - min, max, or shared
 * @bw: bandwidth in Kbps - Kilo bits per sec
 * @layer_num: specifies in which layer to create profile
 *
 * This function first checks the existing list for corresponding BW
 * parameter. If it exists, it returns the associated profile otherwise
 * it creates a new rate limit profile for requested BW, and adds it to
 * the HW DB and local list. It returns the new profile or null on error.
 * The caller needs to hold the scheduler lock.
 */
static struct ice_aqc_rl_profile_info *
ice_sched_add_rl_profile(struct ice_port_info *pi,
			 enum ice_rl_type rl_type, u32 bw, u8 layer_num)
{
	struct ice_aqc_rl_profile_info *rl_prof_elem;
	u16 profiles_added = 0, num_profiles = 1;
	struct ice_aqc_rl_profile_elem *buf;
	struct ice_hw *hw;
	u8 profile_type;
	int status;

	if (layer_num >= ICE_AQC_TOPO_MAX_LEVEL_NUM)
		return NULL;
	switch (rl_type) {
	case ICE_MIN_BW:
		profile_type = ICE_AQC_RL_PROFILE_TYPE_CIR;
		break;
	case ICE_MAX_BW:
		profile_type = ICE_AQC_RL_PROFILE_TYPE_EIR;
		break;
	case ICE_SHARED_BW:
		profile_type = ICE_AQC_RL_PROFILE_TYPE_SRL;
		break;
	default:
		return NULL;
	}

	if (!pi)
		return NULL;
	hw = pi->hw;
	list_for_each_entry(rl_prof_elem, &pi->rl_prof_list[layer_num],
			    list_entry)
		if ((rl_prof_elem->profile.flags & ICE_AQC_RL_PROFILE_TYPE_M) ==
		    profile_type && rl_prof_elem->bw == bw)
			/* Return existing profile ID info */
			return rl_prof_elem;

	/* Create new profile ID */
	rl_prof_elem = devm_kzalloc(ice_hw_to_dev(hw), sizeof(*rl_prof_elem),
				    GFP_KERNEL);

	if (!rl_prof_elem)
		return NULL;

	status = ice_sched_bw_to_rl_profile(hw, bw, &rl_prof_elem->profile);
	if (status)
		goto exit_add_rl_prof;

	rl_prof_elem->bw = bw;
	/* layer_num is zero relative, and fw expects level from 1 to 9 */
	rl_prof_elem->profile.level = layer_num + 1;
	rl_prof_elem->profile.flags = profile_type;
	rl_prof_elem->profile.max_burst_size = cpu_to_le16(hw->max_burst_size);

	/* Create new entry in HW DB */
	buf = &rl_prof_elem->profile;
	status = ice_aq_add_rl_profile(hw, num_profiles, buf, sizeof(*buf),
				       &profiles_added, NULL);
	if (status || profiles_added != num_profiles)
		goto exit_add_rl_prof;

	/* Good entry - add in the list */
	rl_prof_elem->prof_id_ref = 0;
	list_add(&rl_prof_elem->list_entry, &pi->rl_prof_list[layer_num]);
	return rl_prof_elem;

exit_add_rl_prof:
	devm_kfree(ice_hw_to_dev(hw), rl_prof_elem);
	return NULL;
}

/**
 * ice_sched_cfg_node_bw_lmt - configure node sched params
 * @hw: pointer to the HW struct
 * @node: sched node to configure
 * @rl_type: rate limit type CIR, EIR, or shared
 * @rl_prof_id: rate limit profile ID
 *
 * This function configures node element's BW limit.
 */
static int
ice_sched_cfg_node_bw_lmt(struct ice_hw *hw, struct ice_sched_node *node,
			  enum ice_rl_type rl_type, u16 rl_prof_id)
{
	struct ice_aqc_txsched_elem_data buf;
	struct ice_aqc_txsched_elem *data;

	buf = node->info;
	data = &buf.data;
	switch (rl_type) {
	case ICE_MIN_BW:
		data->valid_sections |= ICE_AQC_ELEM_VALID_CIR;
		data->cir_bw.bw_profile_idx = cpu_to_le16(rl_prof_id);
		break;
	case ICE_MAX_BW:
		/* EIR BW and Shared BW profiles are mutually exclusive and
		 * hence only one of them may be set for any given element
		 */
		if (data->valid_sections & ICE_AQC_ELEM_VALID_SHARED)
			return -EIO;
		data->valid_sections |= ICE_AQC_ELEM_VALID_EIR;
		data->eir_bw.bw_profile_idx = cpu_to_le16(rl_prof_id);
		break;
	case ICE_SHARED_BW:
		/* Check for removing shared BW */
		if (rl_prof_id == ICE_SCHED_NO_SHARED_RL_PROF_ID) {
			/* remove shared profile */
			data->valid_sections &= ~ICE_AQC_ELEM_VALID_SHARED;
			data->srl_id = 0; /* clear SRL field */

			/* enable back EIR to default profile */
			data->valid_sections |= ICE_AQC_ELEM_VALID_EIR;
			data->eir_bw.bw_profile_idx =
				cpu_to_le16(ICE_SCHED_DFLT_RL_PROF_ID);
			break;
		}
		/* EIR BW and Shared BW profiles are mutually exclusive and
		 * hence only one of them may be set for any given element
		 */
		if ((data->valid_sections & ICE_AQC_ELEM_VALID_EIR) &&
		    (le16_to_cpu(data->eir_bw.bw_profile_idx) !=
			    ICE_SCHED_DFLT_RL_PROF_ID))
			return -EIO;
		/* EIR BW is set to default, disable it */
		data->valid_sections &= ~ICE_AQC_ELEM_VALID_EIR;
		/* Okay to enable shared BW now */
		data->valid_sections |= ICE_AQC_ELEM_VALID_SHARED;
		data->srl_id = cpu_to_le16(rl_prof_id);
		break;
	default:
		/* Unknown rate limit type */
		return -EINVAL;
	}

	/* Configure element */
	return ice_sched_update_elem(hw, node, &buf);
}

/**
 * ice_sched_get_node_rl_prof_id - get node's rate limit profile ID
 * @node: sched node
 * @rl_type: rate limit type
 *
 * If existing profile matches, it returns the corresponding rate
 * limit profile ID, otherwise it returns an invalid ID as error.
 */
static u16
ice_sched_get_node_rl_prof_id(struct ice_sched_node *node,
			      enum ice_rl_type rl_type)
{
	u16 rl_prof_id = ICE_SCHED_INVAL_PROF_ID;
	struct ice_aqc_txsched_elem *data;

	data = &node->info.data;
	switch (rl_type) {
	case ICE_MIN_BW:
		if (data->valid_sections & ICE_AQC_ELEM_VALID_CIR)
			rl_prof_id = le16_to_cpu(data->cir_bw.bw_profile_idx);
		break;
	case ICE_MAX_BW:
		if (data->valid_sections & ICE_AQC_ELEM_VALID_EIR)
			rl_prof_id = le16_to_cpu(data->eir_bw.bw_profile_idx);
		break;
	case ICE_SHARED_BW:
		if (data->valid_sections & ICE_AQC_ELEM_VALID_SHARED)
			rl_prof_id = le16_to_cpu(data->srl_id);
		break;
	default:
		break;
	}

	return rl_prof_id;
}

/**
 * ice_sched_get_rl_prof_layer - selects rate limit profile creation layer
 * @pi: port information structure
 * @rl_type: type of rate limit BW - min, max, or shared
 * @layer_index: layer index
 *
 * This function returns requested profile creation layer.
 */
static u8
ice_sched_get_rl_prof_layer(struct ice_port_info *pi, enum ice_rl_type rl_type,
			    u8 layer_index)
{
	struct ice_hw *hw = pi->hw;

	if (layer_index >= hw->num_tx_sched_layers)
		return ICE_SCHED_INVAL_LAYER_NUM;
	switch (rl_type) {
	case ICE_MIN_BW:
		if (hw->layer_info[layer_index].max_cir_rl_profiles)
			return layer_index;
		break;
	case ICE_MAX_BW:
		if (hw->layer_info[layer_index].max_eir_rl_profiles)
			return layer_index;
		break;
	case ICE_SHARED_BW:
		/* if current layer doesn't support SRL profile creation
		 * then try a layer up or down.
		 */
		if (hw->layer_info[layer_index].max_srl_profiles)
			return layer_index;
		else if (layer_index < hw->num_tx_sched_layers - 1 &&
			 hw->layer_info[layer_index + 1].max_srl_profiles)
			return layer_index + 1;
		else if (layer_index > 0 &&
			 hw->layer_info[layer_index - 1].max_srl_profiles)
			return layer_index - 1;
		break;
	default:
		break;
	}
	return ICE_SCHED_INVAL_LAYER_NUM;
}

/**
 * ice_sched_get_srl_node - get shared rate limit node
 * @node: tree node
 * @srl_layer: shared rate limit layer
 *
 * This function returns SRL node to be used for shared rate limit purpose.
 * The caller needs to hold scheduler lock.
 */
static struct ice_sched_node *
ice_sched_get_srl_node(struct ice_sched_node *node, u8 srl_layer)
{
	if (srl_layer > node->tx_sched_layer)
		return node->children[0];
	else if (srl_layer < node->tx_sched_layer)
		/* Node can't be created without a parent. It will always
		 * have a valid parent except root node.
		 */
		return node->parent;
	else
		return node;
}

/**
 * ice_sched_rm_rl_profile - remove RL profile ID
 * @pi: port information structure
 * @layer_num: layer number where profiles are saved
 * @profile_type: profile type like EIR, CIR, or SRL
 * @profile_id: profile ID to remove
 *
 * This function removes rate limit profile from layer 'layer_num' of type
 * 'profile_type' and profile ID as 'profile_id'. The caller needs to hold
 * scheduler lock.
 */
static int
ice_sched_rm_rl_profile(struct ice_port_info *pi, u8 layer_num, u8 profile_type,
			u16 profile_id)
{
	struct ice_aqc_rl_profile_info *rl_prof_elem;
	int status = 0;

	if (layer_num >= ICE_AQC_TOPO_MAX_LEVEL_NUM)
		return -EINVAL;
	/* Check the existing list for RL profile */
	list_for_each_entry(rl_prof_elem, &pi->rl_prof_list[layer_num],
			    list_entry)
		if ((rl_prof_elem->profile.flags & ICE_AQC_RL_PROFILE_TYPE_M) ==
		    profile_type &&
		    le16_to_cpu(rl_prof_elem->profile.profile_id) ==
		    profile_id) {
			if (rl_prof_elem->prof_id_ref)
				rl_prof_elem->prof_id_ref--;

			/* Remove old profile ID from database */
			status = ice_sched_del_rl_profile(pi->hw, rl_prof_elem);
			if (status && status != -EBUSY)
				ice_debug(pi->hw, ICE_DBG_SCHED, "Remove rl profile failed\n");
			break;
		}
	if (status == -EBUSY)
		status = 0;
	return status;
}

/**
 * ice_sched_set_node_bw_dflt - set node's bandwidth limit to default
 * @pi: port information structure
 * @node: pointer to node structure
 * @rl_type: rate limit type min, max, or shared
 * @layer_num: layer number where RL profiles are saved
 *
 * This function configures node element's BW rate limit profile ID of
 * type CIR, EIR, or SRL to default. This function needs to be called
 * with the scheduler lock held.
 */
static int
ice_sched_set_node_bw_dflt(struct ice_port_info *pi,
			   struct ice_sched_node *node,
			   enum ice_rl_type rl_type, u8 layer_num)
{
	struct ice_hw *hw;
	u8 profile_type;
	u16 rl_prof_id;
	u16 old_id;
	int status;

	hw = pi->hw;
	switch (rl_type) {
	case ICE_MIN_BW:
		profile_type = ICE_AQC_RL_PROFILE_TYPE_CIR;
		rl_prof_id = ICE_SCHED_DFLT_RL_PROF_ID;
		break;
	case ICE_MAX_BW:
		profile_type = ICE_AQC_RL_PROFILE_TYPE_EIR;
		rl_prof_id = ICE_SCHED_DFLT_RL_PROF_ID;
		break;
	case ICE_SHARED_BW:
		profile_type = ICE_AQC_RL_PROFILE_TYPE_SRL;
		/* No SRL is configured for default case */
		rl_prof_id = ICE_SCHED_NO_SHARED_RL_PROF_ID;
		break;
	default:
		return -EINVAL;
	}
	/* Save existing RL prof ID for later clean up */
	old_id = ice_sched_get_node_rl_prof_id(node, rl_type);
	/* Configure BW scheduling parameters */
	status = ice_sched_cfg_node_bw_lmt(hw, node, rl_type, rl_prof_id);
	if (status)
		return status;

	/* Remove stale RL profile ID */
	if (old_id == ICE_SCHED_DFLT_RL_PROF_ID ||
	    old_id == ICE_SCHED_INVAL_PROF_ID)
		return 0;

	return ice_sched_rm_rl_profile(pi, layer_num, profile_type, old_id);
}

/**
 * ice_sched_set_eir_srl_excl - set EIR/SRL exclusiveness
 * @pi: port information structure
 * @node: pointer to node structure
 * @layer_num: layer number where rate limit profiles are saved
 * @rl_type: rate limit type min, max, or shared
 * @bw: bandwidth value
 *
 * This function prepares node element's bandwidth to SRL or EIR exclusively.
 * EIR BW and Shared BW profiles are mutually exclusive and hence only one of
 * them may be set for any given element. This function needs to be called
 * with the scheduler lock held.
 */
static int
ice_sched_set_eir_srl_excl(struct ice_port_info *pi,
			   struct ice_sched_node *node,
			   u8 layer_num, enum ice_rl_type rl_type, u32 bw)
{
	if (rl_type == ICE_SHARED_BW) {
		/* SRL node passed in this case, it may be different node */
		if (bw == ICE_SCHED_DFLT_BW)
			/* SRL being removed, ice_sched_cfg_node_bw_lmt()
			 * enables EIR to default. EIR is not set in this
			 * case, so no additional action is required.
			 */
			return 0;

		/* SRL being configured, set EIR to default here.
		 * ice_sched_cfg_node_bw_lmt() disables EIR when it
		 * configures SRL
		 */
		return ice_sched_set_node_bw_dflt(pi, node, ICE_MAX_BW,
						  layer_num);
	} else if (rl_type == ICE_MAX_BW &&
		   node->info.data.valid_sections & ICE_AQC_ELEM_VALID_SHARED) {
		/* Remove Shared profile. Set default shared BW call
		 * removes shared profile for a node.
		 */
		return ice_sched_set_node_bw_dflt(pi, node,
						  ICE_SHARED_BW,
						  layer_num);
	}
	return 0;
}

/**
 * ice_sched_set_node_bw - set node's bandwidth
 * @pi: port information structure
 * @node: tree node
 * @rl_type: rate limit type min, max, or shared
 * @bw: bandwidth in Kbps - Kilo bits per sec
 * @layer_num: layer number
 *
 * This function adds new profile corresponding to requested BW, configures
 * node's RL profile ID of type CIR, EIR, or SRL, and removes old profile
 * ID from local database. The caller needs to hold scheduler lock.
 */
<<<<<<< HEAD
static int
=======
int
>>>>>>> eb3cdb58
ice_sched_set_node_bw(struct ice_port_info *pi, struct ice_sched_node *node,
		      enum ice_rl_type rl_type, u32 bw, u8 layer_num)
{
	struct ice_aqc_rl_profile_info *rl_prof_info;
	struct ice_hw *hw = pi->hw;
	u16 old_id, rl_prof_id;
	int status = -EINVAL;

	rl_prof_info = ice_sched_add_rl_profile(pi, rl_type, bw, layer_num);
	if (!rl_prof_info)
		return status;

	rl_prof_id = le16_to_cpu(rl_prof_info->profile.profile_id);

	/* Save existing RL prof ID for later clean up */
	old_id = ice_sched_get_node_rl_prof_id(node, rl_type);
	/* Configure BW scheduling parameters */
	status = ice_sched_cfg_node_bw_lmt(hw, node, rl_type, rl_prof_id);
	if (status)
		return status;

	/* New changes has been applied */
	/* Increment the profile ID reference count */
	rl_prof_info->prof_id_ref++;

	/* Check for old ID removal */
	if ((old_id == ICE_SCHED_DFLT_RL_PROF_ID && rl_type != ICE_SHARED_BW) ||
	    old_id == ICE_SCHED_INVAL_PROF_ID || old_id == rl_prof_id)
		return 0;

	return ice_sched_rm_rl_profile(pi, layer_num,
				       rl_prof_info->profile.flags &
				       ICE_AQC_RL_PROFILE_TYPE_M, old_id);
}

/**
 * ice_sched_set_node_priority - set node's priority
 * @pi: port information structure
 * @node: tree node
 * @priority: number 0-7 representing priority among siblings
 *
 * This function sets priority of a node among it's siblings.
 */
int
ice_sched_set_node_priority(struct ice_port_info *pi, struct ice_sched_node *node,
			    u16 priority)
{
	struct ice_aqc_txsched_elem_data buf;
	struct ice_aqc_txsched_elem *data;

	buf = node->info;
	data = &buf.data;

	data->valid_sections |= ICE_AQC_ELEM_VALID_GENERIC;
	data->generic |= FIELD_PREP(ICE_AQC_ELEM_GENERIC_PRIO_M, priority);

	return ice_sched_update_elem(pi->hw, node, &buf);
}

/**
 * ice_sched_set_node_weight - set node's weight
 * @pi: port information structure
 * @node: tree node
 * @weight: number 1-200 representing weight for WFQ
 *
 * This function sets weight of the node for WFQ algorithm.
 */
int
ice_sched_set_node_weight(struct ice_port_info *pi, struct ice_sched_node *node, u16 weight)
{
	struct ice_aqc_txsched_elem_data buf;
	struct ice_aqc_txsched_elem *data;

	buf = node->info;
	data = &buf.data;

	data->valid_sections = ICE_AQC_ELEM_VALID_CIR | ICE_AQC_ELEM_VALID_EIR |
			       ICE_AQC_ELEM_VALID_GENERIC;
	data->cir_bw.bw_alloc = cpu_to_le16(weight);
	data->eir_bw.bw_alloc = cpu_to_le16(weight);

	data->generic |= FIELD_PREP(ICE_AQC_ELEM_GENERIC_SP_M, 0x0);

	return ice_sched_update_elem(pi->hw, node, &buf);
}

/**
 * ice_sched_set_node_bw_lmt - set node's BW limit
 * @pi: port information structure
 * @node: tree node
 * @rl_type: rate limit type min, max, or shared
 * @bw: bandwidth in Kbps - Kilo bits per sec
 *
 * It updates node's BW limit parameters like BW RL profile ID of type CIR,
 * EIR, or SRL. The caller needs to hold scheduler lock.
 */
<<<<<<< HEAD
static int
=======
int
>>>>>>> eb3cdb58
ice_sched_set_node_bw_lmt(struct ice_port_info *pi, struct ice_sched_node *node,
			  enum ice_rl_type rl_type, u32 bw)
{
	struct ice_sched_node *cfg_node = node;
	int status;

	struct ice_hw *hw;
	u8 layer_num;

	if (!pi)
		return -EINVAL;
	hw = pi->hw;
	/* Remove unused RL profile IDs from HW and SW DB */
	ice_sched_rm_unused_rl_prof(pi);
	layer_num = ice_sched_get_rl_prof_layer(pi, rl_type,
						node->tx_sched_layer);
	if (layer_num >= hw->num_tx_sched_layers)
		return -EINVAL;

	if (rl_type == ICE_SHARED_BW) {
		/* SRL node may be different */
		cfg_node = ice_sched_get_srl_node(node, layer_num);
		if (!cfg_node)
			return -EIO;
	}
	/* EIR BW and Shared BW profiles are mutually exclusive and
	 * hence only one of them may be set for any given element
	 */
	status = ice_sched_set_eir_srl_excl(pi, cfg_node, layer_num, rl_type,
					    bw);
	if (status)
		return status;
	if (bw == ICE_SCHED_DFLT_BW)
		return ice_sched_set_node_bw_dflt(pi, cfg_node, rl_type,
						  layer_num);
	return ice_sched_set_node_bw(pi, cfg_node, rl_type, bw, layer_num);
}

/**
 * ice_sched_set_node_bw_dflt_lmt - set node's BW limit to default
 * @pi: port information structure
 * @node: pointer to node structure
 * @rl_type: rate limit type min, max, or shared
 *
 * This function configures node element's BW rate limit profile ID of
 * type CIR, EIR, or SRL to default. This function needs to be called
 * with the scheduler lock held.
 */
static int
ice_sched_set_node_bw_dflt_lmt(struct ice_port_info *pi,
			       struct ice_sched_node *node,
			       enum ice_rl_type rl_type)
{
	return ice_sched_set_node_bw_lmt(pi, node, rl_type,
					 ICE_SCHED_DFLT_BW);
}

/**
 * ice_sched_validate_srl_node - Check node for SRL applicability
 * @node: sched node to configure
 * @sel_layer: selected SRL layer
 *
 * This function checks if the SRL can be applied to a selected layer node on
 * behalf of the requested node (first argument). This function needs to be
 * called with scheduler lock held.
 */
static int
ice_sched_validate_srl_node(struct ice_sched_node *node, u8 sel_layer)
{
	/* SRL profiles are not available on all layers. Check if the
	 * SRL profile can be applied to a node above or below the
	 * requested node. SRL configuration is possible only if the
	 * selected layer's node has single child.
	 */
	if (sel_layer == node->tx_sched_layer ||
	    ((sel_layer == node->tx_sched_layer + 1) &&
	    node->num_children == 1) ||
	    ((sel_layer == node->tx_sched_layer - 1) &&
	    (node->parent && node->parent->num_children == 1)))
		return 0;

	return -EIO;
}

/**
 * ice_sched_save_q_bw - save queue node's BW information
 * @q_ctx: queue context structure
 * @rl_type: rate limit type min, max, or shared
 * @bw: bandwidth in Kbps - Kilo bits per sec
 *
 * Save BW information of queue type node for post replay use.
 */
static int
ice_sched_save_q_bw(struct ice_q_ctx *q_ctx, enum ice_rl_type rl_type, u32 bw)
{
	switch (rl_type) {
	case ICE_MIN_BW:
		ice_set_clear_cir_bw(&q_ctx->bw_t_info, bw);
		break;
	case ICE_MAX_BW:
		ice_set_clear_eir_bw(&q_ctx->bw_t_info, bw);
		break;
	case ICE_SHARED_BW:
		ice_set_clear_shared_bw(&q_ctx->bw_t_info, bw);
		break;
	default:
		return -EINVAL;
	}
	return 0;
}

/**
 * ice_sched_set_q_bw_lmt - sets queue BW limit
 * @pi: port information structure
 * @vsi_handle: sw VSI handle
 * @tc: traffic class
 * @q_handle: software queue handle
 * @rl_type: min, max, or shared
 * @bw: bandwidth in Kbps
 *
 * This function sets BW limit of queue scheduling node.
 */
static int
ice_sched_set_q_bw_lmt(struct ice_port_info *pi, u16 vsi_handle, u8 tc,
		       u16 q_handle, enum ice_rl_type rl_type, u32 bw)
{
	struct ice_sched_node *node;
	struct ice_q_ctx *q_ctx;
	int status = -EINVAL;

	if (!ice_is_vsi_valid(pi->hw, vsi_handle))
		return -EINVAL;
	mutex_lock(&pi->sched_lock);
	q_ctx = ice_get_lan_q_ctx(pi->hw, vsi_handle, tc, q_handle);
	if (!q_ctx)
		goto exit_q_bw_lmt;
	node = ice_sched_find_node_by_teid(pi->root, q_ctx->q_teid);
	if (!node) {
		ice_debug(pi->hw, ICE_DBG_SCHED, "Wrong q_teid\n");
		goto exit_q_bw_lmt;
	}

	/* Return error if it is not a leaf node */
	if (node->info.data.elem_type != ICE_AQC_ELEM_TYPE_LEAF)
		goto exit_q_bw_lmt;

	/* SRL bandwidth layer selection */
	if (rl_type == ICE_SHARED_BW) {
		u8 sel_layer; /* selected layer */

		sel_layer = ice_sched_get_rl_prof_layer(pi, rl_type,
							node->tx_sched_layer);
		if (sel_layer >= pi->hw->num_tx_sched_layers) {
			status = -EINVAL;
			goto exit_q_bw_lmt;
		}
		status = ice_sched_validate_srl_node(node, sel_layer);
		if (status)
			goto exit_q_bw_lmt;
	}

	if (bw == ICE_SCHED_DFLT_BW)
		status = ice_sched_set_node_bw_dflt_lmt(pi, node, rl_type);
	else
		status = ice_sched_set_node_bw_lmt(pi, node, rl_type, bw);

	if (!status)
		status = ice_sched_save_q_bw(q_ctx, rl_type, bw);

exit_q_bw_lmt:
	mutex_unlock(&pi->sched_lock);
	return status;
}

/**
 * ice_cfg_q_bw_lmt - configure queue BW limit
 * @pi: port information structure
 * @vsi_handle: sw VSI handle
 * @tc: traffic class
 * @q_handle: software queue handle
 * @rl_type: min, max, or shared
 * @bw: bandwidth in Kbps
 *
 * This function configures BW limit of queue scheduling node.
 */
int
ice_cfg_q_bw_lmt(struct ice_port_info *pi, u16 vsi_handle, u8 tc,
		 u16 q_handle, enum ice_rl_type rl_type, u32 bw)
{
	return ice_sched_set_q_bw_lmt(pi, vsi_handle, tc, q_handle, rl_type,
				      bw);
}

/**
 * ice_cfg_q_bw_dflt_lmt - configure queue BW default limit
 * @pi: port information structure
 * @vsi_handle: sw VSI handle
 * @tc: traffic class
 * @q_handle: software queue handle
 * @rl_type: min, max, or shared
 *
 * This function configures BW default limit of queue scheduling node.
 */
int
ice_cfg_q_bw_dflt_lmt(struct ice_port_info *pi, u16 vsi_handle, u8 tc,
		      u16 q_handle, enum ice_rl_type rl_type)
{
	return ice_sched_set_q_bw_lmt(pi, vsi_handle, tc, q_handle, rl_type,
				      ICE_SCHED_DFLT_BW);
}

/**
 * ice_sched_get_node_by_id_type - get node from ID type
 * @pi: port information structure
 * @id: identifier
 * @agg_type: type of aggregator
 * @tc: traffic class
 *
 * This function returns node identified by ID of type aggregator, and
 * based on traffic class (TC). This function needs to be called with
 * the scheduler lock held.
 */
static struct ice_sched_node *
ice_sched_get_node_by_id_type(struct ice_port_info *pi, u32 id,
			      enum ice_agg_type agg_type, u8 tc)
{
	struct ice_sched_node *node = NULL;

	switch (agg_type) {
	case ICE_AGG_TYPE_VSI: {
		struct ice_vsi_ctx *vsi_ctx;
		u16 vsi_handle = (u16)id;

		if (!ice_is_vsi_valid(pi->hw, vsi_handle))
			break;
		/* Get sched_vsi_info */
		vsi_ctx = ice_get_vsi_ctx(pi->hw, vsi_handle);
		if (!vsi_ctx)
			break;
		node = vsi_ctx->sched.vsi_node[tc];
		break;
	}

	case ICE_AGG_TYPE_AGG: {
		struct ice_sched_node *tc_node;

		tc_node = ice_sched_get_tc_node(pi, tc);
		if (tc_node)
			node = ice_sched_get_agg_node(pi, tc_node, id);
		break;
	}

	default:
		break;
	}

	return node;
}

/**
 * ice_sched_set_node_bw_lmt_per_tc - set node BW limit per TC
 * @pi: port information structure
 * @id: ID (software VSI handle or AGG ID)
 * @agg_type: aggregator type (VSI or AGG type node)
 * @tc: traffic class
 * @rl_type: min or max
 * @bw: bandwidth in Kbps
 *
 * This function sets BW limit of VSI or Aggregator scheduling node
 * based on TC information from passed in argument BW.
 */
int
ice_sched_set_node_bw_lmt_per_tc(struct ice_port_info *pi, u32 id,
				 enum ice_agg_type agg_type, u8 tc,
				 enum ice_rl_type rl_type, u32 bw)
{
	struct ice_sched_node *node;
	int status = -EINVAL;

	if (!pi)
		return status;

	if (rl_type == ICE_UNKNOWN_BW)
		return status;

	mutex_lock(&pi->sched_lock);
	node = ice_sched_get_node_by_id_type(pi, id, agg_type, tc);
	if (!node) {
		ice_debug(pi->hw, ICE_DBG_SCHED, "Wrong id, agg type, or tc\n");
		goto exit_set_node_bw_lmt_per_tc;
	}
	if (bw == ICE_SCHED_DFLT_BW)
		status = ice_sched_set_node_bw_dflt_lmt(pi, node, rl_type);
	else
		status = ice_sched_set_node_bw_lmt(pi, node, rl_type, bw);

exit_set_node_bw_lmt_per_tc:
	mutex_unlock(&pi->sched_lock);
	return status;
}

/**
 * ice_cfg_vsi_bw_lmt_per_tc - configure VSI BW limit per TC
 * @pi: port information structure
 * @vsi_handle: software VSI handle
 * @tc: traffic class
 * @rl_type: min or max
 * @bw: bandwidth in Kbps
 *
 * This function configures BW limit of VSI scheduling node based on TC
 * information.
 */
int
ice_cfg_vsi_bw_lmt_per_tc(struct ice_port_info *pi, u16 vsi_handle, u8 tc,
			  enum ice_rl_type rl_type, u32 bw)
{
	int status;

	status = ice_sched_set_node_bw_lmt_per_tc(pi, vsi_handle,
						  ICE_AGG_TYPE_VSI,
						  tc, rl_type, bw);
	if (!status) {
		mutex_lock(&pi->sched_lock);
		status = ice_sched_save_vsi_bw(pi, vsi_handle, tc, rl_type, bw);
		mutex_unlock(&pi->sched_lock);
	}
	return status;
}

/**
 * ice_cfg_vsi_bw_dflt_lmt_per_tc - configure default VSI BW limit per TC
 * @pi: port information structure
 * @vsi_handle: software VSI handle
 * @tc: traffic class
 * @rl_type: min or max
 *
 * This function configures default BW limit of VSI scheduling node based on TC
 * information.
 */
int
ice_cfg_vsi_bw_dflt_lmt_per_tc(struct ice_port_info *pi, u16 vsi_handle, u8 tc,
			       enum ice_rl_type rl_type)
{
	int status;

	status = ice_sched_set_node_bw_lmt_per_tc(pi, vsi_handle,
						  ICE_AGG_TYPE_VSI,
						  tc, rl_type,
						  ICE_SCHED_DFLT_BW);
	if (!status) {
		mutex_lock(&pi->sched_lock);
		status = ice_sched_save_vsi_bw(pi, vsi_handle, tc, rl_type,
					       ICE_SCHED_DFLT_BW);
		mutex_unlock(&pi->sched_lock);
	}
	return status;
}

/**
 * ice_cfg_rl_burst_size - Set burst size value
 * @hw: pointer to the HW struct
 * @bytes: burst size in bytes
 *
 * This function configures/set the burst size to requested new value. The new
 * burst size value is used for future rate limit calls. It doesn't change the
 * existing or previously created RL profiles.
 */
int ice_cfg_rl_burst_size(struct ice_hw *hw, u32 bytes)
{
	u16 burst_size_to_prog;

	if (bytes < ICE_MIN_BURST_SIZE_ALLOWED ||
	    bytes > ICE_MAX_BURST_SIZE_ALLOWED)
		return -EINVAL;
	if (ice_round_to_num(bytes, 64) <=
	    ICE_MAX_BURST_SIZE_64_BYTE_GRANULARITY) {
		/* 64 byte granularity case */
		/* Disable MSB granularity bit */
		burst_size_to_prog = ICE_64_BYTE_GRANULARITY;
		/* round number to nearest 64 byte granularity */
		bytes = ice_round_to_num(bytes, 64);
		/* The value is in 64 byte chunks */
		burst_size_to_prog |= (u16)(bytes / 64);
	} else {
		/* k bytes granularity case */
		/* Enable MSB granularity bit */
		burst_size_to_prog = ICE_KBYTE_GRANULARITY;
		/* round number to nearest 1024 granularity */
		bytes = ice_round_to_num(bytes, 1024);
		/* check rounding doesn't go beyond allowed */
		if (bytes > ICE_MAX_BURST_SIZE_KBYTE_GRANULARITY)
			bytes = ICE_MAX_BURST_SIZE_KBYTE_GRANULARITY;
		/* The value is in k bytes */
		burst_size_to_prog |= (u16)(bytes / 1024);
	}
	hw->max_burst_size = burst_size_to_prog;
	return 0;
}

/**
 * ice_sched_replay_node_prio - re-configure node priority
 * @hw: pointer to the HW struct
 * @node: sched node to configure
 * @priority: priority value
 *
 * This function configures node element's priority value. It
 * needs to be called with scheduler lock held.
 */
static int
ice_sched_replay_node_prio(struct ice_hw *hw, struct ice_sched_node *node,
			   u8 priority)
{
	struct ice_aqc_txsched_elem_data buf;
	struct ice_aqc_txsched_elem *data;
	int status;

	buf = node->info;
	data = &buf.data;
	data->valid_sections |= ICE_AQC_ELEM_VALID_GENERIC;
	data->generic = priority;

	/* Configure element */
	status = ice_sched_update_elem(hw, node, &buf);
	return status;
}

/**
 * ice_sched_replay_node_bw - replay node(s) BW
 * @hw: pointer to the HW struct
 * @node: sched node to configure
 * @bw_t_info: BW type information
 *
 * This function restores node's BW from bw_t_info. The caller needs
 * to hold the scheduler lock.
 */
static int
ice_sched_replay_node_bw(struct ice_hw *hw, struct ice_sched_node *node,
			 struct ice_bw_type_info *bw_t_info)
{
	struct ice_port_info *pi = hw->port_info;
	int status = -EINVAL;
	u16 bw_alloc;

	if (!node)
		return status;
	if (bitmap_empty(bw_t_info->bw_t_bitmap, ICE_BW_TYPE_CNT))
		return 0;
	if (test_bit(ICE_BW_TYPE_PRIO, bw_t_info->bw_t_bitmap)) {
		status = ice_sched_replay_node_prio(hw, node,
						    bw_t_info->generic);
		if (status)
			return status;
	}
	if (test_bit(ICE_BW_TYPE_CIR, bw_t_info->bw_t_bitmap)) {
		status = ice_sched_set_node_bw_lmt(pi, node, ICE_MIN_BW,
						   bw_t_info->cir_bw.bw);
		if (status)
			return status;
	}
	if (test_bit(ICE_BW_TYPE_CIR_WT, bw_t_info->bw_t_bitmap)) {
		bw_alloc = bw_t_info->cir_bw.bw_alloc;
		status = ice_sched_cfg_node_bw_alloc(hw, node, ICE_MIN_BW,
						     bw_alloc);
		if (status)
			return status;
	}
	if (test_bit(ICE_BW_TYPE_EIR, bw_t_info->bw_t_bitmap)) {
		status = ice_sched_set_node_bw_lmt(pi, node, ICE_MAX_BW,
						   bw_t_info->eir_bw.bw);
		if (status)
			return status;
	}
	if (test_bit(ICE_BW_TYPE_EIR_WT, bw_t_info->bw_t_bitmap)) {
		bw_alloc = bw_t_info->eir_bw.bw_alloc;
		status = ice_sched_cfg_node_bw_alloc(hw, node, ICE_MAX_BW,
						     bw_alloc);
		if (status)
			return status;
	}
	if (test_bit(ICE_BW_TYPE_SHARED, bw_t_info->bw_t_bitmap))
		status = ice_sched_set_node_bw_lmt(pi, node, ICE_SHARED_BW,
						   bw_t_info->shared_bw);
	return status;
}

/**
 * ice_sched_get_ena_tc_bitmap - get enabled TC bitmap
 * @pi: port info struct
 * @tc_bitmap: 8 bits TC bitmap to check
 * @ena_tc_bitmap: 8 bits enabled TC bitmap to return
 *
 * This function returns enabled TC bitmap in variable ena_tc_bitmap. Some TCs
 * may be missing, it returns enabled TCs. This function needs to be called with
 * scheduler lock held.
 */
static void
ice_sched_get_ena_tc_bitmap(struct ice_port_info *pi,
			    unsigned long *tc_bitmap,
			    unsigned long *ena_tc_bitmap)
{
	u8 tc;

	/* Some TC(s) may be missing after reset, adjust for replay */
	ice_for_each_traffic_class(tc)
		if (ice_is_tc_ena(*tc_bitmap, tc) &&
		    (ice_sched_get_tc_node(pi, tc)))
			set_bit(tc, ena_tc_bitmap);
}

/**
 * ice_sched_replay_agg - recreate aggregator node(s)
 * @hw: pointer to the HW struct
 *
 * This function recreate aggregator type nodes which are not replayed earlier.
 * It also replay aggregator BW information. These aggregator nodes are not
 * associated with VSI type node yet.
 */
void ice_sched_replay_agg(struct ice_hw *hw)
{
	struct ice_port_info *pi = hw->port_info;
	struct ice_sched_agg_info *agg_info;

	mutex_lock(&pi->sched_lock);
	list_for_each_entry(agg_info, &hw->agg_list, list_entry)
		/* replay aggregator (re-create aggregator node) */
		if (!bitmap_equal(agg_info->tc_bitmap, agg_info->replay_tc_bitmap,
				  ICE_MAX_TRAFFIC_CLASS)) {
			DECLARE_BITMAP(replay_bitmap, ICE_MAX_TRAFFIC_CLASS);
			int status;

			bitmap_zero(replay_bitmap, ICE_MAX_TRAFFIC_CLASS);
			ice_sched_get_ena_tc_bitmap(pi,
						    agg_info->replay_tc_bitmap,
						    replay_bitmap);
			status = ice_sched_cfg_agg(hw->port_info,
						   agg_info->agg_id,
						   ICE_AGG_TYPE_AGG,
						   replay_bitmap);
			if (status) {
				dev_info(ice_hw_to_dev(hw),
					 "Replay agg id[%d] failed\n",
					 agg_info->agg_id);
				/* Move on to next one */
				continue;
			}
		}
	mutex_unlock(&pi->sched_lock);
}

/**
 * ice_sched_replay_agg_vsi_preinit - Agg/VSI replay pre initialization
 * @hw: pointer to the HW struct
 *
 * This function initialize aggregator(s) TC bitmap to zero. A required
 * preinit step for replaying aggregators.
 */
void ice_sched_replay_agg_vsi_preinit(struct ice_hw *hw)
{
	struct ice_port_info *pi = hw->port_info;
	struct ice_sched_agg_info *agg_info;

	mutex_lock(&pi->sched_lock);
	list_for_each_entry(agg_info, &hw->agg_list, list_entry) {
		struct ice_sched_agg_vsi_info *agg_vsi_info;

		agg_info->tc_bitmap[0] = 0;
		list_for_each_entry(agg_vsi_info, &agg_info->agg_vsi_list,
				    list_entry)
			agg_vsi_info->tc_bitmap[0] = 0;
	}
	mutex_unlock(&pi->sched_lock);
}

/**
 * ice_sched_replay_vsi_agg - replay aggregator & VSI to aggregator node(s)
 * @hw: pointer to the HW struct
 * @vsi_handle: software VSI handle
 *
 * This function replays aggregator node, VSI to aggregator type nodes, and
 * their node bandwidth information. This function needs to be called with
 * scheduler lock held.
 */
static int ice_sched_replay_vsi_agg(struct ice_hw *hw, u16 vsi_handle)
{
	DECLARE_BITMAP(replay_bitmap, ICE_MAX_TRAFFIC_CLASS);
	struct ice_sched_agg_vsi_info *agg_vsi_info;
	struct ice_port_info *pi = hw->port_info;
	struct ice_sched_agg_info *agg_info;
	int status;

	bitmap_zero(replay_bitmap, ICE_MAX_TRAFFIC_CLASS);
	if (!ice_is_vsi_valid(hw, vsi_handle))
		return -EINVAL;
	agg_info = ice_get_vsi_agg_info(hw, vsi_handle);
	if (!agg_info)
		return 0; /* Not present in list - default Agg case */
	agg_vsi_info = ice_get_agg_vsi_info(agg_info, vsi_handle);
	if (!agg_vsi_info)
		return 0; /* Not present in list - default Agg case */
	ice_sched_get_ena_tc_bitmap(pi, agg_info->replay_tc_bitmap,
				    replay_bitmap);
	/* Replay aggregator node associated to vsi_handle */
	status = ice_sched_cfg_agg(hw->port_info, agg_info->agg_id,
				   ICE_AGG_TYPE_AGG, replay_bitmap);
	if (status)
		return status;

	bitmap_zero(replay_bitmap, ICE_MAX_TRAFFIC_CLASS);
	ice_sched_get_ena_tc_bitmap(pi, agg_vsi_info->replay_tc_bitmap,
				    replay_bitmap);
	/* Move this VSI (vsi_handle) to above aggregator */
	return ice_sched_assoc_vsi_to_agg(pi, agg_info->agg_id, vsi_handle,
					  replay_bitmap);
}

/**
 * ice_replay_vsi_agg - replay VSI to aggregator node
 * @hw: pointer to the HW struct
 * @vsi_handle: software VSI handle
 *
 * This function replays association of VSI to aggregator type nodes, and
 * node bandwidth information.
 */
int ice_replay_vsi_agg(struct ice_hw *hw, u16 vsi_handle)
{
	struct ice_port_info *pi = hw->port_info;
	int status;

	mutex_lock(&pi->sched_lock);
	status = ice_sched_replay_vsi_agg(hw, vsi_handle);
	mutex_unlock(&pi->sched_lock);
	return status;
}

/**
 * ice_sched_replay_q_bw - replay queue type node BW
 * @pi: port information structure
 * @q_ctx: queue context structure
 *
 * This function replays queue type node bandwidth. This function needs to be
 * called with scheduler lock held.
 */
int ice_sched_replay_q_bw(struct ice_port_info *pi, struct ice_q_ctx *q_ctx)
{
	struct ice_sched_node *q_node;

	/* Following also checks the presence of node in tree */
	q_node = ice_sched_find_node_by_teid(pi->root, q_ctx->q_teid);
	if (!q_node)
		return -EINVAL;
	return ice_sched_replay_node_bw(pi->hw, q_node, &q_ctx->bw_t_info);
}<|MERGE_RESOLUTION|>--- conflicted
+++ resolved
@@ -885,11 +885,7 @@
  *
  * This function add nodes to HW as well as to SW DB for a given layer
  */
-<<<<<<< HEAD
-static int
-=======
 int
->>>>>>> eb3cdb58
 ice_sched_add_elems(struct ice_port_info *pi, struct ice_sched_node *tc_node,
 		    struct ice_sched_node *parent, u8 layer, u16 num_nodes,
 		    u16 *num_nodes_added, u32 *first_node_teid,
@@ -1658,7 +1654,6 @@
 	u32 first_node_teid;
 	u16 num_added = 0;
 	u8 i, qgl, vsil;
-	int status;
 
 	qgl = ice_sched_get_qgrp_layer(hw);
 	vsil = ice_sched_get_vsi_layer(hw);
@@ -1761,7 +1756,6 @@
 	u32 first_node_teid;
 	u16 num_added = 0;
 	u8 i, vsil;
-	int status;
 
 	if (!pi)
 		return -EINVAL;
@@ -2226,11 +2220,7 @@
  *
  * This function move the child nodes to a given parent.
  */
-<<<<<<< HEAD
-static int
-=======
 int
->>>>>>> eb3cdb58
 ice_sched_move_nodes(struct ice_port_info *pi, struct ice_sched_node *parent,
 		     u16 num_items, u32 *list)
 {
@@ -3604,11 +3594,7 @@
  * node's RL profile ID of type CIR, EIR, or SRL, and removes old profile
  * ID from local database. The caller needs to hold scheduler lock.
  */
-<<<<<<< HEAD
-static int
-=======
 int
->>>>>>> eb3cdb58
 ice_sched_set_node_bw(struct ice_port_info *pi, struct ice_sched_node *node,
 		      enum ice_rl_type rl_type, u32 bw, u8 layer_num)
 {
@@ -3705,11 +3691,7 @@
  * It updates node's BW limit parameters like BW RL profile ID of type CIR,
  * EIR, or SRL. The caller needs to hold scheduler lock.
  */
-<<<<<<< HEAD
-static int
-=======
 int
->>>>>>> eb3cdb58
 ice_sched_set_node_bw_lmt(struct ice_port_info *pi, struct ice_sched_node *node,
 			  enum ice_rl_type rl_type, u32 bw)
 {
