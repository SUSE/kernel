// SPDX-License-Identifier: GPL-2.0
/* Copyright (c) 2018, Intel Corporation. */

#include <net/devlink.h>
#include "ice_sched.h"

/**
 * ice_sched_add_root_node - Insert the Tx scheduler root node in SW DB
 * @pi: port information structure
 * @info: Scheduler element information from firmware
 *
 * This function inserts the root node of the scheduling tree topology
 * to the SW DB.
 */
static int
ice_sched_add_root_node(struct ice_port_info *pi,
			struct ice_aqc_txsched_elem_data *info)
{
	struct ice_sched_node *root;
	struct ice_hw *hw;

	if (!pi)
		return -EINVAL;

	hw = pi->hw;

	root = devm_kzalloc(ice_hw_to_dev(hw), sizeof(*root), GFP_KERNEL);
	if (!root)
		return -ENOMEM;

	root->children = devm_kcalloc(ice_hw_to_dev(hw), hw->max_children[0],
				      sizeof(*root->children), GFP_KERNEL);
	if (!root->children) {
		devm_kfree(ice_hw_to_dev(hw), root);
		return -ENOMEM;
	}

	memcpy(&root->info, info, sizeof(*info));
	pi->root = root;
	return 0;
}

/**
 * ice_sched_find_node_by_teid - Find the Tx scheduler node in SW DB
 * @start_node: pointer to the starting ice_sched_node struct in a sub-tree
 * @teid: node TEID to search
 *
 * This function searches for a node matching the TEID in the scheduling tree
 * from the SW DB. The search is recursive and is restricted by the number of
 * layers it has searched through; stopping at the max supported layer.
 *
 * This function needs to be called when holding the port_info->sched_lock
 */
struct ice_sched_node *
ice_sched_find_node_by_teid(struct ice_sched_node *start_node, u32 teid)
{
	u16 i;

	/* The TEID is same as that of the start_node */
	if (ICE_TXSCHED_GET_NODE_TEID(start_node) == teid)
		return start_node;

	/* The node has no children or is at the max layer */
	if (!start_node->num_children ||
	    start_node->tx_sched_layer >= ICE_AQC_TOPO_MAX_LEVEL_NUM ||
	    start_node->info.data.elem_type == ICE_AQC_ELEM_TYPE_LEAF)
		return NULL;

	/* Check if TEID matches to any of the children nodes */
	for (i = 0; i < start_node->num_children; i++)
		if (ICE_TXSCHED_GET_NODE_TEID(start_node->children[i]) == teid)
			return start_node->children[i];

	/* Search within each child's sub-tree */
	for (i = 0; i < start_node->num_children; i++) {
		struct ice_sched_node *tmp;

		tmp = ice_sched_find_node_by_teid(start_node->children[i],
						  teid);
		if (tmp)
			return tmp;
	}

	return NULL;
}

/**
 * ice_aqc_send_sched_elem_cmd - send scheduling elements cmd
 * @hw: pointer to the HW struct
 * @cmd_opc: cmd opcode
 * @elems_req: number of elements to request
 * @buf: pointer to buffer
 * @buf_size: buffer size in bytes
 * @elems_resp: returns total number of elements response
 * @cd: pointer to command details structure or NULL
 *
 * This function sends a scheduling elements cmd (cmd_opc)
 */
static int
ice_aqc_send_sched_elem_cmd(struct ice_hw *hw, enum ice_adminq_opc cmd_opc,
			    u16 elems_req, void *buf, u16 buf_size,
			    u16 *elems_resp, struct ice_sq_cd *cd)
{
	struct ice_aqc_sched_elem_cmd *cmd;
	struct ice_aq_desc desc;
	int status;

	cmd = &desc.params.sched_elem_cmd;
	ice_fill_dflt_direct_cmd_desc(&desc, cmd_opc);
	cmd->num_elem_req = cpu_to_le16(elems_req);
	desc.flags |= cpu_to_le16(ICE_AQ_FLAG_RD);
	status = ice_aq_send_cmd(hw, &desc, buf, buf_size, cd);
	if (!status && elems_resp)
		*elems_resp = le16_to_cpu(cmd->num_elem_resp);

	return status;
}

/**
 * ice_aq_query_sched_elems - query scheduler elements
 * @hw: pointer to the HW struct
 * @elems_req: number of elements to query
 * @buf: pointer to buffer
 * @buf_size: buffer size in bytes
 * @elems_ret: returns total number of elements returned
 * @cd: pointer to command details structure or NULL
 *
 * Query scheduling elements (0x0404)
 */
int
ice_aq_query_sched_elems(struct ice_hw *hw, u16 elems_req,
			 struct ice_aqc_txsched_elem_data *buf, u16 buf_size,
			 u16 *elems_ret, struct ice_sq_cd *cd)
{
	return ice_aqc_send_sched_elem_cmd(hw, ice_aqc_opc_get_sched_elems,
					   elems_req, (void *)buf, buf_size,
					   elems_ret, cd);
}

/**
 * ice_sched_add_node - Insert the Tx scheduler node in SW DB
 * @pi: port information structure
 * @layer: Scheduler layer of the node
 * @info: Scheduler element information from firmware
 * @prealloc_node: preallocated ice_sched_node struct for SW DB
 *
 * This function inserts a scheduler node to the SW DB.
 */
int
ice_sched_add_node(struct ice_port_info *pi, u8 layer,
		   struct ice_aqc_txsched_elem_data *info,
		   struct ice_sched_node *prealloc_node)
{
	struct ice_aqc_txsched_elem_data elem;
	struct ice_sched_node *parent;
	struct ice_sched_node *node;
	struct ice_hw *hw;
	int status;

	if (!pi)
		return -EINVAL;

	hw = pi->hw;

	/* A valid parent node should be there */
	parent = ice_sched_find_node_by_teid(pi->root,
					     le32_to_cpu(info->parent_teid));
	if (!parent) {
		ice_debug(hw, ICE_DBG_SCHED, "Parent Node not found for parent_teid=0x%x\n",
			  le32_to_cpu(info->parent_teid));
		return -EINVAL;
	}

	/* query the current node information from FW before adding it
	 * to the SW DB
	 */
	status = ice_sched_query_elem(hw, le32_to_cpu(info->node_teid), &elem);
	if (status)
		return status;

	if (prealloc_node)
		node = prealloc_node;
	else
		node = devm_kzalloc(ice_hw_to_dev(hw), sizeof(*node), GFP_KERNEL);
	if (!node)
		return -ENOMEM;
	if (hw->max_children[layer]) {
		node->children = devm_kcalloc(ice_hw_to_dev(hw),
					      hw->max_children[layer],
					      sizeof(*node->children), GFP_KERNEL);
		if (!node->children) {
			devm_kfree(ice_hw_to_dev(hw), node);
			return -ENOMEM;
		}
	}

	node->in_use = true;
	node->parent = parent;
	node->tx_sched_layer = layer;
	parent->children[parent->num_children++] = node;
	node->info = elem;
	return 0;
}

/**
 * ice_aq_delete_sched_elems - delete scheduler elements
 * @hw: pointer to the HW struct
 * @grps_req: number of groups to delete
 * @buf: pointer to buffer
 * @buf_size: buffer size in bytes
 * @grps_del: returns total number of elements deleted
 * @cd: pointer to command details structure or NULL
 *
 * Delete scheduling elements (0x040F)
 */
static int
ice_aq_delete_sched_elems(struct ice_hw *hw, u16 grps_req,
			  struct ice_aqc_delete_elem *buf, u16 buf_size,
			  u16 *grps_del, struct ice_sq_cd *cd)
{
	return ice_aqc_send_sched_elem_cmd(hw, ice_aqc_opc_delete_sched_elems,
					   grps_req, (void *)buf, buf_size,
					   grps_del, cd);
}

/**
 * ice_sched_remove_elems - remove nodes from HW
 * @hw: pointer to the HW struct
 * @parent: pointer to the parent node
 * @node_teid: node teid to be deleted
 *
 * This function remove nodes from HW
 */
static int
ice_sched_remove_elems(struct ice_hw *hw, struct ice_sched_node *parent,
		       u32 node_teid)
{
<<<<<<< HEAD
	DEFINE_FLEX(struct ice_aqc_delete_elem, buf, teid, 1);
=======
	DEFINE_RAW_FLEX(struct ice_aqc_delete_elem, buf, teid, 1);
>>>>>>> 2d5404ca
	u16 buf_size = __struct_size(buf);
	u16 num_groups_removed = 0;
	int status;

	buf->hdr.parent_teid = parent->info.node_teid;
	buf->hdr.num_elems = cpu_to_le16(1);
	buf->teid[0] = cpu_to_le32(node_teid);

	status = ice_aq_delete_sched_elems(hw, 1, buf, buf_size,
					   &num_groups_removed, NULL);
	if (status || num_groups_removed != 1)
		ice_debug(hw, ICE_DBG_SCHED, "remove node failed FW error %d\n",
			  hw->adminq.sq_last_status);

	return status;
}

/**
 * ice_sched_get_first_node - get the first node of the given layer
 * @pi: port information structure
 * @parent: pointer the base node of the subtree
 * @layer: layer number
 *
 * This function retrieves the first node of the given layer from the subtree
 */
static struct ice_sched_node *
ice_sched_get_first_node(struct ice_port_info *pi,
			 struct ice_sched_node *parent, u8 layer)
{
	return pi->sib_head[parent->tc_num][layer];
}

/**
 * ice_sched_get_tc_node - get pointer to TC node
 * @pi: port information structure
 * @tc: TC number
 *
 * This function returns the TC node pointer
 */
struct ice_sched_node *ice_sched_get_tc_node(struct ice_port_info *pi, u8 tc)
{
	u8 i;

	if (!pi || !pi->root)
		return NULL;
	for (i = 0; i < pi->root->num_children; i++)
		if (pi->root->children[i]->tc_num == tc)
			return pi->root->children[i];
	return NULL;
}

/**
 * ice_free_sched_node - Free a Tx scheduler node from SW DB
 * @pi: port information structure
 * @node: pointer to the ice_sched_node struct
 *
 * This function frees up a node from SW DB as well as from HW
 *
 * This function needs to be called with the port_info->sched_lock held
 */
void ice_free_sched_node(struct ice_port_info *pi, struct ice_sched_node *node)
{
	struct ice_sched_node *parent;
	struct ice_hw *hw = pi->hw;
	u8 i, j;

	/* Free the children before freeing up the parent node
	 * The parent array is updated below and that shifts the nodes
	 * in the array. So always pick the first child if num children > 0
	 */
	while (node->num_children)
		ice_free_sched_node(pi, node->children[0]);

	/* Leaf, TC and root nodes can't be deleted by SW */
	if (node->tx_sched_layer >= hw->sw_entry_point_layer &&
	    node->info.data.elem_type != ICE_AQC_ELEM_TYPE_TC &&
	    node->info.data.elem_type != ICE_AQC_ELEM_TYPE_ROOT_PORT &&
	    node->info.data.elem_type != ICE_AQC_ELEM_TYPE_LEAF) {
		u32 teid = le32_to_cpu(node->info.node_teid);

		ice_sched_remove_elems(hw, node->parent, teid);
	}
	parent = node->parent;
	/* root has no parent */
	if (parent) {
		struct ice_sched_node *p;

		/* update the parent */
		for (i = 0; i < parent->num_children; i++)
			if (parent->children[i] == node) {
				for (j = i + 1; j < parent->num_children; j++)
					parent->children[j - 1] =
						parent->children[j];
				parent->num_children--;
				break;
			}

		p = ice_sched_get_first_node(pi, node, node->tx_sched_layer);
		while (p) {
			if (p->sibling == node) {
				p->sibling = node->sibling;
				break;
			}
			p = p->sibling;
		}

		/* update the sibling head if head is getting removed */
		if (pi->sib_head[node->tc_num][node->tx_sched_layer] == node)
			pi->sib_head[node->tc_num][node->tx_sched_layer] =
				node->sibling;
	}

	devm_kfree(ice_hw_to_dev(hw), node->children);
	kfree(node->name);
	xa_erase(&pi->sched_node_ids, node->id);
	devm_kfree(ice_hw_to_dev(hw), node);
}

/**
 * ice_aq_get_dflt_topo - gets default scheduler topology
 * @hw: pointer to the HW struct
 * @lport: logical port number
 * @buf: pointer to buffer
 * @buf_size: buffer size in bytes
 * @num_branches: returns total number of queue to port branches
 * @cd: pointer to command details structure or NULL
 *
 * Get default scheduler topology (0x400)
 */
static int
ice_aq_get_dflt_topo(struct ice_hw *hw, u8 lport,
		     struct ice_aqc_get_topo_elem *buf, u16 buf_size,
		     u8 *num_branches, struct ice_sq_cd *cd)
{
	struct ice_aqc_get_topo *cmd;
	struct ice_aq_desc desc;
	int status;

	cmd = &desc.params.get_topo;
	ice_fill_dflt_direct_cmd_desc(&desc, ice_aqc_opc_get_dflt_topo);
	cmd->port_num = lport;
	status = ice_aq_send_cmd(hw, &desc, buf, buf_size, cd);
	if (!status && num_branches)
		*num_branches = cmd->num_branches;

	return status;
}

/**
 * ice_aq_add_sched_elems - adds scheduling element
 * @hw: pointer to the HW struct
 * @grps_req: the number of groups that are requested to be added
 * @buf: pointer to buffer
 * @buf_size: buffer size in bytes
 * @grps_added: returns total number of groups added
 * @cd: pointer to command details structure or NULL
 *
 * Add scheduling elements (0x0401)
 */
static int
ice_aq_add_sched_elems(struct ice_hw *hw, u16 grps_req,
		       struct ice_aqc_add_elem *buf, u16 buf_size,
		       u16 *grps_added, struct ice_sq_cd *cd)
{
	return ice_aqc_send_sched_elem_cmd(hw, ice_aqc_opc_add_sched_elems,
					   grps_req, (void *)buf, buf_size,
					   grps_added, cd);
}

/**
 * ice_aq_cfg_sched_elems - configures scheduler elements
 * @hw: pointer to the HW struct
 * @elems_req: number of elements to configure
 * @buf: pointer to buffer
 * @buf_size: buffer size in bytes
 * @elems_cfgd: returns total number of elements configured
 * @cd: pointer to command details structure or NULL
 *
 * Configure scheduling elements (0x0403)
 */
static int
ice_aq_cfg_sched_elems(struct ice_hw *hw, u16 elems_req,
		       struct ice_aqc_txsched_elem_data *buf, u16 buf_size,
		       u16 *elems_cfgd, struct ice_sq_cd *cd)
{
	return ice_aqc_send_sched_elem_cmd(hw, ice_aqc_opc_cfg_sched_elems,
					   elems_req, (void *)buf, buf_size,
					   elems_cfgd, cd);
}

/**
 * ice_aq_move_sched_elems - move scheduler element (just 1 group)
 * @hw: pointer to the HW struct
 * @buf: pointer to buffer
 * @buf_size: buffer size in bytes
 * @grps_movd: returns total number of groups moved
 *
 * Move scheduling elements (0x0408)
 */
int
ice_aq_move_sched_elems(struct ice_hw *hw, struct ice_aqc_move_elem *buf,
			u16 buf_size, u16 *grps_movd)
{
	return ice_aqc_send_sched_elem_cmd(hw, ice_aqc_opc_move_sched_elems,
					   1, buf, buf_size, grps_movd, NULL);
}

/**
 * ice_aq_suspend_sched_elems - suspend scheduler elements
 * @hw: pointer to the HW struct
 * @elems_req: number of elements to suspend
 * @buf: pointer to buffer
 * @buf_size: buffer size in bytes
 * @elems_ret: returns total number of elements suspended
 * @cd: pointer to command details structure or NULL
 *
 * Suspend scheduling elements (0x0409)
 */
static int
ice_aq_suspend_sched_elems(struct ice_hw *hw, u16 elems_req, __le32 *buf,
			   u16 buf_size, u16 *elems_ret, struct ice_sq_cd *cd)
{
	return ice_aqc_send_sched_elem_cmd(hw, ice_aqc_opc_suspend_sched_elems,
					   elems_req, (void *)buf, buf_size,
					   elems_ret, cd);
}

/**
 * ice_aq_resume_sched_elems - resume scheduler elements
 * @hw: pointer to the HW struct
 * @elems_req: number of elements to resume
 * @buf: pointer to buffer
 * @buf_size: buffer size in bytes
 * @elems_ret: returns total number of elements resumed
 * @cd: pointer to command details structure or NULL
 *
 * resume scheduling elements (0x040A)
 */
static int
ice_aq_resume_sched_elems(struct ice_hw *hw, u16 elems_req, __le32 *buf,
			  u16 buf_size, u16 *elems_ret, struct ice_sq_cd *cd)
{
	return ice_aqc_send_sched_elem_cmd(hw, ice_aqc_opc_resume_sched_elems,
					   elems_req, (void *)buf, buf_size,
					   elems_ret, cd);
}

/**
 * ice_aq_query_sched_res - query scheduler resource
 * @hw: pointer to the HW struct
 * @buf_size: buffer size in bytes
 * @buf: pointer to buffer
 * @cd: pointer to command details structure or NULL
 *
 * Query scheduler resource allocation (0x0412)
 */
static int
ice_aq_query_sched_res(struct ice_hw *hw, u16 buf_size,
		       struct ice_aqc_query_txsched_res_resp *buf,
		       struct ice_sq_cd *cd)
{
	struct ice_aq_desc desc;

	ice_fill_dflt_direct_cmd_desc(&desc, ice_aqc_opc_query_sched_res);
	return ice_aq_send_cmd(hw, &desc, buf, buf_size, cd);
}

/**
 * ice_sched_suspend_resume_elems - suspend or resume HW nodes
 * @hw: pointer to the HW struct
 * @num_nodes: number of nodes
 * @node_teids: array of node teids to be suspended or resumed
 * @suspend: true means suspend / false means resume
 *
 * This function suspends or resumes HW nodes
 */
int
ice_sched_suspend_resume_elems(struct ice_hw *hw, u8 num_nodes, u32 *node_teids,
			       bool suspend)
{
	u16 i, buf_size, num_elem_ret = 0;
	__le32 *buf;
	int status;

	buf_size = sizeof(*buf) * num_nodes;
	buf = devm_kzalloc(ice_hw_to_dev(hw), buf_size, GFP_KERNEL);
	if (!buf)
		return -ENOMEM;

	for (i = 0; i < num_nodes; i++)
		buf[i] = cpu_to_le32(node_teids[i]);

	if (suspend)
		status = ice_aq_suspend_sched_elems(hw, num_nodes, buf,
						    buf_size, &num_elem_ret,
						    NULL);
	else
		status = ice_aq_resume_sched_elems(hw, num_nodes, buf,
						   buf_size, &num_elem_ret,
						   NULL);
	if (status || num_elem_ret != num_nodes)
		ice_debug(hw, ICE_DBG_SCHED, "suspend/resume failed\n");

	devm_kfree(ice_hw_to_dev(hw), buf);
	return status;
}

/**
 * ice_alloc_lan_q_ctx - allocate LAN queue contexts for the given VSI and TC
 * @hw: pointer to the HW struct
 * @vsi_handle: VSI handle
 * @tc: TC number
 * @new_numqs: number of queues
 */
static int
ice_alloc_lan_q_ctx(struct ice_hw *hw, u16 vsi_handle, u8 tc, u16 new_numqs)
{
	struct ice_vsi_ctx *vsi_ctx;
	struct ice_q_ctx *q_ctx;
	u16 idx;

	vsi_ctx = ice_get_vsi_ctx(hw, vsi_handle);
	if (!vsi_ctx)
		return -EINVAL;
	/* allocate LAN queue contexts */
	if (!vsi_ctx->lan_q_ctx[tc]) {
		q_ctx = devm_kcalloc(ice_hw_to_dev(hw), new_numqs,
				     sizeof(*q_ctx), GFP_KERNEL);
		if (!q_ctx)
			return -ENOMEM;

		for (idx = 0; idx < new_numqs; idx++) {
			q_ctx[idx].q_handle = ICE_INVAL_Q_HANDLE;
			q_ctx[idx].q_teid = ICE_INVAL_TEID;
		}

		vsi_ctx->lan_q_ctx[tc] = q_ctx;
		vsi_ctx->num_lan_q_entries[tc] = new_numqs;
		return 0;
	}
	/* num queues are increased, update the queue contexts */
	if (new_numqs > vsi_ctx->num_lan_q_entries[tc]) {
		u16 prev_num = vsi_ctx->num_lan_q_entries[tc];

		q_ctx = devm_kcalloc(ice_hw_to_dev(hw), new_numqs,
				     sizeof(*q_ctx), GFP_KERNEL);
		if (!q_ctx)
			return -ENOMEM;

		memcpy(q_ctx, vsi_ctx->lan_q_ctx[tc],
		       prev_num * sizeof(*q_ctx));
		devm_kfree(ice_hw_to_dev(hw), vsi_ctx->lan_q_ctx[tc]);

		for (idx = prev_num; idx < new_numqs; idx++) {
			q_ctx[idx].q_handle = ICE_INVAL_Q_HANDLE;
			q_ctx[idx].q_teid = ICE_INVAL_TEID;
		}

		vsi_ctx->lan_q_ctx[tc] = q_ctx;
		vsi_ctx->num_lan_q_entries[tc] = new_numqs;
	}
	return 0;
}

/**
 * ice_alloc_rdma_q_ctx - allocate RDMA queue contexts for the given VSI and TC
 * @hw: pointer to the HW struct
 * @vsi_handle: VSI handle
 * @tc: TC number
 * @new_numqs: number of queues
 */
static int
ice_alloc_rdma_q_ctx(struct ice_hw *hw, u16 vsi_handle, u8 tc, u16 new_numqs)
{
	struct ice_vsi_ctx *vsi_ctx;
	struct ice_q_ctx *q_ctx;

	vsi_ctx = ice_get_vsi_ctx(hw, vsi_handle);
	if (!vsi_ctx)
		return -EINVAL;
	/* allocate RDMA queue contexts */
	if (!vsi_ctx->rdma_q_ctx[tc]) {
		vsi_ctx->rdma_q_ctx[tc] = devm_kcalloc(ice_hw_to_dev(hw),
						       new_numqs,
						       sizeof(*q_ctx),
						       GFP_KERNEL);
		if (!vsi_ctx->rdma_q_ctx[tc])
			return -ENOMEM;
		vsi_ctx->num_rdma_q_entries[tc] = new_numqs;
		return 0;
	}
	/* num queues are increased, update the queue contexts */
	if (new_numqs > vsi_ctx->num_rdma_q_entries[tc]) {
		u16 prev_num = vsi_ctx->num_rdma_q_entries[tc];

		q_ctx = devm_kcalloc(ice_hw_to_dev(hw), new_numqs,
				     sizeof(*q_ctx), GFP_KERNEL);
		if (!q_ctx)
			return -ENOMEM;
		memcpy(q_ctx, vsi_ctx->rdma_q_ctx[tc],
		       prev_num * sizeof(*q_ctx));
		devm_kfree(ice_hw_to_dev(hw), vsi_ctx->rdma_q_ctx[tc]);
		vsi_ctx->rdma_q_ctx[tc] = q_ctx;
		vsi_ctx->num_rdma_q_entries[tc] = new_numqs;
	}
	return 0;
}

/**
 * ice_aq_rl_profile - performs a rate limiting task
 * @hw: pointer to the HW struct
 * @opcode: opcode for add, query, or remove profile(s)
 * @num_profiles: the number of profiles
 * @buf: pointer to buffer
 * @buf_size: buffer size in bytes
 * @num_processed: number of processed add or remove profile(s) to return
 * @cd: pointer to command details structure
 *
 * RL profile function to add, query, or remove profile(s)
 */
static int
ice_aq_rl_profile(struct ice_hw *hw, enum ice_adminq_opc opcode,
		  u16 num_profiles, struct ice_aqc_rl_profile_elem *buf,
		  u16 buf_size, u16 *num_processed, struct ice_sq_cd *cd)
{
	struct ice_aqc_rl_profile *cmd;
	struct ice_aq_desc desc;
	int status;

	cmd = &desc.params.rl_profile;

	ice_fill_dflt_direct_cmd_desc(&desc, opcode);
	desc.flags |= cpu_to_le16(ICE_AQ_FLAG_RD);
	cmd->num_profiles = cpu_to_le16(num_profiles);
	status = ice_aq_send_cmd(hw, &desc, buf, buf_size, cd);
	if (!status && num_processed)
		*num_processed = le16_to_cpu(cmd->num_processed);
	return status;
}

/**
 * ice_aq_add_rl_profile - adds rate limiting profile(s)
 * @hw: pointer to the HW struct
 * @num_profiles: the number of profile(s) to be add
 * @buf: pointer to buffer
 * @buf_size: buffer size in bytes
 * @num_profiles_added: total number of profiles added to return
 * @cd: pointer to command details structure
 *
 * Add RL profile (0x0410)
 */
static int
ice_aq_add_rl_profile(struct ice_hw *hw, u16 num_profiles,
		      struct ice_aqc_rl_profile_elem *buf, u16 buf_size,
		      u16 *num_profiles_added, struct ice_sq_cd *cd)
{
	return ice_aq_rl_profile(hw, ice_aqc_opc_add_rl_profiles, num_profiles,
				 buf, buf_size, num_profiles_added, cd);
}

/**
 * ice_aq_remove_rl_profile - removes RL profile(s)
 * @hw: pointer to the HW struct
 * @num_profiles: the number of profile(s) to remove
 * @buf: pointer to buffer
 * @buf_size: buffer size in bytes
 * @num_profiles_removed: total number of profiles removed to return
 * @cd: pointer to command details structure or NULL
 *
 * Remove RL profile (0x0415)
 */
static int
ice_aq_remove_rl_profile(struct ice_hw *hw, u16 num_profiles,
			 struct ice_aqc_rl_profile_elem *buf, u16 buf_size,
			 u16 *num_profiles_removed, struct ice_sq_cd *cd)
{
	return ice_aq_rl_profile(hw, ice_aqc_opc_remove_rl_profiles,
				 num_profiles, buf, buf_size,
				 num_profiles_removed, cd);
}

/**
 * ice_sched_del_rl_profile - remove RL profile
 * @hw: pointer to the HW struct
 * @rl_info: rate limit profile information
 *
 * If the profile ID is not referenced anymore, it removes profile ID with
 * its associated parameters from HW DB,and locally. The caller needs to
 * hold scheduler lock.
 */
static int
ice_sched_del_rl_profile(struct ice_hw *hw,
			 struct ice_aqc_rl_profile_info *rl_info)
{
	struct ice_aqc_rl_profile_elem *buf;
	u16 num_profiles_removed;
	u16 num_profiles = 1;
	int status;

	if (rl_info->prof_id_ref != 0)
		return -EBUSY;

	/* Safe to remove profile ID */
	buf = &rl_info->profile;
	status = ice_aq_remove_rl_profile(hw, num_profiles, buf, sizeof(*buf),
					  &num_profiles_removed, NULL);
	if (status || num_profiles_removed != num_profiles)
		return -EIO;

	/* Delete stale entry now */
	list_del(&rl_info->list_entry);
	devm_kfree(ice_hw_to_dev(hw), rl_info);
	return status;
}

/**
 * ice_sched_clear_rl_prof - clears RL prof entries
 * @pi: port information structure
 *
 * This function removes all RL profile from HW as well as from SW DB.
 */
static void ice_sched_clear_rl_prof(struct ice_port_info *pi)
{
	u16 ln;

	for (ln = 0; ln < pi->hw->num_tx_sched_layers; ln++) {
		struct ice_aqc_rl_profile_info *rl_prof_elem;
		struct ice_aqc_rl_profile_info *rl_prof_tmp;

		list_for_each_entry_safe(rl_prof_elem, rl_prof_tmp,
					 &pi->rl_prof_list[ln], list_entry) {
			struct ice_hw *hw = pi->hw;
			int status;

			rl_prof_elem->prof_id_ref = 0;
			status = ice_sched_del_rl_profile(hw, rl_prof_elem);
			if (status) {
				ice_debug(hw, ICE_DBG_SCHED, "Remove rl profile failed\n");
				/* On error, free mem required */
				list_del(&rl_prof_elem->list_entry);
				devm_kfree(ice_hw_to_dev(hw), rl_prof_elem);
			}
		}
	}
}

/**
 * ice_sched_clear_agg - clears the aggregator related information
 * @hw: pointer to the hardware structure
 *
 * This function removes aggregator list and free up aggregator related memory
 * previously allocated.
 */
void ice_sched_clear_agg(struct ice_hw *hw)
{
	struct ice_sched_agg_info *agg_info;
	struct ice_sched_agg_info *atmp;

	list_for_each_entry_safe(agg_info, atmp, &hw->agg_list, list_entry) {
		struct ice_sched_agg_vsi_info *agg_vsi_info;
		struct ice_sched_agg_vsi_info *vtmp;

		list_for_each_entry_safe(agg_vsi_info, vtmp,
					 &agg_info->agg_vsi_list, list_entry) {
			list_del(&agg_vsi_info->list_entry);
			devm_kfree(ice_hw_to_dev(hw), agg_vsi_info);
		}
		list_del(&agg_info->list_entry);
		devm_kfree(ice_hw_to_dev(hw), agg_info);
	}
}

/**
 * ice_sched_clear_tx_topo - clears the scheduler tree nodes
 * @pi: port information structure
 *
 * This function removes all the nodes from HW as well as from SW DB.
 */
static void ice_sched_clear_tx_topo(struct ice_port_info *pi)
{
	if (!pi)
		return;
	/* remove RL profiles related lists */
	ice_sched_clear_rl_prof(pi);
	if (pi->root) {
		ice_free_sched_node(pi, pi->root);
		pi->root = NULL;
	}
}

/**
 * ice_sched_clear_port - clear the scheduler elements from SW DB for a port
 * @pi: port information structure
 *
 * Cleanup scheduling elements from SW DB
 */
void ice_sched_clear_port(struct ice_port_info *pi)
{
	if (!pi || pi->port_state != ICE_SCHED_PORT_STATE_READY)
		return;

	pi->port_state = ICE_SCHED_PORT_STATE_INIT;
	mutex_lock(&pi->sched_lock);
	ice_sched_clear_tx_topo(pi);
	mutex_unlock(&pi->sched_lock);
	mutex_destroy(&pi->sched_lock);
}

/**
 * ice_sched_cleanup_all - cleanup scheduler elements from SW DB for all ports
 * @hw: pointer to the HW struct
 *
 * Cleanup scheduling elements from SW DB for all the ports
 */
void ice_sched_cleanup_all(struct ice_hw *hw)
{
	if (!hw)
		return;

	devm_kfree(ice_hw_to_dev(hw), hw->layer_info);
	hw->layer_info = NULL;

	ice_sched_clear_port(hw->port_info);

	hw->num_tx_sched_layers = 0;
	hw->num_tx_sched_phys_layers = 0;
	hw->flattened_layers = 0;
	hw->max_cgds = 0;
}

/**
 * ice_sched_add_elems - add nodes to HW and SW DB
 * @pi: port information structure
 * @tc_node: pointer to the branch node
 * @parent: pointer to the parent node
 * @layer: layer number to add nodes
 * @num_nodes: number of nodes
 * @num_nodes_added: pointer to num nodes added
 * @first_node_teid: if new nodes are added then return the TEID of first node
 * @prealloc_nodes: preallocated nodes struct for software DB
 *
 * This function add nodes to HW as well as to SW DB for a given layer
 */
int
ice_sched_add_elems(struct ice_port_info *pi, struct ice_sched_node *tc_node,
		    struct ice_sched_node *parent, u8 layer, u16 num_nodes,
		    u16 *num_nodes_added, u32 *first_node_teid,
		    struct ice_sched_node **prealloc_nodes)
{
	struct ice_sched_node *prev, *new_node;
	struct ice_aqc_add_elem *buf;
	u16 i, num_groups_added = 0;
	struct ice_hw *hw = pi->hw;
	size_t buf_size;
	int status = 0;
	u32 teid;

	buf_size = struct_size(buf, generic, num_nodes);
	buf = devm_kzalloc(ice_hw_to_dev(hw), buf_size, GFP_KERNEL);
	if (!buf)
		return -ENOMEM;

	buf->hdr.parent_teid = parent->info.node_teid;
	buf->hdr.num_elems = cpu_to_le16(num_nodes);
	for (i = 0; i < num_nodes; i++) {
		buf->generic[i].parent_teid = parent->info.node_teid;
		buf->generic[i].data.elem_type = ICE_AQC_ELEM_TYPE_SE_GENERIC;
		buf->generic[i].data.valid_sections =
			ICE_AQC_ELEM_VALID_GENERIC | ICE_AQC_ELEM_VALID_CIR |
			ICE_AQC_ELEM_VALID_EIR;
		buf->generic[i].data.generic = 0;
		buf->generic[i].data.cir_bw.bw_profile_idx =
			cpu_to_le16(ICE_SCHED_DFLT_RL_PROF_ID);
		buf->generic[i].data.cir_bw.bw_alloc =
			cpu_to_le16(ICE_SCHED_DFLT_BW_WT);
		buf->generic[i].data.eir_bw.bw_profile_idx =
			cpu_to_le16(ICE_SCHED_DFLT_RL_PROF_ID);
		buf->generic[i].data.eir_bw.bw_alloc =
			cpu_to_le16(ICE_SCHED_DFLT_BW_WT);
	}

	status = ice_aq_add_sched_elems(hw, 1, buf, buf_size,
					&num_groups_added, NULL);
	if (status || num_groups_added != 1) {
		ice_debug(hw, ICE_DBG_SCHED, "add node failed FW Error %d\n",
			  hw->adminq.sq_last_status);
		devm_kfree(ice_hw_to_dev(hw), buf);
		return -EIO;
	}

	*num_nodes_added = num_nodes;
	/* add nodes to the SW DB */
	for (i = 0; i < num_nodes; i++) {
		if (prealloc_nodes)
			status = ice_sched_add_node(pi, layer, &buf->generic[i], prealloc_nodes[i]);
		else
			status = ice_sched_add_node(pi, layer, &buf->generic[i], NULL);

		if (status) {
			ice_debug(hw, ICE_DBG_SCHED, "add nodes in SW DB failed status =%d\n",
				  status);
			break;
		}

		teid = le32_to_cpu(buf->generic[i].node_teid);
		new_node = ice_sched_find_node_by_teid(parent, teid);
		if (!new_node) {
			ice_debug(hw, ICE_DBG_SCHED, "Node is missing for teid =%d\n", teid);
			break;
		}

		new_node->sibling = NULL;
		new_node->tc_num = tc_node->tc_num;
		new_node->tx_weight = ICE_SCHED_DFLT_BW_WT;
		new_node->tx_share = ICE_SCHED_DFLT_BW;
		new_node->tx_max = ICE_SCHED_DFLT_BW;
		new_node->name = kzalloc(SCHED_NODE_NAME_MAX_LEN, GFP_KERNEL);
		if (!new_node->name)
			return -ENOMEM;

		status = xa_alloc(&pi->sched_node_ids, &new_node->id, NULL, XA_LIMIT(0, UINT_MAX),
				  GFP_KERNEL);
		if (status) {
			ice_debug(hw, ICE_DBG_SCHED, "xa_alloc failed for sched node status =%d\n",
				  status);
			break;
		}

		snprintf(new_node->name, SCHED_NODE_NAME_MAX_LEN, "node_%u", new_node->id);

		/* add it to previous node sibling pointer */
		/* Note: siblings are not linked across branches */
		prev = ice_sched_get_first_node(pi, tc_node, layer);
		if (prev && prev != new_node) {
			while (prev->sibling)
				prev = prev->sibling;
			prev->sibling = new_node;
		}

		/* initialize the sibling head */
		if (!pi->sib_head[tc_node->tc_num][layer])
			pi->sib_head[tc_node->tc_num][layer] = new_node;

		if (i == 0)
			*first_node_teid = teid;
	}

	devm_kfree(ice_hw_to_dev(hw), buf);
	return status;
}

/**
 * ice_sched_add_nodes_to_hw_layer - Add nodes to HW layer
 * @pi: port information structure
 * @tc_node: pointer to TC node
 * @parent: pointer to parent node
 * @layer: layer number to add nodes
 * @num_nodes: number of nodes to be added
 * @first_node_teid: pointer to the first node TEID
 * @num_nodes_added: pointer to number of nodes added
 *
 * Add nodes into specific HW layer.
 */
static int
ice_sched_add_nodes_to_hw_layer(struct ice_port_info *pi,
				struct ice_sched_node *tc_node,
				struct ice_sched_node *parent, u8 layer,
				u16 num_nodes, u32 *first_node_teid,
				u16 *num_nodes_added)
{
	u16 max_child_nodes;

	*num_nodes_added = 0;

	if (!num_nodes)
		return 0;

	if (!parent || layer < pi->hw->sw_entry_point_layer)
		return -EINVAL;

	/* max children per node per layer */
	max_child_nodes = pi->hw->max_children[parent->tx_sched_layer];

	/* current number of children + required nodes exceed max children */
	if ((parent->num_children + num_nodes) > max_child_nodes) {
		/* Fail if the parent is a TC node */
		if (parent == tc_node)
			return -EIO;
		return -ENOSPC;
	}

	return ice_sched_add_elems(pi, tc_node, parent, layer, num_nodes,
				   num_nodes_added, first_node_teid, NULL);
}

/**
 * ice_sched_add_nodes_to_layer - Add nodes to a given layer
 * @pi: port information structure
 * @tc_node: pointer to TC node
 * @parent: pointer to parent node
 * @layer: layer number to add nodes
 * @num_nodes: number of nodes to be added
 * @first_node_teid: pointer to the first node TEID
 * @num_nodes_added: pointer to number of nodes added
 *
 * This function add nodes to a given layer.
 */
int
ice_sched_add_nodes_to_layer(struct ice_port_info *pi,
			     struct ice_sched_node *tc_node,
			     struct ice_sched_node *parent, u8 layer,
			     u16 num_nodes, u32 *first_node_teid,
			     u16 *num_nodes_added)
{
	u32 *first_teid_ptr = first_node_teid;
	u16 new_num_nodes = num_nodes;
	int status = 0;

	*num_nodes_added = 0;
	while (*num_nodes_added < num_nodes) {
		u16 max_child_nodes, num_added = 0;
		u32 temp;

		status = ice_sched_add_nodes_to_hw_layer(pi, tc_node, parent,
							 layer,	new_num_nodes,
							 first_teid_ptr,
							 &num_added);
		if (!status)
			*num_nodes_added += num_added;
		/* added more nodes than requested ? */
		if (*num_nodes_added > num_nodes) {
			ice_debug(pi->hw, ICE_DBG_SCHED, "added extra nodes %d %d\n", num_nodes,
				  *num_nodes_added);
			status = -EIO;
			break;
		}
		/* break if all the nodes are added successfully */
		if (!status && (*num_nodes_added == num_nodes))
			break;
		/* break if the error is not max limit */
		if (status && status != -ENOSPC)
			break;
		/* Exceeded the max children */
		max_child_nodes = pi->hw->max_children[parent->tx_sched_layer];
		/* utilize all the spaces if the parent is not full */
		if (parent->num_children < max_child_nodes) {
			new_num_nodes = max_child_nodes - parent->num_children;
		} else {
			/* This parent is full, try the next sibling */
			parent = parent->sibling;
			/* Don't modify the first node TEID memory if the
			 * first node was added already in the above call.
			 * Instead send some temp memory for all other
			 * recursive calls.
			 */
			if (num_added)
				first_teid_ptr = &temp;

			new_num_nodes = num_nodes - *num_nodes_added;
		}
	}
	return status;
}

/**
 * ice_sched_get_qgrp_layer - get the current queue group layer number
 * @hw: pointer to the HW struct
 *
 * This function returns the current queue group layer number
 */
static u8 ice_sched_get_qgrp_layer(struct ice_hw *hw)
{
	/* It's always total layers - 1, the array is 0 relative so -2 */
	return hw->num_tx_sched_layers - ICE_QGRP_LAYER_OFFSET;
}

/**
 * ice_sched_get_vsi_layer - get the current VSI layer number
 * @hw: pointer to the HW struct
 *
 * This function returns the current VSI layer number
 */
u8 ice_sched_get_vsi_layer(struct ice_hw *hw)
{
	/* Num Layers       VSI layer
	 *     9               6
	 *     7               4
	 *     5 or less       sw_entry_point_layer
	 */
	/* calculate the VSI layer based on number of layers. */
	if (hw->num_tx_sched_layers == ICE_SCHED_9_LAYERS)
		return hw->num_tx_sched_layers - ICE_VSI_LAYER_OFFSET;
	else if (hw->num_tx_sched_layers == ICE_SCHED_5_LAYERS)
		/* qgroup and VSI layers are same */
		return hw->num_tx_sched_layers - ICE_QGRP_LAYER_OFFSET;
	return hw->sw_entry_point_layer;
}

/**
 * ice_sched_get_agg_layer - get the current aggregator layer number
 * @hw: pointer to the HW struct
 *
 * This function returns the current aggregator layer number
 */
u8 ice_sched_get_agg_layer(struct ice_hw *hw)
{
	/* Num Layers       aggregator layer
	 *     9               4
	 *     7 or less       sw_entry_point_layer
	 */
	/* calculate the aggregator layer based on number of layers. */
	if (hw->num_tx_sched_layers == ICE_SCHED_9_LAYERS)
		return hw->num_tx_sched_layers - ICE_AGG_LAYER_OFFSET;
	else
		return hw->sw_entry_point_layer;
}

/**
 * ice_rm_dflt_leaf_node - remove the default leaf node in the tree
 * @pi: port information structure
 *
 * This function removes the leaf node that was created by the FW
 * during initialization
 */
static void ice_rm_dflt_leaf_node(struct ice_port_info *pi)
{
	struct ice_sched_node *node;

	node = pi->root;
	while (node) {
		if (!node->num_children)
			break;
		node = node->children[0];
	}
	if (node && node->info.data.elem_type == ICE_AQC_ELEM_TYPE_LEAF) {
		u32 teid = le32_to_cpu(node->info.node_teid);
		int status;

		/* remove the default leaf node */
		status = ice_sched_remove_elems(pi->hw, node->parent, teid);
		if (!status)
			ice_free_sched_node(pi, node);
	}
}

/**
 * ice_sched_rm_dflt_nodes - free the default nodes in the tree
 * @pi: port information structure
 *
 * This function frees all the nodes except root and TC that were created by
 * the FW during initialization
 */
static void ice_sched_rm_dflt_nodes(struct ice_port_info *pi)
{
	struct ice_sched_node *node;

	ice_rm_dflt_leaf_node(pi);

	/* remove the default nodes except TC and root nodes */
	node = pi->root;
	while (node) {
		if (node->tx_sched_layer >= pi->hw->sw_entry_point_layer &&
		    node->info.data.elem_type != ICE_AQC_ELEM_TYPE_TC &&
		    node->info.data.elem_type != ICE_AQC_ELEM_TYPE_ROOT_PORT) {
			ice_free_sched_node(pi, node);
			break;
		}

		if (!node->num_children)
			break;
		node = node->children[0];
	}
}

/**
 * ice_sched_init_port - Initialize scheduler by querying information from FW
 * @pi: port info structure for the tree to cleanup
 *
 * This function is the initial call to find the total number of Tx scheduler
 * resources, default topology created by firmware and storing the information
 * in SW DB.
 */
int ice_sched_init_port(struct ice_port_info *pi)
{
	struct ice_aqc_get_topo_elem *buf;
	struct ice_hw *hw;
	u8 num_branches;
	u16 num_elems;
	int status;
	u8 i, j;

	if (!pi)
		return -EINVAL;
	hw = pi->hw;

	/* Query the Default Topology from FW */
	buf = kzalloc(ICE_AQ_MAX_BUF_LEN, GFP_KERNEL);
	if (!buf)
		return -ENOMEM;

	/* Query default scheduling tree topology */
	status = ice_aq_get_dflt_topo(hw, pi->lport, buf, ICE_AQ_MAX_BUF_LEN,
				      &num_branches, NULL);
	if (status)
		goto err_init_port;

	/* num_branches should be between 1-8 */
	if (num_branches < 1 || num_branches > ICE_TXSCHED_MAX_BRANCHES) {
		ice_debug(hw, ICE_DBG_SCHED, "num_branches unexpected %d\n",
			  num_branches);
		status = -EINVAL;
		goto err_init_port;
	}

	/* get the number of elements on the default/first branch */
	num_elems = le16_to_cpu(buf[0].hdr.num_elems);

	/* num_elems should always be between 1-9 */
	if (num_elems < 1 || num_elems > ICE_AQC_TOPO_MAX_LEVEL_NUM) {
		ice_debug(hw, ICE_DBG_SCHED, "num_elems unexpected %d\n",
			  num_elems);
		status = -EINVAL;
		goto err_init_port;
	}

	/* If the last node is a leaf node then the index of the queue group
	 * layer is two less than the number of elements.
	 */
	if (num_elems > 2 && buf[0].generic[num_elems - 1].data.elem_type ==
	    ICE_AQC_ELEM_TYPE_LEAF)
		pi->last_node_teid =
			le32_to_cpu(buf[0].generic[num_elems - 2].node_teid);
	else
		pi->last_node_teid =
			le32_to_cpu(buf[0].generic[num_elems - 1].node_teid);

	/* Insert the Tx Sched root node */
	status = ice_sched_add_root_node(pi, &buf[0].generic[0]);
	if (status)
		goto err_init_port;

	/* Parse the default tree and cache the information */
	for (i = 0; i < num_branches; i++) {
		num_elems = le16_to_cpu(buf[i].hdr.num_elems);

		/* Skip root element as already inserted */
		for (j = 1; j < num_elems; j++) {
			/* update the sw entry point */
			if (buf[0].generic[j].data.elem_type ==
			    ICE_AQC_ELEM_TYPE_ENTRY_POINT)
				hw->sw_entry_point_layer = j;

			status = ice_sched_add_node(pi, j, &buf[i].generic[j], NULL);
			if (status)
				goto err_init_port;
		}
	}

	/* Remove the default nodes. */
	if (pi->root)
		ice_sched_rm_dflt_nodes(pi);

	/* initialize the port for handling the scheduler tree */
	pi->port_state = ICE_SCHED_PORT_STATE_READY;
	mutex_init(&pi->sched_lock);
	for (i = 0; i < ICE_AQC_TOPO_MAX_LEVEL_NUM; i++)
		INIT_LIST_HEAD(&pi->rl_prof_list[i]);

err_init_port:
	if (status && pi->root) {
		ice_free_sched_node(pi, pi->root);
		pi->root = NULL;
	}

	kfree(buf);
	return status;
}

/**
 * ice_sched_query_res_alloc - query the FW for num of logical sched layers
 * @hw: pointer to the HW struct
 *
 * query FW for allocated scheduler resources and store in HW struct
 */
int ice_sched_query_res_alloc(struct ice_hw *hw)
{
	struct ice_aqc_query_txsched_res_resp *buf;
	__le16 max_sibl;
	int status = 0;
	u16 i;

	if (hw->layer_info)
		return status;

	buf = devm_kzalloc(ice_hw_to_dev(hw), sizeof(*buf), GFP_KERNEL);
	if (!buf)
		return -ENOMEM;

	status = ice_aq_query_sched_res(hw, sizeof(*buf), buf, NULL);
	if (status)
		goto sched_query_out;

	hw->num_tx_sched_layers = le16_to_cpu(buf->sched_props.logical_levels);
	hw->num_tx_sched_phys_layers =
		le16_to_cpu(buf->sched_props.phys_levels);
	hw->flattened_layers = buf->sched_props.flattening_bitmap;
	hw->max_cgds = buf->sched_props.max_pf_cgds;

	/* max sibling group size of current layer refers to the max children
	 * of the below layer node.
	 * layer 1 node max children will be layer 2 max sibling group size
	 * layer 2 node max children will be layer 3 max sibling group size
	 * and so on. This array will be populated from root (index 0) to
	 * qgroup layer 7. Leaf node has no children.
	 */
	for (i = 0; i < hw->num_tx_sched_layers - 1; i++) {
		max_sibl = buf->layer_props[i + 1].max_sibl_grp_sz;
		hw->max_children[i] = le16_to_cpu(max_sibl);
	}

	hw->layer_info = devm_kmemdup(ice_hw_to_dev(hw), buf->layer_props,
				      (hw->num_tx_sched_layers *
				       sizeof(*hw->layer_info)),
				      GFP_KERNEL);
	if (!hw->layer_info) {
		status = -ENOMEM;
		goto sched_query_out;
	}

sched_query_out:
	devm_kfree(ice_hw_to_dev(hw), buf);
	return status;
}

/**
 * ice_sched_get_psm_clk_freq - determine the PSM clock frequency
 * @hw: pointer to the HW struct
 *
 * Determine the PSM clock frequency and store in HW struct
 */
void ice_sched_get_psm_clk_freq(struct ice_hw *hw)
{
	u32 val, clk_src;

	val = rd32(hw, GLGEN_CLKSTAT_SRC);
	clk_src = FIELD_GET(GLGEN_CLKSTAT_SRC_PSM_CLK_SRC_M, val);

#define PSM_CLK_SRC_367_MHZ 0x0
#define PSM_CLK_SRC_416_MHZ 0x1
#define PSM_CLK_SRC_446_MHZ 0x2
#define PSM_CLK_SRC_390_MHZ 0x3

	switch (clk_src) {
	case PSM_CLK_SRC_367_MHZ:
		hw->psm_clk_freq = ICE_PSM_CLK_367MHZ_IN_HZ;
		break;
	case PSM_CLK_SRC_416_MHZ:
		hw->psm_clk_freq = ICE_PSM_CLK_416MHZ_IN_HZ;
		break;
	case PSM_CLK_SRC_446_MHZ:
		hw->psm_clk_freq = ICE_PSM_CLK_446MHZ_IN_HZ;
		break;
	case PSM_CLK_SRC_390_MHZ:
		hw->psm_clk_freq = ICE_PSM_CLK_390MHZ_IN_HZ;
		break;
	default:
		ice_debug(hw, ICE_DBG_SCHED, "PSM clk_src unexpected %u\n",
			  clk_src);
		/* fall back to a safe default */
		hw->psm_clk_freq = ICE_PSM_CLK_446MHZ_IN_HZ;
	}
}

/**
 * ice_sched_find_node_in_subtree - Find node in part of base node subtree
 * @hw: pointer to the HW struct
 * @base: pointer to the base node
 * @node: pointer to the node to search
 *
 * This function checks whether a given node is part of the base node
 * subtree or not
 */
static bool
ice_sched_find_node_in_subtree(struct ice_hw *hw, struct ice_sched_node *base,
			       struct ice_sched_node *node)
{
	u8 i;

	for (i = 0; i < base->num_children; i++) {
		struct ice_sched_node *child = base->children[i];

		if (node == child)
			return true;

		if (child->tx_sched_layer > node->tx_sched_layer)
			return false;

		/* this recursion is intentional, and wouldn't
		 * go more than 8 calls
		 */
		if (ice_sched_find_node_in_subtree(hw, child, node))
			return true;
	}
	return false;
}

/**
 * ice_sched_get_free_qgrp - Scan all queue group siblings and find a free node
 * @pi: port information structure
 * @vsi_node: software VSI handle
 * @qgrp_node: first queue group node identified for scanning
 * @owner: LAN or RDMA
 *
 * This function retrieves a free LAN or RDMA queue group node by scanning
 * qgrp_node and its siblings for the queue group with the fewest number
 * of queues currently assigned.
 */
static struct ice_sched_node *
ice_sched_get_free_qgrp(struct ice_port_info *pi,
			struct ice_sched_node *vsi_node,
			struct ice_sched_node *qgrp_node, u8 owner)
{
	struct ice_sched_node *min_qgrp;
	u8 min_children;

	if (!qgrp_node)
		return qgrp_node;
	min_children = qgrp_node->num_children;
	if (!min_children)
		return qgrp_node;
	min_qgrp = qgrp_node;
	/* scan all queue groups until find a node which has less than the
	 * minimum number of children. This way all queue group nodes get
	 * equal number of shares and active. The bandwidth will be equally
	 * distributed across all queues.
	 */
	while (qgrp_node) {
		/* make sure the qgroup node is part of the VSI subtree */
		if (ice_sched_find_node_in_subtree(pi->hw, vsi_node, qgrp_node))
			if (qgrp_node->num_children < min_children &&
			    qgrp_node->owner == owner) {
				/* replace the new min queue group node */
				min_qgrp = qgrp_node;
				min_children = min_qgrp->num_children;
				/* break if it has no children, */
				if (!min_children)
					break;
			}
		qgrp_node = qgrp_node->sibling;
	}
	return min_qgrp;
}

/**
 * ice_sched_get_free_qparent - Get a free LAN or RDMA queue group node
 * @pi: port information structure
 * @vsi_handle: software VSI handle
 * @tc: branch number
 * @owner: LAN or RDMA
 *
 * This function retrieves a free LAN or RDMA queue group node
 */
struct ice_sched_node *
ice_sched_get_free_qparent(struct ice_port_info *pi, u16 vsi_handle, u8 tc,
			   u8 owner)
{
	struct ice_sched_node *vsi_node, *qgrp_node;
	struct ice_vsi_ctx *vsi_ctx;
	u8 qgrp_layer, vsi_layer;
	u16 max_children;

	qgrp_layer = ice_sched_get_qgrp_layer(pi->hw);
	vsi_layer = ice_sched_get_vsi_layer(pi->hw);
	max_children = pi->hw->max_children[qgrp_layer];

	vsi_ctx = ice_get_vsi_ctx(pi->hw, vsi_handle);
	if (!vsi_ctx)
		return NULL;
	vsi_node = vsi_ctx->sched.vsi_node[tc];
	/* validate invalid VSI ID */
	if (!vsi_node)
		return NULL;

	/* If the queue group and VSI layer are same then queues
	 * are all attached directly to VSI
	 */
	if (qgrp_layer == vsi_layer)
		return vsi_node;

	/* get the first queue group node from VSI sub-tree */
	qgrp_node = ice_sched_get_first_node(pi, vsi_node, qgrp_layer);
	while (qgrp_node) {
		/* make sure the qgroup node is part of the VSI subtree */
		if (ice_sched_find_node_in_subtree(pi->hw, vsi_node, qgrp_node))
			if (qgrp_node->num_children < max_children &&
			    qgrp_node->owner == owner)
				break;
		qgrp_node = qgrp_node->sibling;
	}

	/* Select the best queue group */
	return ice_sched_get_free_qgrp(pi, vsi_node, qgrp_node, owner);
}

/**
 * ice_sched_get_vsi_node - Get a VSI node based on VSI ID
 * @pi: pointer to the port information structure
 * @tc_node: pointer to the TC node
 * @vsi_handle: software VSI handle
 *
 * This function retrieves a VSI node for a given VSI ID from a given
 * TC branch
 */
static struct ice_sched_node *
ice_sched_get_vsi_node(struct ice_port_info *pi, struct ice_sched_node *tc_node,
		       u16 vsi_handle)
{
	struct ice_sched_node *node;
	u8 vsi_layer;

	vsi_layer = ice_sched_get_vsi_layer(pi->hw);
	node = ice_sched_get_first_node(pi, tc_node, vsi_layer);

	/* Check whether it already exists */
	while (node) {
		if (node->vsi_handle == vsi_handle)
			return node;
		node = node->sibling;
	}

	return node;
}

/**
 * ice_sched_get_agg_node - Get an aggregator node based on aggregator ID
 * @pi: pointer to the port information structure
 * @tc_node: pointer to the TC node
 * @agg_id: aggregator ID
 *
 * This function retrieves an aggregator node for a given aggregator ID from
 * a given TC branch
 */
struct ice_sched_node *
ice_sched_get_agg_node(struct ice_port_info *pi, struct ice_sched_node *tc_node,
		       u32 agg_id)
{
	struct ice_sched_node *node;
	struct ice_hw *hw = pi->hw;
	u8 agg_layer;

	if (!hw)
		return NULL;
	agg_layer = ice_sched_get_agg_layer(hw);
	node = ice_sched_get_first_node(pi, tc_node, agg_layer);

	/* Check whether it already exists */
	while (node) {
		if (node->agg_id == agg_id)
			return node;
		node = node->sibling;
	}

	return node;
}

/**
 * ice_sched_calc_vsi_child_nodes - calculate number of VSI child nodes
 * @hw: pointer to the HW struct
 * @num_qs: number of queues
 * @num_nodes: num nodes array
 *
 * This function calculates the number of VSI child nodes based on the
 * number of queues.
 */
static void
ice_sched_calc_vsi_child_nodes(struct ice_hw *hw, u16 num_qs, u16 *num_nodes)
{
	u16 num = num_qs;
	u8 i, qgl, vsil;

	qgl = ice_sched_get_qgrp_layer(hw);
	vsil = ice_sched_get_vsi_layer(hw);

	/* calculate num nodes from queue group to VSI layer */
	for (i = qgl; i > vsil; i--) {
		/* round to the next integer if there is a remainder */
		num = DIV_ROUND_UP(num, hw->max_children[i]);

		/* need at least one node */
		num_nodes[i] = num ? num : 1;
	}
}

/**
 * ice_sched_add_vsi_child_nodes - add VSI child nodes to tree
 * @pi: port information structure
 * @vsi_handle: software VSI handle
 * @tc_node: pointer to the TC node
 * @num_nodes: pointer to the num nodes that needs to be added per layer
 * @owner: node owner (LAN or RDMA)
 *
 * This function adds the VSI child nodes to tree. It gets called for
 * LAN and RDMA separately.
 */
static int
ice_sched_add_vsi_child_nodes(struct ice_port_info *pi, u16 vsi_handle,
			      struct ice_sched_node *tc_node, u16 *num_nodes,
			      u8 owner)
{
	struct ice_sched_node *parent, *node;
	struct ice_hw *hw = pi->hw;
	u32 first_node_teid;
	u16 num_added = 0;
	u8 i, qgl, vsil;

	qgl = ice_sched_get_qgrp_layer(hw);
	vsil = ice_sched_get_vsi_layer(hw);
	parent = ice_sched_get_vsi_node(pi, tc_node, vsi_handle);
	for (i = vsil + 1; i <= qgl; i++) {
		int status;

		if (!parent)
			return -EIO;

		status = ice_sched_add_nodes_to_layer(pi, tc_node, parent, i,
						      num_nodes[i],
						      &first_node_teid,
						      &num_added);
		if (status || num_nodes[i] != num_added)
			return -EIO;

		/* The newly added node can be a new parent for the next
		 * layer nodes
		 */
		if (num_added) {
			parent = ice_sched_find_node_by_teid(tc_node,
							     first_node_teid);
			node = parent;
			while (node) {
				node->owner = owner;
				node = node->sibling;
			}
		} else {
			parent = parent->children[0];
		}
	}

	return 0;
}

/**
 * ice_sched_calc_vsi_support_nodes - calculate number of VSI support nodes
 * @pi: pointer to the port info structure
 * @tc_node: pointer to TC node
 * @num_nodes: pointer to num nodes array
 *
 * This function calculates the number of supported nodes needed to add this
 * VSI into Tx tree including the VSI, parent and intermediate nodes in below
 * layers
 */
static void
ice_sched_calc_vsi_support_nodes(struct ice_port_info *pi,
				 struct ice_sched_node *tc_node, u16 *num_nodes)
{
	struct ice_sched_node *node;
	u8 vsil;
	int i;

	vsil = ice_sched_get_vsi_layer(pi->hw);
	for (i = vsil; i >= pi->hw->sw_entry_point_layer; i--)
		/* Add intermediate nodes if TC has no children and
		 * need at least one node for VSI
		 */
		if (!tc_node->num_children || i == vsil) {
			num_nodes[i]++;
		} else {
			/* If intermediate nodes are reached max children
			 * then add a new one.
			 */
			node = ice_sched_get_first_node(pi, tc_node, (u8)i);
			/* scan all the siblings */
			while (node) {
				if (node->num_children < pi->hw->max_children[i])
					break;
				node = node->sibling;
			}

			/* tree has one intermediate node to add this new VSI.
			 * So no need to calculate supported nodes for below
			 * layers.
			 */
			if (node)
				break;
			/* all the nodes are full, allocate a new one */
			num_nodes[i]++;
		}
}

/**
 * ice_sched_add_vsi_support_nodes - add VSI supported nodes into Tx tree
 * @pi: port information structure
 * @vsi_handle: software VSI handle
 * @tc_node: pointer to TC node
 * @num_nodes: pointer to num nodes array
 *
 * This function adds the VSI supported nodes into Tx tree including the
 * VSI, its parent and intermediate nodes in below layers
 */
static int
ice_sched_add_vsi_support_nodes(struct ice_port_info *pi, u16 vsi_handle,
				struct ice_sched_node *tc_node, u16 *num_nodes)
{
	struct ice_sched_node *parent = tc_node;
	u32 first_node_teid;
	u16 num_added = 0;
	u8 i, vsil;

	if (!pi)
		return -EINVAL;

	vsil = ice_sched_get_vsi_layer(pi->hw);
	for (i = pi->hw->sw_entry_point_layer; i <= vsil; i++) {
		int status;

		status = ice_sched_add_nodes_to_layer(pi, tc_node, parent,
						      i, num_nodes[i],
						      &first_node_teid,
						      &num_added);
		if (status || num_nodes[i] != num_added)
			return -EIO;

		/* The newly added node can be a new parent for the next
		 * layer nodes
		 */
		if (num_added)
			parent = ice_sched_find_node_by_teid(tc_node,
							     first_node_teid);
		else
			parent = parent->children[0];

		if (!parent)
			return -EIO;

		if (i == vsil)
			parent->vsi_handle = vsi_handle;
	}

	return 0;
}

/**
 * ice_sched_add_vsi_to_topo - add a new VSI into tree
 * @pi: port information structure
 * @vsi_handle: software VSI handle
 * @tc: TC number
 *
 * This function adds a new VSI into scheduler tree
 */
static int
ice_sched_add_vsi_to_topo(struct ice_port_info *pi, u16 vsi_handle, u8 tc)
{
	u16 num_nodes[ICE_AQC_TOPO_MAX_LEVEL_NUM] = { 0 };
	struct ice_sched_node *tc_node;

	tc_node = ice_sched_get_tc_node(pi, tc);
	if (!tc_node)
		return -EINVAL;

	/* calculate number of supported nodes needed for this VSI */
	ice_sched_calc_vsi_support_nodes(pi, tc_node, num_nodes);

	/* add VSI supported nodes to TC subtree */
	return ice_sched_add_vsi_support_nodes(pi, vsi_handle, tc_node,
					       num_nodes);
}

/**
 * ice_sched_update_vsi_child_nodes - update VSI child nodes
 * @pi: port information structure
 * @vsi_handle: software VSI handle
 * @tc: TC number
 * @new_numqs: new number of max queues
 * @owner: owner of this subtree
 *
 * This function updates the VSI child nodes based on the number of queues
 */
static int
ice_sched_update_vsi_child_nodes(struct ice_port_info *pi, u16 vsi_handle,
				 u8 tc, u16 new_numqs, u8 owner)
{
	u16 new_num_nodes[ICE_AQC_TOPO_MAX_LEVEL_NUM] = { 0 };
	struct ice_sched_node *vsi_node;
	struct ice_sched_node *tc_node;
	struct ice_vsi_ctx *vsi_ctx;
	struct ice_hw *hw = pi->hw;
	u16 prev_numqs;
	int status = 0;

	tc_node = ice_sched_get_tc_node(pi, tc);
	if (!tc_node)
		return -EIO;

	vsi_node = ice_sched_get_vsi_node(pi, tc_node, vsi_handle);
	if (!vsi_node)
		return -EIO;

	vsi_ctx = ice_get_vsi_ctx(hw, vsi_handle);
	if (!vsi_ctx)
		return -EINVAL;

	if (owner == ICE_SCHED_NODE_OWNER_LAN)
		prev_numqs = vsi_ctx->sched.max_lanq[tc];
	else
		prev_numqs = vsi_ctx->sched.max_rdmaq[tc];
	/* num queues are not changed or less than the previous number */
	if (new_numqs <= prev_numqs)
		return status;
	if (owner == ICE_SCHED_NODE_OWNER_LAN) {
		status = ice_alloc_lan_q_ctx(hw, vsi_handle, tc, new_numqs);
		if (status)
			return status;
	} else {
		status = ice_alloc_rdma_q_ctx(hw, vsi_handle, tc, new_numqs);
		if (status)
			return status;
	}

	if (new_numqs)
		ice_sched_calc_vsi_child_nodes(hw, new_numqs, new_num_nodes);
	/* Keep the max number of queue configuration all the time. Update the
	 * tree only if number of queues > previous number of queues. This may
	 * leave some extra nodes in the tree if number of queues < previous
	 * number but that wouldn't harm anything. Removing those extra nodes
	 * may complicate the code if those nodes are part of SRL or
	 * individually rate limited.
	 */
	status = ice_sched_add_vsi_child_nodes(pi, vsi_handle, tc_node,
					       new_num_nodes, owner);
	if (status)
		return status;
	if (owner == ICE_SCHED_NODE_OWNER_LAN)
		vsi_ctx->sched.max_lanq[tc] = new_numqs;
	else
		vsi_ctx->sched.max_rdmaq[tc] = new_numqs;

	return 0;
}

/**
 * ice_sched_cfg_vsi - configure the new/existing VSI
 * @pi: port information structure
 * @vsi_handle: software VSI handle
 * @tc: TC number
 * @maxqs: max number of queues
 * @owner: LAN or RDMA
 * @enable: TC enabled or disabled
 *
 * This function adds/updates VSI nodes based on the number of queues. If TC is
 * enabled and VSI is in suspended state then resume the VSI back. If TC is
 * disabled then suspend the VSI if it is not already.
 */
int
ice_sched_cfg_vsi(struct ice_port_info *pi, u16 vsi_handle, u8 tc, u16 maxqs,
		  u8 owner, bool enable)
{
	struct ice_sched_node *vsi_node, *tc_node;
	struct ice_vsi_ctx *vsi_ctx;
	struct ice_hw *hw = pi->hw;
	int status = 0;

	ice_debug(pi->hw, ICE_DBG_SCHED, "add/config VSI %d\n", vsi_handle);
	tc_node = ice_sched_get_tc_node(pi, tc);
	if (!tc_node)
		return -EINVAL;
	vsi_ctx = ice_get_vsi_ctx(hw, vsi_handle);
	if (!vsi_ctx)
		return -EINVAL;
	vsi_node = ice_sched_get_vsi_node(pi, tc_node, vsi_handle);

	/* suspend the VSI if TC is not enabled */
	if (!enable) {
		if (vsi_node && vsi_node->in_use) {
			u32 teid = le32_to_cpu(vsi_node->info.node_teid);

			status = ice_sched_suspend_resume_elems(hw, 1, &teid,
								true);
			if (!status)
				vsi_node->in_use = false;
		}
		return status;
	}

	/* TC is enabled, if it is a new VSI then add it to the tree */
	if (!vsi_node) {
		status = ice_sched_add_vsi_to_topo(pi, vsi_handle, tc);
		if (status)
			return status;

		vsi_node = ice_sched_get_vsi_node(pi, tc_node, vsi_handle);
		if (!vsi_node)
			return -EIO;

		vsi_ctx->sched.vsi_node[tc] = vsi_node;
		vsi_node->in_use = true;
		/* invalidate the max queues whenever VSI gets added first time
		 * into the scheduler tree (boot or after reset). We need to
		 * recreate the child nodes all the time in these cases.
		 */
		vsi_ctx->sched.max_lanq[tc] = 0;
		vsi_ctx->sched.max_rdmaq[tc] = 0;
	}

	/* update the VSI child nodes */
	status = ice_sched_update_vsi_child_nodes(pi, vsi_handle, tc, maxqs,
						  owner);
	if (status)
		return status;

	/* TC is enabled, resume the VSI if it is in the suspend state */
	if (!vsi_node->in_use) {
		u32 teid = le32_to_cpu(vsi_node->info.node_teid);

		status = ice_sched_suspend_resume_elems(hw, 1, &teid, false);
		if (!status)
			vsi_node->in_use = true;
	}

	return status;
}

/**
 * ice_sched_rm_agg_vsi_info - remove aggregator related VSI info entry
 * @pi: port information structure
 * @vsi_handle: software VSI handle
 *
 * This function removes single aggregator VSI info entry from
 * aggregator list.
 */
static void ice_sched_rm_agg_vsi_info(struct ice_port_info *pi, u16 vsi_handle)
{
	struct ice_sched_agg_info *agg_info;
	struct ice_sched_agg_info *atmp;

	list_for_each_entry_safe(agg_info, atmp, &pi->hw->agg_list,
				 list_entry) {
		struct ice_sched_agg_vsi_info *agg_vsi_info;
		struct ice_sched_agg_vsi_info *vtmp;

		list_for_each_entry_safe(agg_vsi_info, vtmp,
					 &agg_info->agg_vsi_list, list_entry)
			if (agg_vsi_info->vsi_handle == vsi_handle) {
				list_del(&agg_vsi_info->list_entry);
				devm_kfree(ice_hw_to_dev(pi->hw),
					   agg_vsi_info);
				return;
			}
	}
}

/**
 * ice_sched_is_leaf_node_present - check for a leaf node in the sub-tree
 * @node: pointer to the sub-tree node
 *
 * This function checks for a leaf node presence in a given sub-tree node.
 */
static bool ice_sched_is_leaf_node_present(struct ice_sched_node *node)
{
	u8 i;

	for (i = 0; i < node->num_children; i++)
		if (ice_sched_is_leaf_node_present(node->children[i]))
			return true;
	/* check for a leaf node */
	return (node->info.data.elem_type == ICE_AQC_ELEM_TYPE_LEAF);
}

/**
 * ice_sched_rm_vsi_cfg - remove the VSI and its children nodes
 * @pi: port information structure
 * @vsi_handle: software VSI handle
 * @owner: LAN or RDMA
 *
 * This function removes the VSI and its LAN or RDMA children nodes from the
 * scheduler tree.
 */
static int
ice_sched_rm_vsi_cfg(struct ice_port_info *pi, u16 vsi_handle, u8 owner)
{
	struct ice_vsi_ctx *vsi_ctx;
	int status = -EINVAL;
	u8 i;

	ice_debug(pi->hw, ICE_DBG_SCHED, "removing VSI %d\n", vsi_handle);
	if (!ice_is_vsi_valid(pi->hw, vsi_handle))
		return status;
	mutex_lock(&pi->sched_lock);
	vsi_ctx = ice_get_vsi_ctx(pi->hw, vsi_handle);
	if (!vsi_ctx)
		goto exit_sched_rm_vsi_cfg;

	ice_for_each_traffic_class(i) {
		struct ice_sched_node *vsi_node, *tc_node;
		u8 j = 0;

		tc_node = ice_sched_get_tc_node(pi, i);
		if (!tc_node)
			continue;

		vsi_node = ice_sched_get_vsi_node(pi, tc_node, vsi_handle);
		if (!vsi_node)
			continue;

		if (ice_sched_is_leaf_node_present(vsi_node)) {
			ice_debug(pi->hw, ICE_DBG_SCHED, "VSI has leaf nodes in TC %d\n", i);
			status = -EBUSY;
			goto exit_sched_rm_vsi_cfg;
		}
		while (j < vsi_node->num_children) {
			if (vsi_node->children[j]->owner == owner) {
				ice_free_sched_node(pi, vsi_node->children[j]);

				/* reset the counter again since the num
				 * children will be updated after node removal
				 */
				j = 0;
			} else {
				j++;
			}
		}
		/* remove the VSI if it has no children */
		if (!vsi_node->num_children) {
			ice_free_sched_node(pi, vsi_node);
			vsi_ctx->sched.vsi_node[i] = NULL;

			/* clean up aggregator related VSI info if any */
			ice_sched_rm_agg_vsi_info(pi, vsi_handle);
		}
		if (owner == ICE_SCHED_NODE_OWNER_LAN)
			vsi_ctx->sched.max_lanq[i] = 0;
		else
			vsi_ctx->sched.max_rdmaq[i] = 0;
	}
	status = 0;

exit_sched_rm_vsi_cfg:
	mutex_unlock(&pi->sched_lock);
	return status;
}

/**
 * ice_rm_vsi_lan_cfg - remove VSI and its LAN children nodes
 * @pi: port information structure
 * @vsi_handle: software VSI handle
 *
 * This function clears the VSI and its LAN children nodes from scheduler tree
 * for all TCs.
 */
int ice_rm_vsi_lan_cfg(struct ice_port_info *pi, u16 vsi_handle)
{
	return ice_sched_rm_vsi_cfg(pi, vsi_handle, ICE_SCHED_NODE_OWNER_LAN);
}

/**
 * ice_rm_vsi_rdma_cfg - remove VSI and its RDMA children nodes
 * @pi: port information structure
 * @vsi_handle: software VSI handle
 *
 * This function clears the VSI and its RDMA children nodes from scheduler tree
 * for all TCs.
 */
int ice_rm_vsi_rdma_cfg(struct ice_port_info *pi, u16 vsi_handle)
{
	return ice_sched_rm_vsi_cfg(pi, vsi_handle, ICE_SCHED_NODE_OWNER_RDMA);
}

/**
 * ice_get_agg_info - get the aggregator ID
 * @hw: pointer to the hardware structure
 * @agg_id: aggregator ID
 *
 * This function validates aggregator ID. The function returns info if
 * aggregator ID is present in list otherwise it returns null.
 */
static struct ice_sched_agg_info *
ice_get_agg_info(struct ice_hw *hw, u32 agg_id)
{
	struct ice_sched_agg_info *agg_info;

	list_for_each_entry(agg_info, &hw->agg_list, list_entry)
		if (agg_info->agg_id == agg_id)
			return agg_info;

	return NULL;
}

/**
 * ice_sched_get_free_vsi_parent - Find a free parent node in aggregator subtree
 * @hw: pointer to the HW struct
 * @node: pointer to a child node
 * @num_nodes: num nodes count array
 *
 * This function walks through the aggregator subtree to find a free parent
 * node
 */
struct ice_sched_node *
ice_sched_get_free_vsi_parent(struct ice_hw *hw, struct ice_sched_node *node,
			      u16 *num_nodes)
{
	u8 l = node->tx_sched_layer;
	u8 vsil, i;

	vsil = ice_sched_get_vsi_layer(hw);

	/* Is it VSI parent layer ? */
	if (l == vsil - 1)
		return (node->num_children < hw->max_children[l]) ? node : NULL;

	/* We have intermediate nodes. Let's walk through the subtree. If the
	 * intermediate node has space to add a new node then clear the count
	 */
	if (node->num_children < hw->max_children[l])
		num_nodes[l] = 0;
	/* The below recursive call is intentional and wouldn't go more than
	 * 2 or 3 iterations.
	 */

	for (i = 0; i < node->num_children; i++) {
		struct ice_sched_node *parent;

		parent = ice_sched_get_free_vsi_parent(hw, node->children[i],
						       num_nodes);
		if (parent)
			return parent;
	}

	return NULL;
}

/**
 * ice_sched_update_parent - update the new parent in SW DB
 * @new_parent: pointer to a new parent node
 * @node: pointer to a child node
 *
 * This function removes the child from the old parent and adds it to a new
 * parent
 */
void
ice_sched_update_parent(struct ice_sched_node *new_parent,
			struct ice_sched_node *node)
{
	struct ice_sched_node *old_parent;
	u8 i, j;

	old_parent = node->parent;

	/* update the old parent children */
	for (i = 0; i < old_parent->num_children; i++)
		if (old_parent->children[i] == node) {
			for (j = i + 1; j < old_parent->num_children; j++)
				old_parent->children[j - 1] =
					old_parent->children[j];
			old_parent->num_children--;
			break;
		}

	/* now move the node to a new parent */
	new_parent->children[new_parent->num_children++] = node;
	node->parent = new_parent;
	node->info.parent_teid = new_parent->info.node_teid;
}

/**
 * ice_sched_move_nodes - move child nodes to a given parent
 * @pi: port information structure
 * @parent: pointer to parent node
 * @num_items: number of child nodes to be moved
 * @list: pointer to child node teids
 *
 * This function move the child nodes to a given parent.
 */
int
ice_sched_move_nodes(struct ice_port_info *pi, struct ice_sched_node *parent,
		     u16 num_items, u32 *list)
{
<<<<<<< HEAD
	DEFINE_FLEX(struct ice_aqc_move_elem, buf, teid, 1);
=======
	DEFINE_RAW_FLEX(struct ice_aqc_move_elem, buf, teid, 1);
>>>>>>> 2d5404ca
	u16 buf_len = __struct_size(buf);
	struct ice_sched_node *node;
	u16 i, grps_movd = 0;
	struct ice_hw *hw;
	int status = 0;

	hw = pi->hw;

	if (!parent || !num_items)
		return -EINVAL;

	/* Does parent have enough space */
	if (parent->num_children + num_items >
	    hw->max_children[parent->tx_sched_layer])
		return -ENOSPC;

	for (i = 0; i < num_items; i++) {
		node = ice_sched_find_node_by_teid(pi->root, list[i]);
		if (!node) {
			status = -EINVAL;
			break;
		}

		buf->hdr.src_parent_teid = node->info.parent_teid;
		buf->hdr.dest_parent_teid = parent->info.node_teid;
		buf->teid[0] = node->info.node_teid;
		buf->hdr.num_elems = cpu_to_le16(1);
		status = ice_aq_move_sched_elems(hw, buf, buf_len, &grps_movd);
		if (status && grps_movd != 1) {
			status = -EIO;
			break;
		}

		/* update the SW DB */
		ice_sched_update_parent(parent, node);
	}

	return status;
}

/**
 * ice_sched_move_vsi_to_agg - move VSI to aggregator node
 * @pi: port information structure
 * @vsi_handle: software VSI handle
 * @agg_id: aggregator ID
 * @tc: TC number
 *
 * This function moves a VSI to an aggregator node or its subtree.
 * Intermediate nodes may be created if required.
 */
static int
ice_sched_move_vsi_to_agg(struct ice_port_info *pi, u16 vsi_handle, u32 agg_id,
			  u8 tc)
{
	struct ice_sched_node *vsi_node, *agg_node, *tc_node, *parent;
	u16 num_nodes[ICE_AQC_TOPO_MAX_LEVEL_NUM] = { 0 };
	u32 first_node_teid, vsi_teid;
	u16 num_nodes_added;
	u8 aggl, vsil, i;
	int status;

	tc_node = ice_sched_get_tc_node(pi, tc);
	if (!tc_node)
		return -EIO;

	agg_node = ice_sched_get_agg_node(pi, tc_node, agg_id);
	if (!agg_node)
		return -ENOENT;

	vsi_node = ice_sched_get_vsi_node(pi, tc_node, vsi_handle);
	if (!vsi_node)
		return -ENOENT;

	/* Is this VSI already part of given aggregator? */
	if (ice_sched_find_node_in_subtree(pi->hw, agg_node, vsi_node))
		return 0;

	aggl = ice_sched_get_agg_layer(pi->hw);
	vsil = ice_sched_get_vsi_layer(pi->hw);

	/* set intermediate node count to 1 between aggregator and VSI layers */
	for (i = aggl + 1; i < vsil; i++)
		num_nodes[i] = 1;

	/* Check if the aggregator subtree has any free node to add the VSI */
	for (i = 0; i < agg_node->num_children; i++) {
		parent = ice_sched_get_free_vsi_parent(pi->hw,
						       agg_node->children[i],
						       num_nodes);
		if (parent)
			goto move_nodes;
	}

	/* add new nodes */
	parent = agg_node;
	for (i = aggl + 1; i < vsil; i++) {
		status = ice_sched_add_nodes_to_layer(pi, tc_node, parent, i,
						      num_nodes[i],
						      &first_node_teid,
						      &num_nodes_added);
		if (status || num_nodes[i] != num_nodes_added)
			return -EIO;

		/* The newly added node can be a new parent for the next
		 * layer nodes
		 */
		if (num_nodes_added)
			parent = ice_sched_find_node_by_teid(tc_node,
							     first_node_teid);
		else
			parent = parent->children[0];

		if (!parent)
			return -EIO;
	}

move_nodes:
	vsi_teid = le32_to_cpu(vsi_node->info.node_teid);
	return ice_sched_move_nodes(pi, parent, 1, &vsi_teid);
}

/**
 * ice_move_all_vsi_to_dflt_agg - move all VSI(s) to default aggregator
 * @pi: port information structure
 * @agg_info: aggregator info
 * @tc: traffic class number
 * @rm_vsi_info: true or false
 *
 * This function move all the VSI(s) to the default aggregator and delete
 * aggregator VSI info based on passed in boolean parameter rm_vsi_info. The
 * caller holds the scheduler lock.
 */
static int
ice_move_all_vsi_to_dflt_agg(struct ice_port_info *pi,
			     struct ice_sched_agg_info *agg_info, u8 tc,
			     bool rm_vsi_info)
{
	struct ice_sched_agg_vsi_info *agg_vsi_info;
	struct ice_sched_agg_vsi_info *tmp;
	int status = 0;

	list_for_each_entry_safe(agg_vsi_info, tmp, &agg_info->agg_vsi_list,
				 list_entry) {
		u16 vsi_handle = agg_vsi_info->vsi_handle;

		/* Move VSI to default aggregator */
		if (!ice_is_tc_ena(agg_vsi_info->tc_bitmap[0], tc))
			continue;

		status = ice_sched_move_vsi_to_agg(pi, vsi_handle,
						   ICE_DFLT_AGG_ID, tc);
		if (status)
			break;

		clear_bit(tc, agg_vsi_info->tc_bitmap);
		if (rm_vsi_info && !agg_vsi_info->tc_bitmap[0]) {
			list_del(&agg_vsi_info->list_entry);
			devm_kfree(ice_hw_to_dev(pi->hw), agg_vsi_info);
		}
	}

	return status;
}

/**
 * ice_sched_is_agg_inuse - check whether the aggregator is in use or not
 * @pi: port information structure
 * @node: node pointer
 *
 * This function checks whether the aggregator is attached with any VSI or not.
 */
static bool
ice_sched_is_agg_inuse(struct ice_port_info *pi, struct ice_sched_node *node)
{
	u8 vsil, i;

	vsil = ice_sched_get_vsi_layer(pi->hw);
	if (node->tx_sched_layer < vsil - 1) {
		for (i = 0; i < node->num_children; i++)
			if (ice_sched_is_agg_inuse(pi, node->children[i]))
				return true;
		return false;
	} else {
		return node->num_children ? true : false;
	}
}

/**
 * ice_sched_rm_agg_cfg - remove the aggregator node
 * @pi: port information structure
 * @agg_id: aggregator ID
 * @tc: TC number
 *
 * This function removes the aggregator node and intermediate nodes if any
 * from the given TC
 */
static int
ice_sched_rm_agg_cfg(struct ice_port_info *pi, u32 agg_id, u8 tc)
{
	struct ice_sched_node *tc_node, *agg_node;
	struct ice_hw *hw = pi->hw;

	tc_node = ice_sched_get_tc_node(pi, tc);
	if (!tc_node)
		return -EIO;

	agg_node = ice_sched_get_agg_node(pi, tc_node, agg_id);
	if (!agg_node)
		return -ENOENT;

	/* Can't remove the aggregator node if it has children */
	if (ice_sched_is_agg_inuse(pi, agg_node))
		return -EBUSY;

	/* need to remove the whole subtree if aggregator node is the
	 * only child.
	 */
	while (agg_node->tx_sched_layer > hw->sw_entry_point_layer) {
		struct ice_sched_node *parent = agg_node->parent;

		if (!parent)
			return -EIO;

		if (parent->num_children > 1)
			break;

		agg_node = parent;
	}

	ice_free_sched_node(pi, agg_node);
	return 0;
}

/**
 * ice_rm_agg_cfg_tc - remove aggregator configuration for TC
 * @pi: port information structure
 * @agg_info: aggregator ID
 * @tc: TC number
 * @rm_vsi_info: bool value true or false
 *
 * This function removes aggregator reference to VSI of given TC. It removes
 * the aggregator configuration completely for requested TC. The caller needs
 * to hold the scheduler lock.
 */
static int
ice_rm_agg_cfg_tc(struct ice_port_info *pi, struct ice_sched_agg_info *agg_info,
		  u8 tc, bool rm_vsi_info)
{
	int status = 0;

	/* If nothing to remove - return success */
	if (!ice_is_tc_ena(agg_info->tc_bitmap[0], tc))
		goto exit_rm_agg_cfg_tc;

	status = ice_move_all_vsi_to_dflt_agg(pi, agg_info, tc, rm_vsi_info);
	if (status)
		goto exit_rm_agg_cfg_tc;

	/* Delete aggregator node(s) */
	status = ice_sched_rm_agg_cfg(pi, agg_info->agg_id, tc);
	if (status)
		goto exit_rm_agg_cfg_tc;

	clear_bit(tc, agg_info->tc_bitmap);
exit_rm_agg_cfg_tc:
	return status;
}

/**
 * ice_save_agg_tc_bitmap - save aggregator TC bitmap
 * @pi: port information structure
 * @agg_id: aggregator ID
 * @tc_bitmap: 8 bits TC bitmap
 *
 * Save aggregator TC bitmap. This function needs to be called with scheduler
 * lock held.
 */
static int
ice_save_agg_tc_bitmap(struct ice_port_info *pi, u32 agg_id,
		       unsigned long *tc_bitmap)
{
	struct ice_sched_agg_info *agg_info;

	agg_info = ice_get_agg_info(pi->hw, agg_id);
	if (!agg_info)
		return -EINVAL;
	bitmap_copy(agg_info->replay_tc_bitmap, tc_bitmap,
		    ICE_MAX_TRAFFIC_CLASS);
	return 0;
}

/**
 * ice_sched_add_agg_cfg - create an aggregator node
 * @pi: port information structure
 * @agg_id: aggregator ID
 * @tc: TC number
 *
 * This function creates an aggregator node and intermediate nodes if required
 * for the given TC
 */
static int
ice_sched_add_agg_cfg(struct ice_port_info *pi, u32 agg_id, u8 tc)
{
	struct ice_sched_node *parent, *agg_node, *tc_node;
	u16 num_nodes[ICE_AQC_TOPO_MAX_LEVEL_NUM] = { 0 };
	struct ice_hw *hw = pi->hw;
	u32 first_node_teid;
	u16 num_nodes_added;
	int status = 0;
	u8 i, aggl;

	tc_node = ice_sched_get_tc_node(pi, tc);
	if (!tc_node)
		return -EIO;

	agg_node = ice_sched_get_agg_node(pi, tc_node, agg_id);
	/* Does Agg node already exist ? */
	if (agg_node)
		return status;

	aggl = ice_sched_get_agg_layer(hw);

	/* need one node in Agg layer */
	num_nodes[aggl] = 1;

	/* Check whether the intermediate nodes have space to add the
	 * new aggregator. If they are full, then SW needs to allocate a new
	 * intermediate node on those layers
	 */
	for (i = hw->sw_entry_point_layer; i < aggl; i++) {
		parent = ice_sched_get_first_node(pi, tc_node, i);

		/* scan all the siblings */
		while (parent) {
			if (parent->num_children < hw->max_children[i])
				break;
			parent = parent->sibling;
		}

		/* all the nodes are full, reserve one for this layer */
		if (!parent)
			num_nodes[i]++;
	}

	/* add the aggregator node */
	parent = tc_node;
	for (i = hw->sw_entry_point_layer; i <= aggl; i++) {
		if (!parent)
			return -EIO;

		status = ice_sched_add_nodes_to_layer(pi, tc_node, parent, i,
						      num_nodes[i],
						      &first_node_teid,
						      &num_nodes_added);
		if (status || num_nodes[i] != num_nodes_added)
			return -EIO;

		/* The newly added node can be a new parent for the next
		 * layer nodes
		 */
		if (num_nodes_added) {
			parent = ice_sched_find_node_by_teid(tc_node,
							     first_node_teid);
			/* register aggregator ID with the aggregator node */
			if (parent && i == aggl)
				parent->agg_id = agg_id;
		} else {
			parent = parent->children[0];
		}
	}

	return 0;
}

/**
 * ice_sched_cfg_agg - configure aggregator node
 * @pi: port information structure
 * @agg_id: aggregator ID
 * @agg_type: aggregator type queue, VSI, or aggregator group
 * @tc_bitmap: bits TC bitmap
 *
 * It registers a unique aggregator node into scheduler services. It
 * allows a user to register with a unique ID to track it's resources.
 * The aggregator type determines if this is a queue group, VSI group
 * or aggregator group. It then creates the aggregator node(s) for requested
 * TC(s) or removes an existing aggregator node including its configuration
 * if indicated via tc_bitmap. Call ice_rm_agg_cfg to release aggregator
 * resources and remove aggregator ID.
 * This function needs to be called with scheduler lock held.
 */
static int
ice_sched_cfg_agg(struct ice_port_info *pi, u32 agg_id,
		  enum ice_agg_type agg_type, unsigned long *tc_bitmap)
{
	struct ice_sched_agg_info *agg_info;
	struct ice_hw *hw = pi->hw;
	int status = 0;
	u8 tc;

	agg_info = ice_get_agg_info(hw, agg_id);
	if (!agg_info) {
		/* Create new entry for new aggregator ID */
		agg_info = devm_kzalloc(ice_hw_to_dev(hw), sizeof(*agg_info),
					GFP_KERNEL);
		if (!agg_info)
			return -ENOMEM;

		agg_info->agg_id = agg_id;
		agg_info->agg_type = agg_type;
		agg_info->tc_bitmap[0] = 0;

		/* Initialize the aggregator VSI list head */
		INIT_LIST_HEAD(&agg_info->agg_vsi_list);

		/* Add new entry in aggregator list */
		list_add(&agg_info->list_entry, &hw->agg_list);
	}
	/* Create aggregator node(s) for requested TC(s) */
	ice_for_each_traffic_class(tc) {
		if (!ice_is_tc_ena(*tc_bitmap, tc)) {
			/* Delete aggregator cfg TC if it exists previously */
			status = ice_rm_agg_cfg_tc(pi, agg_info, tc, false);
			if (status)
				break;
			continue;
		}

		/* Check if aggregator node for TC already exists */
		if (ice_is_tc_ena(agg_info->tc_bitmap[0], tc))
			continue;

		/* Create new aggregator node for TC */
		status = ice_sched_add_agg_cfg(pi, agg_id, tc);
		if (status)
			break;

		/* Save aggregator node's TC information */
		set_bit(tc, agg_info->tc_bitmap);
	}

	return status;
}

/**
 * ice_cfg_agg - config aggregator node
 * @pi: port information structure
 * @agg_id: aggregator ID
 * @agg_type: aggregator type queue, VSI, or aggregator group
 * @tc_bitmap: bits TC bitmap
 *
 * This function configures aggregator node(s).
 */
int
ice_cfg_agg(struct ice_port_info *pi, u32 agg_id, enum ice_agg_type agg_type,
	    u8 tc_bitmap)
{
	unsigned long bitmap = tc_bitmap;
	int status;

	mutex_lock(&pi->sched_lock);
	status = ice_sched_cfg_agg(pi, agg_id, agg_type, &bitmap);
	if (!status)
		status = ice_save_agg_tc_bitmap(pi, agg_id, &bitmap);
	mutex_unlock(&pi->sched_lock);
	return status;
}

/**
 * ice_get_agg_vsi_info - get the aggregator ID
 * @agg_info: aggregator info
 * @vsi_handle: software VSI handle
 *
 * The function returns aggregator VSI info based on VSI handle. This function
 * needs to be called with scheduler lock held.
 */
static struct ice_sched_agg_vsi_info *
ice_get_agg_vsi_info(struct ice_sched_agg_info *agg_info, u16 vsi_handle)
{
	struct ice_sched_agg_vsi_info *agg_vsi_info;

	list_for_each_entry(agg_vsi_info, &agg_info->agg_vsi_list, list_entry)
		if (agg_vsi_info->vsi_handle == vsi_handle)
			return agg_vsi_info;

	return NULL;
}

/**
 * ice_get_vsi_agg_info - get the aggregator info of VSI
 * @hw: pointer to the hardware structure
 * @vsi_handle: Sw VSI handle
 *
 * The function returns aggregator info of VSI represented via vsi_handle. The
 * VSI has in this case a different aggregator than the default one. This
 * function needs to be called with scheduler lock held.
 */
static struct ice_sched_agg_info *
ice_get_vsi_agg_info(struct ice_hw *hw, u16 vsi_handle)
{
	struct ice_sched_agg_info *agg_info;

	list_for_each_entry(agg_info, &hw->agg_list, list_entry) {
		struct ice_sched_agg_vsi_info *agg_vsi_info;

		agg_vsi_info = ice_get_agg_vsi_info(agg_info, vsi_handle);
		if (agg_vsi_info)
			return agg_info;
	}
	return NULL;
}

/**
 * ice_save_agg_vsi_tc_bitmap - save aggregator VSI TC bitmap
 * @pi: port information structure
 * @agg_id: aggregator ID
 * @vsi_handle: software VSI handle
 * @tc_bitmap: TC bitmap of enabled TC(s)
 *
 * Save VSI to aggregator TC bitmap. This function needs to call with scheduler
 * lock held.
 */
static int
ice_save_agg_vsi_tc_bitmap(struct ice_port_info *pi, u32 agg_id, u16 vsi_handle,
			   unsigned long *tc_bitmap)
{
	struct ice_sched_agg_vsi_info *agg_vsi_info;
	struct ice_sched_agg_info *agg_info;

	agg_info = ice_get_agg_info(pi->hw, agg_id);
	if (!agg_info)
		return -EINVAL;
	/* check if entry already exist */
	agg_vsi_info = ice_get_agg_vsi_info(agg_info, vsi_handle);
	if (!agg_vsi_info)
		return -EINVAL;
	bitmap_copy(agg_vsi_info->replay_tc_bitmap, tc_bitmap,
		    ICE_MAX_TRAFFIC_CLASS);
	return 0;
}

/**
 * ice_sched_assoc_vsi_to_agg - associate/move VSI to new/default aggregator
 * @pi: port information structure
 * @agg_id: aggregator ID
 * @vsi_handle: software VSI handle
 * @tc_bitmap: TC bitmap of enabled TC(s)
 *
 * This function moves VSI to a new or default aggregator node. If VSI is
 * already associated to the aggregator node then no operation is performed on
 * the tree. This function needs to be called with scheduler lock held.
 */
static int
ice_sched_assoc_vsi_to_agg(struct ice_port_info *pi, u32 agg_id,
			   u16 vsi_handle, unsigned long *tc_bitmap)
{
	struct ice_sched_agg_vsi_info *agg_vsi_info, *iter, *old_agg_vsi_info = NULL;
	struct ice_sched_agg_info *agg_info, *old_agg_info;
	struct ice_hw *hw = pi->hw;
	int status = 0;
	u8 tc;

	if (!ice_is_vsi_valid(pi->hw, vsi_handle))
		return -EINVAL;
	agg_info = ice_get_agg_info(hw, agg_id);
	if (!agg_info)
		return -EINVAL;
	/* If the VSI is already part of another aggregator then update
	 * its VSI info list
	 */
	old_agg_info = ice_get_vsi_agg_info(hw, vsi_handle);
	if (old_agg_info && old_agg_info != agg_info) {
		struct ice_sched_agg_vsi_info *vtmp;

		list_for_each_entry_safe(iter, vtmp,
					 &old_agg_info->agg_vsi_list,
					 list_entry)
			if (iter->vsi_handle == vsi_handle) {
				old_agg_vsi_info = iter;
				break;
			}
	}

	/* check if entry already exist */
	agg_vsi_info = ice_get_agg_vsi_info(agg_info, vsi_handle);
	if (!agg_vsi_info) {
		/* Create new entry for VSI under aggregator list */
		agg_vsi_info = devm_kzalloc(ice_hw_to_dev(hw),
					    sizeof(*agg_vsi_info), GFP_KERNEL);
		if (!agg_vsi_info)
			return -EINVAL;

		/* add VSI ID into the aggregator list */
		agg_vsi_info->vsi_handle = vsi_handle;
		list_add(&agg_vsi_info->list_entry, &agg_info->agg_vsi_list);
	}
	/* Move VSI node to new aggregator node for requested TC(s) */
	ice_for_each_traffic_class(tc) {
		if (!ice_is_tc_ena(*tc_bitmap, tc))
			continue;

		/* Move VSI to new aggregator */
		status = ice_sched_move_vsi_to_agg(pi, vsi_handle, agg_id, tc);
		if (status)
			break;

		set_bit(tc, agg_vsi_info->tc_bitmap);
		if (old_agg_vsi_info)
			clear_bit(tc, old_agg_vsi_info->tc_bitmap);
	}
	if (old_agg_vsi_info && !old_agg_vsi_info->tc_bitmap[0]) {
		list_del(&old_agg_vsi_info->list_entry);
		devm_kfree(ice_hw_to_dev(pi->hw), old_agg_vsi_info);
	}
	return status;
}

/**
 * ice_sched_rm_unused_rl_prof - remove unused RL profile
 * @pi: port information structure
 *
 * This function removes unused rate limit profiles from the HW and
 * SW DB. The caller needs to hold scheduler lock.
 */
static void ice_sched_rm_unused_rl_prof(struct ice_port_info *pi)
{
	u16 ln;

	for (ln = 0; ln < pi->hw->num_tx_sched_layers; ln++) {
		struct ice_aqc_rl_profile_info *rl_prof_elem;
		struct ice_aqc_rl_profile_info *rl_prof_tmp;

		list_for_each_entry_safe(rl_prof_elem, rl_prof_tmp,
					 &pi->rl_prof_list[ln], list_entry) {
			if (!ice_sched_del_rl_profile(pi->hw, rl_prof_elem))
				ice_debug(pi->hw, ICE_DBG_SCHED, "Removed rl profile\n");
		}
	}
}

/**
 * ice_sched_update_elem - update element
 * @hw: pointer to the HW struct
 * @node: pointer to node
 * @info: node info to update
 *
 * Update the HW DB, and local SW DB of node. Update the scheduling
 * parameters of node from argument info data buffer (Info->data buf) and
 * returns success or error on config sched element failure. The caller
 * needs to hold scheduler lock.
 */
static int
ice_sched_update_elem(struct ice_hw *hw, struct ice_sched_node *node,
		      struct ice_aqc_txsched_elem_data *info)
{
	struct ice_aqc_txsched_elem_data buf;
	u16 elem_cfgd = 0;
	u16 num_elems = 1;
	int status;

	buf = *info;
	/* Parent TEID is reserved field in this aq call */
	buf.parent_teid = 0;
	/* Element type is reserved field in this aq call */
	buf.data.elem_type = 0;
	/* Flags is reserved field in this aq call */
	buf.data.flags = 0;

	/* Update HW DB */
	/* Configure element node */
	status = ice_aq_cfg_sched_elems(hw, num_elems, &buf, sizeof(buf),
					&elem_cfgd, NULL);
	if (status || elem_cfgd != num_elems) {
		ice_debug(hw, ICE_DBG_SCHED, "Config sched elem error\n");
		return -EIO;
	}

	/* Config success case */
	/* Now update local SW DB */
	/* Only copy the data portion of info buffer */
	node->info.data = info->data;
	return status;
}

/**
 * ice_sched_cfg_node_bw_alloc - configure node BW weight/alloc params
 * @hw: pointer to the HW struct
 * @node: sched node to configure
 * @rl_type: rate limit type CIR, EIR, or shared
 * @bw_alloc: BW weight/allocation
 *
 * This function configures node element's BW allocation.
 */
static int
ice_sched_cfg_node_bw_alloc(struct ice_hw *hw, struct ice_sched_node *node,
			    enum ice_rl_type rl_type, u16 bw_alloc)
{
	struct ice_aqc_txsched_elem_data buf;
	struct ice_aqc_txsched_elem *data;

	buf = node->info;
	data = &buf.data;
	if (rl_type == ICE_MIN_BW) {
		data->valid_sections |= ICE_AQC_ELEM_VALID_CIR;
		data->cir_bw.bw_alloc = cpu_to_le16(bw_alloc);
	} else if (rl_type == ICE_MAX_BW) {
		data->valid_sections |= ICE_AQC_ELEM_VALID_EIR;
		data->eir_bw.bw_alloc = cpu_to_le16(bw_alloc);
	} else {
		return -EINVAL;
	}

	/* Configure element */
	return ice_sched_update_elem(hw, node, &buf);
}

/**
 * ice_move_vsi_to_agg - moves VSI to new or default aggregator
 * @pi: port information structure
 * @agg_id: aggregator ID
 * @vsi_handle: software VSI handle
 * @tc_bitmap: TC bitmap of enabled TC(s)
 *
 * Move or associate VSI to a new or default aggregator node.
 */
int
ice_move_vsi_to_agg(struct ice_port_info *pi, u32 agg_id, u16 vsi_handle,
		    u8 tc_bitmap)
{
	unsigned long bitmap = tc_bitmap;
	int status;

	mutex_lock(&pi->sched_lock);
	status = ice_sched_assoc_vsi_to_agg(pi, agg_id, vsi_handle,
					    (unsigned long *)&bitmap);
	if (!status)
		status = ice_save_agg_vsi_tc_bitmap(pi, agg_id, vsi_handle,
						    (unsigned long *)&bitmap);
	mutex_unlock(&pi->sched_lock);
	return status;
}

/**
 * ice_set_clear_cir_bw - set or clear CIR BW
 * @bw_t_info: bandwidth type information structure
 * @bw: bandwidth in Kbps - Kilo bits per sec
 *
 * Save or clear CIR bandwidth (BW) in the passed param bw_t_info.
 */
static void ice_set_clear_cir_bw(struct ice_bw_type_info *bw_t_info, u32 bw)
{
	if (bw == ICE_SCHED_DFLT_BW) {
		clear_bit(ICE_BW_TYPE_CIR, bw_t_info->bw_t_bitmap);
		bw_t_info->cir_bw.bw = 0;
	} else {
		/* Save type of BW information */
		set_bit(ICE_BW_TYPE_CIR, bw_t_info->bw_t_bitmap);
		bw_t_info->cir_bw.bw = bw;
	}
}

/**
 * ice_set_clear_eir_bw - set or clear EIR BW
 * @bw_t_info: bandwidth type information structure
 * @bw: bandwidth in Kbps - Kilo bits per sec
 *
 * Save or clear EIR bandwidth (BW) in the passed param bw_t_info.
 */
static void ice_set_clear_eir_bw(struct ice_bw_type_info *bw_t_info, u32 bw)
{
	if (bw == ICE_SCHED_DFLT_BW) {
		clear_bit(ICE_BW_TYPE_EIR, bw_t_info->bw_t_bitmap);
		bw_t_info->eir_bw.bw = 0;
	} else {
		/* EIR BW and Shared BW profiles are mutually exclusive and
		 * hence only one of them may be set for any given element.
		 * First clear earlier saved shared BW information.
		 */
		clear_bit(ICE_BW_TYPE_SHARED, bw_t_info->bw_t_bitmap);
		bw_t_info->shared_bw = 0;
		/* save EIR BW information */
		set_bit(ICE_BW_TYPE_EIR, bw_t_info->bw_t_bitmap);
		bw_t_info->eir_bw.bw = bw;
	}
}

/**
 * ice_set_clear_shared_bw - set or clear shared BW
 * @bw_t_info: bandwidth type information structure
 * @bw: bandwidth in Kbps - Kilo bits per sec
 *
 * Save or clear shared bandwidth (BW) in the passed param bw_t_info.
 */
static void ice_set_clear_shared_bw(struct ice_bw_type_info *bw_t_info, u32 bw)
{
	if (bw == ICE_SCHED_DFLT_BW) {
		clear_bit(ICE_BW_TYPE_SHARED, bw_t_info->bw_t_bitmap);
		bw_t_info->shared_bw = 0;
	} else {
		/* EIR BW and Shared BW profiles are mutually exclusive and
		 * hence only one of them may be set for any given element.
		 * First clear earlier saved EIR BW information.
		 */
		clear_bit(ICE_BW_TYPE_EIR, bw_t_info->bw_t_bitmap);
		bw_t_info->eir_bw.bw = 0;
		/* save shared BW information */
		set_bit(ICE_BW_TYPE_SHARED, bw_t_info->bw_t_bitmap);
		bw_t_info->shared_bw = bw;
	}
}

/**
 * ice_sched_save_vsi_bw - save VSI node's BW information
 * @pi: port information structure
 * @vsi_handle: sw VSI handle
 * @tc: traffic class
 * @rl_type: rate limit type min, max, or shared
 * @bw: bandwidth in Kbps - Kilo bits per sec
 *
 * Save BW information of VSI type node for post replay use.
 */
static int
ice_sched_save_vsi_bw(struct ice_port_info *pi, u16 vsi_handle, u8 tc,
		      enum ice_rl_type rl_type, u32 bw)
{
	struct ice_vsi_ctx *vsi_ctx;

	if (!ice_is_vsi_valid(pi->hw, vsi_handle))
		return -EINVAL;
	vsi_ctx = ice_get_vsi_ctx(pi->hw, vsi_handle);
	if (!vsi_ctx)
		return -EINVAL;
	switch (rl_type) {
	case ICE_MIN_BW:
		ice_set_clear_cir_bw(&vsi_ctx->sched.bw_t_info[tc], bw);
		break;
	case ICE_MAX_BW:
		ice_set_clear_eir_bw(&vsi_ctx->sched.bw_t_info[tc], bw);
		break;
	case ICE_SHARED_BW:
		ice_set_clear_shared_bw(&vsi_ctx->sched.bw_t_info[tc], bw);
		break;
	default:
		return -EINVAL;
	}
	return 0;
}

/**
 * ice_sched_calc_wakeup - calculate RL profile wakeup parameter
 * @hw: pointer to the HW struct
 * @bw: bandwidth in Kbps
 *
 * This function calculates the wakeup parameter of RL profile.
 */
static u16 ice_sched_calc_wakeup(struct ice_hw *hw, s32 bw)
{
	s64 bytes_per_sec, wakeup_int, wakeup_a, wakeup_b, wakeup_f;
	s32 wakeup_f_int;
	u16 wakeup = 0;

	/* Get the wakeup integer value */
	bytes_per_sec = div64_long(((s64)bw * 1000), BITS_PER_BYTE);
	wakeup_int = div64_long(hw->psm_clk_freq, bytes_per_sec);
	if (wakeup_int > 63) {
		wakeup = (u16)((1 << 15) | wakeup_int);
	} else {
		/* Calculate fraction value up to 4 decimals
		 * Convert Integer value to a constant multiplier
		 */
		wakeup_b = (s64)ICE_RL_PROF_MULTIPLIER * wakeup_int;
		wakeup_a = div64_long((s64)ICE_RL_PROF_MULTIPLIER *
					   hw->psm_clk_freq, bytes_per_sec);

		/* Get Fraction value */
		wakeup_f = wakeup_a - wakeup_b;

		/* Round up the Fractional value via Ceil(Fractional value) */
		if (wakeup_f > div64_long(ICE_RL_PROF_MULTIPLIER, 2))
			wakeup_f += 1;

		wakeup_f_int = (s32)div64_long(wakeup_f * ICE_RL_PROF_FRACTION,
					       ICE_RL_PROF_MULTIPLIER);
		wakeup |= (u16)(wakeup_int << 9);
		wakeup |= (u16)(0x1ff & wakeup_f_int);
	}

	return wakeup;
}

/**
 * ice_sched_bw_to_rl_profile - convert BW to profile parameters
 * @hw: pointer to the HW struct
 * @bw: bandwidth in Kbps
 * @profile: profile parameters to return
 *
 * This function converts the BW to profile structure format.
 */
static int
ice_sched_bw_to_rl_profile(struct ice_hw *hw, u32 bw,
			   struct ice_aqc_rl_profile_elem *profile)
{
	s64 bytes_per_sec, ts_rate, mv_tmp;
	int status = -EINVAL;
	bool found = false;
	s32 encode = 0;
	s64 mv = 0;
	s32 i;

	/* Bw settings range is from 0.5Mb/sec to 100Gb/sec */
	if (bw < ICE_SCHED_MIN_BW || bw > ICE_SCHED_MAX_BW)
		return status;

	/* Bytes per second from Kbps */
	bytes_per_sec = div64_long(((s64)bw * 1000), BITS_PER_BYTE);

	/* encode is 6 bits but really useful are 5 bits */
	for (i = 0; i < 64; i++) {
		u64 pow_result = BIT_ULL(i);

		ts_rate = div64_long((s64)hw->psm_clk_freq,
				     pow_result * ICE_RL_PROF_TS_MULTIPLIER);
		if (ts_rate <= 0)
			continue;

		/* Multiplier value */
		mv_tmp = div64_long(bytes_per_sec * ICE_RL_PROF_MULTIPLIER,
				    ts_rate);

		/* Round to the nearest ICE_RL_PROF_MULTIPLIER */
		mv = round_up_64bit(mv_tmp, ICE_RL_PROF_MULTIPLIER);

		/* First multiplier value greater than the given
		 * accuracy bytes
		 */
		if (mv > ICE_RL_PROF_ACCURACY_BYTES) {
			encode = i;
			found = true;
			break;
		}
	}
	if (found) {
		u16 wm;

		wm = ice_sched_calc_wakeup(hw, bw);
		profile->rl_multiply = cpu_to_le16(mv);
		profile->wake_up_calc = cpu_to_le16(wm);
		profile->rl_encode = cpu_to_le16(encode);
		status = 0;
	} else {
		status = -ENOENT;
	}

	return status;
}

/**
 * ice_sched_add_rl_profile - add RL profile
 * @pi: port information structure
 * @rl_type: type of rate limit BW - min, max, or shared
 * @bw: bandwidth in Kbps - Kilo bits per sec
 * @layer_num: specifies in which layer to create profile
 *
 * This function first checks the existing list for corresponding BW
 * parameter. If it exists, it returns the associated profile otherwise
 * it creates a new rate limit profile for requested BW, and adds it to
 * the HW DB and local list. It returns the new profile or null on error.
 * The caller needs to hold the scheduler lock.
 */
static struct ice_aqc_rl_profile_info *
ice_sched_add_rl_profile(struct ice_port_info *pi,
			 enum ice_rl_type rl_type, u32 bw, u8 layer_num)
{
	struct ice_aqc_rl_profile_info *rl_prof_elem;
	u16 profiles_added = 0, num_profiles = 1;
	struct ice_aqc_rl_profile_elem *buf;
	struct ice_hw *hw;
	u8 profile_type;
	int status;

	if (!pi || layer_num >= pi->hw->num_tx_sched_layers)
		return NULL;
	switch (rl_type) {
	case ICE_MIN_BW:
		profile_type = ICE_AQC_RL_PROFILE_TYPE_CIR;
		break;
	case ICE_MAX_BW:
		profile_type = ICE_AQC_RL_PROFILE_TYPE_EIR;
		break;
	case ICE_SHARED_BW:
		profile_type = ICE_AQC_RL_PROFILE_TYPE_SRL;
		break;
	default:
		return NULL;
	}

	hw = pi->hw;
	list_for_each_entry(rl_prof_elem, &pi->rl_prof_list[layer_num],
			    list_entry)
		if ((rl_prof_elem->profile.flags & ICE_AQC_RL_PROFILE_TYPE_M) ==
		    profile_type && rl_prof_elem->bw == bw)
			/* Return existing profile ID info */
			return rl_prof_elem;

	/* Create new profile ID */
	rl_prof_elem = devm_kzalloc(ice_hw_to_dev(hw), sizeof(*rl_prof_elem),
				    GFP_KERNEL);

	if (!rl_prof_elem)
		return NULL;

	status = ice_sched_bw_to_rl_profile(hw, bw, &rl_prof_elem->profile);
	if (status)
		goto exit_add_rl_prof;

	rl_prof_elem->bw = bw;
	/* layer_num is zero relative, and fw expects level from 1 to 9 */
	rl_prof_elem->profile.level = layer_num + 1;
	rl_prof_elem->profile.flags = profile_type;
	rl_prof_elem->profile.max_burst_size = cpu_to_le16(hw->max_burst_size);

	/* Create new entry in HW DB */
	buf = &rl_prof_elem->profile;
	status = ice_aq_add_rl_profile(hw, num_profiles, buf, sizeof(*buf),
				       &profiles_added, NULL);
	if (status || profiles_added != num_profiles)
		goto exit_add_rl_prof;

	/* Good entry - add in the list */
	rl_prof_elem->prof_id_ref = 0;
	list_add(&rl_prof_elem->list_entry, &pi->rl_prof_list[layer_num]);
	return rl_prof_elem;

exit_add_rl_prof:
	devm_kfree(ice_hw_to_dev(hw), rl_prof_elem);
	return NULL;
}

/**
 * ice_sched_cfg_node_bw_lmt - configure node sched params
 * @hw: pointer to the HW struct
 * @node: sched node to configure
 * @rl_type: rate limit type CIR, EIR, or shared
 * @rl_prof_id: rate limit profile ID
 *
 * This function configures node element's BW limit.
 */
static int
ice_sched_cfg_node_bw_lmt(struct ice_hw *hw, struct ice_sched_node *node,
			  enum ice_rl_type rl_type, u16 rl_prof_id)
{
	struct ice_aqc_txsched_elem_data buf;
	struct ice_aqc_txsched_elem *data;

	buf = node->info;
	data = &buf.data;
	switch (rl_type) {
	case ICE_MIN_BW:
		data->valid_sections |= ICE_AQC_ELEM_VALID_CIR;
		data->cir_bw.bw_profile_idx = cpu_to_le16(rl_prof_id);
		break;
	case ICE_MAX_BW:
		/* EIR BW and Shared BW profiles are mutually exclusive and
		 * hence only one of them may be set for any given element
		 */
		if (data->valid_sections & ICE_AQC_ELEM_VALID_SHARED)
			return -EIO;
		data->valid_sections |= ICE_AQC_ELEM_VALID_EIR;
		data->eir_bw.bw_profile_idx = cpu_to_le16(rl_prof_id);
		break;
	case ICE_SHARED_BW:
		/* Check for removing shared BW */
		if (rl_prof_id == ICE_SCHED_NO_SHARED_RL_PROF_ID) {
			/* remove shared profile */
			data->valid_sections &= ~ICE_AQC_ELEM_VALID_SHARED;
			data->srl_id = 0; /* clear SRL field */

			/* enable back EIR to default profile */
			data->valid_sections |= ICE_AQC_ELEM_VALID_EIR;
			data->eir_bw.bw_profile_idx =
				cpu_to_le16(ICE_SCHED_DFLT_RL_PROF_ID);
			break;
		}
		/* EIR BW and Shared BW profiles are mutually exclusive and
		 * hence only one of them may be set for any given element
		 */
		if ((data->valid_sections & ICE_AQC_ELEM_VALID_EIR) &&
		    (le16_to_cpu(data->eir_bw.bw_profile_idx) !=
			    ICE_SCHED_DFLT_RL_PROF_ID))
			return -EIO;
		/* EIR BW is set to default, disable it */
		data->valid_sections &= ~ICE_AQC_ELEM_VALID_EIR;
		/* Okay to enable shared BW now */
		data->valid_sections |= ICE_AQC_ELEM_VALID_SHARED;
		data->srl_id = cpu_to_le16(rl_prof_id);
		break;
	default:
		/* Unknown rate limit type */
		return -EINVAL;
	}

	/* Configure element */
	return ice_sched_update_elem(hw, node, &buf);
}

/**
 * ice_sched_get_node_rl_prof_id - get node's rate limit profile ID
 * @node: sched node
 * @rl_type: rate limit type
 *
 * If existing profile matches, it returns the corresponding rate
 * limit profile ID, otherwise it returns an invalid ID as error.
 */
static u16
ice_sched_get_node_rl_prof_id(struct ice_sched_node *node,
			      enum ice_rl_type rl_type)
{
	u16 rl_prof_id = ICE_SCHED_INVAL_PROF_ID;
	struct ice_aqc_txsched_elem *data;

	data = &node->info.data;
	switch (rl_type) {
	case ICE_MIN_BW:
		if (data->valid_sections & ICE_AQC_ELEM_VALID_CIR)
			rl_prof_id = le16_to_cpu(data->cir_bw.bw_profile_idx);
		break;
	case ICE_MAX_BW:
		if (data->valid_sections & ICE_AQC_ELEM_VALID_EIR)
			rl_prof_id = le16_to_cpu(data->eir_bw.bw_profile_idx);
		break;
	case ICE_SHARED_BW:
		if (data->valid_sections & ICE_AQC_ELEM_VALID_SHARED)
			rl_prof_id = le16_to_cpu(data->srl_id);
		break;
	default:
		break;
	}

	return rl_prof_id;
}

/**
 * ice_sched_get_rl_prof_layer - selects rate limit profile creation layer
 * @pi: port information structure
 * @rl_type: type of rate limit BW - min, max, or shared
 * @layer_index: layer index
 *
 * This function returns requested profile creation layer.
 */
static u8
ice_sched_get_rl_prof_layer(struct ice_port_info *pi, enum ice_rl_type rl_type,
			    u8 layer_index)
{
	struct ice_hw *hw = pi->hw;

	if (layer_index >= hw->num_tx_sched_layers)
		return ICE_SCHED_INVAL_LAYER_NUM;
	switch (rl_type) {
	case ICE_MIN_BW:
		if (hw->layer_info[layer_index].max_cir_rl_profiles)
			return layer_index;
		break;
	case ICE_MAX_BW:
		if (hw->layer_info[layer_index].max_eir_rl_profiles)
			return layer_index;
		break;
	case ICE_SHARED_BW:
		/* if current layer doesn't support SRL profile creation
		 * then try a layer up or down.
		 */
		if (hw->layer_info[layer_index].max_srl_profiles)
			return layer_index;
		else if (layer_index < hw->num_tx_sched_layers - 1 &&
			 hw->layer_info[layer_index + 1].max_srl_profiles)
			return layer_index + 1;
		else if (layer_index > 0 &&
			 hw->layer_info[layer_index - 1].max_srl_profiles)
			return layer_index - 1;
		break;
	default:
		break;
	}
	return ICE_SCHED_INVAL_LAYER_NUM;
}

/**
 * ice_sched_get_srl_node - get shared rate limit node
 * @node: tree node
 * @srl_layer: shared rate limit layer
 *
 * This function returns SRL node to be used for shared rate limit purpose.
 * The caller needs to hold scheduler lock.
 */
static struct ice_sched_node *
ice_sched_get_srl_node(struct ice_sched_node *node, u8 srl_layer)
{
	if (srl_layer > node->tx_sched_layer)
		return node->children[0];
	else if (srl_layer < node->tx_sched_layer)
		/* Node can't be created without a parent. It will always
		 * have a valid parent except root node.
		 */
		return node->parent;
	else
		return node;
}

/**
 * ice_sched_rm_rl_profile - remove RL profile ID
 * @pi: port information structure
 * @layer_num: layer number where profiles are saved
 * @profile_type: profile type like EIR, CIR, or SRL
 * @profile_id: profile ID to remove
 *
 * This function removes rate limit profile from layer 'layer_num' of type
 * 'profile_type' and profile ID as 'profile_id'. The caller needs to hold
 * scheduler lock.
 */
static int
ice_sched_rm_rl_profile(struct ice_port_info *pi, u8 layer_num, u8 profile_type,
			u16 profile_id)
{
	struct ice_aqc_rl_profile_info *rl_prof_elem;
	int status = 0;

	if (layer_num >= pi->hw->num_tx_sched_layers)
		return -EINVAL;
	/* Check the existing list for RL profile */
	list_for_each_entry(rl_prof_elem, &pi->rl_prof_list[layer_num],
			    list_entry)
		if ((rl_prof_elem->profile.flags & ICE_AQC_RL_PROFILE_TYPE_M) ==
		    profile_type &&
		    le16_to_cpu(rl_prof_elem->profile.profile_id) ==
		    profile_id) {
			if (rl_prof_elem->prof_id_ref)
				rl_prof_elem->prof_id_ref--;

			/* Remove old profile ID from database */
			status = ice_sched_del_rl_profile(pi->hw, rl_prof_elem);
			if (status && status != -EBUSY)
				ice_debug(pi->hw, ICE_DBG_SCHED, "Remove rl profile failed\n");
			break;
		}
	if (status == -EBUSY)
		status = 0;
	return status;
}

/**
 * ice_sched_set_node_bw_dflt - set node's bandwidth limit to default
 * @pi: port information structure
 * @node: pointer to node structure
 * @rl_type: rate limit type min, max, or shared
 * @layer_num: layer number where RL profiles are saved
 *
 * This function configures node element's BW rate limit profile ID of
 * type CIR, EIR, or SRL to default. This function needs to be called
 * with the scheduler lock held.
 */
static int
ice_sched_set_node_bw_dflt(struct ice_port_info *pi,
			   struct ice_sched_node *node,
			   enum ice_rl_type rl_type, u8 layer_num)
{
	struct ice_hw *hw;
	u8 profile_type;
	u16 rl_prof_id;
	u16 old_id;
	int status;

	hw = pi->hw;
	switch (rl_type) {
	case ICE_MIN_BW:
		profile_type = ICE_AQC_RL_PROFILE_TYPE_CIR;
		rl_prof_id = ICE_SCHED_DFLT_RL_PROF_ID;
		break;
	case ICE_MAX_BW:
		profile_type = ICE_AQC_RL_PROFILE_TYPE_EIR;
		rl_prof_id = ICE_SCHED_DFLT_RL_PROF_ID;
		break;
	case ICE_SHARED_BW:
		profile_type = ICE_AQC_RL_PROFILE_TYPE_SRL;
		/* No SRL is configured for default case */
		rl_prof_id = ICE_SCHED_NO_SHARED_RL_PROF_ID;
		break;
	default:
		return -EINVAL;
	}
	/* Save existing RL prof ID for later clean up */
	old_id = ice_sched_get_node_rl_prof_id(node, rl_type);
	/* Configure BW scheduling parameters */
	status = ice_sched_cfg_node_bw_lmt(hw, node, rl_type, rl_prof_id);
	if (status)
		return status;

	/* Remove stale RL profile ID */
	if (old_id == ICE_SCHED_DFLT_RL_PROF_ID ||
	    old_id == ICE_SCHED_INVAL_PROF_ID)
		return 0;

	return ice_sched_rm_rl_profile(pi, layer_num, profile_type, old_id);
}

/**
 * ice_sched_set_eir_srl_excl - set EIR/SRL exclusiveness
 * @pi: port information structure
 * @node: pointer to node structure
 * @layer_num: layer number where rate limit profiles are saved
 * @rl_type: rate limit type min, max, or shared
 * @bw: bandwidth value
 *
 * This function prepares node element's bandwidth to SRL or EIR exclusively.
 * EIR BW and Shared BW profiles are mutually exclusive and hence only one of
 * them may be set for any given element. This function needs to be called
 * with the scheduler lock held.
 */
static int
ice_sched_set_eir_srl_excl(struct ice_port_info *pi,
			   struct ice_sched_node *node,
			   u8 layer_num, enum ice_rl_type rl_type, u32 bw)
{
	if (rl_type == ICE_SHARED_BW) {
		/* SRL node passed in this case, it may be different node */
		if (bw == ICE_SCHED_DFLT_BW)
			/* SRL being removed, ice_sched_cfg_node_bw_lmt()
			 * enables EIR to default. EIR is not set in this
			 * case, so no additional action is required.
			 */
			return 0;

		/* SRL being configured, set EIR to default here.
		 * ice_sched_cfg_node_bw_lmt() disables EIR when it
		 * configures SRL
		 */
		return ice_sched_set_node_bw_dflt(pi, node, ICE_MAX_BW,
						  layer_num);
	} else if (rl_type == ICE_MAX_BW &&
		   node->info.data.valid_sections & ICE_AQC_ELEM_VALID_SHARED) {
		/* Remove Shared profile. Set default shared BW call
		 * removes shared profile for a node.
		 */
		return ice_sched_set_node_bw_dflt(pi, node,
						  ICE_SHARED_BW,
						  layer_num);
	}
	return 0;
}

/**
 * ice_sched_set_node_bw - set node's bandwidth
 * @pi: port information structure
 * @node: tree node
 * @rl_type: rate limit type min, max, or shared
 * @bw: bandwidth in Kbps - Kilo bits per sec
 * @layer_num: layer number
 *
 * This function adds new profile corresponding to requested BW, configures
 * node's RL profile ID of type CIR, EIR, or SRL, and removes old profile
 * ID from local database. The caller needs to hold scheduler lock.
 */
int
ice_sched_set_node_bw(struct ice_port_info *pi, struct ice_sched_node *node,
		      enum ice_rl_type rl_type, u32 bw, u8 layer_num)
{
	struct ice_aqc_rl_profile_info *rl_prof_info;
	struct ice_hw *hw = pi->hw;
	u16 old_id, rl_prof_id;
	int status = -EINVAL;

	rl_prof_info = ice_sched_add_rl_profile(pi, rl_type, bw, layer_num);
	if (!rl_prof_info)
		return status;

	rl_prof_id = le16_to_cpu(rl_prof_info->profile.profile_id);

	/* Save existing RL prof ID for later clean up */
	old_id = ice_sched_get_node_rl_prof_id(node, rl_type);
	/* Configure BW scheduling parameters */
	status = ice_sched_cfg_node_bw_lmt(hw, node, rl_type, rl_prof_id);
	if (status)
		return status;

	/* New changes has been applied */
	/* Increment the profile ID reference count */
	rl_prof_info->prof_id_ref++;

	/* Check for old ID removal */
	if ((old_id == ICE_SCHED_DFLT_RL_PROF_ID && rl_type != ICE_SHARED_BW) ||
	    old_id == ICE_SCHED_INVAL_PROF_ID || old_id == rl_prof_id)
		return 0;

	return ice_sched_rm_rl_profile(pi, layer_num,
				       rl_prof_info->profile.flags &
				       ICE_AQC_RL_PROFILE_TYPE_M, old_id);
}

/**
 * ice_sched_set_node_priority - set node's priority
 * @pi: port information structure
 * @node: tree node
 * @priority: number 0-7 representing priority among siblings
 *
 * This function sets priority of a node among it's siblings.
 */
int
ice_sched_set_node_priority(struct ice_port_info *pi, struct ice_sched_node *node,
			    u16 priority)
{
	struct ice_aqc_txsched_elem_data buf;
	struct ice_aqc_txsched_elem *data;

	buf = node->info;
	data = &buf.data;

	data->valid_sections |= ICE_AQC_ELEM_VALID_GENERIC;
	data->generic |= FIELD_PREP(ICE_AQC_ELEM_GENERIC_PRIO_M, priority);

	return ice_sched_update_elem(pi->hw, node, &buf);
}

/**
 * ice_sched_set_node_weight - set node's weight
 * @pi: port information structure
 * @node: tree node
 * @weight: number 1-200 representing weight for WFQ
 *
 * This function sets weight of the node for WFQ algorithm.
 */
int
ice_sched_set_node_weight(struct ice_port_info *pi, struct ice_sched_node *node, u16 weight)
{
	struct ice_aqc_txsched_elem_data buf;
	struct ice_aqc_txsched_elem *data;

	buf = node->info;
	data = &buf.data;

	data->valid_sections = ICE_AQC_ELEM_VALID_CIR | ICE_AQC_ELEM_VALID_EIR |
			       ICE_AQC_ELEM_VALID_GENERIC;
	data->cir_bw.bw_alloc = cpu_to_le16(weight);
	data->eir_bw.bw_alloc = cpu_to_le16(weight);

	data->generic |= FIELD_PREP(ICE_AQC_ELEM_GENERIC_SP_M, 0x0);

	return ice_sched_update_elem(pi->hw, node, &buf);
}

/**
 * ice_sched_set_node_bw_lmt - set node's BW limit
 * @pi: port information structure
 * @node: tree node
 * @rl_type: rate limit type min, max, or shared
 * @bw: bandwidth in Kbps - Kilo bits per sec
 *
 * It updates node's BW limit parameters like BW RL profile ID of type CIR,
 * EIR, or SRL. The caller needs to hold scheduler lock.
 */
int
ice_sched_set_node_bw_lmt(struct ice_port_info *pi, struct ice_sched_node *node,
			  enum ice_rl_type rl_type, u32 bw)
{
	struct ice_sched_node *cfg_node = node;
	int status;

	struct ice_hw *hw;
	u8 layer_num;

	if (!pi)
		return -EINVAL;
	hw = pi->hw;
	/* Remove unused RL profile IDs from HW and SW DB */
	ice_sched_rm_unused_rl_prof(pi);
	layer_num = ice_sched_get_rl_prof_layer(pi, rl_type,
						node->tx_sched_layer);
	if (layer_num >= hw->num_tx_sched_layers)
		return -EINVAL;

	if (rl_type == ICE_SHARED_BW) {
		/* SRL node may be different */
		cfg_node = ice_sched_get_srl_node(node, layer_num);
		if (!cfg_node)
			return -EIO;
	}
	/* EIR BW and Shared BW profiles are mutually exclusive and
	 * hence only one of them may be set for any given element
	 */
	status = ice_sched_set_eir_srl_excl(pi, cfg_node, layer_num, rl_type,
					    bw);
	if (status)
		return status;
	if (bw == ICE_SCHED_DFLT_BW)
		return ice_sched_set_node_bw_dflt(pi, cfg_node, rl_type,
						  layer_num);
	return ice_sched_set_node_bw(pi, cfg_node, rl_type, bw, layer_num);
}

/**
 * ice_sched_set_node_bw_dflt_lmt - set node's BW limit to default
 * @pi: port information structure
 * @node: pointer to node structure
 * @rl_type: rate limit type min, max, or shared
 *
 * This function configures node element's BW rate limit profile ID of
 * type CIR, EIR, or SRL to default. This function needs to be called
 * with the scheduler lock held.
 */
static int
ice_sched_set_node_bw_dflt_lmt(struct ice_port_info *pi,
			       struct ice_sched_node *node,
			       enum ice_rl_type rl_type)
{
	return ice_sched_set_node_bw_lmt(pi, node, rl_type,
					 ICE_SCHED_DFLT_BW);
}

/**
 * ice_sched_validate_srl_node - Check node for SRL applicability
 * @node: sched node to configure
 * @sel_layer: selected SRL layer
 *
 * This function checks if the SRL can be applied to a selected layer node on
 * behalf of the requested node (first argument). This function needs to be
 * called with scheduler lock held.
 */
static int
ice_sched_validate_srl_node(struct ice_sched_node *node, u8 sel_layer)
{
	/* SRL profiles are not available on all layers. Check if the
	 * SRL profile can be applied to a node above or below the
	 * requested node. SRL configuration is possible only if the
	 * selected layer's node has single child.
	 */
	if (sel_layer == node->tx_sched_layer ||
	    ((sel_layer == node->tx_sched_layer + 1) &&
	    node->num_children == 1) ||
	    ((sel_layer == node->tx_sched_layer - 1) &&
	    (node->parent && node->parent->num_children == 1)))
		return 0;

	return -EIO;
}

/**
 * ice_sched_save_q_bw - save queue node's BW information
 * @q_ctx: queue context structure
 * @rl_type: rate limit type min, max, or shared
 * @bw: bandwidth in Kbps - Kilo bits per sec
 *
 * Save BW information of queue type node for post replay use.
 */
static int
ice_sched_save_q_bw(struct ice_q_ctx *q_ctx, enum ice_rl_type rl_type, u32 bw)
{
	switch (rl_type) {
	case ICE_MIN_BW:
		ice_set_clear_cir_bw(&q_ctx->bw_t_info, bw);
		break;
	case ICE_MAX_BW:
		ice_set_clear_eir_bw(&q_ctx->bw_t_info, bw);
		break;
	case ICE_SHARED_BW:
		ice_set_clear_shared_bw(&q_ctx->bw_t_info, bw);
		break;
	default:
		return -EINVAL;
	}
	return 0;
}

/**
 * ice_sched_set_q_bw_lmt - sets queue BW limit
 * @pi: port information structure
 * @vsi_handle: sw VSI handle
 * @tc: traffic class
 * @q_handle: software queue handle
 * @rl_type: min, max, or shared
 * @bw: bandwidth in Kbps
 *
 * This function sets BW limit of queue scheduling node.
 */
static int
ice_sched_set_q_bw_lmt(struct ice_port_info *pi, u16 vsi_handle, u8 tc,
		       u16 q_handle, enum ice_rl_type rl_type, u32 bw)
{
	struct ice_sched_node *node;
	struct ice_q_ctx *q_ctx;
	int status = -EINVAL;

	if (!ice_is_vsi_valid(pi->hw, vsi_handle))
		return -EINVAL;
	mutex_lock(&pi->sched_lock);
	q_ctx = ice_get_lan_q_ctx(pi->hw, vsi_handle, tc, q_handle);
	if (!q_ctx)
		goto exit_q_bw_lmt;
	node = ice_sched_find_node_by_teid(pi->root, q_ctx->q_teid);
	if (!node) {
		ice_debug(pi->hw, ICE_DBG_SCHED, "Wrong q_teid\n");
		goto exit_q_bw_lmt;
	}

	/* Return error if it is not a leaf node */
	if (node->info.data.elem_type != ICE_AQC_ELEM_TYPE_LEAF)
		goto exit_q_bw_lmt;

	/* SRL bandwidth layer selection */
	if (rl_type == ICE_SHARED_BW) {
		u8 sel_layer; /* selected layer */

		sel_layer = ice_sched_get_rl_prof_layer(pi, rl_type,
							node->tx_sched_layer);
		if (sel_layer >= pi->hw->num_tx_sched_layers) {
			status = -EINVAL;
			goto exit_q_bw_lmt;
		}
		status = ice_sched_validate_srl_node(node, sel_layer);
		if (status)
			goto exit_q_bw_lmt;
	}

	if (bw == ICE_SCHED_DFLT_BW)
		status = ice_sched_set_node_bw_dflt_lmt(pi, node, rl_type);
	else
		status = ice_sched_set_node_bw_lmt(pi, node, rl_type, bw);

	if (!status)
		status = ice_sched_save_q_bw(q_ctx, rl_type, bw);

exit_q_bw_lmt:
	mutex_unlock(&pi->sched_lock);
	return status;
}

/**
 * ice_cfg_q_bw_lmt - configure queue BW limit
 * @pi: port information structure
 * @vsi_handle: sw VSI handle
 * @tc: traffic class
 * @q_handle: software queue handle
 * @rl_type: min, max, or shared
 * @bw: bandwidth in Kbps
 *
 * This function configures BW limit of queue scheduling node.
 */
int
ice_cfg_q_bw_lmt(struct ice_port_info *pi, u16 vsi_handle, u8 tc,
		 u16 q_handle, enum ice_rl_type rl_type, u32 bw)
{
	return ice_sched_set_q_bw_lmt(pi, vsi_handle, tc, q_handle, rl_type,
				      bw);
}

/**
 * ice_cfg_q_bw_dflt_lmt - configure queue BW default limit
 * @pi: port information structure
 * @vsi_handle: sw VSI handle
 * @tc: traffic class
 * @q_handle: software queue handle
 * @rl_type: min, max, or shared
 *
 * This function configures BW default limit of queue scheduling node.
 */
int
ice_cfg_q_bw_dflt_lmt(struct ice_port_info *pi, u16 vsi_handle, u8 tc,
		      u16 q_handle, enum ice_rl_type rl_type)
{
	return ice_sched_set_q_bw_lmt(pi, vsi_handle, tc, q_handle, rl_type,
				      ICE_SCHED_DFLT_BW);
}

/**
 * ice_sched_get_node_by_id_type - get node from ID type
 * @pi: port information structure
 * @id: identifier
 * @agg_type: type of aggregator
 * @tc: traffic class
 *
 * This function returns node identified by ID of type aggregator, and
 * based on traffic class (TC). This function needs to be called with
 * the scheduler lock held.
 */
static struct ice_sched_node *
ice_sched_get_node_by_id_type(struct ice_port_info *pi, u32 id,
			      enum ice_agg_type agg_type, u8 tc)
{
	struct ice_sched_node *node = NULL;

	switch (agg_type) {
	case ICE_AGG_TYPE_VSI: {
		struct ice_vsi_ctx *vsi_ctx;
		u16 vsi_handle = (u16)id;

		if (!ice_is_vsi_valid(pi->hw, vsi_handle))
			break;
		/* Get sched_vsi_info */
		vsi_ctx = ice_get_vsi_ctx(pi->hw, vsi_handle);
		if (!vsi_ctx)
			break;
		node = vsi_ctx->sched.vsi_node[tc];
		break;
	}

	case ICE_AGG_TYPE_AGG: {
		struct ice_sched_node *tc_node;

		tc_node = ice_sched_get_tc_node(pi, tc);
		if (tc_node)
			node = ice_sched_get_agg_node(pi, tc_node, id);
		break;
	}

	default:
		break;
	}

	return node;
}

/**
 * ice_sched_set_node_bw_lmt_per_tc - set node BW limit per TC
 * @pi: port information structure
 * @id: ID (software VSI handle or AGG ID)
 * @agg_type: aggregator type (VSI or AGG type node)
 * @tc: traffic class
 * @rl_type: min or max
 * @bw: bandwidth in Kbps
 *
 * This function sets BW limit of VSI or Aggregator scheduling node
 * based on TC information from passed in argument BW.
 */
static int
ice_sched_set_node_bw_lmt_per_tc(struct ice_port_info *pi, u32 id,
				 enum ice_agg_type agg_type, u8 tc,
				 enum ice_rl_type rl_type, u32 bw)
{
	struct ice_sched_node *node;
	int status = -EINVAL;

	if (!pi)
		return status;

	if (rl_type == ICE_UNKNOWN_BW)
		return status;

	mutex_lock(&pi->sched_lock);
	node = ice_sched_get_node_by_id_type(pi, id, agg_type, tc);
	if (!node) {
		ice_debug(pi->hw, ICE_DBG_SCHED, "Wrong id, agg type, or tc\n");
		goto exit_set_node_bw_lmt_per_tc;
	}
	if (bw == ICE_SCHED_DFLT_BW)
		status = ice_sched_set_node_bw_dflt_lmt(pi, node, rl_type);
	else
		status = ice_sched_set_node_bw_lmt(pi, node, rl_type, bw);

exit_set_node_bw_lmt_per_tc:
	mutex_unlock(&pi->sched_lock);
	return status;
}

/**
 * ice_cfg_vsi_bw_lmt_per_tc - configure VSI BW limit per TC
 * @pi: port information structure
 * @vsi_handle: software VSI handle
 * @tc: traffic class
 * @rl_type: min or max
 * @bw: bandwidth in Kbps
 *
 * This function configures BW limit of VSI scheduling node based on TC
 * information.
 */
int
ice_cfg_vsi_bw_lmt_per_tc(struct ice_port_info *pi, u16 vsi_handle, u8 tc,
			  enum ice_rl_type rl_type, u32 bw)
{
	int status;

	status = ice_sched_set_node_bw_lmt_per_tc(pi, vsi_handle,
						  ICE_AGG_TYPE_VSI,
						  tc, rl_type, bw);
	if (!status) {
		mutex_lock(&pi->sched_lock);
		status = ice_sched_save_vsi_bw(pi, vsi_handle, tc, rl_type, bw);
		mutex_unlock(&pi->sched_lock);
	}
	return status;
}

/**
 * ice_cfg_vsi_bw_dflt_lmt_per_tc - configure default VSI BW limit per TC
 * @pi: port information structure
 * @vsi_handle: software VSI handle
 * @tc: traffic class
 * @rl_type: min or max
 *
 * This function configures default BW limit of VSI scheduling node based on TC
 * information.
 */
int
ice_cfg_vsi_bw_dflt_lmt_per_tc(struct ice_port_info *pi, u16 vsi_handle, u8 tc,
			       enum ice_rl_type rl_type)
{
	int status;

	status = ice_sched_set_node_bw_lmt_per_tc(pi, vsi_handle,
						  ICE_AGG_TYPE_VSI,
						  tc, rl_type,
						  ICE_SCHED_DFLT_BW);
	if (!status) {
		mutex_lock(&pi->sched_lock);
		status = ice_sched_save_vsi_bw(pi, vsi_handle, tc, rl_type,
					       ICE_SCHED_DFLT_BW);
		mutex_unlock(&pi->sched_lock);
	}
	return status;
}

/**
 * ice_cfg_rl_burst_size - Set burst size value
 * @hw: pointer to the HW struct
 * @bytes: burst size in bytes
 *
 * This function configures/set the burst size to requested new value. The new
 * burst size value is used for future rate limit calls. It doesn't change the
 * existing or previously created RL profiles.
 */
int ice_cfg_rl_burst_size(struct ice_hw *hw, u32 bytes)
{
	u16 burst_size_to_prog;

	if (bytes < ICE_MIN_BURST_SIZE_ALLOWED ||
	    bytes > ICE_MAX_BURST_SIZE_ALLOWED)
		return -EINVAL;
	if (ice_round_to_num(bytes, 64) <=
	    ICE_MAX_BURST_SIZE_64_BYTE_GRANULARITY) {
		/* 64 byte granularity case */
		/* Disable MSB granularity bit */
		burst_size_to_prog = ICE_64_BYTE_GRANULARITY;
		/* round number to nearest 64 byte granularity */
		bytes = ice_round_to_num(bytes, 64);
		/* The value is in 64 byte chunks */
		burst_size_to_prog |= (u16)(bytes / 64);
	} else {
		/* k bytes granularity case */
		/* Enable MSB granularity bit */
		burst_size_to_prog = ICE_KBYTE_GRANULARITY;
		/* round number to nearest 1024 granularity */
		bytes = ice_round_to_num(bytes, 1024);
		/* check rounding doesn't go beyond allowed */
		if (bytes > ICE_MAX_BURST_SIZE_KBYTE_GRANULARITY)
			bytes = ICE_MAX_BURST_SIZE_KBYTE_GRANULARITY;
		/* The value is in k bytes */
		burst_size_to_prog |= (u16)(bytes / 1024);
	}
	hw->max_burst_size = burst_size_to_prog;
	return 0;
}

/**
 * ice_sched_replay_node_prio - re-configure node priority
 * @hw: pointer to the HW struct
 * @node: sched node to configure
 * @priority: priority value
 *
 * This function configures node element's priority value. It
 * needs to be called with scheduler lock held.
 */
static int
ice_sched_replay_node_prio(struct ice_hw *hw, struct ice_sched_node *node,
			   u8 priority)
{
	struct ice_aqc_txsched_elem_data buf;
	struct ice_aqc_txsched_elem *data;
	int status;

	buf = node->info;
	data = &buf.data;
	data->valid_sections |= ICE_AQC_ELEM_VALID_GENERIC;
	data->generic = priority;

	/* Configure element */
	status = ice_sched_update_elem(hw, node, &buf);
	return status;
}

/**
 * ice_sched_replay_node_bw - replay node(s) BW
 * @hw: pointer to the HW struct
 * @node: sched node to configure
 * @bw_t_info: BW type information
 *
 * This function restores node's BW from bw_t_info. The caller needs
 * to hold the scheduler lock.
 */
static int
ice_sched_replay_node_bw(struct ice_hw *hw, struct ice_sched_node *node,
			 struct ice_bw_type_info *bw_t_info)
{
	struct ice_port_info *pi = hw->port_info;
	int status = -EINVAL;
	u16 bw_alloc;

	if (!node)
		return status;
	if (bitmap_empty(bw_t_info->bw_t_bitmap, ICE_BW_TYPE_CNT))
		return 0;
	if (test_bit(ICE_BW_TYPE_PRIO, bw_t_info->bw_t_bitmap)) {
		status = ice_sched_replay_node_prio(hw, node,
						    bw_t_info->generic);
		if (status)
			return status;
	}
	if (test_bit(ICE_BW_TYPE_CIR, bw_t_info->bw_t_bitmap)) {
		status = ice_sched_set_node_bw_lmt(pi, node, ICE_MIN_BW,
						   bw_t_info->cir_bw.bw);
		if (status)
			return status;
	}
	if (test_bit(ICE_BW_TYPE_CIR_WT, bw_t_info->bw_t_bitmap)) {
		bw_alloc = bw_t_info->cir_bw.bw_alloc;
		status = ice_sched_cfg_node_bw_alloc(hw, node, ICE_MIN_BW,
						     bw_alloc);
		if (status)
			return status;
	}
	if (test_bit(ICE_BW_TYPE_EIR, bw_t_info->bw_t_bitmap)) {
		status = ice_sched_set_node_bw_lmt(pi, node, ICE_MAX_BW,
						   bw_t_info->eir_bw.bw);
		if (status)
			return status;
	}
	if (test_bit(ICE_BW_TYPE_EIR_WT, bw_t_info->bw_t_bitmap)) {
		bw_alloc = bw_t_info->eir_bw.bw_alloc;
		status = ice_sched_cfg_node_bw_alloc(hw, node, ICE_MAX_BW,
						     bw_alloc);
		if (status)
			return status;
	}
	if (test_bit(ICE_BW_TYPE_SHARED, bw_t_info->bw_t_bitmap))
		status = ice_sched_set_node_bw_lmt(pi, node, ICE_SHARED_BW,
						   bw_t_info->shared_bw);
	return status;
}

/**
 * ice_sched_get_ena_tc_bitmap - get enabled TC bitmap
 * @pi: port info struct
 * @tc_bitmap: 8 bits TC bitmap to check
 * @ena_tc_bitmap: 8 bits enabled TC bitmap to return
 *
 * This function returns enabled TC bitmap in variable ena_tc_bitmap. Some TCs
 * may be missing, it returns enabled TCs. This function needs to be called with
 * scheduler lock held.
 */
static void
ice_sched_get_ena_tc_bitmap(struct ice_port_info *pi,
			    unsigned long *tc_bitmap,
			    unsigned long *ena_tc_bitmap)
{
	u8 tc;

	/* Some TC(s) may be missing after reset, adjust for replay */
	ice_for_each_traffic_class(tc)
		if (ice_is_tc_ena(*tc_bitmap, tc) &&
		    (ice_sched_get_tc_node(pi, tc)))
			set_bit(tc, ena_tc_bitmap);
}

/**
 * ice_sched_replay_agg - recreate aggregator node(s)
 * @hw: pointer to the HW struct
 *
 * This function recreate aggregator type nodes which are not replayed earlier.
 * It also replay aggregator BW information. These aggregator nodes are not
 * associated with VSI type node yet.
 */
void ice_sched_replay_agg(struct ice_hw *hw)
{
	struct ice_port_info *pi = hw->port_info;
	struct ice_sched_agg_info *agg_info;

	mutex_lock(&pi->sched_lock);
	list_for_each_entry(agg_info, &hw->agg_list, list_entry)
		/* replay aggregator (re-create aggregator node) */
		if (!bitmap_equal(agg_info->tc_bitmap, agg_info->replay_tc_bitmap,
				  ICE_MAX_TRAFFIC_CLASS)) {
			DECLARE_BITMAP(replay_bitmap, ICE_MAX_TRAFFIC_CLASS);
			int status;

			bitmap_zero(replay_bitmap, ICE_MAX_TRAFFIC_CLASS);
			ice_sched_get_ena_tc_bitmap(pi,
						    agg_info->replay_tc_bitmap,
						    replay_bitmap);
			status = ice_sched_cfg_agg(hw->port_info,
						   agg_info->agg_id,
						   ICE_AGG_TYPE_AGG,
						   replay_bitmap);
			if (status) {
				dev_info(ice_hw_to_dev(hw),
					 "Replay agg id[%d] failed\n",
					 agg_info->agg_id);
				/* Move on to next one */
				continue;
			}
		}
	mutex_unlock(&pi->sched_lock);
}

/**
 * ice_sched_replay_agg_vsi_preinit - Agg/VSI replay pre initialization
 * @hw: pointer to the HW struct
 *
 * This function initialize aggregator(s) TC bitmap to zero. A required
 * preinit step for replaying aggregators.
 */
void ice_sched_replay_agg_vsi_preinit(struct ice_hw *hw)
{
	struct ice_port_info *pi = hw->port_info;
	struct ice_sched_agg_info *agg_info;

	mutex_lock(&pi->sched_lock);
	list_for_each_entry(agg_info, &hw->agg_list, list_entry) {
		struct ice_sched_agg_vsi_info *agg_vsi_info;

		agg_info->tc_bitmap[0] = 0;
		list_for_each_entry(agg_vsi_info, &agg_info->agg_vsi_list,
				    list_entry)
			agg_vsi_info->tc_bitmap[0] = 0;
	}
	mutex_unlock(&pi->sched_lock);
}

/**
 * ice_sched_replay_vsi_agg - replay aggregator & VSI to aggregator node(s)
 * @hw: pointer to the HW struct
 * @vsi_handle: software VSI handle
 *
 * This function replays aggregator node, VSI to aggregator type nodes, and
 * their node bandwidth information. This function needs to be called with
 * scheduler lock held.
 */
static int ice_sched_replay_vsi_agg(struct ice_hw *hw, u16 vsi_handle)
{
	DECLARE_BITMAP(replay_bitmap, ICE_MAX_TRAFFIC_CLASS);
	struct ice_sched_agg_vsi_info *agg_vsi_info;
	struct ice_port_info *pi = hw->port_info;
	struct ice_sched_agg_info *agg_info;
	int status;

	bitmap_zero(replay_bitmap, ICE_MAX_TRAFFIC_CLASS);
	if (!ice_is_vsi_valid(hw, vsi_handle))
		return -EINVAL;
	agg_info = ice_get_vsi_agg_info(hw, vsi_handle);
	if (!agg_info)
		return 0; /* Not present in list - default Agg case */
	agg_vsi_info = ice_get_agg_vsi_info(agg_info, vsi_handle);
	if (!agg_vsi_info)
		return 0; /* Not present in list - default Agg case */
	ice_sched_get_ena_tc_bitmap(pi, agg_info->replay_tc_bitmap,
				    replay_bitmap);
	/* Replay aggregator node associated to vsi_handle */
	status = ice_sched_cfg_agg(hw->port_info, agg_info->agg_id,
				   ICE_AGG_TYPE_AGG, replay_bitmap);
	if (status)
		return status;

	bitmap_zero(replay_bitmap, ICE_MAX_TRAFFIC_CLASS);
	ice_sched_get_ena_tc_bitmap(pi, agg_vsi_info->replay_tc_bitmap,
				    replay_bitmap);
	/* Move this VSI (vsi_handle) to above aggregator */
	return ice_sched_assoc_vsi_to_agg(pi, agg_info->agg_id, vsi_handle,
					  replay_bitmap);
}

/**
 * ice_replay_vsi_agg - replay VSI to aggregator node
 * @hw: pointer to the HW struct
 * @vsi_handle: software VSI handle
 *
 * This function replays association of VSI to aggregator type nodes, and
 * node bandwidth information.
 */
int ice_replay_vsi_agg(struct ice_hw *hw, u16 vsi_handle)
{
	struct ice_port_info *pi = hw->port_info;
	int status;

	mutex_lock(&pi->sched_lock);
	status = ice_sched_replay_vsi_agg(hw, vsi_handle);
	mutex_unlock(&pi->sched_lock);
	return status;
}

/**
 * ice_sched_replay_q_bw - replay queue type node BW
 * @pi: port information structure
 * @q_ctx: queue context structure
 *
 * This function replays queue type node bandwidth. This function needs to be
 * called with scheduler lock held.
 */
int ice_sched_replay_q_bw(struct ice_port_info *pi, struct ice_q_ctx *q_ctx)
{
	struct ice_sched_node *q_node;

	/* Following also checks the presence of node in tree */
	q_node = ice_sched_find_node_by_teid(pi->root, q_ctx->q_teid);
	if (!q_node)
		return -EINVAL;
	return ice_sched_replay_node_bw(pi->hw, q_node, &q_ctx->bw_t_info);
}<|MERGE_RESOLUTION|>--- conflicted
+++ resolved
@@ -235,11 +235,7 @@
 ice_sched_remove_elems(struct ice_hw *hw, struct ice_sched_node *parent,
 		       u32 node_teid)
 {
-<<<<<<< HEAD
-	DEFINE_FLEX(struct ice_aqc_delete_elem, buf, teid, 1);
-=======
 	DEFINE_RAW_FLEX(struct ice_aqc_delete_elem, buf, teid, 1);
->>>>>>> 2d5404ca
 	u16 buf_size = __struct_size(buf);
 	u16 num_groups_removed = 0;
 	int status;
@@ -2224,11 +2220,7 @@
 ice_sched_move_nodes(struct ice_port_info *pi, struct ice_sched_node *parent,
 		     u16 num_items, u32 *list)
 {
-<<<<<<< HEAD
-	DEFINE_FLEX(struct ice_aqc_move_elem, buf, teid, 1);
-=======
 	DEFINE_RAW_FLEX(struct ice_aqc_move_elem, buf, teid, 1);
->>>>>>> 2d5404ca
 	u16 buf_len = __struct_size(buf);
 	struct ice_sched_node *node;
 	u16 i, grps_movd = 0;
