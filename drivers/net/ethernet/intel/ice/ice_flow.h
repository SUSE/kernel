/* SPDX-License-Identifier: GPL-2.0 */
/* Copyright (c) 2019, Intel Corporation. */

#ifndef _ICE_FLOW_H_
#define _ICE_FLOW_H_

#include "ice_flex_type.h"
#include "ice_parser.h"

#define ICE_FLOW_ENTRY_HANDLE_INVAL	0
#define ICE_FLOW_FLD_OFF_INVAL		0xffff

/* Generate flow hash field from flow field type(s) */
#define ICE_FLOW_HASH_ETH	\
	(BIT_ULL(ICE_FLOW_FIELD_IDX_ETH_DA) | \
	 BIT_ULL(ICE_FLOW_FIELD_IDX_ETH_SA))
#define ICE_FLOW_HASH_IPV4	\
	(BIT_ULL(ICE_FLOW_FIELD_IDX_IPV4_SA) | \
	 BIT_ULL(ICE_FLOW_FIELD_IDX_IPV4_DA))
#define ICE_FLOW_HASH_IPV6	\
	(BIT_ULL(ICE_FLOW_FIELD_IDX_IPV6_SA) | \
	 BIT_ULL(ICE_FLOW_FIELD_IDX_IPV6_DA))
#define ICE_FLOW_HASH_TCP_PORT	\
	(BIT_ULL(ICE_FLOW_FIELD_IDX_TCP_SRC_PORT) | \
	 BIT_ULL(ICE_FLOW_FIELD_IDX_TCP_DST_PORT))
#define ICE_FLOW_HASH_UDP_PORT	\
	(BIT_ULL(ICE_FLOW_FIELD_IDX_UDP_SRC_PORT) | \
	 BIT_ULL(ICE_FLOW_FIELD_IDX_UDP_DST_PORT))
#define ICE_FLOW_HASH_SCTP_PORT	\
	(BIT_ULL(ICE_FLOW_FIELD_IDX_SCTP_SRC_PORT) | \
	 BIT_ULL(ICE_FLOW_FIELD_IDX_SCTP_DST_PORT))

#define ICE_HASH_INVALID	0
#define ICE_HASH_TCP_IPV4	(ICE_FLOW_HASH_IPV4 | ICE_FLOW_HASH_TCP_PORT)
#define ICE_HASH_TCP_IPV6	(ICE_FLOW_HASH_IPV6 | ICE_FLOW_HASH_TCP_PORT)
#define ICE_HASH_UDP_IPV4	(ICE_FLOW_HASH_IPV4 | ICE_FLOW_HASH_UDP_PORT)
#define ICE_HASH_UDP_IPV6	(ICE_FLOW_HASH_IPV6 | ICE_FLOW_HASH_UDP_PORT)
#define ICE_HASH_SCTP_IPV4	(ICE_FLOW_HASH_IPV4 | ICE_FLOW_HASH_SCTP_PORT)
#define ICE_HASH_SCTP_IPV6	(ICE_FLOW_HASH_IPV6 | ICE_FLOW_HASH_SCTP_PORT)

#define ICE_FLOW_HASH_GTP_C_TEID \
	(BIT_ULL(ICE_FLOW_FIELD_IDX_GTPC_TEID))

#define ICE_FLOW_HASH_GTP_C_IPV4_TEID \
	(ICE_FLOW_HASH_IPV4 | ICE_FLOW_HASH_GTP_C_TEID)
#define ICE_FLOW_HASH_GTP_C_IPV6_TEID \
	(ICE_FLOW_HASH_IPV6 | ICE_FLOW_HASH_GTP_C_TEID)

#define ICE_FLOW_HASH_GTP_U_TEID \
	(BIT_ULL(ICE_FLOW_FIELD_IDX_GTPU_IP_TEID))

#define ICE_FLOW_HASH_GTP_U_IPV4_TEID \
	(ICE_FLOW_HASH_IPV4 | ICE_FLOW_HASH_GTP_U_TEID)
#define ICE_FLOW_HASH_GTP_U_IPV6_TEID \
	(ICE_FLOW_HASH_IPV6 | ICE_FLOW_HASH_GTP_U_TEID)

#define ICE_FLOW_HASH_GTP_U_EH_TEID \
	(BIT_ULL(ICE_FLOW_FIELD_IDX_GTPU_EH_TEID))

#define ICE_FLOW_HASH_GTP_U_EH_QFI \
	(BIT_ULL(ICE_FLOW_FIELD_IDX_GTPU_EH_QFI))

#define ICE_FLOW_HASH_GTP_U_IPV4_EH \
	(ICE_FLOW_HASH_IPV4 | ICE_FLOW_HASH_GTP_U_EH_TEID | \
	 ICE_FLOW_HASH_GTP_U_EH_QFI)
#define ICE_FLOW_HASH_GTP_U_IPV6_EH \
	(ICE_FLOW_HASH_IPV6 | ICE_FLOW_HASH_GTP_U_EH_TEID | \
	 ICE_FLOW_HASH_GTP_U_EH_QFI)

#define ICE_FLOW_HASH_GTP_U_UP \
	(BIT_ULL(ICE_FLOW_FIELD_IDX_GTPU_UP_TEID))
#define ICE_FLOW_HASH_GTP_U_DWN \
	(BIT_ULL(ICE_FLOW_FIELD_IDX_GTPU_DWN_TEID))

#define ICE_FLOW_HASH_GTP_U_IPV4_UP \
	(ICE_FLOW_HASH_IPV4 | ICE_FLOW_HASH_GTP_U_UP)
#define ICE_FLOW_HASH_GTP_U_IPV6_UP \
	(ICE_FLOW_HASH_IPV6 | ICE_FLOW_HASH_GTP_U_UP)
#define ICE_FLOW_HASH_GTP_U_IPV4_DWN \
	(ICE_FLOW_HASH_IPV4 | ICE_FLOW_HASH_GTP_U_DWN)
#define ICE_FLOW_HASH_GTP_U_IPV6_DWN \
	(ICE_FLOW_HASH_IPV6 | ICE_FLOW_HASH_GTP_U_DWN)

#define ICE_FLOW_HASH_PPPOE_SESS_ID \
	(BIT_ULL(ICE_FLOW_FIELD_IDX_PPPOE_SESS_ID))

#define ICE_FLOW_HASH_PPPOE_SESS_ID_ETH \
	(ICE_FLOW_HASH_ETH | ICE_FLOW_HASH_PPPOE_SESS_ID)
#define ICE_FLOW_HASH_PPPOE_TCP_ID \
	(ICE_FLOW_HASH_TCP_PORT | ICE_FLOW_HASH_PPPOE_SESS_ID)
#define ICE_FLOW_HASH_PPPOE_UDP_ID \
	(ICE_FLOW_HASH_UDP_PORT | ICE_FLOW_HASH_PPPOE_SESS_ID)

#define ICE_FLOW_HASH_PFCP_SEID \
	(BIT_ULL(ICE_FLOW_FIELD_IDX_PFCP_SEID))
#define ICE_FLOW_HASH_PFCP_IPV4_SEID \
	(ICE_FLOW_HASH_IPV4 | ICE_FLOW_HASH_PFCP_SEID)
#define ICE_FLOW_HASH_PFCP_IPV6_SEID \
	(ICE_FLOW_HASH_IPV6 | ICE_FLOW_HASH_PFCP_SEID)

#define ICE_FLOW_HASH_L2TPV3_SESS_ID \
	(BIT_ULL(ICE_FLOW_FIELD_IDX_L2TPV3_SESS_ID))
#define ICE_FLOW_HASH_L2TPV3_IPV4_SESS_ID \
	(ICE_FLOW_HASH_IPV4 | ICE_FLOW_HASH_L2TPV3_SESS_ID)
#define ICE_FLOW_HASH_L2TPV3_IPV6_SESS_ID \
	(ICE_FLOW_HASH_IPV6 | ICE_FLOW_HASH_L2TPV3_SESS_ID)

#define ICE_FLOW_HASH_ESP_SPI \
	(BIT_ULL(ICE_FLOW_FIELD_IDX_ESP_SPI))
#define ICE_FLOW_HASH_ESP_IPV4_SPI \
	(ICE_FLOW_HASH_IPV4 | ICE_FLOW_HASH_ESP_SPI)
#define ICE_FLOW_HASH_ESP_IPV6_SPI \
	(ICE_FLOW_HASH_IPV6 | ICE_FLOW_HASH_ESP_SPI)

#define ICE_FLOW_HASH_AH_SPI \
	(BIT_ULL(ICE_FLOW_FIELD_IDX_AH_SPI))
#define ICE_FLOW_HASH_AH_IPV4_SPI \
	(ICE_FLOW_HASH_IPV4 | ICE_FLOW_HASH_AH_SPI)
#define ICE_FLOW_HASH_AH_IPV6_SPI \
	(ICE_FLOW_HASH_IPV6 | ICE_FLOW_HASH_AH_SPI)

#define ICE_FLOW_HASH_NAT_T_ESP_SPI \
	(BIT_ULL(ICE_FLOW_FIELD_IDX_NAT_T_ESP_SPI))
#define ICE_FLOW_HASH_NAT_T_ESP_IPV4_SPI \
	(ICE_FLOW_HASH_IPV4 | ICE_FLOW_HASH_NAT_T_ESP_SPI)
#define ICE_FLOW_HASH_NAT_T_ESP_IPV6_SPI \
	(ICE_FLOW_HASH_IPV6 | ICE_FLOW_HASH_NAT_T_ESP_SPI)

/* Protocol header fields within a packet segment. A segment consists of one or
 * more protocol headers that make up a logical group of protocol headers. Each
 * logical group of protocol headers encapsulates or is encapsulated using/by
 * tunneling or encapsulation protocols for network virtualization such as GRE,
 * VxLAN, etc.
 */
enum ice_flow_seg_hdr {
	ICE_FLOW_SEG_HDR_NONE		= 0x00000000,
	ICE_FLOW_SEG_HDR_ETH		= 0x00000001,
	ICE_FLOW_SEG_HDR_VLAN		= 0x00000002,
	ICE_FLOW_SEG_HDR_IPV4		= 0x00000004,
	ICE_FLOW_SEG_HDR_IPV6		= 0x00000008,
	ICE_FLOW_SEG_HDR_ARP		= 0x00000010,
	ICE_FLOW_SEG_HDR_ICMP		= 0x00000020,
	ICE_FLOW_SEG_HDR_TCP		= 0x00000040,
	ICE_FLOW_SEG_HDR_UDP		= 0x00000080,
	ICE_FLOW_SEG_HDR_SCTP		= 0x00000100,
	ICE_FLOW_SEG_HDR_GRE		= 0x00000200,
	ICE_FLOW_SEG_HDR_GTPC		= 0x00000400,
	ICE_FLOW_SEG_HDR_GTPC_TEID	= 0x00000800,
	ICE_FLOW_SEG_HDR_GTPU_IP	= 0x00001000,
	ICE_FLOW_SEG_HDR_GTPU_EH	= 0x00002000,
	ICE_FLOW_SEG_HDR_GTPU_DWN	= 0x00004000,
	ICE_FLOW_SEG_HDR_GTPU_UP	= 0x00008000,
	ICE_FLOW_SEG_HDR_PPPOE		= 0x00010000,
	ICE_FLOW_SEG_HDR_PFCP_NODE	= 0x00020000,
	ICE_FLOW_SEG_HDR_PFCP_SESSION	= 0x00040000,
	ICE_FLOW_SEG_HDR_L2TPV3		= 0x00080000,
	ICE_FLOW_SEG_HDR_ESP		= 0x00100000,
	ICE_FLOW_SEG_HDR_AH		= 0x00200000,
	ICE_FLOW_SEG_HDR_NAT_T_ESP	= 0x00400000,
	ICE_FLOW_SEG_HDR_ETH_NON_IP	= 0x00800000,
	/* The following is an additive bit for ICE_FLOW_SEG_HDR_IPV4 and
	 * ICE_FLOW_SEG_HDR_IPV6 which include the IPV4 other PTYPEs
	 */
	ICE_FLOW_SEG_HDR_IPV_OTHER      = 0x20000000,
};

/* These segments all have the same PTYPES, but are otherwise distinguished by
 * the value of the gtp_eh_pdu and gtp_eh_pdu_link flags:
 *
 *                                gtp_eh_pdu     gtp_eh_pdu_link
 * ICE_FLOW_SEG_HDR_GTPU_IP           0              0
 * ICE_FLOW_SEG_HDR_GTPU_EH           1              don't care
 * ICE_FLOW_SEG_HDR_GTPU_DWN          1              0
 * ICE_FLOW_SEG_HDR_GTPU_UP           1              1
 */
#define ICE_FLOW_SEG_HDR_GTPU (ICE_FLOW_SEG_HDR_GTPU_IP | \
			       ICE_FLOW_SEG_HDR_GTPU_EH | \
			       ICE_FLOW_SEG_HDR_GTPU_DWN | \
			       ICE_FLOW_SEG_HDR_GTPU_UP)
#define ICE_FLOW_SEG_HDR_PFCP (ICE_FLOW_SEG_HDR_PFCP_NODE | \
			       ICE_FLOW_SEG_HDR_PFCP_SESSION)

enum ice_flow_field {
	/* L2 */
	ICE_FLOW_FIELD_IDX_ETH_DA,
	ICE_FLOW_FIELD_IDX_ETH_SA,
	ICE_FLOW_FIELD_IDX_S_VLAN,
	ICE_FLOW_FIELD_IDX_C_VLAN,
	ICE_FLOW_FIELD_IDX_ETH_TYPE,
	/* L3 */
	ICE_FLOW_FIELD_IDX_IPV4_DSCP,
	ICE_FLOW_FIELD_IDX_IPV6_DSCP,
	ICE_FLOW_FIELD_IDX_IPV4_TTL,
	ICE_FLOW_FIELD_IDX_IPV4_PROT,
	ICE_FLOW_FIELD_IDX_IPV6_TTL,
	ICE_FLOW_FIELD_IDX_IPV6_PROT,
	ICE_FLOW_FIELD_IDX_IPV4_SA,
	ICE_FLOW_FIELD_IDX_IPV4_DA,
	ICE_FLOW_FIELD_IDX_IPV6_SA,
	ICE_FLOW_FIELD_IDX_IPV6_DA,
	/* L4 */
	ICE_FLOW_FIELD_IDX_TCP_SRC_PORT,
	ICE_FLOW_FIELD_IDX_TCP_DST_PORT,
	ICE_FLOW_FIELD_IDX_UDP_SRC_PORT,
	ICE_FLOW_FIELD_IDX_UDP_DST_PORT,
	ICE_FLOW_FIELD_IDX_SCTP_SRC_PORT,
	ICE_FLOW_FIELD_IDX_SCTP_DST_PORT,
	ICE_FLOW_FIELD_IDX_TCP_FLAGS,
	/* ARP */
	ICE_FLOW_FIELD_IDX_ARP_SIP,
	ICE_FLOW_FIELD_IDX_ARP_DIP,
	ICE_FLOW_FIELD_IDX_ARP_SHA,
	ICE_FLOW_FIELD_IDX_ARP_DHA,
	ICE_FLOW_FIELD_IDX_ARP_OP,
	/* ICMP */
	ICE_FLOW_FIELD_IDX_ICMP_TYPE,
	ICE_FLOW_FIELD_IDX_ICMP_CODE,
	/* GRE */
	ICE_FLOW_FIELD_IDX_GRE_KEYID,
	/* GTPC_TEID */
	ICE_FLOW_FIELD_IDX_GTPC_TEID,
	/* GTPU_IP */
	ICE_FLOW_FIELD_IDX_GTPU_IP_TEID,
	/* GTPU_EH */
	ICE_FLOW_FIELD_IDX_GTPU_EH_TEID,
	ICE_FLOW_FIELD_IDX_GTPU_EH_QFI,
	/* GTPU_UP */
	ICE_FLOW_FIELD_IDX_GTPU_UP_TEID,
	/* GTPU_DWN */
	ICE_FLOW_FIELD_IDX_GTPU_DWN_TEID,
	/* PPPoE */
	ICE_FLOW_FIELD_IDX_PPPOE_SESS_ID,
	/* PFCP */
	ICE_FLOW_FIELD_IDX_PFCP_SEID,
	/* L2TPv3 */
	ICE_FLOW_FIELD_IDX_L2TPV3_SESS_ID,
	/* ESP */
	ICE_FLOW_FIELD_IDX_ESP_SPI,
	/* AH */
	ICE_FLOW_FIELD_IDX_AH_SPI,
	/* NAT_T ESP */
	ICE_FLOW_FIELD_IDX_NAT_T_ESP_SPI,
	 /* The total number of enums must not exceed 64 */
	ICE_FLOW_FIELD_IDX_MAX
};

#define ICE_FLOW_HASH_FLD_IPV4_SA	BIT_ULL(ICE_FLOW_FIELD_IDX_IPV4_SA)
#define ICE_FLOW_HASH_FLD_IPV6_SA	BIT_ULL(ICE_FLOW_FIELD_IDX_IPV6_SA)
#define ICE_FLOW_HASH_FLD_IPV4_DA	BIT_ULL(ICE_FLOW_FIELD_IDX_IPV4_DA)
#define ICE_FLOW_HASH_FLD_IPV6_DA	BIT_ULL(ICE_FLOW_FIELD_IDX_IPV6_DA)
#define ICE_FLOW_HASH_FLD_TCP_SRC_PORT	BIT_ULL(ICE_FLOW_FIELD_IDX_TCP_SRC_PORT)
#define ICE_FLOW_HASH_FLD_TCP_DST_PORT	BIT_ULL(ICE_FLOW_FIELD_IDX_TCP_DST_PORT)
#define ICE_FLOW_HASH_FLD_UDP_SRC_PORT	BIT_ULL(ICE_FLOW_FIELD_IDX_UDP_SRC_PORT)
#define ICE_FLOW_HASH_FLD_UDP_DST_PORT	BIT_ULL(ICE_FLOW_FIELD_IDX_UDP_DST_PORT)
#define ICE_FLOW_HASH_FLD_SCTP_SRC_PORT	\
	BIT_ULL(ICE_FLOW_FIELD_IDX_SCTP_SRC_PORT)
#define ICE_FLOW_HASH_FLD_SCTP_DST_PORT	\
	BIT_ULL(ICE_FLOW_FIELD_IDX_SCTP_DST_PORT)

<<<<<<< HEAD
=======
#define ICE_FLOW_HASH_FLD_GTPC_TEID	BIT_ULL(ICE_FLOW_FIELD_IDX_GTPC_TEID)
#define ICE_FLOW_HASH_FLD_GTPU_IP_TEID BIT_ULL(ICE_FLOW_FIELD_IDX_GTPU_IP_TEID)
#define ICE_FLOW_HASH_FLD_GTPU_EH_TEID BIT_ULL(ICE_FLOW_FIELD_IDX_GTPU_EH_TEID)
#define ICE_FLOW_HASH_FLD_GTPU_UP_TEID BIT_ULL(ICE_FLOW_FIELD_IDX_GTPU_UP_TEID)
#define ICE_FLOW_HASH_FLD_GTPU_DWN_TEID \
	BIT_ULL(ICE_FLOW_FIELD_IDX_GTPU_DWN_TEID)

>>>>>>> 2d5404ca
/* Flow headers and fields for AVF support */
enum ice_flow_avf_hdr_field {
	/* Values 0 - 28 are reserved for future use */
	ICE_AVF_FLOW_FIELD_INVALID		= 0,
	ICE_AVF_FLOW_FIELD_UNICAST_IPV4_UDP	= 29,
	ICE_AVF_FLOW_FIELD_MULTICAST_IPV4_UDP,
	ICE_AVF_FLOW_FIELD_IPV4_UDP,
	ICE_AVF_FLOW_FIELD_IPV4_TCP_SYN_NO_ACK,
	ICE_AVF_FLOW_FIELD_IPV4_TCP,
	ICE_AVF_FLOW_FIELD_IPV4_SCTP,
	ICE_AVF_FLOW_FIELD_IPV4_OTHER,
	ICE_AVF_FLOW_FIELD_FRAG_IPV4,
	/* Values 37-38 are reserved */
	ICE_AVF_FLOW_FIELD_UNICAST_IPV6_UDP	= 39,
	ICE_AVF_FLOW_FIELD_MULTICAST_IPV6_UDP,
	ICE_AVF_FLOW_FIELD_IPV6_UDP,
	ICE_AVF_FLOW_FIELD_IPV6_TCP_SYN_NO_ACK,
	ICE_AVF_FLOW_FIELD_IPV6_TCP,
	ICE_AVF_FLOW_FIELD_IPV6_SCTP,
	ICE_AVF_FLOW_FIELD_IPV6_OTHER,
	ICE_AVF_FLOW_FIELD_FRAG_IPV6,
	ICE_AVF_FLOW_FIELD_RSVD47,
	ICE_AVF_FLOW_FIELD_FCOE_OX,
	ICE_AVF_FLOW_FIELD_FCOE_RX,
	ICE_AVF_FLOW_FIELD_FCOE_OTHER,
	/* Values 51-62 are reserved */
	ICE_AVF_FLOW_FIELD_L2_PAYLOAD		= 63,
	ICE_AVF_FLOW_FIELD_MAX
};

/* Supported RSS offloads  This macro is defined to support
 * VIRTCHNL_OP_GET_RSS_HENA_CAPS ops. PF driver sends the RSS hardware
 * capabilities to the caller of this ops.
 */
#define ICE_DEFAULT_RSS_HENA ( \
	BIT_ULL(ICE_AVF_FLOW_FIELD_IPV4_UDP) | \
	BIT_ULL(ICE_AVF_FLOW_FIELD_IPV4_SCTP) | \
	BIT_ULL(ICE_AVF_FLOW_FIELD_IPV4_TCP) | \
	BIT_ULL(ICE_AVF_FLOW_FIELD_IPV4_OTHER) | \
	BIT_ULL(ICE_AVF_FLOW_FIELD_FRAG_IPV4) | \
	BIT_ULL(ICE_AVF_FLOW_FIELD_IPV6_UDP) | \
	BIT_ULL(ICE_AVF_FLOW_FIELD_IPV6_TCP) | \
	BIT_ULL(ICE_AVF_FLOW_FIELD_IPV6_SCTP) | \
	BIT_ULL(ICE_AVF_FLOW_FIELD_IPV6_OTHER) | \
	BIT_ULL(ICE_AVF_FLOW_FIELD_FRAG_IPV6) | \
	BIT_ULL(ICE_AVF_FLOW_FIELD_IPV4_TCP_SYN_NO_ACK) | \
	BIT_ULL(ICE_AVF_FLOW_FIELD_UNICAST_IPV4_UDP) | \
	BIT_ULL(ICE_AVF_FLOW_FIELD_MULTICAST_IPV4_UDP) | \
	BIT_ULL(ICE_AVF_FLOW_FIELD_IPV6_TCP_SYN_NO_ACK) | \
	BIT_ULL(ICE_AVF_FLOW_FIELD_UNICAST_IPV6_UDP) | \
	BIT_ULL(ICE_AVF_FLOW_FIELD_MULTICAST_IPV6_UDP))

enum ice_rss_cfg_hdr_type {
	ICE_RSS_OUTER_HEADERS, /* take outer headers as inputset. */
	ICE_RSS_INNER_HEADERS, /* take inner headers as inputset. */
	/* take inner headers as inputset for packet with outer ipv4. */
	ICE_RSS_INNER_HEADERS_W_OUTER_IPV4,
	/* take inner headers as inputset for packet with outer ipv6. */
	ICE_RSS_INNER_HEADERS_W_OUTER_IPV6,
	/* take outer headers first then inner headers as inputset */
	ICE_RSS_ANY_HEADERS
};

<<<<<<< HEAD
=======
struct ice_vsi;
>>>>>>> 2d5404ca
struct ice_rss_hash_cfg {
	u32 addl_hdrs; /* protocol header fields */
	u64 hash_flds; /* hash bit field (ICE_FLOW_HASH_*) to configure */
	enum ice_rss_cfg_hdr_type hdr_type; /* to specify inner or outer */
	bool symm; /* symmetric or asymmetric hash */
};

enum ice_flow_dir {
	ICE_FLOW_RX		= 0x02,
};

enum ice_flow_priority {
	ICE_FLOW_PRIO_LOW,
	ICE_FLOW_PRIO_NORMAL,
	ICE_FLOW_PRIO_HIGH
};

#define ICE_FLOW_SEG_SINGLE		1
#define ICE_FLOW_SEG_MAX		2
#define ICE_FLOW_SEG_RAW_FLD_MAX	2
#define ICE_FLOW_SW_FIELD_VECTOR_MAX	48
#define ICE_FLOW_FV_EXTRACT_SZ		2

#define ICE_FLOW_SET_HDRS(seg, val)	((seg)->hdrs |= (u32)(val))

struct ice_flow_seg_xtrct {
	u8 prot_id;	/* Protocol ID of extracted header field */
	u16 off;	/* Starting offset of the field in header in bytes */
	u8 idx;		/* Index of FV entry used */
	u8 disp;	/* Displacement of field in bits fr. FV entry's start */
	u16 mask;	/* Mask for field */
};

enum ice_flow_fld_match_type {
	ICE_FLOW_FLD_TYPE_REG,		/* Value, mask */
	ICE_FLOW_FLD_TYPE_RANGE,	/* Value, mask, last (upper bound) */
	ICE_FLOW_FLD_TYPE_PREFIX,	/* IP address, prefix, size of prefix */
	ICE_FLOW_FLD_TYPE_SIZE,		/* Value, mask, size of match */
};

struct ice_flow_fld_loc {
	/* Describe offsets of field information relative to the beginning of
	 * input buffer provided when adding flow entries.
	 */
	u16 val;	/* Offset where the value is located */
	u16 mask;	/* Offset where the mask/prefix value is located */
	u16 last;	/* Length or offset where the upper value is located */
};

struct ice_flow_fld_info {
	enum ice_flow_fld_match_type type;
	/* Location where to retrieve data from an input buffer */
	struct ice_flow_fld_loc src;
	/* Location where to put the data into the final entry buffer */
	struct ice_flow_fld_loc entry;
	struct ice_flow_seg_xtrct xtrct;
};

struct ice_flow_seg_fld_raw {
	struct ice_flow_fld_info info;
	u16 off;	/* Offset from the start of the segment */
};

struct ice_flow_seg_info {
	u32 hdrs;	/* Bitmask indicating protocol headers present */
	u64 match;	/* Bitmask indicating header fields to be matched */
	u64 range;	/* Bitmask indicating header fields matched as ranges */

	struct ice_flow_fld_info fields[ICE_FLOW_FIELD_IDX_MAX];

	u8 raws_cnt;	/* Number of raw fields to be matched */
	struct ice_flow_seg_fld_raw raws[ICE_FLOW_SEG_RAW_FLD_MAX];
};

/* This structure describes a flow entry, and is tracked only in this file */
struct ice_flow_entry {
	struct list_head l_entry;

	u64 id;
	struct ice_flow_prof *prof;
	enum ice_flow_priority priority;
	u16 vsi_handle;
};

#define ICE_FLOW_ENTRY_HNDL(e)	((u64)(uintptr_t)e)
#define ICE_FLOW_ENTRY_PTR(h)	((struct ice_flow_entry *)(uintptr_t)(h))

struct ice_flow_prof {
	struct list_head l_entry;

	u64 id;
	enum ice_flow_dir dir;
	u8 segs_cnt;

	/* Keep track of flow entries associated with this flow profile */
	struct mutex entries_lock;
	struct list_head entries;

	struct ice_flow_seg_info segs[ICE_FLOW_SEG_MAX];

	/* software VSI handles referenced by this flow profile */
	DECLARE_BITMAP(vsis, ICE_MAX_VSI);

	bool symm; /* Symmetric Hash for RSS */
};

struct ice_rss_cfg {
	struct list_head l_entry;
	/* bitmap of VSIs added to the RSS entry */
	DECLARE_BITMAP(vsis, ICE_MAX_VSI);
	struct ice_rss_hash_cfg hash;
};

int
ice_flow_add_prof(struct ice_hw *hw, enum ice_block blk, enum ice_flow_dir dir,
		  struct ice_flow_seg_info *segs, u8 segs_cnt,
		  bool symm, struct ice_flow_prof **prof);
int ice_flow_rem_prof(struct ice_hw *hw, enum ice_block blk, u64 prof_id);
int
ice_flow_set_parser_prof(struct ice_hw *hw, u16 dest_vsi, u16 fdir_vsi,
			 struct ice_parser_profile *prof, enum ice_block blk);
int
ice_flow_add_entry(struct ice_hw *hw, enum ice_block blk, u64 prof_id,
		   u64 entry_id, u16 vsi, enum ice_flow_priority prio,
		   void *data, u64 *entry_h);
int ice_flow_rem_entry(struct ice_hw *hw, enum ice_block blk, u64 entry_h);
void
ice_flow_set_fld(struct ice_flow_seg_info *seg, enum ice_flow_field fld,
		 u16 val_loc, u16 mask_loc, u16 last_loc, bool range);
void
ice_flow_add_fld_raw(struct ice_flow_seg_info *seg, u16 off, u8 len,
		     u16 val_loc, u16 mask_loc);
int ice_flow_rem_vsi_prof(struct ice_hw *hw, u16 vsi_handle, u64 prof_id);
void ice_rem_vsi_rss_list(struct ice_hw *hw, u16 vsi_handle);
int ice_replay_rss_cfg(struct ice_hw *hw, u16 vsi_handle);
int ice_set_rss_cfg_symm(struct ice_hw *hw, struct ice_vsi *vsi, bool symm);
int ice_add_avf_rss_cfg(struct ice_hw *hw, struct ice_vsi *vsi,
			u64 hashed_flds);
int ice_rem_vsi_rss_cfg(struct ice_hw *hw, u16 vsi_handle);
int ice_add_rss_cfg(struct ice_hw *hw, struct ice_vsi *vsi,
		    const struct ice_rss_hash_cfg *cfg);
int ice_rem_rss_cfg(struct ice_hw *hw, u16 vsi_handle,
		    const struct ice_rss_hash_cfg *cfg);
u64 ice_get_rss_cfg(struct ice_hw *hw, u16 vsi_handle, u32 hdrs, bool *symm);
#endif /* _ICE_FLOW_H_ */<|MERGE_RESOLUTION|>--- conflicted
+++ resolved
@@ -257,8 +257,6 @@
 #define ICE_FLOW_HASH_FLD_SCTP_DST_PORT	\
 	BIT_ULL(ICE_FLOW_FIELD_IDX_SCTP_DST_PORT)
 
-<<<<<<< HEAD
-=======
 #define ICE_FLOW_HASH_FLD_GTPC_TEID	BIT_ULL(ICE_FLOW_FIELD_IDX_GTPC_TEID)
 #define ICE_FLOW_HASH_FLD_GTPU_IP_TEID BIT_ULL(ICE_FLOW_FIELD_IDX_GTPU_IP_TEID)
 #define ICE_FLOW_HASH_FLD_GTPU_EH_TEID BIT_ULL(ICE_FLOW_FIELD_IDX_GTPU_EH_TEID)
@@ -266,7 +264,6 @@
 #define ICE_FLOW_HASH_FLD_GTPU_DWN_TEID \
 	BIT_ULL(ICE_FLOW_FIELD_IDX_GTPU_DWN_TEID)
 
->>>>>>> 2d5404ca
 /* Flow headers and fields for AVF support */
 enum ice_flow_avf_hdr_field {
 	/* Values 0 - 28 are reserved for future use */
@@ -330,10 +327,7 @@
 	ICE_RSS_ANY_HEADERS
 };
 
-<<<<<<< HEAD
-=======
 struct ice_vsi;
->>>>>>> 2d5404ca
 struct ice_rss_hash_cfg {
 	u32 addl_hdrs; /* protocol header fields */
 	u64 hash_flds; /* hash bit field (ICE_FLOW_HASH_*) to configure */
