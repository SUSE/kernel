--- conflicted
+++ resolved
@@ -3035,10 +3035,7 @@
  * @es: extraction sequence (length of array is determined by the block)
  * @masks: mask for extraction sequence
  * @symm: symmetric setting for RSS profiles
-<<<<<<< HEAD
-=======
  * @fd_swap: enable/disable FDIR paired src/dst fields swap option
->>>>>>> 2d5404ca
  *
  * This function registers a profile, which matches a set of PTYPES with a
  * particular extraction sequence. While the hardware profile is allocated
@@ -3048,11 +3045,7 @@
 int
 ice_add_prof(struct ice_hw *hw, enum ice_block blk, u64 id, u8 ptypes[],
 	     const struct ice_ptype_attributes *attr, u16 attr_cnt,
-<<<<<<< HEAD
-	     struct ice_fv_word *es, u16 *masks, bool symm)
-=======
 	     struct ice_fv_word *es, u16 *masks, bool symm, bool fd_swap)
->>>>>>> 2d5404ca
 {
 	u32 bytes = DIV_ROUND_UP(ICE_FLOW_PTYPE_MAX, BITS_PER_BYTE);
 	DECLARE_BITMAP(ptgs_used, ICE_XLT1_CNT);
