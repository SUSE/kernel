// SPDX-License-Identifier: GPL-2.0
/* Copyright (C) 2021, Intel Corporation. */

#include <linux/delay.h>
#include <linux/iopoll.h>
#include "ice_common.h"
#include "ice_ptp_hw.h"
#include "ice_ptp_consts.h"
#include "ice_cgu_regs.h"

static struct dpll_pin_frequency ice_cgu_pin_freq_common[] = {
	DPLL_PIN_FREQUENCY_1PPS,
	DPLL_PIN_FREQUENCY_10MHZ,
};

static struct dpll_pin_frequency ice_cgu_pin_freq_1_hz[] = {
	DPLL_PIN_FREQUENCY_1PPS,
};

static struct dpll_pin_frequency ice_cgu_pin_freq_10_mhz[] = {
	DPLL_PIN_FREQUENCY_10MHZ,
};

static const struct ice_cgu_pin_desc ice_e810t_sfp_cgu_inputs[] = {
	{ "CVL-SDP22",	  ZL_REF0P, DPLL_PIN_TYPE_INT_OSCILLATOR,
		ARRAY_SIZE(ice_cgu_pin_freq_common), ice_cgu_pin_freq_common },
	{ "CVL-SDP20",	  ZL_REF0N, DPLL_PIN_TYPE_INT_OSCILLATOR,
		ARRAY_SIZE(ice_cgu_pin_freq_common), ice_cgu_pin_freq_common },
	{ "C827_0-RCLKA", ZL_REF1P, DPLL_PIN_TYPE_MUX, 0, },
	{ "C827_0-RCLKB", ZL_REF1N, DPLL_PIN_TYPE_MUX, 0, },
	{ "SMA1",	  ZL_REF3P, DPLL_PIN_TYPE_EXT,
		ARRAY_SIZE(ice_cgu_pin_freq_common), ice_cgu_pin_freq_common },
	{ "SMA2/U.FL2",	  ZL_REF3N, DPLL_PIN_TYPE_EXT,
		ARRAY_SIZE(ice_cgu_pin_freq_common), ice_cgu_pin_freq_common },
	{ "GNSS-1PPS",	  ZL_REF4P, DPLL_PIN_TYPE_GNSS,
		ARRAY_SIZE(ice_cgu_pin_freq_1_hz), ice_cgu_pin_freq_1_hz },
<<<<<<< HEAD
	{ "OCXO",	  ZL_REF4N, DPLL_PIN_TYPE_INT_OSCILLATOR, 0, },
=======
>>>>>>> 2d5404ca
};

static const struct ice_cgu_pin_desc ice_e810t_qsfp_cgu_inputs[] = {
	{ "CVL-SDP22",	  ZL_REF0P, DPLL_PIN_TYPE_INT_OSCILLATOR,
		ARRAY_SIZE(ice_cgu_pin_freq_common), ice_cgu_pin_freq_common },
	{ "CVL-SDP20",	  ZL_REF0N, DPLL_PIN_TYPE_INT_OSCILLATOR,
		ARRAY_SIZE(ice_cgu_pin_freq_common), ice_cgu_pin_freq_common },
	{ "C827_0-RCLKA", ZL_REF1P, DPLL_PIN_TYPE_MUX, },
	{ "C827_0-RCLKB", ZL_REF1N, DPLL_PIN_TYPE_MUX, },
	{ "C827_1-RCLKA", ZL_REF2P, DPLL_PIN_TYPE_MUX, },
	{ "C827_1-RCLKB", ZL_REF2N, DPLL_PIN_TYPE_MUX, },
	{ "SMA1",	  ZL_REF3P, DPLL_PIN_TYPE_EXT,
		ARRAY_SIZE(ice_cgu_pin_freq_common), ice_cgu_pin_freq_common },
	{ "SMA2/U.FL2",	  ZL_REF3N, DPLL_PIN_TYPE_EXT,
		ARRAY_SIZE(ice_cgu_pin_freq_common), ice_cgu_pin_freq_common },
	{ "GNSS-1PPS",	  ZL_REF4P, DPLL_PIN_TYPE_GNSS,
		ARRAY_SIZE(ice_cgu_pin_freq_1_hz), ice_cgu_pin_freq_1_hz },
<<<<<<< HEAD
	{ "OCXO",	  ZL_REF4N, DPLL_PIN_TYPE_INT_OSCILLATOR, },
=======
>>>>>>> 2d5404ca
};

static const struct ice_cgu_pin_desc ice_e810t_sfp_cgu_outputs[] = {
	{ "REF-SMA1",	    ZL_OUT0, DPLL_PIN_TYPE_EXT,
		ARRAY_SIZE(ice_cgu_pin_freq_common), ice_cgu_pin_freq_common },
	{ "REF-SMA2/U.FL2", ZL_OUT1, DPLL_PIN_TYPE_EXT,
		ARRAY_SIZE(ice_cgu_pin_freq_common), ice_cgu_pin_freq_common },
	{ "PHY-CLK",	    ZL_OUT2, DPLL_PIN_TYPE_SYNCE_ETH_PORT, },
	{ "MAC-CLK",	    ZL_OUT3, DPLL_PIN_TYPE_SYNCE_ETH_PORT, },
	{ "CVL-SDP21",	    ZL_OUT4, DPLL_PIN_TYPE_EXT,
		ARRAY_SIZE(ice_cgu_pin_freq_1_hz), ice_cgu_pin_freq_1_hz },
	{ "CVL-SDP23",	    ZL_OUT5, DPLL_PIN_TYPE_EXT,
		ARRAY_SIZE(ice_cgu_pin_freq_1_hz), ice_cgu_pin_freq_1_hz },
};

static const struct ice_cgu_pin_desc ice_e810t_qsfp_cgu_outputs[] = {
	{ "REF-SMA1",	    ZL_OUT0, DPLL_PIN_TYPE_EXT,
		ARRAY_SIZE(ice_cgu_pin_freq_common), ice_cgu_pin_freq_common },
	{ "REF-SMA2/U.FL2", ZL_OUT1, DPLL_PIN_TYPE_EXT,
		ARRAY_SIZE(ice_cgu_pin_freq_common), ice_cgu_pin_freq_common },
	{ "PHY-CLK",	    ZL_OUT2, DPLL_PIN_TYPE_SYNCE_ETH_PORT, 0 },
	{ "PHY2-CLK",	    ZL_OUT3, DPLL_PIN_TYPE_SYNCE_ETH_PORT, 0 },
	{ "MAC-CLK",	    ZL_OUT4, DPLL_PIN_TYPE_SYNCE_ETH_PORT, 0 },
	{ "CVL-SDP21",	    ZL_OUT5, DPLL_PIN_TYPE_EXT,
		ARRAY_SIZE(ice_cgu_pin_freq_1_hz), ice_cgu_pin_freq_1_hz },
	{ "CVL-SDP23",	    ZL_OUT6, DPLL_PIN_TYPE_EXT,
		ARRAY_SIZE(ice_cgu_pin_freq_1_hz), ice_cgu_pin_freq_1_hz },
};

static const struct ice_cgu_pin_desc ice_e823_si_cgu_inputs[] = {
	{ "NONE",	  SI_REF0P, 0, 0 },
	{ "NONE",	  SI_REF0N, 0, 0 },
	{ "SYNCE0_DP",	  SI_REF1P, DPLL_PIN_TYPE_MUX, 0 },
	{ "SYNCE0_DN",	  SI_REF1N, DPLL_PIN_TYPE_MUX, 0 },
	{ "EXT_CLK_SYNC", SI_REF2P, DPLL_PIN_TYPE_EXT,
		ARRAY_SIZE(ice_cgu_pin_freq_common), ice_cgu_pin_freq_common },
	{ "NONE",	  SI_REF2N, 0, 0 },
	{ "EXT_PPS_OUT",  SI_REF3,  DPLL_PIN_TYPE_EXT,
		ARRAY_SIZE(ice_cgu_pin_freq_common), ice_cgu_pin_freq_common },
	{ "INT_PPS_OUT",  SI_REF4,  DPLL_PIN_TYPE_EXT,
		ARRAY_SIZE(ice_cgu_pin_freq_common), ice_cgu_pin_freq_common },
};

static const struct ice_cgu_pin_desc ice_e823_si_cgu_outputs[] = {
	{ "1588-TIME_SYNC", SI_OUT0, DPLL_PIN_TYPE_EXT,
		ARRAY_SIZE(ice_cgu_pin_freq_common), ice_cgu_pin_freq_common },
	{ "PHY-CLK",	    SI_OUT1, DPLL_PIN_TYPE_SYNCE_ETH_PORT, 0 },
	{ "10MHZ-SMA2",	    SI_OUT2, DPLL_PIN_TYPE_EXT,
		ARRAY_SIZE(ice_cgu_pin_freq_10_mhz), ice_cgu_pin_freq_10_mhz },
	{ "PPS-SMA1",	    SI_OUT3, DPLL_PIN_TYPE_EXT,
		ARRAY_SIZE(ice_cgu_pin_freq_common), ice_cgu_pin_freq_common },
};

static const struct ice_cgu_pin_desc ice_e823_zl_cgu_inputs[] = {
	{ "NONE",	  ZL_REF0P, 0, 0 },
	{ "INT_PPS_OUT",  ZL_REF0N, DPLL_PIN_TYPE_EXT,
		ARRAY_SIZE(ice_cgu_pin_freq_1_hz), ice_cgu_pin_freq_1_hz },
	{ "SYNCE0_DP",	  ZL_REF1P, DPLL_PIN_TYPE_MUX, 0 },
	{ "SYNCE0_DN",	  ZL_REF1N, DPLL_PIN_TYPE_MUX, 0 },
	{ "NONE",	  ZL_REF2P, 0, 0 },
	{ "NONE",	  ZL_REF2N, 0, 0 },
	{ "EXT_CLK_SYNC", ZL_REF3P, DPLL_PIN_TYPE_EXT,
		ARRAY_SIZE(ice_cgu_pin_freq_common), ice_cgu_pin_freq_common },
	{ "NONE",	  ZL_REF3N, 0, 0 },
	{ "EXT_PPS_OUT",  ZL_REF4P, DPLL_PIN_TYPE_EXT,
		ARRAY_SIZE(ice_cgu_pin_freq_1_hz), ice_cgu_pin_freq_1_hz },
	{ "OCXO",	  ZL_REF4N, DPLL_PIN_TYPE_INT_OSCILLATOR, 0 },
};

static const struct ice_cgu_pin_desc ice_e823_zl_cgu_outputs[] = {
	{ "PPS-SMA1",	   ZL_OUT0, DPLL_PIN_TYPE_EXT,
		ARRAY_SIZE(ice_cgu_pin_freq_1_hz), ice_cgu_pin_freq_1_hz },
	{ "10MHZ-SMA2",	   ZL_OUT1, DPLL_PIN_TYPE_EXT,
		ARRAY_SIZE(ice_cgu_pin_freq_10_mhz), ice_cgu_pin_freq_10_mhz },
	{ "PHY-CLK",	   ZL_OUT2, DPLL_PIN_TYPE_SYNCE_ETH_PORT, 0 },
	{ "1588-TIME_REF", ZL_OUT3, DPLL_PIN_TYPE_SYNCE_ETH_PORT, 0 },
	{ "CPK-TIME_SYNC", ZL_OUT4, DPLL_PIN_TYPE_EXT,
		ARRAY_SIZE(ice_cgu_pin_freq_common), ice_cgu_pin_freq_common },
	{ "NONE",	   ZL_OUT5, 0, 0 },
};

/* Low level functions for interacting with and managing the device clock used
 * for the Precision Time Protocol.
 *
 * The ice hardware represents the current time using three registers:
 *
 *    GLTSYN_TIME_H     GLTSYN_TIME_L     GLTSYN_TIME_R
 *  +---------------+ +---------------+ +---------------+
 *  |    32 bits    | |    32 bits    | |    32 bits    |
 *  +---------------+ +---------------+ +---------------+
 *
 * The registers are incremented every clock tick using a 40bit increment
 * value defined over two registers:
 *
 *                     GLTSYN_INCVAL_H   GLTSYN_INCVAL_L
 *                    +---------------+ +---------------+
 *                    |    8 bit s    | |    32 bits    |
 *                    +---------------+ +---------------+
 *
 * The increment value is added to the GLSTYN_TIME_R and GLSTYN_TIME_L
 * registers every clock source tick. Depending on the specific device
 * configuration, the clock source frequency could be one of a number of
 * values.
 *
 * For E810 devices, the increment frequency is 812.5 MHz
 *
 * For E822 devices the clock can be derived from different sources, and the
 * increment has an effective frequency of one of the following:
 * - 823.4375 MHz
 * - 783.36 MHz
 * - 796.875 MHz
 * - 816 MHz
 * - 830.078125 MHz
 * - 783.36 MHz
 *
 * The hardware captures timestamps in the PHY for incoming packets, and for
 * outgoing packets on request. To support this, the PHY maintains a timer
 * that matches the lower 64 bits of the global source timer.
 *
 * In order to ensure that the PHY timers and the source timer are equivalent,
 * shadow registers are used to prepare the desired initial values. A special
 * sync command is issued to trigger copying from the shadow registers into
 * the appropriate source and PHY registers simultaneously.
 *
 * The driver supports devices which have different PHYs with subtly different
 * mechanisms to program and control the timers. We divide the devices into
 * families named after the first major device, E810 and similar devices, and
 * E822 and similar devices.
 *
 * - E822 based devices have additional support for fine grained Vernier
 *   calibration which requires significant setup
 * - The layout of timestamp data in the PHY register blocks is different
 * - The way timer synchronization commands are issued is different.
 *
 * To support this, very low level functions have an e810 or e822 suffix
 * indicating what type of device they work on. Higher level abstractions for
 * tasks that can be done on both devices do not have the suffix and will
 * correctly look up the appropriate low level function when running.
 *
 * Functions which only make sense on a single device family may not have
 * a suitable generic implementation
 */

/**
 * ice_get_ptp_src_clock_index - determine source clock index
 * @hw: pointer to HW struct
 *
 * Determine the source clock index currently in use, based on device
 * capabilities reported during initialization.
 */
u8 ice_get_ptp_src_clock_index(struct ice_hw *hw)
{
	return hw->func_caps.ts_func_info.tmr_index_assoc;
}

/**
 * ice_ptp_read_src_incval - Read source timer increment value
 * @hw: pointer to HW struct
 *
 * Read the increment value of the source timer and return it.
 */
static u64 ice_ptp_read_src_incval(struct ice_hw *hw)
{
	u32 lo, hi;
	u8 tmr_idx;

	tmr_idx = ice_get_ptp_src_clock_index(hw);

	lo = rd32(hw, GLTSYN_INCVAL_L(tmr_idx));
	hi = rd32(hw, GLTSYN_INCVAL_H(tmr_idx));

	return ((u64)(hi & INCVAL_HIGH_M) << 32) | lo;
}

/**
 * ice_read_cgu_reg_e82x - Read a CGU register
 * @hw: pointer to the HW struct
 * @addr: Register address to read
 * @val: storage for register value read
 *
 * Read the contents of a register of the Clock Generation Unit. Only
 * applicable to E822 devices.
 *
 * Return: 0 on success, other error codes when failed to read from CGU
 */
<<<<<<< HEAD
void ice_ptp_src_cmd(struct ice_hw *hw, enum ice_ptp_tmr_cmd cmd)
=======
static int ice_read_cgu_reg_e82x(struct ice_hw *hw, u32 addr, u32 *val)
>>>>>>> 2d5404ca
{
	struct ice_sbq_msg_input cgu_msg = {
		.opcode = ice_sbq_msg_rd,
		.dest_dev = cgu,
		.msg_addr_low = addr
	};
	int err;

<<<<<<< HEAD
	switch (cmd) {
	case ICE_PTP_INIT_TIME:
		cmd_val |= GLTSYN_CMD_INIT_TIME;
		break;
	case ICE_PTP_INIT_INCVAL:
		cmd_val |= GLTSYN_CMD_INIT_INCVAL;
		break;
	case ICE_PTP_ADJ_TIME:
		cmd_val |= GLTSYN_CMD_ADJ_TIME;
		break;
	case ICE_PTP_ADJ_TIME_AT_TIME:
		cmd_val |= GLTSYN_CMD_ADJ_INIT_TIME;
		break;
	case ICE_PTP_READ_TIME:
		cmd_val |= GLTSYN_CMD_READ_TIME;
		break;
	case ICE_PTP_NOP:
		break;
=======
	err = ice_sbq_rw_reg(hw, &cgu_msg, ICE_AQ_FLAG_RD);
	if (err) {
		ice_debug(hw, ICE_DBG_PTP, "Failed to read CGU register 0x%04x, err %d\n",
			  addr, err);
		return err;
>>>>>>> 2d5404ca
	}

	*val = cgu_msg.data;

	return 0;
}

/**
 * ice_write_cgu_reg_e82x - Write a CGU register
 * @hw: pointer to the HW struct
 * @addr: Register address to write
 * @val: value to write into the register
 *
 * Write the specified value to a register of the Clock Generation Unit. Only
 * applicable to E822 devices.
 *
 * Return: 0 on success, other error codes when failed to write to CGU
 */
<<<<<<< HEAD

/**
 * ice_fill_phy_msg_e82x - Fill message data for a PHY register access
 * @msg: the PHY message buffer to fill in
 * @port: the port to access
 * @offset: the register offset
 */
static void
ice_fill_phy_msg_e82x(struct ice_sbq_msg_input *msg, u8 port, u16 offset)
{
	int phy_port, phy, quadtype;

	phy_port = port % ICE_PORTS_PER_PHY_E82X;
	phy = port / ICE_PORTS_PER_PHY_E82X;
	quadtype = (port / ICE_PORTS_PER_QUAD) % ICE_QUADS_PER_PHY_E82X;
=======
static int ice_write_cgu_reg_e82x(struct ice_hw *hw, u32 addr, u32 val)
{
	struct ice_sbq_msg_input cgu_msg = {
		.opcode = ice_sbq_msg_wr,
		.dest_dev = cgu,
		.msg_addr_low = addr,
		.data = val
	};
	int err;
>>>>>>> 2d5404ca

	err = ice_sbq_rw_reg(hw, &cgu_msg, ICE_AQ_FLAG_RD);
	if (err) {
		ice_debug(hw, ICE_DBG_PTP, "Failed to write CGU register 0x%04x, err %d\n",
			  addr, err);
		return err;
	}

	return err;
}

/**
<<<<<<< HEAD
 * ice_is_64b_phy_reg_e82x - Check if this is a 64bit PHY register
 * @low_addr: the low address to check
 * @high_addr: on return, contains the high address of the 64bit register
=======
 * ice_clk_freq_str - Convert time_ref_freq to string
 * @clk_freq: Clock frequency
>>>>>>> 2d5404ca
 *
 * Return: specified TIME_REF clock frequency converted to a string
 */
<<<<<<< HEAD
static bool ice_is_64b_phy_reg_e82x(u16 low_addr, u16 *high_addr)
=======
static const char *ice_clk_freq_str(enum ice_time_ref_freq clk_freq)
>>>>>>> 2d5404ca
{
	switch (clk_freq) {
	case ICE_TIME_REF_FREQ_25_000:
		return "25 MHz";
	case ICE_TIME_REF_FREQ_122_880:
		return "122.88 MHz";
	case ICE_TIME_REF_FREQ_125_000:
		return "125 MHz";
	case ICE_TIME_REF_FREQ_153_600:
		return "153.6 MHz";
	case ICE_TIME_REF_FREQ_156_250:
		return "156.25 MHz";
	case ICE_TIME_REF_FREQ_245_760:
		return "245.76 MHz";
	default:
		return "Unknown";
	}
}

/**
<<<<<<< HEAD
 * ice_is_40b_phy_reg_e82x - Check if this is a 40bit PHY register
 * @low_addr: the low address to check
 * @high_addr: on return, contains the high address of the 40bit value
=======
 * ice_clk_src_str - Convert time_ref_src to string
 * @clk_src: Clock source
>>>>>>> 2d5404ca
 *
 * Return: specified clock source converted to its string name
 */
<<<<<<< HEAD
static bool ice_is_40b_phy_reg_e82x(u16 low_addr, u16 *high_addr)
=======
static const char *ice_clk_src_str(enum ice_clk_src clk_src)
>>>>>>> 2d5404ca
{
	switch (clk_src) {
	case ICE_CLK_SRC_TCXO:
		return "TCXO";
	case ICE_CLK_SRC_TIME_REF:
		return "TIME_REF";
	default:
		return "Unknown";
	}
}

/**
<<<<<<< HEAD
 * ice_read_phy_reg_e82x - Read a PHY register
=======
 * ice_cfg_cgu_pll_e82x - Configure the Clock Generation Unit
>>>>>>> 2d5404ca
 * @hw: pointer to the HW struct
 * @clk_freq: Clock frequency to program
 * @clk_src: Clock source to select (TIME_REF, or TCXO)
 *
 * Configure the Clock Generation Unit with the desired clock frequency and
 * time reference, enabling the PLL which drives the PTP hardware clock.
 *
 * Return:
 * * %0       - success
 * * %-EINVAL - input parameters are incorrect
 * * %-EBUSY  - failed to lock TS PLL
 * * %other   - CGU read/write failure
 */
<<<<<<< HEAD
static int
ice_read_phy_reg_e82x(struct ice_hw *hw, u8 port, u16 offset, u32 *val)
=======
static int ice_cfg_cgu_pll_e82x(struct ice_hw *hw,
				enum ice_time_ref_freq clk_freq,
				enum ice_clk_src clk_src)
>>>>>>> 2d5404ca
{
	union tspll_ro_bwm_lf bwm_lf;
	union nac_cgu_dword19 dw19;
	union nac_cgu_dword22 dw22;
	union nac_cgu_dword24 dw24;
	union nac_cgu_dword9 dw9;
	int err;

<<<<<<< HEAD
	ice_fill_phy_msg_e82x(&msg, port, offset);
	msg.opcode = ice_sbq_msg_rd;

	err = ice_sbq_rw_reg(hw, &msg);
	if (err) {
		ice_debug(hw, ICE_DBG_PTP, "Failed to send message to PHY, err %d\n",
			  err);
		return err;
	}

	*val = msg.data;

	return 0;
}

/**
 * ice_read_64b_phy_reg_e82x - Read a 64bit value from PHY registers
 * @hw: pointer to the HW struct
 * @port: PHY port to read from
 * @low_addr: offset of the lower register to read from
 * @val: on return, the contents of the 64bit value from the PHY registers
 *
 * Reads the two registers associated with a 64bit value and returns it in the
 * val pointer. The offset always specifies the lower register offset to use.
 * The high offset is looked up. This function only operates on registers
 * known to be two parts of a 64bit value.
 */
static int
ice_read_64b_phy_reg_e82x(struct ice_hw *hw, u8 port, u16 low_addr, u64 *val)
{
	u32 low, high;
	u16 high_addr;
	int err;

	/* Only operate on registers known to be split into two 32bit
	 * registers.
	 */
	if (!ice_is_64b_phy_reg_e82x(low_addr, &high_addr)) {
		ice_debug(hw, ICE_DBG_PTP, "Invalid 64b register addr 0x%08x\n",
			  low_addr);
		return -EINVAL;
	}

	err = ice_read_phy_reg_e82x(hw, port, low_addr, &low);
	if (err) {
		ice_debug(hw, ICE_DBG_PTP, "Failed to read from low register 0x%08x\n, err %d",
			  low_addr, err);
=======
	if (clk_freq >= NUM_ICE_TIME_REF_FREQ) {
		dev_warn(ice_hw_to_dev(hw), "Invalid TIME_REF frequency %u\n",
			 clk_freq);
		return -EINVAL;
	}

	if (clk_src >= NUM_ICE_CLK_SRC) {
		dev_warn(ice_hw_to_dev(hw), "Invalid clock source %u\n",
			 clk_src);
		return -EINVAL;
	}

	if (clk_src == ICE_CLK_SRC_TCXO &&
	    clk_freq != ICE_TIME_REF_FREQ_25_000) {
		dev_warn(ice_hw_to_dev(hw),
			 "TCXO only supports 25 MHz frequency\n");
		return -EINVAL;
	}

	err = ice_read_cgu_reg_e82x(hw, NAC_CGU_DWORD9, &dw9.val);
	if (err)
>>>>>>> 2d5404ca
		return err;

<<<<<<< HEAD
	err = ice_read_phy_reg_e82x(hw, port, high_addr, &high);
	if (err) {
		ice_debug(hw, ICE_DBG_PTP, "Failed to read from high register 0x%08x\n, err %d",
			  high_addr, err);
=======
	err = ice_read_cgu_reg_e82x(hw, NAC_CGU_DWORD24, &dw24.val);
	if (err)
>>>>>>> 2d5404ca
		return err;

	err = ice_read_cgu_reg_e82x(hw, TSPLL_RO_BWM_LF, &bwm_lf.val);
	if (err)
		return err;

	/* Log the current clock configuration */
	ice_debug(hw, ICE_DBG_PTP, "Current CGU configuration -- %s, clk_src %s, clk_freq %s, PLL %s\n",
		  dw24.ts_pll_enable ? "enabled" : "disabled",
		  ice_clk_src_str(dw24.time_ref_sel),
		  ice_clk_freq_str(dw9.time_ref_freq_sel),
		  bwm_lf.plllock_true_lock_cri ? "locked" : "unlocked");

<<<<<<< HEAD
=======
	/* Disable the PLL before changing the clock source or frequency */
	if (dw24.ts_pll_enable) {
		dw24.ts_pll_enable = 0;

		err = ice_write_cgu_reg_e82x(hw, NAC_CGU_DWORD24, dw24.val);
		if (err)
			return err;
	}

	/* Set the frequency */
	dw9.time_ref_freq_sel = clk_freq;
	err = ice_write_cgu_reg_e82x(hw, NAC_CGU_DWORD9, dw9.val);
	if (err)
		return err;

	/* Configure the TS PLL feedback divisor */
	err = ice_read_cgu_reg_e82x(hw, NAC_CGU_DWORD19, &dw19.val);
	if (err)
		return err;

	dw19.tspll_fbdiv_intgr = e822_cgu_params[clk_freq].feedback_div;
	dw19.tspll_ndivratio = 1;

	err = ice_write_cgu_reg_e82x(hw, NAC_CGU_DWORD19, dw19.val);
	if (err)
		return err;

	/* Configure the TS PLL post divisor */
	err = ice_read_cgu_reg_e82x(hw, NAC_CGU_DWORD22, &dw22.val);
	if (err)
		return err;

	dw22.time1588clk_div = e822_cgu_params[clk_freq].post_pll_div;
	dw22.time1588clk_sel_div2 = 0;

	err = ice_write_cgu_reg_e82x(hw, NAC_CGU_DWORD22, dw22.val);
	if (err)
		return err;

	/* Configure the TS PLL pre divisor and clock source */
	err = ice_read_cgu_reg_e82x(hw, NAC_CGU_DWORD24, &dw24.val);
	if (err)
		return err;

	dw24.ref1588_ck_div = e822_cgu_params[clk_freq].refclk_pre_div;
	dw24.tspll_fbdiv_frac = e822_cgu_params[clk_freq].frac_n_div;
	dw24.time_ref_sel = clk_src;

	err = ice_write_cgu_reg_e82x(hw, NAC_CGU_DWORD24, dw24.val);
	if (err)
		return err;

	/* Finally, enable the PLL */
	dw24.ts_pll_enable = 1;

	err = ice_write_cgu_reg_e82x(hw, NAC_CGU_DWORD24, dw24.val);
	if (err)
		return err;

	/* Wait to verify if the PLL locks */
	usleep_range(1000, 5000);

	err = ice_read_cgu_reg_e82x(hw, TSPLL_RO_BWM_LF, &bwm_lf.val);
	if (err)
		return err;

	if (!bwm_lf.plllock_true_lock_cri) {
		dev_warn(ice_hw_to_dev(hw), "CGU PLL failed to lock\n");
		return -EBUSY;
	}

	/* Log the current clock configuration */
	ice_debug(hw, ICE_DBG_PTP, "New CGU configuration -- %s, clk_src %s, clk_freq %s, PLL %s\n",
		  dw24.ts_pll_enable ? "enabled" : "disabled",
		  ice_clk_src_str(dw24.time_ref_sel),
		  ice_clk_freq_str(dw9.time_ref_freq_sel),
		  bwm_lf.plllock_true_lock_cri ? "locked" : "unlocked");

	return 0;
}

/**
 * ice_cfg_cgu_pll_e825c - Configure the Clock Generation Unit for E825-C
 * @hw: pointer to the HW struct
 * @clk_freq: Clock frequency to program
 * @clk_src: Clock source to select (TIME_REF, or TCXO)
 *
 * Configure the Clock Generation Unit with the desired clock frequency and
 * time reference, enabling the PLL which drives the PTP hardware clock.
 *
 * Return:
 * * %0       - success
 * * %-EINVAL - input parameters are incorrect
 * * %-EBUSY  - failed to lock TS PLL
 * * %other   - CGU read/write failure
 */
static int ice_cfg_cgu_pll_e825c(struct ice_hw *hw,
				 enum ice_time_ref_freq clk_freq,
				 enum ice_clk_src clk_src)
{
	union tspll_ro_lock_e825c ro_lock;
	union nac_cgu_dword16_e825c dw16;
	union nac_cgu_dword23_e825c dw23;
	union nac_cgu_dword19 dw19;
	union nac_cgu_dword22 dw22;
	union nac_cgu_dword24 dw24;
	union nac_cgu_dword9 dw9;
	int err;

	if (clk_freq >= NUM_ICE_TIME_REF_FREQ) {
		dev_warn(ice_hw_to_dev(hw), "Invalid TIME_REF frequency %u\n",
			 clk_freq);
		return -EINVAL;
	}

	if (clk_src >= NUM_ICE_CLK_SRC) {
		dev_warn(ice_hw_to_dev(hw), "Invalid clock source %u\n",
			 clk_src);
		return -EINVAL;
	}

	if (clk_src == ICE_CLK_SRC_TCXO &&
	    clk_freq != ICE_TIME_REF_FREQ_156_250) {
		dev_warn(ice_hw_to_dev(hw),
			 "TCXO only supports 156.25 MHz frequency\n");
		return -EINVAL;
	}

	err = ice_read_cgu_reg_e82x(hw, NAC_CGU_DWORD9, &dw9.val);
	if (err)
		return err;

	err = ice_read_cgu_reg_e82x(hw, NAC_CGU_DWORD24, &dw24.val);
	if (err)
		return err;

	err = ice_read_cgu_reg_e82x(hw, NAC_CGU_DWORD16_E825C, &dw16.val);
	if (err)
		return err;

	err = ice_read_cgu_reg_e82x(hw, NAC_CGU_DWORD23_E825C, &dw23.val);
	if (err)
		return err;

	err = ice_read_cgu_reg_e82x(hw, TSPLL_RO_LOCK_E825C, &ro_lock.val);
	if (err)
		return err;

	/* Log the current clock configuration */
	ice_debug(hw, ICE_DBG_PTP, "Current CGU configuration -- %s, clk_src %s, clk_freq %s, PLL %s\n",
		  dw24.ts_pll_enable ? "enabled" : "disabled",
		  ice_clk_src_str(dw23.time_ref_sel),
		  ice_clk_freq_str(dw9.time_ref_freq_sel),
		  ro_lock.plllock_true_lock_cri ? "locked" : "unlocked");

	/* Disable the PLL before changing the clock source or frequency */
	if (dw23.ts_pll_enable) {
		dw23.ts_pll_enable = 0;

		err = ice_write_cgu_reg_e82x(hw, NAC_CGU_DWORD23_E825C,
					     dw23.val);
		if (err)
			return err;
	}

	/* Set the frequency */
	dw9.time_ref_freq_sel = clk_freq;

	/* Enable the correct receiver */
	if (clk_src == ICE_CLK_SRC_TCXO) {
		dw9.time_ref_en = 0;
		dw9.clk_eref0_en = 1;
	} else {
		dw9.time_ref_en = 1;
		dw9.clk_eref0_en = 0;
	}
	err = ice_write_cgu_reg_e82x(hw, NAC_CGU_DWORD9, dw9.val);
	if (err)
		return err;

	/* Choose the referenced frequency */
	dw16.tspll_ck_refclkfreq =
	e825c_cgu_params[clk_freq].tspll_ck_refclkfreq;
	err = ice_write_cgu_reg_e82x(hw, NAC_CGU_DWORD16_E825C, dw16.val);
	if (err)
		return err;

	/* Configure the TS PLL feedback divisor */
	err = ice_read_cgu_reg_e82x(hw, NAC_CGU_DWORD19, &dw19.val);
	if (err)
		return err;

	dw19.tspll_fbdiv_intgr =
		e825c_cgu_params[clk_freq].tspll_fbdiv_intgr;
	dw19.tspll_ndivratio =
		e825c_cgu_params[clk_freq].tspll_ndivratio;

	err = ice_write_cgu_reg_e82x(hw, NAC_CGU_DWORD19, dw19.val);
	if (err)
		return err;

	/* Configure the TS PLL post divisor */
	err = ice_read_cgu_reg_e82x(hw, NAC_CGU_DWORD22, &dw22.val);
	if (err)
		return err;

	/* These two are constant for E825C */
	dw22.time1588clk_div = 5;
	dw22.time1588clk_sel_div2 = 0;

	err = ice_write_cgu_reg_e82x(hw, NAC_CGU_DWORD22, dw22.val);
	if (err)
		return err;

	/* Configure the TS PLL pre divisor and clock source */
	err = ice_read_cgu_reg_e82x(hw, NAC_CGU_DWORD23_E825C, &dw23.val);
	if (err)
		return err;

	dw23.ref1588_ck_div =
		e825c_cgu_params[clk_freq].ref1588_ck_div;
	dw23.time_ref_sel = clk_src;

	err = ice_write_cgu_reg_e82x(hw, NAC_CGU_DWORD23_E825C, dw23.val);
	if (err)
		return err;

	dw24.tspll_fbdiv_frac =
		e825c_cgu_params[clk_freq].tspll_fbdiv_frac;

	err = ice_write_cgu_reg_e82x(hw, NAC_CGU_DWORD24, dw24.val);
	if (err)
		return err;

	/* Finally, enable the PLL */
	dw23.ts_pll_enable = 1;

	err = ice_write_cgu_reg_e82x(hw, NAC_CGU_DWORD23_E825C, dw23.val);
	if (err)
		return err;

	/* Wait to verify if the PLL locks */
	usleep_range(1000, 5000);

	err = ice_read_cgu_reg_e82x(hw, TSPLL_RO_LOCK_E825C, &ro_lock.val);
	if (err)
		return err;

	if (!ro_lock.plllock_true_lock_cri) {
		dev_warn(ice_hw_to_dev(hw), "CGU PLL failed to lock\n");
		return -EBUSY;
	}

	/* Log the current clock configuration */
	ice_debug(hw, ICE_DBG_PTP, "New CGU configuration -- %s, clk_src %s, clk_freq %s, PLL %s\n",
		  dw24.ts_pll_enable ? "enabled" : "disabled",
		  ice_clk_src_str(dw23.time_ref_sel),
		  ice_clk_freq_str(dw9.time_ref_freq_sel),
		  ro_lock.plllock_true_lock_cri ? "locked" : "unlocked");

	return 0;
}

/**
 * ice_cfg_cgu_pll_dis_sticky_bits_e82x - disable TS PLL sticky bits
 * @hw: pointer to the HW struct
 *
 * Configure the Clock Generation Unit TS PLL sticky bits so they don't latch on
 * losing TS PLL lock, but always show current state.
 *
 * Return: 0 on success, other error codes when failed to read/write CGU
 */
static int ice_cfg_cgu_pll_dis_sticky_bits_e82x(struct ice_hw *hw)
{
	union tspll_cntr_bist_settings cntr_bist;
	int err;

	err = ice_read_cgu_reg_e82x(hw, TSPLL_CNTR_BIST_SETTINGS,
				    &cntr_bist.val);
	if (err)
		return err;

	/* Disable sticky lock detection so lock err reported is accurate */
	cntr_bist.i_plllock_sel_0 = 0;
	cntr_bist.i_plllock_sel_1 = 0;

	return ice_write_cgu_reg_e82x(hw, TSPLL_CNTR_BIST_SETTINGS,
				      cntr_bist.val);
}

/**
 * ice_cfg_cgu_pll_dis_sticky_bits_e825c - disable TS PLL sticky bits for E825-C
 * @hw: pointer to the HW struct
 *
 * Configure the Clock Generation Unit TS PLL sticky bits so they don't latch on
 * losing TS PLL lock, but always show current state.
 *
 * Return: 0 on success, other error codes when failed to read/write CGU
 */
static int ice_cfg_cgu_pll_dis_sticky_bits_e825c(struct ice_hw *hw)
{
	union tspll_bw_tdc_e825c bw_tdc;
	int err;

	err = ice_read_cgu_reg_e82x(hw, TSPLL_BW_TDC_E825C, &bw_tdc.val);
	if (err)
		return err;

	bw_tdc.i_plllock_sel_1_0 = 0;

	return ice_write_cgu_reg_e82x(hw, TSPLL_BW_TDC_E825C, bw_tdc.val);
}

/**
 * ice_init_cgu_e82x - Initialize CGU with settings from firmware
 * @hw: pointer to the HW structure
 *
 * Initialize the Clock Generation Unit of the E822 device.
 *
 * Return: 0 on success, other error codes when failed to read/write/cfg CGU
 */
static int ice_init_cgu_e82x(struct ice_hw *hw)
{
	struct ice_ts_func_info *ts_info = &hw->func_caps.ts_func_info;
	int err;

	/* Disable sticky lock detection so lock err reported is accurate */
	if (ice_is_e825c(hw))
		err = ice_cfg_cgu_pll_dis_sticky_bits_e825c(hw);
	else
		err = ice_cfg_cgu_pll_dis_sticky_bits_e82x(hw);
	if (err)
		return err;

	/* Configure the CGU PLL using the parameters from the function
	 * capabilities.
	 */
	if (ice_is_e825c(hw))
		err = ice_cfg_cgu_pll_e825c(hw, ts_info->time_ref,
					    (enum ice_clk_src)ts_info->clk_src);
	else
		err = ice_cfg_cgu_pll_e82x(hw, ts_info->time_ref,
					   (enum ice_clk_src)ts_info->clk_src);

	return err;
}

/**
 * ice_ptp_tmr_cmd_to_src_reg - Convert to source timer command value
 * @hw: pointer to HW struct
 * @cmd: Timer command
 *
 * Return: the source timer command register value for the given PTP timer
 * command.
 */
static u32 ice_ptp_tmr_cmd_to_src_reg(struct ice_hw *hw,
				      enum ice_ptp_tmr_cmd cmd)
{
	u32 cmd_val, tmr_idx;

	switch (cmd) {
	case ICE_PTP_INIT_TIME:
		cmd_val = GLTSYN_CMD_INIT_TIME;
		break;
	case ICE_PTP_INIT_INCVAL:
		cmd_val = GLTSYN_CMD_INIT_INCVAL;
		break;
	case ICE_PTP_ADJ_TIME:
		cmd_val = GLTSYN_CMD_ADJ_TIME;
		break;
	case ICE_PTP_ADJ_TIME_AT_TIME:
		cmd_val = GLTSYN_CMD_ADJ_INIT_TIME;
		break;
	case ICE_PTP_NOP:
	case ICE_PTP_READ_TIME:
		cmd_val = GLTSYN_CMD_READ_TIME;
		break;
	default:
		dev_warn(ice_hw_to_dev(hw),
			 "Ignoring unrecognized timer command %u\n", cmd);
		cmd_val = 0;
	}

	tmr_idx = ice_get_ptp_src_clock_index(hw);

	return tmr_idx << SEL_CPK_SRC | cmd_val;
}

/**
 * ice_ptp_tmr_cmd_to_port_reg- Convert to port timer command value
 * @hw: pointer to HW struct
 * @cmd: Timer command
 *
 * Note that some hardware families use a different command register value for
 * the PHY ports, while other hardware families use the same register values
 * as the source timer.
 *
 * Return: the PHY port timer command register value for the given PTP timer
 * command.
 */
static u32 ice_ptp_tmr_cmd_to_port_reg(struct ice_hw *hw,
				       enum ice_ptp_tmr_cmd cmd)
{
	u32 cmd_val, tmr_idx;

	/* Certain hardware families share the same register values for the
	 * port register and source timer register.
	 */
	switch (hw->ptp.phy_model) {
	case ICE_PHY_E810:
		return ice_ptp_tmr_cmd_to_src_reg(hw, cmd) & TS_CMD_MASK_E810;
	default:
		break;
	}

	switch (cmd) {
	case ICE_PTP_INIT_TIME:
		cmd_val = PHY_CMD_INIT_TIME;
		break;
	case ICE_PTP_INIT_INCVAL:
		cmd_val = PHY_CMD_INIT_INCVAL;
		break;
	case ICE_PTP_ADJ_TIME:
		cmd_val = PHY_CMD_ADJ_TIME;
		break;
	case ICE_PTP_ADJ_TIME_AT_TIME:
		cmd_val = PHY_CMD_ADJ_TIME_AT_TIME;
		break;
	case ICE_PTP_READ_TIME:
		cmd_val = PHY_CMD_READ_TIME;
		break;
	case ICE_PTP_NOP:
		cmd_val = 0;
		break;
	default:
		dev_warn(ice_hw_to_dev(hw),
			 "Ignoring unrecognized timer command %u\n", cmd);
		cmd_val = 0;
	}

	tmr_idx = ice_get_ptp_src_clock_index(hw);

	return tmr_idx << SEL_PHY_SRC | cmd_val;
}

/**
 * ice_ptp_src_cmd - Prepare source timer for a timer command
 * @hw: pointer to HW structure
 * @cmd: Timer command
 *
 * Prepare the source timer for an upcoming timer sync command.
 */
void ice_ptp_src_cmd(struct ice_hw *hw, enum ice_ptp_tmr_cmd cmd)
{
	u32 cmd_val = ice_ptp_tmr_cmd_to_src_reg(hw, cmd);

	wr32(hw, GLTSYN_CMD, cmd_val);
}

/**
 * ice_ptp_exec_tmr_cmd - Execute all prepared timer commands
 * @hw: pointer to HW struct
 *
 * Write the SYNC_EXEC_CMD bit to the GLTSYN_CMD_SYNC register, and flush the
 * write immediately. This triggers the hardware to begin executing all of the
 * source and PHY timer commands synchronously.
 */
static void ice_ptp_exec_tmr_cmd(struct ice_hw *hw)
{
	struct ice_pf *pf = container_of(hw, struct ice_pf, hw);

	guard(spinlock)(&pf->adapter->ptp_gltsyn_time_lock);
	wr32(hw, GLTSYN_CMD_SYNC, SYNC_EXEC_CMD);
	ice_flush(hw);
}

/* 56G PHY device functions
 *
 * The following functions operate on devices with the ETH 56G PHY.
 */

/**
 * ice_write_phy_eth56g - Write a PHY port register
 * @hw: pointer to the HW struct
 * @phy_idx: PHY index
 * @addr: PHY register address
 * @val: Value to write
 *
 * Return: 0 on success, other error codes when failed to write to PHY
 */
static int ice_write_phy_eth56g(struct ice_hw *hw, u8 phy_idx, u32 addr,
				u32 val)
{
	struct ice_sbq_msg_input phy_msg;
	int err;

	phy_msg.opcode = ice_sbq_msg_wr;

	phy_msg.msg_addr_low = lower_16_bits(addr);
	phy_msg.msg_addr_high = upper_16_bits(addr);

	phy_msg.data = val;
	phy_msg.dest_dev = hw->ptp.phy.eth56g.phy_addr[phy_idx];

	err = ice_sbq_rw_reg(hw, &phy_msg, ICE_AQ_FLAG_RD);

	if (err)
		ice_debug(hw, ICE_DBG_PTP, "PTP failed to send msg to phy %d\n",
			  err);

	return err;
}

/**
 * ice_read_phy_eth56g - Read a PHY port register
 * @hw: pointer to the HW struct
 * @phy_idx: PHY index
 * @addr: PHY register address
 * @val: Value to write
 *
 * Return: 0 on success, other error codes when failed to read from PHY
 */
static int ice_read_phy_eth56g(struct ice_hw *hw, u8 phy_idx, u32 addr,
			       u32 *val)
{
	struct ice_sbq_msg_input phy_msg;
	int err;

	phy_msg.opcode = ice_sbq_msg_rd;

	phy_msg.msg_addr_low = lower_16_bits(addr);
	phy_msg.msg_addr_high = upper_16_bits(addr);

	phy_msg.data = 0;
	phy_msg.dest_dev = hw->ptp.phy.eth56g.phy_addr[phy_idx];

	err = ice_sbq_rw_reg(hw, &phy_msg, ICE_AQ_FLAG_RD);
	if (err) {
		ice_debug(hw, ICE_DBG_PTP, "PTP failed to send msg to phy %d\n",
			  err);
		return err;
	}

	*val = phy_msg.data;

	return 0;
}

/**
 * ice_phy_res_address_eth56g - Calculate a PHY port register address
 * @port: Port number to be written
 * @res_type: resource type (register/memory)
 * @offset: Offset from PHY port register base
 * @addr: The result address
 *
 * Return:
 * * %0      - success
 * * %EINVAL - invalid port number or resource type
 */
static int ice_phy_res_address_eth56g(u8 port, enum eth56g_res_type res_type,
				      u32 offset, u32 *addr)
{
	u8 lane = port % ICE_PORTS_PER_QUAD;
	u8 phy = ICE_GET_QUAD_NUM(port);

	if (res_type >= NUM_ETH56G_PHY_RES)
		return -EINVAL;

	*addr = eth56g_phy_res[res_type].base[phy] +
		lane * eth56g_phy_res[res_type].step + offset;
	return 0;
}

/**
 * ice_write_port_eth56g - Write a PHY port register
 * @hw: pointer to the HW struct
 * @offset: PHY register offset
 * @port: Port number
 * @val: Value to write
 * @res_type: resource type (register/memory)
 *
 * Return:
 * * %0      - success
 * * %EINVAL - invalid port number or resource type
 * * %other  - failed to write to PHY
 */
static int ice_write_port_eth56g(struct ice_hw *hw, u8 port, u32 offset,
				 u32 val, enum eth56g_res_type res_type)
{
	u8 phy_port = port % hw->ptp.ports_per_phy;
	u8 phy_idx = port / hw->ptp.ports_per_phy;
	u32 addr;
	int err;

	if (port >= hw->ptp.num_lports)
		return -EINVAL;

	err = ice_phy_res_address_eth56g(phy_port, res_type, offset, &addr);
	if (err)
		return err;

	return ice_write_phy_eth56g(hw, phy_idx, addr, val);
}

/**
 * ice_read_port_eth56g - Read a PHY port register
 * @hw: pointer to the HW struct
 * @offset: PHY register offset
 * @port: Port number
 * @val: Value to write
 * @res_type: resource type (register/memory)
 *
 * Return:
 * * %0      - success
 * * %EINVAL - invalid port number or resource type
 * * %other  - failed to read from PHY
 */
static int ice_read_port_eth56g(struct ice_hw *hw, u8 port, u32 offset,
				u32 *val, enum eth56g_res_type res_type)
{
	u8 phy_port = port % hw->ptp.ports_per_phy;
	u8 phy_idx = port / hw->ptp.ports_per_phy;
	u32 addr;
	int err;

	if (port >= hw->ptp.num_lports)
		return -EINVAL;

	err = ice_phy_res_address_eth56g(phy_port, res_type, offset, &addr);
	if (err)
		return err;

	return ice_read_phy_eth56g(hw, phy_idx, addr, val);
}

/**
 * ice_write_ptp_reg_eth56g - Write a PHY port register
 * @hw: pointer to the HW struct
 * @port: Port number to be written
 * @offset: Offset from PHY port register base
 * @val: Value to write
 *
 * Return:
 * * %0      - success
 * * %EINVAL - invalid port number or resource type
 * * %other  - failed to write to PHY
 */
static int ice_write_ptp_reg_eth56g(struct ice_hw *hw, u8 port, u16 offset,
				    u32 val)
{
	return ice_write_port_eth56g(hw, port, offset, val, ETH56G_PHY_REG_PTP);
}

/**
 * ice_write_mac_reg_eth56g - Write a MAC PHY port register
 * parameter
 * @hw: pointer to the HW struct
 * @port: Port number to be written
 * @offset: Offset from PHY port register base
 * @val: Value to write
 *
 * Return:
 * * %0      - success
 * * %EINVAL - invalid port number or resource type
 * * %other  - failed to write to PHY
 */
static int ice_write_mac_reg_eth56g(struct ice_hw *hw, u8 port, u32 offset,
				    u32 val)
{
	return ice_write_port_eth56g(hw, port, offset, val, ETH56G_PHY_REG_MAC);
}

/**
 * ice_write_xpcs_reg_eth56g - Write a PHY port register
 * @hw: pointer to the HW struct
 * @port: Port number to be written
 * @offset: Offset from PHY port register base
 * @val: Value to write
 *
 * Return:
 * * %0      - success
 * * %EINVAL - invalid port number or resource type
 * * %other  - failed to write to PHY
 */
static int ice_write_xpcs_reg_eth56g(struct ice_hw *hw, u8 port, u32 offset,
				     u32 val)
{
	return ice_write_port_eth56g(hw, port, offset, val,
				     ETH56G_PHY_REG_XPCS);
}

/**
 * ice_read_ptp_reg_eth56g - Read a PHY port register
 * @hw: pointer to the HW struct
 * @port: Port number to be read
 * @offset: Offset from PHY port register base
 * @val: Pointer to the value to read (out param)
 *
 * Return:
 * * %0      - success
 * * %EINVAL - invalid port number or resource type
 * * %other  - failed to read from PHY
 */
static int ice_read_ptp_reg_eth56g(struct ice_hw *hw, u8 port, u16 offset,
				   u32 *val)
{
	return ice_read_port_eth56g(hw, port, offset, val, ETH56G_PHY_REG_PTP);
}

/**
 * ice_read_mac_reg_eth56g - Read a PHY port register
 * @hw: pointer to the HW struct
 * @port: Port number to be read
 * @offset: Offset from PHY port register base
 * @val: Pointer to the value to read (out param)
 *
 * Return:
 * * %0      - success
 * * %EINVAL - invalid port number or resource type
 * * %other  - failed to read from PHY
 */
static int ice_read_mac_reg_eth56g(struct ice_hw *hw, u8 port, u16 offset,
				   u32 *val)
{
	return ice_read_port_eth56g(hw, port, offset, val, ETH56G_PHY_REG_MAC);
}

/**
 * ice_read_gpcs_reg_eth56g - Read a PHY port register
 * @hw: pointer to the HW struct
 * @port: Port number to be read
 * @offset: Offset from PHY port register base
 * @val: Pointer to the value to read (out param)
 *
 * Return:
 * * %0      - success
 * * %EINVAL - invalid port number or resource type
 * * %other  - failed to read from PHY
 */
static int ice_read_gpcs_reg_eth56g(struct ice_hw *hw, u8 port, u16 offset,
				    u32 *val)
{
	return ice_read_port_eth56g(hw, port, offset, val, ETH56G_PHY_REG_GPCS);
}

/**
 * ice_read_port_mem_eth56g - Read a PHY port memory location
 * @hw: pointer to the HW struct
 * @port: Port number to be read
 * @offset: Offset from PHY port register base
 * @val: Pointer to the value to read (out param)
 *
 * Return:
 * * %0      - success
 * * %EINVAL - invalid port number or resource type
 * * %other  - failed to read from PHY
 */
static int ice_read_port_mem_eth56g(struct ice_hw *hw, u8 port, u16 offset,
				    u32 *val)
{
	return ice_read_port_eth56g(hw, port, offset, val, ETH56G_PHY_MEM_PTP);
}

/**
 * ice_write_port_mem_eth56g - Write a PHY port memory location
 * @hw: pointer to the HW struct
 * @port: Port number to be read
 * @offset: Offset from PHY port register base
 * @val: Pointer to the value to read (out param)
 *
 * Return:
 * * %0      - success
 * * %EINVAL - invalid port number or resource type
 * * %other  - failed to write to PHY
 */
static int ice_write_port_mem_eth56g(struct ice_hw *hw, u8 port, u16 offset,
				     u32 val)
{
	return ice_write_port_eth56g(hw, port, offset, val, ETH56G_PHY_MEM_PTP);
}

/**
 * ice_is_64b_phy_reg_eth56g - Check if this is a 64bit PHY register
 * @low_addr: the low address to check
 * @high_addr: on return, contains the high address of the 64bit register
 *
 * Write the appropriate high register offset to use.
 *
 * Return: true if the provided low address is one of the known 64bit PHY values
 * represented as two 32bit registers, false otherwise.
 */
static bool ice_is_64b_phy_reg_eth56g(u16 low_addr, u16 *high_addr)
{
	switch (low_addr) {
	case PHY_REG_TX_TIMER_INC_PRE_L:
		*high_addr = PHY_REG_TX_TIMER_INC_PRE_U;
		return true;
	case PHY_REG_RX_TIMER_INC_PRE_L:
		*high_addr = PHY_REG_RX_TIMER_INC_PRE_U;
		return true;
	case PHY_REG_TX_CAPTURE_L:
		*high_addr = PHY_REG_TX_CAPTURE_U;
		return true;
	case PHY_REG_RX_CAPTURE_L:
		*high_addr = PHY_REG_RX_CAPTURE_U;
		return true;
	case PHY_REG_TOTAL_TX_OFFSET_L:
		*high_addr = PHY_REG_TOTAL_TX_OFFSET_U;
		return true;
	case PHY_REG_TOTAL_RX_OFFSET_L:
		*high_addr = PHY_REG_TOTAL_RX_OFFSET_U;
		return true;
	case PHY_REG_TX_MEMORY_STATUS_L:
		*high_addr = PHY_REG_TX_MEMORY_STATUS_U;
		return true;
	default:
		return false;
	}
}

/**
 * ice_is_40b_phy_reg_eth56g - Check if this is a 40bit PHY register
 * @low_addr: the low address to check
 * @high_addr: on return, contains the high address of the 40bit value
 *
 * Write the appropriate high register offset to use.
 *
 * Return: true if the provided low address is one of the known 40bit PHY
 * values split into two registers with the lower 8 bits in the low register and
 * the upper 32 bits in the high register, false otherwise.
 */
static bool ice_is_40b_phy_reg_eth56g(u16 low_addr, u16 *high_addr)
{
	switch (low_addr) {
	case PHY_REG_TIMETUS_L:
		*high_addr = PHY_REG_TIMETUS_U;
		return true;
	case PHY_PCS_REF_TUS_L:
		*high_addr = PHY_PCS_REF_TUS_U;
		return true;
	case PHY_PCS_REF_INC_L:
		*high_addr = PHY_PCS_REF_INC_U;
		return true;
	default:
		return false;
	}
}

/**
 * ice_read_64b_phy_reg_eth56g - Read a 64bit value from PHY registers
 * @hw: pointer to the HW struct
 * @port: PHY port to read from
 * @low_addr: offset of the lower register to read from
 * @val: on return, the contents of the 64bit value from the PHY registers
 * @res_type: resource type
 *
 * Check if the caller has specified a known 40 bit register offset and read
 * the two registers associated with a 40bit value and return it in the val
 * pointer.
 *
 * Return:
 * * %0      - success
 * * %EINVAL - not a 64 bit register
 * * %other  - failed to read from PHY
 */
static int ice_read_64b_phy_reg_eth56g(struct ice_hw *hw, u8 port, u16 low_addr,
				       u64 *val, enum eth56g_res_type res_type)
{
	u16 high_addr;
	u32 lo, hi;
	int err;

	if (!ice_is_64b_phy_reg_eth56g(low_addr, &high_addr))
		return -EINVAL;

	err = ice_read_port_eth56g(hw, port, low_addr, &lo, res_type);
	if (err) {
		ice_debug(hw, ICE_DBG_PTP, "Failed to read from low register %#08x\n, err %d",
			  low_addr, err);
		return err;
	}

	err = ice_read_port_eth56g(hw, port, high_addr, &hi, res_type);
	if (err) {
		ice_debug(hw, ICE_DBG_PTP, "Failed to read from high register %#08x\n, err %d",
			  high_addr, err);
		return err;
	}

	*val = ((u64)hi << 32) | lo;

	return 0;
}

/**
 * ice_read_64b_ptp_reg_eth56g - Read a 64bit value from PHY registers
 * @hw: pointer to the HW struct
 * @port: PHY port to read from
 * @low_addr: offset of the lower register to read from
 * @val: on return, the contents of the 64bit value from the PHY registers
 *
 * Check if the caller has specified a known 40 bit register offset and read
 * the two registers associated with a 40bit value and return it in the val
 * pointer.
 *
 * Return:
 * * %0      - success
 * * %EINVAL - not a 64 bit register
 * * %other  - failed to read from PHY
 */
static int ice_read_64b_ptp_reg_eth56g(struct ice_hw *hw, u8 port, u16 low_addr,
				       u64 *val)
{
	return ice_read_64b_phy_reg_eth56g(hw, port, low_addr, val,
					   ETH56G_PHY_REG_PTP);
}

/**
 * ice_write_40b_phy_reg_eth56g - Write a 40b value to the PHY
 * @hw: pointer to the HW struct
 * @port: port to write to
 * @low_addr: offset of the low register
 * @val: 40b value to write
 * @res_type: resource type
 *
 * Check if the caller has specified a known 40 bit register offset and write
 * provided 40b value to the two associated registers by splitting it up into
 * two chunks, the lower 8 bits and the upper 32 bits.
 *
 * Return:
 * * %0      - success
 * * %EINVAL - not a 40 bit register
 * * %other  - failed to write to PHY
 */
static int ice_write_40b_phy_reg_eth56g(struct ice_hw *hw, u8 port,
					u16 low_addr, u64 val,
					enum eth56g_res_type res_type)
{
	u16 high_addr;
	u32 lo, hi;
	int err;

	if (!ice_is_40b_phy_reg_eth56g(low_addr, &high_addr))
		return -EINVAL;

	lo = FIELD_GET(P_REG_40B_LOW_M, val);
	hi = (u32)(val >> P_REG_40B_HIGH_S);

	err = ice_write_port_eth56g(hw, port, low_addr, lo, res_type);
	if (err) {
		ice_debug(hw, ICE_DBG_PTP, "Failed to write to low register 0x%08x\n, err %d",
			  low_addr, err);
		return err;
	}

	err = ice_write_port_eth56g(hw, port, high_addr, hi, res_type);
	if (err) {
		ice_debug(hw, ICE_DBG_PTP, "Failed to write to high register 0x%08x\n, err %d",
			  high_addr, err);
		return err;
	}

	return 0;
}

/**
 * ice_write_40b_ptp_reg_eth56g - Write a 40b value to the PHY
 * @hw: pointer to the HW struct
 * @port: port to write to
 * @low_addr: offset of the low register
 * @val: 40b value to write
 *
 * Check if the caller has specified a known 40 bit register offset and write
 * provided 40b value to the two associated registers by splitting it up into
 * two chunks, the lower 8 bits and the upper 32 bits.
 *
 * Return:
 * * %0      - success
 * * %EINVAL - not a 40 bit register
 * * %other  - failed to write to PHY
 */
static int ice_write_40b_ptp_reg_eth56g(struct ice_hw *hw, u8 port,
					u16 low_addr, u64 val)
{
	return ice_write_40b_phy_reg_eth56g(hw, port, low_addr, val,
					    ETH56G_PHY_REG_PTP);
}

/**
 * ice_write_64b_phy_reg_eth56g - Write a 64bit value to PHY registers
 * @hw: pointer to the HW struct
 * @port: PHY port to read from
 * @low_addr: offset of the lower register to read from
 * @val: the contents of the 64bit value to write to PHY
 * @res_type: resource type
 *
 * Check if the caller has specified a known 64 bit register offset and write
 * the 64bit value to the two associated 32bit PHY registers.
 *
 * Return:
 * * %0      - success
 * * %EINVAL - not a 64 bit register
 * * %other  - failed to write to PHY
 */
static int ice_write_64b_phy_reg_eth56g(struct ice_hw *hw, u8 port,
					u16 low_addr, u64 val,
					enum eth56g_res_type res_type)
{
	u16 high_addr;
	u32 lo, hi;
	int err;

	if (!ice_is_64b_phy_reg_eth56g(low_addr, &high_addr))
		return -EINVAL;

	lo = lower_32_bits(val);
	hi = upper_32_bits(val);

	err = ice_write_port_eth56g(hw, port, low_addr, lo, res_type);
	if (err) {
		ice_debug(hw, ICE_DBG_PTP, "Failed to write to low register 0x%08x\n, err %d",
			  low_addr, err);
		return err;
	}

	err = ice_write_port_eth56g(hw, port, high_addr, hi, res_type);
	if (err) {
		ice_debug(hw, ICE_DBG_PTP, "Failed to write to high register 0x%08x\n, err %d",
			  high_addr, err);
		return err;
	}

	return 0;
}

/**
 * ice_write_64b_ptp_reg_eth56g - Write a 64bit value to PHY registers
 * @hw: pointer to the HW struct
 * @port: PHY port to read from
 * @low_addr: offset of the lower register to read from
 * @val: the contents of the 64bit value to write to PHY
 *
 * Check if the caller has specified a known 64 bit register offset and write
 * the 64bit value to the two associated 32bit PHY registers.
 *
 * Return:
 * * %0      - success
 * * %EINVAL - not a 64 bit register
 * * %other  - failed to write to PHY
 */
static int ice_write_64b_ptp_reg_eth56g(struct ice_hw *hw, u8 port,
					u16 low_addr, u64 val)
{
	return ice_write_64b_phy_reg_eth56g(hw, port, low_addr, val,
					    ETH56G_PHY_REG_PTP);
}

/**
 * ice_read_ptp_tstamp_eth56g - Read a PHY timestamp out of the port memory
 * @hw: pointer to the HW struct
 * @port: the port to read from
 * @idx: the timestamp index to read
 * @tstamp: on return, the 40bit timestamp value
 *
 * Read a 40bit timestamp value out of the two associated entries in the
 * port memory block of the internal PHYs of the 56G devices.
 *
 * Return:
 * * %0     - success
 * * %other - failed to read from PHY
 */
static int ice_read_ptp_tstamp_eth56g(struct ice_hw *hw, u8 port, u8 idx,
				      u64 *tstamp)
{
	u16 lo_addr, hi_addr;
	u32 lo, hi;
	int err;

	lo_addr = (u16)PHY_TSTAMP_L(idx);
	hi_addr = (u16)PHY_TSTAMP_U(idx);

	err = ice_read_port_mem_eth56g(hw, port, lo_addr, &lo);
	if (err) {
		ice_debug(hw, ICE_DBG_PTP, "Failed to read low PTP timestamp register, err %d\n",
			  err);
		return err;
	}

	err = ice_read_port_mem_eth56g(hw, port, hi_addr, &hi);
	if (err) {
		ice_debug(hw, ICE_DBG_PTP, "Failed to read high PTP timestamp register, err %d\n",
			  err);
		return err;
	}

	/* For 56G based internal PHYs, the timestamp is reported with the
	 * lower 8 bits in the low register, and the upper 32 bits in the high
	 * register.
	 */
	*tstamp = ((u64)hi) << TS_PHY_HIGH_S | ((u64)lo & TS_PHY_LOW_M);

	return 0;
}

/**
 * ice_clear_ptp_tstamp_eth56g - Clear a timestamp from the quad block
 * @hw: pointer to the HW struct
 * @port: the quad to read from
 * @idx: the timestamp index to reset
 *
 * Read and then forcibly clear the timestamp index to ensure the valid bit is
 * cleared and the timestamp status bit is reset in the PHY port memory of
 * internal PHYs of the 56G devices.
 *
 * To directly clear the contents of the timestamp block entirely, discarding
 * all timestamp data at once, software should instead use
 * ice_ptp_reset_ts_memory_quad_eth56g().
 *
 * This function should only be called on an idx whose bit is set according to
 * ice_get_phy_tx_tstamp_ready().
 *
 * Return:
 * * %0     - success
 * * %other - failed to write to PHY
 */
static int ice_clear_ptp_tstamp_eth56g(struct ice_hw *hw, u8 port, u8 idx)
{
	u64 unused_tstamp;
	u16 lo_addr;
	int err;

	/* Read the timestamp register to ensure the timestamp status bit is
	 * cleared.
	 */
	err = ice_read_ptp_tstamp_eth56g(hw, port, idx, &unused_tstamp);
	if (err) {
		ice_debug(hw, ICE_DBG_PTP, "Failed to read the PHY timestamp register for port %u, idx %u, err %d\n",
			  port, idx, err);
	}

	lo_addr = (u16)PHY_TSTAMP_L(idx);

	err = ice_write_port_mem_eth56g(hw, port, lo_addr, 0);
	if (err) {
		ice_debug(hw, ICE_DBG_PTP, "Failed to clear low PTP timestamp register for port %u, idx %u, err %d\n",
			  port, idx, err);
		return err;
	}

	return 0;
}

/**
 * ice_ptp_reset_ts_memory_eth56g - Clear all timestamps from the port block
 * @hw: pointer to the HW struct
 */
static void ice_ptp_reset_ts_memory_eth56g(struct ice_hw *hw)
{
	unsigned int port;

	for (port = 0; port < hw->ptp.num_lports; port++) {
		ice_write_ptp_reg_eth56g(hw, port, PHY_REG_TX_MEMORY_STATUS_L,
					 0);
		ice_write_ptp_reg_eth56g(hw, port, PHY_REG_TX_MEMORY_STATUS_U,
					 0);
	}
}

/**
 * ice_ptp_prep_port_time_eth56g - Prepare one PHY port with initial time
 * @hw: pointer to the HW struct
 * @port: port number
 * @time: time to initialize the PHY port clocks to
 *
 * Write a new initial time value into registers of a specific PHY port.
 *
 * Return:
 * * %0     - success
 * * %other - failed to write to PHY
 */
static int ice_ptp_prep_port_time_eth56g(struct ice_hw *hw, u8 port,
					 u64 time)
{
	int err;

	/* Tx case */
	err = ice_write_64b_ptp_reg_eth56g(hw, port, PHY_REG_TX_TIMER_INC_PRE_L,
					   time);
	if (err)
		return err;

	/* Rx case */
	return ice_write_64b_ptp_reg_eth56g(hw, port,
					    PHY_REG_RX_TIMER_INC_PRE_L, time);
}

/**
 * ice_ptp_prep_phy_time_eth56g - Prepare PHY port with initial time
 * @hw: pointer to the HW struct
 * @time: Time to initialize the PHY port clocks to
 *
 * Program the PHY port registers with a new initial time value. The port
 * clock will be initialized once the driver issues an ICE_PTP_INIT_TIME sync
 * command. The time value is the upper 32 bits of the PHY timer, usually in
 * units of nominal nanoseconds.
 *
 * Return:
 * * %0     - success
 * * %other - failed to write to PHY
 */
static int ice_ptp_prep_phy_time_eth56g(struct ice_hw *hw, u32 time)
{
	u64 phy_time;
	u8 port;

	/* The time represents the upper 32 bits of the PHY timer, so we need
	 * to shift to account for this when programming.
	 */
	phy_time = (u64)time << 32;

	for (port = 0; port < hw->ptp.num_lports; port++) {
		int err;

		err = ice_ptp_prep_port_time_eth56g(hw, port, phy_time);
		if (err) {
			ice_debug(hw, ICE_DBG_PTP, "Failed to write init time for port %u, err %d\n",
				  port, err);
			return err;
		}
	}

	return 0;
}

/**
 * ice_ptp_prep_port_adj_eth56g - Prepare a single port for time adjust
 * @hw: pointer to HW struct
 * @port: Port number to be programmed
 * @time: time in cycles to adjust the port clocks
 *
 * Program the port for an atomic adjustment by writing the Tx and Rx timer
 * registers. The atomic adjustment won't be completed until the driver issues
 * an ICE_PTP_ADJ_TIME command.
 *
 * Note that time is not in units of nanoseconds. It is in clock time
 * including the lower sub-nanosecond portion of the port timer.
 *
 * Negative adjustments are supported using 2s complement arithmetic.
 *
 * Return:
 * * %0     - success
 * * %other - failed to write to PHY
 */
static int ice_ptp_prep_port_adj_eth56g(struct ice_hw *hw, u8 port, s64 time)
{
	u32 l_time, u_time;
	int err;

	l_time = lower_32_bits(time);
	u_time = upper_32_bits(time);

	/* Tx case */
	err = ice_write_ptp_reg_eth56g(hw, port, PHY_REG_TX_TIMER_INC_PRE_L,
				       l_time);
	if (err)
		goto exit_err;

	err = ice_write_ptp_reg_eth56g(hw, port, PHY_REG_TX_TIMER_INC_PRE_U,
				       u_time);
	if (err)
		goto exit_err;

	/* Rx case */
	err = ice_write_ptp_reg_eth56g(hw, port, PHY_REG_RX_TIMER_INC_PRE_L,
				       l_time);
	if (err)
		goto exit_err;

	err = ice_write_ptp_reg_eth56g(hw, port, PHY_REG_RX_TIMER_INC_PRE_U,
				       u_time);
	if (err)
		goto exit_err;

	return 0;

exit_err:
	ice_debug(hw, ICE_DBG_PTP, "Failed to write time adjust for port %u, err %d\n",
		  port, err);
	return err;
}

/**
 * ice_ptp_prep_phy_adj_eth56g - Prep PHY ports for a time adjustment
 * @hw: pointer to HW struct
 * @adj: adjustment in nanoseconds
 *
 * Prepare the PHY ports for an atomic time adjustment by programming the PHY
 * Tx and Rx port registers. The actual adjustment is completed by issuing an
 * ICE_PTP_ADJ_TIME or ICE_PTP_ADJ_TIME_AT_TIME sync command.
 *
 * Return:
 * * %0     - success
 * * %other - failed to write to PHY
 */
static int ice_ptp_prep_phy_adj_eth56g(struct ice_hw *hw, s32 adj)
{
	s64 cycles;
	u8 port;

	/* The port clock supports adjustment of the sub-nanosecond portion of
	 * the clock (lowest 32 bits). We shift the provided adjustment in
	 * nanoseconds by 32 to calculate the appropriate adjustment to program
	 * into the PHY ports.
	 */
	cycles = (s64)adj << 32;

	for (port = 0; port < hw->ptp.num_lports; port++) {
		int err;

		err = ice_ptp_prep_port_adj_eth56g(hw, port, cycles);
		if (err)
			return err;
	}

	return 0;
}

/**
 * ice_ptp_prep_phy_incval_eth56g - Prepare PHY ports for time adjustment
 * @hw: pointer to HW struct
 * @incval: new increment value to prepare
 *
 * Prepare each of the PHY ports for a new increment value by programming the
 * port's TIMETUS registers. The new increment value will be updated after
 * issuing an ICE_PTP_INIT_INCVAL command.
 *
 * Return:
 * * %0     - success
 * * %other - failed to write to PHY
 */
static int ice_ptp_prep_phy_incval_eth56g(struct ice_hw *hw, u64 incval)
{
	u8 port;

	for (port = 0; port < hw->ptp.num_lports; port++) {
		int err;

		err = ice_write_40b_ptp_reg_eth56g(hw, port, PHY_REG_TIMETUS_L,
						   incval);
		if (err) {
			ice_debug(hw, ICE_DBG_PTP, "Failed to write incval for port %u, err %d\n",
				  port, err);
			return err;
		}
	}

	return 0;
}

/**
 * ice_ptp_read_port_capture_eth56g - Read a port's local time capture
 * @hw: pointer to HW struct
 * @port: Port number to read
 * @tx_ts: on return, the Tx port time capture
 * @rx_ts: on return, the Rx port time capture
 *
 * Read the port's Tx and Rx local time capture values.
 *
 * Return:
 * * %0     - success
 * * %other - failed to read from PHY
 */
static int ice_ptp_read_port_capture_eth56g(struct ice_hw *hw, u8 port,
					    u64 *tx_ts, u64 *rx_ts)
{
	int err;

	/* Tx case */
	err = ice_read_64b_ptp_reg_eth56g(hw, port, PHY_REG_TX_CAPTURE_L,
					  tx_ts);
	if (err) {
		ice_debug(hw, ICE_DBG_PTP, "Failed to read REG_TX_CAPTURE, err %d\n",
			  err);
		return err;
	}

	ice_debug(hw, ICE_DBG_PTP, "tx_init = %#016llx\n", *tx_ts);

	/* Rx case */
	err = ice_read_64b_ptp_reg_eth56g(hw, port, PHY_REG_RX_CAPTURE_L,
					  rx_ts);
	if (err) {
		ice_debug(hw, ICE_DBG_PTP, "Failed to read RX_CAPTURE, err %d\n",
			  err);
		return err;
	}

	ice_debug(hw, ICE_DBG_PTP, "rx_init = %#016llx\n", *rx_ts);

	return 0;
}

/**
 * ice_ptp_write_port_cmd_eth56g - Prepare a single PHY port for a timer command
 * @hw: pointer to HW struct
 * @port: Port to which cmd has to be sent
 * @cmd: Command to be sent to the port
 *
 * Prepare the requested port for an upcoming timer sync command.
 *
 * Return:
 * * %0     - success
 * * %other - failed to write to PHY
 */
static int ice_ptp_write_port_cmd_eth56g(struct ice_hw *hw, u8 port,
					 enum ice_ptp_tmr_cmd cmd)
{
	u32 val = ice_ptp_tmr_cmd_to_port_reg(hw, cmd);
	int err;

	/* Tx case */
	err = ice_write_ptp_reg_eth56g(hw, port, PHY_REG_TX_TMR_CMD, val);
	if (err) {
		ice_debug(hw, ICE_DBG_PTP, "Failed to write back TX_TMR_CMD, err %d\n",
			  err);
		return err;
	}

	/* Rx case */
	err = ice_write_ptp_reg_eth56g(hw, port, PHY_REG_RX_TMR_CMD, val);
	if (err) {
		ice_debug(hw, ICE_DBG_PTP, "Failed to write back RX_TMR_CMD, err %d\n",
			  err);
		return err;
	}

	return 0;
}

/**
 * ice_phy_get_speed_eth56g - Get link speed based on PHY link type
 * @li: pointer to link information struct
 *
 * Return: simplified ETH56G PHY speed
 */
static enum ice_eth56g_link_spd
ice_phy_get_speed_eth56g(struct ice_link_status *li)
{
	u16 speed = ice_get_link_speed_based_on_phy_type(li->phy_type_low,
							 li->phy_type_high);

	switch (speed) {
	case ICE_AQ_LINK_SPEED_1000MB:
		return ICE_ETH56G_LNK_SPD_1G;
	case ICE_AQ_LINK_SPEED_2500MB:
		return ICE_ETH56G_LNK_SPD_2_5G;
	case ICE_AQ_LINK_SPEED_10GB:
		return ICE_ETH56G_LNK_SPD_10G;
	case ICE_AQ_LINK_SPEED_25GB:
		return ICE_ETH56G_LNK_SPD_25G;
	case ICE_AQ_LINK_SPEED_40GB:
		return ICE_ETH56G_LNK_SPD_40G;
	case ICE_AQ_LINK_SPEED_50GB:
		switch (li->phy_type_low) {
		case ICE_PHY_TYPE_LOW_50GBASE_SR:
		case ICE_PHY_TYPE_LOW_50GBASE_FR:
		case ICE_PHY_TYPE_LOW_50GBASE_LR:
		case ICE_PHY_TYPE_LOW_50GBASE_KR_PAM4:
		case ICE_PHY_TYPE_LOW_50G_AUI1_AOC_ACC:
		case ICE_PHY_TYPE_LOW_50G_AUI1:
			return ICE_ETH56G_LNK_SPD_50G;
		default:
			return ICE_ETH56G_LNK_SPD_50G2;
		}
	case ICE_AQ_LINK_SPEED_100GB:
		if (li->phy_type_high ||
		    li->phy_type_low == ICE_PHY_TYPE_LOW_100GBASE_SR2)
			return ICE_ETH56G_LNK_SPD_100G2;
		else
			return ICE_ETH56G_LNK_SPD_100G;
	default:
		return ICE_ETH56G_LNK_SPD_1G;
	}
}

/**
 * ice_phy_cfg_parpcs_eth56g - Configure TUs per PAR/PCS clock cycle
 * @hw: pointer to the HW struct
 * @port: port to configure
 *
 * Configure the number of TUs for the PAR and PCS clocks used as part of the
 * timestamp calibration process.
 *
 * Return:
 * * %0     - success
 * * %other - PHY read/write failed
 */
static int ice_phy_cfg_parpcs_eth56g(struct ice_hw *hw, u8 port)
{
	u8 port_blk = port & ~(ICE_PORTS_PER_QUAD - 1);
	u32 val;
	int err;

	err = ice_write_xpcs_reg_eth56g(hw, port, PHY_VENDOR_TXLANE_THRESH,
					ICE_ETH56G_NOMINAL_THRESH4);
	if (err) {
		ice_debug(hw, ICE_DBG_PTP, "Failed to read VENDOR_TXLANE_THRESH, status: %d",
			  err);
		return err;
	}

	switch (ice_phy_get_speed_eth56g(&hw->port_info->phy.link_info)) {
	case ICE_ETH56G_LNK_SPD_1G:
	case ICE_ETH56G_LNK_SPD_2_5G:
		err = ice_read_ptp_reg_eth56g(hw, port_blk,
					      PHY_GPCS_CONFIG_REG0, &val);
		if (err) {
			ice_debug(hw, ICE_DBG_PTP, "Failed to read PHY_GPCS_CONFIG_REG0, status: %d",
				  err);
			return err;
		}

		val &= ~PHY_GPCS_CONFIG_REG0_TX_THR_M;
		val |= FIELD_PREP(PHY_GPCS_CONFIG_REG0_TX_THR_M,
				  ICE_ETH56G_NOMINAL_TX_THRESH);

		err = ice_write_ptp_reg_eth56g(hw, port_blk,
					       PHY_GPCS_CONFIG_REG0, val);
		if (err) {
			ice_debug(hw, ICE_DBG_PTP, "Failed to write PHY_GPCS_CONFIG_REG0, status: %d",
				  err);
			return err;
		}
		break;
	default:
		break;
	}

	err = ice_write_40b_ptp_reg_eth56g(hw, port, PHY_PCS_REF_TUS_L,
					   ICE_ETH56G_NOMINAL_PCS_REF_TUS);
	if (err) {
		ice_debug(hw, ICE_DBG_PTP, "Failed to write PHY_PCS_REF_TUS, status: %d",
			  err);
		return err;
	}

	err = ice_write_40b_ptp_reg_eth56g(hw, port, PHY_PCS_REF_INC_L,
					   ICE_ETH56G_NOMINAL_PCS_REF_INC);
	if (err) {
		ice_debug(hw, ICE_DBG_PTP, "Failed to write PHY_PCS_REF_INC, status: %d",
			  err);
		return err;
	}

	return 0;
}

/**
 * ice_phy_cfg_ptp_1step_eth56g - Configure 1-step PTP settings
 * @hw: Pointer to the HW struct
 * @port: Port to configure
 *
 * Return:
 * * %0     - success
 * * %other - PHY read/write failed
 */
int ice_phy_cfg_ptp_1step_eth56g(struct ice_hw *hw, u8 port)
{
	u8 port_blk = port & ~(ICE_PORTS_PER_QUAD - 1);
	u8 blk_port = port & (ICE_PORTS_PER_QUAD - 1);
	bool enable, sfd_ena;
	u32 val, peer_delay;
	int err;

	enable = hw->ptp.phy.eth56g.onestep_ena;
	peer_delay = hw->ptp.phy.eth56g.peer_delay;
	sfd_ena = hw->ptp.phy.eth56g.sfd_ena;

	/* PHY_PTP_1STEP_CONFIG */
	err = ice_read_ptp_reg_eth56g(hw, port_blk, PHY_PTP_1STEP_CONFIG, &val);
	if (err)
		return err;

	if (enable)
		val |= blk_port;
	else
		val &= ~blk_port;

	val &= ~(PHY_PTP_1STEP_T1S_UP64_M | PHY_PTP_1STEP_T1S_DELTA_M);

	err = ice_write_ptp_reg_eth56g(hw, port_blk, PHY_PTP_1STEP_CONFIG, val);
	if (err)
		return err;

	/* PHY_PTP_1STEP_PEER_DELAY */
	val = FIELD_PREP(PHY_PTP_1STEP_PD_DELAY_M, peer_delay);
	if (peer_delay)
		val |= PHY_PTP_1STEP_PD_ADD_PD_M;
	val |= PHY_PTP_1STEP_PD_DLY_V_M;
	err = ice_write_ptp_reg_eth56g(hw, port_blk,
				       PHY_PTP_1STEP_PEER_DELAY(blk_port), val);
	if (err)
		return err;

	val &= ~PHY_PTP_1STEP_PD_DLY_V_M;
	err = ice_write_ptp_reg_eth56g(hw, port_blk,
				       PHY_PTP_1STEP_PEER_DELAY(blk_port), val);
	if (err)
		return err;

	/* PHY_MAC_XIF_MODE */
	err = ice_read_mac_reg_eth56g(hw, port, PHY_MAC_XIF_MODE, &val);
	if (err)
		return err;

	val &= ~(PHY_MAC_XIF_1STEP_ENA_M | PHY_MAC_XIF_TS_BIN_MODE_M |
		 PHY_MAC_XIF_TS_SFD_ENA_M | PHY_MAC_XIF_GMII_TS_SEL_M);

	switch (ice_phy_get_speed_eth56g(&hw->port_info->phy.link_info)) {
	case ICE_ETH56G_LNK_SPD_1G:
	case ICE_ETH56G_LNK_SPD_2_5G:
		val |= PHY_MAC_XIF_GMII_TS_SEL_M;
		break;
	default:
		break;
	}

	val |= FIELD_PREP(PHY_MAC_XIF_1STEP_ENA_M, enable) |
	       FIELD_PREP(PHY_MAC_XIF_TS_BIN_MODE_M, enable) |
	       FIELD_PREP(PHY_MAC_XIF_TS_SFD_ENA_M, sfd_ena);

	return ice_write_mac_reg_eth56g(hw, port, PHY_MAC_XIF_MODE, val);
}

/**
 * mul_u32_u32_fx_q9 - Multiply two u32 fixed point Q9 values
 * @a: multiplier value
 * @b: multiplicand value
 *
 * Return: result of multiplication
 */
static u32 mul_u32_u32_fx_q9(u32 a, u32 b)
{
	return (u32)(((u64)a * b) >> ICE_ETH56G_MAC_CFG_FRAC_W);
}

/**
 * add_u32_u32_fx - Add two u32 fixed point values and discard overflow
 * @a: first value
 * @b: second value
 *
 * Return: result of addition
 */
static u32 add_u32_u32_fx(u32 a, u32 b)
{
	return lower_32_bits(((u64)a + b));
}

/**
 * ice_ptp_calc_bitslip_eth56g - Calculate bitslip value
 * @hw: pointer to the HW struct
 * @port: port to configure
 * @bs: bitslip multiplier
 * @fc: FC-FEC enabled
 * @rs: RS-FEC enabled
 * @spd: link speed
 *
 * Return: calculated bitslip value
 */
static u32 ice_ptp_calc_bitslip_eth56g(struct ice_hw *hw, u8 port, u32 bs,
				       bool fc, bool rs,
				       enum ice_eth56g_link_spd spd)
{
	u8 port_offset = port & (ICE_PORTS_PER_QUAD - 1);
	u8 port_blk = port & ~(ICE_PORTS_PER_QUAD - 1);
	u32 bitslip;
	int err;

	if (!bs || rs)
		return 0;

	if (spd == ICE_ETH56G_LNK_SPD_1G || spd == ICE_ETH56G_LNK_SPD_2_5G)
		err = ice_read_gpcs_reg_eth56g(hw, port, PHY_GPCS_BITSLIP,
					       &bitslip);
	else
		err = ice_read_ptp_reg_eth56g(hw, port_blk,
					      PHY_REG_SD_BIT_SLIP(port_offset),
					      &bitslip);
	if (err)
		return 0;

	if (spd == ICE_ETH56G_LNK_SPD_1G && !bitslip) {
		/* Bitslip register value of 0 corresponds to 10 so substitute
		 * it for calculations
		 */
		bitslip = 10;
	} else if (spd == ICE_ETH56G_LNK_SPD_10G ||
		   spd == ICE_ETH56G_LNK_SPD_25G) {
		if (fc)
			bitslip = bitslip * 2 + 32;
		else
			bitslip = (u32)((s32)bitslip * -1 + 20);
	}

	bitslip <<= ICE_ETH56G_MAC_CFG_FRAC_W;
	return mul_u32_u32_fx_q9(bitslip, bs);
}

/**
 * ice_ptp_calc_deskew_eth56g - Calculate deskew value
 * @hw: pointer to the HW struct
 * @port: port to configure
 * @ds: deskew multiplier
 * @rs: RS-FEC enabled
 * @spd: link speed
 *
 * Return: calculated deskew value
 */
static u32 ice_ptp_calc_deskew_eth56g(struct ice_hw *hw, u8 port, u32 ds,
				      bool rs, enum ice_eth56g_link_spd spd)
{
	u32 deskew_i, deskew_f;
	int err;

	if (!ds)
		return 0;

	read_poll_timeout(ice_read_ptp_reg_eth56g, err,
			  FIELD_GET(PHY_REG_DESKEW_0_VALID, deskew_i), 500,
			  50 * USEC_PER_MSEC, false, hw, port, PHY_REG_DESKEW_0,
			  &deskew_i);
	if (err)
		return err;

	deskew_f = FIELD_GET(PHY_REG_DESKEW_0_RLEVEL_FRAC, deskew_i);
	deskew_i = FIELD_GET(PHY_REG_DESKEW_0_RLEVEL, deskew_i);

	if (rs && spd == ICE_ETH56G_LNK_SPD_50G2)
		ds = 0x633; /* 3.1 */
	else if (rs && spd == ICE_ETH56G_LNK_SPD_100G)
		ds = 0x31b; /* 1.552 */

	deskew_i = FIELD_PREP(ICE_ETH56G_MAC_CFG_RX_OFFSET_INT, deskew_i);
	/* Shift 3 fractional bits to the end of the integer part */
	deskew_f <<= ICE_ETH56G_MAC_CFG_FRAC_W - PHY_REG_DESKEW_0_RLEVEL_FRAC_W;
	return mul_u32_u32_fx_q9(deskew_i | deskew_f, ds);
}

/**
 * ice_phy_set_offsets_eth56g - Set Tx/Rx offset values
 * @hw: pointer to the HW struct
 * @port: port to configure
 * @spd: link speed
 * @cfg: structure to store output values
 * @fc: FC-FEC enabled
 * @rs: RS-FEC enabled
 *
 * Return:
 * * %0     - success
 * * %other - failed to write to PHY
 */
static int ice_phy_set_offsets_eth56g(struct ice_hw *hw, u8 port,
				      enum ice_eth56g_link_spd spd,
				      const struct ice_eth56g_mac_reg_cfg *cfg,
				      bool fc, bool rs)
{
	u32 rx_offset, tx_offset, bs_ds;
	bool onestep, sfd;

	onestep = hw->ptp.phy.eth56g.onestep_ena;
	sfd = hw->ptp.phy.eth56g.sfd_ena;
	bs_ds = cfg->rx_offset.bs_ds;

	if (fc)
		rx_offset = cfg->rx_offset.fc;
	else if (rs)
		rx_offset = cfg->rx_offset.rs;
	else
		rx_offset = cfg->rx_offset.no_fec;

	rx_offset = add_u32_u32_fx(rx_offset, cfg->rx_offset.serdes);
	if (sfd)
		rx_offset = add_u32_u32_fx(rx_offset, cfg->rx_offset.sfd);

	if (spd < ICE_ETH56G_LNK_SPD_40G)
		bs_ds = ice_ptp_calc_bitslip_eth56g(hw, port, bs_ds, fc, rs,
						    spd);
	else
		bs_ds = ice_ptp_calc_deskew_eth56g(hw, port, bs_ds, rs, spd);
	rx_offset = add_u32_u32_fx(rx_offset, bs_ds);
	rx_offset &= ICE_ETH56G_MAC_CFG_RX_OFFSET_INT |
		     ICE_ETH56G_MAC_CFG_RX_OFFSET_FRAC;

	if (fc)
		tx_offset = cfg->tx_offset.fc;
	else if (rs)
		tx_offset = cfg->tx_offset.rs;
	else
		tx_offset = cfg->tx_offset.no_fec;
	tx_offset += cfg->tx_offset.serdes + cfg->tx_offset.sfd * sfd +
		     cfg->tx_offset.onestep * onestep;

	ice_write_mac_reg_eth56g(hw, port, PHY_MAC_RX_OFFSET, rx_offset);
	return ice_write_mac_reg_eth56g(hw, port, PHY_MAC_TX_OFFSET, tx_offset);
}

/**
 * ice_phy_cfg_mac_eth56g - Configure MAC for PTP
 * @hw: Pointer to the HW struct
 * @port: Port to configure
 *
 * Return:
 * * %0     - success
 * * %other - failed to write to PHY
 */
static int ice_phy_cfg_mac_eth56g(struct ice_hw *hw, u8 port)
{
	const struct ice_eth56g_mac_reg_cfg *cfg;
	enum ice_eth56g_link_spd spd;
	struct ice_link_status *li;
	bool fc = false;
	bool rs = false;
	bool onestep;
	u32 val;
	int err;

	onestep = hw->ptp.phy.eth56g.onestep_ena;
	li = &hw->port_info->phy.link_info;
	spd = ice_phy_get_speed_eth56g(li);
	if (!!(li->an_info & ICE_AQ_FEC_EN)) {
		if (spd == ICE_ETH56G_LNK_SPD_10G) {
			fc = true;
		} else {
			fc = !!(li->fec_info & ICE_AQ_LINK_25G_KR_FEC_EN);
			rs = !!(li->fec_info & ~ICE_AQ_LINK_25G_KR_FEC_EN);
		}
	}
	cfg = &eth56g_mac_cfg[spd];

	err = ice_write_mac_reg_eth56g(hw, port, PHY_MAC_RX_MODULO, 0);
	if (err)
		return err;

	err = ice_write_mac_reg_eth56g(hw, port, PHY_MAC_TX_MODULO, 0);
	if (err)
		return err;

	val = FIELD_PREP(PHY_MAC_TSU_CFG_TX_MODE_M,
			 cfg->tx_mode.def + rs * cfg->tx_mode.rs) |
	      FIELD_PREP(PHY_MAC_TSU_CFG_TX_MII_MK_DLY_M, cfg->tx_mk_dly) |
	      FIELD_PREP(PHY_MAC_TSU_CFG_TX_MII_CW_DLY_M,
			 cfg->tx_cw_dly.def +
			 onestep * cfg->tx_cw_dly.onestep) |
	      FIELD_PREP(PHY_MAC_TSU_CFG_RX_MODE_M,
			 cfg->rx_mode.def + rs * cfg->rx_mode.rs) |
	      FIELD_PREP(PHY_MAC_TSU_CFG_RX_MII_MK_DLY_M,
			 cfg->rx_mk_dly.def + rs * cfg->rx_mk_dly.rs) |
	      FIELD_PREP(PHY_MAC_TSU_CFG_RX_MII_CW_DLY_M,
			 cfg->rx_cw_dly.def + rs * cfg->rx_cw_dly.rs) |
	      FIELD_PREP(PHY_MAC_TSU_CFG_BLKS_PER_CLK_M, cfg->blks_per_clk);
	err = ice_write_mac_reg_eth56g(hw, port, PHY_MAC_TSU_CONFIG, val);
	if (err)
		return err;

	err = ice_write_mac_reg_eth56g(hw, port, PHY_MAC_BLOCKTIME,
				       cfg->blktime);
	if (err)
		return err;

	err = ice_phy_set_offsets_eth56g(hw, port, spd, cfg, fc, rs);
	if (err)
		return err;

	if (spd == ICE_ETH56G_LNK_SPD_25G && !rs)
		val = 0;
	else
		val = cfg->mktime;

	return ice_write_mac_reg_eth56g(hw, port, PHY_MAC_MARKERTIME, val);
}

/**
 * ice_phy_cfg_intr_eth56g - Configure TX timestamp interrupt
 * @hw: pointer to the HW struct
 * @port: the timestamp port
 * @ena: enable or disable interrupt
 * @threshold: interrupt threshold
 *
 * Configure TX timestamp interrupt for the specified port
 *
 * Return:
 * * %0     - success
 * * %other - PHY read/write failed
 */
int ice_phy_cfg_intr_eth56g(struct ice_hw *hw, u8 port, bool ena, u8 threshold)
{
	int err;
	u32 val;

	err = ice_read_ptp_reg_eth56g(hw, port, PHY_REG_TS_INT_CONFIG, &val);
	if (err)
		return err;

	if (ena) {
		val |= PHY_TS_INT_CONFIG_ENA_M;
		val &= ~PHY_TS_INT_CONFIG_THRESHOLD_M;
		val |= FIELD_PREP(PHY_TS_INT_CONFIG_THRESHOLD_M, threshold);
	} else {
		val &= ~PHY_TS_INT_CONFIG_ENA_M;
	}

	return ice_write_ptp_reg_eth56g(hw, port, PHY_REG_TS_INT_CONFIG, val);
}

/**
 * ice_read_phy_and_phc_time_eth56g - Simultaneously capture PHC and PHY time
 * @hw: pointer to the HW struct
 * @port: the PHY port to read
 * @phy_time: on return, the 64bit PHY timer value
 * @phc_time: on return, the lower 64bits of PHC time
 *
 * Issue a ICE_PTP_READ_TIME timer command to simultaneously capture the PHY
 * and PHC timer values.
 *
 * Return:
 * * %0     - success
 * * %other - PHY read/write failed
 */
static int ice_read_phy_and_phc_time_eth56g(struct ice_hw *hw, u8 port,
					    u64 *phy_time, u64 *phc_time)
{
	u64 tx_time, rx_time;
	u32 zo, lo;
	u8 tmr_idx;
	int err;

	tmr_idx = ice_get_ptp_src_clock_index(hw);

	/* Prepare the PHC timer for a ICE_PTP_READ_TIME capture command */
	ice_ptp_src_cmd(hw, ICE_PTP_READ_TIME);

	/* Prepare the PHY timer for a ICE_PTP_READ_TIME capture command */
	err = ice_ptp_one_port_cmd(hw, port, ICE_PTP_READ_TIME);
	if (err)
		return err;

	/* Issue the sync to start the ICE_PTP_READ_TIME capture */
	ice_ptp_exec_tmr_cmd(hw);

	/* Read the captured PHC time from the shadow time registers */
	zo = rd32(hw, GLTSYN_SHTIME_0(tmr_idx));
	lo = rd32(hw, GLTSYN_SHTIME_L(tmr_idx));
	*phc_time = (u64)lo << 32 | zo;

	/* Read the captured PHY time from the PHY shadow registers */
	err = ice_ptp_read_port_capture_eth56g(hw, port, &tx_time, &rx_time);
	if (err)
		return err;

	/* If the PHY Tx and Rx timers don't match, log a warning message.
	 * Note that this should not happen in normal circumstances since the
	 * driver always programs them together.
	 */
	if (tx_time != rx_time)
		dev_warn(ice_hw_to_dev(hw), "PHY port %u Tx and Rx timers do not match, tx_time 0x%016llX, rx_time 0x%016llX\n",
			 port, tx_time, rx_time);

	*phy_time = tx_time;

	return 0;
}

/**
 * ice_sync_phy_timer_eth56g - Synchronize the PHY timer with PHC timer
 * @hw: pointer to the HW struct
 * @port: the PHY port to synchronize
 *
 * Perform an adjustment to ensure that the PHY and PHC timers are in sync.
 * This is done by issuing a ICE_PTP_READ_TIME command which triggers a
 * simultaneous read of the PHY timer and PHC timer. Then we use the
 * difference to calculate an appropriate 2s complement addition to add
 * to the PHY timer in order to ensure it reads the same value as the
 * primary PHC timer.
 *
 * Return:
 * * %0     - success
 * * %-EBUSY- failed to acquire PTP semaphore
 * * %other - PHY read/write failed
 */
static int ice_sync_phy_timer_eth56g(struct ice_hw *hw, u8 port)
{
	u64 phc_time, phy_time, difference;
	int err;

	if (!ice_ptp_lock(hw)) {
		ice_debug(hw, ICE_DBG_PTP, "Failed to acquire PTP semaphore\n");
		return -EBUSY;
	}

	err = ice_read_phy_and_phc_time_eth56g(hw, port, &phy_time, &phc_time);
	if (err)
		goto err_unlock;

	/* Calculate the amount required to add to the port time in order for
	 * it to match the PHC time.
	 *
	 * Note that the port adjustment is done using 2s complement
	 * arithmetic. This is convenient since it means that we can simply
	 * calculate the difference between the PHC time and the port time,
	 * and it will be interpreted correctly.
	 */

	ice_ptp_src_cmd(hw, ICE_PTP_NOP);
	difference = phc_time - phy_time;

	err = ice_ptp_prep_port_adj_eth56g(hw, port, (s64)difference);
	if (err)
		goto err_unlock;

	err = ice_ptp_one_port_cmd(hw, port, ICE_PTP_ADJ_TIME);
	if (err)
		goto err_unlock;

	/* Issue the sync to activate the time adjustment */
	ice_ptp_exec_tmr_cmd(hw);

	/* Re-capture the timer values to flush the command registers and
	 * verify that the time was properly adjusted.
	 */
	err = ice_read_phy_and_phc_time_eth56g(hw, port, &phy_time, &phc_time);
	if (err)
		goto err_unlock;

	dev_info(ice_hw_to_dev(hw),
		 "Port %u PHY time synced to PHC: 0x%016llX, 0x%016llX\n",
		 port, phy_time, phc_time);

err_unlock:
	ice_ptp_unlock(hw);
	return err;
}

/**
 * ice_stop_phy_timer_eth56g - Stop the PHY clock timer
 * @hw: pointer to the HW struct
 * @port: the PHY port to stop
 * @soft_reset: if true, hold the SOFT_RESET bit of PHY_REG_PS
 *
 * Stop the clock of a PHY port. This must be done as part of the flow to
 * re-calibrate Tx and Rx timestamping offsets whenever the clock time is
 * initialized or when link speed changes.
 *
 * Return:
 * * %0     - success
 * * %other - failed to write to PHY
 */
int ice_stop_phy_timer_eth56g(struct ice_hw *hw, u8 port, bool soft_reset)
{
	int err;

	err = ice_write_ptp_reg_eth56g(hw, port, PHY_REG_TX_OFFSET_READY, 0);
	if (err)
		return err;

	err = ice_write_ptp_reg_eth56g(hw, port, PHY_REG_RX_OFFSET_READY, 0);
	if (err)
		return err;

	ice_debug(hw, ICE_DBG_PTP, "Disabled clock on PHY port %u\n", port);

	return 0;
}

/**
 * ice_start_phy_timer_eth56g - Start the PHY clock timer
 * @hw: pointer to the HW struct
 * @port: the PHY port to start
 *
 * Start the clock of a PHY port. This must be done as part of the flow to
 * re-calibrate Tx and Rx timestamping offsets whenever the clock time is
 * initialized or when link speed changes.
 *
 * Return:
 * * %0     - success
 * * %other - PHY read/write failed
 */
int ice_start_phy_timer_eth56g(struct ice_hw *hw, u8 port)
{
	u32 lo, hi;
	u64 incval;
	u8 tmr_idx;
	int err;

	tmr_idx = ice_get_ptp_src_clock_index(hw);

	err = ice_stop_phy_timer_eth56g(hw, port, false);
	if (err)
		return err;

	ice_ptp_src_cmd(hw, ICE_PTP_NOP);

	err = ice_phy_cfg_parpcs_eth56g(hw, port);
	if (err)
		return err;

	err = ice_phy_cfg_ptp_1step_eth56g(hw, port);
	if (err)
		return err;

	err = ice_phy_cfg_mac_eth56g(hw, port);
	if (err)
		return err;

	lo = rd32(hw, GLTSYN_INCVAL_L(tmr_idx));
	hi = rd32(hw, GLTSYN_INCVAL_H(tmr_idx));
	incval = (u64)hi << 32 | lo;

	err = ice_write_40b_ptp_reg_eth56g(hw, port, PHY_REG_TIMETUS_L, incval);
	if (err)
		return err;

	err = ice_ptp_one_port_cmd(hw, port, ICE_PTP_INIT_INCVAL);
	if (err)
		return err;

	ice_ptp_exec_tmr_cmd(hw);

	err = ice_sync_phy_timer_eth56g(hw, port);
	if (err)
		return err;

	err = ice_write_ptp_reg_eth56g(hw, port, PHY_REG_TX_OFFSET_READY, 1);
	if (err)
		return err;

	err = ice_write_ptp_reg_eth56g(hw, port, PHY_REG_RX_OFFSET_READY, 1);
	if (err)
		return err;

	ice_debug(hw, ICE_DBG_PTP, "Enabled clock on PHY port %u\n", port);

	return 0;
}

/**
 * ice_sb_access_ena_eth56g - Enable SB devices (PHY and others) access
 * @hw: pointer to HW struct
 * @enable: Enable or disable access
 *
 * Enable sideband devices (PHY and others) access.
 */
static void ice_sb_access_ena_eth56g(struct ice_hw *hw, bool enable)
{
	u32 val = rd32(hw, PF_SB_REM_DEV_CTL);

	if (enable)
		val |= BIT(eth56g_phy_0) | BIT(cgu) | BIT(eth56g_phy_1);
	else
		val &= ~(BIT(eth56g_phy_0) | BIT(cgu) | BIT(eth56g_phy_1));

	wr32(hw, PF_SB_REM_DEV_CTL, val);
}

/**
 * ice_ptp_init_phc_eth56g - Perform E82X specific PHC initialization
 * @hw: pointer to HW struct
 *
 * Perform PHC initialization steps specific to E82X devices.
 *
 * Return:
 * * %0     - success
 * * %other - failed to initialize CGU
 */
static int ice_ptp_init_phc_eth56g(struct ice_hw *hw)
{
	ice_sb_access_ena_eth56g(hw, true);
	/* Initialize the Clock Generation Unit */
	return ice_init_cgu_e82x(hw);
}

/**
 * ice_ptp_read_tx_hwtstamp_status_eth56g - Get TX timestamp status
 * @hw: pointer to the HW struct
 * @ts_status: the timestamp mask pointer
 *
 * Read the PHY Tx timestamp status mask indicating which ports have Tx
 * timestamps available.
 *
 * Return:
 * * %0     - success
 * * %other - failed to read from PHY
 */
int ice_ptp_read_tx_hwtstamp_status_eth56g(struct ice_hw *hw, u32 *ts_status)
{
	const struct ice_eth56g_params *params = &hw->ptp.phy.eth56g;
	u8 phy, mask;
	u32 status;

	mask = (1 << hw->ptp.ports_per_phy) - 1;
	*ts_status = 0;

	for (phy = 0; phy < params->num_phys; phy++) {
		int err;

		err = ice_read_phy_eth56g(hw, phy, PHY_PTP_INT_STATUS, &status);
		if (err)
			return err;

		*ts_status |= (status & mask) << (phy * hw->ptp.ports_per_phy);
	}

	ice_debug(hw, ICE_DBG_PTP, "PHY interrupt err: %x\n", *ts_status);

	return 0;
}

/**
 * ice_get_phy_tx_tstamp_ready_eth56g - Read the Tx memory status register
 * @hw: pointer to the HW struct
 * @port: the PHY port to read from
 * @tstamp_ready: contents of the Tx memory status register
 *
 * Read the PHY_REG_TX_MEMORY_STATUS register indicating which timestamps in
 * the PHY are ready. A set bit means the corresponding timestamp is valid and
 * ready to be captured from the PHY timestamp block.
 *
 * Return:
 * * %0     - success
 * * %other - failed to read from PHY
 */
static int ice_get_phy_tx_tstamp_ready_eth56g(struct ice_hw *hw, u8 port,
					      u64 *tstamp_ready)
{
	int err;

	err = ice_read_64b_ptp_reg_eth56g(hw, port, PHY_REG_TX_MEMORY_STATUS_L,
					  tstamp_ready);
	if (err) {
		ice_debug(hw, ICE_DBG_PTP, "Failed to read TX_MEMORY_STATUS for port %u, err %d\n",
			  port, err);
		return err;
	}

	return 0;
}

/**
 * ice_is_muxed_topo - detect breakout 2x50G topology for E825C
 * @hw: pointer to the HW struct
 *
 * Return: true if it's 2x50 breakout topology, false otherwise
 */
static bool ice_is_muxed_topo(struct ice_hw *hw)
{
	u8 link_topo;
	bool mux;
	u32 val;

	val = rd32(hw, GLGEN_SWITCH_MODE_CONFIG);
	mux = FIELD_GET(GLGEN_SWITCH_MODE_CONFIG_25X4_QUAD_M, val);
	val = rd32(hw, GLGEN_MAC_LINK_TOPO);
	link_topo = FIELD_GET(GLGEN_MAC_LINK_TOPO_LINK_TOPO_M, val);

	return (mux && link_topo == ICE_LINK_TOPO_UP_TO_2_LINKS);
}

/**
 * ice_ptp_init_phy_e825c - initialize PHY parameters
 * @hw: pointer to the HW struct
 */
static void ice_ptp_init_phy_e825c(struct ice_hw *hw)
{
	struct ice_ptp_hw *ptp = &hw->ptp;
	struct ice_eth56g_params *params;
	u8 phy;

	ptp->phy_model = ICE_PHY_ETH56G;
	params = &ptp->phy.eth56g;
	params->onestep_ena = false;
	params->peer_delay = 0;
	params->sfd_ena = false;
	params->phy_addr[0] = eth56g_phy_0;
	params->phy_addr[1] = eth56g_phy_1;
	params->num_phys = 2;
	ptp->ports_per_phy = 4;
	ptp->num_lports = params->num_phys * ptp->ports_per_phy;

	ice_sb_access_ena_eth56g(hw, true);
	for (phy = 0; phy < params->num_phys; phy++) {
		u32 phy_rev;
		int err;

		err = ice_read_phy_eth56g(hw, phy, PHY_REG_REVISION, &phy_rev);
		if (err || phy_rev != PHY_REVISION_ETH56G) {
			ptp->phy_model = ICE_PHY_UNSUP;
			return;
		}
	}

	ptp->is_2x50g_muxed_topo = ice_is_muxed_topo(hw);
}

/* E822 family functions
 *
 * The following functions operate on the E822 family of devices.
 */

/**
 * ice_fill_phy_msg_e82x - Fill message data for a PHY register access
 * @hw: pointer to the HW struct
 * @msg: the PHY message buffer to fill in
 * @port: the port to access
 * @offset: the register offset
 */
static void ice_fill_phy_msg_e82x(struct ice_hw *hw,
				  struct ice_sbq_msg_input *msg, u8 port,
				  u16 offset)
{
	int phy_port, phy, quadtype;

	phy_port = port % hw->ptp.ports_per_phy;
	phy = port / hw->ptp.ports_per_phy;
	quadtype = ICE_GET_QUAD_NUM(port) %
		   ICE_GET_QUAD_NUM(hw->ptp.ports_per_phy);

	if (quadtype == 0) {
		msg->msg_addr_low = P_Q0_L(P_0_BASE + offset, phy_port);
		msg->msg_addr_high = P_Q0_H(P_0_BASE + offset, phy_port);
	} else {
		msg->msg_addr_low = P_Q1_L(P_4_BASE + offset, phy_port);
		msg->msg_addr_high = P_Q1_H(P_4_BASE + offset, phy_port);
	}

	if (phy == 0)
		msg->dest_dev = rmn_0;
	else if (phy == 1)
		msg->dest_dev = rmn_1;
	else
		msg->dest_dev = rmn_2;
}

/**
 * ice_is_64b_phy_reg_e82x - Check if this is a 64bit PHY register
 * @low_addr: the low address to check
 * @high_addr: on return, contains the high address of the 64bit register
 *
 * Checks if the provided low address is one of the known 64bit PHY values
 * represented as two 32bit registers. If it is, return the appropriate high
 * register offset to use.
 */
static bool ice_is_64b_phy_reg_e82x(u16 low_addr, u16 *high_addr)
{
	switch (low_addr) {
	case P_REG_PAR_PCS_TX_OFFSET_L:
		*high_addr = P_REG_PAR_PCS_TX_OFFSET_U;
		return true;
	case P_REG_PAR_PCS_RX_OFFSET_L:
		*high_addr = P_REG_PAR_PCS_RX_OFFSET_U;
		return true;
	case P_REG_PAR_TX_TIME_L:
		*high_addr = P_REG_PAR_TX_TIME_U;
		return true;
	case P_REG_PAR_RX_TIME_L:
		*high_addr = P_REG_PAR_RX_TIME_U;
		return true;
	case P_REG_TOTAL_TX_OFFSET_L:
		*high_addr = P_REG_TOTAL_TX_OFFSET_U;
		return true;
	case P_REG_TOTAL_RX_OFFSET_L:
		*high_addr = P_REG_TOTAL_RX_OFFSET_U;
		return true;
	case P_REG_UIX66_10G_40G_L:
		*high_addr = P_REG_UIX66_10G_40G_U;
		return true;
	case P_REG_UIX66_25G_100G_L:
		*high_addr = P_REG_UIX66_25G_100G_U;
		return true;
	case P_REG_TX_CAPTURE_L:
		*high_addr = P_REG_TX_CAPTURE_U;
		return true;
	case P_REG_RX_CAPTURE_L:
		*high_addr = P_REG_RX_CAPTURE_U;
		return true;
	case P_REG_TX_TIMER_INC_PRE_L:
		*high_addr = P_REG_TX_TIMER_INC_PRE_U;
		return true;
	case P_REG_RX_TIMER_INC_PRE_L:
		*high_addr = P_REG_RX_TIMER_INC_PRE_U;
		return true;
	default:
		return false;
	}
}

/**
 * ice_is_40b_phy_reg_e82x - Check if this is a 40bit PHY register
 * @low_addr: the low address to check
 * @high_addr: on return, contains the high address of the 40bit value
 *
 * Checks if the provided low address is one of the known 40bit PHY values
 * split into two registers with the lower 8 bits in the low register and the
 * upper 32 bits in the high register. If it is, return the appropriate high
 * register offset to use.
 */
static bool ice_is_40b_phy_reg_e82x(u16 low_addr, u16 *high_addr)
{
	switch (low_addr) {
	case P_REG_TIMETUS_L:
		*high_addr = P_REG_TIMETUS_U;
		return true;
	case P_REG_PAR_RX_TUS_L:
		*high_addr = P_REG_PAR_RX_TUS_U;
		return true;
	case P_REG_PAR_TX_TUS_L:
		*high_addr = P_REG_PAR_TX_TUS_U;
		return true;
	case P_REG_PCS_RX_TUS_L:
		*high_addr = P_REG_PCS_RX_TUS_U;
		return true;
	case P_REG_PCS_TX_TUS_L:
		*high_addr = P_REG_PCS_TX_TUS_U;
		return true;
	case P_REG_DESK_PAR_RX_TUS_L:
		*high_addr = P_REG_DESK_PAR_RX_TUS_U;
		return true;
	case P_REG_DESK_PAR_TX_TUS_L:
		*high_addr = P_REG_DESK_PAR_TX_TUS_U;
		return true;
	case P_REG_DESK_PCS_RX_TUS_L:
		*high_addr = P_REG_DESK_PCS_RX_TUS_U;
		return true;
	case P_REG_DESK_PCS_TX_TUS_L:
		*high_addr = P_REG_DESK_PCS_TX_TUS_U;
		return true;
	default:
		return false;
	}
}

/**
 * ice_read_phy_reg_e82x - Read a PHY register
 * @hw: pointer to the HW struct
 * @port: PHY port to read from
 * @offset: PHY register offset to read
 * @val: on return, the contents read from the PHY
 *
 * Read a PHY register for the given port over the device sideband queue.
 */
static int
ice_read_phy_reg_e82x(struct ice_hw *hw, u8 port, u16 offset, u32 *val)
{
	struct ice_sbq_msg_input msg = {0};
	int err;

	ice_fill_phy_msg_e82x(hw, &msg, port, offset);
	msg.opcode = ice_sbq_msg_rd;

	err = ice_sbq_rw_reg(hw, &msg, ICE_AQ_FLAG_RD);
	if (err) {
		ice_debug(hw, ICE_DBG_PTP, "Failed to send message to PHY, err %d\n",
			  err);
		return err;
	}

	*val = msg.data;

	return 0;
}

/**
 * ice_read_64b_phy_reg_e82x - Read a 64bit value from PHY registers
 * @hw: pointer to the HW struct
 * @port: PHY port to read from
 * @low_addr: offset of the lower register to read from
 * @val: on return, the contents of the 64bit value from the PHY registers
 *
 * Reads the two registers associated with a 64bit value and returns it in the
 * val pointer. The offset always specifies the lower register offset to use.
 * The high offset is looked up. This function only operates on registers
 * known to be two parts of a 64bit value.
 */
static int
ice_read_64b_phy_reg_e82x(struct ice_hw *hw, u8 port, u16 low_addr, u64 *val)
{
	u32 low, high;
	u16 high_addr;
	int err;

	/* Only operate on registers known to be split into two 32bit
	 * registers.
	 */
	if (!ice_is_64b_phy_reg_e82x(low_addr, &high_addr)) {
		ice_debug(hw, ICE_DBG_PTP, "Invalid 64b register addr 0x%08x\n",
			  low_addr);
		return -EINVAL;
	}

	err = ice_read_phy_reg_e82x(hw, port, low_addr, &low);
	if (err) {
		ice_debug(hw, ICE_DBG_PTP, "Failed to read from low register 0x%08x\n, err %d",
			  low_addr, err);
		return err;
	}

	err = ice_read_phy_reg_e82x(hw, port, high_addr, &high);
	if (err) {
		ice_debug(hw, ICE_DBG_PTP, "Failed to read from high register 0x%08x\n, err %d",
			  high_addr, err);
		return err;
	}

	*val = (u64)high << 32 | low;

	return 0;
}

>>>>>>> 2d5404ca
/**
 * ice_write_phy_reg_e82x - Write a PHY register
 * @hw: pointer to the HW struct
 * @port: PHY port to write to
 * @offset: PHY register offset to write
 * @val: The value to write to the register
 *
 * Write a PHY register for the given port over the device sideband queue.
 */
static int
ice_write_phy_reg_e82x(struct ice_hw *hw, u8 port, u16 offset, u32 val)
{
	struct ice_sbq_msg_input msg = {0};
	int err;

<<<<<<< HEAD
	ice_fill_phy_msg_e82x(&msg, port, offset);
=======
	ice_fill_phy_msg_e82x(hw, &msg, port, offset);
>>>>>>> 2d5404ca
	msg.opcode = ice_sbq_msg_wr;
	msg.data = val;

	err = ice_sbq_rw_reg(hw, &msg, ICE_AQ_FLAG_RD);
	if (err) {
		ice_debug(hw, ICE_DBG_PTP, "Failed to send message to PHY, err %d\n",
			  err);
		return err;
	}

	return 0;
}

/**
 * ice_write_40b_phy_reg_e82x - Write a 40b value to the PHY
 * @hw: pointer to the HW struct
 * @port: port to write to
 * @low_addr: offset of the low register
 * @val: 40b value to write
 *
 * Write the provided 40b value to the two associated registers by splitting
 * it up into two chunks, the lower 8 bits and the upper 32 bits.
 */
static int
ice_write_40b_phy_reg_e82x(struct ice_hw *hw, u8 port, u16 low_addr, u64 val)
{
	u32 low, high;
	u16 high_addr;
	int err;

	/* Only operate on registers known to be split into a lower 8 bit
	 * register and an upper 32 bit register.
	 */
	if (!ice_is_40b_phy_reg_e82x(low_addr, &high_addr)) {
		ice_debug(hw, ICE_DBG_PTP, "Invalid 40b register addr 0x%08x\n",
			  low_addr);
		return -EINVAL;
	}
	low = FIELD_GET(P_REG_40B_LOW_M, val);
	high = (u32)(val >> P_REG_40B_HIGH_S);

	err = ice_write_phy_reg_e82x(hw, port, low_addr, low);
	if (err) {
		ice_debug(hw, ICE_DBG_PTP, "Failed to write to low register 0x%08x\n, err %d",
			  low_addr, err);
		return err;
	}

	err = ice_write_phy_reg_e82x(hw, port, high_addr, high);
	if (err) {
		ice_debug(hw, ICE_DBG_PTP, "Failed to write to high register 0x%08x\n, err %d",
			  high_addr, err);
		return err;
	}

	return 0;
}

/**
 * ice_write_64b_phy_reg_e82x - Write a 64bit value to PHY registers
 * @hw: pointer to the HW struct
 * @port: PHY port to read from
 * @low_addr: offset of the lower register to read from
 * @val: the contents of the 64bit value to write to PHY
 *
 * Write the 64bit value to the two associated 32bit PHY registers. The offset
 * is always specified as the lower register, and the high address is looked
 * up. This function only operates on registers known to be two parts of
 * a 64bit value.
 */
static int
ice_write_64b_phy_reg_e82x(struct ice_hw *hw, u8 port, u16 low_addr, u64 val)
{
	u32 low, high;
	u16 high_addr;
	int err;

	/* Only operate on registers known to be split into two 32bit
	 * registers.
	 */
	if (!ice_is_64b_phy_reg_e82x(low_addr, &high_addr)) {
		ice_debug(hw, ICE_DBG_PTP, "Invalid 64b register addr 0x%08x\n",
			  low_addr);
		return -EINVAL;
	}

	low = lower_32_bits(val);
	high = upper_32_bits(val);

	err = ice_write_phy_reg_e82x(hw, port, low_addr, low);
	if (err) {
		ice_debug(hw, ICE_DBG_PTP, "Failed to write to low register 0x%08x\n, err %d",
			  low_addr, err);
		return err;
	}

	err = ice_write_phy_reg_e82x(hw, port, high_addr, high);
	if (err) {
		ice_debug(hw, ICE_DBG_PTP, "Failed to write to high register 0x%08x\n, err %d",
			  high_addr, err);
		return err;
	}

	return 0;
}

/**
 * ice_fill_quad_msg_e82x - Fill message data for quad register access
<<<<<<< HEAD
=======
 * @hw: pointer to the HW struct
>>>>>>> 2d5404ca
 * @msg: the PHY message buffer to fill in
 * @quad: the quad to access
 * @offset: the register offset
 *
 * Fill a message buffer for accessing a register in a quad shared between
 * multiple PHYs.
 *
 * Return:
 * * %0       - OK
 * * %-EINVAL - invalid quad number
 */
<<<<<<< HEAD
static int
ice_fill_quad_msg_e82x(struct ice_sbq_msg_input *msg, u8 quad, u16 offset)
{
	u32 addr;

	if (quad >= ICE_MAX_QUAD)
=======
static int ice_fill_quad_msg_e82x(struct ice_hw *hw,
				  struct ice_sbq_msg_input *msg, u8 quad,
				  u16 offset)
{
	u32 addr;

	if (quad >= ICE_GET_QUAD_NUM(hw->ptp.num_lports))
>>>>>>> 2d5404ca
		return -EINVAL;

	msg->dest_dev = rmn_0;

<<<<<<< HEAD
	if ((quad % ICE_QUADS_PER_PHY_E82X) == 0)
=======
	if (!(quad % ICE_GET_QUAD_NUM(hw->ptp.ports_per_phy)))
>>>>>>> 2d5404ca
		addr = Q_0_BASE + offset;
	else
		addr = Q_1_BASE + offset;

	msg->msg_addr_low = lower_16_bits(addr);
	msg->msg_addr_high = upper_16_bits(addr);

	return 0;
}

/**
 * ice_read_quad_reg_e82x - Read a PHY quad register
 * @hw: pointer to the HW struct
 * @quad: quad to read from
 * @offset: quad register offset to read
 * @val: on return, the contents read from the quad
 *
 * Read a quad register over the device sideband queue. Quad registers are
 * shared between multiple PHYs.
 */
int
ice_read_quad_reg_e82x(struct ice_hw *hw, u8 quad, u16 offset, u32 *val)
{
	struct ice_sbq_msg_input msg = {0};
	int err;

<<<<<<< HEAD
	err = ice_fill_quad_msg_e82x(&msg, quad, offset);
=======
	err = ice_fill_quad_msg_e82x(hw, &msg, quad, offset);
>>>>>>> 2d5404ca
	if (err)
		return err;

	msg.opcode = ice_sbq_msg_rd;

	err = ice_sbq_rw_reg(hw, &msg, ICE_AQ_FLAG_RD);
	if (err) {
		ice_debug(hw, ICE_DBG_PTP, "Failed to send message to PHY, err %d\n",
			  err);
		return err;
	}

	*val = msg.data;

	return 0;
}

/**
 * ice_write_quad_reg_e82x - Write a PHY quad register
 * @hw: pointer to the HW struct
 * @quad: quad to write to
 * @offset: quad register offset to write
 * @val: The value to write to the register
 *
 * Write a quad register over the device sideband queue. Quad registers are
 * shared between multiple PHYs.
 */
int
ice_write_quad_reg_e82x(struct ice_hw *hw, u8 quad, u16 offset, u32 val)
{
	struct ice_sbq_msg_input msg = {0};
	int err;

<<<<<<< HEAD
	err = ice_fill_quad_msg_e82x(&msg, quad, offset);
=======
	err = ice_fill_quad_msg_e82x(hw, &msg, quad, offset);
>>>>>>> 2d5404ca
	if (err)
		return err;

	msg.opcode = ice_sbq_msg_wr;
	msg.data = val;

	err = ice_sbq_rw_reg(hw, &msg, ICE_AQ_FLAG_RD);
	if (err) {
		ice_debug(hw, ICE_DBG_PTP, "Failed to send message to PHY, err %d\n",
			  err);
		return err;
	}

	return 0;
}

/**
 * ice_read_phy_tstamp_e82x - Read a PHY timestamp out of the quad block
 * @hw: pointer to the HW struct
 * @quad: the quad to read from
 * @idx: the timestamp index to read
 * @tstamp: on return, the 40bit timestamp value
 *
 * Read a 40bit timestamp value out of the two associated registers in the
 * quad memory block that is shared between the internal PHYs of the E822
 * family of devices.
 */
static int
ice_read_phy_tstamp_e82x(struct ice_hw *hw, u8 quad, u8 idx, u64 *tstamp)
{
	u16 lo_addr, hi_addr;
	u32 lo, hi;
	int err;

	lo_addr = (u16)TS_L(Q_REG_TX_MEMORY_BANK_START, idx);
	hi_addr = (u16)TS_H(Q_REG_TX_MEMORY_BANK_START, idx);

	err = ice_read_quad_reg_e82x(hw, quad, lo_addr, &lo);
	if (err) {
		ice_debug(hw, ICE_DBG_PTP, "Failed to read low PTP timestamp register, err %d\n",
			  err);
		return err;
	}

	err = ice_read_quad_reg_e82x(hw, quad, hi_addr, &hi);
	if (err) {
		ice_debug(hw, ICE_DBG_PTP, "Failed to read high PTP timestamp register, err %d\n",
			  err);
		return err;
	}

	/* For E822 based internal PHYs, the timestamp is reported with the
	 * lower 8 bits in the low register, and the upper 32 bits in the high
	 * register.
	 */
	*tstamp = FIELD_PREP(TS_PHY_HIGH_M, hi) | FIELD_PREP(TS_PHY_LOW_M, lo);

	return 0;
}

/**
 * ice_clear_phy_tstamp_e82x - Clear a timestamp from the quad block
 * @hw: pointer to the HW struct
 * @quad: the quad to read from
 * @idx: the timestamp index to reset
 *
 * Read the timestamp out of the quad to clear its timestamp status bit from
 * the PHY quad block that is shared between the internal PHYs of the E822
 * devices.
 *
 * Note that unlike E810, software cannot directly write to the quad memory
 * bank registers. E822 relies on the ice_get_phy_tx_tstamp_ready() function
 * to determine which timestamps are valid. Reading a timestamp auto-clears
 * the valid bit.
 *
 * To directly clear the contents of the timestamp block entirely, discarding
 * all timestamp data at once, software should instead use
 * ice_ptp_reset_ts_memory_quad_e82x().
 *
 * This function should only be called on an idx whose bit is set according to
 * ice_get_phy_tx_tstamp_ready().
 */
static int
ice_clear_phy_tstamp_e82x(struct ice_hw *hw, u8 quad, u8 idx)
{
	u64 unused_tstamp;
	int err;

	err = ice_read_phy_tstamp_e82x(hw, quad, idx, &unused_tstamp);
	if (err) {
		ice_debug(hw, ICE_DBG_PTP, "Failed to read the timestamp register for quad %u, idx %u, err %d\n",
			  quad, idx, err);
		return err;
	}

	return 0;
}

/**
 * ice_ptp_reset_ts_memory_quad_e82x - Clear all timestamps from the quad block
 * @hw: pointer to the HW struct
 * @quad: the quad to read from
 *
 * Clear all timestamps from the PHY quad block that is shared between the
 * internal PHYs on the E822 devices.
 */
void ice_ptp_reset_ts_memory_quad_e82x(struct ice_hw *hw, u8 quad)
{
	ice_write_quad_reg_e82x(hw, quad, Q_REG_TS_CTRL, Q_REG_TS_CTRL_M);
	ice_write_quad_reg_e82x(hw, quad, Q_REG_TS_CTRL, ~(u32)Q_REG_TS_CTRL_M);
}

/**
 * ice_ptp_reset_ts_memory_e82x - Clear all timestamps from all quad blocks
 * @hw: pointer to the HW struct
 */
static void ice_ptp_reset_ts_memory_e82x(struct ice_hw *hw)
{
	unsigned int quad;

<<<<<<< HEAD
	for (quad = 0; quad < ICE_MAX_QUAD; quad++)
		ice_ptp_reset_ts_memory_quad_e82x(hw, quad);
}

/**
 * ice_read_cgu_reg_e82x - Read a CGU register
 * @hw: pointer to the HW struct
 * @addr: Register address to read
 * @val: storage for register value read
 *
 * Read the contents of a register of the Clock Generation Unit. Only
 * applicable to E822 devices.
 */
static int
ice_read_cgu_reg_e82x(struct ice_hw *hw, u32 addr, u32 *val)
{
	struct ice_sbq_msg_input cgu_msg;
	int err;

	cgu_msg.opcode = ice_sbq_msg_rd;
	cgu_msg.dest_dev = cgu;
	cgu_msg.msg_addr_low = addr;
	cgu_msg.msg_addr_high = 0x0;

	err = ice_sbq_rw_reg(hw, &cgu_msg);
	if (err) {
		ice_debug(hw, ICE_DBG_PTP, "Failed to read CGU register 0x%04x, err %d\n",
			  addr, err);
		return err;
	}

	*val = cgu_msg.data;

	return err;
}

/**
 * ice_write_cgu_reg_e82x - Write a CGU register
 * @hw: pointer to the HW struct
 * @addr: Register address to write
 * @val: value to write into the register
 *
 * Write the specified value to a register of the Clock Generation Unit. Only
 * applicable to E822 devices.
 */
static int
ice_write_cgu_reg_e82x(struct ice_hw *hw, u32 addr, u32 val)
{
	struct ice_sbq_msg_input cgu_msg;
	int err;

	cgu_msg.opcode = ice_sbq_msg_wr;
	cgu_msg.dest_dev = cgu;
	cgu_msg.msg_addr_low = addr;
	cgu_msg.msg_addr_high = 0x0;
	cgu_msg.data = val;

	err = ice_sbq_rw_reg(hw, &cgu_msg);
	if (err) {
		ice_debug(hw, ICE_DBG_PTP, "Failed to write CGU register 0x%04x, err %d\n",
			  addr, err);
		return err;
	}

	return err;
}

/**
 * ice_clk_freq_str - Convert time_ref_freq to string
 * @clk_freq: Clock frequency
 *
 * Convert the specified TIME_REF clock frequency to a string.
 */
static const char *ice_clk_freq_str(u8 clk_freq)
{
	switch ((enum ice_time_ref_freq)clk_freq) {
	case ICE_TIME_REF_FREQ_25_000:
		return "25 MHz";
	case ICE_TIME_REF_FREQ_122_880:
		return "122.88 MHz";
	case ICE_TIME_REF_FREQ_125_000:
		return "125 MHz";
	case ICE_TIME_REF_FREQ_153_600:
		return "153.6 MHz";
	case ICE_TIME_REF_FREQ_156_250:
		return "156.25 MHz";
	case ICE_TIME_REF_FREQ_245_760:
		return "245.76 MHz";
	default:
		return "Unknown";
	}
}

/**
 * ice_clk_src_str - Convert time_ref_src to string
 * @clk_src: Clock source
 *
 * Convert the specified clock source to its string name.
 */
static const char *ice_clk_src_str(u8 clk_src)
{
	switch ((enum ice_clk_src)clk_src) {
	case ICE_CLK_SRC_TCX0:
		return "TCX0";
	case ICE_CLK_SRC_TIME_REF:
		return "TIME_REF";
	default:
		return "Unknown";
	}
}

/**
 * ice_cfg_cgu_pll_e82x - Configure the Clock Generation Unit
 * @hw: pointer to the HW struct
 * @clk_freq: Clock frequency to program
 * @clk_src: Clock source to select (TIME_REF, or TCX0)
 *
 * Configure the Clock Generation Unit with the desired clock frequency and
 * time reference, enabling the PLL which drives the PTP hardware clock.
 */
static int
ice_cfg_cgu_pll_e82x(struct ice_hw *hw, enum ice_time_ref_freq clk_freq,
		     enum ice_clk_src clk_src)
{
	union tspll_ro_bwm_lf bwm_lf;
	union nac_cgu_dword19 dw19;
	union nac_cgu_dword22 dw22;
	union nac_cgu_dword24 dw24;
	union nac_cgu_dword9 dw9;
	int err;

	if (clk_freq >= NUM_ICE_TIME_REF_FREQ) {
		dev_warn(ice_hw_to_dev(hw), "Invalid TIME_REF frequency %u\n",
			 clk_freq);
		return -EINVAL;
	}

	if (clk_src >= NUM_ICE_CLK_SRC) {
		dev_warn(ice_hw_to_dev(hw), "Invalid clock source %u\n",
			 clk_src);
		return -EINVAL;
	}

	if (clk_src == ICE_CLK_SRC_TCX0 &&
	    clk_freq != ICE_TIME_REF_FREQ_25_000) {
		dev_warn(ice_hw_to_dev(hw),
			 "TCX0 only supports 25 MHz frequency\n");
		return -EINVAL;
	}

	err = ice_read_cgu_reg_e82x(hw, NAC_CGU_DWORD9, &dw9.val);
	if (err)
		return err;

	err = ice_read_cgu_reg_e82x(hw, NAC_CGU_DWORD24, &dw24.val);
	if (err)
		return err;

	err = ice_read_cgu_reg_e82x(hw, TSPLL_RO_BWM_LF, &bwm_lf.val);
	if (err)
		return err;

	/* Log the current clock configuration */
	ice_debug(hw, ICE_DBG_PTP, "Current CGU configuration -- %s, clk_src %s, clk_freq %s, PLL %s\n",
		  dw24.field.ts_pll_enable ? "enabled" : "disabled",
		  ice_clk_src_str(dw24.field.time_ref_sel),
		  ice_clk_freq_str(dw9.field.time_ref_freq_sel),
		  bwm_lf.field.plllock_true_lock_cri ? "locked" : "unlocked");

	/* Disable the PLL before changing the clock source or frequency */
	if (dw24.field.ts_pll_enable) {
		dw24.field.ts_pll_enable = 0;

		err = ice_write_cgu_reg_e82x(hw, NAC_CGU_DWORD24, dw24.val);
		if (err)
			return err;
	}

	/* Set the frequency */
	dw9.field.time_ref_freq_sel = clk_freq;
	err = ice_write_cgu_reg_e82x(hw, NAC_CGU_DWORD9, dw9.val);
	if (err)
		return err;

	/* Configure the TS PLL feedback divisor */
	err = ice_read_cgu_reg_e82x(hw, NAC_CGU_DWORD19, &dw19.val);
	if (err)
		return err;

	dw19.field.tspll_fbdiv_intgr = e822_cgu_params[clk_freq].feedback_div;
	dw19.field.tspll_ndivratio = 1;

	err = ice_write_cgu_reg_e82x(hw, NAC_CGU_DWORD19, dw19.val);
	if (err)
		return err;

	/* Configure the TS PLL post divisor */
	err = ice_read_cgu_reg_e82x(hw, NAC_CGU_DWORD22, &dw22.val);
	if (err)
		return err;

	dw22.field.time1588clk_div = e822_cgu_params[clk_freq].post_pll_div;
	dw22.field.time1588clk_sel_div2 = 0;

	err = ice_write_cgu_reg_e82x(hw, NAC_CGU_DWORD22, dw22.val);
	if (err)
		return err;

	/* Configure the TS PLL pre divisor and clock source */
	err = ice_read_cgu_reg_e82x(hw, NAC_CGU_DWORD24, &dw24.val);
	if (err)
		return err;

	dw24.field.ref1588_ck_div = e822_cgu_params[clk_freq].refclk_pre_div;
	dw24.field.tspll_fbdiv_frac = e822_cgu_params[clk_freq].frac_n_div;
	dw24.field.time_ref_sel = clk_src;

	err = ice_write_cgu_reg_e82x(hw, NAC_CGU_DWORD24, dw24.val);
	if (err)
		return err;

	/* Finally, enable the PLL */
	dw24.field.ts_pll_enable = 1;

	err = ice_write_cgu_reg_e82x(hw, NAC_CGU_DWORD24, dw24.val);
	if (err)
		return err;

	/* Wait to verify if the PLL locks */
	usleep_range(1000, 5000);

	err = ice_read_cgu_reg_e82x(hw, TSPLL_RO_BWM_LF, &bwm_lf.val);
	if (err)
		return err;

	if (!bwm_lf.field.plllock_true_lock_cri) {
		dev_warn(ice_hw_to_dev(hw), "CGU PLL failed to lock\n");
		return -EBUSY;
	}

	/* Log the current clock configuration */
	ice_debug(hw, ICE_DBG_PTP, "New CGU configuration -- %s, clk_src %s, clk_freq %s, PLL %s\n",
		  dw24.field.ts_pll_enable ? "enabled" : "disabled",
		  ice_clk_src_str(dw24.field.time_ref_sel),
		  ice_clk_freq_str(dw9.field.time_ref_freq_sel),
		  bwm_lf.field.plllock_true_lock_cri ? "locked" : "unlocked");

	return 0;
}

/**
 * ice_init_cgu_e82x - Initialize CGU with settings from firmware
 * @hw: pointer to the HW structure
 *
 * Initialize the Clock Generation Unit of the E822 device.
 */
static int ice_init_cgu_e82x(struct ice_hw *hw)
{
	struct ice_ts_func_info *ts_info = &hw->func_caps.ts_func_info;
	union tspll_cntr_bist_settings cntr_bist;
	int err;

	err = ice_read_cgu_reg_e82x(hw, TSPLL_CNTR_BIST_SETTINGS,
				    &cntr_bist.val);
	if (err)
		return err;

	/* Disable sticky lock detection so lock err reported is accurate */
	cntr_bist.field.i_plllock_sel_0 = 0;
	cntr_bist.field.i_plllock_sel_1 = 0;

	err = ice_write_cgu_reg_e82x(hw, TSPLL_CNTR_BIST_SETTINGS,
				     cntr_bist.val);
	if (err)
		return err;

	/* Configure the CGU PLL using the parameters from the function
	 * capabilities.
	 */
	err = ice_cfg_cgu_pll_e82x(hw, ts_info->time_ref,
				   (enum ice_clk_src)ts_info->clk_src);
	if (err)
		return err;

	return 0;
=======
	for (quad = 0; quad < ICE_GET_QUAD_NUM(hw->ptp.num_lports); quad++)
		ice_ptp_reset_ts_memory_quad_e82x(hw, quad);
>>>>>>> 2d5404ca
}

/**
 * ice_ptp_set_vernier_wl - Set the window length for vernier calibration
 * @hw: pointer to the HW struct
 *
 * Set the window length used for the vernier port calibration process.
 */
static int ice_ptp_set_vernier_wl(struct ice_hw *hw)
{
	u8 port;

	for (port = 0; port < hw->ptp.num_lports; port++) {
		int err;

		err = ice_write_phy_reg_e82x(hw, port, P_REG_WL,
					     PTP_VERNIER_WL);
		if (err) {
			ice_debug(hw, ICE_DBG_PTP, "Failed to set vernier window length for port %u, err %d\n",
				  port, err);
			return err;
		}
	}

	return 0;
}

/**
 * ice_ptp_init_phc_e82x - Perform E822 specific PHC initialization
 * @hw: pointer to HW struct
 *
 * Perform PHC initialization steps specific to E822 devices.
 */
static int ice_ptp_init_phc_e82x(struct ice_hw *hw)
{
	int err;
	u32 val;

	/* Enable reading switch and PHY registers over the sideband queue */
#define PF_SB_REM_DEV_CTL_SWITCH_READ BIT(1)
#define PF_SB_REM_DEV_CTL_PHY0 BIT(2)
	val = rd32(hw, PF_SB_REM_DEV_CTL);
	val |= (PF_SB_REM_DEV_CTL_SWITCH_READ | PF_SB_REM_DEV_CTL_PHY0);
	wr32(hw, PF_SB_REM_DEV_CTL, val);

	/* Initialize the Clock Generation Unit */
	err = ice_init_cgu_e82x(hw);
	if (err)
		return err;

	/* Set window length for all the ports */
	return ice_ptp_set_vernier_wl(hw);
}

/**
 * ice_ptp_prep_phy_time_e82x - Prepare PHY port with initial time
 * @hw: pointer to the HW struct
 * @time: Time to initialize the PHY port clocks to
 *
 * Program the PHY port registers with a new initial time value. The port
 * clock will be initialized once the driver issues an ICE_PTP_INIT_TIME sync
 * command. The time value is the upper 32 bits of the PHY timer, usually in
 * units of nominal nanoseconds.
 */
static int
ice_ptp_prep_phy_time_e82x(struct ice_hw *hw, u32 time)
{
	u64 phy_time;
	u8 port;
	int err;

	/* The time represents the upper 32 bits of the PHY timer, so we need
	 * to shift to account for this when programming.
	 */
	phy_time = (u64)time << 32;

	for (port = 0; port < hw->ptp.num_lports; port++) {
		/* Tx case */
		err = ice_write_64b_phy_reg_e82x(hw, port,
						 P_REG_TX_TIMER_INC_PRE_L,
						 phy_time);
		if (err)
			goto exit_err;

		/* Rx case */
		err = ice_write_64b_phy_reg_e82x(hw, port,
						 P_REG_RX_TIMER_INC_PRE_L,
						 phy_time);
		if (err)
			goto exit_err;
	}

	return 0;

exit_err:
	ice_debug(hw, ICE_DBG_PTP, "Failed to write init time for port %u, err %d\n",
		  port, err);

	return err;
}

/**
 * ice_ptp_prep_port_adj_e82x - Prepare a single port for time adjust
 * @hw: pointer to HW struct
 * @port: Port number to be programmed
 * @time: time in cycles to adjust the port Tx and Rx clocks
 *
 * Program the port for an atomic adjustment by writing the Tx and Rx timer
 * registers. The atomic adjustment won't be completed until the driver issues
 * an ICE_PTP_ADJ_TIME command.
 *
 * Note that time is not in units of nanoseconds. It is in clock time
 * including the lower sub-nanosecond portion of the port timer.
 *
 * Negative adjustments are supported using 2s complement arithmetic.
 */
static int
ice_ptp_prep_port_adj_e82x(struct ice_hw *hw, u8 port, s64 time)
{
	u32 l_time, u_time;
	int err;

	l_time = lower_32_bits(time);
	u_time = upper_32_bits(time);

	/* Tx case */
	err = ice_write_phy_reg_e82x(hw, port, P_REG_TX_TIMER_INC_PRE_L,
				     l_time);
	if (err)
		goto exit_err;

	err = ice_write_phy_reg_e82x(hw, port, P_REG_TX_TIMER_INC_PRE_U,
				     u_time);
	if (err)
		goto exit_err;

	/* Rx case */
	err = ice_write_phy_reg_e82x(hw, port, P_REG_RX_TIMER_INC_PRE_L,
				     l_time);
	if (err)
		goto exit_err;

	err = ice_write_phy_reg_e82x(hw, port, P_REG_RX_TIMER_INC_PRE_U,
				     u_time);
	if (err)
		goto exit_err;

	return 0;

exit_err:
	ice_debug(hw, ICE_DBG_PTP, "Failed to write time adjust for port %u, err %d\n",
		  port, err);
	return err;
}

/**
 * ice_ptp_prep_phy_adj_e82x - Prep PHY ports for a time adjustment
 * @hw: pointer to HW struct
 * @adj: adjustment in nanoseconds
 *
 * Prepare the PHY ports for an atomic time adjustment by programming the PHY
 * Tx and Rx port registers. The actual adjustment is completed by issuing an
 * ICE_PTP_ADJ_TIME or ICE_PTP_ADJ_TIME_AT_TIME sync command.
 */
static int
ice_ptp_prep_phy_adj_e82x(struct ice_hw *hw, s32 adj)
{
	s64 cycles;
	u8 port;

	/* The port clock supports adjustment of the sub-nanosecond portion of
	 * the clock. We shift the provided adjustment in nanoseconds to
	 * calculate the appropriate adjustment to program into the PHY ports.
	 */
	if (adj > 0)
		cycles = (s64)adj << 32;
	else
		cycles = -(((s64)-adj) << 32);

	for (port = 0; port < hw->ptp.num_lports; port++) {
		int err;

		err = ice_ptp_prep_port_adj_e82x(hw, port, cycles);
		if (err)
			return err;
	}

	return 0;
}

/**
 * ice_ptp_prep_phy_incval_e82x - Prepare PHY ports for time adjustment
 * @hw: pointer to HW struct
 * @incval: new increment value to prepare
 *
 * Prepare each of the PHY ports for a new increment value by programming the
 * port's TIMETUS registers. The new increment value will be updated after
 * issuing an ICE_PTP_INIT_INCVAL command.
 */
static int
ice_ptp_prep_phy_incval_e82x(struct ice_hw *hw, u64 incval)
{
	int err;
	u8 port;

<<<<<<< HEAD
	for (port = 0; port < ICE_NUM_EXTERNAL_PORTS; port++) {
=======
	for (port = 0; port < hw->ptp.num_lports; port++) {
>>>>>>> 2d5404ca
		err = ice_write_40b_phy_reg_e82x(hw, port, P_REG_TIMETUS_L,
						 incval);
		if (err)
			goto exit_err;
	}

	return 0;

exit_err:
	ice_debug(hw, ICE_DBG_PTP, "Failed to write incval for port %u, err %d\n",
		  port, err);

	return err;
}

/**
 * ice_ptp_read_port_capture - Read a port's local time capture
 * @hw: pointer to HW struct
 * @port: Port number to read
 * @tx_ts: on return, the Tx port time capture
 * @rx_ts: on return, the Rx port time capture
 *
 * Read the port's Tx and Rx local time capture values.
 *
 * Note this has no equivalent for the E810 devices.
 */
static int
ice_ptp_read_port_capture(struct ice_hw *hw, u8 port, u64 *tx_ts, u64 *rx_ts)
{
	int err;

	/* Tx case */
	err = ice_read_64b_phy_reg_e82x(hw, port, P_REG_TX_CAPTURE_L, tx_ts);
	if (err) {
		ice_debug(hw, ICE_DBG_PTP, "Failed to read REG_TX_CAPTURE, err %d\n",
			  err);
		return err;
	}

	ice_debug(hw, ICE_DBG_PTP, "tx_init = 0x%016llx\n",
		  (unsigned long long)*tx_ts);

	/* Rx case */
	err = ice_read_64b_phy_reg_e82x(hw, port, P_REG_RX_CAPTURE_L, rx_ts);
	if (err) {
		ice_debug(hw, ICE_DBG_PTP, "Failed to read RX_CAPTURE, err %d\n",
			  err);
		return err;
	}

	ice_debug(hw, ICE_DBG_PTP, "rx_init = 0x%016llx\n",
		  (unsigned long long)*rx_ts);

	return 0;
}

/**
 * ice_ptp_write_port_cmd_e82x - Prepare a single PHY port for a timer command
 * @hw: pointer to HW struct
 * @port: Port to which cmd has to be sent
 * @cmd: Command to be sent to the port
 *
 * Prepare the requested port for an upcoming timer sync command.
 *
<<<<<<< HEAD
 * Do not use this function directly. If you want to configure exactly one
 * port, use ice_ptp_one_port_cmd() instead.
=======
 * Note there is no equivalent of this operation on E810, as that device
 * always handles all external PHYs internally.
 *
 * Return:
 * * %0     - success
 * * %other - failed to write to PHY
>>>>>>> 2d5404ca
 */
static int ice_ptp_write_port_cmd_e82x(struct ice_hw *hw, u8 port,
				       enum ice_ptp_tmr_cmd cmd)
{
	u32 val = ice_ptp_tmr_cmd_to_port_reg(hw, cmd);
	int err;

<<<<<<< HEAD
	tmr_idx = ice_get_ptp_src_clock_index(hw);
	cmd_val = tmr_idx << SEL_PHY_SRC;
	switch (cmd) {
	case ICE_PTP_INIT_TIME:
		cmd_val |= PHY_CMD_INIT_TIME;
		break;
	case ICE_PTP_INIT_INCVAL:
		cmd_val |= PHY_CMD_INIT_INCVAL;
		break;
	case ICE_PTP_ADJ_TIME:
		cmd_val |= PHY_CMD_ADJ_TIME;
		break;
	case ICE_PTP_READ_TIME:
		cmd_val |= PHY_CMD_READ_TIME;
		break;
	case ICE_PTP_ADJ_TIME_AT_TIME:
		cmd_val |= PHY_CMD_ADJ_TIME_AT_TIME;
		break;
	case ICE_PTP_NOP:
		break;
	}

	/* Tx case */
	/* Read, modify, write */
	err = ice_read_phy_reg_e82x(hw, port, P_REG_TX_TMR_CMD, &val);
	if (err) {
		ice_debug(hw, ICE_DBG_PTP, "Failed to read TX_TMR_CMD, err %d\n",
			  err);
		return err;
	}

	/* Modify necessary bits only and perform write */
	val &= ~TS_CMD_MASK;
	val |= cmd_val;

=======
	/* Tx case */
>>>>>>> 2d5404ca
	err = ice_write_phy_reg_e82x(hw, port, P_REG_TX_TMR_CMD, val);
	if (err) {
		ice_debug(hw, ICE_DBG_PTP, "Failed to write back TX_TMR_CMD, err %d\n",
			  err);
		return err;
	}

	/* Rx case */
<<<<<<< HEAD
	/* Read, modify, write */
	err = ice_read_phy_reg_e82x(hw, port, P_REG_RX_TMR_CMD, &val);
	if (err) {
		ice_debug(hw, ICE_DBG_PTP, "Failed to read RX_TMR_CMD, err %d\n",
			  err);
		return err;
	}

	/* Modify necessary bits only and perform write */
	val &= ~TS_CMD_MASK;
	val |= cmd_val;

	err = ice_write_phy_reg_e82x(hw, port, P_REG_RX_TMR_CMD, val);
=======
	err = ice_write_phy_reg_e82x(hw, port, P_REG_RX_TMR_CMD,
				     val | TS_CMD_RX_TYPE);
>>>>>>> 2d5404ca
	if (err) {
		ice_debug(hw, ICE_DBG_PTP, "Failed to write back RX_TMR_CMD, err %d\n",
			  err);
		return err;
	}

	return 0;
}

<<<<<<< HEAD
/**
 * ice_ptp_one_port_cmd - Prepare one port for a timer command
 * @hw: pointer to the HW struct
 * @configured_port: the port to configure with configured_cmd
 * @configured_cmd: timer command to prepare on the configured_port
 *
 * Prepare the configured_port for the configured_cmd, and prepare all other
 * ports for ICE_PTP_NOP. This causes the configured_port to execute the
 * desired command while all other ports perform no operation.
 */
static int
ice_ptp_one_port_cmd(struct ice_hw *hw, u8 configured_port,
		     enum ice_ptp_tmr_cmd configured_cmd)
{
	u8 port;

	for (port = 0; port < ICE_NUM_EXTERNAL_PORTS; port++) {
		enum ice_ptp_tmr_cmd cmd;
		int err;

		if (port == configured_port)
			cmd = configured_cmd;
		else
			cmd = ICE_PTP_NOP;

		err = ice_ptp_write_port_cmd_e82x(hw, port, cmd);
		if (err)
			return err;
	}

	return 0;
}

/**
 * ice_ptp_port_cmd_e82x - Prepare all ports for a timer command
 * @hw: pointer to the HW struct
 * @cmd: timer command to prepare
 *
 * Prepare all ports connected to this device for an upcoming timer sync
 * command.
 */
static int
ice_ptp_port_cmd_e82x(struct ice_hw *hw, enum ice_ptp_tmr_cmd cmd)
{
	u8 port;

	for (port = 0; port < ICE_NUM_EXTERNAL_PORTS; port++) {
		int err;

		err = ice_ptp_write_port_cmd_e82x(hw, port, cmd);
		if (err)
			return err;
	}

	return 0;
}

=======
>>>>>>> 2d5404ca
/* E822 Vernier calibration functions
 *
 * The following functions are used as part of the vernier calibration of
 * a port. This calibration increases the precision of the timestamps on the
 * port.
 */

/**
 * ice_phy_get_speed_and_fec_e82x - Get link speed and FEC based on serdes mode
 * @hw: pointer to HW struct
 * @port: the port to read from
 * @link_out: if non-NULL, holds link speed on success
 * @fec_out: if non-NULL, holds FEC algorithm on success
 *
 * Read the serdes data for the PHY port and extract the link speed and FEC
 * algorithm.
 */
static int
ice_phy_get_speed_and_fec_e82x(struct ice_hw *hw, u8 port,
			       enum ice_ptp_link_spd *link_out,
			       enum ice_ptp_fec_mode *fec_out)
{
	enum ice_ptp_link_spd link;
	enum ice_ptp_fec_mode fec;
	u32 serdes;
	int err;

	err = ice_read_phy_reg_e82x(hw, port, P_REG_LINK_SPEED, &serdes);
	if (err) {
		ice_debug(hw, ICE_DBG_PTP, "Failed to read serdes info\n");
		return err;
	}

	/* Determine the FEC algorithm */
	fec = (enum ice_ptp_fec_mode)P_REG_LINK_SPEED_FEC_MODE(serdes);

	serdes &= P_REG_LINK_SPEED_SERDES_M;

	/* Determine the link speed */
	if (fec == ICE_PTP_FEC_MODE_RS_FEC) {
		switch (serdes) {
		case ICE_PTP_SERDES_25G:
			link = ICE_PTP_LNK_SPD_25G_RS;
			break;
		case ICE_PTP_SERDES_50G:
			link = ICE_PTP_LNK_SPD_50G_RS;
			break;
		case ICE_PTP_SERDES_100G:
			link = ICE_PTP_LNK_SPD_100G_RS;
			break;
		default:
			return -EIO;
		}
	} else {
		switch (serdes) {
		case ICE_PTP_SERDES_1G:
			link = ICE_PTP_LNK_SPD_1G;
			break;
		case ICE_PTP_SERDES_10G:
			link = ICE_PTP_LNK_SPD_10G;
			break;
		case ICE_PTP_SERDES_25G:
			link = ICE_PTP_LNK_SPD_25G;
			break;
		case ICE_PTP_SERDES_40G:
			link = ICE_PTP_LNK_SPD_40G;
			break;
		case ICE_PTP_SERDES_50G:
			link = ICE_PTP_LNK_SPD_50G;
			break;
		default:
			return -EIO;
		}
	}

	if (link_out)
		*link_out = link;
	if (fec_out)
		*fec_out = fec;

	return 0;
}

/**
 * ice_phy_cfg_lane_e82x - Configure PHY quad for single/multi-lane timestamp
 * @hw: pointer to HW struct
 * @port: to configure the quad for
 */
static void ice_phy_cfg_lane_e82x(struct ice_hw *hw, u8 port)
{
	enum ice_ptp_link_spd link_spd;
	int err;
	u32 val;
	u8 quad;

	err = ice_phy_get_speed_and_fec_e82x(hw, port, &link_spd, NULL);
	if (err) {
		ice_debug(hw, ICE_DBG_PTP, "Failed to get PHY link speed, err %d\n",
			  err);
		return;
	}

	quad = ICE_GET_QUAD_NUM(port);

	err = ice_read_quad_reg_e82x(hw, quad, Q_REG_TX_MEM_GBL_CFG, &val);
	if (err) {
		ice_debug(hw, ICE_DBG_PTP, "Failed to read TX_MEM_GLB_CFG, err %d\n",
			  err);
		return;
	}

	if (link_spd >= ICE_PTP_LNK_SPD_40G)
		val &= ~Q_REG_TX_MEM_GBL_CFG_LANE_TYPE_M;
	else
		val |= Q_REG_TX_MEM_GBL_CFG_LANE_TYPE_M;

	err = ice_write_quad_reg_e82x(hw, quad, Q_REG_TX_MEM_GBL_CFG, val);
	if (err) {
		ice_debug(hw, ICE_DBG_PTP, "Failed to write back TX_MEM_GBL_CFG, err %d\n",
			  err);
		return;
	}
}

/**
 * ice_phy_cfg_uix_e82x - Configure Serdes UI to TU conversion for E822
 * @hw: pointer to the HW structure
 * @port: the port to configure
 *
 * Program the conversion ration of Serdes clock "unit intervals" (UIs) to PHC
 * hardware clock time units (TUs). That is, determine the number of TUs per
 * serdes unit interval, and program the UIX registers with this conversion.
 *
 * This conversion is used as part of the calibration process when determining
 * the additional error of a timestamp vs the real time of transmission or
 * receipt of the packet.
 *
 * Hardware uses the number of TUs per 66 UIs, written to the UIX registers
 * for the two main serdes clock rates, 10G/40G and 25G/100G serdes clocks.
 *
 * To calculate the conversion ratio, we use the following facts:
 *
 * a) the clock frequency in Hz (cycles per second)
 * b) the number of TUs per cycle (the increment value of the clock)
 * c) 1 second per 1 billion nanoseconds
 * d) the duration of 66 UIs in nanoseconds
 *
 * Given these facts, we can use the following table to work out what ratios
 * to multiply in order to get the number of TUs per 66 UIs:
 *
 * cycles |   1 second   | incval (TUs) | nanoseconds
 * -------+--------------+--------------+-------------
 * second | 1 billion ns |    cycle     |   66 UIs
 *
 * To perform the multiplication using integers without too much loss of
 * precision, we can take use the following equation:
 *
 * (freq * incval * 6600 LINE_UI ) / ( 100 * 1 billion)
 *
 * We scale up to using 6600 UI instead of 66 in order to avoid fractional
 * nanosecond UIs (66 UI at 10G/40G is 6.4 ns)
 *
 * The increment value has a maximum expected range of about 34 bits, while
 * the frequency value is about 29 bits. Multiplying these values shouldn't
 * overflow the 64 bits. However, we must then further multiply them again by
 * the Serdes unit interval duration. To avoid overflow here, we split the
 * overall divide by 1e11 into a divide by 256 (shift down by 8 bits) and
 * a divide by 390,625,000. This does lose some precision, but avoids
 * miscalculation due to arithmetic overflow.
 */
static int ice_phy_cfg_uix_e82x(struct ice_hw *hw, u8 port)
{
	u64 cur_freq, clk_incval, tu_per_sec, uix;
	int err;

	cur_freq = ice_e82x_pll_freq(ice_e82x_time_ref(hw));
	clk_incval = ice_ptp_read_src_incval(hw);

	/* Calculate TUs per second divided by 256 */
	tu_per_sec = (cur_freq * clk_incval) >> 8;

#define LINE_UI_10G_40G 640 /* 6600 UIs is 640 nanoseconds at 10Gb/40Gb */
#define LINE_UI_25G_100G 256 /* 6600 UIs is 256 nanoseconds at 25Gb/100Gb */

	/* Program the 10Gb/40Gb conversion ratio */
	uix = div_u64(tu_per_sec * LINE_UI_10G_40G, 390625000);

	err = ice_write_64b_phy_reg_e82x(hw, port, P_REG_UIX66_10G_40G_L,
					 uix);
	if (err) {
		ice_debug(hw, ICE_DBG_PTP, "Failed to write UIX66_10G_40G, err %d\n",
			  err);
		return err;
	}

	/* Program the 25Gb/100Gb conversion ratio */
	uix = div_u64(tu_per_sec * LINE_UI_25G_100G, 390625000);

	err = ice_write_64b_phy_reg_e82x(hw, port, P_REG_UIX66_25G_100G_L,
					 uix);
	if (err) {
		ice_debug(hw, ICE_DBG_PTP, "Failed to write UIX66_25G_100G, err %d\n",
			  err);
		return err;
	}

	return 0;
}

/**
 * ice_phy_cfg_parpcs_e82x - Configure TUs per PAR/PCS clock cycle
 * @hw: pointer to the HW struct
 * @port: port to configure
 *
 * Configure the number of TUs for the PAR and PCS clocks used as part of the
 * timestamp calibration process. This depends on the link speed, as the PHY
 * uses different markers depending on the speed.
 *
 * 1Gb/10Gb/25Gb:
 * - Tx/Rx PAR/PCS markers
 *
 * 25Gb RS:
 * - Tx/Rx Reed Solomon gearbox PAR/PCS markers
 *
 * 40Gb/50Gb:
 * - Tx/Rx PAR/PCS markers
 * - Rx Deskew PAR/PCS markers
 *
 * 50G RS and 100GB RS:
 * - Tx/Rx Reed Solomon gearbox PAR/PCS markers
 * - Rx Deskew PAR/PCS markers
 * - Tx PAR/PCS markers
 *
 * To calculate the conversion, we use the PHC clock frequency (cycles per
 * second), the increment value (TUs per cycle), and the related PHY clock
 * frequency to calculate the TUs per unit of the PHY link clock. The
 * following table shows how the units convert:
 *
 * cycles |  TUs  | second
 * -------+-------+--------
 * second | cycle | cycles
 *
 * For each conversion register, look up the appropriate frequency from the
 * e822 PAR/PCS table and calculate the TUs per unit of that clock. Program
 * this to the appropriate register, preparing hardware to perform timestamp
 * calibration to calculate the total Tx or Rx offset to adjust the timestamp
 * in order to calibrate for the internal PHY delays.
 *
 * Note that the increment value ranges up to ~34 bits, and the clock
 * frequency is ~29 bits, so multiplying them together should fit within the
 * 64 bit arithmetic.
 */
static int ice_phy_cfg_parpcs_e82x(struct ice_hw *hw, u8 port)
{
	u64 cur_freq, clk_incval, tu_per_sec, phy_tus;
	enum ice_ptp_link_spd link_spd;
	enum ice_ptp_fec_mode fec_mode;
	int err;

	err = ice_phy_get_speed_and_fec_e82x(hw, port, &link_spd, &fec_mode);
	if (err)
		return err;

	cur_freq = ice_e82x_pll_freq(ice_e82x_time_ref(hw));
	clk_incval = ice_ptp_read_src_incval(hw);

	/* Calculate TUs per cycle of the PHC clock */
	tu_per_sec = cur_freq * clk_incval;

	/* For each PHY conversion register, look up the appropriate link
	 * speed frequency and determine the TUs per that clock's cycle time.
	 * Split this into a high and low value and then program the
	 * appropriate register. If that link speed does not use the
	 * associated register, write zeros to clear it instead.
	 */

	/* P_REG_PAR_TX_TUS */
	if (e822_vernier[link_spd].tx_par_clk)
		phy_tus = div_u64(tu_per_sec,
				  e822_vernier[link_spd].tx_par_clk);
	else
		phy_tus = 0;

	err = ice_write_40b_phy_reg_e82x(hw, port, P_REG_PAR_TX_TUS_L,
					 phy_tus);
	if (err)
		return err;

	/* P_REG_PAR_RX_TUS */
	if (e822_vernier[link_spd].rx_par_clk)
		phy_tus = div_u64(tu_per_sec,
				  e822_vernier[link_spd].rx_par_clk);
	else
		phy_tus = 0;

	err = ice_write_40b_phy_reg_e82x(hw, port, P_REG_PAR_RX_TUS_L,
					 phy_tus);
	if (err)
		return err;

	/* P_REG_PCS_TX_TUS */
	if (e822_vernier[link_spd].tx_pcs_clk)
		phy_tus = div_u64(tu_per_sec,
				  e822_vernier[link_spd].tx_pcs_clk);
	else
		phy_tus = 0;

	err = ice_write_40b_phy_reg_e82x(hw, port, P_REG_PCS_TX_TUS_L,
					 phy_tus);
	if (err)
		return err;

	/* P_REG_PCS_RX_TUS */
	if (e822_vernier[link_spd].rx_pcs_clk)
		phy_tus = div_u64(tu_per_sec,
				  e822_vernier[link_spd].rx_pcs_clk);
	else
		phy_tus = 0;

	err = ice_write_40b_phy_reg_e82x(hw, port, P_REG_PCS_RX_TUS_L,
					 phy_tus);
	if (err)
		return err;

	/* P_REG_DESK_PAR_TX_TUS */
	if (e822_vernier[link_spd].tx_desk_rsgb_par)
		phy_tus = div_u64(tu_per_sec,
				  e822_vernier[link_spd].tx_desk_rsgb_par);
	else
		phy_tus = 0;

	err = ice_write_40b_phy_reg_e82x(hw, port, P_REG_DESK_PAR_TX_TUS_L,
					 phy_tus);
	if (err)
		return err;

	/* P_REG_DESK_PAR_RX_TUS */
	if (e822_vernier[link_spd].rx_desk_rsgb_par)
		phy_tus = div_u64(tu_per_sec,
				  e822_vernier[link_spd].rx_desk_rsgb_par);
	else
		phy_tus = 0;

	err = ice_write_40b_phy_reg_e82x(hw, port, P_REG_DESK_PAR_RX_TUS_L,
					 phy_tus);
	if (err)
		return err;

	/* P_REG_DESK_PCS_TX_TUS */
	if (e822_vernier[link_spd].tx_desk_rsgb_pcs)
		phy_tus = div_u64(tu_per_sec,
				  e822_vernier[link_spd].tx_desk_rsgb_pcs);
	else
		phy_tus = 0;

	err = ice_write_40b_phy_reg_e82x(hw, port, P_REG_DESK_PCS_TX_TUS_L,
					 phy_tus);
	if (err)
		return err;

	/* P_REG_DESK_PCS_RX_TUS */
	if (e822_vernier[link_spd].rx_desk_rsgb_pcs)
		phy_tus = div_u64(tu_per_sec,
				  e822_vernier[link_spd].rx_desk_rsgb_pcs);
	else
		phy_tus = 0;

	return ice_write_40b_phy_reg_e82x(hw, port, P_REG_DESK_PCS_RX_TUS_L,
					  phy_tus);
}

/**
 * ice_calc_fixed_tx_offset_e82x - Calculated Fixed Tx offset for a port
 * @hw: pointer to the HW struct
 * @link_spd: the Link speed to calculate for
 *
 * Calculate the fixed offset due to known static latency data.
 */
static u64
ice_calc_fixed_tx_offset_e82x(struct ice_hw *hw, enum ice_ptp_link_spd link_spd)
{
	u64 cur_freq, clk_incval, tu_per_sec, fixed_offset;

	cur_freq = ice_e82x_pll_freq(ice_e82x_time_ref(hw));
	clk_incval = ice_ptp_read_src_incval(hw);

	/* Calculate TUs per second */
	tu_per_sec = cur_freq * clk_incval;

	/* Calculate number of TUs to add for the fixed Tx latency. Since the
	 * latency measurement is in 1/100th of a nanosecond, we need to
	 * multiply by tu_per_sec and then divide by 1e11. This calculation
	 * overflows 64 bit integer arithmetic, so break it up into two
	 * divisions by 1e4 first then by 1e7.
	 */
	fixed_offset = div_u64(tu_per_sec, 10000);
	fixed_offset *= e822_vernier[link_spd].tx_fixed_delay;
	fixed_offset = div_u64(fixed_offset, 10000000);

	return fixed_offset;
}

/**
 * ice_phy_cfg_tx_offset_e82x - Configure total Tx timestamp offset
 * @hw: pointer to the HW struct
 * @port: the PHY port to configure
 *
 * Program the P_REG_TOTAL_TX_OFFSET register with the total number of TUs to
 * adjust Tx timestamps by. This is calculated by combining some known static
 * latency along with the Vernier offset computations done by hardware.
 *
 * This function will not return successfully until the Tx offset calculations
 * have been completed, which requires waiting until at least one packet has
 * been transmitted by the device. It is safe to call this function
 * periodically until calibration succeeds, as it will only program the offset
 * once.
 *
 * To avoid overflow, when calculating the offset based on the known static
 * latency values, we use measurements in 1/100th of a nanosecond, and divide
 * the TUs per second up front. This avoids overflow while allowing
 * calculation of the adjustment using integer arithmetic.
 *
 * Returns zero on success, -EBUSY if the hardware vernier offset
 * calibration has not completed, or another error code on failure.
 */
int ice_phy_cfg_tx_offset_e82x(struct ice_hw *hw, u8 port)
{
	enum ice_ptp_link_spd link_spd;
	enum ice_ptp_fec_mode fec_mode;
	u64 total_offset, val;
	int err;
	u32 reg;

	/* Nothing to do if we've already programmed the offset */
	err = ice_read_phy_reg_e82x(hw, port, P_REG_TX_OR, &reg);
	if (err) {
		ice_debug(hw, ICE_DBG_PTP, "Failed to read TX_OR for port %u, err %d\n",
			  port, err);
		return err;
	}

	if (reg)
		return 0;

	err = ice_read_phy_reg_e82x(hw, port, P_REG_TX_OV_STATUS, &reg);
	if (err) {
		ice_debug(hw, ICE_DBG_PTP, "Failed to read TX_OV_STATUS for port %u, err %d\n",
			  port, err);
		return err;
	}

	if (!(reg & P_REG_TX_OV_STATUS_OV_M))
		return -EBUSY;

	err = ice_phy_get_speed_and_fec_e82x(hw, port, &link_spd, &fec_mode);
	if (err)
		return err;

	total_offset = ice_calc_fixed_tx_offset_e82x(hw, link_spd);

	/* Read the first Vernier offset from the PHY register and add it to
	 * the total offset.
	 */
	if (link_spd == ICE_PTP_LNK_SPD_1G ||
	    link_spd == ICE_PTP_LNK_SPD_10G ||
	    link_spd == ICE_PTP_LNK_SPD_25G ||
	    link_spd == ICE_PTP_LNK_SPD_25G_RS ||
	    link_spd == ICE_PTP_LNK_SPD_40G ||
	    link_spd == ICE_PTP_LNK_SPD_50G) {
		err = ice_read_64b_phy_reg_e82x(hw, port,
						P_REG_PAR_PCS_TX_OFFSET_L,
						&val);
		if (err)
			return err;

		total_offset += val;
	}

	/* For Tx, we only need to use the second Vernier offset for
	 * multi-lane link speeds with RS-FEC. The lanes will always be
	 * aligned.
	 */
	if (link_spd == ICE_PTP_LNK_SPD_50G_RS ||
	    link_spd == ICE_PTP_LNK_SPD_100G_RS) {
		err = ice_read_64b_phy_reg_e82x(hw, port,
						P_REG_PAR_TX_TIME_L,
						&val);
		if (err)
			return err;

		total_offset += val;
	}

	/* Now that the total offset has been calculated, program it to the
	 * PHY and indicate that the Tx offset is ready. After this,
	 * timestamps will be enabled.
	 */
	err = ice_write_64b_phy_reg_e82x(hw, port, P_REG_TOTAL_TX_OFFSET_L,
					 total_offset);
	if (err)
		return err;

	err = ice_write_phy_reg_e82x(hw, port, P_REG_TX_OR, 1);
	if (err)
		return err;

	dev_info(ice_hw_to_dev(hw), "Port=%d Tx vernier offset calibration complete\n",
		 port);

	return 0;
}

/**
 * ice_phy_calc_pmd_adj_e82x - Calculate PMD adjustment for Rx
 * @hw: pointer to the HW struct
 * @port: the PHY port to adjust for
 * @link_spd: the current link speed of the PHY
 * @fec_mode: the current FEC mode of the PHY
 * @pmd_adj: on return, the amount to adjust the Rx total offset by
 *
 * Calculates the adjustment to Rx timestamps due to PMD alignment in the PHY.
 * This varies by link speed and FEC mode. The value calculated accounts for
 * various delays caused when receiving a packet.
 */
static int
ice_phy_calc_pmd_adj_e82x(struct ice_hw *hw, u8 port,
			  enum ice_ptp_link_spd link_spd,
			  enum ice_ptp_fec_mode fec_mode, u64 *pmd_adj)
{
	u64 cur_freq, clk_incval, tu_per_sec, mult, adj;
	u8 pmd_align;
	u32 val;
	int err;

	err = ice_read_phy_reg_e82x(hw, port, P_REG_PMD_ALIGNMENT, &val);
	if (err) {
		ice_debug(hw, ICE_DBG_PTP, "Failed to read PMD alignment, err %d\n",
			  err);
		return err;
	}

	pmd_align = (u8)val;

	cur_freq = ice_e82x_pll_freq(ice_e82x_time_ref(hw));
	clk_incval = ice_ptp_read_src_incval(hw);

	/* Calculate TUs per second */
	tu_per_sec = cur_freq * clk_incval;

	/* The PMD alignment adjustment measurement depends on the link speed,
	 * and whether FEC is enabled. For each link speed, the alignment
	 * adjustment is calculated by dividing a value by the length of
	 * a Time Unit in nanoseconds.
	 *
	 * 1G: align == 4 ? 10 * 0.8 : (align + 6 % 10) * 0.8
	 * 10G: align == 65 ? 0 : (align * 0.1 * 32/33)
	 * 10G w/FEC: align * 0.1 * 32/33
	 * 25G: align == 65 ? 0 : (align * 0.4 * 32/33)
	 * 25G w/FEC: align * 0.4 * 32/33
	 * 40G: align == 65 ? 0 : (align * 0.1 * 32/33)
	 * 40G w/FEC: align * 0.1 * 32/33
	 * 50G: align == 65 ? 0 : (align * 0.4 * 32/33)
	 * 50G w/FEC: align * 0.8 * 32/33
	 *
	 * For RS-FEC, if align is < 17 then we must also add 1.6 * 32/33.
	 *
	 * To allow for calculating this value using integer arithmetic, we
	 * instead start with the number of TUs per second, (inverse of the
	 * length of a Time Unit in nanoseconds), multiply by a value based
	 * on the PMD alignment register, and then divide by the right value
	 * calculated based on the table above. To avoid integer overflow this
	 * division is broken up into a step of dividing by 125 first.
	 */
	if (link_spd == ICE_PTP_LNK_SPD_1G) {
		if (pmd_align == 4)
			mult = 10;
		else
			mult = (pmd_align + 6) % 10;
	} else if (link_spd == ICE_PTP_LNK_SPD_10G ||
		   link_spd == ICE_PTP_LNK_SPD_25G ||
		   link_spd == ICE_PTP_LNK_SPD_40G ||
		   link_spd == ICE_PTP_LNK_SPD_50G) {
		/* If Clause 74 FEC, always calculate PMD adjust */
		if (pmd_align != 65 || fec_mode == ICE_PTP_FEC_MODE_CLAUSE74)
			mult = pmd_align;
		else
			mult = 0;
	} else if (link_spd == ICE_PTP_LNK_SPD_25G_RS ||
		   link_spd == ICE_PTP_LNK_SPD_50G_RS ||
		   link_spd == ICE_PTP_LNK_SPD_100G_RS) {
		if (pmd_align < 17)
			mult = pmd_align + 40;
		else
			mult = pmd_align;
	} else {
		ice_debug(hw, ICE_DBG_PTP, "Unknown link speed %d, skipping PMD adjustment\n",
			  link_spd);
		mult = 0;
	}

	/* In some cases, there's no need to adjust for the PMD alignment */
	if (!mult) {
		*pmd_adj = 0;
		return 0;
	}

	/* Calculate the adjustment by multiplying TUs per second by the
	 * appropriate multiplier and divisor. To avoid overflow, we first
	 * divide by 125, and then handle remaining divisor based on the link
	 * speed pmd_adj_divisor value.
	 */
	adj = div_u64(tu_per_sec, 125);
	adj *= mult;
	adj = div_u64(adj, e822_vernier[link_spd].pmd_adj_divisor);

	/* Finally, for 25G-RS and 50G-RS, a further adjustment for the Rx
	 * cycle count is necessary.
	 */
	if (link_spd == ICE_PTP_LNK_SPD_25G_RS) {
		u64 cycle_adj;
		u8 rx_cycle;

		err = ice_read_phy_reg_e82x(hw, port, P_REG_RX_40_TO_160_CNT,
					    &val);
		if (err) {
			ice_debug(hw, ICE_DBG_PTP, "Failed to read 25G-RS Rx cycle count, err %d\n",
				  err);
			return err;
		}

		rx_cycle = val & P_REG_RX_40_TO_160_CNT_RXCYC_M;
		if (rx_cycle) {
			mult = (4 - rx_cycle) * 40;

			cycle_adj = div_u64(tu_per_sec, 125);
			cycle_adj *= mult;
			cycle_adj = div_u64(cycle_adj, e822_vernier[link_spd].pmd_adj_divisor);

			adj += cycle_adj;
		}
	} else if (link_spd == ICE_PTP_LNK_SPD_50G_RS) {
		u64 cycle_adj;
		u8 rx_cycle;

		err = ice_read_phy_reg_e82x(hw, port, P_REG_RX_80_TO_160_CNT,
					    &val);
		if (err) {
			ice_debug(hw, ICE_DBG_PTP, "Failed to read 50G-RS Rx cycle count, err %d\n",
				  err);
			return err;
		}

		rx_cycle = val & P_REG_RX_80_TO_160_CNT_RXCYC_M;
		if (rx_cycle) {
			mult = rx_cycle * 40;

			cycle_adj = div_u64(tu_per_sec, 125);
			cycle_adj *= mult;
			cycle_adj = div_u64(cycle_adj, e822_vernier[link_spd].pmd_adj_divisor);

			adj += cycle_adj;
		}
	}

	/* Return the calculated adjustment */
	*pmd_adj = adj;

	return 0;
}

/**
 * ice_calc_fixed_rx_offset_e82x - Calculated the fixed Rx offset for a port
 * @hw: pointer to HW struct
 * @link_spd: The Link speed to calculate for
 *
 * Determine the fixed Rx latency for a given link speed.
 */
static u64
ice_calc_fixed_rx_offset_e82x(struct ice_hw *hw, enum ice_ptp_link_spd link_spd)
{
	u64 cur_freq, clk_incval, tu_per_sec, fixed_offset;

	cur_freq = ice_e82x_pll_freq(ice_e82x_time_ref(hw));
	clk_incval = ice_ptp_read_src_incval(hw);

	/* Calculate TUs per second */
	tu_per_sec = cur_freq * clk_incval;

	/* Calculate number of TUs to add for the fixed Rx latency. Since the
	 * latency measurement is in 1/100th of a nanosecond, we need to
	 * multiply by tu_per_sec and then divide by 1e11. This calculation
	 * overflows 64 bit integer arithmetic, so break it up into two
	 * divisions by 1e4 first then by 1e7.
	 */
	fixed_offset = div_u64(tu_per_sec, 10000);
	fixed_offset *= e822_vernier[link_spd].rx_fixed_delay;
	fixed_offset = div_u64(fixed_offset, 10000000);

	return fixed_offset;
}

/**
 * ice_phy_cfg_rx_offset_e82x - Configure total Rx timestamp offset
 * @hw: pointer to the HW struct
 * @port: the PHY port to configure
 *
 * Program the P_REG_TOTAL_RX_OFFSET register with the number of Time Units to
 * adjust Rx timestamps by. This combines calculations from the Vernier offset
 * measurements taken in hardware with some data about known fixed delay as
 * well as adjusting for multi-lane alignment delay.
 *
 * This function will not return successfully until the Rx offset calculations
 * have been completed, which requires waiting until at least one packet has
 * been received by the device. It is safe to call this function periodically
 * until calibration succeeds, as it will only program the offset once.
 *
 * This function must be called only after the offset registers are valid,
 * i.e. after the Vernier calibration wait has passed, to ensure that the PHY
 * has measured the offset.
 *
 * To avoid overflow, when calculating the offset based on the known static
 * latency values, we use measurements in 1/100th of a nanosecond, and divide
 * the TUs per second up front. This avoids overflow while allowing
 * calculation of the adjustment using integer arithmetic.
 *
 * Returns zero on success, -EBUSY if the hardware vernier offset
 * calibration has not completed, or another error code on failure.
 */
int ice_phy_cfg_rx_offset_e82x(struct ice_hw *hw, u8 port)
{
	enum ice_ptp_link_spd link_spd;
	enum ice_ptp_fec_mode fec_mode;
	u64 total_offset, pmd, val;
	int err;
	u32 reg;

	/* Nothing to do if we've already programmed the offset */
	err = ice_read_phy_reg_e82x(hw, port, P_REG_RX_OR, &reg);
	if (err) {
		ice_debug(hw, ICE_DBG_PTP, "Failed to read RX_OR for port %u, err %d\n",
			  port, err);
		return err;
	}

	if (reg)
		return 0;

	err = ice_read_phy_reg_e82x(hw, port, P_REG_RX_OV_STATUS, &reg);
	if (err) {
		ice_debug(hw, ICE_DBG_PTP, "Failed to read RX_OV_STATUS for port %u, err %d\n",
			  port, err);
		return err;
	}

	if (!(reg & P_REG_RX_OV_STATUS_OV_M))
		return -EBUSY;

	err = ice_phy_get_speed_and_fec_e82x(hw, port, &link_spd, &fec_mode);
	if (err)
		return err;

	total_offset = ice_calc_fixed_rx_offset_e82x(hw, link_spd);

	/* Read the first Vernier offset from the PHY register and add it to
	 * the total offset.
	 */
	err = ice_read_64b_phy_reg_e82x(hw, port,
					P_REG_PAR_PCS_RX_OFFSET_L,
					&val);
	if (err)
		return err;

	total_offset += val;

	/* For Rx, all multi-lane link speeds include a second Vernier
	 * calibration, because the lanes might not be aligned.
	 */
	if (link_spd == ICE_PTP_LNK_SPD_40G ||
	    link_spd == ICE_PTP_LNK_SPD_50G ||
	    link_spd == ICE_PTP_LNK_SPD_50G_RS ||
	    link_spd == ICE_PTP_LNK_SPD_100G_RS) {
		err = ice_read_64b_phy_reg_e82x(hw, port,
						P_REG_PAR_RX_TIME_L,
						&val);
		if (err)
			return err;

		total_offset += val;
	}

	/* In addition, Rx must account for the PMD alignment */
	err = ice_phy_calc_pmd_adj_e82x(hw, port, link_spd, fec_mode, &pmd);
	if (err)
		return err;

	/* For RS-FEC, this adjustment adds delay, but for other modes, it
	 * subtracts delay.
	 */
	if (fec_mode == ICE_PTP_FEC_MODE_RS_FEC)
		total_offset += pmd;
	else
		total_offset -= pmd;

	/* Now that the total offset has been calculated, program it to the
	 * PHY and indicate that the Rx offset is ready. After this,
	 * timestamps will be enabled.
	 */
	err = ice_write_64b_phy_reg_e82x(hw, port, P_REG_TOTAL_RX_OFFSET_L,
					 total_offset);
	if (err)
		return err;

	err = ice_write_phy_reg_e82x(hw, port, P_REG_RX_OR, 1);
	if (err)
		return err;

	dev_info(ice_hw_to_dev(hw), "Port=%d Rx vernier offset calibration complete\n",
		 port);

	return 0;
}

/**
<<<<<<< HEAD
=======
 * ice_ptp_clear_phy_offset_ready_e82x - Clear PHY TX_/RX_OFFSET_READY registers
 * @hw: pointer to the HW struct
 *
 * Clear PHY TX_/RX_OFFSET_READY registers, effectively marking all transmitted
 * and received timestamps as invalid.
 *
 * Return: 0 on success, other error codes when failed to write to PHY
 */
int ice_ptp_clear_phy_offset_ready_e82x(struct ice_hw *hw)
{
	u8 port;

	for (port = 0; port < hw->ptp.num_lports; port++) {
		int err;

		err = ice_write_phy_reg_e82x(hw, port, P_REG_TX_OR, 0);
		if (err) {
			dev_warn(ice_hw_to_dev(hw),
				 "Failed to clear PHY TX_OFFSET_READY register\n");
			return err;
		}

		err = ice_write_phy_reg_e82x(hw, port, P_REG_RX_OR, 0);
		if (err) {
			dev_warn(ice_hw_to_dev(hw),
				 "Failed to clear PHY RX_OFFSET_READY register\n");
			return err;
		}
	}

	return 0;
}

/**
>>>>>>> 2d5404ca
 * ice_read_phy_and_phc_time_e82x - Simultaneously capture PHC and PHY time
 * @hw: pointer to the HW struct
 * @port: the PHY port to read
 * @phy_time: on return, the 64bit PHY timer value
 * @phc_time: on return, the lower 64bits of PHC time
 *
 * Issue a ICE_PTP_READ_TIME timer command to simultaneously capture the PHY
 * and PHC timer values.
 */
static int
ice_read_phy_and_phc_time_e82x(struct ice_hw *hw, u8 port, u64 *phy_time,
			       u64 *phc_time)
{
	u64 tx_time, rx_time;
	u32 zo, lo;
	u8 tmr_idx;
	int err;

	tmr_idx = ice_get_ptp_src_clock_index(hw);

	/* Prepare the PHC timer for a ICE_PTP_READ_TIME capture command */
	ice_ptp_src_cmd(hw, ICE_PTP_READ_TIME);

	/* Prepare the PHY timer for a ICE_PTP_READ_TIME capture command */
	err = ice_ptp_one_port_cmd(hw, port, ICE_PTP_READ_TIME);
	if (err)
		return err;

	/* Issue the sync to start the ICE_PTP_READ_TIME capture */
	ice_ptp_exec_tmr_cmd(hw);

	/* Read the captured PHC time from the shadow time registers */
	zo = rd32(hw, GLTSYN_SHTIME_0(tmr_idx));
	lo = rd32(hw, GLTSYN_SHTIME_L(tmr_idx));
	*phc_time = (u64)lo << 32 | zo;

	/* Read the captured PHY time from the PHY shadow registers */
	err = ice_ptp_read_port_capture(hw, port, &tx_time, &rx_time);
	if (err)
		return err;

	/* If the PHY Tx and Rx timers don't match, log a warning message.
	 * Note that this should not happen in normal circumstances since the
	 * driver always programs them together.
	 */
	if (tx_time != rx_time)
		dev_warn(ice_hw_to_dev(hw),
			 "PHY port %u Tx and Rx timers do not match, tx_time 0x%016llX, rx_time 0x%016llX\n",
			 port, (unsigned long long)tx_time,
			 (unsigned long long)rx_time);

	*phy_time = tx_time;

	return 0;
}

/**
 * ice_sync_phy_timer_e82x - Synchronize the PHY timer with PHC timer
 * @hw: pointer to the HW struct
 * @port: the PHY port to synchronize
 *
 * Perform an adjustment to ensure that the PHY and PHC timers are in sync.
 * This is done by issuing a ICE_PTP_READ_TIME command which triggers a
 * simultaneous read of the PHY timer and PHC timer. Then we use the
 * difference to calculate an appropriate 2s complement addition to add
 * to the PHY timer in order to ensure it reads the same value as the
 * primary PHC timer.
 */
static int ice_sync_phy_timer_e82x(struct ice_hw *hw, u8 port)
{
	u64 phc_time, phy_time, difference;
	int err;

	if (!ice_ptp_lock(hw)) {
		ice_debug(hw, ICE_DBG_PTP, "Failed to acquire PTP semaphore\n");
		return -EBUSY;
	}

	err = ice_read_phy_and_phc_time_e82x(hw, port, &phy_time, &phc_time);
	if (err)
		goto err_unlock;

	/* Calculate the amount required to add to the port time in order for
	 * it to match the PHC time.
	 *
	 * Note that the port adjustment is done using 2s complement
	 * arithmetic. This is convenient since it means that we can simply
	 * calculate the difference between the PHC time and the port time,
	 * and it will be interpreted correctly.
	 */
	difference = phc_time - phy_time;

	err = ice_ptp_prep_port_adj_e82x(hw, port, (s64)difference);
	if (err)
		goto err_unlock;

	err = ice_ptp_one_port_cmd(hw, port, ICE_PTP_ADJ_TIME);
	if (err)
		goto err_unlock;

	/* Do not perform any action on the main timer */
	ice_ptp_src_cmd(hw, ICE_PTP_NOP);

	/* Issue the sync to activate the time adjustment */
	ice_ptp_exec_tmr_cmd(hw);

	/* Re-capture the timer values to flush the command registers and
	 * verify that the time was properly adjusted.
	 */
	err = ice_read_phy_and_phc_time_e82x(hw, port, &phy_time, &phc_time);
	if (err)
		goto err_unlock;

	dev_info(ice_hw_to_dev(hw),
		 "Port %u PHY time synced to PHC: 0x%016llX, 0x%016llX\n",
		 port, (unsigned long long)phy_time,
		 (unsigned long long)phc_time);

	ice_ptp_unlock(hw);

	return 0;

err_unlock:
	ice_ptp_unlock(hw);
	return err;
}

/**
 * ice_stop_phy_timer_e82x - Stop the PHY clock timer
 * @hw: pointer to the HW struct
 * @port: the PHY port to stop
 * @soft_reset: if true, hold the SOFT_RESET bit of P_REG_PS
 *
 * Stop the clock of a PHY port. This must be done as part of the flow to
 * re-calibrate Tx and Rx timestamping offsets whenever the clock time is
 * initialized or when link speed changes.
 */
int
ice_stop_phy_timer_e82x(struct ice_hw *hw, u8 port, bool soft_reset)
{
	int err;
	u32 val;

	err = ice_write_phy_reg_e82x(hw, port, P_REG_TX_OR, 0);
	if (err)
		return err;

	err = ice_write_phy_reg_e82x(hw, port, P_REG_RX_OR, 0);
	if (err)
		return err;

	err = ice_read_phy_reg_e82x(hw, port, P_REG_PS, &val);
	if (err)
		return err;

	val &= ~P_REG_PS_START_M;
	err = ice_write_phy_reg_e82x(hw, port, P_REG_PS, val);
	if (err)
		return err;

	val &= ~P_REG_PS_ENA_CLK_M;
	err = ice_write_phy_reg_e82x(hw, port, P_REG_PS, val);
	if (err)
		return err;

	if (soft_reset) {
		val |= P_REG_PS_SFT_RESET_M;
		err = ice_write_phy_reg_e82x(hw, port, P_REG_PS, val);
		if (err)
			return err;
	}

	ice_debug(hw, ICE_DBG_PTP, "Disabled clock on PHY port %u\n", port);

	return 0;
}

/**
 * ice_start_phy_timer_e82x - Start the PHY clock timer
 * @hw: pointer to the HW struct
 * @port: the PHY port to start
 *
 * Start the clock of a PHY port. This must be done as part of the flow to
 * re-calibrate Tx and Rx timestamping offsets whenever the clock time is
 * initialized or when link speed changes.
 *
 * Hardware will take Vernier measurements on Tx or Rx of packets.
 */
int ice_start_phy_timer_e82x(struct ice_hw *hw, u8 port)
{
	u32 lo, hi, val;
	u64 incval;
	u8 tmr_idx;
	int err;

	tmr_idx = ice_get_ptp_src_clock_index(hw);

	err = ice_stop_phy_timer_e82x(hw, port, false);
	if (err)
		return err;

	ice_phy_cfg_lane_e82x(hw, port);

	err = ice_phy_cfg_uix_e82x(hw, port);
	if (err)
		return err;

	err = ice_phy_cfg_parpcs_e82x(hw, port);
	if (err)
		return err;

	lo = rd32(hw, GLTSYN_INCVAL_L(tmr_idx));
	hi = rd32(hw, GLTSYN_INCVAL_H(tmr_idx));
	incval = (u64)hi << 32 | lo;

	err = ice_write_40b_phy_reg_e82x(hw, port, P_REG_TIMETUS_L, incval);
	if (err)
		return err;

	err = ice_ptp_one_port_cmd(hw, port, ICE_PTP_INIT_INCVAL);
	if (err)
		return err;

	/* Do not perform any action on the main timer */
	ice_ptp_src_cmd(hw, ICE_PTP_NOP);

	ice_ptp_exec_tmr_cmd(hw);

	err = ice_read_phy_reg_e82x(hw, port, P_REG_PS, &val);
	if (err)
		return err;

	val |= P_REG_PS_SFT_RESET_M;
	err = ice_write_phy_reg_e82x(hw, port, P_REG_PS, val);
	if (err)
		return err;

	val |= P_REG_PS_START_M;
	err = ice_write_phy_reg_e82x(hw, port, P_REG_PS, val);
	if (err)
		return err;

	val &= ~P_REG_PS_SFT_RESET_M;
	err = ice_write_phy_reg_e82x(hw, port, P_REG_PS, val);
	if (err)
		return err;

	err = ice_ptp_one_port_cmd(hw, port, ICE_PTP_INIT_INCVAL);
	if (err)
		return err;

	ice_ptp_exec_tmr_cmd(hw);

	val |= P_REG_PS_ENA_CLK_M;
	err = ice_write_phy_reg_e82x(hw, port, P_REG_PS, val);
	if (err)
		return err;

	val |= P_REG_PS_LOAD_OFFSET_M;
	err = ice_write_phy_reg_e82x(hw, port, P_REG_PS, val);
	if (err)
		return err;

	ice_ptp_exec_tmr_cmd(hw);

	err = ice_sync_phy_timer_e82x(hw, port);
	if (err)
		return err;

	ice_debug(hw, ICE_DBG_PTP, "Enabled clock on PHY port %u\n", port);

	return 0;
}

/**
 * ice_get_phy_tx_tstamp_ready_e82x - Read Tx memory status register
 * @hw: pointer to the HW struct
 * @quad: the timestamp quad to read from
 * @tstamp_ready: contents of the Tx memory status register
 *
 * Read the Q_REG_TX_MEMORY_STATUS register indicating which timestamps in
 * the PHY are ready. A set bit means the corresponding timestamp is valid and
 * ready to be captured from the PHY timestamp block.
 */
static int
ice_get_phy_tx_tstamp_ready_e82x(struct ice_hw *hw, u8 quad, u64 *tstamp_ready)
{
	u32 hi, lo;
	int err;

	err = ice_read_quad_reg_e82x(hw, quad, Q_REG_TX_MEMORY_STATUS_U, &hi);
	if (err) {
		ice_debug(hw, ICE_DBG_PTP, "Failed to read TX_MEMORY_STATUS_U for quad %u, err %d\n",
			  quad, err);
		return err;
	}

	err = ice_read_quad_reg_e82x(hw, quad, Q_REG_TX_MEMORY_STATUS_L, &lo);
	if (err) {
		ice_debug(hw, ICE_DBG_PTP, "Failed to read TX_MEMORY_STATUS_L for quad %u, err %d\n",
			  quad, err);
		return err;
	}

	*tstamp_ready = (u64)hi << 32 | (u64)lo;

	return 0;
}

/**
 * ice_phy_cfg_intr_e82x - Configure TX timestamp interrupt
 * @hw: pointer to the HW struct
 * @quad: the timestamp quad
 * @ena: enable or disable interrupt
 * @threshold: interrupt threshold
 *
 * Configure TX timestamp interrupt for the specified quad
 *
 * Return: 0 on success, other error codes when failed to read/write quad
 */

int ice_phy_cfg_intr_e82x(struct ice_hw *hw, u8 quad, bool ena, u8 threshold)
{
	int err;
	u32 val;

	err = ice_read_quad_reg_e82x(hw, quad, Q_REG_TX_MEM_GBL_CFG, &val);
	if (err)
		return err;

	val &= ~Q_REG_TX_MEM_GBL_CFG_INTR_ENA_M;
	if (ena) {
		val |= Q_REG_TX_MEM_GBL_CFG_INTR_ENA_M;
		val &= ~Q_REG_TX_MEM_GBL_CFG_INTR_THR_M;
		val |= FIELD_PREP(Q_REG_TX_MEM_GBL_CFG_INTR_THR_M, threshold);
	}

	return ice_write_quad_reg_e82x(hw, quad, Q_REG_TX_MEM_GBL_CFG, val);
}

/**
 * ice_ptp_init_phy_e82x - initialize PHY parameters
 * @ptp: pointer to the PTP HW struct
 */
static void ice_ptp_init_phy_e82x(struct ice_ptp_hw *ptp)
{
	ptp->phy_model = ICE_PHY_E82X;
	ptp->num_lports = 8;
	ptp->ports_per_phy = 8;
}

/* E810 functions
 *
 * The following functions operate on the E810 series devices which use
 * a separate external PHY.
 */

/**
 * ice_read_phy_reg_e810 - Read register from external PHY on E810
 * @hw: pointer to the HW struct
 * @addr: the address to read from
 * @val: On return, the value read from the PHY
 *
 * Read a register from the external PHY on the E810 device.
 */
static int ice_read_phy_reg_e810(struct ice_hw *hw, u32 addr, u32 *val)
{
	struct ice_sbq_msg_input msg = {0};
	int err;

	msg.msg_addr_low = lower_16_bits(addr);
	msg.msg_addr_high = upper_16_bits(addr);
	msg.opcode = ice_sbq_msg_rd;
	msg.dest_dev = rmn_0;

	err = ice_sbq_rw_reg(hw, &msg, ICE_AQ_FLAG_RD);
	if (err) {
		ice_debug(hw, ICE_DBG_PTP, "Failed to send message to PHY, err %d\n",
			  err);
		return err;
	}

	*val = msg.data;

	return 0;
}

/**
 * ice_write_phy_reg_e810 - Write register on external PHY on E810
 * @hw: pointer to the HW struct
 * @addr: the address to writem to
 * @val: the value to write to the PHY
 *
 * Write a value to a register of the external PHY on the E810 device.
 */
static int ice_write_phy_reg_e810(struct ice_hw *hw, u32 addr, u32 val)
{
	struct ice_sbq_msg_input msg = {0};
	int err;

	msg.msg_addr_low = lower_16_bits(addr);
	msg.msg_addr_high = upper_16_bits(addr);
	msg.opcode = ice_sbq_msg_wr;
	msg.dest_dev = rmn_0;
	msg.data = val;

	err = ice_sbq_rw_reg(hw, &msg, ICE_AQ_FLAG_RD);
	if (err) {
		ice_debug(hw, ICE_DBG_PTP, "Failed to send message to PHY, err %d\n",
			  err);
		return err;
	}

	return 0;
}

/**
 * ice_read_phy_tstamp_ll_e810 - Read a PHY timestamp registers through the FW
 * @hw: pointer to the HW struct
 * @idx: the timestamp index to read
 * @hi: 8 bit timestamp high value
 * @lo: 32 bit timestamp low value
 *
 * Read a 8bit timestamp high value and 32 bit timestamp low value out of the
 * timestamp block of the external PHY on the E810 device using the low latency
 * timestamp read.
 */
static int
ice_read_phy_tstamp_ll_e810(struct ice_hw *hw, u8 idx, u8 *hi, u32 *lo)
{
	u32 val;
	u8 i;

	/* Write TS index to read to the PF register so the FW can read it */
	val = FIELD_PREP(TS_LL_READ_TS_IDX, idx) | TS_LL_READ_TS;
	wr32(hw, PF_SB_ATQBAL, val);

	/* Read the register repeatedly until the FW provides us the TS */
	for (i = TS_LL_READ_RETRIES; i > 0; i--) {
		val = rd32(hw, PF_SB_ATQBAL);

		/* When the bit is cleared, the TS is ready in the register */
		if (!(FIELD_GET(TS_LL_READ_TS, val))) {
			/* High 8 bit value of the TS is on the bits 16:23 */
			*hi = FIELD_GET(TS_LL_READ_TS_HIGH, val);

			/* Read the low 32 bit value and set the TS valid bit */
			*lo = rd32(hw, PF_SB_ATQBAH) | TS_VALID;
			return 0;
		}

		udelay(10);
	}

	/* FW failed to provide the TS in time */
	ice_debug(hw, ICE_DBG_PTP, "Failed to read PTP timestamp using low latency read\n");
	return -EINVAL;
}

/**
 * ice_read_phy_tstamp_sbq_e810 - Read a PHY timestamp registers through the sbq
 * @hw: pointer to the HW struct
 * @lport: the lport to read from
 * @idx: the timestamp index to read
 * @hi: 8 bit timestamp high value
 * @lo: 32 bit timestamp low value
 *
 * Read a 8bit timestamp high value and 32 bit timestamp low value out of the
 * timestamp block of the external PHY on the E810 device using sideband queue.
 */
static int
ice_read_phy_tstamp_sbq_e810(struct ice_hw *hw, u8 lport, u8 idx, u8 *hi,
			     u32 *lo)
{
	u32 hi_addr = TS_EXT(HIGH_TX_MEMORY_BANK_START, lport, idx);
	u32 lo_addr = TS_EXT(LOW_TX_MEMORY_BANK_START, lport, idx);
	u32 lo_val, hi_val;
	int err;

	err = ice_read_phy_reg_e810(hw, lo_addr, &lo_val);
	if (err) {
		ice_debug(hw, ICE_DBG_PTP, "Failed to read low PTP timestamp register, err %d\n",
			  err);
		return err;
	}

	err = ice_read_phy_reg_e810(hw, hi_addr, &hi_val);
	if (err) {
		ice_debug(hw, ICE_DBG_PTP, "Failed to read high PTP timestamp register, err %d\n",
			  err);
		return err;
	}

	*lo = lo_val;
	*hi = (u8)hi_val;

	return 0;
}

/**
 * ice_read_phy_tstamp_e810 - Read a PHY timestamp out of the external PHY
 * @hw: pointer to the HW struct
 * @lport: the lport to read from
 * @idx: the timestamp index to read
 * @tstamp: on return, the 40bit timestamp value
 *
 * Read a 40bit timestamp value out of the timestamp block of the external PHY
 * on the E810 device.
 */
static int
ice_read_phy_tstamp_e810(struct ice_hw *hw, u8 lport, u8 idx, u64 *tstamp)
{
	u32 lo = 0;
	u8 hi = 0;
	int err;

	if (hw->dev_caps.ts_dev_info.ts_ll_read)
		err = ice_read_phy_tstamp_ll_e810(hw, idx, &hi, &lo);
	else
		err = ice_read_phy_tstamp_sbq_e810(hw, lport, idx, &hi, &lo);

	if (err)
		return err;

	/* For E810 devices, the timestamp is reported with the lower 32 bits
	 * in the low register, and the upper 8 bits in the high register.
	 */
	*tstamp = ((u64)hi) << TS_HIGH_S | ((u64)lo & TS_LOW_M);

	return 0;
}

/**
 * ice_clear_phy_tstamp_e810 - Clear a timestamp from the external PHY
 * @hw: pointer to the HW struct
 * @lport: the lport to read from
 * @idx: the timestamp index to reset
 *
 * Read the timestamp and then forcibly overwrite its value to clear the valid
 * bit from the timestamp block of the external PHY on the E810 device.
 *
 * This function should only be called on an idx whose bit is set according to
 * ice_get_phy_tx_tstamp_ready().
 */
static int ice_clear_phy_tstamp_e810(struct ice_hw *hw, u8 lport, u8 idx)
{
	u32 lo_addr, hi_addr;
	u64 unused_tstamp;
	int err;

	err = ice_read_phy_tstamp_e810(hw, lport, idx, &unused_tstamp);
	if (err) {
		ice_debug(hw, ICE_DBG_PTP, "Failed to read the timestamp register for lport %u, idx %u, err %d\n",
			  lport, idx, err);
		return err;
	}

	lo_addr = TS_EXT(LOW_TX_MEMORY_BANK_START, lport, idx);
	hi_addr = TS_EXT(HIGH_TX_MEMORY_BANK_START, lport, idx);

	err = ice_write_phy_reg_e810(hw, lo_addr, 0);
	if (err) {
		ice_debug(hw, ICE_DBG_PTP, "Failed to clear low PTP timestamp register for lport %u, idx %u, err %d\n",
			  lport, idx, err);
		return err;
	}

	err = ice_write_phy_reg_e810(hw, hi_addr, 0);
	if (err) {
		ice_debug(hw, ICE_DBG_PTP, "Failed to clear high PTP timestamp register for lport %u, idx %u, err %d\n",
			  lport, idx, err);
		return err;
	}

	return 0;
}

/**
 * ice_ptp_init_phc_e810 - Perform E810 specific PHC initialization
 * @hw: pointer to HW struct
 *
 * Perform E810-specific PTP hardware clock initialization steps.
 *
 * Return: 0 on success, other error codes when failed to initialize TimeSync
 */
static int ice_ptp_init_phc_e810(struct ice_hw *hw)
{
	u8 tmr_idx;
	int err;

	/* Ensure synchronization delay is zero */
	wr32(hw, GLTSYN_SYNC_DLAY, 0);

	tmr_idx = hw->func_caps.ts_func_info.tmr_index_owned;
	err = ice_write_phy_reg_e810(hw, ETH_GLTSYN_ENA(tmr_idx),
				     GLTSYN_ENA_TSYN_ENA_M);
	if (err)
		ice_debug(hw, ICE_DBG_PTP, "PTP failed in ena_phy_time_syn %d\n",
			  err);

	return err;
}

/**
 * ice_ptp_prep_phy_time_e810 - Prepare PHY port with initial time
 * @hw: Board private structure
 * @time: Time to initialize the PHY port clock to
 *
 * Program the PHY port ETH_GLTSYN_SHTIME registers in preparation setting the
 * initial clock time. The time will not actually be programmed until the
 * driver issues an ICE_PTP_INIT_TIME command.
 *
 * The time value is the upper 32 bits of the PHY timer, usually in units of
 * nominal nanoseconds.
 */
static int ice_ptp_prep_phy_time_e810(struct ice_hw *hw, u32 time)
{
	u8 tmr_idx;
	int err;

	tmr_idx = hw->func_caps.ts_func_info.tmr_index_owned;
	err = ice_write_phy_reg_e810(hw, ETH_GLTSYN_SHTIME_0(tmr_idx), 0);
	if (err) {
		ice_debug(hw, ICE_DBG_PTP, "Failed to write SHTIME_0, err %d\n",
			  err);
		return err;
	}

	err = ice_write_phy_reg_e810(hw, ETH_GLTSYN_SHTIME_L(tmr_idx), time);
	if (err) {
		ice_debug(hw, ICE_DBG_PTP, "Failed to write SHTIME_L, err %d\n",
			  err);
		return err;
	}

	return 0;
}

/**
 * ice_ptp_prep_phy_adj_e810 - Prep PHY port for a time adjustment
 * @hw: pointer to HW struct
 * @adj: adjustment value to program
 *
 * Prepare the PHY port for an atomic adjustment by programming the PHY
 * ETH_GLTSYN_SHADJ_L and ETH_GLTSYN_SHADJ_H registers. The actual adjustment
 * is completed by issuing an ICE_PTP_ADJ_TIME sync command.
 *
 * The adjustment value only contains the portion used for the upper 32bits of
 * the PHY timer, usually in units of nominal nanoseconds. Negative
 * adjustments are supported using 2s complement arithmetic.
 */
static int ice_ptp_prep_phy_adj_e810(struct ice_hw *hw, s32 adj)
{
	u8 tmr_idx;
	int err;

	tmr_idx = hw->func_caps.ts_func_info.tmr_index_owned;

	/* Adjustments are represented as signed 2's complement values in
	 * nanoseconds. Sub-nanosecond adjustment is not supported.
	 */
	err = ice_write_phy_reg_e810(hw, ETH_GLTSYN_SHADJ_L(tmr_idx), 0);
	if (err) {
		ice_debug(hw, ICE_DBG_PTP, "Failed to write adj to PHY SHADJ_L, err %d\n",
			  err);
		return err;
	}

	err = ice_write_phy_reg_e810(hw, ETH_GLTSYN_SHADJ_H(tmr_idx), adj);
	if (err) {
		ice_debug(hw, ICE_DBG_PTP, "Failed to write adj to PHY SHADJ_H, err %d\n",
			  err);
		return err;
	}

	return 0;
}

/**
 * ice_ptp_prep_phy_incval_e810 - Prep PHY port increment value change
 * @hw: pointer to HW struct
 * @incval: The new 40bit increment value to prepare
 *
 * Prepare the PHY port for a new increment value by programming the PHY
 * ETH_GLTSYN_SHADJ_L and ETH_GLTSYN_SHADJ_H registers. The actual change is
 * completed by issuing an ICE_PTP_INIT_INCVAL command.
 */
static int ice_ptp_prep_phy_incval_e810(struct ice_hw *hw, u64 incval)
{
	u32 high, low;
	u8 tmr_idx;
	int err;

	tmr_idx = hw->func_caps.ts_func_info.tmr_index_owned;
	low = lower_32_bits(incval);
	high = upper_32_bits(incval);

	err = ice_write_phy_reg_e810(hw, ETH_GLTSYN_SHADJ_L(tmr_idx), low);
	if (err) {
		ice_debug(hw, ICE_DBG_PTP, "Failed to write incval to PHY SHADJ_L, err %d\n",
			  err);
		return err;
	}

	err = ice_write_phy_reg_e810(hw, ETH_GLTSYN_SHADJ_H(tmr_idx), high);
	if (err) {
		ice_debug(hw, ICE_DBG_PTP, "Failed to write incval PHY SHADJ_H, err %d\n",
			  err);
		return err;
	}

	return 0;
}

/**
 * ice_ptp_port_cmd_e810 - Prepare all external PHYs for a timer command
 * @hw: pointer to HW struct
 * @cmd: Command to be sent to the port
 *
 * Prepare the external PHYs connected to this device for a timer sync
 * command.
 */
static int ice_ptp_port_cmd_e810(struct ice_hw *hw, enum ice_ptp_tmr_cmd cmd)
{
	u32 val = ice_ptp_tmr_cmd_to_port_reg(hw, cmd);

	return ice_write_phy_reg_e810(hw, E810_ETH_GLTSYN_CMD, val);
}

/**
 * ice_get_phy_tx_tstamp_ready_e810 - Read Tx memory status register
 * @hw: pointer to the HW struct
 * @port: the PHY port to read
 * @tstamp_ready: contents of the Tx memory status register
 *
 * E810 devices do not use a Tx memory status register. Instead simply
 * indicate that all timestamps are currently ready.
 */
static int
ice_get_phy_tx_tstamp_ready_e810(struct ice_hw *hw, u8 port, u64 *tstamp_ready)
{
	*tstamp_ready = 0xFFFFFFFFFFFFFFFF;
	return 0;
}

/* E810T SMA functions
 *
 * The following functions operate specifically on E810T hardware and are used
 * to access the extended GPIOs available.
 */

/**
 * ice_get_pca9575_handle
 * @hw: pointer to the hw struct
 * @pca9575_handle: GPIO controller's handle
 *
 * Find and return the GPIO controller's handle in the netlist.
 * When found - the value will be cached in the hw structure and following calls
 * will return cached value
 */
static int
ice_get_pca9575_handle(struct ice_hw *hw, u16 *pca9575_handle)
{
	struct ice_aqc_get_link_topo *cmd;
	struct ice_aq_desc desc;
	int status;
	u8 idx;

	/* If handle was read previously return cached value */
	if (hw->io_expander_handle) {
		*pca9575_handle = hw->io_expander_handle;
		return 0;
	}

	/* If handle was not detected read it from the netlist */
	cmd = &desc.params.get_link_topo;
	ice_fill_dflt_direct_cmd_desc(&desc, ice_aqc_opc_get_link_topo);

	/* Set node type to GPIO controller */
	cmd->addr.topo_params.node_type_ctx =
		(ICE_AQC_LINK_TOPO_NODE_TYPE_M &
		 ICE_AQC_LINK_TOPO_NODE_TYPE_GPIO_CTRL);

#define SW_PCA9575_SFP_TOPO_IDX		2
#define SW_PCA9575_QSFP_TOPO_IDX	1

	/* Check if the SW IO expander controlling SMA exists in the netlist. */
	if (hw->device_id == ICE_DEV_ID_E810C_SFP)
		idx = SW_PCA9575_SFP_TOPO_IDX;
	else if (hw->device_id == ICE_DEV_ID_E810C_QSFP)
		idx = SW_PCA9575_QSFP_TOPO_IDX;
	else
		return -EOPNOTSUPP;

	cmd->addr.topo_params.index = idx;

	status = ice_aq_send_cmd(hw, &desc, NULL, 0, NULL);
	if (status)
		return -EOPNOTSUPP;

	/* Verify if we found the right IO expander type */
	if (desc.params.get_link_topo.node_part_num !=
		ICE_AQC_GET_LINK_TOPO_NODE_NR_PCA9575)
		return -EOPNOTSUPP;

	/* If present save the handle and return it */
	hw->io_expander_handle =
		le16_to_cpu(desc.params.get_link_topo.addr.handle);
	*pca9575_handle = hw->io_expander_handle;

	return 0;
}

/**
 * ice_read_sma_ctrl_e810t
 * @hw: pointer to the hw struct
 * @data: pointer to data to be read from the GPIO controller
 *
 * Read the SMA controller state. It is connected to pins 3-7 of Port 1 of the
 * PCA9575 expander, so only bits 3-7 in data are valid.
 */
int ice_read_sma_ctrl_e810t(struct ice_hw *hw, u8 *data)
{
	int status;
	u16 handle;
	u8 i;

	status = ice_get_pca9575_handle(hw, &handle);
	if (status)
		return status;

	*data = 0;

	for (i = ICE_SMA_MIN_BIT_E810T; i <= ICE_SMA_MAX_BIT_E810T; i++) {
		bool pin;

		status = ice_aq_get_gpio(hw, handle, i + ICE_PCA9575_P1_OFFSET,
					 &pin, NULL);
		if (status)
			break;
		*data |= (u8)(!pin) << i;
	}

	return status;
}

/**
 * ice_write_sma_ctrl_e810t
 * @hw: pointer to the hw struct
 * @data: data to be written to the GPIO controller
 *
<<<<<<< HEAD
 * Prepare the PHY port for a new increment value by programming the PHY
 * ETH_GLTSYN_SHADJ_L and ETH_GLTSYN_SHADJ_H registers. The actual change is
 * completed by issuing an ICE_PTP_INIT_INCVAL command.
=======
 * Write the data to the SMA controller. It is connected to pins 3-7 of Port 1
 * of the PCA9575 expander, so only bits 3-7 in data are valid.
>>>>>>> 2d5404ca
 */
int ice_write_sma_ctrl_e810t(struct ice_hw *hw, u8 data)
{
	int status;
	u16 handle;
	u8 i;

	status = ice_get_pca9575_handle(hw, &handle);
	if (status)
		return status;

	for (i = ICE_SMA_MIN_BIT_E810T; i <= ICE_SMA_MAX_BIT_E810T; i++) {
		bool pin;

		pin = !(data & (1 << i));
		status = ice_aq_set_gpio(hw, handle, i + ICE_PCA9575_P1_OFFSET,
					 pin, NULL);
		if (status)
			break;
	}

	return status;
}

/**
 * ice_read_pca9575_reg_e810t
 * @hw: pointer to the hw struct
 * @offset: GPIO controller register offset
 * @data: pointer to data to be read from the GPIO controller
 *
 * Read the register from the GPIO controller
 */
int ice_read_pca9575_reg_e810t(struct ice_hw *hw, u8 offset, u8 *data)
{
	struct ice_aqc_link_topo_addr link_topo;
	__le16 addr;
	u16 handle;
	int err;

<<<<<<< HEAD
	switch (cmd) {
	case ICE_PTP_INIT_TIME:
		cmd_val = GLTSYN_CMD_INIT_TIME;
		break;
	case ICE_PTP_INIT_INCVAL:
		cmd_val = GLTSYN_CMD_INIT_INCVAL;
		break;
	case ICE_PTP_ADJ_TIME:
		cmd_val = GLTSYN_CMD_ADJ_TIME;
		break;
	case ICE_PTP_READ_TIME:
		cmd_val = GLTSYN_CMD_READ_TIME;
		break;
	case ICE_PTP_ADJ_TIME_AT_TIME:
		cmd_val = GLTSYN_CMD_ADJ_INIT_TIME;
		break;
	case ICE_PTP_NOP:
		return 0;
	}
=======
	memset(&link_topo, 0, sizeof(link_topo));
>>>>>>> 2d5404ca

	err = ice_get_pca9575_handle(hw, &handle);
	if (err)
		return err;

	link_topo.handle = cpu_to_le16(handle);
	link_topo.topo_params.node_type_ctx =
		FIELD_PREP(ICE_AQC_LINK_TOPO_NODE_CTX_M,
			   ICE_AQC_LINK_TOPO_NODE_CTX_PROVIDED);

	addr = cpu_to_le16((u16)offset);

	return ice_aq_read_i2c(hw, link_topo, 0, addr, 1, data, NULL);
}

/**
 * ice_ptp_init_phy_e810 - initialize PHY parameters
 * @ptp: pointer to the PTP HW struct
 */
static void ice_ptp_init_phy_e810(struct ice_ptp_hw *ptp)
{
	ptp->phy_model = ICE_PHY_E810;
	ptp->num_lports = 8;
	ptp->ports_per_phy = 4;
}

/**
 * ice_get_phy_tx_tstamp_ready_e810 - Read Tx memory status register
 * @hw: pointer to the HW struct
 * @port: the PHY port to read
 * @tstamp_ready: contents of the Tx memory status register
 *
 * E810 devices do not use a Tx memory status register. Instead simply
 * indicate that all timestamps are currently ready.
 */
static int
ice_get_phy_tx_tstamp_ready_e810(struct ice_hw *hw, u8 port, u64 *tstamp_ready)
{
	*tstamp_ready = 0xFFFFFFFFFFFFFFFF;
	return 0;
}

/* E810T SMA functions
 *
 * The following functions operate specifically on E810T hardware and are used
 * to access the extended GPIOs available.
 */

/**
 * ice_get_pca9575_handle
 * @hw: pointer to the hw struct
 * @pca9575_handle: GPIO controller's handle
 *
 * Find and return the GPIO controller's handle in the netlist.
 * When found - the value will be cached in the hw structure and following calls
 * will return cached value
 */
static int
ice_get_pca9575_handle(struct ice_hw *hw, u16 *pca9575_handle)
{
	struct ice_aqc_get_link_topo *cmd;
	struct ice_aq_desc desc;
	int status;
	u8 idx;

	/* If handle was read previously return cached value */
	if (hw->io_expander_handle) {
		*pca9575_handle = hw->io_expander_handle;
		return 0;
	}

	/* If handle was not detected read it from the netlist */
	cmd = &desc.params.get_link_topo;
	ice_fill_dflt_direct_cmd_desc(&desc, ice_aqc_opc_get_link_topo);

	/* Set node type to GPIO controller */
	cmd->addr.topo_params.node_type_ctx =
		(ICE_AQC_LINK_TOPO_NODE_TYPE_M &
		 ICE_AQC_LINK_TOPO_NODE_TYPE_GPIO_CTRL);

#define SW_PCA9575_SFP_TOPO_IDX		2
#define SW_PCA9575_QSFP_TOPO_IDX	1

	/* Check if the SW IO expander controlling SMA exists in the netlist. */
	if (hw->device_id == ICE_DEV_ID_E810C_SFP)
		idx = SW_PCA9575_SFP_TOPO_IDX;
	else if (hw->device_id == ICE_DEV_ID_E810C_QSFP)
		idx = SW_PCA9575_QSFP_TOPO_IDX;
	else
		return -EOPNOTSUPP;

	cmd->addr.topo_params.index = idx;

	status = ice_aq_send_cmd(hw, &desc, NULL, 0, NULL);
	if (status)
		return -EOPNOTSUPP;

	/* Verify if we found the right IO expander type */
	if (desc.params.get_link_topo.node_part_num !=
		ICE_AQC_GET_LINK_TOPO_NODE_NR_PCA9575)
		return -EOPNOTSUPP;

	/* If present save the handle and return it */
	hw->io_expander_handle =
		le16_to_cpu(desc.params.get_link_topo.addr.handle);
	*pca9575_handle = hw->io_expander_handle;

	return 0;
}

/**
 * ice_read_sma_ctrl_e810t
 * @hw: pointer to the hw struct
 * @data: pointer to data to be read from the GPIO controller
 *
 * Read the SMA controller state. It is connected to pins 3-7 of Port 1 of the
 * PCA9575 expander, so only bits 3-7 in data are valid.
 */
int ice_read_sma_ctrl_e810t(struct ice_hw *hw, u8 *data)
{
	int status;
	u16 handle;
	u8 i;

	status = ice_get_pca9575_handle(hw, &handle);
	if (status)
		return status;

	*data = 0;

	for (i = ICE_SMA_MIN_BIT_E810T; i <= ICE_SMA_MAX_BIT_E810T; i++) {
		bool pin;

		status = ice_aq_get_gpio(hw, handle, i + ICE_PCA9575_P1_OFFSET,
					 &pin, NULL);
		if (status)
			break;
		*data |= (u8)(!pin) << i;
	}

	return status;
}

/**
 * ice_write_sma_ctrl_e810t
 * @hw: pointer to the hw struct
 * @data: data to be written to the GPIO controller
 *
 * Write the data to the SMA controller. It is connected to pins 3-7 of Port 1
 * of the PCA9575 expander, so only bits 3-7 in data are valid.
 */
int ice_write_sma_ctrl_e810t(struct ice_hw *hw, u8 data)
{
	int status;
	u16 handle;
	u8 i;

	status = ice_get_pca9575_handle(hw, &handle);
	if (status)
		return status;

	for (i = ICE_SMA_MIN_BIT_E810T; i <= ICE_SMA_MAX_BIT_E810T; i++) {
		bool pin;

		pin = !(data & (1 << i));
		status = ice_aq_set_gpio(hw, handle, i + ICE_PCA9575_P1_OFFSET,
					 pin, NULL);
		if (status)
			break;
	}

	return status;
}

/**
 * ice_read_pca9575_reg_e810t
 * @hw: pointer to the hw struct
 * @offset: GPIO controller register offset
 * @data: pointer to data to be read from the GPIO controller
 *
 * Read the register from the GPIO controller
 */
int ice_read_pca9575_reg_e810t(struct ice_hw *hw, u8 offset, u8 *data)
{
	struct ice_aqc_link_topo_addr link_topo;
	__le16 addr;
	u16 handle;
	int err;

	memset(&link_topo, 0, sizeof(link_topo));

	err = ice_get_pca9575_handle(hw, &handle);
	if (err)
		return err;

	link_topo.handle = cpu_to_le16(handle);
	link_topo.topo_params.node_type_ctx =
		FIELD_PREP(ICE_AQC_LINK_TOPO_NODE_CTX_M,
			   ICE_AQC_LINK_TOPO_NODE_CTX_PROVIDED);

	addr = cpu_to_le16((u16)offset);

	return ice_aq_read_i2c(hw, link_topo, 0, addr, 1, data, NULL);
}

/* Device agnostic functions
 *
 * The following functions implement shared behavior common to both E822 and
 * E810 devices, possibly calling a device specific implementation where
 * necessary.
 */

/**
 * ice_ptp_lock - Acquire PTP global semaphore register lock
 * @hw: pointer to the HW struct
 *
 * Acquire the global PTP hardware semaphore lock. Returns true if the lock
 * was acquired, false otherwise.
 *
 * The PFTSYN_SEM register sets the busy bit on read, returning the previous
 * value. If software sees the busy bit cleared, this means that this function
 * acquired the lock (and the busy bit is now set). If software sees the busy
 * bit set, it means that another function acquired the lock.
 *
 * Software must clear the busy bit with a write to release the lock for other
 * functions when done.
 */
bool ice_ptp_lock(struct ice_hw *hw)
{
	u32 hw_lock;
	int i;

#define MAX_TRIES 15

	for (i = 0; i < MAX_TRIES; i++) {
		hw_lock = rd32(hw, PFTSYN_SEM + (PFTSYN_SEM_BYTES * hw->pf_id));
		hw_lock = hw_lock & PFTSYN_SEM_BUSY_M;
		if (hw_lock) {
			/* Somebody is holding the lock */
			usleep_range(5000, 6000);
			continue;
		}

		break;
	}

	return !hw_lock;
}

/**
 * ice_ptp_unlock - Release PTP global semaphore register lock
 * @hw: pointer to the HW struct
 *
 * Release the global PTP hardware semaphore lock. This is done by writing to
 * the PFTSYN_SEM register.
 */
void ice_ptp_unlock(struct ice_hw *hw)
{
	wr32(hw, PFTSYN_SEM + (PFTSYN_SEM_BYTES * hw->pf_id), 0);
}

/**
<<<<<<< HEAD
 * ice_ptp_init_phy_model - Initialize hw->phy_model based on device type
 * @hw: pointer to the HW structure
 *
 * Determine the PHY model for the device, and initialize hw->phy_model
 * for use by other functions.
 */
void ice_ptp_init_phy_model(struct ice_hw *hw)
{
	if (ice_is_e810(hw))
		hw->phy_model = ICE_PHY_E810;
	else
		hw->phy_model = ICE_PHY_E82X;
=======
 * ice_ptp_init_hw - Initialize hw based on device type
 * @hw: pointer to the HW structure
 *
 * Determine the PHY model for the device, and initialize hw
 * for use by other functions.
 */
void ice_ptp_init_hw(struct ice_hw *hw)
{
	struct ice_ptp_hw *ptp = &hw->ptp;

	if (ice_is_e822(hw) || ice_is_e823(hw))
		ice_ptp_init_phy_e82x(ptp);
	else if (ice_is_e810(hw))
		ice_ptp_init_phy_e810(ptp);
	else if (ice_is_e825c(hw))
		ice_ptp_init_phy_e825c(hw);
	else
		ptp->phy_model = ICE_PHY_UNSUP;
}

/**
 * ice_ptp_write_port_cmd - Prepare a single PHY port for a timer command
 * @hw: pointer to HW struct
 * @port: Port to which cmd has to be sent
 * @cmd: Command to be sent to the port
 *
 * Prepare one port for the upcoming timer sync command. Do not use this for
 * programming only a single port, instead use ice_ptp_one_port_cmd() to
 * ensure non-modified ports get properly initialized to ICE_PTP_NOP.
 *
 * Return:
 * * %0     - success
 *  %-EBUSY - PHY type not supported
 * * %other - failed to write port command
 */
static int ice_ptp_write_port_cmd(struct ice_hw *hw, u8 port,
				  enum ice_ptp_tmr_cmd cmd)
{
	switch (hw->ptp.phy_model) {
	case ICE_PHY_ETH56G:
		return ice_ptp_write_port_cmd_eth56g(hw, port, cmd);
	case ICE_PHY_E82X:
		return ice_ptp_write_port_cmd_e82x(hw, port, cmd);
	default:
		return -EOPNOTSUPP;
	}
}

/**
 * ice_ptp_one_port_cmd - Program one PHY port for a timer command
 * @hw: pointer to HW struct
 * @configured_port: the port that should execute the command
 * @configured_cmd: the command to be executed on the configured port
 *
 * Prepare one port for executing a timer command, while preparing all other
 * ports to ICE_PTP_NOP. This allows executing a command on a single port
 * while ensuring all other ports do not execute stale commands.
 *
 * Return:
 * * %0     - success
 * * %other - failed to write port command
 */
int ice_ptp_one_port_cmd(struct ice_hw *hw, u8 configured_port,
			 enum ice_ptp_tmr_cmd configured_cmd)
{
	u32 port;

	for (port = 0; port < hw->ptp.num_lports; port++) {
		int err;

		/* Program the configured port with the configured command,
		 * program all other ports with ICE_PTP_NOP.
		 */
		if (port == configured_port)
			err = ice_ptp_write_port_cmd(hw, port, configured_cmd);
		else
			err = ice_ptp_write_port_cmd(hw, port, ICE_PTP_NOP);

		if (err)
			return err;
	}

	return 0;
}

/**
 * ice_ptp_port_cmd - Prepare PHY ports for a timer sync command
 * @hw: pointer to HW struct
 * @cmd: the timer command to setup
 *
 * Prepare all PHY ports on this device for the requested timer command. For
 * some families this can be done in one shot, but for other families each
 * port must be configured individually.
 *
 * Return:
 * * %0     - success
 * * %other - failed to write port command
 */
static int ice_ptp_port_cmd(struct ice_hw *hw, enum ice_ptp_tmr_cmd cmd)
{
	u32 port;

	/* PHY models which can program all ports simultaneously */
	switch (hw->ptp.phy_model) {
	case ICE_PHY_E810:
		return ice_ptp_port_cmd_e810(hw, cmd);
	default:
		break;
	}

	/* PHY models which require programming each port separately */
	for (port = 0; port < hw->ptp.num_lports; port++) {
		int err;

		err = ice_ptp_write_port_cmd(hw, port, cmd);
		if (err)
			return err;
	}

	return 0;
>>>>>>> 2d5404ca
}

/**
 * ice_ptp_tmr_cmd - Prepare and trigger a timer sync command
 * @hw: pointer to HW struct
 * @cmd: the command to issue
 *
 * Prepare the source timer and PHY timers and then trigger the requested
 * command. This causes the shadow registers previously written in preparation
 * for the command to be synchronously applied to both the source and PHY
 * timers.
 */
static int ice_ptp_tmr_cmd(struct ice_hw *hw, enum ice_ptp_tmr_cmd cmd)
{
	int err;

	/* First, prepare the source timer */
	ice_ptp_src_cmd(hw, cmd);

	/* Next, prepare the ports */
<<<<<<< HEAD
	switch (hw->phy_model) {
	case ICE_PHY_E810:
		err = ice_ptp_port_cmd_e810(hw, cmd);
		break;
	case ICE_PHY_E82X:
		err = ice_ptp_port_cmd_e82x(hw, cmd);
		break;
	default:
		err = -EOPNOTSUPP;
	}

=======
	err = ice_ptp_port_cmd(hw, cmd);
>>>>>>> 2d5404ca
	if (err) {
		ice_debug(hw, ICE_DBG_PTP, "Failed to prepare PHY ports for timer command %u, err %d\n",
			  cmd, err);
		return err;
	}

	/* Write the sync command register to drive both source and PHY timer
	 * commands synchronously
	 */
	ice_ptp_exec_tmr_cmd(hw);

	return 0;
}

/**
 * ice_ptp_init_time - Initialize device time to provided value
 * @hw: pointer to HW struct
 * @time: 64bits of time (GLTSYN_TIME_L and GLTSYN_TIME_H)
 *
 * Initialize the device to the specified time provided. This requires a three
 * step process:
 *
 * 1) write the new init time to the source timer shadow registers
 * 2) write the new init time to the PHY timer shadow registers
 * 3) issue an init_time timer command to synchronously switch both the source
 *    and port timers to the new init time value at the next clock cycle.
 */
int ice_ptp_init_time(struct ice_hw *hw, u64 time)
{
	u8 tmr_idx;
	int err;

	tmr_idx = hw->func_caps.ts_func_info.tmr_index_owned;

	/* Source timers */
	wr32(hw, GLTSYN_SHTIME_L(tmr_idx), lower_32_bits(time));
	wr32(hw, GLTSYN_SHTIME_H(tmr_idx), upper_32_bits(time));
	wr32(hw, GLTSYN_SHTIME_0(tmr_idx), 0);

	/* PHY timers */
	/* Fill Rx and Tx ports and send msg to PHY */
<<<<<<< HEAD
	switch (hw->phy_model) {
=======
	switch (hw->ptp.phy_model) {
	case ICE_PHY_ETH56G:
		err = ice_ptp_prep_phy_time_eth56g(hw,
						   (u32)(time & 0xFFFFFFFF));
		break;
>>>>>>> 2d5404ca
	case ICE_PHY_E810:
		err = ice_ptp_prep_phy_time_e810(hw, time & 0xFFFFFFFF);
		break;
	case ICE_PHY_E82X:
		err = ice_ptp_prep_phy_time_e82x(hw, time & 0xFFFFFFFF);
		break;
	default:
		err = -EOPNOTSUPP;
	}

	if (err)
		return err;

	return ice_ptp_tmr_cmd(hw, ICE_PTP_INIT_TIME);
}

/**
 * ice_ptp_write_incval - Program PHC with new increment value
 * @hw: pointer to HW struct
 * @incval: Source timer increment value per clock cycle
 *
 * Program the PHC with a new increment value. This requires a three-step
 * process:
 *
 * 1) Write the increment value to the source timer shadow registers
 * 2) Write the increment value to the PHY timer shadow registers
 * 3) Issue an ICE_PTP_INIT_INCVAL timer command to synchronously switch both
 *    the source and port timers to the new increment value at the next clock
 *    cycle.
 */
int ice_ptp_write_incval(struct ice_hw *hw, u64 incval)
{
	u8 tmr_idx;
	int err;

	tmr_idx = hw->func_caps.ts_func_info.tmr_index_owned;

	/* Shadow Adjust */
	wr32(hw, GLTSYN_SHADJ_L(tmr_idx), lower_32_bits(incval));
	wr32(hw, GLTSYN_SHADJ_H(tmr_idx), upper_32_bits(incval));

<<<<<<< HEAD
	switch (hw->phy_model) {
=======
	switch (hw->ptp.phy_model) {
	case ICE_PHY_ETH56G:
		err = ice_ptp_prep_phy_incval_eth56g(hw, incval);
		break;
>>>>>>> 2d5404ca
	case ICE_PHY_E810:
		err = ice_ptp_prep_phy_incval_e810(hw, incval);
		break;
	case ICE_PHY_E82X:
		err = ice_ptp_prep_phy_incval_e82x(hw, incval);
		break;
	default:
		err = -EOPNOTSUPP;
	}

	if (err)
		return err;

	return ice_ptp_tmr_cmd(hw, ICE_PTP_INIT_INCVAL);
}

/**
 * ice_ptp_write_incval_locked - Program new incval while holding semaphore
 * @hw: pointer to HW struct
 * @incval: Source timer increment value per clock cycle
 *
 * Program a new PHC incval while holding the PTP semaphore.
 */
int ice_ptp_write_incval_locked(struct ice_hw *hw, u64 incval)
{
	int err;

	if (!ice_ptp_lock(hw))
		return -EBUSY;

	err = ice_ptp_write_incval(hw, incval);

	ice_ptp_unlock(hw);

	return err;
}

/**
 * ice_ptp_adj_clock - Adjust PHC clock time atomically
 * @hw: pointer to HW struct
 * @adj: Adjustment in nanoseconds
 *
 * Perform an atomic adjustment of the PHC time by the specified number of
 * nanoseconds. This requires a three-step process:
 *
 * 1) Write the adjustment to the source timer shadow registers
 * 2) Write the adjustment to the PHY timer shadow registers
 * 3) Issue an ICE_PTP_ADJ_TIME timer command to synchronously apply the
 *    adjustment to both the source and port timers at the next clock cycle.
 */
int ice_ptp_adj_clock(struct ice_hw *hw, s32 adj)
{
	u8 tmr_idx;
	int err;

	tmr_idx = hw->func_caps.ts_func_info.tmr_index_owned;

	/* Write the desired clock adjustment into the GLTSYN_SHADJ register.
	 * For an ICE_PTP_ADJ_TIME command, this set of registers represents
	 * the value to add to the clock time. It supports subtraction by
	 * interpreting the value as a 2's complement integer.
	 */
	wr32(hw, GLTSYN_SHADJ_L(tmr_idx), 0);
	wr32(hw, GLTSYN_SHADJ_H(tmr_idx), adj);

<<<<<<< HEAD
	switch (hw->phy_model) {
=======
	switch (hw->ptp.phy_model) {
	case ICE_PHY_ETH56G:
		err = ice_ptp_prep_phy_adj_eth56g(hw, adj);
		break;
>>>>>>> 2d5404ca
	case ICE_PHY_E810:
		err = ice_ptp_prep_phy_adj_e810(hw, adj);
		break;
	case ICE_PHY_E82X:
		err = ice_ptp_prep_phy_adj_e82x(hw, adj);
		break;
	default:
		err = -EOPNOTSUPP;
	}

	if (err)
		return err;

	return ice_ptp_tmr_cmd(hw, ICE_PTP_ADJ_TIME);
}

/**
 * ice_read_phy_tstamp - Read a PHY timestamp from the timestamo block
 * @hw: pointer to the HW struct
 * @block: the block to read from
 * @idx: the timestamp index to read
 * @tstamp: on return, the 40bit timestamp value
 *
 * Read a 40bit timestamp value out of the timestamp block. For E822 devices,
 * the block is the quad to read from. For E810 devices, the block is the
 * logical port to read from.
 */
int ice_read_phy_tstamp(struct ice_hw *hw, u8 block, u8 idx, u64 *tstamp)
{
<<<<<<< HEAD
	switch (hw->phy_model) {
=======
	switch (hw->ptp.phy_model) {
	case ICE_PHY_ETH56G:
		return ice_read_ptp_tstamp_eth56g(hw, block, idx, tstamp);
>>>>>>> 2d5404ca
	case ICE_PHY_E810:
		return ice_read_phy_tstamp_e810(hw, block, idx, tstamp);
	case ICE_PHY_E82X:
		return ice_read_phy_tstamp_e82x(hw, block, idx, tstamp);
	default:
		return -EOPNOTSUPP;
	}
<<<<<<< HEAD
=======
}

/**
 * ice_clear_phy_tstamp - Clear a timestamp from the timestamp block
 * @hw: pointer to the HW struct
 * @block: the block to read from
 * @idx: the timestamp index to reset
 *
 * Clear a timestamp from the timestamp block, discarding its value without
 * returning it. This resets the memory status bit for the timestamp index
 * allowing it to be reused for another timestamp in the future.
 *
 * For E822 devices, the block number is the PHY quad to clear from. For E810
 * devices, the block number is the logical port to clear from.
 *
 * This function must only be called on a timestamp index whose valid bit is
 * set according to ice_get_phy_tx_tstamp_ready().
 */
int ice_clear_phy_tstamp(struct ice_hw *hw, u8 block, u8 idx)
{
	switch (hw->ptp.phy_model) {
	case ICE_PHY_ETH56G:
		return ice_clear_ptp_tstamp_eth56g(hw, block, idx);
	case ICE_PHY_E810:
		return ice_clear_phy_tstamp_e810(hw, block, idx);
	case ICE_PHY_E82X:
		return ice_clear_phy_tstamp_e82x(hw, block, idx);
	default:
		return -EOPNOTSUPP;
	}
}

/**
 * ice_get_pf_c827_idx - find and return the C827 index for the current pf
 * @hw: pointer to the hw struct
 * @idx: index of the found C827 PHY
 * Return:
 * * 0 - success
 * * negative - failure
 */
static int ice_get_pf_c827_idx(struct ice_hw *hw, u8 *idx)
{
	struct ice_aqc_get_link_topo cmd;
	u8 node_part_number;
	u16 node_handle;
	int status;
	u8 ctx;

	if (hw->mac_type != ICE_MAC_E810)
		return -ENODEV;

	if (hw->device_id != ICE_DEV_ID_E810C_QSFP) {
		*idx = C827_0;
		return 0;
	}

	memset(&cmd, 0, sizeof(cmd));

	ctx = ICE_AQC_LINK_TOPO_NODE_TYPE_PHY << ICE_AQC_LINK_TOPO_NODE_TYPE_S;
	ctx |= ICE_AQC_LINK_TOPO_NODE_CTX_PORT << ICE_AQC_LINK_TOPO_NODE_CTX_S;
	cmd.addr.topo_params.node_type_ctx = ctx;

	status = ice_aq_get_netlist_node(hw, &cmd, &node_part_number,
					 &node_handle);
	if (status || node_part_number != ICE_AQC_GET_LINK_TOPO_NODE_NR_C827)
		return -ENOENT;

	if (node_handle == E810C_QSFP_C827_0_HANDLE)
		*idx = C827_0;
	else if (node_handle == E810C_QSFP_C827_1_HANDLE)
		*idx = C827_1;
	else
		return -EIO;

	return 0;
}

/**
 * ice_ptp_reset_ts_memory - Reset timestamp memory for all blocks
 * @hw: pointer to the HW struct
 */
void ice_ptp_reset_ts_memory(struct ice_hw *hw)
{
	switch (hw->ptp.phy_model) {
	case ICE_PHY_ETH56G:
		ice_ptp_reset_ts_memory_eth56g(hw);
		break;
	case ICE_PHY_E82X:
		ice_ptp_reset_ts_memory_e82x(hw);
		break;
	case ICE_PHY_E810:
	default:
		return;
	}
>>>>>>> 2d5404ca
}

/**
 * ice_ptp_init_phc - Initialize PTP hardware clock
 * @hw: pointer to the HW struct
 *
<<<<<<< HEAD
 * Clear a timestamp from the timestamp block, discarding its value without
 * returning it. This resets the memory status bit for the timestamp index
 * allowing it to be reused for another timestamp in the future.
 *
 * For E822 devices, the block number is the PHY quad to clear from. For E810
 * devices, the block number is the logical port to clear from.
 *
 * This function must only be called on a timestamp index whose valid bit is
 * set according to ice_get_phy_tx_tstamp_ready().
=======
 * Perform the steps required to initialize the PTP hardware clock.
>>>>>>> 2d5404ca
 */
int ice_ptp_init_phc(struct ice_hw *hw)
{
<<<<<<< HEAD
	switch (hw->phy_model) {
	case ICE_PHY_E810:
		return ice_clear_phy_tstamp_e810(hw, block, idx);
	case ICE_PHY_E82X:
		return ice_clear_phy_tstamp_e82x(hw, block, idx);
=======
	u8 src_idx = hw->func_caps.ts_func_info.tmr_index_owned;

	/* Enable source clocks */
	wr32(hw, GLTSYN_ENA(src_idx), GLTSYN_ENA_TSYN_ENA_M);

	/* Clear event err indications for auxiliary pins */
	(void)rd32(hw, GLTSYN_STAT(src_idx));

	switch (hw->ptp.phy_model) {
	case ICE_PHY_ETH56G:
		return ice_ptp_init_phc_eth56g(hw);
	case ICE_PHY_E810:
		return ice_ptp_init_phc_e810(hw);
	case ICE_PHY_E82X:
		return ice_ptp_init_phc_e82x(hw);
	default:
		return -EOPNOTSUPP;
	}
}

/**
 * ice_get_phy_tx_tstamp_ready - Read PHY Tx memory status indication
 * @hw: pointer to the HW struct
 * @block: the timestamp block to check
 * @tstamp_ready: storage for the PHY Tx memory status information
 *
 * Check the PHY for Tx timestamp memory status. This reports a 64 bit value
 * which indicates which timestamps in the block may be captured. A set bit
 * means the timestamp can be read. An unset bit means the timestamp is not
 * ready and software should avoid reading the register.
 */
int ice_get_phy_tx_tstamp_ready(struct ice_hw *hw, u8 block, u64 *tstamp_ready)
{
	switch (hw->ptp.phy_model) {
	case ICE_PHY_ETH56G:
		return ice_get_phy_tx_tstamp_ready_eth56g(hw, block,
							  tstamp_ready);
	case ICE_PHY_E810:
		return ice_get_phy_tx_tstamp_ready_e810(hw, block,
							tstamp_ready);
	case ICE_PHY_E82X:
		return ice_get_phy_tx_tstamp_ready_e82x(hw, block,
							tstamp_ready);
		break;
>>>>>>> 2d5404ca
	default:
		return -EOPNOTSUPP;
	}
}

<<<<<<< HEAD
/**
 * ice_get_pf_c827_idx - find and return the C827 index for the current pf
 * @hw: pointer to the hw struct
 * @idx: index of the found C827 PHY
 * Return:
 * * 0 - success
 * * negative - failure
 */
static int ice_get_pf_c827_idx(struct ice_hw *hw, u8 *idx)
{
	struct ice_aqc_get_link_topo cmd;
	u8 node_part_number;
	u16 node_handle;
	int status;
	u8 ctx;

	if (hw->mac_type != ICE_MAC_E810)
		return -ENODEV;

	if (hw->device_id != ICE_DEV_ID_E810C_QSFP) {
		*idx = C827_0;
		return 0;
	}

	memset(&cmd, 0, sizeof(cmd));

	ctx = ICE_AQC_LINK_TOPO_NODE_TYPE_PHY << ICE_AQC_LINK_TOPO_NODE_TYPE_S;
	ctx |= ICE_AQC_LINK_TOPO_NODE_CTX_PORT << ICE_AQC_LINK_TOPO_NODE_CTX_S;
	cmd.addr.topo_params.node_type_ctx = ctx;

	status = ice_aq_get_netlist_node(hw, &cmd, &node_part_number,
					 &node_handle);
	if (status || node_part_number != ICE_AQC_GET_LINK_TOPO_NODE_NR_C827)
		return -ENOENT;

	if (node_handle == E810C_QSFP_C827_0_HANDLE)
		*idx = C827_0;
	else if (node_handle == E810C_QSFP_C827_1_HANDLE)
		*idx = C827_1;
	else
		return -EIO;

	return 0;
}

/**
 * ice_ptp_reset_ts_memory - Reset timestamp memory for all blocks
 * @hw: pointer to the HW struct
 */
void ice_ptp_reset_ts_memory(struct ice_hw *hw)
{
	switch (hw->phy_model) {
	case ICE_PHY_E82X:
		ice_ptp_reset_ts_memory_e82x(hw);
		break;
	case ICE_PHY_E810:
	default:
		return;
	}
}

/**
 * ice_ptp_init_phc - Initialize PTP hardware clock
 * @hw: pointer to the HW struct
 *
 * Perform the steps required to initialize the PTP hardware clock.
 */
int ice_ptp_init_phc(struct ice_hw *hw)
{
	u8 src_idx = hw->func_caps.ts_func_info.tmr_index_owned;

	/* Enable source clocks */
	wr32(hw, GLTSYN_ENA(src_idx), GLTSYN_ENA_TSYN_ENA_M);
=======
/**
 * ice_cgu_get_pin_desc_e823 - get pin description array
 * @hw: pointer to the hw struct
 * @input: if request is done against input or output pin
 * @size: number of inputs/outputs
 *
 * Return: pointer to pin description array associated to given hw.
 */
static const struct ice_cgu_pin_desc *
ice_cgu_get_pin_desc_e823(struct ice_hw *hw, bool input, int *size)
{
	static const struct ice_cgu_pin_desc *t;

	if (hw->cgu_part_number ==
	    ICE_AQC_GET_LINK_TOPO_NODE_NR_ZL30632_80032) {
		if (input) {
			t = ice_e823_zl_cgu_inputs;
			*size = ARRAY_SIZE(ice_e823_zl_cgu_inputs);
		} else {
			t = ice_e823_zl_cgu_outputs;
			*size = ARRAY_SIZE(ice_e823_zl_cgu_outputs);
		}
	} else if (hw->cgu_part_number ==
		   ICE_AQC_GET_LINK_TOPO_NODE_NR_SI5383_5384) {
		if (input) {
			t = ice_e823_si_cgu_inputs;
			*size = ARRAY_SIZE(ice_e823_si_cgu_inputs);
		} else {
			t = ice_e823_si_cgu_outputs;
			*size = ARRAY_SIZE(ice_e823_si_cgu_outputs);
		}
	} else {
		t = NULL;
		*size = 0;
	}

	return t;
}

/**
 * ice_cgu_get_pin_desc - get pin description array
 * @hw: pointer to the hw struct
 * @input: if request is done against input or output pins
 * @size: size of array returned by function
 *
 * Return: pointer to pin description array associated to given hw.
 */
static const struct ice_cgu_pin_desc *
ice_cgu_get_pin_desc(struct ice_hw *hw, bool input, int *size)
{
	const struct ice_cgu_pin_desc *t = NULL;

	switch (hw->device_id) {
	case ICE_DEV_ID_E810C_SFP:
		if (input) {
			t = ice_e810t_sfp_cgu_inputs;
			*size = ARRAY_SIZE(ice_e810t_sfp_cgu_inputs);
		} else {
			t = ice_e810t_sfp_cgu_outputs;
			*size = ARRAY_SIZE(ice_e810t_sfp_cgu_outputs);
		}
		break;
	case ICE_DEV_ID_E810C_QSFP:
		if (input) {
			t = ice_e810t_qsfp_cgu_inputs;
			*size = ARRAY_SIZE(ice_e810t_qsfp_cgu_inputs);
		} else {
			t = ice_e810t_qsfp_cgu_outputs;
			*size = ARRAY_SIZE(ice_e810t_qsfp_cgu_outputs);
		}
		break;
	case ICE_DEV_ID_E823L_10G_BASE_T:
	case ICE_DEV_ID_E823L_1GBE:
	case ICE_DEV_ID_E823L_BACKPLANE:
	case ICE_DEV_ID_E823L_QSFP:
	case ICE_DEV_ID_E823L_SFP:
	case ICE_DEV_ID_E823C_10G_BASE_T:
	case ICE_DEV_ID_E823C_BACKPLANE:
	case ICE_DEV_ID_E823C_QSFP:
	case ICE_DEV_ID_E823C_SFP:
	case ICE_DEV_ID_E823C_SGMII:
		t = ice_cgu_get_pin_desc_e823(hw, input, size);
		break;
	default:
		break;
	}

	return t;
}

/**
 * ice_cgu_get_num_pins - get pin description array size
 * @hw: pointer to the hw struct
 * @input: if request is done against input or output pins
 *
 * Return: size of pin description array for given hw.
 */
int ice_cgu_get_num_pins(struct ice_hw *hw, bool input)
{
	const struct ice_cgu_pin_desc *t;
	int size;

	t = ice_cgu_get_pin_desc(hw, input, &size);
	if (t)
		return size;
>>>>>>> 2d5404ca

	/* Clear event err indications for auxiliary pins */
	(void)rd32(hw, GLTSYN_STAT(src_idx));

	switch (hw->phy_model) {
	case ICE_PHY_E810:
		return ice_ptp_init_phc_e810(hw);
	case ICE_PHY_E82X:
		return ice_ptp_init_phc_e82x(hw);
	default:
		return -EOPNOTSUPP;
	}
}

/**
<<<<<<< HEAD
 * ice_get_phy_tx_tstamp_ready - Read PHY Tx memory status indication
 * @hw: pointer to the HW struct
 * @block: the timestamp block to check
 * @tstamp_ready: storage for the PHY Tx memory status information
 *
 * Check the PHY for Tx timestamp memory status. This reports a 64 bit value
 * which indicates which timestamps in the block may be captured. A set bit
 * means the timestamp can be read. An unset bit means the timestamp is not
 * ready and software should avoid reading the register.
 */
int ice_get_phy_tx_tstamp_ready(struct ice_hw *hw, u8 block, u64 *tstamp_ready)
{
	switch (hw->phy_model) {
	case ICE_PHY_E810:
		return ice_get_phy_tx_tstamp_ready_e810(hw, block,
							tstamp_ready);
	case ICE_PHY_E82X:
		return ice_get_phy_tx_tstamp_ready_e82x(hw, block,
							tstamp_ready);
		break;
	default:
		return -EOPNOTSUPP;
	}
}

/**
 * ice_cgu_get_pin_desc_e823 - get pin description array
 * @hw: pointer to the hw struct
 * @input: if request is done against input or output pin
 * @size: number of inputs/outputs
 *
 * Return: pointer to pin description array associated to given hw.
 */
static const struct ice_cgu_pin_desc *
ice_cgu_get_pin_desc_e823(struct ice_hw *hw, bool input, int *size)
{
	static const struct ice_cgu_pin_desc *t;

	if (hw->cgu_part_number ==
	    ICE_AQC_GET_LINK_TOPO_NODE_NR_ZL30632_80032) {
		if (input) {
			t = ice_e823_zl_cgu_inputs;
			*size = ARRAY_SIZE(ice_e823_zl_cgu_inputs);
		} else {
			t = ice_e823_zl_cgu_outputs;
			*size = ARRAY_SIZE(ice_e823_zl_cgu_outputs);
		}
	} else if (hw->cgu_part_number ==
		   ICE_AQC_GET_LINK_TOPO_NODE_NR_SI5383_5384) {
		if (input) {
			t = ice_e823_si_cgu_inputs;
			*size = ARRAY_SIZE(ice_e823_si_cgu_inputs);
		} else {
			t = ice_e823_si_cgu_outputs;
			*size = ARRAY_SIZE(ice_e823_si_cgu_outputs);
		}
	} else {
		t = NULL;
		*size = 0;
	}

	return t;
}

/**
 * ice_cgu_get_pin_desc - get pin description array
 * @hw: pointer to the hw struct
 * @input: if request is done against input or output pins
 * @size: size of array returned by function
 *
 * Return: pointer to pin description array associated to given hw.
 */
static const struct ice_cgu_pin_desc *
ice_cgu_get_pin_desc(struct ice_hw *hw, bool input, int *size)
{
	const struct ice_cgu_pin_desc *t = NULL;

	switch (hw->device_id) {
	case ICE_DEV_ID_E810C_SFP:
		if (input) {
			t = ice_e810t_sfp_cgu_inputs;
			*size = ARRAY_SIZE(ice_e810t_sfp_cgu_inputs);
		} else {
			t = ice_e810t_sfp_cgu_outputs;
			*size = ARRAY_SIZE(ice_e810t_sfp_cgu_outputs);
		}
		break;
	case ICE_DEV_ID_E810C_QSFP:
		if (input) {
			t = ice_e810t_qsfp_cgu_inputs;
			*size = ARRAY_SIZE(ice_e810t_qsfp_cgu_inputs);
		} else {
			t = ice_e810t_qsfp_cgu_outputs;
			*size = ARRAY_SIZE(ice_e810t_qsfp_cgu_outputs);
		}
		break;
	case ICE_DEV_ID_E823L_10G_BASE_T:
	case ICE_DEV_ID_E823L_1GBE:
	case ICE_DEV_ID_E823L_BACKPLANE:
	case ICE_DEV_ID_E823L_QSFP:
	case ICE_DEV_ID_E823L_SFP:
	case ICE_DEV_ID_E823C_10G_BASE_T:
	case ICE_DEV_ID_E823C_BACKPLANE:
	case ICE_DEV_ID_E823C_QSFP:
	case ICE_DEV_ID_E823C_SFP:
	case ICE_DEV_ID_E823C_SGMII:
		t = ice_cgu_get_pin_desc_e823(hw, input, size);
		break;
	default:
		break;
	}

	return t;
}

/**
 * ice_cgu_get_pin_type - get pin's type
 * @hw: pointer to the hw struct
 * @pin: pin index
 * @input: if request is done against input or output pin
 *
 * Return: type of a pin.
 */
enum dpll_pin_type ice_cgu_get_pin_type(struct ice_hw *hw, u8 pin, bool input)
=======
 * ice_cgu_get_pin_type - get pin's type
 * @hw: pointer to the hw struct
 * @pin: pin index
 * @input: if request is done against input or output pin
 *
 * Return: type of a pin.
 */
enum dpll_pin_type ice_cgu_get_pin_type(struct ice_hw *hw, u8 pin, bool input)
{
	const struct ice_cgu_pin_desc *t;
	int t_size;

	t = ice_cgu_get_pin_desc(hw, input, &t_size);

	if (!t)
		return 0;

	if (pin >= t_size)
		return 0;

	return t[pin].type;
}

/**
 * ice_cgu_get_pin_freq_supp - get pin's supported frequency
 * @hw: pointer to the hw struct
 * @pin: pin index
 * @input: if request is done against input or output pin
 * @num: output number of supported frequencies
 *
 * Get frequency supported number and array of supported frequencies.
 *
 * Return: array of supported frequencies for given pin.
 */
struct dpll_pin_frequency *
ice_cgu_get_pin_freq_supp(struct ice_hw *hw, u8 pin, bool input, u8 *num)
>>>>>>> 2d5404ca
{
	const struct ice_cgu_pin_desc *t;
	int t_size;

<<<<<<< HEAD
	t = ice_cgu_get_pin_desc(hw, input, &t_size);

	if (!t)
		return 0;

	if (pin >= t_size)
		return 0;

	return t[pin].type;
}

/**
 * ice_cgu_get_pin_freq_supp - get pin's supported frequency
 * @hw: pointer to the hw struct
 * @pin: pin index
 * @input: if request is done against input or output pin
 * @num: output number of supported frequencies
 *
 * Get frequency supported number and array of supported frequencies.
 *
 * Return: array of supported frequencies for given pin.
 */
struct dpll_pin_frequency *
ice_cgu_get_pin_freq_supp(struct ice_hw *hw, u8 pin, bool input, u8 *num)
{
	const struct ice_cgu_pin_desc *t;
	int t_size;

	*num = 0;
	t = ice_cgu_get_pin_desc(hw, input, &t_size);
	if (!t)
		return NULL;
	if (pin >= t_size)
		return NULL;
	*num = t[pin].freq_supp_num;

	return t[pin].freq_supp;
}

/**
 * ice_cgu_get_pin_name - get pin's name
 * @hw: pointer to the hw struct
 * @pin: pin index
 * @input: if request is done against input or output pin
 *
 * Return:
 * * null terminated char array with name
 * * NULL in case of failure
 */
const char *ice_cgu_get_pin_name(struct ice_hw *hw, u8 pin, bool input)
{
	const struct ice_cgu_pin_desc *t;
	int t_size;

	t = ice_cgu_get_pin_desc(hw, input, &t_size);

	if (!t)
		return NULL;

	if (pin >= t_size)
		return NULL;

	return t[pin].name;
}

/**
 * ice_get_cgu_state - get the state of the DPLL
 * @hw: pointer to the hw struct
 * @dpll_idx: Index of internal DPLL unit
 * @last_dpll_state: last known state of DPLL
 * @pin: pointer to a buffer for returning currently active pin
 * @ref_state: reference clock state
 * @eec_mode: eec mode of the DPLL
 * @phase_offset: pointer to a buffer for returning phase offset
 * @dpll_state: state of the DPLL (output)
 *
 * This function will read the state of the DPLL(dpll_idx). Non-null
 * 'pin', 'ref_state', 'eec_mode' and 'phase_offset' parameters are used to
 * retrieve currently active pin, state, mode and phase_offset respectively.
 *
 * Return: state of the DPLL
 */
int ice_get_cgu_state(struct ice_hw *hw, u8 dpll_idx,
		      enum dpll_lock_status last_dpll_state, u8 *pin,
		      u8 *ref_state, u8 *eec_mode, s64 *phase_offset,
		      enum dpll_lock_status *dpll_state)
{
	u8 hw_ref_state, hw_dpll_state, hw_eec_mode, hw_config;
	s64 hw_phase_offset;
	int status;

	status = ice_aq_get_cgu_dpll_status(hw, dpll_idx, &hw_ref_state,
					    &hw_dpll_state, &hw_config,
					    &hw_phase_offset, &hw_eec_mode);
	if (status)
		return status;

	if (pin)
		/* current ref pin in dpll_state_refsel_status_X register */
		*pin = hw_config & ICE_AQC_GET_CGU_DPLL_CONFIG_CLK_REF_SEL;
	if (phase_offset)
		*phase_offset = hw_phase_offset;
	if (ref_state)
		*ref_state = hw_ref_state;
	if (eec_mode)
		*eec_mode = hw_eec_mode;
	if (!dpll_state)
		return 0;

	/* According to ZL DPLL documentation, once state reach LOCKED_HO_ACQ
	 * it would never return to FREERUN. This aligns to ITU-T G.781
	 * Recommendation. We cannot report HOLDOVER as HO memory is cleared
	 * while switching to another reference.
	 * Only for situations where previous state was either: "LOCKED without
	 * HO_ACQ" or "HOLDOVER" we actually back to FREERUN.
	 */
	if (hw_dpll_state & ICE_AQC_GET_CGU_DPLL_STATUS_STATE_LOCK) {
		if (hw_dpll_state & ICE_AQC_GET_CGU_DPLL_STATUS_STATE_HO_READY)
			*dpll_state = DPLL_LOCK_STATUS_LOCKED_HO_ACQ;
		else
			*dpll_state = DPLL_LOCK_STATUS_LOCKED;
	} else if (last_dpll_state == DPLL_LOCK_STATUS_LOCKED_HO_ACQ ||
		   last_dpll_state == DPLL_LOCK_STATUS_HOLDOVER) {
		*dpll_state = DPLL_LOCK_STATUS_HOLDOVER;
	} else {
		*dpll_state = DPLL_LOCK_STATUS_UNLOCKED;
	}

=======
	*num = 0;
	t = ice_cgu_get_pin_desc(hw, input, &t_size);
	if (!t)
		return NULL;
	if (pin >= t_size)
		return NULL;
	*num = t[pin].freq_supp_num;

	return t[pin].freq_supp;
}

/**
 * ice_cgu_get_pin_name - get pin's name
 * @hw: pointer to the hw struct
 * @pin: pin index
 * @input: if request is done against input or output pin
 *
 * Return:
 * * null terminated char array with name
 * * NULL in case of failure
 */
const char *ice_cgu_get_pin_name(struct ice_hw *hw, u8 pin, bool input)
{
	const struct ice_cgu_pin_desc *t;
	int t_size;

	t = ice_cgu_get_pin_desc(hw, input, &t_size);

	if (!t)
		return NULL;

	if (pin >= t_size)
		return NULL;

	return t[pin].name;
}

/**
 * ice_get_cgu_state - get the state of the DPLL
 * @hw: pointer to the hw struct
 * @dpll_idx: Index of internal DPLL unit
 * @last_dpll_state: last known state of DPLL
 * @pin: pointer to a buffer for returning currently active pin
 * @ref_state: reference clock state
 * @eec_mode: eec mode of the DPLL
 * @phase_offset: pointer to a buffer for returning phase offset
 * @dpll_state: state of the DPLL (output)
 *
 * This function will read the state of the DPLL(dpll_idx). Non-null
 * 'pin', 'ref_state', 'eec_mode' and 'phase_offset' parameters are used to
 * retrieve currently active pin, state, mode and phase_offset respectively.
 *
 * Return: state of the DPLL
 */
int ice_get_cgu_state(struct ice_hw *hw, u8 dpll_idx,
		      enum dpll_lock_status last_dpll_state, u8 *pin,
		      u8 *ref_state, u8 *eec_mode, s64 *phase_offset,
		      enum dpll_lock_status *dpll_state)
{
	u8 hw_ref_state, hw_dpll_state, hw_eec_mode, hw_config;
	s64 hw_phase_offset;
	int status;

	status = ice_aq_get_cgu_dpll_status(hw, dpll_idx, &hw_ref_state,
					    &hw_dpll_state, &hw_config,
					    &hw_phase_offset, &hw_eec_mode);
	if (status)
		return status;

	if (pin)
		/* current ref pin in dpll_state_refsel_status_X register */
		*pin = hw_config & ICE_AQC_GET_CGU_DPLL_CONFIG_CLK_REF_SEL;
	if (phase_offset)
		*phase_offset = hw_phase_offset;
	if (ref_state)
		*ref_state = hw_ref_state;
	if (eec_mode)
		*eec_mode = hw_eec_mode;
	if (!dpll_state)
		return 0;

	/* According to ZL DPLL documentation, once state reach LOCKED_HO_ACQ
	 * it would never return to FREERUN. This aligns to ITU-T G.781
	 * Recommendation. We cannot report HOLDOVER as HO memory is cleared
	 * while switching to another reference.
	 * Only for situations where previous state was either: "LOCKED without
	 * HO_ACQ" or "HOLDOVER" we actually back to FREERUN.
	 */
	if (hw_dpll_state & ICE_AQC_GET_CGU_DPLL_STATUS_STATE_LOCK) {
		if (hw_dpll_state & ICE_AQC_GET_CGU_DPLL_STATUS_STATE_HO_READY)
			*dpll_state = DPLL_LOCK_STATUS_LOCKED_HO_ACQ;
		else
			*dpll_state = DPLL_LOCK_STATUS_LOCKED;
	} else if (last_dpll_state == DPLL_LOCK_STATUS_LOCKED_HO_ACQ ||
		   last_dpll_state == DPLL_LOCK_STATUS_HOLDOVER) {
		*dpll_state = DPLL_LOCK_STATUS_HOLDOVER;
	} else {
		*dpll_state = DPLL_LOCK_STATUS_UNLOCKED;
	}

>>>>>>> 2d5404ca
	return 0;
}

/**
 * ice_get_cgu_rclk_pin_info - get info on available recovered clock pins
 * @hw: pointer to the hw struct
 * @base_idx: returns index of first recovered clock pin on device
 * @pin_num: returns number of recovered clock pins available on device
 *
 * Based on hw provide caller info about recovery clock pins available on the
 * board.
 *
 * Return:
 * * 0 - success, information is valid
 * * negative - failure, information is not valid
 */
int ice_get_cgu_rclk_pin_info(struct ice_hw *hw, u8 *base_idx, u8 *pin_num)
{
	u8 phy_idx;
	int ret;

	switch (hw->device_id) {
	case ICE_DEV_ID_E810C_SFP:
	case ICE_DEV_ID_E810C_QSFP:
<<<<<<< HEAD

		ret = ice_get_pf_c827_idx(hw, &phy_idx);
		if (ret)
			return ret;
		*base_idx = E810T_CGU_INPUT_C827(phy_idx, ICE_RCLKA_PIN);
		*pin_num = ICE_E810_RCLK_PINS_NUM;
		ret = 0;
		break;
	case ICE_DEV_ID_E823L_10G_BASE_T:
	case ICE_DEV_ID_E823L_1GBE:
	case ICE_DEV_ID_E823L_BACKPLANE:
	case ICE_DEV_ID_E823L_QSFP:
	case ICE_DEV_ID_E823L_SFP:
	case ICE_DEV_ID_E823C_10G_BASE_T:
	case ICE_DEV_ID_E823C_BACKPLANE:
	case ICE_DEV_ID_E823C_QSFP:
	case ICE_DEV_ID_E823C_SFP:
	case ICE_DEV_ID_E823C_SGMII:
		*pin_num = ICE_E82X_RCLK_PINS_NUM;
		ret = 0;
		if (hw->cgu_part_number ==
		    ICE_AQC_GET_LINK_TOPO_NODE_NR_ZL30632_80032)
			*base_idx = ZL_REF1P;
		else if (hw->cgu_part_number ==
			 ICE_AQC_GET_LINK_TOPO_NODE_NR_SI5383_5384)
			*base_idx = SI_REF1P;
		else
			ret = -ENODEV;

		break;
	default:
		ret = -ENODEV;
		break;
	}

=======

		ret = ice_get_pf_c827_idx(hw, &phy_idx);
		if (ret)
			return ret;
		*base_idx = E810T_CGU_INPUT_C827(phy_idx, ICE_RCLKA_PIN);
		*pin_num = ICE_E810_RCLK_PINS_NUM;
		ret = 0;
		break;
	case ICE_DEV_ID_E823L_10G_BASE_T:
	case ICE_DEV_ID_E823L_1GBE:
	case ICE_DEV_ID_E823L_BACKPLANE:
	case ICE_DEV_ID_E823L_QSFP:
	case ICE_DEV_ID_E823L_SFP:
	case ICE_DEV_ID_E823C_10G_BASE_T:
	case ICE_DEV_ID_E823C_BACKPLANE:
	case ICE_DEV_ID_E823C_QSFP:
	case ICE_DEV_ID_E823C_SFP:
	case ICE_DEV_ID_E823C_SGMII:
		*pin_num = ICE_E82X_RCLK_PINS_NUM;
		ret = 0;
		if (hw->cgu_part_number ==
		    ICE_AQC_GET_LINK_TOPO_NODE_NR_ZL30632_80032)
			*base_idx = ZL_REF1P;
		else if (hw->cgu_part_number ==
			 ICE_AQC_GET_LINK_TOPO_NODE_NR_SI5383_5384)
			*base_idx = SI_REF1P;
		else
			ret = -ENODEV;

		break;
	default:
		ret = -ENODEV;
		break;
	}

>>>>>>> 2d5404ca
	return ret;
}

/**
 * ice_cgu_get_output_pin_state_caps - get output pin state capabilities
 * @hw: pointer to the hw struct
 * @pin_id: id of a pin
 * @caps: capabilities to modify
 *
 * Return:
 * * 0 - success, state capabilities were modified
 * * negative - failure, capabilities were not modified
 */
int ice_cgu_get_output_pin_state_caps(struct ice_hw *hw, u8 pin_id,
				      unsigned long *caps)
{
	bool can_change = true;

	switch (hw->device_id) {
	case ICE_DEV_ID_E810C_SFP:
		if (pin_id == ZL_OUT2 || pin_id == ZL_OUT3)
			can_change = false;
		break;
	case ICE_DEV_ID_E810C_QSFP:
		if (pin_id == ZL_OUT2 || pin_id == ZL_OUT3 || pin_id == ZL_OUT4)
			can_change = false;
		break;
	case ICE_DEV_ID_E823L_10G_BASE_T:
	case ICE_DEV_ID_E823L_1GBE:
	case ICE_DEV_ID_E823L_BACKPLANE:
	case ICE_DEV_ID_E823L_QSFP:
	case ICE_DEV_ID_E823L_SFP:
	case ICE_DEV_ID_E823C_10G_BASE_T:
	case ICE_DEV_ID_E823C_BACKPLANE:
	case ICE_DEV_ID_E823C_QSFP:
	case ICE_DEV_ID_E823C_SFP:
	case ICE_DEV_ID_E823C_SGMII:
		if (hw->cgu_part_number ==
		    ICE_AQC_GET_LINK_TOPO_NODE_NR_ZL30632_80032 &&
		    pin_id == ZL_OUT2)
			can_change = false;
		else if (hw->cgu_part_number ==
			 ICE_AQC_GET_LINK_TOPO_NODE_NR_SI5383_5384 &&
			 pin_id == SI_OUT1)
			can_change = false;
		break;
	default:
		return -EINVAL;
	}
	if (can_change)
		*caps |= DPLL_PIN_CAPABILITIES_STATE_CAN_CHANGE;
	else
		*caps &= ~DPLL_PIN_CAPABILITIES_STATE_CAN_CHANGE;

	return 0;
}<|MERGE_RESOLUTION|>--- conflicted
+++ resolved
@@ -34,10 +34,6 @@
 		ARRAY_SIZE(ice_cgu_pin_freq_common), ice_cgu_pin_freq_common },
 	{ "GNSS-1PPS",	  ZL_REF4P, DPLL_PIN_TYPE_GNSS,
 		ARRAY_SIZE(ice_cgu_pin_freq_1_hz), ice_cgu_pin_freq_1_hz },
-<<<<<<< HEAD
-	{ "OCXO",	  ZL_REF4N, DPLL_PIN_TYPE_INT_OSCILLATOR, 0, },
-=======
->>>>>>> 2d5404ca
 };
 
 static const struct ice_cgu_pin_desc ice_e810t_qsfp_cgu_inputs[] = {
@@ -55,10 +51,6 @@
 		ARRAY_SIZE(ice_cgu_pin_freq_common), ice_cgu_pin_freq_common },
 	{ "GNSS-1PPS",	  ZL_REF4P, DPLL_PIN_TYPE_GNSS,
 		ARRAY_SIZE(ice_cgu_pin_freq_1_hz), ice_cgu_pin_freq_1_hz },
-<<<<<<< HEAD
-	{ "OCXO",	  ZL_REF4N, DPLL_PIN_TYPE_INT_OSCILLATOR, },
-=======
->>>>>>> 2d5404ca
 };
 
 static const struct ice_cgu_pin_desc ice_e810t_sfp_cgu_outputs[] = {
@@ -244,11 +236,7 @@
  *
  * Return: 0 on success, other error codes when failed to read from CGU
  */
-<<<<<<< HEAD
-void ice_ptp_src_cmd(struct ice_hw *hw, enum ice_ptp_tmr_cmd cmd)
-=======
 static int ice_read_cgu_reg_e82x(struct ice_hw *hw, u32 addr, u32 *val)
->>>>>>> 2d5404ca
 {
 	struct ice_sbq_msg_input cgu_msg = {
 		.opcode = ice_sbq_msg_rd,
@@ -257,32 +245,11 @@
 	};
 	int err;
 
-<<<<<<< HEAD
-	switch (cmd) {
-	case ICE_PTP_INIT_TIME:
-		cmd_val |= GLTSYN_CMD_INIT_TIME;
-		break;
-	case ICE_PTP_INIT_INCVAL:
-		cmd_val |= GLTSYN_CMD_INIT_INCVAL;
-		break;
-	case ICE_PTP_ADJ_TIME:
-		cmd_val |= GLTSYN_CMD_ADJ_TIME;
-		break;
-	case ICE_PTP_ADJ_TIME_AT_TIME:
-		cmd_val |= GLTSYN_CMD_ADJ_INIT_TIME;
-		break;
-	case ICE_PTP_READ_TIME:
-		cmd_val |= GLTSYN_CMD_READ_TIME;
-		break;
-	case ICE_PTP_NOP:
-		break;
-=======
 	err = ice_sbq_rw_reg(hw, &cgu_msg, ICE_AQ_FLAG_RD);
 	if (err) {
 		ice_debug(hw, ICE_DBG_PTP, "Failed to read CGU register 0x%04x, err %d\n",
 			  addr, err);
 		return err;
->>>>>>> 2d5404ca
 	}
 
 	*val = cgu_msg.data;
@@ -301,23 +268,6 @@
  *
  * Return: 0 on success, other error codes when failed to write to CGU
  */
-<<<<<<< HEAD
-
-/**
- * ice_fill_phy_msg_e82x - Fill message data for a PHY register access
- * @msg: the PHY message buffer to fill in
- * @port: the port to access
- * @offset: the register offset
- */
-static void
-ice_fill_phy_msg_e82x(struct ice_sbq_msg_input *msg, u8 port, u16 offset)
-{
-	int phy_port, phy, quadtype;
-
-	phy_port = port % ICE_PORTS_PER_PHY_E82X;
-	phy = port / ICE_PORTS_PER_PHY_E82X;
-	quadtype = (port / ICE_PORTS_PER_QUAD) % ICE_QUADS_PER_PHY_E82X;
-=======
 static int ice_write_cgu_reg_e82x(struct ice_hw *hw, u32 addr, u32 val)
 {
 	struct ice_sbq_msg_input cgu_msg = {
@@ -327,7 +277,6 @@
 		.data = val
 	};
 	int err;
->>>>>>> 2d5404ca
 
 	err = ice_sbq_rw_reg(hw, &cgu_msg, ICE_AQ_FLAG_RD);
 	if (err) {
@@ -340,22 +289,12 @@
 }
 
 /**
-<<<<<<< HEAD
- * ice_is_64b_phy_reg_e82x - Check if this is a 64bit PHY register
- * @low_addr: the low address to check
- * @high_addr: on return, contains the high address of the 64bit register
-=======
  * ice_clk_freq_str - Convert time_ref_freq to string
  * @clk_freq: Clock frequency
->>>>>>> 2d5404ca
  *
  * Return: specified TIME_REF clock frequency converted to a string
  */
-<<<<<<< HEAD
-static bool ice_is_64b_phy_reg_e82x(u16 low_addr, u16 *high_addr)
-=======
 static const char *ice_clk_freq_str(enum ice_time_ref_freq clk_freq)
->>>>>>> 2d5404ca
 {
 	switch (clk_freq) {
 	case ICE_TIME_REF_FREQ_25_000:
@@ -376,22 +315,12 @@
 }
 
 /**
-<<<<<<< HEAD
- * ice_is_40b_phy_reg_e82x - Check if this is a 40bit PHY register
- * @low_addr: the low address to check
- * @high_addr: on return, contains the high address of the 40bit value
-=======
  * ice_clk_src_str - Convert time_ref_src to string
  * @clk_src: Clock source
->>>>>>> 2d5404ca
  *
  * Return: specified clock source converted to its string name
  */
-<<<<<<< HEAD
-static bool ice_is_40b_phy_reg_e82x(u16 low_addr, u16 *high_addr)
-=======
 static const char *ice_clk_src_str(enum ice_clk_src clk_src)
->>>>>>> 2d5404ca
 {
 	switch (clk_src) {
 	case ICE_CLK_SRC_TCXO:
@@ -404,11 +333,7 @@
 }
 
 /**
-<<<<<<< HEAD
- * ice_read_phy_reg_e82x - Read a PHY register
-=======
  * ice_cfg_cgu_pll_e82x - Configure the Clock Generation Unit
->>>>>>> 2d5404ca
  * @hw: pointer to the HW struct
  * @clk_freq: Clock frequency to program
  * @clk_src: Clock source to select (TIME_REF, or TCXO)
@@ -422,14 +347,9 @@
  * * %-EBUSY  - failed to lock TS PLL
  * * %other   - CGU read/write failure
  */
-<<<<<<< HEAD
-static int
-ice_read_phy_reg_e82x(struct ice_hw *hw, u8 port, u16 offset, u32 *val)
-=======
 static int ice_cfg_cgu_pll_e82x(struct ice_hw *hw,
 				enum ice_time_ref_freq clk_freq,
 				enum ice_clk_src clk_src)
->>>>>>> 2d5404ca
 {
 	union tspll_ro_bwm_lf bwm_lf;
 	union nac_cgu_dword19 dw19;
@@ -438,55 +358,6 @@
 	union nac_cgu_dword9 dw9;
 	int err;
 
-<<<<<<< HEAD
-	ice_fill_phy_msg_e82x(&msg, port, offset);
-	msg.opcode = ice_sbq_msg_rd;
-
-	err = ice_sbq_rw_reg(hw, &msg);
-	if (err) {
-		ice_debug(hw, ICE_DBG_PTP, "Failed to send message to PHY, err %d\n",
-			  err);
-		return err;
-	}
-
-	*val = msg.data;
-
-	return 0;
-}
-
-/**
- * ice_read_64b_phy_reg_e82x - Read a 64bit value from PHY registers
- * @hw: pointer to the HW struct
- * @port: PHY port to read from
- * @low_addr: offset of the lower register to read from
- * @val: on return, the contents of the 64bit value from the PHY registers
- *
- * Reads the two registers associated with a 64bit value and returns it in the
- * val pointer. The offset always specifies the lower register offset to use.
- * The high offset is looked up. This function only operates on registers
- * known to be two parts of a 64bit value.
- */
-static int
-ice_read_64b_phy_reg_e82x(struct ice_hw *hw, u8 port, u16 low_addr, u64 *val)
-{
-	u32 low, high;
-	u16 high_addr;
-	int err;
-
-	/* Only operate on registers known to be split into two 32bit
-	 * registers.
-	 */
-	if (!ice_is_64b_phy_reg_e82x(low_addr, &high_addr)) {
-		ice_debug(hw, ICE_DBG_PTP, "Invalid 64b register addr 0x%08x\n",
-			  low_addr);
-		return -EINVAL;
-	}
-
-	err = ice_read_phy_reg_e82x(hw, port, low_addr, &low);
-	if (err) {
-		ice_debug(hw, ICE_DBG_PTP, "Failed to read from low register 0x%08x\n, err %d",
-			  low_addr, err);
-=======
 	if (clk_freq >= NUM_ICE_TIME_REF_FREQ) {
 		dev_warn(ice_hw_to_dev(hw), "Invalid TIME_REF frequency %u\n",
 			 clk_freq);
@@ -508,18 +379,10 @@
 
 	err = ice_read_cgu_reg_e82x(hw, NAC_CGU_DWORD9, &dw9.val);
 	if (err)
->>>>>>> 2d5404ca
-		return err;
-
-<<<<<<< HEAD
-	err = ice_read_phy_reg_e82x(hw, port, high_addr, &high);
-	if (err) {
-		ice_debug(hw, ICE_DBG_PTP, "Failed to read from high register 0x%08x\n, err %d",
-			  high_addr, err);
-=======
+		return err;
+
 	err = ice_read_cgu_reg_e82x(hw, NAC_CGU_DWORD24, &dw24.val);
 	if (err)
->>>>>>> 2d5404ca
 		return err;
 
 	err = ice_read_cgu_reg_e82x(hw, TSPLL_RO_BWM_LF, &bwm_lf.val);
@@ -533,8 +396,6 @@
 		  ice_clk_freq_str(dw9.time_ref_freq_sel),
 		  bwm_lf.plllock_true_lock_cri ? "locked" : "unlocked");
 
-<<<<<<< HEAD
-=======
 	/* Disable the PLL before changing the clock source or frequency */
 	if (dw24.ts_pll_enable) {
 		dw24.ts_pll_enable = 0;
@@ -3051,7 +2912,6 @@
 	return 0;
 }
 
->>>>>>> 2d5404ca
 /**
  * ice_write_phy_reg_e82x - Write a PHY register
  * @hw: pointer to the HW struct
@@ -3067,11 +2927,7 @@
 	struct ice_sbq_msg_input msg = {0};
 	int err;
 
-<<<<<<< HEAD
-	ice_fill_phy_msg_e82x(&msg, port, offset);
-=======
 	ice_fill_phy_msg_e82x(hw, &msg, port, offset);
->>>>>>> 2d5404ca
 	msg.opcode = ice_sbq_msg_wr;
 	msg.data = val;
 
@@ -3180,10 +3036,7 @@
 
 /**
  * ice_fill_quad_msg_e82x - Fill message data for quad register access
-<<<<<<< HEAD
-=======
- * @hw: pointer to the HW struct
->>>>>>> 2d5404ca
+ * @hw: pointer to the HW struct
  * @msg: the PHY message buffer to fill in
  * @quad: the quad to access
  * @offset: the register offset
@@ -3195,14 +3048,6 @@
  * * %0       - OK
  * * %-EINVAL - invalid quad number
  */
-<<<<<<< HEAD
-static int
-ice_fill_quad_msg_e82x(struct ice_sbq_msg_input *msg, u8 quad, u16 offset)
-{
-	u32 addr;
-
-	if (quad >= ICE_MAX_QUAD)
-=======
 static int ice_fill_quad_msg_e82x(struct ice_hw *hw,
 				  struct ice_sbq_msg_input *msg, u8 quad,
 				  u16 offset)
@@ -3210,16 +3055,11 @@
 	u32 addr;
 
 	if (quad >= ICE_GET_QUAD_NUM(hw->ptp.num_lports))
->>>>>>> 2d5404ca
 		return -EINVAL;
 
 	msg->dest_dev = rmn_0;
 
-<<<<<<< HEAD
-	if ((quad % ICE_QUADS_PER_PHY_E82X) == 0)
-=======
 	if (!(quad % ICE_GET_QUAD_NUM(hw->ptp.ports_per_phy)))
->>>>>>> 2d5404ca
 		addr = Q_0_BASE + offset;
 	else
 		addr = Q_1_BASE + offset;
@@ -3246,11 +3086,7 @@
 	struct ice_sbq_msg_input msg = {0};
 	int err;
 
-<<<<<<< HEAD
-	err = ice_fill_quad_msg_e82x(&msg, quad, offset);
-=======
 	err = ice_fill_quad_msg_e82x(hw, &msg, quad, offset);
->>>>>>> 2d5404ca
 	if (err)
 		return err;
 
@@ -3284,11 +3120,7 @@
 	struct ice_sbq_msg_input msg = {0};
 	int err;
 
-<<<<<<< HEAD
-	err = ice_fill_quad_msg_e82x(&msg, quad, offset);
-=======
 	err = ice_fill_quad_msg_e82x(hw, &msg, quad, offset);
->>>>>>> 2d5404ca
 	if (err)
 		return err;
 
@@ -3409,296 +3241,8 @@
 {
 	unsigned int quad;
 
-<<<<<<< HEAD
-	for (quad = 0; quad < ICE_MAX_QUAD; quad++)
-		ice_ptp_reset_ts_memory_quad_e82x(hw, quad);
-}
-
-/**
- * ice_read_cgu_reg_e82x - Read a CGU register
- * @hw: pointer to the HW struct
- * @addr: Register address to read
- * @val: storage for register value read
- *
- * Read the contents of a register of the Clock Generation Unit. Only
- * applicable to E822 devices.
- */
-static int
-ice_read_cgu_reg_e82x(struct ice_hw *hw, u32 addr, u32 *val)
-{
-	struct ice_sbq_msg_input cgu_msg;
-	int err;
-
-	cgu_msg.opcode = ice_sbq_msg_rd;
-	cgu_msg.dest_dev = cgu;
-	cgu_msg.msg_addr_low = addr;
-	cgu_msg.msg_addr_high = 0x0;
-
-	err = ice_sbq_rw_reg(hw, &cgu_msg);
-	if (err) {
-		ice_debug(hw, ICE_DBG_PTP, "Failed to read CGU register 0x%04x, err %d\n",
-			  addr, err);
-		return err;
-	}
-
-	*val = cgu_msg.data;
-
-	return err;
-}
-
-/**
- * ice_write_cgu_reg_e82x - Write a CGU register
- * @hw: pointer to the HW struct
- * @addr: Register address to write
- * @val: value to write into the register
- *
- * Write the specified value to a register of the Clock Generation Unit. Only
- * applicable to E822 devices.
- */
-static int
-ice_write_cgu_reg_e82x(struct ice_hw *hw, u32 addr, u32 val)
-{
-	struct ice_sbq_msg_input cgu_msg;
-	int err;
-
-	cgu_msg.opcode = ice_sbq_msg_wr;
-	cgu_msg.dest_dev = cgu;
-	cgu_msg.msg_addr_low = addr;
-	cgu_msg.msg_addr_high = 0x0;
-	cgu_msg.data = val;
-
-	err = ice_sbq_rw_reg(hw, &cgu_msg);
-	if (err) {
-		ice_debug(hw, ICE_DBG_PTP, "Failed to write CGU register 0x%04x, err %d\n",
-			  addr, err);
-		return err;
-	}
-
-	return err;
-}
-
-/**
- * ice_clk_freq_str - Convert time_ref_freq to string
- * @clk_freq: Clock frequency
- *
- * Convert the specified TIME_REF clock frequency to a string.
- */
-static const char *ice_clk_freq_str(u8 clk_freq)
-{
-	switch ((enum ice_time_ref_freq)clk_freq) {
-	case ICE_TIME_REF_FREQ_25_000:
-		return "25 MHz";
-	case ICE_TIME_REF_FREQ_122_880:
-		return "122.88 MHz";
-	case ICE_TIME_REF_FREQ_125_000:
-		return "125 MHz";
-	case ICE_TIME_REF_FREQ_153_600:
-		return "153.6 MHz";
-	case ICE_TIME_REF_FREQ_156_250:
-		return "156.25 MHz";
-	case ICE_TIME_REF_FREQ_245_760:
-		return "245.76 MHz";
-	default:
-		return "Unknown";
-	}
-}
-
-/**
- * ice_clk_src_str - Convert time_ref_src to string
- * @clk_src: Clock source
- *
- * Convert the specified clock source to its string name.
- */
-static const char *ice_clk_src_str(u8 clk_src)
-{
-	switch ((enum ice_clk_src)clk_src) {
-	case ICE_CLK_SRC_TCX0:
-		return "TCX0";
-	case ICE_CLK_SRC_TIME_REF:
-		return "TIME_REF";
-	default:
-		return "Unknown";
-	}
-}
-
-/**
- * ice_cfg_cgu_pll_e82x - Configure the Clock Generation Unit
- * @hw: pointer to the HW struct
- * @clk_freq: Clock frequency to program
- * @clk_src: Clock source to select (TIME_REF, or TCX0)
- *
- * Configure the Clock Generation Unit with the desired clock frequency and
- * time reference, enabling the PLL which drives the PTP hardware clock.
- */
-static int
-ice_cfg_cgu_pll_e82x(struct ice_hw *hw, enum ice_time_ref_freq clk_freq,
-		     enum ice_clk_src clk_src)
-{
-	union tspll_ro_bwm_lf bwm_lf;
-	union nac_cgu_dword19 dw19;
-	union nac_cgu_dword22 dw22;
-	union nac_cgu_dword24 dw24;
-	union nac_cgu_dword9 dw9;
-	int err;
-
-	if (clk_freq >= NUM_ICE_TIME_REF_FREQ) {
-		dev_warn(ice_hw_to_dev(hw), "Invalid TIME_REF frequency %u\n",
-			 clk_freq);
-		return -EINVAL;
-	}
-
-	if (clk_src >= NUM_ICE_CLK_SRC) {
-		dev_warn(ice_hw_to_dev(hw), "Invalid clock source %u\n",
-			 clk_src);
-		return -EINVAL;
-	}
-
-	if (clk_src == ICE_CLK_SRC_TCX0 &&
-	    clk_freq != ICE_TIME_REF_FREQ_25_000) {
-		dev_warn(ice_hw_to_dev(hw),
-			 "TCX0 only supports 25 MHz frequency\n");
-		return -EINVAL;
-	}
-
-	err = ice_read_cgu_reg_e82x(hw, NAC_CGU_DWORD9, &dw9.val);
-	if (err)
-		return err;
-
-	err = ice_read_cgu_reg_e82x(hw, NAC_CGU_DWORD24, &dw24.val);
-	if (err)
-		return err;
-
-	err = ice_read_cgu_reg_e82x(hw, TSPLL_RO_BWM_LF, &bwm_lf.val);
-	if (err)
-		return err;
-
-	/* Log the current clock configuration */
-	ice_debug(hw, ICE_DBG_PTP, "Current CGU configuration -- %s, clk_src %s, clk_freq %s, PLL %s\n",
-		  dw24.field.ts_pll_enable ? "enabled" : "disabled",
-		  ice_clk_src_str(dw24.field.time_ref_sel),
-		  ice_clk_freq_str(dw9.field.time_ref_freq_sel),
-		  bwm_lf.field.plllock_true_lock_cri ? "locked" : "unlocked");
-
-	/* Disable the PLL before changing the clock source or frequency */
-	if (dw24.field.ts_pll_enable) {
-		dw24.field.ts_pll_enable = 0;
-
-		err = ice_write_cgu_reg_e82x(hw, NAC_CGU_DWORD24, dw24.val);
-		if (err)
-			return err;
-	}
-
-	/* Set the frequency */
-	dw9.field.time_ref_freq_sel = clk_freq;
-	err = ice_write_cgu_reg_e82x(hw, NAC_CGU_DWORD9, dw9.val);
-	if (err)
-		return err;
-
-	/* Configure the TS PLL feedback divisor */
-	err = ice_read_cgu_reg_e82x(hw, NAC_CGU_DWORD19, &dw19.val);
-	if (err)
-		return err;
-
-	dw19.field.tspll_fbdiv_intgr = e822_cgu_params[clk_freq].feedback_div;
-	dw19.field.tspll_ndivratio = 1;
-
-	err = ice_write_cgu_reg_e82x(hw, NAC_CGU_DWORD19, dw19.val);
-	if (err)
-		return err;
-
-	/* Configure the TS PLL post divisor */
-	err = ice_read_cgu_reg_e82x(hw, NAC_CGU_DWORD22, &dw22.val);
-	if (err)
-		return err;
-
-	dw22.field.time1588clk_div = e822_cgu_params[clk_freq].post_pll_div;
-	dw22.field.time1588clk_sel_div2 = 0;
-
-	err = ice_write_cgu_reg_e82x(hw, NAC_CGU_DWORD22, dw22.val);
-	if (err)
-		return err;
-
-	/* Configure the TS PLL pre divisor and clock source */
-	err = ice_read_cgu_reg_e82x(hw, NAC_CGU_DWORD24, &dw24.val);
-	if (err)
-		return err;
-
-	dw24.field.ref1588_ck_div = e822_cgu_params[clk_freq].refclk_pre_div;
-	dw24.field.tspll_fbdiv_frac = e822_cgu_params[clk_freq].frac_n_div;
-	dw24.field.time_ref_sel = clk_src;
-
-	err = ice_write_cgu_reg_e82x(hw, NAC_CGU_DWORD24, dw24.val);
-	if (err)
-		return err;
-
-	/* Finally, enable the PLL */
-	dw24.field.ts_pll_enable = 1;
-
-	err = ice_write_cgu_reg_e82x(hw, NAC_CGU_DWORD24, dw24.val);
-	if (err)
-		return err;
-
-	/* Wait to verify if the PLL locks */
-	usleep_range(1000, 5000);
-
-	err = ice_read_cgu_reg_e82x(hw, TSPLL_RO_BWM_LF, &bwm_lf.val);
-	if (err)
-		return err;
-
-	if (!bwm_lf.field.plllock_true_lock_cri) {
-		dev_warn(ice_hw_to_dev(hw), "CGU PLL failed to lock\n");
-		return -EBUSY;
-	}
-
-	/* Log the current clock configuration */
-	ice_debug(hw, ICE_DBG_PTP, "New CGU configuration -- %s, clk_src %s, clk_freq %s, PLL %s\n",
-		  dw24.field.ts_pll_enable ? "enabled" : "disabled",
-		  ice_clk_src_str(dw24.field.time_ref_sel),
-		  ice_clk_freq_str(dw9.field.time_ref_freq_sel),
-		  bwm_lf.field.plllock_true_lock_cri ? "locked" : "unlocked");
-
-	return 0;
-}
-
-/**
- * ice_init_cgu_e82x - Initialize CGU with settings from firmware
- * @hw: pointer to the HW structure
- *
- * Initialize the Clock Generation Unit of the E822 device.
- */
-static int ice_init_cgu_e82x(struct ice_hw *hw)
-{
-	struct ice_ts_func_info *ts_info = &hw->func_caps.ts_func_info;
-	union tspll_cntr_bist_settings cntr_bist;
-	int err;
-
-	err = ice_read_cgu_reg_e82x(hw, TSPLL_CNTR_BIST_SETTINGS,
-				    &cntr_bist.val);
-	if (err)
-		return err;
-
-	/* Disable sticky lock detection so lock err reported is accurate */
-	cntr_bist.field.i_plllock_sel_0 = 0;
-	cntr_bist.field.i_plllock_sel_1 = 0;
-
-	err = ice_write_cgu_reg_e82x(hw, TSPLL_CNTR_BIST_SETTINGS,
-				     cntr_bist.val);
-	if (err)
-		return err;
-
-	/* Configure the CGU PLL using the parameters from the function
-	 * capabilities.
-	 */
-	err = ice_cfg_cgu_pll_e82x(hw, ts_info->time_ref,
-				   (enum ice_clk_src)ts_info->clk_src);
-	if (err)
-		return err;
-
-	return 0;
-=======
 	for (quad = 0; quad < ICE_GET_QUAD_NUM(hw->ptp.num_lports); quad++)
 		ice_ptp_reset_ts_memory_quad_e82x(hw, quad);
->>>>>>> 2d5404ca
 }
 
 /**
@@ -3904,11 +3448,7 @@
 	int err;
 	u8 port;
 
-<<<<<<< HEAD
-	for (port = 0; port < ICE_NUM_EXTERNAL_PORTS; port++) {
-=======
 	for (port = 0; port < hw->ptp.num_lports; port++) {
->>>>>>> 2d5404ca
 		err = ice_write_40b_phy_reg_e82x(hw, port, P_REG_TIMETUS_L,
 						 incval);
 		if (err)
@@ -3973,17 +3513,12 @@
  *
  * Prepare the requested port for an upcoming timer sync command.
  *
-<<<<<<< HEAD
- * Do not use this function directly. If you want to configure exactly one
- * port, use ice_ptp_one_port_cmd() instead.
-=======
  * Note there is no equivalent of this operation on E810, as that device
  * always handles all external PHYs internally.
  *
  * Return:
  * * %0     - success
  * * %other - failed to write to PHY
->>>>>>> 2d5404ca
  */
 static int ice_ptp_write_port_cmd_e82x(struct ice_hw *hw, u8 port,
 				       enum ice_ptp_tmr_cmd cmd)
@@ -3991,45 +3526,7 @@
 	u32 val = ice_ptp_tmr_cmd_to_port_reg(hw, cmd);
 	int err;
 
-<<<<<<< HEAD
-	tmr_idx = ice_get_ptp_src_clock_index(hw);
-	cmd_val = tmr_idx << SEL_PHY_SRC;
-	switch (cmd) {
-	case ICE_PTP_INIT_TIME:
-		cmd_val |= PHY_CMD_INIT_TIME;
-		break;
-	case ICE_PTP_INIT_INCVAL:
-		cmd_val |= PHY_CMD_INIT_INCVAL;
-		break;
-	case ICE_PTP_ADJ_TIME:
-		cmd_val |= PHY_CMD_ADJ_TIME;
-		break;
-	case ICE_PTP_READ_TIME:
-		cmd_val |= PHY_CMD_READ_TIME;
-		break;
-	case ICE_PTP_ADJ_TIME_AT_TIME:
-		cmd_val |= PHY_CMD_ADJ_TIME_AT_TIME;
-		break;
-	case ICE_PTP_NOP:
-		break;
-	}
-
 	/* Tx case */
-	/* Read, modify, write */
-	err = ice_read_phy_reg_e82x(hw, port, P_REG_TX_TMR_CMD, &val);
-	if (err) {
-		ice_debug(hw, ICE_DBG_PTP, "Failed to read TX_TMR_CMD, err %d\n",
-			  err);
-		return err;
-	}
-
-	/* Modify necessary bits only and perform write */
-	val &= ~TS_CMD_MASK;
-	val |= cmd_val;
-
-=======
-	/* Tx case */
->>>>>>> 2d5404ca
 	err = ice_write_phy_reg_e82x(hw, port, P_REG_TX_TMR_CMD, val);
 	if (err) {
 		ice_debug(hw, ICE_DBG_PTP, "Failed to write back TX_TMR_CMD, err %d\n",
@@ -4038,24 +3535,8 @@
 	}
 
 	/* Rx case */
-<<<<<<< HEAD
-	/* Read, modify, write */
-	err = ice_read_phy_reg_e82x(hw, port, P_REG_RX_TMR_CMD, &val);
-	if (err) {
-		ice_debug(hw, ICE_DBG_PTP, "Failed to read RX_TMR_CMD, err %d\n",
-			  err);
-		return err;
-	}
-
-	/* Modify necessary bits only and perform write */
-	val &= ~TS_CMD_MASK;
-	val |= cmd_val;
-
-	err = ice_write_phy_reg_e82x(hw, port, P_REG_RX_TMR_CMD, val);
-=======
 	err = ice_write_phy_reg_e82x(hw, port, P_REG_RX_TMR_CMD,
 				     val | TS_CMD_RX_TYPE);
->>>>>>> 2d5404ca
 	if (err) {
 		ice_debug(hw, ICE_DBG_PTP, "Failed to write back RX_TMR_CMD, err %d\n",
 			  err);
@@ -4065,66 +3546,6 @@
 	return 0;
 }
 
-<<<<<<< HEAD
-/**
- * ice_ptp_one_port_cmd - Prepare one port for a timer command
- * @hw: pointer to the HW struct
- * @configured_port: the port to configure with configured_cmd
- * @configured_cmd: timer command to prepare on the configured_port
- *
- * Prepare the configured_port for the configured_cmd, and prepare all other
- * ports for ICE_PTP_NOP. This causes the configured_port to execute the
- * desired command while all other ports perform no operation.
- */
-static int
-ice_ptp_one_port_cmd(struct ice_hw *hw, u8 configured_port,
-		     enum ice_ptp_tmr_cmd configured_cmd)
-{
-	u8 port;
-
-	for (port = 0; port < ICE_NUM_EXTERNAL_PORTS; port++) {
-		enum ice_ptp_tmr_cmd cmd;
-		int err;
-
-		if (port == configured_port)
-			cmd = configured_cmd;
-		else
-			cmd = ICE_PTP_NOP;
-
-		err = ice_ptp_write_port_cmd_e82x(hw, port, cmd);
-		if (err)
-			return err;
-	}
-
-	return 0;
-}
-
-/**
- * ice_ptp_port_cmd_e82x - Prepare all ports for a timer command
- * @hw: pointer to the HW struct
- * @cmd: timer command to prepare
- *
- * Prepare all ports connected to this device for an upcoming timer sync
- * command.
- */
-static int
-ice_ptp_port_cmd_e82x(struct ice_hw *hw, enum ice_ptp_tmr_cmd cmd)
-{
-	u8 port;
-
-	for (port = 0; port < ICE_NUM_EXTERNAL_PORTS; port++) {
-		int err;
-
-		err = ice_ptp_write_port_cmd_e82x(hw, port, cmd);
-		if (err)
-			return err;
-	}
-
-	return 0;
-}
-
-=======
->>>>>>> 2d5404ca
 /* E822 Vernier calibration functions
  *
  * The following functions are used as part of the vernier calibration of
@@ -4948,8 +4369,6 @@
 }
 
 /**
-<<<<<<< HEAD
-=======
  * ice_ptp_clear_phy_offset_ready_e82x - Clear PHY TX_/RX_OFFSET_READY registers
  * @hw: pointer to the HW struct
  *
@@ -4984,7 +4403,6 @@
 }
 
 /**
->>>>>>> 2d5404ca
  * ice_read_phy_and_phc_time_e82x - Simultaneously capture PHC and PHY time
  * @hw: pointer to the HW struct
  * @port: the PHY port to read
@@ -5836,14 +5254,8 @@
  * @hw: pointer to the hw struct
  * @data: data to be written to the GPIO controller
  *
-<<<<<<< HEAD
- * Prepare the PHY port for a new increment value by programming the PHY
- * ETH_GLTSYN_SHADJ_L and ETH_GLTSYN_SHADJ_H registers. The actual change is
- * completed by issuing an ICE_PTP_INIT_INCVAL command.
-=======
  * Write the data to the SMA controller. It is connected to pins 3-7 of Port 1
  * of the PCA9575 expander, so only bits 3-7 in data are valid.
->>>>>>> 2d5404ca
  */
 int ice_write_sma_ctrl_e810t(struct ice_hw *hw, u8 data)
 {
@@ -5883,29 +5295,7 @@
 	u16 handle;
 	int err;
 
-<<<<<<< HEAD
-	switch (cmd) {
-	case ICE_PTP_INIT_TIME:
-		cmd_val = GLTSYN_CMD_INIT_TIME;
-		break;
-	case ICE_PTP_INIT_INCVAL:
-		cmd_val = GLTSYN_CMD_INIT_INCVAL;
-		break;
-	case ICE_PTP_ADJ_TIME:
-		cmd_val = GLTSYN_CMD_ADJ_TIME;
-		break;
-	case ICE_PTP_READ_TIME:
-		cmd_val = GLTSYN_CMD_READ_TIME;
-		break;
-	case ICE_PTP_ADJ_TIME_AT_TIME:
-		cmd_val = GLTSYN_CMD_ADJ_INIT_TIME;
-		break;
-	case ICE_PTP_NOP:
-		return 0;
-	}
-=======
 	memset(&link_topo, 0, sizeof(link_topo));
->>>>>>> 2d5404ca
 
 	err = ice_get_pca9575_handle(hw, &handle);
 	if (err)
@@ -5930,185 +5320,6 @@
 	ptp->phy_model = ICE_PHY_E810;
 	ptp->num_lports = 8;
 	ptp->ports_per_phy = 4;
-}
-
-/**
- * ice_get_phy_tx_tstamp_ready_e810 - Read Tx memory status register
- * @hw: pointer to the HW struct
- * @port: the PHY port to read
- * @tstamp_ready: contents of the Tx memory status register
- *
- * E810 devices do not use a Tx memory status register. Instead simply
- * indicate that all timestamps are currently ready.
- */
-static int
-ice_get_phy_tx_tstamp_ready_e810(struct ice_hw *hw, u8 port, u64 *tstamp_ready)
-{
-	*tstamp_ready = 0xFFFFFFFFFFFFFFFF;
-	return 0;
-}
-
-/* E810T SMA functions
- *
- * The following functions operate specifically on E810T hardware and are used
- * to access the extended GPIOs available.
- */
-
-/**
- * ice_get_pca9575_handle
- * @hw: pointer to the hw struct
- * @pca9575_handle: GPIO controller's handle
- *
- * Find and return the GPIO controller's handle in the netlist.
- * When found - the value will be cached in the hw structure and following calls
- * will return cached value
- */
-static int
-ice_get_pca9575_handle(struct ice_hw *hw, u16 *pca9575_handle)
-{
-	struct ice_aqc_get_link_topo *cmd;
-	struct ice_aq_desc desc;
-	int status;
-	u8 idx;
-
-	/* If handle was read previously return cached value */
-	if (hw->io_expander_handle) {
-		*pca9575_handle = hw->io_expander_handle;
-		return 0;
-	}
-
-	/* If handle was not detected read it from the netlist */
-	cmd = &desc.params.get_link_topo;
-	ice_fill_dflt_direct_cmd_desc(&desc, ice_aqc_opc_get_link_topo);
-
-	/* Set node type to GPIO controller */
-	cmd->addr.topo_params.node_type_ctx =
-		(ICE_AQC_LINK_TOPO_NODE_TYPE_M &
-		 ICE_AQC_LINK_TOPO_NODE_TYPE_GPIO_CTRL);
-
-#define SW_PCA9575_SFP_TOPO_IDX		2
-#define SW_PCA9575_QSFP_TOPO_IDX	1
-
-	/* Check if the SW IO expander controlling SMA exists in the netlist. */
-	if (hw->device_id == ICE_DEV_ID_E810C_SFP)
-		idx = SW_PCA9575_SFP_TOPO_IDX;
-	else if (hw->device_id == ICE_DEV_ID_E810C_QSFP)
-		idx = SW_PCA9575_QSFP_TOPO_IDX;
-	else
-		return -EOPNOTSUPP;
-
-	cmd->addr.topo_params.index = idx;
-
-	status = ice_aq_send_cmd(hw, &desc, NULL, 0, NULL);
-	if (status)
-		return -EOPNOTSUPP;
-
-	/* Verify if we found the right IO expander type */
-	if (desc.params.get_link_topo.node_part_num !=
-		ICE_AQC_GET_LINK_TOPO_NODE_NR_PCA9575)
-		return -EOPNOTSUPP;
-
-	/* If present save the handle and return it */
-	hw->io_expander_handle =
-		le16_to_cpu(desc.params.get_link_topo.addr.handle);
-	*pca9575_handle = hw->io_expander_handle;
-
-	return 0;
-}
-
-/**
- * ice_read_sma_ctrl_e810t
- * @hw: pointer to the hw struct
- * @data: pointer to data to be read from the GPIO controller
- *
- * Read the SMA controller state. It is connected to pins 3-7 of Port 1 of the
- * PCA9575 expander, so only bits 3-7 in data are valid.
- */
-int ice_read_sma_ctrl_e810t(struct ice_hw *hw, u8 *data)
-{
-	int status;
-	u16 handle;
-	u8 i;
-
-	status = ice_get_pca9575_handle(hw, &handle);
-	if (status)
-		return status;
-
-	*data = 0;
-
-	for (i = ICE_SMA_MIN_BIT_E810T; i <= ICE_SMA_MAX_BIT_E810T; i++) {
-		bool pin;
-
-		status = ice_aq_get_gpio(hw, handle, i + ICE_PCA9575_P1_OFFSET,
-					 &pin, NULL);
-		if (status)
-			break;
-		*data |= (u8)(!pin) << i;
-	}
-
-	return status;
-}
-
-/**
- * ice_write_sma_ctrl_e810t
- * @hw: pointer to the hw struct
- * @data: data to be written to the GPIO controller
- *
- * Write the data to the SMA controller. It is connected to pins 3-7 of Port 1
- * of the PCA9575 expander, so only bits 3-7 in data are valid.
- */
-int ice_write_sma_ctrl_e810t(struct ice_hw *hw, u8 data)
-{
-	int status;
-	u16 handle;
-	u8 i;
-
-	status = ice_get_pca9575_handle(hw, &handle);
-	if (status)
-		return status;
-
-	for (i = ICE_SMA_MIN_BIT_E810T; i <= ICE_SMA_MAX_BIT_E810T; i++) {
-		bool pin;
-
-		pin = !(data & (1 << i));
-		status = ice_aq_set_gpio(hw, handle, i + ICE_PCA9575_P1_OFFSET,
-					 pin, NULL);
-		if (status)
-			break;
-	}
-
-	return status;
-}
-
-/**
- * ice_read_pca9575_reg_e810t
- * @hw: pointer to the hw struct
- * @offset: GPIO controller register offset
- * @data: pointer to data to be read from the GPIO controller
- *
- * Read the register from the GPIO controller
- */
-int ice_read_pca9575_reg_e810t(struct ice_hw *hw, u8 offset, u8 *data)
-{
-	struct ice_aqc_link_topo_addr link_topo;
-	__le16 addr;
-	u16 handle;
-	int err;
-
-	memset(&link_topo, 0, sizeof(link_topo));
-
-	err = ice_get_pca9575_handle(hw, &handle);
-	if (err)
-		return err;
-
-	link_topo.handle = cpu_to_le16(handle);
-	link_topo.topo_params.node_type_ctx =
-		FIELD_PREP(ICE_AQC_LINK_TOPO_NODE_CTX_M,
-			   ICE_AQC_LINK_TOPO_NODE_CTX_PROVIDED);
-
-	addr = cpu_to_le16((u16)offset);
-
-	return ice_aq_read_i2c(hw, link_topo, 0, addr, 1, data, NULL);
 }
 
 /* Device agnostic functions
@@ -6168,20 +5379,6 @@
 }
 
 /**
-<<<<<<< HEAD
- * ice_ptp_init_phy_model - Initialize hw->phy_model based on device type
- * @hw: pointer to the HW structure
- *
- * Determine the PHY model for the device, and initialize hw->phy_model
- * for use by other functions.
- */
-void ice_ptp_init_phy_model(struct ice_hw *hw)
-{
-	if (ice_is_e810(hw))
-		hw->phy_model = ICE_PHY_E810;
-	else
-		hw->phy_model = ICE_PHY_E82X;
-=======
  * ice_ptp_init_hw - Initialize hw based on device type
  * @hw: pointer to the HW structure
  *
@@ -6302,7 +5499,6 @@
 	}
 
 	return 0;
->>>>>>> 2d5404ca
 }
 
 /**
@@ -6323,21 +5519,7 @@
 	ice_ptp_src_cmd(hw, cmd);
 
 	/* Next, prepare the ports */
-<<<<<<< HEAD
-	switch (hw->phy_model) {
-	case ICE_PHY_E810:
-		err = ice_ptp_port_cmd_e810(hw, cmd);
-		break;
-	case ICE_PHY_E82X:
-		err = ice_ptp_port_cmd_e82x(hw, cmd);
-		break;
-	default:
-		err = -EOPNOTSUPP;
-	}
-
-=======
 	err = ice_ptp_port_cmd(hw, cmd);
->>>>>>> 2d5404ca
 	if (err) {
 		ice_debug(hw, ICE_DBG_PTP, "Failed to prepare PHY ports for timer command %u, err %d\n",
 			  cmd, err);
@@ -6379,15 +5561,11 @@
 
 	/* PHY timers */
 	/* Fill Rx and Tx ports and send msg to PHY */
-<<<<<<< HEAD
-	switch (hw->phy_model) {
-=======
 	switch (hw->ptp.phy_model) {
 	case ICE_PHY_ETH56G:
 		err = ice_ptp_prep_phy_time_eth56g(hw,
 						   (u32)(time & 0xFFFFFFFF));
 		break;
->>>>>>> 2d5404ca
 	case ICE_PHY_E810:
 		err = ice_ptp_prep_phy_time_e810(hw, time & 0xFFFFFFFF);
 		break;
@@ -6429,14 +5607,10 @@
 	wr32(hw, GLTSYN_SHADJ_L(tmr_idx), lower_32_bits(incval));
 	wr32(hw, GLTSYN_SHADJ_H(tmr_idx), upper_32_bits(incval));
 
-<<<<<<< HEAD
-	switch (hw->phy_model) {
-=======
 	switch (hw->ptp.phy_model) {
 	case ICE_PHY_ETH56G:
 		err = ice_ptp_prep_phy_incval_eth56g(hw, incval);
 		break;
->>>>>>> 2d5404ca
 	case ICE_PHY_E810:
 		err = ice_ptp_prep_phy_incval_e810(hw, incval);
 		break;
@@ -6502,14 +5676,10 @@
 	wr32(hw, GLTSYN_SHADJ_L(tmr_idx), 0);
 	wr32(hw, GLTSYN_SHADJ_H(tmr_idx), adj);
 
-<<<<<<< HEAD
-	switch (hw->phy_model) {
-=======
 	switch (hw->ptp.phy_model) {
 	case ICE_PHY_ETH56G:
 		err = ice_ptp_prep_phy_adj_eth56g(hw, adj);
 		break;
->>>>>>> 2d5404ca
 	case ICE_PHY_E810:
 		err = ice_ptp_prep_phy_adj_e810(hw, adj);
 		break;
@@ -6539,13 +5709,9 @@
  */
 int ice_read_phy_tstamp(struct ice_hw *hw, u8 block, u8 idx, u64 *tstamp)
 {
-<<<<<<< HEAD
-	switch (hw->phy_model) {
-=======
 	switch (hw->ptp.phy_model) {
 	case ICE_PHY_ETH56G:
 		return ice_read_ptp_tstamp_eth56g(hw, block, idx, tstamp);
->>>>>>> 2d5404ca
 	case ICE_PHY_E810:
 		return ice_read_phy_tstamp_e810(hw, block, idx, tstamp);
 	case ICE_PHY_E82X:
@@ -6553,8 +5719,6 @@
 	default:
 		return -EOPNOTSUPP;
 	}
-<<<<<<< HEAD
-=======
 }
 
 /**
@@ -6649,36 +5813,16 @@
 	default:
 		return;
 	}
->>>>>>> 2d5404ca
 }
 
 /**
  * ice_ptp_init_phc - Initialize PTP hardware clock
  * @hw: pointer to the HW struct
  *
-<<<<<<< HEAD
- * Clear a timestamp from the timestamp block, discarding its value without
- * returning it. This resets the memory status bit for the timestamp index
- * allowing it to be reused for another timestamp in the future.
- *
- * For E822 devices, the block number is the PHY quad to clear from. For E810
- * devices, the block number is the logical port to clear from.
- *
- * This function must only be called on a timestamp index whose valid bit is
- * set according to ice_get_phy_tx_tstamp_ready().
-=======
  * Perform the steps required to initialize the PTP hardware clock.
->>>>>>> 2d5404ca
  */
 int ice_ptp_init_phc(struct ice_hw *hw)
 {
-<<<<<<< HEAD
-	switch (hw->phy_model) {
-	case ICE_PHY_E810:
-		return ice_clear_phy_tstamp_e810(hw, block, idx);
-	case ICE_PHY_E82X:
-		return ice_clear_phy_tstamp_e82x(hw, block, idx);
-=======
 	u8 src_idx = hw->func_caps.ts_func_info.tmr_index_owned;
 
 	/* Enable source clocks */
@@ -6723,87 +5867,11 @@
 		return ice_get_phy_tx_tstamp_ready_e82x(hw, block,
 							tstamp_ready);
 		break;
->>>>>>> 2d5404ca
 	default:
 		return -EOPNOTSUPP;
 	}
 }
 
-<<<<<<< HEAD
-/**
- * ice_get_pf_c827_idx - find and return the C827 index for the current pf
- * @hw: pointer to the hw struct
- * @idx: index of the found C827 PHY
- * Return:
- * * 0 - success
- * * negative - failure
- */
-static int ice_get_pf_c827_idx(struct ice_hw *hw, u8 *idx)
-{
-	struct ice_aqc_get_link_topo cmd;
-	u8 node_part_number;
-	u16 node_handle;
-	int status;
-	u8 ctx;
-
-	if (hw->mac_type != ICE_MAC_E810)
-		return -ENODEV;
-
-	if (hw->device_id != ICE_DEV_ID_E810C_QSFP) {
-		*idx = C827_0;
-		return 0;
-	}
-
-	memset(&cmd, 0, sizeof(cmd));
-
-	ctx = ICE_AQC_LINK_TOPO_NODE_TYPE_PHY << ICE_AQC_LINK_TOPO_NODE_TYPE_S;
-	ctx |= ICE_AQC_LINK_TOPO_NODE_CTX_PORT << ICE_AQC_LINK_TOPO_NODE_CTX_S;
-	cmd.addr.topo_params.node_type_ctx = ctx;
-
-	status = ice_aq_get_netlist_node(hw, &cmd, &node_part_number,
-					 &node_handle);
-	if (status || node_part_number != ICE_AQC_GET_LINK_TOPO_NODE_NR_C827)
-		return -ENOENT;
-
-	if (node_handle == E810C_QSFP_C827_0_HANDLE)
-		*idx = C827_0;
-	else if (node_handle == E810C_QSFP_C827_1_HANDLE)
-		*idx = C827_1;
-	else
-		return -EIO;
-
-	return 0;
-}
-
-/**
- * ice_ptp_reset_ts_memory - Reset timestamp memory for all blocks
- * @hw: pointer to the HW struct
- */
-void ice_ptp_reset_ts_memory(struct ice_hw *hw)
-{
-	switch (hw->phy_model) {
-	case ICE_PHY_E82X:
-		ice_ptp_reset_ts_memory_e82x(hw);
-		break;
-	case ICE_PHY_E810:
-	default:
-		return;
-	}
-}
-
-/**
- * ice_ptp_init_phc - Initialize PTP hardware clock
- * @hw: pointer to the HW struct
- *
- * Perform the steps required to initialize the PTP hardware clock.
- */
-int ice_ptp_init_phc(struct ice_hw *hw)
-{
-	u8 src_idx = hw->func_caps.ts_func_info.tmr_index_owned;
-
-	/* Enable source clocks */
-	wr32(hw, GLTSYN_ENA(src_idx), GLTSYN_ENA_TSYN_ENA_M);
-=======
 /**
  * ice_cgu_get_pin_desc_e823 - get pin description array
  * @hw: pointer to the hw struct
@@ -6909,136 +5977,8 @@
 	t = ice_cgu_get_pin_desc(hw, input, &size);
 	if (t)
 		return size;
->>>>>>> 2d5404ca
-
-	/* Clear event err indications for auxiliary pins */
-	(void)rd32(hw, GLTSYN_STAT(src_idx));
-
-	switch (hw->phy_model) {
-	case ICE_PHY_E810:
-		return ice_ptp_init_phc_e810(hw);
-	case ICE_PHY_E82X:
-		return ice_ptp_init_phc_e82x(hw);
-	default:
-		return -EOPNOTSUPP;
-	}
-}
-
-/**
-<<<<<<< HEAD
- * ice_get_phy_tx_tstamp_ready - Read PHY Tx memory status indication
- * @hw: pointer to the HW struct
- * @block: the timestamp block to check
- * @tstamp_ready: storage for the PHY Tx memory status information
- *
- * Check the PHY for Tx timestamp memory status. This reports a 64 bit value
- * which indicates which timestamps in the block may be captured. A set bit
- * means the timestamp can be read. An unset bit means the timestamp is not
- * ready and software should avoid reading the register.
- */
-int ice_get_phy_tx_tstamp_ready(struct ice_hw *hw, u8 block, u64 *tstamp_ready)
-{
-	switch (hw->phy_model) {
-	case ICE_PHY_E810:
-		return ice_get_phy_tx_tstamp_ready_e810(hw, block,
-							tstamp_ready);
-	case ICE_PHY_E82X:
-		return ice_get_phy_tx_tstamp_ready_e82x(hw, block,
-							tstamp_ready);
-		break;
-	default:
-		return -EOPNOTSUPP;
-	}
-}
-
-/**
- * ice_cgu_get_pin_desc_e823 - get pin description array
- * @hw: pointer to the hw struct
- * @input: if request is done against input or output pin
- * @size: number of inputs/outputs
- *
- * Return: pointer to pin description array associated to given hw.
- */
-static const struct ice_cgu_pin_desc *
-ice_cgu_get_pin_desc_e823(struct ice_hw *hw, bool input, int *size)
-{
-	static const struct ice_cgu_pin_desc *t;
-
-	if (hw->cgu_part_number ==
-	    ICE_AQC_GET_LINK_TOPO_NODE_NR_ZL30632_80032) {
-		if (input) {
-			t = ice_e823_zl_cgu_inputs;
-			*size = ARRAY_SIZE(ice_e823_zl_cgu_inputs);
-		} else {
-			t = ice_e823_zl_cgu_outputs;
-			*size = ARRAY_SIZE(ice_e823_zl_cgu_outputs);
-		}
-	} else if (hw->cgu_part_number ==
-		   ICE_AQC_GET_LINK_TOPO_NODE_NR_SI5383_5384) {
-		if (input) {
-			t = ice_e823_si_cgu_inputs;
-			*size = ARRAY_SIZE(ice_e823_si_cgu_inputs);
-		} else {
-			t = ice_e823_si_cgu_outputs;
-			*size = ARRAY_SIZE(ice_e823_si_cgu_outputs);
-		}
-	} else {
-		t = NULL;
-		*size = 0;
-	}
-
-	return t;
-}
-
-/**
- * ice_cgu_get_pin_desc - get pin description array
- * @hw: pointer to the hw struct
- * @input: if request is done against input or output pins
- * @size: size of array returned by function
- *
- * Return: pointer to pin description array associated to given hw.
- */
-static const struct ice_cgu_pin_desc *
-ice_cgu_get_pin_desc(struct ice_hw *hw, bool input, int *size)
-{
-	const struct ice_cgu_pin_desc *t = NULL;
-
-	switch (hw->device_id) {
-	case ICE_DEV_ID_E810C_SFP:
-		if (input) {
-			t = ice_e810t_sfp_cgu_inputs;
-			*size = ARRAY_SIZE(ice_e810t_sfp_cgu_inputs);
-		} else {
-			t = ice_e810t_sfp_cgu_outputs;
-			*size = ARRAY_SIZE(ice_e810t_sfp_cgu_outputs);
-		}
-		break;
-	case ICE_DEV_ID_E810C_QSFP:
-		if (input) {
-			t = ice_e810t_qsfp_cgu_inputs;
-			*size = ARRAY_SIZE(ice_e810t_qsfp_cgu_inputs);
-		} else {
-			t = ice_e810t_qsfp_cgu_outputs;
-			*size = ARRAY_SIZE(ice_e810t_qsfp_cgu_outputs);
-		}
-		break;
-	case ICE_DEV_ID_E823L_10G_BASE_T:
-	case ICE_DEV_ID_E823L_1GBE:
-	case ICE_DEV_ID_E823L_BACKPLANE:
-	case ICE_DEV_ID_E823L_QSFP:
-	case ICE_DEV_ID_E823L_SFP:
-	case ICE_DEV_ID_E823C_10G_BASE_T:
-	case ICE_DEV_ID_E823C_BACKPLANE:
-	case ICE_DEV_ID_E823C_QSFP:
-	case ICE_DEV_ID_E823C_SFP:
-	case ICE_DEV_ID_E823C_SGMII:
-		t = ice_cgu_get_pin_desc_e823(hw, input, size);
-		break;
-	default:
-		break;
-	}
-
-	return t;
+
+	return 0;
 }
 
 /**
@@ -7050,49 +5990,10 @@
  * Return: type of a pin.
  */
 enum dpll_pin_type ice_cgu_get_pin_type(struct ice_hw *hw, u8 pin, bool input)
-=======
- * ice_cgu_get_pin_type - get pin's type
- * @hw: pointer to the hw struct
- * @pin: pin index
- * @input: if request is done against input or output pin
- *
- * Return: type of a pin.
- */
-enum dpll_pin_type ice_cgu_get_pin_type(struct ice_hw *hw, u8 pin, bool input)
 {
 	const struct ice_cgu_pin_desc *t;
 	int t_size;
 
-	t = ice_cgu_get_pin_desc(hw, input, &t_size);
-
-	if (!t)
-		return 0;
-
-	if (pin >= t_size)
-		return 0;
-
-	return t[pin].type;
-}
-
-/**
- * ice_cgu_get_pin_freq_supp - get pin's supported frequency
- * @hw: pointer to the hw struct
- * @pin: pin index
- * @input: if request is done against input or output pin
- * @num: output number of supported frequencies
- *
- * Get frequency supported number and array of supported frequencies.
- *
- * Return: array of supported frequencies for given pin.
- */
-struct dpll_pin_frequency *
-ice_cgu_get_pin_freq_supp(struct ice_hw *hw, u8 pin, bool input, u8 *num)
->>>>>>> 2d5404ca
-{
-	const struct ice_cgu_pin_desc *t;
-	int t_size;
-
-<<<<<<< HEAD
 	t = ice_cgu_get_pin_desc(hw, input, &t_size);
 
 	if (!t)
@@ -7221,108 +6122,6 @@
 		*dpll_state = DPLL_LOCK_STATUS_UNLOCKED;
 	}
 
-=======
-	*num = 0;
-	t = ice_cgu_get_pin_desc(hw, input, &t_size);
-	if (!t)
-		return NULL;
-	if (pin >= t_size)
-		return NULL;
-	*num = t[pin].freq_supp_num;
-
-	return t[pin].freq_supp;
-}
-
-/**
- * ice_cgu_get_pin_name - get pin's name
- * @hw: pointer to the hw struct
- * @pin: pin index
- * @input: if request is done against input or output pin
- *
- * Return:
- * * null terminated char array with name
- * * NULL in case of failure
- */
-const char *ice_cgu_get_pin_name(struct ice_hw *hw, u8 pin, bool input)
-{
-	const struct ice_cgu_pin_desc *t;
-	int t_size;
-
-	t = ice_cgu_get_pin_desc(hw, input, &t_size);
-
-	if (!t)
-		return NULL;
-
-	if (pin >= t_size)
-		return NULL;
-
-	return t[pin].name;
-}
-
-/**
- * ice_get_cgu_state - get the state of the DPLL
- * @hw: pointer to the hw struct
- * @dpll_idx: Index of internal DPLL unit
- * @last_dpll_state: last known state of DPLL
- * @pin: pointer to a buffer for returning currently active pin
- * @ref_state: reference clock state
- * @eec_mode: eec mode of the DPLL
- * @phase_offset: pointer to a buffer for returning phase offset
- * @dpll_state: state of the DPLL (output)
- *
- * This function will read the state of the DPLL(dpll_idx). Non-null
- * 'pin', 'ref_state', 'eec_mode' and 'phase_offset' parameters are used to
- * retrieve currently active pin, state, mode and phase_offset respectively.
- *
- * Return: state of the DPLL
- */
-int ice_get_cgu_state(struct ice_hw *hw, u8 dpll_idx,
-		      enum dpll_lock_status last_dpll_state, u8 *pin,
-		      u8 *ref_state, u8 *eec_mode, s64 *phase_offset,
-		      enum dpll_lock_status *dpll_state)
-{
-	u8 hw_ref_state, hw_dpll_state, hw_eec_mode, hw_config;
-	s64 hw_phase_offset;
-	int status;
-
-	status = ice_aq_get_cgu_dpll_status(hw, dpll_idx, &hw_ref_state,
-					    &hw_dpll_state, &hw_config,
-					    &hw_phase_offset, &hw_eec_mode);
-	if (status)
-		return status;
-
-	if (pin)
-		/* current ref pin in dpll_state_refsel_status_X register */
-		*pin = hw_config & ICE_AQC_GET_CGU_DPLL_CONFIG_CLK_REF_SEL;
-	if (phase_offset)
-		*phase_offset = hw_phase_offset;
-	if (ref_state)
-		*ref_state = hw_ref_state;
-	if (eec_mode)
-		*eec_mode = hw_eec_mode;
-	if (!dpll_state)
-		return 0;
-
-	/* According to ZL DPLL documentation, once state reach LOCKED_HO_ACQ
-	 * it would never return to FREERUN. This aligns to ITU-T G.781
-	 * Recommendation. We cannot report HOLDOVER as HO memory is cleared
-	 * while switching to another reference.
-	 * Only for situations where previous state was either: "LOCKED without
-	 * HO_ACQ" or "HOLDOVER" we actually back to FREERUN.
-	 */
-	if (hw_dpll_state & ICE_AQC_GET_CGU_DPLL_STATUS_STATE_LOCK) {
-		if (hw_dpll_state & ICE_AQC_GET_CGU_DPLL_STATUS_STATE_HO_READY)
-			*dpll_state = DPLL_LOCK_STATUS_LOCKED_HO_ACQ;
-		else
-			*dpll_state = DPLL_LOCK_STATUS_LOCKED;
-	} else if (last_dpll_state == DPLL_LOCK_STATUS_LOCKED_HO_ACQ ||
-		   last_dpll_state == DPLL_LOCK_STATUS_HOLDOVER) {
-		*dpll_state = DPLL_LOCK_STATUS_HOLDOVER;
-	} else {
-		*dpll_state = DPLL_LOCK_STATUS_UNLOCKED;
-	}
-
->>>>>>> 2d5404ca
 	return 0;
 }
 
@@ -7347,7 +6146,6 @@
 	switch (hw->device_id) {
 	case ICE_DEV_ID_E810C_SFP:
 	case ICE_DEV_ID_E810C_QSFP:
-<<<<<<< HEAD
 
 		ret = ice_get_pf_c827_idx(hw, &phy_idx);
 		if (ret)
@@ -7383,43 +6181,6 @@
 		break;
 	}
 
-=======
-
-		ret = ice_get_pf_c827_idx(hw, &phy_idx);
-		if (ret)
-			return ret;
-		*base_idx = E810T_CGU_INPUT_C827(phy_idx, ICE_RCLKA_PIN);
-		*pin_num = ICE_E810_RCLK_PINS_NUM;
-		ret = 0;
-		break;
-	case ICE_DEV_ID_E823L_10G_BASE_T:
-	case ICE_DEV_ID_E823L_1GBE:
-	case ICE_DEV_ID_E823L_BACKPLANE:
-	case ICE_DEV_ID_E823L_QSFP:
-	case ICE_DEV_ID_E823L_SFP:
-	case ICE_DEV_ID_E823C_10G_BASE_T:
-	case ICE_DEV_ID_E823C_BACKPLANE:
-	case ICE_DEV_ID_E823C_QSFP:
-	case ICE_DEV_ID_E823C_SFP:
-	case ICE_DEV_ID_E823C_SGMII:
-		*pin_num = ICE_E82X_RCLK_PINS_NUM;
-		ret = 0;
-		if (hw->cgu_part_number ==
-		    ICE_AQC_GET_LINK_TOPO_NODE_NR_ZL30632_80032)
-			*base_idx = ZL_REF1P;
-		else if (hw->cgu_part_number ==
-			 ICE_AQC_GET_LINK_TOPO_NODE_NR_SI5383_5384)
-			*base_idx = SI_REF1P;
-		else
-			ret = -ENODEV;
-
-		break;
-	default:
-		ret = -ENODEV;
-		break;
-	}
-
->>>>>>> 2d5404ca
 	return ret;
 }
 
