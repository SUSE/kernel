// SPDX-License-Identifier: GPL-2.0
/* Copyright (c) 2022, Intel Corporation. */

#include "ice_common.h"
#include "ice.h"
#include "ice_ddp.h"
#include "ice_sched.h"

/* For supporting double VLAN mode, it is necessary to enable or disable certain
 * boost tcam entries. The metadata labels names that match the following
 * prefixes will be saved to allow enabling double VLAN mode.
 */
#define ICE_DVM_PRE "BOOST_MAC_VLAN_DVM" /* enable these entries */
#define ICE_SVM_PRE "BOOST_MAC_VLAN_SVM" /* disable these entries */

/* To support tunneling entries by PF, the package will append the PF number to
 * the label; for example TNL_VXLAN_PF0, TNL_VXLAN_PF1, TNL_VXLAN_PF2, etc.
 */
#define ICE_TNL_PRE "TNL_"
static const struct ice_tunnel_type_scan tnls[] = {
	{ TNL_VXLAN, "TNL_VXLAN_PF" },
	{ TNL_GENEVE, "TNL_GENEVE_PF" },
	{ TNL_LAST, "" }
};

/**
 * ice_verify_pkg - verify package
 * @pkg: pointer to the package buffer
 * @len: size of the package buffer
 *
 * Verifies various attributes of the package file, including length, format
 * version, and the requirement of at least one segment.
 */
<<<<<<< HEAD
static enum ice_ddp_state ice_verify_pkg(struct ice_pkg_hdr *pkg, u32 len)
=======
static enum ice_ddp_state ice_verify_pkg(const struct ice_pkg_hdr *pkg, u32 len)
>>>>>>> 2d5404ca
{
	u32 seg_count;
	u32 i;

	if (len < struct_size(pkg, seg_offset, 1))
		return ICE_DDP_PKG_INVALID_FILE;

	if (pkg->pkg_format_ver.major != ICE_PKG_FMT_VER_MAJ ||
	    pkg->pkg_format_ver.minor != ICE_PKG_FMT_VER_MNR ||
	    pkg->pkg_format_ver.update != ICE_PKG_FMT_VER_UPD ||
	    pkg->pkg_format_ver.draft != ICE_PKG_FMT_VER_DFT)
		return ICE_DDP_PKG_INVALID_FILE;

	/* pkg must have at least one segment */
	seg_count = le32_to_cpu(pkg->seg_count);
	if (seg_count < 1)
		return ICE_DDP_PKG_INVALID_FILE;

	/* make sure segment array fits in package length */
	if (len < struct_size(pkg, seg_offset, seg_count))
		return ICE_DDP_PKG_INVALID_FILE;

	/* all segments must fit within length */
	for (i = 0; i < seg_count; i++) {
		u32 off = le32_to_cpu(pkg->seg_offset[i]);
		const struct ice_generic_seg_hdr *seg;

		/* segment header must fit */
		if (len < off + sizeof(*seg))
			return ICE_DDP_PKG_INVALID_FILE;

		seg = (void *)pkg + off;

		/* segment body must fit */
		if (len < off + le32_to_cpu(seg->seg_size))
			return ICE_DDP_PKG_INVALID_FILE;
	}

	return ICE_DDP_PKG_SUCCESS;
}

/**
 * ice_free_seg - free package segment pointer
 * @hw: pointer to the hardware structure
 *
 * Frees the package segment pointer in the proper manner, depending on if the
 * segment was allocated or just the passed in pointer was stored.
 */
void ice_free_seg(struct ice_hw *hw)
{
	if (hw->pkg_copy) {
		devm_kfree(ice_hw_to_dev(hw), hw->pkg_copy);
		hw->pkg_copy = NULL;
		hw->pkg_size = 0;
	}
	hw->seg = NULL;
}

/**
 * ice_chk_pkg_version - check package version for compatibility with driver
 * @pkg_ver: pointer to a version structure to check
 *
 * Check to make sure that the package about to be downloaded is compatible with
 * the driver. To be compatible, the major and minor components of the package
 * version must match our ICE_PKG_SUPP_VER_MAJ and ICE_PKG_SUPP_VER_MNR
 * definitions.
 */
static enum ice_ddp_state ice_chk_pkg_version(struct ice_pkg_ver *pkg_ver)
{
	if (pkg_ver->major > ICE_PKG_SUPP_VER_MAJ ||
	    (pkg_ver->major == ICE_PKG_SUPP_VER_MAJ &&
	     pkg_ver->minor > ICE_PKG_SUPP_VER_MNR))
		return ICE_DDP_PKG_FILE_VERSION_TOO_HIGH;
	else if (pkg_ver->major < ICE_PKG_SUPP_VER_MAJ ||
		 (pkg_ver->major == ICE_PKG_SUPP_VER_MAJ &&
		  pkg_ver->minor < ICE_PKG_SUPP_VER_MNR))
		return ICE_DDP_PKG_FILE_VERSION_TOO_LOW;

	return ICE_DDP_PKG_SUCCESS;
}

/**
 * ice_pkg_val_buf
 * @buf: pointer to the ice buffer
 *
 * This helper function validates a buffer's header.
 */
<<<<<<< HEAD
static struct ice_buf_hdr *ice_pkg_val_buf(struct ice_buf *buf)
=======
static const struct ice_buf_hdr *ice_pkg_val_buf(const struct ice_buf *buf)
>>>>>>> 2d5404ca
{
	const struct ice_buf_hdr *hdr;
	u16 section_count;
	u16 data_end;

	hdr = (const struct ice_buf_hdr *)buf->buf;
	/* verify data */
	section_count = le16_to_cpu(hdr->section_count);
	if (section_count < ICE_MIN_S_COUNT || section_count > ICE_MAX_S_COUNT)
		return NULL;

	data_end = le16_to_cpu(hdr->data_end);
	if (data_end < ICE_MIN_S_DATA_END || data_end > ICE_MAX_S_DATA_END)
		return NULL;

	return hdr;
}

/**
 * ice_find_buf_table
 * @ice_seg: pointer to the ice segment
 *
 * Returns the address of the buffer table within the ice segment.
 */
static struct ice_buf_table *ice_find_buf_table(struct ice_seg *ice_seg)
{
	struct ice_nvm_table *nvms = (struct ice_nvm_table *)
		(ice_seg->device_table + le32_to_cpu(ice_seg->device_table_count));

	return (__force struct ice_buf_table *)(nvms->vers +
						le32_to_cpu(nvms->table_count));
}

/**
 * ice_pkg_enum_buf
 * @ice_seg: pointer to the ice segment (or NULL on subsequent calls)
 * @state: pointer to the enum state
 *
 * This function will enumerate all the buffers in the ice segment. The first
 * call is made with the ice_seg parameter non-NULL; on subsequent calls,
 * ice_seg is set to NULL which continues the enumeration. When the function
 * returns a NULL pointer, then the end of the buffers has been reached, or an
 * unexpected value has been detected (for example an invalid section count or
 * an invalid buffer end value).
 */
static const struct ice_buf_hdr *ice_pkg_enum_buf(struct ice_seg *ice_seg,
						  struct ice_pkg_enum *state)
{
	if (ice_seg) {
		state->buf_table = ice_find_buf_table(ice_seg);
		if (!state->buf_table)
			return NULL;

		state->buf_idx = 0;
		return ice_pkg_val_buf(state->buf_table->buf_array);
	}

	if (++state->buf_idx < le32_to_cpu(state->buf_table->buf_count))
		return ice_pkg_val_buf(state->buf_table->buf_array +
				       state->buf_idx);
	else
		return NULL;
}

/**
 * ice_pkg_advance_sect
 * @ice_seg: pointer to the ice segment (or NULL on subsequent calls)
 * @state: pointer to the enum state
 *
 * This helper function will advance the section within the ice segment,
 * also advancing the buffer if needed.
 */
static bool ice_pkg_advance_sect(struct ice_seg *ice_seg,
				 struct ice_pkg_enum *state)
{
	if (!ice_seg && !state->buf)
		return false;

	if (!ice_seg && state->buf)
		if (++state->sect_idx < le16_to_cpu(state->buf->section_count))
			return true;

	state->buf = ice_pkg_enum_buf(ice_seg, state);
	if (!state->buf)
		return false;

	/* start of new buffer, reset section index */
	state->sect_idx = 0;
	return true;
}

/**
 * ice_pkg_enum_section
 * @ice_seg: pointer to the ice segment (or NULL on subsequent calls)
 * @state: pointer to the enum state
 * @sect_type: section type to enumerate
 *
 * This function will enumerate all the sections of a particular type in the
 * ice segment. The first call is made with the ice_seg parameter non-NULL;
 * on subsequent calls, ice_seg is set to NULL which continues the enumeration.
 * When the function returns a NULL pointer, then the end of the matching
 * sections has been reached.
 */
void *ice_pkg_enum_section(struct ice_seg *ice_seg, struct ice_pkg_enum *state,
			   u32 sect_type)
{
	u16 offset, size;

	if (ice_seg)
		state->type = sect_type;

	if (!ice_pkg_advance_sect(ice_seg, state))
		return NULL;

	/* scan for next matching section */
	while (state->buf->section_entry[state->sect_idx].type !=
	       cpu_to_le32(state->type))
		if (!ice_pkg_advance_sect(NULL, state))
			return NULL;

	/* validate section */
	offset = le16_to_cpu(state->buf->section_entry[state->sect_idx].offset);
	if (offset < ICE_MIN_S_OFF || offset > ICE_MAX_S_OFF)
		return NULL;

	size = le16_to_cpu(state->buf->section_entry[state->sect_idx].size);
	if (size < ICE_MIN_S_SZ || size > ICE_MAX_S_SZ)
		return NULL;

	/* make sure the section fits in the buffer */
	if (offset + size > ICE_PKG_BUF_SIZE)
		return NULL;

	state->sect_type =
		le32_to_cpu(state->buf->section_entry[state->sect_idx].type);

	/* calc pointer to this section */
	state->sect =
		((u8 *)state->buf) +
		le16_to_cpu(state->buf->section_entry[state->sect_idx].offset);

	return state->sect;
}

/**
 * ice_pkg_enum_entry
 * @ice_seg: pointer to the ice segment (or NULL on subsequent calls)
 * @state: pointer to the enum state
 * @sect_type: section type to enumerate
 * @offset: pointer to variable that receives the offset in the table (optional)
 * @handler: function that handles access to the entries into the section type
 *
 * This function will enumerate all the entries in particular section type in
 * the ice segment. The first call is made with the ice_seg parameter non-NULL;
 * on subsequent calls, ice_seg is set to NULL which continues the enumeration.
 * When the function returns a NULL pointer, then the end of the entries has
 * been reached.
 *
 * Since each section may have a different header and entry size, the handler
 * function is needed to determine the number and location entries in each
 * section.
 *
 * The offset parameter is optional, but should be used for sections that
 * contain an offset for each section table. For such cases, the section handler
 * function must return the appropriate offset + index to give the absolution
 * offset for each entry. For example, if the base for a section's header
 * indicates a base offset of 10, and the index for the entry is 2, then
 * section handler function should set the offset to 10 + 2 = 12.
 */
void *ice_pkg_enum_entry(struct ice_seg *ice_seg,
			 struct ice_pkg_enum *state, u32 sect_type,
			 u32 *offset,
			 void *(*handler)(u32 sect_type, void *section,
					  u32 index, u32 *offset))
{
	void *entry;

	if (ice_seg) {
		if (!handler)
			return NULL;

		if (!ice_pkg_enum_section(ice_seg, state, sect_type))
			return NULL;

		state->entry_idx = 0;
		state->handler = handler;
	} else {
		state->entry_idx++;
	}

	if (!state->handler)
		return NULL;

	/* get entry */
	entry = state->handler(state->sect_type, state->sect, state->entry_idx,
			       offset);
	if (!entry) {
		/* end of a section, look for another section of this type */
		if (!ice_pkg_enum_section(NULL, state, 0))
			return NULL;

		state->entry_idx = 0;
		entry = state->handler(state->sect_type, state->sect,
				       state->entry_idx, offset);
	}

	return entry;
}

/**
 * ice_sw_fv_handler
 * @sect_type: section type
 * @section: pointer to section
 * @index: index of the field vector entry to be returned
 * @offset: ptr to variable that receives the offset in the field vector table
 *
 * This is a callback function that can be passed to ice_pkg_enum_entry.
 * This function treats the given section as of type ice_sw_fv_section and
 * enumerates offset field. "offset" is an index into the field vector table.
 */
static void *ice_sw_fv_handler(u32 sect_type, void *section, u32 index,
			       u32 *offset)
{
	struct ice_sw_fv_section *fv_section = section;

	if (!section || sect_type != ICE_SID_FLD_VEC_SW)
		return NULL;
	if (index >= le16_to_cpu(fv_section->count))
		return NULL;
	if (offset)
		/* "index" passed in to this function is relative to a given
		 * 4k block. To get to the true index into the field vector
		 * table need to add the relative index to the base_offset
		 * field of this section
		 */
		*offset = le16_to_cpu(fv_section->base_offset) + index;
	return fv_section->fv + index;
}

/**
 * ice_get_prof_index_max - get the max profile index for used profile
 * @hw: pointer to the HW struct
 *
 * Calling this function will get the max profile index for used profile
 * and store the index number in struct ice_switch_info *switch_info
 * in HW for following use.
 */
static int ice_get_prof_index_max(struct ice_hw *hw)
{
	u16 prof_index = 0, j, max_prof_index = 0;
	struct ice_pkg_enum state;
	struct ice_seg *ice_seg;
	bool flag = false;
	struct ice_fv *fv;
	u32 offset;

	memset(&state, 0, sizeof(state));

	if (!hw->seg)
		return -EINVAL;

	ice_seg = hw->seg;

	do {
		fv = ice_pkg_enum_entry(ice_seg, &state, ICE_SID_FLD_VEC_SW,
					&offset, ice_sw_fv_handler);
		if (!fv)
			break;
		ice_seg = NULL;

		/* in the profile that not be used, the prot_id is set to 0xff
		 * and the off is set to 0x1ff for all the field vectors.
		 */
		for (j = 0; j < hw->blk[ICE_BLK_SW].es.fvw; j++)
			if (fv->ew[j].prot_id != ICE_PROT_INVALID ||
			    fv->ew[j].off != ICE_FV_OFFSET_INVAL)
				flag = true;
		if (flag && prof_index > max_prof_index)
			max_prof_index = prof_index;

		prof_index++;
		flag = false;
	} while (fv);

	hw->switch_info->max_used_prof_index = max_prof_index;

	return 0;
}

/**
 * ice_get_ddp_pkg_state - get DDP pkg state after download
 * @hw: pointer to the HW struct
 * @already_loaded: indicates if pkg was already loaded onto the device
 */
static enum ice_ddp_state ice_get_ddp_pkg_state(struct ice_hw *hw,
						bool already_loaded)
{
	if (hw->pkg_ver.major == hw->active_pkg_ver.major &&
	    hw->pkg_ver.minor == hw->active_pkg_ver.minor &&
	    hw->pkg_ver.update == hw->active_pkg_ver.update &&
	    hw->pkg_ver.draft == hw->active_pkg_ver.draft &&
	    !memcmp(hw->pkg_name, hw->active_pkg_name, sizeof(hw->pkg_name))) {
		if (already_loaded)
			return ICE_DDP_PKG_SAME_VERSION_ALREADY_LOADED;
		else
			return ICE_DDP_PKG_SUCCESS;
	} else if (hw->active_pkg_ver.major != ICE_PKG_SUPP_VER_MAJ ||
		   hw->active_pkg_ver.minor != ICE_PKG_SUPP_VER_MNR) {
		return ICE_DDP_PKG_ALREADY_LOADED_NOT_SUPPORTED;
	} else if (hw->active_pkg_ver.major == ICE_PKG_SUPP_VER_MAJ &&
		   hw->active_pkg_ver.minor == ICE_PKG_SUPP_VER_MNR) {
		return ICE_DDP_PKG_COMPATIBLE_ALREADY_LOADED;
	} else {
		return ICE_DDP_PKG_ERR;
	}
}

/**
 * ice_init_pkg_regs - initialize additional package registers
 * @hw: pointer to the hardware structure
 */
static void ice_init_pkg_regs(struct ice_hw *hw)
{
#define ICE_SW_BLK_INP_MASK_L 0xFFFFFFFF
#define ICE_SW_BLK_INP_MASK_H 0x0000FFFF
#define ICE_SW_BLK_IDX 0

	/* setup Switch block input mask, which is 48-bits in two parts */
	wr32(hw, GL_PREEXT_L2_PMASK0(ICE_SW_BLK_IDX), ICE_SW_BLK_INP_MASK_L);
	wr32(hw, GL_PREEXT_L2_PMASK1(ICE_SW_BLK_IDX), ICE_SW_BLK_INP_MASK_H);
}

/**
 * ice_marker_ptype_tcam_handler
 * @sect_type: section type
 * @section: pointer to section
 * @index: index of the Marker PType TCAM entry to be returned
 * @offset: pointer to receive absolute offset, always 0 for ptype TCAM sections
 *
 * This is a callback function that can be passed to ice_pkg_enum_entry.
 * Handles enumeration of individual Marker PType TCAM entries.
 */
static void *ice_marker_ptype_tcam_handler(u32 sect_type, void *section,
					   u32 index, u32 *offset)
{
	struct ice_marker_ptype_tcam_section *marker_ptype;

	if (sect_type != ICE_SID_RXPARSER_MARKER_PTYPE)
		return NULL;

	if (index > ICE_MAX_MARKER_PTYPE_TCAMS_IN_BUF)
		return NULL;

	if (offset)
		*offset = 0;

	marker_ptype = section;
	if (index >= le16_to_cpu(marker_ptype->count))
		return NULL;

	return marker_ptype->tcam + index;
}

/**
 * ice_add_dvm_hint
 * @hw: pointer to the HW structure
 * @val: value of the boost entry
 * @enable: true if entry needs to be enabled, or false if needs to be disabled
 */
static void ice_add_dvm_hint(struct ice_hw *hw, u16 val, bool enable)
{
	if (hw->dvm_upd.count < ICE_DVM_MAX_ENTRIES) {
		hw->dvm_upd.tbl[hw->dvm_upd.count].boost_addr = val;
		hw->dvm_upd.tbl[hw->dvm_upd.count].enable = enable;
		hw->dvm_upd.count++;
	}
}

/**
 * ice_add_tunnel_hint
 * @hw: pointer to the HW structure
 * @label_name: label text
 * @val: value of the tunnel port boost entry
 */
static void ice_add_tunnel_hint(struct ice_hw *hw, char *label_name, u16 val)
{
	if (hw->tnl.count < ICE_TUNNEL_MAX_ENTRIES) {
		u16 i;

		for (i = 0; tnls[i].type != TNL_LAST; i++) {
			size_t len = strlen(tnls[i].label_prefix);

			/* Look for matching label start, before continuing */
			if (strncmp(label_name, tnls[i].label_prefix, len))
				continue;

			/* Make sure this label matches our PF. Note that the PF
			 * character ('0' - '7') will be located where our
			 * prefix string's null terminator is located.
			 */
			if ((label_name[len] - '0') == hw->pf_id) {
				hw->tnl.tbl[hw->tnl.count].type = tnls[i].type;
				hw->tnl.tbl[hw->tnl.count].valid = false;
				hw->tnl.tbl[hw->tnl.count].boost_addr = val;
				hw->tnl.tbl[hw->tnl.count].port = 0;
				hw->tnl.count++;
				break;
			}
		}
	}
}

/**
 * ice_label_enum_handler
 * @sect_type: section type
 * @section: pointer to section
 * @index: index of the label entry to be returned
 * @offset: pointer to receive absolute offset, always zero for label sections
 *
 * This is a callback function that can be passed to ice_pkg_enum_entry.
 * Handles enumeration of individual label entries.
 */
static void *ice_label_enum_handler(u32 __always_unused sect_type,
				    void *section, u32 index, u32 *offset)
{
	struct ice_label_section *labels;

	if (!section)
		return NULL;

	if (index > ICE_MAX_LABELS_IN_BUF)
		return NULL;

	if (offset)
		*offset = 0;

	labels = section;
	if (index >= le16_to_cpu(labels->count))
		return NULL;

	return labels->label + index;
}

/**
 * ice_enum_labels
 * @ice_seg: pointer to the ice segment (NULL on subsequent calls)
 * @type: the section type that will contain the label (0 on subsequent calls)
 * @state: ice_pkg_enum structure that will hold the state of the enumeration
 * @value: pointer to a value that will return the label's value if found
 *
 * Enumerates a list of labels in the package. The caller will call
 * ice_enum_labels(ice_seg, type, ...) to start the enumeration, then call
 * ice_enum_labels(NULL, 0, ...) to continue. When the function returns a NULL
 * the end of the list has been reached.
 */
static char *ice_enum_labels(struct ice_seg *ice_seg, u32 type,
			     struct ice_pkg_enum *state, u16 *value)
{
	struct ice_label *label;

	/* Check for valid label section on first call */
	if (type && !(type >= ICE_SID_LBL_FIRST && type <= ICE_SID_LBL_LAST))
		return NULL;

	label = ice_pkg_enum_entry(ice_seg, state, type, NULL,
				   ice_label_enum_handler);
	if (!label)
		return NULL;

	*value = le16_to_cpu(label->value);
	return label->name;
}

/**
 * ice_boost_tcam_handler
 * @sect_type: section type
 * @section: pointer to section
 * @index: index of the boost TCAM entry to be returned
 * @offset: pointer to receive absolute offset, always 0 for boost TCAM sections
 *
 * This is a callback function that can be passed to ice_pkg_enum_entry.
 * Handles enumeration of individual boost TCAM entries.
 */
static void *ice_boost_tcam_handler(u32 sect_type, void *section, u32 index,
				    u32 *offset)
{
	struct ice_boost_tcam_section *boost;

	if (!section)
		return NULL;

	if (sect_type != ICE_SID_RXPARSER_BOOST_TCAM)
		return NULL;

	if (index > ICE_MAX_BST_TCAMS_IN_BUF)
		return NULL;

	if (offset)
		*offset = 0;

	boost = section;
	if (index >= le16_to_cpu(boost->count))
		return NULL;

	return boost->tcam + index;
}

/**
 * ice_find_boost_entry
 * @ice_seg: pointer to the ice segment (non-NULL)
 * @addr: Boost TCAM address of entry to search for
 * @entry: returns pointer to the entry
 *
 * Finds a particular Boost TCAM entry and returns a pointer to that entry
 * if it is found. The ice_seg parameter must not be NULL since the first call
 * to ice_pkg_enum_entry requires a pointer to an actual ice_segment structure.
 */
static int ice_find_boost_entry(struct ice_seg *ice_seg, u16 addr,
				struct ice_boost_tcam_entry **entry)
{
	struct ice_boost_tcam_entry *tcam;
	struct ice_pkg_enum state;

	memset(&state, 0, sizeof(state));

	if (!ice_seg)
		return -EINVAL;

	do {
		tcam = ice_pkg_enum_entry(ice_seg, &state,
					  ICE_SID_RXPARSER_BOOST_TCAM, NULL,
					  ice_boost_tcam_handler);
		if (tcam && le16_to_cpu(tcam->addr) == addr) {
			*entry = tcam;
			return 0;
		}

		ice_seg = NULL;
	} while (tcam);

	*entry = NULL;
	return -EIO;
}

/**
 * ice_is_init_pkg_successful - check if DDP init was successful
 * @state: state of the DDP pkg after download
 */
bool ice_is_init_pkg_successful(enum ice_ddp_state state)
{
	switch (state) {
	case ICE_DDP_PKG_SUCCESS:
	case ICE_DDP_PKG_SAME_VERSION_ALREADY_LOADED:
	case ICE_DDP_PKG_COMPATIBLE_ALREADY_LOADED:
		return true;
	default:
		return false;
	}
}

/**
 * ice_pkg_buf_alloc
 * @hw: pointer to the HW structure
 *
 * Allocates a package buffer and returns a pointer to the buffer header.
 * Note: all package contents must be in Little Endian form.
 */
struct ice_buf_build *ice_pkg_buf_alloc(struct ice_hw *hw)
{
	struct ice_buf_build *bld;
	struct ice_buf_hdr *buf;

	bld = devm_kzalloc(ice_hw_to_dev(hw), sizeof(*bld), GFP_KERNEL);
	if (!bld)
		return NULL;

	buf = (struct ice_buf_hdr *)bld;
	buf->data_end =
		cpu_to_le16(offsetof(struct ice_buf_hdr, section_entry));
	return bld;
}

static bool ice_is_gtp_u_profile(u16 prof_idx)
{
	return (prof_idx >= ICE_PROFID_IPV6_GTPU_TEID &&
		prof_idx <= ICE_PROFID_IPV6_GTPU_IPV6_TCP_INNER) ||
	       prof_idx == ICE_PROFID_IPV4_GTPU_TEID;
}

static bool ice_is_gtp_c_profile(u16 prof_idx)
{
	switch (prof_idx) {
	case ICE_PROFID_IPV4_GTPC_TEID:
	case ICE_PROFID_IPV4_GTPC_NO_TEID:
	case ICE_PROFID_IPV6_GTPC_TEID:
	case ICE_PROFID_IPV6_GTPC_NO_TEID:
		return true;
	default:
		return false;
	}
}

static bool ice_is_pfcp_profile(u16 prof_idx)
{
	return prof_idx >= ICE_PROFID_IPV4_PFCP_NODE &&
	       prof_idx <= ICE_PROFID_IPV6_PFCP_SESSION;
}

/**
 * ice_get_sw_prof_type - determine switch profile type
 * @hw: pointer to the HW structure
 * @fv: pointer to the switch field vector
 * @prof_idx: profile index to check
 */
static enum ice_prof_type ice_get_sw_prof_type(struct ice_hw *hw,
					       struct ice_fv *fv, u32 prof_idx)
{
	u16 i;

	if (ice_is_gtp_c_profile(prof_idx))
		return ICE_PROF_TUN_GTPC;

	if (ice_is_gtp_u_profile(prof_idx))
		return ICE_PROF_TUN_GTPU;

	if (ice_is_pfcp_profile(prof_idx))
		return ICE_PROF_TUN_PFCP;

	for (i = 0; i < hw->blk[ICE_BLK_SW].es.fvw; i++) {
		/* UDP tunnel will have UDP_OF protocol ID and VNI offset */
		if (fv->ew[i].prot_id == (u8)ICE_PROT_UDP_OF &&
		    fv->ew[i].off == ICE_VNI_OFFSET)
			return ICE_PROF_TUN_UDP;

		/* GRE tunnel will have GRE protocol */
		if (fv->ew[i].prot_id == (u8)ICE_PROT_GRE_OF)
			return ICE_PROF_TUN_GRE;
	}

	return ICE_PROF_NON_TUN;
}

/**
 * ice_get_sw_fv_bitmap - Get switch field vector bitmap based on profile type
 * @hw: pointer to hardware structure
 * @req_profs: type of profiles requested
 * @bm: pointer to memory for returning the bitmap of field vectors
 */
void ice_get_sw_fv_bitmap(struct ice_hw *hw, enum ice_prof_type req_profs,
			  unsigned long *bm)
{
	struct ice_pkg_enum state;
	struct ice_seg *ice_seg;
	struct ice_fv *fv;

	if (req_profs == ICE_PROF_ALL) {
		bitmap_set(bm, 0, ICE_MAX_NUM_PROFILES);
		return;
	}

	memset(&state, 0, sizeof(state));
	bitmap_zero(bm, ICE_MAX_NUM_PROFILES);
	ice_seg = hw->seg;
	do {
		enum ice_prof_type prof_type;
		u32 offset;

		fv = ice_pkg_enum_entry(ice_seg, &state, ICE_SID_FLD_VEC_SW,
					&offset, ice_sw_fv_handler);
		ice_seg = NULL;

		if (fv) {
			/* Determine field vector type */
			prof_type = ice_get_sw_prof_type(hw, fv, offset);

			if (req_profs & prof_type)
				set_bit((u16)offset, bm);
		}
	} while (fv);
}

/**
 * ice_get_sw_fv_list
 * @hw: pointer to the HW structure
 * @lkups: list of protocol types
 * @bm: bitmap of field vectors to consider
 * @fv_list: Head of a list
 *
 * Finds all the field vector entries from switch block that contain
 * a given protocol ID and offset and returns a list of structures of type
 * "ice_sw_fv_list_entry". Every structure in the list has a field vector
 * definition and profile ID information
 * NOTE: The caller of the function is responsible for freeing the memory
 * allocated for every list entry.
 */
int ice_get_sw_fv_list(struct ice_hw *hw, struct ice_prot_lkup_ext *lkups,
		       unsigned long *bm, struct list_head *fv_list)
{
	struct ice_sw_fv_list_entry *fvl;
	struct ice_sw_fv_list_entry *tmp;
	struct ice_pkg_enum state;
	struct ice_seg *ice_seg;
	struct ice_fv *fv;
	u32 offset;

	memset(&state, 0, sizeof(state));

	if (!lkups->n_val_words || !hw->seg)
		return -EINVAL;

	ice_seg = hw->seg;
	do {
		u16 i;

		fv = ice_pkg_enum_entry(ice_seg, &state, ICE_SID_FLD_VEC_SW,
					&offset, ice_sw_fv_handler);
		if (!fv)
			break;
		ice_seg = NULL;

		/* If field vector is not in the bitmap list, then skip this
		 * profile.
		 */
		if (!test_bit((u16)offset, bm))
			continue;

		for (i = 0; i < lkups->n_val_words; i++) {
			int j;

			for (j = 0; j < hw->blk[ICE_BLK_SW].es.fvw; j++)
				if (fv->ew[j].prot_id ==
					    lkups->fv_words[i].prot_id &&
				    fv->ew[j].off == lkups->fv_words[i].off)
					break;
			if (j >= hw->blk[ICE_BLK_SW].es.fvw)
				break;
			if (i + 1 == lkups->n_val_words) {
				fvl = devm_kzalloc(ice_hw_to_dev(hw),
						   sizeof(*fvl), GFP_KERNEL);
				if (!fvl)
					goto err;
				fvl->fv_ptr = fv;
				fvl->profile_id = offset;
				list_add(&fvl->list_entry, fv_list);
				break;
			}
		}
	} while (fv);
	if (list_empty(fv_list)) {
		dev_warn(ice_hw_to_dev(hw),
			 "Required profiles not found in currently loaded DDP package");
		return -EIO;
	}

	return 0;

err:
	list_for_each_entry_safe(fvl, tmp, fv_list, list_entry) {
		list_del(&fvl->list_entry);
		devm_kfree(ice_hw_to_dev(hw), fvl);
	}

	return -ENOMEM;
}

/**
 * ice_init_prof_result_bm - Initialize the profile result index bitmap
 * @hw: pointer to hardware structure
 */
void ice_init_prof_result_bm(struct ice_hw *hw)
{
	struct ice_pkg_enum state;
	struct ice_seg *ice_seg;
	struct ice_fv *fv;

	memset(&state, 0, sizeof(state));

	if (!hw->seg)
		return;

	ice_seg = hw->seg;
	do {
		u32 off;
		u16 i;

		fv = ice_pkg_enum_entry(ice_seg, &state, ICE_SID_FLD_VEC_SW,
					&off, ice_sw_fv_handler);
		ice_seg = NULL;
		if (!fv)
			break;

		bitmap_zero(hw->switch_info->prof_res_bm[off],
			    ICE_MAX_FV_WORDS);

		/* Determine empty field vector indices, these can be
		 * used for recipe results. Skip index 0, since it is
		 * always used for Switch ID.
		 */
		for (i = 1; i < ICE_MAX_FV_WORDS; i++)
			if (fv->ew[i].prot_id == ICE_PROT_INVALID &&
			    fv->ew[i].off == ICE_FV_OFFSET_INVAL)
				set_bit(i, hw->switch_info->prof_res_bm[off]);
	} while (fv);
}

/**
 * ice_pkg_buf_free
 * @hw: pointer to the HW structure
 * @bld: pointer to pkg build (allocated by ice_pkg_buf_alloc())
 *
 * Frees a package buffer
 */
void ice_pkg_buf_free(struct ice_hw *hw, struct ice_buf_build *bld)
{
	devm_kfree(ice_hw_to_dev(hw), bld);
}

/**
 * ice_pkg_buf_reserve_section
 * @bld: pointer to pkg build (allocated by ice_pkg_buf_alloc())
 * @count: the number of sections to reserve
 *
 * Reserves one or more section table entries in a package buffer. This routine
 * can be called multiple times as long as they are made before calling
 * ice_pkg_buf_alloc_section(). Once ice_pkg_buf_alloc_section()
 * is called once, the number of sections that can be allocated will not be able
 * to be increased; not using all reserved sections is fine, but this will
 * result in some wasted space in the buffer.
 * Note: all package contents must be in Little Endian form.
 */
int ice_pkg_buf_reserve_section(struct ice_buf_build *bld, u16 count)
{
	struct ice_buf_hdr *buf;
	u16 section_count;
	u16 data_end;

	if (!bld)
		return -EINVAL;

	buf = (struct ice_buf_hdr *)&bld->buf;

	/* already an active section, can't increase table size */
	section_count = le16_to_cpu(buf->section_count);
	if (section_count > 0)
		return -EIO;

	if (bld->reserved_section_table_entries + count > ICE_MAX_S_COUNT)
		return -EIO;
	bld->reserved_section_table_entries += count;

	data_end = le16_to_cpu(buf->data_end) +
		   flex_array_size(buf, section_entry, count);
	buf->data_end = cpu_to_le16(data_end);

	return 0;
}

/**
 * ice_pkg_buf_alloc_section
 * @bld: pointer to pkg build (allocated by ice_pkg_buf_alloc())
 * @type: the section type value
 * @size: the size of the section to reserve (in bytes)
 *
 * Reserves memory in the buffer for a section's content and updates the
 * buffers' status accordingly. This routine returns a pointer to the first
 * byte of the section start within the buffer, which is used to fill in the
 * section contents.
 * Note: all package contents must be in Little Endian form.
 */
void *ice_pkg_buf_alloc_section(struct ice_buf_build *bld, u32 type, u16 size)
{
	struct ice_buf_hdr *buf;
	u16 sect_count;
	u16 data_end;

	if (!bld || !type || !size)
		return NULL;

	buf = (struct ice_buf_hdr *)&bld->buf;

	/* check for enough space left in buffer */
	data_end = le16_to_cpu(buf->data_end);

	/* section start must align on 4 byte boundary */
	data_end = ALIGN(data_end, 4);

	if ((data_end + size) > ICE_MAX_S_DATA_END)
		return NULL;

	/* check for more available section table entries */
	sect_count = le16_to_cpu(buf->section_count);
	if (sect_count < bld->reserved_section_table_entries) {
		void *section_ptr = ((u8 *)buf) + data_end;

		buf->section_entry[sect_count].offset = cpu_to_le16(data_end);
		buf->section_entry[sect_count].size = cpu_to_le16(size);
		buf->section_entry[sect_count].type = cpu_to_le32(type);

		data_end += size;
		buf->data_end = cpu_to_le16(data_end);

		buf->section_count = cpu_to_le16(sect_count + 1);
		return section_ptr;
	}

	/* no free section table entries */
	return NULL;
}

/**
 * ice_pkg_buf_alloc_single_section
 * @hw: pointer to the HW structure
 * @type: the section type value
 * @size: the size of the section to reserve (in bytes)
 * @section: returns pointer to the section
 *
 * Allocates a package buffer with a single section.
 * Note: all package contents must be in Little Endian form.
 */
struct ice_buf_build *ice_pkg_buf_alloc_single_section(struct ice_hw *hw,
						       u32 type, u16 size,
						       void **section)
{
	struct ice_buf_build *buf;

	if (!section)
		return NULL;

	buf = ice_pkg_buf_alloc(hw);
	if (!buf)
		return NULL;

	if (ice_pkg_buf_reserve_section(buf, 1))
		goto ice_pkg_buf_alloc_single_section_err;

	*section = ice_pkg_buf_alloc_section(buf, type, size);
	if (!*section)
		goto ice_pkg_buf_alloc_single_section_err;

	return buf;

ice_pkg_buf_alloc_single_section_err:
	ice_pkg_buf_free(hw, buf);
	return NULL;
}

/**
 * ice_pkg_buf_get_active_sections
 * @bld: pointer to pkg build (allocated by ice_pkg_buf_alloc())
 *
 * Returns the number of active sections. Before using the package buffer
 * in an update package command, the caller should make sure that there is at
 * least one active section - otherwise, the buffer is not legal and should
 * not be used.
 * Note: all package contents must be in Little Endian form.
 */
u16 ice_pkg_buf_get_active_sections(struct ice_buf_build *bld)
{
	struct ice_buf_hdr *buf;

	if (!bld)
		return 0;

	buf = (struct ice_buf_hdr *)&bld->buf;
	return le16_to_cpu(buf->section_count);
}

/**
 * ice_pkg_buf
 * @bld: pointer to pkg build (allocated by ice_pkg_buf_alloc())
 *
 * Return a pointer to the buffer's header
 */
struct ice_buf *ice_pkg_buf(struct ice_buf_build *bld)
{
	if (!bld)
		return NULL;

	return &bld->buf;
}

static enum ice_ddp_state ice_map_aq_err_to_ddp_state(enum ice_aq_err aq_err)
{
	switch (aq_err) {
	case ICE_AQ_RC_ENOSEC:
	case ICE_AQ_RC_EBADSIG:
		return ICE_DDP_PKG_FILE_SIGNATURE_INVALID;
	case ICE_AQ_RC_ESVN:
		return ICE_DDP_PKG_FILE_REVISION_TOO_LOW;
	case ICE_AQ_RC_EBADMAN:
	case ICE_AQ_RC_EBADBUF:
		return ICE_DDP_PKG_LOAD_ERROR;
	default:
		return ICE_DDP_PKG_ERR;
	}
}

/**
 * ice_acquire_global_cfg_lock
 * @hw: pointer to the HW structure
 * @access: access type (read or write)
 *
 * This function will request ownership of the global config lock for reading
 * or writing of the package. When attempting to obtain write access, the
 * caller must check for the following two return values:
 *
 * 0         -  Means the caller has acquired the global config lock
 *              and can perform writing of the package.
 * -EALREADY - Indicates another driver has already written the
 *             package or has found that no update was necessary; in
 *             this case, the caller can just skip performing any
 *             update of the package.
 */
static int ice_acquire_global_cfg_lock(struct ice_hw *hw,
				       enum ice_aq_res_access_type access)
{
	int status;

	status = ice_acquire_res(hw, ICE_GLOBAL_CFG_LOCK_RES_ID, access,
				 ICE_GLOBAL_CFG_LOCK_TIMEOUT);

	if (!status)
		mutex_lock(&ice_global_cfg_lock_sw);
	else if (status == -EALREADY)
		ice_debug(hw, ICE_DBG_PKG,
			  "Global config lock: No work to do\n");

	return status;
}

/**
 * ice_release_global_cfg_lock
 * @hw: pointer to the HW structure
 *
 * This function will release the global config lock.
 */
static void ice_release_global_cfg_lock(struct ice_hw *hw)
{
	mutex_unlock(&ice_global_cfg_lock_sw);
	ice_release_res(hw, ICE_GLOBAL_CFG_LOCK_RES_ID);
}

/**
 * ice_aq_download_pkg
 * @hw: pointer to the hardware structure
 * @pkg_buf: the package buffer to transfer
 * @buf_size: the size of the package buffer
 * @last_buf: last buffer indicator
 * @error_offset: returns error offset
 * @error_info: returns error information
 * @cd: pointer to command details structure or NULL
 *
 * Download Package (0x0C40)
 */
static int
ice_aq_download_pkg(struct ice_hw *hw, struct ice_buf_hdr *pkg_buf,
		    u16 buf_size, bool last_buf, u32 *error_offset,
		    u32 *error_info, struct ice_sq_cd *cd)
{
	struct ice_aqc_download_pkg *cmd;
	struct ice_aq_desc desc;
	int status;

	if (error_offset)
		*error_offset = 0;
	if (error_info)
		*error_info = 0;

	cmd = &desc.params.download_pkg;
	ice_fill_dflt_direct_cmd_desc(&desc, ice_aqc_opc_download_pkg);
	desc.flags |= cpu_to_le16(ICE_AQ_FLAG_RD);

	if (last_buf)
		cmd->flags |= ICE_AQC_DOWNLOAD_PKG_LAST_BUF;

	status = ice_aq_send_cmd(hw, &desc, pkg_buf, buf_size, cd);
	if (status == -EIO) {
		/* Read error from buffer only when the FW returned an error */
		struct ice_aqc_download_pkg_resp *resp;

		resp = (struct ice_aqc_download_pkg_resp *)pkg_buf;
		if (error_offset)
			*error_offset = le32_to_cpu(resp->error_offset);
		if (error_info)
			*error_info = le32_to_cpu(resp->error_info);
	}

	return status;
}

/**
 * ice_get_pkg_seg_by_idx
 * @pkg_hdr: pointer to the package header to be searched
 * @idx: index of segment
 */
static struct ice_generic_seg_hdr *
ice_get_pkg_seg_by_idx(struct ice_pkg_hdr *pkg_hdr, u32 idx)
{
	if (idx < le32_to_cpu(pkg_hdr->seg_count))
		return (struct ice_generic_seg_hdr *)
			((u8 *)pkg_hdr +
			 le32_to_cpu(pkg_hdr->seg_offset[idx]));

	return NULL;
}

/**
 * ice_is_signing_seg_at_idx - determine if segment is a signing segment
 * @pkg_hdr: pointer to package header
 * @idx: segment index
 */
static bool ice_is_signing_seg_at_idx(struct ice_pkg_hdr *pkg_hdr, u32 idx)
{
	struct ice_generic_seg_hdr *seg;

	seg = ice_get_pkg_seg_by_idx(pkg_hdr, idx);
	if (!seg)
		return false;

	return le32_to_cpu(seg->seg_type) == SEGMENT_TYPE_SIGNING;
}

/**
 * ice_is_signing_seg_type_at_idx
 * @pkg_hdr: pointer to package header
 * @idx: segment index
 * @seg_id: segment id that is expected
 * @sign_type: signing type
 *
 * Determine if a segment is a signing segment of the correct type
 */
static bool
ice_is_signing_seg_type_at_idx(struct ice_pkg_hdr *pkg_hdr, u32 idx,
			       u32 seg_id, u32 sign_type)
{
	struct ice_sign_seg *seg;

	if (!ice_is_signing_seg_at_idx(pkg_hdr, idx))
		return false;

	seg = (struct ice_sign_seg *)ice_get_pkg_seg_by_idx(pkg_hdr, idx);

	if (seg && le32_to_cpu(seg->seg_id) == seg_id &&
	    le32_to_cpu(seg->sign_type) == sign_type)
		return true;

	return false;
}

/**
 * ice_is_buffer_metadata - determine if package buffer is a metadata buffer
 * @buf: pointer to buffer header
 */
static bool ice_is_buffer_metadata(struct ice_buf_hdr *buf)
{
	if (le32_to_cpu(buf->section_entry[0].type) & ICE_METADATA_BUF)
		return true;

	return false;
}

/**
 * ice_is_last_download_buffer
 * @buf: pointer to current buffer header
 * @idx: index of the buffer in the current sequence
 * @count: the buffer count in the current sequence
 *
 * Note: this routine should only be called if the buffer is not the last buffer
 */
static bool
ice_is_last_download_buffer(struct ice_buf_hdr *buf, u32 idx, u32 count)
{
	struct ice_buf *next_buf;

	if ((idx + 1) == count)
		return true;

	/* A set metadata flag in the next buffer will signal that the current
	 * buffer will be the last buffer downloaded
	 */
	next_buf = ((struct ice_buf *)buf) + 1;

	return ice_is_buffer_metadata((struct ice_buf_hdr *)next_buf);
}

/**
 * ice_dwnld_cfg_bufs_no_lock
 * @hw: pointer to the hardware structure
 * @bufs: pointer to an array of buffers
 * @start: buffer index of first buffer to download
 * @count: the number of buffers to download
 * @indicate_last: if true, then set last buffer flag on last buffer download
 *
 * Downloads package configuration buffers to the firmware. Metadata buffers
 * are skipped, and the first metadata buffer found indicates that the rest
 * of the buffers are all metadata buffers.
 */
static enum ice_ddp_state
ice_dwnld_cfg_bufs_no_lock(struct ice_hw *hw, struct ice_buf *bufs, u32 start,
			   u32 count, bool indicate_last)
{
	enum ice_ddp_state state = ICE_DDP_PKG_SUCCESS;
	struct ice_buf_hdr *bh;
	enum ice_aq_err err;
	u32 offset, info, i;

	if (!bufs || !count)
		return ICE_DDP_PKG_ERR;

	/* If the first buffer's first section has its metadata bit set
	 * then there are no buffers to be downloaded, and the operation is
	 * considered a success.
	 */
	bh = (struct ice_buf_hdr *)(bufs + start);
	if (le32_to_cpu(bh->section_entry[0].type) & ICE_METADATA_BUF)
		return ICE_DDP_PKG_SUCCESS;

	for (i = 0; i < count; i++) {
		bool last = false;
		int try_cnt = 0;
		int status;

		bh = (struct ice_buf_hdr *)(bufs + start + i);

		if (indicate_last)
			last = ice_is_last_download_buffer(bh, i, count);

		while (1) {
			status = ice_aq_download_pkg(hw, bh, ICE_PKG_BUF_SIZE,
						     last, &offset, &info,
						     NULL);
			if (hw->adminq.sq_last_status != ICE_AQ_RC_ENOSEC &&
			    hw->adminq.sq_last_status != ICE_AQ_RC_EBADSIG)
				break;

			try_cnt++;
<<<<<<< HEAD

			if (try_cnt == 5)
				break;

			msleep(20);
		}

=======

			if (try_cnt == 5)
				break;

			msleep(20);
		}

>>>>>>> 2d5404ca
		if (try_cnt)
			dev_dbg(ice_hw_to_dev(hw),
				"ice_aq_download_pkg number of retries: %d\n",
				try_cnt);

		/* Save AQ status from download package */
		if (status) {
			ice_debug(hw, ICE_DBG_PKG, "Pkg download failed: err %d off %d inf %d\n",
				  status, offset, info);
			err = hw->adminq.sq_last_status;
			state = ice_map_aq_err_to_ddp_state(err);
			break;
		}

		if (last)
			break;
	}

	return state;
}

/**
 * ice_download_pkg_sig_seg - download a signature segment
 * @hw: pointer to the hardware structure
 * @seg: pointer to signature segment
 */
static enum ice_ddp_state
ice_download_pkg_sig_seg(struct ice_hw *hw, struct ice_sign_seg *seg)
{
	return  ice_dwnld_cfg_bufs_no_lock(hw, seg->buf_tbl.buf_array, 0,
					   le32_to_cpu(seg->buf_tbl.buf_count),
					   false);
}

/**
 * ice_download_pkg_config_seg - download a config segment
 * @hw: pointer to the hardware structure
 * @pkg_hdr: pointer to package header
 * @idx: segment index
 * @start: starting buffer
 * @count: buffer count
 *
 * Note: idx must reference a ICE segment
 */
static enum ice_ddp_state
ice_download_pkg_config_seg(struct ice_hw *hw, struct ice_pkg_hdr *pkg_hdr,
			    u32 idx, u32 start, u32 count)
{
	struct ice_buf_table *bufs;
	struct ice_seg *seg;
	u32 buf_count;

	seg = (struct ice_seg *)ice_get_pkg_seg_by_idx(pkg_hdr, idx);
	if (!seg)
		return ICE_DDP_PKG_ERR;

	bufs = ice_find_buf_table(seg);
	buf_count = le32_to_cpu(bufs->buf_count);

	if (start >= buf_count || start + count > buf_count)
		return ICE_DDP_PKG_ERR;

	return  ice_dwnld_cfg_bufs_no_lock(hw, bufs->buf_array, start, count,
					   true);
}

/**
 * ice_dwnld_sign_and_cfg_segs - download a signing segment and config segment
 * @hw: pointer to the hardware structure
 * @pkg_hdr: pointer to package header
 * @idx: segment index (must be a signature segment)
 *
 * Note: idx must reference a signature segment
 */
static enum ice_ddp_state
ice_dwnld_sign_and_cfg_segs(struct ice_hw *hw, struct ice_pkg_hdr *pkg_hdr,
			    u32 idx)
{
	enum ice_ddp_state state;
	struct ice_sign_seg *seg;
	u32 conf_idx;
	u32 start;
	u32 count;

	seg = (struct ice_sign_seg *)ice_get_pkg_seg_by_idx(pkg_hdr, idx);
	if (!seg) {
		state = ICE_DDP_PKG_ERR;
		goto exit;
	}

	count = le32_to_cpu(seg->signed_buf_count);
	state = ice_download_pkg_sig_seg(hw, seg);
	if (state || !count)
		goto exit;

	conf_idx = le32_to_cpu(seg->signed_seg_idx);
	start = le32_to_cpu(seg->signed_buf_start);

	state = ice_download_pkg_config_seg(hw, pkg_hdr, conf_idx, start,
					    count);

exit:
	return state;
}

/**
 * ice_match_signing_seg - determine if a matching signing segment exists
 * @pkg_hdr: pointer to package header
 * @seg_id: segment id that is expected
 * @sign_type: signing type
 */
static bool
ice_match_signing_seg(struct ice_pkg_hdr *pkg_hdr, u32 seg_id, u32 sign_type)
{
	u32 i;

	for (i = 0; i < le32_to_cpu(pkg_hdr->seg_count); i++) {
		if (ice_is_signing_seg_type_at_idx(pkg_hdr, i, seg_id,
						   sign_type))
			return true;
<<<<<<< HEAD
	}

	return false;
}

/**
 * ice_post_dwnld_pkg_actions - perform post download package actions
 * @hw: pointer to the hardware structure
 */
static enum ice_ddp_state
ice_post_dwnld_pkg_actions(struct ice_hw *hw)
{
	int status;

	status = ice_set_vlan_mode(hw);
	if (status) {
		ice_debug(hw, ICE_DBG_PKG, "Failed to set VLAN mode: err %d\n",
			  status);
		return ICE_DDP_PKG_ERR;
	}

=======
	}

	return false;
}

/**
 * ice_post_dwnld_pkg_actions - perform post download package actions
 * @hw: pointer to the hardware structure
 */
static enum ice_ddp_state
ice_post_dwnld_pkg_actions(struct ice_hw *hw)
{
	int status;

	status = ice_set_vlan_mode(hw);
	if (status) {
		ice_debug(hw, ICE_DBG_PKG, "Failed to set VLAN mode: err %d\n",
			  status);
		return ICE_DDP_PKG_ERR;
	}

>>>>>>> 2d5404ca
	return ICE_DDP_PKG_SUCCESS;
}

/**
 * ice_download_pkg_with_sig_seg
 * @hw: pointer to the hardware structure
 * @pkg_hdr: pointer to package header
 *
 * Handles the download of a complete package.
 */
static enum ice_ddp_state
ice_download_pkg_with_sig_seg(struct ice_hw *hw, struct ice_pkg_hdr *pkg_hdr)
{
	enum ice_aq_err aq_err = hw->adminq.sq_last_status;
	enum ice_ddp_state state = ICE_DDP_PKG_ERR;
	int status;
	u32 i;

	ice_debug(hw, ICE_DBG_INIT, "Segment ID %d\n", hw->pkg_seg_id);
	ice_debug(hw, ICE_DBG_INIT, "Signature type %d\n", hw->pkg_sign_type);

	status = ice_acquire_global_cfg_lock(hw, ICE_RES_WRITE);
	if (status) {
		if (status == -EALREADY)
			state = ICE_DDP_PKG_ALREADY_LOADED;
		else
			state = ice_map_aq_err_to_ddp_state(aq_err);
		return state;
	}

	for (i = 0; i < le32_to_cpu(pkg_hdr->seg_count); i++) {
		if (!ice_is_signing_seg_type_at_idx(pkg_hdr, i, hw->pkg_seg_id,
						    hw->pkg_sign_type))
			continue;

		state = ice_dwnld_sign_and_cfg_segs(hw, pkg_hdr, i);
		if (state)
			break;
	}

	if (!state)
		state = ice_post_dwnld_pkg_actions(hw);

	ice_release_global_cfg_lock(hw);

	return state;
}

/**
 * ice_dwnld_cfg_bufs
 * @hw: pointer to the hardware structure
 * @bufs: pointer to an array of buffers
 * @count: the number of buffers in the array
 *
 * Obtains global config lock and downloads the package configuration buffers
 * to the firmware.
 */
static enum ice_ddp_state
ice_dwnld_cfg_bufs(struct ice_hw *hw, struct ice_buf *bufs, u32 count)
{
	enum ice_ddp_state state;
	struct ice_buf_hdr *bh;
	int status;

	if (!bufs || !count)
		return ICE_DDP_PKG_ERR;

	/* If the first buffer's first section has its metadata bit set
	 * then there are no buffers to be downloaded, and the operation is
	 * considered a success.
	 */
	bh = (struct ice_buf_hdr *)bufs;
	if (le32_to_cpu(bh->section_entry[0].type) & ICE_METADATA_BUF)
		return ICE_DDP_PKG_SUCCESS;

	status = ice_acquire_global_cfg_lock(hw, ICE_RES_WRITE);
	if (status) {
		if (status == -EALREADY)
			return ICE_DDP_PKG_ALREADY_LOADED;
		return ice_map_aq_err_to_ddp_state(hw->adminq.sq_last_status);
	}

	state = ice_dwnld_cfg_bufs_no_lock(hw, bufs, 0, count, true);
	if (!state)
		state = ice_post_dwnld_pkg_actions(hw);

	ice_release_global_cfg_lock(hw);

	return state;
}

/**
 * ice_download_pkg_without_sig_seg
 * @hw: pointer to the hardware structure
 * @ice_seg: pointer to the segment of the package to be downloaded
 *
 * Handles the download of a complete package without signature segment.
 */
static enum ice_ddp_state
ice_download_pkg_without_sig_seg(struct ice_hw *hw, struct ice_seg *ice_seg)
{
	struct ice_buf_table *ice_buf_tbl;

	ice_debug(hw, ICE_DBG_PKG, "Segment format version: %d.%d.%d.%d\n",
		  ice_seg->hdr.seg_format_ver.major,
		  ice_seg->hdr.seg_format_ver.minor,
		  ice_seg->hdr.seg_format_ver.update,
		  ice_seg->hdr.seg_format_ver.draft);

	ice_debug(hw, ICE_DBG_PKG, "Seg: type 0x%X, size %d, name %s\n",
		  le32_to_cpu(ice_seg->hdr.seg_type),
		  le32_to_cpu(ice_seg->hdr.seg_size), ice_seg->hdr.seg_id);

	ice_buf_tbl = ice_find_buf_table(ice_seg);

	ice_debug(hw, ICE_DBG_PKG, "Seg buf count: %d\n",
		  le32_to_cpu(ice_buf_tbl->buf_count));

	return ice_dwnld_cfg_bufs(hw, ice_buf_tbl->buf_array,
				  le32_to_cpu(ice_buf_tbl->buf_count));
}

/**
 * ice_download_pkg
 * @hw: pointer to the hardware structure
 * @pkg_hdr: pointer to package header
 * @ice_seg: pointer to the segment of the package to be downloaded
 *
 * Handles the download of a complete package.
 */
static enum ice_ddp_state
ice_download_pkg(struct ice_hw *hw, struct ice_pkg_hdr *pkg_hdr,
		 struct ice_seg *ice_seg)
{
	enum ice_ddp_state state;

	if (hw->pkg_has_signing_seg)
		state = ice_download_pkg_with_sig_seg(hw, pkg_hdr);
	else
		state = ice_download_pkg_without_sig_seg(hw, ice_seg);

	ice_post_pkg_dwnld_vlan_mode_cfg(hw);

	return state;
}

/**
 * ice_aq_get_pkg_info_list
 * @hw: pointer to the hardware structure
 * @pkg_info: the buffer which will receive the information list
 * @buf_size: the size of the pkg_info information buffer
 * @cd: pointer to command details structure or NULL
 *
 * Get Package Info List (0x0C43)
 */
static int ice_aq_get_pkg_info_list(struct ice_hw *hw,
				    struct ice_aqc_get_pkg_info_resp *pkg_info,
				    u16 buf_size, struct ice_sq_cd *cd)
{
	struct ice_aq_desc desc;

	ice_fill_dflt_direct_cmd_desc(&desc, ice_aqc_opc_get_pkg_info_list);

	return ice_aq_send_cmd(hw, &desc, pkg_info, buf_size, cd);
}

/**
 * ice_aq_update_pkg
 * @hw: pointer to the hardware structure
 * @pkg_buf: the package cmd buffer
 * @buf_size: the size of the package cmd buffer
 * @last_buf: last buffer indicator
 * @error_offset: returns error offset
 * @error_info: returns error information
 * @cd: pointer to command details structure or NULL
 *
 * Update Package (0x0C42)
 */
static int ice_aq_update_pkg(struct ice_hw *hw, struct ice_buf_hdr *pkg_buf,
			     u16 buf_size, bool last_buf, u32 *error_offset,
			     u32 *error_info, struct ice_sq_cd *cd)
{
	struct ice_aqc_download_pkg *cmd;
	struct ice_aq_desc desc;
	int status;

	if (error_offset)
		*error_offset = 0;
	if (error_info)
		*error_info = 0;

	cmd = &desc.params.download_pkg;
	ice_fill_dflt_direct_cmd_desc(&desc, ice_aqc_opc_update_pkg);
	desc.flags |= cpu_to_le16(ICE_AQ_FLAG_RD);

	if (last_buf)
		cmd->flags |= ICE_AQC_DOWNLOAD_PKG_LAST_BUF;

	status = ice_aq_send_cmd(hw, &desc, pkg_buf, buf_size, cd);
	if (status == -EIO) {
		/* Read error from buffer only when the FW returned an error */
		struct ice_aqc_download_pkg_resp *resp;

		resp = (struct ice_aqc_download_pkg_resp *)pkg_buf;
		if (error_offset)
			*error_offset = le32_to_cpu(resp->error_offset);
		if (error_info)
			*error_info = le32_to_cpu(resp->error_info);
	}

	return status;
}

/**
 * ice_aq_upload_section
 * @hw: pointer to the hardware structure
 * @pkg_buf: the package buffer which will receive the section
 * @buf_size: the size of the package buffer
 * @cd: pointer to command details structure or NULL
 *
 * Upload Section (0x0C41)
 */
int ice_aq_upload_section(struct ice_hw *hw, struct ice_buf_hdr *pkg_buf,
			  u16 buf_size, struct ice_sq_cd *cd)
{
	struct ice_aq_desc desc;

	ice_fill_dflt_direct_cmd_desc(&desc, ice_aqc_opc_upload_section);
	desc.flags |= cpu_to_le16(ICE_AQ_FLAG_RD);

	return ice_aq_send_cmd(hw, &desc, pkg_buf, buf_size, cd);
}

/**
 * ice_update_pkg_no_lock
 * @hw: pointer to the hardware structure
 * @bufs: pointer to an array of buffers
 * @count: the number of buffers in the array
 */
int ice_update_pkg_no_lock(struct ice_hw *hw, struct ice_buf *bufs, u32 count)
{
	int status = 0;
	u32 i;

	for (i = 0; i < count; i++) {
		struct ice_buf_hdr *bh = (struct ice_buf_hdr *)(bufs + i);
		bool last = ((i + 1) == count);
		u32 offset, info;

		status = ice_aq_update_pkg(hw, bh, le16_to_cpu(bh->data_end),
					   last, &offset, &info, NULL);

		if (status) {
			ice_debug(hw, ICE_DBG_PKG,
				  "Update pkg failed: err %d off %d inf %d\n",
				  status, offset, info);
			break;
		}
	}

	return status;
}

/**
 * ice_update_pkg
 * @hw: pointer to the hardware structure
 * @bufs: pointer to an array of buffers
 * @count: the number of buffers in the array
 *
 * Obtains change lock and updates package.
 */
int ice_update_pkg(struct ice_hw *hw, struct ice_buf *bufs, u32 count)
{
	int status;

	status = ice_acquire_change_lock(hw, ICE_RES_WRITE);
	if (status)
		return status;

	status = ice_update_pkg_no_lock(hw, bufs, count);

	ice_release_change_lock(hw);

	return status;
}

/**
 * ice_find_seg_in_pkg
 * @hw: pointer to the hardware structure
 * @seg_type: the segment type to search for (i.e., SEGMENT_TYPE_CPK)
 * @pkg_hdr: pointer to the package header to be searched
 *
 * This function searches a package file for a particular segment type. On
 * success it returns a pointer to the segment header, otherwise it will
 * return NULL.
 */
<<<<<<< HEAD
static struct ice_generic_seg_hdr *
ice_find_seg_in_pkg(struct ice_hw *hw, u32 seg_type,
		    struct ice_pkg_hdr *pkg_hdr)
=======
static const struct ice_generic_seg_hdr *
ice_find_seg_in_pkg(struct ice_hw *hw, u32 seg_type,
		    const struct ice_pkg_hdr *pkg_hdr)
>>>>>>> 2d5404ca
{
	u32 i;

	ice_debug(hw, ICE_DBG_PKG, "Package format version: %d.%d.%d.%d\n",
		  pkg_hdr->pkg_format_ver.major, pkg_hdr->pkg_format_ver.minor,
		  pkg_hdr->pkg_format_ver.update,
		  pkg_hdr->pkg_format_ver.draft);

	/* Search all package segments for the requested segment type */
	for (i = 0; i < le32_to_cpu(pkg_hdr->seg_count); i++) {
		const struct ice_generic_seg_hdr *seg;

		seg = (void *)pkg_hdr + le32_to_cpu(pkg_hdr->seg_offset[i]);

		if (le32_to_cpu(seg->seg_type) == seg_type)
			return seg;
	}

	return NULL;
}

/**
 * ice_has_signing_seg - determine if package has a signing segment
 * @hw: pointer to the hardware structure
 * @pkg_hdr: pointer to the driver's package hdr
 */
static bool ice_has_signing_seg(struct ice_hw *hw, struct ice_pkg_hdr *pkg_hdr)
{
	struct ice_generic_seg_hdr *seg_hdr;

	seg_hdr = (struct ice_generic_seg_hdr *)
		ice_find_seg_in_pkg(hw, SEGMENT_TYPE_SIGNING, pkg_hdr);

	return seg_hdr ? true : false;
}

/**
 * ice_get_pkg_segment_id - get correct package segment id, based on device
 * @mac_type: MAC type of the device
 */
static u32 ice_get_pkg_segment_id(enum ice_mac_type mac_type)
{
	u32 seg_id;

	switch (mac_type) {
	case ICE_MAC_E830:
		seg_id = SEGMENT_TYPE_ICE_E830;
		break;
	case ICE_MAC_GENERIC:
<<<<<<< HEAD
=======
	case ICE_MAC_GENERIC_3K_E825:
>>>>>>> 2d5404ca
	default:
		seg_id = SEGMENT_TYPE_ICE_E810;
		break;
	}

	return seg_id;
}

/**
 * ice_get_pkg_sign_type - get package segment sign type, based on device
 * @mac_type: MAC type of the device
 */
static u32 ice_get_pkg_sign_type(enum ice_mac_type mac_type)
{
	u32 sign_type;

	switch (mac_type) {
	case ICE_MAC_E830:
		sign_type = SEGMENT_SIGN_TYPE_RSA3K_SBB;
		break;
<<<<<<< HEAD
=======
	case ICE_MAC_GENERIC_3K_E825:
		sign_type = SEGMENT_SIGN_TYPE_RSA3K_E825;
		break;
>>>>>>> 2d5404ca
	case ICE_MAC_GENERIC:
	default:
		sign_type = SEGMENT_SIGN_TYPE_RSA2K;
		break;
	}

	return sign_type;
}

/**
 * ice_get_signing_req - get correct package requirements, based on device
 * @hw: pointer to the hardware structure
 */
static void ice_get_signing_req(struct ice_hw *hw)
{
	hw->pkg_seg_id = ice_get_pkg_segment_id(hw->mac_type);
	hw->pkg_sign_type = ice_get_pkg_sign_type(hw->mac_type);
}

/**
 * ice_init_pkg_info
 * @hw: pointer to the hardware structure
 * @pkg_hdr: pointer to the driver's package hdr
 *
 * Saves off the package details into the HW structure.
 */
static enum ice_ddp_state ice_init_pkg_info(struct ice_hw *hw,
					    struct ice_pkg_hdr *pkg_hdr)
{
	struct ice_generic_seg_hdr *seg_hdr;

	if (!pkg_hdr)
		return ICE_DDP_PKG_ERR;

	hw->pkg_has_signing_seg = ice_has_signing_seg(hw, pkg_hdr);
	ice_get_signing_req(hw);

	ice_debug(hw, ICE_DBG_INIT, "Pkg using segment id: 0x%08X\n",
		  hw->pkg_seg_id);

	seg_hdr = (struct ice_generic_seg_hdr *)
		ice_find_seg_in_pkg(hw, hw->pkg_seg_id, pkg_hdr);
	if (seg_hdr) {
		struct ice_meta_sect *meta;
		struct ice_pkg_enum state;

		memset(&state, 0, sizeof(state));

		/* Get package information from the Metadata Section */
		meta = ice_pkg_enum_section((struct ice_seg *)seg_hdr, &state,
					    ICE_SID_METADATA);
		if (!meta) {
			ice_debug(hw, ICE_DBG_INIT,
				  "Did not find ice metadata section in package\n");
			return ICE_DDP_PKG_INVALID_FILE;
		}

		hw->pkg_ver = meta->ver;
		memcpy(hw->pkg_name, meta->name, sizeof(meta->name));

		ice_debug(hw, ICE_DBG_PKG, "Pkg: %d.%d.%d.%d, %s\n",
			  meta->ver.major, meta->ver.minor, meta->ver.update,
			  meta->ver.draft, meta->name);

		hw->ice_seg_fmt_ver = seg_hdr->seg_format_ver;
		memcpy(hw->ice_seg_id, seg_hdr->seg_id, sizeof(hw->ice_seg_id));

		ice_debug(hw, ICE_DBG_PKG, "Ice Seg: %d.%d.%d.%d, %s\n",
			  seg_hdr->seg_format_ver.major,
			  seg_hdr->seg_format_ver.minor,
			  seg_hdr->seg_format_ver.update,
			  seg_hdr->seg_format_ver.draft, seg_hdr->seg_id);
	} else {
		ice_debug(hw, ICE_DBG_INIT,
			  "Did not find ice segment in driver package\n");
		return ICE_DDP_PKG_INVALID_FILE;
	}

	return ICE_DDP_PKG_SUCCESS;
}

/**
 * ice_get_pkg_info
 * @hw: pointer to the hardware structure
 *
 * Store details of the package currently loaded in HW into the HW structure.
 */
static enum ice_ddp_state ice_get_pkg_info(struct ice_hw *hw)
{
<<<<<<< HEAD
	DEFINE_FLEX(struct ice_aqc_get_pkg_info_resp, pkg_info, pkg_info,
		    ICE_PKG_CNT);
=======
	DEFINE_RAW_FLEX(struct ice_aqc_get_pkg_info_resp, pkg_info, pkg_info,
			ICE_PKG_CNT);
>>>>>>> 2d5404ca
	u16 size = __struct_size(pkg_info);
	u32 i;

	if (ice_aq_get_pkg_info_list(hw, pkg_info, size, NULL))
		return ICE_DDP_PKG_ERR;

	for (i = 0; i < le32_to_cpu(pkg_info->count); i++) {
#define ICE_PKG_FLAG_COUNT 4
		char flags[ICE_PKG_FLAG_COUNT + 1] = { 0 };
		u8 place = 0;

		if (pkg_info->pkg_info[i].is_active) {
			flags[place++] = 'A';
			hw->active_pkg_ver = pkg_info->pkg_info[i].ver;
			hw->active_track_id =
				le32_to_cpu(pkg_info->pkg_info[i].track_id);
			memcpy(hw->active_pkg_name, pkg_info->pkg_info[i].name,
			       sizeof(pkg_info->pkg_info[i].name));
			hw->active_pkg_in_nvm = pkg_info->pkg_info[i].is_in_nvm;
		}
		if (pkg_info->pkg_info[i].is_active_at_boot)
			flags[place++] = 'B';
		if (pkg_info->pkg_info[i].is_modified)
			flags[place++] = 'M';
		if (pkg_info->pkg_info[i].is_in_nvm)
			flags[place++] = 'N';

		ice_debug(hw, ICE_DBG_PKG, "Pkg[%d]: %d.%d.%d.%d,%s,%s\n", i,
			  pkg_info->pkg_info[i].ver.major,
			  pkg_info->pkg_info[i].ver.minor,
			  pkg_info->pkg_info[i].ver.update,
			  pkg_info->pkg_info[i].ver.draft,
			  pkg_info->pkg_info[i].name, flags);
	}

	return ICE_DDP_PKG_SUCCESS;
}

/**
 * ice_chk_pkg_compat
 * @hw: pointer to the hardware structure
 * @ospkg: pointer to the package hdr
 * @seg: pointer to the package segment hdr
 *
 * This function checks the package version compatibility with driver and NVM
 */
static enum ice_ddp_state ice_chk_pkg_compat(struct ice_hw *hw,
					     struct ice_pkg_hdr *ospkg,
					     struct ice_seg **seg)
{
<<<<<<< HEAD
	DEFINE_FLEX(struct ice_aqc_get_pkg_info_resp, pkg, pkg_info,
		    ICE_PKG_CNT);
=======
	DEFINE_RAW_FLEX(struct ice_aqc_get_pkg_info_resp, pkg, pkg_info,
			ICE_PKG_CNT);
>>>>>>> 2d5404ca
	u16 size = __struct_size(pkg);
	enum ice_ddp_state state;
	u32 i;

	/* Check package version compatibility */
	state = ice_chk_pkg_version(&hw->pkg_ver);
	if (state) {
		ice_debug(hw, ICE_DBG_INIT, "Package version check failed.\n");
		return state;
	}

	/* find ICE segment in given package */
	*seg = (struct ice_seg *)ice_find_seg_in_pkg(hw, hw->pkg_seg_id,
						     ospkg);
	if (!*seg) {
		ice_debug(hw, ICE_DBG_INIT, "no ice segment in package.\n");
		return ICE_DDP_PKG_INVALID_FILE;
	}

	/* Check if FW is compatible with the OS package */
	if (ice_aq_get_pkg_info_list(hw, pkg, size, NULL))
		return ICE_DDP_PKG_LOAD_ERROR;

	for (i = 0; i < le32_to_cpu(pkg->count); i++) {
		/* loop till we find the NVM package */
		if (!pkg->pkg_info[i].is_in_nvm)
			continue;
		if ((*seg)->hdr.seg_format_ver.major !=
			    pkg->pkg_info[i].ver.major ||
		    (*seg)->hdr.seg_format_ver.minor >
			    pkg->pkg_info[i].ver.minor) {
			state = ICE_DDP_PKG_FW_MISMATCH;
			ice_debug(hw, ICE_DBG_INIT,
				  "OS package is not compatible with NVM.\n");
		}
		/* done processing NVM package so break */
		break;
	}

	return state;
}

/**
 * ice_init_pkg_hints
 * @hw: pointer to the HW structure
 * @ice_seg: pointer to the segment of the package scan (non-NULL)
 *
 * This function will scan the package and save off relevant information
 * (hints or metadata) for driver use. The ice_seg parameter must not be NULL
 * since the first call to ice_enum_labels requires a pointer to an actual
 * ice_seg structure.
 */
static void ice_init_pkg_hints(struct ice_hw *hw, struct ice_seg *ice_seg)
{
	struct ice_pkg_enum state;
	char *label_name;
	u16 val;
	int i;

	memset(&hw->tnl, 0, sizeof(hw->tnl));
	memset(&state, 0, sizeof(state));

	if (!ice_seg)
		return;

	label_name = ice_enum_labels(ice_seg, ICE_SID_LBL_RXPARSER_TMEM, &state,
				     &val);

	while (label_name) {
		if (!strncmp(label_name, ICE_TNL_PRE, strlen(ICE_TNL_PRE)))
			/* check for a tunnel entry */
			ice_add_tunnel_hint(hw, label_name, val);

		/* check for a dvm mode entry */
		else if (!strncmp(label_name, ICE_DVM_PRE, strlen(ICE_DVM_PRE)))
			ice_add_dvm_hint(hw, val, true);

		/* check for a svm mode entry */
		else if (!strncmp(label_name, ICE_SVM_PRE, strlen(ICE_SVM_PRE)))
			ice_add_dvm_hint(hw, val, false);

		label_name = ice_enum_labels(NULL, 0, &state, &val);
	}

	/* Cache the appropriate boost TCAM entry pointers for tunnels */
	for (i = 0; i < hw->tnl.count; i++) {
		ice_find_boost_entry(ice_seg, hw->tnl.tbl[i].boost_addr,
				     &hw->tnl.tbl[i].boost_entry);
		if (hw->tnl.tbl[i].boost_entry) {
			hw->tnl.tbl[i].valid = true;
			if (hw->tnl.tbl[i].type < __TNL_TYPE_CNT)
				hw->tnl.valid_count[hw->tnl.tbl[i].type]++;
		}
	}

	/* Cache the appropriate boost TCAM entry pointers for DVM and SVM */
	for (i = 0; i < hw->dvm_upd.count; i++)
		ice_find_boost_entry(ice_seg, hw->dvm_upd.tbl[i].boost_addr,
				     &hw->dvm_upd.tbl[i].boost_entry);
}

/**
 * ice_fill_hw_ptype - fill the enabled PTYPE bit information
 * @hw: pointer to the HW structure
 */
static void ice_fill_hw_ptype(struct ice_hw *hw)
{
	struct ice_marker_ptype_tcam_entry *tcam;
	struct ice_seg *seg = hw->seg;
	struct ice_pkg_enum state;

	bitmap_zero(hw->hw_ptype, ICE_FLOW_PTYPE_MAX);
	if (!seg)
		return;

	memset(&state, 0, sizeof(state));

	do {
		tcam = ice_pkg_enum_entry(seg, &state,
					  ICE_SID_RXPARSER_MARKER_PTYPE, NULL,
					  ice_marker_ptype_tcam_handler);
		if (tcam &&
		    le16_to_cpu(tcam->addr) < ICE_MARKER_PTYPE_TCAM_ADDR_MAX &&
		    le16_to_cpu(tcam->ptype) < ICE_FLOW_PTYPE_MAX)
			set_bit(le16_to_cpu(tcam->ptype), hw->hw_ptype);

		seg = NULL;
	} while (tcam);
}

/**
 * ice_init_pkg - initialize/download package
 * @hw: pointer to the hardware structure
 * @buf: pointer to the package buffer
 * @len: size of the package buffer
 *
 * This function initializes a package. The package contains HW tables
 * required to do packet processing. First, the function extracts package
 * information such as version. Then it finds the ice configuration segment
 * within the package; this function then saves a copy of the segment pointer
 * within the supplied package buffer. Next, the function will cache any hints
 * from the package, followed by downloading the package itself. Note, that if
 * a previous PF driver has already downloaded the package successfully, then
 * the current driver will not have to download the package again.
 *
 * The local package contents will be used to query default behavior and to
 * update specific sections of the HW's version of the package (e.g. to update
 * the parse graph to understand new protocols).
 *
 * This function stores a pointer to the package buffer memory, and it is
 * expected that the supplied buffer will not be freed immediately. If the
 * package buffer needs to be freed, such as when read from a file, use
 * ice_copy_and_init_pkg() instead of directly calling ice_init_pkg() in this
 * case.
 */
enum ice_ddp_state ice_init_pkg(struct ice_hw *hw, u8 *buf, u32 len)
{
	bool already_loaded = false;
	enum ice_ddp_state state;
	struct ice_pkg_hdr *pkg;
	struct ice_seg *seg;

	if (!buf || !len)
		return ICE_DDP_PKG_ERR;

	pkg = (struct ice_pkg_hdr *)buf;
	state = ice_verify_pkg(pkg, len);
	if (state) {
		ice_debug(hw, ICE_DBG_INIT, "failed to verify pkg (err: %d)\n",
			  state);
		return state;
	}

	/* initialize package info */
	state = ice_init_pkg_info(hw, pkg);
	if (state)
		return state;

	/* must be a matching segment */
	if (hw->pkg_has_signing_seg &&
	    !ice_match_signing_seg(pkg, hw->pkg_seg_id, hw->pkg_sign_type))
		return ICE_DDP_PKG_ERR;

	/* before downloading the package, check package version for
	 * compatibility with driver
	 */
	state = ice_chk_pkg_compat(hw, pkg, &seg);
	if (state)
		return state;

	/* initialize package hints and then download package */
	ice_init_pkg_hints(hw, seg);
	state = ice_download_pkg(hw, pkg, seg);
	if (state == ICE_DDP_PKG_ALREADY_LOADED) {
		ice_debug(hw, ICE_DBG_INIT,
			  "package previously loaded - no work.\n");
		already_loaded = true;
	}

	/* Get information on the package currently loaded in HW, then make sure
	 * the driver is compatible with this version.
	 */
	if (!state || state == ICE_DDP_PKG_ALREADY_LOADED) {
		state = ice_get_pkg_info(hw);
		if (!state)
			state = ice_get_ddp_pkg_state(hw, already_loaded);
	}

	if (ice_is_init_pkg_successful(state)) {
		hw->seg = seg;
		/* on successful package download update other required
		 * registers to support the package and fill HW tables
		 * with package content.
		 */
		ice_init_pkg_regs(hw);
		ice_fill_blk_tbls(hw);
		ice_fill_hw_ptype(hw);
		ice_get_prof_index_max(hw);
	} else {
		ice_debug(hw, ICE_DBG_INIT, "package load failed, %d\n", state);
	}

	return state;
}

/**
 * ice_copy_and_init_pkg - initialize/download a copy of the package
 * @hw: pointer to the hardware structure
 * @buf: pointer to the package buffer
 * @len: size of the package buffer
 *
 * This function copies the package buffer, and then calls ice_init_pkg() to
 * initialize the copied package contents.
 *
 * The copying is necessary if the package buffer supplied is constant, or if
 * the memory may disappear shortly after calling this function.
 *
 * If the package buffer resides in the data segment and can be modified, the
 * caller is free to use ice_init_pkg() instead of ice_copy_and_init_pkg().
 *
 * However, if the package buffer needs to be copied first, such as when being
 * read from a file, the caller should use ice_copy_and_init_pkg().
 *
 * This function will first copy the package buffer, before calling
 * ice_init_pkg(). The caller is free to immediately destroy the original
 * package buffer, as the new copy will be managed by this function and
 * related routines.
 */
enum ice_ddp_state ice_copy_and_init_pkg(struct ice_hw *hw, const u8 *buf,
					 u32 len)
{
	enum ice_ddp_state state;
	u8 *buf_copy;

	if (!buf || !len)
		return ICE_DDP_PKG_ERR;

	buf_copy = devm_kmemdup(ice_hw_to_dev(hw), buf, len, GFP_KERNEL);

	state = ice_init_pkg(hw, buf_copy, len);
	if (!ice_is_init_pkg_successful(state)) {
		/* Free the copy, since we failed to initialize the package */
		devm_kfree(ice_hw_to_dev(hw), buf_copy);
	} else {
		/* Track the copied pkg so we can free it later */
		hw->pkg_copy = buf_copy;
		hw->pkg_size = len;
	}

	return state;
}

/**
 * ice_get_set_tx_topo - get or set Tx topology
 * @hw: pointer to the HW struct
 * @buf: pointer to Tx topology buffer
 * @buf_size: buffer size
 * @cd: pointer to command details structure or NULL
 * @flags: pointer to descriptor flags
 * @set: 0-get, 1-set topology
 *
 * The function will get or set Tx topology
 *
 * Return: zero when set was successful, negative values otherwise.
 */
static int
ice_get_set_tx_topo(struct ice_hw *hw, u8 *buf, u16 buf_size,
		    struct ice_sq_cd *cd, u8 *flags, bool set)
{
	struct ice_aqc_get_set_tx_topo *cmd;
	struct ice_aq_desc desc;
	int status;

	cmd = &desc.params.get_set_tx_topo;
	if (set) {
		ice_fill_dflt_direct_cmd_desc(&desc, ice_aqc_opc_set_tx_topo);
		cmd->set_flags = ICE_AQC_TX_TOPO_FLAGS_ISSUED;
		/* requested to update a new topology, not a default topology */
		if (buf)
			cmd->set_flags |= ICE_AQC_TX_TOPO_FLAGS_SRC_RAM |
					  ICE_AQC_TX_TOPO_FLAGS_LOAD_NEW;

		if (ice_is_e825c(hw))
			desc.flags |= cpu_to_le16(ICE_AQ_FLAG_RD);
	} else {
		ice_fill_dflt_direct_cmd_desc(&desc, ice_aqc_opc_get_tx_topo);
		cmd->get_flags = ICE_AQC_TX_TOPO_GET_RAM;
	}

	if (!ice_is_e825c(hw))
		desc.flags |= cpu_to_le16(ICE_AQ_FLAG_RD);

	status = ice_aq_send_cmd(hw, &desc, buf, buf_size, cd);
	if (status)
		return status;
	/* read the return flag values (first byte) for get operation */
	if (!set && flags)
		*flags = desc.params.get_set_tx_topo.set_flags;

	return 0;
}

/**
 * ice_cfg_tx_topo - Initialize new Tx topology if available
 * @hw: pointer to the HW struct
 * @buf: pointer to Tx topology buffer
 * @len: buffer size
 *
 * The function will apply the new Tx topology from the package buffer
 * if available.
 *
 * Return: zero when update was successful, negative values otherwise.
 */
int ice_cfg_tx_topo(struct ice_hw *hw, const void *buf, u32 len)
{
	u8 *new_topo = NULL, *topo __free(kfree) = NULL;
	const struct ice_run_time_cfg_seg *seg;
	const struct ice_buf_hdr *section;
	const struct ice_pkg_hdr *pkg_hdr;
	enum ice_ddp_state state;
	u16 offset, size = 0;
	u32 reg = 0;
	int status;
	u8 flags;

	if (!buf || !len)
		return -EINVAL;

	/* Does FW support new Tx topology mode ? */
	if (!hw->func_caps.common_cap.tx_sched_topo_comp_mode_en) {
		ice_debug(hw, ICE_DBG_INIT, "FW doesn't support compatibility mode\n");
		return -EOPNOTSUPP;
	}

	topo = kzalloc(ICE_AQ_MAX_BUF_LEN, GFP_KERNEL);
	if (!topo)
		return -ENOMEM;

	/* Get the current Tx topology flags */
	status = ice_get_set_tx_topo(hw, topo, ICE_AQ_MAX_BUF_LEN, NULL, &flags,
				     false);

	if (status) {
		ice_debug(hw, ICE_DBG_INIT, "Get current topology is failed\n");
		return status;
	}

	/* Is default topology already applied ? */
	if (!(flags & ICE_AQC_TX_TOPO_FLAGS_LOAD_NEW) &&
	    hw->num_tx_sched_layers == ICE_SCHED_9_LAYERS) {
		ice_debug(hw, ICE_DBG_INIT, "Default topology already applied\n");
		return -EEXIST;
	}

	/* Is new topology already applied ? */
	if ((flags & ICE_AQC_TX_TOPO_FLAGS_LOAD_NEW) &&
	    hw->num_tx_sched_layers == ICE_SCHED_5_LAYERS) {
		ice_debug(hw, ICE_DBG_INIT, "New topology already applied\n");
		return -EEXIST;
	}

	/* Setting topology already issued? */
	if (flags & ICE_AQC_TX_TOPO_FLAGS_ISSUED) {
		ice_debug(hw, ICE_DBG_INIT, "Update Tx topology was done by another PF\n");
		/* Add a small delay before exiting */
		msleep(2000);
		return -EEXIST;
	}

	/* Change the topology from new to default (5 to 9) */
	if (!(flags & ICE_AQC_TX_TOPO_FLAGS_LOAD_NEW) &&
	    hw->num_tx_sched_layers == ICE_SCHED_5_LAYERS) {
		ice_debug(hw, ICE_DBG_INIT, "Change topology from 5 to 9 layers\n");
		goto update_topo;
	}

	pkg_hdr = (const struct ice_pkg_hdr *)buf;
	state = ice_verify_pkg(pkg_hdr, len);
	if (state) {
		ice_debug(hw, ICE_DBG_INIT, "Failed to verify pkg (err: %d)\n",
			  state);
		return -EIO;
	}

	/* Find runtime configuration segment */
	seg = (const struct ice_run_time_cfg_seg *)
	      ice_find_seg_in_pkg(hw, SEGMENT_TYPE_ICE_RUN_TIME_CFG, pkg_hdr);
	if (!seg) {
		ice_debug(hw, ICE_DBG_INIT, "5 layer topology segment is missing\n");
		return -EIO;
	}

	if (le32_to_cpu(seg->buf_table.buf_count) < ICE_MIN_S_COUNT) {
		ice_debug(hw, ICE_DBG_INIT, "5 layer topology segment count(%d) is wrong\n",
			  seg->buf_table.buf_count);
		return -EIO;
	}

	section = ice_pkg_val_buf(seg->buf_table.buf_array);
	if (!section || le32_to_cpu(section->section_entry[0].type) !=
		ICE_SID_TX_5_LAYER_TOPO) {
		ice_debug(hw, ICE_DBG_INIT, "5 layer topology section type is wrong\n");
		return -EIO;
	}

	size = le16_to_cpu(section->section_entry[0].size);
	offset = le16_to_cpu(section->section_entry[0].offset);
	if (size < ICE_MIN_S_SZ || size > ICE_MAX_S_SZ) {
		ice_debug(hw, ICE_DBG_INIT, "5 layer topology section size is wrong\n");
		return -EIO;
	}

	/* Make sure the section fits in the buffer */
	if (offset + size > ICE_PKG_BUF_SIZE) {
		ice_debug(hw, ICE_DBG_INIT, "5 layer topology buffer > 4K\n");
		return -EIO;
	}

	/* Get the new topology buffer, reuse current topo copy mem */
	static_assert(ICE_PKG_BUF_SIZE == ICE_AQ_MAX_BUF_LEN);
	new_topo = topo;
	memcpy(new_topo, (u8 *)section + offset, size);

update_topo:
	/* Acquire global lock to make sure that set topology issued
	 * by one PF.
	 */
	status = ice_acquire_res(hw, ICE_GLOBAL_CFG_LOCK_RES_ID, ICE_RES_WRITE,
				 ICE_GLOBAL_CFG_LOCK_TIMEOUT);
	if (status) {
		ice_debug(hw, ICE_DBG_INIT, "Failed to acquire global lock\n");
		return status;
	}

	/* Check if reset was triggered already. */
	reg = rd32(hw, GLGEN_RSTAT);
	if (reg & GLGEN_RSTAT_DEVSTATE_M) {
		/* Reset is in progress, re-init the HW again */
		ice_debug(hw, ICE_DBG_INIT, "Reset is in progress. Layer topology might be applied already\n");
		ice_check_reset(hw);
		return 0;
	}

	/* Set new topology */
	status = ice_get_set_tx_topo(hw, new_topo, size, NULL, NULL, true);
	if (status) {
		ice_debug(hw, ICE_DBG_INIT, "Failed setting Tx topology\n");
		return status;
	}

	/* New topology is updated, delay 1 second before issuing the CORER */
	msleep(1000);
	ice_reset(hw, ICE_RESET_CORER);
	/* CORER will clear the global lock, so no explicit call
	 * required for release.
	 */

	return 0;
}<|MERGE_RESOLUTION|>--- conflicted
+++ resolved
@@ -31,11 +31,7 @@
  * Verifies various attributes of the package file, including length, format
  * version, and the requirement of at least one segment.
  */
-<<<<<<< HEAD
-static enum ice_ddp_state ice_verify_pkg(struct ice_pkg_hdr *pkg, u32 len)
-=======
 static enum ice_ddp_state ice_verify_pkg(const struct ice_pkg_hdr *pkg, u32 len)
->>>>>>> 2d5404ca
 {
 	u32 seg_count;
 	u32 i;
@@ -123,11 +119,7 @@
  *
  * This helper function validates a buffer's header.
  */
-<<<<<<< HEAD
-static struct ice_buf_hdr *ice_pkg_val_buf(struct ice_buf *buf)
-=======
 static const struct ice_buf_hdr *ice_pkg_val_buf(const struct ice_buf *buf)
->>>>>>> 2d5404ca
 {
 	const struct ice_buf_hdr *hdr;
 	u16 section_count;
@@ -1364,7 +1356,6 @@
 				break;
 
 			try_cnt++;
-<<<<<<< HEAD
 
 			if (try_cnt == 5)
 				break;
@@ -1372,15 +1363,6 @@
 			msleep(20);
 		}
 
-=======
-
-			if (try_cnt == 5)
-				break;
-
-			msleep(20);
-		}
-
->>>>>>> 2d5404ca
 		if (try_cnt)
 			dev_dbg(ice_hw_to_dev(hw),
 				"ice_aq_download_pkg number of retries: %d\n",
@@ -1501,7 +1483,6 @@
 		if (ice_is_signing_seg_type_at_idx(pkg_hdr, i, seg_id,
 						   sign_type))
 			return true;
-<<<<<<< HEAD
 	}
 
 	return false;
@@ -1523,29 +1504,6 @@
 		return ICE_DDP_PKG_ERR;
 	}
 
-=======
-	}
-
-	return false;
-}
-
-/**
- * ice_post_dwnld_pkg_actions - perform post download package actions
- * @hw: pointer to the hardware structure
- */
-static enum ice_ddp_state
-ice_post_dwnld_pkg_actions(struct ice_hw *hw)
-{
-	int status;
-
-	status = ice_set_vlan_mode(hw);
-	if (status) {
-		ice_debug(hw, ICE_DBG_PKG, "Failed to set VLAN mode: err %d\n",
-			  status);
-		return ICE_DDP_PKG_ERR;
-	}
-
->>>>>>> 2d5404ca
 	return ICE_DDP_PKG_SUCCESS;
 }
 
@@ -1842,15 +1800,9 @@
  * success it returns a pointer to the segment header, otherwise it will
  * return NULL.
  */
-<<<<<<< HEAD
-static struct ice_generic_seg_hdr *
-ice_find_seg_in_pkg(struct ice_hw *hw, u32 seg_type,
-		    struct ice_pkg_hdr *pkg_hdr)
-=======
 static const struct ice_generic_seg_hdr *
 ice_find_seg_in_pkg(struct ice_hw *hw, u32 seg_type,
 		    const struct ice_pkg_hdr *pkg_hdr)
->>>>>>> 2d5404ca
 {
 	u32 i;
 
@@ -1900,10 +1852,7 @@
 		seg_id = SEGMENT_TYPE_ICE_E830;
 		break;
 	case ICE_MAC_GENERIC:
-<<<<<<< HEAD
-=======
 	case ICE_MAC_GENERIC_3K_E825:
->>>>>>> 2d5404ca
 	default:
 		seg_id = SEGMENT_TYPE_ICE_E810;
 		break;
@@ -1924,12 +1873,9 @@
 	case ICE_MAC_E830:
 		sign_type = SEGMENT_SIGN_TYPE_RSA3K_SBB;
 		break;
-<<<<<<< HEAD
-=======
 	case ICE_MAC_GENERIC_3K_E825:
 		sign_type = SEGMENT_SIGN_TYPE_RSA3K_E825;
 		break;
->>>>>>> 2d5404ca
 	case ICE_MAC_GENERIC:
 	default:
 		sign_type = SEGMENT_SIGN_TYPE_RSA2K;
@@ -2019,13 +1965,8 @@
  */
 static enum ice_ddp_state ice_get_pkg_info(struct ice_hw *hw)
 {
-<<<<<<< HEAD
-	DEFINE_FLEX(struct ice_aqc_get_pkg_info_resp, pkg_info, pkg_info,
-		    ICE_PKG_CNT);
-=======
 	DEFINE_RAW_FLEX(struct ice_aqc_get_pkg_info_resp, pkg_info, pkg_info,
 			ICE_PKG_CNT);
->>>>>>> 2d5404ca
 	u16 size = __struct_size(pkg_info);
 	u32 i;
 
@@ -2076,13 +2017,8 @@
 					     struct ice_pkg_hdr *ospkg,
 					     struct ice_seg **seg)
 {
-<<<<<<< HEAD
-	DEFINE_FLEX(struct ice_aqc_get_pkg_info_resp, pkg, pkg_info,
-		    ICE_PKG_CNT);
-=======
 	DEFINE_RAW_FLEX(struct ice_aqc_get_pkg_info_resp, pkg, pkg_info,
 			ICE_PKG_CNT);
->>>>>>> 2d5404ca
 	u16 size = __struct_size(pkg);
 	enum ice_ddp_state state;
 	u32 i;
