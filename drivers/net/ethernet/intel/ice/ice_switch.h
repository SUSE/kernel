/* SPDX-License-Identifier: GPL-2.0 */
/* Copyright (c) 2018, Intel Corporation. */

#ifndef _ICE_SWITCH_H_
#define _ICE_SWITCH_H_

#include "ice_common.h"

#define ICE_SW_CFG_MAX_BUF_LEN 2048
#define ICE_DFLT_VSI_INVAL 0xff
<<<<<<< HEAD
#define ICE_FLTR_RX BIT(0)
#define ICE_FLTR_TX BIT(1)
=======
#define ICE_FLTR_RX		BIT(0)
#define ICE_FLTR_TX		BIT(1)
#define ICE_FLTR_TX_ONLY	BIT(2)
>>>>>>> 2d5404ca
#define ICE_VSI_INVAL_ID 0xffff
#define ICE_INVAL_Q_HANDLE 0xFFFF

/* Switch Profile IDs for Profile related switch rules */
#define ICE_PROFID_IPV4_GTPC_TEID			41
#define ICE_PROFID_IPV4_GTPC_NO_TEID			42
#define ICE_PROFID_IPV4_GTPU_TEID			43
#define ICE_PROFID_IPV6_GTPC_TEID			44
#define ICE_PROFID_IPV6_GTPC_NO_TEID			45
#define ICE_PROFID_IPV6_GTPU_TEID			46
#define ICE_PROFID_IPV6_GTPU_IPV6_TCP_INNER		70
#define ICE_PROFID_IPV4_PFCP_NODE			79
#define ICE_PROFID_IPV6_PFCP_SESSION			82

#define ICE_SW_RULE_VSI_LIST_SIZE(s, n)		struct_size((s), vsi, (n))
#define ICE_SW_RULE_RX_TX_HDR_SIZE(s, l)	struct_size((s), hdr_data, (l))
#define ICE_SW_RULE_RX_TX_ETH_HDR_SIZE(s)	\
	ICE_SW_RULE_RX_TX_HDR_SIZE((s), DUMMY_ETH_HDR_LEN)
#define ICE_SW_RULE_RX_TX_NO_HDR_SIZE(s)	\
	ICE_SW_RULE_RX_TX_HDR_SIZE((s), 0)
#define ICE_SW_RULE_LG_ACT_SIZE(s, n)		struct_size((s), act, (n))

#define DUMMY_ETH_HDR_LEN		16

#define ICE_SW_RULE_VSI_LIST_SIZE(s, n)		struct_size((s), vsi, (n))
#define ICE_SW_RULE_RX_TX_HDR_SIZE(s, l)	struct_size((s), hdr_data, (l))
#define ICE_SW_RULE_RX_TX_ETH_HDR_SIZE(s)	\
	ICE_SW_RULE_RX_TX_HDR_SIZE((s), DUMMY_ETH_HDR_LEN)
#define ICE_SW_RULE_RX_TX_NO_HDR_SIZE(s)	\
	ICE_SW_RULE_RX_TX_HDR_SIZE((s), 0)
#define ICE_SW_RULE_LG_ACT_SIZE(s, n)		struct_size((s), act, (n))

#define DUMMY_ETH_HDR_LEN		16

/* VSI context structure for add/get/update/free operations */
struct ice_vsi_ctx {
	u16 vsi_num;
	u16 vsis_allocd;
	u16 vsis_unallocated;
	u16 flags;
	struct ice_aqc_vsi_props info;
	struct ice_sched_vsi_info sched;
	u8 alloc_from_pool;
	u8 vf_num;
	u16 num_lan_q_entries[ICE_MAX_TRAFFIC_CLASS];
	struct ice_q_ctx *lan_q_ctx[ICE_MAX_TRAFFIC_CLASS];
	u16 num_rdma_q_entries[ICE_MAX_TRAFFIC_CLASS];
	struct ice_q_ctx *rdma_q_ctx[ICE_MAX_TRAFFIC_CLASS];
};

/* Switch recipe ID enum values are specific to hardware */
enum ice_sw_lkup_type {
	ICE_SW_LKUP_ETHERTYPE = 0,
	ICE_SW_LKUP_MAC = 1,
	ICE_SW_LKUP_MAC_VLAN = 2,
	ICE_SW_LKUP_PROMISC = 3,
	ICE_SW_LKUP_VLAN = 4,
	ICE_SW_LKUP_DFLT = 5,
	ICE_SW_LKUP_ETHERTYPE_MAC = 8,
	ICE_SW_LKUP_PROMISC_VLAN = 9,
	ICE_SW_LKUP_LAST
};

/* type of filter src ID */
enum ice_src_id {
	ICE_SRC_ID_UNKNOWN = 0,
	ICE_SRC_ID_VSI,
	ICE_SRC_ID_QUEUE,
	ICE_SRC_ID_LPORT,
};

struct ice_fltr_info {
	/* Look up information: how to look up packet */
	enum ice_sw_lkup_type lkup_type;
	/* Forward action: filter action to do after lookup */
	enum ice_sw_fwd_act_type fltr_act;
	/* rule ID returned by firmware once filter rule is created */
	u16 fltr_rule_id;
	u16 flag;

	/* Source VSI for LOOKUP_TX or source port for LOOKUP_RX */
	u16 src;
	enum ice_src_id src_id;

	union {
		struct {
			u8 mac_addr[ETH_ALEN];
		} mac;
		struct {
			u8 mac_addr[ETH_ALEN];
			u16 vlan_id;
		} mac_vlan;
		struct {
			u16 vlan_id;
			u16 tpid;
			u8 tpid_valid;
		} vlan;
		/* Set lkup_type as ICE_SW_LKUP_ETHERTYPE
		 * if just using ethertype as filter. Set lkup_type as
		 * ICE_SW_LKUP_ETHERTYPE_MAC if MAC also needs to be
		 * passed in as filter.
		 */
		struct {
			u16 ethertype;
			u8 mac_addr[ETH_ALEN]; /* optional */
		} ethertype_mac;
	} l_data; /* Make sure to zero out the memory of l_data before using
		   * it or only set the data associated with lookup match
		   * rest everything should be zero
		   */

	/* Depending on filter action */
	union {
		/* queue ID in case of ICE_FWD_TO_Q and starting
		 * queue ID in case of ICE_FWD_TO_QGRP.
		 */
		u16 q_id:11;
		u16 hw_vsi_id:10;
		u16 vsi_list_id:10;
	} fwd_id;

	/* Sw VSI handle */
	u16 vsi_handle;

	/* Set to num_queues if action is ICE_FWD_TO_QGRP. This field
	 * determines the range of queues the packet needs to be forwarded to.
	 * Note that qgrp_size must be set to a power of 2.
	 */
	u8 qgrp_size;

	/* Rule creations populate these indicators basing on the switch type */
	u8 lb_en;	/* Indicate if packet can be looped back */
	u8 lan_en;	/* Indicate if packet can be forwarded to the uplink */
};

struct ice_update_recipe_lkup_idx_params {
	u16 rid;
	u16 fv_idx;
	bool ignore_valid;
	u16 mask;
	bool mask_valid;
	u8 lkup_idx;
};

struct ice_adv_lkup_elem {
	enum ice_protocol_type type;
	union {
		union ice_prot_hdr h_u;	/* Header values */
		/* Used to iterate over the headers */
		u16 h_raw[sizeof(union ice_prot_hdr) / sizeof(u16)];
	};
	union {
		union ice_prot_hdr m_u;	/* Mask of header values to match */
		/* Used to iterate over header mask */
		u16 m_raw[sizeof(union ice_prot_hdr) / sizeof(u16)];
	};
};

struct ice_sw_act_ctrl {
	/* Source VSI for LOOKUP_TX or source port for LOOKUP_RX */
	u16 src;
	u16 flag;
	enum ice_sw_fwd_act_type fltr_act;
	/* Depending on filter action */
	union {
		/* This is a queue ID in case of ICE_FWD_TO_Q and starting
		 * queue ID in case of ICE_FWD_TO_QGRP.
		 */
		u16 q_id:11;
		u16 vsi_id:10;
		u16 hw_vsi_id:10;
		u16 vsi_list_id:10;
	} fwd_id;
	/* software VSI handle */
	u16 vsi_handle;
	u8 qgrp_size;
};

struct ice_rule_query_data {
	/* Recipe ID for which the requested rule was added */
	u16 rid;
	/* Rule ID that was added or is supposed to be removed */
	u16 rule_id;
	/* vsi_handle for which Rule was added or is supposed to be removed */
	u16 vsi_handle;
};

/* This structure allows to pass info about lb_en and lan_en
 * flags to ice_add_adv_rule. Values in act would be used
 * only if act_valid was set to true, otherwise default
 * values would be used.
 */
struct ice_adv_rule_flags_info {
	u32 act;
	u8 act_valid;		/* indicate if flags in act are valid */
};

struct ice_adv_rule_info {
	/* Store metadata values in rule info */
	enum ice_sw_tunnel_type tun_type;
	u16 vlan_type;
	u16 fltr_rule_id;
	u32 priority;
	u16 need_pass_l2:1;
	u16 allow_pass_l2:1;
	u16 src_vsi;
	struct ice_sw_act_ctrl sw_act;
	struct ice_adv_rule_flags_info flags_info;
};

/* A collection of one or more four word recipe */
struct ice_sw_recipe {
	/* For a chained recipe the root recipe is what should be used for
	 * programming rules
	 */
	u8 root_rid;
	u8 recp_created;

	/* Number of extraction words */
	u8 n_ext_words;
	/* Protocol ID and Offset pair (extraction word) to describe the
	 * recipe
	 */
	struct ice_fv_word ext_words[ICE_MAX_CHAIN_WORDS];
	u16 word_masks[ICE_MAX_CHAIN_WORDS];
	u8 fv_idx[ICE_MAX_CHAIN_WORDS];
	u16 fv_mask[ICE_MAX_CHAIN_WORDS];

	/* Bit map specifying the IDs associated with this group of recipe */
	DECLARE_BITMAP(r_bitmap, ICE_MAX_NUM_RECIPES);

	enum ice_sw_tunnel_type tun_type;

	/* List of type ice_fltr_mgmt_list_entry or adv_rule */
	u8 adv_rule;
	struct list_head filt_rules;
	struct list_head filt_replay_rules;

	struct mutex filt_rule_lock;	/* protect filter rule structure */

	/* Profiles this recipe should be associated with */
	struct list_head fv_list;

	/* Profiles this recipe is associated with */
	u8 num_profs, *prof_ids;

	/* Bit map for possible result indexes */
	DECLARE_BITMAP(res_idxs, ICE_MAX_FV_WORDS);

	/* This allows user to specify the recipe priority.
	 * For now, this becomes 'fwd_priority' when recipe
	 * is created, usually recipes can have 'fwd' and 'join'
	 * priority.
	 */
	u8 priority;

	u8 need_pass_l2:1;
	u8 allow_pass_l2:1;
<<<<<<< HEAD

	struct list_head rg_list;
=======
>>>>>>> 2d5404ca

	/* This struct saves the fv_words for a given lookup */
	struct ice_prot_lkup_ext lkup_exts;
};

/* Bookkeeping structure to hold bitmap of VSIs corresponding to VSI list ID */
struct ice_vsi_list_map_info {
	struct list_head list_entry;
	DECLARE_BITMAP(vsi_map, ICE_MAX_VSI);
	u16 vsi_list_id;
	/* counter to track how many rules are reusing this VSI list */
	u16 ref_cnt;
};

struct ice_fltr_list_entry {
	struct list_head list_entry;
	int status;
	struct ice_fltr_info fltr_info;
};

/* This defines an entry in the list that maintains MAC or VLAN membership
 * to HW list mapping, since multiple VSIs can subscribe to the same MAC or
 * VLAN. As an optimization the VSI list should be created only when a
 * second VSI becomes a subscriber to the same MAC address. VSI lists are always
 * used for VLAN membership.
 */
struct ice_fltr_mgmt_list_entry {
	/* back pointer to VSI list ID to VSI list mapping */
	struct ice_vsi_list_map_info *vsi_list_info;
	u16 vsi_count;
#define ICE_INVAL_LG_ACT_INDEX 0xffff
	u16 lg_act_idx;
#define ICE_INVAL_SW_MARKER_ID 0xffff
	u16 sw_marker_id;
	struct list_head list_entry;
	struct ice_fltr_info fltr_info;
#define ICE_INVAL_COUNTER_ID 0xff
	u8 counter_index;
};

struct ice_adv_fltr_mgmt_list_entry {
	struct list_head list_entry;

	struct ice_adv_lkup_elem *lkups;
	struct ice_adv_rule_info rule_info;
	u16 lkups_cnt;
	struct ice_vsi_list_map_info *vsi_list_info;
	u16 vsi_count;
};

enum ice_promisc_flags {
	ICE_PROMISC_UCAST_RX = 0x1,
	ICE_PROMISC_UCAST_TX = 0x2,
	ICE_PROMISC_MCAST_RX = 0x4,
	ICE_PROMISC_MCAST_TX = 0x8,
	ICE_PROMISC_BCAST_RX = 0x10,
	ICE_PROMISC_BCAST_TX = 0x20,
	ICE_PROMISC_VLAN_RX = 0x40,
	ICE_PROMISC_VLAN_TX = 0x80,
};

/* VSI related commands */
int
ice_add_vsi(struct ice_hw *hw, u16 vsi_handle, struct ice_vsi_ctx *vsi_ctx,
	    struct ice_sq_cd *cd);
int
ice_free_vsi(struct ice_hw *hw, u16 vsi_handle, struct ice_vsi_ctx *vsi_ctx,
	     bool keep_vsi_alloc, struct ice_sq_cd *cd);
int
ice_update_vsi(struct ice_hw *hw, u16 vsi_handle, struct ice_vsi_ctx *vsi_ctx,
	       struct ice_sq_cd *cd);
bool ice_is_vsi_valid(struct ice_hw *hw, u16 vsi_handle);
struct ice_vsi_ctx *ice_get_vsi_ctx(struct ice_hw *hw, u16 vsi_handle);
void ice_clear_all_vsi_ctx(struct ice_hw *hw);
/* Switch config */
int ice_get_initial_sw_cfg(struct ice_hw *hw);

int
ice_alloc_res_cntr(struct ice_hw *hw, u8 type, u8 alloc_shared, u16 num_items,
		   u16 *counter_id);
int
ice_free_res_cntr(struct ice_hw *hw, u8 type, u8 alloc_shared, u16 num_items,
		  u16 counter_id);
int ice_share_res(struct ice_hw *hw, u16 type, u8 shared, u16 res_id);

/* Switch/bridge related commands */
void ice_rule_add_tunnel_metadata(struct ice_adv_lkup_elem *lkup);
void ice_rule_add_direction_metadata(struct ice_adv_lkup_elem *lkup);
void ice_rule_add_vlan_metadata(struct ice_adv_lkup_elem *lkup);
void ice_rule_add_src_vsi_metadata(struct ice_adv_lkup_elem *lkup);
int
ice_add_adv_rule(struct ice_hw *hw, struct ice_adv_lkup_elem *lkups,
		 u16 lkups_cnt, struct ice_adv_rule_info *rinfo,
		 struct ice_rule_query_data *added_entry);
int ice_update_sw_rule_bridge_mode(struct ice_hw *hw);
int ice_add_vlan(struct ice_hw *hw, struct list_head *m_list);
int ice_remove_vlan(struct ice_hw *hw, struct list_head *v_list);
int ice_add_mac(struct ice_hw *hw, struct list_head *m_lst);
int ice_remove_mac(struct ice_hw *hw, struct list_head *m_lst);
bool ice_vlan_fltr_exist(struct ice_hw *hw, u16 vlan_id, u16 vsi_handle);
int ice_add_eth_mac(struct ice_hw *hw, struct list_head *em_list);
int ice_remove_eth_mac(struct ice_hw *hw, struct list_head *em_list);
int ice_cfg_rdma_fltr(struct ice_hw *hw, u16 vsi_handle, bool enable);
void ice_remove_vsi_fltr(struct ice_hw *hw, u16 vsi_handle);

/* Promisc/defport setup for VSIs */
int
ice_cfg_dflt_vsi(struct ice_port_info *pi, u16 vsi_handle, bool set,
		 u8 direction);
bool
ice_check_if_dflt_vsi(struct ice_port_info *pi, u16 vsi_handle,
		      bool *rule_exists);

int
ice_set_vsi_promisc(struct ice_hw *hw, u16 vsi_handle, u8 promisc_mask,
		    u16 vid);
int
ice_clear_vsi_promisc(struct ice_hw *hw, u16 vsi_handle, u8 promisc_mask,
		      u16 vid);
int
ice_set_vlan_vsi_promisc(struct ice_hw *hw, u16 vsi_handle, u8 promisc_mask,
			 bool rm_vlan_promisc);

int
ice_rem_adv_rule_by_id(struct ice_hw *hw,
		       struct ice_rule_query_data *remove_entry);

int ice_init_def_sw_recp(struct ice_hw *hw);
u16 ice_get_hw_vsi_num(struct ice_hw *hw, u16 vsi_handle);

int ice_replay_vsi_all_fltr(struct ice_hw *hw, u16 vsi_handle);
void ice_rm_all_sw_replay_rule_info(struct ice_hw *hw);
void ice_fill_eth_hdr(u8 *eth_hdr);

int
ice_aq_sw_rules(struct ice_hw *hw, void *rule_list, u16 rule_list_sz,
		u8 num_rules, enum ice_adminq_opc opc, struct ice_sq_cd *cd);
int
ice_update_recipe_lkup_idx(struct ice_hw *hw,
			   struct ice_update_recipe_lkup_idx_params *params);
void ice_change_proto_id_to_dvm(void);
struct ice_vsi_list_map_info *
ice_find_vsi_list_entry(struct ice_hw *hw, u8 recp_id, u16 vsi_handle,
			u16 *vsi_list_id);
int ice_alloc_recipe(struct ice_hw *hw, u16 *rid);
int ice_aq_get_recipe(struct ice_hw *hw,
		      struct ice_aqc_recipe_data_elem *s_recipe_list,
		      u16 *num_recipes, u16 recipe_root, struct ice_sq_cd *cd);
int ice_aq_add_recipe(struct ice_hw *hw,
		      struct ice_aqc_recipe_data_elem *s_recipe_list,
		      u16 num_recipes, struct ice_sq_cd *cd);
int
ice_aq_get_recipe_to_profile(struct ice_hw *hw, u32 profile_id, u64 *r_assoc,
			     struct ice_sq_cd *cd);
int
ice_aq_map_recipe_to_profile(struct ice_hw *hw, u32 profile_id, u64 r_assoc,
			     struct ice_sq_cd *cd);
<<<<<<< HEAD
=======
void ice_init_chk_recipe_reuse_support(struct ice_hw *hw);
>>>>>>> 2d5404ca

#endif /* _ICE_SWITCH_H_ */<|MERGE_RESOLUTION|>--- conflicted
+++ resolved
@@ -8,14 +8,9 @@
 
 #define ICE_SW_CFG_MAX_BUF_LEN 2048
 #define ICE_DFLT_VSI_INVAL 0xff
-<<<<<<< HEAD
-#define ICE_FLTR_RX BIT(0)
-#define ICE_FLTR_TX BIT(1)
-=======
 #define ICE_FLTR_RX		BIT(0)
 #define ICE_FLTR_TX		BIT(1)
 #define ICE_FLTR_TX_ONLY	BIT(2)
->>>>>>> 2d5404ca
 #define ICE_VSI_INVAL_ID 0xffff
 #define ICE_INVAL_Q_HANDLE 0xFFFF
 
@@ -29,16 +24,6 @@
 #define ICE_PROFID_IPV6_GTPU_IPV6_TCP_INNER		70
 #define ICE_PROFID_IPV4_PFCP_NODE			79
 #define ICE_PROFID_IPV6_PFCP_SESSION			82
-
-#define ICE_SW_RULE_VSI_LIST_SIZE(s, n)		struct_size((s), vsi, (n))
-#define ICE_SW_RULE_RX_TX_HDR_SIZE(s, l)	struct_size((s), hdr_data, (l))
-#define ICE_SW_RULE_RX_TX_ETH_HDR_SIZE(s)	\
-	ICE_SW_RULE_RX_TX_HDR_SIZE((s), DUMMY_ETH_HDR_LEN)
-#define ICE_SW_RULE_RX_TX_NO_HDR_SIZE(s)	\
-	ICE_SW_RULE_RX_TX_HDR_SIZE((s), 0)
-#define ICE_SW_RULE_LG_ACT_SIZE(s, n)		struct_size((s), act, (n))
-
-#define DUMMY_ETH_HDR_LEN		16
 
 #define ICE_SW_RULE_VSI_LIST_SIZE(s, n)		struct_size((s), vsi, (n))
 #define ICE_SW_RULE_RX_TX_HDR_SIZE(s, l)	struct_size((s), hdr_data, (l))
@@ -274,11 +259,6 @@
 
 	u8 need_pass_l2:1;
 	u8 allow_pass_l2:1;
-<<<<<<< HEAD
-
-	struct list_head rg_list;
-=======
->>>>>>> 2d5404ca
 
 	/* This struct saves the fv_words for a given lookup */
 	struct ice_prot_lkup_ext lkup_exts;
@@ -436,9 +416,6 @@
 int
 ice_aq_map_recipe_to_profile(struct ice_hw *hw, u32 profile_id, u64 r_assoc,
 			     struct ice_sq_cd *cd);
-<<<<<<< HEAD
-=======
 void ice_init_chk_recipe_reuse_support(struct ice_hw *hw);
->>>>>>> 2d5404ca
 
 #endif /* _ICE_SWITCH_H_ */