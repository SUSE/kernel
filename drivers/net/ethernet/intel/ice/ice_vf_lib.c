// SPDX-License-Identifier: GPL-2.0
/* Copyright (C) 2022, Intel Corporation. */

#include "ice_vf_lib_private.h"
#include "ice.h"
#include "ice_lib.h"
#include "ice_fltr.h"
#include "ice_virtchnl_allowlist.h"

/* Public functions which may be accessed by all driver files */

/**
 * ice_get_vf_by_id - Get pointer to VF by ID
 * @pf: the PF private structure
 * @vf_id: the VF ID to locate
 *
 * Locate and return a pointer to the VF structure associated with a given ID.
 * Returns NULL if the ID does not have a valid VF structure associated with
 * it.
 *
 * This function takes a reference to the VF, which must be released by
 * calling ice_put_vf() once the caller is finished accessing the VF structure
 * returned.
 */
struct ice_vf *ice_get_vf_by_id(struct ice_pf *pf, u16 vf_id)
{
	struct ice_vf *vf;

	rcu_read_lock();
	hash_for_each_possible_rcu(pf->vfs.table, vf, entry, vf_id) {
		if (vf->vf_id == vf_id) {
			struct ice_vf *found;

			if (kref_get_unless_zero(&vf->refcnt))
				found = vf;
			else
				found = NULL;

			rcu_read_unlock();
			return found;
		}
	}
	rcu_read_unlock();

	return NULL;
}

/**
 * ice_release_vf - Release VF associated with a refcount
 * @ref: the kref decremented to zero
 *
 * Callback function for kref_put to release a VF once its reference count has
 * hit zero.
 */
static void ice_release_vf(struct kref *ref)
{
	struct ice_vf *vf = container_of(ref, struct ice_vf, refcnt);

	pci_dev_put(vf->vfdev);

	vf->vf_ops->free(vf);
}

/**
 * ice_put_vf - Release a reference to a VF
 * @vf: the VF structure to decrease reference count on
 *
 * Decrease the reference count for a VF, and free the entry if it is no
 * longer in use.
 *
 * This must be called after ice_get_vf_by_id() once the reference to the VF
 * structure is no longer used. Otherwise, the VF structure will never be
 * freed.
 */
void ice_put_vf(struct ice_vf *vf)
{
	kref_put(&vf->refcnt, ice_release_vf);
}

/**
 * ice_has_vfs - Return true if the PF has any associated VFs
 * @pf: the PF private structure
 *
 * Return whether or not the PF has any allocated VFs.
 *
 * Note that this function only guarantees that there are no VFs at the point
 * of calling it. It does not guarantee that no more VFs will be added.
 */
bool ice_has_vfs(struct ice_pf *pf)
{
	/* A simple check that the hash table is not empty does not require
	 * the mutex or rcu_read_lock.
	 */
	return !hash_empty(pf->vfs.table);
}

/**
 * ice_get_num_vfs - Get number of allocated VFs
 * @pf: the PF private structure
 *
 * Return the total number of allocated VFs. NOTE: VF IDs are not guaranteed
 * to be contiguous. Do not assume that a VF ID is guaranteed to be less than
 * the output of this function.
 */
u16 ice_get_num_vfs(struct ice_pf *pf)
{
	struct ice_vf *vf;
	unsigned int bkt;
	u16 num_vfs = 0;

	rcu_read_lock();
	ice_for_each_vf_rcu(pf, bkt, vf)
		num_vfs++;
	rcu_read_unlock();

	return num_vfs;
}

/**
 * ice_get_vf_vsi - get VF's VSI based on the stored index
 * @vf: VF used to get VSI
 */
struct ice_vsi *ice_get_vf_vsi(struct ice_vf *vf)
{
	if (vf->lan_vsi_idx == ICE_NO_VSI)
		return NULL;

	return vf->pf->vsi[vf->lan_vsi_idx];
}

/**
 * ice_is_vf_disabled
 * @vf: pointer to the VF info
 *
 * If the PF has been disabled, there is no need resetting VF until PF is
 * active again. Similarly, if the VF has been disabled, this means something
 * else is resetting the VF, so we shouldn't continue.
 *
 * Returns true if the caller should consider the VF as disabled whether
 * because that single VF is explicitly disabled or because the PF is
 * currently disabled.
 */
bool ice_is_vf_disabled(struct ice_vf *vf)
{
	struct ice_pf *pf = vf->pf;

	return (test_bit(ICE_VF_DIS, pf->state) ||
		test_bit(ICE_VF_STATE_DIS, vf->vf_states));
}

/**
 * ice_wait_on_vf_reset - poll to make sure a given VF is ready after reset
 * @vf: The VF being resseting
 *
 * The max poll time is about ~800ms, which is about the maximum time it takes
 * for a VF to be reset and/or a VF driver to be removed.
 */
static void ice_wait_on_vf_reset(struct ice_vf *vf)
{
	int i;

	for (i = 0; i < ICE_MAX_VF_RESET_TRIES; i++) {
		if (test_bit(ICE_VF_STATE_INIT, vf->vf_states))
			break;
		msleep(ICE_MAX_VF_RESET_SLEEP_MS);
	}
}

/**
 * ice_check_vf_ready_for_cfg - check if VF is ready to be configured/queried
 * @vf: VF to check if it's ready to be configured/queried
 *
 * The purpose of this function is to make sure the VF is not in reset, not
 * disabled, and initialized so it can be configured and/or queried by a host
 * administrator.
 */
int ice_check_vf_ready_for_cfg(struct ice_vf *vf)
{
	ice_wait_on_vf_reset(vf);

	if (ice_is_vf_disabled(vf))
		return -EINVAL;

	if (ice_check_vf_init(vf))
		return -EBUSY;

	return 0;
}

/**
 * ice_trigger_vf_reset - Reset a VF on HW
 * @vf: pointer to the VF structure
 * @is_vflr: true if VFLR was issued, false if not
 * @is_pfr: true if the reset was triggered due to a previous PFR
 *
 * Trigger hardware to start a reset for a particular VF. Expects the caller
 * to wait the proper amount of time to allow hardware to reset the VF before
 * it cleans up and restores VF functionality.
 */
static void ice_trigger_vf_reset(struct ice_vf *vf, bool is_vflr, bool is_pfr)
{
	/* Inform VF that it is no longer active, as a warning */
	clear_bit(ICE_VF_STATE_ACTIVE, vf->vf_states);

	/* Disable VF's configuration API during reset. The flag is re-enabled
	 * when it's safe again to access VF's VSI.
	 */
	clear_bit(ICE_VF_STATE_INIT, vf->vf_states);

	/* VF_MBX_ARQLEN and VF_MBX_ATQLEN are cleared by PFR, so the driver
	 * needs to clear them in the case of VFR/VFLR. If this is done for
	 * PFR, it can mess up VF resets because the VF driver may already
	 * have started cleanup by the time we get here.
	 */
	if (!is_pfr)
		vf->vf_ops->clear_mbx_register(vf);

	vf->vf_ops->trigger_reset_register(vf, is_vflr);
}

static void ice_vf_clear_counters(struct ice_vf *vf)
{
	struct ice_vsi *vsi = ice_get_vf_vsi(vf);

	if (vsi)
		vsi->num_vlan = 0;

	vf->num_mac = 0;
	memset(&vf->mdd_tx_events, 0, sizeof(vf->mdd_tx_events));
	memset(&vf->mdd_rx_events, 0, sizeof(vf->mdd_rx_events));
}

/**
 * ice_vf_pre_vsi_rebuild - tasks to be done prior to VSI rebuild
 * @vf: VF to perform pre VSI rebuild tasks
 *
 * These tasks are items that don't need to be amortized since they are most
 * likely called in a for loop with all VF(s) in the reset_all_vfs() case.
 */
static void ice_vf_pre_vsi_rebuild(struct ice_vf *vf)
{
	/* Close any IRQ mapping now */
	if (vf->vf_ops->irq_close)
		vf->vf_ops->irq_close(vf);

	ice_vf_clear_counters(vf);
	vf->vf_ops->clear_reset_trigger(vf);
}

/**
 * ice_vf_reconfig_vsi - Reconfigure a VF VSI with the device
 * @vf: VF to reconfigure the VSI for
 *
 * This is called when a single VF is being reset (i.e. VVF, VFLR, host VF
 * configuration change, etc).
 *
 * It brings the VSI down and then reconfigures it with the hardware.
 */
static int ice_vf_reconfig_vsi(struct ice_vf *vf)
{
	struct ice_vsi *vsi = ice_get_vf_vsi(vf);
<<<<<<< HEAD
	struct ice_vsi_cfg_params params = {};
=======
>>>>>>> 2d5404ca
	struct ice_pf *pf = vf->pf;
	int err;

	if (WARN_ON(!vsi))
		return -EINVAL;

<<<<<<< HEAD
	params = ice_vsi_to_params(vsi);
	params.flags = ICE_VSI_FLAG_NO_INIT;

	ice_vsi_decfg(vsi);
	ice_fltr_remove_all(vsi);

	err = ice_vsi_cfg(vsi, &params);
=======
	vsi->flags = ICE_VSI_FLAG_NO_INIT;

	ice_vsi_decfg(vsi);
	ice_fltr_remove_all(vsi);

	err = ice_vsi_cfg(vsi);
>>>>>>> 2d5404ca
	if (err) {
		dev_err(ice_pf_to_dev(pf),
			"Failed to reconfigure the VF%u's VSI, error %d\n",
			vf->vf_id, err);
		return err;
	}

	/* Update the lan_vsi_num field since it might have been changed. The
	 * PF lan_vsi_idx number remains the same so we don't need to change
	 * that.
	 */
	vf->lan_vsi_num = vsi->vsi_num;

	return 0;
}

/**
 * ice_vf_rebuild_vsi - rebuild the VF's VSI
 * @vf: VF to rebuild the VSI for
 *
 * This is only called when all VF(s) are being reset (i.e. PCIe Reset on the
 * host, PFR, CORER, etc.).
 *
 * It reprograms the VSI configuration back into hardware.
 */
static int ice_vf_rebuild_vsi(struct ice_vf *vf)
{
	struct ice_vsi *vsi = ice_get_vf_vsi(vf);
	struct ice_pf *pf = vf->pf;

	if (WARN_ON(!vsi))
		return -EINVAL;

	if (ice_vsi_rebuild(vsi, ICE_VSI_FLAG_INIT)) {
		dev_err(ice_pf_to_dev(pf), "failed to rebuild VF %d VSI\n",
			vf->vf_id);
		return -EIO;
	}
	/* vsi->idx will remain the same in this case so don't update
	 * vf->lan_vsi_idx
	 */
	vsi->vsi_num = ice_get_hw_vsi_num(&pf->hw, vsi->idx);

	return 0;
}

/**
 * ice_vf_rebuild_host_vlan_cfg - add VLAN 0 filter or rebuild the Port VLAN
 * @vf: VF to add MAC filters for
 * @vsi: Pointer to VSI
 *
 * Called after a VF VSI has been re-added/rebuilt during reset. The PF driver
 * always re-adds either a VLAN 0 or port VLAN based filter after reset.
 */
static int ice_vf_rebuild_host_vlan_cfg(struct ice_vf *vf, struct ice_vsi *vsi)
{
	struct ice_vsi_vlan_ops *vlan_ops = ice_get_compat_vsi_vlan_ops(vsi);
	struct device *dev = ice_pf_to_dev(vf->pf);
	int err;

	if (ice_vf_is_port_vlan_ena(vf)) {
		err = vlan_ops->set_port_vlan(vsi, &vf->port_vlan_info);
		if (err) {
			dev_err(dev, "failed to configure port VLAN via VSI parameters for VF %u, error %d\n",
				vf->vf_id, err);
			return err;
		}

		err = vlan_ops->add_vlan(vsi, &vf->port_vlan_info);
	} else {
		/* clear possible previous port vlan config */
		err = ice_vsi_clear_port_vlan(vsi);
		if (err) {
			dev_err(dev, "failed to clear port VLAN via VSI parameters for VF %u, error %d\n",
				vf->vf_id, err);
			return err;
		}
		err = ice_vsi_add_vlan_zero(vsi);
	}

	if (err) {
		dev_err(dev, "failed to add VLAN %u filter for VF %u during VF rebuild, error %d\n",
			ice_vf_is_port_vlan_ena(vf) ?
			ice_vf_get_port_vlan_id(vf) : 0, vf->vf_id, err);
		return err;
	}

	err = vlan_ops->ena_rx_filtering(vsi);
	if (err)
		dev_warn(dev, "failed to enable Rx VLAN filtering for VF %d VSI %d during VF rebuild, error %d\n",
			 vf->vf_id, vsi->idx, err);

	return 0;
}

/**
 * ice_vf_rebuild_host_tx_rate_cfg - re-apply the Tx rate limiting configuration
 * @vf: VF to re-apply the configuration for
 *
 * Called after a VF VSI has been re-added/rebuild during reset. The PF driver
 * needs to re-apply the host configured Tx rate limiting configuration.
 */
static int ice_vf_rebuild_host_tx_rate_cfg(struct ice_vf *vf)
{
	struct device *dev = ice_pf_to_dev(vf->pf);
	struct ice_vsi *vsi = ice_get_vf_vsi(vf);
	int err;

	if (WARN_ON(!vsi))
		return -EINVAL;

	if (vf->min_tx_rate) {
		err = ice_set_min_bw_limit(vsi, (u64)vf->min_tx_rate * 1000);
		if (err) {
			dev_err(dev, "failed to set min Tx rate to %d Mbps for VF %u, error %d\n",
				vf->min_tx_rate, vf->vf_id, err);
			return err;
		}
	}

	if (vf->max_tx_rate) {
		err = ice_set_max_bw_limit(vsi, (u64)vf->max_tx_rate * 1000);
		if (err) {
			dev_err(dev, "failed to set max Tx rate to %d Mbps for VF %u, error %d\n",
				vf->max_tx_rate, vf->vf_id, err);
			return err;
		}
	}

	return 0;
}

/**
 * ice_vf_set_host_trust_cfg - set trust setting based on pre-reset value
 * @vf: VF to configure trust setting for
 */
static void ice_vf_set_host_trust_cfg(struct ice_vf *vf)
{
	assign_bit(ICE_VIRTCHNL_VF_CAP_PRIVILEGE, &vf->vf_caps, vf->trusted);
}

/**
 * ice_vf_rebuild_host_mac_cfg - add broadcast and the VF's perm_addr/LAA
 * @vf: VF to add MAC filters for
 *
 * Called after a VF VSI has been re-added/rebuilt during reset. The PF driver
 * always re-adds a broadcast filter and the VF's perm_addr/LAA after reset.
 */
static int ice_vf_rebuild_host_mac_cfg(struct ice_vf *vf)
{
	struct device *dev = ice_pf_to_dev(vf->pf);
	struct ice_vsi *vsi = ice_get_vf_vsi(vf);
	u8 broadcast[ETH_ALEN];
	int status;

	if (WARN_ON(!vsi))
		return -EINVAL;

	if (ice_is_eswitch_mode_switchdev(vf->pf))
		return 0;

	eth_broadcast_addr(broadcast);
	status = ice_fltr_add_mac(vsi, broadcast, ICE_FWD_TO_VSI);
	if (status) {
		dev_err(dev, "failed to add broadcast MAC filter for VF %u, error %d\n",
			vf->vf_id, status);
		return status;
	}

	vf->num_mac++;

	if (is_valid_ether_addr(vf->hw_lan_addr)) {
		status = ice_fltr_add_mac(vsi, vf->hw_lan_addr,
					  ICE_FWD_TO_VSI);
		if (status) {
			dev_err(dev, "failed to add default unicast MAC filter %pM for VF %u, error %d\n",
				&vf->hw_lan_addr[0], vf->vf_id,
				status);
			return status;
		}
		vf->num_mac++;

		ether_addr_copy(vf->dev_lan_addr, vf->hw_lan_addr);
	}

	return 0;
}

/**
 * ice_vf_rebuild_aggregator_node_cfg - rebuild aggregator node config
 * @vsi: Pointer to VSI
 *
 * This function moves VSI into corresponding scheduler aggregator node
 * based on cached value of "aggregator node info" per VSI
 */
static void ice_vf_rebuild_aggregator_node_cfg(struct ice_vsi *vsi)
{
	struct ice_pf *pf = vsi->back;
	struct device *dev;
	int status;

	if (!vsi->agg_node)
		return;

	dev = ice_pf_to_dev(pf);
	if (vsi->agg_node->num_vsis == ICE_MAX_VSIS_IN_AGG_NODE) {
		dev_dbg(dev,
			"agg_id %u already has reached max_num_vsis %u\n",
			vsi->agg_node->agg_id, vsi->agg_node->num_vsis);
		return;
	}

	status = ice_move_vsi_to_agg(pf->hw.port_info, vsi->agg_node->agg_id,
				     vsi->idx, vsi->tc_cfg.ena_tc);
	if (status)
		dev_dbg(dev, "unable to move VSI idx %u into aggregator %u node",
			vsi->idx, vsi->agg_node->agg_id);
	else
		vsi->agg_node->num_vsis++;
}

/**
 * ice_vf_rebuild_host_cfg - host admin configuration is persistent across reset
 * @vf: VF to rebuild host configuration on
 */
static void ice_vf_rebuild_host_cfg(struct ice_vf *vf)
{
	struct device *dev = ice_pf_to_dev(vf->pf);
	struct ice_vsi *vsi = ice_get_vf_vsi(vf);

	if (WARN_ON(!vsi))
		return;

	ice_vf_set_host_trust_cfg(vf);

	if (ice_vf_rebuild_host_mac_cfg(vf))
		dev_err(dev, "failed to rebuild default MAC configuration for VF %d\n",
			vf->vf_id);

	if (ice_vf_rebuild_host_vlan_cfg(vf, vsi))
		dev_err(dev, "failed to rebuild VLAN configuration for VF %u\n",
			vf->vf_id);

	if (ice_vf_rebuild_host_tx_rate_cfg(vf))
		dev_err(dev, "failed to rebuild Tx rate limiting configuration for VF %u\n",
			vf->vf_id);

	if (ice_vsi_apply_spoofchk(vsi, vf->spoofchk))
		dev_err(dev, "failed to rebuild spoofchk configuration for VF %d\n",
			vf->vf_id);

	/* rebuild aggregator node config for main VF VSI */
	ice_vf_rebuild_aggregator_node_cfg(vsi);
}

/**
 * ice_set_vf_state_qs_dis - Set VF queues state to disabled
 * @vf: pointer to the VF structure
 */
static void ice_set_vf_state_qs_dis(struct ice_vf *vf)
{
	/* Clear Rx/Tx enabled queues flag */
	bitmap_zero(vf->txq_ena, ICE_MAX_RSS_QS_PER_VF);
	bitmap_zero(vf->rxq_ena, ICE_MAX_RSS_QS_PER_VF);
	clear_bit(ICE_VF_STATE_QS_ENA, vf->vf_states);
}

/**
 * ice_vf_set_initialized - VF is ready for VIRTCHNL communication
 * @vf: VF to set in initialized state
 *
 * After this function the VF will be ready to receive/handle the
 * VIRTCHNL_OP_GET_VF_RESOURCES message
 */
static void ice_vf_set_initialized(struct ice_vf *vf)
{
	ice_set_vf_state_qs_dis(vf);
	clear_bit(ICE_VF_STATE_MC_PROMISC, vf->vf_states);
	clear_bit(ICE_VF_STATE_UC_PROMISC, vf->vf_states);
	clear_bit(ICE_VF_STATE_DIS, vf->vf_states);
	set_bit(ICE_VF_STATE_INIT, vf->vf_states);
	memset(&vf->vlan_v2_caps, 0, sizeof(vf->vlan_v2_caps));
}

/**
 * ice_vf_post_vsi_rebuild - Reset tasks that occur after VSI rebuild
 * @vf: the VF being reset
 *
 * Perform reset tasks which must occur after the VSI has been re-created or
 * rebuilt during a VF reset.
 */
static void ice_vf_post_vsi_rebuild(struct ice_vf *vf)
{
	ice_vf_rebuild_host_cfg(vf);
	ice_vf_set_initialized(vf);

	vf->vf_ops->post_vsi_rebuild(vf);
}

/**
 * ice_is_any_vf_in_unicast_promisc - check if any VF(s)
 * are in unicast promiscuous mode
 * @pf: PF structure for accessing VF(s)
 *
 * Return false if no VF(s) are in unicast promiscuous mode,
 * else return true
 */
bool ice_is_any_vf_in_unicast_promisc(struct ice_pf *pf)
{
	bool is_vf_promisc = false;
	struct ice_vf *vf;
	unsigned int bkt;

	rcu_read_lock();
	ice_for_each_vf_rcu(pf, bkt, vf) {
		/* found a VF that has promiscuous mode configured */
		if (test_bit(ICE_VF_STATE_UC_PROMISC, vf->vf_states)) {
			is_vf_promisc = true;
			break;
		}
	}
	rcu_read_unlock();

	return is_vf_promisc;
}

/**
 * ice_vf_get_promisc_masks - Calculate masks for promiscuous modes
 * @vf: the VF pointer
 * @vsi: the VSI to configure
 * @ucast_m: promiscuous mask to apply to unicast
 * @mcast_m: promiscuous mask to apply to multicast
 *
 * Decide which mask should be used for unicast and multicast filter,
 * based on presence of VLANs
 */
void
ice_vf_get_promisc_masks(struct ice_vf *vf, struct ice_vsi *vsi,
			 u8 *ucast_m, u8 *mcast_m)
{
	if (ice_vf_is_port_vlan_ena(vf) ||
	    ice_vsi_has_non_zero_vlans(vsi)) {
		*mcast_m = ICE_MCAST_VLAN_PROMISC_BITS;
		*ucast_m = ICE_UCAST_VLAN_PROMISC_BITS;
	} else {
		*mcast_m = ICE_MCAST_PROMISC_BITS;
		*ucast_m = ICE_UCAST_PROMISC_BITS;
	}
}

/**
 * ice_vf_clear_all_promisc_modes - Clear promisc/allmulticast on VF VSI
 * @vf: the VF pointer
 * @vsi: the VSI to configure
 *
 * Clear all promiscuous/allmulticast filters for a VF
 */
static int
ice_vf_clear_all_promisc_modes(struct ice_vf *vf, struct ice_vsi *vsi)
{
	struct ice_pf *pf = vf->pf;
	u8 ucast_m, mcast_m;
	int ret = 0;

	ice_vf_get_promisc_masks(vf, vsi, &ucast_m, &mcast_m);
	if (test_bit(ICE_VF_STATE_UC_PROMISC, vf->vf_states)) {
		if (!test_bit(ICE_FLAG_VF_TRUE_PROMISC_ENA, pf->flags)) {
			if (ice_is_dflt_vsi_in_use(vsi->port_info))
				ret = ice_clear_dflt_vsi(vsi);
		} else {
			ret = ice_vf_clear_vsi_promisc(vf, vsi, ucast_m);
		}

		if (ret) {
			dev_err(ice_pf_to_dev(vf->pf), "Disabling promiscuous mode failed\n");
		} else {
			clear_bit(ICE_VF_STATE_UC_PROMISC, vf->vf_states);
			dev_info(ice_pf_to_dev(vf->pf), "Disabling promiscuous mode succeeded\n");
		}
	}

	if (test_bit(ICE_VF_STATE_MC_PROMISC, vf->vf_states)) {
		ret = ice_vf_clear_vsi_promisc(vf, vsi, mcast_m);
		if (ret) {
			dev_err(ice_pf_to_dev(vf->pf), "Disabling allmulticast mode failed\n");
		} else {
			clear_bit(ICE_VF_STATE_MC_PROMISC, vf->vf_states);
			dev_info(ice_pf_to_dev(vf->pf), "Disabling allmulticast mode succeeded\n");
		}
	}
	return ret;
}

/**
 * ice_vf_set_vsi_promisc - Enable promiscuous mode for a VF VSI
 * @vf: the VF to configure
 * @vsi: the VF's VSI
 * @promisc_m: the promiscuous mode to enable
 */
int
ice_vf_set_vsi_promisc(struct ice_vf *vf, struct ice_vsi *vsi, u8 promisc_m)
{
	struct ice_hw *hw = &vsi->back->hw;
	int status;

	if (ice_vf_is_port_vlan_ena(vf))
		status = ice_fltr_set_vsi_promisc(hw, vsi->idx, promisc_m,
						  ice_vf_get_port_vlan_id(vf));
	else if (ice_vsi_has_non_zero_vlans(vsi))
		status = ice_fltr_set_vlan_vsi_promisc(hw, vsi, promisc_m);
	else
		status = ice_fltr_set_vsi_promisc(hw, vsi->idx, promisc_m, 0);

	if (status && status != -EEXIST) {
		dev_err(ice_pf_to_dev(vsi->back), "enable Tx/Rx filter promiscuous mode on VF-%u failed, error: %d\n",
			vf->vf_id, status);
		return status;
	}

	return 0;
}

/**
 * ice_vf_clear_vsi_promisc - Disable promiscuous mode for a VF VSI
 * @vf: the VF to configure
 * @vsi: the VF's VSI
 * @promisc_m: the promiscuous mode to disable
 */
int
ice_vf_clear_vsi_promisc(struct ice_vf *vf, struct ice_vsi *vsi, u8 promisc_m)
{
	struct ice_hw *hw = &vsi->back->hw;
	int status;

	if (ice_vf_is_port_vlan_ena(vf))
		status = ice_fltr_clear_vsi_promisc(hw, vsi->idx, promisc_m,
						    ice_vf_get_port_vlan_id(vf));
	else if (ice_vsi_has_non_zero_vlans(vsi))
		status = ice_fltr_clear_vlan_vsi_promisc(hw, vsi, promisc_m);
	else
		status = ice_fltr_clear_vsi_promisc(hw, vsi->idx, promisc_m, 0);

	if (status && status != -ENOENT) {
		dev_err(ice_pf_to_dev(vsi->back), "disable Tx/Rx filter promiscuous mode on VF-%u failed, error: %d\n",
			vf->vf_id, status);
		return status;
	}

	return 0;
}

/**
 * ice_reset_all_vfs - reset all allocated VFs in one go
 * @pf: pointer to the PF structure
 *
 * Reset all VFs at once, in response to a PF or other device reset.
 *
 * First, tell the hardware to reset each VF, then do all the waiting in one
 * chunk, and finally finish restoring each VF after the wait. This is useful
 * during PF routines which need to reset all VFs, as otherwise it must perform
 * these resets in a serialized fashion.
 */
void ice_reset_all_vfs(struct ice_pf *pf)
{
	struct device *dev = ice_pf_to_dev(pf);
	struct ice_hw *hw = &pf->hw;
	struct ice_vf *vf;
	unsigned int bkt;

	/* If we don't have any VFs, then there is nothing to reset */
	if (!ice_has_vfs(pf))
		return;

	mutex_lock(&pf->vfs.table_lock);

	/* clear all malicious info if the VFs are getting reset */
	ice_for_each_vf(pf, bkt, vf)
		ice_mbx_clear_malvf(&vf->mbx_info);

	/* If VFs have been disabled, there is no need to reset */
	if (test_and_set_bit(ICE_VF_DIS, pf->state)) {
		mutex_unlock(&pf->vfs.table_lock);
		return;
	}

	/* Begin reset on all VFs at once */
	ice_for_each_vf(pf, bkt, vf)
		ice_trigger_vf_reset(vf, true, true);

	/* HW requires some time to make sure it can flush the FIFO for a VF
	 * when it resets it. Now that we've triggered all of the VFs, iterate
	 * the table again and wait for each VF to complete.
	 */
	ice_for_each_vf(pf, bkt, vf) {
		if (!vf->vf_ops->poll_reset_status(vf)) {
			/* Display a warning if at least one VF didn't manage
			 * to reset in time, but continue on with the
			 * operation.
			 */
			dev_warn(dev, "VF %u reset check timeout\n", vf->vf_id);
			break;
		}
	}

	/* free VF resources to begin resetting the VSI state */
	ice_for_each_vf(pf, bkt, vf) {
		mutex_lock(&vf->cfg_lock);

<<<<<<< HEAD
		ice_eswitch_detach(pf, vf);
=======
		ice_eswitch_detach_vf(pf, vf);
>>>>>>> 2d5404ca
		vf->driver_caps = 0;
		ice_vc_set_default_allowlist(vf);

		ice_vf_fdir_exit(vf);
		ice_vf_fdir_init(vf);
		/* clean VF control VSI when resetting VFs since it should be
		 * setup only when VF creates its first FDIR rule.
		 */
		if (vf->ctrl_vsi_idx != ICE_NO_VSI)
			ice_vf_ctrl_invalidate_vsi(vf);

		ice_vf_pre_vsi_rebuild(vf);
		ice_vf_rebuild_vsi(vf);
		ice_vf_post_vsi_rebuild(vf);

<<<<<<< HEAD
		ice_eswitch_attach(pf, vf);
=======
		ice_eswitch_attach_vf(pf, vf);
>>>>>>> 2d5404ca

		mutex_unlock(&vf->cfg_lock);
	}

	ice_flush(hw);
	clear_bit(ICE_VF_DIS, pf->state);

	mutex_unlock(&pf->vfs.table_lock);
}

/**
 * ice_notify_vf_reset - Notify VF of a reset event
 * @vf: pointer to the VF structure
 */
static void ice_notify_vf_reset(struct ice_vf *vf)
{
	struct ice_hw *hw = &vf->pf->hw;
	struct virtchnl_pf_event pfe;

	/* Bail out if VF is in disabled state, neither initialized, nor active
	 * state - otherwise proceed with notifications
	 */
	if ((!test_bit(ICE_VF_STATE_INIT, vf->vf_states) &&
	     !test_bit(ICE_VF_STATE_ACTIVE, vf->vf_states)) ||
	    test_bit(ICE_VF_STATE_DIS, vf->vf_states))
		return;

	pfe.event = VIRTCHNL_EVENT_RESET_IMPENDING;
	pfe.severity = PF_EVENT_SEVERITY_CERTAIN_DOOM;
	ice_aq_send_msg_to_vf(hw, vf->vf_id, VIRTCHNL_OP_EVENT,
			      VIRTCHNL_STATUS_SUCCESS, (u8 *)&pfe, sizeof(pfe),
			      NULL);
}

/**
 * ice_reset_vf - Reset a particular VF
 * @vf: pointer to the VF structure
 * @flags: flags controlling behavior of the reset
 *
 * Flags:
 *   ICE_VF_RESET_VFLR - Indicates a reset is due to VFLR event
 *   ICE_VF_RESET_NOTIFY - Send VF a notification prior to reset
 *   ICE_VF_RESET_LOCK - Acquire VF cfg_lock before resetting
 *
 * Returns 0 if the VF is currently in reset, if resets are disabled, or if
 * the VF resets successfully. Returns an error code if the VF fails to
 * rebuild.
 */
int ice_reset_vf(struct ice_vf *vf, u32 flags)
{
	struct ice_pf *pf = vf->pf;
	struct ice_lag *lag;
	struct ice_vsi *vsi;
	u8 act_prt, pri_prt;
	struct device *dev;
	int err = 0;
	bool rsd;

	dev = ice_pf_to_dev(pf);
	act_prt = ICE_LAG_INVALID_PORT;
	pri_prt = pf->hw.port_info->lport;

	if (flags & ICE_VF_RESET_NOTIFY)
		ice_notify_vf_reset(vf);

	if (test_bit(ICE_VF_RESETS_DISABLED, pf->state)) {
		dev_dbg(dev, "Trying to reset VF %d, but all VF resets are disabled\n",
			vf->vf_id);
		return 0;
	}

	if (flags & ICE_VF_RESET_LOCK)
		mutex_lock(&vf->cfg_lock);
	else
		lockdep_assert_held(&vf->cfg_lock);

	lag = pf->lag;
	mutex_lock(&pf->lag_mutex);
	if (lag && lag->bonded && lag->primary) {
		act_prt = lag->active_port;
		if (act_prt != pri_prt && act_prt != ICE_LAG_INVALID_PORT &&
		    lag->upper_netdev)
			ice_lag_move_vf_nodes_cfg(lag, act_prt, pri_prt);
		else
			act_prt = ICE_LAG_INVALID_PORT;
	}

	if (ice_is_vf_disabled(vf)) {
		vsi = ice_get_vf_vsi(vf);
		if (!vsi) {
			dev_dbg(dev, "VF is already removed\n");
			err = -EINVAL;
			goto out_unlock;
		}
		ice_vsi_stop_lan_tx_rings(vsi, ICE_NO_RESET, vf->vf_id);

		if (ice_vsi_is_rx_queue_active(vsi))
			ice_vsi_stop_all_rx_rings(vsi);

		dev_dbg(dev, "VF is already disabled, there is no need for resetting it, telling VM, all is fine %d\n",
			vf->vf_id);
		goto out_unlock;
	}

	/* Set VF disable bit state here, before triggering reset */
	set_bit(ICE_VF_STATE_DIS, vf->vf_states);
	ice_trigger_vf_reset(vf, flags & ICE_VF_RESET_VFLR, false);

	vsi = ice_get_vf_vsi(vf);
	if (WARN_ON(!vsi)) {
		err = -EIO;
		goto out_unlock;
	}

	ice_dis_vf_qs(vf);

	/* Call Disable LAN Tx queue AQ whether or not queues are
	 * enabled. This is needed for successful completion of VFR.
	 */
	ice_dis_vsi_txq(vsi->port_info, vsi->idx, 0, 0, NULL, NULL,
			NULL, vf->vf_ops->reset_type, vf->vf_id, NULL);

	/* poll VPGEN_VFRSTAT reg to make sure
	 * that reset is complete
	 */
	rsd = vf->vf_ops->poll_reset_status(vf);

	/* Display a warning if VF didn't manage to reset in time, but need to
	 * continue on with the operation.
	 */
	if (!rsd)
		dev_warn(dev, "VF reset check timeout on VF %d\n", vf->vf_id);

	vf->driver_caps = 0;
	ice_vc_set_default_allowlist(vf);

	/* disable promiscuous modes in case they were enabled
	 * ignore any error if disabling process failed
	 */
	ice_vf_clear_all_promisc_modes(vf, vsi);

	ice_vf_fdir_exit(vf);
	ice_vf_fdir_init(vf);
	/* clean VF control VSI when resetting VF since it should be setup
	 * only when VF creates its first FDIR rule.
	 */
	if (vf->ctrl_vsi_idx != ICE_NO_VSI)
		ice_vf_ctrl_vsi_release(vf);

	ice_vf_pre_vsi_rebuild(vf);

	if (ice_vf_reconfig_vsi(vf)) {
		dev_err(dev, "Failed to release and setup the VF%u's VSI\n",
			vf->vf_id);
		err = -EFAULT;
		goto out_unlock;
	}

	ice_vf_post_vsi_rebuild(vf);
	vsi = ice_get_vf_vsi(vf);
	if (WARN_ON(!vsi)) {
		err = -EINVAL;
		goto out_unlock;
	}

<<<<<<< HEAD
	ice_eswitch_update_repr(vf->repr_id, vsi);
=======
	ice_eswitch_update_repr(&vf->repr_id, vsi);
>>>>>>> 2d5404ca

	/* if the VF has been reset allow it to come up again */
	ice_mbx_clear_malvf(&vf->mbx_info);

out_unlock:
	if (lag && lag->bonded && lag->primary &&
	    act_prt != ICE_LAG_INVALID_PORT)
		ice_lag_move_vf_nodes_cfg(lag, pri_prt, act_prt);
	mutex_unlock(&pf->lag_mutex);

	if (flags & ICE_VF_RESET_LOCK)
		mutex_unlock(&vf->cfg_lock);

	return err;
}

/**
 * ice_set_vf_state_dis - Set VF state to disabled
 * @vf: pointer to the VF structure
 */
void ice_set_vf_state_dis(struct ice_vf *vf)
{
	ice_set_vf_state_qs_dis(vf);
	vf->vf_ops->clear_reset_state(vf);
}

/* Private functions only accessed from other virtualization files */

/**
 * ice_initialize_vf_entry - Initialize a VF entry
 * @vf: pointer to the VF structure
 */
void ice_initialize_vf_entry(struct ice_vf *vf)
{
	struct ice_pf *pf = vf->pf;
	struct ice_vfs *vfs;

	vfs = &pf->vfs;

	/* assign default capabilities */
	vf->spoofchk = true;
	ice_vc_set_default_allowlist(vf);
	ice_virtchnl_set_dflt_ops(vf);

	/* set default number of MSI-X */
	vf->num_msix = vfs->num_msix_per;
	vf->num_vf_qs = vfs->num_qps_per;

	/* ctrl_vsi_idx will be set to a valid value only when iAVF
	 * creates its first fdir rule.
	 */
	ice_vf_ctrl_invalidate_vsi(vf);
	ice_vf_fdir_init(vf);

	/* Initialize mailbox info for this VF */
	ice_mbx_init_vf_info(&pf->hw, &vf->mbx_info);

	mutex_init(&vf->cfg_lock);
}

/**
 * ice_dis_vf_qs - Disable the VF queues
 * @vf: pointer to the VF structure
 */
void ice_dis_vf_qs(struct ice_vf *vf)
{
	struct ice_vsi *vsi = ice_get_vf_vsi(vf);

	if (WARN_ON(!vsi))
		return;

	ice_vsi_stop_lan_tx_rings(vsi, ICE_NO_RESET, vf->vf_id);
	ice_vsi_stop_all_rx_rings(vsi);
	ice_set_vf_state_qs_dis(vf);
}

/**
 * ice_err_to_virt_err - translate errors for VF return code
 * @err: error return code
 */
enum virtchnl_status_code ice_err_to_virt_err(int err)
{
	switch (err) {
	case 0:
		return VIRTCHNL_STATUS_SUCCESS;
	case -EINVAL:
	case -ENODEV:
		return VIRTCHNL_STATUS_ERR_PARAM;
	case -ENOMEM:
		return VIRTCHNL_STATUS_ERR_NO_MEMORY;
	case -EALREADY:
	case -EBUSY:
	case -EIO:
	case -ENOSPC:
		return VIRTCHNL_STATUS_ERR_ADMIN_QUEUE_ERROR;
	default:
		return VIRTCHNL_STATUS_ERR_NOT_SUPPORTED;
	}
}

/**
 * ice_check_vf_init - helper to check if VF init complete
 * @vf: the pointer to the VF to check
 */
int ice_check_vf_init(struct ice_vf *vf)
{
	struct ice_pf *pf = vf->pf;

	if (!test_bit(ICE_VF_STATE_INIT, vf->vf_states)) {
		dev_err(ice_pf_to_dev(pf), "VF ID: %u in reset. Try again.\n",
			vf->vf_id);
		return -EBUSY;
	}
	return 0;
}

/**
 * ice_vf_get_port_info - Get the VF's port info structure
 * @vf: VF used to get the port info structure for
 */
struct ice_port_info *ice_vf_get_port_info(struct ice_vf *vf)
{
	return vf->pf->hw.port_info;
}

/**
 * ice_cfg_mac_antispoof - Configure MAC antispoof checking behavior
 * @vsi: the VSI to configure
 * @enable: whether to enable or disable the spoof checking
 *
 * Configure a VSI to enable (or disable) spoof checking behavior.
 */
static int ice_cfg_mac_antispoof(struct ice_vsi *vsi, bool enable)
{
	struct ice_vsi_ctx *ctx;
	int err;

	ctx = kzalloc(sizeof(*ctx), GFP_KERNEL);
	if (!ctx)
		return -ENOMEM;

	ctx->info.sec_flags = vsi->info.sec_flags;
	ctx->info.valid_sections = cpu_to_le16(ICE_AQ_VSI_PROP_SECURITY_VALID);

	if (enable)
		ctx->info.sec_flags |= ICE_AQ_VSI_SEC_FLAG_ENA_MAC_ANTI_SPOOF;
	else
		ctx->info.sec_flags &= ~ICE_AQ_VSI_SEC_FLAG_ENA_MAC_ANTI_SPOOF;

	err = ice_update_vsi(&vsi->back->hw, vsi->idx, ctx, NULL);
	if (err)
		dev_err(ice_pf_to_dev(vsi->back), "Failed to configure Tx MAC anti-spoof %s for VSI %d, error %d\n",
			enable ? "ON" : "OFF", vsi->vsi_num, err);
	else
		vsi->info.sec_flags = ctx->info.sec_flags;

	kfree(ctx);

	return err;
}

/**
 * ice_vsi_ena_spoofchk - enable Tx spoof checking for this VSI
 * @vsi: VSI to enable Tx spoof checking for
 */
static int ice_vsi_ena_spoofchk(struct ice_vsi *vsi)
{
	struct ice_vsi_vlan_ops *vlan_ops;
	int err = 0;

	vlan_ops = ice_get_compat_vsi_vlan_ops(vsi);

	/* Allow VF with VLAN 0 only to send all tagged traffic */
	if (vsi->type != ICE_VSI_VF || ice_vsi_has_non_zero_vlans(vsi)) {
		err = vlan_ops->ena_tx_filtering(vsi);
		if (err)
			return err;
	}

	return ice_cfg_mac_antispoof(vsi, true);
}

/**
 * ice_vsi_dis_spoofchk - disable Tx spoof checking for this VSI
 * @vsi: VSI to disable Tx spoof checking for
 */
static int ice_vsi_dis_spoofchk(struct ice_vsi *vsi)
{
	struct ice_vsi_vlan_ops *vlan_ops;
	int err;

	vlan_ops = ice_get_compat_vsi_vlan_ops(vsi);

	err = vlan_ops->dis_tx_filtering(vsi);
	if (err)
		return err;

	return ice_cfg_mac_antispoof(vsi, false);
}

/**
 * ice_vsi_apply_spoofchk - Apply Tx spoof checking setting to a VSI
 * @vsi: VSI associated to the VF
 * @enable: whether to enable or disable the spoof checking
 */
int ice_vsi_apply_spoofchk(struct ice_vsi *vsi, bool enable)
{
	int err;

	if (enable)
		err = ice_vsi_ena_spoofchk(vsi);
	else
		err = ice_vsi_dis_spoofchk(vsi);

	return err;
}

/**
 * ice_is_vf_trusted
 * @vf: pointer to the VF info
 */
bool ice_is_vf_trusted(struct ice_vf *vf)
{
	return test_bit(ICE_VIRTCHNL_VF_CAP_PRIVILEGE, &vf->vf_caps);
}

/**
 * ice_vf_has_no_qs_ena - check if the VF has any Rx or Tx queues enabled
 * @vf: the VF to check
 *
 * Returns true if the VF has no Rx and no Tx queues enabled and returns false
 * otherwise
 */
bool ice_vf_has_no_qs_ena(struct ice_vf *vf)
{
	return (!bitmap_weight(vf->rxq_ena, ICE_MAX_RSS_QS_PER_VF) &&
		!bitmap_weight(vf->txq_ena, ICE_MAX_RSS_QS_PER_VF));
}

/**
 * ice_is_vf_link_up - check if the VF's link is up
 * @vf: VF to check if link is up
 */
bool ice_is_vf_link_up(struct ice_vf *vf)
{
	struct ice_port_info *pi = ice_vf_get_port_info(vf);

	if (ice_check_vf_init(vf))
		return false;

	if (ice_vf_has_no_qs_ena(vf))
		return false;
	else if (vf->link_forced)
		return vf->link_up;
	else
		return pi->phy.link_info.link_info &
			ICE_AQ_LINK_UP;
}

/**
 * ice_vf_ctrl_invalidate_vsi - invalidate ctrl_vsi_idx to remove VSI access
 * @vf: VF that control VSI is being invalidated on
 */
void ice_vf_ctrl_invalidate_vsi(struct ice_vf *vf)
{
	vf->ctrl_vsi_idx = ICE_NO_VSI;
}

/**
 * ice_vf_ctrl_vsi_release - invalidate the VF's control VSI after freeing it
 * @vf: VF that control VSI is being released on
 */
void ice_vf_ctrl_vsi_release(struct ice_vf *vf)
{
	ice_vsi_release(vf->pf->vsi[vf->ctrl_vsi_idx]);
	ice_vf_ctrl_invalidate_vsi(vf);
}

/**
 * ice_vf_ctrl_vsi_setup - Set up a VF control VSI
 * @vf: VF to setup control VSI for
 *
 * Returns pointer to the successfully allocated VSI struct on success,
 * otherwise returns NULL on failure.
 */
struct ice_vsi *ice_vf_ctrl_vsi_setup(struct ice_vf *vf)
{
	struct ice_vsi_cfg_params params = {};
	struct ice_pf *pf = vf->pf;
	struct ice_vsi *vsi;

	params.type = ICE_VSI_CTRL;
	params.port_info = ice_vf_get_port_info(vf);
	params.vf = vf;
	params.flags = ICE_VSI_FLAG_INIT;

	vsi = ice_vsi_setup(pf, &params);
	if (!vsi) {
		dev_err(ice_pf_to_dev(pf), "Failed to create VF control VSI\n");
		ice_vf_ctrl_invalidate_vsi(vf);
	}

	return vsi;
}

/**
 * ice_vf_init_host_cfg - Initialize host admin configuration
 * @vf: VF to initialize
 * @vsi: the VSI created at initialization
 *
 * Initialize the VF host configuration. Called during VF creation to setup
 * VLAN 0, add the VF VSI broadcast filter, and setup spoof checking. It
 * should only be called during VF creation.
 */
int ice_vf_init_host_cfg(struct ice_vf *vf, struct ice_vsi *vsi)
{
	struct ice_vsi_vlan_ops *vlan_ops;
	struct ice_pf *pf = vf->pf;
	u8 broadcast[ETH_ALEN];
	struct device *dev;
	int err;

	dev = ice_pf_to_dev(pf);

	err = ice_vsi_add_vlan_zero(vsi);
	if (err) {
		dev_warn(dev, "Failed to add VLAN 0 filter for VF %d\n",
			 vf->vf_id);
		return err;
	}

	vlan_ops = ice_get_compat_vsi_vlan_ops(vsi);
	err = vlan_ops->ena_rx_filtering(vsi);
	if (err) {
		dev_warn(dev, "Failed to enable Rx VLAN filtering for VF %d\n",
			 vf->vf_id);
		return err;
	}

	eth_broadcast_addr(broadcast);
	err = ice_fltr_add_mac(vsi, broadcast, ICE_FWD_TO_VSI);
	if (err) {
		dev_err(dev, "Failed to add broadcast MAC filter for VF %d, status %d\n",
			vf->vf_id, err);
		return err;
	}

	vf->num_mac = 1;

	err = ice_vsi_apply_spoofchk(vsi, vf->spoofchk);
	if (err) {
		dev_warn(dev, "Failed to initialize spoofchk setting for VF %d\n",
			 vf->vf_id);
		return err;
	}

	return 0;
}

/**
 * ice_vf_invalidate_vsi - invalidate vsi_idx to remove VSI access
 * @vf: VF to remove access to VSI for
 */
void ice_vf_invalidate_vsi(struct ice_vf *vf)
{
	vf->lan_vsi_idx = ICE_NO_VSI;
}

/**
 * ice_vf_vsi_release - Release the VF VSI and invalidate indexes
 * @vf: pointer to the VF structure
 *
 * Release the VF associated with this VSI and then invalidate the VSI
 * indexes.
 */
void ice_vf_vsi_release(struct ice_vf *vf)
{
	struct ice_vsi *vsi = ice_get_vf_vsi(vf);

	if (WARN_ON(!vsi))
		return;

	ice_vsi_release(vsi);
	ice_vf_invalidate_vsi(vf);
}

/**
 * ice_get_vf_ctrl_vsi - Get first VF control VSI pointer
 * @pf: the PF private structure
 * @vsi: pointer to the VSI
 *
 * Return first found VF control VSI other than the vsi
 * passed by parameter. This function is used to determine
 * whether new resources have to be allocated for control VSI
 * or they can be shared with existing one.
 *
 * Return found VF control VSI pointer other itself. Return
 * NULL Otherwise.
 *
 */
struct ice_vsi *ice_get_vf_ctrl_vsi(struct ice_pf *pf, struct ice_vsi *vsi)
{
	struct ice_vsi *ctrl_vsi = NULL;
	struct ice_vf *vf;
	unsigned int bkt;

	rcu_read_lock();
	ice_for_each_vf_rcu(pf, bkt, vf) {
		if (vf != vsi->vf && vf->ctrl_vsi_idx != ICE_NO_VSI) {
			ctrl_vsi = pf->vsi[vf->ctrl_vsi_idx];
			break;
		}
	}

	rcu_read_unlock();
	return ctrl_vsi;
}<|MERGE_RESOLUTION|>--- conflicted
+++ resolved
@@ -259,44 +259,24 @@
 static int ice_vf_reconfig_vsi(struct ice_vf *vf)
 {
 	struct ice_vsi *vsi = ice_get_vf_vsi(vf);
-<<<<<<< HEAD
-	struct ice_vsi_cfg_params params = {};
-=======
->>>>>>> 2d5404ca
 	struct ice_pf *pf = vf->pf;
 	int err;
 
 	if (WARN_ON(!vsi))
 		return -EINVAL;
 
-<<<<<<< HEAD
-	params = ice_vsi_to_params(vsi);
-	params.flags = ICE_VSI_FLAG_NO_INIT;
+	vsi->flags = ICE_VSI_FLAG_NO_INIT;
 
 	ice_vsi_decfg(vsi);
 	ice_fltr_remove_all(vsi);
 
-	err = ice_vsi_cfg(vsi, &params);
-=======
-	vsi->flags = ICE_VSI_FLAG_NO_INIT;
-
-	ice_vsi_decfg(vsi);
-	ice_fltr_remove_all(vsi);
-
 	err = ice_vsi_cfg(vsi);
->>>>>>> 2d5404ca
 	if (err) {
 		dev_err(ice_pf_to_dev(pf),
 			"Failed to reconfigure the VF%u's VSI, error %d\n",
 			vf->vf_id, err);
 		return err;
 	}
-
-	/* Update the lan_vsi_num field since it might have been changed. The
-	 * PF lan_vsi_idx number remains the same so we don't need to change
-	 * that.
-	 */
-	vf->lan_vsi_num = vsi->vsi_num;
 
 	return 0;
 }
@@ -793,11 +773,7 @@
 	ice_for_each_vf(pf, bkt, vf) {
 		mutex_lock(&vf->cfg_lock);
 
-<<<<<<< HEAD
-		ice_eswitch_detach(pf, vf);
-=======
 		ice_eswitch_detach_vf(pf, vf);
->>>>>>> 2d5404ca
 		vf->driver_caps = 0;
 		ice_vc_set_default_allowlist(vf);
 
@@ -813,11 +789,7 @@
 		ice_vf_rebuild_vsi(vf);
 		ice_vf_post_vsi_rebuild(vf);
 
-<<<<<<< HEAD
-		ice_eswitch_attach(pf, vf);
-=======
 		ice_eswitch_attach_vf(pf, vf);
->>>>>>> 2d5404ca
 
 		mutex_unlock(&vf->cfg_lock);
 	}
@@ -983,11 +955,7 @@
 		goto out_unlock;
 	}
 
-<<<<<<< HEAD
-	ice_eswitch_update_repr(vf->repr_id, vsi);
-=======
 	ice_eswitch_update_repr(&vf->repr_id, vsi);
->>>>>>> 2d5404ca
 
 	/* if the VF has been reset allow it to come up again */
 	ice_mbx_clear_malvf(&vf->mbx_info);
