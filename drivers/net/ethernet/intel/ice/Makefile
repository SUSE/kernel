# SPDX-License-Identifier: GPL-2.0
# Copyright (c) 2018, Intel Corporation.

#
# Makefile for the Intel(R) Ethernet Connection E800 Series Linux Driver
#

subdir-ccflags-y += -I$(src)
obj-$(CONFIG_ICE) += ice.o

ice-y := ice_main.o	\
	 ice_controlq.o	\
	 ice_common.o	\
	 ice_nvm.o	\
	 ice_switch.o	\
	 ice_sched.o	\
	 ice_base.o	\
	 ice_lib.o	\
	 ice_txrx_lib.o	\
	 ice_txrx.o	\
	 ice_fltr.o	\
	 ice_irq.o	\
	 ice_pf_vsi_vlan_ops.o \
	 ice_vsi_vlan_ops.o \
	 ice_vsi_vlan_lib.o \
	 ice_fdir.o	\
	 ice_ethtool_fdir.o \
	 ice_vlan_mode.o \
	 ice_flex_pipe.o \
	 ice_flow.o	\
	 ice_parser.o    \
	 ice_parser_rt.o \
	 ice_idc.o	\
	 devlink/devlink.o	\
	 devlink/devlink_port.o \
	 ice_sf_eth.o	\
	 ice_sf_vsi_vlan_ops.o \
	 ice_ddp.o	\
	 ice_fw_update.o \
	 ice_lag.o	\
	 ice_ethtool.o  \
	 ice_repr.o	\
	 ice_tc_lib.o	\
	 ice_fwlog.o	\
<<<<<<< HEAD
	 ice_debugfs.o
=======
	 ice_debugfs.o  \
	 ice_adapter.o
>>>>>>> 2d5404ca
ice-$(CONFIG_PCI_IOV) +=	\
	ice_sriov.o		\
	ice_virtchnl.o		\
	ice_virtchnl_allowlist.o \
	ice_virtchnl_fdir.o	\
	ice_vf_mbx.o		\
	ice_vf_vsi_vlan_ops.o	\
	ice_vf_lib.o
ice-$(CONFIG_PTP_1588_CLOCK) += ice_ptp.o ice_ptp_hw.o ice_dpll.o
ice-$(CONFIG_DCB) += ice_dcb.o ice_dcb_nl.o ice_dcb_lib.o
ice-$(CONFIG_RFS_ACCEL) += ice_arfs.o
ice-$(CONFIG_XDP_SOCKETS) += ice_xsk.o
ice-$(CONFIG_ICE_SWITCHDEV) += ice_eswitch.o ice_eswitch_br.o
ice-$(CONFIG_GNSS) += ice_gnss.o
ice-$(CONFIG_ICE_HWMON) += ice_hwmon.o<|MERGE_RESOLUTION|>--- conflicted
+++ resolved
@@ -42,12 +42,8 @@
 	 ice_repr.o	\
 	 ice_tc_lib.o	\
 	 ice_fwlog.o	\
-<<<<<<< HEAD
-	 ice_debugfs.o
-=======
 	 ice_debugfs.o  \
 	 ice_adapter.o
->>>>>>> 2d5404ca
 ice-$(CONFIG_PCI_IOV) +=	\
 	ice_sriov.o		\
 	ice_virtchnl.o		\
