--- conflicted
+++ resolved
@@ -53,14 +53,9 @@
 		hw->mac_type = ICE_MAC_UNKNOWN;
 		break;
 	}
-<<<<<<< HEAD
 
 	ice_debug(hw, ICE_DBG_INIT, "mac_type: %d\n", hw->mac_type);
 	return 0;
-=======
-
-	ice_debug(hw, ICE_DBG_INIT, "mac_type: %d\n", hw->mac_type);
-	return 0;
 }
 
 /**
@@ -72,7 +67,6 @@
 bool ice_is_e810(struct ice_hw *hw)
 {
 	return hw->mac_type == ICE_MAC_E810;
->>>>>>> 7d2a07b7
 }
 
 /**
@@ -175,13 +169,10 @@
 	if (!pcaps || (report_mode & ~ICE_AQC_REPORT_MODE_M) || !pi)
 		return ICE_ERR_PARAM;
 	hw = pi->hw;
-<<<<<<< HEAD
-=======
 
 	if (report_mode == ICE_AQC_REPORT_DFLT_CFG &&
 	    !ice_fw_supports_report_dflt_cfg(hw))
 		return ICE_ERR_PARAM;
->>>>>>> 7d2a07b7
 
 	ice_fill_dflt_direct_cmd_desc(&desc, ice_aqc_opc_get_phy_caps);
 
@@ -216,11 +207,7 @@
 	ice_debug(hw, ICE_DBG_LINK, "   module_type[2] = 0x%x\n",
 		  pcaps->module_type[2]);
 
-<<<<<<< HEAD
-	if (!status && report_mode == ICE_AQC_REPORT_TOPO_CAP) {
-=======
 	if (!status && report_mode == ICE_AQC_REPORT_TOPO_CAP_MEDIA) {
->>>>>>> 7d2a07b7
 		pi->phy.phy_type_low = le64_to_cpu(pcaps->phy_type_low);
 		pi->phy.phy_type_high = le64_to_cpu(pcaps->phy_type_high);
 		memcpy(pi->phy.link_info.module_type, &pcaps->module_type,
@@ -449,10 +436,7 @@
 	li->phy_type_high = le64_to_cpu(link_data.phy_type_high);
 	*hw_media_type = ice_get_media_type(pi);
 	li->link_info = link_data.link_info;
-<<<<<<< HEAD
-=======
 	li->link_cfg_err = link_data.link_cfg_err;
->>>>>>> 7d2a07b7
 	li->an_info = link_data.an_info;
 	li->ext_info = link_data.ext_info;
 	li->max_frame_size = le16_to_cpu(link_data.max_frame_size);
@@ -483,10 +467,7 @@
 		  (unsigned long long)li->phy_type_high);
 	ice_debug(hw, ICE_DBG_LINK, "	media_type = 0x%x\n", *hw_media_type);
 	ice_debug(hw, ICE_DBG_LINK, "	link_info = 0x%x\n", li->link_info);
-<<<<<<< HEAD
-=======
 	ice_debug(hw, ICE_DBG_LINK, "	link_cfg_err = 0x%x\n", li->link_cfg_err);
->>>>>>> 7d2a07b7
 	ice_debug(hw, ICE_DBG_LINK, "	an_info = 0x%x\n", li->an_info);
 	ice_debug(hw, ICE_DBG_LINK, "	ext_info = 0x%x\n", li->ext_info);
 	ice_debug(hw, ICE_DBG_LINK, "	fec_info = 0x%x\n", li->fec_info);
@@ -1083,12 +1064,7 @@
 	}
 
 	if (cnt == grst_timeout) {
-<<<<<<< HEAD
-		ice_debug(hw, ICE_DBG_INIT,
-			  "Global reset polling failed to complete.\n");
-=======
 		ice_debug(hw, ICE_DBG_INIT, "Global reset polling failed to complete.\n");
->>>>>>> 7d2a07b7
 		return ICE_ERR_RESET_FAILED;
 	}
 
@@ -1100,23 +1076,14 @@
 				 GLNVM_ULD_POR_DONE_1_M |\
 				 GLNVM_ULD_PCIER_DONE_2_M)
 
-<<<<<<< HEAD
-	uld_mask = ICE_RESET_DONE_MASK;
-=======
 	uld_mask = ICE_RESET_DONE_MASK | (hw->func_caps.common_cap.rdma ?
 					  GLNVM_ULD_PE_DONE_M : 0);
->>>>>>> 7d2a07b7
 
 	/* Device is Active; check Global Reset processes are done */
 	for (cnt = 0; cnt < ICE_PF_RESET_WAIT_COUNT; cnt++) {
 		reg = rd32(hw, GLNVM_ULD) & uld_mask;
 		if (reg == uld_mask) {
-<<<<<<< HEAD
-			ice_debug(hw, ICE_DBG_INIT,
-				  "Global reset processes done. %d\n", cnt);
-=======
 			ice_debug(hw, ICE_DBG_INIT, "Global reset processes done. %d\n", cnt);
->>>>>>> 7d2a07b7
 			break;
 		}
 		mdelay(10);
@@ -1337,9 +1304,6 @@
 	{ 0 }
 };
 
-<<<<<<< HEAD
-/* FW Admin Queue command wrappers */
-=======
 /* Sideband Queue command wrappers */
 
 /**
@@ -1484,13 +1448,6 @@
 
 	return status;
 }
->>>>>>> 7d2a07b7
-
-/* Software lock/mutex that is meant to be held while the Global Config Lock
- * in firmware is acquired by the software to prevent most (but not all) types
- * of AQ commands from being sent to FW
- */
-DEFINE_MUTEX(ice_global_cfg_lock_sw);
 
 /**
  * ice_aq_send_cmd - send FW Admin Queue command to FW Admin Queue
@@ -1533,11 +1490,7 @@
 		break;
 	}
 
-<<<<<<< HEAD
-	status = ice_sq_send_cmd(hw, &hw->adminq, desc, buf, buf_size, cd);
-=======
 	status = ice_sq_send_cmd_retry(hw, &hw->adminq, desc, buf, buf_size, cd);
->>>>>>> 7d2a07b7
 	if (lock_acquired)
 		mutex_unlock(&ice_global_cfg_lock_sw);
 
@@ -1842,7 +1795,6 @@
  * @buf_size: size of buffer for indirect commands
  * @opc: pass in the command opcode
  * @cd: pointer to command details structure or NULL
-<<<<<<< HEAD
  *
  * Helper function to allocate/free resources using the admin queue commands
  */
@@ -1859,7 +1811,7 @@
 	if (!buf)
 		return ICE_ERR_PARAM;
 
-	if (buf_size < (num_entries * sizeof(buf->elem[0])))
+	if (buf_size < flex_array_size(buf, elem, num_entries))
 		return ICE_ERR_PARAM;
 
 	ice_fill_dflt_direct_cmd_desc(&desc, opc);
@@ -1933,541 +1885,6 @@
 	buf->res_type = cpu_to_le16(type);
 	memcpy(buf->elem, res, sizeof(*buf->elem) * num);
 
-	status = ice_aq_alloc_free_res(hw, num, buf, buf_len,
-				       ice_aqc_opc_free_res, NULL);
-	if (status)
-		ice_debug(hw, ICE_DBG_SW, "CQ CMD Buffer:\n");
-
-	kfree(buf);
-	return status;
-}
-
-/**
- * ice_get_num_per_func - determine number of resources per PF
- * @hw: pointer to the HW structure
- * @max: value to be evenly split between each PF
-=======
->>>>>>> 7d2a07b7
- *
- * Helper function to allocate/free resources using the admin queue commands
- */
-enum ice_status
-ice_aq_alloc_free_res(struct ice_hw *hw, u16 num_entries,
-		      struct ice_aqc_alloc_free_res_elem *buf, u16 buf_size,
-		      enum ice_adminq_opc opc, struct ice_sq_cd *cd)
-{
-	struct ice_aqc_alloc_free_res_cmd *cmd;
-	struct ice_aq_desc desc;
-
-	cmd = &desc.params.sw_res_ctrl;
-
-	if (!buf)
-		return ICE_ERR_PARAM;
-
-	if (buf_size < flex_array_size(buf, elem, num_entries))
-		return ICE_ERR_PARAM;
-
-	ice_fill_dflt_direct_cmd_desc(&desc, opc);
-
-	desc.flags |= cpu_to_le16(ICE_AQ_FLAG_RD);
-
-	cmd->num_entries = cpu_to_le16(num_entries);
-
-	return ice_aq_send_cmd(hw, &desc, buf, buf_size, cd);
-}
-
-/**
-<<<<<<< HEAD
- * ice_parse_common_caps - parse common device/function capabilities
- * @hw: pointer to the HW struct
- * @caps: pointer to common capabilities structure
- * @elem: the capability element to parse
- * @prefix: message prefix for tracing capabilities
- *
- * Given a capability element, extract relevant details into the common
- * capability structure.
- *
- * Returns: true if the capability matches one of the common capability ids,
- * false otherwise.
- */
-static bool
-ice_parse_common_caps(struct ice_hw *hw, struct ice_hw_common_caps *caps,
-		      struct ice_aqc_list_caps_elem *elem, const char *prefix)
-{
-	u32 logical_id = le32_to_cpu(elem->logical_id);
-	u32 phys_id = le32_to_cpu(elem->phys_id);
-	u32 number = le32_to_cpu(elem->number);
-	u16 cap = le16_to_cpu(elem->cap);
-	bool found = true;
-
-	switch (cap) {
-	case ICE_AQC_CAPS_VALID_FUNCTIONS:
-		caps->valid_functions = number;
-		ice_debug(hw, ICE_DBG_INIT,
-			  "%s: valid_functions (bitmap) = %d\n", prefix,
-			  caps->valid_functions);
-		break;
-	case ICE_AQC_CAPS_SRIOV:
-		caps->sr_iov_1_1 = (number == 1);
-		ice_debug(hw, ICE_DBG_INIT,
-			  "%s: sr_iov_1_1 = %d\n", prefix,
-			  caps->sr_iov_1_1);
-		break;
-	case ICE_AQC_CAPS_DCB:
-		caps->dcb = (number == 1);
-		caps->active_tc_bitmap = logical_id;
-		caps->maxtc = phys_id;
-		ice_debug(hw, ICE_DBG_INIT,
-			  "%s: dcb = %d\n", prefix, caps->dcb);
-		ice_debug(hw, ICE_DBG_INIT,
-			  "%s: active_tc_bitmap = %d\n", prefix,
-			  caps->active_tc_bitmap);
-		ice_debug(hw, ICE_DBG_INIT,
-			  "%s: maxtc = %d\n", prefix, caps->maxtc);
-		break;
-	case ICE_AQC_CAPS_RSS:
-		caps->rss_table_size = number;
-		caps->rss_table_entry_width = logical_id;
-		ice_debug(hw, ICE_DBG_INIT,
-			  "%s: rss_table_size = %d\n", prefix,
-			  caps->rss_table_size);
-		ice_debug(hw, ICE_DBG_INIT,
-			  "%s: rss_table_entry_width = %d\n", prefix,
-			  caps->rss_table_entry_width);
-		break;
-	case ICE_AQC_CAPS_RXQS:
-		caps->num_rxq = number;
-		caps->rxq_first_id = phys_id;
-		ice_debug(hw, ICE_DBG_INIT,
-			  "%s: num_rxq = %d\n", prefix,
-			  caps->num_rxq);
-		ice_debug(hw, ICE_DBG_INIT,
-			  "%s: rxq_first_id = %d\n", prefix,
-			  caps->rxq_first_id);
-		break;
-	case ICE_AQC_CAPS_TXQS:
-		caps->num_txq = number;
-		caps->txq_first_id = phys_id;
-		ice_debug(hw, ICE_DBG_INIT,
-			  "%s: num_txq = %d\n", prefix,
-			  caps->num_txq);
-		ice_debug(hw, ICE_DBG_INIT,
-			  "%s: txq_first_id = %d\n", prefix,
-			  caps->txq_first_id);
-		break;
-	case ICE_AQC_CAPS_MSIX:
-		caps->num_msix_vectors = number;
-		caps->msix_vector_first_id = phys_id;
-		ice_debug(hw, ICE_DBG_INIT,
-			  "%s: num_msix_vectors = %d\n", prefix,
-			  caps->num_msix_vectors);
-		ice_debug(hw, ICE_DBG_INIT,
-			  "%s: msix_vector_first_id = %d\n", prefix,
-			  caps->msix_vector_first_id);
-		break;
-	case ICE_AQC_CAPS_PENDING_NVM_VER:
-		caps->nvm_update_pending_nvm = true;
-		ice_debug(hw, ICE_DBG_INIT, "%s: update_pending_nvm\n", prefix);
-		break;
-	case ICE_AQC_CAPS_PENDING_OROM_VER:
-		caps->nvm_update_pending_orom = true;
-		ice_debug(hw, ICE_DBG_INIT, "%s: update_pending_orom\n", prefix);
-		break;
-	case ICE_AQC_CAPS_PENDING_NET_VER:
-		caps->nvm_update_pending_netlist = true;
-		ice_debug(hw, ICE_DBG_INIT, "%s: update_pending_netlist\n", prefix);
-		break;
-	case ICE_AQC_CAPS_NVM_MGMT:
-		caps->nvm_unified_update =
-			(number & ICE_NVM_MGMT_UNIFIED_UPD_SUPPORT) ?
-			true : false;
-		ice_debug(hw, ICE_DBG_INIT, "%s: nvm_unified_update = %d\n", prefix,
-			  caps->nvm_unified_update);
-		break;
-	case ICE_AQC_CAPS_MAX_MTU:
-		caps->max_mtu = number;
-		ice_debug(hw, ICE_DBG_INIT, "%s: max_mtu = %d\n",
-			  prefix, caps->max_mtu);
-		break;
-	default:
-		/* Not one of the recognized common capabilities */
-		found = false;
-	}
-
-	return found;
-}
-
-/**
- * ice_recalc_port_limited_caps - Recalculate port limited capabilities
- * @hw: pointer to the HW structure
- * @caps: pointer to capabilities structure to fix
- *
- * Re-calculate the capabilities that are dependent on the number of physical
- * ports; i.e. some features are not supported or function differently on
- * devices with more than 4 ports.
- */
-static void
-ice_recalc_port_limited_caps(struct ice_hw *hw, struct ice_hw_common_caps *caps)
-{
-	/* This assumes device capabilities are always scanned before function
-	 * capabilities during the initialization flow.
-	 */
-	if (hw->dev_caps.num_funcs > 4) {
-		/* Max 4 TCs per port */
-		caps->maxtc = 4;
-		ice_debug(hw, ICE_DBG_INIT,
-			  "reducing maxtc to %d (based on #ports)\n",
-			  caps->maxtc);
-	}
-}
-
-/**
- * ice_parse_vf_func_caps - Parse ICE_AQC_CAPS_VF function caps
- * @hw: pointer to the HW struct
- * @func_p: pointer to function capabilities structure
- * @cap: pointer to the capability element to parse
- *
- * Extract function capabilities for ICE_AQC_CAPS_VF.
- */
-static void
-ice_parse_vf_func_caps(struct ice_hw *hw, struct ice_hw_func_caps *func_p,
-		       struct ice_aqc_list_caps_elem *cap)
-{
-	u32 logical_id = le32_to_cpu(cap->logical_id);
-	u32 number = le32_to_cpu(cap->number);
-
-	func_p->num_allocd_vfs = number;
-	func_p->vf_base_id = logical_id;
-	ice_debug(hw, ICE_DBG_INIT, "func caps: num_allocd_vfs = %d\n",
-		  func_p->num_allocd_vfs);
-	ice_debug(hw, ICE_DBG_INIT, "func caps: vf_base_id = %d\n",
-		  func_p->vf_base_id);
-}
-
-/**
- * ice_parse_vsi_func_caps - Parse ICE_AQC_CAPS_VSI function caps
- * @hw: pointer to the HW struct
- * @func_p: pointer to function capabilities structure
- * @cap: pointer to the capability element to parse
- *
- * Extract function capabilities for ICE_AQC_CAPS_VSI.
- */
-static void
-ice_parse_vsi_func_caps(struct ice_hw *hw, struct ice_hw_func_caps *func_p,
-			struct ice_aqc_list_caps_elem *cap)
-{
-	func_p->guar_num_vsi = ice_get_num_per_func(hw, ICE_MAX_VSI);
-	ice_debug(hw, ICE_DBG_INIT, "func caps: guar_num_vsi (fw) = %d\n",
-		  le32_to_cpu(cap->number));
-	ice_debug(hw, ICE_DBG_INIT, "func caps: guar_num_vsi = %d\n",
-		  func_p->guar_num_vsi);
-}
-
-/**
- * ice_parse_fdir_func_caps - Parse ICE_AQC_CAPS_FD function caps
- * @hw: pointer to the HW struct
- * @func_p: pointer to function capabilities structure
- *
- * Extract function capabilities for ICE_AQC_CAPS_FD.
- */
-static void
-ice_parse_fdir_func_caps(struct ice_hw *hw, struct ice_hw_func_caps *func_p)
-{
-	u32 reg_val, val;
-
-	reg_val = rd32(hw, GLQF_FD_SIZE);
-	val = (reg_val & GLQF_FD_SIZE_FD_GSIZE_M) >>
-		GLQF_FD_SIZE_FD_GSIZE_S;
-	func_p->fd_fltr_guar =
-		ice_get_num_per_func(hw, val);
-	val = (reg_val & GLQF_FD_SIZE_FD_BSIZE_M) >>
-		GLQF_FD_SIZE_FD_BSIZE_S;
-	func_p->fd_fltr_best_effort = val;
-
-	ice_debug(hw, ICE_DBG_INIT,
-		  "func caps: fd_fltr_guar = %d\n",
-		  func_p->fd_fltr_guar);
-	ice_debug(hw, ICE_DBG_INIT,
-		  "func caps: fd_fltr_best_effort = %d\n",
-		  func_p->fd_fltr_best_effort);
-}
-
-/**
- * ice_parse_func_caps - Parse function capabilities
- * @hw: pointer to the HW struct
- * @func_p: pointer to function capabilities structure
- * @buf: buffer containing the function capability records
- * @cap_count: the number of capabilities
- *
- * Helper function to parse function (0x000A) capabilities list. For
- * capabilities shared between device and function, this relies on
- * ice_parse_common_caps.
- *
- * Loop through the list of provided capabilities and extract the relevant
- * data into the function capabilities structured.
- */
-static void
-ice_parse_func_caps(struct ice_hw *hw, struct ice_hw_func_caps *func_p,
-		    void *buf, u32 cap_count)
-{
-	struct ice_aqc_list_caps_elem *cap_resp;
-	u32 i;
-
-	cap_resp = (struct ice_aqc_list_caps_elem *)buf;
-
-	memset(func_p, 0, sizeof(*func_p));
-
-	for (i = 0; i < cap_count; i++) {
-		u16 cap = le16_to_cpu(cap_resp[i].cap);
-		bool found;
-
-		found = ice_parse_common_caps(hw, &func_p->common_cap,
-					      &cap_resp[i], "func caps");
-
-		switch (cap) {
-		case ICE_AQC_CAPS_VF:
-			ice_parse_vf_func_caps(hw, func_p, &cap_resp[i]);
-			break;
-		case ICE_AQC_CAPS_VSI:
-			ice_parse_vsi_func_caps(hw, func_p, &cap_resp[i]);
-			break;
-		case ICE_AQC_CAPS_FD:
-			ice_parse_fdir_func_caps(hw, func_p);
-			break;
-		default:
-			/* Don't list common capabilities as unknown */
-			if (!found)
-				ice_debug(hw, ICE_DBG_INIT,
-					  "func caps: unknown capability[%d]: 0x%x\n",
-					  i, cap);
-			break;
-		}
-	}
-
-	ice_recalc_port_limited_caps(hw, &func_p->common_cap);
-}
-
-/**
- * ice_parse_valid_functions_cap - Parse ICE_AQC_CAPS_VALID_FUNCTIONS caps
- * @hw: pointer to the HW struct
- * @dev_p: pointer to device capabilities structure
- * @cap: capability element to parse
- *
- * Parse ICE_AQC_CAPS_VALID_FUNCTIONS for device capabilities.
- */
-static void
-ice_parse_valid_functions_cap(struct ice_hw *hw, struct ice_hw_dev_caps *dev_p,
-			      struct ice_aqc_list_caps_elem *cap)
-{
-	u32 number = le32_to_cpu(cap->number);
-
-	dev_p->num_funcs = hweight32(number);
-	ice_debug(hw, ICE_DBG_INIT, "dev caps: num_funcs = %d\n",
-		  dev_p->num_funcs);
-}
-
-/**
- * ice_parse_vf_dev_caps - Parse ICE_AQC_CAPS_VF device caps
- * @hw: pointer to the HW struct
- * @dev_p: pointer to device capabilities structure
- * @cap: capability element to parse
- *
- * Parse ICE_AQC_CAPS_VF for device capabilities.
- */
-static void
-ice_parse_vf_dev_caps(struct ice_hw *hw, struct ice_hw_dev_caps *dev_p,
-		      struct ice_aqc_list_caps_elem *cap)
-{
-	u32 number = le32_to_cpu(cap->number);
-
-	dev_p->num_vfs_exposed = number;
-	ice_debug(hw, ICE_DBG_INIT, "dev_caps: num_vfs_exposed = %d\n",
-		  dev_p->num_vfs_exposed);
-}
-
-/**
- * ice_parse_vsi_dev_caps - Parse ICE_AQC_CAPS_VSI device caps
- * @hw: pointer to the HW struct
- * @dev_p: pointer to device capabilities structure
- * @cap: capability element to parse
- *
- * Parse ICE_AQC_CAPS_VSI for device capabilities.
- */
-static void
-ice_parse_vsi_dev_caps(struct ice_hw *hw, struct ice_hw_dev_caps *dev_p,
-		       struct ice_aqc_list_caps_elem *cap)
-{
-	u32 number = le32_to_cpu(cap->number);
-
-	dev_p->num_vsi_allocd_to_host = number;
-	ice_debug(hw, ICE_DBG_INIT, "dev caps: num_vsi_allocd_to_host = %d\n",
-		  dev_p->num_vsi_allocd_to_host);
-}
-
-/**
- * ice_parse_fdir_dev_caps - Parse ICE_AQC_CAPS_FD device caps
- * @hw: pointer to the HW struct
- * @dev_p: pointer to device capabilities structure
- * @cap: capability element to parse
- *
- * Parse ICE_AQC_CAPS_FD for device capabilities.
- */
-static void
-ice_parse_fdir_dev_caps(struct ice_hw *hw, struct ice_hw_dev_caps *dev_p,
-			struct ice_aqc_list_caps_elem *cap)
-{
-	u32 number = le32_to_cpu(cap->number);
-
-	dev_p->num_flow_director_fltr = number;
-	ice_debug(hw, ICE_DBG_INIT, "dev caps: num_flow_director_fltr = %d\n",
-		  dev_p->num_flow_director_fltr);
-}
-
-/**
- * ice_parse_dev_caps - Parse device capabilities
- * @hw: pointer to the HW struct
- * @dev_p: pointer to device capabilities structure
- * @buf: buffer containing the device capability records
- * @cap_count: the number of capabilities
- *
- * Helper device to parse device (0x000B) capabilities list. For
- * capabilities shared between device and function, this relies on
- * ice_parse_common_caps.
- *
- * Loop through the list of provided capabilities and extract the relevant
- * data into the device capabilities structured.
- */
-static void
-ice_parse_dev_caps(struct ice_hw *hw, struct ice_hw_dev_caps *dev_p,
-		   void *buf, u32 cap_count)
-{
-	struct ice_aqc_list_caps_elem *cap_resp;
-	u32 i;
-
-	cap_resp = (struct ice_aqc_list_caps_elem *)buf;
-
-	memset(dev_p, 0, sizeof(*dev_p));
-
-	for (i = 0; i < cap_count; i++) {
-		u16 cap = le16_to_cpu(cap_resp[i].cap);
-		bool found;
-
-		found = ice_parse_common_caps(hw, &dev_p->common_cap,
-					      &cap_resp[i], "dev caps");
-
-		switch (cap) {
-		case ICE_AQC_CAPS_VALID_FUNCTIONS:
-			ice_parse_valid_functions_cap(hw, dev_p, &cap_resp[i]);
-			break;
-		case ICE_AQC_CAPS_VF:
-			ice_parse_vf_dev_caps(hw, dev_p, &cap_resp[i]);
-			break;
-		case ICE_AQC_CAPS_VSI:
-			ice_parse_vsi_dev_caps(hw, dev_p, &cap_resp[i]);
-			break;
-		case  ICE_AQC_CAPS_FD:
-			ice_parse_fdir_dev_caps(hw, dev_p, &cap_resp[i]);
-			break;
-		default:
-			/* Don't list common capabilities as unknown */
-			if (!found)
-				ice_debug(hw, ICE_DBG_INIT,
-					  "dev caps: unknown capability[%d]: 0x%x\n",
-					  i, cap);
-			break;
-		}
-	}
-
-	ice_recalc_port_limited_caps(hw, &dev_p->common_cap);
-}
-
-/**
- * ice_aq_list_caps - query function/device capabilities
- * @hw: pointer to the HW struct
- * @buf: a buffer to hold the capabilities
- * @buf_size: size of the buffer
- * @cap_count: if not NULL, set to the number of capabilities reported
- * @opc: capabilities type to discover, device or function
- * @cd: pointer to command details structure or NULL
- *
- * Get the function (0x000A) or device (0x000B) capabilities description from
- * firmware and store it in the buffer.
- *
- * If the cap_count pointer is not NULL, then it is set to the number of
- * capabilities firmware will report. Note that if the buffer size is too
- * small, it is possible the command will return ICE_AQ_ERR_ENOMEM. The
- * cap_count will still be updated in this case. It is recommended that the
- * buffer size be set to ICE_AQ_MAX_BUF_LEN (the largest possible buffer that
- * firmware could return) to avoid this.
- */
-enum ice_status
-ice_aq_list_caps(struct ice_hw *hw, void *buf, u16 buf_size, u32 *cap_count,
-		 enum ice_adminq_opc opc, struct ice_sq_cd *cd)
-=======
- * ice_alloc_hw_res - allocate resource
- * @hw: pointer to the HW struct
- * @type: type of resource
- * @num: number of resources to allocate
- * @btm: allocate from bottom
- * @res: pointer to array that will receive the resources
- */
-enum ice_status
-ice_alloc_hw_res(struct ice_hw *hw, u16 type, u16 num, bool btm, u16 *res)
-{
-	struct ice_aqc_alloc_free_res_elem *buf;
-	enum ice_status status;
-	u16 buf_len;
-
-	buf_len = struct_size(buf, elem, num);
-	buf = kzalloc(buf_len, GFP_KERNEL);
-	if (!buf)
-		return ICE_ERR_NO_MEMORY;
-
-	/* Prepare buffer to allocate resource. */
-	buf->num_elems = cpu_to_le16(num);
-	buf->res_type = cpu_to_le16(type | ICE_AQC_RES_TYPE_FLAG_DEDICATED |
-				    ICE_AQC_RES_TYPE_FLAG_IGNORE_INDEX);
-	if (btm)
-		buf->res_type |= cpu_to_le16(ICE_AQC_RES_TYPE_FLAG_SCAN_BOTTOM);
-
-	status = ice_aq_alloc_free_res(hw, 1, buf, buf_len,
-				       ice_aqc_opc_alloc_res, NULL);
-	if (status)
-		goto ice_alloc_res_exit;
-
-	memcpy(res, buf->elem, sizeof(*buf->elem) * num);
-
-ice_alloc_res_exit:
-	kfree(buf);
-	return status;
-}
-
-/**
- * ice_free_hw_res - free allocated HW resource
- * @hw: pointer to the HW struct
- * @type: type of resource to free
- * @num: number of resources
- * @res: pointer to array that contains the resources to free
- */
-enum ice_status ice_free_hw_res(struct ice_hw *hw, u16 type, u16 num, u16 *res)
->>>>>>> 7d2a07b7
-{
-	struct ice_aqc_alloc_free_res_elem *buf;
-	enum ice_status status;
-	u16 buf_len;
-
-	buf_len = struct_size(buf, elem, num);
-	buf = kzalloc(buf_len, GFP_KERNEL);
-	if (!buf)
-		return ICE_ERR_NO_MEMORY;
-
-	/* Prepare buffer to free resource. */
-	buf->num_elems = cpu_to_le16(num);
-	buf->res_type = cpu_to_le16(type);
-	memcpy(buf->elem, res, sizeof(*buf->elem) * num);
-
-<<<<<<< HEAD
-=======
 	status = ice_aq_alloc_free_res(hw, num, buf, buf_len,
 				       ice_aqc_opc_free_res, NULL);
 	if (status)
@@ -3032,7 +2449,6 @@
 	    opc != ice_aqc_opc_list_dev_caps)
 		return ICE_ERR_PARAM;
 
->>>>>>> 7d2a07b7
 	ice_fill_dflt_direct_cmd_desc(&desc, opc);
 	status = ice_aq_send_cmd(hw, &desc, buf, buf_size, cd);
 
@@ -3509,11 +2925,7 @@
 		if (!pcaps)
 			return ICE_ERR_NO_MEMORY;
 
-<<<<<<< HEAD
-		status = ice_aq_get_phy_caps(pi, false, ICE_AQC_REPORT_TOPO_CAP,
-=======
 		status = ice_aq_get_phy_caps(pi, false, ICE_AQC_REPORT_TOPO_CAP_MEDIA,
->>>>>>> 7d2a07b7
 					     pcaps, NULL);
 
 		devm_kfree(ice_hw_to_dev(hw), pcaps);
@@ -3787,20 +3199,6 @@
 	cfg->link_fec_opt = caps->link_fec_options;
 	cfg->module_compliance_enforcement =
 		caps->module_compliance_enforcement;
-<<<<<<< HEAD
-
-	if (ice_fw_supports_link_override(pi->hw)) {
-		struct ice_link_default_override_tlv tlv;
-
-		if (ice_get_link_default_override(&tlv, pi))
-			return;
-
-		if (tlv.options & ICE_LINK_OVERRIDE_STRICT_MODE)
-			cfg->module_compliance_enforcement |=
-				ICE_LINK_OVERRIDE_STRICT_MODE;
-	}
-=======
->>>>>>> 7d2a07b7
 }
 
 /**
@@ -3815,32 +3213,21 @@
 {
 	struct ice_aqc_get_phy_caps_data *pcaps;
 	enum ice_status status;
-<<<<<<< HEAD
-=======
 	struct ice_hw *hw;
->>>>>>> 7d2a07b7
 
 	if (!pi || !cfg)
 		return ICE_ERR_BAD_PTR;
 
-<<<<<<< HEAD
-=======
 	hw = pi->hw;
 
->>>>>>> 7d2a07b7
 	pcaps = kzalloc(sizeof(*pcaps), GFP_KERNEL);
 	if (!pcaps)
 		return ICE_ERR_NO_MEMORY;
 
-<<<<<<< HEAD
-	status = ice_aq_get_phy_caps(pi, false, ICE_AQC_REPORT_TOPO_CAP, pcaps,
-				     NULL);
-=======
 	status = ice_aq_get_phy_caps(pi, false,
 				     (ice_fw_supports_report_dflt_cfg(hw) ?
 				      ICE_AQC_REPORT_DFLT_CFG :
 				      ICE_AQC_REPORT_TOPO_CAP_MEDIA), pcaps, NULL);
->>>>>>> 7d2a07b7
 	if (status)
 		goto out;
 
@@ -3873,12 +3260,6 @@
 		/* AND auto FEC bit, and all caps bits. */
 		cfg->caps &= ICE_AQC_PHY_CAPS_MASK;
 		cfg->link_fec_opt |= pcaps->link_fec_options;
-<<<<<<< HEAD
-		break;
-	default:
-		status = ICE_ERR_PARAM;
-=======
->>>>>>> 7d2a07b7
 		break;
 	default:
 		status = ICE_ERR_PARAM;
@@ -3897,20 +3278,6 @@
 			cfg->link_fec_opt = tlv.fec_options;
 	}
 
-<<<<<<< HEAD
-	if (fec == ICE_FEC_AUTO && ice_fw_supports_link_override(pi->hw)) {
-		struct ice_link_default_override_tlv tlv;
-
-		if (ice_get_link_default_override(&tlv, pi))
-			goto out;
-
-		if (!(tlv.options & ICE_LINK_OVERRIDE_STRICT_MODE) &&
-		    (tlv.options & ICE_LINK_OVERRIDE_EN))
-			cfg->link_fec_opt = tlv.fec_options;
-	}
-
-=======
->>>>>>> 7d2a07b7
 out:
 	kfree(pcaps);
 
@@ -4084,11 +3451,7 @@
 
 	ice_fill_dflt_direct_cmd_desc(&desc, ice_aqc_opc_sff_eeprom);
 	cmd = &desc.params.read_write_sff_param;
-<<<<<<< HEAD
-	desc.flags = cpu_to_le16(ICE_AQ_FLAG_RD | ICE_AQ_FLAG_BUF);
-=======
 	desc.flags = cpu_to_le16(ICE_AQ_FLAG_RD);
->>>>>>> 7d2a07b7
 	cmd->lport_num = (u8)(lport & 0xff);
 	cmd->lport_num_valid = (u8)((lport >> 8) & 0x01);
 	cmd->i2c_bus_addr = cpu_to_le16(((bus_addr >> 1) &
@@ -4709,12 +4072,7 @@
 		 * of the endianness of the machine.
 		 */
 		if (ce_info[f].width > (ce_info[f].size_of * BITS_PER_BYTE)) {
-<<<<<<< HEAD
-			ice_debug(hw, ICE_DBG_QCTX,
-				  "Field %d width of %d bits larger than size of %d byte(s) ... skipping write\n",
-=======
 			ice_debug(hw, ICE_DBG_QCTX, "Field %d width of %d bits larger than size of %d byte(s) ... skipping write\n",
->>>>>>> 7d2a07b7
 				  f, ce_info[f].width, ce_info[f].size_of);
 			continue;
 		}
@@ -5334,8 +4692,6 @@
 }
 
 /**
-<<<<<<< HEAD
-=======
  * ice_aq_set_driver_param - Set driver parameter to share via firmware
  * @hw: pointer to the HW struct
  * @idx: parameter index to set
@@ -5411,7 +4767,6 @@
 }
 
 /**
->>>>>>> 7d2a07b7
  * ice_fw_supports_link_override
  * @hw: pointer to the hardware structure
  *
@@ -5419,13 +4774,6 @@
  */
 bool ice_fw_supports_link_override(struct ice_hw *hw)
 {
-<<<<<<< HEAD
-	/* Currently, only supported for E810 devices */
-	if (hw->mac_type != ICE_MAC_E810)
-		return false;
-
-=======
->>>>>>> 7d2a07b7
 	if (hw->api_maj_ver == ICE_FW_API_LINK_OVERRIDE_MAJ) {
 		if (hw->api_min_ver > ICE_FW_API_LINK_OVERRIDE_MIN)
 			return true;
@@ -5457,12 +4805,7 @@
 	status = ice_get_pfa_module_tlv(hw, &tlv, &tlv_len,
 					ICE_SR_LINK_DEFAULT_OVERRIDE_PTR);
 	if (status) {
-<<<<<<< HEAD
-		ice_debug(hw, ICE_DBG_INIT,
-			  "Failed to read link override TLV.\n");
-=======
 		ice_debug(hw, ICE_DBG_INIT, "Failed to read link override TLV.\n");
->>>>>>> 7d2a07b7
 		return status;
 	}
 
@@ -5473,12 +4816,7 @@
 	/* link options first */
 	status = ice_read_sr_word(hw, tlv_start, &buf);
 	if (status) {
-<<<<<<< HEAD
-		ice_debug(hw, ICE_DBG_INIT,
-			  "Failed to read override link options.\n");
-=======
 		ice_debug(hw, ICE_DBG_INIT, "Failed to read override link options.\n");
->>>>>>> 7d2a07b7
 		return status;
 	}
 	ldo->options = buf & ICE_LINK_OVERRIDE_OPT_M;
@@ -5489,12 +4827,7 @@
 	offset = tlv_start + ICE_SR_PFA_LINK_OVERRIDE_FEC_OFFSET;
 	status = ice_read_sr_word(hw, offset, &buf);
 	if (status) {
-<<<<<<< HEAD
-		ice_debug(hw, ICE_DBG_INIT,
-			  "Failed to read override phy config.\n");
-=======
 		ice_debug(hw, ICE_DBG_INIT, "Failed to read override phy config.\n");
->>>>>>> 7d2a07b7
 		return status;
 	}
 	ldo->fec_options = buf & ICE_LINK_OVERRIDE_FEC_OPT_M;
@@ -5504,12 +4837,7 @@
 	for (i = 0; i < ICE_SR_PFA_LINK_OVERRIDE_PHY_WORDS; i++) {
 		status = ice_read_sr_word(hw, (offset + i), &buf);
 		if (status) {
-<<<<<<< HEAD
-			ice_debug(hw, ICE_DBG_INIT,
-				  "Failed to read override link options.\n");
-=======
 			ice_debug(hw, ICE_DBG_INIT, "Failed to read override link options.\n");
->>>>>>> 7d2a07b7
 			return status;
 		}
 		/* shift 16 bits at a time to fill 64 bits */
@@ -5522,12 +4850,7 @@
 	for (i = 0; i < ICE_SR_PFA_LINK_OVERRIDE_PHY_WORDS; i++) {
 		status = ice_read_sr_word(hw, (offset + i), &buf);
 		if (status) {
-<<<<<<< HEAD
-			ice_debug(hw, ICE_DBG_INIT,
-				  "Failed to read override link options.\n");
-=======
 			ice_debug(hw, ICE_DBG_INIT, "Failed to read override link options.\n");
->>>>>>> 7d2a07b7
 			return status;
 		}
 		/* shift 16 bits at a time to fill 64 bits */
@@ -5583,8 +4906,6 @@
 	cmd->length = cpu_to_le16(buf_size);
 
 	return ice_aq_send_cmd(hw, &desc, buf, buf_size, cd);
-<<<<<<< HEAD
-=======
 }
 
 /**
@@ -5652,5 +4973,4 @@
 		return true;
 	}
 	return false;
->>>>>>> 7d2a07b7
 }