--- conflicted
+++ resolved
@@ -662,10 +662,6 @@
 
 		/* Verify that the simple checksum is zero */
 		for (i = 0; i < sizeof(*tmp); i++)
-<<<<<<< HEAD
-			/* cppcheck-suppress objectIndex */
-=======
->>>>>>> eb3cdb58
 			sum += ((u8 *)tmp)[i];
 
 		if (sum) {
