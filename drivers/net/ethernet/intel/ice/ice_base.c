--- conflicted
+++ resolved
@@ -121,11 +121,7 @@
 	q_vector->irq.index = -ENOENT;
 
 	if (vsi->type == ICE_VSI_VF) {
-<<<<<<< HEAD
-		q_vector->reg_idx = ice_calc_vf_reg_idx(vsi->vf, q_vector);
-=======
 		ice_calc_vf_reg_idx(vsi->vf, q_vector);
->>>>>>> 2d5404ca
 		goto out;
 	} else if (vsi->type == ICE_VSI_CTRL && vsi->vf) {
 		struct ice_vsi *ctrl_vsi = ice_get_vf_ctrl_vsi(pf, vsi);
@@ -149,10 +145,7 @@
 
 skip_alloc:
 	q_vector->reg_idx = q_vector->irq.index;
-<<<<<<< HEAD
-=======
 	q_vector->vf_reg_idx = q_vector->irq.index;
->>>>>>> 2d5404ca
 
 	/* only set affinity_mask if the CPU is online */
 	if (cpu_online(v_idx))
@@ -267,33 +260,6 @@
 }
 
 /**
-<<<<<<< HEAD
- * ice_eswitch_calc_txq_handle
- * @ring: pointer to ring which unique index is needed
- *
- * To correctly work with many netdevs ring->q_index of Tx rings on switchdev
- * VSI can repeat. Hardware ring setup requires unique q_index. Calculate it
- * here by finding index in vsi->tx_rings of this ring.
- *
- * Return ICE_INVAL_Q_INDEX when index wasn't found. Should never happen,
- * because VSI is get from ring->vsi, so it has to be present in this VSI.
- */
-static u16 ice_eswitch_calc_txq_handle(struct ice_tx_ring *ring)
-{
-	const struct ice_vsi *vsi = ring->vsi;
-	int i;
-
-	ice_for_each_txq(vsi, i) {
-		if (vsi->tx_rings[i] == ring)
-			return i;
-	}
-
-	return ICE_INVAL_Q_INDEX;
-}
-
-/**
-=======
->>>>>>> 2d5404ca
  * ice_cfg_xps_tx_ring - Configure XPS for a Tx ring
  * @ring: The Tx ring to configure
  *
@@ -577,11 +543,7 @@
 
 	ring->rx_buf_len = ring->vsi->rx_buf_len;
 
-<<<<<<< HEAD
-	if (ring->vsi->type == ICE_VSI_PF) {
-=======
 	if (ring->vsi->type == ICE_VSI_PF || ring->vsi->type == ICE_VSI_SF) {
->>>>>>> 2d5404ca
 		if (!xdp_rxq_info_is_reg(&ring->xdp_rxq)) {
 			err = __xdp_rxq_info_reg(&ring->xdp_rxq, ring->netdev,
 						 ring->q_index,
