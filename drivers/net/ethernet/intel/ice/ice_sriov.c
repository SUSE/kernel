--- conflicted
+++ resolved
@@ -33,27 +33,11 @@
 	 * will call ice_release_vf which will remove the VF memory.
 	 */
 	lockdep_assert_held(&vfs->table_lock);
-<<<<<<< HEAD
 
 	hash_for_each_safe(vfs->table, bkt, tmp, vf, entry) {
 		hash_del_rcu(&vf->entry);
 		ice_put_vf(vf);
 	}
-}
-
-/**
- * ice_vf_vsi_release - invalidate the VF's VSI after freeing it
- * @vf: invalidate this VF's VSI after freeing it
- */
-static void ice_vf_vsi_release(struct ice_vf *vf)
-{
-	struct ice_vsi *vsi = ice_get_vf_vsi(vf);
-
-	if (WARN_ON(!vsi))
-		return;
-
-	ice_vsi_release(vsi);
-	ice_vf_invalidate_vsi(vf);
 }
 
 /**
@@ -108,67 +92,6 @@
 	int first, last, v;
 	struct ice_hw *hw;
 
-=======
-
-	hash_for_each_safe(vfs->table, bkt, tmp, vf, entry) {
-		hash_del_rcu(&vf->entry);
-		ice_put_vf(vf);
-	}
-}
-
-/**
- * ice_free_vf_res - Free a VF's resources
- * @vf: pointer to the VF info
- */
-static void ice_free_vf_res(struct ice_vf *vf)
-{
-	struct ice_pf *pf = vf->pf;
-	int i, last_vector_idx;
-
-	/* First, disable VF's configuration API to prevent OS from
-	 * accessing the VF's VSI after it's freed or invalidated.
-	 */
-	clear_bit(ICE_VF_STATE_INIT, vf->vf_states);
-	ice_vf_fdir_exit(vf);
-	/* free VF control VSI */
-	if (vf->ctrl_vsi_idx != ICE_NO_VSI)
-		ice_vf_ctrl_vsi_release(vf);
-
-	/* free VSI and disconnect it from the parent uplink */
-	if (vf->lan_vsi_idx != ICE_NO_VSI) {
-		ice_vf_vsi_release(vf);
-		vf->num_mac = 0;
-	}
-
-	last_vector_idx = vf->first_vector_idx + pf->vfs.num_msix_per - 1;
-
-	/* clear VF MDD event information */
-	memset(&vf->mdd_tx_events, 0, sizeof(vf->mdd_tx_events));
-	memset(&vf->mdd_rx_events, 0, sizeof(vf->mdd_rx_events));
-
-	/* Disable interrupts so that VF starts in a known state */
-	for (i = vf->first_vector_idx; i <= last_vector_idx; i++) {
-		wr32(&pf->hw, GLINT_DYN_CTL(i), GLINT_DYN_CTL_CLEARPBA_M);
-		ice_flush(&pf->hw);
-	}
-	/* reset some of the state variables keeping track of the resources */
-	clear_bit(ICE_VF_STATE_MC_PROMISC, vf->vf_states);
-	clear_bit(ICE_VF_STATE_UC_PROMISC, vf->vf_states);
-}
-
-/**
- * ice_dis_vf_mappings
- * @vf: pointer to the VF structure
- */
-static void ice_dis_vf_mappings(struct ice_vf *vf)
-{
-	struct ice_pf *pf = vf->pf;
-	struct ice_vsi *vsi;
-	struct device *dev;
-	int first, last, v;
-	struct ice_hw *hw;
-
->>>>>>> eb3cdb58
 	hw = &pf->hw;
 	vsi = ice_get_vf_vsi(vf);
 	if (WARN_ON(!vsi))
@@ -281,14 +204,7 @@
 		}
 
 		/* clear malicious info since the VF is getting released */
-<<<<<<< HEAD
-		if (ice_mbx_clear_malvf(&hw->mbx_snapshot, pf->vfs.malvfs,
-					ICE_MAX_SRIOV_VFS, vf->vf_id))
-			dev_dbg(dev, "failed to clear malicious VF state for VF %u\n",
-				vf->vf_id);
-=======
 		list_del(&vf->mbx_info.list_entry);
->>>>>>> eb3cdb58
 
 		mutex_unlock(&vf->cfg_lock);
 	}
@@ -314,13 +230,6 @@
  */
 static struct ice_vsi *ice_vf_vsi_setup(struct ice_vf *vf)
 {
-<<<<<<< HEAD
-	struct ice_port_info *pi = ice_vf_get_port_info(vf);
-	struct ice_pf *pf = vf->pf;
-	struct ice_vsi *vsi;
-
-	vsi = ice_vsi_setup(pf, pi, ICE_VSI_VF, vf, NULL);
-=======
 	struct ice_vsi_cfg_params params = {};
 	struct ice_pf *pf = vf->pf;
 	struct ice_vsi *vsi;
@@ -331,7 +240,6 @@
 	params.flags = ICE_VSI_FLAG_INIT;
 
 	vsi = ice_vsi_setup(pf, &params);
->>>>>>> eb3cdb58
 
 	if (!vsi) {
 		dev_err(ice_pf_to_dev(pf), "Failed to create VF VSI\n");
@@ -528,19 +436,11 @@
  * ice_sriov_set_msix_res - Set any used MSIX resources
  * @pf: pointer to PF structure
  * @num_msix_needed: number of MSIX vectors needed for all SR-IOV VFs
-<<<<<<< HEAD
  *
  * This function allows SR-IOV resources to be taken from the end of the PF's
  * allowed HW MSIX vectors so that the irq_tracker will not be affected. We
  * just set the pf->sriov_base_vector and return success.
  *
-=======
- *
- * This function allows SR-IOV resources to be taken from the end of the PF's
- * allowed HW MSIX vectors so that the irq_tracker will not be affected. We
- * just set the pf->sriov_base_vector and return success.
- *
->>>>>>> eb3cdb58
  * If there are not enough resources available, return an error. This should
  * always be caught by ice_set_per_vf_res().
  *
@@ -580,19 +480,11 @@
  * Minimum VFs - 2 vectors, 1 queue pair
  * Small VFs - 5 vectors, 4 queue pairs
  * Medium VFs - 17 vectors, 16 queue pairs
-<<<<<<< HEAD
  *
  * Second, determine number of queue pairs per VF by starting with a pre-defined
  * maximum each VF supports. If this is not possible, then we adjust based on
  * queue pairs available on the device.
  *
-=======
- *
- * Second, determine number of queue pairs per VF by starting with a pre-defined
- * maximum each VF supports. If this is not possible, then we adjust based on
- * queue pairs available on the device.
- *
->>>>>>> eb3cdb58
  * Lastly, set queue and MSI-X VF variables tracked by the PF so it can be used
  * by each VF during VF initialization and reset.
  */
@@ -611,7 +503,6 @@
 
 	if (max_valid_res_idx < 0)
 		return -ENOSPC;
-<<<<<<< HEAD
 
 	/* determine MSI-X resources per VF */
 	msix_avail_for_sriov = pf->hw.func_caps.common_cap.num_msix_vectors -
@@ -648,44 +539,6 @@
 	else if (num_rxq > avail_qs)
 		num_rxq = rounddown_pow_of_two(avail_qs);
 
-=======
-
-	/* determine MSI-X resources per VF */
-	msix_avail_for_sriov = pf->hw.func_caps.common_cap.num_msix_vectors -
-		pf->irq_tracker->num_entries;
-	msix_avail_per_vf = msix_avail_for_sriov / num_vfs;
-	if (msix_avail_per_vf >= ICE_NUM_VF_MSIX_MED) {
-		num_msix_per_vf = ICE_NUM_VF_MSIX_MED;
-	} else if (msix_avail_per_vf >= ICE_NUM_VF_MSIX_SMALL) {
-		num_msix_per_vf = ICE_NUM_VF_MSIX_SMALL;
-	} else if (msix_avail_per_vf >= ICE_NUM_VF_MSIX_MULTIQ_MIN) {
-		num_msix_per_vf = ICE_NUM_VF_MSIX_MULTIQ_MIN;
-	} else if (msix_avail_per_vf >= ICE_MIN_INTR_PER_VF) {
-		num_msix_per_vf = ICE_MIN_INTR_PER_VF;
-	} else {
-		dev_err(dev, "Only %d MSI-X interrupts available for SR-IOV. Not enough to support minimum of %d MSI-X interrupts per VF for %d VFs\n",
-			msix_avail_for_sriov, ICE_MIN_INTR_PER_VF,
-			num_vfs);
-		return -ENOSPC;
-	}
-
-	num_txq = min_t(u16, num_msix_per_vf - ICE_NONQ_VECS_VF,
-			ICE_MAX_RSS_QS_PER_VF);
-	avail_qs = ice_get_avail_txq_count(pf) / num_vfs;
-	if (!avail_qs)
-		num_txq = 0;
-	else if (num_txq > avail_qs)
-		num_txq = rounddown_pow_of_two(avail_qs);
-
-	num_rxq = min_t(u16, num_msix_per_vf - ICE_NONQ_VECS_VF,
-			ICE_MAX_RSS_QS_PER_VF);
-	avail_qs = ice_get_avail_rxq_count(pf) / num_vfs;
-	if (!avail_qs)
-		num_rxq = 0;
-	else if (num_rxq > avail_qs)
-		num_rxq = rounddown_pow_of_two(avail_qs);
-
->>>>>>> eb3cdb58
 	if (num_txq < ICE_MIN_QS_PER_VF || num_rxq < ICE_MIN_QS_PER_VF) {
 		dev_err(dev, "Not enough queues to support minimum of %d queue pairs per VF for %d VFs\n",
 			ICE_MIN_QS_PER_VF, num_vfs);
@@ -717,57 +570,19 @@
  */
 static int ice_init_vf_vsi_res(struct ice_vf *vf)
 {
-<<<<<<< HEAD
-	struct ice_vsi_vlan_ops *vlan_ops;
-	struct ice_pf *pf = vf->pf;
-	u8 broadcast[ETH_ALEN];
-	struct ice_vsi *vsi;
-	struct device *dev;
-=======
 	struct ice_pf *pf = vf->pf;
 	struct ice_vsi *vsi;
->>>>>>> eb3cdb58
 	int err;
 
 	vf->first_vector_idx = ice_calc_vf_first_vector_idx(pf, vf);
 
-<<<<<<< HEAD
-	dev = ice_pf_to_dev(pf);
 	vsi = ice_vf_vsi_setup(vf);
 	if (!vsi)
 		return -ENOMEM;
 
-	err = ice_vsi_add_vlan_zero(vsi);
-	if (err) {
-		dev_warn(dev, "Failed to add VLAN 0 filter for VF %d\n",
-			 vf->vf_id);
+	err = ice_vf_init_host_cfg(vf, vsi);
+	if (err)
 		goto release_vsi;
-	}
-
-	vlan_ops = ice_get_compat_vsi_vlan_ops(vsi);
-	err = vlan_ops->ena_rx_filtering(vsi);
-	if (err) {
-		dev_warn(dev, "Failed to enable Rx VLAN filtering for VF %d\n",
-			 vf->vf_id);
-		goto release_vsi;
-	}
-
-	eth_broadcast_addr(broadcast);
-	err = ice_fltr_add_mac(vsi, broadcast, ICE_FWD_TO_VSI);
-	if (err) {
-		dev_err(dev, "Failed to add broadcast MAC filter for VF %d, error %d\n",
-			vf->vf_id, err);
-		goto release_vsi;
-	}
-
-	err = ice_vsi_apply_spoofchk(vsi, vf->spoofchk);
-	if (err) {
-		dev_warn(dev, "Failed to initialize spoofchk setting for VF %d\n",
-			 vf->vf_id);
-		goto release_vsi;
-	}
-
-	vf->num_mac = 1;
 
 	return 0;
 
@@ -776,23 +591,6 @@
 	return err;
 }
 
-=======
-	vsi = ice_vf_vsi_setup(vf);
-	if (!vsi)
-		return -ENOMEM;
-
-	err = ice_vf_init_host_cfg(vf, vsi);
-	if (err)
-		goto release_vsi;
-
-	return 0;
-
-release_vsi:
-	ice_vf_vsi_release(vf);
-	return err;
-}
-
->>>>>>> eb3cdb58
 /**
  * ice_start_vfs - start VFs so they are ready to be used by SR-IOV
  * @pf: PF the VFs are associated with
@@ -854,8 +652,6 @@
 }
 
 /**
-<<<<<<< HEAD
-=======
  * ice_sriov_clear_reset_state - clears VF Reset status register
  * @vf: the vf to configure
  */
@@ -871,7 +667,6 @@
 }
 
 /**
->>>>>>> eb3cdb58
  * ice_sriov_clear_mbx_register - clears SRIOV VF's mailbox registers
  * @vf: the vf to configure
  */
@@ -951,7 +746,6 @@
 		reg = rd32(&pf->hw, VPGEN_VFRSTAT(vf->vf_id));
 		if (reg & VPGEN_VFRSTAT_VFRD_M)
 			return true;
-<<<<<<< HEAD
 
 		/* only sleep if the reset is not done */
 		usleep_range(10, 20);
@@ -975,47 +769,6 @@
 }
 
 /**
- * ice_sriov_vsi_rebuild - release and rebuild VF's VSI
- * @vf: VF to release and setup the VSI for
- *
- * This is only called when a single VF is being reset (i.e. VFR, VFLR, host VF
- * configuration change, etc.).
- */
-static int ice_sriov_vsi_rebuild(struct ice_vf *vf)
-{
-	struct ice_pf *pf = vf->pf;
-
-	ice_vf_vsi_release(vf);
-	if (!ice_vf_vsi_setup(vf)) {
-		dev_err(ice_pf_to_dev(pf),
-			"Failed to release and setup the VF%u's VSI\n",
-			vf->vf_id);
-		return -ENOMEM;
-	}
-=======
-
-		/* only sleep if the reset is not done */
-		usleep_range(10, 20);
-	}
-	return false;
-}
-
-/**
- * ice_sriov_clear_reset_trigger - enable VF to access hardware
- * @vf: VF to enabled hardware access for
- */
-static void ice_sriov_clear_reset_trigger(struct ice_vf *vf)
-{
-	struct ice_hw *hw = &vf->pf->hw;
-	u32 reg;
-
-	reg = rd32(hw, VPGEN_VFRTRIG(vf->vf_id));
-	reg &= ~VPGEN_VFRTRIG_VFSWR_M;
-	wr32(hw, VPGEN_VFRTRIG(vf->vf_id), reg);
-	ice_flush(hw);
-}
-
-/**
  * ice_sriov_create_vsi - Create a new VSI for a VF
  * @vf: VF to create the VSI for
  *
@@ -1029,7 +782,6 @@
 	vsi = ice_vf_vsi_setup(vf);
 	if (!vsi)
 		return -ENOMEM;
->>>>>>> eb3cdb58
 
 	return 0;
 }
@@ -1040,11 +792,6 @@
  */
 static void ice_sriov_post_vsi_rebuild(struct ice_vf *vf)
 {
-<<<<<<< HEAD
-	ice_vf_rebuild_host_cfg(vf);
-	ice_vf_set_initialized(vf);
-=======
->>>>>>> eb3cdb58
 	ice_ena_vf_mappings(vf);
 	wr32(&vf->pf->hw, VFGEN_RSTAT(vf->vf_id), VIRTCHNL_VFR_VFACTIVE);
 }
@@ -1052,20 +799,13 @@
 static const struct ice_vf_ops ice_sriov_vf_ops = {
 	.reset_type = ICE_VF_RESET,
 	.free = ice_sriov_free_vf,
-<<<<<<< HEAD
-=======
 	.clear_reset_state = ice_sriov_clear_reset_state,
->>>>>>> eb3cdb58
 	.clear_mbx_register = ice_sriov_clear_mbx_register,
 	.trigger_reset_register = ice_sriov_trigger_reset_register,
 	.poll_reset_status = ice_sriov_poll_reset_status,
 	.clear_reset_trigger = ice_sriov_clear_reset_trigger,
-<<<<<<< HEAD
-	.vsi_rebuild = ice_sriov_vsi_rebuild,
-=======
 	.irq_close = NULL,
 	.create_vsi = ice_sriov_create_vsi,
->>>>>>> eb3cdb58
 	.post_vsi_rebuild = ice_sriov_post_vsi_rebuild,
 };
 
@@ -1073,7 +813,6 @@
  * ice_create_vf_entries - Allocate and insert VF entries
  * @pf: pointer to the PF structure
  * @num_vfs: the number of VFs to allocate
-<<<<<<< HEAD
  *
  * Allocate new VF entries and insert them into the hash table. Set some
  * basic default fields for initializing the new VFs.
@@ -1081,15 +820,6 @@
  * After this function exits, the hash table will have num_vfs entries
  * inserted.
  *
-=======
- *
- * Allocate new VF entries and insert them into the hash table. Set some
- * basic default fields for initializing the new VFs.
- *
- * After this function exits, the hash table will have num_vfs entries
- * inserted.
- *
->>>>>>> eb3cdb58
  * Returns 0 on success or an integer error code on failure.
  */
 static int ice_create_vf_entries(struct ice_pf *pf, u16 num_vfs)
@@ -1115,27 +845,9 @@
 		/* set sriov vf ops for VFs created during SRIOV flow */
 		vf->vf_ops = &ice_sriov_vf_ops;
 
-<<<<<<< HEAD
+		ice_initialize_vf_entry(vf);
+
 		vf->vf_sw_id = pf->first_sw;
-		/* assign default capabilities */
-		vf->spoofchk = true;
-		vf->num_vf_qs = pf->vfs.num_qps_per;
-		ice_vc_set_default_allowlist(vf);
-
-		/* ctrl_vsi_idx will be set to a valid value only when VF
-		 * creates its first fdir rule.
-		 */
-		ice_vf_ctrl_invalidate_vsi(vf);
-		ice_vf_fdir_init(vf);
-
-		ice_virtchnl_set_dflt_ops(vf);
-
-		mutex_init(&vf->cfg_lock);
-=======
-		ice_initialize_vf_entry(vf);
-
-		vf->vf_sw_id = pf->first_sw;
->>>>>>> eb3cdb58
 
 		hash_add_rcu(vfs->table, &vf->entry, vf_id);
 	}
@@ -1167,7 +879,6 @@
 	ret = pci_enable_sriov(pf->pdev, num_vfs);
 	if (ret)
 		goto err_unroll_intr;
-<<<<<<< HEAD
 
 	mutex_lock(&pf->vfs.table_lock);
 
@@ -1194,34 +905,6 @@
 
 	clear_bit(ICE_VF_DIS, pf->state);
 
-=======
-
-	mutex_lock(&pf->vfs.table_lock);
-
-	ret = ice_set_per_vf_res(pf, num_vfs);
-	if (ret) {
-		dev_err(dev, "Not enough resources for %d VFs, err %d. Try with fewer number of VFs\n",
-			num_vfs, ret);
-		goto err_unroll_sriov;
-	}
-
-	ret = ice_create_vf_entries(pf, num_vfs);
-	if (ret) {
-		dev_err(dev, "Failed to allocate VF entries for %d VFs\n",
-			num_vfs);
-		goto err_unroll_sriov;
-	}
-
-	ret = ice_start_vfs(pf);
-	if (ret) {
-		dev_err(dev, "Failed to start %d VFs, err %d\n", num_vfs, ret);
-		ret = -EAGAIN;
-		goto err_unroll_vf_entries;
-	}
-
-	clear_bit(ICE_VF_DIS, pf->state);
-
->>>>>>> eb3cdb58
 	ret = ice_eswitch_configure(pf);
 	if (ret) {
 		dev_err(dev, "Failed to configure eswitch, err %d\n", ret);
@@ -1231,940 +914,6 @@
 	/* rearm global interrupts */
 	if (test_and_clear_bit(ICE_OICR_INTR_DIS, pf->state))
 		ice_irq_dynamic_ena(hw, NULL, NULL);
-<<<<<<< HEAD
-
-	mutex_unlock(&pf->vfs.table_lock);
-
-	return 0;
-
-err_unroll_vf_entries:
-	ice_free_vf_entries(pf);
-err_unroll_sriov:
-	mutex_unlock(&pf->vfs.table_lock);
-	pci_disable_sriov(pf->pdev);
-err_unroll_intr:
-	/* rearm interrupts here */
-	ice_irq_dynamic_ena(hw, NULL, NULL);
-	clear_bit(ICE_OICR_INTR_DIS, pf->state);
-	return ret;
-}
-
-/**
- * ice_pci_sriov_ena - Enable or change number of VFs
- * @pf: pointer to the PF structure
- * @num_vfs: number of VFs to allocate
- *
- * Returns 0 on success and negative on failure
- */
-static int ice_pci_sriov_ena(struct ice_pf *pf, int num_vfs)
-{
-	int pre_existing_vfs = pci_num_vf(pf->pdev);
-	struct device *dev = ice_pf_to_dev(pf);
-	int err;
-
-	if (pre_existing_vfs && pre_existing_vfs != num_vfs)
-		ice_free_vfs(pf);
-	else if (pre_existing_vfs && pre_existing_vfs == num_vfs)
-		return 0;
-
-	if (num_vfs > pf->vfs.num_supported) {
-		dev_err(dev, "Can't enable %d VFs, max VFs supported is %d\n",
-			num_vfs, pf->vfs.num_supported);
-		return -EOPNOTSUPP;
-	}
-
-	dev_info(dev, "Enabling %d VFs\n", num_vfs);
-	err = ice_ena_vfs(pf, num_vfs);
-	if (err) {
-		dev_err(dev, "Failed to enable SR-IOV: %d\n", err);
-		return err;
-	}
-
-	set_bit(ICE_FLAG_SRIOV_ENA, pf->flags);
-	return 0;
-}
-
-/**
- * ice_check_sriov_allowed - check if SR-IOV is allowed based on various checks
- * @pf: PF to enabled SR-IOV on
- */
-static int ice_check_sriov_allowed(struct ice_pf *pf)
-{
-	struct device *dev = ice_pf_to_dev(pf);
-
-	if (!test_bit(ICE_FLAG_SRIOV_CAPABLE, pf->flags)) {
-		dev_err(dev, "This device is not capable of SR-IOV\n");
-		return -EOPNOTSUPP;
-	}
-
-	if (ice_is_safe_mode(pf)) {
-		dev_err(dev, "SR-IOV cannot be configured - Device is in Safe Mode\n");
-		return -EOPNOTSUPP;
-	}
-
-	if (!ice_pf_state_is_nominal(pf)) {
-		dev_err(dev, "Cannot enable SR-IOV, device not ready\n");
-		return -EBUSY;
-	}
-
-	return 0;
-}
-
-/**
- * ice_sriov_configure - Enable or change number of VFs via sysfs
- * @pdev: pointer to a pci_dev structure
- * @num_vfs: number of VFs to allocate or 0 to free VFs
- *
- * This function is called when the user updates the number of VFs in sysfs. On
- * success return whatever num_vfs was set to by the caller. Return negative on
- * failure.
- */
-int ice_sriov_configure(struct pci_dev *pdev, int num_vfs)
-{
-	struct ice_pf *pf = pci_get_drvdata(pdev);
-	struct device *dev = ice_pf_to_dev(pf);
-	int err;
-
-	err = ice_check_sriov_allowed(pf);
-	if (err)
-		return err;
-
-	if (!num_vfs) {
-		if (!pci_vfs_assigned(pdev)) {
-			ice_free_vfs(pf);
-			ice_mbx_deinit_snapshot(&pf->hw);
-			if (pf->lag)
-				ice_enable_lag(pf->lag);
-			return 0;
-		}
-
-		dev_err(dev, "can't free VFs because some are assigned to VMs.\n");
-		return -EBUSY;
-	}
-
-	err = ice_mbx_init_snapshot(&pf->hw, num_vfs);
-	if (err)
-		return err;
-
-	err = ice_pci_sriov_ena(pf, num_vfs);
-	if (err) {
-		ice_mbx_deinit_snapshot(&pf->hw);
-		return err;
-	}
-
-	if (pf->lag)
-		ice_disable_lag(pf->lag);
-	return num_vfs;
-}
-
-/**
- * ice_process_vflr_event - Free VF resources via IRQ calls
- * @pf: pointer to the PF structure
- *
- * called from the VFLR IRQ handler to
- * free up VF resources and state variables
- */
-void ice_process_vflr_event(struct ice_pf *pf)
-{
-	struct ice_hw *hw = &pf->hw;
-	struct ice_vf *vf;
-	unsigned int bkt;
-	u32 reg;
-
-	if (!test_and_clear_bit(ICE_VFLR_EVENT_PENDING, pf->state) ||
-	    !ice_has_vfs(pf))
-		return;
-
-	mutex_lock(&pf->vfs.table_lock);
-	ice_for_each_vf(pf, bkt, vf) {
-		u32 reg_idx, bit_idx;
-
-		reg_idx = (hw->func_caps.vf_base_id + vf->vf_id) / 32;
-		bit_idx = (hw->func_caps.vf_base_id + vf->vf_id) % 32;
-		/* read GLGEN_VFLRSTAT register to find out the flr VFs */
-		reg = rd32(hw, GLGEN_VFLRSTAT(reg_idx));
-		if (reg & BIT(bit_idx))
-			/* GLGEN_VFLRSTAT bit will be cleared in ice_reset_vf */
-			ice_reset_vf(vf, ICE_VF_RESET_VFLR | ICE_VF_RESET_LOCK);
-	}
-	mutex_unlock(&pf->vfs.table_lock);
-}
-
-/**
- * ice_get_vf_from_pfq - get the VF who owns the PF space queue passed in
- * @pf: PF used to index all VFs
- * @pfq: queue index relative to the PF's function space
- *
- * If no VF is found who owns the pfq then return NULL, otherwise return a
- * pointer to the VF who owns the pfq
- *
- * If this function returns non-NULL, it acquires a reference count of the VF
- * structure. The caller is responsible for calling ice_put_vf() to drop this
- * reference.
- */
-static struct ice_vf *ice_get_vf_from_pfq(struct ice_pf *pf, u16 pfq)
-{
-	struct ice_vf *vf;
-	unsigned int bkt;
-
-	rcu_read_lock();
-	ice_for_each_vf_rcu(pf, bkt, vf) {
-		struct ice_vsi *vsi;
-		u16 rxq_idx;
-
-		vsi = ice_get_vf_vsi(vf);
-		if (!vsi)
-			continue;
-
-		ice_for_each_rxq(vsi, rxq_idx)
-			if (vsi->rxq_map[rxq_idx] == pfq) {
-				struct ice_vf *found;
-
-				if (kref_get_unless_zero(&vf->refcnt))
-					found = vf;
-				else
-					found = NULL;
-				rcu_read_unlock();
-				return found;
-			}
-	}
-	rcu_read_unlock();
-
-	return NULL;
-}
-
-/**
- * ice_globalq_to_pfq - convert from global queue index to PF space queue index
- * @pf: PF used for conversion
- * @globalq: global queue index used to convert to PF space queue index
- */
-static u32 ice_globalq_to_pfq(struct ice_pf *pf, u32 globalq)
-{
-	return globalq - pf->hw.func_caps.common_cap.rxq_first_id;
-}
-
-/**
- * ice_vf_lan_overflow_event - handle LAN overflow event for a VF
- * @pf: PF that the LAN overflow event happened on
- * @event: structure holding the event information for the LAN overflow event
- *
- * Determine if the LAN overflow event was caused by a VF queue. If it was not
- * caused by a VF, do nothing. If a VF caused this LAN overflow event trigger a
- * reset on the offending VF.
- */
-void
-ice_vf_lan_overflow_event(struct ice_pf *pf, struct ice_rq_event_info *event)
-{
-	u32 gldcb_rtctq, queue;
-	struct ice_vf *vf;
-
-	gldcb_rtctq = le32_to_cpu(event->desc.params.lan_overflow.prtdcb_ruptq);
-	dev_dbg(ice_pf_to_dev(pf), "GLDCB_RTCTQ: 0x%08x\n", gldcb_rtctq);
-
-	/* event returns device global Rx queue number */
-	queue = (gldcb_rtctq & GLDCB_RTCTQ_RXQNUM_M) >>
-		GLDCB_RTCTQ_RXQNUM_S;
-
-	vf = ice_get_vf_from_pfq(pf, ice_globalq_to_pfq(pf, queue));
-	if (!vf)
-		return;
-
-	ice_reset_vf(vf, ICE_VF_RESET_NOTIFY | ICE_VF_RESET_LOCK);
-	ice_put_vf(vf);
-}
-
-/**
- * ice_set_vf_spoofchk
- * @netdev: network interface device structure
- * @vf_id: VF identifier
- * @ena: flag to enable or disable feature
- *
- * Enable or disable VF spoof checking
- */
-int ice_set_vf_spoofchk(struct net_device *netdev, int vf_id, bool ena)
-{
-	struct ice_netdev_priv *np = netdev_priv(netdev);
-	struct ice_pf *pf = np->vsi->back;
-	struct ice_vsi *vf_vsi;
-	struct device *dev;
-	struct ice_vf *vf;
-	int ret;
-
-	dev = ice_pf_to_dev(pf);
-
-	vf = ice_get_vf_by_id(pf, vf_id);
-	if (!vf)
-		return -EINVAL;
-
-	ret = ice_check_vf_ready_for_reset(vf);
-	if (ret)
-		goto out_put_vf;
-
-	vf_vsi = ice_get_vf_vsi(vf);
-	if (!vf_vsi) {
-		netdev_err(netdev, "VSI %d for VF %d is null\n",
-			   vf->lan_vsi_idx, vf->vf_id);
-		ret = -EINVAL;
-		goto out_put_vf;
-	}
-
-	if (vf_vsi->type != ICE_VSI_VF) {
-		netdev_err(netdev, "Type %d of VSI %d for VF %d is no ICE_VSI_VF\n",
-			   vf_vsi->type, vf_vsi->vsi_num, vf->vf_id);
-		ret = -ENODEV;
-		goto out_put_vf;
-	}
-
-	if (ena == vf->spoofchk) {
-		dev_dbg(dev, "VF spoofchk already %s\n", ena ? "ON" : "OFF");
-		ret = 0;
-		goto out_put_vf;
-	}
-
-	ret = ice_vsi_apply_spoofchk(vf_vsi, ena);
-	if (ret)
-		dev_err(dev, "Failed to set spoofchk %s for VF %d VSI %d\n error %d\n",
-			ena ? "ON" : "OFF", vf->vf_id, vf_vsi->vsi_num, ret);
-	else
-		vf->spoofchk = ena;
-
-out_put_vf:
-	ice_put_vf(vf);
-	return ret;
-}
-
-/**
- * ice_get_vf_cfg
- * @netdev: network interface device structure
- * @vf_id: VF identifier
- * @ivi: VF configuration structure
- *
- * return VF configuration
- */
-int
-ice_get_vf_cfg(struct net_device *netdev, int vf_id, struct ifla_vf_info *ivi)
-{
-	struct ice_pf *pf = ice_netdev_to_pf(netdev);
-	struct ice_vf *vf;
-	int ret;
-
-	vf = ice_get_vf_by_id(pf, vf_id);
-	if (!vf)
-		return -EINVAL;
-
-	ret = ice_check_vf_ready_for_cfg(vf);
-	if (ret)
-		goto out_put_vf;
-
-	ivi->vf = vf_id;
-	ether_addr_copy(ivi->mac, vf->hw_lan_addr.addr);
-
-	/* VF configuration for VLAN and applicable QoS */
-	ivi->vlan = ice_vf_get_port_vlan_id(vf);
-	ivi->qos = ice_vf_get_port_vlan_prio(vf);
-	if (ice_vf_is_port_vlan_ena(vf))
-		ivi->vlan_proto = cpu_to_be16(ice_vf_get_port_vlan_tpid(vf));
-
-	ivi->trusted = vf->trusted;
-	ivi->spoofchk = vf->spoofchk;
-	if (!vf->link_forced)
-		ivi->linkstate = IFLA_VF_LINK_STATE_AUTO;
-	else if (vf->link_up)
-		ivi->linkstate = IFLA_VF_LINK_STATE_ENABLE;
-	else
-		ivi->linkstate = IFLA_VF_LINK_STATE_DISABLE;
-	ivi->max_tx_rate = vf->max_tx_rate;
-	ivi->min_tx_rate = vf->min_tx_rate;
-
-out_put_vf:
-	ice_put_vf(vf);
-	return ret;
-}
-
-/**
- * ice_set_vf_mac
- * @netdev: network interface device structure
- * @vf_id: VF identifier
- * @mac: MAC address
- *
- * program VF MAC address
- */
-int ice_set_vf_mac(struct net_device *netdev, int vf_id, u8 *mac)
-{
-	struct ice_pf *pf = ice_netdev_to_pf(netdev);
-	struct ice_vf *vf;
-	int ret;
-
-	if (is_multicast_ether_addr(mac)) {
-		netdev_err(netdev, "%pM not a valid unicast address\n", mac);
-		return -EINVAL;
-	}
-
-	vf = ice_get_vf_by_id(pf, vf_id);
-	if (!vf)
-		return -EINVAL;
-
-	/* nothing left to do, unicast MAC already set */
-	if (ether_addr_equal(vf->dev_lan_addr.addr, mac) &&
-	    ether_addr_equal(vf->hw_lan_addr.addr, mac)) {
-		ret = 0;
-		goto out_put_vf;
-	}
-
-	ret = ice_check_vf_ready_for_reset(vf);
-	if (ret)
-		goto out_put_vf;
-
-	mutex_lock(&vf->cfg_lock);
-
-	/* VF is notified of its new MAC via the PF's response to the
-	 * VIRTCHNL_OP_GET_VF_RESOURCES message after the VF has been reset
-	 */
-	ether_addr_copy(vf->dev_lan_addr.addr, mac);
-	ether_addr_copy(vf->hw_lan_addr.addr, mac);
-	if (is_zero_ether_addr(mac)) {
-		/* VF will send VIRTCHNL_OP_ADD_ETH_ADDR message with its MAC */
-		vf->pf_set_mac = false;
-		netdev_info(netdev, "Removing MAC on VF %d. VF driver will be reinitialized\n",
-			    vf->vf_id);
-	} else {
-		/* PF will add MAC rule for the VF */
-		vf->pf_set_mac = true;
-		netdev_info(netdev, "Setting MAC %pM on VF %d. VF driver will be reinitialized\n",
-			    mac, vf_id);
-	}
-
-	ice_reset_vf(vf, ICE_VF_RESET_NOTIFY);
-	mutex_unlock(&vf->cfg_lock);
-
-out_put_vf:
-	ice_put_vf(vf);
-	return ret;
-}
-
-/**
- * ice_set_vf_trust
- * @netdev: network interface device structure
- * @vf_id: VF identifier
- * @trusted: Boolean value to enable/disable trusted VF
- *
- * Enable or disable a given VF as trusted
- */
-int ice_set_vf_trust(struct net_device *netdev, int vf_id, bool trusted)
-{
-	struct ice_pf *pf = ice_netdev_to_pf(netdev);
-	struct ice_vf *vf;
-	int ret;
-
-	vf = ice_get_vf_by_id(pf, vf_id);
-	if (!vf)
-		return -EINVAL;
-
-	if (ice_is_eswitch_mode_switchdev(pf)) {
-		dev_info(ice_pf_to_dev(pf), "Trusted VF is forbidden in switchdev mode\n");
-		return -EOPNOTSUPP;
-	}
-
-	ret = ice_check_vf_ready_for_reset(vf);
-	if (ret)
-		goto out_put_vf;
-
-	/* Check if already trusted */
-	if (trusted == vf->trusted) {
-		ret = 0;
-		goto out_put_vf;
-	}
-
-	mutex_lock(&vf->cfg_lock);
-
-	vf->trusted = trusted;
-	ice_reset_vf(vf, ICE_VF_RESET_NOTIFY);
-	dev_info(ice_pf_to_dev(pf), "VF %u is now %strusted\n",
-		 vf_id, trusted ? "" : "un");
-
-	mutex_unlock(&vf->cfg_lock);
-
-out_put_vf:
-	ice_put_vf(vf);
-	return ret;
-}
-
-/**
- * ice_set_vf_link_state
- * @netdev: network interface device structure
- * @vf_id: VF identifier
- * @link_state: required link state
- *
- * Set VF's link state, irrespective of physical link state status
- */
-int ice_set_vf_link_state(struct net_device *netdev, int vf_id, int link_state)
-{
-	struct ice_pf *pf = ice_netdev_to_pf(netdev);
-	struct ice_vf *vf;
-	int ret;
-
-	vf = ice_get_vf_by_id(pf, vf_id);
-	if (!vf)
-		return -EINVAL;
-
-	ret = ice_check_vf_ready_for_cfg(vf);
-	if (ret)
-		goto out_put_vf;
-
-	switch (link_state) {
-	case IFLA_VF_LINK_STATE_AUTO:
-		vf->link_forced = false;
-		break;
-	case IFLA_VF_LINK_STATE_ENABLE:
-		vf->link_forced = true;
-		vf->link_up = true;
-		break;
-	case IFLA_VF_LINK_STATE_DISABLE:
-		vf->link_forced = true;
-		vf->link_up = false;
-		break;
-	default:
-		ret = -EINVAL;
-		goto out_put_vf;
-	}
-
-	ice_vc_notify_vf_link_state(vf);
-
-out_put_vf:
-	ice_put_vf(vf);
-	return ret;
-}
-
-/**
- * ice_calc_all_vfs_min_tx_rate - calculate cumulative min Tx rate on all VFs
- * @pf: PF associated with VFs
- */
-static int ice_calc_all_vfs_min_tx_rate(struct ice_pf *pf)
-{
-	struct ice_vf *vf;
-	unsigned int bkt;
-	int rate = 0;
-
-	rcu_read_lock();
-	ice_for_each_vf_rcu(pf, bkt, vf)
-		rate += vf->min_tx_rate;
-	rcu_read_unlock();
-
-	return rate;
-}
-
-/**
- * ice_min_tx_rate_oversubscribed - check if min Tx rate causes oversubscription
- * @vf: VF trying to configure min_tx_rate
- * @min_tx_rate: min Tx rate in Mbps
- *
- * Check if the min_tx_rate being passed in will cause oversubscription of total
- * min_tx_rate based on the current link speed and all other VFs configured
- * min_tx_rate
- *
- * Return true if the passed min_tx_rate would cause oversubscription, else
- * return false
- */
-static bool
-ice_min_tx_rate_oversubscribed(struct ice_vf *vf, int min_tx_rate)
-{
-	struct ice_vsi *vsi = ice_get_vf_vsi(vf);
-	int all_vfs_min_tx_rate;
-	int link_speed_mbps;
-
-	if (WARN_ON(!vsi))
-		return false;
-
-	link_speed_mbps = ice_get_link_speed_mbps(vsi);
-	all_vfs_min_tx_rate = ice_calc_all_vfs_min_tx_rate(vf->pf);
-
-	/* this VF's previous rate is being overwritten */
-	all_vfs_min_tx_rate -= vf->min_tx_rate;
-
-	if (all_vfs_min_tx_rate + min_tx_rate > link_speed_mbps) {
-		dev_err(ice_pf_to_dev(vf->pf), "min_tx_rate of %d Mbps on VF %u would cause oversubscription of %d Mbps based on the current link speed %d Mbps\n",
-			min_tx_rate, vf->vf_id,
-			all_vfs_min_tx_rate + min_tx_rate - link_speed_mbps,
-			link_speed_mbps);
-		return true;
-	}
-
-	return false;
-}
-
-/**
- * ice_set_vf_bw - set min/max VF bandwidth
- * @netdev: network interface device structure
- * @vf_id: VF identifier
- * @min_tx_rate: Minimum Tx rate in Mbps
- * @max_tx_rate: Maximum Tx rate in Mbps
- */
-int
-ice_set_vf_bw(struct net_device *netdev, int vf_id, int min_tx_rate,
-	      int max_tx_rate)
-{
-	struct ice_pf *pf = ice_netdev_to_pf(netdev);
-	struct ice_vsi *vsi;
-	struct device *dev;
-	struct ice_vf *vf;
-	int ret;
-
-	dev = ice_pf_to_dev(pf);
-
-	vf = ice_get_vf_by_id(pf, vf_id);
-	if (!vf)
-		return -EINVAL;
-
-	ret = ice_check_vf_ready_for_cfg(vf);
-	if (ret)
-		goto out_put_vf;
-
-	vsi = ice_get_vf_vsi(vf);
-	if (!vsi) {
-		ret = -EINVAL;
-		goto out_put_vf;
-	}
-
-	if (min_tx_rate && ice_is_dcb_active(pf)) {
-		dev_err(dev, "DCB on PF is currently enabled. VF min Tx rate limiting not allowed on this PF.\n");
-		ret = -EOPNOTSUPP;
-		goto out_put_vf;
-	}
-
-	if (ice_min_tx_rate_oversubscribed(vf, min_tx_rate)) {
-		ret = -EINVAL;
-		goto out_put_vf;
-	}
-
-	if (vf->min_tx_rate != (unsigned int)min_tx_rate) {
-		ret = ice_set_min_bw_limit(vsi, (u64)min_tx_rate * 1000);
-		if (ret) {
-			dev_err(dev, "Unable to set min-tx-rate for VF %d\n",
-				vf->vf_id);
-			goto out_put_vf;
-		}
-
-		vf->min_tx_rate = min_tx_rate;
-	}
-
-	if (vf->max_tx_rate != (unsigned int)max_tx_rate) {
-		ret = ice_set_max_bw_limit(vsi, (u64)max_tx_rate * 1000);
-		if (ret) {
-			dev_err(dev, "Unable to set max-tx-rate for VF %d\n",
-				vf->vf_id);
-			goto out_put_vf;
-		}
-
-		vf->max_tx_rate = max_tx_rate;
-	}
-
-out_put_vf:
-	ice_put_vf(vf);
-	return ret;
-}
-
-/**
- * ice_get_vf_stats - populate some stats for the VF
- * @netdev: the netdev of the PF
- * @vf_id: the host OS identifier (0-255)
- * @vf_stats: pointer to the OS memory to be initialized
- */
-int ice_get_vf_stats(struct net_device *netdev, int vf_id,
-		     struct ifla_vf_stats *vf_stats)
-{
-	struct ice_pf *pf = ice_netdev_to_pf(netdev);
-	struct ice_eth_stats *stats;
-	struct ice_vsi *vsi;
-	struct ice_vf *vf;
-	int ret;
-
-	vf = ice_get_vf_by_id(pf, vf_id);
-	if (!vf)
-		return -EINVAL;
-
-	ret = ice_check_vf_ready_for_cfg(vf);
-	if (ret)
-		goto out_put_vf;
-
-	vsi = ice_get_vf_vsi(vf);
-	if (!vsi) {
-		ret = -EINVAL;
-		goto out_put_vf;
-	}
-
-	ice_update_eth_stats(vsi);
-	stats = &vsi->eth_stats;
-
-	memset(vf_stats, 0, sizeof(*vf_stats));
-
-	vf_stats->rx_packets = stats->rx_unicast + stats->rx_broadcast +
-		stats->rx_multicast;
-	vf_stats->tx_packets = stats->tx_unicast + stats->tx_broadcast +
-		stats->tx_multicast;
-	vf_stats->rx_bytes   = stats->rx_bytes;
-	vf_stats->tx_bytes   = stats->tx_bytes;
-	vf_stats->broadcast  = stats->rx_broadcast;
-	vf_stats->multicast  = stats->rx_multicast;
-	vf_stats->rx_dropped = stats->rx_discards;
-	vf_stats->tx_dropped = stats->tx_discards;
-
-out_put_vf:
-	ice_put_vf(vf);
-	return ret;
-}
-
-/**
- * ice_is_supported_port_vlan_proto - make sure the vlan_proto is supported
- * @hw: hardware structure used to check the VLAN mode
- * @vlan_proto: VLAN TPID being checked
- *
- * If the device is configured in Double VLAN Mode (DVM), then both ETH_P_8021Q
- * and ETH_P_8021AD are supported. If the device is configured in Single VLAN
- * Mode (SVM), then only ETH_P_8021Q is supported.
- */
-static bool
-ice_is_supported_port_vlan_proto(struct ice_hw *hw, u16 vlan_proto)
-{
-	bool is_supported = false;
-
-	switch (vlan_proto) {
-	case ETH_P_8021Q:
-		is_supported = true;
-		break;
-	case ETH_P_8021AD:
-		if (ice_is_dvm_ena(hw))
-			is_supported = true;
-		break;
-	}
-
-	return is_supported;
-}
-
-/**
- * ice_set_vf_port_vlan
- * @netdev: network interface device structure
- * @vf_id: VF identifier
- * @vlan_id: VLAN ID being set
- * @qos: priority setting
- * @vlan_proto: VLAN protocol
- *
- * program VF Port VLAN ID and/or QoS
- */
-int
-ice_set_vf_port_vlan(struct net_device *netdev, int vf_id, u16 vlan_id, u8 qos,
-		     __be16 vlan_proto)
-{
-	struct ice_pf *pf = ice_netdev_to_pf(netdev);
-	u16 local_vlan_proto = ntohs(vlan_proto);
-	struct device *dev;
-	struct ice_vf *vf;
-	int ret;
-
-	dev = ice_pf_to_dev(pf);
-
-	if (vlan_id >= VLAN_N_VID || qos > 7) {
-		dev_err(dev, "Invalid Port VLAN parameters for VF %d, ID %d, QoS %d\n",
-			vf_id, vlan_id, qos);
-		return -EINVAL;
-	}
-
-	if (!ice_is_supported_port_vlan_proto(&pf->hw, local_vlan_proto)) {
-		dev_err(dev, "VF VLAN protocol 0x%04x is not supported\n",
-			local_vlan_proto);
-		return -EPROTONOSUPPORT;
-	}
-
-	vf = ice_get_vf_by_id(pf, vf_id);
-	if (!vf)
-		return -EINVAL;
-
-	ret = ice_check_vf_ready_for_reset(vf);
-	if (ret)
-		goto out_put_vf;
-
-	if (ice_vf_get_port_vlan_prio(vf) == qos &&
-	    ice_vf_get_port_vlan_tpid(vf) == local_vlan_proto &&
-	    ice_vf_get_port_vlan_id(vf) == vlan_id) {
-		/* duplicate request, so just return success */
-		dev_dbg(dev, "Duplicate port VLAN %u, QoS %u, TPID 0x%04x request\n",
-			vlan_id, qos, local_vlan_proto);
-		ret = 0;
-		goto out_put_vf;
-	}
-
-	mutex_lock(&vf->cfg_lock);
-
-	vf->port_vlan_info = ICE_VLAN(local_vlan_proto, vlan_id, qos);
-	if (ice_vf_is_port_vlan_ena(vf))
-		dev_info(dev, "Setting VLAN %u, QoS %u, TPID 0x%04x on VF %d\n",
-			 vlan_id, qos, local_vlan_proto, vf_id);
-	else
-		dev_info(dev, "Clearing port VLAN on VF %d\n", vf_id);
-
-	ice_reset_vf(vf, ICE_VF_RESET_NOTIFY);
-	mutex_unlock(&vf->cfg_lock);
-
-out_put_vf:
-	ice_put_vf(vf);
-	return ret;
-}
-
-/**
- * ice_print_vf_rx_mdd_event - print VF Rx malicious driver detect event
- * @vf: pointer to the VF structure
- */
-void ice_print_vf_rx_mdd_event(struct ice_vf *vf)
-{
-	struct ice_pf *pf = vf->pf;
-	struct device *dev;
-
-	dev = ice_pf_to_dev(pf);
-
-	dev_info(dev, "%d Rx Malicious Driver Detection events detected on PF %d VF %d MAC %pM. mdd-auto-reset-vfs=%s\n",
-		 vf->mdd_rx_events.count, pf->hw.pf_id, vf->vf_id,
-		 vf->dev_lan_addr.addr,
-		 test_bit(ICE_FLAG_MDD_AUTO_RESET_VF, pf->flags)
-			  ? "on" : "off");
-}
-
-/**
- * ice_print_vfs_mdd_events - print VFs malicious driver detect event
- * @pf: pointer to the PF structure
- *
- * Called from ice_handle_mdd_event to rate limit and print VFs MDD events.
- */
-void ice_print_vfs_mdd_events(struct ice_pf *pf)
-{
-	struct device *dev = ice_pf_to_dev(pf);
-	struct ice_hw *hw = &pf->hw;
-	struct ice_vf *vf;
-	unsigned int bkt;
-
-	/* check that there are pending MDD events to print */
-	if (!test_and_clear_bit(ICE_MDD_VF_PRINT_PENDING, pf->state))
-		return;
-
-	/* VF MDD event logs are rate limited to one second intervals */
-	if (time_is_after_jiffies(pf->vfs.last_printed_mdd_jiffies + HZ * 1))
-		return;
-
-	pf->vfs.last_printed_mdd_jiffies = jiffies;
-
-	mutex_lock(&pf->vfs.table_lock);
-	ice_for_each_vf(pf, bkt, vf) {
-		/* only print Rx MDD event message if there are new events */
-		if (vf->mdd_rx_events.count != vf->mdd_rx_events.last_printed) {
-			vf->mdd_rx_events.last_printed =
-							vf->mdd_rx_events.count;
-			ice_print_vf_rx_mdd_event(vf);
-		}
-
-		/* only print Tx MDD event message if there are new events */
-		if (vf->mdd_tx_events.count != vf->mdd_tx_events.last_printed) {
-			vf->mdd_tx_events.last_printed =
-							vf->mdd_tx_events.count;
-
-			dev_info(dev, "%d Tx Malicious Driver Detection events detected on PF %d VF %d MAC %pM.\n",
-				 vf->mdd_tx_events.count, hw->pf_id, vf->vf_id,
-				 vf->dev_lan_addr.addr);
-		}
-	}
-	mutex_unlock(&pf->vfs.table_lock);
-}
-
-/**
- * ice_restore_all_vfs_msi_state - restore VF MSI state after PF FLR
- * @pdev: pointer to a pci_dev structure
- *
- * Called when recovering from a PF FLR to restore interrupt capability to
- * the VFs.
- */
-void ice_restore_all_vfs_msi_state(struct pci_dev *pdev)
-{
-	u16 vf_id;
-	int pos;
-
-	if (!pci_num_vf(pdev))
-		return;
-
-	pos = pci_find_ext_capability(pdev, PCI_EXT_CAP_ID_SRIOV);
-	if (pos) {
-		struct pci_dev *vfdev;
-
-		pci_read_config_word(pdev, pos + PCI_SRIOV_VF_DID,
-				     &vf_id);
-		vfdev = pci_get_device(pdev->vendor, vf_id, NULL);
-		while (vfdev) {
-			if (vfdev->is_virtfn && vfdev->physfn == pdev)
-				pci_restore_msi_state(vfdev);
-			vfdev = pci_get_device(pdev->vendor, vf_id,
-					       vfdev);
-		}
-	}
-}
-
-/**
- * ice_is_malicious_vf - helper function to detect a malicious VF
- * @pf: ptr to struct ice_pf
- * @event: pointer to the AQ event
- * @num_msg_proc: the number of messages processed so far
- * @num_msg_pending: the number of messages peinding in admin queue
- */
-bool
-ice_is_malicious_vf(struct ice_pf *pf, struct ice_rq_event_info *event,
-		    u16 num_msg_proc, u16 num_msg_pending)
-{
-	s16 vf_id = le16_to_cpu(event->desc.retval);
-	struct device *dev = ice_pf_to_dev(pf);
-	struct ice_mbx_data mbxdata;
-	bool malvf = false;
-	struct ice_vf *vf;
-	int status;
-
-	vf = ice_get_vf_by_id(pf, vf_id);
-	if (!vf)
-		return false;
-
-	if (test_bit(ICE_VF_STATE_DIS, vf->vf_states))
-		goto out_put_vf;
-
-	mbxdata.num_msg_proc = num_msg_proc;
-	mbxdata.num_pending_arq = num_msg_pending;
-	mbxdata.max_num_msgs_mbx = pf->hw.mailboxq.num_rq_entries;
-#define ICE_MBX_OVERFLOW_WATERMARK 64
-	mbxdata.async_watermark_val = ICE_MBX_OVERFLOW_WATERMARK;
-
-	/* check to see if we have a malicious VF */
-	status = ice_mbx_vf_state_handler(&pf->hw, &mbxdata, vf_id, &malvf);
-	if (status)
-		goto out_put_vf;
-
-	if (malvf) {
-		bool report_vf = false;
-
-		/* if the VF is malicious and we haven't let the user
-		 * know about it, then let them know now
-		 */
-		status = ice_mbx_report_malvf(&pf->hw, pf->vfs.malvfs,
-					      ICE_MAX_SRIOV_VFS, vf_id,
-					      &report_vf);
-		if (status)
-			dev_dbg(dev, "Error reporting malicious VF\n");
-
-		if (report_vf) {
-			struct ice_vsi *pf_vsi = ice_get_main_vsi(pf);
-
-			if (pf_vsi)
-				dev_warn(dev, "VF MAC %pM on PF MAC %pM is generating asynchronous messages and may be overflowing the PF message queue. Please see the Adapter User Guide for more information\n",
-					 &vf->dev_lan_addr.addr[0],
-					 pf_vsi->netdev->dev_addr);
-		}
-	}
-
-out_put_vf:
-	ice_put_vf(vf);
-	return malvf;
-=======
 
 	mutex_unlock(&pf->vfs.table_lock);
 
@@ -3027,5 +1776,4 @@
 					       vfdev);
 		}
 	}
->>>>>>> eb3cdb58
 }