--- conflicted
+++ resolved
@@ -133,13 +133,9 @@
 int ice_ptp_adj_clock(struct ice_hw *hw, s32 adj);
 int ice_read_phy_tstamp(struct ice_hw *hw, u8 block, u8 idx, u64 *tstamp);
 int ice_clear_phy_tstamp(struct ice_hw *hw, u8 block, u8 idx);
-<<<<<<< HEAD
-int ice_ptp_init_phc(struct ice_hw *hw);
-=======
 void ice_ptp_reset_ts_memory(struct ice_hw *hw);
 int ice_ptp_init_phc(struct ice_hw *hw);
 int ice_get_phy_tx_tstamp_ready(struct ice_hw *hw, u8 block, u64 *tstamp_ready);
->>>>>>> eb3cdb58
 
 /* E822 family functions */
 int ice_read_phy_reg_e822(struct ice_hw *hw, u8 port, u16 offset, u32 *val);
@@ -147,10 +143,7 @@
 int ice_read_quad_reg_e822(struct ice_hw *hw, u8 quad, u16 offset, u32 *val);
 int ice_write_quad_reg_e822(struct ice_hw *hw, u8 quad, u16 offset, u32 val);
 int ice_ptp_prep_port_adj_e822(struct ice_hw *hw, u8 port, s64 time);
-<<<<<<< HEAD
-=======
 void ice_ptp_reset_ts_memory_quad_e822(struct ice_hw *hw, u8 quad);
->>>>>>> eb3cdb58
 
 /**
  * ice_e822_time_ref - Get the current TIME_REF from capabilities
@@ -194,14 +187,9 @@
 
 /* E822 Vernier calibration functions */
 int ice_stop_phy_timer_e822(struct ice_hw *hw, u8 port, bool soft_reset);
-<<<<<<< HEAD
-int ice_start_phy_timer_e822(struct ice_hw *hw, u8 port, bool bypass);
-int ice_phy_exit_bypass_e822(struct ice_hw *hw, u8 port);
-=======
 int ice_start_phy_timer_e822(struct ice_hw *hw, u8 port);
 int ice_phy_cfg_tx_offset_e822(struct ice_hw *hw, u8 port);
 int ice_phy_cfg_rx_offset_e822(struct ice_hw *hw, u8 port);
->>>>>>> eb3cdb58
 
 /* E810 family functions */
 int ice_ptp_init_phy_e810(struct ice_hw *hw);
