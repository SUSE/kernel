/* SPDX-License-Identifier: GPL-2.0 */
/* Copyright (c) 2018, Intel Corporation. */

#ifndef _ICE_H_
#define _ICE_H_

#include <linux/types.h>
#include <linux/errno.h>
#include <linux/kernel.h>
#include <linux/module.h>
#include <linux/firmware.h>
#include <linux/netdevice.h>
#include <linux/compiler.h>
#include <linux/etherdevice.h>
#include <linux/skbuff.h>
#include <linux/cpumask.h>
#include <linux/rtnetlink.h>
#include <linux/if_vlan.h>
#include <linux/dma-mapping.h>
#include <linux/pci.h>
#include <linux/workqueue.h>
#include <linux/wait.h>
#include <linux/interrupt.h>
#include <linux/ethtool.h>
#include <linux/timer.h>
#include <linux/delay.h>
#include <linux/bitmap.h>
#include <linux/log2.h>
#include <linux/ip.h>
#include <linux/sctp.h>
#include <linux/ipv6.h>
#include <linux/pkt_sched.h>
#include <linux/if_bridge.h>
#include <linux/ctype.h>
#include <linux/linkmode.h>
#include <linux/bpf.h>
#include <linux/btf.h>
#include <linux/auxiliary_bus.h>
#include <linux/avf/virtchnl.h>
#include <linux/cpu_rmap.h>
#include <linux/dim.h>
#include <linux/gnss.h>
#include <net/pkt_cls.h>
#include <net/pkt_sched.h>
#include <net/tc_act/tc_mirred.h>
#include <net/tc_act/tc_gact.h>
#include <net/ip.h>
#include <net/devlink.h>
#include <net/ipv6.h>
#include <net/xdp_sock.h>
#include <net/xdp_sock_drv.h>
#include <net/geneve.h>
#include <net/gre.h>
#include <net/udp_tunnel.h>
#include <net/vxlan.h>
#include <net/gtp.h>
#include <linux/ppp_defs.h>
#include "ice_devids.h"
#include "ice_type.h"
#include "ice_txrx.h"
#include "ice_dcb.h"
#include "ice_switch.h"
#include "ice_common.h"
#include "ice_flow.h"
#include "ice_sched.h"
#include "ice_idc_int.h"
#include "ice_sriov.h"
#include "ice_vf_mbx.h"
#include "ice_ptp.h"
#include "ice_fdir.h"
#include "ice_xsk.h"
#include "ice_arfs.h"
#include "ice_repr.h"
#include "ice_eswitch.h"
#include "ice_lag.h"
#include "ice_vsi_vlan_ops.h"
#include "ice_gnss.h"
#include "ice_irq.h"
#include "ice_dpll.h"
<<<<<<< HEAD
=======
#include "ice_adapter.h"
>>>>>>> 2d5404ca

#define ICE_BAR0		0
#define ICE_REQ_DESC_MULTIPLE	32
#define ICE_MIN_NUM_DESC	64
#define ICE_MAX_NUM_DESC	8160
#define ICE_DFLT_MIN_RX_DESC	512
#define ICE_DFLT_NUM_TX_DESC	256
#define ICE_DFLT_NUM_RX_DESC	2048

#define ICE_DFLT_TRAFFIC_CLASS	BIT(0)
#define ICE_INT_NAME_STR_LEN	(IFNAMSIZ + 16)
#define ICE_AQ_LEN		192
#define ICE_MBXSQ_LEN		64
#define ICE_SBQ_LEN		64
#define ICE_MIN_LAN_TXRX_MSIX	1
#define ICE_MIN_LAN_OICR_MSIX	1
#define ICE_MIN_MSIX		(ICE_MIN_LAN_TXRX_MSIX + ICE_MIN_LAN_OICR_MSIX)
#define ICE_FDIR_MSIX		2
#define ICE_RDMA_NUM_AEQ_MSIX	4
#define ICE_MIN_RDMA_MSIX	2
#define ICE_ESWITCH_MSIX	1
#define ICE_NO_VSI		0xffff
#define ICE_VSI_MAP_CONTIG	0
#define ICE_VSI_MAP_SCATTER	1
#define ICE_MAX_SCATTER_TXQS	16
#define ICE_MAX_SCATTER_RXQS	16
#define ICE_Q_WAIT_RETRY_LIMIT	10
#define ICE_Q_WAIT_MAX_RETRY	(5 * ICE_Q_WAIT_RETRY_LIMIT)
#define ICE_MAX_LG_RSS_QS	256
#define ICE_INVAL_Q_INDEX	0xffff

#define ICE_MAX_RXQS_PER_TC		256	/* Used when setting VSI context per TC Rx queues */

#define ICE_CHNL_START_TC		1

#define ICE_MAX_RESET_WAIT		20

#define ICE_VSIQF_HKEY_ARRAY_SIZE	((VSIQF_HKEY_MAX_INDEX + 1) *	4)

#define ICE_DFLT_NETIF_M (NETIF_MSG_DRV | NETIF_MSG_PROBE | NETIF_MSG_LINK)

#define ICE_MAX_MTU	(ICE_AQ_SET_MAC_FRAME_SIZE_MAX - ICE_ETH_PKT_HDR_PAD)

#define ICE_MAX_TSO_SIZE 131072

#define ICE_UP_TABLE_TRANSLATE(val, i) \
		(((val) << ICE_AQ_VSI_UP_TABLE_UP##i##_S) & \
		  ICE_AQ_VSI_UP_TABLE_UP##i##_M)

#define ICE_TX_DESC(R, i) (&(((struct ice_tx_desc *)((R)->desc))[i]))
#define ICE_RX_DESC(R, i) (&(((union ice_32b_rx_flex_desc *)((R)->desc))[i]))
#define ICE_TX_CTX_DESC(R, i) (&(((struct ice_tx_ctx_desc *)((R)->desc))[i]))
#define ICE_TX_FDIRDESC(R, i) (&(((struct ice_fltr_desc *)((R)->desc))[i]))

/* Minimum BW limit is 500 Kbps for any scheduler node */
#define ICE_MIN_BW_LIMIT		500
/* User can specify BW in either Kbit/Mbit/Gbit and OS converts it in bytes.
 * use it to convert user specified BW limit into Kbps
 */
#define ICE_BW_KBPS_DIVISOR		125

/* Default recipes have priority 4 and below, hence priority values between 5..7
 * can be used as filter priority for advanced switch filter (advanced switch
 * filters need new recipe to be created for specified extraction sequence
 * because default recipe extraction sequence does not represent custom
 * extraction)
 */
#define ICE_SWITCH_FLTR_PRIO_QUEUE	7
/* prio 6 is reserved for future use (e.g. switch filter with L3 fields +
 * (Optional: IP TOS/TTL) + L4 fields + (optionally: TCP fields such as
 * SYN/FIN/RST))
 */
#define ICE_SWITCH_FLTR_PRIO_RSVD	6
#define ICE_SWITCH_FLTR_PRIO_VSI	5
#define ICE_SWITCH_FLTR_PRIO_QGRP	ICE_SWITCH_FLTR_PRIO_VSI

/* Macro for each VSI in a PF */
#define ice_for_each_vsi(pf, i) \
	for ((i) = 0; (i) < (pf)->num_alloc_vsi; (i)++)

/* Macros for each Tx/Xdp/Rx ring in a VSI */
#define ice_for_each_txq(vsi, i) \
	for ((i) = 0; (i) < (vsi)->num_txq; (i)++)

#define ice_for_each_xdp_txq(vsi, i) \
	for ((i) = 0; (i) < (vsi)->num_xdp_txq; (i)++)

#define ice_for_each_rxq(vsi, i) \
	for ((i) = 0; (i) < (vsi)->num_rxq; (i)++)

/* Macros for each allocated Tx/Rx ring whether used or not in a VSI */
#define ice_for_each_alloc_txq(vsi, i) \
	for ((i) = 0; (i) < (vsi)->alloc_txq; (i)++)

#define ice_for_each_alloc_rxq(vsi, i) \
	for ((i) = 0; (i) < (vsi)->alloc_rxq; (i)++)

#define ice_for_each_q_vector(vsi, i) \
	for ((i) = 0; (i) < (vsi)->num_q_vectors; (i)++)

#define ice_for_each_chnl_tc(i)	\
	for ((i) = ICE_CHNL_START_TC; (i) < ICE_CHNL_MAX_TC; (i)++)

#define ICE_UCAST_PROMISC_BITS (ICE_PROMISC_UCAST_TX | ICE_PROMISC_UCAST_RX)

#define ICE_UCAST_VLAN_PROMISC_BITS (ICE_PROMISC_UCAST_TX | \
				     ICE_PROMISC_UCAST_RX | \
				     ICE_PROMISC_VLAN_TX  | \
				     ICE_PROMISC_VLAN_RX)

#define ICE_MCAST_PROMISC_BITS (ICE_PROMISC_MCAST_TX | ICE_PROMISC_MCAST_RX)

#define ICE_MCAST_VLAN_PROMISC_BITS (ICE_PROMISC_MCAST_TX | \
				     ICE_PROMISC_MCAST_RX | \
				     ICE_PROMISC_VLAN_TX  | \
				     ICE_PROMISC_VLAN_RX)

#define ice_pf_to_dev(pf) (&((pf)->pdev->dev))

#define ice_pf_src_tmr_owned(pf) ((pf)->hw.func_caps.ts_func_info.src_tmr_owned)

enum ice_feature {
	ICE_F_DSCP,
	ICE_F_PHY_RCLK,
	ICE_F_SMA_CTRL,
	ICE_F_CGU,
	ICE_F_GNSS,
	ICE_F_ROCE_LAG,
	ICE_F_SRIOV_LAG,
	ICE_F_MAX
};

DECLARE_STATIC_KEY_FALSE(ice_xdp_locking_key);

struct ice_channel {
	struct list_head list;
	u8 type;
	u16 sw_id;
	u16 base_q;
	u16 num_rxq;
	u16 num_txq;
	u16 vsi_num;
	u8 ena_tc;
	struct ice_aqc_vsi_props info;
	u64 max_tx_rate;
	u64 min_tx_rate;
	atomic_t num_sb_fltr;
	struct ice_vsi *ch_vsi;
};

struct ice_txq_meta {
	u32 q_teid;	/* Tx-scheduler element identifier */
	u16 q_id;	/* Entry in VSI's txq_map bitmap */
	u16 q_handle;	/* Relative index of Tx queue within TC */
	u16 vsi_idx;	/* VSI index that Tx queue belongs to */
	u8 tc;		/* TC number that Tx queue belongs to */
};

struct ice_tc_info {
	u16 qoffset;
	u16 qcount_tx;
	u16 qcount_rx;
	u8 netdev_tc;
};

struct ice_tc_cfg {
	u8 numtc; /* Total number of enabled TCs */
	u16 ena_tc; /* Tx map */
	struct ice_tc_info tc_info[ICE_MAX_TRAFFIC_CLASS];
};

struct ice_qs_cfg {
	struct mutex *qs_mutex;  /* will be assigned to &pf->avail_q_mutex */
	unsigned long *pf_map;
	unsigned long pf_map_size;
	unsigned int q_count;
	unsigned int scatter_count;
	u16 *vsi_map;
	u16 vsi_map_offset;
	u8 mapping_mode;
};

struct ice_sw {
	struct ice_pf *pf;
	u16 sw_id;		/* switch ID for this switch */
	u16 bridge_mode;	/* VEB/VEPA/Port Virtualizer */
};

enum ice_pf_state {
	ICE_TESTING,
	ICE_DOWN,
	ICE_NEEDS_RESTART,
	ICE_PREPARED_FOR_RESET,	/* set by driver when prepared */
	ICE_RESET_OICR_RECV,		/* set by driver after rcv reset OICR */
	ICE_PFR_REQ,		/* set by driver */
	ICE_CORER_REQ,		/* set by driver */
	ICE_GLOBR_REQ,		/* set by driver */
	ICE_CORER_RECV,		/* set by OICR handler */
	ICE_GLOBR_RECV,		/* set by OICR handler */
	ICE_EMPR_RECV,		/* set by OICR handler */
	ICE_SUSPENDED,		/* set on module remove path */
	ICE_RESET_FAILED,		/* set by reset/rebuild */
	/* When checking for the PF to be in a nominal operating state, the
	 * bits that are grouped at the beginning of the list need to be
	 * checked. Bits occurring before ICE_STATE_NOMINAL_CHECK_BITS will
	 * be checked. If you need to add a bit into consideration for nominal
	 * operating state, it must be added before
	 * ICE_STATE_NOMINAL_CHECK_BITS. Do not move this entry's position
	 * without appropriate consideration.
	 */
	ICE_STATE_NOMINAL_CHECK_BITS,
	ICE_ADMINQ_EVENT_PENDING,
	ICE_MAILBOXQ_EVENT_PENDING,
	ICE_SIDEBANDQ_EVENT_PENDING,
	ICE_MDD_EVENT_PENDING,
	ICE_VFLR_EVENT_PENDING,
	ICE_FLTR_OVERFLOW_PROMISC,
	ICE_VF_DIS,
	ICE_CFG_BUSY,
	ICE_SERVICE_SCHED,
	ICE_SERVICE_DIS,
	ICE_FD_FLUSH_REQ,
	ICE_OICR_INTR_DIS,		/* Global OICR interrupt disabled */
	ICE_MDD_VF_PRINT_PENDING,	/* set when MDD event handle */
	ICE_VF_RESETS_DISABLED,	/* disable resets during ice_remove */
	ICE_LINK_DEFAULT_OVERRIDE_PENDING,
	ICE_PHY_INIT_COMPLETE,
	ICE_FD_VF_FLUSH_CTX,		/* set at FD Rx IRQ or timeout */
	ICE_AUX_ERR_PENDING,
	ICE_STATE_NBITS		/* must be last */
};

enum ice_vsi_state {
	ICE_VSI_DOWN,
	ICE_VSI_NEEDS_RESTART,
	ICE_VSI_NETDEV_ALLOCD,
	ICE_VSI_NETDEV_REGISTERED,
	ICE_VSI_UMAC_FLTR_CHANGED,
	ICE_VSI_MMAC_FLTR_CHANGED,
	ICE_VSI_PROMISC_CHANGED,
	ICE_VSI_REBUILD_PENDING,
	ICE_VSI_STATE_NBITS		/* must be last */
};

struct ice_vsi_stats {
	struct ice_ring_stats **tx_ring_stats;  /* Tx ring stats array */
	struct ice_ring_stats **rx_ring_stats;  /* Rx ring stats array */
};

/* struct that defines a VSI, associated with a dev */
struct ice_vsi {
	struct net_device *netdev;
	struct ice_sw *vsw;		 /* switch this VSI is on */
	struct ice_pf *back;		 /* back pointer to PF */
	struct ice_rx_ring **rx_rings;	 /* Rx ring array */
	struct ice_tx_ring **tx_rings;	 /* Tx ring array */
	struct ice_q_vector **q_vectors; /* q_vector array */

	irqreturn_t (*irq_handler)(int irq, void *data);

	u64 tx_linearize;
	DECLARE_BITMAP(state, ICE_VSI_STATE_NBITS);
	unsigned int current_netdev_flags;
	u32 tx_restart;
	u32 tx_busy;
	u32 rx_buf_failed;
	u32 rx_page_failed;
	u16 num_q_vectors;
	/* tell if only dynamic irq allocation is allowed */
	bool irq_dyn_alloc;

<<<<<<< HEAD
	enum ice_vsi_type type;
=======
>>>>>>> 2d5404ca
	u16 vsi_num;			/* HW (absolute) index of this VSI */
	u16 idx;			/* software index in pf->vsi[] */

	u16 num_gfltr;
	u16 num_bfltr;

	/* RSS config */
	u16 rss_table_size;	/* HW RSS table size */
	u16 rss_size;		/* Allocated RSS queues */
	u8 rss_hfunc;		/* User configured hash type */
	u8 *rss_hkey_user;	/* User configured hash keys */
	u8 *rss_lut_user;	/* User configured lookup table entries */
	u8 rss_lut_type;	/* used to configure Get/Set RSS LUT AQ call */

	/* aRFS members only allocated for the PF VSI */
#define ICE_MAX_ARFS_LIST	1024
#define ICE_ARFS_LST_MASK	(ICE_MAX_ARFS_LIST - 1)
	struct hlist_head *arfs_fltr_list;
	struct ice_arfs_active_fltr_cntrs *arfs_fltr_cntrs;
	spinlock_t arfs_lock;	/* protects aRFS hash table and filter state */
	atomic_t *arfs_last_fltr_id;

	u16 max_frame;
	u16 rx_buf_len;

	struct ice_aqc_vsi_props info;	 /* VSI properties */
	struct ice_vsi_vlan_info vlan_info;	/* vlan config to be restored */

	/* VSI stats */
	struct rtnl_link_stats64 net_stats;
	struct rtnl_link_stats64 net_stats_prev;
	struct ice_eth_stats eth_stats;
	struct ice_eth_stats eth_stats_prev;

	struct list_head tmp_sync_list;		/* MAC filters to be synced */
	struct list_head tmp_unsync_list;	/* MAC filters to be unsynced */

	u8 irqs_ready:1;
	u8 current_isup:1;		 /* Sync 'link up' logging */
	u8 stat_offsets_loaded:1;
	struct ice_vsi_vlan_ops inner_vlan_ops;
	struct ice_vsi_vlan_ops outer_vlan_ops;
	u16 num_vlan;

	/* queue information */
	u8 tx_mapping_mode;		 /* ICE_MAP_MODE_[CONTIG|SCATTER] */
	u8 rx_mapping_mode;		 /* ICE_MAP_MODE_[CONTIG|SCATTER] */
	u16 *txq_map;			 /* index in pf->avail_txqs */
	u16 *rxq_map;			 /* index in pf->avail_rxqs */
	u16 alloc_txq;			 /* Allocated Tx queues */
	u16 num_txq;			 /* Used Tx queues */
	u16 alloc_rxq;			 /* Allocated Rx queues */
	u16 num_rxq;			 /* Used Rx queues */
	u16 req_txq;			 /* User requested Tx queues */
	u16 req_rxq;			 /* User requested Rx queues */
	u16 num_rx_desc;
	u16 num_tx_desc;
	u16 qset_handle[ICE_MAX_TRAFFIC_CLASS];
	struct ice_tc_cfg tc_cfg;
	struct bpf_prog *xdp_prog;
	struct ice_tx_ring **xdp_rings;	 /* XDP ring array */
	u16 num_xdp_txq;		 /* Used XDP queues */
	u8 xdp_mapping_mode;		 /* ICE_MAP_MODE_[CONTIG|SCATTER] */
	struct mutex xdp_state_lock;

	struct net_device **target_netdevs;

	struct tc_mqprio_qopt_offload mqprio_qopt; /* queue parameters */

	/* Channel Specific Fields */
	struct ice_vsi *tc_map_vsi[ICE_CHNL_MAX_TC];
	u16 cnt_q_avail;
	u16 next_base_q;	/* next queue to be used for channel setup */
	struct list_head ch_list;
	u16 num_chnl_rxq;
	u16 num_chnl_txq;
	u16 ch_rss_size;
	u16 num_chnl_fltr;
	/* store away rss size info before configuring ADQ channels so that,
	 * it can be used after tc-qdisc delete, to get back RSS setting as
	 * they were before
	 */
	u16 orig_rss_size;
	/* this keeps tracks of all enabled TC with and without DCB
	 * and inclusive of ADQ, vsi->mqprio_opt keeps track of queue
	 * information
	 */
	u8 all_numtc;
	u16 all_enatc;

	/* store away TC info, to be used for rebuild logic */
	u8 old_numtc;
	u16 old_ena_tc;

	/* setup back reference, to which aggregator node this VSI
	 * corresponds to
	 */
	struct ice_agg_node *agg_node;

	struct_group_tagged(ice_vsi_cfg_params, params,
		struct ice_port_info *port_info; /* back pointer to port_info */
		struct ice_channel *ch; /* VSI's channel structure, may be NULL */
		union {
			/* VF associated with this VSI, may be NULL */
			struct ice_vf *vf;
			/* SF associated with this VSI, may be NULL */
			struct ice_dynamic_port *sf;
		};
		u32 flags; /* VSI flags used for rebuild and configuration */
		enum ice_vsi_type type; /* the type of the VSI */
	);
} ____cacheline_internodealigned_in_smp;

/* struct that defines an interrupt vector */
struct ice_q_vector {
	struct ice_vsi *vsi;

	u16 v_idx;			/* index in the vsi->q_vector array. */
	u16 reg_idx;			/* PF relative register index */
	u8 num_ring_rx;			/* total number of Rx rings in vector */
	u8 num_ring_tx;			/* total number of Tx rings in vector */
	u8 wb_on_itr:1;			/* if true, WB on ITR is enabled */
	/* in usecs, need to use ice_intrl_to_usecs_reg() before writing this
	 * value to the device
	 */
	u8 intrl;

	struct napi_struct napi;

	struct ice_ring_container rx;
	struct ice_ring_container tx;

	cpumask_t affinity_mask;
	struct irq_affinity_notify affinity_notify;

	struct ice_channel *ch;

	char name[ICE_INT_NAME_STR_LEN];

	u16 total_events;	/* net_dim(): number of interrupts processed */
<<<<<<< HEAD
=======
	u16 vf_reg_idx;		/* VF relative register index */
>>>>>>> 2d5404ca
	struct msi_map irq;
} ____cacheline_internodealigned_in_smp;

enum ice_pf_flags {
	ICE_FLAG_FLTR_SYNC,
	ICE_FLAG_RDMA_ENA,
	ICE_FLAG_RSS_ENA,
	ICE_FLAG_SRIOV_ENA,
	ICE_FLAG_SRIOV_CAPABLE,
	ICE_FLAG_DCB_CAPABLE,
	ICE_FLAG_DCB_ENA,
	ICE_FLAG_FD_ENA,
	ICE_FLAG_PTP_SUPPORTED,		/* PTP is supported by NVM */
	ICE_FLAG_ADV_FEATURES,
	ICE_FLAG_TC_MQPRIO,		/* support for Multi queue TC */
	ICE_FLAG_CLS_FLOWER,
	ICE_FLAG_LINK_DOWN_ON_CLOSE_ENA,
	ICE_FLAG_TOTAL_PORT_SHUTDOWN_ENA,
	ICE_FLAG_NO_MEDIA,
	ICE_FLAG_FW_LLDP_AGENT,
	ICE_FLAG_MOD_POWER_UNSUPPORTED,
	ICE_FLAG_PHY_FW_LOAD_FAILED,
	ICE_FLAG_ETHTOOL_CTXT,		/* set when ethtool holds RTNL lock */
	ICE_FLAG_LEGACY_RX,
	ICE_FLAG_VF_TRUE_PROMISC_ENA,
	ICE_FLAG_MDD_AUTO_RESET_VF,
	ICE_FLAG_VF_VLAN_PRUNING,
	ICE_FLAG_LINK_LENIENT_MODE_ENA,
	ICE_FLAG_PLUG_AUX_DEV,
	ICE_FLAG_UNPLUG_AUX_DEV,
	ICE_FLAG_MTU_CHANGED,
	ICE_FLAG_GNSS,			/* GNSS successfully initialized */
	ICE_FLAG_DPLL,			/* SyncE/PTP dplls initialized */
	ICE_PF_FLAGS_NBITS		/* must be last */
};

enum ice_misc_thread_tasks {
	ICE_MISC_THREAD_TX_TSTAMP,
	ICE_MISC_THREAD_NBITS		/* must be last */
};

struct ice_eswitch {
<<<<<<< HEAD
	struct ice_vsi *control_vsi;
=======
>>>>>>> 2d5404ca
	struct ice_vsi *uplink_vsi;
	struct ice_esw_br_offloads *br_offloads;
	struct xarray reprs;
	bool is_running;
	/* struct to allow cp queues management optimization */
	struct {
		int to_reach;
		int value;
		bool is_reaching;
	} qs;
};

struct ice_agg_node {
	u32 agg_id;
#define ICE_MAX_VSIS_IN_AGG_NODE	64
	u32 num_vsis;
	u8 valid;
};

struct ice_pf {
	struct pci_dev *pdev;
	struct ice_adapter *adapter;

	struct devlink_region *nvm_region;
	struct devlink_region *sram_region;
	struct devlink_region *devcaps_region;

	/* devlink port data */
	struct devlink_port devlink_port;

	/* OS reserved IRQ details */
	struct msix_entry *msix_entries;
	struct ice_irq_tracker irq_tracker;
	/* First MSIX vector used by SR-IOV VFs. Calculated by subtracting the
	 * number of MSIX vectors needed for all SR-IOV VFs from the number of
	 * MSIX vectors allowed on this PF.
	 */
	u16 sriov_base_vector;
	unsigned long *sriov_irq_bm;	/* bitmap to track irq usage */
	u16 sriov_irq_size;		/* size of the irq_bm bitmap */

	u16 ctrl_vsi_idx;		/* control VSI index in pf->vsi array */

	struct ice_vsi **vsi;		/* VSIs created by the driver */
	struct ice_vsi_stats **vsi_stats;
	struct ice_sw *first_sw;	/* first switch created by firmware */
	u16 eswitch_mode;		/* current mode of eswitch */
	struct dentry *ice_debugfs_pf;
	struct dentry *ice_debugfs_pf_fwlog;
	/* keep track of all the dentrys for FW log modules */
	struct dentry **ice_debugfs_pf_fwlog_modules;
	struct ice_vfs vfs;
	DECLARE_BITMAP(features, ICE_F_MAX);
	DECLARE_BITMAP(state, ICE_STATE_NBITS);
	DECLARE_BITMAP(flags, ICE_PF_FLAGS_NBITS);
	DECLARE_BITMAP(misc_thread, ICE_MISC_THREAD_NBITS);
	unsigned long *avail_txqs;	/* bitmap to track PF Tx queue usage */
	unsigned long *avail_rxqs;	/* bitmap to track PF Rx queue usage */
	unsigned long serv_tmr_period;
	unsigned long serv_tmr_prev;
	struct timer_list serv_tmr;
	struct work_struct serv_task;
	struct mutex avail_q_mutex;	/* protects access to avail_[rx|tx]qs */
	struct mutex sw_mutex;		/* lock for protecting VSI alloc flow */
	struct mutex tc_mutex;		/* lock to protect TC changes */
	struct mutex adev_mutex;	/* lock to protect aux device access */
	struct mutex lag_mutex;		/* protect ice_lag struct in PF */
	u32 msg_enable;
	struct ice_ptp ptp;
	struct gnss_serial *gnss_serial;
	struct gnss_device *gnss_dev;
	u16 num_rdma_msix;		/* Total MSIX vectors for RDMA driver */
	u16 rdma_base_vector;

	/* spinlock to protect the AdminQ wait list */
	spinlock_t aq_wait_lock;
	struct hlist_head aq_wait_list;
	wait_queue_head_t aq_wait_queue;
	bool fw_emp_reset_disabled;

	wait_queue_head_t reset_wait_queue;

	u32 hw_csum_rx_error;
	u32 hw_rx_eipe_error;
	u32 oicr_err_reg;
	struct msi_map oicr_irq;	/* Other interrupt cause MSIX vector */
	struct msi_map ll_ts_irq;	/* LL_TS interrupt MSIX vector */
	u16 max_pf_txqs;	/* Total Tx queues PF wide */
	u16 max_pf_rxqs;	/* Total Rx queues PF wide */
	u16 num_lan_msix;	/* Total MSIX vectors for base driver */
	u16 num_lan_tx;		/* num LAN Tx queues setup */
	u16 num_lan_rx;		/* num LAN Rx queues setup */
	u16 next_vsi;		/* Next free slot in pf->vsi[] - 0-based! */
	u16 num_alloc_vsi;
	u16 corer_count;	/* Core reset count */
	u16 globr_count;	/* Global reset count */
	u16 empr_count;		/* EMP reset count */
	u16 pfr_count;		/* PF reset count */

	u8 wol_ena : 1;		/* software state of WoL */
	u32 wakeup_reason;	/* last wakeup reason */
	struct ice_hw_port_stats stats;
	struct ice_hw_port_stats stats_prev;
	struct ice_hw hw;
	u8 stat_prev_loaded:1; /* has previous stats been loaded */
	u8 rdma_mode;
	u16 dcbx_cap;
	u32 tx_timeout_count;
	unsigned long tx_timeout_last_recovery;
	u32 tx_timeout_recovery_level;
	char int_name[ICE_INT_NAME_STR_LEN];
	char int_name_ll_ts[ICE_INT_NAME_STR_LEN];
	struct auxiliary_device *adev;
	int aux_idx;
	u32 sw_int_count;
	/* count of tc_flower filters specific to channel (aka where filter
	 * action is "hw_tc <tc_num>")
	 */
	u16 num_dmac_chnl_fltrs;
	struct hlist_head tc_flower_fltr_list;

	u64 supported_rxdids;

	__le64 nvm_phy_type_lo; /* NVM PHY type low */
	__le64 nvm_phy_type_hi; /* NVM PHY type high */
	struct ice_link_default_override_tlv link_dflt_override;
	struct ice_lag *lag; /* Link Aggregation information */

	struct ice_eswitch eswitch;
	struct ice_esw_br_port *br_port;
<<<<<<< HEAD
=======

	struct xarray dyn_ports;
	struct xarray sf_nums;
>>>>>>> 2d5404ca

#define ICE_INVALID_AGG_NODE_ID		0
#define ICE_PF_AGG_NODE_ID_START	1
#define ICE_MAX_PF_AGG_NODES		32
	struct ice_agg_node pf_agg_node[ICE_MAX_PF_AGG_NODES];
#define ICE_VF_AGG_NODE_ID_START	65
#define ICE_MAX_VF_AGG_NODES		32
	struct ice_agg_node vf_agg_node[ICE_MAX_VF_AGG_NODES];
	struct ice_dplls dplls;
	struct device *hwmon_dev;
};

extern struct workqueue_struct *ice_lag_wq;

struct ice_netdev_priv {
	struct ice_vsi *vsi;
	struct ice_repr *repr;
	/* indirect block callbacks on registered higher level devices
	 * (e.g. tunnel devices)
	 *
	 * tc_indr_block_cb_priv_list is used to look up indirect callback
	 * private data
	 */
	struct list_head tc_indr_block_priv_list;
};

/**
 * ice_vector_ch_enabled
 * @qv: pointer to q_vector, can be NULL
 *
 * This function returns true if vector is channel enabled otherwise false
 */
static inline bool ice_vector_ch_enabled(struct ice_q_vector *qv)
{
	return !!qv->ch; /* Enable it to run with TC */
}

/**
 * ice_ptp_pf_handles_tx_interrupt - Check if PF handles Tx interrupt
 * @pf: Board private structure
 *
 * Return true if this PF should respond to the Tx timestamp interrupt
 * indication in the miscellaneous OICR interrupt handler.
 */
static inline bool ice_ptp_pf_handles_tx_interrupt(struct ice_pf *pf)
{
	return pf->ptp.tx_interrupt_mode != ICE_PTP_TX_INTERRUPT_NONE;
}

/**
 * ice_irq_dynamic_ena - Enable default interrupt generation settings
 * @hw: pointer to HW struct
 * @vsi: pointer to VSI struct, can be NULL
 * @q_vector: pointer to q_vector, can be NULL
 */
static inline void
ice_irq_dynamic_ena(struct ice_hw *hw, struct ice_vsi *vsi,
		    struct ice_q_vector *q_vector)
{
	u32 vector = (vsi && q_vector) ? q_vector->reg_idx :
				((struct ice_pf *)hw->back)->oicr_irq.index;
	int itr = ICE_ITR_NONE;
	u32 val;

	/* clear the PBA here, as this function is meant to clean out all
	 * previous interrupts and enable the interrupt
	 */
	val = GLINT_DYN_CTL_INTENA_M | GLINT_DYN_CTL_CLEARPBA_M |
	      (itr << GLINT_DYN_CTL_ITR_INDX_S);
	if (vsi)
		if (test_bit(ICE_VSI_DOWN, vsi->state))
			return;
	wr32(hw, GLINT_DYN_CTL(vector), val);
}

/**
 * ice_netdev_to_pf - Retrieve the PF struct associated with a netdev
 * @netdev: pointer to the netdev struct
 */
static inline struct ice_pf *ice_netdev_to_pf(struct net_device *netdev)
{
	struct ice_netdev_priv *np = netdev_priv(netdev);

	return np->vsi->back;
}

static inline bool ice_is_xdp_ena_vsi(struct ice_vsi *vsi)
{
	return !!READ_ONCE(vsi->xdp_prog);
}

static inline void ice_set_ring_xdp(struct ice_tx_ring *ring)
{
	ring->flags |= ICE_TX_FLAGS_RING_XDP;
}

/**
 * ice_get_xp_from_qid - get ZC XSK buffer pool bound to a queue ID
 * @vsi: pointer to VSI
 * @qid: index of a queue to look at XSK buff pool presence
 *
 * Return: A pointer to xsk_buff_pool structure if there is a buffer pool
 * attached and configured as zero-copy, NULL otherwise.
 */
static inline struct xsk_buff_pool *ice_get_xp_from_qid(struct ice_vsi *vsi,
							u16 qid)
{
	struct xsk_buff_pool *pool = xsk_get_pool_from_qid(vsi->netdev, qid);

	if (!ice_is_xdp_ena_vsi(vsi))
		return NULL;

	return (pool && pool->dev) ? pool : NULL;
}

/**
<<<<<<< HEAD
 * ice_xsk_pool - get XSK buffer pool bound to a ring
=======
 * ice_rx_xsk_pool - assign XSK buff pool to Rx ring
>>>>>>> 2d5404ca
 * @ring: Rx ring to use
 *
 * Sets XSK buff pool pointer on Rx ring.
 */
static inline void ice_rx_xsk_pool(struct ice_rx_ring *ring)
{
	struct ice_vsi *vsi = ring->vsi;
	u16 qid = ring->q_index;

<<<<<<< HEAD
	return ice_get_xp_from_qid(vsi, qid);
=======
	WRITE_ONCE(ring->xsk_pool, ice_get_xp_from_qid(vsi, qid));
>>>>>>> 2d5404ca
}

/**
 * ice_tx_xsk_pool - assign XSK buff pool to XDP ring
 * @vsi: pointer to VSI
 * @qid: index of a queue to look at XSK buff pool presence
 *
 * Sets XSK buff pool pointer on XDP ring.
 *
 * XDP ring is picked from Rx ring, whereas Rx ring is picked based on provided
 * queue id. Reason for doing so is that queue vectors might have assigned more
 * than one XDP ring, e.g. when user reduced the queue count on netdev; Rx ring
 * carries a pointer to one of these XDP rings for its own purposes, such as
 * handling XDP_TX action, therefore we can piggyback here on the
 * rx_ring->xdp_ring assignment that was done during XDP rings initialization.
 */
static inline void ice_tx_xsk_pool(struct ice_vsi *vsi, u16 qid)
{
	struct ice_tx_ring *ring;

	ring = vsi->rx_rings[qid]->xdp_ring;
	if (!ring)
		return;

<<<<<<< HEAD
	ring->xsk_pool = ice_get_xp_from_qid(vsi, qid);
=======
	WRITE_ONCE(ring->xsk_pool, ice_get_xp_from_qid(vsi, qid));
>>>>>>> 2d5404ca
}

/**
 * ice_get_main_vsi - Get the PF VSI
 * @pf: PF instance
 *
 * returns pf->vsi[0], which by definition is the PF VSI
 */
static inline struct ice_vsi *ice_get_main_vsi(struct ice_pf *pf)
{
	if (pf->vsi)
		return pf->vsi[0];

	return NULL;
}

/**
 * ice_get_netdev_priv_vsi - return VSI associated with netdev priv.
 * @np: private netdev structure
 */
static inline struct ice_vsi *ice_get_netdev_priv_vsi(struct ice_netdev_priv *np)
{
	/* In case of port representor return source port VSI. */
	if (np->repr)
		return np->repr->src_vsi;
	else
		return np->vsi;
}

/**
 * ice_get_ctrl_vsi - Get the control VSI
 * @pf: PF instance
 */
static inline struct ice_vsi *ice_get_ctrl_vsi(struct ice_pf *pf)
{
	/* if pf->ctrl_vsi_idx is ICE_NO_VSI, control VSI was not set up */
	if (!pf->vsi || pf->ctrl_vsi_idx == ICE_NO_VSI)
		return NULL;

	return pf->vsi[pf->ctrl_vsi_idx];
}

/**
 * ice_find_vsi - Find the VSI from VSI ID
 * @pf: The PF pointer to search in
 * @vsi_num: The VSI ID to search for
 */
static inline struct ice_vsi *ice_find_vsi(struct ice_pf *pf, u16 vsi_num)
{
	int i;

	ice_for_each_vsi(pf, i)
		if (pf->vsi[i] && pf->vsi[i]->vsi_num == vsi_num)
			return  pf->vsi[i];
	return NULL;
}

/**
 * ice_is_switchdev_running - check if switchdev is configured
 * @pf: pointer to PF structure
 *
 * Returns true if eswitch mode is set to DEVLINK_ESWITCH_MODE_SWITCHDEV
 * and switchdev is configured, false otherwise.
 */
static inline bool ice_is_switchdev_running(struct ice_pf *pf)
{
	return pf->eswitch.is_running;
}

#define ICE_FD_STAT_CTR_BLOCK_COUNT	256
#define ICE_FD_STAT_PF_IDX(base_idx) \
			((base_idx) * ICE_FD_STAT_CTR_BLOCK_COUNT)
#define ICE_FD_SB_STAT_IDX(base_idx) ICE_FD_STAT_PF_IDX(base_idx)
#define ICE_FD_STAT_CH			1
#define ICE_FD_CH_STAT_IDX(base_idx) \
			(ICE_FD_STAT_PF_IDX(base_idx) + ICE_FD_STAT_CH)

/**
 * ice_is_adq_active - any active ADQs
 * @pf: pointer to PF
 *
 * This function returns true if there are any ADQs configured (which is
 * determined by looking at VSI type (which should be VSI_PF), numtc, and
 * TC_MQPRIO flag) otherwise return false
 */
static inline bool ice_is_adq_active(struct ice_pf *pf)
{
	struct ice_vsi *vsi;

	vsi = ice_get_main_vsi(pf);
	if (!vsi)
		return false;

	/* is ADQ configured */
	if (vsi->tc_cfg.numtc > ICE_CHNL_START_TC &&
	    test_bit(ICE_FLAG_TC_MQPRIO, pf->flags))
		return true;

	return false;
}

void ice_debugfs_fwlog_init(struct ice_pf *pf);
<<<<<<< HEAD
=======
void ice_debugfs_pf_deinit(struct ice_pf *pf);
>>>>>>> 2d5404ca
void ice_debugfs_init(void);
void ice_debugfs_exit(void);
void ice_pf_fwlog_update_module(struct ice_pf *pf, int log_level, int module);

bool netif_is_ice(const struct net_device *dev);
int ice_vsi_setup_tx_rings(struct ice_vsi *vsi);
int ice_vsi_setup_rx_rings(struct ice_vsi *vsi);
int ice_vsi_open_ctrl(struct ice_vsi *vsi);
int ice_vsi_open(struct ice_vsi *vsi);
void ice_set_ethtool_ops(struct net_device *netdev);
void ice_set_ethtool_repr_ops(struct net_device *netdev);
void ice_set_ethtool_safe_mode_ops(struct net_device *netdev);
void ice_set_ethtool_sf_ops(struct net_device *netdev);
u16 ice_get_avail_txq_count(struct ice_pf *pf);
u16 ice_get_avail_rxq_count(struct ice_pf *pf);
int ice_vsi_recfg_qs(struct ice_vsi *vsi, int new_rx, int new_tx, bool locked);
void ice_update_vsi_stats(struct ice_vsi *vsi);
void ice_update_pf_stats(struct ice_pf *pf);
void
ice_fetch_u64_stats_per_ring(struct u64_stats_sync *syncp,
			     struct ice_q_stats stats, u64 *pkts, u64 *bytes);
int ice_up(struct ice_vsi *vsi);
int ice_down(struct ice_vsi *vsi);
int ice_down_up(struct ice_vsi *vsi);
int ice_vsi_cfg_lan(struct ice_vsi *vsi);
struct ice_vsi *ice_lb_vsi_setup(struct ice_pf *pf, struct ice_port_info *pi);

enum ice_xdp_cfg {
	ICE_XDP_CFG_FULL,	/* Fully apply new config in .ndo_bpf() */
	ICE_XDP_CFG_PART,	/* Save/use part of config in VSI rebuild */
};

int ice_vsi_determine_xdp_res(struct ice_vsi *vsi);
int ice_prepare_xdp_rings(struct ice_vsi *vsi, struct bpf_prog *prog,
			  enum ice_xdp_cfg cfg_type);
int ice_destroy_xdp_rings(struct ice_vsi *vsi, enum ice_xdp_cfg cfg_type);
void ice_map_xdp_rings(struct ice_vsi *vsi);
int
ice_xdp_xmit(struct net_device *dev, int n, struct xdp_frame **frames,
	     u32 flags);
int ice_set_rss_lut(struct ice_vsi *vsi, u8 *lut, u16 lut_size);
int ice_get_rss_lut(struct ice_vsi *vsi, u8 *lut, u16 lut_size);
int ice_set_rss_key(struct ice_vsi *vsi, u8 *seed);
int ice_get_rss_key(struct ice_vsi *vsi, u8 *seed);
int ice_set_rss_hfunc(struct ice_vsi *vsi, u8 hfunc);
void ice_fill_rss_lut(u8 *lut, u16 rss_table_size, u16 rss_size);
int ice_schedule_reset(struct ice_pf *pf, enum ice_reset_req reset);
void ice_print_link_msg(struct ice_vsi *vsi, bool isup);
int ice_plug_aux_dev(struct ice_pf *pf);
void ice_unplug_aux_dev(struct ice_pf *pf);
int ice_init_rdma(struct ice_pf *pf);
void ice_deinit_rdma(struct ice_pf *pf);
const char *ice_aq_str(enum ice_aq_err aq_err);
bool ice_is_wol_supported(struct ice_hw *hw);
void ice_fdir_del_all_fltrs(struct ice_vsi *vsi);
int
ice_fdir_write_fltr(struct ice_pf *pf, struct ice_fdir_fltr *input, bool add,
		    bool is_tun);
void ice_vsi_manage_fdir(struct ice_vsi *vsi, bool ena);
int ice_add_fdir_ethtool(struct ice_vsi *vsi, struct ethtool_rxnfc *cmd);
int ice_del_fdir_ethtool(struct ice_vsi *vsi, struct ethtool_rxnfc *cmd);
int ice_get_ethtool_fdir_entry(struct ice_hw *hw, struct ethtool_rxnfc *cmd);
int
ice_get_fdir_fltr_ids(struct ice_hw *hw, struct ethtool_rxnfc *cmd,
		      u32 *rule_locs);
void ice_fdir_rem_adq_chnl(struct ice_hw *hw, u16 vsi_idx);
void ice_fdir_release_flows(struct ice_hw *hw);
void ice_fdir_replay_flows(struct ice_hw *hw);
void ice_fdir_replay_fltrs(struct ice_pf *pf);
int ice_fdir_create_dflt_rules(struct ice_pf *pf);

enum ice_aq_task_state {
	ICE_AQ_TASK_NOT_PREPARED,
	ICE_AQ_TASK_WAITING,
	ICE_AQ_TASK_COMPLETE,
	ICE_AQ_TASK_CANCELED,
};

struct ice_aq_task {
	struct hlist_node entry;
	struct ice_rq_event_info event;
	enum ice_aq_task_state state;
	u16 opcode;
};

void ice_aq_prep_for_event(struct ice_pf *pf, struct ice_aq_task *task,
			   u16 opcode);
int ice_aq_wait_for_event(struct ice_pf *pf, struct ice_aq_task *task,
			  unsigned long timeout);
int ice_open(struct net_device *netdev);
int ice_open_internal(struct net_device *netdev);
int ice_stop(struct net_device *netdev);
void ice_service_task_schedule(struct ice_pf *pf);
int ice_load(struct ice_pf *pf);
void ice_unload(struct ice_pf *pf);
void ice_adv_lnk_speed_maps_init(void);
<<<<<<< HEAD
=======
int ice_init_dev(struct ice_pf *pf);
void ice_deinit_dev(struct ice_pf *pf);
int ice_change_mtu(struct net_device *netdev, int new_mtu);
void ice_tx_timeout(struct net_device *netdev, unsigned int txqueue);
int ice_xdp(struct net_device *dev, struct netdev_bpf *xdp);
void ice_set_netdev_features(struct net_device *netdev);
int ice_vlan_rx_add_vid(struct net_device *netdev, __be16 proto, u16 vid);
int ice_vlan_rx_kill_vid(struct net_device *netdev, __be16 proto, u16 vid);
void ice_get_stats64(struct net_device *netdev,
		     struct rtnl_link_stats64 *stats);
>>>>>>> 2d5404ca

/**
 * ice_set_rdma_cap - enable RDMA support
 * @pf: PF struct
 */
static inline void ice_set_rdma_cap(struct ice_pf *pf)
{
	if (pf->hw.func_caps.common_cap.rdma && pf->num_rdma_msix) {
		set_bit(ICE_FLAG_RDMA_ENA, pf->flags);
		set_bit(ICE_FLAG_PLUG_AUX_DEV, pf->flags);
	}
}

/**
 * ice_clear_rdma_cap - disable RDMA support
 * @pf: PF struct
 */
static inline void ice_clear_rdma_cap(struct ice_pf *pf)
{
	/* defer unplug to service task to avoid RTNL lock and
	 * clear PLUG bit so that pending plugs don't interfere
	 */
	clear_bit(ICE_FLAG_PLUG_AUX_DEV, pf->flags);
	set_bit(ICE_FLAG_UNPLUG_AUX_DEV, pf->flags);
	clear_bit(ICE_FLAG_RDMA_ENA, pf->flags);
}

extern const struct xdp_metadata_ops ice_xdp_md_ops;
#endif /* _ICE_H_ */<|MERGE_RESOLUTION|>--- conflicted
+++ resolved
@@ -77,10 +77,7 @@
 #include "ice_gnss.h"
 #include "ice_irq.h"
 #include "ice_dpll.h"
-<<<<<<< HEAD
-=======
 #include "ice_adapter.h"
->>>>>>> 2d5404ca
 
 #define ICE_BAR0		0
 #define ICE_REQ_DESC_MULTIPLE	32
@@ -352,10 +349,6 @@
 	/* tell if only dynamic irq allocation is allowed */
 	bool irq_dyn_alloc;
 
-<<<<<<< HEAD
-	enum ice_vsi_type type;
-=======
->>>>>>> 2d5404ca
 	u16 vsi_num;			/* HW (absolute) index of this VSI */
 	u16 idx;			/* software index in pf->vsi[] */
 
@@ -496,10 +489,7 @@
 	char name[ICE_INT_NAME_STR_LEN];
 
 	u16 total_events;	/* net_dim(): number of interrupts processed */
-<<<<<<< HEAD
-=======
 	u16 vf_reg_idx;		/* VF relative register index */
->>>>>>> 2d5404ca
 	struct msi_map irq;
 } ____cacheline_internodealigned_in_smp;
 
@@ -542,20 +532,10 @@
 };
 
 struct ice_eswitch {
-<<<<<<< HEAD
-	struct ice_vsi *control_vsi;
-=======
->>>>>>> 2d5404ca
 	struct ice_vsi *uplink_vsi;
 	struct ice_esw_br_offloads *br_offloads;
 	struct xarray reprs;
 	bool is_running;
-	/* struct to allow cp queues management optimization */
-	struct {
-		int to_reach;
-		int value;
-		bool is_reaching;
-	} qs;
 };
 
 struct ice_agg_node {
@@ -676,12 +656,9 @@
 
 	struct ice_eswitch eswitch;
 	struct ice_esw_br_port *br_port;
-<<<<<<< HEAD
-=======
 
 	struct xarray dyn_ports;
 	struct xarray sf_nums;
->>>>>>> 2d5404ca
 
 #define ICE_INVALID_AGG_NODE_ID		0
 #define ICE_PF_AGG_NODE_ID_START	1
@@ -798,11 +775,7 @@
 }
 
 /**
-<<<<<<< HEAD
- * ice_xsk_pool - get XSK buffer pool bound to a ring
-=======
  * ice_rx_xsk_pool - assign XSK buff pool to Rx ring
->>>>>>> 2d5404ca
  * @ring: Rx ring to use
  *
  * Sets XSK buff pool pointer on Rx ring.
@@ -812,11 +785,7 @@
 	struct ice_vsi *vsi = ring->vsi;
 	u16 qid = ring->q_index;
 
-<<<<<<< HEAD
-	return ice_get_xp_from_qid(vsi, qid);
-=======
 	WRITE_ONCE(ring->xsk_pool, ice_get_xp_from_qid(vsi, qid));
->>>>>>> 2d5404ca
 }
 
 /**
@@ -841,11 +810,7 @@
 	if (!ring)
 		return;
 
-<<<<<<< HEAD
-	ring->xsk_pool = ice_get_xp_from_qid(vsi, qid);
-=======
 	WRITE_ONCE(ring->xsk_pool, ice_get_xp_from_qid(vsi, qid));
->>>>>>> 2d5404ca
 }
 
 /**
@@ -948,10 +913,7 @@
 }
 
 void ice_debugfs_fwlog_init(struct ice_pf *pf);
-<<<<<<< HEAD
-=======
 void ice_debugfs_pf_deinit(struct ice_pf *pf);
->>>>>>> 2d5404ca
 void ice_debugfs_init(void);
 void ice_debugfs_exit(void);
 void ice_pf_fwlog_update_module(struct ice_pf *pf, int log_level, int module);
@@ -1048,8 +1010,6 @@
 int ice_load(struct ice_pf *pf);
 void ice_unload(struct ice_pf *pf);
 void ice_adv_lnk_speed_maps_init(void);
-<<<<<<< HEAD
-=======
 int ice_init_dev(struct ice_pf *pf);
 void ice_deinit_dev(struct ice_pf *pf);
 int ice_change_mtu(struct net_device *netdev, int new_mtu);
@@ -1060,7 +1020,6 @@
 int ice_vlan_rx_kill_vid(struct net_device *netdev, __be16 proto, u16 vid);
 void ice_get_stats64(struct net_device *netdev,
 		     struct rtnl_link_stats64 *stats);
->>>>>>> 2d5404ca
 
 /**
  * ice_set_rdma_cap - enable RDMA support
