--- conflicted
+++ resolved
@@ -34,13 +34,6 @@
 #include <linux/if_bridge.h>
 #include <linux/ctype.h>
 #include <linux/bpf.h>
-<<<<<<< HEAD
-#include <linux/avf/virtchnl.h>
-#include <linux/cpu_rmap.h>
-#include <net/devlink.h>
-#include <net/ipv6.h>
-#include <net/xdp_sock.h>
-=======
 #include <linux/auxiliary_bus.h>
 #include <linux/avf/virtchnl.h>
 #include <linux/cpu_rmap.h>
@@ -49,17 +42,13 @@
 #include <net/ipv6.h>
 #include <net/xdp_sock.h>
 #include <net/xdp_sock_drv.h>
->>>>>>> 7d2a07b7
 #include <net/geneve.h>
 #include <net/gre.h>
 #include <net/udp_tunnel.h>
 #include <net/vxlan.h>
-<<<<<<< HEAD
-=======
 #if IS_ENABLED(CONFIG_DCB)
 #include <scsi/iscsi_proto.h>
 #endif /* CONFIG_DCB */
->>>>>>> 7d2a07b7
 #include "ice_devids.h"
 #include "ice_type.h"
 #include "ice_txrx.h"
@@ -70,17 +59,11 @@
 #include "ice_idc_int.h"
 #include "ice_virtchnl_pf.h"
 #include "ice_sriov.h"
-<<<<<<< HEAD
-#include "ice_fdir.h"
-#include "ice_xsk.h"
-#include "ice_arfs.h"
-=======
 #include "ice_ptp.h"
 #include "ice_fdir.h"
 #include "ice_xsk.h"
 #include "ice_arfs.h"
 #include "ice_lag.h"
->>>>>>> 7d2a07b7
 
 #define ICE_BAR0		0
 #define ICE_REQ_DESC_MULTIPLE	32
@@ -92,14 +75,6 @@
 
 #define ICE_DFLT_TRAFFIC_CLASS	BIT(0)
 #define ICE_INT_NAME_STR_LEN	(IFNAMSIZ + 16)
-<<<<<<< HEAD
-#define ICE_AQ_LEN		64
-#define ICE_MBXSQ_LEN		64
-#define ICE_MIN_LAN_TXRX_MSIX	1
-#define ICE_MIN_LAN_OICR_MSIX	1
-#define ICE_MIN_MSIX		(ICE_MIN_LAN_TXRX_MSIX + ICE_MIN_LAN_OICR_MSIX)
-#define ICE_FDIR_MSIX		1
-=======
 #define ICE_AQ_LEN		192
 #define ICE_MBXSQ_LEN		64
 #define ICE_SBQ_LEN		64
@@ -109,7 +84,6 @@
 #define ICE_FDIR_MSIX		2
 #define ICE_RDMA_NUM_AEQ_MSIX	4
 #define ICE_MIN_RDMA_MSIX	2
->>>>>>> 7d2a07b7
 #define ICE_NO_VSI		0xffff
 #define ICE_VSI_MAP_CONTIG	0
 #define ICE_VSI_MAP_SCATTER	1
@@ -252,25 +226,6 @@
 	 * ICE_STATE_NOMINAL_CHECK_BITS. Do not move this entry's position
 	 * without appropriate consideration.
 	 */
-<<<<<<< HEAD
-	__ICE_STATE_NOMINAL_CHECK_BITS,
-	__ICE_ADMINQ_EVENT_PENDING,
-	__ICE_MAILBOXQ_EVENT_PENDING,
-	__ICE_MDD_EVENT_PENDING,
-	__ICE_VFLR_EVENT_PENDING,
-	__ICE_FLTR_OVERFLOW_PROMISC,
-	__ICE_VF_DIS,
-	__ICE_CFG_BUSY,
-	__ICE_SERVICE_SCHED,
-	__ICE_SERVICE_DIS,
-	__ICE_FD_FLUSH_REQ,
-	__ICE_OICR_INTR_DIS,		/* Global OICR interrupt disabled */
-	__ICE_MDD_VF_PRINT_PENDING,	/* set when MDD event handle */
-	__ICE_VF_RESETS_DISABLED,	/* disable resets during ice_remove */
-	__ICE_LINK_DEFAULT_OVERRIDE_PENDING,
-	__ICE_PHY_INIT_COMPLETE,
-	__ICE_STATE_NBITS		/* must be last */
-=======
 	ICE_STATE_NOMINAL_CHECK_BITS,
 	ICE_ADMINQ_EVENT_PENDING,
 	ICE_MAILBOXQ_EVENT_PENDING,
@@ -291,7 +246,6 @@
 	ICE_PHY_INIT_COMPLETE,
 	ICE_FD_VF_FLUSH_CTX,		/* set at FD Rx IRQ or timeout */
 	ICE_STATE_NBITS		/* must be last */
->>>>>>> 7d2a07b7
 };
 
 enum ice_vsi_state {
@@ -325,10 +279,6 @@
 	u32 tx_busy;
 	u32 rx_buf_failed;
 	u32 rx_page_failed;
-<<<<<<< HEAD
-	u32 rx_gro_dropped;
-=======
->>>>>>> 7d2a07b7
 	u16 num_q_vectors;
 	u16 base_vector;		/* IRQ base for OS reserved vectors */
 	enum ice_vsi_type type;
@@ -376,10 +326,6 @@
 	u8 irqs_ready:1;
 	u8 current_isup:1;		 /* Sync 'link up' logging */
 	u8 stat_offsets_loaded:1;
-<<<<<<< HEAD
-	u8 vlan_ena:1;
-=======
->>>>>>> 7d2a07b7
 	u16 num_vlan;
 
 	/* queue information */
@@ -399,13 +345,6 @@
 	struct ice_tc_cfg tc_cfg;
 	struct bpf_prog *xdp_prog;
 	struct ice_ring **xdp_rings;	 /* XDP ring array */
-<<<<<<< HEAD
-	u16 num_xdp_txq;		 /* Used XDP queues */
-	u8 xdp_mapping_mode;		 /* ICE_MAP_MODE_[CONTIG|SCATTER] */
-	struct xsk_buff_pool **xsk_pools;
-	u16 num_xsk_pools_used;
-	u16 num_xsk_pools;
-=======
 	unsigned long *af_xdp_zc_qps;	 /* tracks AF_XDP ZC enabled qps */
 	u16 num_xdp_txq;		 /* Used XDP queues */
 	u8 xdp_mapping_mode;		 /* ICE_MAP_MODE_[CONTIG|SCATTER] */
@@ -414,7 +353,6 @@
 	 * corresponds to
 	 */
 	struct ice_agg_node *agg_node;
->>>>>>> 7d2a07b7
 } ____cacheline_internodealigned_in_smp;
 
 /* struct that defines an interrupt vector */
@@ -453,21 +391,15 @@
 	ICE_FLAG_DCB_CAPABLE,
 	ICE_FLAG_DCB_ENA,
 	ICE_FLAG_FD_ENA,
-<<<<<<< HEAD
-=======
 	ICE_FLAG_PTP_SUPPORTED,		/* PTP is supported by NVM */
 	ICE_FLAG_PTP,			/* PTP is enabled by software */
 	ICE_FLAG_AUX_ENA,
->>>>>>> 7d2a07b7
 	ICE_FLAG_ADV_FEATURES,
 	ICE_FLAG_LINK_DOWN_ON_CLOSE_ENA,
 	ICE_FLAG_TOTAL_PORT_SHUTDOWN_ENA,
 	ICE_FLAG_NO_MEDIA,
 	ICE_FLAG_FW_LLDP_AGENT,
-<<<<<<< HEAD
-=======
 	ICE_FLAG_MOD_POWER_UNSUPPORTED,
->>>>>>> 7d2a07b7
 	ICE_FLAG_ETHTOOL_CTXT,		/* set when ethtool holds RTNL lock */
 	ICE_FLAG_LEGACY_RX,
 	ICE_FLAG_VF_TRUE_PROMISC_ENA,
@@ -510,12 +442,8 @@
 	u16 num_msix_per_vf;
 	/* used to ratelimit the MDD event logging */
 	unsigned long last_printed_mdd_jiffies;
-<<<<<<< HEAD
-	DECLARE_BITMAP(state, __ICE_STATE_NBITS);
-=======
 	DECLARE_BITMAP(malvfs, ICE_MAX_VF_COUNT);
 	DECLARE_BITMAP(state, ICE_STATE_NBITS);
->>>>>>> 7d2a07b7
 	DECLARE_BITMAP(flags, ICE_PF_FLAGS_NBITS);
 	unsigned long *avail_txqs;	/* bitmap to track PF Tx queue usage */
 	unsigned long *avail_rxqs;	/* bitmap to track PF Rx queue usage */
@@ -527,23 +455,17 @@
 	struct mutex sw_mutex;		/* lock for protecting VSI alloc flow */
 	struct mutex tc_mutex;		/* lock to protect TC changes */
 	u32 msg_enable;
-<<<<<<< HEAD
-=======
 	struct ice_ptp ptp;
 	u16 num_rdma_msix;		/* Total MSIX vectors for RDMA driver */
 	u16 rdma_base_vector;
->>>>>>> 7d2a07b7
 
 	/* spinlock to protect the AdminQ wait list */
 	spinlock_t aq_wait_lock;
 	struct hlist_head aq_wait_list;
 	wait_queue_head_t aq_wait_queue;
 
-<<<<<<< HEAD
-=======
 	wait_queue_head_t reset_wait_queue;
 
->>>>>>> 7d2a07b7
 	u32 hw_csum_rx_error;
 	u16 oicr_idx;		/* Other interrupt cause MSIX vector index */
 	u16 num_avail_sw_msix;	/* remaining MSIX SW vectors left unclaimed */
@@ -577,8 +499,6 @@
 	__le64 nvm_phy_type_lo; /* NVM PHY type low */
 	__le64 nvm_phy_type_hi; /* NVM PHY type high */
 	struct ice_link_default_override_tlv link_dflt_override;
-<<<<<<< HEAD
-=======
 	struct ice_lag *lag; /* Link Aggregation information */
 
 #define ICE_INVALID_AGG_NODE_ID		0
@@ -588,7 +508,6 @@
 #define ICE_VF_AGG_NODE_ID_START	65
 #define ICE_MAX_VF_AGG_NODES		32
 	struct ice_agg_node vf_agg_node[ICE_MAX_VF_AGG_NODES];
->>>>>>> 7d2a07b7
 };
 
 struct ice_netdev_priv {
@@ -624,7 +543,6 @@
 /**
  * ice_netdev_to_pf - Retrieve the PF struct associated with a netdev
  * @netdev: pointer to the netdev struct
-<<<<<<< HEAD
  */
 static inline struct ice_pf *ice_netdev_to_pf(struct net_device *netdev)
 {
@@ -652,45 +570,6 @@
  */
 static inline struct xsk_buff_pool *ice_xsk_pool(struct ice_ring *ring)
 {
-	struct xsk_buff_pool **pools = ring->vsi->xsk_pools;
-	u16 qid = ring->q_index;
-
-	if (ice_ring_is_xdp(ring))
-		qid -= ring->vsi->num_xdp_txq;
-
-	if (qid >= ring->vsi->num_xsk_pools || !pools || !pools[qid] ||
-	    !ice_is_xdp_ena_vsi(ring->vsi))
-		return NULL;
-
-	return pools[qid];
-=======
- */
-static inline struct ice_pf *ice_netdev_to_pf(struct net_device *netdev)
-{
-	struct ice_netdev_priv *np = netdev_priv(netdev);
-
-	return np->vsi->back;
-}
-
-static inline bool ice_is_xdp_ena_vsi(struct ice_vsi *vsi)
-{
-	return !!vsi->xdp_prog;
-}
-
-static inline void ice_set_ring_xdp(struct ice_ring *ring)
-{
-	ring->flags |= ICE_TX_FLAGS_RING_XDP;
-}
-
-/**
- * ice_xsk_pool - get XSK buffer pool bound to a ring
- * @ring: ring to use
- *
- * Returns a pointer to xdp_umem structure if there is a buffer pool present,
- * NULL otherwise.
- */
-static inline struct xsk_buff_pool *ice_xsk_pool(struct ice_ring *ring)
-{
 	struct ice_vsi *vsi = ring->vsi;
 	u16 qid = ring->q_index;
 
@@ -701,7 +580,6 @@
 		return NULL;
 
 	return xsk_get_pool_from_qid(vsi->netdev, qid);
->>>>>>> 7d2a07b7
 }
 
 /**
@@ -731,8 +609,6 @@
 	return pf->vsi[pf->ctrl_vsi_idx];
 }
 
-<<<<<<< HEAD
-=======
 /**
  * ice_set_sriov_cap - enable SRIOV in PF flags
  * @pf: PF struct
@@ -752,16 +628,12 @@
 	clear_bit(ICE_FLAG_SRIOV_CAPABLE, pf->flags);
 }
 
->>>>>>> 7d2a07b7
 #define ICE_FD_STAT_CTR_BLOCK_COUNT	256
 #define ICE_FD_STAT_PF_IDX(base_idx) \
 			((base_idx) * ICE_FD_STAT_CTR_BLOCK_COUNT)
 #define ICE_FD_SB_STAT_IDX(base_idx) ICE_FD_STAT_PF_IDX(base_idx)
 
-<<<<<<< HEAD
-=======
 bool netif_is_ice(struct net_device *dev);
->>>>>>> 7d2a07b7
 int ice_vsi_setup_tx_rings(struct ice_vsi *vsi);
 int ice_vsi_setup_rx_rings(struct ice_vsi *vsi);
 int ice_vsi_open_ctrl(struct ice_vsi *vsi);
@@ -781,13 +653,6 @@
 int
 ice_xdp_xmit(struct net_device *dev, int n, struct xdp_frame **frames,
 	     u32 flags);
-<<<<<<< HEAD
-int ice_set_rss(struct ice_vsi *vsi, u8 *seed, u8 *lut, u16 lut_size);
-int ice_get_rss(struct ice_vsi *vsi, u8 *seed, u8 *lut, u16 lut_size);
-void ice_fill_rss_lut(u8 *lut, u16 rss_table_size, u16 rss_size);
-int ice_schedule_reset(struct ice_pf *pf, enum ice_reset_req reset);
-void ice_print_link_msg(struct ice_vsi *vsi, bool isup);
-=======
 int ice_set_rss_lut(struct ice_vsi *vsi, u8 *lut, u16 lut_size);
 int ice_get_rss_lut(struct ice_vsi *vsi, u8 *lut, u16 lut_size);
 int ice_set_rss_key(struct ice_vsi *vsi, u8 *seed);
@@ -798,7 +663,6 @@
 int ice_plug_aux_dev(struct ice_pf *pf);
 void ice_unplug_aux_dev(struct ice_pf *pf);
 int ice_init_rdma(struct ice_pf *pf);
->>>>>>> 7d2a07b7
 const char *ice_stat_str(enum ice_status stat_err);
 const char *ice_aq_str(enum ice_aq_err aq_err);
 bool ice_is_wol_supported(struct ice_hw *hw);
@@ -822,8 +686,6 @@
 int ice_open_internal(struct net_device *netdev);
 int ice_stop(struct net_device *netdev);
 void ice_service_task_schedule(struct ice_pf *pf);
-<<<<<<< HEAD
-=======
 
 /**
  * ice_set_rdma_cap - enable RDMA support
@@ -836,7 +698,6 @@
 		ice_plug_aux_dev(pf);
 	}
 }
->>>>>>> 7d2a07b7
 
 /**
  * ice_clear_rdma_cap - disable RDMA support
