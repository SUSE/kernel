--- conflicted
+++ resolved
@@ -38,13 +38,9 @@
 #include <linux/avf/virtchnl.h>
 #include <linux/cpu_rmap.h>
 #include <linux/dim.h>
-<<<<<<< HEAD
-#include <net/pkt_cls.h>
-=======
 #include <linux/gnss.h>
 #include <net/pkt_cls.h>
 #include <net/pkt_sched.h>
->>>>>>> eb3cdb58
 #include <net/tc_act/tc_mirred.h>
 #include <net/tc_act/tc_gact.h>
 #include <net/ip.h>
@@ -144,8 +140,6 @@
  */
 #define ICE_BW_KBPS_DIVISOR		125
 
-<<<<<<< HEAD
-=======
 /* Default recipes have priority 4 and below, hence priority values between 5..7
  * can be used as filter priority for advanced switch filter (advanced switch
  * filters need new recipe to be created for specified extraction sequence
@@ -161,7 +155,6 @@
 #define ICE_SWITCH_FLTR_PRIO_VSI	5
 #define ICE_SWITCH_FLTR_PRIO_QGRP	ICE_SWITCH_FLTR_PRIO_VSI
 
->>>>>>> eb3cdb58
 /* Macro for each VSI in a PF */
 #define ice_for_each_vsi(pf, i) \
 	for ((i) = 0; (i) < (pf)->num_alloc_vsi; (i)++)
@@ -582,14 +575,8 @@
 	struct mutex adev_mutex;	/* lock to protect aux device access */
 	u32 msg_enable;
 	struct ice_ptp ptp;
-<<<<<<< HEAD
-	struct tty_driver *ice_gnss_tty_driver;
-	struct tty_port *gnss_tty_port[ICE_GNSS_TTY_MINOR_DEVICES];
-	struct gnss_serial *gnss_serial[ICE_GNSS_TTY_MINOR_DEVICES];
-=======
 	struct gnss_serial *gnss_serial;
 	struct gnss_device *gnss_dev;
->>>>>>> eb3cdb58
 	u16 num_rdma_msix;		/* Total MSIX vectors for RDMA driver */
 	u16 rdma_base_vector;
 
@@ -637,11 +624,8 @@
 	 */
 	u16 num_dmac_chnl_fltrs;
 	struct hlist_head tc_flower_fltr_list;
-<<<<<<< HEAD
-=======
 
 	u64 supported_rxdids;
->>>>>>> eb3cdb58
 
 	__le64 nvm_phy_type_lo; /* NVM PHY type low */
 	__le64 nvm_phy_type_hi; /* NVM PHY type high */
@@ -914,11 +898,7 @@
 int ice_up(struct ice_vsi *vsi);
 int ice_down(struct ice_vsi *vsi);
 int ice_down_up(struct ice_vsi *vsi);
-<<<<<<< HEAD
-int ice_vsi_cfg(struct ice_vsi *vsi);
-=======
 int ice_vsi_cfg_lan(struct ice_vsi *vsi);
->>>>>>> eb3cdb58
 struct ice_vsi *ice_lb_vsi_setup(struct ice_pf *pf, struct ice_port_info *pi);
 int ice_vsi_determine_xdp_res(struct ice_vsi *vsi);
 int ice_prepare_xdp_rings(struct ice_vsi *vsi, struct bpf_prog *prog);
@@ -936,10 +916,7 @@
 int ice_plug_aux_dev(struct ice_pf *pf);
 void ice_unplug_aux_dev(struct ice_pf *pf);
 int ice_init_rdma(struct ice_pf *pf);
-<<<<<<< HEAD
-=======
 void ice_deinit_rdma(struct ice_pf *pf);
->>>>>>> eb3cdb58
 const char *ice_aq_str(enum ice_aq_err aq_err);
 bool ice_is_wol_supported(struct ice_hw *hw);
 void ice_fdir_del_all_fltrs(struct ice_vsi *vsi);
