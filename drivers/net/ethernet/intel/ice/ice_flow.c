--- conflicted
+++ resolved
@@ -1423,11 +1423,7 @@
 	/* Add a HW profile for this flow profile */
 	status = ice_add_prof(hw, blk, prof_id, (u8 *)params->ptypes,
 			      params->attr, params->attr_cnt, params->es,
-<<<<<<< HEAD
-			      params->mask, symm);
-=======
 			      params->mask, symm, true);
->>>>>>> 2d5404ca
 	if (status) {
 		ice_debug(hw, ICE_DBG_FLOW, "Error adding a HW flow profile\n");
 		goto out;
@@ -2008,7 +2004,6 @@
 				 ICE_FLOW_FLD_OFF_INVAL, false);
 
 	ICE_FLOW_SET_HDRS(seg, cfg->addl_hdrs);
-<<<<<<< HEAD
 
 	/* set outer most header */
 	if (cfg->hdr_type == ICE_RSS_INNER_HEADERS_W_OUTER_IPV4)
@@ -2018,17 +2013,6 @@
 		segs[ICE_RSS_OUTER_HEADERS].hdrs |= ICE_FLOW_SEG_HDR_IPV6 |
 						    ICE_FLOW_SEG_HDR_IPV_OTHER;
 
-=======
-
-	/* set outer most header */
-	if (cfg->hdr_type == ICE_RSS_INNER_HEADERS_W_OUTER_IPV4)
-		segs[ICE_RSS_OUTER_HEADERS].hdrs |= ICE_FLOW_SEG_HDR_IPV4 |
-						    ICE_FLOW_SEG_HDR_IPV_OTHER;
-	else if (cfg->hdr_type == ICE_RSS_INNER_HEADERS_W_OUTER_IPV6)
-		segs[ICE_RSS_OUTER_HEADERS].hdrs |= ICE_FLOW_SEG_HDR_IPV6 |
-						    ICE_FLOW_SEG_HDR_IPV_OTHER;
-
->>>>>>> 2d5404ca
 	if (seg->hdrs & ~ICE_FLOW_RSS_SEG_HDR_VAL_MASKS &
 	    ~ICE_FLOW_RSS_HDRS_INNER_MASK & ~ICE_FLOW_SEG_HDR_IPV_OTHER)
 		return -EINVAL;
