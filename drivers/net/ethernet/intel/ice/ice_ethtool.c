// SPDX-License-Identifier: GPL-2.0
/* Copyright (c) 2018, Intel Corporation. */

/* ethtool support for ice */

#include "ice.h"
#include "ice_flow.h"
#include "ice_fltr.h"
#include "ice_lib.h"
#include "ice_dcb_lib.h"
#include <net/dcbnl.h>

struct ice_stats {
	char stat_string[ETH_GSTRING_LEN];
	int sizeof_stat;
	int stat_offset;
};

#define ICE_STAT(_type, _name, _stat) { \
	.stat_string = _name, \
	.sizeof_stat = sizeof_field(_type, _stat), \
	.stat_offset = offsetof(_type, _stat) \
}

#define ICE_VSI_STAT(_name, _stat) \
		ICE_STAT(struct ice_vsi, _name, _stat)
#define ICE_PF_STAT(_name, _stat) \
		ICE_STAT(struct ice_pf, _name, _stat)

static int ice_q_stats_len(struct net_device *netdev)
{
	struct ice_netdev_priv *np = netdev_priv(netdev);

	return ((np->vsi->alloc_txq + np->vsi->alloc_rxq) *
		(sizeof(struct ice_q_stats) / sizeof(u64)));
}

#define ICE_PF_STATS_LEN	ARRAY_SIZE(ice_gstrings_pf_stats)
#define ICE_VSI_STATS_LEN	ARRAY_SIZE(ice_gstrings_vsi_stats)

#define ICE_PFC_STATS_LEN ( \
		(sizeof_field(struct ice_pf, stats.priority_xoff_rx) + \
		 sizeof_field(struct ice_pf, stats.priority_xon_rx) + \
		 sizeof_field(struct ice_pf, stats.priority_xoff_tx) + \
		 sizeof_field(struct ice_pf, stats.priority_xon_tx)) \
		 / sizeof(u64))
#define ICE_ALL_STATS_LEN(n)	(ICE_PF_STATS_LEN + ICE_PFC_STATS_LEN + \
				 ICE_VSI_STATS_LEN + ice_q_stats_len(n))

static const struct ice_stats ice_gstrings_vsi_stats[] = {
	ICE_VSI_STAT("rx_unicast", eth_stats.rx_unicast),
	ICE_VSI_STAT("tx_unicast", eth_stats.tx_unicast),
	ICE_VSI_STAT("rx_multicast", eth_stats.rx_multicast),
	ICE_VSI_STAT("tx_multicast", eth_stats.tx_multicast),
	ICE_VSI_STAT("rx_broadcast", eth_stats.rx_broadcast),
	ICE_VSI_STAT("tx_broadcast", eth_stats.tx_broadcast),
	ICE_VSI_STAT("rx_bytes", eth_stats.rx_bytes),
	ICE_VSI_STAT("tx_bytes", eth_stats.tx_bytes),
	ICE_VSI_STAT("rx_dropped", eth_stats.rx_discards),
	ICE_VSI_STAT("rx_unknown_protocol", eth_stats.rx_unknown_protocol),
	ICE_VSI_STAT("rx_alloc_fail", rx_buf_failed),
	ICE_VSI_STAT("rx_pg_alloc_fail", rx_page_failed),
	ICE_VSI_STAT("tx_errors", eth_stats.tx_errors),
	ICE_VSI_STAT("tx_linearize", tx_linearize),
	ICE_VSI_STAT("tx_busy", tx_busy),
	ICE_VSI_STAT("tx_restart", tx_restart),
};

enum ice_ethtool_test_id {
	ICE_ETH_TEST_REG = 0,
	ICE_ETH_TEST_EEPROM,
	ICE_ETH_TEST_INTR,
	ICE_ETH_TEST_LOOP,
	ICE_ETH_TEST_LINK,
};

static const char ice_gstrings_test[][ETH_GSTRING_LEN] = {
	"Register test  (offline)",
	"EEPROM test    (offline)",
	"Interrupt test (offline)",
	"Loopback test  (offline)",
	"Link test   (on/offline)",
};

#define ICE_TEST_LEN (sizeof(ice_gstrings_test) / ETH_GSTRING_LEN)

/* These PF_STATs might look like duplicates of some NETDEV_STATs,
 * but they aren't. This device is capable of supporting multiple
 * VSIs/netdevs on a single PF. The NETDEV_STATs are for individual
 * netdevs whereas the PF_STATs are for the physical function that's
 * hosting these netdevs.
 *
 * The PF_STATs are appended to the netdev stats only when ethtool -S
 * is queried on the base PF netdev.
 */
static const struct ice_stats ice_gstrings_pf_stats[] = {
	ICE_PF_STAT("rx_bytes.nic", stats.eth.rx_bytes),
	ICE_PF_STAT("tx_bytes.nic", stats.eth.tx_bytes),
	ICE_PF_STAT("rx_unicast.nic", stats.eth.rx_unicast),
	ICE_PF_STAT("tx_unicast.nic", stats.eth.tx_unicast),
	ICE_PF_STAT("rx_multicast.nic", stats.eth.rx_multicast),
	ICE_PF_STAT("tx_multicast.nic", stats.eth.tx_multicast),
	ICE_PF_STAT("rx_broadcast.nic", stats.eth.rx_broadcast),
	ICE_PF_STAT("tx_broadcast.nic", stats.eth.tx_broadcast),
	ICE_PF_STAT("tx_errors.nic", stats.eth.tx_errors),
	ICE_PF_STAT("tx_timeout.nic", tx_timeout_count),
	ICE_PF_STAT("rx_size_64.nic", stats.rx_size_64),
	ICE_PF_STAT("tx_size_64.nic", stats.tx_size_64),
	ICE_PF_STAT("rx_size_127.nic", stats.rx_size_127),
	ICE_PF_STAT("tx_size_127.nic", stats.tx_size_127),
	ICE_PF_STAT("rx_size_255.nic", stats.rx_size_255),
	ICE_PF_STAT("tx_size_255.nic", stats.tx_size_255),
	ICE_PF_STAT("rx_size_511.nic", stats.rx_size_511),
	ICE_PF_STAT("tx_size_511.nic", stats.tx_size_511),
	ICE_PF_STAT("rx_size_1023.nic", stats.rx_size_1023),
	ICE_PF_STAT("tx_size_1023.nic", stats.tx_size_1023),
	ICE_PF_STAT("rx_size_1522.nic", stats.rx_size_1522),
	ICE_PF_STAT("tx_size_1522.nic", stats.tx_size_1522),
	ICE_PF_STAT("rx_size_big.nic", stats.rx_size_big),
	ICE_PF_STAT("tx_size_big.nic", stats.tx_size_big),
	ICE_PF_STAT("link_xon_rx.nic", stats.link_xon_rx),
	ICE_PF_STAT("link_xon_tx.nic", stats.link_xon_tx),
	ICE_PF_STAT("link_xoff_rx.nic", stats.link_xoff_rx),
	ICE_PF_STAT("link_xoff_tx.nic", stats.link_xoff_tx),
	ICE_PF_STAT("tx_dropped_link_down.nic", stats.tx_dropped_link_down),
	ICE_PF_STAT("rx_undersize.nic", stats.rx_undersize),
	ICE_PF_STAT("rx_fragments.nic", stats.rx_fragments),
	ICE_PF_STAT("rx_oversize.nic", stats.rx_oversize),
	ICE_PF_STAT("rx_jabber.nic", stats.rx_jabber),
	ICE_PF_STAT("rx_csum_bad.nic", hw_csum_rx_error),
	ICE_PF_STAT("rx_length_errors.nic", stats.rx_len_errors),
	ICE_PF_STAT("rx_dropped.nic", stats.eth.rx_discards),
	ICE_PF_STAT("rx_crc_errors.nic", stats.crc_errors),
	ICE_PF_STAT("illegal_bytes.nic", stats.illegal_bytes),
	ICE_PF_STAT("mac_local_faults.nic", stats.mac_local_faults),
	ICE_PF_STAT("mac_remote_faults.nic", stats.mac_remote_faults),
	ICE_PF_STAT("fdir_sb_match.nic", stats.fd_sb_match),
	ICE_PF_STAT("fdir_sb_status.nic", stats.fd_sb_status),
	ICE_PF_STAT("tx_hwtstamp_skipped", ptp.tx_hwtstamp_skipped),
	ICE_PF_STAT("tx_hwtstamp_timeouts", ptp.tx_hwtstamp_timeouts),
	ICE_PF_STAT("tx_hwtstamp_flushed", ptp.tx_hwtstamp_flushed),
	ICE_PF_STAT("tx_hwtstamp_discarded", ptp.tx_hwtstamp_discarded),
	ICE_PF_STAT("late_cached_phc_updates", ptp.late_cached_phc_updates),
};

static const u32 ice_regs_dump_list[] = {
	PFGEN_STATE,
	PRTGEN_STATUS,
	QRX_CTRL(0),
	QINT_TQCTL(0),
	QINT_RQCTL(0),
	PFINT_OICR_ENA,
	QRX_ITR(0),
#define GLDCB_TLPM_PCI_DM			0x000A0180
	GLDCB_TLPM_PCI_DM,
#define GLDCB_TLPM_TC2PFC			0x000A0194
	GLDCB_TLPM_TC2PFC,
#define TCDCB_TLPM_WAIT_DM(_i)			(0x000A0080 + ((_i) * 4))
	TCDCB_TLPM_WAIT_DM(0),
	TCDCB_TLPM_WAIT_DM(1),
	TCDCB_TLPM_WAIT_DM(2),
	TCDCB_TLPM_WAIT_DM(3),
	TCDCB_TLPM_WAIT_DM(4),
	TCDCB_TLPM_WAIT_DM(5),
	TCDCB_TLPM_WAIT_DM(6),
	TCDCB_TLPM_WAIT_DM(7),
	TCDCB_TLPM_WAIT_DM(8),
	TCDCB_TLPM_WAIT_DM(9),
	TCDCB_TLPM_WAIT_DM(10),
	TCDCB_TLPM_WAIT_DM(11),
	TCDCB_TLPM_WAIT_DM(12),
	TCDCB_TLPM_WAIT_DM(13),
	TCDCB_TLPM_WAIT_DM(14),
	TCDCB_TLPM_WAIT_DM(15),
	TCDCB_TLPM_WAIT_DM(16),
	TCDCB_TLPM_WAIT_DM(17),
	TCDCB_TLPM_WAIT_DM(18),
	TCDCB_TLPM_WAIT_DM(19),
	TCDCB_TLPM_WAIT_DM(20),
	TCDCB_TLPM_WAIT_DM(21),
	TCDCB_TLPM_WAIT_DM(22),
	TCDCB_TLPM_WAIT_DM(23),
	TCDCB_TLPM_WAIT_DM(24),
	TCDCB_TLPM_WAIT_DM(25),
	TCDCB_TLPM_WAIT_DM(26),
	TCDCB_TLPM_WAIT_DM(27),
	TCDCB_TLPM_WAIT_DM(28),
	TCDCB_TLPM_WAIT_DM(29),
	TCDCB_TLPM_WAIT_DM(30),
	TCDCB_TLPM_WAIT_DM(31),
#define GLPCI_WATMK_CLNT_PIPEMON		0x000BFD90
	GLPCI_WATMK_CLNT_PIPEMON,
#define GLPCI_CUR_CLNT_COMMON			0x000BFD84
	GLPCI_CUR_CLNT_COMMON,
#define GLPCI_CUR_CLNT_PIPEMON			0x000BFD88
	GLPCI_CUR_CLNT_PIPEMON,
#define GLPCI_PCIERR				0x0009DEB0
	GLPCI_PCIERR,
#define GLPSM_DEBUG_CTL_STATUS			0x000B0600
	GLPSM_DEBUG_CTL_STATUS,
#define GLPSM0_DEBUG_FIFO_OVERFLOW_DETECT	0x000B0680
	GLPSM0_DEBUG_FIFO_OVERFLOW_DETECT,
#define GLPSM0_DEBUG_FIFO_UNDERFLOW_DETECT	0x000B0684
	GLPSM0_DEBUG_FIFO_UNDERFLOW_DETECT,
#define GLPSM0_DEBUG_DT_OUT_OF_WINDOW		0x000B0688
	GLPSM0_DEBUG_DT_OUT_OF_WINDOW,
#define GLPSM0_DEBUG_INTF_HW_ERROR_DETECT	0x000B069C
	GLPSM0_DEBUG_INTF_HW_ERROR_DETECT,
#define GLPSM0_DEBUG_MISC_HW_ERROR_DETECT	0x000B06A0
	GLPSM0_DEBUG_MISC_HW_ERROR_DETECT,
#define GLPSM1_DEBUG_FIFO_OVERFLOW_DETECT	0x000B0E80
	GLPSM1_DEBUG_FIFO_OVERFLOW_DETECT,
#define GLPSM1_DEBUG_FIFO_UNDERFLOW_DETECT	0x000B0E84
	GLPSM1_DEBUG_FIFO_UNDERFLOW_DETECT,
#define GLPSM1_DEBUG_SRL_FIFO_OVERFLOW_DETECT	0x000B0E88
	GLPSM1_DEBUG_SRL_FIFO_OVERFLOW_DETECT,
#define GLPSM1_DEBUG_SRL_FIFO_UNDERFLOW_DETECT  0x000B0E8C
	GLPSM1_DEBUG_SRL_FIFO_UNDERFLOW_DETECT,
#define GLPSM1_DEBUG_MISC_HW_ERROR_DETECT       0x000B0E90
	GLPSM1_DEBUG_MISC_HW_ERROR_DETECT,
#define GLPSM2_DEBUG_FIFO_OVERFLOW_DETECT       0x000B1680
	GLPSM2_DEBUG_FIFO_OVERFLOW_DETECT,
#define GLPSM2_DEBUG_FIFO_UNDERFLOW_DETECT      0x000B1684
	GLPSM2_DEBUG_FIFO_UNDERFLOW_DETECT,
#define GLPSM2_DEBUG_MISC_HW_ERROR_DETECT       0x000B1688
	GLPSM2_DEBUG_MISC_HW_ERROR_DETECT,
#define GLTDPU_TCLAN_COMP_BOB(_i)               (0x00049ADC + ((_i) * 4))
	GLTDPU_TCLAN_COMP_BOB(1),
	GLTDPU_TCLAN_COMP_BOB(2),
	GLTDPU_TCLAN_COMP_BOB(3),
	GLTDPU_TCLAN_COMP_BOB(4),
	GLTDPU_TCLAN_COMP_BOB(5),
	GLTDPU_TCLAN_COMP_BOB(6),
	GLTDPU_TCLAN_COMP_BOB(7),
	GLTDPU_TCLAN_COMP_BOB(8),
#define GLTDPU_TCB_CMD_BOB(_i)                  (0x0004975C + ((_i) * 4))
	GLTDPU_TCB_CMD_BOB(1),
	GLTDPU_TCB_CMD_BOB(2),
	GLTDPU_TCB_CMD_BOB(3),
	GLTDPU_TCB_CMD_BOB(4),
	GLTDPU_TCB_CMD_BOB(5),
	GLTDPU_TCB_CMD_BOB(6),
	GLTDPU_TCB_CMD_BOB(7),
	GLTDPU_TCB_CMD_BOB(8),
#define GLTDPU_PSM_UPDATE_BOB(_i)               (0x00049B5C + ((_i) * 4))
	GLTDPU_PSM_UPDATE_BOB(1),
	GLTDPU_PSM_UPDATE_BOB(2),
	GLTDPU_PSM_UPDATE_BOB(3),
	GLTDPU_PSM_UPDATE_BOB(4),
	GLTDPU_PSM_UPDATE_BOB(5),
	GLTDPU_PSM_UPDATE_BOB(6),
	GLTDPU_PSM_UPDATE_BOB(7),
	GLTDPU_PSM_UPDATE_BOB(8),
#define GLTCB_CMD_IN_BOB(_i)                    (0x000AE288 + ((_i) * 4))
	GLTCB_CMD_IN_BOB(1),
	GLTCB_CMD_IN_BOB(2),
	GLTCB_CMD_IN_BOB(3),
	GLTCB_CMD_IN_BOB(4),
	GLTCB_CMD_IN_BOB(5),
	GLTCB_CMD_IN_BOB(6),
	GLTCB_CMD_IN_BOB(7),
	GLTCB_CMD_IN_BOB(8),
#define GLLAN_TCLAN_FETCH_CTL_FBK_BOB_CTL(_i)   (0x000FC148 + ((_i) * 4))
	GLLAN_TCLAN_FETCH_CTL_FBK_BOB_CTL(1),
	GLLAN_TCLAN_FETCH_CTL_FBK_BOB_CTL(2),
	GLLAN_TCLAN_FETCH_CTL_FBK_BOB_CTL(3),
	GLLAN_TCLAN_FETCH_CTL_FBK_BOB_CTL(4),
	GLLAN_TCLAN_FETCH_CTL_FBK_BOB_CTL(5),
	GLLAN_TCLAN_FETCH_CTL_FBK_BOB_CTL(6),
	GLLAN_TCLAN_FETCH_CTL_FBK_BOB_CTL(7),
	GLLAN_TCLAN_FETCH_CTL_FBK_BOB_CTL(8),
#define GLLAN_TCLAN_FETCH_CTL_SCHED_BOB_CTL(_i) (0x000FC248 + ((_i) * 4))
	GLLAN_TCLAN_FETCH_CTL_SCHED_BOB_CTL(1),
	GLLAN_TCLAN_FETCH_CTL_SCHED_BOB_CTL(2),
	GLLAN_TCLAN_FETCH_CTL_SCHED_BOB_CTL(3),
	GLLAN_TCLAN_FETCH_CTL_SCHED_BOB_CTL(4),
	GLLAN_TCLAN_FETCH_CTL_SCHED_BOB_CTL(5),
	GLLAN_TCLAN_FETCH_CTL_SCHED_BOB_CTL(6),
	GLLAN_TCLAN_FETCH_CTL_SCHED_BOB_CTL(7),
	GLLAN_TCLAN_FETCH_CTL_SCHED_BOB_CTL(8),
#define GLLAN_TCLAN_CACHE_CTL_BOB_CTL(_i)       (0x000FC1C8 + ((_i) * 4))
	GLLAN_TCLAN_CACHE_CTL_BOB_CTL(1),
	GLLAN_TCLAN_CACHE_CTL_BOB_CTL(2),
	GLLAN_TCLAN_CACHE_CTL_BOB_CTL(3),
	GLLAN_TCLAN_CACHE_CTL_BOB_CTL(4),
	GLLAN_TCLAN_CACHE_CTL_BOB_CTL(5),
	GLLAN_TCLAN_CACHE_CTL_BOB_CTL(6),
	GLLAN_TCLAN_CACHE_CTL_BOB_CTL(7),
	GLLAN_TCLAN_CACHE_CTL_BOB_CTL(8),
#define GLLAN_TCLAN_FETCH_CTL_PROC_BOB_CTL(_i)  (0x000FC188 + ((_i) * 4))
	GLLAN_TCLAN_FETCH_CTL_PROC_BOB_CTL(1),
	GLLAN_TCLAN_FETCH_CTL_PROC_BOB_CTL(2),
	GLLAN_TCLAN_FETCH_CTL_PROC_BOB_CTL(3),
	GLLAN_TCLAN_FETCH_CTL_PROC_BOB_CTL(4),
	GLLAN_TCLAN_FETCH_CTL_PROC_BOB_CTL(5),
	GLLAN_TCLAN_FETCH_CTL_PROC_BOB_CTL(6),
	GLLAN_TCLAN_FETCH_CTL_PROC_BOB_CTL(7),
	GLLAN_TCLAN_FETCH_CTL_PROC_BOB_CTL(8),
#define GLLAN_TCLAN_FETCH_CTL_PCIE_RD_BOB_CTL(_i) (0x000FC288 + ((_i) * 4))
	GLLAN_TCLAN_FETCH_CTL_PCIE_RD_BOB_CTL(1),
	GLLAN_TCLAN_FETCH_CTL_PCIE_RD_BOB_CTL(2),
	GLLAN_TCLAN_FETCH_CTL_PCIE_RD_BOB_CTL(3),
	GLLAN_TCLAN_FETCH_CTL_PCIE_RD_BOB_CTL(4),
	GLLAN_TCLAN_FETCH_CTL_PCIE_RD_BOB_CTL(5),
	GLLAN_TCLAN_FETCH_CTL_PCIE_RD_BOB_CTL(6),
	GLLAN_TCLAN_FETCH_CTL_PCIE_RD_BOB_CTL(7),
	GLLAN_TCLAN_FETCH_CTL_PCIE_RD_BOB_CTL(8),
#define PRTDCB_TCUPM_REG_CM(_i)			(0x000BC360 + ((_i) * 4))
	PRTDCB_TCUPM_REG_CM(0),
	PRTDCB_TCUPM_REG_CM(1),
	PRTDCB_TCUPM_REG_CM(2),
	PRTDCB_TCUPM_REG_CM(3),
#define PRTDCB_TCUPM_REG_DM(_i)			(0x000BC3A0 + ((_i) * 4))
	PRTDCB_TCUPM_REG_DM(0),
	PRTDCB_TCUPM_REG_DM(1),
	PRTDCB_TCUPM_REG_DM(2),
	PRTDCB_TCUPM_REG_DM(3),
#define PRTDCB_TLPM_REG_DM(_i)			(0x000A0000 + ((_i) * 4))
	PRTDCB_TLPM_REG_DM(0),
	PRTDCB_TLPM_REG_DM(1),
	PRTDCB_TLPM_REG_DM(2),
	PRTDCB_TLPM_REG_DM(3),
};

struct ice_priv_flag {
	char name[ETH_GSTRING_LEN];
	u32 bitno;			/* bit position in pf->flags */
};

#define ICE_PRIV_FLAG(_name, _bitno) { \
	.name = _name, \
	.bitno = _bitno, \
}

static const struct ice_priv_flag ice_gstrings_priv_flags[] = {
	ICE_PRIV_FLAG("link-down-on-close", ICE_FLAG_LINK_DOWN_ON_CLOSE_ENA),
	ICE_PRIV_FLAG("fw-lldp-agent", ICE_FLAG_FW_LLDP_AGENT),
	ICE_PRIV_FLAG("vf-true-promisc-support",
		      ICE_FLAG_VF_TRUE_PROMISC_ENA),
	ICE_PRIV_FLAG("mdd-auto-reset-vf", ICE_FLAG_MDD_AUTO_RESET_VF),
	ICE_PRIV_FLAG("vf-vlan-pruning", ICE_FLAG_VF_VLAN_PRUNING),
	ICE_PRIV_FLAG("legacy-rx", ICE_FLAG_LEGACY_RX),
};

#define ICE_PRIV_FLAG_ARRAY_SIZE	ARRAY_SIZE(ice_gstrings_priv_flags)

static void
__ice_get_drvinfo(struct net_device *netdev, struct ethtool_drvinfo *drvinfo,
		  struct ice_vsi *vsi)
{
	struct ice_pf *pf = vsi->back;
	struct ice_hw *hw = &pf->hw;
	struct ice_orom_info *orom;
	struct ice_nvm_info *nvm;

	nvm = &hw->flash.nvm;
	orom = &hw->flash.orom;

	strscpy(drvinfo->driver, KBUILD_MODNAME, sizeof(drvinfo->driver));

	/* Display NVM version (from which the firmware version can be
	 * determined) which contains more pertinent information.
	 */
	snprintf(drvinfo->fw_version, sizeof(drvinfo->fw_version),
		 "%x.%02x 0x%x %d.%d.%d", nvm->major, nvm->minor,
		 nvm->eetrack, orom->major, orom->build, orom->patch);

	strscpy(drvinfo->bus_info, pci_name(pf->pdev),
		sizeof(drvinfo->bus_info));
}

static void
ice_get_drvinfo(struct net_device *netdev, struct ethtool_drvinfo *drvinfo)
{
	struct ice_netdev_priv *np = netdev_priv(netdev);

	__ice_get_drvinfo(netdev, drvinfo, np->vsi);
	drvinfo->n_priv_flags = ICE_PRIV_FLAG_ARRAY_SIZE;
}

static int ice_get_regs_len(struct net_device __always_unused *netdev)
{
	return sizeof(ice_regs_dump_list);
}

static void
ice_get_regs(struct net_device *netdev, struct ethtool_regs *regs, void *p)
{
	struct ice_netdev_priv *np = netdev_priv(netdev);
	struct ice_pf *pf = np->vsi->back;
	struct ice_hw *hw = &pf->hw;
	u32 *regs_buf = (u32 *)p;
	unsigned int i;

	regs->version = 1;

	for (i = 0; i < ARRAY_SIZE(ice_regs_dump_list); ++i)
		regs_buf[i] = rd32(hw, ice_regs_dump_list[i]);
}

static u32 ice_get_msglevel(struct net_device *netdev)
{
	struct ice_netdev_priv *np = netdev_priv(netdev);
	struct ice_pf *pf = np->vsi->back;

#ifndef CONFIG_DYNAMIC_DEBUG
	if (pf->hw.debug_mask)
		netdev_info(netdev, "hw debug_mask: 0x%llX\n",
			    pf->hw.debug_mask);
#endif /* !CONFIG_DYNAMIC_DEBUG */

	return pf->msg_enable;
}

static void ice_set_msglevel(struct net_device *netdev, u32 data)
{
	struct ice_netdev_priv *np = netdev_priv(netdev);
	struct ice_pf *pf = np->vsi->back;

#ifndef CONFIG_DYNAMIC_DEBUG
	if (ICE_DBG_USER & data)
		pf->hw.debug_mask = data;
	else
		pf->msg_enable = data;
#else
	pf->msg_enable = data;
#endif /* !CONFIG_DYNAMIC_DEBUG */
}

static int ice_get_eeprom_len(struct net_device *netdev)
{
	struct ice_netdev_priv *np = netdev_priv(netdev);
	struct ice_pf *pf = np->vsi->back;

	return (int)pf->hw.flash.flash_size;
}

static int
ice_get_eeprom(struct net_device *netdev, struct ethtool_eeprom *eeprom,
	       u8 *bytes)
{
	struct ice_netdev_priv *np = netdev_priv(netdev);
	struct ice_vsi *vsi = np->vsi;
	struct ice_pf *pf = vsi->back;
	struct ice_hw *hw = &pf->hw;
	struct device *dev;
	int ret;
	u8 *buf;

	dev = ice_pf_to_dev(pf);

	eeprom->magic = hw->vendor_id | (hw->device_id << 16);
	netdev_dbg(netdev, "GEEPROM cmd 0x%08x, offset 0x%08x, len 0x%08x\n",
		   eeprom->cmd, eeprom->offset, eeprom->len);

	buf = kzalloc(eeprom->len, GFP_KERNEL);
	if (!buf)
		return -ENOMEM;

	ret = ice_acquire_nvm(hw, ICE_RES_READ);
	if (ret) {
		dev_err(dev, "ice_acquire_nvm failed, err %d aq_err %s\n",
			ret, ice_aq_str(hw->adminq.sq_last_status));
		goto out;
	}

	ret = ice_read_flat_nvm(hw, eeprom->offset, &eeprom->len, buf,
				false);
	if (ret) {
		dev_err(dev, "ice_read_flat_nvm failed, err %d aq_err %s\n",
			ret, ice_aq_str(hw->adminq.sq_last_status));
		goto release;
	}

	memcpy(bytes, buf, eeprom->len);
release:
	ice_release_nvm(hw);
out:
	kfree(buf);
	return ret;
}

/**
 * ice_active_vfs - check if there are any active VFs
 * @pf: board private structure
 *
 * Returns true if an active VF is found, otherwise returns false
 */
static bool ice_active_vfs(struct ice_pf *pf)
{
	bool active = false;
	struct ice_vf *vf;
	unsigned int bkt;

	rcu_read_lock();
	ice_for_each_vf_rcu(pf, bkt, vf) {
		if (test_bit(ICE_VF_STATE_ACTIVE, vf->vf_states)) {
			active = true;
			break;
		}
	}
	rcu_read_unlock();

	return active;
}

/**
 * ice_link_test - perform a link test on a given net_device
 * @netdev: network interface device structure
 *
 * This function performs one of the self-tests required by ethtool.
 * Returns 0 on success, non-zero on failure.
 */
static u64 ice_link_test(struct net_device *netdev)
{
	struct ice_netdev_priv *np = netdev_priv(netdev);
	bool link_up = false;
	int status;

	netdev_info(netdev, "link test\n");
	status = ice_get_link_status(np->vsi->port_info, &link_up);
	if (status) {
		netdev_err(netdev, "link query error, status = %d\n",
			   status);
		return 1;
	}

	if (!link_up)
		return 2;

	return 0;
}

/**
 * ice_eeprom_test - perform an EEPROM test on a given net_device
 * @netdev: network interface device structure
 *
 * This function performs one of the self-tests required by ethtool.
 * Returns 0 on success, non-zero on failure.
 */
static u64 ice_eeprom_test(struct net_device *netdev)
{
	struct ice_netdev_priv *np = netdev_priv(netdev);
	struct ice_pf *pf = np->vsi->back;

	netdev_info(netdev, "EEPROM test\n");
	return !!(ice_nvm_validate_checksum(&pf->hw));
}

/**
 * ice_reg_pattern_test
 * @hw: pointer to the HW struct
 * @reg: reg to be tested
 * @mask: bits to be touched
 */
static int ice_reg_pattern_test(struct ice_hw *hw, u32 reg, u32 mask)
{
	struct ice_pf *pf = (struct ice_pf *)hw->back;
	struct device *dev = ice_pf_to_dev(pf);
	static const u32 patterns[] = {
		0x5A5A5A5A, 0xA5A5A5A5,
		0x00000000, 0xFFFFFFFF
	};
	u32 val, orig_val;
	unsigned int i;

	orig_val = rd32(hw, reg);
	for (i = 0; i < ARRAY_SIZE(patterns); ++i) {
		u32 pattern = patterns[i] & mask;

		wr32(hw, reg, pattern);
		val = rd32(hw, reg);
		if (val == pattern)
			continue;
		dev_err(dev, "%s: reg pattern test failed - reg 0x%08x pat 0x%08x val 0x%08x\n"
			, __func__, reg, pattern, val);
		return 1;
	}

	wr32(hw, reg, orig_val);
	val = rd32(hw, reg);
	if (val != orig_val) {
		dev_err(dev, "%s: reg restore test failed - reg 0x%08x orig 0x%08x val 0x%08x\n"
			, __func__, reg, orig_val, val);
		return 1;
	}

	return 0;
}

/**
 * ice_reg_test - perform a register test on a given net_device
 * @netdev: network interface device structure
 *
 * This function performs one of the self-tests required by ethtool.
 * Returns 0 on success, non-zero on failure.
 */
static u64 ice_reg_test(struct net_device *netdev)
{
	struct ice_netdev_priv *np = netdev_priv(netdev);
	struct ice_hw *hw = np->vsi->port_info->hw;
	u32 int_elements = hw->func_caps.common_cap.num_msix_vectors ?
		hw->func_caps.common_cap.num_msix_vectors - 1 : 1;
	struct ice_diag_reg_test_info {
		u32 address;
		u32 mask;
		u32 elem_num;
		u32 elem_size;
	} ice_reg_list[] = {
		{GLINT_ITR(0, 0), 0x00000fff, int_elements,
			GLINT_ITR(0, 1) - GLINT_ITR(0, 0)},
		{GLINT_ITR(1, 0), 0x00000fff, int_elements,
			GLINT_ITR(1, 1) - GLINT_ITR(1, 0)},
		{GLINT_ITR(0, 0), 0x00000fff, int_elements,
			GLINT_ITR(2, 1) - GLINT_ITR(2, 0)},
		{GLINT_CTL, 0xffff0001, 1, 0}
	};
	unsigned int i;

	netdev_dbg(netdev, "Register test\n");
	for (i = 0; i < ARRAY_SIZE(ice_reg_list); ++i) {
		u32 j;

		for (j = 0; j < ice_reg_list[i].elem_num; ++j) {
			u32 mask = ice_reg_list[i].mask;
			u32 reg = ice_reg_list[i].address +
				(j * ice_reg_list[i].elem_size);

			/* bail on failure (non-zero return) */
			if (ice_reg_pattern_test(hw, reg, mask))
				return 1;
		}
	}

	return 0;
}

/**
 * ice_lbtest_prepare_rings - configure Tx/Rx test rings
 * @vsi: pointer to the VSI structure
 *
 * Function configures rings of a VSI for loopback test without
 * enabling interrupts or informing the kernel about new queues.
 *
 * Returns 0 on success, negative on failure.
 */
static int ice_lbtest_prepare_rings(struct ice_vsi *vsi)
{
	int status;

	status = ice_vsi_setup_tx_rings(vsi);
	if (status)
		goto err_setup_tx_ring;

	status = ice_vsi_setup_rx_rings(vsi);
	if (status)
		goto err_setup_rx_ring;

	status = ice_vsi_cfg_lan(vsi);
	if (status)
		goto err_setup_rx_ring;

	status = ice_vsi_start_all_rx_rings(vsi);
	if (status)
		goto err_start_rx_ring;

	return 0;

err_start_rx_ring:
	ice_vsi_free_rx_rings(vsi);
err_setup_rx_ring:
	ice_vsi_stop_lan_tx_rings(vsi, ICE_NO_RESET, 0);
err_setup_tx_ring:
	ice_vsi_free_tx_rings(vsi);

	return status;
}

/**
 * ice_lbtest_disable_rings - disable Tx/Rx test rings after loopback test
 * @vsi: pointer to the VSI structure
 *
 * Function stops and frees VSI rings after a loopback test.
 * Returns 0 on success, negative on failure.
 */
static int ice_lbtest_disable_rings(struct ice_vsi *vsi)
{
	int status;

	status = ice_vsi_stop_lan_tx_rings(vsi, ICE_NO_RESET, 0);
	if (status)
		netdev_err(vsi->netdev, "Failed to stop Tx rings, VSI %d error %d\n",
			   vsi->vsi_num, status);

	status = ice_vsi_stop_all_rx_rings(vsi);
	if (status)
		netdev_err(vsi->netdev, "Failed to stop Rx rings, VSI %d error %d\n",
			   vsi->vsi_num, status);

	ice_vsi_free_tx_rings(vsi);
	ice_vsi_free_rx_rings(vsi);

	return status;
}

/**
 * ice_lbtest_create_frame - create test packet
 * @pf: pointer to the PF structure
 * @ret_data: allocated frame buffer
 * @size: size of the packet data
 *
 * Function allocates a frame with a test pattern on specific offsets.
 * Returns 0 on success, non-zero on failure.
 */
static int ice_lbtest_create_frame(struct ice_pf *pf, u8 **ret_data, u16 size)
{
	u8 *data;

	if (!pf)
		return -EINVAL;

	data = devm_kzalloc(ice_pf_to_dev(pf), size, GFP_KERNEL);
	if (!data)
		return -ENOMEM;

	/* Since the ethernet test frame should always be at least
	 * 64 bytes long, fill some octets in the payload with test data.
	 */
	memset(data, 0xFF, size);
	data[32] = 0xDE;
	data[42] = 0xAD;
	data[44] = 0xBE;
	data[46] = 0xEF;

	*ret_data = data;

	return 0;
}

/**
 * ice_lbtest_check_frame - verify received loopback frame
 * @frame: pointer to the raw packet data
 *
 * Function verifies received test frame with a pattern.
 * Returns true if frame matches the pattern, false otherwise.
 */
static bool ice_lbtest_check_frame(u8 *frame)
{
	/* Validate bytes of a frame under offsets chosen earlier */
	if (frame[32] == 0xDE &&
	    frame[42] == 0xAD &&
	    frame[44] == 0xBE &&
	    frame[46] == 0xEF &&
	    frame[48] == 0xFF)
		return true;

	return false;
}

/**
 * ice_diag_send - send test frames to the test ring
 * @tx_ring: pointer to the transmit ring
 * @data: pointer to the raw packet data
 * @size: size of the packet to send
 *
 * Function sends loopback packets on a test Tx ring.
 */
static int ice_diag_send(struct ice_tx_ring *tx_ring, u8 *data, u16 size)
{
	struct ice_tx_desc *tx_desc;
	struct ice_tx_buf *tx_buf;
	dma_addr_t dma;
	u64 td_cmd;

	tx_desc = ICE_TX_DESC(tx_ring, tx_ring->next_to_use);
	tx_buf = &tx_ring->tx_buf[tx_ring->next_to_use];

	dma = dma_map_single(tx_ring->dev, data, size, DMA_TO_DEVICE);
	if (dma_mapping_error(tx_ring->dev, dma))
		return -EINVAL;

	tx_desc->buf_addr = cpu_to_le64(dma);

	/* These flags are required for a descriptor to be pushed out */
	td_cmd = (u64)(ICE_TX_DESC_CMD_EOP | ICE_TX_DESC_CMD_RS);
	tx_desc->cmd_type_offset_bsz =
		cpu_to_le64(ICE_TX_DESC_DTYPE_DATA |
			    (td_cmd << ICE_TXD_QW1_CMD_S) |
			    ((u64)0 << ICE_TXD_QW1_OFFSET_S) |
			    ((u64)size << ICE_TXD_QW1_TX_BUF_SZ_S) |
			    ((u64)0 << ICE_TXD_QW1_L2TAG1_S));

	tx_buf->next_to_watch = tx_desc;

	/* Force memory write to complete before letting h/w know
	 * there are new descriptors to fetch.
	 */
	wmb();

	tx_ring->next_to_use++;
	if (tx_ring->next_to_use >= tx_ring->count)
		tx_ring->next_to_use = 0;

	writel_relaxed(tx_ring->next_to_use, tx_ring->tail);

	/* Wait until the packets get transmitted to the receive queue. */
	usleep_range(1000, 2000);
	dma_unmap_single(tx_ring->dev, dma, size, DMA_TO_DEVICE);

	return 0;
}

#define ICE_LB_FRAME_SIZE 64
/**
 * ice_lbtest_receive_frames - receive and verify test frames
 * @rx_ring: pointer to the receive ring
 *
 * Function receives loopback packets and verify their correctness.
 * Returns number of received valid frames.
 */
static int ice_lbtest_receive_frames(struct ice_rx_ring *rx_ring)
{
	struct ice_rx_buf *rx_buf;
	int valid_frames, i;
	u8 *received_buf;

	valid_frames = 0;

	for (i = 0; i < rx_ring->count; i++) {
		union ice_32b_rx_flex_desc *rx_desc;

		rx_desc = ICE_RX_DESC(rx_ring, i);

		if (!(rx_desc->wb.status_error0 &
		    (cpu_to_le16(BIT(ICE_RX_FLEX_DESC_STATUS0_DD_S)) |
		     cpu_to_le16(BIT(ICE_RX_FLEX_DESC_STATUS0_EOF_S)))))
			continue;

		rx_buf = &rx_ring->rx_buf[i];
		received_buf = page_address(rx_buf->page) + rx_buf->page_offset;

		if (ice_lbtest_check_frame(received_buf))
			valid_frames++;
	}

	return valid_frames;
}

/**
 * ice_loopback_test - perform a loopback test on a given net_device
 * @netdev: network interface device structure
 *
 * This function performs one of the self-tests required by ethtool.
 * Returns 0 on success, non-zero on failure.
 */
static u64 ice_loopback_test(struct net_device *netdev)
{
	struct ice_netdev_priv *np = netdev_priv(netdev);
	struct ice_vsi *orig_vsi = np->vsi, *test_vsi;
	struct ice_pf *pf = orig_vsi->back;
	u8 broadcast[ETH_ALEN], ret = 0;
	int num_frames, valid_frames;
	struct ice_tx_ring *tx_ring;
	struct ice_rx_ring *rx_ring;
	struct device *dev;
	u8 *tx_frame;
	int i;

	dev = ice_pf_to_dev(pf);
	netdev_info(netdev, "loopback test\n");

	test_vsi = ice_lb_vsi_setup(pf, pf->hw.port_info);
	if (!test_vsi) {
		netdev_err(netdev, "Failed to create a VSI for the loopback test\n");
		return 1;
	}

	test_vsi->netdev = netdev;
	tx_ring = test_vsi->tx_rings[0];
	rx_ring = test_vsi->rx_rings[0];

	if (ice_lbtest_prepare_rings(test_vsi)) {
		ret = 2;
		goto lbtest_vsi_close;
	}

	if (ice_alloc_rx_bufs(rx_ring, rx_ring->count)) {
		ret = 3;
		goto lbtest_rings_dis;
	}

	/* Enable MAC loopback in firmware */
	if (ice_aq_set_mac_loopback(&pf->hw, true, NULL)) {
		ret = 4;
		goto lbtest_mac_dis;
	}

	/* Test VSI needs to receive broadcast packets */
	eth_broadcast_addr(broadcast);
	if (ice_fltr_add_mac(test_vsi, broadcast, ICE_FWD_TO_VSI)) {
		ret = 5;
		goto lbtest_mac_dis;
	}

	if (ice_lbtest_create_frame(pf, &tx_frame, ICE_LB_FRAME_SIZE)) {
		ret = 7;
		goto remove_mac_filters;
	}

	num_frames = min_t(int, tx_ring->count, 32);
	for (i = 0; i < num_frames; i++) {
		if (ice_diag_send(tx_ring, tx_frame, ICE_LB_FRAME_SIZE)) {
			ret = 8;
			goto lbtest_free_frame;
		}
	}

	valid_frames = ice_lbtest_receive_frames(rx_ring);
	if (!valid_frames)
		ret = 9;
	else if (valid_frames != num_frames)
		ret = 10;

lbtest_free_frame:
	devm_kfree(dev, tx_frame);
remove_mac_filters:
	if (ice_fltr_remove_mac(test_vsi, broadcast, ICE_FWD_TO_VSI))
		netdev_err(netdev, "Could not remove MAC filter for the test VSI\n");
lbtest_mac_dis:
	/* Disable MAC loopback after the test is completed. */
	if (ice_aq_set_mac_loopback(&pf->hw, false, NULL))
		netdev_err(netdev, "Could not disable MAC loopback\n");
lbtest_rings_dis:
	if (ice_lbtest_disable_rings(test_vsi))
		netdev_err(netdev, "Could not disable test rings\n");
lbtest_vsi_close:
	test_vsi->netdev = NULL;
	if (ice_vsi_release(test_vsi))
		netdev_err(netdev, "Failed to remove the test VSI\n");

	return ret;
}

/**
 * ice_intr_test - perform an interrupt test on a given net_device
 * @netdev: network interface device structure
 *
 * This function performs one of the self-tests required by ethtool.
 * Returns 0 on success, non-zero on failure.
 */
static u64 ice_intr_test(struct net_device *netdev)
{
	struct ice_netdev_priv *np = netdev_priv(netdev);
	struct ice_pf *pf = np->vsi->back;
	u16 swic_old = pf->sw_int_count;

	netdev_info(netdev, "interrupt test\n");

	wr32(&pf->hw, GLINT_DYN_CTL(pf->oicr_idx),
	     GLINT_DYN_CTL_SW_ITR_INDX_M |
	     GLINT_DYN_CTL_INTENA_MSK_M |
	     GLINT_DYN_CTL_SWINT_TRIG_M);

	usleep_range(1000, 2000);
	return (swic_old == pf->sw_int_count);
}

/**
 * ice_self_test - handler function for performing a self-test by ethtool
 * @netdev: network interface device structure
 * @eth_test: ethtool_test structure
 * @data: required by ethtool.self_test
 *
 * This function is called after invoking 'ethtool -t devname' command where
 * devname is the name of the network device on which ethtool should operate.
 * It performs a set of self-tests to check if a device works properly.
 */
static void
ice_self_test(struct net_device *netdev, struct ethtool_test *eth_test,
	      u64 *data)
{
	struct ice_netdev_priv *np = netdev_priv(netdev);
	bool if_running = netif_running(netdev);
	struct ice_pf *pf = np->vsi->back;
	struct device *dev;

	dev = ice_pf_to_dev(pf);

	if (eth_test->flags == ETH_TEST_FL_OFFLINE) {
		netdev_info(netdev, "offline testing starting\n");

		set_bit(ICE_TESTING, pf->state);

		if (ice_active_vfs(pf)) {
			dev_warn(dev, "Please take active VFs and Netqueues offline and restart the adapter before running NIC diagnostics\n");
			data[ICE_ETH_TEST_REG] = 1;
			data[ICE_ETH_TEST_EEPROM] = 1;
			data[ICE_ETH_TEST_INTR] = 1;
			data[ICE_ETH_TEST_LOOP] = 1;
			data[ICE_ETH_TEST_LINK] = 1;
			eth_test->flags |= ETH_TEST_FL_FAILED;
			clear_bit(ICE_TESTING, pf->state);
			goto skip_ol_tests;
		}
		/* If the device is online then take it offline */
		if (if_running)
			/* indicate we're in test mode */
			ice_stop(netdev);

		data[ICE_ETH_TEST_LINK] = ice_link_test(netdev);
		data[ICE_ETH_TEST_EEPROM] = ice_eeprom_test(netdev);
		data[ICE_ETH_TEST_INTR] = ice_intr_test(netdev);
		data[ICE_ETH_TEST_LOOP] = ice_loopback_test(netdev);
		data[ICE_ETH_TEST_REG] = ice_reg_test(netdev);

		if (data[ICE_ETH_TEST_LINK] ||
		    data[ICE_ETH_TEST_EEPROM] ||
		    data[ICE_ETH_TEST_LOOP] ||
		    data[ICE_ETH_TEST_INTR] ||
		    data[ICE_ETH_TEST_REG])
			eth_test->flags |= ETH_TEST_FL_FAILED;

		clear_bit(ICE_TESTING, pf->state);

		if (if_running) {
			int status = ice_open(netdev);

			if (status) {
				dev_err(dev, "Could not open device %s, err %d\n",
					pf->int_name, status);
			}
		}
	} else {
		/* Online tests */
		netdev_info(netdev, "online testing starting\n");

		data[ICE_ETH_TEST_LINK] = ice_link_test(netdev);
		if (data[ICE_ETH_TEST_LINK])
			eth_test->flags |= ETH_TEST_FL_FAILED;

		/* Offline only tests, not run in online; pass by default */
		data[ICE_ETH_TEST_REG] = 0;
		data[ICE_ETH_TEST_EEPROM] = 0;
		data[ICE_ETH_TEST_INTR] = 0;
		data[ICE_ETH_TEST_LOOP] = 0;
	}

skip_ol_tests:
	netdev_info(netdev, "testing finished\n");
}

static void
__ice_get_strings(struct net_device *netdev, u32 stringset, u8 *data,
		  struct ice_vsi *vsi)
{
	unsigned int i;
	u8 *p = data;

	switch (stringset) {
	case ETH_SS_STATS:
		for (i = 0; i < ICE_VSI_STATS_LEN; i++)
			ethtool_sprintf(&p,
					ice_gstrings_vsi_stats[i].stat_string);

		if (ice_is_port_repr_netdev(netdev))
			return;

		ice_for_each_alloc_txq(vsi, i) {
			ethtool_sprintf(&p, "tx_queue_%u_packets", i);
			ethtool_sprintf(&p, "tx_queue_%u_bytes", i);
		}

		ice_for_each_alloc_rxq(vsi, i) {
			ethtool_sprintf(&p, "rx_queue_%u_packets", i);
			ethtool_sprintf(&p, "rx_queue_%u_bytes", i);
		}

		if (vsi->type != ICE_VSI_PF)
			return;

		for (i = 0; i < ICE_PF_STATS_LEN; i++)
			ethtool_sprintf(&p,
					ice_gstrings_pf_stats[i].stat_string);

		for (i = 0; i < ICE_MAX_USER_PRIORITY; i++) {
			ethtool_sprintf(&p, "tx_priority_%u_xon.nic", i);
			ethtool_sprintf(&p, "tx_priority_%u_xoff.nic", i);
		}
		for (i = 0; i < ICE_MAX_USER_PRIORITY; i++) {
			ethtool_sprintf(&p, "rx_priority_%u_xon.nic", i);
			ethtool_sprintf(&p, "rx_priority_%u_xoff.nic", i);
		}
		break;
	case ETH_SS_TEST:
		memcpy(data, ice_gstrings_test, ICE_TEST_LEN * ETH_GSTRING_LEN);
		break;
	case ETH_SS_PRIV_FLAGS:
		for (i = 0; i < ICE_PRIV_FLAG_ARRAY_SIZE; i++)
			ethtool_sprintf(&p, ice_gstrings_priv_flags[i].name);
		break;
	default:
		break;
	}
}

static void ice_get_strings(struct net_device *netdev, u32 stringset, u8 *data)
{
	struct ice_netdev_priv *np = netdev_priv(netdev);

	__ice_get_strings(netdev, stringset, data, np->vsi);
}

static int
ice_set_phys_id(struct net_device *netdev, enum ethtool_phys_id_state state)
{
	struct ice_netdev_priv *np = netdev_priv(netdev);
	bool led_active;

	switch (state) {
	case ETHTOOL_ID_ACTIVE:
		led_active = true;
		break;
	case ETHTOOL_ID_INACTIVE:
		led_active = false;
		break;
	default:
		return -EINVAL;
	}

	if (ice_aq_set_port_id_led(np->vsi->port_info, !led_active, NULL))
		return -EIO;

	return 0;
}

/**
 * ice_set_fec_cfg - Set link FEC options
 * @netdev: network interface device structure
 * @req_fec: FEC mode to configure
 */
static int ice_set_fec_cfg(struct net_device *netdev, enum ice_fec_mode req_fec)
{
	struct ice_netdev_priv *np = netdev_priv(netdev);
	struct ice_aqc_set_phy_cfg_data config = { 0 };
	struct ice_vsi *vsi = np->vsi;
	struct ice_port_info *pi;

	pi = vsi->port_info;
	if (!pi)
		return -EOPNOTSUPP;

	/* Changing the FEC parameters is not supported if not the PF VSI */
	if (vsi->type != ICE_VSI_PF) {
		netdev_info(netdev, "Changing FEC parameters only supported for PF VSI\n");
		return -EOPNOTSUPP;
	}

	/* Proceed only if requesting different FEC mode */
	if (pi->phy.curr_user_fec_req == req_fec)
		return 0;

	/* Copy the current user PHY configuration. The current user PHY
	 * configuration is initialized during probe from PHY capabilities
	 * software mode, and updated on set PHY configuration.
	 */
	memcpy(&config, &pi->phy.curr_user_phy_cfg, sizeof(config));

	ice_cfg_phy_fec(pi, &config, req_fec);
	config.caps |= ICE_AQ_PHY_ENA_AUTO_LINK_UPDT;

	if (ice_aq_set_phy_cfg(pi->hw, pi, &config, NULL))
		return -EAGAIN;

	/* Save requested FEC config */
	pi->phy.curr_user_fec_req = req_fec;

	return 0;
}

/**
 * ice_set_fecparam - Set FEC link options
 * @netdev: network interface device structure
 * @fecparam: Ethtool structure to retrieve FEC parameters
 */
static int
ice_set_fecparam(struct net_device *netdev, struct ethtool_fecparam *fecparam)
{
	struct ice_netdev_priv *np = netdev_priv(netdev);
	struct ice_vsi *vsi = np->vsi;
	enum ice_fec_mode fec;

	switch (fecparam->fec) {
	case ETHTOOL_FEC_AUTO:
		fec = ICE_FEC_AUTO;
		break;
	case ETHTOOL_FEC_RS:
		fec = ICE_FEC_RS;
		break;
	case ETHTOOL_FEC_BASER:
		fec = ICE_FEC_BASER;
		break;
	case ETHTOOL_FEC_OFF:
	case ETHTOOL_FEC_NONE:
		fec = ICE_FEC_NONE;
		break;
	default:
		dev_warn(ice_pf_to_dev(vsi->back), "Unsupported FEC mode: %d\n",
			 fecparam->fec);
		return -EINVAL;
	}

	return ice_set_fec_cfg(netdev, fec);
}

/**
 * ice_get_fecparam - Get link FEC options
 * @netdev: network interface device structure
 * @fecparam: Ethtool structure to retrieve FEC parameters
 */
static int
ice_get_fecparam(struct net_device *netdev, struct ethtool_fecparam *fecparam)
{
	struct ice_netdev_priv *np = netdev_priv(netdev);
	struct ice_aqc_get_phy_caps_data *caps;
	struct ice_link_status *link_info;
	struct ice_vsi *vsi = np->vsi;
	struct ice_port_info *pi;
	int err;

	pi = vsi->port_info;

	if (!pi)
		return -EOPNOTSUPP;
	link_info = &pi->phy.link_info;

	/* Set FEC mode based on negotiated link info */
	switch (link_info->fec_info) {
	case ICE_AQ_LINK_25G_KR_FEC_EN:
		fecparam->active_fec = ETHTOOL_FEC_BASER;
		break;
	case ICE_AQ_LINK_25G_RS_528_FEC_EN:
	case ICE_AQ_LINK_25G_RS_544_FEC_EN:
		fecparam->active_fec = ETHTOOL_FEC_RS;
		break;
	default:
		fecparam->active_fec = ETHTOOL_FEC_OFF;
		break;
	}

	caps = kzalloc(sizeof(*caps), GFP_KERNEL);
	if (!caps)
		return -ENOMEM;

	err = ice_aq_get_phy_caps(pi, false, ICE_AQC_REPORT_TOPO_CAP_MEDIA,
				  caps, NULL);
	if (err)
		goto done;

	/* Set supported/configured FEC modes based on PHY capability */
	if (caps->caps & ICE_AQC_PHY_EN_AUTO_FEC)
		fecparam->fec |= ETHTOOL_FEC_AUTO;
	if (caps->link_fec_options & ICE_AQC_PHY_FEC_10G_KR_40G_KR4_EN ||
	    caps->link_fec_options & ICE_AQC_PHY_FEC_10G_KR_40G_KR4_REQ ||
	    caps->link_fec_options & ICE_AQC_PHY_FEC_25G_KR_CLAUSE74_EN ||
	    caps->link_fec_options & ICE_AQC_PHY_FEC_25G_KR_REQ)
		fecparam->fec |= ETHTOOL_FEC_BASER;
	if (caps->link_fec_options & ICE_AQC_PHY_FEC_25G_RS_528_REQ ||
	    caps->link_fec_options & ICE_AQC_PHY_FEC_25G_RS_544_REQ ||
	    caps->link_fec_options & ICE_AQC_PHY_FEC_25G_RS_CLAUSE91_EN)
		fecparam->fec |= ETHTOOL_FEC_RS;
	if (caps->link_fec_options == 0)
		fecparam->fec |= ETHTOOL_FEC_OFF;

done:
	kfree(caps);
	return err;
}

/**
 * ice_nway_reset - restart autonegotiation
 * @netdev: network interface device structure
 */
static int ice_nway_reset(struct net_device *netdev)
{
	struct ice_netdev_priv *np = netdev_priv(netdev);
	struct ice_vsi *vsi = np->vsi;
	int err;

	/* If VSI state is up, then restart autoneg with link up */
	if (!test_bit(ICE_DOWN, vsi->back->state))
		err = ice_set_link(vsi, true);
	else
		err = ice_set_link(vsi, false);

	return err;
}

/**
 * ice_get_priv_flags - report device private flags
 * @netdev: network interface device structure
 *
 * The get string set count and the string set should be matched for each
 * flag returned.  Add new strings for each flag to the ice_gstrings_priv_flags
 * array.
 *
 * Returns a u32 bitmap of flags.
 */
static u32 ice_get_priv_flags(struct net_device *netdev)
{
	struct ice_netdev_priv *np = netdev_priv(netdev);
	struct ice_vsi *vsi = np->vsi;
	struct ice_pf *pf = vsi->back;
	u32 i, ret_flags = 0;

	for (i = 0; i < ICE_PRIV_FLAG_ARRAY_SIZE; i++) {
		const struct ice_priv_flag *priv_flag;

		priv_flag = &ice_gstrings_priv_flags[i];

		if (test_bit(priv_flag->bitno, pf->flags))
			ret_flags |= BIT(i);
	}

	return ret_flags;
}

/**
 * ice_set_priv_flags - set private flags
 * @netdev: network interface device structure
 * @flags: bit flags to be set
 */
static int ice_set_priv_flags(struct net_device *netdev, u32 flags)
{
	struct ice_netdev_priv *np = netdev_priv(netdev);
	DECLARE_BITMAP(change_flags, ICE_PF_FLAGS_NBITS);
	DECLARE_BITMAP(orig_flags, ICE_PF_FLAGS_NBITS);
	struct ice_vsi *vsi = np->vsi;
	struct ice_pf *pf = vsi->back;
	struct device *dev;
	int ret = 0;
	u32 i;

	if (flags > BIT(ICE_PRIV_FLAG_ARRAY_SIZE))
		return -EINVAL;

	dev = ice_pf_to_dev(pf);
	set_bit(ICE_FLAG_ETHTOOL_CTXT, pf->flags);

	bitmap_copy(orig_flags, pf->flags, ICE_PF_FLAGS_NBITS);
	for (i = 0; i < ICE_PRIV_FLAG_ARRAY_SIZE; i++) {
		const struct ice_priv_flag *priv_flag;

		priv_flag = &ice_gstrings_priv_flags[i];

		if (flags & BIT(i))
			set_bit(priv_flag->bitno, pf->flags);
		else
			clear_bit(priv_flag->bitno, pf->flags);
	}

	bitmap_xor(change_flags, pf->flags, orig_flags, ICE_PF_FLAGS_NBITS);

	/* Do not allow change to link-down-on-close when Total Port Shutdown
	 * is enabled.
	 */
	if (test_bit(ICE_FLAG_LINK_DOWN_ON_CLOSE_ENA, change_flags) &&
	    test_bit(ICE_FLAG_TOTAL_PORT_SHUTDOWN_ENA, pf->flags)) {
		dev_err(dev, "Setting link-down-on-close not supported on this port\n");
		set_bit(ICE_FLAG_LINK_DOWN_ON_CLOSE_ENA, pf->flags);
		ret = -EINVAL;
		goto ethtool_exit;
	}

	if (test_bit(ICE_FLAG_FW_LLDP_AGENT, change_flags)) {
		if (!test_bit(ICE_FLAG_FW_LLDP_AGENT, pf->flags)) {
			int status;

			/* Disable FW LLDP engine */
			status = ice_cfg_lldp_mib_change(&pf->hw, false);

			/* If unregistering for LLDP events fails, this is
			 * not an error state, as there shouldn't be any
			 * events to respond to.
			 */
			if (status)
				dev_info(dev, "Failed to unreg for LLDP events\n");

			/* The AQ call to stop the FW LLDP agent will generate
			 * an error if the agent is already stopped.
			 */
			status = ice_aq_stop_lldp(&pf->hw, true, true, NULL);
			if (status)
				dev_warn(dev, "Fail to stop LLDP agent\n");
			/* Use case for having the FW LLDP agent stopped
			 * will likely not need DCB, so failure to init is
			 * not a concern of ethtool
			 */
			status = ice_init_pf_dcb(pf, true);
			if (status)
				dev_warn(dev, "Fail to init DCB\n");

			pf->dcbx_cap &= ~DCB_CAP_DCBX_LLD_MANAGED;
			pf->dcbx_cap |= DCB_CAP_DCBX_HOST;
		} else {
			bool dcbx_agent_status;
			int status;

			if (ice_get_pfc_mode(pf) == ICE_QOS_MODE_DSCP) {
				clear_bit(ICE_FLAG_FW_LLDP_AGENT, pf->flags);
				dev_err(dev, "QoS in L3 DSCP mode, FW Agent not allowed to start\n");
				ret = -EOPNOTSUPP;
				goto ethtool_exit;
			}

			/* Remove rule to direct LLDP packets to default VSI.
			 * The FW LLDP engine will now be consuming them.
			 */
			ice_cfg_sw_lldp(vsi, false, false);

			/* AQ command to start FW LLDP agent will return an
			 * error if the agent is already started
			 */
			status = ice_aq_start_lldp(&pf->hw, true, NULL);
			if (status)
				dev_warn(dev, "Fail to start LLDP Agent\n");

			/* AQ command to start FW DCBX agent will fail if
			 * the agent is already started
			 */
			status = ice_aq_start_stop_dcbx(&pf->hw, true,
							&dcbx_agent_status,
							NULL);
			if (status)
				dev_dbg(dev, "Failed to start FW DCBX\n");

			dev_info(dev, "FW DCBX agent is %s\n",
				 dcbx_agent_status ? "ACTIVE" : "DISABLED");

			/* Failure to configure MIB change or init DCB is not
			 * relevant to ethtool.  Print notification that
			 * registration/init failed but do not return error
			 * state to ethtool
			 */
			status = ice_init_pf_dcb(pf, true);
			if (status)
				dev_dbg(dev, "Fail to init DCB\n");

			/* Register for MIB change events */
			status = ice_cfg_lldp_mib_change(&pf->hw, true);
			if (status)
				dev_dbg(dev, "Fail to enable MIB change events\n");

			pf->dcbx_cap &= ~DCB_CAP_DCBX_HOST;
			pf->dcbx_cap |= DCB_CAP_DCBX_LLD_MANAGED;

			ice_nway_reset(netdev);
		}
	}
	if (test_bit(ICE_FLAG_LEGACY_RX, change_flags)) {
		/* down and up VSI so that changes of Rx cfg are reflected. */
		ice_down_up(vsi);
	}
	/* don't allow modification of this flag when a single VF is in
	 * promiscuous mode because it's not supported
	 */
	if (test_bit(ICE_FLAG_VF_TRUE_PROMISC_ENA, change_flags) &&
	    ice_is_any_vf_in_unicast_promisc(pf)) {
		dev_err(dev, "Changing vf-true-promisc-support flag while VF(s) are in promiscuous mode not supported\n");
		/* toggle bit back to previous state */
		change_bit(ICE_FLAG_VF_TRUE_PROMISC_ENA, pf->flags);
		ret = -EAGAIN;
	}

	if (test_bit(ICE_FLAG_VF_VLAN_PRUNING, change_flags) &&
	    ice_has_vfs(pf)) {
		dev_err(dev, "vf-vlan-pruning: VLAN pruning cannot be changed while VFs are active.\n");
		/* toggle bit back to previous state */
		change_bit(ICE_FLAG_VF_VLAN_PRUNING, pf->flags);
		ret = -EOPNOTSUPP;
	}
ethtool_exit:
	clear_bit(ICE_FLAG_ETHTOOL_CTXT, pf->flags);
	return ret;
}

static int ice_get_sset_count(struct net_device *netdev, int sset)
{
	switch (sset) {
	case ETH_SS_STATS:
		/* The number (and order) of strings reported *must* remain
		 * constant for a given netdevice. This function must not
		 * report a different number based on run time parameters
		 * (such as the number of queues in use, or the setting of
		 * a private ethtool flag). This is due to the nature of the
		 * ethtool stats API.
		 *
		 * Userspace programs such as ethtool must make 3 separate
		 * ioctl requests, one for size, one for the strings, and
		 * finally one for the stats. Since these cross into
		 * userspace, changes to the number or size could result in
		 * undefined memory access or incorrect string<->value
		 * correlations for statistics.
		 *
		 * Even if it appears to be safe, changes to the size or
		 * order of strings will suffer from race conditions and are
		 * not safe.
		 */
		return ICE_ALL_STATS_LEN(netdev);
	case ETH_SS_TEST:
		return ICE_TEST_LEN;
	case ETH_SS_PRIV_FLAGS:
		return ICE_PRIV_FLAG_ARRAY_SIZE;
	default:
		return -EOPNOTSUPP;
	}
}

static void
__ice_get_ethtool_stats(struct net_device *netdev,
			struct ethtool_stats __always_unused *stats, u64 *data,
			struct ice_vsi *vsi)
{
	struct ice_pf *pf = vsi->back;
	struct ice_tx_ring *tx_ring;
	struct ice_rx_ring *rx_ring;
	unsigned int j;
	int i = 0;
	char *p;

	ice_update_pf_stats(pf);
	ice_update_vsi_stats(vsi);

	for (j = 0; j < ICE_VSI_STATS_LEN; j++) {
		p = (char *)vsi + ice_gstrings_vsi_stats[j].stat_offset;
		data[i++] = (ice_gstrings_vsi_stats[j].sizeof_stat ==
			     sizeof(u64)) ? *(u64 *)p : *(u32 *)p;
	}

	if (ice_is_port_repr_netdev(netdev))
		return;

	/* populate per queue stats */
	rcu_read_lock();

	ice_for_each_alloc_txq(vsi, j) {
		tx_ring = READ_ONCE(vsi->tx_rings[j]);
<<<<<<< HEAD
		if (tx_ring) {
			data[i++] = tx_ring->stats.pkts;
			data[i++] = tx_ring->stats.bytes;
=======
		if (tx_ring && tx_ring->ring_stats) {
			data[i++] = tx_ring->ring_stats->stats.pkts;
			data[i++] = tx_ring->ring_stats->stats.bytes;
>>>>>>> eb3cdb58
		} else {
			data[i++] = 0;
			data[i++] = 0;
		}
	}

	ice_for_each_alloc_rxq(vsi, j) {
		rx_ring = READ_ONCE(vsi->rx_rings[j]);
<<<<<<< HEAD
		if (rx_ring) {
			data[i++] = rx_ring->stats.pkts;
			data[i++] = rx_ring->stats.bytes;
=======
		if (rx_ring && rx_ring->ring_stats) {
			data[i++] = rx_ring->ring_stats->stats.pkts;
			data[i++] = rx_ring->ring_stats->stats.bytes;
>>>>>>> eb3cdb58
		} else {
			data[i++] = 0;
			data[i++] = 0;
		}
	}

	rcu_read_unlock();

	if (vsi->type != ICE_VSI_PF)
		return;

	for (j = 0; j < ICE_PF_STATS_LEN; j++) {
		p = (char *)pf + ice_gstrings_pf_stats[j].stat_offset;
		data[i++] = (ice_gstrings_pf_stats[j].sizeof_stat ==
			     sizeof(u64)) ? *(u64 *)p : *(u32 *)p;
	}

	for (j = 0; j < ICE_MAX_USER_PRIORITY; j++) {
		data[i++] = pf->stats.priority_xon_tx[j];
		data[i++] = pf->stats.priority_xoff_tx[j];
	}

	for (j = 0; j < ICE_MAX_USER_PRIORITY; j++) {
		data[i++] = pf->stats.priority_xon_rx[j];
		data[i++] = pf->stats.priority_xoff_rx[j];
	}
}

static void
ice_get_ethtool_stats(struct net_device *netdev,
		      struct ethtool_stats __always_unused *stats, u64 *data)
{
	struct ice_netdev_priv *np = netdev_priv(netdev);

	__ice_get_ethtool_stats(netdev, stats, data, np->vsi);
}

#define ICE_PHY_TYPE_LOW_MASK_MIN_1G	(ICE_PHY_TYPE_LOW_100BASE_TX | \
					 ICE_PHY_TYPE_LOW_100M_SGMII)

#define ICE_PHY_TYPE_LOW_MASK_MIN_25G	(ICE_PHY_TYPE_LOW_MASK_MIN_1G | \
					 ICE_PHY_TYPE_LOW_1000BASE_T | \
					 ICE_PHY_TYPE_LOW_1000BASE_SX | \
					 ICE_PHY_TYPE_LOW_1000BASE_LX | \
					 ICE_PHY_TYPE_LOW_1000BASE_KX | \
					 ICE_PHY_TYPE_LOW_1G_SGMII | \
					 ICE_PHY_TYPE_LOW_2500BASE_T | \
					 ICE_PHY_TYPE_LOW_2500BASE_X | \
					 ICE_PHY_TYPE_LOW_2500BASE_KX | \
					 ICE_PHY_TYPE_LOW_5GBASE_T | \
					 ICE_PHY_TYPE_LOW_5GBASE_KR | \
					 ICE_PHY_TYPE_LOW_10GBASE_T | \
					 ICE_PHY_TYPE_LOW_10G_SFI_DA | \
					 ICE_PHY_TYPE_LOW_10GBASE_SR | \
					 ICE_PHY_TYPE_LOW_10GBASE_LR | \
					 ICE_PHY_TYPE_LOW_10GBASE_KR_CR1 | \
					 ICE_PHY_TYPE_LOW_10G_SFI_AOC_ACC | \
					 ICE_PHY_TYPE_LOW_10G_SFI_C2C)

#define ICE_PHY_TYPE_LOW_MASK_100G	(ICE_PHY_TYPE_LOW_100GBASE_CR4 | \
					 ICE_PHY_TYPE_LOW_100GBASE_SR4 | \
					 ICE_PHY_TYPE_LOW_100GBASE_LR4 | \
					 ICE_PHY_TYPE_LOW_100GBASE_KR4 | \
					 ICE_PHY_TYPE_LOW_100G_CAUI4_AOC_ACC | \
					 ICE_PHY_TYPE_LOW_100G_CAUI4 | \
					 ICE_PHY_TYPE_LOW_100G_AUI4_AOC_ACC | \
					 ICE_PHY_TYPE_LOW_100G_AUI4 | \
					 ICE_PHY_TYPE_LOW_100GBASE_CR_PAM4 | \
					 ICE_PHY_TYPE_LOW_100GBASE_KR_PAM4 | \
					 ICE_PHY_TYPE_LOW_100GBASE_CP2 | \
					 ICE_PHY_TYPE_LOW_100GBASE_SR2 | \
					 ICE_PHY_TYPE_LOW_100GBASE_DR)

#define ICE_PHY_TYPE_HIGH_MASK_100G	(ICE_PHY_TYPE_HIGH_100GBASE_KR2_PAM4 | \
					 ICE_PHY_TYPE_HIGH_100G_CAUI2_AOC_ACC |\
					 ICE_PHY_TYPE_HIGH_100G_CAUI2 | \
					 ICE_PHY_TYPE_HIGH_100G_AUI2_AOC_ACC | \
					 ICE_PHY_TYPE_HIGH_100G_AUI2)

/**
 * ice_mask_min_supported_speeds
 * @hw: pointer to the HW structure
 * @phy_types_high: PHY type high
 * @phy_types_low: PHY type low to apply minimum supported speeds mask
 *
 * Apply minimum supported speeds mask to PHY type low. These are the speeds
 * for ethtool supported link mode.
 */
static void
ice_mask_min_supported_speeds(struct ice_hw *hw,
			      u64 phy_types_high, u64 *phy_types_low)
{
	/* if QSFP connection with 100G speed, minimum supported speed is 25G */
	if (*phy_types_low & ICE_PHY_TYPE_LOW_MASK_100G ||
	    phy_types_high & ICE_PHY_TYPE_HIGH_MASK_100G)
		*phy_types_low &= ~ICE_PHY_TYPE_LOW_MASK_MIN_25G;
	else if (!ice_is_100m_speed_supported(hw))
		*phy_types_low &= ~ICE_PHY_TYPE_LOW_MASK_MIN_1G;
}

#define ice_ethtool_advertise_link_mode(aq_link_speed, ethtool_link_mode)    \
	do {								     \
		if (req_speeds & (aq_link_speed) ||			     \
		    (!req_speeds &&					     \
		     (advert_phy_type_lo & phy_type_mask_lo ||		     \
		      advert_phy_type_hi & phy_type_mask_hi)))		     \
			ethtool_link_ksettings_add_link_mode(ks, advertising,\
							ethtool_link_mode);  \
	} while (0)

/**
 * ice_phy_type_to_ethtool - convert the phy_types to ethtool link modes
 * @netdev: network interface device structure
 * @ks: ethtool link ksettings struct to fill out
 */
static void
ice_phy_type_to_ethtool(struct net_device *netdev,
			struct ethtool_link_ksettings *ks)
{
	struct ice_netdev_priv *np = netdev_priv(netdev);
	struct ice_vsi *vsi = np->vsi;
	struct ice_pf *pf = vsi->back;
	u64 advert_phy_type_lo = 0;
	u64 advert_phy_type_hi = 0;
	u64 phy_type_mask_lo = 0;
	u64 phy_type_mask_hi = 0;
	u64 phy_types_high = 0;
	u64 phy_types_low = 0;
	u16 req_speeds;

	req_speeds = vsi->port_info->phy.link_info.req_speeds;

	/* Check if lenient mode is supported and enabled, or in strict mode.
	 *
	 * In lenient mode the Supported link modes are the PHY types without
	 * media. The Advertising link mode is either 1. the user requested
	 * speed, 2. the override PHY mask, or 3. the PHY types with media.
	 *
	 * In strict mode Supported link mode are the PHY type with media,
	 * and Advertising link modes are the media PHY type or the speed
	 * requested by user.
	 */
	if (test_bit(ICE_FLAG_LINK_LENIENT_MODE_ENA, pf->flags)) {
		phy_types_low = le64_to_cpu(pf->nvm_phy_type_lo);
		phy_types_high = le64_to_cpu(pf->nvm_phy_type_hi);

		ice_mask_min_supported_speeds(&pf->hw, phy_types_high,
					      &phy_types_low);
		/* determine advertised modes based on link override only
		 * if it's supported and if the FW doesn't abstract the
		 * driver from having to account for link overrides
		 */
		if (ice_fw_supports_link_override(&pf->hw) &&
		    !ice_fw_supports_report_dflt_cfg(&pf->hw)) {
			struct ice_link_default_override_tlv *ldo;

			ldo = &pf->link_dflt_override;
			/* If override enabled and PHY mask set, then
			 * Advertising link mode is the intersection of the PHY
			 * types without media and the override PHY mask.
			 */
			if (ldo->options & ICE_LINK_OVERRIDE_EN &&
			    (ldo->phy_type_low || ldo->phy_type_high)) {
				advert_phy_type_lo =
					le64_to_cpu(pf->nvm_phy_type_lo) &
					ldo->phy_type_low;
				advert_phy_type_hi =
					le64_to_cpu(pf->nvm_phy_type_hi) &
					ldo->phy_type_high;
			}
		}
	} else {
		/* strict mode */
		phy_types_low = vsi->port_info->phy.phy_type_low;
		phy_types_high = vsi->port_info->phy.phy_type_high;
	}

	/* If Advertising link mode PHY type is not using override PHY type,
	 * then use PHY type with media.
	 */
	if (!advert_phy_type_lo && !advert_phy_type_hi) {
		advert_phy_type_lo = vsi->port_info->phy.phy_type_low;
		advert_phy_type_hi = vsi->port_info->phy.phy_type_high;
	}

	ethtool_link_ksettings_zero_link_mode(ks, supported);
	ethtool_link_ksettings_zero_link_mode(ks, advertising);

	phy_type_mask_lo = ICE_PHY_TYPE_LOW_100BASE_TX |
			   ICE_PHY_TYPE_LOW_100M_SGMII;
	if (phy_types_low & phy_type_mask_lo) {
		ethtool_link_ksettings_add_link_mode(ks, supported,
						     100baseT_Full);

		ice_ethtool_advertise_link_mode(ICE_AQ_LINK_SPEED_100MB,
						100baseT_Full);
	}

	phy_type_mask_lo = ICE_PHY_TYPE_LOW_1000BASE_T |
			   ICE_PHY_TYPE_LOW_1G_SGMII;
	if (phy_types_low & phy_type_mask_lo) {
		ethtool_link_ksettings_add_link_mode(ks, supported,
						     1000baseT_Full);
		ice_ethtool_advertise_link_mode(ICE_AQ_LINK_SPEED_1000MB,
						1000baseT_Full);
	}

	phy_type_mask_lo = ICE_PHY_TYPE_LOW_1000BASE_KX;
	if (phy_types_low & phy_type_mask_lo) {
		ethtool_link_ksettings_add_link_mode(ks, supported,
						     1000baseKX_Full);
		ice_ethtool_advertise_link_mode(ICE_AQ_LINK_SPEED_1000MB,
						1000baseKX_Full);
	}

	phy_type_mask_lo = ICE_PHY_TYPE_LOW_1000BASE_SX |
			   ICE_PHY_TYPE_LOW_1000BASE_LX;
	if (phy_types_low & phy_type_mask_lo) {
		ethtool_link_ksettings_add_link_mode(ks, supported,
						     1000baseX_Full);
		ice_ethtool_advertise_link_mode(ICE_AQ_LINK_SPEED_1000MB,
						1000baseX_Full);
	}

	phy_type_mask_lo = ICE_PHY_TYPE_LOW_2500BASE_T;
	if (phy_types_low & phy_type_mask_lo) {
		ethtool_link_ksettings_add_link_mode(ks, supported,
						     2500baseT_Full);
		ice_ethtool_advertise_link_mode(ICE_AQ_LINK_SPEED_2500MB,
						2500baseT_Full);
	}

	phy_type_mask_lo = ICE_PHY_TYPE_LOW_2500BASE_X |
			   ICE_PHY_TYPE_LOW_2500BASE_KX;
	if (phy_types_low & phy_type_mask_lo) {
		ethtool_link_ksettings_add_link_mode(ks, supported,
						     2500baseX_Full);
		ice_ethtool_advertise_link_mode(ICE_AQ_LINK_SPEED_2500MB,
						2500baseX_Full);
	}

	phy_type_mask_lo = ICE_PHY_TYPE_LOW_5GBASE_T |
			   ICE_PHY_TYPE_LOW_5GBASE_KR;
	if (phy_types_low & phy_type_mask_lo) {
		ethtool_link_ksettings_add_link_mode(ks, supported,
						     5000baseT_Full);
		ice_ethtool_advertise_link_mode(ICE_AQ_LINK_SPEED_5GB,
						5000baseT_Full);
	}

	phy_type_mask_lo = ICE_PHY_TYPE_LOW_10GBASE_T |
			   ICE_PHY_TYPE_LOW_10G_SFI_DA |
			   ICE_PHY_TYPE_LOW_10G_SFI_AOC_ACC |
			   ICE_PHY_TYPE_LOW_10G_SFI_C2C;
	if (phy_types_low & phy_type_mask_lo) {
		ethtool_link_ksettings_add_link_mode(ks, supported,
						     10000baseT_Full);
		ice_ethtool_advertise_link_mode(ICE_AQ_LINK_SPEED_10GB,
						10000baseT_Full);
	}

	phy_type_mask_lo = ICE_PHY_TYPE_LOW_10GBASE_KR_CR1;
	if (phy_types_low & phy_type_mask_lo) {
		ethtool_link_ksettings_add_link_mode(ks, supported,
						     10000baseKR_Full);
		ice_ethtool_advertise_link_mode(ICE_AQ_LINK_SPEED_10GB,
						10000baseKR_Full);
	}

	phy_type_mask_lo = ICE_PHY_TYPE_LOW_10GBASE_SR;
	if (phy_types_low & phy_type_mask_lo) {
		ethtool_link_ksettings_add_link_mode(ks, supported,
						     10000baseSR_Full);
		ice_ethtool_advertise_link_mode(ICE_AQ_LINK_SPEED_10GB,
						10000baseSR_Full);
	}

	phy_type_mask_lo = ICE_PHY_TYPE_LOW_10GBASE_LR;
	if (phy_types_low & phy_type_mask_lo) {
		ethtool_link_ksettings_add_link_mode(ks, supported,
						     10000baseLR_Full);
		ice_ethtool_advertise_link_mode(ICE_AQ_LINK_SPEED_10GB,
						10000baseLR_Full);
	}

	phy_type_mask_lo = ICE_PHY_TYPE_LOW_25GBASE_T |
			   ICE_PHY_TYPE_LOW_25GBASE_CR |
			   ICE_PHY_TYPE_LOW_25GBASE_CR_S |
			   ICE_PHY_TYPE_LOW_25GBASE_CR1 |
			   ICE_PHY_TYPE_LOW_25G_AUI_AOC_ACC |
			   ICE_PHY_TYPE_LOW_25G_AUI_C2C;
	if (phy_types_low & phy_type_mask_lo) {
		ethtool_link_ksettings_add_link_mode(ks, supported,
						     25000baseCR_Full);
		ice_ethtool_advertise_link_mode(ICE_AQ_LINK_SPEED_25GB,
						25000baseCR_Full);
	}

	phy_type_mask_lo = ICE_PHY_TYPE_LOW_25GBASE_SR |
			   ICE_PHY_TYPE_LOW_25GBASE_LR;
	if (phy_types_low & phy_type_mask_lo) {
		ethtool_link_ksettings_add_link_mode(ks, supported,
						     25000baseSR_Full);
		ice_ethtool_advertise_link_mode(ICE_AQ_LINK_SPEED_25GB,
						25000baseSR_Full);
	}

	phy_type_mask_lo = ICE_PHY_TYPE_LOW_25GBASE_KR |
			   ICE_PHY_TYPE_LOW_25GBASE_KR_S |
			   ICE_PHY_TYPE_LOW_25GBASE_KR1;
	if (phy_types_low & phy_type_mask_lo) {
		ethtool_link_ksettings_add_link_mode(ks, supported,
						     25000baseKR_Full);
		ice_ethtool_advertise_link_mode(ICE_AQ_LINK_SPEED_25GB,
						25000baseKR_Full);
	}

	phy_type_mask_lo = ICE_PHY_TYPE_LOW_40GBASE_KR4;
	if (phy_types_low & phy_type_mask_lo) {
		ethtool_link_ksettings_add_link_mode(ks, supported,
						     40000baseKR4_Full);
		ice_ethtool_advertise_link_mode(ICE_AQ_LINK_SPEED_40GB,
						40000baseKR4_Full);
	}

	phy_type_mask_lo = ICE_PHY_TYPE_LOW_40GBASE_CR4 |
			   ICE_PHY_TYPE_LOW_40G_XLAUI_AOC_ACC |
			   ICE_PHY_TYPE_LOW_40G_XLAUI;
	if (phy_types_low & phy_type_mask_lo) {
		ethtool_link_ksettings_add_link_mode(ks, supported,
						     40000baseCR4_Full);
		ice_ethtool_advertise_link_mode(ICE_AQ_LINK_SPEED_40GB,
						40000baseCR4_Full);
	}

	phy_type_mask_lo = ICE_PHY_TYPE_LOW_40GBASE_SR4;
	if (phy_types_low & phy_type_mask_lo) {
		ethtool_link_ksettings_add_link_mode(ks, supported,
						     40000baseSR4_Full);
		ice_ethtool_advertise_link_mode(ICE_AQ_LINK_SPEED_40GB,
						40000baseSR4_Full);
	}

	phy_type_mask_lo = ICE_PHY_TYPE_LOW_40GBASE_LR4;
	if (phy_types_low & phy_type_mask_lo) {
		ethtool_link_ksettings_add_link_mode(ks, supported,
						     40000baseLR4_Full);
		ice_ethtool_advertise_link_mode(ICE_AQ_LINK_SPEED_40GB,
						40000baseLR4_Full);
	}

	phy_type_mask_lo = ICE_PHY_TYPE_LOW_50GBASE_CR2 |
			   ICE_PHY_TYPE_LOW_50G_LAUI2_AOC_ACC |
			   ICE_PHY_TYPE_LOW_50G_LAUI2 |
			   ICE_PHY_TYPE_LOW_50G_AUI2_AOC_ACC |
			   ICE_PHY_TYPE_LOW_50G_AUI2 |
			   ICE_PHY_TYPE_LOW_50GBASE_CP |
			   ICE_PHY_TYPE_LOW_50GBASE_SR |
			   ICE_PHY_TYPE_LOW_50G_AUI1_AOC_ACC |
			   ICE_PHY_TYPE_LOW_50G_AUI1;
	if (phy_types_low & phy_type_mask_lo) {
		ethtool_link_ksettings_add_link_mode(ks, supported,
						     50000baseCR2_Full);
		ice_ethtool_advertise_link_mode(ICE_AQ_LINK_SPEED_50GB,
						50000baseCR2_Full);
	}

	phy_type_mask_lo = ICE_PHY_TYPE_LOW_50GBASE_KR2 |
			   ICE_PHY_TYPE_LOW_50GBASE_KR_PAM4;
	if (phy_types_low & phy_type_mask_lo) {
		ethtool_link_ksettings_add_link_mode(ks, supported,
						     50000baseKR2_Full);
		ice_ethtool_advertise_link_mode(ICE_AQ_LINK_SPEED_50GB,
						50000baseKR2_Full);
	}

	phy_type_mask_lo = ICE_PHY_TYPE_LOW_50GBASE_SR2 |
			   ICE_PHY_TYPE_LOW_50GBASE_LR2 |
			   ICE_PHY_TYPE_LOW_50GBASE_FR |
			   ICE_PHY_TYPE_LOW_50GBASE_LR;
	if (phy_types_low & phy_type_mask_lo) {
		ethtool_link_ksettings_add_link_mode(ks, supported,
						     50000baseSR2_Full);
		ice_ethtool_advertise_link_mode(ICE_AQ_LINK_SPEED_50GB,
						50000baseSR2_Full);
	}

	phy_type_mask_lo = ICE_PHY_TYPE_LOW_100GBASE_CR4 |
			   ICE_PHY_TYPE_LOW_100G_CAUI4_AOC_ACC |
			   ICE_PHY_TYPE_LOW_100G_CAUI4 |
			   ICE_PHY_TYPE_LOW_100G_AUI4_AOC_ACC |
			   ICE_PHY_TYPE_LOW_100G_AUI4 |
			   ICE_PHY_TYPE_LOW_100GBASE_CR_PAM4;
	phy_type_mask_hi = ICE_PHY_TYPE_HIGH_100G_CAUI2_AOC_ACC |
			   ICE_PHY_TYPE_HIGH_100G_CAUI2 |
			   ICE_PHY_TYPE_HIGH_100G_AUI2_AOC_ACC |
			   ICE_PHY_TYPE_HIGH_100G_AUI2;
	if (phy_types_low & phy_type_mask_lo ||
	    phy_types_high & phy_type_mask_hi) {
		ethtool_link_ksettings_add_link_mode(ks, supported,
						     100000baseCR4_Full);
		ice_ethtool_advertise_link_mode(ICE_AQ_LINK_SPEED_100GB,
						100000baseCR4_Full);
	}

	if (phy_types_low & ICE_PHY_TYPE_LOW_100GBASE_CP2) {
		ethtool_link_ksettings_add_link_mode(ks, supported,
						     100000baseCR2_Full);
		ice_ethtool_advertise_link_mode(ICE_AQ_LINK_SPEED_100GB,
						100000baseCR2_Full);
	}

	if (phy_types_low & ICE_PHY_TYPE_LOW_100GBASE_SR4) {
		ethtool_link_ksettings_add_link_mode(ks, supported,
						     100000baseSR4_Full);
		ice_ethtool_advertise_link_mode(ICE_AQ_LINK_SPEED_100GB,
						100000baseSR4_Full);
	}

	if (phy_types_low & ICE_PHY_TYPE_LOW_100GBASE_SR2) {
		ethtool_link_ksettings_add_link_mode(ks, supported,
						     100000baseSR2_Full);
		ice_ethtool_advertise_link_mode(ICE_AQ_LINK_SPEED_100GB,
						100000baseSR2_Full);
	}

	phy_type_mask_lo = ICE_PHY_TYPE_LOW_100GBASE_LR4 |
			   ICE_PHY_TYPE_LOW_100GBASE_DR;
	if (phy_types_low & phy_type_mask_lo) {
		ethtool_link_ksettings_add_link_mode(ks, supported,
						     100000baseLR4_ER4_Full);
		ice_ethtool_advertise_link_mode(ICE_AQ_LINK_SPEED_100GB,
						100000baseLR4_ER4_Full);
	}

	phy_type_mask_lo = ICE_PHY_TYPE_LOW_100GBASE_KR4 |
			   ICE_PHY_TYPE_LOW_100GBASE_KR_PAM4;
	if (phy_types_low & phy_type_mask_lo) {
		ethtool_link_ksettings_add_link_mode(ks, supported,
						     100000baseKR4_Full);
		ice_ethtool_advertise_link_mode(ICE_AQ_LINK_SPEED_100GB,
						100000baseKR4_Full);
	}

	if (phy_types_high & ICE_PHY_TYPE_HIGH_100GBASE_KR2_PAM4) {
		ethtool_link_ksettings_add_link_mode(ks, supported,
						     100000baseKR2_Full);
		ice_ethtool_advertise_link_mode(ICE_AQ_LINK_SPEED_100GB,
						100000baseKR2_Full);
	}

}

#define TEST_SET_BITS_TIMEOUT	50
#define TEST_SET_BITS_SLEEP_MAX	2000
#define TEST_SET_BITS_SLEEP_MIN	1000

/**
 * ice_get_settings_link_up - Get Link settings for when link is up
 * @ks: ethtool ksettings to fill in
 * @netdev: network interface device structure
 */
static void
ice_get_settings_link_up(struct ethtool_link_ksettings *ks,
			 struct net_device *netdev)
{
	struct ice_netdev_priv *np = netdev_priv(netdev);
	struct ice_port_info *pi = np->vsi->port_info;
	struct ice_link_status *link_info;
	struct ice_vsi *vsi = np->vsi;

	link_info = &vsi->port_info->phy.link_info;

	/* Get supported and advertised settings from PHY ability with media */
	ice_phy_type_to_ethtool(netdev, ks);

	switch (link_info->link_speed) {
	case ICE_AQ_LINK_SPEED_100GB:
		ks->base.speed = SPEED_100000;
		break;
	case ICE_AQ_LINK_SPEED_50GB:
		ks->base.speed = SPEED_50000;
		break;
	case ICE_AQ_LINK_SPEED_40GB:
		ks->base.speed = SPEED_40000;
		break;
	case ICE_AQ_LINK_SPEED_25GB:
		ks->base.speed = SPEED_25000;
		break;
	case ICE_AQ_LINK_SPEED_20GB:
		ks->base.speed = SPEED_20000;
		break;
	case ICE_AQ_LINK_SPEED_10GB:
		ks->base.speed = SPEED_10000;
		break;
	case ICE_AQ_LINK_SPEED_5GB:
		ks->base.speed = SPEED_5000;
		break;
	case ICE_AQ_LINK_SPEED_2500MB:
		ks->base.speed = SPEED_2500;
		break;
	case ICE_AQ_LINK_SPEED_1000MB:
		ks->base.speed = SPEED_1000;
		break;
	case ICE_AQ_LINK_SPEED_100MB:
		ks->base.speed = SPEED_100;
		break;
	default:
		netdev_info(netdev, "WARNING: Unrecognized link_speed (0x%x).\n",
			    link_info->link_speed);
		break;
	}
	ks->base.duplex = DUPLEX_FULL;

	if (link_info->an_info & ICE_AQ_AN_COMPLETED)
		ethtool_link_ksettings_add_link_mode(ks, lp_advertising,
						     Autoneg);

	/* Set flow control negotiated Rx/Tx pause */
	switch (pi->fc.current_mode) {
	case ICE_FC_FULL:
		ethtool_link_ksettings_add_link_mode(ks, lp_advertising, Pause);
		break;
	case ICE_FC_TX_PAUSE:
		ethtool_link_ksettings_add_link_mode(ks, lp_advertising, Pause);
		ethtool_link_ksettings_add_link_mode(ks, lp_advertising,
						     Asym_Pause);
		break;
	case ICE_FC_RX_PAUSE:
		ethtool_link_ksettings_add_link_mode(ks, lp_advertising,
						     Asym_Pause);
		break;
	case ICE_FC_PFC:
	default:
		ethtool_link_ksettings_del_link_mode(ks, lp_advertising, Pause);
		ethtool_link_ksettings_del_link_mode(ks, lp_advertising,
						     Asym_Pause);
		break;
	}
}

/**
 * ice_get_settings_link_down - Get the Link settings when link is down
 * @ks: ethtool ksettings to fill in
 * @netdev: network interface device structure
 *
 * Reports link settings that can be determined when link is down
 */
static void
ice_get_settings_link_down(struct ethtool_link_ksettings *ks,
			   struct net_device *netdev)
{
	/* link is down and the driver needs to fall back on
	 * supported PHY types to figure out what info to display
	 */
	ice_phy_type_to_ethtool(netdev, ks);

	/* With no link, speed and duplex are unknown */
	ks->base.speed = SPEED_UNKNOWN;
	ks->base.duplex = DUPLEX_UNKNOWN;
}

/**
 * ice_get_link_ksettings - Get Link Speed and Duplex settings
 * @netdev: network interface device structure
 * @ks: ethtool ksettings
 *
 * Reports speed/duplex settings based on media_type
 */
static int
ice_get_link_ksettings(struct net_device *netdev,
		       struct ethtool_link_ksettings *ks)
{
	struct ice_netdev_priv *np = netdev_priv(netdev);
	struct ice_aqc_get_phy_caps_data *caps;
	struct ice_link_status *hw_link_info;
	struct ice_vsi *vsi = np->vsi;
	int err;

	ethtool_link_ksettings_zero_link_mode(ks, supported);
	ethtool_link_ksettings_zero_link_mode(ks, advertising);
	ethtool_link_ksettings_zero_link_mode(ks, lp_advertising);
	hw_link_info = &vsi->port_info->phy.link_info;

	/* set speed and duplex */
	if (hw_link_info->link_info & ICE_AQ_LINK_UP)
		ice_get_settings_link_up(ks, netdev);
	else
		ice_get_settings_link_down(ks, netdev);

	/* set autoneg settings */
	ks->base.autoneg = (hw_link_info->an_info & ICE_AQ_AN_COMPLETED) ?
		AUTONEG_ENABLE : AUTONEG_DISABLE;

	/* set media type settings */
	switch (vsi->port_info->phy.media_type) {
	case ICE_MEDIA_FIBER:
		ethtool_link_ksettings_add_link_mode(ks, supported, FIBRE);
		ks->base.port = PORT_FIBRE;
		break;
	case ICE_MEDIA_BASET:
		ethtool_link_ksettings_add_link_mode(ks, supported, TP);
		ethtool_link_ksettings_add_link_mode(ks, advertising, TP);
		ks->base.port = PORT_TP;
		break;
	case ICE_MEDIA_BACKPLANE:
		ethtool_link_ksettings_add_link_mode(ks, supported, Backplane);
		ethtool_link_ksettings_add_link_mode(ks, advertising,
						     Backplane);
		ks->base.port = PORT_NONE;
		break;
	case ICE_MEDIA_DA:
		ethtool_link_ksettings_add_link_mode(ks, supported, FIBRE);
		ethtool_link_ksettings_add_link_mode(ks, advertising, FIBRE);
		ks->base.port = PORT_DA;
		break;
	default:
		ks->base.port = PORT_OTHER;
		break;
	}

	/* flow control is symmetric and always supported */
	ethtool_link_ksettings_add_link_mode(ks, supported, Pause);

	caps = kzalloc(sizeof(*caps), GFP_KERNEL);
	if (!caps)
		return -ENOMEM;

	err = ice_aq_get_phy_caps(vsi->port_info, false,
				  ICE_AQC_REPORT_ACTIVE_CFG, caps, NULL);
	if (err)
		goto done;

	/* Set the advertised flow control based on the PHY capability */
	if ((caps->caps & ICE_AQC_PHY_EN_TX_LINK_PAUSE) &&
	    (caps->caps & ICE_AQC_PHY_EN_RX_LINK_PAUSE)) {
		ethtool_link_ksettings_add_link_mode(ks, advertising, Pause);
		ethtool_link_ksettings_add_link_mode(ks, advertising,
						     Asym_Pause);
	} else if (caps->caps & ICE_AQC_PHY_EN_TX_LINK_PAUSE) {
		ethtool_link_ksettings_add_link_mode(ks, advertising,
						     Asym_Pause);
	} else if (caps->caps & ICE_AQC_PHY_EN_RX_LINK_PAUSE) {
		ethtool_link_ksettings_add_link_mode(ks, advertising, Pause);
		ethtool_link_ksettings_add_link_mode(ks, advertising,
						     Asym_Pause);
	} else {
		ethtool_link_ksettings_del_link_mode(ks, advertising, Pause);
		ethtool_link_ksettings_del_link_mode(ks, advertising,
						     Asym_Pause);
	}

	/* Set advertised FEC modes based on PHY capability */
	ethtool_link_ksettings_add_link_mode(ks, advertising, FEC_NONE);

	if (caps->link_fec_options & ICE_AQC_PHY_FEC_10G_KR_40G_KR4_REQ ||
	    caps->link_fec_options & ICE_AQC_PHY_FEC_25G_KR_REQ)
		ethtool_link_ksettings_add_link_mode(ks, advertising,
						     FEC_BASER);
	if (caps->link_fec_options & ICE_AQC_PHY_FEC_25G_RS_528_REQ ||
	    caps->link_fec_options & ICE_AQC_PHY_FEC_25G_RS_544_REQ)
		ethtool_link_ksettings_add_link_mode(ks, advertising, FEC_RS);

	err = ice_aq_get_phy_caps(vsi->port_info, false,
				  ICE_AQC_REPORT_TOPO_CAP_MEDIA, caps, NULL);
	if (err)
		goto done;

	/* Set supported FEC modes based on PHY capability */
	ethtool_link_ksettings_add_link_mode(ks, supported, FEC_NONE);

	if (caps->link_fec_options & ICE_AQC_PHY_FEC_10G_KR_40G_KR4_EN ||
	    caps->link_fec_options & ICE_AQC_PHY_FEC_25G_KR_CLAUSE74_EN)
		ethtool_link_ksettings_add_link_mode(ks, supported, FEC_BASER);
	if (caps->link_fec_options & ICE_AQC_PHY_FEC_25G_RS_CLAUSE91_EN)
		ethtool_link_ksettings_add_link_mode(ks, supported, FEC_RS);

	/* Set supported and advertised autoneg */
	if (ice_is_phy_caps_an_enabled(caps)) {
		ethtool_link_ksettings_add_link_mode(ks, supported, Autoneg);
		ethtool_link_ksettings_add_link_mode(ks, advertising, Autoneg);
	}

done:
	kfree(caps);
	return err;
}

/**
 * ice_ksettings_find_adv_link_speed - Find advertising link speed
 * @ks: ethtool ksettings
 */
static u16
ice_ksettings_find_adv_link_speed(const struct ethtool_link_ksettings *ks)
{
	u16 adv_link_speed = 0;

	if (ethtool_link_ksettings_test_link_mode(ks, advertising,
						  100baseT_Full))
		adv_link_speed |= ICE_AQ_LINK_SPEED_100MB;
	if (ethtool_link_ksettings_test_link_mode(ks, advertising,
						  1000baseX_Full) ||
	    ethtool_link_ksettings_test_link_mode(ks, advertising,
						  1000baseT_Full) ||
	    ethtool_link_ksettings_test_link_mode(ks, advertising,
						  1000baseKX_Full))
		adv_link_speed |= ICE_AQ_LINK_SPEED_1000MB;
	if (ethtool_link_ksettings_test_link_mode(ks, advertising,
						  2500baseT_Full) ||
	    ethtool_link_ksettings_test_link_mode(ks, advertising,
						  2500baseX_Full))
		adv_link_speed |= ICE_AQ_LINK_SPEED_2500MB;
	if (ethtool_link_ksettings_test_link_mode(ks, advertising,
						  5000baseT_Full))
		adv_link_speed |= ICE_AQ_LINK_SPEED_5GB;
	if (ethtool_link_ksettings_test_link_mode(ks, advertising,
						  10000baseT_Full) ||
	    ethtool_link_ksettings_test_link_mode(ks, advertising,
						  10000baseKR_Full) ||
	    ethtool_link_ksettings_test_link_mode(ks, advertising,
						  10000baseSR_Full) ||
	    ethtool_link_ksettings_test_link_mode(ks, advertising,
						  10000baseLR_Full))
		adv_link_speed |= ICE_AQ_LINK_SPEED_10GB;
	if (ethtool_link_ksettings_test_link_mode(ks, advertising,
						  25000baseCR_Full) ||
	    ethtool_link_ksettings_test_link_mode(ks, advertising,
						  25000baseSR_Full) ||
	    ethtool_link_ksettings_test_link_mode(ks, advertising,
						  25000baseKR_Full))
		adv_link_speed |= ICE_AQ_LINK_SPEED_25GB;
	if (ethtool_link_ksettings_test_link_mode(ks, advertising,
						  40000baseCR4_Full) ||
	    ethtool_link_ksettings_test_link_mode(ks, advertising,
						  40000baseSR4_Full) ||
	    ethtool_link_ksettings_test_link_mode(ks, advertising,
						  40000baseLR4_Full) ||
	    ethtool_link_ksettings_test_link_mode(ks, advertising,
						  40000baseKR4_Full))
		adv_link_speed |= ICE_AQ_LINK_SPEED_40GB;
	if (ethtool_link_ksettings_test_link_mode(ks, advertising,
						  50000baseCR2_Full) ||
	    ethtool_link_ksettings_test_link_mode(ks, advertising,
						  50000baseKR2_Full) ||
	    ethtool_link_ksettings_test_link_mode(ks, advertising,
						  50000baseSR2_Full))
		adv_link_speed |= ICE_AQ_LINK_SPEED_50GB;
	if (ethtool_link_ksettings_test_link_mode(ks, advertising,
						  100000baseCR4_Full) ||
	    ethtool_link_ksettings_test_link_mode(ks, advertising,
						  100000baseSR4_Full) ||
	    ethtool_link_ksettings_test_link_mode(ks, advertising,
						  100000baseLR4_ER4_Full) ||
	    ethtool_link_ksettings_test_link_mode(ks, advertising,
						  100000baseKR4_Full) ||
	    ethtool_link_ksettings_test_link_mode(ks, advertising,
						  100000baseCR2_Full) ||
	    ethtool_link_ksettings_test_link_mode(ks, advertising,
						  100000baseSR2_Full) ||
	    ethtool_link_ksettings_test_link_mode(ks, advertising,
						  100000baseKR2_Full))
		adv_link_speed |= ICE_AQ_LINK_SPEED_100GB;

	return adv_link_speed;
}

/**
 * ice_setup_autoneg
 * @p: port info
 * @ks: ethtool_link_ksettings
 * @config: configuration that will be sent down to FW
 * @autoneg_enabled: autonegotiation is enabled or not
 * @autoneg_changed: will there a change in autonegotiation
 * @netdev: network interface device structure
 *
 * Setup PHY autonegotiation feature
 */
static int
ice_setup_autoneg(struct ice_port_info *p, struct ethtool_link_ksettings *ks,
		  struct ice_aqc_set_phy_cfg_data *config,
		  u8 autoneg_enabled, u8 *autoneg_changed,
		  struct net_device *netdev)
{
	int err = 0;

	*autoneg_changed = 0;

	/* Check autoneg */
	if (autoneg_enabled == AUTONEG_ENABLE) {
		/* If autoneg was not already enabled */
		if (!(p->phy.link_info.an_info & ICE_AQ_AN_COMPLETED)) {
			/* If autoneg is not supported, return error */
			if (!ethtool_link_ksettings_test_link_mode(ks,
								   supported,
								   Autoneg)) {
				netdev_info(netdev, "Autoneg not supported on this phy.\n");
				err = -EINVAL;
			} else {
				/* Autoneg is allowed to change */
				config->caps |= ICE_AQ_PHY_ENA_AUTO_LINK_UPDT;
				*autoneg_changed = 1;
			}
		}
	} else {
		/* If autoneg is currently enabled */
		if (p->phy.link_info.an_info & ICE_AQ_AN_COMPLETED) {
			/* If autoneg is supported 10GBASE_T is the only PHY
			 * that can disable it, so otherwise return error
			 */
			if (ethtool_link_ksettings_test_link_mode(ks,
								  supported,
								  Autoneg)) {
				netdev_info(netdev, "Autoneg cannot be disabled on this phy\n");
				err = -EINVAL;
			} else {
				/* Autoneg is allowed to change */
				config->caps &= ~ICE_AQ_PHY_ENA_AUTO_LINK_UPDT;
				*autoneg_changed = 1;
			}
		}
	}

	return err;
}

/**
 * ice_set_phy_type_from_speed - set phy_types based on speeds
 * and advertised modes
 * @ks: ethtool link ksettings struct
 * @phy_type_low: pointer to the lower part of phy_type
 * @phy_type_high: pointer to the higher part of phy_type
 * @adv_link_speed: targeted link speeds bitmap
 */
static void
ice_set_phy_type_from_speed(const struct ethtool_link_ksettings *ks,
			    u64 *phy_type_low, u64 *phy_type_high,
			    u16 adv_link_speed)
{
	/* Handle 1000M speed in a special way because ice_update_phy_type
	 * enables all link modes, but having mixed copper and optical
	 * standards is not supported.
	 */
	adv_link_speed &= ~ICE_AQ_LINK_SPEED_1000MB;

	if (ethtool_link_ksettings_test_link_mode(ks, advertising,
						  1000baseT_Full))
		*phy_type_low |= ICE_PHY_TYPE_LOW_1000BASE_T |
				 ICE_PHY_TYPE_LOW_1G_SGMII;

	if (ethtool_link_ksettings_test_link_mode(ks, advertising,
						  1000baseKX_Full))
		*phy_type_low |= ICE_PHY_TYPE_LOW_1000BASE_KX;

	if (ethtool_link_ksettings_test_link_mode(ks, advertising,
						  1000baseX_Full))
		*phy_type_low |= ICE_PHY_TYPE_LOW_1000BASE_SX |
				 ICE_PHY_TYPE_LOW_1000BASE_LX;

	ice_update_phy_type(phy_type_low, phy_type_high, adv_link_speed);
}

/**
 * ice_set_link_ksettings - Set Speed and Duplex
 * @netdev: network interface device structure
 * @ks: ethtool ksettings
 *
 * Set speed/duplex per media_types advertised/forced
 */
static int
ice_set_link_ksettings(struct net_device *netdev,
		       const struct ethtool_link_ksettings *ks)
{
	struct ice_netdev_priv *np = netdev_priv(netdev);
	u8 autoneg, timeout = TEST_SET_BITS_TIMEOUT;
	struct ethtool_link_ksettings copy_ks = *ks;
	struct ethtool_link_ksettings safe_ks = {};
	struct ice_aqc_get_phy_caps_data *phy_caps;
	struct ice_aqc_set_phy_cfg_data config;
	u16 adv_link_speed, curr_link_speed;
	struct ice_pf *pf = np->vsi->back;
	struct ice_port_info *pi;
	u8 autoneg_changed = 0;
	u64 phy_type_high = 0;
	u64 phy_type_low = 0;
	bool linkup;
	int err;

	pi = np->vsi->port_info;

	if (!pi)
		return -EIO;

	if (pi->phy.media_type != ICE_MEDIA_BASET &&
	    pi->phy.media_type != ICE_MEDIA_FIBER &&
	    pi->phy.media_type != ICE_MEDIA_BACKPLANE &&
	    pi->phy.media_type != ICE_MEDIA_DA &&
	    pi->phy.link_info.link_info & ICE_AQ_LINK_UP)
		return -EOPNOTSUPP;

	phy_caps = kzalloc(sizeof(*phy_caps), GFP_KERNEL);
	if (!phy_caps)
		return -ENOMEM;

	/* Get the PHY capabilities based on media */
	if (ice_fw_supports_report_dflt_cfg(pi->hw))
		err = ice_aq_get_phy_caps(pi, false, ICE_AQC_REPORT_DFLT_CFG,
					  phy_caps, NULL);
	else
		err = ice_aq_get_phy_caps(pi, false, ICE_AQC_REPORT_TOPO_CAP_MEDIA,
					  phy_caps, NULL);
	if (err)
		goto done;

	/* save autoneg out of ksettings */
	autoneg = copy_ks.base.autoneg;

	/* Get link modes supported by hardware.*/
	ice_phy_type_to_ethtool(netdev, &safe_ks);

	/* and check against modes requested by user.
	 * Return an error if unsupported mode was set.
	 */
	if (!bitmap_subset(copy_ks.link_modes.advertising,
			   safe_ks.link_modes.supported,
			   __ETHTOOL_LINK_MODE_MASK_NBITS)) {
		if (!test_bit(ICE_FLAG_LINK_LENIENT_MODE_ENA, pf->flags))
			netdev_info(netdev, "The selected speed is not supported by the current media. Please select a link speed that is supported by the current media.\n");
		err = -EOPNOTSUPP;
		goto done;
	}

	/* get our own copy of the bits to check against */
	memset(&safe_ks, 0, sizeof(safe_ks));
	safe_ks.base.cmd = copy_ks.base.cmd;
	safe_ks.base.link_mode_masks_nwords =
		copy_ks.base.link_mode_masks_nwords;
	ice_get_link_ksettings(netdev, &safe_ks);

	/* set autoneg back to what it currently is */
	copy_ks.base.autoneg = safe_ks.base.autoneg;
	/* we don't compare the speed */
	copy_ks.base.speed = safe_ks.base.speed;

	/* If copy_ks.base and safe_ks.base are not the same now, then they are
	 * trying to set something that we do not support.
	 */
	if (memcmp(&copy_ks.base, &safe_ks.base, sizeof(copy_ks.base))) {
		err = -EOPNOTSUPP;
		goto done;
	}

	while (test_and_set_bit(ICE_CFG_BUSY, pf->state)) {
		timeout--;
		if (!timeout) {
			err = -EBUSY;
			goto done;
		}
		usleep_range(TEST_SET_BITS_SLEEP_MIN, TEST_SET_BITS_SLEEP_MAX);
	}

	/* Copy the current user PHY configuration. The current user PHY
	 * configuration is initialized during probe from PHY capabilities
	 * software mode, and updated on set PHY configuration.
	 */
	config = pi->phy.curr_user_phy_cfg;

	config.caps |= ICE_AQ_PHY_ENA_AUTO_LINK_UPDT;

	/* Check autoneg */
	err = ice_setup_autoneg(pi, &safe_ks, &config, autoneg, &autoneg_changed,
				netdev);

	if (err)
		goto done;

	/* Call to get the current link speed */
	pi->phy.get_link_info = true;
	err = ice_get_link_status(pi, &linkup);
	if (err)
		goto done;

	curr_link_speed = pi->phy.curr_user_speed_req;
	adv_link_speed = ice_ksettings_find_adv_link_speed(ks);

	/* If speed didn't get set, set it to what it currently is.
	 * This is needed because if advertise is 0 (as it is when autoneg
	 * is disabled) then speed won't get set.
	 */
	if (!adv_link_speed)
		adv_link_speed = curr_link_speed;

	/* Convert the advertise link speeds to their corresponded PHY_TYPE */
	ice_set_phy_type_from_speed(ks, &phy_type_low, &phy_type_high,
				    adv_link_speed);

	if (!autoneg_changed && adv_link_speed == curr_link_speed) {
		netdev_info(netdev, "Nothing changed, exiting without setting anything.\n");
		goto done;
	}

	/* save the requested speeds */
	pi->phy.link_info.req_speeds = adv_link_speed;

	/* set link and auto negotiation so changes take effect */
	config.caps |= ICE_AQ_PHY_ENA_LINK;

	/* check if there is a PHY type for the requested advertised speed */
	if (!(phy_type_low || phy_type_high)) {
		netdev_info(netdev, "The selected speed is not supported by the current media. Please select a link speed that is supported by the current media.\n");
		err = -EOPNOTSUPP;
		goto done;
	}

	/* intersect requested advertised speed PHY types with media PHY types
	 * for set PHY configuration
	 */
	config.phy_type_high = cpu_to_le64(phy_type_high) &
			phy_caps->phy_type_high;
	config.phy_type_low = cpu_to_le64(phy_type_low) &
			phy_caps->phy_type_low;

	if (!(config.phy_type_high || config.phy_type_low)) {
		/* If there is no intersection and lenient mode is enabled, then
		 * intersect the requested advertised speed with NVM media type
		 * PHY types.
		 */
		if (test_bit(ICE_FLAG_LINK_LENIENT_MODE_ENA, pf->flags)) {
			config.phy_type_high = cpu_to_le64(phy_type_high) &
					       pf->nvm_phy_type_hi;
			config.phy_type_low = cpu_to_le64(phy_type_low) &
					      pf->nvm_phy_type_lo;
		} else {
			netdev_info(netdev, "The selected speed is not supported by the current media. Please select a link speed that is supported by the current media.\n");
			err = -EOPNOTSUPP;
			goto done;
		}
	}

	/* If link is up put link down */
	if (pi->phy.link_info.link_info & ICE_AQ_LINK_UP) {
		/* Tell the OS link is going down, the link will go
		 * back up when fw says it is ready asynchronously
		 */
		ice_print_link_msg(np->vsi, false);
		netif_carrier_off(netdev);
		netif_tx_stop_all_queues(netdev);
	}

	/* make the aq call */
	err = ice_aq_set_phy_cfg(&pf->hw, pi, &config, NULL);
	if (err) {
		netdev_info(netdev, "Set phy config failed,\n");
		goto done;
	}

	/* Save speed request */
	pi->phy.curr_user_speed_req = adv_link_speed;
done:
	kfree(phy_caps);
	clear_bit(ICE_CFG_BUSY, pf->state);

	return err;
}

/**
 * ice_parse_hdrs - parses headers from RSS hash input
 * @nfc: ethtool rxnfc command
 *
 * This function parses the rxnfc command and returns intended
 * header types for RSS configuration
 */
static u32 ice_parse_hdrs(struct ethtool_rxnfc *nfc)
{
	u32 hdrs = ICE_FLOW_SEG_HDR_NONE;

	switch (nfc->flow_type) {
	case TCP_V4_FLOW:
		hdrs |= ICE_FLOW_SEG_HDR_TCP | ICE_FLOW_SEG_HDR_IPV4;
		break;
	case UDP_V4_FLOW:
		hdrs |= ICE_FLOW_SEG_HDR_UDP | ICE_FLOW_SEG_HDR_IPV4;
		break;
	case SCTP_V4_FLOW:
		hdrs |= ICE_FLOW_SEG_HDR_SCTP | ICE_FLOW_SEG_HDR_IPV4;
		break;
	case TCP_V6_FLOW:
		hdrs |= ICE_FLOW_SEG_HDR_TCP | ICE_FLOW_SEG_HDR_IPV6;
		break;
	case UDP_V6_FLOW:
		hdrs |= ICE_FLOW_SEG_HDR_UDP | ICE_FLOW_SEG_HDR_IPV6;
		break;
	case SCTP_V6_FLOW:
		hdrs |= ICE_FLOW_SEG_HDR_SCTP | ICE_FLOW_SEG_HDR_IPV6;
		break;
	default:
		break;
	}
	return hdrs;
}

#define ICE_FLOW_HASH_FLD_IPV4_SA	BIT_ULL(ICE_FLOW_FIELD_IDX_IPV4_SA)
#define ICE_FLOW_HASH_FLD_IPV6_SA	BIT_ULL(ICE_FLOW_FIELD_IDX_IPV6_SA)
#define ICE_FLOW_HASH_FLD_IPV4_DA	BIT_ULL(ICE_FLOW_FIELD_IDX_IPV4_DA)
#define ICE_FLOW_HASH_FLD_IPV6_DA	BIT_ULL(ICE_FLOW_FIELD_IDX_IPV6_DA)
#define ICE_FLOW_HASH_FLD_TCP_SRC_PORT	BIT_ULL(ICE_FLOW_FIELD_IDX_TCP_SRC_PORT)
#define ICE_FLOW_HASH_FLD_TCP_DST_PORT	BIT_ULL(ICE_FLOW_FIELD_IDX_TCP_DST_PORT)
#define ICE_FLOW_HASH_FLD_UDP_SRC_PORT	BIT_ULL(ICE_FLOW_FIELD_IDX_UDP_SRC_PORT)
#define ICE_FLOW_HASH_FLD_UDP_DST_PORT	BIT_ULL(ICE_FLOW_FIELD_IDX_UDP_DST_PORT)
#define ICE_FLOW_HASH_FLD_SCTP_SRC_PORT	\
	BIT_ULL(ICE_FLOW_FIELD_IDX_SCTP_SRC_PORT)
#define ICE_FLOW_HASH_FLD_SCTP_DST_PORT	\
	BIT_ULL(ICE_FLOW_FIELD_IDX_SCTP_DST_PORT)

/**
 * ice_parse_hash_flds - parses hash fields from RSS hash input
 * @nfc: ethtool rxnfc command
 *
 * This function parses the rxnfc command and returns intended
 * hash fields for RSS configuration
 */
static u64 ice_parse_hash_flds(struct ethtool_rxnfc *nfc)
{
	u64 hfld = ICE_HASH_INVALID;

	if (nfc->data & RXH_IP_SRC || nfc->data & RXH_IP_DST) {
		switch (nfc->flow_type) {
		case TCP_V4_FLOW:
		case UDP_V4_FLOW:
		case SCTP_V4_FLOW:
			if (nfc->data & RXH_IP_SRC)
				hfld |= ICE_FLOW_HASH_FLD_IPV4_SA;
			if (nfc->data & RXH_IP_DST)
				hfld |= ICE_FLOW_HASH_FLD_IPV4_DA;
			break;
		case TCP_V6_FLOW:
		case UDP_V6_FLOW:
		case SCTP_V6_FLOW:
			if (nfc->data & RXH_IP_SRC)
				hfld |= ICE_FLOW_HASH_FLD_IPV6_SA;
			if (nfc->data & RXH_IP_DST)
				hfld |= ICE_FLOW_HASH_FLD_IPV6_DA;
			break;
		default:
			break;
		}
	}

	if (nfc->data & RXH_L4_B_0_1 || nfc->data & RXH_L4_B_2_3) {
		switch (nfc->flow_type) {
		case TCP_V4_FLOW:
		case TCP_V6_FLOW:
			if (nfc->data & RXH_L4_B_0_1)
				hfld |= ICE_FLOW_HASH_FLD_TCP_SRC_PORT;
			if (nfc->data & RXH_L4_B_2_3)
				hfld |= ICE_FLOW_HASH_FLD_TCP_DST_PORT;
			break;
		case UDP_V4_FLOW:
		case UDP_V6_FLOW:
			if (nfc->data & RXH_L4_B_0_1)
				hfld |= ICE_FLOW_HASH_FLD_UDP_SRC_PORT;
			if (nfc->data & RXH_L4_B_2_3)
				hfld |= ICE_FLOW_HASH_FLD_UDP_DST_PORT;
			break;
		case SCTP_V4_FLOW:
		case SCTP_V6_FLOW:
			if (nfc->data & RXH_L4_B_0_1)
				hfld |= ICE_FLOW_HASH_FLD_SCTP_SRC_PORT;
			if (nfc->data & RXH_L4_B_2_3)
				hfld |= ICE_FLOW_HASH_FLD_SCTP_DST_PORT;
			break;
		default:
			break;
		}
	}

	return hfld;
}

/**
 * ice_set_rss_hash_opt - Enable/Disable flow types for RSS hash
 * @vsi: the VSI being configured
 * @nfc: ethtool rxnfc command
 *
 * Returns Success if the flow input set is supported.
 */
static int
ice_set_rss_hash_opt(struct ice_vsi *vsi, struct ethtool_rxnfc *nfc)
{
	struct ice_pf *pf = vsi->back;
	struct device *dev;
	u64 hashed_flds;
	int status;
	u32 hdrs;

	dev = ice_pf_to_dev(pf);
	if (ice_is_safe_mode(pf)) {
		dev_dbg(dev, "Advanced RSS disabled. Package download failed, vsi num = %d\n",
			vsi->vsi_num);
		return -EINVAL;
	}

	hashed_flds = ice_parse_hash_flds(nfc);
	if (hashed_flds == ICE_HASH_INVALID) {
		dev_dbg(dev, "Invalid hash fields, vsi num = %d\n",
			vsi->vsi_num);
		return -EINVAL;
	}

	hdrs = ice_parse_hdrs(nfc);
	if (hdrs == ICE_FLOW_SEG_HDR_NONE) {
		dev_dbg(dev, "Header type is not valid, vsi num = %d\n",
			vsi->vsi_num);
		return -EINVAL;
	}

	status = ice_add_rss_cfg(&pf->hw, vsi->idx, hashed_flds, hdrs);
	if (status) {
		dev_dbg(dev, "ice_add_rss_cfg failed, vsi num = %d, error = %d\n",
			vsi->vsi_num, status);
		return status;
	}

	return 0;
}

/**
 * ice_get_rss_hash_opt - Retrieve hash fields for a given flow-type
 * @vsi: the VSI being configured
 * @nfc: ethtool rxnfc command
 */
static void
ice_get_rss_hash_opt(struct ice_vsi *vsi, struct ethtool_rxnfc *nfc)
{
	struct ice_pf *pf = vsi->back;
	struct device *dev;
	u64 hash_flds;
	u32 hdrs;

	dev = ice_pf_to_dev(pf);

	nfc->data = 0;
	if (ice_is_safe_mode(pf)) {
		dev_dbg(dev, "Advanced RSS disabled. Package download failed, vsi num = %d\n",
			vsi->vsi_num);
		return;
	}

	hdrs = ice_parse_hdrs(nfc);
	if (hdrs == ICE_FLOW_SEG_HDR_NONE) {
		dev_dbg(dev, "Header type is not valid, vsi num = %d\n",
			vsi->vsi_num);
		return;
	}

	hash_flds = ice_get_rss_cfg(&pf->hw, vsi->idx, hdrs);
	if (hash_flds == ICE_HASH_INVALID) {
		dev_dbg(dev, "No hash fields found for the given header type, vsi num = %d\n",
			vsi->vsi_num);
		return;
	}

	if (hash_flds & ICE_FLOW_HASH_FLD_IPV4_SA ||
	    hash_flds & ICE_FLOW_HASH_FLD_IPV6_SA)
		nfc->data |= (u64)RXH_IP_SRC;

	if (hash_flds & ICE_FLOW_HASH_FLD_IPV4_DA ||
	    hash_flds & ICE_FLOW_HASH_FLD_IPV6_DA)
		nfc->data |= (u64)RXH_IP_DST;

	if (hash_flds & ICE_FLOW_HASH_FLD_TCP_SRC_PORT ||
	    hash_flds & ICE_FLOW_HASH_FLD_UDP_SRC_PORT ||
	    hash_flds & ICE_FLOW_HASH_FLD_SCTP_SRC_PORT)
		nfc->data |= (u64)RXH_L4_B_0_1;

	if (hash_flds & ICE_FLOW_HASH_FLD_TCP_DST_PORT ||
	    hash_flds & ICE_FLOW_HASH_FLD_UDP_DST_PORT ||
	    hash_flds & ICE_FLOW_HASH_FLD_SCTP_DST_PORT)
		nfc->data |= (u64)RXH_L4_B_2_3;
}

/**
 * ice_set_rxnfc - command to set Rx flow rules.
 * @netdev: network interface device structure
 * @cmd: ethtool rxnfc command
 *
 * Returns 0 for success and negative values for errors
 */
static int ice_set_rxnfc(struct net_device *netdev, struct ethtool_rxnfc *cmd)
{
	struct ice_netdev_priv *np = netdev_priv(netdev);
	struct ice_vsi *vsi = np->vsi;

	switch (cmd->cmd) {
	case ETHTOOL_SRXCLSRLINS:
		return ice_add_fdir_ethtool(vsi, cmd);
	case ETHTOOL_SRXCLSRLDEL:
		return ice_del_fdir_ethtool(vsi, cmd);
	case ETHTOOL_SRXFH:
		return ice_set_rss_hash_opt(vsi, cmd);
	default:
		break;
	}
	return -EOPNOTSUPP;
}

/**
 * ice_get_rxnfc - command to get Rx flow classification rules
 * @netdev: network interface device structure
 * @cmd: ethtool rxnfc command
 * @rule_locs: buffer to rturn Rx flow classification rules
 *
 * Returns Success if the command is supported.
 */
static int
ice_get_rxnfc(struct net_device *netdev, struct ethtool_rxnfc *cmd,
	      u32 __always_unused *rule_locs)
{
	struct ice_netdev_priv *np = netdev_priv(netdev);
	struct ice_vsi *vsi = np->vsi;
	int ret = -EOPNOTSUPP;
	struct ice_hw *hw;

	hw = &vsi->back->hw;

	switch (cmd->cmd) {
	case ETHTOOL_GRXRINGS:
		cmd->data = vsi->rss_size;
		ret = 0;
		break;
	case ETHTOOL_GRXCLSRLCNT:
		cmd->rule_cnt = hw->fdir_active_fltr;
		/* report total rule count */
		cmd->data = ice_get_fdir_cnt_all(hw);
		ret = 0;
		break;
	case ETHTOOL_GRXCLSRULE:
		ret = ice_get_ethtool_fdir_entry(hw, cmd);
		break;
	case ETHTOOL_GRXCLSRLALL:
		ret = ice_get_fdir_fltr_ids(hw, cmd, (u32 *)rule_locs);
		break;
	case ETHTOOL_GRXFH:
		ice_get_rss_hash_opt(vsi, cmd);
		ret = 0;
		break;
	default:
		break;
	}

	return ret;
}

static void
ice_get_ringparam(struct net_device *netdev, struct ethtool_ringparam *ring,
		  struct kernel_ethtool_ringparam *kernel_ring,
		  struct netlink_ext_ack *extack)
{
	struct ice_netdev_priv *np = netdev_priv(netdev);
	struct ice_vsi *vsi = np->vsi;

	ring->rx_max_pending = ICE_MAX_NUM_DESC;
	ring->tx_max_pending = ICE_MAX_NUM_DESC;
	if (vsi->tx_rings && vsi->rx_rings) {
		ring->rx_pending = vsi->rx_rings[0]->count;
		ring->tx_pending = vsi->tx_rings[0]->count;
	} else {
		ring->rx_pending = 0;
		ring->tx_pending = 0;
	}

	/* Rx mini and jumbo rings are not supported */
	ring->rx_mini_max_pending = 0;
	ring->rx_jumbo_max_pending = 0;
	ring->rx_mini_pending = 0;
	ring->rx_jumbo_pending = 0;
}

static int
ice_set_ringparam(struct net_device *netdev, struct ethtool_ringparam *ring,
		  struct kernel_ethtool_ringparam *kernel_ring,
		  struct netlink_ext_ack *extack)
{
	struct ice_netdev_priv *np = netdev_priv(netdev);
	struct ice_tx_ring *xdp_rings = NULL;
	struct ice_tx_ring *tx_rings = NULL;
	struct ice_rx_ring *rx_rings = NULL;
	struct ice_vsi *vsi = np->vsi;
	struct ice_pf *pf = vsi->back;
	int i, timeout = 50, err = 0;
	u16 new_rx_cnt, new_tx_cnt;

	if (ring->tx_pending > ICE_MAX_NUM_DESC ||
	    ring->tx_pending < ICE_MIN_NUM_DESC ||
	    ring->rx_pending > ICE_MAX_NUM_DESC ||
	    ring->rx_pending < ICE_MIN_NUM_DESC) {
		netdev_err(netdev, "Descriptors requested (Tx: %d / Rx: %d) out of range [%d-%d] (increment %d)\n",
			   ring->tx_pending, ring->rx_pending,
			   ICE_MIN_NUM_DESC, ICE_MAX_NUM_DESC,
			   ICE_REQ_DESC_MULTIPLE);
		return -EINVAL;
	}

	/* Return if there is no rings (device is reloading) */
	if (!vsi->tx_rings || !vsi->rx_rings)
		return -EBUSY;

	new_tx_cnt = ALIGN(ring->tx_pending, ICE_REQ_DESC_MULTIPLE);
	if (new_tx_cnt != ring->tx_pending)
		netdev_info(netdev, "Requested Tx descriptor count rounded up to %d\n",
			    new_tx_cnt);
	new_rx_cnt = ALIGN(ring->rx_pending, ICE_REQ_DESC_MULTIPLE);
	if (new_rx_cnt != ring->rx_pending)
		netdev_info(netdev, "Requested Rx descriptor count rounded up to %d\n",
			    new_rx_cnt);

	/* if nothing to do return success */
	if (new_tx_cnt == vsi->tx_rings[0]->count &&
	    new_rx_cnt == vsi->rx_rings[0]->count) {
		netdev_dbg(netdev, "Nothing to change, descriptor count is same as requested\n");
		return 0;
	}

	/* If there is a AF_XDP UMEM attached to any of Rx rings,
	 * disallow changing the number of descriptors -- regardless
	 * if the netdev is running or not.
	 */
	if (ice_xsk_any_rx_ring_ena(vsi))
		return -EBUSY;

	while (test_and_set_bit(ICE_CFG_BUSY, pf->state)) {
		timeout--;
		if (!timeout)
			return -EBUSY;
		usleep_range(1000, 2000);
	}

	/* set for the next time the netdev is started */
	if (!netif_running(vsi->netdev)) {
		ice_for_each_alloc_txq(vsi, i)
			vsi->tx_rings[i]->count = new_tx_cnt;
		ice_for_each_alloc_rxq(vsi, i)
			vsi->rx_rings[i]->count = new_rx_cnt;
		if (ice_is_xdp_ena_vsi(vsi))
			ice_for_each_xdp_txq(vsi, i)
				vsi->xdp_rings[i]->count = new_tx_cnt;
		vsi->num_tx_desc = (u16)new_tx_cnt;
		vsi->num_rx_desc = (u16)new_rx_cnt;
		netdev_dbg(netdev, "Link is down, descriptor count change happens when link is brought up\n");
		goto done;
	}

	if (new_tx_cnt == vsi->tx_rings[0]->count)
		goto process_rx;

	/* alloc updated Tx resources */
	netdev_info(netdev, "Changing Tx descriptor count from %d to %d\n",
		    vsi->tx_rings[0]->count, new_tx_cnt);

	tx_rings = kcalloc(vsi->num_txq, sizeof(*tx_rings), GFP_KERNEL);
	if (!tx_rings) {
		err = -ENOMEM;
		goto done;
	}

	ice_for_each_txq(vsi, i) {
		/* clone ring and setup updated count */
		tx_rings[i] = *vsi->tx_rings[i];
		tx_rings[i].count = new_tx_cnt;
		tx_rings[i].desc = NULL;
		tx_rings[i].tx_buf = NULL;
		tx_rings[i].tx_tstamps = &pf->ptp.port.tx;
		err = ice_setup_tx_ring(&tx_rings[i]);
		if (err) {
			while (i--)
				ice_clean_tx_ring(&tx_rings[i]);
			kfree(tx_rings);
			goto done;
		}
	}

	if (!ice_is_xdp_ena_vsi(vsi))
		goto process_rx;

	/* alloc updated XDP resources */
	netdev_info(netdev, "Changing XDP descriptor count from %d to %d\n",
		    vsi->xdp_rings[0]->count, new_tx_cnt);

	xdp_rings = kcalloc(vsi->num_xdp_txq, sizeof(*xdp_rings), GFP_KERNEL);
	if (!xdp_rings) {
		err = -ENOMEM;
		goto free_tx;
	}

	ice_for_each_xdp_txq(vsi, i) {
		/* clone ring and setup updated count */
		xdp_rings[i] = *vsi->xdp_rings[i];
		xdp_rings[i].count = new_tx_cnt;
		xdp_rings[i].next_dd = ICE_RING_QUARTER(&xdp_rings[i]) - 1;
		xdp_rings[i].next_rs = ICE_RING_QUARTER(&xdp_rings[i]) - 1;
		xdp_rings[i].desc = NULL;
		xdp_rings[i].tx_buf = NULL;
		err = ice_setup_tx_ring(&xdp_rings[i]);
		if (err) {
			while (i--)
				ice_clean_tx_ring(&xdp_rings[i]);
			kfree(xdp_rings);
			goto free_tx;
		}
		ice_set_ring_xdp(&xdp_rings[i]);
	}

process_rx:
	if (new_rx_cnt == vsi->rx_rings[0]->count)
		goto process_link;

	/* alloc updated Rx resources */
	netdev_info(netdev, "Changing Rx descriptor count from %d to %d\n",
		    vsi->rx_rings[0]->count, new_rx_cnt);

	rx_rings = kcalloc(vsi->num_rxq, sizeof(*rx_rings), GFP_KERNEL);
	if (!rx_rings) {
		err = -ENOMEM;
		goto done;
	}

	ice_for_each_rxq(vsi, i) {
		/* clone ring and setup updated count */
		rx_rings[i] = *vsi->rx_rings[i];
		rx_rings[i].count = new_rx_cnt;
		rx_rings[i].cached_phctime = pf->ptp.cached_phc_time;
		rx_rings[i].desc = NULL;
		rx_rings[i].rx_buf = NULL;
		/* this is to allow wr32 to have something to write to
		 * during early allocation of Rx buffers
		 */
		rx_rings[i].tail = vsi->back->hw.hw_addr + PRTGEN_STATUS;

		err = ice_setup_rx_ring(&rx_rings[i]);
		if (err)
			goto rx_unwind;

		/* allocate Rx buffers */
		err = ice_alloc_rx_bufs(&rx_rings[i],
					ICE_RX_DESC_UNUSED(&rx_rings[i]));
rx_unwind:
		if (err) {
			while (i) {
				i--;
				ice_free_rx_ring(&rx_rings[i]);
			}
			kfree(rx_rings);
			err = -ENOMEM;
			goto free_tx;
		}
	}

process_link:
	/* Bring interface down, copy in the new ring info, then restore the
	 * interface. if VSI is up, bring it down and then back up
	 */
	if (!test_and_set_bit(ICE_VSI_DOWN, vsi->state)) {
		ice_down(vsi);

		if (tx_rings) {
			ice_for_each_txq(vsi, i) {
				ice_free_tx_ring(vsi->tx_rings[i]);
				*vsi->tx_rings[i] = tx_rings[i];
			}
			kfree(tx_rings);
		}

		if (rx_rings) {
			ice_for_each_rxq(vsi, i) {
				ice_free_rx_ring(vsi->rx_rings[i]);
				/* copy the real tail offset */
				rx_rings[i].tail = vsi->rx_rings[i]->tail;
				/* this is to fake out the allocation routine
				 * into thinking it has to realloc everything
				 * but the recycling logic will let us re-use
				 * the buffers allocated above
				 */
				rx_rings[i].next_to_use = 0;
				rx_rings[i].next_to_clean = 0;
				rx_rings[i].next_to_alloc = 0;
				*vsi->rx_rings[i] = rx_rings[i];
			}
			kfree(rx_rings);
		}

		if (xdp_rings) {
			ice_for_each_xdp_txq(vsi, i) {
				ice_free_tx_ring(vsi->xdp_rings[i]);
				*vsi->xdp_rings[i] = xdp_rings[i];
			}
			kfree(xdp_rings);
		}

		vsi->num_tx_desc = new_tx_cnt;
		vsi->num_rx_desc = new_rx_cnt;
		ice_up(vsi);
	}
	goto done;

free_tx:
	/* error cleanup if the Rx allocations failed after getting Tx */
	if (tx_rings) {
		ice_for_each_txq(vsi, i)
			ice_free_tx_ring(&tx_rings[i]);
		kfree(tx_rings);
	}

done:
	clear_bit(ICE_CFG_BUSY, pf->state);
	return err;
}

/**
 * ice_get_pauseparam - Get Flow Control status
 * @netdev: network interface device structure
 * @pause: ethernet pause (flow control) parameters
 *
 * Get requested flow control status from PHY capability.
 * If autoneg is true, then ethtool will send the ETHTOOL_GSET ioctl which
 * is handled by ice_get_link_ksettings. ice_get_link_ksettings will report
 * the negotiated Rx/Tx pause via lp_advertising.
 */
static void
ice_get_pauseparam(struct net_device *netdev, struct ethtool_pauseparam *pause)
{
	struct ice_netdev_priv *np = netdev_priv(netdev);
	struct ice_port_info *pi = np->vsi->port_info;
	struct ice_aqc_get_phy_caps_data *pcaps;
	struct ice_dcbx_cfg *dcbx_cfg;
	int status;

	/* Initialize pause params */
	pause->rx_pause = 0;
	pause->tx_pause = 0;

	dcbx_cfg = &pi->qos_cfg.local_dcbx_cfg;

	pcaps = kzalloc(sizeof(*pcaps), GFP_KERNEL);
	if (!pcaps)
		return;

	/* Get current PHY config */
	status = ice_aq_get_phy_caps(pi, false, ICE_AQC_REPORT_ACTIVE_CFG, pcaps,
				     NULL);
	if (status)
		goto out;

	pause->autoneg = ice_is_phy_caps_an_enabled(pcaps) ? AUTONEG_ENABLE :
							     AUTONEG_DISABLE;

	if (dcbx_cfg->pfc.pfcena)
		/* PFC enabled so report LFC as off */
		goto out;

	if (pcaps->caps & ICE_AQC_PHY_EN_TX_LINK_PAUSE)
		pause->tx_pause = 1;
	if (pcaps->caps & ICE_AQC_PHY_EN_RX_LINK_PAUSE)
		pause->rx_pause = 1;

out:
	kfree(pcaps);
}

/**
 * ice_set_pauseparam - Set Flow Control parameter
 * @netdev: network interface device structure
 * @pause: return Tx/Rx flow control status
 */
static int
ice_set_pauseparam(struct net_device *netdev, struct ethtool_pauseparam *pause)
{
	struct ice_netdev_priv *np = netdev_priv(netdev);
	struct ice_aqc_get_phy_caps_data *pcaps;
	struct ice_link_status *hw_link_info;
	struct ice_pf *pf = np->vsi->back;
	struct ice_dcbx_cfg *dcbx_cfg;
	struct ice_vsi *vsi = np->vsi;
	struct ice_hw *hw = &pf->hw;
	struct ice_port_info *pi;
	u8 aq_failures;
	bool link_up;
	u32 is_an;
	int err;

	pi = vsi->port_info;
	hw_link_info = &pi->phy.link_info;
	dcbx_cfg = &pi->qos_cfg.local_dcbx_cfg;
	link_up = hw_link_info->link_info & ICE_AQ_LINK_UP;

	/* Changing the port's flow control is not supported if this isn't the
	 * PF VSI
	 */
	if (vsi->type != ICE_VSI_PF) {
		netdev_info(netdev, "Changing flow control parameters only supported for PF VSI\n");
		return -EOPNOTSUPP;
	}

	/* Get pause param reports configured and negotiated flow control pause
	 * when ETHTOOL_GLINKSETTINGS is defined. Since ETHTOOL_GLINKSETTINGS is
	 * defined get pause param pause->autoneg reports SW configured setting,
	 * so compare pause->autoneg with SW configured to prevent the user from
	 * using set pause param to chance autoneg.
	 */
	pcaps = kzalloc(sizeof(*pcaps), GFP_KERNEL);
	if (!pcaps)
		return -ENOMEM;

	/* Get current PHY config */
	err = ice_aq_get_phy_caps(pi, false, ICE_AQC_REPORT_ACTIVE_CFG, pcaps,
				  NULL);
	if (err) {
		kfree(pcaps);
		return err;
	}

	is_an = ice_is_phy_caps_an_enabled(pcaps) ? AUTONEG_ENABLE :
						    AUTONEG_DISABLE;

	kfree(pcaps);

	if (pause->autoneg != is_an) {
		netdev_info(netdev, "To change autoneg please use: ethtool -s <dev> autoneg <on|off>\n");
		return -EOPNOTSUPP;
	}

	/* If we have link and don't have autoneg */
	if (!test_bit(ICE_DOWN, pf->state) &&
	    !(hw_link_info->an_info & ICE_AQ_AN_COMPLETED)) {
		/* Send message that it might not necessarily work*/
		netdev_info(netdev, "Autoneg did not complete so changing settings may not result in an actual change.\n");
	}

	if (dcbx_cfg->pfc.pfcena) {
		netdev_info(netdev, "Priority flow control enabled. Cannot set link flow control.\n");
		return -EOPNOTSUPP;
	}
	if (pause->rx_pause && pause->tx_pause)
		pi->fc.req_mode = ICE_FC_FULL;
	else if (pause->rx_pause && !pause->tx_pause)
		pi->fc.req_mode = ICE_FC_RX_PAUSE;
	else if (!pause->rx_pause && pause->tx_pause)
		pi->fc.req_mode = ICE_FC_TX_PAUSE;
	else if (!pause->rx_pause && !pause->tx_pause)
		pi->fc.req_mode = ICE_FC_NONE;
	else
		return -EINVAL;

	/* Set the FC mode and only restart AN if link is up */
	err = ice_set_fc(pi, &aq_failures, link_up);

	if (aq_failures & ICE_SET_FC_AQ_FAIL_GET) {
		netdev_info(netdev, "Set fc failed on the get_phy_capabilities call with err %d aq_err %s\n",
			    err, ice_aq_str(hw->adminq.sq_last_status));
		err = -EAGAIN;
	} else if (aq_failures & ICE_SET_FC_AQ_FAIL_SET) {
		netdev_info(netdev, "Set fc failed on the set_phy_config call with err %d aq_err %s\n",
			    err, ice_aq_str(hw->adminq.sq_last_status));
		err = -EAGAIN;
	} else if (aq_failures & ICE_SET_FC_AQ_FAIL_UPDATE) {
		netdev_info(netdev, "Set fc failed on the get_link_info call with err %d aq_err %s\n",
			    err, ice_aq_str(hw->adminq.sq_last_status));
		err = -EAGAIN;
	}

	return err;
}

/**
 * ice_get_rxfh_key_size - get the RSS hash key size
 * @netdev: network interface device structure
 *
 * Returns the table size.
 */
static u32 ice_get_rxfh_key_size(struct net_device __always_unused *netdev)
{
	return ICE_VSIQF_HKEY_ARRAY_SIZE;
}

/**
 * ice_get_rxfh_indir_size - get the Rx flow hash indirection table size
 * @netdev: network interface device structure
 *
 * Returns the table size.
 */
static u32 ice_get_rxfh_indir_size(struct net_device *netdev)
{
	struct ice_netdev_priv *np = netdev_priv(netdev);

	return np->vsi->rss_table_size;
}

static int
ice_get_rxfh_context(struct net_device *netdev, u32 *indir,
		     u8 *key, u8 *hfunc, u32 rss_context)
{
	struct ice_netdev_priv *np = netdev_priv(netdev);
	struct ice_vsi *vsi = np->vsi;
	struct ice_pf *pf = vsi->back;
	u16 qcount, offset;
	int err, num_tc, i;
	u8 *lut;

	if (!test_bit(ICE_FLAG_RSS_ENA, pf->flags)) {
		netdev_warn(netdev, "RSS is not supported on this VSI!\n");
		return -EOPNOTSUPP;
	}

	if (rss_context && !ice_is_adq_active(pf)) {
		netdev_err(netdev, "RSS context cannot be non-zero when ADQ is not configured.\n");
		return -EINVAL;
	}

	qcount = vsi->mqprio_qopt.qopt.count[rss_context];
	offset = vsi->mqprio_qopt.qopt.offset[rss_context];

	if (rss_context && ice_is_adq_active(pf)) {
		num_tc = vsi->mqprio_qopt.qopt.num_tc;
		if (rss_context >= num_tc) {
			netdev_err(netdev, "RSS context:%d  > num_tc:%d\n",
				   rss_context, num_tc);
			return -EINVAL;
		}
		/* Use channel VSI of given TC */
		vsi = vsi->tc_map_vsi[rss_context];
	}

	if (hfunc)
		*hfunc = ETH_RSS_HASH_TOP;

	if (!indir)
		return 0;

	lut = kzalloc(vsi->rss_table_size, GFP_KERNEL);
	if (!lut)
		return -ENOMEM;

	err = ice_get_rss_key(vsi, key);
	if (err)
		goto out;

	err = ice_get_rss_lut(vsi, lut, vsi->rss_table_size);
	if (err)
		goto out;

	if (ice_is_adq_active(pf)) {
		for (i = 0; i < vsi->rss_table_size; i++)
			indir[i] = offset + lut[i] % qcount;
		goto out;
	}

	for (i = 0; i < vsi->rss_table_size; i++)
		indir[i] = lut[i];

out:
	kfree(lut);
	return err;
}

/**
 * ice_get_rxfh - get the Rx flow hash indirection table
 * @netdev: network interface device structure
 * @indir: indirection table
 * @key: hash key
 * @hfunc: hash function
 *
 * Reads the indirection table directly from the hardware.
 */
static int
ice_get_rxfh(struct net_device *netdev, u32 *indir, u8 *key, u8 *hfunc)
{
	return ice_get_rxfh_context(netdev, indir, key, hfunc, 0);
}

/**
 * ice_set_rxfh - set the Rx flow hash indirection table
 * @netdev: network interface device structure
 * @indir: indirection table
 * @key: hash key
 * @hfunc: hash function
 *
 * Returns -EINVAL if the table specifies an invalid queue ID, otherwise
 * returns 0 after programming the table.
 */
static int
ice_set_rxfh(struct net_device *netdev, const u32 *indir, const u8 *key,
	     const u8 hfunc)
{
	struct ice_netdev_priv *np = netdev_priv(netdev);
	struct ice_vsi *vsi = np->vsi;
	struct ice_pf *pf = vsi->back;
	struct device *dev;
	int err;

	dev = ice_pf_to_dev(pf);
	if (hfunc != ETH_RSS_HASH_NO_CHANGE && hfunc != ETH_RSS_HASH_TOP)
		return -EOPNOTSUPP;

	if (!test_bit(ICE_FLAG_RSS_ENA, pf->flags)) {
		/* RSS not supported return error here */
		netdev_warn(netdev, "RSS is not configured on this VSI!\n");
		return -EIO;
	}

	if (ice_is_adq_active(pf)) {
		netdev_err(netdev, "Cannot change RSS params with ADQ configured.\n");
		return -EOPNOTSUPP;
	}

	if (key) {
		if (!vsi->rss_hkey_user) {
			vsi->rss_hkey_user =
				devm_kzalloc(dev, ICE_VSIQF_HKEY_ARRAY_SIZE,
					     GFP_KERNEL);
			if (!vsi->rss_hkey_user)
				return -ENOMEM;
		}
		memcpy(vsi->rss_hkey_user, key, ICE_VSIQF_HKEY_ARRAY_SIZE);

		err = ice_set_rss_key(vsi, vsi->rss_hkey_user);
		if (err)
			return err;
	}

	if (!vsi->rss_lut_user) {
		vsi->rss_lut_user = devm_kzalloc(dev, vsi->rss_table_size,
						 GFP_KERNEL);
		if (!vsi->rss_lut_user)
			return -ENOMEM;
	}

	/* Each 32 bits pointed by 'indir' is stored with a lut entry */
	if (indir) {
		int i;

		for (i = 0; i < vsi->rss_table_size; i++)
			vsi->rss_lut_user[i] = (u8)(indir[i]);
	} else {
		ice_fill_rss_lut(vsi->rss_lut_user, vsi->rss_table_size,
				 vsi->rss_size);
	}

	err = ice_set_rss_lut(vsi, vsi->rss_lut_user, vsi->rss_table_size);
	if (err)
		return err;

	return 0;
}

static int
ice_get_ts_info(struct net_device *dev, struct ethtool_ts_info *info)
{
	struct ice_pf *pf = ice_netdev_to_pf(dev);

	/* only report timestamping if PTP is enabled */
	if (!test_bit(ICE_FLAG_PTP, pf->flags))
		return ethtool_op_get_ts_info(dev, info);

	info->so_timestamping = SOF_TIMESTAMPING_TX_SOFTWARE |
				SOF_TIMESTAMPING_RX_SOFTWARE |
				SOF_TIMESTAMPING_SOFTWARE |
				SOF_TIMESTAMPING_TX_HARDWARE |
				SOF_TIMESTAMPING_RX_HARDWARE |
				SOF_TIMESTAMPING_RAW_HARDWARE;

	info->phc_index = ice_get_ptp_clock_index(pf);

	info->tx_types = BIT(HWTSTAMP_TX_OFF) | BIT(HWTSTAMP_TX_ON);

	info->rx_filters = BIT(HWTSTAMP_FILTER_NONE) | BIT(HWTSTAMP_FILTER_ALL);

	return 0;
}

/**
 * ice_get_max_txq - return the maximum number of Tx queues for in a PF
 * @pf: PF structure
 */
static int ice_get_max_txq(struct ice_pf *pf)
{
	return min3(pf->num_lan_msix, (u16)num_online_cpus(),
		    (u16)pf->hw.func_caps.common_cap.num_txq);
}

/**
 * ice_get_max_rxq - return the maximum number of Rx queues for in a PF
 * @pf: PF structure
 */
static int ice_get_max_rxq(struct ice_pf *pf)
{
	return min3(pf->num_lan_msix, (u16)num_online_cpus(),
		    (u16)pf->hw.func_caps.common_cap.num_rxq);
}

/**
 * ice_get_combined_cnt - return the current number of combined channels
 * @vsi: PF VSI pointer
 *
 * Go through all queue vectors and count ones that have both Rx and Tx ring
 * attached
 */
static u32 ice_get_combined_cnt(struct ice_vsi *vsi)
{
	u32 combined = 0;
	int q_idx;

	ice_for_each_q_vector(vsi, q_idx) {
		struct ice_q_vector *q_vector = vsi->q_vectors[q_idx];

		if (q_vector->rx.rx_ring && q_vector->tx.tx_ring)
			combined++;
	}

	return combined;
}

/**
 * ice_get_channels - get the current and max supported channels
 * @dev: network interface device structure
 * @ch: ethtool channel data structure
 */
static void
ice_get_channels(struct net_device *dev, struct ethtool_channels *ch)
{
	struct ice_netdev_priv *np = netdev_priv(dev);
	struct ice_vsi *vsi = np->vsi;
	struct ice_pf *pf = vsi->back;

	/* report maximum channels */
	ch->max_rx = ice_get_max_rxq(pf);
	ch->max_tx = ice_get_max_txq(pf);
	ch->max_combined = min_t(int, ch->max_rx, ch->max_tx);

	/* report current channels */
	ch->combined_count = ice_get_combined_cnt(vsi);
	ch->rx_count = vsi->num_rxq - ch->combined_count;
	ch->tx_count = vsi->num_txq - ch->combined_count;

	/* report other queues */
	ch->other_count = test_bit(ICE_FLAG_FD_ENA, pf->flags) ? 1 : 0;
	ch->max_other = ch->other_count;
}

/**
 * ice_get_valid_rss_size - return valid number of RSS queues
 * @hw: pointer to the HW structure
 * @new_size: requested RSS queues
 */
static int ice_get_valid_rss_size(struct ice_hw *hw, int new_size)
{
	struct ice_hw_common_caps *caps = &hw->func_caps.common_cap;

	return min_t(int, new_size, BIT(caps->rss_table_entry_width));
}

/**
 * ice_vsi_set_dflt_rss_lut - set default RSS LUT with requested RSS size
 * @vsi: VSI to reconfigure RSS LUT on
 * @req_rss_size: requested range of queue numbers for hashing
 *
 * Set the VSI's RSS parameters, configure the RSS LUT based on these.
 */
static int ice_vsi_set_dflt_rss_lut(struct ice_vsi *vsi, int req_rss_size)
{
	struct ice_pf *pf = vsi->back;
	struct device *dev;
	struct ice_hw *hw;
	int err;
	u8 *lut;

	dev = ice_pf_to_dev(pf);
	hw = &pf->hw;

	if (!req_rss_size)
		return -EINVAL;

	lut = kzalloc(vsi->rss_table_size, GFP_KERNEL);
	if (!lut)
		return -ENOMEM;

	/* set RSS LUT parameters */
	if (!test_bit(ICE_FLAG_RSS_ENA, pf->flags))
		vsi->rss_size = 1;
	else
		vsi->rss_size = ice_get_valid_rss_size(hw, req_rss_size);

	/* create/set RSS LUT */
	ice_fill_rss_lut(lut, vsi->rss_table_size, vsi->rss_size);
	err = ice_set_rss_lut(vsi, lut, vsi->rss_table_size);
	if (err)
		dev_err(dev, "Cannot set RSS lut, err %d aq_err %s\n", err,
			ice_aq_str(hw->adminq.sq_last_status));

	kfree(lut);
	return err;
}

/**
 * ice_set_channels - set the number channels
 * @dev: network interface device structure
 * @ch: ethtool channel data structure
 */
static int ice_set_channels(struct net_device *dev, struct ethtool_channels *ch)
{
	struct ice_netdev_priv *np = netdev_priv(dev);
	struct ice_vsi *vsi = np->vsi;
	struct ice_pf *pf = vsi->back;
	int new_rx = 0, new_tx = 0;
	bool locked = false;
	u32 curr_combined;
	int ret = 0;

	/* do not support changing channels in Safe Mode */
	if (ice_is_safe_mode(pf)) {
		netdev_err(dev, "Changing channel in Safe Mode is not supported\n");
		return -EOPNOTSUPP;
	}
	/* do not support changing other_count */
	if (ch->other_count != (test_bit(ICE_FLAG_FD_ENA, pf->flags) ? 1U : 0U))
		return -EINVAL;

	if (ice_is_adq_active(pf)) {
		netdev_err(dev, "Cannot set channels with ADQ configured.\n");
		return -EOPNOTSUPP;
	}

	if (test_bit(ICE_FLAG_FD_ENA, pf->flags) && pf->hw.fdir_active_fltr) {
		netdev_err(dev, "Cannot set channels when Flow Director filters are active\n");
		return -EOPNOTSUPP;
	}

	curr_combined = ice_get_combined_cnt(vsi);

	/* these checks are for cases where user didn't specify a particular
	 * value on cmd line but we get non-zero value anyway via
	 * get_channels(); look at ethtool.c in ethtool repository (the user
	 * space part), particularly, do_schannels() routine
	 */
	if (ch->rx_count == vsi->num_rxq - curr_combined)
		ch->rx_count = 0;
	if (ch->tx_count == vsi->num_txq - curr_combined)
		ch->tx_count = 0;
	if (ch->combined_count == curr_combined)
		ch->combined_count = 0;

	if (!(ch->combined_count || (ch->rx_count && ch->tx_count))) {
		netdev_err(dev, "Please specify at least 1 Rx and 1 Tx channel\n");
		return -EINVAL;
	}

	new_rx = ch->combined_count + ch->rx_count;
	new_tx = ch->combined_count + ch->tx_count;

	if (new_rx < vsi->tc_cfg.numtc) {
		netdev_err(dev, "Cannot set less Rx channels, than Traffic Classes you have (%u)\n",
			   vsi->tc_cfg.numtc);
		return -EINVAL;
	}
	if (new_tx < vsi->tc_cfg.numtc) {
		netdev_err(dev, "Cannot set less Tx channels, than Traffic Classes you have (%u)\n",
			   vsi->tc_cfg.numtc);
		return -EINVAL;
	}
	if (new_rx > ice_get_max_rxq(pf)) {
		netdev_err(dev, "Maximum allowed Rx channels is %d\n",
			   ice_get_max_rxq(pf));
		return -EINVAL;
	}
	if (new_tx > ice_get_max_txq(pf)) {
		netdev_err(dev, "Maximum allowed Tx channels is %d\n",
			   ice_get_max_txq(pf));
		return -EINVAL;
	}

	if (pf->adev) {
		mutex_lock(&pf->adev_mutex);
		device_lock(&pf->adev->dev);
		locked = true;
		if (pf->adev->dev.driver) {
			netdev_err(dev, "Cannot change channels when RDMA is active\n");
			ret = -EBUSY;
			goto adev_unlock;
		}
	}
<<<<<<< HEAD

	ice_vsi_recfg_qs(vsi, new_rx, new_tx, locked);

=======

	ice_vsi_recfg_qs(vsi, new_rx, new_tx, locked);

>>>>>>> eb3cdb58
	if (!netif_is_rxfh_configured(dev)) {
		ret = ice_vsi_set_dflt_rss_lut(vsi, new_rx);
		goto adev_unlock;
	}

	/* Update rss_size due to change in Rx queues */
	vsi->rss_size = ice_get_valid_rss_size(&pf->hw, new_rx);

adev_unlock:
	if (locked) {
		device_unlock(&pf->adev->dev);
		mutex_unlock(&pf->adev_mutex);
	}
	return ret;
}

/**
 * ice_get_wol - get current Wake on LAN configuration
 * @netdev: network interface device structure
 * @wol: Ethtool structure to retrieve WoL settings
 */
static void ice_get_wol(struct net_device *netdev, struct ethtool_wolinfo *wol)
{
	struct ice_netdev_priv *np = netdev_priv(netdev);
	struct ice_pf *pf = np->vsi->back;

	if (np->vsi->type != ICE_VSI_PF)
		netdev_warn(netdev, "Wake on LAN is not supported on this interface!\n");

	/* Get WoL settings based on the HW capability */
	if (ice_is_wol_supported(&pf->hw)) {
		wol->supported = WAKE_MAGIC;
		wol->wolopts = pf->wol_ena ? WAKE_MAGIC : 0;
	} else {
		wol->supported = 0;
		wol->wolopts = 0;
	}
}

/**
 * ice_set_wol - set Wake on LAN on supported device
 * @netdev: network interface device structure
 * @wol: Ethtool structure to set WoL
 */
static int ice_set_wol(struct net_device *netdev, struct ethtool_wolinfo *wol)
{
	struct ice_netdev_priv *np = netdev_priv(netdev);
	struct ice_vsi *vsi = np->vsi;
	struct ice_pf *pf = vsi->back;

	if (vsi->type != ICE_VSI_PF || !ice_is_wol_supported(&pf->hw))
		return -EOPNOTSUPP;

	/* only magic packet is supported */
	if (wol->wolopts && wol->wolopts != WAKE_MAGIC)
		return -EOPNOTSUPP;

	/* Set WoL only if there is a new value */
	if (pf->wol_ena != !!wol->wolopts) {
		pf->wol_ena = !!wol->wolopts;
		device_set_wakeup_enable(ice_pf_to_dev(pf), pf->wol_ena);
		netdev_dbg(netdev, "WoL magic packet %sabled\n",
			   pf->wol_ena ? "en" : "dis");
	}

	return 0;
}

/**
 * ice_get_rc_coalesce - get ITR values for specific ring container
 * @ec: ethtool structure to fill with driver's coalesce settings
 * @rc: ring container that the ITR values will come from
 *
 * Query the device for ice_ring_container specific ITR values. This is
 * done per ice_ring_container because each q_vector can have 1 or more rings
 * and all of said ring(s) will have the same ITR values.
 *
 * Returns 0 on success, negative otherwise.
 */
static int
ice_get_rc_coalesce(struct ethtool_coalesce *ec, struct ice_ring_container *rc)
{
	if (!rc->rx_ring)
		return -EINVAL;

	switch (rc->type) {
	case ICE_RX_CONTAINER:
		ec->use_adaptive_rx_coalesce = ITR_IS_DYNAMIC(rc);
		ec->rx_coalesce_usecs = rc->itr_setting;
		ec->rx_coalesce_usecs_high = rc->rx_ring->q_vector->intrl;
		break;
	case ICE_TX_CONTAINER:
		ec->use_adaptive_tx_coalesce = ITR_IS_DYNAMIC(rc);
		ec->tx_coalesce_usecs = rc->itr_setting;
		break;
	default:
		dev_dbg(ice_pf_to_dev(rc->rx_ring->vsi->back), "Invalid c_type %d\n", rc->type);
		return -EINVAL;
	}

	return 0;
}

/**
 * ice_get_q_coalesce - get a queue's ITR/INTRL (coalesce) settings
 * @vsi: VSI associated to the queue for getting ITR/INTRL (coalesce) settings
 * @ec: coalesce settings to program the device with
 * @q_num: update ITR/INTRL (coalesce) settings for this queue number/index
 *
 * Return 0 on success, and negative under the following conditions:
 * 1. Getting Tx or Rx ITR/INTRL (coalesce) settings failed.
 * 2. The q_num passed in is not a valid number/index for Tx and Rx rings.
 */
static int
ice_get_q_coalesce(struct ice_vsi *vsi, struct ethtool_coalesce *ec, int q_num)
{
	if (q_num < vsi->num_rxq && q_num < vsi->num_txq) {
		if (ice_get_rc_coalesce(ec,
					&vsi->rx_rings[q_num]->q_vector->rx))
			return -EINVAL;
		if (ice_get_rc_coalesce(ec,
					&vsi->tx_rings[q_num]->q_vector->tx))
			return -EINVAL;
	} else if (q_num < vsi->num_rxq) {
		if (ice_get_rc_coalesce(ec,
					&vsi->rx_rings[q_num]->q_vector->rx))
			return -EINVAL;
	} else if (q_num < vsi->num_txq) {
		if (ice_get_rc_coalesce(ec,
					&vsi->tx_rings[q_num]->q_vector->tx))
			return -EINVAL;
	} else {
		return -EINVAL;
	}

	return 0;
}

/**
 * __ice_get_coalesce - get ITR/INTRL values for the device
 * @netdev: pointer to the netdev associated with this query
 * @ec: ethtool structure to fill with driver's coalesce settings
 * @q_num: queue number to get the coalesce settings for
 *
 * If the caller passes in a negative q_num then we return coalesce settings
 * based on queue number 0, else use the actual q_num passed in.
 */
static int
__ice_get_coalesce(struct net_device *netdev, struct ethtool_coalesce *ec,
		   int q_num)
{
	struct ice_netdev_priv *np = netdev_priv(netdev);
	struct ice_vsi *vsi = np->vsi;

	if (q_num < 0)
		q_num = 0;

	if (ice_get_q_coalesce(vsi, ec, q_num))
		return -EINVAL;

	return 0;
}

static int ice_get_coalesce(struct net_device *netdev,
			    struct ethtool_coalesce *ec,
			    struct kernel_ethtool_coalesce *kernel_coal,
			    struct netlink_ext_ack *extack)
{
	return __ice_get_coalesce(netdev, ec, -1);
}

static int
ice_get_per_q_coalesce(struct net_device *netdev, u32 q_num,
		       struct ethtool_coalesce *ec)
{
	return __ice_get_coalesce(netdev, ec, q_num);
}

/**
 * ice_set_rc_coalesce - set ITR values for specific ring container
 * @ec: ethtool structure from user to update ITR settings
 * @rc: ring container that the ITR values will come from
 * @vsi: VSI associated to the ring container
 *
 * Set specific ITR values. This is done per ice_ring_container because each
 * q_vector can have 1 or more rings and all of said ring(s) will have the same
 * ITR values.
 *
 * Returns 0 on success, negative otherwise.
 */
static int
ice_set_rc_coalesce(struct ethtool_coalesce *ec,
		    struct ice_ring_container *rc, struct ice_vsi *vsi)
{
	const char *c_type_str = (rc->type == ICE_RX_CONTAINER) ? "rx" : "tx";
	u32 use_adaptive_coalesce, coalesce_usecs;
	struct ice_pf *pf = vsi->back;
	u16 itr_setting;

	if (!rc->rx_ring)
		return -EINVAL;

	switch (rc->type) {
	case ICE_RX_CONTAINER:
	{
		struct ice_q_vector *q_vector = rc->rx_ring->q_vector;

		if (ec->rx_coalesce_usecs_high > ICE_MAX_INTRL ||
		    (ec->rx_coalesce_usecs_high &&
		     ec->rx_coalesce_usecs_high < pf->hw.intrl_gran)) {
			netdev_info(vsi->netdev, "Invalid value, %s-usecs-high valid values are 0 (disabled), %d-%d\n",
				    c_type_str, pf->hw.intrl_gran,
				    ICE_MAX_INTRL);
			return -EINVAL;
		}
		if (ec->rx_coalesce_usecs_high != q_vector->intrl &&
		    (ec->use_adaptive_rx_coalesce || ec->use_adaptive_tx_coalesce)) {
			netdev_info(vsi->netdev, "Invalid value, %s-usecs-high cannot be changed if adaptive-tx or adaptive-rx is enabled\n",
				    c_type_str);
			return -EINVAL;
		}
		if (ec->rx_coalesce_usecs_high != q_vector->intrl)
			q_vector->intrl = ec->rx_coalesce_usecs_high;

		use_adaptive_coalesce = ec->use_adaptive_rx_coalesce;
		coalesce_usecs = ec->rx_coalesce_usecs;

		break;
	}
	case ICE_TX_CONTAINER:
		use_adaptive_coalesce = ec->use_adaptive_tx_coalesce;
		coalesce_usecs = ec->tx_coalesce_usecs;

		break;
	default:
		dev_dbg(ice_pf_to_dev(pf), "Invalid container type %d\n",
			rc->type);
		return -EINVAL;
	}

	itr_setting = rc->itr_setting;
	if (coalesce_usecs != itr_setting && use_adaptive_coalesce) {
		netdev_info(vsi->netdev, "%s interrupt throttling cannot be changed if adaptive-%s is enabled\n",
			    c_type_str, c_type_str);
		return -EINVAL;
	}

	if (coalesce_usecs > ICE_ITR_MAX) {
		netdev_info(vsi->netdev, "Invalid value, %s-usecs range is 0-%d\n",
			    c_type_str, ICE_ITR_MAX);
		return -EINVAL;
	}

	if (use_adaptive_coalesce) {
		rc->itr_mode = ITR_DYNAMIC;
	} else {
		rc->itr_mode = ITR_STATIC;
		/* store user facing value how it was set */
		rc->itr_setting = coalesce_usecs;
		/* write the change to the register */
		ice_write_itr(rc, coalesce_usecs);
		/* force writes to take effect immediately, the flush shouldn't
		 * be done in the functions above because the intent is for
		 * them to do lazy writes.
		 */
		ice_flush(&pf->hw);
	}

	return 0;
}

/**
 * ice_set_q_coalesce - set a queue's ITR/INTRL (coalesce) settings
 * @vsi: VSI associated to the queue that need updating
 * @ec: coalesce settings to program the device with
 * @q_num: update ITR/INTRL (coalesce) settings for this queue number/index
 *
 * Return 0 on success, and negative under the following conditions:
 * 1. Setting Tx or Rx ITR/INTRL (coalesce) settings failed.
 * 2. The q_num passed in is not a valid number/index for Tx and Rx rings.
 */
static int
ice_set_q_coalesce(struct ice_vsi *vsi, struct ethtool_coalesce *ec, int q_num)
{
	if (q_num < vsi->num_rxq && q_num < vsi->num_txq) {
		if (ice_set_rc_coalesce(ec,
					&vsi->rx_rings[q_num]->q_vector->rx,
					vsi))
			return -EINVAL;

		if (ice_set_rc_coalesce(ec,
					&vsi->tx_rings[q_num]->q_vector->tx,
					vsi))
			return -EINVAL;
	} else if (q_num < vsi->num_rxq) {
		if (ice_set_rc_coalesce(ec,
					&vsi->rx_rings[q_num]->q_vector->rx,
					vsi))
			return -EINVAL;
	} else if (q_num < vsi->num_txq) {
		if (ice_set_rc_coalesce(ec,
					&vsi->tx_rings[q_num]->q_vector->tx,
					vsi))
			return -EINVAL;
	} else {
		return -EINVAL;
	}

	return 0;
}

/**
 * ice_print_if_odd_usecs - print message if user tries to set odd [tx|rx]-usecs
 * @netdev: netdev used for print
 * @itr_setting: previous user setting
 * @use_adaptive_coalesce: if adaptive coalesce is enabled or being enabled
 * @coalesce_usecs: requested value of [tx|rx]-usecs
 * @c_type_str: either "rx" or "tx" to match user set field of [tx|rx]-usecs
 */
static void
ice_print_if_odd_usecs(struct net_device *netdev, u16 itr_setting,
		       u32 use_adaptive_coalesce, u32 coalesce_usecs,
		       const char *c_type_str)
{
	if (use_adaptive_coalesce)
		return;

	if (itr_setting != coalesce_usecs && (coalesce_usecs % 2))
		netdev_info(netdev, "User set %s-usecs to %d, device only supports even values. Rounding down and attempting to set %s-usecs to %d\n",
			    c_type_str, coalesce_usecs, c_type_str,
			    ITR_REG_ALIGN(coalesce_usecs));
}

/**
 * __ice_set_coalesce - set ITR/INTRL values for the device
 * @netdev: pointer to the netdev associated with this query
 * @ec: ethtool structure to fill with driver's coalesce settings
 * @q_num: queue number to get the coalesce settings for
 *
 * If the caller passes in a negative q_num then we set the coalesce settings
 * for all Tx/Rx queues, else use the actual q_num passed in.
 */
static int
__ice_set_coalesce(struct net_device *netdev, struct ethtool_coalesce *ec,
		   int q_num)
{
	struct ice_netdev_priv *np = netdev_priv(netdev);
	struct ice_vsi *vsi = np->vsi;

	if (q_num < 0) {
		struct ice_q_vector *q_vector = vsi->q_vectors[0];
		int v_idx;

		if (q_vector) {
			ice_print_if_odd_usecs(netdev, q_vector->rx.itr_setting,
					       ec->use_adaptive_rx_coalesce,
					       ec->rx_coalesce_usecs, "rx");

			ice_print_if_odd_usecs(netdev, q_vector->tx.itr_setting,
					       ec->use_adaptive_tx_coalesce,
					       ec->tx_coalesce_usecs, "tx");
		}

		ice_for_each_q_vector(vsi, v_idx) {
			/* In some cases if DCB is configured the num_[rx|tx]q
			 * can be less than vsi->num_q_vectors. This check
			 * accounts for that so we don't report a false failure
			 */
			if (v_idx >= vsi->num_rxq && v_idx >= vsi->num_txq)
				goto set_complete;

			if (ice_set_q_coalesce(vsi, ec, v_idx))
				return -EINVAL;

			ice_set_q_vector_intrl(vsi->q_vectors[v_idx]);
		}
		goto set_complete;
	}

	if (ice_set_q_coalesce(vsi, ec, q_num))
		return -EINVAL;

	ice_set_q_vector_intrl(vsi->q_vectors[q_num]);

set_complete:
	return 0;
}

static int ice_set_coalesce(struct net_device *netdev,
			    struct ethtool_coalesce *ec,
			    struct kernel_ethtool_coalesce *kernel_coal,
			    struct netlink_ext_ack *extack)
{
	return __ice_set_coalesce(netdev, ec, -1);
}

static int
ice_set_per_q_coalesce(struct net_device *netdev, u32 q_num,
		       struct ethtool_coalesce *ec)
{
	return __ice_set_coalesce(netdev, ec, q_num);
}

static void
ice_repr_get_drvinfo(struct net_device *netdev,
		     struct ethtool_drvinfo *drvinfo)
{
	struct ice_repr *repr = ice_netdev_to_repr(netdev);

	if (ice_check_vf_ready_for_cfg(repr->vf))
		return;

	__ice_get_drvinfo(netdev, drvinfo, repr->src_vsi);
}

static void
ice_repr_get_strings(struct net_device *netdev, u32 stringset, u8 *data)
{
	struct ice_repr *repr = ice_netdev_to_repr(netdev);

	/* for port representors only ETH_SS_STATS is supported */
	if (ice_check_vf_ready_for_cfg(repr->vf) ||
	    stringset != ETH_SS_STATS)
		return;

	__ice_get_strings(netdev, stringset, data, repr->src_vsi);
}

static void
ice_repr_get_ethtool_stats(struct net_device *netdev,
			   struct ethtool_stats __always_unused *stats,
			   u64 *data)
{
	struct ice_repr *repr = ice_netdev_to_repr(netdev);

	if (ice_check_vf_ready_for_cfg(repr->vf))
		return;

	__ice_get_ethtool_stats(netdev, stats, data, repr->src_vsi);
}

static int ice_repr_get_sset_count(struct net_device *netdev, int sset)
{
	switch (sset) {
	case ETH_SS_STATS:
		return ICE_VSI_STATS_LEN;
	default:
		return -EOPNOTSUPP;
	}
}

#define ICE_I2C_EEPROM_DEV_ADDR		0xA0
#define ICE_I2C_EEPROM_DEV_ADDR2	0xA2
#define ICE_MODULE_TYPE_SFP		0x03
#define ICE_MODULE_TYPE_QSFP_PLUS	0x0D
#define ICE_MODULE_TYPE_QSFP28		0x11
#define ICE_MODULE_SFF_ADDR_MODE	0x04
#define ICE_MODULE_SFF_DIAG_CAPAB	0x40
#define ICE_MODULE_REVISION_ADDR	0x01
#define ICE_MODULE_SFF_8472_COMP	0x5E
#define ICE_MODULE_SFF_8472_SWAP	0x5C
#define ICE_MODULE_QSFP_MAX_LEN		640

/**
 * ice_get_module_info - get SFF module type and revision information
 * @netdev: network interface device structure
 * @modinfo: module EEPROM size and layout information structure
 */
static int
ice_get_module_info(struct net_device *netdev,
		    struct ethtool_modinfo *modinfo)
{
	struct ice_netdev_priv *np = netdev_priv(netdev);
	struct ice_vsi *vsi = np->vsi;
	struct ice_pf *pf = vsi->back;
	struct ice_hw *hw = &pf->hw;
	u8 sff8472_comp = 0;
	u8 sff8472_swap = 0;
	u8 sff8636_rev = 0;
	u8 value = 0;
	int status;

	status = ice_aq_sff_eeprom(hw, 0, ICE_I2C_EEPROM_DEV_ADDR, 0x00, 0x00,
				   0, &value, 1, 0, NULL);
	if (status)
		return status;

	switch (value) {
	case ICE_MODULE_TYPE_SFP:
		status = ice_aq_sff_eeprom(hw, 0, ICE_I2C_EEPROM_DEV_ADDR,
					   ICE_MODULE_SFF_8472_COMP, 0x00, 0,
					   &sff8472_comp, 1, 0, NULL);
		if (status)
			return status;
		status = ice_aq_sff_eeprom(hw, 0, ICE_I2C_EEPROM_DEV_ADDR,
					   ICE_MODULE_SFF_8472_SWAP, 0x00, 0,
					   &sff8472_swap, 1, 0, NULL);
		if (status)
			return status;

		if (sff8472_swap & ICE_MODULE_SFF_ADDR_MODE) {
			modinfo->type = ETH_MODULE_SFF_8079;
			modinfo->eeprom_len = ETH_MODULE_SFF_8079_LEN;
		} else if (sff8472_comp &&
			   (sff8472_swap & ICE_MODULE_SFF_DIAG_CAPAB)) {
			modinfo->type = ETH_MODULE_SFF_8472;
			modinfo->eeprom_len = ETH_MODULE_SFF_8472_LEN;
		} else {
			modinfo->type = ETH_MODULE_SFF_8079;
			modinfo->eeprom_len = ETH_MODULE_SFF_8079_LEN;
		}
		break;
	case ICE_MODULE_TYPE_QSFP_PLUS:
	case ICE_MODULE_TYPE_QSFP28:
		status = ice_aq_sff_eeprom(hw, 0, ICE_I2C_EEPROM_DEV_ADDR,
					   ICE_MODULE_REVISION_ADDR, 0x00, 0,
					   &sff8636_rev, 1, 0, NULL);
		if (status)
			return status;
		/* Check revision compliance */
		if (sff8636_rev > 0x02) {
			/* Module is SFF-8636 compliant */
			modinfo->type = ETH_MODULE_SFF_8636;
			modinfo->eeprom_len = ICE_MODULE_QSFP_MAX_LEN;
		} else {
			modinfo->type = ETH_MODULE_SFF_8436;
			modinfo->eeprom_len = ICE_MODULE_QSFP_MAX_LEN;
		}
		break;
	default:
		netdev_warn(netdev, "SFF Module Type not recognized.\n");
		return -EINVAL;
	}
	return 0;
}

/**
 * ice_get_module_eeprom - fill buffer with SFF EEPROM contents
 * @netdev: network interface device structure
 * @ee: EEPROM dump request structure
 * @data: buffer to be filled with EEPROM contents
 */
static int
ice_get_module_eeprom(struct net_device *netdev,
		      struct ethtool_eeprom *ee, u8 *data)
{
	struct ice_netdev_priv *np = netdev_priv(netdev);
#define SFF_READ_BLOCK_SIZE 8
	u8 value[SFF_READ_BLOCK_SIZE] = { 0 };
	u8 addr = ICE_I2C_EEPROM_DEV_ADDR;
	struct ice_vsi *vsi = np->vsi;
	struct ice_pf *pf = vsi->back;
	struct ice_hw *hw = &pf->hw;
	bool is_sfp = false;
	unsigned int i, j;
	u16 offset = 0;
	u8 page = 0;
	int status;

	if (!ee || !ee->len || !data)
		return -EINVAL;

	status = ice_aq_sff_eeprom(hw, 0, addr, offset, page, 0, value, 1, 0,
				   NULL);
	if (status)
		return status;

	if (value[0] == ICE_MODULE_TYPE_SFP)
		is_sfp = true;

	memset(data, 0, ee->len);
	for (i = 0; i < ee->len; i += SFF_READ_BLOCK_SIZE) {
		offset = i + ee->offset;
		page = 0;

		/* Check if we need to access the other memory page */
		if (is_sfp) {
			if (offset >= ETH_MODULE_SFF_8079_LEN) {
				offset -= ETH_MODULE_SFF_8079_LEN;
				addr = ICE_I2C_EEPROM_DEV_ADDR2;
			}
		} else {
			while (offset >= ETH_MODULE_SFF_8436_LEN) {
				/* Compute memory page number and offset. */
				offset -= ETH_MODULE_SFF_8436_LEN / 2;
				page++;
			}
		}

		/* Bit 2 of EEPROM address 0x02 declares upper
		 * pages are disabled on QSFP modules.
		 * SFP modules only ever use page 0.
		 */
		if (page == 0 || !(data[0x2] & 0x4)) {
			u32 copy_len;

			/* If i2c bus is busy due to slow page change or
			 * link management access, call can fail. This is normal.
			 * So we retry this a few times.
			 */
			for (j = 0; j < 4; j++) {
				status = ice_aq_sff_eeprom(hw, 0, addr, offset, page,
							   !is_sfp, value,
							   SFF_READ_BLOCK_SIZE,
							   0, NULL);
				netdev_dbg(netdev, "SFF %02X %02X %02X %X = %02X%02X%02X%02X.%02X%02X%02X%02X (%X)\n",
					   addr, offset, page, is_sfp,
					   value[0], value[1], value[2], value[3],
					   value[4], value[5], value[6], value[7],
					   status);
				if (status) {
					usleep_range(1500, 2500);
					memset(value, 0, SFF_READ_BLOCK_SIZE);
					continue;
				}
				break;
			}

			/* Make sure we have enough room for the new block */
			copy_len = min_t(u32, SFF_READ_BLOCK_SIZE, ee->len - i);
			memcpy(data + i, value, copy_len);
		}
	}
	return 0;
}

static const struct ethtool_ops ice_ethtool_ops = {
	.supported_coalesce_params = ETHTOOL_COALESCE_USECS |
				     ETHTOOL_COALESCE_USE_ADAPTIVE |
				     ETHTOOL_COALESCE_RX_USECS_HIGH,
	.get_link_ksettings	= ice_get_link_ksettings,
	.set_link_ksettings	= ice_set_link_ksettings,
	.get_drvinfo		= ice_get_drvinfo,
	.get_regs_len		= ice_get_regs_len,
	.get_regs		= ice_get_regs,
	.get_wol		= ice_get_wol,
	.set_wol		= ice_set_wol,
	.get_msglevel		= ice_get_msglevel,
	.set_msglevel		= ice_set_msglevel,
	.self_test		= ice_self_test,
	.get_link		= ethtool_op_get_link,
	.get_eeprom_len		= ice_get_eeprom_len,
	.get_eeprom		= ice_get_eeprom,
	.get_coalesce		= ice_get_coalesce,
	.set_coalesce		= ice_set_coalesce,
	.get_strings		= ice_get_strings,
	.set_phys_id		= ice_set_phys_id,
	.get_ethtool_stats      = ice_get_ethtool_stats,
	.get_priv_flags		= ice_get_priv_flags,
	.set_priv_flags		= ice_set_priv_flags,
	.get_sset_count		= ice_get_sset_count,
	.get_rxnfc		= ice_get_rxnfc,
	.set_rxnfc		= ice_set_rxnfc,
	.get_ringparam		= ice_get_ringparam,
	.set_ringparam		= ice_set_ringparam,
	.nway_reset		= ice_nway_reset,
	.get_pauseparam		= ice_get_pauseparam,
	.set_pauseparam		= ice_set_pauseparam,
	.get_rxfh_key_size	= ice_get_rxfh_key_size,
	.get_rxfh_indir_size	= ice_get_rxfh_indir_size,
	.get_rxfh_context	= ice_get_rxfh_context,
	.get_rxfh		= ice_get_rxfh,
	.set_rxfh		= ice_set_rxfh,
	.get_channels		= ice_get_channels,
	.set_channels		= ice_set_channels,
	.get_ts_info		= ice_get_ts_info,
	.get_per_queue_coalesce	= ice_get_per_q_coalesce,
	.set_per_queue_coalesce	= ice_set_per_q_coalesce,
	.get_fecparam		= ice_get_fecparam,
	.set_fecparam		= ice_set_fecparam,
	.get_module_info	= ice_get_module_info,
	.get_module_eeprom	= ice_get_module_eeprom,
};

static const struct ethtool_ops ice_ethtool_safe_mode_ops = {
	.get_link_ksettings	= ice_get_link_ksettings,
	.set_link_ksettings	= ice_set_link_ksettings,
	.get_drvinfo		= ice_get_drvinfo,
	.get_regs_len		= ice_get_regs_len,
	.get_regs		= ice_get_regs,
	.get_wol		= ice_get_wol,
	.set_wol		= ice_set_wol,
	.get_msglevel		= ice_get_msglevel,
	.set_msglevel		= ice_set_msglevel,
	.get_link		= ethtool_op_get_link,
	.get_eeprom_len		= ice_get_eeprom_len,
	.get_eeprom		= ice_get_eeprom,
	.get_strings		= ice_get_strings,
	.get_ethtool_stats	= ice_get_ethtool_stats,
	.get_sset_count		= ice_get_sset_count,
	.get_ringparam		= ice_get_ringparam,
	.set_ringparam		= ice_set_ringparam,
	.nway_reset		= ice_nway_reset,
	.get_channels		= ice_get_channels,
};

/**
 * ice_set_ethtool_safe_mode_ops - setup safe mode ethtool ops
 * @netdev: network interface device structure
 */
void ice_set_ethtool_safe_mode_ops(struct net_device *netdev)
{
	netdev->ethtool_ops = &ice_ethtool_safe_mode_ops;
}

static const struct ethtool_ops ice_ethtool_repr_ops = {
	.get_drvinfo		= ice_repr_get_drvinfo,
	.get_link		= ethtool_op_get_link,
	.get_strings		= ice_repr_get_strings,
	.get_ethtool_stats      = ice_repr_get_ethtool_stats,
	.get_sset_count		= ice_repr_get_sset_count,
};

/**
 * ice_set_ethtool_repr_ops - setup VF's port representor ethtool ops
 * @netdev: network interface device structure
 */
void ice_set_ethtool_repr_ops(struct net_device *netdev)
{
	netdev->ethtool_ops = &ice_ethtool_repr_ops;
}

/**
 * ice_set_ethtool_ops - setup netdev ethtool ops
 * @netdev: network interface device structure
 *
 * setup netdev ethtool ops with ice specific ops
 */
void ice_set_ethtool_ops(struct net_device *netdev)
{
	netdev->ethtool_ops = &ice_ethtool_ops;
}<|MERGE_RESOLUTION|>--- conflicted
+++ resolved
@@ -1544,15 +1544,9 @@
 
 	ice_for_each_alloc_txq(vsi, j) {
 		tx_ring = READ_ONCE(vsi->tx_rings[j]);
-<<<<<<< HEAD
-		if (tx_ring) {
-			data[i++] = tx_ring->stats.pkts;
-			data[i++] = tx_ring->stats.bytes;
-=======
 		if (tx_ring && tx_ring->ring_stats) {
 			data[i++] = tx_ring->ring_stats->stats.pkts;
 			data[i++] = tx_ring->ring_stats->stats.bytes;
->>>>>>> eb3cdb58
 		} else {
 			data[i++] = 0;
 			data[i++] = 0;
@@ -1561,15 +1555,9 @@
 
 	ice_for_each_alloc_rxq(vsi, j) {
 		rx_ring = READ_ONCE(vsi->rx_rings[j]);
-<<<<<<< HEAD
-		if (rx_ring) {
-			data[i++] = rx_ring->stats.pkts;
-			data[i++] = rx_ring->stats.bytes;
-=======
 		if (rx_ring && rx_ring->ring_stats) {
 			data[i++] = rx_ring->ring_stats->stats.pkts;
 			data[i++] = rx_ring->ring_stats->stats.bytes;
->>>>>>> eb3cdb58
 		} else {
 			data[i++] = 0;
 			data[i++] = 0;
@@ -3067,8 +3055,6 @@
 		/* clone ring and setup updated count */
 		xdp_rings[i] = *vsi->xdp_rings[i];
 		xdp_rings[i].count = new_tx_cnt;
-		xdp_rings[i].next_dd = ICE_RING_QUARTER(&xdp_rings[i]) - 1;
-		xdp_rings[i].next_rs = ICE_RING_QUARTER(&xdp_rings[i]) - 1;
 		xdp_rings[i].desc = NULL;
 		xdp_rings[i].tx_buf = NULL;
 		err = ice_setup_tx_ring(&xdp_rings[i]);
@@ -3757,15 +3743,9 @@
 			goto adev_unlock;
 		}
 	}
-<<<<<<< HEAD
 
 	ice_vsi_recfg_qs(vsi, new_rx, new_tx, locked);
 
-=======
-
-	ice_vsi_recfg_qs(vsi, new_rx, new_tx, locked);
-
->>>>>>> eb3cdb58
 	if (!netif_is_rxfh_configured(dev)) {
 		ret = ice_vsi_set_dflt_rss_lut(vsi, new_rx);
 		goto adev_unlock;
