// SPDX-License-Identifier: GPL-2.0
/* Copyright (c) 2018, Intel Corporation. */

#include "ice.h"
#include "ice_base.h"
#include "ice_flow.h"
#include "ice_lib.h"
#include "ice_fltr.h"
#include "ice_dcb_lib.h"
#include "ice_type.h"
#include "ice_vsi_vlan_ops.h"

/**
 * ice_vsi_type_str - maps VSI type enum to string equivalents
 * @vsi_type: VSI type enum
 */
const char *ice_vsi_type_str(enum ice_vsi_type vsi_type)
{
	switch (vsi_type) {
	case ICE_VSI_PF:
		return "ICE_VSI_PF";
	case ICE_VSI_VF:
		return "ICE_VSI_VF";
	case ICE_VSI_SF:
		return "ICE_VSI_SF";
	case ICE_VSI_CTRL:
		return "ICE_VSI_CTRL";
	case ICE_VSI_CHNL:
		return "ICE_VSI_CHNL";
	case ICE_VSI_LB:
		return "ICE_VSI_LB";
	default:
		return "unknown";
	}
}

/**
 * ice_vsi_ctrl_all_rx_rings - Start or stop a VSI's Rx rings
 * @vsi: the VSI being configured
 * @ena: start or stop the Rx rings
 *
 * First enable/disable all of the Rx rings, flush any remaining writes, and
 * then verify that they have all been enabled/disabled successfully. This will
 * let all of the register writes complete when enabling/disabling the Rx rings
 * before waiting for the change in hardware to complete.
 */
static int ice_vsi_ctrl_all_rx_rings(struct ice_vsi *vsi, bool ena)
{
	int ret = 0;
	u16 i;

	ice_for_each_rxq(vsi, i)
		ice_vsi_ctrl_one_rx_ring(vsi, ena, i, false);

	ice_flush(&vsi->back->hw);

	ice_for_each_rxq(vsi, i) {
		ret = ice_vsi_wait_one_rx_ring(vsi, ena, i);
		if (ret)
			break;
	}

	return ret;
}

/**
 * ice_vsi_alloc_arrays - Allocate queue and vector pointer arrays for the VSI
 * @vsi: VSI pointer
 *
 * On error: returns error code (negative)
 * On success: returns 0
 */
static int ice_vsi_alloc_arrays(struct ice_vsi *vsi)
{
	struct ice_pf *pf = vsi->back;
	struct device *dev;

	dev = ice_pf_to_dev(pf);
	if (vsi->type == ICE_VSI_CHNL)
		return 0;

	/* allocate memory for both Tx and Rx ring pointers */
	vsi->tx_rings = devm_kcalloc(dev, vsi->alloc_txq,
				     sizeof(*vsi->tx_rings), GFP_KERNEL);
	if (!vsi->tx_rings)
		return -ENOMEM;

	vsi->rx_rings = devm_kcalloc(dev, vsi->alloc_rxq,
				     sizeof(*vsi->rx_rings), GFP_KERNEL);
	if (!vsi->rx_rings)
		goto err_rings;

	/* txq_map needs to have enough space to track both Tx (stack) rings
	 * and XDP rings; at this point vsi->num_xdp_txq might not be set,
	 * so use num_possible_cpus() as we want to always provide XDP ring
	 * per CPU, regardless of queue count settings from user that might
	 * have come from ethtool's set_channels() callback;
	 */
	vsi->txq_map = devm_kcalloc(dev, (vsi->alloc_txq + num_possible_cpus()),
				    sizeof(*vsi->txq_map), GFP_KERNEL);

	if (!vsi->txq_map)
		goto err_txq_map;

	vsi->rxq_map = devm_kcalloc(dev, vsi->alloc_rxq,
				    sizeof(*vsi->rxq_map), GFP_KERNEL);
	if (!vsi->rxq_map)
		goto err_rxq_map;

	/* There is no need to allocate q_vectors for a loopback VSI. */
	if (vsi->type == ICE_VSI_LB)
		return 0;

	/* allocate memory for q_vector pointers */
	vsi->q_vectors = devm_kcalloc(dev, vsi->num_q_vectors,
				      sizeof(*vsi->q_vectors), GFP_KERNEL);
	if (!vsi->q_vectors)
		goto err_vectors;

	return 0;

err_vectors:
	devm_kfree(dev, vsi->rxq_map);
err_rxq_map:
	devm_kfree(dev, vsi->txq_map);
err_txq_map:
	devm_kfree(dev, vsi->rx_rings);
err_rings:
	devm_kfree(dev, vsi->tx_rings);
	return -ENOMEM;
}

/**
 * ice_vsi_set_num_desc - Set number of descriptors for queues on this VSI
 * @vsi: the VSI being configured
 */
static void ice_vsi_set_num_desc(struct ice_vsi *vsi)
{
	switch (vsi->type) {
	case ICE_VSI_PF:
	case ICE_VSI_SF:
	case ICE_VSI_CTRL:
	case ICE_VSI_LB:
		/* a user could change the values of num_[tr]x_desc using
		 * ethtool -G so we should keep those values instead of
		 * overwriting them with the defaults.
		 */
		if (!vsi->num_rx_desc)
			vsi->num_rx_desc = ICE_DFLT_NUM_RX_DESC;
		if (!vsi->num_tx_desc)
			vsi->num_tx_desc = ICE_DFLT_NUM_TX_DESC;
		break;
	default:
		dev_dbg(ice_pf_to_dev(vsi->back), "Not setting number of Tx/Rx descriptors for VSI type %d\n",
			vsi->type);
		break;
	}
}

/**
 * ice_vsi_set_num_qs - Set number of queues, descriptors and vectors for a VSI
 * @vsi: the VSI being configured
 *
 * Return 0 on success and a negative value on error
 */
static void ice_vsi_set_num_qs(struct ice_vsi *vsi)
{
	enum ice_vsi_type vsi_type = vsi->type;
	struct ice_pf *pf = vsi->back;
	struct ice_vf *vf = vsi->vf;

	if (WARN_ON(vsi_type == ICE_VSI_VF && !vf))
		return;

	switch (vsi_type) {
	case ICE_VSI_PF:
		if (vsi->req_txq) {
			vsi->alloc_txq = vsi->req_txq;
			vsi->num_txq = vsi->req_txq;
		} else {
			vsi->alloc_txq = min3(pf->num_lan_msix,
					      ice_get_avail_txq_count(pf),
					      (u16)num_online_cpus());
		}

		pf->num_lan_tx = vsi->alloc_txq;

		/* only 1 Rx queue unless RSS is enabled */
		if (!test_bit(ICE_FLAG_RSS_ENA, pf->flags)) {
			vsi->alloc_rxq = 1;
		} else {
			if (vsi->req_rxq) {
				vsi->alloc_rxq = vsi->req_rxq;
				vsi->num_rxq = vsi->req_rxq;
			} else {
				vsi->alloc_rxq = min3(pf->num_lan_msix,
						      ice_get_avail_rxq_count(pf),
						      (u16)num_online_cpus());
			}
		}

		pf->num_lan_rx = vsi->alloc_rxq;

		vsi->num_q_vectors = min_t(int, pf->num_lan_msix,
					   max_t(int, vsi->alloc_rxq,
						 vsi->alloc_txq));
		break;
<<<<<<< HEAD
	case ICE_VSI_SWITCHDEV_CTRL:
		/* The number of queues for ctrl VSI is equal to number of PRs
		 * Each ring is associated to the corresponding VF_PR netdev.
		 * Tx and Rx rings are always equal
		 */
		if (vsi->req_txq && vsi->req_rxq) {
			vsi->alloc_txq = vsi->req_txq;
			vsi->alloc_rxq = vsi->req_rxq;
		} else {
			vsi->alloc_txq = 1;
			vsi->alloc_rxq = 1;
		}

=======
	case ICE_VSI_SF:
		vsi->alloc_txq = 1;
		vsi->alloc_rxq = 1;
>>>>>>> 2d5404ca
		vsi->num_q_vectors = 1;
		vsi->irq_dyn_alloc = true;
		break;
	case ICE_VSI_VF:
		if (vf->num_req_qs)
			vf->num_vf_qs = vf->num_req_qs;
		vsi->alloc_txq = vf->num_vf_qs;
		vsi->alloc_rxq = vf->num_vf_qs;
		/* pf->vfs.num_msix_per includes (VF miscellaneous vector +
		 * data queue interrupts). Since vsi->num_q_vectors is number
		 * of queues vectors, subtract 1 (ICE_NONQ_VECS_VF) from the
		 * original vector count
		 */
		vsi->num_q_vectors = vf->num_msix - ICE_NONQ_VECS_VF;
		break;
	case ICE_VSI_CTRL:
		vsi->alloc_txq = 1;
		vsi->alloc_rxq = 1;
		vsi->num_q_vectors = 1;
		break;
	case ICE_VSI_CHNL:
		vsi->alloc_txq = 0;
		vsi->alloc_rxq = 0;
		break;
	case ICE_VSI_LB:
		vsi->alloc_txq = 1;
		vsi->alloc_rxq = 1;
		break;
	default:
		dev_warn(ice_pf_to_dev(pf), "Unknown VSI type %d\n", vsi_type);
		break;
	}

	ice_vsi_set_num_desc(vsi);
}

/**
 * ice_get_free_slot - get the next non-NULL location index in array
 * @array: array to search
 * @size: size of the array
 * @curr: last known occupied index to be used as a search hint
 *
 * void * is being used to keep the functionality generic. This lets us use this
 * function on any array of pointers.
 */
static int ice_get_free_slot(void *array, int size, int curr)
{
	int **tmp_array = (int **)array;
	int next;

	if (curr < (size - 1) && !tmp_array[curr + 1]) {
		next = curr + 1;
	} else {
		int i = 0;

		while ((i < size) && (tmp_array[i]))
			i++;
		if (i == size)
			next = ICE_NO_VSI;
		else
			next = i;
	}
	return next;
}

/**
 * ice_vsi_delete_from_hw - delete a VSI from the switch
 * @vsi: pointer to VSI being removed
 */
static void ice_vsi_delete_from_hw(struct ice_vsi *vsi)
{
	struct ice_pf *pf = vsi->back;
	struct ice_vsi_ctx *ctxt;
	int status;

	ice_fltr_remove_all(vsi);
	ctxt = kzalloc(sizeof(*ctxt), GFP_KERNEL);
	if (!ctxt)
		return;

	if (vsi->type == ICE_VSI_VF)
		ctxt->vf_num = vsi->vf->vf_id;
	ctxt->vsi_num = vsi->vsi_num;

	memcpy(&ctxt->info, &vsi->info, sizeof(ctxt->info));

	status = ice_free_vsi(&pf->hw, vsi->idx, ctxt, false, NULL);
	if (status)
		dev_err(ice_pf_to_dev(pf), "Failed to delete VSI %i in FW - error: %d\n",
			vsi->vsi_num, status);

	kfree(ctxt);
}

/**
 * ice_vsi_free_arrays - De-allocate queue and vector pointer arrays for the VSI
 * @vsi: pointer to VSI being cleared
 */
static void ice_vsi_free_arrays(struct ice_vsi *vsi)
{
	struct ice_pf *pf = vsi->back;
	struct device *dev;

	dev = ice_pf_to_dev(pf);

	/* free the ring and vector containers */
	devm_kfree(dev, vsi->q_vectors);
	vsi->q_vectors = NULL;
	devm_kfree(dev, vsi->tx_rings);
	vsi->tx_rings = NULL;
	devm_kfree(dev, vsi->rx_rings);
	vsi->rx_rings = NULL;
	devm_kfree(dev, vsi->txq_map);
	vsi->txq_map = NULL;
	devm_kfree(dev, vsi->rxq_map);
	vsi->rxq_map = NULL;
}

/**
 * ice_vsi_free_stats - Free the ring statistics structures
 * @vsi: VSI pointer
 */
static void ice_vsi_free_stats(struct ice_vsi *vsi)
{
	struct ice_vsi_stats *vsi_stat;
	struct ice_pf *pf = vsi->back;
	int i;

	if (vsi->type == ICE_VSI_CHNL)
		return;
	if (!pf->vsi_stats)
		return;

	vsi_stat = pf->vsi_stats[vsi->idx];
	if (!vsi_stat)
		return;

	ice_for_each_alloc_txq(vsi, i) {
		if (vsi_stat->tx_ring_stats[i]) {
			kfree_rcu(vsi_stat->tx_ring_stats[i], rcu);
			WRITE_ONCE(vsi_stat->tx_ring_stats[i], NULL);
		}
	}

	ice_for_each_alloc_rxq(vsi, i) {
		if (vsi_stat->rx_ring_stats[i]) {
			kfree_rcu(vsi_stat->rx_ring_stats[i], rcu);
			WRITE_ONCE(vsi_stat->rx_ring_stats[i], NULL);
		}
	}

	kfree(vsi_stat->tx_ring_stats);
	kfree(vsi_stat->rx_ring_stats);
	kfree(vsi_stat);
	pf->vsi_stats[vsi->idx] = NULL;
}

/**
 * ice_vsi_alloc_ring_stats - Allocates Tx and Rx ring stats for the VSI
 * @vsi: VSI which is having stats allocated
 */
static int ice_vsi_alloc_ring_stats(struct ice_vsi *vsi)
{
	struct ice_ring_stats **tx_ring_stats;
	struct ice_ring_stats **rx_ring_stats;
	struct ice_vsi_stats *vsi_stats;
	struct ice_pf *pf = vsi->back;
	u16 i;

	vsi_stats = pf->vsi_stats[vsi->idx];
	tx_ring_stats = vsi_stats->tx_ring_stats;
	rx_ring_stats = vsi_stats->rx_ring_stats;

	/* Allocate Tx ring stats */
	ice_for_each_alloc_txq(vsi, i) {
		struct ice_ring_stats *ring_stats;
		struct ice_tx_ring *ring;

		ring = vsi->tx_rings[i];
		ring_stats = tx_ring_stats[i];

		if (!ring_stats) {
			ring_stats = kzalloc(sizeof(*ring_stats), GFP_KERNEL);
			if (!ring_stats)
				goto err_out;

			WRITE_ONCE(tx_ring_stats[i], ring_stats);
		}

		ring->ring_stats = ring_stats;
	}

	/* Allocate Rx ring stats */
	ice_for_each_alloc_rxq(vsi, i) {
		struct ice_ring_stats *ring_stats;
		struct ice_rx_ring *ring;

		ring = vsi->rx_rings[i];
		ring_stats = rx_ring_stats[i];

		if (!ring_stats) {
			ring_stats = kzalloc(sizeof(*ring_stats), GFP_KERNEL);
			if (!ring_stats)
				goto err_out;

			WRITE_ONCE(rx_ring_stats[i], ring_stats);
		}

		ring->ring_stats = ring_stats;
	}

	return 0;

err_out:
	ice_vsi_free_stats(vsi);
	return -ENOMEM;
}

/**
 * ice_vsi_free - clean up and deallocate the provided VSI
 * @vsi: pointer to VSI being cleared
 *
 * This deallocates the VSI's queue resources, removes it from the PF's
 * VSI array if necessary, and deallocates the VSI
 */
void ice_vsi_free(struct ice_vsi *vsi)
{
	struct ice_pf *pf = NULL;
	struct device *dev;

	if (!vsi || !vsi->back)
		return;

	pf = vsi->back;
	dev = ice_pf_to_dev(pf);

	if (!pf->vsi[vsi->idx] || pf->vsi[vsi->idx] != vsi) {
		dev_dbg(dev, "vsi does not exist at pf->vsi[%d]\n", vsi->idx);
		return;
	}

	mutex_lock(&pf->sw_mutex);
	/* updates the PF for this cleared VSI */

	pf->vsi[vsi->idx] = NULL;
	pf->next_vsi = vsi->idx;

	ice_vsi_free_stats(vsi);
	ice_vsi_free_arrays(vsi);
	mutex_destroy(&vsi->xdp_state_lock);
	mutex_unlock(&pf->sw_mutex);
	devm_kfree(dev, vsi);
}

void ice_vsi_delete(struct ice_vsi *vsi)
{
	ice_vsi_delete_from_hw(vsi);
	ice_vsi_free(vsi);
}

/**
 * ice_msix_clean_ctrl_vsi - MSIX mode interrupt handler for ctrl VSI
 * @irq: interrupt number
 * @data: pointer to a q_vector
 */
static irqreturn_t ice_msix_clean_ctrl_vsi(int __always_unused irq, void *data)
{
	struct ice_q_vector *q_vector = (struct ice_q_vector *)data;

	if (!q_vector->tx.tx_ring)
		return IRQ_HANDLED;

#define FDIR_RX_DESC_CLEAN_BUDGET 64
	ice_clean_rx_irq(q_vector->rx.rx_ring, FDIR_RX_DESC_CLEAN_BUDGET);
	ice_clean_ctrl_tx_irq(q_vector->tx.tx_ring);

	return IRQ_HANDLED;
}

/**
 * ice_msix_clean_rings - MSIX mode Interrupt Handler
 * @irq: interrupt number
 * @data: pointer to a q_vector
 */
static irqreturn_t ice_msix_clean_rings(int __always_unused irq, void *data)
{
	struct ice_q_vector *q_vector = (struct ice_q_vector *)data;

	if (!q_vector->tx.tx_ring && !q_vector->rx.rx_ring)
		return IRQ_HANDLED;

	q_vector->total_events++;

	napi_schedule(&q_vector->napi);

	return IRQ_HANDLED;
}

<<<<<<< HEAD
static irqreturn_t ice_eswitch_msix_clean_rings(int __always_unused irq, void *data)
{
	struct ice_q_vector *q_vector = (struct ice_q_vector *)data;
	struct ice_pf *pf = q_vector->vsi->back;
	struct ice_repr *repr;
	unsigned long id;

	if (!q_vector->tx.tx_ring && !q_vector->rx.rx_ring)
		return IRQ_HANDLED;

	xa_for_each(&pf->eswitch.reprs, id, repr)
		napi_schedule(&repr->q_vector->napi);

	return IRQ_HANDLED;
}

=======
>>>>>>> 2d5404ca
/**
 * ice_vsi_alloc_stat_arrays - Allocate statistics arrays
 * @vsi: VSI pointer
 */
static int ice_vsi_alloc_stat_arrays(struct ice_vsi *vsi)
{
	struct ice_vsi_stats *vsi_stat;
	struct ice_pf *pf = vsi->back;

	if (vsi->type == ICE_VSI_CHNL)
		return 0;
	if (!pf->vsi_stats)
		return -ENOENT;

	if (pf->vsi_stats[vsi->idx])
	/* realloc will happen in rebuild path */
		return 0;

	vsi_stat = kzalloc(sizeof(*vsi_stat), GFP_KERNEL);
	if (!vsi_stat)
		return -ENOMEM;

	vsi_stat->tx_ring_stats =
		kcalloc(vsi->alloc_txq, sizeof(*vsi_stat->tx_ring_stats),
			GFP_KERNEL);
	if (!vsi_stat->tx_ring_stats)
		goto err_alloc_tx;

	vsi_stat->rx_ring_stats =
		kcalloc(vsi->alloc_rxq, sizeof(*vsi_stat->rx_ring_stats),
			GFP_KERNEL);
	if (!vsi_stat->rx_ring_stats)
		goto err_alloc_rx;

	pf->vsi_stats[vsi->idx] = vsi_stat;

	return 0;

err_alloc_rx:
	kfree(vsi_stat->rx_ring_stats);
err_alloc_tx:
	kfree(vsi_stat->tx_ring_stats);
	kfree(vsi_stat);
	pf->vsi_stats[vsi->idx] = NULL;
	return -ENOMEM;
}

/**
 * ice_vsi_alloc_def - set default values for already allocated VSI
 * @vsi: ptr to VSI
 * @ch: ptr to channel
 */
static int
ice_vsi_alloc_def(struct ice_vsi *vsi, struct ice_channel *ch)
{
	if (vsi->type != ICE_VSI_CHNL) {
		ice_vsi_set_num_qs(vsi);
		if (ice_vsi_alloc_arrays(vsi))
			return -ENOMEM;
	}

	switch (vsi->type) {
	case ICE_VSI_PF:
	case ICE_VSI_SF:
		/* Setup default MSIX irq handler for VSI */
		vsi->irq_handler = ice_msix_clean_rings;
		break;
	case ICE_VSI_CTRL:
		/* Setup ctrl VSI MSIX irq handler */
		vsi->irq_handler = ice_msix_clean_ctrl_vsi;
		break;
	case ICE_VSI_CHNL:
		if (!ch)
			return -EINVAL;

		vsi->num_rxq = ch->num_rxq;
		vsi->num_txq = ch->num_txq;
		vsi->next_base_q = ch->base_q;
		break;
	case ICE_VSI_VF:
	case ICE_VSI_LB:
		break;
	default:
		ice_vsi_free_arrays(vsi);
		return -EINVAL;
	}

	return 0;
}

/**
 * ice_vsi_alloc - Allocates the next available struct VSI in the PF
 * @pf: board private structure
 *
 * Reserves a VSI index from the PF and allocates an empty VSI structure
 * without a type. The VSI structure must later be initialized by calling
 * ice_vsi_cfg().
 *
 * returns a pointer to a VSI on success, NULL on failure.
 */
struct ice_vsi *ice_vsi_alloc(struct ice_pf *pf)
{
	struct device *dev = ice_pf_to_dev(pf);
	struct ice_vsi *vsi = NULL;

	/* Need to protect the allocation of the VSIs at the PF level */
	mutex_lock(&pf->sw_mutex);

	/* If we have already allocated our maximum number of VSIs,
	 * pf->next_vsi will be ICE_NO_VSI. If not, pf->next_vsi index
	 * is available to be populated
	 */
	if (pf->next_vsi == ICE_NO_VSI) {
		dev_dbg(dev, "out of VSI slots!\n");
		goto unlock_pf;
	}

	vsi = devm_kzalloc(dev, sizeof(*vsi), GFP_KERNEL);
	if (!vsi)
		goto unlock_pf;

	vsi->back = pf;
	set_bit(ICE_VSI_DOWN, vsi->state);

	/* fill slot and make note of the index */
	vsi->idx = pf->next_vsi;
	pf->vsi[pf->next_vsi] = vsi;

	/* prepare pf->next_vsi for next use */
	pf->next_vsi = ice_get_free_slot(pf->vsi, pf->num_alloc_vsi,
					 pf->next_vsi);

	mutex_init(&vsi->xdp_state_lock);

unlock_pf:
	mutex_unlock(&pf->sw_mutex);
	return vsi;
}

/**
 * ice_alloc_fd_res - Allocate FD resource for a VSI
 * @vsi: pointer to the ice_vsi
 *
 * This allocates the FD resources
 *
 * Returns 0 on success, -EPERM on no-op or -EIO on failure
 */
static int ice_alloc_fd_res(struct ice_vsi *vsi)
{
	struct ice_pf *pf = vsi->back;
	u32 g_val, b_val;

	/* Flow Director filters are only allocated/assigned to the PF VSI or
	 * CHNL VSI which passes the traffic. The CTRL VSI is only used to
	 * add/delete filters so resources are not allocated to it
	 */
	if (!test_bit(ICE_FLAG_FD_ENA, pf->flags))
		return -EPERM;

	if (!(vsi->type == ICE_VSI_PF || vsi->type == ICE_VSI_VF ||
	      vsi->type == ICE_VSI_CHNL))
		return -EPERM;

	/* FD filters from guaranteed pool per VSI */
	g_val = pf->hw.func_caps.fd_fltr_guar;
	if (!g_val)
		return -EPERM;

	/* FD filters from best effort pool */
	b_val = pf->hw.func_caps.fd_fltr_best_effort;
	if (!b_val)
		return -EPERM;

	/* PF main VSI gets only 64 FD resources from guaranteed pool
	 * when ADQ is configured.
	 */
#define ICE_PF_VSI_GFLTR	64

	/* determine FD filter resources per VSI from shared(best effort) and
	 * dedicated pool
	 */
	if (vsi->type == ICE_VSI_PF) {
		vsi->num_gfltr = g_val;
		/* if MQPRIO is configured, main VSI doesn't get all FD
		 * resources from guaranteed pool. PF VSI gets 64 FD resources
		 */
		if (test_bit(ICE_FLAG_TC_MQPRIO, pf->flags)) {
			if (g_val < ICE_PF_VSI_GFLTR)
				return -EPERM;
			/* allow bare minimum entries for PF VSI */
			vsi->num_gfltr = ICE_PF_VSI_GFLTR;
		}

		/* each VSI gets same "best_effort" quota */
		vsi->num_bfltr = b_val;
	} else if (vsi->type == ICE_VSI_VF) {
		vsi->num_gfltr = 0;

		/* each VSI gets same "best_effort" quota */
		vsi->num_bfltr = b_val;
	} else {
		struct ice_vsi *main_vsi;
		int numtc;

		main_vsi = ice_get_main_vsi(pf);
		if (!main_vsi)
			return -EPERM;

		if (!main_vsi->all_numtc)
			return -EINVAL;

		/* figure out ADQ numtc */
		numtc = main_vsi->all_numtc - ICE_CHNL_START_TC;

		/* only one TC but still asking resources for channels,
		 * invalid config
		 */
		if (numtc < ICE_CHNL_START_TC)
			return -EPERM;

		g_val -= ICE_PF_VSI_GFLTR;
		/* channel VSIs gets equal share from guaranteed pool */
		vsi->num_gfltr = g_val / numtc;

		/* each VSI gets same "best_effort" quota */
		vsi->num_bfltr = b_val;
	}

	return 0;
}

/**
 * ice_vsi_get_qs - Assign queues from PF to VSI
 * @vsi: the VSI to assign queues to
 *
 * Returns 0 on success and a negative value on error
 */
static int ice_vsi_get_qs(struct ice_vsi *vsi)
{
	struct ice_pf *pf = vsi->back;
	struct ice_qs_cfg tx_qs_cfg = {
		.qs_mutex = &pf->avail_q_mutex,
		.pf_map = pf->avail_txqs,
		.pf_map_size = pf->max_pf_txqs,
		.q_count = vsi->alloc_txq,
		.scatter_count = ICE_MAX_SCATTER_TXQS,
		.vsi_map = vsi->txq_map,
		.vsi_map_offset = 0,
		.mapping_mode = ICE_VSI_MAP_CONTIG
	};
	struct ice_qs_cfg rx_qs_cfg = {
		.qs_mutex = &pf->avail_q_mutex,
		.pf_map = pf->avail_rxqs,
		.pf_map_size = pf->max_pf_rxqs,
		.q_count = vsi->alloc_rxq,
		.scatter_count = ICE_MAX_SCATTER_RXQS,
		.vsi_map = vsi->rxq_map,
		.vsi_map_offset = 0,
		.mapping_mode = ICE_VSI_MAP_CONTIG
	};
	int ret;

	if (vsi->type == ICE_VSI_CHNL)
		return 0;

	ret = __ice_vsi_get_qs(&tx_qs_cfg);
	if (ret)
		return ret;
	vsi->tx_mapping_mode = tx_qs_cfg.mapping_mode;

	ret = __ice_vsi_get_qs(&rx_qs_cfg);
	if (ret)
		return ret;
	vsi->rx_mapping_mode = rx_qs_cfg.mapping_mode;

	return 0;
}

/**
 * ice_vsi_put_qs - Release queues from VSI to PF
 * @vsi: the VSI that is going to release queues
 */
static void ice_vsi_put_qs(struct ice_vsi *vsi)
{
	struct ice_pf *pf = vsi->back;
	int i;

	mutex_lock(&pf->avail_q_mutex);

	ice_for_each_alloc_txq(vsi, i) {
		clear_bit(vsi->txq_map[i], pf->avail_txqs);
		vsi->txq_map[i] = ICE_INVAL_Q_INDEX;
	}

	ice_for_each_alloc_rxq(vsi, i) {
		clear_bit(vsi->rxq_map[i], pf->avail_rxqs);
		vsi->rxq_map[i] = ICE_INVAL_Q_INDEX;
	}

	mutex_unlock(&pf->avail_q_mutex);
}

/**
 * ice_is_safe_mode
 * @pf: pointer to the PF struct
 *
 * returns true if driver is in safe mode, false otherwise
 */
bool ice_is_safe_mode(struct ice_pf *pf)
{
	return !test_bit(ICE_FLAG_ADV_FEATURES, pf->flags);
}

/**
 * ice_is_rdma_ena
 * @pf: pointer to the PF struct
 *
 * returns true if RDMA is currently supported, false otherwise
 */
bool ice_is_rdma_ena(struct ice_pf *pf)
{
	return test_bit(ICE_FLAG_RDMA_ENA, pf->flags);
}

/**
 * ice_vsi_clean_rss_flow_fld - Delete RSS configuration
 * @vsi: the VSI being cleaned up
 *
 * This function deletes RSS input set for all flows that were configured
 * for this VSI
 */
static void ice_vsi_clean_rss_flow_fld(struct ice_vsi *vsi)
{
	struct ice_pf *pf = vsi->back;
	int status;

	if (ice_is_safe_mode(pf))
		return;

	status = ice_rem_vsi_rss_cfg(&pf->hw, vsi->idx);
	if (status)
		dev_dbg(ice_pf_to_dev(pf), "ice_rem_vsi_rss_cfg failed for vsi = %d, error = %d\n",
			vsi->vsi_num, status);
}

/**
 * ice_rss_clean - Delete RSS related VSI structures and configuration
 * @vsi: the VSI being removed
 */
static void ice_rss_clean(struct ice_vsi *vsi)
{
	struct ice_pf *pf = vsi->back;
	struct device *dev;

	dev = ice_pf_to_dev(pf);

	devm_kfree(dev, vsi->rss_hkey_user);
	devm_kfree(dev, vsi->rss_lut_user);

	ice_vsi_clean_rss_flow_fld(vsi);
	/* remove RSS replay list */
	if (!ice_is_safe_mode(pf))
		ice_rem_vsi_rss_list(&pf->hw, vsi->idx);
}

/**
 * ice_vsi_set_rss_params - Setup RSS capabilities per VSI type
 * @vsi: the VSI being configured
 */
static void ice_vsi_set_rss_params(struct ice_vsi *vsi)
{
	struct ice_hw_common_caps *cap;
	struct ice_pf *pf = vsi->back;
	u16 max_rss_size;

	if (!test_bit(ICE_FLAG_RSS_ENA, pf->flags)) {
		vsi->rss_size = 1;
		return;
	}

	cap = &pf->hw.func_caps.common_cap;
	max_rss_size = BIT(cap->rss_table_entry_width);
	switch (vsi->type) {
	case ICE_VSI_CHNL:
	case ICE_VSI_PF:
		/* PF VSI will inherit RSS instance of PF */
		vsi->rss_table_size = (u16)cap->rss_table_size;
		if (vsi->type == ICE_VSI_CHNL)
			vsi->rss_size = min_t(u16, vsi->num_rxq, max_rss_size);
		else
			vsi->rss_size = min_t(u16, num_online_cpus(),
					      max_rss_size);
		vsi->rss_lut_type = ICE_LUT_PF;
		break;
<<<<<<< HEAD
	case ICE_VSI_SWITCHDEV_CTRL:
=======
	case ICE_VSI_SF:
>>>>>>> 2d5404ca
		vsi->rss_table_size = ICE_LUT_VSI_SIZE;
		vsi->rss_size = min_t(u16, num_online_cpus(), max_rss_size);
		vsi->rss_lut_type = ICE_LUT_VSI;
		break;
	case ICE_VSI_VF:
		/* VF VSI will get a small RSS table.
		 * For VSI_LUT, LUT size should be set to 64 bytes.
		 */
		vsi->rss_table_size = ICE_LUT_VSI_SIZE;
		vsi->rss_size = ICE_MAX_RSS_QS_PER_VF;
		vsi->rss_lut_type = ICE_LUT_VSI;
		break;
	case ICE_VSI_LB:
		break;
	default:
		dev_dbg(ice_pf_to_dev(pf), "Unsupported VSI type %s\n",
			ice_vsi_type_str(vsi->type));
		break;
	}
}

/**
 * ice_set_dflt_vsi_ctx - Set default VSI context before adding a VSI
 * @hw: HW structure used to determine the VLAN mode of the device
 * @ctxt: the VSI context being set
 *
 * This initializes a default VSI context for all sections except the Queues.
 */
static void ice_set_dflt_vsi_ctx(struct ice_hw *hw, struct ice_vsi_ctx *ctxt)
{
	u32 table = 0;

	memset(&ctxt->info, 0, sizeof(ctxt->info));
	/* VSI's should be allocated from shared pool */
	ctxt->alloc_from_pool = true;
	/* Src pruning enabled by default */
	ctxt->info.sw_flags = ICE_AQ_VSI_SW_FLAG_SRC_PRUNE;
	/* Traffic from VSI can be sent to LAN */
	ctxt->info.sw_flags2 = ICE_AQ_VSI_SW_FLAG_LAN_ENA;
	/* allow all untagged/tagged packets by default on Tx */
	ctxt->info.inner_vlan_flags = FIELD_PREP(ICE_AQ_VSI_INNER_VLAN_TX_MODE_M,
						 ICE_AQ_VSI_INNER_VLAN_TX_MODE_ALL);
	/* SVM - by default bits 3 and 4 in inner_vlan_flags are 0's which
	 * results in legacy behavior (show VLAN, DEI, and UP) in descriptor.
	 *
	 * DVM - leave inner VLAN in packet by default
	 */
	if (ice_is_dvm_ena(hw)) {
		ctxt->info.inner_vlan_flags |=
			FIELD_PREP(ICE_AQ_VSI_INNER_VLAN_EMODE_M,
				   ICE_AQ_VSI_INNER_VLAN_EMODE_NOTHING);
		ctxt->info.outer_vlan_flags =
			FIELD_PREP(ICE_AQ_VSI_OUTER_VLAN_TX_MODE_M,
				   ICE_AQ_VSI_OUTER_VLAN_TX_MODE_ALL);
		ctxt->info.outer_vlan_flags |=
			FIELD_PREP(ICE_AQ_VSI_OUTER_TAG_TYPE_M,
				   ICE_AQ_VSI_OUTER_TAG_VLAN_8100);
		ctxt->info.outer_vlan_flags |=
			FIELD_PREP(ICE_AQ_VSI_OUTER_VLAN_EMODE_M,
				   ICE_AQ_VSI_OUTER_VLAN_EMODE_NOTHING);
	}
	/* Have 1:1 UP mapping for both ingress/egress tables */
	table |= ICE_UP_TABLE_TRANSLATE(0, 0);
	table |= ICE_UP_TABLE_TRANSLATE(1, 1);
	table |= ICE_UP_TABLE_TRANSLATE(2, 2);
	table |= ICE_UP_TABLE_TRANSLATE(3, 3);
	table |= ICE_UP_TABLE_TRANSLATE(4, 4);
	table |= ICE_UP_TABLE_TRANSLATE(5, 5);
	table |= ICE_UP_TABLE_TRANSLATE(6, 6);
	table |= ICE_UP_TABLE_TRANSLATE(7, 7);
	ctxt->info.ingress_table = cpu_to_le32(table);
	ctxt->info.egress_table = cpu_to_le32(table);
	/* Have 1:1 UP mapping for outer to inner UP table */
	ctxt->info.outer_up_table = cpu_to_le32(table);
	/* No Outer tag support outer_tag_flags remains to zero */
}

/**
 * ice_vsi_setup_q_map - Setup a VSI queue map
 * @vsi: the VSI being configured
 * @ctxt: VSI context structure
 */
static int ice_vsi_setup_q_map(struct ice_vsi *vsi, struct ice_vsi_ctx *ctxt)
{
	u16 offset = 0, qmap = 0, tx_count = 0, rx_count = 0, pow = 0;
	u16 num_txq_per_tc, num_rxq_per_tc;
	u16 qcount_tx = vsi->alloc_txq;
	u16 qcount_rx = vsi->alloc_rxq;
	u8 netdev_tc = 0;
	int i;

	if (!vsi->tc_cfg.numtc) {
		/* at least TC0 should be enabled by default */
		vsi->tc_cfg.numtc = 1;
		vsi->tc_cfg.ena_tc = 1;
	}

	num_rxq_per_tc = min_t(u16, qcount_rx / vsi->tc_cfg.numtc, ICE_MAX_RXQS_PER_TC);
	if (!num_rxq_per_tc)
		num_rxq_per_tc = 1;
	num_txq_per_tc = qcount_tx / vsi->tc_cfg.numtc;
	if (!num_txq_per_tc)
		num_txq_per_tc = 1;

	/* find the (rounded up) power-of-2 of qcount */
	pow = (u16)order_base_2(num_rxq_per_tc);

	/* TC mapping is a function of the number of Rx queues assigned to the
	 * VSI for each traffic class and the offset of these queues.
	 * The first 10 bits are for queue offset for TC0, next 4 bits for no:of
	 * queues allocated to TC0. No:of queues is a power-of-2.
	 *
	 * If TC is not enabled, the queue offset is set to 0, and allocate one
	 * queue, this way, traffic for the given TC will be sent to the default
	 * queue.
	 *
	 * Setup number and offset of Rx queues for all TCs for the VSI
	 */
	ice_for_each_traffic_class(i) {
		if (!(vsi->tc_cfg.ena_tc & BIT(i))) {
			/* TC is not enabled */
			vsi->tc_cfg.tc_info[i].qoffset = 0;
			vsi->tc_cfg.tc_info[i].qcount_rx = 1;
			vsi->tc_cfg.tc_info[i].qcount_tx = 1;
			vsi->tc_cfg.tc_info[i].netdev_tc = 0;
			ctxt->info.tc_mapping[i] = 0;
			continue;
		}

		/* TC is enabled */
		vsi->tc_cfg.tc_info[i].qoffset = offset;
		vsi->tc_cfg.tc_info[i].qcount_rx = num_rxq_per_tc;
		vsi->tc_cfg.tc_info[i].qcount_tx = num_txq_per_tc;
		vsi->tc_cfg.tc_info[i].netdev_tc = netdev_tc++;

		qmap = FIELD_PREP(ICE_AQ_VSI_TC_Q_OFFSET_M, offset);
		qmap |= FIELD_PREP(ICE_AQ_VSI_TC_Q_NUM_M, pow);
		offset += num_rxq_per_tc;
		tx_count += num_txq_per_tc;
		ctxt->info.tc_mapping[i] = cpu_to_le16(qmap);
	}

	/* if offset is non-zero, means it is calculated correctly based on
	 * enabled TCs for a given VSI otherwise qcount_rx will always
	 * be correct and non-zero because it is based off - VSI's
	 * allocated Rx queues which is at least 1 (hence qcount_tx will be
	 * at least 1)
	 */
	if (offset)
		rx_count = offset;
	else
		rx_count = num_rxq_per_tc;

	if (rx_count > vsi->alloc_rxq) {
		dev_err(ice_pf_to_dev(vsi->back), "Trying to use more Rx queues (%u), than were allocated (%u)!\n",
			rx_count, vsi->alloc_rxq);
		return -EINVAL;
	}

	if (tx_count > vsi->alloc_txq) {
		dev_err(ice_pf_to_dev(vsi->back), "Trying to use more Tx queues (%u), than were allocated (%u)!\n",
			tx_count, vsi->alloc_txq);
		return -EINVAL;
	}

	vsi->num_txq = tx_count;
	vsi->num_rxq = rx_count;

	if (vsi->type == ICE_VSI_VF && vsi->num_txq != vsi->num_rxq) {
		dev_dbg(ice_pf_to_dev(vsi->back), "VF VSI should have same number of Tx and Rx queues. Hence making them equal\n");
		/* since there is a chance that num_rxq could have been changed
		 * in the above for loop, make num_txq equal to num_rxq.
		 */
		vsi->num_txq = vsi->num_rxq;
	}

	/* Rx queue mapping */
	ctxt->info.mapping_flags |= cpu_to_le16(ICE_AQ_VSI_Q_MAP_CONTIG);
	/* q_mapping buffer holds the info for the first queue allocated for
	 * this VSI in the PF space and also the number of queues associated
	 * with this VSI.
	 */
	ctxt->info.q_mapping[0] = cpu_to_le16(vsi->rxq_map[0]);
	ctxt->info.q_mapping[1] = cpu_to_le16(vsi->num_rxq);

	return 0;
}

/**
 * ice_set_fd_vsi_ctx - Set FD VSI context before adding a VSI
 * @ctxt: the VSI context being set
 * @vsi: the VSI being configured
 */
static void ice_set_fd_vsi_ctx(struct ice_vsi_ctx *ctxt, struct ice_vsi *vsi)
{
	u8 dflt_q_group, dflt_q_prio;
	u16 dflt_q, report_q, val;

	if (vsi->type != ICE_VSI_PF && vsi->type != ICE_VSI_CTRL &&
	    vsi->type != ICE_VSI_VF && vsi->type != ICE_VSI_CHNL)
		return;

	val = ICE_AQ_VSI_PROP_FLOW_DIR_VALID;
	ctxt->info.valid_sections |= cpu_to_le16(val);
	dflt_q = 0;
	dflt_q_group = 0;
	report_q = 0;
	dflt_q_prio = 0;

	/* enable flow director filtering/programming */
	val = ICE_AQ_VSI_FD_ENABLE | ICE_AQ_VSI_FD_PROG_ENABLE;
	ctxt->info.fd_options = cpu_to_le16(val);
	/* max of allocated flow director filters */
	ctxt->info.max_fd_fltr_dedicated =
			cpu_to_le16(vsi->num_gfltr);
	/* max of shared flow director filters any VSI may program */
	ctxt->info.max_fd_fltr_shared =
			cpu_to_le16(vsi->num_bfltr);
	/* default queue index within the VSI of the default FD */
	val = FIELD_PREP(ICE_AQ_VSI_FD_DEF_Q_M, dflt_q);
	/* target queue or queue group to the FD filter */
	val |= FIELD_PREP(ICE_AQ_VSI_FD_DEF_GRP_M, dflt_q_group);
	ctxt->info.fd_def_q = cpu_to_le16(val);
	/* queue index on which FD filter completion is reported */
	val = FIELD_PREP(ICE_AQ_VSI_FD_REPORT_Q_M, report_q);
	/* priority of the default qindex action */
	val |= FIELD_PREP(ICE_AQ_VSI_FD_DEF_PRIORITY_M, dflt_q_prio);
	ctxt->info.fd_report_opt = cpu_to_le16(val);
}

/**
 * ice_set_rss_vsi_ctx - Set RSS VSI context before adding a VSI
 * @ctxt: the VSI context being set
 * @vsi: the VSI being configured
 */
static void ice_set_rss_vsi_ctx(struct ice_vsi_ctx *ctxt, struct ice_vsi *vsi)
{
	u8 lut_type, hash_type;
	struct device *dev;
	struct ice_pf *pf;

	pf = vsi->back;
	dev = ice_pf_to_dev(pf);

	switch (vsi->type) {
	case ICE_VSI_CHNL:
	case ICE_VSI_PF:
		/* PF VSI will inherit RSS instance of PF */
		lut_type = ICE_AQ_VSI_Q_OPT_RSS_LUT_PF;
		break;
	case ICE_VSI_VF:
	case ICE_VSI_SF:
		/* VF VSI will gets a small RSS table which is a VSI LUT type */
		lut_type = ICE_AQ_VSI_Q_OPT_RSS_LUT_VSI;
		break;
	default:
		dev_dbg(dev, "Unsupported VSI type %s\n",
			ice_vsi_type_str(vsi->type));
		return;
	}

	hash_type = ICE_AQ_VSI_Q_OPT_RSS_HASH_TPLZ;
	vsi->rss_hfunc = hash_type;

	ctxt->info.q_opt_rss =
		FIELD_PREP(ICE_AQ_VSI_Q_OPT_RSS_LUT_M, lut_type) |
		FIELD_PREP(ICE_AQ_VSI_Q_OPT_RSS_HASH_M, hash_type);
}

static void
ice_chnl_vsi_setup_q_map(struct ice_vsi *vsi, struct ice_vsi_ctx *ctxt)
{
	struct ice_pf *pf = vsi->back;
	u16 qcount, qmap;
	u8 offset = 0;
	int pow;

	qcount = min_t(int, vsi->num_rxq, pf->num_lan_msix);

	pow = order_base_2(qcount);
	qmap = FIELD_PREP(ICE_AQ_VSI_TC_Q_OFFSET_M, offset);
	qmap |= FIELD_PREP(ICE_AQ_VSI_TC_Q_NUM_M, pow);

	ctxt->info.tc_mapping[0] = cpu_to_le16(qmap);
	ctxt->info.mapping_flags |= cpu_to_le16(ICE_AQ_VSI_Q_MAP_CONTIG);
	ctxt->info.q_mapping[0] = cpu_to_le16(vsi->next_base_q);
	ctxt->info.q_mapping[1] = cpu_to_le16(qcount);
}

/**
 * ice_vsi_is_vlan_pruning_ena - check if VLAN pruning is enabled or not
 * @vsi: VSI to check whether or not VLAN pruning is enabled.
 *
 * returns true if Rx VLAN pruning is enabled and false otherwise.
 */
static bool ice_vsi_is_vlan_pruning_ena(struct ice_vsi *vsi)
{
	return vsi->info.sw_flags2 & ICE_AQ_VSI_SW_FLAG_RX_VLAN_PRUNE_ENA;
}

/**
 * ice_vsi_init - Create and initialize a VSI
 * @vsi: the VSI being configured
 * @vsi_flags: VSI configuration flags
 *
 * Set ICE_FLAG_VSI_INIT to initialize a new VSI context, clear it to
 * reconfigure an existing context.
 *
 * This initializes a VSI context depending on the VSI type to be added and
 * passes it down to the add_vsi aq command to create a new VSI.
 */
static int ice_vsi_init(struct ice_vsi *vsi, u32 vsi_flags)
{
	struct ice_pf *pf = vsi->back;
	struct ice_hw *hw = &pf->hw;
	struct ice_vsi_ctx *ctxt;
	struct device *dev;
	int ret = 0;

	dev = ice_pf_to_dev(pf);
	ctxt = kzalloc(sizeof(*ctxt), GFP_KERNEL);
	if (!ctxt)
		return -ENOMEM;

	switch (vsi->type) {
	case ICE_VSI_CTRL:
	case ICE_VSI_LB:
	case ICE_VSI_PF:
		ctxt->flags = ICE_AQ_VSI_TYPE_PF;
		break;
	case ICE_VSI_SF:
	case ICE_VSI_CHNL:
		ctxt->flags = ICE_AQ_VSI_TYPE_VMDQ2;
		break;
	case ICE_VSI_VF:
		ctxt->flags = ICE_AQ_VSI_TYPE_VF;
		/* VF number here is the absolute VF number (0-255) */
		ctxt->vf_num = vsi->vf->vf_id + hw->func_caps.vf_base_id;
		break;
	default:
		ret = -ENODEV;
		goto out;
	}

	/* Handle VLAN pruning for channel VSI if main VSI has VLAN
	 * prune enabled
	 */
	if (vsi->type == ICE_VSI_CHNL) {
		struct ice_vsi *main_vsi;

		main_vsi = ice_get_main_vsi(pf);
		if (main_vsi && ice_vsi_is_vlan_pruning_ena(main_vsi))
			ctxt->info.sw_flags2 |=
				ICE_AQ_VSI_SW_FLAG_RX_VLAN_PRUNE_ENA;
		else
			ctxt->info.sw_flags2 &=
				~ICE_AQ_VSI_SW_FLAG_RX_VLAN_PRUNE_ENA;
	}

	ice_set_dflt_vsi_ctx(hw, ctxt);
	if (test_bit(ICE_FLAG_FD_ENA, pf->flags))
		ice_set_fd_vsi_ctx(ctxt, vsi);
	/* if the switch is in VEB mode, allow VSI loopback */
	if (vsi->vsw->bridge_mode == BRIDGE_MODE_VEB)
		ctxt->info.sw_flags |= ICE_AQ_VSI_SW_FLAG_ALLOW_LB;

	/* Set LUT type and HASH type if RSS is enabled */
	if (test_bit(ICE_FLAG_RSS_ENA, pf->flags) &&
	    vsi->type != ICE_VSI_CTRL) {
		ice_set_rss_vsi_ctx(ctxt, vsi);
		/* if updating VSI context, make sure to set valid_section:
		 * to indicate which section of VSI context being updated
		 */
		if (!(vsi_flags & ICE_VSI_FLAG_INIT))
			ctxt->info.valid_sections |=
				cpu_to_le16(ICE_AQ_VSI_PROP_Q_OPT_VALID);
	}

	ctxt->info.sw_id = vsi->port_info->sw_id;
	if (vsi->type == ICE_VSI_CHNL) {
		ice_chnl_vsi_setup_q_map(vsi, ctxt);
	} else {
		ret = ice_vsi_setup_q_map(vsi, ctxt);
		if (ret)
			goto out;

		if (!(vsi_flags & ICE_VSI_FLAG_INIT))
			/* means VSI being updated */
			/* must to indicate which section of VSI context are
			 * being modified
			 */
			ctxt->info.valid_sections |=
				cpu_to_le16(ICE_AQ_VSI_PROP_RXQ_MAP_VALID);
	}

	/* Allow control frames out of main VSI */
	if (vsi->type == ICE_VSI_PF) {
		ctxt->info.sec_flags |= ICE_AQ_VSI_SEC_FLAG_ALLOW_DEST_OVRD;
		ctxt->info.valid_sections |=
			cpu_to_le16(ICE_AQ_VSI_PROP_SECURITY_VALID);
	}

	if (vsi_flags & ICE_VSI_FLAG_INIT) {
		ret = ice_add_vsi(hw, vsi->idx, ctxt, NULL);
		if (ret) {
			dev_err(dev, "Add VSI failed, err %d\n", ret);
			ret = -EIO;
			goto out;
		}
	} else {
		ret = ice_update_vsi(hw, vsi->idx, ctxt, NULL);
		if (ret) {
			dev_err(dev, "Update VSI failed, err %d\n", ret);
			ret = -EIO;
			goto out;
		}
	}

	/* keep context for update VSI operations */
	vsi->info = ctxt->info;

	/* record VSI number returned */
	vsi->vsi_num = ctxt->vsi_num;

out:
	kfree(ctxt);
	return ret;
}

/**
 * ice_vsi_clear_rings - Deallocates the Tx and Rx rings for VSI
 * @vsi: the VSI having rings deallocated
 */
static void ice_vsi_clear_rings(struct ice_vsi *vsi)
{
	int i;

	/* Avoid stale references by clearing map from vector to ring */
	if (vsi->q_vectors) {
		ice_for_each_q_vector(vsi, i) {
			struct ice_q_vector *q_vector = vsi->q_vectors[i];

			if (q_vector) {
				q_vector->tx.tx_ring = NULL;
				q_vector->rx.rx_ring = NULL;
			}
		}
	}

	if (vsi->tx_rings) {
		ice_for_each_alloc_txq(vsi, i) {
			if (vsi->tx_rings[i]) {
				kfree_rcu(vsi->tx_rings[i], rcu);
				WRITE_ONCE(vsi->tx_rings[i], NULL);
			}
		}
	}
	if (vsi->rx_rings) {
		ice_for_each_alloc_rxq(vsi, i) {
			if (vsi->rx_rings[i]) {
				kfree_rcu(vsi->rx_rings[i], rcu);
				WRITE_ONCE(vsi->rx_rings[i], NULL);
			}
		}
	}
}

/**
 * ice_vsi_alloc_rings - Allocates Tx and Rx rings for the VSI
 * @vsi: VSI which is having rings allocated
 */
static int ice_vsi_alloc_rings(struct ice_vsi *vsi)
{
	bool dvm_ena = ice_is_dvm_ena(&vsi->back->hw);
	struct ice_pf *pf = vsi->back;
	struct device *dev;
	u16 i;

	dev = ice_pf_to_dev(pf);
	/* Allocate Tx rings */
	ice_for_each_alloc_txq(vsi, i) {
		struct ice_tx_ring *ring;

		/* allocate with kzalloc(), free with kfree_rcu() */
		ring = kzalloc(sizeof(*ring), GFP_KERNEL);

		if (!ring)
			goto err_out;

		ring->q_index = i;
		ring->reg_idx = vsi->txq_map[i];
		ring->vsi = vsi;
		ring->tx_tstamps = &pf->ptp.port.tx;
		ring->dev = dev;
		ring->count = vsi->num_tx_desc;
		ring->txq_teid = ICE_INVAL_TEID;
		if (dvm_ena)
			ring->flags |= ICE_TX_FLAGS_RING_VLAN_L2TAG2;
		else
			ring->flags |= ICE_TX_FLAGS_RING_VLAN_L2TAG1;
		WRITE_ONCE(vsi->tx_rings[i], ring);
	}

	/* Allocate Rx rings */
	ice_for_each_alloc_rxq(vsi, i) {
		struct ice_rx_ring *ring;

		/* allocate with kzalloc(), free with kfree_rcu() */
		ring = kzalloc(sizeof(*ring), GFP_KERNEL);
		if (!ring)
			goto err_out;

		ring->q_index = i;
		ring->reg_idx = vsi->rxq_map[i];
		ring->vsi = vsi;
		ring->netdev = vsi->netdev;
		ring->dev = dev;
		ring->count = vsi->num_rx_desc;
		ring->cached_phctime = pf->ptp.cached_phc_time;
		WRITE_ONCE(vsi->rx_rings[i], ring);
	}

	return 0;

err_out:
	ice_vsi_clear_rings(vsi);
	return -ENOMEM;
}

/**
 * ice_vsi_manage_rss_lut - disable/enable RSS
 * @vsi: the VSI being changed
 * @ena: boolean value indicating if this is an enable or disable request
 *
 * In the event of disable request for RSS, this function will zero out RSS
 * LUT, while in the event of enable request for RSS, it will reconfigure RSS
 * LUT.
 */
void ice_vsi_manage_rss_lut(struct ice_vsi *vsi, bool ena)
{
	u8 *lut;

	lut = kzalloc(vsi->rss_table_size, GFP_KERNEL);
	if (!lut)
		return;

	if (ena) {
		if (vsi->rss_lut_user)
			memcpy(lut, vsi->rss_lut_user, vsi->rss_table_size);
		else
			ice_fill_rss_lut(lut, vsi->rss_table_size,
					 vsi->rss_size);
	}

	ice_set_rss_lut(vsi, lut, vsi->rss_table_size);
	kfree(lut);
}

/**
 * ice_vsi_cfg_crc_strip - Configure CRC stripping for a VSI
 * @vsi: VSI to be configured
 * @disable: set to true to have FCS / CRC in the frame data
 */
void ice_vsi_cfg_crc_strip(struct ice_vsi *vsi, bool disable)
{
	int i;

	ice_for_each_rxq(vsi, i)
		if (disable)
			vsi->rx_rings[i]->flags |= ICE_RX_FLAGS_CRC_STRIP_DIS;
		else
			vsi->rx_rings[i]->flags &= ~ICE_RX_FLAGS_CRC_STRIP_DIS;
}

/**
 * ice_vsi_cfg_rss_lut_key - Configure RSS params for a VSI
 * @vsi: VSI to be configured
 */
int ice_vsi_cfg_rss_lut_key(struct ice_vsi *vsi)
{
	struct ice_pf *pf = vsi->back;
	struct device *dev;
	u8 *lut, *key;
	int err;

	dev = ice_pf_to_dev(pf);
	if (vsi->type == ICE_VSI_PF && vsi->ch_rss_size &&
	    (test_bit(ICE_FLAG_TC_MQPRIO, pf->flags))) {
		vsi->rss_size = min_t(u16, vsi->rss_size, vsi->ch_rss_size);
	} else {
		vsi->rss_size = min_t(u16, vsi->rss_size, vsi->num_rxq);

		/* If orig_rss_size is valid and it is less than determined
		 * main VSI's rss_size, update main VSI's rss_size to be
		 * orig_rss_size so that when tc-qdisc is deleted, main VSI
		 * RSS table gets programmed to be correct (whatever it was
		 * to begin with (prior to setup-tc for ADQ config)
		 */
		if (vsi->orig_rss_size && vsi->rss_size < vsi->orig_rss_size &&
		    vsi->orig_rss_size <= vsi->num_rxq) {
			vsi->rss_size = vsi->orig_rss_size;
			/* now orig_rss_size is used, reset it to zero */
			vsi->orig_rss_size = 0;
		}
	}

	lut = kzalloc(vsi->rss_table_size, GFP_KERNEL);
	if (!lut)
		return -ENOMEM;

	if (vsi->rss_lut_user)
		memcpy(lut, vsi->rss_lut_user, vsi->rss_table_size);
	else
		ice_fill_rss_lut(lut, vsi->rss_table_size, vsi->rss_size);

	err = ice_set_rss_lut(vsi, lut, vsi->rss_table_size);
	if (err) {
		dev_err(dev, "set_rss_lut failed, error %d\n", err);
		goto ice_vsi_cfg_rss_exit;
	}

	key = kzalloc(ICE_GET_SET_RSS_KEY_EXTEND_KEY_SIZE, GFP_KERNEL);
	if (!key) {
		err = -ENOMEM;
		goto ice_vsi_cfg_rss_exit;
	}

	if (vsi->rss_hkey_user)
		memcpy(key, vsi->rss_hkey_user, ICE_GET_SET_RSS_KEY_EXTEND_KEY_SIZE);
	else
		netdev_rss_key_fill((void *)key, ICE_GET_SET_RSS_KEY_EXTEND_KEY_SIZE);

	err = ice_set_rss_key(vsi, key);
	if (err)
		dev_err(dev, "set_rss_key failed, error %d\n", err);

	kfree(key);
ice_vsi_cfg_rss_exit:
	kfree(lut);
	return err;
}

/**
 * ice_vsi_set_vf_rss_flow_fld - Sets VF VSI RSS input set for different flows
 * @vsi: VSI to be configured
 *
 * This function will only be called during the VF VSI setup. Upon successful
 * completion of package download, this function will configure default RSS
 * input sets for VF VSI.
 */
static void ice_vsi_set_vf_rss_flow_fld(struct ice_vsi *vsi)
{
	struct ice_pf *pf = vsi->back;
	struct device *dev;
	int status;

	dev = ice_pf_to_dev(pf);
	if (ice_is_safe_mode(pf)) {
		dev_dbg(dev, "Advanced RSS disabled. Package download failed, vsi num = %d\n",
			vsi->vsi_num);
		return;
	}

	status = ice_add_avf_rss_cfg(&pf->hw, vsi, ICE_DEFAULT_RSS_HENA);
	if (status)
		dev_dbg(dev, "ice_add_avf_rss_cfg failed for vsi = %d, error = %d\n",
			vsi->vsi_num, status);
}

static const struct ice_rss_hash_cfg default_rss_cfgs[] = {
	/* configure RSS for IPv4 with input set IP src/dst */
	{ICE_FLOW_SEG_HDR_IPV4, ICE_FLOW_HASH_IPV4, ICE_RSS_ANY_HEADERS, false},
	/* configure RSS for IPv6 with input set IPv6 src/dst */
	{ICE_FLOW_SEG_HDR_IPV6, ICE_FLOW_HASH_IPV6, ICE_RSS_ANY_HEADERS, false},
	/* configure RSS for tcp4 with input set IP src/dst, TCP src/dst */
	{ICE_FLOW_SEG_HDR_TCP | ICE_FLOW_SEG_HDR_IPV4,
				ICE_HASH_TCP_IPV4,  ICE_RSS_ANY_HEADERS, false},
	/* configure RSS for udp4 with input set IP src/dst, UDP src/dst */
	{ICE_FLOW_SEG_HDR_UDP | ICE_FLOW_SEG_HDR_IPV4,
				ICE_HASH_UDP_IPV4,  ICE_RSS_ANY_HEADERS, false},
	/* configure RSS for sctp4 with input set IP src/dst - only support
	 * RSS on SCTPv4 on outer headers (non-tunneled)
	 */
	{ICE_FLOW_SEG_HDR_SCTP | ICE_FLOW_SEG_HDR_IPV4,
		ICE_HASH_SCTP_IPV4, ICE_RSS_OUTER_HEADERS, false},
<<<<<<< HEAD
=======
	/* configure RSS for gtpc4 with input set IPv4 src/dst */
	{ICE_FLOW_SEG_HDR_GTPC | ICE_FLOW_SEG_HDR_IPV4,
		ICE_FLOW_HASH_IPV4, ICE_RSS_OUTER_HEADERS, false},
	/* configure RSS for gtpc4t with input set IPv4 src/dst */
	{ICE_FLOW_SEG_HDR_GTPC_TEID | ICE_FLOW_SEG_HDR_IPV4,
		ICE_FLOW_HASH_GTP_C_IPV4_TEID, ICE_RSS_OUTER_HEADERS, false},
	/* configure RSS for gtpu4 with input set IPv4 src/dst */
	{ICE_FLOW_SEG_HDR_GTPU_IP | ICE_FLOW_SEG_HDR_IPV4,
		ICE_FLOW_HASH_GTP_U_IPV4_TEID, ICE_RSS_OUTER_HEADERS, false},
	/* configure RSS for gtpu4e with input set IPv4 src/dst */
	{ICE_FLOW_SEG_HDR_GTPU_EH | ICE_FLOW_SEG_HDR_IPV4,
		ICE_FLOW_HASH_GTP_U_IPV4_EH, ICE_RSS_OUTER_HEADERS, false},
	/* configure RSS for gtpu4u with input set IPv4 src/dst */
	{ ICE_FLOW_SEG_HDR_GTPU_UP | ICE_FLOW_SEG_HDR_IPV4,
		ICE_FLOW_HASH_GTP_U_IPV4_UP, ICE_RSS_OUTER_HEADERS, false},
	/* configure RSS for gtpu4d with input set IPv4 src/dst */
	{ICE_FLOW_SEG_HDR_GTPU_DWN | ICE_FLOW_SEG_HDR_IPV4,
		ICE_FLOW_HASH_GTP_U_IPV4_DWN, ICE_RSS_OUTER_HEADERS, false},

>>>>>>> 2d5404ca
	/* configure RSS for tcp6 with input set IPv6 src/dst, TCP src/dst */
	{ICE_FLOW_SEG_HDR_TCP | ICE_FLOW_SEG_HDR_IPV6,
				ICE_HASH_TCP_IPV6,  ICE_RSS_ANY_HEADERS, false},
	/* configure RSS for udp6 with input set IPv6 src/dst, UDP src/dst */
	{ICE_FLOW_SEG_HDR_UDP | ICE_FLOW_SEG_HDR_IPV6,
				ICE_HASH_UDP_IPV6,  ICE_RSS_ANY_HEADERS, false},
	/* configure RSS for sctp6 with input set IPv6 src/dst - only support
	 * RSS on SCTPv6 on outer headers (non-tunneled)
	 */
	{ICE_FLOW_SEG_HDR_SCTP | ICE_FLOW_SEG_HDR_IPV6,
		ICE_HASH_SCTP_IPV6, ICE_RSS_OUTER_HEADERS, false},
	/* configure RSS for IPSEC ESP SPI with input set MAC_IPV4_SPI */
	{ICE_FLOW_SEG_HDR_ESP,
		ICE_FLOW_HASH_ESP_SPI, ICE_RSS_OUTER_HEADERS, false},
<<<<<<< HEAD
=======
	/* configure RSS for gtpc6 with input set IPv6 src/dst */
	{ICE_FLOW_SEG_HDR_GTPC | ICE_FLOW_SEG_HDR_IPV6,
		ICE_FLOW_HASH_IPV6, ICE_RSS_OUTER_HEADERS, false},
	/* configure RSS for gtpc6t with input set IPv6 src/dst */
	{ICE_FLOW_SEG_HDR_GTPC_TEID | ICE_FLOW_SEG_HDR_IPV6,
		ICE_FLOW_HASH_GTP_C_IPV6_TEID, ICE_RSS_OUTER_HEADERS, false},
	/* configure RSS for gtpu6 with input set IPv6 src/dst */
	{ICE_FLOW_SEG_HDR_GTPU_IP | ICE_FLOW_SEG_HDR_IPV6,
		ICE_FLOW_HASH_GTP_U_IPV6_TEID, ICE_RSS_OUTER_HEADERS, false},
	/* configure RSS for gtpu6e with input set IPv6 src/dst */
	{ICE_FLOW_SEG_HDR_GTPU_EH | ICE_FLOW_SEG_HDR_IPV6,
		ICE_FLOW_HASH_GTP_U_IPV6_EH, ICE_RSS_OUTER_HEADERS, false},
	/* configure RSS for gtpu6u with input set IPv6 src/dst */
	{ ICE_FLOW_SEG_HDR_GTPU_UP | ICE_FLOW_SEG_HDR_IPV6,
		ICE_FLOW_HASH_GTP_U_IPV6_UP, ICE_RSS_OUTER_HEADERS, false},
	/* configure RSS for gtpu6d with input set IPv6 src/dst */
	{ICE_FLOW_SEG_HDR_GTPU_DWN | ICE_FLOW_SEG_HDR_IPV6,
		ICE_FLOW_HASH_GTP_U_IPV6_DWN, ICE_RSS_OUTER_HEADERS, false},
>>>>>>> 2d5404ca
};

/**
 * ice_vsi_set_rss_flow_fld - Sets RSS input set for different flows
 * @vsi: VSI to be configured
 *
 * This function will only be called after successful download package call
 * during initialization of PF. Since the downloaded package will erase the
 * RSS section, this function will configure RSS input sets for different
 * flow types. The last profile added has the highest priority, therefore 2
 * tuple profiles (i.e. IPv4 src/dst) are added before 4 tuple profiles
 * (i.e. IPv4 src/dst TCP src/dst port).
 */
static void ice_vsi_set_rss_flow_fld(struct ice_vsi *vsi)
{
	u16 vsi_num = vsi->vsi_num;
	struct ice_pf *pf = vsi->back;
	struct ice_hw *hw = &pf->hw;
	struct device *dev;
	int status;
	u32 i;

	dev = ice_pf_to_dev(pf);
	if (ice_is_safe_mode(pf)) {
		dev_dbg(dev, "Advanced RSS disabled. Package download failed, vsi num = %d\n",
			vsi_num);
		return;
	}
	for (i = 0; i < ARRAY_SIZE(default_rss_cfgs); i++) {
		const struct ice_rss_hash_cfg *cfg = &default_rss_cfgs[i];

		status = ice_add_rss_cfg(hw, vsi, cfg);
		if (status)
			dev_dbg(dev, "ice_add_rss_cfg failed, addl_hdrs = %x, hash_flds = %llx, hdr_type = %d, symm = %d\n",
				cfg->addl_hdrs, cfg->hash_flds,
				cfg->hdr_type, cfg->symm);
	}
<<<<<<< HEAD
}

/**
 * ice_vsi_cfg_frame_size - setup max frame size and Rx buffer length
 * @vsi: VSI
 */
static void ice_vsi_cfg_frame_size(struct ice_vsi *vsi)
{
	if (!vsi->netdev || test_bit(ICE_FLAG_LEGACY_RX, vsi->back->flags)) {
		vsi->max_frame = ICE_MAX_FRAME_LEGACY_RX;
		vsi->rx_buf_len = ICE_RXBUF_1664;
#if (PAGE_SIZE < 8192)
	} else if (!ICE_2K_TOO_SMALL_WITH_PADDING &&
		   (vsi->netdev->mtu <= ETH_DATA_LEN)) {
		vsi->max_frame = ICE_RXBUF_1536 - NET_IP_ALIGN;
		vsi->rx_buf_len = ICE_RXBUF_1536 - NET_IP_ALIGN;
#endif
	} else {
		vsi->max_frame = ICE_AQ_SET_MAC_FRAME_SIZE_MAX;
		vsi->rx_buf_len = ICE_RXBUF_3072;
	}
=======
>>>>>>> 2d5404ca
}

/**
 * ice_pf_state_is_nominal - checks the PF for nominal state
 * @pf: pointer to PF to check
 *
 * Check the PF's state for a collection of bits that would indicate
 * the PF is in a state that would inhibit normal operation for
 * driver functionality.
 *
 * Returns true if PF is in a nominal state, false otherwise
 */
bool ice_pf_state_is_nominal(struct ice_pf *pf)
{
	DECLARE_BITMAP(check_bits, ICE_STATE_NBITS) = { 0 };

	if (!pf)
		return false;

	bitmap_set(check_bits, 0, ICE_STATE_NOMINAL_CHECK_BITS);
	if (bitmap_intersects(pf->state, check_bits, ICE_STATE_NBITS))
		return false;

	return true;
}

/**
 * ice_update_eth_stats - Update VSI-specific ethernet statistics counters
 * @vsi: the VSI to be updated
 */
void ice_update_eth_stats(struct ice_vsi *vsi)
{
	struct ice_eth_stats *prev_es, *cur_es;
	struct ice_hw *hw = &vsi->back->hw;
	struct ice_pf *pf = vsi->back;
	u16 vsi_num = vsi->vsi_num;    /* HW absolute index of a VSI */

	prev_es = &vsi->eth_stats_prev;
	cur_es = &vsi->eth_stats;

	if (ice_is_reset_in_progress(pf->state))
		vsi->stat_offsets_loaded = false;

	ice_stat_update40(hw, GLV_GORCL(vsi_num), vsi->stat_offsets_loaded,
			  &prev_es->rx_bytes, &cur_es->rx_bytes);

	ice_stat_update40(hw, GLV_UPRCL(vsi_num), vsi->stat_offsets_loaded,
			  &prev_es->rx_unicast, &cur_es->rx_unicast);

	ice_stat_update40(hw, GLV_MPRCL(vsi_num), vsi->stat_offsets_loaded,
			  &prev_es->rx_multicast, &cur_es->rx_multicast);

	ice_stat_update40(hw, GLV_BPRCL(vsi_num), vsi->stat_offsets_loaded,
			  &prev_es->rx_broadcast, &cur_es->rx_broadcast);

	ice_stat_update32(hw, GLV_RDPC(vsi_num), vsi->stat_offsets_loaded,
			  &prev_es->rx_discards, &cur_es->rx_discards);

	ice_stat_update40(hw, GLV_GOTCL(vsi_num), vsi->stat_offsets_loaded,
			  &prev_es->tx_bytes, &cur_es->tx_bytes);

	ice_stat_update40(hw, GLV_UPTCL(vsi_num), vsi->stat_offsets_loaded,
			  &prev_es->tx_unicast, &cur_es->tx_unicast);

	ice_stat_update40(hw, GLV_MPTCL(vsi_num), vsi->stat_offsets_loaded,
			  &prev_es->tx_multicast, &cur_es->tx_multicast);

	ice_stat_update40(hw, GLV_BPTCL(vsi_num), vsi->stat_offsets_loaded,
			  &prev_es->tx_broadcast, &cur_es->tx_broadcast);

	ice_stat_update32(hw, GLV_TEPC(vsi_num), vsi->stat_offsets_loaded,
			  &prev_es->tx_errors, &cur_es->tx_errors);

	vsi->stat_offsets_loaded = true;
}

/**
 * ice_write_qrxflxp_cntxt - write/configure QRXFLXP_CNTXT register
 * @hw: HW pointer
 * @pf_q: index of the Rx queue in the PF's queue space
 * @rxdid: flexible descriptor RXDID
 * @prio: priority for the RXDID for this queue
 * @ena_ts: true to enable timestamp and false to disable timestamp
 */
void
ice_write_qrxflxp_cntxt(struct ice_hw *hw, u16 pf_q, u32 rxdid, u32 prio,
			bool ena_ts)
{
	int regval = rd32(hw, QRXFLXP_CNTXT(pf_q));

	/* clear any previous values */
	regval &= ~(QRXFLXP_CNTXT_RXDID_IDX_M |
		    QRXFLXP_CNTXT_RXDID_PRIO_M |
		    QRXFLXP_CNTXT_TS_M);

	regval |= FIELD_PREP(QRXFLXP_CNTXT_RXDID_IDX_M, rxdid);
	regval |= FIELD_PREP(QRXFLXP_CNTXT_RXDID_PRIO_M, prio);

	if (ena_ts)
		/* Enable TimeSync on this queue */
		regval |= QRXFLXP_CNTXT_TS_M;

	wr32(hw, QRXFLXP_CNTXT(pf_q), regval);
}

<<<<<<< HEAD
int ice_vsi_cfg_single_rxq(struct ice_vsi *vsi, u16 q_idx)
{
	if (q_idx >= vsi->num_rxq)
		return -EINVAL;

	return ice_vsi_cfg_rxq(vsi->rx_rings[q_idx]);
}

int ice_vsi_cfg_single_txq(struct ice_vsi *vsi, struct ice_tx_ring **tx_rings, u16 q_idx)
{
	DEFINE_FLEX(struct ice_aqc_add_tx_qgrp, qg_buf, txqs, 1);

	if (q_idx >= vsi->alloc_txq || !tx_rings || !tx_rings[q_idx])
		return -EINVAL;

	qg_buf->num_txqs = 1;

	return ice_vsi_cfg_txq(vsi, tx_rings[q_idx], qg_buf);
}

/**
 * ice_vsi_cfg_rxqs - Configure the VSI for Rx
 * @vsi: the VSI being configured
 *
 * Return 0 on success and a negative value on error
 * Configure the Rx VSI for operation.
 */
int ice_vsi_cfg_rxqs(struct ice_vsi *vsi)
{
	u16 i;

	if (vsi->type == ICE_VSI_VF)
		goto setup_rings;

	ice_vsi_cfg_frame_size(vsi);
setup_rings:
	/* set up individual rings */
	ice_for_each_rxq(vsi, i) {
		int err = ice_vsi_cfg_rxq(vsi->rx_rings[i]);

		if (err)
			return err;
	}

	return 0;
}

/**
 * ice_vsi_cfg_txqs - Configure the VSI for Tx
 * @vsi: the VSI being configured
 * @rings: Tx ring array to be configured
 * @count: number of Tx ring array elements
 *
 * Return 0 on success and a negative value on error
 * Configure the Tx VSI for operation.
 */
static int
ice_vsi_cfg_txqs(struct ice_vsi *vsi, struct ice_tx_ring **rings, u16 count)
{
	DEFINE_FLEX(struct ice_aqc_add_tx_qgrp, qg_buf, txqs, 1);
	int err = 0;
	u16 q_idx;

	qg_buf->num_txqs = 1;

	for (q_idx = 0; q_idx < count; q_idx++) {
		err = ice_vsi_cfg_txq(vsi, rings[q_idx], qg_buf);
		if (err)
			break;
	}

	return err;
}

/**
 * ice_vsi_cfg_lan_txqs - Configure the VSI for Tx
 * @vsi: the VSI being configured
 *
 * Return 0 on success and a negative value on error
 * Configure the Tx VSI for operation.
 */
int ice_vsi_cfg_lan_txqs(struct ice_vsi *vsi)
{
	return ice_vsi_cfg_txqs(vsi, vsi->tx_rings, vsi->num_txq);
}

/**
 * ice_vsi_cfg_xdp_txqs - Configure Tx queues dedicated for XDP in given VSI
 * @vsi: the VSI being configured
 *
 * Return 0 on success and a negative value on error
 * Configure the Tx queues dedicated for XDP in given VSI for operation.
 */
int ice_vsi_cfg_xdp_txqs(struct ice_vsi *vsi)
{
	int ret;
	int i;

	ret = ice_vsi_cfg_txqs(vsi, vsi->xdp_rings, vsi->num_xdp_txq);
	if (ret)
		return ret;

	ice_for_each_rxq(vsi, i)
		ice_tx_xsk_pool(vsi, i);

	return 0;
}

=======
>>>>>>> 2d5404ca
/**
 * ice_intrl_usec_to_reg - convert interrupt rate limit to register value
 * @intrl: interrupt rate limit in usecs
 * @gran: interrupt rate limit granularity in usecs
 *
 * This function converts a decimal interrupt rate limit in usecs to the format
 * expected by firmware.
 */
static u32 ice_intrl_usec_to_reg(u8 intrl, u8 gran)
{
	u32 val = intrl / gran;

	if (val)
		return val | GLINT_RATE_INTRL_ENA_M;
	return 0;
}

/**
 * ice_write_intrl - write throttle rate limit to interrupt specific register
 * @q_vector: pointer to interrupt specific structure
 * @intrl: throttle rate limit in microseconds to write
 */
void ice_write_intrl(struct ice_q_vector *q_vector, u8 intrl)
{
	struct ice_hw *hw = &q_vector->vsi->back->hw;

	wr32(hw, GLINT_RATE(q_vector->reg_idx),
	     ice_intrl_usec_to_reg(intrl, ICE_INTRL_GRAN_ABOVE_25));
}

static struct ice_q_vector *ice_pull_qvec_from_rc(struct ice_ring_container *rc)
{
	switch (rc->type) {
	case ICE_RX_CONTAINER:
		if (rc->rx_ring)
			return rc->rx_ring->q_vector;
		break;
	case ICE_TX_CONTAINER:
		if (rc->tx_ring)
			return rc->tx_ring->q_vector;
		break;
	default:
		break;
	}

	return NULL;
}

/**
 * __ice_write_itr - write throttle rate to register
 * @q_vector: pointer to interrupt data structure
 * @rc: pointer to ring container
 * @itr: throttle rate in microseconds to write
 */
static void __ice_write_itr(struct ice_q_vector *q_vector,
			    struct ice_ring_container *rc, u16 itr)
{
	struct ice_hw *hw = &q_vector->vsi->back->hw;

	wr32(hw, GLINT_ITR(rc->itr_idx, q_vector->reg_idx),
	     ITR_REG_ALIGN(itr) >> ICE_ITR_GRAN_S);
}

/**
 * ice_write_itr - write throttle rate to queue specific register
 * @rc: pointer to ring container
 * @itr: throttle rate in microseconds to write
 */
void ice_write_itr(struct ice_ring_container *rc, u16 itr)
{
	struct ice_q_vector *q_vector;

	q_vector = ice_pull_qvec_from_rc(rc);
	if (!q_vector)
		return;

	__ice_write_itr(q_vector, rc, itr);
}

/**
 * ice_set_q_vector_intrl - set up interrupt rate limiting
 * @q_vector: the vector to be configured
 *
 * Interrupt rate limiting is local to the vector, not per-queue so we must
 * detect if either ring container has dynamic moderation enabled to decide
 * what to set the interrupt rate limit to via INTRL settings. In the case that
 * dynamic moderation is disabled on both, write the value with the cached
 * setting to make sure INTRL register matches the user visible value.
 */
void ice_set_q_vector_intrl(struct ice_q_vector *q_vector)
{
	if (ITR_IS_DYNAMIC(&q_vector->tx) || ITR_IS_DYNAMIC(&q_vector->rx)) {
		/* in the case of dynamic enabled, cap each vector to no more
		 * than (4 us) 250,000 ints/sec, which allows low latency
		 * but still less than 500,000 interrupts per second, which
		 * reduces CPU a bit in the case of the lowest latency
		 * setting. The 4 here is a value in microseconds.
		 */
		ice_write_intrl(q_vector, 4);
	} else {
		ice_write_intrl(q_vector, q_vector->intrl);
	}
}

/**
 * ice_vsi_cfg_msix - MSIX mode Interrupt Config in the HW
 * @vsi: the VSI being configured
 *
 * This configures MSIX mode interrupts for the PF VSI, and should not be used
 * for the VF VSI.
 */
void ice_vsi_cfg_msix(struct ice_vsi *vsi)
{
	struct ice_pf *pf = vsi->back;
	struct ice_hw *hw = &pf->hw;
	u16 txq = 0, rxq = 0;
	int i, q;

	ice_for_each_q_vector(vsi, i) {
		struct ice_q_vector *q_vector = vsi->q_vectors[i];
		u16 reg_idx = q_vector->reg_idx;

		ice_cfg_itr(hw, q_vector);

		/* Both Transmit Queue Interrupt Cause Control register
		 * and Receive Queue Interrupt Cause control register
		 * expects MSIX_INDX field to be the vector index
		 * within the function space and not the absolute
		 * vector index across PF or across device.
		 * For SR-IOV VF VSIs queue vector index always starts
		 * with 1 since first vector index(0) is used for OICR
		 * in VF space. Since VMDq and other PF VSIs are within
		 * the PF function space, use the vector index that is
		 * tracked for this PF.
		 */
		for (q = 0; q < q_vector->num_ring_tx; q++) {
			ice_cfg_txq_interrupt(vsi, txq, reg_idx,
					      q_vector->tx.itr_idx);
			txq++;
		}

		for (q = 0; q < q_vector->num_ring_rx; q++) {
			ice_cfg_rxq_interrupt(vsi, rxq, reg_idx,
					      q_vector->rx.itr_idx);
			rxq++;
		}
	}
}

/**
 * ice_vsi_start_all_rx_rings - start/enable all of a VSI's Rx rings
 * @vsi: the VSI whose rings are to be enabled
 *
 * Returns 0 on success and a negative value on error
 */
int ice_vsi_start_all_rx_rings(struct ice_vsi *vsi)
{
	return ice_vsi_ctrl_all_rx_rings(vsi, true);
}

/**
 * ice_vsi_stop_all_rx_rings - stop/disable all of a VSI's Rx rings
 * @vsi: the VSI whose rings are to be disabled
 *
 * Returns 0 on success and a negative value on error
 */
int ice_vsi_stop_all_rx_rings(struct ice_vsi *vsi)
{
	return ice_vsi_ctrl_all_rx_rings(vsi, false);
}

/**
 * ice_vsi_stop_tx_rings - Disable Tx rings
 * @vsi: the VSI being configured
 * @rst_src: reset source
 * @rel_vmvf_num: Relative ID of VF/VM
 * @rings: Tx ring array to be stopped
 * @count: number of Tx ring array elements
 */
static int
ice_vsi_stop_tx_rings(struct ice_vsi *vsi, enum ice_disq_rst_src rst_src,
		      u16 rel_vmvf_num, struct ice_tx_ring **rings, u16 count)
{
	u16 q_idx;

	if (vsi->num_txq > ICE_LAN_TXQ_MAX_QDIS)
		return -EINVAL;

	for (q_idx = 0; q_idx < count; q_idx++) {
		struct ice_txq_meta txq_meta = { };
		int status;

		if (!rings || !rings[q_idx])
			return -EINVAL;

		ice_fill_txq_meta(vsi, rings[q_idx], &txq_meta);
		status = ice_vsi_stop_tx_ring(vsi, rst_src, rel_vmvf_num,
					      rings[q_idx], &txq_meta);

		if (status)
			return status;
	}

	return 0;
}

/**
 * ice_vsi_stop_lan_tx_rings - Disable LAN Tx rings
 * @vsi: the VSI being configured
 * @rst_src: reset source
 * @rel_vmvf_num: Relative ID of VF/VM
 */
int
ice_vsi_stop_lan_tx_rings(struct ice_vsi *vsi, enum ice_disq_rst_src rst_src,
			  u16 rel_vmvf_num)
{
	return ice_vsi_stop_tx_rings(vsi, rst_src, rel_vmvf_num, vsi->tx_rings, vsi->num_txq);
}

/**
 * ice_vsi_stop_xdp_tx_rings - Disable XDP Tx rings
 * @vsi: the VSI being configured
 */
int ice_vsi_stop_xdp_tx_rings(struct ice_vsi *vsi)
{
	return ice_vsi_stop_tx_rings(vsi, ICE_NO_RESET, 0, vsi->xdp_rings, vsi->num_xdp_txq);
}

/**
 * ice_vsi_is_rx_queue_active
 * @vsi: the VSI being configured
 *
 * Return true if at least one queue is active.
 */
bool ice_vsi_is_rx_queue_active(struct ice_vsi *vsi)
{
	struct ice_pf *pf = vsi->back;
	struct ice_hw *hw = &pf->hw;
	int i;

	ice_for_each_rxq(vsi, i) {
		u32 rx_reg;
		int pf_q;

		pf_q = vsi->rxq_map[i];
		rx_reg = rd32(hw, QRX_CTRL(pf_q));
		if (rx_reg & QRX_CTRL_QENA_STAT_M)
			return true;
	}

	return false;
}

static void ice_vsi_set_tc_cfg(struct ice_vsi *vsi)
{
	if (!test_bit(ICE_FLAG_DCB_ENA, vsi->back->flags)) {
		vsi->tc_cfg.ena_tc = ICE_DFLT_TRAFFIC_CLASS;
		vsi->tc_cfg.numtc = 1;
		return;
	}

	/* set VSI TC information based on DCB config */
	ice_vsi_set_dcb_tc_cfg(vsi);
}

/**
 * ice_cfg_sw_lldp - Config switch rules for LLDP packet handling
 * @vsi: the VSI being configured
 * @tx: bool to determine Tx or Rx rule
 * @create: bool to determine create or remove Rule
 */
void ice_cfg_sw_lldp(struct ice_vsi *vsi, bool tx, bool create)
{
	int (*eth_fltr)(struct ice_vsi *v, u16 type, u16 flag,
			enum ice_sw_fwd_act_type act);
	struct ice_pf *pf = vsi->back;
	struct device *dev;
	int status;

	dev = ice_pf_to_dev(pf);
	eth_fltr = create ? ice_fltr_add_eth : ice_fltr_remove_eth;

	if (tx) {
		status = eth_fltr(vsi, ETH_P_LLDP, ICE_FLTR_TX,
				  ICE_DROP_PACKET);
	} else {
		if (ice_fw_supports_lldp_fltr_ctrl(&pf->hw)) {
			status = ice_lldp_fltr_add_remove(&pf->hw, vsi->vsi_num,
							  create);
		} else {
			status = eth_fltr(vsi, ETH_P_LLDP, ICE_FLTR_RX,
					  ICE_FWD_TO_VSI);
		}
	}

	if (status)
		dev_dbg(dev, "Fail %s %s LLDP rule on VSI %i error: %d\n",
			create ? "adding" : "removing", tx ? "TX" : "RX",
			vsi->vsi_num, status);
}

/**
 * ice_set_agg_vsi - sets up scheduler aggregator node and move VSI into it
 * @vsi: pointer to the VSI
 *
 * This function will allocate new scheduler aggregator now if needed and will
 * move specified VSI into it.
 */
static void ice_set_agg_vsi(struct ice_vsi *vsi)
{
	struct device *dev = ice_pf_to_dev(vsi->back);
	struct ice_agg_node *agg_node_iter = NULL;
	u32 agg_id = ICE_INVALID_AGG_NODE_ID;
	struct ice_agg_node *agg_node = NULL;
	int node_offset, max_agg_nodes = 0;
	struct ice_port_info *port_info;
	struct ice_pf *pf = vsi->back;
	u32 agg_node_id_start = 0;
	int status;

	/* create (as needed) scheduler aggregator node and move VSI into
	 * corresponding aggregator node
	 * - PF aggregator node to contains VSIs of type _PF and _CTRL
	 * - VF aggregator nodes will contain VF VSI
	 */
	port_info = pf->hw.port_info;
	if (!port_info)
		return;

	switch (vsi->type) {
	case ICE_VSI_CTRL:
	case ICE_VSI_CHNL:
	case ICE_VSI_LB:
	case ICE_VSI_PF:
	case ICE_VSI_SF:
		max_agg_nodes = ICE_MAX_PF_AGG_NODES;
		agg_node_id_start = ICE_PF_AGG_NODE_ID_START;
		agg_node_iter = &pf->pf_agg_node[0];
		break;
	case ICE_VSI_VF:
		/* user can create 'n' VFs on a given PF, but since max children
		 * per aggregator node can be only 64. Following code handles
		 * aggregator(s) for VF VSIs, either selects a agg_node which
		 * was already created provided num_vsis < 64, otherwise
		 * select next available node, which will be created
		 */
		max_agg_nodes = ICE_MAX_VF_AGG_NODES;
		agg_node_id_start = ICE_VF_AGG_NODE_ID_START;
		agg_node_iter = &pf->vf_agg_node[0];
		break;
	default:
		/* other VSI type, handle later if needed */
		dev_dbg(dev, "unexpected VSI type %s\n",
			ice_vsi_type_str(vsi->type));
		return;
	}

	/* find the appropriate aggregator node */
	for (node_offset = 0; node_offset < max_agg_nodes; node_offset++) {
		/* see if we can find space in previously created
		 * node if num_vsis < 64, otherwise skip
		 */
		if (agg_node_iter->num_vsis &&
		    agg_node_iter->num_vsis == ICE_MAX_VSIS_IN_AGG_NODE) {
			agg_node_iter++;
			continue;
		}

		if (agg_node_iter->valid &&
		    agg_node_iter->agg_id != ICE_INVALID_AGG_NODE_ID) {
			agg_id = agg_node_iter->agg_id;
			agg_node = agg_node_iter;
			break;
		}

		/* find unclaimed agg_id */
		if (agg_node_iter->agg_id == ICE_INVALID_AGG_NODE_ID) {
			agg_id = node_offset + agg_node_id_start;
			agg_node = agg_node_iter;
			break;
		}
		/* move to next agg_node */
		agg_node_iter++;
	}

	if (!agg_node)
		return;

	/* if selected aggregator node was not created, create it */
	if (!agg_node->valid) {
		status = ice_cfg_agg(port_info, agg_id, ICE_AGG_TYPE_AGG,
				     (u8)vsi->tc_cfg.ena_tc);
		if (status) {
			dev_err(dev, "unable to create aggregator node with agg_id %u\n",
				agg_id);
			return;
		}
		/* aggregator node is created, store the needed info */
		agg_node->valid = true;
		agg_node->agg_id = agg_id;
	}

	/* move VSI to corresponding aggregator node */
	status = ice_move_vsi_to_agg(port_info, agg_id, vsi->idx,
				     (u8)vsi->tc_cfg.ena_tc);
	if (status) {
		dev_err(dev, "unable to move VSI idx %u into aggregator %u node",
			vsi->idx, agg_id);
		return;
	}

	/* keep active children count for aggregator node */
	agg_node->num_vsis++;

	/* cache the 'agg_id' in VSI, so that after reset - VSI will be moved
	 * to aggregator node
	 */
	vsi->agg_node = agg_node;
	dev_dbg(dev, "successfully moved VSI idx %u tc_bitmap 0x%x) into aggregator node %d which has num_vsis %u\n",
		vsi->idx, vsi->tc_cfg.ena_tc, vsi->agg_node->agg_id,
		vsi->agg_node->num_vsis);
}

static int ice_vsi_cfg_tc_lan(struct ice_pf *pf, struct ice_vsi *vsi)
{
	u16 max_txqs[ICE_MAX_TRAFFIC_CLASS] = { 0 };
	struct device *dev = ice_pf_to_dev(pf);
	int ret, i;

	/* configure VSI nodes based on number of queues and TC's */
	ice_for_each_traffic_class(i) {
		if (!(vsi->tc_cfg.ena_tc & BIT(i)))
			continue;

		if (vsi->type == ICE_VSI_CHNL) {
			if (!vsi->alloc_txq && vsi->num_txq)
				max_txqs[i] = vsi->num_txq;
			else
				max_txqs[i] = pf->num_lan_tx;
		} else {
			max_txqs[i] = vsi->alloc_txq;
		}

		if (vsi->type == ICE_VSI_PF)
			max_txqs[i] += vsi->num_xdp_txq;
	}

	dev_dbg(dev, "vsi->tc_cfg.ena_tc = %d\n", vsi->tc_cfg.ena_tc);
	ret = ice_cfg_vsi_lan(vsi->port_info, vsi->idx, vsi->tc_cfg.ena_tc,
			      max_txqs);
	if (ret) {
		dev_err(dev, "VSI %d failed lan queue config, error %d\n",
			vsi->vsi_num, ret);
		return ret;
	}

	return 0;
}

/**
 * ice_vsi_cfg_def - configure default VSI based on the type
 * @vsi: pointer to VSI
 */
static int ice_vsi_cfg_def(struct ice_vsi *vsi)
{
	struct device *dev = ice_pf_to_dev(vsi->back);
	struct ice_pf *pf = vsi->back;
	int ret;

	vsi->vsw = pf->first_sw;

	ret = ice_vsi_alloc_def(vsi, vsi->ch);
	if (ret)
		return ret;

	/* allocate memory for Tx/Rx ring stat pointers */
	ret = ice_vsi_alloc_stat_arrays(vsi);
	if (ret)
		goto unroll_vsi_alloc;

	ice_alloc_fd_res(vsi);

	ret = ice_vsi_get_qs(vsi);
	if (ret) {
		dev_err(dev, "Failed to allocate queues. vsi->idx = %d\n",
			vsi->idx);
		goto unroll_vsi_alloc_stat;
	}

	/* set RSS capabilities */
	ice_vsi_set_rss_params(vsi);

	/* set TC configuration */
	ice_vsi_set_tc_cfg(vsi);

	/* create the VSI */
	ret = ice_vsi_init(vsi, vsi->flags);
	if (ret)
		goto unroll_get_qs;

	ice_vsi_init_vlan_ops(vsi);

	switch (vsi->type) {
	case ICE_VSI_CTRL:
	case ICE_VSI_SF:
	case ICE_VSI_PF:
		ret = ice_vsi_alloc_q_vectors(vsi);
		if (ret)
			goto unroll_vsi_init;

		ret = ice_vsi_alloc_rings(vsi);
		if (ret)
			goto unroll_vector_base;

		ret = ice_vsi_alloc_ring_stats(vsi);
		if (ret)
			goto unroll_vector_base;

		if (ice_is_xdp_ena_vsi(vsi)) {
			ret = ice_vsi_determine_xdp_res(vsi);
			if (ret)
				goto unroll_vector_base;
			ret = ice_prepare_xdp_rings(vsi, vsi->xdp_prog,
						    ICE_XDP_CFG_PART);
			if (ret)
				goto unroll_vector_base;
		}

		ice_vsi_map_rings_to_vectors(vsi);

		vsi->stat_offsets_loaded = false;

		/* ICE_VSI_CTRL does not need RSS so skip RSS processing */
		if (vsi->type != ICE_VSI_CTRL)
			/* Do not exit if configuring RSS had an issue, at
			 * least receive traffic on first queue. Hence no
			 * need to capture return value
			 */
			if (test_bit(ICE_FLAG_RSS_ENA, pf->flags)) {
				ice_vsi_cfg_rss_lut_key(vsi);
				ice_vsi_set_rss_flow_fld(vsi);
			}
		ice_init_arfs(vsi);
		break;
	case ICE_VSI_CHNL:
		if (test_bit(ICE_FLAG_RSS_ENA, pf->flags)) {
			ice_vsi_cfg_rss_lut_key(vsi);
			ice_vsi_set_rss_flow_fld(vsi);
		}
		break;
	case ICE_VSI_VF:
		/* VF driver will take care of creating netdev for this type and
		 * map queues to vectors through Virtchnl, PF driver only
		 * creates a VSI and corresponding structures for bookkeeping
		 * purpose
		 */
		ret = ice_vsi_alloc_q_vectors(vsi);
		if (ret)
			goto unroll_vsi_init;

		ret = ice_vsi_alloc_rings(vsi);
		if (ret)
			goto unroll_alloc_q_vector;

		ret = ice_vsi_alloc_ring_stats(vsi);
		if (ret)
			goto unroll_vector_base;

		vsi->stat_offsets_loaded = false;

		/* Do not exit if configuring RSS had an issue, at least
		 * receive traffic on first queue. Hence no need to capture
		 * return value
		 */
		if (test_bit(ICE_FLAG_RSS_ENA, pf->flags)) {
			ice_vsi_cfg_rss_lut_key(vsi);
			ice_vsi_set_vf_rss_flow_fld(vsi);
		}
		break;
	case ICE_VSI_LB:
		ret = ice_vsi_alloc_rings(vsi);
		if (ret)
			goto unroll_vsi_init;

		ret = ice_vsi_alloc_ring_stats(vsi);
		if (ret)
			goto unroll_vector_base;

		break;
	default:
		/* clean up the resources and exit */
		ret = -EINVAL;
		goto unroll_vsi_init;
	}

	return 0;

unroll_vector_base:
	/* reclaim SW interrupts back to the common pool */
unroll_alloc_q_vector:
	ice_vsi_free_q_vectors(vsi);
unroll_vsi_init:
	ice_vsi_delete_from_hw(vsi);
unroll_get_qs:
	ice_vsi_put_qs(vsi);
unroll_vsi_alloc_stat:
	ice_vsi_free_stats(vsi);
unroll_vsi_alloc:
	ice_vsi_free_arrays(vsi);
	return ret;
}

/**
 * ice_vsi_cfg - configure a previously allocated VSI
 * @vsi: pointer to VSI
 */
int ice_vsi_cfg(struct ice_vsi *vsi)
{
	struct ice_pf *pf = vsi->back;
	int ret;

	if (WARN_ON(vsi->type == ICE_VSI_VF && !vsi->vf))
		return -EINVAL;

	ret = ice_vsi_cfg_def(vsi);
	if (ret)
		return ret;

	ret = ice_vsi_cfg_tc_lan(vsi->back, vsi);
	if (ret)
		ice_vsi_decfg(vsi);

	if (vsi->type == ICE_VSI_CTRL) {
		if (vsi->vf) {
			WARN_ON(vsi->vf->ctrl_vsi_idx != ICE_NO_VSI);
			vsi->vf->ctrl_vsi_idx = vsi->idx;
		} else {
			WARN_ON(pf->ctrl_vsi_idx != ICE_NO_VSI);
			pf->ctrl_vsi_idx = vsi->idx;
		}
	}

	return ret;
}

/**
 * ice_vsi_decfg - remove all VSI configuration
 * @vsi: pointer to VSI
 */
void ice_vsi_decfg(struct ice_vsi *vsi)
{
	struct ice_pf *pf = vsi->back;
	int err;

	ice_rm_vsi_lan_cfg(vsi->port_info, vsi->idx);
	err = ice_rm_vsi_rdma_cfg(vsi->port_info, vsi->idx);
	if (err)
		dev_err(ice_pf_to_dev(pf), "Failed to remove RDMA scheduler config for VSI %u, err %d\n",
			vsi->vsi_num, err);

	if (vsi->xdp_rings)
		/* return value check can be skipped here, it always returns
		 * 0 if reset is in progress
		 */
		ice_destroy_xdp_rings(vsi, ICE_XDP_CFG_PART);

	ice_vsi_clear_rings(vsi);
	ice_vsi_free_q_vectors(vsi);
	ice_vsi_put_qs(vsi);
	ice_vsi_free_arrays(vsi);

	/* SR-IOV determines needed MSIX resources all at once instead of per
	 * VSI since when VFs are spawned we know how many VFs there are and how
	 * many interrupts each VF needs. SR-IOV MSIX resources are also
	 * cleared in the same manner.
	 */

	if (vsi->type == ICE_VSI_VF &&
	    vsi->agg_node && vsi->agg_node->valid)
		vsi->agg_node->num_vsis--;
}

/**
 * ice_vsi_setup - Set up a VSI by a given type
 * @pf: board private structure
 * @params: parameters to use when creating the VSI
 *
 * This allocates the sw VSI structure and its queue resources.
 *
 * Returns pointer to the successfully allocated and configured VSI sw struct on
 * success, NULL on failure.
 */
struct ice_vsi *
ice_vsi_setup(struct ice_pf *pf, struct ice_vsi_cfg_params *params)
{
	struct device *dev = ice_pf_to_dev(pf);
	struct ice_vsi *vsi;
	int ret;

	/* ice_vsi_setup can only initialize a new VSI, and we must have
	 * a port_info structure for it.
	 */
	if (WARN_ON(!(params->flags & ICE_VSI_FLAG_INIT)) ||
	    WARN_ON(!params->port_info))
		return NULL;

	vsi = ice_vsi_alloc(pf);
	if (!vsi) {
		dev_err(dev, "could not allocate VSI\n");
		return NULL;
	}

	vsi->params = *params;
	ret = ice_vsi_cfg(vsi);
	if (ret)
		goto err_vsi_cfg;

	/* Add switch rule to drop all Tx Flow Control Frames, of look up
	 * type ETHERTYPE from VSIs, and restrict malicious VF from sending
	 * out PAUSE or PFC frames. If enabled, FW can still send FC frames.
	 * The rule is added once for PF VSI in order to create appropriate
	 * recipe, since VSI/VSI list is ignored with drop action...
	 * Also add rules to handle LLDP Tx packets.  Tx LLDP packets need to
	 * be dropped so that VFs cannot send LLDP packets to reconfig DCB
	 * settings in the HW.
	 */
	if (!ice_is_safe_mode(pf) && vsi->type == ICE_VSI_PF) {
		ice_fltr_add_eth(vsi, ETH_P_PAUSE, ICE_FLTR_TX,
				 ICE_DROP_PACKET);
		ice_cfg_sw_lldp(vsi, true, true);
	}

	if (!vsi->agg_node)
		ice_set_agg_vsi(vsi);

	return vsi;

err_vsi_cfg:
	ice_vsi_free(vsi);

	return NULL;
}

/**
 * ice_vsi_release_msix - Clear the queue to Interrupt mapping in HW
 * @vsi: the VSI being cleaned up
 */
static void ice_vsi_release_msix(struct ice_vsi *vsi)
{
	struct ice_pf *pf = vsi->back;
	struct ice_hw *hw = &pf->hw;
	u32 txq = 0;
	u32 rxq = 0;
	int i, q;

	ice_for_each_q_vector(vsi, i) {
		struct ice_q_vector *q_vector = vsi->q_vectors[i];

		ice_write_intrl(q_vector, 0);
		for (q = 0; q < q_vector->num_ring_tx; q++) {
			ice_write_itr(&q_vector->tx, 0);
			wr32(hw, QINT_TQCTL(vsi->txq_map[txq]), 0);
			if (vsi->xdp_rings) {
				u32 xdp_txq = txq + vsi->num_xdp_txq;

				wr32(hw, QINT_TQCTL(vsi->txq_map[xdp_txq]), 0);
			}
			txq++;
		}

		for (q = 0; q < q_vector->num_ring_rx; q++) {
			ice_write_itr(&q_vector->rx, 0);
			wr32(hw, QINT_RQCTL(vsi->rxq_map[rxq]), 0);
			rxq++;
		}
	}

	ice_flush(hw);
}

/**
 * ice_vsi_free_irq - Free the IRQ association with the OS
 * @vsi: the VSI being configured
 */
void ice_vsi_free_irq(struct ice_vsi *vsi)
{
	struct ice_pf *pf = vsi->back;
	int i;

	if (!vsi->q_vectors || !vsi->irqs_ready)
		return;

	ice_vsi_release_msix(vsi);
	if (vsi->type == ICE_VSI_VF)
		return;

	vsi->irqs_ready = false;
	ice_free_cpu_rx_rmap(vsi);

	ice_for_each_q_vector(vsi, i) {
		int irq_num;

		irq_num = vsi->q_vectors[i]->irq.virq;

		/* free only the irqs that were actually requested */
		if (!vsi->q_vectors[i] ||
		    !(vsi->q_vectors[i]->num_ring_tx ||
		      vsi->q_vectors[i]->num_ring_rx))
			continue;

		/* clear the affinity notifier in the IRQ descriptor */
		if (!IS_ENABLED(CONFIG_RFS_ACCEL))
			irq_set_affinity_notifier(irq_num, NULL);

		/* clear the affinity_hint in the IRQ descriptor */
		irq_update_affinity_hint(irq_num, NULL);
		synchronize_irq(irq_num);
		devm_free_irq(ice_pf_to_dev(pf), irq_num, vsi->q_vectors[i]);
	}
}

/**
 * ice_vsi_free_tx_rings - Free Tx resources for VSI queues
 * @vsi: the VSI having resources freed
 */
void ice_vsi_free_tx_rings(struct ice_vsi *vsi)
{
	int i;

	if (!vsi->tx_rings)
		return;

	ice_for_each_txq(vsi, i)
		if (vsi->tx_rings[i] && vsi->tx_rings[i]->desc)
			ice_free_tx_ring(vsi->tx_rings[i]);
}

/**
 * ice_vsi_free_rx_rings - Free Rx resources for VSI queues
 * @vsi: the VSI having resources freed
 */
void ice_vsi_free_rx_rings(struct ice_vsi *vsi)
{
	int i;

	if (!vsi->rx_rings)
		return;

	ice_for_each_rxq(vsi, i)
		if (vsi->rx_rings[i] && vsi->rx_rings[i]->desc)
			ice_free_rx_ring(vsi->rx_rings[i]);
}

/**
 * ice_vsi_close - Shut down a VSI
 * @vsi: the VSI being shut down
 */
void ice_vsi_close(struct ice_vsi *vsi)
{
	if (!test_and_set_bit(ICE_VSI_DOWN, vsi->state))
		ice_down(vsi);

	ice_vsi_clear_napi_queues(vsi);
	ice_vsi_free_irq(vsi);
	ice_vsi_free_tx_rings(vsi);
	ice_vsi_free_rx_rings(vsi);
}

/**
 * ice_ena_vsi - resume a VSI
 * @vsi: the VSI being resume
 * @locked: is the rtnl_lock already held
 */
int ice_ena_vsi(struct ice_vsi *vsi, bool locked)
{
	int err = 0;

	if (!test_bit(ICE_VSI_NEEDS_RESTART, vsi->state))
		return 0;

	clear_bit(ICE_VSI_NEEDS_RESTART, vsi->state);

	if (vsi->netdev && (vsi->type == ICE_VSI_PF ||
			    vsi->type == ICE_VSI_SF)) {
		if (netif_running(vsi->netdev)) {
			if (!locked)
				rtnl_lock();

			err = ice_open_internal(vsi->netdev);

			if (!locked)
				rtnl_unlock();
		}
	} else if (vsi->type == ICE_VSI_CTRL) {
		err = ice_vsi_open_ctrl(vsi);
	}

	return err;
}

/**
 * ice_dis_vsi - pause a VSI
 * @vsi: the VSI being paused
 * @locked: is the rtnl_lock already held
 */
void ice_dis_vsi(struct ice_vsi *vsi, bool locked)
{
	bool already_down = test_bit(ICE_VSI_DOWN, vsi->state);

	set_bit(ICE_VSI_NEEDS_RESTART, vsi->state);

	if (vsi->netdev && (vsi->type == ICE_VSI_PF ||
			    vsi->type == ICE_VSI_SF)) {
		if (netif_running(vsi->netdev)) {
			if (!locked)
				rtnl_lock();
			already_down = test_bit(ICE_VSI_DOWN, vsi->state);
			if (!already_down)
				ice_vsi_close(vsi);

			if (!locked)
				rtnl_unlock();
		} else if (!already_down) {
			ice_vsi_close(vsi);
		}
	} else if (vsi->type == ICE_VSI_CTRL && !already_down) {
		ice_vsi_close(vsi);
	}
}

/**
 * ice_vsi_set_napi_queues - associate netdev queues with napi
 * @vsi: VSI pointer
 *
 * Associate queue[s] with napi for all vectors.
 * The caller must hold rtnl_lock.
 */
void ice_vsi_set_napi_queues(struct ice_vsi *vsi)
{
<<<<<<< HEAD
	struct ice_pf *pf = vsi->back;
	struct ice_hw *hw = &pf->hw;
	u32 val;
	int i;

	/* disable interrupt causation from each queue */
	if (vsi->tx_rings) {
		ice_for_each_txq(vsi, i) {
			if (vsi->tx_rings[i]) {
				u16 reg;
=======
	struct net_device *netdev = vsi->netdev;
	int q_idx, v_idx;
>>>>>>> 2d5404ca

	if (!netdev)
		return;

	ice_for_each_rxq(vsi, q_idx)
		netif_queue_set_napi(netdev, q_idx, NETDEV_QUEUE_TYPE_RX,
				     &vsi->rx_rings[q_idx]->q_vector->napi);

	ice_for_each_txq(vsi, q_idx)
		netif_queue_set_napi(netdev, q_idx, NETDEV_QUEUE_TYPE_TX,
				     &vsi->tx_rings[q_idx]->q_vector->napi);
	/* Also set the interrupt number for the NAPI */
	ice_for_each_q_vector(vsi, v_idx) {
		struct ice_q_vector *q_vector = vsi->q_vectors[v_idx];

		netif_napi_set_irq(&q_vector->napi, q_vector->irq.virq);
	}
}

/**
 * ice_vsi_clear_napi_queues - dissociate netdev queues from napi
 * @vsi: VSI pointer
 *
 * Clear the association between all VSI queues queue[s] and napi.
 * The caller must hold rtnl_lock.
 */
void ice_vsi_clear_napi_queues(struct ice_vsi *vsi)
{
	struct net_device *netdev = vsi->netdev;
	int q_idx;

	if (!netdev)
		return;

<<<<<<< HEAD
	ice_for_each_q_vector(vsi, i)
		synchronize_irq(vsi->q_vectors[i]->irq.virq);
}

/**
 * ice_vsi_set_napi_queues - associate netdev queues with napi
 * @vsi: VSI pointer
 *
 * Associate queue[s] with napi for all vectors.
 * The caller must hold rtnl_lock.
 */
void ice_vsi_set_napi_queues(struct ice_vsi *vsi)
{
	struct net_device *netdev = vsi->netdev;
	int q_idx, v_idx;

	if (!netdev)
		return;

	ice_for_each_rxq(vsi, q_idx)
		netif_queue_set_napi(netdev, q_idx, NETDEV_QUEUE_TYPE_RX,
				     &vsi->rx_rings[q_idx]->q_vector->napi);

	ice_for_each_txq(vsi, q_idx)
		netif_queue_set_napi(netdev, q_idx, NETDEV_QUEUE_TYPE_TX,
				     &vsi->tx_rings[q_idx]->q_vector->napi);
	/* Also set the interrupt number for the NAPI */
	ice_for_each_q_vector(vsi, v_idx) {
		struct ice_q_vector *q_vector = vsi->q_vectors[v_idx];

		netif_napi_set_irq(&q_vector->napi, q_vector->irq.virq);
	}
}

/**
 * ice_vsi_clear_napi_queues - dissociate netdev queues from napi
 * @vsi: VSI pointer
 *
 * Clear the association between all VSI queues queue[s] and napi.
 * The caller must hold rtnl_lock.
 */
void ice_vsi_clear_napi_queues(struct ice_vsi *vsi)
=======
	ice_for_each_txq(vsi, q_idx)
		netif_queue_set_napi(netdev, q_idx, NETDEV_QUEUE_TYPE_TX, NULL);

	ice_for_each_rxq(vsi, q_idx)
		netif_queue_set_napi(netdev, q_idx, NETDEV_QUEUE_TYPE_RX, NULL);
}

/**
 * ice_napi_add - register NAPI handler for the VSI
 * @vsi: VSI for which NAPI handler is to be registered
 *
 * This function is only called in the driver's load path. Registering the NAPI
 * handler is done in ice_vsi_alloc_q_vector() for all other cases (i.e. resume,
 * reset/rebuild, etc.)
 */
void ice_napi_add(struct ice_vsi *vsi)
>>>>>>> 2d5404ca
{
	struct net_device *netdev = vsi->netdev;
	int q_idx;

	if (!netdev)
		return;

<<<<<<< HEAD
	ice_for_each_txq(vsi, q_idx)
		netif_queue_set_napi(netdev, q_idx, NETDEV_QUEUE_TYPE_TX, NULL);

	ice_for_each_rxq(vsi, q_idx)
		netif_queue_set_napi(netdev, q_idx, NETDEV_QUEUE_TYPE_RX, NULL);
=======
	ice_for_each_q_vector(vsi, v_idx)
		netif_napi_add(vsi->netdev, &vsi->q_vectors[v_idx]->napi,
			       ice_napi_poll);
>>>>>>> 2d5404ca
}

/**
 * ice_vsi_release - Delete a VSI and free its resources
 * @vsi: the VSI being removed
 *
 * Returns 0 on success or < 0 on error
 */
int ice_vsi_release(struct ice_vsi *vsi)
{
	struct ice_pf *pf;

	if (!vsi->back)
		return -ENODEV;
	pf = vsi->back;

	if (test_bit(ICE_FLAG_RSS_ENA, pf->flags))
		ice_rss_clean(vsi);

	ice_vsi_close(vsi);

	/* The Rx rule will only exist to remove if the LLDP FW
	 * engine is currently stopped
	 */
	if (!ice_is_safe_mode(pf) && vsi->type == ICE_VSI_PF &&
	    !test_bit(ICE_FLAG_FW_LLDP_AGENT, pf->flags))
		ice_cfg_sw_lldp(vsi, false, false);

	ice_vsi_decfg(vsi);

	/* retain SW VSI data structure since it is needed to unregister and
	 * free VSI netdev when PF is not in reset recovery pending state,\
	 * for ex: during rmmod.
	 */
	if (!ice_is_reset_in_progress(pf->state))
		ice_vsi_delete(vsi);

	return 0;
}

/**
 * ice_vsi_rebuild_get_coalesce - get coalesce from all q_vectors
 * @vsi: VSI connected with q_vectors
 * @coalesce: array of struct with stored coalesce
 *
 * Returns array size.
 */
static int
ice_vsi_rebuild_get_coalesce(struct ice_vsi *vsi,
			     struct ice_coalesce_stored *coalesce)
{
	int i;

	ice_for_each_q_vector(vsi, i) {
		struct ice_q_vector *q_vector = vsi->q_vectors[i];

		coalesce[i].itr_tx = q_vector->tx.itr_settings;
		coalesce[i].itr_rx = q_vector->rx.itr_settings;
		coalesce[i].intrl = q_vector->intrl;

		if (i < vsi->num_txq)
			coalesce[i].tx_valid = true;
		if (i < vsi->num_rxq)
			coalesce[i].rx_valid = true;
	}

	return vsi->num_q_vectors;
}

/**
 * ice_vsi_rebuild_set_coalesce - set coalesce from earlier saved arrays
 * @vsi: VSI connected with q_vectors
 * @coalesce: pointer to array of struct with stored coalesce
 * @size: size of coalesce array
 *
 * Before this function, ice_vsi_rebuild_get_coalesce should be called to save
 * ITR params in arrays. If size is 0 or coalesce wasn't stored set coalesce
 * to default value.
 */
static void
ice_vsi_rebuild_set_coalesce(struct ice_vsi *vsi,
			     struct ice_coalesce_stored *coalesce, int size)
{
	struct ice_ring_container *rc;
	int i;

	if ((size && !coalesce) || !vsi)
		return;

	/* There are a couple of cases that have to be handled here:
	 *   1. The case where the number of queue vectors stays the same, but
	 *      the number of Tx or Rx rings changes (the first for loop)
	 *   2. The case where the number of queue vectors increased (the
	 *      second for loop)
	 */
	for (i = 0; i < size && i < vsi->num_q_vectors; i++) {
		/* There are 2 cases to handle here and they are the same for
		 * both Tx and Rx:
		 *   if the entry was valid previously (coalesce[i].[tr]x_valid
		 *   and the loop variable is less than the number of rings
		 *   allocated, then write the previous values
		 *
		 *   if the entry was not valid previously, but the number of
		 *   rings is less than are allocated (this means the number of
		 *   rings increased from previously), then write out the
		 *   values in the first element
		 *
		 *   Also, always write the ITR, even if in ITR_IS_DYNAMIC
		 *   as there is no harm because the dynamic algorithm
		 *   will just overwrite.
		 */
		if (i < vsi->alloc_rxq && coalesce[i].rx_valid) {
			rc = &vsi->q_vectors[i]->rx;
			rc->itr_settings = coalesce[i].itr_rx;
			ice_write_itr(rc, rc->itr_setting);
		} else if (i < vsi->alloc_rxq) {
			rc = &vsi->q_vectors[i]->rx;
			rc->itr_settings = coalesce[0].itr_rx;
			ice_write_itr(rc, rc->itr_setting);
		}

		if (i < vsi->alloc_txq && coalesce[i].tx_valid) {
			rc = &vsi->q_vectors[i]->tx;
			rc->itr_settings = coalesce[i].itr_tx;
			ice_write_itr(rc, rc->itr_setting);
		} else if (i < vsi->alloc_txq) {
			rc = &vsi->q_vectors[i]->tx;
			rc->itr_settings = coalesce[0].itr_tx;
			ice_write_itr(rc, rc->itr_setting);
		}

		vsi->q_vectors[i]->intrl = coalesce[i].intrl;
		ice_set_q_vector_intrl(vsi->q_vectors[i]);
	}

	/* the number of queue vectors increased so write whatever is in
	 * the first element
	 */
	for (; i < vsi->num_q_vectors; i++) {
		/* transmit */
		rc = &vsi->q_vectors[i]->tx;
		rc->itr_settings = coalesce[0].itr_tx;
		ice_write_itr(rc, rc->itr_setting);

		/* receive */
		rc = &vsi->q_vectors[i]->rx;
		rc->itr_settings = coalesce[0].itr_rx;
		ice_write_itr(rc, rc->itr_setting);

		vsi->q_vectors[i]->intrl = coalesce[0].intrl;
		ice_set_q_vector_intrl(vsi->q_vectors[i]);
	}
}

/**
 * ice_vsi_realloc_stat_arrays - Frees unused stat structures or alloc new ones
 * @vsi: VSI pointer
 */
static int
ice_vsi_realloc_stat_arrays(struct ice_vsi *vsi)
{
	u16 req_txq = vsi->req_txq ? vsi->req_txq : vsi->alloc_txq;
	u16 req_rxq = vsi->req_rxq ? vsi->req_rxq : vsi->alloc_rxq;
	struct ice_ring_stats **tx_ring_stats;
	struct ice_ring_stats **rx_ring_stats;
	struct ice_vsi_stats *vsi_stat;
	struct ice_pf *pf = vsi->back;
	u16 prev_txq = vsi->alloc_txq;
	u16 prev_rxq = vsi->alloc_rxq;
	int i;

	vsi_stat = pf->vsi_stats[vsi->idx];

	if (req_txq < prev_txq) {
		for (i = req_txq; i < prev_txq; i++) {
			if (vsi_stat->tx_ring_stats[i]) {
				kfree_rcu(vsi_stat->tx_ring_stats[i], rcu);
				WRITE_ONCE(vsi_stat->tx_ring_stats[i], NULL);
			}
		}
	}

	tx_ring_stats = vsi_stat->tx_ring_stats;
	vsi_stat->tx_ring_stats =
		krealloc_array(vsi_stat->tx_ring_stats, req_txq,
			       sizeof(*vsi_stat->tx_ring_stats),
			       GFP_KERNEL | __GFP_ZERO);
	if (!vsi_stat->tx_ring_stats) {
		vsi_stat->tx_ring_stats = tx_ring_stats;
		return -ENOMEM;
	}

	if (req_rxq < prev_rxq) {
		for (i = req_rxq; i < prev_rxq; i++) {
			if (vsi_stat->rx_ring_stats[i]) {
				kfree_rcu(vsi_stat->rx_ring_stats[i], rcu);
				WRITE_ONCE(vsi_stat->rx_ring_stats[i], NULL);
			}
		}
	}

	rx_ring_stats = vsi_stat->rx_ring_stats;
	vsi_stat->rx_ring_stats =
		krealloc_array(vsi_stat->rx_ring_stats, req_rxq,
			       sizeof(*vsi_stat->rx_ring_stats),
			       GFP_KERNEL | __GFP_ZERO);
	if (!vsi_stat->rx_ring_stats) {
		vsi_stat->rx_ring_stats = rx_ring_stats;
		return -ENOMEM;
	}

	return 0;
}

/**
 * ice_vsi_rebuild - Rebuild VSI after reset
 * @vsi: VSI to be rebuild
 * @vsi_flags: flags used for VSI rebuild flow
 *
 * Set vsi_flags to ICE_VSI_FLAG_INIT to initialize a new VSI, or
 * ICE_VSI_FLAG_NO_INIT to rebuild an existing VSI in hardware.
 *
 * Returns 0 on success and negative value on failure
 */
int ice_vsi_rebuild(struct ice_vsi *vsi, u32 vsi_flags)
{
	struct ice_coalesce_stored *coalesce;
	int prev_num_q_vectors;
	struct ice_pf *pf;
	int ret;

	if (!vsi)
		return -EINVAL;

	vsi->flags = vsi_flags;
	pf = vsi->back;
	if (WARN_ON(vsi->type == ICE_VSI_VF && !vsi->vf))
		return -EINVAL;

<<<<<<< HEAD
	ret = ice_vsi_realloc_stat_arrays(vsi);
	if (ret)
		goto err_vsi_cfg;

	ice_vsi_decfg(vsi);
	ret = ice_vsi_cfg_def(vsi, &params);
	if (ret)
		goto err_vsi_cfg;

	coalesce = kcalloc(vsi->num_q_vectors,
			   sizeof(struct ice_coalesce_stored), GFP_KERNEL);
	if (!coalesce)
		return -ENOMEM;

	prev_num_q_vectors = ice_vsi_rebuild_get_coalesce(vsi, coalesce);

=======
	mutex_lock(&vsi->xdp_state_lock);

	ret = ice_vsi_realloc_stat_arrays(vsi);
	if (ret)
		goto unlock;

	ice_vsi_decfg(vsi);
	ret = ice_vsi_cfg_def(vsi);
	if (ret)
		goto unlock;

	coalesce = kcalloc(vsi->num_q_vectors,
			   sizeof(struct ice_coalesce_stored), GFP_KERNEL);
	if (!coalesce) {
		ret = -ENOMEM;
		goto decfg;
	}

	prev_num_q_vectors = ice_vsi_rebuild_get_coalesce(vsi, coalesce);

>>>>>>> 2d5404ca
	ret = ice_vsi_cfg_tc_lan(pf, vsi);
	if (ret) {
		if (vsi_flags & ICE_VSI_FLAG_INIT) {
			ret = -EIO;
			goto free_coalesce;
		}

		ret = ice_schedule_reset(pf, ICE_RESET_PFR);
		goto free_coalesce;
	}

	ice_vsi_rebuild_set_coalesce(vsi, coalesce, prev_num_q_vectors);
	clear_bit(ICE_VSI_REBUILD_PENDING, vsi->state);

<<<<<<< HEAD
	return 0;

err_vsi_cfg_tc_lan:
	ice_vsi_decfg(vsi);
	kfree(coalesce);
err_vsi_cfg:
=======
free_coalesce:
	kfree(coalesce);
decfg:
	if (ret)
		ice_vsi_decfg(vsi);
unlock:
	mutex_unlock(&vsi->xdp_state_lock);
>>>>>>> 2d5404ca
	return ret;
}

/**
 * ice_is_reset_in_progress - check for a reset in progress
 * @state: PF state field
 */
bool ice_is_reset_in_progress(unsigned long *state)
{
	return test_bit(ICE_RESET_OICR_RECV, state) ||
	       test_bit(ICE_PFR_REQ, state) ||
	       test_bit(ICE_CORER_REQ, state) ||
	       test_bit(ICE_GLOBR_REQ, state);
}

/**
 * ice_wait_for_reset - Wait for driver to finish reset and rebuild
 * @pf: pointer to the PF structure
 * @timeout: length of time to wait, in jiffies
 *
 * Wait (sleep) for a short time until the driver finishes cleaning up from
 * a device reset. The caller must be able to sleep. Use this to delay
 * operations that could fail while the driver is cleaning up after a device
 * reset.
 *
 * Returns 0 on success, -EBUSY if the reset is not finished within the
 * timeout, and -ERESTARTSYS if the thread was interrupted.
 */
int ice_wait_for_reset(struct ice_pf *pf, unsigned long timeout)
{
	long ret;

	ret = wait_event_interruptible_timeout(pf->reset_wait_queue,
					       !ice_is_reset_in_progress(pf->state),
					       timeout);
	if (ret < 0)
		return ret;
	else if (!ret)
		return -EBUSY;
	else
		return 0;
}

/**
 * ice_vsi_update_q_map - update our copy of the VSI info with new queue map
 * @vsi: VSI being configured
 * @ctx: the context buffer returned from AQ VSI update command
 */
static void ice_vsi_update_q_map(struct ice_vsi *vsi, struct ice_vsi_ctx *ctx)
{
	vsi->info.mapping_flags = ctx->info.mapping_flags;
	memcpy(&vsi->info.q_mapping, &ctx->info.q_mapping,
	       sizeof(vsi->info.q_mapping));
	memcpy(&vsi->info.tc_mapping, ctx->info.tc_mapping,
	       sizeof(vsi->info.tc_mapping));
}

/**
 * ice_vsi_cfg_netdev_tc - Setup the netdev TC configuration
 * @vsi: the VSI being configured
 * @ena_tc: TC map to be enabled
 */
void ice_vsi_cfg_netdev_tc(struct ice_vsi *vsi, u8 ena_tc)
{
	struct net_device *netdev = vsi->netdev;
	struct ice_pf *pf = vsi->back;
	int numtc = vsi->tc_cfg.numtc;
	struct ice_dcbx_cfg *dcbcfg;
	u8 netdev_tc;
	int i;

	if (!netdev)
		return;

	/* CHNL VSI doesn't have it's own netdev, hence, no netdev_tc */
	if (vsi->type == ICE_VSI_CHNL)
		return;

	if (!ena_tc) {
		netdev_reset_tc(netdev);
		return;
	}

	if (vsi->type == ICE_VSI_PF && ice_is_adq_active(pf))
		numtc = vsi->all_numtc;

	if (netdev_set_num_tc(netdev, numtc))
		return;

	dcbcfg = &pf->hw.port_info->qos_cfg.local_dcbx_cfg;

	ice_for_each_traffic_class(i)
		if (vsi->tc_cfg.ena_tc & BIT(i))
			netdev_set_tc_queue(netdev,
					    vsi->tc_cfg.tc_info[i].netdev_tc,
					    vsi->tc_cfg.tc_info[i].qcount_tx,
					    vsi->tc_cfg.tc_info[i].qoffset);
	/* setup TC queue map for CHNL TCs */
	ice_for_each_chnl_tc(i) {
		if (!(vsi->all_enatc & BIT(i)))
			break;
		if (!vsi->mqprio_qopt.qopt.count[i])
			break;
		netdev_set_tc_queue(netdev, i,
				    vsi->mqprio_qopt.qopt.count[i],
				    vsi->mqprio_qopt.qopt.offset[i]);
	}

	if (test_bit(ICE_FLAG_TC_MQPRIO, pf->flags))
		return;

	for (i = 0; i < ICE_MAX_USER_PRIORITY; i++) {
		u8 ets_tc = dcbcfg->etscfg.prio_table[i];

		/* Get the mapped netdev TC# for the UP */
		netdev_tc = vsi->tc_cfg.tc_info[ets_tc].netdev_tc;
		netdev_set_prio_tc_map(netdev, i, netdev_tc);
	}
}

/**
 * ice_vsi_setup_q_map_mqprio - Prepares mqprio based tc_config
 * @vsi: the VSI being configured,
 * @ctxt: VSI context structure
 * @ena_tc: number of traffic classes to enable
 *
 * Prepares VSI tc_config to have queue configurations based on MQPRIO options.
 */
static int
ice_vsi_setup_q_map_mqprio(struct ice_vsi *vsi, struct ice_vsi_ctx *ctxt,
			   u8 ena_tc)
{
	u16 pow, offset = 0, qcount_tx = 0, qcount_rx = 0, qmap;
	u16 tc0_offset = vsi->mqprio_qopt.qopt.offset[0];
	int tc0_qcount = vsi->mqprio_qopt.qopt.count[0];
	u16 new_txq, new_rxq;
	u8 netdev_tc = 0;
	int i;

	vsi->tc_cfg.ena_tc = ena_tc ? ena_tc : 1;

	pow = order_base_2(tc0_qcount);
	qmap = FIELD_PREP(ICE_AQ_VSI_TC_Q_OFFSET_M, tc0_offset);
	qmap |= FIELD_PREP(ICE_AQ_VSI_TC_Q_NUM_M, pow);

	ice_for_each_traffic_class(i) {
		if (!(vsi->tc_cfg.ena_tc & BIT(i))) {
			/* TC is not enabled */
			vsi->tc_cfg.tc_info[i].qoffset = 0;
			vsi->tc_cfg.tc_info[i].qcount_rx = 1;
			vsi->tc_cfg.tc_info[i].qcount_tx = 1;
			vsi->tc_cfg.tc_info[i].netdev_tc = 0;
			ctxt->info.tc_mapping[i] = 0;
			continue;
		}

		offset = vsi->mqprio_qopt.qopt.offset[i];
		qcount_rx = vsi->mqprio_qopt.qopt.count[i];
		qcount_tx = vsi->mqprio_qopt.qopt.count[i];
		vsi->tc_cfg.tc_info[i].qoffset = offset;
		vsi->tc_cfg.tc_info[i].qcount_rx = qcount_rx;
		vsi->tc_cfg.tc_info[i].qcount_tx = qcount_tx;
		vsi->tc_cfg.tc_info[i].netdev_tc = netdev_tc++;
	}

	if (vsi->all_numtc && vsi->all_numtc != vsi->tc_cfg.numtc) {
		ice_for_each_chnl_tc(i) {
			if (!(vsi->all_enatc & BIT(i)))
				continue;
			offset = vsi->mqprio_qopt.qopt.offset[i];
			qcount_rx = vsi->mqprio_qopt.qopt.count[i];
			qcount_tx = vsi->mqprio_qopt.qopt.count[i];
		}
	}

	new_txq = offset + qcount_tx;
	if (new_txq > vsi->alloc_txq) {
		dev_err(ice_pf_to_dev(vsi->back), "Trying to use more Tx queues (%u), than were allocated (%u)!\n",
			new_txq, vsi->alloc_txq);
		return -EINVAL;
	}

	new_rxq = offset + qcount_rx;
	if (new_rxq > vsi->alloc_rxq) {
		dev_err(ice_pf_to_dev(vsi->back), "Trying to use more Rx queues (%u), than were allocated (%u)!\n",
			new_rxq, vsi->alloc_rxq);
		return -EINVAL;
	}

	/* Set actual Tx/Rx queue pairs */
	vsi->num_txq = new_txq;
	vsi->num_rxq = new_rxq;

	/* Setup queue TC[0].qmap for given VSI context */
	ctxt->info.tc_mapping[0] = cpu_to_le16(qmap);
	ctxt->info.q_mapping[0] = cpu_to_le16(vsi->rxq_map[0]);
	ctxt->info.q_mapping[1] = cpu_to_le16(tc0_qcount);

	/* Find queue count available for channel VSIs and starting offset
	 * for channel VSIs
	 */
	if (tc0_qcount && tc0_qcount < vsi->num_rxq) {
		vsi->cnt_q_avail = vsi->num_rxq - tc0_qcount;
		vsi->next_base_q = tc0_qcount;
	}
	dev_dbg(ice_pf_to_dev(vsi->back), "vsi->num_txq = %d\n",  vsi->num_txq);
	dev_dbg(ice_pf_to_dev(vsi->back), "vsi->num_rxq = %d\n",  vsi->num_rxq);
	dev_dbg(ice_pf_to_dev(vsi->back), "all_numtc %u, all_enatc: 0x%04x, tc_cfg.numtc %u\n",
		vsi->all_numtc, vsi->all_enatc, vsi->tc_cfg.numtc);

	return 0;
}

/**
 * ice_vsi_cfg_tc - Configure VSI Tx Sched for given TC map
 * @vsi: VSI to be configured
 * @ena_tc: TC bitmap
 *
 * VSI queues expected to be quiesced before calling this function
 */
int ice_vsi_cfg_tc(struct ice_vsi *vsi, u8 ena_tc)
{
	u16 max_txqs[ICE_MAX_TRAFFIC_CLASS] = { 0 };
	struct ice_pf *pf = vsi->back;
	struct ice_tc_cfg old_tc_cfg;
	struct ice_vsi_ctx *ctx;
	struct device *dev;
	int i, ret = 0;
	u8 num_tc = 0;

	dev = ice_pf_to_dev(pf);
	if (vsi->tc_cfg.ena_tc == ena_tc &&
	    vsi->mqprio_qopt.mode != TC_MQPRIO_MODE_CHANNEL)
		return 0;

	ice_for_each_traffic_class(i) {
		/* build bitmap of enabled TCs */
		if (ena_tc & BIT(i))
			num_tc++;
		/* populate max_txqs per TC */
		max_txqs[i] = vsi->alloc_txq;
		/* Update max_txqs if it is CHNL VSI, because alloc_t[r]xq are
		 * zero for CHNL VSI, hence use num_txq instead as max_txqs
		 */
		if (vsi->type == ICE_VSI_CHNL &&
		    test_bit(ICE_FLAG_TC_MQPRIO, pf->flags))
			max_txqs[i] = vsi->num_txq;
	}

	memcpy(&old_tc_cfg, &vsi->tc_cfg, sizeof(old_tc_cfg));
	vsi->tc_cfg.ena_tc = ena_tc;
	vsi->tc_cfg.numtc = num_tc;

	ctx = kzalloc(sizeof(*ctx), GFP_KERNEL);
	if (!ctx)
		return -ENOMEM;

	ctx->vf_num = 0;
	ctx->info = vsi->info;

	if (vsi->type == ICE_VSI_PF &&
	    test_bit(ICE_FLAG_TC_MQPRIO, pf->flags))
		ret = ice_vsi_setup_q_map_mqprio(vsi, ctx, ena_tc);
	else
		ret = ice_vsi_setup_q_map(vsi, ctx);

	if (ret) {
		memcpy(&vsi->tc_cfg, &old_tc_cfg, sizeof(vsi->tc_cfg));
		goto out;
	}

	/* must to indicate which section of VSI context are being modified */
	ctx->info.valid_sections = cpu_to_le16(ICE_AQ_VSI_PROP_RXQ_MAP_VALID);
	ret = ice_update_vsi(&pf->hw, vsi->idx, ctx, NULL);
	if (ret) {
		dev_info(dev, "Failed VSI Update\n");
		goto out;
	}

	if (vsi->type == ICE_VSI_PF &&
	    test_bit(ICE_FLAG_TC_MQPRIO, pf->flags))
		ret = ice_cfg_vsi_lan(vsi->port_info, vsi->idx, 1, max_txqs);
	else
		ret = ice_cfg_vsi_lan(vsi->port_info, vsi->idx,
				      vsi->tc_cfg.ena_tc, max_txqs);

	if (ret) {
		dev_err(dev, "VSI %d failed TC config, error %d\n",
			vsi->vsi_num, ret);
		goto out;
	}
	ice_vsi_update_q_map(vsi, ctx);
	vsi->info.valid_sections = 0;

	ice_vsi_cfg_netdev_tc(vsi, ena_tc);
out:
	kfree(ctx);
	return ret;
}

/**
 * ice_update_ring_stats - Update ring statistics
 * @stats: stats to be updated
 * @pkts: number of processed packets
 * @bytes: number of processed bytes
 *
 * This function assumes that caller has acquired a u64_stats_sync lock.
 */
static void ice_update_ring_stats(struct ice_q_stats *stats, u64 pkts, u64 bytes)
{
	stats->bytes += bytes;
	stats->pkts += pkts;
}

/**
 * ice_update_tx_ring_stats - Update Tx ring specific counters
 * @tx_ring: ring to update
 * @pkts: number of processed packets
 * @bytes: number of processed bytes
 */
void ice_update_tx_ring_stats(struct ice_tx_ring *tx_ring, u64 pkts, u64 bytes)
{
	u64_stats_update_begin(&tx_ring->ring_stats->syncp);
	ice_update_ring_stats(&tx_ring->ring_stats->stats, pkts, bytes);
	u64_stats_update_end(&tx_ring->ring_stats->syncp);
}

/**
 * ice_update_rx_ring_stats - Update Rx ring specific counters
 * @rx_ring: ring to update
 * @pkts: number of processed packets
 * @bytes: number of processed bytes
 */
void ice_update_rx_ring_stats(struct ice_rx_ring *rx_ring, u64 pkts, u64 bytes)
{
	u64_stats_update_begin(&rx_ring->ring_stats->syncp);
	ice_update_ring_stats(&rx_ring->ring_stats->stats, pkts, bytes);
	u64_stats_update_end(&rx_ring->ring_stats->syncp);
}

/**
 * ice_is_dflt_vsi_in_use - check if the default forwarding VSI is being used
 * @pi: port info of the switch with default VSI
 *
 * Return true if the there is a single VSI in default forwarding VSI list
 */
bool ice_is_dflt_vsi_in_use(struct ice_port_info *pi)
{
	bool exists = false;

	ice_check_if_dflt_vsi(pi, 0, &exists);
	return exists;
}

/**
 * ice_is_vsi_dflt_vsi - check if the VSI passed in is the default VSI
 * @vsi: VSI to compare against default forwarding VSI
 *
 * If this VSI passed in is the default forwarding VSI then return true, else
 * return false
 */
bool ice_is_vsi_dflt_vsi(struct ice_vsi *vsi)
{
	return ice_check_if_dflt_vsi(vsi->port_info, vsi->idx, NULL);
}

/**
 * ice_set_dflt_vsi - set the default forwarding VSI
 * @vsi: VSI getting set as the default forwarding VSI on the switch
 *
 * If the VSI passed in is already the default VSI and it's enabled just return
 * success.
 *
 * Otherwise try to set the VSI passed in as the switch's default VSI and
 * return the result.
 */
int ice_set_dflt_vsi(struct ice_vsi *vsi)
{
	struct device *dev;
	int status;

	if (!vsi)
		return -EINVAL;

	dev = ice_pf_to_dev(vsi->back);

	if (ice_lag_is_switchdev_running(vsi->back)) {
		dev_dbg(dev, "VSI %d passed is a part of LAG containing interfaces in switchdev mode, nothing to do\n",
			vsi->vsi_num);
		return 0;
	}

	/* the VSI passed in is already the default VSI */
	if (ice_is_vsi_dflt_vsi(vsi)) {
		dev_dbg(dev, "VSI %d passed in is already the default forwarding VSI, nothing to do\n",
			vsi->vsi_num);
		return 0;
	}

	status = ice_cfg_dflt_vsi(vsi->port_info, vsi->idx, true, ICE_FLTR_RX);
	if (status) {
		dev_err(dev, "Failed to set VSI %d as the default forwarding VSI, error %d\n",
			vsi->vsi_num, status);
		return status;
	}

	return 0;
}

/**
 * ice_clear_dflt_vsi - clear the default forwarding VSI
 * @vsi: VSI to remove from filter list
 *
 * If the switch has no default VSI or it's not enabled then return error.
 *
 * Otherwise try to clear the default VSI and return the result.
 */
int ice_clear_dflt_vsi(struct ice_vsi *vsi)
{
	struct device *dev;
	int status;

	if (!vsi)
		return -EINVAL;

	dev = ice_pf_to_dev(vsi->back);

	/* there is no default VSI configured */
	if (!ice_is_dflt_vsi_in_use(vsi->port_info))
		return -ENODEV;

	status = ice_cfg_dflt_vsi(vsi->port_info, vsi->idx, false,
				  ICE_FLTR_RX);
	if (status) {
		dev_err(dev, "Failed to clear the default forwarding VSI %d, error %d\n",
			vsi->vsi_num, status);
		return -EIO;
	}

	return 0;
}

/**
 * ice_get_link_speed_mbps - get link speed in Mbps
 * @vsi: the VSI whose link speed is being queried
 *
 * Return current VSI link speed and 0 if the speed is unknown.
 */
int ice_get_link_speed_mbps(struct ice_vsi *vsi)
{
	unsigned int link_speed;

	link_speed = vsi->port_info->phy.link_info.link_speed;

	return (int)ice_get_link_speed(fls(link_speed) - 1);
}

/**
 * ice_get_link_speed_kbps - get link speed in Kbps
 * @vsi: the VSI whose link speed is being queried
 *
 * Return current VSI link speed and 0 if the speed is unknown.
 */
int ice_get_link_speed_kbps(struct ice_vsi *vsi)
{
	int speed_mbps;

	speed_mbps = ice_get_link_speed_mbps(vsi);

	return speed_mbps * 1000;
}

/**
 * ice_set_min_bw_limit - setup minimum BW limit for Tx based on min_tx_rate
 * @vsi: VSI to be configured
 * @min_tx_rate: min Tx rate in Kbps to be configured as BW limit
 *
 * If the min_tx_rate is specified as 0 that means to clear the minimum BW limit
 * profile, otherwise a non-zero value will force a minimum BW limit for the VSI
 * on TC 0.
 */
int ice_set_min_bw_limit(struct ice_vsi *vsi, u64 min_tx_rate)
{
	struct ice_pf *pf = vsi->back;
	struct device *dev;
	int status;
	int speed;

	dev = ice_pf_to_dev(pf);
	if (!vsi->port_info) {
		dev_dbg(dev, "VSI %d, type %u specified doesn't have valid port_info\n",
			vsi->idx, vsi->type);
		return -EINVAL;
	}

	speed = ice_get_link_speed_kbps(vsi);
	if (min_tx_rate > (u64)speed) {
		dev_err(dev, "invalid min Tx rate %llu Kbps specified for %s %d is greater than current link speed %u Kbps\n",
			min_tx_rate, ice_vsi_type_str(vsi->type), vsi->idx,
			speed);
		return -EINVAL;
	}

	/* Configure min BW for VSI limit */
	if (min_tx_rate) {
		status = ice_cfg_vsi_bw_lmt_per_tc(vsi->port_info, vsi->idx, 0,
						   ICE_MIN_BW, min_tx_rate);
		if (status) {
			dev_err(dev, "failed to set min Tx rate(%llu Kbps) for %s %d\n",
				min_tx_rate, ice_vsi_type_str(vsi->type),
				vsi->idx);
			return status;
		}

		dev_dbg(dev, "set min Tx rate(%llu Kbps) for %s\n",
			min_tx_rate, ice_vsi_type_str(vsi->type));
	} else {
		status = ice_cfg_vsi_bw_dflt_lmt_per_tc(vsi->port_info,
							vsi->idx, 0,
							ICE_MIN_BW);
		if (status) {
			dev_err(dev, "failed to clear min Tx rate configuration for %s %d\n",
				ice_vsi_type_str(vsi->type), vsi->idx);
			return status;
		}

		dev_dbg(dev, "cleared min Tx rate configuration for %s %d\n",
			ice_vsi_type_str(vsi->type), vsi->idx);
	}

	return 0;
}

/**
 * ice_set_max_bw_limit - setup maximum BW limit for Tx based on max_tx_rate
 * @vsi: VSI to be configured
 * @max_tx_rate: max Tx rate in Kbps to be configured as BW limit
 *
 * If the max_tx_rate is specified as 0 that means to clear the maximum BW limit
 * profile, otherwise a non-zero value will force a maximum BW limit for the VSI
 * on TC 0.
 */
int ice_set_max_bw_limit(struct ice_vsi *vsi, u64 max_tx_rate)
{
	struct ice_pf *pf = vsi->back;
	struct device *dev;
	int status;
	int speed;

	dev = ice_pf_to_dev(pf);
	if (!vsi->port_info) {
		dev_dbg(dev, "VSI %d, type %u specified doesn't have valid port_info\n",
			vsi->idx, vsi->type);
		return -EINVAL;
	}

	speed = ice_get_link_speed_kbps(vsi);
	if (max_tx_rate > (u64)speed) {
		dev_err(dev, "invalid max Tx rate %llu Kbps specified for %s %d is greater than current link speed %u Kbps\n",
			max_tx_rate, ice_vsi_type_str(vsi->type), vsi->idx,
			speed);
		return -EINVAL;
	}

	/* Configure max BW for VSI limit */
	if (max_tx_rate) {
		status = ice_cfg_vsi_bw_lmt_per_tc(vsi->port_info, vsi->idx, 0,
						   ICE_MAX_BW, max_tx_rate);
		if (status) {
			dev_err(dev, "failed setting max Tx rate(%llu Kbps) for %s %d\n",
				max_tx_rate, ice_vsi_type_str(vsi->type),
				vsi->idx);
			return status;
		}

		dev_dbg(dev, "set max Tx rate(%llu Kbps) for %s %d\n",
			max_tx_rate, ice_vsi_type_str(vsi->type), vsi->idx);
	} else {
		status = ice_cfg_vsi_bw_dflt_lmt_per_tc(vsi->port_info,
							vsi->idx, 0,
							ICE_MAX_BW);
		if (status) {
			dev_err(dev, "failed clearing max Tx rate configuration for %s %d\n",
				ice_vsi_type_str(vsi->type), vsi->idx);
			return status;
		}

		dev_dbg(dev, "cleared max Tx rate configuration for %s %d\n",
			ice_vsi_type_str(vsi->type), vsi->idx);
	}

	return 0;
}

/**
 * ice_set_link - turn on/off physical link
 * @vsi: VSI to modify physical link on
 * @ena: turn on/off physical link
 */
int ice_set_link(struct ice_vsi *vsi, bool ena)
{
	struct device *dev = ice_pf_to_dev(vsi->back);
	struct ice_port_info *pi = vsi->port_info;
	struct ice_hw *hw = pi->hw;
	int status;

	if (vsi->type != ICE_VSI_PF)
		return -EINVAL;

	status = ice_aq_set_link_restart_an(pi, ena, NULL);

	/* if link is owned by manageability, FW will return ICE_AQ_RC_EMODE.
	 * this is not a fatal error, so print a warning message and return
	 * a success code. Return an error if FW returns an error code other
	 * than ICE_AQ_RC_EMODE
	 */
	if (status == -EIO) {
		if (hw->adminq.sq_last_status == ICE_AQ_RC_EMODE)
			dev_dbg(dev, "can't set link to %s, err %d aq_err %s. not fatal, continuing\n",
				(ena ? "ON" : "OFF"), status,
				ice_aq_str(hw->adminq.sq_last_status));
	} else if (status) {
		dev_err(dev, "can't set link to %s, err %d aq_err %s\n",
			(ena ? "ON" : "OFF"), status,
			ice_aq_str(hw->adminq.sq_last_status));
		return status;
	}

	return 0;
}

/**
 * ice_vsi_add_vlan_zero - add VLAN 0 filter(s) for this VSI
 * @vsi: VSI used to add VLAN filters
 *
 * In Single VLAN Mode (SVM), single VLAN filters via ICE_SW_LKUP_VLAN are based
 * on the inner VLAN ID, so the VLAN TPID (i.e. 0x8100 or 0x888a8) doesn't
 * matter. In Double VLAN Mode (DVM), outer/single VLAN filters via
 * ICE_SW_LKUP_VLAN are based on the outer/single VLAN ID + VLAN TPID.
 *
 * For both modes add a VLAN 0 + no VLAN TPID filter to handle untagged traffic
 * when VLAN pruning is enabled. Also, this handles VLAN 0 priority tagged
 * traffic in SVM, since the VLAN TPID isn't part of filtering.
 *
 * If DVM is enabled then an explicit VLAN 0 + VLAN TPID filter needs to be
 * added to allow VLAN 0 priority tagged traffic in DVM, since the VLAN TPID is
 * part of filtering.
 */
int ice_vsi_add_vlan_zero(struct ice_vsi *vsi)
{
	struct ice_vsi_vlan_ops *vlan_ops = ice_get_compat_vsi_vlan_ops(vsi);
	struct ice_vlan vlan;
	int err;

	vlan = ICE_VLAN(0, 0, 0);
	err = vlan_ops->add_vlan(vsi, &vlan);
	if (err && err != -EEXIST)
		return err;

	/* in SVM both VLAN 0 filters are identical */
	if (!ice_is_dvm_ena(&vsi->back->hw))
		return 0;

	vlan = ICE_VLAN(ETH_P_8021Q, 0, 0);
	err = vlan_ops->add_vlan(vsi, &vlan);
	if (err && err != -EEXIST)
		return err;

	return 0;
}

/**
 * ice_vsi_del_vlan_zero - delete VLAN 0 filter(s) for this VSI
 * @vsi: VSI used to add VLAN filters
 *
 * Delete the VLAN 0 filters in the same manner that they were added in
 * ice_vsi_add_vlan_zero.
 */
int ice_vsi_del_vlan_zero(struct ice_vsi *vsi)
{
	struct ice_vsi_vlan_ops *vlan_ops = ice_get_compat_vsi_vlan_ops(vsi);
	struct ice_vlan vlan;
	int err;

	vlan = ICE_VLAN(0, 0, 0);
	err = vlan_ops->del_vlan(vsi, &vlan);
	if (err && err != -EEXIST)
		return err;

	/* in SVM both VLAN 0 filters are identical */
	if (!ice_is_dvm_ena(&vsi->back->hw))
		return 0;

	vlan = ICE_VLAN(ETH_P_8021Q, 0, 0);
	err = vlan_ops->del_vlan(vsi, &vlan);
	if (err && err != -EEXIST)
		return err;

	/* when deleting the last VLAN filter, make sure to disable the VLAN
	 * promisc mode so the filter isn't left by accident
	 */
	return ice_clear_vsi_promisc(&vsi->back->hw, vsi->idx,
				    ICE_MCAST_VLAN_PROMISC_BITS, 0);
}

/**
 * ice_vsi_num_zero_vlans - get number of VLAN 0 filters based on VLAN mode
 * @vsi: VSI used to get the VLAN mode
 *
 * If DVM is enabled then 2 VLAN 0 filters are added, else if SVM is enabled
 * then 1 VLAN 0 filter is added. See ice_vsi_add_vlan_zero for more details.
 */
static u16 ice_vsi_num_zero_vlans(struct ice_vsi *vsi)
{
#define ICE_DVM_NUM_ZERO_VLAN_FLTRS	2
#define ICE_SVM_NUM_ZERO_VLAN_FLTRS	1
	/* no VLAN 0 filter is created when a port VLAN is active */
	if (vsi->type == ICE_VSI_VF) {
		if (WARN_ON(!vsi->vf))
			return 0;

		if (ice_vf_is_port_vlan_ena(vsi->vf))
			return 0;
	}

	if (ice_is_dvm_ena(&vsi->back->hw))
		return ICE_DVM_NUM_ZERO_VLAN_FLTRS;
	else
		return ICE_SVM_NUM_ZERO_VLAN_FLTRS;
}

/**
 * ice_vsi_has_non_zero_vlans - check if VSI has any non-zero VLANs
 * @vsi: VSI used to determine if any non-zero VLANs have been added
 */
bool ice_vsi_has_non_zero_vlans(struct ice_vsi *vsi)
{
	return (vsi->num_vlan > ice_vsi_num_zero_vlans(vsi));
}

/**
 * ice_vsi_num_non_zero_vlans - get the number of non-zero VLANs for this VSI
 * @vsi: VSI used to get the number of non-zero VLANs added
 */
u16 ice_vsi_num_non_zero_vlans(struct ice_vsi *vsi)
{
	return (vsi->num_vlan - ice_vsi_num_zero_vlans(vsi));
}

/**
 * ice_is_feature_supported
 * @pf: pointer to the struct ice_pf instance
 * @f: feature enum to be checked
 *
 * returns true if feature is supported, false otherwise
 */
bool ice_is_feature_supported(struct ice_pf *pf, enum ice_feature f)
{
	if (f < 0 || f >= ICE_F_MAX)
		return false;

	return test_bit(f, pf->features);
}

/**
 * ice_set_feature_support
 * @pf: pointer to the struct ice_pf instance
 * @f: feature enum to set
 */
void ice_set_feature_support(struct ice_pf *pf, enum ice_feature f)
{
	if (f < 0 || f >= ICE_F_MAX)
		return;

	set_bit(f, pf->features);
}

/**
 * ice_clear_feature_support
 * @pf: pointer to the struct ice_pf instance
 * @f: feature enum to clear
 */
void ice_clear_feature_support(struct ice_pf *pf, enum ice_feature f)
{
	if (f < 0 || f >= ICE_F_MAX)
		return;

	clear_bit(f, pf->features);
}

/**
 * ice_init_feature_support
 * @pf: pointer to the struct ice_pf instance
 *
 * called during init to setup supported feature
 */
void ice_init_feature_support(struct ice_pf *pf)
{
	switch (pf->hw.device_id) {
	case ICE_DEV_ID_E810C_BACKPLANE:
	case ICE_DEV_ID_E810C_QSFP:
	case ICE_DEV_ID_E810C_SFP:
	case ICE_DEV_ID_E810_XXV_BACKPLANE:
	case ICE_DEV_ID_E810_XXV_QSFP:
	case ICE_DEV_ID_E810_XXV_SFP:
		ice_set_feature_support(pf, ICE_F_DSCP);
		if (ice_is_phy_rclk_in_netlist(&pf->hw))
			ice_set_feature_support(pf, ICE_F_PHY_RCLK);
		/* If we don't own the timer - don't enable other caps */
		if (!ice_pf_src_tmr_owned(pf))
			break;
		if (ice_is_cgu_in_netlist(&pf->hw))
			ice_set_feature_support(pf, ICE_F_CGU);
		if (ice_is_clock_mux_in_netlist(&pf->hw))
			ice_set_feature_support(pf, ICE_F_SMA_CTRL);
		if (ice_gnss_is_gps_present(&pf->hw))
			ice_set_feature_support(pf, ICE_F_GNSS);
		break;
	default:
		break;
	}
}

/**
 * ice_vsi_update_security - update security block in VSI
 * @vsi: pointer to VSI structure
 * @fill: function pointer to fill ctx
 */
int
ice_vsi_update_security(struct ice_vsi *vsi, void (*fill)(struct ice_vsi_ctx *))
{
	struct ice_vsi_ctx ctx = { 0 };

	ctx.info = vsi->info;
	ctx.info.valid_sections = cpu_to_le16(ICE_AQ_VSI_PROP_SECURITY_VALID);
	fill(&ctx);

	if (ice_update_vsi(&vsi->back->hw, vsi->idx, &ctx, NULL))
		return -ENODEV;

	vsi->info = ctx.info;
	return 0;
}

/**
 * ice_vsi_ctx_set_antispoof - set antispoof function in VSI ctx
 * @ctx: pointer to VSI ctx structure
 */
void ice_vsi_ctx_set_antispoof(struct ice_vsi_ctx *ctx)
{
	ctx->info.sec_flags |= ICE_AQ_VSI_SEC_FLAG_ENA_MAC_ANTI_SPOOF |
			       (ICE_AQ_VSI_SEC_TX_VLAN_PRUNE_ENA <<
				ICE_AQ_VSI_SEC_TX_PRUNE_ENA_S);
}

/**
 * ice_vsi_ctx_clear_antispoof - clear antispoof function in VSI ctx
 * @ctx: pointer to VSI ctx structure
 */
void ice_vsi_ctx_clear_antispoof(struct ice_vsi_ctx *ctx)
{
	ctx->info.sec_flags &= ~ICE_AQ_VSI_SEC_FLAG_ENA_MAC_ANTI_SPOOF &
			       ~(ICE_AQ_VSI_SEC_TX_VLAN_PRUNE_ENA <<
				 ICE_AQ_VSI_SEC_TX_PRUNE_ENA_S);
}

/**
 * ice_vsi_ctx_set_allow_override - allow destination override on VSI
 * @ctx: pointer to VSI ctx structure
 */
void ice_vsi_ctx_set_allow_override(struct ice_vsi_ctx *ctx)
{
	ctx->info.sec_flags |= ICE_AQ_VSI_SEC_FLAG_ALLOW_DEST_OVRD;
}

/**
 * ice_vsi_ctx_clear_allow_override - turn off destination override on VSI
 * @ctx: pointer to VSI ctx structure
 */
void ice_vsi_ctx_clear_allow_override(struct ice_vsi_ctx *ctx)
{
	ctx->info.sec_flags &= ~ICE_AQ_VSI_SEC_FLAG_ALLOW_DEST_OVRD;
}

/**
 * ice_vsi_update_local_lb - update sw block in VSI with local loopback bit
 * @vsi: pointer to VSI structure
 * @set: set or unset the bit
 */
int
ice_vsi_update_local_lb(struct ice_vsi *vsi, bool set)
{
	struct ice_vsi_ctx ctx = {
		.info	= vsi->info,
	};

	ctx.info.valid_sections = cpu_to_le16(ICE_AQ_VSI_PROP_SW_VALID);
	if (set)
		ctx.info.sw_flags |= ICE_AQ_VSI_SW_FLAG_LOCAL_LB;
	else
		ctx.info.sw_flags &= ~ICE_AQ_VSI_SW_FLAG_LOCAL_LB;

	if (ice_update_vsi(&vsi->back->hw, vsi->idx, &ctx, NULL))
		return -ENODEV;

	vsi->info = ctx.info;
	return 0;
}<|MERGE_RESOLUTION|>--- conflicted
+++ resolved
@@ -205,25 +205,9 @@
 					   max_t(int, vsi->alloc_rxq,
 						 vsi->alloc_txq));
 		break;
-<<<<<<< HEAD
-	case ICE_VSI_SWITCHDEV_CTRL:
-		/* The number of queues for ctrl VSI is equal to number of PRs
-		 * Each ring is associated to the corresponding VF_PR netdev.
-		 * Tx and Rx rings are always equal
-		 */
-		if (vsi->req_txq && vsi->req_rxq) {
-			vsi->alloc_txq = vsi->req_txq;
-			vsi->alloc_rxq = vsi->req_rxq;
-		} else {
-			vsi->alloc_txq = 1;
-			vsi->alloc_rxq = 1;
-		}
-
-=======
 	case ICE_VSI_SF:
 		vsi->alloc_txq = 1;
 		vsi->alloc_rxq = 1;
->>>>>>> 2d5404ca
 		vsi->num_q_vectors = 1;
 		vsi->irq_dyn_alloc = true;
 		break;
@@ -522,25 +506,6 @@
 	return IRQ_HANDLED;
 }
 
-<<<<<<< HEAD
-static irqreturn_t ice_eswitch_msix_clean_rings(int __always_unused irq, void *data)
-{
-	struct ice_q_vector *q_vector = (struct ice_q_vector *)data;
-	struct ice_pf *pf = q_vector->vsi->back;
-	struct ice_repr *repr;
-	unsigned long id;
-
-	if (!q_vector->tx.tx_ring && !q_vector->rx.rx_ring)
-		return IRQ_HANDLED;
-
-	xa_for_each(&pf->eswitch.reprs, id, repr)
-		napi_schedule(&repr->q_vector->napi);
-
-	return IRQ_HANDLED;
-}
-
-=======
->>>>>>> 2d5404ca
 /**
  * ice_vsi_alloc_stat_arrays - Allocate statistics arrays
  * @vsi: VSI pointer
@@ -935,11 +900,7 @@
 					      max_rss_size);
 		vsi->rss_lut_type = ICE_LUT_PF;
 		break;
-<<<<<<< HEAD
-	case ICE_VSI_SWITCHDEV_CTRL:
-=======
 	case ICE_VSI_SF:
->>>>>>> 2d5404ca
 		vsi->rss_table_size = ICE_LUT_VSI_SIZE;
 		vsi->rss_size = min_t(u16, num_online_cpus(), max_rss_size);
 		vsi->rss_lut_type = ICE_LUT_VSI;
@@ -1625,8 +1586,6 @@
 	 */
 	{ICE_FLOW_SEG_HDR_SCTP | ICE_FLOW_SEG_HDR_IPV4,
 		ICE_HASH_SCTP_IPV4, ICE_RSS_OUTER_HEADERS, false},
-<<<<<<< HEAD
-=======
 	/* configure RSS for gtpc4 with input set IPv4 src/dst */
 	{ICE_FLOW_SEG_HDR_GTPC | ICE_FLOW_SEG_HDR_IPV4,
 		ICE_FLOW_HASH_IPV4, ICE_RSS_OUTER_HEADERS, false},
@@ -1646,7 +1605,6 @@
 	{ICE_FLOW_SEG_HDR_GTPU_DWN | ICE_FLOW_SEG_HDR_IPV4,
 		ICE_FLOW_HASH_GTP_U_IPV4_DWN, ICE_RSS_OUTER_HEADERS, false},
 
->>>>>>> 2d5404ca
 	/* configure RSS for tcp6 with input set IPv6 src/dst, TCP src/dst */
 	{ICE_FLOW_SEG_HDR_TCP | ICE_FLOW_SEG_HDR_IPV6,
 				ICE_HASH_TCP_IPV6,  ICE_RSS_ANY_HEADERS, false},
@@ -1661,8 +1619,6 @@
 	/* configure RSS for IPSEC ESP SPI with input set MAC_IPV4_SPI */
 	{ICE_FLOW_SEG_HDR_ESP,
 		ICE_FLOW_HASH_ESP_SPI, ICE_RSS_OUTER_HEADERS, false},
-<<<<<<< HEAD
-=======
 	/* configure RSS for gtpc6 with input set IPv6 src/dst */
 	{ICE_FLOW_SEG_HDR_GTPC | ICE_FLOW_SEG_HDR_IPV6,
 		ICE_FLOW_HASH_IPV6, ICE_RSS_OUTER_HEADERS, false},
@@ -1681,7 +1637,6 @@
 	/* configure RSS for gtpu6d with input set IPv6 src/dst */
 	{ICE_FLOW_SEG_HDR_GTPU_DWN | ICE_FLOW_SEG_HDR_IPV6,
 		ICE_FLOW_HASH_GTP_U_IPV6_DWN, ICE_RSS_OUTER_HEADERS, false},
->>>>>>> 2d5404ca
 };
 
 /**
@@ -1719,30 +1674,6 @@
 				cfg->addl_hdrs, cfg->hash_flds,
 				cfg->hdr_type, cfg->symm);
 	}
-<<<<<<< HEAD
-}
-
-/**
- * ice_vsi_cfg_frame_size - setup max frame size and Rx buffer length
- * @vsi: VSI
- */
-static void ice_vsi_cfg_frame_size(struct ice_vsi *vsi)
-{
-	if (!vsi->netdev || test_bit(ICE_FLAG_LEGACY_RX, vsi->back->flags)) {
-		vsi->max_frame = ICE_MAX_FRAME_LEGACY_RX;
-		vsi->rx_buf_len = ICE_RXBUF_1664;
-#if (PAGE_SIZE < 8192)
-	} else if (!ICE_2K_TOO_SMALL_WITH_PADDING &&
-		   (vsi->netdev->mtu <= ETH_DATA_LEN)) {
-		vsi->max_frame = ICE_RXBUF_1536 - NET_IP_ALIGN;
-		vsi->rx_buf_len = ICE_RXBUF_1536 - NET_IP_ALIGN;
-#endif
-	} else {
-		vsi->max_frame = ICE_AQ_SET_MAC_FRAME_SIZE_MAX;
-		vsi->rx_buf_len = ICE_RXBUF_3072;
-	}
-=======
->>>>>>> 2d5404ca
 }
 
 /**
@@ -1848,117 +1779,6 @@
 	wr32(hw, QRXFLXP_CNTXT(pf_q), regval);
 }
 
-<<<<<<< HEAD
-int ice_vsi_cfg_single_rxq(struct ice_vsi *vsi, u16 q_idx)
-{
-	if (q_idx >= vsi->num_rxq)
-		return -EINVAL;
-
-	return ice_vsi_cfg_rxq(vsi->rx_rings[q_idx]);
-}
-
-int ice_vsi_cfg_single_txq(struct ice_vsi *vsi, struct ice_tx_ring **tx_rings, u16 q_idx)
-{
-	DEFINE_FLEX(struct ice_aqc_add_tx_qgrp, qg_buf, txqs, 1);
-
-	if (q_idx >= vsi->alloc_txq || !tx_rings || !tx_rings[q_idx])
-		return -EINVAL;
-
-	qg_buf->num_txqs = 1;
-
-	return ice_vsi_cfg_txq(vsi, tx_rings[q_idx], qg_buf);
-}
-
-/**
- * ice_vsi_cfg_rxqs - Configure the VSI for Rx
- * @vsi: the VSI being configured
- *
- * Return 0 on success and a negative value on error
- * Configure the Rx VSI for operation.
- */
-int ice_vsi_cfg_rxqs(struct ice_vsi *vsi)
-{
-	u16 i;
-
-	if (vsi->type == ICE_VSI_VF)
-		goto setup_rings;
-
-	ice_vsi_cfg_frame_size(vsi);
-setup_rings:
-	/* set up individual rings */
-	ice_for_each_rxq(vsi, i) {
-		int err = ice_vsi_cfg_rxq(vsi->rx_rings[i]);
-
-		if (err)
-			return err;
-	}
-
-	return 0;
-}
-
-/**
- * ice_vsi_cfg_txqs - Configure the VSI for Tx
- * @vsi: the VSI being configured
- * @rings: Tx ring array to be configured
- * @count: number of Tx ring array elements
- *
- * Return 0 on success and a negative value on error
- * Configure the Tx VSI for operation.
- */
-static int
-ice_vsi_cfg_txqs(struct ice_vsi *vsi, struct ice_tx_ring **rings, u16 count)
-{
-	DEFINE_FLEX(struct ice_aqc_add_tx_qgrp, qg_buf, txqs, 1);
-	int err = 0;
-	u16 q_idx;
-
-	qg_buf->num_txqs = 1;
-
-	for (q_idx = 0; q_idx < count; q_idx++) {
-		err = ice_vsi_cfg_txq(vsi, rings[q_idx], qg_buf);
-		if (err)
-			break;
-	}
-
-	return err;
-}
-
-/**
- * ice_vsi_cfg_lan_txqs - Configure the VSI for Tx
- * @vsi: the VSI being configured
- *
- * Return 0 on success and a negative value on error
- * Configure the Tx VSI for operation.
- */
-int ice_vsi_cfg_lan_txqs(struct ice_vsi *vsi)
-{
-	return ice_vsi_cfg_txqs(vsi, vsi->tx_rings, vsi->num_txq);
-}
-
-/**
- * ice_vsi_cfg_xdp_txqs - Configure Tx queues dedicated for XDP in given VSI
- * @vsi: the VSI being configured
- *
- * Return 0 on success and a negative value on error
- * Configure the Tx queues dedicated for XDP in given VSI for operation.
- */
-int ice_vsi_cfg_xdp_txqs(struct ice_vsi *vsi)
-{
-	int ret;
-	int i;
-
-	ret = ice_vsi_cfg_txqs(vsi, vsi->xdp_rings, vsi->num_xdp_txq);
-	if (ret)
-		return ret;
-
-	ice_for_each_rxq(vsi, i)
-		ice_tx_xsk_pool(vsi, i);
-
-	return 0;
-}
-
-=======
->>>>>>> 2d5404ca
 /**
  * ice_intrl_usec_to_reg - convert interrupt rate limit to register value
  * @intrl: interrupt rate limit in usecs
@@ -2898,21 +2718,8 @@
  */
 void ice_vsi_set_napi_queues(struct ice_vsi *vsi)
 {
-<<<<<<< HEAD
-	struct ice_pf *pf = vsi->back;
-	struct ice_hw *hw = &pf->hw;
-	u32 val;
-	int i;
-
-	/* disable interrupt causation from each queue */
-	if (vsi->tx_rings) {
-		ice_for_each_txq(vsi, i) {
-			if (vsi->tx_rings[i]) {
-				u16 reg;
-=======
 	struct net_device *netdev = vsi->netdev;
 	int q_idx, v_idx;
->>>>>>> 2d5404ca
 
 	if (!netdev)
 		return;
@@ -2947,50 +2754,6 @@
 	if (!netdev)
 		return;
 
-<<<<<<< HEAD
-	ice_for_each_q_vector(vsi, i)
-		synchronize_irq(vsi->q_vectors[i]->irq.virq);
-}
-
-/**
- * ice_vsi_set_napi_queues - associate netdev queues with napi
- * @vsi: VSI pointer
- *
- * Associate queue[s] with napi for all vectors.
- * The caller must hold rtnl_lock.
- */
-void ice_vsi_set_napi_queues(struct ice_vsi *vsi)
-{
-	struct net_device *netdev = vsi->netdev;
-	int q_idx, v_idx;
-
-	if (!netdev)
-		return;
-
-	ice_for_each_rxq(vsi, q_idx)
-		netif_queue_set_napi(netdev, q_idx, NETDEV_QUEUE_TYPE_RX,
-				     &vsi->rx_rings[q_idx]->q_vector->napi);
-
-	ice_for_each_txq(vsi, q_idx)
-		netif_queue_set_napi(netdev, q_idx, NETDEV_QUEUE_TYPE_TX,
-				     &vsi->tx_rings[q_idx]->q_vector->napi);
-	/* Also set the interrupt number for the NAPI */
-	ice_for_each_q_vector(vsi, v_idx) {
-		struct ice_q_vector *q_vector = vsi->q_vectors[v_idx];
-
-		netif_napi_set_irq(&q_vector->napi, q_vector->irq.virq);
-	}
-}
-
-/**
- * ice_vsi_clear_napi_queues - dissociate netdev queues from napi
- * @vsi: VSI pointer
- *
- * Clear the association between all VSI queues queue[s] and napi.
- * The caller must hold rtnl_lock.
- */
-void ice_vsi_clear_napi_queues(struct ice_vsi *vsi)
-=======
 	ice_for_each_txq(vsi, q_idx)
 		netif_queue_set_napi(netdev, q_idx, NETDEV_QUEUE_TYPE_TX, NULL);
 
@@ -3007,25 +2770,15 @@
  * reset/rebuild, etc.)
  */
 void ice_napi_add(struct ice_vsi *vsi)
->>>>>>> 2d5404ca
-{
-	struct net_device *netdev = vsi->netdev;
-	int q_idx;
-
-	if (!netdev)
+{
+	int v_idx;
+
+	if (!vsi->netdev)
 		return;
 
-<<<<<<< HEAD
-	ice_for_each_txq(vsi, q_idx)
-		netif_queue_set_napi(netdev, q_idx, NETDEV_QUEUE_TYPE_TX, NULL);
-
-	ice_for_each_rxq(vsi, q_idx)
-		netif_queue_set_napi(netdev, q_idx, NETDEV_QUEUE_TYPE_RX, NULL);
-=======
 	ice_for_each_q_vector(vsi, v_idx)
 		netif_napi_add(vsi->netdev, &vsi->q_vectors[v_idx]->napi,
 			       ice_napi_poll);
->>>>>>> 2d5404ca
 }
 
 /**
@@ -3265,24 +3018,6 @@
 	if (WARN_ON(vsi->type == ICE_VSI_VF && !vsi->vf))
 		return -EINVAL;
 
-<<<<<<< HEAD
-	ret = ice_vsi_realloc_stat_arrays(vsi);
-	if (ret)
-		goto err_vsi_cfg;
-
-	ice_vsi_decfg(vsi);
-	ret = ice_vsi_cfg_def(vsi, &params);
-	if (ret)
-		goto err_vsi_cfg;
-
-	coalesce = kcalloc(vsi->num_q_vectors,
-			   sizeof(struct ice_coalesce_stored), GFP_KERNEL);
-	if (!coalesce)
-		return -ENOMEM;
-
-	prev_num_q_vectors = ice_vsi_rebuild_get_coalesce(vsi, coalesce);
-
-=======
 	mutex_lock(&vsi->xdp_state_lock);
 
 	ret = ice_vsi_realloc_stat_arrays(vsi);
@@ -3303,7 +3038,6 @@
 
 	prev_num_q_vectors = ice_vsi_rebuild_get_coalesce(vsi, coalesce);
 
->>>>>>> 2d5404ca
 	ret = ice_vsi_cfg_tc_lan(pf, vsi);
 	if (ret) {
 		if (vsi_flags & ICE_VSI_FLAG_INIT) {
@@ -3318,14 +3052,6 @@
 	ice_vsi_rebuild_set_coalesce(vsi, coalesce, prev_num_q_vectors);
 	clear_bit(ICE_VSI_REBUILD_PENDING, vsi->state);
 
-<<<<<<< HEAD
-	return 0;
-
-err_vsi_cfg_tc_lan:
-	ice_vsi_decfg(vsi);
-	kfree(coalesce);
-err_vsi_cfg:
-=======
 free_coalesce:
 	kfree(coalesce);
 decfg:
@@ -3333,7 +3059,6 @@
 		ice_vsi_decfg(vsi);
 unlock:
 	mutex_unlock(&vsi->xdp_state_lock);
->>>>>>> 2d5404ca
 	return ret;
 }
 
