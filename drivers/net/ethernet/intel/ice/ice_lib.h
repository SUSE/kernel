--- conflicted
+++ resolved
@@ -6,8 +6,6 @@
 
 #include "ice.h"
 #include "ice_vlan.h"
-<<<<<<< HEAD
-=======
 
 /* Flags used for VSI configuration and rebuild */
 #define ICE_VSI_FLAG_INIT	BIT(0)
@@ -49,7 +47,6 @@
 
 	return params;
 }
->>>>>>> eb3cdb58
 
 const char *ice_vsi_type_str(enum ice_vsi_type vsi_type);
 
@@ -86,10 +83,6 @@
 int ice_set_link(struct ice_vsi *vsi, bool ena);
 
 void ice_vsi_delete(struct ice_vsi *vsi);
-<<<<<<< HEAD
-int ice_vsi_clear(struct ice_vsi *vsi);
-=======
->>>>>>> eb3cdb58
 
 int ice_vsi_cfg_tc(struct ice_vsi *vsi, u8 ena_tc);
 
@@ -98,13 +91,7 @@
 void ice_vsi_cfg_netdev_tc(struct ice_vsi *vsi, u8 ena_tc);
 
 struct ice_vsi *
-<<<<<<< HEAD
-ice_vsi_setup(struct ice_pf *pf, struct ice_port_info *pi,
-	      enum ice_vsi_type vsi_type, struct ice_vf *vf,
-	      struct ice_channel *ch);
-=======
 ice_vsi_setup(struct ice_pf *pf, struct ice_vsi_cfg_params *params);
->>>>>>> eb3cdb58
 
 void ice_napi_del(struct ice_vsi *vsi);
 
