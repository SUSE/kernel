--- conflicted
+++ resolved
@@ -228,11 +228,7 @@
 void ice_replay_post(struct ice_hw *hw);
 struct ice_q_ctx *
 ice_get_lan_q_ctx(struct ice_hw *hw, u16 vsi_handle, u8 tc, u16 q_handle);
-<<<<<<< HEAD
-int ice_sbq_rw_reg(struct ice_hw *hw, struct ice_sbq_msg_input *in);
-=======
 int ice_sbq_rw_reg(struct ice_hw *hw, struct ice_sbq_msg_input *in, u16 flag);
->>>>>>> 2d5404ca
 int
 ice_aq_get_cgu_abilities(struct ice_hw *hw,
 			 struct ice_aqc_get_cgu_abilities *abilities);
