/* SPDX-License-Identifier: GPL-2.0 */
/* Copyright (c) 2018, Intel Corporation. */

#ifndef _ICE_TXRX_H_
#define _ICE_TXRX_H_

#include "ice_type.h"

#define ICE_DFLT_IRQ_WORK	256
#define ICE_RXBUF_3072		3072
#define ICE_RXBUF_2048		2048
#define ICE_RXBUF_1664		1664
#define ICE_RXBUF_1536		1536
#define ICE_MAX_CHAINED_RX_BUFS	5
#define ICE_MAX_BUF_TXD		8
#define ICE_MIN_TX_LEN		17
#define ICE_MAX_FRAME_LEGACY_RX 8320

/* The size limit for a transmit buffer in a descriptor is (16K - 1).
 * In order to align with the read requests we will align the value to
 * the nearest 4K which represents our maximum read request size.
 */
#define ICE_MAX_READ_REQ_SIZE	4096
#define ICE_MAX_DATA_PER_TXD	(16 * 1024 - 1)
#define ICE_MAX_DATA_PER_TXD_ALIGNED \
	(~(ICE_MAX_READ_REQ_SIZE - 1) & ICE_MAX_DATA_PER_TXD)

#define ICE_MAX_TXQ_PER_TXQG	128

/* Attempt to maximize the headroom available for incoming frames. We use a 2K
 * buffer for MTUs <= 1500 and need 1536/1534 to store the data for the frame.
 * This leaves us with 512 bytes of room.  From that we need to deduct the
 * space needed for the shared info and the padding needed to IP align the
 * frame.
 *
 * Note: For cache line sizes 256 or larger this value is going to end
 *	 up negative.  In these cases we should fall back to the legacy
 *	 receive path.
 */
#if (PAGE_SIZE < 8192)
#define ICE_2K_TOO_SMALL_WITH_PADDING \
	((unsigned int)(NET_SKB_PAD + ICE_RXBUF_1536) > \
			SKB_WITH_OVERHEAD(ICE_RXBUF_2048))

/**
 * ice_compute_pad - compute the padding
 * @rx_buf_len: buffer length
 *
 * Figure out the size of half page based on given buffer length and
 * then subtract the skb_shared_info followed by subtraction of the
 * actual buffer length; this in turn results in the actual space that
 * is left for padding usage
 */
static inline int ice_compute_pad(int rx_buf_len)
{
	int half_page_size;

	half_page_size = ALIGN(rx_buf_len, PAGE_SIZE / 2);
	return SKB_WITH_OVERHEAD(half_page_size) - rx_buf_len;
}

/**
 * ice_skb_pad - determine the padding that we can supply
 *
 * Figure out the right Rx buffer size and based on that calculate the
 * padding
 */
static inline int ice_skb_pad(void)
{
	int rx_buf_len;

	/* If a 2K buffer cannot handle a standard Ethernet frame then
	 * optimize padding for a 3K buffer instead of a 1.5K buffer.
	 *
	 * For a 3K buffer we need to add enough padding to allow for
	 * tailroom due to NET_IP_ALIGN possibly shifting us out of
	 * cache-line alignment.
	 */
	if (ICE_2K_TOO_SMALL_WITH_PADDING)
		rx_buf_len = ICE_RXBUF_3072 + SKB_DATA_ALIGN(NET_IP_ALIGN);
	else
		rx_buf_len = ICE_RXBUF_1536;

	/* if needed make room for NET_IP_ALIGN */
	rx_buf_len -= NET_IP_ALIGN;

	return ice_compute_pad(rx_buf_len);
}

#define ICE_SKB_PAD ice_skb_pad()
#else
#define ICE_2K_TOO_SMALL_WITH_PADDING false
#define ICE_SKB_PAD (NET_SKB_PAD + NET_IP_ALIGN)
#endif

/* We are assuming that the cache line is always 64 Bytes here for ice.
 * In order to make sure that is a correct assumption there is a check in probe
 * to print a warning if the read from GLPCI_CNF2 tells us that the cache line
 * size is 128 bytes. We do it this way because we do not want to read the
 * GLPCI_CNF2 register or a variable containing the value on every pass through
 * the Tx path.
 */
#define ICE_CACHE_LINE_BYTES		64
#define ICE_DESCS_PER_CACHE_LINE	(ICE_CACHE_LINE_BYTES / \
					 sizeof(struct ice_tx_desc))
#define ICE_DESCS_FOR_CTX_DESC		1
#define ICE_DESCS_FOR_SKB_DATA_PTR	1
/* Tx descriptors needed, worst case */
#define DESC_NEEDED (MAX_SKB_FRAGS + ICE_DESCS_FOR_CTX_DESC + \
		     ICE_DESCS_PER_CACHE_LINE + ICE_DESCS_FOR_SKB_DATA_PTR)
#define ICE_DESC_UNUSED(R)	\
	(u16)((((R)->next_to_clean > (R)->next_to_use) ? 0 : (R)->count) + \
	      (R)->next_to_clean - (R)->next_to_use - 1)

<<<<<<< HEAD
=======
#define ICE_RX_DESC_UNUSED(R)	\
	((((R)->first_desc > (R)->next_to_use) ? 0 : (R)->count) + \
	      (R)->first_desc - (R)->next_to_use - 1)

>>>>>>> eb3cdb58
#define ICE_RING_QUARTER(R) ((R)->count >> 2)

#define ICE_TX_FLAGS_TSO	BIT(0)
#define ICE_TX_FLAGS_HW_VLAN	BIT(1)
#define ICE_TX_FLAGS_SW_VLAN	BIT(2)
/* Free, was ICE_TX_FLAGS_DUMMY_PKT */
#define ICE_TX_FLAGS_TSYN	BIT(4)
#define ICE_TX_FLAGS_IPV4	BIT(5)
#define ICE_TX_FLAGS_IPV6	BIT(6)
#define ICE_TX_FLAGS_TUNNEL	BIT(7)
#define ICE_TX_FLAGS_HW_OUTER_SINGLE_VLAN	BIT(8)
<<<<<<< HEAD
#define ICE_TX_FLAGS_VLAN_M	0xffff0000
#define ICE_TX_FLAGS_VLAN_PR_M	0xe0000000
#define ICE_TX_FLAGS_VLAN_PR_S	29
#define ICE_TX_FLAGS_VLAN_S	16
=======
>>>>>>> eb3cdb58

#define ICE_XDP_PASS		0
#define ICE_XDP_CONSUMED	BIT(0)
#define ICE_XDP_TX		BIT(1)
#define ICE_XDP_REDIR		BIT(2)
#define ICE_XDP_EXIT		BIT(3)
<<<<<<< HEAD
=======
#define ICE_SKB_CONSUMED	ICE_XDP_CONSUMED
>>>>>>> eb3cdb58

#define ICE_RX_DMA_ATTR \
	(DMA_ATTR_SKIP_CPU_SYNC | DMA_ATTR_WEAK_ORDERING)

#define ICE_ETH_PKT_HDR_PAD	(ETH_HLEN + ETH_FCS_LEN + (VLAN_HLEN * 2))

#define ICE_TXD_LAST_DESC_CMD (ICE_TX_DESC_CMD_EOP | ICE_TX_DESC_CMD_RS)

/**
 * enum ice_tx_buf_type - type of &ice_tx_buf to act on Tx completion
 * @ICE_TX_BUF_EMPTY: unused OR XSk frame, no action required
 * @ICE_TX_BUF_DUMMY: dummy Flow Director packet, unmap and kfree()
 * @ICE_TX_BUF_FRAG: mapped skb OR &xdp_buff frag, only unmap DMA
 * @ICE_TX_BUF_SKB: &sk_buff, unmap and consume_skb(), update stats
 * @ICE_TX_BUF_XDP_TX: &xdp_buff, unmap and page_frag_free(), stats
 * @ICE_TX_BUF_XDP_XMIT: &xdp_frame, unmap and xdp_return_frame(), stats
 * @ICE_TX_BUF_XSK_TX: &xdp_buff on XSk queue, xsk_buff_free(), stats
 */
enum ice_tx_buf_type {
	ICE_TX_BUF_EMPTY	= 0U,
	ICE_TX_BUF_DUMMY,
	ICE_TX_BUF_FRAG,
	ICE_TX_BUF_SKB,
	ICE_TX_BUF_XDP_TX,
	ICE_TX_BUF_XDP_XMIT,
	ICE_TX_BUF_XSK_TX,
};

struct ice_tx_buf {
	union {
		struct ice_tx_desc *next_to_watch;
		u32 rs_idx;
	};
	union {
		void *raw_buf;		/* used for XDP_TX and FDir rules */
		struct sk_buff *skb;	/* used for .ndo_start_xmit() */
		struct xdp_frame *xdpf;	/* used for .ndo_xdp_xmit() */
		struct xdp_buff *xdp;	/* used for XDP_TX ZC */
	};
	unsigned int bytecount;
	union {
		unsigned int gso_segs;
		unsigned int nr_frags;	/* used for mbuf XDP */
	};
	u32 tx_flags:12;
	u32 type:4;			/* &ice_tx_buf_type */
	u32 vid:16;
	DEFINE_DMA_UNMAP_LEN(len);
	DEFINE_DMA_UNMAP_ADDR(dma);
};

struct ice_tx_offload_params {
	u64 cd_qw1;
	struct ice_tx_ring *tx_ring;
	u32 td_cmd;
	u32 td_offset;
	u32 td_l2tag1;
	u32 cd_tunnel_params;
	u16 cd_l2tag2;
	u8 header_len;
};

struct ice_rx_buf {
	dma_addr_t dma;
	struct page *page;
	unsigned int page_offset;
<<<<<<< HEAD
	u16 pagecnt_bias;
=======
	unsigned int pgcnt;
	unsigned int act;
	unsigned int pagecnt_bias;
>>>>>>> eb3cdb58
};

struct ice_q_stats {
	u64 pkts;
	u64 bytes;
};

struct ice_txq_stats {
	u64 restart_q;
	u64 tx_busy;
	u64 tx_linearize;
	int prev_pkt; /* negative if no pending Tx descriptors */
};

struct ice_rxq_stats {
	u64 non_eop_descs;
	u64 alloc_page_failed;
	u64 alloc_buf_failed;
};

struct ice_ring_stats {
	struct rcu_head rcu;	/* to avoid race on free */
	struct ice_q_stats stats;
	struct u64_stats_sync syncp;
	union {
		struct ice_txq_stats tx_stats;
		struct ice_rxq_stats rx_stats;
	};
};

enum ice_ring_state_t {
	ICE_TX_XPS_INIT_DONE,
	ICE_TX_NBITS,
};

/* this enum matches hardware bits and is meant to be used by DYN_CTLN
 * registers and QINT registers or more generally anywhere in the manual
 * mentioning ITR_INDX, ITR_NONE cannot be used as an index 'n' into any
 * register but instead is a special value meaning "don't update" ITR0/1/2.
 */
enum ice_dyn_idx_t {
	ICE_IDX_ITR0 = 0,
	ICE_IDX_ITR1 = 1,
	ICE_IDX_ITR2 = 2,
	ICE_ITR_NONE = 3	/* ITR_NONE must not be used as an index */
};

/* Header split modes defined by DTYPE field of Rx RLAN context */
enum ice_rx_dtype {
	ICE_RX_DTYPE_NO_SPLIT		= 0,
	ICE_RX_DTYPE_HEADER_SPLIT	= 1,
	ICE_RX_DTYPE_SPLIT_ALWAYS	= 2,
};

/* indices into GLINT_ITR registers */
#define ICE_RX_ITR	ICE_IDX_ITR0
#define ICE_TX_ITR	ICE_IDX_ITR1
#define ICE_ITR_8K	124
#define ICE_ITR_20K	50
#define ICE_ITR_MAX	8160 /* 0x1FE0 */
#define ICE_DFLT_TX_ITR	ICE_ITR_20K
#define ICE_DFLT_RX_ITR	ICE_ITR_20K
enum ice_dynamic_itr {
	ITR_STATIC = 0,
	ITR_DYNAMIC = 1
};

#define ITR_IS_DYNAMIC(rc) ((rc)->itr_mode == ITR_DYNAMIC)
#define ICE_ITR_GRAN_S		1	/* ITR granularity is always 2us */
#define ICE_ITR_GRAN_US		BIT(ICE_ITR_GRAN_S)
#define ICE_ITR_MASK		0x1FFE	/* ITR register value alignment mask */
#define ITR_REG_ALIGN(setting)	((setting) & ICE_ITR_MASK)

#define ICE_DFLT_INTRL	0
#define ICE_MAX_INTRL	236

#define ICE_IN_WB_ON_ITR_MODE	255
/* Sets WB_ON_ITR and assumes INTENA bit is already cleared, which allows
 * setting the MSK_M bit to tell hardware to ignore the INTENA_M bit. Also,
 * set the write-back latency to the usecs passed in.
 */
#define ICE_GLINT_DYN_CTL_WB_ON_ITR(usecs, itr_idx)	\
	((((usecs) << (GLINT_DYN_CTL_INTERVAL_S - ICE_ITR_GRAN_S)) & \
	  GLINT_DYN_CTL_INTERVAL_M) | \
	 (((itr_idx) << GLINT_DYN_CTL_ITR_INDX_S) & \
	  GLINT_DYN_CTL_ITR_INDX_M) | GLINT_DYN_CTL_INTENA_MSK_M | \
	 GLINT_DYN_CTL_WB_ON_ITR_M)

/* Legacy or Advanced Mode Queue */
#define ICE_TX_ADVANCED	0
#define ICE_TX_LEGACY	1

/* descriptor ring, associated with a VSI */
struct ice_rx_ring {
	/* CL1 - 1st cacheline starts here */
	struct ice_rx_ring *next;	/* pointer to next ring in q_vector */
	void *desc;			/* Descriptor ring memory */
	struct device *dev;		/* Used for DMA mapping */
	struct net_device *netdev;	/* netdev ring maps to */
	struct ice_vsi *vsi;		/* Backreference to associated VSI */
	struct ice_q_vector *q_vector;	/* Backreference to associated vector */
	u8 __iomem *tail;
<<<<<<< HEAD
	union {
		struct ice_rx_buf *rx_buf;
		struct xdp_buff **xdp_buf;
	};
	/* CL2 - 2nd cacheline starts here */
	struct xdp_rxq_info xdp_rxq;
	/* CL3 - 3rd cacheline starts here */
=======
>>>>>>> eb3cdb58
	u16 q_index;			/* Queue number of ring */

	u16 count;			/* Number of descriptors */
	u16 reg_idx;			/* HW register index of the ring */
	u16 next_to_alloc;
	/* CL2 - 2nd cacheline starts here */
	union {
		struct ice_rx_buf *rx_buf;
		struct xdp_buff **xdp_buf;
	};
	struct xdp_buff xdp;
	/* CL3 - 3rd cacheline starts here */
	struct bpf_prog *xdp_prog;
	u16 rx_offset;

	/* used in interrupt processing */
	u16 next_to_use;
	u16 next_to_clean;
<<<<<<< HEAD
	u16 next_to_alloc;
	u16 rx_offset;
	u16 rx_buf_len;

	/* stats structs */
	struct ice_rxq_stats rx_stats;
	struct ice_q_stats	stats;
	struct u64_stats_sync syncp;

	struct rcu_head rcu;		/* to avoid race on free */
	/* CL4 - 3rd cacheline starts here */
	struct ice_channel *ch;
	struct bpf_prog *xdp_prog;
	struct ice_tx_ring *xdp_ring;
	struct xsk_buff_pool *xsk_pool;
	struct sk_buff *skb;
	dma_addr_t dma;			/* physical address of ring */
	u64 cached_phctime;
=======
	u16 first_desc;

	/* stats structs */
	struct ice_ring_stats *ring_stats;

	struct rcu_head rcu;		/* to avoid race on free */
	/* CL4 - 4th cacheline starts here */
	struct ice_channel *ch;
	struct ice_tx_ring *xdp_ring;
	struct xsk_buff_pool *xsk_pool;
	dma_addr_t dma;			/* physical address of ring */
	u64 cached_phctime;
	u16 rx_buf_len;
>>>>>>> eb3cdb58
	u8 dcb_tc;			/* Traffic class of ring */
	u8 ptp_rx;
#define ICE_RX_FLAGS_RING_BUILD_SKB	BIT(1)
#define ICE_RX_FLAGS_CRC_STRIP_DIS	BIT(2)
	u8 flags;
<<<<<<< HEAD
=======
	/* CL5 - 5th cacheline starts here */
	struct xdp_rxq_info xdp_rxq;
>>>>>>> eb3cdb58
} ____cacheline_internodealigned_in_smp;

struct ice_tx_ring {
	/* CL1 - 1st cacheline starts here */
	struct ice_tx_ring *next;	/* pointer to next ring in q_vector */
	void *desc;			/* Descriptor ring memory */
	struct device *dev;		/* Used for DMA mapping */
	u8 __iomem *tail;
	struct ice_tx_buf *tx_buf;
	struct ice_q_vector *q_vector;	/* Backreference to associated vector */
	struct net_device *netdev;	/* netdev ring maps to */
	struct ice_vsi *vsi;		/* Backreference to associated VSI */
	/* CL2 - 2nd cacheline starts here */
	dma_addr_t dma;			/* physical address of ring */
	struct xsk_buff_pool *xsk_pool;
	u16 next_to_use;
	u16 next_to_clean;
<<<<<<< HEAD
	u16 next_rs;
	u16 next_dd;
=======
>>>>>>> eb3cdb58
	u16 q_handle;			/* Queue handle per TC */
	u16 reg_idx;			/* HW register index of the ring */
	u16 count;			/* Number of descriptors */
	u16 q_index;			/* Queue number of ring */
<<<<<<< HEAD
	/* stats structs */
	struct ice_txq_stats tx_stats;
	/* CL3 - 3rd cacheline starts here */
	struct ice_q_stats	stats;
	struct u64_stats_sync syncp;
=======
	u16 xdp_tx_active;
	/* stats structs */
	struct ice_ring_stats *ring_stats;
	/* CL3 - 3rd cacheline starts here */
>>>>>>> eb3cdb58
	struct rcu_head rcu;		/* to avoid race on free */
	DECLARE_BITMAP(xps_state, ICE_TX_NBITS);	/* XPS Config State */
	struct ice_channel *ch;
	struct ice_ptp_tx *tx_tstamps;
	spinlock_t tx_lock;
	u32 txq_teid;			/* Added Tx queue TEID */
	/* CL4 - 4th cacheline starts here */
<<<<<<< HEAD
	u16 xdp_tx_active;
=======
>>>>>>> eb3cdb58
#define ICE_TX_FLAGS_RING_XDP		BIT(0)
#define ICE_TX_FLAGS_RING_VLAN_L2TAG1	BIT(1)
#define ICE_TX_FLAGS_RING_VLAN_L2TAG2	BIT(2)
	u8 flags;
	u8 dcb_tc;			/* Traffic class of ring */
	u8 ptp_tx;
} ____cacheline_internodealigned_in_smp;

static inline bool ice_ring_uses_build_skb(struct ice_rx_ring *ring)
{
	return !!(ring->flags & ICE_RX_FLAGS_RING_BUILD_SKB);
}

static inline void ice_set_ring_build_skb_ena(struct ice_rx_ring *ring)
{
	ring->flags |= ICE_RX_FLAGS_RING_BUILD_SKB;
}

static inline void ice_clear_ring_build_skb_ena(struct ice_rx_ring *ring)
{
	ring->flags &= ~ICE_RX_FLAGS_RING_BUILD_SKB;
}

static inline bool ice_ring_ch_enabled(struct ice_tx_ring *ring)
{
	return !!ring->ch;
}

static inline bool ice_ring_is_xdp(struct ice_tx_ring *ring)
{
	return !!(ring->flags & ICE_TX_FLAGS_RING_XDP);
}

enum ice_container_type {
	ICE_RX_CONTAINER,
	ICE_TX_CONTAINER,
};

struct ice_ring_container {
	/* head of linked-list of rings */
	union {
		struct ice_rx_ring *rx_ring;
		struct ice_tx_ring *tx_ring;
	};
	struct dim dim;		/* data for net_dim algorithm */
	u16 itr_idx;		/* index in the interrupt vector */
	/* this matches the maximum number of ITR bits, but in usec
	 * values, so it is shifted left one bit (bit zero is ignored)
	 */
	union {
		struct {
			u16 itr_setting:13;
			u16 itr_reserved:2;
			u16 itr_mode:1;
		};
		u16 itr_settings;
	};
	enum ice_container_type type;
};

struct ice_coalesce_stored {
	u16 itr_tx;
	u16 itr_rx;
	u8 intrl;
	u8 tx_valid;
	u8 rx_valid;
};

/* iterator for handling rings in ring container */
#define ice_for_each_rx_ring(pos, head) \
	for (pos = (head).rx_ring; pos; pos = pos->next)

#define ice_for_each_tx_ring(pos, head) \
	for (pos = (head).tx_ring; pos; pos = pos->next)

static inline unsigned int ice_rx_pg_order(struct ice_rx_ring *ring)
{
#if (PAGE_SIZE < 8192)
	if (ring->rx_buf_len > (PAGE_SIZE / 2))
		return 1;
#endif
	return 0;
}

#define ice_rx_pg_size(_ring) (PAGE_SIZE << ice_rx_pg_order(_ring))

union ice_32b_rx_flex_desc;

<<<<<<< HEAD
bool ice_alloc_rx_bufs(struct ice_rx_ring *rxr, u16 cleaned_count);
=======
bool ice_alloc_rx_bufs(struct ice_rx_ring *rxr, unsigned int cleaned_count);
>>>>>>> eb3cdb58
netdev_tx_t ice_start_xmit(struct sk_buff *skb, struct net_device *netdev);
u16
ice_select_queue(struct net_device *dev, struct sk_buff *skb,
		 struct net_device *sb_dev);
void ice_clean_tx_ring(struct ice_tx_ring *tx_ring);
void ice_clean_rx_ring(struct ice_rx_ring *rx_ring);
int ice_setup_tx_ring(struct ice_tx_ring *tx_ring);
int ice_setup_rx_ring(struct ice_rx_ring *rx_ring);
void ice_free_tx_ring(struct ice_tx_ring *tx_ring);
void ice_free_rx_ring(struct ice_rx_ring *rx_ring);
int ice_napi_poll(struct napi_struct *napi, int budget);
int
ice_prgm_fdir_fltr(struct ice_vsi *vsi, struct ice_fltr_desc *fdir_desc,
		   u8 *raw_packet);
int ice_clean_rx_irq(struct ice_rx_ring *rx_ring, int budget);
void ice_clean_ctrl_tx_irq(struct ice_tx_ring *tx_ring);
#endif /* _ICE_TXRX_H_ */<|MERGE_RESOLUTION|>--- conflicted
+++ resolved
@@ -112,13 +112,10 @@
 	(u16)((((R)->next_to_clean > (R)->next_to_use) ? 0 : (R)->count) + \
 	      (R)->next_to_clean - (R)->next_to_use - 1)
 
-<<<<<<< HEAD
-=======
 #define ICE_RX_DESC_UNUSED(R)	\
 	((((R)->first_desc > (R)->next_to_use) ? 0 : (R)->count) + \
 	      (R)->first_desc - (R)->next_to_use - 1)
 
->>>>>>> eb3cdb58
 #define ICE_RING_QUARTER(R) ((R)->count >> 2)
 
 #define ICE_TX_FLAGS_TSO	BIT(0)
@@ -130,23 +127,13 @@
 #define ICE_TX_FLAGS_IPV6	BIT(6)
 #define ICE_TX_FLAGS_TUNNEL	BIT(7)
 #define ICE_TX_FLAGS_HW_OUTER_SINGLE_VLAN	BIT(8)
-<<<<<<< HEAD
-#define ICE_TX_FLAGS_VLAN_M	0xffff0000
-#define ICE_TX_FLAGS_VLAN_PR_M	0xe0000000
-#define ICE_TX_FLAGS_VLAN_PR_S	29
-#define ICE_TX_FLAGS_VLAN_S	16
-=======
->>>>>>> eb3cdb58
 
 #define ICE_XDP_PASS		0
 #define ICE_XDP_CONSUMED	BIT(0)
 #define ICE_XDP_TX		BIT(1)
 #define ICE_XDP_REDIR		BIT(2)
 #define ICE_XDP_EXIT		BIT(3)
-<<<<<<< HEAD
-=======
 #define ICE_SKB_CONSUMED	ICE_XDP_CONSUMED
->>>>>>> eb3cdb58
 
 #define ICE_RX_DMA_ATTR \
 	(DMA_ATTR_SKIP_CPU_SYNC | DMA_ATTR_WEAK_ORDERING)
@@ -213,13 +200,9 @@
 	dma_addr_t dma;
 	struct page *page;
 	unsigned int page_offset;
-<<<<<<< HEAD
-	u16 pagecnt_bias;
-=======
 	unsigned int pgcnt;
 	unsigned int act;
 	unsigned int pagecnt_bias;
->>>>>>> eb3cdb58
 };
 
 struct ice_q_stats {
@@ -322,16 +305,6 @@
 	struct ice_vsi *vsi;		/* Backreference to associated VSI */
 	struct ice_q_vector *q_vector;	/* Backreference to associated vector */
 	u8 __iomem *tail;
-<<<<<<< HEAD
-	union {
-		struct ice_rx_buf *rx_buf;
-		struct xdp_buff **xdp_buf;
-	};
-	/* CL2 - 2nd cacheline starts here */
-	struct xdp_rxq_info xdp_rxq;
-	/* CL3 - 3rd cacheline starts here */
-=======
->>>>>>> eb3cdb58
 	u16 q_index;			/* Queue number of ring */
 
 	u16 count;			/* Number of descriptors */
@@ -350,26 +323,6 @@
 	/* used in interrupt processing */
 	u16 next_to_use;
 	u16 next_to_clean;
-<<<<<<< HEAD
-	u16 next_to_alloc;
-	u16 rx_offset;
-	u16 rx_buf_len;
-
-	/* stats structs */
-	struct ice_rxq_stats rx_stats;
-	struct ice_q_stats	stats;
-	struct u64_stats_sync syncp;
-
-	struct rcu_head rcu;		/* to avoid race on free */
-	/* CL4 - 3rd cacheline starts here */
-	struct ice_channel *ch;
-	struct bpf_prog *xdp_prog;
-	struct ice_tx_ring *xdp_ring;
-	struct xsk_buff_pool *xsk_pool;
-	struct sk_buff *skb;
-	dma_addr_t dma;			/* physical address of ring */
-	u64 cached_phctime;
-=======
 	u16 first_desc;
 
 	/* stats structs */
@@ -383,17 +336,13 @@
 	dma_addr_t dma;			/* physical address of ring */
 	u64 cached_phctime;
 	u16 rx_buf_len;
->>>>>>> eb3cdb58
 	u8 dcb_tc;			/* Traffic class of ring */
 	u8 ptp_rx;
 #define ICE_RX_FLAGS_RING_BUILD_SKB	BIT(1)
 #define ICE_RX_FLAGS_CRC_STRIP_DIS	BIT(2)
 	u8 flags;
-<<<<<<< HEAD
-=======
 	/* CL5 - 5th cacheline starts here */
 	struct xdp_rxq_info xdp_rxq;
->>>>>>> eb3cdb58
 } ____cacheline_internodealigned_in_smp;
 
 struct ice_tx_ring {
@@ -411,27 +360,14 @@
 	struct xsk_buff_pool *xsk_pool;
 	u16 next_to_use;
 	u16 next_to_clean;
-<<<<<<< HEAD
-	u16 next_rs;
-	u16 next_dd;
-=======
->>>>>>> eb3cdb58
 	u16 q_handle;			/* Queue handle per TC */
 	u16 reg_idx;			/* HW register index of the ring */
 	u16 count;			/* Number of descriptors */
 	u16 q_index;			/* Queue number of ring */
-<<<<<<< HEAD
-	/* stats structs */
-	struct ice_txq_stats tx_stats;
-	/* CL3 - 3rd cacheline starts here */
-	struct ice_q_stats	stats;
-	struct u64_stats_sync syncp;
-=======
 	u16 xdp_tx_active;
 	/* stats structs */
 	struct ice_ring_stats *ring_stats;
 	/* CL3 - 3rd cacheline starts here */
->>>>>>> eb3cdb58
 	struct rcu_head rcu;		/* to avoid race on free */
 	DECLARE_BITMAP(xps_state, ICE_TX_NBITS);	/* XPS Config State */
 	struct ice_channel *ch;
@@ -439,10 +375,6 @@
 	spinlock_t tx_lock;
 	u32 txq_teid;			/* Added Tx queue TEID */
 	/* CL4 - 4th cacheline starts here */
-<<<<<<< HEAD
-	u16 xdp_tx_active;
-=======
->>>>>>> eb3cdb58
 #define ICE_TX_FLAGS_RING_XDP		BIT(0)
 #define ICE_TX_FLAGS_RING_VLAN_L2TAG1	BIT(1)
 #define ICE_TX_FLAGS_RING_VLAN_L2TAG2	BIT(2)
@@ -531,11 +463,7 @@
 
 union ice_32b_rx_flex_desc;
 
-<<<<<<< HEAD
-bool ice_alloc_rx_bufs(struct ice_rx_ring *rxr, u16 cleaned_count);
-=======
 bool ice_alloc_rx_bufs(struct ice_rx_ring *rxr, unsigned int cleaned_count);
->>>>>>> eb3cdb58
 netdev_tx_t ice_start_xmit(struct sk_buff *skb, struct net_device *netdev);
 u16
 ice_select_queue(struct net_device *dev, struct sk_buff *skb,
