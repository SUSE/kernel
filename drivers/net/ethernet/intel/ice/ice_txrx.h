--- conflicted
+++ resolved
@@ -357,12 +357,7 @@
 	struct ice_tx_ring *xdp_ring;
 	struct ice_rx_ring *next;	/* pointer to next ring in q_vector */
 	struct xsk_buff_pool *xsk_pool;
-<<<<<<< HEAD
-	u32 nr_frags;
 	u16 max_frame;
-=======
-	dma_addr_t dma;			/* physical address of ring */
->>>>>>> a4ea2227
 	u16 rx_buf_len;
 	dma_addr_t dma;			/* physical address of ring */
 	u8 dcb_tc;			/* Traffic class of ring */
