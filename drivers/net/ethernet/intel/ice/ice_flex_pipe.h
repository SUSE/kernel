/* SPDX-License-Identifier: GPL-2.0 */
/* Copyright (c) 2019, Intel Corporation. */

#ifndef _ICE_FLEX_PIPE_H_
#define _ICE_FLEX_PIPE_H_

#include "ice_type.h"

#define ICE_FDIR_REG_SET_SIZE	4

int
ice_acquire_change_lock(struct ice_hw *hw, enum ice_aq_res_access_type access);
void ice_release_change_lock(struct ice_hw *hw);
int
ice_find_prot_off(struct ice_hw *hw, enum ice_block blk, u8 prof, u16 fv_idx,
		  u8 *prot, u16 *off);
void
ice_get_sw_fv_bitmap(struct ice_hw *hw, enum ice_prof_type type,
		     unsigned long *bm);
void
ice_init_prof_result_bm(struct ice_hw *hw);
int
ice_get_sw_fv_list(struct ice_hw *hw, struct ice_prot_lkup_ext *lkups,
		   unsigned long *bm, struct list_head *fv_list);
int
ice_pkg_buf_unreserve_section(struct ice_buf_build *bld, u16 count);
u16 ice_pkg_buf_get_free_space(struct ice_buf_build *bld);
int
ice_aq_upload_section(struct ice_hw *hw, struct ice_buf_hdr *pkg_buf,
		      u16 buf_size, struct ice_sq_cd *cd);
bool
ice_get_open_tunnel_port(struct ice_hw *hw, u16 *port,
			 enum ice_tunnel_type type);
int ice_udp_tunnel_set_port(struct net_device *netdev, unsigned int table,
			    unsigned int idx, struct udp_tunnel_info *ti);
int ice_udp_tunnel_unset_port(struct net_device *netdev, unsigned int table,
			      unsigned int idx, struct udp_tunnel_info *ti);
int ice_set_dvm_boost_entries(struct ice_hw *hw);

/* Rx parser PTYPE functions */
bool ice_hw_ptype_ena(struct ice_hw *hw, u16 ptype);

/* XLT2/VSI group functions */
int
ice_add_prof(struct ice_hw *hw, enum ice_block blk, u64 id, u8 ptypes[],
	     const struct ice_ptype_attributes *attr, u16 attr_cnt,
<<<<<<< HEAD
	     struct ice_fv_word *es, u16 *masks, bool symm);
=======
	     struct ice_fv_word *es, u16 *masks, bool symm, bool fd_swap);
>>>>>>> 2d5404ca
struct ice_prof_map *
ice_search_prof_id(struct ice_hw *hw, enum ice_block blk, u64 id);
int
ice_add_prof_id_flow(struct ice_hw *hw, enum ice_block blk, u16 vsi, u64 hdl);
int
ice_rem_prof_id_flow(struct ice_hw *hw, enum ice_block blk, u16 vsi, u64 hdl);
int
ice_flow_assoc_fdir_prof(struct ice_hw *hw, enum ice_block blk,
			 u16 dest_vsi, u16 fdir_vsi, u64 hdl);
enum ice_ddp_state ice_init_pkg(struct ice_hw *hw, u8 *buff, u32 len);
enum ice_ddp_state
ice_copy_and_init_pkg(struct ice_hw *hw, const u8 *buf, u32 len);
bool ice_is_init_pkg_successful(enum ice_ddp_state state);
int ice_init_hw_tbls(struct ice_hw *hw);
void ice_free_seg(struct ice_hw *hw);
void ice_fill_blk_tbls(struct ice_hw *hw);
void ice_clear_hw_tbls(struct ice_hw *hw);
void ice_free_hw_tbls(struct ice_hw *hw);
int ice_rem_prof(struct ice_hw *hw, enum ice_block blk, u64 id);
struct ice_buf_build *
ice_pkg_buf_alloc_single_section(struct ice_hw *hw, u32 type, u16 size,
				 void **section);
struct ice_buf *ice_pkg_buf(struct ice_buf_build *bld);
void ice_pkg_buf_free(struct ice_hw *hw, struct ice_buf_build *bld);

#endif /* _ICE_FLEX_PIPE_H_ */<|MERGE_RESOLUTION|>--- conflicted
+++ resolved
@@ -44,11 +44,7 @@
 int
 ice_add_prof(struct ice_hw *hw, enum ice_block blk, u64 id, u8 ptypes[],
 	     const struct ice_ptype_attributes *attr, u16 attr_cnt,
-<<<<<<< HEAD
-	     struct ice_fv_word *es, u16 *masks, bool symm);
-=======
 	     struct ice_fv_word *es, u16 *masks, bool symm, bool fd_swap);
->>>>>>> 2d5404ca
 struct ice_prof_map *
 ice_search_prof_id(struct ice_hw *hw, enum ice_block blk, u64 id);
 int
