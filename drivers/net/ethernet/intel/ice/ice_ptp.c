--- conflicted
+++ resolved
@@ -1314,10 +1314,7 @@
 
 	switch (hw->mac_type) {
 	case ICE_MAC_E810:
-<<<<<<< HEAD
-=======
 	case ICE_MAC_E830:
->>>>>>> e747403a
 		err = 0;
 		break;
 	case ICE_MAC_GENERIC:
@@ -1364,10 +1361,7 @@
 
 	switch (hw->mac_type) {
 	case ICE_MAC_E810:
-<<<<<<< HEAD
-=======
 	case ICE_MAC_E830:
->>>>>>> e747403a
 		err = 0;
 		break;
 	case ICE_MAC_GENERIC:
@@ -1435,12 +1429,8 @@
 
 	switch (hw->mac_type) {
 	case ICE_MAC_E810:
-<<<<<<< HEAD
-		/* Do not reconfigure E810 PHY */
-=======
 	case ICE_MAC_E830:
 		/* Do not reconfigure E810 or E830 PHY */
->>>>>>> e747403a
 		return;
 	case ICE_MAC_GENERIC:
 	case ICE_MAC_GENERIC_3K_E825:
@@ -1473,10 +1463,7 @@
 
 	switch (hw->mac_type) {
 	case ICE_MAC_E810:
-<<<<<<< HEAD
-=======
 	case ICE_MAC_E830:
->>>>>>> e747403a
 		return 0;
 	case ICE_MAC_GENERIC: {
 		int quad;
@@ -2640,10 +2627,6 @@
 {
 	pf->ptp.info.getcrosststamp = ice_ptp_getcrosststamp;
 
-<<<<<<< HEAD
-#endif /* CONFIG_ICE_HWTS */
-=======
->>>>>>> e747403a
 	if (pf->hw.mac_type == ICE_MAC_GENERIC_3K_E825) {
 		pf->ptp.ice_pin_desc = ice_pin_desc_e825c;
 		pf->ptp.info.n_pins = ICE_PIN_DESC_ARR_LEN(ice_pin_desc_e825c);
@@ -2758,12 +2741,9 @@
 	case ICE_MAC_E810:
 		ice_ptp_set_funcs_e810(pf);
 		return;
-<<<<<<< HEAD
-=======
 	case ICE_MAC_E830:
 		ice_ptp_set_funcs_e830(pf);
 		return;
->>>>>>> e747403a
 	case ICE_MAC_GENERIC:
 	case ICE_MAC_GENERIC_3K_E825:
 		ice_ptp_set_funcs_e82x(pf);
@@ -3319,21 +3299,14 @@
 
 	switch (hw->mac_type) {
 	case ICE_MAC_E810:
-<<<<<<< HEAD
-		return ice_ptp_init_tx_e810(pf, &ptp_port->tx);
-=======
 	case ICE_MAC_E830:
 	case ICE_MAC_GENERIC_3K_E825:
 		return ice_ptp_init_tx(pf, &ptp_port->tx, ptp_port->port_num);
->>>>>>> e747403a
 	case ICE_MAC_GENERIC:
 		kthread_init_delayed_work(&ptp_port->ov_work,
 					  ice_ptp_wait_for_offsets);
 		return ice_ptp_init_tx_e82x(pf, &ptp_port->tx,
 					    ptp_port->port_num);
-	case ICE_MAC_GENERIC_3K_E825:
-		return ice_ptp_init_tx_eth56g(pf, &ptp_port->tx,
-					      ptp_port->port_num);
 	default:
 		return -ENODEV;
 	}
