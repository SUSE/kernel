--- conflicted
+++ resolved
@@ -176,8 +176,6 @@
 
 	tx_ring->next_to_use = 0;
 	tx_ring->next_to_clean = 0;
-	tx_ring->next_dd = ICE_RING_QUARTER(tx_ring) - 1;
-	tx_ring->next_rs = ICE_RING_QUARTER(tx_ring) - 1;
 
 	if (!tx_ring->netdev)
 		return;
@@ -327,11 +325,7 @@
 		if (netif_tx_queue_stopped(txring_txq(tx_ring)) &&
 		    !test_bit(ICE_VSI_DOWN, vsi->state)) {
 			netif_tx_wake_queue(txring_txq(tx_ring));
-<<<<<<< HEAD
-			++tx_ring->tx_stats.restart_q;
-=======
 			++tx_ring->ring_stats->tx_stats.restart_q;
->>>>>>> eb3cdb58
 		}
 	}
 
@@ -541,11 +535,7 @@
  * underlying arch
  */
 static unsigned int
-<<<<<<< HEAD
-ice_rx_frame_truesize(struct ice_rx_ring *rx_ring, unsigned int __maybe_unused size)
-=======
 ice_rx_frame_truesize(struct ice_rx_ring *rx_ring, const unsigned int size)
->>>>>>> eb3cdb58
 {
 	unsigned int truesize;
 
@@ -566,16 +556,6 @@
  * @xdp: xdp_buff used as input to the XDP program
  * @xdp_prog: XDP program to run
  * @xdp_ring: ring to be used for XDP_TX action
-<<<<<<< HEAD
- *
- * Returns any of ICE_XDP_{PASS, CONSUMED, TX, REDIR}
- */
-static int
-ice_run_xdp(struct ice_rx_ring *rx_ring, struct xdp_buff *xdp,
-	    struct bpf_prog *xdp_prog, struct ice_tx_ring *xdp_ring)
-{
-	int err;
-=======
  * @rx_buf: Rx buffer to store the XDP action
  *
  * Returns any of ICE_XDP_{PASS, CONSUMED, TX, REDIR}
@@ -586,7 +566,6 @@
 	    struct ice_rx_buf *rx_buf)
 {
 	unsigned int ret = ICE_XDP_PASS;
->>>>>>> eb3cdb58
 	u32 act;
 
 	if (!xdp_prog)
@@ -599,21 +578,12 @@
 	case XDP_TX:
 		if (static_branch_unlikely(&ice_xdp_locking_key))
 			spin_lock(&xdp_ring->tx_lock);
-<<<<<<< HEAD
-		err = ice_xmit_xdp_ring(xdp->data, xdp->data_end - xdp->data, xdp_ring);
-		if (static_branch_unlikely(&ice_xdp_locking_key))
-			spin_unlock(&xdp_ring->tx_lock);
-		if (err == ICE_XDP_CONSUMED)
-			goto out_failure;
-		return err;
-=======
 		ret = __ice_xmit_xdp_ring(xdp, xdp_ring, false);
 		if (static_branch_unlikely(&ice_xdp_locking_key))
 			spin_unlock(&xdp_ring->tx_lock);
 		if (ret == ICE_XDP_CONSUMED)
 			goto out_failure;
 		break;
->>>>>>> eb3cdb58
 	case XDP_REDIRECT:
 		if (xdp_do_redirect(rx_ring->netdev, xdp, xdp_prog))
 			goto out_failure;
@@ -674,10 +644,7 @@
 	unsigned int queue_index = smp_processor_id();
 	struct ice_vsi *vsi = np->vsi;
 	struct ice_tx_ring *xdp_ring;
-<<<<<<< HEAD
-=======
 	struct ice_tx_buf *tx_buf;
->>>>>>> eb3cdb58
 	int nxmit = 0, i;
 
 	if (test_bit(ICE_VSI_DOWN, vsi->state))
@@ -700,10 +667,7 @@
 		xdp_ring = vsi->xdp_rings[queue_index];
 	}
 
-<<<<<<< HEAD
-=======
 	tx_buf = &xdp_ring->tx_buf[xdp_ring->next_to_use];
->>>>>>> eb3cdb58
 	for (i = 0; i < n; i++) {
 		const struct xdp_frame *xdpf = frames[i];
 		int err;
@@ -784,11 +748,7 @@
  * buffers. Then bump tail at most one time. Grouping like this lets us avoid
  * multiple tail writes per call.
  */
-<<<<<<< HEAD
-bool ice_alloc_rx_bufs(struct ice_rx_ring *rx_ring, u16 cleaned_count)
-=======
 bool ice_alloc_rx_bufs(struct ice_rx_ring *rx_ring, unsigned int cleaned_count)
->>>>>>> eb3cdb58
 {
 	union ice_32b_rx_flex_desc *rx_desc;
 	u16 ntu = rx_ring->next_to_use;
@@ -914,15 +874,9 @@
  * This function will add the data contained in rx_buf->page to the xdp buf.
  * It will just attach the page as a frag.
  */
-<<<<<<< HEAD
-static void
-ice_add_rx_frag(struct ice_rx_ring *rx_ring, struct ice_rx_buf *rx_buf,
-		struct sk_buff *skb, unsigned int size)
-=======
 static int
 ice_add_xdp_frag(struct ice_rx_ring *rx_ring, struct xdp_buff *xdp,
 		 struct ice_rx_buf *rx_buf, const unsigned int size)
->>>>>>> eb3cdb58
 {
 	struct skb_shared_info *sinfo = xdp_get_shared_info_from_buff(xdp);
 
@@ -991,11 +945,7 @@
  */
 static struct ice_rx_buf *
 ice_get_rx_buf(struct ice_rx_ring *rx_ring, const unsigned int size,
-<<<<<<< HEAD
-	       int *rx_buf_pgcnt)
-=======
 	       const unsigned int ntc)
->>>>>>> eb3cdb58
 {
 	struct ice_rx_buf *rx_buf;
 
@@ -1031,12 +981,7 @@
  * already combined frags (if any) to skb_shared_info.
  */
 static struct sk_buff *
-<<<<<<< HEAD
-ice_build_skb(struct ice_rx_ring *rx_ring, struct ice_rx_buf *rx_buf,
-	      struct xdp_buff *xdp)
-=======
 ice_build_skb(struct ice_rx_ring *rx_ring, struct xdp_buff *xdp)
->>>>>>> eb3cdb58
 {
 	u8 metasize = xdp->data - xdp->data_meta;
 	struct skb_shared_info *sinfo = NULL;
@@ -1055,11 +1000,7 @@
 	 */
 	net_prefetch(xdp->data_meta);
 	/* build an skb around the page buffer */
-<<<<<<< HEAD
-	skb = napi_build_skb(xdp->data_hard_start, truesize);
-=======
 	skb = napi_build_skb(xdp->data_hard_start, xdp->frame_sz);
->>>>>>> eb3cdb58
 	if (unlikely(!skb))
 		return NULL;
 
@@ -1093,14 +1034,8 @@
  * skb correctly.
  */
 static struct sk_buff *
-<<<<<<< HEAD
-ice_construct_skb(struct ice_rx_ring *rx_ring, struct ice_rx_buf *rx_buf,
-		  struct xdp_buff *xdp)
-=======
 ice_construct_skb(struct ice_rx_ring *rx_ring, struct xdp_buff *xdp)
->>>>>>> eb3cdb58
-{
-	unsigned int metasize = xdp->data - xdp->data_meta;
+{
 	unsigned int size = xdp->data_end - xdp->data;
 	struct skb_shared_info *sinfo = NULL;
 	struct ice_rx_buf *rx_buf;
@@ -1109,7 +1044,7 @@
 	struct sk_buff *skb;
 
 	/* prefetch first cache line of first page */
-	net_prefetch(xdp->data_meta);
+	net_prefetch(xdp->data);
 
 	if (unlikely(xdp_buff_has_frags(xdp))) {
 		sinfo = xdp_get_shared_info_from_buff(xdp);
@@ -1117,8 +1052,7 @@
 	}
 
 	/* allocate a skb to store the frags */
-	skb = __napi_alloc_skb(&rx_ring->q_vector->napi,
-			       ICE_RX_HDR_SIZE + metasize,
+	skb = __napi_alloc_skb(&rx_ring->q_vector->napi, ICE_RX_HDR_SIZE,
 			       GFP_ATOMIC | __GFP_NOWARN);
 	if (unlikely(!skb))
 		return NULL;
@@ -1131,13 +1065,8 @@
 		headlen = eth_get_headlen(skb->dev, xdp->data, ICE_RX_HDR_SIZE);
 
 	/* align pull length to size of long to optimize memcpy performance */
-	memcpy(__skb_put(skb, headlen + metasize), xdp->data_meta,
-	       ALIGN(headlen + metasize, sizeof(long)));
-
-	if (metasize) {
-		skb_metadata_set(skb, metasize);
-		__skb_pull(skb, metasize);
-	}
+	memcpy(__skb_put(skb, headlen), xdp->data, ALIGN(headlen,
+							 sizeof(long)));
 
 	/* if we exhaust the linear part then add what is left as a frag */
 	size -= headlen;
@@ -1186,12 +1115,7 @@
  * recycle the buffer or unmap it and free the associated resources.
  */
 static void
-<<<<<<< HEAD
-ice_put_rx_buf(struct ice_rx_ring *rx_ring, struct ice_rx_buf *rx_buf,
-	       int rx_buf_pgcnt)
-=======
 ice_put_rx_buf(struct ice_rx_ring *rx_ring, struct ice_rx_buf *rx_buf)
->>>>>>> eb3cdb58
 {
 	if (!rx_buf)
 		return;
@@ -1212,30 +1136,6 @@
 }
 
 /**
-<<<<<<< HEAD
- * ice_is_non_eop - process handling of non-EOP buffers
- * @rx_ring: Rx ring being processed
- * @rx_desc: Rx descriptor for current buffer
- *
- * If the buffer is an EOP buffer, this function exits returning false,
- * otherwise return true indicating that this is in fact a non-EOP buffer.
- */
-static bool
-ice_is_non_eop(struct ice_rx_ring *rx_ring, union ice_32b_rx_flex_desc *rx_desc)
-{
-	/* if we are the last buffer then there is nothing else to do */
-#define ICE_RXD_EOF BIT(ICE_RX_FLEX_DESC_STATUS0_EOF_S)
-	if (likely(ice_test_staterr(rx_desc->wb.status_error0, ICE_RXD_EOF)))
-		return false;
-
-	rx_ring->rx_stats.non_eop_descs++;
-
-	return true;
-}
-
-/**
-=======
->>>>>>> eb3cdb58
  * ice_clean_rx_irq - Clean completed descriptors from Rx ring - bounce buf
  * @rx_ring: Rx descriptor ring to transact packets on
  * @budget: Total limit on number of packets to process
@@ -1251,15 +1151,9 @@
 {
 	unsigned int total_rx_bytes = 0, total_rx_pkts = 0;
 	unsigned int offset = rx_ring->rx_offset;
-<<<<<<< HEAD
-	struct ice_tx_ring *xdp_ring = NULL;
-	unsigned int xdp_res, xdp_xmit = 0;
-	struct sk_buff *skb = rx_ring->skb;
-=======
 	struct xdp_buff *xdp = &rx_ring->xdp;
 	u32 cached_ntc = rx_ring->first_desc;
 	struct ice_tx_ring *xdp_ring = NULL;
->>>>>>> eb3cdb58
 	struct bpf_prog *xdp_prog = NULL;
 	u32 ntc = rx_ring->next_to_clean;
 	u32 cnt = rx_ring->count;
@@ -1278,10 +1172,6 @@
 		xdp_ring = rx_ring->xdp_ring;
 		cached_ntu = xdp_ring->next_to_use;
 	}
-
-	xdp_prog = READ_ONCE(rx_ring->xdp_prog);
-	if (xdp_prog)
-		xdp_ring = rx_ring->xdp_ring;
 
 	/* start the loop to process Rx packets bounded by 'budget' */
 	while (likely(total_rx_pkts < (unsigned int)budget)) {
@@ -1347,20 +1237,12 @@
 		if (++ntc == cnt)
 			ntc = 0;
 
-<<<<<<< HEAD
-		if (!xdp_prog)
-			goto construct_skb;
-
-		xdp_res = ice_run_xdp(rx_ring, &xdp, xdp_prog, xdp_ring);
-		if (!xdp_res)
-=======
 		/* skip if it is NOP desc */
 		if (ice_is_non_eop(rx_ring, rx_desc))
 			continue;
 
 		ice_run_xdp(rx_ring, xdp, xdp_prog, xdp_ring, rx_buf);
 		if (rx_buf->act == ICE_XDP_PASS)
->>>>>>> eb3cdb58
 			goto construct_skb;
 		total_rx_bytes += xdp_get_buff_len(xdp);
 		total_rx_pkts++;
@@ -1438,14 +1320,8 @@
 	/* return up to cleaned_count buffers to hardware */
 	failure = ice_alloc_rx_bufs(rx_ring, ICE_RX_DESC_UNUSED(rx_ring));
 
-<<<<<<< HEAD
-	if (xdp_prog)
-		ice_finalize_xdp_rx(xdp_ring, xdp_xmit);
-	rx_ring->skb = skb;
-=======
 	if (xdp_xmit)
 		ice_finalize_xdp_rx(xdp_ring, xdp_xmit, cached_ntu);
->>>>>>> eb3cdb58
 
 	if (rx_ring->ring_stats)
 		ice_update_rx_ring_stats(rx_ring, total_rx_pkts,
@@ -1466,10 +1342,6 @@
 		struct ice_tx_ring *tx_ring;
 
 		ice_for_each_tx_ring(tx_ring, *rc) {
-<<<<<<< HEAD
-			packets += tx_ring->stats.pkts;
-			bytes += tx_ring->stats.bytes;
-=======
 			struct ice_ring_stats *ring_stats;
 
 			ring_stats = tx_ring->ring_stats;
@@ -1477,16 +1349,11 @@
 				continue;
 			packets += ring_stats->stats.pkts;
 			bytes += ring_stats->stats.bytes;
->>>>>>> eb3cdb58
 		}
 	} else {
 		struct ice_rx_ring *rx_ring;
 
 		ice_for_each_rx_ring(rx_ring, *rc) {
-<<<<<<< HEAD
-			packets += rx_ring->stats.pkts;
-			bytes += rx_ring->stats.bytes;
-=======
 			struct ice_ring_stats *ring_stats;
 
 			ring_stats = rx_ring->ring_stats;
@@ -1494,7 +1361,6 @@
 				continue;
 			packets += ring_stats->stats.pkts;
 			bytes += ring_stats->stats.bytes;
->>>>>>> eb3cdb58
 		}
 	}
 
@@ -1743,11 +1609,7 @@
 
 	/* A reprieve! - use start_queue because it doesn't call schedule */
 	netif_tx_start_queue(txring_txq(tx_ring));
-<<<<<<< HEAD
-	++tx_ring->tx_stats.restart_q;
-=======
 	++tx_ring->ring_stats->tx_stats.restart_q;
->>>>>>> eb3cdb58
 	return 0;
 }
 
@@ -2135,11 +1997,7 @@
 	 * VLAN offloads exclusively so we only care about the VLAN ID here
 	 */
 	if (skb_vlan_tag_present(skb)) {
-<<<<<<< HEAD
-		first->tx_flags |= skb_vlan_tag_get(skb) << ICE_TX_FLAGS_VLAN_S;
-=======
 		first->vid = skb_vlan_tag_get(skb);
->>>>>>> eb3cdb58
 		if (tx_ring->flags & ICE_TX_FLAGS_RING_VLAN_L2TAG2)
 			first->tx_flags |= ICE_TX_FLAGS_HW_OUTER_SINGLE_VLAN;
 		else
@@ -2186,10 +2044,6 @@
 	if (err < 0)
 		return err;
 
-<<<<<<< HEAD
-	/* cppcheck-suppress unreadVariable */
-=======
->>>>>>> eb3cdb58
 	protocol = vlan_get_protocol(skb);
 
 	if (eth_p_mpls(protocol))
@@ -2533,12 +2387,7 @@
 		offload.cd_qw1 |= (u64)(ICE_TX_DESC_DTYPE_CTX |
 					(ICE_TX_CTX_DESC_IL2TAG2 <<
 					ICE_TXD_CTX_QW1_CMD_S));
-<<<<<<< HEAD
-		offload.cd_l2tag2 = (first->tx_flags & ICE_TX_FLAGS_VLAN_M) >>
-			ICE_TX_FLAGS_VLAN_S;
-=======
 		offload.cd_l2tag2 = first->vid;
->>>>>>> eb3cdb58
 	}
 
 	/* set up TSO offload */
