// SPDX-License-Identifier: GPL-2.0
/* Copyright (c) 2018, Intel Corporation. */

/* The driver transmit and receive code */

#include <linux/mm.h>
#include <linux/netdevice.h>
#include <linux/prefetch.h>
#include <linux/bpf_trace.h>
#include <net/dsfield.h>
#include <net/mpls.h>
#include <net/xdp.h>
#include "ice_txrx_lib.h"
#include "ice_lib.h"
#include "ice.h"
#include "ice_trace.h"
#include "ice_dcb_lib.h"
#include "ice_xsk.h"
#include "ice_eswitch.h"

#define ICE_RX_HDR_SIZE		256

#define ICE_FDIR_CLEAN_DELAY 10

/**
 * ice_prgm_fdir_fltr - Program a Flow Director filter
 * @vsi: VSI to send dummy packet
 * @fdir_desc: flow director descriptor
 * @raw_packet: allocated buffer for flow director
 */
int
ice_prgm_fdir_fltr(struct ice_vsi *vsi, struct ice_fltr_desc *fdir_desc,
		   u8 *raw_packet)
{
	struct ice_tx_buf *tx_buf, *first;
	struct ice_fltr_desc *f_desc;
	struct ice_tx_desc *tx_desc;
	struct ice_tx_ring *tx_ring;
	struct device *dev;
	dma_addr_t dma;
	u32 td_cmd;
	u16 i;

	/* VSI and Tx ring */
	if (!vsi)
		return -ENOENT;
	tx_ring = vsi->tx_rings[0];
	if (!tx_ring || !tx_ring->desc)
		return -ENOENT;
	dev = tx_ring->dev;

	/* we are using two descriptors to add/del a filter and we can wait */
	for (i = ICE_FDIR_CLEAN_DELAY; ICE_DESC_UNUSED(tx_ring) < 2; i--) {
		if (!i)
			return -EAGAIN;
		msleep_interruptible(1);
	}

	dma = dma_map_single(dev, raw_packet, ICE_FDIR_MAX_RAW_PKT_SIZE,
			     DMA_TO_DEVICE);

	if (dma_mapping_error(dev, dma))
		return -EINVAL;

	/* grab the next descriptor */
	i = tx_ring->next_to_use;
	first = &tx_ring->tx_buf[i];
	f_desc = ICE_TX_FDIRDESC(tx_ring, i);
	memcpy(f_desc, fdir_desc, sizeof(*f_desc));

	i++;
	i = (i < tx_ring->count) ? i : 0;
	tx_desc = ICE_TX_DESC(tx_ring, i);
	tx_buf = &tx_ring->tx_buf[i];

	i++;
	tx_ring->next_to_use = (i < tx_ring->count) ? i : 0;

	memset(tx_buf, 0, sizeof(*tx_buf));
	dma_unmap_len_set(tx_buf, len, ICE_FDIR_MAX_RAW_PKT_SIZE);
	dma_unmap_addr_set(tx_buf, dma, dma);

	tx_desc->buf_addr = cpu_to_le64(dma);
	td_cmd = ICE_TXD_LAST_DESC_CMD | ICE_TX_DESC_CMD_DUMMY |
		 ICE_TX_DESC_CMD_RE;

	tx_buf->type = ICE_TX_BUF_DUMMY;
	tx_buf->raw_buf = raw_packet;

	tx_desc->cmd_type_offset_bsz =
		ice_build_ctob(td_cmd, 0, ICE_FDIR_MAX_RAW_PKT_SIZE, 0);

	/* Force memory write to complete before letting h/w know
	 * there are new descriptors to fetch.
	 */
	wmb();

	/* mark the data descriptor to be watched */
	first->next_to_watch = tx_desc;

	writel(tx_ring->next_to_use, tx_ring->tail);

	return 0;
}

/**
 * ice_unmap_and_free_tx_buf - Release a Tx buffer
 * @ring: the ring that owns the buffer
 * @tx_buf: the buffer to free
 */
static void
ice_unmap_and_free_tx_buf(struct ice_tx_ring *ring, struct ice_tx_buf *tx_buf)
{
	if (dma_unmap_len(tx_buf, len))
		dma_unmap_page(ring->dev,
			       dma_unmap_addr(tx_buf, dma),
			       dma_unmap_len(tx_buf, len),
			       DMA_TO_DEVICE);

	switch (tx_buf->type) {
	case ICE_TX_BUF_DUMMY:
		devm_kfree(ring->dev, tx_buf->raw_buf);
		break;
	case ICE_TX_BUF_SKB:
		dev_kfree_skb_any(tx_buf->skb);
		break;
	case ICE_TX_BUF_XDP_TX:
		page_frag_free(tx_buf->raw_buf);
		break;
	case ICE_TX_BUF_XDP_XMIT:
		xdp_return_frame(tx_buf->xdpf);
		break;
	}

	tx_buf->next_to_watch = NULL;
	tx_buf->type = ICE_TX_BUF_EMPTY;
	dma_unmap_len_set(tx_buf, len, 0);
	/* tx_buf must be completely set up in the transmit path */
}

static struct netdev_queue *txring_txq(const struct ice_tx_ring *ring)
{
	return netdev_get_tx_queue(ring->netdev, ring->q_index);
}

/**
 * ice_clean_tx_ring - Free any empty Tx buffers
 * @tx_ring: ring to be cleaned
 */
void ice_clean_tx_ring(struct ice_tx_ring *tx_ring)
{
	u32 size;
	u16 i;

	if (ice_ring_is_xdp(tx_ring) && tx_ring->xsk_pool) {
		ice_xsk_clean_xdp_ring(tx_ring);
		goto tx_skip_free;
	}

	/* ring already cleared, nothing to do */
	if (!tx_ring->tx_buf)
		return;

	/* Free all the Tx ring sk_buffs */
	for (i = 0; i < tx_ring->count; i++)
		ice_unmap_and_free_tx_buf(tx_ring, &tx_ring->tx_buf[i]);

tx_skip_free:
	memset(tx_ring->tx_buf, 0, sizeof(*tx_ring->tx_buf) * tx_ring->count);

	size = ALIGN(tx_ring->count * sizeof(struct ice_tx_desc),
		     PAGE_SIZE);
	/* Zero out the descriptor ring */
	memset(tx_ring->desc, 0, size);

	tx_ring->next_to_use = 0;
	tx_ring->next_to_clean = 0;

	if (!tx_ring->netdev)
		return;

	/* cleanup Tx queue statistics */
	netdev_tx_reset_queue(txring_txq(tx_ring));
}

/**
 * ice_free_tx_ring - Free Tx resources per queue
 * @tx_ring: Tx descriptor ring for a specific queue
 *
 * Free all transmit software resources
 */
void ice_free_tx_ring(struct ice_tx_ring *tx_ring)
{
	u32 size;

	ice_clean_tx_ring(tx_ring);
	devm_kfree(tx_ring->dev, tx_ring->tx_buf);
	tx_ring->tx_buf = NULL;

	if (tx_ring->desc) {
		size = ALIGN(tx_ring->count * sizeof(struct ice_tx_desc),
			     PAGE_SIZE);
		dmam_free_coherent(tx_ring->dev, size,
				   tx_ring->desc, tx_ring->dma);
		tx_ring->desc = NULL;
	}
}

/**
 * ice_clean_tx_irq - Reclaim resources after transmit completes
 * @tx_ring: Tx ring to clean
 * @napi_budget: Used to determine if we are in netpoll
 *
 * Returns true if there's any budget left (e.g. the clean is finished)
 */
static bool ice_clean_tx_irq(struct ice_tx_ring *tx_ring, int napi_budget)
{
	unsigned int total_bytes = 0, total_pkts = 0;
	unsigned int budget = ICE_DFLT_IRQ_WORK;
	struct ice_vsi *vsi = tx_ring->vsi;
	s16 i = tx_ring->next_to_clean;
	struct ice_tx_desc *tx_desc;
	struct ice_tx_buf *tx_buf;

	/* get the bql data ready */
	netdev_txq_bql_complete_prefetchw(txring_txq(tx_ring));

	tx_buf = &tx_ring->tx_buf[i];
	tx_desc = ICE_TX_DESC(tx_ring, i);
	i -= tx_ring->count;

	prefetch(&vsi->state);

	do {
		struct ice_tx_desc *eop_desc = tx_buf->next_to_watch;

		/* if next_to_watch is not set then there is no work pending */
		if (!eop_desc)
			break;

		/* follow the guidelines of other drivers */
		prefetchw(&tx_buf->skb->users);

		smp_rmb();	/* prevent any other reads prior to eop_desc */

		ice_trace(clean_tx_irq, tx_ring, tx_desc, tx_buf);
		/* if the descriptor isn't done, no work yet to do */
		if (!(eop_desc->cmd_type_offset_bsz &
		      cpu_to_le64(ICE_TX_DESC_DTYPE_DESC_DONE)))
			break;

		/* clear next_to_watch to prevent false hangs */
		tx_buf->next_to_watch = NULL;

		/* update the statistics for this packet */
		total_bytes += tx_buf->bytecount;
		total_pkts += tx_buf->gso_segs;

		/* free the skb */
		napi_consume_skb(tx_buf->skb, napi_budget);

		/* unmap skb header data */
		dma_unmap_single(tx_ring->dev,
				 dma_unmap_addr(tx_buf, dma),
				 dma_unmap_len(tx_buf, len),
				 DMA_TO_DEVICE);

		/* clear tx_buf data */
		tx_buf->type = ICE_TX_BUF_EMPTY;
		dma_unmap_len_set(tx_buf, len, 0);

		/* unmap remaining buffers */
		while (tx_desc != eop_desc) {
			ice_trace(clean_tx_irq_unmap, tx_ring, tx_desc, tx_buf);
			tx_buf++;
			tx_desc++;
			i++;
			if (unlikely(!i)) {
				i -= tx_ring->count;
				tx_buf = tx_ring->tx_buf;
				tx_desc = ICE_TX_DESC(tx_ring, 0);
			}

			/* unmap any remaining paged data */
			if (dma_unmap_len(tx_buf, len)) {
				dma_unmap_page(tx_ring->dev,
					       dma_unmap_addr(tx_buf, dma),
					       dma_unmap_len(tx_buf, len),
					       DMA_TO_DEVICE);
				dma_unmap_len_set(tx_buf, len, 0);
			}
		}
		ice_trace(clean_tx_irq_unmap_eop, tx_ring, tx_desc, tx_buf);

		/* move us one more past the eop_desc for start of next pkt */
		tx_buf++;
		tx_desc++;
		i++;
		if (unlikely(!i)) {
			i -= tx_ring->count;
			tx_buf = tx_ring->tx_buf;
			tx_desc = ICE_TX_DESC(tx_ring, 0);
		}

		prefetch(tx_desc);

		/* update budget accounting */
		budget--;
	} while (likely(budget));

	i += tx_ring->count;
	tx_ring->next_to_clean = i;

	ice_update_tx_ring_stats(tx_ring, total_pkts, total_bytes);
	netdev_tx_completed_queue(txring_txq(tx_ring), total_pkts, total_bytes);

#define TX_WAKE_THRESHOLD ((s16)(DESC_NEEDED * 2))
	if (unlikely(total_pkts && netif_carrier_ok(tx_ring->netdev) &&
		     (ICE_DESC_UNUSED(tx_ring) >= TX_WAKE_THRESHOLD))) {
		/* Make sure that anybody stopping the queue after this
		 * sees the new next_to_clean.
		 */
		smp_mb();
		if (netif_tx_queue_stopped(txring_txq(tx_ring)) &&
		    !test_bit(ICE_VSI_DOWN, vsi->state)) {
			netif_tx_wake_queue(txring_txq(tx_ring));
			++tx_ring->ring_stats->tx_stats.restart_q;
		}
	}

	return !!budget;
}

/**
 * ice_setup_tx_ring - Allocate the Tx descriptors
 * @tx_ring: the Tx ring to set up
 *
 * Return 0 on success, negative on error
 */
int ice_setup_tx_ring(struct ice_tx_ring *tx_ring)
{
	struct device *dev = tx_ring->dev;
	u32 size;

	if (!dev)
		return -ENOMEM;

	/* warn if we are about to overwrite the pointer */
	WARN_ON(tx_ring->tx_buf);
	tx_ring->tx_buf =
		devm_kcalloc(dev, sizeof(*tx_ring->tx_buf), tx_ring->count,
			     GFP_KERNEL);
	if (!tx_ring->tx_buf)
		return -ENOMEM;

	/* round up to nearest page */
	size = ALIGN(tx_ring->count * sizeof(struct ice_tx_desc),
		     PAGE_SIZE);
	tx_ring->desc = dmam_alloc_coherent(dev, size, &tx_ring->dma,
					    GFP_KERNEL);
	if (!tx_ring->desc) {
		dev_err(dev, "Unable to allocate memory for the Tx descriptor ring, size=%d\n",
			size);
		goto err;
	}

	tx_ring->next_to_use = 0;
	tx_ring->next_to_clean = 0;
	tx_ring->ring_stats->tx_stats.prev_pkt = -1;
	return 0;

err:
	devm_kfree(dev, tx_ring->tx_buf);
	tx_ring->tx_buf = NULL;
	return -ENOMEM;
}

/**
 * ice_clean_rx_ring - Free Rx buffers
 * @rx_ring: ring to be cleaned
 */
void ice_clean_rx_ring(struct ice_rx_ring *rx_ring)
{
	struct xdp_buff *xdp = &rx_ring->xdp;
	struct device *dev = rx_ring->dev;
	u32 size;
	u16 i;

	/* ring already cleared, nothing to do */
	if (!rx_ring->rx_buf)
		return;

	if (rx_ring->xsk_pool) {
		ice_xsk_clean_rx_ring(rx_ring);
		goto rx_skip_free;
	}

	if (xdp->data) {
		xdp_return_buff(xdp);
		xdp->data = NULL;
	}

	/* Free all the Rx ring sk_buffs */
	for (i = 0; i < rx_ring->count; i++) {
		struct ice_rx_buf *rx_buf = &rx_ring->rx_buf[i];

		if (!rx_buf->page)
			continue;

		/* Invalidate cache lines that may have been written to by
		 * device so that we avoid corrupting memory.
		 */
		dma_sync_single_range_for_cpu(dev, rx_buf->dma,
					      rx_buf->page_offset,
					      rx_ring->rx_buf_len,
					      DMA_FROM_DEVICE);

		/* free resources associated with mapping */
		dma_unmap_page_attrs(dev, rx_buf->dma, ice_rx_pg_size(rx_ring),
				     DMA_FROM_DEVICE, ICE_RX_DMA_ATTR);
		__page_frag_cache_drain(rx_buf->page, rx_buf->pagecnt_bias);

		rx_buf->page = NULL;
		rx_buf->page_offset = 0;
	}

rx_skip_free:
	if (rx_ring->xsk_pool)
		memset(rx_ring->xdp_buf, 0, array_size(rx_ring->count, sizeof(*rx_ring->xdp_buf)));
	else
		memset(rx_ring->rx_buf, 0, array_size(rx_ring->count, sizeof(*rx_ring->rx_buf)));

	/* Zero out the descriptor ring */
	size = ALIGN(rx_ring->count * sizeof(union ice_32byte_rx_desc),
		     PAGE_SIZE);
	memset(rx_ring->desc, 0, size);

	rx_ring->next_to_alloc = 0;
	rx_ring->next_to_clean = 0;
	rx_ring->first_desc = 0;
	rx_ring->next_to_use = 0;
}

/**
 * ice_free_rx_ring - Free Rx resources
 * @rx_ring: ring to clean the resources from
 *
 * Free all receive software resources
 */
void ice_free_rx_ring(struct ice_rx_ring *rx_ring)
{
	u32 size;

	ice_clean_rx_ring(rx_ring);
	if (rx_ring->vsi->type == ICE_VSI_PF)
		if (xdp_rxq_info_is_reg(&rx_ring->xdp_rxq))
			xdp_rxq_info_unreg(&rx_ring->xdp_rxq);
	WRITE_ONCE(rx_ring->xdp_prog, NULL);
	if (rx_ring->xsk_pool) {
		kfree(rx_ring->xdp_buf);
		rx_ring->xdp_buf = NULL;
	} else {
		kfree(rx_ring->rx_buf);
		rx_ring->rx_buf = NULL;
	}

	if (rx_ring->desc) {
		size = ALIGN(rx_ring->count * sizeof(union ice_32byte_rx_desc),
			     PAGE_SIZE);
		dmam_free_coherent(rx_ring->dev, size,
				   rx_ring->desc, rx_ring->dma);
		rx_ring->desc = NULL;
	}
}

/**
 * ice_setup_rx_ring - Allocate the Rx descriptors
 * @rx_ring: the Rx ring to set up
 *
 * Return 0 on success, negative on error
 */
int ice_setup_rx_ring(struct ice_rx_ring *rx_ring)
{
	struct device *dev = rx_ring->dev;
	u32 size;

	if (!dev)
		return -ENOMEM;

	/* warn if we are about to overwrite the pointer */
	WARN_ON(rx_ring->rx_buf);
	rx_ring->rx_buf =
		kcalloc(rx_ring->count, sizeof(*rx_ring->rx_buf), GFP_KERNEL);
	if (!rx_ring->rx_buf)
		return -ENOMEM;

	/* round up to nearest page */
	size = ALIGN(rx_ring->count * sizeof(union ice_32byte_rx_desc),
		     PAGE_SIZE);
	rx_ring->desc = dmam_alloc_coherent(dev, size, &rx_ring->dma,
					    GFP_KERNEL);
	if (!rx_ring->desc) {
		dev_err(dev, "Unable to allocate memory for the Rx descriptor ring, size=%d\n",
			size);
		goto err;
	}

	rx_ring->next_to_use = 0;
	rx_ring->next_to_clean = 0;
	rx_ring->first_desc = 0;

	if (ice_is_xdp_ena_vsi(rx_ring->vsi))
		WRITE_ONCE(rx_ring->xdp_prog, rx_ring->vsi->xdp_prog);

	return 0;

err:
	kfree(rx_ring->rx_buf);
	rx_ring->rx_buf = NULL;
	return -ENOMEM;
}

/**
 * ice_run_xdp - Executes an XDP program on initialized xdp_buff
 * @rx_ring: Rx ring
 * @xdp: xdp_buff used as input to the XDP program
 * @xdp_prog: XDP program to run
 * @xdp_ring: ring to be used for XDP_TX action
 * @eop_desc: Last descriptor in packet to read metadata from
 *
 * Returns any of ICE_XDP_{PASS, CONSUMED, TX, REDIR}
 */
static u32
ice_run_xdp(struct ice_rx_ring *rx_ring, struct xdp_buff *xdp,
	    struct bpf_prog *xdp_prog, struct ice_tx_ring *xdp_ring,
	    union ice_32b_rx_flex_desc *eop_desc)
{
	unsigned int ret = ICE_XDP_PASS;
	u32 act;

	if (!xdp_prog)
		goto exit;

	ice_xdp_meta_set_desc(xdp, eop_desc);

	act = bpf_prog_run_xdp(xdp_prog, xdp);
	switch (act) {
	case XDP_PASS:
		break;
	case XDP_TX:
		if (static_branch_unlikely(&ice_xdp_locking_key))
			spin_lock(&xdp_ring->tx_lock);
		ret = __ice_xmit_xdp_ring(xdp, xdp_ring, false);
		if (static_branch_unlikely(&ice_xdp_locking_key))
			spin_unlock(&xdp_ring->tx_lock);
		if (ret == ICE_XDP_CONSUMED)
			goto out_failure;
		break;
	case XDP_REDIRECT:
		if (xdp_do_redirect(rx_ring->netdev, xdp, xdp_prog))
			goto out_failure;
		ret = ICE_XDP_REDIR;
		break;
	default:
		bpf_warn_invalid_xdp_action(rx_ring->netdev, xdp_prog, act);
		fallthrough;
	case XDP_ABORTED:
out_failure:
		trace_xdp_exception(rx_ring->netdev, xdp_prog, act);
		fallthrough;
	case XDP_DROP:
		ret = ICE_XDP_CONSUMED;
	}
exit:
	return ret;
}

/**
 * ice_xmit_xdp_ring - submit frame to XDP ring for transmission
 * @xdpf: XDP frame that will be converted to XDP buff
 * @xdp_ring: XDP ring for transmission
 */
static int ice_xmit_xdp_ring(const struct xdp_frame *xdpf,
			     struct ice_tx_ring *xdp_ring)
{
	struct xdp_buff xdp;

	xdp.data_hard_start = (void *)xdpf;
	xdp.data = xdpf->data;
	xdp.data_end = xdp.data + xdpf->len;
	xdp.frame_sz = xdpf->frame_sz;
	xdp.flags = xdpf->flags;

	return __ice_xmit_xdp_ring(&xdp, xdp_ring, true);
}

/**
 * ice_xdp_xmit - submit packets to XDP ring for transmission
 * @dev: netdev
 * @n: number of XDP frames to be transmitted
 * @frames: XDP frames to be transmitted
 * @flags: transmit flags
 *
 * Returns number of frames successfully sent. Failed frames
 * will be free'ed by XDP core.
 * For error cases, a negative errno code is returned and no-frames
 * are transmitted (caller must handle freeing frames).
 */
int
ice_xdp_xmit(struct net_device *dev, int n, struct xdp_frame **frames,
	     u32 flags)
{
	struct ice_netdev_priv *np = netdev_priv(dev);
	unsigned int queue_index = smp_processor_id();
	struct ice_vsi *vsi = np->vsi;
	struct ice_tx_ring *xdp_ring;
	struct ice_tx_buf *tx_buf;
	int nxmit = 0, i;

	if (test_bit(ICE_VSI_DOWN, vsi->state))
		return -ENETDOWN;

	if (!ice_is_xdp_ena_vsi(vsi))
		return -ENXIO;

	if (unlikely(flags & ~XDP_XMIT_FLAGS_MASK))
		return -EINVAL;

	if (static_branch_unlikely(&ice_xdp_locking_key)) {
		queue_index %= vsi->num_xdp_txq;
		xdp_ring = vsi->xdp_rings[queue_index];
		spin_lock(&xdp_ring->tx_lock);
	} else {
		/* Generally, should not happen */
		if (unlikely(queue_index >= vsi->num_xdp_txq))
			return -ENXIO;
		xdp_ring = vsi->xdp_rings[queue_index];
	}

	tx_buf = &xdp_ring->tx_buf[xdp_ring->next_to_use];
	for (i = 0; i < n; i++) {
		const struct xdp_frame *xdpf = frames[i];
		int err;

		err = ice_xmit_xdp_ring(xdpf, xdp_ring);
		if (err != ICE_XDP_TX)
			break;
		nxmit++;
	}

	tx_buf->rs_idx = ice_set_rs_bit(xdp_ring);
	if (unlikely(flags & XDP_XMIT_FLUSH))
		ice_xdp_ring_update_tail(xdp_ring);

	if (static_branch_unlikely(&ice_xdp_locking_key))
		spin_unlock(&xdp_ring->tx_lock);

	return nxmit;
}

/**
 * ice_alloc_mapped_page - recycle or make a new page
 * @rx_ring: ring to use
 * @bi: rx_buf struct to modify
 *
 * Returns true if the page was successfully allocated or
 * reused.
 */
static bool
ice_alloc_mapped_page(struct ice_rx_ring *rx_ring, struct ice_rx_buf *bi)
{
	struct page *page = bi->page;
	dma_addr_t dma;

	/* since we are recycling buffers we should seldom need to alloc */
	if (likely(page))
		return true;

	/* alloc new page for storage */
	page = dev_alloc_pages(ice_rx_pg_order(rx_ring));
	if (unlikely(!page)) {
		rx_ring->ring_stats->rx_stats.alloc_page_failed++;
		return false;
	}

	/* map page for use */
	dma = dma_map_page_attrs(rx_ring->dev, page, 0, ice_rx_pg_size(rx_ring),
				 DMA_FROM_DEVICE, ICE_RX_DMA_ATTR);

	/* if mapping failed free memory back to system since
	 * there isn't much point in holding memory we can't use
	 */
	if (dma_mapping_error(rx_ring->dev, dma)) {
		__free_pages(page, ice_rx_pg_order(rx_ring));
		rx_ring->ring_stats->rx_stats.alloc_page_failed++;
		return false;
	}

	bi->dma = dma;
	bi->page = page;
	bi->page_offset = rx_ring->rx_offset;
	page_ref_add(page, USHRT_MAX - 1);
	bi->pagecnt_bias = USHRT_MAX;

	return true;
}

/**
 * ice_init_ctrl_rx_descs - Initialize Rx descriptors for control vsi.
 * @rx_ring: ring to init descriptors on
 * @count: number of descriptors to initialize
 */
void ice_init_ctrl_rx_descs(struct ice_rx_ring *rx_ring, u32 count)
{
	union ice_32b_rx_flex_desc *rx_desc;
	u32 ntu = rx_ring->next_to_use;

	if (!count)
		return;

	rx_desc = ICE_RX_DESC(rx_ring, ntu);

	do {
		rx_desc++;
		ntu++;
		if (unlikely(ntu == rx_ring->count)) {
			rx_desc = ICE_RX_DESC(rx_ring, 0);
			ntu = 0;
		}

		rx_desc->wb.status_error0 = 0;
		count--;
	} while (count);

	if (rx_ring->next_to_use != ntu)
		ice_release_rx_desc(rx_ring, ntu);
}

/**
 * ice_alloc_rx_bufs - Replace used receive buffers
 * @rx_ring: ring to place buffers on
 * @cleaned_count: number of buffers to replace
 *
 * Returns false if all allocations were successful, true if any fail. Returning
 * true signals to the caller that we didn't replace cleaned_count buffers and
 * there is more work to do.
 *
 * First, try to clean "cleaned_count" Rx buffers. Then refill the cleaned Rx
 * buffers. Then bump tail at most one time. Grouping like this lets us avoid
 * multiple tail writes per call.
 */
bool ice_alloc_rx_bufs(struct ice_rx_ring *rx_ring, unsigned int cleaned_count)
{
	union ice_32b_rx_flex_desc *rx_desc;
	u16 ntu = rx_ring->next_to_use;
	struct ice_rx_buf *bi;

	/* do nothing if no valid netdev defined */
	if (!rx_ring->netdev || !cleaned_count)
		return false;

	/* get the Rx descriptor and buffer based on next_to_use */
	rx_desc = ICE_RX_DESC(rx_ring, ntu);
	bi = &rx_ring->rx_buf[ntu];

	do {
		/* if we fail here, we have work remaining */
		if (!ice_alloc_mapped_page(rx_ring, bi))
			break;

		/* sync the buffer for use by the device */
		dma_sync_single_range_for_device(rx_ring->dev, bi->dma,
						 bi->page_offset,
						 rx_ring->rx_buf_len,
						 DMA_FROM_DEVICE);

		/* Refresh the desc even if buffer_addrs didn't change
		 * because each write-back erases this info.
		 */
		rx_desc->read.pkt_addr = cpu_to_le64(bi->dma + bi->page_offset);

		rx_desc++;
		bi++;
		ntu++;
		if (unlikely(ntu == rx_ring->count)) {
			rx_desc = ICE_RX_DESC(rx_ring, 0);
			bi = rx_ring->rx_buf;
			ntu = 0;
		}

		/* clear the status bits for the next_to_use descriptor */
		rx_desc->wb.status_error0 = 0;

		cleaned_count--;
	} while (cleaned_count);

	if (rx_ring->next_to_use != ntu)
		ice_release_rx_desc(rx_ring, ntu);

	return !!cleaned_count;
}

/**
 * ice_rx_buf_adjust_pg_offset - Prepare Rx buffer for reuse
 * @rx_buf: Rx buffer to adjust
 * @size: Size of adjustment
 *
 * Update the offset within page so that Rx buf will be ready to be reused.
 * For systems with PAGE_SIZE < 8192 this function will flip the page offset
 * so the second half of page assigned to Rx buffer will be used, otherwise
 * the offset is moved by "size" bytes
 */
static void
ice_rx_buf_adjust_pg_offset(struct ice_rx_buf *rx_buf, unsigned int size)
{
#if (PAGE_SIZE < 8192)
	/* flip page offset to other buffer */
	rx_buf->page_offset ^= size;
#else
	/* move offset up to the next cache line */
	rx_buf->page_offset += size;
#endif
}

/**
 * ice_can_reuse_rx_page - Determine if page can be reused for another Rx
 * @rx_buf: buffer containing the page
 *
 * If page is reusable, we have a green light for calling ice_reuse_rx_page,
 * which will assign the current buffer to the buffer that next_to_alloc is
 * pointing to; otherwise, the DMA mapping needs to be destroyed and
 * page freed
 */
static bool
ice_can_reuse_rx_page(struct ice_rx_buf *rx_buf)
{
	unsigned int pagecnt_bias = rx_buf->pagecnt_bias;
	struct page *page = rx_buf->page;

	/* avoid re-using remote and pfmemalloc pages */
	if (!dev_page_is_reusable(page))
		return false;

	/* if we are only owner of page we can reuse it */
	if (unlikely(rx_buf->pgcnt - pagecnt_bias > 1))
		return false;
#if (PAGE_SIZE >= 8192)
#define ICE_LAST_OFFSET \
	(SKB_WITH_OVERHEAD(PAGE_SIZE) - ICE_RXBUF_3072)
	if (rx_buf->page_offset > ICE_LAST_OFFSET)
		return false;
#endif /* PAGE_SIZE >= 8192) */

	/* If we have drained the page fragment pool we need to update
	 * the pagecnt_bias and page count so that we fully restock the
	 * number of references the driver holds.
	 */
	if (unlikely(pagecnt_bias == 1)) {
		page_ref_add(page, USHRT_MAX - 1);
		rx_buf->pagecnt_bias = USHRT_MAX;
	}

	return true;
}

/**
 * ice_add_xdp_frag - Add contents of Rx buffer to xdp buf as a frag
 * @rx_ring: Rx descriptor ring to transact packets on
 * @xdp: xdp buff to place the data into
 * @rx_buf: buffer containing page to add
 * @size: packet length from rx_desc
 *
 * This function will add the data contained in rx_buf->page to the xdp buf.
 * It will just attach the page as a frag.
 */
static int
ice_add_xdp_frag(struct ice_rx_ring *rx_ring, struct xdp_buff *xdp,
		 struct ice_rx_buf *rx_buf, const unsigned int size)
{
	struct skb_shared_info *sinfo = xdp_get_shared_info_from_buff(xdp);

	if (!size)
		return 0;

	if (!xdp_buff_has_frags(xdp)) {
		sinfo->nr_frags = 0;
		sinfo->xdp_frags_size = 0;
		xdp_buff_set_frags_flag(xdp);
	}

	if (unlikely(sinfo->nr_frags == MAX_SKB_FRAGS))
		return -ENOMEM;

	__skb_fill_page_desc_noacc(sinfo, sinfo->nr_frags++, rx_buf->page,
				   rx_buf->page_offset, size);
	sinfo->xdp_frags_size += size;

	if (page_is_pfmemalloc(rx_buf->page))
		xdp_buff_set_frag_pfmemalloc(xdp);

	return 0;
}

/**
 * ice_reuse_rx_page - page flip buffer and store it back on the ring
 * @rx_ring: Rx descriptor ring to store buffers on
 * @old_buf: donor buffer to have page reused
 *
 * Synchronizes page for reuse by the adapter
 */
static void
ice_reuse_rx_page(struct ice_rx_ring *rx_ring, struct ice_rx_buf *old_buf)
{
	u16 nta = rx_ring->next_to_alloc;
	struct ice_rx_buf *new_buf;

	new_buf = &rx_ring->rx_buf[nta];

	/* update, and store next to alloc */
	nta++;
	rx_ring->next_to_alloc = (nta < rx_ring->count) ? nta : 0;

	/* Transfer page from old buffer to new buffer.
	 * Move each member individually to avoid possible store
	 * forwarding stalls and unnecessary copy of skb.
	 */
	new_buf->dma = old_buf->dma;
	new_buf->page = old_buf->page;
	new_buf->page_offset = old_buf->page_offset;
	new_buf->pagecnt_bias = old_buf->pagecnt_bias;
}

/**
 * ice_get_rx_buf - Fetch Rx buffer and synchronize data for use
 * @rx_ring: Rx descriptor ring to transact packets on
 * @size: size of buffer to add to skb
 * @ntc: index of next to clean element
 *
 * This function will pull an Rx buffer from the ring and synchronize it
 * for use by the CPU.
 */
static struct ice_rx_buf *
ice_get_rx_buf(struct ice_rx_ring *rx_ring, const unsigned int size,
	       const unsigned int ntc)
{
	struct ice_rx_buf *rx_buf;

	rx_buf = &rx_ring->rx_buf[ntc];
	prefetchw(rx_buf->page);

	if (!size)
		return rx_buf;
	/* we are reusing so sync this buffer for CPU use */
	dma_sync_single_range_for_cpu(rx_ring->dev, rx_buf->dma,
				      rx_buf->page_offset, size,
				      DMA_FROM_DEVICE);

	/* We have pulled a buffer for use, so decrement pagecnt_bias */
	rx_buf->pagecnt_bias--;

	return rx_buf;
}

/**
 * ice_get_pgcnts - grab page_count() for gathered fragments
 * @rx_ring: Rx descriptor ring to store the page counts on
 * @ntc: the next to clean element (not included in this frame!)
 *
 * This function is intended to be called right before running XDP
 * program so that the page recycling mechanism will be able to take
 * a correct decision regarding underlying pages; this is done in such
 * way as XDP program can change the refcount of page
 */
static void ice_get_pgcnts(struct ice_rx_ring *rx_ring, unsigned int ntc)
{
	u32 idx = rx_ring->first_desc;
	struct ice_rx_buf *rx_buf;
	u32 cnt = rx_ring->count;

	while (idx != ntc) {
		rx_buf = &rx_ring->rx_buf[idx];
		rx_buf->pgcnt = page_count(rx_buf->page);

		if (++idx == cnt)
			idx = 0;
	}
}

/**
 * ice_build_skb - Build skb around an existing buffer
 * @rx_ring: Rx descriptor ring to transact packets on
 * @xdp: xdp_buff pointing to the data
 *
 * This function builds an skb around an existing XDP buffer, taking care
 * to set up the skb correctly and avoid any memcpy overhead. Driver has
 * already combined frags (if any) to skb_shared_info.
 */
static struct sk_buff *
ice_build_skb(struct ice_rx_ring *rx_ring, struct xdp_buff *xdp)
{
	u8 metasize = xdp->data - xdp->data_meta;
	struct skb_shared_info *sinfo = NULL;
	unsigned int nr_frags;
	struct sk_buff *skb;

	if (unlikely(xdp_buff_has_frags(xdp))) {
		sinfo = xdp_get_shared_info_from_buff(xdp);
		nr_frags = sinfo->nr_frags;
	}

	/* Prefetch first cache line of first page. If xdp->data_meta
	 * is unused, this points exactly as xdp->data, otherwise we
	 * likely have a consumer accessing first few bytes of meta
	 * data, and then actual data.
	 */
	net_prefetch(xdp->data_meta);
	/* build an skb around the page buffer */
	skb = napi_build_skb(xdp->data_hard_start, xdp->frame_sz);
	if (unlikely(!skb))
		return NULL;

	/* must to record Rx queue, otherwise OS features such as
	 * symmetric queue won't work
	 */
	skb_record_rx_queue(skb, rx_ring->q_index);

	/* update pointers within the skb to store the data */
	skb_reserve(skb, xdp->data - xdp->data_hard_start);
	__skb_put(skb, xdp->data_end - xdp->data);
	if (metasize)
		skb_metadata_set(skb, metasize);

	if (unlikely(xdp_buff_has_frags(xdp)))
		xdp_update_skb_shared_info(skb, nr_frags,
					   sinfo->xdp_frags_size,
					   nr_frags * xdp->frame_sz,
					   xdp_buff_is_frag_pfmemalloc(xdp));

	return skb;
}

/**
 * ice_construct_skb - Allocate skb and populate it
 * @rx_ring: Rx descriptor ring to transact packets on
 * @xdp: xdp_buff pointing to the data
 *
 * This function allocates an skb. It then populates it with the page
 * data from the current receive descriptor, taking care to set up the
 * skb correctly.
 */
static struct sk_buff *
ice_construct_skb(struct ice_rx_ring *rx_ring, struct xdp_buff *xdp)
{
	unsigned int size = xdp->data_end - xdp->data;
	struct skb_shared_info *sinfo = NULL;
	struct ice_rx_buf *rx_buf;
	unsigned int nr_frags = 0;
	unsigned int headlen;
	struct sk_buff *skb;

	/* prefetch first cache line of first page */
	net_prefetch(xdp->data);

	if (unlikely(xdp_buff_has_frags(xdp))) {
		sinfo = xdp_get_shared_info_from_buff(xdp);
		nr_frags = sinfo->nr_frags;
	}

	/* allocate a skb to store the frags */
	skb = napi_alloc_skb(&rx_ring->q_vector->napi, ICE_RX_HDR_SIZE);
	if (unlikely(!skb))
		return NULL;

	rx_buf = &rx_ring->rx_buf[rx_ring->first_desc];
	skb_record_rx_queue(skb, rx_ring->q_index);
	/* Determine available headroom for copy */
	headlen = size;
	if (headlen > ICE_RX_HDR_SIZE)
		headlen = eth_get_headlen(skb->dev, xdp->data, ICE_RX_HDR_SIZE);

	/* align pull length to size of long to optimize memcpy performance */
	memcpy(__skb_put(skb, headlen), xdp->data, ALIGN(headlen,
							 sizeof(long)));

	/* if we exhaust the linear part then add what is left as a frag */
	size -= headlen;
	if (size) {
		/* besides adding here a partial frag, we are going to add
		 * frags from xdp_buff, make sure there is enough space for
		 * them
		 */
		if (unlikely(nr_frags >= MAX_SKB_FRAGS - 1)) {
			dev_kfree_skb(skb);
			return NULL;
		}
		skb_add_rx_frag(skb, 0, rx_buf->page,
				rx_buf->page_offset + headlen, size,
				xdp->frame_sz);
	} else {
		/* buffer is unused, restore biased page count in Rx buffer;
		 * data was copied onto skb's linear part so there's no
		 * need for adjusting page offset and we can reuse this buffer
		 * as-is
		 */
		rx_buf->pagecnt_bias++;
	}

	if (unlikely(xdp_buff_has_frags(xdp))) {
		struct skb_shared_info *skinfo = skb_shinfo(skb);

		memcpy(&skinfo->frags[skinfo->nr_frags], &sinfo->frags[0],
		       sizeof(skb_frag_t) * nr_frags);

		xdp_update_skb_shared_info(skb, skinfo->nr_frags + nr_frags,
					   sinfo->xdp_frags_size,
					   nr_frags * xdp->frame_sz,
					   xdp_buff_is_frag_pfmemalloc(xdp));
	}

	return skb;
}

/**
 * ice_put_rx_buf - Clean up used buffer and either recycle or free
 * @rx_ring: Rx descriptor ring to transact packets on
 * @rx_buf: Rx buffer to pull data from
 *
 * This function will clean up the contents of the rx_buf. It will either
 * recycle the buffer or unmap it and free the associated resources.
 */
static void
ice_put_rx_buf(struct ice_rx_ring *rx_ring, struct ice_rx_buf *rx_buf)
{
	if (!rx_buf)
		return;

	if (ice_can_reuse_rx_page(rx_buf)) {
		/* hand second half of page back to the ring */
		ice_reuse_rx_page(rx_ring, rx_buf);
	} else {
		/* we are not reusing the buffer so unmap it */
		dma_unmap_page_attrs(rx_ring->dev, rx_buf->dma,
				     ice_rx_pg_size(rx_ring), DMA_FROM_DEVICE,
				     ICE_RX_DMA_ATTR);
		__page_frag_cache_drain(rx_buf->page, rx_buf->pagecnt_bias);
	}

	/* clear contents of buffer_info */
	rx_buf->page = NULL;
}

/**
 * ice_put_rx_mbuf - ice_put_rx_buf() caller, for all buffers in frame
 * @rx_ring: Rx ring with all the auxiliary data
 * @xdp: XDP buffer carrying linear + frags part
 * @ntc: the next to clean element (not included in this frame!)
 * @verdict: return code from XDP program execution
 *
 * Called after XDP program is completed, or on error with verdict set to
 * ICE_XDP_CONSUMED.
 *
 * Walk through buffers from first_desc to the end of the frame, releasing
 * buffers and satisfying internal page recycle mechanism. The action depends
 * on verdict from XDP program.
 */
static void ice_put_rx_mbuf(struct ice_rx_ring *rx_ring, struct xdp_buff *xdp,
			    u32 ntc, u32 verdict)
{
	u32 idx = rx_ring->first_desc;
	u32 cnt = rx_ring->count;
	struct ice_rx_buf *buf;
	u32 xdp_frags = 0;
	int i = 0;

	if (unlikely(xdp_buff_has_frags(xdp)))
		xdp_frags = xdp_get_shared_info_from_buff(xdp)->nr_frags;

	while (idx != ntc) {
		buf = &rx_ring->rx_buf[idx];
		if (++idx == cnt)
			idx = 0;

		/* An XDP program could release fragments from the end of the
		 * buffer. For these, we need to keep the pagecnt_bias as-is.
		 * To do this, only adjust pagecnt_bias for fragments up to
		 * the total remaining after the XDP program has run.
		 */
		if (verdict != ICE_XDP_CONSUMED)
			ice_rx_buf_adjust_pg_offset(buf, xdp->frame_sz);
		else if (i++ <= xdp_frags)
			buf->pagecnt_bias++;

		ice_put_rx_buf(rx_ring, buf);
	}

	xdp->data = NULL;
	rx_ring->first_desc = ntc;
<<<<<<< HEAD
=======
}

/**
 * ice_clean_ctrl_rx_irq - Clean descriptors from flow director Rx ring
 * @rx_ring: Rx descriptor ring for ctrl_vsi to transact packets on
 *
 * This function cleans Rx descriptors from the ctrl_vsi Rx ring used
 * to set flow director rules on VFs.
 */
void ice_clean_ctrl_rx_irq(struct ice_rx_ring *rx_ring)
{
	u32 ntc = rx_ring->next_to_clean;
	unsigned int total_rx_pkts = 0;
	u32 cnt = rx_ring->count;

	while (likely(total_rx_pkts < ICE_DFLT_IRQ_WORK)) {
		struct ice_vsi *ctrl_vsi = rx_ring->vsi;
		union ice_32b_rx_flex_desc *rx_desc;
		u16 stat_err_bits;

		rx_desc = ICE_RX_DESC(rx_ring, ntc);

		stat_err_bits = BIT(ICE_RX_FLEX_DESC_STATUS0_DD_S);
		if (!ice_test_staterr(rx_desc->wb.status_error0, stat_err_bits))
			break;

		dma_rmb();

		if (ctrl_vsi->vf)
			ice_vc_fdir_irq_handler(ctrl_vsi, rx_desc);

		if (++ntc == cnt)
			ntc = 0;
		total_rx_pkts++;
	}

	rx_ring->first_desc = ntc;
	rx_ring->next_to_clean = ntc;
	ice_init_ctrl_rx_descs(rx_ring, ICE_RX_DESC_UNUSED(rx_ring));
>>>>>>> 3476aa7d
}

/**
 * ice_clean_rx_irq - Clean completed descriptors from Rx ring - bounce buf
 * @rx_ring: Rx descriptor ring to transact packets on
 * @budget: Total limit on number of packets to process
 *
 * This function provides a "bounce buffer" approach to Rx interrupt
 * processing. The advantage to this is that on systems that have
 * expensive overhead for IOMMU access this provides a means of avoiding
 * it by maintaining the mapping of the page to the system.
 *
 * Returns amount of work completed
 */
static int ice_clean_rx_irq(struct ice_rx_ring *rx_ring, int budget)
{
	unsigned int total_rx_bytes = 0, total_rx_pkts = 0;
	unsigned int offset = rx_ring->rx_offset;
	struct xdp_buff *xdp = &rx_ring->xdp;
	struct ice_tx_ring *xdp_ring = NULL;
	struct bpf_prog *xdp_prog = NULL;
	u32 ntc = rx_ring->next_to_clean;
	u32 cached_ntu, xdp_verdict;
	u32 cnt = rx_ring->count;
	u32 xdp_xmit = 0;
	bool failure;

	xdp_prog = READ_ONCE(rx_ring->xdp_prog);
	if (xdp_prog) {
		xdp_ring = rx_ring->xdp_ring;
		cached_ntu = xdp_ring->next_to_use;
	}

	/* start the loop to process Rx packets bounded by 'budget' */
	while (likely(total_rx_pkts < (unsigned int)budget)) {
		union ice_32b_rx_flex_desc *rx_desc;
		struct ice_rx_buf *rx_buf;
		struct sk_buff *skb;
		unsigned int size;
		u16 stat_err_bits;
		u16 vlan_tci;

		/* get the Rx desc from Rx ring based on 'next_to_clean' */
		rx_desc = ICE_RX_DESC(rx_ring, ntc);

		/* status_error_len will always be zero for unused descriptors
		 * because it's cleared in cleanup, and overlaps with hdr_addr
		 * which is always zero because packet split isn't used, if the
		 * hardware wrote DD then it will be non-zero
		 */
		stat_err_bits = BIT(ICE_RX_FLEX_DESC_STATUS0_DD_S);
		if (!ice_test_staterr(rx_desc->wb.status_error0, stat_err_bits))
			break;

		/* This memory barrier is needed to keep us from reading
		 * any other fields out of the rx_desc until we know the
		 * DD bit is set.
		 */
		dma_rmb();

		ice_trace(clean_rx_irq, rx_ring, rx_desc);

		size = le16_to_cpu(rx_desc->wb.pkt_len) &
			ICE_RX_FLX_DESC_PKT_LEN_M;

		/* retrieve a buffer from the ring */
		rx_buf = ice_get_rx_buf(rx_ring, size, ntc);

		/* Increment ntc before calls to ice_put_rx_mbuf() */
		if (++ntc == cnt)
			ntc = 0;

		if (!xdp->data) {
			void *hard_start;

			hard_start = page_address(rx_buf->page) + rx_buf->page_offset -
				     offset;
			xdp_prepare_buff(xdp, hard_start, offset, size, !!offset);
			xdp_buff_clear_frags_flag(xdp);
		} else if (ice_add_xdp_frag(rx_ring, xdp, rx_buf, size)) {
			ice_put_rx_mbuf(rx_ring, xdp, ntc, ICE_XDP_CONSUMED);
			break;
		}

		/* skip if it is NOP desc */
		if (ice_is_non_eop(rx_ring, rx_desc))
			continue;

		ice_get_pgcnts(rx_ring, ntc);
		xdp_verdict = ice_run_xdp(rx_ring, xdp, xdp_prog, xdp_ring, rx_desc);
		if (xdp_verdict == ICE_XDP_PASS)
			goto construct_skb;
		total_rx_bytes += xdp_get_buff_len(xdp);
		total_rx_pkts++;

		ice_put_rx_mbuf(rx_ring, xdp, ntc, xdp_verdict);
		xdp_xmit |= xdp_verdict & (ICE_XDP_TX | ICE_XDP_REDIR);

		continue;
construct_skb:
		if (likely(ice_ring_uses_build_skb(rx_ring)))
			skb = ice_build_skb(rx_ring, xdp);
		else
			skb = ice_construct_skb(rx_ring, xdp);
		/* exit if we failed to retrieve a buffer */
		if (!skb) {
			rx_ring->ring_stats->rx_stats.alloc_buf_failed++;
			xdp_verdict = ICE_XDP_CONSUMED;
		}
		ice_put_rx_mbuf(rx_ring, xdp, ntc, xdp_verdict);

		if (!skb)
			break;

		stat_err_bits = BIT(ICE_RX_FLEX_DESC_STATUS0_RXE_S);
		if (unlikely(ice_test_staterr(rx_desc->wb.status_error0,
					      stat_err_bits))) {
			dev_kfree_skb_any(skb);
			continue;
		}

		vlan_tci = ice_get_vlan_tci(rx_desc);

		/* pad the skb if needed, to make a valid ethernet frame */
		if (eth_skb_pad(skb))
			continue;

		/* probably a little skewed due to removing CRC */
		total_rx_bytes += skb->len;

		/* populate checksum, VLAN, and protocol */
		ice_process_skb_fields(rx_ring, rx_desc, skb);

		ice_trace(clean_rx_irq_indicate, rx_ring, rx_desc, skb);
		/* send completed skb up the stack */
		ice_receive_skb(rx_ring, skb, vlan_tci);

		/* update budget accounting */
		total_rx_pkts++;
	}

	rx_ring->next_to_clean = ntc;
	/* return up to cleaned_count buffers to hardware */
	failure = ice_alloc_rx_bufs(rx_ring, ICE_RX_DESC_UNUSED(rx_ring));

	if (xdp_xmit)
		ice_finalize_xdp_rx(xdp_ring, xdp_xmit, cached_ntu);

	if (rx_ring->ring_stats)
		ice_update_rx_ring_stats(rx_ring, total_rx_pkts,
					 total_rx_bytes);

	/* guarantee a trip back through this routine if there was a failure */
	return failure ? budget : (int)total_rx_pkts;
}

static void __ice_update_sample(struct ice_q_vector *q_vector,
				struct ice_ring_container *rc,
				struct dim_sample *sample,
				bool is_tx)
{
	u64 packets = 0, bytes = 0;

	if (is_tx) {
		struct ice_tx_ring *tx_ring;

		ice_for_each_tx_ring(tx_ring, *rc) {
			struct ice_ring_stats *ring_stats;

			ring_stats = tx_ring->ring_stats;
			if (!ring_stats)
				continue;
			packets += ring_stats->stats.pkts;
			bytes += ring_stats->stats.bytes;
		}
	} else {
		struct ice_rx_ring *rx_ring;

		ice_for_each_rx_ring(rx_ring, *rc) {
			struct ice_ring_stats *ring_stats;

			ring_stats = rx_ring->ring_stats;
			if (!ring_stats)
				continue;
			packets += ring_stats->stats.pkts;
			bytes += ring_stats->stats.bytes;
		}
	}

	dim_update_sample(q_vector->total_events, packets, bytes, sample);
	sample->comp_ctr = 0;

	/* if dim settings get stale, like when not updated for 1
	 * second or longer, force it to start again. This addresses the
	 * frequent case of an idle queue being switched to by the
	 * scheduler. The 1,000 here means 1,000 milliseconds.
	 */
	if (ktime_ms_delta(sample->time, rc->dim.start_sample.time) >= 1000)
		rc->dim.state = DIM_START_MEASURE;
}

/**
 * ice_net_dim - Update net DIM algorithm
 * @q_vector: the vector associated with the interrupt
 *
 * Create a DIM sample and notify net_dim() so that it can possibly decide
 * a new ITR value based on incoming packets, bytes, and interrupts.
 *
 * This function is a no-op if the ring is not configured to dynamic ITR.
 */
static void ice_net_dim(struct ice_q_vector *q_vector)
{
	struct ice_ring_container *tx = &q_vector->tx;
	struct ice_ring_container *rx = &q_vector->rx;

	if (ITR_IS_DYNAMIC(tx)) {
		struct dim_sample dim_sample;

		__ice_update_sample(q_vector, tx, &dim_sample, true);
		net_dim(&tx->dim, &dim_sample);
	}

	if (ITR_IS_DYNAMIC(rx)) {
		struct dim_sample dim_sample;

		__ice_update_sample(q_vector, rx, &dim_sample, false);
		net_dim(&rx->dim, &dim_sample);
	}
}

/**
 * ice_buildreg_itr - build value for writing to the GLINT_DYN_CTL register
 * @itr_idx: interrupt throttling index
 * @itr: interrupt throttling value in usecs
 */
static u32 ice_buildreg_itr(u16 itr_idx, u16 itr)
{
	/* The ITR value is reported in microseconds, and the register value is
	 * recorded in 2 microsecond units. For this reason we only need to
	 * shift by the GLINT_DYN_CTL_INTERVAL_S - ICE_ITR_GRAN_S to apply this
	 * granularity as a shift instead of division. The mask makes sure the
	 * ITR value is never odd so we don't accidentally write into the field
	 * prior to the ITR field.
	 */
	itr &= ICE_ITR_MASK;

	return GLINT_DYN_CTL_INTENA_M | GLINT_DYN_CTL_CLEARPBA_M |
		(itr_idx << GLINT_DYN_CTL_ITR_INDX_S) |
		(itr << (GLINT_DYN_CTL_INTERVAL_S - ICE_ITR_GRAN_S));
}

/**
 * ice_enable_interrupt - re-enable MSI-X interrupt
 * @q_vector: the vector associated with the interrupt to enable
 *
 * If the VSI is down, the interrupt will not be re-enabled. Also,
 * when enabling the interrupt always reset the wb_on_itr to false
 * and trigger a software interrupt to clean out internal state.
 */
static void ice_enable_interrupt(struct ice_q_vector *q_vector)
{
	struct ice_vsi *vsi = q_vector->vsi;
	bool wb_en = q_vector->wb_on_itr;
	u32 itr_val;

	if (test_bit(ICE_DOWN, vsi->state))
		return;

	/* trigger an ITR delayed software interrupt when exiting busy poll, to
	 * make sure to catch any pending cleanups that might have been missed
	 * due to interrupt state transition. If busy poll or poll isn't
	 * enabled, then don't update ITR, and just enable the interrupt.
	 */
	if (!wb_en) {
		itr_val = ice_buildreg_itr(ICE_ITR_NONE, 0);
	} else {
		q_vector->wb_on_itr = false;

		/* do two things here with a single write. Set up the third ITR
		 * index to be used for software interrupt moderation, and then
		 * trigger a software interrupt with a rate limit of 20K on
		 * software interrupts, this will help avoid high interrupt
		 * loads due to frequently polling and exiting polling.
		 */
		itr_val = ice_buildreg_itr(ICE_IDX_ITR2, ICE_ITR_20K);
		itr_val |= GLINT_DYN_CTL_SWINT_TRIG_M |
			   ICE_IDX_ITR2 << GLINT_DYN_CTL_SW_ITR_INDX_S |
			   GLINT_DYN_CTL_SW_ITR_INDX_ENA_M;
	}
	wr32(&vsi->back->hw, GLINT_DYN_CTL(q_vector->reg_idx), itr_val);
}

/**
 * ice_set_wb_on_itr - set WB_ON_ITR for this q_vector
 * @q_vector: q_vector to set WB_ON_ITR on
 *
 * We need to tell hardware to write-back completed descriptors even when
 * interrupts are disabled. Descriptors will be written back on cache line
 * boundaries without WB_ON_ITR enabled, but if we don't enable WB_ON_ITR
 * descriptors may not be written back if they don't fill a cache line until
 * the next interrupt.
 *
 * This sets the write-back frequency to whatever was set previously for the
 * ITR indices. Also, set the INTENA_MSK bit to make sure hardware knows we
 * aren't meddling with the INTENA_M bit.
 */
static void ice_set_wb_on_itr(struct ice_q_vector *q_vector)
{
	struct ice_vsi *vsi = q_vector->vsi;

	/* already in wb_on_itr mode no need to change it */
	if (q_vector->wb_on_itr)
		return;

	/* use previously set ITR values for all of the ITR indices by
	 * specifying ICE_ITR_NONE, which will vary in adaptive (AIM) mode and
	 * be static in non-adaptive mode (user configured)
	 */
	wr32(&vsi->back->hw, GLINT_DYN_CTL(q_vector->reg_idx),
	     FIELD_PREP(GLINT_DYN_CTL_ITR_INDX_M, ICE_ITR_NONE) |
	     FIELD_PREP(GLINT_DYN_CTL_INTENA_MSK_M, 1) |
	     FIELD_PREP(GLINT_DYN_CTL_WB_ON_ITR_M, 1));

	q_vector->wb_on_itr = true;
}

/**
 * ice_napi_poll - NAPI polling Rx/Tx cleanup routine
 * @napi: napi struct with our devices info in it
 * @budget: amount of work driver is allowed to do this pass, in packets
 *
 * This function will clean all queues associated with a q_vector.
 *
 * Returns the amount of work done
 */
int ice_napi_poll(struct napi_struct *napi, int budget)
{
	struct ice_q_vector *q_vector =
				container_of(napi, struct ice_q_vector, napi);
	struct ice_tx_ring *tx_ring;
	struct ice_rx_ring *rx_ring;
	bool clean_complete = true;
	int budget_per_ring;
	int work_done = 0;

	/* Since the actual Tx work is minimal, we can give the Tx a larger
	 * budget and be more aggressive about cleaning up the Tx descriptors.
	 */
	ice_for_each_tx_ring(tx_ring, q_vector->tx) {
		struct xsk_buff_pool *xsk_pool = READ_ONCE(tx_ring->xsk_pool);
		bool wd;

		if (xsk_pool)
			wd = ice_xmit_zc(tx_ring, xsk_pool);
		else if (ice_ring_is_xdp(tx_ring))
			wd = true;
		else
			wd = ice_clean_tx_irq(tx_ring, budget);

		if (!wd)
			clean_complete = false;
	}

	/* Handle case where we are called by netpoll with a budget of 0 */
	if (unlikely(budget <= 0))
		return budget;

	/* normally we have 1 Rx ring per q_vector */
	if (unlikely(q_vector->num_ring_rx > 1))
		/* We attempt to distribute budget to each Rx queue fairly, but
		 * don't allow the budget to go below 1 because that would exit
		 * polling early.
		 */
		budget_per_ring = max_t(int, budget / q_vector->num_ring_rx, 1);
	else
		/* Max of 1 Rx ring in this q_vector so give it the budget */
		budget_per_ring = budget;

	ice_for_each_rx_ring(rx_ring, q_vector->rx) {
		struct xsk_buff_pool *xsk_pool = READ_ONCE(rx_ring->xsk_pool);
		int cleaned;

		/* A dedicated path for zero-copy allows making a single
		 * comparison in the irq context instead of many inside the
		 * ice_clean_rx_irq function and makes the codebase cleaner.
		 */
		cleaned = rx_ring->xsk_pool ?
			  ice_clean_rx_irq_zc(rx_ring, xsk_pool, budget_per_ring) :
			  ice_clean_rx_irq(rx_ring, budget_per_ring);
		work_done += cleaned;
		/* if we clean as many as budgeted, we must not be done */
		if (cleaned >= budget_per_ring)
			clean_complete = false;
	}

	/* If work not completed, return budget and polling will return */
	if (!clean_complete) {
		/* Set the writeback on ITR so partial completions of
		 * cache-lines will still continue even if we're polling.
		 */
		ice_set_wb_on_itr(q_vector);
		return budget;
	}

	/* Exit the polling mode, but don't re-enable interrupts if stack might
	 * poll us due to busy-polling
	 */
	if (napi_complete_done(napi, work_done)) {
		ice_net_dim(q_vector);
		ice_enable_interrupt(q_vector);
	} else {
		ice_set_wb_on_itr(q_vector);
	}

	return min_t(int, work_done, budget - 1);
}

/**
 * __ice_maybe_stop_tx - 2nd level check for Tx stop conditions
 * @tx_ring: the ring to be checked
 * @size: the size buffer we want to assure is available
 *
 * Returns -EBUSY if a stop is needed, else 0
 */
static int __ice_maybe_stop_tx(struct ice_tx_ring *tx_ring, unsigned int size)
{
	netif_tx_stop_queue(txring_txq(tx_ring));
	/* Memory barrier before checking head and tail */
	smp_mb();

	/* Check again in a case another CPU has just made room available. */
	if (likely(ICE_DESC_UNUSED(tx_ring) < size))
		return -EBUSY;

	/* A reprieve! - use start_queue because it doesn't call schedule */
	netif_tx_start_queue(txring_txq(tx_ring));
	++tx_ring->ring_stats->tx_stats.restart_q;
	return 0;
}

/**
 * ice_maybe_stop_tx - 1st level check for Tx stop conditions
 * @tx_ring: the ring to be checked
 * @size:    the size buffer we want to assure is available
 *
 * Returns 0 if stop is not needed
 */
static int ice_maybe_stop_tx(struct ice_tx_ring *tx_ring, unsigned int size)
{
	if (likely(ICE_DESC_UNUSED(tx_ring) >= size))
		return 0;

	return __ice_maybe_stop_tx(tx_ring, size);
}

/**
 * ice_tx_map - Build the Tx descriptor
 * @tx_ring: ring to send buffer on
 * @first: first buffer info buffer to use
 * @off: pointer to struct that holds offload parameters
 *
 * This function loops over the skb data pointed to by *first
 * and gets a physical address for each memory location and programs
 * it and the length into the transmit descriptor.
 */
static void
ice_tx_map(struct ice_tx_ring *tx_ring, struct ice_tx_buf *first,
	   struct ice_tx_offload_params *off)
{
	u64 td_offset, td_tag, td_cmd;
	u16 i = tx_ring->next_to_use;
	unsigned int data_len, size;
	struct ice_tx_desc *tx_desc;
	struct ice_tx_buf *tx_buf;
	struct sk_buff *skb;
	skb_frag_t *frag;
	dma_addr_t dma;
	bool kick;

	td_tag = off->td_l2tag1;
	td_cmd = off->td_cmd;
	td_offset = off->td_offset;
	skb = first->skb;

	data_len = skb->data_len;
	size = skb_headlen(skb);

	tx_desc = ICE_TX_DESC(tx_ring, i);

	if (first->tx_flags & ICE_TX_FLAGS_HW_VLAN) {
		td_cmd |= (u64)ICE_TX_DESC_CMD_IL2TAG1;
		td_tag = first->vid;
	}

	dma = dma_map_single(tx_ring->dev, skb->data, size, DMA_TO_DEVICE);

	tx_buf = first;

	for (frag = &skb_shinfo(skb)->frags[0];; frag++) {
		unsigned int max_data = ICE_MAX_DATA_PER_TXD_ALIGNED;

		if (dma_mapping_error(tx_ring->dev, dma))
			goto dma_error;

		/* record length, and DMA address */
		dma_unmap_len_set(tx_buf, len, size);
		dma_unmap_addr_set(tx_buf, dma, dma);

		/* align size to end of page */
		max_data += -dma & (ICE_MAX_READ_REQ_SIZE - 1);
		tx_desc->buf_addr = cpu_to_le64(dma);

		/* account for data chunks larger than the hardware
		 * can handle
		 */
		while (unlikely(size > ICE_MAX_DATA_PER_TXD)) {
			tx_desc->cmd_type_offset_bsz =
				ice_build_ctob(td_cmd, td_offset, max_data,
					       td_tag);

			tx_desc++;
			i++;

			if (i == tx_ring->count) {
				tx_desc = ICE_TX_DESC(tx_ring, 0);
				i = 0;
			}

			dma += max_data;
			size -= max_data;

			max_data = ICE_MAX_DATA_PER_TXD_ALIGNED;
			tx_desc->buf_addr = cpu_to_le64(dma);
		}

		if (likely(!data_len))
			break;

		tx_desc->cmd_type_offset_bsz = ice_build_ctob(td_cmd, td_offset,
							      size, td_tag);

		tx_desc++;
		i++;

		if (i == tx_ring->count) {
			tx_desc = ICE_TX_DESC(tx_ring, 0);
			i = 0;
		}

		size = skb_frag_size(frag);
		data_len -= size;

		dma = skb_frag_dma_map(tx_ring->dev, frag, 0, size,
				       DMA_TO_DEVICE);

		tx_buf = &tx_ring->tx_buf[i];
		tx_buf->type = ICE_TX_BUF_FRAG;
	}

	/* record SW timestamp if HW timestamp is not available */
	skb_tx_timestamp(first->skb);

	i++;
	if (i == tx_ring->count)
		i = 0;

	/* write last descriptor with RS and EOP bits */
	td_cmd |= (u64)ICE_TXD_LAST_DESC_CMD;
	tx_desc->cmd_type_offset_bsz =
			ice_build_ctob(td_cmd, td_offset, size, td_tag);

	/* Force memory writes to complete before letting h/w know there
	 * are new descriptors to fetch.
	 *
	 * We also use this memory barrier to make certain all of the
	 * status bits have been updated before next_to_watch is written.
	 */
	wmb();

	/* set next_to_watch value indicating a packet is present */
	first->next_to_watch = tx_desc;

	tx_ring->next_to_use = i;

	ice_maybe_stop_tx(tx_ring, DESC_NEEDED);

	/* notify HW of packet */
	kick = __netdev_tx_sent_queue(txring_txq(tx_ring), first->bytecount,
				      netdev_xmit_more());
	if (kick)
		/* notify HW of packet */
		writel(i, tx_ring->tail);

	return;

dma_error:
	/* clear DMA mappings for failed tx_buf map */
	for (;;) {
		tx_buf = &tx_ring->tx_buf[i];
		ice_unmap_and_free_tx_buf(tx_ring, tx_buf);
		if (tx_buf == first)
			break;
		if (i == 0)
			i = tx_ring->count;
		i--;
	}

	tx_ring->next_to_use = i;
}

/**
 * ice_tx_csum - Enable Tx checksum offloads
 * @first: pointer to the first descriptor
 * @off: pointer to struct that holds offload parameters
 *
 * Returns 0 or error (negative) if checksum offload can't happen, 1 otherwise.
 */
static
int ice_tx_csum(struct ice_tx_buf *first, struct ice_tx_offload_params *off)
{
	const struct ice_tx_ring *tx_ring = off->tx_ring;
	u32 l4_len = 0, l3_len = 0, l2_len = 0;
	struct sk_buff *skb = first->skb;
	union {
		struct iphdr *v4;
		struct ipv6hdr *v6;
		unsigned char *hdr;
	} ip;
	union {
		struct tcphdr *tcp;
		unsigned char *hdr;
	} l4;
	__be16 frag_off, protocol;
	unsigned char *exthdr;
	u32 offset, cmd = 0;
	u8 l4_proto = 0;

	if (skb->ip_summed != CHECKSUM_PARTIAL)
		return 0;

	protocol = vlan_get_protocol(skb);

	if (eth_p_mpls(protocol)) {
		ip.hdr = skb_inner_network_header(skb);
		l4.hdr = skb_checksum_start(skb);
	} else {
		ip.hdr = skb_network_header(skb);
		l4.hdr = skb_transport_header(skb);
	}

	/* compute outer L2 header size */
	l2_len = ip.hdr - skb->data;
	offset = (l2_len / 2) << ICE_TX_DESC_LEN_MACLEN_S;

	/* set the tx_flags to indicate the IP protocol type. this is
	 * required so that checksum header computation below is accurate.
	 */
	if (ip.v4->version == 4)
		first->tx_flags |= ICE_TX_FLAGS_IPV4;
	else if (ip.v6->version == 6)
		first->tx_flags |= ICE_TX_FLAGS_IPV6;

	if (skb->encapsulation) {
		bool gso_ena = false;
		u32 tunnel = 0;

		/* define outer network header type */
		if (first->tx_flags & ICE_TX_FLAGS_IPV4) {
			tunnel |= (first->tx_flags & ICE_TX_FLAGS_TSO) ?
				  ICE_TX_CTX_EIPT_IPV4 :
				  ICE_TX_CTX_EIPT_IPV4_NO_CSUM;
			l4_proto = ip.v4->protocol;
		} else if (first->tx_flags & ICE_TX_FLAGS_IPV6) {
			int ret;

			tunnel |= ICE_TX_CTX_EIPT_IPV6;
			exthdr = ip.hdr + sizeof(*ip.v6);
			l4_proto = ip.v6->nexthdr;
			ret = ipv6_skip_exthdr(skb, exthdr - skb->data,
					       &l4_proto, &frag_off);
			if (ret < 0)
				return -1;
		}

		/* define outer transport */
		switch (l4_proto) {
		case IPPROTO_UDP:
			tunnel |= ICE_TXD_CTX_UDP_TUNNELING;
			first->tx_flags |= ICE_TX_FLAGS_TUNNEL;
			break;
		case IPPROTO_GRE:
			tunnel |= ICE_TXD_CTX_GRE_TUNNELING;
			first->tx_flags |= ICE_TX_FLAGS_TUNNEL;
			break;
		case IPPROTO_IPIP:
		case IPPROTO_IPV6:
			first->tx_flags |= ICE_TX_FLAGS_TUNNEL;
			l4.hdr = skb_inner_network_header(skb);
			break;
		default:
			if (first->tx_flags & ICE_TX_FLAGS_TSO)
				return -1;

			skb_checksum_help(skb);
			return 0;
		}

		/* compute outer L3 header size */
		tunnel |= ((l4.hdr - ip.hdr) / 4) <<
			  ICE_TXD_CTX_QW0_EIPLEN_S;

		/* switch IP header pointer from outer to inner header */
		ip.hdr = skb_inner_network_header(skb);

		/* compute tunnel header size */
		tunnel |= ((ip.hdr - l4.hdr) / 2) <<
			   ICE_TXD_CTX_QW0_NATLEN_S;

		gso_ena = skb_shinfo(skb)->gso_type & SKB_GSO_PARTIAL;
		/* indicate if we need to offload outer UDP header */
		if ((first->tx_flags & ICE_TX_FLAGS_TSO) && !gso_ena &&
		    (skb_shinfo(skb)->gso_type & SKB_GSO_UDP_TUNNEL_CSUM))
			tunnel |= ICE_TXD_CTX_QW0_L4T_CS_M;

		/* record tunnel offload values */
		off->cd_tunnel_params |= tunnel;

		/* set DTYP=1 to indicate that it's an Tx context descriptor
		 * in IPsec tunnel mode with Tx offloads in Quad word 1
		 */
		off->cd_qw1 |= (u64)ICE_TX_DESC_DTYPE_CTX;

		/* switch L4 header pointer from outer to inner */
		l4.hdr = skb_inner_transport_header(skb);
		l4_proto = 0;

		/* reset type as we transition from outer to inner headers */
		first->tx_flags &= ~(ICE_TX_FLAGS_IPV4 | ICE_TX_FLAGS_IPV6);
		if (ip.v4->version == 4)
			first->tx_flags |= ICE_TX_FLAGS_IPV4;
		if (ip.v6->version == 6)
			first->tx_flags |= ICE_TX_FLAGS_IPV6;
	}

	/* Enable IP checksum offloads */
	if (first->tx_flags & ICE_TX_FLAGS_IPV4) {
		l4_proto = ip.v4->protocol;
		/* the stack computes the IP header already, the only time we
		 * need the hardware to recompute it is in the case of TSO.
		 */
		if (first->tx_flags & ICE_TX_FLAGS_TSO)
			cmd |= ICE_TX_DESC_CMD_IIPT_IPV4_CSUM;
		else
			cmd |= ICE_TX_DESC_CMD_IIPT_IPV4;

	} else if (first->tx_flags & ICE_TX_FLAGS_IPV6) {
		cmd |= ICE_TX_DESC_CMD_IIPT_IPV6;
		exthdr = ip.hdr + sizeof(*ip.v6);
		l4_proto = ip.v6->nexthdr;
		if (l4.hdr != exthdr)
			ipv6_skip_exthdr(skb, exthdr - skb->data, &l4_proto,
					 &frag_off);
	} else {
		return -1;
	}

	/* compute inner L3 header size */
	l3_len = l4.hdr - ip.hdr;
	offset |= (l3_len / 4) << ICE_TX_DESC_LEN_IPLEN_S;

	if ((tx_ring->netdev->features & NETIF_F_HW_CSUM) &&
	    !(first->tx_flags & ICE_TX_FLAGS_TSO) &&
	    !skb_csum_is_sctp(skb)) {
		/* Set GCS */
		u16 csum_start = (skb->csum_start - skb->mac_header) / 2;
		u16 csum_offset = skb->csum_offset / 2;
		u16 gcs_params;

		gcs_params = FIELD_PREP(ICE_TX_GCS_DESC_START_M, csum_start) |
			     FIELD_PREP(ICE_TX_GCS_DESC_OFFSET_M, csum_offset) |
			     FIELD_PREP(ICE_TX_GCS_DESC_TYPE_M,
					ICE_TX_GCS_DESC_CSUM_PSH);

		/* Unlike legacy HW checksums, GCS requires a context
		 * descriptor.
		 */
		off->cd_qw1 |= ICE_TX_DESC_DTYPE_CTX;
		off->cd_gcs_params = gcs_params;
		/* Fill out CSO info in data descriptors */
		off->td_offset |= offset;
		off->td_cmd |= cmd;
		return 1;
	}

	/* Enable L4 checksum offloads */
	switch (l4_proto) {
	case IPPROTO_TCP:
		/* enable checksum offloads */
		cmd |= ICE_TX_DESC_CMD_L4T_EOFT_TCP;
		l4_len = l4.tcp->doff;
		offset |= l4_len << ICE_TX_DESC_LEN_L4_LEN_S;
		break;
	case IPPROTO_UDP:
		/* enable UDP checksum offload */
		cmd |= ICE_TX_DESC_CMD_L4T_EOFT_UDP;
		l4_len = (sizeof(struct udphdr) >> 2);
		offset |= l4_len << ICE_TX_DESC_LEN_L4_LEN_S;
		break;
	case IPPROTO_SCTP:
		/* enable SCTP checksum offload */
		cmd |= ICE_TX_DESC_CMD_L4T_EOFT_SCTP;
		l4_len = sizeof(struct sctphdr) >> 2;
		offset |= l4_len << ICE_TX_DESC_LEN_L4_LEN_S;
		break;

	default:
		if (first->tx_flags & ICE_TX_FLAGS_TSO)
			return -1;
		skb_checksum_help(skb);
		return 0;
	}

	off->td_cmd |= cmd;
	off->td_offset |= offset;
	return 1;
}

/**
 * ice_tx_prepare_vlan_flags - prepare generic Tx VLAN tagging flags for HW
 * @tx_ring: ring to send buffer on
 * @first: pointer to struct ice_tx_buf
 *
 * Checks the skb and set up correspondingly several generic transmit flags
 * related to VLAN tagging for the HW, such as VLAN, DCB, etc.
 */
static void
ice_tx_prepare_vlan_flags(struct ice_tx_ring *tx_ring, struct ice_tx_buf *first)
{
	struct sk_buff *skb = first->skb;

	/* nothing left to do, software offloaded VLAN */
	if (!skb_vlan_tag_present(skb) && eth_type_vlan(skb->protocol))
		return;

	/* the VLAN ethertype/tpid is determined by VSI configuration and netdev
	 * feature flags, which the driver only allows either 802.1Q or 802.1ad
	 * VLAN offloads exclusively so we only care about the VLAN ID here
	 */
	if (skb_vlan_tag_present(skb)) {
		first->vid = skb_vlan_tag_get(skb);
		if (tx_ring->flags & ICE_TX_FLAGS_RING_VLAN_L2TAG2)
			first->tx_flags |= ICE_TX_FLAGS_HW_OUTER_SINGLE_VLAN;
		else
			first->tx_flags |= ICE_TX_FLAGS_HW_VLAN;
	}

	ice_tx_prepare_vlan_flags_dcb(tx_ring, first);
}

/**
 * ice_tso - computes mss and TSO length to prepare for TSO
 * @first: pointer to struct ice_tx_buf
 * @off: pointer to struct that holds offload parameters
 *
 * Returns 0 or error (negative) if TSO can't happen, 1 otherwise.
 */
static
int ice_tso(struct ice_tx_buf *first, struct ice_tx_offload_params *off)
{
	struct sk_buff *skb = first->skb;
	union {
		struct iphdr *v4;
		struct ipv6hdr *v6;
		unsigned char *hdr;
	} ip;
	union {
		struct tcphdr *tcp;
		struct udphdr *udp;
		unsigned char *hdr;
	} l4;
	u64 cd_mss, cd_tso_len;
	__be16 protocol;
	u32 paylen;
	u8 l4_start;
	int err;

	if (skb->ip_summed != CHECKSUM_PARTIAL)
		return 0;

	if (!skb_is_gso(skb))
		return 0;

	err = skb_cow_head(skb, 0);
	if (err < 0)
		return err;

	protocol = vlan_get_protocol(skb);

	if (eth_p_mpls(protocol))
		ip.hdr = skb_inner_network_header(skb);
	else
		ip.hdr = skb_network_header(skb);
	l4.hdr = skb_checksum_start(skb);

	/* initialize outer IP header fields */
	if (ip.v4->version == 4) {
		ip.v4->tot_len = 0;
		ip.v4->check = 0;
	} else {
		ip.v6->payload_len = 0;
	}

	if (skb_shinfo(skb)->gso_type & (SKB_GSO_GRE |
					 SKB_GSO_GRE_CSUM |
					 SKB_GSO_IPXIP4 |
					 SKB_GSO_IPXIP6 |
					 SKB_GSO_UDP_TUNNEL |
					 SKB_GSO_UDP_TUNNEL_CSUM)) {
		if (!(skb_shinfo(skb)->gso_type & SKB_GSO_PARTIAL) &&
		    (skb_shinfo(skb)->gso_type & SKB_GSO_UDP_TUNNEL_CSUM)) {
			l4.udp->len = 0;

			/* determine offset of outer transport header */
			l4_start = (u8)(l4.hdr - skb->data);

			/* remove payload length from outer checksum */
			paylen = skb->len - l4_start;
			csum_replace_by_diff(&l4.udp->check,
					     (__force __wsum)htonl(paylen));
		}

		/* reset pointers to inner headers */
		ip.hdr = skb_inner_network_header(skb);
		l4.hdr = skb_inner_transport_header(skb);

		/* initialize inner IP header fields */
		if (ip.v4->version == 4) {
			ip.v4->tot_len = 0;
			ip.v4->check = 0;
		} else {
			ip.v6->payload_len = 0;
		}
	}

	/* determine offset of transport header */
	l4_start = (u8)(l4.hdr - skb->data);

	/* remove payload length from checksum */
	paylen = skb->len - l4_start;

	if (skb_shinfo(skb)->gso_type & SKB_GSO_UDP_L4) {
		csum_replace_by_diff(&l4.udp->check,
				     (__force __wsum)htonl(paylen));
		/* compute length of UDP segmentation header */
		off->header_len = (u8)sizeof(l4.udp) + l4_start;
	} else {
		csum_replace_by_diff(&l4.tcp->check,
				     (__force __wsum)htonl(paylen));
		/* compute length of TCP segmentation header */
		off->header_len = (u8)((l4.tcp->doff * 4) + l4_start);
	}

	/* update gso_segs and bytecount */
	first->gso_segs = skb_shinfo(skb)->gso_segs;
	first->bytecount += (first->gso_segs - 1) * off->header_len;

	cd_tso_len = skb->len - off->header_len;
	cd_mss = skb_shinfo(skb)->gso_size;

	/* record cdesc_qw1 with TSO parameters */
	off->cd_qw1 |= (u64)(ICE_TX_DESC_DTYPE_CTX |
			     (ICE_TX_CTX_DESC_TSO << ICE_TXD_CTX_QW1_CMD_S) |
			     (cd_tso_len << ICE_TXD_CTX_QW1_TSO_LEN_S) |
			     (cd_mss << ICE_TXD_CTX_QW1_MSS_S));
	first->tx_flags |= ICE_TX_FLAGS_TSO;
	return 1;
}

/**
 * ice_txd_use_count  - estimate the number of descriptors needed for Tx
 * @size: transmit request size in bytes
 *
 * Due to hardware alignment restrictions (4K alignment), we need to
 * assume that we can have no more than 12K of data per descriptor, even
 * though each descriptor can take up to 16K - 1 bytes of aligned memory.
 * Thus, we need to divide by 12K. But division is slow! Instead,
 * we decompose the operation into shifts and one relatively cheap
 * multiply operation.
 *
 * To divide by 12K, we first divide by 4K, then divide by 3:
 *     To divide by 4K, shift right by 12 bits
 *     To divide by 3, multiply by 85, then divide by 256
 *     (Divide by 256 is done by shifting right by 8 bits)
 * Finally, we add one to round up. Because 256 isn't an exact multiple of
 * 3, we'll underestimate near each multiple of 12K. This is actually more
 * accurate as we have 4K - 1 of wiggle room that we can fit into the last
 * segment. For our purposes this is accurate out to 1M which is orders of
 * magnitude greater than our largest possible GSO size.
 *
 * This would then be implemented as:
 *     return (((size >> 12) * 85) >> 8) + ICE_DESCS_FOR_SKB_DATA_PTR;
 *
 * Since multiplication and division are commutative, we can reorder
 * operations into:
 *     return ((size * 85) >> 20) + ICE_DESCS_FOR_SKB_DATA_PTR;
 */
static unsigned int ice_txd_use_count(unsigned int size)
{
	return ((size * 85) >> 20) + ICE_DESCS_FOR_SKB_DATA_PTR;
}

/**
 * ice_xmit_desc_count - calculate number of Tx descriptors needed
 * @skb: send buffer
 *
 * Returns number of data descriptors needed for this skb.
 */
static unsigned int ice_xmit_desc_count(struct sk_buff *skb)
{
	const skb_frag_t *frag = &skb_shinfo(skb)->frags[0];
	unsigned int nr_frags = skb_shinfo(skb)->nr_frags;
	unsigned int count = 0, size = skb_headlen(skb);

	for (;;) {
		count += ice_txd_use_count(size);

		if (!nr_frags--)
			break;

		size = skb_frag_size(frag++);
	}

	return count;
}

/**
 * __ice_chk_linearize - Check if there are more than 8 buffers per packet
 * @skb: send buffer
 *
 * Note: This HW can't DMA more than 8 buffers to build a packet on the wire
 * and so we need to figure out the cases where we need to linearize the skb.
 *
 * For TSO we need to count the TSO header and segment payload separately.
 * As such we need to check cases where we have 7 fragments or more as we
 * can potentially require 9 DMA transactions, 1 for the TSO header, 1 for
 * the segment payload in the first descriptor, and another 7 for the
 * fragments.
 */
static bool __ice_chk_linearize(struct sk_buff *skb)
{
	const skb_frag_t *frag, *stale;
	int nr_frags, sum;

	/* no need to check if number of frags is less than 7 */
	nr_frags = skb_shinfo(skb)->nr_frags;
	if (nr_frags < (ICE_MAX_BUF_TXD - 1))
		return false;

	/* We need to walk through the list and validate that each group
	 * of 6 fragments totals at least gso_size.
	 */
	nr_frags -= ICE_MAX_BUF_TXD - 2;
	frag = &skb_shinfo(skb)->frags[0];

	/* Initialize size to the negative value of gso_size minus 1. We
	 * use this as the worst case scenario in which the frag ahead
	 * of us only provides one byte which is why we are limited to 6
	 * descriptors for a single transmit as the header and previous
	 * fragment are already consuming 2 descriptors.
	 */
	sum = 1 - skb_shinfo(skb)->gso_size;

	/* Add size of frags 0 through 4 to create our initial sum */
	sum += skb_frag_size(frag++);
	sum += skb_frag_size(frag++);
	sum += skb_frag_size(frag++);
	sum += skb_frag_size(frag++);
	sum += skb_frag_size(frag++);

	/* Walk through fragments adding latest fragment, testing it, and
	 * then removing stale fragments from the sum.
	 */
	for (stale = &skb_shinfo(skb)->frags[0];; stale++) {
		int stale_size = skb_frag_size(stale);

		sum += skb_frag_size(frag++);

		/* The stale fragment may present us with a smaller
		 * descriptor than the actual fragment size. To account
		 * for that we need to remove all the data on the front and
		 * figure out what the remainder would be in the last
		 * descriptor associated with the fragment.
		 */
		if (stale_size > ICE_MAX_DATA_PER_TXD) {
			int align_pad = -(skb_frag_off(stale)) &
					(ICE_MAX_READ_REQ_SIZE - 1);

			sum -= align_pad;
			stale_size -= align_pad;

			do {
				sum -= ICE_MAX_DATA_PER_TXD_ALIGNED;
				stale_size -= ICE_MAX_DATA_PER_TXD_ALIGNED;
			} while (stale_size > ICE_MAX_DATA_PER_TXD);
		}

		/* if sum is negative we failed to make sufficient progress */
		if (sum < 0)
			return true;

		if (!nr_frags--)
			break;

		sum -= stale_size;
	}

	return false;
}

/**
 * ice_chk_linearize - Check if there are more than 8 fragments per packet
 * @skb:      send buffer
 * @count:    number of buffers used
 *
 * Note: Our HW can't scatter-gather more than 8 fragments to build
 * a packet on the wire and so we need to figure out the cases where we
 * need to linearize the skb.
 */
static bool ice_chk_linearize(struct sk_buff *skb, unsigned int count)
{
	/* Both TSO and single send will work if count is less than 8 */
	if (likely(count < ICE_MAX_BUF_TXD))
		return false;

	if (skb_is_gso(skb))
		return __ice_chk_linearize(skb);

	/* we can support up to 8 data buffers for a single send */
	return count != ICE_MAX_BUF_TXD;
}

/**
 * ice_tstamp - set up context descriptor for hardware timestamp
 * @tx_ring: pointer to the Tx ring to send buffer on
 * @skb: pointer to the SKB we're sending
 * @first: Tx buffer
 * @off: Tx offload parameters
 */
static void
ice_tstamp(struct ice_tx_ring *tx_ring, struct sk_buff *skb,
	   struct ice_tx_buf *first, struct ice_tx_offload_params *off)
{
	s8 idx;

	/* only timestamp the outbound packet if the user has requested it */
	if (likely(!(skb_shinfo(skb)->tx_flags & SKBTX_HW_TSTAMP)))
		return;

	/* Tx timestamps cannot be sampled when doing TSO */
	if (first->tx_flags & ICE_TX_FLAGS_TSO)
		return;

	/* Grab an open timestamp slot */
	idx = ice_ptp_request_ts(tx_ring->tx_tstamps, skb);
	if (idx < 0) {
		tx_ring->vsi->back->ptp.tx_hwtstamp_skipped++;
		return;
	}

	off->cd_qw1 |= (u64)(ICE_TX_DESC_DTYPE_CTX |
			     (ICE_TX_CTX_DESC_TSYN << ICE_TXD_CTX_QW1_CMD_S) |
			     ((u64)idx << ICE_TXD_CTX_QW1_TSO_LEN_S));
	first->tx_flags |= ICE_TX_FLAGS_TSYN;
}

/**
 * ice_xmit_frame_ring - Sends buffer on Tx ring
 * @skb: send buffer
 * @tx_ring: ring to send buffer on
 *
 * Returns NETDEV_TX_OK if sent, else an error code
 */
static netdev_tx_t
ice_xmit_frame_ring(struct sk_buff *skb, struct ice_tx_ring *tx_ring)
{
	struct ice_tx_offload_params offload = { 0 };
	struct ice_vsi *vsi = tx_ring->vsi;
	struct ice_tx_buf *first;
	struct ethhdr *eth;
	unsigned int count;
	int tso, csum;

	ice_trace(xmit_frame_ring, tx_ring, skb);

	if (unlikely(ipv6_hopopt_jumbo_remove(skb)))
		goto out_drop;

	count = ice_xmit_desc_count(skb);
	if (ice_chk_linearize(skb, count)) {
		if (__skb_linearize(skb))
			goto out_drop;
		count = ice_txd_use_count(skb->len);
		tx_ring->ring_stats->tx_stats.tx_linearize++;
	}

	/* need: 1 descriptor per page * PAGE_SIZE/ICE_MAX_DATA_PER_TXD,
	 *       + 1 desc for skb_head_len/ICE_MAX_DATA_PER_TXD,
	 *       + 4 desc gap to avoid the cache line where head is,
	 *       + 1 desc for context descriptor,
	 * otherwise try next time
	 */
	if (ice_maybe_stop_tx(tx_ring, count + ICE_DESCS_PER_CACHE_LINE +
			      ICE_DESCS_FOR_CTX_DESC)) {
		tx_ring->ring_stats->tx_stats.tx_busy++;
		return NETDEV_TX_BUSY;
	}

	/* prefetch for bql data which is infrequently used */
	netdev_txq_bql_enqueue_prefetchw(txring_txq(tx_ring));

	offload.tx_ring = tx_ring;

	/* record the location of the first descriptor for this packet */
	first = &tx_ring->tx_buf[tx_ring->next_to_use];
	first->skb = skb;
	first->type = ICE_TX_BUF_SKB;
	first->bytecount = max_t(unsigned int, skb->len, ETH_ZLEN);
	first->gso_segs = 1;
	first->tx_flags = 0;

	/* prepare the VLAN tagging flags for Tx */
	ice_tx_prepare_vlan_flags(tx_ring, first);
	if (first->tx_flags & ICE_TX_FLAGS_HW_OUTER_SINGLE_VLAN) {
		offload.cd_qw1 |= (u64)(ICE_TX_DESC_DTYPE_CTX |
					(ICE_TX_CTX_DESC_IL2TAG2 <<
					ICE_TXD_CTX_QW1_CMD_S));
		offload.cd_l2tag2 = first->vid;
	}

	/* set up TSO offload */
	tso = ice_tso(first, &offload);
	if (tso < 0)
		goto out_drop;

	/* always set up Tx checksum offload */
	csum = ice_tx_csum(first, &offload);
	if (csum < 0)
		goto out_drop;

	/* allow CONTROL frames egress from main VSI if FW LLDP disabled */
	eth = (struct ethhdr *)skb_mac_header(skb);

	if ((ice_is_switchdev_running(vsi->back) ||
	     ice_lag_is_switchdev_running(vsi->back)) &&
	    vsi->type != ICE_VSI_SF)
		ice_eswitch_set_target_vsi(skb, &offload);
	else if (unlikely((skb->priority == TC_PRIO_CONTROL ||
			   eth->h_proto == htons(ETH_P_LLDP)) &&
			   vsi->type == ICE_VSI_PF &&
			   vsi->port_info->qos_cfg.is_sw_lldp))
		offload.cd_qw1 |= (u64)(ICE_TX_DESC_DTYPE_CTX |
					ICE_TX_CTX_DESC_SWTCH_UPLINK <<
					ICE_TXD_CTX_QW1_CMD_S);

	ice_tstamp(tx_ring, skb, first, &offload);

	if (offload.cd_qw1 & ICE_TX_DESC_DTYPE_CTX) {
		struct ice_tx_ctx_desc *cdesc;
		u16 i = tx_ring->next_to_use;

		/* grab the next descriptor */
		cdesc = ICE_TX_CTX_DESC(tx_ring, i);
		i++;
		tx_ring->next_to_use = (i < tx_ring->count) ? i : 0;

		/* setup context descriptor */
		cdesc->tunneling_params = cpu_to_le32(offload.cd_tunnel_params);
		cdesc->l2tag2 = cpu_to_le16(offload.cd_l2tag2);
		cdesc->gcs = cpu_to_le16(offload.cd_gcs_params);
		cdesc->qw1 = cpu_to_le64(offload.cd_qw1);
	}

	ice_tx_map(tx_ring, first, &offload);
	return NETDEV_TX_OK;

out_drop:
	ice_trace(xmit_frame_ring_drop, tx_ring, skb);
	dev_kfree_skb_any(skb);
	return NETDEV_TX_OK;
}

/**
 * ice_start_xmit - Selects the correct VSI and Tx queue to send buffer
 * @skb: send buffer
 * @netdev: network interface device structure
 *
 * Returns NETDEV_TX_OK if sent, else an error code
 */
netdev_tx_t ice_start_xmit(struct sk_buff *skb, struct net_device *netdev)
{
	struct ice_netdev_priv *np = netdev_priv(netdev);
	struct ice_vsi *vsi = np->vsi;
	struct ice_tx_ring *tx_ring;

	tx_ring = vsi->tx_rings[skb->queue_mapping];

	/* hardware can't handle really short frames, hardware padding works
	 * beyond this point
	 */
	if (skb_put_padto(skb, ICE_MIN_TX_LEN))
		return NETDEV_TX_OK;

	return ice_xmit_frame_ring(skb, tx_ring);
}

/**
 * ice_get_dscp_up - return the UP/TC value for a SKB
 * @dcbcfg: DCB config that contains DSCP to UP/TC mapping
 * @skb: SKB to query for info to determine UP/TC
 *
 * This function is to only be called when the PF is in L3 DSCP PFC mode
 */
static u8 ice_get_dscp_up(struct ice_dcbx_cfg *dcbcfg, struct sk_buff *skb)
{
	u8 dscp = 0;

	if (skb->protocol == htons(ETH_P_IP))
		dscp = ipv4_get_dsfield(ip_hdr(skb)) >> 2;
	else if (skb->protocol == htons(ETH_P_IPV6))
		dscp = ipv6_get_dsfield(ipv6_hdr(skb)) >> 2;

	return dcbcfg->dscp_map[dscp];
}

u16
ice_select_queue(struct net_device *netdev, struct sk_buff *skb,
		 struct net_device *sb_dev)
{
	struct ice_pf *pf = ice_netdev_to_pf(netdev);
	struct ice_dcbx_cfg *dcbcfg;

	dcbcfg = &pf->hw.port_info->qos_cfg.local_dcbx_cfg;
	if (dcbcfg->pfc_mode == ICE_QOS_MODE_DSCP)
		skb->priority = ice_get_dscp_up(dcbcfg, skb);

	return netdev_pick_tx(netdev, skb, sb_dev);
}

/**
 * ice_clean_ctrl_tx_irq - interrupt handler for flow director Tx queue
 * @tx_ring: tx_ring to clean
 */
void ice_clean_ctrl_tx_irq(struct ice_tx_ring *tx_ring)
{
	struct ice_vsi *vsi = tx_ring->vsi;
	s16 i = tx_ring->next_to_clean;
	int budget = ICE_DFLT_IRQ_WORK;
	struct ice_tx_desc *tx_desc;
	struct ice_tx_buf *tx_buf;

	tx_buf = &tx_ring->tx_buf[i];
	tx_desc = ICE_TX_DESC(tx_ring, i);
	i -= tx_ring->count;

	do {
		struct ice_tx_desc *eop_desc = tx_buf->next_to_watch;

		/* if next_to_watch is not set then there is no pending work */
		if (!eop_desc)
			break;

		/* prevent any other reads prior to eop_desc */
		smp_rmb();

		/* if the descriptor isn't done, no work to do */
		if (!(eop_desc->cmd_type_offset_bsz &
		      cpu_to_le64(ICE_TX_DESC_DTYPE_DESC_DONE)))
			break;

		/* clear next_to_watch to prevent false hangs */
		tx_buf->next_to_watch = NULL;
		tx_desc->buf_addr = 0;
		tx_desc->cmd_type_offset_bsz = 0;

		/* move past filter desc */
		tx_buf++;
		tx_desc++;
		i++;
		if (unlikely(!i)) {
			i -= tx_ring->count;
			tx_buf = tx_ring->tx_buf;
			tx_desc = ICE_TX_DESC(tx_ring, 0);
		}

		/* unmap the data header */
		if (dma_unmap_len(tx_buf, len))
			dma_unmap_single(tx_ring->dev,
					 dma_unmap_addr(tx_buf, dma),
					 dma_unmap_len(tx_buf, len),
					 DMA_TO_DEVICE);
		if (tx_buf->type == ICE_TX_BUF_DUMMY)
			devm_kfree(tx_ring->dev, tx_buf->raw_buf);

		/* clear next_to_watch to prevent false hangs */
		tx_buf->type = ICE_TX_BUF_EMPTY;
		tx_buf->tx_flags = 0;
		tx_buf->next_to_watch = NULL;
		dma_unmap_len_set(tx_buf, len, 0);
		tx_desc->buf_addr = 0;
		tx_desc->cmd_type_offset_bsz = 0;

		/* move past eop_desc for start of next FD desc */
		tx_buf++;
		tx_desc++;
		i++;
		if (unlikely(!i)) {
			i -= tx_ring->count;
			tx_buf = tx_ring->tx_buf;
			tx_desc = ICE_TX_DESC(tx_ring, 0);
		}

		budget--;
	} while (likely(budget));

	i += tx_ring->count;
	tx_ring->next_to_clean = i;

	/* re-enable interrupt if needed */
	ice_irq_dynamic_ena(&vsi->back->hw, vsi, vsi->q_vectors[0]);
}<|MERGE_RESOLUTION|>--- conflicted
+++ resolved
@@ -1195,8 +1195,6 @@
 
 	xdp->data = NULL;
 	rx_ring->first_desc = ntc;
-<<<<<<< HEAD
-=======
 }
 
 /**
@@ -1236,7 +1234,6 @@
 	rx_ring->first_desc = ntc;
 	rx_ring->next_to_clean = ntc;
 	ice_init_ctrl_rx_descs(rx_ring, ICE_RX_DESC_UNUSED(rx_ring));
->>>>>>> 3476aa7d
 }
 
 /**
