--- conflicted
+++ resolved
@@ -363,9 +363,6 @@
 		goto err_reserve_rdma_qvector;
 	}
 	pf->rdma_mode |= IIDC_RDMA_PROTOCOL_ROCEV2;
-<<<<<<< HEAD
-	return ice_plug_aux_dev(pf);
-=======
 	ret = ice_plug_aux_dev(pf);
 	if (ret)
 		goto err_plug_aux_dev;
@@ -391,5 +388,4 @@
 	ice_unplug_aux_dev(pf);
 	ice_free_rdma_qvector(pf);
 	xa_erase(&ice_aux_id, pf->aux_idx);
->>>>>>> eb3cdb58
 }