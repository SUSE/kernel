--- conflicted
+++ resolved
@@ -221,74 +221,6 @@
 }
 
 /**
-<<<<<<< HEAD
- * ice_clean_xdp_irq - Reclaim resources after transmit completes on XDP ring
- * @xdp_ring: XDP ring to clean
- */
-static void ice_clean_xdp_irq(struct ice_tx_ring *xdp_ring)
-{
-	unsigned int total_bytes = 0, total_pkts = 0;
-	u16 tx_thresh = ICE_RING_QUARTER(xdp_ring);
-	u16 ntc = xdp_ring->next_to_clean;
-	struct ice_tx_desc *next_dd_desc;
-	u16 next_dd = xdp_ring->next_dd;
-	struct ice_tx_buf *tx_buf;
-	int i;
-
-	next_dd_desc = ICE_TX_DESC(xdp_ring, next_dd);
-	if (!(next_dd_desc->cmd_type_offset_bsz &
-	    cpu_to_le64(ICE_TX_DESC_DTYPE_DESC_DONE)))
-		return;
-
-	for (i = 0; i < tx_thresh; i++) {
-		tx_buf = &xdp_ring->tx_buf[ntc];
-
-		total_bytes += tx_buf->bytecount;
-		/* normally tx_buf->gso_segs was taken but at this point
-		 * it's always 1 for us
-		 */
-		total_pkts++;
-
-		page_frag_free(tx_buf->raw_buf);
-		dma_unmap_single(xdp_ring->dev, dma_unmap_addr(tx_buf, dma),
-				 dma_unmap_len(tx_buf, len), DMA_TO_DEVICE);
-		dma_unmap_len_set(tx_buf, len, 0);
-		tx_buf->raw_buf = NULL;
-
-		ntc++;
-		if (ntc >= xdp_ring->count)
-			ntc = 0;
-	}
-
-	next_dd_desc->cmd_type_offset_bsz = 0;
-	xdp_ring->next_dd = xdp_ring->next_dd + tx_thresh;
-	if (xdp_ring->next_dd > xdp_ring->count)
-		xdp_ring->next_dd = tx_thresh - 1;
-	xdp_ring->next_to_clean = ntc;
-	ice_update_tx_ring_stats(xdp_ring, total_pkts, total_bytes);
-}
-
-/**
- * ice_xmit_xdp_ring - submit single packet to XDP ring for transmission
- * @data: packet data pointer
- * @size: packet data size
- * @xdp_ring: XDP ring for transmission
- */
-int ice_xmit_xdp_ring(void *data, u16 size, struct ice_tx_ring *xdp_ring)
-{
-	u16 tx_thresh = ICE_RING_QUARTER(xdp_ring);
-	u16 i = xdp_ring->next_to_use;
-	struct ice_tx_desc *tx_desc;
-	struct ice_tx_buf *tx_buf;
-	dma_addr_t dma;
-
-	if (ICE_DESC_UNUSED(xdp_ring) < tx_thresh)
-		ice_clean_xdp_irq(xdp_ring);
-
-	if (!unlikely(ICE_DESC_UNUSED(xdp_ring))) {
-		xdp_ring->tx_stats.tx_busy++;
-		return ICE_XDP_CONSUMED;
-=======
  * ice_clean_xdp_tx_buf - Free and unmap XDP Tx buffer
  * @dev: device for DMA mapping
  * @tx_buf: Tx buffer to clean
@@ -339,7 +271,6 @@
 			ready_frames = idx - ntc + 1;
 		else
 			ready_frames = idx + cnt - ntc + 1;
->>>>>>> eb3cdb58
 	}
 
 	if (unlikely(!ready_frames))
@@ -353,32 +284,6 @@
 		struct ice_tx_buf *tx_buf = &xdp_ring->tx_buf[ntc];
 		struct ice_tx_buf *head = tx_buf;
 
-<<<<<<< HEAD
-	tx_desc = ICE_TX_DESC(xdp_ring, i);
-	tx_desc->buf_addr = cpu_to_le64(dma);
-	tx_desc->cmd_type_offset_bsz = ice_build_ctob(ICE_TX_DESC_CMD_EOP, 0,
-						      size, 0);
-
-	xdp_ring->xdp_tx_active++;
-	i++;
-	if (i == xdp_ring->count) {
-		i = 0;
-		tx_desc = ICE_TX_DESC(xdp_ring, xdp_ring->next_rs);
-		tx_desc->cmd_type_offset_bsz |=
-			cpu_to_le64(ICE_TX_DESC_CMD_RS << ICE_TXD_QW1_CMD_S);
-		xdp_ring->next_rs = tx_thresh - 1;
-	}
-	xdp_ring->next_to_use = i;
-
-	if (i > xdp_ring->next_rs) {
-		tx_desc = ICE_TX_DESC(xdp_ring, xdp_ring->next_rs);
-		tx_desc->cmd_type_offset_bsz |=
-			cpu_to_le64(ICE_TX_DESC_CMD_RS << ICE_TXD_QW1_CMD_S);
-		xdp_ring->next_rs += tx_thresh;
-	}
-
-	return ICE_XDP_TX;
-=======
 		/* bytecount holds size of head + frags */
 		total_bytes += tx_buf->bytecount;
 		frags = tx_buf->nr_frags;
@@ -412,7 +317,6 @@
 	ice_update_tx_ring_stats(xdp_ring, total_pkts, total_bytes);
 
 	return ret;
->>>>>>> eb3cdb58
 }
 
 /**
@@ -421,12 +325,8 @@
  * @xdp_ring: XDP ring for transmission
  * @frame: whether this comes from .ndo_xdp_xmit()
  */
-<<<<<<< HEAD
-int ice_xmit_xdp_buff(struct xdp_buff *xdp, struct ice_tx_ring *xdp_ring)
-=======
 int __ice_xmit_xdp_ring(struct xdp_buff *xdp, struct ice_tx_ring *xdp_ring,
 			bool frame)
->>>>>>> eb3cdb58
 {
 	struct skb_shared_info *sinfo = NULL;
 	u32 size = xdp->data_end - xdp->data;
@@ -544,12 +444,8 @@
  * should be called when a batch of packets has been processed in the
  * napi loop.
  */
-<<<<<<< HEAD
-void ice_finalize_xdp_rx(struct ice_tx_ring *xdp_ring, unsigned int xdp_res)
-=======
 void ice_finalize_xdp_rx(struct ice_tx_ring *xdp_ring, unsigned int xdp_res,
 			 u32 first_idx)
->>>>>>> eb3cdb58
 {
 	struct ice_tx_buf *tx_buf = &xdp_ring->tx_buf[first_idx];
 
@@ -559,13 +455,10 @@
 	if (xdp_res & ICE_XDP_TX) {
 		if (static_branch_unlikely(&ice_xdp_locking_key))
 			spin_lock(&xdp_ring->tx_lock);
-<<<<<<< HEAD
-=======
 		/* store index of descriptor with RS bit set in the first
 		 * ice_tx_buf of given NAPI batch
 		 */
 		tx_buf->rs_idx = ice_set_rs_bit(xdp_ring);
->>>>>>> eb3cdb58
 		ice_xdp_ring_update_tail(xdp_ring);
 		if (static_branch_unlikely(&ice_xdp_locking_key))
 			spin_unlock(&xdp_ring->tx_lock);
