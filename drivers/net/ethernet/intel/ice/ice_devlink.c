// SPDX-License-Identifier: GPL-2.0
/* Copyright (c) 2020, Intel Corporation. */

#include <linux/vmalloc.h>

#include "ice.h"
#include "ice_lib.h"
#include "ice_devlink.h"
#include "ice_eswitch.h"
#include "ice_fw_update.h"
#include "ice_dcb_lib.h"

static int ice_active_port_option = -1;

static int ice_active_port_option = -1;

/* context for devlink info version reporting */
struct ice_info_ctx {
	char buf[128];
	struct ice_orom_info pending_orom;
	struct ice_nvm_info pending_nvm;
	struct ice_netlist_info pending_netlist;
	struct ice_hw_dev_caps dev_caps;
};

/* The following functions are used to format specific strings for various
 * devlink info versions. The ctx parameter is used to provide the storage
 * buffer, as well as any ancillary information calculated when the info
 * request was made.
 *
 * If a version does not exist, for example when attempting to get the
 * inactive version of flash when there is no pending update, the function
 * should leave the buffer in the ctx structure empty.
 */

static void ice_info_get_dsn(struct ice_pf *pf, struct ice_info_ctx *ctx)
{
	u8 dsn[8];

	/* Copy the DSN into an array in Big Endian format */
	put_unaligned_be64(pci_get_dsn(pf->pdev), dsn);

	snprintf(ctx->buf, sizeof(ctx->buf), "%8phD", dsn);
}

static void ice_info_pba(struct ice_pf *pf, struct ice_info_ctx *ctx)
{
	struct ice_hw *hw = &pf->hw;
	int status;

	status = ice_read_pba_string(hw, (u8 *)ctx->buf, sizeof(ctx->buf));
	if (status)
		/* We failed to locate the PBA, so just skip this entry */
		dev_dbg(ice_pf_to_dev(pf), "Failed to read Product Board Assembly string, status %d\n",
			status);
}

static void ice_info_fw_mgmt(struct ice_pf *pf, struct ice_info_ctx *ctx)
{
	struct ice_hw *hw = &pf->hw;

	snprintf(ctx->buf, sizeof(ctx->buf), "%u.%u.%u",
		 hw->fw_maj_ver, hw->fw_min_ver, hw->fw_patch);
}

static void ice_info_fw_api(struct ice_pf *pf, struct ice_info_ctx *ctx)
{
	struct ice_hw *hw = &pf->hw;

	snprintf(ctx->buf, sizeof(ctx->buf), "%u.%u.%u", hw->api_maj_ver,
		 hw->api_min_ver, hw->api_patch);
}

static void ice_info_fw_build(struct ice_pf *pf, struct ice_info_ctx *ctx)
{
	struct ice_hw *hw = &pf->hw;

	snprintf(ctx->buf, sizeof(ctx->buf), "0x%08x", hw->fw_build);
}

static void ice_info_orom_ver(struct ice_pf *pf, struct ice_info_ctx *ctx)
{
	struct ice_orom_info *orom = &pf->hw.flash.orom;

	snprintf(ctx->buf, sizeof(ctx->buf), "%u.%u.%u",
		 orom->major, orom->build, orom->patch);
}

static void
ice_info_pending_orom_ver(struct ice_pf __always_unused *pf,
			  struct ice_info_ctx *ctx)
{
	struct ice_orom_info *orom = &ctx->pending_orom;

	if (ctx->dev_caps.common_cap.nvm_update_pending_orom)
		snprintf(ctx->buf, sizeof(ctx->buf), "%u.%u.%u",
			 orom->major, orom->build, orom->patch);
}

static void ice_info_nvm_ver(struct ice_pf *pf, struct ice_info_ctx *ctx)
{
	struct ice_nvm_info *nvm = &pf->hw.flash.nvm;

	snprintf(ctx->buf, sizeof(ctx->buf), "%x.%02x", nvm->major, nvm->minor);
}

static void
ice_info_pending_nvm_ver(struct ice_pf __always_unused *pf,
			 struct ice_info_ctx *ctx)
{
	struct ice_nvm_info *nvm = &ctx->pending_nvm;

	if (ctx->dev_caps.common_cap.nvm_update_pending_nvm)
		snprintf(ctx->buf, sizeof(ctx->buf), "%x.%02x",
			 nvm->major, nvm->minor);
}

static void ice_info_eetrack(struct ice_pf *pf, struct ice_info_ctx *ctx)
{
	struct ice_nvm_info *nvm = &pf->hw.flash.nvm;

	snprintf(ctx->buf, sizeof(ctx->buf), "0x%08x", nvm->eetrack);
}

static void
ice_info_pending_eetrack(struct ice_pf *pf, struct ice_info_ctx *ctx)
{
	struct ice_nvm_info *nvm = &ctx->pending_nvm;

	if (ctx->dev_caps.common_cap.nvm_update_pending_nvm)
		snprintf(ctx->buf, sizeof(ctx->buf), "0x%08x", nvm->eetrack);
}

static void ice_info_ddp_pkg_name(struct ice_pf *pf, struct ice_info_ctx *ctx)
{
	struct ice_hw *hw = &pf->hw;

	snprintf(ctx->buf, sizeof(ctx->buf), "%s", hw->active_pkg_name);
}

static void
ice_info_ddp_pkg_version(struct ice_pf *pf, struct ice_info_ctx *ctx)
{
	struct ice_pkg_ver *pkg = &pf->hw.active_pkg_ver;

	snprintf(ctx->buf, sizeof(ctx->buf), "%u.%u.%u.%u",
		 pkg->major, pkg->minor, pkg->update, pkg->draft);
}

static void
ice_info_ddp_pkg_bundle_id(struct ice_pf *pf, struct ice_info_ctx *ctx)
{
	snprintf(ctx->buf, sizeof(ctx->buf), "0x%08x", pf->hw.active_track_id);
}

static void ice_info_netlist_ver(struct ice_pf *pf, struct ice_info_ctx *ctx)
{
	struct ice_netlist_info *netlist = &pf->hw.flash.netlist;

	/* The netlist version fields are BCD formatted */
	snprintf(ctx->buf, sizeof(ctx->buf), "%x.%x.%x-%x.%x.%x",
		 netlist->major, netlist->minor,
		 netlist->type >> 16, netlist->type & 0xFFFF,
		 netlist->rev, netlist->cust_ver);
}

static void ice_info_netlist_build(struct ice_pf *pf, struct ice_info_ctx *ctx)
{
	struct ice_netlist_info *netlist = &pf->hw.flash.netlist;

	snprintf(ctx->buf, sizeof(ctx->buf), "0x%08x", netlist->hash);
}

static void
ice_info_pending_netlist_ver(struct ice_pf __always_unused *pf,
			     struct ice_info_ctx *ctx)
{
	struct ice_netlist_info *netlist = &ctx->pending_netlist;

	/* The netlist version fields are BCD formatted */
	if (ctx->dev_caps.common_cap.nvm_update_pending_netlist)
		snprintf(ctx->buf, sizeof(ctx->buf), "%x.%x.%x-%x.%x.%x",
			 netlist->major, netlist->minor,
			 netlist->type >> 16, netlist->type & 0xFFFF,
			 netlist->rev, netlist->cust_ver);
}

static void
ice_info_pending_netlist_build(struct ice_pf __always_unused *pf,
			       struct ice_info_ctx *ctx)
{
	struct ice_netlist_info *netlist = &ctx->pending_netlist;

	if (ctx->dev_caps.common_cap.nvm_update_pending_netlist)
		snprintf(ctx->buf, sizeof(ctx->buf), "0x%08x", netlist->hash);
}

#define fixed(key, getter) { ICE_VERSION_FIXED, key, getter, NULL }
#define running(key, getter) { ICE_VERSION_RUNNING, key, getter, NULL }
#define stored(key, getter, fallback) { ICE_VERSION_STORED, key, getter, fallback }

/* The combined() macro inserts both the running entry as well as a stored
 * entry. The running entry will always report the version from the active
 * handler. The stored entry will first try the pending handler, and fallback
 * to the active handler if the pending function does not report a version.
 * The pending handler should check the status of a pending update for the
 * relevant flash component. It should only fill in the buffer in the case
 * where a valid pending version is available. This ensures that the related
 * stored and running versions remain in sync, and that stored versions are
 * correctly reported as expected.
 */
#define combined(key, active, pending) \
	running(key, active), \
	stored(key, pending, active)

enum ice_version_type {
	ICE_VERSION_FIXED,
	ICE_VERSION_RUNNING,
	ICE_VERSION_STORED,
};

static const struct ice_devlink_version {
	enum ice_version_type type;
	const char *key;
	void (*getter)(struct ice_pf *pf, struct ice_info_ctx *ctx);
	void (*fallback)(struct ice_pf *pf, struct ice_info_ctx *ctx);
} ice_devlink_versions[] = {
	fixed(DEVLINK_INFO_VERSION_GENERIC_BOARD_ID, ice_info_pba),
	running(DEVLINK_INFO_VERSION_GENERIC_FW_MGMT, ice_info_fw_mgmt),
	running("fw.mgmt.api", ice_info_fw_api),
	running("fw.mgmt.build", ice_info_fw_build),
	combined(DEVLINK_INFO_VERSION_GENERIC_FW_UNDI, ice_info_orom_ver, ice_info_pending_orom_ver),
	combined("fw.psid.api", ice_info_nvm_ver, ice_info_pending_nvm_ver),
	combined(DEVLINK_INFO_VERSION_GENERIC_FW_BUNDLE_ID, ice_info_eetrack, ice_info_pending_eetrack),
	running("fw.app.name", ice_info_ddp_pkg_name),
	running(DEVLINK_INFO_VERSION_GENERIC_FW_APP, ice_info_ddp_pkg_version),
	running("fw.app.bundle_id", ice_info_ddp_pkg_bundle_id),
	combined("fw.netlist", ice_info_netlist_ver, ice_info_pending_netlist_ver),
	combined("fw.netlist.build", ice_info_netlist_build, ice_info_pending_netlist_build),
};

/**
 * ice_devlink_info_get - .info_get devlink handler
 * @devlink: devlink instance structure
 * @req: the devlink info request
 * @extack: extended netdev ack structure
 *
 * Callback for the devlink .info_get operation. Reports information about the
 * device.
 *
 * Return: zero on success or an error code on failure.
 */
static int ice_devlink_info_get(struct devlink *devlink,
				struct devlink_info_req *req,
				struct netlink_ext_ack *extack)
{
	struct ice_pf *pf = devlink_priv(devlink);
	struct device *dev = ice_pf_to_dev(pf);
	struct ice_hw *hw = &pf->hw;
	struct ice_info_ctx *ctx;
	size_t i;
	int err;

	err = ice_wait_for_reset(pf, 10 * HZ);
	if (err) {
		NL_SET_ERR_MSG_MOD(extack, "Device is busy resetting");
		return err;
	}

	ctx = kzalloc(sizeof(*ctx), GFP_KERNEL);
	if (!ctx)
		return -ENOMEM;

	/* discover capabilities first */
	err = ice_discover_dev_caps(hw, &ctx->dev_caps);
	if (err) {
		dev_dbg(dev, "Failed to discover device capabilities, status %d aq_err %s\n",
			err, ice_aq_str(hw->adminq.sq_last_status));
		NL_SET_ERR_MSG_MOD(extack, "Unable to discover device capabilities");
		goto out_free_ctx;
	}

	if (ctx->dev_caps.common_cap.nvm_update_pending_orom) {
		err = ice_get_inactive_orom_ver(hw, &ctx->pending_orom);
		if (err) {
			dev_dbg(dev, "Unable to read inactive Option ROM version data, status %d aq_err %s\n",
				err, ice_aq_str(hw->adminq.sq_last_status));

			/* disable display of pending Option ROM */
			ctx->dev_caps.common_cap.nvm_update_pending_orom = false;
		}
	}

	if (ctx->dev_caps.common_cap.nvm_update_pending_nvm) {
		err = ice_get_inactive_nvm_ver(hw, &ctx->pending_nvm);
		if (err) {
			dev_dbg(dev, "Unable to read inactive NVM version data, status %d aq_err %s\n",
				err, ice_aq_str(hw->adminq.sq_last_status));

			/* disable display of pending Option ROM */
			ctx->dev_caps.common_cap.nvm_update_pending_nvm = false;
		}
	}

	if (ctx->dev_caps.common_cap.nvm_update_pending_netlist) {
		err = ice_get_inactive_netlist_ver(hw, &ctx->pending_netlist);
		if (err) {
			dev_dbg(dev, "Unable to read inactive Netlist version data, status %d aq_err %s\n",
				err, ice_aq_str(hw->adminq.sq_last_status));

			/* disable display of pending Option ROM */
			ctx->dev_caps.common_cap.nvm_update_pending_netlist = false;
		}
	}

	ice_info_get_dsn(pf, ctx);

	err = devlink_info_serial_number_put(req, ctx->buf);
	if (err) {
		NL_SET_ERR_MSG_MOD(extack, "Unable to set serial number");
		goto out_free_ctx;
	}

	for (i = 0; i < ARRAY_SIZE(ice_devlink_versions); i++) {
		enum ice_version_type type = ice_devlink_versions[i].type;
		const char *key = ice_devlink_versions[i].key;

		memset(ctx->buf, 0, sizeof(ctx->buf));

		ice_devlink_versions[i].getter(pf, ctx);

		/* If the default getter doesn't report a version, use the
		 * fallback function. This is primarily useful in the case of
		 * "stored" versions that want to report the same value as the
		 * running version in the normal case of no pending update.
		 */
		if (ctx->buf[0] == '\0' && ice_devlink_versions[i].fallback)
			ice_devlink_versions[i].fallback(pf, ctx);

		/* Do not report missing versions */
		if (ctx->buf[0] == '\0')
			continue;

		switch (type) {
		case ICE_VERSION_FIXED:
			err = devlink_info_version_fixed_put(req, key, ctx->buf);
			if (err) {
				NL_SET_ERR_MSG_MOD(extack, "Unable to set fixed version");
				goto out_free_ctx;
			}
			break;
		case ICE_VERSION_RUNNING:
			err = devlink_info_version_running_put(req, key, ctx->buf);
			if (err) {
				NL_SET_ERR_MSG_MOD(extack, "Unable to set running version");
				goto out_free_ctx;
			}
			break;
		case ICE_VERSION_STORED:
			err = devlink_info_version_stored_put(req, key, ctx->buf);
			if (err) {
				NL_SET_ERR_MSG_MOD(extack, "Unable to set stored version");
				goto out_free_ctx;
			}
			break;
		}
	}

out_free_ctx:
	kfree(ctx);
	return err;
}

/**
 * ice_devlink_reload_empr_start - Start EMP reset to activate new firmware
<<<<<<< HEAD
 * @devlink: pointer to the devlink instance to reload
 * @netns_change: if true, the network namespace is changing
 * @action: the action to perform. Must be DEVLINK_RELOAD_ACTION_FW_ACTIVATE
 * @limit: limits on what reload should do, such as not resetting
=======
 * @pf: pointer to the pf instance
>>>>>>> eb3cdb58
 * @extack: netlink extended ACK structure
 *
 * Allow user to activate new Embedded Management Processor firmware by
 * issuing device specific EMP reset. Called in response to
 * a DEVLINK_CMD_RELOAD with the DEVLINK_RELOAD_ACTION_FW_ACTIVATE.
 *
 * Note that teardown and rebuild of the driver state happens automatically as
 * part of an interrupt and watchdog task. This is because all physical
 * functions on the device must be able to reset when an EMP reset occurs from
 * any source.
 */
static int
<<<<<<< HEAD
ice_devlink_reload_empr_start(struct devlink *devlink, bool netns_change,
			      enum devlink_reload_action action,
			      enum devlink_reload_limit limit,
			      struct netlink_ext_ack *extack)
{
	struct ice_pf *pf = devlink_priv(devlink);
=======
ice_devlink_reload_empr_start(struct ice_pf *pf,
			      struct netlink_ext_ack *extack)
{
>>>>>>> eb3cdb58
	struct device *dev = ice_pf_to_dev(pf);
	struct ice_hw *hw = &pf->hw;
	u8 pending;
	int err;

	err = ice_get_pending_updates(pf, &pending, extack);
	if (err)
<<<<<<< HEAD
		return err;

	/* pending is a bitmask of which flash banks have a pending update,
	 * including the main NVM bank, the Option ROM bank, and the netlist
	 * bank. If any of these bits are set, then there is a pending update
	 * waiting to be activated.
	 */
	if (!pending) {
		NL_SET_ERR_MSG_MOD(extack, "No pending firmware update");
		return -ECANCELED;
	}

	if (pf->fw_emp_reset_disabled) {
		NL_SET_ERR_MSG_MOD(extack, "EMP reset is not available. To activate firmware, a reboot or power cycle is needed");
		return -ECANCELED;
	}

	dev_dbg(dev, "Issuing device EMP reset to activate firmware\n");

	err = ice_aq_nvm_update_empr(hw);
	if (err) {
		dev_err(dev, "Failed to trigger EMP device reset to reload firmware, err %d aq_err %s\n",
			err, ice_aq_str(hw->adminq.sq_last_status));
		NL_SET_ERR_MSG_MOD(extack, "Failed to trigger EMP device reset to reload firmware");
=======
>>>>>>> eb3cdb58
		return err;
	}

<<<<<<< HEAD
	return 0;
}

/**
 * ice_devlink_reload_empr_finish - Wait for EMP reset to finish
 * @devlink: pointer to the devlink instance reloading
 * @action: the action requested
 * @limit: limits imposed by userspace, such as not resetting
 * @actions_performed: on return, indicate what actions actually performed
 * @extack: netlink extended ACK structure
 *
 * Wait for driver to finish rebuilding after EMP reset is completed. This
 * includes time to wait for both the actual device reset as well as the time
 * for the driver's rebuild to complete.
 */
static int
ice_devlink_reload_empr_finish(struct devlink *devlink,
			       enum devlink_reload_action action,
			       enum devlink_reload_limit limit,
			       u32 *actions_performed,
			       struct netlink_ext_ack *extack)
{
	struct ice_pf *pf = devlink_priv(devlink);
	int err;

	*actions_performed = BIT(DEVLINK_RELOAD_ACTION_FW_ACTIVATE);

	err = ice_wait_for_reset(pf, 60 * HZ);
	if (err) {
		NL_SET_ERR_MSG_MOD(extack, "Device still resetting after 1 minute");
		return err;
	}

	return 0;
}

/**
 * ice_devlink_port_opt_speed_str - convert speed to a string
 * @speed: speed value
 */
static const char *ice_devlink_port_opt_speed_str(u8 speed)
{
	switch (speed & ICE_AQC_PORT_OPT_MAX_LANE_M) {
	case ICE_AQC_PORT_OPT_MAX_LANE_100M:
		return "0.1";
	case ICE_AQC_PORT_OPT_MAX_LANE_1G:
		return "1";
	case ICE_AQC_PORT_OPT_MAX_LANE_2500M:
		return "2.5";
	case ICE_AQC_PORT_OPT_MAX_LANE_5G:
		return "5";
	case ICE_AQC_PORT_OPT_MAX_LANE_10G:
		return "10";
	case ICE_AQC_PORT_OPT_MAX_LANE_25G:
		return "25";
	case ICE_AQC_PORT_OPT_MAX_LANE_50G:
		return "50";
	case ICE_AQC_PORT_OPT_MAX_LANE_100G:
		return "100";
	}

	return "-";
}

#define ICE_PORT_OPT_DESC_LEN	50
/**
 * ice_devlink_port_options_print - Print available port split options
 * @pf: the PF to print split port options
 *
 * Prints a table with available port split options and max port speeds
 */
static void ice_devlink_port_options_print(struct ice_pf *pf)
{
	u8 i, j, options_count, cnt, speed, pending_idx, active_idx;
	struct ice_aqc_get_port_options_elem *options, *opt;
	struct device *dev = ice_pf_to_dev(pf);
	bool active_valid, pending_valid;
	char desc[ICE_PORT_OPT_DESC_LEN];
	const char *str;
	int status;

	options = kcalloc(ICE_AQC_PORT_OPT_MAX * ICE_MAX_PORT_PER_PCI_DEV,
			  sizeof(*options), GFP_KERNEL);
	if (!options)
		return;

	for (i = 0; i < ICE_MAX_PORT_PER_PCI_DEV; i++) {
		opt = options + i * ICE_AQC_PORT_OPT_MAX;
		options_count = ICE_AQC_PORT_OPT_MAX;
		active_valid = 0;

		status = ice_aq_get_port_options(&pf->hw, opt, &options_count,
						 i, true, &active_idx,
						 &active_valid, &pending_idx,
						 &pending_valid);
		if (status) {
			dev_dbg(dev, "Couldn't read port option for port %d, err %d\n",
				i, status);
			goto err;
		}
	}

	dev_dbg(dev, "Available port split options and max port speeds (Gbps):\n");
	dev_dbg(dev, "Status  Split      Quad 0          Quad 1\n");
	dev_dbg(dev, "        count  L0  L1  L2  L3  L4  L5  L6  L7\n");

	for (i = 0; i < options_count; i++) {
		cnt = 0;

		if (i == ice_active_port_option)
			str = "Active";
		else if ((i == pending_idx) && pending_valid)
			str = "Pending";
		else
			str = "";

		cnt += snprintf(&desc[cnt], ICE_PORT_OPT_DESC_LEN - cnt,
				"%-8s", str);

		cnt += snprintf(&desc[cnt], ICE_PORT_OPT_DESC_LEN - cnt,
				"%-6u", options[i].pmd);

		for (j = 0; j < ICE_MAX_PORT_PER_PCI_DEV; ++j) {
			speed = options[i + j * ICE_AQC_PORT_OPT_MAX].max_lane_speed;
			str = ice_devlink_port_opt_speed_str(speed);
			cnt += snprintf(&desc[cnt], ICE_PORT_OPT_DESC_LEN - cnt,
					"%3s ", str);
		}

		dev_dbg(dev, "%s\n", desc);
	}

err:
	kfree(options);
}

/**
 * ice_devlink_aq_set_port_option - Send set port option admin queue command
 * @pf: the PF to print split port options
 * @option_idx: selected port option
 * @extack: extended netdev ack structure
 *
 * Sends set port option admin queue command with selected port option and
 * calls NVM write activate.
 */
static int
ice_devlink_aq_set_port_option(struct ice_pf *pf, u8 option_idx,
			       struct netlink_ext_ack *extack)
{
	struct device *dev = ice_pf_to_dev(pf);
	int status;

	status = ice_aq_set_port_option(&pf->hw, 0, true, option_idx);
	if (status) {
		dev_dbg(dev, "ice_aq_set_port_option, err %d aq_err %d\n",
			status, pf->hw.adminq.sq_last_status);
		NL_SET_ERR_MSG_MOD(extack, "Port split request failed");
		return -EIO;
	}

	status = ice_acquire_nvm(&pf->hw, ICE_RES_WRITE);
	if (status) {
		dev_dbg(dev, "ice_acquire_nvm failed, err %d aq_err %d\n",
			status, pf->hw.adminq.sq_last_status);
		NL_SET_ERR_MSG_MOD(extack, "Failed to acquire NVM semaphore");
		return -EIO;
	}

	status = ice_nvm_write_activate(&pf->hw, ICE_AQC_NVM_ACTIV_REQ_EMPR, NULL);
	if (status) {
		dev_dbg(dev, "ice_nvm_write_activate failed, err %d aq_err %d\n",
			status, pf->hw.adminq.sq_last_status);
		NL_SET_ERR_MSG_MOD(extack, "Port split request failed to save data");
		ice_release_nvm(&pf->hw);
		return -EIO;
	}

	ice_release_nvm(&pf->hw);

	NL_SET_ERR_MSG_MOD(extack, "Reboot required to finish port split");
	return 0;
}

/**
 * ice_devlink_port_split - .port_split devlink handler
 * @devlink: devlink instance structure
 * @port: devlink port structure
 * @count: number of ports to split to
 * @extack: extended netdev ack structure
 *
 * Callback for the devlink .port_split operation.
 *
 * Unfortunately, the devlink expression of available options is limited
 * to just a number, so search for an FW port option which supports
 * the specified number. As there could be multiple FW port options with
 * the same port split count, allow switching between them. When the same
 * port split count request is issued again, switch to the next FW port
 * option with the same port split count.
 *
 * Return: zero on success or an error code on failure.
 */
static int
ice_devlink_port_split(struct devlink *devlink, struct devlink_port *port,
		       unsigned int count, struct netlink_ext_ack *extack)
{
	struct ice_aqc_get_port_options_elem options[ICE_AQC_PORT_OPT_MAX];
	u8 i, j, active_idx, pending_idx, new_option;
	struct ice_pf *pf = devlink_priv(devlink);
	u8 option_count = ICE_AQC_PORT_OPT_MAX;
	struct device *dev = ice_pf_to_dev(pf);
	bool active_valid, pending_valid;
	int status;

	status = ice_aq_get_port_options(&pf->hw, options, &option_count,
					 0, true, &active_idx, &active_valid,
					 &pending_idx, &pending_valid);
	if (status) {
		dev_dbg(dev, "Couldn't read port split options, err = %d\n",
			status);
		NL_SET_ERR_MSG_MOD(extack, "Failed to get available port split options");
		return -EIO;
	}

	new_option = ICE_AQC_PORT_OPT_MAX;
	active_idx = pending_valid ? pending_idx : active_idx;
	for (i = 1; i <= option_count; i++) {
		/* In order to allow switching between FW port options with
		 * the same port split count, search for a new option starting
		 * from the active/pending option (with array wrap around).
		 */
		j = (active_idx + i) % option_count;

		if (count == options[j].pmd) {
			new_option = j;
			break;
		}
	}

	if (new_option == active_idx) {
		dev_dbg(dev, "request to split: count: %u is already set and there are no other options\n",
			count);
		NL_SET_ERR_MSG_MOD(extack, "Requested split count is already set");
		ice_devlink_port_options_print(pf);
		return -EINVAL;
	}

	if (new_option == ICE_AQC_PORT_OPT_MAX) {
		dev_dbg(dev, "request to split: count: %u not found\n", count);
		NL_SET_ERR_MSG_MOD(extack, "Port split requested unsupported port config");
		ice_devlink_port_options_print(pf);
		return -EINVAL;
	}

	status = ice_devlink_aq_set_port_option(pf, new_option, extack);
	if (status)
		return status;

	ice_devlink_port_options_print(pf);

	return 0;
}

/**
 * ice_devlink_port_unsplit - .port_unsplit devlink handler
 * @devlink: devlink instance structure
 * @port: devlink port structure
 * @extack: extended netdev ack structure
 *
 * Callback for the devlink .port_unsplit operation.
 * Calls ice_devlink_port_split with split count set to 1.
 * There could be no FW option available with split count 1.
 *
 * Return: zero on success or an error code on failure.
 */
static int
ice_devlink_port_unsplit(struct devlink *devlink, struct devlink_port *port,
			 struct netlink_ext_ack *extack)
{
	return ice_devlink_port_split(devlink, port, 1, extack);
}

static const struct devlink_ops ice_devlink_ops = {
	.supported_flash_update_params = DEVLINK_SUPPORT_FLASH_UPDATE_OVERWRITE_MASK,
	.reload_actions = BIT(DEVLINK_RELOAD_ACTION_FW_ACTIVATE),
	/* The ice driver currently does not support driver reinit */
	.reload_down = ice_devlink_reload_empr_start,
	.reload_up = ice_devlink_reload_empr_finish,
	.port_split = ice_devlink_port_split,
	.port_unsplit = ice_devlink_port_unsplit,
	.eswitch_mode_get = ice_eswitch_mode_get,
	.eswitch_mode_set = ice_eswitch_mode_set,
	.info_get = ice_devlink_info_get,
	.flash_update = ice_devlink_flash_update,
};

static int
ice_devlink_enable_roce_get(struct devlink *devlink, u32 id,
			    struct devlink_param_gset_ctx *ctx)
{
	struct ice_pf *pf = devlink_priv(devlink);

	ctx->val.vbool = pf->rdma_mode & IIDC_RDMA_PROTOCOL_ROCEV2 ? true : false;

	return 0;
}

static int
ice_devlink_enable_roce_set(struct devlink *devlink, u32 id,
			    struct devlink_param_gset_ctx *ctx)
{
	struct ice_pf *pf = devlink_priv(devlink);
	bool roce_ena = ctx->val.vbool;
	int ret;

	if (!roce_ena) {
		ice_unplug_aux_dev(pf);
		pf->rdma_mode &= ~IIDC_RDMA_PROTOCOL_ROCEV2;
		return 0;
	}

	pf->rdma_mode |= IIDC_RDMA_PROTOCOL_ROCEV2;
	ret = ice_plug_aux_dev(pf);
	if (ret)
		pf->rdma_mode &= ~IIDC_RDMA_PROTOCOL_ROCEV2;

	return ret;
}

static int
ice_devlink_enable_roce_validate(struct devlink *devlink, u32 id,
				 union devlink_param_value val,
				 struct netlink_ext_ack *extack)
{
	struct ice_pf *pf = devlink_priv(devlink);

	if (!test_bit(ICE_FLAG_RDMA_ENA, pf->flags))
		return -EOPNOTSUPP;

	if (pf->rdma_mode & IIDC_RDMA_PROTOCOL_IWARP) {
		NL_SET_ERR_MSG_MOD(extack, "iWARP is currently enabled. This device cannot enable iWARP and RoCEv2 simultaneously");
		return -EOPNOTSUPP;
	}

	return 0;
}

static int
ice_devlink_enable_iw_get(struct devlink *devlink, u32 id,
			  struct devlink_param_gset_ctx *ctx)
{
	struct ice_pf *pf = devlink_priv(devlink);

	ctx->val.vbool = pf->rdma_mode & IIDC_RDMA_PROTOCOL_IWARP;

	return 0;
}

static int
ice_devlink_enable_iw_set(struct devlink *devlink, u32 id,
			  struct devlink_param_gset_ctx *ctx)
{
	struct ice_pf *pf = devlink_priv(devlink);
	bool iw_ena = ctx->val.vbool;
	int ret;

	if (!iw_ena) {
		ice_unplug_aux_dev(pf);
		pf->rdma_mode &= ~IIDC_RDMA_PROTOCOL_IWARP;
		return 0;
	}

	pf->rdma_mode |= IIDC_RDMA_PROTOCOL_IWARP;
	ret = ice_plug_aux_dev(pf);
	if (ret)
		pf->rdma_mode &= ~IIDC_RDMA_PROTOCOL_IWARP;

	return ret;
}

static int
ice_devlink_enable_iw_validate(struct devlink *devlink, u32 id,
			       union devlink_param_value val,
			       struct netlink_ext_ack *extack)
{
	struct ice_pf *pf = devlink_priv(devlink);

	if (!test_bit(ICE_FLAG_RDMA_ENA, pf->flags))
		return -EOPNOTSUPP;

	if (pf->rdma_mode & IIDC_RDMA_PROTOCOL_ROCEV2) {
		NL_SET_ERR_MSG_MOD(extack, "RoCEv2 is currently enabled. This device cannot enable iWARP and RoCEv2 simultaneously");
		return -EOPNOTSUPP;
	}

	return 0;
}

static const struct devlink_param ice_devlink_params[] = {
	DEVLINK_PARAM_GENERIC(ENABLE_ROCE, BIT(DEVLINK_PARAM_CMODE_RUNTIME),
			      ice_devlink_enable_roce_get,
			      ice_devlink_enable_roce_set,
			      ice_devlink_enable_roce_validate),
	DEVLINK_PARAM_GENERIC(ENABLE_IWARP, BIT(DEVLINK_PARAM_CMODE_RUNTIME),
			      ice_devlink_enable_iw_get,
			      ice_devlink_enable_iw_set,
			      ice_devlink_enable_iw_validate),

};

static void ice_devlink_free(void *devlink_ptr)
{
	devlink_free((struct devlink *)devlink_ptr);
=======
	/* pending is a bitmask of which flash banks have a pending update,
	 * including the main NVM bank, the Option ROM bank, and the netlist
	 * bank. If any of these bits are set, then there is a pending update
	 * waiting to be activated.
	 */
	if (!pending) {
		NL_SET_ERR_MSG_MOD(extack, "No pending firmware update");
		return -ECANCELED;
	}

	if (pf->fw_emp_reset_disabled) {
		NL_SET_ERR_MSG_MOD(extack, "EMP reset is not available. To activate firmware, a reboot or power cycle is needed");
		return -ECANCELED;
	}

	dev_dbg(dev, "Issuing device EMP reset to activate firmware\n");

	err = ice_aq_nvm_update_empr(hw);
	if (err) {
		dev_err(dev, "Failed to trigger EMP device reset to reload firmware, err %d aq_err %s\n",
			err, ice_aq_str(hw->adminq.sq_last_status));
		NL_SET_ERR_MSG_MOD(extack, "Failed to trigger EMP device reset to reload firmware");
		return err;
	}

	return 0;
>>>>>>> eb3cdb58
}

/**
 * ice_devlink_reload_down - prepare for reload
 * @devlink: pointer to the devlink instance to reload
 * @netns_change: if true, the network namespace is changing
 * @action: the action to perform
 * @limit: limits on what reload should do, such as not resetting
 * @extack: netlink extended ACK structure
 */
static int
ice_devlink_reload_down(struct devlink *devlink, bool netns_change,
			enum devlink_reload_action action,
			enum devlink_reload_limit limit,
			struct netlink_ext_ack *extack)
{
<<<<<<< HEAD
	struct devlink *devlink;

	devlink = devlink_alloc(&ice_devlink_ops, sizeof(struct ice_pf), dev);
	if (!devlink)
		return NULL;

	/* Add an action to teardown the devlink when unwinding the driver */
	if (devm_add_action_or_reset(dev, ice_devlink_free, devlink))
		return NULL;

	return devlink_priv(devlink);
=======
	struct ice_pf *pf = devlink_priv(devlink);

	switch (action) {
	case DEVLINK_RELOAD_ACTION_DRIVER_REINIT:
		if (ice_is_eswitch_mode_switchdev(pf)) {
			NL_SET_ERR_MSG_MOD(extack,
					   "Go to legacy mode before doing reinit\n");
			return -EOPNOTSUPP;
		}
		if (ice_is_adq_active(pf)) {
			NL_SET_ERR_MSG_MOD(extack,
					   "Turn off ADQ before doing reinit\n");
			return -EOPNOTSUPP;
		}
		if (ice_has_vfs(pf)) {
			NL_SET_ERR_MSG_MOD(extack,
					   "Remove all VFs before doing reinit\n");
			return -EOPNOTSUPP;
		}
		ice_unload(pf);
		return 0;
	case DEVLINK_RELOAD_ACTION_FW_ACTIVATE:
		return ice_devlink_reload_empr_start(pf, extack);
	default:
		WARN_ON(1);
		return -EOPNOTSUPP;
	}
>>>>>>> eb3cdb58
}

/**
 * ice_devlink_reload_empr_finish - Wait for EMP reset to finish
 * @pf: pointer to the pf instance
 * @extack: netlink extended ACK structure
 *
 * Wait for driver to finish rebuilding after EMP reset is completed. This
 * includes time to wait for both the actual device reset as well as the time
 * for the driver's rebuild to complete.
 */
<<<<<<< HEAD
void ice_devlink_register(struct ice_pf *pf)
{
	struct devlink *devlink = priv_to_devlink(pf);

	devlink_set_features(devlink, DEVLINK_F_RELOAD);
	devlink_register(devlink);
}

/**
 * ice_devlink_unregister - Unregister devlink resources for this PF.
 * @pf: the PF structure to cleanup
 *
 * Releases resources used by devlink and cleans up associated memory.
 */
void ice_devlink_unregister(struct ice_pf *pf)
{
	devlink_unregister(priv_to_devlink(pf));
}

/**
 * ice_devlink_set_switch_id - Set unique switch id based on pci dsn
 * @pf: the PF to create a devlink port for
 * @ppid: struct with switch id information
 */
static void
ice_devlink_set_switch_id(struct ice_pf *pf, struct netdev_phys_item_id *ppid)
{
	struct pci_dev *pdev = pf->pdev;
	u64 id;

	id = pci_get_dsn(pdev);

	ppid->id_len = sizeof(id);
	put_unaligned_be64(id, &ppid->id);
}

int ice_devlink_register_params(struct ice_pf *pf)
{
	struct devlink *devlink = priv_to_devlink(pf);
	union devlink_param_value value;
	int err;

	err = devlink_params_register(devlink, ice_devlink_params,
				      ARRAY_SIZE(ice_devlink_params));
	if (err)
		return err;

	value.vbool = false;
	devlink_param_driverinit_value_set(devlink,
					   DEVLINK_PARAM_GENERIC_ID_ENABLE_IWARP,
					   value);

	value.vbool = test_bit(ICE_FLAG_RDMA_ENA, pf->flags) ? true : false;
	devlink_param_driverinit_value_set(devlink,
					   DEVLINK_PARAM_GENERIC_ID_ENABLE_ROCE,
					   value);

	return 0;
}

void ice_devlink_unregister_params(struct ice_pf *pf)
{
	devlink_params_unregister(priv_to_devlink(pf), ice_devlink_params,
				  ARRAY_SIZE(ice_devlink_params));
}

/**
 * ice_devlink_set_port_split_options - Set port split options
 * @pf: the PF to set port split options
 * @attrs: devlink attributes
 *
 * Sets devlink port split options based on available FW port options
 */
static void
ice_devlink_set_port_split_options(struct ice_pf *pf,
				   struct devlink_port_attrs *attrs)
{
	struct ice_aqc_get_port_options_elem options[ICE_AQC_PORT_OPT_MAX];
	u8 i, active_idx, pending_idx, option_count = ICE_AQC_PORT_OPT_MAX;
	bool active_valid, pending_valid;
	int status;

	status = ice_aq_get_port_options(&pf->hw, options, &option_count,
					 0, true, &active_idx, &active_valid,
					 &pending_idx, &pending_valid);
	if (status) {
		dev_dbg(ice_pf_to_dev(pf), "Couldn't read port split options, err = %d\n",
			status);
		return;
	}

	/* find the biggest available port split count */
	for (i = 0; i < option_count; i++)
		attrs->lanes = max_t(int, attrs->lanes, options[i].pmd);

	attrs->splittable = attrs->lanes ? 1 : 0;
	ice_active_port_option = active_idx;
}

/**
 * ice_devlink_create_pf_port - Create a devlink port for this PF
 * @pf: the PF to create a devlink port for
 *
 * Create and register a devlink_port for this PF.
 *
 * Return: zero on success or an error code on failure.
 */
int ice_devlink_create_pf_port(struct ice_pf *pf)
{
	struct devlink_port_attrs attrs = {};
	struct devlink_port *devlink_port;
	struct devlink *devlink;
	struct ice_vsi *vsi;
	struct device *dev;
	int err;

	dev = ice_pf_to_dev(pf);

	devlink_port = &pf->devlink_port;

	vsi = ice_get_main_vsi(pf);
	if (!vsi)
		return -EIO;

	attrs.flavour = DEVLINK_PORT_FLAVOUR_PHYSICAL;
	attrs.phys.port_number = pf->hw.bus.func;

	/* As FW supports only port split options for whole device,
	 * set port split options only for first PF.
	 */
	if (pf->hw.pf_id == 0)
		ice_devlink_set_port_split_options(pf, &attrs);

	ice_devlink_set_switch_id(pf, &attrs.switch_id);

	devlink_port_attrs_set(devlink_port, &attrs);
	devlink = priv_to_devlink(pf);

	err = devlink_port_register(devlink, devlink_port, vsi->idx);
	if (err) {
		dev_err(dev, "Failed to create devlink port for PF %d, error %d\n",
			pf->hw.pf_id, err);
=======
static int
ice_devlink_reload_empr_finish(struct ice_pf *pf,
			       struct netlink_ext_ack *extack)
{
	int err;

	err = ice_wait_for_reset(pf, 60 * HZ);
	if (err) {
		NL_SET_ERR_MSG_MOD(extack, "Device still resetting after 1 minute");
>>>>>>> eb3cdb58
		return err;
	}

	return 0;
}

/**
<<<<<<< HEAD
 * ice_devlink_destroy_pf_port - Destroy the devlink_port for this PF
 * @pf: the PF to cleanup
 *
 * Unregisters the devlink_port structure associated with this PF.
 */
void ice_devlink_destroy_pf_port(struct ice_pf *pf)
{
	struct devlink_port *devlink_port;

	devlink_port = &pf->devlink_port;

	devlink_port_type_clear(devlink_port);
	devlink_port_unregister(devlink_port);
=======
 * ice_devlink_port_opt_speed_str - convert speed to a string
 * @speed: speed value
 */
static const char *ice_devlink_port_opt_speed_str(u8 speed)
{
	switch (speed & ICE_AQC_PORT_OPT_MAX_LANE_M) {
	case ICE_AQC_PORT_OPT_MAX_LANE_100M:
		return "0.1";
	case ICE_AQC_PORT_OPT_MAX_LANE_1G:
		return "1";
	case ICE_AQC_PORT_OPT_MAX_LANE_2500M:
		return "2.5";
	case ICE_AQC_PORT_OPT_MAX_LANE_5G:
		return "5";
	case ICE_AQC_PORT_OPT_MAX_LANE_10G:
		return "10";
	case ICE_AQC_PORT_OPT_MAX_LANE_25G:
		return "25";
	case ICE_AQC_PORT_OPT_MAX_LANE_50G:
		return "50";
	case ICE_AQC_PORT_OPT_MAX_LANE_100G:
		return "100";
	}

	return "-";
>>>>>>> eb3cdb58
}

#define ICE_PORT_OPT_DESC_LEN	50
/**
<<<<<<< HEAD
 * ice_devlink_create_vf_port - Create a devlink port for this VF
 * @vf: the VF to create a port for
 *
 * Create and register a devlink_port for this VF.
 *
 * Return: zero on success or an error code on failure.
 */
int ice_devlink_create_vf_port(struct ice_vf *vf)
{
	struct devlink_port_attrs attrs = {};
	struct devlink_port *devlink_port;
	struct devlink *devlink;
	struct ice_vsi *vsi;
	struct device *dev;
	struct ice_pf *pf;
	int err;

	pf = vf->pf;
	dev = ice_pf_to_dev(pf);
	devlink_port = &vf->devlink_port;

	vsi = ice_get_vf_vsi(vf);
	if (!vsi)
		return -EINVAL;

	attrs.flavour = DEVLINK_PORT_FLAVOUR_PCI_VF;
	attrs.pci_vf.pf = pf->hw.bus.func;
	attrs.pci_vf.vf = vf->vf_id;

	ice_devlink_set_switch_id(pf, &attrs.switch_id);

	devlink_port_attrs_set(devlink_port, &attrs);
	devlink = priv_to_devlink(pf);

	err = devlink_port_register(devlink, devlink_port, vsi->idx);
	if (err) {
		dev_err(dev, "Failed to create devlink port for VF %d, error %d\n",
			vf->vf_id, err);
		return err;
	}

	return 0;
}

/**
 * ice_devlink_destroy_vf_port - Destroy the devlink_port for this VF
 * @vf: the VF to cleanup
 *
 * Unregisters the devlink_port structure associated with this VF.
 */
void ice_devlink_destroy_vf_port(struct ice_vf *vf)
{
	struct devlink_port *devlink_port;

	devlink_port = &vf->devlink_port;

	devlink_port_type_clear(devlink_port);
	devlink_port_unregister(devlink_port);
=======
 * ice_devlink_port_options_print - Print available port split options
 * @pf: the PF to print split port options
 *
 * Prints a table with available port split options and max port speeds
 */
static void ice_devlink_port_options_print(struct ice_pf *pf)
{
	u8 i, j, options_count, cnt, speed, pending_idx, active_idx;
	struct ice_aqc_get_port_options_elem *options, *opt;
	struct device *dev = ice_pf_to_dev(pf);
	bool active_valid, pending_valid;
	char desc[ICE_PORT_OPT_DESC_LEN];
	const char *str;
	int status;

	options = kcalloc(ICE_AQC_PORT_OPT_MAX * ICE_MAX_PORT_PER_PCI_DEV,
			  sizeof(*options), GFP_KERNEL);
	if (!options)
		return;

	for (i = 0; i < ICE_MAX_PORT_PER_PCI_DEV; i++) {
		opt = options + i * ICE_AQC_PORT_OPT_MAX;
		options_count = ICE_AQC_PORT_OPT_MAX;
		active_valid = 0;

		status = ice_aq_get_port_options(&pf->hw, opt, &options_count,
						 i, true, &active_idx,
						 &active_valid, &pending_idx,
						 &pending_valid);
		if (status) {
			dev_dbg(dev, "Couldn't read port option for port %d, err %d\n",
				i, status);
			goto err;
		}
	}

	dev_dbg(dev, "Available port split options and max port speeds (Gbps):\n");
	dev_dbg(dev, "Status  Split      Quad 0          Quad 1\n");
	dev_dbg(dev, "        count  L0  L1  L2  L3  L4  L5  L6  L7\n");

	for (i = 0; i < options_count; i++) {
		cnt = 0;

		if (i == ice_active_port_option)
			str = "Active";
		else if ((i == pending_idx) && pending_valid)
			str = "Pending";
		else
			str = "";

		cnt += snprintf(&desc[cnt], ICE_PORT_OPT_DESC_LEN - cnt,
				"%-8s", str);

		cnt += snprintf(&desc[cnt], ICE_PORT_OPT_DESC_LEN - cnt,
				"%-6u", options[i].pmd);

		for (j = 0; j < ICE_MAX_PORT_PER_PCI_DEV; ++j) {
			speed = options[i + j * ICE_AQC_PORT_OPT_MAX].max_lane_speed;
			str = ice_devlink_port_opt_speed_str(speed);
			cnt += snprintf(&desc[cnt], ICE_PORT_OPT_DESC_LEN - cnt,
					"%3s ", str);
		}

		dev_dbg(dev, "%s\n", desc);
	}

err:
	kfree(options);
>>>>>>> eb3cdb58
}

#define ICE_DEVLINK_READ_BLK_SIZE (1024 * 1024)

/**
<<<<<<< HEAD
 * ice_devlink_nvm_snapshot - Capture a snapshot of the NVM flash contents
 * @devlink: the devlink instance
 * @ops: the devlink region being snapshotted
 * @extack: extended ACK response structure
 * @data: on exit points to snapshot data buffer
 *
 * This function is called in response to the DEVLINK_CMD_REGION_TRIGGER for
 * the nvm-flash devlink region. It captures a snapshot of the full NVM flash
 * contents, including both banks of flash. This snapshot can later be viewed
 * via the devlink-region interface.
 *
 * It captures the flash using the FLASH_ONLY bit set when reading via
 * firmware, so it does not read the current Shadow RAM contents. For that,
 * use the shadow-ram region.
=======
 * ice_devlink_aq_set_port_option - Send set port option admin queue command
 * @pf: the PF to print split port options
 * @option_idx: selected port option
 * @extack: extended netdev ack structure
>>>>>>> eb3cdb58
 *
 * Sends set port option admin queue command with selected port option and
 * calls NVM write activate.
 */
static int
ice_devlink_aq_set_port_option(struct ice_pf *pf, u8 option_idx,
			       struct netlink_ext_ack *extack)
{
	struct device *dev = ice_pf_to_dev(pf);
<<<<<<< HEAD
	struct ice_hw *hw = &pf->hw;
	u8 *nvm_data, *tmp, i;
	u32 nvm_size, left;
	s8 num_blks;
=======
>>>>>>> eb3cdb58
	int status;

	status = ice_aq_set_port_option(&pf->hw, 0, true, option_idx);
	if (status) {
		dev_dbg(dev, "ice_aq_set_port_option, err %d aq_err %d\n",
			status, pf->hw.adminq.sq_last_status);
		NL_SET_ERR_MSG_MOD(extack, "Port split request failed");
		return -EIO;
	}

<<<<<<< HEAD

	num_blks = DIV_ROUND_UP(nvm_size, ICE_DEVLINK_READ_BLK_SIZE);
	tmp = nvm_data;
	left = nvm_size;

	/* Some systems take longer to read the NVM than others which causes the
	 * FW to reclaim the NVM lock before the entire NVM has been read. Fix
	 * this by breaking the reads of the NVM into smaller chunks that will
	 * probably not take as long. This has some overhead since we are
	 * increasing the number of AQ commands, but it should always work
	 */
	for (i = 0; i < num_blks; i++) {
		u32 read_sz = min_t(u32, ICE_DEVLINK_READ_BLK_SIZE, left);

		status = ice_acquire_nvm(hw, ICE_RES_READ);
		if (status) {
			dev_dbg(dev, "ice_acquire_nvm failed, err %d aq_err %d\n",
				status, hw->adminq.sq_last_status);
			NL_SET_ERR_MSG_MOD(extack, "Failed to acquire NVM semaphore");
			vfree(nvm_data);
			return -EIO;
		}

		status = ice_read_flat_nvm(hw, i * ICE_DEVLINK_READ_BLK_SIZE,
					   &read_sz, tmp, false);
		if (status) {
			dev_dbg(dev, "ice_read_flat_nvm failed after reading %u bytes, err %d aq_err %d\n",
				read_sz, status, hw->adminq.sq_last_status);
			NL_SET_ERR_MSG_MOD(extack, "Failed to read NVM contents");
			ice_release_nvm(hw);
			vfree(nvm_data);
			return -EIO;
		}
		ice_release_nvm(hw);

		tmp += read_sz;
		left -= read_sz;
	}

	*data = nvm_data;

	return 0;
}

/**
 * ice_devlink_sram_snapshot - Capture a snapshot of the Shadow RAM contents
 * @devlink: the devlink instance
 * @ops: the devlink region being snapshotted
 * @extack: extended ACK response structure
 * @data: on exit points to snapshot data buffer
 *
 * This function is called in response to the DEVLINK_CMD_REGION_TRIGGER for
 * the shadow-ram devlink region. It captures a snapshot of the shadow ram
 * contents. This snapshot can later be viewed via the devlink-region
 * interface.
 *
 * @returns zero on success, and updates the data pointer. Returns a non-zero
 * error code on failure.
 */
static int
ice_devlink_sram_snapshot(struct devlink *devlink,
			  const struct devlink_region_ops __always_unused *ops,
			  struct netlink_ext_ack *extack, u8 **data)
{
	struct ice_pf *pf = devlink_priv(devlink);
	struct device *dev = ice_pf_to_dev(pf);
	struct ice_hw *hw = &pf->hw;
	u8 *sram_data;
	u32 sram_size;
	int err;

	sram_size = hw->flash.sr_words * 2u;
	sram_data = vzalloc(sram_size);
	if (!sram_data)
		return -ENOMEM;

	err = ice_acquire_nvm(hw, ICE_RES_READ);
	if (err) {
		dev_dbg(dev, "ice_acquire_nvm failed, err %d aq_err %d\n",
			err, hw->adminq.sq_last_status);
		NL_SET_ERR_MSG_MOD(extack, "Failed to acquire NVM semaphore");
		vfree(sram_data);
		return err;
	}

	/* Read from the Shadow RAM, rather than directly from NVM */
	err = ice_read_flat_nvm(hw, 0, &sram_size, sram_data, true);
	if (err) {
		dev_dbg(dev, "ice_read_flat_nvm failed after reading %u bytes, err %d aq_err %d\n",
			sram_size, err, hw->adminq.sq_last_status);
		NL_SET_ERR_MSG_MOD(extack,
				   "Failed to read Shadow RAM contents");
		ice_release_nvm(hw);
		vfree(sram_data);
		return err;
	}

	ice_release_nvm(hw);

	*data = sram_data;
=======
	status = ice_acquire_nvm(&pf->hw, ICE_RES_WRITE);
	if (status) {
		dev_dbg(dev, "ice_acquire_nvm failed, err %d aq_err %d\n",
			status, pf->hw.adminq.sq_last_status);
		NL_SET_ERR_MSG_MOD(extack, "Failed to acquire NVM semaphore");
		return -EIO;
	}

	status = ice_nvm_write_activate(&pf->hw, ICE_AQC_NVM_ACTIV_REQ_EMPR, NULL);
	if (status) {
		dev_dbg(dev, "ice_nvm_write_activate failed, err %d aq_err %d\n",
			status, pf->hw.adminq.sq_last_status);
		NL_SET_ERR_MSG_MOD(extack, "Port split request failed to save data");
		ice_release_nvm(&pf->hw);
		return -EIO;
	}

	ice_release_nvm(&pf->hw);
>>>>>>> eb3cdb58

	NL_SET_ERR_MSG_MOD(extack, "Reboot required to finish port split");
	return 0;
}

/**
 * ice_devlink_port_split - .port_split devlink handler
 * @devlink: devlink instance structure
 * @port: devlink port structure
 * @count: number of ports to split to
 * @extack: extended netdev ack structure
 *
 * Callback for the devlink .port_split operation.
 *
 * Unfortunately, the devlink expression of available options is limited
 * to just a number, so search for an FW port option which supports
 * the specified number. As there could be multiple FW port options with
 * the same port split count, allow switching between them. When the same
 * port split count request is issued again, switch to the next FW port
 * option with the same port split count.
 *
 * Return: zero on success or an error code on failure.
 */
static int
ice_devlink_port_split(struct devlink *devlink, struct devlink_port *port,
		       unsigned int count, struct netlink_ext_ack *extack)
{
	struct ice_aqc_get_port_options_elem options[ICE_AQC_PORT_OPT_MAX];
	u8 i, j, active_idx, pending_idx, new_option;
	struct ice_pf *pf = devlink_priv(devlink);
	u8 option_count = ICE_AQC_PORT_OPT_MAX;
	struct device *dev = ice_pf_to_dev(pf);
<<<<<<< HEAD
	struct ice_hw *hw = &pf->hw;
	void *devcaps;
	int status;

	devcaps = vzalloc(ICE_AQ_MAX_BUF_LEN);
	if (!devcaps)
		return -ENOMEM;
=======
	bool active_valid, pending_valid;
	int status;
>>>>>>> eb3cdb58

	status = ice_aq_get_port_options(&pf->hw, options, &option_count,
					 0, true, &active_idx, &active_valid,
					 &pending_idx, &pending_valid);
	if (status) {
<<<<<<< HEAD
		dev_dbg(dev, "ice_aq_list_caps: failed to read device capabilities, err %d aq_err %d\n",
			status, hw->adminq.sq_last_status);
		NL_SET_ERR_MSG_MOD(extack, "Failed to read device capabilities");
		vfree(devcaps);
		return status;
=======
		dev_dbg(dev, "Couldn't read port split options, err = %d\n",
			status);
		NL_SET_ERR_MSG_MOD(extack, "Failed to get available port split options");
		return -EIO;
>>>>>>> eb3cdb58
	}

	new_option = ICE_AQC_PORT_OPT_MAX;
	active_idx = pending_valid ? pending_idx : active_idx;
	for (i = 1; i <= option_count; i++) {
		/* In order to allow switching between FW port options with
		 * the same port split count, search for a new option starting
		 * from the active/pending option (with array wrap around).
		 */
		j = (active_idx + i) % option_count;

		if (count == options[j].pmd) {
			new_option = j;
			break;
		}
	}

	if (new_option == active_idx) {
		dev_dbg(dev, "request to split: count: %u is already set and there are no other options\n",
			count);
		NL_SET_ERR_MSG_MOD(extack, "Requested split count is already set");
		ice_devlink_port_options_print(pf);
		return -EINVAL;
	}

<<<<<<< HEAD
static const struct devlink_region_ops ice_sram_region_ops = {
	.name = "shadow-ram",
	.destructor = vfree,
	.snapshot = ice_devlink_sram_snapshot,
};

static const struct devlink_region_ops ice_devcaps_region_ops = {
	.name = "device-caps",
	.destructor = vfree,
	.snapshot = ice_devlink_devcaps_snapshot,
};
=======
	if (new_option == ICE_AQC_PORT_OPT_MAX) {
		dev_dbg(dev, "request to split: count: %u not found\n", count);
		NL_SET_ERR_MSG_MOD(extack, "Port split requested unsupported port config");
		ice_devlink_port_options_print(pf);
		return -EINVAL;
	}

	status = ice_devlink_aq_set_port_option(pf, new_option, extack);
	if (status)
		return status;

	ice_devlink_port_options_print(pf);

	return 0;
}
>>>>>>> eb3cdb58

/**
 * ice_devlink_port_unsplit - .port_unsplit devlink handler
 * @devlink: devlink instance structure
 * @port: devlink port structure
 * @extack: extended netdev ack structure
 *
 * Callback for the devlink .port_unsplit operation.
 * Calls ice_devlink_port_split with split count set to 1.
 * There could be no FW option available with split count 1.
 *
 * Return: zero on success or an error code on failure.
 */
static int
ice_devlink_port_unsplit(struct devlink *devlink, struct devlink_port *port,
			 struct netlink_ext_ack *extack)
{
<<<<<<< HEAD
=======
	return ice_devlink_port_split(devlink, port, 1, extack);
}

/**
 * ice_tear_down_devlink_rate_tree - removes devlink-rate exported tree
 * @pf: pf struct
 *
 * This function tears down tree exported during VF's creation.
 */
void ice_tear_down_devlink_rate_tree(struct ice_pf *pf)
{
	struct devlink *devlink;
	struct ice_vf *vf;
	unsigned int bkt;

	devlink = priv_to_devlink(pf);

	devl_lock(devlink);
	mutex_lock(&pf->vfs.table_lock);
	ice_for_each_vf(pf, bkt, vf) {
		if (vf->devlink_port.devlink_rate)
			devl_rate_leaf_destroy(&vf->devlink_port);
	}
	mutex_unlock(&pf->vfs.table_lock);

	devl_rate_nodes_destroy(devlink);
	devl_unlock(devlink);
}

/**
 * ice_enable_custom_tx - try to enable custom Tx feature
 * @pf: pf struct
 *
 * This function tries to enable custom Tx feature,
 * it's not possible to enable it, if DCB or ADQ is active.
 */
static bool ice_enable_custom_tx(struct ice_pf *pf)
{
	struct ice_port_info *pi = ice_get_main_vsi(pf)->port_info;
	struct device *dev = ice_pf_to_dev(pf);

	if (pi->is_custom_tx_enabled)
		/* already enabled, return true */
		return true;

	if (ice_is_adq_active(pf)) {
		dev_err(dev, "ADQ active, can't modify Tx scheduler tree\n");
		return false;
	}

	if (ice_is_dcb_active(pf)) {
		dev_err(dev, "DCB active, can't modify Tx scheduler tree\n");
		return false;
	}

	pi->is_custom_tx_enabled = true;

	return true;
}

/**
 * ice_traverse_tx_tree - traverse Tx scheduler tree
 * @devlink: devlink struct
 * @node: current node, used for recursion
 * @tc_node: tc_node struct, that is treated as a root
 * @pf: pf struct
 *
 * This function traverses Tx scheduler tree and exports
 * entire structure to the devlink-rate.
 */
static void ice_traverse_tx_tree(struct devlink *devlink, struct ice_sched_node *node,
				 struct ice_sched_node *tc_node, struct ice_pf *pf)
{
	struct devlink_rate *rate_node = NULL;
	struct ice_vf *vf;
	int i;

	if (node->parent == tc_node) {
		/* create root node */
		rate_node = devl_rate_node_create(devlink, node, node->name, NULL);
	} else if (node->vsi_handle &&
		   pf->vsi[node->vsi_handle]->vf) {
		vf = pf->vsi[node->vsi_handle]->vf;
		if (!vf->devlink_port.devlink_rate)
			/* leaf nodes doesn't have children
			 * so we don't set rate_node
			 */
			devl_rate_leaf_create(&vf->devlink_port, node,
					      node->parent->rate_node);
	} else if (node->info.data.elem_type != ICE_AQC_ELEM_TYPE_LEAF &&
		   node->parent->rate_node) {
		rate_node = devl_rate_node_create(devlink, node, node->name,
						  node->parent->rate_node);
	}

	if (rate_node && !IS_ERR(rate_node))
		node->rate_node = rate_node;

	for (i = 0; i < node->num_children; i++)
		ice_traverse_tx_tree(devlink, node->children[i], tc_node, pf);
}

/**
 * ice_devlink_rate_init_tx_topology - export Tx scheduler tree to devlink rate
 * @devlink: devlink struct
 * @vsi: main vsi struct
 *
 * This function finds a root node, then calls ice_traverse_tx tree, which
 * traverses the tree and exports it's contents to devlink rate.
 */
int ice_devlink_rate_init_tx_topology(struct devlink *devlink, struct ice_vsi *vsi)
{
	struct ice_port_info *pi = vsi->port_info;
	struct ice_sched_node *tc_node;
	struct ice_pf *pf = vsi->back;
	int i;

	tc_node = pi->root->children[0];
	mutex_lock(&pi->sched_lock);
	devl_lock(devlink);
	for (i = 0; i < tc_node->num_children; i++)
		ice_traverse_tx_tree(devlink, tc_node->children[i], tc_node, pf);
	devl_unlock(devlink);
	mutex_unlock(&pi->sched_lock);

	return 0;
}

/**
 * ice_set_object_tx_share - sets node scheduling parameter
 * @pi: devlink struct instance
 * @node: node struct instance
 * @bw: bandwidth in bytes per second
 * @extack: extended netdev ack structure
 *
 * This function sets ICE_MIN_BW scheduling BW limit.
 */
static int ice_set_object_tx_share(struct ice_port_info *pi, struct ice_sched_node *node,
				   u64 bw, struct netlink_ext_ack *extack)
{
	int status;

	mutex_lock(&pi->sched_lock);
	/* converts bytes per second to kilo bits per second */
	node->tx_share = div_u64(bw, 125);
	status = ice_sched_set_node_bw_lmt(pi, node, ICE_MIN_BW, node->tx_share);
	mutex_unlock(&pi->sched_lock);

	if (status)
		NL_SET_ERR_MSG_MOD(extack, "Can't set scheduling node tx_share");

	return status;
}

/**
 * ice_set_object_tx_max - sets node scheduling parameter
 * @pi: devlink struct instance
 * @node: node struct instance
 * @bw: bandwidth in bytes per second
 * @extack: extended netdev ack structure
 *
 * This function sets ICE_MAX_BW scheduling BW limit.
 */
static int ice_set_object_tx_max(struct ice_port_info *pi, struct ice_sched_node *node,
				 u64 bw, struct netlink_ext_ack *extack)
{
	int status;

	mutex_lock(&pi->sched_lock);
	/* converts bytes per second value to kilo bits per second */
	node->tx_max = div_u64(bw, 125);
	status = ice_sched_set_node_bw_lmt(pi, node, ICE_MAX_BW, node->tx_max);
	mutex_unlock(&pi->sched_lock);

	if (status)
		NL_SET_ERR_MSG_MOD(extack, "Can't set scheduling node tx_max");

	return status;
}

/**
 * ice_set_object_tx_priority - sets node scheduling parameter
 * @pi: devlink struct instance
 * @node: node struct instance
 * @priority: value representing priority for strict priority arbitration
 * @extack: extended netdev ack structure
 *
 * This function sets priority of node among siblings.
 */
static int ice_set_object_tx_priority(struct ice_port_info *pi, struct ice_sched_node *node,
				      u32 priority, struct netlink_ext_ack *extack)
{
	int status;

	if (priority >= 8) {
		NL_SET_ERR_MSG_MOD(extack, "Priority should be less than 8");
		return -EINVAL;
	}

	mutex_lock(&pi->sched_lock);
	node->tx_priority = priority;
	status = ice_sched_set_node_priority(pi, node, node->tx_priority);
	mutex_unlock(&pi->sched_lock);

	if (status)
		NL_SET_ERR_MSG_MOD(extack, "Can't set scheduling node tx_priority");

	return status;
}

/**
 * ice_set_object_tx_weight - sets node scheduling parameter
 * @pi: devlink struct instance
 * @node: node struct instance
 * @weight: value represeting relative weight for WFQ arbitration
 * @extack: extended netdev ack structure
 *
 * This function sets node weight for WFQ algorithm.
 */
static int ice_set_object_tx_weight(struct ice_port_info *pi, struct ice_sched_node *node,
				    u32 weight, struct netlink_ext_ack *extack)
{
	int status;

	if (weight > 200 || weight < 1) {
		NL_SET_ERR_MSG_MOD(extack, "Weight must be between 1 and 200");
		return -EINVAL;
	}

	mutex_lock(&pi->sched_lock);
	node->tx_weight = weight;
	status = ice_sched_set_node_weight(pi, node, node->tx_weight);
	mutex_unlock(&pi->sched_lock);

	if (status)
		NL_SET_ERR_MSG_MOD(extack, "Can't set scheduling node tx_weight");

	return status;
}

/**
 * ice_get_pi_from_dev_rate - get port info from devlink_rate
 * @rate_node: devlink struct instance
 *
 * This function returns corresponding port_info struct of devlink_rate
 */
static struct ice_port_info *ice_get_pi_from_dev_rate(struct devlink_rate *rate_node)
{
	struct ice_pf *pf = devlink_priv(rate_node->devlink);

	return ice_get_main_vsi(pf)->port_info;
}

static int ice_devlink_rate_node_new(struct devlink_rate *rate_node, void **priv,
				     struct netlink_ext_ack *extack)
{
	struct ice_sched_node *node;
	struct ice_port_info *pi;

	pi = ice_get_pi_from_dev_rate(rate_node);

	if (!ice_enable_custom_tx(devlink_priv(rate_node->devlink)))
		return -EBUSY;

	/* preallocate memory for ice_sched_node */
	node = devm_kzalloc(ice_hw_to_dev(pi->hw), sizeof(*node), GFP_KERNEL);
	*priv = node;

	return 0;
}

static int ice_devlink_rate_node_del(struct devlink_rate *rate_node, void *priv,
				     struct netlink_ext_ack *extack)
{
	struct ice_sched_node *node, *tc_node;
	struct ice_port_info *pi;

	pi = ice_get_pi_from_dev_rate(rate_node);
	tc_node = pi->root->children[0];
	node = priv;

	if (!rate_node->parent || !node || tc_node == node || !extack)
		return 0;

	if (!ice_enable_custom_tx(devlink_priv(rate_node->devlink)))
		return -EBUSY;

	/* can't allow to delete a node with children */
	if (node->num_children)
		return -EINVAL;

	mutex_lock(&pi->sched_lock);
	ice_free_sched_node(pi, node);
	mutex_unlock(&pi->sched_lock);

	return 0;
}

static int ice_devlink_rate_leaf_tx_max_set(struct devlink_rate *rate_leaf, void *priv,
					    u64 tx_max, struct netlink_ext_ack *extack)
{
	struct ice_sched_node *node = priv;

	if (!ice_enable_custom_tx(devlink_priv(rate_leaf->devlink)))
		return -EBUSY;

	if (!node)
		return 0;

	return ice_set_object_tx_max(ice_get_pi_from_dev_rate(rate_leaf),
				     node, tx_max, extack);
}

static int ice_devlink_rate_leaf_tx_share_set(struct devlink_rate *rate_leaf, void *priv,
					      u64 tx_share, struct netlink_ext_ack *extack)
{
	struct ice_sched_node *node = priv;

	if (!ice_enable_custom_tx(devlink_priv(rate_leaf->devlink)))
		return -EBUSY;

	if (!node)
		return 0;

	return ice_set_object_tx_share(ice_get_pi_from_dev_rate(rate_leaf), node,
				       tx_share, extack);
}

static int ice_devlink_rate_leaf_tx_priority_set(struct devlink_rate *rate_leaf, void *priv,
						 u32 tx_priority, struct netlink_ext_ack *extack)
{
	struct ice_sched_node *node = priv;

	if (!ice_enable_custom_tx(devlink_priv(rate_leaf->devlink)))
		return -EBUSY;

	if (!node)
		return 0;

	return ice_set_object_tx_priority(ice_get_pi_from_dev_rate(rate_leaf), node,
					  tx_priority, extack);
}

static int ice_devlink_rate_leaf_tx_weight_set(struct devlink_rate *rate_leaf, void *priv,
					       u32 tx_weight, struct netlink_ext_ack *extack)
{
	struct ice_sched_node *node = priv;

	if (!ice_enable_custom_tx(devlink_priv(rate_leaf->devlink)))
		return -EBUSY;

	if (!node)
		return 0;

	return ice_set_object_tx_weight(ice_get_pi_from_dev_rate(rate_leaf), node,
					tx_weight, extack);
}

static int ice_devlink_rate_node_tx_max_set(struct devlink_rate *rate_node, void *priv,
					    u64 tx_max, struct netlink_ext_ack *extack)
{
	struct ice_sched_node *node = priv;

	if (!ice_enable_custom_tx(devlink_priv(rate_node->devlink)))
		return -EBUSY;

	if (!node)
		return 0;

	return ice_set_object_tx_max(ice_get_pi_from_dev_rate(rate_node),
				     node, tx_max, extack);
}

static int ice_devlink_rate_node_tx_share_set(struct devlink_rate *rate_node, void *priv,
					      u64 tx_share, struct netlink_ext_ack *extack)
{
	struct ice_sched_node *node = priv;

	if (!ice_enable_custom_tx(devlink_priv(rate_node->devlink)))
		return -EBUSY;

	if (!node)
		return 0;

	return ice_set_object_tx_share(ice_get_pi_from_dev_rate(rate_node),
				       node, tx_share, extack);
}

static int ice_devlink_rate_node_tx_priority_set(struct devlink_rate *rate_node, void *priv,
						 u32 tx_priority, struct netlink_ext_ack *extack)
{
	struct ice_sched_node *node = priv;

	if (!ice_enable_custom_tx(devlink_priv(rate_node->devlink)))
		return -EBUSY;

	if (!node)
		return 0;

	return ice_set_object_tx_priority(ice_get_pi_from_dev_rate(rate_node),
					  node, tx_priority, extack);
}

static int ice_devlink_rate_node_tx_weight_set(struct devlink_rate *rate_node, void *priv,
					       u32 tx_weight, struct netlink_ext_ack *extack)
{
	struct ice_sched_node *node = priv;

	if (!ice_enable_custom_tx(devlink_priv(rate_node->devlink)))
		return -EBUSY;

	if (!node)
		return 0;

	return ice_set_object_tx_weight(ice_get_pi_from_dev_rate(rate_node),
					node, tx_weight, extack);
}

static int ice_devlink_set_parent(struct devlink_rate *devlink_rate,
				  struct devlink_rate *parent,
				  void *priv, void *parent_priv,
				  struct netlink_ext_ack *extack)
{
	struct ice_port_info *pi = ice_get_pi_from_dev_rate(devlink_rate);
	struct ice_sched_node *tc_node, *node, *parent_node;
	u16 num_nodes_added;
	u32 first_node_teid;
	u32 node_teid;
	int status;

	tc_node = pi->root->children[0];
	node = priv;

	if (!extack)
		return 0;

	if (!ice_enable_custom_tx(devlink_priv(devlink_rate->devlink)))
		return -EBUSY;

	if (!parent) {
		if (!node || tc_node == node || node->num_children)
			return -EINVAL;

		mutex_lock(&pi->sched_lock);
		ice_free_sched_node(pi, node);
		mutex_unlock(&pi->sched_lock);

		return 0;
	}

	parent_node = parent_priv;

	/* if the node doesn't exist, create it */
	if (!node->parent) {
		mutex_lock(&pi->sched_lock);
		status = ice_sched_add_elems(pi, tc_node, parent_node,
					     parent_node->tx_sched_layer + 1,
					     1, &num_nodes_added, &first_node_teid,
					     &node);
		mutex_unlock(&pi->sched_lock);

		if (status) {
			NL_SET_ERR_MSG_MOD(extack, "Can't add a new node");
			return status;
		}

		if (devlink_rate->tx_share)
			ice_set_object_tx_share(pi, node, devlink_rate->tx_share, extack);
		if (devlink_rate->tx_max)
			ice_set_object_tx_max(pi, node, devlink_rate->tx_max, extack);
		if (devlink_rate->tx_priority)
			ice_set_object_tx_priority(pi, node, devlink_rate->tx_priority, extack);
		if (devlink_rate->tx_weight)
			ice_set_object_tx_weight(pi, node, devlink_rate->tx_weight, extack);
	} else {
		node_teid = le32_to_cpu(node->info.node_teid);
		mutex_lock(&pi->sched_lock);
		status = ice_sched_move_nodes(pi, parent_node, 1, &node_teid);
		mutex_unlock(&pi->sched_lock);

		if (status)
			NL_SET_ERR_MSG_MOD(extack, "Can't move existing node to a new parent");
	}

	return status;
}

/**
 * ice_devlink_reload_up - do reload up after reinit
 * @devlink: pointer to the devlink instance reloading
 * @action: the action requested
 * @limit: limits imposed by userspace, such as not resetting
 * @actions_performed: on return, indicate what actions actually performed
 * @extack: netlink extended ACK structure
 */
static int
ice_devlink_reload_up(struct devlink *devlink,
		      enum devlink_reload_action action,
		      enum devlink_reload_limit limit,
		      u32 *actions_performed,
		      struct netlink_ext_ack *extack)
{
	struct ice_pf *pf = devlink_priv(devlink);

	switch (action) {
	case DEVLINK_RELOAD_ACTION_DRIVER_REINIT:
		*actions_performed = BIT(DEVLINK_RELOAD_ACTION_DRIVER_REINIT);
		return ice_load(pf);
	case DEVLINK_RELOAD_ACTION_FW_ACTIVATE:
		*actions_performed = BIT(DEVLINK_RELOAD_ACTION_FW_ACTIVATE);
		return ice_devlink_reload_empr_finish(pf, extack);
	default:
		WARN_ON(1);
		return -EOPNOTSUPP;
	}
}

static const struct devlink_ops ice_devlink_ops = {
	.supported_flash_update_params = DEVLINK_SUPPORT_FLASH_UPDATE_OVERWRITE_MASK,
	.reload_actions = BIT(DEVLINK_RELOAD_ACTION_DRIVER_REINIT) |
			  BIT(DEVLINK_RELOAD_ACTION_FW_ACTIVATE),
	.reload_down = ice_devlink_reload_down,
	.reload_up = ice_devlink_reload_up,
	.port_split = ice_devlink_port_split,
	.port_unsplit = ice_devlink_port_unsplit,
	.eswitch_mode_get = ice_eswitch_mode_get,
	.eswitch_mode_set = ice_eswitch_mode_set,
	.info_get = ice_devlink_info_get,
	.flash_update = ice_devlink_flash_update,

	.rate_node_new = ice_devlink_rate_node_new,
	.rate_node_del = ice_devlink_rate_node_del,

	.rate_leaf_tx_max_set = ice_devlink_rate_leaf_tx_max_set,
	.rate_leaf_tx_share_set = ice_devlink_rate_leaf_tx_share_set,
	.rate_leaf_tx_priority_set = ice_devlink_rate_leaf_tx_priority_set,
	.rate_leaf_tx_weight_set = ice_devlink_rate_leaf_tx_weight_set,

	.rate_node_tx_max_set = ice_devlink_rate_node_tx_max_set,
	.rate_node_tx_share_set = ice_devlink_rate_node_tx_share_set,
	.rate_node_tx_priority_set = ice_devlink_rate_node_tx_priority_set,
	.rate_node_tx_weight_set = ice_devlink_rate_node_tx_weight_set,

	.rate_leaf_parent_set = ice_devlink_set_parent,
	.rate_node_parent_set = ice_devlink_set_parent,
};

static int
ice_devlink_enable_roce_get(struct devlink *devlink, u32 id,
			    struct devlink_param_gset_ctx *ctx)
{
	struct ice_pf *pf = devlink_priv(devlink);

	ctx->val.vbool = pf->rdma_mode & IIDC_RDMA_PROTOCOL_ROCEV2 ? true : false;

	return 0;
}

static int
ice_devlink_enable_roce_set(struct devlink *devlink, u32 id,
			    struct devlink_param_gset_ctx *ctx)
{
	struct ice_pf *pf = devlink_priv(devlink);
	bool roce_ena = ctx->val.vbool;
	int ret;

	if (!roce_ena) {
		ice_unplug_aux_dev(pf);
		pf->rdma_mode &= ~IIDC_RDMA_PROTOCOL_ROCEV2;
		return 0;
	}

	pf->rdma_mode |= IIDC_RDMA_PROTOCOL_ROCEV2;
	ret = ice_plug_aux_dev(pf);
	if (ret)
		pf->rdma_mode &= ~IIDC_RDMA_PROTOCOL_ROCEV2;

	return ret;
}

static int
ice_devlink_enable_roce_validate(struct devlink *devlink, u32 id,
				 union devlink_param_value val,
				 struct netlink_ext_ack *extack)
{
	struct ice_pf *pf = devlink_priv(devlink);

	if (!test_bit(ICE_FLAG_RDMA_ENA, pf->flags))
		return -EOPNOTSUPP;

	if (pf->rdma_mode & IIDC_RDMA_PROTOCOL_IWARP) {
		NL_SET_ERR_MSG_MOD(extack, "iWARP is currently enabled. This device cannot enable iWARP and RoCEv2 simultaneously");
		return -EOPNOTSUPP;
	}

	return 0;
}

static int
ice_devlink_enable_iw_get(struct devlink *devlink, u32 id,
			  struct devlink_param_gset_ctx *ctx)
{
	struct ice_pf *pf = devlink_priv(devlink);

	ctx->val.vbool = pf->rdma_mode & IIDC_RDMA_PROTOCOL_IWARP;

	return 0;
}

static int
ice_devlink_enable_iw_set(struct devlink *devlink, u32 id,
			  struct devlink_param_gset_ctx *ctx)
{
	struct ice_pf *pf = devlink_priv(devlink);
	bool iw_ena = ctx->val.vbool;
	int ret;

	if (!iw_ena) {
		ice_unplug_aux_dev(pf);
		pf->rdma_mode &= ~IIDC_RDMA_PROTOCOL_IWARP;
		return 0;
	}

	pf->rdma_mode |= IIDC_RDMA_PROTOCOL_IWARP;
	ret = ice_plug_aux_dev(pf);
	if (ret)
		pf->rdma_mode &= ~IIDC_RDMA_PROTOCOL_IWARP;

	return ret;
}

static int
ice_devlink_enable_iw_validate(struct devlink *devlink, u32 id,
			       union devlink_param_value val,
			       struct netlink_ext_ack *extack)
{
	struct ice_pf *pf = devlink_priv(devlink);

	if (!test_bit(ICE_FLAG_RDMA_ENA, pf->flags))
		return -EOPNOTSUPP;

	if (pf->rdma_mode & IIDC_RDMA_PROTOCOL_ROCEV2) {
		NL_SET_ERR_MSG_MOD(extack, "RoCEv2 is currently enabled. This device cannot enable iWARP and RoCEv2 simultaneously");
		return -EOPNOTSUPP;
	}

	return 0;
}

static const struct devlink_param ice_devlink_params[] = {
	DEVLINK_PARAM_GENERIC(ENABLE_ROCE, BIT(DEVLINK_PARAM_CMODE_RUNTIME),
			      ice_devlink_enable_roce_get,
			      ice_devlink_enable_roce_set,
			      ice_devlink_enable_roce_validate),
	DEVLINK_PARAM_GENERIC(ENABLE_IWARP, BIT(DEVLINK_PARAM_CMODE_RUNTIME),
			      ice_devlink_enable_iw_get,
			      ice_devlink_enable_iw_set,
			      ice_devlink_enable_iw_validate),

};

static void ice_devlink_free(void *devlink_ptr)
{
	devlink_free((struct devlink *)devlink_ptr);
}

/**
 * ice_allocate_pf - Allocate devlink and return PF structure pointer
 * @dev: the device to allocate for
 *
 * Allocate a devlink instance for this device and return the private area as
 * the PF structure. The devlink memory is kept track of through devres by
 * adding an action to remove it when unwinding.
 */
struct ice_pf *ice_allocate_pf(struct device *dev)
{
	struct devlink *devlink;

	devlink = devlink_alloc(&ice_devlink_ops, sizeof(struct ice_pf), dev);
	if (!devlink)
		return NULL;

	/* Add an action to teardown the devlink when unwinding the driver */
	if (devm_add_action_or_reset(dev, ice_devlink_free, devlink))
		return NULL;

	return devlink_priv(devlink);
}

/**
 * ice_devlink_register - Register devlink interface for this PF
 * @pf: the PF to register the devlink for.
 *
 * Register the devlink instance associated with this physical function.
 *
 * Return: zero on success or an error code on failure.
 */
void ice_devlink_register(struct ice_pf *pf)
{
	struct devlink *devlink = priv_to_devlink(pf);

	devlink_register(devlink);
}

/**
 * ice_devlink_unregister - Unregister devlink resources for this PF.
 * @pf: the PF structure to cleanup
 *
 * Releases resources used by devlink and cleans up associated memory.
 */
void ice_devlink_unregister(struct ice_pf *pf)
{
	devlink_unregister(priv_to_devlink(pf));
}

/**
 * ice_devlink_set_switch_id - Set unique switch id based on pci dsn
 * @pf: the PF to create a devlink port for
 * @ppid: struct with switch id information
 */
static void
ice_devlink_set_switch_id(struct ice_pf *pf, struct netdev_phys_item_id *ppid)
{
	struct pci_dev *pdev = pf->pdev;
	u64 id;

	id = pci_get_dsn(pdev);

	ppid->id_len = sizeof(id);
	put_unaligned_be64(id, &ppid->id);
}

int ice_devlink_register_params(struct ice_pf *pf)
{
	struct devlink *devlink = priv_to_devlink(pf);

	return devlink_params_register(devlink, ice_devlink_params,
				       ARRAY_SIZE(ice_devlink_params));
}

void ice_devlink_unregister_params(struct ice_pf *pf)
{
	devlink_params_unregister(priv_to_devlink(pf), ice_devlink_params,
				  ARRAY_SIZE(ice_devlink_params));
}

/**
 * ice_devlink_set_port_split_options - Set port split options
 * @pf: the PF to set port split options
 * @attrs: devlink attributes
 *
 * Sets devlink port split options based on available FW port options
 */
static void
ice_devlink_set_port_split_options(struct ice_pf *pf,
				   struct devlink_port_attrs *attrs)
{
	struct ice_aqc_get_port_options_elem options[ICE_AQC_PORT_OPT_MAX];
	u8 i, active_idx, pending_idx, option_count = ICE_AQC_PORT_OPT_MAX;
	bool active_valid, pending_valid;
	int status;

	status = ice_aq_get_port_options(&pf->hw, options, &option_count,
					 0, true, &active_idx, &active_valid,
					 &pending_idx, &pending_valid);
	if (status) {
		dev_dbg(ice_pf_to_dev(pf), "Couldn't read port split options, err = %d\n",
			status);
		return;
	}

	/* find the biggest available port split count */
	for (i = 0; i < option_count; i++)
		attrs->lanes = max_t(int, attrs->lanes, options[i].pmd);

	attrs->splittable = attrs->lanes ? 1 : 0;
	ice_active_port_option = active_idx;
}

/**
 * ice_devlink_create_pf_port - Create a devlink port for this PF
 * @pf: the PF to create a devlink port for
 *
 * Create and register a devlink_port for this PF.
 *
 * Return: zero on success or an error code on failure.
 */
int ice_devlink_create_pf_port(struct ice_pf *pf)
{
	struct devlink_port_attrs attrs = {};
	struct devlink_port *devlink_port;
	struct devlink *devlink;
	struct ice_vsi *vsi;
	struct device *dev;
	int err;

	dev = ice_pf_to_dev(pf);

	devlink_port = &pf->devlink_port;

	vsi = ice_get_main_vsi(pf);
	if (!vsi)
		return -EIO;

	attrs.flavour = DEVLINK_PORT_FLAVOUR_PHYSICAL;
	attrs.phys.port_number = pf->hw.bus.func;

	/* As FW supports only port split options for whole device,
	 * set port split options only for first PF.
	 */
	if (pf->hw.pf_id == 0)
		ice_devlink_set_port_split_options(pf, &attrs);

	ice_devlink_set_switch_id(pf, &attrs.switch_id);

	devlink_port_attrs_set(devlink_port, &attrs);
	devlink = priv_to_devlink(pf);

	err = devlink_port_register(devlink, devlink_port, vsi->idx);
	if (err) {
		dev_err(dev, "Failed to create devlink port for PF %d, error %d\n",
			pf->hw.pf_id, err);
		return err;
	}

	return 0;
}

/**
 * ice_devlink_destroy_pf_port - Destroy the devlink_port for this PF
 * @pf: the PF to cleanup
 *
 * Unregisters the devlink_port structure associated with this PF.
 */
void ice_devlink_destroy_pf_port(struct ice_pf *pf)
{
	devlink_port_unregister(&pf->devlink_port);
}

/**
 * ice_devlink_create_vf_port - Create a devlink port for this VF
 * @vf: the VF to create a port for
 *
 * Create and register a devlink_port for this VF.
 *
 * Return: zero on success or an error code on failure.
 */
int ice_devlink_create_vf_port(struct ice_vf *vf)
{
	struct devlink_port_attrs attrs = {};
	struct devlink_port *devlink_port;
	struct devlink *devlink;
	struct ice_vsi *vsi;
	struct device *dev;
	struct ice_pf *pf;
	int err;

	pf = vf->pf;
	dev = ice_pf_to_dev(pf);
	devlink_port = &vf->devlink_port;

	vsi = ice_get_vf_vsi(vf);
	if (!vsi)
		return -EINVAL;

	attrs.flavour = DEVLINK_PORT_FLAVOUR_PCI_VF;
	attrs.pci_vf.pf = pf->hw.bus.func;
	attrs.pci_vf.vf = vf->vf_id;

	ice_devlink_set_switch_id(pf, &attrs.switch_id);

	devlink_port_attrs_set(devlink_port, &attrs);
	devlink = priv_to_devlink(pf);

	err = devlink_port_register(devlink, devlink_port, vsi->idx);
	if (err) {
		dev_err(dev, "Failed to create devlink port for VF %d, error %d\n",
			vf->vf_id, err);
		return err;
	}

	return 0;
}

/**
 * ice_devlink_destroy_vf_port - Destroy the devlink_port for this VF
 * @vf: the VF to cleanup
 *
 * Unregisters the devlink_port structure associated with this VF.
 */
void ice_devlink_destroy_vf_port(struct ice_vf *vf)
{
	devl_rate_leaf_destroy(&vf->devlink_port);
	devlink_port_unregister(&vf->devlink_port);
}

#define ICE_DEVLINK_READ_BLK_SIZE (1024 * 1024)

static const struct devlink_region_ops ice_nvm_region_ops;
static const struct devlink_region_ops ice_sram_region_ops;

/**
 * ice_devlink_nvm_snapshot - Capture a snapshot of the NVM flash contents
 * @devlink: the devlink instance
 * @ops: the devlink region to snapshot
 * @extack: extended ACK response structure
 * @data: on exit points to snapshot data buffer
 *
 * This function is called in response to a DEVLINK_CMD_REGION_NEW for either
 * the nvm-flash or shadow-ram region.
 *
 * It captures a snapshot of the NVM or Shadow RAM flash contents. This
 * snapshot can then later be viewed via the DEVLINK_CMD_REGION_READ netlink
 * interface.
 *
 * @returns zero on success, and updates the data pointer. Returns a non-zero
 * error code on failure.
 */
static int ice_devlink_nvm_snapshot(struct devlink *devlink,
				    const struct devlink_region_ops *ops,
				    struct netlink_ext_ack *extack, u8 **data)
{
	struct ice_pf *pf = devlink_priv(devlink);
	struct device *dev = ice_pf_to_dev(pf);
	struct ice_hw *hw = &pf->hw;
	bool read_shadow_ram;
	u8 *nvm_data, *tmp, i;
	u32 nvm_size, left;
	s8 num_blks;
	int status;

	if (ops == &ice_nvm_region_ops) {
		read_shadow_ram = false;
		nvm_size = hw->flash.flash_size;
	} else if (ops == &ice_sram_region_ops) {
		read_shadow_ram = true;
		nvm_size = hw->flash.sr_words * 2u;
	} else {
		NL_SET_ERR_MSG_MOD(extack, "Unexpected region in snapshot function");
		return -EOPNOTSUPP;
	}

	nvm_data = vzalloc(nvm_size);
	if (!nvm_data)
		return -ENOMEM;

	num_blks = DIV_ROUND_UP(nvm_size, ICE_DEVLINK_READ_BLK_SIZE);
	tmp = nvm_data;
	left = nvm_size;

	/* Some systems take longer to read the NVM than others which causes the
	 * FW to reclaim the NVM lock before the entire NVM has been read. Fix
	 * this by breaking the reads of the NVM into smaller chunks that will
	 * probably not take as long. This has some overhead since we are
	 * increasing the number of AQ commands, but it should always work
	 */
	for (i = 0; i < num_blks; i++) {
		u32 read_sz = min_t(u32, ICE_DEVLINK_READ_BLK_SIZE, left);

		status = ice_acquire_nvm(hw, ICE_RES_READ);
		if (status) {
			dev_dbg(dev, "ice_acquire_nvm failed, err %d aq_err %d\n",
				status, hw->adminq.sq_last_status);
			NL_SET_ERR_MSG_MOD(extack, "Failed to acquire NVM semaphore");
			vfree(nvm_data);
			return -EIO;
		}

		status = ice_read_flat_nvm(hw, i * ICE_DEVLINK_READ_BLK_SIZE,
					   &read_sz, tmp, read_shadow_ram);
		if (status) {
			dev_dbg(dev, "ice_read_flat_nvm failed after reading %u bytes, err %d aq_err %d\n",
				read_sz, status, hw->adminq.sq_last_status);
			NL_SET_ERR_MSG_MOD(extack, "Failed to read NVM contents");
			ice_release_nvm(hw);
			vfree(nvm_data);
			return -EIO;
		}
		ice_release_nvm(hw);

		tmp += read_sz;
		left -= read_sz;
	}

	*data = nvm_data;

	return 0;
}

/**
 * ice_devlink_nvm_read - Read a portion of NVM flash contents
 * @devlink: the devlink instance
 * @ops: the devlink region to snapshot
 * @extack: extended ACK response structure
 * @offset: the offset to start at
 * @size: the amount to read
 * @data: the data buffer to read into
 *
 * This function is called in response to DEVLINK_CMD_REGION_READ to directly
 * read a section of the NVM contents.
 *
 * It reads from either the nvm-flash or shadow-ram region contents.
 *
 * @returns zero on success, and updates the data pointer. Returns a non-zero
 * error code on failure.
 */
static int ice_devlink_nvm_read(struct devlink *devlink,
				const struct devlink_region_ops *ops,
				struct netlink_ext_ack *extack,
				u64 offset, u32 size, u8 *data)
{
	struct ice_pf *pf = devlink_priv(devlink);
	struct device *dev = ice_pf_to_dev(pf);
	struct ice_hw *hw = &pf->hw;
	bool read_shadow_ram;
	u64 nvm_size;
	int status;

	if (ops == &ice_nvm_region_ops) {
		read_shadow_ram = false;
		nvm_size = hw->flash.flash_size;
	} else if (ops == &ice_sram_region_ops) {
		read_shadow_ram = true;
		nvm_size = hw->flash.sr_words * 2u;
	} else {
		NL_SET_ERR_MSG_MOD(extack, "Unexpected region in snapshot function");
		return -EOPNOTSUPP;
	}

	if (offset + size >= nvm_size) {
		NL_SET_ERR_MSG_MOD(extack, "Cannot read beyond the region size");
		return -ERANGE;
	}

	status = ice_acquire_nvm(hw, ICE_RES_READ);
	if (status) {
		dev_dbg(dev, "ice_acquire_nvm failed, err %d aq_err %d\n",
			status, hw->adminq.sq_last_status);
		NL_SET_ERR_MSG_MOD(extack, "Failed to acquire NVM semaphore");
		return -EIO;
	}

	status = ice_read_flat_nvm(hw, (u32)offset, &size, data,
				   read_shadow_ram);
	if (status) {
		dev_dbg(dev, "ice_read_flat_nvm failed after reading %u bytes, err %d aq_err %d\n",
			size, status, hw->adminq.sq_last_status);
		NL_SET_ERR_MSG_MOD(extack, "Failed to read NVM contents");
		ice_release_nvm(hw);
		return -EIO;
	}
	ice_release_nvm(hw);

	return 0;
}

/**
 * ice_devlink_devcaps_snapshot - Capture snapshot of device capabilities
 * @devlink: the devlink instance
 * @ops: the devlink region being snapshotted
 * @extack: extended ACK response structure
 * @data: on exit points to snapshot data buffer
 *
 * This function is called in response to the DEVLINK_CMD_REGION_TRIGGER for
 * the device-caps devlink region. It captures a snapshot of the device
 * capabilities reported by firmware.
 *
 * @returns zero on success, and updates the data pointer. Returns a non-zero
 * error code on failure.
 */
static int
ice_devlink_devcaps_snapshot(struct devlink *devlink,
			     const struct devlink_region_ops *ops,
			     struct netlink_ext_ack *extack, u8 **data)
{
	struct ice_pf *pf = devlink_priv(devlink);
	struct device *dev = ice_pf_to_dev(pf);
	struct ice_hw *hw = &pf->hw;
	void *devcaps;
	int status;

	devcaps = vzalloc(ICE_AQ_MAX_BUF_LEN);
	if (!devcaps)
		return -ENOMEM;

	status = ice_aq_list_caps(hw, devcaps, ICE_AQ_MAX_BUF_LEN, NULL,
				  ice_aqc_opc_list_dev_caps, NULL);
	if (status) {
		dev_dbg(dev, "ice_aq_list_caps: failed to read device capabilities, err %d aq_err %d\n",
			status, hw->adminq.sq_last_status);
		NL_SET_ERR_MSG_MOD(extack, "Failed to read device capabilities");
		vfree(devcaps);
		return status;
	}

	*data = (u8 *)devcaps;

	return 0;
}

static const struct devlink_region_ops ice_nvm_region_ops = {
	.name = "nvm-flash",
	.destructor = vfree,
	.snapshot = ice_devlink_nvm_snapshot,
	.read = ice_devlink_nvm_read,
};

static const struct devlink_region_ops ice_sram_region_ops = {
	.name = "shadow-ram",
	.destructor = vfree,
	.snapshot = ice_devlink_nvm_snapshot,
	.read = ice_devlink_nvm_read,
};

static const struct devlink_region_ops ice_devcaps_region_ops = {
	.name = "device-caps",
	.destructor = vfree,
	.snapshot = ice_devlink_devcaps_snapshot,
};

/**
 * ice_devlink_init_regions - Initialize devlink regions
 * @pf: the PF device structure
 *
 * Create devlink regions used to enable access to dump the contents of the
 * flash memory on the device.
 */
void ice_devlink_init_regions(struct ice_pf *pf)
{
>>>>>>> eb3cdb58
	struct devlink *devlink = priv_to_devlink(pf);
	struct device *dev = ice_pf_to_dev(pf);
	u64 nvm_size, sram_size;

	nvm_size = pf->hw.flash.flash_size;
	pf->nvm_region = devlink_region_create(devlink, &ice_nvm_region_ops, 1,
					       nvm_size);
	if (IS_ERR(pf->nvm_region)) {
		dev_err(dev, "failed to create NVM devlink region, err %ld\n",
			PTR_ERR(pf->nvm_region));
		pf->nvm_region = NULL;
	}

	sram_size = pf->hw.flash.sr_words * 2u;
	pf->sram_region = devlink_region_create(devlink, &ice_sram_region_ops,
						1, sram_size);
	if (IS_ERR(pf->sram_region)) {
		dev_err(dev, "failed to create shadow-ram devlink region, err %ld\n",
			PTR_ERR(pf->sram_region));
		pf->sram_region = NULL;
	}

	pf->devcaps_region = devlink_region_create(devlink,
						   &ice_devcaps_region_ops, 10,
						   ICE_AQ_MAX_BUF_LEN);
	if (IS_ERR(pf->devcaps_region)) {
		dev_err(dev, "failed to create device-caps devlink region, err %ld\n",
			PTR_ERR(pf->devcaps_region));
		pf->devcaps_region = NULL;
	}
}

/**
 * ice_devlink_destroy_regions - Destroy devlink regions
 * @pf: the PF device structure
 *
 * Remove previously created regions for this PF.
 */
void ice_devlink_destroy_regions(struct ice_pf *pf)
{
	if (pf->nvm_region)
		devlink_region_destroy(pf->nvm_region);

	if (pf->sram_region)
		devlink_region_destroy(pf->sram_region);

	if (pf->devcaps_region)
		devlink_region_destroy(pf->devcaps_region);
}<|MERGE_RESOLUTION|>--- conflicted
+++ resolved
@@ -9,8 +9,6 @@
 #include "ice_eswitch.h"
 #include "ice_fw_update.h"
 #include "ice_dcb_lib.h"
-
-static int ice_active_port_option = -1;
 
 static int ice_active_port_option = -1;
 
@@ -373,14 +371,7 @@
 
 /**
  * ice_devlink_reload_empr_start - Start EMP reset to activate new firmware
-<<<<<<< HEAD
- * @devlink: pointer to the devlink instance to reload
- * @netns_change: if true, the network namespace is changing
- * @action: the action to perform. Must be DEVLINK_RELOAD_ACTION_FW_ACTIVATE
- * @limit: limits on what reload should do, such as not resetting
-=======
  * @pf: pointer to the pf instance
->>>>>>> eb3cdb58
  * @extack: netlink extended ACK structure
  *
  * Allow user to activate new Embedded Management Processor firmware by
@@ -393,18 +384,9 @@
  * any source.
  */
 static int
-<<<<<<< HEAD
-ice_devlink_reload_empr_start(struct devlink *devlink, bool netns_change,
-			      enum devlink_reload_action action,
-			      enum devlink_reload_limit limit,
-			      struct netlink_ext_ack *extack)
-{
-	struct ice_pf *pf = devlink_priv(devlink);
-=======
 ice_devlink_reload_empr_start(struct ice_pf *pf,
 			      struct netlink_ext_ack *extack)
 {
->>>>>>> eb3cdb58
 	struct device *dev = ice_pf_to_dev(pf);
 	struct ice_hw *hw = &pf->hw;
 	u8 pending;
@@ -412,7 +394,6 @@
 
 	err = ice_get_pending_updates(pf, &pending, extack);
 	if (err)
-<<<<<<< HEAD
 		return err;
 
 	/* pending is a bitmask of which flash banks have a pending update,
@@ -437,452 +418,10 @@
 		dev_err(dev, "Failed to trigger EMP device reset to reload firmware, err %d aq_err %s\n",
 			err, ice_aq_str(hw->adminq.sq_last_status));
 		NL_SET_ERR_MSG_MOD(extack, "Failed to trigger EMP device reset to reload firmware");
-=======
->>>>>>> eb3cdb58
 		return err;
 	}
 
-<<<<<<< HEAD
 	return 0;
-}
-
-/**
- * ice_devlink_reload_empr_finish - Wait for EMP reset to finish
- * @devlink: pointer to the devlink instance reloading
- * @action: the action requested
- * @limit: limits imposed by userspace, such as not resetting
- * @actions_performed: on return, indicate what actions actually performed
- * @extack: netlink extended ACK structure
- *
- * Wait for driver to finish rebuilding after EMP reset is completed. This
- * includes time to wait for both the actual device reset as well as the time
- * for the driver's rebuild to complete.
- */
-static int
-ice_devlink_reload_empr_finish(struct devlink *devlink,
-			       enum devlink_reload_action action,
-			       enum devlink_reload_limit limit,
-			       u32 *actions_performed,
-			       struct netlink_ext_ack *extack)
-{
-	struct ice_pf *pf = devlink_priv(devlink);
-	int err;
-
-	*actions_performed = BIT(DEVLINK_RELOAD_ACTION_FW_ACTIVATE);
-
-	err = ice_wait_for_reset(pf, 60 * HZ);
-	if (err) {
-		NL_SET_ERR_MSG_MOD(extack, "Device still resetting after 1 minute");
-		return err;
-	}
-
-	return 0;
-}
-
-/**
- * ice_devlink_port_opt_speed_str - convert speed to a string
- * @speed: speed value
- */
-static const char *ice_devlink_port_opt_speed_str(u8 speed)
-{
-	switch (speed & ICE_AQC_PORT_OPT_MAX_LANE_M) {
-	case ICE_AQC_PORT_OPT_MAX_LANE_100M:
-		return "0.1";
-	case ICE_AQC_PORT_OPT_MAX_LANE_1G:
-		return "1";
-	case ICE_AQC_PORT_OPT_MAX_LANE_2500M:
-		return "2.5";
-	case ICE_AQC_PORT_OPT_MAX_LANE_5G:
-		return "5";
-	case ICE_AQC_PORT_OPT_MAX_LANE_10G:
-		return "10";
-	case ICE_AQC_PORT_OPT_MAX_LANE_25G:
-		return "25";
-	case ICE_AQC_PORT_OPT_MAX_LANE_50G:
-		return "50";
-	case ICE_AQC_PORT_OPT_MAX_LANE_100G:
-		return "100";
-	}
-
-	return "-";
-}
-
-#define ICE_PORT_OPT_DESC_LEN	50
-/**
- * ice_devlink_port_options_print - Print available port split options
- * @pf: the PF to print split port options
- *
- * Prints a table with available port split options and max port speeds
- */
-static void ice_devlink_port_options_print(struct ice_pf *pf)
-{
-	u8 i, j, options_count, cnt, speed, pending_idx, active_idx;
-	struct ice_aqc_get_port_options_elem *options, *opt;
-	struct device *dev = ice_pf_to_dev(pf);
-	bool active_valid, pending_valid;
-	char desc[ICE_PORT_OPT_DESC_LEN];
-	const char *str;
-	int status;
-
-	options = kcalloc(ICE_AQC_PORT_OPT_MAX * ICE_MAX_PORT_PER_PCI_DEV,
-			  sizeof(*options), GFP_KERNEL);
-	if (!options)
-		return;
-
-	for (i = 0; i < ICE_MAX_PORT_PER_PCI_DEV; i++) {
-		opt = options + i * ICE_AQC_PORT_OPT_MAX;
-		options_count = ICE_AQC_PORT_OPT_MAX;
-		active_valid = 0;
-
-		status = ice_aq_get_port_options(&pf->hw, opt, &options_count,
-						 i, true, &active_idx,
-						 &active_valid, &pending_idx,
-						 &pending_valid);
-		if (status) {
-			dev_dbg(dev, "Couldn't read port option for port %d, err %d\n",
-				i, status);
-			goto err;
-		}
-	}
-
-	dev_dbg(dev, "Available port split options and max port speeds (Gbps):\n");
-	dev_dbg(dev, "Status  Split      Quad 0          Quad 1\n");
-	dev_dbg(dev, "        count  L0  L1  L2  L3  L4  L5  L6  L7\n");
-
-	for (i = 0; i < options_count; i++) {
-		cnt = 0;
-
-		if (i == ice_active_port_option)
-			str = "Active";
-		else if ((i == pending_idx) && pending_valid)
-			str = "Pending";
-		else
-			str = "";
-
-		cnt += snprintf(&desc[cnt], ICE_PORT_OPT_DESC_LEN - cnt,
-				"%-8s", str);
-
-		cnt += snprintf(&desc[cnt], ICE_PORT_OPT_DESC_LEN - cnt,
-				"%-6u", options[i].pmd);
-
-		for (j = 0; j < ICE_MAX_PORT_PER_PCI_DEV; ++j) {
-			speed = options[i + j * ICE_AQC_PORT_OPT_MAX].max_lane_speed;
-			str = ice_devlink_port_opt_speed_str(speed);
-			cnt += snprintf(&desc[cnt], ICE_PORT_OPT_DESC_LEN - cnt,
-					"%3s ", str);
-		}
-
-		dev_dbg(dev, "%s\n", desc);
-	}
-
-err:
-	kfree(options);
-}
-
-/**
- * ice_devlink_aq_set_port_option - Send set port option admin queue command
- * @pf: the PF to print split port options
- * @option_idx: selected port option
- * @extack: extended netdev ack structure
- *
- * Sends set port option admin queue command with selected port option and
- * calls NVM write activate.
- */
-static int
-ice_devlink_aq_set_port_option(struct ice_pf *pf, u8 option_idx,
-			       struct netlink_ext_ack *extack)
-{
-	struct device *dev = ice_pf_to_dev(pf);
-	int status;
-
-	status = ice_aq_set_port_option(&pf->hw, 0, true, option_idx);
-	if (status) {
-		dev_dbg(dev, "ice_aq_set_port_option, err %d aq_err %d\n",
-			status, pf->hw.adminq.sq_last_status);
-		NL_SET_ERR_MSG_MOD(extack, "Port split request failed");
-		return -EIO;
-	}
-
-	status = ice_acquire_nvm(&pf->hw, ICE_RES_WRITE);
-	if (status) {
-		dev_dbg(dev, "ice_acquire_nvm failed, err %d aq_err %d\n",
-			status, pf->hw.adminq.sq_last_status);
-		NL_SET_ERR_MSG_MOD(extack, "Failed to acquire NVM semaphore");
-		return -EIO;
-	}
-
-	status = ice_nvm_write_activate(&pf->hw, ICE_AQC_NVM_ACTIV_REQ_EMPR, NULL);
-	if (status) {
-		dev_dbg(dev, "ice_nvm_write_activate failed, err %d aq_err %d\n",
-			status, pf->hw.adminq.sq_last_status);
-		NL_SET_ERR_MSG_MOD(extack, "Port split request failed to save data");
-		ice_release_nvm(&pf->hw);
-		return -EIO;
-	}
-
-	ice_release_nvm(&pf->hw);
-
-	NL_SET_ERR_MSG_MOD(extack, "Reboot required to finish port split");
-	return 0;
-}
-
-/**
- * ice_devlink_port_split - .port_split devlink handler
- * @devlink: devlink instance structure
- * @port: devlink port structure
- * @count: number of ports to split to
- * @extack: extended netdev ack structure
- *
- * Callback for the devlink .port_split operation.
- *
- * Unfortunately, the devlink expression of available options is limited
- * to just a number, so search for an FW port option which supports
- * the specified number. As there could be multiple FW port options with
- * the same port split count, allow switching between them. When the same
- * port split count request is issued again, switch to the next FW port
- * option with the same port split count.
- *
- * Return: zero on success or an error code on failure.
- */
-static int
-ice_devlink_port_split(struct devlink *devlink, struct devlink_port *port,
-		       unsigned int count, struct netlink_ext_ack *extack)
-{
-	struct ice_aqc_get_port_options_elem options[ICE_AQC_PORT_OPT_MAX];
-	u8 i, j, active_idx, pending_idx, new_option;
-	struct ice_pf *pf = devlink_priv(devlink);
-	u8 option_count = ICE_AQC_PORT_OPT_MAX;
-	struct device *dev = ice_pf_to_dev(pf);
-	bool active_valid, pending_valid;
-	int status;
-
-	status = ice_aq_get_port_options(&pf->hw, options, &option_count,
-					 0, true, &active_idx, &active_valid,
-					 &pending_idx, &pending_valid);
-	if (status) {
-		dev_dbg(dev, "Couldn't read port split options, err = %d\n",
-			status);
-		NL_SET_ERR_MSG_MOD(extack, "Failed to get available port split options");
-		return -EIO;
-	}
-
-	new_option = ICE_AQC_PORT_OPT_MAX;
-	active_idx = pending_valid ? pending_idx : active_idx;
-	for (i = 1; i <= option_count; i++) {
-		/* In order to allow switching between FW port options with
-		 * the same port split count, search for a new option starting
-		 * from the active/pending option (with array wrap around).
-		 */
-		j = (active_idx + i) % option_count;
-
-		if (count == options[j].pmd) {
-			new_option = j;
-			break;
-		}
-	}
-
-	if (new_option == active_idx) {
-		dev_dbg(dev, "request to split: count: %u is already set and there are no other options\n",
-			count);
-		NL_SET_ERR_MSG_MOD(extack, "Requested split count is already set");
-		ice_devlink_port_options_print(pf);
-		return -EINVAL;
-	}
-
-	if (new_option == ICE_AQC_PORT_OPT_MAX) {
-		dev_dbg(dev, "request to split: count: %u not found\n", count);
-		NL_SET_ERR_MSG_MOD(extack, "Port split requested unsupported port config");
-		ice_devlink_port_options_print(pf);
-		return -EINVAL;
-	}
-
-	status = ice_devlink_aq_set_port_option(pf, new_option, extack);
-	if (status)
-		return status;
-
-	ice_devlink_port_options_print(pf);
-
-	return 0;
-}
-
-/**
- * ice_devlink_port_unsplit - .port_unsplit devlink handler
- * @devlink: devlink instance structure
- * @port: devlink port structure
- * @extack: extended netdev ack structure
- *
- * Callback for the devlink .port_unsplit operation.
- * Calls ice_devlink_port_split with split count set to 1.
- * There could be no FW option available with split count 1.
- *
- * Return: zero on success or an error code on failure.
- */
-static int
-ice_devlink_port_unsplit(struct devlink *devlink, struct devlink_port *port,
-			 struct netlink_ext_ack *extack)
-{
-	return ice_devlink_port_split(devlink, port, 1, extack);
-}
-
-static const struct devlink_ops ice_devlink_ops = {
-	.supported_flash_update_params = DEVLINK_SUPPORT_FLASH_UPDATE_OVERWRITE_MASK,
-	.reload_actions = BIT(DEVLINK_RELOAD_ACTION_FW_ACTIVATE),
-	/* The ice driver currently does not support driver reinit */
-	.reload_down = ice_devlink_reload_empr_start,
-	.reload_up = ice_devlink_reload_empr_finish,
-	.port_split = ice_devlink_port_split,
-	.port_unsplit = ice_devlink_port_unsplit,
-	.eswitch_mode_get = ice_eswitch_mode_get,
-	.eswitch_mode_set = ice_eswitch_mode_set,
-	.info_get = ice_devlink_info_get,
-	.flash_update = ice_devlink_flash_update,
-};
-
-static int
-ice_devlink_enable_roce_get(struct devlink *devlink, u32 id,
-			    struct devlink_param_gset_ctx *ctx)
-{
-	struct ice_pf *pf = devlink_priv(devlink);
-
-	ctx->val.vbool = pf->rdma_mode & IIDC_RDMA_PROTOCOL_ROCEV2 ? true : false;
-
-	return 0;
-}
-
-static int
-ice_devlink_enable_roce_set(struct devlink *devlink, u32 id,
-			    struct devlink_param_gset_ctx *ctx)
-{
-	struct ice_pf *pf = devlink_priv(devlink);
-	bool roce_ena = ctx->val.vbool;
-	int ret;
-
-	if (!roce_ena) {
-		ice_unplug_aux_dev(pf);
-		pf->rdma_mode &= ~IIDC_RDMA_PROTOCOL_ROCEV2;
-		return 0;
-	}
-
-	pf->rdma_mode |= IIDC_RDMA_PROTOCOL_ROCEV2;
-	ret = ice_plug_aux_dev(pf);
-	if (ret)
-		pf->rdma_mode &= ~IIDC_RDMA_PROTOCOL_ROCEV2;
-
-	return ret;
-}
-
-static int
-ice_devlink_enable_roce_validate(struct devlink *devlink, u32 id,
-				 union devlink_param_value val,
-				 struct netlink_ext_ack *extack)
-{
-	struct ice_pf *pf = devlink_priv(devlink);
-
-	if (!test_bit(ICE_FLAG_RDMA_ENA, pf->flags))
-		return -EOPNOTSUPP;
-
-	if (pf->rdma_mode & IIDC_RDMA_PROTOCOL_IWARP) {
-		NL_SET_ERR_MSG_MOD(extack, "iWARP is currently enabled. This device cannot enable iWARP and RoCEv2 simultaneously");
-		return -EOPNOTSUPP;
-	}
-
-	return 0;
-}
-
-static int
-ice_devlink_enable_iw_get(struct devlink *devlink, u32 id,
-			  struct devlink_param_gset_ctx *ctx)
-{
-	struct ice_pf *pf = devlink_priv(devlink);
-
-	ctx->val.vbool = pf->rdma_mode & IIDC_RDMA_PROTOCOL_IWARP;
-
-	return 0;
-}
-
-static int
-ice_devlink_enable_iw_set(struct devlink *devlink, u32 id,
-			  struct devlink_param_gset_ctx *ctx)
-{
-	struct ice_pf *pf = devlink_priv(devlink);
-	bool iw_ena = ctx->val.vbool;
-	int ret;
-
-	if (!iw_ena) {
-		ice_unplug_aux_dev(pf);
-		pf->rdma_mode &= ~IIDC_RDMA_PROTOCOL_IWARP;
-		return 0;
-	}
-
-	pf->rdma_mode |= IIDC_RDMA_PROTOCOL_IWARP;
-	ret = ice_plug_aux_dev(pf);
-	if (ret)
-		pf->rdma_mode &= ~IIDC_RDMA_PROTOCOL_IWARP;
-
-	return ret;
-}
-
-static int
-ice_devlink_enable_iw_validate(struct devlink *devlink, u32 id,
-			       union devlink_param_value val,
-			       struct netlink_ext_ack *extack)
-{
-	struct ice_pf *pf = devlink_priv(devlink);
-
-	if (!test_bit(ICE_FLAG_RDMA_ENA, pf->flags))
-		return -EOPNOTSUPP;
-
-	if (pf->rdma_mode & IIDC_RDMA_PROTOCOL_ROCEV2) {
-		NL_SET_ERR_MSG_MOD(extack, "RoCEv2 is currently enabled. This device cannot enable iWARP and RoCEv2 simultaneously");
-		return -EOPNOTSUPP;
-	}
-
-	return 0;
-}
-
-static const struct devlink_param ice_devlink_params[] = {
-	DEVLINK_PARAM_GENERIC(ENABLE_ROCE, BIT(DEVLINK_PARAM_CMODE_RUNTIME),
-			      ice_devlink_enable_roce_get,
-			      ice_devlink_enable_roce_set,
-			      ice_devlink_enable_roce_validate),
-	DEVLINK_PARAM_GENERIC(ENABLE_IWARP, BIT(DEVLINK_PARAM_CMODE_RUNTIME),
-			      ice_devlink_enable_iw_get,
-			      ice_devlink_enable_iw_set,
-			      ice_devlink_enable_iw_validate),
-
-};
-
-static void ice_devlink_free(void *devlink_ptr)
-{
-	devlink_free((struct devlink *)devlink_ptr);
-=======
-	/* pending is a bitmask of which flash banks have a pending update,
-	 * including the main NVM bank, the Option ROM bank, and the netlist
-	 * bank. If any of these bits are set, then there is a pending update
-	 * waiting to be activated.
-	 */
-	if (!pending) {
-		NL_SET_ERR_MSG_MOD(extack, "No pending firmware update");
-		return -ECANCELED;
-	}
-
-	if (pf->fw_emp_reset_disabled) {
-		NL_SET_ERR_MSG_MOD(extack, "EMP reset is not available. To activate firmware, a reboot or power cycle is needed");
-		return -ECANCELED;
-	}
-
-	dev_dbg(dev, "Issuing device EMP reset to activate firmware\n");
-
-	err = ice_aq_nvm_update_empr(hw);
-	if (err) {
-		dev_err(dev, "Failed to trigger EMP device reset to reload firmware, err %d aq_err %s\n",
-			err, ice_aq_str(hw->adminq.sq_last_status));
-		NL_SET_ERR_MSG_MOD(extack, "Failed to trigger EMP device reset to reload firmware");
-		return err;
-	}
-
-	return 0;
->>>>>>> eb3cdb58
 }
 
 /**
@@ -899,19 +438,6 @@
 			enum devlink_reload_limit limit,
 			struct netlink_ext_ack *extack)
 {
-<<<<<<< HEAD
-	struct devlink *devlink;
-
-	devlink = devlink_alloc(&ice_devlink_ops, sizeof(struct ice_pf), dev);
-	if (!devlink)
-		return NULL;
-
-	/* Add an action to teardown the devlink when unwinding the driver */
-	if (devm_add_action_or_reset(dev, ice_devlink_free, devlink))
-		return NULL;
-
-	return devlink_priv(devlink);
-=======
 	struct ice_pf *pf = devlink_priv(devlink);
 
 	switch (action) {
@@ -939,7 +465,6 @@
 		WARN_ON(1);
 		return -EOPNOTSUPP;
 	}
->>>>>>> eb3cdb58
 }
 
 /**
@@ -951,150 +476,6 @@
  * includes time to wait for both the actual device reset as well as the time
  * for the driver's rebuild to complete.
  */
-<<<<<<< HEAD
-void ice_devlink_register(struct ice_pf *pf)
-{
-	struct devlink *devlink = priv_to_devlink(pf);
-
-	devlink_set_features(devlink, DEVLINK_F_RELOAD);
-	devlink_register(devlink);
-}
-
-/**
- * ice_devlink_unregister - Unregister devlink resources for this PF.
- * @pf: the PF structure to cleanup
- *
- * Releases resources used by devlink and cleans up associated memory.
- */
-void ice_devlink_unregister(struct ice_pf *pf)
-{
-	devlink_unregister(priv_to_devlink(pf));
-}
-
-/**
- * ice_devlink_set_switch_id - Set unique switch id based on pci dsn
- * @pf: the PF to create a devlink port for
- * @ppid: struct with switch id information
- */
-static void
-ice_devlink_set_switch_id(struct ice_pf *pf, struct netdev_phys_item_id *ppid)
-{
-	struct pci_dev *pdev = pf->pdev;
-	u64 id;
-
-	id = pci_get_dsn(pdev);
-
-	ppid->id_len = sizeof(id);
-	put_unaligned_be64(id, &ppid->id);
-}
-
-int ice_devlink_register_params(struct ice_pf *pf)
-{
-	struct devlink *devlink = priv_to_devlink(pf);
-	union devlink_param_value value;
-	int err;
-
-	err = devlink_params_register(devlink, ice_devlink_params,
-				      ARRAY_SIZE(ice_devlink_params));
-	if (err)
-		return err;
-
-	value.vbool = false;
-	devlink_param_driverinit_value_set(devlink,
-					   DEVLINK_PARAM_GENERIC_ID_ENABLE_IWARP,
-					   value);
-
-	value.vbool = test_bit(ICE_FLAG_RDMA_ENA, pf->flags) ? true : false;
-	devlink_param_driverinit_value_set(devlink,
-					   DEVLINK_PARAM_GENERIC_ID_ENABLE_ROCE,
-					   value);
-
-	return 0;
-}
-
-void ice_devlink_unregister_params(struct ice_pf *pf)
-{
-	devlink_params_unregister(priv_to_devlink(pf), ice_devlink_params,
-				  ARRAY_SIZE(ice_devlink_params));
-}
-
-/**
- * ice_devlink_set_port_split_options - Set port split options
- * @pf: the PF to set port split options
- * @attrs: devlink attributes
- *
- * Sets devlink port split options based on available FW port options
- */
-static void
-ice_devlink_set_port_split_options(struct ice_pf *pf,
-				   struct devlink_port_attrs *attrs)
-{
-	struct ice_aqc_get_port_options_elem options[ICE_AQC_PORT_OPT_MAX];
-	u8 i, active_idx, pending_idx, option_count = ICE_AQC_PORT_OPT_MAX;
-	bool active_valid, pending_valid;
-	int status;
-
-	status = ice_aq_get_port_options(&pf->hw, options, &option_count,
-					 0, true, &active_idx, &active_valid,
-					 &pending_idx, &pending_valid);
-	if (status) {
-		dev_dbg(ice_pf_to_dev(pf), "Couldn't read port split options, err = %d\n",
-			status);
-		return;
-	}
-
-	/* find the biggest available port split count */
-	for (i = 0; i < option_count; i++)
-		attrs->lanes = max_t(int, attrs->lanes, options[i].pmd);
-
-	attrs->splittable = attrs->lanes ? 1 : 0;
-	ice_active_port_option = active_idx;
-}
-
-/**
- * ice_devlink_create_pf_port - Create a devlink port for this PF
- * @pf: the PF to create a devlink port for
- *
- * Create and register a devlink_port for this PF.
- *
- * Return: zero on success or an error code on failure.
- */
-int ice_devlink_create_pf_port(struct ice_pf *pf)
-{
-	struct devlink_port_attrs attrs = {};
-	struct devlink_port *devlink_port;
-	struct devlink *devlink;
-	struct ice_vsi *vsi;
-	struct device *dev;
-	int err;
-
-	dev = ice_pf_to_dev(pf);
-
-	devlink_port = &pf->devlink_port;
-
-	vsi = ice_get_main_vsi(pf);
-	if (!vsi)
-		return -EIO;
-
-	attrs.flavour = DEVLINK_PORT_FLAVOUR_PHYSICAL;
-	attrs.phys.port_number = pf->hw.bus.func;
-
-	/* As FW supports only port split options for whole device,
-	 * set port split options only for first PF.
-	 */
-	if (pf->hw.pf_id == 0)
-		ice_devlink_set_port_split_options(pf, &attrs);
-
-	ice_devlink_set_switch_id(pf, &attrs.switch_id);
-
-	devlink_port_attrs_set(devlink_port, &attrs);
-	devlink = priv_to_devlink(pf);
-
-	err = devlink_port_register(devlink, devlink_port, vsi->idx);
-	if (err) {
-		dev_err(dev, "Failed to create devlink port for PF %d, error %d\n",
-			pf->hw.pf_id, err);
-=======
 static int
 ice_devlink_reload_empr_finish(struct ice_pf *pf,
 			       struct netlink_ext_ack *extack)
@@ -1104,7 +485,6 @@
 	err = ice_wait_for_reset(pf, 60 * HZ);
 	if (err) {
 		NL_SET_ERR_MSG_MOD(extack, "Device still resetting after 1 minute");
->>>>>>> eb3cdb58
 		return err;
 	}
 
@@ -1112,21 +492,6 @@
 }
 
 /**
-<<<<<<< HEAD
- * ice_devlink_destroy_pf_port - Destroy the devlink_port for this PF
- * @pf: the PF to cleanup
- *
- * Unregisters the devlink_port structure associated with this PF.
- */
-void ice_devlink_destroy_pf_port(struct ice_pf *pf)
-{
-	struct devlink_port *devlink_port;
-
-	devlink_port = &pf->devlink_port;
-
-	devlink_port_type_clear(devlink_port);
-	devlink_port_unregister(devlink_port);
-=======
  * ice_devlink_port_opt_speed_str - convert speed to a string
  * @speed: speed value
  */
@@ -1152,71 +517,10 @@
 	}
 
 	return "-";
->>>>>>> eb3cdb58
 }
 
 #define ICE_PORT_OPT_DESC_LEN	50
 /**
-<<<<<<< HEAD
- * ice_devlink_create_vf_port - Create a devlink port for this VF
- * @vf: the VF to create a port for
- *
- * Create and register a devlink_port for this VF.
- *
- * Return: zero on success or an error code on failure.
- */
-int ice_devlink_create_vf_port(struct ice_vf *vf)
-{
-	struct devlink_port_attrs attrs = {};
-	struct devlink_port *devlink_port;
-	struct devlink *devlink;
-	struct ice_vsi *vsi;
-	struct device *dev;
-	struct ice_pf *pf;
-	int err;
-
-	pf = vf->pf;
-	dev = ice_pf_to_dev(pf);
-	devlink_port = &vf->devlink_port;
-
-	vsi = ice_get_vf_vsi(vf);
-	if (!vsi)
-		return -EINVAL;
-
-	attrs.flavour = DEVLINK_PORT_FLAVOUR_PCI_VF;
-	attrs.pci_vf.pf = pf->hw.bus.func;
-	attrs.pci_vf.vf = vf->vf_id;
-
-	ice_devlink_set_switch_id(pf, &attrs.switch_id);
-
-	devlink_port_attrs_set(devlink_port, &attrs);
-	devlink = priv_to_devlink(pf);
-
-	err = devlink_port_register(devlink, devlink_port, vsi->idx);
-	if (err) {
-		dev_err(dev, "Failed to create devlink port for VF %d, error %d\n",
-			vf->vf_id, err);
-		return err;
-	}
-
-	return 0;
-}
-
-/**
- * ice_devlink_destroy_vf_port - Destroy the devlink_port for this VF
- * @vf: the VF to cleanup
- *
- * Unregisters the devlink_port structure associated with this VF.
- */
-void ice_devlink_destroy_vf_port(struct ice_vf *vf)
-{
-	struct devlink_port *devlink_port;
-
-	devlink_port = &vf->devlink_port;
-
-	devlink_port_type_clear(devlink_port);
-	devlink_port_unregister(devlink_port);
-=======
  * ice_devlink_port_options_print - Print available port split options
  * @pf: the PF to print split port options
  *
@@ -1285,33 +589,13 @@
 
 err:
 	kfree(options);
->>>>>>> eb3cdb58
-}
-
-#define ICE_DEVLINK_READ_BLK_SIZE (1024 * 1024)
-
-/**
-<<<<<<< HEAD
- * ice_devlink_nvm_snapshot - Capture a snapshot of the NVM flash contents
- * @devlink: the devlink instance
- * @ops: the devlink region being snapshotted
- * @extack: extended ACK response structure
- * @data: on exit points to snapshot data buffer
- *
- * This function is called in response to the DEVLINK_CMD_REGION_TRIGGER for
- * the nvm-flash devlink region. It captures a snapshot of the full NVM flash
- * contents, including both banks of flash. This snapshot can later be viewed
- * via the devlink-region interface.
- *
- * It captures the flash using the FLASH_ONLY bit set when reading via
- * firmware, so it does not read the current Shadow RAM contents. For that,
- * use the shadow-ram region.
-=======
+}
+
+/**
  * ice_devlink_aq_set_port_option - Send set port option admin queue command
  * @pf: the PF to print split port options
  * @option_idx: selected port option
  * @extack: extended netdev ack structure
->>>>>>> eb3cdb58
  *
  * Sends set port option admin queue command with selected port option and
  * calls NVM write activate.
@@ -1321,13 +605,6 @@
 			       struct netlink_ext_ack *extack)
 {
 	struct device *dev = ice_pf_to_dev(pf);
-<<<<<<< HEAD
-	struct ice_hw *hw = &pf->hw;
-	u8 *nvm_data, *tmp, i;
-	u32 nvm_size, left;
-	s8 num_blks;
-=======
->>>>>>> eb3cdb58
 	int status;
 
 	status = ice_aq_set_port_option(&pf->hw, 0, true, option_idx);
@@ -1338,108 +615,6 @@
 		return -EIO;
 	}
 
-<<<<<<< HEAD
-
-	num_blks = DIV_ROUND_UP(nvm_size, ICE_DEVLINK_READ_BLK_SIZE);
-	tmp = nvm_data;
-	left = nvm_size;
-
-	/* Some systems take longer to read the NVM than others which causes the
-	 * FW to reclaim the NVM lock before the entire NVM has been read. Fix
-	 * this by breaking the reads of the NVM into smaller chunks that will
-	 * probably not take as long. This has some overhead since we are
-	 * increasing the number of AQ commands, but it should always work
-	 */
-	for (i = 0; i < num_blks; i++) {
-		u32 read_sz = min_t(u32, ICE_DEVLINK_READ_BLK_SIZE, left);
-
-		status = ice_acquire_nvm(hw, ICE_RES_READ);
-		if (status) {
-			dev_dbg(dev, "ice_acquire_nvm failed, err %d aq_err %d\n",
-				status, hw->adminq.sq_last_status);
-			NL_SET_ERR_MSG_MOD(extack, "Failed to acquire NVM semaphore");
-			vfree(nvm_data);
-			return -EIO;
-		}
-
-		status = ice_read_flat_nvm(hw, i * ICE_DEVLINK_READ_BLK_SIZE,
-					   &read_sz, tmp, false);
-		if (status) {
-			dev_dbg(dev, "ice_read_flat_nvm failed after reading %u bytes, err %d aq_err %d\n",
-				read_sz, status, hw->adminq.sq_last_status);
-			NL_SET_ERR_MSG_MOD(extack, "Failed to read NVM contents");
-			ice_release_nvm(hw);
-			vfree(nvm_data);
-			return -EIO;
-		}
-		ice_release_nvm(hw);
-
-		tmp += read_sz;
-		left -= read_sz;
-	}
-
-	*data = nvm_data;
-
-	return 0;
-}
-
-/**
- * ice_devlink_sram_snapshot - Capture a snapshot of the Shadow RAM contents
- * @devlink: the devlink instance
- * @ops: the devlink region being snapshotted
- * @extack: extended ACK response structure
- * @data: on exit points to snapshot data buffer
- *
- * This function is called in response to the DEVLINK_CMD_REGION_TRIGGER for
- * the shadow-ram devlink region. It captures a snapshot of the shadow ram
- * contents. This snapshot can later be viewed via the devlink-region
- * interface.
- *
- * @returns zero on success, and updates the data pointer. Returns a non-zero
- * error code on failure.
- */
-static int
-ice_devlink_sram_snapshot(struct devlink *devlink,
-			  const struct devlink_region_ops __always_unused *ops,
-			  struct netlink_ext_ack *extack, u8 **data)
-{
-	struct ice_pf *pf = devlink_priv(devlink);
-	struct device *dev = ice_pf_to_dev(pf);
-	struct ice_hw *hw = &pf->hw;
-	u8 *sram_data;
-	u32 sram_size;
-	int err;
-
-	sram_size = hw->flash.sr_words * 2u;
-	sram_data = vzalloc(sram_size);
-	if (!sram_data)
-		return -ENOMEM;
-
-	err = ice_acquire_nvm(hw, ICE_RES_READ);
-	if (err) {
-		dev_dbg(dev, "ice_acquire_nvm failed, err %d aq_err %d\n",
-			err, hw->adminq.sq_last_status);
-		NL_SET_ERR_MSG_MOD(extack, "Failed to acquire NVM semaphore");
-		vfree(sram_data);
-		return err;
-	}
-
-	/* Read from the Shadow RAM, rather than directly from NVM */
-	err = ice_read_flat_nvm(hw, 0, &sram_size, sram_data, true);
-	if (err) {
-		dev_dbg(dev, "ice_read_flat_nvm failed after reading %u bytes, err %d aq_err %d\n",
-			sram_size, err, hw->adminq.sq_last_status);
-		NL_SET_ERR_MSG_MOD(extack,
-				   "Failed to read Shadow RAM contents");
-		ice_release_nvm(hw);
-		vfree(sram_data);
-		return err;
-	}
-
-	ice_release_nvm(hw);
-
-	*data = sram_data;
-=======
 	status = ice_acquire_nvm(&pf->hw, ICE_RES_WRITE);
 	if (status) {
 		dev_dbg(dev, "ice_acquire_nvm failed, err %d aq_err %d\n",
@@ -1458,7 +633,6 @@
 	}
 
 	ice_release_nvm(&pf->hw);
->>>>>>> eb3cdb58
 
 	NL_SET_ERR_MSG_MOD(extack, "Reboot required to finish port split");
 	return 0;
@@ -1491,35 +665,17 @@
 	struct ice_pf *pf = devlink_priv(devlink);
 	u8 option_count = ICE_AQC_PORT_OPT_MAX;
 	struct device *dev = ice_pf_to_dev(pf);
-<<<<<<< HEAD
-	struct ice_hw *hw = &pf->hw;
-	void *devcaps;
-	int status;
-
-	devcaps = vzalloc(ICE_AQ_MAX_BUF_LEN);
-	if (!devcaps)
-		return -ENOMEM;
-=======
 	bool active_valid, pending_valid;
 	int status;
->>>>>>> eb3cdb58
 
 	status = ice_aq_get_port_options(&pf->hw, options, &option_count,
 					 0, true, &active_idx, &active_valid,
 					 &pending_idx, &pending_valid);
 	if (status) {
-<<<<<<< HEAD
-		dev_dbg(dev, "ice_aq_list_caps: failed to read device capabilities, err %d aq_err %d\n",
-			status, hw->adminq.sq_last_status);
-		NL_SET_ERR_MSG_MOD(extack, "Failed to read device capabilities");
-		vfree(devcaps);
-		return status;
-=======
 		dev_dbg(dev, "Couldn't read port split options, err = %d\n",
 			status);
 		NL_SET_ERR_MSG_MOD(extack, "Failed to get available port split options");
 		return -EIO;
->>>>>>> eb3cdb58
 	}
 
 	new_option = ICE_AQC_PORT_OPT_MAX;
@@ -1545,19 +701,6 @@
 		return -EINVAL;
 	}
 
-<<<<<<< HEAD
-static const struct devlink_region_ops ice_sram_region_ops = {
-	.name = "shadow-ram",
-	.destructor = vfree,
-	.snapshot = ice_devlink_sram_snapshot,
-};
-
-static const struct devlink_region_ops ice_devcaps_region_ops = {
-	.name = "device-caps",
-	.destructor = vfree,
-	.snapshot = ice_devlink_devcaps_snapshot,
-};
-=======
 	if (new_option == ICE_AQC_PORT_OPT_MAX) {
 		dev_dbg(dev, "request to split: count: %u not found\n", count);
 		NL_SET_ERR_MSG_MOD(extack, "Port split requested unsupported port config");
@@ -1573,7 +716,6 @@
 
 	return 0;
 }
->>>>>>> eb3cdb58
 
 /**
  * ice_devlink_port_unsplit - .port_unsplit devlink handler
@@ -1591,8 +733,6 @@
 ice_devlink_port_unsplit(struct devlink *devlink, struct devlink_port *port,
 			 struct netlink_ext_ack *extack)
 {
-<<<<<<< HEAD
-=======
 	return ice_devlink_port_split(devlink, port, 1, extack);
 }
 
@@ -2722,7 +1862,6 @@
  */
 void ice_devlink_init_regions(struct ice_pf *pf)
 {
->>>>>>> eb3cdb58
 	struct devlink *devlink = priv_to_devlink(pf);
 	struct device *dev = ice_pf_to_dev(pf);
 	u64 nvm_size, sram_size;
