--- conflicted
+++ resolved
@@ -93,11 +93,6 @@
  * we discard old requests that were not fulfilled within a 2 second time
  * window.
  * Timestamp values in the PHY are read only and do not get cleared except at
-<<<<<<< HEAD
- * hardware reset or when a new timestamp value is captured. The cached_tstamp
- * field is used to detect the case where a new timestamp has not yet been
- * captured, ensuring that we avoid sending stale timestamp data to the stack.
-=======
  * hardware reset or when a new timestamp value is captured.
  *
  * Some PHY types do not provide a "ready" bitmap indicating which timestamp
@@ -106,7 +101,6 @@
  * value is the same as the cached value, we assume a new timestamp hasn't
  * been captured. This avoids reporting stale timestamps to the stack. This is
  * only done if the verify_cached flag is set in ice_ptp_tx structure.
->>>>>>> eb3cdb58
  */
 struct ice_tx_tstamp {
 	struct sk_buff *skb;
@@ -116,11 +110,7 @@
 
 /**
  * struct ice_ptp_tx - Tracking structure for all Tx timestamp requests on a port
-<<<<<<< HEAD
- * @lock: lock to prevent concurrent write to in_use bitmap
-=======
  * @lock: lock to prevent concurrent access to fields of this struct
->>>>>>> eb3cdb58
  * @tstamps: array of len to store outstanding requests
  * @in_use: bitmap of len to indicate which slots are in use
  * @stale: bitmap of len to indicate slots which have stale timestamps
@@ -130,10 +120,7 @@
  * @init: if true, the tracker is initialized;
  * @calibrating: if true, the PHY is calibrating the Tx offset. During this
  *               window, timestamps are temporarily disabled.
-<<<<<<< HEAD
-=======
  * @verify_cached: if true, verify new timestamp differs from last read value
->>>>>>> eb3cdb58
  */
 struct ice_ptp_tx {
 	spinlock_t lock; /* lock protecting in_use bitmap */
@@ -143,14 +130,9 @@
 	u8 block;
 	u8 offset;
 	u8 len;
-<<<<<<< HEAD
-	u8 init;
-	u8 calibrating;
-=======
 	u8 init : 1;
 	u8 calibrating : 1;
 	u8 verify_cached : 1;
->>>>>>> eb3cdb58
 };
 
 /* Quad and port information for initializing timestamp blocks */
@@ -283,11 +265,7 @@
 void ice_ptp_prepare_for_reset(struct ice_pf *pf);
 void ice_ptp_init(struct ice_pf *pf);
 void ice_ptp_release(struct ice_pf *pf);
-<<<<<<< HEAD
-int ice_ptp_link_change(struct ice_pf *pf, u8 port, bool linkup);
-=======
 void ice_ptp_link_change(struct ice_pf *pf, u8 port, bool linkup);
->>>>>>> eb3cdb58
 #else /* IS_ENABLED(CONFIG_PTP_1588_CLOCK) */
 static inline int ice_ptp_set_ts_config(struct ice_pf *pf, struct ifreq *ifr)
 {
@@ -323,13 +301,8 @@
 static inline void ice_ptp_prepare_for_reset(struct ice_pf *pf) { }
 static inline void ice_ptp_init(struct ice_pf *pf) { }
 static inline void ice_ptp_release(struct ice_pf *pf) { }
-<<<<<<< HEAD
-static inline int ice_ptp_link_change(struct ice_pf *pf, u8 port, bool linkup)
-{ return 0; }
-=======
 static inline void ice_ptp_link_change(struct ice_pf *pf, u8 port, bool linkup)
 {
 }
->>>>>>> eb3cdb58
 #endif /* IS_ENABLED(CONFIG_PTP_1588_CLOCK) */
 #endif /* _ICE_PTP_H_ */