--- conflicted
+++ resolved
@@ -735,11 +735,7 @@
 	case XDP_PASS:
 		break;
 	case XDP_TX:
-<<<<<<< HEAD
-		result = ice_xmit_xdp_buff(xdp, xdp_ring);
-=======
 		result = ice_xmit_xdp_tx_zc(xdp, xdp_ring);
->>>>>>> eb3cdb58
 		if (result == ICE_XDP_CONSUMED)
 			goto out_failure;
 		break;
@@ -869,11 +865,7 @@
 	if (entries_to_alloc > ICE_RING_QUARTER(rx_ring))
 		failure |= !ice_alloc_rx_bufs_zc(rx_ring, entries_to_alloc);
 
-<<<<<<< HEAD
-	ice_finalize_xdp_rx(xdp_ring, xdp_xmit);
-=======
 	ice_finalize_xdp_rx(xdp_ring, xdp_xmit, 0);
->>>>>>> eb3cdb58
 	ice_update_rx_ring_stats(rx_ring, total_rx_packets, total_rx_bytes);
 
 	if (xsk_uses_need_wakeup(rx_ring->xsk_pool)) {
@@ -886,79 +878,6 @@
 	}
 
 	return failure ? budget : (int)total_rx_packets;
-}
-
-/**
-<<<<<<< HEAD
- * ice_clean_xdp_tx_buf - Free and unmap XDP Tx buffer
- * @xdp_ring: XDP Tx ring
- * @tx_buf: Tx buffer to clean
- */
-static void
-ice_clean_xdp_tx_buf(struct ice_tx_ring *xdp_ring, struct ice_tx_buf *tx_buf)
-{
-	page_frag_free(tx_buf->raw_buf);
-	xdp_ring->xdp_tx_active--;
-	dma_unmap_single(xdp_ring->dev, dma_unmap_addr(tx_buf, dma),
-			 dma_unmap_len(tx_buf, len), DMA_TO_DEVICE);
-	dma_unmap_len_set(tx_buf, len, 0);
-}
-
-/**
- * ice_clean_xdp_irq_zc - produce AF_XDP descriptors to CQ
- * @xdp_ring: XDP Tx ring
- */
-static void ice_clean_xdp_irq_zc(struct ice_tx_ring *xdp_ring)
-{
-	u16 ntc = xdp_ring->next_to_clean;
-	struct ice_tx_desc *tx_desc;
-	u16 cnt = xdp_ring->count;
-	struct ice_tx_buf *tx_buf;
-	u16 completed_frames = 0;
-	u16 xsk_frames = 0;
-	u16 last_rs;
-	int i;
-
-	last_rs = xdp_ring->next_to_use ? xdp_ring->next_to_use - 1 : cnt - 1;
-	tx_desc = ICE_TX_DESC(xdp_ring, last_rs);
-	if ((tx_desc->cmd_type_offset_bsz &
-	    cpu_to_le64(ICE_TX_DESC_DTYPE_DESC_DONE))) {
-		if (last_rs >= ntc)
-			completed_frames = last_rs - ntc + 1;
-		else
-			completed_frames = last_rs + cnt - ntc + 1;
-	}
-
-	if (!completed_frames)
-		return;
-
-	if (likely(!xdp_ring->xdp_tx_active)) {
-		xsk_frames = completed_frames;
-		goto skip;
-	}
-
-	ntc = xdp_ring->next_to_clean;
-	for (i = 0; i < completed_frames; i++) {
-		tx_buf = &xdp_ring->tx_buf[ntc];
-
-		if (tx_buf->raw_buf) {
-			ice_clean_xdp_tx_buf(xdp_ring, tx_buf);
-			tx_buf->raw_buf = NULL;
-		} else {
-			xsk_frames++;
-		}
-
-		ntc++;
-		if (ntc >= xdp_ring->count)
-			ntc = 0;
-	}
-skip:
-	tx_desc->cmd_type_offset_bsz = 0;
-	xdp_ring->next_to_clean += completed_frames;
-	if (xdp_ring->next_to_clean >= cnt)
-		xdp_ring->next_to_clean -= cnt;
-	if (xsk_frames)
-		xsk_tx_completed(xdp_ring->xsk_pool, xsk_frames);
 }
 
 /**
@@ -1035,20 +954,6 @@
 }
 
 /**
- * ice_set_rs_bit - set RS bit on last produced descriptor (one behind current NTU)
- * @xdp_ring: XDP ring to produce the HW Tx descriptors on
- */
-static void ice_set_rs_bit(struct ice_tx_ring *xdp_ring)
-{
-	u16 ntu = xdp_ring->next_to_use ? xdp_ring->next_to_use - 1 : xdp_ring->count - 1;
-	struct ice_tx_desc *tx_desc;
-
-	tx_desc = ICE_TX_DESC(xdp_ring, ntu);
-	tx_desc->cmd_type_offset_bsz |=
-		cpu_to_le64(ICE_TX_DESC_CMD_RS << ICE_TXD_QW1_CMD_S);
-}
-
-/**
  * ice_xmit_zc - take entries from XSK Tx ring and place them onto HW Tx ring
  * @xdp_ring: XDP ring to produce the HW Tx descriptors on
  *
@@ -1079,111 +984,6 @@
 	ice_fill_tx_hw_ring(xdp_ring, &descs[nb_processed], nb_pkts - nb_processed,
 			    &total_bytes);
 
-=======
- * ice_xmit_pkt - produce a single HW Tx descriptor out of AF_XDP descriptor
- * @xdp_ring: XDP ring to produce the HW Tx descriptor on
- * @desc: AF_XDP descriptor to pull the DMA address and length from
- * @total_bytes: bytes accumulator that will be used for stats update
- */
-static void ice_xmit_pkt(struct ice_tx_ring *xdp_ring, struct xdp_desc *desc,
-			 unsigned int *total_bytes)
-{
-	struct ice_tx_desc *tx_desc;
-	dma_addr_t dma;
-
-	dma = xsk_buff_raw_get_dma(xdp_ring->xsk_pool, desc->addr);
-	xsk_buff_raw_dma_sync_for_device(xdp_ring->xsk_pool, dma, desc->len);
-
-	tx_desc = ICE_TX_DESC(xdp_ring, xdp_ring->next_to_use++);
-	tx_desc->buf_addr = cpu_to_le64(dma);
-	tx_desc->cmd_type_offset_bsz = ice_build_ctob(ICE_TX_DESC_CMD_EOP,
-						      0, desc->len, 0);
-
-	*total_bytes += desc->len;
-}
-
-/**
- * ice_xmit_pkt_batch - produce a batch of HW Tx descriptors out of AF_XDP descriptors
- * @xdp_ring: XDP ring to produce the HW Tx descriptors on
- * @descs: AF_XDP descriptors to pull the DMA addresses and lengths from
- * @total_bytes: bytes accumulator that will be used for stats update
- */
-static void ice_xmit_pkt_batch(struct ice_tx_ring *xdp_ring, struct xdp_desc *descs,
-			       unsigned int *total_bytes)
-{
-	u16 ntu = xdp_ring->next_to_use;
-	struct ice_tx_desc *tx_desc;
-	u32 i;
-
-	loop_unrolled_for(i = 0; i < PKTS_PER_BATCH; i++) {
-		dma_addr_t dma;
-
-		dma = xsk_buff_raw_get_dma(xdp_ring->xsk_pool, descs[i].addr);
-		xsk_buff_raw_dma_sync_for_device(xdp_ring->xsk_pool, dma, descs[i].len);
-
-		tx_desc = ICE_TX_DESC(xdp_ring, ntu++);
-		tx_desc->buf_addr = cpu_to_le64(dma);
-		tx_desc->cmd_type_offset_bsz = ice_build_ctob(ICE_TX_DESC_CMD_EOP,
-							      0, descs[i].len, 0);
-
-		*total_bytes += descs[i].len;
-	}
-
-	xdp_ring->next_to_use = ntu;
-}
-
-/**
- * ice_fill_tx_hw_ring - produce the number of Tx descriptors onto ring
- * @xdp_ring: XDP ring to produce the HW Tx descriptors on
- * @descs: AF_XDP descriptors to pull the DMA addresses and lengths from
- * @nb_pkts: count of packets to be send
- * @total_bytes: bytes accumulator that will be used for stats update
- */
-static void ice_fill_tx_hw_ring(struct ice_tx_ring *xdp_ring, struct xdp_desc *descs,
-				u32 nb_pkts, unsigned int *total_bytes)
-{
-	u32 batched, leftover, i;
-
-	batched = ALIGN_DOWN(nb_pkts, PKTS_PER_BATCH);
-	leftover = nb_pkts & (PKTS_PER_BATCH - 1);
-	for (i = 0; i < batched; i += PKTS_PER_BATCH)
-		ice_xmit_pkt_batch(xdp_ring, &descs[i], total_bytes);
-	for (; i < batched + leftover; i++)
-		ice_xmit_pkt(xdp_ring, &descs[i], total_bytes);
-}
-
-/**
- * ice_xmit_zc - take entries from XSK Tx ring and place them onto HW Tx ring
- * @xdp_ring: XDP ring to produce the HW Tx descriptors on
- *
- * Returns true if there is no more work that needs to be done, false otherwise
- */
-bool ice_xmit_zc(struct ice_tx_ring *xdp_ring)
-{
-	struct xdp_desc *descs = xdp_ring->xsk_pool->tx_descs;
-	u32 nb_pkts, nb_processed = 0;
-	unsigned int total_bytes = 0;
-	int budget;
-
-	ice_clean_xdp_irq_zc(xdp_ring);
-
-	budget = ICE_DESC_UNUSED(xdp_ring);
-	budget = min_t(u16, budget, ICE_RING_QUARTER(xdp_ring));
-
-	nb_pkts = xsk_tx_peek_release_desc_batch(xdp_ring->xsk_pool, budget);
-	if (!nb_pkts)
-		return true;
-
-	if (xdp_ring->next_to_use + nb_pkts >= xdp_ring->count) {
-		nb_processed = xdp_ring->count - xdp_ring->next_to_use;
-		ice_fill_tx_hw_ring(xdp_ring, descs, nb_processed, &total_bytes);
-		xdp_ring->next_to_use = 0;
-	}
-
-	ice_fill_tx_hw_ring(xdp_ring, &descs[nb_processed], nb_pkts - nb_processed,
-			    &total_bytes);
-
->>>>>>> eb3cdb58
 	ice_set_rs_bit(xdp_ring);
 	ice_xdp_ring_update_tail(xdp_ring);
 	ice_update_tx_ring_stats(xdp_ring, nb_pkts, total_bytes);
