// SPDX-License-Identifier: GPL-2.0
/* Copyright (c) 2018, Intel Corporation. */

#include "ice_lib.h"
#include "ice_switch.h"

#define ICE_ETH_DA_OFFSET		0
#define ICE_ETH_ETHTYPE_OFFSET		12
#define ICE_ETH_VLAN_TCI_OFFSET		14
#define ICE_MAX_VLAN_ID			0xFFF

/* Dummy ethernet header needed in the ice_aqc_sw_rules_elem
 * struct to configure any switch filter rules.
 * {DA (6 bytes), SA(6 bytes),
 * Ether type (2 bytes for header without VLAN tag) OR
 * VLAN tag (4 bytes for header with VLAN tag) }
 *
 * Word on Hardcoded values
 * byte 0 = 0x2: to identify it as locally administered DA MAC
 * byte 6 = 0x2: to identify it as locally administered SA MAC
 * byte 12 = 0x81 & byte 13 = 0x00:
 *	In case of VLAN filter first two bytes defines ether type (0x8100)
 *	and remaining two bytes are placeholder for programming a given VLAN ID
 *	In case of Ether type filter it is treated as header without VLAN tag
 *	and byte 12 and 13 is used to program a given Ether type instead
 */
#define DUMMY_ETH_HDR_LEN		16
static const u8 dummy_eth_header[DUMMY_ETH_HDR_LEN] = { 0x2, 0, 0, 0, 0, 0,
							0x2, 0, 0, 0, 0, 0,
							0x81, 0, 0, 0};

#define ICE_SW_RULE_RX_TX_ETH_HDR_SIZE \
	(offsetof(struct ice_aqc_sw_rules_elem, pdata.lkup_tx_rx.hdr) + \
	 (DUMMY_ETH_HDR_LEN * \
	  sizeof(((struct ice_sw_rule_lkup_rx_tx *)0)->hdr[0])))
#define ICE_SW_RULE_RX_TX_NO_HDR_SIZE \
	(offsetof(struct ice_aqc_sw_rules_elem, pdata.lkup_tx_rx.hdr))
#define ICE_SW_RULE_LG_ACT_SIZE(n) \
	(offsetof(struct ice_aqc_sw_rules_elem, pdata.lg_act.act) + \
	 ((n) * sizeof(((struct ice_sw_rule_lg_act *)0)->act[0])))
#define ICE_SW_RULE_VSI_LIST_SIZE(n) \
	(offsetof(struct ice_aqc_sw_rules_elem, pdata.vsi_list.vsi) + \
	 ((n) * sizeof(((struct ice_sw_rule_vsi_list *)0)->vsi[0])))

/**
 * ice_init_def_sw_recp - initialize the recipe book keeping tables
 * @hw: pointer to the HW struct
 *
 * Allocate memory for the entire recipe table and initialize the structures/
 * entries corresponding to basic recipes.
 */
enum ice_status ice_init_def_sw_recp(struct ice_hw *hw)
{
	struct ice_sw_recipe *recps;
	u8 i;

	recps = devm_kcalloc(ice_hw_to_dev(hw), ICE_MAX_NUM_RECIPES,
			     sizeof(*recps), GFP_KERNEL);
	if (!recps)
		return ICE_ERR_NO_MEMORY;

	for (i = 0; i < ICE_SW_LKUP_LAST; i++) {
		recps[i].root_rid = i;
		INIT_LIST_HEAD(&recps[i].filt_rules);
		INIT_LIST_HEAD(&recps[i].filt_replay_rules);
		mutex_init(&recps[i].filt_rule_lock);
	}

	hw->switch_info->recp_list = recps;

	return 0;
}

/**
 * ice_aq_get_sw_cfg - get switch configuration
 * @hw: pointer to the hardware structure
 * @buf: pointer to the result buffer
 * @buf_size: length of the buffer available for response
 * @req_desc: pointer to requested descriptor
 * @num_elems: pointer to number of elements
 * @cd: pointer to command details structure or NULL
 *
 * Get switch configuration (0x0200) to be placed in buf.
 * This admin command returns information such as initial VSI/port number
 * and switch ID it belongs to.
 *
 * NOTE: *req_desc is both an input/output parameter.
 * The caller of this function first calls this function with *request_desc set
 * to 0. If the response from f/w has *req_desc set to 0, all the switch
 * configuration information has been returned; if non-zero (meaning not all
 * the information was returned), the caller should call this function again
 * with *req_desc set to the previous value returned by f/w to get the
 * next block of switch configuration information.
 *
 * *num_elems is output only parameter. This reflects the number of elements
 * in response buffer. The caller of this function to use *num_elems while
 * parsing the response buffer.
 */
static enum ice_status
ice_aq_get_sw_cfg(struct ice_hw *hw, struct ice_aqc_get_sw_cfg_resp_elem *buf,
		  u16 buf_size, u16 *req_desc, u16 *num_elems,
		  struct ice_sq_cd *cd)
{
	struct ice_aqc_get_sw_cfg *cmd;
	struct ice_aq_desc desc;
	enum ice_status status;

	ice_fill_dflt_direct_cmd_desc(&desc, ice_aqc_opc_get_sw_cfg);
	cmd = &desc.params.get_sw_conf;
	cmd->element = cpu_to_le16(*req_desc);

	status = ice_aq_send_cmd(hw, &desc, buf, buf_size, cd);
	if (!status) {
		*req_desc = le16_to_cpu(cmd->element);
		*num_elems = le16_to_cpu(cmd->num_elems);
	}

	return status;
}

/**
 * ice_aq_add_vsi
 * @hw: pointer to the HW struct
 * @vsi_ctx: pointer to a VSI context struct
 * @cd: pointer to command details structure or NULL
 *
 * Add a VSI context to the hardware (0x0210)
 */
static enum ice_status
ice_aq_add_vsi(struct ice_hw *hw, struct ice_vsi_ctx *vsi_ctx,
	       struct ice_sq_cd *cd)
{
	struct ice_aqc_add_update_free_vsi_resp *res;
	struct ice_aqc_add_get_update_free_vsi *cmd;
	struct ice_aq_desc desc;
	enum ice_status status;

	cmd = &desc.params.vsi_cmd;
	res = &desc.params.add_update_free_vsi_res;

	ice_fill_dflt_direct_cmd_desc(&desc, ice_aqc_opc_add_vsi);

	if (!vsi_ctx->alloc_from_pool)
		cmd->vsi_num = cpu_to_le16(vsi_ctx->vsi_num |
					   ICE_AQ_VSI_IS_VALID);
	cmd->vf_id = vsi_ctx->vf_num;

	cmd->vsi_flags = cpu_to_le16(vsi_ctx->flags);

	desc.flags |= cpu_to_le16(ICE_AQ_FLAG_RD);

	status = ice_aq_send_cmd(hw, &desc, &vsi_ctx->info,
				 sizeof(vsi_ctx->info), cd);

	if (!status) {
		vsi_ctx->vsi_num = le16_to_cpu(res->vsi_num) & ICE_AQ_VSI_NUM_M;
		vsi_ctx->vsis_allocd = le16_to_cpu(res->vsi_used);
		vsi_ctx->vsis_unallocated = le16_to_cpu(res->vsi_free);
	}

	return status;
}

/**
 * ice_aq_free_vsi
 * @hw: pointer to the HW struct
 * @vsi_ctx: pointer to a VSI context struct
 * @keep_vsi_alloc: keep VSI allocation as part of this PF's resources
 * @cd: pointer to command details structure or NULL
 *
 * Free VSI context info from hardware (0x0213)
 */
static enum ice_status
ice_aq_free_vsi(struct ice_hw *hw, struct ice_vsi_ctx *vsi_ctx,
		bool keep_vsi_alloc, struct ice_sq_cd *cd)
{
	struct ice_aqc_add_update_free_vsi_resp *resp;
	struct ice_aqc_add_get_update_free_vsi *cmd;
	struct ice_aq_desc desc;
	enum ice_status status;

	cmd = &desc.params.vsi_cmd;
	resp = &desc.params.add_update_free_vsi_res;

	ice_fill_dflt_direct_cmd_desc(&desc, ice_aqc_opc_free_vsi);

	cmd->vsi_num = cpu_to_le16(vsi_ctx->vsi_num | ICE_AQ_VSI_IS_VALID);
	if (keep_vsi_alloc)
		cmd->cmd_flags = cpu_to_le16(ICE_AQ_VSI_KEEP_ALLOC);

	status = ice_aq_send_cmd(hw, &desc, NULL, 0, cd);
	if (!status) {
		vsi_ctx->vsis_allocd = le16_to_cpu(resp->vsi_used);
		vsi_ctx->vsis_unallocated = le16_to_cpu(resp->vsi_free);
	}

	return status;
}

/**
 * ice_aq_update_vsi
 * @hw: pointer to the HW struct
 * @vsi_ctx: pointer to a VSI context struct
 * @cd: pointer to command details structure or NULL
 *
 * Update VSI context in the hardware (0x0211)
 */
static enum ice_status
ice_aq_update_vsi(struct ice_hw *hw, struct ice_vsi_ctx *vsi_ctx,
		  struct ice_sq_cd *cd)
{
	struct ice_aqc_add_update_free_vsi_resp *resp;
	struct ice_aqc_add_get_update_free_vsi *cmd;
	struct ice_aq_desc desc;
	enum ice_status status;

	cmd = &desc.params.vsi_cmd;
	resp = &desc.params.add_update_free_vsi_res;

	ice_fill_dflt_direct_cmd_desc(&desc, ice_aqc_opc_update_vsi);

	cmd->vsi_num = cpu_to_le16(vsi_ctx->vsi_num | ICE_AQ_VSI_IS_VALID);

	desc.flags |= cpu_to_le16(ICE_AQ_FLAG_RD);

	status = ice_aq_send_cmd(hw, &desc, &vsi_ctx->info,
				 sizeof(vsi_ctx->info), cd);

	if (!status) {
		vsi_ctx->vsis_allocd = le16_to_cpu(resp->vsi_used);
		vsi_ctx->vsis_unallocated = le16_to_cpu(resp->vsi_free);
	}

	return status;
}

/**
 * ice_is_vsi_valid - check whether the VSI is valid or not
 * @hw: pointer to the HW struct
 * @vsi_handle: VSI handle
 *
 * check whether the VSI is valid or not
 */
bool ice_is_vsi_valid(struct ice_hw *hw, u16 vsi_handle)
{
	return vsi_handle < ICE_MAX_VSI && hw->vsi_ctx[vsi_handle];
}

/**
 * ice_get_hw_vsi_num - return the HW VSI number
 * @hw: pointer to the HW struct
 * @vsi_handle: VSI handle
 *
 * return the HW VSI number
 * Caution: call this function only if VSI is valid (ice_is_vsi_valid)
 */
u16 ice_get_hw_vsi_num(struct ice_hw *hw, u16 vsi_handle)
{
	return hw->vsi_ctx[vsi_handle]->vsi_num;
}

/**
 * ice_get_vsi_ctx - return the VSI context entry for a given VSI handle
 * @hw: pointer to the HW struct
 * @vsi_handle: VSI handle
 *
 * return the VSI context entry for a given VSI handle
 */
struct ice_vsi_ctx *ice_get_vsi_ctx(struct ice_hw *hw, u16 vsi_handle)
{
	return (vsi_handle >= ICE_MAX_VSI) ? NULL : hw->vsi_ctx[vsi_handle];
}

/**
 * ice_save_vsi_ctx - save the VSI context for a given VSI handle
 * @hw: pointer to the HW struct
 * @vsi_handle: VSI handle
 * @vsi: VSI context pointer
 *
 * save the VSI context entry for a given VSI handle
 */
static void
ice_save_vsi_ctx(struct ice_hw *hw, u16 vsi_handle, struct ice_vsi_ctx *vsi)
{
	hw->vsi_ctx[vsi_handle] = vsi;
}

/**
 * ice_clear_vsi_q_ctx - clear VSI queue contexts for all TCs
 * @hw: pointer to the HW struct
 * @vsi_handle: VSI handle
 */
static void ice_clear_vsi_q_ctx(struct ice_hw *hw, u16 vsi_handle)
{
	struct ice_vsi_ctx *vsi;
	u8 i;

	vsi = ice_get_vsi_ctx(hw, vsi_handle);
	if (!vsi)
		return;
	ice_for_each_traffic_class(i) {
		if (vsi->lan_q_ctx[i]) {
			devm_kfree(ice_hw_to_dev(hw), vsi->lan_q_ctx[i]);
			vsi->lan_q_ctx[i] = NULL;
		}
		if (vsi->rdma_q_ctx[i]) {
			devm_kfree(ice_hw_to_dev(hw), vsi->rdma_q_ctx[i]);
			vsi->rdma_q_ctx[i] = NULL;
		}
	}
}

/**
 * ice_clear_vsi_ctx - clear the VSI context entry
 * @hw: pointer to the HW struct
 * @vsi_handle: VSI handle
 *
 * clear the VSI context entry
 */
static void ice_clear_vsi_ctx(struct ice_hw *hw, u16 vsi_handle)
{
	struct ice_vsi_ctx *vsi;

	vsi = ice_get_vsi_ctx(hw, vsi_handle);
	if (vsi) {
		ice_clear_vsi_q_ctx(hw, vsi_handle);
		devm_kfree(ice_hw_to_dev(hw), vsi);
		hw->vsi_ctx[vsi_handle] = NULL;
	}
}

/**
 * ice_clear_all_vsi_ctx - clear all the VSI context entries
 * @hw: pointer to the HW struct
 */
void ice_clear_all_vsi_ctx(struct ice_hw *hw)
{
	u16 i;

	for (i = 0; i < ICE_MAX_VSI; i++)
		ice_clear_vsi_ctx(hw, i);
}

/**
 * ice_add_vsi - add VSI context to the hardware and VSI handle list
 * @hw: pointer to the HW struct
 * @vsi_handle: unique VSI handle provided by drivers
 * @vsi_ctx: pointer to a VSI context struct
 * @cd: pointer to command details structure or NULL
 *
 * Add a VSI context to the hardware also add it into the VSI handle list.
 * If this function gets called after reset for existing VSIs then update
 * with the new HW VSI number in the corresponding VSI handle list entry.
 */
enum ice_status
ice_add_vsi(struct ice_hw *hw, u16 vsi_handle, struct ice_vsi_ctx *vsi_ctx,
	    struct ice_sq_cd *cd)
{
	struct ice_vsi_ctx *tmp_vsi_ctx;
	enum ice_status status;

	if (vsi_handle >= ICE_MAX_VSI)
		return ICE_ERR_PARAM;
	status = ice_aq_add_vsi(hw, vsi_ctx, cd);
	if (status)
		return status;
	tmp_vsi_ctx = ice_get_vsi_ctx(hw, vsi_handle);
	if (!tmp_vsi_ctx) {
		/* Create a new VSI context */
		tmp_vsi_ctx = devm_kzalloc(ice_hw_to_dev(hw),
					   sizeof(*tmp_vsi_ctx), GFP_KERNEL);
		if (!tmp_vsi_ctx) {
			ice_aq_free_vsi(hw, vsi_ctx, false, cd);
			return ICE_ERR_NO_MEMORY;
		}
		*tmp_vsi_ctx = *vsi_ctx;
		ice_save_vsi_ctx(hw, vsi_handle, tmp_vsi_ctx);
	} else {
		/* update with new HW VSI num */
		tmp_vsi_ctx->vsi_num = vsi_ctx->vsi_num;
	}

	return 0;
}

/**
 * ice_free_vsi- free VSI context from hardware and VSI handle list
 * @hw: pointer to the HW struct
 * @vsi_handle: unique VSI handle
 * @vsi_ctx: pointer to a VSI context struct
 * @keep_vsi_alloc: keep VSI allocation as part of this PF's resources
 * @cd: pointer to command details structure or NULL
 *
 * Free VSI context info from hardware as well as from VSI handle list
 */
enum ice_status
ice_free_vsi(struct ice_hw *hw, u16 vsi_handle, struct ice_vsi_ctx *vsi_ctx,
	     bool keep_vsi_alloc, struct ice_sq_cd *cd)
{
	enum ice_status status;

	if (!ice_is_vsi_valid(hw, vsi_handle))
		return ICE_ERR_PARAM;
	vsi_ctx->vsi_num = ice_get_hw_vsi_num(hw, vsi_handle);
	status = ice_aq_free_vsi(hw, vsi_ctx, keep_vsi_alloc, cd);
	if (!status)
		ice_clear_vsi_ctx(hw, vsi_handle);
	return status;
}

/**
 * ice_update_vsi
 * @hw: pointer to the HW struct
 * @vsi_handle: unique VSI handle
 * @vsi_ctx: pointer to a VSI context struct
 * @cd: pointer to command details structure or NULL
 *
 * Update VSI context in the hardware
 */
enum ice_status
ice_update_vsi(struct ice_hw *hw, u16 vsi_handle, struct ice_vsi_ctx *vsi_ctx,
	       struct ice_sq_cd *cd)
{
	if (!ice_is_vsi_valid(hw, vsi_handle))
		return ICE_ERR_PARAM;
	vsi_ctx->vsi_num = ice_get_hw_vsi_num(hw, vsi_handle);
	return ice_aq_update_vsi(hw, vsi_ctx, cd);
}

/**
 * ice_cfg_rdma_fltr - enable/disable RDMA filtering on VSI
 * @hw: pointer to HW struct
 * @vsi_handle: VSI SW index
 * @enable: boolean for enable/disable
 */
int
ice_cfg_rdma_fltr(struct ice_hw *hw, u16 vsi_handle, bool enable)
{
	struct ice_vsi_ctx *ctx;

	ctx = ice_get_vsi_ctx(hw, vsi_handle);
	if (!ctx)
		return -EIO;

	if (enable)
		ctx->info.q_opt_flags |= ICE_AQ_VSI_Q_OPT_PE_FLTR_EN;
	else
		ctx->info.q_opt_flags &= ~ICE_AQ_VSI_Q_OPT_PE_FLTR_EN;

	return ice_status_to_errno(ice_update_vsi(hw, vsi_handle, ctx, NULL));
}

/**
 * ice_aq_alloc_free_vsi_list
 * @hw: pointer to the HW struct
 * @vsi_list_id: VSI list ID returned or used for lookup
 * @lkup_type: switch rule filter lookup type
 * @opc: switch rules population command type - pass in the command opcode
 *
 * allocates or free a VSI list resource
 */
static enum ice_status
ice_aq_alloc_free_vsi_list(struct ice_hw *hw, u16 *vsi_list_id,
			   enum ice_sw_lkup_type lkup_type,
			   enum ice_adminq_opc opc)
{
	struct ice_aqc_alloc_free_res_elem *sw_buf;
	struct ice_aqc_res_elem *vsi_ele;
	enum ice_status status;
	u16 buf_len;

	buf_len = struct_size(sw_buf, elem, 1);
	sw_buf = devm_kzalloc(ice_hw_to_dev(hw), buf_len, GFP_KERNEL);
	if (!sw_buf)
		return ICE_ERR_NO_MEMORY;
	sw_buf->num_elems = cpu_to_le16(1);

	if (lkup_type == ICE_SW_LKUP_MAC ||
	    lkup_type == ICE_SW_LKUP_MAC_VLAN ||
	    lkup_type == ICE_SW_LKUP_ETHERTYPE ||
	    lkup_type == ICE_SW_LKUP_ETHERTYPE_MAC ||
	    lkup_type == ICE_SW_LKUP_PROMISC ||
	    lkup_type == ICE_SW_LKUP_PROMISC_VLAN) {
		sw_buf->res_type = cpu_to_le16(ICE_AQC_RES_TYPE_VSI_LIST_REP);
	} else if (lkup_type == ICE_SW_LKUP_VLAN) {
		sw_buf->res_type =
			cpu_to_le16(ICE_AQC_RES_TYPE_VSI_LIST_PRUNE);
	} else {
		status = ICE_ERR_PARAM;
		goto ice_aq_alloc_free_vsi_list_exit;
	}

	if (opc == ice_aqc_opc_free_res)
		sw_buf->elem[0].e.sw_resp = cpu_to_le16(*vsi_list_id);

	status = ice_aq_alloc_free_res(hw, 1, sw_buf, buf_len, opc, NULL);
	if (status)
		goto ice_aq_alloc_free_vsi_list_exit;

	if (opc == ice_aqc_opc_alloc_res) {
		vsi_ele = &sw_buf->elem[0];
		*vsi_list_id = le16_to_cpu(vsi_ele->e.sw_resp);
	}

ice_aq_alloc_free_vsi_list_exit:
	devm_kfree(ice_hw_to_dev(hw), sw_buf);
	return status;
}

/**
 * ice_aq_sw_rules - add/update/remove switch rules
 * @hw: pointer to the HW struct
 * @rule_list: pointer to switch rule population list
 * @rule_list_sz: total size of the rule list in bytes
 * @num_rules: number of switch rules in the rule_list
 * @opc: switch rules population command type - pass in the command opcode
 * @cd: pointer to command details structure or NULL
 *
 * Add(0x02a0)/Update(0x02a1)/Remove(0x02a2) switch rules commands to firmware
 */
static enum ice_status
ice_aq_sw_rules(struct ice_hw *hw, void *rule_list, u16 rule_list_sz,
		u8 num_rules, enum ice_adminq_opc opc, struct ice_sq_cd *cd)
{
	struct ice_aq_desc desc;
	enum ice_status status;

	if (opc != ice_aqc_opc_add_sw_rules &&
	    opc != ice_aqc_opc_update_sw_rules &&
	    opc != ice_aqc_opc_remove_sw_rules)
		return ICE_ERR_PARAM;

	ice_fill_dflt_direct_cmd_desc(&desc, opc);

	desc.flags |= cpu_to_le16(ICE_AQ_FLAG_RD);
	desc.params.sw_rules.num_rules_fltr_entry_index =
		cpu_to_le16(num_rules);
	status = ice_aq_send_cmd(hw, &desc, rule_list, rule_list_sz, cd);
	if (opc != ice_aqc_opc_add_sw_rules &&
	    hw->adminq.sq_last_status == ICE_AQ_RC_ENOENT)
		status = ICE_ERR_DOES_NOT_EXIST;

	return status;
}

/* ice_init_port_info - Initialize port_info with switch configuration data
 * @pi: pointer to port_info
 * @vsi_port_num: VSI number or port number
 * @type: Type of switch element (port or VSI)
 * @swid: switch ID of the switch the element is attached to
 * @pf_vf_num: PF or VF number
 * @is_vf: true if the element is a VF, false otherwise
 */
static void
ice_init_port_info(struct ice_port_info *pi, u16 vsi_port_num, u8 type,
		   u16 swid, u16 pf_vf_num, bool is_vf)
{
	switch (type) {
	case ICE_AQC_GET_SW_CONF_RESP_PHYS_PORT:
		pi->lport = (u8)(vsi_port_num & ICE_LPORT_MASK);
		pi->sw_id = swid;
		pi->pf_vf_num = pf_vf_num;
		pi->is_vf = is_vf;
		pi->dflt_tx_vsi_num = ICE_DFLT_VSI_INVAL;
		pi->dflt_rx_vsi_num = ICE_DFLT_VSI_INVAL;
		break;
	default:
		ice_debug(pi->hw, ICE_DBG_SW, "incorrect VSI/port type received\n");
		break;
	}
}

/* ice_get_initial_sw_cfg - Get initial port and default VSI data
 * @hw: pointer to the hardware structure
 */
enum ice_status ice_get_initial_sw_cfg(struct ice_hw *hw)
{
	struct ice_aqc_get_sw_cfg_resp_elem *rbuf;
	enum ice_status status;
	u16 req_desc = 0;
	u16 num_elems;
	u16 i;

	rbuf = devm_kzalloc(ice_hw_to_dev(hw), ICE_SW_CFG_MAX_BUF_LEN,
			    GFP_KERNEL);

	if (!rbuf)
		return ICE_ERR_NO_MEMORY;

	/* Multiple calls to ice_aq_get_sw_cfg may be required
	 * to get all the switch configuration information. The need
	 * for additional calls is indicated by ice_aq_get_sw_cfg
	 * writing a non-zero value in req_desc
	 */
	do {
		struct ice_aqc_get_sw_cfg_resp_elem *ele;

		status = ice_aq_get_sw_cfg(hw, rbuf, ICE_SW_CFG_MAX_BUF_LEN,
					   &req_desc, &num_elems, NULL);

		if (status)
			break;

		for (i = 0, ele = rbuf; i < num_elems; i++, ele++) {
			u16 pf_vf_num, swid, vsi_port_num;
			bool is_vf = false;
			u8 res_type;

			vsi_port_num = le16_to_cpu(ele->vsi_port_num) &
				ICE_AQC_GET_SW_CONF_RESP_VSI_PORT_NUM_M;

			pf_vf_num = le16_to_cpu(ele->pf_vf_num) &
				ICE_AQC_GET_SW_CONF_RESP_FUNC_NUM_M;

			swid = le16_to_cpu(ele->swid);

			if (le16_to_cpu(ele->pf_vf_num) &
			    ICE_AQC_GET_SW_CONF_RESP_IS_VF)
				is_vf = true;

			res_type = (u8)(le16_to_cpu(ele->vsi_port_num) >>
					ICE_AQC_GET_SW_CONF_RESP_TYPE_S);

			if (res_type == ICE_AQC_GET_SW_CONF_RESP_VSI) {
				/* FW VSI is not needed. Just continue. */
				continue;
			}

			ice_init_port_info(hw->port_info, vsi_port_num,
					   res_type, swid, pf_vf_num, is_vf);
		}
	} while (req_desc && !status);

	devm_kfree(ice_hw_to_dev(hw), rbuf);
	return status;
}

/**
 * ice_fill_sw_info - Helper function to populate lb_en and lan_en
 * @hw: pointer to the hardware structure
 * @fi: filter info structure to fill/update
 *
 * This helper function populates the lb_en and lan_en elements of the provided
 * ice_fltr_info struct using the switch's type and characteristics of the
 * switch rule being configured.
 */
static void ice_fill_sw_info(struct ice_hw *hw, struct ice_fltr_info *fi)
{
	fi->lb_en = false;
	fi->lan_en = false;
	if ((fi->flag & ICE_FLTR_TX) &&
	    (fi->fltr_act == ICE_FWD_TO_VSI ||
	     fi->fltr_act == ICE_FWD_TO_VSI_LIST ||
	     fi->fltr_act == ICE_FWD_TO_Q ||
	     fi->fltr_act == ICE_FWD_TO_QGRP)) {
		/* Setting LB for prune actions will result in replicated
		 * packets to the internal switch that will be dropped.
		 */
		if (fi->lkup_type != ICE_SW_LKUP_VLAN)
			fi->lb_en = true;

		/* Set lan_en to TRUE if
		 * 1. The switch is a VEB AND
		 * 2
		 * 2.1 The lookup is a directional lookup like ethertype,
		 * promiscuous, ethertype-MAC, promiscuous-VLAN
		 * and default-port OR
		 * 2.2 The lookup is VLAN, OR
		 * 2.3 The lookup is MAC with mcast or bcast addr for MAC, OR
		 * 2.4 The lookup is MAC_VLAN with mcast or bcast addr for MAC.
		 *
		 * OR
		 *
		 * The switch is a VEPA.
		 *
		 * In all other cases, the LAN enable has to be set to false.
		 */
		if (hw->evb_veb) {
			if (fi->lkup_type == ICE_SW_LKUP_ETHERTYPE ||
			    fi->lkup_type == ICE_SW_LKUP_PROMISC ||
			    fi->lkup_type == ICE_SW_LKUP_ETHERTYPE_MAC ||
			    fi->lkup_type == ICE_SW_LKUP_PROMISC_VLAN ||
			    fi->lkup_type == ICE_SW_LKUP_DFLT ||
			    fi->lkup_type == ICE_SW_LKUP_VLAN ||
			    (fi->lkup_type == ICE_SW_LKUP_MAC &&
			     !is_unicast_ether_addr(fi->l_data.mac.mac_addr)) ||
			    (fi->lkup_type == ICE_SW_LKUP_MAC_VLAN &&
			     !is_unicast_ether_addr(fi->l_data.mac.mac_addr)))
				fi->lan_en = true;
		} else {
			fi->lan_en = true;
		}
	}
}

/**
 * ice_fill_sw_rule - Helper function to fill switch rule structure
 * @hw: pointer to the hardware structure
 * @f_info: entry containing packet forwarding information
 * @s_rule: switch rule structure to be filled in based on mac_entry
 * @opc: switch rules population command type - pass in the command opcode
 */
static void
ice_fill_sw_rule(struct ice_hw *hw, struct ice_fltr_info *f_info,
		 struct ice_aqc_sw_rules_elem *s_rule, enum ice_adminq_opc opc)
{
	u16 vlan_id = ICE_MAX_VLAN_ID + 1;
	void *daddr = NULL;
	u16 eth_hdr_sz;
	u8 *eth_hdr;
	u32 act = 0;
	__be16 *off;
	u8 q_rgn;

	if (opc == ice_aqc_opc_remove_sw_rules) {
		s_rule->pdata.lkup_tx_rx.act = 0;
		s_rule->pdata.lkup_tx_rx.index =
			cpu_to_le16(f_info->fltr_rule_id);
		s_rule->pdata.lkup_tx_rx.hdr_len = 0;
		return;
	}

	eth_hdr_sz = sizeof(dummy_eth_header);
	eth_hdr = s_rule->pdata.lkup_tx_rx.hdr;

	/* initialize the ether header with a dummy header */
	memcpy(eth_hdr, dummy_eth_header, eth_hdr_sz);
	ice_fill_sw_info(hw, f_info);

	switch (f_info->fltr_act) {
	case ICE_FWD_TO_VSI:
		act |= (f_info->fwd_id.hw_vsi_id << ICE_SINGLE_ACT_VSI_ID_S) &
			ICE_SINGLE_ACT_VSI_ID_M;
		if (f_info->lkup_type != ICE_SW_LKUP_VLAN)
			act |= ICE_SINGLE_ACT_VSI_FORWARDING |
				ICE_SINGLE_ACT_VALID_BIT;
		break;
	case ICE_FWD_TO_VSI_LIST:
		act |= ICE_SINGLE_ACT_VSI_LIST;
		act |= (f_info->fwd_id.vsi_list_id <<
			ICE_SINGLE_ACT_VSI_LIST_ID_S) &
			ICE_SINGLE_ACT_VSI_LIST_ID_M;
		if (f_info->lkup_type != ICE_SW_LKUP_VLAN)
			act |= ICE_SINGLE_ACT_VSI_FORWARDING |
				ICE_SINGLE_ACT_VALID_BIT;
		break;
	case ICE_FWD_TO_Q:
		act |= ICE_SINGLE_ACT_TO_Q;
		act |= (f_info->fwd_id.q_id << ICE_SINGLE_ACT_Q_INDEX_S) &
			ICE_SINGLE_ACT_Q_INDEX_M;
		break;
	case ICE_DROP_PACKET:
		act |= ICE_SINGLE_ACT_VSI_FORWARDING | ICE_SINGLE_ACT_DROP |
			ICE_SINGLE_ACT_VALID_BIT;
		break;
	case ICE_FWD_TO_QGRP:
		q_rgn = f_info->qgrp_size > 0 ?
			(u8)ilog2(f_info->qgrp_size) : 0;
		act |= ICE_SINGLE_ACT_TO_Q;
		act |= (f_info->fwd_id.q_id << ICE_SINGLE_ACT_Q_INDEX_S) &
			ICE_SINGLE_ACT_Q_INDEX_M;
		act |= (q_rgn << ICE_SINGLE_ACT_Q_REGION_S) &
			ICE_SINGLE_ACT_Q_REGION_M;
		break;
	default:
		return;
	}

	if (f_info->lb_en)
		act |= ICE_SINGLE_ACT_LB_ENABLE;
	if (f_info->lan_en)
		act |= ICE_SINGLE_ACT_LAN_ENABLE;

	switch (f_info->lkup_type) {
	case ICE_SW_LKUP_MAC:
		daddr = f_info->l_data.mac.mac_addr;
		break;
	case ICE_SW_LKUP_VLAN:
		vlan_id = f_info->l_data.vlan.vlan_id;
		if (f_info->fltr_act == ICE_FWD_TO_VSI ||
		    f_info->fltr_act == ICE_FWD_TO_VSI_LIST) {
			act |= ICE_SINGLE_ACT_PRUNE;
			act |= ICE_SINGLE_ACT_EGRESS | ICE_SINGLE_ACT_INGRESS;
		}
		break;
	case ICE_SW_LKUP_ETHERTYPE_MAC:
		daddr = f_info->l_data.ethertype_mac.mac_addr;
		fallthrough;
	case ICE_SW_LKUP_ETHERTYPE:
		off = (__force __be16 *)(eth_hdr + ICE_ETH_ETHTYPE_OFFSET);
		*off = cpu_to_be16(f_info->l_data.ethertype_mac.ethertype);
		break;
	case ICE_SW_LKUP_MAC_VLAN:
		daddr = f_info->l_data.mac_vlan.mac_addr;
		vlan_id = f_info->l_data.mac_vlan.vlan_id;
		break;
	case ICE_SW_LKUP_PROMISC_VLAN:
		vlan_id = f_info->l_data.mac_vlan.vlan_id;
		fallthrough;
	case ICE_SW_LKUP_PROMISC:
		daddr = f_info->l_data.mac_vlan.mac_addr;
		break;
	default:
		break;
	}

	s_rule->type = (f_info->flag & ICE_FLTR_RX) ?
		cpu_to_le16(ICE_AQC_SW_RULES_T_LKUP_RX) :
		cpu_to_le16(ICE_AQC_SW_RULES_T_LKUP_TX);

	/* Recipe set depending on lookup type */
	s_rule->pdata.lkup_tx_rx.recipe_id = cpu_to_le16(f_info->lkup_type);
	s_rule->pdata.lkup_tx_rx.src = cpu_to_le16(f_info->src);
	s_rule->pdata.lkup_tx_rx.act = cpu_to_le32(act);

	if (daddr)
		ether_addr_copy(eth_hdr + ICE_ETH_DA_OFFSET, daddr);

	if (!(vlan_id > ICE_MAX_VLAN_ID)) {
		off = (__force __be16 *)(eth_hdr + ICE_ETH_VLAN_TCI_OFFSET);
		*off = cpu_to_be16(vlan_id);
	}

	/* Create the switch rule with the final dummy Ethernet header */
	if (opc != ice_aqc_opc_update_sw_rules)
		s_rule->pdata.lkup_tx_rx.hdr_len = cpu_to_le16(eth_hdr_sz);
}

/**
 * ice_add_marker_act
 * @hw: pointer to the hardware structure
 * @m_ent: the management entry for which sw marker needs to be added
 * @sw_marker: sw marker to tag the Rx descriptor with
 * @l_id: large action resource ID
 *
 * Create a large action to hold software marker and update the switch rule
 * entry pointed by m_ent with newly created large action
 */
static enum ice_status
ice_add_marker_act(struct ice_hw *hw, struct ice_fltr_mgmt_list_entry *m_ent,
		   u16 sw_marker, u16 l_id)
{
	struct ice_aqc_sw_rules_elem *lg_act, *rx_tx;
	/* For software marker we need 3 large actions
	 * 1. FWD action: FWD TO VSI or VSI LIST
	 * 2. GENERIC VALUE action to hold the profile ID
	 * 3. GENERIC VALUE action to hold the software marker ID
	 */
	const u16 num_lg_acts = 3;
	enum ice_status status;
	u16 lg_act_size;
	u16 rules_size;
	u32 act;
	u16 id;

	if (m_ent->fltr_info.lkup_type != ICE_SW_LKUP_MAC)
		return ICE_ERR_PARAM;

	/* Create two back-to-back switch rules and submit them to the HW using
	 * one memory buffer:
	 *    1. Large Action
	 *    2. Look up Tx Rx
	 */
	lg_act_size = (u16)ICE_SW_RULE_LG_ACT_SIZE(num_lg_acts);
	rules_size = lg_act_size + ICE_SW_RULE_RX_TX_ETH_HDR_SIZE;
	lg_act = devm_kzalloc(ice_hw_to_dev(hw), rules_size, GFP_KERNEL);
	if (!lg_act)
		return ICE_ERR_NO_MEMORY;

	rx_tx = (struct ice_aqc_sw_rules_elem *)((u8 *)lg_act + lg_act_size);

	/* Fill in the first switch rule i.e. large action */
	lg_act->type = cpu_to_le16(ICE_AQC_SW_RULES_T_LG_ACT);
	lg_act->pdata.lg_act.index = cpu_to_le16(l_id);
	lg_act->pdata.lg_act.size = cpu_to_le16(num_lg_acts);

	/* First action VSI forwarding or VSI list forwarding depending on how
	 * many VSIs
	 */
	id = (m_ent->vsi_count > 1) ? m_ent->fltr_info.fwd_id.vsi_list_id :
		m_ent->fltr_info.fwd_id.hw_vsi_id;

	act = ICE_LG_ACT_VSI_FORWARDING | ICE_LG_ACT_VALID_BIT;
	act |= (id << ICE_LG_ACT_VSI_LIST_ID_S) & ICE_LG_ACT_VSI_LIST_ID_M;
	if (m_ent->vsi_count > 1)
		act |= ICE_LG_ACT_VSI_LIST;
	lg_act->pdata.lg_act.act[0] = cpu_to_le32(act);

	/* Second action descriptor type */
	act = ICE_LG_ACT_GENERIC;

	act |= (1 << ICE_LG_ACT_GENERIC_VALUE_S) & ICE_LG_ACT_GENERIC_VALUE_M;
	lg_act->pdata.lg_act.act[1] = cpu_to_le32(act);

	act = (ICE_LG_ACT_GENERIC_OFF_RX_DESC_PROF_IDX <<
	       ICE_LG_ACT_GENERIC_OFFSET_S) & ICE_LG_ACT_GENERIC_OFFSET_M;

	/* Third action Marker value */
	act |= ICE_LG_ACT_GENERIC;
	act |= (sw_marker << ICE_LG_ACT_GENERIC_VALUE_S) &
		ICE_LG_ACT_GENERIC_VALUE_M;

	lg_act->pdata.lg_act.act[2] = cpu_to_le32(act);

	/* call the fill switch rule to fill the lookup Tx Rx structure */
	ice_fill_sw_rule(hw, &m_ent->fltr_info, rx_tx,
			 ice_aqc_opc_update_sw_rules);

	/* Update the action to point to the large action ID */
	rx_tx->pdata.lkup_tx_rx.act =
		cpu_to_le32(ICE_SINGLE_ACT_PTR |
			    ((l_id << ICE_SINGLE_ACT_PTR_VAL_S) &
			     ICE_SINGLE_ACT_PTR_VAL_M));

	/* Use the filter rule ID of the previously created rule with single
	 * act. Once the update happens, hardware will treat this as large
	 * action
	 */
	rx_tx->pdata.lkup_tx_rx.index =
		cpu_to_le16(m_ent->fltr_info.fltr_rule_id);

	status = ice_aq_sw_rules(hw, lg_act, rules_size, 2,
				 ice_aqc_opc_update_sw_rules, NULL);
	if (!status) {
		m_ent->lg_act_idx = l_id;
		m_ent->sw_marker_id = sw_marker;
	}

	devm_kfree(ice_hw_to_dev(hw), lg_act);
	return status;
}

/**
 * ice_create_vsi_list_map
 * @hw: pointer to the hardware structure
 * @vsi_handle_arr: array of VSI handles to set in the VSI mapping
 * @num_vsi: number of VSI handles in the array
 * @vsi_list_id: VSI list ID generated as part of allocate resource
 *
 * Helper function to create a new entry of VSI list ID to VSI mapping
 * using the given VSI list ID
 */
static struct ice_vsi_list_map_info *
ice_create_vsi_list_map(struct ice_hw *hw, u16 *vsi_handle_arr, u16 num_vsi,
			u16 vsi_list_id)
{
	struct ice_switch_info *sw = hw->switch_info;
	struct ice_vsi_list_map_info *v_map;
	int i;

	v_map = devm_kzalloc(ice_hw_to_dev(hw), sizeof(*v_map), GFP_KERNEL);
	if (!v_map)
		return NULL;

	v_map->vsi_list_id = vsi_list_id;
	v_map->ref_cnt = 1;
	for (i = 0; i < num_vsi; i++)
		set_bit(vsi_handle_arr[i], v_map->vsi_map);

	list_add(&v_map->list_entry, &sw->vsi_list_map_head);
	return v_map;
}

/**
 * ice_update_vsi_list_rule
 * @hw: pointer to the hardware structure
 * @vsi_handle_arr: array of VSI handles to form a VSI list
 * @num_vsi: number of VSI handles in the array
 * @vsi_list_id: VSI list ID generated as part of allocate resource
 * @remove: Boolean value to indicate if this is a remove action
 * @opc: switch rules population command type - pass in the command opcode
 * @lkup_type: lookup type of the filter
 *
 * Call AQ command to add a new switch rule or update existing switch rule
 * using the given VSI list ID
 */
static enum ice_status
ice_update_vsi_list_rule(struct ice_hw *hw, u16 *vsi_handle_arr, u16 num_vsi,
			 u16 vsi_list_id, bool remove, enum ice_adminq_opc opc,
			 enum ice_sw_lkup_type lkup_type)
{
	struct ice_aqc_sw_rules_elem *s_rule;
	enum ice_status status;
	u16 s_rule_size;
	u16 rule_type;
	int i;

	if (!num_vsi)
		return ICE_ERR_PARAM;

	if (lkup_type == ICE_SW_LKUP_MAC ||
	    lkup_type == ICE_SW_LKUP_MAC_VLAN ||
	    lkup_type == ICE_SW_LKUP_ETHERTYPE ||
	    lkup_type == ICE_SW_LKUP_ETHERTYPE_MAC ||
	    lkup_type == ICE_SW_LKUP_PROMISC ||
	    lkup_type == ICE_SW_LKUP_PROMISC_VLAN)
		rule_type = remove ? ICE_AQC_SW_RULES_T_VSI_LIST_CLEAR :
			ICE_AQC_SW_RULES_T_VSI_LIST_SET;
	else if (lkup_type == ICE_SW_LKUP_VLAN)
		rule_type = remove ? ICE_AQC_SW_RULES_T_PRUNE_LIST_CLEAR :
			ICE_AQC_SW_RULES_T_PRUNE_LIST_SET;
	else
		return ICE_ERR_PARAM;

	s_rule_size = (u16)ICE_SW_RULE_VSI_LIST_SIZE(num_vsi);
	s_rule = devm_kzalloc(ice_hw_to_dev(hw), s_rule_size, GFP_KERNEL);
	if (!s_rule)
		return ICE_ERR_NO_MEMORY;
	for (i = 0; i < num_vsi; i++) {
		if (!ice_is_vsi_valid(hw, vsi_handle_arr[i])) {
			status = ICE_ERR_PARAM;
			goto exit;
		}
		/* AQ call requires hw_vsi_id(s) */
		s_rule->pdata.vsi_list.vsi[i] =
			cpu_to_le16(ice_get_hw_vsi_num(hw, vsi_handle_arr[i]));
	}

	s_rule->type = cpu_to_le16(rule_type);
	s_rule->pdata.vsi_list.number_vsi = cpu_to_le16(num_vsi);
	s_rule->pdata.vsi_list.index = cpu_to_le16(vsi_list_id);

	status = ice_aq_sw_rules(hw, s_rule, s_rule_size, 1, opc, NULL);

exit:
	devm_kfree(ice_hw_to_dev(hw), s_rule);
	return status;
}

/**
 * ice_create_vsi_list_rule - Creates and populates a VSI list rule
 * @hw: pointer to the HW struct
 * @vsi_handle_arr: array of VSI handles to form a VSI list
 * @num_vsi: number of VSI handles in the array
 * @vsi_list_id: stores the ID of the VSI list to be created
 * @lkup_type: switch rule filter's lookup type
 */
static enum ice_status
ice_create_vsi_list_rule(struct ice_hw *hw, u16 *vsi_handle_arr, u16 num_vsi,
			 u16 *vsi_list_id, enum ice_sw_lkup_type lkup_type)
{
	enum ice_status status;

	status = ice_aq_alloc_free_vsi_list(hw, vsi_list_id, lkup_type,
					    ice_aqc_opc_alloc_res);
	if (status)
		return status;

	/* Update the newly created VSI list to include the specified VSIs */
	return ice_update_vsi_list_rule(hw, vsi_handle_arr, num_vsi,
					*vsi_list_id, false,
					ice_aqc_opc_add_sw_rules, lkup_type);
}

/**
 * ice_create_pkt_fwd_rule
 * @hw: pointer to the hardware structure
 * @f_entry: entry containing packet forwarding information
 *
 * Create switch rule with given filter information and add an entry
 * to the corresponding filter management list to track this switch rule
 * and VSI mapping
 */
static enum ice_status
ice_create_pkt_fwd_rule(struct ice_hw *hw,
			struct ice_fltr_list_entry *f_entry)
{
	struct ice_fltr_mgmt_list_entry *fm_entry;
	struct ice_aqc_sw_rules_elem *s_rule;
	enum ice_sw_lkup_type l_type;
	struct ice_sw_recipe *recp;
	enum ice_status status;

	s_rule = devm_kzalloc(ice_hw_to_dev(hw),
			      ICE_SW_RULE_RX_TX_ETH_HDR_SIZE, GFP_KERNEL);
	if (!s_rule)
		return ICE_ERR_NO_MEMORY;
	fm_entry = devm_kzalloc(ice_hw_to_dev(hw), sizeof(*fm_entry),
				GFP_KERNEL);
	if (!fm_entry) {
		status = ICE_ERR_NO_MEMORY;
		goto ice_create_pkt_fwd_rule_exit;
	}

	fm_entry->fltr_info = f_entry->fltr_info;

	/* Initialize all the fields for the management entry */
	fm_entry->vsi_count = 1;
	fm_entry->lg_act_idx = ICE_INVAL_LG_ACT_INDEX;
	fm_entry->sw_marker_id = ICE_INVAL_SW_MARKER_ID;
	fm_entry->counter_index = ICE_INVAL_COUNTER_ID;

	ice_fill_sw_rule(hw, &fm_entry->fltr_info, s_rule,
			 ice_aqc_opc_add_sw_rules);

	status = ice_aq_sw_rules(hw, s_rule, ICE_SW_RULE_RX_TX_ETH_HDR_SIZE, 1,
				 ice_aqc_opc_add_sw_rules, NULL);
	if (status) {
		devm_kfree(ice_hw_to_dev(hw), fm_entry);
		goto ice_create_pkt_fwd_rule_exit;
	}

	f_entry->fltr_info.fltr_rule_id =
		le16_to_cpu(s_rule->pdata.lkup_tx_rx.index);
	fm_entry->fltr_info.fltr_rule_id =
		le16_to_cpu(s_rule->pdata.lkup_tx_rx.index);

	/* The book keeping entries will get removed when base driver
	 * calls remove filter AQ command
	 */
	l_type = fm_entry->fltr_info.lkup_type;
	recp = &hw->switch_info->recp_list[l_type];
	list_add(&fm_entry->list_entry, &recp->filt_rules);

ice_create_pkt_fwd_rule_exit:
	devm_kfree(ice_hw_to_dev(hw), s_rule);
	return status;
}

/**
 * ice_update_pkt_fwd_rule
 * @hw: pointer to the hardware structure
 * @f_info: filter information for switch rule
 *
 * Call AQ command to update a previously created switch rule with a
 * VSI list ID
 */
static enum ice_status
ice_update_pkt_fwd_rule(struct ice_hw *hw, struct ice_fltr_info *f_info)
{
	struct ice_aqc_sw_rules_elem *s_rule;
	enum ice_status status;

	s_rule = devm_kzalloc(ice_hw_to_dev(hw),
			      ICE_SW_RULE_RX_TX_ETH_HDR_SIZE, GFP_KERNEL);
	if (!s_rule)
		return ICE_ERR_NO_MEMORY;

	ice_fill_sw_rule(hw, f_info, s_rule, ice_aqc_opc_update_sw_rules);

	s_rule->pdata.lkup_tx_rx.index = cpu_to_le16(f_info->fltr_rule_id);

	/* Update switch rule with new rule set to forward VSI list */
	status = ice_aq_sw_rules(hw, s_rule, ICE_SW_RULE_RX_TX_ETH_HDR_SIZE, 1,
				 ice_aqc_opc_update_sw_rules, NULL);

	devm_kfree(ice_hw_to_dev(hw), s_rule);
	return status;
}

/**
 * ice_update_sw_rule_bridge_mode
 * @hw: pointer to the HW struct
 *
 * Updates unicast switch filter rules based on VEB/VEPA mode
 */
enum ice_status ice_update_sw_rule_bridge_mode(struct ice_hw *hw)
{
	struct ice_switch_info *sw = hw->switch_info;
	struct ice_fltr_mgmt_list_entry *fm_entry;
	enum ice_status status = 0;
	struct list_head *rule_head;
	struct mutex *rule_lock; /* Lock to protect filter rule list */

	rule_lock = &sw->recp_list[ICE_SW_LKUP_MAC].filt_rule_lock;
	rule_head = &sw->recp_list[ICE_SW_LKUP_MAC].filt_rules;

	mutex_lock(rule_lock);
	list_for_each_entry(fm_entry, rule_head, list_entry) {
		struct ice_fltr_info *fi = &fm_entry->fltr_info;
		u8 *addr = fi->l_data.mac.mac_addr;

		/* Update unicast Tx rules to reflect the selected
		 * VEB/VEPA mode
		 */
		if ((fi->flag & ICE_FLTR_TX) && is_unicast_ether_addr(addr) &&
		    (fi->fltr_act == ICE_FWD_TO_VSI ||
		     fi->fltr_act == ICE_FWD_TO_VSI_LIST ||
		     fi->fltr_act == ICE_FWD_TO_Q ||
		     fi->fltr_act == ICE_FWD_TO_QGRP)) {
			status = ice_update_pkt_fwd_rule(hw, fi);
			if (status)
				break;
		}
	}

	mutex_unlock(rule_lock);

	return status;
}

/**
 * ice_add_update_vsi_list
 * @hw: pointer to the hardware structure
 * @m_entry: pointer to current filter management list entry
 * @cur_fltr: filter information from the book keeping entry
 * @new_fltr: filter information with the new VSI to be added
 *
 * Call AQ command to add or update previously created VSI list with new VSI.
 *
 * Helper function to do book keeping associated with adding filter information
 * The algorithm to do the book keeping is described below :
 * When a VSI needs to subscribe to a given filter (MAC/VLAN/Ethtype etc.)
 *	if only one VSI has been added till now
 *		Allocate a new VSI list and add two VSIs
 *		to this list using switch rule command
 *		Update the previously created switch rule with the
 *		newly created VSI list ID
 *	if a VSI list was previously created
 *		Add the new VSI to the previously created VSI list set
 *		using the update switch rule command
 */
static enum ice_status
ice_add_update_vsi_list(struct ice_hw *hw,
			struct ice_fltr_mgmt_list_entry *m_entry,
			struct ice_fltr_info *cur_fltr,
			struct ice_fltr_info *new_fltr)
{
	enum ice_status status = 0;
	u16 vsi_list_id = 0;

	if ((cur_fltr->fltr_act == ICE_FWD_TO_Q ||
	     cur_fltr->fltr_act == ICE_FWD_TO_QGRP))
		return ICE_ERR_NOT_IMPL;

	if ((new_fltr->fltr_act == ICE_FWD_TO_Q ||
	     new_fltr->fltr_act == ICE_FWD_TO_QGRP) &&
	    (cur_fltr->fltr_act == ICE_FWD_TO_VSI ||
	     cur_fltr->fltr_act == ICE_FWD_TO_VSI_LIST))
		return ICE_ERR_NOT_IMPL;

	if (m_entry->vsi_count < 2 && !m_entry->vsi_list_info) {
		/* Only one entry existed in the mapping and it was not already
		 * a part of a VSI list. So, create a VSI list with the old and
		 * new VSIs.
		 */
		struct ice_fltr_info tmp_fltr;
		u16 vsi_handle_arr[2];

		/* A rule already exists with the new VSI being added */
		if (cur_fltr->fwd_id.hw_vsi_id == new_fltr->fwd_id.hw_vsi_id)
			return ICE_ERR_ALREADY_EXISTS;

		vsi_handle_arr[0] = cur_fltr->vsi_handle;
		vsi_handle_arr[1] = new_fltr->vsi_handle;
		status = ice_create_vsi_list_rule(hw, &vsi_handle_arr[0], 2,
						  &vsi_list_id,
						  new_fltr->lkup_type);
		if (status)
			return status;

		tmp_fltr = *new_fltr;
		tmp_fltr.fltr_rule_id = cur_fltr->fltr_rule_id;
		tmp_fltr.fltr_act = ICE_FWD_TO_VSI_LIST;
		tmp_fltr.fwd_id.vsi_list_id = vsi_list_id;
		/* Update the previous switch rule of "MAC forward to VSI" to
		 * "MAC fwd to VSI list"
		 */
		status = ice_update_pkt_fwd_rule(hw, &tmp_fltr);
		if (status)
			return status;

		cur_fltr->fwd_id.vsi_list_id = vsi_list_id;
		cur_fltr->fltr_act = ICE_FWD_TO_VSI_LIST;
		m_entry->vsi_list_info =
			ice_create_vsi_list_map(hw, &vsi_handle_arr[0], 2,
						vsi_list_id);

		if (!m_entry->vsi_list_info)
			return ICE_ERR_NO_MEMORY;

		/* If this entry was large action then the large action needs
		 * to be updated to point to FWD to VSI list
		 */
		if (m_entry->sw_marker_id != ICE_INVAL_SW_MARKER_ID)
			status =
			    ice_add_marker_act(hw, m_entry,
					       m_entry->sw_marker_id,
					       m_entry->lg_act_idx);
	} else {
		u16 vsi_handle = new_fltr->vsi_handle;
		enum ice_adminq_opc opcode;

		if (!m_entry->vsi_list_info)
			return ICE_ERR_CFG;

		/* A rule already exists with the new VSI being added */
		if (test_bit(vsi_handle, m_entry->vsi_list_info->vsi_map))
			return 0;

		/* Update the previously created VSI list set with
		 * the new VSI ID passed in
		 */
		vsi_list_id = cur_fltr->fwd_id.vsi_list_id;
		opcode = ice_aqc_opc_update_sw_rules;

		status = ice_update_vsi_list_rule(hw, &vsi_handle, 1,
						  vsi_list_id, false, opcode,
						  new_fltr->lkup_type);
		/* update VSI list mapping info with new VSI ID */
		if (!status)
			set_bit(vsi_handle, m_entry->vsi_list_info->vsi_map);
	}
	if (!status)
		m_entry->vsi_count++;
	return status;
}

/**
 * ice_find_rule_entry - Search a rule entry
 * @hw: pointer to the hardware structure
 * @recp_id: lookup type for which the specified rule needs to be searched
 * @f_info: rule information
 *
 * Helper function to search for a given rule entry
 * Returns pointer to entry storing the rule if found
 */
static struct ice_fltr_mgmt_list_entry *
ice_find_rule_entry(struct ice_hw *hw, u8 recp_id, struct ice_fltr_info *f_info)
{
	struct ice_fltr_mgmt_list_entry *list_itr, *ret = NULL;
	struct ice_switch_info *sw = hw->switch_info;
	struct list_head *list_head;

	list_head = &sw->recp_list[recp_id].filt_rules;
	list_for_each_entry(list_itr, list_head, list_entry) {
		if (!memcmp(&f_info->l_data, &list_itr->fltr_info.l_data,
			    sizeof(f_info->l_data)) &&
		    f_info->flag == list_itr->fltr_info.flag) {
			ret = list_itr;
			break;
		}
	}
	return ret;
}

/**
 * ice_find_vsi_list_entry - Search VSI list map with VSI count 1
 * @hw: pointer to the hardware structure
 * @recp_id: lookup type for which VSI lists needs to be searched
 * @vsi_handle: VSI handle to be found in VSI list
 * @vsi_list_id: VSI list ID found containing vsi_handle
 *
 * Helper function to search a VSI list with single entry containing given VSI
 * handle element. This can be extended further to search VSI list with more
 * than 1 vsi_count. Returns pointer to VSI list entry if found.
 */
static struct ice_vsi_list_map_info *
ice_find_vsi_list_entry(struct ice_hw *hw, u8 recp_id, u16 vsi_handle,
			u16 *vsi_list_id)
{
	struct ice_vsi_list_map_info *map_info = NULL;
	struct ice_switch_info *sw = hw->switch_info;
	struct ice_fltr_mgmt_list_entry *list_itr;
	struct list_head *list_head;

	list_head = &sw->recp_list[recp_id].filt_rules;
	list_for_each_entry(list_itr, list_head, list_entry) {
		if (list_itr->vsi_count == 1 && list_itr->vsi_list_info) {
			map_info = list_itr->vsi_list_info;
			if (test_bit(vsi_handle, map_info->vsi_map)) {
				*vsi_list_id = map_info->vsi_list_id;
				return map_info;
			}
		}
	}
	return NULL;
}

/**
 * ice_add_rule_internal - add rule for a given lookup type
 * @hw: pointer to the hardware structure
 * @recp_id: lookup type (recipe ID) for which rule has to be added
 * @f_entry: structure containing MAC forwarding information
 *
 * Adds or updates the rule lists for a given recipe
 */
static enum ice_status
ice_add_rule_internal(struct ice_hw *hw, u8 recp_id,
		      struct ice_fltr_list_entry *f_entry)
{
	struct ice_switch_info *sw = hw->switch_info;
	struct ice_fltr_info *new_fltr, *cur_fltr;
	struct ice_fltr_mgmt_list_entry *m_entry;
	struct mutex *rule_lock; /* Lock to protect filter rule list */
	enum ice_status status = 0;

	if (!ice_is_vsi_valid(hw, f_entry->fltr_info.vsi_handle))
		return ICE_ERR_PARAM;
	f_entry->fltr_info.fwd_id.hw_vsi_id =
		ice_get_hw_vsi_num(hw, f_entry->fltr_info.vsi_handle);

	rule_lock = &sw->recp_list[recp_id].filt_rule_lock;

	mutex_lock(rule_lock);
	new_fltr = &f_entry->fltr_info;
	if (new_fltr->flag & ICE_FLTR_RX)
		new_fltr->src = hw->port_info->lport;
	else if (new_fltr->flag & ICE_FLTR_TX)
		new_fltr->src = f_entry->fltr_info.fwd_id.hw_vsi_id;

	m_entry = ice_find_rule_entry(hw, recp_id, new_fltr);
	if (!m_entry) {
		mutex_unlock(rule_lock);
		return ice_create_pkt_fwd_rule(hw, f_entry);
	}

	cur_fltr = &m_entry->fltr_info;
	status = ice_add_update_vsi_list(hw, m_entry, cur_fltr, new_fltr);
	mutex_unlock(rule_lock);

	return status;
}

/**
 * ice_remove_vsi_list_rule
 * @hw: pointer to the hardware structure
 * @vsi_list_id: VSI list ID generated as part of allocate resource
 * @lkup_type: switch rule filter lookup type
 *
 * The VSI list should be emptied before this function is called to remove the
 * VSI list.
 */
static enum ice_status
ice_remove_vsi_list_rule(struct ice_hw *hw, u16 vsi_list_id,
			 enum ice_sw_lkup_type lkup_type)
{
	struct ice_aqc_sw_rules_elem *s_rule;
	enum ice_status status;
	u16 s_rule_size;

	s_rule_size = (u16)ICE_SW_RULE_VSI_LIST_SIZE(0);
	s_rule = devm_kzalloc(ice_hw_to_dev(hw), s_rule_size, GFP_KERNEL);
	if (!s_rule)
		return ICE_ERR_NO_MEMORY;

	s_rule->type = cpu_to_le16(ICE_AQC_SW_RULES_T_VSI_LIST_CLEAR);
	s_rule->pdata.vsi_list.index = cpu_to_le16(vsi_list_id);

	/* Free the vsi_list resource that we allocated. It is assumed that the
	 * list is empty at this point.
	 */
	status = ice_aq_alloc_free_vsi_list(hw, &vsi_list_id, lkup_type,
					    ice_aqc_opc_free_res);

	devm_kfree(ice_hw_to_dev(hw), s_rule);
	return status;
}

/**
 * ice_rem_update_vsi_list
 * @hw: pointer to the hardware structure
 * @vsi_handle: VSI handle of the VSI to remove
 * @fm_list: filter management entry for which the VSI list management needs to
 *           be done
 */
static enum ice_status
ice_rem_update_vsi_list(struct ice_hw *hw, u16 vsi_handle,
			struct ice_fltr_mgmt_list_entry *fm_list)
{
	enum ice_sw_lkup_type lkup_type;
	enum ice_status status = 0;
	u16 vsi_list_id;

	if (fm_list->fltr_info.fltr_act != ICE_FWD_TO_VSI_LIST ||
	    fm_list->vsi_count == 0)
		return ICE_ERR_PARAM;

	/* A rule with the VSI being removed does not exist */
	if (!test_bit(vsi_handle, fm_list->vsi_list_info->vsi_map))
		return ICE_ERR_DOES_NOT_EXIST;

	lkup_type = fm_list->fltr_info.lkup_type;
	vsi_list_id = fm_list->fltr_info.fwd_id.vsi_list_id;
	status = ice_update_vsi_list_rule(hw, &vsi_handle, 1, vsi_list_id, true,
					  ice_aqc_opc_update_sw_rules,
					  lkup_type);
	if (status)
		return status;

	fm_list->vsi_count--;
	clear_bit(vsi_handle, fm_list->vsi_list_info->vsi_map);

	if (fm_list->vsi_count == 1 && lkup_type != ICE_SW_LKUP_VLAN) {
		struct ice_fltr_info tmp_fltr_info = fm_list->fltr_info;
		struct ice_vsi_list_map_info *vsi_list_info =
			fm_list->vsi_list_info;
		u16 rem_vsi_handle;

		rem_vsi_handle = find_first_bit(vsi_list_info->vsi_map,
						ICE_MAX_VSI);
		if (!ice_is_vsi_valid(hw, rem_vsi_handle))
			return ICE_ERR_OUT_OF_RANGE;

		/* Make sure VSI list is empty before removing it below */
		status = ice_update_vsi_list_rule(hw, &rem_vsi_handle, 1,
						  vsi_list_id, true,
						  ice_aqc_opc_update_sw_rules,
						  lkup_type);
		if (status)
			return status;

		tmp_fltr_info.fltr_act = ICE_FWD_TO_VSI;
		tmp_fltr_info.fwd_id.hw_vsi_id =
			ice_get_hw_vsi_num(hw, rem_vsi_handle);
		tmp_fltr_info.vsi_handle = rem_vsi_handle;
		status = ice_update_pkt_fwd_rule(hw, &tmp_fltr_info);
		if (status) {
			ice_debug(hw, ICE_DBG_SW, "Failed to update pkt fwd rule to FWD_TO_VSI on HW VSI %d, error %d\n",
				  tmp_fltr_info.fwd_id.hw_vsi_id, status);
			return status;
		}

		fm_list->fltr_info = tmp_fltr_info;
	}

	if ((fm_list->vsi_count == 1 && lkup_type != ICE_SW_LKUP_VLAN) ||
	    (fm_list->vsi_count == 0 && lkup_type == ICE_SW_LKUP_VLAN)) {
		struct ice_vsi_list_map_info *vsi_list_info =
			fm_list->vsi_list_info;

		/* Remove the VSI list since it is no longer used */
		status = ice_remove_vsi_list_rule(hw, vsi_list_id, lkup_type);
		if (status) {
			ice_debug(hw, ICE_DBG_SW, "Failed to remove VSI list %d, error %d\n",
				  vsi_list_id, status);
			return status;
		}

		list_del(&vsi_list_info->list_entry);
		devm_kfree(ice_hw_to_dev(hw), vsi_list_info);
		fm_list->vsi_list_info = NULL;
	}

	return status;
}

/**
 * ice_remove_rule_internal - Remove a filter rule of a given type
 * @hw: pointer to the hardware structure
 * @recp_id: recipe ID for which the rule needs to removed
 * @f_entry: rule entry containing filter information
 */
static enum ice_status
ice_remove_rule_internal(struct ice_hw *hw, u8 recp_id,
			 struct ice_fltr_list_entry *f_entry)
{
	struct ice_switch_info *sw = hw->switch_info;
	struct ice_fltr_mgmt_list_entry *list_elem;
	struct mutex *rule_lock; /* Lock to protect filter rule list */
	enum ice_status status = 0;
	bool remove_rule = false;
	u16 vsi_handle;

	if (!ice_is_vsi_valid(hw, f_entry->fltr_info.vsi_handle))
		return ICE_ERR_PARAM;
	f_entry->fltr_info.fwd_id.hw_vsi_id =
		ice_get_hw_vsi_num(hw, f_entry->fltr_info.vsi_handle);

	rule_lock = &sw->recp_list[recp_id].filt_rule_lock;
	mutex_lock(rule_lock);
	list_elem = ice_find_rule_entry(hw, recp_id, &f_entry->fltr_info);
	if (!list_elem) {
		status = ICE_ERR_DOES_NOT_EXIST;
		goto exit;
	}

	if (list_elem->fltr_info.fltr_act != ICE_FWD_TO_VSI_LIST) {
		remove_rule = true;
	} else if (!list_elem->vsi_list_info) {
		status = ICE_ERR_DOES_NOT_EXIST;
		goto exit;
	} else if (list_elem->vsi_list_info->ref_cnt > 1) {
		/* a ref_cnt > 1 indicates that the vsi_list is being
		 * shared by multiple rules. Decrement the ref_cnt and
		 * remove this rule, but do not modify the list, as it
		 * is in-use by other rules.
		 */
		list_elem->vsi_list_info->ref_cnt--;
		remove_rule = true;
	} else {
		/* a ref_cnt of 1 indicates the vsi_list is only used
		 * by one rule. However, the original removal request is only
		 * for a single VSI. Update the vsi_list first, and only
		 * remove the rule if there are no further VSIs in this list.
		 */
		vsi_handle = f_entry->fltr_info.vsi_handle;
		status = ice_rem_update_vsi_list(hw, vsi_handle, list_elem);
		if (status)
			goto exit;
		/* if VSI count goes to zero after updating the VSI list */
		if (list_elem->vsi_count == 0)
			remove_rule = true;
	}

	if (remove_rule) {
		/* Remove the lookup rule */
		struct ice_aqc_sw_rules_elem *s_rule;

		s_rule = devm_kzalloc(ice_hw_to_dev(hw),
				      ICE_SW_RULE_RX_TX_NO_HDR_SIZE,
				      GFP_KERNEL);
		if (!s_rule) {
			status = ICE_ERR_NO_MEMORY;
			goto exit;
		}

		ice_fill_sw_rule(hw, &list_elem->fltr_info, s_rule,
				 ice_aqc_opc_remove_sw_rules);

		status = ice_aq_sw_rules(hw, s_rule,
					 ICE_SW_RULE_RX_TX_NO_HDR_SIZE, 1,
					 ice_aqc_opc_remove_sw_rules, NULL);

		/* Remove a book keeping from the list */
		devm_kfree(ice_hw_to_dev(hw), s_rule);

		if (status)
			goto exit;

		list_del(&list_elem->list_entry);
		devm_kfree(ice_hw_to_dev(hw), list_elem);
	}
exit:
	mutex_unlock(rule_lock);
	return status;
}

/**
 * ice_add_mac - Add a MAC address based filter rule
 * @hw: pointer to the hardware structure
 * @m_list: list of MAC addresses and forwarding information
 *
 * IMPORTANT: When the ucast_shared flag is set to false and m_list has
 * multiple unicast addresses, the function assumes that all the
 * addresses are unique in a given add_mac call. It doesn't
 * check for duplicates in this case, removing duplicates from a given
 * list should be taken care of in the caller of this function.
 */
enum ice_status ice_add_mac(struct ice_hw *hw, struct list_head *m_list)
{
	struct ice_aqc_sw_rules_elem *s_rule, *r_iter;
	struct ice_fltr_list_entry *m_list_itr;
	struct list_head *rule_head;
	u16 total_elem_left, s_rule_size;
	struct ice_switch_info *sw;
	struct mutex *rule_lock; /* Lock to protect filter rule list */
	enum ice_status status = 0;
	u16 num_unicast = 0;
	u8 elem_sent;

	if (!m_list || !hw)
		return ICE_ERR_PARAM;

	s_rule = NULL;
	sw = hw->switch_info;
	rule_lock = &sw->recp_list[ICE_SW_LKUP_MAC].filt_rule_lock;
	list_for_each_entry(m_list_itr, m_list, list_entry) {
		u8 *add = &m_list_itr->fltr_info.l_data.mac.mac_addr[0];
		u16 vsi_handle;
		u16 hw_vsi_id;

		m_list_itr->fltr_info.flag = ICE_FLTR_TX;
		vsi_handle = m_list_itr->fltr_info.vsi_handle;
		if (!ice_is_vsi_valid(hw, vsi_handle))
			return ICE_ERR_PARAM;
		hw_vsi_id = ice_get_hw_vsi_num(hw, vsi_handle);
		m_list_itr->fltr_info.fwd_id.hw_vsi_id = hw_vsi_id;
		/* update the src in case it is VSI num */
		if (m_list_itr->fltr_info.src_id != ICE_SRC_ID_VSI)
			return ICE_ERR_PARAM;
		m_list_itr->fltr_info.src = hw_vsi_id;
		if (m_list_itr->fltr_info.lkup_type != ICE_SW_LKUP_MAC ||
		    is_zero_ether_addr(add))
			return ICE_ERR_PARAM;
		if (is_unicast_ether_addr(add) && !hw->ucast_shared) {
			/* Don't overwrite the unicast address */
			mutex_lock(rule_lock);
			if (ice_find_rule_entry(hw, ICE_SW_LKUP_MAC,
						&m_list_itr->fltr_info)) {
				mutex_unlock(rule_lock);
				return ICE_ERR_ALREADY_EXISTS;
			}
			mutex_unlock(rule_lock);
			num_unicast++;
		} else if (is_multicast_ether_addr(add) ||
			   (is_unicast_ether_addr(add) && hw->ucast_shared)) {
			m_list_itr->status =
				ice_add_rule_internal(hw, ICE_SW_LKUP_MAC,
						      m_list_itr);
			if (m_list_itr->status)
				return m_list_itr->status;
		}
	}

	mutex_lock(rule_lock);
	/* Exit if no suitable entries were found for adding bulk switch rule */
	if (!num_unicast) {
		status = 0;
		goto ice_add_mac_exit;
	}

	rule_head = &sw->recp_list[ICE_SW_LKUP_MAC].filt_rules;

	/* Allocate switch rule buffer for the bulk update for unicast */
	s_rule_size = ICE_SW_RULE_RX_TX_ETH_HDR_SIZE;
	s_rule = devm_kcalloc(ice_hw_to_dev(hw), num_unicast, s_rule_size,
			      GFP_KERNEL);
	if (!s_rule) {
		status = ICE_ERR_NO_MEMORY;
		goto ice_add_mac_exit;
	}

	r_iter = s_rule;
	list_for_each_entry(m_list_itr, m_list, list_entry) {
		struct ice_fltr_info *f_info = &m_list_itr->fltr_info;
		u8 *mac_addr = &f_info->l_data.mac.mac_addr[0];

		if (is_unicast_ether_addr(mac_addr)) {
			ice_fill_sw_rule(hw, &m_list_itr->fltr_info, r_iter,
					 ice_aqc_opc_add_sw_rules);
			r_iter = (struct ice_aqc_sw_rules_elem *)
				((u8 *)r_iter + s_rule_size);
		}
	}

	/* Call AQ bulk switch rule update for all unicast addresses */
	r_iter = s_rule;
	/* Call AQ switch rule in AQ_MAX chunk */
	for (total_elem_left = num_unicast; total_elem_left > 0;
	     total_elem_left -= elem_sent) {
		struct ice_aqc_sw_rules_elem *entry = r_iter;

		elem_sent = min_t(u8, total_elem_left,
				  (ICE_AQ_MAX_BUF_LEN / s_rule_size));
		status = ice_aq_sw_rules(hw, entry, elem_sent * s_rule_size,
					 elem_sent, ice_aqc_opc_add_sw_rules,
					 NULL);
		if (status)
			goto ice_add_mac_exit;
		r_iter = (struct ice_aqc_sw_rules_elem *)
			((u8 *)r_iter + (elem_sent * s_rule_size));
	}

	/* Fill up rule ID based on the value returned from FW */
	r_iter = s_rule;
	list_for_each_entry(m_list_itr, m_list, list_entry) {
		struct ice_fltr_info *f_info = &m_list_itr->fltr_info;
		u8 *mac_addr = &f_info->l_data.mac.mac_addr[0];
		struct ice_fltr_mgmt_list_entry *fm_entry;

		if (is_unicast_ether_addr(mac_addr)) {
			f_info->fltr_rule_id =
				le16_to_cpu(r_iter->pdata.lkup_tx_rx.index);
			f_info->fltr_act = ICE_FWD_TO_VSI;
			/* Create an entry to track this MAC address */
			fm_entry = devm_kzalloc(ice_hw_to_dev(hw),
						sizeof(*fm_entry), GFP_KERNEL);
			if (!fm_entry) {
				status = ICE_ERR_NO_MEMORY;
				goto ice_add_mac_exit;
			}
			fm_entry->fltr_info = *f_info;
			fm_entry->vsi_count = 1;
			/* The book keeping entries will get removed when
			 * base driver calls remove filter AQ command
			 */

			list_add(&fm_entry->list_entry, rule_head);
			r_iter = (struct ice_aqc_sw_rules_elem *)
				((u8 *)r_iter + s_rule_size);
		}
	}

ice_add_mac_exit:
	mutex_unlock(rule_lock);
	if (s_rule)
		devm_kfree(ice_hw_to_dev(hw), s_rule);
	return status;
}

/**
 * ice_add_vlan_internal - Add one VLAN based filter rule
 * @hw: pointer to the hardware structure
 * @f_entry: filter entry containing one VLAN information
 */
static enum ice_status
ice_add_vlan_internal(struct ice_hw *hw, struct ice_fltr_list_entry *f_entry)
{
	struct ice_switch_info *sw = hw->switch_info;
	struct ice_fltr_mgmt_list_entry *v_list_itr;
	struct ice_fltr_info *new_fltr, *cur_fltr;
	enum ice_sw_lkup_type lkup_type;
	u16 vsi_list_id = 0, vsi_handle;
	struct mutex *rule_lock; /* Lock to protect filter rule list */
	enum ice_status status = 0;

	if (!ice_is_vsi_valid(hw, f_entry->fltr_info.vsi_handle))
		return ICE_ERR_PARAM;

	f_entry->fltr_info.fwd_id.hw_vsi_id =
		ice_get_hw_vsi_num(hw, f_entry->fltr_info.vsi_handle);
	new_fltr = &f_entry->fltr_info;

	/* VLAN ID should only be 12 bits */
	if (new_fltr->l_data.vlan.vlan_id > ICE_MAX_VLAN_ID)
		return ICE_ERR_PARAM;

	if (new_fltr->src_id != ICE_SRC_ID_VSI)
		return ICE_ERR_PARAM;

	new_fltr->src = new_fltr->fwd_id.hw_vsi_id;
	lkup_type = new_fltr->lkup_type;
	vsi_handle = new_fltr->vsi_handle;
	rule_lock = &sw->recp_list[ICE_SW_LKUP_VLAN].filt_rule_lock;
	mutex_lock(rule_lock);
	v_list_itr = ice_find_rule_entry(hw, ICE_SW_LKUP_VLAN, new_fltr);
	if (!v_list_itr) {
		struct ice_vsi_list_map_info *map_info = NULL;

		if (new_fltr->fltr_act == ICE_FWD_TO_VSI) {
			/* All VLAN pruning rules use a VSI list. Check if
			 * there is already a VSI list containing VSI that we
			 * want to add. If found, use the same vsi_list_id for
			 * this new VLAN rule or else create a new list.
			 */
			map_info = ice_find_vsi_list_entry(hw, ICE_SW_LKUP_VLAN,
							   vsi_handle,
							   &vsi_list_id);
			if (!map_info) {
				status = ice_create_vsi_list_rule(hw,
								  &vsi_handle,
								  1,
								  &vsi_list_id,
								  lkup_type);
				if (status)
					goto exit;
			}
			/* Convert the action to forwarding to a VSI list. */
			new_fltr->fltr_act = ICE_FWD_TO_VSI_LIST;
			new_fltr->fwd_id.vsi_list_id = vsi_list_id;
		}

		status = ice_create_pkt_fwd_rule(hw, f_entry);
		if (!status) {
			v_list_itr = ice_find_rule_entry(hw, ICE_SW_LKUP_VLAN,
							 new_fltr);
			if (!v_list_itr) {
				status = ICE_ERR_DOES_NOT_EXIST;
				goto exit;
			}
			/* reuse VSI list for new rule and increment ref_cnt */
			if (map_info) {
				v_list_itr->vsi_list_info = map_info;
				map_info->ref_cnt++;
			} else {
				v_list_itr->vsi_list_info =
					ice_create_vsi_list_map(hw, &vsi_handle,
								1, vsi_list_id);
			}
		}
	} else if (v_list_itr->vsi_list_info->ref_cnt == 1) {
		/* Update existing VSI list to add new VSI ID only if it used
		 * by one VLAN rule.
		 */
		cur_fltr = &v_list_itr->fltr_info;
		status = ice_add_update_vsi_list(hw, v_list_itr, cur_fltr,
						 new_fltr);
	} else {
		/* If VLAN rule exists and VSI list being used by this rule is
		 * referenced by more than 1 VLAN rule. Then create a new VSI
		 * list appending previous VSI with new VSI and update existing
		 * VLAN rule to point to new VSI list ID
		 */
		struct ice_fltr_info tmp_fltr;
		u16 vsi_handle_arr[2];
		u16 cur_handle;

		/* Current implementation only supports reusing VSI list with
		 * one VSI count. We should never hit below condition
		 */
		if (v_list_itr->vsi_count > 1 &&
		    v_list_itr->vsi_list_info->ref_cnt > 1) {
			ice_debug(hw, ICE_DBG_SW, "Invalid configuration: Optimization to reuse VSI list with more than one VSI is not being done yet\n");
			status = ICE_ERR_CFG;
			goto exit;
		}

		cur_handle =
			find_first_bit(v_list_itr->vsi_list_info->vsi_map,
				       ICE_MAX_VSI);

		/* A rule already exists with the new VSI being added */
		if (cur_handle == vsi_handle) {
			status = ICE_ERR_ALREADY_EXISTS;
			goto exit;
		}

		vsi_handle_arr[0] = cur_handle;
		vsi_handle_arr[1] = vsi_handle;
		status = ice_create_vsi_list_rule(hw, &vsi_handle_arr[0], 2,
						  &vsi_list_id, lkup_type);
		if (status)
			goto exit;

		tmp_fltr = v_list_itr->fltr_info;
		tmp_fltr.fltr_rule_id = v_list_itr->fltr_info.fltr_rule_id;
		tmp_fltr.fwd_id.vsi_list_id = vsi_list_id;
		tmp_fltr.fltr_act = ICE_FWD_TO_VSI_LIST;
		/* Update the previous switch rule to a new VSI list which
		 * includes current VSI that is requested
		 */
		status = ice_update_pkt_fwd_rule(hw, &tmp_fltr);
		if (status)
			goto exit;

		/* before overriding VSI list map info. decrement ref_cnt of
		 * previous VSI list
		 */
		v_list_itr->vsi_list_info->ref_cnt--;

		/* now update to newly created list */
		v_list_itr->fltr_info.fwd_id.vsi_list_id = vsi_list_id;
		v_list_itr->vsi_list_info =
			ice_create_vsi_list_map(hw, &vsi_handle_arr[0], 2,
						vsi_list_id);
		v_list_itr->vsi_count++;
	}

exit:
	mutex_unlock(rule_lock);
	return status;
}

/**
 * ice_add_vlan - Add VLAN based filter rule
 * @hw: pointer to the hardware structure
 * @v_list: list of VLAN entries and forwarding information
 */
enum ice_status ice_add_vlan(struct ice_hw *hw, struct list_head *v_list)
{
	struct ice_fltr_list_entry *v_list_itr;

	if (!v_list || !hw)
		return ICE_ERR_PARAM;

	list_for_each_entry(v_list_itr, v_list, list_entry) {
		if (v_list_itr->fltr_info.lkup_type != ICE_SW_LKUP_VLAN)
			return ICE_ERR_PARAM;
		v_list_itr->fltr_info.flag = ICE_FLTR_TX;
		v_list_itr->status = ice_add_vlan_internal(hw, v_list_itr);
		if (v_list_itr->status)
			return v_list_itr->status;
	}
	return 0;
}

/**
 * ice_add_eth_mac - Add ethertype and MAC based filter rule
 * @hw: pointer to the hardware structure
 * @em_list: list of ether type MAC filter, MAC is optional
 *
 * This function requires the caller to populate the entries in
 * the filter list with the necessary fields (including flags to
 * indicate Tx or Rx rules).
 */
enum ice_status
ice_add_eth_mac(struct ice_hw *hw, struct list_head *em_list)
{
	struct ice_fltr_list_entry *em_list_itr;

	if (!em_list || !hw)
		return ICE_ERR_PARAM;

	list_for_each_entry(em_list_itr, em_list, list_entry) {
		enum ice_sw_lkup_type l_type =
			em_list_itr->fltr_info.lkup_type;

		if (l_type != ICE_SW_LKUP_ETHERTYPE_MAC &&
		    l_type != ICE_SW_LKUP_ETHERTYPE)
			return ICE_ERR_PARAM;

		em_list_itr->status = ice_add_rule_internal(hw, l_type,
							    em_list_itr);
		if (em_list_itr->status)
			return em_list_itr->status;
	}
	return 0;
}

/**
 * ice_remove_eth_mac - Remove an ethertype (or MAC) based filter rule
 * @hw: pointer to the hardware structure
 * @em_list: list of ethertype or ethertype MAC entries
 */
enum ice_status
ice_remove_eth_mac(struct ice_hw *hw, struct list_head *em_list)
{
	struct ice_fltr_list_entry *em_list_itr, *tmp;

	if (!em_list || !hw)
		return ICE_ERR_PARAM;

	list_for_each_entry_safe(em_list_itr, tmp, em_list, list_entry) {
		enum ice_sw_lkup_type l_type =
			em_list_itr->fltr_info.lkup_type;

		if (l_type != ICE_SW_LKUP_ETHERTYPE_MAC &&
		    l_type != ICE_SW_LKUP_ETHERTYPE)
			return ICE_ERR_PARAM;

		em_list_itr->status = ice_remove_rule_internal(hw, l_type,
							       em_list_itr);
		if (em_list_itr->status)
			return em_list_itr->status;
	}
	return 0;
}

/**
 * ice_rem_sw_rule_info
 * @hw: pointer to the hardware structure
 * @rule_head: pointer to the switch list structure that we want to delete
 */
static void
ice_rem_sw_rule_info(struct ice_hw *hw, struct list_head *rule_head)
{
	if (!list_empty(rule_head)) {
		struct ice_fltr_mgmt_list_entry *entry;
		struct ice_fltr_mgmt_list_entry *tmp;

		list_for_each_entry_safe(entry, tmp, rule_head, list_entry) {
			list_del(&entry->list_entry);
			devm_kfree(ice_hw_to_dev(hw), entry);
		}
	}
}

/**
 * ice_cfg_dflt_vsi - change state of VSI to set/clear default
 * @hw: pointer to the hardware structure
 * @vsi_handle: VSI handle to set as default
 * @set: true to add the above mentioned switch rule, false to remove it
 * @direction: ICE_FLTR_RX or ICE_FLTR_TX
 *
 * add filter rule to set/unset given VSI as default VSI for the switch
 * (represented by swid)
 */
enum ice_status
ice_cfg_dflt_vsi(struct ice_hw *hw, u16 vsi_handle, bool set, u8 direction)
{
	struct ice_aqc_sw_rules_elem *s_rule;
	struct ice_fltr_info f_info;
	enum ice_adminq_opc opcode;
	enum ice_status status;
	u16 s_rule_size;
	u16 hw_vsi_id;

	if (!ice_is_vsi_valid(hw, vsi_handle))
		return ICE_ERR_PARAM;
	hw_vsi_id = ice_get_hw_vsi_num(hw, vsi_handle);

	s_rule_size = set ? ICE_SW_RULE_RX_TX_ETH_HDR_SIZE :
		ICE_SW_RULE_RX_TX_NO_HDR_SIZE;

	s_rule = devm_kzalloc(ice_hw_to_dev(hw), s_rule_size, GFP_KERNEL);
	if (!s_rule)
		return ICE_ERR_NO_MEMORY;

	memset(&f_info, 0, sizeof(f_info));

	f_info.lkup_type = ICE_SW_LKUP_DFLT;
	f_info.flag = direction;
	f_info.fltr_act = ICE_FWD_TO_VSI;
	f_info.fwd_id.hw_vsi_id = hw_vsi_id;

	if (f_info.flag & ICE_FLTR_RX) {
		f_info.src = hw->port_info->lport;
		f_info.src_id = ICE_SRC_ID_LPORT;
		if (!set)
			f_info.fltr_rule_id =
				hw->port_info->dflt_rx_vsi_rule_id;
	} else if (f_info.flag & ICE_FLTR_TX) {
		f_info.src_id = ICE_SRC_ID_VSI;
		f_info.src = hw_vsi_id;
		if (!set)
			f_info.fltr_rule_id =
				hw->port_info->dflt_tx_vsi_rule_id;
	}

	if (set)
		opcode = ice_aqc_opc_add_sw_rules;
	else
		opcode = ice_aqc_opc_remove_sw_rules;

	ice_fill_sw_rule(hw, &f_info, s_rule, opcode);

	status = ice_aq_sw_rules(hw, s_rule, s_rule_size, 1, opcode, NULL);
	if (status || !(f_info.flag & ICE_FLTR_TX_RX))
		goto out;
	if (set) {
		u16 index = le16_to_cpu(s_rule->pdata.lkup_tx_rx.index);

		if (f_info.flag & ICE_FLTR_TX) {
			hw->port_info->dflt_tx_vsi_num = hw_vsi_id;
			hw->port_info->dflt_tx_vsi_rule_id = index;
		} else if (f_info.flag & ICE_FLTR_RX) {
			hw->port_info->dflt_rx_vsi_num = hw_vsi_id;
			hw->port_info->dflt_rx_vsi_rule_id = index;
		}
	} else {
		if (f_info.flag & ICE_FLTR_TX) {
			hw->port_info->dflt_tx_vsi_num = ICE_DFLT_VSI_INVAL;
			hw->port_info->dflt_tx_vsi_rule_id = ICE_INVAL_ACT;
		} else if (f_info.flag & ICE_FLTR_RX) {
			hw->port_info->dflt_rx_vsi_num = ICE_DFLT_VSI_INVAL;
			hw->port_info->dflt_rx_vsi_rule_id = ICE_INVAL_ACT;
		}
	}

out:
	devm_kfree(ice_hw_to_dev(hw), s_rule);
	return status;
}

/**
 * ice_find_ucast_rule_entry - Search for a unicast MAC filter rule entry
 * @hw: pointer to the hardware structure
 * @recp_id: lookup type for which the specified rule needs to be searched
 * @f_info: rule information
 *
 * Helper function to search for a unicast rule entry - this is to be used
 * to remove unicast MAC filter that is not shared with other VSIs on the
 * PF switch.
 *
 * Returns pointer to entry storing the rule if found
 */
static struct ice_fltr_mgmt_list_entry *
ice_find_ucast_rule_entry(struct ice_hw *hw, u8 recp_id,
			  struct ice_fltr_info *f_info)
{
	struct ice_switch_info *sw = hw->switch_info;
	struct ice_fltr_mgmt_list_entry *list_itr;
	struct list_head *list_head;

	list_head = &sw->recp_list[recp_id].filt_rules;
	list_for_each_entry(list_itr, list_head, list_entry) {
		if (!memcmp(&f_info->l_data, &list_itr->fltr_info.l_data,
			    sizeof(f_info->l_data)) &&
		    f_info->fwd_id.hw_vsi_id ==
		    list_itr->fltr_info.fwd_id.hw_vsi_id &&
		    f_info->flag == list_itr->fltr_info.flag)
			return list_itr;
	}
	return NULL;
}

/**
 * ice_remove_mac - remove a MAC address based filter rule
 * @hw: pointer to the hardware structure
 * @m_list: list of MAC addresses and forwarding information
 *
 * This function removes either a MAC filter rule or a specific VSI from a
 * VSI list for a multicast MAC address.
 *
 * Returns ICE_ERR_DOES_NOT_EXIST if a given entry was not added by
 * ice_add_mac. Caller should be aware that this call will only work if all
 * the entries passed into m_list were added previously. It will not attempt to
 * do a partial remove of entries that were found.
 */
enum ice_status ice_remove_mac(struct ice_hw *hw, struct list_head *m_list)
{
	struct ice_fltr_list_entry *list_itr, *tmp;
	struct mutex *rule_lock; /* Lock to protect filter rule list */

	if (!m_list)
		return ICE_ERR_PARAM;

	rule_lock = &hw->switch_info->recp_list[ICE_SW_LKUP_MAC].filt_rule_lock;
	list_for_each_entry_safe(list_itr, tmp, m_list, list_entry) {
		enum ice_sw_lkup_type l_type = list_itr->fltr_info.lkup_type;
		u8 *add = &list_itr->fltr_info.l_data.mac.mac_addr[0];
		u16 vsi_handle;

		if (l_type != ICE_SW_LKUP_MAC)
			return ICE_ERR_PARAM;

		vsi_handle = list_itr->fltr_info.vsi_handle;
		if (!ice_is_vsi_valid(hw, vsi_handle))
			return ICE_ERR_PARAM;

		list_itr->fltr_info.fwd_id.hw_vsi_id =
					ice_get_hw_vsi_num(hw, vsi_handle);
		if (is_unicast_ether_addr(add) && !hw->ucast_shared) {
			/* Don't remove the unicast address that belongs to
			 * another VSI on the switch, since it is not being
			 * shared...
			 */
			mutex_lock(rule_lock);
			if (!ice_find_ucast_rule_entry(hw, ICE_SW_LKUP_MAC,
						       &list_itr->fltr_info)) {
				mutex_unlock(rule_lock);
				return ICE_ERR_DOES_NOT_EXIST;
			}
			mutex_unlock(rule_lock);
		}
		list_itr->status = ice_remove_rule_internal(hw,
							    ICE_SW_LKUP_MAC,
							    list_itr);
		if (list_itr->status)
			return list_itr->status;
	}
	return 0;
}

/**
 * ice_remove_vlan - Remove VLAN based filter rule
 * @hw: pointer to the hardware structure
 * @v_list: list of VLAN entries and forwarding information
 */
enum ice_status
ice_remove_vlan(struct ice_hw *hw, struct list_head *v_list)
{
	struct ice_fltr_list_entry *v_list_itr, *tmp;

	if (!v_list || !hw)
		return ICE_ERR_PARAM;

	list_for_each_entry_safe(v_list_itr, tmp, v_list, list_entry) {
		enum ice_sw_lkup_type l_type = v_list_itr->fltr_info.lkup_type;

		if (l_type != ICE_SW_LKUP_VLAN)
			return ICE_ERR_PARAM;
		v_list_itr->status = ice_remove_rule_internal(hw,
							      ICE_SW_LKUP_VLAN,
							      v_list_itr);
		if (v_list_itr->status)
			return v_list_itr->status;
	}
	return 0;
}

/**
 * ice_vsi_uses_fltr - Determine if given VSI uses specified filter
 * @fm_entry: filter entry to inspect
 * @vsi_handle: VSI handle to compare with filter info
 */
static bool
ice_vsi_uses_fltr(struct ice_fltr_mgmt_list_entry *fm_entry, u16 vsi_handle)
{
	return ((fm_entry->fltr_info.fltr_act == ICE_FWD_TO_VSI &&
		 fm_entry->fltr_info.vsi_handle == vsi_handle) ||
		(fm_entry->fltr_info.fltr_act == ICE_FWD_TO_VSI_LIST &&
		 fm_entry->vsi_list_info &&
		 (test_bit(vsi_handle, fm_entry->vsi_list_info->vsi_map))));
}

/**
 * ice_add_entry_to_vsi_fltr_list - Add copy of fltr_list_entry to remove list
 * @hw: pointer to the hardware structure
 * @vsi_handle: VSI handle to remove filters from
 * @vsi_list_head: pointer to the list to add entry to
 * @fi: pointer to fltr_info of filter entry to copy & add
 *
 * Helper function, used when creating a list of filters to remove from
 * a specific VSI. The entry added to vsi_list_head is a COPY of the
 * original filter entry, with the exception of fltr_info.fltr_act and
 * fltr_info.fwd_id fields. These are set such that later logic can
 * extract which VSI to remove the fltr from, and pass on that information.
 */
static enum ice_status
ice_add_entry_to_vsi_fltr_list(struct ice_hw *hw, u16 vsi_handle,
			       struct list_head *vsi_list_head,
			       struct ice_fltr_info *fi)
{
	struct ice_fltr_list_entry *tmp;

	/* this memory is freed up in the caller function
	 * once filters for this VSI are removed
	 */
	tmp = devm_kzalloc(ice_hw_to_dev(hw), sizeof(*tmp), GFP_KERNEL);
	if (!tmp)
		return ICE_ERR_NO_MEMORY;

	tmp->fltr_info = *fi;

	/* Overwrite these fields to indicate which VSI to remove filter from,
	 * so find and remove logic can extract the information from the
	 * list entries. Note that original entries will still have proper
	 * values.
	 */
	tmp->fltr_info.fltr_act = ICE_FWD_TO_VSI;
	tmp->fltr_info.vsi_handle = vsi_handle;
	tmp->fltr_info.fwd_id.hw_vsi_id = ice_get_hw_vsi_num(hw, vsi_handle);

	list_add(&tmp->list_entry, vsi_list_head);

	return 0;
}

/**
 * ice_add_to_vsi_fltr_list - Add VSI filters to the list
 * @hw: pointer to the hardware structure
 * @vsi_handle: VSI handle to remove filters from
 * @lkup_list_head: pointer to the list that has certain lookup type filters
 * @vsi_list_head: pointer to the list pertaining to VSI with vsi_handle
 *
 * Locates all filters in lkup_list_head that are used by the given VSI,
 * and adds COPIES of those entries to vsi_list_head (intended to be used
 * to remove the listed filters).
 * Note that this means all entries in vsi_list_head must be explicitly
 * deallocated by the caller when done with list.
 */
static enum ice_status
ice_add_to_vsi_fltr_list(struct ice_hw *hw, u16 vsi_handle,
			 struct list_head *lkup_list_head,
			 struct list_head *vsi_list_head)
{
	struct ice_fltr_mgmt_list_entry *fm_entry;
	enum ice_status status = 0;

	/* check to make sure VSI ID is valid and within boundary */
	if (!ice_is_vsi_valid(hw, vsi_handle))
		return ICE_ERR_PARAM;

	list_for_each_entry(fm_entry, lkup_list_head, list_entry) {
		if (!ice_vsi_uses_fltr(fm_entry, vsi_handle))
			continue;

		status = ice_add_entry_to_vsi_fltr_list(hw, vsi_handle,
							vsi_list_head,
							&fm_entry->fltr_info);
		if (status)
			return status;
	}
	return status;
}

/**
 * ice_determine_promisc_mask
 * @fi: filter info to parse
 *
 * Helper function to determine which ICE_PROMISC_ mask corresponds
 * to given filter into.
 */
static u8 ice_determine_promisc_mask(struct ice_fltr_info *fi)
{
	u16 vid = fi->l_data.mac_vlan.vlan_id;
	u8 *macaddr = fi->l_data.mac.mac_addr;
	bool is_tx_fltr = false;
	u8 promisc_mask = 0;

	if (fi->flag == ICE_FLTR_TX)
		is_tx_fltr = true;

	if (is_broadcast_ether_addr(macaddr))
		promisc_mask |= is_tx_fltr ?
			ICE_PROMISC_BCAST_TX : ICE_PROMISC_BCAST_RX;
	else if (is_multicast_ether_addr(macaddr))
		promisc_mask |= is_tx_fltr ?
			ICE_PROMISC_MCAST_TX : ICE_PROMISC_MCAST_RX;
	else if (is_unicast_ether_addr(macaddr))
		promisc_mask |= is_tx_fltr ?
			ICE_PROMISC_UCAST_TX : ICE_PROMISC_UCAST_RX;
	if (vid)
		promisc_mask |= is_tx_fltr ?
			ICE_PROMISC_VLAN_TX : ICE_PROMISC_VLAN_RX;

	return promisc_mask;
}

/**
 * ice_remove_promisc - Remove promisc based filter rules
 * @hw: pointer to the hardware structure
 * @recp_id: recipe ID for which the rule needs to removed
 * @v_list: list of promisc entries
 */
static enum ice_status
ice_remove_promisc(struct ice_hw *hw, u8 recp_id,
		   struct list_head *v_list)
{
	struct ice_fltr_list_entry *v_list_itr, *tmp;

	list_for_each_entry_safe(v_list_itr, tmp, v_list, list_entry) {
		v_list_itr->status =
			ice_remove_rule_internal(hw, recp_id, v_list_itr);
		if (v_list_itr->status)
			return v_list_itr->status;
	}
	return 0;
}

/**
 * ice_clear_vsi_promisc - clear specified promiscuous mode(s) for given VSI
 * @hw: pointer to the hardware structure
 * @vsi_handle: VSI handle to clear mode
 * @promisc_mask: mask of promiscuous config bits to clear
 * @vid: VLAN ID to clear VLAN promiscuous
 */
enum ice_status
ice_clear_vsi_promisc(struct ice_hw *hw, u16 vsi_handle, u8 promisc_mask,
		      u16 vid)
{
	struct ice_switch_info *sw = hw->switch_info;
	struct ice_fltr_list_entry *fm_entry, *tmp;
	struct list_head remove_list_head;
	struct ice_fltr_mgmt_list_entry *itr;
	struct list_head *rule_head;
	struct mutex *rule_lock;	/* Lock to protect filter rule list */
	enum ice_status status = 0;
	u8 recipe_id;

	if (!ice_is_vsi_valid(hw, vsi_handle))
		return ICE_ERR_PARAM;

	if (promisc_mask & (ICE_PROMISC_VLAN_RX | ICE_PROMISC_VLAN_TX))
		recipe_id = ICE_SW_LKUP_PROMISC_VLAN;
	else
		recipe_id = ICE_SW_LKUP_PROMISC;

	rule_head = &sw->recp_list[recipe_id].filt_rules;
	rule_lock = &sw->recp_list[recipe_id].filt_rule_lock;

	INIT_LIST_HEAD(&remove_list_head);

	mutex_lock(rule_lock);
	list_for_each_entry(itr, rule_head, list_entry) {
		struct ice_fltr_info *fltr_info;
		u8 fltr_promisc_mask = 0;

		if (!ice_vsi_uses_fltr(itr, vsi_handle))
			continue;
		fltr_info = &itr->fltr_info;

		if (recipe_id == ICE_SW_LKUP_PROMISC_VLAN &&
		    vid != fltr_info->l_data.mac_vlan.vlan_id)
			continue;

		fltr_promisc_mask |= ice_determine_promisc_mask(fltr_info);

		/* Skip if filter is not completely specified by given mask */
		if (fltr_promisc_mask & ~promisc_mask)
			continue;

		status = ice_add_entry_to_vsi_fltr_list(hw, vsi_handle,
							&remove_list_head,
							fltr_info);
		if (status) {
			mutex_unlock(rule_lock);
			goto free_fltr_list;
		}
	}
	mutex_unlock(rule_lock);

	status = ice_remove_promisc(hw, recipe_id, &remove_list_head);

free_fltr_list:
	list_for_each_entry_safe(fm_entry, tmp, &remove_list_head, list_entry) {
		list_del(&fm_entry->list_entry);
		devm_kfree(ice_hw_to_dev(hw), fm_entry);
	}

	return status;
}

/**
 * ice_set_vsi_promisc - set given VSI to given promiscuous mode(s)
 * @hw: pointer to the hardware structure
 * @vsi_handle: VSI handle to configure
 * @promisc_mask: mask of promiscuous config bits
 * @vid: VLAN ID to set VLAN promiscuous
 */
enum ice_status
ice_set_vsi_promisc(struct ice_hw *hw, u16 vsi_handle, u8 promisc_mask, u16 vid)
{
	enum { UCAST_FLTR = 1, MCAST_FLTR, BCAST_FLTR };
	struct ice_fltr_list_entry f_list_entry;
	struct ice_fltr_info new_fltr;
	enum ice_status status = 0;
	bool is_tx_fltr;
	u16 hw_vsi_id;
	int pkt_type;
	u8 recipe_id;

	if (!ice_is_vsi_valid(hw, vsi_handle))
		return ICE_ERR_PARAM;
	hw_vsi_id = ice_get_hw_vsi_num(hw, vsi_handle);

	memset(&new_fltr, 0, sizeof(new_fltr));

	if (promisc_mask & (ICE_PROMISC_VLAN_RX | ICE_PROMISC_VLAN_TX)) {
		new_fltr.lkup_type = ICE_SW_LKUP_PROMISC_VLAN;
		new_fltr.l_data.mac_vlan.vlan_id = vid;
		recipe_id = ICE_SW_LKUP_PROMISC_VLAN;
	} else {
		new_fltr.lkup_type = ICE_SW_LKUP_PROMISC;
		recipe_id = ICE_SW_LKUP_PROMISC;
	}

	/* Separate filters must be set for each direction/packet type
	 * combination, so we will loop over the mask value, store the
	 * individual type, and clear it out in the input mask as it
	 * is found.
	 */
	while (promisc_mask) {
		u8 *mac_addr;

		pkt_type = 0;
		is_tx_fltr = false;

		if (promisc_mask & ICE_PROMISC_UCAST_RX) {
			promisc_mask &= ~ICE_PROMISC_UCAST_RX;
			pkt_type = UCAST_FLTR;
		} else if (promisc_mask & ICE_PROMISC_UCAST_TX) {
			promisc_mask &= ~ICE_PROMISC_UCAST_TX;
			pkt_type = UCAST_FLTR;
			is_tx_fltr = true;
		} else if (promisc_mask & ICE_PROMISC_MCAST_RX) {
			promisc_mask &= ~ICE_PROMISC_MCAST_RX;
			pkt_type = MCAST_FLTR;
		} else if (promisc_mask & ICE_PROMISC_MCAST_TX) {
			promisc_mask &= ~ICE_PROMISC_MCAST_TX;
			pkt_type = MCAST_FLTR;
			is_tx_fltr = true;
		} else if (promisc_mask & ICE_PROMISC_BCAST_RX) {
			promisc_mask &= ~ICE_PROMISC_BCAST_RX;
			pkt_type = BCAST_FLTR;
		} else if (promisc_mask & ICE_PROMISC_BCAST_TX) {
			promisc_mask &= ~ICE_PROMISC_BCAST_TX;
			pkt_type = BCAST_FLTR;
			is_tx_fltr = true;
		}

		/* Check for VLAN promiscuous flag */
		if (promisc_mask & ICE_PROMISC_VLAN_RX) {
			promisc_mask &= ~ICE_PROMISC_VLAN_RX;
		} else if (promisc_mask & ICE_PROMISC_VLAN_TX) {
			promisc_mask &= ~ICE_PROMISC_VLAN_TX;
			is_tx_fltr = true;
		}

		/* Set filter DA based on packet type */
		mac_addr = new_fltr.l_data.mac.mac_addr;
		if (pkt_type == BCAST_FLTR) {
			eth_broadcast_addr(mac_addr);
		} else if (pkt_type == MCAST_FLTR ||
			   pkt_type == UCAST_FLTR) {
			/* Use the dummy ether header DA */
			ether_addr_copy(mac_addr, dummy_eth_header);
			if (pkt_type == MCAST_FLTR)
				mac_addr[0] |= 0x1;	/* Set multicast bit */
		}

		/* Need to reset this to zero for all iterations */
		new_fltr.flag = 0;
		if (is_tx_fltr) {
			new_fltr.flag |= ICE_FLTR_TX;
			new_fltr.src = hw_vsi_id;
		} else {
			new_fltr.flag |= ICE_FLTR_RX;
			new_fltr.src = hw->port_info->lport;
		}

		new_fltr.fltr_act = ICE_FWD_TO_VSI;
		new_fltr.vsi_handle = vsi_handle;
		new_fltr.fwd_id.hw_vsi_id = hw_vsi_id;
		f_list_entry.fltr_info = new_fltr;

		status = ice_add_rule_internal(hw, recipe_id, &f_list_entry);
		if (status)
			goto set_promisc_exit;
	}

set_promisc_exit:
	return status;
}

/**
 * ice_set_vlan_vsi_promisc
 * @hw: pointer to the hardware structure
 * @vsi_handle: VSI handle to configure
 * @promisc_mask: mask of promiscuous config bits
 * @rm_vlan_promisc: Clear VLANs VSI promisc mode
 *
 * Configure VSI with all associated VLANs to given promiscuous mode(s)
 */
enum ice_status
ice_set_vlan_vsi_promisc(struct ice_hw *hw, u16 vsi_handle, u8 promisc_mask,
			 bool rm_vlan_promisc)
{
	struct ice_switch_info *sw = hw->switch_info;
	struct ice_fltr_list_entry *list_itr, *tmp;
	struct list_head vsi_list_head;
	struct list_head *vlan_head;
	struct mutex *vlan_lock; /* Lock to protect filter rule list */
	enum ice_status status;
	u16 vlan_id;

	INIT_LIST_HEAD(&vsi_list_head);
	vlan_lock = &sw->recp_list[ICE_SW_LKUP_VLAN].filt_rule_lock;
	vlan_head = &sw->recp_list[ICE_SW_LKUP_VLAN].filt_rules;
	mutex_lock(vlan_lock);
	status = ice_add_to_vsi_fltr_list(hw, vsi_handle, vlan_head,
					  &vsi_list_head);
	mutex_unlock(vlan_lock);
	if (status)
		goto free_fltr_list;

	list_for_each_entry(list_itr, &vsi_list_head, list_entry) {
		vlan_id = list_itr->fltr_info.l_data.vlan.vlan_id;
		if (rm_vlan_promisc)
			status = ice_clear_vsi_promisc(hw, vsi_handle,
						       promisc_mask, vlan_id);
		else
			status = ice_set_vsi_promisc(hw, vsi_handle,
						     promisc_mask, vlan_id);
		if (status)
			break;
	}

free_fltr_list:
	list_for_each_entry_safe(list_itr, tmp, &vsi_list_head, list_entry) {
		list_del(&list_itr->list_entry);
		devm_kfree(ice_hw_to_dev(hw), list_itr);
	}
	return status;
}

/**
 * ice_remove_vsi_lkup_fltr - Remove lookup type filters for a VSI
 * @hw: pointer to the hardware structure
 * @vsi_handle: VSI handle to remove filters from
 * @lkup: switch rule filter lookup type
 */
static void
ice_remove_vsi_lkup_fltr(struct ice_hw *hw, u16 vsi_handle,
			 enum ice_sw_lkup_type lkup)
{
	struct ice_switch_info *sw = hw->switch_info;
	struct ice_fltr_list_entry *fm_entry;
	struct list_head remove_list_head;
	struct list_head *rule_head;
	struct ice_fltr_list_entry *tmp;
	struct mutex *rule_lock;	/* Lock to protect filter rule list */
	enum ice_status status;

	INIT_LIST_HEAD(&remove_list_head);
	rule_lock = &sw->recp_list[lkup].filt_rule_lock;
	rule_head = &sw->recp_list[lkup].filt_rules;
	mutex_lock(rule_lock);
	status = ice_add_to_vsi_fltr_list(hw, vsi_handle, rule_head,
					  &remove_list_head);
	mutex_unlock(rule_lock);
	if (status)
		goto free_fltr_list;

	switch (lkup) {
	case ICE_SW_LKUP_MAC:
		ice_remove_mac(hw, &remove_list_head);
		break;
	case ICE_SW_LKUP_VLAN:
		ice_remove_vlan(hw, &remove_list_head);
		break;
	case ICE_SW_LKUP_PROMISC:
	case ICE_SW_LKUP_PROMISC_VLAN:
		ice_remove_promisc(hw, lkup, &remove_list_head);
		break;
	case ICE_SW_LKUP_MAC_VLAN:
	case ICE_SW_LKUP_ETHERTYPE:
	case ICE_SW_LKUP_ETHERTYPE_MAC:
	case ICE_SW_LKUP_DFLT:
	case ICE_SW_LKUP_LAST:
	default:
		ice_debug(hw, ICE_DBG_SW, "Unsupported lookup type %d\n", lkup);
		break;
	}

free_fltr_list:
	list_for_each_entry_safe(fm_entry, tmp, &remove_list_head, list_entry) {
		list_del(&fm_entry->list_entry);
		devm_kfree(ice_hw_to_dev(hw), fm_entry);
	}
}

/**
 * ice_remove_vsi_fltr - Remove all filters for a VSI
 * @hw: pointer to the hardware structure
 * @vsi_handle: VSI handle to remove filters from
 */
void ice_remove_vsi_fltr(struct ice_hw *hw, u16 vsi_handle)
{
	ice_remove_vsi_lkup_fltr(hw, vsi_handle, ICE_SW_LKUP_MAC);
	ice_remove_vsi_lkup_fltr(hw, vsi_handle, ICE_SW_LKUP_MAC_VLAN);
	ice_remove_vsi_lkup_fltr(hw, vsi_handle, ICE_SW_LKUP_PROMISC);
	ice_remove_vsi_lkup_fltr(hw, vsi_handle, ICE_SW_LKUP_VLAN);
	ice_remove_vsi_lkup_fltr(hw, vsi_handle, ICE_SW_LKUP_DFLT);
	ice_remove_vsi_lkup_fltr(hw, vsi_handle, ICE_SW_LKUP_ETHERTYPE);
	ice_remove_vsi_lkup_fltr(hw, vsi_handle, ICE_SW_LKUP_ETHERTYPE_MAC);
	ice_remove_vsi_lkup_fltr(hw, vsi_handle, ICE_SW_LKUP_PROMISC_VLAN);
}

/**
 * ice_alloc_res_cntr - allocating resource counter
 * @hw: pointer to the hardware structure
 * @type: type of resource
 * @alloc_shared: if set it is shared else dedicated
 * @num_items: number of entries requested for FD resource type
 * @counter_id: counter index returned by AQ call
 */
enum ice_status
ice_alloc_res_cntr(struct ice_hw *hw, u8 type, u8 alloc_shared, u16 num_items,
		   u16 *counter_id)
{
	struct ice_aqc_alloc_free_res_elem *buf;
	enum ice_status status;
	u16 buf_len;

	/* Allocate resource */
	buf_len = struct_size(buf, elem, 1);
	buf = kzalloc(buf_len, GFP_KERNEL);
	if (!buf)
		return ICE_ERR_NO_MEMORY;

	buf->num_elems = cpu_to_le16(num_items);
	buf->res_type = cpu_to_le16(((type << ICE_AQC_RES_TYPE_S) &
				      ICE_AQC_RES_TYPE_M) | alloc_shared);

	status = ice_aq_alloc_free_res(hw, 1, buf, buf_len,
				       ice_aqc_opc_alloc_res, NULL);
	if (status)
		goto exit;

	*counter_id = le16_to_cpu(buf->elem[0].e.sw_resp);

exit:
	kfree(buf);
	return status;
}

/**
 * ice_free_res_cntr - free resource counter
 * @hw: pointer to the hardware structure
 * @type: type of resource
 * @alloc_shared: if set it is shared else dedicated
 * @num_items: number of entries to be freed for FD resource type
 * @counter_id: counter ID resource which needs to be freed
 */
enum ice_status
ice_free_res_cntr(struct ice_hw *hw, u8 type, u8 alloc_shared, u16 num_items,
		  u16 counter_id)
{
	struct ice_aqc_alloc_free_res_elem *buf;
	enum ice_status status;
	u16 buf_len;

	/* Free resource */
	buf_len = struct_size(buf, elem, 1);
	buf = kzalloc(buf_len, GFP_KERNEL);
	if (!buf)
		return ICE_ERR_NO_MEMORY;

	buf->num_elems = cpu_to_le16(num_items);
	buf->res_type = cpu_to_le16(((type << ICE_AQC_RES_TYPE_S) &
				      ICE_AQC_RES_TYPE_M) | alloc_shared);
	buf->elem[0].e.sw_resp = cpu_to_le16(counter_id);

	status = ice_aq_alloc_free_res(hw, 1, buf, buf_len,
				       ice_aqc_opc_free_res, NULL);
	if (status)
<<<<<<< HEAD
		ice_debug(hw, ICE_DBG_SW,
			  "counter resource could not be freed\n");
=======
		ice_debug(hw, ICE_DBG_SW, "counter resource could not be freed\n");
>>>>>>> 7d2a07b7

	kfree(buf);
	return status;
}

/**
 * ice_replay_vsi_fltr - Replay filters for requested VSI
 * @hw: pointer to the hardware structure
 * @vsi_handle: driver VSI handle
 * @recp_id: Recipe ID for which rules need to be replayed
 * @list_head: list for which filters need to be replayed
 *
 * Replays the filter of recipe recp_id for a VSI represented via vsi_handle.
 * It is required to pass valid VSI handle.
 */
static enum ice_status
ice_replay_vsi_fltr(struct ice_hw *hw, u16 vsi_handle, u8 recp_id,
		    struct list_head *list_head)
{
	struct ice_fltr_mgmt_list_entry *itr;
	enum ice_status status = 0;
	u16 hw_vsi_id;

	if (list_empty(list_head))
		return status;
	hw_vsi_id = ice_get_hw_vsi_num(hw, vsi_handle);

	list_for_each_entry(itr, list_head, list_entry) {
		struct ice_fltr_list_entry f_entry;

		f_entry.fltr_info = itr->fltr_info;
		if (itr->vsi_count < 2 && recp_id != ICE_SW_LKUP_VLAN &&
		    itr->fltr_info.vsi_handle == vsi_handle) {
			/* update the src in case it is VSI num */
			if (f_entry.fltr_info.src_id == ICE_SRC_ID_VSI)
				f_entry.fltr_info.src = hw_vsi_id;
			status = ice_add_rule_internal(hw, recp_id, &f_entry);
			if (status)
				goto end;
			continue;
		}
		if (!itr->vsi_list_info ||
		    !test_bit(vsi_handle, itr->vsi_list_info->vsi_map))
			continue;
		/* Clearing it so that the logic can add it back */
		clear_bit(vsi_handle, itr->vsi_list_info->vsi_map);
		f_entry.fltr_info.vsi_handle = vsi_handle;
		f_entry.fltr_info.fltr_act = ICE_FWD_TO_VSI;
		/* update the src in case it is VSI num */
		if (f_entry.fltr_info.src_id == ICE_SRC_ID_VSI)
			f_entry.fltr_info.src = hw_vsi_id;
		if (recp_id == ICE_SW_LKUP_VLAN)
			status = ice_add_vlan_internal(hw, &f_entry);
		else
			status = ice_add_rule_internal(hw, recp_id, &f_entry);
		if (status)
			goto end;
	}
end:
	return status;
}

/**
 * ice_replay_vsi_all_fltr - replay all filters stored in bookkeeping lists
 * @hw: pointer to the hardware structure
 * @vsi_handle: driver VSI handle
 *
 * Replays filters for requested VSI via vsi_handle.
 */
enum ice_status ice_replay_vsi_all_fltr(struct ice_hw *hw, u16 vsi_handle)
{
	struct ice_switch_info *sw = hw->switch_info;
	enum ice_status status = 0;
	u8 i;

	for (i = 0; i < ICE_SW_LKUP_LAST; i++) {
		struct list_head *head;

		head = &sw->recp_list[i].filt_replay_rules;
		status = ice_replay_vsi_fltr(hw, vsi_handle, i, head);
		if (status)
			return status;
	}
	return status;
}

/**
 * ice_rm_all_sw_replay_rule_info - deletes filter replay rules
 * @hw: pointer to the HW struct
 *
 * Deletes the filter replay rules.
 */
void ice_rm_all_sw_replay_rule_info(struct ice_hw *hw)
{
	struct ice_switch_info *sw = hw->switch_info;
	u8 i;

	if (!sw)
		return;

	for (i = 0; i < ICE_SW_LKUP_LAST; i++) {
		if (!list_empty(&sw->recp_list[i].filt_replay_rules)) {
			struct list_head *l_head;

			l_head = &sw->recp_list[i].filt_replay_rules;
			ice_rem_sw_rule_info(hw, l_head);
		}
	}
}<|MERGE_RESOLUTION|>--- conflicted
+++ resolved
@@ -2767,12 +2767,7 @@
 	status = ice_aq_alloc_free_res(hw, 1, buf, buf_len,
 				       ice_aqc_opc_free_res, NULL);
 	if (status)
-<<<<<<< HEAD
-		ice_debug(hw, ICE_DBG_SW,
-			  "counter resource could not be freed\n");
-=======
 		ice_debug(hw, ICE_DBG_SW, "counter resource could not be freed\n");
->>>>>>> 7d2a07b7
 
 	kfree(buf);
 	return status;
