// SPDX-License-Identifier: GPL-2.0
/* Copyright (c) 2018, Intel Corporation. */

#include "ice_lib.h"
#include "ice_switch.h"
#include "ice_trace.h"

#define ICE_ETH_DA_OFFSET		0
#define ICE_ETH_ETHTYPE_OFFSET		12
#define ICE_ETH_VLAN_TCI_OFFSET		14
#define ICE_MAX_VLAN_ID			0xFFF
#define ICE_IPV6_ETHER_ID		0x86DD

/* Dummy ethernet header needed in the ice_aqc_sw_rules_elem
 * struct to configure any switch filter rules.
 * {DA (6 bytes), SA(6 bytes),
 * Ether type (2 bytes for header without VLAN tag) OR
 * VLAN tag (4 bytes for header with VLAN tag) }
 *
 * Word on Hardcoded values
 * byte 0 = 0x2: to identify it as locally administered DA MAC
 * byte 6 = 0x2: to identify it as locally administered SA MAC
 * byte 12 = 0x81 & byte 13 = 0x00:
 *      In case of VLAN filter first two bytes defines ether type (0x8100)
 *      and remaining two bytes are placeholder for programming a given VLAN ID
 *      In case of Ether type filter it is treated as header without VLAN tag
 *      and byte 12 and 13 is used to program a given Ether type instead
 */
static const u8 dummy_eth_header[DUMMY_ETH_HDR_LEN] = { 0x2, 0, 0, 0, 0, 0,
							0x2, 0, 0, 0, 0, 0,
							0x81, 0, 0, 0};

enum {
	ICE_PKT_OUTER_IPV6	= BIT(0),
	ICE_PKT_TUN_GTPC	= BIT(1),
	ICE_PKT_TUN_GTPU	= BIT(2),
	ICE_PKT_TUN_NVGRE	= BIT(3),
	ICE_PKT_TUN_UDP		= BIT(4),
	ICE_PKT_INNER_IPV6	= BIT(5),
	ICE_PKT_INNER_TCP	= BIT(6),
	ICE_PKT_INNER_UDP	= BIT(7),
	ICE_PKT_GTP_NOPAY	= BIT(8),
	ICE_PKT_KMALLOC		= BIT(9),
	ICE_PKT_PPPOE		= BIT(10),
	ICE_PKT_L2TPV3		= BIT(11),
	ICE_PKT_PFCP		= BIT(12),
};

struct ice_dummy_pkt_offsets {
	enum ice_protocol_type type;
	u16 offset; /* ICE_PROTOCOL_LAST indicates end of list */
};

struct ice_dummy_pkt_profile {
	const struct ice_dummy_pkt_offsets *offsets;
	const u8 *pkt;
	u32 match;
	u16 pkt_len;
	u16 offsets_len;
};

#define ICE_DECLARE_PKT_OFFSETS(type)					\
	static const struct ice_dummy_pkt_offsets			\
	ice_dummy_##type##_packet_offsets[]

#define ICE_DECLARE_PKT_TEMPLATE(type)					\
	static const u8 ice_dummy_##type##_packet[]

#define ICE_PKT_PROFILE(type, m) {					\
	.match		= (m),						\
	.pkt		= ice_dummy_##type##_packet,			\
	.pkt_len	= sizeof(ice_dummy_##type##_packet),		\
	.offsets	= ice_dummy_##type##_packet_offsets,		\
	.offsets_len	= sizeof(ice_dummy_##type##_packet_offsets),	\
}

ICE_DECLARE_PKT_OFFSETS(vlan) = {
	{ ICE_VLAN_OFOS,        12 },
};

ICE_DECLARE_PKT_TEMPLATE(vlan) = {
	0x81, 0x00, 0x00, 0x00, /* ICE_VLAN_OFOS 12 */
};

ICE_DECLARE_PKT_OFFSETS(qinq) = {
	{ ICE_VLAN_EX,          12 },
	{ ICE_VLAN_IN,          16 },
};

ICE_DECLARE_PKT_TEMPLATE(qinq) = {
	0x91, 0x00, 0x00, 0x00, /* ICE_VLAN_EX 12 */
	0x81, 0x00, 0x00, 0x00, /* ICE_VLAN_IN 16 */
};

ICE_DECLARE_PKT_OFFSETS(gre_tcp) = {
	{ ICE_MAC_OFOS,		0 },
	{ ICE_ETYPE_OL,		12 },
	{ ICE_IPV4_OFOS,	14 },
	{ ICE_NVGRE,		34 },
	{ ICE_MAC_IL,		42 },
	{ ICE_ETYPE_IL,		54 },
	{ ICE_IPV4_IL,		56 },
	{ ICE_TCP_IL,		76 },
	{ ICE_PROTOCOL_LAST,	0 },
};

ICE_DECLARE_PKT_TEMPLATE(gre_tcp) = {
	0x00, 0x00, 0x00, 0x00,	/* ICE_MAC_OFOS 0 */
	0x00, 0x00, 0x00, 0x00,
	0x00, 0x00, 0x00, 0x00,

	0x08, 0x00,		/* ICE_ETYPE_OL 12 */

	0x45, 0x00, 0x00, 0x3E,	/* ICE_IPV4_OFOS 14 */
	0x00, 0x00, 0x00, 0x00,
	0x00, 0x2F, 0x00, 0x00,
	0x00, 0x00, 0x00, 0x00,
	0x00, 0x00, 0x00, 0x00,

	0x80, 0x00, 0x65, 0x58,	/* ICE_NVGRE 34 */
	0x00, 0x00, 0x00, 0x00,

	0x00, 0x00, 0x00, 0x00,	/* ICE_MAC_IL 42 */
	0x00, 0x00, 0x00, 0x00,
	0x00, 0x00, 0x00, 0x00,

	0x08, 0x00,		/* ICE_ETYPE_IL 54 */

	0x45, 0x00, 0x00, 0x14,	/* ICE_IPV4_IL 56 */
	0x00, 0x00, 0x00, 0x00,
	0x00, 0x06, 0x00, 0x00,
	0x00, 0x00, 0x00, 0x00,
	0x00, 0x00, 0x00, 0x00,

	0x00, 0x00, 0x00, 0x00,	/* ICE_TCP_IL 76 */
	0x00, 0x00, 0x00, 0x00,
	0x00, 0x00, 0x00, 0x00,
	0x50, 0x02, 0x20, 0x00,
	0x00, 0x00, 0x00, 0x00
};

ICE_DECLARE_PKT_OFFSETS(gre_udp) = {
	{ ICE_MAC_OFOS,		0 },
	{ ICE_ETYPE_OL,		12 },
	{ ICE_IPV4_OFOS,	14 },
	{ ICE_NVGRE,		34 },
	{ ICE_MAC_IL,		42 },
	{ ICE_ETYPE_IL,		54 },
	{ ICE_IPV4_IL,		56 },
	{ ICE_UDP_ILOS,		76 },
	{ ICE_PROTOCOL_LAST,	0 },
};

ICE_DECLARE_PKT_TEMPLATE(gre_udp) = {
	0x00, 0x00, 0x00, 0x00,	/* ICE_MAC_OFOS 0 */
	0x00, 0x00, 0x00, 0x00,
	0x00, 0x00, 0x00, 0x00,

	0x08, 0x00,		/* ICE_ETYPE_OL 12 */

	0x45, 0x00, 0x00, 0x3E,	/* ICE_IPV4_OFOS 14 */
	0x00, 0x00, 0x00, 0x00,
	0x00, 0x2F, 0x00, 0x00,
	0x00, 0x00, 0x00, 0x00,
	0x00, 0x00, 0x00, 0x00,

	0x80, 0x00, 0x65, 0x58,	/* ICE_NVGRE 34 */
	0x00, 0x00, 0x00, 0x00,

	0x00, 0x00, 0x00, 0x00,	/* ICE_MAC_IL 42 */
	0x00, 0x00, 0x00, 0x00,
	0x00, 0x00, 0x00, 0x00,

	0x08, 0x00,		/* ICE_ETYPE_IL 54 */

	0x45, 0x00, 0x00, 0x14,	/* ICE_IPV4_IL 56 */
	0x00, 0x00, 0x00, 0x00,
	0x00, 0x11, 0x00, 0x00,
	0x00, 0x00, 0x00, 0x00,
	0x00, 0x00, 0x00, 0x00,

	0x00, 0x00, 0x00, 0x00,	/* ICE_UDP_ILOS 76 */
	0x00, 0x08, 0x00, 0x00,
};

ICE_DECLARE_PKT_OFFSETS(udp_tun_tcp) = {
	{ ICE_MAC_OFOS,		0 },
	{ ICE_ETYPE_OL,		12 },
	{ ICE_IPV4_OFOS,	14 },
	{ ICE_UDP_OF,		34 },
	{ ICE_VXLAN,		42 },
	{ ICE_GENEVE,		42 },
	{ ICE_VXLAN_GPE,	42 },
	{ ICE_MAC_IL,		50 },
	{ ICE_ETYPE_IL,		62 },
	{ ICE_IPV4_IL,		64 },
	{ ICE_TCP_IL,		84 },
	{ ICE_PROTOCOL_LAST,	0 },
};

ICE_DECLARE_PKT_TEMPLATE(udp_tun_tcp) = {
	0x00, 0x00, 0x00, 0x00,  /* ICE_MAC_OFOS 0 */
	0x00, 0x00, 0x00, 0x00,
	0x00, 0x00, 0x00, 0x00,

	0x08, 0x00,		/* ICE_ETYPE_OL 12 */

	0x45, 0x00, 0x00, 0x5a, /* ICE_IPV4_OFOS 14 */
	0x00, 0x01, 0x00, 0x00,
	0x40, 0x11, 0x00, 0x00,
	0x00, 0x00, 0x00, 0x00,
	0x00, 0x00, 0x00, 0x00,

	0x00, 0x00, 0x12, 0xb5, /* ICE_UDP_OF 34 */
	0x00, 0x46, 0x00, 0x00,

	0x00, 0x00, 0x65, 0x58, /* ICE_VXLAN 42 */
	0x00, 0x00, 0x00, 0x00,

	0x00, 0x00, 0x00, 0x00, /* ICE_MAC_IL 50 */
	0x00, 0x00, 0x00, 0x00,
	0x00, 0x00, 0x00, 0x00,

	0x08, 0x00,		/* ICE_ETYPE_IL 62 */

	0x45, 0x00, 0x00, 0x28, /* ICE_IPV4_IL 64 */
	0x00, 0x01, 0x00, 0x00,
	0x40, 0x06, 0x00, 0x00,
	0x00, 0x00, 0x00, 0x00,
	0x00, 0x00, 0x00, 0x00,

	0x00, 0x00, 0x00, 0x00, /* ICE_TCP_IL 84 */
	0x00, 0x00, 0x00, 0x00,
	0x00, 0x00, 0x00, 0x00,
	0x50, 0x02, 0x20, 0x00,
	0x00, 0x00, 0x00, 0x00
};

ICE_DECLARE_PKT_OFFSETS(udp_tun_udp) = {
	{ ICE_MAC_OFOS,		0 },
	{ ICE_ETYPE_OL,		12 },
	{ ICE_IPV4_OFOS,	14 },
	{ ICE_UDP_OF,		34 },
	{ ICE_VXLAN,		42 },
	{ ICE_GENEVE,		42 },
	{ ICE_VXLAN_GPE,	42 },
	{ ICE_MAC_IL,		50 },
	{ ICE_ETYPE_IL,		62 },
	{ ICE_IPV4_IL,		64 },
	{ ICE_UDP_ILOS,		84 },
	{ ICE_PROTOCOL_LAST,	0 },
};

ICE_DECLARE_PKT_TEMPLATE(udp_tun_udp) = {
	0x00, 0x00, 0x00, 0x00,  /* ICE_MAC_OFOS 0 */
	0x00, 0x00, 0x00, 0x00,
	0x00, 0x00, 0x00, 0x00,

	0x08, 0x00,		/* ICE_ETYPE_OL 12 */

	0x45, 0x00, 0x00, 0x4e, /* ICE_IPV4_OFOS 14 */
	0x00, 0x01, 0x00, 0x00,
	0x00, 0x11, 0x00, 0x00,
	0x00, 0x00, 0x00, 0x00,
	0x00, 0x00, 0x00, 0x00,

	0x00, 0x00, 0x12, 0xb5, /* ICE_UDP_OF 34 */
	0x00, 0x3a, 0x00, 0x00,

	0x00, 0x00, 0x65, 0x58, /* ICE_VXLAN 42 */
	0x00, 0x00, 0x00, 0x00,

	0x00, 0x00, 0x00, 0x00, /* ICE_MAC_IL 50 */
	0x00, 0x00, 0x00, 0x00,
	0x00, 0x00, 0x00, 0x00,

	0x08, 0x00,		/* ICE_ETYPE_IL 62 */

	0x45, 0x00, 0x00, 0x1c, /* ICE_IPV4_IL 64 */
	0x00, 0x01, 0x00, 0x00,
	0x00, 0x11, 0x00, 0x00,
	0x00, 0x00, 0x00, 0x00,
	0x00, 0x00, 0x00, 0x00,

	0x00, 0x00, 0x00, 0x00, /* ICE_UDP_ILOS 84 */
	0x00, 0x08, 0x00, 0x00,
};

ICE_DECLARE_PKT_OFFSETS(gre_ipv6_tcp) = {
	{ ICE_MAC_OFOS,		0 },
	{ ICE_ETYPE_OL,		12 },
	{ ICE_IPV4_OFOS,	14 },
	{ ICE_NVGRE,		34 },
	{ ICE_MAC_IL,		42 },
	{ ICE_ETYPE_IL,		54 },
	{ ICE_IPV6_IL,		56 },
	{ ICE_TCP_IL,		96 },
	{ ICE_PROTOCOL_LAST,	0 },
};

ICE_DECLARE_PKT_TEMPLATE(gre_ipv6_tcp) = {
	0x00, 0x00, 0x00, 0x00, /* ICE_MAC_OFOS 0 */
	0x00, 0x00, 0x00, 0x00,
	0x00, 0x00, 0x00, 0x00,

	0x08, 0x00,		/* ICE_ETYPE_OL 12 */

	0x45, 0x00, 0x00, 0x66, /* ICE_IPV4_OFOS 14 */
	0x00, 0x00, 0x00, 0x00,
	0x00, 0x2F, 0x00, 0x00,
	0x00, 0x00, 0x00, 0x00,
	0x00, 0x00, 0x00, 0x00,

	0x80, 0x00, 0x65, 0x58, /* ICE_NVGRE 34 */
	0x00, 0x00, 0x00, 0x00,

	0x00, 0x00, 0x00, 0x00, /* ICE_MAC_IL 42 */
	0x00, 0x00, 0x00, 0x00,
	0x00, 0x00, 0x00, 0x00,

	0x86, 0xdd,		/* ICE_ETYPE_IL 54 */

	0x60, 0x00, 0x00, 0x00, /* ICE_IPV6_IL 56 */
	0x00, 0x08, 0x06, 0x40,
	0x00, 0x00, 0x00, 0x00,
	0x00, 0x00, 0x00, 0x00,
	0x00, 0x00, 0x00, 0x00,
	0x00, 0x00, 0x00, 0x00,
	0x00, 0x00, 0x00, 0x00,
	0x00, 0x00, 0x00, 0x00,
	0x00, 0x00, 0x00, 0x00,
	0x00, 0x00, 0x00, 0x00,

	0x00, 0x00, 0x00, 0x00, /* ICE_TCP_IL 96 */
	0x00, 0x00, 0x00, 0x00,
	0x00, 0x00, 0x00, 0x00,
	0x50, 0x02, 0x20, 0x00,
	0x00, 0x00, 0x00, 0x00
};

ICE_DECLARE_PKT_OFFSETS(gre_ipv6_udp) = {
	{ ICE_MAC_OFOS,		0 },
	{ ICE_ETYPE_OL,		12 },
	{ ICE_IPV4_OFOS,	14 },
	{ ICE_NVGRE,		34 },
	{ ICE_MAC_IL,		42 },
	{ ICE_ETYPE_IL,		54 },
	{ ICE_IPV6_IL,		56 },
	{ ICE_UDP_ILOS,		96 },
	{ ICE_PROTOCOL_LAST,	0 },
};

ICE_DECLARE_PKT_TEMPLATE(gre_ipv6_udp) = {
	0x00, 0x00, 0x00, 0x00, /* ICE_MAC_OFOS 0 */
	0x00, 0x00, 0x00, 0x00,
	0x00, 0x00, 0x00, 0x00,

	0x08, 0x00,		/* ICE_ETYPE_OL 12 */

	0x45, 0x00, 0x00, 0x5a, /* ICE_IPV4_OFOS 14 */
	0x00, 0x00, 0x00, 0x00,
	0x00, 0x2F, 0x00, 0x00,
	0x00, 0x00, 0x00, 0x00,
	0x00, 0x00, 0x00, 0x00,

	0x80, 0x00, 0x65, 0x58, /* ICE_NVGRE 34 */
	0x00, 0x00, 0x00, 0x00,

	0x00, 0x00, 0x00, 0x00, /* ICE_MAC_IL 42 */
	0x00, 0x00, 0x00, 0x00,
	0x00, 0x00, 0x00, 0x00,

	0x86, 0xdd,		/* ICE_ETYPE_IL 54 */

	0x60, 0x00, 0x00, 0x00, /* ICE_IPV6_IL 56 */
	0x00, 0x08, 0x11, 0x40,
	0x00, 0x00, 0x00, 0x00,
	0x00, 0x00, 0x00, 0x00,
	0x00, 0x00, 0x00, 0x00,
	0x00, 0x00, 0x00, 0x00,
	0x00, 0x00, 0x00, 0x00,
	0x00, 0x00, 0x00, 0x00,
	0x00, 0x00, 0x00, 0x00,
	0x00, 0x00, 0x00, 0x00,

	0x00, 0x00, 0x00, 0x00, /* ICE_UDP_ILOS 96 */
	0x00, 0x08, 0x00, 0x00,
};

ICE_DECLARE_PKT_OFFSETS(udp_tun_ipv6_tcp) = {
	{ ICE_MAC_OFOS,		0 },
	{ ICE_ETYPE_OL,		12 },
	{ ICE_IPV4_OFOS,	14 },
	{ ICE_UDP_OF,		34 },
	{ ICE_VXLAN,		42 },
	{ ICE_GENEVE,		42 },
	{ ICE_VXLAN_GPE,	42 },
	{ ICE_MAC_IL,		50 },
	{ ICE_ETYPE_IL,		62 },
	{ ICE_IPV6_IL,		64 },
	{ ICE_TCP_IL,		104 },
	{ ICE_PROTOCOL_LAST,	0 },
};

ICE_DECLARE_PKT_TEMPLATE(udp_tun_ipv6_tcp) = {
	0x00, 0x00, 0x00, 0x00,  /* ICE_MAC_OFOS 0 */
	0x00, 0x00, 0x00, 0x00,
	0x00, 0x00, 0x00, 0x00,

	0x08, 0x00,		/* ICE_ETYPE_OL 12 */

	0x45, 0x00, 0x00, 0x6e, /* ICE_IPV4_OFOS 14 */
	0x00, 0x01, 0x00, 0x00,
	0x40, 0x11, 0x00, 0x00,
	0x00, 0x00, 0x00, 0x00,
	0x00, 0x00, 0x00, 0x00,

	0x00, 0x00, 0x12, 0xb5, /* ICE_UDP_OF 34 */
	0x00, 0x5a, 0x00, 0x00,

	0x00, 0x00, 0x65, 0x58, /* ICE_VXLAN 42 */
	0x00, 0x00, 0x00, 0x00,

	0x00, 0x00, 0x00, 0x00, /* ICE_MAC_IL 50 */
	0x00, 0x00, 0x00, 0x00,
	0x00, 0x00, 0x00, 0x00,

	0x86, 0xdd,		/* ICE_ETYPE_IL 62 */

	0x60, 0x00, 0x00, 0x00, /* ICE_IPV6_IL 64 */
	0x00, 0x08, 0x06, 0x40,
	0x00, 0x00, 0x00, 0x00,
	0x00, 0x00, 0x00, 0x00,
	0x00, 0x00, 0x00, 0x00,
	0x00, 0x00, 0x00, 0x00,
	0x00, 0x00, 0x00, 0x00,
	0x00, 0x00, 0x00, 0x00,
	0x00, 0x00, 0x00, 0x00,
	0x00, 0x00, 0x00, 0x00,

	0x00, 0x00, 0x00, 0x00, /* ICE_TCP_IL 104 */
	0x00, 0x00, 0x00, 0x00,
	0x00, 0x00, 0x00, 0x00,
	0x50, 0x02, 0x20, 0x00,
	0x00, 0x00, 0x00, 0x00
};

ICE_DECLARE_PKT_OFFSETS(udp_tun_ipv6_udp) = {
	{ ICE_MAC_OFOS,		0 },
	{ ICE_ETYPE_OL,		12 },
	{ ICE_IPV4_OFOS,	14 },
	{ ICE_UDP_OF,		34 },
	{ ICE_VXLAN,		42 },
	{ ICE_GENEVE,		42 },
	{ ICE_VXLAN_GPE,	42 },
	{ ICE_MAC_IL,		50 },
	{ ICE_ETYPE_IL,		62 },
	{ ICE_IPV6_IL,		64 },
	{ ICE_UDP_ILOS,		104 },
	{ ICE_PROTOCOL_LAST,	0 },
};

ICE_DECLARE_PKT_TEMPLATE(udp_tun_ipv6_udp) = {
	0x00, 0x00, 0x00, 0x00,  /* ICE_MAC_OFOS 0 */
	0x00, 0x00, 0x00, 0x00,
	0x00, 0x00, 0x00, 0x00,

	0x08, 0x00,		/* ICE_ETYPE_OL 12 */

	0x45, 0x00, 0x00, 0x62, /* ICE_IPV4_OFOS 14 */
	0x00, 0x01, 0x00, 0x00,
	0x00, 0x11, 0x00, 0x00,
	0x00, 0x00, 0x00, 0x00,
	0x00, 0x00, 0x00, 0x00,

	0x00, 0x00, 0x12, 0xb5, /* ICE_UDP_OF 34 */
	0x00, 0x4e, 0x00, 0x00,

	0x00, 0x00, 0x65, 0x58, /* ICE_VXLAN 42 */
	0x00, 0x00, 0x00, 0x00,

	0x00, 0x00, 0x00, 0x00, /* ICE_MAC_IL 50 */
	0x00, 0x00, 0x00, 0x00,
	0x00, 0x00, 0x00, 0x00,

	0x86, 0xdd,		/* ICE_ETYPE_IL 62 */

	0x60, 0x00, 0x00, 0x00, /* ICE_IPV6_IL 64 */
	0x00, 0x08, 0x11, 0x40,
	0x00, 0x00, 0x00, 0x00,
	0x00, 0x00, 0x00, 0x00,
	0x00, 0x00, 0x00, 0x00,
	0x00, 0x00, 0x00, 0x00,
	0x00, 0x00, 0x00, 0x00,
	0x00, 0x00, 0x00, 0x00,
	0x00, 0x00, 0x00, 0x00,
	0x00, 0x00, 0x00, 0x00,

	0x00, 0x00, 0x00, 0x00, /* ICE_UDP_ILOS 104 */
	0x00, 0x08, 0x00, 0x00,
};

/* offset info for MAC + IPv4 + UDP dummy packet */
ICE_DECLARE_PKT_OFFSETS(udp) = {
	{ ICE_MAC_OFOS,		0 },
	{ ICE_ETYPE_OL,		12 },
	{ ICE_IPV4_OFOS,	14 },
	{ ICE_UDP_ILOS,		34 },
	{ ICE_PROTOCOL_LAST,	0 },
};

/* Dummy packet for MAC + IPv4 + UDP */
ICE_DECLARE_PKT_TEMPLATE(udp) = {
	0x00, 0x00, 0x00, 0x00, /* ICE_MAC_OFOS 0 */
	0x00, 0x00, 0x00, 0x00,
	0x00, 0x00, 0x00, 0x00,

	0x08, 0x00,		/* ICE_ETYPE_OL 12 */

	0x45, 0x00, 0x00, 0x1c, /* ICE_IPV4_OFOS 14 */
	0x00, 0x01, 0x00, 0x00,
	0x00, 0x11, 0x00, 0x00,
	0x00, 0x00, 0x00, 0x00,
	0x00, 0x00, 0x00, 0x00,

	0x00, 0x00, 0x00, 0x00, /* ICE_UDP_ILOS 34 */
	0x00, 0x08, 0x00, 0x00,

	0x00, 0x00,	/* 2 bytes for 4 byte alignment */
};

/* offset info for MAC + IPv4 + TCP dummy packet */
ICE_DECLARE_PKT_OFFSETS(tcp) = {
	{ ICE_MAC_OFOS,		0 },
	{ ICE_ETYPE_OL,		12 },
	{ ICE_IPV4_OFOS,	14 },
	{ ICE_TCP_IL,		34 },
	{ ICE_PROTOCOL_LAST,	0 },
};

/* Dummy packet for MAC + IPv4 + TCP */
ICE_DECLARE_PKT_TEMPLATE(tcp) = {
	0x00, 0x00, 0x00, 0x00, /* ICE_MAC_OFOS 0 */
	0x00, 0x00, 0x00, 0x00,
	0x00, 0x00, 0x00, 0x00,

	0x08, 0x00,		/* ICE_ETYPE_OL 12 */

	0x45, 0x00, 0x00, 0x28, /* ICE_IPV4_OFOS 14 */
	0x00, 0x01, 0x00, 0x00,
	0x00, 0x06, 0x00, 0x00,
	0x00, 0x00, 0x00, 0x00,
	0x00, 0x00, 0x00, 0x00,

	0x00, 0x00, 0x00, 0x00, /* ICE_TCP_IL 34 */
	0x00, 0x00, 0x00, 0x00,
	0x00, 0x00, 0x00, 0x00,
	0x50, 0x00, 0x00, 0x00,
	0x00, 0x00, 0x00, 0x00,

	0x00, 0x00,	/* 2 bytes for 4 byte alignment */
};

ICE_DECLARE_PKT_OFFSETS(tcp_ipv6) = {
	{ ICE_MAC_OFOS,		0 },
	{ ICE_ETYPE_OL,		12 },
	{ ICE_IPV6_OFOS,	14 },
	{ ICE_TCP_IL,		54 },
	{ ICE_PROTOCOL_LAST,	0 },
};

ICE_DECLARE_PKT_TEMPLATE(tcp_ipv6) = {
	0x00, 0x00, 0x00, 0x00, /* ICE_MAC_OFOS 0 */
	0x00, 0x00, 0x00, 0x00,
	0x00, 0x00, 0x00, 0x00,

	0x86, 0xDD,		/* ICE_ETYPE_OL 12 */

	0x60, 0x00, 0x00, 0x00, /* ICE_IPV6_OFOS 40 */
	0x00, 0x14, 0x06, 0x00, /* Next header is TCP */
	0x00, 0x00, 0x00, 0x00,
	0x00, 0x00, 0x00, 0x00,
	0x00, 0x00, 0x00, 0x00,
	0x00, 0x00, 0x00, 0x00,
	0x00, 0x00, 0x00, 0x00,
	0x00, 0x00, 0x00, 0x00,
	0x00, 0x00, 0x00, 0x00,
	0x00, 0x00, 0x00, 0x00,

	0x00, 0x00, 0x00, 0x00, /* ICE_TCP_IL 54 */
	0x00, 0x00, 0x00, 0x00,
	0x00, 0x00, 0x00, 0x00,
	0x50, 0x00, 0x00, 0x00,
	0x00, 0x00, 0x00, 0x00,

	0x00, 0x00, /* 2 bytes for 4 byte alignment */
};

/* IPv6 + UDP */
ICE_DECLARE_PKT_OFFSETS(udp_ipv6) = {
	{ ICE_MAC_OFOS,		0 },
	{ ICE_ETYPE_OL,		12 },
	{ ICE_IPV6_OFOS,	14 },
	{ ICE_UDP_ILOS,		54 },
	{ ICE_PROTOCOL_LAST,	0 },
};

/* IPv6 + UDP dummy packet */
ICE_DECLARE_PKT_TEMPLATE(udp_ipv6) = {
	0x00, 0x00, 0x00, 0x00, /* ICE_MAC_OFOS 0 */
	0x00, 0x00, 0x00, 0x00,
	0x00, 0x00, 0x00, 0x00,

	0x86, 0xDD,		/* ICE_ETYPE_OL 12 */

	0x60, 0x00, 0x00, 0x00, /* ICE_IPV6_OFOS 40 */
	0x00, 0x10, 0x11, 0x00, /* Next header UDP */
	0x00, 0x00, 0x00, 0x00,
	0x00, 0x00, 0x00, 0x00,
	0x00, 0x00, 0x00, 0x00,
	0x00, 0x00, 0x00, 0x00,
	0x00, 0x00, 0x00, 0x00,
	0x00, 0x00, 0x00, 0x00,
	0x00, 0x00, 0x00, 0x00,
	0x00, 0x00, 0x00, 0x00,

	0x00, 0x00, 0x00, 0x00, /* ICE_UDP_ILOS 54 */
	0x00, 0x10, 0x00, 0x00,

	0x00, 0x00, 0x00, 0x00, /* needed for ESP packets */
	0x00, 0x00, 0x00, 0x00,

	0x00, 0x00, /* 2 bytes for 4 byte alignment */
};

/* Outer IPv4 + Outer UDP + GTP + Inner IPv4 + Inner TCP */
ICE_DECLARE_PKT_OFFSETS(ipv4_gtpu_ipv4_tcp) = {
	{ ICE_MAC_OFOS,		0 },
	{ ICE_IPV4_OFOS,	14 },
	{ ICE_UDP_OF,		34 },
	{ ICE_GTP,		42 },
	{ ICE_IPV4_IL,		62 },
	{ ICE_TCP_IL,		82 },
	{ ICE_PROTOCOL_LAST,	0 },
};

ICE_DECLARE_PKT_TEMPLATE(ipv4_gtpu_ipv4_tcp) = {
	0x00, 0x00, 0x00, 0x00, /* Ethernet 0 */
	0x00, 0x00, 0x00, 0x00,
	0x00, 0x00, 0x00, 0x00,
	0x08, 0x00,

	0x45, 0x00, 0x00, 0x58, /* IP 14 */
	0x00, 0x00, 0x00, 0x00,
	0x00, 0x11, 0x00, 0x00,
	0x00, 0x00, 0x00, 0x00,
	0x00, 0x00, 0x00, 0x00,

	0x00, 0x00, 0x08, 0x68, /* UDP 34 */
	0x00, 0x44, 0x00, 0x00,

	0x34, 0xff, 0x00, 0x34, /* ICE_GTP Header 42 */
	0x00, 0x00, 0x00, 0x00,
	0x00, 0x00, 0x00, 0x85,

	0x02, 0x00, 0x00, 0x00, /* GTP_PDUSession_ExtensionHeader 54 */
	0x00, 0x00, 0x00, 0x00,

	0x45, 0x00, 0x00, 0x28, /* IP 62 */
	0x00, 0x00, 0x00, 0x00,
	0x00, 0x06, 0x00, 0x00,
	0x00, 0x00, 0x00, 0x00,
	0x00, 0x00, 0x00, 0x00,

	0x00, 0x00, 0x00, 0x00, /* TCP 82 */
	0x00, 0x00, 0x00, 0x00,
	0x00, 0x00, 0x00, 0x00,
	0x50, 0x00, 0x00, 0x00,
	0x00, 0x00, 0x00, 0x00,

	0x00, 0x00, /* 2 bytes for 4 byte alignment */
};

/* Outer IPv4 + Outer UDP + GTP + Inner IPv4 + Inner UDP */
ICE_DECLARE_PKT_OFFSETS(ipv4_gtpu_ipv4_udp) = {
	{ ICE_MAC_OFOS,		0 },
	{ ICE_IPV4_OFOS,	14 },
	{ ICE_UDP_OF,		34 },
	{ ICE_GTP,		42 },
	{ ICE_IPV4_IL,		62 },
	{ ICE_UDP_ILOS,		82 },
	{ ICE_PROTOCOL_LAST,	0 },
};

ICE_DECLARE_PKT_TEMPLATE(ipv4_gtpu_ipv4_udp) = {
	0x00, 0x00, 0x00, 0x00, /* Ethernet 0 */
	0x00, 0x00, 0x00, 0x00,
	0x00, 0x00, 0x00, 0x00,
	0x08, 0x00,

	0x45, 0x00, 0x00, 0x4c, /* IP 14 */
	0x00, 0x00, 0x00, 0x00,
	0x00, 0x11, 0x00, 0x00,
	0x00, 0x00, 0x00, 0x00,
	0x00, 0x00, 0x00, 0x00,

	0x00, 0x00, 0x08, 0x68, /* UDP 34 */
	0x00, 0x38, 0x00, 0x00,

	0x34, 0xff, 0x00, 0x28, /* ICE_GTP Header 42 */
	0x00, 0x00, 0x00, 0x00,
	0x00, 0x00, 0x00, 0x85,

	0x02, 0x00, 0x00, 0x00, /* GTP_PDUSession_ExtensionHeader 54 */
	0x00, 0x00, 0x00, 0x00,

	0x45, 0x00, 0x00, 0x1c, /* IP 62 */
	0x00, 0x00, 0x00, 0x00,
	0x00, 0x11, 0x00, 0x00,
	0x00, 0x00, 0x00, 0x00,
	0x00, 0x00, 0x00, 0x00,

	0x00, 0x00, 0x00, 0x00, /* UDP 82 */
	0x00, 0x08, 0x00, 0x00,

	0x00, 0x00, /* 2 bytes for 4 byte alignment */
};

/* Outer IPv6 + Outer UDP + GTP + Inner IPv4 + Inner TCP */
ICE_DECLARE_PKT_OFFSETS(ipv4_gtpu_ipv6_tcp) = {
	{ ICE_MAC_OFOS,		0 },
	{ ICE_IPV4_OFOS,	14 },
	{ ICE_UDP_OF,		34 },
	{ ICE_GTP,		42 },
	{ ICE_IPV6_IL,		62 },
	{ ICE_TCP_IL,		102 },
	{ ICE_PROTOCOL_LAST,	0 },
};

ICE_DECLARE_PKT_TEMPLATE(ipv4_gtpu_ipv6_tcp) = {
	0x00, 0x00, 0x00, 0x00, /* Ethernet 0 */
	0x00, 0x00, 0x00, 0x00,
	0x00, 0x00, 0x00, 0x00,
	0x08, 0x00,

	0x45, 0x00, 0x00, 0x6c, /* IP 14 */
	0x00, 0x00, 0x00, 0x00,
	0x00, 0x11, 0x00, 0x00,
	0x00, 0x00, 0x00, 0x00,
	0x00, 0x00, 0x00, 0x00,

	0x00, 0x00, 0x08, 0x68, /* UDP 34 */
	0x00, 0x58, 0x00, 0x00,

	0x34, 0xff, 0x00, 0x48, /* ICE_GTP Header 42 */
	0x00, 0x00, 0x00, 0x00,
	0x00, 0x00, 0x00, 0x85,

	0x02, 0x00, 0x00, 0x00, /* GTP_PDUSession_ExtensionHeader 54 */
	0x00, 0x00, 0x00, 0x00,

	0x60, 0x00, 0x00, 0x00, /* IPv6 62 */
	0x00, 0x14, 0x06, 0x00,
	0x00, 0x00, 0x00, 0x00,
	0x00, 0x00, 0x00, 0x00,
	0x00, 0x00, 0x00, 0x00,
	0x00, 0x00, 0x00, 0x00,
	0x00, 0x00, 0x00, 0x00,
	0x00, 0x00, 0x00, 0x00,
	0x00, 0x00, 0x00, 0x00,
	0x00, 0x00, 0x00, 0x00,

	0x00, 0x00, 0x00, 0x00, /* TCP 102 */
	0x00, 0x00, 0x00, 0x00,
	0x00, 0x00, 0x00, 0x00,
	0x50, 0x00, 0x00, 0x00,
	0x00, 0x00, 0x00, 0x00,

	0x00, 0x00, /* 2 bytes for 4 byte alignment */
};

ICE_DECLARE_PKT_OFFSETS(ipv4_gtpu_ipv6_udp) = {
	{ ICE_MAC_OFOS,		0 },
	{ ICE_IPV4_OFOS,	14 },
	{ ICE_UDP_OF,		34 },
	{ ICE_GTP,		42 },
	{ ICE_IPV6_IL,		62 },
	{ ICE_UDP_ILOS,		102 },
	{ ICE_PROTOCOL_LAST,	0 },
};

ICE_DECLARE_PKT_TEMPLATE(ipv4_gtpu_ipv6_udp) = {
	0x00, 0x00, 0x00, 0x00, /* Ethernet 0 */
	0x00, 0x00, 0x00, 0x00,
	0x00, 0x00, 0x00, 0x00,
	0x08, 0x00,

	0x45, 0x00, 0x00, 0x60, /* IP 14 */
	0x00, 0x00, 0x00, 0x00,
	0x00, 0x11, 0x00, 0x00,
	0x00, 0x00, 0x00, 0x00,
	0x00, 0x00, 0x00, 0x00,

	0x00, 0x00, 0x08, 0x68, /* UDP 34 */
	0x00, 0x4c, 0x00, 0x00,

	0x34, 0xff, 0x00, 0x3c, /* ICE_GTP Header 42 */
	0x00, 0x00, 0x00, 0x00,
	0x00, 0x00, 0x00, 0x85,

	0x02, 0x00, 0x00, 0x00, /* GTP_PDUSession_ExtensionHeader 54 */
	0x00, 0x00, 0x00, 0x00,

	0x60, 0x00, 0x00, 0x00, /* IPv6 62 */
	0x00, 0x08, 0x11, 0x00,
	0x00, 0x00, 0x00, 0x00,
	0x00, 0x00, 0x00, 0x00,
	0x00, 0x00, 0x00, 0x00,
	0x00, 0x00, 0x00, 0x00,
	0x00, 0x00, 0x00, 0x00,
	0x00, 0x00, 0x00, 0x00,
	0x00, 0x00, 0x00, 0x00,
	0x00, 0x00, 0x00, 0x00,

	0x00, 0x00, 0x00, 0x00, /* UDP 102 */
	0x00, 0x08, 0x00, 0x00,

	0x00, 0x00, /* 2 bytes for 4 byte alignment */
};

ICE_DECLARE_PKT_OFFSETS(ipv6_gtpu_ipv4_tcp) = {
	{ ICE_MAC_OFOS,		0 },
	{ ICE_IPV6_OFOS,	14 },
	{ ICE_UDP_OF,		54 },
	{ ICE_GTP,		62 },
	{ ICE_IPV4_IL,		82 },
	{ ICE_TCP_IL,		102 },
	{ ICE_PROTOCOL_LAST,	0 },
};

ICE_DECLARE_PKT_TEMPLATE(ipv6_gtpu_ipv4_tcp) = {
	0x00, 0x00, 0x00, 0x00, /* Ethernet 0 */
	0x00, 0x00, 0x00, 0x00,
	0x00, 0x00, 0x00, 0x00,
	0x86, 0xdd,

	0x60, 0x00, 0x00, 0x00, /* IPv6 14 */
	0x00, 0x44, 0x11, 0x00,
	0x00, 0x00, 0x00, 0x00,
	0x00, 0x00, 0x00, 0x00,
	0x00, 0x00, 0x00, 0x00,
	0x00, 0x00, 0x00, 0x00,
	0x00, 0x00, 0x00, 0x00,
	0x00, 0x00, 0x00, 0x00,
	0x00, 0x00, 0x00, 0x00,
	0x00, 0x00, 0x00, 0x00,

	0x00, 0x00, 0x08, 0x68, /* UDP 54 */
	0x00, 0x44, 0x00, 0x00,

	0x34, 0xff, 0x00, 0x34, /* ICE_GTP Header 62 */
	0x00, 0x00, 0x00, 0x00,
	0x00, 0x00, 0x00, 0x85,

	0x02, 0x00, 0x00, 0x00, /* GTP_PDUSession_ExtensionHeader 74 */
	0x00, 0x00, 0x00, 0x00,

	0x45, 0x00, 0x00, 0x28, /* IP 82 */
	0x00, 0x00, 0x00, 0x00,
	0x00, 0x06, 0x00, 0x00,
	0x00, 0x00, 0x00, 0x00,
	0x00, 0x00, 0x00, 0x00,

	0x00, 0x00, 0x00, 0x00, /* TCP 102 */
	0x00, 0x00, 0x00, 0x00,
	0x00, 0x00, 0x00, 0x00,
	0x50, 0x00, 0x00, 0x00,
	0x00, 0x00, 0x00, 0x00,

	0x00, 0x00, /* 2 bytes for 4 byte alignment */
};

ICE_DECLARE_PKT_OFFSETS(ipv6_gtpu_ipv4_udp) = {
	{ ICE_MAC_OFOS,		0 },
	{ ICE_IPV6_OFOS,	14 },
	{ ICE_UDP_OF,		54 },
	{ ICE_GTP,		62 },
	{ ICE_IPV4_IL,		82 },
	{ ICE_UDP_ILOS,		102 },
	{ ICE_PROTOCOL_LAST,	0 },
};

ICE_DECLARE_PKT_TEMPLATE(ipv6_gtpu_ipv4_udp) = {
	0x00, 0x00, 0x00, 0x00, /* Ethernet 0 */
	0x00, 0x00, 0x00, 0x00,
	0x00, 0x00, 0x00, 0x00,
	0x86, 0xdd,

	0x60, 0x00, 0x00, 0x00, /* IPv6 14 */
	0x00, 0x38, 0x11, 0x00,
	0x00, 0x00, 0x00, 0x00,
	0x00, 0x00, 0x00, 0x00,
	0x00, 0x00, 0x00, 0x00,
	0x00, 0x00, 0x00, 0x00,
	0x00, 0x00, 0x00, 0x00,
	0x00, 0x00, 0x00, 0x00,
	0x00, 0x00, 0x00, 0x00,
	0x00, 0x00, 0x00, 0x00,

	0x00, 0x00, 0x08, 0x68, /* UDP 54 */
	0x00, 0x38, 0x00, 0x00,

	0x34, 0xff, 0x00, 0x28, /* ICE_GTP Header 62 */
	0x00, 0x00, 0x00, 0x00,
	0x00, 0x00, 0x00, 0x85,

	0x02, 0x00, 0x00, 0x00, /* GTP_PDUSession_ExtensionHeader 74 */
	0x00, 0x00, 0x00, 0x00,

	0x45, 0x00, 0x00, 0x1c, /* IP 82 */
	0x00, 0x00, 0x00, 0x00,
	0x00, 0x11, 0x00, 0x00,
	0x00, 0x00, 0x00, 0x00,
	0x00, 0x00, 0x00, 0x00,

	0x00, 0x00, 0x00, 0x00, /* UDP 102 */
	0x00, 0x08, 0x00, 0x00,

	0x00, 0x00, /* 2 bytes for 4 byte alignment */
};

ICE_DECLARE_PKT_OFFSETS(ipv6_gtpu_ipv6_tcp) = {
	{ ICE_MAC_OFOS,		0 },
	{ ICE_IPV6_OFOS,	14 },
	{ ICE_UDP_OF,		54 },
	{ ICE_GTP,		62 },
	{ ICE_IPV6_IL,		82 },
	{ ICE_TCP_IL,		122 },
	{ ICE_PROTOCOL_LAST,	0 },
};

ICE_DECLARE_PKT_TEMPLATE(ipv6_gtpu_ipv6_tcp) = {
	0x00, 0x00, 0x00, 0x00, /* Ethernet 0 */
	0x00, 0x00, 0x00, 0x00,
	0x00, 0x00, 0x00, 0x00,
	0x86, 0xdd,

	0x60, 0x00, 0x00, 0x00, /* IPv6 14 */
	0x00, 0x58, 0x11, 0x00,
	0x00, 0x00, 0x00, 0x00,
	0x00, 0x00, 0x00, 0x00,
	0x00, 0x00, 0x00, 0x00,
	0x00, 0x00, 0x00, 0x00,
	0x00, 0x00, 0x00, 0x00,
	0x00, 0x00, 0x00, 0x00,
	0x00, 0x00, 0x00, 0x00,
	0x00, 0x00, 0x00, 0x00,

	0x00, 0x00, 0x08, 0x68, /* UDP 54 */
	0x00, 0x58, 0x00, 0x00,

	0x34, 0xff, 0x00, 0x48, /* ICE_GTP Header 62 */
	0x00, 0x00, 0x00, 0x00,
	0x00, 0x00, 0x00, 0x85,

	0x02, 0x00, 0x00, 0x00, /* GTP_PDUSession_ExtensionHeader 74 */
	0x00, 0x00, 0x00, 0x00,

	0x60, 0x00, 0x00, 0x00, /* IPv6 82 */
	0x00, 0x14, 0x06, 0x00,
	0x00, 0x00, 0x00, 0x00,
	0x00, 0x00, 0x00, 0x00,
	0x00, 0x00, 0x00, 0x00,
	0x00, 0x00, 0x00, 0x00,
	0x00, 0x00, 0x00, 0x00,
	0x00, 0x00, 0x00, 0x00,
	0x00, 0x00, 0x00, 0x00,
	0x00, 0x00, 0x00, 0x00,

	0x00, 0x00, 0x00, 0x00, /* TCP 122 */
	0x00, 0x00, 0x00, 0x00,
	0x00, 0x00, 0x00, 0x00,
	0x50, 0x00, 0x00, 0x00,
	0x00, 0x00, 0x00, 0x00,

	0x00, 0x00, /* 2 bytes for 4 byte alignment */
};

ICE_DECLARE_PKT_OFFSETS(ipv6_gtpu_ipv6_udp) = {
	{ ICE_MAC_OFOS,		0 },
	{ ICE_IPV6_OFOS,	14 },
	{ ICE_UDP_OF,		54 },
	{ ICE_GTP,		62 },
	{ ICE_IPV6_IL,		82 },
	{ ICE_UDP_ILOS,		122 },
	{ ICE_PROTOCOL_LAST,	0 },
};

ICE_DECLARE_PKT_TEMPLATE(ipv6_gtpu_ipv6_udp) = {
	0x00, 0x00, 0x00, 0x00, /* Ethernet 0 */
	0x00, 0x00, 0x00, 0x00,
	0x00, 0x00, 0x00, 0x00,
	0x86, 0xdd,

	0x60, 0x00, 0x00, 0x00, /* IPv6 14 */
	0x00, 0x4c, 0x11, 0x00,
	0x00, 0x00, 0x00, 0x00,
	0x00, 0x00, 0x00, 0x00,
	0x00, 0x00, 0x00, 0x00,
	0x00, 0x00, 0x00, 0x00,
	0x00, 0x00, 0x00, 0x00,
	0x00, 0x00, 0x00, 0x00,
	0x00, 0x00, 0x00, 0x00,
	0x00, 0x00, 0x00, 0x00,

	0x00, 0x00, 0x08, 0x68, /* UDP 54 */
	0x00, 0x4c, 0x00, 0x00,

	0x34, 0xff, 0x00, 0x3c, /* ICE_GTP Header 62 */
	0x00, 0x00, 0x00, 0x00,
	0x00, 0x00, 0x00, 0x85,

	0x02, 0x00, 0x00, 0x00, /* GTP_PDUSession_ExtensionHeader 74 */
	0x00, 0x00, 0x00, 0x00,

	0x60, 0x00, 0x00, 0x00, /* IPv6 82 */
	0x00, 0x08, 0x11, 0x00,
	0x00, 0x00, 0x00, 0x00,
	0x00, 0x00, 0x00, 0x00,
	0x00, 0x00, 0x00, 0x00,
	0x00, 0x00, 0x00, 0x00,
	0x00, 0x00, 0x00, 0x00,
	0x00, 0x00, 0x00, 0x00,
	0x00, 0x00, 0x00, 0x00,
	0x00, 0x00, 0x00, 0x00,

	0x00, 0x00, 0x00, 0x00, /* UDP 122 */
	0x00, 0x08, 0x00, 0x00,

	0x00, 0x00, /* 2 bytes for 4 byte alignment */
};

ICE_DECLARE_PKT_OFFSETS(ipv4_gtpu_ipv4) = {
	{ ICE_MAC_OFOS,		0 },
	{ ICE_IPV4_OFOS,	14 },
	{ ICE_UDP_OF,		34 },
	{ ICE_GTP_NO_PAY,	42 },
	{ ICE_PROTOCOL_LAST,	0 },
};

ICE_DECLARE_PKT_TEMPLATE(ipv4_gtpu_ipv4) = {
	0x00, 0x00, 0x00, 0x00, /* ICE_MAC_OFOS 0 */
	0x00, 0x00, 0x00, 0x00,
	0x00, 0x00, 0x00, 0x00,
	0x08, 0x00,

	0x45, 0x00, 0x00, 0x44, /* ICE_IPV4_OFOS 14 */
	0x00, 0x00, 0x40, 0x00,
	0x40, 0x11, 0x00, 0x00,
	0x00, 0x00, 0x00, 0x00,
	0x00, 0x00, 0x00, 0x00,

	0x08, 0x68, 0x08, 0x68, /* ICE_UDP_OF 34 */
	0x00, 0x00, 0x00, 0x00,

	0x34, 0xff, 0x00, 0x28, /* ICE_GTP 42 */
	0x00, 0x00, 0x00, 0x00,
	0x00, 0x00, 0x00, 0x85,

	0x02, 0x00, 0x00, 0x00, /* PDU Session extension header */
	0x00, 0x00, 0x00, 0x00,

	0x45, 0x00, 0x00, 0x14, /* ICE_IPV4_IL 62 */
	0x00, 0x00, 0x40, 0x00,
	0x40, 0x00, 0x00, 0x00,
	0x00, 0x00, 0x00, 0x00,
	0x00, 0x00, 0x00, 0x00,
	0x00, 0x00,
};

ICE_DECLARE_PKT_OFFSETS(ipv6_gtp) = {
	{ ICE_MAC_OFOS,		0 },
	{ ICE_IPV6_OFOS,	14 },
	{ ICE_UDP_OF,		54 },
	{ ICE_GTP_NO_PAY,	62 },
	{ ICE_PROTOCOL_LAST,	0 },
};

ICE_DECLARE_PKT_TEMPLATE(ipv6_gtp) = {
	0x00, 0x00, 0x00, 0x00, /* ICE_MAC_OFOS 0 */
	0x00, 0x00, 0x00, 0x00,
	0x00, 0x00, 0x00, 0x00,
	0x86, 0xdd,

	0x60, 0x00, 0x00, 0x00, /* ICE_IPV6_OFOS 14 */
	0x00, 0x6c, 0x11, 0x00, /* Next header UDP*/
	0x00, 0x00, 0x00, 0x00,
	0x00, 0x00, 0x00, 0x00,
	0x00, 0x00, 0x00, 0x00,
	0x00, 0x00, 0x00, 0x00,
	0x00, 0x00, 0x00, 0x00,
	0x00, 0x00, 0x00, 0x00,
	0x00, 0x00, 0x00, 0x00,
	0x00, 0x00, 0x00, 0x00,

	0x08, 0x68, 0x08, 0x68, /* ICE_UDP_OF 54 */
	0x00, 0x00, 0x00, 0x00,

	0x30, 0x00, 0x00, 0x28, /* ICE_GTP 62 */
	0x00, 0x00, 0x00, 0x00,

	0x00, 0x00,
};

ICE_DECLARE_PKT_OFFSETS(pfcp_session_ipv4) = {
	{ ICE_MAC_OFOS,		0 },
	{ ICE_ETYPE_OL,		12 },
	{ ICE_IPV4_OFOS,	14 },
	{ ICE_UDP_ILOS,		34 },
	{ ICE_PFCP,		42 },
	{ ICE_PROTOCOL_LAST,	0 },
};

ICE_DECLARE_PKT_TEMPLATE(pfcp_session_ipv4) = {
	0x00, 0x00, 0x00, 0x00, /* ICE_MAC_OFOS 0 */
	0x00, 0x00, 0x00, 0x00,
	0x00, 0x00, 0x00, 0x00,

	0x08, 0x00,		/* ICE_ETYPE_OL 12 */

	0x45, 0x00, 0x00, 0x2c, /* ICE_IPV4_OFOS 14 */
	0x00, 0x01, 0x00, 0x00,
	0x00, 0x11, 0x00, 0x00,
	0x00, 0x00, 0x00, 0x00,
	0x00, 0x00, 0x00, 0x00,

	0x00, 0x00, 0x22, 0x65, /* ICE_UDP_ILOS 34 */
	0x00, 0x18, 0x00, 0x00,

	0x21, 0x01, 0x00, 0x0c, /* ICE_PFCP 42 */
	0x00, 0x00, 0x00, 0x00,
	0x00, 0x00, 0x00, 0x00,
	0x00, 0x00, 0x00, 0x00,

	0x00, 0x00,		/* 2 bytes for 4 byte alignment */
};

ICE_DECLARE_PKT_OFFSETS(pfcp_session_ipv6) = {
	{ ICE_MAC_OFOS,		0 },
	{ ICE_ETYPE_OL,		12 },
	{ ICE_IPV6_OFOS,	14 },
	{ ICE_UDP_ILOS,		54 },
	{ ICE_PFCP,		62 },
	{ ICE_PROTOCOL_LAST,	0 },
};

ICE_DECLARE_PKT_TEMPLATE(pfcp_session_ipv6) = {
	0x00, 0x00, 0x00, 0x00, /* ICE_MAC_OFOS 0 */
	0x00, 0x00, 0x00, 0x00,
	0x00, 0x00, 0x00, 0x00,

	0x86, 0xdd,		/* ICE_ETYPE_OL 12 */

	0x60, 0x00, 0x00, 0x00, /* ICE_IPV6_OFOS 14 */
	0x00, 0x10, 0x11, 0x00, /* Next header UDP */
	0x00, 0x00, 0x00, 0x00,
	0x00, 0x00, 0x00, 0x00,
	0x00, 0x00, 0x00, 0x00,
	0x00, 0x00, 0x00, 0x00,
	0x00, 0x00, 0x00, 0x00,
	0x00, 0x00, 0x00, 0x00,
	0x00, 0x00, 0x00, 0x00,
	0x00, 0x00, 0x00, 0x00,

	0x00, 0x00, 0x22, 0x65, /* ICE_UDP_ILOS 54 */
	0x00, 0x18, 0x00, 0x00,

	0x21, 0x01, 0x00, 0x0c, /* ICE_PFCP 62 */
	0x00, 0x00, 0x00, 0x00,
	0x00, 0x00, 0x00, 0x00,
	0x00, 0x00, 0x00, 0x00,

	0x00, 0x00,		/* 2 bytes for 4 byte alignment */
};

ICE_DECLARE_PKT_OFFSETS(pppoe_ipv4_tcp) = {
	{ ICE_MAC_OFOS,		0 },
	{ ICE_ETYPE_OL,		12 },
	{ ICE_PPPOE,		14 },
	{ ICE_IPV4_OFOS,	22 },
	{ ICE_TCP_IL,		42 },
	{ ICE_PROTOCOL_LAST,	0 },
};

ICE_DECLARE_PKT_TEMPLATE(pppoe_ipv4_tcp) = {
	0x00, 0x00, 0x00, 0x00, /* ICE_MAC_OFOS 0 */
	0x00, 0x00, 0x00, 0x00,
	0x00, 0x00, 0x00, 0x00,

	0x88, 0x64,		/* ICE_ETYPE_OL 12 */

	0x11, 0x00, 0x00, 0x00, /* ICE_PPPOE 14 */
	0x00, 0x16,

	0x00, 0x21,		/* PPP Link Layer 20 */

	0x45, 0x00, 0x00, 0x28, /* ICE_IPV4_OFOS 22 */
	0x00, 0x01, 0x00, 0x00,
	0x00, 0x06, 0x00, 0x00,
	0x00, 0x00, 0x00, 0x00,
	0x00, 0x00, 0x00, 0x00,

	0x00, 0x00, 0x00, 0x00, /* ICE_TCP_IL 42 */
	0x00, 0x00, 0x00, 0x00,
	0x00, 0x00, 0x00, 0x00,
	0x50, 0x00, 0x00, 0x00,
	0x00, 0x00, 0x00, 0x00,

	0x00, 0x00,		/* 2 bytes for 4 bytes alignment */
};

ICE_DECLARE_PKT_OFFSETS(pppoe_ipv4_udp) = {
	{ ICE_MAC_OFOS,		0 },
	{ ICE_ETYPE_OL,		12 },
	{ ICE_PPPOE,		14 },
	{ ICE_IPV4_OFOS,	22 },
	{ ICE_UDP_ILOS,		42 },
	{ ICE_PROTOCOL_LAST,	0 },
};

ICE_DECLARE_PKT_TEMPLATE(pppoe_ipv4_udp) = {
	0x00, 0x00, 0x00, 0x00, /* ICE_MAC_OFOS 0 */
	0x00, 0x00, 0x00, 0x00,
	0x00, 0x00, 0x00, 0x00,

	0x88, 0x64,		/* ICE_ETYPE_OL 12 */

	0x11, 0x00, 0x00, 0x00, /* ICE_PPPOE 14 */
	0x00, 0x16,

	0x00, 0x21,		/* PPP Link Layer 20 */

	0x45, 0x00, 0x00, 0x1c, /* ICE_IPV4_OFOS 22 */
	0x00, 0x01, 0x00, 0x00,
	0x00, 0x11, 0x00, 0x00,
	0x00, 0x00, 0x00, 0x00,
	0x00, 0x00, 0x00, 0x00,

	0x00, 0x00, 0x00, 0x00, /* ICE_UDP_ILOS 42 */
	0x00, 0x08, 0x00, 0x00,

	0x00, 0x00,		/* 2 bytes for 4 bytes alignment */
};

ICE_DECLARE_PKT_OFFSETS(pppoe_ipv6_tcp) = {
	{ ICE_MAC_OFOS,		0 },
	{ ICE_ETYPE_OL,		12 },
	{ ICE_PPPOE,		14 },
	{ ICE_IPV6_OFOS,	22 },
	{ ICE_TCP_IL,		62 },
	{ ICE_PROTOCOL_LAST,	0 },
};

ICE_DECLARE_PKT_TEMPLATE(pppoe_ipv6_tcp) = {
	0x00, 0x00, 0x00, 0x00, /* ICE_MAC_OFOS 0 */
	0x00, 0x00, 0x00, 0x00,
	0x00, 0x00, 0x00, 0x00,

	0x88, 0x64,		/* ICE_ETYPE_OL 12 */

	0x11, 0x00, 0x00, 0x00, /* ICE_PPPOE 14 */
	0x00, 0x2a,

	0x00, 0x57,		/* PPP Link Layer 20 */

	0x60, 0x00, 0x00, 0x00, /* ICE_IPV6_OFOS 22 */
	0x00, 0x14, 0x06, 0x00, /* Next header is TCP */
	0x00, 0x00, 0x00, 0x00,
	0x00, 0x00, 0x00, 0x00,
	0x00, 0x00, 0x00, 0x00,
	0x00, 0x00, 0x00, 0x00,
	0x00, 0x00, 0x00, 0x00,
	0x00, 0x00, 0x00, 0x00,
	0x00, 0x00, 0x00, 0x00,
	0x00, 0x00, 0x00, 0x00,

	0x00, 0x00, 0x00, 0x00, /* ICE_TCP_IL 62 */
	0x00, 0x00, 0x00, 0x00,
	0x00, 0x00, 0x00, 0x00,
	0x50, 0x00, 0x00, 0x00,
	0x00, 0x00, 0x00, 0x00,

	0x00, 0x00,		/* 2 bytes for 4 bytes alignment */
};

ICE_DECLARE_PKT_OFFSETS(pppoe_ipv6_udp) = {
	{ ICE_MAC_OFOS,		0 },
	{ ICE_ETYPE_OL,		12 },
	{ ICE_PPPOE,		14 },
	{ ICE_IPV6_OFOS,	22 },
	{ ICE_UDP_ILOS,		62 },
	{ ICE_PROTOCOL_LAST,	0 },
};

ICE_DECLARE_PKT_TEMPLATE(pppoe_ipv6_udp) = {
	0x00, 0x00, 0x00, 0x00, /* ICE_MAC_OFOS 0 */
	0x00, 0x00, 0x00, 0x00,
	0x00, 0x00, 0x00, 0x00,

	0x88, 0x64,		/* ICE_ETYPE_OL 12 */

	0x11, 0x00, 0x00, 0x00, /* ICE_PPPOE 14 */
	0x00, 0x2a,

	0x00, 0x57,		/* PPP Link Layer 20 */

	0x60, 0x00, 0x00, 0x00, /* ICE_IPV6_OFOS 22 */
	0x00, 0x08, 0x11, 0x00, /* Next header UDP*/
	0x00, 0x00, 0x00, 0x00,
	0x00, 0x00, 0x00, 0x00,
	0x00, 0x00, 0x00, 0x00,
	0x00, 0x00, 0x00, 0x00,
	0x00, 0x00, 0x00, 0x00,
	0x00, 0x00, 0x00, 0x00,
	0x00, 0x00, 0x00, 0x00,
	0x00, 0x00, 0x00, 0x00,

	0x00, 0x00, 0x00, 0x00, /* ICE_UDP_ILOS 62 */
	0x00, 0x08, 0x00, 0x00,

	0x00, 0x00,		/* 2 bytes for 4 bytes alignment */
};

ICE_DECLARE_PKT_OFFSETS(ipv4_l2tpv3) = {
	{ ICE_MAC_OFOS,		0 },
	{ ICE_ETYPE_OL,		12 },
	{ ICE_IPV4_OFOS,	14 },
	{ ICE_L2TPV3,		34 },
	{ ICE_PROTOCOL_LAST,	0 },
};

ICE_DECLARE_PKT_TEMPLATE(ipv4_l2tpv3) = {
	0x00, 0x00, 0x00, 0x00, /* ICE_MAC_OFOS 0 */
	0x00, 0x00, 0x00, 0x00,
	0x00, 0x00, 0x00, 0x00,

	0x08, 0x00,		/* ICE_ETYPE_OL 12 */

	0x45, 0x00, 0x00, 0x20, /* ICE_IPV4_IL 14 */
	0x00, 0x00, 0x40, 0x00,
	0x40, 0x73, 0x00, 0x00,
	0x00, 0x00, 0x00, 0x00,
	0x00, 0x00, 0x00, 0x00,

	0x00, 0x00, 0x00, 0x00, /* ICE_L2TPV3 34 */
	0x00, 0x00, 0x00, 0x00,
	0x00, 0x00, 0x00, 0x00,
	0x00, 0x00,		/* 2 bytes for 4 bytes alignment */
};

ICE_DECLARE_PKT_OFFSETS(ipv6_l2tpv3) = {
	{ ICE_MAC_OFOS,		0 },
	{ ICE_ETYPE_OL,		12 },
	{ ICE_IPV6_OFOS,	14 },
	{ ICE_L2TPV3,		54 },
	{ ICE_PROTOCOL_LAST,	0 },
};

ICE_DECLARE_PKT_TEMPLATE(ipv6_l2tpv3) = {
	0x00, 0x00, 0x00, 0x00, /* ICE_MAC_OFOS 0 */
	0x00, 0x00, 0x00, 0x00,
	0x00, 0x00, 0x00, 0x00,

	0x86, 0xDD,		/* ICE_ETYPE_OL 12 */

	0x60, 0x00, 0x00, 0x00, /* ICE_IPV6_IL 14 */
	0x00, 0x0c, 0x73, 0x40,
	0x00, 0x00, 0x00, 0x00,
	0x00, 0x00, 0x00, 0x00,
	0x00, 0x00, 0x00, 0x00,
	0x00, 0x00, 0x00, 0x00,
	0x00, 0x00, 0x00, 0x00,
	0x00, 0x00, 0x00, 0x00,
	0x00, 0x00, 0x00, 0x00,
	0x00, 0x00, 0x00, 0x00,

	0x00, 0x00, 0x00, 0x00, /* ICE_L2TPV3 54 */
	0x00, 0x00, 0x00, 0x00,
	0x00, 0x00, 0x00, 0x00,
	0x00, 0x00,		/* 2 bytes for 4 bytes alignment */
};

static const struct ice_dummy_pkt_profile ice_dummy_pkt_profiles[] = {
	ICE_PKT_PROFILE(ipv6_gtp, ICE_PKT_TUN_GTPU | ICE_PKT_OUTER_IPV6 |
				  ICE_PKT_GTP_NOPAY),
	ICE_PKT_PROFILE(ipv6_gtpu_ipv6_udp, ICE_PKT_TUN_GTPU |
					    ICE_PKT_OUTER_IPV6 |
					    ICE_PKT_INNER_IPV6 |
					    ICE_PKT_INNER_UDP),
	ICE_PKT_PROFILE(ipv6_gtpu_ipv6_tcp, ICE_PKT_TUN_GTPU |
					    ICE_PKT_OUTER_IPV6 |
					    ICE_PKT_INNER_IPV6),
	ICE_PKT_PROFILE(ipv6_gtpu_ipv4_udp, ICE_PKT_TUN_GTPU |
					    ICE_PKT_OUTER_IPV6 |
					    ICE_PKT_INNER_UDP),
	ICE_PKT_PROFILE(ipv6_gtpu_ipv4_tcp, ICE_PKT_TUN_GTPU |
					    ICE_PKT_OUTER_IPV6),
	ICE_PKT_PROFILE(ipv4_gtpu_ipv4, ICE_PKT_TUN_GTPU | ICE_PKT_GTP_NOPAY),
	ICE_PKT_PROFILE(ipv4_gtpu_ipv6_udp, ICE_PKT_TUN_GTPU |
					    ICE_PKT_INNER_IPV6 |
					    ICE_PKT_INNER_UDP),
	ICE_PKT_PROFILE(ipv4_gtpu_ipv6_tcp, ICE_PKT_TUN_GTPU |
					    ICE_PKT_INNER_IPV6),
	ICE_PKT_PROFILE(ipv4_gtpu_ipv4_udp, ICE_PKT_TUN_GTPU |
					    ICE_PKT_INNER_UDP),
	ICE_PKT_PROFILE(ipv4_gtpu_ipv4_tcp, ICE_PKT_TUN_GTPU),
	ICE_PKT_PROFILE(ipv6_gtp, ICE_PKT_TUN_GTPC | ICE_PKT_OUTER_IPV6),
	ICE_PKT_PROFILE(ipv4_gtpu_ipv4, ICE_PKT_TUN_GTPC),
	ICE_PKT_PROFILE(pfcp_session_ipv6, ICE_PKT_PFCP | ICE_PKT_OUTER_IPV6),
	ICE_PKT_PROFILE(pfcp_session_ipv4, ICE_PKT_PFCP),
	ICE_PKT_PROFILE(pppoe_ipv6_udp, ICE_PKT_PPPOE | ICE_PKT_OUTER_IPV6 |
					ICE_PKT_INNER_UDP),
	ICE_PKT_PROFILE(pppoe_ipv6_tcp, ICE_PKT_PPPOE | ICE_PKT_OUTER_IPV6),
	ICE_PKT_PROFILE(pppoe_ipv4_udp, ICE_PKT_PPPOE | ICE_PKT_INNER_UDP),
	ICE_PKT_PROFILE(pppoe_ipv4_tcp, ICE_PKT_PPPOE),
	ICE_PKT_PROFILE(gre_ipv6_tcp, ICE_PKT_TUN_NVGRE | ICE_PKT_INNER_IPV6 |
				      ICE_PKT_INNER_TCP),
	ICE_PKT_PROFILE(gre_tcp, ICE_PKT_TUN_NVGRE | ICE_PKT_INNER_TCP),
	ICE_PKT_PROFILE(gre_ipv6_udp, ICE_PKT_TUN_NVGRE | ICE_PKT_INNER_IPV6),
	ICE_PKT_PROFILE(gre_udp, ICE_PKT_TUN_NVGRE),
	ICE_PKT_PROFILE(udp_tun_ipv6_tcp, ICE_PKT_TUN_UDP |
					  ICE_PKT_INNER_IPV6 |
					  ICE_PKT_INNER_TCP),
	ICE_PKT_PROFILE(ipv6_l2tpv3, ICE_PKT_L2TPV3 | ICE_PKT_OUTER_IPV6),
	ICE_PKT_PROFILE(ipv4_l2tpv3, ICE_PKT_L2TPV3),
	ICE_PKT_PROFILE(udp_tun_tcp, ICE_PKT_TUN_UDP | ICE_PKT_INNER_TCP),
	ICE_PKT_PROFILE(udp_tun_ipv6_udp, ICE_PKT_TUN_UDP |
					  ICE_PKT_INNER_IPV6),
	ICE_PKT_PROFILE(udp_tun_udp, ICE_PKT_TUN_UDP),
	ICE_PKT_PROFILE(udp_ipv6, ICE_PKT_OUTER_IPV6 | ICE_PKT_INNER_UDP),
	ICE_PKT_PROFILE(udp, ICE_PKT_INNER_UDP),
	ICE_PKT_PROFILE(tcp_ipv6, ICE_PKT_OUTER_IPV6),
	ICE_PKT_PROFILE(tcp, 0),
};

/* this is a recipe to profile association bitmap */
static DECLARE_BITMAP(recipe_to_profile[ICE_MAX_NUM_RECIPES],
			  ICE_MAX_NUM_PROFILES);

/* this is a profile to recipe association bitmap */
static DECLARE_BITMAP(profile_to_recipe[ICE_MAX_NUM_PROFILES],
			  ICE_MAX_NUM_RECIPES);

/**
 * ice_init_def_sw_recp - initialize the recipe book keeping tables
 * @hw: pointer to the HW struct
 *
 * Allocate memory for the entire recipe table and initialize the structures/
 * entries corresponding to basic recipes.
 */
int ice_init_def_sw_recp(struct ice_hw *hw)
{
	struct ice_sw_recipe *recps;
	u8 i;

	recps = devm_kcalloc(ice_hw_to_dev(hw), ICE_MAX_NUM_RECIPES,
			     sizeof(*recps), GFP_KERNEL);
	if (!recps)
		return -ENOMEM;

	for (i = 0; i < ICE_MAX_NUM_RECIPES; i++) {
		recps[i].root_rid = i;
		INIT_LIST_HEAD(&recps[i].filt_rules);
		INIT_LIST_HEAD(&recps[i].filt_replay_rules);
		mutex_init(&recps[i].filt_rule_lock);
	}

	hw->switch_info->recp_list = recps;

	return 0;
}

/**
 * ice_aq_get_sw_cfg - get switch configuration
 * @hw: pointer to the hardware structure
 * @buf: pointer to the result buffer
 * @buf_size: length of the buffer available for response
 * @req_desc: pointer to requested descriptor
 * @num_elems: pointer to number of elements
 * @cd: pointer to command details structure or NULL
 *
 * Get switch configuration (0x0200) to be placed in buf.
 * This admin command returns information such as initial VSI/port number
 * and switch ID it belongs to.
 *
 * NOTE: *req_desc is both an input/output parameter.
 * The caller of this function first calls this function with *request_desc set
 * to 0. If the response from f/w has *req_desc set to 0, all the switch
 * configuration information has been returned; if non-zero (meaning not all
 * the information was returned), the caller should call this function again
 * with *req_desc set to the previous value returned by f/w to get the
 * next block of switch configuration information.
 *
 * *num_elems is output only parameter. This reflects the number of elements
 * in response buffer. The caller of this function to use *num_elems while
 * parsing the response buffer.
 */
static int
ice_aq_get_sw_cfg(struct ice_hw *hw, struct ice_aqc_get_sw_cfg_resp_elem *buf,
		  u16 buf_size, u16 *req_desc, u16 *num_elems,
		  struct ice_sq_cd *cd)
{
	struct ice_aqc_get_sw_cfg *cmd;
	struct ice_aq_desc desc;
	int status;

	ice_fill_dflt_direct_cmd_desc(&desc, ice_aqc_opc_get_sw_cfg);
	cmd = &desc.params.get_sw_conf;
	cmd->element = cpu_to_le16(*req_desc);

	status = ice_aq_send_cmd(hw, &desc, buf, buf_size, cd);
	if (!status) {
		*req_desc = le16_to_cpu(cmd->element);
		*num_elems = le16_to_cpu(cmd->num_elems);
	}

	return status;
}

/**
 * ice_aq_add_vsi
 * @hw: pointer to the HW struct
 * @vsi_ctx: pointer to a VSI context struct
 * @cd: pointer to command details structure or NULL
 *
 * Add a VSI context to the hardware (0x0210)
 */
static int
ice_aq_add_vsi(struct ice_hw *hw, struct ice_vsi_ctx *vsi_ctx,
	       struct ice_sq_cd *cd)
{
	struct ice_aqc_add_update_free_vsi_resp *res;
	struct ice_aqc_add_get_update_free_vsi *cmd;
	struct ice_aq_desc desc;
	int status;

	cmd = &desc.params.vsi_cmd;
	res = &desc.params.add_update_free_vsi_res;

	ice_fill_dflt_direct_cmd_desc(&desc, ice_aqc_opc_add_vsi);

	if (!vsi_ctx->alloc_from_pool)
		cmd->vsi_num = cpu_to_le16(vsi_ctx->vsi_num |
					   ICE_AQ_VSI_IS_VALID);
	cmd->vf_id = vsi_ctx->vf_num;

	cmd->vsi_flags = cpu_to_le16(vsi_ctx->flags);

	desc.flags |= cpu_to_le16(ICE_AQ_FLAG_RD);

	status = ice_aq_send_cmd(hw, &desc, &vsi_ctx->info,
				 sizeof(vsi_ctx->info), cd);

	if (!status) {
		vsi_ctx->vsi_num = le16_to_cpu(res->vsi_num) & ICE_AQ_VSI_NUM_M;
		vsi_ctx->vsis_allocd = le16_to_cpu(res->vsi_used);
		vsi_ctx->vsis_unallocated = le16_to_cpu(res->vsi_free);
	}

	return status;
}

/**
 * ice_aq_free_vsi
 * @hw: pointer to the HW struct
 * @vsi_ctx: pointer to a VSI context struct
 * @keep_vsi_alloc: keep VSI allocation as part of this PF's resources
 * @cd: pointer to command details structure or NULL
 *
 * Free VSI context info from hardware (0x0213)
 */
static int
ice_aq_free_vsi(struct ice_hw *hw, struct ice_vsi_ctx *vsi_ctx,
		bool keep_vsi_alloc, struct ice_sq_cd *cd)
{
	struct ice_aqc_add_update_free_vsi_resp *resp;
	struct ice_aqc_add_get_update_free_vsi *cmd;
	struct ice_aq_desc desc;
	int status;

	cmd = &desc.params.vsi_cmd;
	resp = &desc.params.add_update_free_vsi_res;

	ice_fill_dflt_direct_cmd_desc(&desc, ice_aqc_opc_free_vsi);

	cmd->vsi_num = cpu_to_le16(vsi_ctx->vsi_num | ICE_AQ_VSI_IS_VALID);
	if (keep_vsi_alloc)
		cmd->cmd_flags = cpu_to_le16(ICE_AQ_VSI_KEEP_ALLOC);

	status = ice_aq_send_cmd(hw, &desc, NULL, 0, cd);
	if (!status) {
		vsi_ctx->vsis_allocd = le16_to_cpu(resp->vsi_used);
		vsi_ctx->vsis_unallocated = le16_to_cpu(resp->vsi_free);
	}

	return status;
}

/**
 * ice_aq_update_vsi
 * @hw: pointer to the HW struct
 * @vsi_ctx: pointer to a VSI context struct
 * @cd: pointer to command details structure or NULL
 *
 * Update VSI context in the hardware (0x0211)
 */
static int
ice_aq_update_vsi(struct ice_hw *hw, struct ice_vsi_ctx *vsi_ctx,
		  struct ice_sq_cd *cd)
{
	struct ice_aqc_add_update_free_vsi_resp *resp;
	struct ice_aqc_add_get_update_free_vsi *cmd;
	struct ice_aq_desc desc;
	int status;

	cmd = &desc.params.vsi_cmd;
	resp = &desc.params.add_update_free_vsi_res;

	ice_fill_dflt_direct_cmd_desc(&desc, ice_aqc_opc_update_vsi);

	cmd->vsi_num = cpu_to_le16(vsi_ctx->vsi_num | ICE_AQ_VSI_IS_VALID);

	desc.flags |= cpu_to_le16(ICE_AQ_FLAG_RD);

	status = ice_aq_send_cmd(hw, &desc, &vsi_ctx->info,
				 sizeof(vsi_ctx->info), cd);

	if (!status) {
		vsi_ctx->vsis_allocd = le16_to_cpu(resp->vsi_used);
		vsi_ctx->vsis_unallocated = le16_to_cpu(resp->vsi_free);
	}

	return status;
}

/**
 * ice_is_vsi_valid - check whether the VSI is valid or not
 * @hw: pointer to the HW struct
 * @vsi_handle: VSI handle
 *
 * check whether the VSI is valid or not
 */
bool ice_is_vsi_valid(struct ice_hw *hw, u16 vsi_handle)
{
	return vsi_handle < ICE_MAX_VSI && hw->vsi_ctx[vsi_handle];
}

/**
 * ice_get_hw_vsi_num - return the HW VSI number
 * @hw: pointer to the HW struct
 * @vsi_handle: VSI handle
 *
 * return the HW VSI number
 * Caution: call this function only if VSI is valid (ice_is_vsi_valid)
 */
u16 ice_get_hw_vsi_num(struct ice_hw *hw, u16 vsi_handle)
{
	return hw->vsi_ctx[vsi_handle]->vsi_num;
}

/**
 * ice_get_vsi_ctx - return the VSI context entry for a given VSI handle
 * @hw: pointer to the HW struct
 * @vsi_handle: VSI handle
 *
 * return the VSI context entry for a given VSI handle
 */
struct ice_vsi_ctx *ice_get_vsi_ctx(struct ice_hw *hw, u16 vsi_handle)
{
	return (vsi_handle >= ICE_MAX_VSI) ? NULL : hw->vsi_ctx[vsi_handle];
}

/**
 * ice_save_vsi_ctx - save the VSI context for a given VSI handle
 * @hw: pointer to the HW struct
 * @vsi_handle: VSI handle
 * @vsi: VSI context pointer
 *
 * save the VSI context entry for a given VSI handle
 */
static void
ice_save_vsi_ctx(struct ice_hw *hw, u16 vsi_handle, struct ice_vsi_ctx *vsi)
{
	hw->vsi_ctx[vsi_handle] = vsi;
}

/**
 * ice_clear_vsi_q_ctx - clear VSI queue contexts for all TCs
 * @hw: pointer to the HW struct
 * @vsi_handle: VSI handle
 */
static void ice_clear_vsi_q_ctx(struct ice_hw *hw, u16 vsi_handle)
{
	struct ice_vsi_ctx *vsi = ice_get_vsi_ctx(hw, vsi_handle);
	u8 i;

	if (!vsi)
		return;
	ice_for_each_traffic_class(i) {
		devm_kfree(ice_hw_to_dev(hw), vsi->lan_q_ctx[i]);
		vsi->lan_q_ctx[i] = NULL;
		devm_kfree(ice_hw_to_dev(hw), vsi->rdma_q_ctx[i]);
		vsi->rdma_q_ctx[i] = NULL;
	}
}

/**
 * ice_clear_vsi_ctx - clear the VSI context entry
 * @hw: pointer to the HW struct
 * @vsi_handle: VSI handle
 *
 * clear the VSI context entry
 */
static void ice_clear_vsi_ctx(struct ice_hw *hw, u16 vsi_handle)
{
	struct ice_vsi_ctx *vsi;

	vsi = ice_get_vsi_ctx(hw, vsi_handle);
	if (vsi) {
		ice_clear_vsi_q_ctx(hw, vsi_handle);
		devm_kfree(ice_hw_to_dev(hw), vsi);
		hw->vsi_ctx[vsi_handle] = NULL;
	}
}

/**
 * ice_clear_all_vsi_ctx - clear all the VSI context entries
 * @hw: pointer to the HW struct
 */
void ice_clear_all_vsi_ctx(struct ice_hw *hw)
{
	u16 i;

	for (i = 0; i < ICE_MAX_VSI; i++)
		ice_clear_vsi_ctx(hw, i);
}

/**
 * ice_add_vsi - add VSI context to the hardware and VSI handle list
 * @hw: pointer to the HW struct
 * @vsi_handle: unique VSI handle provided by drivers
 * @vsi_ctx: pointer to a VSI context struct
 * @cd: pointer to command details structure or NULL
 *
 * Add a VSI context to the hardware also add it into the VSI handle list.
 * If this function gets called after reset for existing VSIs then update
 * with the new HW VSI number in the corresponding VSI handle list entry.
 */
int
ice_add_vsi(struct ice_hw *hw, u16 vsi_handle, struct ice_vsi_ctx *vsi_ctx,
	    struct ice_sq_cd *cd)
{
	struct ice_vsi_ctx *tmp_vsi_ctx;
	int status;

	if (vsi_handle >= ICE_MAX_VSI)
		return -EINVAL;
	status = ice_aq_add_vsi(hw, vsi_ctx, cd);
	if (status)
		return status;
	tmp_vsi_ctx = ice_get_vsi_ctx(hw, vsi_handle);
	if (!tmp_vsi_ctx) {
		/* Create a new VSI context */
		tmp_vsi_ctx = devm_kzalloc(ice_hw_to_dev(hw),
					   sizeof(*tmp_vsi_ctx), GFP_KERNEL);
		if (!tmp_vsi_ctx) {
			ice_aq_free_vsi(hw, vsi_ctx, false, cd);
			return -ENOMEM;
		}
		*tmp_vsi_ctx = *vsi_ctx;
		ice_save_vsi_ctx(hw, vsi_handle, tmp_vsi_ctx);
	} else {
		/* update with new HW VSI num */
		tmp_vsi_ctx->vsi_num = vsi_ctx->vsi_num;
	}

	return 0;
}

/**
 * ice_free_vsi- free VSI context from hardware and VSI handle list
 * @hw: pointer to the HW struct
 * @vsi_handle: unique VSI handle
 * @vsi_ctx: pointer to a VSI context struct
 * @keep_vsi_alloc: keep VSI allocation as part of this PF's resources
 * @cd: pointer to command details structure or NULL
 *
 * Free VSI context info from hardware as well as from VSI handle list
 */
int
ice_free_vsi(struct ice_hw *hw, u16 vsi_handle, struct ice_vsi_ctx *vsi_ctx,
	     bool keep_vsi_alloc, struct ice_sq_cd *cd)
{
	int status;

	if (!ice_is_vsi_valid(hw, vsi_handle))
		return -EINVAL;
	vsi_ctx->vsi_num = ice_get_hw_vsi_num(hw, vsi_handle);
	status = ice_aq_free_vsi(hw, vsi_ctx, keep_vsi_alloc, cd);
	if (!status)
		ice_clear_vsi_ctx(hw, vsi_handle);
	return status;
}

/**
 * ice_update_vsi
 * @hw: pointer to the HW struct
 * @vsi_handle: unique VSI handle
 * @vsi_ctx: pointer to a VSI context struct
 * @cd: pointer to command details structure or NULL
 *
 * Update VSI context in the hardware
 */
int
ice_update_vsi(struct ice_hw *hw, u16 vsi_handle, struct ice_vsi_ctx *vsi_ctx,
	       struct ice_sq_cd *cd)
{
	if (!ice_is_vsi_valid(hw, vsi_handle))
		return -EINVAL;
	vsi_ctx->vsi_num = ice_get_hw_vsi_num(hw, vsi_handle);
	return ice_aq_update_vsi(hw, vsi_ctx, cd);
}

/**
 * ice_cfg_rdma_fltr - enable/disable RDMA filtering on VSI
 * @hw: pointer to HW struct
 * @vsi_handle: VSI SW index
 * @enable: boolean for enable/disable
 */
int
ice_cfg_rdma_fltr(struct ice_hw *hw, u16 vsi_handle, bool enable)
{
	struct ice_vsi_ctx *ctx, *cached_ctx;
	int status;

	cached_ctx = ice_get_vsi_ctx(hw, vsi_handle);
	if (!cached_ctx)
		return -ENOENT;

	ctx = kzalloc(sizeof(*ctx), GFP_KERNEL);
	if (!ctx)
		return -ENOMEM;

	ctx->info.q_opt_rss = cached_ctx->info.q_opt_rss;
	ctx->info.q_opt_tc = cached_ctx->info.q_opt_tc;
	ctx->info.q_opt_flags = cached_ctx->info.q_opt_flags;

	ctx->info.valid_sections = cpu_to_le16(ICE_AQ_VSI_PROP_Q_OPT_VALID);

	if (enable)
		ctx->info.q_opt_flags |= ICE_AQ_VSI_Q_OPT_PE_FLTR_EN;
	else
		ctx->info.q_opt_flags &= ~ICE_AQ_VSI_Q_OPT_PE_FLTR_EN;

	status = ice_update_vsi(hw, vsi_handle, ctx, NULL);
	if (!status) {
		cached_ctx->info.q_opt_flags = ctx->info.q_opt_flags;
		cached_ctx->info.valid_sections |= ctx->info.valid_sections;
	}

	kfree(ctx);
	return status;
}

/**
 * ice_aq_alloc_free_vsi_list
 * @hw: pointer to the HW struct
 * @vsi_list_id: VSI list ID returned or used for lookup
 * @lkup_type: switch rule filter lookup type
 * @opc: switch rules population command type - pass in the command opcode
 *
 * allocates or free a VSI list resource
 */
static int
ice_aq_alloc_free_vsi_list(struct ice_hw *hw, u16 *vsi_list_id,
			   enum ice_sw_lkup_type lkup_type,
			   enum ice_adminq_opc opc)
{
<<<<<<< HEAD
	DEFINE_FLEX(struct ice_aqc_alloc_free_res_elem, sw_buf, elem, 1);
=======
	DEFINE_RAW_FLEX(struct ice_aqc_alloc_free_res_elem, sw_buf, elem, 1);
>>>>>>> 2d5404ca
	u16 buf_len = __struct_size(sw_buf);
	struct ice_aqc_res_elem *vsi_ele;
	int status;

	sw_buf->num_elems = cpu_to_le16(1);

	if (lkup_type == ICE_SW_LKUP_MAC ||
	    lkup_type == ICE_SW_LKUP_MAC_VLAN ||
	    lkup_type == ICE_SW_LKUP_ETHERTYPE ||
	    lkup_type == ICE_SW_LKUP_ETHERTYPE_MAC ||
	    lkup_type == ICE_SW_LKUP_PROMISC ||
	    lkup_type == ICE_SW_LKUP_PROMISC_VLAN ||
	    lkup_type == ICE_SW_LKUP_DFLT ||
	    lkup_type == ICE_SW_LKUP_LAST) {
		sw_buf->res_type = cpu_to_le16(ICE_AQC_RES_TYPE_VSI_LIST_REP);
	} else if (lkup_type == ICE_SW_LKUP_VLAN) {
		if (opc == ice_aqc_opc_alloc_res)
			sw_buf->res_type =
				cpu_to_le16(ICE_AQC_RES_TYPE_VSI_LIST_PRUNE |
					    ICE_AQC_RES_TYPE_FLAG_SHARED);
		else
			sw_buf->res_type =
				cpu_to_le16(ICE_AQC_RES_TYPE_VSI_LIST_PRUNE);
	} else {
		return -EINVAL;
	}

	if (opc == ice_aqc_opc_free_res)
		sw_buf->elem[0].e.sw_resp = cpu_to_le16(*vsi_list_id);

	status = ice_aq_alloc_free_res(hw, sw_buf, buf_len, opc);
	if (status)
		return status;

	if (opc == ice_aqc_opc_alloc_res) {
		vsi_ele = &sw_buf->elem[0];
		*vsi_list_id = le16_to_cpu(vsi_ele->e.sw_resp);
	}

	return 0;
}

/**
 * ice_aq_sw_rules - add/update/remove switch rules
 * @hw: pointer to the HW struct
 * @rule_list: pointer to switch rule population list
 * @rule_list_sz: total size of the rule list in bytes
 * @num_rules: number of switch rules in the rule_list
 * @opc: switch rules population command type - pass in the command opcode
 * @cd: pointer to command details structure or NULL
 *
 * Add(0x02a0)/Update(0x02a1)/Remove(0x02a2) switch rules commands to firmware
 */
int
ice_aq_sw_rules(struct ice_hw *hw, void *rule_list, u16 rule_list_sz,
		u8 num_rules, enum ice_adminq_opc opc, struct ice_sq_cd *cd)
{
	struct ice_aq_desc desc;
	int status;

	if (opc != ice_aqc_opc_add_sw_rules &&
	    opc != ice_aqc_opc_update_sw_rules &&
	    opc != ice_aqc_opc_remove_sw_rules)
		return -EINVAL;

	ice_fill_dflt_direct_cmd_desc(&desc, opc);

	desc.flags |= cpu_to_le16(ICE_AQ_FLAG_RD);
	desc.params.sw_rules.num_rules_fltr_entry_index =
		cpu_to_le16(num_rules);
	status = ice_aq_send_cmd(hw, &desc, rule_list, rule_list_sz, cd);
	if (opc != ice_aqc_opc_add_sw_rules &&
	    hw->adminq.sq_last_status == ICE_AQ_RC_ENOENT)
		status = -ENOENT;

	if (!status) {
		if (opc == ice_aqc_opc_add_sw_rules)
			hw->switch_info->rule_cnt += num_rules;
		else if (opc == ice_aqc_opc_remove_sw_rules)
			hw->switch_info->rule_cnt -= num_rules;
	}

	trace_ice_aq_sw_rules(hw->switch_info);

	return status;
}

/**
 * ice_aq_add_recipe - add switch recipe
 * @hw: pointer to the HW struct
 * @s_recipe_list: pointer to switch rule population list
 * @num_recipes: number of switch recipes in the list
 * @cd: pointer to command details structure or NULL
 *
 * Add(0x0290)
 */
int
ice_aq_add_recipe(struct ice_hw *hw,
		  struct ice_aqc_recipe_data_elem *s_recipe_list,
		  u16 num_recipes, struct ice_sq_cd *cd)
{
	struct ice_aqc_add_get_recipe *cmd;
	struct ice_aq_desc desc;
	u16 buf_size;

	cmd = &desc.params.add_get_recipe;
	ice_fill_dflt_direct_cmd_desc(&desc, ice_aqc_opc_add_recipe);

	cmd->num_sub_recipes = cpu_to_le16(num_recipes);
	desc.flags |= cpu_to_le16(ICE_AQ_FLAG_RD);

	buf_size = num_recipes * sizeof(*s_recipe_list);

	return ice_aq_send_cmd(hw, &desc, s_recipe_list, buf_size, cd);
}

/**
 * ice_aq_get_recipe - get switch recipe
 * @hw: pointer to the HW struct
 * @s_recipe_list: pointer to switch rule population list
 * @num_recipes: pointer to the number of recipes (input and output)
 * @recipe_root: root recipe number of recipe(s) to retrieve
 * @cd: pointer to command details structure or NULL
 *
 * Get(0x0292)
 *
 * On input, *num_recipes should equal the number of entries in s_recipe_list.
 * On output, *num_recipes will equal the number of entries returned in
 * s_recipe_list.
 *
 * The caller must supply enough space in s_recipe_list to hold all possible
 * recipes and *num_recipes must equal ICE_MAX_NUM_RECIPES.
 */
int
ice_aq_get_recipe(struct ice_hw *hw,
		  struct ice_aqc_recipe_data_elem *s_recipe_list,
		  u16 *num_recipes, u16 recipe_root, struct ice_sq_cd *cd)
{
	struct ice_aqc_add_get_recipe *cmd;
	struct ice_aq_desc desc;
	u16 buf_size;
	int status;

	if (*num_recipes != ICE_MAX_NUM_RECIPES)
		return -EINVAL;

	cmd = &desc.params.add_get_recipe;
	ice_fill_dflt_direct_cmd_desc(&desc, ice_aqc_opc_get_recipe);

	cmd->return_index = cpu_to_le16(recipe_root);
	cmd->num_sub_recipes = 0;

	buf_size = *num_recipes * sizeof(*s_recipe_list);

	status = ice_aq_send_cmd(hw, &desc, s_recipe_list, buf_size, cd);
	*num_recipes = le16_to_cpu(cmd->num_sub_recipes);

	return status;
}

/**
 * ice_update_recipe_lkup_idx - update a default recipe based on the lkup_idx
 * @hw: pointer to the HW struct
 * @params: parameters used to update the default recipe
 *
 * This function only supports updating default recipes and it only supports
 * updating a single recipe based on the lkup_idx at a time.
 *
 * This is done as a read-modify-write operation. First, get the current recipe
 * contents based on the recipe's ID. Then modify the field vector index and
 * mask if it's valid at the lkup_idx. Finally, use the add recipe AQ to update
 * the pre-existing recipe with the modifications.
 */
int
ice_update_recipe_lkup_idx(struct ice_hw *hw,
			   struct ice_update_recipe_lkup_idx_params *params)
{
	struct ice_aqc_recipe_data_elem *rcp_list;
	u16 num_recps = ICE_MAX_NUM_RECIPES;
	int status;

	rcp_list = kcalloc(num_recps, sizeof(*rcp_list), GFP_KERNEL);
	if (!rcp_list)
		return -ENOMEM;

	/* read current recipe list from firmware */
	rcp_list->recipe_indx = params->rid;
	status = ice_aq_get_recipe(hw, rcp_list, &num_recps, params->rid, NULL);
	if (status) {
		ice_debug(hw, ICE_DBG_SW, "Failed to get recipe %d, status %d\n",
			  params->rid, status);
		goto error_out;
	}

	/* only modify existing recipe's lkup_idx and mask if valid, while
	 * leaving all other fields the same, then update the recipe firmware
	 */
	rcp_list->content.lkup_indx[params->lkup_idx] = params->fv_idx;
	if (params->mask_valid)
		rcp_list->content.mask[params->lkup_idx] =
			cpu_to_le16(params->mask);

	if (params->ignore_valid)
		rcp_list->content.lkup_indx[params->lkup_idx] |=
			ICE_AQ_RECIPE_LKUP_IGNORE;

	status = ice_aq_add_recipe(hw, &rcp_list[0], 1, NULL);
	if (status)
		ice_debug(hw, ICE_DBG_SW, "Failed to update recipe %d lkup_idx %d fv_idx %d mask %d mask_valid %s, status %d\n",
			  params->rid, params->lkup_idx, params->fv_idx,
			  params->mask, params->mask_valid ? "true" : "false",
			  status);

error_out:
	kfree(rcp_list);
	return status;
}

/**
 * ice_aq_map_recipe_to_profile - Map recipe to packet profile
 * @hw: pointer to the HW struct
 * @profile_id: package profile ID to associate the recipe with
 * @r_assoc: Recipe bitmap filled in and need to be returned as response
 * @cd: pointer to command details structure or NULL
 * Recipe to profile association (0x0291)
 */
int
ice_aq_map_recipe_to_profile(struct ice_hw *hw, u32 profile_id, u64 r_assoc,
			     struct ice_sq_cd *cd)
{
	struct ice_aqc_recipe_to_profile *cmd;
	struct ice_aq_desc desc;

	cmd = &desc.params.recipe_to_profile;
	ice_fill_dflt_direct_cmd_desc(&desc, ice_aqc_opc_recipe_to_profile);
	cmd->profile_id = cpu_to_le16(profile_id);
	/* Set the recipe ID bit in the bitmask to let the device know which
	 * profile we are associating the recipe to
	 */
	cmd->recipe_assoc = cpu_to_le64(r_assoc);

	return ice_aq_send_cmd(hw, &desc, NULL, 0, cd);
}

/**
 * ice_aq_get_recipe_to_profile - Map recipe to packet profile
 * @hw: pointer to the HW struct
 * @profile_id: package profile ID to associate the recipe with
 * @r_assoc: Recipe bitmap filled in and need to be returned as response
 * @cd: pointer to command details structure or NULL
 * Associate profile ID with given recipe (0x0293)
 */
int
ice_aq_get_recipe_to_profile(struct ice_hw *hw, u32 profile_id, u64 *r_assoc,
			     struct ice_sq_cd *cd)
{
	struct ice_aqc_recipe_to_profile *cmd;
	struct ice_aq_desc desc;
	int status;

	cmd = &desc.params.recipe_to_profile;
	ice_fill_dflt_direct_cmd_desc(&desc, ice_aqc_opc_get_recipe_to_profile);
	cmd->profile_id = cpu_to_le16(profile_id);

	status = ice_aq_send_cmd(hw, &desc, NULL, 0, cd);
	if (!status)
		*r_assoc = le64_to_cpu(cmd->recipe_assoc);

	return status;
}

/**
 * ice_init_chk_recipe_reuse_support - check if recipe reuse is supported
 * @hw: pointer to the hardware structure
 */
void ice_init_chk_recipe_reuse_support(struct ice_hw *hw)
{
	struct ice_nvm_info *nvm = &hw->flash.nvm;

	hw->recp_reuse = (nvm->major == 0x4 && nvm->minor >= 0x30) ||
			 nvm->major > 0x4;
}

/**
 * ice_alloc_recipe - add recipe resource
 * @hw: pointer to the hardware structure
 * @rid: recipe ID returned as response to AQ call
 */
int ice_alloc_recipe(struct ice_hw *hw, u16 *rid)
{
<<<<<<< HEAD
	DEFINE_FLEX(struct ice_aqc_alloc_free_res_elem, sw_buf, elem, 1);
	u16 buf_len = __struct_size(sw_buf);
	int status;

	sw_buf->num_elems = cpu_to_le16(1);
	sw_buf->res_type = cpu_to_le16((ICE_AQC_RES_TYPE_RECIPE <<
					ICE_AQC_RES_TYPE_S) |
					ICE_AQC_RES_TYPE_FLAG_SHARED);
	status = ice_aq_alloc_free_res(hw, sw_buf, buf_len,
				       ice_aqc_opc_alloc_res);
	if (!status)
		*rid = le16_to_cpu(sw_buf->elem[0].e.sw_resp);
=======
	DEFINE_RAW_FLEX(struct ice_aqc_alloc_free_res_elem, sw_buf, elem, 1);
	u16 buf_len = __struct_size(sw_buf);
	u16 res_type;
	int status;

	sw_buf->num_elems = cpu_to_le16(1);
	res_type = FIELD_PREP(ICE_AQC_RES_TYPE_M, ICE_AQC_RES_TYPE_RECIPE);
	if (hw->recp_reuse)
		res_type |= ICE_AQC_RES_TYPE_FLAG_SUBSCRIBE_SHARED;
	else
		res_type |= ICE_AQC_RES_TYPE_FLAG_SHARED;
	sw_buf->res_type = cpu_to_le16(res_type);
	status = ice_aq_alloc_free_res(hw, sw_buf, buf_len,
				       ice_aqc_opc_alloc_res);
	if (!status) {
		*rid = le16_to_cpu(sw_buf->elem[0].e.sw_resp);
		hw->switch_info->recp_cnt++;
	}

	return status;
}

/**
 * ice_free_recipe_res - free recipe resource
 * @hw: pointer to the hardware structure
 * @rid: recipe ID to free
 *
 * Return: 0 on success, and others on error
 */
static int ice_free_recipe_res(struct ice_hw *hw, u16 rid)
{
	int status;

	status = ice_free_hw_res(hw, ICE_AQC_RES_TYPE_RECIPE, 1, &rid);
	if (!status)
		hw->switch_info->recp_cnt--;
>>>>>>> 2d5404ca

	return status;
}

/**
 * ice_release_recipe_res - disassociate and free recipe resource
 * @hw: pointer to the hardware structure
 * @recp: the recipe struct resource to unassociate and free
 *
 * Return: 0 on success, and others on error
 */
static int ice_release_recipe_res(struct ice_hw *hw,
				  struct ice_sw_recipe *recp)
{
	DECLARE_BITMAP(r_bitmap, ICE_MAX_NUM_RECIPES);
	struct ice_switch_info *sw = hw->switch_info;
	u64 recp_assoc;
	u32 rid, prof;
	int status;

	for_each_set_bit(rid, recp->r_bitmap, ICE_MAX_NUM_RECIPES) {
		for_each_set_bit(prof, recipe_to_profile[rid],
				 ICE_MAX_NUM_PROFILES) {
			status = ice_aq_get_recipe_to_profile(hw, prof,
							      &recp_assoc,
							      NULL);
			if (status)
				return status;

			bitmap_from_arr64(r_bitmap, &recp_assoc,
					  ICE_MAX_NUM_RECIPES);
			bitmap_andnot(r_bitmap, r_bitmap, recp->r_bitmap,
				      ICE_MAX_NUM_RECIPES);
			bitmap_to_arr64(&recp_assoc, r_bitmap,
					ICE_MAX_NUM_RECIPES);
			ice_aq_map_recipe_to_profile(hw, prof,
						     recp_assoc, NULL);

			clear_bit(rid, profile_to_recipe[prof]);
			clear_bit(prof, recipe_to_profile[rid]);
		}

		status = ice_free_recipe_res(hw, rid);
		if (status)
			return status;

		sw->recp_list[rid].recp_created = false;
		sw->recp_list[rid].adv_rule = false;
		memset(&sw->recp_list[rid].lkup_exts, 0,
		       sizeof(sw->recp_list[rid].lkup_exts));
		clear_bit(rid, recp->r_bitmap);
	}

	return 0;
}

/**
 * ice_get_recp_to_prof_map - updates recipe to profile mapping
 * @hw: pointer to hardware structure
 *
 * This function is used to populate recipe_to_profile matrix where index to
 * this array is the recipe ID and the element is the mapping of which profiles
 * is this recipe mapped to.
 */
static void ice_get_recp_to_prof_map(struct ice_hw *hw)
{
	DECLARE_BITMAP(r_bitmap, ICE_MAX_NUM_RECIPES);
	u64 recp_assoc;
	u16 i;

	for (i = 0; i < hw->switch_info->max_used_prof_index + 1; i++) {
		u16 j;

		bitmap_zero(profile_to_recipe[i], ICE_MAX_NUM_RECIPES);
		bitmap_zero(r_bitmap, ICE_MAX_NUM_RECIPES);
		if (ice_aq_get_recipe_to_profile(hw, i, &recp_assoc, NULL))
			continue;
		bitmap_from_arr64(r_bitmap, &recp_assoc, ICE_MAX_NUM_RECIPES);
		bitmap_copy(profile_to_recipe[i], r_bitmap,
			    ICE_MAX_NUM_RECIPES);
		for_each_set_bit(j, r_bitmap, ICE_MAX_NUM_RECIPES)
			set_bit(i, recipe_to_profile[j]);
	}
}

/**
 * ice_get_recp_frm_fw - update SW bookkeeping from FW recipe entries
 * @hw: pointer to hardware structure
 * @recps: struct that we need to populate
 * @rid: recipe ID that we are populating
 * @refresh_required: true if we should get recipe to profile mapping from FW
 * @is_add: flag of adding recipe
 *
 * This function is used to populate all the necessary entries into our
 * bookkeeping so that we have a current list of all the recipes that are
 * programmed in the firmware.
 */
static int
ice_get_recp_frm_fw(struct ice_hw *hw, struct ice_sw_recipe *recps, u8 rid,
		    bool *refresh_required, bool is_add)
{
	DECLARE_BITMAP(result_bm, ICE_MAX_FV_WORDS);
	struct ice_aqc_recipe_data_elem *tmp;
	u16 num_recps = ICE_MAX_NUM_RECIPES;
	struct ice_prot_lkup_ext *lkup_exts;
	u8 fv_word_idx = 0;
	u16 sub_recps;
	int status;

	bitmap_zero(result_bm, ICE_MAX_FV_WORDS);

	/* we need a buffer big enough to accommodate all the recipes */
	tmp = kcalloc(ICE_MAX_NUM_RECIPES, sizeof(*tmp), GFP_KERNEL);
	if (!tmp)
		return -ENOMEM;

	tmp[0].recipe_indx = rid;
	status = ice_aq_get_recipe(hw, tmp, &num_recps, rid, NULL);
	/* non-zero status meaning recipe doesn't exist */
	if (status)
		goto err_unroll;

	/* Get recipe to profile map so that we can get the fv from lkups that
	 * we read for a recipe from FW. Since we want to minimize the number of
	 * times we make this FW call, just make one call and cache the copy
	 * until a new recipe is added. This operation is only required the
	 * first time to get the changes from FW. Then to search existing
	 * entries we don't need to update the cache again until another recipe
	 * gets added.
	 */
	if (*refresh_required) {
		ice_get_recp_to_prof_map(hw);
		*refresh_required = false;
	}

	/* Start populating all the entries for recps[rid] based on lkups from
	 * firmware. Note that we are only creating the root recipe in our
	 * database.
	 */
	lkup_exts = &recps[rid].lkup_exts;

	for (sub_recps = 0; sub_recps < num_recps; sub_recps++) {
		struct ice_aqc_recipe_data_elem root_bufs = tmp[sub_recps];
		u8 i, prof, idx, prot = 0;
		bool is_root;
		u16 off = 0;

		idx = root_bufs.recipe_indx;
		is_root = root_bufs.content.rid & ICE_AQ_RECIPE_ID_IS_ROOT;

		/* Mark all result indices in this chain */
		if (root_bufs.content.result_indx & ICE_AQ_RECIPE_RESULT_EN)
			set_bit(root_bufs.content.result_indx & ~ICE_AQ_RECIPE_RESULT_EN,
				result_bm);

		/* get the first profile that is associated with rid */
		prof = find_first_bit(recipe_to_profile[idx],
				      ICE_MAX_NUM_PROFILES);
		for (i = 0; i < ICE_NUM_WORDS_RECIPE; i++) {
			u8 lkup_indx = root_bufs.content.lkup_indx[i];
			u16 lkup_mask = le16_to_cpu(root_bufs.content.mask[i]);

			/* If the recipe is a chained recipe then all its
			 * child recipe's result will have a result index.
			 * To fill fv_words we should not use those result
			 * index, we only need the protocol ids and offsets.
			 * We will skip all the fv_idx which stores result
			 * index in them. We also need to skip any fv_idx which
			 * has ICE_AQ_RECIPE_LKUP_IGNORE or 0 since it isn't a
			 * valid offset value.
			 */
			if (!lkup_indx ||
			    (lkup_indx & ICE_AQ_RECIPE_LKUP_IGNORE) ||
			    test_bit(lkup_indx,
				     hw->switch_info->prof_res_bm[prof]))
				continue;

			ice_find_prot_off(hw, ICE_BLK_SW, prof, lkup_indx,
					  &prot, &off);
			lkup_exts->fv_words[fv_word_idx].prot_id = prot;
			lkup_exts->fv_words[fv_word_idx].off = off;
			lkup_exts->field_mask[fv_word_idx] = lkup_mask;
			fv_word_idx++;
		}

		/* Propagate some data to the recipe database */
		recps[idx].priority = root_bufs.content.act_ctrl_fwd_priority;
		recps[idx].need_pass_l2 = !!(root_bufs.content.act_ctrl &
					     ICE_AQ_RECIPE_ACT_NEED_PASS_L2);
		recps[idx].allow_pass_l2 = !!(root_bufs.content.act_ctrl &
					      ICE_AQ_RECIPE_ACT_ALLOW_PASS_L2);
		bitmap_zero(recps[idx].res_idxs, ICE_MAX_FV_WORDS);
		if (root_bufs.content.result_indx & ICE_AQ_RECIPE_RESULT_EN) {
			set_bit(root_bufs.content.result_indx &
				~ICE_AQ_RECIPE_RESULT_EN, recps[idx].res_idxs);
		}

		if (!is_root) {
			if (hw->recp_reuse && is_add)
				recps[idx].recp_created = true;

			continue;
		}

		/* Only do the following for root recipes entries */
		memcpy(recps[idx].r_bitmap, root_bufs.recipe_bitmap,
		       sizeof(recps[idx].r_bitmap));
		recps[idx].root_rid = root_bufs.content.rid &
			~ICE_AQ_RECIPE_ID_IS_ROOT;
		recps[idx].priority = root_bufs.content.act_ctrl_fwd_priority;
	}

	/* Complete initialization of the root recipe entry */
	lkup_exts->n_val_words = fv_word_idx;

	/* Copy result indexes */
	bitmap_copy(recps[rid].res_idxs, result_bm, ICE_MAX_FV_WORDS);
	if (is_add)
		recps[rid].recp_created = true;

err_unroll:
	kfree(tmp);
	return status;
}

/* ice_init_port_info - Initialize port_info with switch configuration data
 * @pi: pointer to port_info
 * @vsi_port_num: VSI number or port number
 * @type: Type of switch element (port or VSI)
 * @swid: switch ID of the switch the element is attached to
 * @pf_vf_num: PF or VF number
 * @is_vf: true if the element is a VF, false otherwise
 */
static void
ice_init_port_info(struct ice_port_info *pi, u16 vsi_port_num, u8 type,
		   u16 swid, u16 pf_vf_num, bool is_vf)
{
	switch (type) {
	case ICE_AQC_GET_SW_CONF_RESP_PHYS_PORT:
		pi->lport = (u8)(vsi_port_num & ICE_LPORT_MASK);
		pi->sw_id = swid;
		pi->pf_vf_num = pf_vf_num;
		pi->is_vf = is_vf;
		break;
	default:
		ice_debug(pi->hw, ICE_DBG_SW, "incorrect VSI/port type received\n");
		break;
	}
}

/* ice_get_initial_sw_cfg - Get initial port and default VSI data
 * @hw: pointer to the hardware structure
 */
int ice_get_initial_sw_cfg(struct ice_hw *hw)
{
	struct ice_aqc_get_sw_cfg_resp_elem *rbuf;
	u16 req_desc = 0;
	u16 num_elems;
	int status;
	u16 i;

	rbuf = kzalloc(ICE_SW_CFG_MAX_BUF_LEN, GFP_KERNEL);
	if (!rbuf)
		return -ENOMEM;

	/* Multiple calls to ice_aq_get_sw_cfg may be required
	 * to get all the switch configuration information. The need
	 * for additional calls is indicated by ice_aq_get_sw_cfg
	 * writing a non-zero value in req_desc
	 */
	do {
		struct ice_aqc_get_sw_cfg_resp_elem *ele;

		status = ice_aq_get_sw_cfg(hw, rbuf, ICE_SW_CFG_MAX_BUF_LEN,
					   &req_desc, &num_elems, NULL);

		if (status)
			break;

		for (i = 0, ele = rbuf; i < num_elems; i++, ele++) {
			u16 pf_vf_num, swid, vsi_port_num;
			bool is_vf = false;
			u8 res_type;

			vsi_port_num = le16_to_cpu(ele->vsi_port_num) &
				ICE_AQC_GET_SW_CONF_RESP_VSI_PORT_NUM_M;

			pf_vf_num = le16_to_cpu(ele->pf_vf_num) &
				ICE_AQC_GET_SW_CONF_RESP_FUNC_NUM_M;

			swid = le16_to_cpu(ele->swid);

			if (le16_to_cpu(ele->pf_vf_num) &
			    ICE_AQC_GET_SW_CONF_RESP_IS_VF)
				is_vf = true;

			res_type = (u8)(le16_to_cpu(ele->vsi_port_num) >>
					ICE_AQC_GET_SW_CONF_RESP_TYPE_S);

			if (res_type == ICE_AQC_GET_SW_CONF_RESP_VSI) {
				/* FW VSI is not needed. Just continue. */
				continue;
			}

			ice_init_port_info(hw->port_info, vsi_port_num,
					   res_type, swid, pf_vf_num, is_vf);
		}
	} while (req_desc && !status);

	kfree(rbuf);
	return status;
}

/**
 * ice_fill_sw_info - Helper function to populate lb_en and lan_en
 * @hw: pointer to the hardware structure
 * @fi: filter info structure to fill/update
 *
 * This helper function populates the lb_en and lan_en elements of the provided
 * ice_fltr_info struct using the switch's type and characteristics of the
 * switch rule being configured.
 */
static void ice_fill_sw_info(struct ice_hw *hw, struct ice_fltr_info *fi)
{
	fi->lb_en = false;
	fi->lan_en = false;
	if ((fi->flag & ICE_FLTR_TX) &&
	    (fi->fltr_act == ICE_FWD_TO_VSI ||
	     fi->fltr_act == ICE_FWD_TO_VSI_LIST ||
	     fi->fltr_act == ICE_FWD_TO_Q ||
	     fi->fltr_act == ICE_FWD_TO_QGRP)) {
		/* Setting LB for prune actions will result in replicated
		 * packets to the internal switch that will be dropped.
		 */
		if (fi->lkup_type != ICE_SW_LKUP_VLAN)
			fi->lb_en = true;

		/* Set lan_en to TRUE if
		 * 1. The switch is a VEB AND
		 * 2
		 * 2.1 The lookup is a directional lookup like ethertype,
		 * promiscuous, ethertype-MAC, promiscuous-VLAN
		 * and default-port OR
		 * 2.2 The lookup is VLAN, OR
		 * 2.3 The lookup is MAC with mcast or bcast addr for MAC, OR
		 * 2.4 The lookup is MAC_VLAN with mcast or bcast addr for MAC.
		 *
		 * OR
		 *
		 * The switch is a VEPA.
		 *
		 * In all other cases, the LAN enable has to be set to false.
		 */
		if (hw->evb_veb) {
			if (fi->lkup_type == ICE_SW_LKUP_ETHERTYPE ||
			    fi->lkup_type == ICE_SW_LKUP_PROMISC ||
			    fi->lkup_type == ICE_SW_LKUP_ETHERTYPE_MAC ||
			    fi->lkup_type == ICE_SW_LKUP_PROMISC_VLAN ||
			    fi->lkup_type == ICE_SW_LKUP_DFLT ||
			    fi->lkup_type == ICE_SW_LKUP_VLAN ||
			    (fi->lkup_type == ICE_SW_LKUP_MAC &&
			     !is_unicast_ether_addr(fi->l_data.mac.mac_addr)) ||
			    (fi->lkup_type == ICE_SW_LKUP_MAC_VLAN &&
			     !is_unicast_ether_addr(fi->l_data.mac.mac_addr)))
				fi->lan_en = true;
		} else {
			fi->lan_en = true;
		}
	}

	if (fi->flag & ICE_FLTR_TX_ONLY)
		fi->lan_en = false;
}

/**
 * ice_fill_eth_hdr - helper to copy dummy_eth_hdr into supplied buffer
 * @eth_hdr: pointer to buffer to populate
 */
void ice_fill_eth_hdr(u8 *eth_hdr)
{
	memcpy(eth_hdr, dummy_eth_header, DUMMY_ETH_HDR_LEN);
}

/**
 * ice_fill_eth_hdr - helper to copy dummy_eth_hdr into supplied buffer
 * @eth_hdr: pointer to buffer to populate
 */
void ice_fill_eth_hdr(u8 *eth_hdr)
{
	memcpy(eth_hdr, dummy_eth_header, DUMMY_ETH_HDR_LEN);
}

/**
 * ice_fill_sw_rule - Helper function to fill switch rule structure
 * @hw: pointer to the hardware structure
 * @f_info: entry containing packet forwarding information
 * @s_rule: switch rule structure to be filled in based on mac_entry
 * @opc: switch rules population command type - pass in the command opcode
 */
static void
ice_fill_sw_rule(struct ice_hw *hw, struct ice_fltr_info *f_info,
		 struct ice_sw_rule_lkup_rx_tx *s_rule,
		 enum ice_adminq_opc opc)
{
	u16 vlan_id = ICE_MAX_VLAN_ID + 1;
	u16 vlan_tpid = ETH_P_8021Q;
	void *daddr = NULL;
	u16 eth_hdr_sz;
	u8 *eth_hdr;
	u32 act = 0;
	__be16 *off;
	u8 q_rgn;

	if (opc == ice_aqc_opc_remove_sw_rules) {
		s_rule->act = 0;
		s_rule->index = cpu_to_le16(f_info->fltr_rule_id);
		s_rule->hdr_len = 0;
		return;
	}

	eth_hdr_sz = sizeof(dummy_eth_header);
	eth_hdr = s_rule->hdr_data;

	/* initialize the ether header with a dummy header */
	memcpy(eth_hdr, dummy_eth_header, eth_hdr_sz);
	ice_fill_sw_info(hw, f_info);

	switch (f_info->fltr_act) {
	case ICE_FWD_TO_VSI:
		act |= FIELD_PREP(ICE_SINGLE_ACT_VSI_ID_M,
				  f_info->fwd_id.hw_vsi_id);
		if (f_info->lkup_type != ICE_SW_LKUP_VLAN)
			act |= ICE_SINGLE_ACT_VSI_FORWARDING |
				ICE_SINGLE_ACT_VALID_BIT;
		break;
	case ICE_FWD_TO_VSI_LIST:
		act |= ICE_SINGLE_ACT_VSI_LIST;
		act |= FIELD_PREP(ICE_SINGLE_ACT_VSI_LIST_ID_M,
				  f_info->fwd_id.vsi_list_id);
		if (f_info->lkup_type != ICE_SW_LKUP_VLAN)
			act |= ICE_SINGLE_ACT_VSI_FORWARDING |
				ICE_SINGLE_ACT_VALID_BIT;
		break;
	case ICE_FWD_TO_Q:
		act |= ICE_SINGLE_ACT_TO_Q;
		act |= FIELD_PREP(ICE_SINGLE_ACT_Q_INDEX_M,
				  f_info->fwd_id.q_id);
		break;
	case ICE_DROP_PACKET:
		act |= ICE_SINGLE_ACT_VSI_FORWARDING | ICE_SINGLE_ACT_DROP |
			ICE_SINGLE_ACT_VALID_BIT;
		break;
	case ICE_FWD_TO_QGRP:
		q_rgn = f_info->qgrp_size > 0 ?
			(u8)ilog2(f_info->qgrp_size) : 0;
		act |= ICE_SINGLE_ACT_TO_Q;
		act |= FIELD_PREP(ICE_SINGLE_ACT_Q_INDEX_M,
				  f_info->fwd_id.q_id);
		act |= FIELD_PREP(ICE_SINGLE_ACT_Q_REGION_M, q_rgn);
		break;
	default:
		return;
	}

	if (f_info->lb_en)
		act |= ICE_SINGLE_ACT_LB_ENABLE;
	if (f_info->lan_en)
		act |= ICE_SINGLE_ACT_LAN_ENABLE;

	switch (f_info->lkup_type) {
	case ICE_SW_LKUP_MAC:
		daddr = f_info->l_data.mac.mac_addr;
		break;
	case ICE_SW_LKUP_VLAN:
		vlan_id = f_info->l_data.vlan.vlan_id;
		if (f_info->l_data.vlan.tpid_valid)
			vlan_tpid = f_info->l_data.vlan.tpid;
		if (f_info->fltr_act == ICE_FWD_TO_VSI ||
		    f_info->fltr_act == ICE_FWD_TO_VSI_LIST) {
			act |= ICE_SINGLE_ACT_PRUNE;
			act |= ICE_SINGLE_ACT_EGRESS | ICE_SINGLE_ACT_INGRESS;
		}
		break;
	case ICE_SW_LKUP_ETHERTYPE_MAC:
		daddr = f_info->l_data.ethertype_mac.mac_addr;
		fallthrough;
	case ICE_SW_LKUP_ETHERTYPE:
		off = (__force __be16 *)(eth_hdr + ICE_ETH_ETHTYPE_OFFSET);
		*off = cpu_to_be16(f_info->l_data.ethertype_mac.ethertype);
		break;
	case ICE_SW_LKUP_MAC_VLAN:
		daddr = f_info->l_data.mac_vlan.mac_addr;
		vlan_id = f_info->l_data.mac_vlan.vlan_id;
		break;
	case ICE_SW_LKUP_PROMISC_VLAN:
		vlan_id = f_info->l_data.mac_vlan.vlan_id;
		fallthrough;
	case ICE_SW_LKUP_PROMISC:
		daddr = f_info->l_data.mac_vlan.mac_addr;
		break;
	default:
		break;
	}

	s_rule->hdr.type = (f_info->flag & ICE_FLTR_RX) ?
		cpu_to_le16(ICE_AQC_SW_RULES_T_LKUP_RX) :
		cpu_to_le16(ICE_AQC_SW_RULES_T_LKUP_TX);

	/* Recipe set depending on lookup type */
	s_rule->recipe_id = cpu_to_le16(f_info->lkup_type);
	s_rule->src = cpu_to_le16(f_info->src);
	s_rule->act = cpu_to_le32(act);

	if (daddr)
		ether_addr_copy(eth_hdr + ICE_ETH_DA_OFFSET, daddr);

	if (!(vlan_id > ICE_MAX_VLAN_ID)) {
		off = (__force __be16 *)(eth_hdr + ICE_ETH_VLAN_TCI_OFFSET);
		*off = cpu_to_be16(vlan_id);
		off = (__force __be16 *)(eth_hdr + ICE_ETH_ETHTYPE_OFFSET);
		*off = cpu_to_be16(vlan_tpid);
	}

	/* Create the switch rule with the final dummy Ethernet header */
	if (opc != ice_aqc_opc_update_sw_rules)
		s_rule->hdr_len = cpu_to_le16(eth_hdr_sz);
}

/**
 * ice_add_marker_act
 * @hw: pointer to the hardware structure
 * @m_ent: the management entry for which sw marker needs to be added
 * @sw_marker: sw marker to tag the Rx descriptor with
 * @l_id: large action resource ID
 *
 * Create a large action to hold software marker and update the switch rule
 * entry pointed by m_ent with newly created large action
 */
static int
ice_add_marker_act(struct ice_hw *hw, struct ice_fltr_mgmt_list_entry *m_ent,
		   u16 sw_marker, u16 l_id)
{
	struct ice_sw_rule_lkup_rx_tx *rx_tx;
	struct ice_sw_rule_lg_act *lg_act;
	/* For software marker we need 3 large actions
	 * 1. FWD action: FWD TO VSI or VSI LIST
	 * 2. GENERIC VALUE action to hold the profile ID
	 * 3. GENERIC VALUE action to hold the software marker ID
	 */
	const u16 num_lg_acts = 3;
	u16 lg_act_size;
	u16 rules_size;
	int status;
	u32 act;
	u16 id;

	if (m_ent->fltr_info.lkup_type != ICE_SW_LKUP_MAC)
		return -EINVAL;

	/* Create two back-to-back switch rules and submit them to the HW using
	 * one memory buffer:
	 *    1. Large Action
	 *    2. Look up Tx Rx
	 */
	lg_act_size = (u16)ICE_SW_RULE_LG_ACT_SIZE(lg_act, num_lg_acts);
	rules_size = lg_act_size + ICE_SW_RULE_RX_TX_ETH_HDR_SIZE(rx_tx);
	lg_act = devm_kzalloc(ice_hw_to_dev(hw), rules_size, GFP_KERNEL);
	if (!lg_act)
		return -ENOMEM;

	rx_tx = (typeof(rx_tx))((u8 *)lg_act + lg_act_size);

	/* Fill in the first switch rule i.e. large action */
	lg_act->hdr.type = cpu_to_le16(ICE_AQC_SW_RULES_T_LG_ACT);
	lg_act->index = cpu_to_le16(l_id);
	lg_act->size = cpu_to_le16(num_lg_acts);

	/* First action VSI forwarding or VSI list forwarding depending on how
	 * many VSIs
	 */
	id = (m_ent->vsi_count > 1) ? m_ent->fltr_info.fwd_id.vsi_list_id :
		m_ent->fltr_info.fwd_id.hw_vsi_id;

	act = ICE_LG_ACT_VSI_FORWARDING | ICE_LG_ACT_VALID_BIT;
	act |= FIELD_PREP(ICE_LG_ACT_VSI_LIST_ID_M, id);
	if (m_ent->vsi_count > 1)
		act |= ICE_LG_ACT_VSI_LIST;
	lg_act->act[0] = cpu_to_le32(act);

	/* Second action descriptor type */
	act = ICE_LG_ACT_GENERIC;

	act |= FIELD_PREP(ICE_LG_ACT_GENERIC_VALUE_M, 1);
	lg_act->act[1] = cpu_to_le32(act);

	act = FIELD_PREP(ICE_LG_ACT_GENERIC_OFFSET_M,
			 ICE_LG_ACT_GENERIC_OFF_RX_DESC_PROF_IDX);

	/* Third action Marker value */
	act |= ICE_LG_ACT_GENERIC;
	act |= FIELD_PREP(ICE_LG_ACT_GENERIC_VALUE_M, sw_marker);

	lg_act->act[2] = cpu_to_le32(act);

	/* call the fill switch rule to fill the lookup Tx Rx structure */
	ice_fill_sw_rule(hw, &m_ent->fltr_info, rx_tx,
			 ice_aqc_opc_update_sw_rules);

	/* Update the action to point to the large action ID */
	act = ICE_SINGLE_ACT_PTR;
	act |= FIELD_PREP(ICE_SINGLE_ACT_PTR_VAL_M, l_id);
	rx_tx->act = cpu_to_le32(act);

	/* Use the filter rule ID of the previously created rule with single
	 * act. Once the update happens, hardware will treat this as large
	 * action
	 */
	rx_tx->index = cpu_to_le16(m_ent->fltr_info.fltr_rule_id);

	status = ice_aq_sw_rules(hw, lg_act, rules_size, 2,
				 ice_aqc_opc_update_sw_rules, NULL);
	if (!status) {
		m_ent->lg_act_idx = l_id;
		m_ent->sw_marker_id = sw_marker;
	}

	devm_kfree(ice_hw_to_dev(hw), lg_act);
	return status;
}

/**
 * ice_create_vsi_list_map
 * @hw: pointer to the hardware structure
 * @vsi_handle_arr: array of VSI handles to set in the VSI mapping
 * @num_vsi: number of VSI handles in the array
 * @vsi_list_id: VSI list ID generated as part of allocate resource
 *
 * Helper function to create a new entry of VSI list ID to VSI mapping
 * using the given VSI list ID
 */
static struct ice_vsi_list_map_info *
ice_create_vsi_list_map(struct ice_hw *hw, u16 *vsi_handle_arr, u16 num_vsi,
			u16 vsi_list_id)
{
	struct ice_switch_info *sw = hw->switch_info;
	struct ice_vsi_list_map_info *v_map;
	int i;

	v_map = devm_kzalloc(ice_hw_to_dev(hw), sizeof(*v_map), GFP_KERNEL);
	if (!v_map)
		return NULL;

	v_map->vsi_list_id = vsi_list_id;
	v_map->ref_cnt = 1;
	for (i = 0; i < num_vsi; i++)
		set_bit(vsi_handle_arr[i], v_map->vsi_map);

	list_add(&v_map->list_entry, &sw->vsi_list_map_head);
	return v_map;
}

/**
 * ice_update_vsi_list_rule
 * @hw: pointer to the hardware structure
 * @vsi_handle_arr: array of VSI handles to form a VSI list
 * @num_vsi: number of VSI handles in the array
 * @vsi_list_id: VSI list ID generated as part of allocate resource
 * @remove: Boolean value to indicate if this is a remove action
 * @opc: switch rules population command type - pass in the command opcode
 * @lkup_type: lookup type of the filter
 *
 * Call AQ command to add a new switch rule or update existing switch rule
 * using the given VSI list ID
 */
static int
ice_update_vsi_list_rule(struct ice_hw *hw, u16 *vsi_handle_arr, u16 num_vsi,
			 u16 vsi_list_id, bool remove, enum ice_adminq_opc opc,
			 enum ice_sw_lkup_type lkup_type)
{
	struct ice_sw_rule_vsi_list *s_rule;
	u16 s_rule_size;
	u16 rule_type;
	int status;
	int i;

	if (!num_vsi)
		return -EINVAL;

	if (lkup_type == ICE_SW_LKUP_MAC ||
	    lkup_type == ICE_SW_LKUP_MAC_VLAN ||
	    lkup_type == ICE_SW_LKUP_ETHERTYPE ||
	    lkup_type == ICE_SW_LKUP_ETHERTYPE_MAC ||
	    lkup_type == ICE_SW_LKUP_PROMISC ||
	    lkup_type == ICE_SW_LKUP_PROMISC_VLAN ||
	    lkup_type == ICE_SW_LKUP_DFLT ||
	    lkup_type == ICE_SW_LKUP_LAST)
		rule_type = remove ? ICE_AQC_SW_RULES_T_VSI_LIST_CLEAR :
			ICE_AQC_SW_RULES_T_VSI_LIST_SET;
	else if (lkup_type == ICE_SW_LKUP_VLAN)
		rule_type = remove ? ICE_AQC_SW_RULES_T_PRUNE_LIST_CLEAR :
			ICE_AQC_SW_RULES_T_PRUNE_LIST_SET;
	else
		return -EINVAL;

	s_rule_size = (u16)ICE_SW_RULE_VSI_LIST_SIZE(s_rule, num_vsi);
	s_rule = devm_kzalloc(ice_hw_to_dev(hw), s_rule_size, GFP_KERNEL);
	if (!s_rule)
		return -ENOMEM;
	for (i = 0; i < num_vsi; i++) {
		if (!ice_is_vsi_valid(hw, vsi_handle_arr[i])) {
			status = -EINVAL;
			goto exit;
		}
		/* AQ call requires hw_vsi_id(s) */
		s_rule->vsi[i] =
			cpu_to_le16(ice_get_hw_vsi_num(hw, vsi_handle_arr[i]));
	}

	s_rule->hdr.type = cpu_to_le16(rule_type);
	s_rule->number_vsi = cpu_to_le16(num_vsi);
	s_rule->index = cpu_to_le16(vsi_list_id);

	status = ice_aq_sw_rules(hw, s_rule, s_rule_size, 1, opc, NULL);

exit:
	devm_kfree(ice_hw_to_dev(hw), s_rule);
	return status;
}

/**
 * ice_create_vsi_list_rule - Creates and populates a VSI list rule
 * @hw: pointer to the HW struct
 * @vsi_handle_arr: array of VSI handles to form a VSI list
 * @num_vsi: number of VSI handles in the array
 * @vsi_list_id: stores the ID of the VSI list to be created
 * @lkup_type: switch rule filter's lookup type
 */
static int
ice_create_vsi_list_rule(struct ice_hw *hw, u16 *vsi_handle_arr, u16 num_vsi,
			 u16 *vsi_list_id, enum ice_sw_lkup_type lkup_type)
{
	int status;

	status = ice_aq_alloc_free_vsi_list(hw, vsi_list_id, lkup_type,
					    ice_aqc_opc_alloc_res);
	if (status)
		return status;

	/* Update the newly created VSI list to include the specified VSIs */
	return ice_update_vsi_list_rule(hw, vsi_handle_arr, num_vsi,
					*vsi_list_id, false,
					ice_aqc_opc_add_sw_rules, lkup_type);
}

/**
 * ice_create_pkt_fwd_rule
 * @hw: pointer to the hardware structure
 * @f_entry: entry containing packet forwarding information
 *
 * Create switch rule with given filter information and add an entry
 * to the corresponding filter management list to track this switch rule
 * and VSI mapping
 */
static int
ice_create_pkt_fwd_rule(struct ice_hw *hw,
			struct ice_fltr_list_entry *f_entry)
{
	struct ice_fltr_mgmt_list_entry *fm_entry;
	struct ice_sw_rule_lkup_rx_tx *s_rule;
	enum ice_sw_lkup_type l_type;
	struct ice_sw_recipe *recp;
	int status;

	s_rule = devm_kzalloc(ice_hw_to_dev(hw),
			      ICE_SW_RULE_RX_TX_ETH_HDR_SIZE(s_rule),
			      GFP_KERNEL);
	if (!s_rule)
		return -ENOMEM;
	fm_entry = devm_kzalloc(ice_hw_to_dev(hw), sizeof(*fm_entry),
				GFP_KERNEL);
	if (!fm_entry) {
		status = -ENOMEM;
		goto ice_create_pkt_fwd_rule_exit;
	}

	fm_entry->fltr_info = f_entry->fltr_info;

	/* Initialize all the fields for the management entry */
	fm_entry->vsi_count = 1;
	fm_entry->lg_act_idx = ICE_INVAL_LG_ACT_INDEX;
	fm_entry->sw_marker_id = ICE_INVAL_SW_MARKER_ID;
	fm_entry->counter_index = ICE_INVAL_COUNTER_ID;

	ice_fill_sw_rule(hw, &fm_entry->fltr_info, s_rule,
			 ice_aqc_opc_add_sw_rules);

	status = ice_aq_sw_rules(hw, s_rule,
				 ICE_SW_RULE_RX_TX_ETH_HDR_SIZE(s_rule), 1,
				 ice_aqc_opc_add_sw_rules, NULL);
	if (status) {
		devm_kfree(ice_hw_to_dev(hw), fm_entry);
		goto ice_create_pkt_fwd_rule_exit;
	}

	f_entry->fltr_info.fltr_rule_id = le16_to_cpu(s_rule->index);
	fm_entry->fltr_info.fltr_rule_id = le16_to_cpu(s_rule->index);

	/* The book keeping entries will get removed when base driver
	 * calls remove filter AQ command
	 */
	l_type = fm_entry->fltr_info.lkup_type;
	recp = &hw->switch_info->recp_list[l_type];
	list_add(&fm_entry->list_entry, &recp->filt_rules);

ice_create_pkt_fwd_rule_exit:
	devm_kfree(ice_hw_to_dev(hw), s_rule);
	return status;
}

/**
 * ice_update_pkt_fwd_rule
 * @hw: pointer to the hardware structure
 * @f_info: filter information for switch rule
 *
 * Call AQ command to update a previously created switch rule with a
 * VSI list ID
 */
static int
ice_update_pkt_fwd_rule(struct ice_hw *hw, struct ice_fltr_info *f_info)
{
	struct ice_sw_rule_lkup_rx_tx *s_rule;
	int status;

	s_rule = devm_kzalloc(ice_hw_to_dev(hw),
			      ICE_SW_RULE_RX_TX_ETH_HDR_SIZE(s_rule),
			      GFP_KERNEL);
	if (!s_rule)
		return -ENOMEM;

	ice_fill_sw_rule(hw, f_info, s_rule, ice_aqc_opc_update_sw_rules);

	s_rule->index = cpu_to_le16(f_info->fltr_rule_id);

	/* Update switch rule with new rule set to forward VSI list */
	status = ice_aq_sw_rules(hw, s_rule,
				 ICE_SW_RULE_RX_TX_ETH_HDR_SIZE(s_rule), 1,
				 ice_aqc_opc_update_sw_rules, NULL);

	devm_kfree(ice_hw_to_dev(hw), s_rule);
	return status;
}

/**
 * ice_update_sw_rule_bridge_mode
 * @hw: pointer to the HW struct
 *
 * Updates unicast switch filter rules based on VEB/VEPA mode
 */
int ice_update_sw_rule_bridge_mode(struct ice_hw *hw)
{
	struct ice_switch_info *sw = hw->switch_info;
	struct ice_fltr_mgmt_list_entry *fm_entry;
	struct list_head *rule_head;
	struct mutex *rule_lock; /* Lock to protect filter rule list */
	int status = 0;

	rule_lock = &sw->recp_list[ICE_SW_LKUP_MAC].filt_rule_lock;
	rule_head = &sw->recp_list[ICE_SW_LKUP_MAC].filt_rules;

	mutex_lock(rule_lock);
	list_for_each_entry(fm_entry, rule_head, list_entry) {
		struct ice_fltr_info *fi = &fm_entry->fltr_info;
		u8 *addr = fi->l_data.mac.mac_addr;

		/* Update unicast Tx rules to reflect the selected
		 * VEB/VEPA mode
		 */
		if ((fi->flag & ICE_FLTR_TX) && is_unicast_ether_addr(addr) &&
		    (fi->fltr_act == ICE_FWD_TO_VSI ||
		     fi->fltr_act == ICE_FWD_TO_VSI_LIST ||
		     fi->fltr_act == ICE_FWD_TO_Q ||
		     fi->fltr_act == ICE_FWD_TO_QGRP)) {
			status = ice_update_pkt_fwd_rule(hw, fi);
			if (status)
				break;
		}
	}

	mutex_unlock(rule_lock);

	return status;
}

/**
 * ice_add_update_vsi_list
 * @hw: pointer to the hardware structure
 * @m_entry: pointer to current filter management list entry
 * @cur_fltr: filter information from the book keeping entry
 * @new_fltr: filter information with the new VSI to be added
 *
 * Call AQ command to add or update previously created VSI list with new VSI.
 *
 * Helper function to do book keeping associated with adding filter information
 * The algorithm to do the book keeping is described below :
 * When a VSI needs to subscribe to a given filter (MAC/VLAN/Ethtype etc.)
 *	if only one VSI has been added till now
 *		Allocate a new VSI list and add two VSIs
 *		to this list using switch rule command
 *		Update the previously created switch rule with the
 *		newly created VSI list ID
 *	if a VSI list was previously created
 *		Add the new VSI to the previously created VSI list set
 *		using the update switch rule command
 */
static int
ice_add_update_vsi_list(struct ice_hw *hw,
			struct ice_fltr_mgmt_list_entry *m_entry,
			struct ice_fltr_info *cur_fltr,
			struct ice_fltr_info *new_fltr)
{
	u16 vsi_list_id = 0;
	int status = 0;

	if ((cur_fltr->fltr_act == ICE_FWD_TO_Q ||
	     cur_fltr->fltr_act == ICE_FWD_TO_QGRP))
		return -EOPNOTSUPP;

	if ((new_fltr->fltr_act == ICE_FWD_TO_Q ||
	     new_fltr->fltr_act == ICE_FWD_TO_QGRP) &&
	    (cur_fltr->fltr_act == ICE_FWD_TO_VSI ||
	     cur_fltr->fltr_act == ICE_FWD_TO_VSI_LIST))
		return -EOPNOTSUPP;

	if (m_entry->vsi_count < 2 && !m_entry->vsi_list_info) {
		/* Only one entry existed in the mapping and it was not already
		 * a part of a VSI list. So, create a VSI list with the old and
		 * new VSIs.
		 */
		struct ice_fltr_info tmp_fltr;
		u16 vsi_handle_arr[2];

		/* A rule already exists with the new VSI being added */
		if (cur_fltr->fwd_id.hw_vsi_id == new_fltr->fwd_id.hw_vsi_id)
			return -EEXIST;

		vsi_handle_arr[0] = cur_fltr->vsi_handle;
		vsi_handle_arr[1] = new_fltr->vsi_handle;
		status = ice_create_vsi_list_rule(hw, &vsi_handle_arr[0], 2,
						  &vsi_list_id,
						  new_fltr->lkup_type);
		if (status)
			return status;

		tmp_fltr = *new_fltr;
		tmp_fltr.fltr_rule_id = cur_fltr->fltr_rule_id;
		tmp_fltr.fltr_act = ICE_FWD_TO_VSI_LIST;
		tmp_fltr.fwd_id.vsi_list_id = vsi_list_id;
		/* Update the previous switch rule of "MAC forward to VSI" to
		 * "MAC fwd to VSI list"
		 */
		status = ice_update_pkt_fwd_rule(hw, &tmp_fltr);
		if (status)
			return status;

		cur_fltr->fwd_id.vsi_list_id = vsi_list_id;
		cur_fltr->fltr_act = ICE_FWD_TO_VSI_LIST;
		m_entry->vsi_list_info =
			ice_create_vsi_list_map(hw, &vsi_handle_arr[0], 2,
						vsi_list_id);

		if (!m_entry->vsi_list_info)
			return -ENOMEM;

		/* If this entry was large action then the large action needs
		 * to be updated to point to FWD to VSI list
		 */
		if (m_entry->sw_marker_id != ICE_INVAL_SW_MARKER_ID)
			status =
			    ice_add_marker_act(hw, m_entry,
					       m_entry->sw_marker_id,
					       m_entry->lg_act_idx);
	} else {
		u16 vsi_handle = new_fltr->vsi_handle;
		enum ice_adminq_opc opcode;

		if (!m_entry->vsi_list_info)
			return -EIO;

		/* A rule already exists with the new VSI being added */
		if (test_bit(vsi_handle, m_entry->vsi_list_info->vsi_map))
			return -EEXIST;

		/* Update the previously created VSI list set with
		 * the new VSI ID passed in
		 */
		vsi_list_id = cur_fltr->fwd_id.vsi_list_id;
		opcode = ice_aqc_opc_update_sw_rules;

		status = ice_update_vsi_list_rule(hw, &vsi_handle, 1,
						  vsi_list_id, false, opcode,
						  new_fltr->lkup_type);
		/* update VSI list mapping info with new VSI ID */
		if (!status)
			set_bit(vsi_handle, m_entry->vsi_list_info->vsi_map);
	}
	if (!status)
		m_entry->vsi_count++;
	return status;
}

/**
 * ice_find_rule_entry - Search a rule entry
 * @hw: pointer to the hardware structure
 * @recp_id: lookup type for which the specified rule needs to be searched
 * @f_info: rule information
 *
 * Helper function to search for a given rule entry
 * Returns pointer to entry storing the rule if found
 */
static struct ice_fltr_mgmt_list_entry *
ice_find_rule_entry(struct ice_hw *hw, u8 recp_id, struct ice_fltr_info *f_info)
{
	struct ice_fltr_mgmt_list_entry *list_itr, *ret = NULL;
	struct ice_switch_info *sw = hw->switch_info;
	struct list_head *list_head;

	list_head = &sw->recp_list[recp_id].filt_rules;
	list_for_each_entry(list_itr, list_head, list_entry) {
		if (!memcmp(&f_info->l_data, &list_itr->fltr_info.l_data,
			    sizeof(f_info->l_data)) &&
		    f_info->flag == list_itr->fltr_info.flag) {
			ret = list_itr;
			break;
		}
	}
	return ret;
}

/**
 * ice_find_vsi_list_entry - Search VSI list map with VSI count 1
 * @hw: pointer to the hardware structure
 * @recp_id: lookup type for which VSI lists needs to be searched
 * @vsi_handle: VSI handle to be found in VSI list
 * @vsi_list_id: VSI list ID found containing vsi_handle
 *
 * Helper function to search a VSI list with single entry containing given VSI
 * handle element. This can be extended further to search VSI list with more
 * than 1 vsi_count. Returns pointer to VSI list entry if found.
 */
struct ice_vsi_list_map_info *
ice_find_vsi_list_entry(struct ice_hw *hw, u8 recp_id, u16 vsi_handle,
			u16 *vsi_list_id)
{
	struct ice_vsi_list_map_info *map_info = NULL;
	struct ice_switch_info *sw = hw->switch_info;
	struct ice_fltr_mgmt_list_entry *list_itr;
	struct list_head *list_head;

	list_head = &sw->recp_list[recp_id].filt_rules;
	list_for_each_entry(list_itr, list_head, list_entry) {
		if (list_itr->vsi_count == 1 && list_itr->vsi_list_info) {
			map_info = list_itr->vsi_list_info;
			if (test_bit(vsi_handle, map_info->vsi_map)) {
				*vsi_list_id = map_info->vsi_list_id;
				return map_info;
			}
		}
	}
	return NULL;
}

/**
 * ice_add_rule_internal - add rule for a given lookup type
 * @hw: pointer to the hardware structure
 * @recp_id: lookup type (recipe ID) for which rule has to be added
 * @f_entry: structure containing MAC forwarding information
 *
 * Adds or updates the rule lists for a given recipe
 */
static int
ice_add_rule_internal(struct ice_hw *hw, u8 recp_id,
		      struct ice_fltr_list_entry *f_entry)
{
	struct ice_switch_info *sw = hw->switch_info;
	struct ice_fltr_info *new_fltr, *cur_fltr;
	struct ice_fltr_mgmt_list_entry *m_entry;
	struct mutex *rule_lock; /* Lock to protect filter rule list */
	int status = 0;

	if (!ice_is_vsi_valid(hw, f_entry->fltr_info.vsi_handle))
		return -EINVAL;
	f_entry->fltr_info.fwd_id.hw_vsi_id =
		ice_get_hw_vsi_num(hw, f_entry->fltr_info.vsi_handle);

	rule_lock = &sw->recp_list[recp_id].filt_rule_lock;

	mutex_lock(rule_lock);
	new_fltr = &f_entry->fltr_info;
	if (new_fltr->flag & ICE_FLTR_RX)
		new_fltr->src = hw->port_info->lport;
	else if (new_fltr->flag & ICE_FLTR_TX)
		new_fltr->src = f_entry->fltr_info.fwd_id.hw_vsi_id;

	m_entry = ice_find_rule_entry(hw, recp_id, new_fltr);
	if (!m_entry) {
		mutex_unlock(rule_lock);
		return ice_create_pkt_fwd_rule(hw, f_entry);
	}

	cur_fltr = &m_entry->fltr_info;
	status = ice_add_update_vsi_list(hw, m_entry, cur_fltr, new_fltr);
	mutex_unlock(rule_lock);

	return status;
}

/**
 * ice_remove_vsi_list_rule
 * @hw: pointer to the hardware structure
 * @vsi_list_id: VSI list ID generated as part of allocate resource
 * @lkup_type: switch rule filter lookup type
 *
 * The VSI list should be emptied before this function is called to remove the
 * VSI list.
 */
static int
ice_remove_vsi_list_rule(struct ice_hw *hw, u16 vsi_list_id,
			 enum ice_sw_lkup_type lkup_type)
{
	struct ice_sw_rule_vsi_list *s_rule;
	u16 s_rule_size;
	int status;

	s_rule_size = (u16)ICE_SW_RULE_VSI_LIST_SIZE(s_rule, 0);
	s_rule = devm_kzalloc(ice_hw_to_dev(hw), s_rule_size, GFP_KERNEL);
	if (!s_rule)
		return -ENOMEM;

	s_rule->hdr.type = cpu_to_le16(ICE_AQC_SW_RULES_T_VSI_LIST_CLEAR);
	s_rule->index = cpu_to_le16(vsi_list_id);

	/* Free the vsi_list resource that we allocated. It is assumed that the
	 * list is empty at this point.
	 */
	status = ice_aq_alloc_free_vsi_list(hw, &vsi_list_id, lkup_type,
					    ice_aqc_opc_free_res);

	devm_kfree(ice_hw_to_dev(hw), s_rule);
	return status;
}

/**
 * ice_rem_update_vsi_list
 * @hw: pointer to the hardware structure
 * @vsi_handle: VSI handle of the VSI to remove
 * @fm_list: filter management entry for which the VSI list management needs to
 *           be done
 */
static int
ice_rem_update_vsi_list(struct ice_hw *hw, u16 vsi_handle,
			struct ice_fltr_mgmt_list_entry *fm_list)
{
	enum ice_sw_lkup_type lkup_type;
	u16 vsi_list_id;
	int status = 0;

	if (fm_list->fltr_info.fltr_act != ICE_FWD_TO_VSI_LIST ||
	    fm_list->vsi_count == 0)
		return -EINVAL;

	/* A rule with the VSI being removed does not exist */
	if (!test_bit(vsi_handle, fm_list->vsi_list_info->vsi_map))
		return -ENOENT;

	lkup_type = fm_list->fltr_info.lkup_type;
	vsi_list_id = fm_list->fltr_info.fwd_id.vsi_list_id;
	status = ice_update_vsi_list_rule(hw, &vsi_handle, 1, vsi_list_id, true,
					  ice_aqc_opc_update_sw_rules,
					  lkup_type);
	if (status)
		return status;

	fm_list->vsi_count--;
	clear_bit(vsi_handle, fm_list->vsi_list_info->vsi_map);

	if (fm_list->vsi_count == 1 && lkup_type != ICE_SW_LKUP_VLAN) {
		struct ice_fltr_info tmp_fltr_info = fm_list->fltr_info;
		struct ice_vsi_list_map_info *vsi_list_info =
			fm_list->vsi_list_info;
		u16 rem_vsi_handle;

		rem_vsi_handle = find_first_bit(vsi_list_info->vsi_map,
						ICE_MAX_VSI);
		if (!ice_is_vsi_valid(hw, rem_vsi_handle))
			return -EIO;

		/* Make sure VSI list is empty before removing it below */
		status = ice_update_vsi_list_rule(hw, &rem_vsi_handle, 1,
						  vsi_list_id, true,
						  ice_aqc_opc_update_sw_rules,
						  lkup_type);
		if (status)
			return status;

		tmp_fltr_info.fltr_act = ICE_FWD_TO_VSI;
		tmp_fltr_info.fwd_id.hw_vsi_id =
			ice_get_hw_vsi_num(hw, rem_vsi_handle);
		tmp_fltr_info.vsi_handle = rem_vsi_handle;
		status = ice_update_pkt_fwd_rule(hw, &tmp_fltr_info);
		if (status) {
			ice_debug(hw, ICE_DBG_SW, "Failed to update pkt fwd rule to FWD_TO_VSI on HW VSI %d, error %d\n",
				  tmp_fltr_info.fwd_id.hw_vsi_id, status);
			return status;
		}

		fm_list->fltr_info = tmp_fltr_info;
	}

	if ((fm_list->vsi_count == 1 && lkup_type != ICE_SW_LKUP_VLAN) ||
	    (fm_list->vsi_count == 0 && lkup_type == ICE_SW_LKUP_VLAN)) {
		struct ice_vsi_list_map_info *vsi_list_info =
			fm_list->vsi_list_info;

		/* Remove the VSI list since it is no longer used */
		status = ice_remove_vsi_list_rule(hw, vsi_list_id, lkup_type);
		if (status) {
			ice_debug(hw, ICE_DBG_SW, "Failed to remove VSI list %d, error %d\n",
				  vsi_list_id, status);
			return status;
		}

		list_del(&vsi_list_info->list_entry);
		devm_kfree(ice_hw_to_dev(hw), vsi_list_info);
		fm_list->vsi_list_info = NULL;
	}

	return status;
}

/**
 * ice_remove_rule_internal - Remove a filter rule of a given type
 * @hw: pointer to the hardware structure
 * @recp_id: recipe ID for which the rule needs to removed
 * @f_entry: rule entry containing filter information
 */
static int
ice_remove_rule_internal(struct ice_hw *hw, u8 recp_id,
			 struct ice_fltr_list_entry *f_entry)
{
	struct ice_switch_info *sw = hw->switch_info;
	struct ice_fltr_mgmt_list_entry *list_elem;
	struct mutex *rule_lock; /* Lock to protect filter rule list */
	bool remove_rule = false;
	u16 vsi_handle;
	int status = 0;

	if (!ice_is_vsi_valid(hw, f_entry->fltr_info.vsi_handle))
		return -EINVAL;
	f_entry->fltr_info.fwd_id.hw_vsi_id =
		ice_get_hw_vsi_num(hw, f_entry->fltr_info.vsi_handle);

	rule_lock = &sw->recp_list[recp_id].filt_rule_lock;
	mutex_lock(rule_lock);
	list_elem = ice_find_rule_entry(hw, recp_id, &f_entry->fltr_info);
	if (!list_elem) {
		status = -ENOENT;
		goto exit;
	}

	if (list_elem->fltr_info.fltr_act != ICE_FWD_TO_VSI_LIST) {
		remove_rule = true;
	} else if (!list_elem->vsi_list_info) {
		status = -ENOENT;
		goto exit;
	} else if (list_elem->vsi_list_info->ref_cnt > 1) {
		/* a ref_cnt > 1 indicates that the vsi_list is being
		 * shared by multiple rules. Decrement the ref_cnt and
		 * remove this rule, but do not modify the list, as it
		 * is in-use by other rules.
		 */
		list_elem->vsi_list_info->ref_cnt--;
		remove_rule = true;
	} else {
		/* a ref_cnt of 1 indicates the vsi_list is only used
		 * by one rule. However, the original removal request is only
		 * for a single VSI. Update the vsi_list first, and only
		 * remove the rule if there are no further VSIs in this list.
		 */
		vsi_handle = f_entry->fltr_info.vsi_handle;
		status = ice_rem_update_vsi_list(hw, vsi_handle, list_elem);
		if (status)
			goto exit;
		/* if VSI count goes to zero after updating the VSI list */
		if (list_elem->vsi_count == 0)
			remove_rule = true;
	}

	if (remove_rule) {
		/* Remove the lookup rule */
		struct ice_sw_rule_lkup_rx_tx *s_rule;

		s_rule = devm_kzalloc(ice_hw_to_dev(hw),
				      ICE_SW_RULE_RX_TX_NO_HDR_SIZE(s_rule),
				      GFP_KERNEL);
		if (!s_rule) {
			status = -ENOMEM;
			goto exit;
		}

		ice_fill_sw_rule(hw, &list_elem->fltr_info, s_rule,
				 ice_aqc_opc_remove_sw_rules);

		status = ice_aq_sw_rules(hw, s_rule,
					 ICE_SW_RULE_RX_TX_NO_HDR_SIZE(s_rule),
					 1, ice_aqc_opc_remove_sw_rules, NULL);

		/* Remove a book keeping from the list */
		devm_kfree(ice_hw_to_dev(hw), s_rule);

		if (status)
			goto exit;

		list_del(&list_elem->list_entry);
		devm_kfree(ice_hw_to_dev(hw), list_elem);
	}
exit:
	mutex_unlock(rule_lock);
	return status;
}

/**
 * ice_vlan_fltr_exist - does this VLAN filter exist for given VSI
 * @hw: pointer to the hardware structure
 * @vlan_id: VLAN ID
 * @vsi_handle: check MAC filter for this VSI
 */
bool ice_vlan_fltr_exist(struct ice_hw *hw, u16 vlan_id, u16 vsi_handle)
{
	struct ice_fltr_mgmt_list_entry *entry;
	struct list_head *rule_head;
	struct ice_switch_info *sw;
	struct mutex *rule_lock; /* Lock to protect filter rule list */
	u16 hw_vsi_id;

	if (vlan_id > ICE_MAX_VLAN_ID)
		return false;

	if (!ice_is_vsi_valid(hw, vsi_handle))
		return false;

	hw_vsi_id = ice_get_hw_vsi_num(hw, vsi_handle);
	sw = hw->switch_info;
	rule_head = &sw->recp_list[ICE_SW_LKUP_VLAN].filt_rules;
	if (!rule_head)
		return false;

	rule_lock = &sw->recp_list[ICE_SW_LKUP_VLAN].filt_rule_lock;
	mutex_lock(rule_lock);
	list_for_each_entry(entry, rule_head, list_entry) {
		struct ice_fltr_info *f_info = &entry->fltr_info;
		u16 entry_vlan_id = f_info->l_data.vlan.vlan_id;
		struct ice_vsi_list_map_info *map_info;

		if (entry_vlan_id > ICE_MAX_VLAN_ID)
			continue;

		if (f_info->flag != ICE_FLTR_TX ||
		    f_info->src_id != ICE_SRC_ID_VSI ||
		    f_info->lkup_type != ICE_SW_LKUP_VLAN)
			continue;

		/* Only allowed filter action are FWD_TO_VSI/_VSI_LIST */
		if (f_info->fltr_act != ICE_FWD_TO_VSI &&
		    f_info->fltr_act != ICE_FWD_TO_VSI_LIST)
			continue;

		if (f_info->fltr_act == ICE_FWD_TO_VSI) {
			if (hw_vsi_id != f_info->fwd_id.hw_vsi_id)
				continue;
		} else if (f_info->fltr_act == ICE_FWD_TO_VSI_LIST) {
			/* If filter_action is FWD_TO_VSI_LIST, make sure
			 * that VSI being checked is part of VSI list
			 */
			if (entry->vsi_count == 1 &&
			    entry->vsi_list_info) {
				map_info = entry->vsi_list_info;
				if (!test_bit(vsi_handle, map_info->vsi_map))
					continue;
			}
		}

		if (vlan_id == entry_vlan_id) {
			mutex_unlock(rule_lock);
			return true;
		}
	}
	mutex_unlock(rule_lock);

	return false;
}

/**
 * ice_add_mac - Add a MAC address based filter rule
 * @hw: pointer to the hardware structure
 * @m_list: list of MAC addresses and forwarding information
 */
int ice_add_mac(struct ice_hw *hw, struct list_head *m_list)
{
	struct ice_fltr_list_entry *m_list_itr;
	int status = 0;

	if (!m_list || !hw)
		return -EINVAL;

	list_for_each_entry(m_list_itr, m_list, list_entry) {
		u8 *add = &m_list_itr->fltr_info.l_data.mac.mac_addr[0];
		u16 vsi_handle;
		u16 hw_vsi_id;

		m_list_itr->fltr_info.flag = ICE_FLTR_TX;
		vsi_handle = m_list_itr->fltr_info.vsi_handle;
		if (!ice_is_vsi_valid(hw, vsi_handle))
			return -EINVAL;
		hw_vsi_id = ice_get_hw_vsi_num(hw, vsi_handle);
		m_list_itr->fltr_info.fwd_id.hw_vsi_id = hw_vsi_id;
		/* update the src in case it is VSI num */
		if (m_list_itr->fltr_info.src_id != ICE_SRC_ID_VSI)
			return -EINVAL;
		m_list_itr->fltr_info.src = hw_vsi_id;
		if (m_list_itr->fltr_info.lkup_type != ICE_SW_LKUP_MAC ||
		    is_zero_ether_addr(add))
			return -EINVAL;

		m_list_itr->status = ice_add_rule_internal(hw, ICE_SW_LKUP_MAC,
							   m_list_itr);
		if (m_list_itr->status)
			return m_list_itr->status;
	}

	return status;
}

/**
 * ice_add_vlan_internal - Add one VLAN based filter rule
 * @hw: pointer to the hardware structure
 * @f_entry: filter entry containing one VLAN information
 */
static int
ice_add_vlan_internal(struct ice_hw *hw, struct ice_fltr_list_entry *f_entry)
{
	struct ice_switch_info *sw = hw->switch_info;
	struct ice_fltr_mgmt_list_entry *v_list_itr;
	struct ice_fltr_info *new_fltr, *cur_fltr;
	enum ice_sw_lkup_type lkup_type;
	u16 vsi_list_id = 0, vsi_handle;
	struct mutex *rule_lock; /* Lock to protect filter rule list */
	int status = 0;

	if (!ice_is_vsi_valid(hw, f_entry->fltr_info.vsi_handle))
		return -EINVAL;

	f_entry->fltr_info.fwd_id.hw_vsi_id =
		ice_get_hw_vsi_num(hw, f_entry->fltr_info.vsi_handle);
	new_fltr = &f_entry->fltr_info;

	/* VLAN ID should only be 12 bits */
	if (new_fltr->l_data.vlan.vlan_id > ICE_MAX_VLAN_ID)
		return -EINVAL;

	if (new_fltr->src_id != ICE_SRC_ID_VSI)
		return -EINVAL;

	new_fltr->src = new_fltr->fwd_id.hw_vsi_id;
	lkup_type = new_fltr->lkup_type;
	vsi_handle = new_fltr->vsi_handle;
	rule_lock = &sw->recp_list[ICE_SW_LKUP_VLAN].filt_rule_lock;
	mutex_lock(rule_lock);
	v_list_itr = ice_find_rule_entry(hw, ICE_SW_LKUP_VLAN, new_fltr);
	if (!v_list_itr) {
		struct ice_vsi_list_map_info *map_info = NULL;

		if (new_fltr->fltr_act == ICE_FWD_TO_VSI) {
			/* All VLAN pruning rules use a VSI list. Check if
			 * there is already a VSI list containing VSI that we
			 * want to add. If found, use the same vsi_list_id for
			 * this new VLAN rule or else create a new list.
			 */
			map_info = ice_find_vsi_list_entry(hw, ICE_SW_LKUP_VLAN,
							   vsi_handle,
							   &vsi_list_id);
			if (!map_info) {
				status = ice_create_vsi_list_rule(hw,
								  &vsi_handle,
								  1,
								  &vsi_list_id,
								  lkup_type);
				if (status)
					goto exit;
			}
			/* Convert the action to forwarding to a VSI list. */
			new_fltr->fltr_act = ICE_FWD_TO_VSI_LIST;
			new_fltr->fwd_id.vsi_list_id = vsi_list_id;
		}

		status = ice_create_pkt_fwd_rule(hw, f_entry);
		if (!status) {
			v_list_itr = ice_find_rule_entry(hw, ICE_SW_LKUP_VLAN,
							 new_fltr);
			if (!v_list_itr) {
				status = -ENOENT;
				goto exit;
			}
			/* reuse VSI list for new rule and increment ref_cnt */
			if (map_info) {
				v_list_itr->vsi_list_info = map_info;
				map_info->ref_cnt++;
			} else {
				v_list_itr->vsi_list_info =
					ice_create_vsi_list_map(hw, &vsi_handle,
								1, vsi_list_id);
			}
		}
	} else if (v_list_itr->vsi_list_info->ref_cnt == 1) {
		/* Update existing VSI list to add new VSI ID only if it used
		 * by one VLAN rule.
		 */
		cur_fltr = &v_list_itr->fltr_info;
		status = ice_add_update_vsi_list(hw, v_list_itr, cur_fltr,
						 new_fltr);
	} else {
		/* If VLAN rule exists and VSI list being used by this rule is
		 * referenced by more than 1 VLAN rule. Then create a new VSI
		 * list appending previous VSI with new VSI and update existing
		 * VLAN rule to point to new VSI list ID
		 */
		struct ice_fltr_info tmp_fltr;
		u16 vsi_handle_arr[2];
		u16 cur_handle;

		/* Current implementation only supports reusing VSI list with
		 * one VSI count. We should never hit below condition
		 */
		if (v_list_itr->vsi_count > 1 &&
		    v_list_itr->vsi_list_info->ref_cnt > 1) {
			ice_debug(hw, ICE_DBG_SW, "Invalid configuration: Optimization to reuse VSI list with more than one VSI is not being done yet\n");
			status = -EIO;
			goto exit;
		}

		cur_handle =
			find_first_bit(v_list_itr->vsi_list_info->vsi_map,
				       ICE_MAX_VSI);

		/* A rule already exists with the new VSI being added */
		if (cur_handle == vsi_handle) {
			status = -EEXIST;
			goto exit;
		}

		vsi_handle_arr[0] = cur_handle;
		vsi_handle_arr[1] = vsi_handle;
		status = ice_create_vsi_list_rule(hw, &vsi_handle_arr[0], 2,
						  &vsi_list_id, lkup_type);
		if (status)
			goto exit;

		tmp_fltr = v_list_itr->fltr_info;
		tmp_fltr.fltr_rule_id = v_list_itr->fltr_info.fltr_rule_id;
		tmp_fltr.fwd_id.vsi_list_id = vsi_list_id;
		tmp_fltr.fltr_act = ICE_FWD_TO_VSI_LIST;
		/* Update the previous switch rule to a new VSI list which
		 * includes current VSI that is requested
		 */
		status = ice_update_pkt_fwd_rule(hw, &tmp_fltr);
		if (status)
			goto exit;

		/* before overriding VSI list map info. decrement ref_cnt of
		 * previous VSI list
		 */
		v_list_itr->vsi_list_info->ref_cnt--;

		/* now update to newly created list */
		v_list_itr->fltr_info.fwd_id.vsi_list_id = vsi_list_id;
		v_list_itr->vsi_list_info =
			ice_create_vsi_list_map(hw, &vsi_handle_arr[0], 2,
						vsi_list_id);
		v_list_itr->vsi_count++;
	}

exit:
	mutex_unlock(rule_lock);
	return status;
}

/**
 * ice_add_vlan - Add VLAN based filter rule
 * @hw: pointer to the hardware structure
 * @v_list: list of VLAN entries and forwarding information
 */
int ice_add_vlan(struct ice_hw *hw, struct list_head *v_list)
{
	struct ice_fltr_list_entry *v_list_itr;

	if (!v_list || !hw)
		return -EINVAL;

	list_for_each_entry(v_list_itr, v_list, list_entry) {
		if (v_list_itr->fltr_info.lkup_type != ICE_SW_LKUP_VLAN)
			return -EINVAL;
		v_list_itr->fltr_info.flag = ICE_FLTR_TX;
		v_list_itr->status = ice_add_vlan_internal(hw, v_list_itr);
		if (v_list_itr->status)
			return v_list_itr->status;
	}
	return 0;
}

/**
 * ice_add_eth_mac - Add ethertype and MAC based filter rule
 * @hw: pointer to the hardware structure
 * @em_list: list of ether type MAC filter, MAC is optional
 *
 * This function requires the caller to populate the entries in
 * the filter list with the necessary fields (including flags to
 * indicate Tx or Rx rules).
 */
int ice_add_eth_mac(struct ice_hw *hw, struct list_head *em_list)
{
	struct ice_fltr_list_entry *em_list_itr;

	if (!em_list || !hw)
		return -EINVAL;

	list_for_each_entry(em_list_itr, em_list, list_entry) {
		enum ice_sw_lkup_type l_type =
			em_list_itr->fltr_info.lkup_type;

		if (l_type != ICE_SW_LKUP_ETHERTYPE_MAC &&
		    l_type != ICE_SW_LKUP_ETHERTYPE)
			return -EINVAL;

		em_list_itr->status = ice_add_rule_internal(hw, l_type,
							    em_list_itr);
		if (em_list_itr->status)
			return em_list_itr->status;
	}
	return 0;
}

/**
 * ice_remove_eth_mac - Remove an ethertype (or MAC) based filter rule
 * @hw: pointer to the hardware structure
 * @em_list: list of ethertype or ethertype MAC entries
 */
int ice_remove_eth_mac(struct ice_hw *hw, struct list_head *em_list)
{
	struct ice_fltr_list_entry *em_list_itr, *tmp;

	if (!em_list || !hw)
		return -EINVAL;

	list_for_each_entry_safe(em_list_itr, tmp, em_list, list_entry) {
		enum ice_sw_lkup_type l_type =
			em_list_itr->fltr_info.lkup_type;

		if (l_type != ICE_SW_LKUP_ETHERTYPE_MAC &&
		    l_type != ICE_SW_LKUP_ETHERTYPE)
			return -EINVAL;

		em_list_itr->status = ice_remove_rule_internal(hw, l_type,
							       em_list_itr);
		if (em_list_itr->status)
			return em_list_itr->status;
	}
	return 0;
}

/**
 * ice_rem_sw_rule_info
 * @hw: pointer to the hardware structure
 * @rule_head: pointer to the switch list structure that we want to delete
 */
static void
ice_rem_sw_rule_info(struct ice_hw *hw, struct list_head *rule_head)
{
	if (!list_empty(rule_head)) {
		struct ice_fltr_mgmt_list_entry *entry;
		struct ice_fltr_mgmt_list_entry *tmp;

		list_for_each_entry_safe(entry, tmp, rule_head, list_entry) {
			list_del(&entry->list_entry);
			devm_kfree(ice_hw_to_dev(hw), entry);
		}
	}
}

/**
 * ice_rem_adv_rule_info
 * @hw: pointer to the hardware structure
 * @rule_head: pointer to the switch list structure that we want to delete
 */
static void
ice_rem_adv_rule_info(struct ice_hw *hw, struct list_head *rule_head)
{
	struct ice_adv_fltr_mgmt_list_entry *tmp_entry;
	struct ice_adv_fltr_mgmt_list_entry *lst_itr;

	if (list_empty(rule_head))
		return;

	list_for_each_entry_safe(lst_itr, tmp_entry, rule_head, list_entry) {
		list_del(&lst_itr->list_entry);
		devm_kfree(ice_hw_to_dev(hw), lst_itr->lkups);
		devm_kfree(ice_hw_to_dev(hw), lst_itr);
	}
}

/**
 * ice_cfg_dflt_vsi - change state of VSI to set/clear default
 * @pi: pointer to the port_info structure
 * @vsi_handle: VSI handle to set as default
 * @set: true to add the above mentioned switch rule, false to remove it
 * @direction: ICE_FLTR_RX or ICE_FLTR_TX
 *
 * add filter rule to set/unset given VSI as default VSI for the switch
 * (represented by swid)
 */
int
ice_cfg_dflt_vsi(struct ice_port_info *pi, u16 vsi_handle, bool set,
		 u8 direction)
{
	struct ice_fltr_list_entry f_list_entry;
	struct ice_fltr_info f_info;
	struct ice_hw *hw = pi->hw;
	u16 hw_vsi_id;
	int status;

	if (!ice_is_vsi_valid(hw, vsi_handle))
		return -EINVAL;

	hw_vsi_id = ice_get_hw_vsi_num(hw, vsi_handle);

	memset(&f_info, 0, sizeof(f_info));

	f_info.lkup_type = ICE_SW_LKUP_DFLT;
	f_info.flag = direction;
	f_info.fltr_act = ICE_FWD_TO_VSI;
	f_info.fwd_id.hw_vsi_id = hw_vsi_id;
	f_info.vsi_handle = vsi_handle;

	if (f_info.flag & ICE_FLTR_RX) {
		f_info.src = hw->port_info->lport;
		f_info.src_id = ICE_SRC_ID_LPORT;
	} else if (f_info.flag & ICE_FLTR_TX) {
		f_info.src_id = ICE_SRC_ID_VSI;
		f_info.src = hw_vsi_id;
		f_info.flag |= ICE_FLTR_TX_ONLY;
	}
	f_list_entry.fltr_info = f_info;

	if (set)
		status = ice_add_rule_internal(hw, ICE_SW_LKUP_DFLT,
					       &f_list_entry);
	else
		status = ice_remove_rule_internal(hw, ICE_SW_LKUP_DFLT,
						  &f_list_entry);

	return status;
}

/**
 * ice_vsi_uses_fltr - Determine if given VSI uses specified filter
 * @fm_entry: filter entry to inspect
 * @vsi_handle: VSI handle to compare with filter info
 */
static bool
ice_vsi_uses_fltr(struct ice_fltr_mgmt_list_entry *fm_entry, u16 vsi_handle)
{
	return ((fm_entry->fltr_info.fltr_act == ICE_FWD_TO_VSI &&
		 fm_entry->fltr_info.vsi_handle == vsi_handle) ||
		(fm_entry->fltr_info.fltr_act == ICE_FWD_TO_VSI_LIST &&
		 fm_entry->vsi_list_info &&
		 (test_bit(vsi_handle, fm_entry->vsi_list_info->vsi_map))));
}

/**
 * ice_check_if_dflt_vsi - check if VSI is default VSI
 * @pi: pointer to the port_info structure
 * @vsi_handle: vsi handle to check for in filter list
 * @rule_exists: indicates if there are any VSI's in the rule list
 *
 * checks if the VSI is in a default VSI list, and also indicates
 * if the default VSI list is empty
 */
bool
ice_check_if_dflt_vsi(struct ice_port_info *pi, u16 vsi_handle,
		      bool *rule_exists)
{
	struct ice_fltr_mgmt_list_entry *fm_entry;
	struct ice_sw_recipe *recp_list;
	struct list_head *rule_head;
	struct mutex *rule_lock; /* Lock to protect filter rule list */
	bool ret = false;

	recp_list = &pi->hw->switch_info->recp_list[ICE_SW_LKUP_DFLT];
	rule_lock = &recp_list->filt_rule_lock;
	rule_head = &recp_list->filt_rules;

	mutex_lock(rule_lock);

	if (rule_exists && !list_empty(rule_head))
		*rule_exists = true;

	list_for_each_entry(fm_entry, rule_head, list_entry) {
		if (ice_vsi_uses_fltr(fm_entry, vsi_handle)) {
			ret = true;
			break;
		}
	}

	mutex_unlock(rule_lock);

	return ret;
}

/**
 * ice_remove_mac - remove a MAC address based filter rule
 * @hw: pointer to the hardware structure
 * @m_list: list of MAC addresses and forwarding information
 *
 * This function removes either a MAC filter rule or a specific VSI from a
 * VSI list for a multicast MAC address.
 *
 * Returns -ENOENT if a given entry was not added by ice_add_mac. Caller should
 * be aware that this call will only work if all the entries passed into m_list
 * were added previously. It will not attempt to do a partial remove of entries
 * that were found.
 */
int ice_remove_mac(struct ice_hw *hw, struct list_head *m_list)
{
	struct ice_fltr_list_entry *list_itr, *tmp;

	if (!m_list)
		return -EINVAL;

	list_for_each_entry_safe(list_itr, tmp, m_list, list_entry) {
		enum ice_sw_lkup_type l_type = list_itr->fltr_info.lkup_type;
		u16 vsi_handle;

		if (l_type != ICE_SW_LKUP_MAC)
			return -EINVAL;

		vsi_handle = list_itr->fltr_info.vsi_handle;
		if (!ice_is_vsi_valid(hw, vsi_handle))
			return -EINVAL;

		list_itr->fltr_info.fwd_id.hw_vsi_id =
					ice_get_hw_vsi_num(hw, vsi_handle);

		list_itr->status = ice_remove_rule_internal(hw,
							    ICE_SW_LKUP_MAC,
							    list_itr);
		if (list_itr->status)
			return list_itr->status;
	}
	return 0;
}

/**
 * ice_remove_vlan - Remove VLAN based filter rule
 * @hw: pointer to the hardware structure
 * @v_list: list of VLAN entries and forwarding information
 */
int ice_remove_vlan(struct ice_hw *hw, struct list_head *v_list)
{
	struct ice_fltr_list_entry *v_list_itr, *tmp;

	if (!v_list || !hw)
		return -EINVAL;

	list_for_each_entry_safe(v_list_itr, tmp, v_list, list_entry) {
		enum ice_sw_lkup_type l_type = v_list_itr->fltr_info.lkup_type;

		if (l_type != ICE_SW_LKUP_VLAN)
			return -EINVAL;
		v_list_itr->status = ice_remove_rule_internal(hw,
							      ICE_SW_LKUP_VLAN,
							      v_list_itr);
		if (v_list_itr->status)
			return v_list_itr->status;
	}
	return 0;
}

/**
 * ice_add_entry_to_vsi_fltr_list - Add copy of fltr_list_entry to remove list
 * @hw: pointer to the hardware structure
 * @vsi_handle: VSI handle to remove filters from
 * @vsi_list_head: pointer to the list to add entry to
 * @fi: pointer to fltr_info of filter entry to copy & add
 *
 * Helper function, used when creating a list of filters to remove from
 * a specific VSI. The entry added to vsi_list_head is a COPY of the
 * original filter entry, with the exception of fltr_info.fltr_act and
 * fltr_info.fwd_id fields. These are set such that later logic can
 * extract which VSI to remove the fltr from, and pass on that information.
 */
static int
ice_add_entry_to_vsi_fltr_list(struct ice_hw *hw, u16 vsi_handle,
			       struct list_head *vsi_list_head,
			       struct ice_fltr_info *fi)
{
	struct ice_fltr_list_entry *tmp;

	/* this memory is freed up in the caller function
	 * once filters for this VSI are removed
	 */
	tmp = devm_kzalloc(ice_hw_to_dev(hw), sizeof(*tmp), GFP_KERNEL);
	if (!tmp)
		return -ENOMEM;

	tmp->fltr_info = *fi;

	/* Overwrite these fields to indicate which VSI to remove filter from,
	 * so find and remove logic can extract the information from the
	 * list entries. Note that original entries will still have proper
	 * values.
	 */
	tmp->fltr_info.fltr_act = ICE_FWD_TO_VSI;
	tmp->fltr_info.vsi_handle = vsi_handle;
	tmp->fltr_info.fwd_id.hw_vsi_id = ice_get_hw_vsi_num(hw, vsi_handle);

	list_add(&tmp->list_entry, vsi_list_head);

	return 0;
}

/**
 * ice_add_to_vsi_fltr_list - Add VSI filters to the list
 * @hw: pointer to the hardware structure
 * @vsi_handle: VSI handle to remove filters from
 * @lkup_list_head: pointer to the list that has certain lookup type filters
 * @vsi_list_head: pointer to the list pertaining to VSI with vsi_handle
 *
 * Locates all filters in lkup_list_head that are used by the given VSI,
 * and adds COPIES of those entries to vsi_list_head (intended to be used
 * to remove the listed filters).
 * Note that this means all entries in vsi_list_head must be explicitly
 * deallocated by the caller when done with list.
 */
static int
ice_add_to_vsi_fltr_list(struct ice_hw *hw, u16 vsi_handle,
			 struct list_head *lkup_list_head,
			 struct list_head *vsi_list_head)
{
	struct ice_fltr_mgmt_list_entry *fm_entry;
	int status = 0;

	/* check to make sure VSI ID is valid and within boundary */
	if (!ice_is_vsi_valid(hw, vsi_handle))
		return -EINVAL;

	list_for_each_entry(fm_entry, lkup_list_head, list_entry) {
		if (!ice_vsi_uses_fltr(fm_entry, vsi_handle))
			continue;

		status = ice_add_entry_to_vsi_fltr_list(hw, vsi_handle,
							vsi_list_head,
							&fm_entry->fltr_info);
		if (status)
			return status;
	}
	return status;
}

/**
 * ice_determine_promisc_mask
 * @fi: filter info to parse
 *
 * Helper function to determine which ICE_PROMISC_ mask corresponds
 * to given filter into.
 */
static u8 ice_determine_promisc_mask(struct ice_fltr_info *fi)
{
	u16 vid = fi->l_data.mac_vlan.vlan_id;
	u8 *macaddr = fi->l_data.mac.mac_addr;
	bool is_tx_fltr = false;
	u8 promisc_mask = 0;

	if (fi->flag == ICE_FLTR_TX)
		is_tx_fltr = true;

	if (is_broadcast_ether_addr(macaddr))
		promisc_mask |= is_tx_fltr ?
			ICE_PROMISC_BCAST_TX : ICE_PROMISC_BCAST_RX;
	else if (is_multicast_ether_addr(macaddr))
		promisc_mask |= is_tx_fltr ?
			ICE_PROMISC_MCAST_TX : ICE_PROMISC_MCAST_RX;
	else if (is_unicast_ether_addr(macaddr))
		promisc_mask |= is_tx_fltr ?
			ICE_PROMISC_UCAST_TX : ICE_PROMISC_UCAST_RX;
	if (vid)
		promisc_mask |= is_tx_fltr ?
			ICE_PROMISC_VLAN_TX : ICE_PROMISC_VLAN_RX;

	return promisc_mask;
}

/**
 * ice_remove_promisc - Remove promisc based filter rules
 * @hw: pointer to the hardware structure
 * @recp_id: recipe ID for which the rule needs to removed
 * @v_list: list of promisc entries
 */
static int
ice_remove_promisc(struct ice_hw *hw, u8 recp_id, struct list_head *v_list)
{
	struct ice_fltr_list_entry *v_list_itr, *tmp;

	list_for_each_entry_safe(v_list_itr, tmp, v_list, list_entry) {
		v_list_itr->status =
			ice_remove_rule_internal(hw, recp_id, v_list_itr);
		if (v_list_itr->status)
			return v_list_itr->status;
	}
	return 0;
}

/**
 * ice_clear_vsi_promisc - clear specified promiscuous mode(s) for given VSI
 * @hw: pointer to the hardware structure
 * @vsi_handle: VSI handle to clear mode
 * @promisc_mask: mask of promiscuous config bits to clear
 * @vid: VLAN ID to clear VLAN promiscuous
 */
int
ice_clear_vsi_promisc(struct ice_hw *hw, u16 vsi_handle, u8 promisc_mask,
		      u16 vid)
{
	struct ice_switch_info *sw = hw->switch_info;
	struct ice_fltr_list_entry *fm_entry, *tmp;
	struct list_head remove_list_head;
	struct ice_fltr_mgmt_list_entry *itr;
	struct list_head *rule_head;
	struct mutex *rule_lock;	/* Lock to protect filter rule list */
	int status = 0;
	u8 recipe_id;

	if (!ice_is_vsi_valid(hw, vsi_handle))
		return -EINVAL;

	if (promisc_mask & (ICE_PROMISC_VLAN_RX | ICE_PROMISC_VLAN_TX))
		recipe_id = ICE_SW_LKUP_PROMISC_VLAN;
	else
		recipe_id = ICE_SW_LKUP_PROMISC;

	rule_head = &sw->recp_list[recipe_id].filt_rules;
	rule_lock = &sw->recp_list[recipe_id].filt_rule_lock;

	INIT_LIST_HEAD(&remove_list_head);

	mutex_lock(rule_lock);
	list_for_each_entry(itr, rule_head, list_entry) {
		struct ice_fltr_info *fltr_info;
		u8 fltr_promisc_mask = 0;

		if (!ice_vsi_uses_fltr(itr, vsi_handle))
			continue;
		fltr_info = &itr->fltr_info;

		if (recipe_id == ICE_SW_LKUP_PROMISC_VLAN &&
		    vid != fltr_info->l_data.mac_vlan.vlan_id)
			continue;

		fltr_promisc_mask |= ice_determine_promisc_mask(fltr_info);

		/* Skip if filter is not completely specified by given mask */
		if (fltr_promisc_mask & ~promisc_mask)
			continue;

		status = ice_add_entry_to_vsi_fltr_list(hw, vsi_handle,
							&remove_list_head,
							fltr_info);
		if (status) {
			mutex_unlock(rule_lock);
			goto free_fltr_list;
		}
	}
	mutex_unlock(rule_lock);

	status = ice_remove_promisc(hw, recipe_id, &remove_list_head);

free_fltr_list:
	list_for_each_entry_safe(fm_entry, tmp, &remove_list_head, list_entry) {
		list_del(&fm_entry->list_entry);
		devm_kfree(ice_hw_to_dev(hw), fm_entry);
	}

	return status;
}

/**
 * ice_set_vsi_promisc - set given VSI to given promiscuous mode(s)
 * @hw: pointer to the hardware structure
 * @vsi_handle: VSI handle to configure
 * @promisc_mask: mask of promiscuous config bits
 * @vid: VLAN ID to set VLAN promiscuous
 */
int
ice_set_vsi_promisc(struct ice_hw *hw, u16 vsi_handle, u8 promisc_mask, u16 vid)
{
	enum { UCAST_FLTR = 1, MCAST_FLTR, BCAST_FLTR };
	struct ice_fltr_list_entry f_list_entry;
	struct ice_fltr_info new_fltr;
	bool is_tx_fltr;
	int status = 0;
	u16 hw_vsi_id;
	int pkt_type;
	u8 recipe_id;

	if (!ice_is_vsi_valid(hw, vsi_handle))
		return -EINVAL;
	hw_vsi_id = ice_get_hw_vsi_num(hw, vsi_handle);

	memset(&new_fltr, 0, sizeof(new_fltr));

	if (promisc_mask & (ICE_PROMISC_VLAN_RX | ICE_PROMISC_VLAN_TX)) {
		new_fltr.lkup_type = ICE_SW_LKUP_PROMISC_VLAN;
		new_fltr.l_data.mac_vlan.vlan_id = vid;
		recipe_id = ICE_SW_LKUP_PROMISC_VLAN;
	} else {
		new_fltr.lkup_type = ICE_SW_LKUP_PROMISC;
		recipe_id = ICE_SW_LKUP_PROMISC;
	}

	/* Separate filters must be set for each direction/packet type
	 * combination, so we will loop over the mask value, store the
	 * individual type, and clear it out in the input mask as it
	 * is found.
	 */
	while (promisc_mask) {
		u8 *mac_addr;

		pkt_type = 0;
		is_tx_fltr = false;

		if (promisc_mask & ICE_PROMISC_UCAST_RX) {
			promisc_mask &= ~ICE_PROMISC_UCAST_RX;
			pkt_type = UCAST_FLTR;
		} else if (promisc_mask & ICE_PROMISC_UCAST_TX) {
			promisc_mask &= ~ICE_PROMISC_UCAST_TX;
			pkt_type = UCAST_FLTR;
			is_tx_fltr = true;
		} else if (promisc_mask & ICE_PROMISC_MCAST_RX) {
			promisc_mask &= ~ICE_PROMISC_MCAST_RX;
			pkt_type = MCAST_FLTR;
		} else if (promisc_mask & ICE_PROMISC_MCAST_TX) {
			promisc_mask &= ~ICE_PROMISC_MCAST_TX;
			pkt_type = MCAST_FLTR;
			is_tx_fltr = true;
		} else if (promisc_mask & ICE_PROMISC_BCAST_RX) {
			promisc_mask &= ~ICE_PROMISC_BCAST_RX;
			pkt_type = BCAST_FLTR;
		} else if (promisc_mask & ICE_PROMISC_BCAST_TX) {
			promisc_mask &= ~ICE_PROMISC_BCAST_TX;
			pkt_type = BCAST_FLTR;
			is_tx_fltr = true;
		}

		/* Check for VLAN promiscuous flag */
		if (promisc_mask & ICE_PROMISC_VLAN_RX) {
			promisc_mask &= ~ICE_PROMISC_VLAN_RX;
		} else if (promisc_mask & ICE_PROMISC_VLAN_TX) {
			promisc_mask &= ~ICE_PROMISC_VLAN_TX;
			is_tx_fltr = true;
		}

		/* Set filter DA based on packet type */
		mac_addr = new_fltr.l_data.mac.mac_addr;
		if (pkt_type == BCAST_FLTR) {
			eth_broadcast_addr(mac_addr);
		} else if (pkt_type == MCAST_FLTR ||
			   pkt_type == UCAST_FLTR) {
			/* Use the dummy ether header DA */
			ether_addr_copy(mac_addr, dummy_eth_header);
			if (pkt_type == MCAST_FLTR)
				mac_addr[0] |= 0x1;	/* Set multicast bit */
		}

		/* Need to reset this to zero for all iterations */
		new_fltr.flag = 0;
		if (is_tx_fltr) {
			new_fltr.flag |= ICE_FLTR_TX;
			new_fltr.src = hw_vsi_id;
		} else {
			new_fltr.flag |= ICE_FLTR_RX;
			new_fltr.src = hw->port_info->lport;
		}

		new_fltr.fltr_act = ICE_FWD_TO_VSI;
		new_fltr.vsi_handle = vsi_handle;
		new_fltr.fwd_id.hw_vsi_id = hw_vsi_id;
		f_list_entry.fltr_info = new_fltr;

		status = ice_add_rule_internal(hw, recipe_id, &f_list_entry);
		if (status)
			goto set_promisc_exit;
	}

set_promisc_exit:
	return status;
}

/**
 * ice_set_vlan_vsi_promisc
 * @hw: pointer to the hardware structure
 * @vsi_handle: VSI handle to configure
 * @promisc_mask: mask of promiscuous config bits
 * @rm_vlan_promisc: Clear VLANs VSI promisc mode
 *
 * Configure VSI with all associated VLANs to given promiscuous mode(s)
 */
int
ice_set_vlan_vsi_promisc(struct ice_hw *hw, u16 vsi_handle, u8 promisc_mask,
			 bool rm_vlan_promisc)
{
	struct ice_switch_info *sw = hw->switch_info;
	struct ice_fltr_list_entry *list_itr, *tmp;
	struct list_head vsi_list_head;
	struct list_head *vlan_head;
	struct mutex *vlan_lock; /* Lock to protect filter rule list */
	u16 vlan_id;
	int status;

	INIT_LIST_HEAD(&vsi_list_head);
	vlan_lock = &sw->recp_list[ICE_SW_LKUP_VLAN].filt_rule_lock;
	vlan_head = &sw->recp_list[ICE_SW_LKUP_VLAN].filt_rules;
	mutex_lock(vlan_lock);
	status = ice_add_to_vsi_fltr_list(hw, vsi_handle, vlan_head,
					  &vsi_list_head);
	mutex_unlock(vlan_lock);
	if (status)
		goto free_fltr_list;

	list_for_each_entry(list_itr, &vsi_list_head, list_entry) {
		/* Avoid enabling or disabling VLAN zero twice when in double
		 * VLAN mode
		 */
		if (ice_is_dvm_ena(hw) &&
		    list_itr->fltr_info.l_data.vlan.tpid == 0)
			continue;

		vlan_id = list_itr->fltr_info.l_data.vlan.vlan_id;
		if (rm_vlan_promisc)
			status = ice_clear_vsi_promisc(hw, vsi_handle,
						       promisc_mask, vlan_id);
		else
			status = ice_set_vsi_promisc(hw, vsi_handle,
						     promisc_mask, vlan_id);
		if (status && status != -EEXIST)
			break;
	}

free_fltr_list:
	list_for_each_entry_safe(list_itr, tmp, &vsi_list_head, list_entry) {
		list_del(&list_itr->list_entry);
		devm_kfree(ice_hw_to_dev(hw), list_itr);
	}
	return status;
}

/**
 * ice_remove_vsi_lkup_fltr - Remove lookup type filters for a VSI
 * @hw: pointer to the hardware structure
 * @vsi_handle: VSI handle to remove filters from
 * @lkup: switch rule filter lookup type
 */
static void
ice_remove_vsi_lkup_fltr(struct ice_hw *hw, u16 vsi_handle,
			 enum ice_sw_lkup_type lkup)
{
	struct ice_switch_info *sw = hw->switch_info;
	struct ice_fltr_list_entry *fm_entry;
	struct list_head remove_list_head;
	struct list_head *rule_head;
	struct ice_fltr_list_entry *tmp;
	struct mutex *rule_lock;	/* Lock to protect filter rule list */
	int status;

	INIT_LIST_HEAD(&remove_list_head);
	rule_lock = &sw->recp_list[lkup].filt_rule_lock;
	rule_head = &sw->recp_list[lkup].filt_rules;
	mutex_lock(rule_lock);
	status = ice_add_to_vsi_fltr_list(hw, vsi_handle, rule_head,
					  &remove_list_head);
	mutex_unlock(rule_lock);
	if (status)
		goto free_fltr_list;

	switch (lkup) {
	case ICE_SW_LKUP_MAC:
		ice_remove_mac(hw, &remove_list_head);
		break;
	case ICE_SW_LKUP_VLAN:
		ice_remove_vlan(hw, &remove_list_head);
		break;
	case ICE_SW_LKUP_PROMISC:
	case ICE_SW_LKUP_PROMISC_VLAN:
		ice_remove_promisc(hw, lkup, &remove_list_head);
		break;
	case ICE_SW_LKUP_MAC_VLAN:
	case ICE_SW_LKUP_ETHERTYPE:
	case ICE_SW_LKUP_ETHERTYPE_MAC:
	case ICE_SW_LKUP_DFLT:
	case ICE_SW_LKUP_LAST:
	default:
		ice_debug(hw, ICE_DBG_SW, "Unsupported lookup type %d\n", lkup);
		break;
	}

free_fltr_list:
	list_for_each_entry_safe(fm_entry, tmp, &remove_list_head, list_entry) {
		list_del(&fm_entry->list_entry);
		devm_kfree(ice_hw_to_dev(hw), fm_entry);
	}
}

/**
 * ice_remove_vsi_fltr - Remove all filters for a VSI
 * @hw: pointer to the hardware structure
 * @vsi_handle: VSI handle to remove filters from
 */
void ice_remove_vsi_fltr(struct ice_hw *hw, u16 vsi_handle)
{
	ice_remove_vsi_lkup_fltr(hw, vsi_handle, ICE_SW_LKUP_MAC);
	ice_remove_vsi_lkup_fltr(hw, vsi_handle, ICE_SW_LKUP_MAC_VLAN);
	ice_remove_vsi_lkup_fltr(hw, vsi_handle, ICE_SW_LKUP_PROMISC);
	ice_remove_vsi_lkup_fltr(hw, vsi_handle, ICE_SW_LKUP_VLAN);
	ice_remove_vsi_lkup_fltr(hw, vsi_handle, ICE_SW_LKUP_DFLT);
	ice_remove_vsi_lkup_fltr(hw, vsi_handle, ICE_SW_LKUP_ETHERTYPE);
	ice_remove_vsi_lkup_fltr(hw, vsi_handle, ICE_SW_LKUP_ETHERTYPE_MAC);
	ice_remove_vsi_lkup_fltr(hw, vsi_handle, ICE_SW_LKUP_PROMISC_VLAN);
}

/**
 * ice_alloc_res_cntr - allocating resource counter
 * @hw: pointer to the hardware structure
 * @type: type of resource
 * @alloc_shared: if set it is shared else dedicated
 * @num_items: number of entries requested for FD resource type
 * @counter_id: counter index returned by AQ call
 */
int
ice_alloc_res_cntr(struct ice_hw *hw, u8 type, u8 alloc_shared, u16 num_items,
		   u16 *counter_id)
{
<<<<<<< HEAD
	DEFINE_FLEX(struct ice_aqc_alloc_free_res_elem, buf, elem, 1);
=======
	DEFINE_RAW_FLEX(struct ice_aqc_alloc_free_res_elem, buf, elem, 1);
>>>>>>> 2d5404ca
	u16 buf_len = __struct_size(buf);
	int status;

	buf->num_elems = cpu_to_le16(num_items);
	buf->res_type = cpu_to_le16(FIELD_PREP(ICE_AQC_RES_TYPE_M, type) |
				    alloc_shared);

	status = ice_aq_alloc_free_res(hw, buf, buf_len, ice_aqc_opc_alloc_res);
	if (status)
		return status;

	*counter_id = le16_to_cpu(buf->elem[0].e.sw_resp);
	return status;
}

/**
 * ice_free_res_cntr - free resource counter
 * @hw: pointer to the hardware structure
 * @type: type of resource
 * @alloc_shared: if set it is shared else dedicated
 * @num_items: number of entries to be freed for FD resource type
 * @counter_id: counter ID resource which needs to be freed
 */
int
ice_free_res_cntr(struct ice_hw *hw, u8 type, u8 alloc_shared, u16 num_items,
		  u16 counter_id)
{
<<<<<<< HEAD
	DEFINE_FLEX(struct ice_aqc_alloc_free_res_elem, buf, elem, 1);
=======
	DEFINE_RAW_FLEX(struct ice_aqc_alloc_free_res_elem, buf, elem, 1);
>>>>>>> 2d5404ca
	u16 buf_len = __struct_size(buf);
	int status;

	buf->num_elems = cpu_to_le16(num_items);
	buf->res_type = cpu_to_le16(FIELD_PREP(ICE_AQC_RES_TYPE_M, type) |
				    alloc_shared);
	buf->elem[0].e.sw_resp = cpu_to_le16(counter_id);

	status = ice_aq_alloc_free_res(hw, buf, buf_len, ice_aqc_opc_free_res);
	if (status)
		ice_debug(hw, ICE_DBG_SW, "counter resource could not be freed\n");

	return status;
}

#define ICE_PROTOCOL_ENTRY(id, ...) {		\
	.prot_type	= id,			\
	.offs		= {__VA_ARGS__},	\
}

/**
 * ice_share_res - set a resource as shared or dedicated
 * @hw: hw struct of original owner of resource
 * @type: resource type
 * @shared: is the resource being set to shared
 * @res_id: resource id (descriptor)
 */
int ice_share_res(struct ice_hw *hw, u16 type, u8 shared, u16 res_id)
{
<<<<<<< HEAD
	DEFINE_FLEX(struct ice_aqc_alloc_free_res_elem, buf, elem, 1);
=======
	DEFINE_RAW_FLEX(struct ice_aqc_alloc_free_res_elem, buf, elem, 1);
>>>>>>> 2d5404ca
	u16 buf_len = __struct_size(buf);
	u16 res_type;
	int status;

	buf->num_elems = cpu_to_le16(1);
	res_type = FIELD_PREP(ICE_AQC_RES_TYPE_M, type);
	if (shared)
		res_type |= ICE_AQC_RES_TYPE_FLAG_SHARED;

	buf->res_type = cpu_to_le16(res_type);
	buf->elem[0].e.sw_resp = cpu_to_le16(res_id);
	status = ice_aq_alloc_free_res(hw, buf, buf_len,
				       ice_aqc_opc_share_res);
	if (status)
		ice_debug(hw, ICE_DBG_SW, "Could not set resource type %u id %u to %s\n",
			  type, res_id, shared ? "SHARED" : "DEDICATED");

	return status;
}

/* This is mapping table entry that maps every word within a given protocol
 * structure to the real byte offset as per the specification of that
 * protocol header.
 * for example dst address is 3 words in ethertype header and corresponding
 * bytes are 0, 2, 3 in the actual packet header and src address is at 4, 6, 8
 * IMPORTANT: Every structure part of "ice_prot_hdr" union should have a
 * matching entry describing its field. This needs to be updated if new
 * structure is added to that union.
 */
static const struct ice_prot_ext_tbl_entry ice_prot_ext[ICE_PROTOCOL_LAST] = {
	ICE_PROTOCOL_ENTRY(ICE_MAC_OFOS, 0, 2, 4, 6, 8, 10, 12),
	ICE_PROTOCOL_ENTRY(ICE_MAC_IL, 0, 2, 4, 6, 8, 10, 12),
	ICE_PROTOCOL_ENTRY(ICE_ETYPE_OL, 0),
	ICE_PROTOCOL_ENTRY(ICE_ETYPE_IL, 0),
	ICE_PROTOCOL_ENTRY(ICE_VLAN_OFOS, 2, 0),
	ICE_PROTOCOL_ENTRY(ICE_IPV4_OFOS, 0, 2, 4, 6, 8, 10, 12, 14, 16, 18),
	ICE_PROTOCOL_ENTRY(ICE_IPV4_IL,	0, 2, 4, 6, 8, 10, 12, 14, 16, 18),
	ICE_PROTOCOL_ENTRY(ICE_IPV6_OFOS, 0, 2, 4, 6, 8, 10, 12, 14, 16, 18,
			   20, 22, 24, 26, 28, 30, 32, 34, 36, 38),
	ICE_PROTOCOL_ENTRY(ICE_IPV6_IL, 0, 2, 4, 6, 8, 10, 12, 14, 16, 18, 20,
			   22, 24, 26, 28, 30, 32, 34, 36, 38),
	ICE_PROTOCOL_ENTRY(ICE_TCP_IL, 0, 2),
	ICE_PROTOCOL_ENTRY(ICE_UDP_OF, 0, 2),
	ICE_PROTOCOL_ENTRY(ICE_UDP_ILOS, 0, 2),
	ICE_PROTOCOL_ENTRY(ICE_VXLAN, 8, 10, 12, 14),
	ICE_PROTOCOL_ENTRY(ICE_GENEVE, 8, 10, 12, 14),
	ICE_PROTOCOL_ENTRY(ICE_NVGRE, 0, 2, 4, 6),
	ICE_PROTOCOL_ENTRY(ICE_GTP, 8, 10, 12, 14, 16, 18, 20, 22),
	ICE_PROTOCOL_ENTRY(ICE_GTP_NO_PAY, 8, 10, 12, 14),
<<<<<<< HEAD
=======
	ICE_PROTOCOL_ENTRY(ICE_PFCP, 8, 10, 12, 14, 16, 18, 20, 22),
>>>>>>> 2d5404ca
	ICE_PROTOCOL_ENTRY(ICE_PPPOE, 0, 2, 4, 6),
	ICE_PROTOCOL_ENTRY(ICE_L2TPV3, 0, 2, 4, 6, 8, 10),
	ICE_PROTOCOL_ENTRY(ICE_VLAN_EX, 2, 0),
	ICE_PROTOCOL_ENTRY(ICE_VLAN_IN, 2, 0),
	ICE_PROTOCOL_ENTRY(ICE_HW_METADATA,
			   ICE_SOURCE_PORT_MDID_OFFSET,
			   ICE_PTYPE_MDID_OFFSET,
			   ICE_PACKET_LENGTH_MDID_OFFSET,
			   ICE_SOURCE_VSI_MDID_OFFSET,
			   ICE_PKT_VLAN_MDID_OFFSET,
			   ICE_PKT_TUNNEL_MDID_OFFSET,
			   ICE_PKT_TCP_MDID_OFFSET,
			   ICE_PKT_ERROR_MDID_OFFSET),
};

static struct ice_protocol_entry ice_prot_id_tbl[ICE_PROTOCOL_LAST] = {
	{ ICE_MAC_OFOS,		ICE_MAC_OFOS_HW },
	{ ICE_MAC_IL,		ICE_MAC_IL_HW },
	{ ICE_ETYPE_OL,		ICE_ETYPE_OL_HW },
	{ ICE_ETYPE_IL,		ICE_ETYPE_IL_HW },
	{ ICE_VLAN_OFOS,	ICE_VLAN_OL_HW },
	{ ICE_IPV4_OFOS,	ICE_IPV4_OFOS_HW },
	{ ICE_IPV4_IL,		ICE_IPV4_IL_HW },
	{ ICE_IPV6_OFOS,	ICE_IPV6_OFOS_HW },
	{ ICE_IPV6_IL,		ICE_IPV6_IL_HW },
	{ ICE_TCP_IL,		ICE_TCP_IL_HW },
	{ ICE_UDP_OF,		ICE_UDP_OF_HW },
	{ ICE_UDP_ILOS,		ICE_UDP_ILOS_HW },
	{ ICE_VXLAN,		ICE_UDP_OF_HW },
	{ ICE_GENEVE,		ICE_UDP_OF_HW },
	{ ICE_NVGRE,		ICE_GRE_OF_HW },
	{ ICE_GTP,		ICE_UDP_OF_HW },
	{ ICE_GTP_NO_PAY,	ICE_UDP_ILOS_HW },
	{ ICE_PFCP,		ICE_UDP_ILOS_HW },
	{ ICE_PPPOE,		ICE_PPPOE_HW },
	{ ICE_L2TPV3,		ICE_L2TPV3_HW },
	{ ICE_VLAN_EX,          ICE_VLAN_OF_HW },
	{ ICE_VLAN_IN,          ICE_VLAN_OL_HW },
	{ ICE_HW_METADATA,      ICE_META_DATA_ID_HW },
};

/**
 * ice_find_recp - find a recipe
 * @hw: pointer to the hardware structure
 * @lkup_exts: extension sequence to match
 * @rinfo: information regarding the rule e.g. priority and action info
<<<<<<< HEAD
=======
 * @is_add: flag of adding recipe
>>>>>>> 2d5404ca
 *
 * Returns index of matching recipe, or ICE_MAX_NUM_RECIPES if not found.
 */
static u16
ice_find_recp(struct ice_hw *hw, struct ice_prot_lkup_ext *lkup_exts,
<<<<<<< HEAD
	      const struct ice_adv_rule_info *rinfo)
=======
	      const struct ice_adv_rule_info *rinfo, bool is_add)
>>>>>>> 2d5404ca
{
	bool refresh_required = true;
	struct ice_sw_recipe *recp;
	u8 i;

	/* Walk through existing recipes to find a match */
	recp = hw->switch_info->recp_list;
	for (i = 0; i < ICE_MAX_NUM_RECIPES; i++) {
		/* If recipe was not created for this ID, in SW bookkeeping,
		 * check if FW has an entry for this recipe. If the FW has an
		 * entry update it in our SW bookkeeping and continue with the
		 * matching.
		 */
		if (hw->recp_reuse) {
			if (ice_get_recp_frm_fw(hw,
						hw->switch_info->recp_list, i,
						&refresh_required, is_add))
				continue;
		}

		/* if number of words we are looking for match */
		if (lkup_exts->n_val_words == recp[i].lkup_exts.n_val_words) {
			struct ice_fv_word *ar = recp[i].lkup_exts.fv_words;
			struct ice_fv_word *be = lkup_exts->fv_words;
			u16 *cr = recp[i].lkup_exts.field_mask;
			u16 *de = lkup_exts->field_mask;
			bool found = true;
			u8 pe, qr;

			/* ar, cr, and qr are related to the recipe words, while
			 * be, de, and pe are related to the lookup words
			 */
			for (pe = 0; pe < lkup_exts->n_val_words; pe++) {
				for (qr = 0; qr < recp[i].lkup_exts.n_val_words;
				     qr++) {
					if (ar[qr].off == be[pe].off &&
					    ar[qr].prot_id == be[pe].prot_id &&
					    cr[qr] == de[pe])
						/* Found the "pe"th word in the
						 * given recipe
						 */
						break;
				}
				/* After walking through all the words in the
				 * "i"th recipe if "p"th word was not found then
				 * this recipe is not what we are looking for.
				 * So break out from this loop and try the next
				 * recipe
				 */
				if (qr >= recp[i].lkup_exts.n_val_words) {
					found = false;
					break;
				}
			}
			/* If for "i"th recipe the found was never set to false
			 * then it means we found our match
			 * Also tun type and *_pass_l2 of recipe needs to be
			 * checked
			 */
			if (found && recp[i].tun_type == rinfo->tun_type &&
			    recp[i].need_pass_l2 == rinfo->need_pass_l2 &&
			    recp[i].allow_pass_l2 == rinfo->allow_pass_l2)
				return i; /* Return the recipe ID */
		}
	}
	return ICE_MAX_NUM_RECIPES;
}

/**
 * ice_change_proto_id_to_dvm - change proto id in prot_id_tbl
 *
 * As protocol id for outer vlan is different in dvm and svm, if dvm is
 * supported protocol array record for outer vlan has to be modified to
 * reflect the value proper for DVM.
 */
void ice_change_proto_id_to_dvm(void)
{
	u8 i;

	for (i = 0; i < ARRAY_SIZE(ice_prot_id_tbl); i++)
		if (ice_prot_id_tbl[i].type == ICE_VLAN_OFOS &&
		    ice_prot_id_tbl[i].protocol_id != ICE_VLAN_OF_HW)
			ice_prot_id_tbl[i].protocol_id = ICE_VLAN_OF_HW;
}

/**
 * ice_prot_type_to_id - get protocol ID from protocol type
 * @type: protocol type
 * @id: pointer to variable that will receive the ID
 *
 * Returns true if found, false otherwise
 */
static bool ice_prot_type_to_id(enum ice_protocol_type type, u8 *id)
{
	u8 i;

	for (i = 0; i < ARRAY_SIZE(ice_prot_id_tbl); i++)
		if (ice_prot_id_tbl[i].type == type) {
			*id = ice_prot_id_tbl[i].protocol_id;
			return true;
		}
	return false;
}

/**
 * ice_fill_valid_words - count valid words
 * @rule: advanced rule with lookup information
 * @lkup_exts: byte offset extractions of the words that are valid
 *
 * calculate valid words in a lookup rule using mask value
 */
static u8
ice_fill_valid_words(struct ice_adv_lkup_elem *rule,
		     struct ice_prot_lkup_ext *lkup_exts)
{
	u8 j, word, prot_id, ret_val;

	if (!ice_prot_type_to_id(rule->type, &prot_id))
		return 0;

	word = lkup_exts->n_val_words;

	for (j = 0; j < sizeof(rule->m_u) / sizeof(u16); j++)
		if (((u16 *)&rule->m_u)[j] &&
		    rule->type < ARRAY_SIZE(ice_prot_ext)) {
			/* No more space to accommodate */
			if (word >= ICE_MAX_CHAIN_WORDS)
				return 0;
			lkup_exts->fv_words[word].off =
				ice_prot_ext[rule->type].offs[j];
			lkup_exts->fv_words[word].prot_id =
				ice_prot_id_tbl[rule->type].protocol_id;
			lkup_exts->field_mask[word] =
				be16_to_cpu(((__force __be16 *)&rule->m_u)[j]);
			word++;
		}

	ret_val = word - lkup_exts->n_val_words;
	lkup_exts->n_val_words = word;

	return ret_val;
}

/**
 * ice_fill_fv_word_index - fill in the field vector indices for a recipe group
 * @hw: pointer to the hardware structure
 * @rm: recipe management list entry
 *
 * Helper function to fill in the field vector indices for protocol-offset
 * pairs. These indexes are then ultimately programmed into a recipe.
 */
static int
ice_fill_fv_word_index(struct ice_hw *hw, struct ice_sw_recipe *rm)
{
	struct ice_sw_fv_list_entry *fv;
	struct ice_fv_word *fv_ext;
	u8 i;

	if (list_empty(&rm->fv_list))
		return -EINVAL;

	fv = list_first_entry(&rm->fv_list, struct ice_sw_fv_list_entry,
			      list_entry);
	fv_ext = fv->fv_ptr->ew;

	/* Add switch id as the first word. */
	rm->fv_idx[0] = ICE_AQ_SW_ID_LKUP_IDX;
	rm->fv_mask[0] = ICE_AQ_SW_ID_LKUP_MASK;
	rm->n_ext_words++;

	for (i = 1; i < rm->n_ext_words; i++) {
		struct ice_fv_word *fv_word = &rm->ext_words[i - 1];
		u16 fv_mask = rm->word_masks[i - 1];
		bool found = false;
		u8 j;

		for (j = 0; j < hw->blk[ICE_BLK_SW].es.fvw; j++) {
			if (fv_ext[j].prot_id == fv_word->prot_id &&
			    fv_ext[j].off == fv_word->off) {
				found = true;

				/* Store index of field vector */
				rm->fv_idx[i] = j;
				rm->fv_mask[i] = fv_mask;
				break;
			}
		}

		/* Protocol/offset could not be found, caller gave an invalid
		 * pair.
		 */
		if (!found)
			return -EINVAL;
	}

	return 0;
}

/**
 * ice_find_free_recp_res_idx - find free result indexes for recipe
 * @hw: pointer to hardware structure
 * @profiles: bitmap of profiles that will be associated with the new recipe
 * @free_idx: pointer to variable to receive the free index bitmap
 *
 * The algorithm used here is:
 *	1. When creating a new recipe, create a set P which contains all
 *	   Profiles that will be associated with our new recipe
 *
 *	2. For each Profile p in set P:
 *	    a. Add all recipes associated with Profile p into set R
 *	    b. Optional : PossibleIndexes &= profile[p].possibleIndexes
 *		[initially PossibleIndexes should be 0xFFFFFFFFFFFFFFFF]
 *		i. Or just assume they all have the same possible indexes:
 *			44, 45, 46, 47
 *			i.e., PossibleIndexes = 0x0000F00000000000
 *
 *	3. For each Recipe r in set R:
 *	    a. UsedIndexes |= (bitwise or ) recipe[r].res_indexes
 *	    b. FreeIndexes = UsedIndexes ^ PossibleIndexes
 *
 *	FreeIndexes will contain the bits indicating the indexes free for use,
 *      then the code needs to update the recipe[r].used_result_idx_bits to
 *      indicate which indexes were selected for use by this recipe.
 */
static u16
ice_find_free_recp_res_idx(struct ice_hw *hw, const unsigned long *profiles,
			   unsigned long *free_idx)
{
	DECLARE_BITMAP(possible_idx, ICE_MAX_FV_WORDS);
	DECLARE_BITMAP(recipes, ICE_MAX_NUM_RECIPES);
	DECLARE_BITMAP(used_idx, ICE_MAX_FV_WORDS);
	u16 bit;

	bitmap_zero(recipes, ICE_MAX_NUM_RECIPES);
	bitmap_zero(used_idx, ICE_MAX_FV_WORDS);

	bitmap_fill(possible_idx, ICE_MAX_FV_WORDS);

	/* For each profile we are going to associate the recipe with, add the
	 * recipes that are associated with that profile. This will give us
	 * the set of recipes that our recipe may collide with. Also, determine
	 * what possible result indexes are usable given this set of profiles.
	 */
	for_each_set_bit(bit, profiles, ICE_MAX_NUM_PROFILES) {
		bitmap_or(recipes, recipes, profile_to_recipe[bit],
			  ICE_MAX_NUM_RECIPES);
		bitmap_and(possible_idx, possible_idx,
			   hw->switch_info->prof_res_bm[bit],
			   ICE_MAX_FV_WORDS);
	}

	/* For each recipe that our new recipe may collide with, determine
	 * which indexes have been used.
	 */
	for_each_set_bit(bit, recipes, ICE_MAX_NUM_RECIPES)
		bitmap_or(used_idx, used_idx,
			  hw->switch_info->recp_list[bit].res_idxs,
			  ICE_MAX_FV_WORDS);

	bitmap_xor(free_idx, used_idx, possible_idx, ICE_MAX_FV_WORDS);

	/* return number of free indexes */
	return (u16)bitmap_weight(free_idx, ICE_MAX_FV_WORDS);
}

/**
 * ice_calc_recp_cnt - calculate number of recipes based on word count
 * @word_cnt: number of lookup words
 *
 * Word count should include switch ID word and regular lookup words.
 * Returns: number of recipes required to fit @word_cnt, including extra recipes
 * needed for recipe chaining (if needed).
 */
static int ice_calc_recp_cnt(u8 word_cnt)
{
<<<<<<< HEAD
	DECLARE_BITMAP(result_idx_bm, ICE_MAX_FV_WORDS);
	struct ice_aqc_recipe_content *content;
	struct ice_aqc_recipe_data_elem *tmp;
	struct ice_aqc_recipe_data_elem *buf;
	struct ice_recp_grp_entry *entry;
	u16 free_res_idx;
	u16 recipe_count;
	u8 chain_idx;
	u8 recps = 0;
	int status;
=======
	/* All words fit in a single recipe, no need for chaining. */
	if (word_cnt <= ICE_NUM_WORDS_RECIPE)
		return 1;
>>>>>>> 2d5404ca

	/* Recipe chaining required. Result indexes are fitted right after
	 * regular lookup words. In some cases a new recipe must be added in
	 * order to fit result indexes.
	 *
	 * While the word count increases, every 5 words an extra recipe needs
	 * to be added. However, by adding a recipe, one word for its result
	 * index must also be added, therefore every 4 words recipe count
	 * increases by 1. This calculation does not apply to word count == 1,
	 * which is handled above.
	 */
	return (word_cnt + 2) / (ICE_NUM_WORDS_RECIPE - 1);
}

static void fill_recipe_template(struct ice_aqc_recipe_data_elem *recp, u16 rid,
				 const struct ice_sw_recipe *rm)
{
	int i;

	recp->recipe_indx = rid;
	recp->content.act_ctrl |= ICE_AQ_RECIPE_ACT_PRUNE_INDX_M;

	for (i = 0; i < ICE_NUM_WORDS_RECIPE; i++) {
		recp->content.lkup_indx[i] = ICE_AQ_RECIPE_LKUP_IGNORE;
		recp->content.mask[i] = cpu_to_le16(0);
	}

	set_bit(rid, (unsigned long *)recp->recipe_bitmap);
	recp->content.act_ctrl_fwd_priority = rm->priority;

	if (rm->need_pass_l2)
		recp->content.act_ctrl |= ICE_AQ_RECIPE_ACT_NEED_PASS_L2;

	if (rm->allow_pass_l2)
		recp->content.act_ctrl |= ICE_AQ_RECIPE_ACT_ALLOW_PASS_L2;
}

static void bookkeep_recipe(struct ice_sw_recipe *recipe,
			    struct ice_aqc_recipe_data_elem *r,
			    const struct ice_sw_recipe *rm)
{
	memcpy(recipe->r_bitmap, r->recipe_bitmap, sizeof(recipe->r_bitmap));

	recipe->priority = r->content.act_ctrl_fwd_priority;
	recipe->tun_type = rm->tun_type;
	recipe->need_pass_l2 = rm->need_pass_l2;
	recipe->allow_pass_l2 = rm->allow_pass_l2;
	recipe->recp_created = true;
}

/* For memcpy in ice_add_sw_recipe. */
static_assert(sizeof_field(struct ice_aqc_recipe_data_elem, recipe_bitmap) ==
	      sizeof_field(struct ice_sw_recipe, r_bitmap));

<<<<<<< HEAD
		content = &buf[recps].content;

		/* Clear the result index of the located recipe, as this will be
		 * updated, if needed, later in the recipe creation process.
		 */
		tmp[0].content.result_indx = 0;

		buf[recps] = tmp[0];
		buf[recps].recipe_indx = (u8)entry->rid;
		/* if the recipe is a non-root recipe RID should be programmed
		 * as 0 for the rules to be applied correctly.
		 */
		content->rid = 0;
		memset(&content->lkup_indx, 0,
		       sizeof(content->lkup_indx));

		/* All recipes use look-up index 0 to match switch ID. */
		content->lkup_indx[0] = ICE_AQ_SW_ID_LKUP_IDX;
		content->mask[0] = cpu_to_le16(ICE_AQ_SW_ID_LKUP_MASK);
		/* Setup lkup_indx 1..4 to INVALID/ignore and set the mask
		 * to be 0
		 */
		for (i = 1; i <= ICE_NUM_WORDS_RECIPE; i++) {
			content->lkup_indx[i] = 0x80;
			content->mask[i] = 0;
		}

		for (i = 0; i < entry->r_group.n_val_pairs; i++) {
			content->lkup_indx[i + 1] = entry->fv_idx[i];
			content->mask[i + 1] = cpu_to_le16(entry->fv_mask[i]);
		}
=======
/**
 * ice_add_sw_recipe - function to call AQ calls to create switch recipe
 * @hw: pointer to hardware structure
 * @rm: recipe management list entry
 * @profiles: bitmap of profiles that will be associated.
 */
static int
ice_add_sw_recipe(struct ice_hw *hw, struct ice_sw_recipe *rm,
		  unsigned long *profiles)
{
	struct ice_aqc_recipe_data_elem *buf __free(kfree) = NULL;
	DECLARE_BITMAP(result_idx_bm, ICE_MAX_FV_WORDS);
	struct ice_aqc_recipe_data_elem *root;
	struct ice_sw_recipe *recipe;
	u16 free_res_idx, rid;
	int lookup = 0;
	int recp_cnt;
	int status;
	int word;
	int i;

	recp_cnt = ice_calc_recp_cnt(rm->n_ext_words);

	bitmap_zero(result_idx_bm, ICE_MAX_FV_WORDS);
	bitmap_zero(rm->r_bitmap, ICE_MAX_NUM_RECIPES);
>>>>>>> 2d5404ca

	/* Check number of free result indices */
	free_res_idx = ice_find_free_recp_res_idx(hw, profiles, result_idx_bm);

<<<<<<< HEAD
			entry->chain_idx = chain_idx;
			content->result_indx =
				ICE_AQ_RECIPE_RESULT_EN |
				FIELD_PREP(ICE_AQ_RECIPE_RESULT_DATA_M,
					   chain_idx);
			clear_bit(chain_idx, result_idx_bm);
			chain_idx = find_first_bit(result_idx_bm,
						   ICE_MAX_FV_WORDS);
		}

		/* fill recipe dependencies */
		bitmap_zero((unsigned long *)buf[recps].recipe_bitmap,
			    ICE_MAX_NUM_RECIPES);
		set_bit(buf[recps].recipe_indx,
			(unsigned long *)buf[recps].recipe_bitmap);
		content->act_ctrl_fwd_priority = rm->priority;

		if (rm->need_pass_l2)
			content->act_ctrl |= ICE_AQ_RECIPE_ACT_NEED_PASS_L2;

		if (rm->allow_pass_l2)
			content->act_ctrl |= ICE_AQ_RECIPE_ACT_ALLOW_PASS_L2;
		recps++;
	}
=======
	ice_debug(hw, ICE_DBG_SW, "Result idx slots: %d, need %d\n",
		  free_res_idx, recp_cnt);

	/* Last recipe doesn't need result index */
	if (recp_cnt - 1 > free_res_idx)
		return -ENOSPC;
>>>>>>> 2d5404ca

	if (recp_cnt > ICE_MAX_CHAIN_RECIPE_RES)
		return -E2BIG;

	buf = kcalloc(recp_cnt, sizeof(*buf), GFP_KERNEL);
	if (!buf)
		return -ENOMEM;

	/* Setup the non-root subrecipes. These do not contain lookups for other
	 * subrecipes results. Set associated recipe only to own recipe index.
	 * Each non-root subrecipe needs a free result index from FV.
	 *
	 * Note: only done if there is more than one recipe.
	 */
	for (i = 0; i < recp_cnt - 1; i++) {
		struct ice_aqc_recipe_content *content;
		u8 result_idx;

		status = ice_alloc_recipe(hw, &rid);
		if (status)
			return status;

<<<<<<< HEAD
		content = &buf[recps].content;

		buf[recps].recipe_indx = (u8)rid;
		content->rid = (u8)rid;
		content->rid |= ICE_AQ_RECIPE_ID_IS_ROOT;
		/* the new entry created should also be part of rg_list to
		 * make sure we have complete recipe
		 */
		last_chain_entry = devm_kzalloc(ice_hw_to_dev(hw),
						sizeof(*last_chain_entry),
						GFP_KERNEL);
		if (!last_chain_entry) {
			status = -ENOMEM;
			goto err_unroll;
		}
		last_chain_entry->rid = rid;
		memset(&content->lkup_indx, 0, sizeof(content->lkup_indx));
		/* All recipes use look-up index 0 to match switch ID. */
		content->lkup_indx[0] = ICE_AQ_SW_ID_LKUP_IDX;
		content->mask[0] = cpu_to_le16(ICE_AQ_SW_ID_LKUP_MASK);
		for (i = 1; i <= ICE_NUM_WORDS_RECIPE; i++) {
			content->lkup_indx[i] = ICE_AQ_RECIPE_LKUP_IGNORE;
			content->mask[i] = 0;
		}
=======
		fill_recipe_template(&buf[i], rid, rm);
>>>>>>> 2d5404ca

		result_idx = find_first_bit(result_idx_bm, ICE_MAX_FV_WORDS);
		/* Check if there really is a valid result index that can be
		 * used.
		 */
<<<<<<< HEAD
		last_chain_entry->chain_idx = ICE_INVAL_CHAIN_IND;
		list_for_each_entry(entry, &rm->rg_list, l_entry) {
			last_chain_entry->fv_idx[i] = entry->chain_idx;
			content->lkup_indx[i] = entry->chain_idx;
			content->mask[i++] = cpu_to_le16(0xFFFF);
			set_bit(entry->rid, rm->r_bitmap);
		}
		list_add(&last_chain_entry->l_entry, &rm->rg_list);
		if (sizeof(buf[recps].recipe_bitmap) >=
		    sizeof(rm->r_bitmap)) {
			memcpy(buf[recps].recipe_bitmap, rm->r_bitmap,
			       sizeof(buf[recps].recipe_bitmap));
		} else {
			status = -EINVAL;
			goto err_unroll;
		}
		content->act_ctrl_fwd_priority = rm->priority;
=======
		if (result_idx >= ICE_MAX_FV_WORDS) {
			ice_debug(hw, ICE_DBG_SW, "No chain index available\n");
			return -ENOSPC;
		}
		clear_bit(result_idx, result_idx_bm);
>>>>>>> 2d5404ca

		content = &buf[i].content;
		content->result_indx = ICE_AQ_RECIPE_RESULT_EN |
				       FIELD_PREP(ICE_AQ_RECIPE_RESULT_DATA_M,
						  result_idx);

		/* Set recipe association to be used for root recipe */
		set_bit(rid, rm->r_bitmap);

		word = 0;
		while (lookup < rm->n_ext_words &&
		       word < ICE_NUM_WORDS_RECIPE) {
			content->lkup_indx[word] = rm->fv_idx[lookup];
			content->mask[word] = cpu_to_le16(rm->fv_mask[lookup]);

			lookup++;
			word++;
		}

<<<<<<< HEAD
		recp = &sw->recp_list[entry->rid];
		is_root = (rm->root_rid == entry->rid);
		recp->is_root = is_root;

		recp->root_rid = entry->rid;
		recp->big_recp = (is_root && rm->n_grp_count > 1);

		memcpy(&recp->ext_words, entry->r_group.pairs,
		       entry->r_group.n_val_pairs * sizeof(struct ice_fv_word));

		memcpy(recp->r_bitmap, buf[buf_idx].recipe_bitmap,
		       sizeof(recp->r_bitmap));

		/* Copy non-result fv index values and masks to recipe. This
		 * call will also update the result recipe bitmask.
		 */
		ice_collect_result_idx(&buf[buf_idx], recp);

		/* for non-root recipes, also copy to the root, this allows
		 * easier matching of a complete chained recipe
		 */
		if (!is_root)
			ice_collect_result_idx(&buf[buf_idx],
					       &sw->recp_list[rm->root_rid]);

		recp->n_ext_words = entry->r_group.n_val_pairs;
		recp->chain_idx = entry->chain_idx;
		recp->priority = buf[buf_idx].content.act_ctrl_fwd_priority;
		recp->n_grp_count = rm->n_grp_count;
		recp->tun_type = rm->tun_type;
		recp->need_pass_l2 = rm->need_pass_l2;
		recp->allow_pass_l2 = rm->allow_pass_l2;
		recp->recp_created = true;
=======
		recipe = &hw->switch_info->recp_list[rid];
		set_bit(result_idx, recipe->res_idxs);
		bookkeep_recipe(recipe, &buf[i], rm);
>>>>>>> 2d5404ca
	}

	/* Setup the root recipe */
	status = ice_alloc_recipe(hw, &rid);
	if (status)
		return status;

	recipe = &hw->switch_info->recp_list[rid];
	root = &buf[recp_cnt - 1];
	fill_recipe_template(root, rid, rm);

	/* Set recipe association, use previously set bitmap and own rid */
	set_bit(rid, rm->r_bitmap);
	memcpy(root->recipe_bitmap, rm->r_bitmap, sizeof(root->recipe_bitmap));

	/* For non-root recipes rid should be 0, for root it should be correct
	 * rid value ored with 0x80 (is root bit).
	 */
	root->content.rid = rid | ICE_AQ_RECIPE_ID_IS_ROOT;

	/* Fill remaining lookups in root recipe */
	word = 0;
	while (lookup < rm->n_ext_words &&
	       word < ICE_NUM_WORDS_RECIPE /* should always be true */) {
		root->content.lkup_indx[word] = rm->fv_idx[lookup];
		root->content.mask[word] = cpu_to_le16(rm->fv_mask[lookup]);

<<<<<<< HEAD
=======
		lookup++;
		word++;
	}

	/* Fill result indexes as lookups */
	i = 0;
	while (i < recp_cnt - 1 &&
	       word < ICE_NUM_WORDS_RECIPE /* should always be true */) {
		root->content.lkup_indx[word] = buf[i].content.result_indx &
						~ICE_AQ_RECIPE_RESULT_EN;
		root->content.mask[word] = cpu_to_le16(0xffff);
		/* For bookkeeping, it is needed to mark FV index as used for
		 * intermediate result.
		 */
		set_bit(root->content.lkup_indx[word], recipe->res_idxs);

		i++;
		word++;
	}

	rm->root_rid = rid;
	bookkeep_recipe(&hw->switch_info->recp_list[rid], root, rm);

	/* Program the recipe */
	status = ice_acquire_change_lock(hw, ICE_RES_WRITE);
	if (status)
		return status;

	status = ice_aq_add_recipe(hw, buf, recp_cnt, NULL);
	ice_release_change_lock(hw);
	if (status)
		return status;

	return 0;
}

>>>>>>> 2d5404ca
/* ice_get_compat_fv_bitmap - Get compatible field vector bitmap for rule
 * @hw: pointer to hardware structure
 * @rinfo: other information regarding the rule e.g. priority and action info
 * @bm: pointer to memory for returning the bitmap of field vectors
 */
static void
ice_get_compat_fv_bitmap(struct ice_hw *hw, struct ice_adv_rule_info *rinfo,
			 unsigned long *bm)
{
	enum ice_prof_type prof_type;

	bitmap_zero(bm, ICE_MAX_NUM_PROFILES);

	switch (rinfo->tun_type) {
	case ICE_NON_TUN:
		prof_type = ICE_PROF_NON_TUN;
		break;
	case ICE_ALL_TUNNELS:
		prof_type = ICE_PROF_TUN_ALL;
		break;
	case ICE_SW_TUN_GENEVE:
	case ICE_SW_TUN_VXLAN:
		prof_type = ICE_PROF_TUN_UDP;
		break;
	case ICE_SW_TUN_NVGRE:
		prof_type = ICE_PROF_TUN_GRE;
		break;
	case ICE_SW_TUN_GTPU:
		prof_type = ICE_PROF_TUN_GTPU;
		break;
	case ICE_SW_TUN_GTPC:
		prof_type = ICE_PROF_TUN_GTPC;
		break;
	case ICE_SW_TUN_PFCP:
		prof_type = ICE_PROF_TUN_PFCP;
		break;
	case ICE_SW_TUN_AND_NON_TUN:
	default:
		prof_type = ICE_PROF_ALL;
		break;
	}

	ice_get_sw_fv_bitmap(hw, prof_type, bm);
}

/**
 * ice_subscribe_recipe - subscribe to an existing recipe
 * @hw: pointer to the hardware structure
 * @rid: recipe ID to subscribe to
 *
 * Return: 0 on success, and others on error
 */
static int ice_subscribe_recipe(struct ice_hw *hw, u16 rid)
{
	DEFINE_RAW_FLEX(struct ice_aqc_alloc_free_res_elem, sw_buf, elem, 1);
	u16 buf_len = __struct_size(sw_buf);
	u16 res_type;
	int status;

	/* Prepare buffer to allocate resource */
	sw_buf->num_elems = cpu_to_le16(1);
	res_type = FIELD_PREP(ICE_AQC_RES_TYPE_M, ICE_AQC_RES_TYPE_RECIPE) |
		   ICE_AQC_RES_TYPE_FLAG_SUBSCRIBE_SHARED |
		   ICE_AQC_RES_TYPE_FLAG_SUBSCRIBE_CTL;
	sw_buf->res_type = cpu_to_le16(res_type);

	sw_buf->elem[0].e.sw_resp = cpu_to_le16(rid);

	status = ice_aq_alloc_free_res(hw, sw_buf, buf_len,
				       ice_aqc_opc_alloc_res);

	return status;
}

/**
 * ice_subscribable_recp_shared - share an existing subscribable recipe
 * @hw: pointer to the hardware structure
 * @rid: recipe ID to subscribe to
 */
static void ice_subscribable_recp_shared(struct ice_hw *hw, u16 rid)
{
	struct ice_sw_recipe *recps = hw->switch_info->recp_list;
	u16 sub_rid;

	for_each_set_bit(sub_rid, recps[rid].r_bitmap, ICE_MAX_NUM_RECIPES)
		ice_subscribe_recipe(hw, sub_rid);
}

/**
 * ice_add_adv_recipe - Add an advanced recipe that is not part of the default
 * @hw: pointer to hardware structure
 * @lkups: lookup elements or match criteria for the advanced recipe, one
 *  structure per protocol header
 * @lkups_cnt: number of protocols
 * @rinfo: other information regarding the rule e.g. priority and action info
 * @rid: return the recipe ID of the recipe created
 */
static int
ice_add_adv_recipe(struct ice_hw *hw, struct ice_adv_lkup_elem *lkups,
		   u16 lkups_cnt, struct ice_adv_rule_info *rinfo, u16 *rid)
{
	DECLARE_BITMAP(fv_bitmap, ICE_MAX_NUM_PROFILES);
	DECLARE_BITMAP(profiles, ICE_MAX_NUM_PROFILES);
	struct ice_prot_lkup_ext *lkup_exts;
	struct ice_sw_fv_list_entry *fvit;
	struct ice_sw_fv_list_entry *tmp;
	struct ice_sw_recipe *rm;
	int status = 0;
	u16 rid_tmp;
	u8 i;

	if (!lkups_cnt)
		return -EINVAL;

	lkup_exts = kzalloc(sizeof(*lkup_exts), GFP_KERNEL);
	if (!lkup_exts)
		return -ENOMEM;

	/* Determine the number of words to be matched and if it exceeds a
	 * recipe's restrictions
	 */
	for (i = 0; i < lkups_cnt; i++) {
		u16 count;

		if (lkups[i].type >= ICE_PROTOCOL_LAST) {
			status = -EIO;
			goto err_free_lkup_exts;
		}

		count = ice_fill_valid_words(&lkups[i], lkup_exts);
		if (!count) {
			status = -EIO;
			goto err_free_lkup_exts;
		}
	}

	rm = kzalloc(sizeof(*rm), GFP_KERNEL);
	if (!rm) {
		status = -ENOMEM;
		goto err_free_lkup_exts;
	}

	/* Get field vectors that contain fields extracted from all the protocol
	 * headers being programmed.
	 */
	INIT_LIST_HEAD(&rm->fv_list);

	/* Get bitmap of field vectors (profiles) that are compatible with the
	 * rule request; only these will be searched in the subsequent call to
	 * ice_get_sw_fv_list.
	 */
	ice_get_compat_fv_bitmap(hw, rinfo, fv_bitmap);

	status = ice_get_sw_fv_list(hw, lkup_exts, fv_bitmap, &rm->fv_list);
	if (status)
		goto err_unroll;

<<<<<<< HEAD
	/* Group match words into recipes using preferred recipe grouping
	 * criteria.
	 */
	status = ice_create_recipe_group(hw, rm, lkup_exts);
	if (status)
		goto err_unroll;
=======
	/* Copy FV words and masks from lkup_exts to recipe struct. */
	rm->n_ext_words = lkup_exts->n_val_words;
	memcpy(rm->ext_words, lkup_exts->fv_words, sizeof(rm->ext_words));
	memcpy(rm->word_masks, lkup_exts->field_mask, sizeof(rm->word_masks));
>>>>>>> 2d5404ca

	/* set the recipe priority if specified */
	rm->priority = (u8)rinfo->priority;

	rm->need_pass_l2 = rinfo->need_pass_l2;
	rm->allow_pass_l2 = rinfo->allow_pass_l2;

	/* Find offsets from the field vector. Pick the first one for all the
	 * recipes.
	 */
	status = ice_fill_fv_word_index(hw, rm);
	if (status)
		goto err_unroll;

	/* get bitmap of all profiles the recipe will be associated with */
	bitmap_zero(profiles, ICE_MAX_NUM_PROFILES);
	list_for_each_entry(fvit, &rm->fv_list, list_entry) {
		ice_debug(hw, ICE_DBG_SW, "profile: %d\n", fvit->profile_id);
		set_bit((u16)fvit->profile_id, profiles);
	}

	/* Look for a recipe which matches our requested fv / mask list */
<<<<<<< HEAD
	*rid = ice_find_recp(hw, lkup_exts, rinfo);
	if (*rid < ICE_MAX_NUM_RECIPES)
=======
	*rid = ice_find_recp(hw, lkup_exts, rinfo, true);
	if (*rid < ICE_MAX_NUM_RECIPES) {
>>>>>>> 2d5404ca
		/* Success if found a recipe that match the existing criteria */
		if (hw->recp_reuse)
			ice_subscribable_recp_shared(hw, *rid);

		goto err_unroll;
	}

	rm->tun_type = rinfo->tun_type;
	/* Recipe we need does not exist, add a recipe */
	status = ice_add_sw_recipe(hw, rm, profiles);
	if (status)
		goto err_unroll;

	/* Associate all the recipes created with all the profiles in the
	 * common field vector.
	 */
	list_for_each_entry(fvit, &rm->fv_list, list_entry) {
		DECLARE_BITMAP(r_bitmap, ICE_MAX_NUM_RECIPES);
		u64 recp_assoc;
		u16 j;

		status = ice_aq_get_recipe_to_profile(hw, fvit->profile_id,
						      &recp_assoc, NULL);
		if (status)
			goto err_free_recipe;

		bitmap_from_arr64(r_bitmap, &recp_assoc, ICE_MAX_NUM_RECIPES);
		bitmap_or(r_bitmap, r_bitmap, rm->r_bitmap,
			  ICE_MAX_NUM_RECIPES);
		status = ice_acquire_change_lock(hw, ICE_RES_WRITE);
		if (status)
			goto err_free_recipe;

		bitmap_to_arr64(&recp_assoc, r_bitmap, ICE_MAX_NUM_RECIPES);
		status = ice_aq_map_recipe_to_profile(hw, fvit->profile_id,
						      recp_assoc, NULL);
		ice_release_change_lock(hw);

		if (status)
			goto err_free_recipe;

		/* Update profile to recipe bitmap array */
		bitmap_copy(profile_to_recipe[fvit->profile_id], r_bitmap,
			    ICE_MAX_NUM_RECIPES);

		/* Update recipe to profile bitmap array */
		for_each_set_bit(j, rm->r_bitmap, ICE_MAX_NUM_RECIPES)
			set_bit((u16)fvit->profile_id, recipe_to_profile[j]);
	}

	*rid = rm->root_rid;
	memcpy(&hw->switch_info->recp_list[*rid].lkup_exts, lkup_exts,
	       sizeof(*lkup_exts));
	goto err_unroll;

err_free_recipe:
	if (hw->recp_reuse) {
		for_each_set_bit(rid_tmp, rm->r_bitmap, ICE_MAX_NUM_RECIPES) {
			if (!ice_free_recipe_res(hw, rid_tmp))
				clear_bit(rid_tmp, rm->r_bitmap);
		}
	}

err_unroll:
	list_for_each_entry_safe(fvit, tmp, &rm->fv_list, list_entry) {
		list_del(&fvit->list_entry);
		devm_kfree(ice_hw_to_dev(hw), fvit);
	}

<<<<<<< HEAD
	devm_kfree(ice_hw_to_dev(hw), rm->root_buf);
=======
>>>>>>> 2d5404ca
	kfree(rm);

err_free_lkup_exts:
	kfree(lkup_exts);

	return status;
}

/**
 * ice_dummy_packet_add_vlan - insert VLAN header to dummy pkt
 *
 * @dummy_pkt: dummy packet profile pattern to which VLAN tag(s) will be added
 * @num_vlan: number of VLAN tags
 */
static struct ice_dummy_pkt_profile *
ice_dummy_packet_add_vlan(const struct ice_dummy_pkt_profile *dummy_pkt,
			  u32 num_vlan)
{
	struct ice_dummy_pkt_profile *profile;
	struct ice_dummy_pkt_offsets *offsets;
	u32 buf_len, off, etype_off, i;
	u8 *pkt;

	if (num_vlan < 1 || num_vlan > 2)
		return ERR_PTR(-EINVAL);

	off = num_vlan * VLAN_HLEN;

	buf_len = array_size(num_vlan, sizeof(ice_dummy_vlan_packet_offsets)) +
		  dummy_pkt->offsets_len;
	offsets = kzalloc(buf_len, GFP_KERNEL);
	if (!offsets)
		return ERR_PTR(-ENOMEM);

	offsets[0] = dummy_pkt->offsets[0];
	if (num_vlan == 2) {
		offsets[1] = ice_dummy_qinq_packet_offsets[0];
		offsets[2] = ice_dummy_qinq_packet_offsets[1];
	} else if (num_vlan == 1) {
		offsets[1] = ice_dummy_vlan_packet_offsets[0];
	}

	for (i = 1; dummy_pkt->offsets[i].type != ICE_PROTOCOL_LAST; i++) {
		offsets[i + num_vlan].type = dummy_pkt->offsets[i].type;
		offsets[i + num_vlan].offset =
			dummy_pkt->offsets[i].offset + off;
	}
	offsets[i + num_vlan] = dummy_pkt->offsets[i];

	etype_off = dummy_pkt->offsets[1].offset;

	buf_len = array_size(num_vlan, sizeof(ice_dummy_vlan_packet)) +
		  dummy_pkt->pkt_len;
	pkt = kzalloc(buf_len, GFP_KERNEL);
	if (!pkt) {
		kfree(offsets);
		return ERR_PTR(-ENOMEM);
	}

	memcpy(pkt, dummy_pkt->pkt, etype_off);
	memcpy(pkt + etype_off,
	       num_vlan == 2 ? ice_dummy_qinq_packet : ice_dummy_vlan_packet,
	       off);
	memcpy(pkt + etype_off + off, dummy_pkt->pkt + etype_off,
	       dummy_pkt->pkt_len - etype_off);

	profile = kzalloc(sizeof(*profile), GFP_KERNEL);
	if (!profile) {
		kfree(offsets);
		kfree(pkt);
		return ERR_PTR(-ENOMEM);
	}

	profile->offsets = offsets;
	profile->pkt = pkt;
	profile->pkt_len = buf_len;
	profile->match |= ICE_PKT_KMALLOC;

	return profile;
}

/**
 * ice_find_dummy_packet - find dummy packet
 *
 * @lkups: lookup elements or match criteria for the advanced recipe, one
 *	   structure per protocol header
 * @lkups_cnt: number of protocols
 * @tun_type: tunnel type
 *
 * Returns the &ice_dummy_pkt_profile corresponding to these lookup params.
 */
static const struct ice_dummy_pkt_profile *
ice_find_dummy_packet(struct ice_adv_lkup_elem *lkups, u16 lkups_cnt,
		      enum ice_sw_tunnel_type tun_type)
{
	const struct ice_dummy_pkt_profile *ret = ice_dummy_pkt_profiles;
	u32 match = 0, vlan_count = 0;
	u16 i;

	switch (tun_type) {
	case ICE_SW_TUN_GTPC:
		match |= ICE_PKT_TUN_GTPC;
		break;
	case ICE_SW_TUN_GTPU:
		match |= ICE_PKT_TUN_GTPU;
		break;
	case ICE_SW_TUN_NVGRE:
		match |= ICE_PKT_TUN_NVGRE;
		break;
	case ICE_SW_TUN_GENEVE:
	case ICE_SW_TUN_VXLAN:
		match |= ICE_PKT_TUN_UDP;
		break;
	case ICE_SW_TUN_PFCP:
		match |= ICE_PKT_PFCP;
		break;
	default:
		break;
	}

	for (i = 0; i < lkups_cnt; i++) {
		if (lkups[i].type == ICE_UDP_ILOS)
			match |= ICE_PKT_INNER_UDP;
		else if (lkups[i].type == ICE_TCP_IL)
			match |= ICE_PKT_INNER_TCP;
		else if (lkups[i].type == ICE_IPV6_OFOS)
			match |= ICE_PKT_OUTER_IPV6;
		else if (lkups[i].type == ICE_VLAN_OFOS ||
			 lkups[i].type == ICE_VLAN_EX)
			vlan_count++;
		else if (lkups[i].type == ICE_VLAN_IN)
			vlan_count++;
		else if (lkups[i].type == ICE_ETYPE_OL &&
			 lkups[i].h_u.ethertype.ethtype_id ==
				cpu_to_be16(ICE_IPV6_ETHER_ID) &&
			 lkups[i].m_u.ethertype.ethtype_id ==
				cpu_to_be16(0xFFFF))
			match |= ICE_PKT_OUTER_IPV6;
		else if (lkups[i].type == ICE_ETYPE_IL &&
			 lkups[i].h_u.ethertype.ethtype_id ==
				cpu_to_be16(ICE_IPV6_ETHER_ID) &&
			 lkups[i].m_u.ethertype.ethtype_id ==
				cpu_to_be16(0xFFFF))
			match |= ICE_PKT_INNER_IPV6;
		else if (lkups[i].type == ICE_IPV6_IL)
			match |= ICE_PKT_INNER_IPV6;
		else if (lkups[i].type == ICE_GTP_NO_PAY)
			match |= ICE_PKT_GTP_NOPAY;
		else if (lkups[i].type == ICE_PPPOE) {
			match |= ICE_PKT_PPPOE;
			if (lkups[i].h_u.pppoe_hdr.ppp_prot_id ==
			    htons(PPP_IPV6))
				match |= ICE_PKT_OUTER_IPV6;
		} else if (lkups[i].type == ICE_L2TPV3)
			match |= ICE_PKT_L2TPV3;
	}

	while (ret->match && (match & ret->match) != ret->match)
		ret++;

	if (vlan_count != 0)
		ret = ice_dummy_packet_add_vlan(ret, vlan_count);

	return ret;
}

/**
 * ice_fill_adv_dummy_packet - fill a dummy packet with given match criteria
 *
 * @lkups: lookup elements or match criteria for the advanced recipe, one
 *	   structure per protocol header
 * @lkups_cnt: number of protocols
 * @s_rule: stores rule information from the match criteria
 * @profile: dummy packet profile (the template, its size and header offsets)
 */
static int
ice_fill_adv_dummy_packet(struct ice_adv_lkup_elem *lkups, u16 lkups_cnt,
			  struct ice_sw_rule_lkup_rx_tx *s_rule,
			  const struct ice_dummy_pkt_profile *profile)
{
	u8 *pkt;
	u16 i;

	/* Start with a packet with a pre-defined/dummy content. Then, fill
	 * in the header values to be looked up or matched.
	 */
	pkt = s_rule->hdr_data;

	memcpy(pkt, profile->pkt, profile->pkt_len);

	for (i = 0; i < lkups_cnt; i++) {
		const struct ice_dummy_pkt_offsets *offsets = profile->offsets;
		enum ice_protocol_type type;
		u16 offset = 0, len = 0, j;
		bool found = false;

		/* find the start of this layer; it should be found since this
		 * was already checked when search for the dummy packet
		 */
		type = lkups[i].type;
		/* metadata isn't present in the packet */
		if (type == ICE_HW_METADATA)
			continue;

		for (j = 0; offsets[j].type != ICE_PROTOCOL_LAST; j++) {
			if (type == offsets[j].type) {
				offset = offsets[j].offset;
				found = true;
				break;
			}
		}
		/* this should never happen in a correct calling sequence */
		if (!found)
			return -EINVAL;

		switch (lkups[i].type) {
		case ICE_MAC_OFOS:
		case ICE_MAC_IL:
			len = sizeof(struct ice_ether_hdr);
			break;
		case ICE_ETYPE_OL:
		case ICE_ETYPE_IL:
			len = sizeof(struct ice_ethtype_hdr);
			break;
		case ICE_VLAN_OFOS:
		case ICE_VLAN_EX:
		case ICE_VLAN_IN:
			len = sizeof(struct ice_vlan_hdr);
			break;
		case ICE_IPV4_OFOS:
		case ICE_IPV4_IL:
			len = sizeof(struct ice_ipv4_hdr);
			break;
		case ICE_IPV6_OFOS:
		case ICE_IPV6_IL:
			len = sizeof(struct ice_ipv6_hdr);
			break;
		case ICE_TCP_IL:
		case ICE_UDP_OF:
		case ICE_UDP_ILOS:
			len = sizeof(struct ice_l4_hdr);
			break;
		case ICE_SCTP_IL:
			len = sizeof(struct ice_sctp_hdr);
			break;
		case ICE_NVGRE:
			len = sizeof(struct ice_nvgre_hdr);
			break;
		case ICE_VXLAN:
		case ICE_GENEVE:
			len = sizeof(struct ice_udp_tnl_hdr);
			break;
		case ICE_GTP_NO_PAY:
		case ICE_GTP:
			len = sizeof(struct ice_udp_gtp_hdr);
			break;
		case ICE_PFCP:
			len = sizeof(struct ice_pfcp_hdr);
			break;
		case ICE_PPPOE:
			len = sizeof(struct ice_pppoe_hdr);
			break;
		case ICE_L2TPV3:
			len = sizeof(struct ice_l2tpv3_sess_hdr);
			break;
		default:
			return -EINVAL;
		}

		/* the length should be a word multiple */
		if (len % ICE_BYTES_PER_WORD)
			return -EIO;

		/* We have the offset to the header start, the length, the
		 * caller's header values and mask. Use this information to
		 * copy the data into the dummy packet appropriately based on
		 * the mask. Note that we need to only write the bits as
		 * indicated by the mask to make sure we don't improperly write
		 * over any significant packet data.
		 */
		for (j = 0; j < len / sizeof(u16); j++) {
			u16 *ptr = (u16 *)(pkt + offset);
			u16 mask = lkups[i].m_raw[j];

			if (!mask)
				continue;

			ptr[j] = (ptr[j] & ~mask) | (lkups[i].h_raw[j] & mask);
		}
	}

	s_rule->hdr_len = cpu_to_le16(profile->pkt_len);

	return 0;
}

/**
 * ice_fill_adv_packet_tun - fill dummy packet with udp tunnel port
 * @hw: pointer to the hardware structure
 * @tun_type: tunnel type
 * @pkt: dummy packet to fill in
 * @offsets: offset info for the dummy packet
 */
static int
ice_fill_adv_packet_tun(struct ice_hw *hw, enum ice_sw_tunnel_type tun_type,
			u8 *pkt, const struct ice_dummy_pkt_offsets *offsets)
{
	u16 open_port, i;

	switch (tun_type) {
	case ICE_SW_TUN_VXLAN:
		if (!ice_get_open_tunnel_port(hw, &open_port, TNL_VXLAN))
			return -EIO;
		break;
	case ICE_SW_TUN_GENEVE:
		if (!ice_get_open_tunnel_port(hw, &open_port, TNL_GENEVE))
			return -EIO;
		break;
	default:
		/* Nothing needs to be done for this tunnel type */
		return 0;
	}

	/* Find the outer UDP protocol header and insert the port number */
	for (i = 0; offsets[i].type != ICE_PROTOCOL_LAST; i++) {
		if (offsets[i].type == ICE_UDP_OF) {
			struct ice_l4_hdr *hdr;
			u16 offset;

			offset = offsets[i].offset;
			hdr = (struct ice_l4_hdr *)&pkt[offset];
			hdr->dst_port = cpu_to_be16(open_port);

			return 0;
		}
	}

	return -EIO;
}

/**
 * ice_fill_adv_packet_vlan - fill dummy packet with VLAN tag type
 * @hw: pointer to hw structure
 * @vlan_type: VLAN tag type
 * @pkt: dummy packet to fill in
 * @offsets: offset info for the dummy packet
 */
static int
ice_fill_adv_packet_vlan(struct ice_hw *hw, u16 vlan_type, u8 *pkt,
			 const struct ice_dummy_pkt_offsets *offsets)
{
	u16 i;

	/* Check if there is something to do */
	if (!vlan_type || !ice_is_dvm_ena(hw))
		return 0;

	/* Find VLAN header and insert VLAN TPID */
	for (i = 0; offsets[i].type != ICE_PROTOCOL_LAST; i++) {
		if (offsets[i].type == ICE_VLAN_OFOS ||
		    offsets[i].type == ICE_VLAN_EX) {
			struct ice_vlan_hdr *hdr;
			u16 offset;

			offset = offsets[i].offset;
			hdr = (struct ice_vlan_hdr *)&pkt[offset];
			hdr->type = cpu_to_be16(vlan_type);

			return 0;
		}
	}

	return -EIO;
}

static bool ice_rules_equal(const struct ice_adv_rule_info *first,
			    const struct ice_adv_rule_info *second)
{
	return first->sw_act.flag == second->sw_act.flag &&
	       first->tun_type == second->tun_type &&
	       first->vlan_type == second->vlan_type &&
	       first->src_vsi == second->src_vsi &&
	       first->need_pass_l2 == second->need_pass_l2 &&
	       first->allow_pass_l2 == second->allow_pass_l2;
}

/**
 * ice_find_adv_rule_entry - Search a rule entry
 * @hw: pointer to the hardware structure
 * @lkups: lookup elements or match criteria for the advanced recipe, one
 *	   structure per protocol header
 * @lkups_cnt: number of protocols
 * @recp_id: recipe ID for which we are finding the rule
 * @rinfo: other information regarding the rule e.g. priority and action info
 *
 * Helper function to search for a given advance rule entry
 * Returns pointer to entry storing the rule if found
 */
static struct ice_adv_fltr_mgmt_list_entry *
ice_find_adv_rule_entry(struct ice_hw *hw, struct ice_adv_lkup_elem *lkups,
			u16 lkups_cnt, u16 recp_id,
			struct ice_adv_rule_info *rinfo)
{
	struct ice_adv_fltr_mgmt_list_entry *list_itr;
	struct ice_switch_info *sw = hw->switch_info;
	int i;

	list_for_each_entry(list_itr, &sw->recp_list[recp_id].filt_rules,
			    list_entry) {
		bool lkups_matched = true;

		if (lkups_cnt != list_itr->lkups_cnt)
			continue;
		for (i = 0; i < list_itr->lkups_cnt; i++)
			if (memcmp(&list_itr->lkups[i], &lkups[i],
				   sizeof(*lkups))) {
				lkups_matched = false;
				break;
			}
		if (ice_rules_equal(rinfo, &list_itr->rule_info) &&
		    lkups_matched)
			return list_itr;
	}
	return NULL;
}

/**
 * ice_adv_add_update_vsi_list
 * @hw: pointer to the hardware structure
 * @m_entry: pointer to current adv filter management list entry
 * @cur_fltr: filter information from the book keeping entry
 * @new_fltr: filter information with the new VSI to be added
 *
 * Call AQ command to add or update previously created VSI list with new VSI.
 *
 * Helper function to do book keeping associated with adding filter information
 * The algorithm to do the booking keeping is described below :
 * When a VSI needs to subscribe to a given advanced filter
 *	if only one VSI has been added till now
 *		Allocate a new VSI list and add two VSIs
 *		to this list using switch rule command
 *		Update the previously created switch rule with the
 *		newly created VSI list ID
 *	if a VSI list was previously created
 *		Add the new VSI to the previously created VSI list set
 *		using the update switch rule command
 */
static int
ice_adv_add_update_vsi_list(struct ice_hw *hw,
			    struct ice_adv_fltr_mgmt_list_entry *m_entry,
			    struct ice_adv_rule_info *cur_fltr,
			    struct ice_adv_rule_info *new_fltr)
{
	u16 vsi_list_id = 0;
	int status;

	if (cur_fltr->sw_act.fltr_act == ICE_FWD_TO_Q ||
	    cur_fltr->sw_act.fltr_act == ICE_FWD_TO_QGRP ||
	    cur_fltr->sw_act.fltr_act == ICE_DROP_PACKET)
		return -EOPNOTSUPP;

	if ((new_fltr->sw_act.fltr_act == ICE_FWD_TO_Q ||
	     new_fltr->sw_act.fltr_act == ICE_FWD_TO_QGRP) &&
	    (cur_fltr->sw_act.fltr_act == ICE_FWD_TO_VSI ||
	     cur_fltr->sw_act.fltr_act == ICE_FWD_TO_VSI_LIST))
		return -EOPNOTSUPP;

	if (m_entry->vsi_count < 2 && !m_entry->vsi_list_info) {
		 /* Only one entry existed in the mapping and it was not already
		  * a part of a VSI list. So, create a VSI list with the old and
		  * new VSIs.
		  */
		struct ice_fltr_info tmp_fltr;
		u16 vsi_handle_arr[2];

		/* A rule already exists with the new VSI being added */
		if (cur_fltr->sw_act.fwd_id.hw_vsi_id ==
		    new_fltr->sw_act.fwd_id.hw_vsi_id)
			return -EEXIST;

		vsi_handle_arr[0] = cur_fltr->sw_act.vsi_handle;
		vsi_handle_arr[1] = new_fltr->sw_act.vsi_handle;
		status = ice_create_vsi_list_rule(hw, &vsi_handle_arr[0], 2,
						  &vsi_list_id,
						  ICE_SW_LKUP_LAST);
		if (status)
			return status;

		memset(&tmp_fltr, 0, sizeof(tmp_fltr));
		tmp_fltr.flag = m_entry->rule_info.sw_act.flag;
		tmp_fltr.fltr_rule_id = cur_fltr->fltr_rule_id;
		tmp_fltr.fltr_act = ICE_FWD_TO_VSI_LIST;
		tmp_fltr.fwd_id.vsi_list_id = vsi_list_id;
		tmp_fltr.lkup_type = ICE_SW_LKUP_LAST;

		/* Update the previous switch rule of "forward to VSI" to
		 * "fwd to VSI list"
		 */
		status = ice_update_pkt_fwd_rule(hw, &tmp_fltr);
		if (status)
			return status;

		cur_fltr->sw_act.fwd_id.vsi_list_id = vsi_list_id;
		cur_fltr->sw_act.fltr_act = ICE_FWD_TO_VSI_LIST;
		m_entry->vsi_list_info =
			ice_create_vsi_list_map(hw, &vsi_handle_arr[0], 2,
						vsi_list_id);
	} else {
		u16 vsi_handle = new_fltr->sw_act.vsi_handle;

		if (!m_entry->vsi_list_info)
			return -EIO;

		/* A rule already exists with the new VSI being added */
		if (test_bit(vsi_handle, m_entry->vsi_list_info->vsi_map))
			return 0;

		/* Update the previously created VSI list set with
		 * the new VSI ID passed in
		 */
		vsi_list_id = cur_fltr->sw_act.fwd_id.vsi_list_id;

		status = ice_update_vsi_list_rule(hw, &vsi_handle, 1,
						  vsi_list_id, false,
						  ice_aqc_opc_update_sw_rules,
						  ICE_SW_LKUP_LAST);
		/* update VSI list mapping info with new VSI ID */
		if (!status)
			set_bit(vsi_handle, m_entry->vsi_list_info->vsi_map);
	}
	if (!status)
		m_entry->vsi_count++;
	return status;
}

void ice_rule_add_tunnel_metadata(struct ice_adv_lkup_elem *lkup)
{
	lkup->type = ICE_HW_METADATA;
	lkup->m_u.metadata.flags[ICE_PKT_FLAGS_MDID21] |=
		cpu_to_be16(ICE_PKT_TUNNEL_MASK);
}

void ice_rule_add_direction_metadata(struct ice_adv_lkup_elem *lkup)
{
	lkup->type = ICE_HW_METADATA;
	lkup->m_u.metadata.flags[ICE_PKT_FLAGS_MDID20] |=
		cpu_to_be16(ICE_PKT_FROM_NETWORK);
}

void ice_rule_add_vlan_metadata(struct ice_adv_lkup_elem *lkup)
{
	lkup->type = ICE_HW_METADATA;
	lkup->m_u.metadata.flags[ICE_PKT_FLAGS_MDID20] |=
		cpu_to_be16(ICE_PKT_VLAN_MASK);
}

void ice_rule_add_src_vsi_metadata(struct ice_adv_lkup_elem *lkup)
{
	lkup->type = ICE_HW_METADATA;
	lkup->m_u.metadata.source_vsi = cpu_to_be16(ICE_MDID_SOURCE_VSI_MASK);
}

/**
 * ice_add_adv_rule - helper function to create an advanced switch rule
 * @hw: pointer to the hardware structure
 * @lkups: information on the words that needs to be looked up. All words
 * together makes one recipe
 * @lkups_cnt: num of entries in the lkups array
 * @rinfo: other information related to the rule that needs to be programmed
 * @added_entry: this will return recipe_id, rule_id and vsi_handle. should be
 *               ignored is case of error.
 *
 * This function can program only 1 rule at a time. The lkups is used to
 * describe the all the words that forms the "lookup" portion of the recipe.
 * These words can span multiple protocols. Callers to this function need to
 * pass in a list of protocol headers with lookup information along and mask
 * that determines which words are valid from the given protocol header.
 * rinfo describes other information related to this rule such as forwarding
 * IDs, priority of this rule, etc.
 */
int
ice_add_adv_rule(struct ice_hw *hw, struct ice_adv_lkup_elem *lkups,
		 u16 lkups_cnt, struct ice_adv_rule_info *rinfo,
		 struct ice_rule_query_data *added_entry)
{
	struct ice_adv_fltr_mgmt_list_entry *m_entry, *adv_fltr = NULL;
	struct ice_sw_rule_lkup_rx_tx *s_rule = NULL;
	const struct ice_dummy_pkt_profile *profile;
	u16 rid = 0, i, rule_buf_sz, vsi_handle;
	struct list_head *rule_head;
	struct ice_switch_info *sw;
	u16 word_cnt;
	u32 act = 0;
	int status;
	u8 q_rgn;

	/* Initialize profile to result index bitmap */
	if (!hw->switch_info->prof_res_bm_init) {
		hw->switch_info->prof_res_bm_init = 1;
		ice_init_prof_result_bm(hw);
	}

	if (!lkups_cnt)
		return -EINVAL;

	/* get # of words we need to match */
	word_cnt = 0;
	for (i = 0; i < lkups_cnt; i++) {
		u16 j;

		for (j = 0; j < ARRAY_SIZE(lkups->m_raw); j++)
			if (lkups[i].m_raw[j])
				word_cnt++;
	}

	if (!word_cnt)
		return -EINVAL;

	if (word_cnt > ICE_MAX_CHAIN_WORDS)
		return -ENOSPC;

	/* locate a dummy packet */
	profile = ice_find_dummy_packet(lkups, lkups_cnt, rinfo->tun_type);
	if (IS_ERR(profile))
		return PTR_ERR(profile);

	if (!(rinfo->sw_act.fltr_act == ICE_FWD_TO_VSI ||
	      rinfo->sw_act.fltr_act == ICE_FWD_TO_Q ||
	      rinfo->sw_act.fltr_act == ICE_FWD_TO_QGRP ||
	      rinfo->sw_act.fltr_act == ICE_DROP_PACKET ||
	      rinfo->sw_act.fltr_act == ICE_MIRROR_PACKET ||
	      rinfo->sw_act.fltr_act == ICE_NOP)) {
		status = -EIO;
		goto free_pkt_profile;
	}

	vsi_handle = rinfo->sw_act.vsi_handle;
	if (!ice_is_vsi_valid(hw, vsi_handle)) {
		status =  -EINVAL;
		goto free_pkt_profile;
	}

	if (rinfo->sw_act.fltr_act == ICE_FWD_TO_VSI ||
	    rinfo->sw_act.fltr_act == ICE_MIRROR_PACKET ||
	    rinfo->sw_act.fltr_act == ICE_NOP) {
		rinfo->sw_act.fwd_id.hw_vsi_id =
			ice_get_hw_vsi_num(hw, vsi_handle);
	}

	if (rinfo->src_vsi)
		rinfo->sw_act.src = ice_get_hw_vsi_num(hw, rinfo->src_vsi);
	else
		rinfo->sw_act.src = ice_get_hw_vsi_num(hw, vsi_handle);

	status = ice_add_adv_recipe(hw, lkups, lkups_cnt, rinfo, &rid);
	if (status)
		goto free_pkt_profile;
	m_entry = ice_find_adv_rule_entry(hw, lkups, lkups_cnt, rid, rinfo);
	if (m_entry) {
		/* we have to add VSI to VSI_LIST and increment vsi_count.
		 * Also Update VSI list so that we can change forwarding rule
		 * if the rule already exists, we will check if it exists with
		 * same vsi_id, if not then add it to the VSI list if it already
		 * exists if not then create a VSI list and add the existing VSI
		 * ID and the new VSI ID to the list
		 * We will add that VSI to the list
		 */
		status = ice_adv_add_update_vsi_list(hw, m_entry,
						     &m_entry->rule_info,
						     rinfo);
		if (added_entry) {
			added_entry->rid = rid;
			added_entry->rule_id = m_entry->rule_info.fltr_rule_id;
			added_entry->vsi_handle = rinfo->sw_act.vsi_handle;
		}
		goto free_pkt_profile;
	}
	rule_buf_sz = ICE_SW_RULE_RX_TX_HDR_SIZE(s_rule, profile->pkt_len);
	s_rule = kzalloc(rule_buf_sz, GFP_KERNEL);
	if (!s_rule) {
		status = -ENOMEM;
		goto free_pkt_profile;
	}

	if (rinfo->sw_act.fltr_act != ICE_MIRROR_PACKET) {
		if (!rinfo->flags_info.act_valid) {
			act |= ICE_SINGLE_ACT_LAN_ENABLE;
			act |= ICE_SINGLE_ACT_LB_ENABLE;
		} else {
			act |= rinfo->flags_info.act & (ICE_SINGLE_ACT_LAN_ENABLE |
							ICE_SINGLE_ACT_LB_ENABLE);
		}
	}

	switch (rinfo->sw_act.fltr_act) {
	case ICE_FWD_TO_VSI:
		act |= FIELD_PREP(ICE_SINGLE_ACT_VSI_ID_M,
				  rinfo->sw_act.fwd_id.hw_vsi_id);
		act |= ICE_SINGLE_ACT_VSI_FORWARDING | ICE_SINGLE_ACT_VALID_BIT;
		break;
	case ICE_FWD_TO_Q:
		act |= ICE_SINGLE_ACT_TO_Q;
		act |= FIELD_PREP(ICE_SINGLE_ACT_Q_INDEX_M,
				  rinfo->sw_act.fwd_id.q_id);
		break;
	case ICE_FWD_TO_QGRP:
		q_rgn = rinfo->sw_act.qgrp_size > 0 ?
			(u8)ilog2(rinfo->sw_act.qgrp_size) : 0;
		act |= ICE_SINGLE_ACT_TO_Q;
		act |= FIELD_PREP(ICE_SINGLE_ACT_Q_INDEX_M,
				  rinfo->sw_act.fwd_id.q_id);
		act |= FIELD_PREP(ICE_SINGLE_ACT_Q_REGION_M, q_rgn);
		break;
	case ICE_DROP_PACKET:
		act |= ICE_SINGLE_ACT_VSI_FORWARDING | ICE_SINGLE_ACT_DROP |
		       ICE_SINGLE_ACT_VALID_BIT;
		break;
	case ICE_MIRROR_PACKET:
		act |= ICE_SINGLE_ACT_OTHER_ACTS;
		act |= FIELD_PREP(ICE_SINGLE_ACT_VSI_ID_M,
				  rinfo->sw_act.fwd_id.hw_vsi_id);
		break;
	case ICE_NOP:
		act |= FIELD_PREP(ICE_SINGLE_ACT_VSI_ID_M,
				  rinfo->sw_act.fwd_id.hw_vsi_id);
		act &= ~ICE_SINGLE_ACT_VALID_BIT;
		break;
	default:
		status = -EIO;
		goto err_ice_add_adv_rule;
	}

	/* If there is no matching criteria for direction there
	 * is only one difference between Rx and Tx:
	 * - get switch id base on VSI number from source field (Tx)
	 * - get switch id base on port number (Rx)
	 *
	 * If matching on direction metadata is chose rule direction is
	 * extracted from type value set here.
	 */
	if (rinfo->sw_act.flag & ICE_FLTR_TX) {
		s_rule->hdr.type = cpu_to_le16(ICE_AQC_SW_RULES_T_LKUP_TX);
		s_rule->src = cpu_to_le16(rinfo->sw_act.src);
	} else {
		s_rule->hdr.type = cpu_to_le16(ICE_AQC_SW_RULES_T_LKUP_RX);
		s_rule->src = cpu_to_le16(hw->port_info->lport);
	}

	s_rule->recipe_id = cpu_to_le16(rid);
	s_rule->act = cpu_to_le32(act);

	status = ice_fill_adv_dummy_packet(lkups, lkups_cnt, s_rule, profile);
	if (status)
		goto err_ice_add_adv_rule;

	status = ice_fill_adv_packet_tun(hw, rinfo->tun_type, s_rule->hdr_data,
					 profile->offsets);
	if (status)
		goto err_ice_add_adv_rule;

	status = ice_fill_adv_packet_vlan(hw, rinfo->vlan_type,
					  s_rule->hdr_data,
					  profile->offsets);
	if (status)
		goto err_ice_add_adv_rule;

	status = ice_aq_sw_rules(hw, (struct ice_aqc_sw_rules *)s_rule,
				 rule_buf_sz, 1, ice_aqc_opc_add_sw_rules,
				 NULL);
	if (status)
		goto err_ice_add_adv_rule;
	adv_fltr = devm_kzalloc(ice_hw_to_dev(hw),
				sizeof(struct ice_adv_fltr_mgmt_list_entry),
				GFP_KERNEL);
	if (!adv_fltr) {
		status = -ENOMEM;
		goto err_ice_add_adv_rule;
	}

	adv_fltr->lkups = devm_kmemdup(ice_hw_to_dev(hw), lkups,
				       lkups_cnt * sizeof(*lkups), GFP_KERNEL);
	if (!adv_fltr->lkups) {
		status = -ENOMEM;
		goto err_ice_add_adv_rule;
	}

	adv_fltr->lkups_cnt = lkups_cnt;
	adv_fltr->rule_info = *rinfo;
	adv_fltr->rule_info.fltr_rule_id = le16_to_cpu(s_rule->index);
	sw = hw->switch_info;
	sw->recp_list[rid].adv_rule = true;
	rule_head = &sw->recp_list[rid].filt_rules;

	if (rinfo->sw_act.fltr_act == ICE_FWD_TO_VSI)
		adv_fltr->vsi_count = 1;

	/* Add rule entry to book keeping list */
	list_add(&adv_fltr->list_entry, rule_head);
	if (added_entry) {
		added_entry->rid = rid;
		added_entry->rule_id = adv_fltr->rule_info.fltr_rule_id;
		added_entry->vsi_handle = rinfo->sw_act.vsi_handle;
	}
err_ice_add_adv_rule:
	if (status && adv_fltr) {
		devm_kfree(ice_hw_to_dev(hw), adv_fltr->lkups);
		devm_kfree(ice_hw_to_dev(hw), adv_fltr);
	}

	kfree(s_rule);

free_pkt_profile:
	if (profile->match & ICE_PKT_KMALLOC) {
		kfree(profile->offsets);
		kfree(profile->pkt);
		kfree(profile);
	}

	return status;
}

/**
 * ice_replay_vsi_fltr - Replay filters for requested VSI
 * @hw: pointer to the hardware structure
 * @vsi_handle: driver VSI handle
 * @recp_id: Recipe ID for which rules need to be replayed
 * @list_head: list for which filters need to be replayed
 *
 * Replays the filter of recipe recp_id for a VSI represented via vsi_handle.
 * It is required to pass valid VSI handle.
 */
static int
ice_replay_vsi_fltr(struct ice_hw *hw, u16 vsi_handle, u8 recp_id,
		    struct list_head *list_head)
{
	struct ice_fltr_mgmt_list_entry *itr;
	int status = 0;
	u16 hw_vsi_id;

	if (list_empty(list_head))
		return status;
	hw_vsi_id = ice_get_hw_vsi_num(hw, vsi_handle);

	list_for_each_entry(itr, list_head, list_entry) {
		struct ice_fltr_list_entry f_entry;

		f_entry.fltr_info = itr->fltr_info;
		if (itr->vsi_count < 2 && recp_id != ICE_SW_LKUP_VLAN &&
		    itr->fltr_info.vsi_handle == vsi_handle) {
			/* update the src in case it is VSI num */
			if (f_entry.fltr_info.src_id == ICE_SRC_ID_VSI)
				f_entry.fltr_info.src = hw_vsi_id;
			status = ice_add_rule_internal(hw, recp_id, &f_entry);
			if (status)
				goto end;
			continue;
		}
		if (!itr->vsi_list_info ||
		    !test_bit(vsi_handle, itr->vsi_list_info->vsi_map))
			continue;
		f_entry.fltr_info.vsi_handle = vsi_handle;
		f_entry.fltr_info.fltr_act = ICE_FWD_TO_VSI;
		/* update the src in case it is VSI num */
		if (f_entry.fltr_info.src_id == ICE_SRC_ID_VSI)
			f_entry.fltr_info.src = hw_vsi_id;
		if (recp_id == ICE_SW_LKUP_VLAN)
			status = ice_add_vlan_internal(hw, &f_entry);
		else
			status = ice_add_rule_internal(hw, recp_id, &f_entry);
		if (status)
			goto end;
	}
end:
	return status;
}

/**
 * ice_adv_rem_update_vsi_list
 * @hw: pointer to the hardware structure
 * @vsi_handle: VSI handle of the VSI to remove
 * @fm_list: filter management entry for which the VSI list management needs to
 *	     be done
 */
static int
ice_adv_rem_update_vsi_list(struct ice_hw *hw, u16 vsi_handle,
			    struct ice_adv_fltr_mgmt_list_entry *fm_list)
{
	struct ice_vsi_list_map_info *vsi_list_info;
	enum ice_sw_lkup_type lkup_type;
	u16 vsi_list_id;
	int status;

	if (fm_list->rule_info.sw_act.fltr_act != ICE_FWD_TO_VSI_LIST ||
	    fm_list->vsi_count == 0)
		return -EINVAL;

	/* A rule with the VSI being removed does not exist */
	if (!test_bit(vsi_handle, fm_list->vsi_list_info->vsi_map))
		return -ENOENT;

	lkup_type = ICE_SW_LKUP_LAST;
	vsi_list_id = fm_list->rule_info.sw_act.fwd_id.vsi_list_id;
	status = ice_update_vsi_list_rule(hw, &vsi_handle, 1, vsi_list_id, true,
					  ice_aqc_opc_update_sw_rules,
					  lkup_type);
	if (status)
		return status;

	fm_list->vsi_count--;
	clear_bit(vsi_handle, fm_list->vsi_list_info->vsi_map);
	vsi_list_info = fm_list->vsi_list_info;
	if (fm_list->vsi_count == 1) {
		struct ice_fltr_info tmp_fltr;
		u16 rem_vsi_handle;

		rem_vsi_handle = find_first_bit(vsi_list_info->vsi_map,
						ICE_MAX_VSI);
		if (!ice_is_vsi_valid(hw, rem_vsi_handle))
			return -EIO;

		/* Make sure VSI list is empty before removing it below */
		status = ice_update_vsi_list_rule(hw, &rem_vsi_handle, 1,
						  vsi_list_id, true,
						  ice_aqc_opc_update_sw_rules,
						  lkup_type);
		if (status)
			return status;

		memset(&tmp_fltr, 0, sizeof(tmp_fltr));
		tmp_fltr.flag = fm_list->rule_info.sw_act.flag;
		tmp_fltr.fltr_rule_id = fm_list->rule_info.fltr_rule_id;
		fm_list->rule_info.sw_act.fltr_act = ICE_FWD_TO_VSI;
		tmp_fltr.fltr_act = ICE_FWD_TO_VSI;
		tmp_fltr.fwd_id.hw_vsi_id =
			ice_get_hw_vsi_num(hw, rem_vsi_handle);
		fm_list->rule_info.sw_act.fwd_id.hw_vsi_id =
			ice_get_hw_vsi_num(hw, rem_vsi_handle);
		fm_list->rule_info.sw_act.vsi_handle = rem_vsi_handle;

		/* Update the previous switch rule of "MAC forward to VSI" to
		 * "MAC fwd to VSI list"
		 */
		status = ice_update_pkt_fwd_rule(hw, &tmp_fltr);
		if (status) {
			ice_debug(hw, ICE_DBG_SW, "Failed to update pkt fwd rule to FWD_TO_VSI on HW VSI %d, error %d\n",
				  tmp_fltr.fwd_id.hw_vsi_id, status);
			return status;
		}
		fm_list->vsi_list_info->ref_cnt--;

		/* Remove the VSI list since it is no longer used */
		status = ice_remove_vsi_list_rule(hw, vsi_list_id, lkup_type);
		if (status) {
			ice_debug(hw, ICE_DBG_SW, "Failed to remove VSI list %d, error %d\n",
				  vsi_list_id, status);
			return status;
		}

		list_del(&vsi_list_info->list_entry);
		devm_kfree(ice_hw_to_dev(hw), vsi_list_info);
		fm_list->vsi_list_info = NULL;
	}

	return status;
}

/**
 * ice_rem_adv_rule - removes existing advanced switch rule
 * @hw: pointer to the hardware structure
 * @lkups: information on the words that needs to be looked up. All words
 *         together makes one recipe
 * @lkups_cnt: num of entries in the lkups array
 * @rinfo: Its the pointer to the rule information for the rule
 *
 * This function can be used to remove 1 rule at a time. The lkups is
 * used to describe all the words that forms the "lookup" portion of the
 * rule. These words can span multiple protocols. Callers to this function
 * need to pass in a list of protocol headers with lookup information along
 * and mask that determines which words are valid from the given protocol
 * header. rinfo describes other information related to this rule such as
 * forwarding IDs, priority of this rule, etc.
 */
static int
ice_rem_adv_rule(struct ice_hw *hw, struct ice_adv_lkup_elem *lkups,
		 u16 lkups_cnt, struct ice_adv_rule_info *rinfo)
{
	struct ice_adv_fltr_mgmt_list_entry *list_elem;
	struct ice_prot_lkup_ext lkup_exts;
	bool remove_rule = false;
	struct mutex *rule_lock; /* Lock to protect filter rule list */
	u16 i, rid, vsi_handle;
	int status = 0;

	memset(&lkup_exts, 0, sizeof(lkup_exts));
	for (i = 0; i < lkups_cnt; i++) {
		u16 count;

		if (lkups[i].type >= ICE_PROTOCOL_LAST)
			return -EIO;

		count = ice_fill_valid_words(&lkups[i], &lkup_exts);
		if (!count)
			return -EIO;
	}

<<<<<<< HEAD
	rid = ice_find_recp(hw, &lkup_exts, rinfo);
=======
	rid = ice_find_recp(hw, &lkup_exts, rinfo, false);
>>>>>>> 2d5404ca
	/* If did not find a recipe that match the existing criteria */
	if (rid == ICE_MAX_NUM_RECIPES)
		return -EINVAL;

	rule_lock = &hw->switch_info->recp_list[rid].filt_rule_lock;
	list_elem = ice_find_adv_rule_entry(hw, lkups, lkups_cnt, rid, rinfo);
	/* the rule is already removed */
	if (!list_elem)
		return 0;
	mutex_lock(rule_lock);
	if (list_elem->rule_info.sw_act.fltr_act != ICE_FWD_TO_VSI_LIST) {
		remove_rule = true;
	} else if (list_elem->vsi_count > 1) {
		remove_rule = false;
		vsi_handle = rinfo->sw_act.vsi_handle;
		status = ice_adv_rem_update_vsi_list(hw, vsi_handle, list_elem);
	} else {
		vsi_handle = rinfo->sw_act.vsi_handle;
		status = ice_adv_rem_update_vsi_list(hw, vsi_handle, list_elem);
		if (status) {
			mutex_unlock(rule_lock);
			return status;
		}
		if (list_elem->vsi_count == 0)
			remove_rule = true;
	}
	mutex_unlock(rule_lock);
	if (remove_rule) {
		struct ice_sw_rule_lkup_rx_tx *s_rule;
		u16 rule_buf_sz;

		rule_buf_sz = ICE_SW_RULE_RX_TX_NO_HDR_SIZE(s_rule);
		s_rule = kzalloc(rule_buf_sz, GFP_KERNEL);
		if (!s_rule)
			return -ENOMEM;
		s_rule->act = 0;
		s_rule->index = cpu_to_le16(list_elem->rule_info.fltr_rule_id);
		s_rule->hdr_len = 0;
		status = ice_aq_sw_rules(hw, (struct ice_aqc_sw_rules *)s_rule,
					 rule_buf_sz, 1,
					 ice_aqc_opc_remove_sw_rules, NULL);
		if (!status || status == -ENOENT) {
			struct ice_switch_info *sw = hw->switch_info;
			struct ice_sw_recipe *r_list = sw->recp_list;

			mutex_lock(rule_lock);
			list_del(&list_elem->list_entry);
			devm_kfree(ice_hw_to_dev(hw), list_elem->lkups);
			devm_kfree(ice_hw_to_dev(hw), list_elem);
			mutex_unlock(rule_lock);
			if (list_empty(&r_list[rid].filt_rules)) {
				r_list[rid].adv_rule = false;

				/* All rules for this recipe are now removed */
				if (hw->recp_reuse)
					ice_release_recipe_res(hw,
							       &r_list[rid]);
			}
		}
		kfree(s_rule);
	}
	return status;
}

/**
 * ice_rem_adv_rule_by_id - removes existing advanced switch rule by ID
 * @hw: pointer to the hardware structure
 * @remove_entry: data struct which holds rule_id, VSI handle and recipe ID
 *
 * This function is used to remove 1 rule at a time. The removal is based on
 * the remove_entry parameter. This function will remove rule for a given
 * vsi_handle with a given rule_id which is passed as parameter in remove_entry
 */
int
ice_rem_adv_rule_by_id(struct ice_hw *hw,
		       struct ice_rule_query_data *remove_entry)
{
	struct ice_adv_fltr_mgmt_list_entry *list_itr;
	struct list_head *list_head;
	struct ice_adv_rule_info rinfo;
	struct ice_switch_info *sw;

	sw = hw->switch_info;
	if (!sw->recp_list[remove_entry->rid].recp_created)
		return -EINVAL;
	list_head = &sw->recp_list[remove_entry->rid].filt_rules;
	list_for_each_entry(list_itr, list_head, list_entry) {
		if (list_itr->rule_info.fltr_rule_id ==
		    remove_entry->rule_id) {
			rinfo = list_itr->rule_info;
			rinfo.sw_act.vsi_handle = remove_entry->vsi_handle;
			return ice_rem_adv_rule(hw, list_itr->lkups,
						list_itr->lkups_cnt, &rinfo);
		}
	}
	/* either list is empty or unable to find rule */
	return -ENOENT;
}

/**
 * ice_replay_vsi_adv_rule - Replay advanced rule for requested VSI
 * @hw: pointer to the hardware structure
 * @vsi_handle: driver VSI handle
 * @list_head: list for which filters need to be replayed
 *
 * Replay the advanced rule for the given VSI.
 */
static int
ice_replay_vsi_adv_rule(struct ice_hw *hw, u16 vsi_handle,
			struct list_head *list_head)
{
	struct ice_rule_query_data added_entry = { 0 };
	struct ice_adv_fltr_mgmt_list_entry *adv_fltr;
	int status = 0;

	if (list_empty(list_head))
		return status;
	list_for_each_entry(adv_fltr, list_head, list_entry) {
		struct ice_adv_rule_info *rinfo = &adv_fltr->rule_info;
		u16 lk_cnt = adv_fltr->lkups_cnt;

		if (vsi_handle != rinfo->sw_act.vsi_handle)
			continue;
		status = ice_add_adv_rule(hw, adv_fltr->lkups, lk_cnt, rinfo,
					  &added_entry);
		if (status)
			break;
	}
	return status;
}

/**
 * ice_replay_vsi_all_fltr - replay all filters stored in bookkeeping lists
 * @hw: pointer to the hardware structure
 * @vsi_handle: driver VSI handle
 *
 * Replays filters for requested VSI via vsi_handle.
 */
int ice_replay_vsi_all_fltr(struct ice_hw *hw, u16 vsi_handle)
{
	struct ice_switch_info *sw = hw->switch_info;
	int status;
	u8 i;

	for (i = 0; i < ICE_MAX_NUM_RECIPES; i++) {
		struct list_head *head;

		head = &sw->recp_list[i].filt_replay_rules;
		if (!sw->recp_list[i].adv_rule)
			status = ice_replay_vsi_fltr(hw, vsi_handle, i, head);
		else
			status = ice_replay_vsi_adv_rule(hw, vsi_handle, head);
		if (status)
			return status;
	}
	return status;
}

/**
 * ice_rm_all_sw_replay_rule_info - deletes filter replay rules
 * @hw: pointer to the HW struct
 *
 * Deletes the filter replay rules.
 */
void ice_rm_all_sw_replay_rule_info(struct ice_hw *hw)
{
	struct ice_switch_info *sw = hw->switch_info;
	u8 i;

	if (!sw)
		return;

	for (i = 0; i < ICE_MAX_NUM_RECIPES; i++) {
		if (!list_empty(&sw->recp_list[i].filt_replay_rules)) {
			struct list_head *l_head;

			l_head = &sw->recp_list[i].filt_replay_rules;
			if (!sw->recp_list[i].adv_rule)
				ice_rem_sw_rule_info(hw, l_head);
			else
				ice_rem_adv_rule_info(hw, l_head);
		}
	}
}<|MERGE_RESOLUTION|>--- conflicted
+++ resolved
@@ -1886,11 +1886,7 @@
 			   enum ice_sw_lkup_type lkup_type,
 			   enum ice_adminq_opc opc)
 {
-<<<<<<< HEAD
-	DEFINE_FLEX(struct ice_aqc_alloc_free_res_elem, sw_buf, elem, 1);
-=======
 	DEFINE_RAW_FLEX(struct ice_aqc_alloc_free_res_elem, sw_buf, elem, 1);
->>>>>>> 2d5404ca
 	u16 buf_len = __struct_size(sw_buf);
 	struct ice_aqc_res_elem *vsi_ele;
 	int status;
@@ -2181,20 +2177,6 @@
  */
 int ice_alloc_recipe(struct ice_hw *hw, u16 *rid)
 {
-<<<<<<< HEAD
-	DEFINE_FLEX(struct ice_aqc_alloc_free_res_elem, sw_buf, elem, 1);
-	u16 buf_len = __struct_size(sw_buf);
-	int status;
-
-	sw_buf->num_elems = cpu_to_le16(1);
-	sw_buf->res_type = cpu_to_le16((ICE_AQC_RES_TYPE_RECIPE <<
-					ICE_AQC_RES_TYPE_S) |
-					ICE_AQC_RES_TYPE_FLAG_SHARED);
-	status = ice_aq_alloc_free_res(hw, sw_buf, buf_len,
-				       ice_aqc_opc_alloc_res);
-	if (!status)
-		*rid = le16_to_cpu(sw_buf->elem[0].e.sw_resp);
-=======
 	DEFINE_RAW_FLEX(struct ice_aqc_alloc_free_res_elem, sw_buf, elem, 1);
 	u16 buf_len = __struct_size(sw_buf);
 	u16 res_type;
@@ -2231,7 +2213,6 @@
 	status = ice_free_hw_res(hw, ICE_AQC_RES_TYPE_RECIPE, 1, &rid);
 	if (!status)
 		hw->switch_info->recp_cnt--;
->>>>>>> 2d5404ca
 
 	return status;
 }
@@ -2604,15 +2585,6 @@
 
 	if (fi->flag & ICE_FLTR_TX_ONLY)
 		fi->lan_en = false;
-}
-
-/**
- * ice_fill_eth_hdr - helper to copy dummy_eth_hdr into supplied buffer
- * @eth_hdr: pointer to buffer to populate
- */
-void ice_fill_eth_hdr(u8 *eth_hdr)
-{
-	memcpy(eth_hdr, dummy_eth_header, DUMMY_ETH_HDR_LEN);
 }
 
 /**
@@ -4589,11 +4561,7 @@
 ice_alloc_res_cntr(struct ice_hw *hw, u8 type, u8 alloc_shared, u16 num_items,
 		   u16 *counter_id)
 {
-<<<<<<< HEAD
-	DEFINE_FLEX(struct ice_aqc_alloc_free_res_elem, buf, elem, 1);
-=======
 	DEFINE_RAW_FLEX(struct ice_aqc_alloc_free_res_elem, buf, elem, 1);
->>>>>>> 2d5404ca
 	u16 buf_len = __struct_size(buf);
 	int status;
 
@@ -4621,11 +4589,7 @@
 ice_free_res_cntr(struct ice_hw *hw, u8 type, u8 alloc_shared, u16 num_items,
 		  u16 counter_id)
 {
-<<<<<<< HEAD
-	DEFINE_FLEX(struct ice_aqc_alloc_free_res_elem, buf, elem, 1);
-=======
 	DEFINE_RAW_FLEX(struct ice_aqc_alloc_free_res_elem, buf, elem, 1);
->>>>>>> 2d5404ca
 	u16 buf_len = __struct_size(buf);
 	int status;
 
@@ -4655,11 +4619,7 @@
  */
 int ice_share_res(struct ice_hw *hw, u16 type, u8 shared, u16 res_id)
 {
-<<<<<<< HEAD
-	DEFINE_FLEX(struct ice_aqc_alloc_free_res_elem, buf, elem, 1);
-=======
 	DEFINE_RAW_FLEX(struct ice_aqc_alloc_free_res_elem, buf, elem, 1);
->>>>>>> 2d5404ca
 	u16 buf_len = __struct_size(buf);
 	u16 res_type;
 	int status;
@@ -4709,10 +4669,7 @@
 	ICE_PROTOCOL_ENTRY(ICE_NVGRE, 0, 2, 4, 6),
 	ICE_PROTOCOL_ENTRY(ICE_GTP, 8, 10, 12, 14, 16, 18, 20, 22),
 	ICE_PROTOCOL_ENTRY(ICE_GTP_NO_PAY, 8, 10, 12, 14),
-<<<<<<< HEAD
-=======
 	ICE_PROTOCOL_ENTRY(ICE_PFCP, 8, 10, 12, 14, 16, 18, 20, 22),
->>>>>>> 2d5404ca
 	ICE_PROTOCOL_ENTRY(ICE_PPPOE, 0, 2, 4, 6),
 	ICE_PROTOCOL_ENTRY(ICE_L2TPV3, 0, 2, 4, 6, 8, 10),
 	ICE_PROTOCOL_ENTRY(ICE_VLAN_EX, 2, 0),
@@ -4759,20 +4716,13 @@
  * @hw: pointer to the hardware structure
  * @lkup_exts: extension sequence to match
  * @rinfo: information regarding the rule e.g. priority and action info
-<<<<<<< HEAD
-=======
  * @is_add: flag of adding recipe
->>>>>>> 2d5404ca
  *
  * Returns index of matching recipe, or ICE_MAX_NUM_RECIPES if not found.
  */
 static u16
 ice_find_recp(struct ice_hw *hw, struct ice_prot_lkup_ext *lkup_exts,
-<<<<<<< HEAD
-	      const struct ice_adv_rule_info *rinfo)
-=======
 	      const struct ice_adv_rule_info *rinfo, bool is_add)
->>>>>>> 2d5404ca
 {
 	bool refresh_required = true;
 	struct ice_sw_recipe *recp;
@@ -5048,22 +4998,9 @@
  */
 static int ice_calc_recp_cnt(u8 word_cnt)
 {
-<<<<<<< HEAD
-	DECLARE_BITMAP(result_idx_bm, ICE_MAX_FV_WORDS);
-	struct ice_aqc_recipe_content *content;
-	struct ice_aqc_recipe_data_elem *tmp;
-	struct ice_aqc_recipe_data_elem *buf;
-	struct ice_recp_grp_entry *entry;
-	u16 free_res_idx;
-	u16 recipe_count;
-	u8 chain_idx;
-	u8 recps = 0;
-	int status;
-=======
 	/* All words fit in a single recipe, no need for chaining. */
 	if (word_cnt <= ICE_NUM_WORDS_RECIPE)
 		return 1;
->>>>>>> 2d5404ca
 
 	/* Recipe chaining required. Result indexes are fitted right after
 	 * regular lookup words. In some cases a new recipe must be added in
@@ -5118,39 +5055,6 @@
 static_assert(sizeof_field(struct ice_aqc_recipe_data_elem, recipe_bitmap) ==
 	      sizeof_field(struct ice_sw_recipe, r_bitmap));
 
-<<<<<<< HEAD
-		content = &buf[recps].content;
-
-		/* Clear the result index of the located recipe, as this will be
-		 * updated, if needed, later in the recipe creation process.
-		 */
-		tmp[0].content.result_indx = 0;
-
-		buf[recps] = tmp[0];
-		buf[recps].recipe_indx = (u8)entry->rid;
-		/* if the recipe is a non-root recipe RID should be programmed
-		 * as 0 for the rules to be applied correctly.
-		 */
-		content->rid = 0;
-		memset(&content->lkup_indx, 0,
-		       sizeof(content->lkup_indx));
-
-		/* All recipes use look-up index 0 to match switch ID. */
-		content->lkup_indx[0] = ICE_AQ_SW_ID_LKUP_IDX;
-		content->mask[0] = cpu_to_le16(ICE_AQ_SW_ID_LKUP_MASK);
-		/* Setup lkup_indx 1..4 to INVALID/ignore and set the mask
-		 * to be 0
-		 */
-		for (i = 1; i <= ICE_NUM_WORDS_RECIPE; i++) {
-			content->lkup_indx[i] = 0x80;
-			content->mask[i] = 0;
-		}
-
-		for (i = 0; i < entry->r_group.n_val_pairs; i++) {
-			content->lkup_indx[i + 1] = entry->fv_idx[i];
-			content->mask[i + 1] = cpu_to_le16(entry->fv_mask[i]);
-		}
-=======
 /**
  * ice_add_sw_recipe - function to call AQ calls to create switch recipe
  * @hw: pointer to hardware structure
@@ -5176,44 +5080,16 @@
 
 	bitmap_zero(result_idx_bm, ICE_MAX_FV_WORDS);
 	bitmap_zero(rm->r_bitmap, ICE_MAX_NUM_RECIPES);
->>>>>>> 2d5404ca
 
 	/* Check number of free result indices */
 	free_res_idx = ice_find_free_recp_res_idx(hw, profiles, result_idx_bm);
 
-<<<<<<< HEAD
-			entry->chain_idx = chain_idx;
-			content->result_indx =
-				ICE_AQ_RECIPE_RESULT_EN |
-				FIELD_PREP(ICE_AQ_RECIPE_RESULT_DATA_M,
-					   chain_idx);
-			clear_bit(chain_idx, result_idx_bm);
-			chain_idx = find_first_bit(result_idx_bm,
-						   ICE_MAX_FV_WORDS);
-		}
-
-		/* fill recipe dependencies */
-		bitmap_zero((unsigned long *)buf[recps].recipe_bitmap,
-			    ICE_MAX_NUM_RECIPES);
-		set_bit(buf[recps].recipe_indx,
-			(unsigned long *)buf[recps].recipe_bitmap);
-		content->act_ctrl_fwd_priority = rm->priority;
-
-		if (rm->need_pass_l2)
-			content->act_ctrl |= ICE_AQ_RECIPE_ACT_NEED_PASS_L2;
-
-		if (rm->allow_pass_l2)
-			content->act_ctrl |= ICE_AQ_RECIPE_ACT_ALLOW_PASS_L2;
-		recps++;
-	}
-=======
 	ice_debug(hw, ICE_DBG_SW, "Result idx slots: %d, need %d\n",
 		  free_res_idx, recp_cnt);
 
 	/* Last recipe doesn't need result index */
 	if (recp_cnt - 1 > free_res_idx)
 		return -ENOSPC;
->>>>>>> 2d5404ca
 
 	if (recp_cnt > ICE_MAX_CHAIN_RECIPE_RES)
 		return -E2BIG;
@@ -5236,64 +5112,17 @@
 		if (status)
 			return status;
 
-<<<<<<< HEAD
-		content = &buf[recps].content;
-
-		buf[recps].recipe_indx = (u8)rid;
-		content->rid = (u8)rid;
-		content->rid |= ICE_AQ_RECIPE_ID_IS_ROOT;
-		/* the new entry created should also be part of rg_list to
-		 * make sure we have complete recipe
-		 */
-		last_chain_entry = devm_kzalloc(ice_hw_to_dev(hw),
-						sizeof(*last_chain_entry),
-						GFP_KERNEL);
-		if (!last_chain_entry) {
-			status = -ENOMEM;
-			goto err_unroll;
-		}
-		last_chain_entry->rid = rid;
-		memset(&content->lkup_indx, 0, sizeof(content->lkup_indx));
-		/* All recipes use look-up index 0 to match switch ID. */
-		content->lkup_indx[0] = ICE_AQ_SW_ID_LKUP_IDX;
-		content->mask[0] = cpu_to_le16(ICE_AQ_SW_ID_LKUP_MASK);
-		for (i = 1; i <= ICE_NUM_WORDS_RECIPE; i++) {
-			content->lkup_indx[i] = ICE_AQ_RECIPE_LKUP_IGNORE;
-			content->mask[i] = 0;
-		}
-=======
 		fill_recipe_template(&buf[i], rid, rm);
->>>>>>> 2d5404ca
 
 		result_idx = find_first_bit(result_idx_bm, ICE_MAX_FV_WORDS);
 		/* Check if there really is a valid result index that can be
 		 * used.
 		 */
-<<<<<<< HEAD
-		last_chain_entry->chain_idx = ICE_INVAL_CHAIN_IND;
-		list_for_each_entry(entry, &rm->rg_list, l_entry) {
-			last_chain_entry->fv_idx[i] = entry->chain_idx;
-			content->lkup_indx[i] = entry->chain_idx;
-			content->mask[i++] = cpu_to_le16(0xFFFF);
-			set_bit(entry->rid, rm->r_bitmap);
-		}
-		list_add(&last_chain_entry->l_entry, &rm->rg_list);
-		if (sizeof(buf[recps].recipe_bitmap) >=
-		    sizeof(rm->r_bitmap)) {
-			memcpy(buf[recps].recipe_bitmap, rm->r_bitmap,
-			       sizeof(buf[recps].recipe_bitmap));
-		} else {
-			status = -EINVAL;
-			goto err_unroll;
-		}
-		content->act_ctrl_fwd_priority = rm->priority;
-=======
 		if (result_idx >= ICE_MAX_FV_WORDS) {
 			ice_debug(hw, ICE_DBG_SW, "No chain index available\n");
 			return -ENOSPC;
 		}
 		clear_bit(result_idx, result_idx_bm);
->>>>>>> 2d5404ca
 
 		content = &buf[i].content;
 		content->result_indx = ICE_AQ_RECIPE_RESULT_EN |
@@ -5313,45 +5142,9 @@
 			word++;
 		}
 
-<<<<<<< HEAD
-		recp = &sw->recp_list[entry->rid];
-		is_root = (rm->root_rid == entry->rid);
-		recp->is_root = is_root;
-
-		recp->root_rid = entry->rid;
-		recp->big_recp = (is_root && rm->n_grp_count > 1);
-
-		memcpy(&recp->ext_words, entry->r_group.pairs,
-		       entry->r_group.n_val_pairs * sizeof(struct ice_fv_word));
-
-		memcpy(recp->r_bitmap, buf[buf_idx].recipe_bitmap,
-		       sizeof(recp->r_bitmap));
-
-		/* Copy non-result fv index values and masks to recipe. This
-		 * call will also update the result recipe bitmask.
-		 */
-		ice_collect_result_idx(&buf[buf_idx], recp);
-
-		/* for non-root recipes, also copy to the root, this allows
-		 * easier matching of a complete chained recipe
-		 */
-		if (!is_root)
-			ice_collect_result_idx(&buf[buf_idx],
-					       &sw->recp_list[rm->root_rid]);
-
-		recp->n_ext_words = entry->r_group.n_val_pairs;
-		recp->chain_idx = entry->chain_idx;
-		recp->priority = buf[buf_idx].content.act_ctrl_fwd_priority;
-		recp->n_grp_count = rm->n_grp_count;
-		recp->tun_type = rm->tun_type;
-		recp->need_pass_l2 = rm->need_pass_l2;
-		recp->allow_pass_l2 = rm->allow_pass_l2;
-		recp->recp_created = true;
-=======
 		recipe = &hw->switch_info->recp_list[rid];
 		set_bit(result_idx, recipe->res_idxs);
 		bookkeep_recipe(recipe, &buf[i], rm);
->>>>>>> 2d5404ca
 	}
 
 	/* Setup the root recipe */
@@ -5379,8 +5172,6 @@
 		root->content.lkup_indx[word] = rm->fv_idx[lookup];
 		root->content.mask[word] = cpu_to_le16(rm->fv_mask[lookup]);
 
-<<<<<<< HEAD
-=======
 		lookup++;
 		word++;
 	}
@@ -5417,7 +5208,6 @@
 	return 0;
 }
 
->>>>>>> 2d5404ca
 /* ice_get_compat_fv_bitmap - Get compatible field vector bitmap for rule
  * @hw: pointer to hardware structure
  * @rinfo: other information regarding the rule e.g. priority and action info
@@ -5575,19 +5365,10 @@
 	if (status)
 		goto err_unroll;
 
-<<<<<<< HEAD
-	/* Group match words into recipes using preferred recipe grouping
-	 * criteria.
-	 */
-	status = ice_create_recipe_group(hw, rm, lkup_exts);
-	if (status)
-		goto err_unroll;
-=======
 	/* Copy FV words and masks from lkup_exts to recipe struct. */
 	rm->n_ext_words = lkup_exts->n_val_words;
 	memcpy(rm->ext_words, lkup_exts->fv_words, sizeof(rm->ext_words));
 	memcpy(rm->word_masks, lkup_exts->field_mask, sizeof(rm->word_masks));
->>>>>>> 2d5404ca
 
 	/* set the recipe priority if specified */
 	rm->priority = (u8)rinfo->priority;
@@ -5610,13 +5391,8 @@
 	}
 
 	/* Look for a recipe which matches our requested fv / mask list */
-<<<<<<< HEAD
-	*rid = ice_find_recp(hw, lkup_exts, rinfo);
-	if (*rid < ICE_MAX_NUM_RECIPES)
-=======
 	*rid = ice_find_recp(hw, lkup_exts, rinfo, true);
 	if (*rid < ICE_MAX_NUM_RECIPES) {
->>>>>>> 2d5404ca
 		/* Success if found a recipe that match the existing criteria */
 		if (hw->recp_reuse)
 			ice_subscribable_recp_shared(hw, *rid);
@@ -5686,10 +5462,6 @@
 		devm_kfree(ice_hw_to_dev(hw), fvit);
 	}
 
-<<<<<<< HEAD
-	devm_kfree(ice_hw_to_dev(hw), rm->root_buf);
-=======
->>>>>>> 2d5404ca
 	kfree(rm);
 
 err_free_lkup_exts:
@@ -6695,11 +6467,7 @@
 			return -EIO;
 	}
 
-<<<<<<< HEAD
-	rid = ice_find_recp(hw, &lkup_exts, rinfo);
-=======
 	rid = ice_find_recp(hw, &lkup_exts, rinfo, false);
->>>>>>> 2d5404ca
 	/* If did not find a recipe that match the existing criteria */
 	if (rid == ICE_MAX_NUM_RECIPES)
 		return -EINVAL;
