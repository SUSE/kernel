/* SPDX-License-Identifier: GPL-2.0 */
/* Copyright (C) 2018-2021, Intel Corporation. */

#ifndef _ICE_PTP_CONSTS_H_
#define _ICE_PTP_CONSTS_H_

/* Constant definitions related to the hardware clock used for PTP 1588
 * features and functionality.
 */
/* Constants defined for the PTP 1588 clock hardware. */

<<<<<<< HEAD
=======
const struct ice_phy_reg_info_eth56g eth56g_phy_res[NUM_ETH56G_PHY_RES] = {
	/* ETH56G_PHY_REG_PTP */
	{
		/* base_addr */
		{
			0x092000,
			0x126000,
			0x1BA000,
			0x24E000,
			0x2E2000,
		},
		/* step */
		0x98,
	},
	/* ETH56G_PHY_MEM_PTP */
	{
		/* base_addr */
		{
			0x093000,
			0x127000,
			0x1BB000,
			0x24F000,
			0x2E3000,
		},
		/* step */
		0x200,
	},
	/* ETH56G_PHY_REG_XPCS */
	{
		/* base_addr */
		{
			0x000000,
			0x009400,
			0x128000,
			0x1BC000,
			0x250000,
		},
		/* step */
		0x21000,
	},
	/* ETH56G_PHY_REG_MAC */
	{
		/* base_addr */
		{
			0x085000,
			0x119000,
			0x1AD000,
			0x241000,
			0x2D5000,
		},
		/* step */
		0x1000,
	},
	/* ETH56G_PHY_REG_GPCS */
	{
		/* base_addr */
		{
			0x084000,
			0x118000,
			0x1AC000,
			0x240000,
			0x2D4000,
		},
		/* step */
		0x400,
	},
};

const
struct ice_eth56g_mac_reg_cfg eth56g_mac_cfg[NUM_ICE_ETH56G_LNK_SPD] = {
	[ICE_ETH56G_LNK_SPD_1G] = {
		.tx_mode = { .def = 6, },
		.rx_mode = { .def = 6, },
		.blks_per_clk = 1,
		.blktime = 0x4000, /* 32 */
		.tx_offset = {
			.serdes = 0x6666, /* 51.2 */
			.no_fec = 0xd066, /* 104.2 */
			.sfd = 0x3000, /* 24 */
			.onestep = 0x30000 /* 384 */
		},
		.rx_offset = {
			.serdes = 0xffffc59a, /* -29.2 */
			.no_fec = 0xffff0a80, /* -122.75 */
			.sfd = 0x2c00, /* 22 */
			.bs_ds = 0x19a /* 0.8 */
			/* Dynamic bitslip 0 equals to 10 */
		}
	},
	[ICE_ETH56G_LNK_SPD_2_5G] = {
		.tx_mode = { .def = 6, },
		.rx_mode = { .def = 6, },
		.blks_per_clk = 1,
		.blktime = 0x199a, /* 12.8 */
		.tx_offset = {
			.serdes = 0x28f6, /* 20.48 */
			.no_fec = 0x53b8, /* 41.86 */
			.sfd = 0x1333, /* 9.6 */
			.onestep = 0x13333 /* 153.6 */
		},
		.rx_offset = {
			.serdes = 0xffffe8a4, /* -11.68 */
			.no_fec = 0xffff9a76, /* -50.77 */
			.sfd = 0xf33, /* 7.6 */
			.bs_ds = 0xa4 /* 0.32 */
		}
	},
	[ICE_ETH56G_LNK_SPD_10G] = {
		.tx_mode = { .def = 1, },
		.rx_mode = { .def = 1, },
		.blks_per_clk = 1,
		.blktime = 0x666, /* 3.2 */
		.tx_offset = {
			.serdes = 0x234c, /* 17.6484848 */
			.no_fec = 0x8e80, /* 71.25 */
			.fc = 0xb4a4, /* 90.32 */
			.sfd = 0x4a4, /* 2.32 */
			.onestep = 0x4ccd /* 38.4 */
		},
		.rx_offset = {
			.serdes = 0xffffeb27, /* -10.42424 */
			.no_fec = 0xffffcccd, /* -25.6 */
			.fc = 0xfffe0014, /* -255.96 */
			.sfd = 0x4a4, /* 2.32 */
			.bs_ds = 0x32 /* 0.0969697 */
		}
	},
	[ICE_ETH56G_LNK_SPD_25G] = {
		.tx_mode = {
			.def = 1,
			.rs = 4
		},
		.tx_mk_dly = 4,
		.tx_cw_dly = {
			.def = 1,
			.onestep = 6
		},
		.rx_mode = {
			.def = 1,
			.rs = 4
		},
		.rx_mk_dly = {
			.def = 1,
			.rs = 1
		},
		.rx_cw_dly = {
			.def = 1,
			.rs = 1
		},
		.blks_per_clk = 1,
		.blktime = 0x28f, /* 1.28 */
		.mktime = 0x147b, /* 10.24, only if RS-FEC enabled */
		.tx_offset = {
			.serdes = 0xe1e, /* 7.0593939 */
			.no_fec = 0x3857, /* 28.17 */
			.fc = 0x48c3, /* 36.38 */
			.rs = 0x8100, /* 64.5 */
			.sfd = 0x1dc, /* 0.93 */
			.onestep = 0x1eb8 /* 15.36 */
		},
		.rx_offset = {
			.serdes = 0xfffff7a9, /* -4.1697 */
			.no_fec = 0xffffe71a, /* -12.45 */
			.fc = 0xfffe894d, /* -187.35 */
			.rs = 0xfffff8cd, /* -3.6 */
			.sfd = 0x1dc, /* 0.93 */
			.bs_ds = 0x14 /* 0.0387879, RS-FEC 0 */
		}
	},
	[ICE_ETH56G_LNK_SPD_40G] = {
		.tx_mode = { .def = 3 },
		.tx_mk_dly = 4,
		.tx_cw_dly = {
			.def = 1,
			.onestep = 6
		},
		.rx_mode = { .def = 4 },
		.rx_mk_dly = { .def = 1 },
		.rx_cw_dly = { .def = 1 },
		.blktime = 0x333, /* 1.6 */
		.mktime = 0xccd, /* 6.4 */
		.tx_offset = {
			.serdes = 0x234c, /* 17.6484848 */
			.no_fec = 0x5a8a, /* 45.27 */
			.fc = 0x81b8, /* 64.86 */
			.sfd = 0x4a4, /* 2.32 */
			.onestep = 0x1333 /* 9.6 */
		},
		.rx_offset = {
			.serdes = 0xffffeb27, /* -10.42424 */
			.no_fec = 0xfffff594, /* -5.21 */
			.fc = 0xfffe3080, /* -231.75 */
			.sfd = 0x4a4, /* 2.32 */
			.bs_ds = 0xccd /* 6.4 */
		}
	},
	[ICE_ETH56G_LNK_SPD_50G] = {
		.tx_mode = { .def = 5 },
		.tx_mk_dly = 4,
		.tx_cw_dly = {
			.def = 1,
			.onestep = 6
		},
		.rx_mode = { .def = 5 },
		.rx_mk_dly = { .def = 1 },
		.rx_cw_dly = { .def = 1 },
		.blktime = 0x28f, /* 1.28 */
		.mktime = 0xa3d, /* 5.12 */
		.tx_offset = {
			.serdes = 0x13ba, /* 9.86353 */
			.rs = 0x5400, /* 42 */
			.sfd = 0xe6, /* 0.45 */
			.onestep = 0xf5c /* 7.68 */
		},
		.rx_offset = {
			.serdes = 0xfffff7e8, /* -4.04706 */
			.rs = 0xfffff994, /* -3.21 */
			.sfd = 0xe6 /* 0.45 */
		}
	},
	[ICE_ETH56G_LNK_SPD_50G2] = {
		.tx_mode = {
			.def = 3,
			.rs = 2
		},
		.tx_mk_dly = 4,
		.tx_cw_dly = {
			.def = 1,
			.onestep = 6
		},
		.rx_mode = {
			.def = 4,
			.rs = 1
		},
		.rx_mk_dly = { .def = 1 },
		.rx_cw_dly = { .def = 1 },
		.blktime = 0x28f, /* 1.28 */
		.mktime = 0xa3d, /* 5.12 */
		.tx_offset = {
			.serdes = 0xe1e, /* 7.0593939 */
			.no_fec = 0x3d33, /* 30.6 */
			.rs = 0x5057, /* 40.17 */
			.sfd = 0x1dc, /* 0.93 */
			.onestep = 0xf5c /* 7.68 */
		},
		.rx_offset = {
			.serdes = 0xfffff7a9, /* -4.1697 */
			.no_fec = 0xfffff8cd, /* -3.6 */
			.rs = 0xfffff21a, /* -6.95 */
			.sfd = 0x1dc, /* 0.93 */
			.bs_ds = 0xa3d /* 5.12, RS-FEC 0x633 (3.1) */
		}
	},
	[ICE_ETH56G_LNK_SPD_100G] = {
		.tx_mode = {
			.def = 3,
			.rs = 2
		},
		.tx_mk_dly = 10,
		.tx_cw_dly = {
			.def = 3,
			.onestep = 6
		},
		.rx_mode = {
			.def = 4,
			.rs = 1
		},
		.rx_mk_dly = { .def = 5 },
		.rx_cw_dly = { .def = 5 },
		.blks_per_clk = 1,
		.blktime = 0x148, /* 0.64 */
		.mktime = 0x199a, /* 12.8 */
		.tx_offset = {
			.serdes = 0xe1e, /* 7.0593939 */
			.no_fec = 0x67ec, /* 51.96 */
			.rs = 0x44fb, /* 34.49 */
			.sfd = 0x1dc, /* 0.93 */
			.onestep = 0xf5c /* 7.68 */
		},
		.rx_offset = {
			.serdes = 0xfffff7a9, /* -4.1697 */
			.no_fec = 0xfffff5a9, /* -5.17 */
			.rs = 0xfffff6e6, /* -4.55 */
			.sfd = 0x1dc, /* 0.93 */
			.bs_ds = 0x199a /* 12.8, RS-FEC 0x31b (1.552) */
		}
	},
	[ICE_ETH56G_LNK_SPD_100G2] = {
		.tx_mode = { .def = 5 },
		.tx_mk_dly = 10,
		.tx_cw_dly = {
			.def = 3,
			.onestep = 6
		},
		.rx_mode = { .def = 5 },
		.rx_mk_dly = { .def = 5 },
		.rx_cw_dly = { .def = 5 },
		.blks_per_clk = 1,
		.blktime = 0x148, /* 0.64 */
		.mktime = 0x199a, /* 12.8 */
		.tx_offset = {
			.serdes = 0x13ba, /* 9.86353 */
			.rs = 0x460a, /* 35.02 */
			.sfd = 0xe6, /* 0.45 */
			.onestep = 0xf5c /* 7.68 */
		},
		.rx_offset = {
			.serdes = 0xfffff7e8, /* -4.04706 */
			.rs = 0xfffff548, /* -5.36 */
			.sfd = 0xe6, /* 0.45 */
			.bs_ds = 0x303 /* 1.506 */
		}
	}
};

>>>>>>> 2d5404ca
/* struct ice_time_ref_info_e82x
 *
 * E822 hardware can use different sources as the reference for the PTP
 * hardware clock. Each clock has different characteristics such as a slightly
 * different frequency, etc.
 *
 * This lookup table defines several constants that depend on the current time
 * reference. See the struct ice_time_ref_info_e82x for information about the
 * meaning of each constant.
 */
const struct ice_time_ref_info_e82x e822_time_ref[NUM_ICE_TIME_REF_FREQ] = {
	/* ICE_TIME_REF_FREQ_25_000 -> 25 MHz */
	{
		/* pll_freq */
		823437500, /* 823.4375 MHz PLL */
		/* nominal_incval */
		0x136e44fabULL,
		/* pps_delay */
		11,
	},

	/* ICE_TIME_REF_FREQ_122_880 -> 122.88 MHz */
	{
		/* pll_freq */
		783360000, /* 783.36 MHz */
		/* nominal_incval */
		0x146cc2177ULL,
		/* pps_delay */
		12,
	},

	/* ICE_TIME_REF_FREQ_125_000 -> 125 MHz */
	{
		/* pll_freq */
		796875000, /* 796.875 MHz */
		/* nominal_incval */
		0x141414141ULL,
		/* pps_delay */
		12,
	},

	/* ICE_TIME_REF_FREQ_153_600 -> 153.6 MHz */
	{
		/* pll_freq */
		816000000, /* 816 MHz */
		/* nominal_incval */
		0x139b9b9baULL,
		/* pps_delay */
		12,
	},

	/* ICE_TIME_REF_FREQ_156_250 -> 156.25 MHz */
	{
		/* pll_freq */
		830078125, /* 830.78125 MHz */
		/* nominal_incval */
		0x134679aceULL,
		/* pps_delay */
		11,
	},

	/* ICE_TIME_REF_FREQ_245_760 -> 245.76 MHz */
	{
		/* pll_freq */
		783360000, /* 783.36 MHz */
		/* nominal_incval */
		0x146cc2177ULL,
		/* pps_delay */
		12,
	},
};

const struct ice_cgu_pll_params_e82x e822_cgu_params[NUM_ICE_TIME_REF_FREQ] = {
	/* ICE_TIME_REF_FREQ_25_000 -> 25 MHz */
	{
		/* refclk_pre_div */
		1,
		/* feedback_div */
		197,
		/* frac_n_div */
		2621440,
		/* post_pll_div */
		6,
	},

	/* ICE_TIME_REF_FREQ_122_880 -> 122.88 MHz */
	{
		/* refclk_pre_div */
		5,
		/* feedback_div */
		223,
		/* frac_n_div */
		524288,
		/* post_pll_div */
		7,
	},

	/* ICE_TIME_REF_FREQ_125_000 -> 125 MHz */
	{
		/* refclk_pre_div */
		5,
		/* feedback_div */
		223,
		/* frac_n_div */
		524288,
		/* post_pll_div */
		7,
	},

	/* ICE_TIME_REF_FREQ_153_600 -> 153.6 MHz */
	{
		/* refclk_pre_div */
		5,
		/* feedback_div */
		159,
		/* frac_n_div */
		1572864,
		/* post_pll_div */
		6,
	},

	/* ICE_TIME_REF_FREQ_156_250 -> 156.25 MHz */
	{
		/* refclk_pre_div */
		5,
		/* feedback_div */
		159,
		/* frac_n_div */
		1572864,
		/* post_pll_div */
		6,
	},

	/* ICE_TIME_REF_FREQ_245_760 -> 245.76 MHz */
	{
		/* refclk_pre_div */
		10,
		/* feedback_div */
		223,
		/* frac_n_div */
		524288,
		/* post_pll_div */
		7,
	},
};

<<<<<<< HEAD
=======
const
struct ice_cgu_pll_params_e825c e825c_cgu_params[NUM_ICE_TIME_REF_FREQ] = {
	/* ICE_TIME_REF_FREQ_25_000 -> 25 MHz */
	{
		/* tspll_ck_refclkfreq */
		0x19,
		/* tspll_ndivratio */
		1,
		/* tspll_fbdiv_intgr */
		320,
		/* tspll_fbdiv_frac */
		0,
		/* ref1588_ck_div */
		0,
	},

	/* ICE_TIME_REF_FREQ_122_880 -> 122.88 MHz */
	{
		/* tspll_ck_refclkfreq */
		0x29,
		/* tspll_ndivratio */
		3,
		/* tspll_fbdiv_intgr */
		195,
		/* tspll_fbdiv_frac */
		1342177280UL,
		/* ref1588_ck_div */
		0,
	},

	/* ICE_TIME_REF_FREQ_125_000 -> 125 MHz */
	{
		/* tspll_ck_refclkfreq */
		0x3E,
		/* tspll_ndivratio */
		2,
		/* tspll_fbdiv_intgr */
		128,
		/* tspll_fbdiv_frac */
		0,
		/* ref1588_ck_div */
		0,
	},

	/* ICE_TIME_REF_FREQ_153_600 -> 153.6 MHz */
	{
		/* tspll_ck_refclkfreq */
		0x33,
		/* tspll_ndivratio */
		3,
		/* tspll_fbdiv_intgr */
		156,
		/* tspll_fbdiv_frac */
		1073741824UL,
		/* ref1588_ck_div */
		0,
	},

	/* ICE_TIME_REF_FREQ_156_250 -> 156.25 MHz */
	{
		/* tspll_ck_refclkfreq */
		0x1F,
		/* tspll_ndivratio */
		5,
		/* tspll_fbdiv_intgr */
		256,
		/* tspll_fbdiv_frac */
		0,
		/* ref1588_ck_div */
		0,
	},

	/* ICE_TIME_REF_FREQ_245_760 -> 245.76 MHz */
	{
		/* tspll_ck_refclkfreq */
		0x52,
		/* tspll_ndivratio */
		3,
		/* tspll_fbdiv_intgr */
		97,
		/* tspll_fbdiv_frac */
		2818572288UL,
		/* ref1588_ck_div */
		0,
	},
};

>>>>>>> 2d5404ca
/* struct ice_vernier_info_e82x
 *
 * E822 hardware calibrates the delay of the timestamp indication from the
 * actual packet transmission or reception during the initialization of the
 * PHY. To do this, the hardware mechanism uses some conversions between the
 * various clocks within the PHY block. This table defines constants used to
 * calculate the correct conversion ratios in the PHY registers.
 *
 * Many of the values relate to the PAR/PCS clock conversion registers. For
 * these registers, a value of 0 means that the associated register is not
 * used by this link speed, and that the register should be cleared by writing
 * 0. Other values specify the clock frequency in Hz.
 */
const struct ice_vernier_info_e82x e822_vernier[NUM_ICE_PTP_LNK_SPD] = {
	/* ICE_PTP_LNK_SPD_1G */
	{
		/* tx_par_clk */
		31250000, /* 31.25 MHz */
		/* rx_par_clk */
		31250000, /* 31.25 MHz */
		/* tx_pcs_clk */
		125000000, /* 125 MHz */
		/* rx_pcs_clk */
		125000000, /* 125 MHz */
		/* tx_desk_rsgb_par */
		0, /* unused */
		/* rx_desk_rsgb_par */
		0, /* unused */
		/* tx_desk_rsgb_pcs */
		0, /* unused */
		/* rx_desk_rsgb_pcs */
		0, /* unused */
		/* tx_fixed_delay */
		25140,
		/* pmd_adj_divisor */
		10000000,
		/* rx_fixed_delay */
		17372,
	},
	/* ICE_PTP_LNK_SPD_10G */
	{
		/* tx_par_clk */
		257812500, /* 257.8125 MHz */
		/* rx_par_clk */
		257812500, /* 257.8125 MHz */
		/* tx_pcs_clk */
		156250000, /* 156.25 MHz */
		/* rx_pcs_clk */
		156250000, /* 156.25 MHz */
		/* tx_desk_rsgb_par */
		0, /* unused */
		/* rx_desk_rsgb_par */
		0, /* unused */
		/* tx_desk_rsgb_pcs */
		0, /* unused */
		/* rx_desk_rsgb_pcs */
		0, /* unused */
		/* tx_fixed_delay */
		6938,
		/* pmd_adj_divisor */
		82500000,
		/* rx_fixed_delay */
		6212,
	},
	/* ICE_PTP_LNK_SPD_25G */
	{
		/* tx_par_clk */
		644531250, /* 644.53125 MHZ */
		/* rx_par_clk */
		644531250, /* 644.53125 MHz */
		/* tx_pcs_clk */
		390625000, /* 390.625 MHz */
		/* rx_pcs_clk */
		390625000, /* 390.625 MHz */
		/* tx_desk_rsgb_par */
		0, /* unused */
		/* rx_desk_rsgb_par */
		0, /* unused */
		/* tx_desk_rsgb_pcs */
		0, /* unused */
		/* rx_desk_rsgb_pcs */
		0, /* unused */
		/* tx_fixed_delay */
		2778,
		/* pmd_adj_divisor */
		206250000,
		/* rx_fixed_delay */
		2491,
	},
	/* ICE_PTP_LNK_SPD_25G_RS */
	{
		/* tx_par_clk */
		0, /* unused */
		/* rx_par_clk */
		0, /* unused */
		/* tx_pcs_clk */
		0, /* unused */
		/* rx_pcs_clk */
		0, /* unused */
		/* tx_desk_rsgb_par */
		161132812, /* 162.1328125 MHz Reed Solomon gearbox */
		/* rx_desk_rsgb_par */
		161132812, /* 162.1328125 MHz Reed Solomon gearbox */
		/* tx_desk_rsgb_pcs */
		97656250, /* 97.62625 MHz Reed Solomon gearbox */
		/* rx_desk_rsgb_pcs */
		97656250, /* 97.62625 MHz Reed Solomon gearbox */
		/* tx_fixed_delay */
		3928,
		/* pmd_adj_divisor */
		206250000,
		/* rx_fixed_delay */
		29535,
	},
	/* ICE_PTP_LNK_SPD_40G */
	{
		/* tx_par_clk */
		257812500,
		/* rx_par_clk */
		257812500,
		/* tx_pcs_clk */
		156250000, /* 156.25 MHz */
		/* rx_pcs_clk */
		156250000, /* 156.25 MHz */
		/* tx_desk_rsgb_par */
		0, /* unused */
		/* rx_desk_rsgb_par */
		156250000, /* 156.25 MHz deskew clock */
		/* tx_desk_rsgb_pcs */
		0, /* unused */
		/* rx_desk_rsgb_pcs */
		156250000, /* 156.25 MHz deskew clock */
		/* tx_fixed_delay */
		5666,
		/* pmd_adj_divisor */
		82500000,
		/* rx_fixed_delay */
		4244,
	},
	/* ICE_PTP_LNK_SPD_50G */
	{
		/* tx_par_clk */
		644531250, /* 644.53125 MHZ */
		/* rx_par_clk */
		644531250, /* 644.53125 MHZ */
		/* tx_pcs_clk */
		390625000, /* 390.625 MHz */
		/* rx_pcs_clk */
		390625000, /* 390.625 MHz */
		/* tx_desk_rsgb_par */
		0, /* unused */
		/* rx_desk_rsgb_par */
		195312500, /* 193.3125 MHz deskew clock */
		/* tx_desk_rsgb_pcs */
		0, /* unused */
		/* rx_desk_rsgb_pcs */
		195312500, /* 193.3125 MHz deskew clock */
		/* tx_fixed_delay */
		2778,
		/* pmd_adj_divisor */
		206250000,
		/* rx_fixed_delay */
		2868,
	},
	/* ICE_PTP_LNK_SPD_50G_RS */
	{
		/* tx_par_clk */
		0, /* unused */
		/* rx_par_clk */
		644531250, /* 644.53125 MHz */
		/* tx_pcs_clk */
		0, /* unused */
		/* rx_pcs_clk */
		644531250, /* 644.53125 MHz */
		/* tx_desk_rsgb_par */
		322265625, /* 322.265625 MHz Reed Solomon gearbox */
		/* rx_desk_rsgb_par */
		322265625, /* 322.265625 MHz Reed Solomon gearbox */
		/* tx_desk_rsgb_pcs */
		644531250, /* 644.53125 MHz Reed Solomon gearbox */
		/* rx_desk_rsgb_pcs */
		644531250, /* 644.53125 MHz Reed Solomon gearbox */
		/* tx_fixed_delay */
		2095,
		/* pmd_adj_divisor */
		206250000,
		/* rx_fixed_delay */
		14524,
	},
	/* ICE_PTP_LNK_SPD_100G_RS */
	{
		/* tx_par_clk */
		0, /* unused */
		/* rx_par_clk */
		644531250, /* 644.53125 MHz */
		/* tx_pcs_clk */
		0, /* unused */
		/* rx_pcs_clk */
		644531250, /* 644.53125 MHz */
		/* tx_desk_rsgb_par */
		644531250, /* 644.53125 MHz Reed Solomon gearbox */
		/* rx_desk_rsgb_par */
		644531250, /* 644.53125 MHz Reed Solomon gearbox */
		/* tx_desk_rsgb_pcs */
		644531250, /* 644.53125 MHz Reed Solomon gearbox */
		/* rx_desk_rsgb_pcs */
		644531250, /* 644.53125 MHz Reed Solomon gearbox */
		/* tx_fixed_delay */
		1620,
		/* pmd_adj_divisor */
		206250000,
		/* rx_fixed_delay */
		7775,
	},
};

#endif /* _ICE_PTP_CONSTS_H_ */<|MERGE_RESOLUTION|>--- conflicted
+++ resolved
@@ -9,8 +9,6 @@
  */
 /* Constants defined for the PTP 1588 clock hardware. */
 
-<<<<<<< HEAD
-=======
 const struct ice_phy_reg_info_eth56g eth56g_phy_res[NUM_ETH56G_PHY_RES] = {
 	/* ETH56G_PHY_REG_PTP */
 	{
@@ -326,7 +324,6 @@
 	}
 };
 
->>>>>>> 2d5404ca
 /* struct ice_time_ref_info_e82x
  *
  * E822 hardware can use different sources as the reference for the PTP
@@ -473,8 +470,6 @@
 	},
 };
 
-<<<<<<< HEAD
-=======
 const
 struct ice_cgu_pll_params_e825c e825c_cgu_params[NUM_ICE_TIME_REF_FREQ] = {
 	/* ICE_TIME_REF_FREQ_25_000 -> 25 MHz */
@@ -562,7 +557,6 @@
 	},
 };
 
->>>>>>> 2d5404ca
 /* struct ice_vernier_info_e82x
  *
  * E822 hardware calibrates the delay of the timestamp indication from the
