// SPDX-License-Identifier: GPL-2.0
/* Copyright (c) 2018, Intel Corporation. */

#include "ice_common.h"

#define ICE_CQ_INIT_REGS(qinfo, prefix)				\
do {								\
	(qinfo)->sq.head = prefix##_ATQH;			\
	(qinfo)->sq.tail = prefix##_ATQT;			\
	(qinfo)->sq.len = prefix##_ATQLEN;			\
	(qinfo)->sq.bah = prefix##_ATQBAH;			\
	(qinfo)->sq.bal = prefix##_ATQBAL;			\
	(qinfo)->sq.len_mask = prefix##_ATQLEN_ATQLEN_M;	\
	(qinfo)->sq.len_ena_mask = prefix##_ATQLEN_ATQENABLE_M;	\
	(qinfo)->sq.len_crit_mask = prefix##_ATQLEN_ATQCRIT_M;	\
	(qinfo)->sq.head_mask = prefix##_ATQH_ATQH_M;		\
	(qinfo)->rq.head = prefix##_ARQH;			\
	(qinfo)->rq.tail = prefix##_ARQT;			\
	(qinfo)->rq.len = prefix##_ARQLEN;			\
	(qinfo)->rq.bah = prefix##_ARQBAH;			\
	(qinfo)->rq.bal = prefix##_ARQBAL;			\
	(qinfo)->rq.len_mask = prefix##_ARQLEN_ARQLEN_M;	\
	(qinfo)->rq.len_ena_mask = prefix##_ARQLEN_ARQENABLE_M;	\
	(qinfo)->rq.len_crit_mask = prefix##_ARQLEN_ARQCRIT_M;	\
	(qinfo)->rq.head_mask = prefix##_ARQH_ARQH_M;		\
} while (0)

/**
 * ice_adminq_init_regs - Initialize AdminQ registers
 * @hw: pointer to the hardware structure
 *
 * This assumes the alloc_sq and alloc_rq functions have already been called
 */
static void ice_adminq_init_regs(struct ice_hw *hw)
{
	struct ice_ctl_q_info *cq = &hw->adminq;

	ICE_CQ_INIT_REGS(cq, PF_FW);
}

/**
 * ice_mailbox_init_regs - Initialize Mailbox registers
 * @hw: pointer to the hardware structure
 *
 * This assumes the alloc_sq and alloc_rq functions have already been called
 */
static void ice_mailbox_init_regs(struct ice_hw *hw)
{
	struct ice_ctl_q_info *cq = &hw->mailboxq;

	ICE_CQ_INIT_REGS(cq, PF_MBX);
}

/**
 * ice_sb_init_regs - Initialize Sideband registers
 * @hw: pointer to the hardware structure
 *
 * This assumes the alloc_sq and alloc_rq functions have already been called
 */
static void ice_sb_init_regs(struct ice_hw *hw)
{
	struct ice_ctl_q_info *cq = &hw->sbq;

	ICE_CQ_INIT_REGS(cq, PF_SB);
}

/**
 * ice_check_sq_alive
 * @hw: pointer to the HW struct
 * @cq: pointer to the specific Control queue
 *
 * Returns true if Queue is enabled else false.
 */
bool ice_check_sq_alive(struct ice_hw *hw, struct ice_ctl_q_info *cq)
{
	/* check both queue-length and queue-enable fields */
	if (cq->sq.len && cq->sq.len_mask && cq->sq.len_ena_mask)
		return (rd32(hw, cq->sq.len) & (cq->sq.len_mask |
						cq->sq.len_ena_mask)) ==
			(cq->num_sq_entries | cq->sq.len_ena_mask);

	return false;
}

/**
 * ice_alloc_ctrlq_sq_ring - Allocate Control Transmit Queue (ATQ) rings
 * @hw: pointer to the hardware structure
 * @cq: pointer to the specific Control queue
 */
static int
ice_alloc_ctrlq_sq_ring(struct ice_hw *hw, struct ice_ctl_q_info *cq)
{
	size_t size = cq->num_sq_entries * sizeof(struct ice_aq_desc);

	cq->sq.desc_buf.va = dmam_alloc_coherent(ice_hw_to_dev(hw), size,
						 &cq->sq.desc_buf.pa,
						 GFP_KERNEL | __GFP_ZERO);
	if (!cq->sq.desc_buf.va)
		return -ENOMEM;
	cq->sq.desc_buf.size = size;

	return 0;
}

/**
 * ice_alloc_ctrlq_rq_ring - Allocate Control Receive Queue (ARQ) rings
 * @hw: pointer to the hardware structure
 * @cq: pointer to the specific Control queue
 */
static int
ice_alloc_ctrlq_rq_ring(struct ice_hw *hw, struct ice_ctl_q_info *cq)
{
	size_t size = cq->num_rq_entries * sizeof(struct ice_aq_desc);

	cq->rq.desc_buf.va = dmam_alloc_coherent(ice_hw_to_dev(hw), size,
						 &cq->rq.desc_buf.pa,
						 GFP_KERNEL | __GFP_ZERO);
	if (!cq->rq.desc_buf.va)
		return -ENOMEM;
	cq->rq.desc_buf.size = size;
	return 0;
}

/**
 * ice_free_cq_ring - Free control queue ring
 * @hw: pointer to the hardware structure
 * @ring: pointer to the specific control queue ring
 *
 * This assumes the posted buffers have already been cleaned
 * and de-allocated
 */
static void ice_free_cq_ring(struct ice_hw *hw, struct ice_ctl_q_ring *ring)
{
	dmam_free_coherent(ice_hw_to_dev(hw), ring->desc_buf.size,
			   ring->desc_buf.va, ring->desc_buf.pa);
	ring->desc_buf.va = NULL;
	ring->desc_buf.pa = 0;
	ring->desc_buf.size = 0;
}

/**
 * ice_alloc_rq_bufs - Allocate pre-posted buffers for the ARQ
 * @hw: pointer to the hardware structure
 * @cq: pointer to the specific Control queue
 */
static int
ice_alloc_rq_bufs(struct ice_hw *hw, struct ice_ctl_q_info *cq)
{
	int i;

	/* We'll be allocating the buffer info memory first, then we can
	 * allocate the mapped buffers for the event processing
	 */
	cq->rq.dma_head = devm_kcalloc(ice_hw_to_dev(hw), cq->num_rq_entries,
				       sizeof(cq->rq.desc_buf), GFP_KERNEL);
	if (!cq->rq.dma_head)
		return -ENOMEM;
	cq->rq.r.rq_bi = (struct ice_dma_mem *)cq->rq.dma_head;

	/* allocate the mapped buffers */
	for (i = 0; i < cq->num_rq_entries; i++) {
		struct ice_aq_desc *desc;
		struct ice_dma_mem *bi;

		bi = &cq->rq.r.rq_bi[i];
		bi->va = dmam_alloc_coherent(ice_hw_to_dev(hw),
					     cq->rq_buf_size, &bi->pa,
					     GFP_KERNEL | __GFP_ZERO);
		if (!bi->va)
			goto unwind_alloc_rq_bufs;
		bi->size = cq->rq_buf_size;

		/* now configure the descriptors for use */
		desc = ICE_CTL_Q_DESC(cq->rq, i);

		desc->flags = cpu_to_le16(ICE_AQ_FLAG_BUF);
		if (cq->rq_buf_size > ICE_AQ_LG_BUF)
			desc->flags |= cpu_to_le16(ICE_AQ_FLAG_LB);
		desc->opcode = 0;
		/* This is in accordance with control queue design, there is no
		 * register for buffer size configuration
		 */
		desc->datalen = cpu_to_le16(bi->size);
		desc->retval = 0;
		desc->cookie_high = 0;
		desc->cookie_low = 0;
		desc->params.generic.addr_high =
			cpu_to_le32(upper_32_bits(bi->pa));
		desc->params.generic.addr_low =
			cpu_to_le32(lower_32_bits(bi->pa));
		desc->params.generic.param0 = 0;
		desc->params.generic.param1 = 0;
	}
	return 0;

unwind_alloc_rq_bufs:
	/* don't try to free the one that failed... */
	i--;
	for (; i >= 0; i--) {
		dmam_free_coherent(ice_hw_to_dev(hw), cq->rq.r.rq_bi[i].size,
				   cq->rq.r.rq_bi[i].va, cq->rq.r.rq_bi[i].pa);
		cq->rq.r.rq_bi[i].va = NULL;
		cq->rq.r.rq_bi[i].pa = 0;
		cq->rq.r.rq_bi[i].size = 0;
	}
	cq->rq.r.rq_bi = NULL;
	devm_kfree(ice_hw_to_dev(hw), cq->rq.dma_head);
	cq->rq.dma_head = NULL;

	return -ENOMEM;
}

/**
 * ice_alloc_sq_bufs - Allocate empty buffer structs for the ATQ
 * @hw: pointer to the hardware structure
 * @cq: pointer to the specific Control queue
 */
static int
ice_alloc_sq_bufs(struct ice_hw *hw, struct ice_ctl_q_info *cq)
{
	int i;

	/* No mapped memory needed yet, just the buffer info structures */
	cq->sq.dma_head = devm_kcalloc(ice_hw_to_dev(hw), cq->num_sq_entries,
				       sizeof(cq->sq.desc_buf), GFP_KERNEL);
	if (!cq->sq.dma_head)
		return -ENOMEM;
	cq->sq.r.sq_bi = (struct ice_dma_mem *)cq->sq.dma_head;

	/* allocate the mapped buffers */
	for (i = 0; i < cq->num_sq_entries; i++) {
		struct ice_dma_mem *bi;

		bi = &cq->sq.r.sq_bi[i];
		bi->va = dmam_alloc_coherent(ice_hw_to_dev(hw),
					     cq->sq_buf_size, &bi->pa,
					     GFP_KERNEL | __GFP_ZERO);
		if (!bi->va)
			goto unwind_alloc_sq_bufs;
		bi->size = cq->sq_buf_size;
	}
	return 0;

unwind_alloc_sq_bufs:
	/* don't try to free the one that failed... */
	i--;
	for (; i >= 0; i--) {
		dmam_free_coherent(ice_hw_to_dev(hw), cq->sq.r.sq_bi[i].size,
				   cq->sq.r.sq_bi[i].va, cq->sq.r.sq_bi[i].pa);
		cq->sq.r.sq_bi[i].va = NULL;
		cq->sq.r.sq_bi[i].pa = 0;
		cq->sq.r.sq_bi[i].size = 0;
	}
	cq->sq.r.sq_bi = NULL;
	devm_kfree(ice_hw_to_dev(hw), cq->sq.dma_head);
	cq->sq.dma_head = NULL;

	return -ENOMEM;
}

static int
ice_cfg_cq_regs(struct ice_hw *hw, struct ice_ctl_q_ring *ring, u16 num_entries)
{
	/* Clear Head and Tail */
	wr32(hw, ring->head, 0);
	wr32(hw, ring->tail, 0);

	/* set starting point */
	wr32(hw, ring->len, (num_entries | ring->len_ena_mask));
	wr32(hw, ring->bal, lower_32_bits(ring->desc_buf.pa));
	wr32(hw, ring->bah, upper_32_bits(ring->desc_buf.pa));

	/* Check one register to verify that config was applied */
	if (rd32(hw, ring->bal) != lower_32_bits(ring->desc_buf.pa))
		return -EIO;

	return 0;
}

/**
 * ice_cfg_sq_regs - configure Control ATQ registers
 * @hw: pointer to the hardware structure
 * @cq: pointer to the specific Control queue
 *
 * Configure base address and length registers for the transmit queue
 */
static int ice_cfg_sq_regs(struct ice_hw *hw, struct ice_ctl_q_info *cq)
{
	return ice_cfg_cq_regs(hw, &cq->sq, cq->num_sq_entries);
}

/**
 * ice_cfg_rq_regs - configure Control ARQ register
 * @hw: pointer to the hardware structure
 * @cq: pointer to the specific Control queue
 *
 * Configure base address and length registers for the receive (event queue)
 */
static int ice_cfg_rq_regs(struct ice_hw *hw, struct ice_ctl_q_info *cq)
{
	int status;

	status = ice_cfg_cq_regs(hw, &cq->rq, cq->num_rq_entries);
	if (status)
		return status;

	/* Update tail in the HW to post pre-allocated buffers */
	wr32(hw, cq->rq.tail, (u32)(cq->num_rq_entries - 1));

	return 0;
}

#define ICE_FREE_CQ_BUFS(hw, qi, ring)					\
do {									\
	/* free descriptors */						\
	if ((qi)->ring.r.ring##_bi) {					\
		int i;							\
									\
		for (i = 0; i < (qi)->num_##ring##_entries; i++)	\
			if ((qi)->ring.r.ring##_bi[i].pa) {		\
				dmam_free_coherent(ice_hw_to_dev(hw),	\
					(qi)->ring.r.ring##_bi[i].size,	\
					(qi)->ring.r.ring##_bi[i].va,	\
					(qi)->ring.r.ring##_bi[i].pa);	\
					(qi)->ring.r.ring##_bi[i].va = NULL;\
					(qi)->ring.r.ring##_bi[i].pa = 0;\
					(qi)->ring.r.ring##_bi[i].size = 0;\
		}							\
	}								\
<<<<<<< HEAD
	/* free the buffer info list */					\
	devm_kfree(ice_hw_to_dev(hw), (qi)->ring.cmd_buf);		\
=======
>>>>>>> 2d5404ca
	/* free DMA head */						\
	devm_kfree(ice_hw_to_dev(hw), (qi)->ring.dma_head);		\
} while (0)

/**
 * ice_init_sq - main initialization routine for Control ATQ
 * @hw: pointer to the hardware structure
 * @cq: pointer to the specific Control queue
 *
 * This is the main initialization routine for the Control Send Queue
 * Prior to calling this function, the driver *MUST* set the following fields
 * in the cq->structure:
 *     - cq->num_sq_entries
 *     - cq->sq_buf_size
 *
 * Do *NOT* hold the lock when calling this as the memory allocation routines
 * called are not going to be atomic context safe
 */
static int ice_init_sq(struct ice_hw *hw, struct ice_ctl_q_info *cq)
{
	int ret_code;

	if (cq->sq.count > 0) {
		/* queue already initialized */
		ret_code = -EBUSY;
		goto init_ctrlq_exit;
	}

	/* verify input for valid configuration */
	if (!cq->num_sq_entries || !cq->sq_buf_size) {
		ret_code = -EIO;
		goto init_ctrlq_exit;
	}

	cq->sq.next_to_use = 0;
	cq->sq.next_to_clean = 0;

	/* allocate the ring memory */
	ret_code = ice_alloc_ctrlq_sq_ring(hw, cq);
	if (ret_code)
		goto init_ctrlq_exit;

	/* allocate buffers in the rings */
	ret_code = ice_alloc_sq_bufs(hw, cq);
	if (ret_code)
		goto init_ctrlq_free_rings;

	/* initialize base registers */
	ret_code = ice_cfg_sq_regs(hw, cq);
	if (ret_code)
		goto init_ctrlq_free_rings;

	/* success! */
	cq->sq.count = cq->num_sq_entries;
	goto init_ctrlq_exit;

init_ctrlq_free_rings:
	ICE_FREE_CQ_BUFS(hw, cq, sq);
	ice_free_cq_ring(hw, &cq->sq);

init_ctrlq_exit:
	return ret_code;
}

/**
 * ice_init_rq - initialize receive side of a control queue
 * @hw: pointer to the hardware structure
 * @cq: pointer to the specific Control queue
 *
 * The main initialization routine for Receive side of a control queue.
 * Prior to calling this function, the driver *MUST* set the following fields
 * in the cq->structure:
 *     - cq->num_rq_entries
 *     - cq->rq_buf_size
 *
 * Do *NOT* hold the lock when calling this as the memory allocation routines
 * called are not going to be atomic context safe
 */
static int ice_init_rq(struct ice_hw *hw, struct ice_ctl_q_info *cq)
{
	int ret_code;

	if (cq->rq.count > 0) {
		/* queue already initialized */
		ret_code = -EBUSY;
		goto init_ctrlq_exit;
	}

	/* verify input for valid configuration */
	if (!cq->num_rq_entries || !cq->rq_buf_size) {
		ret_code = -EIO;
		goto init_ctrlq_exit;
	}

	cq->rq.next_to_use = 0;
	cq->rq.next_to_clean = 0;

	/* allocate the ring memory */
	ret_code = ice_alloc_ctrlq_rq_ring(hw, cq);
	if (ret_code)
		goto init_ctrlq_exit;

	/* allocate buffers in the rings */
	ret_code = ice_alloc_rq_bufs(hw, cq);
	if (ret_code)
		goto init_ctrlq_free_rings;

	/* initialize base registers */
	ret_code = ice_cfg_rq_regs(hw, cq);
	if (ret_code)
		goto init_ctrlq_free_rings;

	/* success! */
	cq->rq.count = cq->num_rq_entries;
	goto init_ctrlq_exit;

init_ctrlq_free_rings:
	ICE_FREE_CQ_BUFS(hw, cq, rq);
	ice_free_cq_ring(hw, &cq->rq);

init_ctrlq_exit:
	return ret_code;
}

/**
 * ice_shutdown_sq - shutdown the transmit side of a control queue
 * @hw: pointer to the hardware structure
 * @cq: pointer to the specific Control queue
 *
 * The main shutdown routine for the Control Transmit Queue
 */
static int ice_shutdown_sq(struct ice_hw *hw, struct ice_ctl_q_info *cq)
{
	int ret_code = 0;

	mutex_lock(&cq->sq_lock);

	if (!cq->sq.count) {
		ret_code = -EBUSY;
		goto shutdown_sq_out;
	}

	/* Stop processing of the control queue */
	wr32(hw, cq->sq.head, 0);
	wr32(hw, cq->sq.tail, 0);
	wr32(hw, cq->sq.len, 0);
	wr32(hw, cq->sq.bal, 0);
	wr32(hw, cq->sq.bah, 0);

	cq->sq.count = 0;	/* to indicate uninitialized queue */

	/* free ring buffers and the ring itself */
	ICE_FREE_CQ_BUFS(hw, cq, sq);
	ice_free_cq_ring(hw, &cq->sq);

shutdown_sq_out:
	mutex_unlock(&cq->sq_lock);
	return ret_code;
}

/**
 * ice_aq_ver_check - Check the reported AQ API version
 * @hw: pointer to the hardware structure
 *
 * Checks if the driver should load on a given AQ API version.
 *
 * Return: 'true' iff the driver should attempt to load. 'false' otherwise.
 */
static bool ice_aq_ver_check(struct ice_hw *hw)
{
	u8 exp_fw_api_ver_major = EXP_FW_API_VER_MAJOR_BY_MAC(hw);
	u8 exp_fw_api_ver_minor = EXP_FW_API_VER_MINOR_BY_MAC(hw);

	if (hw->api_maj_ver > exp_fw_api_ver_major) {
		/* Major API version is newer than expected, don't load */
		dev_warn(ice_hw_to_dev(hw),
			 "The driver for the device stopped because the NVM image is newer than expected. You must install the most recent version of the network driver.\n");
		return false;
	} else if (hw->api_maj_ver == exp_fw_api_ver_major) {
		if (hw->api_min_ver > (exp_fw_api_ver_minor + 2))
			dev_info(ice_hw_to_dev(hw),
				 "The driver for the device detected a newer version (%u.%u) of the NVM image than expected (%u.%u). Please install the most recent version of the network driver.\n",
				 hw->api_maj_ver, hw->api_min_ver,
				 exp_fw_api_ver_major, exp_fw_api_ver_minor);
		else if ((hw->api_min_ver + 2) < exp_fw_api_ver_minor)
			dev_info(ice_hw_to_dev(hw),
				 "The driver for the device detected an older version (%u.%u) of the NVM image than expected (%u.%u). Please update the NVM image.\n",
				 hw->api_maj_ver, hw->api_min_ver,
				 exp_fw_api_ver_major, exp_fw_api_ver_minor);
	} else {
		/* Major API version is older than expected, log a warning */
		dev_info(ice_hw_to_dev(hw),
			 "The driver for the device detected an older version (%u.%u) of the NVM image than expected (%u.%u). Please update the NVM image.\n",
			 hw->api_maj_ver, hw->api_min_ver,
			 exp_fw_api_ver_major, exp_fw_api_ver_minor);
	}
	return true;
}

/**
 * ice_shutdown_rq - shutdown Control ARQ
 * @hw: pointer to the hardware structure
 * @cq: pointer to the specific Control queue
 *
 * The main shutdown routine for the Control Receive Queue
 */
static int ice_shutdown_rq(struct ice_hw *hw, struct ice_ctl_q_info *cq)
{
	int ret_code = 0;

	mutex_lock(&cq->rq_lock);

	if (!cq->rq.count) {
		ret_code = -EBUSY;
		goto shutdown_rq_out;
	}

	/* Stop Control Queue processing */
	wr32(hw, cq->rq.head, 0);
	wr32(hw, cq->rq.tail, 0);
	wr32(hw, cq->rq.len, 0);
	wr32(hw, cq->rq.bal, 0);
	wr32(hw, cq->rq.bah, 0);

	/* set rq.count to 0 to indicate uninitialized queue */
	cq->rq.count = 0;

	/* free ring buffers and the ring itself */
	ICE_FREE_CQ_BUFS(hw, cq, rq);
	ice_free_cq_ring(hw, &cq->rq);

shutdown_rq_out:
	mutex_unlock(&cq->rq_lock);
	return ret_code;
}

/**
 * ice_init_check_adminq - Check version for Admin Queue to know if its alive
 * @hw: pointer to the hardware structure
 */
static int ice_init_check_adminq(struct ice_hw *hw)
{
	struct ice_ctl_q_info *cq = &hw->adminq;
	int status;

	status = ice_aq_get_fw_ver(hw, NULL);
	if (status)
		goto init_ctrlq_free_rq;

	if (!ice_aq_ver_check(hw)) {
		status = -EIO;
		goto init_ctrlq_free_rq;
	}

	return 0;

init_ctrlq_free_rq:
	ice_shutdown_rq(hw, cq);
	ice_shutdown_sq(hw, cq);
	return status;
}

/**
 * ice_init_ctrlq - main initialization routine for any control Queue
 * @hw: pointer to the hardware structure
 * @q_type: specific Control queue type
 *
 * Prior to calling this function, the driver *MUST* set the following fields
 * in the cq->structure:
 *     - cq->num_sq_entries
 *     - cq->num_rq_entries
 *     - cq->rq_buf_size
 *     - cq->sq_buf_size
 *
 * NOTE: this function does not initialize the controlq locks
 */
static int ice_init_ctrlq(struct ice_hw *hw, enum ice_ctl_q q_type)
{
	struct ice_ctl_q_info *cq;
	int ret_code;

	switch (q_type) {
	case ICE_CTL_Q_ADMIN:
		ice_adminq_init_regs(hw);
		cq = &hw->adminq;
		break;
	case ICE_CTL_Q_SB:
		ice_sb_init_regs(hw);
		cq = &hw->sbq;
		break;
	case ICE_CTL_Q_MAILBOX:
		ice_mailbox_init_regs(hw);
		cq = &hw->mailboxq;
		break;
	default:
		return -EINVAL;
	}
	cq->qtype = q_type;

	/* verify input for valid configuration */
	if (!cq->num_rq_entries || !cq->num_sq_entries ||
	    !cq->rq_buf_size || !cq->sq_buf_size) {
		return -EIO;
	}

	/* allocate the ATQ */
	ret_code = ice_init_sq(hw, cq);
	if (ret_code)
		return ret_code;

	/* allocate the ARQ */
	ret_code = ice_init_rq(hw, cq);
	if (ret_code)
		goto init_ctrlq_free_sq;

	/* success! */
	return 0;

init_ctrlq_free_sq:
	ice_shutdown_sq(hw, cq);
	return ret_code;
}

/**
 * ice_is_sbq_supported - is the sideband queue supported
 * @hw: pointer to the hardware structure
 *
 * Returns true if the sideband control queue interface is
 * supported for the device, false otherwise
 */
bool ice_is_sbq_supported(struct ice_hw *hw)
{
	/* The device sideband queue is only supported on devices with the
	 * generic MAC type.
	 */
	return ice_is_generic_mac(hw);
}

/**
 * ice_get_sbq - returns the right control queue to use for sideband
 * @hw: pointer to the hardware structure
 */
struct ice_ctl_q_info *ice_get_sbq(struct ice_hw *hw)
{
	if (ice_is_sbq_supported(hw))
		return &hw->sbq;
	return &hw->adminq;
}

/**
 * ice_shutdown_ctrlq - shutdown routine for any control queue
 * @hw: pointer to the hardware structure
 * @q_type: specific Control queue type
 * @unloading: is the driver unloading itself
 *
 * NOTE: this function does not destroy the control queue locks.
 */
static void ice_shutdown_ctrlq(struct ice_hw *hw, enum ice_ctl_q q_type,
			       bool unloading)
{
	struct ice_ctl_q_info *cq;

	switch (q_type) {
	case ICE_CTL_Q_ADMIN:
		cq = &hw->adminq;
		if (ice_check_sq_alive(hw, cq))
			ice_aq_q_shutdown(hw, unloading);
		break;
	case ICE_CTL_Q_SB:
		cq = &hw->sbq;
		break;
	case ICE_CTL_Q_MAILBOX:
		cq = &hw->mailboxq;
		break;
	default:
		return;
	}

	ice_shutdown_sq(hw, cq);
	ice_shutdown_rq(hw, cq);
}

/**
 * ice_shutdown_all_ctrlq - shutdown routine for all control queues
 * @hw: pointer to the hardware structure
 * @unloading: is the driver unloading itself
 *
 * NOTE: this function does not destroy the control queue locks. The driver
 * may call this at runtime to shutdown and later restart control queues, such
 * as in response to a reset event.
 */
void ice_shutdown_all_ctrlq(struct ice_hw *hw, bool unloading)
{
	/* Shutdown FW admin queue */
	ice_shutdown_ctrlq(hw, ICE_CTL_Q_ADMIN, unloading);
	/* Shutdown PHY Sideband */
	if (ice_is_sbq_supported(hw))
		ice_shutdown_ctrlq(hw, ICE_CTL_Q_SB, unloading);
	/* Shutdown PF-VF Mailbox */
	ice_shutdown_ctrlq(hw, ICE_CTL_Q_MAILBOX, unloading);
}

/**
 * ice_init_all_ctrlq - main initialization routine for all control queues
 * @hw: pointer to the hardware structure
 *
 * Prior to calling this function, the driver MUST* set the following fields
 * in the cq->structure for all control queues:
 *     - cq->num_sq_entries
 *     - cq->num_rq_entries
 *     - cq->rq_buf_size
 *     - cq->sq_buf_size
 *
 * NOTE: this function does not initialize the controlq locks.
 */
int ice_init_all_ctrlq(struct ice_hw *hw)
{
	u32 retry = 0;
	int status;

	/* Init FW admin queue */
	do {
		status = ice_init_ctrlq(hw, ICE_CTL_Q_ADMIN);
		if (status)
			return status;

		status = ice_init_check_adminq(hw);
		if (status != -EIO)
			break;

		ice_debug(hw, ICE_DBG_AQ_MSG, "Retry Admin Queue init due to FW critical error\n");
		ice_shutdown_ctrlq(hw, ICE_CTL_Q_ADMIN, true);
		msleep(ICE_CTL_Q_ADMIN_INIT_MSEC);
	} while (retry++ < ICE_CTL_Q_ADMIN_INIT_TIMEOUT);

	if (status)
		return status;
	/* sideband control queue (SBQ) interface is not supported on some
	 * devices. Initialize if supported, else fallback to the admin queue
	 * interface
	 */
	if (ice_is_sbq_supported(hw)) {
		status = ice_init_ctrlq(hw, ICE_CTL_Q_SB);
		if (status)
			return status;
	}
	/* Init Mailbox queue */
	return ice_init_ctrlq(hw, ICE_CTL_Q_MAILBOX);
}

/**
 * ice_init_ctrlq_locks - Initialize locks for a control queue
 * @cq: pointer to the control queue
 *
 * Initializes the send and receive queue locks for a given control queue.
 */
static void ice_init_ctrlq_locks(struct ice_ctl_q_info *cq)
{
	mutex_init(&cq->sq_lock);
	mutex_init(&cq->rq_lock);
}

/**
 * ice_create_all_ctrlq - main initialization routine for all control queues
 * @hw: pointer to the hardware structure
 *
 * Prior to calling this function, the driver *MUST* set the following fields
 * in the cq->structure for all control queues:
 *     - cq->num_sq_entries
 *     - cq->num_rq_entries
 *     - cq->rq_buf_size
 *     - cq->sq_buf_size
 *
 * This function creates all the control queue locks and then calls
 * ice_init_all_ctrlq. It should be called once during driver load. If the
 * driver needs to re-initialize control queues at run time it should call
 * ice_init_all_ctrlq instead.
 */
int ice_create_all_ctrlq(struct ice_hw *hw)
{
	ice_init_ctrlq_locks(&hw->adminq);
	if (ice_is_sbq_supported(hw))
		ice_init_ctrlq_locks(&hw->sbq);
	ice_init_ctrlq_locks(&hw->mailboxq);

	return ice_init_all_ctrlq(hw);
}

/**
 * ice_destroy_ctrlq_locks - Destroy locks for a control queue
 * @cq: pointer to the control queue
 *
 * Destroys the send and receive queue locks for a given control queue.
 */
static void ice_destroy_ctrlq_locks(struct ice_ctl_q_info *cq)
{
	mutex_destroy(&cq->sq_lock);
	mutex_destroy(&cq->rq_lock);
}

/**
 * ice_destroy_all_ctrlq - exit routine for all control queues
 * @hw: pointer to the hardware structure
 *
 * This function shuts down all the control queues and then destroys the
 * control queue locks. It should be called once during driver unload. The
 * driver should call ice_shutdown_all_ctrlq if it needs to shut down and
 * reinitialize control queues, such as in response to a reset event.
 */
void ice_destroy_all_ctrlq(struct ice_hw *hw)
{
	/* shut down all the control queues first */
	ice_shutdown_all_ctrlq(hw, true);

	ice_destroy_ctrlq_locks(&hw->adminq);
	if (ice_is_sbq_supported(hw))
		ice_destroy_ctrlq_locks(&hw->sbq);
	ice_destroy_ctrlq_locks(&hw->mailboxq);
}

/**
 * ice_clean_sq - cleans send side of a control queue
 * @hw: pointer to the hardware structure
 * @cq: pointer to the specific Control queue
 *
 * returns the number of free desc
 */
static u16 ice_clean_sq(struct ice_hw *hw, struct ice_ctl_q_info *cq)
{
	struct ice_ctl_q_ring *sq = &cq->sq;
	u16 ntc = sq->next_to_clean;
	struct ice_aq_desc *desc;

	desc = ICE_CTL_Q_DESC(*sq, ntc);

	while (rd32(hw, cq->sq.head) != ntc) {
		ice_debug(hw, ICE_DBG_AQ_MSG, "ntc %d head %d.\n", ntc, rd32(hw, cq->sq.head));
		memset(desc, 0, sizeof(*desc));
		ntc++;
		if (ntc == sq->count)
			ntc = 0;
		desc = ICE_CTL_Q_DESC(*sq, ntc);
	}

	sq->next_to_clean = ntc;

	return ICE_CTL_Q_DESC_UNUSED(sq);
}

/**
 * ice_ctl_q_str - Convert control queue type to string
 * @qtype: the control queue type
 *
 * Return: A string name for the given control queue type.
 */
static const char *ice_ctl_q_str(enum ice_ctl_q qtype)
{
	switch (qtype) {
	case ICE_CTL_Q_UNKNOWN:
		return "Unknown CQ";
	case ICE_CTL_Q_ADMIN:
		return "AQ";
	case ICE_CTL_Q_MAILBOX:
		return "MBXQ";
	case ICE_CTL_Q_SB:
		return "SBQ";
	default:
		return "Unrecognized CQ";
	}
}

/**
 * ice_debug_cq
 * @hw: pointer to the hardware structure
 * @cq: pointer to the specific Control queue
 * @desc: pointer to control queue descriptor
 * @buf: pointer to command buffer
 * @buf_len: max length of buf
 * @response: true if this is the writeback response
 *
 * Dumps debug log about control command with descriptor contents.
 */
static void ice_debug_cq(struct ice_hw *hw, struct ice_ctl_q_info *cq,
			 void *desc, void *buf, u16 buf_len, bool response)
{
	struct ice_aq_desc *cq_desc = desc;
	u16 datalen, flags;

	if (!IS_ENABLED(CONFIG_DYNAMIC_DEBUG) &&
	    !((ICE_DBG_AQ_DESC | ICE_DBG_AQ_DESC_BUF) & hw->debug_mask))
		return;

	if (!desc)
		return;

	datalen = le16_to_cpu(cq_desc->datalen);
	flags = le16_to_cpu(cq_desc->flags);

	ice_debug(hw, ICE_DBG_AQ_DESC, "%s %s: opcode 0x%04X, flags 0x%04X, datalen 0x%04X, retval 0x%04X\n\tcookie (h,l) 0x%08X 0x%08X\n\tparam (0,1)  0x%08X 0x%08X\n\taddr (h,l)   0x%08X 0x%08X\n",
		  ice_ctl_q_str(cq->qtype), response ? "Response" : "Command",
		  le16_to_cpu(cq_desc->opcode), flags, datalen,
		  le16_to_cpu(cq_desc->retval),
		  le32_to_cpu(cq_desc->cookie_high),
		  le32_to_cpu(cq_desc->cookie_low),
		  le32_to_cpu(cq_desc->params.generic.param0),
		  le32_to_cpu(cq_desc->params.generic.param1),
		  le32_to_cpu(cq_desc->params.generic.addr_high),
		  le32_to_cpu(cq_desc->params.generic.addr_low));
	/* Dump buffer iff 1) one exists and 2) is either a response indicated
	 * by the DD and/or CMP flag set or a command with the RD flag set.
	 */
	if (buf && cq_desc->datalen &&
	    (flags & (ICE_AQ_FLAG_DD | ICE_AQ_FLAG_CMP | ICE_AQ_FLAG_RD))) {
		char prefix[] = KBUILD_MODNAME " 0x12341234 0x12341234 ";

		sprintf(prefix, KBUILD_MODNAME " 0x%08X 0x%08X ",
			le32_to_cpu(cq_desc->params.generic.addr_high),
			le32_to_cpu(cq_desc->params.generic.addr_low));
		ice_debug_array_w_prefix(hw, ICE_DBG_AQ_DESC_BUF, prefix,
					 buf,
					 min_t(u16, buf_len, datalen));
	}
}

/**
 * ice_sq_done - poll until the last send on a control queue has completed
 * @hw: pointer to the HW struct
 * @cq: pointer to the specific Control queue
 *
 * Use read_poll_timeout to poll the control queue head, checking until it
 * matches next_to_use. According to the control queue designers, this has
 * better timing reliability than the DD bit.
 *
 * Return: true if all the descriptors on the send side of a control queue
 *         are finished processing, false otherwise.
 */
static bool ice_sq_done(struct ice_hw *hw, struct ice_ctl_q_info *cq)
{
	u32 head;

	/* Wait a short time before the initial check, to allow hardware time
	 * for completion.
	 */
	udelay(5);

	return !rd32_poll_timeout(hw, cq->sq.head,
				  head, head == cq->sq.next_to_use,
				  20, ICE_CTL_Q_SQ_CMD_TIMEOUT);
}

/**
 * ice_sq_send_cmd - send command to a control queue
 * @hw: pointer to the HW struct
 * @cq: pointer to the specific Control queue
 * @desc: prefilled descriptor describing the command
 * @buf: buffer to use for indirect commands (or NULL for direct commands)
 * @buf_size: size of buffer for indirect commands (or 0 for direct commands)
 * @cd: pointer to command details structure
 *
 * Main command for the transmit side of a control queue. It puts the command
 * on the queue, bumps the tail, waits for processing of the command, captures
 * command status and results, etc.
 */
int
ice_sq_send_cmd(struct ice_hw *hw, struct ice_ctl_q_info *cq,
		struct ice_aq_desc *desc, void *buf, u16 buf_size,
		struct ice_sq_cd *cd)
{
	struct ice_dma_mem *dma_buf = NULL;
	struct ice_aq_desc *desc_on_ring;
	bool cmd_completed = false;
	int status = 0;
	u16 retval = 0;
	u32 val = 0;

	/* if reset is in progress return a soft error */
	if (hw->reset_ongoing)
		return -EBUSY;
	mutex_lock(&cq->sq_lock);

	cq->sq_last_status = ICE_AQ_RC_OK;

	if (!cq->sq.count) {
		ice_debug(hw, ICE_DBG_AQ_MSG, "Control Send queue not initialized.\n");
		status = -EIO;
		goto sq_send_command_error;
	}

	if ((buf && !buf_size) || (!buf && buf_size)) {
		status = -EINVAL;
		goto sq_send_command_error;
	}

	if (buf) {
		if (buf_size > cq->sq_buf_size) {
			ice_debug(hw, ICE_DBG_AQ_MSG, "Invalid buffer size for Control Send queue: %d.\n",
				  buf_size);
			status = -EINVAL;
			goto sq_send_command_error;
		}

		desc->flags |= cpu_to_le16(ICE_AQ_FLAG_BUF);
		if (buf_size > ICE_AQ_LG_BUF)
			desc->flags |= cpu_to_le16(ICE_AQ_FLAG_LB);
	}

	val = rd32(hw, cq->sq.head);
	if (val >= cq->num_sq_entries) {
		ice_debug(hw, ICE_DBG_AQ_MSG, "head overrun at %d in the Control Send Queue ring\n",
			  val);
		status = -EIO;
		goto sq_send_command_error;
	}

	/* Call clean and check queue available function to reclaim the
	 * descriptors that were processed by FW/MBX; the function returns the
	 * number of desc available. The clean function called here could be
	 * called in a separate thread in case of asynchronous completions.
	 */
	if (ice_clean_sq(hw, cq) == 0) {
		ice_debug(hw, ICE_DBG_AQ_MSG, "Error: Control Send Queue is full.\n");
		status = -ENOSPC;
		goto sq_send_command_error;
	}

	/* initialize the temp desc pointer with the right desc */
	desc_on_ring = ICE_CTL_Q_DESC(cq->sq, cq->sq.next_to_use);

	/* if the desc is available copy the temp desc to the right place */
	memcpy(desc_on_ring, desc, sizeof(*desc_on_ring));

	/* if buf is not NULL assume indirect command */
	if (buf) {
		dma_buf = &cq->sq.r.sq_bi[cq->sq.next_to_use];
		/* copy the user buf into the respective DMA buf */
		memcpy(dma_buf->va, buf, buf_size);
		desc_on_ring->datalen = cpu_to_le16(buf_size);

		/* Update the address values in the desc with the pa value
		 * for respective buffer
		 */
		desc_on_ring->params.generic.addr_high =
			cpu_to_le32(upper_32_bits(dma_buf->pa));
		desc_on_ring->params.generic.addr_low =
			cpu_to_le32(lower_32_bits(dma_buf->pa));
	}

	/* Debug desc and buffer */
	ice_debug(hw, ICE_DBG_AQ_DESC, "ATQ: Control Send queue desc and buffer:\n");

	ice_debug_cq(hw, cq, (void *)desc_on_ring, buf, buf_size, false);

	(cq->sq.next_to_use)++;
	if (cq->sq.next_to_use == cq->sq.count)
		cq->sq.next_to_use = 0;
	wr32(hw, cq->sq.tail, cq->sq.next_to_use);
	ice_flush(hw);
<<<<<<< HEAD

	/* Wait a short time before initial ice_sq_done() check, to allow
	 * hardware time for completion.
	 */
	udelay(5);

	timeout = jiffies + ICE_CTL_Q_SQ_CMD_TIMEOUT;
	do {
		if (ice_sq_done(hw, cq))
			break;

		usleep_range(100, 150);
	} while (time_before(jiffies, timeout));

	/* if ready, copy the desc back to temp */
=======

	/* Wait for the command to complete. If it finishes within the
	 * timeout, copy the descriptor back to temp.
	 */
>>>>>>> 2d5404ca
	if (ice_sq_done(hw, cq)) {
		memcpy(desc, desc_on_ring, sizeof(*desc));
		if (buf) {
			/* get returned length to copy */
			u16 copy_size = le16_to_cpu(desc->datalen);

			if (copy_size > buf_size) {
				ice_debug(hw, ICE_DBG_AQ_MSG, "Return len %d > than buf len %d\n",
					  copy_size, buf_size);
				status = -EIO;
			} else {
				memcpy(buf, dma_buf->va, copy_size);
			}
		}
		retval = le16_to_cpu(desc->retval);
		if (retval) {
			ice_debug(hw, ICE_DBG_AQ_MSG, "Control Send Queue command 0x%04X completed with error 0x%X\n",
				  le16_to_cpu(desc->opcode),
				  retval);

			/* strip off FW internal code */
			retval &= 0xff;
		}
		cmd_completed = true;
		if (!status && retval != ICE_AQ_RC_OK)
			status = -EIO;
		cq->sq_last_status = (enum ice_aq_err)retval;
	}

	ice_debug(hw, ICE_DBG_AQ_MSG, "ATQ: desc and buffer writeback:\n");

	ice_debug_cq(hw, cq, (void *)desc, buf, buf_size, true);

	/* save writeback AQ if requested */
	if (cd && cd->wb_desc)
		memcpy(cd->wb_desc, desc_on_ring, sizeof(*cd->wb_desc));

	/* update the error if time out occurred */
	if (!cmd_completed) {
		if (rd32(hw, cq->rq.len) & cq->rq.len_crit_mask ||
		    rd32(hw, cq->sq.len) & cq->sq.len_crit_mask) {
			ice_debug(hw, ICE_DBG_AQ_MSG, "Critical FW error.\n");
			status = -EIO;
		} else {
			ice_debug(hw, ICE_DBG_AQ_MSG, "Control Send Queue Writeback timeout.\n");
			status = -EIO;
		}
	}

sq_send_command_error:
	mutex_unlock(&cq->sq_lock);
	return status;
}

/**
 * ice_fill_dflt_direct_cmd_desc - AQ descriptor helper function
 * @desc: pointer to the temp descriptor (non DMA mem)
 * @opcode: the opcode can be used to decide which flags to turn off or on
 *
 * Fill the desc with default values
 */
void ice_fill_dflt_direct_cmd_desc(struct ice_aq_desc *desc, u16 opcode)
{
	/* zero out the desc */
	memset(desc, 0, sizeof(*desc));
	desc->opcode = cpu_to_le16(opcode);
	desc->flags = cpu_to_le16(ICE_AQ_FLAG_SI);
}

/**
 * ice_clean_rq_elem
 * @hw: pointer to the HW struct
 * @cq: pointer to the specific Control queue
 * @e: event info from the receive descriptor, includes any buffers
 * @pending: number of events that could be left to process
 *
 * Clean one element from the receive side of a control queue. On return 'e'
 * contains contents of the message, and 'pending' contains the number of
 * events left to process.
 */
int
ice_clean_rq_elem(struct ice_hw *hw, struct ice_ctl_q_info *cq,
		  struct ice_rq_event_info *e, u16 *pending)
{
	u16 ntc = cq->rq.next_to_clean;
	enum ice_aq_err rq_last_status;
	struct ice_aq_desc *desc;
	struct ice_dma_mem *bi;
	int ret_code = 0;
	u16 desc_idx;
	u16 datalen;
	u16 flags;
	u16 ntu;

	/* pre-clean the event info */
	memset(&e->desc, 0, sizeof(e->desc));

	/* take the lock before we start messing with the ring */
	mutex_lock(&cq->rq_lock);

	if (!cq->rq.count) {
		ice_debug(hw, ICE_DBG_AQ_MSG, "Control Receive queue not initialized.\n");
		ret_code = -EIO;
		goto clean_rq_elem_err;
	}

	/* set next_to_use to head */
	ntu = (u16)(rd32(hw, cq->rq.head) & cq->rq.head_mask);

	if (ntu == ntc) {
		/* nothing to do - shouldn't need to update ring's values */
		ret_code = -EALREADY;
		goto clean_rq_elem_out;
	}

	/* now clean the next descriptor */
	desc = ICE_CTL_Q_DESC(cq->rq, ntc);
	desc_idx = ntc;

	rq_last_status = (enum ice_aq_err)le16_to_cpu(desc->retval);
	flags = le16_to_cpu(desc->flags);
	if (flags & ICE_AQ_FLAG_ERR) {
		ret_code = -EIO;
		ice_debug(hw, ICE_DBG_AQ_MSG, "Control Receive Queue Event 0x%04X received with error 0x%X\n",
			  le16_to_cpu(desc->opcode), rq_last_status);
	}
	memcpy(&e->desc, desc, sizeof(e->desc));
	datalen = le16_to_cpu(desc->datalen);
	e->msg_len = min_t(u16, datalen, e->buf_len);
	if (e->msg_buf && e->msg_len)
		memcpy(e->msg_buf, cq->rq.r.rq_bi[desc_idx].va, e->msg_len);

	ice_debug(hw, ICE_DBG_AQ_DESC, "ARQ: desc and buffer:\n");

	ice_debug_cq(hw, cq, (void *)desc, e->msg_buf, cq->rq_buf_size, true);

	/* Restore the original datalen and buffer address in the desc,
	 * FW updates datalen to indicate the event message size
	 */
	bi = &cq->rq.r.rq_bi[ntc];
	memset(desc, 0, sizeof(*desc));

	desc->flags = cpu_to_le16(ICE_AQ_FLAG_BUF);
	if (cq->rq_buf_size > ICE_AQ_LG_BUF)
		desc->flags |= cpu_to_le16(ICE_AQ_FLAG_LB);
	desc->datalen = cpu_to_le16(bi->size);
	desc->params.generic.addr_high = cpu_to_le32(upper_32_bits(bi->pa));
	desc->params.generic.addr_low = cpu_to_le32(lower_32_bits(bi->pa));

	/* set tail = the last cleaned desc index. */
	wr32(hw, cq->rq.tail, ntc);
	/* ntc is updated to tail + 1 */
	ntc++;
	if (ntc == cq->num_rq_entries)
		ntc = 0;
	cq->rq.next_to_clean = ntc;
	cq->rq.next_to_use = ntu;

clean_rq_elem_out:
	/* Set pending if needed, unlock and return */
	if (pending) {
		/* re-read HW head to calculate actual pending messages */
		ntu = (u16)(rd32(hw, cq->rq.head) & cq->rq.head_mask);
		*pending = (u16)((ntc > ntu ? cq->rq.count : 0) + (ntu - ntc));
	}
clean_rq_elem_err:
	mutex_unlock(&cq->rq_lock);

	return ret_code;
}<|MERGE_RESOLUTION|>--- conflicted
+++ resolved
@@ -327,11 +327,6 @@
 					(qi)->ring.r.ring##_bi[i].size = 0;\
 		}							\
 	}								\
-<<<<<<< HEAD
-	/* free the buffer info list */					\
-	devm_kfree(ice_hw_to_dev(hw), (qi)->ring.cmd_buf);		\
-=======
->>>>>>> 2d5404ca
 	/* free DMA head */						\
 	devm_kfree(ice_hw_to_dev(hw), (qi)->ring.dma_head);		\
 } while (0)
@@ -1089,28 +1084,10 @@
 		cq->sq.next_to_use = 0;
 	wr32(hw, cq->sq.tail, cq->sq.next_to_use);
 	ice_flush(hw);
-<<<<<<< HEAD
-
-	/* Wait a short time before initial ice_sq_done() check, to allow
-	 * hardware time for completion.
-	 */
-	udelay(5);
-
-	timeout = jiffies + ICE_CTL_Q_SQ_CMD_TIMEOUT;
-	do {
-		if (ice_sq_done(hw, cq))
-			break;
-
-		usleep_range(100, 150);
-	} while (time_before(jiffies, timeout));
-
-	/* if ready, copy the desc back to temp */
-=======
 
 	/* Wait for the command to complete. If it finishes within the
 	 * timeout, copy the descriptor back to temp.
 	 */
->>>>>>> 2d5404ca
 	if (ice_sq_done(hw, cq)) {
 		memcpy(desc, desc_on_ring, sizeof(*desc));
 		if (buf) {
