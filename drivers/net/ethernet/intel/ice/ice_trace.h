--- conflicted
+++ resolved
@@ -330,8 +330,6 @@
 	     TP_ARGS(port)
 );
 
-<<<<<<< HEAD
-=======
 DECLARE_EVENT_CLASS(ice_switch_stats_template,
 		    TP_PROTO(struct ice_switch_info *sw_info),
 		    TP_ARGS(sw_info),
@@ -350,7 +348,6 @@
 	     TP_ARGS(sw_info)
 );
 
->>>>>>> 2d5404ca
 /* End tracepoints */
 
 #endif /* _ICE_TRACE_H_ */
