// SPDX-License-Identifier: GPL-2.0
/* Copyright(c) 1999 - 2018 Intel Corporation. */

#include <linux/pci.h>
#include <linux/delay.h>
#include <linux/sched.h>
#include <linux/netdevice.h>

#include "ixgbe.h"
#include "ixgbe_common.h"
#include "ixgbe_phy.h"

static int ixgbe_acquire_eeprom(struct ixgbe_hw *hw);
static int ixgbe_get_eeprom_semaphore(struct ixgbe_hw *hw);
static void ixgbe_release_eeprom_semaphore(struct ixgbe_hw *hw);
static int ixgbe_ready_eeprom(struct ixgbe_hw *hw);
static void ixgbe_standby_eeprom(struct ixgbe_hw *hw);
static void ixgbe_shift_out_eeprom_bits(struct ixgbe_hw *hw, u16 data,
					u16 count);
static u16 ixgbe_shift_in_eeprom_bits(struct ixgbe_hw *hw, u16 count);
static void ixgbe_raise_eeprom_clk(struct ixgbe_hw *hw, u32 *eec);
static void ixgbe_lower_eeprom_clk(struct ixgbe_hw *hw, u32 *eec);
static void ixgbe_release_eeprom(struct ixgbe_hw *hw);

static int ixgbe_mta_vector(struct ixgbe_hw *hw, u8 *mc_addr);
static int ixgbe_poll_eerd_eewr_done(struct ixgbe_hw *hw, u32 ee_reg);
static int ixgbe_read_eeprom_buffer_bit_bang(struct ixgbe_hw *hw, u16 offset,
					     u16 words, u16 *data);
static int ixgbe_write_eeprom_buffer_bit_bang(struct ixgbe_hw *hw, u16 offset,
					      u16 words, u16 *data);
static int ixgbe_detect_eeprom_page_size_generic(struct ixgbe_hw *hw,
						 u16 offset);
static int ixgbe_disable_pcie_primary(struct ixgbe_hw *hw);

/* Base table for registers values that change by MAC */
const u32 ixgbe_mvals_8259X[IXGBE_MVALS_IDX_LIMIT] = {
	IXGBE_MVALS_INIT(8259X)
};

/**
 *  ixgbe_device_supports_autoneg_fc - Check if phy supports autoneg flow
 *  control
 *  @hw: pointer to hardware structure
 *
 *  There are several phys that do not support autoneg flow control. This
 *  function check the device id to see if the associated phy supports
 *  autoneg flow control.
 **/
bool ixgbe_device_supports_autoneg_fc(struct ixgbe_hw *hw)
{
	bool supported = false;
	ixgbe_link_speed speed;
	bool link_up;

	switch (hw->phy.media_type) {
	case ixgbe_media_type_fiber:
		/* flow control autoneg black list */
		switch (hw->device_id) {
		case IXGBE_DEV_ID_X550EM_A_SFP:
		case IXGBE_DEV_ID_X550EM_A_SFP_N:
			supported = false;
			break;
		default:
			hw->mac.ops.check_link(hw, &speed, &link_up, false);
			/* if link is down, assume supported */
			if (link_up)
				supported = speed == IXGBE_LINK_SPEED_1GB_FULL;
			else
				supported = true;
		}

		break;
	case ixgbe_media_type_backplane:
		if (hw->device_id == IXGBE_DEV_ID_X550EM_X_XFI)
			supported = false;
		else
			supported = true;
		break;
	case ixgbe_media_type_copper:
		/* only some copper devices support flow control autoneg */
		switch (hw->device_id) {
		case IXGBE_DEV_ID_82599_T3_LOM:
		case IXGBE_DEV_ID_X540T:
		case IXGBE_DEV_ID_X540T1:
		case IXGBE_DEV_ID_X550T:
		case IXGBE_DEV_ID_X550T1:
		case IXGBE_DEV_ID_X550EM_X_10G_T:
		case IXGBE_DEV_ID_X550EM_A_10G_T:
		case IXGBE_DEV_ID_X550EM_A_1G_T:
		case IXGBE_DEV_ID_X550EM_A_1G_T_L:
			supported = true;
			break;
		default:
			break;
		}
		break;
	default:
		break;
	}

	if (!supported)
		hw_dbg(hw, "Device %x does not support flow control autoneg\n",
		       hw->device_id);

	return supported;
}

/**
 *  ixgbe_setup_fc_generic - Set up flow control
 *  @hw: pointer to hardware structure
 *
 *  Called at init time to set up flow control.
 **/
int ixgbe_setup_fc_generic(struct ixgbe_hw *hw)
{
	u32 reg = 0, reg_bp = 0;
	bool locked = false;
	int ret_val = 0;
	u16 reg_cu = 0;

	/*
	 * Validate the requested mode.  Strict IEEE mode does not allow
	 * ixgbe_fc_rx_pause because it will cause us to fail at UNH.
	 */
	if (hw->fc.strict_ieee && hw->fc.requested_mode == ixgbe_fc_rx_pause) {
		hw_dbg(hw, "ixgbe_fc_rx_pause not valid in strict IEEE mode\n");
		return -EINVAL;
	}

	/*
	 * 10gig parts do not have a word in the EEPROM to determine the
	 * default flow control setting, so we explicitly set it to full.
	 */
	if (hw->fc.requested_mode == ixgbe_fc_default)
		hw->fc.requested_mode = ixgbe_fc_full;

	/*
	 * Set up the 1G and 10G flow control advertisement registers so the
	 * HW will be able to do fc autoneg once the cable is plugged in.  If
	 * we link at 10G, the 1G advertisement is harmless and vice versa.
	 */
	switch (hw->phy.media_type) {
	case ixgbe_media_type_backplane:
		/* some MAC's need RMW protection on AUTOC */
		ret_val = hw->mac.ops.prot_autoc_read(hw, &locked, &reg_bp);
		if (ret_val)
			return ret_val;

		fallthrough; /* only backplane uses autoc */
	case ixgbe_media_type_fiber:
		reg = IXGBE_READ_REG(hw, IXGBE_PCS1GANA);

		break;
	case ixgbe_media_type_copper:
		hw->phy.ops.read_reg(hw, MDIO_AN_ADVERTISE,
					MDIO_MMD_AN, &reg_cu);
		break;
	default:
		break;
	}

	/*
	 * The possible values of fc.requested_mode are:
	 * 0: Flow control is completely disabled
	 * 1: Rx flow control is enabled (we can receive pause frames,
	 *    but not send pause frames).
	 * 2: Tx flow control is enabled (we can send pause frames but
	 *    we do not support receiving pause frames).
	 * 3: Both Rx and Tx flow control (symmetric) are enabled.
	 * other: Invalid.
	 */
	switch (hw->fc.requested_mode) {
	case ixgbe_fc_none:
		/* Flow control completely disabled by software override. */
		reg &= ~(IXGBE_PCS1GANA_SYM_PAUSE | IXGBE_PCS1GANA_ASM_PAUSE);
		if (hw->phy.media_type == ixgbe_media_type_backplane)
			reg_bp &= ~(IXGBE_AUTOC_SYM_PAUSE |
				    IXGBE_AUTOC_ASM_PAUSE);
		else if (hw->phy.media_type == ixgbe_media_type_copper)
			reg_cu &= ~(IXGBE_TAF_SYM_PAUSE | IXGBE_TAF_ASM_PAUSE);
		break;
	case ixgbe_fc_tx_pause:
		/*
		 * Tx Flow control is enabled, and Rx Flow control is
		 * disabled by software override.
		 */
		reg |= IXGBE_PCS1GANA_ASM_PAUSE;
		reg &= ~IXGBE_PCS1GANA_SYM_PAUSE;
		if (hw->phy.media_type == ixgbe_media_type_backplane) {
			reg_bp |= IXGBE_AUTOC_ASM_PAUSE;
			reg_bp &= ~IXGBE_AUTOC_SYM_PAUSE;
		} else if (hw->phy.media_type == ixgbe_media_type_copper) {
			reg_cu |= IXGBE_TAF_ASM_PAUSE;
			reg_cu &= ~IXGBE_TAF_SYM_PAUSE;
		}
		break;
	case ixgbe_fc_rx_pause:
		/*
		 * Rx Flow control is enabled and Tx Flow control is
		 * disabled by software override. Since there really
		 * isn't a way to advertise that we are capable of RX
		 * Pause ONLY, we will advertise that we support both
		 * symmetric and asymmetric Rx PAUSE, as such we fall
		 * through to the fc_full statement.  Later, we will
		 * disable the adapter's ability to send PAUSE frames.
		 */
	case ixgbe_fc_full:
		/* Flow control (both Rx and Tx) is enabled by SW override. */
		reg |= IXGBE_PCS1GANA_SYM_PAUSE | IXGBE_PCS1GANA_ASM_PAUSE;
		if (hw->phy.media_type == ixgbe_media_type_backplane)
			reg_bp |= IXGBE_AUTOC_SYM_PAUSE |
				  IXGBE_AUTOC_ASM_PAUSE;
		else if (hw->phy.media_type == ixgbe_media_type_copper)
			reg_cu |= IXGBE_TAF_SYM_PAUSE | IXGBE_TAF_ASM_PAUSE;
		break;
	default:
		hw_dbg(hw, "Flow control param set incorrectly\n");
		return -EIO;
	}

	if (hw->mac.type != ixgbe_mac_X540) {
		/*
		 * Enable auto-negotiation between the MAC & PHY;
		 * the MAC will advertise clause 37 flow control.
		 */
		IXGBE_WRITE_REG(hw, IXGBE_PCS1GANA, reg);
		reg = IXGBE_READ_REG(hw, IXGBE_PCS1GLCTL);

		/* Disable AN timeout */
		if (hw->fc.strict_ieee)
			reg &= ~IXGBE_PCS1GLCTL_AN_1G_TIMEOUT_EN;

		IXGBE_WRITE_REG(hw, IXGBE_PCS1GLCTL, reg);
		hw_dbg(hw, "Set up FC; PCS1GLCTL = 0x%08X\n", reg);
	}

	/*
	 * AUTOC restart handles negotiation of 1G and 10G on backplane
	 * and copper. There is no need to set the PCS1GCTL register.
	 *
	 */
	if (hw->phy.media_type == ixgbe_media_type_backplane) {
		/* Need the SW/FW semaphore around AUTOC writes if 82599 and
		 * LESM is on, likewise reset_pipeline requries the lock as
		 * it also writes AUTOC.
		 */
		ret_val = hw->mac.ops.prot_autoc_write(hw, reg_bp, locked);
		if (ret_val)
			return ret_val;

	} else if ((hw->phy.media_type == ixgbe_media_type_copper) &&
		   ixgbe_device_supports_autoneg_fc(hw)) {
		hw->phy.ops.write_reg(hw, MDIO_AN_ADVERTISE,
				      MDIO_MMD_AN, reg_cu);
	}

	hw_dbg(hw, "Set up FC; IXGBE_AUTOC = 0x%08X\n", reg);
	return ret_val;
}

/**
 *  ixgbe_start_hw_generic - Prepare hardware for Tx/Rx
 *  @hw: pointer to hardware structure
 *
 *  Starts the hardware by filling the bus info structure and media type, clears
 *  all on chip counters, initializes receive address registers, multicast
 *  table, VLAN filter table, calls routine to set up link and flow control
 *  settings, and leaves transmit and receive units disabled and uninitialized
 **/
int ixgbe_start_hw_generic(struct ixgbe_hw *hw)
{
	u16 device_caps;
	u32 ctrl_ext;
	int ret_val;

	/* Set the media type */
	hw->phy.media_type = hw->mac.ops.get_media_type(hw);

	/* Identify the PHY */
	hw->phy.ops.identify(hw);

	/* Clear the VLAN filter table */
	hw->mac.ops.clear_vfta(hw);

	/* Clear statistics registers */
	hw->mac.ops.clear_hw_cntrs(hw);

	/* Set No Snoop Disable */
	ctrl_ext = IXGBE_READ_REG(hw, IXGBE_CTRL_EXT);
	ctrl_ext |= IXGBE_CTRL_EXT_NS_DIS;
	IXGBE_WRITE_REG(hw, IXGBE_CTRL_EXT, ctrl_ext);
	IXGBE_WRITE_FLUSH(hw);

	/* Setup flow control if method for doing so */
	if (hw->mac.ops.setup_fc) {
		ret_val = hw->mac.ops.setup_fc(hw);
		if (ret_val)
			return ret_val;
	}

	/* Cashe bit indicating need for crosstalk fix */
	switch (hw->mac.type) {
	case ixgbe_mac_82599EB:
	case ixgbe_mac_X550EM_x:
	case ixgbe_mac_x550em_a:
		hw->mac.ops.get_device_caps(hw, &device_caps);
		if (device_caps & IXGBE_DEVICE_CAPS_NO_CROSSTALK_WR)
			hw->need_crosstalk_fix = false;
		else
			hw->need_crosstalk_fix = true;
		break;
	default:
		hw->need_crosstalk_fix = false;
		break;
	}

	/* Clear adapter stopped flag */
	hw->adapter_stopped = false;

	return 0;
}

/**
 *  ixgbe_start_hw_gen2 - Init sequence for common device family
 *  @hw: pointer to hw structure
 *
 * Performs the init sequence common to the second generation
 * of 10 GbE devices.
 * Devices in the second generation:
 *     82599
 *     X540
 **/
int ixgbe_start_hw_gen2(struct ixgbe_hw *hw)
{
	u32 i;

	/* Clear the rate limiters */
	for (i = 0; i < hw->mac.max_tx_queues; i++) {
		IXGBE_WRITE_REG(hw, IXGBE_RTTDQSEL, i);
		IXGBE_WRITE_REG(hw, IXGBE_RTTBCNRC, 0);
	}
	IXGBE_WRITE_FLUSH(hw);

	return 0;
}

/**
 *  ixgbe_init_hw_generic - Generic hardware initialization
 *  @hw: pointer to hardware structure
 *
 *  Initialize the hardware by resetting the hardware, filling the bus info
 *  structure and media type, clears all on chip counters, initializes receive
 *  address registers, multicast table, VLAN filter table, calls routine to set
 *  up link and flow control settings, and leaves transmit and receive units
 *  disabled and uninitialized
 **/
int ixgbe_init_hw_generic(struct ixgbe_hw *hw)
{
	int status;

	/* Reset the hardware */
	status = hw->mac.ops.reset_hw(hw);

	if (status == 0) {
		/* Start the HW */
		status = hw->mac.ops.start_hw(hw);
	}

	/* Initialize the LED link active for LED blink support */
	if (hw->mac.ops.init_led_link_act)
		hw->mac.ops.init_led_link_act(hw);

	return status;
}

/**
 *  ixgbe_clear_hw_cntrs_generic - Generic clear hardware counters
 *  @hw: pointer to hardware structure
 *
 *  Clears all hardware statistics counters by reading them from the hardware
 *  Statistics counters are clear on read.
 **/
int ixgbe_clear_hw_cntrs_generic(struct ixgbe_hw *hw)
{
	u16 i = 0;

	IXGBE_READ_REG(hw, IXGBE_CRCERRS);
	IXGBE_READ_REG(hw, IXGBE_ILLERRC);
	IXGBE_READ_REG(hw, IXGBE_ERRBC);
	IXGBE_READ_REG(hw, IXGBE_MSPDC);
	for (i = 0; i < 8; i++)
		IXGBE_READ_REG(hw, IXGBE_MPC(i));

	IXGBE_READ_REG(hw, IXGBE_MLFC);
	IXGBE_READ_REG(hw, IXGBE_MRFC);
	IXGBE_READ_REG(hw, IXGBE_RLEC);
	IXGBE_READ_REG(hw, IXGBE_LXONTXC);
	IXGBE_READ_REG(hw, IXGBE_LXOFFTXC);
	if (hw->mac.type >= ixgbe_mac_82599EB) {
		IXGBE_READ_REG(hw, IXGBE_LXONRXCNT);
		IXGBE_READ_REG(hw, IXGBE_LXOFFRXCNT);
	} else {
		IXGBE_READ_REG(hw, IXGBE_LXONRXC);
		IXGBE_READ_REG(hw, IXGBE_LXOFFRXC);
	}

	for (i = 0; i < 8; i++) {
		IXGBE_READ_REG(hw, IXGBE_PXONTXC(i));
		IXGBE_READ_REG(hw, IXGBE_PXOFFTXC(i));
		if (hw->mac.type >= ixgbe_mac_82599EB) {
			IXGBE_READ_REG(hw, IXGBE_PXONRXCNT(i));
			IXGBE_READ_REG(hw, IXGBE_PXOFFRXCNT(i));
		} else {
			IXGBE_READ_REG(hw, IXGBE_PXONRXC(i));
			IXGBE_READ_REG(hw, IXGBE_PXOFFRXC(i));
		}
	}
	if (hw->mac.type >= ixgbe_mac_82599EB)
		for (i = 0; i < 8; i++)
			IXGBE_READ_REG(hw, IXGBE_PXON2OFFCNT(i));
	IXGBE_READ_REG(hw, IXGBE_PRC64);
	IXGBE_READ_REG(hw, IXGBE_PRC127);
	IXGBE_READ_REG(hw, IXGBE_PRC255);
	IXGBE_READ_REG(hw, IXGBE_PRC511);
	IXGBE_READ_REG(hw, IXGBE_PRC1023);
	IXGBE_READ_REG(hw, IXGBE_PRC1522);
	IXGBE_READ_REG(hw, IXGBE_GPRC);
	IXGBE_READ_REG(hw, IXGBE_BPRC);
	IXGBE_READ_REG(hw, IXGBE_MPRC);
	IXGBE_READ_REG(hw, IXGBE_GPTC);
	IXGBE_READ_REG(hw, IXGBE_GORCL);
	IXGBE_READ_REG(hw, IXGBE_GORCH);
	IXGBE_READ_REG(hw, IXGBE_GOTCL);
	IXGBE_READ_REG(hw, IXGBE_GOTCH);
	if (hw->mac.type == ixgbe_mac_82598EB)
		for (i = 0; i < 8; i++)
			IXGBE_READ_REG(hw, IXGBE_RNBC(i));
	IXGBE_READ_REG(hw, IXGBE_RUC);
	IXGBE_READ_REG(hw, IXGBE_RFC);
	IXGBE_READ_REG(hw, IXGBE_ROC);
	IXGBE_READ_REG(hw, IXGBE_RJC);
	IXGBE_READ_REG(hw, IXGBE_MNGPRC);
	IXGBE_READ_REG(hw, IXGBE_MNGPDC);
	IXGBE_READ_REG(hw, IXGBE_MNGPTC);
	IXGBE_READ_REG(hw, IXGBE_TORL);
	IXGBE_READ_REG(hw, IXGBE_TORH);
	IXGBE_READ_REG(hw, IXGBE_TPR);
	IXGBE_READ_REG(hw, IXGBE_TPT);
	IXGBE_READ_REG(hw, IXGBE_PTC64);
	IXGBE_READ_REG(hw, IXGBE_PTC127);
	IXGBE_READ_REG(hw, IXGBE_PTC255);
	IXGBE_READ_REG(hw, IXGBE_PTC511);
	IXGBE_READ_REG(hw, IXGBE_PTC1023);
	IXGBE_READ_REG(hw, IXGBE_PTC1522);
	IXGBE_READ_REG(hw, IXGBE_MPTC);
	IXGBE_READ_REG(hw, IXGBE_BPTC);
	for (i = 0; i < 16; i++) {
		IXGBE_READ_REG(hw, IXGBE_QPRC(i));
		IXGBE_READ_REG(hw, IXGBE_QPTC(i));
		if (hw->mac.type >= ixgbe_mac_82599EB) {
			IXGBE_READ_REG(hw, IXGBE_QBRC_L(i));
			IXGBE_READ_REG(hw, IXGBE_QBRC_H(i));
			IXGBE_READ_REG(hw, IXGBE_QBTC_L(i));
			IXGBE_READ_REG(hw, IXGBE_QBTC_H(i));
			IXGBE_READ_REG(hw, IXGBE_QPRDC(i));
		} else {
			IXGBE_READ_REG(hw, IXGBE_QBRC(i));
			IXGBE_READ_REG(hw, IXGBE_QBTC(i));
		}
	}

	if (hw->mac.type == ixgbe_mac_X550 || hw->mac.type == ixgbe_mac_X540) {
		if (hw->phy.id == 0)
			hw->phy.ops.identify(hw);
		hw->phy.ops.read_reg(hw, IXGBE_PCRC8ECL, MDIO_MMD_PCS, &i);
		hw->phy.ops.read_reg(hw, IXGBE_PCRC8ECH, MDIO_MMD_PCS, &i);
		hw->phy.ops.read_reg(hw, IXGBE_LDPCECL, MDIO_MMD_PCS, &i);
		hw->phy.ops.read_reg(hw, IXGBE_LDPCECH, MDIO_MMD_PCS, &i);
	}

	return 0;
}

/**
 *  ixgbe_read_pba_string_generic - Reads part number string from EEPROM
 *  @hw: pointer to hardware structure
 *  @pba_num: stores the part number string from the EEPROM
 *  @pba_num_size: part number string buffer length
 *
 *  Reads the part number string from the EEPROM.
 **/
int ixgbe_read_pba_string_generic(struct ixgbe_hw *hw, u8 *pba_num,
				  u32 pba_num_size)
{
	int ret_val;
	u16 pba_ptr;
	u16 offset;
	u16 length;
	u16 data;

	if (pba_num == NULL) {
		hw_dbg(hw, "PBA string buffer was null\n");
		return -EINVAL;
	}

	ret_val = hw->eeprom.ops.read(hw, IXGBE_PBANUM0_PTR, &data);
	if (ret_val) {
		hw_dbg(hw, "NVM Read Error\n");
		return ret_val;
	}

	ret_val = hw->eeprom.ops.read(hw, IXGBE_PBANUM1_PTR, &pba_ptr);
	if (ret_val) {
		hw_dbg(hw, "NVM Read Error\n");
		return ret_val;
	}

	/*
	 * if data is not ptr guard the PBA must be in legacy format which
	 * means pba_ptr is actually our second data word for the PBA number
	 * and we can decode it into an ascii string
	 */
	if (data != IXGBE_PBANUM_PTR_GUARD) {
		hw_dbg(hw, "NVM PBA number is not stored as string\n");

		/* we will need 11 characters to store the PBA */
		if (pba_num_size < 11) {
			hw_dbg(hw, "PBA string buffer too small\n");
			return -ENOSPC;
		}

		/* extract hex string from data and pba_ptr */
		pba_num[0] = (data >> 12) & 0xF;
		pba_num[1] = (data >> 8) & 0xF;
		pba_num[2] = (data >> 4) & 0xF;
		pba_num[3] = data & 0xF;
		pba_num[4] = (pba_ptr >> 12) & 0xF;
		pba_num[5] = (pba_ptr >> 8) & 0xF;
		pba_num[6] = '-';
		pba_num[7] = 0;
		pba_num[8] = (pba_ptr >> 4) & 0xF;
		pba_num[9] = pba_ptr & 0xF;

		/* put a null character on the end of our string */
		pba_num[10] = '\0';

		/* switch all the data but the '-' to hex char */
		for (offset = 0; offset < 10; offset++) {
			if (pba_num[offset] < 0xA)
				pba_num[offset] += '0';
			else if (pba_num[offset] < 0x10)
				pba_num[offset] += 'A' - 0xA;
		}

		return 0;
	}

	ret_val = hw->eeprom.ops.read(hw, pba_ptr, &length);
	if (ret_val) {
		hw_dbg(hw, "NVM Read Error\n");
		return ret_val;
	}

	if (length == 0xFFFF || length == 0) {
		hw_dbg(hw, "NVM PBA number section invalid length\n");
		return -EIO;
	}

	/* check if pba_num buffer is big enough */
	if (pba_num_size  < (((u32)length * 2) - 1)) {
		hw_dbg(hw, "PBA string buffer too small\n");
		return -ENOSPC;
	}

	/* trim pba length from start of string */
	pba_ptr++;
	length--;

	for (offset = 0; offset < length; offset++) {
		ret_val = hw->eeprom.ops.read(hw, pba_ptr + offset, &data);
		if (ret_val) {
			hw_dbg(hw, "NVM Read Error\n");
			return ret_val;
		}
		pba_num[offset * 2] = (u8)(data >> 8);
		pba_num[(offset * 2) + 1] = (u8)(data & 0xFF);
	}
	pba_num[offset * 2] = '\0';

	return 0;
}

/**
 *  ixgbe_get_mac_addr_generic - Generic get MAC address
 *  @hw: pointer to hardware structure
 *  @mac_addr: Adapter MAC address
 *
 *  Reads the adapter's MAC address from first Receive Address Register (RAR0)
 *  A reset of the adapter must be performed prior to calling this function
 *  in order for the MAC address to have been loaded from the EEPROM into RAR0
 **/
int ixgbe_get_mac_addr_generic(struct ixgbe_hw *hw, u8 *mac_addr)
{
	u32 rar_high;
	u32 rar_low;
	u16 i;

	rar_high = IXGBE_READ_REG(hw, IXGBE_RAH(0));
	rar_low = IXGBE_READ_REG(hw, IXGBE_RAL(0));

	for (i = 0; i < 4; i++)
		mac_addr[i] = (u8)(rar_low >> (i*8));

	for (i = 0; i < 2; i++)
		mac_addr[i+4] = (u8)(rar_high >> (i*8));

	return 0;
}

enum ixgbe_bus_width ixgbe_convert_bus_width(u16 link_status)
{
	switch (link_status & IXGBE_PCI_LINK_WIDTH) {
	case IXGBE_PCI_LINK_WIDTH_1:
		return ixgbe_bus_width_pcie_x1;
	case IXGBE_PCI_LINK_WIDTH_2:
		return ixgbe_bus_width_pcie_x2;
	case IXGBE_PCI_LINK_WIDTH_4:
		return ixgbe_bus_width_pcie_x4;
	case IXGBE_PCI_LINK_WIDTH_8:
		return ixgbe_bus_width_pcie_x8;
	default:
		return ixgbe_bus_width_unknown;
	}
}

enum ixgbe_bus_speed ixgbe_convert_bus_speed(u16 link_status)
{
	switch (link_status & IXGBE_PCI_LINK_SPEED) {
	case IXGBE_PCI_LINK_SPEED_2500:
		return ixgbe_bus_speed_2500;
	case IXGBE_PCI_LINK_SPEED_5000:
		return ixgbe_bus_speed_5000;
	case IXGBE_PCI_LINK_SPEED_8000:
		return ixgbe_bus_speed_8000;
	default:
		return ixgbe_bus_speed_unknown;
	}
}

/**
 *  ixgbe_get_bus_info_generic - Generic set PCI bus info
 *  @hw: pointer to hardware structure
 *
 *  Sets the PCI bus info (speed, width, type) within the ixgbe_hw structure
 **/
int ixgbe_get_bus_info_generic(struct ixgbe_hw *hw)
{
	u16 link_status;

	hw->bus.type = ixgbe_bus_type_pci_express;

	/* Get the negotiated link width and speed from PCI config space */
	link_status = ixgbe_read_pci_cfg_word(hw, IXGBE_PCI_LINK_STATUS);

	hw->bus.width = ixgbe_convert_bus_width(link_status);
	hw->bus.speed = ixgbe_convert_bus_speed(link_status);

	hw->mac.ops.set_lan_id(hw);

	return 0;
}

/**
 *  ixgbe_set_lan_id_multi_port_pcie - Set LAN id for PCIe multiple port devices
 *  @hw: pointer to the HW structure
 *
 *  Determines the LAN function id by reading memory-mapped registers
 *  and swaps the port value if requested.
 **/
void ixgbe_set_lan_id_multi_port_pcie(struct ixgbe_hw *hw)
{
	struct ixgbe_bus_info *bus = &hw->bus;
	u16 ee_ctrl_4;
	u32 reg;

	reg = IXGBE_READ_REG(hw, IXGBE_STATUS);
	bus->func = FIELD_GET(IXGBE_STATUS_LAN_ID, reg);
	bus->lan_id = bus->func;

	/* check for a port swap */
	reg = IXGBE_READ_REG(hw, IXGBE_FACTPS(hw));
	if (reg & IXGBE_FACTPS_LFS)
		bus->func ^= 0x1;

	/* Get MAC instance from EEPROM for configuring CS4227 */
	if (hw->device_id == IXGBE_DEV_ID_X550EM_A_SFP) {
		hw->eeprom.ops.read(hw, IXGBE_EEPROM_CTRL_4, &ee_ctrl_4);
		bus->instance_id = FIELD_GET(IXGBE_EE_CTRL_4_INST_ID,
					     ee_ctrl_4);
	}
}

/**
 *  ixgbe_stop_adapter_generic - Generic stop Tx/Rx units
 *  @hw: pointer to hardware structure
 *
 *  Sets the adapter_stopped flag within ixgbe_hw struct. Clears interrupts,
 *  disables transmit and receive units. The adapter_stopped flag is used by
 *  the shared code and drivers to determine if the adapter is in a stopped
 *  state and should not touch the hardware.
 **/
int ixgbe_stop_adapter_generic(struct ixgbe_hw *hw)
{
	u32 reg_val;
	u16 i;

	/*
	 * Set the adapter_stopped flag so other driver functions stop touching
	 * the hardware
	 */
	hw->adapter_stopped = true;

	/* Disable the receive unit */
	hw->mac.ops.disable_rx(hw);

	/* Clear interrupt mask to stop interrupts from being generated */
	IXGBE_WRITE_REG(hw, IXGBE_EIMC, IXGBE_IRQ_CLEAR_MASK);

	/* Clear any pending interrupts, flush previous writes */
	IXGBE_READ_REG(hw, IXGBE_EICR);

	/* Disable the transmit unit.  Each queue must be disabled. */
	for (i = 0; i < hw->mac.max_tx_queues; i++)
		IXGBE_WRITE_REG(hw, IXGBE_TXDCTL(i), IXGBE_TXDCTL_SWFLSH);

	/* Disable the receive unit by stopping each queue */
	for (i = 0; i < hw->mac.max_rx_queues; i++) {
		reg_val = IXGBE_READ_REG(hw, IXGBE_RXDCTL(i));
		reg_val &= ~IXGBE_RXDCTL_ENABLE;
		reg_val |= IXGBE_RXDCTL_SWFLSH;
		IXGBE_WRITE_REG(hw, IXGBE_RXDCTL(i), reg_val);
	}

	/* flush all queues disables */
	IXGBE_WRITE_FLUSH(hw);
	usleep_range(1000, 2000);

	/*
	 * Prevent the PCI-E bus from hanging by disabling PCI-E primary
	 * access and verify no pending requests
	 */
	return ixgbe_disable_pcie_primary(hw);
}

/**
 *  ixgbe_init_led_link_act_generic - Store the LED index link/activity.
 *  @hw: pointer to hardware structure
 *
 *  Store the index for the link active LED. This will be used to support
 *  blinking the LED.
 **/
int ixgbe_init_led_link_act_generic(struct ixgbe_hw *hw)
{
	struct ixgbe_mac_info *mac = &hw->mac;
	u32 led_reg, led_mode;
	u16 i;

	led_reg = IXGBE_READ_REG(hw, IXGBE_LEDCTL);

	/* Get LED link active from the LEDCTL register */
	for (i = 0; i < 4; i++) {
		led_mode = led_reg >> IXGBE_LED_MODE_SHIFT(i);

		if ((led_mode & IXGBE_LED_MODE_MASK_BASE) ==
		    IXGBE_LED_LINK_ACTIVE) {
			mac->led_link_act = i;
			return 0;
		}
	}

	/* If LEDCTL register does not have the LED link active set, then use
	 * known MAC defaults.
	 */
	switch (hw->mac.type) {
	case ixgbe_mac_x550em_a:
		mac->led_link_act = 0;
		break;
	case ixgbe_mac_X550EM_x:
		mac->led_link_act = 1;
		break;
	default:
		mac->led_link_act = 2;
	}

	return 0;
}

/**
 *  ixgbe_led_on_generic - Turns on the software controllable LEDs.
 *  @hw: pointer to hardware structure
 *  @index: led number to turn on
 **/
int ixgbe_led_on_generic(struct ixgbe_hw *hw, u32 index)
{
	u32 led_reg = IXGBE_READ_REG(hw, IXGBE_LEDCTL);

	if (index > 3)
		return -EINVAL;

	/* To turn on the LED, set mode to ON. */
	led_reg &= ~IXGBE_LED_MODE_MASK(index);
	led_reg |= IXGBE_LED_ON << IXGBE_LED_MODE_SHIFT(index);
	IXGBE_WRITE_REG(hw, IXGBE_LEDCTL, led_reg);
	IXGBE_WRITE_FLUSH(hw);

	return 0;
}

/**
 *  ixgbe_led_off_generic - Turns off the software controllable LEDs.
 *  @hw: pointer to hardware structure
 *  @index: led number to turn off
 **/
int ixgbe_led_off_generic(struct ixgbe_hw *hw, u32 index)
{
	u32 led_reg = IXGBE_READ_REG(hw, IXGBE_LEDCTL);

	if (index > 3)
		return -EINVAL;

	/* To turn off the LED, set mode to OFF. */
	led_reg &= ~IXGBE_LED_MODE_MASK(index);
	led_reg |= IXGBE_LED_OFF << IXGBE_LED_MODE_SHIFT(index);
	IXGBE_WRITE_REG(hw, IXGBE_LEDCTL, led_reg);
	IXGBE_WRITE_FLUSH(hw);

	return 0;
}

/**
 *  ixgbe_init_eeprom_params_generic - Initialize EEPROM params
 *  @hw: pointer to hardware structure
 *
 *  Initializes the EEPROM parameters ixgbe_eeprom_info within the
 *  ixgbe_hw struct in order to set up EEPROM access.
 **/
int ixgbe_init_eeprom_params_generic(struct ixgbe_hw *hw)
{
	struct ixgbe_eeprom_info *eeprom = &hw->eeprom;
	u32 eec;
	u16 eeprom_size;

	if (eeprom->type == ixgbe_eeprom_uninitialized) {
		eeprom->type = ixgbe_eeprom_none;
		/* Set default semaphore delay to 10ms which is a well
		 * tested value */
		eeprom->semaphore_delay = 10;
		/* Clear EEPROM page size, it will be initialized as needed */
		eeprom->word_page_size = 0;

		/*
		 * Check for EEPROM present first.
		 * If not present leave as none
		 */
		eec = IXGBE_READ_REG(hw, IXGBE_EEC(hw));
		if (eec & IXGBE_EEC_PRES) {
			eeprom->type = ixgbe_eeprom_spi;

			/*
			 * SPI EEPROM is assumed here.  This code would need to
			 * change if a future EEPROM is not SPI.
			 */
			eeprom_size = FIELD_GET(IXGBE_EEC_SIZE, eec);
			eeprom->word_size = BIT(eeprom_size +
						IXGBE_EEPROM_WORD_SIZE_SHIFT);
		}

		if (eec & IXGBE_EEC_ADDR_SIZE)
			eeprom->address_bits = 16;
		else
			eeprom->address_bits = 8;
		hw_dbg(hw, "Eeprom params: type = %d, size = %d, address bits: %d\n",
		       eeprom->type, eeprom->word_size, eeprom->address_bits);
	}

	return 0;
}

/**
 *  ixgbe_write_eeprom_buffer_bit_bang_generic - Write EEPROM using bit-bang
 *  @hw: pointer to hardware structure
 *  @offset: offset within the EEPROM to write
 *  @words: number of words
 *  @data: 16 bit word(s) to write to EEPROM
 *
 *  Reads 16 bit word(s) from EEPROM through bit-bang method
 **/
int ixgbe_write_eeprom_buffer_bit_bang_generic(struct ixgbe_hw *hw, u16 offset,
					       u16 words, u16 *data)
{
	u16 i, count;
	int status;

	hw->eeprom.ops.init_params(hw);

	if (words == 0 || (offset + words > hw->eeprom.word_size))
		return -EINVAL;

	/*
	 * The EEPROM page size cannot be queried from the chip. We do lazy
	 * initialization. It is worth to do that when we write large buffer.
	 */
	if ((hw->eeprom.word_page_size == 0) &&
	    (words > IXGBE_EEPROM_PAGE_SIZE_MAX))
		ixgbe_detect_eeprom_page_size_generic(hw, offset);

	/*
	 * We cannot hold synchronization semaphores for too long
	 * to avoid other entity starvation. However it is more efficient
	 * to read in bursts than synchronizing access for each word.
	 */
	for (i = 0; i < words; i += IXGBE_EEPROM_RD_BUFFER_MAX_COUNT) {
		count = (words - i) / IXGBE_EEPROM_RD_BUFFER_MAX_COUNT > 0 ?
			 IXGBE_EEPROM_RD_BUFFER_MAX_COUNT : (words - i);
		status = ixgbe_write_eeprom_buffer_bit_bang(hw, offset + i,
							    count, &data[i]);

		if (status != 0)
			break;
	}

	return status;
}

/**
 *  ixgbe_write_eeprom_buffer_bit_bang - Writes 16 bit word(s) to EEPROM
 *  @hw: pointer to hardware structure
 *  @offset: offset within the EEPROM to be written to
 *  @words: number of word(s)
 *  @data: 16 bit word(s) to be written to the EEPROM
 *
 *  If ixgbe_eeprom_update_checksum is not called after this function, the
 *  EEPROM will most likely contain an invalid checksum.
 **/
static int ixgbe_write_eeprom_buffer_bit_bang(struct ixgbe_hw *hw, u16 offset,
					      u16 words, u16 *data)
{
	u8 write_opcode = IXGBE_EEPROM_WRITE_OPCODE_SPI;
	u16 page_size;
	int status;
	u16 word;
	u16 i;

	/* Prepare the EEPROM for writing  */
	status = ixgbe_acquire_eeprom(hw);
	if (status)
		return status;

	if (ixgbe_ready_eeprom(hw) != 0) {
		ixgbe_release_eeprom(hw);
		return -EIO;
	}

	for (i = 0; i < words; i++) {
		ixgbe_standby_eeprom(hw);

		/* Send the WRITE ENABLE command (8 bit opcode) */
		ixgbe_shift_out_eeprom_bits(hw,
					    IXGBE_EEPROM_WREN_OPCODE_SPI,
					    IXGBE_EEPROM_OPCODE_BITS);

		ixgbe_standby_eeprom(hw);

		/* Some SPI eeproms use the 8th address bit embedded
		 * in the opcode
		 */
		if ((hw->eeprom.address_bits == 8) &&
		    ((offset + i) >= 128))
			write_opcode |= IXGBE_EEPROM_A8_OPCODE_SPI;

		/* Send the Write command (8-bit opcode + addr) */
		ixgbe_shift_out_eeprom_bits(hw, write_opcode,
					    IXGBE_EEPROM_OPCODE_BITS);
		ixgbe_shift_out_eeprom_bits(hw, (u16)((offset + i) * 2),
					    hw->eeprom.address_bits);

		page_size = hw->eeprom.word_page_size;

		/* Send the data in burst via SPI */
		do {
			word = data[i];
			word = (word >> 8) | (word << 8);
			ixgbe_shift_out_eeprom_bits(hw, word, 16);

			if (page_size == 0)
				break;

			/* do not wrap around page */
			if (((offset + i) & (page_size - 1)) ==
			    (page_size - 1))
				break;
		} while (++i < words);

		ixgbe_standby_eeprom(hw);
		usleep_range(10000, 20000);
	}
	/* Done with writing - release the EEPROM */
	ixgbe_release_eeprom(hw);

	return 0;
}

/**
 *  ixgbe_write_eeprom_generic - Writes 16 bit value to EEPROM
 *  @hw: pointer to hardware structure
 *  @offset: offset within the EEPROM to be written to
 *  @data: 16 bit word to be written to the EEPROM
 *
 *  If ixgbe_eeprom_update_checksum is not called after this function, the
 *  EEPROM will most likely contain an invalid checksum.
 **/
int ixgbe_write_eeprom_generic(struct ixgbe_hw *hw, u16 offset, u16 data)
{
	hw->eeprom.ops.init_params(hw);

	if (offset >= hw->eeprom.word_size)
		return -EINVAL;

	return ixgbe_write_eeprom_buffer_bit_bang(hw, offset, 1, &data);
}

/**
 *  ixgbe_read_eeprom_buffer_bit_bang_generic - Read EEPROM using bit-bang
 *  @hw: pointer to hardware structure
 *  @offset: offset within the EEPROM to be read
 *  @words: number of word(s)
 *  @data: read 16 bit words(s) from EEPROM
 *
 *  Reads 16 bit word(s) from EEPROM through bit-bang method
 **/
int ixgbe_read_eeprom_buffer_bit_bang_generic(struct ixgbe_hw *hw, u16 offset,
					      u16 words, u16 *data)
{
	u16 i, count;
	int status;

	hw->eeprom.ops.init_params(hw);

	if (words == 0 || (offset + words > hw->eeprom.word_size))
		return -EINVAL;

	/*
	 * We cannot hold synchronization semaphores for too long
	 * to avoid other entity starvation. However it is more efficient
	 * to read in bursts than synchronizing access for each word.
	 */
	for (i = 0; i < words; i += IXGBE_EEPROM_RD_BUFFER_MAX_COUNT) {
		count = (words - i) / IXGBE_EEPROM_RD_BUFFER_MAX_COUNT > 0 ?
			 IXGBE_EEPROM_RD_BUFFER_MAX_COUNT : (words - i);

		status = ixgbe_read_eeprom_buffer_bit_bang(hw, offset + i,
							   count, &data[i]);

		if (status)
			return status;
	}

	return 0;
}

/**
 *  ixgbe_read_eeprom_buffer_bit_bang - Read EEPROM using bit-bang
 *  @hw: pointer to hardware structure
 *  @offset: offset within the EEPROM to be read
 *  @words: number of word(s)
 *  @data: read 16 bit word(s) from EEPROM
 *
 *  Reads 16 bit word(s) from EEPROM through bit-bang method
 **/
static int ixgbe_read_eeprom_buffer_bit_bang(struct ixgbe_hw *hw, u16 offset,
					     u16 words, u16 *data)
{
	u8 read_opcode = IXGBE_EEPROM_READ_OPCODE_SPI;
	u16 word_in;
	int status;
	u16 i;

	/* Prepare the EEPROM for reading  */
	status = ixgbe_acquire_eeprom(hw);
	if (status)
		return status;

	if (ixgbe_ready_eeprom(hw) != 0) {
		ixgbe_release_eeprom(hw);
		return -EIO;
	}

	for (i = 0; i < words; i++) {
		ixgbe_standby_eeprom(hw);
		/* Some SPI eeproms use the 8th address bit embedded
		 * in the opcode
		 */
		if ((hw->eeprom.address_bits == 8) &&
		    ((offset + i) >= 128))
			read_opcode |= IXGBE_EEPROM_A8_OPCODE_SPI;

		/* Send the READ command (opcode + addr) */
		ixgbe_shift_out_eeprom_bits(hw, read_opcode,
					    IXGBE_EEPROM_OPCODE_BITS);
		ixgbe_shift_out_eeprom_bits(hw, (u16)((offset + i) * 2),
					    hw->eeprom.address_bits);

		/* Read the data. */
		word_in = ixgbe_shift_in_eeprom_bits(hw, 16);
		data[i] = (word_in >> 8) | (word_in << 8);
	}

	/* End this read operation */
	ixgbe_release_eeprom(hw);

	return 0;
}

/**
 *  ixgbe_read_eeprom_bit_bang_generic - Read EEPROM word using bit-bang
 *  @hw: pointer to hardware structure
 *  @offset: offset within the EEPROM to be read
 *  @data: read 16 bit value from EEPROM
 *
 *  Reads 16 bit value from EEPROM through bit-bang method
 **/
int ixgbe_read_eeprom_bit_bang_generic(struct ixgbe_hw *hw, u16 offset,
				       u16 *data)
{
	hw->eeprom.ops.init_params(hw);

	if (offset >= hw->eeprom.word_size)
		return -EINVAL;

	return ixgbe_read_eeprom_buffer_bit_bang(hw, offset, 1, data);
}

/**
 *  ixgbe_read_eerd_buffer_generic - Read EEPROM word(s) using EERD
 *  @hw: pointer to hardware structure
 *  @offset: offset of word in the EEPROM to read
 *  @words: number of word(s)
 *  @data: 16 bit word(s) from the EEPROM
 *
 *  Reads a 16 bit word(s) from the EEPROM using the EERD register.
 **/
int ixgbe_read_eerd_buffer_generic(struct ixgbe_hw *hw, u16 offset,
				   u16 words, u16 *data)
{
	int status;
	u32 eerd;
	u32 i;

	hw->eeprom.ops.init_params(hw);

	if (words == 0 || offset >= hw->eeprom.word_size)
		return -EINVAL;

	for (i = 0; i < words; i++) {
		eerd = ((offset + i) << IXGBE_EEPROM_RW_ADDR_SHIFT) |
		       IXGBE_EEPROM_RW_REG_START;

		IXGBE_WRITE_REG(hw, IXGBE_EERD, eerd);
		status = ixgbe_poll_eerd_eewr_done(hw, IXGBE_NVM_POLL_READ);

		if (status == 0) {
			data[i] = (IXGBE_READ_REG(hw, IXGBE_EERD) >>
				   IXGBE_EEPROM_RW_REG_DATA);
		} else {
			hw_dbg(hw, "Eeprom read timed out\n");
			return status;
		}
	}

	return 0;
}

/**
 *  ixgbe_detect_eeprom_page_size_generic - Detect EEPROM page size
 *  @hw: pointer to hardware structure
 *  @offset: offset within the EEPROM to be used as a scratch pad
 *
 *  Discover EEPROM page size by writing marching data at given offset.
 *  This function is called only when we are writing a new large buffer
 *  at given offset so the data would be overwritten anyway.
 **/
static int ixgbe_detect_eeprom_page_size_generic(struct ixgbe_hw *hw,
						 u16 offset)
{
	u16 data[IXGBE_EEPROM_PAGE_SIZE_MAX];
	int status;
	u16 i;

	for (i = 0; i < IXGBE_EEPROM_PAGE_SIZE_MAX; i++)
		data[i] = i;

	hw->eeprom.word_page_size = IXGBE_EEPROM_PAGE_SIZE_MAX;
	status = ixgbe_write_eeprom_buffer_bit_bang(hw, offset,
					     IXGBE_EEPROM_PAGE_SIZE_MAX, data);
	hw->eeprom.word_page_size = 0;
	if (status)
		return status;

	status = ixgbe_read_eeprom_buffer_bit_bang(hw, offset, 1, data);
	if (status)
		return status;

	/*
	 * When writing in burst more than the actual page size
	 * EEPROM address wraps around current page.
	 */
	hw->eeprom.word_page_size = IXGBE_EEPROM_PAGE_SIZE_MAX - data[0];

	hw_dbg(hw, "Detected EEPROM page size = %d words.\n",
	       hw->eeprom.word_page_size);
	return 0;
}

/**
 *  ixgbe_read_eerd_generic - Read EEPROM word using EERD
 *  @hw: pointer to hardware structure
 *  @offset: offset of  word in the EEPROM to read
 *  @data: word read from the EEPROM
 *
 *  Reads a 16 bit word from the EEPROM using the EERD register.
 **/
int ixgbe_read_eerd_generic(struct ixgbe_hw *hw, u16 offset, u16 *data)
{
	return ixgbe_read_eerd_buffer_generic(hw, offset, 1, data);
}

/**
 *  ixgbe_write_eewr_buffer_generic - Write EEPROM word(s) using EEWR
 *  @hw: pointer to hardware structure
 *  @offset: offset of  word in the EEPROM to write
 *  @words: number of words
 *  @data: word(s) write to the EEPROM
 *
 *  Write a 16 bit word(s) to the EEPROM using the EEWR register.
 **/
int ixgbe_write_eewr_buffer_generic(struct ixgbe_hw *hw, u16 offset,
				    u16 words, u16 *data)
{
	int status;
	u32 eewr;
	u16 i;

	hw->eeprom.ops.init_params(hw);

	if (words == 0 || offset >= hw->eeprom.word_size)
		return -EINVAL;

	for (i = 0; i < words; i++) {
		eewr = ((offset + i) << IXGBE_EEPROM_RW_ADDR_SHIFT) |
		       (data[i] << IXGBE_EEPROM_RW_REG_DATA) |
		       IXGBE_EEPROM_RW_REG_START;

		status = ixgbe_poll_eerd_eewr_done(hw, IXGBE_NVM_POLL_WRITE);
		if (status) {
			hw_dbg(hw, "Eeprom write EEWR timed out\n");
			return status;
		}

		IXGBE_WRITE_REG(hw, IXGBE_EEWR, eewr);

		status = ixgbe_poll_eerd_eewr_done(hw, IXGBE_NVM_POLL_WRITE);
		if (status) {
			hw_dbg(hw, "Eeprom write EEWR timed out\n");
			return status;
		}
	}

	return 0;
}

/**
 *  ixgbe_write_eewr_generic - Write EEPROM word using EEWR
 *  @hw: pointer to hardware structure
 *  @offset: offset of  word in the EEPROM to write
 *  @data: word write to the EEPROM
 *
 *  Write a 16 bit word to the EEPROM using the EEWR register.
 **/
int ixgbe_write_eewr_generic(struct ixgbe_hw *hw, u16 offset, u16 data)
{
	return ixgbe_write_eewr_buffer_generic(hw, offset, 1, &data);
}

/**
 *  ixgbe_poll_eerd_eewr_done - Poll EERD read or EEWR write status
 *  @hw: pointer to hardware structure
 *  @ee_reg: EEPROM flag for polling
 *
 *  Polls the status bit (bit 1) of the EERD or EEWR to determine when the
 *  read or write is done respectively.
 **/
static int ixgbe_poll_eerd_eewr_done(struct ixgbe_hw *hw, u32 ee_reg)
{
	u32 i;
	u32 reg;

	for (i = 0; i < IXGBE_EERD_EEWR_ATTEMPTS; i++) {
		if (ee_reg == IXGBE_NVM_POLL_READ)
			reg = IXGBE_READ_REG(hw, IXGBE_EERD);
		else
			reg = IXGBE_READ_REG(hw, IXGBE_EEWR);

		if (reg & IXGBE_EEPROM_RW_REG_DONE) {
			return 0;
		}
		udelay(5);
	}
	return -EIO;
}

/**
 *  ixgbe_acquire_eeprom - Acquire EEPROM using bit-bang
 *  @hw: pointer to hardware structure
 *
 *  Prepares EEPROM for access using bit-bang method. This function should
 *  be called before issuing a command to the EEPROM.
 **/
static int ixgbe_acquire_eeprom(struct ixgbe_hw *hw)
{
	u32 eec;
	u32 i;

	if (hw->mac.ops.acquire_swfw_sync(hw, IXGBE_GSSR_EEP_SM) != 0)
		return -EBUSY;

	eec = IXGBE_READ_REG(hw, IXGBE_EEC(hw));

	/* Request EEPROM Access */
	eec |= IXGBE_EEC_REQ;
	IXGBE_WRITE_REG(hw, IXGBE_EEC(hw), eec);

	for (i = 0; i < IXGBE_EEPROM_GRANT_ATTEMPTS; i++) {
		eec = IXGBE_READ_REG(hw, IXGBE_EEC(hw));
		if (eec & IXGBE_EEC_GNT)
			break;
		udelay(5);
	}

	/* Release if grant not acquired */
	if (!(eec & IXGBE_EEC_GNT)) {
		eec &= ~IXGBE_EEC_REQ;
		IXGBE_WRITE_REG(hw, IXGBE_EEC(hw), eec);
		hw_dbg(hw, "Could not acquire EEPROM grant\n");

		hw->mac.ops.release_swfw_sync(hw, IXGBE_GSSR_EEP_SM);
		return -EIO;
	}

	/* Setup EEPROM for Read/Write */
	/* Clear CS and SK */
	eec &= ~(IXGBE_EEC_CS | IXGBE_EEC_SK);
	IXGBE_WRITE_REG(hw, IXGBE_EEC(hw), eec);
	IXGBE_WRITE_FLUSH(hw);
	udelay(1);
	return 0;
}

/**
 *  ixgbe_get_eeprom_semaphore - Get hardware semaphore
 *  @hw: pointer to hardware structure
 *
 *  Sets the hardware semaphores so EEPROM access can occur for bit-bang method
 **/
static int ixgbe_get_eeprom_semaphore(struct ixgbe_hw *hw)
{
	u32 timeout = 2000;
	u32 i;
	u32 swsm;

	/* Get SMBI software semaphore between device drivers first */
	for (i = 0; i < timeout; i++) {
		/*
		 * If the SMBI bit is 0 when we read it, then the bit will be
		 * set and we have the semaphore
		 */
		swsm = IXGBE_READ_REG(hw, IXGBE_SWSM(hw));
		if (!(swsm & IXGBE_SWSM_SMBI))
			break;
		usleep_range(50, 100);
	}

	if (i == timeout) {
		hw_dbg(hw, "Driver can't access the Eeprom - SMBI Semaphore not granted.\n");
		/* this release is particularly important because our attempts
		 * above to get the semaphore may have succeeded, and if there
		 * was a timeout, we should unconditionally clear the semaphore
		 * bits to free the driver to make progress
		 */
		ixgbe_release_eeprom_semaphore(hw);

		usleep_range(50, 100);
		/* one last try
		 * If the SMBI bit is 0 when we read it, then the bit will be
		 * set and we have the semaphore
		 */
		swsm = IXGBE_READ_REG(hw, IXGBE_SWSM(hw));
		if (swsm & IXGBE_SWSM_SMBI) {
			hw_dbg(hw, "Software semaphore SMBI between device drivers not granted.\n");
			return -EIO;
		}
	}

	/* Now get the semaphore between SW/FW through the SWESMBI bit */
	for (i = 0; i < timeout; i++) {
		swsm = IXGBE_READ_REG(hw, IXGBE_SWSM(hw));

		/* Set the SW EEPROM semaphore bit to request access */
		swsm |= IXGBE_SWSM_SWESMBI;
		IXGBE_WRITE_REG(hw, IXGBE_SWSM(hw), swsm);

		/* If we set the bit successfully then we got the
		 * semaphore.
		 */
		swsm = IXGBE_READ_REG(hw, IXGBE_SWSM(hw));
		if (swsm & IXGBE_SWSM_SWESMBI)
			break;

		usleep_range(50, 100);
	}

	/* Release semaphores and return error if SW EEPROM semaphore
	 * was not granted because we don't have access to the EEPROM
	 */
	if (i >= timeout) {
		hw_dbg(hw, "SWESMBI Software EEPROM semaphore not granted.\n");
		ixgbe_release_eeprom_semaphore(hw);
		return -EIO;
	}

	return 0;
}

/**
 *  ixgbe_release_eeprom_semaphore - Release hardware semaphore
 *  @hw: pointer to hardware structure
 *
 *  This function clears hardware semaphore bits.
 **/
static void ixgbe_release_eeprom_semaphore(struct ixgbe_hw *hw)
{
	u32 swsm;

	swsm = IXGBE_READ_REG(hw, IXGBE_SWSM(hw));

	/* Release both semaphores by writing 0 to the bits SWESMBI and SMBI */
	swsm &= ~(IXGBE_SWSM_SWESMBI | IXGBE_SWSM_SMBI);
	IXGBE_WRITE_REG(hw, IXGBE_SWSM(hw), swsm);
	IXGBE_WRITE_FLUSH(hw);
}

/**
 *  ixgbe_ready_eeprom - Polls for EEPROM ready
 *  @hw: pointer to hardware structure
 **/
static int ixgbe_ready_eeprom(struct ixgbe_hw *hw)
{
	u16 i;
	u8 spi_stat_reg;

	/*
	 * Read "Status Register" repeatedly until the LSB is cleared.  The
	 * EEPROM will signal that the command has been completed by clearing
	 * bit 0 of the internal status register.  If it's not cleared within
	 * 5 milliseconds, then error out.
	 */
	for (i = 0; i < IXGBE_EEPROM_MAX_RETRY_SPI; i += 5) {
		ixgbe_shift_out_eeprom_bits(hw, IXGBE_EEPROM_RDSR_OPCODE_SPI,
					    IXGBE_EEPROM_OPCODE_BITS);
		spi_stat_reg = (u8)ixgbe_shift_in_eeprom_bits(hw, 8);
		if (!(spi_stat_reg & IXGBE_EEPROM_STATUS_RDY_SPI))
			break;

		udelay(5);
		ixgbe_standby_eeprom(hw);
	}

	/*
	 * On some parts, SPI write time could vary from 0-20mSec on 3.3V
	 * devices (and only 0-5mSec on 5V devices)
	 */
	if (i >= IXGBE_EEPROM_MAX_RETRY_SPI) {
		hw_dbg(hw, "SPI EEPROM Status error\n");
		return -EIO;
	}

	return 0;
}

/**
 *  ixgbe_standby_eeprom - Returns EEPROM to a "standby" state
 *  @hw: pointer to hardware structure
 **/
static void ixgbe_standby_eeprom(struct ixgbe_hw *hw)
{
	u32 eec;

	eec = IXGBE_READ_REG(hw, IXGBE_EEC(hw));

	/* Toggle CS to flush commands */
	eec |= IXGBE_EEC_CS;
	IXGBE_WRITE_REG(hw, IXGBE_EEC(hw), eec);
	IXGBE_WRITE_FLUSH(hw);
	udelay(1);
	eec &= ~IXGBE_EEC_CS;
	IXGBE_WRITE_REG(hw, IXGBE_EEC(hw), eec);
	IXGBE_WRITE_FLUSH(hw);
	udelay(1);
}

/**
 *  ixgbe_shift_out_eeprom_bits - Shift data bits out to the EEPROM.
 *  @hw: pointer to hardware structure
 *  @data: data to send to the EEPROM
 *  @count: number of bits to shift out
 **/
static void ixgbe_shift_out_eeprom_bits(struct ixgbe_hw *hw, u16 data,
					u16 count)
{
	u32 eec;
	u32 mask;
	u32 i;

	eec = IXGBE_READ_REG(hw, IXGBE_EEC(hw));

	/*
	 * Mask is used to shift "count" bits of "data" out to the EEPROM
	 * one bit at a time.  Determine the starting bit based on count
	 */
	mask = BIT(count - 1);

	for (i = 0; i < count; i++) {
		/*
		 * A "1" is shifted out to the EEPROM by setting bit "DI" to a
		 * "1", and then raising and then lowering the clock (the SK
		 * bit controls the clock input to the EEPROM).  A "0" is
		 * shifted out to the EEPROM by setting "DI" to "0" and then
		 * raising and then lowering the clock.
		 */
		if (data & mask)
			eec |= IXGBE_EEC_DI;
		else
			eec &= ~IXGBE_EEC_DI;

		IXGBE_WRITE_REG(hw, IXGBE_EEC(hw), eec);
		IXGBE_WRITE_FLUSH(hw);

		udelay(1);

		ixgbe_raise_eeprom_clk(hw, &eec);
		ixgbe_lower_eeprom_clk(hw, &eec);

		/*
		 * Shift mask to signify next bit of data to shift in to the
		 * EEPROM
		 */
		mask = mask >> 1;
	}

	/* We leave the "DI" bit set to "0" when we leave this routine. */
	eec &= ~IXGBE_EEC_DI;
	IXGBE_WRITE_REG(hw, IXGBE_EEC(hw), eec);
	IXGBE_WRITE_FLUSH(hw);
}

/**
 *  ixgbe_shift_in_eeprom_bits - Shift data bits in from the EEPROM
 *  @hw: pointer to hardware structure
 *  @count: number of bits to shift
 **/
static u16 ixgbe_shift_in_eeprom_bits(struct ixgbe_hw *hw, u16 count)
{
	u32 eec;
	u32 i;
	u16 data = 0;

	/*
	 * In order to read a register from the EEPROM, we need to shift
	 * 'count' bits in from the EEPROM. Bits are "shifted in" by raising
	 * the clock input to the EEPROM (setting the SK bit), and then reading
	 * the value of the "DO" bit.  During this "shifting in" process the
	 * "DI" bit should always be clear.
	 */
	eec = IXGBE_READ_REG(hw, IXGBE_EEC(hw));

	eec &= ~(IXGBE_EEC_DO | IXGBE_EEC_DI);

	for (i = 0; i < count; i++) {
		data = data << 1;
		ixgbe_raise_eeprom_clk(hw, &eec);

		eec = IXGBE_READ_REG(hw, IXGBE_EEC(hw));

		eec &= ~(IXGBE_EEC_DI);
		if (eec & IXGBE_EEC_DO)
			data |= 1;

		ixgbe_lower_eeprom_clk(hw, &eec);
	}

	return data;
}

/**
 *  ixgbe_raise_eeprom_clk - Raises the EEPROM's clock input.
 *  @hw: pointer to hardware structure
 *  @eec: EEC register's current value
 **/
static void ixgbe_raise_eeprom_clk(struct ixgbe_hw *hw, u32 *eec)
{
	/*
	 * Raise the clock input to the EEPROM
	 * (setting the SK bit), then delay
	 */
	*eec = *eec | IXGBE_EEC_SK;
	IXGBE_WRITE_REG(hw, IXGBE_EEC(hw), *eec);
	IXGBE_WRITE_FLUSH(hw);
	udelay(1);
}

/**
 *  ixgbe_lower_eeprom_clk - Lowers the EEPROM's clock input.
 *  @hw: pointer to hardware structure
 *  @eec: EEC's current value
 **/
static void ixgbe_lower_eeprom_clk(struct ixgbe_hw *hw, u32 *eec)
{
	/*
	 * Lower the clock input to the EEPROM (clearing the SK bit), then
	 * delay
	 */
	*eec = *eec & ~IXGBE_EEC_SK;
	IXGBE_WRITE_REG(hw, IXGBE_EEC(hw), *eec);
	IXGBE_WRITE_FLUSH(hw);
	udelay(1);
}

/**
 *  ixgbe_release_eeprom - Release EEPROM, release semaphores
 *  @hw: pointer to hardware structure
 **/
static void ixgbe_release_eeprom(struct ixgbe_hw *hw)
{
	u32 eec;

	eec = IXGBE_READ_REG(hw, IXGBE_EEC(hw));

	eec |= IXGBE_EEC_CS;  /* Pull CS high */
	eec &= ~IXGBE_EEC_SK; /* Lower SCK */

	IXGBE_WRITE_REG(hw, IXGBE_EEC(hw), eec);
	IXGBE_WRITE_FLUSH(hw);

	udelay(1);

	/* Stop requesting EEPROM access */
	eec &= ~IXGBE_EEC_REQ;
	IXGBE_WRITE_REG(hw, IXGBE_EEC(hw), eec);

	hw->mac.ops.release_swfw_sync(hw, IXGBE_GSSR_EEP_SM);

	/*
	 * Delay before attempt to obtain semaphore again to allow FW
	 * access. semaphore_delay is in ms we need us for usleep_range
	 */
	usleep_range(hw->eeprom.semaphore_delay * 1000,
		     hw->eeprom.semaphore_delay * 2000);
}

/**
 *  ixgbe_calc_eeprom_checksum_generic - Calculates and returns the checksum
 *  @hw: pointer to hardware structure
 **/
int ixgbe_calc_eeprom_checksum_generic(struct ixgbe_hw *hw)
{
	u16 i;
	u16 j;
	u16 checksum = 0;
	u16 length = 0;
	u16 pointer = 0;
	u16 word = 0;

	/* Include 0x0-0x3F in the checksum */
	for (i = 0; i < IXGBE_EEPROM_CHECKSUM; i++) {
		if (hw->eeprom.ops.read(hw, i, &word)) {
			hw_dbg(hw, "EEPROM read failed\n");
			break;
		}
		checksum += word;
	}

	/* Include all data from pointers except for the fw pointer */
	for (i = IXGBE_PCIE_ANALOG_PTR; i < IXGBE_FW_PTR; i++) {
		if (hw->eeprom.ops.read(hw, i, &pointer)) {
			hw_dbg(hw, "EEPROM read failed\n");
			return -EIO;
		}

		/* If the pointer seems invalid */
		if (pointer == 0xFFFF || pointer == 0)
			continue;

		if (hw->eeprom.ops.read(hw, pointer, &length)) {
			hw_dbg(hw, "EEPROM read failed\n");
			return -EIO;
		}

		if (length == 0xFFFF || length == 0)
			continue;

		for (j = pointer + 1; j <= pointer + length; j++) {
			if (hw->eeprom.ops.read(hw, j, &word)) {
				hw_dbg(hw, "EEPROM read failed\n");
				return -EIO;
			}
			checksum += word;
		}
	}

	checksum = (u16)IXGBE_EEPROM_SUM - checksum;

	return (int)checksum;
}

/**
 *  ixgbe_validate_eeprom_checksum_generic - Validate EEPROM checksum
 *  @hw: pointer to hardware structure
 *  @checksum_val: calculated checksum
 *
 *  Performs checksum calculation and validates the EEPROM checksum.  If the
 *  caller does not need checksum_val, the value can be NULL.
 **/
int ixgbe_validate_eeprom_checksum_generic(struct ixgbe_hw *hw,
					   u16 *checksum_val)
{
	u16 read_checksum = 0;
	u16 checksum;
	int status;

	/*
	 * Read the first word from the EEPROM. If this times out or fails, do
	 * not continue or we could be in for a very long wait while every
	 * EEPROM read fails
	 */
	status = hw->eeprom.ops.read(hw, 0, &checksum);
	if (status) {
		hw_dbg(hw, "EEPROM read failed\n");
		return status;
	}

	status = hw->eeprom.ops.calc_checksum(hw);
	if (status < 0)
		return status;

	checksum = (u16)(status & 0xffff);

	status = hw->eeprom.ops.read(hw, IXGBE_EEPROM_CHECKSUM, &read_checksum);
	if (status) {
		hw_dbg(hw, "EEPROM read failed\n");
		return status;
	}

	/* Verify read checksum from EEPROM is the same as
	 * calculated checksum
	 */
	if (read_checksum != checksum)
		status = -EIO;

	/* If the user cares, return the calculated checksum */
	if (checksum_val)
		*checksum_val = checksum;

	return status;
}

/**
 *  ixgbe_update_eeprom_checksum_generic - Updates the EEPROM checksum
 *  @hw: pointer to hardware structure
 **/
int ixgbe_update_eeprom_checksum_generic(struct ixgbe_hw *hw)
{
	u16 checksum;
	int status;

	/*
	 * Read the first word from the EEPROM. If this times out or fails, do
	 * not continue or we could be in for a very long wait while every
	 * EEPROM read fails
	 */
	status = hw->eeprom.ops.read(hw, 0, &checksum);
	if (status) {
		hw_dbg(hw, "EEPROM read failed\n");
		return status;
	}

	status = hw->eeprom.ops.calc_checksum(hw);
	if (status < 0)
		return status;

	checksum = (u16)(status & 0xffff);

	status = hw->eeprom.ops.write(hw, IXGBE_EEPROM_CHECKSUM, checksum);

	return status;
}

/**
 *  ixgbe_set_rar_generic - Set Rx address register
 *  @hw: pointer to hardware structure
 *  @index: Receive address register to write
 *  @addr: Address to put into receive address register
 *  @vmdq: VMDq "set" or "pool" index
 *  @enable_addr: set flag that address is active
 *
 *  Puts an ethernet address into a receive address register.
 **/
int ixgbe_set_rar_generic(struct ixgbe_hw *hw, u32 index, u8 *addr, u32 vmdq,
			  u32 enable_addr)
{
	u32 rar_low, rar_high;
	u32 rar_entries = hw->mac.num_rar_entries;

	/* Make sure we are using a valid rar index range */
	if (index >= rar_entries) {
		hw_dbg(hw, "RAR index %d is out of range.\n", index);
		return -EINVAL;
	}

	/* setup VMDq pool selection before this RAR gets enabled */
	hw->mac.ops.set_vmdq(hw, index, vmdq);

	/*
	 * HW expects these in little endian so we reverse the byte
	 * order from network order (big endian) to little endian
	 */
	rar_low = ((u32)addr[0] |
		   ((u32)addr[1] << 8) |
		   ((u32)addr[2] << 16) |
		   ((u32)addr[3] << 24));
	/*
	 * Some parts put the VMDq setting in the extra RAH bits,
	 * so save everything except the lower 16 bits that hold part
	 * of the address and the address valid bit.
	 */
	rar_high = IXGBE_READ_REG(hw, IXGBE_RAH(index));
	rar_high &= ~(0x0000FFFF | IXGBE_RAH_AV);
	rar_high |= ((u32)addr[4] | ((u32)addr[5] << 8));

	if (enable_addr != 0)
		rar_high |= IXGBE_RAH_AV;

	/* Record lower 32 bits of MAC address and then make
	 * sure that write is flushed to hardware before writing
	 * the upper 16 bits and setting the valid bit.
	 */
	IXGBE_WRITE_REG(hw, IXGBE_RAL(index), rar_low);
	IXGBE_WRITE_FLUSH(hw);
	IXGBE_WRITE_REG(hw, IXGBE_RAH(index), rar_high);

	return 0;
}

/**
 *  ixgbe_clear_rar_generic - Remove Rx address register
 *  @hw: pointer to hardware structure
 *  @index: Receive address register to write
 *
 *  Clears an ethernet address from a receive address register.
 **/
int ixgbe_clear_rar_generic(struct ixgbe_hw *hw, u32 index)
{
	u32 rar_high;
	u32 rar_entries = hw->mac.num_rar_entries;

	/* Make sure we are using a valid rar index range */
	if (index >= rar_entries) {
		hw_dbg(hw, "RAR index %d is out of range.\n", index);
		return -EINVAL;
	}

	/*
	 * Some parts put the VMDq setting in the extra RAH bits,
	 * so save everything except the lower 16 bits that hold part
	 * of the address and the address valid bit.
	 */
	rar_high = IXGBE_READ_REG(hw, IXGBE_RAH(index));
	rar_high &= ~(0x0000FFFF | IXGBE_RAH_AV);

	/* Clear the address valid bit and upper 16 bits of the address
	 * before clearing the lower bits. This way we aren't updating
	 * a live filter.
	 */
	IXGBE_WRITE_REG(hw, IXGBE_RAH(index), rar_high);
	IXGBE_WRITE_FLUSH(hw);
	IXGBE_WRITE_REG(hw, IXGBE_RAL(index), 0);

	/* clear VMDq pool/queue selection for this RAR */
	hw->mac.ops.clear_vmdq(hw, index, IXGBE_CLEAR_VMDQ_ALL);

	return 0;
}

/**
 *  ixgbe_init_rx_addrs_generic - Initializes receive address filters.
 *  @hw: pointer to hardware structure
 *
 *  Places the MAC address in receive address register 0 and clears the rest
 *  of the receive address registers. Clears the multicast table. Assumes
 *  the receiver is in reset when the routine is called.
 **/
int ixgbe_init_rx_addrs_generic(struct ixgbe_hw *hw)
{
	u32 i;
	u32 rar_entries = hw->mac.num_rar_entries;

	/*
	 * If the current mac address is valid, assume it is a software override
	 * to the permanent address.
	 * Otherwise, use the permanent address from the eeprom.
	 */
	if (!is_valid_ether_addr(hw->mac.addr)) {
		/* Get the MAC address from the RAR0 for later reference */
		hw->mac.ops.get_mac_addr(hw, hw->mac.addr);

		hw_dbg(hw, " Keeping Current RAR0 Addr =%pM\n", hw->mac.addr);
	} else {
		/* Setup the receive address. */
		hw_dbg(hw, "Overriding MAC Address in RAR[0]\n");
		hw_dbg(hw, " New MAC Addr =%pM\n", hw->mac.addr);

		hw->mac.ops.set_rar(hw, 0, hw->mac.addr, 0, IXGBE_RAH_AV);
	}

	/*  clear VMDq pool/queue selection for RAR 0 */
	hw->mac.ops.clear_vmdq(hw, 0, IXGBE_CLEAR_VMDQ_ALL);

	hw->addr_ctrl.overflow_promisc = 0;

	hw->addr_ctrl.rar_used_count = 1;

	/* Zero out the other receive addresses. */
	hw_dbg(hw, "Clearing RAR[1-%d]\n", rar_entries - 1);
	for (i = 1; i < rar_entries; i++) {
		IXGBE_WRITE_REG(hw, IXGBE_RAL(i), 0);
		IXGBE_WRITE_REG(hw, IXGBE_RAH(i), 0);
	}

	/* Clear the MTA */
	hw->addr_ctrl.mta_in_use = 0;
	IXGBE_WRITE_REG(hw, IXGBE_MCSTCTRL, hw->mac.mc_filter_type);

	hw_dbg(hw, " Clearing MTA\n");
	for (i = 0; i < hw->mac.mcft_size; i++)
		IXGBE_WRITE_REG(hw, IXGBE_MTA(i), 0);

	if (hw->mac.ops.init_uta_tables)
		hw->mac.ops.init_uta_tables(hw);

	return 0;
}

/**
 *  ixgbe_mta_vector - Determines bit-vector in multicast table to set
 *  @hw: pointer to hardware structure
 *  @mc_addr: the multicast address
 *
 *  Extracts the 12 bits, from a multicast address, to determine which
 *  bit-vector to set in the multicast table. The hardware uses 12 bits, from
 *  incoming rx multicast addresses, to determine the bit-vector to check in
 *  the MTA. Which of the 4 combination, of 12-bits, the hardware uses is set
 *  by the MO field of the MCSTCTRL. The MO field is set during initialization
 *  to mc_filter_type.
 **/
static int ixgbe_mta_vector(struct ixgbe_hw *hw, u8 *mc_addr)
{
	u32 vector = 0;

	switch (hw->mac.mc_filter_type) {
	case 0:   /* use bits [47:36] of the address */
		vector = ((mc_addr[4] >> 4) | (((u16)mc_addr[5]) << 4));
		break;
	case 1:   /* use bits [46:35] of the address */
		vector = ((mc_addr[4] >> 3) | (((u16)mc_addr[5]) << 5));
		break;
	case 2:   /* use bits [45:34] of the address */
		vector = ((mc_addr[4] >> 2) | (((u16)mc_addr[5]) << 6));
		break;
	case 3:   /* use bits [43:32] of the address */
		vector = ((mc_addr[4]) | (((u16)mc_addr[5]) << 8));
		break;
	default:  /* Invalid mc_filter_type */
		hw_dbg(hw, "MC filter type param set incorrectly\n");
		break;
	}

	/* vector can only be 12-bits or boundary will be exceeded */
	vector &= 0xFFF;
	return vector;
}

/**
 *  ixgbe_set_mta - Set bit-vector in multicast table
 *  @hw: pointer to hardware structure
 *  @mc_addr: Multicast address
 *
 *  Sets the bit-vector in the multicast table.
 **/
static void ixgbe_set_mta(struct ixgbe_hw *hw, u8 *mc_addr)
{
	u32 vector;
	u32 vector_bit;
	u32 vector_reg;

	hw->addr_ctrl.mta_in_use++;

	vector = ixgbe_mta_vector(hw, mc_addr);
	hw_dbg(hw, " bit-vector = 0x%03X\n", vector);

	/*
	 * The MTA is a register array of 128 32-bit registers. It is treated
	 * like an array of 4096 bits.  We want to set bit
	 * BitArray[vector_value]. So we figure out what register the bit is
	 * in, read it, OR in the new bit, then write back the new value.  The
	 * register is determined by the upper 7 bits of the vector value and
	 * the bit within that register are determined by the lower 5 bits of
	 * the value.
	 */
	vector_reg = (vector >> 5) & 0x7F;
	vector_bit = vector & 0x1F;
	hw->mac.mta_shadow[vector_reg] |= BIT(vector_bit);
}

/**
 *  ixgbe_update_mc_addr_list_generic - Updates MAC list of multicast addresses
 *  @hw: pointer to hardware structure
 *  @netdev: pointer to net device structure
 *
 *  The given list replaces any existing list. Clears the MC addrs from receive
 *  address registers and the multicast table. Uses unused receive address
 *  registers for the first multicast addresses, and hashes the rest into the
 *  multicast table.
 **/
int ixgbe_update_mc_addr_list_generic(struct ixgbe_hw *hw,
				      struct net_device *netdev)
{
	struct netdev_hw_addr *ha;
	u32 i;

	/*
	 * Set the new number of MC addresses that we are being requested to
	 * use.
	 */
	hw->addr_ctrl.num_mc_addrs = netdev_mc_count(netdev);
	hw->addr_ctrl.mta_in_use = 0;

	/* Clear mta_shadow */
	hw_dbg(hw, " Clearing MTA\n");
	memset(&hw->mac.mta_shadow, 0, sizeof(hw->mac.mta_shadow));

	/* Update mta shadow */
	netdev_for_each_mc_addr(ha, netdev) {
		hw_dbg(hw, " Adding the multicast addresses:\n");
		ixgbe_set_mta(hw, ha->addr);
	}

	/* Enable mta */
	for (i = 0; i < hw->mac.mcft_size; i++)
		IXGBE_WRITE_REG_ARRAY(hw, IXGBE_MTA(0), i,
				      hw->mac.mta_shadow[i]);

	if (hw->addr_ctrl.mta_in_use > 0)
		IXGBE_WRITE_REG(hw, IXGBE_MCSTCTRL,
				IXGBE_MCSTCTRL_MFE | hw->mac.mc_filter_type);

	hw_dbg(hw, "ixgbe_update_mc_addr_list_generic Complete\n");
	return 0;
}

/**
 *  ixgbe_enable_mc_generic - Enable multicast address in RAR
 *  @hw: pointer to hardware structure
 *
 *  Enables multicast address in RAR and the use of the multicast hash table.
 **/
int ixgbe_enable_mc_generic(struct ixgbe_hw *hw)
{
	struct ixgbe_addr_filter_info *a = &hw->addr_ctrl;

	if (a->mta_in_use > 0)
		IXGBE_WRITE_REG(hw, IXGBE_MCSTCTRL, IXGBE_MCSTCTRL_MFE |
				hw->mac.mc_filter_type);

	return 0;
}

/**
 *  ixgbe_disable_mc_generic - Disable multicast address in RAR
 *  @hw: pointer to hardware structure
 *
 *  Disables multicast address in RAR and the use of the multicast hash table.
 **/
int ixgbe_disable_mc_generic(struct ixgbe_hw *hw)
{
	struct ixgbe_addr_filter_info *a = &hw->addr_ctrl;

	if (a->mta_in_use > 0)
		IXGBE_WRITE_REG(hw, IXGBE_MCSTCTRL, hw->mac.mc_filter_type);

	return 0;
}

/**
 *  ixgbe_fc_enable_generic - Enable flow control
 *  @hw: pointer to hardware structure
 *
 *  Enable flow control according to the current settings.
 **/
int ixgbe_fc_enable_generic(struct ixgbe_hw *hw)
{
	u32 mflcn_reg, fccfg_reg;
	u32 reg;
	u32 fcrtl, fcrth;
	int i;

	/* Validate the water mark configuration. */
	if (!hw->fc.pause_time)
		return -EINVAL;

	/* Low water mark of zero causes XOFF floods */
	for (i = 0; i < MAX_TRAFFIC_CLASS; i++) {
		if ((hw->fc.current_mode & ixgbe_fc_tx_pause) &&
		    hw->fc.high_water[i]) {
			if (!hw->fc.low_water[i] ||
			    hw->fc.low_water[i] >= hw->fc.high_water[i]) {
				hw_dbg(hw, "Invalid water mark configuration\n");
				return -EINVAL;
			}
		}
	}

	/* Negotiate the fc mode to use */
	hw->mac.ops.fc_autoneg(hw);

	/* Disable any previous flow control settings */
	mflcn_reg = IXGBE_READ_REG(hw, IXGBE_MFLCN);
	mflcn_reg &= ~(IXGBE_MFLCN_RPFCE_MASK | IXGBE_MFLCN_RFCE);

	fccfg_reg = IXGBE_READ_REG(hw, IXGBE_FCCFG);
	fccfg_reg &= ~(IXGBE_FCCFG_TFCE_802_3X | IXGBE_FCCFG_TFCE_PRIORITY);

	/*
	 * The possible values of fc.current_mode are:
	 * 0: Flow control is completely disabled
	 * 1: Rx flow control is enabled (we can receive pause frames,
	 *    but not send pause frames).
	 * 2: Tx flow control is enabled (we can send pause frames but
	 *    we do not support receiving pause frames).
	 * 3: Both Rx and Tx flow control (symmetric) are enabled.
	 * other: Invalid.
	 */
	switch (hw->fc.current_mode) {
	case ixgbe_fc_none:
		/*
		 * Flow control is disabled by software override or autoneg.
		 * The code below will actually disable it in the HW.
		 */
		break;
	case ixgbe_fc_rx_pause:
		/*
		 * Rx Flow control is enabled and Tx Flow control is
		 * disabled by software override. Since there really
		 * isn't a way to advertise that we are capable of RX
		 * Pause ONLY, we will advertise that we support both
		 * symmetric and asymmetric Rx PAUSE.  Later, we will
		 * disable the adapter's ability to send PAUSE frames.
		 */
		mflcn_reg |= IXGBE_MFLCN_RFCE;
		break;
	case ixgbe_fc_tx_pause:
		/*
		 * Tx Flow control is enabled, and Rx Flow control is
		 * disabled by software override.
		 */
		fccfg_reg |= IXGBE_FCCFG_TFCE_802_3X;
		break;
	case ixgbe_fc_full:
		/* Flow control (both Rx and Tx) is enabled by SW override. */
		mflcn_reg |= IXGBE_MFLCN_RFCE;
		fccfg_reg |= IXGBE_FCCFG_TFCE_802_3X;
		break;
	default:
		hw_dbg(hw, "Flow control param set incorrectly\n");
		return -EIO;
	}

	/* Set 802.3x based flow control settings. */
	mflcn_reg |= IXGBE_MFLCN_DPF;
	IXGBE_WRITE_REG(hw, IXGBE_MFLCN, mflcn_reg);
	IXGBE_WRITE_REG(hw, IXGBE_FCCFG, fccfg_reg);

	/* Set up and enable Rx high/low water mark thresholds, enable XON. */
	for (i = 0; i < MAX_TRAFFIC_CLASS; i++) {
		if ((hw->fc.current_mode & ixgbe_fc_tx_pause) &&
		    hw->fc.high_water[i]) {
			fcrtl = (hw->fc.low_water[i] << 10) | IXGBE_FCRTL_XONE;
			IXGBE_WRITE_REG(hw, IXGBE_FCRTL_82599(i), fcrtl);
			fcrth = (hw->fc.high_water[i] << 10) | IXGBE_FCRTH_FCEN;
		} else {
			IXGBE_WRITE_REG(hw, IXGBE_FCRTL_82599(i), 0);
			/*
			 * In order to prevent Tx hangs when the internal Tx
			 * switch is enabled we must set the high water mark
			 * to the Rx packet buffer size - 24KB.  This allows
			 * the Tx switch to function even under heavy Rx
			 * workloads.
			 */
			fcrth = IXGBE_READ_REG(hw, IXGBE_RXPBSIZE(i)) - 24576;
		}

		IXGBE_WRITE_REG(hw, IXGBE_FCRTH_82599(i), fcrth);
	}

	/* Configure pause time (2 TCs per register) */
	reg = hw->fc.pause_time * 0x00010001U;
	for (i = 0; i < (MAX_TRAFFIC_CLASS / 2); i++)
		IXGBE_WRITE_REG(hw, IXGBE_FCTTV(i), reg);

	IXGBE_WRITE_REG(hw, IXGBE_FCRTV, hw->fc.pause_time / 2);

	return 0;
}

/**
 *  ixgbe_negotiate_fc - Negotiate flow control
 *  @hw: pointer to hardware structure
 *  @adv_reg: flow control advertised settings
 *  @lp_reg: link partner's flow control settings
 *  @adv_sym: symmetric pause bit in advertisement
 *  @adv_asm: asymmetric pause bit in advertisement
 *  @lp_sym: symmetric pause bit in link partner advertisement
 *  @lp_asm: asymmetric pause bit in link partner advertisement
 *
 *  Find the intersection between advertised settings and link partner's
 *  advertised settings
 **/
int ixgbe_negotiate_fc(struct ixgbe_hw *hw, u32 adv_reg, u32 lp_reg,
		       u32 adv_sym, u32 adv_asm, u32 lp_sym, u32 lp_asm)
{
	if ((!(adv_reg)) ||  (!(lp_reg)))
		return -EINVAL;

	if ((adv_reg & adv_sym) && (lp_reg & lp_sym)) {
		/*
		 * Now we need to check if the user selected Rx ONLY
		 * of pause frames.  In this case, we had to advertise
		 * FULL flow control because we could not advertise RX
		 * ONLY. Hence, we must now check to see if we need to
		 * turn OFF the TRANSMISSION of PAUSE frames.
		 */
		if (hw->fc.requested_mode == ixgbe_fc_full) {
			hw->fc.current_mode = ixgbe_fc_full;
			hw_dbg(hw, "Flow Control = FULL.\n");
		} else {
			hw->fc.current_mode = ixgbe_fc_rx_pause;
			hw_dbg(hw, "Flow Control=RX PAUSE frames only\n");
		}
	} else if (!(adv_reg & adv_sym) && (adv_reg & adv_asm) &&
		   (lp_reg & lp_sym) && (lp_reg & lp_asm)) {
		hw->fc.current_mode = ixgbe_fc_tx_pause;
		hw_dbg(hw, "Flow Control = TX PAUSE frames only.\n");
	} else if ((adv_reg & adv_sym) && (adv_reg & adv_asm) &&
		   !(lp_reg & lp_sym) && (lp_reg & lp_asm)) {
		hw->fc.current_mode = ixgbe_fc_rx_pause;
		hw_dbg(hw, "Flow Control = RX PAUSE frames only.\n");
	} else {
		hw->fc.current_mode = ixgbe_fc_none;
		hw_dbg(hw, "Flow Control = NONE.\n");
	}
	return 0;
}

/**
 *  ixgbe_fc_autoneg_fiber - Enable flow control on 1 gig fiber
 *  @hw: pointer to hardware structure
 *
 *  Enable flow control according on 1 gig fiber.
 **/
static int ixgbe_fc_autoneg_fiber(struct ixgbe_hw *hw)
{
	u32 pcs_anadv_reg, pcs_lpab_reg, linkstat;
	int ret_val;

	/*
	 * On multispeed fiber at 1g, bail out if
	 * - link is up but AN did not complete, or if
	 * - link is up and AN completed but timed out
	 */

	linkstat = IXGBE_READ_REG(hw, IXGBE_PCS1GLSTA);
	if ((!!(linkstat & IXGBE_PCS1GLSTA_AN_COMPLETE) == 0) ||
	    (!!(linkstat & IXGBE_PCS1GLSTA_AN_TIMED_OUT) == 1))
		return -EIO;

	pcs_anadv_reg = IXGBE_READ_REG(hw, IXGBE_PCS1GANA);
	pcs_lpab_reg = IXGBE_READ_REG(hw, IXGBE_PCS1GANLP);

	ret_val =  ixgbe_negotiate_fc(hw, pcs_anadv_reg,
			       pcs_lpab_reg, IXGBE_PCS1GANA_SYM_PAUSE,
			       IXGBE_PCS1GANA_ASM_PAUSE,
			       IXGBE_PCS1GANA_SYM_PAUSE,
			       IXGBE_PCS1GANA_ASM_PAUSE);

	return ret_val;
}

/**
 *  ixgbe_fc_autoneg_backplane - Enable flow control IEEE clause 37
 *  @hw: pointer to hardware structure
 *
 *  Enable flow control according to IEEE clause 37.
 **/
static int ixgbe_fc_autoneg_backplane(struct ixgbe_hw *hw)
{
	u32 links2, anlp1_reg, autoc_reg, links;
	int ret_val;

	/*
	 * On backplane, bail out if
	 * - backplane autoneg was not completed, or if
	 * - we are 82599 and link partner is not AN enabled
	 */
	links = IXGBE_READ_REG(hw, IXGBE_LINKS);
	if ((links & IXGBE_LINKS_KX_AN_COMP) == 0)
		return -EIO;

	if (hw->mac.type == ixgbe_mac_82599EB) {
		links2 = IXGBE_READ_REG(hw, IXGBE_LINKS2);
		if ((links2 & IXGBE_LINKS2_AN_SUPPORTED) == 0)
			return -EIO;
	}
	/*
	 * Read the 10g AN autoc and LP ability registers and resolve
	 * local flow control settings accordingly
	 */
	autoc_reg = IXGBE_READ_REG(hw, IXGBE_AUTOC);
	anlp1_reg = IXGBE_READ_REG(hw, IXGBE_ANLP1);

	ret_val = ixgbe_negotiate_fc(hw, autoc_reg,
		anlp1_reg, IXGBE_AUTOC_SYM_PAUSE, IXGBE_AUTOC_ASM_PAUSE,
		IXGBE_ANLP1_SYM_PAUSE, IXGBE_ANLP1_ASM_PAUSE);

	return ret_val;
}

/**
 *  ixgbe_fc_autoneg_copper - Enable flow control IEEE clause 37
 *  @hw: pointer to hardware structure
 *
 *  Enable flow control according to IEEE clause 37.
 **/
static int ixgbe_fc_autoneg_copper(struct ixgbe_hw *hw)
{
	u16 technology_ability_reg = 0;
	u16 lp_technology_ability_reg = 0;

	hw->phy.ops.read_reg(hw, MDIO_AN_ADVERTISE,
			     MDIO_MMD_AN,
			     &technology_ability_reg);
	hw->phy.ops.read_reg(hw, MDIO_AN_LPA,
			     MDIO_MMD_AN,
			     &lp_technology_ability_reg);

	return ixgbe_negotiate_fc(hw, (u32)technology_ability_reg,
				  (u32)lp_technology_ability_reg,
				  IXGBE_TAF_SYM_PAUSE, IXGBE_TAF_ASM_PAUSE,
				  IXGBE_TAF_SYM_PAUSE, IXGBE_TAF_ASM_PAUSE);
}

/**
 *  ixgbe_fc_autoneg - Configure flow control
 *  @hw: pointer to hardware structure
 *
 *  Compares our advertised flow control capabilities to those advertised by
 *  our link partner, and determines the proper flow control mode to use.
 **/
void ixgbe_fc_autoneg(struct ixgbe_hw *hw)
{
	ixgbe_link_speed speed;
<<<<<<< HEAD
	s32 ret_val = -EIO;
=======
	int ret_val = -EIO;
>>>>>>> 2d5404ca
	bool link_up;

	/*
	 * AN should have completed when the cable was plugged in.
	 * Look for reasons to bail out.  Bail out if:
	 * - FC autoneg is disabled, or if
	 * - link is not up.
	 *
	 * Since we're being called from an LSC, link is already known to be up.
	 * So use link_up_wait_to_complete=false.
	 */
	if (hw->fc.disable_fc_autoneg)
		goto out;

	hw->mac.ops.check_link(hw, &speed, &link_up, false);
	if (!link_up)
		goto out;

	switch (hw->phy.media_type) {
	/* Autoneg flow control on fiber adapters */
	case ixgbe_media_type_fiber:
		if (speed == IXGBE_LINK_SPEED_1GB_FULL)
			ret_val = ixgbe_fc_autoneg_fiber(hw);
		break;

	/* Autoneg flow control on backplane adapters */
	case ixgbe_media_type_backplane:
		ret_val = ixgbe_fc_autoneg_backplane(hw);
		break;

	/* Autoneg flow control on copper adapters */
	case ixgbe_media_type_copper:
		if (ixgbe_device_supports_autoneg_fc(hw))
			ret_val = ixgbe_fc_autoneg_copper(hw);
		break;

	default:
		break;
	}

out:
	if (ret_val == 0) {
		hw->fc.fc_was_autonegged = true;
	} else {
		hw->fc.fc_was_autonegged = false;
		hw->fc.current_mode = hw->fc.requested_mode;
	}
}

/**
 * ixgbe_pcie_timeout_poll - Return number of times to poll for completion
 * @hw: pointer to hardware structure
 *
 * System-wide timeout range is encoded in PCIe Device Control2 register.
 *
 *  Add 10% to specified maximum and return the number of times to poll for
 *  completion timeout, in units of 100 microsec.  Never return less than
 *  800 = 80 millisec.
 **/
static u32 ixgbe_pcie_timeout_poll(struct ixgbe_hw *hw)
{
	s16 devctl2;
	u32 pollcnt;

	devctl2 = ixgbe_read_pci_cfg_word(hw, IXGBE_PCI_DEVICE_CONTROL2);
	devctl2 &= IXGBE_PCIDEVCTRL2_TIMEO_MASK;

	switch (devctl2) {
	case IXGBE_PCIDEVCTRL2_65_130ms:
		 pollcnt = 1300;         /* 130 millisec */
		break;
	case IXGBE_PCIDEVCTRL2_260_520ms:
		pollcnt = 5200;         /* 520 millisec */
		break;
	case IXGBE_PCIDEVCTRL2_1_2s:
		pollcnt = 20000;        /* 2 sec */
		break;
	case IXGBE_PCIDEVCTRL2_4_8s:
		pollcnt = 80000;        /* 8 sec */
		break;
	case IXGBE_PCIDEVCTRL2_17_34s:
		pollcnt = 34000;        /* 34 sec */
		break;
	case IXGBE_PCIDEVCTRL2_50_100us:        /* 100 microsecs */
	case IXGBE_PCIDEVCTRL2_1_2ms:           /* 2 millisecs */
	case IXGBE_PCIDEVCTRL2_16_32ms:         /* 32 millisec */
	case IXGBE_PCIDEVCTRL2_16_32ms_def:     /* 32 millisec default */
	default:
		pollcnt = 800;          /* 80 millisec minimum */
		break;
	}

	/* add 10% to spec maximum */
	return (pollcnt * 11) / 10;
}

/**
 *  ixgbe_disable_pcie_primary - Disable PCI-express primary access
 *  @hw: pointer to hardware structure
 *
 *  Disables PCI-Express primary access and verifies there are no pending
 *  requests. -EALREADY is returned if primary disable
 *  bit hasn't caused the primary requests to be disabled, else 0
 *  is returned signifying primary requests disabled.
 **/
static int ixgbe_disable_pcie_primary(struct ixgbe_hw *hw)
{
	u32 i, poll;
	u16 value;

	/* Always set this bit to ensure any future transactions are blocked */
	IXGBE_WRITE_REG(hw, IXGBE_CTRL, IXGBE_CTRL_GIO_DIS);

	/* Poll for bit to read as set */
	for (i = 0; i < IXGBE_PCI_PRIMARY_DISABLE_TIMEOUT; i++) {
		if (IXGBE_READ_REG(hw, IXGBE_CTRL) & IXGBE_CTRL_GIO_DIS)
			break;
		usleep_range(100, 120);
	}
	if (i >= IXGBE_PCI_PRIMARY_DISABLE_TIMEOUT) {
		hw_dbg(hw, "GIO disable did not set - requesting resets\n");
		goto gio_disable_fail;
	}

	/* Exit if primary requests are blocked */
	if (!(IXGBE_READ_REG(hw, IXGBE_STATUS) & IXGBE_STATUS_GIO) ||
	    ixgbe_removed(hw->hw_addr))
		return 0;

	/* Poll for primary request bit to clear */
	for (i = 0; i < IXGBE_PCI_PRIMARY_DISABLE_TIMEOUT; i++) {
		udelay(100);
		if (!(IXGBE_READ_REG(hw, IXGBE_STATUS) & IXGBE_STATUS_GIO))
			return 0;
	}

	/*
	 * Two consecutive resets are required via CTRL.RST per datasheet
	 * 5.2.5.3.2 Primary Disable.  We set a flag to inform the reset routine
	 * of this need.  The first reset prevents new primary requests from
	 * being issued by our device.  We then must wait 1usec or more for any
	 * remaining completions from the PCIe bus to trickle in, and then reset
	 * again to clear out any effects they may have had on our device.
	 */
	hw_dbg(hw, "GIO Primary Disable bit didn't clear - requesting resets\n");
gio_disable_fail:
	hw->mac.flags |= IXGBE_FLAGS_DOUBLE_RESET_REQUIRED;

	if (hw->mac.type >= ixgbe_mac_X550)
		return 0;

	/*
	 * Before proceeding, make sure that the PCIe block does not have
	 * transactions pending.
	 */
	poll = ixgbe_pcie_timeout_poll(hw);
	for (i = 0; i < poll; i++) {
		udelay(100);
		value = ixgbe_read_pci_cfg_word(hw, IXGBE_PCI_DEVICE_STATUS);
		if (ixgbe_removed(hw->hw_addr))
			return 0;
		if (!(value & IXGBE_PCI_DEVICE_STATUS_TRANSACTION_PENDING))
			return 0;
	}

	hw_dbg(hw, "PCIe transaction pending bit also did not clear.\n");
	return -EALREADY;
}

/**
 *  ixgbe_acquire_swfw_sync - Acquire SWFW semaphore
 *  @hw: pointer to hardware structure
 *  @mask: Mask to specify which semaphore to acquire
 *
 *  Acquires the SWFW semaphore through the GSSR register for the specified
 *  function (CSR, PHY0, PHY1, EEPROM, Flash)
 **/
int ixgbe_acquire_swfw_sync(struct ixgbe_hw *hw, u32 mask)
{
	u32 gssr = 0;
	u32 swmask = mask;
	u32 fwmask = mask << 5;
	u32 timeout = 200;
	u32 i;

	for (i = 0; i < timeout; i++) {
		/*
		 * SW NVM semaphore bit is used for access to all
		 * SW_FW_SYNC bits (not just NVM)
		 */
		if (ixgbe_get_eeprom_semaphore(hw))
			return -EBUSY;

		gssr = IXGBE_READ_REG(hw, IXGBE_GSSR);
		if (!(gssr & (fwmask | swmask))) {
			gssr |= swmask;
			IXGBE_WRITE_REG(hw, IXGBE_GSSR, gssr);
			ixgbe_release_eeprom_semaphore(hw);
			return 0;
		} else {
			/* Resource is currently in use by FW or SW */
			ixgbe_release_eeprom_semaphore(hw);
			usleep_range(5000, 10000);
		}
	}

	/* If time expired clear the bits holding the lock and retry */
	if (gssr & (fwmask | swmask))
		ixgbe_release_swfw_sync(hw, gssr & (fwmask | swmask));

	usleep_range(5000, 10000);
	return -EBUSY;
}

/**
 *  ixgbe_release_swfw_sync - Release SWFW semaphore
 *  @hw: pointer to hardware structure
 *  @mask: Mask to specify which semaphore to release
 *
 *  Releases the SWFW semaphore through the GSSR register for the specified
 *  function (CSR, PHY0, PHY1, EEPROM, Flash)
 **/
void ixgbe_release_swfw_sync(struct ixgbe_hw *hw, u32 mask)
{
	u32 gssr;
	u32 swmask = mask;

	ixgbe_get_eeprom_semaphore(hw);

	gssr = IXGBE_READ_REG(hw, IXGBE_GSSR);
	gssr &= ~swmask;
	IXGBE_WRITE_REG(hw, IXGBE_GSSR, gssr);

	ixgbe_release_eeprom_semaphore(hw);
}

/**
 * prot_autoc_read_generic - Hides MAC differences needed for AUTOC read
 * @hw: pointer to hardware structure
 * @reg_val: Value we read from AUTOC
 * @locked: bool to indicate whether the SW/FW lock should be taken.  Never
 *	    true in this the generic case.
 *
 * The default case requires no protection so just to the register read.
 **/
int prot_autoc_read_generic(struct ixgbe_hw *hw, bool *locked, u32 *reg_val)
{
	*locked = false;
	*reg_val = IXGBE_READ_REG(hw, IXGBE_AUTOC);
	return 0;
}

/**
 * prot_autoc_write_generic - Hides MAC differences needed for AUTOC write
 * @hw: pointer to hardware structure
 * @reg_val: value to write to AUTOC
 * @locked: bool to indicate whether the SW/FW lock was already taken by
 *	    previous read.
 **/
int prot_autoc_write_generic(struct ixgbe_hw *hw, u32 reg_val, bool locked)
{
	IXGBE_WRITE_REG(hw, IXGBE_AUTOC, reg_val);
	return 0;
}

/**
 *  ixgbe_disable_rx_buff_generic - Stops the receive data path
 *  @hw: pointer to hardware structure
 *
 *  Stops the receive data path and waits for the HW to internally
 *  empty the Rx security block.
 **/
int ixgbe_disable_rx_buff_generic(struct ixgbe_hw *hw)
{
#define IXGBE_MAX_SECRX_POLL 40
	int i;
	int secrxreg;

	secrxreg = IXGBE_READ_REG(hw, IXGBE_SECRXCTRL);
	secrxreg |= IXGBE_SECRXCTRL_RX_DIS;
	IXGBE_WRITE_REG(hw, IXGBE_SECRXCTRL, secrxreg);
	for (i = 0; i < IXGBE_MAX_SECRX_POLL; i++) {
		secrxreg = IXGBE_READ_REG(hw, IXGBE_SECRXSTAT);
		if (secrxreg & IXGBE_SECRXSTAT_SECRX_RDY)
			break;
		else
			/* Use interrupt-safe sleep just in case */
			udelay(1000);
	}

	/* For informational purposes only */
	if (i >= IXGBE_MAX_SECRX_POLL)
		hw_dbg(hw, "Rx unit being enabled before security path fully disabled. Continuing with init.\n");

	return 0;

}

/**
 *  ixgbe_enable_rx_buff_generic - Enables the receive data path
 *  @hw: pointer to hardware structure
 *
 *  Enables the receive data path
 **/
int ixgbe_enable_rx_buff_generic(struct ixgbe_hw *hw)
{
	u32 secrxreg;

	secrxreg = IXGBE_READ_REG(hw, IXGBE_SECRXCTRL);
	secrxreg &= ~IXGBE_SECRXCTRL_RX_DIS;
	IXGBE_WRITE_REG(hw, IXGBE_SECRXCTRL, secrxreg);
	IXGBE_WRITE_FLUSH(hw);

	return 0;
}

/**
 *  ixgbe_enable_rx_dma_generic - Enable the Rx DMA unit
 *  @hw: pointer to hardware structure
 *  @regval: register value to write to RXCTRL
 *
 *  Enables the Rx DMA unit
 **/
int ixgbe_enable_rx_dma_generic(struct ixgbe_hw *hw, u32 regval)
{
	if (regval & IXGBE_RXCTRL_RXEN)
		hw->mac.ops.enable_rx(hw);
	else
		hw->mac.ops.disable_rx(hw);

	return 0;
}

/**
 *  ixgbe_blink_led_start_generic - Blink LED based on index.
 *  @hw: pointer to hardware structure
 *  @index: led number to blink
 **/
int ixgbe_blink_led_start_generic(struct ixgbe_hw *hw, u32 index)
{
	u32 autoc_reg = IXGBE_READ_REG(hw, IXGBE_AUTOC);
	u32 led_reg = IXGBE_READ_REG(hw, IXGBE_LEDCTL);
	ixgbe_link_speed speed = 0;
	bool link_up = false;
	bool locked = false;
	int ret_val;

	if (index > 3)
		return -EINVAL;

	/*
	 * Link must be up to auto-blink the LEDs;
	 * Force it if link is down.
	 */
	hw->mac.ops.check_link(hw, &speed, &link_up, false);

	if (!link_up) {
		ret_val = hw->mac.ops.prot_autoc_read(hw, &locked, &autoc_reg);
		if (ret_val)
			return ret_val;

		autoc_reg |= IXGBE_AUTOC_AN_RESTART;
		autoc_reg |= IXGBE_AUTOC_FLU;

		ret_val = hw->mac.ops.prot_autoc_write(hw, autoc_reg, locked);
		if (ret_val)
			return ret_val;

		IXGBE_WRITE_FLUSH(hw);

		usleep_range(10000, 20000);
	}

	led_reg &= ~IXGBE_LED_MODE_MASK(index);
	led_reg |= IXGBE_LED_BLINK(index);
	IXGBE_WRITE_REG(hw, IXGBE_LEDCTL, led_reg);
	IXGBE_WRITE_FLUSH(hw);

	return 0;
}

/**
 *  ixgbe_blink_led_stop_generic - Stop blinking LED based on index.
 *  @hw: pointer to hardware structure
 *  @index: led number to stop blinking
 **/
int ixgbe_blink_led_stop_generic(struct ixgbe_hw *hw, u32 index)
{
	u32 led_reg = IXGBE_READ_REG(hw, IXGBE_LEDCTL);
	bool locked = false;
	u32 autoc_reg = 0;
	int ret_val;

	if (index > 3)
		return -EINVAL;

	ret_val = hw->mac.ops.prot_autoc_read(hw, &locked, &autoc_reg);
	if (ret_val)
		return ret_val;

	autoc_reg &= ~IXGBE_AUTOC_FLU;
	autoc_reg |= IXGBE_AUTOC_AN_RESTART;

	ret_val = hw->mac.ops.prot_autoc_write(hw, autoc_reg, locked);
	if (ret_val)
		return ret_val;

	led_reg &= ~IXGBE_LED_MODE_MASK(index);
	led_reg &= ~IXGBE_LED_BLINK(index);
	led_reg |= IXGBE_LED_LINK_ACTIVE << IXGBE_LED_MODE_SHIFT(index);
	IXGBE_WRITE_REG(hw, IXGBE_LEDCTL, led_reg);
	IXGBE_WRITE_FLUSH(hw);

	return 0;
}

/**
 *  ixgbe_get_san_mac_addr_offset - Get SAN MAC address offset from the EEPROM
 *  @hw: pointer to hardware structure
 *  @san_mac_offset: SAN MAC address offset
 *
 *  This function will read the EEPROM location for the SAN MAC address
 *  pointer, and returns the value at that location.  This is used in both
 *  get and set mac_addr routines.
 **/
static int ixgbe_get_san_mac_addr_offset(struct ixgbe_hw *hw,
					 u16 *san_mac_offset)
{
	int ret_val;

	/*
	 * First read the EEPROM pointer to see if the MAC addresses are
	 * available.
	 */
	ret_val = hw->eeprom.ops.read(hw, IXGBE_SAN_MAC_ADDR_PTR,
				      san_mac_offset);
	if (ret_val)
		hw_err(hw, "eeprom read at offset %d failed\n",
		       IXGBE_SAN_MAC_ADDR_PTR);

	return ret_val;
}

/**
 *  ixgbe_get_san_mac_addr_generic - SAN MAC address retrieval from the EEPROM
 *  @hw: pointer to hardware structure
 *  @san_mac_addr: SAN MAC address
 *
 *  Reads the SAN MAC address from the EEPROM, if it's available.  This is
 *  per-port, so set_lan_id() must be called before reading the addresses.
 *  set_lan_id() is called by identify_sfp(), but this cannot be relied
 *  upon for non-SFP connections, so we must call it here.
 **/
int ixgbe_get_san_mac_addr_generic(struct ixgbe_hw *hw, u8 *san_mac_addr)
{
	u16 san_mac_data, san_mac_offset;
	int ret_val;
	u8 i;

	/*
	 * First read the EEPROM pointer to see if the MAC addresses are
	 * available.  If they're not, no point in calling set_lan_id() here.
	 */
	ret_val = ixgbe_get_san_mac_addr_offset(hw, &san_mac_offset);
	if (ret_val || san_mac_offset == 0 || san_mac_offset == 0xFFFF)

		goto san_mac_addr_clr;

	/* make sure we know which port we need to program */
	hw->mac.ops.set_lan_id(hw);
	/* apply the port offset to the address offset */
	(hw->bus.func) ? (san_mac_offset += IXGBE_SAN_MAC_ADDR_PORT1_OFFSET) :
			 (san_mac_offset += IXGBE_SAN_MAC_ADDR_PORT0_OFFSET);
	for (i = 0; i < 3; i++) {
		ret_val = hw->eeprom.ops.read(hw, san_mac_offset,
					      &san_mac_data);
		if (ret_val) {
			hw_err(hw, "eeprom read at offset %d failed\n",
			       san_mac_offset);
			goto san_mac_addr_clr;
		}
		san_mac_addr[i * 2] = (u8)(san_mac_data);
		san_mac_addr[i * 2 + 1] = (u8)(san_mac_data >> 8);
		san_mac_offset++;
	}
	return 0;

san_mac_addr_clr:
	/* No addresses available in this EEPROM.  It's not necessarily an
	 * error though, so just wipe the local address and return.
	 */
	for (i = 0; i < 6; i++)
		san_mac_addr[i] = 0xFF;
	return ret_val;
}

/**
 *  ixgbe_get_pcie_msix_count_generic - Gets MSI-X vector count
 *  @hw: pointer to hardware structure
 *
 *  Read PCIe configuration space, and get the MSI-X vector count from
 *  the capabilities table.
 **/
u16 ixgbe_get_pcie_msix_count_generic(struct ixgbe_hw *hw)
{
	u16 msix_count;
	u16 max_msix_count;
	u16 pcie_offset;

	switch (hw->mac.type) {
	case ixgbe_mac_82598EB:
		pcie_offset = IXGBE_PCIE_MSIX_82598_CAPS;
		max_msix_count = IXGBE_MAX_MSIX_VECTORS_82598;
		break;
	case ixgbe_mac_82599EB:
	case ixgbe_mac_X540:
	case ixgbe_mac_X550:
	case ixgbe_mac_X550EM_x:
	case ixgbe_mac_x550em_a:
		pcie_offset = IXGBE_PCIE_MSIX_82599_CAPS;
		max_msix_count = IXGBE_MAX_MSIX_VECTORS_82599;
		break;
	default:
		return 1;
	}

	msix_count = ixgbe_read_pci_cfg_word(hw, pcie_offset);
	if (ixgbe_removed(hw->hw_addr))
		msix_count = 0;
	msix_count &= IXGBE_PCIE_MSIX_TBL_SZ_MASK;

	/* MSI-X count is zero-based in HW */
	msix_count++;

	if (msix_count > max_msix_count)
		msix_count = max_msix_count;

	return msix_count;
}

/**
 *  ixgbe_clear_vmdq_generic - Disassociate a VMDq pool index from a rx address
 *  @hw: pointer to hardware struct
 *  @rar: receive address register index to disassociate
 *  @vmdq: VMDq pool index to remove from the rar
 **/
int ixgbe_clear_vmdq_generic(struct ixgbe_hw *hw, u32 rar, u32 vmdq)
{
	u32 mpsar_lo, mpsar_hi;
	u32 rar_entries = hw->mac.num_rar_entries;

	/* Make sure we are using a valid rar index range */
	if (rar >= rar_entries) {
		hw_dbg(hw, "RAR index %d is out of range.\n", rar);
		return -EINVAL;
	}

	mpsar_lo = IXGBE_READ_REG(hw, IXGBE_MPSAR_LO(rar));
	mpsar_hi = IXGBE_READ_REG(hw, IXGBE_MPSAR_HI(rar));

	if (ixgbe_removed(hw->hw_addr))
		return 0;

	if (!mpsar_lo && !mpsar_hi)
		return 0;

	if (vmdq == IXGBE_CLEAR_VMDQ_ALL) {
		if (mpsar_lo) {
			IXGBE_WRITE_REG(hw, IXGBE_MPSAR_LO(rar), 0);
			mpsar_lo = 0;
		}
		if (mpsar_hi) {
			IXGBE_WRITE_REG(hw, IXGBE_MPSAR_HI(rar), 0);
			mpsar_hi = 0;
		}
	} else if (vmdq < 32) {
		mpsar_lo &= ~BIT(vmdq);
		IXGBE_WRITE_REG(hw, IXGBE_MPSAR_LO(rar), mpsar_lo);
	} else {
		mpsar_hi &= ~BIT(vmdq - 32);
		IXGBE_WRITE_REG(hw, IXGBE_MPSAR_HI(rar), mpsar_hi);
	}

	/* was that the last pool using this rar? */
	if (mpsar_lo == 0 && mpsar_hi == 0 &&
	    rar != 0 && rar != hw->mac.san_mac_rar_index)
		hw->mac.ops.clear_rar(hw, rar);

	return 0;
}

/**
 *  ixgbe_set_vmdq_generic - Associate a VMDq pool index with a rx address
 *  @hw: pointer to hardware struct
 *  @rar: receive address register index to associate with a VMDq index
 *  @vmdq: VMDq pool index
 **/
int ixgbe_set_vmdq_generic(struct ixgbe_hw *hw, u32 rar, u32 vmdq)
{
	u32 mpsar;
	u32 rar_entries = hw->mac.num_rar_entries;

	/* Make sure we are using a valid rar index range */
	if (rar >= rar_entries) {
		hw_dbg(hw, "RAR index %d is out of range.\n", rar);
		return -EINVAL;
	}

	if (vmdq < 32) {
		mpsar = IXGBE_READ_REG(hw, IXGBE_MPSAR_LO(rar));
		mpsar |= BIT(vmdq);
		IXGBE_WRITE_REG(hw, IXGBE_MPSAR_LO(rar), mpsar);
	} else {
		mpsar = IXGBE_READ_REG(hw, IXGBE_MPSAR_HI(rar));
		mpsar |= BIT(vmdq - 32);
		IXGBE_WRITE_REG(hw, IXGBE_MPSAR_HI(rar), mpsar);
	}
	return 0;
}

/**
 *  ixgbe_set_vmdq_san_mac_generic - Associate VMDq pool index with a rx address
 *  @hw: pointer to hardware struct
 *  @vmdq: VMDq pool index
 *
 *  This function should only be involved in the IOV mode.
 *  In IOV mode, Default pool is next pool after the number of
 *  VFs advertized and not 0.
 *  MPSAR table needs to be updated for SAN_MAC RAR [hw->mac.san_mac_rar_index]
 **/
int ixgbe_set_vmdq_san_mac_generic(struct ixgbe_hw *hw, u32 vmdq)
{
	u32 rar = hw->mac.san_mac_rar_index;

	if (vmdq < 32) {
		IXGBE_WRITE_REG(hw, IXGBE_MPSAR_LO(rar), BIT(vmdq));
		IXGBE_WRITE_REG(hw, IXGBE_MPSAR_HI(rar), 0);
	} else {
		IXGBE_WRITE_REG(hw, IXGBE_MPSAR_LO(rar), 0);
		IXGBE_WRITE_REG(hw, IXGBE_MPSAR_HI(rar), BIT(vmdq - 32));
	}

	return 0;
}

/**
 *  ixgbe_init_uta_tables_generic - Initialize the Unicast Table Array
 *  @hw: pointer to hardware structure
 **/
int ixgbe_init_uta_tables_generic(struct ixgbe_hw *hw)
{
	int i;

	for (i = 0; i < 128; i++)
		IXGBE_WRITE_REG(hw, IXGBE_UTA(i), 0);

	return 0;
}

/**
 *  ixgbe_find_vlvf_slot - find the vlanid or the first empty slot
 *  @hw: pointer to hardware structure
 *  @vlan: VLAN id to write to VLAN filter
 *  @vlvf_bypass: true to find vlanid only, false returns first empty slot if
 *		  vlanid not found
 *
 *  return the VLVF index where this VLAN id should be placed
 *
 **/
static int ixgbe_find_vlvf_slot(struct ixgbe_hw *hw, u32 vlan, bool vlvf_bypass)
{
	int regindex, first_empty_slot;
	u32 bits;

	/* short cut the special case */
	if (vlan == 0)
		return 0;

	/* if vlvf_bypass is set we don't want to use an empty slot, we
	 * will simply bypass the VLVF if there are no entries present in the
	 * VLVF that contain our VLAN
	 */
	first_empty_slot = vlvf_bypass ? -ENOSPC : 0;

	/* add VLAN enable bit for comparison */
	vlan |= IXGBE_VLVF_VIEN;

	/* Search for the vlan id in the VLVF entries. Save off the first empty
	 * slot found along the way.
	 *
	 * pre-decrement loop covering (IXGBE_VLVF_ENTRIES - 1) .. 1
	 */
	for (regindex = IXGBE_VLVF_ENTRIES; --regindex;) {
		bits = IXGBE_READ_REG(hw, IXGBE_VLVF(regindex));
		if (bits == vlan)
			return regindex;
		if (!first_empty_slot && !bits)
			first_empty_slot = regindex;
	}

	/* If we are here then we didn't find the VLAN.  Return first empty
	 * slot we found during our search, else error.
	 */
	if (!first_empty_slot)
		hw_dbg(hw, "No space in VLVF.\n");

	return first_empty_slot ? : -ENOSPC;
}

/**
 *  ixgbe_set_vfta_generic - Set VLAN filter table
 *  @hw: pointer to hardware structure
 *  @vlan: VLAN id to write to VLAN filter
 *  @vind: VMDq output index that maps queue to VLAN id in VFVFB
 *  @vlan_on: boolean flag to turn on/off VLAN in VFVF
 *  @vlvf_bypass: boolean flag indicating updating default pool is okay
 *
 *  Turn on/off specified VLAN in the VLAN filter table.
 **/
int ixgbe_set_vfta_generic(struct ixgbe_hw *hw, u32 vlan, u32 vind,
			   bool vlan_on, bool vlvf_bypass)
{
	u32 regidx, vfta_delta, vfta, bits;
	int vlvf_index;

	if ((vlan > 4095) || (vind > 63))
		return -EINVAL;

	/*
	 * this is a 2 part operation - first the VFTA, then the
	 * VLVF and VLVFB if VT Mode is set
	 * We don't write the VFTA until we know the VLVF part succeeded.
	 */

	/* Part 1
	 * The VFTA is a bitstring made up of 128 32-bit registers
	 * that enable the particular VLAN id, much like the MTA:
	 *    bits[11-5]: which register
	 *    bits[4-0]:  which bit in the register
	 */
	regidx = vlan / 32;
	vfta_delta = BIT(vlan % 32);
	vfta = IXGBE_READ_REG(hw, IXGBE_VFTA(regidx));

	/* vfta_delta represents the difference between the current value
	 * of vfta and the value we want in the register.  Since the diff
	 * is an XOR mask we can just update vfta using an XOR.
	 */
	vfta_delta &= vlan_on ? ~vfta : vfta;
	vfta ^= vfta_delta;

	/* Part 2
	 * If VT Mode is set
	 *   Either vlan_on
	 *     make sure the vlan is in VLVF
	 *     set the vind bit in the matching VLVFB
	 *   Or !vlan_on
	 *     clear the pool bit and possibly the vind
	 */
	if (!(IXGBE_READ_REG(hw, IXGBE_VT_CTL) & IXGBE_VT_CTL_VT_ENABLE))
		goto vfta_update;

	vlvf_index = ixgbe_find_vlvf_slot(hw, vlan, vlvf_bypass);
	if (vlvf_index < 0) {
		if (vlvf_bypass)
			goto vfta_update;
		return vlvf_index;
	}

	bits = IXGBE_READ_REG(hw, IXGBE_VLVFB(vlvf_index * 2 + vind / 32));

	/* set the pool bit */
	bits |= BIT(vind % 32);
	if (vlan_on)
		goto vlvf_update;

	/* clear the pool bit */
	bits ^= BIT(vind % 32);

	if (!bits &&
	    !IXGBE_READ_REG(hw, IXGBE_VLVFB(vlvf_index * 2 + 1 - vind / 32))) {
		/* Clear VFTA first, then disable VLVF.  Otherwise
		 * we run the risk of stray packets leaking into
		 * the PF via the default pool
		 */
		if (vfta_delta)
			IXGBE_WRITE_REG(hw, IXGBE_VFTA(regidx), vfta);

		/* disable VLVF and clear remaining bit from pool */
		IXGBE_WRITE_REG(hw, IXGBE_VLVF(vlvf_index), 0);
		IXGBE_WRITE_REG(hw, IXGBE_VLVFB(vlvf_index * 2 + vind / 32), 0);

		return 0;
	}

	/* If there are still bits set in the VLVFB registers
	 * for the VLAN ID indicated we need to see if the
	 * caller is requesting that we clear the VFTA entry bit.
	 * If the caller has requested that we clear the VFTA
	 * entry bit but there are still pools/VFs using this VLAN
	 * ID entry then ignore the request.  We're not worried
	 * about the case where we're turning the VFTA VLAN ID
	 * entry bit on, only when requested to turn it off as
	 * there may be multiple pools and/or VFs using the
	 * VLAN ID entry.  In that case we cannot clear the
	 * VFTA bit until all pools/VFs using that VLAN ID have also
	 * been cleared.  This will be indicated by "bits" being
	 * zero.
	 */
	vfta_delta = 0;

vlvf_update:
	/* record pool change and enable VLAN ID if not already enabled */
	IXGBE_WRITE_REG(hw, IXGBE_VLVFB(vlvf_index * 2 + vind / 32), bits);
	IXGBE_WRITE_REG(hw, IXGBE_VLVF(vlvf_index), IXGBE_VLVF_VIEN | vlan);

vfta_update:
	/* Update VFTA now that we are ready for traffic */
	if (vfta_delta)
		IXGBE_WRITE_REG(hw, IXGBE_VFTA(regidx), vfta);

	return 0;
}

/**
 *  ixgbe_clear_vfta_generic - Clear VLAN filter table
 *  @hw: pointer to hardware structure
 *
 *  Clears the VLAN filter table, and the VMDq index associated with the filter
 **/
int ixgbe_clear_vfta_generic(struct ixgbe_hw *hw)
{
	u32 offset;

	for (offset = 0; offset < hw->mac.vft_size; offset++)
		IXGBE_WRITE_REG(hw, IXGBE_VFTA(offset), 0);

	for (offset = 0; offset < IXGBE_VLVF_ENTRIES; offset++) {
		IXGBE_WRITE_REG(hw, IXGBE_VLVF(offset), 0);
		IXGBE_WRITE_REG(hw, IXGBE_VLVFB(offset * 2), 0);
		IXGBE_WRITE_REG(hw, IXGBE_VLVFB(offset * 2 + 1), 0);
	}

	return 0;
}

/**
 *  ixgbe_need_crosstalk_fix - Determine if we need to do cross talk fix
 *  @hw: pointer to hardware structure
 *
 *  Contains the logic to identify if we need to verify link for the
 *  crosstalk fix
 **/
static bool ixgbe_need_crosstalk_fix(struct ixgbe_hw *hw)
{
	/* Does FW say we need the fix */
	if (!hw->need_crosstalk_fix)
		return false;

	/* Only consider SFP+ PHYs i.e. media type fiber */
	switch (hw->mac.ops.get_media_type(hw)) {
	case ixgbe_media_type_fiber:
	case ixgbe_media_type_fiber_qsfp:
		break;
	default:
		return false;
	}

	return true;
}

/**
 *  ixgbe_check_mac_link_generic - Determine link and speed status
 *  @hw: pointer to hardware structure
 *  @speed: pointer to link speed
 *  @link_up: true when link is up
 *  @link_up_wait_to_complete: bool used to wait for link up or not
 *
 *  Reads the links register to determine if link is up and the current speed
 **/
int ixgbe_check_mac_link_generic(struct ixgbe_hw *hw, ixgbe_link_speed *speed,
				 bool *link_up, bool link_up_wait_to_complete)
{
	bool crosstalk_fix_active = ixgbe_need_crosstalk_fix(hw);
	u32 links_reg, links_orig;
	u32 i;

	/* If Crosstalk fix enabled do the sanity check of making sure
	 * the SFP+ cage is full.
	 */
	if (crosstalk_fix_active) {
		u32 sfp_cage_full;

		switch (hw->mac.type) {
		case ixgbe_mac_82599EB:
			sfp_cage_full = IXGBE_READ_REG(hw, IXGBE_ESDP) &
					IXGBE_ESDP_SDP2;
			break;
		case ixgbe_mac_X550EM_x:
		case ixgbe_mac_x550em_a:
			sfp_cage_full = IXGBE_READ_REG(hw, IXGBE_ESDP) &
					IXGBE_ESDP_SDP0;
			break;
		default:
			/* sanity check - No SFP+ devices here */
			sfp_cage_full = false;
			break;
		}

		if (!sfp_cage_full) {
			*link_up = false;
			*speed = IXGBE_LINK_SPEED_UNKNOWN;
			return 0;
		}
	}

	/* clear the old state */
	links_orig = IXGBE_READ_REG(hw, IXGBE_LINKS);

	links_reg = IXGBE_READ_REG(hw, IXGBE_LINKS);

	if (links_orig != links_reg) {
		hw_dbg(hw, "LINKS changed from %08X to %08X\n",
		       links_orig, links_reg);
	}

	if (link_up_wait_to_complete) {
		for (i = 0; i < IXGBE_LINK_UP_TIME; i++) {
			if (links_reg & IXGBE_LINKS_UP) {
				*link_up = true;
				break;
			} else {
				*link_up = false;
			}
			msleep(100);
			links_reg = IXGBE_READ_REG(hw, IXGBE_LINKS);
		}
	} else {
		if (links_reg & IXGBE_LINKS_UP) {
			if (crosstalk_fix_active) {
				/* Check the link state again after a delay
				 * to filter out spurious link up
				 * notifications.
				 */
				mdelay(5);
				links_reg = IXGBE_READ_REG(hw, IXGBE_LINKS);
				if (!(links_reg & IXGBE_LINKS_UP)) {
					*link_up = false;
					*speed = IXGBE_LINK_SPEED_UNKNOWN;
					return 0;
				}
			}
			*link_up = true;
		} else {
			*link_up = false;
		}
	}

	switch (links_reg & IXGBE_LINKS_SPEED_82599) {
	case IXGBE_LINKS_SPEED_10G_82599:
		if ((hw->mac.type >= ixgbe_mac_X550) &&
		    (links_reg & IXGBE_LINKS_SPEED_NON_STD))
			*speed = IXGBE_LINK_SPEED_2_5GB_FULL;
		else
			*speed = IXGBE_LINK_SPEED_10GB_FULL;
		break;
	case IXGBE_LINKS_SPEED_1G_82599:
		*speed = IXGBE_LINK_SPEED_1GB_FULL;
		break;
	case IXGBE_LINKS_SPEED_100_82599:
		if ((hw->mac.type >= ixgbe_mac_X550) &&
		    (links_reg & IXGBE_LINKS_SPEED_NON_STD))
			*speed = IXGBE_LINK_SPEED_5GB_FULL;
		else
			*speed = IXGBE_LINK_SPEED_100_FULL;
		break;
	case IXGBE_LINKS_SPEED_10_X550EM_A:
		*speed = IXGBE_LINK_SPEED_UNKNOWN;
		if (hw->device_id == IXGBE_DEV_ID_X550EM_A_1G_T ||
		    hw->device_id == IXGBE_DEV_ID_X550EM_A_1G_T_L) {
			*speed = IXGBE_LINK_SPEED_10_FULL;
		}
		break;
	default:
		*speed = IXGBE_LINK_SPEED_UNKNOWN;
	}

	return 0;
}

/**
 *  ixgbe_get_wwn_prefix_generic - Get alternative WWNN/WWPN prefix from
 *  the EEPROM
 *  @hw: pointer to hardware structure
 *  @wwnn_prefix: the alternative WWNN prefix
 *  @wwpn_prefix: the alternative WWPN prefix
 *
 *  This function will read the EEPROM from the alternative SAN MAC address
 *  block to check the support for the alternative WWNN/WWPN prefix support.
 **/
int ixgbe_get_wwn_prefix_generic(struct ixgbe_hw *hw, u16 *wwnn_prefix,
				 u16 *wwpn_prefix)
{
	u16 offset, caps;
	u16 alt_san_mac_blk_offset;

	/* clear output first */
	*wwnn_prefix = 0xFFFF;
	*wwpn_prefix = 0xFFFF;

	/* check if alternative SAN MAC is supported */
	offset = IXGBE_ALT_SAN_MAC_ADDR_BLK_PTR;
	if (hw->eeprom.ops.read(hw, offset, &alt_san_mac_blk_offset))
		goto wwn_prefix_err;

	if ((alt_san_mac_blk_offset == 0) ||
	    (alt_san_mac_blk_offset == 0xFFFF))
		return 0;

	/* check capability in alternative san mac address block */
	offset = alt_san_mac_blk_offset + IXGBE_ALT_SAN_MAC_ADDR_CAPS_OFFSET;
	if (hw->eeprom.ops.read(hw, offset, &caps))
		goto wwn_prefix_err;
	if (!(caps & IXGBE_ALT_SAN_MAC_ADDR_CAPS_ALTWWN))
		return 0;

	/* get the corresponding prefix for WWNN/WWPN */
	offset = alt_san_mac_blk_offset + IXGBE_ALT_SAN_MAC_ADDR_WWNN_OFFSET;
	if (hw->eeprom.ops.read(hw, offset, wwnn_prefix))
		hw_err(hw, "eeprom read at offset %d failed\n", offset);

	offset = alt_san_mac_blk_offset + IXGBE_ALT_SAN_MAC_ADDR_WWPN_OFFSET;
	if (hw->eeprom.ops.read(hw, offset, wwpn_prefix))
		goto wwn_prefix_err;

	return 0;

wwn_prefix_err:
	hw_err(hw, "eeprom read at offset %d failed\n", offset);
	return 0;
}

/**
 *  ixgbe_set_mac_anti_spoofing - Enable/Disable MAC anti-spoofing
 *  @hw: pointer to hardware structure
 *  @enable: enable or disable switch for MAC anti-spoofing
 *  @vf: Virtual Function pool - VF Pool to set for MAC anti-spoofing
 *
 **/
void ixgbe_set_mac_anti_spoofing(struct ixgbe_hw *hw, bool enable, int vf)
{
	int vf_target_reg = vf >> 3;
	int vf_target_shift = vf % 8;
	u32 pfvfspoof;

	if (hw->mac.type == ixgbe_mac_82598EB)
		return;

	pfvfspoof = IXGBE_READ_REG(hw, IXGBE_PFVFSPOOF(vf_target_reg));
	if (enable)
		pfvfspoof |= BIT(vf_target_shift);
	else
		pfvfspoof &= ~BIT(vf_target_shift);
	IXGBE_WRITE_REG(hw, IXGBE_PFVFSPOOF(vf_target_reg), pfvfspoof);
}

/**
 *  ixgbe_set_vlan_anti_spoofing - Enable/Disable VLAN anti-spoofing
 *  @hw: pointer to hardware structure
 *  @enable: enable or disable switch for VLAN anti-spoofing
 *  @vf: Virtual Function pool - VF Pool to set for VLAN anti-spoofing
 *
 **/
void ixgbe_set_vlan_anti_spoofing(struct ixgbe_hw *hw, bool enable, int vf)
{
	int vf_target_reg = vf >> 3;
	int vf_target_shift = vf % 8 + IXGBE_SPOOF_VLANAS_SHIFT;
	u32 pfvfspoof;

	if (hw->mac.type == ixgbe_mac_82598EB)
		return;

	pfvfspoof = IXGBE_READ_REG(hw, IXGBE_PFVFSPOOF(vf_target_reg));
	if (enable)
		pfvfspoof |= BIT(vf_target_shift);
	else
		pfvfspoof &= ~BIT(vf_target_shift);
	IXGBE_WRITE_REG(hw, IXGBE_PFVFSPOOF(vf_target_reg), pfvfspoof);
}

/**
 *  ixgbe_get_device_caps_generic - Get additional device capabilities
 *  @hw: pointer to hardware structure
 *  @device_caps: the EEPROM word with the extra device capabilities
 *
 *  This function will read the EEPROM location for the device capabilities,
 *  and return the word through device_caps.
 **/
int ixgbe_get_device_caps_generic(struct ixgbe_hw *hw, u16 *device_caps)
{
	hw->eeprom.ops.read(hw, IXGBE_DEVICE_CAPS, device_caps);

	return 0;
}

/**
 * ixgbe_set_rxpba_generic - Initialize RX packet buffer
 * @hw: pointer to hardware structure
 * @num_pb: number of packet buffers to allocate
 * @headroom: reserve n KB of headroom
 * @strategy: packet buffer allocation strategy
 **/
void ixgbe_set_rxpba_generic(struct ixgbe_hw *hw,
			     int num_pb,
			     u32 headroom,
			     int strategy)
{
	u32 pbsize = hw->mac.rx_pb_size;
	int i = 0;
	u32 rxpktsize, txpktsize, txpbthresh;

	/* Reserve headroom */
	pbsize -= headroom;

	if (!num_pb)
		num_pb = 1;

	/* Divide remaining packet buffer space amongst the number
	 * of packet buffers requested using supplied strategy.
	 */
	switch (strategy) {
	case (PBA_STRATEGY_WEIGHTED):
		/* pba_80_48 strategy weight first half of packet buffer with
		 * 5/8 of the packet buffer space.
		 */
		rxpktsize = ((pbsize * 5 * 2) / (num_pb * 8));
		pbsize -= rxpktsize * (num_pb / 2);
		rxpktsize <<= IXGBE_RXPBSIZE_SHIFT;
		for (; i < (num_pb / 2); i++)
			IXGBE_WRITE_REG(hw, IXGBE_RXPBSIZE(i), rxpktsize);
		fallthrough; /* configure remaining packet buffers */
	case (PBA_STRATEGY_EQUAL):
		/* Divide the remaining Rx packet buffer evenly among the TCs */
		rxpktsize = (pbsize / (num_pb - i)) << IXGBE_RXPBSIZE_SHIFT;
		for (; i < num_pb; i++)
			IXGBE_WRITE_REG(hw, IXGBE_RXPBSIZE(i), rxpktsize);
		break;
	default:
		break;
	}

	/*
	 * Setup Tx packet buffer and threshold equally for all TCs
	 * TXPBTHRESH register is set in K so divide by 1024 and subtract
	 * 10 since the largest packet we support is just over 9K.
	 */
	txpktsize = IXGBE_TXPBSIZE_MAX / num_pb;
	txpbthresh = (txpktsize / 1024) - IXGBE_TXPKT_SIZE_MAX;
	for (i = 0; i < num_pb; i++) {
		IXGBE_WRITE_REG(hw, IXGBE_TXPBSIZE(i), txpktsize);
		IXGBE_WRITE_REG(hw, IXGBE_TXPBTHRESH(i), txpbthresh);
	}

	/* Clear unused TCs, if any, to zero buffer size*/
	for (; i < IXGBE_MAX_PB; i++) {
		IXGBE_WRITE_REG(hw, IXGBE_RXPBSIZE(i), 0);
		IXGBE_WRITE_REG(hw, IXGBE_TXPBSIZE(i), 0);
		IXGBE_WRITE_REG(hw, IXGBE_TXPBTHRESH(i), 0);
	}
}

/**
 *  ixgbe_calculate_checksum - Calculate checksum for buffer
 *  @buffer: pointer to EEPROM
 *  @length: size of EEPROM to calculate a checksum for
 *
 *  Calculates the checksum for some buffer on a specified length.  The
 *  checksum calculated is returned.
 **/
u8 ixgbe_calculate_checksum(u8 *buffer, u32 length)
{
	u32 i;
	u8 sum = 0;

	if (!buffer)
		return 0;

	for (i = 0; i < length; i++)
		sum += buffer[i];

	return (u8) (0 - sum);
}

/**
 *  ixgbe_hic_unlocked - Issue command to manageability block unlocked
 *  @hw: pointer to the HW structure
 *  @buffer: command to write and where the return status will be placed
 *  @length: length of buffer, must be multiple of 4 bytes
 *  @timeout: time in ms to wait for command completion
 *
 *  Communicates with the manageability block. On success return 0
 *  else returns semaphore error when encountering an error acquiring
 *  semaphore, -EINVAL when incorrect parameters passed or -EIO when
 *  command fails.
 *
 *  This function assumes that the IXGBE_GSSR_SW_MNG_SM semaphore is held
 *  by the caller.
 **/
int ixgbe_hic_unlocked(struct ixgbe_hw *hw, u32 *buffer, u32 length,
		       u32 timeout)
{
	u32 hicr, i, fwsts;
	u16 dword_len;

	if (!length || length > IXGBE_HI_MAX_BLOCK_BYTE_LENGTH) {
		hw_dbg(hw, "Buffer length failure buffersize-%d.\n", length);
		return -EINVAL;
	}

	/* Set bit 9 of FWSTS clearing FW reset indication */
	fwsts = IXGBE_READ_REG(hw, IXGBE_FWSTS);
	IXGBE_WRITE_REG(hw, IXGBE_FWSTS, fwsts | IXGBE_FWSTS_FWRI);

	/* Check that the host interface is enabled. */
	hicr = IXGBE_READ_REG(hw, IXGBE_HICR);
	if (!(hicr & IXGBE_HICR_EN)) {
		hw_dbg(hw, "IXGBE_HOST_EN bit disabled.\n");
		return -EIO;
	}

	/* Calculate length in DWORDs. We must be DWORD aligned */
	if (length % sizeof(u32)) {
		hw_dbg(hw, "Buffer length failure, not aligned to dword");
		return -EINVAL;
	}

	dword_len = length >> 2;

	/* The device driver writes the relevant command block
	 * into the ram area.
	 */
	for (i = 0; i < dword_len; i++)
		IXGBE_WRITE_REG_ARRAY(hw, IXGBE_FLEX_MNG,
				      i, (__force u32)cpu_to_le32(buffer[i]));

	/* Setting this bit tells the ARC that a new command is pending. */
	IXGBE_WRITE_REG(hw, IXGBE_HICR, hicr | IXGBE_HICR_C);

	for (i = 0; i < timeout; i++) {
		hicr = IXGBE_READ_REG(hw, IXGBE_HICR);
		if (!(hicr & IXGBE_HICR_C))
			break;
		usleep_range(1000, 2000);
	}

	/* Check command successful completion. */
	if ((timeout && i == timeout) ||
	    !(IXGBE_READ_REG(hw, IXGBE_HICR) & IXGBE_HICR_SV))
		return -EIO;

	return 0;
}

/**
 *  ixgbe_host_interface_command - Issue command to manageability block
 *  @hw: pointer to the HW structure
 *  @buffer: contains the command to write and where the return status will
 *           be placed
 *  @length: length of buffer, must be multiple of 4 bytes
 *  @timeout: time in ms to wait for command completion
 *  @return_data: read and return data from the buffer (true) or not (false)
 *  Needed because FW structures are big endian and decoding of
 *  these fields can be 8 bit or 16 bit based on command. Decoding
 *  is not easily understood without making a table of commands.
 *  So we will leave this up to the caller to read back the data
 *  in these cases.
 *
 *  Communicates with the manageability block.  On success return 0
 *  else return -EIO or -EINVAL.
 **/
int ixgbe_host_interface_command(struct ixgbe_hw *hw, void *buffer,
				 u32 length, u32 timeout,
				 bool return_data)
{
	u32 hdr_size = sizeof(struct ixgbe_hic_hdr);
	struct ixgbe_hic_hdr *hdr = buffer;
	u16 buf_len, dword_len;
	u32 *u32arr = buffer;
	int status;
	u32 bi;

	if (!length || length > IXGBE_HI_MAX_BLOCK_BYTE_LENGTH) {
		hw_dbg(hw, "Buffer length failure buffersize-%d.\n", length);
		return -EINVAL;
	}
	/* Take management host interface semaphore */
	status = hw->mac.ops.acquire_swfw_sync(hw, IXGBE_GSSR_SW_MNG_SM);
	if (status)
		return status;

	status = ixgbe_hic_unlocked(hw, buffer, length, timeout);
	if (status)
		goto rel_out;

	if (!return_data)
		goto rel_out;

	/* Calculate length in DWORDs */
	dword_len = hdr_size >> 2;

	/* first pull in the header so we know the buffer length */
	for (bi = 0; bi < dword_len; bi++) {
		u32arr[bi] = IXGBE_READ_REG_ARRAY(hw, IXGBE_FLEX_MNG, bi);
		le32_to_cpus(&u32arr[bi]);
	}

	/* If there is any thing in data position pull it in */
	buf_len = hdr->buf_len;
	if (!buf_len)
		goto rel_out;

	if (length < round_up(buf_len, 4) + hdr_size) {
		hw_dbg(hw, "Buffer not large enough for reply message.\n");
		status = -EIO;
		goto rel_out;
	}

	/* Calculate length in DWORDs, add 3 for odd lengths */
	dword_len = (buf_len + 3) >> 2;

	/* Pull in the rest of the buffer (bi is where we left off) */
	for (; bi <= dword_len; bi++) {
		u32arr[bi] = IXGBE_READ_REG_ARRAY(hw, IXGBE_FLEX_MNG, bi);
		le32_to_cpus(&u32arr[bi]);
	}

rel_out:
	hw->mac.ops.release_swfw_sync(hw, IXGBE_GSSR_SW_MNG_SM);

	return status;
}

/**
 *  ixgbe_set_fw_drv_ver_generic - Sends driver version to firmware
 *  @hw: pointer to the HW structure
 *  @maj: driver version major number
 *  @min: driver version minor number
 *  @build: driver version build number
 *  @sub: driver version sub build number
 *  @len: length of driver_ver string
 *  @driver_ver: driver string
 *
 *  Sends driver version number to firmware through the manageability
 *  block.  On success return 0
 *  else returns -EBUSY when encountering an error acquiring
 *  semaphore or -EIO when command fails.
 **/
int ixgbe_set_fw_drv_ver_generic(struct ixgbe_hw *hw, u8 maj, u8 min,
				 u8 build, u8 sub, __always_unused u16 len,
				 __always_unused const char *driver_ver)
{
	struct ixgbe_hic_drv_info fw_cmd;
	int ret_val;
	int i;

	fw_cmd.hdr.cmd = FW_CEM_CMD_DRIVER_INFO;
	fw_cmd.hdr.buf_len = FW_CEM_CMD_DRIVER_INFO_LEN;
	fw_cmd.hdr.cmd_or_resp.cmd_resv = FW_CEM_CMD_RESERVED;
	fw_cmd.port_num = hw->bus.func;
	fw_cmd.ver_maj = maj;
	fw_cmd.ver_min = min;
	fw_cmd.ver_build = build;
	fw_cmd.ver_sub = sub;
	fw_cmd.hdr.checksum = 0;
	fw_cmd.pad = 0;
	fw_cmd.pad2 = 0;
	fw_cmd.hdr.checksum = ixgbe_calculate_checksum((u8 *)&fw_cmd,
				(FW_CEM_HDR_LEN + fw_cmd.hdr.buf_len));

	for (i = 0; i <= FW_CEM_MAX_RETRIES; i++) {
		ret_val = ixgbe_host_interface_command(hw, &fw_cmd,
						       sizeof(fw_cmd),
						       IXGBE_HI_COMMAND_TIMEOUT,
						       true);
		if (ret_val != 0)
			continue;

		if (fw_cmd.hdr.cmd_or_resp.ret_status ==
		    FW_CEM_RESP_STATUS_SUCCESS)
			ret_val = 0;
		else
			ret_val = -EIO;

		break;
	}

	return ret_val;
}

/**
 * ixgbe_clear_tx_pending - Clear pending TX work from the PCIe fifo
 * @hw: pointer to the hardware structure
 *
 * The 82599 and x540 MACs can experience issues if TX work is still pending
 * when a reset occurs.  This function prevents this by flushing the PCIe
 * buffers on the system.
 **/
void ixgbe_clear_tx_pending(struct ixgbe_hw *hw)
{
	u32 gcr_ext, hlreg0, i, poll;
	u16 value;

	/*
	 * If double reset is not requested then all transactions should
	 * already be clear and as such there is no work to do
	 */
	if (!(hw->mac.flags & IXGBE_FLAGS_DOUBLE_RESET_REQUIRED))
		return;

	/*
	 * Set loopback enable to prevent any transmits from being sent
	 * should the link come up.  This assumes that the RXCTRL.RXEN bit
	 * has already been cleared.
	 */
	hlreg0 = IXGBE_READ_REG(hw, IXGBE_HLREG0);
	IXGBE_WRITE_REG(hw, IXGBE_HLREG0, hlreg0 | IXGBE_HLREG0_LPBK);

	/* wait for a last completion before clearing buffers */
	IXGBE_WRITE_FLUSH(hw);
	usleep_range(3000, 6000);

	/* Before proceeding, make sure that the PCIe block does not have
	 * transactions pending.
	 */
	poll = ixgbe_pcie_timeout_poll(hw);
	for (i = 0; i < poll; i++) {
		usleep_range(100, 200);
		value = ixgbe_read_pci_cfg_word(hw, IXGBE_PCI_DEVICE_STATUS);
		if (ixgbe_removed(hw->hw_addr))
			break;
		if (!(value & IXGBE_PCI_DEVICE_STATUS_TRANSACTION_PENDING))
			break;
	}

	/* initiate cleaning flow for buffers in the PCIe transaction layer */
	gcr_ext = IXGBE_READ_REG(hw, IXGBE_GCR_EXT);
	IXGBE_WRITE_REG(hw, IXGBE_GCR_EXT,
			gcr_ext | IXGBE_GCR_EXT_BUFFERS_CLEAR);

	/* Flush all writes and allow 20usec for all transactions to clear */
	IXGBE_WRITE_FLUSH(hw);
	udelay(20);

	/* restore previous register values */
	IXGBE_WRITE_REG(hw, IXGBE_GCR_EXT, gcr_ext);
	IXGBE_WRITE_REG(hw, IXGBE_HLREG0, hlreg0);
}

static const u8 ixgbe_emc_temp_data[4] = {
	IXGBE_EMC_INTERNAL_DATA,
	IXGBE_EMC_DIODE1_DATA,
	IXGBE_EMC_DIODE2_DATA,
	IXGBE_EMC_DIODE3_DATA
};
static const u8 ixgbe_emc_therm_limit[4] = {
	IXGBE_EMC_INTERNAL_THERM_LIMIT,
	IXGBE_EMC_DIODE1_THERM_LIMIT,
	IXGBE_EMC_DIODE2_THERM_LIMIT,
	IXGBE_EMC_DIODE3_THERM_LIMIT
};

/**
 *  ixgbe_get_ets_data - Extracts the ETS bit data
 *  @hw: pointer to hardware structure
 *  @ets_cfg: extected ETS data
 *  @ets_offset: offset of ETS data
 *
 *  Returns error code.
 **/
static int ixgbe_get_ets_data(struct ixgbe_hw *hw, u16 *ets_cfg,
			      u16 *ets_offset)
{
	int status;

	status = hw->eeprom.ops.read(hw, IXGBE_ETS_CFG, ets_offset);
	if (status)
		return status;

	if ((*ets_offset == 0x0000) || (*ets_offset == 0xFFFF))
		return -EOPNOTSUPP;

	status = hw->eeprom.ops.read(hw, *ets_offset, ets_cfg);
	if (status)
		return status;

	if ((*ets_cfg & IXGBE_ETS_TYPE_MASK) != IXGBE_ETS_TYPE_EMC_SHIFTED)
		return -EOPNOTSUPP;

	return 0;
}

/**
 *  ixgbe_get_thermal_sensor_data_generic - Gathers thermal sensor data
 *  @hw: pointer to hardware structure
 *
 *  Returns the thermal sensor data structure
 **/
int ixgbe_get_thermal_sensor_data_generic(struct ixgbe_hw *hw)
{
	u16 ets_offset;
	u16 ets_sensor;
	u8  num_sensors;
	u16 ets_cfg;
	int status;
	u8  i;
	struct ixgbe_thermal_sensor_data *data = &hw->mac.thermal_sensor_data;

	/* Only support thermal sensors attached to physical port 0 */
	if ((IXGBE_READ_REG(hw, IXGBE_STATUS) & IXGBE_STATUS_LAN_ID_1))
		return -EOPNOTSUPP;

	status = ixgbe_get_ets_data(hw, &ets_cfg, &ets_offset);
	if (status)
		return status;

	num_sensors = (ets_cfg & IXGBE_ETS_NUM_SENSORS_MASK);
	if (num_sensors > IXGBE_MAX_SENSORS)
		num_sensors = IXGBE_MAX_SENSORS;

	for (i = 0; i < num_sensors; i++) {
		u8  sensor_index;
		u8  sensor_location;

		status = hw->eeprom.ops.read(hw, (ets_offset + 1 + i),
					     &ets_sensor);
		if (status)
			return status;

		sensor_index = FIELD_GET(IXGBE_ETS_DATA_INDEX_MASK,
					 ets_sensor);
		sensor_location = FIELD_GET(IXGBE_ETS_DATA_LOC_MASK,
					    ets_sensor);

		if (sensor_location != 0) {
			status = hw->phy.ops.read_i2c_byte(hw,
					ixgbe_emc_temp_data[sensor_index],
					IXGBE_I2C_THERMAL_SENSOR_ADDR,
					&data->sensor[i].temp);
			if (status)
				return status;
		}
	}

	return 0;
}

/**
 * ixgbe_init_thermal_sensor_thresh_generic - Inits thermal sensor thresholds
 * @hw: pointer to hardware structure
 *
 * Inits the thermal sensor thresholds according to the NVM map
 * and save off the threshold and location values into mac.thermal_sensor_data
 **/
int ixgbe_init_thermal_sensor_thresh_generic(struct ixgbe_hw *hw)
{
	struct ixgbe_thermal_sensor_data *data = &hw->mac.thermal_sensor_data;
	u8  low_thresh_delta;
	u8  num_sensors;
	u8  therm_limit;
	u16 ets_sensor;
	u16 ets_offset;
	u16 ets_cfg;
	int status;
	u8  i;

	memset(data, 0, sizeof(struct ixgbe_thermal_sensor_data));

	/* Only support thermal sensors attached to physical port 0 */
	if ((IXGBE_READ_REG(hw, IXGBE_STATUS) & IXGBE_STATUS_LAN_ID_1))
		return -EOPNOTSUPP;

	status = ixgbe_get_ets_data(hw, &ets_cfg, &ets_offset);
	if (status)
		return status;

	low_thresh_delta = FIELD_GET(IXGBE_ETS_LTHRES_DELTA_MASK, ets_cfg);
	num_sensors = (ets_cfg & IXGBE_ETS_NUM_SENSORS_MASK);
	if (num_sensors > IXGBE_MAX_SENSORS)
		num_sensors = IXGBE_MAX_SENSORS;

	for (i = 0; i < num_sensors; i++) {
		u8  sensor_index;
		u8  sensor_location;

		if (hw->eeprom.ops.read(hw, ets_offset + 1 + i, &ets_sensor)) {
			hw_err(hw, "eeprom read at offset %d failed\n",
			       ets_offset + 1 + i);
			continue;
		}
		sensor_index = FIELD_GET(IXGBE_ETS_DATA_INDEX_MASK,
					 ets_sensor);
		sensor_location = FIELD_GET(IXGBE_ETS_DATA_LOC_MASK,
					    ets_sensor);
		therm_limit = ets_sensor & IXGBE_ETS_DATA_HTHRESH_MASK;

		hw->phy.ops.write_i2c_byte(hw,
			ixgbe_emc_therm_limit[sensor_index],
			IXGBE_I2C_THERMAL_SENSOR_ADDR, therm_limit);

		if (sensor_location == 0)
			continue;

		data->sensor[i].location = sensor_location;
		data->sensor[i].caution_thresh = therm_limit;
		data->sensor[i].max_op_thresh = therm_limit - low_thresh_delta;
	}

	return 0;
}

/**
 *  ixgbe_get_orom_version - Return option ROM from EEPROM
 *
 *  @hw: pointer to hardware structure
 *  @nvm_ver: pointer to output structure
 *
 *  if valid option ROM version, nvm_ver->or_valid set to true
 *  else nvm_ver->or_valid is false.
 **/
void ixgbe_get_orom_version(struct ixgbe_hw *hw,
			    struct ixgbe_nvm_version *nvm_ver)
{
	u16 offset, eeprom_cfg_blkh, eeprom_cfg_blkl;

	nvm_ver->or_valid = false;
	/* Option Rom may or may not be present.  Start with pointer */
	hw->eeprom.ops.read(hw, NVM_OROM_OFFSET, &offset);

	/* make sure offset is valid */
	if (offset == 0x0 || offset == NVM_INVALID_PTR)
		return;

	hw->eeprom.ops.read(hw, offset + NVM_OROM_BLK_HI, &eeprom_cfg_blkh);
	hw->eeprom.ops.read(hw, offset + NVM_OROM_BLK_LOW, &eeprom_cfg_blkl);

	/* option rom exists and is valid */
	if ((eeprom_cfg_blkl | eeprom_cfg_blkh) == 0x0 ||
	    eeprom_cfg_blkl == NVM_VER_INVALID ||
	    eeprom_cfg_blkh == NVM_VER_INVALID)
		return;

	nvm_ver->or_valid = true;
	nvm_ver->or_major = eeprom_cfg_blkl >> NVM_OROM_SHIFT;
	nvm_ver->or_build = (eeprom_cfg_blkl << NVM_OROM_SHIFT) |
			    (eeprom_cfg_blkh >> NVM_OROM_SHIFT);
	nvm_ver->or_patch = eeprom_cfg_blkh & NVM_OROM_PATCH_MASK;
}

/**
 *  ixgbe_get_oem_prod_version - Etrack ID from EEPROM
 *  @hw: pointer to hardware structure
 *  @nvm_ver: pointer to output structure
 *
 *  if valid OEM product version, nvm_ver->oem_valid set to true
 *  else nvm_ver->oem_valid is false.
 **/
void ixgbe_get_oem_prod_version(struct ixgbe_hw *hw,
				struct ixgbe_nvm_version *nvm_ver)
{
	u16 rel_num, prod_ver, mod_len, cap, offset;

	nvm_ver->oem_valid = false;
	hw->eeprom.ops.read(hw, NVM_OEM_PROD_VER_PTR, &offset);

	/* Return is offset to OEM Product Version block is invalid */
	if (offset == 0x0 || offset == NVM_INVALID_PTR)
		return;

	/* Read product version block */
	hw->eeprom.ops.read(hw, offset, &mod_len);
	hw->eeprom.ops.read(hw, offset + NVM_OEM_PROD_VER_CAP_OFF, &cap);

	/* Return if OEM product version block is invalid */
	if (mod_len != NVM_OEM_PROD_VER_MOD_LEN ||
	    (cap & NVM_OEM_PROD_VER_CAP_MASK) != 0x0)
		return;

	hw->eeprom.ops.read(hw, offset + NVM_OEM_PROD_VER_OFF_L, &prod_ver);
	hw->eeprom.ops.read(hw, offset + NVM_OEM_PROD_VER_OFF_H, &rel_num);

	/* Return if version is invalid */
	if ((rel_num | prod_ver) == 0x0 ||
	    rel_num == NVM_VER_INVALID || prod_ver == NVM_VER_INVALID)
		return;

	nvm_ver->oem_major = prod_ver >> NVM_VER_SHIFT;
	nvm_ver->oem_minor = prod_ver & NVM_VER_MASK;
	nvm_ver->oem_release = rel_num;
	nvm_ver->oem_valid = true;
}

/**
 *  ixgbe_get_etk_id - Return Etrack ID from EEPROM
 *
 *  @hw: pointer to hardware structure
 *  @nvm_ver: pointer to output structure
 *
 *  word read errors will return 0xFFFF
 **/
void ixgbe_get_etk_id(struct ixgbe_hw *hw,
		      struct ixgbe_nvm_version *nvm_ver)
{
	u16 etk_id_l, etk_id_h;

	if (hw->eeprom.ops.read(hw, NVM_ETK_OFF_LOW, &etk_id_l))
		etk_id_l = NVM_VER_INVALID;
	if (hw->eeprom.ops.read(hw, NVM_ETK_OFF_HI, &etk_id_h))
		etk_id_h = NVM_VER_INVALID;

	/* The word order for the version format is determined by high order
	 * word bit 15.
	 */
	if ((etk_id_h & NVM_ETK_VALID) == 0) {
		nvm_ver->etk_id = etk_id_h;
		nvm_ver->etk_id |= (etk_id_l << NVM_ETK_SHIFT);
	} else {
		nvm_ver->etk_id = etk_id_l;
		nvm_ver->etk_id |= (etk_id_h << NVM_ETK_SHIFT);
	}
}

void ixgbe_disable_rx_generic(struct ixgbe_hw *hw)
{
	u32 rxctrl;

	rxctrl = IXGBE_READ_REG(hw, IXGBE_RXCTRL);
	if (rxctrl & IXGBE_RXCTRL_RXEN) {
		if (hw->mac.type != ixgbe_mac_82598EB) {
			u32 pfdtxgswc;

			pfdtxgswc = IXGBE_READ_REG(hw, IXGBE_PFDTXGSWC);
			if (pfdtxgswc & IXGBE_PFDTXGSWC_VT_LBEN) {
				pfdtxgswc &= ~IXGBE_PFDTXGSWC_VT_LBEN;
				IXGBE_WRITE_REG(hw, IXGBE_PFDTXGSWC, pfdtxgswc);
				hw->mac.set_lben = true;
			} else {
				hw->mac.set_lben = false;
			}
		}
		rxctrl &= ~IXGBE_RXCTRL_RXEN;
		IXGBE_WRITE_REG(hw, IXGBE_RXCTRL, rxctrl);
	}
}

void ixgbe_enable_rx_generic(struct ixgbe_hw *hw)
{
	u32 rxctrl;

	rxctrl = IXGBE_READ_REG(hw, IXGBE_RXCTRL);
	IXGBE_WRITE_REG(hw, IXGBE_RXCTRL, (rxctrl | IXGBE_RXCTRL_RXEN));

	if (hw->mac.type != ixgbe_mac_82598EB) {
		if (hw->mac.set_lben) {
			u32 pfdtxgswc;

			pfdtxgswc = IXGBE_READ_REG(hw, IXGBE_PFDTXGSWC);
			pfdtxgswc |= IXGBE_PFDTXGSWC_VT_LBEN;
			IXGBE_WRITE_REG(hw, IXGBE_PFDTXGSWC, pfdtxgswc);
			hw->mac.set_lben = false;
		}
	}
}

/** ixgbe_mng_present - returns true when management capability is present
 * @hw: pointer to hardware structure
 **/
bool ixgbe_mng_present(struct ixgbe_hw *hw)
{
	u32 fwsm;

	if (hw->mac.type < ixgbe_mac_82599EB)
		return false;

	fwsm = IXGBE_READ_REG(hw, IXGBE_FWSM(hw));

	return !!(fwsm & IXGBE_FWSM_FW_MODE_PT);
}

/**
 *  ixgbe_setup_mac_link_multispeed_fiber - Set MAC link speed
 *  @hw: pointer to hardware structure
 *  @speed: new link speed
 *  @autoneg_wait_to_complete: true when waiting for completion is needed
 *
 *  Set the link speed in the MAC and/or PHY register and restarts link.
 */
int ixgbe_setup_mac_link_multispeed_fiber(struct ixgbe_hw *hw,
					  ixgbe_link_speed speed,
					  bool autoneg_wait_to_complete)
{
	ixgbe_link_speed highest_link_speed = IXGBE_LINK_SPEED_UNKNOWN;
	ixgbe_link_speed link_speed = IXGBE_LINK_SPEED_UNKNOWN;
	bool autoneg, link_up = false;
	u32 speedcnt = 0;
	int status = 0;
	u32 i = 0;

	/* Mask off requested but non-supported speeds */
	status = hw->mac.ops.get_link_capabilities(hw, &link_speed, &autoneg);
	if (status)
		return status;

	speed &= link_speed;

	/* Try each speed one by one, highest priority first.  We do this in
	 * software because 10Gb fiber doesn't support speed autonegotiation.
	 */
	if (speed & IXGBE_LINK_SPEED_10GB_FULL) {
		speedcnt++;
		highest_link_speed = IXGBE_LINK_SPEED_10GB_FULL;

		/* Set the module link speed */
		switch (hw->phy.media_type) {
		case ixgbe_media_type_fiber:
			hw->mac.ops.set_rate_select_speed(hw,
						    IXGBE_LINK_SPEED_10GB_FULL);
			break;
		case ixgbe_media_type_fiber_qsfp:
			/* QSFP module automatically detects MAC link speed */
			break;
		default:
			hw_dbg(hw, "Unexpected media type\n");
			break;
		}

		/* Allow module to change analog characteristics (1G->10G) */
		msleep(40);

		status = hw->mac.ops.setup_mac_link(hw,
						    IXGBE_LINK_SPEED_10GB_FULL,
						    autoneg_wait_to_complete);
		if (status)
			return status;

		/* Flap the Tx laser if it has not already been done */
		if (hw->mac.ops.flap_tx_laser)
			hw->mac.ops.flap_tx_laser(hw);

		/* Wait for the controller to acquire link.  Per IEEE 802.3ap,
		 * Section 73.10.2, we may have to wait up to 500ms if KR is
		 * attempted.  82599 uses the same timing for 10g SFI.
		 */
		for (i = 0; i < 5; i++) {
			/* Wait for the link partner to also set speed */
			msleep(100);

			/* If we have link, just jump out */
			status = hw->mac.ops.check_link(hw, &link_speed,
							&link_up, false);
			if (status)
				return status;

			if (link_up)
				goto out;
		}
	}

	if (speed & IXGBE_LINK_SPEED_1GB_FULL) {
		speedcnt++;
		if (highest_link_speed == IXGBE_LINK_SPEED_UNKNOWN)
			highest_link_speed = IXGBE_LINK_SPEED_1GB_FULL;

		/* Set the module link speed */
		switch (hw->phy.media_type) {
		case ixgbe_media_type_fiber:
			hw->mac.ops.set_rate_select_speed(hw,
						     IXGBE_LINK_SPEED_1GB_FULL);
			break;
		case ixgbe_media_type_fiber_qsfp:
			/* QSFP module automatically detects link speed */
			break;
		default:
			hw_dbg(hw, "Unexpected media type\n");
			break;
		}

		/* Allow module to change analog characteristics (10G->1G) */
		msleep(40);

		status = hw->mac.ops.setup_mac_link(hw,
						    IXGBE_LINK_SPEED_1GB_FULL,
						    autoneg_wait_to_complete);
		if (status)
			return status;

		/* Flap the Tx laser if it has not already been done */
		if (hw->mac.ops.flap_tx_laser)
			hw->mac.ops.flap_tx_laser(hw);

		/* Wait for the link partner to also set speed */
		msleep(100);

		/* If we have link, just jump out */
		status = hw->mac.ops.check_link(hw, &link_speed, &link_up,
						false);
		if (status)
			return status;

		if (link_up)
			goto out;
	}

	/* We didn't get link.  Configure back to the highest speed we tried,
	 * (if there was more than one).  We call ourselves back with just the
	 * single highest speed that the user requested.
	 */
	if (speedcnt > 1)
		status = ixgbe_setup_mac_link_multispeed_fiber(hw,
						      highest_link_speed,
						      autoneg_wait_to_complete);

out:
	/* Set autoneg_advertised value based on input link speed */
	hw->phy.autoneg_advertised = 0;

	if (speed & IXGBE_LINK_SPEED_10GB_FULL)
		hw->phy.autoneg_advertised |= IXGBE_LINK_SPEED_10GB_FULL;

	if (speed & IXGBE_LINK_SPEED_1GB_FULL)
		hw->phy.autoneg_advertised |= IXGBE_LINK_SPEED_1GB_FULL;

	return status;
}

/**
 *  ixgbe_set_soft_rate_select_speed - Set module link speed
 *  @hw: pointer to hardware structure
 *  @speed: link speed to set
 *
 *  Set module link speed via the soft rate select.
 */
void ixgbe_set_soft_rate_select_speed(struct ixgbe_hw *hw,
				      ixgbe_link_speed speed)
{
	u8 rs, eeprom_data;
	int status;

	switch (speed) {
	case IXGBE_LINK_SPEED_10GB_FULL:
		/* one bit mask same as setting on */
		rs = IXGBE_SFF_SOFT_RS_SELECT_10G;
		break;
	case IXGBE_LINK_SPEED_1GB_FULL:
		rs = IXGBE_SFF_SOFT_RS_SELECT_1G;
		break;
	default:
		hw_dbg(hw, "Invalid fixed module speed\n");
		return;
	}

	/* Set RS0 */
	status = hw->phy.ops.read_i2c_byte(hw, IXGBE_SFF_SFF_8472_OSCB,
					   IXGBE_I2C_EEPROM_DEV_ADDR2,
					   &eeprom_data);
	if (status) {
		hw_dbg(hw, "Failed to read Rx Rate Select RS0\n");
		return;
	}

	eeprom_data = (eeprom_data & ~IXGBE_SFF_SOFT_RS_SELECT_MASK) | rs;

	status = hw->phy.ops.write_i2c_byte(hw, IXGBE_SFF_SFF_8472_OSCB,
					    IXGBE_I2C_EEPROM_DEV_ADDR2,
					    eeprom_data);
	if (status) {
		hw_dbg(hw, "Failed to write Rx Rate Select RS0\n");
		return;
	}

	/* Set RS1 */
	status = hw->phy.ops.read_i2c_byte(hw, IXGBE_SFF_SFF_8472_ESCB,
					   IXGBE_I2C_EEPROM_DEV_ADDR2,
					   &eeprom_data);
	if (status) {
		hw_dbg(hw, "Failed to read Rx Rate Select RS1\n");
		return;
	}

	eeprom_data = (eeprom_data & ~IXGBE_SFF_SOFT_RS_SELECT_MASK) | rs;

	status = hw->phy.ops.write_i2c_byte(hw, IXGBE_SFF_SFF_8472_ESCB,
					    IXGBE_I2C_EEPROM_DEV_ADDR2,
					    eeprom_data);
	if (status) {
		hw_dbg(hw, "Failed to write Rx Rate Select RS1\n");
		return;
	}
}<|MERGE_RESOLUTION|>--- conflicted
+++ resolved
@@ -2395,11 +2395,7 @@
 void ixgbe_fc_autoneg(struct ixgbe_hw *hw)
 {
 	ixgbe_link_speed speed;
-<<<<<<< HEAD
-	s32 ret_val = -EIO;
-=======
 	int ret_val = -EIO;
->>>>>>> 2d5404ca
 	bool link_up;
 
 	/*
