--- conflicted
+++ resolved
@@ -480,11 +480,7 @@
 static int ixgbe_ipsec_check_mgmt_ip(struct net_device *dev,
 				     struct xfrm_state *xs)
 {
-<<<<<<< HEAD
-	struct ixgbe_adapter *adapter = netdev_priv(dev);
-=======
 	struct ixgbe_adapter *adapter = ixgbe_from_netdev(dev);
->>>>>>> 3f4ee458
 	struct ixgbe_hw *hw = &adapter->hw;
 	u32 mfval, manc, reg;
 	int num_filters = 4;
@@ -570,11 +566,7 @@
 			      struct xfrm_state *xs,
 			      struct netlink_ext_ack *extack)
 {
-<<<<<<< HEAD
-	struct ixgbe_adapter *adapter = netdev_priv(dev);
-=======
 	struct ixgbe_adapter *adapter = ixgbe_from_netdev(dev);
->>>>>>> 3f4ee458
 	struct ixgbe_ipsec *ipsec = adapter->ipsec;
 	struct ixgbe_hw *hw = &adapter->hw;
 	int checked, match, first;
@@ -768,11 +760,7 @@
  **/
 static void ixgbe_ipsec_del_sa(struct net_device *dev, struct xfrm_state *xs)
 {
-<<<<<<< HEAD
-	struct ixgbe_adapter *adapter = netdev_priv(dev);
-=======
 	struct ixgbe_adapter *adapter = ixgbe_from_netdev(dev);
->>>>>>> 3f4ee458
 	struct ixgbe_ipsec *ipsec = adapter->ipsec;
 	struct ixgbe_hw *hw = &adapter->hw;
 	u32 zerobuf[4] = {0, 0, 0, 0};
