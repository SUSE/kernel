// SPDX-License-Identifier: GPL-2.0
/* Copyright(c) 1999 - 2018 Intel Corporation. */

#include "ixgbe.h"
#include <linux/ptp_classify.h>
#include <linux/clocksource.h>

/*
 * The 82599 and the X540 do not have true 64bit nanosecond scale
 * counter registers. Instead, SYSTIME is defined by a fixed point
 * system which allows the user to define the scale counter increment
 * value at every level change of the oscillator driving the SYSTIME
 * value. For both devices the TIMINCA:IV field defines this
 * increment. On the X540 device, 31 bits are provided. However on the
 * 82599 only provides 24 bits. The time unit is determined by the
 * clock frequency of the oscillator in combination with the TIMINCA
 * register. When these devices link at 10Gb the oscillator has a
 * period of 6.4ns. In order to convert the scale counter into
 * nanoseconds the cyclecounter and timecounter structures are
 * used. The SYSTIME registers need to be converted to ns values by use
 * of only a right shift (division by power of 2). The following math
 * determines the largest incvalue that will fit into the available
 * bits in the TIMINCA register.
 *
 * PeriodWidth: Number of bits to store the clock period
 * MaxWidth: The maximum width value of the TIMINCA register
 * Period: The clock period for the oscillator
 * round(): discard the fractional portion of the calculation
 *
 * Period * [ 2 ^ ( MaxWidth - PeriodWidth ) ]
 *
 * For the X540, MaxWidth is 31 bits, and the base period is 6.4 ns
 * For the 82599, MaxWidth is 24 bits, and the base period is 6.4 ns
 *
 * The period also changes based on the link speed:
 * At 10Gb link or no link, the period remains the same.
 * At 1Gb link, the period is multiplied by 10. (64ns)
 * At 100Mb link, the period is multiplied by 100. (640ns)
 *
 * The calculated value allows us to right shift the SYSTIME register
 * value in order to quickly convert it into a nanosecond clock,
 * while allowing for the maximum possible adjustment value.
 *
 * These diagrams are only for the 10Gb link period
 *
 *           SYSTIMEH            SYSTIMEL
 *       +--------------+  +--------------+
 * X540  |      32      |  | 1 | 3 |  28  |
 *       *--------------+  +--------------+
 *        \________ 36 bits ______/  fract
 *
 *       +--------------+  +--------------+
 * 82599 |      32      |  | 8 | 3 |  21  |
 *       *--------------+  +--------------+
 *        \________ 43 bits ______/  fract
 *
 * The 36 bit X540 SYSTIME overflows every
 *   2^36 * 10^-9 / 60 = 1.14 minutes or 69 seconds
 *
 * The 43 bit 82599 SYSTIME overflows every
 *   2^43 * 10^-9 / 3600 = 2.4 hours
 */
#define IXGBE_INCVAL_10GB 0x66666666
#define IXGBE_INCVAL_1GB  0x40000000
#define IXGBE_INCVAL_100  0x50000000

#define IXGBE_INCVAL_SHIFT_10GB  28
#define IXGBE_INCVAL_SHIFT_1GB   24
#define IXGBE_INCVAL_SHIFT_100   21

#define IXGBE_INCVAL_SHIFT_82599 7
#define IXGBE_INCPER_SHIFT_82599 24

#define IXGBE_OVERFLOW_PERIOD    (HZ * 30)
#define IXGBE_PTP_TX_TIMEOUT     (HZ)

/* We use our own definitions instead of NSEC_PER_SEC because we want to mark
 * the value as a ULL to force precision when bit shifting.
 */
#define NS_PER_SEC      1000000000ULL
#define NS_PER_HALF_SEC  500000000ULL

/* In contrast, the X550 controller has two registers, SYSTIMEH and SYSTIMEL
 * which contain measurements of seconds and nanoseconds respectively. This
 * matches the standard linux representation of time in the kernel. In addition,
 * the X550 also has a SYSTIMER register which represents residue, or
 * subnanosecond overflow adjustments. To control clock adjustment, the TIMINCA
 * register is used, but it is unlike the X540 and 82599 devices. TIMINCA
 * represents units of 2^-32 nanoseconds, and uses 31 bits for this, with the
 * high bit representing whether the adjustent is positive or negative. Every
 * clock cycle, the X550 will add 12.5 ns + TIMINCA which can result in a range
 * of 12 to 13 nanoseconds adjustment. Unlike the 82599 and X540 devices, the
 * X550's clock for purposes of SYSTIME generation is constant and not dependent
 * on the link speed.
 *
 *           SYSTIMEH           SYSTIMEL        SYSTIMER
 *       +--------------+  +--------------+  +-------------+
 * X550  |      32      |  |      32      |  |     32      |
 *       *--------------+  +--------------+  +-------------+
 *       \____seconds___/   \_nanoseconds_/  \__2^-32 ns__/
 *
 * This results in a full 96 bits to represent the clock, with 32 bits for
 * seconds, 32 bits for nanoseconds (largest value is 0d999999999 or just under
 * 1 second) and an additional 32 bits to measure sub nanosecond adjustments for
 * underflow of adjustments.
 *
 * The 32 bits of seconds for the X550 overflows every
 *   2^32 / ( 365.25 * 24 * 60 * 60 ) = ~136 years.
 *
 * In order to adjust the clock frequency for the X550, the TIMINCA register is
 * provided. This register represents a + or minus nearly 0.5 ns adjustment to
 * the base frequency. It is measured in 2^-32 ns units, with the high bit being
 * the sign bit. This register enables software to calculate frequency
 * adjustments and apply them directly to the clock rate.
 *
 * The math for converting scaled_ppm into TIMINCA values is fairly
 * straightforward.
 *
 *   TIMINCA value = ( Base_Frequency * scaled_ppm ) / 1000000ULL << 16
 *
 * To avoid overflow, we simply use mul_u64_u64_div_u64.
 *
 * This assumes that scaled_ppm is never high enough to create a value bigger
 * than TIMINCA's 31 bits can store. This is ensured by the stack, and is
 * measured in parts per billion. Calculating this value is also simple.
 *   Max ppb = ( Max Adjustment / Base Frequency ) / 1000000000ULL
 *
 * For the X550, the Max adjustment is +/- 0.5 ns, and the base frequency is
 * 12.5 nanoseconds. This means that the Max ppb is 39999999
 *   Note: We subtract one in order to ensure no overflow, because the TIMINCA
 *         register can only hold slightly under 0.5 nanoseconds.
 *
 * Because TIMINCA is measured in 2^-32 ns units, we have to convert 12.5 ns
 * into 2^-32 units, which is
 *
 *  12.5 * 2^32 = C80000000
 *
 * Some revisions of hardware have a faster base frequency than the registers
 * were defined for. To fix this, we use a timecounter structure with the
 * proper mult and shift to convert the cycles into nanoseconds of time.
 */
#define IXGBE_X550_BASE_PERIOD 0xC80000000ULL
#define INCVALUE_MASK	0x7FFFFFFF
#define ISGN		0x80000000

/**
 * ixgbe_ptp_setup_sdp_X540
 * @adapter: private adapter structure
 *
 * this function enables or disables the clock out feature on SDP0 for
 * the X540 device. It will create a 1 second periodic output that can
 * be used as the PPS (via an interrupt).
 *
 * It calculates when the system time will be on an exact second, and then
 * aligns the start of the PPS signal to that value.
 *
 * This works by using the cycle counter shift and mult values in reverse, and
 * assumes that the values we're shifting will not overflow.
 */
static void ixgbe_ptp_setup_sdp_X540(struct ixgbe_adapter *adapter)
{
	struct cyclecounter *cc = &adapter->hw_cc;
	struct ixgbe_hw *hw = &adapter->hw;
	u32 esdp, tsauxc, clktiml, clktimh, trgttiml, trgttimh, rem;
	u64 ns = 0, clock_edge = 0, clock_period;
	unsigned long flags;

	/* disable the pin first */
	IXGBE_WRITE_REG(hw, IXGBE_TSAUXC, 0x0);
	IXGBE_WRITE_FLUSH(hw);

	if (!(adapter->flags2 & IXGBE_FLAG2_PTP_PPS_ENABLED))
		return;

	esdp = IXGBE_READ_REG(hw, IXGBE_ESDP);

	/* enable the SDP0 pin as output, and connected to the
	 * native function for Timesync (ClockOut)
	 */
	esdp |= IXGBE_ESDP_SDP0_DIR |
		IXGBE_ESDP_SDP0_NATIVE;

	/* enable the Clock Out feature on SDP0, and allow
	 * interrupts to occur when the pin changes
	 */
	tsauxc = (IXGBE_TSAUXC_EN_CLK |
		  IXGBE_TSAUXC_SYNCLK |
		  IXGBE_TSAUXC_SDP0_INT);

	/* Determine the clock time period to use. This assumes that the
	 * cycle counter shift is small enough to avoid overflow.
	 */
	clock_period = div_u64((NS_PER_HALF_SEC << cc->shift), cc->mult);
	clktiml = (u32)(clock_period);
	clktimh = (u32)(clock_period >> 32);

	/* Read the current clock time, and save the cycle counter value */
	spin_lock_irqsave(&adapter->tmreg_lock, flags);
	ns = timecounter_read(&adapter->hw_tc);
	clock_edge = adapter->hw_tc.cycle_last;
	spin_unlock_irqrestore(&adapter->tmreg_lock, flags);

	/* Figure out how many seconds to add in order to round up */
	div_u64_rem(ns, NS_PER_SEC, &rem);

	/* Figure out how many nanoseconds to add to round the clock edge up
	 * to the next full second
	 */
	rem = (NS_PER_SEC - rem);

	/* Adjust the clock edge to align with the next full second. */
	clock_edge += div_u64(((u64)rem << cc->shift), cc->mult);
	trgttiml = (u32)clock_edge;
	trgttimh = (u32)(clock_edge >> 32);

	IXGBE_WRITE_REG(hw, IXGBE_CLKTIML, clktiml);
	IXGBE_WRITE_REG(hw, IXGBE_CLKTIMH, clktimh);
	IXGBE_WRITE_REG(hw, IXGBE_TRGTTIML0, trgttiml);
	IXGBE_WRITE_REG(hw, IXGBE_TRGTTIMH0, trgttimh);

	IXGBE_WRITE_REG(hw, IXGBE_ESDP, esdp);
	IXGBE_WRITE_REG(hw, IXGBE_TSAUXC, tsauxc);

	IXGBE_WRITE_FLUSH(hw);
}

/**
 * ixgbe_ptp_setup_sdp_X550
 * @adapter: private adapter structure
 *
 * Enable or disable a clock output signal on SDP 0 for X550 hardware.
 *
 * Use the target time feature to align the output signal on the next full
 * second.
 *
 * This works by using the cycle counter shift and mult values in reverse, and
 * assumes that the values we're shifting will not overflow.
 */
static void ixgbe_ptp_setup_sdp_X550(struct ixgbe_adapter *adapter)
{
	u32 esdp, tsauxc, freqout, trgttiml, trgttimh, rem, tssdp;
	struct cyclecounter *cc = &adapter->hw_cc;
	struct ixgbe_hw *hw = &adapter->hw;
	u64 ns = 0, clock_edge = 0;
	struct timespec64 ts;
	unsigned long flags;

	/* disable the pin first */
	IXGBE_WRITE_REG(hw, IXGBE_TSAUXC, 0x0);
	IXGBE_WRITE_FLUSH(hw);

	if (!(adapter->flags2 & IXGBE_FLAG2_PTP_PPS_ENABLED))
		return;

	esdp = IXGBE_READ_REG(hw, IXGBE_ESDP);

	/* enable the SDP0 pin as output, and connected to the
	 * native function for Timesync (ClockOut)
	 */
	esdp |= IXGBE_ESDP_SDP0_DIR |
		IXGBE_ESDP_SDP0_NATIVE;

	/* enable the Clock Out feature on SDP0, and use Target Time 0 to
	 * enable generation of interrupts on the clock change.
	 */
#define IXGBE_TSAUXC_DIS_TS_CLEAR 0x40000000
	tsauxc = (IXGBE_TSAUXC_EN_CLK | IXGBE_TSAUXC_ST0 |
		  IXGBE_TSAUXC_EN_TT0 | IXGBE_TSAUXC_SDP0_INT |
		  IXGBE_TSAUXC_DIS_TS_CLEAR);

	tssdp = (IXGBE_TSSDP_TS_SDP0_EN |
		 IXGBE_TSSDP_TS_SDP0_CLK0);

	/* Determine the clock time period to use. This assumes that the
	 * cycle counter shift is small enough to avoid overflowing a 32bit
	 * value.
	 */
	freqout = div_u64(NS_PER_HALF_SEC << cc->shift,  cc->mult);

	/* Read the current clock time, and save the cycle counter value */
	spin_lock_irqsave(&adapter->tmreg_lock, flags);
	ns = timecounter_read(&adapter->hw_tc);
	clock_edge = adapter->hw_tc.cycle_last;
	spin_unlock_irqrestore(&adapter->tmreg_lock, flags);

	/* Figure out how far past the next second we are */
	div_u64_rem(ns, NS_PER_SEC, &rem);

	/* Figure out how many nanoseconds to add to round the clock edge up
	 * to the next full second
	 */
	rem = (NS_PER_SEC - rem);

	/* Adjust the clock edge to align with the next full second. */
	clock_edge += div_u64(((u64)rem << cc->shift), cc->mult);

	/* X550 hardware stores the time in 32bits of 'billions of cycles' and
	 * 32bits of 'cycles'. There's no guarantee that cycles represents
	 * nanoseconds. However, we can use the math from a timespec64 to
	 * convert into the hardware representation.
	 *
	 * See ixgbe_ptp_read_X550() for more details.
	 */
	ts = ns_to_timespec64(clock_edge);
	trgttiml = (u32)ts.tv_nsec;
	trgttimh = (u32)ts.tv_sec;

	IXGBE_WRITE_REG(hw, IXGBE_FREQOUT0, freqout);
	IXGBE_WRITE_REG(hw, IXGBE_TRGTTIML0, trgttiml);
	IXGBE_WRITE_REG(hw, IXGBE_TRGTTIMH0, trgttimh);

	IXGBE_WRITE_REG(hw, IXGBE_ESDP, esdp);
	IXGBE_WRITE_REG(hw, IXGBE_TSSDP, tssdp);
	IXGBE_WRITE_REG(hw, IXGBE_TSAUXC, tsauxc);

	IXGBE_WRITE_FLUSH(hw);
}

/**
 * ixgbe_ptp_read_X550 - read cycle counter value
 * @cc: cyclecounter structure
 *
 * This function reads SYSTIME registers. It is called by the cyclecounter
 * structure to convert from internal representation into nanoseconds. We need
 * this for X550 since some skews do not have expected clock frequency and
 * result of SYSTIME is 32bits of "billions of cycles" and 32 bits of
 * "cycles", rather than seconds and nanoseconds.
 */
static u64 ixgbe_ptp_read_X550(const struct cyclecounter *cc)
{
	struct ixgbe_adapter *adapter =
		container_of(cc, struct ixgbe_adapter, hw_cc);
	struct ixgbe_hw *hw = &adapter->hw;
	struct timespec64 ts;

	/* storage is 32 bits of 'billions of cycles' and 32 bits of 'cycles'.
	 * Some revisions of hardware run at a higher frequency and so the
	 * cycles are not guaranteed to be nanoseconds. The timespec64 created
	 * here is used for its math/conversions but does not necessarily
	 * represent nominal time.
	 *
	 * It should be noted that this cyclecounter will overflow at a
	 * non-bitmask field since we have to convert our billions of cycles
	 * into an actual cycles count. This results in some possible weird
	 * situations at high cycle counter stamps. However given that 32 bits
	 * of "seconds" is ~138 years this isn't a problem. Even at the
	 * increased frequency of some revisions, this is still ~103 years.
	 * Since the SYSTIME values start at 0 and we never write them, it is
	 * highly unlikely for the cyclecounter to overflow in practice.
	 */
	IXGBE_READ_REG(hw, IXGBE_SYSTIMR);
	ts.tv_nsec = IXGBE_READ_REG(hw, IXGBE_SYSTIML);
	ts.tv_sec = IXGBE_READ_REG(hw, IXGBE_SYSTIMH);

	return (u64)timespec64_to_ns(&ts);
}

/**
 * ixgbe_ptp_read_82599 - read raw cycle counter (to be used by time counter)
 * @cc: the cyclecounter structure
 *
 * this function reads the cyclecounter registers and is called by the
 * cyclecounter structure used to construct a ns counter from the
 * arbitrary fixed point registers
 */
static u64 ixgbe_ptp_read_82599(const struct cyclecounter *cc)
{
	struct ixgbe_adapter *adapter =
		container_of(cc, struct ixgbe_adapter, hw_cc);
	struct ixgbe_hw *hw = &adapter->hw;
	u64 stamp = 0;

	stamp |= (u64)IXGBE_READ_REG(hw, IXGBE_SYSTIML);
	stamp |= (u64)IXGBE_READ_REG(hw, IXGBE_SYSTIMH) << 32;

	return stamp;
}

/**
 * ixgbe_ptp_convert_to_hwtstamp - convert register value to hw timestamp
 * @adapter: private adapter structure
 * @hwtstamp: stack timestamp structure
 * @timestamp: unsigned 64bit system time value
 *
 * We need to convert the adapter's RX/TXSTMP registers into a hwtstamp value
 * which can be used by the stack's ptp functions.
 *
 * The lock is used to protect consistency of the cyclecounter and the SYSTIME
 * registers. However, it does not need to protect against the Rx or Tx
 * timestamp registers, as there can't be a new timestamp until the old one is
 * unlatched by reading.
 *
 * In addition to the timestamp in hardware, some controllers need a software
 * overflow cyclecounter, and this function takes this into account as well.
 **/
static void ixgbe_ptp_convert_to_hwtstamp(struct ixgbe_adapter *adapter,
					  struct skb_shared_hwtstamps *hwtstamp,
					  u64 timestamp)
{
	unsigned long flags;
	struct timespec64 systime;
	u64 ns;

	memset(hwtstamp, 0, sizeof(*hwtstamp));

	switch (adapter->hw.mac.type) {
	/* X550 and later hardware supposedly represent time using a seconds
	 * and nanoseconds counter, instead of raw 64bits nanoseconds. We need
	 * to convert the timestamp into cycles before it can be fed to the
	 * cyclecounter. We need an actual cyclecounter because some revisions
	 * of hardware run at a higher frequency and thus the counter does
	 * not represent seconds/nanoseconds. Instead it can be thought of as
	 * cycles and billions of cycles.
	 */
	case ixgbe_mac_X550:
	case ixgbe_mac_X550EM_x:
	case ixgbe_mac_x550em_a:
		/* Upper 32 bits represent billions of cycles, lower 32 bits
		 * represent cycles. However, we use timespec64_to_ns for the
		 * correct math even though the units haven't been corrected
		 * yet.
		 */
		systime.tv_sec = timestamp >> 32;
		systime.tv_nsec = timestamp & 0xFFFFFFFF;

		timestamp = timespec64_to_ns(&systime);
		break;
	default:
		break;
	}

	spin_lock_irqsave(&adapter->tmreg_lock, flags);
	ns = timecounter_cyc2time(&adapter->hw_tc, timestamp);
	spin_unlock_irqrestore(&adapter->tmreg_lock, flags);

	hwtstamp->hwtstamp = ns_to_ktime(ns);
}

/**
 * ixgbe_ptp_adjfine_82599
 * @ptp: the ptp clock structure
 * @scaled_ppm: scaled parts per million adjustment from base
 *
 * Adjust the frequency of the ptp cycle counter by the
 * indicated scaled_ppm from the base frequency.
 *
 * Scaled parts per million is ppm with a 16-bit binary fractional field.
 */
static int ixgbe_ptp_adjfine_82599(struct ptp_clock_info *ptp, long scaled_ppm)
{
	struct ixgbe_adapter *adapter =
		container_of(ptp, struct ixgbe_adapter, ptp_caps);
	struct ixgbe_hw *hw = &adapter->hw;
<<<<<<< HEAD
	u64 incval, diff;
	int neg_adj = 0;

	if (scaled_ppm < 0) {
		neg_adj = 1;
		scaled_ppm = -scaled_ppm;
	}

	smp_mb();
	incval = READ_ONCE(adapter->base_incval);

	diff = mul_u64_u64_div_u64(incval, scaled_ppm,
				   1000000ULL << 16);

	incval = neg_adj ? (incval - diff) : (incval + diff);
=======
	u64 incval;

	smp_mb();
	incval = READ_ONCE(adapter->base_incval);
	incval = adjust_by_scaled_ppm(incval, scaled_ppm);
>>>>>>> eb3cdb58

	switch (hw->mac.type) {
	case ixgbe_mac_X540:
		if (incval > 0xFFFFFFFFULL)
			e_dev_warn("PTP scaled_ppm adjusted SYSTIME rate overflowed!\n");
		IXGBE_WRITE_REG(hw, IXGBE_TIMINCA, (u32)incval);
		break;
	case ixgbe_mac_82599EB:
		if (incval > 0x00FFFFFFULL)
			e_dev_warn("PTP scaled_ppm adjusted SYSTIME rate overflowed!\n");
		IXGBE_WRITE_REG(hw, IXGBE_TIMINCA,
				BIT(IXGBE_INCPER_SHIFT_82599) |
				((u32)incval & 0x00FFFFFFUL));
		break;
	default:
		break;
	}

	return 0;
}

/**
 * ixgbe_ptp_adjfine_X550
 * @ptp: the ptp clock structure
 * @scaled_ppm: scaled parts per million adjustment from base
<<<<<<< HEAD
 *
 * Adjust the frequency of the SYSTIME registers by the indicated scaled_ppm
 * from base frequency.
 *
=======
 *
 * Adjust the frequency of the SYSTIME registers by the indicated scaled_ppm
 * from base frequency.
 *
>>>>>>> eb3cdb58
 * Scaled parts per million is ppm with a 16-bit binary fractional field.
 */
static int ixgbe_ptp_adjfine_X550(struct ptp_clock_info *ptp, long scaled_ppm)
{
	struct ixgbe_adapter *adapter =
			container_of(ptp, struct ixgbe_adapter, ptp_caps);
	struct ixgbe_hw *hw = &adapter->hw;
<<<<<<< HEAD
	int neg_adj = 0;
	u64 rate;
	u32 inca;

	if (scaled_ppm < 0) {
		neg_adj = 1;
		scaled_ppm = -scaled_ppm;
	}

	rate = mul_u64_u64_div_u64(IXGBE_X550_BASE_PERIOD, scaled_ppm,
				   1000000ULL << 16);
=======
	bool neg_adj;
	u64 rate;
	u32 inca;

	neg_adj = diff_by_scaled_ppm(IXGBE_X550_BASE_PERIOD, scaled_ppm, &rate);
>>>>>>> eb3cdb58

	/* warn if rate is too large */
	if (rate >= INCVALUE_MASK)
		e_dev_warn("PTP scaled_ppm adjusted SYSTIME rate overflowed!\n");

	inca = rate & INCVALUE_MASK;
	if (neg_adj)
		inca |= ISGN;

	IXGBE_WRITE_REG(hw, IXGBE_TIMINCA, inca);

	return 0;
}

/**
 * ixgbe_ptp_adjtime
 * @ptp: the ptp clock structure
 * @delta: offset to adjust the cycle counter by
 *
 * adjust the timer by resetting the timecounter structure.
 */
static int ixgbe_ptp_adjtime(struct ptp_clock_info *ptp, s64 delta)
{
	struct ixgbe_adapter *adapter =
		container_of(ptp, struct ixgbe_adapter, ptp_caps);
	unsigned long flags;

	spin_lock_irqsave(&adapter->tmreg_lock, flags);
	timecounter_adjtime(&adapter->hw_tc, delta);
	spin_unlock_irqrestore(&adapter->tmreg_lock, flags);

	if (adapter->ptp_setup_sdp)
		adapter->ptp_setup_sdp(adapter);

	return 0;
}

/**
 * ixgbe_ptp_gettimex
 * @ptp: the ptp clock structure
 * @ts: timespec to hold the PHC timestamp
 * @sts: structure to hold the system time before and after reading the PHC
 *
 * read the timecounter and return the correct value on ns,
 * after converting it into a struct timespec.
 */
static int ixgbe_ptp_gettimex(struct ptp_clock_info *ptp,
			      struct timespec64 *ts,
			      struct ptp_system_timestamp *sts)
{
	struct ixgbe_adapter *adapter =
		container_of(ptp, struct ixgbe_adapter, ptp_caps);
	struct ixgbe_hw *hw = &adapter->hw;
	unsigned long flags;
	u64 ns, stamp;

	spin_lock_irqsave(&adapter->tmreg_lock, flags);

	switch (adapter->hw.mac.type) {
	case ixgbe_mac_X550:
	case ixgbe_mac_X550EM_x:
	case ixgbe_mac_x550em_a:
		/* Upper 32 bits represent billions of cycles, lower 32 bits
		 * represent cycles. However, we use timespec64_to_ns for the
		 * correct math even though the units haven't been corrected
		 * yet.
		 */
		ptp_read_system_prets(sts);
		IXGBE_READ_REG(hw, IXGBE_SYSTIMR);
		ptp_read_system_postts(sts);
		ts->tv_nsec = IXGBE_READ_REG(hw, IXGBE_SYSTIML);
		ts->tv_sec = IXGBE_READ_REG(hw, IXGBE_SYSTIMH);
		stamp = timespec64_to_ns(ts);
		break;
	default:
		ptp_read_system_prets(sts);
		stamp = IXGBE_READ_REG(hw, IXGBE_SYSTIML);
		ptp_read_system_postts(sts);
		stamp |= (u64)IXGBE_READ_REG(hw, IXGBE_SYSTIMH) << 32;
		break;
	}

	ns = timecounter_cyc2time(&adapter->hw_tc, stamp);

	spin_unlock_irqrestore(&adapter->tmreg_lock, flags);

	*ts = ns_to_timespec64(ns);

	return 0;
}

/**
 * ixgbe_ptp_settime
 * @ptp: the ptp clock structure
 * @ts: the timespec containing the new time for the cycle counter
 *
 * reset the timecounter to use a new base value instead of the kernel
 * wall timer value.
 */
static int ixgbe_ptp_settime(struct ptp_clock_info *ptp,
			     const struct timespec64 *ts)
{
	struct ixgbe_adapter *adapter =
		container_of(ptp, struct ixgbe_adapter, ptp_caps);
	unsigned long flags;
	u64 ns = timespec64_to_ns(ts);

	/* reset the timecounter */
	spin_lock_irqsave(&adapter->tmreg_lock, flags);
	timecounter_init(&adapter->hw_tc, &adapter->hw_cc, ns);
	spin_unlock_irqrestore(&adapter->tmreg_lock, flags);

	if (adapter->ptp_setup_sdp)
		adapter->ptp_setup_sdp(adapter);
	return 0;
}

/**
 * ixgbe_ptp_feature_enable
 * @ptp: the ptp clock structure
 * @rq: the requested feature to change
 * @on: whether to enable or disable the feature
 *
 * enable (or disable) ancillary features of the phc subsystem.
 * our driver only supports the PPS feature on the X540
 */
static int ixgbe_ptp_feature_enable(struct ptp_clock_info *ptp,
				    struct ptp_clock_request *rq, int on)
{
	struct ixgbe_adapter *adapter =
		container_of(ptp, struct ixgbe_adapter, ptp_caps);

	/**
	 * When PPS is enabled, unmask the interrupt for the ClockOut
	 * feature, so that the interrupt handler can send the PPS
	 * event when the clock SDP triggers. Clear mask when PPS is
	 * disabled
	 */
	if (rq->type != PTP_CLK_REQ_PPS || !adapter->ptp_setup_sdp)
		return -ENOTSUPP;

	if (on)
		adapter->flags2 |= IXGBE_FLAG2_PTP_PPS_ENABLED;
	else
		adapter->flags2 &= ~IXGBE_FLAG2_PTP_PPS_ENABLED;

	adapter->ptp_setup_sdp(adapter);
	return 0;
}

/**
 * ixgbe_ptp_check_pps_event
 * @adapter: the private adapter structure
 *
 * This function is called by the interrupt routine when checking for
 * interrupts. It will check and handle a pps event.
 */
void ixgbe_ptp_check_pps_event(struct ixgbe_adapter *adapter)
{
	struct ixgbe_hw *hw = &adapter->hw;
	struct ptp_clock_event event;

	event.type = PTP_CLOCK_PPS;

	/* this check is necessary in case the interrupt was enabled via some
	 * alternative means (ex. debug_fs). Better to check here than
	 * everywhere that calls this function.
	 */
	if (!adapter->ptp_clock)
		return;

	switch (hw->mac.type) {
	case ixgbe_mac_X540:
		ptp_clock_event(adapter->ptp_clock, &event);
		break;
	default:
		break;
	}
}

/**
 * ixgbe_ptp_overflow_check - watchdog task to detect SYSTIME overflow
 * @adapter: private adapter struct
 *
 * this watchdog task periodically reads the timecounter
 * in order to prevent missing when the system time registers wrap
 * around. This needs to be run approximately twice a minute.
 */
void ixgbe_ptp_overflow_check(struct ixgbe_adapter *adapter)
{
	bool timeout = time_is_before_jiffies(adapter->last_overflow_check +
					     IXGBE_OVERFLOW_PERIOD);
	unsigned long flags;

	if (timeout) {
		/* Update the timecounter */
		spin_lock_irqsave(&adapter->tmreg_lock, flags);
		timecounter_read(&adapter->hw_tc);
		spin_unlock_irqrestore(&adapter->tmreg_lock, flags);

		adapter->last_overflow_check = jiffies;
	}
}

/**
 * ixgbe_ptp_rx_hang - detect error case when Rx timestamp registers latched
 * @adapter: private network adapter structure
 *
 * this watchdog task is scheduled to detect error case where hardware has
 * dropped an Rx packet that was timestamped when the ring is full. The
 * particular error is rare but leaves the device in a state unable to timestamp
 * any future packets.
 */
void ixgbe_ptp_rx_hang(struct ixgbe_adapter *adapter)
{
	struct ixgbe_hw *hw = &adapter->hw;
	u32 tsyncrxctl = IXGBE_READ_REG(hw, IXGBE_TSYNCRXCTL);
	struct ixgbe_ring *rx_ring;
	unsigned long rx_event;
	int n;

	/* if we don't have a valid timestamp in the registers, just update the
	 * timeout counter and exit
	 */
	if (!(tsyncrxctl & IXGBE_TSYNCRXCTL_VALID)) {
		adapter->last_rx_ptp_check = jiffies;
		return;
	}

	/* determine the most recent watchdog or rx_timestamp event */
	rx_event = adapter->last_rx_ptp_check;
	for (n = 0; n < adapter->num_rx_queues; n++) {
		rx_ring = adapter->rx_ring[n];
		if (time_after(rx_ring->last_rx_timestamp, rx_event))
			rx_event = rx_ring->last_rx_timestamp;
	}

	/* only need to read the high RXSTMP register to clear the lock */
	if (time_is_before_jiffies(rx_event + 5 * HZ)) {
		IXGBE_READ_REG(hw, IXGBE_RXSTMPH);
		adapter->last_rx_ptp_check = jiffies;

		adapter->rx_hwtstamp_cleared++;
		e_warn(drv, "clearing RX Timestamp hang\n");
	}
}

/**
 * ixgbe_ptp_clear_tx_timestamp - utility function to clear Tx timestamp state
 * @adapter: the private adapter structure
 *
 * This function should be called whenever the state related to a Tx timestamp
 * needs to be cleared. This helps ensure that all related bits are reset for
 * the next Tx timestamp event.
 */
static void ixgbe_ptp_clear_tx_timestamp(struct ixgbe_adapter *adapter)
{
	struct ixgbe_hw *hw = &adapter->hw;

	IXGBE_READ_REG(hw, IXGBE_TXSTMPH);
	if (adapter->ptp_tx_skb) {
		dev_kfree_skb_any(adapter->ptp_tx_skb);
		adapter->ptp_tx_skb = NULL;
	}
	clear_bit_unlock(__IXGBE_PTP_TX_IN_PROGRESS, &adapter->state);
}

/**
 * ixgbe_ptp_tx_hang - detect error case where Tx timestamp never finishes
 * @adapter: private network adapter structure
 */
void ixgbe_ptp_tx_hang(struct ixgbe_adapter *adapter)
{
	bool timeout = time_is_before_jiffies(adapter->ptp_tx_start +
					      IXGBE_PTP_TX_TIMEOUT);

	if (!adapter->ptp_tx_skb)
		return;

	if (!test_bit(__IXGBE_PTP_TX_IN_PROGRESS, &adapter->state))
		return;

	/* If we haven't received a timestamp within the timeout, it is
	 * reasonable to assume that it will never occur, so we can unlock the
	 * timestamp bit when this occurs.
	 */
	if (timeout) {
		cancel_work_sync(&adapter->ptp_tx_work);
		ixgbe_ptp_clear_tx_timestamp(adapter);
		adapter->tx_hwtstamp_timeouts++;
		e_warn(drv, "clearing Tx timestamp hang\n");
	}
}

/**
 * ixgbe_ptp_tx_hwtstamp - utility function which checks for TX time stamp
 * @adapter: the private adapter struct
 *
 * if the timestamp is valid, we convert it into the timecounter ns
 * value, then store that result into the shhwtstamps structure which
 * is passed up the network stack
 */
static void ixgbe_ptp_tx_hwtstamp(struct ixgbe_adapter *adapter)
{
	struct sk_buff *skb = adapter->ptp_tx_skb;
	struct ixgbe_hw *hw = &adapter->hw;
	struct skb_shared_hwtstamps shhwtstamps;
	u64 regval = 0;

	regval |= (u64)IXGBE_READ_REG(hw, IXGBE_TXSTMPL);
	regval |= (u64)IXGBE_READ_REG(hw, IXGBE_TXSTMPH) << 32;
	ixgbe_ptp_convert_to_hwtstamp(adapter, &shhwtstamps, regval);

	/* Handle cleanup of the ptp_tx_skb ourselves, and unlock the state
	 * bit prior to notifying the stack via skb_tstamp_tx(). This prevents
	 * well behaved applications from attempting to timestamp again prior
	 * to the lock bit being clear.
	 */
	adapter->ptp_tx_skb = NULL;
	clear_bit_unlock(__IXGBE_PTP_TX_IN_PROGRESS, &adapter->state);

	/* Notify the stack and then free the skb after we've unlocked */
	skb_tstamp_tx(skb, &shhwtstamps);
	dev_kfree_skb_any(skb);
}

/**
 * ixgbe_ptp_tx_hwtstamp_work
 * @work: pointer to the work struct
 *
 * This work item polls TSYNCTXCTL valid bit to determine when a Tx hardware
 * timestamp has been taken for the current skb. It is necessary, because the
 * descriptor's "done" bit does not correlate with the timestamp event.
 */
static void ixgbe_ptp_tx_hwtstamp_work(struct work_struct *work)
{
	struct ixgbe_adapter *adapter = container_of(work, struct ixgbe_adapter,
						     ptp_tx_work);
	struct ixgbe_hw *hw = &adapter->hw;
	bool timeout = time_is_before_jiffies(adapter->ptp_tx_start +
					      IXGBE_PTP_TX_TIMEOUT);
	u32 tsynctxctl;

	/* we have to have a valid skb to poll for a timestamp */
	if (!adapter->ptp_tx_skb) {
		ixgbe_ptp_clear_tx_timestamp(adapter);
		return;
	}

	/* stop polling once we have a valid timestamp */
	tsynctxctl = IXGBE_READ_REG(hw, IXGBE_TSYNCTXCTL);
	if (tsynctxctl & IXGBE_TSYNCTXCTL_VALID) {
		ixgbe_ptp_tx_hwtstamp(adapter);
		return;
	}

	if (timeout) {
		ixgbe_ptp_clear_tx_timestamp(adapter);
		adapter->tx_hwtstamp_timeouts++;
		e_warn(drv, "clearing Tx Timestamp hang\n");
	} else {
		/* reschedule to keep checking if it's not available yet */
		schedule_work(&adapter->ptp_tx_work);
	}
}

/**
 * ixgbe_ptp_rx_pktstamp - utility function to get RX time stamp from buffer
 * @q_vector: structure containing interrupt and ring information
 * @skb: the packet
 *
 * This function will be called by the Rx routine of the timestamp for this
 * packet is stored in the buffer. The value is stored in little endian format
 * starting at the end of the packet data.
 */
void ixgbe_ptp_rx_pktstamp(struct ixgbe_q_vector *q_vector,
			   struct sk_buff *skb)
{
	__le64 regval;

	/* copy the bits out of the skb, and then trim the skb length */
	skb_copy_bits(skb, skb->len - IXGBE_TS_HDR_LEN, &regval,
		      IXGBE_TS_HDR_LEN);
	__pskb_trim(skb, skb->len - IXGBE_TS_HDR_LEN);

	/* The timestamp is recorded in little endian format, and is stored at
	 * the end of the packet.
	 *
	 * DWORD: N              N + 1      N + 2
	 * Field: End of Packet  SYSTIMH    SYSTIML
	 */
	ixgbe_ptp_convert_to_hwtstamp(q_vector->adapter, skb_hwtstamps(skb),
				      le64_to_cpu(regval));
}

/**
 * ixgbe_ptp_rx_rgtstamp - utility function which checks for RX time stamp
 * @q_vector: structure containing interrupt and ring information
 * @skb: particular skb to send timestamp with
 *
 * if the timestamp is valid, we convert it into the timecounter ns
 * value, then store that result into the shhwtstamps structure which
 * is passed up the network stack
 */
void ixgbe_ptp_rx_rgtstamp(struct ixgbe_q_vector *q_vector,
			   struct sk_buff *skb)
{
	struct ixgbe_adapter *adapter;
	struct ixgbe_hw *hw;
	u64 regval = 0;
	u32 tsyncrxctl;

	/* we cannot process timestamps on a ring without a q_vector */
	if (!q_vector || !q_vector->adapter)
		return;

	adapter = q_vector->adapter;
	hw = &adapter->hw;

	/* Read the tsyncrxctl register afterwards in order to prevent taking an
	 * I/O hit on every packet.
	 */

	tsyncrxctl = IXGBE_READ_REG(hw, IXGBE_TSYNCRXCTL);
	if (!(tsyncrxctl & IXGBE_TSYNCRXCTL_VALID))
		return;

	regval |= (u64)IXGBE_READ_REG(hw, IXGBE_RXSTMPL);
	regval |= (u64)IXGBE_READ_REG(hw, IXGBE_RXSTMPH) << 32;

	ixgbe_ptp_convert_to_hwtstamp(adapter, skb_hwtstamps(skb), regval);
}

/**
 * ixgbe_ptp_get_ts_config - get current hardware timestamping configuration
 * @adapter: pointer to adapter structure
 * @ifr: ioctl data
 *
 * This function returns the current timestamping settings. Rather than
 * attempt to deconstruct registers to fill in the values, simply keep a copy
 * of the old settings around, and return a copy when requested.
 */
int ixgbe_ptp_get_ts_config(struct ixgbe_adapter *adapter, struct ifreq *ifr)
{
	struct hwtstamp_config *config = &adapter->tstamp_config;

	return copy_to_user(ifr->ifr_data, config,
			    sizeof(*config)) ? -EFAULT : 0;
}

/**
 * ixgbe_ptp_set_timestamp_mode - setup the hardware for the requested mode
 * @adapter: the private ixgbe adapter structure
 * @config: the hwtstamp configuration requested
 *
 * Outgoing time stamping can be enabled and disabled. Play nice and
 * disable it when requested, although it shouldn't cause any overhead
 * when no packet needs it. At most one packet in the queue may be
 * marked for time stamping, otherwise it would be impossible to tell
 * for sure to which packet the hardware time stamp belongs.
 *
 * Incoming time stamping has to be configured via the hardware
 * filters. Not all combinations are supported, in particular event
 * type has to be specified. Matching the kind of event packet is
 * not supported, with the exception of "all V2 events regardless of
 * level 2 or 4".
 *
 * Since hardware always timestamps Path delay packets when timestamping V2
 * packets, regardless of the type specified in the register, only use V2
 * Event mode. This more accurately tells the user what the hardware is going
 * to do anyways.
 *
 * Note: this may modify the hwtstamp configuration towards a more general
 * mode, if required to support the specifically requested mode.
 */
static int ixgbe_ptp_set_timestamp_mode(struct ixgbe_adapter *adapter,
				 struct hwtstamp_config *config)
{
	struct ixgbe_hw *hw = &adapter->hw;
	u32 tsync_tx_ctl = IXGBE_TSYNCTXCTL_ENABLED;
	u32 tsync_rx_ctl = IXGBE_TSYNCRXCTL_ENABLED;
	u32 tsync_rx_mtrl = PTP_EV_PORT << 16;
	bool is_l2 = false;
	u32 regval;

	switch (config->tx_type) {
	case HWTSTAMP_TX_OFF:
		tsync_tx_ctl = 0;
		break;
	case HWTSTAMP_TX_ON:
		break;
	default:
		return -ERANGE;
	}

	switch (config->rx_filter) {
	case HWTSTAMP_FILTER_NONE:
		tsync_rx_ctl = 0;
		tsync_rx_mtrl = 0;
		adapter->flags &= ~(IXGBE_FLAG_RX_HWTSTAMP_ENABLED |
				    IXGBE_FLAG_RX_HWTSTAMP_IN_REGISTER);
		break;
	case HWTSTAMP_FILTER_PTP_V1_L4_SYNC:
		tsync_rx_ctl |= IXGBE_TSYNCRXCTL_TYPE_L4_V1;
		tsync_rx_mtrl |= IXGBE_RXMTRL_V1_SYNC_MSG;
		adapter->flags |= (IXGBE_FLAG_RX_HWTSTAMP_ENABLED |
				   IXGBE_FLAG_RX_HWTSTAMP_IN_REGISTER);
		break;
	case HWTSTAMP_FILTER_PTP_V1_L4_DELAY_REQ:
		tsync_rx_ctl |= IXGBE_TSYNCRXCTL_TYPE_L4_V1;
		tsync_rx_mtrl |= IXGBE_RXMTRL_V1_DELAY_REQ_MSG;
		adapter->flags |= (IXGBE_FLAG_RX_HWTSTAMP_ENABLED |
				   IXGBE_FLAG_RX_HWTSTAMP_IN_REGISTER);
		break;
	case HWTSTAMP_FILTER_PTP_V2_EVENT:
	case HWTSTAMP_FILTER_PTP_V2_L2_EVENT:
	case HWTSTAMP_FILTER_PTP_V2_L4_EVENT:
	case HWTSTAMP_FILTER_PTP_V2_SYNC:
	case HWTSTAMP_FILTER_PTP_V2_L2_SYNC:
	case HWTSTAMP_FILTER_PTP_V2_L4_SYNC:
	case HWTSTAMP_FILTER_PTP_V2_DELAY_REQ:
	case HWTSTAMP_FILTER_PTP_V2_L2_DELAY_REQ:
	case HWTSTAMP_FILTER_PTP_V2_L4_DELAY_REQ:
		tsync_rx_ctl |= IXGBE_TSYNCRXCTL_TYPE_EVENT_V2;
		is_l2 = true;
		config->rx_filter = HWTSTAMP_FILTER_PTP_V2_EVENT;
		adapter->flags |= (IXGBE_FLAG_RX_HWTSTAMP_ENABLED |
				   IXGBE_FLAG_RX_HWTSTAMP_IN_REGISTER);
		break;
	case HWTSTAMP_FILTER_PTP_V1_L4_EVENT:
	case HWTSTAMP_FILTER_NTP_ALL:
	case HWTSTAMP_FILTER_ALL:
		/* The X550 controller is capable of timestamping all packets,
		 * which allows it to accept any filter.
		 */
		if (hw->mac.type >= ixgbe_mac_X550) {
			tsync_rx_ctl |= IXGBE_TSYNCRXCTL_TYPE_ALL;
			config->rx_filter = HWTSTAMP_FILTER_ALL;
			adapter->flags |= IXGBE_FLAG_RX_HWTSTAMP_ENABLED;
			break;
		}
		fallthrough;
	default:
		/*
		 * register RXMTRL must be set in order to do V1 packets,
		 * therefore it is not possible to time stamp both V1 Sync and
		 * Delay_Req messages and hardware does not support
		 * timestamping all packets => return error
		 */
		adapter->flags &= ~(IXGBE_FLAG_RX_HWTSTAMP_ENABLED |
				    IXGBE_FLAG_RX_HWTSTAMP_IN_REGISTER);
		config->rx_filter = HWTSTAMP_FILTER_NONE;
		return -ERANGE;
	}

	if (hw->mac.type == ixgbe_mac_82598EB) {
		adapter->flags &= ~(IXGBE_FLAG_RX_HWTSTAMP_ENABLED |
				    IXGBE_FLAG_RX_HWTSTAMP_IN_REGISTER);
		if (tsync_rx_ctl | tsync_tx_ctl)
			return -ERANGE;
		return 0;
	}

	/* Per-packet timestamping only works if the filter is set to all
	 * packets. Since this is desired, always timestamp all packets as long
	 * as any Rx filter was configured.
	 */
	switch (hw->mac.type) {
	case ixgbe_mac_X550:
	case ixgbe_mac_X550EM_x:
	case ixgbe_mac_x550em_a:
		/* enable timestamping all packets only if at least some
		 * packets were requested. Otherwise, play nice and disable
		 * timestamping
		 */
		if (config->rx_filter == HWTSTAMP_FILTER_NONE)
			break;

		tsync_rx_ctl = IXGBE_TSYNCRXCTL_ENABLED |
			       IXGBE_TSYNCRXCTL_TYPE_ALL |
			       IXGBE_TSYNCRXCTL_TSIP_UT_EN;
		config->rx_filter = HWTSTAMP_FILTER_ALL;
		adapter->flags |= IXGBE_FLAG_RX_HWTSTAMP_ENABLED;
		adapter->flags &= ~IXGBE_FLAG_RX_HWTSTAMP_IN_REGISTER;
		is_l2 = true;
		break;
	default:
		break;
	}

	/* define ethertype filter for timestamping L2 packets */
	if (is_l2)
		IXGBE_WRITE_REG(hw, IXGBE_ETQF(IXGBE_ETQF_FILTER_1588),
				(IXGBE_ETQF_FILTER_EN | /* enable filter */
				 IXGBE_ETQF_1588 | /* enable timestamping */
				 ETH_P_1588));     /* 1588 eth protocol type */
	else
		IXGBE_WRITE_REG(hw, IXGBE_ETQF(IXGBE_ETQF_FILTER_1588), 0);

	/* enable/disable TX */
	regval = IXGBE_READ_REG(hw, IXGBE_TSYNCTXCTL);
	regval &= ~IXGBE_TSYNCTXCTL_ENABLED;
	regval |= tsync_tx_ctl;
	IXGBE_WRITE_REG(hw, IXGBE_TSYNCTXCTL, regval);

	/* enable/disable RX */
	regval = IXGBE_READ_REG(hw, IXGBE_TSYNCRXCTL);
	regval &= ~(IXGBE_TSYNCRXCTL_ENABLED | IXGBE_TSYNCRXCTL_TYPE_MASK);
	regval |= tsync_rx_ctl;
	IXGBE_WRITE_REG(hw, IXGBE_TSYNCRXCTL, regval);

	/* define which PTP packets are time stamped */
	IXGBE_WRITE_REG(hw, IXGBE_RXMTRL, tsync_rx_mtrl);

	IXGBE_WRITE_FLUSH(hw);

	/* clear TX/RX time stamp registers, just to be sure */
	ixgbe_ptp_clear_tx_timestamp(adapter);
	IXGBE_READ_REG(hw, IXGBE_RXSTMPH);

	return 0;
}

/**
 * ixgbe_ptp_set_ts_config - user entry point for timestamp mode
 * @adapter: pointer to adapter struct
 * @ifr: ioctl data
 *
 * Set hardware to requested mode. If unsupported, return an error with no
 * changes. Otherwise, store the mode for future reference.
 */
int ixgbe_ptp_set_ts_config(struct ixgbe_adapter *adapter, struct ifreq *ifr)
{
	struct hwtstamp_config config;
	int err;

	if (copy_from_user(&config, ifr->ifr_data, sizeof(config)))
		return -EFAULT;

	err = ixgbe_ptp_set_timestamp_mode(adapter, &config);
	if (err)
		return err;

	/* save these settings for future reference */
	memcpy(&adapter->tstamp_config, &config,
	       sizeof(adapter->tstamp_config));

	return copy_to_user(ifr->ifr_data, &config, sizeof(config)) ?
		-EFAULT : 0;
}

static void ixgbe_ptp_link_speed_adjust(struct ixgbe_adapter *adapter,
					u32 *shift, u32 *incval)
{
	/**
	 * Scale the NIC cycle counter by a large factor so that
	 * relatively small corrections to the frequency can be added
	 * or subtracted. The drawbacks of a large factor include
	 * (a) the clock register overflows more quickly, (b) the cycle
	 * counter structure must be able to convert the systime value
	 * to nanoseconds using only a multiplier and a right-shift,
	 * and (c) the value must fit within the timinca register space
	 * => math based on internal DMA clock rate and available bits
	 *
	 * Note that when there is no link, internal DMA clock is same as when
	 * link speed is 10Gb. Set the registers correctly even when link is
	 * down to preserve the clock setting
	 */
	switch (adapter->link_speed) {
	case IXGBE_LINK_SPEED_100_FULL:
		*shift = IXGBE_INCVAL_SHIFT_100;
		*incval = IXGBE_INCVAL_100;
		break;
	case IXGBE_LINK_SPEED_1GB_FULL:
		*shift = IXGBE_INCVAL_SHIFT_1GB;
		*incval = IXGBE_INCVAL_1GB;
		break;
	case IXGBE_LINK_SPEED_10GB_FULL:
	default:
		*shift = IXGBE_INCVAL_SHIFT_10GB;
		*incval = IXGBE_INCVAL_10GB;
		break;
	}
}

/**
 * ixgbe_ptp_start_cyclecounter - create the cycle counter from hw
 * @adapter: pointer to the adapter structure
 *
 * This function should be called to set the proper values for the TIMINCA
 * register and tell the cyclecounter structure what the tick rate of SYSTIME
 * is. It does not directly modify SYSTIME registers or the timecounter
 * structure. It should be called whenever a new TIMINCA value is necessary,
 * such as during initialization or when the link speed changes.
 */
void ixgbe_ptp_start_cyclecounter(struct ixgbe_adapter *adapter)
{
	struct ixgbe_hw *hw = &adapter->hw;
	struct cyclecounter cc;
	unsigned long flags;
	u32 incval = 0;
	u32 fuse0 = 0;

	/* For some of the boards below this mask is technically incorrect.
	 * The timestamp mask overflows at approximately 61bits. However the
	 * particular hardware does not overflow on an even bitmask value.
	 * Instead, it overflows due to conversion of upper 32bits billions of
	 * cycles. Timecounters are not really intended for this purpose so
	 * they do not properly function if the overflow point isn't 2^N-1.
	 * However, the actual SYSTIME values in question take ~138 years to
	 * overflow. In practice this means they won't actually overflow. A
	 * proper fix to this problem would require modification of the
	 * timecounter delta calculations.
	 */
	cc.mask = CLOCKSOURCE_MASK(64);
	cc.mult = 1;
	cc.shift = 0;

	switch (hw->mac.type) {
	case ixgbe_mac_X550EM_x:
		/* SYSTIME assumes X550EM_x board frequency is 300Mhz, and is
		 * designed to represent seconds and nanoseconds when this is
		 * the case. However, some revisions of hardware have a 400Mhz
		 * clock and we have to compensate for this frequency
		 * variation using corrected mult and shift values.
		 */
		fuse0 = IXGBE_READ_REG(hw, IXGBE_FUSES0_GROUP(0));
		if (!(fuse0 & IXGBE_FUSES0_300MHZ)) {
			cc.mult = 3;
			cc.shift = 2;
		}
		fallthrough;
	case ixgbe_mac_x550em_a:
	case ixgbe_mac_X550:
		cc.read = ixgbe_ptp_read_X550;
		break;
	case ixgbe_mac_X540:
		cc.read = ixgbe_ptp_read_82599;

		ixgbe_ptp_link_speed_adjust(adapter, &cc.shift, &incval);
		IXGBE_WRITE_REG(hw, IXGBE_TIMINCA, incval);
		break;
	case ixgbe_mac_82599EB:
		cc.read = ixgbe_ptp_read_82599;

		ixgbe_ptp_link_speed_adjust(adapter, &cc.shift, &incval);
		incval >>= IXGBE_INCVAL_SHIFT_82599;
		cc.shift -= IXGBE_INCVAL_SHIFT_82599;
		IXGBE_WRITE_REG(hw, IXGBE_TIMINCA,
				BIT(IXGBE_INCPER_SHIFT_82599) | incval);
		break;
	default:
		/* other devices aren't supported */
		return;
	}

	/* update the base incval used to calculate frequency adjustment */
	WRITE_ONCE(adapter->base_incval, incval);
	smp_mb();

	/* need lock to prevent incorrect read while modifying cyclecounter */
	spin_lock_irqsave(&adapter->tmreg_lock, flags);
	memcpy(&adapter->hw_cc, &cc, sizeof(adapter->hw_cc));
	spin_unlock_irqrestore(&adapter->tmreg_lock, flags);
}

/**
 * ixgbe_ptp_init_systime - Initialize SYSTIME registers
 * @adapter: the ixgbe private board structure
 *
 * Initialize and start the SYSTIME registers.
 */
static void ixgbe_ptp_init_systime(struct ixgbe_adapter *adapter)
{
	struct ixgbe_hw *hw = &adapter->hw;
	u32 tsauxc;

	switch (hw->mac.type) {
	case ixgbe_mac_X550EM_x:
	case ixgbe_mac_x550em_a:
	case ixgbe_mac_X550:
		tsauxc = IXGBE_READ_REG(hw, IXGBE_TSAUXC);

		/* Reset SYSTIME registers to 0 */
		IXGBE_WRITE_REG(hw, IXGBE_SYSTIMR, 0);
		IXGBE_WRITE_REG(hw, IXGBE_SYSTIML, 0);
		IXGBE_WRITE_REG(hw, IXGBE_SYSTIMH, 0);

		/* Reset interrupt settings */
		IXGBE_WRITE_REG(hw, IXGBE_TSIM, IXGBE_TSIM_TXTS);
		IXGBE_WRITE_REG(hw, IXGBE_EIMS, IXGBE_EIMS_TIMESYNC);

		/* Activate the SYSTIME counter */
		IXGBE_WRITE_REG(hw, IXGBE_TSAUXC,
				tsauxc & ~IXGBE_TSAUXC_DISABLE_SYSTIME);
		break;
	case ixgbe_mac_X540:
	case ixgbe_mac_82599EB:
		/* Reset SYSTIME registers to 0 */
		IXGBE_WRITE_REG(hw, IXGBE_SYSTIML, 0);
		IXGBE_WRITE_REG(hw, IXGBE_SYSTIMH, 0);
		break;
	default:
		/* Other devices aren't supported */
		return;
<<<<<<< HEAD
	};
=======
	}
>>>>>>> eb3cdb58

	IXGBE_WRITE_FLUSH(hw);
}

/**
 * ixgbe_ptp_reset
 * @adapter: the ixgbe private board structure
 *
 * When the MAC resets, all the hardware bits for timesync are reset. This
 * function is used to re-enable the device for PTP based on current settings.
 * We do lose the current clock time, so just reset the cyclecounter to the
 * system real clock time.
 *
 * This function will maintain hwtstamp_config settings, and resets the SDP
 * output if it was enabled.
 */
void ixgbe_ptp_reset(struct ixgbe_adapter *adapter)
{
	struct ixgbe_hw *hw = &adapter->hw;
	unsigned long flags;

	/* reset the hardware timestamping mode */
	ixgbe_ptp_set_timestamp_mode(adapter, &adapter->tstamp_config);

	/* 82598 does not support PTP */
	if (hw->mac.type == ixgbe_mac_82598EB)
		return;

	ixgbe_ptp_start_cyclecounter(adapter);

	ixgbe_ptp_init_systime(adapter);

	spin_lock_irqsave(&adapter->tmreg_lock, flags);
	timecounter_init(&adapter->hw_tc, &adapter->hw_cc,
			 ktime_to_ns(ktime_get_real()));
	spin_unlock_irqrestore(&adapter->tmreg_lock, flags);

	adapter->last_overflow_check = jiffies;

	/* Now that the shift has been calculated and the systime
	 * registers reset, (re-)enable the Clock out feature
	 */
	if (adapter->ptp_setup_sdp)
		adapter->ptp_setup_sdp(adapter);
}

/**
 * ixgbe_ptp_create_clock
 * @adapter: the ixgbe private adapter structure
 *
 * This function performs setup of the user entry point function table and
 * initializes the PTP clock device, which is used to access the clock-like
 * features of the PTP core. It will be called by ixgbe_ptp_init, and may
 * reuse a previously initialized clock (such as during a suspend/resume
 * cycle).
 */
static long ixgbe_ptp_create_clock(struct ixgbe_adapter *adapter)
{
	struct net_device *netdev = adapter->netdev;
	long err;

	/* do nothing if we already have a clock device */
	if (!IS_ERR_OR_NULL(adapter->ptp_clock))
		return 0;

	switch (adapter->hw.mac.type) {
	case ixgbe_mac_X540:
		snprintf(adapter->ptp_caps.name,
			 sizeof(adapter->ptp_caps.name),
			 "%s", netdev->name);
		adapter->ptp_caps.owner = THIS_MODULE;
		adapter->ptp_caps.max_adj = 250000000;
		adapter->ptp_caps.n_alarm = 0;
		adapter->ptp_caps.n_ext_ts = 0;
		adapter->ptp_caps.n_per_out = 0;
		adapter->ptp_caps.pps = 1;
		adapter->ptp_caps.adjfine = ixgbe_ptp_adjfine_82599;
		adapter->ptp_caps.adjtime = ixgbe_ptp_adjtime;
		adapter->ptp_caps.gettimex64 = ixgbe_ptp_gettimex;
		adapter->ptp_caps.settime64 = ixgbe_ptp_settime;
		adapter->ptp_caps.enable = ixgbe_ptp_feature_enable;
		adapter->ptp_setup_sdp = ixgbe_ptp_setup_sdp_X540;
		break;
	case ixgbe_mac_82599EB:
		snprintf(adapter->ptp_caps.name,
			 sizeof(adapter->ptp_caps.name),
			 "%s", netdev->name);
		adapter->ptp_caps.owner = THIS_MODULE;
		adapter->ptp_caps.max_adj = 250000000;
		adapter->ptp_caps.n_alarm = 0;
		adapter->ptp_caps.n_ext_ts = 0;
		adapter->ptp_caps.n_per_out = 0;
		adapter->ptp_caps.pps = 0;
		adapter->ptp_caps.adjfine = ixgbe_ptp_adjfine_82599;
		adapter->ptp_caps.adjtime = ixgbe_ptp_adjtime;
		adapter->ptp_caps.gettimex64 = ixgbe_ptp_gettimex;
		adapter->ptp_caps.settime64 = ixgbe_ptp_settime;
		adapter->ptp_caps.enable = ixgbe_ptp_feature_enable;
		break;
	case ixgbe_mac_X550:
	case ixgbe_mac_X550EM_x:
	case ixgbe_mac_x550em_a:
		snprintf(adapter->ptp_caps.name, 16, "%s", netdev->name);
		adapter->ptp_caps.owner = THIS_MODULE;
		adapter->ptp_caps.max_adj = 30000000;
		adapter->ptp_caps.n_alarm = 0;
		adapter->ptp_caps.n_ext_ts = 0;
		adapter->ptp_caps.n_per_out = 0;
		adapter->ptp_caps.pps = 1;
		adapter->ptp_caps.adjfine = ixgbe_ptp_adjfine_X550;
		adapter->ptp_caps.adjtime = ixgbe_ptp_adjtime;
		adapter->ptp_caps.gettimex64 = ixgbe_ptp_gettimex;
		adapter->ptp_caps.settime64 = ixgbe_ptp_settime;
		adapter->ptp_caps.enable = ixgbe_ptp_feature_enable;
		adapter->ptp_setup_sdp = ixgbe_ptp_setup_sdp_X550;
		break;
	default:
		adapter->ptp_clock = NULL;
		adapter->ptp_setup_sdp = NULL;
		return -EOPNOTSUPP;
	}

	adapter->ptp_clock = ptp_clock_register(&adapter->ptp_caps,
						&adapter->pdev->dev);
	if (IS_ERR(adapter->ptp_clock)) {
		err = PTR_ERR(adapter->ptp_clock);
		adapter->ptp_clock = NULL;
		e_dev_err("ptp_clock_register failed\n");
		return err;
	} else if (adapter->ptp_clock)
		e_dev_info("registered PHC device on %s\n", netdev->name);

	/* set default timestamp mode to disabled here. We do this in
	 * create_clock instead of init, because we don't want to override the
	 * previous settings during a resume cycle.
	 */
	adapter->tstamp_config.rx_filter = HWTSTAMP_FILTER_NONE;
	adapter->tstamp_config.tx_type = HWTSTAMP_TX_OFF;

	return 0;
}

/**
 * ixgbe_ptp_init
 * @adapter: the ixgbe private adapter structure
 *
 * This function performs the required steps for enabling PTP
 * support. If PTP support has already been loaded it simply calls the
 * cyclecounter init routine and exits.
 */
void ixgbe_ptp_init(struct ixgbe_adapter *adapter)
{
	/* initialize the spin lock first since we can't control when a user
	 * will call the entry functions once we have initialized the clock
	 * device
	 */
	spin_lock_init(&adapter->tmreg_lock);

	/* obtain a PTP device, or re-use an existing device */
	if (ixgbe_ptp_create_clock(adapter))
		return;

	/* we have a clock so we can initialize work now */
	INIT_WORK(&adapter->ptp_tx_work, ixgbe_ptp_tx_hwtstamp_work);

	/* reset the PTP related hardware bits */
	ixgbe_ptp_reset(adapter);

	/* enter the IXGBE_PTP_RUNNING state */
	set_bit(__IXGBE_PTP_RUNNING, &adapter->state);

	return;
}

/**
 * ixgbe_ptp_suspend - stop PTP work items
 * @adapter: pointer to adapter struct
 *
 * this function suspends PTP activity, and prevents more PTP work from being
 * generated, but does not destroy the PTP clock device.
 */
void ixgbe_ptp_suspend(struct ixgbe_adapter *adapter)
{
	/* Leave the IXGBE_PTP_RUNNING state. */
	if (!test_and_clear_bit(__IXGBE_PTP_RUNNING, &adapter->state))
		return;

	adapter->flags2 &= ~IXGBE_FLAG2_PTP_PPS_ENABLED;
	if (adapter->ptp_setup_sdp)
		adapter->ptp_setup_sdp(adapter);

	/* ensure that we cancel any pending PTP Tx work item in progress */
	cancel_work_sync(&adapter->ptp_tx_work);
	ixgbe_ptp_clear_tx_timestamp(adapter);
}

/**
 * ixgbe_ptp_stop - close the PTP device
 * @adapter: pointer to adapter struct
 *
 * completely destroy the PTP device, should only be called when the device is
 * being fully closed.
 */
void ixgbe_ptp_stop(struct ixgbe_adapter *adapter)
{
	/* first, suspend PTP activity */
	ixgbe_ptp_suspend(adapter);

	/* disable the PTP clock device */
	if (adapter->ptp_clock) {
		ptp_clock_unregister(adapter->ptp_clock);
		adapter->ptp_clock = NULL;
		e_dev_info("removed PHC on %s\n",
			   adapter->netdev->name);
	}
}<|MERGE_RESOLUTION|>--- conflicted
+++ resolved
@@ -451,29 +451,11 @@
 	struct ixgbe_adapter *adapter =
 		container_of(ptp, struct ixgbe_adapter, ptp_caps);
 	struct ixgbe_hw *hw = &adapter->hw;
-<<<<<<< HEAD
-	u64 incval, diff;
-	int neg_adj = 0;
-
-	if (scaled_ppm < 0) {
-		neg_adj = 1;
-		scaled_ppm = -scaled_ppm;
-	}
-
-	smp_mb();
-	incval = READ_ONCE(adapter->base_incval);
-
-	diff = mul_u64_u64_div_u64(incval, scaled_ppm,
-				   1000000ULL << 16);
-
-	incval = neg_adj ? (incval - diff) : (incval + diff);
-=======
 	u64 incval;
 
 	smp_mb();
 	incval = READ_ONCE(adapter->base_incval);
 	incval = adjust_by_scaled_ppm(incval, scaled_ppm);
->>>>>>> eb3cdb58
 
 	switch (hw->mac.type) {
 	case ixgbe_mac_X540:
@@ -499,17 +481,10 @@
  * ixgbe_ptp_adjfine_X550
  * @ptp: the ptp clock structure
  * @scaled_ppm: scaled parts per million adjustment from base
-<<<<<<< HEAD
  *
  * Adjust the frequency of the SYSTIME registers by the indicated scaled_ppm
  * from base frequency.
  *
-=======
- *
- * Adjust the frequency of the SYSTIME registers by the indicated scaled_ppm
- * from base frequency.
- *
->>>>>>> eb3cdb58
  * Scaled parts per million is ppm with a 16-bit binary fractional field.
  */
 static int ixgbe_ptp_adjfine_X550(struct ptp_clock_info *ptp, long scaled_ppm)
@@ -517,25 +492,11 @@
 	struct ixgbe_adapter *adapter =
 			container_of(ptp, struct ixgbe_adapter, ptp_caps);
 	struct ixgbe_hw *hw = &adapter->hw;
-<<<<<<< HEAD
-	int neg_adj = 0;
-	u64 rate;
-	u32 inca;
-
-	if (scaled_ppm < 0) {
-		neg_adj = 1;
-		scaled_ppm = -scaled_ppm;
-	}
-
-	rate = mul_u64_u64_div_u64(IXGBE_X550_BASE_PERIOD, scaled_ppm,
-				   1000000ULL << 16);
-=======
 	bool neg_adj;
 	u64 rate;
 	u32 inca;
 
 	neg_adj = diff_by_scaled_ppm(IXGBE_X550_BASE_PERIOD, scaled_ppm, &rate);
->>>>>>> eb3cdb58
 
 	/* warn if rate is too large */
 	if (rate >= INCVALUE_MASK)
@@ -1341,11 +1302,7 @@
 	default:
 		/* Other devices aren't supported */
 		return;
-<<<<<<< HEAD
-	};
-=======
-	}
->>>>>>> eb3cdb58
+	}
 
 	IXGBE_WRITE_FLUSH(hw);
 }
