// SPDX-License-Identifier: GPL-2.0
/* Copyright(c) 1999 - 2018 Intel Corporation. */

#include <linux/types.h>
#include <linux/module.h>
#include <linux/pci.h>
#include <linux/netdevice.h>
#include <linux/vmalloc.h>
#include <linux/string.h>
#include <linux/in.h>
#include <linux/interrupt.h>
#include <linux/ip.h>
#include <linux/tcp.h>
#include <linux/sctp.h>
#include <linux/pkt_sched.h>
#include <linux/ipv6.h>
#include <linux/slab.h>
#include <net/checksum.h>
#include <net/ip6_checksum.h>
#include <linux/etherdevice.h>
#include <linux/ethtool.h>
#include <linux/if.h>
#include <linux/if_vlan.h>
#include <linux/if_macvlan.h>
#include <linux/if_bridge.h>
#include <linux/prefetch.h>
#include <linux/bpf.h>
#include <linux/bpf_trace.h>
#include <linux/atomic.h>
#include <linux/numa.h>
#include <generated/utsrelease.h>
#include <scsi/fc/fc_fcoe.h>
#include <net/udp_tunnel.h>
#include <net/pkt_cls.h>
#include <net/tc_act/tc_gact.h>
#include <net/tc_act/tc_mirred.h>
#include <net/vxlan.h>
#include <net/mpls.h>
#include <net/netdev_queues.h>
#include <net/xdp_sock_drv.h>
#include <net/xfrm.h>

#include "ixgbe.h"
#include "ixgbe_common.h"
#include "ixgbe_dcb_82599.h"
#include "ixgbe_phy.h"
#include "ixgbe_sriov.h"
#include "ixgbe_model.h"
#include "ixgbe_txrx_common.h"

char ixgbe_driver_name[] = "ixgbe";
static const char ixgbe_driver_string[] =
			      "Intel(R) 10 Gigabit PCI Express Network Driver";
#ifdef IXGBE_FCOE
char ixgbe_default_device_descr[] =
			      "Intel(R) 10 Gigabit Network Connection";
#else
static char ixgbe_default_device_descr[] =
			      "Intel(R) 10 Gigabit Network Connection";
#endif
static const char ixgbe_copyright[] =
				"Copyright (c) 1999-2016 Intel Corporation.";

static const char ixgbe_overheat_msg[] = "Network adapter has been stopped because it has over heated. Restart the computer. If the problem persists, power off the system and replace the adapter";

static const struct ixgbe_info *ixgbe_info_tbl[] = {
	[board_82598]		= &ixgbe_82598_info,
	[board_82599]		= &ixgbe_82599_info,
	[board_X540]		= &ixgbe_X540_info,
	[board_X550]		= &ixgbe_X550_info,
	[board_X550EM_x]	= &ixgbe_X550EM_x_info,
	[board_x550em_x_fw]	= &ixgbe_x550em_x_fw_info,
	[board_x550em_a]	= &ixgbe_x550em_a_info,
	[board_x550em_a_fw]	= &ixgbe_x550em_a_fw_info,
};

/* ixgbe_pci_tbl - PCI Device ID Table
 *
 * Wildcard entries (PCI_ANY_ID) should come last
 * Last entry must be all 0s
 *
 * { Vendor ID, Device ID, SubVendor ID, SubDevice ID,
 *   Class, Class Mask, private data (not used) }
 */
static const struct pci_device_id ixgbe_pci_tbl[] = {
	{PCI_VDEVICE(INTEL, IXGBE_DEV_ID_82598), board_82598 },
	{PCI_VDEVICE(INTEL, IXGBE_DEV_ID_82598AF_DUAL_PORT), board_82598 },
	{PCI_VDEVICE(INTEL, IXGBE_DEV_ID_82598AF_SINGLE_PORT), board_82598 },
	{PCI_VDEVICE(INTEL, IXGBE_DEV_ID_82598AT), board_82598 },
	{PCI_VDEVICE(INTEL, IXGBE_DEV_ID_82598AT2), board_82598 },
	{PCI_VDEVICE(INTEL, IXGBE_DEV_ID_82598EB_CX4), board_82598 },
	{PCI_VDEVICE(INTEL, IXGBE_DEV_ID_82598_CX4_DUAL_PORT), board_82598 },
	{PCI_VDEVICE(INTEL, IXGBE_DEV_ID_82598_DA_DUAL_PORT), board_82598 },
	{PCI_VDEVICE(INTEL, IXGBE_DEV_ID_82598_SR_DUAL_PORT_EM), board_82598 },
	{PCI_VDEVICE(INTEL, IXGBE_DEV_ID_82598EB_XF_LR), board_82598 },
	{PCI_VDEVICE(INTEL, IXGBE_DEV_ID_82598EB_SFP_LOM), board_82598 },
	{PCI_VDEVICE(INTEL, IXGBE_DEV_ID_82598_BX), board_82598 },
	{PCI_VDEVICE(INTEL, IXGBE_DEV_ID_82599_KX4), board_82599 },
	{PCI_VDEVICE(INTEL, IXGBE_DEV_ID_82599_XAUI_LOM), board_82599 },
	{PCI_VDEVICE(INTEL, IXGBE_DEV_ID_82599_KR), board_82599 },
	{PCI_VDEVICE(INTEL, IXGBE_DEV_ID_82599_SFP), board_82599 },
	{PCI_VDEVICE(INTEL, IXGBE_DEV_ID_82599_SFP_EM), board_82599 },
	{PCI_VDEVICE(INTEL, IXGBE_DEV_ID_82599_KX4_MEZZ), board_82599 },
	{PCI_VDEVICE(INTEL, IXGBE_DEV_ID_82599_CX4), board_82599 },
	{PCI_VDEVICE(INTEL, IXGBE_DEV_ID_82599_BACKPLANE_FCOE), board_82599 },
	{PCI_VDEVICE(INTEL, IXGBE_DEV_ID_82599_SFP_FCOE), board_82599 },
	{PCI_VDEVICE(INTEL, IXGBE_DEV_ID_82599_T3_LOM), board_82599 },
	{PCI_VDEVICE(INTEL, IXGBE_DEV_ID_82599_COMBO_BACKPLANE), board_82599 },
	{PCI_VDEVICE(INTEL, IXGBE_DEV_ID_X540T), board_X540 },
	{PCI_VDEVICE(INTEL, IXGBE_DEV_ID_82599_SFP_SF2), board_82599 },
	{PCI_VDEVICE(INTEL, IXGBE_DEV_ID_82599_LS), board_82599 },
	{PCI_VDEVICE(INTEL, IXGBE_DEV_ID_82599_QSFP_SF_QP), board_82599 },
	{PCI_VDEVICE(INTEL, IXGBE_DEV_ID_82599EN_SFP), board_82599 },
	{PCI_VDEVICE(INTEL, IXGBE_DEV_ID_82599_SFP_SF_QP), board_82599 },
	{PCI_VDEVICE(INTEL, IXGBE_DEV_ID_X540T1), board_X540 },
	{PCI_VDEVICE(INTEL, IXGBE_DEV_ID_X550T), board_X550},
	{PCI_VDEVICE(INTEL, IXGBE_DEV_ID_X550T1), board_X550},
	{PCI_VDEVICE(INTEL, IXGBE_DEV_ID_X550EM_X_KX4), board_X550EM_x},
	{PCI_VDEVICE(INTEL, IXGBE_DEV_ID_X550EM_X_XFI), board_X550EM_x},
	{PCI_VDEVICE(INTEL, IXGBE_DEV_ID_X550EM_X_KR), board_X550EM_x},
	{PCI_VDEVICE(INTEL, IXGBE_DEV_ID_X550EM_X_10G_T), board_X550EM_x},
	{PCI_VDEVICE(INTEL, IXGBE_DEV_ID_X550EM_X_SFP), board_X550EM_x},
	{PCI_VDEVICE(INTEL, IXGBE_DEV_ID_X550EM_X_1G_T), board_x550em_x_fw},
	{PCI_VDEVICE(INTEL, IXGBE_DEV_ID_X550EM_A_KR), board_x550em_a },
	{PCI_VDEVICE(INTEL, IXGBE_DEV_ID_X550EM_A_KR_L), board_x550em_a },
	{PCI_VDEVICE(INTEL, IXGBE_DEV_ID_X550EM_A_SFP_N), board_x550em_a },
	{PCI_VDEVICE(INTEL, IXGBE_DEV_ID_X550EM_A_SGMII), board_x550em_a },
	{PCI_VDEVICE(INTEL, IXGBE_DEV_ID_X550EM_A_SGMII_L), board_x550em_a },
	{PCI_VDEVICE(INTEL, IXGBE_DEV_ID_X550EM_A_10G_T), board_x550em_a},
	{PCI_VDEVICE(INTEL, IXGBE_DEV_ID_X550EM_A_SFP), board_x550em_a },
	{PCI_VDEVICE(INTEL, IXGBE_DEV_ID_X550EM_A_1G_T), board_x550em_a_fw },
	{PCI_VDEVICE(INTEL, IXGBE_DEV_ID_X550EM_A_1G_T_L), board_x550em_a_fw },
	/* required last entry */
	{0, }
};
MODULE_DEVICE_TABLE(pci, ixgbe_pci_tbl);

#ifdef CONFIG_IXGBE_DCA
static int ixgbe_notify_dca(struct notifier_block *, unsigned long event,
			    void *p);
static struct notifier_block dca_notifier = {
	.notifier_call = ixgbe_notify_dca,
	.next          = NULL,
	.priority      = 0
};
#endif

#ifdef CONFIG_PCI_IOV
static unsigned int max_vfs;
module_param(max_vfs, uint, 0);
MODULE_PARM_DESC(max_vfs,
		 "Maximum number of virtual functions to allocate per physical function - default is zero and maximum value is 63. (Deprecated)");
#endif /* CONFIG_PCI_IOV */

static bool allow_unsupported_sfp;
module_param(allow_unsupported_sfp, bool, 0444);
MODULE_PARM_DESC(allow_unsupported_sfp,
		 "Allow unsupported and untested SFP+ modules on 82599-based adapters");

#define DEFAULT_MSG_ENABLE (NETIF_MSG_DRV|NETIF_MSG_PROBE|NETIF_MSG_LINK)
static int debug = -1;
module_param(debug, int, 0);
MODULE_PARM_DESC(debug, "Debug level (0=none,...,16=all)");

MODULE_DESCRIPTION("Intel(R) 10 Gigabit PCI Express Network Driver");
MODULE_LICENSE("GPL v2");

DEFINE_STATIC_KEY_FALSE(ixgbe_xdp_locking_key);
EXPORT_SYMBOL(ixgbe_xdp_locking_key);

static struct workqueue_struct *ixgbe_wq;

static bool ixgbe_check_cfg_remove(struct ixgbe_hw *hw, struct pci_dev *pdev);
static void ixgbe_watchdog_link_is_down(struct ixgbe_adapter *);

static const struct net_device_ops ixgbe_netdev_ops;

static bool netif_is_ixgbe(struct net_device *dev)
{
	return dev && (dev->netdev_ops == &ixgbe_netdev_ops);
}

static int ixgbe_read_pci_cfg_word_parent(struct ixgbe_adapter *adapter,
					  u32 reg, u16 *value)
{
	struct pci_dev *parent_dev;
	struct pci_bus *parent_bus;

	parent_bus = adapter->pdev->bus->parent;
	if (!parent_bus)
		return -1;

	parent_dev = parent_bus->self;
	if (!parent_dev)
		return -1;

	if (!pci_is_pcie(parent_dev))
		return -1;

	pcie_capability_read_word(parent_dev, reg, value);
	if (*value == IXGBE_FAILED_READ_CFG_WORD &&
	    ixgbe_check_cfg_remove(&adapter->hw, parent_dev))
		return -1;
	return 0;
}

static int ixgbe_get_parent_bus_info(struct ixgbe_adapter *adapter)
{
	struct ixgbe_hw *hw = &adapter->hw;
	u16 link_status = 0;
	int err;

	hw->bus.type = ixgbe_bus_type_pci_express;

	/* Get the negotiated link width and speed from PCI config space of the
	 * parent, as this device is behind a switch
	 */
	err = ixgbe_read_pci_cfg_word_parent(adapter, 18, &link_status);

	/* assume caller will handle error case */
	if (err)
		return err;

	hw->bus.width = ixgbe_convert_bus_width(link_status);
	hw->bus.speed = ixgbe_convert_bus_speed(link_status);

	return 0;
}

/**
 * ixgbe_pcie_from_parent - Determine whether PCIe info should come from parent
 * @hw: hw specific details
 *
 * This function is used by probe to determine whether a device's PCI-Express
 * bandwidth details should be gathered from the parent bus instead of from the
 * device. Used to ensure that various locations all have the correct device ID
 * checks.
 */
static inline bool ixgbe_pcie_from_parent(struct ixgbe_hw *hw)
{
	switch (hw->device_id) {
	case IXGBE_DEV_ID_82599_SFP_SF_QP:
	case IXGBE_DEV_ID_82599_QSFP_SF_QP:
		return true;
	default:
		return false;
	}
}

static void ixgbe_check_minimum_link(struct ixgbe_adapter *adapter,
				     int expected_gts)
{
	struct ixgbe_hw *hw = &adapter->hw;
	struct pci_dev *pdev;

	/* Some devices are not connected over PCIe and thus do not negotiate
	 * speed. These devices do not have valid bus info, and thus any report
	 * we generate may not be correct.
	 */
	if (hw->bus.type == ixgbe_bus_type_internal)
		return;

	/* determine whether to use the parent device */
	if (ixgbe_pcie_from_parent(&adapter->hw))
		pdev = adapter->pdev->bus->parent->self;
	else
		pdev = adapter->pdev;

	pcie_print_link_status(pdev);
}

static void ixgbe_service_event_schedule(struct ixgbe_adapter *adapter)
{
	if (!test_bit(__IXGBE_DOWN, &adapter->state) &&
	    !test_bit(__IXGBE_REMOVING, &adapter->state) &&
	    !test_and_set_bit(__IXGBE_SERVICE_SCHED, &adapter->state))
		queue_work(ixgbe_wq, &adapter->service_task);
}

static void ixgbe_remove_adapter(struct ixgbe_hw *hw)
{
	struct ixgbe_adapter *adapter = hw->back;

	if (!hw->hw_addr)
		return;
	hw->hw_addr = NULL;
	e_dev_err("Adapter removed\n");
	if (test_bit(__IXGBE_SERVICE_INITED, &adapter->state))
		ixgbe_service_event_schedule(adapter);
}

static u32 ixgbe_check_remove(struct ixgbe_hw *hw, u32 reg)
{
	u8 __iomem *reg_addr;
	u32 value;
	int i;

	reg_addr = READ_ONCE(hw->hw_addr);
	if (ixgbe_removed(reg_addr))
		return IXGBE_FAILED_READ_REG;

	/* Register read of 0xFFFFFFF can indicate the adapter has been removed,
	 * so perform several status register reads to determine if the adapter
	 * has been removed.
	 */
	for (i = 0; i < IXGBE_FAILED_READ_RETRIES; i++) {
		value = readl(reg_addr + IXGBE_STATUS);
		if (value != IXGBE_FAILED_READ_REG)
			break;
		mdelay(3);
	}

	if (value == IXGBE_FAILED_READ_REG)
		ixgbe_remove_adapter(hw);
	else
		value = readl(reg_addr + reg);
	return value;
}

/**
 * ixgbe_read_reg - Read from device register
 * @hw: hw specific details
 * @reg: offset of register to read
 *
 * Returns : value read or IXGBE_FAILED_READ_REG if removed
 *
 * This function is used to read device registers. It checks for device
 * removal by confirming any read that returns all ones by checking the
 * status register value for all ones. This function avoids reading from
 * the hardware if a removal was previously detected in which case it
 * returns IXGBE_FAILED_READ_REG (all ones).
 */
u32 ixgbe_read_reg(struct ixgbe_hw *hw, u32 reg)
{
	u8 __iomem *reg_addr = READ_ONCE(hw->hw_addr);
	u32 value;

	if (ixgbe_removed(reg_addr))
		return IXGBE_FAILED_READ_REG;
	if (unlikely(hw->phy.nw_mng_if_sel &
		     IXGBE_NW_MNG_IF_SEL_SGMII_ENABLE)) {
		struct ixgbe_adapter *adapter;
		int i;

		for (i = 0; i < 200; ++i) {
			value = readl(reg_addr + IXGBE_MAC_SGMII_BUSY);
			if (likely(!value))
				goto writes_completed;
			if (value == IXGBE_FAILED_READ_REG) {
				ixgbe_remove_adapter(hw);
				return IXGBE_FAILED_READ_REG;
			}
			udelay(5);
		}

		adapter = hw->back;
		e_warn(hw, "register writes incomplete %08x\n", value);
	}

writes_completed:
	value = readl(reg_addr + reg);
	if (unlikely(value == IXGBE_FAILED_READ_REG))
		value = ixgbe_check_remove(hw, reg);
	return value;
}

static bool ixgbe_check_cfg_remove(struct ixgbe_hw *hw, struct pci_dev *pdev)
{
	u16 value;

	pci_read_config_word(pdev, PCI_VENDOR_ID, &value);
	if (value == IXGBE_FAILED_READ_CFG_WORD) {
		ixgbe_remove_adapter(hw);
		return true;
	}
	return false;
}

u16 ixgbe_read_pci_cfg_word(struct ixgbe_hw *hw, u32 reg)
{
	struct ixgbe_adapter *adapter = hw->back;
	u16 value;

	if (ixgbe_removed(hw->hw_addr))
		return IXGBE_FAILED_READ_CFG_WORD;
	pci_read_config_word(adapter->pdev, reg, &value);
	if (value == IXGBE_FAILED_READ_CFG_WORD &&
	    ixgbe_check_cfg_remove(hw, adapter->pdev))
		return IXGBE_FAILED_READ_CFG_WORD;
	return value;
}

#ifdef CONFIG_PCI_IOV
static u32 ixgbe_read_pci_cfg_dword(struct ixgbe_hw *hw, u32 reg)
{
	struct ixgbe_adapter *adapter = hw->back;
	u32 value;

	if (ixgbe_removed(hw->hw_addr))
		return IXGBE_FAILED_READ_CFG_DWORD;
	pci_read_config_dword(adapter->pdev, reg, &value);
	if (value == IXGBE_FAILED_READ_CFG_DWORD &&
	    ixgbe_check_cfg_remove(hw, adapter->pdev))
		return IXGBE_FAILED_READ_CFG_DWORD;
	return value;
}
#endif /* CONFIG_PCI_IOV */

void ixgbe_write_pci_cfg_word(struct ixgbe_hw *hw, u32 reg, u16 value)
{
	struct ixgbe_adapter *adapter = hw->back;

	if (ixgbe_removed(hw->hw_addr))
		return;
	pci_write_config_word(adapter->pdev, reg, value);
}

static void ixgbe_service_event_complete(struct ixgbe_adapter *adapter)
{
	BUG_ON(!test_bit(__IXGBE_SERVICE_SCHED, &adapter->state));

	/* flush memory to make sure state is correct before next watchdog */
	smp_mb__before_atomic();
	clear_bit(__IXGBE_SERVICE_SCHED, &adapter->state);
}

struct ixgbe_reg_info {
	u32 ofs;
	char *name;
};

static const struct ixgbe_reg_info ixgbe_reg_info_tbl[] = {

	/* General Registers */
	{IXGBE_CTRL, "CTRL"},
	{IXGBE_STATUS, "STATUS"},
	{IXGBE_CTRL_EXT, "CTRL_EXT"},

	/* Interrupt Registers */
	{IXGBE_EICR, "EICR"},

	/* RX Registers */
	{IXGBE_SRRCTL(0), "SRRCTL"},
	{IXGBE_DCA_RXCTRL(0), "DRXCTL"},
	{IXGBE_RDLEN(0), "RDLEN"},
	{IXGBE_RDH(0), "RDH"},
	{IXGBE_RDT(0), "RDT"},
	{IXGBE_RXDCTL(0), "RXDCTL"},
	{IXGBE_RDBAL(0), "RDBAL"},
	{IXGBE_RDBAH(0), "RDBAH"},

	/* TX Registers */
	{IXGBE_TDBAL(0), "TDBAL"},
	{IXGBE_TDBAH(0), "TDBAH"},
	{IXGBE_TDLEN(0), "TDLEN"},
	{IXGBE_TDH(0), "TDH"},
	{IXGBE_TDT(0), "TDT"},
	{IXGBE_TXDCTL(0), "TXDCTL"},

	/* List Terminator */
	{ .name = NULL }
};


/*
 * ixgbe_regdump - register printout routine
 */
static void ixgbe_regdump(struct ixgbe_hw *hw, struct ixgbe_reg_info *reginfo)
{
	int i;
	char rname[16];
	u32 regs[64];

	switch (reginfo->ofs) {
	case IXGBE_SRRCTL(0):
		for (i = 0; i < 64; i++)
			regs[i] = IXGBE_READ_REG(hw, IXGBE_SRRCTL(i));
		break;
	case IXGBE_DCA_RXCTRL(0):
		for (i = 0; i < 64; i++)
			regs[i] = IXGBE_READ_REG(hw, IXGBE_DCA_RXCTRL(i));
		break;
	case IXGBE_RDLEN(0):
		for (i = 0; i < 64; i++)
			regs[i] = IXGBE_READ_REG(hw, IXGBE_RDLEN(i));
		break;
	case IXGBE_RDH(0):
		for (i = 0; i < 64; i++)
			regs[i] = IXGBE_READ_REG(hw, IXGBE_RDH(i));
		break;
	case IXGBE_RDT(0):
		for (i = 0; i < 64; i++)
			regs[i] = IXGBE_READ_REG(hw, IXGBE_RDT(i));
		break;
	case IXGBE_RXDCTL(0):
		for (i = 0; i < 64; i++)
			regs[i] = IXGBE_READ_REG(hw, IXGBE_RXDCTL(i));
		break;
	case IXGBE_RDBAL(0):
		for (i = 0; i < 64; i++)
			regs[i] = IXGBE_READ_REG(hw, IXGBE_RDBAL(i));
		break;
	case IXGBE_RDBAH(0):
		for (i = 0; i < 64; i++)
			regs[i] = IXGBE_READ_REG(hw, IXGBE_RDBAH(i));
		break;
	case IXGBE_TDBAL(0):
		for (i = 0; i < 64; i++)
			regs[i] = IXGBE_READ_REG(hw, IXGBE_TDBAL(i));
		break;
	case IXGBE_TDBAH(0):
		for (i = 0; i < 64; i++)
			regs[i] = IXGBE_READ_REG(hw, IXGBE_TDBAH(i));
		break;
	case IXGBE_TDLEN(0):
		for (i = 0; i < 64; i++)
			regs[i] = IXGBE_READ_REG(hw, IXGBE_TDLEN(i));
		break;
	case IXGBE_TDH(0):
		for (i = 0; i < 64; i++)
			regs[i] = IXGBE_READ_REG(hw, IXGBE_TDH(i));
		break;
	case IXGBE_TDT(0):
		for (i = 0; i < 64; i++)
			regs[i] = IXGBE_READ_REG(hw, IXGBE_TDT(i));
		break;
	case IXGBE_TXDCTL(0):
		for (i = 0; i < 64; i++)
			regs[i] = IXGBE_READ_REG(hw, IXGBE_TXDCTL(i));
		break;
	default:
		pr_info("%-15s %08x\n",
			reginfo->name, IXGBE_READ_REG(hw, reginfo->ofs));
		return;
	}

	i = 0;
	while (i < 64) {
		int j;
		char buf[9 * 8 + 1];
		char *p = buf;

		snprintf(rname, 16, "%s[%d-%d]", reginfo->name, i, i + 7);
		for (j = 0; j < 8; j++)
			p += sprintf(p, " %08x", regs[i++]);
		pr_err("%-15s%s\n", rname, buf);
	}

}

static void ixgbe_print_buffer(struct ixgbe_ring *ring, int n)
{
	struct ixgbe_tx_buffer *tx_buffer;

	tx_buffer = &ring->tx_buffer_info[ring->next_to_clean];
	pr_info(" %5d %5X %5X %016llX %08X %p %016llX\n",
		n, ring->next_to_use, ring->next_to_clean,
		(u64)dma_unmap_addr(tx_buffer, dma),
		dma_unmap_len(tx_buffer, len),
		tx_buffer->next_to_watch,
		(u64)tx_buffer->time_stamp);
}

/*
 * ixgbe_dump - Print registers, tx-rings and rx-rings
 */
static void ixgbe_dump(struct ixgbe_adapter *adapter)
{
	struct net_device *netdev = adapter->netdev;
	struct ixgbe_hw *hw = &adapter->hw;
	struct ixgbe_reg_info *reginfo;
	int n = 0;
	struct ixgbe_ring *ring;
	struct ixgbe_tx_buffer *tx_buffer;
	union ixgbe_adv_tx_desc *tx_desc;
	struct my_u0 { u64 a; u64 b; } *u0;
	struct ixgbe_ring *rx_ring;
	union ixgbe_adv_rx_desc *rx_desc;
	struct ixgbe_rx_buffer *rx_buffer_info;
	int i = 0;

	if (!netif_msg_hw(adapter))
		return;

	/* Print netdevice Info */
	if (netdev) {
		dev_info(&adapter->pdev->dev, "Net device Info\n");
		pr_info("Device Name     state            "
			"trans_start\n");
		pr_info("%-15s %016lX %016lX\n",
			netdev->name,
			netdev->state,
			dev_trans_start(netdev));
	}

	/* Print Registers */
	dev_info(&adapter->pdev->dev, "Register Dump\n");
	pr_info(" Register Name   Value\n");
	for (reginfo = (struct ixgbe_reg_info *)ixgbe_reg_info_tbl;
	     reginfo->name; reginfo++) {
		ixgbe_regdump(hw, reginfo);
	}

	/* Print TX Ring Summary */
	if (!netdev || !netif_running(netdev))
		return;

	dev_info(&adapter->pdev->dev, "TX Rings Summary\n");
	pr_info(" %s     %s              %s        %s\n",
		"Queue [NTU] [NTC] [bi(ntc)->dma  ]",
		"leng", "ntw", "timestamp");
	for (n = 0; n < adapter->num_tx_queues; n++) {
		ring = adapter->tx_ring[n];
		ixgbe_print_buffer(ring, n);
	}

	for (n = 0; n < adapter->num_xdp_queues; n++) {
		ring = adapter->xdp_ring[n];
		ixgbe_print_buffer(ring, n);
	}

	/* Print TX Rings */
	if (!netif_msg_tx_done(adapter))
		goto rx_ring_summary;

	dev_info(&adapter->pdev->dev, "TX Rings Dump\n");

	/* Transmit Descriptor Formats
	 *
	 * 82598 Advanced Transmit Descriptor
	 *   +--------------------------------------------------------------+
	 * 0 |         Buffer Address [63:0]                                |
	 *   +--------------------------------------------------------------+
	 * 8 |  PAYLEN  | POPTS  | IDX | STA | DCMD  |DTYP |  RSV |  DTALEN |
	 *   +--------------------------------------------------------------+
	 *   63       46 45    40 39 36 35 32 31   24 23 20 19              0
	 *
	 * 82598 Advanced Transmit Descriptor (Write-Back Format)
	 *   +--------------------------------------------------------------+
	 * 0 |                          RSV [63:0]                          |
	 *   +--------------------------------------------------------------+
	 * 8 |            RSV           |  STA  |          NXTSEQ           |
	 *   +--------------------------------------------------------------+
	 *   63                       36 35   32 31                         0
	 *
	 * 82599+ Advanced Transmit Descriptor
	 *   +--------------------------------------------------------------+
	 * 0 |         Buffer Address [63:0]                                |
	 *   +--------------------------------------------------------------+
	 * 8 |PAYLEN  |POPTS|CC|IDX  |STA  |DCMD  |DTYP |MAC  |RSV  |DTALEN |
	 *   +--------------------------------------------------------------+
	 *   63     46 45 40 39 38 36 35 32 31  24 23 20 19 18 17 16 15     0
	 *
	 * 82599+ Advanced Transmit Descriptor (Write-Back Format)
	 *   +--------------------------------------------------------------+
	 * 0 |                          RSV [63:0]                          |
	 *   +--------------------------------------------------------------+
	 * 8 |            RSV           |  STA  |           RSV             |
	 *   +--------------------------------------------------------------+
	 *   63                       36 35   32 31                         0
	 */

	for (n = 0; n < adapter->num_tx_queues; n++) {
		ring = adapter->tx_ring[n];
		pr_info("------------------------------------\n");
		pr_info("TX QUEUE INDEX = %d\n", ring->queue_index);
		pr_info("------------------------------------\n");
		pr_info("%s%s    %s              %s        %s          %s\n",
			"T [desc]     [address 63:0  ] ",
			"[PlPOIdStDDt Ln] [bi->dma       ] ",
			"leng", "ntw", "timestamp", "bi->skb");

		for (i = 0; ring->desc && (i < ring->count); i++) {
			tx_desc = IXGBE_TX_DESC(ring, i);
			tx_buffer = &ring->tx_buffer_info[i];
			u0 = (struct my_u0 *)tx_desc;
			if (dma_unmap_len(tx_buffer, len) > 0) {
				const char *ring_desc;

				if (i == ring->next_to_use &&
				    i == ring->next_to_clean)
					ring_desc = " NTC/U";
				else if (i == ring->next_to_use)
					ring_desc = " NTU";
				else if (i == ring->next_to_clean)
					ring_desc = " NTC";
				else
					ring_desc = "";
				pr_info("T [0x%03X]    %016llX %016llX %016llX %08X %p %016llX %p%s",
					i,
					le64_to_cpu((__force __le64)u0->a),
					le64_to_cpu((__force __le64)u0->b),
					(u64)dma_unmap_addr(tx_buffer, dma),
					dma_unmap_len(tx_buffer, len),
					tx_buffer->next_to_watch,
					(u64)tx_buffer->time_stamp,
					tx_buffer->skb,
					ring_desc);

				if (netif_msg_pktdata(adapter) &&
				    tx_buffer->skb)
					print_hex_dump(KERN_INFO, "",
						DUMP_PREFIX_ADDRESS, 16, 1,
						tx_buffer->skb->data,
						dma_unmap_len(tx_buffer, len),
						true);
			}
		}
	}

	/* Print RX Rings Summary */
rx_ring_summary:
	dev_info(&adapter->pdev->dev, "RX Rings Summary\n");
	pr_info("Queue [NTU] [NTC]\n");
	for (n = 0; n < adapter->num_rx_queues; n++) {
		rx_ring = adapter->rx_ring[n];
		pr_info("%5d %5X %5X\n",
			n, rx_ring->next_to_use, rx_ring->next_to_clean);
	}

	/* Print RX Rings */
	if (!netif_msg_rx_status(adapter))
		return;

	dev_info(&adapter->pdev->dev, "RX Rings Dump\n");

	/* Receive Descriptor Formats
	 *
	 * 82598 Advanced Receive Descriptor (Read) Format
	 *    63                                           1        0
	 *    +-----------------------------------------------------+
	 *  0 |       Packet Buffer Address [63:1]           |A0/NSE|
	 *    +----------------------------------------------+------+
	 *  8 |       Header Buffer Address [63:1]           |  DD  |
	 *    +-----------------------------------------------------+
	 *
	 *
	 * 82598 Advanced Receive Descriptor (Write-Back) Format
	 *
	 *   63       48 47    32 31  30      21 20 16 15   4 3     0
	 *   +------------------------------------------------------+
	 * 0 |       RSS Hash /  |SPH| HDR_LEN  | RSV |Packet|  RSS |
	 *   | Packet   | IP     |   |          |     | Type | Type |
	 *   | Checksum | Ident  |   |          |     |      |      |
	 *   +------------------------------------------------------+
	 * 8 | VLAN Tag | Length | Extended Error | Extended Status |
	 *   +------------------------------------------------------+
	 *   63       48 47    32 31            20 19               0
	 *
	 * 82599+ Advanced Receive Descriptor (Read) Format
	 *    63                                           1        0
	 *    +-----------------------------------------------------+
	 *  0 |       Packet Buffer Address [63:1]           |A0/NSE|
	 *    +----------------------------------------------+------+
	 *  8 |       Header Buffer Address [63:1]           |  DD  |
	 *    +-----------------------------------------------------+
	 *
	 *
	 * 82599+ Advanced Receive Descriptor (Write-Back) Format
	 *
	 *   63       48 47    32 31  30      21 20 17 16   4 3     0
	 *   +------------------------------------------------------+
	 * 0 |RSS / Frag Checksum|SPH| HDR_LEN  |RSC- |Packet|  RSS |
	 *   |/ RTT / PCoE_PARAM |   |          | CNT | Type | Type |
	 *   |/ Flow Dir Flt ID  |   |          |     |      |      |
	 *   +------------------------------------------------------+
	 * 8 | VLAN Tag | Length |Extended Error| Xtnd Status/NEXTP |
	 *   +------------------------------------------------------+
	 *   63       48 47    32 31          20 19                 0
	 */

	for (n = 0; n < adapter->num_rx_queues; n++) {
		rx_ring = adapter->rx_ring[n];
		pr_info("------------------------------------\n");
		pr_info("RX QUEUE INDEX = %d\n", rx_ring->queue_index);
		pr_info("------------------------------------\n");
		pr_info("%s%s%s\n",
			"R  [desc]      [ PktBuf     A0] ",
			"[  HeadBuf   DD] [bi->dma       ] [bi->skb       ] ",
			"<-- Adv Rx Read format");
		pr_info("%s%s%s\n",
			"RWB[desc]      [PcsmIpSHl PtRs] ",
			"[vl er S cks ln] ---------------- [bi->skb       ] ",
			"<-- Adv Rx Write-Back format");

		for (i = 0; i < rx_ring->count; i++) {
			const char *ring_desc;

			if (i == rx_ring->next_to_use)
				ring_desc = " NTU";
			else if (i == rx_ring->next_to_clean)
				ring_desc = " NTC";
			else
				ring_desc = "";

			rx_buffer_info = &rx_ring->rx_buffer_info[i];
			rx_desc = IXGBE_RX_DESC(rx_ring, i);
			u0 = (struct my_u0 *)rx_desc;
			if (rx_desc->wb.upper.length) {
				/* Descriptor Done */
				pr_info("RWB[0x%03X]     %016llX %016llX ---------------- %p%s\n",
					i,
					le64_to_cpu((__force __le64)u0->a),
					le64_to_cpu((__force __le64)u0->b),
					rx_buffer_info->skb,
					ring_desc);
			} else {
				pr_info("R  [0x%03X]     %016llX %016llX %016llX %p%s\n",
					i,
					le64_to_cpu((__force __le64)u0->a),
					le64_to_cpu((__force __le64)u0->b),
					(u64)rx_buffer_info->dma,
					rx_buffer_info->skb,
					ring_desc);

				if (netif_msg_pktdata(adapter) &&
				    rx_buffer_info->dma) {
					print_hex_dump(KERN_INFO, "",
					   DUMP_PREFIX_ADDRESS, 16, 1,
					   page_address(rx_buffer_info->page) +
						    rx_buffer_info->page_offset,
					   ixgbe_rx_bufsz(rx_ring), true);
				}
			}
		}
	}
}

static void ixgbe_release_hw_control(struct ixgbe_adapter *adapter)
{
	u32 ctrl_ext;

	/* Let firmware take over control of h/w */
	ctrl_ext = IXGBE_READ_REG(&adapter->hw, IXGBE_CTRL_EXT);
	IXGBE_WRITE_REG(&adapter->hw, IXGBE_CTRL_EXT,
			ctrl_ext & ~IXGBE_CTRL_EXT_DRV_LOAD);
}

static void ixgbe_get_hw_control(struct ixgbe_adapter *adapter)
{
	u32 ctrl_ext;

	/* Let firmware know the driver has taken over */
	ctrl_ext = IXGBE_READ_REG(&adapter->hw, IXGBE_CTRL_EXT);
	IXGBE_WRITE_REG(&adapter->hw, IXGBE_CTRL_EXT,
			ctrl_ext | IXGBE_CTRL_EXT_DRV_LOAD);
}

/**
 * ixgbe_set_ivar - set the IVAR registers, mapping interrupt causes to vectors
 * @adapter: pointer to adapter struct
 * @direction: 0 for Rx, 1 for Tx, -1 for other causes
 * @queue: queue to map the corresponding interrupt to
 * @msix_vector: the vector to map to the corresponding queue
 *
 */
static void ixgbe_set_ivar(struct ixgbe_adapter *adapter, s8 direction,
			   u8 queue, u8 msix_vector)
{
	u32 ivar, index;
	struct ixgbe_hw *hw = &adapter->hw;
	switch (hw->mac.type) {
	case ixgbe_mac_82598EB:
		msix_vector |= IXGBE_IVAR_ALLOC_VAL;
		if (direction == -1)
			direction = 0;
		index = (((direction * 64) + queue) >> 2) & 0x1F;
		ivar = IXGBE_READ_REG(hw, IXGBE_IVAR(index));
		ivar &= ~(0xFF << (8 * (queue & 0x3)));
		ivar |= (msix_vector << (8 * (queue & 0x3)));
		IXGBE_WRITE_REG(hw, IXGBE_IVAR(index), ivar);
		break;
	case ixgbe_mac_82599EB:
	case ixgbe_mac_X540:
	case ixgbe_mac_X550:
	case ixgbe_mac_X550EM_x:
	case ixgbe_mac_x550em_a:
		if (direction == -1) {
			/* other causes */
			msix_vector |= IXGBE_IVAR_ALLOC_VAL;
			index = ((queue & 1) * 8);
			ivar = IXGBE_READ_REG(&adapter->hw, IXGBE_IVAR_MISC);
			ivar &= ~(0xFF << index);
			ivar |= (msix_vector << index);
			IXGBE_WRITE_REG(&adapter->hw, IXGBE_IVAR_MISC, ivar);
			break;
		} else {
			/* tx or rx causes */
			msix_vector |= IXGBE_IVAR_ALLOC_VAL;
			index = ((16 * (queue & 1)) + (8 * direction));
			ivar = IXGBE_READ_REG(hw, IXGBE_IVAR(queue >> 1));
			ivar &= ~(0xFF << index);
			ivar |= (msix_vector << index);
			IXGBE_WRITE_REG(hw, IXGBE_IVAR(queue >> 1), ivar);
			break;
		}
	default:
		break;
	}
}

void ixgbe_irq_rearm_queues(struct ixgbe_adapter *adapter,
			    u64 qmask)
{
	u32 mask;

	switch (adapter->hw.mac.type) {
	case ixgbe_mac_82598EB:
		mask = (IXGBE_EIMS_RTX_QUEUE & qmask);
		IXGBE_WRITE_REG(&adapter->hw, IXGBE_EICS, mask);
		break;
	case ixgbe_mac_82599EB:
	case ixgbe_mac_X540:
	case ixgbe_mac_X550:
	case ixgbe_mac_X550EM_x:
	case ixgbe_mac_x550em_a:
		mask = (qmask & 0xFFFFFFFF);
		IXGBE_WRITE_REG(&adapter->hw, IXGBE_EICS_EX(0), mask);
		mask = (qmask >> 32);
		IXGBE_WRITE_REG(&adapter->hw, IXGBE_EICS_EX(1), mask);
		break;
	default:
		break;
	}
}

static void ixgbe_update_xoff_rx_lfc(struct ixgbe_adapter *adapter)
{
	struct ixgbe_hw *hw = &adapter->hw;
	struct ixgbe_hw_stats *hwstats = &adapter->stats;
	int i;
	u32 data;

	if ((hw->fc.current_mode != ixgbe_fc_full) &&
	    (hw->fc.current_mode != ixgbe_fc_rx_pause))
		return;

	switch (hw->mac.type) {
	case ixgbe_mac_82598EB:
		data = IXGBE_READ_REG(hw, IXGBE_LXOFFRXC);
		break;
	default:
		data = IXGBE_READ_REG(hw, IXGBE_LXOFFRXCNT);
	}
	hwstats->lxoffrxc += data;

	/* refill credits (no tx hang) if we received xoff */
	if (!data)
		return;

	for (i = 0; i < adapter->num_tx_queues; i++)
		clear_bit(__IXGBE_HANG_CHECK_ARMED,
			  &adapter->tx_ring[i]->state);

	for (i = 0; i < adapter->num_xdp_queues; i++)
		clear_bit(__IXGBE_HANG_CHECK_ARMED,
			  &adapter->xdp_ring[i]->state);
}

static void ixgbe_update_xoff_received(struct ixgbe_adapter *adapter)
{
	struct ixgbe_hw *hw = &adapter->hw;
	struct ixgbe_hw_stats *hwstats = &adapter->stats;
	u32 xoff[8] = {0};
	u8 tc;
	int i;
	bool pfc_en = adapter->dcb_cfg.pfc_mode_enable;

	if (adapter->ixgbe_ieee_pfc)
		pfc_en |= !!(adapter->ixgbe_ieee_pfc->pfc_en);

	if (!(adapter->flags & IXGBE_FLAG_DCB_ENABLED) || !pfc_en) {
		ixgbe_update_xoff_rx_lfc(adapter);
		return;
	}

	/* update stats for each tc, only valid with PFC enabled */
	for (i = 0; i < MAX_TX_PACKET_BUFFERS; i++) {
		u32 pxoffrxc;

		switch (hw->mac.type) {
		case ixgbe_mac_82598EB:
			pxoffrxc = IXGBE_READ_REG(hw, IXGBE_PXOFFRXC(i));
			break;
		default:
			pxoffrxc = IXGBE_READ_REG(hw, IXGBE_PXOFFRXCNT(i));
		}
		hwstats->pxoffrxc[i] += pxoffrxc;
		/* Get the TC for given UP */
		tc = netdev_get_prio_tc_map(adapter->netdev, i);
		xoff[tc] += pxoffrxc;
	}

	/* disarm tx queues that have received xoff frames */
	for (i = 0; i < adapter->num_tx_queues; i++) {
		struct ixgbe_ring *tx_ring = adapter->tx_ring[i];

		tc = tx_ring->dcb_tc;
		if (xoff[tc])
			clear_bit(__IXGBE_HANG_CHECK_ARMED, &tx_ring->state);
	}

	for (i = 0; i < adapter->num_xdp_queues; i++) {
		struct ixgbe_ring *xdp_ring = adapter->xdp_ring[i];

		tc = xdp_ring->dcb_tc;
		if (xoff[tc])
			clear_bit(__IXGBE_HANG_CHECK_ARMED, &xdp_ring->state);
	}
}

static u64 ixgbe_get_tx_completed(struct ixgbe_ring *ring)
{
	return ring->stats.packets;
}

static u64 ixgbe_get_tx_pending(struct ixgbe_ring *ring)
{
	unsigned int head, tail;

	head = ring->next_to_clean;
	tail = ring->next_to_use;

	return ((head <= tail) ? tail : tail + ring->count) - head;
}

static inline bool ixgbe_check_tx_hang(struct ixgbe_ring *tx_ring)
{
	u32 tx_done = ixgbe_get_tx_completed(tx_ring);
	u32 tx_done_old = tx_ring->tx_stats.tx_done_old;
	u32 tx_pending = ixgbe_get_tx_pending(tx_ring);

	clear_check_for_tx_hang(tx_ring);

	/*
	 * Check for a hung queue, but be thorough. This verifies
	 * that a transmit has been completed since the previous
	 * check AND there is at least one packet pending. The
	 * ARMED bit is set to indicate a potential hang. The
	 * bit is cleared if a pause frame is received to remove
	 * false hang detection due to PFC or 802.3x frames. By
	 * requiring this to fail twice we avoid races with
	 * pfc clearing the ARMED bit and conditions where we
	 * run the check_tx_hang logic with a transmit completion
	 * pending but without time to complete it yet.
	 */
	if (tx_done_old == tx_done && tx_pending)
		/* make sure it is true for two checks in a row */
		return test_and_set_bit(__IXGBE_HANG_CHECK_ARMED,
					&tx_ring->state);
	/* update completed stats and continue */
	tx_ring->tx_stats.tx_done_old = tx_done;
	/* reset the countdown */
	clear_bit(__IXGBE_HANG_CHECK_ARMED, &tx_ring->state);

	return false;
}

/**
 * ixgbe_tx_timeout_reset - initiate reset due to Tx timeout
 * @adapter: driver private struct
 **/
static void ixgbe_tx_timeout_reset(struct ixgbe_adapter *adapter)
{

	/* Do the reset outside of interrupt context */
	if (!test_bit(__IXGBE_DOWN, &adapter->state)) {
		set_bit(__IXGBE_RESET_REQUESTED, &adapter->state);
		e_warn(drv, "initiating reset due to tx timeout\n");
		ixgbe_service_event_schedule(adapter);
	}
}

/**
 * ixgbe_tx_maxrate - callback to set the maximum per-queue bitrate
 * @netdev: network interface device structure
 * @queue_index: Tx queue to set
 * @maxrate: desired maximum transmit bitrate
 **/
static int ixgbe_tx_maxrate(struct net_device *netdev,
			    int queue_index, u32 maxrate)
{
	struct ixgbe_adapter *adapter = netdev_priv(netdev);
	struct ixgbe_hw *hw = &adapter->hw;
	u32 bcnrc_val = ixgbe_link_mbps(adapter);

	if (!maxrate)
		return 0;

	/* Calculate the rate factor values to set */
	bcnrc_val <<= IXGBE_RTTBCNRC_RF_INT_SHIFT;
	bcnrc_val /= maxrate;

	/* clear everything but the rate factor */
	bcnrc_val &= IXGBE_RTTBCNRC_RF_INT_MASK |
	IXGBE_RTTBCNRC_RF_DEC_MASK;

	/* enable the rate scheduler */
	bcnrc_val |= IXGBE_RTTBCNRC_RS_ENA;

	IXGBE_WRITE_REG(hw, IXGBE_RTTDQSEL, queue_index);
	IXGBE_WRITE_REG(hw, IXGBE_RTTBCNRC, bcnrc_val);

	return 0;
}

/**
 * ixgbe_update_tx_ring_stats - Update Tx ring specific counters
 * @tx_ring: ring to update
 * @q_vector: queue vector ring belongs to
 * @pkts: number of processed packets
 * @bytes: number of processed bytes
 */
void ixgbe_update_tx_ring_stats(struct ixgbe_ring *tx_ring,
				struct ixgbe_q_vector *q_vector, u64 pkts,
				u64 bytes)
{
	u64_stats_update_begin(&tx_ring->syncp);
	tx_ring->stats.bytes += bytes;
	tx_ring->stats.packets += pkts;
	u64_stats_update_end(&tx_ring->syncp);
	q_vector->tx.total_bytes += bytes;
	q_vector->tx.total_packets += pkts;
}

/**
 * ixgbe_update_rx_ring_stats - Update Rx ring specific counters
 * @rx_ring: ring to update
 * @q_vector: queue vector ring belongs to
 * @pkts: number of processed packets
 * @bytes: number of processed bytes
 */
void ixgbe_update_rx_ring_stats(struct ixgbe_ring *rx_ring,
				struct ixgbe_q_vector *q_vector, u64 pkts,
				u64 bytes)
{
	u64_stats_update_begin(&rx_ring->syncp);
	rx_ring->stats.bytes += bytes;
	rx_ring->stats.packets += pkts;
	u64_stats_update_end(&rx_ring->syncp);
	q_vector->rx.total_bytes += bytes;
	q_vector->rx.total_packets += pkts;
}

/**
 * ixgbe_clean_tx_irq - Reclaim resources after transmit completes
 * @q_vector: structure containing interrupt and ring information
 * @tx_ring: tx ring to clean
 * @napi_budget: Used to determine if we are in netpoll
 **/
static bool ixgbe_clean_tx_irq(struct ixgbe_q_vector *q_vector,
			       struct ixgbe_ring *tx_ring, int napi_budget)
{
	struct ixgbe_adapter *adapter = q_vector->adapter;
	struct ixgbe_tx_buffer *tx_buffer;
	union ixgbe_adv_tx_desc *tx_desc;
	unsigned int total_bytes = 0, total_packets = 0, total_ipsec = 0;
	unsigned int budget = q_vector->tx.work_limit;
	unsigned int i = tx_ring->next_to_clean;
	struct netdev_queue *txq;

	if (test_bit(__IXGBE_DOWN, &adapter->state))
		return true;

	tx_buffer = &tx_ring->tx_buffer_info[i];
	tx_desc = IXGBE_TX_DESC(tx_ring, i);
	i -= tx_ring->count;

	do {
		union ixgbe_adv_tx_desc *eop_desc = tx_buffer->next_to_watch;

		/* if next_to_watch is not set then there is no work pending */
		if (!eop_desc)
			break;

		/* prevent any other reads prior to eop_desc */
		smp_rmb();

		/* if DD is not set pending work has not been completed */
		if (!(eop_desc->wb.status & cpu_to_le32(IXGBE_TXD_STAT_DD)))
			break;

		/* clear next_to_watch to prevent false hangs */
		tx_buffer->next_to_watch = NULL;

		/* update the statistics for this packet */
		total_bytes += tx_buffer->bytecount;
		total_packets += tx_buffer->gso_segs;
		if (tx_buffer->tx_flags & IXGBE_TX_FLAGS_IPSEC)
			total_ipsec++;

		/* free the skb */
		if (ring_is_xdp(tx_ring))
			xdp_return_frame(tx_buffer->xdpf);
		else
			napi_consume_skb(tx_buffer->skb, napi_budget);

		/* unmap skb header data */
		dma_unmap_single(tx_ring->dev,
				 dma_unmap_addr(tx_buffer, dma),
				 dma_unmap_len(tx_buffer, len),
				 DMA_TO_DEVICE);

		/* clear tx_buffer data */
		dma_unmap_len_set(tx_buffer, len, 0);

		/* unmap remaining buffers */
		while (tx_desc != eop_desc) {
			tx_buffer++;
			tx_desc++;
			i++;
			if (unlikely(!i)) {
				i -= tx_ring->count;
				tx_buffer = tx_ring->tx_buffer_info;
				tx_desc = IXGBE_TX_DESC(tx_ring, 0);
			}

			/* unmap any remaining paged data */
			if (dma_unmap_len(tx_buffer, len)) {
				dma_unmap_page(tx_ring->dev,
					       dma_unmap_addr(tx_buffer, dma),
					       dma_unmap_len(tx_buffer, len),
					       DMA_TO_DEVICE);
				dma_unmap_len_set(tx_buffer, len, 0);
			}
		}

		/* move us one more past the eop_desc for start of next pkt */
		tx_buffer++;
		tx_desc++;
		i++;
		if (unlikely(!i)) {
			i -= tx_ring->count;
			tx_buffer = tx_ring->tx_buffer_info;
			tx_desc = IXGBE_TX_DESC(tx_ring, 0);
		}

		/* issue prefetch for next Tx descriptor */
		prefetch(tx_desc);

		/* update budget accounting */
		budget--;
	} while (likely(budget));

	i += tx_ring->count;
	tx_ring->next_to_clean = i;
	ixgbe_update_tx_ring_stats(tx_ring, q_vector, total_packets,
				   total_bytes);
	adapter->tx_ipsec += total_ipsec;

	if (check_for_tx_hang(tx_ring) && ixgbe_check_tx_hang(tx_ring)) {
		/* schedule immediate reset if we believe we hung */
		struct ixgbe_hw *hw = &adapter->hw;
		e_err(drv, "Detected Tx Unit Hang %s\n"
			"  Tx Queue             <%d>\n"
			"  TDH, TDT             <%x>, <%x>\n"
			"  next_to_use          <%x>\n"
			"  next_to_clean        <%x>\n"
			"tx_buffer_info[next_to_clean]\n"
			"  time_stamp           <%lx>\n"
			"  jiffies              <%lx>\n",
			ring_is_xdp(tx_ring) ? "(XDP)" : "",
			tx_ring->queue_index,
			IXGBE_READ_REG(hw, IXGBE_TDH(tx_ring->reg_idx)),
			IXGBE_READ_REG(hw, IXGBE_TDT(tx_ring->reg_idx)),
			tx_ring->next_to_use, i,
			tx_ring->tx_buffer_info[i].time_stamp, jiffies);

		if (!ring_is_xdp(tx_ring))
			netif_stop_subqueue(tx_ring->netdev,
					    tx_ring->queue_index);

		e_info(probe,
		       "tx hang %d detected on queue %d, resetting adapter\n",
			adapter->tx_timeout_count + 1, tx_ring->queue_index);

		/* schedule immediate reset if we believe we hung */
		ixgbe_tx_timeout_reset(adapter);

		/* the adapter is about to reset, no point in enabling stuff */
		return true;
	}

	if (ring_is_xdp(tx_ring))
		return !!budget;

#define TX_WAKE_THRESHOLD (DESC_NEEDED * 2)
	txq = netdev_get_tx_queue(tx_ring->netdev, tx_ring->queue_index);
	if (!__netif_txq_completed_wake(txq, total_packets, total_bytes,
					ixgbe_desc_unused(tx_ring),
					TX_WAKE_THRESHOLD,
					!netif_carrier_ok(tx_ring->netdev) ||
					test_bit(__IXGBE_DOWN, &adapter->state)))
		++tx_ring->tx_stats.restart_queue;

	return !!budget;
}

#ifdef CONFIG_IXGBE_DCA
static void ixgbe_update_tx_dca(struct ixgbe_adapter *adapter,
				struct ixgbe_ring *tx_ring,
				int cpu)
{
	struct ixgbe_hw *hw = &adapter->hw;
	u32 txctrl = 0;
	u16 reg_offset;

	if (adapter->flags & IXGBE_FLAG_DCA_ENABLED)
		txctrl = dca3_get_tag(tx_ring->dev, cpu);

	switch (hw->mac.type) {
	case ixgbe_mac_82598EB:
		reg_offset = IXGBE_DCA_TXCTRL(tx_ring->reg_idx);
		break;
	case ixgbe_mac_82599EB:
	case ixgbe_mac_X540:
		reg_offset = IXGBE_DCA_TXCTRL_82599(tx_ring->reg_idx);
		txctrl <<= IXGBE_DCA_TXCTRL_CPUID_SHIFT_82599;
		break;
	default:
		/* for unknown hardware do not write register */
		return;
	}

	/*
	 * We can enable relaxed ordering for reads, but not writes when
	 * DCA is enabled.  This is due to a known issue in some chipsets
	 * which will cause the DCA tag to be cleared.
	 */
	txctrl |= IXGBE_DCA_TXCTRL_DESC_RRO_EN |
		  IXGBE_DCA_TXCTRL_DATA_RRO_EN |
		  IXGBE_DCA_TXCTRL_DESC_DCA_EN;

	IXGBE_WRITE_REG(hw, reg_offset, txctrl);
}

static void ixgbe_update_rx_dca(struct ixgbe_adapter *adapter,
				struct ixgbe_ring *rx_ring,
				int cpu)
{
	struct ixgbe_hw *hw = &adapter->hw;
	u32 rxctrl = 0;
	u8 reg_idx = rx_ring->reg_idx;

	if (adapter->flags & IXGBE_FLAG_DCA_ENABLED)
		rxctrl = dca3_get_tag(rx_ring->dev, cpu);

	switch (hw->mac.type) {
	case ixgbe_mac_82599EB:
	case ixgbe_mac_X540:
		rxctrl <<= IXGBE_DCA_RXCTRL_CPUID_SHIFT_82599;
		break;
	default:
		break;
	}

	/*
	 * We can enable relaxed ordering for reads, but not writes when
	 * DCA is enabled.  This is due to a known issue in some chipsets
	 * which will cause the DCA tag to be cleared.
	 */
	rxctrl |= IXGBE_DCA_RXCTRL_DESC_RRO_EN |
		  IXGBE_DCA_RXCTRL_DATA_DCA_EN |
		  IXGBE_DCA_RXCTRL_DESC_DCA_EN;

	IXGBE_WRITE_REG(hw, IXGBE_DCA_RXCTRL(reg_idx), rxctrl);
}

static void ixgbe_update_dca(struct ixgbe_q_vector *q_vector)
{
	struct ixgbe_adapter *adapter = q_vector->adapter;
	struct ixgbe_ring *ring;
	int cpu = get_cpu();

	if (q_vector->cpu == cpu)
		goto out_no_update;

	ixgbe_for_each_ring(ring, q_vector->tx)
		ixgbe_update_tx_dca(adapter, ring, cpu);

	ixgbe_for_each_ring(ring, q_vector->rx)
		ixgbe_update_rx_dca(adapter, ring, cpu);

	q_vector->cpu = cpu;
out_no_update:
	put_cpu();
}

static void ixgbe_setup_dca(struct ixgbe_adapter *adapter)
{
	int i;

	/* always use CB2 mode, difference is masked in the CB driver */
	if (adapter->flags & IXGBE_FLAG_DCA_ENABLED)
		IXGBE_WRITE_REG(&adapter->hw, IXGBE_DCA_CTRL,
				IXGBE_DCA_CTRL_DCA_MODE_CB2);
	else
		IXGBE_WRITE_REG(&adapter->hw, IXGBE_DCA_CTRL,
				IXGBE_DCA_CTRL_DCA_DISABLE);

	for (i = 0; i < adapter->num_q_vectors; i++) {
		adapter->q_vector[i]->cpu = -1;
		ixgbe_update_dca(adapter->q_vector[i]);
	}
}

static int __ixgbe_notify_dca(struct device *dev, void *data)
{
	struct ixgbe_adapter *adapter = dev_get_drvdata(dev);
	unsigned long event = *(unsigned long *)data;

	if (!(adapter->flags & IXGBE_FLAG_DCA_CAPABLE))
		return 0;

	switch (event) {
	case DCA_PROVIDER_ADD:
		/* if we're already enabled, don't do it again */
		if (adapter->flags & IXGBE_FLAG_DCA_ENABLED)
			break;
		if (dca_add_requester(dev) == 0) {
			adapter->flags |= IXGBE_FLAG_DCA_ENABLED;
			IXGBE_WRITE_REG(&adapter->hw, IXGBE_DCA_CTRL,
					IXGBE_DCA_CTRL_DCA_MODE_CB2);
			break;
		}
		fallthrough; /* DCA is disabled. */
	case DCA_PROVIDER_REMOVE:
		if (adapter->flags & IXGBE_FLAG_DCA_ENABLED) {
			dca_remove_requester(dev);
			adapter->flags &= ~IXGBE_FLAG_DCA_ENABLED;
			IXGBE_WRITE_REG(&adapter->hw, IXGBE_DCA_CTRL,
					IXGBE_DCA_CTRL_DCA_DISABLE);
		}
		break;
	}

	return 0;
}

#endif /* CONFIG_IXGBE_DCA */

#define IXGBE_RSS_L4_TYPES_MASK \
	((1ul << IXGBE_RXDADV_RSSTYPE_IPV4_TCP) | \
	 (1ul << IXGBE_RXDADV_RSSTYPE_IPV4_UDP) | \
	 (1ul << IXGBE_RXDADV_RSSTYPE_IPV6_TCP) | \
	 (1ul << IXGBE_RXDADV_RSSTYPE_IPV6_UDP))

static inline void ixgbe_rx_hash(struct ixgbe_ring *ring,
				 union ixgbe_adv_rx_desc *rx_desc,
				 struct sk_buff *skb)
{
	u16 rss_type;

	if (!(ring->netdev->features & NETIF_F_RXHASH))
		return;

	rss_type = le16_to_cpu(rx_desc->wb.lower.lo_dword.hs_rss.pkt_info) &
		   IXGBE_RXDADV_RSSTYPE_MASK;

	if (!rss_type)
		return;

	skb_set_hash(skb, le32_to_cpu(rx_desc->wb.lower.hi_dword.rss),
		     (IXGBE_RSS_L4_TYPES_MASK & (1ul << rss_type)) ?
		     PKT_HASH_TYPE_L4 : PKT_HASH_TYPE_L3);
}

#ifdef IXGBE_FCOE
/**
 * ixgbe_rx_is_fcoe - check the rx desc for incoming pkt type
 * @ring: structure containing ring specific data
 * @rx_desc: advanced rx descriptor
 *
 * Returns : true if it is FCoE pkt
 */
static inline bool ixgbe_rx_is_fcoe(struct ixgbe_ring *ring,
				    union ixgbe_adv_rx_desc *rx_desc)
{
	__le16 pkt_info = rx_desc->wb.lower.lo_dword.hs_rss.pkt_info;

	return test_bit(__IXGBE_RX_FCOE, &ring->state) &&
	       ((pkt_info & cpu_to_le16(IXGBE_RXDADV_PKTTYPE_ETQF_MASK)) ==
		(cpu_to_le16(IXGBE_ETQF_FILTER_FCOE <<
			     IXGBE_RXDADV_PKTTYPE_ETQF_SHIFT)));
}

#endif /* IXGBE_FCOE */
/**
 * ixgbe_rx_checksum - indicate in skb if hw indicated a good cksum
 * @ring: structure containing ring specific data
 * @rx_desc: current Rx descriptor being processed
 * @skb: skb currently being received and modified
 **/
static inline void ixgbe_rx_checksum(struct ixgbe_ring *ring,
				     union ixgbe_adv_rx_desc *rx_desc,
				     struct sk_buff *skb)
{
	__le16 pkt_info = rx_desc->wb.lower.lo_dword.hs_rss.pkt_info;
	bool encap_pkt = false;

	skb_checksum_none_assert(skb);

	/* Rx csum disabled */
	if (!(ring->netdev->features & NETIF_F_RXCSUM))
		return;

	/* check for VXLAN and Geneve packets */
	if (pkt_info & cpu_to_le16(IXGBE_RXDADV_PKTTYPE_VXLAN)) {
		encap_pkt = true;
		skb->encapsulation = 1;
	}

	/* if IP and error */
	if (ixgbe_test_staterr(rx_desc, IXGBE_RXD_STAT_IPCS) &&
	    ixgbe_test_staterr(rx_desc, IXGBE_RXDADV_ERR_IPE)) {
		ring->rx_stats.csum_err++;
		return;
	}

	if (!ixgbe_test_staterr(rx_desc, IXGBE_RXD_STAT_L4CS))
		return;

	if (ixgbe_test_staterr(rx_desc, IXGBE_RXDADV_ERR_TCPE)) {
		/*
		 * 82599 errata, UDP frames with a 0 checksum can be marked as
		 * checksum errors.
		 */
		if ((pkt_info & cpu_to_le16(IXGBE_RXDADV_PKTTYPE_UDP)) &&
		    test_bit(__IXGBE_RX_CSUM_UDP_ZERO_ERR, &ring->state))
			return;

		ring->rx_stats.csum_err++;
		return;
	}

	/* It must be a TCP or UDP packet with a valid checksum */
	skb->ip_summed = CHECKSUM_UNNECESSARY;
	if (encap_pkt) {
		if (!ixgbe_test_staterr(rx_desc, IXGBE_RXD_STAT_OUTERIPCS))
			return;

		if (ixgbe_test_staterr(rx_desc, IXGBE_RXDADV_ERR_OUTERIPER)) {
			skb->ip_summed = CHECKSUM_NONE;
			return;
		}
		/* If we checked the outer header let the stack know */
		skb->csum_level = 1;
	}
}

static unsigned int ixgbe_rx_offset(struct ixgbe_ring *rx_ring)
{
	return ring_uses_build_skb(rx_ring) ? IXGBE_SKB_PAD : 0;
}

static bool ixgbe_alloc_mapped_page(struct ixgbe_ring *rx_ring,
				    struct ixgbe_rx_buffer *bi)
{
	struct page *page = bi->page;
	dma_addr_t dma;

	/* since we are recycling buffers we should seldom need to alloc */
	if (likely(page))
		return true;

	/* alloc new page for storage */
	page = dev_alloc_pages(ixgbe_rx_pg_order(rx_ring));
	if (unlikely(!page)) {
		rx_ring->rx_stats.alloc_rx_page_failed++;
		return false;
	}

	/* map page for use */
	dma = dma_map_page_attrs(rx_ring->dev, page, 0,
				 ixgbe_rx_pg_size(rx_ring),
				 DMA_FROM_DEVICE,
				 IXGBE_RX_DMA_ATTR);

	/*
	 * if mapping failed free memory back to system since
	 * there isn't much point in holding memory we can't use
	 */
	if (dma_mapping_error(rx_ring->dev, dma)) {
		__free_pages(page, ixgbe_rx_pg_order(rx_ring));

		rx_ring->rx_stats.alloc_rx_page_failed++;
		return false;
	}

	bi->dma = dma;
	bi->page = page;
	bi->page_offset = rx_ring->rx_offset;
	page_ref_add(page, USHRT_MAX - 1);
	bi->pagecnt_bias = USHRT_MAX;
	rx_ring->rx_stats.alloc_rx_page++;

	return true;
}

/**
 * ixgbe_alloc_rx_buffers - Replace used receive buffers
 * @rx_ring: ring to place buffers on
 * @cleaned_count: number of buffers to replace
 **/
void ixgbe_alloc_rx_buffers(struct ixgbe_ring *rx_ring, u16 cleaned_count)
{
	union ixgbe_adv_rx_desc *rx_desc;
	struct ixgbe_rx_buffer *bi;
	u16 i = rx_ring->next_to_use;
	u16 bufsz;

	/* nothing to do */
	if (!cleaned_count)
		return;

	rx_desc = IXGBE_RX_DESC(rx_ring, i);
	bi = &rx_ring->rx_buffer_info[i];
	i -= rx_ring->count;

	bufsz = ixgbe_rx_bufsz(rx_ring);

	do {
		if (!ixgbe_alloc_mapped_page(rx_ring, bi))
			break;

		/* sync the buffer for use by the device */
		dma_sync_single_range_for_device(rx_ring->dev, bi->dma,
						 bi->page_offset, bufsz,
						 DMA_FROM_DEVICE);

		/*
		 * Refresh the desc even if buffer_addrs didn't change
		 * because each write-back erases this info.
		 */
		rx_desc->read.pkt_addr = cpu_to_le64(bi->dma + bi->page_offset);

		rx_desc++;
		bi++;
		i++;
		if (unlikely(!i)) {
			rx_desc = IXGBE_RX_DESC(rx_ring, 0);
			bi = rx_ring->rx_buffer_info;
			i -= rx_ring->count;
		}

		/* clear the length for the next_to_use descriptor */
		rx_desc->wb.upper.length = 0;

		cleaned_count--;
	} while (cleaned_count);

	i += rx_ring->count;

	if (rx_ring->next_to_use != i) {
		rx_ring->next_to_use = i;

		/* update next to alloc since we have filled the ring */
		rx_ring->next_to_alloc = i;

		/* Force memory writes to complete before letting h/w
		 * know there are new descriptors to fetch.  (Only
		 * applicable for weak-ordered memory model archs,
		 * such as IA-64).
		 */
		wmb();
		writel(i, rx_ring->tail);
	}
}

static void ixgbe_set_rsc_gso_size(struct ixgbe_ring *ring,
				   struct sk_buff *skb)
{
	u16 hdr_len = skb_headlen(skb);

	/* set gso_size to avoid messing up TCP MSS */
	skb_shinfo(skb)->gso_size = DIV_ROUND_UP((skb->len - hdr_len),
						 IXGBE_CB(skb)->append_cnt);
	skb_shinfo(skb)->gso_type = SKB_GSO_TCPV4;
}

static void ixgbe_update_rsc_stats(struct ixgbe_ring *rx_ring,
				   struct sk_buff *skb)
{
	/* if append_cnt is 0 then frame is not RSC */
	if (!IXGBE_CB(skb)->append_cnt)
		return;

	rx_ring->rx_stats.rsc_count += IXGBE_CB(skb)->append_cnt;
	rx_ring->rx_stats.rsc_flush++;

	ixgbe_set_rsc_gso_size(rx_ring, skb);

	/* gso_size is computed using append_cnt so always clear it last */
	IXGBE_CB(skb)->append_cnt = 0;
}

/**
 * ixgbe_process_skb_fields - Populate skb header fields from Rx descriptor
 * @rx_ring: rx descriptor ring packet is being transacted on
 * @rx_desc: pointer to the EOP Rx descriptor
 * @skb: pointer to current skb being populated
 *
 * This function checks the ring, descriptor, and packet information in
 * order to populate the hash, checksum, VLAN, timestamp, protocol, and
 * other fields within the skb.
 **/
void ixgbe_process_skb_fields(struct ixgbe_ring *rx_ring,
			      union ixgbe_adv_rx_desc *rx_desc,
			      struct sk_buff *skb)
{
	struct net_device *dev = rx_ring->netdev;
	u32 flags = rx_ring->q_vector->adapter->flags;

	ixgbe_update_rsc_stats(rx_ring, skb);

	ixgbe_rx_hash(rx_ring, rx_desc, skb);

	ixgbe_rx_checksum(rx_ring, rx_desc, skb);

	if (unlikely(flags & IXGBE_FLAG_RX_HWTSTAMP_ENABLED))
		ixgbe_ptp_rx_hwtstamp(rx_ring, rx_desc, skb);

	if ((dev->features & NETIF_F_HW_VLAN_CTAG_RX) &&
	    ixgbe_test_staterr(rx_desc, IXGBE_RXD_STAT_VP)) {
		u16 vid = le16_to_cpu(rx_desc->wb.upper.vlan);
		__vlan_hwaccel_put_tag(skb, htons(ETH_P_8021Q), vid);
	}

	if (ixgbe_test_staterr(rx_desc, IXGBE_RXDADV_STAT_SECP))
		ixgbe_ipsec_rx(rx_ring, rx_desc, skb);

	/* record Rx queue, or update MACVLAN statistics */
	if (netif_is_ixgbe(dev))
		skb_record_rx_queue(skb, rx_ring->queue_index);
	else
		macvlan_count_rx(netdev_priv(dev), skb->len + ETH_HLEN, true,
				 false);

	skb->protocol = eth_type_trans(skb, dev);
}

void ixgbe_rx_skb(struct ixgbe_q_vector *q_vector,
		  struct sk_buff *skb)
{
	napi_gro_receive(&q_vector->napi, skb);
}

/**
 * ixgbe_is_non_eop - process handling of non-EOP buffers
 * @rx_ring: Rx ring being processed
 * @rx_desc: Rx descriptor for current buffer
 * @skb: Current socket buffer containing buffer in progress
 *
 * This function updates next to clean.  If the buffer is an EOP buffer
 * this function exits returning false, otherwise it will place the
 * sk_buff in the next buffer to be chained and return true indicating
 * that this is in fact a non-EOP buffer.
 **/
static bool ixgbe_is_non_eop(struct ixgbe_ring *rx_ring,
			     union ixgbe_adv_rx_desc *rx_desc,
			     struct sk_buff *skb)
{
	u32 ntc = rx_ring->next_to_clean + 1;

	/* fetch, update, and store next to clean */
	ntc = (ntc < rx_ring->count) ? ntc : 0;
	rx_ring->next_to_clean = ntc;

	prefetch(IXGBE_RX_DESC(rx_ring, ntc));

	/* update RSC append count if present */
	if (ring_is_rsc_enabled(rx_ring)) {
		__le32 rsc_enabled = rx_desc->wb.lower.lo_dword.data &
				     cpu_to_le32(IXGBE_RXDADV_RSCCNT_MASK);

		if (unlikely(rsc_enabled)) {
			u32 rsc_cnt = le32_to_cpu(rsc_enabled);

			rsc_cnt >>= IXGBE_RXDADV_RSCCNT_SHIFT;
			IXGBE_CB(skb)->append_cnt += rsc_cnt - 1;

			/* update ntc based on RSC value */
			ntc = le32_to_cpu(rx_desc->wb.upper.status_error);
			ntc &= IXGBE_RXDADV_NEXTP_MASK;
			ntc >>= IXGBE_RXDADV_NEXTP_SHIFT;
		}
	}

	/* if we are the last buffer then there is nothing else to do */
	if (likely(ixgbe_test_staterr(rx_desc, IXGBE_RXD_STAT_EOP)))
		return false;

	/* place skb in next buffer to be received */
	rx_ring->rx_buffer_info[ntc].skb = skb;
	rx_ring->rx_stats.non_eop_descs++;

	return true;
}

/**
 * ixgbe_pull_tail - ixgbe specific version of skb_pull_tail
 * @rx_ring: rx descriptor ring packet is being transacted on
 * @skb: pointer to current skb being adjusted
 *
 * This function is an ixgbe specific version of __pskb_pull_tail.  The
 * main difference between this version and the original function is that
 * this function can make several assumptions about the state of things
 * that allow for significant optimizations versus the standard function.
 * As a result we can do things like drop a frag and maintain an accurate
 * truesize for the skb.
 */
static void ixgbe_pull_tail(struct ixgbe_ring *rx_ring,
			    struct sk_buff *skb)
{
	skb_frag_t *frag = &skb_shinfo(skb)->frags[0];
	unsigned char *va;
	unsigned int pull_len;

	/*
	 * it is valid to use page_address instead of kmap since we are
	 * working with pages allocated out of the lomem pool per
	 * alloc_page(GFP_ATOMIC)
	 */
	va = skb_frag_address(frag);

	/*
	 * we need the header to contain the greater of either ETH_HLEN or
	 * 60 bytes if the skb->len is less than 60 for skb_pad.
	 */
	pull_len = eth_get_headlen(skb->dev, va, IXGBE_RX_HDR_SIZE);

	/* align pull length to size of long to optimize memcpy performance */
	skb_copy_to_linear_data(skb, va, ALIGN(pull_len, sizeof(long)));

	/* update all of the pointers */
	skb_frag_size_sub(frag, pull_len);
	skb_frag_off_add(frag, pull_len);
	skb->data_len -= pull_len;
	skb->tail += pull_len;
}

/**
 * ixgbe_dma_sync_frag - perform DMA sync for first frag of SKB
 * @rx_ring: rx descriptor ring packet is being transacted on
 * @skb: pointer to current skb being updated
 *
 * This function provides a basic DMA sync up for the first fragment of an
 * skb.  The reason for doing this is that the first fragment cannot be
 * unmapped until we have reached the end of packet descriptor for a buffer
 * chain.
 */
static void ixgbe_dma_sync_frag(struct ixgbe_ring *rx_ring,
				struct sk_buff *skb)
{
	if (ring_uses_build_skb(rx_ring)) {
		unsigned long mask = (unsigned long)ixgbe_rx_pg_size(rx_ring) - 1;
		unsigned long offset = (unsigned long)(skb->data) & mask;

		dma_sync_single_range_for_cpu(rx_ring->dev,
					      IXGBE_CB(skb)->dma,
					      offset,
					      skb_headlen(skb),
					      DMA_FROM_DEVICE);
	} else {
		skb_frag_t *frag = &skb_shinfo(skb)->frags[0];

		dma_sync_single_range_for_cpu(rx_ring->dev,
					      IXGBE_CB(skb)->dma,
					      skb_frag_off(frag),
					      skb_frag_size(frag),
					      DMA_FROM_DEVICE);
	}

	/* If the page was released, just unmap it. */
	if (unlikely(IXGBE_CB(skb)->page_released)) {
		dma_unmap_page_attrs(rx_ring->dev, IXGBE_CB(skb)->dma,
				     ixgbe_rx_pg_size(rx_ring),
				     DMA_FROM_DEVICE,
				     IXGBE_RX_DMA_ATTR);
	}
}

/**
 * ixgbe_cleanup_headers - Correct corrupted or empty headers
 * @rx_ring: rx descriptor ring packet is being transacted on
 * @rx_desc: pointer to the EOP Rx descriptor
 * @skb: pointer to current skb being fixed
 *
 * Check if the skb is valid in the XDP case it will be an error pointer.
 * Return true in this case to abort processing and advance to next
 * descriptor.
 *
 * Check for corrupted packet headers caused by senders on the local L2
 * embedded NIC switch not setting up their Tx Descriptors right.  These
 * should be very rare.
 *
 * Also address the case where we are pulling data in on pages only
 * and as such no data is present in the skb header.
 *
 * In addition if skb is not at least 60 bytes we need to pad it so that
 * it is large enough to qualify as a valid Ethernet frame.
 *
 * Returns true if an error was encountered and skb was freed.
 **/
bool ixgbe_cleanup_headers(struct ixgbe_ring *rx_ring,
			   union ixgbe_adv_rx_desc *rx_desc,
			   struct sk_buff *skb)
{
	struct net_device *netdev = rx_ring->netdev;

	/* XDP packets use error pointer so abort at this point */
	if (IS_ERR(skb))
		return true;

	/* Verify netdev is present, and that packet does not have any
	 * errors that would be unacceptable to the netdev.
	 */
	if (!netdev ||
	    (unlikely(ixgbe_test_staterr(rx_desc,
					 IXGBE_RXDADV_ERR_FRAME_ERR_MASK) &&
	     !(netdev->features & NETIF_F_RXALL)))) {
		dev_kfree_skb_any(skb);
		return true;
	}

	/* place header in linear portion of buffer */
	if (!skb_headlen(skb))
		ixgbe_pull_tail(rx_ring, skb);

#ifdef IXGBE_FCOE
	/* do not attempt to pad FCoE Frames as this will disrupt DDP */
	if (ixgbe_rx_is_fcoe(rx_ring, rx_desc))
		return false;

#endif
	/* if eth_skb_pad returns an error the skb was freed */
	if (eth_skb_pad(skb))
		return true;

	return false;
}

/**
 * ixgbe_reuse_rx_page - page flip buffer and store it back on the ring
 * @rx_ring: rx descriptor ring to store buffers on
 * @old_buff: donor buffer to have page reused
 *
 * Synchronizes page for reuse by the adapter
 **/
static void ixgbe_reuse_rx_page(struct ixgbe_ring *rx_ring,
				struct ixgbe_rx_buffer *old_buff)
{
	struct ixgbe_rx_buffer *new_buff;
	u16 nta = rx_ring->next_to_alloc;

	new_buff = &rx_ring->rx_buffer_info[nta];

	/* update, and store next to alloc */
	nta++;
	rx_ring->next_to_alloc = (nta < rx_ring->count) ? nta : 0;

	/* Transfer page from old buffer to new buffer.
	 * Move each member individually to avoid possible store
	 * forwarding stalls and unnecessary copy of skb.
	 */
	new_buff->dma		= old_buff->dma;
	new_buff->page		= old_buff->page;
	new_buff->page_offset	= old_buff->page_offset;
	new_buff->pagecnt_bias	= old_buff->pagecnt_bias;
}

static bool ixgbe_can_reuse_rx_page(struct ixgbe_rx_buffer *rx_buffer,
				    int rx_buffer_pgcnt)
{
	unsigned int pagecnt_bias = rx_buffer->pagecnt_bias;
	struct page *page = rx_buffer->page;

	/* avoid re-using remote and pfmemalloc pages */
	if (!dev_page_is_reusable(page))
		return false;

#if (PAGE_SIZE < 8192)
	/* if we are only owner of page we can reuse it */
	if (unlikely((rx_buffer_pgcnt - pagecnt_bias) > 1))
		return false;
#else
	/* The last offset is a bit aggressive in that we assume the
	 * worst case of FCoE being enabled and using a 3K buffer.
	 * However this should have minimal impact as the 1K extra is
	 * still less than one buffer in size.
	 */
#define IXGBE_LAST_OFFSET \
	(SKB_WITH_OVERHEAD(PAGE_SIZE) - IXGBE_RXBUFFER_3K)
	if (rx_buffer->page_offset > IXGBE_LAST_OFFSET)
		return false;
#endif

	/* If we have drained the page fragment pool we need to update
	 * the pagecnt_bias and page count so that we fully restock the
	 * number of references the driver holds.
	 */
	if (unlikely(pagecnt_bias == 1)) {
		page_ref_add(page, USHRT_MAX - 1);
		rx_buffer->pagecnt_bias = USHRT_MAX;
	}

	return true;
}

/**
 * ixgbe_add_rx_frag - Add contents of Rx buffer to sk_buff
 * @rx_ring: rx descriptor ring to transact packets on
 * @rx_buffer: buffer containing page to add
 * @skb: sk_buff to place the data into
 * @size: size of data in rx_buffer
 *
 * This function will add the data contained in rx_buffer->page to the skb.
 * This is done either through a direct copy if the data in the buffer is
 * less than the skb header size, otherwise it will just attach the page as
 * a frag to the skb.
 *
 * The function will then update the page offset if necessary and return
 * true if the buffer can be reused by the adapter.
 **/
static void ixgbe_add_rx_frag(struct ixgbe_ring *rx_ring,
			      struct ixgbe_rx_buffer *rx_buffer,
			      struct sk_buff *skb,
			      unsigned int size)
{
#if (PAGE_SIZE < 8192)
	unsigned int truesize = ixgbe_rx_pg_size(rx_ring) / 2;
#else
	unsigned int truesize = rx_ring->rx_offset ?
				SKB_DATA_ALIGN(rx_ring->rx_offset + size) :
				SKB_DATA_ALIGN(size);
#endif
	skb_add_rx_frag(skb, skb_shinfo(skb)->nr_frags, rx_buffer->page,
			rx_buffer->page_offset, size, truesize);
#if (PAGE_SIZE < 8192)
	rx_buffer->page_offset ^= truesize;
#else
	rx_buffer->page_offset += truesize;
#endif
}

static struct ixgbe_rx_buffer *ixgbe_get_rx_buffer(struct ixgbe_ring *rx_ring,
						   union ixgbe_adv_rx_desc *rx_desc,
						   struct sk_buff **skb,
						   const unsigned int size,
						   int *rx_buffer_pgcnt)
{
	struct ixgbe_rx_buffer *rx_buffer;

	rx_buffer = &rx_ring->rx_buffer_info[rx_ring->next_to_clean];
	*rx_buffer_pgcnt =
#if (PAGE_SIZE < 8192)
		page_count(rx_buffer->page);
#else
		0;
#endif
	prefetchw(rx_buffer->page);
	*skb = rx_buffer->skb;

	/* Delay unmapping of the first packet. It carries the header
	 * information, HW may still access the header after the writeback.
	 * Only unmap it when EOP is reached
	 */
	if (!ixgbe_test_staterr(rx_desc, IXGBE_RXD_STAT_EOP)) {
		if (!*skb)
			goto skip_sync;
	} else {
		if (*skb)
			ixgbe_dma_sync_frag(rx_ring, *skb);
	}

	/* we are reusing so sync this buffer for CPU use */
	dma_sync_single_range_for_cpu(rx_ring->dev,
				      rx_buffer->dma,
				      rx_buffer->page_offset,
				      size,
				      DMA_FROM_DEVICE);
skip_sync:
	rx_buffer->pagecnt_bias--;

	return rx_buffer;
}

static void ixgbe_put_rx_buffer(struct ixgbe_ring *rx_ring,
				struct ixgbe_rx_buffer *rx_buffer,
				struct sk_buff *skb,
				int rx_buffer_pgcnt)
{
	if (ixgbe_can_reuse_rx_page(rx_buffer, rx_buffer_pgcnt)) {
		/* hand second half of page back to the ring */
		ixgbe_reuse_rx_page(rx_ring, rx_buffer);
	} else {
		if (!IS_ERR(skb) && IXGBE_CB(skb)->dma == rx_buffer->dma) {
			/* the page has been released from the ring */
			IXGBE_CB(skb)->page_released = true;
		} else {
			/* we are not reusing the buffer so unmap it */
			dma_unmap_page_attrs(rx_ring->dev, rx_buffer->dma,
					     ixgbe_rx_pg_size(rx_ring),
					     DMA_FROM_DEVICE,
					     IXGBE_RX_DMA_ATTR);
		}
		__page_frag_cache_drain(rx_buffer->page,
					rx_buffer->pagecnt_bias);
	}

	/* clear contents of rx_buffer */
	rx_buffer->page = NULL;
	rx_buffer->skb = NULL;
}

static struct sk_buff *ixgbe_construct_skb(struct ixgbe_ring *rx_ring,
					   struct ixgbe_rx_buffer *rx_buffer,
					   struct xdp_buff *xdp,
					   union ixgbe_adv_rx_desc *rx_desc)
{
	unsigned int size = xdp->data_end - xdp->data;
#if (PAGE_SIZE < 8192)
	unsigned int truesize = ixgbe_rx_pg_size(rx_ring) / 2;
#else
	unsigned int truesize = SKB_DATA_ALIGN(xdp->data_end -
					       xdp->data_hard_start);
#endif
	struct sk_buff *skb;

	/* prefetch first cache line of first page */
	net_prefetch(xdp->data);

	/* Note, we get here by enabling legacy-rx via:
	 *
	 *    ethtool --set-priv-flags <dev> legacy-rx on
	 *
	 * In this mode, we currently get 0 extra XDP headroom as
	 * opposed to having legacy-rx off, where we process XDP
	 * packets going to stack via ixgbe_build_skb(). The latter
	 * provides us currently with 192 bytes of headroom.
	 *
	 * For ixgbe_construct_skb() mode it means that the
	 * xdp->data_meta will always point to xdp->data, since
	 * the helper cannot expand the head. Should this ever
	 * change in future for legacy-rx mode on, then lets also
	 * add xdp->data_meta handling here.
	 */

	/* allocate a skb to store the frags */
	skb = napi_alloc_skb(&rx_ring->q_vector->napi, IXGBE_RX_HDR_SIZE);
	if (unlikely(!skb))
		return NULL;

	if (size > IXGBE_RX_HDR_SIZE) {
		if (!ixgbe_test_staterr(rx_desc, IXGBE_RXD_STAT_EOP))
			IXGBE_CB(skb)->dma = rx_buffer->dma;

		skb_add_rx_frag(skb, 0, rx_buffer->page,
				xdp->data - page_address(rx_buffer->page),
				size, truesize);
#if (PAGE_SIZE < 8192)
		rx_buffer->page_offset ^= truesize;
#else
		rx_buffer->page_offset += truesize;
#endif
	} else {
		memcpy(__skb_put(skb, size),
		       xdp->data, ALIGN(size, sizeof(long)));
		rx_buffer->pagecnt_bias++;
	}

	return skb;
}

static struct sk_buff *ixgbe_build_skb(struct ixgbe_ring *rx_ring,
				       struct ixgbe_rx_buffer *rx_buffer,
				       struct xdp_buff *xdp,
				       union ixgbe_adv_rx_desc *rx_desc)
{
	unsigned int metasize = xdp->data - xdp->data_meta;
#if (PAGE_SIZE < 8192)
	unsigned int truesize = ixgbe_rx_pg_size(rx_ring) / 2;
#else
	unsigned int truesize = SKB_DATA_ALIGN(sizeof(struct skb_shared_info)) +
				SKB_DATA_ALIGN(xdp->data_end -
					       xdp->data_hard_start);
#endif
	struct sk_buff *skb;

	/* Prefetch first cache line of first page. If xdp->data_meta
	 * is unused, this points extactly as xdp->data, otherwise we
	 * likely have a consumer accessing first few bytes of meta
	 * data, and then actual data.
	 */
	net_prefetch(xdp->data_meta);

	/* build an skb to around the page buffer */
	skb = napi_build_skb(xdp->data_hard_start, truesize);
	if (unlikely(!skb))
		return NULL;

	/* update pointers within the skb to store the data */
	skb_reserve(skb, xdp->data - xdp->data_hard_start);
	__skb_put(skb, xdp->data_end - xdp->data);
	if (metasize)
		skb_metadata_set(skb, metasize);

	/* record DMA address if this is the start of a chain of buffers */
	if (!ixgbe_test_staterr(rx_desc, IXGBE_RXD_STAT_EOP))
		IXGBE_CB(skb)->dma = rx_buffer->dma;

	/* update buffer offset */
#if (PAGE_SIZE < 8192)
	rx_buffer->page_offset ^= truesize;
#else
	rx_buffer->page_offset += truesize;
#endif

	return skb;
}

static struct sk_buff *ixgbe_run_xdp(struct ixgbe_adapter *adapter,
				     struct ixgbe_ring *rx_ring,
				     struct xdp_buff *xdp)
{
	int err, result = IXGBE_XDP_PASS;
	struct bpf_prog *xdp_prog;
	struct ixgbe_ring *ring;
	struct xdp_frame *xdpf;
	u32 act;

	xdp_prog = READ_ONCE(rx_ring->xdp_prog);

	if (!xdp_prog)
		goto xdp_out;

	prefetchw(xdp->data_hard_start); /* xdp_frame write */

	act = bpf_prog_run_xdp(xdp_prog, xdp);
	switch (act) {
	case XDP_PASS:
		break;
	case XDP_TX:
		xdpf = xdp_convert_buff_to_frame(xdp);
		if (unlikely(!xdpf))
			goto out_failure;
		ring = ixgbe_determine_xdp_ring(adapter);
		if (static_branch_unlikely(&ixgbe_xdp_locking_key))
			spin_lock(&ring->tx_lock);
		result = ixgbe_xmit_xdp_ring(ring, xdpf);
		if (static_branch_unlikely(&ixgbe_xdp_locking_key))
			spin_unlock(&ring->tx_lock);
		if (result == IXGBE_XDP_CONSUMED)
			goto out_failure;
		break;
	case XDP_REDIRECT:
		err = xdp_do_redirect(adapter->netdev, xdp, xdp_prog);
		if (err)
			goto out_failure;
		result = IXGBE_XDP_REDIR;
		break;
	default:
		bpf_warn_invalid_xdp_action(rx_ring->netdev, xdp_prog, act);
		fallthrough;
	case XDP_ABORTED:
out_failure:
		trace_xdp_exception(rx_ring->netdev, xdp_prog, act);
		fallthrough; /* handle aborts by dropping packet */
	case XDP_DROP:
		result = IXGBE_XDP_CONSUMED;
		break;
	}
xdp_out:
	return ERR_PTR(-result);
}

static unsigned int ixgbe_rx_frame_truesize(struct ixgbe_ring *rx_ring,
					    unsigned int size)
{
	unsigned int truesize;

#if (PAGE_SIZE < 8192)
	truesize = ixgbe_rx_pg_size(rx_ring) / 2; /* Must be power-of-2 */
#else
	truesize = rx_ring->rx_offset ?
		SKB_DATA_ALIGN(rx_ring->rx_offset + size) +
		SKB_DATA_ALIGN(sizeof(struct skb_shared_info)) :
		SKB_DATA_ALIGN(size);
#endif
	return truesize;
}

static void ixgbe_rx_buffer_flip(struct ixgbe_ring *rx_ring,
				 struct ixgbe_rx_buffer *rx_buffer,
				 unsigned int size)
{
	unsigned int truesize = ixgbe_rx_frame_truesize(rx_ring, size);
#if (PAGE_SIZE < 8192)
	rx_buffer->page_offset ^= truesize;
#else
	rx_buffer->page_offset += truesize;
#endif
}

/**
 * ixgbe_clean_rx_irq - Clean completed descriptors from Rx ring - bounce buf
 * @q_vector: structure containing interrupt and ring information
 * @rx_ring: rx descriptor ring to transact packets on
 * @budget: Total limit on number of packets to process
 *
 * This function provides a "bounce buffer" approach to Rx interrupt
 * processing.  The advantage to this is that on systems that have
 * expensive overhead for IOMMU access this provides a means of avoiding
 * it by maintaining the mapping of the page to the syste.
 *
 * Returns amount of work completed
 **/
static int ixgbe_clean_rx_irq(struct ixgbe_q_vector *q_vector,
			       struct ixgbe_ring *rx_ring,
			       const int budget)
{
	unsigned int total_rx_bytes = 0, total_rx_packets = 0, frame_sz = 0;
	struct ixgbe_adapter *adapter = q_vector->adapter;
#ifdef IXGBE_FCOE
	int ddp_bytes;
	unsigned int mss = 0;
#endif /* IXGBE_FCOE */
	u16 cleaned_count = ixgbe_desc_unused(rx_ring);
	unsigned int offset = rx_ring->rx_offset;
	unsigned int xdp_xmit = 0;
	struct xdp_buff xdp;

	/* Frame size depend on rx_ring setup when PAGE_SIZE=4K */
#if (PAGE_SIZE < 8192)
	frame_sz = ixgbe_rx_frame_truesize(rx_ring, 0);
#endif
	xdp_init_buff(&xdp, frame_sz, &rx_ring->xdp_rxq);

	while (likely(total_rx_packets < budget)) {
		union ixgbe_adv_rx_desc *rx_desc;
		struct ixgbe_rx_buffer *rx_buffer;
		struct sk_buff *skb;
		int rx_buffer_pgcnt;
		unsigned int size;

		/* return some buffers to hardware, one at a time is too slow */
		if (cleaned_count >= IXGBE_RX_BUFFER_WRITE) {
			ixgbe_alloc_rx_buffers(rx_ring, cleaned_count);
			cleaned_count = 0;
		}

		rx_desc = IXGBE_RX_DESC(rx_ring, rx_ring->next_to_clean);
		size = le16_to_cpu(rx_desc->wb.upper.length);
		if (!size)
			break;

		/* This memory barrier is needed to keep us from reading
		 * any other fields out of the rx_desc until we know the
		 * descriptor has been written back
		 */
		dma_rmb();

		rx_buffer = ixgbe_get_rx_buffer(rx_ring, rx_desc, &skb, size, &rx_buffer_pgcnt);

		/* retrieve a buffer from the ring */
		if (!skb) {
			unsigned char *hard_start;

			hard_start = page_address(rx_buffer->page) +
				     rx_buffer->page_offset - offset;
			xdp_prepare_buff(&xdp, hard_start, offset, size, true);
			xdp_buff_clear_frags_flag(&xdp);
#if (PAGE_SIZE > 4096)
			/* At larger PAGE_SIZE, frame_sz depend on len size */
			xdp.frame_sz = ixgbe_rx_frame_truesize(rx_ring, size);
#endif
			skb = ixgbe_run_xdp(adapter, rx_ring, &xdp);
		}

		if (IS_ERR(skb)) {
			unsigned int xdp_res = -PTR_ERR(skb);

			if (xdp_res & (IXGBE_XDP_TX | IXGBE_XDP_REDIR)) {
				xdp_xmit |= xdp_res;
				ixgbe_rx_buffer_flip(rx_ring, rx_buffer, size);
			} else {
				rx_buffer->pagecnt_bias++;
			}
			total_rx_packets++;
			total_rx_bytes += size;
		} else if (skb) {
			ixgbe_add_rx_frag(rx_ring, rx_buffer, skb, size);
		} else if (ring_uses_build_skb(rx_ring)) {
			skb = ixgbe_build_skb(rx_ring, rx_buffer,
					      &xdp, rx_desc);
		} else {
			skb = ixgbe_construct_skb(rx_ring, rx_buffer,
						  &xdp, rx_desc);
		}

		/* exit if we failed to retrieve a buffer */
		if (!skb) {
			rx_ring->rx_stats.alloc_rx_buff_failed++;
			rx_buffer->pagecnt_bias++;
			break;
		}

		ixgbe_put_rx_buffer(rx_ring, rx_buffer, skb, rx_buffer_pgcnt);
		cleaned_count++;

		/* place incomplete frames back on ring for completion */
		if (ixgbe_is_non_eop(rx_ring, rx_desc, skb))
			continue;

		/* verify the packet layout is correct */
		if (ixgbe_cleanup_headers(rx_ring, rx_desc, skb))
			continue;

		/* probably a little skewed due to removing CRC */
		total_rx_bytes += skb->len;

		/* populate checksum, timestamp, VLAN, and protocol */
		ixgbe_process_skb_fields(rx_ring, rx_desc, skb);

#ifdef IXGBE_FCOE
		/* if ddp, not passing to ULD unless for FCP_RSP or error */
		if (ixgbe_rx_is_fcoe(rx_ring, rx_desc)) {
			ddp_bytes = ixgbe_fcoe_ddp(adapter, rx_desc, skb);
			/* include DDPed FCoE data */
			if (ddp_bytes > 0) {
				if (!mss) {
					mss = rx_ring->netdev->mtu -
						sizeof(struct fcoe_hdr) -
						sizeof(struct fc_frame_header) -
						sizeof(struct fcoe_crc_eof);
					if (mss > 512)
						mss &= ~511;
				}
				total_rx_bytes += ddp_bytes;
				total_rx_packets += DIV_ROUND_UP(ddp_bytes,
								 mss);
			}
			if (!ddp_bytes) {
				dev_kfree_skb_any(skb);
				continue;
			}
		}

#endif /* IXGBE_FCOE */
		ixgbe_rx_skb(q_vector, skb);

		/* update budget accounting */
		total_rx_packets++;
	}

	if (xdp_xmit & IXGBE_XDP_REDIR)
		xdp_do_flush();

	if (xdp_xmit & IXGBE_XDP_TX) {
		struct ixgbe_ring *ring = ixgbe_determine_xdp_ring(adapter);

		ixgbe_xdp_ring_update_tail_locked(ring);
	}

	ixgbe_update_rx_ring_stats(rx_ring, q_vector, total_rx_packets,
				   total_rx_bytes);

	return total_rx_packets;
}

/**
 * ixgbe_configure_msix - Configure MSI-X hardware
 * @adapter: board private structure
 *
 * ixgbe_configure_msix sets up the hardware to properly generate MSI-X
 * interrupts.
 **/
static void ixgbe_configure_msix(struct ixgbe_adapter *adapter)
{
	struct ixgbe_q_vector *q_vector;
	int v_idx;
	u32 mask;

	/* Populate MSIX to EITR Select */
	if (adapter->num_vfs > 32) {
		u32 eitrsel = BIT(adapter->num_vfs - 32) - 1;
		IXGBE_WRITE_REG(&adapter->hw, IXGBE_EITRSEL, eitrsel);
	}

	/*
	 * Populate the IVAR table and set the ITR values to the
	 * corresponding register.
	 */
	for (v_idx = 0; v_idx < adapter->num_q_vectors; v_idx++) {
		struct ixgbe_ring *ring;
		q_vector = adapter->q_vector[v_idx];

		ixgbe_for_each_ring(ring, q_vector->rx)
			ixgbe_set_ivar(adapter, 0, ring->reg_idx, v_idx);

		ixgbe_for_each_ring(ring, q_vector->tx)
			ixgbe_set_ivar(adapter, 1, ring->reg_idx, v_idx);

		ixgbe_write_eitr(q_vector);
	}

	switch (adapter->hw.mac.type) {
	case ixgbe_mac_82598EB:
		ixgbe_set_ivar(adapter, -1, IXGBE_IVAR_OTHER_CAUSES_INDEX,
			       v_idx);
		break;
	case ixgbe_mac_82599EB:
	case ixgbe_mac_X540:
	case ixgbe_mac_X550:
	case ixgbe_mac_X550EM_x:
	case ixgbe_mac_x550em_a:
		ixgbe_set_ivar(adapter, -1, 1, v_idx);
		break;
	default:
		break;
	}
	IXGBE_WRITE_REG(&adapter->hw, IXGBE_EITR(v_idx), 1950);

	/* set up to autoclear timer, and the vectors */
	mask = IXGBE_EIMS_ENABLE_MASK;
	mask &= ~(IXGBE_EIMS_OTHER |
		  IXGBE_EIMS_MAILBOX |
		  IXGBE_EIMS_LSC);

	IXGBE_WRITE_REG(&adapter->hw, IXGBE_EIAC, mask);
}

/**
 * ixgbe_update_itr - update the dynamic ITR value based on statistics
 * @q_vector: structure containing interrupt and ring information
 * @ring_container: structure containing ring performance data
 *
 *      Stores a new ITR value based on packets and byte
 *      counts during the last interrupt.  The advantage of per interrupt
 *      computation is faster updates and more accurate ITR for the current
 *      traffic pattern.  Constants in this function were computed
 *      based on theoretical maximum wire speed and thresholds were set based
 *      on testing data as well as attempting to minimize response time
 *      while increasing bulk throughput.
 **/
static void ixgbe_update_itr(struct ixgbe_q_vector *q_vector,
			     struct ixgbe_ring_container *ring_container)
{
	unsigned int itr = IXGBE_ITR_ADAPTIVE_MIN_USECS |
			   IXGBE_ITR_ADAPTIVE_LATENCY;
	unsigned int avg_wire_size, packets, bytes;
	unsigned long next_update = jiffies;

	/* If we don't have any rings just leave ourselves set for maximum
	 * possible latency so we take ourselves out of the equation.
	 */
	if (!ring_container->ring)
		return;

	/* If we didn't update within up to 1 - 2 jiffies we can assume
	 * that either packets are coming in so slow there hasn't been
	 * any work, or that there is so much work that NAPI is dealing
	 * with interrupt moderation and we don't need to do anything.
	 */
	if (time_after(next_update, ring_container->next_update))
		goto clear_counts;

	packets = ring_container->total_packets;

	/* We have no packets to actually measure against. This means
	 * either one of the other queues on this vector is active or
	 * we are a Tx queue doing TSO with too high of an interrupt rate.
	 *
	 * When this occurs just tick up our delay by the minimum value
	 * and hope that this extra delay will prevent us from being called
	 * without any work on our queue.
	 */
	if (!packets) {
		itr = (q_vector->itr >> 2) + IXGBE_ITR_ADAPTIVE_MIN_INC;
		if (itr > IXGBE_ITR_ADAPTIVE_MAX_USECS)
			itr = IXGBE_ITR_ADAPTIVE_MAX_USECS;
		itr += ring_container->itr & IXGBE_ITR_ADAPTIVE_LATENCY;
		goto clear_counts;
	}

	bytes = ring_container->total_bytes;

	/* If packets are less than 4 or bytes are less than 9000 assume
	 * insufficient data to use bulk rate limiting approach. We are
	 * likely latency driven.
	 */
	if (packets < 4 && bytes < 9000) {
		itr = IXGBE_ITR_ADAPTIVE_LATENCY;
		goto adjust_by_size;
	}

	/* Between 4 and 48 we can assume that our current interrupt delay
	 * is only slightly too low. As such we should increase it by a small
	 * fixed amount.
	 */
	if (packets < 48) {
		itr = (q_vector->itr >> 2) + IXGBE_ITR_ADAPTIVE_MIN_INC;
		if (itr > IXGBE_ITR_ADAPTIVE_MAX_USECS)
			itr = IXGBE_ITR_ADAPTIVE_MAX_USECS;
		goto clear_counts;
	}

	/* Between 48 and 96 is our "goldilocks" zone where we are working
	 * out "just right". Just report that our current ITR is good for us.
	 */
	if (packets < 96) {
		itr = q_vector->itr >> 2;
		goto clear_counts;
	}

	/* If packet count is 96 or greater we are likely looking at a slight
	 * overrun of the delay we want. Try halving our delay to see if that
	 * will cut the number of packets in half per interrupt.
	 */
	if (packets < 256) {
		itr = q_vector->itr >> 3;
		if (itr < IXGBE_ITR_ADAPTIVE_MIN_USECS)
			itr = IXGBE_ITR_ADAPTIVE_MIN_USECS;
		goto clear_counts;
	}

	/* The paths below assume we are dealing with a bulk ITR since number
	 * of packets is 256 or greater. We are just going to have to compute
	 * a value and try to bring the count under control, though for smaller
	 * packet sizes there isn't much we can do as NAPI polling will likely
	 * be kicking in sooner rather than later.
	 */
	itr = IXGBE_ITR_ADAPTIVE_BULK;

adjust_by_size:
	/* If packet counts are 256 or greater we can assume we have a gross
	 * overestimation of what the rate should be. Instead of trying to fine
	 * tune it just use the formula below to try and dial in an exact value
	 * give the current packet size of the frame.
	 */
	avg_wire_size = bytes / packets;

	/* The following is a crude approximation of:
	 *  wmem_default / (size + overhead) = desired_pkts_per_int
	 *  rate / bits_per_byte / (size + ethernet overhead) = pkt_rate
	 *  (desired_pkt_rate / pkt_rate) * usecs_per_sec = ITR value
	 *
	 * Assuming wmem_default is 212992 and overhead is 640 bytes per
	 * packet, (256 skb, 64 headroom, 320 shared info), we can reduce the
	 * formula down to
	 *
	 *  (170 * (size + 24)) / (size + 640) = ITR
	 *
	 * We first do some math on the packet size and then finally bitshift
	 * by 8 after rounding up. We also have to account for PCIe link speed
	 * difference as ITR scales based on this.
	 */
	if (avg_wire_size <= 60) {
		/* Start at 50k ints/sec */
		avg_wire_size = 5120;
	} else if (avg_wire_size <= 316) {
		/* 50K ints/sec to 16K ints/sec */
		avg_wire_size *= 40;
		avg_wire_size += 2720;
	} else if (avg_wire_size <= 1084) {
		/* 16K ints/sec to 9.2K ints/sec */
		avg_wire_size *= 15;
		avg_wire_size += 11452;
	} else if (avg_wire_size < 1968) {
		/* 9.2K ints/sec to 8K ints/sec */
		avg_wire_size *= 5;
		avg_wire_size += 22420;
	} else {
		/* plateau at a limit of 8K ints/sec */
		avg_wire_size = 32256;
	}

	/* If we are in low latency mode half our delay which doubles the rate
	 * to somewhere between 100K to 16K ints/sec
	 */
	if (itr & IXGBE_ITR_ADAPTIVE_LATENCY)
		avg_wire_size >>= 1;

	/* Resultant value is 256 times larger than it needs to be. This
	 * gives us room to adjust the value as needed to either increase
	 * or decrease the value based on link speeds of 10G, 2.5G, 1G, etc.
	 *
	 * Use addition as we have already recorded the new latency flag
	 * for the ITR value.
	 */
	switch (q_vector->adapter->link_speed) {
	case IXGBE_LINK_SPEED_10GB_FULL:
	case IXGBE_LINK_SPEED_100_FULL:
	default:
		itr += DIV_ROUND_UP(avg_wire_size,
				    IXGBE_ITR_ADAPTIVE_MIN_INC * 256) *
		       IXGBE_ITR_ADAPTIVE_MIN_INC;
		break;
	case IXGBE_LINK_SPEED_2_5GB_FULL:
	case IXGBE_LINK_SPEED_1GB_FULL:
	case IXGBE_LINK_SPEED_10_FULL:
		if (avg_wire_size > 8064)
			avg_wire_size = 8064;
		itr += DIV_ROUND_UP(avg_wire_size,
				    IXGBE_ITR_ADAPTIVE_MIN_INC * 64) *
		       IXGBE_ITR_ADAPTIVE_MIN_INC;
		break;
	}

clear_counts:
	/* write back value */
	ring_container->itr = itr;

	/* next update should occur within next jiffy */
	ring_container->next_update = next_update + 1;

	ring_container->total_bytes = 0;
	ring_container->total_packets = 0;
}

/**
 * ixgbe_write_eitr - write EITR register in hardware specific way
 * @q_vector: structure containing interrupt and ring information
 *
 * This function is made to be called by ethtool and by the driver
 * when it needs to update EITR registers at runtime.  Hardware
 * specific quirks/differences are taken care of here.
 */
void ixgbe_write_eitr(struct ixgbe_q_vector *q_vector)
{
	struct ixgbe_adapter *adapter = q_vector->adapter;
	struct ixgbe_hw *hw = &adapter->hw;
	int v_idx = q_vector->v_idx;
	u32 itr_reg = q_vector->itr & IXGBE_MAX_EITR;

	switch (adapter->hw.mac.type) {
	case ixgbe_mac_82598EB:
		/* must write high and low 16 bits to reset counter */
		itr_reg |= (itr_reg << 16);
		break;
	case ixgbe_mac_82599EB:
	case ixgbe_mac_X540:
	case ixgbe_mac_X550:
	case ixgbe_mac_X550EM_x:
	case ixgbe_mac_x550em_a:
		/*
		 * set the WDIS bit to not clear the timer bits and cause an
		 * immediate assertion of the interrupt
		 */
		itr_reg |= IXGBE_EITR_CNT_WDIS;
		break;
	default:
		break;
	}
	IXGBE_WRITE_REG(hw, IXGBE_EITR(v_idx), itr_reg);
}

static void ixgbe_set_itr(struct ixgbe_q_vector *q_vector)
{
	u32 new_itr;

	ixgbe_update_itr(q_vector, &q_vector->tx);
	ixgbe_update_itr(q_vector, &q_vector->rx);

	/* use the smallest value of new ITR delay calculations */
	new_itr = min(q_vector->rx.itr, q_vector->tx.itr);

	/* Clear latency flag if set, shift into correct position */
	new_itr &= ~IXGBE_ITR_ADAPTIVE_LATENCY;
	new_itr <<= 2;

	if (new_itr != q_vector->itr) {
		/* save the algorithm value here */
		q_vector->itr = new_itr;

		ixgbe_write_eitr(q_vector);
	}
}

/**
 * ixgbe_check_overtemp_subtask - check for over temperature
 * @adapter: pointer to adapter
 **/
static void ixgbe_check_overtemp_subtask(struct ixgbe_adapter *adapter)
{
	struct ixgbe_hw *hw = &adapter->hw;
	u32 eicr = adapter->interrupt_event;

	if (test_bit(__IXGBE_DOWN, &adapter->state))
		return;

	if (!(adapter->flags2 & IXGBE_FLAG2_TEMP_SENSOR_EVENT))
		return;

	adapter->flags2 &= ~IXGBE_FLAG2_TEMP_SENSOR_EVENT;

	switch (hw->device_id) {
	case IXGBE_DEV_ID_82599_T3_LOM:
		/*
		 * Since the warning interrupt is for both ports
		 * we don't have to check if:
		 *  - This interrupt wasn't for our port.
		 *  - We may have missed the interrupt so always have to
		 *    check if we  got a LSC
		 */
		if (!(eicr & IXGBE_EICR_GPI_SDP0_8259X) &&
		    !(eicr & IXGBE_EICR_LSC))
			return;

		if (!(eicr & IXGBE_EICR_LSC) && hw->mac.ops.check_link) {
			u32 speed;
			bool link_up = false;

			hw->mac.ops.check_link(hw, &speed, &link_up, false);

			if (link_up)
				return;
		}

		/* Check if this is not due to overtemp */
		if (!hw->phy.ops.check_overtemp(hw))
			return;

		break;
	case IXGBE_DEV_ID_X550EM_A_1G_T:
	case IXGBE_DEV_ID_X550EM_A_1G_T_L:
		if (!hw->phy.ops.check_overtemp(hw))
			return;
		break;
	default:
		if (adapter->hw.mac.type >= ixgbe_mac_X540)
			return;
		if (!(eicr & IXGBE_EICR_GPI_SDP0(hw)))
			return;
		break;
	}
	e_crit(drv, "%s\n", ixgbe_overheat_msg);

	adapter->interrupt_event = 0;
}

static void ixgbe_check_fan_failure(struct ixgbe_adapter *adapter, u32 eicr)
{
	struct ixgbe_hw *hw = &adapter->hw;

	if ((adapter->flags & IXGBE_FLAG_FAN_FAIL_CAPABLE) &&
	    (eicr & IXGBE_EICR_GPI_SDP1(hw))) {
		e_crit(probe, "Fan has stopped, replace the adapter\n");
		/* write to clear the interrupt */
		IXGBE_WRITE_REG(hw, IXGBE_EICR, IXGBE_EICR_GPI_SDP1(hw));
	}
}

static void ixgbe_check_overtemp_event(struct ixgbe_adapter *adapter, u32 eicr)
{
	struct ixgbe_hw *hw = &adapter->hw;

	if (!(adapter->flags2 & IXGBE_FLAG2_TEMP_SENSOR_CAPABLE))
		return;

	switch (adapter->hw.mac.type) {
	case ixgbe_mac_82599EB:
		/*
		 * Need to check link state so complete overtemp check
		 * on service task
		 */
		if (((eicr & IXGBE_EICR_GPI_SDP0(hw)) ||
		     (eicr & IXGBE_EICR_LSC)) &&
		    (!test_bit(__IXGBE_DOWN, &adapter->state))) {
			adapter->interrupt_event = eicr;
			adapter->flags2 |= IXGBE_FLAG2_TEMP_SENSOR_EVENT;
			ixgbe_service_event_schedule(adapter);
			return;
		}
		return;
	case ixgbe_mac_x550em_a:
		if (eicr & IXGBE_EICR_GPI_SDP0_X550EM_a) {
			adapter->interrupt_event = eicr;
			adapter->flags2 |= IXGBE_FLAG2_TEMP_SENSOR_EVENT;
			ixgbe_service_event_schedule(adapter);
			IXGBE_WRITE_REG(&adapter->hw, IXGBE_EIMC,
					IXGBE_EICR_GPI_SDP0_X550EM_a);
			IXGBE_WRITE_REG(&adapter->hw, IXGBE_EICR,
					IXGBE_EICR_GPI_SDP0_X550EM_a);
		}
		return;
	case ixgbe_mac_X550:
	case ixgbe_mac_X540:
		if (!(eicr & IXGBE_EICR_TS))
			return;
		break;
	default:
		return;
	}

	e_crit(drv, "%s\n", ixgbe_overheat_msg);
}

static inline bool ixgbe_is_sfp(struct ixgbe_hw *hw)
{
	switch (hw->mac.type) {
	case ixgbe_mac_82598EB:
		if (hw->phy.type == ixgbe_phy_nl)
			return true;
		return false;
	case ixgbe_mac_82599EB:
	case ixgbe_mac_X550EM_x:
	case ixgbe_mac_x550em_a:
		switch (hw->mac.ops.get_media_type(hw)) {
		case ixgbe_media_type_fiber:
		case ixgbe_media_type_fiber_qsfp:
			return true;
		default:
			return false;
		}
	default:
		return false;
	}
}

static void ixgbe_check_sfp_event(struct ixgbe_adapter *adapter, u32 eicr)
{
	struct ixgbe_hw *hw = &adapter->hw;
	u32 eicr_mask = IXGBE_EICR_GPI_SDP2(hw);

	if (!ixgbe_is_sfp(hw))
		return;

	/* Later MAC's use different SDP */
	if (hw->mac.type >= ixgbe_mac_X540)
		eicr_mask = IXGBE_EICR_GPI_SDP0_X540;

	if (eicr & eicr_mask) {
		/* Clear the interrupt */
		IXGBE_WRITE_REG(hw, IXGBE_EICR, eicr_mask);
		if (!test_bit(__IXGBE_DOWN, &adapter->state)) {
			adapter->flags2 |= IXGBE_FLAG2_SFP_NEEDS_RESET;
			adapter->sfp_poll_time = 0;
			ixgbe_service_event_schedule(adapter);
		}
	}

	if (adapter->hw.mac.type == ixgbe_mac_82599EB &&
	    (eicr & IXGBE_EICR_GPI_SDP1(hw))) {
		/* Clear the interrupt */
		IXGBE_WRITE_REG(hw, IXGBE_EICR, IXGBE_EICR_GPI_SDP1(hw));
		if (!test_bit(__IXGBE_DOWN, &adapter->state)) {
			adapter->flags |= IXGBE_FLAG_NEED_LINK_CONFIG;
			ixgbe_service_event_schedule(adapter);
		}
	}
}

static void ixgbe_check_lsc(struct ixgbe_adapter *adapter)
{
	struct ixgbe_hw *hw = &adapter->hw;

	adapter->lsc_int++;
	adapter->flags |= IXGBE_FLAG_NEED_LINK_UPDATE;
	adapter->link_check_timeout = jiffies;
	if (!test_bit(__IXGBE_DOWN, &adapter->state)) {
		IXGBE_WRITE_REG(hw, IXGBE_EIMC, IXGBE_EIMC_LSC);
		IXGBE_WRITE_FLUSH(hw);
		ixgbe_service_event_schedule(adapter);
	}
}

static inline void ixgbe_irq_enable_queues(struct ixgbe_adapter *adapter,
					   u64 qmask)
{
	struct ixgbe_hw *hw = &adapter->hw;
	u32 mask;

	switch (hw->mac.type) {
	case ixgbe_mac_82598EB:
		mask = (IXGBE_EIMS_RTX_QUEUE & qmask);
		IXGBE_WRITE_REG(hw, IXGBE_EIMS, mask);
		break;
	case ixgbe_mac_82599EB:
	case ixgbe_mac_X540:
	case ixgbe_mac_X550:
	case ixgbe_mac_X550EM_x:
	case ixgbe_mac_x550em_a:
		mask = (qmask & 0xFFFFFFFF);
		if (mask)
			IXGBE_WRITE_REG(hw, IXGBE_EIMS_EX(0), mask);
		mask = (qmask >> 32);
		if (mask)
			IXGBE_WRITE_REG(hw, IXGBE_EIMS_EX(1), mask);
		break;
	default:
		break;
	}
	/* skip the flush */
}

/**
 * ixgbe_irq_enable - Enable default interrupt generation settings
 * @adapter: board private structure
 * @queues: enable irqs for queues
 * @flush: flush register write
 **/
static inline void ixgbe_irq_enable(struct ixgbe_adapter *adapter, bool queues,
				    bool flush)
{
	struct ixgbe_hw *hw = &adapter->hw;
	u32 mask = (IXGBE_EIMS_ENABLE_MASK & ~IXGBE_EIMS_RTX_QUEUE);

	/* don't reenable LSC while waiting for link */
	if (adapter->flags & IXGBE_FLAG_NEED_LINK_UPDATE)
		mask &= ~IXGBE_EIMS_LSC;

	if (adapter->flags2 & IXGBE_FLAG2_TEMP_SENSOR_CAPABLE)
		switch (adapter->hw.mac.type) {
		case ixgbe_mac_82599EB:
			mask |= IXGBE_EIMS_GPI_SDP0(hw);
			break;
		case ixgbe_mac_X540:
		case ixgbe_mac_X550:
		case ixgbe_mac_X550EM_x:
		case ixgbe_mac_x550em_a:
			mask |= IXGBE_EIMS_TS;
			break;
		default:
			break;
		}
	if (adapter->flags & IXGBE_FLAG_FAN_FAIL_CAPABLE)
		mask |= IXGBE_EIMS_GPI_SDP1(hw);
	switch (adapter->hw.mac.type) {
	case ixgbe_mac_82599EB:
		mask |= IXGBE_EIMS_GPI_SDP1(hw);
		mask |= IXGBE_EIMS_GPI_SDP2(hw);
		fallthrough;
	case ixgbe_mac_X540:
	case ixgbe_mac_X550:
	case ixgbe_mac_X550EM_x:
	case ixgbe_mac_x550em_a:
		if (adapter->hw.device_id == IXGBE_DEV_ID_X550EM_X_SFP ||
		    adapter->hw.device_id == IXGBE_DEV_ID_X550EM_A_SFP ||
		    adapter->hw.device_id == IXGBE_DEV_ID_X550EM_A_SFP_N)
			mask |= IXGBE_EIMS_GPI_SDP0(&adapter->hw);
		if (adapter->hw.phy.type == ixgbe_phy_x550em_ext_t)
			mask |= IXGBE_EICR_GPI_SDP0_X540;
		mask |= IXGBE_EIMS_ECC;
		mask |= IXGBE_EIMS_MAILBOX;
		break;
	default:
		break;
	}

	if ((adapter->flags & IXGBE_FLAG_FDIR_HASH_CAPABLE) &&
	    !(adapter->flags2 & IXGBE_FLAG2_FDIR_REQUIRES_REINIT))
		mask |= IXGBE_EIMS_FLOW_DIR;

	IXGBE_WRITE_REG(&adapter->hw, IXGBE_EIMS, mask);
	if (queues)
		ixgbe_irq_enable_queues(adapter, ~0);
	if (flush)
		IXGBE_WRITE_FLUSH(&adapter->hw);
}

static irqreturn_t ixgbe_msix_other(int irq, void *data)
{
	struct ixgbe_adapter *adapter = data;
	struct ixgbe_hw *hw = &adapter->hw;
	u32 eicr;

	/*
	 * Workaround for Silicon errata.  Use clear-by-write instead
	 * of clear-by-read.  Reading with EICS will return the
	 * interrupt causes without clearing, which later be done
	 * with the write to EICR.
	 */
	eicr = IXGBE_READ_REG(hw, IXGBE_EICS);

	/* The lower 16bits of the EICR register are for the queue interrupts
	 * which should be masked here in order to not accidentally clear them if
	 * the bits are high when ixgbe_msix_other is called. There is a race
	 * condition otherwise which results in possible performance loss
	 * especially if the ixgbe_msix_other interrupt is triggering
	 * consistently (as it would when PPS is turned on for the X540 device)
	 */
	eicr &= 0xFFFF0000;

	IXGBE_WRITE_REG(hw, IXGBE_EICR, eicr);

	if (eicr & IXGBE_EICR_LSC)
		ixgbe_check_lsc(adapter);

	if (eicr & IXGBE_EICR_MAILBOX)
		ixgbe_msg_task(adapter);

	switch (hw->mac.type) {
	case ixgbe_mac_82599EB:
	case ixgbe_mac_X540:
	case ixgbe_mac_X550:
	case ixgbe_mac_X550EM_x:
	case ixgbe_mac_x550em_a:
		if (hw->phy.type == ixgbe_phy_x550em_ext_t &&
		    (eicr & IXGBE_EICR_GPI_SDP0_X540)) {
			adapter->flags2 |= IXGBE_FLAG2_PHY_INTERRUPT;
			ixgbe_service_event_schedule(adapter);
			IXGBE_WRITE_REG(hw, IXGBE_EICR,
					IXGBE_EICR_GPI_SDP0_X540);
		}
		if (eicr & IXGBE_EICR_ECC) {
			e_info(link, "Received ECC Err, initiating reset\n");
			set_bit(__IXGBE_RESET_REQUESTED, &adapter->state);
			ixgbe_service_event_schedule(adapter);
			IXGBE_WRITE_REG(hw, IXGBE_EICR, IXGBE_EICR_ECC);
		}
		/* Handle Flow Director Full threshold interrupt */
		if (eicr & IXGBE_EICR_FLOW_DIR) {
			int reinit_count = 0;
			int i;
			for (i = 0; i < adapter->num_tx_queues; i++) {
				struct ixgbe_ring *ring = adapter->tx_ring[i];
				if (test_and_clear_bit(__IXGBE_TX_FDIR_INIT_DONE,
						       &ring->state))
					reinit_count++;
			}
			if (reinit_count) {
				/* no more flow director interrupts until after init */
				IXGBE_WRITE_REG(hw, IXGBE_EIMC, IXGBE_EIMC_FLOW_DIR);
				adapter->flags2 |= IXGBE_FLAG2_FDIR_REQUIRES_REINIT;
				ixgbe_service_event_schedule(adapter);
			}
		}
		ixgbe_check_sfp_event(adapter, eicr);
		ixgbe_check_overtemp_event(adapter, eicr);
		break;
	default:
		break;
	}

	ixgbe_check_fan_failure(adapter, eicr);

	if (unlikely(eicr & IXGBE_EICR_TIMESYNC))
		ixgbe_ptp_check_pps_event(adapter);

	/* re-enable the original interrupt state, no lsc, no queues */
	if (!test_bit(__IXGBE_DOWN, &adapter->state))
		ixgbe_irq_enable(adapter, false, false);

	return IRQ_HANDLED;
}

static irqreturn_t ixgbe_msix_clean_rings(int irq, void *data)
{
	struct ixgbe_q_vector *q_vector = data;

	/* EIAM disabled interrupts (on this vector) for us */

	if (q_vector->rx.ring || q_vector->tx.ring)
		napi_schedule_irqoff(&q_vector->napi);

	return IRQ_HANDLED;
}

/**
 * ixgbe_poll - NAPI Rx polling callback
 * @napi: structure for representing this polling device
 * @budget: how many packets driver is allowed to clean
 *
 * This function is used for legacy and MSI, NAPI mode
 **/
int ixgbe_poll(struct napi_struct *napi, int budget)
{
	struct ixgbe_q_vector *q_vector =
				container_of(napi, struct ixgbe_q_vector, napi);
	struct ixgbe_adapter *adapter = q_vector->adapter;
	struct ixgbe_ring *ring;
	int per_ring_budget, work_done = 0;
	bool clean_complete = true;

#ifdef CONFIG_IXGBE_DCA
	if (adapter->flags & IXGBE_FLAG_DCA_ENABLED)
		ixgbe_update_dca(q_vector);
#endif

	ixgbe_for_each_ring(ring, q_vector->tx) {
		bool wd = ring->xsk_pool ?
			  ixgbe_clean_xdp_tx_irq(q_vector, ring, budget) :
			  ixgbe_clean_tx_irq(q_vector, ring, budget);

		if (!wd)
			clean_complete = false;
	}

	/* Exit if we are called by netpoll */
	if (budget <= 0)
		return budget;

	/* attempt to distribute budget to each queue fairly, but don't allow
	 * the budget to go below 1 because we'll exit polling */
	if (q_vector->rx.count > 1)
		per_ring_budget = max(budget/q_vector->rx.count, 1);
	else
		per_ring_budget = budget;

	ixgbe_for_each_ring(ring, q_vector->rx) {
		int cleaned = ring->xsk_pool ?
			      ixgbe_clean_rx_irq_zc(q_vector, ring,
						    per_ring_budget) :
			      ixgbe_clean_rx_irq(q_vector, ring,
						 per_ring_budget);

		work_done += cleaned;
		if (cleaned >= per_ring_budget)
			clean_complete = false;
	}

	/* If all work not completed, return budget and keep polling */
	if (!clean_complete)
		return budget;

	/* all work done, exit the polling mode */
	if (likely(napi_complete_done(napi, work_done))) {
		if (adapter->rx_itr_setting & 1)
			ixgbe_set_itr(q_vector);
		if (!test_bit(__IXGBE_DOWN, &adapter->state))
			ixgbe_irq_enable_queues(adapter,
						BIT_ULL(q_vector->v_idx));
	}

	return min(work_done, budget - 1);
}

/**
 * ixgbe_request_msix_irqs - Initialize MSI-X interrupts
 * @adapter: board private structure
 *
 * ixgbe_request_msix_irqs allocates MSI-X vectors and requests
 * interrupts from the kernel.
 **/
static int ixgbe_request_msix_irqs(struct ixgbe_adapter *adapter)
{
	struct net_device *netdev = adapter->netdev;
	unsigned int ri = 0, ti = 0;
	int vector, err;

	for (vector = 0; vector < adapter->num_q_vectors; vector++) {
		struct ixgbe_q_vector *q_vector = adapter->q_vector[vector];
		struct msix_entry *entry = &adapter->msix_entries[vector];

		if (q_vector->tx.ring && q_vector->rx.ring) {
			snprintf(q_vector->name, sizeof(q_vector->name),
				 "%s-TxRx-%u", netdev->name, ri++);
			ti++;
		} else if (q_vector->rx.ring) {
			snprintf(q_vector->name, sizeof(q_vector->name),
				 "%s-rx-%u", netdev->name, ri++);
		} else if (q_vector->tx.ring) {
			snprintf(q_vector->name, sizeof(q_vector->name),
				 "%s-tx-%u", netdev->name, ti++);
		} else {
			/* skip this unused q_vector */
			continue;
		}
		err = request_irq(entry->vector, &ixgbe_msix_clean_rings, 0,
				  q_vector->name, q_vector);
		if (err) {
			e_err(probe, "request_irq failed for MSIX interrupt "
			      "Error: %d\n", err);
			goto free_queue_irqs;
		}
		/* If Flow Director is enabled, set interrupt affinity */
		if (adapter->flags & IXGBE_FLAG_FDIR_HASH_CAPABLE) {
			/* assign the mask for this irq */
			irq_update_affinity_hint(entry->vector,
						 &q_vector->affinity_mask);
		}
	}

	err = request_irq(adapter->msix_entries[vector].vector,
			  ixgbe_msix_other, 0, netdev->name, adapter);
	if (err) {
		e_err(probe, "request_irq for msix_other failed: %d\n", err);
		goto free_queue_irqs;
	}

	return 0;

free_queue_irqs:
	while (vector) {
		vector--;
		irq_update_affinity_hint(adapter->msix_entries[vector].vector,
					 NULL);
		free_irq(adapter->msix_entries[vector].vector,
			 adapter->q_vector[vector]);
	}
	adapter->flags &= ~IXGBE_FLAG_MSIX_ENABLED;
	pci_disable_msix(adapter->pdev);
	kfree(adapter->msix_entries);
	adapter->msix_entries = NULL;
	return err;
}

/**
 * ixgbe_intr - legacy mode Interrupt Handler
 * @irq: interrupt number
 * @data: pointer to a network interface device structure
 **/
static irqreturn_t ixgbe_intr(int irq, void *data)
{
	struct ixgbe_adapter *adapter = data;
	struct ixgbe_hw *hw = &adapter->hw;
	struct ixgbe_q_vector *q_vector = adapter->q_vector[0];
	u32 eicr;

	/*
	 * Workaround for silicon errata #26 on 82598.  Mask the interrupt
	 * before the read of EICR.
	 */
	IXGBE_WRITE_REG(hw, IXGBE_EIMC, IXGBE_IRQ_CLEAR_MASK);

	/* for NAPI, using EIAM to auto-mask tx/rx interrupt bits on read
	 * therefore no explicit interrupt disable is necessary */
	eicr = IXGBE_READ_REG(hw, IXGBE_EICR);
	if (!eicr) {
		/*
		 * shared interrupt alert!
		 * make sure interrupts are enabled because the read will
		 * have disabled interrupts due to EIAM
		 * finish the workaround of silicon errata on 82598.  Unmask
		 * the interrupt that we masked before the EICR read.
		 */
		if (!test_bit(__IXGBE_DOWN, &adapter->state))
			ixgbe_irq_enable(adapter, true, true);
		return IRQ_NONE;	/* Not our interrupt */
	}

	if (eicr & IXGBE_EICR_LSC)
		ixgbe_check_lsc(adapter);

	switch (hw->mac.type) {
	case ixgbe_mac_82599EB:
		ixgbe_check_sfp_event(adapter, eicr);
		fallthrough;
	case ixgbe_mac_X540:
	case ixgbe_mac_X550:
	case ixgbe_mac_X550EM_x:
	case ixgbe_mac_x550em_a:
		if (eicr & IXGBE_EICR_ECC) {
			e_info(link, "Received ECC Err, initiating reset\n");
			set_bit(__IXGBE_RESET_REQUESTED, &adapter->state);
			ixgbe_service_event_schedule(adapter);
			IXGBE_WRITE_REG(hw, IXGBE_EICR, IXGBE_EICR_ECC);
		}
		ixgbe_check_overtemp_event(adapter, eicr);
		break;
	default:
		break;
	}

	ixgbe_check_fan_failure(adapter, eicr);
	if (unlikely(eicr & IXGBE_EICR_TIMESYNC))
		ixgbe_ptp_check_pps_event(adapter);

	/* would disable interrupts here but EIAM disabled it */
	napi_schedule_irqoff(&q_vector->napi);

	/*
	 * re-enable link(maybe) and non-queue interrupts, no flush.
	 * ixgbe_poll will re-enable the queue interrupts
	 */
	if (!test_bit(__IXGBE_DOWN, &adapter->state))
		ixgbe_irq_enable(adapter, false, false);

	return IRQ_HANDLED;
}

/**
 * ixgbe_request_irq - initialize interrupts
 * @adapter: board private structure
 *
 * Attempts to configure interrupts using the best available
 * capabilities of the hardware and kernel.
 **/
static int ixgbe_request_irq(struct ixgbe_adapter *adapter)
{
	struct net_device *netdev = adapter->netdev;
	int err;

	if (adapter->flags & IXGBE_FLAG_MSIX_ENABLED)
		err = ixgbe_request_msix_irqs(adapter);
	else if (adapter->flags & IXGBE_FLAG_MSI_ENABLED)
		err = request_irq(adapter->pdev->irq, ixgbe_intr, 0,
				  netdev->name, adapter);
	else
		err = request_irq(adapter->pdev->irq, ixgbe_intr, IRQF_SHARED,
				  netdev->name, adapter);

	if (err)
		e_err(probe, "request_irq failed, Error %d\n", err);

	return err;
}

static void ixgbe_free_irq(struct ixgbe_adapter *adapter)
{
	int vector;

	if (!(adapter->flags & IXGBE_FLAG_MSIX_ENABLED)) {
		free_irq(adapter->pdev->irq, adapter);
		return;
	}

	if (!adapter->msix_entries)
		return;

	for (vector = 0; vector < adapter->num_q_vectors; vector++) {
		struct ixgbe_q_vector *q_vector = adapter->q_vector[vector];
		struct msix_entry *entry = &adapter->msix_entries[vector];

		/* free only the irqs that were actually requested */
		if (!q_vector->rx.ring && !q_vector->tx.ring)
			continue;

		/* clear the affinity_mask in the IRQ descriptor */
		irq_update_affinity_hint(entry->vector, NULL);

		free_irq(entry->vector, q_vector);
	}

	free_irq(adapter->msix_entries[vector].vector, adapter);
}

/**
 * ixgbe_irq_disable - Mask off interrupt generation on the NIC
 * @adapter: board private structure
 **/
static inline void ixgbe_irq_disable(struct ixgbe_adapter *adapter)
{
	switch (adapter->hw.mac.type) {
	case ixgbe_mac_82598EB:
		IXGBE_WRITE_REG(&adapter->hw, IXGBE_EIMC, ~0);
		break;
	case ixgbe_mac_82599EB:
	case ixgbe_mac_X540:
	case ixgbe_mac_X550:
	case ixgbe_mac_X550EM_x:
	case ixgbe_mac_x550em_a:
		IXGBE_WRITE_REG(&adapter->hw, IXGBE_EIMC, 0xFFFF0000);
		IXGBE_WRITE_REG(&adapter->hw, IXGBE_EIMC_EX(0), ~0);
		IXGBE_WRITE_REG(&adapter->hw, IXGBE_EIMC_EX(1), ~0);
		break;
	default:
		break;
	}
	IXGBE_WRITE_FLUSH(&adapter->hw);
	if (adapter->flags & IXGBE_FLAG_MSIX_ENABLED) {
		int vector;

		for (vector = 0; vector < adapter->num_q_vectors; vector++)
			synchronize_irq(adapter->msix_entries[vector].vector);

		synchronize_irq(adapter->msix_entries[vector++].vector);
	} else {
		synchronize_irq(adapter->pdev->irq);
	}
}

/**
 * ixgbe_configure_msi_and_legacy - Initialize PIN (INTA...) and MSI interrupts
 * @adapter: board private structure
 *
 **/
static void ixgbe_configure_msi_and_legacy(struct ixgbe_adapter *adapter)
{
	struct ixgbe_q_vector *q_vector = adapter->q_vector[0];

	ixgbe_write_eitr(q_vector);

	ixgbe_set_ivar(adapter, 0, 0, 0);
	ixgbe_set_ivar(adapter, 1, 0, 0);

	e_info(hw, "Legacy interrupt IVAR setup done\n");
}

/**
 * ixgbe_configure_tx_ring - Configure 8259x Tx ring after Reset
 * @adapter: board private structure
 * @ring: structure containing ring specific data
 *
 * Configure the Tx descriptor ring after a reset.
 **/
void ixgbe_configure_tx_ring(struct ixgbe_adapter *adapter,
			     struct ixgbe_ring *ring)
{
	struct ixgbe_hw *hw = &adapter->hw;
	u64 tdba = ring->dma;
	int wait_loop = 10;
	u32 txdctl = IXGBE_TXDCTL_ENABLE;
	u8 reg_idx = ring->reg_idx;

	ring->xsk_pool = NULL;
	if (ring_is_xdp(ring))
		ring->xsk_pool = ixgbe_xsk_pool(adapter, ring);

	/* disable queue to avoid issues while updating state */
	IXGBE_WRITE_REG(hw, IXGBE_TXDCTL(reg_idx), 0);
	IXGBE_WRITE_FLUSH(hw);

	IXGBE_WRITE_REG(hw, IXGBE_TDBAL(reg_idx),
			(tdba & DMA_BIT_MASK(32)));
	IXGBE_WRITE_REG(hw, IXGBE_TDBAH(reg_idx), (tdba >> 32));
	IXGBE_WRITE_REG(hw, IXGBE_TDLEN(reg_idx),
			ring->count * sizeof(union ixgbe_adv_tx_desc));
	IXGBE_WRITE_REG(hw, IXGBE_TDH(reg_idx), 0);
	IXGBE_WRITE_REG(hw, IXGBE_TDT(reg_idx), 0);
	ring->tail = adapter->io_addr + IXGBE_TDT(reg_idx);

	/*
	 * set WTHRESH to encourage burst writeback, it should not be set
	 * higher than 1 when:
	 * - ITR is 0 as it could cause false TX hangs
	 * - ITR is set to > 100k int/sec and BQL is enabled
	 *
	 * In order to avoid issues WTHRESH + PTHRESH should always be equal
	 * to or less than the number of on chip descriptors, which is
	 * currently 40.
	 */
	if (!ring->q_vector || (ring->q_vector->itr < IXGBE_100K_ITR))
		txdctl |= 1u << 16;	/* WTHRESH = 1 */
	else
		txdctl |= 8u << 16;	/* WTHRESH = 8 */

	/*
	 * Setting PTHRESH to 32 both improves performance
	 * and avoids a TX hang with DFP enabled
	 */
	txdctl |= (1u << 8) |	/* HTHRESH = 1 */
		   32;		/* PTHRESH = 32 */

	/* reinitialize flowdirector state */
	if (adapter->flags & IXGBE_FLAG_FDIR_HASH_CAPABLE) {
		ring->atr_sample_rate = adapter->atr_sample_rate;
		ring->atr_count = 0;
		set_bit(__IXGBE_TX_FDIR_INIT_DONE, &ring->state);
	} else {
		ring->atr_sample_rate = 0;
	}

	/* initialize XPS */
	if (!test_and_set_bit(__IXGBE_TX_XPS_INIT_DONE, &ring->state)) {
		struct ixgbe_q_vector *q_vector = ring->q_vector;

		if (q_vector)
			netif_set_xps_queue(ring->netdev,
					    &q_vector->affinity_mask,
					    ring->queue_index);
	}

	clear_bit(__IXGBE_HANG_CHECK_ARMED, &ring->state);

	/* reinitialize tx_buffer_info */
	memset(ring->tx_buffer_info, 0,
	       sizeof(struct ixgbe_tx_buffer) * ring->count);

	/* enable queue */
	IXGBE_WRITE_REG(hw, IXGBE_TXDCTL(reg_idx), txdctl);

	/* TXDCTL.EN will return 0 on 82598 if link is down, so skip it */
	if (hw->mac.type == ixgbe_mac_82598EB &&
	    !(IXGBE_READ_REG(hw, IXGBE_LINKS) & IXGBE_LINKS_UP))
		return;

	/* poll to verify queue is enabled */
	do {
		usleep_range(1000, 2000);
		txdctl = IXGBE_READ_REG(hw, IXGBE_TXDCTL(reg_idx));
	} while (--wait_loop && !(txdctl & IXGBE_TXDCTL_ENABLE));
	if (!wait_loop)
		hw_dbg(hw, "Could not enable Tx Queue %d\n", reg_idx);
}

static void ixgbe_setup_mtqc(struct ixgbe_adapter *adapter)
{
	struct ixgbe_hw *hw = &adapter->hw;
	u32 rttdcs, mtqc;
	u8 tcs = adapter->hw_tcs;

	if (hw->mac.type == ixgbe_mac_82598EB)
		return;

	/* disable the arbiter while setting MTQC */
	rttdcs = IXGBE_READ_REG(hw, IXGBE_RTTDCS);
	rttdcs |= IXGBE_RTTDCS_ARBDIS;
	IXGBE_WRITE_REG(hw, IXGBE_RTTDCS, rttdcs);

	/* set transmit pool layout */
	if (adapter->flags & IXGBE_FLAG_SRIOV_ENABLED) {
		mtqc = IXGBE_MTQC_VT_ENA;
		if (tcs > 4)
			mtqc |= IXGBE_MTQC_RT_ENA | IXGBE_MTQC_8TC_8TQ;
		else if (tcs > 1)
			mtqc |= IXGBE_MTQC_RT_ENA | IXGBE_MTQC_4TC_4TQ;
		else if (adapter->ring_feature[RING_F_VMDQ].mask ==
			 IXGBE_82599_VMDQ_4Q_MASK)
			mtqc |= IXGBE_MTQC_32VF;
		else
			mtqc |= IXGBE_MTQC_64VF;
	} else {
		if (tcs > 4) {
			mtqc = IXGBE_MTQC_RT_ENA | IXGBE_MTQC_8TC_8TQ;
		} else if (tcs > 1) {
			mtqc = IXGBE_MTQC_RT_ENA | IXGBE_MTQC_4TC_4TQ;
		} else {
			u8 max_txq = adapter->num_tx_queues +
				adapter->num_xdp_queues;
			if (max_txq > 63)
				mtqc = IXGBE_MTQC_RT_ENA | IXGBE_MTQC_4TC_4TQ;
			else
				mtqc = IXGBE_MTQC_64Q_1PB;
		}
	}

	IXGBE_WRITE_REG(hw, IXGBE_MTQC, mtqc);

	/* Enable Security TX Buffer IFG for multiple pb */
	if (tcs) {
		u32 sectx = IXGBE_READ_REG(hw, IXGBE_SECTXMINIFG);
		sectx |= IXGBE_SECTX_DCB;
		IXGBE_WRITE_REG(hw, IXGBE_SECTXMINIFG, sectx);
	}

	/* re-enable the arbiter */
	rttdcs &= ~IXGBE_RTTDCS_ARBDIS;
	IXGBE_WRITE_REG(hw, IXGBE_RTTDCS, rttdcs);
}

/**
 * ixgbe_configure_tx - Configure 8259x Transmit Unit after Reset
 * @adapter: board private structure
 *
 * Configure the Tx unit of the MAC after a reset.
 **/
static void ixgbe_configure_tx(struct ixgbe_adapter *adapter)
{
	struct ixgbe_hw *hw = &adapter->hw;
	u32 dmatxctl;
	u32 i;

	ixgbe_setup_mtqc(adapter);

	if (hw->mac.type != ixgbe_mac_82598EB) {
		/* DMATXCTL.EN must be before Tx queues are enabled */
		dmatxctl = IXGBE_READ_REG(hw, IXGBE_DMATXCTL);
		dmatxctl |= IXGBE_DMATXCTL_TE;
		IXGBE_WRITE_REG(hw, IXGBE_DMATXCTL, dmatxctl);
	}

	/* Setup the HW Tx Head and Tail descriptor pointers */
	for (i = 0; i < adapter->num_tx_queues; i++)
		ixgbe_configure_tx_ring(adapter, adapter->tx_ring[i]);
	for (i = 0; i < adapter->num_xdp_queues; i++)
		ixgbe_configure_tx_ring(adapter, adapter->xdp_ring[i]);
}

static void ixgbe_enable_rx_drop(struct ixgbe_adapter *adapter,
				 struct ixgbe_ring *ring)
{
	struct ixgbe_hw *hw = &adapter->hw;
	u8 reg_idx = ring->reg_idx;
	u32 srrctl = IXGBE_READ_REG(hw, IXGBE_SRRCTL(reg_idx));

	srrctl |= IXGBE_SRRCTL_DROP_EN;

	IXGBE_WRITE_REG(hw, IXGBE_SRRCTL(reg_idx), srrctl);
}

static void ixgbe_disable_rx_drop(struct ixgbe_adapter *adapter,
				  struct ixgbe_ring *ring)
{
	struct ixgbe_hw *hw = &adapter->hw;
	u8 reg_idx = ring->reg_idx;
	u32 srrctl = IXGBE_READ_REG(hw, IXGBE_SRRCTL(reg_idx));

	srrctl &= ~IXGBE_SRRCTL_DROP_EN;

	IXGBE_WRITE_REG(hw, IXGBE_SRRCTL(reg_idx), srrctl);
}

#ifdef CONFIG_IXGBE_DCB
void ixgbe_set_rx_drop_en(struct ixgbe_adapter *adapter)
#else
static void ixgbe_set_rx_drop_en(struct ixgbe_adapter *adapter)
#endif
{
	int i;
	bool pfc_en = adapter->dcb_cfg.pfc_mode_enable;

	if (adapter->ixgbe_ieee_pfc)
		pfc_en |= !!(adapter->ixgbe_ieee_pfc->pfc_en);

	/*
	 * We should set the drop enable bit if:
	 *  SR-IOV is enabled
	 *   or
	 *  Number of Rx queues > 1 and flow control is disabled
	 *
	 *  This allows us to avoid head of line blocking for security
	 *  and performance reasons.
	 */
	if (adapter->num_vfs || (adapter->num_rx_queues > 1 &&
	    !(adapter->hw.fc.current_mode & ixgbe_fc_tx_pause) && !pfc_en)) {
		for (i = 0; i < adapter->num_rx_queues; i++)
			ixgbe_enable_rx_drop(adapter, adapter->rx_ring[i]);
	} else {
		for (i = 0; i < adapter->num_rx_queues; i++)
			ixgbe_disable_rx_drop(adapter, adapter->rx_ring[i]);
	}
}

#define IXGBE_SRRCTL_BSIZEHDRSIZE_SHIFT 2

static void ixgbe_configure_srrctl(struct ixgbe_adapter *adapter,
				   struct ixgbe_ring *rx_ring)
{
	struct ixgbe_hw *hw = &adapter->hw;
	u32 srrctl;
	u8 reg_idx = rx_ring->reg_idx;

	if (hw->mac.type == ixgbe_mac_82598EB) {
		u16 mask = adapter->ring_feature[RING_F_RSS].mask;

		/*
		 * if VMDq is not active we must program one srrctl register
		 * per RSS queue since we have enabled RDRXCTL.MVMEN
		 */
		reg_idx &= mask;
	}

	/* configure header buffer length, needed for RSC */
	srrctl = IXGBE_RX_HDR_SIZE << IXGBE_SRRCTL_BSIZEHDRSIZE_SHIFT;

	/* configure the packet buffer length */
	if (rx_ring->xsk_pool) {
		u32 xsk_buf_len = xsk_pool_get_rx_frame_size(rx_ring->xsk_pool);

		/* If the MAC support setting RXDCTL.RLPML, the
		 * SRRCTL[n].BSIZEPKT is set to PAGE_SIZE and
		 * RXDCTL.RLPML is set to the actual UMEM buffer
		 * size. If not, then we are stuck with a 1k buffer
		 * size resolution. In this case frames larger than
		 * the UMEM buffer size viewed in a 1k resolution will
		 * be dropped.
		 */
		if (hw->mac.type != ixgbe_mac_82599EB)
			srrctl |= PAGE_SIZE >> IXGBE_SRRCTL_BSIZEPKT_SHIFT;
		else
			srrctl |= xsk_buf_len >> IXGBE_SRRCTL_BSIZEPKT_SHIFT;
	} else if (test_bit(__IXGBE_RX_3K_BUFFER, &rx_ring->state)) {
		srrctl |= IXGBE_RXBUFFER_3K >> IXGBE_SRRCTL_BSIZEPKT_SHIFT;
	} else {
		srrctl |= IXGBE_RXBUFFER_2K >> IXGBE_SRRCTL_BSIZEPKT_SHIFT;
	}

	/* configure descriptor type */
	srrctl |= IXGBE_SRRCTL_DESCTYPE_ADV_ONEBUF;

	IXGBE_WRITE_REG(hw, IXGBE_SRRCTL(reg_idx), srrctl);
}

/**
 * ixgbe_rss_indir_tbl_entries - Return RSS indirection table entries
 * @adapter: device handle
 *
 *  - 82598/82599/X540:     128
 *  - X550(non-SRIOV mode): 512
 *  - X550(SRIOV mode):     64
 */
u32 ixgbe_rss_indir_tbl_entries(struct ixgbe_adapter *adapter)
{
	if (adapter->hw.mac.type < ixgbe_mac_X550)
		return 128;
	else if (adapter->flags & IXGBE_FLAG_SRIOV_ENABLED)
		return 64;
	else
		return 512;
}

/**
 * ixgbe_store_key - Write the RSS key to HW
 * @adapter: device handle
 *
 * Write the RSS key stored in adapter.rss_key to HW.
 */
void ixgbe_store_key(struct ixgbe_adapter *adapter)
{
	struct ixgbe_hw *hw = &adapter->hw;
	int i;

	for (i = 0; i < 10; i++)
		IXGBE_WRITE_REG(hw, IXGBE_RSSRK(i), adapter->rss_key[i]);
}

/**
 * ixgbe_init_rss_key - Initialize adapter RSS key
 * @adapter: device handle
 *
 * Allocates and initializes the RSS key if it is not allocated.
 **/
static inline int ixgbe_init_rss_key(struct ixgbe_adapter *adapter)
{
	u32 *rss_key;

	if (!adapter->rss_key) {
		rss_key = kzalloc(IXGBE_RSS_KEY_SIZE, GFP_KERNEL);
		if (unlikely(!rss_key))
			return -ENOMEM;

		netdev_rss_key_fill(rss_key, IXGBE_RSS_KEY_SIZE);
		adapter->rss_key = rss_key;
	}

	return 0;
}

/**
 * ixgbe_store_reta - Write the RETA table to HW
 * @adapter: device handle
 *
 * Write the RSS redirection table stored in adapter.rss_indir_tbl[] to HW.
 */
void ixgbe_store_reta(struct ixgbe_adapter *adapter)
{
	u32 i, reta_entries = ixgbe_rss_indir_tbl_entries(adapter);
	struct ixgbe_hw *hw = &adapter->hw;
	u32 reta = 0;
	u32 indices_multi;
	u8 *indir_tbl = adapter->rss_indir_tbl;

	/* Fill out the redirection table as follows:
	 *  - 82598:      8 bit wide entries containing pair of 4 bit RSS
	 *    indices.
	 *  - 82599/X540: 8 bit wide entries containing 4 bit RSS index
	 *  - X550:       8 bit wide entries containing 6 bit RSS index
	 */
	if (adapter->hw.mac.type == ixgbe_mac_82598EB)
		indices_multi = 0x11;
	else
		indices_multi = 0x1;

	/* Write redirection table to HW */
	for (i = 0; i < reta_entries; i++) {
		reta |= indices_multi * indir_tbl[i] << (i & 0x3) * 8;
		if ((i & 3) == 3) {
			if (i < 128)
				IXGBE_WRITE_REG(hw, IXGBE_RETA(i >> 2), reta);
			else
				IXGBE_WRITE_REG(hw, IXGBE_ERETA((i >> 2) - 32),
						reta);
			reta = 0;
		}
	}
}

/**
 * ixgbe_store_vfreta - Write the RETA table to HW (x550 devices in SRIOV mode)
 * @adapter: device handle
 *
 * Write the RSS redirection table stored in adapter.rss_indir_tbl[] to HW.
 */
static void ixgbe_store_vfreta(struct ixgbe_adapter *adapter)
{
	u32 i, reta_entries = ixgbe_rss_indir_tbl_entries(adapter);
	struct ixgbe_hw *hw = &adapter->hw;
	u32 vfreta = 0;

	/* Write redirection table to HW */
	for (i = 0; i < reta_entries; i++) {
		u16 pool = adapter->num_rx_pools;

		vfreta |= (u32)adapter->rss_indir_tbl[i] << (i & 0x3) * 8;
		if ((i & 3) != 3)
			continue;

		while (pool--)
			IXGBE_WRITE_REG(hw,
					IXGBE_PFVFRETA(i >> 2, VMDQ_P(pool)),
					vfreta);
		vfreta = 0;
	}
}

static void ixgbe_setup_reta(struct ixgbe_adapter *adapter)
{
	u32 i, j;
	u32 reta_entries = ixgbe_rss_indir_tbl_entries(adapter);
	u16 rss_i = adapter->ring_feature[RING_F_RSS].indices;

	/* Program table for at least 4 queues w/ SR-IOV so that VFs can
	 * make full use of any rings they may have.  We will use the
	 * PSRTYPE register to control how many rings we use within the PF.
	 */
	if ((adapter->flags & IXGBE_FLAG_SRIOV_ENABLED) && (rss_i < 4))
		rss_i = 4;

	/* Fill out hash function seeds */
	ixgbe_store_key(adapter);

	/* Fill out redirection table */
	memset(adapter->rss_indir_tbl, 0, sizeof(adapter->rss_indir_tbl));

	for (i = 0, j = 0; i < reta_entries; i++, j++) {
		if (j == rss_i)
			j = 0;

		adapter->rss_indir_tbl[i] = j;
	}

	ixgbe_store_reta(adapter);
}

static void ixgbe_setup_vfreta(struct ixgbe_adapter *adapter)
{
	struct ixgbe_hw *hw = &adapter->hw;
	u16 rss_i = adapter->ring_feature[RING_F_RSS].indices;
	int i, j;

	/* Fill out hash function seeds */
	for (i = 0; i < 10; i++) {
		u16 pool = adapter->num_rx_pools;

		while (pool--)
			IXGBE_WRITE_REG(hw,
					IXGBE_PFVFRSSRK(i, VMDQ_P(pool)),
					*(adapter->rss_key + i));
	}

	/* Fill out the redirection table */
	for (i = 0, j = 0; i < 64; i++, j++) {
		if (j == rss_i)
			j = 0;

		adapter->rss_indir_tbl[i] = j;
	}

	ixgbe_store_vfreta(adapter);
}

static void ixgbe_setup_mrqc(struct ixgbe_adapter *adapter)
{
	struct ixgbe_hw *hw = &adapter->hw;
	u32 mrqc = 0, rss_field = 0, vfmrqc = 0;
	u32 rxcsum;

	/* Disable indicating checksum in descriptor, enables RSS hash */
	rxcsum = IXGBE_READ_REG(hw, IXGBE_RXCSUM);
	rxcsum |= IXGBE_RXCSUM_PCSD;
	IXGBE_WRITE_REG(hw, IXGBE_RXCSUM, rxcsum);

	if (adapter->hw.mac.type == ixgbe_mac_82598EB) {
		if (adapter->ring_feature[RING_F_RSS].mask)
			mrqc = IXGBE_MRQC_RSSEN;
	} else {
		u8 tcs = adapter->hw_tcs;

		if (adapter->flags & IXGBE_FLAG_SRIOV_ENABLED) {
			if (tcs > 4)
				mrqc = IXGBE_MRQC_VMDQRT8TCEN;	/* 8 TCs */
			else if (tcs > 1)
				mrqc = IXGBE_MRQC_VMDQRT4TCEN;	/* 4 TCs */
			else if (adapter->ring_feature[RING_F_VMDQ].mask ==
				 IXGBE_82599_VMDQ_4Q_MASK)
				mrqc = IXGBE_MRQC_VMDQRSS32EN;
			else
				mrqc = IXGBE_MRQC_VMDQRSS64EN;

			/* Enable L3/L4 for Tx Switched packets only for X550,
			 * older devices do not support this feature
			 */
			if (hw->mac.type >= ixgbe_mac_X550)
				mrqc |= IXGBE_MRQC_L3L4TXSWEN;
		} else {
			if (tcs > 4)
				mrqc = IXGBE_MRQC_RTRSS8TCEN;
			else if (tcs > 1)
				mrqc = IXGBE_MRQC_RTRSS4TCEN;
			else
				mrqc = IXGBE_MRQC_RSSEN;
		}
	}

	/* Perform hash on these packet types */
	rss_field |= IXGBE_MRQC_RSS_FIELD_IPV4 |
		     IXGBE_MRQC_RSS_FIELD_IPV4_TCP |
		     IXGBE_MRQC_RSS_FIELD_IPV6 |
		     IXGBE_MRQC_RSS_FIELD_IPV6_TCP;

	if (adapter->flags2 & IXGBE_FLAG2_RSS_FIELD_IPV4_UDP)
		rss_field |= IXGBE_MRQC_RSS_FIELD_IPV4_UDP;
	if (adapter->flags2 & IXGBE_FLAG2_RSS_FIELD_IPV6_UDP)
		rss_field |= IXGBE_MRQC_RSS_FIELD_IPV6_UDP;

	if ((hw->mac.type >= ixgbe_mac_X550) &&
	    (adapter->flags & IXGBE_FLAG_SRIOV_ENABLED)) {
		u16 pool = adapter->num_rx_pools;

		/* Enable VF RSS mode */
		mrqc |= IXGBE_MRQC_MULTIPLE_RSS;
		IXGBE_WRITE_REG(hw, IXGBE_MRQC, mrqc);

		/* Setup RSS through the VF registers */
		ixgbe_setup_vfreta(adapter);
		vfmrqc = IXGBE_MRQC_RSSEN;
		vfmrqc |= rss_field;

		while (pool--)
			IXGBE_WRITE_REG(hw,
					IXGBE_PFVFMRQC(VMDQ_P(pool)),
					vfmrqc);
	} else {
		ixgbe_setup_reta(adapter);
		mrqc |= rss_field;
		IXGBE_WRITE_REG(hw, IXGBE_MRQC, mrqc);
	}
}

/**
 * ixgbe_configure_rscctl - enable RSC for the indicated ring
 * @adapter: address of board private structure
 * @ring: structure containing ring specific data
 **/
static void ixgbe_configure_rscctl(struct ixgbe_adapter *adapter,
				   struct ixgbe_ring *ring)
{
	struct ixgbe_hw *hw = &adapter->hw;
	u32 rscctrl;
	u8 reg_idx = ring->reg_idx;

	if (!ring_is_rsc_enabled(ring))
		return;

	rscctrl = IXGBE_READ_REG(hw, IXGBE_RSCCTL(reg_idx));
	rscctrl |= IXGBE_RSCCTL_RSCEN;
	/*
	 * we must limit the number of descriptors so that the
	 * total size of max desc * buf_len is not greater
	 * than 65536
	 */
	rscctrl |= IXGBE_RSCCTL_MAXDESC_16;
	IXGBE_WRITE_REG(hw, IXGBE_RSCCTL(reg_idx), rscctrl);
}

#define IXGBE_MAX_RX_DESC_POLL 10
static void ixgbe_rx_desc_queue_enable(struct ixgbe_adapter *adapter,
				       struct ixgbe_ring *ring)
{
	struct ixgbe_hw *hw = &adapter->hw;
	int wait_loop = IXGBE_MAX_RX_DESC_POLL;
	u32 rxdctl;
	u8 reg_idx = ring->reg_idx;

	if (ixgbe_removed(hw->hw_addr))
		return;
	/* RXDCTL.EN will return 0 on 82598 if link is down, so skip it */
	if (hw->mac.type == ixgbe_mac_82598EB &&
	    !(IXGBE_READ_REG(hw, IXGBE_LINKS) & IXGBE_LINKS_UP))
		return;

	do {
		usleep_range(1000, 2000);
		rxdctl = IXGBE_READ_REG(hw, IXGBE_RXDCTL(reg_idx));
	} while (--wait_loop && !(rxdctl & IXGBE_RXDCTL_ENABLE));

	if (!wait_loop) {
		e_err(drv, "RXDCTL.ENABLE on Rx queue %d not set within "
		      "the polling period\n", reg_idx);
	}
}

void ixgbe_configure_rx_ring(struct ixgbe_adapter *adapter,
			     struct ixgbe_ring *ring)
{
	struct ixgbe_hw *hw = &adapter->hw;
	union ixgbe_adv_rx_desc *rx_desc;
	u64 rdba = ring->dma;
	u32 rxdctl;
	u8 reg_idx = ring->reg_idx;

	xdp_rxq_info_unreg_mem_model(&ring->xdp_rxq);
	ring->xsk_pool = ixgbe_xsk_pool(adapter, ring);
	if (ring->xsk_pool) {
		WARN_ON(xdp_rxq_info_reg_mem_model(&ring->xdp_rxq,
						   MEM_TYPE_XSK_BUFF_POOL,
						   NULL));
		xsk_pool_set_rxq_info(ring->xsk_pool, &ring->xdp_rxq);
	} else {
		WARN_ON(xdp_rxq_info_reg_mem_model(&ring->xdp_rxq,
						   MEM_TYPE_PAGE_SHARED, NULL));
	}

	/* disable queue to avoid use of these values while updating state */
	rxdctl = IXGBE_READ_REG(hw, IXGBE_RXDCTL(reg_idx));
	rxdctl &= ~IXGBE_RXDCTL_ENABLE;

	/* write value back with RXDCTL.ENABLE bit cleared */
	IXGBE_WRITE_REG(hw, IXGBE_RXDCTL(reg_idx), rxdctl);
	IXGBE_WRITE_FLUSH(hw);

	IXGBE_WRITE_REG(hw, IXGBE_RDBAL(reg_idx), (rdba & DMA_BIT_MASK(32)));
	IXGBE_WRITE_REG(hw, IXGBE_RDBAH(reg_idx), (rdba >> 32));
	IXGBE_WRITE_REG(hw, IXGBE_RDLEN(reg_idx),
			ring->count * sizeof(union ixgbe_adv_rx_desc));
	/* Force flushing of IXGBE_RDLEN to prevent MDD */
	IXGBE_WRITE_FLUSH(hw);

	IXGBE_WRITE_REG(hw, IXGBE_RDH(reg_idx), 0);
	IXGBE_WRITE_REG(hw, IXGBE_RDT(reg_idx), 0);
	ring->tail = adapter->io_addr + IXGBE_RDT(reg_idx);

	ixgbe_configure_srrctl(adapter, ring);
	ixgbe_configure_rscctl(adapter, ring);

	if (hw->mac.type == ixgbe_mac_82598EB) {
		/*
		 * enable cache line friendly hardware writes:
		 * PTHRESH=32 descriptors (half the internal cache),
		 * this also removes ugly rx_no_buffer_count increment
		 * HTHRESH=4 descriptors (to minimize latency on fetch)
		 * WTHRESH=8 burst writeback up to two cache lines
		 */
		rxdctl &= ~0x3FFFFF;
		rxdctl |=  0x080420;
#if (PAGE_SIZE < 8192)
	/* RXDCTL.RLPML does not work on 82599 */
	} else if (hw->mac.type != ixgbe_mac_82599EB) {
		rxdctl &= ~(IXGBE_RXDCTL_RLPMLMASK |
			    IXGBE_RXDCTL_RLPML_EN);

		/* Limit the maximum frame size so we don't overrun the skb.
		 * This can happen in SRIOV mode when the MTU of the VF is
		 * higher than the MTU of the PF.
		 */
		if (ring_uses_build_skb(ring) &&
		    !test_bit(__IXGBE_RX_3K_BUFFER, &ring->state))
			rxdctl |= IXGBE_MAX_2K_FRAME_BUILD_SKB |
				  IXGBE_RXDCTL_RLPML_EN;
#endif
	}

	ring->rx_offset = ixgbe_rx_offset(ring);

	if (ring->xsk_pool && hw->mac.type != ixgbe_mac_82599EB) {
		u32 xsk_buf_len = xsk_pool_get_rx_frame_size(ring->xsk_pool);

		rxdctl &= ~(IXGBE_RXDCTL_RLPMLMASK |
			    IXGBE_RXDCTL_RLPML_EN);
		rxdctl |= xsk_buf_len | IXGBE_RXDCTL_RLPML_EN;

		ring->rx_buf_len = xsk_buf_len;
	}

	/* initialize rx_buffer_info */
	memset(ring->rx_buffer_info, 0,
	       sizeof(struct ixgbe_rx_buffer) * ring->count);

	/* initialize Rx descriptor 0 */
	rx_desc = IXGBE_RX_DESC(ring, 0);
	rx_desc->wb.upper.length = 0;

	/* enable receive descriptor ring */
	rxdctl |= IXGBE_RXDCTL_ENABLE;
	IXGBE_WRITE_REG(hw, IXGBE_RXDCTL(reg_idx), rxdctl);

	ixgbe_rx_desc_queue_enable(adapter, ring);
	if (ring->xsk_pool)
		ixgbe_alloc_rx_buffers_zc(ring, ixgbe_desc_unused(ring));
	else
		ixgbe_alloc_rx_buffers(ring, ixgbe_desc_unused(ring));
}

static void ixgbe_setup_psrtype(struct ixgbe_adapter *adapter)
{
	struct ixgbe_hw *hw = &adapter->hw;
	int rss_i = adapter->ring_feature[RING_F_RSS].indices;
	u16 pool = adapter->num_rx_pools;

	/* PSRTYPE must be initialized in non 82598 adapters */
	u32 psrtype = IXGBE_PSRTYPE_TCPHDR |
		      IXGBE_PSRTYPE_UDPHDR |
		      IXGBE_PSRTYPE_IPV4HDR |
		      IXGBE_PSRTYPE_L2HDR |
		      IXGBE_PSRTYPE_IPV6HDR;

	if (hw->mac.type == ixgbe_mac_82598EB)
		return;

	if (rss_i > 3)
		psrtype |= 2u << 29;
	else if (rss_i > 1)
		psrtype |= 1u << 29;

	while (pool--)
		IXGBE_WRITE_REG(hw, IXGBE_PSRTYPE(VMDQ_P(pool)), psrtype);
}

static void ixgbe_configure_virtualization(struct ixgbe_adapter *adapter)
{
	struct ixgbe_hw *hw = &adapter->hw;
	u16 pool = adapter->num_rx_pools;
	u32 reg_offset, vf_shift, vmolr;
	u32 gcr_ext, vmdctl;
	int i;

	if (!(adapter->flags & IXGBE_FLAG_SRIOV_ENABLED))
		return;

	vmdctl = IXGBE_READ_REG(hw, IXGBE_VT_CTL);
	vmdctl |= IXGBE_VMD_CTL_VMDQ_EN;
	vmdctl &= ~IXGBE_VT_CTL_POOL_MASK;
	vmdctl |= VMDQ_P(0) << IXGBE_VT_CTL_POOL_SHIFT;
	vmdctl |= IXGBE_VT_CTL_REPLEN;
	IXGBE_WRITE_REG(hw, IXGBE_VT_CTL, vmdctl);

	/* accept untagged packets until a vlan tag is
	 * specifically set for the VMDQ queue/pool
	 */
	vmolr = IXGBE_VMOLR_AUPE;
	while (pool--)
		IXGBE_WRITE_REG(hw, IXGBE_VMOLR(VMDQ_P(pool)), vmolr);

	vf_shift = VMDQ_P(0) % 32;
	reg_offset = (VMDQ_P(0) >= 32) ? 1 : 0;

	/* Enable only the PF's pool for Tx/Rx */
	IXGBE_WRITE_REG(hw, IXGBE_VFRE(reg_offset), GENMASK(31, vf_shift));
	IXGBE_WRITE_REG(hw, IXGBE_VFRE(reg_offset ^ 1), reg_offset - 1);
	IXGBE_WRITE_REG(hw, IXGBE_VFTE(reg_offset), GENMASK(31, vf_shift));
	IXGBE_WRITE_REG(hw, IXGBE_VFTE(reg_offset ^ 1), reg_offset - 1);
	if (adapter->bridge_mode == BRIDGE_MODE_VEB)
		IXGBE_WRITE_REG(hw, IXGBE_PFDTXGSWC, IXGBE_PFDTXGSWC_VT_LBEN);

	/* Map PF MAC address in RAR Entry 0 to first pool following VFs */
	hw->mac.ops.set_vmdq(hw, 0, VMDQ_P(0));

	/* clear VLAN promisc flag so VFTA will be updated if necessary */
	adapter->flags2 &= ~IXGBE_FLAG2_VLAN_PROMISC;

	/*
	 * Set up VF register offsets for selected VT Mode,
	 * i.e. 32 or 64 VFs for SR-IOV
	 */
	switch (adapter->ring_feature[RING_F_VMDQ].mask) {
	case IXGBE_82599_VMDQ_8Q_MASK:
		gcr_ext = IXGBE_GCR_EXT_VT_MODE_16;
		break;
	case IXGBE_82599_VMDQ_4Q_MASK:
		gcr_ext = IXGBE_GCR_EXT_VT_MODE_32;
		break;
	default:
		gcr_ext = IXGBE_GCR_EXT_VT_MODE_64;
		break;
	}

	IXGBE_WRITE_REG(hw, IXGBE_GCR_EXT, gcr_ext);

	for (i = 0; i < adapter->num_vfs; i++) {
		/* configure spoof checking */
		ixgbe_ndo_set_vf_spoofchk(adapter->netdev, i,
					  adapter->vfinfo[i].spoofchk_enabled);

		/* Enable/Disable RSS query feature  */
		ixgbe_ndo_set_vf_rss_query_en(adapter->netdev, i,
					  adapter->vfinfo[i].rss_query_enabled);
	}
}

static void ixgbe_set_rx_buffer_len(struct ixgbe_adapter *adapter)
{
	struct ixgbe_hw *hw = &adapter->hw;
	struct net_device *netdev = adapter->netdev;
	int max_frame = netdev->mtu + ETH_HLEN + ETH_FCS_LEN;
	struct ixgbe_ring *rx_ring;
	int i;
	u32 mhadd, hlreg0;

#ifdef IXGBE_FCOE
	/* adjust max frame to be able to do baby jumbo for FCoE */
	if ((adapter->flags & IXGBE_FLAG_FCOE_ENABLED) &&
	    (max_frame < IXGBE_FCOE_JUMBO_FRAME_SIZE))
		max_frame = IXGBE_FCOE_JUMBO_FRAME_SIZE;

#endif /* IXGBE_FCOE */

	/* adjust max frame to be at least the size of a standard frame */
	if (max_frame < (ETH_FRAME_LEN + ETH_FCS_LEN))
		max_frame = (ETH_FRAME_LEN + ETH_FCS_LEN);

	mhadd = IXGBE_READ_REG(hw, IXGBE_MHADD);
	if (max_frame != (mhadd >> IXGBE_MHADD_MFS_SHIFT)) {
		mhadd &= ~IXGBE_MHADD_MFS_MASK;
		mhadd |= max_frame << IXGBE_MHADD_MFS_SHIFT;

		IXGBE_WRITE_REG(hw, IXGBE_MHADD, mhadd);
	}

	hlreg0 = IXGBE_READ_REG(hw, IXGBE_HLREG0);
	/* set jumbo enable since MHADD.MFS is keeping size locked at max_frame */
	hlreg0 |= IXGBE_HLREG0_JUMBOEN;
	IXGBE_WRITE_REG(hw, IXGBE_HLREG0, hlreg0);

	/*
	 * Setup the HW Rx Head and Tail Descriptor Pointers and
	 * the Base and Length of the Rx Descriptor Ring
	 */
	for (i = 0; i < adapter->num_rx_queues; i++) {
		rx_ring = adapter->rx_ring[i];

		clear_ring_rsc_enabled(rx_ring);
		clear_bit(__IXGBE_RX_3K_BUFFER, &rx_ring->state);
		clear_bit(__IXGBE_RX_BUILD_SKB_ENABLED, &rx_ring->state);

		if (adapter->flags2 & IXGBE_FLAG2_RSC_ENABLED)
			set_ring_rsc_enabled(rx_ring);

		if (test_bit(__IXGBE_RX_FCOE, &rx_ring->state))
			set_bit(__IXGBE_RX_3K_BUFFER, &rx_ring->state);

		if (adapter->flags2 & IXGBE_FLAG2_RX_LEGACY)
			continue;

		set_bit(__IXGBE_RX_BUILD_SKB_ENABLED, &rx_ring->state);

#if (PAGE_SIZE < 8192)
		if (adapter->flags2 & IXGBE_FLAG2_RSC_ENABLED)
			set_bit(__IXGBE_RX_3K_BUFFER, &rx_ring->state);

		if (IXGBE_2K_TOO_SMALL_WITH_PADDING ||
		    (max_frame > (ETH_FRAME_LEN + ETH_FCS_LEN)))
			set_bit(__IXGBE_RX_3K_BUFFER, &rx_ring->state);
#endif
	}
}

static void ixgbe_setup_rdrxctl(struct ixgbe_adapter *adapter)
{
	struct ixgbe_hw *hw = &adapter->hw;
	u32 rdrxctl = IXGBE_READ_REG(hw, IXGBE_RDRXCTL);

	switch (hw->mac.type) {
	case ixgbe_mac_82598EB:
		/*
		 * For VMDq support of different descriptor types or
		 * buffer sizes through the use of multiple SRRCTL
		 * registers, RDRXCTL.MVMEN must be set to 1
		 *
		 * also, the manual doesn't mention it clearly but DCA hints
		 * will only use queue 0's tags unless this bit is set.  Side
		 * effects of setting this bit are only that SRRCTL must be
		 * fully programmed [0..15]
		 */
		rdrxctl |= IXGBE_RDRXCTL_MVMEN;
		break;
	case ixgbe_mac_X550:
	case ixgbe_mac_X550EM_x:
	case ixgbe_mac_x550em_a:
		if (adapter->num_vfs)
			rdrxctl |= IXGBE_RDRXCTL_PSP;
		fallthrough;
	case ixgbe_mac_82599EB:
	case ixgbe_mac_X540:
		/* Disable RSC for ACK packets */
		IXGBE_WRITE_REG(hw, IXGBE_RSCDBU,
		   (IXGBE_RSCDBU_RSCACKDIS | IXGBE_READ_REG(hw, IXGBE_RSCDBU)));
		rdrxctl &= ~IXGBE_RDRXCTL_RSCFRSTSIZE;
		/* hardware requires some bits to be set by default */
		rdrxctl |= (IXGBE_RDRXCTL_RSCACKC | IXGBE_RDRXCTL_FCOE_WRFIX);
		rdrxctl |= IXGBE_RDRXCTL_CRCSTRIP;
		break;
	default:
		/* We should do nothing since we don't know this hardware */
		return;
	}

	IXGBE_WRITE_REG(hw, IXGBE_RDRXCTL, rdrxctl);
}

/**
 * ixgbe_configure_rx - Configure 8259x Receive Unit after Reset
 * @adapter: board private structure
 *
 * Configure the Rx unit of the MAC after a reset.
 **/
static void ixgbe_configure_rx(struct ixgbe_adapter *adapter)
{
	struct ixgbe_hw *hw = &adapter->hw;
	int i;
	u32 rxctrl, rfctl;

	/* disable receives while setting up the descriptors */
	hw->mac.ops.disable_rx(hw);

	ixgbe_setup_psrtype(adapter);
	ixgbe_setup_rdrxctl(adapter);

	/* RSC Setup */
	rfctl = IXGBE_READ_REG(hw, IXGBE_RFCTL);
	rfctl &= ~IXGBE_RFCTL_RSC_DIS;
	if (!(adapter->flags2 & IXGBE_FLAG2_RSC_ENABLED))
		rfctl |= IXGBE_RFCTL_RSC_DIS;

	/* disable NFS filtering */
	rfctl |= (IXGBE_RFCTL_NFSW_DIS | IXGBE_RFCTL_NFSR_DIS);
	IXGBE_WRITE_REG(hw, IXGBE_RFCTL, rfctl);

	/* Program registers for the distribution of queues */
	ixgbe_setup_mrqc(adapter);

	/* set_rx_buffer_len must be called before ring initialization */
	ixgbe_set_rx_buffer_len(adapter);

	/*
	 * Setup the HW Rx Head and Tail Descriptor Pointers and
	 * the Base and Length of the Rx Descriptor Ring
	 */
	for (i = 0; i < adapter->num_rx_queues; i++)
		ixgbe_configure_rx_ring(adapter, adapter->rx_ring[i]);

	rxctrl = IXGBE_READ_REG(hw, IXGBE_RXCTRL);
	/* disable drop enable for 82598 parts */
	if (hw->mac.type == ixgbe_mac_82598EB)
		rxctrl |= IXGBE_RXCTRL_DMBYPS;

	/* enable all receives */
	rxctrl |= IXGBE_RXCTRL_RXEN;
	hw->mac.ops.enable_rx_dma(hw, rxctrl);
}

static int ixgbe_vlan_rx_add_vid(struct net_device *netdev,
				 __be16 proto, u16 vid)
{
	struct ixgbe_adapter *adapter = netdev_priv(netdev);
	struct ixgbe_hw *hw = &adapter->hw;

	/* add VID to filter table */
	if (!vid || !(adapter->flags2 & IXGBE_FLAG2_VLAN_PROMISC))
		hw->mac.ops.set_vfta(&adapter->hw, vid, VMDQ_P(0), true, !!vid);

	set_bit(vid, adapter->active_vlans);

	return 0;
}

static int ixgbe_find_vlvf_entry(struct ixgbe_hw *hw, u32 vlan)
{
	u32 vlvf;
	int idx;

	/* short cut the special case */
	if (vlan == 0)
		return 0;

	/* Search for the vlan id in the VLVF entries */
	for (idx = IXGBE_VLVF_ENTRIES; --idx;) {
		vlvf = IXGBE_READ_REG(hw, IXGBE_VLVF(idx));
		if ((vlvf & VLAN_VID_MASK) == vlan)
			break;
	}

	return idx;
}

void ixgbe_update_pf_promisc_vlvf(struct ixgbe_adapter *adapter, u32 vid)
{
	struct ixgbe_hw *hw = &adapter->hw;
	u32 bits, word;
	int idx;

	idx = ixgbe_find_vlvf_entry(hw, vid);
	if (!idx)
		return;

	/* See if any other pools are set for this VLAN filter
	 * entry other than the PF.
	 */
	word = idx * 2 + (VMDQ_P(0) / 32);
	bits = ~BIT(VMDQ_P(0) % 32);
	bits &= IXGBE_READ_REG(hw, IXGBE_VLVFB(word));

	/* Disable the filter so this falls into the default pool. */
	if (!bits && !IXGBE_READ_REG(hw, IXGBE_VLVFB(word ^ 1))) {
		if (!(adapter->flags2 & IXGBE_FLAG2_VLAN_PROMISC))
			IXGBE_WRITE_REG(hw, IXGBE_VLVFB(word), 0);
		IXGBE_WRITE_REG(hw, IXGBE_VLVF(idx), 0);
	}
}

static int ixgbe_vlan_rx_kill_vid(struct net_device *netdev,
				  __be16 proto, u16 vid)
{
	struct ixgbe_adapter *adapter = netdev_priv(netdev);
	struct ixgbe_hw *hw = &adapter->hw;

	/* remove VID from filter table */
	if (vid && !(adapter->flags2 & IXGBE_FLAG2_VLAN_PROMISC))
		hw->mac.ops.set_vfta(hw, vid, VMDQ_P(0), false, true);

	clear_bit(vid, adapter->active_vlans);

	return 0;
}

/**
 * ixgbe_vlan_strip_disable - helper to disable hw vlan stripping
 * @adapter: driver data
 */
static void ixgbe_vlan_strip_disable(struct ixgbe_adapter *adapter)
{
	struct ixgbe_hw *hw = &adapter->hw;
	u32 vlnctrl;
	int i, j;

	switch (hw->mac.type) {
	case ixgbe_mac_82598EB:
		vlnctrl = IXGBE_READ_REG(hw, IXGBE_VLNCTRL);
		vlnctrl &= ~IXGBE_VLNCTRL_VME;
		IXGBE_WRITE_REG(hw, IXGBE_VLNCTRL, vlnctrl);
		break;
	case ixgbe_mac_82599EB:
	case ixgbe_mac_X540:
	case ixgbe_mac_X550:
	case ixgbe_mac_X550EM_x:
	case ixgbe_mac_x550em_a:
		for (i = 0; i < adapter->num_rx_queues; i++) {
			struct ixgbe_ring *ring = adapter->rx_ring[i];

			if (!netif_is_ixgbe(ring->netdev))
				continue;

			j = ring->reg_idx;
			vlnctrl = IXGBE_READ_REG(hw, IXGBE_RXDCTL(j));
			vlnctrl &= ~IXGBE_RXDCTL_VME;
			IXGBE_WRITE_REG(hw, IXGBE_RXDCTL(j), vlnctrl);
		}
		break;
	default:
		break;
	}
}

/**
 * ixgbe_vlan_strip_enable - helper to enable hw vlan stripping
 * @adapter: driver data
 */
static void ixgbe_vlan_strip_enable(struct ixgbe_adapter *adapter)
{
	struct ixgbe_hw *hw = &adapter->hw;
	u32 vlnctrl;
	int i, j;

	switch (hw->mac.type) {
	case ixgbe_mac_82598EB:
		vlnctrl = IXGBE_READ_REG(hw, IXGBE_VLNCTRL);
		vlnctrl |= IXGBE_VLNCTRL_VME;
		IXGBE_WRITE_REG(hw, IXGBE_VLNCTRL, vlnctrl);
		break;
	case ixgbe_mac_82599EB:
	case ixgbe_mac_X540:
	case ixgbe_mac_X550:
	case ixgbe_mac_X550EM_x:
	case ixgbe_mac_x550em_a:
		for (i = 0; i < adapter->num_rx_queues; i++) {
			struct ixgbe_ring *ring = adapter->rx_ring[i];

			if (!netif_is_ixgbe(ring->netdev))
				continue;

			j = ring->reg_idx;
			vlnctrl = IXGBE_READ_REG(hw, IXGBE_RXDCTL(j));
			vlnctrl |= IXGBE_RXDCTL_VME;
			IXGBE_WRITE_REG(hw, IXGBE_RXDCTL(j), vlnctrl);
		}
		break;
	default:
		break;
	}
}

static void ixgbe_vlan_promisc_enable(struct ixgbe_adapter *adapter)
{
	struct ixgbe_hw *hw = &adapter->hw;
	u32 vlnctrl, i;

	vlnctrl = IXGBE_READ_REG(hw, IXGBE_VLNCTRL);

	if (adapter->flags & IXGBE_FLAG_VMDQ_ENABLED) {
	/* For VMDq and SR-IOV we must leave VLAN filtering enabled */
		vlnctrl |= IXGBE_VLNCTRL_VFE;
		IXGBE_WRITE_REG(hw, IXGBE_VLNCTRL, vlnctrl);
	} else {
		vlnctrl &= ~IXGBE_VLNCTRL_VFE;
		IXGBE_WRITE_REG(hw, IXGBE_VLNCTRL, vlnctrl);
		return;
	}

	/* Nothing to do for 82598 */
	if (hw->mac.type == ixgbe_mac_82598EB)
		return;

	/* We are already in VLAN promisc, nothing to do */
	if (adapter->flags2 & IXGBE_FLAG2_VLAN_PROMISC)
		return;

	/* Set flag so we don't redo unnecessary work */
	adapter->flags2 |= IXGBE_FLAG2_VLAN_PROMISC;

	/* Add PF to all active pools */
	for (i = IXGBE_VLVF_ENTRIES; --i;) {
		u32 reg_offset = IXGBE_VLVFB(i * 2 + VMDQ_P(0) / 32);
		u32 vlvfb = IXGBE_READ_REG(hw, reg_offset);

		vlvfb |= BIT(VMDQ_P(0) % 32);
		IXGBE_WRITE_REG(hw, reg_offset, vlvfb);
	}

	/* Set all bits in the VLAN filter table array */
	for (i = hw->mac.vft_size; i--;)
		IXGBE_WRITE_REG(hw, IXGBE_VFTA(i), ~0U);
}

#define VFTA_BLOCK_SIZE 8
static void ixgbe_scrub_vfta(struct ixgbe_adapter *adapter, u32 vfta_offset)
{
	struct ixgbe_hw *hw = &adapter->hw;
	u32 vfta[VFTA_BLOCK_SIZE] = { 0 };
	u32 vid_start = vfta_offset * 32;
	u32 vid_end = vid_start + (VFTA_BLOCK_SIZE * 32);
	u32 i, vid, word, bits;

	for (i = IXGBE_VLVF_ENTRIES; --i;) {
		u32 vlvf = IXGBE_READ_REG(hw, IXGBE_VLVF(i));

		/* pull VLAN ID from VLVF */
		vid = vlvf & VLAN_VID_MASK;

		/* only concern outselves with a certain range */
		if (vid < vid_start || vid >= vid_end)
			continue;

		if (vlvf) {
			/* record VLAN ID in VFTA */
			vfta[(vid - vid_start) / 32] |= BIT(vid % 32);

			/* if PF is part of this then continue */
			if (test_bit(vid, adapter->active_vlans))
				continue;
		}

		/* remove PF from the pool */
		word = i * 2 + VMDQ_P(0) / 32;
		bits = ~BIT(VMDQ_P(0) % 32);
		bits &= IXGBE_READ_REG(hw, IXGBE_VLVFB(word));
		IXGBE_WRITE_REG(hw, IXGBE_VLVFB(word), bits);
	}

	/* extract values from active_vlans and write back to VFTA */
	for (i = VFTA_BLOCK_SIZE; i--;) {
		vid = (vfta_offset + i) * 32;
		word = vid / BITS_PER_LONG;
		bits = vid % BITS_PER_LONG;

		vfta[i] |= adapter->active_vlans[word] >> bits;

		IXGBE_WRITE_REG(hw, IXGBE_VFTA(vfta_offset + i), vfta[i]);
	}
}

static void ixgbe_vlan_promisc_disable(struct ixgbe_adapter *adapter)
{
	struct ixgbe_hw *hw = &adapter->hw;
	u32 vlnctrl, i;

	/* Set VLAN filtering to enabled */
	vlnctrl = IXGBE_READ_REG(hw, IXGBE_VLNCTRL);
	vlnctrl |= IXGBE_VLNCTRL_VFE;
	IXGBE_WRITE_REG(hw, IXGBE_VLNCTRL, vlnctrl);

	if (!(adapter->flags & IXGBE_FLAG_VMDQ_ENABLED) ||
	    hw->mac.type == ixgbe_mac_82598EB)
		return;

	/* We are not in VLAN promisc, nothing to do */
	if (!(adapter->flags2 & IXGBE_FLAG2_VLAN_PROMISC))
		return;

	/* Set flag so we don't redo unnecessary work */
	adapter->flags2 &= ~IXGBE_FLAG2_VLAN_PROMISC;

	for (i = 0; i < hw->mac.vft_size; i += VFTA_BLOCK_SIZE)
		ixgbe_scrub_vfta(adapter, i);
}

static void ixgbe_restore_vlan(struct ixgbe_adapter *adapter)
{
	u16 vid = 1;

	ixgbe_vlan_rx_add_vid(adapter->netdev, htons(ETH_P_8021Q), 0);

	for_each_set_bit_from(vid, adapter->active_vlans, VLAN_N_VID)
		ixgbe_vlan_rx_add_vid(adapter->netdev, htons(ETH_P_8021Q), vid);
}

/**
 * ixgbe_write_mc_addr_list - write multicast addresses to MTA
 * @netdev: network interface device structure
 *
 * Writes multicast address list to the MTA hash table.
 * Returns: -ENOMEM on failure
 *                0 on no addresses written
 *                X on writing X addresses to MTA
 **/
static int ixgbe_write_mc_addr_list(struct net_device *netdev)
{
	struct ixgbe_adapter *adapter = netdev_priv(netdev);
	struct ixgbe_hw *hw = &adapter->hw;

	if (!netif_running(netdev))
		return 0;

	if (hw->mac.ops.update_mc_addr_list)
		hw->mac.ops.update_mc_addr_list(hw, netdev);
	else
		return -ENOMEM;

#ifdef CONFIG_PCI_IOV
	ixgbe_restore_vf_multicasts(adapter);
#endif

	return netdev_mc_count(netdev);
}

#ifdef CONFIG_PCI_IOV
void ixgbe_full_sync_mac_table(struct ixgbe_adapter *adapter)
{
	struct ixgbe_mac_addr *mac_table = &adapter->mac_table[0];
	struct ixgbe_hw *hw = &adapter->hw;
	int i;

	for (i = 0; i < hw->mac.num_rar_entries; i++, mac_table++) {
		mac_table->state &= ~IXGBE_MAC_STATE_MODIFIED;

		if (mac_table->state & IXGBE_MAC_STATE_IN_USE)
			hw->mac.ops.set_rar(hw, i,
					    mac_table->addr,
					    mac_table->pool,
					    IXGBE_RAH_AV);
		else
			hw->mac.ops.clear_rar(hw, i);
	}
}

#endif
static void ixgbe_sync_mac_table(struct ixgbe_adapter *adapter)
{
	struct ixgbe_mac_addr *mac_table = &adapter->mac_table[0];
	struct ixgbe_hw *hw = &adapter->hw;
	int i;

	for (i = 0; i < hw->mac.num_rar_entries; i++, mac_table++) {
		if (!(mac_table->state & IXGBE_MAC_STATE_MODIFIED))
			continue;

		mac_table->state &= ~IXGBE_MAC_STATE_MODIFIED;

		if (mac_table->state & IXGBE_MAC_STATE_IN_USE)
			hw->mac.ops.set_rar(hw, i,
					    mac_table->addr,
					    mac_table->pool,
					    IXGBE_RAH_AV);
		else
			hw->mac.ops.clear_rar(hw, i);
	}
}

static void ixgbe_flush_sw_mac_table(struct ixgbe_adapter *adapter)
{
	struct ixgbe_mac_addr *mac_table = &adapter->mac_table[0];
	struct ixgbe_hw *hw = &adapter->hw;
	int i;

	for (i = 0; i < hw->mac.num_rar_entries; i++, mac_table++) {
		mac_table->state |= IXGBE_MAC_STATE_MODIFIED;
		mac_table->state &= ~IXGBE_MAC_STATE_IN_USE;
	}

	ixgbe_sync_mac_table(adapter);
}

static int ixgbe_available_rars(struct ixgbe_adapter *adapter, u16 pool)
{
	struct ixgbe_mac_addr *mac_table = &adapter->mac_table[0];
	struct ixgbe_hw *hw = &adapter->hw;
	int i, count = 0;

	for (i = 0; i < hw->mac.num_rar_entries; i++, mac_table++) {
		/* do not count default RAR as available */
		if (mac_table->state & IXGBE_MAC_STATE_DEFAULT)
			continue;

		/* only count unused and addresses that belong to us */
		if (mac_table->state & IXGBE_MAC_STATE_IN_USE) {
			if (mac_table->pool != pool)
				continue;
		}

		count++;
	}

	return count;
}

/* this function destroys the first RAR entry */
static void ixgbe_mac_set_default_filter(struct ixgbe_adapter *adapter)
{
	struct ixgbe_mac_addr *mac_table = &adapter->mac_table[0];
	struct ixgbe_hw *hw = &adapter->hw;

	memcpy(&mac_table->addr, hw->mac.addr, ETH_ALEN);
	mac_table->pool = VMDQ_P(0);

	mac_table->state = IXGBE_MAC_STATE_DEFAULT | IXGBE_MAC_STATE_IN_USE;

	hw->mac.ops.set_rar(hw, 0, mac_table->addr, mac_table->pool,
			    IXGBE_RAH_AV);
}

int ixgbe_add_mac_filter(struct ixgbe_adapter *adapter,
			 const u8 *addr, u16 pool)
{
	struct ixgbe_mac_addr *mac_table = &adapter->mac_table[0];
	struct ixgbe_hw *hw = &adapter->hw;
	int i;

	if (is_zero_ether_addr(addr))
		return -EINVAL;

	for (i = 0; i < hw->mac.num_rar_entries; i++, mac_table++) {
		if (mac_table->state & IXGBE_MAC_STATE_IN_USE)
			continue;

		ether_addr_copy(mac_table->addr, addr);
		mac_table->pool = pool;

		mac_table->state |= IXGBE_MAC_STATE_MODIFIED |
				    IXGBE_MAC_STATE_IN_USE;

		ixgbe_sync_mac_table(adapter);

		return i;
	}

	return -ENOMEM;
}

int ixgbe_del_mac_filter(struct ixgbe_adapter *adapter,
			 const u8 *addr, u16 pool)
{
	struct ixgbe_mac_addr *mac_table = &adapter->mac_table[0];
	struct ixgbe_hw *hw = &adapter->hw;
	int i;

	if (is_zero_ether_addr(addr))
		return -EINVAL;

	/* search table for addr, if found clear IN_USE flag and sync */
	for (i = 0; i < hw->mac.num_rar_entries; i++, mac_table++) {
		/* we can only delete an entry if it is in use */
		if (!(mac_table->state & IXGBE_MAC_STATE_IN_USE))
			continue;
		/* we only care about entries that belong to the given pool */
		if (mac_table->pool != pool)
			continue;
		/* we only care about a specific MAC address */
		if (!ether_addr_equal(addr, mac_table->addr))
			continue;

		mac_table->state |= IXGBE_MAC_STATE_MODIFIED;
		mac_table->state &= ~IXGBE_MAC_STATE_IN_USE;

		ixgbe_sync_mac_table(adapter);

		return 0;
	}

	return -ENOMEM;
}

static int ixgbe_uc_sync(struct net_device *netdev, const unsigned char *addr)
{
	struct ixgbe_adapter *adapter = netdev_priv(netdev);
	int ret;

	ret = ixgbe_add_mac_filter(adapter, addr, VMDQ_P(0));

	return min_t(int, ret, 0);
}

static int ixgbe_uc_unsync(struct net_device *netdev, const unsigned char *addr)
{
	struct ixgbe_adapter *adapter = netdev_priv(netdev);

	ixgbe_del_mac_filter(adapter, addr, VMDQ_P(0));

	return 0;
}

/**
 * ixgbe_set_rx_mode - Unicast, Multicast and Promiscuous mode set
 * @netdev: network interface device structure
 *
 * The set_rx_method entry point is called whenever the unicast/multicast
 * address list or the network interface flags are updated.  This routine is
 * responsible for configuring the hardware for proper unicast, multicast and
 * promiscuous mode.
 **/
void ixgbe_set_rx_mode(struct net_device *netdev)
{
	struct ixgbe_adapter *adapter = netdev_priv(netdev);
	struct ixgbe_hw *hw = &adapter->hw;
	u32 fctrl, vmolr = IXGBE_VMOLR_BAM | IXGBE_VMOLR_AUPE;
	netdev_features_t features = netdev->features;
	int count;

	/* Check for Promiscuous and All Multicast modes */
	fctrl = IXGBE_READ_REG(hw, IXGBE_FCTRL);

	/* set all bits that we expect to always be set */
	fctrl &= ~IXGBE_FCTRL_SBP; /* disable store-bad-packets */
	fctrl |= IXGBE_FCTRL_BAM;
	fctrl |= IXGBE_FCTRL_DPF; /* discard pause frames when FC enabled */
	fctrl |= IXGBE_FCTRL_PMCF;

	/* clear the bits we are changing the status of */
	fctrl &= ~(IXGBE_FCTRL_UPE | IXGBE_FCTRL_MPE);
	if (netdev->flags & IFF_PROMISC) {
		hw->addr_ctrl.user_set_promisc = true;
		fctrl |= (IXGBE_FCTRL_UPE | IXGBE_FCTRL_MPE);
		vmolr |= IXGBE_VMOLR_MPE;
		features &= ~NETIF_F_HW_VLAN_CTAG_FILTER;
	} else {
		if (netdev->flags & IFF_ALLMULTI) {
			fctrl |= IXGBE_FCTRL_MPE;
			vmolr |= IXGBE_VMOLR_MPE;
		}
		hw->addr_ctrl.user_set_promisc = false;
	}

	/*
	 * Write addresses to available RAR registers, if there is not
	 * sufficient space to store all the addresses then enable
	 * unicast promiscuous mode
	 */
	if (__dev_uc_sync(netdev, ixgbe_uc_sync, ixgbe_uc_unsync)) {
		fctrl |= IXGBE_FCTRL_UPE;
		vmolr |= IXGBE_VMOLR_ROPE;
	}

	/* Write addresses to the MTA, if the attempt fails
	 * then we should just turn on promiscuous mode so
	 * that we can at least receive multicast traffic
	 */
	count = ixgbe_write_mc_addr_list(netdev);
	if (count < 0) {
		fctrl |= IXGBE_FCTRL_MPE;
		vmolr |= IXGBE_VMOLR_MPE;
	} else if (count) {
		vmolr |= IXGBE_VMOLR_ROMPE;
	}

	if (hw->mac.type != ixgbe_mac_82598EB) {
		vmolr |= IXGBE_READ_REG(hw, IXGBE_VMOLR(VMDQ_P(0))) &
			 ~(IXGBE_VMOLR_MPE | IXGBE_VMOLR_ROMPE |
			   IXGBE_VMOLR_ROPE);
		IXGBE_WRITE_REG(hw, IXGBE_VMOLR(VMDQ_P(0)), vmolr);
	}

	/* This is useful for sniffing bad packets. */
	if (features & NETIF_F_RXALL) {
		/* UPE and MPE will be handled by normal PROMISC logic
		 * in e1000e_set_rx_mode */
		fctrl |= (IXGBE_FCTRL_SBP | /* Receive bad packets */
			  IXGBE_FCTRL_BAM | /* RX All Bcast Pkts */
			  IXGBE_FCTRL_PMCF); /* RX All MAC Ctrl Pkts */

		fctrl &= ~(IXGBE_FCTRL_DPF);
		/* NOTE:  VLAN filtering is disabled by setting PROMISC */
	}

	IXGBE_WRITE_REG(hw, IXGBE_FCTRL, fctrl);

	if (features & NETIF_F_HW_VLAN_CTAG_RX)
		ixgbe_vlan_strip_enable(adapter);
	else
		ixgbe_vlan_strip_disable(adapter);

	if (features & NETIF_F_HW_VLAN_CTAG_FILTER)
		ixgbe_vlan_promisc_disable(adapter);
	else
		ixgbe_vlan_promisc_enable(adapter);
}

static void ixgbe_napi_enable_all(struct ixgbe_adapter *adapter)
{
	int q_idx;

	for (q_idx = 0; q_idx < adapter->num_q_vectors; q_idx++)
		napi_enable(&adapter->q_vector[q_idx]->napi);
}

static void ixgbe_napi_disable_all(struct ixgbe_adapter *adapter)
{
	int q_idx;

	for (q_idx = 0; q_idx < adapter->num_q_vectors; q_idx++)
		napi_disable(&adapter->q_vector[q_idx]->napi);
}

static int ixgbe_udp_tunnel_sync(struct net_device *dev, unsigned int table)
{
	struct ixgbe_adapter *adapter = netdev_priv(dev);
	struct ixgbe_hw *hw = &adapter->hw;
	struct udp_tunnel_info ti;

	udp_tunnel_nic_get_port(dev, table, 0, &ti);
	if (ti.type == UDP_TUNNEL_TYPE_VXLAN)
		adapter->vxlan_port = ti.port;
	else
		adapter->geneve_port = ti.port;

	IXGBE_WRITE_REG(hw, IXGBE_VXLANCTRL,
			ntohs(adapter->vxlan_port) |
			ntohs(adapter->geneve_port) <<
				IXGBE_VXLANCTRL_GENEVE_UDPPORT_SHIFT);
	return 0;
}

static const struct udp_tunnel_nic_info ixgbe_udp_tunnels_x550 = {
	.sync_table	= ixgbe_udp_tunnel_sync,
	.flags		= UDP_TUNNEL_NIC_INFO_IPV4_ONLY,
	.tables		= {
		{ .n_entries = 1, .tunnel_types = UDP_TUNNEL_TYPE_VXLAN,  },
	},
};

static const struct udp_tunnel_nic_info ixgbe_udp_tunnels_x550em_a = {
	.sync_table	= ixgbe_udp_tunnel_sync,
	.flags		= UDP_TUNNEL_NIC_INFO_IPV4_ONLY,
	.tables		= {
		{ .n_entries = 1, .tunnel_types = UDP_TUNNEL_TYPE_VXLAN,  },
		{ .n_entries = 1, .tunnel_types = UDP_TUNNEL_TYPE_GENEVE, },
	},
};

#ifdef CONFIG_IXGBE_DCB
/**
 * ixgbe_configure_dcb - Configure DCB hardware
 * @adapter: ixgbe adapter struct
 *
 * This is called by the driver on open to configure the DCB hardware.
 * This is also called by the gennetlink interface when reconfiguring
 * the DCB state.
 */
static void ixgbe_configure_dcb(struct ixgbe_adapter *adapter)
{
	struct ixgbe_hw *hw = &adapter->hw;
	int max_frame = adapter->netdev->mtu + ETH_HLEN + ETH_FCS_LEN;

	if (!(adapter->flags & IXGBE_FLAG_DCB_ENABLED)) {
		if (hw->mac.type == ixgbe_mac_82598EB)
			netif_set_tso_max_size(adapter->netdev, 65536);
		return;
	}

	if (hw->mac.type == ixgbe_mac_82598EB)
		netif_set_tso_max_size(adapter->netdev, 32768);

#ifdef IXGBE_FCOE
	if (adapter->netdev->fcoe_mtu)
		max_frame = max(max_frame, IXGBE_FCOE_JUMBO_FRAME_SIZE);
#endif

	/* reconfigure the hardware */
	if (adapter->dcbx_cap & DCB_CAP_DCBX_VER_CEE) {
		ixgbe_dcb_calculate_tc_credits(hw, &adapter->dcb_cfg, max_frame,
						DCB_TX_CONFIG);
		ixgbe_dcb_calculate_tc_credits(hw, &adapter->dcb_cfg, max_frame,
						DCB_RX_CONFIG);
		ixgbe_dcb_hw_config(hw, &adapter->dcb_cfg);
	} else if (adapter->ixgbe_ieee_ets && adapter->ixgbe_ieee_pfc) {
		ixgbe_dcb_hw_ets(&adapter->hw,
				 adapter->ixgbe_ieee_ets,
				 max_frame);
		ixgbe_dcb_hw_pfc_config(&adapter->hw,
					adapter->ixgbe_ieee_pfc->pfc_en,
					adapter->ixgbe_ieee_ets->prio_tc);
	}

	/* Enable RSS Hash per TC */
	if (hw->mac.type != ixgbe_mac_82598EB) {
		u32 msb = 0;
		u16 rss_i = adapter->ring_feature[RING_F_RSS].indices - 1;

		while (rss_i) {
			msb++;
			rss_i >>= 1;
		}

		/* write msb to all 8 TCs in one write */
		IXGBE_WRITE_REG(hw, IXGBE_RQTC, msb * 0x11111111);
	}
}
#endif

/* Additional bittime to account for IXGBE framing */
#define IXGBE_ETH_FRAMING 20

/**
 * ixgbe_hpbthresh - calculate high water mark for flow control
 *
 * @adapter: board private structure to calculate for
 * @pb: packet buffer to calculate
 */
static int ixgbe_hpbthresh(struct ixgbe_adapter *adapter, int pb)
{
	struct ixgbe_hw *hw = &adapter->hw;
	struct net_device *dev = adapter->netdev;
	int link, tc, kb, marker;
	u32 dv_id, rx_pba;

	/* Calculate max LAN frame size */
	tc = link = dev->mtu + ETH_HLEN + ETH_FCS_LEN + IXGBE_ETH_FRAMING;

#ifdef IXGBE_FCOE
	/* FCoE traffic class uses FCOE jumbo frames */
	if (dev->fcoe_mtu && tc < IXGBE_FCOE_JUMBO_FRAME_SIZE &&
	    (pb == ixgbe_fcoe_get_tc(adapter)))
		tc = IXGBE_FCOE_JUMBO_FRAME_SIZE;
#endif

	/* Calculate delay value for device */
	switch (hw->mac.type) {
	case ixgbe_mac_X540:
	case ixgbe_mac_X550:
	case ixgbe_mac_X550EM_x:
	case ixgbe_mac_x550em_a:
		dv_id = IXGBE_DV_X540(link, tc);
		break;
	default:
		dv_id = IXGBE_DV(link, tc);
		break;
	}

	/* Loopback switch introduces additional latency */
	if (adapter->flags & IXGBE_FLAG_SRIOV_ENABLED)
		dv_id += IXGBE_B2BT(tc);

	/* Delay value is calculated in bit times convert to KB */
	kb = IXGBE_BT2KB(dv_id);
	rx_pba = IXGBE_READ_REG(hw, IXGBE_RXPBSIZE(pb)) >> 10;

	marker = rx_pba - kb;

	/* It is possible that the packet buffer is not large enough
	 * to provide required headroom. In this case throw an error
	 * to user and a do the best we can.
	 */
	if (marker < 0) {
		e_warn(drv, "Packet Buffer(%i) can not provide enough"
			    "headroom to support flow control."
			    "Decrease MTU or number of traffic classes\n", pb);
		marker = tc + 1;
	}

	return marker;
}

/**
 * ixgbe_lpbthresh - calculate low water mark for flow control
 *
 * @adapter: board private structure to calculate for
 * @pb: packet buffer to calculate
 */
static int ixgbe_lpbthresh(struct ixgbe_adapter *adapter, int pb)
{
	struct ixgbe_hw *hw = &adapter->hw;
	struct net_device *dev = adapter->netdev;
	int tc;
	u32 dv_id;

	/* Calculate max LAN frame size */
	tc = dev->mtu + ETH_HLEN + ETH_FCS_LEN;

#ifdef IXGBE_FCOE
	/* FCoE traffic class uses FCOE jumbo frames */
	if (dev->fcoe_mtu && tc < IXGBE_FCOE_JUMBO_FRAME_SIZE &&
	    (pb == netdev_get_prio_tc_map(dev, adapter->fcoe.up)))
		tc = IXGBE_FCOE_JUMBO_FRAME_SIZE;
#endif

	/* Calculate delay value for device */
	switch (hw->mac.type) {
	case ixgbe_mac_X540:
	case ixgbe_mac_X550:
	case ixgbe_mac_X550EM_x:
	case ixgbe_mac_x550em_a:
		dv_id = IXGBE_LOW_DV_X540(tc);
		break;
	default:
		dv_id = IXGBE_LOW_DV(tc);
		break;
	}

	/* Delay value is calculated in bit times convert to KB */
	return IXGBE_BT2KB(dv_id);
}

/*
 * ixgbe_pbthresh_setup - calculate and setup high low water marks
 */
static void ixgbe_pbthresh_setup(struct ixgbe_adapter *adapter)
{
	struct ixgbe_hw *hw = &adapter->hw;
	int num_tc = adapter->hw_tcs;
	int i;

	if (!num_tc)
		num_tc = 1;

	for (i = 0; i < num_tc; i++) {
		hw->fc.high_water[i] = ixgbe_hpbthresh(adapter, i);
		hw->fc.low_water[i] = ixgbe_lpbthresh(adapter, i);

		/* Low water marks must not be larger than high water marks */
		if (hw->fc.low_water[i] > hw->fc.high_water[i])
			hw->fc.low_water[i] = 0;
	}

	for (; i < MAX_TRAFFIC_CLASS; i++)
		hw->fc.high_water[i] = 0;
}

static void ixgbe_configure_pb(struct ixgbe_adapter *adapter)
{
	struct ixgbe_hw *hw = &adapter->hw;
	int hdrm;
	u8 tc = adapter->hw_tcs;

	if (adapter->flags & IXGBE_FLAG_FDIR_HASH_CAPABLE ||
	    adapter->flags & IXGBE_FLAG_FDIR_PERFECT_CAPABLE)
		hdrm = 32 << adapter->fdir_pballoc;
	else
		hdrm = 0;

	hw->mac.ops.set_rxpba(hw, tc, hdrm, PBA_STRATEGY_EQUAL);
	ixgbe_pbthresh_setup(adapter);
}

static void ixgbe_fdir_filter_restore(struct ixgbe_adapter *adapter)
{
	struct ixgbe_hw *hw = &adapter->hw;
	struct hlist_node *node2;
	struct ixgbe_fdir_filter *filter;
	u8 queue;

	spin_lock(&adapter->fdir_perfect_lock);

	if (!hlist_empty(&adapter->fdir_filter_list))
		ixgbe_fdir_set_input_mask_82599(hw, &adapter->fdir_mask);

	hlist_for_each_entry_safe(filter, node2,
				  &adapter->fdir_filter_list, fdir_node) {
		if (filter->action == IXGBE_FDIR_DROP_QUEUE) {
			queue = IXGBE_FDIR_DROP_QUEUE;
		} else {
			u32 ring = ethtool_get_flow_spec_ring(filter->action);
			u8 vf = ethtool_get_flow_spec_ring_vf(filter->action);

			if (!vf && (ring >= adapter->num_rx_queues)) {
				e_err(drv, "FDIR restore failed without VF, ring: %u\n",
				      ring);
				continue;
			} else if (vf &&
				   ((vf > adapter->num_vfs) ||
				     ring >= adapter->num_rx_queues_per_pool)) {
				e_err(drv, "FDIR restore failed with VF, vf: %hhu, ring: %u\n",
				      vf, ring);
				continue;
			}

			/* Map the ring onto the absolute queue index */
			if (!vf)
				queue = adapter->rx_ring[ring]->reg_idx;
			else
				queue = ((vf - 1) *
					adapter->num_rx_queues_per_pool) + ring;
		}

		ixgbe_fdir_write_perfect_filter_82599(hw,
				&filter->filter, filter->sw_idx, queue);
	}

	spin_unlock(&adapter->fdir_perfect_lock);
}

/**
 * ixgbe_clean_rx_ring - Free Rx Buffers per Queue
 * @rx_ring: ring to free buffers from
 **/
static void ixgbe_clean_rx_ring(struct ixgbe_ring *rx_ring)
{
	u16 i = rx_ring->next_to_clean;
	struct ixgbe_rx_buffer *rx_buffer = &rx_ring->rx_buffer_info[i];

	if (rx_ring->xsk_pool) {
		ixgbe_xsk_clean_rx_ring(rx_ring);
		goto skip_free;
	}

	/* Free all the Rx ring sk_buffs */
	while (i != rx_ring->next_to_alloc) {
		if (rx_buffer->skb) {
			struct sk_buff *skb = rx_buffer->skb;
			if (IXGBE_CB(skb)->page_released)
				dma_unmap_page_attrs(rx_ring->dev,
						     IXGBE_CB(skb)->dma,
						     ixgbe_rx_pg_size(rx_ring),
						     DMA_FROM_DEVICE,
						     IXGBE_RX_DMA_ATTR);
			dev_kfree_skb(skb);
		}

		/* Invalidate cache lines that may have been written to by
		 * device so that we avoid corrupting memory.
		 */
		dma_sync_single_range_for_cpu(rx_ring->dev,
					      rx_buffer->dma,
					      rx_buffer->page_offset,
					      ixgbe_rx_bufsz(rx_ring),
					      DMA_FROM_DEVICE);

		/* free resources associated with mapping */
		dma_unmap_page_attrs(rx_ring->dev, rx_buffer->dma,
				     ixgbe_rx_pg_size(rx_ring),
				     DMA_FROM_DEVICE,
				     IXGBE_RX_DMA_ATTR);
		__page_frag_cache_drain(rx_buffer->page,
					rx_buffer->pagecnt_bias);

		i++;
		rx_buffer++;
		if (i == rx_ring->count) {
			i = 0;
			rx_buffer = rx_ring->rx_buffer_info;
		}
	}

skip_free:
	rx_ring->next_to_alloc = 0;
	rx_ring->next_to_clean = 0;
	rx_ring->next_to_use = 0;
}

static int ixgbe_fwd_ring_up(struct ixgbe_adapter *adapter,
			     struct ixgbe_fwd_adapter *accel)
{
	u16 rss_i = adapter->ring_feature[RING_F_RSS].indices;
	int num_tc = netdev_get_num_tc(adapter->netdev);
	struct net_device *vdev = accel->netdev;
	int i, baseq, err;

	baseq = accel->pool * adapter->num_rx_queues_per_pool;
	netdev_dbg(vdev, "pool %i:%i queues %i:%i\n",
		   accel->pool, adapter->num_rx_pools,
		   baseq, baseq + adapter->num_rx_queues_per_pool);

	accel->rx_base_queue = baseq;
	accel->tx_base_queue = baseq;

	/* record configuration for macvlan interface in vdev */
	for (i = 0; i < num_tc; i++)
		netdev_bind_sb_channel_queue(adapter->netdev, vdev,
					     i, rss_i, baseq + (rss_i * i));

	for (i = 0; i < adapter->num_rx_queues_per_pool; i++)
		adapter->rx_ring[baseq + i]->netdev = vdev;

	/* Guarantee all rings are updated before we update the
	 * MAC address filter.
	 */
	wmb();

	/* ixgbe_add_mac_filter will return an index if it succeeds, so we
	 * need to only treat it as an error value if it is negative.
	 */
	err = ixgbe_add_mac_filter(adapter, vdev->dev_addr,
				   VMDQ_P(accel->pool));
	if (err >= 0)
		return 0;

	/* if we cannot add the MAC rule then disable the offload */
	macvlan_release_l2fw_offload(vdev);

	for (i = 0; i < adapter->num_rx_queues_per_pool; i++)
		adapter->rx_ring[baseq + i]->netdev = NULL;

	netdev_err(vdev, "L2FW offload disabled due to L2 filter error\n");

	/* unbind the queues and drop the subordinate channel config */
	netdev_unbind_sb_channel(adapter->netdev, vdev);
	netdev_set_sb_channel(vdev, 0);

	clear_bit(accel->pool, adapter->fwd_bitmask);
	kfree(accel);

	return err;
}

static int ixgbe_macvlan_up(struct net_device *vdev,
			    struct netdev_nested_priv *priv)
{
	struct ixgbe_adapter *adapter = (struct ixgbe_adapter *)priv->data;
	struct ixgbe_fwd_adapter *accel;

	if (!netif_is_macvlan(vdev))
		return 0;

	accel = macvlan_accel_priv(vdev);
	if (!accel)
		return 0;

	ixgbe_fwd_ring_up(adapter, accel);

	return 0;
}

static void ixgbe_configure_dfwd(struct ixgbe_adapter *adapter)
{
	struct netdev_nested_priv priv = {
		.data = (void *)adapter,
	};

	netdev_walk_all_upper_dev_rcu(adapter->netdev,
				      ixgbe_macvlan_up, &priv);
}

static void ixgbe_configure(struct ixgbe_adapter *adapter)
{
	struct ixgbe_hw *hw = &adapter->hw;

	ixgbe_configure_pb(adapter);
#ifdef CONFIG_IXGBE_DCB
	ixgbe_configure_dcb(adapter);
#endif
	/*
	 * We must restore virtualization before VLANs or else
	 * the VLVF registers will not be populated
	 */
	ixgbe_configure_virtualization(adapter);

	ixgbe_set_rx_mode(adapter->netdev);
	ixgbe_restore_vlan(adapter);
	ixgbe_ipsec_restore(adapter);

	switch (hw->mac.type) {
	case ixgbe_mac_82599EB:
	case ixgbe_mac_X540:
		hw->mac.ops.disable_rx_buff(hw);
		break;
	default:
		break;
	}

	if (adapter->flags & IXGBE_FLAG_FDIR_HASH_CAPABLE) {
		ixgbe_init_fdir_signature_82599(&adapter->hw,
						adapter->fdir_pballoc);
	} else if (adapter->flags & IXGBE_FLAG_FDIR_PERFECT_CAPABLE) {
		ixgbe_init_fdir_perfect_82599(&adapter->hw,
					      adapter->fdir_pballoc);
		ixgbe_fdir_filter_restore(adapter);
	}

	switch (hw->mac.type) {
	case ixgbe_mac_82599EB:
	case ixgbe_mac_X540:
		hw->mac.ops.enable_rx_buff(hw);
		break;
	default:
		break;
	}

#ifdef CONFIG_IXGBE_DCA
	/* configure DCA */
	if (adapter->flags & IXGBE_FLAG_DCA_CAPABLE)
		ixgbe_setup_dca(adapter);
#endif /* CONFIG_IXGBE_DCA */

#ifdef IXGBE_FCOE
	/* configure FCoE L2 filters, redirection table, and Rx control */
	ixgbe_configure_fcoe(adapter);

#endif /* IXGBE_FCOE */
	ixgbe_configure_tx(adapter);
	ixgbe_configure_rx(adapter);
	ixgbe_configure_dfwd(adapter);
}

/**
 * ixgbe_sfp_link_config - set up SFP+ link
 * @adapter: pointer to private adapter struct
 **/
static void ixgbe_sfp_link_config(struct ixgbe_adapter *adapter)
{
	/*
	 * We are assuming the worst case scenario here, and that
	 * is that an SFP was inserted/removed after the reset
	 * but before SFP detection was enabled.  As such the best
	 * solution is to just start searching as soon as we start
	 */
	if (adapter->hw.mac.type == ixgbe_mac_82598EB)
		adapter->flags2 |= IXGBE_FLAG2_SEARCH_FOR_SFP;

	adapter->flags2 |= IXGBE_FLAG2_SFP_NEEDS_RESET;
	adapter->sfp_poll_time = 0;
}

/**
 * ixgbe_non_sfp_link_config - set up non-SFP+ link
 * @hw: pointer to private hardware struct
 *
 * Returns 0 on success, negative on failure
 **/
static int ixgbe_non_sfp_link_config(struct ixgbe_hw *hw)
{
	u32 speed;
	bool autoneg, link_up = false;
	int ret = -EIO;

	if (hw->mac.ops.check_link)
		ret = hw->mac.ops.check_link(hw, &speed, &link_up, false);

	if (ret)
		return ret;

	speed = hw->phy.autoneg_advertised;
	if (!speed && hw->mac.ops.get_link_capabilities) {
		ret = hw->mac.ops.get_link_capabilities(hw, &speed,
							&autoneg);
		/* remove NBASE-T speeds from default autonegotiation
		 * to accommodate broken network switches in the field
		 * which cannot cope with advertised NBASE-T speeds
		 */
		speed &= ~(IXGBE_LINK_SPEED_5GB_FULL |
			   IXGBE_LINK_SPEED_2_5GB_FULL);
	}

	if (ret)
		return ret;

	if (hw->mac.ops.setup_link)
		ret = hw->mac.ops.setup_link(hw, speed, link_up);

	return ret;
}

/**
 * ixgbe_clear_vf_stats_counters - Clear out VF stats after reset
 * @adapter: board private structure
 *
 * On a reset we need to clear out the VF stats or accounting gets
 * messed up because they're not clear on read.
 **/
static void ixgbe_clear_vf_stats_counters(struct ixgbe_adapter *adapter)
{
	struct ixgbe_hw *hw = &adapter->hw;
	int i;

	for (i = 0; i < adapter->num_vfs; i++) {
		adapter->vfinfo[i].last_vfstats.gprc =
			IXGBE_READ_REG(hw, IXGBE_PVFGPRC(i));
		adapter->vfinfo[i].saved_rst_vfstats.gprc +=
			adapter->vfinfo[i].vfstats.gprc;
		adapter->vfinfo[i].vfstats.gprc = 0;
		adapter->vfinfo[i].last_vfstats.gptc =
			IXGBE_READ_REG(hw, IXGBE_PVFGPTC(i));
		adapter->vfinfo[i].saved_rst_vfstats.gptc +=
			adapter->vfinfo[i].vfstats.gptc;
		adapter->vfinfo[i].vfstats.gptc = 0;
		adapter->vfinfo[i].last_vfstats.gorc =
			IXGBE_READ_REG(hw, IXGBE_PVFGORC_LSB(i));
		adapter->vfinfo[i].saved_rst_vfstats.gorc +=
			adapter->vfinfo[i].vfstats.gorc;
		adapter->vfinfo[i].vfstats.gorc = 0;
		adapter->vfinfo[i].last_vfstats.gotc =
			IXGBE_READ_REG(hw, IXGBE_PVFGOTC_LSB(i));
		adapter->vfinfo[i].saved_rst_vfstats.gotc +=
			adapter->vfinfo[i].vfstats.gotc;
		adapter->vfinfo[i].vfstats.gotc = 0;
		adapter->vfinfo[i].last_vfstats.mprc =
			IXGBE_READ_REG(hw, IXGBE_PVFMPRC(i));
		adapter->vfinfo[i].saved_rst_vfstats.mprc +=
			adapter->vfinfo[i].vfstats.mprc;
		adapter->vfinfo[i].vfstats.mprc = 0;
	}
}

static void ixgbe_setup_gpie(struct ixgbe_adapter *adapter)
{
	struct ixgbe_hw *hw = &adapter->hw;
	u32 gpie = 0;

	if (adapter->flags & IXGBE_FLAG_MSIX_ENABLED) {
		gpie = IXGBE_GPIE_MSIX_MODE | IXGBE_GPIE_PBA_SUPPORT |
		       IXGBE_GPIE_OCD;
		gpie |= IXGBE_GPIE_EIAME;
		/*
		 * use EIAM to auto-mask when MSI-X interrupt is asserted
		 * this saves a register write for every interrupt
		 */
		switch (hw->mac.type) {
		case ixgbe_mac_82598EB:
			IXGBE_WRITE_REG(hw, IXGBE_EIAM, IXGBE_EICS_RTX_QUEUE);
			break;
		case ixgbe_mac_82599EB:
		case ixgbe_mac_X540:
		case ixgbe_mac_X550:
		case ixgbe_mac_X550EM_x:
		case ixgbe_mac_x550em_a:
		default:
			IXGBE_WRITE_REG(hw, IXGBE_EIAM_EX(0), 0xFFFFFFFF);
			IXGBE_WRITE_REG(hw, IXGBE_EIAM_EX(1), 0xFFFFFFFF);
			break;
		}
	} else {
		/* legacy interrupts, use EIAM to auto-mask when reading EICR,
		 * specifically only auto mask tx and rx interrupts */
		IXGBE_WRITE_REG(hw, IXGBE_EIAM, IXGBE_EICS_RTX_QUEUE);
	}

	/* XXX: to interrupt immediately for EICS writes, enable this */
	/* gpie |= IXGBE_GPIE_EIMEN; */

	if (adapter->flags & IXGBE_FLAG_SRIOV_ENABLED) {
		gpie &= ~IXGBE_GPIE_VTMODE_MASK;

		switch (adapter->ring_feature[RING_F_VMDQ].mask) {
		case IXGBE_82599_VMDQ_8Q_MASK:
			gpie |= IXGBE_GPIE_VTMODE_16;
			break;
		case IXGBE_82599_VMDQ_4Q_MASK:
			gpie |= IXGBE_GPIE_VTMODE_32;
			break;
		default:
			gpie |= IXGBE_GPIE_VTMODE_64;
			break;
		}
	}

	/* Enable Thermal over heat sensor interrupt */
	if (adapter->flags2 & IXGBE_FLAG2_TEMP_SENSOR_CAPABLE) {
		switch (adapter->hw.mac.type) {
		case ixgbe_mac_82599EB:
			gpie |= IXGBE_SDP0_GPIEN_8259X;
			break;
		default:
			break;
		}
	}

	/* Enable fan failure interrupt */
	if (adapter->flags & IXGBE_FLAG_FAN_FAIL_CAPABLE)
		gpie |= IXGBE_SDP1_GPIEN(hw);

	switch (hw->mac.type) {
	case ixgbe_mac_82599EB:
		gpie |= IXGBE_SDP1_GPIEN_8259X | IXGBE_SDP2_GPIEN_8259X;
		break;
	case ixgbe_mac_X550EM_x:
	case ixgbe_mac_x550em_a:
		gpie |= IXGBE_SDP0_GPIEN_X540;
		break;
	default:
		break;
	}

	IXGBE_WRITE_REG(hw, IXGBE_GPIE, gpie);
}

static void ixgbe_up_complete(struct ixgbe_adapter *adapter)
{
	struct ixgbe_hw *hw = &adapter->hw;
	int err;
	u32 ctrl_ext;

	ixgbe_get_hw_control(adapter);
	ixgbe_setup_gpie(adapter);

	if (adapter->flags & IXGBE_FLAG_MSIX_ENABLED)
		ixgbe_configure_msix(adapter);
	else
		ixgbe_configure_msi_and_legacy(adapter);

	/* enable the optics for 82599 SFP+ fiber */
	if (hw->mac.ops.enable_tx_laser)
		hw->mac.ops.enable_tx_laser(hw);

	if (hw->phy.ops.set_phy_power)
		hw->phy.ops.set_phy_power(hw, true);

	smp_mb__before_atomic();
	clear_bit(__IXGBE_DOWN, &adapter->state);
	ixgbe_napi_enable_all(adapter);

	if (ixgbe_is_sfp(hw)) {
		ixgbe_sfp_link_config(adapter);
	} else {
		err = ixgbe_non_sfp_link_config(hw);
		if (err)
			e_err(probe, "link_config FAILED %d\n", err);
	}

	/* clear any pending interrupts, may auto mask */
	IXGBE_READ_REG(hw, IXGBE_EICR);
	ixgbe_irq_enable(adapter, true, true);

	/*
	 * If this adapter has a fan, check to see if we had a failure
	 * before we enabled the interrupt.
	 */
	if (adapter->flags & IXGBE_FLAG_FAN_FAIL_CAPABLE) {
		u32 esdp = IXGBE_READ_REG(hw, IXGBE_ESDP);
		if (esdp & IXGBE_ESDP_SDP1)
			e_crit(drv, "Fan has stopped, replace the adapter\n");
	}

	/* bring the link up in the watchdog, this could race with our first
	 * link up interrupt but shouldn't be a problem */
	adapter->flags |= IXGBE_FLAG_NEED_LINK_UPDATE;
	adapter->link_check_timeout = jiffies;
	mod_timer(&adapter->service_timer, jiffies);

	ixgbe_clear_vf_stats_counters(adapter);
	/* Set PF Reset Done bit so PF/VF Mail Ops can work */
	ctrl_ext = IXGBE_READ_REG(hw, IXGBE_CTRL_EXT);
	ctrl_ext |= IXGBE_CTRL_EXT_PFRSTD;
	IXGBE_WRITE_REG(hw, IXGBE_CTRL_EXT, ctrl_ext);

	/* update setting rx tx for all active vfs */
	ixgbe_set_all_vfs(adapter);
}

void ixgbe_reinit_locked(struct ixgbe_adapter *adapter)
{
	/* put off any impending NetWatchDogTimeout */
	netif_trans_update(adapter->netdev);

	while (test_and_set_bit(__IXGBE_RESETTING, &adapter->state))
		usleep_range(1000, 2000);
	if (adapter->hw.phy.type == ixgbe_phy_fw)
		ixgbe_watchdog_link_is_down(adapter);
	ixgbe_down(adapter);
	/*
	 * If SR-IOV enabled then wait a bit before bringing the adapter
	 * back up to give the VFs time to respond to the reset.  The
	 * two second wait is based upon the watchdog timer cycle in
	 * the VF driver.
	 */
	if (adapter->flags & IXGBE_FLAG_SRIOV_ENABLED)
		msleep(2000);
	ixgbe_up(adapter);
	clear_bit(__IXGBE_RESETTING, &adapter->state);
}

void ixgbe_up(struct ixgbe_adapter *adapter)
{
	/* hardware has been reset, we need to reload some things */
	ixgbe_configure(adapter);

	ixgbe_up_complete(adapter);
}

static unsigned long ixgbe_get_completion_timeout(struct ixgbe_adapter *adapter)
{
	u16 devctl2;

	pcie_capability_read_word(adapter->pdev, PCI_EXP_DEVCTL2, &devctl2);

	switch (devctl2 & IXGBE_PCIDEVCTRL2_TIMEO_MASK) {
	case IXGBE_PCIDEVCTRL2_17_34s:
	case IXGBE_PCIDEVCTRL2_4_8s:
		/* For now we cap the upper limit on delay to 2 seconds
		 * as we end up going up to 34 seconds of delay in worst
		 * case timeout value.
		 */
	case IXGBE_PCIDEVCTRL2_1_2s:
		return 2000000ul;	/* 2.0 s */
	case IXGBE_PCIDEVCTRL2_260_520ms:
		return 520000ul;	/* 520 ms */
	case IXGBE_PCIDEVCTRL2_65_130ms:
		return 130000ul;	/* 130 ms */
	case IXGBE_PCIDEVCTRL2_16_32ms:
		return 32000ul;		/* 32 ms */
	case IXGBE_PCIDEVCTRL2_1_2ms:
		return 2000ul;		/* 2 ms */
	case IXGBE_PCIDEVCTRL2_50_100us:
		return 100ul;		/* 100 us */
	case IXGBE_PCIDEVCTRL2_16_32ms_def:
		return 32000ul;		/* 32 ms */
	default:
		break;
	}

	/* We shouldn't need to hit this path, but just in case default as
	 * though completion timeout is not supported and support 32ms.
	 */
	return 32000ul;
}

void ixgbe_disable_rx(struct ixgbe_adapter *adapter)
{
	unsigned long wait_delay, delay_interval;
	struct ixgbe_hw *hw = &adapter->hw;
	int i, wait_loop;
	u32 rxdctl;

	/* disable receives */
	hw->mac.ops.disable_rx(hw);

	if (ixgbe_removed(hw->hw_addr))
		return;

	/* disable all enabled Rx queues */
	for (i = 0; i < adapter->num_rx_queues; i++) {
		struct ixgbe_ring *ring = adapter->rx_ring[i];
		u8 reg_idx = ring->reg_idx;

		rxdctl = IXGBE_READ_REG(hw, IXGBE_RXDCTL(reg_idx));
		rxdctl &= ~IXGBE_RXDCTL_ENABLE;
		rxdctl |= IXGBE_RXDCTL_SWFLSH;

		/* write value back with RXDCTL.ENABLE bit cleared */
		IXGBE_WRITE_REG(hw, IXGBE_RXDCTL(reg_idx), rxdctl);
	}

	/* RXDCTL.EN may not change on 82598 if link is down, so skip it */
	if (hw->mac.type == ixgbe_mac_82598EB &&
	    !(IXGBE_READ_REG(hw, IXGBE_LINKS) & IXGBE_LINKS_UP))
		return;

	/* Determine our minimum delay interval. We will increase this value
	 * with each subsequent test. This way if the device returns quickly
	 * we should spend as little time as possible waiting, however as
	 * the time increases we will wait for larger periods of time.
	 *
	 * The trick here is that we increase the interval using the
	 * following pattern: 1x 3x 5x 7x 9x 11x 13x 15x 17x 19x. The result
	 * of that wait is that it totals up to 100x whatever interval we
	 * choose. Since our minimum wait is 100us we can just divide the
	 * total timeout by 100 to get our minimum delay interval.
	 */
	delay_interval = ixgbe_get_completion_timeout(adapter) / 100;

	wait_loop = IXGBE_MAX_RX_DESC_POLL;
	wait_delay = delay_interval;

	while (wait_loop--) {
		usleep_range(wait_delay, wait_delay + 10);
		wait_delay += delay_interval * 2;
		rxdctl = 0;

		/* OR together the reading of all the active RXDCTL registers,
		 * and then test the result. We need the disable to complete
		 * before we start freeing the memory and invalidating the
		 * DMA mappings.
		 */
		for (i = 0; i < adapter->num_rx_queues; i++) {
			struct ixgbe_ring *ring = adapter->rx_ring[i];
			u8 reg_idx = ring->reg_idx;

			rxdctl |= IXGBE_READ_REG(hw, IXGBE_RXDCTL(reg_idx));
		}

		if (!(rxdctl & IXGBE_RXDCTL_ENABLE))
			return;
	}

	e_err(drv,
	      "RXDCTL.ENABLE for one or more queues not cleared within the polling period\n");
}

void ixgbe_disable_tx(struct ixgbe_adapter *adapter)
{
	unsigned long wait_delay, delay_interval;
	struct ixgbe_hw *hw = &adapter->hw;
	int i, wait_loop;
	u32 txdctl;

	if (ixgbe_removed(hw->hw_addr))
		return;

	/* disable all enabled Tx queues */
	for (i = 0; i < adapter->num_tx_queues; i++) {
		struct ixgbe_ring *ring = adapter->tx_ring[i];
		u8 reg_idx = ring->reg_idx;

		IXGBE_WRITE_REG(hw, IXGBE_TXDCTL(reg_idx), IXGBE_TXDCTL_SWFLSH);
	}

	/* disable all enabled XDP Tx queues */
	for (i = 0; i < adapter->num_xdp_queues; i++) {
		struct ixgbe_ring *ring = adapter->xdp_ring[i];
		u8 reg_idx = ring->reg_idx;

		IXGBE_WRITE_REG(hw, IXGBE_TXDCTL(reg_idx), IXGBE_TXDCTL_SWFLSH);
	}

	/* If the link is not up there shouldn't be much in the way of
	 * pending transactions. Those that are left will be flushed out
	 * when the reset logic goes through the flush sequence to clean out
	 * the pending Tx transactions.
	 */
	if (!(IXGBE_READ_REG(hw, IXGBE_LINKS) & IXGBE_LINKS_UP))
		goto dma_engine_disable;

	/* Determine our minimum delay interval. We will increase this value
	 * with each subsequent test. This way if the device returns quickly
	 * we should spend as little time as possible waiting, however as
	 * the time increases we will wait for larger periods of time.
	 *
	 * The trick here is that we increase the interval using the
	 * following pattern: 1x 3x 5x 7x 9x 11x 13x 15x 17x 19x. The result
	 * of that wait is that it totals up to 100x whatever interval we
	 * choose. Since our minimum wait is 100us we can just divide the
	 * total timeout by 100 to get our minimum delay interval.
	 */
	delay_interval = ixgbe_get_completion_timeout(adapter) / 100;

	wait_loop = IXGBE_MAX_RX_DESC_POLL;
	wait_delay = delay_interval;

	while (wait_loop--) {
		usleep_range(wait_delay, wait_delay + 10);
		wait_delay += delay_interval * 2;
		txdctl = 0;

		/* OR together the reading of all the active TXDCTL registers,
		 * and then test the result. We need the disable to complete
		 * before we start freeing the memory and invalidating the
		 * DMA mappings.
		 */
		for (i = 0; i < adapter->num_tx_queues; i++) {
			struct ixgbe_ring *ring = adapter->tx_ring[i];
			u8 reg_idx = ring->reg_idx;

			txdctl |= IXGBE_READ_REG(hw, IXGBE_TXDCTL(reg_idx));
		}
		for (i = 0; i < adapter->num_xdp_queues; i++) {
			struct ixgbe_ring *ring = adapter->xdp_ring[i];
			u8 reg_idx = ring->reg_idx;

			txdctl |= IXGBE_READ_REG(hw, IXGBE_TXDCTL(reg_idx));
		}

		if (!(txdctl & IXGBE_TXDCTL_ENABLE))
			goto dma_engine_disable;
	}

	e_err(drv,
	      "TXDCTL.ENABLE for one or more queues not cleared within the polling period\n");

dma_engine_disable:
	/* Disable the Tx DMA engine on 82599 and later MAC */
	switch (hw->mac.type) {
	case ixgbe_mac_82599EB:
	case ixgbe_mac_X540:
	case ixgbe_mac_X550:
	case ixgbe_mac_X550EM_x:
	case ixgbe_mac_x550em_a:
		IXGBE_WRITE_REG(hw, IXGBE_DMATXCTL,
				(IXGBE_READ_REG(hw, IXGBE_DMATXCTL) &
				 ~IXGBE_DMATXCTL_TE));
		fallthrough;
	default:
		break;
	}
}

void ixgbe_reset(struct ixgbe_adapter *adapter)
{
	struct ixgbe_hw *hw = &adapter->hw;
	struct net_device *netdev = adapter->netdev;
	int err;

	if (ixgbe_removed(hw->hw_addr))
		return;
	/* lock SFP init bit to prevent race conditions with the watchdog */
	while (test_and_set_bit(__IXGBE_IN_SFP_INIT, &adapter->state))
		usleep_range(1000, 2000);

	/* clear all SFP and link config related flags while holding SFP_INIT */
	adapter->flags2 &= ~(IXGBE_FLAG2_SEARCH_FOR_SFP |
			     IXGBE_FLAG2_SFP_NEEDS_RESET);
	adapter->flags &= ~IXGBE_FLAG_NEED_LINK_CONFIG;

	err = hw->mac.ops.init_hw(hw);
	switch (err) {
	case 0:
	case -ENOENT:
	case -EOPNOTSUPP:
		break;
	case -EALREADY:
		e_dev_err("primary disable timed out\n");
		break;
	case -EACCES:
		/* We are running on a pre-production device, log a warning */
		e_dev_warn("This device is a pre-production adapter/LOM. "
			   "Please be aware there may be issues associated with "
			   "your hardware.  If you are experiencing problems "
			   "please contact your Intel or hardware "
			   "representative who provided you with this "
			   "hardware.\n");
		break;
	default:
		e_dev_err("Hardware Error: %d\n", err);
	}

	clear_bit(__IXGBE_IN_SFP_INIT, &adapter->state);

	/* flush entries out of MAC table */
	ixgbe_flush_sw_mac_table(adapter);
	__dev_uc_unsync(netdev, NULL);

	/* do not flush user set addresses */
	ixgbe_mac_set_default_filter(adapter);

	/* update SAN MAC vmdq pool selection */
	if (hw->mac.san_mac_rar_index)
		hw->mac.ops.set_vmdq_san_mac(hw, VMDQ_P(0));

	if (test_bit(__IXGBE_PTP_RUNNING, &adapter->state))
		ixgbe_ptp_reset(adapter);

	if (hw->phy.ops.set_phy_power) {
		if (!netif_running(adapter->netdev) && !adapter->wol)
			hw->phy.ops.set_phy_power(hw, false);
		else
			hw->phy.ops.set_phy_power(hw, true);
	}
}

/**
 * ixgbe_clean_tx_ring - Free Tx Buffers
 * @tx_ring: ring to be cleaned
 **/
static void ixgbe_clean_tx_ring(struct ixgbe_ring *tx_ring)
{
	u16 i = tx_ring->next_to_clean;
	struct ixgbe_tx_buffer *tx_buffer = &tx_ring->tx_buffer_info[i];

	if (tx_ring->xsk_pool) {
		ixgbe_xsk_clean_tx_ring(tx_ring);
		goto out;
	}

	while (i != tx_ring->next_to_use) {
		union ixgbe_adv_tx_desc *eop_desc, *tx_desc;

		/* Free all the Tx ring sk_buffs */
		if (ring_is_xdp(tx_ring))
			xdp_return_frame(tx_buffer->xdpf);
		else
			dev_kfree_skb_any(tx_buffer->skb);

		/* unmap skb header data */
		dma_unmap_single(tx_ring->dev,
				 dma_unmap_addr(tx_buffer, dma),
				 dma_unmap_len(tx_buffer, len),
				 DMA_TO_DEVICE);

		/* check for eop_desc to determine the end of the packet */
		eop_desc = tx_buffer->next_to_watch;
		tx_desc = IXGBE_TX_DESC(tx_ring, i);

		/* unmap remaining buffers */
		while (tx_desc != eop_desc) {
			tx_buffer++;
			tx_desc++;
			i++;
			if (unlikely(i == tx_ring->count)) {
				i = 0;
				tx_buffer = tx_ring->tx_buffer_info;
				tx_desc = IXGBE_TX_DESC(tx_ring, 0);
			}

			/* unmap any remaining paged data */
			if (dma_unmap_len(tx_buffer, len))
				dma_unmap_page(tx_ring->dev,
					       dma_unmap_addr(tx_buffer, dma),
					       dma_unmap_len(tx_buffer, len),
					       DMA_TO_DEVICE);
		}

		/* move us one more past the eop_desc for start of next pkt */
		tx_buffer++;
		i++;
		if (unlikely(i == tx_ring->count)) {
			i = 0;
			tx_buffer = tx_ring->tx_buffer_info;
		}
	}

	/* reset BQL for queue */
	if (!ring_is_xdp(tx_ring))
		netdev_tx_reset_queue(txring_txq(tx_ring));

out:
	/* reset next_to_use and next_to_clean */
	tx_ring->next_to_use = 0;
	tx_ring->next_to_clean = 0;
}

/**
 * ixgbe_clean_all_rx_rings - Free Rx Buffers for all queues
 * @adapter: board private structure
 **/
static void ixgbe_clean_all_rx_rings(struct ixgbe_adapter *adapter)
{
	int i;

	for (i = 0; i < adapter->num_rx_queues; i++)
		ixgbe_clean_rx_ring(adapter->rx_ring[i]);
}

/**
 * ixgbe_clean_all_tx_rings - Free Tx Buffers for all queues
 * @adapter: board private structure
 **/
static void ixgbe_clean_all_tx_rings(struct ixgbe_adapter *adapter)
{
	int i;

	for (i = 0; i < adapter->num_tx_queues; i++)
		ixgbe_clean_tx_ring(adapter->tx_ring[i]);
	for (i = 0; i < adapter->num_xdp_queues; i++)
		ixgbe_clean_tx_ring(adapter->xdp_ring[i]);
}

static void ixgbe_fdir_filter_exit(struct ixgbe_adapter *adapter)
{
	struct hlist_node *node2;
	struct ixgbe_fdir_filter *filter;

	spin_lock(&adapter->fdir_perfect_lock);

	hlist_for_each_entry_safe(filter, node2,
				  &adapter->fdir_filter_list, fdir_node) {
		hlist_del(&filter->fdir_node);
		kfree(filter);
	}
	adapter->fdir_filter_count = 0;

	spin_unlock(&adapter->fdir_perfect_lock);
}

void ixgbe_down(struct ixgbe_adapter *adapter)
{
	struct net_device *netdev = adapter->netdev;
	struct ixgbe_hw *hw = &adapter->hw;
	int i;

	/* signal that we are down to the interrupt handler */
	if (test_and_set_bit(__IXGBE_DOWN, &adapter->state))
		return; /* do nothing if already down */

	/* Shut off incoming Tx traffic */
	netif_tx_stop_all_queues(netdev);

	/* call carrier off first to avoid false dev_watchdog timeouts */
	netif_carrier_off(netdev);
	netif_tx_disable(netdev);

	/* Disable Rx */
	ixgbe_disable_rx(adapter);

	/* synchronize_rcu() needed for pending XDP buffers to drain */
	if (adapter->xdp_ring[0])
		synchronize_rcu();

	ixgbe_irq_disable(adapter);

	ixgbe_napi_disable_all(adapter);

	clear_bit(__IXGBE_RESET_REQUESTED, &adapter->state);
	adapter->flags2 &= ~IXGBE_FLAG2_FDIR_REQUIRES_REINIT;
	adapter->flags &= ~IXGBE_FLAG_NEED_LINK_UPDATE;

	del_timer_sync(&adapter->service_timer);

	if (adapter->num_vfs) {
		/* Clear EITR Select mapping */
		IXGBE_WRITE_REG(&adapter->hw, IXGBE_EITRSEL, 0);

		/* Mark all the VFs as inactive */
		for (i = 0 ; i < adapter->num_vfs; i++)
			adapter->vfinfo[i].clear_to_send = false;

		/* update setting rx tx for all active vfs */
		ixgbe_set_all_vfs(adapter);
	}

	/* disable transmits in the hardware now that interrupts are off */
	ixgbe_disable_tx(adapter);

	if (!pci_channel_offline(adapter->pdev))
		ixgbe_reset(adapter);

	/* power down the optics for 82599 SFP+ fiber */
	if (hw->mac.ops.disable_tx_laser)
		hw->mac.ops.disable_tx_laser(hw);

	ixgbe_clean_all_tx_rings(adapter);
	ixgbe_clean_all_rx_rings(adapter);
}

/**
 * ixgbe_set_eee_capable - helper function to determine EEE support on X550
 * @adapter: board private structure
 */
static void ixgbe_set_eee_capable(struct ixgbe_adapter *adapter)
{
	struct ixgbe_hw *hw = &adapter->hw;

	switch (hw->device_id) {
	case IXGBE_DEV_ID_X550EM_A_1G_T:
	case IXGBE_DEV_ID_X550EM_A_1G_T_L:
		if (!hw->phy.eee_speeds_supported)
			break;
		adapter->flags2 |= IXGBE_FLAG2_EEE_CAPABLE;
		if (!hw->phy.eee_speeds_advertised)
			break;
		adapter->flags2 |= IXGBE_FLAG2_EEE_ENABLED;
		break;
	default:
		adapter->flags2 &= ~IXGBE_FLAG2_EEE_CAPABLE;
		adapter->flags2 &= ~IXGBE_FLAG2_EEE_ENABLED;
		break;
	}
}

/**
 * ixgbe_tx_timeout - Respond to a Tx Hang
 * @netdev: network interface device structure
 * @txqueue: queue number that timed out
 **/
static void ixgbe_tx_timeout(struct net_device *netdev, unsigned int __always_unused txqueue)
{
	struct ixgbe_adapter *adapter = netdev_priv(netdev);

	/* Do the reset outside of interrupt context */
	ixgbe_tx_timeout_reset(adapter);
}

#ifdef CONFIG_IXGBE_DCB
static void ixgbe_init_dcb(struct ixgbe_adapter *adapter)
{
	struct ixgbe_hw *hw = &adapter->hw;
	struct tc_configuration *tc;
	int j;

	switch (hw->mac.type) {
	case ixgbe_mac_82598EB:
	case ixgbe_mac_82599EB:
		adapter->dcb_cfg.num_tcs.pg_tcs = MAX_TRAFFIC_CLASS;
		adapter->dcb_cfg.num_tcs.pfc_tcs = MAX_TRAFFIC_CLASS;
		break;
	case ixgbe_mac_X540:
	case ixgbe_mac_X550:
		adapter->dcb_cfg.num_tcs.pg_tcs = X540_TRAFFIC_CLASS;
		adapter->dcb_cfg.num_tcs.pfc_tcs = X540_TRAFFIC_CLASS;
		break;
	case ixgbe_mac_X550EM_x:
	case ixgbe_mac_x550em_a:
	default:
		adapter->dcb_cfg.num_tcs.pg_tcs = DEF_TRAFFIC_CLASS;
		adapter->dcb_cfg.num_tcs.pfc_tcs = DEF_TRAFFIC_CLASS;
		break;
	}

	/* Configure DCB traffic classes */
	for (j = 0; j < MAX_TRAFFIC_CLASS; j++) {
		tc = &adapter->dcb_cfg.tc_config[j];
		tc->path[DCB_TX_CONFIG].bwg_id = 0;
		tc->path[DCB_TX_CONFIG].bwg_percent = 12 + (j & 1);
		tc->path[DCB_RX_CONFIG].bwg_id = 0;
		tc->path[DCB_RX_CONFIG].bwg_percent = 12 + (j & 1);
		tc->dcb_pfc = pfc_disabled;
	}

	/* Initialize default user to priority mapping, UPx->TC0 */
	tc = &adapter->dcb_cfg.tc_config[0];
	tc->path[DCB_TX_CONFIG].up_to_tc_bitmap = 0xFF;
	tc->path[DCB_RX_CONFIG].up_to_tc_bitmap = 0xFF;

	adapter->dcb_cfg.bw_percentage[DCB_TX_CONFIG][0] = 100;
	adapter->dcb_cfg.bw_percentage[DCB_RX_CONFIG][0] = 100;
	adapter->dcb_cfg.pfc_mode_enable = false;
	adapter->dcb_set_bitmap = 0x00;
	if (adapter->flags & IXGBE_FLAG_DCB_CAPABLE)
		adapter->dcbx_cap = DCB_CAP_DCBX_HOST | DCB_CAP_DCBX_VER_CEE;
	memcpy(&adapter->temp_dcb_cfg, &adapter->dcb_cfg,
	       sizeof(adapter->temp_dcb_cfg));
}
#endif

/**
 * ixgbe_sw_init - Initialize general software structures (struct ixgbe_adapter)
 * @adapter: board private structure to initialize
 * @ii: pointer to ixgbe_info for device
 *
 * ixgbe_sw_init initializes the Adapter private data structure.
 * Fields are initialized based on PCI device information and
 * OS network device settings (MTU size).
 **/
static int ixgbe_sw_init(struct ixgbe_adapter *adapter,
			 const struct ixgbe_info *ii)
{
	struct ixgbe_hw *hw = &adapter->hw;
	struct pci_dev *pdev = adapter->pdev;
	unsigned int rss, fdir;
	u32 fwsm;
	int i;

	/* PCI config space info */

	hw->vendor_id = pdev->vendor;
	hw->device_id = pdev->device;
	hw->revision_id = pdev->revision;
	hw->subsystem_vendor_id = pdev->subsystem_vendor;
	hw->subsystem_device_id = pdev->subsystem_device;

	/* get_invariants needs the device IDs */
	ii->get_invariants(hw);

	/* Set common capability flags and settings */
	rss = min_t(int, ixgbe_max_rss_indices(adapter), num_online_cpus());
	adapter->ring_feature[RING_F_RSS].limit = rss;
	adapter->flags2 |= IXGBE_FLAG2_RSC_CAPABLE;
	adapter->max_q_vectors = MAX_Q_VECTORS_82599;
	adapter->atr_sample_rate = 20;
	fdir = min_t(int, IXGBE_MAX_FDIR_INDICES, num_online_cpus());
	adapter->ring_feature[RING_F_FDIR].limit = fdir;
	adapter->fdir_pballoc = IXGBE_FDIR_PBALLOC_64K;
	adapter->ring_feature[RING_F_VMDQ].limit = 1;
#ifdef CONFIG_IXGBE_DCA
	adapter->flags |= IXGBE_FLAG_DCA_CAPABLE;
#endif
#ifdef CONFIG_IXGBE_DCB
	adapter->flags |= IXGBE_FLAG_DCB_CAPABLE;
	adapter->flags &= ~IXGBE_FLAG_DCB_ENABLED;
#endif
#ifdef IXGBE_FCOE
	adapter->flags |= IXGBE_FLAG_FCOE_CAPABLE;
	adapter->flags &= ~IXGBE_FLAG_FCOE_ENABLED;
#ifdef CONFIG_IXGBE_DCB
	/* Default traffic class to use for FCoE */
	adapter->fcoe.up = IXGBE_FCOE_DEFTC;
#endif /* CONFIG_IXGBE_DCB */
#endif /* IXGBE_FCOE */

	/* initialize static ixgbe jump table entries */
	adapter->jump_tables[0] = kzalloc(sizeof(*adapter->jump_tables[0]),
					  GFP_KERNEL);
	if (!adapter->jump_tables[0])
		return -ENOMEM;
	adapter->jump_tables[0]->mat = ixgbe_ipv4_fields;

	for (i = 1; i < IXGBE_MAX_LINK_HANDLE; i++)
		adapter->jump_tables[i] = NULL;

	adapter->mac_table = kcalloc(hw->mac.num_rar_entries,
				     sizeof(struct ixgbe_mac_addr),
				     GFP_KERNEL);
	if (!adapter->mac_table)
		return -ENOMEM;

	if (ixgbe_init_rss_key(adapter))
		return -ENOMEM;

	adapter->af_xdp_zc_qps = bitmap_zalloc(IXGBE_MAX_XDP_QS, GFP_KERNEL);
	if (!adapter->af_xdp_zc_qps)
		return -ENOMEM;

	/* Set MAC specific capability flags and exceptions */
	switch (hw->mac.type) {
	case ixgbe_mac_82598EB:
		adapter->flags2 &= ~IXGBE_FLAG2_RSC_CAPABLE;

		if (hw->device_id == IXGBE_DEV_ID_82598AT)
			adapter->flags |= IXGBE_FLAG_FAN_FAIL_CAPABLE;

		adapter->max_q_vectors = MAX_Q_VECTORS_82598;
		adapter->ring_feature[RING_F_FDIR].limit = 0;
		adapter->atr_sample_rate = 0;
		adapter->fdir_pballoc = 0;
#ifdef IXGBE_FCOE
		adapter->flags &= ~IXGBE_FLAG_FCOE_CAPABLE;
		adapter->flags &= ~IXGBE_FLAG_FCOE_ENABLED;
#ifdef CONFIG_IXGBE_DCB
		adapter->fcoe.up = 0;
#endif /* IXGBE_DCB */
#endif /* IXGBE_FCOE */
		break;
	case ixgbe_mac_82599EB:
		if (hw->device_id == IXGBE_DEV_ID_82599_T3_LOM)
			adapter->flags2 |= IXGBE_FLAG2_TEMP_SENSOR_CAPABLE;
		break;
	case ixgbe_mac_X540:
		fwsm = IXGBE_READ_REG(hw, IXGBE_FWSM(hw));
		if (fwsm & IXGBE_FWSM_TS_ENABLED)
			adapter->flags2 |= IXGBE_FLAG2_TEMP_SENSOR_CAPABLE;
		break;
	case ixgbe_mac_x550em_a:
		switch (hw->device_id) {
		case IXGBE_DEV_ID_X550EM_A_1G_T:
		case IXGBE_DEV_ID_X550EM_A_1G_T_L:
			adapter->flags2 |= IXGBE_FLAG2_TEMP_SENSOR_CAPABLE;
			break;
		default:
			break;
		}
		fallthrough;
	case ixgbe_mac_X550EM_x:
#ifdef CONFIG_IXGBE_DCB
		adapter->flags &= ~IXGBE_FLAG_DCB_CAPABLE;
#endif
#ifdef IXGBE_FCOE
		adapter->flags &= ~IXGBE_FLAG_FCOE_CAPABLE;
#ifdef CONFIG_IXGBE_DCB
		adapter->fcoe.up = 0;
#endif /* IXGBE_DCB */
#endif /* IXGBE_FCOE */
		fallthrough;
	case ixgbe_mac_X550:
		if (hw->mac.type == ixgbe_mac_X550)
			adapter->flags2 |= IXGBE_FLAG2_TEMP_SENSOR_CAPABLE;
#ifdef CONFIG_IXGBE_DCA
		adapter->flags &= ~IXGBE_FLAG_DCA_CAPABLE;
#endif
		break;
	default:
		break;
	}

#ifdef IXGBE_FCOE
	/* FCoE support exists, always init the FCoE lock */
	spin_lock_init(&adapter->fcoe.lock);

#endif
	/* n-tuple support exists, always init our spinlock */
	spin_lock_init(&adapter->fdir_perfect_lock);

	/* init spinlock to avoid concurrency of VF resources */
	spin_lock_init(&adapter->vfs_lock);

#ifdef CONFIG_IXGBE_DCB
	ixgbe_init_dcb(adapter);
#endif
	ixgbe_init_ipsec_offload(adapter);

	/* default flow control settings */
	hw->fc.requested_mode = ixgbe_fc_full;
	hw->fc.current_mode = ixgbe_fc_full;	/* init for ethtool output */
	ixgbe_pbthresh_setup(adapter);
	hw->fc.pause_time = IXGBE_DEFAULT_FCPAUSE;
	hw->fc.send_xon = true;
	hw->fc.disable_fc_autoneg = ixgbe_device_supports_autoneg_fc(hw);

#ifdef CONFIG_PCI_IOV
	if (max_vfs > 0)
		e_dev_warn("Enabling SR-IOV VFs using the max_vfs module parameter is deprecated - please use the pci sysfs interface instead.\n");

	/* assign number of SR-IOV VFs */
	if (hw->mac.type != ixgbe_mac_82598EB) {
		if (max_vfs > IXGBE_MAX_VFS_DRV_LIMIT) {
			max_vfs = 0;
			e_dev_warn("max_vfs parameter out of range. Not assigning any SR-IOV VFs\n");
		}
	}
#endif /* CONFIG_PCI_IOV */

	/* enable itr by default in dynamic mode */
	adapter->rx_itr_setting = 1;
	adapter->tx_itr_setting = 1;

	/* set default ring sizes */
	adapter->tx_ring_count = IXGBE_DEFAULT_TXD;
	adapter->rx_ring_count = IXGBE_DEFAULT_RXD;

	/* set default work limits */
	adapter->tx_work_limit = IXGBE_DEFAULT_TX_WORK;

	/* initialize eeprom parameters */
	if (ixgbe_init_eeprom_params_generic(hw)) {
		e_dev_err("EEPROM initialization failed\n");
		return -EIO;
	}

	/* PF holds first pool slot */
	set_bit(0, adapter->fwd_bitmask);
	set_bit(__IXGBE_DOWN, &adapter->state);

	/* enable locking for XDP_TX if we have more CPUs than queues */
	if (nr_cpu_ids > IXGBE_MAX_XDP_QS)
		static_branch_enable(&ixgbe_xdp_locking_key);

	return 0;
}

/**
 * ixgbe_setup_tx_resources - allocate Tx resources (Descriptors)
 * @tx_ring:    tx descriptor ring (for a specific queue) to setup
 *
 * Return 0 on success, negative on failure
 **/
int ixgbe_setup_tx_resources(struct ixgbe_ring *tx_ring)
{
	struct device *dev = tx_ring->dev;
	int orig_node = dev_to_node(dev);
	int ring_node = NUMA_NO_NODE;
	int size;

	size = sizeof(struct ixgbe_tx_buffer) * tx_ring->count;

	if (tx_ring->q_vector)
		ring_node = tx_ring->q_vector->numa_node;

	tx_ring->tx_buffer_info = vmalloc_node(size, ring_node);
	if (!tx_ring->tx_buffer_info)
		tx_ring->tx_buffer_info = vmalloc(size);
	if (!tx_ring->tx_buffer_info)
		goto err;

	/* round up to nearest 4K */
	tx_ring->size = tx_ring->count * sizeof(union ixgbe_adv_tx_desc);
	tx_ring->size = ALIGN(tx_ring->size, 4096);

	set_dev_node(dev, ring_node);
	tx_ring->desc = dma_alloc_coherent(dev,
					   tx_ring->size,
					   &tx_ring->dma,
					   GFP_KERNEL);
	set_dev_node(dev, orig_node);
	if (!tx_ring->desc)
		tx_ring->desc = dma_alloc_coherent(dev, tx_ring->size,
						   &tx_ring->dma, GFP_KERNEL);
	if (!tx_ring->desc)
		goto err;

	tx_ring->next_to_use = 0;
	tx_ring->next_to_clean = 0;
	return 0;

err:
	vfree(tx_ring->tx_buffer_info);
	tx_ring->tx_buffer_info = NULL;
	dev_err(dev, "Unable to allocate memory for the Tx descriptor ring\n");
	return -ENOMEM;
}

/**
 * ixgbe_setup_all_tx_resources - allocate all queues Tx resources
 * @adapter: board private structure
 *
 * If this function returns with an error, then it's possible one or
 * more of the rings is populated (while the rest are not).  It is the
 * callers duty to clean those orphaned rings.
 *
 * Return 0 on success, negative on failure
 **/
static int ixgbe_setup_all_tx_resources(struct ixgbe_adapter *adapter)
{
	int i, j = 0, err = 0;

	for (i = 0; i < adapter->num_tx_queues; i++) {
		err = ixgbe_setup_tx_resources(adapter->tx_ring[i]);
		if (!err)
			continue;

		e_err(probe, "Allocation for Tx Queue %u failed\n", i);
		goto err_setup_tx;
	}
	for (j = 0; j < adapter->num_xdp_queues; j++) {
		err = ixgbe_setup_tx_resources(adapter->xdp_ring[j]);
		if (!err)
			continue;

		e_err(probe, "Allocation for Tx Queue %u failed\n", j);
		goto err_setup_tx;
	}

	return 0;
err_setup_tx:
	/* rewind the index freeing the rings as we go */
	while (j--)
		ixgbe_free_tx_resources(adapter->xdp_ring[j]);
	while (i--)
		ixgbe_free_tx_resources(adapter->tx_ring[i]);
	return err;
}

static int ixgbe_rx_napi_id(struct ixgbe_ring *rx_ring)
{
	struct ixgbe_q_vector *q_vector = rx_ring->q_vector;

	return q_vector ? q_vector->napi.napi_id : 0;
}

/**
 * ixgbe_setup_rx_resources - allocate Rx resources (Descriptors)
 * @adapter: pointer to ixgbe_adapter
 * @rx_ring:    rx descriptor ring (for a specific queue) to setup
 *
 * Returns 0 on success, negative on failure
 **/
int ixgbe_setup_rx_resources(struct ixgbe_adapter *adapter,
			     struct ixgbe_ring *rx_ring)
{
	struct device *dev = rx_ring->dev;
	int orig_node = dev_to_node(dev);
	int ring_node = NUMA_NO_NODE;
	int size;

	size = sizeof(struct ixgbe_rx_buffer) * rx_ring->count;

	if (rx_ring->q_vector)
		ring_node = rx_ring->q_vector->numa_node;

	rx_ring->rx_buffer_info = vmalloc_node(size, ring_node);
	if (!rx_ring->rx_buffer_info)
		rx_ring->rx_buffer_info = vmalloc(size);
	if (!rx_ring->rx_buffer_info)
		goto err;

	/* Round up to nearest 4K */
	rx_ring->size = rx_ring->count * sizeof(union ixgbe_adv_rx_desc);
	rx_ring->size = ALIGN(rx_ring->size, 4096);

	set_dev_node(dev, ring_node);
	rx_ring->desc = dma_alloc_coherent(dev,
					   rx_ring->size,
					   &rx_ring->dma,
					   GFP_KERNEL);
	set_dev_node(dev, orig_node);
	if (!rx_ring->desc)
		rx_ring->desc = dma_alloc_coherent(dev, rx_ring->size,
						   &rx_ring->dma, GFP_KERNEL);
	if (!rx_ring->desc)
		goto err;

	rx_ring->next_to_clean = 0;
	rx_ring->next_to_use = 0;

	/* XDP RX-queue info */
	if (xdp_rxq_info_reg(&rx_ring->xdp_rxq, adapter->netdev,
			     rx_ring->queue_index, ixgbe_rx_napi_id(rx_ring)) < 0)
		goto err;

	WRITE_ONCE(rx_ring->xdp_prog, adapter->xdp_prog);

	return 0;
err:
	vfree(rx_ring->rx_buffer_info);
	rx_ring->rx_buffer_info = NULL;
	dev_err(dev, "Unable to allocate memory for the Rx descriptor ring\n");
	return -ENOMEM;
}

/**
 * ixgbe_setup_all_rx_resources - allocate all queues Rx resources
 * @adapter: board private structure
 *
 * If this function returns with an error, then it's possible one or
 * more of the rings is populated (while the rest are not).  It is the
 * callers duty to clean those orphaned rings.
 *
 * Return 0 on success, negative on failure
 **/
static int ixgbe_setup_all_rx_resources(struct ixgbe_adapter *adapter)
{
	int i, err = 0;

	for (i = 0; i < adapter->num_rx_queues; i++) {
		err = ixgbe_setup_rx_resources(adapter, adapter->rx_ring[i]);
		if (!err)
			continue;

		e_err(probe, "Allocation for Rx Queue %u failed\n", i);
		goto err_setup_rx;
	}

#ifdef IXGBE_FCOE
	err = ixgbe_setup_fcoe_ddp_resources(adapter);
	if (!err)
#endif
		return 0;
err_setup_rx:
	/* rewind the index freeing the rings as we go */
	while (i--)
		ixgbe_free_rx_resources(adapter->rx_ring[i]);
	return err;
}

/**
 * ixgbe_free_tx_resources - Free Tx Resources per Queue
 * @tx_ring: Tx descriptor ring for a specific queue
 *
 * Free all transmit software resources
 **/
void ixgbe_free_tx_resources(struct ixgbe_ring *tx_ring)
{
	ixgbe_clean_tx_ring(tx_ring);

	vfree(tx_ring->tx_buffer_info);
	tx_ring->tx_buffer_info = NULL;

	/* if not set, then don't free */
	if (!tx_ring->desc)
		return;

	dma_free_coherent(tx_ring->dev, tx_ring->size,
			  tx_ring->desc, tx_ring->dma);

	tx_ring->desc = NULL;
}

/**
 * ixgbe_free_all_tx_resources - Free Tx Resources for All Queues
 * @adapter: board private structure
 *
 * Free all transmit software resources
 **/
static void ixgbe_free_all_tx_resources(struct ixgbe_adapter *adapter)
{
	int i;

	for (i = 0; i < adapter->num_tx_queues; i++)
		if (adapter->tx_ring[i]->desc)
			ixgbe_free_tx_resources(adapter->tx_ring[i]);
	for (i = 0; i < adapter->num_xdp_queues; i++)
		if (adapter->xdp_ring[i]->desc)
			ixgbe_free_tx_resources(adapter->xdp_ring[i]);
}

/**
 * ixgbe_free_rx_resources - Free Rx Resources
 * @rx_ring: ring to clean the resources from
 *
 * Free all receive software resources
 **/
void ixgbe_free_rx_resources(struct ixgbe_ring *rx_ring)
{
	ixgbe_clean_rx_ring(rx_ring);

	rx_ring->xdp_prog = NULL;
	xdp_rxq_info_unreg(&rx_ring->xdp_rxq);
	vfree(rx_ring->rx_buffer_info);
	rx_ring->rx_buffer_info = NULL;

	/* if not set, then don't free */
	if (!rx_ring->desc)
		return;

	dma_free_coherent(rx_ring->dev, rx_ring->size,
			  rx_ring->desc, rx_ring->dma);

	rx_ring->desc = NULL;
}

/**
 * ixgbe_free_all_rx_resources - Free Rx Resources for All Queues
 * @adapter: board private structure
 *
 * Free all receive software resources
 **/
static void ixgbe_free_all_rx_resources(struct ixgbe_adapter *adapter)
{
	int i;

#ifdef IXGBE_FCOE
	ixgbe_free_fcoe_ddp_resources(adapter);

#endif
	for (i = 0; i < adapter->num_rx_queues; i++)
		if (adapter->rx_ring[i]->desc)
			ixgbe_free_rx_resources(adapter->rx_ring[i]);
}

/**
 * ixgbe_max_xdp_frame_size - returns the maximum allowed frame size for XDP
 * @adapter: device handle, pointer to adapter
 */
static int ixgbe_max_xdp_frame_size(struct ixgbe_adapter *adapter)
{
	if (PAGE_SIZE >= 8192 || adapter->flags2 & IXGBE_FLAG2_RX_LEGACY)
		return IXGBE_RXBUFFER_2K;
	else
		return IXGBE_RXBUFFER_3K;
}

/**
 * ixgbe_change_mtu - Change the Maximum Transfer Unit
 * @netdev: network interface device structure
 * @new_mtu: new value for maximum frame size
 *
 * Returns 0 on success, negative on failure
 **/
static int ixgbe_change_mtu(struct net_device *netdev, int new_mtu)
{
	struct ixgbe_adapter *adapter = netdev_priv(netdev);

	if (ixgbe_enabled_xdp_adapter(adapter)) {
		int new_frame_size = new_mtu + IXGBE_PKT_HDR_PAD;

		if (new_frame_size > ixgbe_max_xdp_frame_size(adapter)) {
			e_warn(probe, "Requested MTU size is not supported with XDP\n");
			return -EINVAL;
		}
	}

	/*
	 * For 82599EB we cannot allow legacy VFs to enable their receive
	 * paths when MTU greater than 1500 is configured.  So display a
	 * warning that legacy VFs will be disabled.
	 */
	if ((adapter->flags & IXGBE_FLAG_SRIOV_ENABLED) &&
	    (adapter->hw.mac.type == ixgbe_mac_82599EB) &&
	    (new_mtu > ETH_DATA_LEN))
		e_warn(probe, "Setting MTU > 1500 will disable legacy VFs\n");

	netdev_dbg(netdev, "changing MTU from %d to %d\n",
		   netdev->mtu, new_mtu);

	/* must set new MTU before calling down or up */
	WRITE_ONCE(netdev->mtu, new_mtu);

	if (netif_running(netdev))
		ixgbe_reinit_locked(adapter);

	return 0;
}

/**
 * ixgbe_open - Called when a network interface is made active
 * @netdev: network interface device structure
 *
 * Returns 0 on success, negative value on failure
 *
 * The open entry point is called when a network interface is made
 * active by the system (IFF_UP).  At this point all resources needed
 * for transmit and receive operations are allocated, the interrupt
 * handler is registered with the OS, the watchdog timer is started,
 * and the stack is notified that the interface is ready.
 **/
int ixgbe_open(struct net_device *netdev)
{
	struct ixgbe_adapter *adapter = netdev_priv(netdev);
	struct ixgbe_hw *hw = &adapter->hw;
	int err, queues;

	/* disallow open during test */
	if (test_bit(__IXGBE_TESTING, &adapter->state))
		return -EBUSY;

	netif_carrier_off(netdev);

	/* allocate transmit descriptors */
	err = ixgbe_setup_all_tx_resources(adapter);
	if (err)
		goto err_setup_tx;

	/* allocate receive descriptors */
	err = ixgbe_setup_all_rx_resources(adapter);
	if (err)
		goto err_setup_rx;

	ixgbe_configure(adapter);

	err = ixgbe_request_irq(adapter);
	if (err)
		goto err_req_irq;

	/* Notify the stack of the actual queue counts. */
	queues = adapter->num_tx_queues;
	err = netif_set_real_num_tx_queues(netdev, queues);
	if (err)
		goto err_set_queues;

	queues = adapter->num_rx_queues;
	err = netif_set_real_num_rx_queues(netdev, queues);
	if (err)
		goto err_set_queues;

	ixgbe_ptp_init(adapter);

	ixgbe_up_complete(adapter);

	udp_tunnel_nic_reset_ntf(netdev);

	return 0;

err_set_queues:
	ixgbe_free_irq(adapter);
err_req_irq:
	ixgbe_free_all_rx_resources(adapter);
	if (hw->phy.ops.set_phy_power && !adapter->wol)
		hw->phy.ops.set_phy_power(&adapter->hw, false);
err_setup_rx:
	ixgbe_free_all_tx_resources(adapter);
err_setup_tx:
	ixgbe_reset(adapter);

	return err;
}

static void ixgbe_close_suspend(struct ixgbe_adapter *adapter)
{
	ixgbe_ptp_suspend(adapter);

	if (adapter->hw.phy.ops.enter_lplu) {
		adapter->hw.phy.reset_disable = true;
		ixgbe_down(adapter);
		adapter->hw.phy.ops.enter_lplu(&adapter->hw);
		adapter->hw.phy.reset_disable = false;
	} else {
		ixgbe_down(adapter);
	}

	ixgbe_free_irq(adapter);

	ixgbe_free_all_tx_resources(adapter);
	ixgbe_free_all_rx_resources(adapter);
}

/**
 * ixgbe_close - Disables a network interface
 * @netdev: network interface device structure
 *
 * Returns 0, this is not allowed to fail
 *
 * The close entry point is called when an interface is de-activated
 * by the OS.  The hardware is still under the drivers control, but
 * needs to be disabled.  A global MAC reset is issued to stop the
 * hardware, and all transmit and receive resources are freed.
 **/
int ixgbe_close(struct net_device *netdev)
{
	struct ixgbe_adapter *adapter = netdev_priv(netdev);

	ixgbe_ptp_stop(adapter);

	if (netif_device_present(netdev))
		ixgbe_close_suspend(adapter);

	ixgbe_fdir_filter_exit(adapter);

	ixgbe_release_hw_control(adapter);

	return 0;
}

static int ixgbe_resume(struct device *dev_d)
{
	struct pci_dev *pdev = to_pci_dev(dev_d);
	struct ixgbe_adapter *adapter = pci_get_drvdata(pdev);
	struct net_device *netdev = adapter->netdev;
	u32 err;

	adapter->hw.hw_addr = adapter->io_addr;

	err = pci_enable_device_mem(pdev);
	if (err) {
		e_dev_err("Cannot enable PCI device from suspend\n");
		return err;
	}
	smp_mb__before_atomic();
	clear_bit(__IXGBE_DISABLED, &adapter->state);
	pci_set_master(pdev);

	device_wakeup_disable(dev_d);

	ixgbe_reset(adapter);

	IXGBE_WRITE_REG(&adapter->hw, IXGBE_WUS, ~0);

	rtnl_lock();
	err = ixgbe_init_interrupt_scheme(adapter);
	if (!err && netif_running(netdev))
		err = ixgbe_open(netdev);


	if (!err)
		netif_device_attach(netdev);
	rtnl_unlock();

	return err;
}

static int __ixgbe_shutdown(struct pci_dev *pdev, bool *enable_wake)
{
	struct ixgbe_adapter *adapter = pci_get_drvdata(pdev);
	struct net_device *netdev = adapter->netdev;
	struct ixgbe_hw *hw = &adapter->hw;
	u32 ctrl;
	u32 wufc = adapter->wol;

	rtnl_lock();
	netif_device_detach(netdev);

	if (netif_running(netdev))
		ixgbe_close_suspend(adapter);

	ixgbe_clear_interrupt_scheme(adapter);
	rtnl_unlock();

	if (hw->mac.ops.stop_link_on_d3)
		hw->mac.ops.stop_link_on_d3(hw);

	if (wufc) {
		u32 fctrl;

		ixgbe_set_rx_mode(netdev);

		/* enable the optics for 82599 SFP+ fiber as we can WoL */
		if (hw->mac.ops.enable_tx_laser)
			hw->mac.ops.enable_tx_laser(hw);

		/* enable the reception of multicast packets */
		fctrl = IXGBE_READ_REG(hw, IXGBE_FCTRL);
		fctrl |= IXGBE_FCTRL_MPE;
		IXGBE_WRITE_REG(hw, IXGBE_FCTRL, fctrl);

		ctrl = IXGBE_READ_REG(hw, IXGBE_CTRL);
		ctrl |= IXGBE_CTRL_GIO_DIS;
		IXGBE_WRITE_REG(hw, IXGBE_CTRL, ctrl);

		IXGBE_WRITE_REG(hw, IXGBE_WUFC, wufc);
	} else {
		IXGBE_WRITE_REG(hw, IXGBE_WUC, 0);
		IXGBE_WRITE_REG(hw, IXGBE_WUFC, 0);
	}

	switch (hw->mac.type) {
	case ixgbe_mac_82598EB:
		pci_wake_from_d3(pdev, false);
		break;
	case ixgbe_mac_82599EB:
	case ixgbe_mac_X540:
	case ixgbe_mac_X550:
	case ixgbe_mac_X550EM_x:
	case ixgbe_mac_x550em_a:
		pci_wake_from_d3(pdev, !!wufc);
		break;
	default:
		break;
	}

	*enable_wake = !!wufc;
	if (hw->phy.ops.set_phy_power && !*enable_wake)
		hw->phy.ops.set_phy_power(hw, false);

	ixgbe_release_hw_control(adapter);

	if (!test_and_set_bit(__IXGBE_DISABLED, &adapter->state))
		pci_disable_device(pdev);

	return 0;
}

static int ixgbe_suspend(struct device *dev_d)
{
	struct pci_dev *pdev = to_pci_dev(dev_d);
	int retval;
	bool wake;

	retval = __ixgbe_shutdown(pdev, &wake);

	device_set_wakeup_enable(dev_d, wake);

	return retval;
}

static void ixgbe_shutdown(struct pci_dev *pdev)
{
	bool wake;

	__ixgbe_shutdown(pdev, &wake);

	if (system_state == SYSTEM_POWER_OFF) {
		pci_wake_from_d3(pdev, wake);
		pci_set_power_state(pdev, PCI_D3hot);
	}
}

/**
 * ixgbe_update_stats - Update the board statistics counters.
 * @adapter: board private structure
 **/
void ixgbe_update_stats(struct ixgbe_adapter *adapter)
{
	struct net_device *netdev = adapter->netdev;
	struct ixgbe_hw *hw = &adapter->hw;
	struct ixgbe_hw_stats *hwstats = &adapter->stats;
	u64 total_mpc = 0;
	u32 i, missed_rx = 0, mpc, bprc, lxon, lxoff, xon_off_tot;
	u64 non_eop_descs = 0, restart_queue = 0, tx_busy = 0;
	u64 alloc_rx_page_failed = 0, alloc_rx_buff_failed = 0;
	u64 alloc_rx_page = 0;
	u64 bytes = 0, packets = 0, hw_csum_rx_error = 0;

	if (test_bit(__IXGBE_DOWN, &adapter->state) ||
	    test_bit(__IXGBE_RESETTING, &adapter->state))
		return;

	if (adapter->flags2 & IXGBE_FLAG2_RSC_ENABLED) {
		u64 rsc_count = 0;
		u64 rsc_flush = 0;
		for (i = 0; i < adapter->num_rx_queues; i++) {
			rsc_count += adapter->rx_ring[i]->rx_stats.rsc_count;
			rsc_flush += adapter->rx_ring[i]->rx_stats.rsc_flush;
		}
		adapter->rsc_total_count = rsc_count;
		adapter->rsc_total_flush = rsc_flush;
	}

	for (i = 0; i < adapter->num_rx_queues; i++) {
		struct ixgbe_ring *rx_ring = READ_ONCE(adapter->rx_ring[i]);

		if (!rx_ring)
			continue;
		non_eop_descs += rx_ring->rx_stats.non_eop_descs;
		alloc_rx_page += rx_ring->rx_stats.alloc_rx_page;
		alloc_rx_page_failed += rx_ring->rx_stats.alloc_rx_page_failed;
		alloc_rx_buff_failed += rx_ring->rx_stats.alloc_rx_buff_failed;
		hw_csum_rx_error += rx_ring->rx_stats.csum_err;
		bytes += rx_ring->stats.bytes;
		packets += rx_ring->stats.packets;
	}
	adapter->non_eop_descs = non_eop_descs;
	adapter->alloc_rx_page = alloc_rx_page;
	adapter->alloc_rx_page_failed = alloc_rx_page_failed;
	adapter->alloc_rx_buff_failed = alloc_rx_buff_failed;
	adapter->hw_csum_rx_error = hw_csum_rx_error;
	netdev->stats.rx_bytes = bytes;
	netdev->stats.rx_packets = packets;

	bytes = 0;
	packets = 0;
	/* gather some stats to the adapter struct that are per queue */
	for (i = 0; i < adapter->num_tx_queues; i++) {
		struct ixgbe_ring *tx_ring = READ_ONCE(adapter->tx_ring[i]);

		if (!tx_ring)
			continue;
		restart_queue += tx_ring->tx_stats.restart_queue;
		tx_busy += tx_ring->tx_stats.tx_busy;
		bytes += tx_ring->stats.bytes;
		packets += tx_ring->stats.packets;
	}
	for (i = 0; i < adapter->num_xdp_queues; i++) {
		struct ixgbe_ring *xdp_ring = READ_ONCE(adapter->xdp_ring[i]);

		if (!xdp_ring)
			continue;
		restart_queue += xdp_ring->tx_stats.restart_queue;
		tx_busy += xdp_ring->tx_stats.tx_busy;
		bytes += xdp_ring->stats.bytes;
		packets += xdp_ring->stats.packets;
	}
	adapter->restart_queue = restart_queue;
	adapter->tx_busy = tx_busy;
	netdev->stats.tx_bytes = bytes;
	netdev->stats.tx_packets = packets;

	hwstats->crcerrs += IXGBE_READ_REG(hw, IXGBE_CRCERRS);

	/* 8 register reads */
	for (i = 0; i < 8; i++) {
		/* for packet buffers not used, the register should read 0 */
		mpc = IXGBE_READ_REG(hw, IXGBE_MPC(i));
		missed_rx += mpc;
		hwstats->mpc[i] += mpc;
		total_mpc += hwstats->mpc[i];
		hwstats->pxontxc[i] += IXGBE_READ_REG(hw, IXGBE_PXONTXC(i));
		hwstats->pxofftxc[i] += IXGBE_READ_REG(hw, IXGBE_PXOFFTXC(i));
		switch (hw->mac.type) {
		case ixgbe_mac_82598EB:
			hwstats->rnbc[i] += IXGBE_READ_REG(hw, IXGBE_RNBC(i));
			hwstats->qbtc[i] += IXGBE_READ_REG(hw, IXGBE_QBTC(i));
			hwstats->qbrc[i] += IXGBE_READ_REG(hw, IXGBE_QBRC(i));
			hwstats->pxonrxc[i] +=
				IXGBE_READ_REG(hw, IXGBE_PXONRXC(i));
			break;
		case ixgbe_mac_82599EB:
		case ixgbe_mac_X540:
		case ixgbe_mac_X550:
		case ixgbe_mac_X550EM_x:
		case ixgbe_mac_x550em_a:
			hwstats->pxonrxc[i] +=
				IXGBE_READ_REG(hw, IXGBE_PXONRXCNT(i));
			break;
		default:
			break;
		}
	}

	/*16 register reads */
	for (i = 0; i < 16; i++) {
		hwstats->qptc[i] += IXGBE_READ_REG(hw, IXGBE_QPTC(i));
		hwstats->qprc[i] += IXGBE_READ_REG(hw, IXGBE_QPRC(i));
		if ((hw->mac.type == ixgbe_mac_82599EB) ||
		    (hw->mac.type == ixgbe_mac_X540) ||
		    (hw->mac.type == ixgbe_mac_X550) ||
		    (hw->mac.type == ixgbe_mac_X550EM_x) ||
		    (hw->mac.type == ixgbe_mac_x550em_a)) {
			hwstats->qbtc[i] += IXGBE_READ_REG(hw, IXGBE_QBTC_L(i));
			IXGBE_READ_REG(hw, IXGBE_QBTC_H(i)); /* to clear */
			hwstats->qbrc[i] += IXGBE_READ_REG(hw, IXGBE_QBRC_L(i));
			IXGBE_READ_REG(hw, IXGBE_QBRC_H(i)); /* to clear */
		}
	}

	hwstats->gprc += IXGBE_READ_REG(hw, IXGBE_GPRC);
	/* work around hardware counting issue */
	hwstats->gprc -= missed_rx;

	ixgbe_update_xoff_received(adapter);

	/* 82598 hardware only has a 32 bit counter in the high register */
	switch (hw->mac.type) {
	case ixgbe_mac_82598EB:
		hwstats->lxonrxc += IXGBE_READ_REG(hw, IXGBE_LXONRXC);
		hwstats->gorc += IXGBE_READ_REG(hw, IXGBE_GORCH);
		hwstats->gotc += IXGBE_READ_REG(hw, IXGBE_GOTCH);
		hwstats->tor += IXGBE_READ_REG(hw, IXGBE_TORH);
		break;
	case ixgbe_mac_X540:
	case ixgbe_mac_X550:
	case ixgbe_mac_X550EM_x:
	case ixgbe_mac_x550em_a:
		/* OS2BMC stats are X540 and later */
		hwstats->o2bgptc += IXGBE_READ_REG(hw, IXGBE_O2BGPTC);
		hwstats->o2bspc += IXGBE_READ_REG(hw, IXGBE_O2BSPC);
		hwstats->b2ospc += IXGBE_READ_REG(hw, IXGBE_B2OSPC);
		hwstats->b2ogprc += IXGBE_READ_REG(hw, IXGBE_B2OGPRC);
		fallthrough;
	case ixgbe_mac_82599EB:
		for (i = 0; i < 16; i++)
			adapter->hw_rx_no_dma_resources +=
					     IXGBE_READ_REG(hw, IXGBE_QPRDC(i));
		hwstats->gorc += IXGBE_READ_REG(hw, IXGBE_GORCL);
		IXGBE_READ_REG(hw, IXGBE_GORCH); /* to clear */
		hwstats->gotc += IXGBE_READ_REG(hw, IXGBE_GOTCL);
		IXGBE_READ_REG(hw, IXGBE_GOTCH); /* to clear */
		hwstats->tor += IXGBE_READ_REG(hw, IXGBE_TORL);
		IXGBE_READ_REG(hw, IXGBE_TORH); /* to clear */
		hwstats->lxonrxc += IXGBE_READ_REG(hw, IXGBE_LXONRXCNT);
		hwstats->fdirmatch += IXGBE_READ_REG(hw, IXGBE_FDIRMATCH);
		hwstats->fdirmiss += IXGBE_READ_REG(hw, IXGBE_FDIRMISS);
#ifdef IXGBE_FCOE
		hwstats->fccrc += IXGBE_READ_REG(hw, IXGBE_FCCRC);
		hwstats->fcoerpdc += IXGBE_READ_REG(hw, IXGBE_FCOERPDC);
		hwstats->fcoeprc += IXGBE_READ_REG(hw, IXGBE_FCOEPRC);
		hwstats->fcoeptc += IXGBE_READ_REG(hw, IXGBE_FCOEPTC);
		hwstats->fcoedwrc += IXGBE_READ_REG(hw, IXGBE_FCOEDWRC);
		hwstats->fcoedwtc += IXGBE_READ_REG(hw, IXGBE_FCOEDWTC);
		/* Add up per cpu counters for total ddp aloc fail */
		if (adapter->fcoe.ddp_pool) {
			struct ixgbe_fcoe *fcoe = &adapter->fcoe;
			struct ixgbe_fcoe_ddp_pool *ddp_pool;
			unsigned int cpu;
			u64 noddp = 0, noddp_ext_buff = 0;
			for_each_possible_cpu(cpu) {
				ddp_pool = per_cpu_ptr(fcoe->ddp_pool, cpu);
				noddp += ddp_pool->noddp;
				noddp_ext_buff += ddp_pool->noddp_ext_buff;
			}
			hwstats->fcoe_noddp = noddp;
			hwstats->fcoe_noddp_ext_buff = noddp_ext_buff;
		}
#endif /* IXGBE_FCOE */
		break;
	default:
		break;
	}
	bprc = IXGBE_READ_REG(hw, IXGBE_BPRC);
	hwstats->bprc += bprc;
	hwstats->mprc += IXGBE_READ_REG(hw, IXGBE_MPRC);
	if (hw->mac.type == ixgbe_mac_82598EB)
		hwstats->mprc -= bprc;
	hwstats->roc += IXGBE_READ_REG(hw, IXGBE_ROC);
	hwstats->prc64 += IXGBE_READ_REG(hw, IXGBE_PRC64);
	hwstats->prc127 += IXGBE_READ_REG(hw, IXGBE_PRC127);
	hwstats->prc255 += IXGBE_READ_REG(hw, IXGBE_PRC255);
	hwstats->prc511 += IXGBE_READ_REG(hw, IXGBE_PRC511);
	hwstats->prc1023 += IXGBE_READ_REG(hw, IXGBE_PRC1023);
	hwstats->prc1522 += IXGBE_READ_REG(hw, IXGBE_PRC1522);
	hwstats->rlec += IXGBE_READ_REG(hw, IXGBE_RLEC);
	lxon = IXGBE_READ_REG(hw, IXGBE_LXONTXC);
	hwstats->lxontxc += lxon;
	lxoff = IXGBE_READ_REG(hw, IXGBE_LXOFFTXC);
	hwstats->lxofftxc += lxoff;
	hwstats->gptc += IXGBE_READ_REG(hw, IXGBE_GPTC);
	hwstats->mptc += IXGBE_READ_REG(hw, IXGBE_MPTC);
	/*
	 * 82598 errata - tx of flow control packets is included in tx counters
	 */
	xon_off_tot = lxon + lxoff;
	hwstats->gptc -= xon_off_tot;
	hwstats->mptc -= xon_off_tot;
	hwstats->gotc -= (xon_off_tot * (ETH_ZLEN + ETH_FCS_LEN));
	hwstats->ruc += IXGBE_READ_REG(hw, IXGBE_RUC);
	hwstats->rfc += IXGBE_READ_REG(hw, IXGBE_RFC);
	hwstats->rjc += IXGBE_READ_REG(hw, IXGBE_RJC);
	hwstats->tpr += IXGBE_READ_REG(hw, IXGBE_TPR);
	hwstats->ptc64 += IXGBE_READ_REG(hw, IXGBE_PTC64);
	hwstats->ptc64 -= xon_off_tot;
	hwstats->ptc127 += IXGBE_READ_REG(hw, IXGBE_PTC127);
	hwstats->ptc255 += IXGBE_READ_REG(hw, IXGBE_PTC255);
	hwstats->ptc511 += IXGBE_READ_REG(hw, IXGBE_PTC511);
	hwstats->ptc1023 += IXGBE_READ_REG(hw, IXGBE_PTC1023);
	hwstats->ptc1522 += IXGBE_READ_REG(hw, IXGBE_PTC1522);
	hwstats->bptc += IXGBE_READ_REG(hw, IXGBE_BPTC);

	/* Fill out the OS statistics structure */
	netdev->stats.multicast = hwstats->mprc;

	/* Rx Errors */
	netdev->stats.rx_errors = hwstats->crcerrs + hwstats->rlec;
	netdev->stats.rx_dropped = 0;
	netdev->stats.rx_length_errors = hwstats->rlec;
	netdev->stats.rx_crc_errors = hwstats->crcerrs;
	netdev->stats.rx_missed_errors = total_mpc;

	/* VF Stats Collection - skip while resetting because these
	 * are not clear on read and otherwise you'll sometimes get
	 * crazy values.
	 */
	if (!test_bit(__IXGBE_RESETTING, &adapter->state)) {
		for (i = 0; i < adapter->num_vfs; i++) {
			UPDATE_VF_COUNTER_32bit(IXGBE_PVFGPRC(i),
						adapter->vfinfo[i].last_vfstats.gprc,
						adapter->vfinfo[i].vfstats.gprc);
			UPDATE_VF_COUNTER_32bit(IXGBE_PVFGPTC(i),
						adapter->vfinfo[i].last_vfstats.gptc,
						adapter->vfinfo[i].vfstats.gptc);
			UPDATE_VF_COUNTER_36bit(IXGBE_PVFGORC_LSB(i),
						IXGBE_PVFGORC_MSB(i),
						adapter->vfinfo[i].last_vfstats.gorc,
						adapter->vfinfo[i].vfstats.gorc);
			UPDATE_VF_COUNTER_36bit(IXGBE_PVFGOTC_LSB(i),
						IXGBE_PVFGOTC_MSB(i),
						adapter->vfinfo[i].last_vfstats.gotc,
						adapter->vfinfo[i].vfstats.gotc);
			UPDATE_VF_COUNTER_32bit(IXGBE_PVFMPRC(i),
						adapter->vfinfo[i].last_vfstats.mprc,
						adapter->vfinfo[i].vfstats.mprc);
		}
	}
}

/**
 * ixgbe_fdir_reinit_subtask - worker thread to reinit FDIR filter table
 * @adapter: pointer to the device adapter structure
 **/
static void ixgbe_fdir_reinit_subtask(struct ixgbe_adapter *adapter)
{
	struct ixgbe_hw *hw = &adapter->hw;
	int i;

	if (!(adapter->flags2 & IXGBE_FLAG2_FDIR_REQUIRES_REINIT))
		return;

	adapter->flags2 &= ~IXGBE_FLAG2_FDIR_REQUIRES_REINIT;

	/* if interface is down do nothing */
	if (test_bit(__IXGBE_DOWN, &adapter->state))
		return;

	/* do nothing if we are not using signature filters */
	if (!(adapter->flags & IXGBE_FLAG_FDIR_HASH_CAPABLE))
		return;

	adapter->fdir_overflow++;

	if (ixgbe_reinit_fdir_tables_82599(hw) == 0) {
		for (i = 0; i < adapter->num_tx_queues; i++)
			set_bit(__IXGBE_TX_FDIR_INIT_DONE,
				&(adapter->tx_ring[i]->state));
		for (i = 0; i < adapter->num_xdp_queues; i++)
			set_bit(__IXGBE_TX_FDIR_INIT_DONE,
				&adapter->xdp_ring[i]->state);
		/* re-enable flow director interrupts */
		IXGBE_WRITE_REG(hw, IXGBE_EIMS, IXGBE_EIMS_FLOW_DIR);
	} else {
		e_err(probe, "failed to finish FDIR re-initialization, "
		      "ignored adding FDIR ATR filters\n");
	}
}

/**
 * ixgbe_check_hang_subtask - check for hung queues and dropped interrupts
 * @adapter: pointer to the device adapter structure
 *
 * This function serves two purposes.  First it strobes the interrupt lines
 * in order to make certain interrupts are occurring.  Secondly it sets the
 * bits needed to check for TX hangs.  As a result we should immediately
 * determine if a hang has occurred.
 */
static void ixgbe_check_hang_subtask(struct ixgbe_adapter *adapter)
{
	struct ixgbe_hw *hw = &adapter->hw;
	u64 eics = 0;
	int i;

	/* If we're down, removing or resetting, just bail */
	if (test_bit(__IXGBE_DOWN, &adapter->state) ||
	    test_bit(__IXGBE_REMOVING, &adapter->state) ||
	    test_bit(__IXGBE_RESETTING, &adapter->state))
		return;

	/* Force detection of hung controller */
	if (netif_carrier_ok(adapter->netdev)) {
		for (i = 0; i < adapter->num_tx_queues; i++)
			set_check_for_tx_hang(adapter->tx_ring[i]);
		for (i = 0; i < adapter->num_xdp_queues; i++)
			set_check_for_tx_hang(adapter->xdp_ring[i]);
	}

	if (!(adapter->flags & IXGBE_FLAG_MSIX_ENABLED)) {
		/*
		 * for legacy and MSI interrupts don't set any bits
		 * that are enabled for EIAM, because this operation
		 * would set *both* EIMS and EICS for any bit in EIAM
		 */
		IXGBE_WRITE_REG(hw, IXGBE_EICS,
			(IXGBE_EICS_TCP_TIMER | IXGBE_EICS_OTHER));
	} else {
		/* get one bit for every active tx/rx interrupt vector */
		for (i = 0; i < adapter->num_q_vectors; i++) {
			struct ixgbe_q_vector *qv = adapter->q_vector[i];
			if (qv->rx.ring || qv->tx.ring)
				eics |= BIT_ULL(i);
		}
	}

	/* Cause software interrupt to ensure rings are cleaned */
	ixgbe_irq_rearm_queues(adapter, eics);
}

/**
 * ixgbe_watchdog_update_link - update the link status
 * @adapter: pointer to the device adapter structure
 **/
static void ixgbe_watchdog_update_link(struct ixgbe_adapter *adapter)
{
	struct ixgbe_hw *hw = &adapter->hw;
	u32 link_speed = adapter->link_speed;
	bool link_up = adapter->link_up;
	bool pfc_en = adapter->dcb_cfg.pfc_mode_enable;

	if (!(adapter->flags & IXGBE_FLAG_NEED_LINK_UPDATE))
		return;

	if (hw->mac.ops.check_link) {
		hw->mac.ops.check_link(hw, &link_speed, &link_up, false);
	} else {
		/* always assume link is up, if no check link function */
		link_speed = IXGBE_LINK_SPEED_10GB_FULL;
		link_up = true;
	}

	if (adapter->ixgbe_ieee_pfc)
		pfc_en |= !!(adapter->ixgbe_ieee_pfc->pfc_en);

	if (link_up && !((adapter->flags & IXGBE_FLAG_DCB_ENABLED) && pfc_en)) {
		hw->mac.ops.fc_enable(hw);
		ixgbe_set_rx_drop_en(adapter);
	}

	if (link_up ||
	    time_after(jiffies, (adapter->link_check_timeout +
				 IXGBE_TRY_LINK_TIMEOUT))) {
		adapter->flags &= ~IXGBE_FLAG_NEED_LINK_UPDATE;
		IXGBE_WRITE_REG(hw, IXGBE_EIMS, IXGBE_EIMC_LSC);
		IXGBE_WRITE_FLUSH(hw);
	}

	adapter->link_up = link_up;
	adapter->link_speed = link_speed;
}

static void ixgbe_update_default_up(struct ixgbe_adapter *adapter)
{
#ifdef CONFIG_IXGBE_DCB
	struct net_device *netdev = adapter->netdev;
	struct dcb_app app = {
			      .selector = IEEE_8021QAZ_APP_SEL_ETHERTYPE,
			      .protocol = 0,
			     };
	u8 up = 0;

	if (adapter->dcbx_cap & DCB_CAP_DCBX_VER_IEEE)
		up = dcb_ieee_getapp_mask(netdev, &app);

	adapter->default_up = (up > 1) ? (ffs(up) - 1) : 0;
#endif
}

/**
 * ixgbe_watchdog_link_is_up - update netif_carrier status and
 *                             print link up message
 * @adapter: pointer to the device adapter structure
 **/
static void ixgbe_watchdog_link_is_up(struct ixgbe_adapter *adapter)
{
	struct net_device *netdev = adapter->netdev;
	struct ixgbe_hw *hw = &adapter->hw;
	u32 link_speed = adapter->link_speed;
	const char *speed_str;
	bool flow_rx, flow_tx;

	/* only continue if link was previously down */
	if (netif_carrier_ok(netdev))
		return;

	adapter->flags2 &= ~IXGBE_FLAG2_SEARCH_FOR_SFP;

	switch (hw->mac.type) {
	case ixgbe_mac_82598EB: {
		u32 frctl = IXGBE_READ_REG(hw, IXGBE_FCTRL);
		u32 rmcs = IXGBE_READ_REG(hw, IXGBE_RMCS);
		flow_rx = !!(frctl & IXGBE_FCTRL_RFCE);
		flow_tx = !!(rmcs & IXGBE_RMCS_TFCE_802_3X);
	}
		break;
	case ixgbe_mac_X540:
	case ixgbe_mac_X550:
	case ixgbe_mac_X550EM_x:
	case ixgbe_mac_x550em_a:
	case ixgbe_mac_82599EB: {
		u32 mflcn = IXGBE_READ_REG(hw, IXGBE_MFLCN);
		u32 fccfg = IXGBE_READ_REG(hw, IXGBE_FCCFG);
		flow_rx = !!(mflcn & IXGBE_MFLCN_RFCE);
		flow_tx = !!(fccfg & IXGBE_FCCFG_TFCE_802_3X);
	}
		break;
	default:
		flow_tx = false;
		flow_rx = false;
		break;
	}

	adapter->last_rx_ptp_check = jiffies;

	if (test_bit(__IXGBE_PTP_RUNNING, &adapter->state))
		ixgbe_ptp_start_cyclecounter(adapter);

	switch (link_speed) {
	case IXGBE_LINK_SPEED_10GB_FULL:
		speed_str = "10 Gbps";
		break;
	case IXGBE_LINK_SPEED_5GB_FULL:
		speed_str = "5 Gbps";
		break;
	case IXGBE_LINK_SPEED_2_5GB_FULL:
		speed_str = "2.5 Gbps";
		break;
	case IXGBE_LINK_SPEED_1GB_FULL:
		speed_str = "1 Gbps";
		break;
	case IXGBE_LINK_SPEED_100_FULL:
		speed_str = "100 Mbps";
		break;
	case IXGBE_LINK_SPEED_10_FULL:
		speed_str = "10 Mbps";
		break;
	default:
		speed_str = "unknown speed";
		break;
	}
	e_info(drv, "NIC Link is Up %s, Flow Control: %s\n", speed_str,
	       ((flow_rx && flow_tx) ? "RX/TX" :
	       (flow_rx ? "RX" :
	       (flow_tx ? "TX" : "None"))));

	netif_carrier_on(netdev);
	ixgbe_check_vf_rate_limit(adapter);

	/* enable transmits */
	netif_tx_wake_all_queues(adapter->netdev);

	/* update the default user priority for VFs */
	ixgbe_update_default_up(adapter);

	/* ping all the active vfs to let them know link has changed */
	ixgbe_ping_all_vfs(adapter);
}

/**
 * ixgbe_watchdog_link_is_down - update netif_carrier status and
 *                               print link down message
 * @adapter: pointer to the adapter structure
 **/
static void ixgbe_watchdog_link_is_down(struct ixgbe_adapter *adapter)
{
	struct net_device *netdev = adapter->netdev;
	struct ixgbe_hw *hw = &adapter->hw;

	adapter->link_up = false;
	adapter->link_speed = 0;

	/* only continue if link was up previously */
	if (!netif_carrier_ok(netdev))
		return;

	/* poll for SFP+ cable when link is down */
	if (ixgbe_is_sfp(hw) && hw->mac.type == ixgbe_mac_82598EB)
		adapter->flags2 |= IXGBE_FLAG2_SEARCH_FOR_SFP;

	if (test_bit(__IXGBE_PTP_RUNNING, &adapter->state))
		ixgbe_ptp_start_cyclecounter(adapter);

	e_info(drv, "NIC Link is Down\n");
	netif_carrier_off(netdev);

	/* ping all the active vfs to let them know link has changed */
	ixgbe_ping_all_vfs(adapter);
}

static bool ixgbe_ring_tx_pending(struct ixgbe_adapter *adapter)
{
	int i;

	for (i = 0; i < adapter->num_tx_queues; i++) {
		struct ixgbe_ring *tx_ring = adapter->tx_ring[i];

		if (tx_ring->next_to_use != tx_ring->next_to_clean)
			return true;
	}

	for (i = 0; i < adapter->num_xdp_queues; i++) {
		struct ixgbe_ring *ring = adapter->xdp_ring[i];

		if (ring->next_to_use != ring->next_to_clean)
			return true;
	}

	return false;
}

static bool ixgbe_vf_tx_pending(struct ixgbe_adapter *adapter)
{
	struct ixgbe_hw *hw = &adapter->hw;
	struct ixgbe_ring_feature *vmdq = &adapter->ring_feature[RING_F_VMDQ];
	u32 q_per_pool = __ALIGN_MASK(1, ~vmdq->mask);

	int i, j;

	if (!adapter->num_vfs)
		return false;

	/* resetting the PF is only needed for MAC before X550 */
	if (hw->mac.type >= ixgbe_mac_X550)
		return false;

	for (i = 0; i < adapter->num_vfs; i++) {
		for (j = 0; j < q_per_pool; j++) {
			u32 h, t;

			h = IXGBE_READ_REG(hw, IXGBE_PVFTDHN(q_per_pool, i, j));
			t = IXGBE_READ_REG(hw, IXGBE_PVFTDTN(q_per_pool, i, j));

			if (h != t)
				return true;
		}
	}

	return false;
}

/**
 * ixgbe_watchdog_flush_tx - flush queues on link down
 * @adapter: pointer to the device adapter structure
 **/
static void ixgbe_watchdog_flush_tx(struct ixgbe_adapter *adapter)
{
	if (!netif_carrier_ok(adapter->netdev)) {
		if (ixgbe_ring_tx_pending(adapter) ||
		    ixgbe_vf_tx_pending(adapter)) {
			/* We've lost link, so the controller stops DMA,
			 * but we've got queued Tx work that's never going
			 * to get done, so reset controller to flush Tx.
			 * (Do the reset outside of interrupt context).
			 */
			e_warn(drv, "initiating reset to clear Tx work after link loss\n");
			set_bit(__IXGBE_RESET_REQUESTED, &adapter->state);
		}
	}
}

#ifdef CONFIG_PCI_IOV
static void ixgbe_bad_vf_abort(struct ixgbe_adapter *adapter, u32 vf)
{
	struct ixgbe_hw *hw = &adapter->hw;

	if (adapter->hw.mac.type == ixgbe_mac_82599EB &&
	    adapter->flags2 & IXGBE_FLAG2_AUTO_DISABLE_VF) {
		adapter->vfinfo[vf].primary_abort_count++;
		if (adapter->vfinfo[vf].primary_abort_count ==
		    IXGBE_PRIMARY_ABORT_LIMIT) {
			ixgbe_set_vf_link_state(adapter, vf,
						IFLA_VF_LINK_STATE_DISABLE);
			adapter->vfinfo[vf].primary_abort_count = 0;

			e_info(drv,
			       "Malicious Driver Detection event detected on PF %d VF %d MAC: %pM mdd-disable-vf=on",
			       hw->bus.func, vf,
			       adapter->vfinfo[vf].vf_mac_addresses);
		}
	}
}

static void ixgbe_check_for_bad_vf(struct ixgbe_adapter *adapter)
{
	struct ixgbe_hw *hw = &adapter->hw;
	struct pci_dev *pdev = adapter->pdev;
	unsigned int vf;
	u32 gpc;

	if (!(netif_carrier_ok(adapter->netdev)))
		return;

	gpc = IXGBE_READ_REG(hw, IXGBE_TXDGPC);
	if (gpc) /* If incrementing then no need for the check below */
		return;
	/* Check to see if a bad DMA write target from an errant or
	 * malicious VF has caused a PCIe error.  If so then we can
	 * issue a VFLR to the offending VF(s) and then resume without
	 * requesting a full slot reset.
	 */

	if (!pdev)
		return;

	/* check status reg for all VFs owned by this PF */
	for (vf = 0; vf < adapter->num_vfs; ++vf) {
		struct pci_dev *vfdev = adapter->vfinfo[vf].vfdev;
		u16 status_reg;

		if (!vfdev)
			continue;
		pci_read_config_word(vfdev, PCI_STATUS, &status_reg);
		if (status_reg != IXGBE_FAILED_READ_CFG_WORD &&
		    status_reg & PCI_STATUS_REC_MASTER_ABORT) {
			ixgbe_bad_vf_abort(adapter, vf);
			pcie_flr(vfdev);
		}
	}
}

static void ixgbe_spoof_check(struct ixgbe_adapter *adapter)
{
	u32 ssvpc;

	/* Do not perform spoof check for 82598 or if not in IOV mode */
	if (adapter->hw.mac.type == ixgbe_mac_82598EB ||
	    adapter->num_vfs == 0)
		return;

	ssvpc = IXGBE_READ_REG(&adapter->hw, IXGBE_SSVPC);

	/*
	 * ssvpc register is cleared on read, if zero then no
	 * spoofed packets in the last interval.
	 */
	if (!ssvpc)
		return;

	e_warn(drv, "%u Spoofed packets detected\n", ssvpc);
}
#else
static void ixgbe_spoof_check(struct ixgbe_adapter __always_unused *adapter)
{
}

static void
ixgbe_check_for_bad_vf(struct ixgbe_adapter __always_unused *adapter)
{
}
#endif /* CONFIG_PCI_IOV */


/**
 * ixgbe_watchdog_subtask - check and bring link up
 * @adapter: pointer to the device adapter structure
 **/
static void ixgbe_watchdog_subtask(struct ixgbe_adapter *adapter)
{
	/* if interface is down, removing or resetting, do nothing */
	if (test_bit(__IXGBE_DOWN, &adapter->state) ||
	    test_bit(__IXGBE_REMOVING, &adapter->state) ||
	    test_bit(__IXGBE_RESETTING, &adapter->state))
		return;

	ixgbe_watchdog_update_link(adapter);

	if (adapter->link_up)
		ixgbe_watchdog_link_is_up(adapter);
	else
		ixgbe_watchdog_link_is_down(adapter);

	ixgbe_check_for_bad_vf(adapter);
	ixgbe_spoof_check(adapter);
	ixgbe_update_stats(adapter);

	ixgbe_watchdog_flush_tx(adapter);
}

/**
 * ixgbe_sfp_detection_subtask - poll for SFP+ cable
 * @adapter: the ixgbe adapter structure
 **/
static void ixgbe_sfp_detection_subtask(struct ixgbe_adapter *adapter)
{
	struct ixgbe_hw *hw = &adapter->hw;
	int err;

	/* not searching for SFP so there is nothing to do here */
	if (!(adapter->flags2 & IXGBE_FLAG2_SEARCH_FOR_SFP) &&
	    !(adapter->flags2 & IXGBE_FLAG2_SFP_NEEDS_RESET))
		return;

	if (adapter->sfp_poll_time &&
	    time_after(adapter->sfp_poll_time, jiffies))
		return; /* If not yet time to poll for SFP */

	/* someone else is in init, wait until next service event */
	if (test_and_set_bit(__IXGBE_IN_SFP_INIT, &adapter->state))
		return;

	adapter->sfp_poll_time = jiffies + IXGBE_SFP_POLL_JIFFIES - 1;

	err = hw->phy.ops.identify_sfp(hw);
	if (err == -EOPNOTSUPP)
		goto sfp_out;

	if (err == -ENOENT) {
		/* If no cable is present, then we need to reset
		 * the next time we find a good cable. */
		adapter->flags2 |= IXGBE_FLAG2_SFP_NEEDS_RESET;
	}

	/* exit on error */
	if (err)
		goto sfp_out;

	/* exit if reset not needed */
	if (!(adapter->flags2 & IXGBE_FLAG2_SFP_NEEDS_RESET))
		goto sfp_out;

	adapter->flags2 &= ~IXGBE_FLAG2_SFP_NEEDS_RESET;

	/*
	 * A module may be identified correctly, but the EEPROM may not have
	 * support for that module.  setup_sfp() will fail in that case, so
	 * we should not allow that module to load.
	 */
	if (hw->mac.type == ixgbe_mac_82598EB)
		err = hw->phy.ops.reset(hw);
	else
		err = hw->mac.ops.setup_sfp(hw);

	if (err == -EOPNOTSUPP)
		goto sfp_out;

	adapter->flags |= IXGBE_FLAG_NEED_LINK_CONFIG;
	e_info(probe, "detected SFP+: %d\n", hw->phy.sfp_type);

sfp_out:
	clear_bit(__IXGBE_IN_SFP_INIT, &adapter->state);

	if (err == -EOPNOTSUPP &&
	    adapter->netdev->reg_state == NETREG_REGISTERED) {
		e_dev_err("failed to initialize because an unsupported "
			  "SFP+ module type was detected.\n");
		e_dev_err("Reload the driver after installing a "
			  "supported module.\n");
		unregister_netdev(adapter->netdev);
	}
}

/**
 * ixgbe_sfp_link_config_subtask - set up link SFP after module install
 * @adapter: the ixgbe adapter structure
 **/
static void ixgbe_sfp_link_config_subtask(struct ixgbe_adapter *adapter)
{
	struct ixgbe_hw *hw = &adapter->hw;
	u32 cap_speed;
	u32 speed;
	bool autoneg = false;

	if (!(adapter->flags & IXGBE_FLAG_NEED_LINK_CONFIG))
		return;

	/* someone else is in init, wait until next service event */
	if (test_and_set_bit(__IXGBE_IN_SFP_INIT, &adapter->state))
		return;

	adapter->flags &= ~IXGBE_FLAG_NEED_LINK_CONFIG;

	hw->mac.ops.get_link_capabilities(hw, &cap_speed, &autoneg);

	/* advertise highest capable link speed */
	if (!autoneg && (cap_speed & IXGBE_LINK_SPEED_10GB_FULL))
		speed = IXGBE_LINK_SPEED_10GB_FULL;
	else
		speed = cap_speed & (IXGBE_LINK_SPEED_10GB_FULL |
				     IXGBE_LINK_SPEED_1GB_FULL);

	if (hw->mac.ops.setup_link)
		hw->mac.ops.setup_link(hw, speed, true);

	adapter->flags |= IXGBE_FLAG_NEED_LINK_UPDATE;
	adapter->link_check_timeout = jiffies;
	clear_bit(__IXGBE_IN_SFP_INIT, &adapter->state);
}

/**
 * ixgbe_service_timer - Timer Call-back
 * @t: pointer to timer_list structure
 **/
static void ixgbe_service_timer(struct timer_list *t)
{
	struct ixgbe_adapter *adapter = from_timer(adapter, t, service_timer);
	unsigned long next_event_offset;

	/* poll faster when waiting for link */
	if (adapter->flags & IXGBE_FLAG_NEED_LINK_UPDATE)
		next_event_offset = HZ / 10;
	else
		next_event_offset = HZ * 2;

	/* Reset the timer */
	mod_timer(&adapter->service_timer, next_event_offset + jiffies);

	ixgbe_service_event_schedule(adapter);
}

static void ixgbe_phy_interrupt_subtask(struct ixgbe_adapter *adapter)
{
	struct ixgbe_hw *hw = &adapter->hw;
	bool overtemp;

	if (!(adapter->flags2 & IXGBE_FLAG2_PHY_INTERRUPT))
		return;

	adapter->flags2 &= ~IXGBE_FLAG2_PHY_INTERRUPT;

	if (!hw->phy.ops.handle_lasi)
		return;

	hw->phy.ops.handle_lasi(&adapter->hw, &overtemp);
	if (overtemp)
		e_crit(drv, "%s\n", ixgbe_overheat_msg);
}

static void ixgbe_reset_subtask(struct ixgbe_adapter *adapter)
{
	if (!test_and_clear_bit(__IXGBE_RESET_REQUESTED, &adapter->state))
		return;

	rtnl_lock();
	/* If we're already down, removing or resetting, just bail */
	if (test_bit(__IXGBE_DOWN, &adapter->state) ||
	    test_bit(__IXGBE_REMOVING, &adapter->state) ||
	    test_bit(__IXGBE_RESETTING, &adapter->state)) {
		rtnl_unlock();
		return;
	}

	ixgbe_dump(adapter);
	netdev_err(adapter->netdev, "Reset adapter\n");
	adapter->tx_timeout_count++;

	ixgbe_reinit_locked(adapter);
	rtnl_unlock();
}

/**
 * ixgbe_check_fw_error - Check firmware for errors
 * @adapter: the adapter private structure
 *
 * Check firmware errors in register FWSM
 */
static bool ixgbe_check_fw_error(struct ixgbe_adapter *adapter)
{
	struct ixgbe_hw *hw = &adapter->hw;

	if (hw->mac.ops.fw_recovery_mode && hw->mac.ops.fw_recovery_mode(hw)) {
		e_dev_err("Firmware recovery mode detected. Limiting functionality. Refer to the Intel(R) Ethernet Adapters and Devices User Guide for details on firmware recovery mode.\n");
		return true;
	}

	return false;
}

/**
 * ixgbe_service_task - manages and runs subtasks
 * @work: pointer to work_struct containing our data
 **/
static void ixgbe_service_task(struct work_struct *work)
{
	struct ixgbe_adapter *adapter = container_of(work,
						     struct ixgbe_adapter,
						     service_task);
	if (ixgbe_removed(adapter->hw.hw_addr)) {
		if (!test_bit(__IXGBE_DOWN, &adapter->state)) {
			rtnl_lock();
			ixgbe_down(adapter);
			rtnl_unlock();
		}
		ixgbe_service_event_complete(adapter);
		return;
	}
	if (ixgbe_check_fw_error(adapter)) {
		if (!test_bit(__IXGBE_DOWN, &adapter->state))
			unregister_netdev(adapter->netdev);
		ixgbe_service_event_complete(adapter);
		return;
	}
	ixgbe_reset_subtask(adapter);
	ixgbe_phy_interrupt_subtask(adapter);
	ixgbe_sfp_detection_subtask(adapter);
	ixgbe_sfp_link_config_subtask(adapter);
	ixgbe_check_overtemp_subtask(adapter);
	ixgbe_watchdog_subtask(adapter);
	ixgbe_fdir_reinit_subtask(adapter);
	ixgbe_check_hang_subtask(adapter);

	if (test_bit(__IXGBE_PTP_RUNNING, &adapter->state)) {
		ixgbe_ptp_overflow_check(adapter);
		if (adapter->flags & IXGBE_FLAG_RX_HWTSTAMP_IN_REGISTER)
			ixgbe_ptp_rx_hang(adapter);
		ixgbe_ptp_tx_hang(adapter);
	}

	ixgbe_service_event_complete(adapter);
}

static int ixgbe_tso(struct ixgbe_ring *tx_ring,
		     struct ixgbe_tx_buffer *first,
		     u8 *hdr_len,
		     struct ixgbe_ipsec_tx_data *itd)
{
	u32 vlan_macip_lens, type_tucmd, mss_l4len_idx;
	struct sk_buff *skb = first->skb;
	union {
		struct iphdr *v4;
		struct ipv6hdr *v6;
		unsigned char *hdr;
	} ip;
	union {
		struct tcphdr *tcp;
		struct udphdr *udp;
		unsigned char *hdr;
	} l4;
	u32 paylen, l4_offset;
	u32 fceof_saidx = 0;
	int err;

	if (skb->ip_summed != CHECKSUM_PARTIAL)
		return 0;

	if (!skb_is_gso(skb))
		return 0;

	err = skb_cow_head(skb, 0);
	if (err < 0)
		return err;

	if (eth_p_mpls(first->protocol))
		ip.hdr = skb_inner_network_header(skb);
	else
		ip.hdr = skb_network_header(skb);
	l4.hdr = skb_checksum_start(skb);

	/* ADV DTYP TUCMD MKRLOC/ISCSIHEDLEN */
	type_tucmd = (skb_shinfo(skb)->gso_type & SKB_GSO_UDP_L4) ?
		      IXGBE_ADVTXD_TUCMD_L4T_UDP : IXGBE_ADVTXD_TUCMD_L4T_TCP;

	/* initialize outer IP header fields */
	if (ip.v4->version == 4) {
		unsigned char *csum_start = skb_checksum_start(skb);
		unsigned char *trans_start = ip.hdr + (ip.v4->ihl * 4);
		int len = csum_start - trans_start;

		/* IP header will have to cancel out any data that
		 * is not a part of the outer IP header, so set to
		 * a reverse csum if needed, else init check to 0.
		 */
		ip.v4->check = (skb_shinfo(skb)->gso_type & SKB_GSO_PARTIAL) ?
					   csum_fold(csum_partial(trans_start,
								  len, 0)) : 0;
		type_tucmd |= IXGBE_ADVTXD_TUCMD_IPV4;

		ip.v4->tot_len = 0;
		first->tx_flags |= IXGBE_TX_FLAGS_TSO |
				   IXGBE_TX_FLAGS_CSUM |
				   IXGBE_TX_FLAGS_IPV4;
	} else {
		ip.v6->payload_len = 0;
		first->tx_flags |= IXGBE_TX_FLAGS_TSO |
				   IXGBE_TX_FLAGS_CSUM;
	}

	/* determine offset of inner transport header */
	l4_offset = l4.hdr - skb->data;

	/* remove payload length from inner checksum */
	paylen = skb->len - l4_offset;

	if (type_tucmd & IXGBE_ADVTXD_TUCMD_L4T_TCP) {
		/* compute length of segmentation header */
		*hdr_len = (l4.tcp->doff * 4) + l4_offset;
		csum_replace_by_diff(&l4.tcp->check,
				     (__force __wsum)htonl(paylen));
	} else {
		/* compute length of segmentation header */
		*hdr_len = sizeof(*l4.udp) + l4_offset;
		csum_replace_by_diff(&l4.udp->check,
				     (__force __wsum)htonl(paylen));
	}

	/* update gso size and bytecount with header size */
	first->gso_segs = skb_shinfo(skb)->gso_segs;
	first->bytecount += (first->gso_segs - 1) * *hdr_len;

	/* mss_l4len_id: use 0 as index for TSO */
	mss_l4len_idx = (*hdr_len - l4_offset) << IXGBE_ADVTXD_L4LEN_SHIFT;
	mss_l4len_idx |= skb_shinfo(skb)->gso_size << IXGBE_ADVTXD_MSS_SHIFT;

	fceof_saidx |= itd->sa_idx;
	type_tucmd |= itd->flags | itd->trailer_len;

	/* vlan_macip_lens: HEADLEN, MACLEN, VLAN tag */
	vlan_macip_lens = l4.hdr - ip.hdr;
	vlan_macip_lens |= (ip.hdr - skb->data) << IXGBE_ADVTXD_MACLEN_SHIFT;
	vlan_macip_lens |= first->tx_flags & IXGBE_TX_FLAGS_VLAN_MASK;

	ixgbe_tx_ctxtdesc(tx_ring, vlan_macip_lens, fceof_saidx, type_tucmd,
			  mss_l4len_idx);

	return 1;
}

static void ixgbe_tx_csum(struct ixgbe_ring *tx_ring,
			  struct ixgbe_tx_buffer *first,
			  struct ixgbe_ipsec_tx_data *itd)
{
	struct sk_buff *skb = first->skb;
	u32 vlan_macip_lens = 0;
	u32 fceof_saidx = 0;
	u32 type_tucmd = 0;

	if (skb->ip_summed != CHECKSUM_PARTIAL) {
csum_failed:
		if (!(first->tx_flags & (IXGBE_TX_FLAGS_HW_VLAN |
					 IXGBE_TX_FLAGS_CC)))
			return;
		goto no_csum;
	}

	switch (skb->csum_offset) {
	case offsetof(struct tcphdr, check):
		type_tucmd = IXGBE_ADVTXD_TUCMD_L4T_TCP;
		fallthrough;
	case offsetof(struct udphdr, check):
		break;
	case offsetof(struct sctphdr, checksum):
		/* validate that this is actually an SCTP request */
		if (skb_csum_is_sctp(skb)) {
			type_tucmd = IXGBE_ADVTXD_TUCMD_L4T_SCTP;
			break;
		}
		fallthrough;
	default:
		skb_checksum_help(skb);
		goto csum_failed;
	}

	/* update TX checksum flag */
	first->tx_flags |= IXGBE_TX_FLAGS_CSUM;
	vlan_macip_lens = skb_checksum_start_offset(skb) -
			  skb_network_offset(skb);
no_csum:
	/* vlan_macip_lens: MACLEN, VLAN tag */
	vlan_macip_lens |= skb_network_offset(skb) << IXGBE_ADVTXD_MACLEN_SHIFT;
	vlan_macip_lens |= first->tx_flags & IXGBE_TX_FLAGS_VLAN_MASK;

	fceof_saidx |= itd->sa_idx;
	type_tucmd |= itd->flags | itd->trailer_len;

	ixgbe_tx_ctxtdesc(tx_ring, vlan_macip_lens, fceof_saidx, type_tucmd, 0);
}

#define IXGBE_SET_FLAG(_input, _flag, _result) \
	((_flag <= _result) ? \
	 ((u32)(_input & _flag) * (_result / _flag)) : \
	 ((u32)(_input & _flag) / (_flag / _result)))

static u32 ixgbe_tx_cmd_type(struct sk_buff *skb, u32 tx_flags)
{
	/* set type for advanced descriptor with frame checksum insertion */
	u32 cmd_type = IXGBE_ADVTXD_DTYP_DATA |
		       IXGBE_ADVTXD_DCMD_DEXT |
		       IXGBE_ADVTXD_DCMD_IFCS;

	/* set HW vlan bit if vlan is present */
	cmd_type |= IXGBE_SET_FLAG(tx_flags, IXGBE_TX_FLAGS_HW_VLAN,
				   IXGBE_ADVTXD_DCMD_VLE);

	/* set segmentation enable bits for TSO/FSO */
	cmd_type |= IXGBE_SET_FLAG(tx_flags, IXGBE_TX_FLAGS_TSO,
				   IXGBE_ADVTXD_DCMD_TSE);

	/* set timestamp bit if present */
	cmd_type |= IXGBE_SET_FLAG(tx_flags, IXGBE_TX_FLAGS_TSTAMP,
				   IXGBE_ADVTXD_MAC_TSTAMP);

	/* insert frame checksum */
	cmd_type ^= IXGBE_SET_FLAG(skb->no_fcs, 1, IXGBE_ADVTXD_DCMD_IFCS);

	return cmd_type;
}

static void ixgbe_tx_olinfo_status(union ixgbe_adv_tx_desc *tx_desc,
				   u32 tx_flags, unsigned int paylen)
{
	u32 olinfo_status = paylen << IXGBE_ADVTXD_PAYLEN_SHIFT;

	/* enable L4 checksum for TSO and TX checksum offload */
	olinfo_status |= IXGBE_SET_FLAG(tx_flags,
					IXGBE_TX_FLAGS_CSUM,
					IXGBE_ADVTXD_POPTS_TXSM);

	/* enable IPv4 checksum for TSO */
	olinfo_status |= IXGBE_SET_FLAG(tx_flags,
					IXGBE_TX_FLAGS_IPV4,
					IXGBE_ADVTXD_POPTS_IXSM);

	/* enable IPsec */
	olinfo_status |= IXGBE_SET_FLAG(tx_flags,
					IXGBE_TX_FLAGS_IPSEC,
					IXGBE_ADVTXD_POPTS_IPSEC);

	/*
	 * Check Context must be set if Tx switch is enabled, which it
	 * always is for case where virtual functions are running
	 */
	olinfo_status |= IXGBE_SET_FLAG(tx_flags,
					IXGBE_TX_FLAGS_CC,
					IXGBE_ADVTXD_CC);

	tx_desc->read.olinfo_status = cpu_to_le32(olinfo_status);
}

static int __ixgbe_maybe_stop_tx(struct ixgbe_ring *tx_ring, u16 size)
{
	if (!netif_subqueue_try_stop(tx_ring->netdev, tx_ring->queue_index,
				     ixgbe_desc_unused(tx_ring), size))
		return -EBUSY;

	++tx_ring->tx_stats.restart_queue;
	return 0;
}

static inline int ixgbe_maybe_stop_tx(struct ixgbe_ring *tx_ring, u16 size)
{
	if (likely(ixgbe_desc_unused(tx_ring) >= size))
		return 0;

	return __ixgbe_maybe_stop_tx(tx_ring, size);
}

static int ixgbe_tx_map(struct ixgbe_ring *tx_ring,
			struct ixgbe_tx_buffer *first,
			const u8 hdr_len)
{
	struct sk_buff *skb = first->skb;
	struct ixgbe_tx_buffer *tx_buffer;
	union ixgbe_adv_tx_desc *tx_desc;
	skb_frag_t *frag;
	dma_addr_t dma;
	unsigned int data_len, size;
	u32 tx_flags = first->tx_flags;
	u32 cmd_type = ixgbe_tx_cmd_type(skb, tx_flags);
	u16 i = tx_ring->next_to_use;

	tx_desc = IXGBE_TX_DESC(tx_ring, i);

	ixgbe_tx_olinfo_status(tx_desc, tx_flags, skb->len - hdr_len);

	size = skb_headlen(skb);
	data_len = skb->data_len;

#ifdef IXGBE_FCOE
	if (tx_flags & IXGBE_TX_FLAGS_FCOE) {
		if (data_len < sizeof(struct fcoe_crc_eof)) {
			size -= sizeof(struct fcoe_crc_eof) - data_len;
			data_len = 0;
		} else {
			data_len -= sizeof(struct fcoe_crc_eof);
		}
	}

#endif
	dma = dma_map_single(tx_ring->dev, skb->data, size, DMA_TO_DEVICE);

	tx_buffer = first;

	for (frag = &skb_shinfo(skb)->frags[0];; frag++) {
		if (dma_mapping_error(tx_ring->dev, dma))
			goto dma_error;

		/* record length, and DMA address */
		dma_unmap_len_set(tx_buffer, len, size);
		dma_unmap_addr_set(tx_buffer, dma, dma);

		tx_desc->read.buffer_addr = cpu_to_le64(dma);

		while (unlikely(size > IXGBE_MAX_DATA_PER_TXD)) {
			tx_desc->read.cmd_type_len =
				cpu_to_le32(cmd_type ^ IXGBE_MAX_DATA_PER_TXD);

			i++;
			tx_desc++;
			if (i == tx_ring->count) {
				tx_desc = IXGBE_TX_DESC(tx_ring, 0);
				i = 0;
			}
			tx_desc->read.olinfo_status = 0;

			dma += IXGBE_MAX_DATA_PER_TXD;
			size -= IXGBE_MAX_DATA_PER_TXD;

			tx_desc->read.buffer_addr = cpu_to_le64(dma);
		}

		if (likely(!data_len))
			break;

		tx_desc->read.cmd_type_len = cpu_to_le32(cmd_type ^ size);

		i++;
		tx_desc++;
		if (i == tx_ring->count) {
			tx_desc = IXGBE_TX_DESC(tx_ring, 0);
			i = 0;
		}
		tx_desc->read.olinfo_status = 0;

#ifdef IXGBE_FCOE
		size = min_t(unsigned int, data_len, skb_frag_size(frag));
#else
		size = skb_frag_size(frag);
#endif
		data_len -= size;

		dma = skb_frag_dma_map(tx_ring->dev, frag, 0, size,
				       DMA_TO_DEVICE);

		tx_buffer = &tx_ring->tx_buffer_info[i];
	}

	/* write last descriptor with RS and EOP bits */
	cmd_type |= size | IXGBE_TXD_CMD;
	tx_desc->read.cmd_type_len = cpu_to_le32(cmd_type);

	netdev_tx_sent_queue(txring_txq(tx_ring), first->bytecount);

	/* set the timestamp */
	first->time_stamp = jiffies;

	skb_tx_timestamp(skb);

	/*
	 * Force memory writes to complete before letting h/w know there
	 * are new descriptors to fetch.  (Only applicable for weak-ordered
	 * memory model archs, such as IA-64).
	 *
	 * We also need this memory barrier to make certain all of the
	 * status bits have been updated before next_to_watch is written.
	 */
	wmb();

	/* set next_to_watch value indicating a packet is present */
	first->next_to_watch = tx_desc;

	i++;
	if (i == tx_ring->count)
		i = 0;

	tx_ring->next_to_use = i;

	ixgbe_maybe_stop_tx(tx_ring, DESC_NEEDED);

	if (netif_xmit_stopped(txring_txq(tx_ring)) || !netdev_xmit_more()) {
		writel(i, tx_ring->tail);
	}

	return 0;
dma_error:
	dev_err(tx_ring->dev, "TX DMA map failed\n");

	/* clear dma mappings for failed tx_buffer_info map */
	for (;;) {
		tx_buffer = &tx_ring->tx_buffer_info[i];
		if (dma_unmap_len(tx_buffer, len))
			dma_unmap_page(tx_ring->dev,
				       dma_unmap_addr(tx_buffer, dma),
				       dma_unmap_len(tx_buffer, len),
				       DMA_TO_DEVICE);
		dma_unmap_len_set(tx_buffer, len, 0);
		if (tx_buffer == first)
			break;
		if (i == 0)
			i += tx_ring->count;
		i--;
	}

	dev_kfree_skb_any(first->skb);
	first->skb = NULL;

	tx_ring->next_to_use = i;

	return -1;
}

static void ixgbe_atr(struct ixgbe_ring *ring,
		      struct ixgbe_tx_buffer *first)
{
	struct ixgbe_q_vector *q_vector = ring->q_vector;
	union ixgbe_atr_hash_dword input = { .dword = 0 };
	union ixgbe_atr_hash_dword common = { .dword = 0 };
	union {
		unsigned char *network;
		struct iphdr *ipv4;
		struct ipv6hdr *ipv6;
	} hdr;
	struct tcphdr *th;
	unsigned int hlen;
	struct sk_buff *skb;
	__be16 vlan_id;
	int l4_proto;

	/* if ring doesn't have a interrupt vector, cannot perform ATR */
	if (!q_vector)
		return;

	/* do nothing if sampling is disabled */
	if (!ring->atr_sample_rate)
		return;

	ring->atr_count++;

	/* currently only IPv4/IPv6 with TCP is supported */
	if ((first->protocol != htons(ETH_P_IP)) &&
	    (first->protocol != htons(ETH_P_IPV6)))
		return;

	/* snag network header to get L4 type and address */
	skb = first->skb;
	hdr.network = skb_network_header(skb);
	if (unlikely(hdr.network <= skb->data))
		return;
	if (skb->encapsulation &&
	    first->protocol == htons(ETH_P_IP) &&
	    hdr.ipv4->protocol == IPPROTO_UDP) {
		struct ixgbe_adapter *adapter = q_vector->adapter;

		if (unlikely(skb_tail_pointer(skb) < hdr.network +
			     vxlan_headroom(0)))
			return;

		/* verify the port is recognized as VXLAN */
		if (adapter->vxlan_port &&
		    udp_hdr(skb)->dest == adapter->vxlan_port)
			hdr.network = skb_inner_network_header(skb);

		if (adapter->geneve_port &&
		    udp_hdr(skb)->dest == adapter->geneve_port)
			hdr.network = skb_inner_network_header(skb);
	}

	/* Make sure we have at least [minimum IPv4 header + TCP]
	 * or [IPv6 header] bytes
	 */
	if (unlikely(skb_tail_pointer(skb) < hdr.network + 40))
		return;

	/* Currently only IPv4/IPv6 with TCP is supported */
	switch (hdr.ipv4->version) {
	case IPVERSION:
		/* access ihl as u8 to avoid unaligned access on ia64 */
		hlen = (hdr.network[0] & 0x0F) << 2;
		l4_proto = hdr.ipv4->protocol;
		break;
	case 6:
		hlen = hdr.network - skb->data;
		l4_proto = ipv6_find_hdr(skb, &hlen, IPPROTO_TCP, NULL, NULL);
		hlen -= hdr.network - skb->data;
		break;
	default:
		return;
	}

	if (l4_proto != IPPROTO_TCP)
		return;

	if (unlikely(skb_tail_pointer(skb) < hdr.network +
		     hlen + sizeof(struct tcphdr)))
		return;

	th = (struct tcphdr *)(hdr.network + hlen);

	/* skip this packet since the socket is closing */
	if (th->fin)
		return;

	/* sample on all syn packets or once every atr sample count */
	if (!th->syn && (ring->atr_count < ring->atr_sample_rate))
		return;

	/* reset sample count */
	ring->atr_count = 0;

	vlan_id = htons(first->tx_flags >> IXGBE_TX_FLAGS_VLAN_SHIFT);

	/*
	 * src and dst are inverted, think how the receiver sees them
	 *
	 * The input is broken into two sections, a non-compressed section
	 * containing vm_pool, vlan_id, and flow_type.  The rest of the data
	 * is XORed together and stored in the compressed dword.
	 */
	input.formatted.vlan_id = vlan_id;

	/*
	 * since src port and flex bytes occupy the same word XOR them together
	 * and write the value to source port portion of compressed dword
	 */
	if (first->tx_flags & (IXGBE_TX_FLAGS_SW_VLAN | IXGBE_TX_FLAGS_HW_VLAN))
		common.port.src ^= th->dest ^ htons(ETH_P_8021Q);
	else
		common.port.src ^= th->dest ^ first->protocol;
	common.port.dst ^= th->source;

	switch (hdr.ipv4->version) {
	case IPVERSION:
		input.formatted.flow_type = IXGBE_ATR_FLOW_TYPE_TCPV4;
		common.ip ^= hdr.ipv4->saddr ^ hdr.ipv4->daddr;
		break;
	case 6:
		input.formatted.flow_type = IXGBE_ATR_FLOW_TYPE_TCPV6;
		common.ip ^= hdr.ipv6->saddr.s6_addr32[0] ^
			     hdr.ipv6->saddr.s6_addr32[1] ^
			     hdr.ipv6->saddr.s6_addr32[2] ^
			     hdr.ipv6->saddr.s6_addr32[3] ^
			     hdr.ipv6->daddr.s6_addr32[0] ^
			     hdr.ipv6->daddr.s6_addr32[1] ^
			     hdr.ipv6->daddr.s6_addr32[2] ^
			     hdr.ipv6->daddr.s6_addr32[3];
		break;
	default:
		break;
	}

	if (hdr.network != skb_network_header(skb))
		input.formatted.flow_type |= IXGBE_ATR_L4TYPE_TUNNEL_MASK;

	/* This assumes the Rx queue and Tx queue are bound to the same CPU */
	ixgbe_fdir_add_signature_filter_82599(&q_vector->adapter->hw,
					      input, common, ring->queue_index);
}

#ifdef IXGBE_FCOE
static u16 ixgbe_select_queue(struct net_device *dev, struct sk_buff *skb,
			      struct net_device *sb_dev)
{
	struct ixgbe_adapter *adapter;
	struct ixgbe_ring_feature *f;
	int txq;

	if (sb_dev) {
		u8 tc = netdev_get_prio_tc_map(dev, skb->priority);
		struct net_device *vdev = sb_dev;

		txq = vdev->tc_to_txq[tc].offset;
		txq += reciprocal_scale(skb_get_hash(skb),
					vdev->tc_to_txq[tc].count);

		return txq;
	}

	/*
	 * only execute the code below if protocol is FCoE
	 * or FIP and we have FCoE enabled on the adapter
	 */
	switch (vlan_get_protocol(skb)) {
	case htons(ETH_P_FCOE):
	case htons(ETH_P_FIP):
		adapter = netdev_priv(dev);

		if (!sb_dev && (adapter->flags & IXGBE_FLAG_FCOE_ENABLED))
			break;
		fallthrough;
	default:
		return netdev_pick_tx(dev, skb, sb_dev);
	}

	f = &adapter->ring_feature[RING_F_FCOE];

	txq = skb_rx_queue_recorded(skb) ? skb_get_rx_queue(skb) :
					   smp_processor_id();

	while (txq >= f->indices)
		txq -= f->indices;

	return txq + f->offset;
}

#endif
int ixgbe_xmit_xdp_ring(struct ixgbe_ring *ring,
			struct xdp_frame *xdpf)
{
	struct skb_shared_info *sinfo = xdp_get_shared_info_from_frame(xdpf);
	u8 nr_frags = unlikely(xdp_frame_has_frags(xdpf)) ? sinfo->nr_frags : 0;
	u16 i = 0, index = ring->next_to_use;
	struct ixgbe_tx_buffer *tx_head = &ring->tx_buffer_info[index];
	struct ixgbe_tx_buffer *tx_buff = tx_head;
	union ixgbe_adv_tx_desc *tx_desc = IXGBE_TX_DESC(ring, index);
	u32 cmd_type, len = xdpf->len;
	void *data = xdpf->data;

	if (unlikely(ixgbe_desc_unused(ring) < 1 + nr_frags))
		return IXGBE_XDP_CONSUMED;

	tx_head->bytecount = xdp_get_frame_len(xdpf);
	tx_head->gso_segs = 1;
	tx_head->xdpf = xdpf;

	tx_desc->read.olinfo_status =
		cpu_to_le32(tx_head->bytecount << IXGBE_ADVTXD_PAYLEN_SHIFT);

	for (;;) {
		dma_addr_t dma;

		dma = dma_map_single(ring->dev, data, len, DMA_TO_DEVICE);
		if (dma_mapping_error(ring->dev, dma))
			goto unmap;

		dma_unmap_len_set(tx_buff, len, len);
		dma_unmap_addr_set(tx_buff, dma, dma);

		cmd_type = IXGBE_ADVTXD_DTYP_DATA | IXGBE_ADVTXD_DCMD_DEXT |
			   IXGBE_ADVTXD_DCMD_IFCS | len;
		tx_desc->read.cmd_type_len = cpu_to_le32(cmd_type);
		tx_desc->read.buffer_addr = cpu_to_le64(dma);
		tx_buff->protocol = 0;

		if (++index == ring->count)
			index = 0;

		if (i == nr_frags)
			break;

		tx_buff = &ring->tx_buffer_info[index];
		tx_desc = IXGBE_TX_DESC(ring, index);
		tx_desc->read.olinfo_status = 0;

		data = skb_frag_address(&sinfo->frags[i]);
		len = skb_frag_size(&sinfo->frags[i]);
		i++;
	}
	/* put descriptor type bits */
	tx_desc->read.cmd_type_len |= cpu_to_le32(IXGBE_TXD_CMD);

	/* Avoid any potential race with xdp_xmit and cleanup */
	smp_wmb();

	tx_head->next_to_watch = tx_desc;
	ring->next_to_use = index;

	return IXGBE_XDP_TX;

unmap:
	for (;;) {
		tx_buff = &ring->tx_buffer_info[index];
		if (dma_unmap_len(tx_buff, len))
			dma_unmap_page(ring->dev, dma_unmap_addr(tx_buff, dma),
				       dma_unmap_len(tx_buff, len),
				       DMA_TO_DEVICE);
		dma_unmap_len_set(tx_buff, len, 0);
		if (tx_buff == tx_head)
			break;

		if (!index)
			index += ring->count;
		index--;
	}

	return IXGBE_XDP_CONSUMED;
}

netdev_tx_t ixgbe_xmit_frame_ring(struct sk_buff *skb,
			  struct ixgbe_adapter *adapter,
			  struct ixgbe_ring *tx_ring)
{
	struct ixgbe_tx_buffer *first;
	int tso;
	u32 tx_flags = 0;
	unsigned short f;
	u16 count = TXD_USE_COUNT(skb_headlen(skb));
	struct ixgbe_ipsec_tx_data ipsec_tx = { 0 };
	__be16 protocol = skb->protocol;
	u8 hdr_len = 0;

	/*
	 * need: 1 descriptor per page * PAGE_SIZE/IXGBE_MAX_DATA_PER_TXD,
	 *       + 1 desc for skb_headlen/IXGBE_MAX_DATA_PER_TXD,
	 *       + 2 desc gap to keep tail from touching head,
	 *       + 1 desc for context descriptor,
	 * otherwise try next time
	 */
	for (f = 0; f < skb_shinfo(skb)->nr_frags; f++)
		count += TXD_USE_COUNT(skb_frag_size(
						&skb_shinfo(skb)->frags[f]));

	if (ixgbe_maybe_stop_tx(tx_ring, count + 3)) {
		tx_ring->tx_stats.tx_busy++;
		return NETDEV_TX_BUSY;
	}

	/* record the location of the first descriptor for this packet */
	first = &tx_ring->tx_buffer_info[tx_ring->next_to_use];
	first->skb = skb;
	first->bytecount = skb->len;
	first->gso_segs = 1;

	/* if we have a HW VLAN tag being added default to the HW one */
	if (skb_vlan_tag_present(skb)) {
		tx_flags |= skb_vlan_tag_get(skb) << IXGBE_TX_FLAGS_VLAN_SHIFT;
		tx_flags |= IXGBE_TX_FLAGS_HW_VLAN;
	/* else if it is a SW VLAN check the next protocol and store the tag */
	} else if (protocol == htons(ETH_P_8021Q)) {
		struct vlan_hdr *vhdr, _vhdr;
		vhdr = skb_header_pointer(skb, ETH_HLEN, sizeof(_vhdr), &_vhdr);
		if (!vhdr)
			goto out_drop;

		tx_flags |= ntohs(vhdr->h_vlan_TCI) <<
				  IXGBE_TX_FLAGS_VLAN_SHIFT;
		tx_flags |= IXGBE_TX_FLAGS_SW_VLAN;
	}
	protocol = vlan_get_protocol(skb);

	if (unlikely(skb_shinfo(skb)->tx_flags & SKBTX_HW_TSTAMP) &&
	    adapter->ptp_clock) {
		if (adapter->tstamp_config.tx_type == HWTSTAMP_TX_ON &&
		    !test_and_set_bit_lock(__IXGBE_PTP_TX_IN_PROGRESS,
					   &adapter->state)) {
			skb_shinfo(skb)->tx_flags |= SKBTX_IN_PROGRESS;
			tx_flags |= IXGBE_TX_FLAGS_TSTAMP;

			/* schedule check for Tx timestamp */
			adapter->ptp_tx_skb = skb_get(skb);
			adapter->ptp_tx_start = jiffies;
			schedule_work(&adapter->ptp_tx_work);
		} else {
			adapter->tx_hwtstamp_skipped++;
		}
	}

#ifdef CONFIG_PCI_IOV
	/*
	 * Use the l2switch_enable flag - would be false if the DMA
	 * Tx switch had been disabled.
	 */
	if (adapter->flags & IXGBE_FLAG_SRIOV_ENABLED)
		tx_flags |= IXGBE_TX_FLAGS_CC;

#endif
	/* DCB maps skb priorities 0-7 onto 3 bit PCP of VLAN tag. */
	if ((adapter->flags & IXGBE_FLAG_DCB_ENABLED) &&
	    ((tx_flags & (IXGBE_TX_FLAGS_HW_VLAN | IXGBE_TX_FLAGS_SW_VLAN)) ||
	     (skb->priority != TC_PRIO_CONTROL))) {
		tx_flags &= ~IXGBE_TX_FLAGS_VLAN_PRIO_MASK;
		tx_flags |= (skb->priority & 0x7) <<
					IXGBE_TX_FLAGS_VLAN_PRIO_SHIFT;
		if (tx_flags & IXGBE_TX_FLAGS_SW_VLAN) {
			struct vlan_ethhdr *vhdr;

			if (skb_cow_head(skb, 0))
				goto out_drop;
			vhdr = skb_vlan_eth_hdr(skb);
			vhdr->h_vlan_TCI = htons(tx_flags >>
						 IXGBE_TX_FLAGS_VLAN_SHIFT);
		} else {
			tx_flags |= IXGBE_TX_FLAGS_HW_VLAN;
		}
	}

	/* record initial flags and protocol */
	first->tx_flags = tx_flags;
	first->protocol = protocol;

#ifdef IXGBE_FCOE
	/* setup tx offload for FCoE */
	if ((protocol == htons(ETH_P_FCOE)) &&
	    (tx_ring->netdev->features & (NETIF_F_FSO | NETIF_F_FCOE_CRC))) {
		tso = ixgbe_fso(tx_ring, first, &hdr_len);
		if (tso < 0)
			goto out_drop;

		goto xmit_fcoe;
	}

#endif /* IXGBE_FCOE */

#ifdef CONFIG_IXGBE_IPSEC
	if (xfrm_offload(skb) &&
	    !ixgbe_ipsec_tx(tx_ring, first, &ipsec_tx))
		goto out_drop;
#endif
	tso = ixgbe_tso(tx_ring, first, &hdr_len, &ipsec_tx);
	if (tso < 0)
		goto out_drop;
	else if (!tso)
		ixgbe_tx_csum(tx_ring, first, &ipsec_tx);

	/* add the ATR filter if ATR is on */
	if (test_bit(__IXGBE_TX_FDIR_INIT_DONE, &tx_ring->state))
		ixgbe_atr(tx_ring, first);

#ifdef IXGBE_FCOE
xmit_fcoe:
#endif /* IXGBE_FCOE */
	if (ixgbe_tx_map(tx_ring, first, hdr_len))
		goto cleanup_tx_timestamp;

	return NETDEV_TX_OK;

out_drop:
	dev_kfree_skb_any(first->skb);
	first->skb = NULL;
cleanup_tx_timestamp:
	if (unlikely(tx_flags & IXGBE_TX_FLAGS_TSTAMP)) {
		dev_kfree_skb_any(adapter->ptp_tx_skb);
		adapter->ptp_tx_skb = NULL;
		cancel_work_sync(&adapter->ptp_tx_work);
		clear_bit_unlock(__IXGBE_PTP_TX_IN_PROGRESS, &adapter->state);
	}

	return NETDEV_TX_OK;
}

static netdev_tx_t __ixgbe_xmit_frame(struct sk_buff *skb,
				      struct net_device *netdev,
				      struct ixgbe_ring *ring)
{
	struct ixgbe_adapter *adapter = netdev_priv(netdev);
	struct ixgbe_ring *tx_ring;

	/*
	 * The minimum packet size for olinfo paylen is 17 so pad the skb
	 * in order to meet this minimum size requirement.
	 */
	if (skb_put_padto(skb, 17))
		return NETDEV_TX_OK;

	tx_ring = ring ? ring : adapter->tx_ring[skb_get_queue_mapping(skb)];
	if (unlikely(test_bit(__IXGBE_TX_DISABLED, &tx_ring->state)))
		return NETDEV_TX_BUSY;

	return ixgbe_xmit_frame_ring(skb, adapter, tx_ring);
}

static netdev_tx_t ixgbe_xmit_frame(struct sk_buff *skb,
				    struct net_device *netdev)
{
	return __ixgbe_xmit_frame(skb, netdev, NULL);
}

/**
 * ixgbe_set_mac - Change the Ethernet Address of the NIC
 * @netdev: network interface device structure
 * @p: pointer to an address structure
 *
 * Returns 0 on success, negative on failure
 **/
static int ixgbe_set_mac(struct net_device *netdev, void *p)
{
	struct ixgbe_adapter *adapter = netdev_priv(netdev);
	struct ixgbe_hw *hw = &adapter->hw;
	struct sockaddr *addr = p;

	if (!is_valid_ether_addr(addr->sa_data))
		return -EADDRNOTAVAIL;

	eth_hw_addr_set(netdev, addr->sa_data);
	memcpy(hw->mac.addr, addr->sa_data, netdev->addr_len);

	ixgbe_mac_set_default_filter(adapter);

	return 0;
}

static int
ixgbe_mdio_read(struct net_device *netdev, int prtad, int devad, u16 addr)
{
	struct ixgbe_adapter *adapter = netdev_priv(netdev);
	struct ixgbe_hw *hw = &adapter->hw;
	u16 value;
	int rc;

	if (adapter->mii_bus) {
		int regnum = addr;

		if (devad != MDIO_DEVAD_NONE)
			return mdiobus_c45_read(adapter->mii_bus, prtad,
						devad, regnum);

		return mdiobus_read(adapter->mii_bus, prtad, regnum);
	}

	if (prtad != hw->phy.mdio.prtad)
		return -EINVAL;
	rc = hw->phy.ops.read_reg(hw, addr, devad, &value);
	if (!rc)
		rc = value;
	return rc;
}

static int ixgbe_mdio_write(struct net_device *netdev, int prtad, int devad,
			    u16 addr, u16 value)
{
	struct ixgbe_adapter *adapter = netdev_priv(netdev);
	struct ixgbe_hw *hw = &adapter->hw;

	if (adapter->mii_bus) {
		int regnum = addr;

		if (devad != MDIO_DEVAD_NONE)
			return mdiobus_c45_write(adapter->mii_bus, prtad, devad,
						 regnum, value);

		return mdiobus_write(adapter->mii_bus, prtad, regnum, value);
	}

	if (prtad != hw->phy.mdio.prtad)
		return -EINVAL;
	return hw->phy.ops.write_reg(hw, addr, devad, value);
}

static int ixgbe_ioctl(struct net_device *netdev, struct ifreq *req, int cmd)
{
	struct ixgbe_adapter *adapter = netdev_priv(netdev);

	switch (cmd) {
	case SIOCSHWTSTAMP:
		return ixgbe_ptp_set_ts_config(adapter, req);
	case SIOCGHWTSTAMP:
		return ixgbe_ptp_get_ts_config(adapter, req);
	case SIOCGMIIPHY:
		if (!adapter->hw.phy.ops.read_reg)
			return -EOPNOTSUPP;
		fallthrough;
	default:
		return mdio_mii_ioctl(&adapter->hw.phy.mdio, if_mii(req), cmd);
	}
}

/**
 * ixgbe_add_sanmac_netdev - Add the SAN MAC address to the corresponding
 * netdev->dev_addrs
 * @dev: network interface device structure
 *
 * Returns non-zero on failure
 **/
static int ixgbe_add_sanmac_netdev(struct net_device *dev)
{
	int err = 0;
	struct ixgbe_adapter *adapter = netdev_priv(dev);
	struct ixgbe_hw *hw = &adapter->hw;

	if (is_valid_ether_addr(hw->mac.san_addr)) {
		rtnl_lock();
		err = dev_addr_add(dev, hw->mac.san_addr, NETDEV_HW_ADDR_T_SAN);
		rtnl_unlock();

		/* update SAN MAC vmdq pool selection */
		hw->mac.ops.set_vmdq_san_mac(hw, VMDQ_P(0));
	}
	return err;
}

/**
 * ixgbe_del_sanmac_netdev - Removes the SAN MAC address to the corresponding
 * netdev->dev_addrs
 * @dev: network interface device structure
 *
 * Returns non-zero on failure
 **/
static int ixgbe_del_sanmac_netdev(struct net_device *dev)
{
	int err = 0;
	struct ixgbe_adapter *adapter = netdev_priv(dev);
	struct ixgbe_mac_info *mac = &adapter->hw.mac;

	if (is_valid_ether_addr(mac->san_addr)) {
		rtnl_lock();
		err = dev_addr_del(dev, mac->san_addr, NETDEV_HW_ADDR_T_SAN);
		rtnl_unlock();
	}
	return err;
}

static void ixgbe_get_ring_stats64(struct rtnl_link_stats64 *stats,
				   struct ixgbe_ring *ring)
{
	u64 bytes, packets;
	unsigned int start;

	if (ring) {
		do {
			start = u64_stats_fetch_begin(&ring->syncp);
			packets = ring->stats.packets;
			bytes   = ring->stats.bytes;
		} while (u64_stats_fetch_retry(&ring->syncp, start));
		stats->tx_packets += packets;
		stats->tx_bytes   += bytes;
	}
}

static void ixgbe_get_stats64(struct net_device *netdev,
			      struct rtnl_link_stats64 *stats)
{
	struct ixgbe_adapter *adapter = netdev_priv(netdev);
	int i;

	rcu_read_lock();
	for (i = 0; i < adapter->num_rx_queues; i++) {
		struct ixgbe_ring *ring = READ_ONCE(adapter->rx_ring[i]);
		u64 bytes, packets;
		unsigned int start;

		if (ring) {
			do {
				start = u64_stats_fetch_begin(&ring->syncp);
				packets = ring->stats.packets;
				bytes   = ring->stats.bytes;
			} while (u64_stats_fetch_retry(&ring->syncp, start));
			stats->rx_packets += packets;
			stats->rx_bytes   += bytes;
		}
	}

	for (i = 0; i < adapter->num_tx_queues; i++) {
		struct ixgbe_ring *ring = READ_ONCE(adapter->tx_ring[i]);

		ixgbe_get_ring_stats64(stats, ring);
	}
	for (i = 0; i < adapter->num_xdp_queues; i++) {
		struct ixgbe_ring *ring = READ_ONCE(adapter->xdp_ring[i]);

		ixgbe_get_ring_stats64(stats, ring);
	}
	rcu_read_unlock();

	/* following stats updated by ixgbe_watchdog_task() */
	stats->multicast	= netdev->stats.multicast;
	stats->rx_errors	= netdev->stats.rx_errors;
	stats->rx_length_errors	= netdev->stats.rx_length_errors;
	stats->rx_crc_errors	= netdev->stats.rx_crc_errors;
	stats->rx_missed_errors	= netdev->stats.rx_missed_errors;
}

static int ixgbe_ndo_get_vf_stats(struct net_device *netdev, int vf,
				  struct ifla_vf_stats *vf_stats)
{
	struct ixgbe_adapter *adapter = netdev_priv(netdev);

	if (vf < 0 || vf >= adapter->num_vfs)
		return -EINVAL;

	vf_stats->rx_packets = adapter->vfinfo[vf].vfstats.gprc;
	vf_stats->rx_bytes   = adapter->vfinfo[vf].vfstats.gorc;
	vf_stats->tx_packets = adapter->vfinfo[vf].vfstats.gptc;
	vf_stats->tx_bytes   = adapter->vfinfo[vf].vfstats.gotc;
	vf_stats->multicast  = adapter->vfinfo[vf].vfstats.mprc;

	return 0;
}

#ifdef CONFIG_IXGBE_DCB
/**
 * ixgbe_validate_rtr - verify 802.1Qp to Rx packet buffer mapping is valid.
 * @adapter: pointer to ixgbe_adapter
 * @tc: number of traffic classes currently enabled
 *
 * Configure a valid 802.1Qp to Rx packet buffer mapping ie confirm
 * 802.1Q priority maps to a packet buffer that exists.
 */
static void ixgbe_validate_rtr(struct ixgbe_adapter *adapter, u8 tc)
{
	struct ixgbe_hw *hw = &adapter->hw;
	u32 reg, rsave;
	int i;

	/* 82598 have a static priority to TC mapping that can not
	 * be changed so no validation is needed.
	 */
	if (hw->mac.type == ixgbe_mac_82598EB)
		return;

	reg = IXGBE_READ_REG(hw, IXGBE_RTRUP2TC);
	rsave = reg;

	for (i = 0; i < MAX_TRAFFIC_CLASS; i++) {
		u8 up2tc = reg >> (i * IXGBE_RTRUP2TC_UP_SHIFT);

		/* If up2tc is out of bounds default to zero */
		if (up2tc > tc)
			reg &= ~(0x7 << IXGBE_RTRUP2TC_UP_SHIFT);
	}

	if (reg != rsave)
		IXGBE_WRITE_REG(hw, IXGBE_RTRUP2TC, reg);

	return;
}

/**
 * ixgbe_set_prio_tc_map - Configure netdev prio tc map
 * @adapter: Pointer to adapter struct
 *
 * Populate the netdev user priority to tc map
 */
static void ixgbe_set_prio_tc_map(struct ixgbe_adapter *adapter)
{
	struct net_device *dev = adapter->netdev;
	struct ixgbe_dcb_config *dcb_cfg = &adapter->dcb_cfg;
	struct ieee_ets *ets = adapter->ixgbe_ieee_ets;
	u8 prio;

	for (prio = 0; prio < MAX_USER_PRIORITY; prio++) {
		u8 tc = 0;

		if (adapter->dcbx_cap & DCB_CAP_DCBX_VER_CEE)
			tc = ixgbe_dcb_get_tc_from_up(dcb_cfg, 0, prio);
		else if (ets)
			tc = ets->prio_tc[prio];

		netdev_set_prio_tc_map(dev, prio, tc);
	}
}

#endif /* CONFIG_IXGBE_DCB */
static int ixgbe_reassign_macvlan_pool(struct net_device *vdev,
				       struct netdev_nested_priv *priv)
{
	struct ixgbe_adapter *adapter = (struct ixgbe_adapter *)priv->data;
	struct ixgbe_fwd_adapter *accel;
	int pool;

	/* we only care about macvlans... */
	if (!netif_is_macvlan(vdev))
		return 0;

	/* that have hardware offload enabled... */
	accel = macvlan_accel_priv(vdev);
	if (!accel)
		return 0;

	/* If we can relocate to a different bit do so */
	pool = find_first_zero_bit(adapter->fwd_bitmask, adapter->num_rx_pools);
	if (pool < adapter->num_rx_pools) {
		set_bit(pool, adapter->fwd_bitmask);
		accel->pool = pool;
		return 0;
	}

	/* if we cannot find a free pool then disable the offload */
	netdev_err(vdev, "L2FW offload disabled due to lack of queue resources\n");
	macvlan_release_l2fw_offload(vdev);

	/* unbind the queues and drop the subordinate channel config */
	netdev_unbind_sb_channel(adapter->netdev, vdev);
	netdev_set_sb_channel(vdev, 0);

	kfree(accel);

	return 0;
}

static void ixgbe_defrag_macvlan_pools(struct net_device *dev)
{
	struct ixgbe_adapter *adapter = netdev_priv(dev);
	struct netdev_nested_priv priv = {
		.data = (void *)adapter,
	};

	/* flush any stale bits out of the fwd bitmask */
	bitmap_clear(adapter->fwd_bitmask, 1, 63);

	/* walk through upper devices reassigning pools */
	netdev_walk_all_upper_dev_rcu(dev, ixgbe_reassign_macvlan_pool,
				      &priv);
}

/**
 * ixgbe_setup_tc - configure net_device for multiple traffic classes
 *
 * @dev: net device to configure
 * @tc: number of traffic classes to enable
 */
int ixgbe_setup_tc(struct net_device *dev, u8 tc)
{
	struct ixgbe_adapter *adapter = netdev_priv(dev);
	struct ixgbe_hw *hw = &adapter->hw;

	/* Hardware supports up to 8 traffic classes */
	if (tc > adapter->dcb_cfg.num_tcs.pg_tcs)
		return -EINVAL;

	if (hw->mac.type == ixgbe_mac_82598EB && tc && tc < MAX_TRAFFIC_CLASS)
		return -EINVAL;

	/* Hardware has to reinitialize queues and interrupts to
	 * match packet buffer alignment. Unfortunately, the
	 * hardware is not flexible enough to do this dynamically.
	 */
	if (netif_running(dev))
		ixgbe_close(dev);
	else
		ixgbe_reset(adapter);

	ixgbe_clear_interrupt_scheme(adapter);

#ifdef CONFIG_IXGBE_DCB
	if (tc) {
		if (adapter->xdp_prog) {
			e_warn(probe, "DCB is not supported with XDP\n");

			ixgbe_init_interrupt_scheme(adapter);
			if (netif_running(dev))
				ixgbe_open(dev);
			return -EINVAL;
		}

		netdev_set_num_tc(dev, tc);
		ixgbe_set_prio_tc_map(adapter);

		adapter->hw_tcs = tc;
		adapter->flags |= IXGBE_FLAG_DCB_ENABLED;

		if (adapter->hw.mac.type == ixgbe_mac_82598EB) {
			adapter->last_lfc_mode = adapter->hw.fc.requested_mode;
			adapter->hw.fc.requested_mode = ixgbe_fc_none;
		}
	} else {
		netdev_reset_tc(dev);

		if (adapter->hw.mac.type == ixgbe_mac_82598EB)
			adapter->hw.fc.requested_mode = adapter->last_lfc_mode;

		adapter->flags &= ~IXGBE_FLAG_DCB_ENABLED;
		adapter->hw_tcs = tc;

		adapter->temp_dcb_cfg.pfc_mode_enable = false;
		adapter->dcb_cfg.pfc_mode_enable = false;
	}

	ixgbe_validate_rtr(adapter, tc);

#endif /* CONFIG_IXGBE_DCB */
	ixgbe_init_interrupt_scheme(adapter);

	ixgbe_defrag_macvlan_pools(dev);

	if (netif_running(dev))
		return ixgbe_open(dev);

	return 0;
}

static int ixgbe_delete_clsu32(struct ixgbe_adapter *adapter,
			       struct tc_cls_u32_offload *cls)
{
	u32 hdl = cls->knode.handle;
	u32 uhtid = TC_U32_USERHTID(cls->knode.handle);
	u32 loc = cls->knode.handle & 0xfffff;
	int err = 0, i, j;
	struct ixgbe_jump_table *jump = NULL;

	if (loc > IXGBE_MAX_HW_ENTRIES)
		return -EINVAL;

	if ((uhtid != 0x800) && (uhtid >= IXGBE_MAX_LINK_HANDLE))
		return -EINVAL;

	/* Clear this filter in the link data it is associated with */
	if (uhtid != 0x800) {
		jump = adapter->jump_tables[uhtid];
		if (!jump)
			return -EINVAL;
		if (!test_bit(loc - 1, jump->child_loc_map))
			return -EINVAL;
		clear_bit(loc - 1, jump->child_loc_map);
	}

	/* Check if the filter being deleted is a link */
	for (i = 1; i < IXGBE_MAX_LINK_HANDLE; i++) {
		jump = adapter->jump_tables[i];
		if (jump && jump->link_hdl == hdl) {
			/* Delete filters in the hardware in the child hash
			 * table associated with this link
			 */
			for (j = 0; j < IXGBE_MAX_HW_ENTRIES; j++) {
				if (!test_bit(j, jump->child_loc_map))
					continue;
				spin_lock(&adapter->fdir_perfect_lock);
				err = ixgbe_update_ethtool_fdir_entry(adapter,
								      NULL,
								      j + 1);
				spin_unlock(&adapter->fdir_perfect_lock);
				clear_bit(j, jump->child_loc_map);
			}
			/* Remove resources for this link */
			kfree(jump->input);
			kfree(jump->mask);
			kfree(jump);
			adapter->jump_tables[i] = NULL;
			return err;
		}
	}

	spin_lock(&adapter->fdir_perfect_lock);
	err = ixgbe_update_ethtool_fdir_entry(adapter, NULL, loc);
	spin_unlock(&adapter->fdir_perfect_lock);
	return err;
}

static int ixgbe_configure_clsu32_add_hnode(struct ixgbe_adapter *adapter,
					    struct tc_cls_u32_offload *cls)
{
	u32 uhtid = TC_U32_USERHTID(cls->hnode.handle);

	if (uhtid >= IXGBE_MAX_LINK_HANDLE)
		return -EINVAL;

	/* This ixgbe devices do not support hash tables at the moment
	 * so abort when given hash tables.
	 */
	if (cls->hnode.divisor > 0)
		return -EINVAL;

	set_bit(uhtid - 1, &adapter->tables);
	return 0;
}

static int ixgbe_configure_clsu32_del_hnode(struct ixgbe_adapter *adapter,
					    struct tc_cls_u32_offload *cls)
{
	u32 uhtid = TC_U32_USERHTID(cls->hnode.handle);

	if (uhtid >= IXGBE_MAX_LINK_HANDLE)
		return -EINVAL;

	clear_bit(uhtid - 1, &adapter->tables);
	return 0;
}

#ifdef CONFIG_NET_CLS_ACT
struct upper_walk_data {
	struct ixgbe_adapter *adapter;
	u64 action;
	int ifindex;
	u8 queue;
};

static int get_macvlan_queue(struct net_device *upper,
			     struct netdev_nested_priv *priv)
{
	if (netif_is_macvlan(upper)) {
		struct ixgbe_fwd_adapter *vadapter = macvlan_accel_priv(upper);
		struct ixgbe_adapter *adapter;
		struct upper_walk_data *data;
		int ifindex;

		data = (struct upper_walk_data *)priv->data;
		ifindex = data->ifindex;
		adapter = data->adapter;
		if (vadapter && upper->ifindex == ifindex) {
			data->queue = adapter->rx_ring[vadapter->rx_base_queue]->reg_idx;
			data->action = data->queue;
			return 1;
		}
	}

	return 0;
}

static int handle_redirect_action(struct ixgbe_adapter *adapter, int ifindex,
				  u8 *queue, u64 *action)
{
	struct ixgbe_ring_feature *vmdq = &adapter->ring_feature[RING_F_VMDQ];
	unsigned int num_vfs = adapter->num_vfs, vf;
	struct netdev_nested_priv priv;
	struct upper_walk_data data;
	struct net_device *upper;

	/* redirect to a SRIOV VF */
	for (vf = 0; vf < num_vfs; ++vf) {
		upper = pci_get_drvdata(adapter->vfinfo[vf].vfdev);
		if (upper->ifindex == ifindex) {
			*queue = vf * __ALIGN_MASK(1, ~vmdq->mask);
			*action = vf + 1;
			*action <<= ETHTOOL_RX_FLOW_SPEC_RING_VF_OFF;
			return 0;
		}
	}

	/* redirect to a offloaded macvlan netdev */
	data.adapter = adapter;
	data.ifindex = ifindex;
	data.action = 0;
	data.queue = 0;
	priv.data = (void *)&data;
	if (netdev_walk_all_upper_dev_rcu(adapter->netdev,
					  get_macvlan_queue, &priv)) {
		*action = data.action;
		*queue = data.queue;

		return 0;
	}

	return -EINVAL;
}

static int parse_tc_actions(struct ixgbe_adapter *adapter,
			    struct tcf_exts *exts, u64 *action, u8 *queue)
{
	const struct tc_action *a;
	int i;

	if (!tcf_exts_has_actions(exts))
		return -EINVAL;

	tcf_exts_for_each_action(i, a, exts) {
		/* Drop action */
		if (is_tcf_gact_shot(a)) {
			*action = IXGBE_FDIR_DROP_QUEUE;
			*queue = IXGBE_FDIR_DROP_QUEUE;
			return 0;
		}

		/* Redirect to a VF or a offloaded macvlan */
		if (is_tcf_mirred_egress_redirect(a)) {
			struct net_device *dev = tcf_mirred_dev(a);

			if (!dev)
				return -EINVAL;
			return handle_redirect_action(adapter, dev->ifindex,
						      queue, action);
		}

		return -EINVAL;
	}

	return -EINVAL;
}
#else
static int parse_tc_actions(struct ixgbe_adapter *adapter,
			    struct tcf_exts *exts, u64 *action, u8 *queue)
{
	return -EINVAL;
}
#endif /* CONFIG_NET_CLS_ACT */

static int ixgbe_clsu32_build_input(struct ixgbe_fdir_filter *input,
				    union ixgbe_atr_input *mask,
				    struct tc_cls_u32_offload *cls,
				    struct ixgbe_mat_field *field_ptr,
				    struct ixgbe_nexthdr *nexthdr)
{
	int i, j, off;
	__be32 val, m;
	bool found_entry = false, found_jump_field = false;

	for (i = 0; i < cls->knode.sel->nkeys; i++) {
		off = cls->knode.sel->keys[i].off;
		val = cls->knode.sel->keys[i].val;
		m = cls->knode.sel->keys[i].mask;

		for (j = 0; field_ptr[j].val; j++) {
			if (field_ptr[j].off == off) {
				field_ptr[j].val(input, mask, (__force u32)val,
						 (__force u32)m);
				input->filter.formatted.flow_type |=
					field_ptr[j].type;
				found_entry = true;
				break;
			}
		}
		if (nexthdr) {
			if (nexthdr->off == cls->knode.sel->keys[i].off &&
			    nexthdr->val ==
			    (__force u32)cls->knode.sel->keys[i].val &&
			    nexthdr->mask ==
			    (__force u32)cls->knode.sel->keys[i].mask)
				found_jump_field = true;
			else
				continue;
		}
	}

	if (nexthdr && !found_jump_field)
		return -EINVAL;

	if (!found_entry)
		return 0;

	mask->formatted.flow_type = IXGBE_ATR_L4TYPE_IPV6_MASK |
				    IXGBE_ATR_L4TYPE_MASK;

	if (input->filter.formatted.flow_type == IXGBE_ATR_FLOW_TYPE_IPV4)
		mask->formatted.flow_type &= IXGBE_ATR_L4TYPE_IPV6_MASK;

	return 0;
}

static int ixgbe_configure_clsu32(struct ixgbe_adapter *adapter,
				  struct tc_cls_u32_offload *cls)
{
	__be16 protocol = cls->common.protocol;
	u32 loc = cls->knode.handle & 0xfffff;
	struct ixgbe_hw *hw = &adapter->hw;
	struct ixgbe_mat_field *field_ptr;
	struct ixgbe_fdir_filter *input = NULL;
	union ixgbe_atr_input *mask = NULL;
	struct ixgbe_jump_table *jump = NULL;
	int i, err = -EINVAL;
	u8 queue;
	u32 uhtid, link_uhtid;

	uhtid = TC_U32_USERHTID(cls->knode.handle);
	link_uhtid = TC_U32_USERHTID(cls->knode.link_handle);

	/* At the moment cls_u32 jumps to network layer and skips past
	 * L2 headers. The canonical method to match L2 frames is to use
	 * negative values. However this is error prone at best but really
	 * just broken because there is no way to "know" what sort of hdr
	 * is in front of the network layer. Fix cls_u32 to support L2
	 * headers when needed.
	 */
	if (protocol != htons(ETH_P_IP))
		return err;

	if (loc >= ((1024 << adapter->fdir_pballoc) - 2)) {
		e_err(drv, "Location out of range\n");
		return err;
	}

	/* cls u32 is a graph starting at root node 0x800. The driver tracks
	 * links and also the fields used to advance the parser across each
	 * link (e.g. nexthdr/eat parameters from 'tc'). This way we can map
	 * the u32 graph onto the hardware parse graph denoted in ixgbe_model.h
	 * To add support for new nodes update ixgbe_model.h parse structures
	 * this function _should_ be generic try not to hardcode values here.
	 */
	if (uhtid == 0x800) {
		field_ptr = (adapter->jump_tables[0])->mat;
	} else {
		if (uhtid >= IXGBE_MAX_LINK_HANDLE)
			return err;
		if (!adapter->jump_tables[uhtid])
			return err;
		field_ptr = (adapter->jump_tables[uhtid])->mat;
	}

	if (!field_ptr)
		return err;

	/* At this point we know the field_ptr is valid and need to either
	 * build cls_u32 link or attach filter. Because adding a link to
	 * a handle that does not exist is invalid and the same for adding
	 * rules to handles that don't exist.
	 */

	if (link_uhtid) {
		struct ixgbe_nexthdr *nexthdr = ixgbe_ipv4_jumps;

		if (link_uhtid >= IXGBE_MAX_LINK_HANDLE)
			return err;

		if (!test_bit(link_uhtid - 1, &adapter->tables))
			return err;

		/* Multiple filters as links to the same hash table are not
		 * supported. To add a new filter with the same next header
		 * but different match/jump conditions, create a new hash table
		 * and link to it.
		 */
		if (adapter->jump_tables[link_uhtid] &&
		    (adapter->jump_tables[link_uhtid])->link_hdl) {
			e_err(drv, "Link filter exists for link: %x\n",
			      link_uhtid);
			return err;
		}

		for (i = 0; nexthdr[i].jump; i++) {
			if (nexthdr[i].o != cls->knode.sel->offoff ||
			    nexthdr[i].s != cls->knode.sel->offshift ||
			    nexthdr[i].m !=
			    (__force u32)cls->knode.sel->offmask)
				return err;

			jump = kzalloc(sizeof(*jump), GFP_KERNEL);
			if (!jump)
				return -ENOMEM;
			input = kzalloc(sizeof(*input), GFP_KERNEL);
			if (!input) {
				err = -ENOMEM;
				goto free_jump;
			}
			mask = kzalloc(sizeof(*mask), GFP_KERNEL);
			if (!mask) {
				err = -ENOMEM;
				goto free_input;
			}
			jump->input = input;
			jump->mask = mask;
			jump->link_hdl = cls->knode.handle;

			err = ixgbe_clsu32_build_input(input, mask, cls,
						       field_ptr, &nexthdr[i]);
			if (!err) {
				jump->mat = nexthdr[i].jump;
				adapter->jump_tables[link_uhtid] = jump;
				break;
			} else {
				kfree(mask);
				kfree(input);
				kfree(jump);
			}
		}
		return 0;
	}

	input = kzalloc(sizeof(*input), GFP_KERNEL);
	if (!input)
		return -ENOMEM;
	mask = kzalloc(sizeof(*mask), GFP_KERNEL);
	if (!mask) {
		err = -ENOMEM;
		goto free_input;
	}

	if ((uhtid != 0x800) && (adapter->jump_tables[uhtid])) {
		if ((adapter->jump_tables[uhtid])->input)
			memcpy(input, (adapter->jump_tables[uhtid])->input,
			       sizeof(*input));
		if ((adapter->jump_tables[uhtid])->mask)
			memcpy(mask, (adapter->jump_tables[uhtid])->mask,
			       sizeof(*mask));

		/* Lookup in all child hash tables if this location is already
		 * filled with a filter
		 */
		for (i = 1; i < IXGBE_MAX_LINK_HANDLE; i++) {
			struct ixgbe_jump_table *link = adapter->jump_tables[i];

			if (link && (test_bit(loc - 1, link->child_loc_map))) {
				e_err(drv, "Filter exists in location: %x\n",
				      loc);
				err = -EINVAL;
				goto err_out;
			}
		}
	}
	err = ixgbe_clsu32_build_input(input, mask, cls, field_ptr, NULL);
	if (err)
		goto err_out;

	err = parse_tc_actions(adapter, cls->knode.exts, &input->action,
			       &queue);
	if (err < 0)
		goto err_out;

	input->sw_idx = loc;

	spin_lock(&adapter->fdir_perfect_lock);

	if (hlist_empty(&adapter->fdir_filter_list)) {
		memcpy(&adapter->fdir_mask, mask, sizeof(*mask));
		err = ixgbe_fdir_set_input_mask_82599(hw, mask);
		if (err)
			goto err_out_w_lock;
	} else if (memcmp(&adapter->fdir_mask, mask, sizeof(*mask))) {
		err = -EINVAL;
		goto err_out_w_lock;
	}

	ixgbe_atr_compute_perfect_hash_82599(&input->filter, mask);
	err = ixgbe_fdir_write_perfect_filter_82599(hw, &input->filter,
						    input->sw_idx, queue);
	if (err)
		goto err_out_w_lock;

	ixgbe_update_ethtool_fdir_entry(adapter, input, input->sw_idx);
	spin_unlock(&adapter->fdir_perfect_lock);

	if ((uhtid != 0x800) && (adapter->jump_tables[uhtid]))
		set_bit(loc - 1, (adapter->jump_tables[uhtid])->child_loc_map);

	kfree(mask);
	return err;
err_out_w_lock:
	spin_unlock(&adapter->fdir_perfect_lock);
err_out:
	kfree(mask);
free_input:
	kfree(input);
free_jump:
	kfree(jump);
	return err;
}

static int ixgbe_setup_tc_cls_u32(struct ixgbe_adapter *adapter,
				  struct tc_cls_u32_offload *cls_u32)
{
	switch (cls_u32->command) {
	case TC_CLSU32_NEW_KNODE:
	case TC_CLSU32_REPLACE_KNODE:
		return ixgbe_configure_clsu32(adapter, cls_u32);
	case TC_CLSU32_DELETE_KNODE:
		return ixgbe_delete_clsu32(adapter, cls_u32);
	case TC_CLSU32_NEW_HNODE:
	case TC_CLSU32_REPLACE_HNODE:
		return ixgbe_configure_clsu32_add_hnode(adapter, cls_u32);
	case TC_CLSU32_DELETE_HNODE:
		return ixgbe_configure_clsu32_del_hnode(adapter, cls_u32);
	default:
		return -EOPNOTSUPP;
	}
}

static int ixgbe_setup_tc_block_cb(enum tc_setup_type type, void *type_data,
				   void *cb_priv)
{
	struct ixgbe_adapter *adapter = cb_priv;

	if (!tc_cls_can_offload_and_chain0(adapter->netdev, type_data))
		return -EOPNOTSUPP;

	switch (type) {
	case TC_SETUP_CLSU32:
		return ixgbe_setup_tc_cls_u32(adapter, type_data);
	default:
		return -EOPNOTSUPP;
	}
}

static int ixgbe_setup_tc_mqprio(struct net_device *dev,
				 struct tc_mqprio_qopt *mqprio)
{
	mqprio->hw = TC_MQPRIO_HW_OFFLOAD_TCS;
	return ixgbe_setup_tc(dev, mqprio->num_tc);
}

static LIST_HEAD(ixgbe_block_cb_list);

static int __ixgbe_setup_tc(struct net_device *dev, enum tc_setup_type type,
			    void *type_data)
{
	struct ixgbe_adapter *adapter = netdev_priv(dev);

	switch (type) {
	case TC_SETUP_BLOCK:
		return flow_block_cb_setup_simple(type_data,
						  &ixgbe_block_cb_list,
						  ixgbe_setup_tc_block_cb,
						  adapter, adapter, true);
	case TC_SETUP_QDISC_MQPRIO:
		return ixgbe_setup_tc_mqprio(dev, type_data);
	default:
		return -EOPNOTSUPP;
	}
}

#ifdef CONFIG_PCI_IOV
void ixgbe_sriov_reinit(struct ixgbe_adapter *adapter)
{
	struct net_device *netdev = adapter->netdev;

	rtnl_lock();
	ixgbe_setup_tc(netdev, adapter->hw_tcs);
	rtnl_unlock();
}

#endif
void ixgbe_do_reset(struct net_device *netdev)
{
	struct ixgbe_adapter *adapter = netdev_priv(netdev);

	if (netif_running(netdev))
		ixgbe_reinit_locked(adapter);
	else
		ixgbe_reset(adapter);
}

static netdev_features_t ixgbe_fix_features(struct net_device *netdev,
					    netdev_features_t features)
{
	struct ixgbe_adapter *adapter = netdev_priv(netdev);

	/* If Rx checksum is disabled, then RSC/LRO should also be disabled */
	if (!(features & NETIF_F_RXCSUM))
		features &= ~NETIF_F_LRO;

	/* Turn off LRO if not RSC capable */
	if (!(adapter->flags2 & IXGBE_FLAG2_RSC_CAPABLE))
		features &= ~NETIF_F_LRO;

	if (adapter->xdp_prog && (features & NETIF_F_LRO)) {
		e_dev_err("LRO is not supported with XDP\n");
		features &= ~NETIF_F_LRO;
	}

	return features;
}

static void ixgbe_reset_l2fw_offload(struct ixgbe_adapter *adapter)
{
	int rss = min_t(int, ixgbe_max_rss_indices(adapter),
			num_online_cpus());

	/* go back to full RSS if we're not running SR-IOV */
	if (!adapter->ring_feature[RING_F_VMDQ].offset)
		adapter->flags &= ~(IXGBE_FLAG_VMDQ_ENABLED |
				    IXGBE_FLAG_SRIOV_ENABLED);

	adapter->ring_feature[RING_F_RSS].limit = rss;
	adapter->ring_feature[RING_F_VMDQ].limit = 1;

	ixgbe_setup_tc(adapter->netdev, adapter->hw_tcs);
}

static int ixgbe_set_features(struct net_device *netdev,
			      netdev_features_t features)
{
	struct ixgbe_adapter *adapter = netdev_priv(netdev);
	netdev_features_t changed = netdev->features ^ features;
	bool need_reset = false;

	/* Make sure RSC matches LRO, reset if change */
	if (!(features & NETIF_F_LRO)) {
		if (adapter->flags2 & IXGBE_FLAG2_RSC_ENABLED)
			need_reset = true;
		adapter->flags2 &= ~IXGBE_FLAG2_RSC_ENABLED;
	} else if ((adapter->flags2 & IXGBE_FLAG2_RSC_CAPABLE) &&
		   !(adapter->flags2 & IXGBE_FLAG2_RSC_ENABLED)) {
		if (adapter->rx_itr_setting == 1 ||
		    adapter->rx_itr_setting > IXGBE_MIN_RSC_ITR) {
			adapter->flags2 |= IXGBE_FLAG2_RSC_ENABLED;
			need_reset = true;
		} else if ((changed ^ features) & NETIF_F_LRO) {
			e_info(probe, "rx-usecs set too low, "
			       "disabling RSC\n");
		}
	}

	/*
	 * Check if Flow Director n-tuple support or hw_tc support was
	 * enabled or disabled.  If the state changed, we need to reset.
	 */
	if ((features & NETIF_F_NTUPLE) || (features & NETIF_F_HW_TC)) {
		/* turn off ATR, enable perfect filters and reset */
		if (!(adapter->flags & IXGBE_FLAG_FDIR_PERFECT_CAPABLE))
			need_reset = true;

		adapter->flags &= ~IXGBE_FLAG_FDIR_HASH_CAPABLE;
		adapter->flags |= IXGBE_FLAG_FDIR_PERFECT_CAPABLE;
	} else {
		/* turn off perfect filters, enable ATR and reset */
		if (adapter->flags & IXGBE_FLAG_FDIR_PERFECT_CAPABLE)
			need_reset = true;

		adapter->flags &= ~IXGBE_FLAG_FDIR_PERFECT_CAPABLE;

		/* We cannot enable ATR if SR-IOV is enabled */
		if (adapter->flags & IXGBE_FLAG_SRIOV_ENABLED ||
		    /* We cannot enable ATR if we have 2 or more tcs */
		    (adapter->hw_tcs > 1) ||
		    /* We cannot enable ATR if RSS is disabled */
		    (adapter->ring_feature[RING_F_RSS].limit <= 1) ||
		    /* A sample rate of 0 indicates ATR disabled */
		    (!adapter->atr_sample_rate))
			; /* do nothing not supported */
		else /* otherwise supported and set the flag */
			adapter->flags |= IXGBE_FLAG_FDIR_HASH_CAPABLE;
	}

	if (changed & NETIF_F_RXALL)
		need_reset = true;

	netdev->features = features;

	if ((changed & NETIF_F_HW_L2FW_DOFFLOAD) && adapter->num_rx_pools > 1)
		ixgbe_reset_l2fw_offload(adapter);
	else if (need_reset)
		ixgbe_do_reset(netdev);
	else if (changed & (NETIF_F_HW_VLAN_CTAG_RX |
			    NETIF_F_HW_VLAN_CTAG_FILTER))
		ixgbe_set_rx_mode(netdev);

	return 1;
}

static int ixgbe_ndo_fdb_add(struct ndmsg *ndm, struct nlattr *tb[],
			     struct net_device *dev,
			     const unsigned char *addr, u16 vid,
			     u16 flags,
			     struct netlink_ext_ack *extack)
{
	/* guarantee we can provide a unique filter for the unicast address */
	if (is_unicast_ether_addr(addr) || is_link_local_ether_addr(addr)) {
		struct ixgbe_adapter *adapter = netdev_priv(dev);
		u16 pool = VMDQ_P(0);

		if (netdev_uc_count(dev) >= ixgbe_available_rars(adapter, pool))
			return -ENOMEM;
	}

	return ndo_dflt_fdb_add(ndm, tb, dev, addr, vid, flags);
}

/**
 * ixgbe_configure_bridge_mode - set various bridge modes
 * @adapter: the private structure
 * @mode: requested bridge mode
 *
 * Configure some settings require for various bridge modes.
 **/
static int ixgbe_configure_bridge_mode(struct ixgbe_adapter *adapter,
				       __u16 mode)
{
	struct ixgbe_hw *hw = &adapter->hw;
	unsigned int p, num_pools;
	u32 vmdctl;

	switch (mode) {
	case BRIDGE_MODE_VEPA:
		/* disable Tx loopback, rely on switch hairpin mode */
		IXGBE_WRITE_REG(&adapter->hw, IXGBE_PFDTXGSWC, 0);

		/* must enable Rx switching replication to allow multicast
		 * packet reception on all VFs, and to enable source address
		 * pruning.
		 */
		vmdctl = IXGBE_READ_REG(hw, IXGBE_VMD_CTL);
		vmdctl |= IXGBE_VT_CTL_REPLEN;
		IXGBE_WRITE_REG(hw, IXGBE_VMD_CTL, vmdctl);

		/* enable Rx source address pruning. Note, this requires
		 * replication to be enabled or else it does nothing.
		 */
		num_pools = adapter->num_vfs + adapter->num_rx_pools;
		for (p = 0; p < num_pools; p++) {
			if (hw->mac.ops.set_source_address_pruning)
				hw->mac.ops.set_source_address_pruning(hw,
								       true,
								       p);
		}
		break;
	case BRIDGE_MODE_VEB:
		/* enable Tx loopback for internal VF/PF communication */
		IXGBE_WRITE_REG(&adapter->hw, IXGBE_PFDTXGSWC,
				IXGBE_PFDTXGSWC_VT_LBEN);

		/* disable Rx switching replication unless we have SR-IOV
		 * virtual functions
		 */
		vmdctl = IXGBE_READ_REG(hw, IXGBE_VMD_CTL);
		if (!adapter->num_vfs)
			vmdctl &= ~IXGBE_VT_CTL_REPLEN;
		IXGBE_WRITE_REG(hw, IXGBE_VMD_CTL, vmdctl);

		/* disable Rx source address pruning, since we don't expect to
		 * be receiving external loopback of our transmitted frames.
		 */
		num_pools = adapter->num_vfs + adapter->num_rx_pools;
		for (p = 0; p < num_pools; p++) {
			if (hw->mac.ops.set_source_address_pruning)
				hw->mac.ops.set_source_address_pruning(hw,
								       false,
								       p);
		}
		break;
	default:
		return -EINVAL;
	}

	adapter->bridge_mode = mode;

	e_info(drv, "enabling bridge mode: %s\n",
	       mode == BRIDGE_MODE_VEPA ? "VEPA" : "VEB");

	return 0;
}

static int ixgbe_ndo_bridge_setlink(struct net_device *dev,
				    struct nlmsghdr *nlh, u16 flags,
				    struct netlink_ext_ack *extack)
{
	struct ixgbe_adapter *adapter = netdev_priv(dev);
	struct nlattr *attr, *br_spec;
	int rem;

	if (!(adapter->flags & IXGBE_FLAG_SRIOV_ENABLED))
		return -EOPNOTSUPP;

	br_spec = nlmsg_find_attr(nlh, sizeof(struct ifinfomsg), IFLA_AF_SPEC);
	if (!br_spec)
		return -EINVAL;

<<<<<<< HEAD
	nla_for_each_nested(attr, br_spec, rem) {
		int status;
		__u16 mode;

		if (nla_type(attr) != IFLA_BRIDGE_MODE)
			continue;

		mode = nla_get_u16(attr);
		status = ixgbe_configure_bridge_mode(adapter, mode);
=======
	nla_for_each_nested_type(attr, IFLA_BRIDGE_MODE, br_spec, rem) {
		__u16 mode = nla_get_u16(attr);
		int status = ixgbe_configure_bridge_mode(adapter, mode);

>>>>>>> 2d5404ca
		if (status)
			return status;

		break;
	}

	return 0;
}

static int ixgbe_ndo_bridge_getlink(struct sk_buff *skb, u32 pid, u32 seq,
				    struct net_device *dev,
				    u32 filter_mask, int nlflags)
{
	struct ixgbe_adapter *adapter = netdev_priv(dev);

	if (!(adapter->flags & IXGBE_FLAG_SRIOV_ENABLED))
		return 0;

	return ndo_dflt_bridge_getlink(skb, pid, seq, dev,
				       adapter->bridge_mode, 0, 0, nlflags,
				       filter_mask, NULL);
}

static void *ixgbe_fwd_add(struct net_device *pdev, struct net_device *vdev)
{
	struct ixgbe_adapter *adapter = netdev_priv(pdev);
	struct ixgbe_fwd_adapter *accel;
	int tcs = adapter->hw_tcs ? : 1;
	int pool, err;

	if (adapter->xdp_prog) {
		e_warn(probe, "L2FW offload is not supported with XDP\n");
		return ERR_PTR(-EINVAL);
	}

	/* The hardware supported by ixgbe only filters on the destination MAC
	 * address. In order to avoid issues we only support offloading modes
	 * where the hardware can actually provide the functionality.
	 */
	if (!macvlan_supports_dest_filter(vdev))
		return ERR_PTR(-EMEDIUMTYPE);

	/* We need to lock down the macvlan to be a single queue device so that
	 * we can reuse the tc_to_txq field in the macvlan netdev to represent
	 * the queue mapping to our netdev.
	 */
	if (netif_is_multiqueue(vdev))
		return ERR_PTR(-ERANGE);

	pool = find_first_zero_bit(adapter->fwd_bitmask, adapter->num_rx_pools);
	if (pool == adapter->num_rx_pools) {
		u16 used_pools = adapter->num_vfs + adapter->num_rx_pools;
		u16 reserved_pools;

		if (((adapter->flags & IXGBE_FLAG_DCB_ENABLED) &&
		     adapter->num_rx_pools >= (MAX_TX_QUEUES / tcs)) ||
		    adapter->num_rx_pools > IXGBE_MAX_MACVLANS)
			return ERR_PTR(-EBUSY);

		/* Hardware has a limited number of available pools. Each VF,
		 * and the PF require a pool. Check to ensure we don't
		 * attempt to use more then the available number of pools.
		 */
		if (used_pools >= IXGBE_MAX_VF_FUNCTIONS)
			return ERR_PTR(-EBUSY);

		/* Enable VMDq flag so device will be set in VM mode */
		adapter->flags |= IXGBE_FLAG_VMDQ_ENABLED |
				  IXGBE_FLAG_SRIOV_ENABLED;

		/* Try to reserve as many queues per pool as possible,
		 * we start with the configurations that support 4 queues
		 * per pools, followed by 2, and then by just 1 per pool.
		 */
		if (used_pools < 32 && adapter->num_rx_pools < 16)
			reserved_pools = min_t(u16,
					       32 - used_pools,
					       16 - adapter->num_rx_pools);
		else if (adapter->num_rx_pools < 32)
			reserved_pools = min_t(u16,
					       64 - used_pools,
					       32 - adapter->num_rx_pools);
		else
			reserved_pools = 64 - used_pools;


		if (!reserved_pools)
			return ERR_PTR(-EBUSY);

		adapter->ring_feature[RING_F_VMDQ].limit += reserved_pools;

		/* Force reinit of ring allocation with VMDQ enabled */
		err = ixgbe_setup_tc(pdev, adapter->hw_tcs);
		if (err)
			return ERR_PTR(err);

		if (pool >= adapter->num_rx_pools)
			return ERR_PTR(-ENOMEM);
	}

	accel = kzalloc(sizeof(*accel), GFP_KERNEL);
	if (!accel)
		return ERR_PTR(-ENOMEM);

	set_bit(pool, adapter->fwd_bitmask);
	netdev_set_sb_channel(vdev, pool);
	accel->pool = pool;
	accel->netdev = vdev;

	if (!netif_running(pdev))
		return accel;

	err = ixgbe_fwd_ring_up(adapter, accel);
	if (err)
		return ERR_PTR(err);

	return accel;
}

static void ixgbe_fwd_del(struct net_device *pdev, void *priv)
{
	struct ixgbe_fwd_adapter *accel = priv;
	struct ixgbe_adapter *adapter = netdev_priv(pdev);
	unsigned int rxbase = accel->rx_base_queue;
	unsigned int i;

	/* delete unicast filter associated with offloaded interface */
	ixgbe_del_mac_filter(adapter, accel->netdev->dev_addr,
			     VMDQ_P(accel->pool));

	/* Allow remaining Rx packets to get flushed out of the
	 * Rx FIFO before we drop the netdev for the ring.
	 */
	usleep_range(10000, 20000);

	for (i = 0; i < adapter->num_rx_queues_per_pool; i++) {
		struct ixgbe_ring *ring = adapter->rx_ring[rxbase + i];
		struct ixgbe_q_vector *qv = ring->q_vector;

		/* Make sure we aren't processing any packets and clear
		 * netdev to shut down the ring.
		 */
		if (netif_running(adapter->netdev))
			napi_synchronize(&qv->napi);
		ring->netdev = NULL;
	}

	/* unbind the queues and drop the subordinate channel config */
	netdev_unbind_sb_channel(pdev, accel->netdev);
	netdev_set_sb_channel(accel->netdev, 0);

	clear_bit(accel->pool, adapter->fwd_bitmask);
	kfree(accel);
}

#define IXGBE_MAX_MAC_HDR_LEN		127
#define IXGBE_MAX_NETWORK_HDR_LEN	511

static netdev_features_t
ixgbe_features_check(struct sk_buff *skb, struct net_device *dev,
		     netdev_features_t features)
{
	unsigned int network_hdr_len, mac_hdr_len;

	/* Make certain the headers can be described by a context descriptor */
	mac_hdr_len = skb_network_offset(skb);
	if (unlikely(mac_hdr_len > IXGBE_MAX_MAC_HDR_LEN))
		return features & ~(NETIF_F_HW_CSUM |
				    NETIF_F_SCTP_CRC |
				    NETIF_F_GSO_UDP_L4 |
				    NETIF_F_HW_VLAN_CTAG_TX |
				    NETIF_F_TSO |
				    NETIF_F_TSO6);

	network_hdr_len = skb_checksum_start(skb) - skb_network_header(skb);
	if (unlikely(network_hdr_len >  IXGBE_MAX_NETWORK_HDR_LEN))
		return features & ~(NETIF_F_HW_CSUM |
				    NETIF_F_SCTP_CRC |
				    NETIF_F_GSO_UDP_L4 |
				    NETIF_F_TSO |
				    NETIF_F_TSO6);

	/* We can only support IPV4 TSO in tunnels if we can mangle the
	 * inner IP ID field, so strip TSO if MANGLEID is not supported.
	 * IPsec offoad sets skb->encapsulation but still can handle
	 * the TSO, so it's the exception.
	 */
	if (skb->encapsulation && !(features & NETIF_F_TSO_MANGLEID)) {
#ifdef CONFIG_IXGBE_IPSEC
		if (!secpath_exists(skb))
#endif
			features &= ~NETIF_F_TSO;
	}

	return features;
}

static int ixgbe_xdp_setup(struct net_device *dev, struct bpf_prog *prog)
{
	int i, frame_size = dev->mtu + ETH_HLEN + ETH_FCS_LEN + VLAN_HLEN;
	struct ixgbe_adapter *adapter = netdev_priv(dev);
	struct bpf_prog *old_prog;
	bool need_reset;
	int num_queues;

	if (adapter->flags & IXGBE_FLAG_SRIOV_ENABLED)
		return -EINVAL;

	if (adapter->flags & IXGBE_FLAG_DCB_ENABLED)
		return -EINVAL;

	/* verify ixgbe ring attributes are sufficient for XDP */
	for (i = 0; i < adapter->num_rx_queues; i++) {
		struct ixgbe_ring *ring = adapter->rx_ring[i];

		if (ring_is_rsc_enabled(ring))
			return -EINVAL;

		if (frame_size > ixgbe_rx_bufsz(ring))
			return -EINVAL;
	}

	/* if the number of cpus is much larger than the maximum of queues,
	 * we should stop it and then return with ENOMEM like before.
	 */
	if (nr_cpu_ids > IXGBE_MAX_XDP_QS * 2)
		return -ENOMEM;

	old_prog = xchg(&adapter->xdp_prog, prog);
	need_reset = (!!prog != !!old_prog);

	/* If transitioning XDP modes reconfigure rings */
	if (need_reset) {
		int err;

		if (!prog)
			/* Wait until ndo_xsk_wakeup completes. */
			synchronize_rcu();
		err = ixgbe_setup_tc(dev, adapter->hw_tcs);

		if (err)
			return -EINVAL;
		if (!prog)
			xdp_features_clear_redirect_target(dev);
	} else {
		for (i = 0; i < adapter->num_rx_queues; i++) {
			WRITE_ONCE(adapter->rx_ring[i]->xdp_prog,
				   adapter->xdp_prog);
		}
	}

	if (old_prog)
		bpf_prog_put(old_prog);

	/* Kick start the NAPI context if there is an AF_XDP socket open
	 * on that queue id. This so that receiving will start.
	 */
	if (need_reset && prog) {
		num_queues = min_t(int, adapter->num_rx_queues,
				   adapter->num_xdp_queues);
		for (i = 0; i < num_queues; i++)
			if (adapter->xdp_ring[i]->xsk_pool)
				(void)ixgbe_xsk_wakeup(adapter->netdev, i,
						       XDP_WAKEUP_RX);
		xdp_features_set_redirect_target(dev, true);
	}

	return 0;
}

static int ixgbe_xdp(struct net_device *dev, struct netdev_bpf *xdp)
{
	struct ixgbe_adapter *adapter = netdev_priv(dev);

	switch (xdp->command) {
	case XDP_SETUP_PROG:
		return ixgbe_xdp_setup(dev, xdp->prog);
	case XDP_SETUP_XSK_POOL:
		return ixgbe_xsk_pool_setup(adapter, xdp->xsk.pool,
					    xdp->xsk.queue_id);

	default:
		return -EINVAL;
	}
}

void ixgbe_xdp_ring_update_tail(struct ixgbe_ring *ring)
{
	/* Force memory writes to complete before letting h/w know there
	 * are new descriptors to fetch.
	 */
	wmb();
	writel(ring->next_to_use, ring->tail);
}

void ixgbe_xdp_ring_update_tail_locked(struct ixgbe_ring *ring)
{
	if (static_branch_unlikely(&ixgbe_xdp_locking_key))
		spin_lock(&ring->tx_lock);
	ixgbe_xdp_ring_update_tail(ring);
	if (static_branch_unlikely(&ixgbe_xdp_locking_key))
		spin_unlock(&ring->tx_lock);
}

static int ixgbe_xdp_xmit(struct net_device *dev, int n,
			  struct xdp_frame **frames, u32 flags)
{
	struct ixgbe_adapter *adapter = netdev_priv(dev);
	struct ixgbe_ring *ring;
	int nxmit = 0;
	int i;

	if (unlikely(test_bit(__IXGBE_DOWN, &adapter->state)))
		return -ENETDOWN;

	if (unlikely(flags & ~XDP_XMIT_FLAGS_MASK))
		return -EINVAL;

	/* During program transitions its possible adapter->xdp_prog is assigned
	 * but ring has not been configured yet. In this case simply abort xmit.
	 */
	ring = adapter->xdp_prog ? ixgbe_determine_xdp_ring(adapter) : NULL;
	if (unlikely(!ring))
		return -ENXIO;

	if (unlikely(test_bit(__IXGBE_TX_DISABLED, &ring->state)))
		return -ENXIO;

	if (static_branch_unlikely(&ixgbe_xdp_locking_key))
		spin_lock(&ring->tx_lock);

	for (i = 0; i < n; i++) {
		struct xdp_frame *xdpf = frames[i];
		int err;

		err = ixgbe_xmit_xdp_ring(ring, xdpf);
		if (err != IXGBE_XDP_TX)
			break;
		nxmit++;
	}

	if (unlikely(flags & XDP_XMIT_FLUSH))
		ixgbe_xdp_ring_update_tail(ring);

	if (static_branch_unlikely(&ixgbe_xdp_locking_key))
		spin_unlock(&ring->tx_lock);

	return nxmit;
}

static const struct net_device_ops ixgbe_netdev_ops = {
	.ndo_open		= ixgbe_open,
	.ndo_stop		= ixgbe_close,
	.ndo_start_xmit		= ixgbe_xmit_frame,
	.ndo_set_rx_mode	= ixgbe_set_rx_mode,
	.ndo_validate_addr	= eth_validate_addr,
	.ndo_set_mac_address	= ixgbe_set_mac,
	.ndo_change_mtu		= ixgbe_change_mtu,
	.ndo_tx_timeout		= ixgbe_tx_timeout,
	.ndo_set_tx_maxrate	= ixgbe_tx_maxrate,
	.ndo_vlan_rx_add_vid	= ixgbe_vlan_rx_add_vid,
	.ndo_vlan_rx_kill_vid	= ixgbe_vlan_rx_kill_vid,
	.ndo_eth_ioctl		= ixgbe_ioctl,
	.ndo_set_vf_mac		= ixgbe_ndo_set_vf_mac,
	.ndo_set_vf_vlan	= ixgbe_ndo_set_vf_vlan,
	.ndo_set_vf_rate	= ixgbe_ndo_set_vf_bw,
	.ndo_set_vf_spoofchk	= ixgbe_ndo_set_vf_spoofchk,
	.ndo_set_vf_link_state	= ixgbe_ndo_set_vf_link_state,
	.ndo_set_vf_rss_query_en = ixgbe_ndo_set_vf_rss_query_en,
	.ndo_set_vf_trust	= ixgbe_ndo_set_vf_trust,
	.ndo_get_vf_config	= ixgbe_ndo_get_vf_config,
	.ndo_get_vf_stats	= ixgbe_ndo_get_vf_stats,
	.ndo_get_stats64	= ixgbe_get_stats64,
	.ndo_setup_tc		= __ixgbe_setup_tc,
#ifdef IXGBE_FCOE
	.ndo_select_queue	= ixgbe_select_queue,
	.ndo_fcoe_ddp_setup = ixgbe_fcoe_ddp_get,
	.ndo_fcoe_ddp_target = ixgbe_fcoe_ddp_target,
	.ndo_fcoe_ddp_done = ixgbe_fcoe_ddp_put,
	.ndo_fcoe_enable = ixgbe_fcoe_enable,
	.ndo_fcoe_disable = ixgbe_fcoe_disable,
	.ndo_fcoe_get_wwn = ixgbe_fcoe_get_wwn,
	.ndo_fcoe_get_hbainfo = ixgbe_fcoe_get_hbainfo,
#endif /* IXGBE_FCOE */
	.ndo_set_features = ixgbe_set_features,
	.ndo_fix_features = ixgbe_fix_features,
	.ndo_fdb_add		= ixgbe_ndo_fdb_add,
	.ndo_bridge_setlink	= ixgbe_ndo_bridge_setlink,
	.ndo_bridge_getlink	= ixgbe_ndo_bridge_getlink,
	.ndo_dfwd_add_station	= ixgbe_fwd_add,
	.ndo_dfwd_del_station	= ixgbe_fwd_del,
	.ndo_features_check	= ixgbe_features_check,
	.ndo_bpf		= ixgbe_xdp,
	.ndo_xdp_xmit		= ixgbe_xdp_xmit,
	.ndo_xsk_wakeup         = ixgbe_xsk_wakeup,
};

static void ixgbe_disable_txr_hw(struct ixgbe_adapter *adapter,
				 struct ixgbe_ring *tx_ring)
{
	unsigned long wait_delay, delay_interval;
	struct ixgbe_hw *hw = &adapter->hw;
	u8 reg_idx = tx_ring->reg_idx;
	int wait_loop;
	u32 txdctl;

	IXGBE_WRITE_REG(hw, IXGBE_TXDCTL(reg_idx), IXGBE_TXDCTL_SWFLSH);

	/* delay mechanism from ixgbe_disable_tx */
	delay_interval = ixgbe_get_completion_timeout(adapter) / 100;

	wait_loop = IXGBE_MAX_RX_DESC_POLL;
	wait_delay = delay_interval;

	while (wait_loop--) {
		usleep_range(wait_delay, wait_delay + 10);
		wait_delay += delay_interval * 2;
		txdctl = IXGBE_READ_REG(hw, IXGBE_TXDCTL(reg_idx));

		if (!(txdctl & IXGBE_TXDCTL_ENABLE))
			return;
	}

	e_err(drv, "TXDCTL.ENABLE not cleared within the polling period\n");
}

static void ixgbe_disable_txr(struct ixgbe_adapter *adapter,
			      struct ixgbe_ring *tx_ring)
{
	set_bit(__IXGBE_TX_DISABLED, &tx_ring->state);
	ixgbe_disable_txr_hw(adapter, tx_ring);
}

static void ixgbe_disable_rxr_hw(struct ixgbe_adapter *adapter,
				 struct ixgbe_ring *rx_ring)
{
	unsigned long wait_delay, delay_interval;
	struct ixgbe_hw *hw = &adapter->hw;
	u8 reg_idx = rx_ring->reg_idx;
	int wait_loop;
	u32 rxdctl;

	rxdctl = IXGBE_READ_REG(hw, IXGBE_RXDCTL(reg_idx));
	rxdctl &= ~IXGBE_RXDCTL_ENABLE;
	rxdctl |= IXGBE_RXDCTL_SWFLSH;

	/* write value back with RXDCTL.ENABLE bit cleared */
	IXGBE_WRITE_REG(hw, IXGBE_RXDCTL(reg_idx), rxdctl);

	/* RXDCTL.EN may not change on 82598 if link is down, so skip it */
	if (hw->mac.type == ixgbe_mac_82598EB &&
	    !(IXGBE_READ_REG(hw, IXGBE_LINKS) & IXGBE_LINKS_UP))
		return;

	/* delay mechanism from ixgbe_disable_rx */
	delay_interval = ixgbe_get_completion_timeout(adapter) / 100;

	wait_loop = IXGBE_MAX_RX_DESC_POLL;
	wait_delay = delay_interval;

	while (wait_loop--) {
		usleep_range(wait_delay, wait_delay + 10);
		wait_delay += delay_interval * 2;
		rxdctl = IXGBE_READ_REG(hw, IXGBE_RXDCTL(reg_idx));

		if (!(rxdctl & IXGBE_RXDCTL_ENABLE))
			return;
	}

	e_err(drv, "RXDCTL.ENABLE not cleared within the polling period\n");
}

static void ixgbe_reset_txr_stats(struct ixgbe_ring *tx_ring)
{
	memset(&tx_ring->stats, 0, sizeof(tx_ring->stats));
	memset(&tx_ring->tx_stats, 0, sizeof(tx_ring->tx_stats));
}

static void ixgbe_reset_rxr_stats(struct ixgbe_ring *rx_ring)
{
	memset(&rx_ring->stats, 0, sizeof(rx_ring->stats));
	memset(&rx_ring->rx_stats, 0, sizeof(rx_ring->rx_stats));
}

/**
 * ixgbe_irq_disable_single - Disable single IRQ vector
 * @adapter: adapter structure
 * @ring: ring index
 **/
static void ixgbe_irq_disable_single(struct ixgbe_adapter *adapter, u32 ring)
{
	struct ixgbe_hw *hw = &adapter->hw;
	u64 qmask = BIT_ULL(ring);
	u32 mask;

	switch (adapter->hw.mac.type) {
	case ixgbe_mac_82598EB:
		mask = qmask & IXGBE_EIMC_RTX_QUEUE;
		IXGBE_WRITE_REG(&adapter->hw, IXGBE_EIMC, mask);
		break;
	case ixgbe_mac_82599EB:
	case ixgbe_mac_X540:
	case ixgbe_mac_X550:
	case ixgbe_mac_X550EM_x:
	case ixgbe_mac_x550em_a:
		mask = (qmask & 0xFFFFFFFF);
		if (mask)
			IXGBE_WRITE_REG(hw, IXGBE_EIMS_EX(0), mask);
		mask = (qmask >> 32);
		if (mask)
			IXGBE_WRITE_REG(hw, IXGBE_EIMS_EX(1), mask);
		break;
	default:
		break;
	}
	IXGBE_WRITE_FLUSH(&adapter->hw);
	if (adapter->flags & IXGBE_FLAG_MSIX_ENABLED)
		synchronize_irq(adapter->msix_entries[ring].vector);
	else
		synchronize_irq(adapter->pdev->irq);
}

/**
 * ixgbe_txrx_ring_disable - Disable Rx/Tx/XDP Tx rings
 * @adapter: adapter structure
 * @ring: ring index
 *
 * This function disables a certain Rx/Tx/XDP Tx ring. The function
 * assumes that the netdev is running.
 **/
void ixgbe_txrx_ring_disable(struct ixgbe_adapter *adapter, int ring)
{
	struct ixgbe_ring *rx_ring, *tx_ring, *xdp_ring;

	rx_ring = adapter->rx_ring[ring];
	tx_ring = adapter->tx_ring[ring];
	xdp_ring = adapter->xdp_ring[ring];

	ixgbe_irq_disable_single(adapter, ring);

	/* Rx/Tx/XDP Tx share the same napi context. */
	napi_disable(&rx_ring->q_vector->napi);

	ixgbe_disable_txr(adapter, tx_ring);
	if (xdp_ring)
		ixgbe_disable_txr(adapter, xdp_ring);
	ixgbe_disable_rxr_hw(adapter, rx_ring);

	if (xdp_ring)
		synchronize_rcu();

	ixgbe_clean_tx_ring(tx_ring);
	if (xdp_ring)
		ixgbe_clean_tx_ring(xdp_ring);
	ixgbe_clean_rx_ring(rx_ring);

	ixgbe_reset_txr_stats(tx_ring);
	if (xdp_ring)
		ixgbe_reset_txr_stats(xdp_ring);
	ixgbe_reset_rxr_stats(rx_ring);
}

/**
 * ixgbe_txrx_ring_enable - Enable Rx/Tx/XDP Tx rings
 * @adapter: adapter structure
 * @ring: ring index
 *
 * This function enables a certain Rx/Tx/XDP Tx ring. The function
 * assumes that the netdev is running.
 **/
void ixgbe_txrx_ring_enable(struct ixgbe_adapter *adapter, int ring)
{
	struct ixgbe_ring *rx_ring, *tx_ring, *xdp_ring;

	rx_ring = adapter->rx_ring[ring];
	tx_ring = adapter->tx_ring[ring];
	xdp_ring = adapter->xdp_ring[ring];

	ixgbe_configure_tx_ring(adapter, tx_ring);
	if (xdp_ring)
		ixgbe_configure_tx_ring(adapter, xdp_ring);
	ixgbe_configure_rx_ring(adapter, rx_ring);

	clear_bit(__IXGBE_TX_DISABLED, &tx_ring->state);
	if (xdp_ring)
		clear_bit(__IXGBE_TX_DISABLED, &xdp_ring->state);

	/* Rx/Tx/XDP Tx share the same napi context. */
	napi_enable(&rx_ring->q_vector->napi);
	ixgbe_irq_enable_queues(adapter, BIT_ULL(ring));
	IXGBE_WRITE_FLUSH(&adapter->hw);
}

/**
 * ixgbe_enumerate_functions - Get the number of ports this device has
 * @adapter: adapter structure
 *
 * This function enumerates the phsyical functions co-located on a single slot,
 * in order to determine how many ports a device has. This is most useful in
 * determining the required GT/s of PCIe bandwidth necessary for optimal
 * performance.
 **/
static inline int ixgbe_enumerate_functions(struct ixgbe_adapter *adapter)
{
	struct pci_dev *entry, *pdev = adapter->pdev;
	int physfns = 0;

	/* Some cards can not use the generic count PCIe functions method,
	 * because they are behind a parent switch, so we hardcode these with
	 * the correct number of functions.
	 */
	if (ixgbe_pcie_from_parent(&adapter->hw))
		physfns = 4;

	list_for_each_entry(entry, &adapter->pdev->bus->devices, bus_list) {
		/* don't count virtual functions */
		if (entry->is_virtfn)
			continue;

		/* When the devices on the bus don't all match our device ID,
		 * we can't reliably determine the correct number of
		 * functions. This can occur if a function has been direct
		 * attached to a virtual machine using VT-d, for example. In
		 * this case, simply return -1 to indicate this.
		 */
		if ((entry->vendor != pdev->vendor) ||
		    (entry->device != pdev->device))
			return -1;

		physfns++;
	}

	return physfns;
}

/**
 * ixgbe_wol_supported - Check whether device supports WoL
 * @adapter: the adapter private structure
 * @device_id: the device ID
 * @subdevice_id: the subsystem device ID
 *
 * This function is used by probe and ethtool to determine
 * which devices have WoL support
 *
 **/
bool ixgbe_wol_supported(struct ixgbe_adapter *adapter, u16 device_id,
			 u16 subdevice_id)
{
	struct ixgbe_hw *hw = &adapter->hw;
	u16 wol_cap = adapter->eeprom_cap & IXGBE_DEVICE_CAPS_WOL_MASK;

	/* WOL not supported on 82598 */
	if (hw->mac.type == ixgbe_mac_82598EB)
		return false;

	/* check eeprom to see if WOL is enabled for X540 and newer */
	if (hw->mac.type >= ixgbe_mac_X540) {
		if ((wol_cap == IXGBE_DEVICE_CAPS_WOL_PORT0_1) ||
		    ((wol_cap == IXGBE_DEVICE_CAPS_WOL_PORT0) &&
		     (hw->bus.func == 0)))
			return true;
	}

	/* WOL is determined based on device IDs for 82599 MACs */
	switch (device_id) {
	case IXGBE_DEV_ID_82599_SFP:
		/* Only these subdevices could supports WOL */
		switch (subdevice_id) {
		case IXGBE_SUBDEV_ID_82599_560FLR:
		case IXGBE_SUBDEV_ID_82599_LOM_SNAP6:
		case IXGBE_SUBDEV_ID_82599_SFP_WOL0:
		case IXGBE_SUBDEV_ID_82599_SFP_2OCP:
			/* only support first port */
			if (hw->bus.func != 0)
				break;
			fallthrough;
		case IXGBE_SUBDEV_ID_82599_SP_560FLR:
		case IXGBE_SUBDEV_ID_82599_SFP:
		case IXGBE_SUBDEV_ID_82599_RNDC:
		case IXGBE_SUBDEV_ID_82599_ECNA_DP:
		case IXGBE_SUBDEV_ID_82599_SFP_1OCP:
		case IXGBE_SUBDEV_ID_82599_SFP_LOM_OEM1:
		case IXGBE_SUBDEV_ID_82599_SFP_LOM_OEM2:
			return true;
		}
		break;
	case IXGBE_DEV_ID_82599EN_SFP:
		/* Only these subdevices support WOL */
		switch (subdevice_id) {
		case IXGBE_SUBDEV_ID_82599EN_SFP_OCP1:
			return true;
		}
		break;
	case IXGBE_DEV_ID_82599_COMBO_BACKPLANE:
		/* All except this subdevice support WOL */
		if (subdevice_id != IXGBE_SUBDEV_ID_82599_KX4_KR_MEZZ)
			return true;
		break;
	case IXGBE_DEV_ID_82599_KX4:
		return  true;
	default:
		break;
	}

	return false;
}

/**
 * ixgbe_set_fw_version - Set FW version
 * @adapter: the adapter private structure
 *
 * This function is used by probe and ethtool to determine the FW version to
 * format to display. The FW version is taken from the EEPROM/NVM.
 */
static void ixgbe_set_fw_version(struct ixgbe_adapter *adapter)
{
	struct ixgbe_hw *hw = &adapter->hw;
	struct ixgbe_nvm_version nvm_ver;

	ixgbe_get_oem_prod_version(hw, &nvm_ver);
	if (nvm_ver.oem_valid) {
		snprintf(adapter->eeprom_id, sizeof(adapter->eeprom_id),
			 "%x.%x.%x", nvm_ver.oem_major, nvm_ver.oem_minor,
			 nvm_ver.oem_release);
		return;
	}

	ixgbe_get_etk_id(hw, &nvm_ver);
	ixgbe_get_orom_version(hw, &nvm_ver);

	if (nvm_ver.or_valid) {
		snprintf(adapter->eeprom_id, sizeof(adapter->eeprom_id),
			 "0x%08x, %d.%d.%d", nvm_ver.etk_id, nvm_ver.or_major,
			 nvm_ver.or_build, nvm_ver.or_patch);
		return;
	}

	/* Set ETrack ID format */
	snprintf(adapter->eeprom_id, sizeof(adapter->eeprom_id),
		 "0x%08x", nvm_ver.etk_id);
}

/**
 * ixgbe_probe - Device Initialization Routine
 * @pdev: PCI device information struct
 * @ent: entry in ixgbe_pci_tbl
 *
 * Returns 0 on success, negative on failure
 *
 * ixgbe_probe initializes an adapter identified by a pci_dev structure.
 * The OS initialization, configuring of the adapter private structure,
 * and a hardware reset occur.
 **/
static int ixgbe_probe(struct pci_dev *pdev, const struct pci_device_id *ent)
{
	struct net_device *netdev;
	struct ixgbe_adapter *adapter = NULL;
	struct ixgbe_hw *hw;
	const struct ixgbe_info *ii = ixgbe_info_tbl[ent->driver_data];
	unsigned int indices = MAX_TX_QUEUES;
	u8 part_str[IXGBE_PBANUM_LENGTH];
	int i, err, expected_gts;
	bool disable_dev = false;
#ifdef IXGBE_FCOE
	u16 device_caps;
#endif
	u32 eec;

	/* Catch broken hardware that put the wrong VF device ID in
	 * the PCIe SR-IOV capability.
	 */
	if (pdev->is_virtfn) {
		WARN(1, KERN_ERR "%s (%hx:%hx) should not be a VF!\n",
		     pci_name(pdev), pdev->vendor, pdev->device);
		return -EINVAL;
	}

	err = pci_enable_device_mem(pdev);
	if (err)
		return err;

	err = dma_set_mask_and_coherent(&pdev->dev, DMA_BIT_MASK(64));
	if (err) {
		dev_err(&pdev->dev,
			"No usable DMA configuration, aborting\n");
		goto err_dma;
	}

	err = pci_request_mem_regions(pdev, ixgbe_driver_name);
	if (err) {
		dev_err(&pdev->dev,
			"pci_request_selected_regions failed 0x%x\n", err);
		goto err_pci_reg;
	}

	pci_set_master(pdev);
	pci_save_state(pdev);

	if (ii->mac == ixgbe_mac_82598EB) {
#ifdef CONFIG_IXGBE_DCB
		/* 8 TC w/ 4 queues per TC */
		indices = 4 * MAX_TRAFFIC_CLASS;
#else
		indices = IXGBE_MAX_RSS_INDICES;
#endif
	}

	netdev = alloc_etherdev_mq(sizeof(struct ixgbe_adapter), indices);
	if (!netdev) {
		err = -ENOMEM;
		goto err_alloc_etherdev;
	}

	SET_NETDEV_DEV(netdev, &pdev->dev);

	adapter = netdev_priv(netdev);

	adapter->netdev = netdev;
	adapter->pdev = pdev;
	hw = &adapter->hw;
	hw->back = adapter;
	adapter->msg_enable = netif_msg_init(debug, DEFAULT_MSG_ENABLE);

	hw->hw_addr = ioremap(pci_resource_start(pdev, 0),
			      pci_resource_len(pdev, 0));
	adapter->io_addr = hw->hw_addr;
	if (!hw->hw_addr) {
		err = -EIO;
		goto err_ioremap;
	}

	netdev->netdev_ops = &ixgbe_netdev_ops;
	ixgbe_set_ethtool_ops(netdev);
	netdev->watchdog_timeo = 5 * HZ;
	strscpy(netdev->name, pci_name(pdev), sizeof(netdev->name));

	/* Setup hw api */
	hw->mac.ops   = *ii->mac_ops;
	hw->mac.type  = ii->mac;
	hw->mvals     = ii->mvals;
	if (ii->link_ops)
		hw->link.ops  = *ii->link_ops;

	/* EEPROM */
	hw->eeprom.ops = *ii->eeprom_ops;
	eec = IXGBE_READ_REG(hw, IXGBE_EEC(hw));
	if (ixgbe_removed(hw->hw_addr)) {
		err = -EIO;
		goto err_ioremap;
	}
	/* If EEPROM is valid (bit 8 = 1), use default otherwise use bit bang */
	if (!(eec & BIT(8)))
		hw->eeprom.ops.read = &ixgbe_read_eeprom_bit_bang_generic;

	/* PHY */
	hw->phy.ops = *ii->phy_ops;
	hw->phy.sfp_type = ixgbe_sfp_type_unknown;
	/* ixgbe_identify_phy_generic will set prtad and mmds properly */
	hw->phy.mdio.prtad = MDIO_PRTAD_NONE;
	hw->phy.mdio.mmds = 0;
	hw->phy.mdio.mode_support = MDIO_SUPPORTS_C45 | MDIO_EMULATE_C22;
	hw->phy.mdio.dev = netdev;
	hw->phy.mdio.mdio_read = ixgbe_mdio_read;
	hw->phy.mdio.mdio_write = ixgbe_mdio_write;

	/* setup the private structure */
	err = ixgbe_sw_init(adapter, ii);
	if (err)
		goto err_sw_init;

	if (adapter->hw.mac.type == ixgbe_mac_82599EB)
		adapter->flags2 |= IXGBE_FLAG2_AUTO_DISABLE_VF;

	switch (adapter->hw.mac.type) {
	case ixgbe_mac_X550:
	case ixgbe_mac_X550EM_x:
		netdev->udp_tunnel_nic_info = &ixgbe_udp_tunnels_x550;
		break;
	case ixgbe_mac_x550em_a:
		netdev->udp_tunnel_nic_info = &ixgbe_udp_tunnels_x550em_a;
		break;
	default:
		break;
	}

	/* Make sure the SWFW semaphore is in a valid state */
	if (hw->mac.ops.init_swfw_sync)
		hw->mac.ops.init_swfw_sync(hw);

	/* Make it possible the adapter to be woken up via WOL */
	switch (adapter->hw.mac.type) {
	case ixgbe_mac_82599EB:
	case ixgbe_mac_X540:
	case ixgbe_mac_X550:
	case ixgbe_mac_X550EM_x:
	case ixgbe_mac_x550em_a:
		IXGBE_WRITE_REG(&adapter->hw, IXGBE_WUS, ~0);
		break;
	default:
		break;
	}

	/*
	 * If there is a fan on this device and it has failed log the
	 * failure.
	 */
	if (adapter->flags & IXGBE_FLAG_FAN_FAIL_CAPABLE) {
		u32 esdp = IXGBE_READ_REG(hw, IXGBE_ESDP);
		if (esdp & IXGBE_ESDP_SDP1)
			e_crit(probe, "Fan has stopped, replace the adapter\n");
	}

	if (allow_unsupported_sfp)
		hw->allow_unsupported_sfp = allow_unsupported_sfp;

	/* reset_hw fills in the perm_addr as well */
	hw->phy.reset_if_overtemp = true;
	err = hw->mac.ops.reset_hw(hw);
	hw->phy.reset_if_overtemp = false;
	ixgbe_set_eee_capable(adapter);
	if (err == -ENOENT) {
		err = 0;
	} else if (err == -EOPNOTSUPP) {
		e_dev_err("failed to load because an unsupported SFP+ or QSFP module type was detected.\n");
		e_dev_err("Reload the driver after installing a supported module.\n");
		goto err_sw_init;
	} else if (err) {
		e_dev_err("HW Init failed: %d\n", err);
		goto err_sw_init;
	}

#ifdef CONFIG_PCI_IOV
	/* SR-IOV not supported on the 82598 */
	if (adapter->hw.mac.type == ixgbe_mac_82598EB)
		goto skip_sriov;
	/* Mailbox */
	ixgbe_init_mbx_params_pf(hw);
	hw->mbx.ops = ii->mbx_ops;
	pci_sriov_set_totalvfs(pdev, IXGBE_MAX_VFS_DRV_LIMIT);
	ixgbe_enable_sriov(adapter, max_vfs);
skip_sriov:

#endif
	netdev->features = NETIF_F_SG |
			   NETIF_F_TSO |
			   NETIF_F_TSO6 |
			   NETIF_F_RXHASH |
			   NETIF_F_RXCSUM |
			   NETIF_F_HW_CSUM;

#define IXGBE_GSO_PARTIAL_FEATURES (NETIF_F_GSO_GRE | \
				    NETIF_F_GSO_GRE_CSUM | \
				    NETIF_F_GSO_IPXIP4 | \
				    NETIF_F_GSO_IPXIP6 | \
				    NETIF_F_GSO_UDP_TUNNEL | \
				    NETIF_F_GSO_UDP_TUNNEL_CSUM)

	netdev->gso_partial_features = IXGBE_GSO_PARTIAL_FEATURES;
	netdev->features |= NETIF_F_GSO_PARTIAL |
			    IXGBE_GSO_PARTIAL_FEATURES;

	if (hw->mac.type >= ixgbe_mac_82599EB)
		netdev->features |= NETIF_F_SCTP_CRC | NETIF_F_GSO_UDP_L4;

#ifdef CONFIG_IXGBE_IPSEC
#define IXGBE_ESP_FEATURES	(NETIF_F_HW_ESP | \
				 NETIF_F_HW_ESP_TX_CSUM | \
				 NETIF_F_GSO_ESP)

	if (adapter->ipsec)
		netdev->features |= IXGBE_ESP_FEATURES;
#endif
	/* copy netdev features into list of user selectable features */
	netdev->hw_features |= netdev->features |
			       NETIF_F_HW_VLAN_CTAG_FILTER |
			       NETIF_F_HW_VLAN_CTAG_RX |
			       NETIF_F_HW_VLAN_CTAG_TX |
			       NETIF_F_RXALL |
			       NETIF_F_HW_L2FW_DOFFLOAD;

	if (hw->mac.type >= ixgbe_mac_82599EB)
		netdev->hw_features |= NETIF_F_NTUPLE |
				       NETIF_F_HW_TC;

	netdev->features |= NETIF_F_HIGHDMA;

	netdev->vlan_features |= netdev->features | NETIF_F_TSO_MANGLEID;
	netdev->hw_enc_features |= netdev->vlan_features;
	netdev->mpls_features |= NETIF_F_SG |
				 NETIF_F_TSO |
				 NETIF_F_TSO6 |
				 NETIF_F_HW_CSUM;
	netdev->mpls_features |= IXGBE_GSO_PARTIAL_FEATURES;

	/* set this bit last since it cannot be part of vlan_features */
	netdev->features |= NETIF_F_HW_VLAN_CTAG_FILTER |
			    NETIF_F_HW_VLAN_CTAG_RX |
			    NETIF_F_HW_VLAN_CTAG_TX;

	netdev->priv_flags |= IFF_UNICAST_FLT;
	netdev->priv_flags |= IFF_SUPP_NOFCS;

	netdev->xdp_features = NETDEV_XDP_ACT_BASIC | NETDEV_XDP_ACT_REDIRECT |
			       NETDEV_XDP_ACT_XSK_ZEROCOPY;

	/* MTU range: 68 - 9710 */
	netdev->min_mtu = ETH_MIN_MTU;
	netdev->max_mtu = IXGBE_MAX_JUMBO_FRAME_SIZE - (ETH_HLEN + ETH_FCS_LEN);

#ifdef CONFIG_IXGBE_DCB
	if (adapter->flags & IXGBE_FLAG_DCB_CAPABLE)
		netdev->dcbnl_ops = &ixgbe_dcbnl_ops;
#endif

#ifdef IXGBE_FCOE
	if (adapter->flags & IXGBE_FLAG_FCOE_CAPABLE) {
		unsigned int fcoe_l;

		if (hw->mac.ops.get_device_caps) {
			hw->mac.ops.get_device_caps(hw, &device_caps);
			if (device_caps & IXGBE_DEVICE_CAPS_FCOE_OFFLOADS)
				adapter->flags &= ~IXGBE_FLAG_FCOE_CAPABLE;
		}


		fcoe_l = min_t(int, IXGBE_FCRETA_SIZE, num_online_cpus());
		adapter->ring_feature[RING_F_FCOE].limit = fcoe_l;

		netdev->features |= NETIF_F_FSO |
				    NETIF_F_FCOE_CRC;

		netdev->vlan_features |= NETIF_F_FSO |
					 NETIF_F_FCOE_CRC;
	}
#endif /* IXGBE_FCOE */
	if (adapter->flags2 & IXGBE_FLAG2_RSC_CAPABLE)
		netdev->hw_features |= NETIF_F_LRO;
	if (adapter->flags2 & IXGBE_FLAG2_RSC_ENABLED)
		netdev->features |= NETIF_F_LRO;

	if (ixgbe_check_fw_error(adapter)) {
		err = -EIO;
		goto err_sw_init;
	}

	/* make sure the EEPROM is good */
	if (hw->eeprom.ops.validate_checksum(hw, NULL) < 0) {
		e_dev_err("The EEPROM Checksum Is Not Valid\n");
		err = -EIO;
		goto err_sw_init;
	}

	eth_platform_get_mac_address(&adapter->pdev->dev,
				     adapter->hw.mac.perm_addr);

	eth_hw_addr_set(netdev, hw->mac.perm_addr);

	if (!is_valid_ether_addr(netdev->dev_addr)) {
		e_dev_err("invalid MAC address\n");
		err = -EIO;
		goto err_sw_init;
	}

	/* Set hw->mac.addr to permanent MAC address */
	ether_addr_copy(hw->mac.addr, hw->mac.perm_addr);
	ixgbe_mac_set_default_filter(adapter);

	timer_setup(&adapter->service_timer, ixgbe_service_timer, 0);

	if (ixgbe_removed(hw->hw_addr)) {
		err = -EIO;
		goto err_sw_init;
	}
	INIT_WORK(&adapter->service_task, ixgbe_service_task);
	set_bit(__IXGBE_SERVICE_INITED, &adapter->state);
	clear_bit(__IXGBE_SERVICE_SCHED, &adapter->state);

	err = ixgbe_init_interrupt_scheme(adapter);
	if (err)
		goto err_sw_init;

	for (i = 0; i < adapter->num_rx_queues; i++)
		u64_stats_init(&adapter->rx_ring[i]->syncp);
	for (i = 0; i < adapter->num_tx_queues; i++)
		u64_stats_init(&adapter->tx_ring[i]->syncp);
	for (i = 0; i < adapter->num_xdp_queues; i++)
		u64_stats_init(&adapter->xdp_ring[i]->syncp);

	/* WOL not supported for all devices */
	adapter->wol = 0;
	hw->eeprom.ops.read(hw, 0x2c, &adapter->eeprom_cap);
	hw->wol_enabled = ixgbe_wol_supported(adapter, pdev->device,
						pdev->subsystem_device);
	if (hw->wol_enabled)
		adapter->wol = IXGBE_WUFC_MAG;

	device_set_wakeup_enable(&adapter->pdev->dev, adapter->wol);

	/* save off EEPROM version number */
	ixgbe_set_fw_version(adapter);

	/* pick up the PCI bus settings for reporting later */
	if (ixgbe_pcie_from_parent(hw))
		ixgbe_get_parent_bus_info(adapter);
	else
		 hw->mac.ops.get_bus_info(hw);

	/* calculate the expected PCIe bandwidth required for optimal
	 * performance. Note that some older parts will never have enough
	 * bandwidth due to being older generation PCIe parts. We clamp these
	 * parts to ensure no warning is displayed if it can't be fixed.
	 */
	switch (hw->mac.type) {
	case ixgbe_mac_82598EB:
		expected_gts = min(ixgbe_enumerate_functions(adapter) * 10, 16);
		break;
	default:
		expected_gts = ixgbe_enumerate_functions(adapter) * 10;
		break;
	}

	/* don't check link if we failed to enumerate functions */
	if (expected_gts > 0)
		ixgbe_check_minimum_link(adapter, expected_gts);

	err = ixgbe_read_pba_string_generic(hw, part_str, sizeof(part_str));
	if (err)
		strscpy(part_str, "Unknown", sizeof(part_str));
	if (ixgbe_is_sfp(hw) && hw->phy.sfp_type != ixgbe_sfp_type_not_present)
		e_dev_info("MAC: %d, PHY: %d, SFP+: %d, PBA No: %s\n",
			   hw->mac.type, hw->phy.type, hw->phy.sfp_type,
			   part_str);
	else
		e_dev_info("MAC: %d, PHY: %d, PBA No: %s\n",
			   hw->mac.type, hw->phy.type, part_str);

	e_dev_info("%pM\n", netdev->dev_addr);

	/* reset the hardware with the new settings */
	err = hw->mac.ops.start_hw(hw);
	if (err == -EACCES) {
		/* We are running on a pre-production device, log a warning */
		e_dev_warn("This device is a pre-production adapter/LOM. "
			   "Please be aware there may be issues associated "
			   "with your hardware.  If you are experiencing "
			   "problems please contact your Intel or hardware "
			   "representative who provided you with this "
			   "hardware.\n");
	}
	strcpy(netdev->name, "eth%d");
	pci_set_drvdata(pdev, adapter);
	err = register_netdev(netdev);
	if (err)
		goto err_register;


	/* power down the optics for 82599 SFP+ fiber */
	if (hw->mac.ops.disable_tx_laser)
		hw->mac.ops.disable_tx_laser(hw);

	/* carrier off reporting is important to ethtool even BEFORE open */
	netif_carrier_off(netdev);

#ifdef CONFIG_IXGBE_DCA
	if (dca_add_requester(&pdev->dev) == 0) {
		adapter->flags |= IXGBE_FLAG_DCA_ENABLED;
		ixgbe_setup_dca(adapter);
	}
#endif
	if (adapter->flags & IXGBE_FLAG_SRIOV_ENABLED) {
		e_info(probe, "IOV is enabled with %d VFs\n", adapter->num_vfs);
		for (i = 0; i < adapter->num_vfs; i++)
			ixgbe_vf_configuration(pdev, (i | 0x10000000));
	}

	/* firmware requires driver version to be 0xFFFFFFFF
	 * since os does not support feature
	 */
	if (hw->mac.ops.set_fw_drv_ver)
		hw->mac.ops.set_fw_drv_ver(hw, 0xFF, 0xFF, 0xFF, 0xFF,
					   sizeof(UTS_RELEASE) - 1,
					   UTS_RELEASE);

	/* add san mac addr to netdev */
	ixgbe_add_sanmac_netdev(netdev);

	e_dev_info("%s\n", ixgbe_default_device_descr);

#ifdef CONFIG_IXGBE_HWMON
	if (ixgbe_sysfs_init(adapter))
		e_err(probe, "failed to allocate sysfs resources\n");
#endif /* CONFIG_IXGBE_HWMON */

	ixgbe_dbg_adapter_init(adapter);

	/* setup link for SFP devices with MNG FW, else wait for IXGBE_UP */
	if (ixgbe_mng_enabled(hw) && ixgbe_is_sfp(hw) && hw->mac.ops.setup_link)
		hw->mac.ops.setup_link(hw,
			IXGBE_LINK_SPEED_10GB_FULL | IXGBE_LINK_SPEED_1GB_FULL,
			true);

	err = ixgbe_mii_bus_init(hw);
	if (err)
		goto err_netdev;

	return 0;

err_netdev:
	unregister_netdev(netdev);
err_register:
	ixgbe_release_hw_control(adapter);
	ixgbe_clear_interrupt_scheme(adapter);
err_sw_init:
	ixgbe_disable_sriov(adapter);
	adapter->flags2 &= ~IXGBE_FLAG2_SEARCH_FOR_SFP;
	iounmap(adapter->io_addr);
	kfree(adapter->jump_tables[0]);
	kfree(adapter->mac_table);
	kfree(adapter->rss_key);
	bitmap_free(adapter->af_xdp_zc_qps);
err_ioremap:
	disable_dev = !test_and_set_bit(__IXGBE_DISABLED, &adapter->state);
	free_netdev(netdev);
err_alloc_etherdev:
	pci_release_mem_regions(pdev);
err_pci_reg:
err_dma:
	if (!adapter || disable_dev)
		pci_disable_device(pdev);
	return err;
}

/**
 * ixgbe_remove - Device Removal Routine
 * @pdev: PCI device information struct
 *
 * ixgbe_remove is called by the PCI subsystem to alert the driver
 * that it should release a PCI device.  The could be caused by a
 * Hot-Plug event, or because the driver is going to be removed from
 * memory.
 **/
static void ixgbe_remove(struct pci_dev *pdev)
{
	struct ixgbe_adapter *adapter = pci_get_drvdata(pdev);
	struct net_device *netdev;
	bool disable_dev;
	int i;

	/* if !adapter then we already cleaned up in probe */
	if (!adapter)
		return;

	netdev  = adapter->netdev;
	ixgbe_dbg_adapter_exit(adapter);

	set_bit(__IXGBE_REMOVING, &adapter->state);
	cancel_work_sync(&adapter->service_task);

	if (adapter->mii_bus)
		mdiobus_unregister(adapter->mii_bus);

#ifdef CONFIG_IXGBE_DCA
	if (adapter->flags & IXGBE_FLAG_DCA_ENABLED) {
		adapter->flags &= ~IXGBE_FLAG_DCA_ENABLED;
		dca_remove_requester(&pdev->dev);
		IXGBE_WRITE_REG(&adapter->hw, IXGBE_DCA_CTRL,
				IXGBE_DCA_CTRL_DCA_DISABLE);
	}

#endif
#ifdef CONFIG_IXGBE_HWMON
	ixgbe_sysfs_exit(adapter);
#endif /* CONFIG_IXGBE_HWMON */

	/* remove the added san mac */
	ixgbe_del_sanmac_netdev(netdev);

#ifdef CONFIG_PCI_IOV
	ixgbe_disable_sriov(adapter);
#endif
	if (netdev->reg_state == NETREG_REGISTERED)
		unregister_netdev(netdev);

	ixgbe_stop_ipsec_offload(adapter);
	ixgbe_clear_interrupt_scheme(adapter);

	ixgbe_release_hw_control(adapter);

#ifdef CONFIG_DCB
	kfree(adapter->ixgbe_ieee_pfc);
	kfree(adapter->ixgbe_ieee_ets);

#endif
	iounmap(adapter->io_addr);
	pci_release_mem_regions(pdev);

	e_dev_info("complete\n");

	for (i = 0; i < IXGBE_MAX_LINK_HANDLE; i++) {
		if (adapter->jump_tables[i]) {
			kfree(adapter->jump_tables[i]->input);
			kfree(adapter->jump_tables[i]->mask);
		}
		kfree(adapter->jump_tables[i]);
	}

	kfree(adapter->mac_table);
	kfree(adapter->rss_key);
	bitmap_free(adapter->af_xdp_zc_qps);
	disable_dev = !test_and_set_bit(__IXGBE_DISABLED, &adapter->state);
	free_netdev(netdev);

	if (disable_dev)
		pci_disable_device(pdev);
}

/**
 * ixgbe_io_error_detected - called when PCI error is detected
 * @pdev: Pointer to PCI device
 * @state: The current pci connection state
 *
 * This function is called after a PCI bus error affecting
 * this device has been detected.
 */
static pci_ers_result_t ixgbe_io_error_detected(struct pci_dev *pdev,
						pci_channel_state_t state)
{
	struct ixgbe_adapter *adapter = pci_get_drvdata(pdev);
	struct net_device *netdev = adapter->netdev;

#ifdef CONFIG_PCI_IOV
	struct ixgbe_hw *hw = &adapter->hw;
	struct pci_dev *bdev, *vfdev;
	u32 dw0, dw1, dw2, dw3;
	int vf, pos;
	u16 req_id, pf_func;

	if (adapter->hw.mac.type == ixgbe_mac_82598EB ||
	    adapter->num_vfs == 0)
		goto skip_bad_vf_detection;

	bdev = pdev->bus->self;
	while (bdev && (pci_pcie_type(bdev) != PCI_EXP_TYPE_ROOT_PORT))
		bdev = bdev->bus->self;

	if (!bdev)
		goto skip_bad_vf_detection;

	pos = pci_find_ext_capability(bdev, PCI_EXT_CAP_ID_ERR);
	if (!pos)
		goto skip_bad_vf_detection;

	dw0 = ixgbe_read_pci_cfg_dword(hw, pos + PCI_ERR_HEADER_LOG);
	dw1 = ixgbe_read_pci_cfg_dword(hw, pos + PCI_ERR_HEADER_LOG + 4);
	dw2 = ixgbe_read_pci_cfg_dword(hw, pos + PCI_ERR_HEADER_LOG + 8);
	dw3 = ixgbe_read_pci_cfg_dword(hw, pos + PCI_ERR_HEADER_LOG + 12);
	if (ixgbe_removed(hw->hw_addr))
		goto skip_bad_vf_detection;

	req_id = dw1 >> 16;
	/* On the 82599 if bit 7 of the requestor ID is set then it's a VF */
	if (!(req_id & 0x0080))
		goto skip_bad_vf_detection;

	pf_func = req_id & 0x01;
	if ((pf_func & 1) == (pdev->devfn & 1)) {
		unsigned int device_id;

		vf = FIELD_GET(0x7F, req_id);
		e_dev_err("VF %d has caused a PCIe error\n", vf);
		e_dev_err("TLP: dw0: %8.8x\tdw1: %8.8x\tdw2: "
				"%8.8x\tdw3: %8.8x\n",
		dw0, dw1, dw2, dw3);
		switch (adapter->hw.mac.type) {
		case ixgbe_mac_82599EB:
			device_id = IXGBE_82599_VF_DEVICE_ID;
			break;
		case ixgbe_mac_X540:
			device_id = IXGBE_X540_VF_DEVICE_ID;
			break;
		case ixgbe_mac_X550:
			device_id = IXGBE_DEV_ID_X550_VF;
			break;
		case ixgbe_mac_X550EM_x:
			device_id = IXGBE_DEV_ID_X550EM_X_VF;
			break;
		case ixgbe_mac_x550em_a:
			device_id = IXGBE_DEV_ID_X550EM_A_VF;
			break;
		default:
			device_id = 0;
			break;
		}

		/* Find the pci device of the offending VF */
		vfdev = pci_get_device(PCI_VENDOR_ID_INTEL, device_id, NULL);
		while (vfdev) {
			if (vfdev->devfn == (req_id & 0xFF))
				break;
			vfdev = pci_get_device(PCI_VENDOR_ID_INTEL,
					       device_id, vfdev);
		}
		/*
		 * There's a slim chance the VF could have been hot plugged,
		 * so if it is no longer present we don't need to issue the
		 * VFLR.  Just clean up the AER in that case.
		 */
		if (vfdev) {
			pcie_flr(vfdev);
			/* Free device reference count */
			pci_dev_put(vfdev);
		}
	}

	/*
	 * Even though the error may have occurred on the other port
	 * we still need to increment the vf error reference count for
	 * both ports because the I/O resume function will be called
	 * for both of them.
	 */
	adapter->vferr_refcount++;

	return PCI_ERS_RESULT_RECOVERED;

skip_bad_vf_detection:
#endif /* CONFIG_PCI_IOV */
	if (!test_bit(__IXGBE_SERVICE_INITED, &adapter->state))
		return PCI_ERS_RESULT_DISCONNECT;

	if (!netif_device_present(netdev))
		return PCI_ERS_RESULT_DISCONNECT;

	rtnl_lock();
	netif_device_detach(netdev);

	if (netif_running(netdev))
		ixgbe_close_suspend(adapter);

	if (state == pci_channel_io_perm_failure) {
		rtnl_unlock();
		return PCI_ERS_RESULT_DISCONNECT;
	}

	if (!test_and_set_bit(__IXGBE_DISABLED, &adapter->state))
		pci_disable_device(pdev);
	rtnl_unlock();

	/* Request a slot reset. */
	return PCI_ERS_RESULT_NEED_RESET;
}

/**
 * ixgbe_io_slot_reset - called after the pci bus has been reset.
 * @pdev: Pointer to PCI device
 *
 * Restart the card from scratch, as if from a cold-boot.
 */
static pci_ers_result_t ixgbe_io_slot_reset(struct pci_dev *pdev)
{
	struct ixgbe_adapter *adapter = pci_get_drvdata(pdev);
	pci_ers_result_t result;

	if (pci_enable_device_mem(pdev)) {
		e_err(probe, "Cannot re-enable PCI device after reset.\n");
		result = PCI_ERS_RESULT_DISCONNECT;
	} else {
		smp_mb__before_atomic();
		clear_bit(__IXGBE_DISABLED, &adapter->state);
		adapter->hw.hw_addr = adapter->io_addr;
		pci_set_master(pdev);
		pci_restore_state(pdev);
		pci_save_state(pdev);

		pci_wake_from_d3(pdev, false);

		ixgbe_reset(adapter);
		IXGBE_WRITE_REG(&adapter->hw, IXGBE_WUS, ~0);
		result = PCI_ERS_RESULT_RECOVERED;
	}

	return result;
}

/**
 * ixgbe_io_resume - called when traffic can start flowing again.
 * @pdev: Pointer to PCI device
 *
 * This callback is called when the error recovery driver tells us that
 * its OK to resume normal operation.
 */
static void ixgbe_io_resume(struct pci_dev *pdev)
{
	struct ixgbe_adapter *adapter = pci_get_drvdata(pdev);
	struct net_device *netdev = adapter->netdev;

#ifdef CONFIG_PCI_IOV
	if (adapter->vferr_refcount) {
		e_info(drv, "Resuming after VF err\n");
		adapter->vferr_refcount--;
		return;
	}

#endif
	rtnl_lock();
	if (netif_running(netdev))
		ixgbe_open(netdev);

	netif_device_attach(netdev);
	rtnl_unlock();
}

static const struct pci_error_handlers ixgbe_err_handler = {
	.error_detected = ixgbe_io_error_detected,
	.slot_reset = ixgbe_io_slot_reset,
	.resume = ixgbe_io_resume,
};

static DEFINE_SIMPLE_DEV_PM_OPS(ixgbe_pm_ops, ixgbe_suspend, ixgbe_resume);

static struct pci_driver ixgbe_driver = {
	.name      = ixgbe_driver_name,
	.id_table  = ixgbe_pci_tbl,
	.probe     = ixgbe_probe,
	.remove    = ixgbe_remove,
	.driver.pm = pm_sleep_ptr(&ixgbe_pm_ops),
	.shutdown  = ixgbe_shutdown,
	.sriov_configure = ixgbe_pci_sriov_configure,
	.err_handler = &ixgbe_err_handler
};

/**
 * ixgbe_init_module - Driver Registration Routine
 *
 * ixgbe_init_module is the first routine called when the driver is
 * loaded. All it does is register with the PCI subsystem.
 **/
static int __init ixgbe_init_module(void)
{
	int ret;
	pr_info("%s\n", ixgbe_driver_string);
	pr_info("%s\n", ixgbe_copyright);

	ixgbe_wq = create_singlethread_workqueue(ixgbe_driver_name);
	if (!ixgbe_wq) {
		pr_err("%s: Failed to create workqueue\n", ixgbe_driver_name);
		return -ENOMEM;
	}

	ixgbe_dbg_init();

	ret = pci_register_driver(&ixgbe_driver);
	if (ret) {
		destroy_workqueue(ixgbe_wq);
		ixgbe_dbg_exit();
		return ret;
	}

#ifdef CONFIG_IXGBE_DCA
	dca_register_notify(&dca_notifier);
#endif

	return 0;
}

module_init(ixgbe_init_module);

/**
 * ixgbe_exit_module - Driver Exit Cleanup Routine
 *
 * ixgbe_exit_module is called just before the driver is removed
 * from memory.
 **/
static void __exit ixgbe_exit_module(void)
{
#ifdef CONFIG_IXGBE_DCA
	dca_unregister_notify(&dca_notifier);
#endif
	pci_unregister_driver(&ixgbe_driver);

	ixgbe_dbg_exit();
	if (ixgbe_wq) {
		destroy_workqueue(ixgbe_wq);
		ixgbe_wq = NULL;
	}
}

#ifdef CONFIG_IXGBE_DCA
static int ixgbe_notify_dca(struct notifier_block *nb, unsigned long event,
			    void *p)
{
	int ret_val;

	ret_val = driver_for_each_device(&ixgbe_driver.driver, NULL, &event,
					 __ixgbe_notify_dca);

	return ret_val ? NOTIFY_BAD : NOTIFY_DONE;
}

#endif /* CONFIG_IXGBE_DCA */

module_exit(ixgbe_exit_module);

/* ixgbe_main.c */<|MERGE_RESOLUTION|>--- conflicted
+++ resolved
@@ -8009,6 +8009,15 @@
 static bool ixgbe_check_fw_error(struct ixgbe_adapter *adapter)
 {
 	struct ixgbe_hw *hw = &adapter->hw;
+	u32 fwsm;
+
+	/* read fwsm.ext_err_ind register and log errors */
+	fwsm = IXGBE_READ_REG(hw, IXGBE_FWSM(hw));
+
+	if (fwsm & IXGBE_FWSM_EXT_ERR_IND_MASK ||
+	    !(fwsm & IXGBE_FWSM_FW_VAL_BIT))
+		e_dev_warn("Warning firmware error detected FWSM: 0x%08X\n",
+			   fwsm);
 
 	if (hw->mac.ops.fw_recovery_mode && hw->mac.ops.fw_recovery_mode(hw)) {
 		e_dev_err("Firmware recovery mode detected. Limiting functionality. Refer to the Intel(R) Ethernet Adapters and Devices User Guide for details on firmware recovery mode.\n");
@@ -10049,22 +10058,10 @@
 	if (!br_spec)
 		return -EINVAL;
 
-<<<<<<< HEAD
-	nla_for_each_nested(attr, br_spec, rem) {
-		int status;
-		__u16 mode;
-
-		if (nla_type(attr) != IFLA_BRIDGE_MODE)
-			continue;
-
-		mode = nla_get_u16(attr);
-		status = ixgbe_configure_bridge_mode(adapter, mode);
-=======
 	nla_for_each_nested_type(attr, IFLA_BRIDGE_MODE, br_spec, rem) {
 		__u16 mode = nla_get_u16(attr);
 		int status = ixgbe_configure_bridge_mode(adapter, mode);
 
->>>>>>> 2d5404ca
 		if (status)
 			return status;
 
