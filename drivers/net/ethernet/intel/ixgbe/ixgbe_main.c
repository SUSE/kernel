--- conflicted
+++ resolved
@@ -7986,6 +7986,15 @@
 static bool ixgbe_check_fw_error(struct ixgbe_adapter *adapter)
 {
 	struct ixgbe_hw *hw = &adapter->hw;
+	u32 fwsm;
+
+	/* read fwsm.ext_err_ind register and log errors */
+	fwsm = IXGBE_READ_REG(hw, IXGBE_FWSM(hw));
+
+	if (fwsm & IXGBE_FWSM_EXT_ERR_IND_MASK ||
+	    !(fwsm & IXGBE_FWSM_FW_VAL_BIT))
+		e_dev_warn("Warning firmware error detected FWSM: 0x%08X\n",
+			   fwsm);
 
 	if (hw->mac.ops.fw_recovery_mode && hw->mac.ops.fw_recovery_mode(hw)) {
 		e_dev_err("Firmware recovery mode detected. Limiting functionality. Refer to the Intel(R) Ethernet Adapters and Devices User Guide for details on firmware recovery mode.\n");
@@ -8645,19 +8654,11 @@
 
 	for (;;) {
 		dma_addr_t dma;
-<<<<<<< HEAD
 
 		dma = dma_map_single(ring->dev, data, len, DMA_TO_DEVICE);
 		if (dma_mapping_error(ring->dev, dma))
 			goto unmap;
 
-=======
-
-		dma = dma_map_single(ring->dev, data, len, DMA_TO_DEVICE);
-		if (dma_mapping_error(ring->dev, dma))
-			goto unmap;
-
->>>>>>> eb3cdb58
 		dma_unmap_len_set(tx_buff, len, len);
 		dma_unmap_addr_set(tx_buff, dma, dma);
 
@@ -8666,7 +8667,6 @@
 		tx_desc->read.cmd_type_len = cpu_to_le32(cmd_type);
 		tx_desc->read.buffer_addr = cpu_to_le64(dma);
 		tx_buff->protocol = 0;
-<<<<<<< HEAD
 
 		if (++index == ring->count)
 			index = 0;
@@ -8678,19 +8678,6 @@
 		tx_desc = IXGBE_TX_DESC(ring, index);
 		tx_desc->read.olinfo_status = 0;
 
-=======
-
-		if (++index == ring->count)
-			index = 0;
-
-		if (i == nr_frags)
-			break;
-
-		tx_buff = &ring->tx_buffer_info[index];
-		tx_desc = IXGBE_TX_DESC(ring, index);
-		tx_desc->read.olinfo_status = 0;
-
->>>>>>> eb3cdb58
 		data = skb_frag_address(&sinfo->frags[i]);
 		len = skb_frag_size(&sinfo->frags[i]);
 		i++;
@@ -10324,10 +10311,7 @@
 			if (adapter->xdp_ring[i]->xsk_pool)
 				(void)ixgbe_xsk_wakeup(adapter->netdev, i,
 						       XDP_WAKEUP_RX);
-<<<<<<< HEAD
-=======
 		xdp_features_set_redirect_target(dev, true);
->>>>>>> eb3cdb58
 	}
 
 	return 0;
